--- conflicted
+++ resolved
@@ -5443,17 +5443,13 @@
 			{
 			}
 
-<<<<<<< HEAD
 			# Extremely long macros may fall off the end of the
 			# available context without closing.  Give a dangling
 			# backslash the benefit of the doubt and allow it
 			# to gobble any hanging open-parens.
 			$dstat =~ s/\(.+\\$/1/;
 
-			# Flatten any obvious string concatentation.
-=======
 			# Flatten any obvious string concatenation.
->>>>>>> 33cc3e74
 			while ($dstat =~ s/($String)\s*$Ident/$1/ ||
 			       $dstat =~ s/$Ident\s*($String)/$1/)
 			{
