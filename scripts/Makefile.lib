--- conflicted
+++ resolved
@@ -341,11 +341,7 @@
 
 quiet_cmd_dtc = DTC     $@
 cmd_dtc = $(HOSTCC) -E $(dtc_cpp_flags) -x assembler-with-cpp -o $(dtc-tmp) $< ; \
-<<<<<<< HEAD
-	$(DTC) -@ -O $(patsubst .%,%,$(suffix $@)) -o $@ -b 0 \
-=======
-	$(DTC) -o $@ -b 0 \
->>>>>>> 6bb5c8b5
+	$(DTC) -@ -o $@ -b 0 \
 		$(addprefix -i,$(dir $<) $(DTC_INCLUDE)) $(DTC_FLAGS) \
 		-d $(depfile).dtc.tmp $(dtc-tmp) ; \
 	cat $(depfile).pre.tmp $(depfile).dtc.tmp > $(depfile)
