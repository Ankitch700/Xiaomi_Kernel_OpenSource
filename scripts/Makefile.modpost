--- conflicted
+++ resolved
@@ -110,10 +110,7 @@
       cmd_modpost = sed 's/\.ko$$/$(modpost-ext)\.o/' $(MODORDER) | $(MODPOST)
 
 __modpost: $(modules:.ko=$(modpost-ext).o)
-<<<<<<< HEAD
-=======
 	@$(kecho) '  Building modules, stage 2.'
->>>>>>> 69e489fe
 	$(call cmd,modpost)
 ifneq ($(KBUILD_MODPOST_NOFINAL),1)
 	$(Q)$(MAKE) -f $(srctree)/scripts/Makefile.modfinal
