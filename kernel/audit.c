--- conflicted
+++ resolved
@@ -853,7 +853,6 @@
 	return 0;
 }
 
-<<<<<<< HEAD
 #ifdef CONFIG_MTK_SELINUX_AEE_WARNING
 /*
  * return skb field of audit buffer
@@ -867,10 +866,7 @@
 }
 #endif
 
-int audit_send_list(void *_dest)
-=======
 int audit_send_list_thread(void *_dest)
->>>>>>> e570b0fb
 {
 	struct audit_netlink_list *dest = _dest;
 	struct sk_buff *skb;
