/*
 * Completely Fair Scheduling (CFS) Class (SCHED_NORMAL/SCHED_BATCH)
 *
 *  Copyright (C) 2007 Red Hat, Inc., Ingo Molnar <mingo@redhat.com>
 *
 *  Interactivity improvements by Mike Galbraith
 *  (C) 2007 Mike Galbraith <efault@gmx.de>
 *
 *  Various enhancements by Dmitry Adamushko.
 *  (C) 2007 Dmitry Adamushko <dmitry.adamushko@gmail.com>
 *
 *  Group scheduling enhancements by Srivatsa Vaddagiri
 *  Copyright IBM Corporation, 2007
 *  Author: Srivatsa Vaddagiri <vatsa@linux.vnet.ibm.com>
 *
 *  Scaled math optimizations by Thomas Gleixner
 *  Copyright (C) 2007, Thomas Gleixner <tglx@linutronix.de>
 *
 *  Adaptive scheduling granularity, math enhancements by Peter Zijlstra
 *  Copyright (C) 2007 Red Hat, Inc., Peter Zijlstra
 */

#include <linux/sched.h>
#include <linux/latencytop.h>
#include <linux/cpumask.h>
#include <linux/cpuidle.h>
#include <linux/slab.h>
#include <linux/profile.h>
#include <linux/interrupt.h>
#include <linux/mempolicy.h>
#include <linux/migrate.h>
#include <linux/task_work.h>
#include <linux/module.h>

#include "sched.h"
#include "tune.h"
#include "walt.h"
#include <trace/events/sched.h>

#ifdef CONFIG_SCHED_WALT

static inline bool task_fits_max(struct task_struct *p, int cpu);
static void walt_fixup_sched_stats_fair(struct rq *rq, struct task_struct *p,
					u32 new_task_load, u32 new_pred_demand);
static void walt_fixup_nr_big_tasks(struct rq *rq, struct task_struct *p,
				    int delta, bool inc);
#endif /* CONFIG_SCHED_WALT */

#if defined(CONFIG_SCHED_WALT) && defined(CONFIG_CFS_BANDWIDTH)

static void walt_init_cfs_rq_stats(struct cfs_rq *cfs_rq);
static void walt_inc_cfs_rq_stats(struct cfs_rq *cfs_rq,
				  struct task_struct *p);
static void walt_dec_cfs_rq_stats(struct cfs_rq *cfs_rq,
				  struct task_struct *p);
static void walt_inc_throttled_cfs_rq_stats(struct walt_sched_stats *stats,
					    struct cfs_rq *cfs_rq);
static void walt_dec_throttled_cfs_rq_stats(struct walt_sched_stats *stats,
					    struct cfs_rq *cfs_rq);
#else
static inline void walt_init_cfs_rq_stats(struct cfs_rq *cfs_rq) {}
static inline void
walt_inc_cfs_rq_stats(struct cfs_rq *cfs_rq, struct task_struct *p) {}
static inline void
walt_dec_cfs_rq_stats(struct cfs_rq *cfs_rq, struct task_struct *p) {}

#define walt_inc_throttled_cfs_rq_stats(...)
#define walt_dec_throttled_cfs_rq_stats(...)

#endif


/*
 * Targeted preemption latency for CPU-bound tasks:
 * (default: 6ms * (1 + ilog(ncpus)), units: nanoseconds)
 *
 * NOTE: this latency value is not the same as the concept of
 * 'timeslice length' - timeslices in CFS are of variable length
 * and have no persistent notion like in traditional, time-slice
 * based scheduling concepts.
 *
 * (to see the precise effective timeslice length of your workload,
 *  run vmstat and monitor the context-switches (cs) field)
 */
unsigned int sysctl_sched_latency = 6000000ULL;
unsigned int normalized_sysctl_sched_latency = 6000000ULL;

unsigned int sysctl_sched_is_big_little = 1;
unsigned int sysctl_sched_sync_hint_enable = 1;
unsigned int sysctl_sched_cstate_aware = 1;
DEFINE_PER_CPU_READ_MOSTLY(int, sched_load_boost);

#ifdef CONFIG_SCHED_WALT
unsigned int sysctl_sched_use_walt_cpu_util = 1;
unsigned int sysctl_sched_use_walt_task_util = 1;
#endif
/*
 * The initial- and re-scaling of tunables is configurable
 * (default SCHED_TUNABLESCALING_LOG = *(1+ilog(ncpus))
 *
 * Options are:
 * SCHED_TUNABLESCALING_NONE - unscaled, always *1
 * SCHED_TUNABLESCALING_LOG - scaled logarithmical, *1+ilog(ncpus)
 * SCHED_TUNABLESCALING_LINEAR - scaled linear, *ncpus
 */
enum sched_tunable_scaling sysctl_sched_tunable_scaling
	= SCHED_TUNABLESCALING_LOG;

/*
 * Minimal preemption granularity for CPU-bound tasks:
 * (default: 0.75 msec * (1 + ilog(ncpus)), units: nanoseconds)
 */
unsigned int sysctl_sched_min_granularity = 750000ULL;
unsigned int normalized_sysctl_sched_min_granularity = 750000ULL;

/*
 * is kept at sysctl_sched_latency / sysctl_sched_min_granularity
 */
static unsigned int sched_nr_latency = 8;

/*
 * After fork, child runs first. If set to 0 (default) then
 * parent will (try to) run first.
 */
unsigned int sysctl_sched_child_runs_first __read_mostly;

/*
 * SCHED_OTHER wake-up granularity.
 * (default: 1 msec * (1 + ilog(ncpus)), units: nanoseconds)
 *
 * This option delays the preemption effects of decoupled workloads
 * and reduces their over-scheduling. Synchronous workloads will still
 * have immediate wakeup/sleep latencies.
 */
unsigned int sysctl_sched_wakeup_granularity = 1000000UL;
unsigned int normalized_sysctl_sched_wakeup_granularity = 1000000UL;

const_debug unsigned int sysctl_sched_migration_cost = 500000UL;

/*
 * The exponential sliding  window over which load is averaged for shares
 * distribution.
 * (default: 10msec)
 */
unsigned int __read_mostly sysctl_sched_shares_window = 10000000UL;

#ifdef CONFIG_CFS_BANDWIDTH
/*
 * Amount of runtime to allocate from global (tg) to local (per-cfs_rq) pool
 * each time a cfs_rq requests quota.
 *
 * Note: in the case that the slice exceeds the runtime remaining (either due
 * to consumption or the quota being specified to be smaller than the slice)
 * we will always only issue the remaining available time.
 *
 * default: 5 msec, units: microseconds
  */
unsigned int sysctl_sched_cfs_bandwidth_slice = 5000UL;
#endif

/*
 * The margin used when comparing utilization with CPU capacity:
 * util * margin < capacity * 1024
 */
unsigned int sysctl_sched_capacity_margin = 1078; /* ~5% margin */
unsigned int sysctl_sched_capacity_margin_down = 1205; /* ~15% margin */
#define capacity_margin sysctl_sched_capacity_margin

static inline void update_load_add(struct load_weight *lw, unsigned long inc)
{
	lw->weight += inc;
	lw->inv_weight = 0;
}

static inline void update_load_sub(struct load_weight *lw, unsigned long dec)
{
	lw->weight -= dec;
	lw->inv_weight = 0;
}

static inline void update_load_set(struct load_weight *lw, unsigned long w)
{
	lw->weight = w;
	lw->inv_weight = 0;
}

/*
 * Increase the granularity value when there are more CPUs,
 * because with more CPUs the 'effective latency' as visible
 * to users decreases. But the relationship is not linear,
 * so pick a second-best guess by going with the log2 of the
 * number of CPUs.
 *
 * This idea comes from the SD scheduler of Con Kolivas:
 */
static unsigned int get_update_sysctl_factor(void)
{
	unsigned int cpus = min_t(unsigned int, num_online_cpus(), 8);
	unsigned int factor;

	switch (sysctl_sched_tunable_scaling) {
	case SCHED_TUNABLESCALING_NONE:
		factor = 1;
		break;
	case SCHED_TUNABLESCALING_LINEAR:
		factor = cpus;
		break;
	case SCHED_TUNABLESCALING_LOG:
	default:
		factor = 1 + ilog2(cpus);
		break;
	}

	return factor;
}

static void update_sysctl(void)
{
	unsigned int factor = get_update_sysctl_factor();

#define SET_SYSCTL(name) \
	(sysctl_##name = (factor) * normalized_sysctl_##name)
	SET_SYSCTL(sched_min_granularity);
	SET_SYSCTL(sched_latency);
	SET_SYSCTL(sched_wakeup_granularity);
#undef SET_SYSCTL
}

void sched_init_granularity(void)
{
	update_sysctl();
}

#define WMULT_CONST	(~0U)
#define WMULT_SHIFT	32

static void __update_inv_weight(struct load_weight *lw)
{
	unsigned long w;

	if (likely(lw->inv_weight))
		return;

	w = scale_load_down(lw->weight);

	if (BITS_PER_LONG > 32 && unlikely(w >= WMULT_CONST))
		lw->inv_weight = 1;
	else if (unlikely(!w))
		lw->inv_weight = WMULT_CONST;
	else
		lw->inv_weight = WMULT_CONST / w;
}

/*
 * delta_exec * weight / lw.weight
 *   OR
 * (delta_exec * (weight * lw->inv_weight)) >> WMULT_SHIFT
 *
 * Either weight := NICE_0_LOAD and lw \e sched_prio_to_wmult[], in which case
 * we're guaranteed shift stays positive because inv_weight is guaranteed to
 * fit 32 bits, and NICE_0_LOAD gives another 10 bits; therefore shift >= 22.
 *
 * Or, weight =< lw.weight (because lw.weight is the runqueue weight), thus
 * weight/lw.weight <= 1, and therefore our shift will also be positive.
 */
static u64 __calc_delta(u64 delta_exec, unsigned long weight, struct load_weight *lw)
{
	u64 fact = scale_load_down(weight);
	int shift = WMULT_SHIFT;

	__update_inv_weight(lw);

	if (unlikely(fact >> 32)) {
		while (fact >> 32) {
			fact >>= 1;
			shift--;
		}
	}

	/* hint to use a 32x32->64 mul */
	fact = (u64)(u32)fact * lw->inv_weight;

	while (fact >> 32) {
		fact >>= 1;
		shift--;
	}

	return mul_u64_u32_shr(delta_exec, fact, shift);
}

const struct sched_class fair_sched_class;

/**************************************************************
 * CFS operations on generic schedulable entities:
 */

#ifdef CONFIG_FAIR_GROUP_SCHED

/* cpu runqueue to which this cfs_rq is attached */
static inline struct rq *rq_of(struct cfs_rq *cfs_rq)
{
	return cfs_rq->rq;
}

/* An entity is a task if it doesn't "own" a runqueue */
#define entity_is_task(se)	(!se->my_q)

static inline struct task_struct *task_of(struct sched_entity *se)
{
	SCHED_WARN_ON(!entity_is_task(se));
	return container_of(se, struct task_struct, se);
}

/* Walk up scheduling entities hierarchy */
#define for_each_sched_entity(se) \
		for (; se; se = se->parent)

static inline struct cfs_rq *task_cfs_rq(struct task_struct *p)
{
	return p->se.cfs_rq;
}

/* runqueue on which this entity is (to be) queued */
static inline struct cfs_rq *cfs_rq_of(struct sched_entity *se)
{
	return se->cfs_rq;
}

/* runqueue "owned" by this group */
static inline struct cfs_rq *group_cfs_rq(struct sched_entity *grp)
{
	return grp->my_q;
}

static inline void list_add_leaf_cfs_rq(struct cfs_rq *cfs_rq)
{
	if (!cfs_rq->on_list) {
		struct rq *rq = rq_of(cfs_rq);
		int cpu = cpu_of(rq);
		/*
		 * Ensure we either appear before our parent (if already
		 * enqueued) or force our parent to appear after us when it is
		 * enqueued. The fact that we always enqueue bottom-up
		 * reduces this to two cases and a special case for the root
		 * cfs_rq. Furthermore, it also means that we will always reset
		 * tmp_alone_branch either when the branch is connected
		 * to a tree or when we reach the beg of the tree
		 */
		if (cfs_rq->tg->parent &&
		    cfs_rq->tg->parent->cfs_rq[cpu]->on_list) {
			/*
			 * If parent is already on the list, we add the child
			 * just before. Thanks to circular linked property of
			 * the list, this means to put the child at the tail
			 * of the list that starts by parent.
			 */
			list_add_tail_rcu(&cfs_rq->leaf_cfs_rq_list,
				&(cfs_rq->tg->parent->cfs_rq[cpu]->leaf_cfs_rq_list));
			/*
			 * The branch is now connected to its tree so we can
			 * reset tmp_alone_branch to the beginning of the
			 * list.
			 */
			rq->tmp_alone_branch = &rq->leaf_cfs_rq_list;
		} else if (!cfs_rq->tg->parent) {
			/*
			 * cfs rq without parent should be put
			 * at the tail of the list.
			 */
			list_add_tail_rcu(&cfs_rq->leaf_cfs_rq_list,
				&rq->leaf_cfs_rq_list);
			/*
			 * We have reach the beg of a tree so we can reset
			 * tmp_alone_branch to the beginning of the list.
			 */
			rq->tmp_alone_branch = &rq->leaf_cfs_rq_list;
		} else {
			/*
			 * The parent has not already been added so we want to
			 * make sure that it will be put after us.
			 * tmp_alone_branch points to the beg of the branch
			 * where we will add parent.
			 */
			list_add_rcu(&cfs_rq->leaf_cfs_rq_list,
				rq->tmp_alone_branch);
			/*
			 * update tmp_alone_branch to points to the new beg
			 * of the branch
			 */
			rq->tmp_alone_branch = &cfs_rq->leaf_cfs_rq_list;
		}

		cfs_rq->on_list = 1;
	}
}

static inline void list_del_leaf_cfs_rq(struct cfs_rq *cfs_rq)
{
	if (cfs_rq->on_list) {
		list_del_rcu(&cfs_rq->leaf_cfs_rq_list);
		cfs_rq->on_list = 0;
	}
}

/* Iterate thr' all leaf cfs_rq's on a runqueue */
#define for_each_leaf_cfs_rq(rq, cfs_rq) \
	list_for_each_entry_rcu(cfs_rq, &rq->leaf_cfs_rq_list, leaf_cfs_rq_list)

/* Do the two (enqueued) entities belong to the same group ? */
static inline struct cfs_rq *
is_same_group(struct sched_entity *se, struct sched_entity *pse)
{
	if (se->cfs_rq == pse->cfs_rq)
		return se->cfs_rq;

	return NULL;
}

static inline struct sched_entity *parent_entity(struct sched_entity *se)
{
	return se->parent;
}

static void
find_matching_se(struct sched_entity **se, struct sched_entity **pse)
{
	int se_depth, pse_depth;

	/*
	 * preemption test can be made between sibling entities who are in the
	 * same cfs_rq i.e who have a common parent. Walk up the hierarchy of
	 * both tasks until we find their ancestors who are siblings of common
	 * parent.
	 */

	/* First walk up until both entities are at same depth */
	se_depth = (*se)->depth;
	pse_depth = (*pse)->depth;

	while (se_depth > pse_depth) {
		se_depth--;
		*se = parent_entity(*se);
	}

	while (pse_depth > se_depth) {
		pse_depth--;
		*pse = parent_entity(*pse);
	}

	while (!is_same_group(*se, *pse)) {
		*se = parent_entity(*se);
		*pse = parent_entity(*pse);
	}
}

#else	/* !CONFIG_FAIR_GROUP_SCHED */

static inline struct task_struct *task_of(struct sched_entity *se)
{
	return container_of(se, struct task_struct, se);
}

static inline struct rq *rq_of(struct cfs_rq *cfs_rq)
{
	return container_of(cfs_rq, struct rq, cfs);
}

#define entity_is_task(se)	1

#define for_each_sched_entity(se) \
		for (; se; se = NULL)

static inline struct cfs_rq *task_cfs_rq(struct task_struct *p)
{
	return &task_rq(p)->cfs;
}

static inline struct cfs_rq *cfs_rq_of(struct sched_entity *se)
{
	struct task_struct *p = task_of(se);
	struct rq *rq = task_rq(p);

	return &rq->cfs;
}

/* runqueue "owned" by this group */
static inline struct cfs_rq *group_cfs_rq(struct sched_entity *grp)
{
	return NULL;
}

static inline void list_add_leaf_cfs_rq(struct cfs_rq *cfs_rq)
{
}

static inline void list_del_leaf_cfs_rq(struct cfs_rq *cfs_rq)
{
}

#define for_each_leaf_cfs_rq(rq, cfs_rq) \
		for (cfs_rq = &rq->cfs; cfs_rq; cfs_rq = NULL)

static inline struct sched_entity *parent_entity(struct sched_entity *se)
{
	return NULL;
}

static inline void
find_matching_se(struct sched_entity **se, struct sched_entity **pse)
{
}

#endif	/* CONFIG_FAIR_GROUP_SCHED */

static __always_inline
void account_cfs_rq_runtime(struct cfs_rq *cfs_rq, u64 delta_exec);

/**************************************************************
 * Scheduling class tree data structure manipulation methods:
 */

static inline u64 max_vruntime(u64 max_vruntime, u64 vruntime)
{
	s64 delta = (s64)(vruntime - max_vruntime);
	if (delta > 0)
		max_vruntime = vruntime;

	return max_vruntime;
}

static inline u64 min_vruntime(u64 min_vruntime, u64 vruntime)
{
	s64 delta = (s64)(vruntime - min_vruntime);
	if (delta < 0)
		min_vruntime = vruntime;

	return min_vruntime;
}

static inline int entity_before(struct sched_entity *a,
				struct sched_entity *b)
{
	return (s64)(a->vruntime - b->vruntime) < 0;
}

static void update_min_vruntime(struct cfs_rq *cfs_rq)
{
	struct sched_entity *curr = cfs_rq->curr;

	u64 vruntime = cfs_rq->min_vruntime;

	if (curr) {
		if (curr->on_rq)
			vruntime = curr->vruntime;
		else
			curr = NULL;
	}

	if (cfs_rq->rb_leftmost) {
		struct sched_entity *se = rb_entry(cfs_rq->rb_leftmost,
						   struct sched_entity,
						   run_node);

		if (!curr)
			vruntime = se->vruntime;
		else
			vruntime = min_vruntime(vruntime, se->vruntime);
	}

	/* ensure we never gain time by being placed backwards. */
	cfs_rq->min_vruntime = max_vruntime(cfs_rq->min_vruntime, vruntime);
#ifndef CONFIG_64BIT
	smp_wmb();
	cfs_rq->min_vruntime_copy = cfs_rq->min_vruntime;
#endif
}

/*
 * Enqueue an entity into the rb-tree:
 */
static void __enqueue_entity(struct cfs_rq *cfs_rq, struct sched_entity *se)
{
	struct rb_node **link = &cfs_rq->tasks_timeline.rb_node;
	struct rb_node *parent = NULL;
	struct sched_entity *entry;
	int leftmost = 1;

	/*
	 * Find the right place in the rbtree:
	 */
	while (*link) {
		parent = *link;
		entry = rb_entry(parent, struct sched_entity, run_node);
		/*
		 * We dont care about collisions. Nodes with
		 * the same key stay together.
		 */
		if (entity_before(se, entry)) {
			link = &parent->rb_left;
		} else {
			link = &parent->rb_right;
			leftmost = 0;
		}
	}

	/*
	 * Maintain a cache of leftmost tree entries (it is frequently
	 * used):
	 */
	if (leftmost)
		cfs_rq->rb_leftmost = &se->run_node;

	rb_link_node(&se->run_node, parent, link);
	rb_insert_color(&se->run_node, &cfs_rq->tasks_timeline);
}

static void __dequeue_entity(struct cfs_rq *cfs_rq, struct sched_entity *se)
{
	if (cfs_rq->rb_leftmost == &se->run_node) {
		struct rb_node *next_node;

		next_node = rb_next(&se->run_node);
		cfs_rq->rb_leftmost = next_node;
	}

	rb_erase(&se->run_node, &cfs_rq->tasks_timeline);
}

struct sched_entity *__pick_first_entity(struct cfs_rq *cfs_rq)
{
	struct rb_node *left = cfs_rq->rb_leftmost;

	if (!left)
		return NULL;

	return rb_entry(left, struct sched_entity, run_node);
}

static struct sched_entity *__pick_next_entity(struct sched_entity *se)
{
	struct rb_node *next = rb_next(&se->run_node);

	if (!next)
		return NULL;

	return rb_entry(next, struct sched_entity, run_node);
}

#ifdef CONFIG_SCHED_DEBUG
struct sched_entity *__pick_last_entity(struct cfs_rq *cfs_rq)
{
	struct rb_node *last = rb_last(&cfs_rq->tasks_timeline);

	if (!last)
		return NULL;

	return rb_entry(last, struct sched_entity, run_node);
}

/**************************************************************
 * Scheduling class statistics methods:
 */

int sched_proc_update_handler(struct ctl_table *table, int write,
		void __user *buffer, size_t *lenp,
		loff_t *ppos)
{
	int ret = proc_dointvec_minmax(table, write, buffer, lenp, ppos);
	unsigned int factor = get_update_sysctl_factor();

	if (ret || !write)
		return ret;

	sched_nr_latency = DIV_ROUND_UP(sysctl_sched_latency,
					sysctl_sched_min_granularity);

#define WRT_SYSCTL(name) \
	(normalized_sysctl_##name = sysctl_##name / (factor))
	WRT_SYSCTL(sched_min_granularity);
	WRT_SYSCTL(sched_latency);
	WRT_SYSCTL(sched_wakeup_granularity);
#undef WRT_SYSCTL

	return 0;
}
#endif

/*
 * delta /= w
 */
static inline u64 calc_delta_fair(u64 delta, struct sched_entity *se)
{
	if (unlikely(se->load.weight != NICE_0_LOAD))
		delta = __calc_delta(delta, NICE_0_LOAD, &se->load);

	return delta;
}

/*
 * The idea is to set a period in which each task runs once.
 *
 * When there are too many tasks (sched_nr_latency) we have to stretch
 * this period because otherwise the slices get too small.
 *
 * p = (nr <= nl) ? l : l*nr/nl
 */
static u64 __sched_period(unsigned long nr_running)
{
	if (unlikely(nr_running > sched_nr_latency))
		return nr_running * sysctl_sched_min_granularity;
	else
		return sysctl_sched_latency;
}

/*
 * We calculate the wall-time slice from the period by taking a part
 * proportional to the weight.
 *
 * s = p*P[w/rw]
 */
static u64 sched_slice(struct cfs_rq *cfs_rq, struct sched_entity *se)
{
	u64 slice = __sched_period(cfs_rq->nr_running + !se->on_rq);

	for_each_sched_entity(se) {
		struct load_weight *load;
		struct load_weight lw;

		cfs_rq = cfs_rq_of(se);
		load = &cfs_rq->load;

		if (unlikely(!se->on_rq)) {
			lw = cfs_rq->load;

			update_load_add(&lw, se->load.weight);
			load = &lw;
		}
		slice = __calc_delta(slice, se->load.weight, load);
	}
	return slice;
}

/*
 * We calculate the vruntime slice of a to-be-inserted task.
 *
 * vs = s/w
 */
static u64 sched_vslice(struct cfs_rq *cfs_rq, struct sched_entity *se)
{
	return calc_delta_fair(sched_slice(cfs_rq, se), se);
}

#ifdef CONFIG_SMP
static int select_idle_sibling(struct task_struct *p, int prev_cpu, int cpu);
static unsigned long task_h_load(struct task_struct *p);

/*
 * We choose a half-life close to 1 scheduling period.
 * Note: The tables runnable_avg_yN_inv and runnable_avg_yN_sum are
 * dependent on this value.
 */
#define LOAD_AVG_PERIOD 32
#define LOAD_AVG_MAX 47742 /* maximum possible load avg */
#define LOAD_AVG_MAX_N 345 /* number of full periods to produce LOAD_AVG_MAX */

/* Give new sched_entity start runnable values to heavy its load in infant time */
void init_entity_runnable_average(struct sched_entity *se)
{
	struct sched_avg *sa = &se->avg;

	sa->last_update_time = 0;
	/*
	 * sched_avg's period_contrib should be strictly less then 1024, so
	 * we give it 1023 to make sure it is almost a period (1024us), and
	 * will definitely be update (after enqueue).
	 */
	sa->period_contrib = 1023;
	/*
	 * Tasks are intialized with full load to be seen as heavy tasks until
	 * they get a chance to stabilize to their real load level.
	 * Group entities are intialized with zero load to reflect the fact that
	 * nothing has been attached to the task group yet.
	 */
	if (entity_is_task(se))
		sa->load_avg = scale_load_down(se->load.weight);
	sa->load_sum = sa->load_avg * LOAD_AVG_MAX;

	/*
	 * At this point, util_avg won't be used in select_task_rq_fair anyway
	 */
	sa->util_avg = 0;
	sa->util_sum = 0;
	/* when this task enqueue'ed, it will contribute to its cfs_rq's load_avg */
}

static inline u64 cfs_rq_clock_task(struct cfs_rq *cfs_rq);
static void attach_entity_cfs_rq(struct sched_entity *se);

/*
 * With new tasks being created, their initial util_avgs are extrapolated
 * based on the cfs_rq's current util_avg:
 *
 *   util_avg = cfs_rq->util_avg / (cfs_rq->load_avg + 1) * se.load.weight
 *
 * However, in many cases, the above util_avg does not give a desired
 * value. Moreover, the sum of the util_avgs may be divergent, such
 * as when the series is a harmonic series.
 *
 * To solve this problem, we also cap the util_avg of successive tasks to
 * only 1/2 of the left utilization budget:
 *
 *   util_avg_cap = (1024 - cfs_rq->avg.util_avg) / 2^n
 *
 * where n denotes the nth task.
 *
 * For example, a simplest series from the beginning would be like:
 *
 *  task  util_avg: 512, 256, 128,  64,  32,   16,    8, ...
 * cfs_rq util_avg: 512, 768, 896, 960, 992, 1008, 1016, ...
 *
 * Finally, that extrapolated util_avg is clamped to the cap (util_avg_cap)
 * if util_avg > util_avg_cap.
 */
void post_init_entity_util_avg(struct sched_entity *se)
{
	struct cfs_rq *cfs_rq = cfs_rq_of(se);
	struct sched_avg *sa = &se->avg;
	long cap = (long)(SCHED_CAPACITY_SCALE - cfs_rq->avg.util_avg) / 2;

	if (cap > 0) {
		if (cfs_rq->avg.util_avg != 0) {
			sa->util_avg  = cfs_rq->avg.util_avg * se->load.weight;
			sa->util_avg /= (cfs_rq->avg.load_avg + 1);

			if (sa->util_avg > cap)
				sa->util_avg = cap;
		} else {
			sa->util_avg = cap;
		}
		sa->util_sum = sa->util_avg * LOAD_AVG_MAX;
	}

	if (entity_is_task(se)) {
		struct task_struct *p = task_of(se);
		if (p->sched_class != &fair_sched_class) {
			/*
			 * For !fair tasks do:
			 *
			update_cfs_rq_load_avg(now, cfs_rq, false);
			attach_entity_load_avg(cfs_rq, se);
			switched_from_fair(rq, p);
			 *
			 * such that the next switched_to_fair() has the
			 * expected state.
			 */
			se->avg.last_update_time = cfs_rq_clock_task(cfs_rq);
			return;
		}
	}

	attach_entity_cfs_rq(se);
}

#else /* !CONFIG_SMP */
void init_entity_runnable_average(struct sched_entity *se)
{
}
void post_init_entity_util_avg(struct sched_entity *se)
{
}
static void update_tg_load_avg(struct cfs_rq *cfs_rq, int force)
{
}
#endif /* CONFIG_SMP */

/*
 * Update the current task's runtime statistics.
 */
static void update_curr(struct cfs_rq *cfs_rq)
{
	struct sched_entity *curr = cfs_rq->curr;
	u64 now = rq_clock_task(rq_of(cfs_rq));
	u64 delta_exec;

	if (unlikely(!curr))
		return;

	delta_exec = now - curr->exec_start;
	if (unlikely((s64)delta_exec <= 0))
		return;

	curr->exec_start = now;

	schedstat_set(curr->statistics.exec_max,
		      max(delta_exec, curr->statistics.exec_max));

	curr->sum_exec_runtime += delta_exec;
	schedstat_add(cfs_rq->exec_clock, delta_exec);

	curr->vruntime += calc_delta_fair(delta_exec, curr);
	update_min_vruntime(cfs_rq);

	if (entity_is_task(curr)) {
		struct task_struct *curtask = task_of(curr);

		trace_sched_stat_runtime(curtask, delta_exec, curr->vruntime);
		cpuacct_charge(curtask, delta_exec);
		account_group_exec_runtime(curtask, delta_exec);
	}

	account_cfs_rq_runtime(cfs_rq, delta_exec);
}

static void update_curr_fair(struct rq *rq)
{
	update_curr(cfs_rq_of(&rq->curr->se));
}

static inline void
update_stats_wait_start(struct cfs_rq *cfs_rq, struct sched_entity *se)
{
	u64 wait_start, prev_wait_start;

	if (!schedstat_enabled())
		return;

	wait_start = rq_clock(rq_of(cfs_rq));
	prev_wait_start = schedstat_val(se->statistics.wait_start);

	if (entity_is_task(se) && task_on_rq_migrating(task_of(se)) &&
	    likely(wait_start > prev_wait_start))
		wait_start -= prev_wait_start;

	schedstat_set(se->statistics.wait_start, wait_start);
}

static inline void
update_stats_wait_end(struct cfs_rq *cfs_rq, struct sched_entity *se)
{
	struct task_struct *p;
	u64 delta;

	if (!schedstat_enabled())
		return;

	delta = rq_clock(rq_of(cfs_rq)) - schedstat_val(se->statistics.wait_start);

	if (entity_is_task(se)) {
		p = task_of(se);
		if (task_on_rq_migrating(p)) {
			/*
			 * Preserve migrating task's wait time so wait_start
			 * time stamp can be adjusted to accumulate wait time
			 * prior to migration.
			 */
			schedstat_set(se->statistics.wait_start, delta);
			return;
		}
		trace_sched_stat_wait(p, delta);
	}

	schedstat_set(se->statistics.wait_max,
		      max(schedstat_val(se->statistics.wait_max), delta));
	schedstat_inc(se->statistics.wait_count);
	schedstat_add(se->statistics.wait_sum, delta);
	schedstat_set(se->statistics.wait_start, 0);
}

static inline void
update_stats_enqueue_sleeper(struct cfs_rq *cfs_rq, struct sched_entity *se)
{
	struct task_struct *tsk = NULL;
	u64 sleep_start, block_start;

	if (!schedstat_enabled())
		return;

	sleep_start = schedstat_val(se->statistics.sleep_start);
	block_start = schedstat_val(se->statistics.block_start);

	if (entity_is_task(se))
		tsk = task_of(se);

	if (sleep_start) {
		u64 delta = rq_clock(rq_of(cfs_rq)) - sleep_start;

		if ((s64)delta < 0)
			delta = 0;

		if (unlikely(delta > schedstat_val(se->statistics.sleep_max)))
			schedstat_set(se->statistics.sleep_max, delta);

		schedstat_set(se->statistics.sleep_start, 0);
		schedstat_add(se->statistics.sum_sleep_runtime, delta);

		if (tsk) {
			account_scheduler_latency(tsk, delta >> 10, 1);
			trace_sched_stat_sleep(tsk, delta);
		}
	}
	if (block_start) {
		u64 delta = rq_clock(rq_of(cfs_rq)) - block_start;

		if ((s64)delta < 0)
			delta = 0;

		if (unlikely(delta > schedstat_val(se->statistics.block_max)))
			schedstat_set(se->statistics.block_max, delta);

		schedstat_set(se->statistics.block_start, 0);
		schedstat_add(se->statistics.sum_sleep_runtime, delta);

		if (tsk) {
			if (tsk->in_iowait) {
				schedstat_add(se->statistics.iowait_sum, delta);
				schedstat_inc(se->statistics.iowait_count);
				trace_sched_stat_iowait(tsk, delta);
			}

			trace_sched_stat_blocked(tsk, delta);
			trace_sched_blocked_reason(tsk);

			/*
			 * Blocking time is in units of nanosecs, so shift by
			 * 20 to get a milliseconds-range estimation of the
			 * amount of time that the task spent sleeping:
			 */
			if (unlikely(prof_on == SLEEP_PROFILING)) {
				profile_hits(SLEEP_PROFILING,
						(void *)get_wchan(tsk),
						delta >> 20);
			}
			account_scheduler_latency(tsk, delta >> 10, 0);
		}
	}
}

/*
 * Task is being enqueued - update stats:
 */
static inline void
update_stats_enqueue(struct cfs_rq *cfs_rq, struct sched_entity *se, int flags)
{
	if (!schedstat_enabled())
		return;

	/*
	 * Are we enqueueing a waiting task? (for current tasks
	 * a dequeue/enqueue event is a NOP)
	 */
	if (se != cfs_rq->curr)
		update_stats_wait_start(cfs_rq, se);

	if (flags & ENQUEUE_WAKEUP)
		update_stats_enqueue_sleeper(cfs_rq, se);
}

static inline void
update_stats_dequeue(struct cfs_rq *cfs_rq, struct sched_entity *se, int flags)
{

	if (!schedstat_enabled())
		return;

	/*
	 * Mark the end of the wait period if dequeueing a
	 * waiting task:
	 */
	if (se != cfs_rq->curr)
		update_stats_wait_end(cfs_rq, se);

	if ((flags & DEQUEUE_SLEEP) && entity_is_task(se)) {
		struct task_struct *tsk = task_of(se);

		if (tsk->state & TASK_INTERRUPTIBLE)
			schedstat_set(se->statistics.sleep_start,
				      rq_clock(rq_of(cfs_rq)));
		if (tsk->state & TASK_UNINTERRUPTIBLE)
			schedstat_set(se->statistics.block_start,
				      rq_clock(rq_of(cfs_rq)));
	}
}

/*
 * We are picking a new current task - update its stats:
 */
static inline void
update_stats_curr_start(struct cfs_rq *cfs_rq, struct sched_entity *se)
{
	/*
	 * We are starting a new run period:
	 */
	se->exec_start = rq_clock_task(rq_of(cfs_rq));
}

/**************************************************
 * Scheduling class queueing methods:
 */

#ifdef CONFIG_NUMA_BALANCING
/*
 * Approximate time to scan a full NUMA task in ms. The task scan period is
 * calculated based on the tasks virtual memory size and
 * numa_balancing_scan_size.
 */
unsigned int sysctl_numa_balancing_scan_period_min = 1000;
unsigned int sysctl_numa_balancing_scan_period_max = 60000;

/* Portion of address space to scan in MB */
unsigned int sysctl_numa_balancing_scan_size = 256;

/* Scan @scan_size MB every @scan_period after an initial @scan_delay in ms */
unsigned int sysctl_numa_balancing_scan_delay = 1000;

static unsigned int task_nr_scan_windows(struct task_struct *p)
{
	unsigned long rss = 0;
	unsigned long nr_scan_pages;

	/*
	 * Calculations based on RSS as non-present and empty pages are skipped
	 * by the PTE scanner and NUMA hinting faults should be trapped based
	 * on resident pages
	 */
	nr_scan_pages = sysctl_numa_balancing_scan_size << (20 - PAGE_SHIFT);
	rss = get_mm_rss(p->mm);
	if (!rss)
		rss = nr_scan_pages;

	rss = round_up(rss, nr_scan_pages);
	return rss / nr_scan_pages;
}

/* For sanitys sake, never scan more PTEs than MAX_SCAN_WINDOW MB/sec. */
#define MAX_SCAN_WINDOW 2560

static unsigned int task_scan_min(struct task_struct *p)
{
	unsigned int scan_size = READ_ONCE(sysctl_numa_balancing_scan_size);
	unsigned int scan, floor;
	unsigned int windows = 1;

	if (scan_size < MAX_SCAN_WINDOW)
		windows = MAX_SCAN_WINDOW / scan_size;
	floor = 1000 / windows;

	scan = sysctl_numa_balancing_scan_period_min / task_nr_scan_windows(p);
	return max_t(unsigned int, floor, scan);
}

static unsigned int task_scan_max(struct task_struct *p)
{
	unsigned int smin = task_scan_min(p);
	unsigned int smax;

	/* Watch for min being lower than max due to floor calculations */
	smax = sysctl_numa_balancing_scan_period_max / task_nr_scan_windows(p);
	return max(smin, smax);
}

static void account_numa_enqueue(struct rq *rq, struct task_struct *p)
{
	rq->nr_numa_running += (p->numa_preferred_nid != -1);
	rq->nr_preferred_running += (p->numa_preferred_nid == task_node(p));
}

static void account_numa_dequeue(struct rq *rq, struct task_struct *p)
{
	rq->nr_numa_running -= (p->numa_preferred_nid != -1);
	rq->nr_preferred_running -= (p->numa_preferred_nid == task_node(p));
}

struct numa_group {
	atomic_t refcount;

	spinlock_t lock; /* nr_tasks, tasks */
	int nr_tasks;
	pid_t gid;
	int active_nodes;

	struct rcu_head rcu;
	unsigned long total_faults;
	unsigned long max_faults_cpu;
	/*
	 * Faults_cpu is used to decide whether memory should move
	 * towards the CPU. As a consequence, these stats are weighted
	 * more by CPU use than by memory faults.
	 */
	unsigned long *faults_cpu;
	unsigned long faults[0];
};

/* Shared or private faults. */
#define NR_NUMA_HINT_FAULT_TYPES 2

/* Memory and CPU locality */
#define NR_NUMA_HINT_FAULT_STATS (NR_NUMA_HINT_FAULT_TYPES * 2)

/* Averaged statistics, and temporary buffers. */
#define NR_NUMA_HINT_FAULT_BUCKETS (NR_NUMA_HINT_FAULT_STATS * 2)

pid_t task_numa_group_id(struct task_struct *p)
{
	return p->numa_group ? p->numa_group->gid : 0;
}

/*
 * The averaged statistics, shared & private, memory & cpu,
 * occupy the first half of the array. The second half of the
 * array is for current counters, which are averaged into the
 * first set by task_numa_placement.
 */
static inline int task_faults_idx(enum numa_faults_stats s, int nid, int priv)
{
	return NR_NUMA_HINT_FAULT_TYPES * (s * nr_node_ids + nid) + priv;
}

static inline unsigned long task_faults(struct task_struct *p, int nid)
{
	if (!p->numa_faults)
		return 0;

	return p->numa_faults[task_faults_idx(NUMA_MEM, nid, 0)] +
		p->numa_faults[task_faults_idx(NUMA_MEM, nid, 1)];
}

static inline unsigned long group_faults(struct task_struct *p, int nid)
{
	if (!p->numa_group)
		return 0;

	return p->numa_group->faults[task_faults_idx(NUMA_MEM, nid, 0)] +
		p->numa_group->faults[task_faults_idx(NUMA_MEM, nid, 1)];
}

static inline unsigned long group_faults_cpu(struct numa_group *group, int nid)
{
	return group->faults_cpu[task_faults_idx(NUMA_MEM, nid, 0)] +
		group->faults_cpu[task_faults_idx(NUMA_MEM, nid, 1)];
}

/*
 * A node triggering more than 1/3 as many NUMA faults as the maximum is
 * considered part of a numa group's pseudo-interleaving set. Migrations
 * between these nodes are slowed down, to allow things to settle down.
 */
#define ACTIVE_NODE_FRACTION 3

static bool numa_is_active_node(int nid, struct numa_group *ng)
{
	return group_faults_cpu(ng, nid) * ACTIVE_NODE_FRACTION > ng->max_faults_cpu;
}

/* Handle placement on systems where not all nodes are directly connected. */
static unsigned long score_nearby_nodes(struct task_struct *p, int nid,
					int maxdist, bool task)
{
	unsigned long score = 0;
	int node;

	/*
	 * All nodes are directly connected, and the same distance
	 * from each other. No need for fancy placement algorithms.
	 */
	if (sched_numa_topology_type == NUMA_DIRECT)
		return 0;

	/*
	 * This code is called for each node, introducing N^2 complexity,
	 * which should be ok given the number of nodes rarely exceeds 8.
	 */
	for_each_online_node(node) {
		unsigned long faults;
		int dist = node_distance(nid, node);

		/*
		 * The furthest away nodes in the system are not interesting
		 * for placement; nid was already counted.
		 */
		if (dist == sched_max_numa_distance || node == nid)
			continue;

		/*
		 * On systems with a backplane NUMA topology, compare groups
		 * of nodes, and move tasks towards the group with the most
		 * memory accesses. When comparing two nodes at distance
		 * "hoplimit", only nodes closer by than "hoplimit" are part
		 * of each group. Skip other nodes.
		 */
		if (sched_numa_topology_type == NUMA_BACKPLANE &&
					dist > maxdist)
			continue;

		/* Add up the faults from nearby nodes. */
		if (task)
			faults = task_faults(p, node);
		else
			faults = group_faults(p, node);

		/*
		 * On systems with a glueless mesh NUMA topology, there are
		 * no fixed "groups of nodes". Instead, nodes that are not
		 * directly connected bounce traffic through intermediate
		 * nodes; a numa_group can occupy any set of nodes.
		 * The further away a node is, the less the faults count.
		 * This seems to result in good task placement.
		 */
		if (sched_numa_topology_type == NUMA_GLUELESS_MESH) {
			faults *= (sched_max_numa_distance - dist);
			faults /= (sched_max_numa_distance - LOCAL_DISTANCE);
		}

		score += faults;
	}

	return score;
}

/*
 * These return the fraction of accesses done by a particular task, or
 * task group, on a particular numa node.  The group weight is given a
 * larger multiplier, in order to group tasks together that are almost
 * evenly spread out between numa nodes.
 */
static inline unsigned long task_weight(struct task_struct *p, int nid,
					int dist)
{
	unsigned long faults, total_faults;

	if (!p->numa_faults)
		return 0;

	total_faults = p->total_numa_faults;

	if (!total_faults)
		return 0;

	faults = task_faults(p, nid);
	faults += score_nearby_nodes(p, nid, dist, true);

	return 1000 * faults / total_faults;
}

static inline unsigned long group_weight(struct task_struct *p, int nid,
					 int dist)
{
	unsigned long faults, total_faults;

	if (!p->numa_group)
		return 0;

	total_faults = p->numa_group->total_faults;

	if (!total_faults)
		return 0;

	faults = group_faults(p, nid);
	faults += score_nearby_nodes(p, nid, dist, false);

	return 1000 * faults / total_faults;
}

bool should_numa_migrate_memory(struct task_struct *p, struct page * page,
				int src_nid, int dst_cpu)
{
	struct numa_group *ng = p->numa_group;
	int dst_nid = cpu_to_node(dst_cpu);
	int last_cpupid, this_cpupid;

	this_cpupid = cpu_pid_to_cpupid(dst_cpu, current->pid);

	/*
	 * Multi-stage node selection is used in conjunction with a periodic
	 * migration fault to build a temporal task<->page relation. By using
	 * a two-stage filter we remove short/unlikely relations.
	 *
	 * Using P(p) ~ n_p / n_t as per frequentist probability, we can equate
	 * a task's usage of a particular page (n_p) per total usage of this
	 * page (n_t) (in a given time-span) to a probability.
	 *
	 * Our periodic faults will sample this probability and getting the
	 * same result twice in a row, given these samples are fully
	 * independent, is then given by P(n)^2, provided our sample period
	 * is sufficiently short compared to the usage pattern.
	 *
	 * This quadric squishes small probabilities, making it less likely we
	 * act on an unlikely task<->page relation.
	 */
	last_cpupid = page_cpupid_xchg_last(page, this_cpupid);
	if (!cpupid_pid_unset(last_cpupid) &&
				cpupid_to_nid(last_cpupid) != dst_nid)
		return false;

	/* Always allow migrate on private faults */
	if (cpupid_match_pid(p, last_cpupid))
		return true;

	/* A shared fault, but p->numa_group has not been set up yet. */
	if (!ng)
		return true;

	/*
	 * Destination node is much more heavily used than the source
	 * node? Allow migration.
	 */
	if (group_faults_cpu(ng, dst_nid) > group_faults_cpu(ng, src_nid) *
					ACTIVE_NODE_FRACTION)
		return true;

	/*
	 * Distribute memory according to CPU & memory use on each node,
	 * with 3/4 hysteresis to avoid unnecessary memory migrations:
	 *
	 * faults_cpu(dst)   3   faults_cpu(src)
	 * --------------- * - > ---------------
	 * faults_mem(dst)   4   faults_mem(src)
	 */
	return group_faults_cpu(ng, dst_nid) * group_faults(p, src_nid) * 3 >
	       group_faults_cpu(ng, src_nid) * group_faults(p, dst_nid) * 4;
}

static unsigned long weighted_cpuload(const int cpu);
static unsigned long source_load(int cpu, int type);
static unsigned long target_load(int cpu, int type);
static unsigned long capacity_of(int cpu);
static long effective_load(struct task_group *tg, int cpu, long wl, long wg);

/* Cached statistics for all CPUs within a node */
struct numa_stats {
	unsigned long nr_running;
	unsigned long load;

	/* Total compute capacity of CPUs on a node */
	unsigned long compute_capacity;

	/* Approximate capacity in terms of runnable tasks on a node */
	unsigned long task_capacity;
	int has_free_capacity;
};

/*
 * XXX borrowed from update_sg_lb_stats
 */
static void update_numa_stats(struct numa_stats *ns, int nid)
{
	int smt, cpu, cpus = 0;
	unsigned long capacity;

	memset(ns, 0, sizeof(*ns));
	for_each_cpu(cpu, cpumask_of_node(nid)) {
		struct rq *rq = cpu_rq(cpu);

		ns->nr_running += rq->nr_running;
		ns->load += weighted_cpuload(cpu);
		ns->compute_capacity += capacity_of(cpu);

		cpus++;
	}

	/*
	 * If we raced with hotplug and there are no CPUs left in our mask
	 * the @ns structure is NULL'ed and task_numa_compare() will
	 * not find this node attractive.
	 *
	 * We'll either bail at !has_free_capacity, or we'll detect a huge
	 * imbalance and bail there.
	 */
	if (!cpus)
		return;

	/* smt := ceil(cpus / capacity), assumes: 1 < smt_power < 2 */
	smt = DIV_ROUND_UP(SCHED_CAPACITY_SCALE * cpus, ns->compute_capacity);
	capacity = cpus / smt; /* cores */

	ns->task_capacity = min_t(unsigned, capacity,
		DIV_ROUND_CLOSEST(ns->compute_capacity, SCHED_CAPACITY_SCALE));
	ns->has_free_capacity = (ns->nr_running < ns->task_capacity);
}

struct task_numa_env {
	struct task_struct *p;

	int src_cpu, src_nid;
	int dst_cpu, dst_nid;

	struct numa_stats src_stats, dst_stats;

	int imbalance_pct;
	int dist;

	struct task_struct *best_task;
	long best_imp;
	int best_cpu;
};

static void task_numa_assign(struct task_numa_env *env,
			     struct task_struct *p, long imp)
{
	if (env->best_task)
		put_task_struct(env->best_task);
	if (p)
		get_task_struct(p);

	env->best_task = p;
	env->best_imp = imp;
	env->best_cpu = env->dst_cpu;
}

static bool load_too_imbalanced(long src_load, long dst_load,
				struct task_numa_env *env)
{
	long imb, old_imb;
	long orig_src_load, orig_dst_load;
	long src_capacity, dst_capacity;

	/*
	 * The load is corrected for the CPU capacity available on each node.
	 *
	 * src_load        dst_load
	 * ------------ vs ---------
	 * src_capacity    dst_capacity
	 */
	src_capacity = env->src_stats.compute_capacity;
	dst_capacity = env->dst_stats.compute_capacity;

	/* We care about the slope of the imbalance, not the direction. */
	if (dst_load < src_load)
		swap(dst_load, src_load);

	/* Is the difference below the threshold? */
	imb = dst_load * src_capacity * 100 -
	      src_load * dst_capacity * env->imbalance_pct;
	if (imb <= 0)
		return false;

	/*
	 * The imbalance is above the allowed threshold.
	 * Compare it with the old imbalance.
	 */
	orig_src_load = env->src_stats.load;
	orig_dst_load = env->dst_stats.load;

	if (orig_dst_load < orig_src_load)
		swap(orig_dst_load, orig_src_load);

	old_imb = orig_dst_load * src_capacity * 100 -
		  orig_src_load * dst_capacity * env->imbalance_pct;

	/* Would this change make things worse? */
	return (imb > old_imb);
}

/*
 * This checks if the overall compute and NUMA accesses of the system would
 * be improved if the source tasks was migrated to the target dst_cpu taking
 * into account that it might be best if task running on the dst_cpu should
 * be exchanged with the source task
 */
static void task_numa_compare(struct task_numa_env *env,
			      long taskimp, long groupimp)
{
	struct rq *src_rq = cpu_rq(env->src_cpu);
	struct rq *dst_rq = cpu_rq(env->dst_cpu);
	struct task_struct *cur;
	long src_load, dst_load;
	long load;
	long imp = env->p->numa_group ? groupimp : taskimp;
	long moveimp = imp;
	int dist = env->dist;

	rcu_read_lock();
	cur = task_rcu_dereference(&dst_rq->curr);
	if (cur && ((cur->flags & PF_EXITING) || is_idle_task(cur)))
		cur = NULL;

	/*
	 * Because we have preemption enabled we can get migrated around and
	 * end try selecting ourselves (current == env->p) as a swap candidate.
	 */
	if (cur == env->p)
		goto unlock;

	/*
	 * "imp" is the fault differential for the source task between the
	 * source and destination node. Calculate the total differential for
	 * the source task and potential destination task. The more negative
	 * the value is, the more rmeote accesses that would be expected to
	 * be incurred if the tasks were swapped.
	 */
	if (cur) {
		/* Skip this swap candidate if cannot move to the source cpu */
		if (!cpumask_test_cpu(env->src_cpu, tsk_cpus_allowed(cur)))
			goto unlock;

		/*
		 * If dst and source tasks are in the same NUMA group, or not
		 * in any group then look only at task weights.
		 */
		if (cur->numa_group == env->p->numa_group) {
			imp = taskimp + task_weight(cur, env->src_nid, dist) -
			      task_weight(cur, env->dst_nid, dist);
			/*
			 * Add some hysteresis to prevent swapping the
			 * tasks within a group over tiny differences.
			 */
			if (cur->numa_group)
				imp -= imp/16;
		} else {
			/*
			 * Compare the group weights. If a task is all by
			 * itself (not part of a group), use the task weight
			 * instead.
			 */
			if (cur->numa_group)
				imp += group_weight(cur, env->src_nid, dist) -
				       group_weight(cur, env->dst_nid, dist);
			else
				imp += task_weight(cur, env->src_nid, dist) -
				       task_weight(cur, env->dst_nid, dist);
		}
	}

	if (imp <= env->best_imp && moveimp <= env->best_imp)
		goto unlock;

	if (!cur) {
		/* Is there capacity at our destination? */
		if (env->src_stats.nr_running <= env->src_stats.task_capacity &&
		    !env->dst_stats.has_free_capacity)
			goto unlock;

		goto balance;
	}

	/* Balance doesn't matter much if we're running a task per cpu */
	if (imp > env->best_imp && src_rq->nr_running == 1 &&
			dst_rq->nr_running == 1)
		goto assign;

	/*
	 * In the overloaded case, try and keep the load balanced.
	 */
balance:
	load = task_h_load(env->p);
	dst_load = env->dst_stats.load + load;
	src_load = env->src_stats.load - load;

	if (moveimp > imp && moveimp > env->best_imp) {
		/*
		 * If the improvement from just moving env->p direction is
		 * better than swapping tasks around, check if a move is
		 * possible. Store a slightly smaller score than moveimp,
		 * so an actually idle CPU will win.
		 */
		if (!load_too_imbalanced(src_load, dst_load, env)) {
			imp = moveimp - 1;
			cur = NULL;
			goto assign;
		}
	}

	if (imp <= env->best_imp)
		goto unlock;

	if (cur) {
		load = task_h_load(cur);
		dst_load -= load;
		src_load += load;
	}

	if (load_too_imbalanced(src_load, dst_load, env))
		goto unlock;

	/*
	 * One idle CPU per node is evaluated for a task numa move.
	 * Call select_idle_sibling to maybe find a better one.
	 */
	if (!cur) {
		/*
		 * select_idle_siblings() uses an per-cpu cpumask that
		 * can be used from IRQ context.
		 */
		local_irq_disable();
		env->dst_cpu = select_idle_sibling(env->p, env->src_cpu,
						   env->dst_cpu);
		local_irq_enable();
	}

assign:
	task_numa_assign(env, cur, imp);
unlock:
	rcu_read_unlock();
}

static void task_numa_find_cpu(struct task_numa_env *env,
				long taskimp, long groupimp)
{
	int cpu;

	for_each_cpu(cpu, cpumask_of_node(env->dst_nid)) {
		/* Skip this CPU if the source task cannot migrate */
		if (!cpumask_test_cpu(cpu, tsk_cpus_allowed(env->p)))
			continue;

		env->dst_cpu = cpu;
		task_numa_compare(env, taskimp, groupimp);
	}
}

/* Only move tasks to a NUMA node less busy than the current node. */
static bool numa_has_capacity(struct task_numa_env *env)
{
	struct numa_stats *src = &env->src_stats;
	struct numa_stats *dst = &env->dst_stats;

	if (src->has_free_capacity && !dst->has_free_capacity)
		return false;

	/*
	 * Only consider a task move if the source has a higher load
	 * than the destination, corrected for CPU capacity on each node.
	 *
	 *      src->load                dst->load
	 * --------------------- vs ---------------------
	 * src->compute_capacity    dst->compute_capacity
	 */
	if (src->load * dst->compute_capacity * env->imbalance_pct >

	    dst->load * src->compute_capacity * 100)
		return true;

	return false;
}

static int task_numa_migrate(struct task_struct *p)
{
	struct task_numa_env env = {
		.p = p,

		.src_cpu = task_cpu(p),
		.src_nid = task_node(p),

		.imbalance_pct = 112,

		.best_task = NULL,
		.best_imp = 0,
		.best_cpu = -1,
	};
	struct sched_domain *sd;
	unsigned long taskweight, groupweight;
	int nid, ret, dist;
	long taskimp, groupimp;

	/*
	 * Pick the lowest SD_NUMA domain, as that would have the smallest
	 * imbalance and would be the first to start moving tasks about.
	 *
	 * And we want to avoid any moving of tasks about, as that would create
	 * random movement of tasks -- counter the numa conditions we're trying
	 * to satisfy here.
	 */
	rcu_read_lock();
	sd = rcu_dereference(per_cpu(sd_numa, env.src_cpu));
	if (sd)
		env.imbalance_pct = 100 + (sd->imbalance_pct - 100) / 2;
	rcu_read_unlock();

	/*
	 * Cpusets can break the scheduler domain tree into smaller
	 * balance domains, some of which do not cross NUMA boundaries.
	 * Tasks that are "trapped" in such domains cannot be migrated
	 * elsewhere, so there is no point in (re)trying.
	 */
	if (unlikely(!sd)) {
		p->numa_preferred_nid = task_node(p);
		return -EINVAL;
	}

	env.dst_nid = p->numa_preferred_nid;
	dist = env.dist = node_distance(env.src_nid, env.dst_nid);
	taskweight = task_weight(p, env.src_nid, dist);
	groupweight = group_weight(p, env.src_nid, dist);
	update_numa_stats(&env.src_stats, env.src_nid);
	taskimp = task_weight(p, env.dst_nid, dist) - taskweight;
	groupimp = group_weight(p, env.dst_nid, dist) - groupweight;
	update_numa_stats(&env.dst_stats, env.dst_nid);

	/* Try to find a spot on the preferred nid. */
	if (numa_has_capacity(&env))
		task_numa_find_cpu(&env, taskimp, groupimp);

	/*
	 * Look at other nodes in these cases:
	 * - there is no space available on the preferred_nid
	 * - the task is part of a numa_group that is interleaved across
	 *   multiple NUMA nodes; in order to better consolidate the group,
	 *   we need to check other locations.
	 */
	if (env.best_cpu == -1 || (p->numa_group && p->numa_group->active_nodes > 1)) {
		for_each_online_node(nid) {
			if (nid == env.src_nid || nid == p->numa_preferred_nid)
				continue;

			dist = node_distance(env.src_nid, env.dst_nid);
			if (sched_numa_topology_type == NUMA_BACKPLANE &&
						dist != env.dist) {
				taskweight = task_weight(p, env.src_nid, dist);
				groupweight = group_weight(p, env.src_nid, dist);
			}

			/* Only consider nodes where both task and groups benefit */
			taskimp = task_weight(p, nid, dist) - taskweight;
			groupimp = group_weight(p, nid, dist) - groupweight;
			if (taskimp < 0 && groupimp < 0)
				continue;

			env.dist = dist;
			env.dst_nid = nid;
			update_numa_stats(&env.dst_stats, env.dst_nid);
			if (numa_has_capacity(&env))
				task_numa_find_cpu(&env, taskimp, groupimp);
		}
	}

	/*
	 * If the task is part of a workload that spans multiple NUMA nodes,
	 * and is migrating into one of the workload's active nodes, remember
	 * this node as the task's preferred numa node, so the workload can
	 * settle down.
	 * A task that migrated to a second choice node will be better off
	 * trying for a better one later. Do not set the preferred node here.
	 */
	if (p->numa_group) {
		struct numa_group *ng = p->numa_group;

		if (env.best_cpu == -1)
			nid = env.src_nid;
		else
			nid = env.dst_nid;

		if (ng->active_nodes > 1 && numa_is_active_node(env.dst_nid, ng))
			sched_setnuma(p, env.dst_nid);
	}

	/* No better CPU than the current one was found. */
	if (env.best_cpu == -1)
		return -EAGAIN;

	/*
	 * Reset the scan period if the task is being rescheduled on an
	 * alternative node to recheck if the tasks is now properly placed.
	 */
	p->numa_scan_period = task_scan_min(p);

	if (env.best_task == NULL) {
		ret = migrate_task_to(p, env.best_cpu);
		if (ret != 0)
			trace_sched_stick_numa(p, env.src_cpu, env.best_cpu);
		return ret;
	}

	ret = migrate_swap(p, env.best_task);
	if (ret != 0)
		trace_sched_stick_numa(p, env.src_cpu, task_cpu(env.best_task));
	put_task_struct(env.best_task);
	return ret;
}

/* Attempt to migrate a task to a CPU on the preferred node. */
static void numa_migrate_preferred(struct task_struct *p)
{
	unsigned long interval = HZ;

	/* This task has no NUMA fault statistics yet */
	if (unlikely(p->numa_preferred_nid == -1 || !p->numa_faults))
		return;

	/* Periodically retry migrating the task to the preferred node */
	interval = min(interval, msecs_to_jiffies(p->numa_scan_period) / 16);
	p->numa_migrate_retry = jiffies + interval;

	/* Success if task is already running on preferred CPU */
	if (task_node(p) == p->numa_preferred_nid)
		return;

	/* Otherwise, try migrate to a CPU on the preferred node */
	task_numa_migrate(p);
}

/*
 * Find out how many nodes on the workload is actively running on. Do this by
 * tracking the nodes from which NUMA hinting faults are triggered. This can
 * be different from the set of nodes where the workload's memory is currently
 * located.
 */
static void numa_group_count_active_nodes(struct numa_group *numa_group)
{
	unsigned long faults, max_faults = 0;
	int nid, active_nodes = 0;

	for_each_online_node(nid) {
		faults = group_faults_cpu(numa_group, nid);
		if (faults > max_faults)
			max_faults = faults;
	}

	for_each_online_node(nid) {
		faults = group_faults_cpu(numa_group, nid);
		if (faults * ACTIVE_NODE_FRACTION > max_faults)
			active_nodes++;
	}

	numa_group->max_faults_cpu = max_faults;
	numa_group->active_nodes = active_nodes;
}

/*
 * When adapting the scan rate, the period is divided into NUMA_PERIOD_SLOTS
 * increments. The more local the fault statistics are, the higher the scan
 * period will be for the next scan window. If local/(local+remote) ratio is
 * below NUMA_PERIOD_THRESHOLD (where range of ratio is 1..NUMA_PERIOD_SLOTS)
 * the scan period will decrease. Aim for 70% local accesses.
 */
#define NUMA_PERIOD_SLOTS 10
#define NUMA_PERIOD_THRESHOLD 7

/*
 * Increase the scan period (slow down scanning) if the majority of
 * our memory is already on our local node, or if the majority of
 * the page accesses are shared with other processes.
 * Otherwise, decrease the scan period.
 */
static void update_task_scan_period(struct task_struct *p,
			unsigned long shared, unsigned long private)
{
	unsigned int period_slot;
	int ratio;
	int diff;

	unsigned long remote = p->numa_faults_locality[0];
	unsigned long local = p->numa_faults_locality[1];

	/*
	 * If there were no record hinting faults then either the task is
	 * completely idle or all activity is areas that are not of interest
	 * to automatic numa balancing. Related to that, if there were failed
	 * migration then it implies we are migrating too quickly or the local
	 * node is overloaded. In either case, scan slower
	 */
	if (local + shared == 0 || p->numa_faults_locality[2]) {
		p->numa_scan_period = min(p->numa_scan_period_max,
			p->numa_scan_period << 1);

		p->mm->numa_next_scan = jiffies +
			msecs_to_jiffies(p->numa_scan_period);

		return;
	}

	/*
	 * Prepare to scale scan period relative to the current period.
	 *	 == NUMA_PERIOD_THRESHOLD scan period stays the same
	 *       <  NUMA_PERIOD_THRESHOLD scan period decreases (scan faster)
	 *	 >= NUMA_PERIOD_THRESHOLD scan period increases (scan slower)
	 */
	period_slot = DIV_ROUND_UP(p->numa_scan_period, NUMA_PERIOD_SLOTS);
	ratio = (local * NUMA_PERIOD_SLOTS) / (local + remote);
	if (ratio >= NUMA_PERIOD_THRESHOLD) {
		int slot = ratio - NUMA_PERIOD_THRESHOLD;
		if (!slot)
			slot = 1;
		diff = slot * period_slot;
	} else {
		diff = -(NUMA_PERIOD_THRESHOLD - ratio) * period_slot;

		/*
		 * Scale scan rate increases based on sharing. There is an
		 * inverse relationship between the degree of sharing and
		 * the adjustment made to the scanning period. Broadly
		 * speaking the intent is that there is little point
		 * scanning faster if shared accesses dominate as it may
		 * simply bounce migrations uselessly
		 */
		ratio = DIV_ROUND_UP(private * NUMA_PERIOD_SLOTS, (private + shared + 1));
		diff = (diff * ratio) / NUMA_PERIOD_SLOTS;
	}

	p->numa_scan_period = clamp(p->numa_scan_period + diff,
			task_scan_min(p), task_scan_max(p));
	memset(p->numa_faults_locality, 0, sizeof(p->numa_faults_locality));
}

/*
 * Get the fraction of time the task has been running since the last
 * NUMA placement cycle. The scheduler keeps similar statistics, but
 * decays those on a 32ms period, which is orders of magnitude off
 * from the dozens-of-seconds NUMA balancing period. Use the scheduler
 * stats only if the task is so new there are no NUMA statistics yet.
 */
static u64 numa_get_avg_runtime(struct task_struct *p, u64 *period)
{
	u64 runtime, delta, now;
	/* Use the start of this time slice to avoid calculations. */
	now = p->se.exec_start;
	runtime = p->se.sum_exec_runtime;

	if (p->last_task_numa_placement) {
		delta = runtime - p->last_sum_exec_runtime;
		*period = now - p->last_task_numa_placement;
	} else {
		delta = p->se.avg.load_sum / p->se.load.weight;
		*period = LOAD_AVG_MAX;
	}

	p->last_sum_exec_runtime = runtime;
	p->last_task_numa_placement = now;

	return delta;
}

/*
 * Determine the preferred nid for a task in a numa_group. This needs to
 * be done in a way that produces consistent results with group_weight,
 * otherwise workloads might not converge.
 */
static int preferred_group_nid(struct task_struct *p, int nid)
{
	nodemask_t nodes;
	int dist;

	/* Direct connections between all NUMA nodes. */
	if (sched_numa_topology_type == NUMA_DIRECT)
		return nid;

	/*
	 * On a system with glueless mesh NUMA topology, group_weight
	 * scores nodes according to the number of NUMA hinting faults on
	 * both the node itself, and on nearby nodes.
	 */
	if (sched_numa_topology_type == NUMA_GLUELESS_MESH) {
		unsigned long score, max_score = 0;
		int node, max_node = nid;

		dist = sched_max_numa_distance;

		for_each_online_node(node) {
			score = group_weight(p, node, dist);
			if (score > max_score) {
				max_score = score;
				max_node = node;
			}
		}
		return max_node;
	}

	/*
	 * Finding the preferred nid in a system with NUMA backplane
	 * interconnect topology is more involved. The goal is to locate
	 * tasks from numa_groups near each other in the system, and
	 * untangle workloads from different sides of the system. This requires
	 * searching down the hierarchy of node groups, recursively searching
	 * inside the highest scoring group of nodes. The nodemask tricks
	 * keep the complexity of the search down.
	 */
	nodes = node_online_map;
	for (dist = sched_max_numa_distance; dist > LOCAL_DISTANCE; dist--) {
		unsigned long max_faults = 0;
		nodemask_t max_group = NODE_MASK_NONE;
		int a, b;

		/* Are there nodes at this distance from each other? */
		if (!find_numa_distance(dist))
			continue;

		for_each_node_mask(a, nodes) {
			unsigned long faults = 0;
			nodemask_t this_group;
			nodes_clear(this_group);

			/* Sum group's NUMA faults; includes a==b case. */
			for_each_node_mask(b, nodes) {
				if (node_distance(a, b) < dist) {
					faults += group_faults(p, b);
					node_set(b, this_group);
					node_clear(b, nodes);
				}
			}

			/* Remember the top group. */
			if (faults > max_faults) {
				max_faults = faults;
				max_group = this_group;
				/*
				 * subtle: at the smallest distance there is
				 * just one node left in each "group", the
				 * winner is the preferred nid.
				 */
				nid = a;
			}
		}
		/* Next round, evaluate the nodes within max_group. */
		if (!max_faults)
			break;
		nodes = max_group;
	}
	return nid;
}

static void task_numa_placement(struct task_struct *p)
{
	int seq, nid, max_nid = -1, max_group_nid = -1;
	unsigned long max_faults = 0, max_group_faults = 0;
	unsigned long fault_types[2] = { 0, 0 };
	unsigned long total_faults;
	u64 runtime, period;
	spinlock_t *group_lock = NULL;

	/*
	 * The p->mm->numa_scan_seq field gets updated without
	 * exclusive access. Use READ_ONCE() here to ensure
	 * that the field is read in a single access:
	 */
	seq = READ_ONCE(p->mm->numa_scan_seq);
	if (p->numa_scan_seq == seq)
		return;
	p->numa_scan_seq = seq;
	p->numa_scan_period_max = task_scan_max(p);

	total_faults = p->numa_faults_locality[0] +
		       p->numa_faults_locality[1];
	runtime = numa_get_avg_runtime(p, &period);

	/* If the task is part of a group prevent parallel updates to group stats */
	if (p->numa_group) {
		group_lock = &p->numa_group->lock;
		spin_lock_irq(group_lock);
	}

	/* Find the node with the highest number of faults */
	for_each_online_node(nid) {
		/* Keep track of the offsets in numa_faults array */
		int mem_idx, membuf_idx, cpu_idx, cpubuf_idx;
		unsigned long faults = 0, group_faults = 0;
		int priv;

		for (priv = 0; priv < NR_NUMA_HINT_FAULT_TYPES; priv++) {
			long diff, f_diff, f_weight;

			mem_idx = task_faults_idx(NUMA_MEM, nid, priv);
			membuf_idx = task_faults_idx(NUMA_MEMBUF, nid, priv);
			cpu_idx = task_faults_idx(NUMA_CPU, nid, priv);
			cpubuf_idx = task_faults_idx(NUMA_CPUBUF, nid, priv);

			/* Decay existing window, copy faults since last scan */
			diff = p->numa_faults[membuf_idx] - p->numa_faults[mem_idx] / 2;
			fault_types[priv] += p->numa_faults[membuf_idx];
			p->numa_faults[membuf_idx] = 0;

			/*
			 * Normalize the faults_from, so all tasks in a group
			 * count according to CPU use, instead of by the raw
			 * number of faults. Tasks with little runtime have
			 * little over-all impact on throughput, and thus their
			 * faults are less important.
			 */
			f_weight = div64_u64(runtime << 16, period + 1);
			f_weight = (f_weight * p->numa_faults[cpubuf_idx]) /
				   (total_faults + 1);
			f_diff = f_weight - p->numa_faults[cpu_idx] / 2;
			p->numa_faults[cpubuf_idx] = 0;

			p->numa_faults[mem_idx] += diff;
			p->numa_faults[cpu_idx] += f_diff;
			faults += p->numa_faults[mem_idx];
			p->total_numa_faults += diff;
			if (p->numa_group) {
				/*
				 * safe because we can only change our own group
				 *
				 * mem_idx represents the offset for a given
				 * nid and priv in a specific region because it
				 * is at the beginning of the numa_faults array.
				 */
				p->numa_group->faults[mem_idx] += diff;
				p->numa_group->faults_cpu[mem_idx] += f_diff;
				p->numa_group->total_faults += diff;
				group_faults += p->numa_group->faults[mem_idx];
			}
		}

		if (faults > max_faults) {
			max_faults = faults;
			max_nid = nid;
		}

		if (group_faults > max_group_faults) {
			max_group_faults = group_faults;
			max_group_nid = nid;
		}
	}

	update_task_scan_period(p, fault_types[0], fault_types[1]);

	if (p->numa_group) {
		numa_group_count_active_nodes(p->numa_group);
		spin_unlock_irq(group_lock);
		max_nid = preferred_group_nid(p, max_group_nid);
	}

	if (max_faults) {
		/* Set the new preferred node */
		if (max_nid != p->numa_preferred_nid)
			sched_setnuma(p, max_nid);

		if (task_node(p) != p->numa_preferred_nid)
			numa_migrate_preferred(p);
	}
}

static inline int get_numa_group(struct numa_group *grp)
{
	return atomic_inc_not_zero(&grp->refcount);
}

static inline void put_numa_group(struct numa_group *grp)
{
	if (atomic_dec_and_test(&grp->refcount))
		kfree_rcu(grp, rcu);
}

static void task_numa_group(struct task_struct *p, int cpupid, int flags,
			int *priv)
{
	struct numa_group *grp, *my_grp;
	struct task_struct *tsk;
	bool join = false;
	int cpu = cpupid_to_cpu(cpupid);
	int i;

	if (unlikely(!p->numa_group)) {
		unsigned int size = sizeof(struct numa_group) +
				    4*nr_node_ids*sizeof(unsigned long);

		grp = kzalloc(size, GFP_KERNEL | __GFP_NOWARN);
		if (!grp)
			return;

		atomic_set(&grp->refcount, 1);
		grp->active_nodes = 1;
		grp->max_faults_cpu = 0;
		spin_lock_init(&grp->lock);
		grp->gid = p->pid;
		/* Second half of the array tracks nids where faults happen */
		grp->faults_cpu = grp->faults + NR_NUMA_HINT_FAULT_TYPES *
						nr_node_ids;

		for (i = 0; i < NR_NUMA_HINT_FAULT_STATS * nr_node_ids; i++)
			grp->faults[i] = p->numa_faults[i];

		grp->total_faults = p->total_numa_faults;

		grp->nr_tasks++;
		rcu_assign_pointer(p->numa_group, grp);
	}

	rcu_read_lock();
	tsk = READ_ONCE(cpu_rq(cpu)->curr);

	if (!cpupid_match_pid(tsk, cpupid))
		goto no_join;

	grp = rcu_dereference(tsk->numa_group);
	if (!grp)
		goto no_join;

	my_grp = p->numa_group;
	if (grp == my_grp)
		goto no_join;

	/*
	 * Only join the other group if its bigger; if we're the bigger group,
	 * the other task will join us.
	 */
	if (my_grp->nr_tasks > grp->nr_tasks)
		goto no_join;

	/*
	 * Tie-break on the grp address.
	 */
	if (my_grp->nr_tasks == grp->nr_tasks && my_grp > grp)
		goto no_join;

	/* Always join threads in the same process. */
	if (tsk->mm == current->mm)
		join = true;

	/* Simple filter to avoid false positives due to PID collisions */
	if (flags & TNF_SHARED)
		join = true;

	/* Update priv based on whether false sharing was detected */
	*priv = !join;

	if (join && !get_numa_group(grp))
		goto no_join;

	rcu_read_unlock();

	if (!join)
		return;

	BUG_ON(irqs_disabled());
	double_lock_irq(&my_grp->lock, &grp->lock);

	for (i = 0; i < NR_NUMA_HINT_FAULT_STATS * nr_node_ids; i++) {
		my_grp->faults[i] -= p->numa_faults[i];
		grp->faults[i] += p->numa_faults[i];
	}
	my_grp->total_faults -= p->total_numa_faults;
	grp->total_faults += p->total_numa_faults;

	my_grp->nr_tasks--;
	grp->nr_tasks++;

	spin_unlock(&my_grp->lock);
	spin_unlock_irq(&grp->lock);

	rcu_assign_pointer(p->numa_group, grp);

	put_numa_group(my_grp);
	return;

no_join:
	rcu_read_unlock();
	return;
}

void task_numa_free(struct task_struct *p)
{
	struct numa_group *grp = p->numa_group;
	void *numa_faults = p->numa_faults;
	unsigned long flags;
	int i;

	if (grp) {
		spin_lock_irqsave(&grp->lock, flags);
		for (i = 0; i < NR_NUMA_HINT_FAULT_STATS * nr_node_ids; i++)
			grp->faults[i] -= p->numa_faults[i];
		grp->total_faults -= p->total_numa_faults;

		grp->nr_tasks--;
		spin_unlock_irqrestore(&grp->lock, flags);
		RCU_INIT_POINTER(p->numa_group, NULL);
		put_numa_group(grp);
	}

	p->numa_faults = NULL;
	kfree(numa_faults);
}

/*
 * Got a PROT_NONE fault for a page on @node.
 */
void task_numa_fault(int last_cpupid, int mem_node, int pages, int flags)
{
	struct task_struct *p = current;
	bool migrated = flags & TNF_MIGRATED;
	int cpu_node = task_node(current);
	int local = !!(flags & TNF_FAULT_LOCAL);
	struct numa_group *ng;
	int priv;

	if (!static_branch_likely(&sched_numa_balancing))
		return;

	/* for example, ksmd faulting in a user's mm */
	if (!p->mm)
		return;

	/* Allocate buffer to track faults on a per-node basis */
	if (unlikely(!p->numa_faults)) {
		int size = sizeof(*p->numa_faults) *
			   NR_NUMA_HINT_FAULT_BUCKETS * nr_node_ids;

		p->numa_faults = kzalloc(size, GFP_KERNEL|__GFP_NOWARN);
		if (!p->numa_faults)
			return;

		p->total_numa_faults = 0;
		memset(p->numa_faults_locality, 0, sizeof(p->numa_faults_locality));
	}

	/*
	 * First accesses are treated as private, otherwise consider accesses
	 * to be private if the accessing pid has not changed
	 */
	if (unlikely(last_cpupid == (-1 & LAST_CPUPID_MASK))) {
		priv = 1;
	} else {
		priv = cpupid_match_pid(p, last_cpupid);
		if (!priv && !(flags & TNF_NO_GROUP))
			task_numa_group(p, last_cpupid, flags, &priv);
	}

	/*
	 * If a workload spans multiple NUMA nodes, a shared fault that
	 * occurs wholly within the set of nodes that the workload is
	 * actively using should be counted as local. This allows the
	 * scan rate to slow down when a workload has settled down.
	 */
	ng = p->numa_group;
	if (!priv && !local && ng && ng->active_nodes > 1 &&
				numa_is_active_node(cpu_node, ng) &&
				numa_is_active_node(mem_node, ng))
		local = 1;

	task_numa_placement(p);

	/*
	 * Retry task to preferred node migration periodically, in case it
	 * case it previously failed, or the scheduler moved us.
	 */
	if (time_after(jiffies, p->numa_migrate_retry))
		numa_migrate_preferred(p);

	if (migrated)
		p->numa_pages_migrated += pages;
	if (flags & TNF_MIGRATE_FAIL)
		p->numa_faults_locality[2] += pages;

	p->numa_faults[task_faults_idx(NUMA_MEMBUF, mem_node, priv)] += pages;
	p->numa_faults[task_faults_idx(NUMA_CPUBUF, cpu_node, priv)] += pages;
	p->numa_faults_locality[local] += pages;
}

static void reset_ptenuma_scan(struct task_struct *p)
{
	/*
	 * We only did a read acquisition of the mmap sem, so
	 * p->mm->numa_scan_seq is written to without exclusive access
	 * and the update is not guaranteed to be atomic. That's not
	 * much of an issue though, since this is just used for
	 * statistical sampling. Use READ_ONCE/WRITE_ONCE, which are not
	 * expensive, to avoid any form of compiler optimizations:
	 */
	WRITE_ONCE(p->mm->numa_scan_seq, READ_ONCE(p->mm->numa_scan_seq) + 1);
	p->mm->numa_scan_offset = 0;
}

/*
 * The expensive part of numa migration is done from task_work context.
 * Triggered from task_tick_numa().
 */
void task_numa_work(struct callback_head *work)
{
	unsigned long migrate, next_scan, now = jiffies;
	struct task_struct *p = current;
	struct mm_struct *mm = p->mm;
	u64 runtime = p->se.sum_exec_runtime;
	struct vm_area_struct *vma;
	unsigned long start, end;
	unsigned long nr_pte_updates = 0;
	long pages, virtpages;

	SCHED_WARN_ON(p != container_of(work, struct task_struct, numa_work));

	work->next = work; /* protect against double add */
	/*
	 * Who cares about NUMA placement when they're dying.
	 *
	 * NOTE: make sure not to dereference p->mm before this check,
	 * exit_task_work() happens _after_ exit_mm() so we could be called
	 * without p->mm even though we still had it when we enqueued this
	 * work.
	 */
	if (p->flags & PF_EXITING)
		return;

	if (!mm->numa_next_scan) {
		mm->numa_next_scan = now +
			msecs_to_jiffies(sysctl_numa_balancing_scan_delay);
	}

	/*
	 * Enforce maximal scan/migration frequency..
	 */
	migrate = mm->numa_next_scan;
	if (time_before(now, migrate))
		return;

	if (p->numa_scan_period == 0) {
		p->numa_scan_period_max = task_scan_max(p);
		p->numa_scan_period = task_scan_min(p);
	}

	next_scan = now + msecs_to_jiffies(p->numa_scan_period);
	if (cmpxchg(&mm->numa_next_scan, migrate, next_scan) != migrate)
		return;

	/*
	 * Delay this task enough that another task of this mm will likely win
	 * the next time around.
	 */
	p->node_stamp += 2 * TICK_NSEC;

	start = mm->numa_scan_offset;
	pages = sysctl_numa_balancing_scan_size;
	pages <<= 20 - PAGE_SHIFT; /* MB in pages */
	virtpages = pages * 8;	   /* Scan up to this much virtual space */
	if (!pages)
		return;


	down_read(&mm->mmap_sem);
	vma = find_vma(mm, start);
	if (!vma) {
		reset_ptenuma_scan(p);
		start = 0;
		vma = mm->mmap;
	}
	for (; vma; vma = vma->vm_next) {
		if (!vma_migratable(vma) || !vma_policy_mof(vma) ||
			is_vm_hugetlb_page(vma) || (vma->vm_flags & VM_MIXEDMAP)) {
			continue;
		}

		/*
		 * Shared library pages mapped by multiple processes are not
		 * migrated as it is expected they are cache replicated. Avoid
		 * hinting faults in read-only file-backed mappings or the vdso
		 * as migrating the pages will be of marginal benefit.
		 */
		if (!vma->vm_mm ||
		    (vma->vm_file && (vma->vm_flags & (VM_READ|VM_WRITE)) == (VM_READ)))
			continue;

		/*
		 * Skip inaccessible VMAs to avoid any confusion between
		 * PROT_NONE and NUMA hinting ptes
		 */
		if (!(vma->vm_flags & (VM_READ | VM_EXEC | VM_WRITE)))
			continue;

		do {
			start = max(start, vma->vm_start);
			end = ALIGN(start + (pages << PAGE_SHIFT), HPAGE_SIZE);
			end = min(end, vma->vm_end);
			nr_pte_updates = change_prot_numa(vma, start, end);

			/*
			 * Try to scan sysctl_numa_balancing_size worth of
			 * hpages that have at least one present PTE that
			 * is not already pte-numa. If the VMA contains
			 * areas that are unused or already full of prot_numa
			 * PTEs, scan up to virtpages, to skip through those
			 * areas faster.
			 */
			if (nr_pte_updates)
				pages -= (end - start) >> PAGE_SHIFT;
			virtpages -= (end - start) >> PAGE_SHIFT;

			start = end;
			if (pages <= 0 || virtpages <= 0)
				goto out;

			cond_resched();
		} while (end != vma->vm_end);
	}

out:
	/*
	 * It is possible to reach the end of the VMA list but the last few
	 * VMAs are not guaranteed to the vma_migratable. If they are not, we
	 * would find the !migratable VMA on the next scan but not reset the
	 * scanner to the start so check it now.
	 */
	if (vma)
		mm->numa_scan_offset = start;
	else
		reset_ptenuma_scan(p);
	up_read(&mm->mmap_sem);

	/*
	 * Make sure tasks use at least 32x as much time to run other code
	 * than they used here, to limit NUMA PTE scanning overhead to 3% max.
	 * Usually update_task_scan_period slows down scanning enough; on an
	 * overloaded system we need to limit overhead on a per task basis.
	 */
	if (unlikely(p->se.sum_exec_runtime != runtime)) {
		u64 diff = p->se.sum_exec_runtime - runtime;
		p->node_stamp += 32 * diff;
	}
}

/*
 * Drive the periodic memory faults..
 */
void task_tick_numa(struct rq *rq, struct task_struct *curr)
{
	struct callback_head *work = &curr->numa_work;
	u64 period, now;

	/*
	 * We don't care about NUMA placement if we don't have memory.
	 */
	if (!curr->mm || (curr->flags & PF_EXITING) || work->next != work)
		return;

	/*
	 * Using runtime rather than walltime has the dual advantage that
	 * we (mostly) drive the selection from busy threads and that the
	 * task needs to have done some actual work before we bother with
	 * NUMA placement.
	 */
	now = curr->se.sum_exec_runtime;
	period = (u64)curr->numa_scan_period * NSEC_PER_MSEC;

	if (now > curr->node_stamp + period) {
		if (!curr->node_stamp)
			curr->numa_scan_period = task_scan_min(curr);
		curr->node_stamp += period;

		if (!time_before(jiffies, curr->mm->numa_next_scan)) {
			init_task_work(work, task_numa_work); /* TODO: move this into sched_fork() */
			task_work_add(curr, work, true);
		}
	}
}
#else
static void task_tick_numa(struct rq *rq, struct task_struct *curr)
{
}

static inline void account_numa_enqueue(struct rq *rq, struct task_struct *p)
{
}

static inline void account_numa_dequeue(struct rq *rq, struct task_struct *p)
{
}
#endif /* CONFIG_NUMA_BALANCING */

static void
account_entity_enqueue(struct cfs_rq *cfs_rq, struct sched_entity *se)
{
	update_load_add(&cfs_rq->load, se->load.weight);
	if (!parent_entity(se))
		update_load_add(&rq_of(cfs_rq)->load, se->load.weight);
#ifdef CONFIG_SMP
	if (entity_is_task(se)) {
		struct rq *rq = rq_of(cfs_rq);

		account_numa_enqueue(rq, task_of(se));
		list_add(&se->group_node, &rq->cfs_tasks);
	}
#endif
	cfs_rq->nr_running++;
}

static void
account_entity_dequeue(struct cfs_rq *cfs_rq, struct sched_entity *se)
{
	update_load_sub(&cfs_rq->load, se->load.weight);
	if (!parent_entity(se))
		update_load_sub(&rq_of(cfs_rq)->load, se->load.weight);
#ifdef CONFIG_SMP
	if (entity_is_task(se)) {
		account_numa_dequeue(rq_of(cfs_rq), task_of(se));
		list_del_init(&se->group_node);
	}
#endif
	cfs_rq->nr_running--;
}

#ifdef CONFIG_FAIR_GROUP_SCHED
# ifdef CONFIG_SMP
static long calc_cfs_shares(struct cfs_rq *cfs_rq, struct task_group *tg)
{
	long tg_weight, load, shares;

	/*
	 * This really should be: cfs_rq->avg.load_avg, but instead we use
	 * cfs_rq->load.weight, which is its upper bound. This helps ramp up
	 * the shares for small weight interactive tasks.
	 */
	load = scale_load_down(cfs_rq->load.weight);

	tg_weight = atomic_long_read(&tg->load_avg);

	/* Ensure tg_weight >= load */
	tg_weight -= cfs_rq->tg_load_avg_contrib;
	tg_weight += load;

	shares = (tg->shares * load);
	if (tg_weight)
		shares /= tg_weight;

	if (shares < MIN_SHARES)
		shares = MIN_SHARES;
	if (shares > tg->shares)
		shares = tg->shares;

	return shares;
}
# else /* CONFIG_SMP */
static inline long calc_cfs_shares(struct cfs_rq *cfs_rq, struct task_group *tg)
{
	return tg->shares;
}
# endif /* CONFIG_SMP */

static void reweight_entity(struct cfs_rq *cfs_rq, struct sched_entity *se,
			    unsigned long weight)
{
	if (se->on_rq) {
		/* commit outstanding execution time */
		if (cfs_rq->curr == se)
			update_curr(cfs_rq);
		account_entity_dequeue(cfs_rq, se);
	}

	update_load_set(&se->load, weight);

	if (se->on_rq)
		account_entity_enqueue(cfs_rq, se);
}

static inline int throttled_hierarchy(struct cfs_rq *cfs_rq);

static void update_cfs_shares(struct sched_entity *se)
{
	struct cfs_rq *cfs_rq = group_cfs_rq(se);
	struct task_group *tg;
	long shares;

	if (!cfs_rq)
		return;

	if (throttled_hierarchy(cfs_rq))
		return;

	tg = cfs_rq->tg;

#ifndef CONFIG_SMP
	if (likely(se->load.weight == tg->shares))
		return;
#endif
	shares = calc_cfs_shares(cfs_rq, tg);

	reweight_entity(cfs_rq_of(se), se, shares);
}

#else /* CONFIG_FAIR_GROUP_SCHED */
static inline void update_cfs_shares(struct sched_entity *se)
{
}
#endif /* CONFIG_FAIR_GROUP_SCHED */

#ifdef CONFIG_SMP
u32 sched_get_wake_up_idle(struct task_struct *p)
{
	u32 enabled = p->flags & PF_WAKE_UP_IDLE;

	return !!enabled;
}
EXPORT_SYMBOL(sched_get_wake_up_idle);

int sched_set_wake_up_idle(struct task_struct *p, int wake_up_idle)
{
	int enable = !!wake_up_idle;

	if (enable)
		p->flags |= PF_WAKE_UP_IDLE;
	else
		p->flags &= ~PF_WAKE_UP_IDLE;

	return 0;
}
EXPORT_SYMBOL(sched_set_wake_up_idle);

/* Precomputed fixed inverse multiplies for multiplication by y^n */
static const u32 runnable_avg_yN_inv[] = {
	0xffffffff, 0xfa83b2da, 0xf5257d14, 0xefe4b99a, 0xeac0c6e6, 0xe5b906e6,
	0xe0ccdeeb, 0xdbfbb796, 0xd744fcc9, 0xd2a81d91, 0xce248c14, 0xc9b9bd85,
	0xc5672a10, 0xc12c4cc9, 0xbd08a39e, 0xb8fbaf46, 0xb504f333, 0xb123f581,
	0xad583ee9, 0xa9a15ab4, 0xa5fed6a9, 0xa2704302, 0x9ef5325f, 0x9b8d39b9,
	0x9837f050, 0x94f4efa8, 0x91c3d373, 0x8ea4398a, 0x8b95c1e3, 0x88980e80,
	0x85aac367, 0x82cd8698,
};

/*
 * Precomputed \Sum y^k { 1<=k<=n }.  These are floor(true_value) to prevent
 * over-estimates when re-combining.
 */
static const u32 runnable_avg_yN_sum[] = {
	    0, 1002, 1982, 2941, 3880, 4798, 5697, 6576, 7437, 8279, 9103,
	 9909,10698,11470,12226,12966,13690,14398,15091,15769,16433,17082,
	17718,18340,18949,19545,20128,20698,21256,21802,22336,22859,23371,
};

/*
 * Precomputed \Sum y^k { 1<=k<=n, where n%32=0). Values are rolled down to
 * lower integers. See Documentation/scheduler/sched-avg.txt how these
 * were generated:
 */
static const u32 __accumulated_sum_N32[] = {
	    0, 23371, 35056, 40899, 43820, 45281,
	46011, 46376, 46559, 46650, 46696, 46719,
};

/*
 * Approximate:
 *   val * y^n,    where y^32 ~= 0.5 (~1 scheduling period)
 */
static __always_inline u64 decay_load(u64 val, u64 n)
{
	unsigned int local_n;

	if (!n)
		return val;
	else if (unlikely(n > LOAD_AVG_PERIOD * 63))
		return 0;

	/* after bounds checking we can collapse to 32-bit */
	local_n = n;

	/*
	 * As y^PERIOD = 1/2, we can combine
	 *    y^n = 1/2^(n/PERIOD) * y^(n%PERIOD)
	 * With a look-up table which covers y^n (n<PERIOD)
	 *
	 * To achieve constant time decay_load.
	 */
	if (unlikely(local_n >= LOAD_AVG_PERIOD)) {
		val >>= local_n / LOAD_AVG_PERIOD;
		local_n %= LOAD_AVG_PERIOD;
	}

	val = mul_u64_u32_shr(val, runnable_avg_yN_inv[local_n], 32);
	return val;
}

/*
 * For updates fully spanning n periods, the contribution to runnable
 * average will be: \Sum 1024*y^n
 *
 * We can compute this reasonably efficiently by combining:
 *   y^PERIOD = 1/2 with precomputed \Sum 1024*y^n {for  n <PERIOD}
 */
static u32 __compute_runnable_contrib(u64 n)
{
	u32 contrib = 0;

	if (likely(n <= LOAD_AVG_PERIOD))
		return runnable_avg_yN_sum[n];
	else if (unlikely(n >= LOAD_AVG_MAX_N))
		return LOAD_AVG_MAX;

	/* Since n < LOAD_AVG_MAX_N, n/LOAD_AVG_PERIOD < 11 */
	contrib = __accumulated_sum_N32[n/LOAD_AVG_PERIOD];
	n %= LOAD_AVG_PERIOD;
	contrib = decay_load(contrib, n);
	return contrib + runnable_avg_yN_sum[n];
}

#define cap_scale(v, s) ((v)*(s) >> SCHED_CAPACITY_SHIFT)

/*
 * We can represent the historical contribution to runnable average as the
 * coefficients of a geometric series.  To do this we sub-divide our runnable
 * history into segments of approximately 1ms (1024us); label the segment that
 * occurred N-ms ago p_N, with p_0 corresponding to the current period, e.g.
 *
 * [<- 1024us ->|<- 1024us ->|<- 1024us ->| ...
 *      p0            p1           p2
 *     (now)       (~1ms ago)  (~2ms ago)
 *
 * Let u_i denote the fraction of p_i that the entity was runnable.
 *
 * We then designate the fractions u_i as our co-efficients, yielding the
 * following representation of historical load:
 *   u_0 + u_1*y + u_2*y^2 + u_3*y^3 + ...
 *
 * We choose y based on the with of a reasonably scheduling period, fixing:
 *   y^32 = 0.5
 *
 * This means that the contribution to load ~32ms ago (u_32) will be weighted
 * approximately half as much as the contribution to load within the last ms
 * (u_0).
 *
 * When a period "rolls over" and we have new u_0`, multiplying the previous
 * sum again by y is sufficient to update:
 *   load_avg = u_0` + y*(u_0 + u_1*y + u_2*y^2 + ... )
 *            = u_0 + u_1*y + u_2*y^2 + ... [re-labeling u_i --> u_{i+1}]
 */
static __always_inline int
__update_load_avg(u64 now, int cpu, struct sched_avg *sa,
		  unsigned long weight, int running, struct cfs_rq *cfs_rq)
{
	u64 delta, scaled_delta, periods;
	u32 contrib;
	unsigned int delta_w, scaled_delta_w, decayed = 0;
	unsigned long scale_freq, scale_cpu;

	delta = now - sa->last_update_time;
	/*
	 * This should only happen when time goes backwards, which it
	 * unfortunately does during sched clock init when we swap over to TSC.
	 */
	if ((s64)delta < 0) {
		sa->last_update_time = now;
		return 0;
	}

	/*
	 * Use 1024ns as the unit of measurement since it's a reasonable
	 * approximation of 1us and fast to compute.
	 */
	delta >>= 10;
	if (!delta)
		return 0;
	sa->last_update_time = now;

	scale_freq = arch_scale_freq_capacity(NULL, cpu);
	scale_cpu = arch_scale_cpu_capacity(NULL, cpu);
	trace_sched_contrib_scale_f(cpu, scale_freq, scale_cpu);

	/* delta_w is the amount already accumulated against our next period */
	delta_w = sa->period_contrib;
	if (delta + delta_w >= 1024) {
		decayed = 1;

		/* how much left for next period will start over, we don't know yet */
		sa->period_contrib = 0;

		/*
		 * Now that we know we're crossing a period boundary, figure
		 * out how much from delta we need to complete the current
		 * period and accrue it.
		 */
		delta_w = 1024 - delta_w;
		scaled_delta_w = cap_scale(delta_w, scale_freq);
		if (weight) {
			sa->load_sum += weight * scaled_delta_w;
			if (cfs_rq) {
				cfs_rq->runnable_load_sum +=
						weight * scaled_delta_w;
			}
		}
		if (running)
			sa->util_sum += scaled_delta_w * scale_cpu;

		delta -= delta_w;

		/* Figure out how many additional periods this update spans */
		periods = delta / 1024;
		delta %= 1024;

		sa->load_sum = decay_load(sa->load_sum, periods + 1);
		if (cfs_rq) {
			cfs_rq->runnable_load_sum =
				decay_load(cfs_rq->runnable_load_sum, periods + 1);
		}
		sa->util_sum = decay_load((u64)(sa->util_sum), periods + 1);

		/* Efficiently calculate \sum (1..n_period) 1024*y^i */
		contrib = __compute_runnable_contrib(periods);
		contrib = cap_scale(contrib, scale_freq);
		if (weight) {
			sa->load_sum += weight * contrib;
			if (cfs_rq)
				cfs_rq->runnable_load_sum += weight * contrib;
		}
		if (running)
			sa->util_sum += contrib * scale_cpu;
	}

	/* Remainder of delta accrued against u_0` */
	scaled_delta = cap_scale(delta, scale_freq);
	if (weight) {
		sa->load_sum += weight * scaled_delta;
		if (cfs_rq)
			cfs_rq->runnable_load_sum += weight * scaled_delta;
	}
	if (running)
		sa->util_sum += scaled_delta * scale_cpu;

	sa->period_contrib += delta;

	if (decayed) {
		sa->load_avg = div_u64(sa->load_sum, LOAD_AVG_MAX);
		if (cfs_rq) {
			cfs_rq->runnable_load_avg =
				div_u64(cfs_rq->runnable_load_sum, LOAD_AVG_MAX);
		}
		sa->util_avg = sa->util_sum / LOAD_AVG_MAX;
	}

	return decayed;
}

/*
 * Signed add and clamp on underflow.
 *
 * Explicitly do a load-store to ensure the intermediate value never hits
 * memory. This allows lockless observations without ever seeing the negative
 * values.
 */
#define add_positive(_ptr, _val) do {                           \
	typeof(_ptr) ptr = (_ptr);                              \
	typeof(_val) val = (_val);                              \
	typeof(*ptr) res, var = READ_ONCE(*ptr);                \
								\
	res = var + val;                                        \
								\
	if (val < 0 && res > var)                               \
		res = 0;                                        \
								\
	WRITE_ONCE(*ptr, res);                                  \
} while (0)

#ifdef CONFIG_FAIR_GROUP_SCHED
/**
 * update_tg_load_avg - update the tg's load avg
 * @cfs_rq: the cfs_rq whose avg changed
 * @force: update regardless of how small the difference
 *
 * This function 'ensures': tg->load_avg := \Sum tg->cfs_rq[]->avg.load.
 * However, because tg->load_avg is a global value there are performance
 * considerations.
 *
 * In order to avoid having to look at the other cfs_rq's, we use a
 * differential update where we store the last value we propagated. This in
 * turn allows skipping updates if the differential is 'small'.
 *
 * Updating tg's load_avg is necessary before update_cfs_share() (which is
 * done) and effective_load() (which is not done because it is too costly).
 */
static inline void update_tg_load_avg(struct cfs_rq *cfs_rq, int force)
{
	long delta = cfs_rq->avg.load_avg - cfs_rq->tg_load_avg_contrib;

	/*
	 * No need to update load_avg for root_task_group as it is not used.
	 */
	if (cfs_rq->tg == &root_task_group)
		return;

	if (force || abs(delta) > cfs_rq->tg_load_avg_contrib / 64) {
		atomic_long_add(delta, &cfs_rq->tg->load_avg);
		cfs_rq->tg_load_avg_contrib = cfs_rq->avg.load_avg;
	}
}

/*
 * Called within set_task_rq() right before setting a task's cpu. The
 * caller only guarantees p->pi_lock is held; no other assumptions,
 * including the state of rq->lock, should be made.
 */
void set_task_rq_fair(struct sched_entity *se,
		      struct cfs_rq *prev, struct cfs_rq *next)
{
	if (!sched_feat(ATTACH_AGE_LOAD))
		return;

	/*
	 * We are supposed to update the task to "current" time, then its up to
	 * date and ready to go to new CPU/cfs_rq. But we have difficulty in
	 * getting what current time is, so simply throw away the out-of-date
	 * time. This will result in the wakee task is less decayed, but giving
	 * the wakee more load sounds not bad.
	 */
	if (se->avg.last_update_time && prev) {
		u64 p_last_update_time;
		u64 n_last_update_time;

#ifndef CONFIG_64BIT
		u64 p_last_update_time_copy;
		u64 n_last_update_time_copy;

		do {
			p_last_update_time_copy = prev->load_last_update_time_copy;
			n_last_update_time_copy = next->load_last_update_time_copy;

			smp_rmb();

			p_last_update_time = prev->avg.last_update_time;
			n_last_update_time = next->avg.last_update_time;

		} while (p_last_update_time != p_last_update_time_copy ||
			 n_last_update_time != n_last_update_time_copy);
#else
		p_last_update_time = prev->avg.last_update_time;
		n_last_update_time = next->avg.last_update_time;
#endif
		__update_load_avg(p_last_update_time, cpu_of(rq_of(prev)),
				  &se->avg, 0, 0, NULL);
		se->avg.last_update_time = n_last_update_time;
	}
}

/* Take into account change of utilization of a child task group */
static inline void
update_tg_cfs_util(struct cfs_rq *cfs_rq, struct sched_entity *se)
{
	struct cfs_rq *gcfs_rq = group_cfs_rq(se);
	long delta = gcfs_rq->avg.util_avg - se->avg.util_avg;

	/* Nothing to update */
	if (!delta)
		return;

	/* Set new sched_entity's utilization */
	se->avg.util_avg = gcfs_rq->avg.util_avg;
	se->avg.util_sum = se->avg.util_avg * LOAD_AVG_MAX;

	/* Update parent cfs_rq utilization */
	add_positive(&cfs_rq->avg.util_avg, delta);
	cfs_rq->avg.util_sum = cfs_rq->avg.util_avg * LOAD_AVG_MAX;
}

/* Take into account change of load of a child task group */
static inline void
update_tg_cfs_load(struct cfs_rq *cfs_rq, struct sched_entity *se)
{
	struct cfs_rq *gcfs_rq = group_cfs_rq(se);
	long delta, load = gcfs_rq->avg.load_avg;

	/*
	 * If the load of group cfs_rq is null, the load of the
	 * sched_entity will also be null so we can skip the formula
	 */
	if (load) {
		long tg_load;

		/* Get tg's load and ensure tg_load > 0 */
		tg_load = atomic_long_read(&gcfs_rq->tg->load_avg) + 1;

		/* Ensure tg_load >= load and updated with current load*/
		tg_load -= gcfs_rq->tg_load_avg_contrib;
		tg_load += load;

		/*
		 * We need to compute a correction term in the case that the
		 * task group is consuming more CPU than a task of equal
		 * weight. A task with a weight equals to tg->shares will have
		 * a load less or equal to scale_load_down(tg->shares).
		 * Similarly, the sched_entities that represent the task group
		 * at parent level, can't have a load higher than
		 * scale_load_down(tg->shares). And the Sum of sched_entities'
		 * load must be <= scale_load_down(tg->shares).
		 */
		if (tg_load > scale_load_down(gcfs_rq->tg->shares)) {
			/* scale gcfs_rq's load into tg's shares*/
			load *= scale_load_down(gcfs_rq->tg->shares);
			load /= tg_load;
		}
	}

	delta = load - se->avg.load_avg;

	/* Nothing to update */
	if (!delta)
		return;

	/* Set new sched_entity's load */
	se->avg.load_avg = load;
	se->avg.load_sum = se->avg.load_avg * LOAD_AVG_MAX;

	/* Update parent cfs_rq load */
	add_positive(&cfs_rq->avg.load_avg, delta);
	cfs_rq->avg.load_sum = cfs_rq->avg.load_avg * LOAD_AVG_MAX;

	/*
	 * If the sched_entity is already enqueued, we also have to update the
	 * runnable load avg.
	 */
	if (se->on_rq) {
		/* Update parent cfs_rq runnable_load_avg */
		add_positive(&cfs_rq->runnable_load_avg, delta);
		cfs_rq->runnable_load_sum = cfs_rq->runnable_load_avg * LOAD_AVG_MAX;
	}
}

static inline void set_tg_cfs_propagate(struct cfs_rq *cfs_rq)
{
	cfs_rq->propagate_avg = 1;
}

static inline int test_and_clear_tg_cfs_propagate(struct sched_entity *se)
{
	struct cfs_rq *cfs_rq = group_cfs_rq(se);

	if (!cfs_rq->propagate_avg)
		return 0;

	cfs_rq->propagate_avg = 0;
	return 1;
}

/* Update task and its cfs_rq load average */
static inline int propagate_entity_load_avg(struct sched_entity *se)
{
	struct cfs_rq *cfs_rq;

	if (entity_is_task(se))
		return 0;

	if (!test_and_clear_tg_cfs_propagate(se))
		return 0;

	cfs_rq = cfs_rq_of(se);

	set_tg_cfs_propagate(cfs_rq);

	update_tg_cfs_util(cfs_rq, se);
	update_tg_cfs_load(cfs_rq, se);

	return 1;
}

/*
 * Check if we need to update the load and the utilization of a blocked
 * group_entity:
 */
static inline bool skip_blocked_update(struct sched_entity *se)
{
	struct cfs_rq *gcfs_rq = group_cfs_rq(se);

	/*
	 * If sched_entity still have not zero load or utilization, we have to
	 * decay it:
	 */
	if (se->avg.load_avg || se->avg.util_avg)
		return false;

	/*
	 * If there is a pending propagation, we have to update the load and
	 * the utilization of the sched_entity:
	 */
	if (gcfs_rq->propagate_avg)
		return false;

	/*
	 * Otherwise, the load and the utilization of the sched_entity is
	 * already zero and there is no pending propagation, so it will be a
	 * waste of time to try to decay it:
	 */
	return true;
}

#else /* CONFIG_FAIR_GROUP_SCHED */

static inline void update_tg_load_avg(struct cfs_rq *cfs_rq, int force) {}

static inline int propagate_entity_load_avg(struct sched_entity *se)
{
	return 0;
}

static inline void set_tg_cfs_propagate(struct cfs_rq *cfs_rq) {}

#endif /* CONFIG_FAIR_GROUP_SCHED */

static inline void cfs_rq_util_change(struct cfs_rq *cfs_rq)
{
	if (&this_rq()->cfs == cfs_rq) {
		/*
		 * There are a few boundary cases this might miss but it should
		 * get called often enough that that should (hopefully) not be
		 * a real problem -- added to that it only calls on the local
		 * CPU, so if we enqueue remotely we'll miss an update, but
		 * the next tick/schedule should update.
		 *
		 * It will not get called when we go idle, because the idle
		 * thread is a different class (!fair), nor will the utilization
		 * number include things like RT tasks.
		 *
		 * As is, the util number is not freq-invariant (we'd have to
		 * implement arch_scale_freq_capacity() for that).
		 *
		 * See cpu_util().
		 */
		cpufreq_update_util(rq_of(cfs_rq), 0);
	}
}

/*
 * Unsigned subtract and clamp on underflow.
 *
 * Explicitly do a load-store to ensure the intermediate value never hits
 * memory. This allows lockless observations without ever seeing the negative
 * values.
 */
#define sub_positive(_ptr, _val) do {				\
	typeof(_ptr) ptr = (_ptr);				\
	typeof(*ptr) val = (_val);				\
	typeof(*ptr) res, var = READ_ONCE(*ptr);		\
	res = var - val;					\
	if (res > var)						\
		res = 0;					\
	WRITE_ONCE(*ptr, res);					\
} while (0)

/**
 * update_cfs_rq_load_avg - update the cfs_rq's load/util averages
 * @now: current time, as per cfs_rq_clock_task()
 * @cfs_rq: cfs_rq to update
 * @update_freq: should we call cfs_rq_util_change() or will the call do so
 *
 * The cfs_rq avg is the direct sum of all its entities (blocked and runnable)
 * avg. The immediate corollary is that all (fair) tasks must be attached, see
 * post_init_entity_util_avg().
 *
 * cfs_rq->avg is used for task_h_load() and update_cfs_share() for example.
 *
 * Returns true if the load decayed or we removed load.
 *
 * Since both these conditions indicate a changed cfs_rq->avg.load we should
 * call update_tg_load_avg() when this function returns true.
 */
static inline int
update_cfs_rq_load_avg(u64 now, struct cfs_rq *cfs_rq, bool update_freq)
{
	struct sched_avg *sa = &cfs_rq->avg;
	int decayed, removed_load = 0, removed_util = 0;

	if (atomic_long_read(&cfs_rq->removed_load_avg)) {
		s64 r = atomic_long_xchg(&cfs_rq->removed_load_avg, 0);
		sub_positive(&sa->load_avg, r);
		sub_positive(&sa->load_sum, r * LOAD_AVG_MAX);
		removed_load = 1;
		set_tg_cfs_propagate(cfs_rq);
	}

	if (atomic_long_read(&cfs_rq->removed_util_avg)) {
		long r = atomic_long_xchg(&cfs_rq->removed_util_avg, 0);
		sub_positive(&sa->util_avg, r);
		sub_positive(&sa->util_sum, r * LOAD_AVG_MAX);
		removed_util = 1;
		set_tg_cfs_propagate(cfs_rq);
	}

	decayed = __update_load_avg(now, cpu_of(rq_of(cfs_rq)), sa,
		scale_load_down(cfs_rq->load.weight), cfs_rq->curr != NULL, cfs_rq);

#ifndef CONFIG_64BIT
	smp_wmb();
	cfs_rq->load_last_update_time_copy = sa->last_update_time;
#endif

	if (update_freq && (decayed || removed_util))
		cfs_rq_util_change(cfs_rq);

	/* Trace CPU load, unless cfs_rq belongs to a non-root task_group */
	if (cfs_rq == &rq_of(cfs_rq)->cfs)
		trace_sched_load_avg_cpu(cpu_of(rq_of(cfs_rq)), cfs_rq);

	return decayed || removed_load;
}

/*
 * Optional action to be done while updating the load average
 */
#define UPDATE_TG	0x1
#define SKIP_AGE_LOAD	0x2

/* Update task and its cfs_rq load average */
static inline void update_load_avg(struct sched_entity *se, int flags)
{
	struct cfs_rq *cfs_rq = cfs_rq_of(se);
	u64 now = cfs_rq_clock_task(cfs_rq);
	struct rq *rq = rq_of(cfs_rq);
	int cpu = cpu_of(rq);
	int decayed;
	void *ptr = NULL;

	/*
	 * Track task load average for carrying it to new CPU after migrated, and
	 * track group sched_entity load average for task_h_load calc in migration
	 */
	if (se->avg.last_update_time && !(flags & SKIP_AGE_LOAD)) {
		__update_load_avg(now, cpu, &se->avg,
			  se->on_rq * scale_load_down(se->load.weight),
			  cfs_rq->curr == se, NULL);
	}

	decayed  = update_cfs_rq_load_avg(now, cfs_rq, true);
	decayed |= propagate_entity_load_avg(se);

	if (decayed && (flags & UPDATE_TG))
		update_tg_load_avg(cfs_rq, 0);

	if (entity_is_task(se)) {
#ifdef CONFIG_SCHED_WALT
		ptr = (void *)&(task_of(se)->ravg);
#endif
		trace_sched_load_avg_task(task_of(se), &se->avg, ptr);
	}
}

/**
 * attach_entity_load_avg - attach this entity to its cfs_rq load avg
 * @cfs_rq: cfs_rq to attach to
 * @se: sched_entity to attach
 *
 * Must call update_cfs_rq_load_avg() before this, since we rely on
 * cfs_rq->avg.last_update_time being current.
 */
static void attach_entity_load_avg(struct cfs_rq *cfs_rq, struct sched_entity *se)
{
	se->avg.last_update_time = cfs_rq->avg.last_update_time;
	cfs_rq->avg.load_avg += se->avg.load_avg;
	cfs_rq->avg.load_sum += se->avg.load_sum;
	cfs_rq->avg.util_avg += se->avg.util_avg;
	cfs_rq->avg.util_sum += se->avg.util_sum;
	set_tg_cfs_propagate(cfs_rq);

	cfs_rq_util_change(cfs_rq);
}

/**
 * detach_entity_load_avg - detach this entity from its cfs_rq load avg
 * @cfs_rq: cfs_rq to detach from
 * @se: sched_entity to detach
 *
 * Must call update_cfs_rq_load_avg() before this, since we rely on
 * cfs_rq->avg.last_update_time being current.
 */
static void detach_entity_load_avg(struct cfs_rq *cfs_rq, struct sched_entity *se)
{

	sub_positive(&cfs_rq->avg.load_avg, se->avg.load_avg);
	sub_positive(&cfs_rq->avg.load_sum, se->avg.load_sum);
	sub_positive(&cfs_rq->avg.util_avg, se->avg.util_avg);
	sub_positive(&cfs_rq->avg.util_sum, se->avg.util_sum);
	set_tg_cfs_propagate(cfs_rq);

	cfs_rq_util_change(cfs_rq);
}

/* Add the load generated by se into cfs_rq's load average */
static inline void
enqueue_entity_load_avg(struct cfs_rq *cfs_rq, struct sched_entity *se)
{
	struct sched_avg *sa = &se->avg;

	cfs_rq->runnable_load_avg += sa->load_avg;
	cfs_rq->runnable_load_sum += sa->load_sum;

	if (!sa->last_update_time) {
		attach_entity_load_avg(cfs_rq, se);
		update_tg_load_avg(cfs_rq, 0);
	}
}

/* Remove the runnable load generated by se from cfs_rq's runnable load average */
static inline void
dequeue_entity_load_avg(struct cfs_rq *cfs_rq, struct sched_entity *se)
{
	cfs_rq->runnable_load_avg =
		max_t(long, cfs_rq->runnable_load_avg - se->avg.load_avg, 0);
	cfs_rq->runnable_load_sum =
		max_t(s64,  cfs_rq->runnable_load_sum - se->avg.load_sum, 0);
}

#ifndef CONFIG_64BIT
static inline u64 cfs_rq_last_update_time(struct cfs_rq *cfs_rq)
{
	u64 last_update_time_copy;
	u64 last_update_time;

	do {
		last_update_time_copy = cfs_rq->load_last_update_time_copy;
		smp_rmb();
		last_update_time = cfs_rq->avg.last_update_time;
	} while (last_update_time != last_update_time_copy);

	return last_update_time;
}
#else
static inline u64 cfs_rq_last_update_time(struct cfs_rq *cfs_rq)
{
	return cfs_rq->avg.last_update_time;
}
#endif

/*
 * Synchronize entity load avg of dequeued entity without locking
 * the previous rq.
 */
void sync_entity_load_avg(struct sched_entity *se)
{
	struct cfs_rq *cfs_rq = cfs_rq_of(se);
	u64 last_update_time;

	last_update_time = cfs_rq_last_update_time(cfs_rq);
	__update_load_avg(last_update_time, cpu_of(rq_of(cfs_rq)), &se->avg, 0, 0, NULL);
}

/*
 * Task first catches up with cfs_rq, and then subtract
 * itself from the cfs_rq (task must be off the queue now).
 */
void remove_entity_load_avg(struct sched_entity *se)
{
	struct cfs_rq *cfs_rq = cfs_rq_of(se);

	/*
	 * tasks cannot exit without having gone through wake_up_new_task() ->
	 * post_init_entity_util_avg() which will have added things to the
	 * cfs_rq, so we can remove unconditionally.
	 *
	 * Similarly for groups, they will have passed through
	 * post_init_entity_util_avg() before unregister_sched_fair_group()
	 * calls this.
	 */

	sync_entity_load_avg(se);
	atomic_long_add(se->avg.load_avg, &cfs_rq->removed_load_avg);
	atomic_long_add(se->avg.util_avg, &cfs_rq->removed_util_avg);
}

static inline unsigned long cfs_rq_runnable_load_avg(struct cfs_rq *cfs_rq)
{
	return cfs_rq->runnable_load_avg;
}

static inline unsigned long cfs_rq_load_avg(struct cfs_rq *cfs_rq)
{
	return cfs_rq->avg.load_avg;
}

static int idle_balance(struct rq *this_rq);

#else /* CONFIG_SMP */

static inline int
update_cfs_rq_load_avg(u64 now, struct cfs_rq *cfs_rq, bool update_freq)
{
	return 0;
}

#define UPDATE_TG	0x0
#define SKIP_AGE_LOAD	0x0

static inline void update_load_avg(struct sched_entity *se, int not_used1)
{
	cpufreq_update_util(rq_of(cfs_rq_of(se)), 0);
}

static inline void
enqueue_entity_load_avg(struct cfs_rq *cfs_rq, struct sched_entity *se) {}
static inline void
dequeue_entity_load_avg(struct cfs_rq *cfs_rq, struct sched_entity *se) {}
static inline void remove_entity_load_avg(struct sched_entity *se) {}

static inline void
attach_entity_load_avg(struct cfs_rq *cfs_rq, struct sched_entity *se) {}
static inline void
detach_entity_load_avg(struct cfs_rq *cfs_rq, struct sched_entity *se) {}

static inline int idle_balance(struct rq *rq)
{
	return 0;
}

#endif /* CONFIG_SMP */

static void check_spread(struct cfs_rq *cfs_rq, struct sched_entity *se)
{
#ifdef CONFIG_SCHED_DEBUG
	s64 d = se->vruntime - cfs_rq->min_vruntime;

	if (d < 0)
		d = -d;

	if (d > 3*sysctl_sched_latency)
		schedstat_inc(cfs_rq->nr_spread_over);
#endif
}

static void
place_entity(struct cfs_rq *cfs_rq, struct sched_entity *se, int initial)
{
	u64 vruntime = cfs_rq->min_vruntime;

	/*
	 * The 'current' period is already promised to the current tasks,
	 * however the extra weight of the new task will slow them down a
	 * little, place the new task so that it fits in the slot that
	 * stays open at the end.
	 */
	if (initial && sched_feat(START_DEBIT))
		vruntime += sched_vslice(cfs_rq, se);

	/* sleeps up to a single latency don't count. */
	if (!initial) {
		unsigned long thresh = sysctl_sched_latency;

		/*
		 * Halve their sleep time's effect, to allow
		 * for a gentler effect of sleepers:
		 */
		if (sched_feat(GENTLE_FAIR_SLEEPERS))
			thresh >>= 1;

		vruntime -= thresh;
	}

	/* ensure we never gain time by being placed backwards. */
	se->vruntime = max_vruntime(se->vruntime, vruntime);
}

static void check_enqueue_throttle(struct cfs_rq *cfs_rq);

static inline void check_schedstat_required(void)
{
#ifdef CONFIG_SCHEDSTATS
	if (schedstat_enabled())
		return;

	/* Force schedstat enabled if a dependent tracepoint is active */
	if (trace_sched_stat_wait_enabled()    ||
			trace_sched_stat_sleep_enabled()   ||
			trace_sched_stat_iowait_enabled()  ||
			trace_sched_stat_blocked_enabled() ||
			trace_sched_stat_runtime_enabled())  {
		printk_deferred_once("Scheduler tracepoints stat_sleep, stat_iowait, "
			     "stat_blocked and stat_runtime require the "
			     "kernel parameter schedstats=enabled or "
			     "kernel.sched_schedstats=1\n");
	}
#endif
}


/*
 * MIGRATION
 *
 *	dequeue
 *	  update_curr()
 *	    update_min_vruntime()
 *	  vruntime -= min_vruntime
 *
 *	enqueue
 *	  update_curr()
 *	    update_min_vruntime()
 *	  vruntime += min_vruntime
 *
 * this way the vruntime transition between RQs is done when both
 * min_vruntime are up-to-date.
 *
 * WAKEUP (remote)
 *
 *	->migrate_task_rq_fair() (p->state == TASK_WAKING)
 *	  vruntime -= min_vruntime
 *
 *	enqueue
 *	  update_curr()
 *	    update_min_vruntime()
 *	  vruntime += min_vruntime
 *
 * this way we don't have the most up-to-date min_vruntime on the originating
 * CPU and an up-to-date min_vruntime on the destination CPU.
 */

static void
enqueue_entity(struct cfs_rq *cfs_rq, struct sched_entity *se, int flags)
{
	bool renorm = !(flags & ENQUEUE_WAKEUP) || (flags & ENQUEUE_MIGRATED);
	bool curr = cfs_rq->curr == se;

	/*
	 * If we're the current task, we must renormalise before calling
	 * update_curr().
	 */
	if (renorm && curr)
		se->vruntime += cfs_rq->min_vruntime;

	update_curr(cfs_rq);

	/*
	 * Otherwise, renormalise after, such that we're placed at the current
	 * moment in time, instead of some random moment in the past. Being
	 * placed in the past could significantly boost this task to the
	 * fairness detriment of existing tasks.
	 */
	if (renorm && !curr)
		se->vruntime += cfs_rq->min_vruntime;

	/*
	 * When enqueuing a sched_entity, we must:
	 *   - Update loads to have both entity and cfs_rq synced with now.
	 *   - Add its load to cfs_rq->runnable_avg
	 *   - For group_entity, update its weight to reflect the new share of
	 *     its group cfs_rq
	 *   - Add its new weight to cfs_rq->load.weight
	 */
	update_load_avg(se, UPDATE_TG);
	enqueue_entity_load_avg(cfs_rq, se);
	update_cfs_shares(se);
	account_entity_enqueue(cfs_rq, se);

	if (flags & ENQUEUE_WAKEUP)
		place_entity(cfs_rq, se, 0);

	check_schedstat_required();
	update_stats_enqueue(cfs_rq, se, flags);
	check_spread(cfs_rq, se);
	if (!curr)
		__enqueue_entity(cfs_rq, se);
	se->on_rq = 1;

	if (cfs_rq->nr_running == 1) {
		list_add_leaf_cfs_rq(cfs_rq);
		check_enqueue_throttle(cfs_rq);
	}
}

static void __clear_buddies_last(struct sched_entity *se)
{
	for_each_sched_entity(se) {
		struct cfs_rq *cfs_rq = cfs_rq_of(se);
		if (cfs_rq->last != se)
			break;

		cfs_rq->last = NULL;
	}
}

static void __clear_buddies_next(struct sched_entity *se)
{
	for_each_sched_entity(se) {
		struct cfs_rq *cfs_rq = cfs_rq_of(se);
		if (cfs_rq->next != se)
			break;

		cfs_rq->next = NULL;
	}
}

static void __clear_buddies_skip(struct sched_entity *se)
{
	for_each_sched_entity(se) {
		struct cfs_rq *cfs_rq = cfs_rq_of(se);
		if (cfs_rq->skip != se)
			break;

		cfs_rq->skip = NULL;
	}
}

static void clear_buddies(struct cfs_rq *cfs_rq, struct sched_entity *se)
{
	if (cfs_rq->last == se)
		__clear_buddies_last(se);

	if (cfs_rq->next == se)
		__clear_buddies_next(se);

	if (cfs_rq->skip == se)
		__clear_buddies_skip(se);
}

static __always_inline void return_cfs_rq_runtime(struct cfs_rq *cfs_rq);

static void
dequeue_entity(struct cfs_rq *cfs_rq, struct sched_entity *se, int flags)
{
	/*
	 * Update run-time statistics of the 'current'.
	 */
	update_curr(cfs_rq);

	/*
	 * When dequeuing a sched_entity, we must:
	 *   - Update loads to have both entity and cfs_rq synced with now.
	 *   - Substract its load from the cfs_rq->runnable_avg.
	 *   - Substract its previous weight from cfs_rq->load.weight.
	 *   - For group entity, update its weight to reflect the new share
	 *     of its group cfs_rq.
	 */
	update_load_avg(se, UPDATE_TG);
	dequeue_entity_load_avg(cfs_rq, se);

	update_stats_dequeue(cfs_rq, se, flags);

	clear_buddies(cfs_rq, se);

	if (se != cfs_rq->curr)
		__dequeue_entity(cfs_rq, se);
	se->on_rq = 0;
	account_entity_dequeue(cfs_rq, se);

	/*
	 * Normalize after update_curr(); which will also have moved
	 * min_vruntime if @se is the one holding it back. But before doing
	 * update_min_vruntime() again, which will discount @se's position and
	 * can move min_vruntime forward still more.
	 */
	if (!(flags & DEQUEUE_SLEEP))
		se->vruntime -= cfs_rq->min_vruntime;

	/* return excess runtime on last dequeue */
	return_cfs_rq_runtime(cfs_rq);

	update_cfs_shares(se);

	/*
	 * Now advance min_vruntime if @se was the entity holding it back,
	 * except when: DEQUEUE_SAVE && !DEQUEUE_MOVE, in this case we'll be
	 * put back on, and if we advance min_vruntime, we'll be placed back
	 * further than we started -- ie. we'll be penalized.
	 */
	if ((flags & (DEQUEUE_SAVE | DEQUEUE_MOVE)) == DEQUEUE_SAVE)
		update_min_vruntime(cfs_rq);
}

/*
 * Preempt the current task with a newly woken task if needed:
 */
static void
check_preempt_tick(struct cfs_rq *cfs_rq, struct sched_entity *curr)
{
	unsigned long ideal_runtime, delta_exec;
	struct sched_entity *se;
	s64 delta;

	ideal_runtime = sched_slice(cfs_rq, curr);
	delta_exec = curr->sum_exec_runtime - curr->prev_sum_exec_runtime;
	if (delta_exec > ideal_runtime) {
		resched_curr(rq_of(cfs_rq));
		/*
		 * The current task ran long enough, ensure it doesn't get
		 * re-elected due to buddy favours.
		 */
		clear_buddies(cfs_rq, curr);
		return;
	}

	/*
	 * Ensure that a task that missed wakeup preemption by a
	 * narrow margin doesn't have to wait for a full slice.
	 * This also mitigates buddy induced latencies under load.
	 */
	if (delta_exec < sysctl_sched_min_granularity)
		return;

	se = __pick_first_entity(cfs_rq);
	delta = curr->vruntime - se->vruntime;

	if (delta < 0)
		return;

	if (delta > ideal_runtime)
		resched_curr(rq_of(cfs_rq));
}

static void
set_next_entity(struct cfs_rq *cfs_rq, struct sched_entity *se)
{
	/* 'current' is not kept within the tree. */
	if (se->on_rq) {
		/*
		 * Any task has to be enqueued before it get to execute on
		 * a CPU. So account for the time it spent waiting on the
		 * runqueue.
		 */
		update_stats_wait_end(cfs_rq, se);
		__dequeue_entity(cfs_rq, se);
		update_load_avg(se, UPDATE_TG);
	}

	update_stats_curr_start(cfs_rq, se);
	cfs_rq->curr = se;

	/*
	 * Track our maximum slice length, if the CPU's load is at
	 * least twice that of our own weight (i.e. dont track it
	 * when there are only lesser-weight tasks around):
	 */
	if (schedstat_enabled() && rq_of(cfs_rq)->load.weight >= 2*se->load.weight) {
		schedstat_set(se->statistics.slice_max,
			max((u64)schedstat_val(se->statistics.slice_max),
			    se->sum_exec_runtime - se->prev_sum_exec_runtime));
	}

	se->prev_sum_exec_runtime = se->sum_exec_runtime;
}

static int
wakeup_preempt_entity(struct sched_entity *curr, struct sched_entity *se);

/*
 * Pick the next process, keeping these things in mind, in this order:
 * 1) keep things fair between processes/task groups
 * 2) pick the "next" process, since someone really wants that to run
 * 3) pick the "last" process, for cache locality
 * 4) do not run the "skip" process, if something else is available
 */
static struct sched_entity *
pick_next_entity(struct cfs_rq *cfs_rq, struct sched_entity *curr)
{
	struct sched_entity *left = __pick_first_entity(cfs_rq);
	struct sched_entity *se;

	/*
	 * If curr is set we have to see if its left of the leftmost entity
	 * still in the tree, provided there was anything in the tree at all.
	 */
	if (!left || (curr && entity_before(curr, left)))
		left = curr;

	se = left; /* ideally we run the leftmost entity */

	/*
	 * Avoid running the skip buddy, if running something else can
	 * be done without getting too unfair.
	 */
	if (cfs_rq->skip == se) {
		struct sched_entity *second;

		if (se == curr) {
			second = __pick_first_entity(cfs_rq);
		} else {
			second = __pick_next_entity(se);
			if (!second || (curr && entity_before(curr, second)))
				second = curr;
		}

		if (second && wakeup_preempt_entity(second, left) < 1)
			se = second;
	}

	/*
	 * Prefer last buddy, try to return the CPU to a preempted task.
	 */
	if (cfs_rq->last && wakeup_preempt_entity(cfs_rq->last, left) < 1)
		se = cfs_rq->last;

	/*
	 * Someone really wants this to run. If it's not unfair, run it.
	 */
	if (cfs_rq->next && wakeup_preempt_entity(cfs_rq->next, left) < 1)
		se = cfs_rq->next;

	clear_buddies(cfs_rq, se);

	return se;
}

static bool check_cfs_rq_runtime(struct cfs_rq *cfs_rq);

static void put_prev_entity(struct cfs_rq *cfs_rq, struct sched_entity *prev)
{
	/*
	 * If still on the runqueue then deactivate_task()
	 * was not called and update_curr() has to be done:
	 */
	if (prev->on_rq)
		update_curr(cfs_rq);

	/* throttle cfs_rqs exceeding runtime */
	check_cfs_rq_runtime(cfs_rq);

	check_spread(cfs_rq, prev);

	if (prev->on_rq) {
		update_stats_wait_start(cfs_rq, prev);
		/* Put 'current' back into the tree. */
		__enqueue_entity(cfs_rq, prev);
		/* in !on_rq case, update occurred at dequeue */
		update_load_avg(prev, 0);
	}
	cfs_rq->curr = NULL;
}

static void
entity_tick(struct cfs_rq *cfs_rq, struct sched_entity *curr, int queued)
{
	/*
	 * Update run-time statistics of the 'current'.
	 */
	update_curr(cfs_rq);

	/*
	 * Ensure that runnable average is periodically updated.
	 */
	update_load_avg(curr, UPDATE_TG);
	update_cfs_shares(curr);

#ifdef CONFIG_SCHED_HRTICK
	/*
	 * queued ticks are scheduled to match the slice, so don't bother
	 * validating it and just reschedule.
	 */
	if (queued) {
		resched_curr(rq_of(cfs_rq));
		return;
	}
	/*
	 * don't let the period tick interfere with the hrtick preemption
	 */
	if (!sched_feat(DOUBLE_TICK) &&
			hrtimer_active(&rq_of(cfs_rq)->hrtick_timer))
		return;
#endif

	if (cfs_rq->nr_running > 1)
		check_preempt_tick(cfs_rq, curr);
}


/**************************************************
 * CFS bandwidth control machinery
 */

#ifdef CONFIG_CFS_BANDWIDTH

#ifdef HAVE_JUMP_LABEL
static struct static_key __cfs_bandwidth_used;

static inline bool cfs_bandwidth_used(void)
{
	return static_key_false(&__cfs_bandwidth_used);
}

void cfs_bandwidth_usage_inc(void)
{
	static_key_slow_inc(&__cfs_bandwidth_used);
}

void cfs_bandwidth_usage_dec(void)
{
	static_key_slow_dec(&__cfs_bandwidth_used);
}
#else /* HAVE_JUMP_LABEL */
static bool cfs_bandwidth_used(void)
{
	return true;
}

void cfs_bandwidth_usage_inc(void) {}
void cfs_bandwidth_usage_dec(void) {}
#endif /* HAVE_JUMP_LABEL */

/*
 * default period for cfs group bandwidth.
 * default: 0.1s, units: nanoseconds
 */
static inline u64 default_cfs_period(void)
{
	return 100000000ULL;
}

static inline u64 sched_cfs_bandwidth_slice(void)
{
	return (u64)sysctl_sched_cfs_bandwidth_slice * NSEC_PER_USEC;
}

/*
 * Replenish runtime according to assigned quota and update expiration time.
 * We use sched_clock_cpu directly instead of rq->clock to avoid adding
 * additional synchronization around rq->lock.
 *
 * requires cfs_b->lock
 */
void __refill_cfs_bandwidth_runtime(struct cfs_bandwidth *cfs_b)
{
	u64 now;

	if (cfs_b->quota == RUNTIME_INF)
		return;

	now = sched_clock_cpu(smp_processor_id());
	cfs_b->runtime = cfs_b->quota;
	cfs_b->runtime_expires = now + ktime_to_ns(cfs_b->period);
}

static inline struct cfs_bandwidth *tg_cfs_bandwidth(struct task_group *tg)
{
	return &tg->cfs_bandwidth;
}

/* rq->task_clock normalized against any time this cfs_rq has spent throttled */
static inline u64 cfs_rq_clock_task(struct cfs_rq *cfs_rq)
{
	if (unlikely(cfs_rq->throttle_count))
		return cfs_rq->throttled_clock_task - cfs_rq->throttled_clock_task_time;

	return rq_clock_task(rq_of(cfs_rq)) - cfs_rq->throttled_clock_task_time;
}

/* returns 0 on failure to allocate runtime */
static int assign_cfs_rq_runtime(struct cfs_rq *cfs_rq)
{
	struct task_group *tg = cfs_rq->tg;
	struct cfs_bandwidth *cfs_b = tg_cfs_bandwidth(tg);
	u64 amount = 0, min_amount, expires;

	/* note: this is a positive sum as runtime_remaining <= 0 */
	min_amount = sched_cfs_bandwidth_slice() - cfs_rq->runtime_remaining;

	raw_spin_lock(&cfs_b->lock);
	if (cfs_b->quota == RUNTIME_INF)
		amount = min_amount;
	else {
		start_cfs_bandwidth(cfs_b);

		if (cfs_b->runtime > 0) {
			amount = min(cfs_b->runtime, min_amount);
			cfs_b->runtime -= amount;
			cfs_b->idle = 0;
		}
	}
	expires = cfs_b->runtime_expires;
	raw_spin_unlock(&cfs_b->lock);

	cfs_rq->runtime_remaining += amount;
	/*
	 * we may have advanced our local expiration to account for allowed
	 * spread between our sched_clock and the one on which runtime was
	 * issued.
	 */
	if ((s64)(expires - cfs_rq->runtime_expires) > 0)
		cfs_rq->runtime_expires = expires;

	return cfs_rq->runtime_remaining > 0;
}

/*
 * Note: This depends on the synchronization provided by sched_clock and the
 * fact that rq->clock snapshots this value.
 */
static void expire_cfs_rq_runtime(struct cfs_rq *cfs_rq)
{
	struct cfs_bandwidth *cfs_b = tg_cfs_bandwidth(cfs_rq->tg);

	/* if the deadline is ahead of our clock, nothing to do */
	if (likely((s64)(rq_clock(rq_of(cfs_rq)) - cfs_rq->runtime_expires) < 0))
		return;

	if (cfs_rq->runtime_remaining < 0)
		return;

	/*
	 * If the local deadline has passed we have to consider the
	 * possibility that our sched_clock is 'fast' and the global deadline
	 * has not truly expired.
	 *
	 * Fortunately we can check determine whether this the case by checking
	 * whether the global deadline has advanced. It is valid to compare
	 * cfs_b->runtime_expires without any locks since we only care about
	 * exact equality, so a partial write will still work.
	 */

	if (cfs_rq->runtime_expires != cfs_b->runtime_expires) {
		/* extend local deadline, drift is bounded above by 2 ticks */
		cfs_rq->runtime_expires += TICK_NSEC;
	} else {
		/* global deadline is ahead, expiration has passed */
		cfs_rq->runtime_remaining = 0;
	}
}

static void __account_cfs_rq_runtime(struct cfs_rq *cfs_rq, u64 delta_exec)
{
	/* dock delta_exec before expiring quota (as it could span periods) */
	cfs_rq->runtime_remaining -= delta_exec;
	expire_cfs_rq_runtime(cfs_rq);

	if (likely(cfs_rq->runtime_remaining > 0))
		return;

	/*
	 * if we're unable to extend our runtime we resched so that the active
	 * hierarchy can be throttled
	 */
	if (!assign_cfs_rq_runtime(cfs_rq) && likely(cfs_rq->curr))
		resched_curr(rq_of(cfs_rq));
}

static __always_inline
void account_cfs_rq_runtime(struct cfs_rq *cfs_rq, u64 delta_exec)
{
	if (!cfs_bandwidth_used() || !cfs_rq->runtime_enabled)
		return;

	__account_cfs_rq_runtime(cfs_rq, delta_exec);
}

static inline int cfs_rq_throttled(struct cfs_rq *cfs_rq)
{
	return cfs_bandwidth_used() && cfs_rq->throttled;
}

/* check whether cfs_rq, or any parent, is throttled */
static inline int throttled_hierarchy(struct cfs_rq *cfs_rq)
{
	return cfs_bandwidth_used() && cfs_rq->throttle_count;
}

/*
 * Ensure that neither of the group entities corresponding to src_cpu or
 * dest_cpu are members of a throttled hierarchy when performing group
 * load-balance operations.
 */
static inline int throttled_lb_pair(struct task_group *tg,
				    int src_cpu, int dest_cpu)
{
	struct cfs_rq *src_cfs_rq, *dest_cfs_rq;

	src_cfs_rq = tg->cfs_rq[src_cpu];
	dest_cfs_rq = tg->cfs_rq[dest_cpu];

	return throttled_hierarchy(src_cfs_rq) ||
	       throttled_hierarchy(dest_cfs_rq);
}

/* updated child weight may affect parent so we have to do this bottom up */
static int tg_unthrottle_up(struct task_group *tg, void *data)
{
	struct rq *rq = data;
	struct cfs_rq *cfs_rq = tg->cfs_rq[cpu_of(rq)];

	cfs_rq->throttle_count--;
	if (!cfs_rq->throttle_count) {
		/* adjust cfs_rq_clock_task() */
		cfs_rq->throttled_clock_task_time += rq_clock_task(rq) -
					     cfs_rq->throttled_clock_task;
	}

	return 0;
}

static int tg_throttle_down(struct task_group *tg, void *data)
{
	struct rq *rq = data;
	struct cfs_rq *cfs_rq = tg->cfs_rq[cpu_of(rq)];

	/* group is entering throttled state, stop time */
	if (!cfs_rq->throttle_count)
		cfs_rq->throttled_clock_task = rq_clock_task(rq);
	cfs_rq->throttle_count++;

	return 0;
}

static void throttle_cfs_rq(struct cfs_rq *cfs_rq)
{
	struct rq *rq = rq_of(cfs_rq);
	struct cfs_bandwidth *cfs_b = tg_cfs_bandwidth(cfs_rq->tg);
	struct sched_entity *se;
	long task_delta, dequeue = 1;
	bool empty;

	se = cfs_rq->tg->se[cpu_of(rq_of(cfs_rq))];

	/* freeze hierarchy runnable averages while throttled */
	rcu_read_lock();
	walk_tg_tree_from(cfs_rq->tg, tg_throttle_down, tg_nop, (void *)rq);
	rcu_read_unlock();

	task_delta = cfs_rq->h_nr_running;
	for_each_sched_entity(se) {
		struct cfs_rq *qcfs_rq = cfs_rq_of(se);
		/* throttled entity or throttle-on-deactivate */
		if (!se->on_rq)
			break;

		if (dequeue)
			dequeue_entity(qcfs_rq, se, DEQUEUE_SLEEP);
		qcfs_rq->h_nr_running -= task_delta;
		walt_dec_throttled_cfs_rq_stats(&qcfs_rq->walt_stats, cfs_rq);

		if (qcfs_rq->load.weight)
			dequeue = 0;
	}

	if (!se) {
		sub_nr_running(rq, task_delta);
		walt_dec_throttled_cfs_rq_stats(&rq->walt_stats, cfs_rq);
	}

	cfs_rq->throttled = 1;
	cfs_rq->throttled_clock = rq_clock(rq);
	raw_spin_lock(&cfs_b->lock);
	empty = list_empty(&cfs_b->throttled_cfs_rq);

	/*
	 * Add to the _head_ of the list, so that an already-started
	 * distribute_cfs_runtime will not see us
	 */
	list_add_rcu(&cfs_rq->throttled_list, &cfs_b->throttled_cfs_rq);

	/*
	 * If we're the first throttled task, make sure the bandwidth
	 * timer is running.
	 */
	if (empty)
		start_cfs_bandwidth(cfs_b);

	raw_spin_unlock(&cfs_b->lock);
}

void unthrottle_cfs_rq(struct cfs_rq *cfs_rq)
{
	struct rq *rq = rq_of(cfs_rq);
	struct cfs_bandwidth *cfs_b = tg_cfs_bandwidth(cfs_rq->tg);
	struct sched_entity *se;
	int enqueue = 1;
	long task_delta;
	struct cfs_rq *tcfs_rq __maybe_unused = cfs_rq;

	se = cfs_rq->tg->se[cpu_of(rq)];

	cfs_rq->throttled = 0;

	update_rq_clock(rq);

	raw_spin_lock(&cfs_b->lock);
	cfs_b->throttled_time += rq_clock(rq) - cfs_rq->throttled_clock;
	list_del_rcu(&cfs_rq->throttled_list);
	raw_spin_unlock(&cfs_b->lock);

	/* update hierarchical throttle state */
	walk_tg_tree_from(cfs_rq->tg, tg_nop, tg_unthrottle_up, (void *)rq);

	if (!cfs_rq->load.weight)
		return;

	task_delta = cfs_rq->h_nr_running;
	for_each_sched_entity(se) {
		if (se->on_rq)
			enqueue = 0;

		cfs_rq = cfs_rq_of(se);
		if (enqueue)
			enqueue_entity(cfs_rq, se, ENQUEUE_WAKEUP);
		cfs_rq->h_nr_running += task_delta;
		walt_inc_throttled_cfs_rq_stats(&cfs_rq->walt_stats, tcfs_rq);

		if (cfs_rq_throttled(cfs_rq))
			break;
	}

	if (!se) {
		add_nr_running(rq, task_delta);
		walt_inc_throttled_cfs_rq_stats(&rq->walt_stats, tcfs_rq);
	}

	/* determine whether we need to wake up potentially idle cpu */
	if (rq->curr == rq->idle && rq->cfs.nr_running)
		resched_curr(rq);
}

static u64 distribute_cfs_runtime(struct cfs_bandwidth *cfs_b,
		u64 remaining, u64 expires)
{
	struct cfs_rq *cfs_rq;
	u64 runtime;
	u64 starting_runtime = remaining;

	rcu_read_lock();
	list_for_each_entry_rcu(cfs_rq, &cfs_b->throttled_cfs_rq,
				throttled_list) {
		struct rq *rq = rq_of(cfs_rq);

		raw_spin_lock(&rq->lock);
		if (!cfs_rq_throttled(cfs_rq))
			goto next;

		runtime = -cfs_rq->runtime_remaining + 1;
		if (runtime > remaining)
			runtime = remaining;
		remaining -= runtime;

		cfs_rq->runtime_remaining += runtime;
		cfs_rq->runtime_expires = expires;

		/* we check whether we're throttled above */
		if (cfs_rq->runtime_remaining > 0)
			unthrottle_cfs_rq(cfs_rq);

next:
		raw_spin_unlock(&rq->lock);

		if (!remaining)
			break;
	}
	rcu_read_unlock();

	return starting_runtime - remaining;
}

/*
 * Responsible for refilling a task_group's bandwidth and unthrottling its
 * cfs_rqs as appropriate. If there has been no activity within the last
 * period the timer is deactivated until scheduling resumes; cfs_b->idle is
 * used to track this state.
 */
static int do_sched_cfs_period_timer(struct cfs_bandwidth *cfs_b, int overrun)
{
	u64 runtime, runtime_expires;
	int throttled;

	/* no need to continue the timer with no bandwidth constraint */
	if (cfs_b->quota == RUNTIME_INF)
		goto out_deactivate;

	throttled = !list_empty(&cfs_b->throttled_cfs_rq);
	cfs_b->nr_periods += overrun;

	/*
	 * idle depends on !throttled (for the case of a large deficit), and if
	 * we're going inactive then everything else can be deferred
	 */
	if (cfs_b->idle && !throttled)
		goto out_deactivate;

	__refill_cfs_bandwidth_runtime(cfs_b);

	if (!throttled) {
		/* mark as potentially idle for the upcoming period */
		cfs_b->idle = 1;
		return 0;
	}

	/* account preceding periods in which throttling occurred */
	cfs_b->nr_throttled += overrun;

	runtime_expires = cfs_b->runtime_expires;

	/*
	 * This check is repeated as we are holding onto the new bandwidth while
	 * we unthrottle. This can potentially race with an unthrottled group
	 * trying to acquire new bandwidth from the global pool. This can result
	 * in us over-using our runtime if it is all used during this loop, but
	 * only by limited amounts in that extreme case.
	 */
	while (throttled && cfs_b->runtime > 0) {
		runtime = cfs_b->runtime;
		raw_spin_unlock(&cfs_b->lock);
		/* we can't nest cfs_b->lock while distributing bandwidth */
		runtime = distribute_cfs_runtime(cfs_b, runtime,
						 runtime_expires);
		raw_spin_lock(&cfs_b->lock);

		throttled = !list_empty(&cfs_b->throttled_cfs_rq);

		cfs_b->runtime -= min(runtime, cfs_b->runtime);
	}

	/*
	 * While we are ensured activity in the period following an
	 * unthrottle, this also covers the case in which the new bandwidth is
	 * insufficient to cover the existing bandwidth deficit.  (Forcing the
	 * timer to remain active while there are any throttled entities.)
	 */
	cfs_b->idle = 0;

	return 0;

out_deactivate:
	return 1;
}

/* a cfs_rq won't donate quota below this amount */
static const u64 min_cfs_rq_runtime = 1 * NSEC_PER_MSEC;
/* minimum remaining period time to redistribute slack quota */
static const u64 min_bandwidth_expiration = 2 * NSEC_PER_MSEC;
/* how long we wait to gather additional slack before distributing */
static const u64 cfs_bandwidth_slack_period = 5 * NSEC_PER_MSEC;

/*
 * Are we near the end of the current quota period?
 *
 * Requires cfs_b->lock for hrtimer_expires_remaining to be safe against the
 * hrtimer base being cleared by hrtimer_start. In the case of
 * migrate_hrtimers, base is never cleared, so we are fine.
 */
static int runtime_refresh_within(struct cfs_bandwidth *cfs_b, u64 min_expire)
{
	struct hrtimer *refresh_timer = &cfs_b->period_timer;
	u64 remaining;

	/* if the call-back is running a quota refresh is already occurring */
	if (hrtimer_callback_running(refresh_timer))
		return 1;

	/* is a quota refresh about to occur? */
	remaining = ktime_to_ns(hrtimer_expires_remaining(refresh_timer));
	if (remaining < min_expire)
		return 1;

	return 0;
}

static void start_cfs_slack_bandwidth(struct cfs_bandwidth *cfs_b)
{
	u64 min_left = cfs_bandwidth_slack_period + min_bandwidth_expiration;

	/* if there's a quota refresh soon don't bother with slack */
	if (runtime_refresh_within(cfs_b, min_left))
		return;

	hrtimer_start(&cfs_b->slack_timer,
			ns_to_ktime(cfs_bandwidth_slack_period),
			HRTIMER_MODE_REL);
}

/* we know any runtime found here is valid as update_curr() precedes return */
static void __return_cfs_rq_runtime(struct cfs_rq *cfs_rq)
{
	struct cfs_bandwidth *cfs_b = tg_cfs_bandwidth(cfs_rq->tg);
	s64 slack_runtime = cfs_rq->runtime_remaining - min_cfs_rq_runtime;

	if (slack_runtime <= 0)
		return;

	raw_spin_lock(&cfs_b->lock);
	if (cfs_b->quota != RUNTIME_INF &&
	    cfs_rq->runtime_expires == cfs_b->runtime_expires) {
		cfs_b->runtime += slack_runtime;

		/* we are under rq->lock, defer unthrottling using a timer */
		if (cfs_b->runtime > sched_cfs_bandwidth_slice() &&
		    !list_empty(&cfs_b->throttled_cfs_rq))
			start_cfs_slack_bandwidth(cfs_b);
	}
	raw_spin_unlock(&cfs_b->lock);

	/* even if it's not valid for return we don't want to try again */
	cfs_rq->runtime_remaining -= slack_runtime;
}

static __always_inline void return_cfs_rq_runtime(struct cfs_rq *cfs_rq)
{
	if (!cfs_bandwidth_used())
		return;

	if (!cfs_rq->runtime_enabled || cfs_rq->nr_running)
		return;

	__return_cfs_rq_runtime(cfs_rq);
}

/*
 * This is done with a timer (instead of inline with bandwidth return) since
 * it's necessary to juggle rq->locks to unthrottle their respective cfs_rqs.
 */
static void do_sched_cfs_slack_timer(struct cfs_bandwidth *cfs_b)
{
	u64 runtime = 0, slice = sched_cfs_bandwidth_slice();
	u64 expires;

	/* confirm we're still not at a refresh boundary */
	raw_spin_lock(&cfs_b->lock);
	if (runtime_refresh_within(cfs_b, min_bandwidth_expiration)) {
		raw_spin_unlock(&cfs_b->lock);
		return;
	}

	if (cfs_b->quota != RUNTIME_INF && cfs_b->runtime > slice)
		runtime = cfs_b->runtime;

	expires = cfs_b->runtime_expires;
	raw_spin_unlock(&cfs_b->lock);

	if (!runtime)
		return;

	runtime = distribute_cfs_runtime(cfs_b, runtime, expires);

	raw_spin_lock(&cfs_b->lock);
	if (expires == cfs_b->runtime_expires)
		cfs_b->runtime -= min(runtime, cfs_b->runtime);
	raw_spin_unlock(&cfs_b->lock);
}

/*
 * When a group wakes up we want to make sure that its quota is not already
 * expired/exceeded, otherwise it may be allowed to steal additional ticks of
 * runtime as update_curr() throttling can not not trigger until it's on-rq.
 */
static void check_enqueue_throttle(struct cfs_rq *cfs_rq)
{
	if (!cfs_bandwidth_used())
		return;

	/* an active group must be handled by the update_curr()->put() path */
	if (!cfs_rq->runtime_enabled || cfs_rq->curr)
		return;

	/* ensure the group is not already throttled */
	if (cfs_rq_throttled(cfs_rq))
		return;

	/* update runtime allocation */
	account_cfs_rq_runtime(cfs_rq, 0);
	if (cfs_rq->runtime_remaining <= 0)
		throttle_cfs_rq(cfs_rq);
}

static void sync_throttle(struct task_group *tg, int cpu)
{
	struct cfs_rq *pcfs_rq, *cfs_rq;

	if (!cfs_bandwidth_used())
		return;

	if (!tg->parent)
		return;

	cfs_rq = tg->cfs_rq[cpu];
	pcfs_rq = tg->parent->cfs_rq[cpu];

	cfs_rq->throttle_count = pcfs_rq->throttle_count;
	cfs_rq->throttled_clock_task = rq_clock_task(cpu_rq(cpu));
}

/* conditionally throttle active cfs_rq's from put_prev_entity() */
static bool check_cfs_rq_runtime(struct cfs_rq *cfs_rq)
{
	if (!cfs_bandwidth_used())
		return false;

	if (likely(!cfs_rq->runtime_enabled || cfs_rq->runtime_remaining > 0))
		return false;

	/*
	 * it's possible for a throttled entity to be forced into a running
	 * state (e.g. set_curr_task), in this case we're finished.
	 */
	if (cfs_rq_throttled(cfs_rq))
		return true;

	throttle_cfs_rq(cfs_rq);
	return true;
}

static enum hrtimer_restart sched_cfs_slack_timer(struct hrtimer *timer)
{
	struct cfs_bandwidth *cfs_b =
		container_of(timer, struct cfs_bandwidth, slack_timer);

	do_sched_cfs_slack_timer(cfs_b);

	return HRTIMER_NORESTART;
}

static enum hrtimer_restart sched_cfs_period_timer(struct hrtimer *timer)
{
	struct cfs_bandwidth *cfs_b =
		container_of(timer, struct cfs_bandwidth, period_timer);
	int overrun;
	int idle = 0;

	raw_spin_lock(&cfs_b->lock);
	for (;;) {
		overrun = hrtimer_forward_now(timer, cfs_b->period);
		if (!overrun)
			break;

		idle = do_sched_cfs_period_timer(cfs_b, overrun);
	}
	if (idle)
		cfs_b->period_active = 0;
	raw_spin_unlock(&cfs_b->lock);

	return idle ? HRTIMER_NORESTART : HRTIMER_RESTART;
}

void init_cfs_bandwidth(struct cfs_bandwidth *cfs_b)
{
	raw_spin_lock_init(&cfs_b->lock);
	cfs_b->runtime = 0;
	cfs_b->quota = RUNTIME_INF;
	cfs_b->period = ns_to_ktime(default_cfs_period());

	INIT_LIST_HEAD(&cfs_b->throttled_cfs_rq);
	hrtimer_init(&cfs_b->period_timer, CLOCK_MONOTONIC, HRTIMER_MODE_ABS_PINNED);
	cfs_b->period_timer.function = sched_cfs_period_timer;
	hrtimer_init(&cfs_b->slack_timer, CLOCK_MONOTONIC, HRTIMER_MODE_REL);
	cfs_b->slack_timer.function = sched_cfs_slack_timer;
}

static void init_cfs_rq_runtime(struct cfs_rq *cfs_rq)
{
	cfs_rq->runtime_enabled = 0;
	INIT_LIST_HEAD(&cfs_rq->throttled_list);
	walt_init_cfs_rq_stats(cfs_rq);
}

void start_cfs_bandwidth(struct cfs_bandwidth *cfs_b)
{
	lockdep_assert_held(&cfs_b->lock);

	if (!cfs_b->period_active) {
		cfs_b->period_active = 1;
		hrtimer_forward_now(&cfs_b->period_timer, cfs_b->period);
		hrtimer_start_expires(&cfs_b->period_timer, HRTIMER_MODE_ABS_PINNED);
	}
}

static void destroy_cfs_bandwidth(struct cfs_bandwidth *cfs_b)
{
	/* init_cfs_bandwidth() was not called */
	if (!cfs_b->throttled_cfs_rq.next)
		return;

	hrtimer_cancel(&cfs_b->period_timer);
	hrtimer_cancel(&cfs_b->slack_timer);
}

static void __maybe_unused update_runtime_enabled(struct rq *rq)
{
	struct cfs_rq *cfs_rq;

	for_each_leaf_cfs_rq(rq, cfs_rq) {
		struct cfs_bandwidth *cfs_b = &cfs_rq->tg->cfs_bandwidth;

		raw_spin_lock(&cfs_b->lock);
		cfs_rq->runtime_enabled = cfs_b->quota != RUNTIME_INF;
		raw_spin_unlock(&cfs_b->lock);
	}
}

static void __maybe_unused unthrottle_offline_cfs_rqs(struct rq *rq)
{
	struct cfs_rq *cfs_rq;

	for_each_leaf_cfs_rq(rq, cfs_rq) {
		if (!cfs_rq->runtime_enabled)
			continue;

		/*
		 * clock_task is not advancing so we just need to make sure
		 * there's some valid quota amount
		 */
		cfs_rq->runtime_remaining = 1;
		/*
		 * Offline rq is schedulable till cpu is completely disabled
		 * in take_cpu_down(), so we prevent new cfs throttling here.
		 */
		cfs_rq->runtime_enabled = 0;

		if (cfs_rq_throttled(cfs_rq))
			unthrottle_cfs_rq(cfs_rq);
	}
}

#else /* CONFIG_CFS_BANDWIDTH */
static inline u64 cfs_rq_clock_task(struct cfs_rq *cfs_rq)
{
	return rq_clock_task(rq_of(cfs_rq));
}

static void account_cfs_rq_runtime(struct cfs_rq *cfs_rq, u64 delta_exec) {}
static bool check_cfs_rq_runtime(struct cfs_rq *cfs_rq) { return false; }
static void check_enqueue_throttle(struct cfs_rq *cfs_rq) {}
static inline void sync_throttle(struct task_group *tg, int cpu) {}
static __always_inline void return_cfs_rq_runtime(struct cfs_rq *cfs_rq) {}

static inline int cfs_rq_throttled(struct cfs_rq *cfs_rq)
{
	return 0;
}

static inline int throttled_hierarchy(struct cfs_rq *cfs_rq)
{
	return 0;
}

static inline int throttled_lb_pair(struct task_group *tg,
				    int src_cpu, int dest_cpu)
{
	return 0;
}

void init_cfs_bandwidth(struct cfs_bandwidth *cfs_b) {}

#ifdef CONFIG_FAIR_GROUP_SCHED
static void init_cfs_rq_runtime(struct cfs_rq *cfs_rq) {}
#endif

static inline struct cfs_bandwidth *tg_cfs_bandwidth(struct task_group *tg)
{
	return NULL;
}
static inline void destroy_cfs_bandwidth(struct cfs_bandwidth *cfs_b) {}
static inline void update_runtime_enabled(struct rq *rq) {}
static inline void unthrottle_offline_cfs_rqs(struct rq *rq) {}

#endif /* CONFIG_CFS_BANDWIDTH */

/**************************************************
 * CFS operations on tasks:
 */

#ifdef CONFIG_SCHED_HRTICK
static void hrtick_start_fair(struct rq *rq, struct task_struct *p)
{
	struct sched_entity *se = &p->se;
	struct cfs_rq *cfs_rq = cfs_rq_of(se);

	SCHED_WARN_ON(task_rq(p) != rq);

	if (rq->cfs.h_nr_running > 1) {
		u64 slice = sched_slice(cfs_rq, se);
		u64 ran = se->sum_exec_runtime - se->prev_sum_exec_runtime;
		s64 delta = slice - ran;

		if (delta < 0) {
			if (rq->curr == p)
				resched_curr(rq);
			return;
		}
		hrtick_start(rq, delta);
	}
}

/*
 * called from enqueue/dequeue and updates the hrtick when the
 * current task is from our class and nr_running is low enough
 * to matter.
 */
static void hrtick_update(struct rq *rq)
{
	struct task_struct *curr = rq->curr;

	if (!hrtick_enabled(rq) || curr->sched_class != &fair_sched_class)
		return;

	if (cfs_rq_of(&curr->se)->nr_running < sched_nr_latency)
		hrtick_start_fair(rq, curr);
}
#else /* !CONFIG_SCHED_HRTICK */
static inline void
hrtick_start_fair(struct rq *rq, struct task_struct *p)
{
}

static inline void hrtick_update(struct rq *rq)
{
}
#endif

#ifdef CONFIG_SMP
static unsigned long capacity_orig_of(int cpu);
static unsigned long cpu_util(int cpu);
#endif

/*
 * The enqueue_task method is called before nr_running is
 * increased. Here we update the fair scheduling stats and
 * then put the task into the rbtree:
 */
static void
enqueue_task_fair(struct rq *rq, struct task_struct *p, int flags)
{
	struct cfs_rq *cfs_rq;
	struct sched_entity *se = &p->se;
#ifdef CONFIG_SMP
	int task_new = flags & ENQUEUE_WAKEUP_NEW;
#endif

#ifdef CONFIG_SCHED_WALT
	p->misfit = !task_fits_max(p, rq->cpu);
#endif
	/*
	 * If in_iowait is set, the code below may not trigger any cpufreq
	 * utilization updates, so do it here explicitly with the IOWAIT flag
	 * passed.
	 */
	if (p->in_iowait)
		cpufreq_update_this_cpu(rq, SCHED_CPUFREQ_IOWAIT);

	for_each_sched_entity(se) {
		if (se->on_rq)
			break;
		cfs_rq = cfs_rq_of(se);
		enqueue_entity(cfs_rq, se, flags);

		/*
		 * end evaluation on encountering a throttled cfs_rq
		 *
		 * note: in the case of encountering a throttled cfs_rq we will
		 * post the final h_nr_running increment below.
		 */
		if (cfs_rq_throttled(cfs_rq))
			break;
		cfs_rq->h_nr_running++;
		walt_inc_cfs_rq_stats(cfs_rq, p);

		flags = ENQUEUE_WAKEUP;
	}

	for_each_sched_entity(se) {
		cfs_rq = cfs_rq_of(se);
		cfs_rq->h_nr_running++;
		walt_inc_cfs_rq_stats(cfs_rq, p);

		if (cfs_rq_throttled(cfs_rq))
			break;

		update_load_avg(se, UPDATE_TG);
		update_cfs_shares(se);
	}

	if (!se) {
		add_nr_running(rq, 1);
		inc_rq_walt_stats(rq, p);
	}

#ifdef CONFIG_SMP

	/*
	 * Update SchedTune accounting.
	 *
	 * We do it before updating the CPU capacity to ensure the
	 * boost value of the current task is accounted for in the
	 * selection of the OPP.
	 *
	 * We do it also in the case where we enqueue a throttled task;
	 * we could argue that a throttled task should not boost a CPU,
	 * however:
	 * a) properly implementing CPU boosting considering throttled
	 *    tasks will increase a lot the complexity of the solution
	 * b) it's not easy to quantify the benefits introduced by
	 *    such a more complex solution.
	 * Thus, for the time being we go for the simple solution and boost
	 * also for throttled RQs.
	 */
	schedtune_enqueue_task(p, cpu_of(rq));

	if (!se) {
		if (!task_new && !rq->rd->overutilized &&
		    cpu_overutilized(rq->cpu)) {
			rq->rd->overutilized = true;
			trace_sched_overutilized(true);
		}
	}

#endif /* CONFIG_SMP */
	hrtick_update(rq);
}

static void set_next_buddy(struct sched_entity *se);

/*
 * The dequeue_task method is called before nr_running is
 * decreased. We remove the task from the rbtree and
 * update the fair scheduling stats:
 */
static void dequeue_task_fair(struct rq *rq, struct task_struct *p, int flags)
{
	struct cfs_rq *cfs_rq;
	struct sched_entity *se = &p->se;
	int task_sleep = flags & DEQUEUE_SLEEP;

	for_each_sched_entity(se) {
		cfs_rq = cfs_rq_of(se);
		dequeue_entity(cfs_rq, se, flags);

		/*
		 * end evaluation on encountering a throttled cfs_rq
		 *
		 * note: in the case of encountering a throttled cfs_rq we will
		 * post the final h_nr_running decrement below.
		*/
		if (cfs_rq_throttled(cfs_rq))
			break;
		cfs_rq->h_nr_running--;
		walt_dec_cfs_rq_stats(cfs_rq, p);

		/* Don't dequeue parent if it has other entities besides us */
		if (cfs_rq->load.weight) {
			/* Avoid re-evaluating load for this entity: */
			se = parent_entity(se);
			/*
			 * Bias pick_next to pick a task from this cfs_rq, as
			 * p is sleeping when it is within its sched_slice.
			 */
			if (task_sleep && se && !throttled_hierarchy(cfs_rq))
				set_next_buddy(se);
			break;
		}
		flags |= DEQUEUE_SLEEP;
	}

	for_each_sched_entity(se) {
		cfs_rq = cfs_rq_of(se);
		cfs_rq->h_nr_running--;
		walt_dec_cfs_rq_stats(cfs_rq, p);

		if (cfs_rq_throttled(cfs_rq))
			break;

		update_load_avg(se, UPDATE_TG);
		update_cfs_shares(se);
	}

	if (!se) {
		sub_nr_running(rq, 1);
		dec_rq_walt_stats(rq, p);
	}

#ifdef CONFIG_SMP

	/*
	 * Update SchedTune accounting
	 *
	 * We do it before updating the CPU capacity to ensure the
	 * boost value of the current task is accounted for in the
	 * selection of the OPP.
	 */
	schedtune_dequeue_task(p, cpu_of(rq));

#endif /* CONFIG_SMP */

	hrtick_update(rq);
}

#ifdef CONFIG_SMP

/* Working cpumask for: load_balance, load_balance_newidle. */
DEFINE_PER_CPU(cpumask_var_t, load_balance_mask);
DEFINE_PER_CPU(cpumask_var_t, select_idle_mask);

#ifdef CONFIG_SCHED_CORE_ROTATE
static int rotate_cpu_start;
static DEFINE_SPINLOCK(rotate_lock);
static unsigned long avoid_prev_cpu_last;

static struct find_first_cpu_bit_env first_cpu_bit_env = {
	.avoid_prev_cpu_last = &avoid_prev_cpu_last,
	.rotate_cpu_start = &rotate_cpu_start,
	.interval = HZ,
	.rotate_lock = &rotate_lock,
};
#endif

#ifdef CONFIG_NO_HZ_COMMON
/*
 * per rq 'load' arrray crap; XXX kill this.
 */

/*
 * The exact cpuload calculated at every tick would be:
 *
 *   load' = (1 - 1/2^i) * load + (1/2^i) * cur_load
 *
 * If a cpu misses updates for n ticks (as it was idle) and update gets
 * called on the n+1-th tick when cpu may be busy, then we have:
 *
 *   load_n   = (1 - 1/2^i)^n * load_0
 *   load_n+1 = (1 - 1/2^i)   * load_n + (1/2^i) * cur_load
 *
 * decay_load_missed() below does efficient calculation of
 *
 *   load' = (1 - 1/2^i)^n * load
 *
 * Because x^(n+m) := x^n * x^m we can decompose any x^n in power-of-2 factors.
 * This allows us to precompute the above in said factors, thereby allowing the
 * reduction of an arbitrary n in O(log_2 n) steps. (See also
 * fixed_power_int())
 *
 * The calculation is approximated on a 128 point scale.
 */
#define DEGRADE_SHIFT		7

static const u8 degrade_zero_ticks[CPU_LOAD_IDX_MAX] = {0, 8, 32, 64, 128};
static const u8 degrade_factor[CPU_LOAD_IDX_MAX][DEGRADE_SHIFT + 1] = {
	{   0,   0,  0,  0,  0,  0, 0, 0 },
	{  64,  32,  8,  0,  0,  0, 0, 0 },
	{  96,  72, 40, 12,  1,  0, 0, 0 },
	{ 112,  98, 75, 43, 15,  1, 0, 0 },
	{ 120, 112, 98, 76, 45, 16, 2, 0 }
};

/*
 * Update cpu_load for any missed ticks, due to tickless idle. The backlog
 * would be when CPU is idle and so we just decay the old load without
 * adding any new load.
 */
static unsigned long
decay_load_missed(unsigned long load, unsigned long missed_updates, int idx)
{
	int j = 0;

	if (!missed_updates)
		return load;

	if (missed_updates >= degrade_zero_ticks[idx])
		return 0;

	if (idx == 1)
		return load >> missed_updates;

	while (missed_updates) {
		if (missed_updates % 2)
			load = (load * degrade_factor[idx][j]) >> DEGRADE_SHIFT;

		missed_updates >>= 1;
		j++;
	}
	return load;
}
#endif /* CONFIG_NO_HZ_COMMON */

/**
 * __cpu_load_update - update the rq->cpu_load[] statistics
 * @this_rq: The rq to update statistics for
 * @this_load: The current load
 * @pending_updates: The number of missed updates
 *
 * Update rq->cpu_load[] statistics. This function is usually called every
 * scheduler tick (TICK_NSEC).
 *
 * This function computes a decaying average:
 *
 *   load[i]' = (1 - 1/2^i) * load[i] + (1/2^i) * load
 *
 * Because of NOHZ it might not get called on every tick which gives need for
 * the @pending_updates argument.
 *
 *   load[i]_n = (1 - 1/2^i) * load[i]_n-1 + (1/2^i) * load_n-1
 *             = A * load[i]_n-1 + B ; A := (1 - 1/2^i), B := (1/2^i) * load
 *             = A * (A * load[i]_n-2 + B) + B
 *             = A * (A * (A * load[i]_n-3 + B) + B) + B
 *             = A^3 * load[i]_n-3 + (A^2 + A + 1) * B
 *             = A^n * load[i]_0 + (A^(n-1) + A^(n-2) + ... + 1) * B
 *             = A^n * load[i]_0 + ((1 - A^n) / (1 - A)) * B
 *             = (1 - 1/2^i)^n * (load[i]_0 - load) + load
 *
 * In the above we've assumed load_n := load, which is true for NOHZ_FULL as
 * any change in load would have resulted in the tick being turned back on.
 *
 * For regular NOHZ, this reduces to:
 *
 *   load[i]_n = (1 - 1/2^i)^n * load[i]_0
 *
 * see decay_load_misses(). For NOHZ_FULL we get to subtract and add the extra
 * term.
 */
static void cpu_load_update(struct rq *this_rq, unsigned long this_load,
			    unsigned long pending_updates)
{
	unsigned long __maybe_unused tickless_load = this_rq->cpu_load[0];
	int i, scale;

	this_rq->nr_load_updates++;

	/* Update our load: */
	this_rq->cpu_load[0] = this_load; /* Fasttrack for idx 0 */
	for (i = 1, scale = 2; i < CPU_LOAD_IDX_MAX; i++, scale += scale) {
		unsigned long old_load, new_load;

		/* scale is effectively 1 << i now, and >> i divides by scale */

		old_load = this_rq->cpu_load[i];
#ifdef CONFIG_NO_HZ_COMMON
		old_load = decay_load_missed(old_load, pending_updates - 1, i);
		if (tickless_load) {
			old_load -= decay_load_missed(tickless_load, pending_updates - 1, i);
			/*
			 * old_load can never be a negative value because a
			 * decayed tickless_load cannot be greater than the
			 * original tickless_load.
			 */
			old_load += tickless_load;
		}
#endif
		new_load = this_load;
		/*
		 * Round up the averaging division if load is increasing. This
		 * prevents us from getting stuck on 9 if the load is 10, for
		 * example.
		 */
		if (new_load > old_load)
			new_load += scale - 1;

		this_rq->cpu_load[i] = (old_load * (scale - 1) + new_load) >> i;
	}

	sched_avg_update(this_rq);
}

/* Used instead of source_load when we know the type == 0 */
static unsigned long weighted_cpuload(const int cpu)
{
	return cfs_rq_runnable_load_avg(&cpu_rq(cpu)->cfs);
}

#ifdef CONFIG_NO_HZ_COMMON
/*
 * There is no sane way to deal with nohz on smp when using jiffies because the
 * cpu doing the jiffies update might drift wrt the cpu doing the jiffy reading
 * causing off-by-one errors in observed deltas; {0,2} instead of {1,1}.
 *
 * Therefore we need to avoid the delta approach from the regular tick when
 * possible since that would seriously skew the load calculation. This is why we
 * use cpu_load_update_periodic() for CPUs out of nohz. However we'll rely on
 * jiffies deltas for updates happening while in nohz mode (idle ticks, idle
 * loop exit, nohz_idle_balance, nohz full exit...)
 *
 * This means we might still be one tick off for nohz periods.
 */

static void cpu_load_update_nohz(struct rq *this_rq,
				 unsigned long curr_jiffies,
				 unsigned long load)
{
	unsigned long pending_updates;

	pending_updates = curr_jiffies - this_rq->last_load_update_tick;
	if (pending_updates) {
		this_rq->last_load_update_tick = curr_jiffies;
		/*
		 * In the regular NOHZ case, we were idle, this means load 0.
		 * In the NOHZ_FULL case, we were non-idle, we should consider
		 * its weighted load.
		 */
		cpu_load_update(this_rq, load, pending_updates);
	}
}

/*
 * Called from nohz_idle_balance() to update the load ratings before doing the
 * idle balance.
 */
static void cpu_load_update_idle(struct rq *this_rq)
{
	/*
	 * bail if there's load or we're actually up-to-date.
	 */
	if (weighted_cpuload(cpu_of(this_rq)))
		return;

	cpu_load_update_nohz(this_rq, READ_ONCE(jiffies), 0);
}

/*
 * Record CPU load on nohz entry so we know the tickless load to account
 * on nohz exit. cpu_load[0] happens then to be updated more frequently
 * than other cpu_load[idx] but it should be fine as cpu_load readers
 * shouldn't rely into synchronized cpu_load[*] updates.
 */
void cpu_load_update_nohz_start(void)
{
	struct rq *this_rq = this_rq();

	/*
	 * This is all lockless but should be fine. If weighted_cpuload changes
	 * concurrently we'll exit nohz. And cpu_load write can race with
	 * cpu_load_update_idle() but both updater would be writing the same.
	 */
	this_rq->cpu_load[0] = weighted_cpuload(cpu_of(this_rq));
}

/*
 * Account the tickless load in the end of a nohz frame.
 */
void cpu_load_update_nohz_stop(void)
{
	unsigned long curr_jiffies = READ_ONCE(jiffies);
	struct rq *this_rq = this_rq();
	unsigned long load;

	if (curr_jiffies == this_rq->last_load_update_tick)
		return;

	load = weighted_cpuload(cpu_of(this_rq));
	raw_spin_lock(&this_rq->lock);
	update_rq_clock(this_rq);
	cpu_load_update_nohz(this_rq, curr_jiffies, load);
	raw_spin_unlock(&this_rq->lock);
}
#else /* !CONFIG_NO_HZ_COMMON */
static inline void cpu_load_update_nohz(struct rq *this_rq,
					unsigned long curr_jiffies,
					unsigned long load) { }
#endif /* CONFIG_NO_HZ_COMMON */

static void cpu_load_update_periodic(struct rq *this_rq, unsigned long load)
{
#ifdef CONFIG_NO_HZ_COMMON
	/* See the mess around cpu_load_update_nohz(). */
	this_rq->last_load_update_tick = READ_ONCE(jiffies);
#endif
	cpu_load_update(this_rq, load, 1);
}

/*
 * Called from scheduler_tick()
 */
void cpu_load_update_active(struct rq *this_rq)
{
	unsigned long load = weighted_cpuload(cpu_of(this_rq));

	if (tick_nohz_tick_stopped())
		cpu_load_update_nohz(this_rq, READ_ONCE(jiffies), load);
	else
		cpu_load_update_periodic(this_rq, load);
}

/*
 * Return a low guess at the load of a migration-source cpu weighted
 * according to the scheduling class and "nice" value.
 *
 * We want to under-estimate the load of migration sources, to
 * balance conservatively.
 */
static unsigned long source_load(int cpu, int type)
{
	struct rq *rq = cpu_rq(cpu);
	unsigned long total = weighted_cpuload(cpu);

	if (type == 0 || !sched_feat(LB_BIAS))
		return total;

	return min(rq->cpu_load[type-1], total);
}

/*
 * Return a high guess at the load of a migration-target cpu weighted
 * according to the scheduling class and "nice" value.
 */
static unsigned long target_load(int cpu, int type)
{
	struct rq *rq = cpu_rq(cpu);
	unsigned long total = weighted_cpuload(cpu);

	if (type == 0 || !sched_feat(LB_BIAS))
		return total;

	return max(rq->cpu_load[type-1], total);
}


static unsigned long cpu_avg_load_per_task(int cpu)
{
	struct rq *rq = cpu_rq(cpu);
	unsigned long nr_running = READ_ONCE(rq->cfs.h_nr_running);
	unsigned long load_avg = weighted_cpuload(cpu);

	if (nr_running)
		return load_avg / nr_running;

	return 0;
}

#ifdef CONFIG_FAIR_GROUP_SCHED
/*
 * effective_load() calculates the load change as seen from the root_task_group
 *
 * Adding load to a group doesn't make a group heavier, but can cause movement
 * of group shares between cpus. Assuming the shares were perfectly aligned one
 * can calculate the shift in shares.
 *
 * Calculate the effective load difference if @wl is added (subtracted) to @tg
 * on this @cpu and results in a total addition (subtraction) of @wg to the
 * total group weight.
 *
 * Given a runqueue weight distribution (rw_i) we can compute a shares
 * distribution (s_i) using:
 *
 *   s_i = rw_i / \Sum rw_j						(1)
 *
 * Suppose we have 4 CPUs and our @tg is a direct child of the root group and
 * has 7 equal weight tasks, distributed as below (rw_i), with the resulting
 * shares distribution (s_i):
 *
 *   rw_i = {   2,   4,   1,   0 }
 *   s_i  = { 2/7, 4/7, 1/7,   0 }
 *
 * As per wake_affine() we're interested in the load of two CPUs (the CPU the
 * task used to run on and the CPU the waker is running on), we need to
 * compute the effect of waking a task on either CPU and, in case of a sync
 * wakeup, compute the effect of the current task going to sleep.
 *
 * So for a change of @wl to the local @cpu with an overall group weight change
 * of @wl we can compute the new shares distribution (s'_i) using:
 *
 *   s'_i = (rw_i + @wl) / (@wg + \Sum rw_j)				(2)
 *
 * Suppose we're interested in CPUs 0 and 1, and want to compute the load
 * differences in waking a task to CPU 0. The additional task changes the
 * weight and shares distributions like:
 *
 *   rw'_i = {   3,   4,   1,   0 }
 *   s'_i  = { 3/8, 4/8, 1/8,   0 }
 *
 * We can then compute the difference in effective weight by using:
 *
 *   dw_i = S * (s'_i - s_i)						(3)
 *
 * Where 'S' is the group weight as seen by its parent.
 *
 * Therefore the effective change in loads on CPU 0 would be 5/56 (3/8 - 2/7)
 * times the weight of the group. The effect on CPU 1 would be -4/56 (4/8 -
 * 4/7) times the weight of the group.
 */
static long effective_load(struct task_group *tg, int cpu, long wl, long wg)
{
	struct sched_entity *se = tg->se[cpu];

	if (!tg->parent)	/* the trivial, non-cgroup case */
		return wl;

	for_each_sched_entity(se) {
		struct cfs_rq *cfs_rq = se->my_q;
		long W, w = cfs_rq_load_avg(cfs_rq);

		tg = cfs_rq->tg;

		/*
		 * W = @wg + \Sum rw_j
		 */
		W = wg + atomic_long_read(&tg->load_avg);

		/* Ensure \Sum rw_j >= rw_i */
		W -= cfs_rq->tg_load_avg_contrib;
		W += w;

		/*
		 * w = rw_i + @wl
		 */
		w += wl;

		/*
		 * wl = S * s'_i; see (2)
		 */
		if (W > 0 && w < W)
			wl = (w * (long)scale_load_down(tg->shares)) / W;
		else
			wl = scale_load_down(tg->shares);

		/*
		 * Per the above, wl is the new se->load.weight value; since
		 * those are clipped to [MIN_SHARES, ...) do so now. See
		 * calc_cfs_shares().
		 */
		if (wl < MIN_SHARES)
			wl = MIN_SHARES;

		/*
		 * wl = dw_i = S * (s'_i - s_i); see (3)
		 */
		wl -= se->avg.load_avg;

		/*
		 * Recursively apply this logic to all parent groups to compute
		 * the final effective load change on the root group. Since
		 * only the @tg group gets extra weight, all parent groups can
		 * only redistribute existing shares. @wl is the shift in shares
		 * resulting from this level per the above.
		 */
		wg = 0;
	}

	return wl;
}
#else

static long effective_load(struct task_group *tg, int cpu, long wl, long wg)
{
	return wl;
}

#endif

static void record_wakee(struct task_struct *p)
{
	/*
	 * Only decay a single time; tasks that have less then 1 wakeup per
	 * jiffy will not have built up many flips.
	 */
	if (time_after(jiffies, current->wakee_flip_decay_ts + HZ)) {
		current->wakee_flips >>= 1;
		current->wakee_flip_decay_ts = jiffies;
	}

	if (current->last_wakee != p) {
		current->last_wakee = p;
		current->wakee_flips++;
	}
}

/*
 * Externally visible function. Let's keep the one above
 * so that the check is inlined/optimized in the sched paths.
 */
bool sched_is_energy_aware(void)
{
	return energy_aware();
}

/*
 * Returns the current capacity of cpu after applying both
 * cpu and freq scaling.
 */
unsigned long capacity_curr_of(int cpu)
{
	return cpu_rq(cpu)->cpu_capacity_orig *
	       arch_scale_freq_capacity(NULL, cpu)
	       >> SCHED_CAPACITY_SHIFT;
}

/*
 * Returns the current capacity of cpu after applying both
 * cpu and min freq scaling.
 */
unsigned long capacity_min_of(int cpu)
{
	if (!sched_feat(MIN_CAPACITY_CAPPING))
		return 0;
	return arch_scale_cpu_capacity(NULL, cpu) *
	       arch_scale_min_freq_capacity(NULL, cpu)
	       >> SCHED_CAPACITY_SHIFT;
}

/*
 * CPU candidates.
 *
 * These are labels to reference CPU candidates for an energy_diff.
 * Currently we support only two possible candidates: the task's previous CPU
 * and another candiate CPU.
 * More advanced/aggressive EAS selection policies can consider more
 * candidates.
 */
#define EAS_CPU_PRV	0
#define EAS_CPU_NXT	1
#define EAS_CPU_BKP	2
#define EAS_CPU_CNT	3

/*
 * energy_diff - supports the computation of the estimated energy impact in
 * moving a "task"'s "util_delta" between different CPU candidates.
 */
struct energy_env {
	/* Utilization to move */
	struct task_struct	*p;
	int			util_delta;

	/* Mask of CPUs candidates to evaluate */
	cpumask_t		cpus_mask;

	/* CPU candidates to evaluate */
	struct {

		/* CPU ID, must be in cpus_mask */
		int	cpu_id;

		/*
		 * Index (into sched_group_energy::cap_states) of the OPP the
		 * CPU needs to run at if the task is placed on it.
		 * This includes the both active and blocked load, due to
		 * other tasks on this CPU,  as well as the task's own
		 * utilization.
		 */
		int	cap_idx;
		int	cap;

		/* Estimated system energy */
		unsigned int energy;

		/* Estimated energy variation wrt EAS_CPU_PRV */
		int	nrg_delta;

	} cpu[EAS_CPU_CNT];

	/*
	 * Index (into energy_env::cpu) of the morst energy efficient CPU for
	 * the specified energy_env::task
	 */
	int			next_idx;

	/* Support data */
	struct sched_group	*sg_top;
	struct sched_group	*sg_cap;
	struct sched_group	*sg;
};

static int cpu_util_wake(int cpu, struct task_struct *p);

/*
 * __cpu_norm_util() returns the cpu util relative to a specific capacity,
 * i.e. it's busy ratio, in the range [0..SCHED_LOAD_SCALE], which is useful for
 * energy calculations.
 *
 * Since util is a scale-invariant utilization defined as:
 *
 *   util ~ (curr_freq/max_freq)*1024 * capacity_orig/1024 * running_time/time
 *
 * the normalized util can be found using the specific capacity.
 *
 *   capacity = capacity_orig * curr_freq/max_freq
 *
 *   norm_util = running_time/time ~ util/capacity
 */
static unsigned long __cpu_norm_util(unsigned long util, unsigned long capacity)
{
	if (util >= capacity)
		return SCHED_CAPACITY_SCALE;

	return (util << SCHED_CAPACITY_SHIFT)/capacity;
}

static unsigned long group_max_util(struct energy_env *eenv, int cpu_idx)
{
	unsigned long max_util = 0;
	unsigned long util;
	int cpu;

	for_each_cpu(cpu, sched_group_cpus(eenv->sg_cap)) {
		util = cpu_util_wake(cpu, eenv->p);

		/*
		 * If we are looking at the target CPU specified by the eenv,
		 * then we should add the (estimated) utilization of the task
		 * assuming we will wake it up on that CPU.
		 */
		if (unlikely(cpu == eenv->cpu[cpu_idx].cpu_id))
			util += eenv->util_delta;

		max_util = max(max_util, util);

		/*
		 * Take into account any minimum frequency imposed
		 * elsewhere which limits the energy states available
		 * If the MIN_CAPACITY_CAPPING feature is not enabled
		 * capacity_min_of will return 0 (not capped).
		 */
		max_util = max(max_util, capacity_min_of(cpu));

	}

	return max_util;
}

/*
 * group_norm_util() returns the approximated group util relative to it's
 * current capacity (busy ratio), in the range [0..SCHED_LOAD_SCALE], for use
 * in energy calculations.
 *
 * Since task executions may or may not overlap in time in the group the true
 * normalized util is between MAX(cpu_norm_util(i)) and SUM(cpu_norm_util(i))
 * when iterating over all CPUs in the group.
 * The latter estimate is used as it leads to a more pessimistic energy
 * estimate (more busy).
 */
static unsigned
long group_norm_util(struct energy_env *eenv, int cpu_idx)
{
	unsigned long capacity = eenv->cpu[cpu_idx].cap;
	unsigned long util, util_sum = 0;
	int cpu;

	for_each_cpu(cpu, sched_group_cpus(eenv->sg)) {
		util = cpu_util_wake(cpu, eenv->p);

		/*
		 * If we are looking at the target CPU specified by the eenv,
		 * then we should add the (estimated) utilization of the task
		 * assuming we will wake it up on that CPU.
		 */
		if (unlikely(cpu == eenv->cpu[cpu_idx].cpu_id))
			util += eenv->util_delta;

		util_sum += __cpu_norm_util(util, capacity);
	}

	return min_t(unsigned long, util_sum, SCHED_CAPACITY_SCALE);
}

static int find_new_capacity(struct energy_env *eenv, int cpu_idx)
{
	const struct sched_group_energy *sge = eenv->sg->sge;
	int idx, max_idx = sge->nr_cap_states - 1;
	unsigned long util = group_max_util(eenv, cpu_idx);

	/* default is max_cap if we don't find a match */
	eenv->cpu[cpu_idx].cap_idx = max_idx;
	eenv->cpu[cpu_idx].cap = sge->cap_states[max_idx].cap;

	for (idx = 0; idx < sge->nr_cap_states; idx++) {
		if (sge->cap_states[idx].cap >= util) {
			/* Keep track of SG's capacity */
			eenv->cpu[cpu_idx].cap_idx = idx;
			eenv->cpu[cpu_idx].cap = sge->cap_states[idx].cap;
			break;
		}
	}

	return eenv->cpu[cpu_idx].cap_idx;
}

static int group_idle_state(struct energy_env *eenv, int cpu_idx)
{
	struct sched_group *sg = eenv->sg;
	int i, state = INT_MAX;
	int src_in_grp, dst_in_grp;
	long grp_util = 0;

	/* Find the shallowest idle state in the sched group. */
	for_each_cpu(i, sched_group_cpus(sg))
		state = min(state, idle_get_state_idx(cpu_rq(i)));

	/* Take non-cpuidle idling into account (active idle/arch_cpu_idle()) */
	state++;

	src_in_grp = cpumask_test_cpu(eenv->cpu[EAS_CPU_PRV].cpu_id,
				      sched_group_cpus(sg));
	dst_in_grp = cpumask_test_cpu(eenv->cpu[cpu_idx].cpu_id,
				      sched_group_cpus(sg));
	if (src_in_grp == dst_in_grp) {
		/* both CPUs under consideration are in the same group or not in
		 * either group, migration should leave idle state the same.
		 */
		goto end;
	}

	/*
	 * Try to estimate if a deeper idle state is
	 * achievable when we move the task.
	 */
	for_each_cpu(i, sched_group_cpus(sg)) {
		grp_util += cpu_util_wake(i, eenv->p);
		if (unlikely(i == eenv->cpu[cpu_idx].cpu_id))
			grp_util += eenv->util_delta;
	}

	if (grp_util <=
		((long)sg->sgc->max_capacity * (int)sg->group_weight)) {
		/* after moving, this group is at most partly
		 * occupied, so it should have some idle time.
		 */
		int max_idle_state_idx = sg->sge->nr_idle_states - 2;
		int new_state = grp_util * max_idle_state_idx;
		if (grp_util <= 0)
			/* group will have no util, use lowest state */
			new_state = max_idle_state_idx + 1;
		else {
			/* for partially idle, linearly map util to idle
			 * states, excluding the lowest one. This does not
			 * correspond to the state we expect to enter in
			 * reality, but an indication of what might happen.
			 */
			new_state = min(max_idle_state_idx, (int)
					(new_state / sg->sgc->max_capacity));
			new_state = max_idle_state_idx - new_state;
		}
		state = new_state;
	} else {
		/* After moving, the group will be fully occupied
		 * so assume it will not be idle at all.
		 */
		state = 0;
	}
end:
	return state;
}

/*
 * calc_sg_energy: compute energy for the eenv's SG (i.e. eenv->sg).
 *
 * This works in iterations to compute the SG's energy for each CPU
 * candidate defined by the energy_env's cpu array.
 *
 * NOTE: in the following computations for busy_energy and idle_energy we do
 * not shift by SCHED_CAPACITY_SHIFT in order to reduce rounding errors.
 * The required scaling will be performed just one time, by the calling
 * functions, once we accumulated the contributons for all the SGs.
 */
static void calc_sg_energy(struct energy_env *eenv)
{
	struct sched_group *sg = eenv->sg;
	int busy_energy, idle_energy;
	unsigned int busy_power;
	unsigned int idle_power;
	unsigned long sg_util;
	int cap_idx, idle_idx;
	int total_energy = 0;
	int cpu_idx;

	for (cpu_idx = EAS_CPU_PRV; cpu_idx < EAS_CPU_CNT; ++cpu_idx) {


		if (eenv->cpu[cpu_idx].cpu_id == -1)
			continue;
		/* Compute ACTIVE energy */
		cap_idx = find_new_capacity(eenv, cpu_idx);
		busy_power = sg->sge->cap_states[cap_idx].power;
		/*
		 * in order to calculate cpu_norm_util, we need to know which
		 * capacity level the group will be at, so calculate that first
		 */
		sg_util = group_norm_util(eenv, cpu_idx);

		busy_energy   = sg_util * busy_power;

		/* Compute IDLE energy */
		idle_idx = group_idle_state(eenv, cpu_idx);
		idle_power = sg->sge->idle_states[idle_idx].power;

		idle_energy   = SCHED_CAPACITY_SCALE - sg_util;
		idle_energy  *= idle_power;

		total_energy = busy_energy + idle_energy;
		eenv->cpu[cpu_idx].energy += total_energy;
	}
}

/*
 * compute_energy() computes the absolute variation in energy consumption by
 * moving eenv.util_delta from EAS_CPU_PRV to EAS_CPU_NXT.
 *
 * NOTE: compute_energy() may fail when racing with sched_domain updates, in
 *       which case we abort by returning -EINVAL.
 */
static int compute_energy(struct energy_env *eenv)
{
	struct cpumask visit_cpus;
<<<<<<< HEAD
	struct sched_group *sg;
=======
>>>>>>> 8ac7d496
	int cpu_count;

	WARN_ON(!eenv->sg_top->sge);

	cpumask_copy(&visit_cpus, sched_group_cpus(eenv->sg_top));
	/* If a cpu is hotplugged in while we are in this function,
	 * it does not appear in the existing visit_cpus mask
	 * which came from the sched_group pointer of the
	 * sched_domain pointed at by sd_ea for either the prev
	 * or next cpu and was dereferenced in __energy_diff.
	 * Since we will dereference sd_scs later as we iterate
	 * through the CPUs we expect to visit, new CPUs can
	 * be present which are not in the visit_cpus mask.
	 * Guard this with cpu_count.
	 */
	cpu_count = cpumask_weight(&visit_cpus);

	while (!cpumask_empty(&visit_cpus)) {
		struct sched_group *sg_shared_cap = NULL;
		int cpu = cpumask_first(&visit_cpus);
		struct sched_domain *sd;

		/*
		 * Is the group utilization affected by cpus outside this
		 * sched_group?
		 * This sd may have groups with cpus which were not present
		 * when we took visit_cpus.
		 */
		sd = rcu_dereference(per_cpu(sd_scs, cpu));
		if (sd && sd->parent)
			sg_shared_cap = sd->parent->groups;

		for_each_domain(cpu, sd) {
			struct sched_group *sg = sd->groups;

			/* Has this sched_domain already been visited? */
			if (sd->child && group_first_cpu(sg) != cpu)
				break;

			do {
				eenv->sg_cap = sg;
				if (sg_shared_cap && sg_shared_cap->group_weight >= sg->group_weight)
					eenv->sg_cap = sg_shared_cap;

				/*
				 * Compute the energy for all the candidate
				 * CPUs in the current visited SG.
				 */
				eenv->sg = sg;
				calc_sg_energy(eenv);

<<<<<<< HEAD
=======
				/* remove CPUs we have just visited */
>>>>>>> 8ac7d496
				if (!sd->child) {
					/*
					 * cpu_count here is the number of
					 * cpus we expect to visit in this
					 * calculation. If we race against
					 * hotplug, we can have extra cpus
					 * added to the groups we are
					 * iterating which do not appear in
					 * the visit_cpus mask. In that case
					 * we are not able to calculate energy
					 * without restarting so we will bail
					 * out and use prev_cpu this time.
					 */
					if (!cpu_count)
						return -EINVAL;
					cpumask_xor(&visit_cpus, &visit_cpus, sched_group_cpus(sg));
					cpu_count--;
				}

				if (cpumask_equal(sched_group_cpus(sg), sched_group_cpus(eenv->sg_top)))
					goto next_cpu;

			} while (sg = sg->next, sg != sd->groups);
		}

		/*
		 * If we raced with hotplug and got an sd NULL-pointer;
		 * returning a wrong energy estimation is better than
		 * entering an infinite loop.
		 * Specifically: If a cpu is unplugged after we took
		 * the visit_cpus mask, it no longer has an sd_scs
		 * pointer, so when we dereference it, we get NULL.
		 */
		if (cpumask_test_cpu(cpu, &visit_cpus))
			return -EINVAL;
next_cpu:
		cpumask_clear_cpu(cpu, &visit_cpus);
		continue;
	}

	return 0;
}

static inline bool cpu_in_sg(struct sched_group *sg, int cpu)
{
	return cpu != -1 && cpumask_test_cpu(cpu, sched_group_cpus(sg));
}

/*
 * select_energy_cpu_idx(): estimate the energy impact of changing the
 * utilization distribution.
 *
 * The eenv parameter specifies the changes: utilisation amount and a pair of
 * possible CPU candidates (the previous CPU and a different target CPU).
 *
 * This function returns the index of a CPU candidate specified by the
 * energy_env which corresponds to the first CPU saving energy.
 * Thus, 0 (EAS_CPU_PRV) means that non of the CPU candidate is more energy
 * efficient than running on prev_cpu. This is also the value returned in case
 * of abort due to error conditions during the computations.
 * A value greater than zero means that the first energy-efficient CPU is the
 * one represented by eenv->cpu[eenv->next_idx].cpu_id.
 */
static inline int select_energy_cpu_idx(struct energy_env *eenv)
{
	struct sched_domain *sd;
	struct sched_group *sg;
	int sd_cpu = -1;
	int cpu_idx;
	int margin;

	sd_cpu = eenv->cpu[EAS_CPU_PRV].cpu_id;
	sd = rcu_dereference(per_cpu(sd_ea, sd_cpu));
	if (!sd)
		return EAS_CPU_PRV;

	cpumask_clear(&eenv->cpus_mask);
	for (cpu_idx = EAS_CPU_PRV; cpu_idx < EAS_CPU_CNT; ++cpu_idx) {
		int cpu = eenv->cpu[cpu_idx].cpu_id;

		if (cpu < 0)
			continue;
		cpumask_set_cpu(cpu, &eenv->cpus_mask);
	}

	sg = sd->groups;
	do {
		/* Skip SGs which do not contains a candidate CPU */
		if (!cpumask_intersects(&eenv->cpus_mask, sched_group_cpus(sg)))
			continue;

		eenv->sg_top = sg;
		/* energy is unscaled to reduce rounding errors */
		if (compute_energy(eenv) == -EINVAL)
			return EAS_CPU_PRV;

	} while (sg = sg->next, sg != sd->groups);

	/* Scale energy before comparisons */
	for (cpu_idx = EAS_CPU_PRV; cpu_idx < EAS_CPU_CNT; ++cpu_idx)
		eenv->cpu[cpu_idx].energy >>= SCHED_CAPACITY_SHIFT;

	/*
	 * Compute the dead-zone margin used to prevent too many task
	 * migrations with negligible energy savings.
	 * An energy saving is considered meaningful if it reduces the energy
	 * consumption of EAS_CPU_PRV CPU candidate by at least ~1.56%
	 */
	margin = eenv->cpu[EAS_CPU_PRV].energy >> 6;

	/*
	 * By default the EAS_CPU_PRV CPU is considered the most energy
	 * efficient, with a 0 energy variation.
	 */
	eenv->next_idx = EAS_CPU_PRV;

	trace_sched_energy_diff(eenv->p, eenv->cpu[EAS_CPU_PRV].cpu_id,
				eenv->cpu[EAS_CPU_PRV].energy,
				eenv->cpu[EAS_CPU_NXT].cpu_id,
				eenv->cpu[EAS_CPU_NXT].energy,
				eenv->cpu[EAS_CPU_BKP].cpu_id,
				eenv->cpu[EAS_CPU_BKP].energy);
	/*
	 * Compare the other CPU candidates to find a CPU which can be
	 * more energy efficient then EAS_CPU_PRV
	 */
	for (cpu_idx = EAS_CPU_NXT; cpu_idx < EAS_CPU_CNT; ++cpu_idx) {
		/* Skip not valid scheduled candidates */
		if (eenv->cpu[cpu_idx].cpu_id < 0)
			continue;
		/* Compute energy delta wrt EAS_CPU_PRV */
		eenv->cpu[cpu_idx].nrg_delta =
			eenv->cpu[cpu_idx].energy -
			eenv->cpu[EAS_CPU_PRV].energy;
		/* filter energy variations within the dead-zone margin */
		if (abs(eenv->cpu[cpu_idx].nrg_delta) < margin)
			eenv->cpu[cpu_idx].nrg_delta = 0;
		/* update the schedule candidate with min(nrg_delta) */
		if (eenv->cpu[cpu_idx].nrg_delta <
		    eenv->cpu[eenv->next_idx].nrg_delta) {
			eenv->next_idx = cpu_idx;
			if (sched_feat(FBT_STRICT_ORDER))
				break;
		}
	}

	return eenv->next_idx;
}

/*
 * Detect M:N waker/wakee relationships via a switching-frequency heuristic.
 *
 * A waker of many should wake a different task than the one last awakened
 * at a frequency roughly N times higher than one of its wakees.
 *
 * In order to determine whether we should let the load spread vs consolidating
 * to shared cache, we look for a minimum 'flip' frequency of llc_size in one
 * partner, and a factor of lls_size higher frequency in the other.
 *
 * With both conditions met, we can be relatively sure that the relationship is
 * non-monogamous, with partner count exceeding socket size.
 *
 * Waker/wakee being client/server, worker/dispatcher, interrupt source or
 * whatever is irrelevant, spread criteria is apparent partner count exceeds
 * socket size.
 */
static int wake_wide(struct task_struct *p)
{
	unsigned int master = current->wakee_flips;
	unsigned int slave = p->wakee_flips;
	int factor = this_cpu_read(sd_llc_size);

	if (master < slave)
		swap(master, slave);
	if (slave < factor || master < slave * factor)
		return 0;
	return 1;
}

static int wake_affine(struct sched_domain *sd, struct task_struct *p,
		       int prev_cpu, int sync)
{
	s64 this_load, load;
	s64 this_eff_load, prev_eff_load;
	int idx, this_cpu;
	struct task_group *tg;
	unsigned long weight;
	int balanced;

	idx	  = sd->wake_idx;
	this_cpu  = smp_processor_id();
	load	  = source_load(prev_cpu, idx);
	this_load = target_load(this_cpu, idx);

	/*
	 * If sync wakeup then subtract the (maximum possible)
	 * effect of the currently running task from the load
	 * of the current CPU:
	 */
	if (sync) {
		tg = task_group(current);
		weight = current->se.avg.load_avg;

		this_load += effective_load(tg, this_cpu, -weight, -weight);
		load += effective_load(tg, prev_cpu, 0, -weight);
	}

	tg = task_group(p);
	weight = p->se.avg.load_avg;

	/*
	 * In low-load situations, where prev_cpu is idle and this_cpu is idle
	 * due to the sync cause above having dropped this_load to 0, we'll
	 * always have an imbalance, but there's really nothing you can do
	 * about that, so that's good too.
	 *
	 * Otherwise check if either cpus are near enough in load to allow this
	 * task to be woken on this_cpu.
	 */
	this_eff_load = 100;
	this_eff_load *= capacity_of(prev_cpu);

	prev_eff_load = 100 + (sd->imbalance_pct - 100) / 2;
	prev_eff_load *= capacity_of(this_cpu);

	if (this_load > 0) {
		this_eff_load *= this_load +
			effective_load(tg, this_cpu, weight, weight);

		prev_eff_load *= load + effective_load(tg, prev_cpu, 0, weight);
	}

	balanced = this_eff_load <= prev_eff_load;

	schedstat_inc(p->se.statistics.nr_wakeups_affine_attempts);

	if (!balanced)
		return 0;

	schedstat_inc(sd->ttwu_move_affine);
	schedstat_inc(p->se.statistics.nr_wakeups_affine);

	return 1;
}

static inline unsigned long boosted_task_util(struct task_struct *p);

static inline bool __task_fits(struct task_struct *p, int cpu, int util)
{
	unsigned int margin;

	util += boosted_task_util(p);

	if (capacity_orig_of(task_cpu(p)) > capacity_orig_of(cpu))
		margin = sysctl_sched_capacity_margin_down;
	else
		margin = sysctl_sched_capacity_margin;

	return (capacity_orig_of(cpu) * 1024) > (util * margin);
}

static inline bool task_fits_max(struct task_struct *p, int cpu)
{
	unsigned long capacity = capacity_orig_of(cpu);
	unsigned long max_capacity = cpu_rq(cpu)->rd->max_cpu_capacity.val;

	if (capacity == max_capacity)
		return true;

	if (sched_boost_policy() == SCHED_BOOST_ON_BIG &&
					task_sched_boost(p))
		return false;

	return __task_fits(p, cpu, 0);
}

bool __cpu_overutilized(int cpu, int delta)
{
	return (capacity_of(cpu) * 1024) < ((cpu_util(cpu) + delta) * capacity_margin);
}

bool cpu_overutilized(int cpu)
{
	return __cpu_overutilized(cpu, 0);
}

#ifdef CONFIG_SCHED_TUNE

struct reciprocal_value schedtune_spc_rdiv;

static long
schedtune_margin(unsigned long signal, long boost)
{
	long long margin = 0;

	/*
	 * Signal proportional compensation (SPC)
	 *
	 * The Boost (B) value is used to compute a Margin (M) which is
	 * proportional to the complement of the original Signal (S):
	 *   M = B * (SCHED_CAPACITY_SCALE - S)
	 * The obtained M could be used by the caller to "boost" S.
	 */
	if (boost >= 0) {
		margin  = SCHED_CAPACITY_SCALE - signal;
		margin *= boost;
	} else
		margin = -signal * boost;

	margin  = reciprocal_divide(margin, schedtune_spc_rdiv);

	if (boost < 0)
		margin *= -1;
	return margin;
}

static inline int
schedtune_cpu_margin(unsigned long util, int cpu)
{
	int boost = schedtune_cpu_boost(cpu);

	if (boost == 0)
		return 0;

	return schedtune_margin(util, boost);
}

static inline long
schedtune_task_margin(struct task_struct *p)
{
	int boost = schedtune_task_boost(p);
	unsigned long util;
	long margin;

	if (boost == 0)
		return 0;

	util = task_util(p);
	margin = schedtune_margin(util, boost);

	return margin;
}

#else /* CONFIG_SCHED_TUNE */

static inline int
schedtune_cpu_margin(unsigned long util, int cpu)
{
	return 0;
}

static inline int
schedtune_task_margin(struct task_struct *p)
{
	return 0;
}

#endif /* CONFIG_SCHED_TUNE */

unsigned long
boosted_cpu_util(int cpu, struct sched_walt_cpu_load *walt_load)
{
	unsigned long util = cpu_util_freq(cpu, walt_load);
	long margin = schedtune_cpu_margin(util, cpu);

	trace_sched_boost_cpu(cpu, util, margin);

	return util + margin;
}

static inline unsigned long
boosted_task_util(struct task_struct *p)
{
	unsigned long util = task_util(p);
	long margin = schedtune_task_margin(p);

	trace_sched_boost_task(p, util, margin);

	return util + margin;
}

static unsigned long capacity_spare_wake(int cpu, struct task_struct *p)
{
	return capacity_orig_of(cpu) - cpu_util_wake(cpu, p);
}

/*
 * find_idlest_group finds and returns the least busy CPU group within the
 * domain.
 *
 * Assumes p is allowed on at least one CPU in sd.
 */
static struct sched_group *
find_idlest_group(struct sched_domain *sd, struct task_struct *p,
		  int this_cpu, int sd_flag)
{
	struct sched_group *idlest = NULL, *group = sd->groups;
	struct sched_group *most_spare_sg = NULL;
	unsigned long min_runnable_load = ULONG_MAX;
	unsigned long this_runnable_load = ULONG_MAX;
	unsigned long min_avg_load = ULONG_MAX, this_avg_load = ULONG_MAX;
	unsigned long most_spare = 0, this_spare = 0;
	int load_idx = sd->forkexec_idx;
	int imbalance_scale = 100 + (sd->imbalance_pct-100)/2;
	unsigned long imbalance = scale_load_down(NICE_0_LOAD) *
				(sd->imbalance_pct-100) / 100;

	if (sd_flag & SD_BALANCE_WAKE)
		load_idx = sd->wake_idx;

	do {
		unsigned long load, avg_load, runnable_load;
		unsigned long spare_cap, max_spare_cap;
		int local_group;
		int i;

		/* Skip over this group if it has no CPUs allowed */
		if (!cpumask_intersects(sched_group_cpus(group),
					tsk_cpus_allowed(p)))
			continue;

		local_group = cpumask_test_cpu(this_cpu,
					       sched_group_cpus(group));

		/*
		 * Tally up the load of all CPUs in the group and find
		 * the group containing the CPU with most spare capacity.
		 */
		avg_load = 0;
		runnable_load = 0;
		max_spare_cap = 0;

		for_each_cpu(i, sched_group_cpus(group)) {
			/* Bias balancing toward cpus of our domain */
			if (local_group)
				load = source_load(i, load_idx);
			else
				load = target_load(i, load_idx);

			runnable_load += load;

			avg_load += cfs_rq_load_avg(&cpu_rq(i)->cfs);

			spare_cap = capacity_spare_wake(i, p);

			if (spare_cap > max_spare_cap)
				max_spare_cap = spare_cap;
		}

		/* Adjust by relative CPU capacity of the group */
		avg_load = (avg_load * SCHED_CAPACITY_SCALE) /
					group->sgc->capacity;
		runnable_load = (runnable_load * SCHED_CAPACITY_SCALE) /
					group->sgc->capacity;

		if (local_group) {
			this_runnable_load = runnable_load;
			this_avg_load = avg_load;
			this_spare = max_spare_cap;
		} else {
			if (min_runnable_load > (runnable_load + imbalance)) {
				/*
				 * The runnable load is significantly smaller
				 *  so we can pick this new cpu
				 */
				min_runnable_load = runnable_load;
				min_avg_load = avg_load;
				idlest = group;
			} else if ((runnable_load < (min_runnable_load + imbalance)) &&
					(100*min_avg_load > imbalance_scale*avg_load)) {
				/*
				 * The runnable loads are close so we take
				 * into account blocked load through avg_load
				 *  which is blocked + runnable load
				 */
				min_avg_load = avg_load;
				idlest = group;
			}

			if (most_spare < max_spare_cap) {
				most_spare = max_spare_cap;
				most_spare_sg = group;
			}
		}
	} while (group = group->next, group != sd->groups);

	/*
	 * The cross-over point between using spare capacity or least load
	 * is too conservative for high utilization tasks on partially
	 * utilized systems if we require spare_capacity > task_util(p),
	 * so we allow for some task stuffing by using
	 * spare_capacity > task_util(p)/2.
	 * spare capacity can't be used for fork because the utilization has
	 * not been set yet as it need to get a rq to init the utilization
	 */
	if (sd_flag & SD_BALANCE_FORK)
		goto skip_spare;

	if (this_spare > task_util(p) / 2 &&
	    imbalance_scale*this_spare > 100*most_spare)
		return NULL;
	else if (most_spare > task_util(p) / 2)
		return most_spare_sg;

skip_spare:
	if (!idlest ||
	    (min_runnable_load > (this_runnable_load + imbalance)) ||
	    ((this_runnable_load < (min_runnable_load + imbalance)) &&
			(100*this_avg_load < imbalance_scale*min_avg_load)))
		return NULL;
	return idlest;
}

/*
 * find_idlest_group_cpu - find the idlest cpu among the cpus in group.
 */
static int
find_idlest_group_cpu(struct sched_group *group, struct task_struct *p, int this_cpu)
{
	unsigned long load, min_load = ULONG_MAX;
	unsigned int min_exit_latency = UINT_MAX;
	u64 latest_idle_timestamp = 0;
	int least_loaded_cpu = this_cpu;
	int shallowest_idle_cpu = -1;
	int i;

	/* Check if we have any choice: */
	if (group->group_weight == 1)
		return cpumask_first(sched_group_cpus(group));

	/* Traverse only the allowed CPUs */
	for_each_cpu_and(i, sched_group_cpus(group), tsk_cpus_allowed(p)) {
		if (idle_cpu(i)) {
			struct rq *rq = cpu_rq(i);
			struct cpuidle_state *idle = idle_get_state(rq);
			if (idle && idle->exit_latency < min_exit_latency) {
				/*
				 * We give priority to a CPU whose idle state
				 * has the smallest exit latency irrespective
				 * of any idle timestamp.
				 */
				min_exit_latency = idle->exit_latency;
				latest_idle_timestamp = rq->idle_stamp;
				shallowest_idle_cpu = i;
			} else if ((!idle || idle->exit_latency == min_exit_latency) &&
				   rq->idle_stamp > latest_idle_timestamp) {
				/*
				 * If equal or no active idle state, then
				 * the most recently idled CPU might have
				 * a warmer cache.
				 */
				latest_idle_timestamp = rq->idle_stamp;
				shallowest_idle_cpu = i;
			}
		} else if (shallowest_idle_cpu == -1) {
			load = weighted_cpuload(i);
			if (load < min_load || (load == min_load && i == this_cpu)) {
				min_load = load;
				least_loaded_cpu = i;
			}
		}
	}

	return shallowest_idle_cpu != -1 ? shallowest_idle_cpu : least_loaded_cpu;
}

static inline int find_idlest_cpu(struct sched_domain *sd, struct task_struct *p,
				  int cpu, int prev_cpu, int sd_flag)
{
	int wu = sd_flag & SD_BALANCE_WAKE;
	int cas_cpu = -1;
	int new_cpu = cpu;

	if (wu) {
		schedstat_inc(p->se.statistics.nr_wakeups_cas_attempts);
		schedstat_inc(this_rq()->eas_stats.cas_attempts);
	}

	if (!cpumask_intersects(sched_domain_span(sd), &p->cpus_allowed))
		return prev_cpu;

	while (sd) {
		struct sched_group *group;
		struct sched_domain *tmp;
		int weight;

		if (wu)
			schedstat_inc(sd->eas_stats.cas_attempts);

		if (!(sd->flags & sd_flag)) {
			sd = sd->child;
			continue;
		}

		group = find_idlest_group(sd, p, cpu, sd_flag);
		if (!group) {
			sd = sd->child;
			continue;
		}

		new_cpu = find_idlest_group_cpu(group, p, cpu);
		if (new_cpu == cpu) {
			/* Now try balancing at a lower domain level of cpu */
			sd = sd->child;
			continue;
		}

		/* Now try balancing at a lower domain level of new_cpu */
		cpu = cas_cpu = new_cpu;
		weight = sd->span_weight;
		sd = NULL;
		for_each_domain(cpu, tmp) {
			if (weight <= tmp->span_weight)
				break;
			if (tmp->flags & sd_flag)
				sd = tmp;
		}
		/* while loop will break here if sd == NULL */
	}

	if (wu && (cas_cpu >= 0)) {
		schedstat_inc(p->se.statistics.nr_wakeups_cas_count);
		schedstat_inc(this_rq()->eas_stats.cas_count);
	}

	return new_cpu;
}

#ifdef CONFIG_SCHED_SMT

static inline void set_idle_cores(int cpu, int val)
{
	struct sched_domain_shared *sds;

	sds = rcu_dereference(per_cpu(sd_llc_shared, cpu));
	if (sds)
		WRITE_ONCE(sds->has_idle_cores, val);
}

static inline bool test_idle_cores(int cpu, bool def)
{
	struct sched_domain_shared *sds;

	sds = rcu_dereference(per_cpu(sd_llc_shared, cpu));
	if (sds)
		return READ_ONCE(sds->has_idle_cores);

	return def;
}

/*
 * Scans the local SMT mask to see if the entire core is idle, and records this
 * information in sd_llc_shared->has_idle_cores.
 *
 * Since SMT siblings share all cache levels, inspecting this limited remote
 * state should be fairly cheap.
 */
void update_idle_core(struct rq *rq)
{
	int core = cpu_of(rq);
	int cpu;

	rcu_read_lock();
	if (test_idle_cores(core, true))
		goto unlock;

	for_each_cpu(cpu, cpu_smt_mask(core)) {
		if (cpu == core)
			continue;

		if (!idle_cpu(cpu))
			goto unlock;
	}

	set_idle_cores(core, 1);
unlock:
	rcu_read_unlock();
}

/*
 * Scan the entire LLC domain for idle cores; this dynamically switches off if
 * there are no idle cores left in the system; tracked through
 * sd_llc->shared->has_idle_cores and enabled through update_idle_core() above.
 */
static int select_idle_core(struct task_struct *p, struct sched_domain *sd, int target)
{
	struct cpumask *cpus = this_cpu_cpumask_var_ptr(select_idle_mask);
	int core, cpu;

	if (!test_idle_cores(target, false))
		return -1;

	cpumask_and(cpus, sched_domain_span(sd), tsk_cpus_allowed(p));

	for_each_cpu_wrap(core, cpus, target) {
		bool idle = true;

		for_each_cpu(cpu, cpu_smt_mask(core)) {
			cpumask_clear_cpu(cpu, cpus);
			if (!idle_cpu(cpu))
				idle = false;
		}

		if (idle)
			return core;
	}

	/*
	 * Failed to find an idle core; stop looking for one.
	 */
	set_idle_cores(target, 0);

	return -1;
}

/*
 * Scan the local SMT mask for idle CPUs.
 */
static int select_idle_smt(struct task_struct *p, struct sched_domain *sd, int target)
{
	int cpu;

	for_each_cpu(cpu, cpu_smt_mask(target)) {
		if (!cpumask_test_cpu(cpu, tsk_cpus_allowed(p)))
			continue;
		if (idle_cpu(cpu))
			return cpu;
	}

	return -1;
}

#else /* CONFIG_SCHED_SMT */

static inline int select_idle_core(struct task_struct *p, struct sched_domain *sd, int target)
{
	return -1;
}

static inline int select_idle_smt(struct task_struct *p, struct sched_domain *sd, int target)
{
	return -1;
}

#endif /* CONFIG_SCHED_SMT */

/*
 * Scan the LLC domain for idle CPUs; this is dynamically regulated by
 * comparing the average scan cost (tracked in sd->avg_scan_cost) against the
 * average idle time for this rq (as found in rq->avg_idle).
 */
static int select_idle_cpu(struct task_struct *p, struct sched_domain *sd, int target)
{
	struct sched_domain *this_sd;
	u64 avg_cost, avg_idle = this_rq()->avg_idle;
	u64 time, cost;
	s64 delta;
	int cpu;

	this_sd = rcu_dereference(*this_cpu_ptr(&sd_llc));
	if (!this_sd)
		return -1;

	avg_cost = this_sd->avg_scan_cost;

	/*
	 * Due to large variance we need a large fuzz factor; hackbench in
	 * particularly is sensitive here.
	 */
	if (sched_feat(SIS_AVG_CPU) && (avg_idle / 512) < avg_cost)
		return -1;

	time = local_clock();

	for_each_cpu_wrap(cpu, sched_domain_span(sd), target) {
		if (!cpumask_test_cpu(cpu, tsk_cpus_allowed(p)))
			continue;
		if (idle_cpu(cpu))
			break;
	}

	time = local_clock() - time;
	cost = this_sd->avg_scan_cost;
	delta = (s64)(time - cost) / 8;
	this_sd->avg_scan_cost += delta;

	return cpu;
}

/*
 * Try and locate an idle core/thread in the LLC cache domain.
 */
static int select_idle_sibling(struct task_struct *p, int prev, int target)
{
	struct sched_domain *sd;
	struct sched_group *sg;
	int i = task_cpu(p);
	int best_idle_cpu = -1;
	int best_idle_cstate = INT_MAX;
	unsigned long best_idle_capacity = ULONG_MAX;

	schedstat_inc(p->se.statistics.nr_wakeups_sis_attempts);
	schedstat_inc(this_rq()->eas_stats.sis_attempts);

	if (!sysctl_sched_cstate_aware) {
		if (idle_cpu(target)) {
			schedstat_inc(p->se.statistics.nr_wakeups_sis_idle);
			schedstat_inc(this_rq()->eas_stats.sis_idle);
			return target;
		}

		/*
		 * If the prevous cpu is cache affine and idle, don't be stupid.
		 */
		if (i != target && cpus_share_cache(i, target) && idle_cpu(i)) {
			schedstat_inc(p->se.statistics.nr_wakeups_sis_cache_affine);
			schedstat_inc(this_rq()->eas_stats.sis_cache_affine);
			return i;
		}

		sd = rcu_dereference(per_cpu(sd_llc, target));
		if (!sd)
			return target;

		i = select_idle_core(p, sd, target);
		if ((unsigned)i < nr_cpumask_bits)
			return i;

		i = select_idle_cpu(p, sd, target);
		if ((unsigned)i < nr_cpumask_bits)
			return i;

		i = select_idle_smt(p, sd, target);
		if ((unsigned)i < nr_cpumask_bits)
			return i;
	}

	/*
	 * Otherwise, iterate the domains and find an elegible idle cpu.
	 */
	sd = rcu_dereference(per_cpu(sd_llc, target));
	for_each_lower_domain(sd) {
		sg = sd->groups;
		do {
			if (!cpumask_intersects(sched_group_cpus(sg),
                                        tsk_cpus_allowed(p)))
				goto next;


			if (sysctl_sched_cstate_aware) {
				for_each_cpu_and(i, tsk_cpus_allowed(p), sched_group_cpus(sg)) {
					int idle_idx = idle_get_state_idx(cpu_rq(i));
					unsigned long new_usage = boosted_task_util(p);
					unsigned long capacity_orig = capacity_orig_of(i);

					if (new_usage > capacity_orig || !idle_cpu(i))
						goto next;

					if (i == target && new_usage <= capacity_curr_of(target)) {
						schedstat_inc(p->se.statistics.nr_wakeups_sis_suff_cap);
						schedstat_inc(this_rq()->eas_stats.sis_suff_cap);
						schedstat_inc(sd->eas_stats.sis_suff_cap);
						return target;
					}

					if (idle_idx < best_idle_cstate &&
					    capacity_orig <= best_idle_capacity) {
						best_idle_cpu = i;
						best_idle_cstate = idle_idx;
						best_idle_capacity = capacity_orig;
					}
				}
			} else {
				for_each_cpu(i, sched_group_cpus(sg)) {
					if (i == target || !idle_cpu(i))
						goto next;
				}

				target = cpumask_first_and(sched_group_cpus(sg),
					tsk_cpus_allowed(p));
				schedstat_inc(p->se.statistics.nr_wakeups_sis_idle_cpu);
				schedstat_inc(this_rq()->eas_stats.sis_idle_cpu);
				schedstat_inc(sd->eas_stats.sis_idle_cpu);
				goto done;
			}
next:
			sg = sg->next;
		} while (sg != sd->groups);
	}

	if (best_idle_cpu >= 0)
		target = best_idle_cpu;

done:
	schedstat_inc(p->se.statistics.nr_wakeups_sis_count);
	schedstat_inc(this_rq()->eas_stats.sis_count);

	return target;
}
 
/*
 * cpu_util_wake: Compute cpu utilization with any contributions from
 * the waking task p removed.  check_for_migration() looks for a better CPU of
 * rq->curr. For that case we should return cpu util with contributions from
 * currently running task p removed.
 */
static int cpu_util_wake(int cpu, struct task_struct *p)
{
	unsigned long util, capacity;

#ifdef CONFIG_SCHED_WALT
	/*
	 * WALT does not decay idle tasks in the same manner
	 * as PELT, so it makes little sense to subtract task
	 * utilization from cpu utilization. Instead just use
	 * cpu_util for this case.
	 */
	if (!walt_disabled && sysctl_sched_use_walt_cpu_util &&
	    p->state == TASK_WAKING)
		return cpu_util(cpu);
#endif
	/* Task has no contribution or is new */
	if (cpu != task_cpu(p) || !p->se.avg.last_update_time)
		return cpu_util(cpu);

	capacity = capacity_orig_of(cpu);
	util = max_t(long, cpu_util(cpu) - task_util(p), 0);

	return (util >= capacity) ? capacity : util;
}

struct find_best_target_env {
	struct cpumask *rtg_target;
	bool need_idle;
	bool placement_boost;
	bool avoid_prev_cpu;
};

static bool is_packing_eligible(struct task_struct *p, int target_cpu,
				struct find_best_target_env *fbt_env,
				unsigned int target_cpus_count)
{
	unsigned long tutil, estimated_capacity;

	if (fbt_env->placement_boost || fbt_env->need_idle)
		return false;

	if (target_cpus_count != 1)
		return true;

	if (task_in_cum_window_demand(cpu_rq(target_cpu), p))
		tutil = 0;
	else
		tutil = task_util(p);

	estimated_capacity = cpu_util_cum(target_cpu, tutil);
	estimated_capacity = add_capacity_margin(estimated_capacity,
						 target_cpu);

	/*
	 * If there is only one active CPU and it is already above its current
	 * capacity, avoid placing additional task on the CPU.
	 */
	return (estimated_capacity <= capacity_curr_of(target_cpu));
}

static inline bool skip_sg(struct task_struct *p, struct sched_group *sg,
			   struct cpumask *rtg_target)
{
	int fcpu = group_first_cpu(sg);

	/* Are all CPUs isolated in this group? */
	if (!sg->group_weight)
		return true;

	if (!task_fits_max(p, fcpu))
		return true;

	if (rtg_target && !cpumask_test_cpu(fcpu, rtg_target))
		return true;

	return false;
}

static int start_cpu(bool boosted)
{
	struct root_domain *rd = cpu_rq(smp_processor_id())->rd;
	int start_cpu;

	start_cpu = boosted ? rd->max_cap_orig_cpu : rd->min_cap_orig_cpu;

	return walt_start_cpu(start_cpu);
}

static inline int find_best_target(struct task_struct *p, int *backup_cpu,
				   bool boosted, bool prefer_idle,
				   struct find_best_target_env *fbt_env)
{
	unsigned long min_util = boosted_task_util(p);
	unsigned long target_capacity = ULONG_MAX;
	unsigned long min_wake_util = ULONG_MAX;
	unsigned long target_max_spare_cap = 0;
	unsigned long target_util = ULONG_MAX;
	unsigned long best_active_util = ULONG_MAX;
	unsigned long target_idle_max_spare_cap = 0;
	int best_idle_cstate = INT_MAX;
	struct sched_domain *sd;
	struct sched_group *sg;
	int best_active_cpu = -1;
	int best_idle_cpu = -1;
	int target_cpu = -1;
	int cpu, i;
	unsigned int active_cpus_count = 0;

	*backup_cpu = -1;

	schedstat_inc(p->se.statistics.nr_wakeups_fbt_attempts);
	schedstat_inc(this_rq()->eas_stats.fbt_attempts);

	/* Find start CPU based on boost value */
	cpu = start_cpu(boosted);
	if (cpu < 0) {
		schedstat_inc(p->se.statistics.nr_wakeups_fbt_no_cpu);
		schedstat_inc(this_rq()->eas_stats.fbt_no_cpu);
		return -1;
	}

	/* Find SD for the start CPU */
	sd = rcu_dereference(per_cpu(sd_ea, cpu));
	if (!sd) {
		schedstat_inc(p->se.statistics.nr_wakeups_fbt_no_sd);
		schedstat_inc(this_rq()->eas_stats.fbt_no_sd);
		return -1;
	}

	/* Scan CPUs in all SDs */
	sg = sd->groups;
	do {
		cpumask_t search_cpus;
		bool do_rotate = false, avoid_prev_cpu = false;

		if (skip_sg(p, sg, fbt_env->rtg_target))
			continue;

		cpumask_copy(&search_cpus, tsk_cpus_allowed(p));
		cpumask_and(&search_cpus, &search_cpus, sched_group_cpus(sg));
		i = find_first_cpu_bit(p, &search_cpus, sg, &avoid_prev_cpu,
				       &do_rotate, &first_cpu_bit_env);
		if (do_rotate)
			fbt_env->avoid_prev_cpu = avoid_prev_cpu;

retry:
		while ((i = cpumask_next(i, &search_cpus)) < nr_cpu_ids) {
			unsigned long capacity_curr = capacity_curr_of(i);
			unsigned long capacity_orig = capacity_orig_of(i);
			unsigned long wake_util, new_util, min_capped_util;

			cpumask_clear_cpu(i, &search_cpus);
			if (avoid_prev_cpu && i == task_cpu(p))
				continue;

			if (!cpu_online(i) || cpu_isolated(i) || is_reserved(i))
				continue;

			if (walt_cpu_high_irqload(i))
				continue;

			trace_sched_cpu_util(i);

			/*
			 * p's blocked utilization is still accounted for on prev_cpu
			 * so prev_cpu will receive a negative bias due to the double
			 * accounting. However, the blocked utilization may be zero.
			 */
			wake_util = cpu_util_wake(i, p);
			new_util = wake_util + task_util(p);

			/*
			 * Ensure minimum capacity to grant the required boost.
			 * The target CPU can be already at a capacity level higher
			 * than the one required to boost the task.
			 */
			new_util = max(min_util, new_util);

			/*
			 * Include minimum capacity constraint:
			 * new_util contains the required utilization including
			 * boost. min_capped_util also takes into account a
			 * minimum capacity cap imposed on the CPU by external
			 * actors.
			 */
			min_capped_util = max(new_util, capacity_min_of(i));

			if (new_util > capacity_orig)
				continue;

			/*
			 * Case A) Latency sensitive tasks
			 *
			 * Unconditionally favoring tasks that prefer idle CPU to
			 * improve latency.
			 *
			 * Looking for:
			 * - an idle CPU, whatever its idle_state is, since
			 *   the first CPUs we explore are more likely to be
			 *   reserved for latency sensitive tasks.
			 * - a non idle CPU where the task fits in its current
			 *   capacity and has the maximum spare capacity.
			 * - a non idle CPU with lower contention from other
			 *   tasks and running at the lowest possible OPP.
			 *
			 * The last two goals tries to favor a non idle CPU
			 * where the task can run as if it is "almost alone".
			 * A maximum spare capacity CPU is favoured since
			 * the task already fits into that CPU's capacity
			 * without waiting for an OPP chance.
			 *
			 * The following code path is the only one in the CPUs
			 * exploration loop which is always used by
			 * prefer_idle tasks. It exits the loop with wither a
			 * best_active_cpu or a target_cpu which should
			 * represent an optimal choice for latency sensitive
			 * tasks.
			 */
			if (prefer_idle) {

				/*
				 * Case A.1: IDLE CPU
				 * Return the first IDLE CPU we find.
				 */
				if (idle_cpu(i)) {
					schedstat_inc(p->se.statistics.nr_wakeups_fbt_pref_idle);
					schedstat_inc(this_rq()->eas_stats.fbt_pref_idle);

					trace_sched_find_best_target(p,
							prefer_idle, min_util,
							cpu, best_idle_cpu,
							best_active_cpu, i);

					return i;
				}

				/*
				 * Case A.2: Target ACTIVE CPU
				 * Favor CPUs with max spare capacity.
				 */
				if ((capacity_curr > new_util) &&
					(capacity_orig - new_util > target_max_spare_cap)) {
					target_max_spare_cap = capacity_orig - new_util;
					target_cpu = i;
					continue;
				}
				if (target_cpu != -1)
					continue;


				/*
				 * Case A.3: Backup ACTIVE CPU
				 * Favor CPUs with:
				 * - lower utilization due to other tasks
				 * - lower utilization with the task in
				 */
				if (wake_util > min_wake_util)
					continue;
				if (new_util > best_active_util)
					continue;
				min_wake_util = wake_util;
				best_active_util = new_util;
				best_active_cpu = i;
				continue;
			}

			/*
			 * Favor CPUs with smaller capacity for Non latency
			 * sensitive tasks.
			 */
			if (capacity_orig > target_capacity)
				continue;

			/*
			 * Case B) Non latency sensitive tasks on IDLE CPUs.
			 *
			 * Find an optimal backup IDLE CPU for non latency
			 * sensitive tasks.
			 *
			 * Looking for:
			 * - minimizing the capacity_orig,
			 *   i.e. preferring LITTLE CPUs
			 * - favoring shallowest idle states
			 *   i.e. avoid to wakeup deep-idle CPUs
			 *
			 * The following code path is used by non latency
			 * sensitive tasks if IDLE CPUs are available. If at
			 * least one of such CPUs are available it sets the
			 * best_idle_cpu to the most suitable idle CPU to be
			 * selected.
			 *
			 * If idle CPUs are available, favour these CPUs to
			 * improve performances by spreading tasks.
			 * Indeed, the energy_diff() computed by the caller
			 * will take care to ensure the minimization of energy
			 * consumptions without affecting performance.
			 */
			if (idle_cpu(i)) {
				int idle_idx = idle_get_state_idx(cpu_rq(i));

				/* Favor CPUs that won't end up running at a
				 * high OPP.
				 */
				if ((capacity_orig - min_capped_util) <
					target_idle_max_spare_cap)
					continue;

				/*
				 * Skip CPUs in deeper idle state, but only
				 * if they are also less energy efficient.
				 * IOW, prefer a deep IDLE LITTLE CPU vs a
				 * shallow idle big CPU.
				 */
				if (sysctl_sched_cstate_aware &&
				    best_idle_cstate <= idle_idx)
					continue;

				/* Keep track of best idle CPU */
				target_capacity = capacity_orig;
				target_idle_max_spare_cap = capacity_orig -
							    min_capped_util;
				best_idle_cstate = idle_idx;
				best_idle_cpu = i;
				continue;
			}

			/*
			 * Case C) Non latency sensitive tasks on ACTIVE CPUs.
			 *
			 * Pack tasks in the most energy efficient capacities.
			 *
			 * This task packing strategy prefers more energy
			 * efficient CPUs (i.e. pack on smaller maximum
			 * capacity CPUs) while also trying to spread tasks to
			 * run them all at the lower OPP.
			 *
			 * This assumes for example that it's more energy
			 * efficient to run two tasks on two CPUs at a lower
			 * OPP than packing both on a single CPU but running
			 * that CPU at an higher OPP.
			 *
			 * Thus, this case keep track of the CPU with the
			 * smallest maximum capacity and highest spare maximum
			 * capacity.
			 */

			active_cpus_count++;

			/* Favor CPUs with maximum spare capacity */
			if ((capacity_orig - min_capped_util) <
				target_max_spare_cap)
				continue;

			target_max_spare_cap = capacity_orig - min_capped_util;
			target_capacity = capacity_orig;
			target_util = new_util;
			target_cpu = i;
		}

		if (do_rotate) {
			/*
			 * We started iteration somewhere in the middle of
			 * cpumask.  Iterate once again from bit 0 to the
			 * previous starting point bit.
			 */
			do_rotate = false;
			i = -1;
			goto retry;
		}

		if (!sysctl_sched_is_big_little && !prefer_idle) {

			/*
			 * If we find an idle CPU in the primary cluster,
			 * stop the search. We select this idle CPU or
			 * the active CPU (if there is one), whichever
			 * saves the energy.
			 */
			if (best_idle_cpu != -1)
				break;

			if (fbt_env->placement_boost) {
				target_capacity = ULONG_MAX;
				continue;
			}

			/*
			 * If we found an active CPU and its utilization
			 * is below the minimum packing threshold (overlap),
			 * no need to search further. Otherwise reset
			 * the target_capacity and continue the search.
			 */
			if (target_cpu != -1 && target_util <
					sched_smp_overlap_capacity)
				break;

			target_capacity = ULONG_MAX;
		}
	} while (sg = sg->next, sg != sd->groups);

	if (best_idle_cpu != -1 && !is_packing_eligible(p, target_cpu, fbt_env,
					active_cpus_count)) {
		if (target_cpu == task_cpu(p))
			fbt_env->avoid_prev_cpu = true;

		target_cpu = best_idle_cpu;
		best_idle_cpu = -1;
	}

	/*
	 * For non latency sensitive tasks, cases B and C in the previous loop,
	 * we pick the best IDLE CPU only if we was not able to find a target
	 * ACTIVE CPU.
	 *
	 * Policies priorities:
	 *
	 * - prefer_idle tasks:
	 *
	 *   a) IDLE CPU available, we return immediately
	 *   b) ACTIVE CPU where task fits and has the bigger maximum spare
	 *      capacity (i.e. target_cpu)
	 *   c) ACTIVE CPU with less contention due to other tasks
	 *      (i.e. best_active_cpu)
	 *
	 * - NON prefer_idle tasks:
	 *
	 *   a) ACTIVE CPU: target_cpu
	 *   b) IDLE CPU: best_idle_cpu
	 */
	if (target_cpu == -1)
		target_cpu = prefer_idle
			? best_active_cpu
			: best_idle_cpu;
	else
		*backup_cpu = prefer_idle
		? best_active_cpu
		: best_idle_cpu;

	trace_sched_find_best_target(p, prefer_idle, min_util, cpu,
				     best_idle_cpu, best_active_cpu,
				     target_cpu);

	schedstat_inc(p->se.statistics.nr_wakeups_fbt_count);
	schedstat_inc(this_rq()->eas_stats.fbt_count);

	return target_cpu;
}

/*
 * Disable WAKE_AFFINE in the case where task @p doesn't fit in the
 * capacity of either the waking CPU @cpu or the previous CPU @prev_cpu.
 * 
 * In that case WAKE_AFFINE doesn't make sense and we'll let
 * BALANCE_WAKE sort things out.
 */
static int wake_cap(struct task_struct *p, int cpu, int prev_cpu)
{
	long min_cap, max_cap;
	min_cap = min(capacity_orig_of(prev_cpu), capacity_orig_of(cpu));
	max_cap = cpu_rq(cpu)->rd->max_cpu_capacity.val;
	/* Minimum capacity is close to max, no need to abort wake_affine */
	if (max_cap - min_cap < max_cap >> 3)
		return 0;

	/* Bring task utilization in sync with prev_cpu */
	sync_entity_load_avg(&p->se);

	return min_cap * 1024 < task_util(p) * capacity_margin;
}

static inline int wake_to_idle(struct task_struct *p)
{
	return (current->flags & PF_WAKE_UP_IDLE) ||
		 (p->flags & PF_WAKE_UP_IDLE);
}

static inline bool
bias_to_waker_cpu(struct task_struct *p, int cpu, struct cpumask *rtg_target)
{
	int rtg_target_cpu = rtg_target ? cpumask_first(rtg_target) : cpu;

	return cpumask_test_cpu(cpu, tsk_cpus_allowed(p)) &&
	       cpu_active(cpu) && !cpu_isolated(cpu) &&
	       capacity_orig_of(cpu) >= capacity_orig_of(rtg_target_cpu) &&
	       task_fits_max(p, cpu);
}

static inline struct cpumask *find_rtg_target(struct task_struct *p)
{
	struct related_thread_group *grp;
	struct cpumask *rtg_target;

	rcu_read_lock();

	grp = task_related_thread_group(p);
	if (grp && grp->preferred_cluster) {
		rtg_target = &grp->preferred_cluster->cpus;
		if (!task_fits_max(p, cpumask_first(rtg_target)))
			rtg_target = NULL;
	} else {
		rtg_target = NULL;
	}

	rcu_read_unlock();

	return rtg_target;
}

static int select_energy_cpu_brute(struct task_struct *p, int prev_cpu, int sync)
{
	bool boosted, prefer_idle;
	struct sched_domain *sd;
	int target_cpu;
	int backup_cpu = -1;
	int next_cpu = -1;
	struct cpumask *rtg_target = find_rtg_target(p);
	struct find_best_target_env fbt_env;

	schedstat_inc(p->se.statistics.nr_wakeups_secb_attempts);
	schedstat_inc(this_rq()->eas_stats.secb_attempts);

#ifdef CONFIG_CGROUP_SCHEDTUNE
	boosted = schedtune_task_boost(p) > 0;
	prefer_idle = schedtune_prefer_idle(p) > 0;
#else
	boosted = get_sysctl_sched_cfs_boost() > 0;
	prefer_idle = 0;
#endif

	fbt_env.rtg_target = rtg_target;
	if (sched_feat(EAS_USE_NEED_IDLE) && prefer_idle) {
		fbt_env.need_idle = true;
		prefer_idle = false;
	} else {
		fbt_env.need_idle = wake_to_idle(p);
	}
	fbt_env.placement_boost = task_sched_boost(p) ?
				  sched_boost_policy() != SCHED_BOOST_NONE :
				  false;
	fbt_env.avoid_prev_cpu = false;

	if (prefer_idle || fbt_env.need_idle)
		sync = 0;

	if (sysctl_sched_sync_hint_enable && sync) {
		int cpu = smp_processor_id();

		if (bias_to_waker_cpu(p, cpu, rtg_target)) {
			schedstat_inc(p->se.statistics.nr_wakeups_secb_sync);
			schedstat_inc(this_rq()->eas_stats.secb_sync);
			return cpu;
		}
	}

	rcu_read_lock();

	sd = rcu_dereference(per_cpu(sd_ea, prev_cpu));
	if (!sd) {
		target_cpu = prev_cpu;
		goto unlock;
	}

	sync_entity_load_avg(&p->se);

	/* Find a cpu with sufficient capacity */
	next_cpu = find_best_target(p, &backup_cpu, boosted, prefer_idle,
				    &fbt_env);
	if (next_cpu == -1) {
		target_cpu = prev_cpu;
		goto unlock;
	}

	if (fbt_env.placement_boost || fbt_env.need_idle ||
			fbt_env.avoid_prev_cpu || (rtg_target &&
			!cpumask_test_cpu(prev_cpu, rtg_target))) {
		target_cpu = next_cpu;
		goto unlock;
	}

	/* Unconditionally prefer IDLE CPUs for boosted/prefer_idle tasks */
	if ((boosted || prefer_idle) && idle_cpu(next_cpu)) {
		schedstat_inc(p->se.statistics.nr_wakeups_secb_idle_bt);
		schedstat_inc(this_rq()->eas_stats.secb_idle_bt);
		target_cpu = next_cpu;
		goto unlock;
	}

	target_cpu = prev_cpu;
	if (next_cpu != prev_cpu) {
		int delta = 0;
		struct energy_env eenv = {
			.p              = p,
			.util_delta     = task_util(p),
			/* Task's previous CPU candidate */
			.cpu[EAS_CPU_PRV] = {
				.cpu_id = prev_cpu,
			},
			/* Main alternative CPU candidate */
			.cpu[EAS_CPU_NXT] = {
				.cpu_id = next_cpu,
			},
			/* Backup alternative CPU candidate */
			.cpu[EAS_CPU_BKP] = {
				.cpu_id = backup_cpu,
			},
		};


#ifdef CONFIG_SCHED_WALT
		if (!walt_disabled && sysctl_sched_use_walt_cpu_util &&
			p->state == TASK_WAKING)
			delta = task_util(p);
#endif
		/* Not enough spare capacity on previous cpu */
		if (__cpu_overutilized(prev_cpu, delta)) {
			schedstat_inc(p->se.statistics.nr_wakeups_secb_insuff_cap);
			schedstat_inc(this_rq()->eas_stats.secb_insuff_cap);
			target_cpu = next_cpu;
			goto unlock;
		}

		/* Check if EAS_CPU_NXT is a more energy efficient CPU */
		if (select_energy_cpu_idx(&eenv) != EAS_CPU_PRV) {
			schedstat_inc(p->se.statistics.nr_wakeups_secb_nrg_sav);
			schedstat_inc(this_rq()->eas_stats.secb_nrg_sav);
			target_cpu = eenv.cpu[eenv.next_idx].cpu_id;
			goto unlock;
		}

		schedstat_inc(p->se.statistics.nr_wakeups_secb_no_nrg_sav);
		schedstat_inc(this_rq()->eas_stats.secb_no_nrg_sav);
		target_cpu = prev_cpu;
		goto unlock;
	}

	schedstat_inc(p->se.statistics.nr_wakeups_secb_count);
	schedstat_inc(this_rq()->eas_stats.secb_count);

unlock:
	trace_sched_task_util(p, next_cpu, backup_cpu, target_cpu, sync,
			      fbt_env.need_idle, fbt_env.placement_boost,
			      rtg_target ? cpumask_first(rtg_target) : -1);
	rcu_read_unlock();
	return target_cpu;
}

/*
 * select_task_rq_fair: Select target runqueue for the waking task in domains
 * that have the 'sd_flag' flag set. In practice, this is SD_BALANCE_WAKE,
 * SD_BALANCE_FORK, or SD_BALANCE_EXEC.
 *
 * Balances load by selecting the idlest cpu in the idlest group, or under
 * certain conditions an idle sibling cpu if the domain has SD_WAKE_AFFINE set.
 *
 * Returns the target cpu number.
 *
 * preempt must be disabled.
 */
static int
select_task_rq_fair(struct task_struct *p, int prev_cpu, int sd_flag, int wake_flags)
{
	struct sched_domain *tmp, *affine_sd = NULL, *sd = NULL;
	int cpu = smp_processor_id();
	int new_cpu = prev_cpu;
	int want_affine = 0;
	int sync = wake_flags & WF_SYNC;

	if (sd_flag & SD_BALANCE_WAKE) {
		record_wakee(p);
		want_affine = (!wake_wide(p) && !wake_cap(p, cpu, prev_cpu) &&
			cpumask_test_cpu(cpu, tsk_cpus_allowed(p)));
	}

	if (energy_aware())
		return select_energy_cpu_brute(p, prev_cpu, sync);

	rcu_read_lock();
	for_each_domain(cpu, tmp) {
		if (!(tmp->flags & SD_LOAD_BALANCE))
			break;

		/*
		 * If both cpu and prev_cpu are part of this domain,
		 * cpu is a valid SD_WAKE_AFFINE target.
		 */
		if (want_affine && (tmp->flags & SD_WAKE_AFFINE) &&
		    cpumask_test_cpu(prev_cpu, sched_domain_span(tmp))) {
			affine_sd = tmp;
			break;
		}

		if (tmp->flags & sd_flag)
			sd = tmp;
		else if (!want_affine)
			break;
	}

	if (affine_sd) {
		sd = NULL; /* Prefer wake_affine over balance flags */
		if (cpu != prev_cpu && wake_affine(affine_sd, p, prev_cpu, sync))
			new_cpu = cpu;
	}

	if (sd && !(sd_flag & SD_BALANCE_FORK)) {
		/*
		 * We're going to need the task's util for capacity_spare_wake
		 * in find_idlest_group. Sync it up to prev_cpu's
		 * last_update_time.
		 */
		sync_entity_load_avg(&p->se);
	}

	if (!sd) {
		if (sd_flag & SD_BALANCE_WAKE) /* XXX always ? */
			new_cpu = select_idle_sibling(p, prev_cpu, new_cpu);

	} else {
		new_cpu = find_idlest_cpu(sd, p, cpu, prev_cpu, sd_flag);
	}
	rcu_read_unlock();

	return new_cpu;
}

/*
 * Called immediately before a task is migrated to a new cpu; task_cpu(p) and
 * cfs_rq_of(p) references at time of call are still valid and identify the
 * previous cpu. The caller guarantees p->pi_lock or task_rq(p)->lock is held.
 */
static void migrate_task_rq_fair(struct task_struct *p)
{
	/*
	 * As blocked tasks retain absolute vruntime the migration needs to
	 * deal with this by subtracting the old and adding the new
	 * min_vruntime -- the latter is done by enqueue_entity() when placing
	 * the task on the new runqueue.
	 */
	if (p->state == TASK_WAKING) {
		struct sched_entity *se = &p->se;
		struct cfs_rq *cfs_rq = cfs_rq_of(se);
		u64 min_vruntime;

#ifndef CONFIG_64BIT
		u64 min_vruntime_copy;

		do {
			min_vruntime_copy = cfs_rq->min_vruntime_copy;
			smp_rmb();
			min_vruntime = cfs_rq->min_vruntime;
		} while (min_vruntime != min_vruntime_copy);
#else
		min_vruntime = cfs_rq->min_vruntime;
#endif

		se->vruntime -= min_vruntime;
	}

	/*
	 * We are supposed to update the task to "current" time, then its up to date
	 * and ready to go to new CPU/cfs_rq. But we have difficulty in getting
	 * what current time is, so simply throw away the out-of-date time. This
	 * will result in the wakee task is less decayed, but giving the wakee more
	 * load sounds not bad.
	 */
	remove_entity_load_avg(&p->se);

	/* Tell new CPU we are migrated */
	p->se.avg.last_update_time = 0;

	/* We have migrated, no longer consider this task hot */
	p->se.exec_start = 0;
}

static void task_dead_fair(struct task_struct *p)
{
	remove_entity_load_avg(&p->se);
}
#else
#define task_fits_max(p, cpu) true
#endif /* CONFIG_SMP */

static unsigned long
wakeup_gran(struct sched_entity *curr, struct sched_entity *se)
{
	unsigned long gran = sysctl_sched_wakeup_granularity;

	/*
	 * Since its curr running now, convert the gran from real-time
	 * to virtual-time in his units.
	 *
	 * By using 'se' instead of 'curr' we penalize light tasks, so
	 * they get preempted easier. That is, if 'se' < 'curr' then
	 * the resulting gran will be larger, therefore penalizing the
	 * lighter, if otoh 'se' > 'curr' then the resulting gran will
	 * be smaller, again penalizing the lighter task.
	 *
	 * This is especially important for buddies when the leftmost
	 * task is higher priority than the buddy.
	 */
	return calc_delta_fair(gran, se);
}

/*
 * Should 'se' preempt 'curr'.
 *
 *             |s1
 *        |s2
 *   |s3
 *         g
 *      |<--->|c
 *
 *  w(c, s1) = -1
 *  w(c, s2) =  0
 *  w(c, s3) =  1
 *
 */
static int
wakeup_preempt_entity(struct sched_entity *curr, struct sched_entity *se)
{
	s64 gran, vdiff = curr->vruntime - se->vruntime;

	if (vdiff <= 0)
		return -1;

	gran = wakeup_gran(curr, se);
	if (vdiff > gran)
		return 1;

	return 0;
}

static void set_last_buddy(struct sched_entity *se)
{
	if (entity_is_task(se) && unlikely(task_of(se)->policy == SCHED_IDLE))
		return;

	for_each_sched_entity(se)
		cfs_rq_of(se)->last = se;
}

static void set_next_buddy(struct sched_entity *se)
{
	if (entity_is_task(se) && unlikely(task_of(se)->policy == SCHED_IDLE))
		return;

	for_each_sched_entity(se)
		cfs_rq_of(se)->next = se;
}

static void set_skip_buddy(struct sched_entity *se)
{
	for_each_sched_entity(se)
		cfs_rq_of(se)->skip = se;
}

/*
 * Preempt the current task with a newly woken task if needed:
 */
static void check_preempt_wakeup(struct rq *rq, struct task_struct *p, int wake_flags)
{
	struct task_struct *curr = rq->curr;
	struct sched_entity *se = &curr->se, *pse = &p->se;
	struct cfs_rq *cfs_rq = task_cfs_rq(curr);
	int scale = cfs_rq->nr_running >= sched_nr_latency;
	int next_buddy_marked = 0;

	if (unlikely(se == pse))
		return;

	/*
	 * This is possible from callers such as attach_tasks(), in which we
	 * unconditionally check_prempt_curr() after an enqueue (which may have
	 * lead to a throttle).  This both saves work and prevents false
	 * next-buddy nomination below.
	 */
	if (unlikely(throttled_hierarchy(cfs_rq_of(pse))))
		return;

	if (sched_feat(NEXT_BUDDY) && scale && !(wake_flags & WF_FORK)) {
		set_next_buddy(pse);
		next_buddy_marked = 1;
	}

	/*
	 * We can come here with TIF_NEED_RESCHED already set from new task
	 * wake up path.
	 *
	 * Note: this also catches the edge-case of curr being in a throttled
	 * group (e.g. via set_curr_task), since update_curr() (in the
	 * enqueue of curr) will have resulted in resched being set.  This
	 * prevents us from potentially nominating it as a false LAST_BUDDY
	 * below.
	 */
	if (test_tsk_need_resched(curr))
		return;

	/* Idle tasks are by definition preempted by non-idle tasks. */
	if (unlikely(curr->policy == SCHED_IDLE) &&
	    likely(p->policy != SCHED_IDLE))
		goto preempt;

	/*
	 * Batch and idle tasks do not preempt non-idle tasks (their preemption
	 * is driven by the tick):
	 */
	if (unlikely(p->policy != SCHED_NORMAL) || !sched_feat(WAKEUP_PREEMPTION))
		return;

	find_matching_se(&se, &pse);
	update_curr(cfs_rq_of(se));
	BUG_ON(!pse);
	if (wakeup_preempt_entity(se, pse) == 1) {
		/*
		 * Bias pick_next to pick the sched entity that is
		 * triggering this preemption.
		 */
		if (!next_buddy_marked)
			set_next_buddy(pse);
		goto preempt;
	}

	return;

preempt:
	resched_curr(rq);
	/*
	 * Only set the backward buddy when the current task is still
	 * on the rq. This can happen when a wakeup gets interleaved
	 * with schedule on the ->pre_schedule() or idle_balance()
	 * point, either of which can * drop the rq lock.
	 *
	 * Also, during early boot the idle thread is in the fair class,
	 * for obvious reasons its a bad idea to schedule back to it.
	 */
	if (unlikely(!se->on_rq || curr == rq->idle))
		return;

	if (sched_feat(LAST_BUDDY) && scale && entity_is_task(se))
		set_last_buddy(se);
}

static struct task_struct *
pick_next_task_fair(struct rq *rq, struct task_struct *prev, struct pin_cookie cookie)
{
	struct cfs_rq *cfs_rq = &rq->cfs;
	struct sched_entity *se;
	struct task_struct *p;
	int new_tasks;

again:
#ifdef CONFIG_FAIR_GROUP_SCHED
	if (!cfs_rq->nr_running)
		goto idle;

	if (prev->sched_class != &fair_sched_class)
		goto simple;

	/*
	 * Because of the set_next_buddy() in dequeue_task_fair() it is rather
	 * likely that a next task is from the same cgroup as the current.
	 *
	 * Therefore attempt to avoid putting and setting the entire cgroup
	 * hierarchy, only change the part that actually changes.
	 */

	do {
		struct sched_entity *curr = cfs_rq->curr;

		/*
		 * Since we got here without doing put_prev_entity() we also
		 * have to consider cfs_rq->curr. If it is still a runnable
		 * entity, update_curr() will update its vruntime, otherwise
		 * forget we've ever seen it.
		 */
		if (curr) {
			if (curr->on_rq)
				update_curr(cfs_rq);
			else
				curr = NULL;

			/*
			 * This call to check_cfs_rq_runtime() will do the
			 * throttle and dequeue its entity in the parent(s).
			 * Therefore the 'simple' nr_running test will indeed
			 * be correct.
			 */
			if (unlikely(check_cfs_rq_runtime(cfs_rq)))
				goto simple;
		}

		se = pick_next_entity(cfs_rq, curr);
		cfs_rq = group_cfs_rq(se);
	} while (cfs_rq);

	p = task_of(se);

	/*
	 * Since we haven't yet done put_prev_entity and if the selected task
	 * is a different task than we started out with, try and touch the
	 * least amount of cfs_rqs.
	 */
	if (prev != p) {
		struct sched_entity *pse = &prev->se;

		while (!(cfs_rq = is_same_group(se, pse))) {
			int se_depth = se->depth;
			int pse_depth = pse->depth;

			if (se_depth <= pse_depth) {
				put_prev_entity(cfs_rq_of(pse), pse);
				pse = parent_entity(pse);
			}
			if (se_depth >= pse_depth) {
				set_next_entity(cfs_rq_of(se), se);
				se = parent_entity(se);
			}
		}

		put_prev_entity(cfs_rq, pse);
		set_next_entity(cfs_rq, se);
	}

	if (hrtick_enabled(rq))
		hrtick_start_fair(rq, p);

	rq->misfit_task = !task_fits_max(p, rq->cpu);

	return p;
simple:
	cfs_rq = &rq->cfs;
#endif

	if (!cfs_rq->nr_running)
		goto idle;

	put_prev_task(rq, prev);

	do {
		se = pick_next_entity(cfs_rq, NULL);
		set_next_entity(cfs_rq, se);
		cfs_rq = group_cfs_rq(se);
	} while (cfs_rq);

	p = task_of(se);

	if (hrtick_enabled(rq))
		hrtick_start_fair(rq, p);

	rq->misfit_task = !task_fits_max(p, rq->cpu);

	return p;

idle:
	rq->misfit_task = 0;
	/*
	 * This is OK, because current is on_cpu, which avoids it being picked
	 * for load-balance and preemption/IRQs are still disabled avoiding
	 * further scheduler activity on it and we're being very careful to
	 * re-start the picking loop.
	 */
	lockdep_unpin_lock(&rq->lock, cookie);
	new_tasks = idle_balance(rq);
	lockdep_repin_lock(&rq->lock, cookie);
	/*
	 * Because idle_balance() releases (and re-acquires) rq->lock, it is
	 * possible for any higher priority task to appear. In that case we
	 * must re-start the pick_next_entity() loop.
	 */
	if (new_tasks < 0)
		return RETRY_TASK;

	if (new_tasks > 0)
		goto again;

	return NULL;
}

/*
 * Account for a descheduled task:
 */
static void put_prev_task_fair(struct rq *rq, struct task_struct *prev)
{
	struct sched_entity *se = &prev->se;
	struct cfs_rq *cfs_rq;

	for_each_sched_entity(se) {
		cfs_rq = cfs_rq_of(se);
		put_prev_entity(cfs_rq, se);
	}
}

/*
 * sched_yield() is very simple
 *
 * The magic of dealing with the ->skip buddy is in pick_next_entity.
 */
static void yield_task_fair(struct rq *rq)
{
	struct task_struct *curr = rq->curr;
	struct cfs_rq *cfs_rq = task_cfs_rq(curr);
	struct sched_entity *se = &curr->se;

	/*
	 * Are we the only task in the tree?
	 */
	if (unlikely(rq->nr_running == 1))
		return;

	clear_buddies(cfs_rq, se);

	if (curr->policy != SCHED_BATCH) {
		update_rq_clock(rq);
		/*
		 * Update run-time statistics of the 'current'.
		 */
		update_curr(cfs_rq);
		/*
		 * Tell update_rq_clock() that we've just updated,
		 * so we don't do microscopic update in schedule()
		 * and double the fastpath cost.
		 */
		rq_clock_skip_update(rq, true);
	}

	set_skip_buddy(se);
}

static bool yield_to_task_fair(struct rq *rq, struct task_struct *p, bool preempt)
{
	struct sched_entity *se = &p->se;

	/* throttled hierarchies are not runnable */
	if (!se->on_rq || throttled_hierarchy(cfs_rq_of(se)))
		return false;

	/* Tell the scheduler that we'd really like pse to run next. */
	set_next_buddy(se);

	yield_task_fair(rq);

	return true;
}

#ifdef CONFIG_SMP
/**************************************************
 * Fair scheduling class load-balancing methods.
 *
 * BASICS
 *
 * The purpose of load-balancing is to achieve the same basic fairness the
 * per-cpu scheduler provides, namely provide a proportional amount of compute
 * time to each task. This is expressed in the following equation:
 *
 *   W_i,n/P_i == W_j,n/P_j for all i,j                               (1)
 *
 * Where W_i,n is the n-th weight average for cpu i. The instantaneous weight
 * W_i,0 is defined as:
 *
 *   W_i,0 = \Sum_j w_i,j                                             (2)
 *
 * Where w_i,j is the weight of the j-th runnable task on cpu i. This weight
 * is derived from the nice value as per sched_prio_to_weight[].
 *
 * The weight average is an exponential decay average of the instantaneous
 * weight:
 *
 *   W'_i,n = (2^n - 1) / 2^n * W_i,n + 1 / 2^n * W_i,0               (3)
 *
 * C_i is the compute capacity of cpu i, typically it is the
 * fraction of 'recent' time available for SCHED_OTHER task execution. But it
 * can also include other factors [XXX].
 *
 * To achieve this balance we define a measure of imbalance which follows
 * directly from (1):
 *
 *   imb_i,j = max{ avg(W/C), W_i/C_i } - min{ avg(W/C), W_j/C_j }    (4)
 *
 * We them move tasks around to minimize the imbalance. In the continuous
 * function space it is obvious this converges, in the discrete case we get
 * a few fun cases generally called infeasible weight scenarios.
 *
 * [XXX expand on:
 *     - infeasible weights;
 *     - local vs global optima in the discrete case. ]
 *
 *
 * SCHED DOMAINS
 *
 * In order to solve the imbalance equation (4), and avoid the obvious O(n^2)
 * for all i,j solution, we create a tree of cpus that follows the hardware
 * topology where each level pairs two lower groups (or better). This results
 * in O(log n) layers. Furthermore we reduce the number of cpus going up the
 * tree to only the first of the previous level and we decrease the frequency
 * of load-balance at each level inv. proportional to the number of cpus in
 * the groups.
 *
 * This yields:
 *
 *     log_2 n     1     n
 *   \Sum       { --- * --- * 2^i } = O(n)                            (5)
 *     i = 0      2^i   2^i
 *                               `- size of each group
 *         |         |     `- number of cpus doing load-balance
 *         |         `- freq
 *         `- sum over all levels
 *
 * Coupled with a limit on how many tasks we can migrate every balance pass,
 * this makes (5) the runtime complexity of the balancer.
 *
 * An important property here is that each CPU is still (indirectly) connected
 * to every other cpu in at most O(log n) steps:
 *
 * The adjacency matrix of the resulting graph is given by:
 *
 *             log_2 n
 *   A_i,j = \Union     (i % 2^k == 0) && i / 2^(k+1) == j / 2^(k+1)  (6)
 *             k = 0
 *
 * And you'll find that:
 *
 *   A^(log_2 n)_i,j != 0  for all i,j                                (7)
 *
 * Showing there's indeed a path between every cpu in at most O(log n) steps.
 * The task movement gives a factor of O(m), giving a convergence complexity
 * of:
 *
 *   O(nm log n),  n := nr_cpus, m := nr_tasks                        (8)
 *
 *
 * WORK CONSERVING
 *
 * In order to avoid CPUs going idle while there's still work to do, new idle
 * balancing is more aggressive and has the newly idle cpu iterate up the domain
 * tree itself instead of relying on other CPUs to bring it work.
 *
 * This adds some complexity to both (5) and (8) but it reduces the total idle
 * time.
 *
 * [XXX more?]
 *
 *
 * CGROUPS
 *
 * Cgroups make a horror show out of (2), instead of a simple sum we get:
 *
 *                                s_k,i
 *   W_i,0 = \Sum_j \Prod_k w_k * -----                               (9)
 *                                 S_k
 *
 * Where
 *
 *   s_k,i = \Sum_j w_i,j,k  and  S_k = \Sum_i s_k,i                 (10)
 *
 * w_i,j,k is the weight of the j-th runnable task in the k-th cgroup on cpu i.
 *
 * The big problem is S_k, its a global sum needed to compute a local (W_i)
 * property.
 *
 * [XXX write more on how we solve this.. _after_ merging pjt's patches that
 *      rewrite all of this once again.]
 */

static unsigned long __read_mostly max_load_balance_interval = HZ/10;

enum fbq_type { regular, remote, all };

enum group_type {
	group_other = 0,
	group_misfit_task,
	group_imbalanced,
	group_overloaded,
};

#define LBF_ALL_PINNED	0x01
#define LBF_NEED_BREAK	0x02
#define LBF_DST_PINNED  0x04
#define LBF_SOME_PINNED	0x08
#define LBF_BIG_TASK_ACTIVE_BALANCE 0x80
#define LBF_IGNORE_BIG_TASKS 0x100
#define LBF_IGNORE_PREFERRED_CLUSTER_TASKS 0x200
#define LBF_MOVED_RELATED_THREAD_GROUP_TASK 0x400

struct lb_env {
	struct sched_domain	*sd;

	struct rq		*src_rq;
	int			src_cpu;

	int			dst_cpu;
	struct rq		*dst_rq;

	struct cpumask		*dst_grpmask;
	int			new_dst_cpu;
	enum cpu_idle_type	idle;
	long			imbalance;
	unsigned int		src_grp_nr_running;
	/* The set of CPUs under consideration for load-balancing */
	struct cpumask		*cpus;
	unsigned int		busiest_grp_capacity;
	unsigned int		busiest_nr_running;

	unsigned int		flags;

	unsigned int		loop;
	unsigned int		loop_break;
	unsigned int		loop_max;

	enum fbq_type		fbq_type;
	enum group_type		busiest_group_type;
	struct list_head	tasks;
};

/*
 * Is this task likely cache-hot:
 */
static int task_hot(struct task_struct *p, struct lb_env *env)
{
	s64 delta;

	lockdep_assert_held(&env->src_rq->lock);

	if (p->sched_class != &fair_sched_class)
		return 0;

	if (unlikely(p->policy == SCHED_IDLE))
		return 0;

	/*
	 * Buddy candidates are cache hot:
	 */
	if (sched_feat(CACHE_HOT_BUDDY) && env->dst_rq->nr_running &&
			(&p->se == cfs_rq_of(&p->se)->next ||
			 &p->se == cfs_rq_of(&p->se)->last))
		return 1;

	if (sysctl_sched_migration_cost == -1)
		return 1;
	if (sysctl_sched_migration_cost == 0)
		return 0;

	delta = rq_clock_task(env->src_rq) - p->se.exec_start;

	return delta < (s64)sysctl_sched_migration_cost;
}

#ifdef CONFIG_NUMA_BALANCING
/*
 * Returns 1, if task migration degrades locality
 * Returns 0, if task migration improves locality i.e migration preferred.
 * Returns -1, if task migration is not affected by locality.
 */
static int migrate_degrades_locality(struct task_struct *p, struct lb_env *env)
{
	struct numa_group *numa_group = rcu_dereference(p->numa_group);
	unsigned long src_faults, dst_faults;
	int src_nid, dst_nid;

	if (!static_branch_likely(&sched_numa_balancing))
		return -1;

	if (!p->numa_faults || !(env->sd->flags & SD_NUMA))
		return -1;

	src_nid = cpu_to_node(env->src_cpu);
	dst_nid = cpu_to_node(env->dst_cpu);

	if (src_nid == dst_nid)
		return -1;

	/* Migrating away from the preferred node is always bad. */
	if (src_nid == p->numa_preferred_nid) {
		if (env->src_rq->nr_running > env->src_rq->nr_preferred_running)
			return 1;
		else
			return -1;
	}

	/* Encourage migration to the preferred node. */
	if (dst_nid == p->numa_preferred_nid)
		return 0;

	if (numa_group) {
		src_faults = group_faults(p, src_nid);
		dst_faults = group_faults(p, dst_nid);
	} else {
		src_faults = task_faults(p, src_nid);
		dst_faults = task_faults(p, dst_nid);
	}

	return dst_faults < src_faults;
}

#else
static inline int migrate_degrades_locality(struct task_struct *p,
					     struct lb_env *env)
{
	return -1;
}
#endif

/*
 * can_migrate_task - may task p from runqueue rq be migrated to this_cpu?
 */
static
int can_migrate_task(struct task_struct *p, struct lb_env *env)
{
	int tsk_cache_hot;

	lockdep_assert_held(&env->src_rq->lock);

	/*
	 * We do not migrate tasks that are:
	 * 1) throttled_lb_pair, or
	 * 2) cannot be migrated to this CPU due to cpus_allowed, or
	 * 3) running (obviously), or
	 * 4) are cache-hot on their current CPU.
	 */
	if (throttled_lb_pair(task_group(p), env->src_cpu, env->dst_cpu))
		return 0;

	if (!cpumask_test_cpu(env->dst_cpu, tsk_cpus_allowed(p))) {
		int cpu;

		schedstat_inc(p->se.statistics.nr_failed_migrations_affine);

		env->flags |= LBF_SOME_PINNED;

		/*
		 * Remember if this task can be migrated to any other cpu in
		 * our sched_group. We may want to revisit it if we couldn't
		 * meet load balance goals by pulling other tasks on src_cpu.
		 *
		 * Also avoid computing new_dst_cpu if we have already computed
		 * one in current iteration.
		 */
		if (!env->dst_grpmask || (env->flags & LBF_DST_PINNED))
			return 0;

		/* Prevent to re-select dst_cpu via env's cpus */
		for_each_cpu_and(cpu, env->dst_grpmask, env->cpus) {
			if (cpumask_test_cpu(cpu, tsk_cpus_allowed(p))) {
				env->flags |= LBF_DST_PINNED;
				env->new_dst_cpu = cpu;
				break;
			}
		}

		return 0;
	}

	if (energy_aware() && !env->dst_rq->rd->overutilized &&
	    env->idle == CPU_NEWLY_IDLE) {
		long util_cum_dst, util_cum_src;
		unsigned long demand;

		demand = task_util(p);
		util_cum_dst = cpu_util_cum(env->dst_cpu, 0) + demand;
		util_cum_src = cpu_util_cum(env->src_cpu, 0) - demand;

		if (util_cum_dst > util_cum_src)
			return 0;
	}

	/* Record that we found atleast one task that could run on dst_cpu */
	env->flags &= ~LBF_ALL_PINNED;

#ifdef CONFIG_SCHED_WALT
	if (env->flags & LBF_IGNORE_PREFERRED_CLUSTER_TASKS &&
			 !preferred_cluster(cpu_rq(env->dst_cpu)->cluster, p))
		return 0;

	/* Don't detach task if it doesn't fit on the destination */
	if (env->flags & LBF_IGNORE_BIG_TASKS &&
		!task_fits_max(p, env->dst_cpu))
		return 0;
#endif

	if (task_running(env->src_rq, p)) {
		schedstat_inc(p->se.statistics.nr_failed_migrations_running);
		return 0;
	}

	/*
	 * Aggressive migration if:
	 * 1) IDLE or NEWLY_IDLE balance.
	 * 2) destination numa is preferred
	 * 3) task is cache cold, or
	 * 4) too many balance attempts have failed.
	 */
	tsk_cache_hot = migrate_degrades_locality(p, env);
	if (tsk_cache_hot == -1)
		tsk_cache_hot = task_hot(p, env);

	if (env->idle != CPU_NOT_IDLE || tsk_cache_hot <= 0 ||
	    env->sd->nr_balance_failed > env->sd->cache_nice_tries) {
		if (tsk_cache_hot == 1) {
			schedstat_inc(env->sd->lb_hot_gained[env->idle]);
			schedstat_inc(p->se.statistics.nr_forced_migrations);
		}
		return 1;
	}

	schedstat_inc(p->se.statistics.nr_failed_migrations_hot);
	return 0;
}

/*
 * detach_task() -- detach the task for the migration specified in env
 */
static void detach_task(struct task_struct *p, struct lb_env *env)
{
	lockdep_assert_held(&env->src_rq->lock);

	p->on_rq = TASK_ON_RQ_MIGRATING;
	deactivate_task(env->src_rq, p, 0);
	double_lock_balance(env->src_rq, env->dst_rq);
	set_task_cpu(p, env->dst_cpu);
	if (task_in_related_thread_group(p))
		env->flags |= LBF_MOVED_RELATED_THREAD_GROUP_TASK;
	double_unlock_balance(env->src_rq, env->dst_rq);
}

/*
 * detach_one_task() -- tries to dequeue exactly one task from env->src_rq, as
 * part of active balancing operations within "domain".
 *
 * Returns a task if successful and NULL otherwise.
 */
static struct task_struct *detach_one_task(struct lb_env *env)
{
	struct task_struct *p, *n;

	lockdep_assert_held(&env->src_rq->lock);

	list_for_each_entry_safe(p, n, &env->src_rq->cfs_tasks, se.group_node) {
		if (!can_migrate_task(p, env))
			continue;

		detach_task(p, env);

		/*
		 * Right now, this is only the second place where
		 * lb_gained[env->idle] is updated (other is detach_tasks)
		 * so we can safely collect stats here rather than
		 * inside detach_tasks().
		 */
		schedstat_inc(env->sd->lb_gained[env->idle]);
		return p;
	}
	return NULL;
}

static const unsigned int sched_nr_migrate_break = 32;

/*
 * detach_tasks() -- tries to detach up to imbalance weighted load from
 * busiest_rq, as part of a balancing operation within domain "sd".
 *
 * Returns number of detached tasks if successful and 0 otherwise.
 */
static int detach_tasks(struct lb_env *env)
{
	struct list_head *tasks = &env->src_rq->cfs_tasks;
	struct task_struct *p;
	unsigned long load;
	int detached = 0;
	int orig_loop = env->loop;

	lockdep_assert_held(&env->src_rq->lock);

	if (env->imbalance <= 0)
		return 0;

	if (!same_cluster(env->dst_cpu, env->src_cpu))
		env->flags |= LBF_IGNORE_PREFERRED_CLUSTER_TASKS;

	if (cpu_capacity(env->dst_cpu) < cpu_capacity(env->src_cpu))
		env->flags |= LBF_IGNORE_BIG_TASKS;

redo:
	while (!list_empty(tasks)) {
		/*
		 * We don't want to steal all, otherwise we may be treated likewise,
		 * which could at worst lead to a livelock crash.
		 */
		if (env->idle != CPU_NOT_IDLE && env->src_rq->nr_running <= 1)
			break;

		p = list_first_entry(tasks, struct task_struct, se.group_node);

		env->loop++;
		/* We've more or less seen every task there is, call it quits */
		if (env->loop > env->loop_max)
			break;

		/* take a breather every nr_migrate tasks */
		if (env->loop > env->loop_break) {
			env->loop_break += sched_nr_migrate_break;
			env->flags |= LBF_NEED_BREAK;
			break;
		}

		if (!can_migrate_task(p, env))
			goto next;

		load = task_h_load(p);

		if (sched_feat(LB_MIN) && load < 16 && !env->sd->nr_balance_failed)
			goto next;

		if ((load / 2) > env->imbalance)
			goto next;

		detach_task(p, env);
		list_add(&p->se.group_node, &env->tasks);

		detached++;
		env->imbalance -= load;

#ifdef CONFIG_PREEMPT
		/*
		 * NEWIDLE balancing is a source of latency, so preemptible
		 * kernels will stop after the first task is detached to minimize
		 * the critical section.
		 */
		if (env->idle == CPU_NEWLY_IDLE)
			break;
#endif

		/*
		 * We only want to steal up to the prescribed amount of
		 * weighted load.
		 */
		if (env->imbalance <= 0)
			break;

		continue;
next:
		list_move_tail(&p->se.group_node, tasks);
	}

	if (env->flags & (LBF_IGNORE_BIG_TASKS |
			LBF_IGNORE_PREFERRED_CLUSTER_TASKS) && !detached) {
		tasks = &env->src_rq->cfs_tasks;
		env->flags &= ~(LBF_IGNORE_BIG_TASKS |
				LBF_IGNORE_PREFERRED_CLUSTER_TASKS);
		env->loop = orig_loop;
		goto redo;
	}

	/*
	 * Right now, this is one of only two places we collect this stat
	 * so we can safely collect detach_one_task() stats here rather
	 * than inside detach_one_task().
	 */
	schedstat_add(env->sd->lb_gained[env->idle], detached);

	return detached;
}

/*
 * attach_task() -- attach the task detached by detach_task() to its new rq.
 */
static void attach_task(struct rq *rq, struct task_struct *p)
{
	lockdep_assert_held(&rq->lock);

	BUG_ON(task_rq(p) != rq);
	activate_task(rq, p, 0);
	p->on_rq = TASK_ON_RQ_QUEUED;
	check_preempt_curr(rq, p, 0);
}

/*
 * attach_one_task() -- attaches the task returned from detach_one_task() to
 * its new rq.
 */
static void attach_one_task(struct rq *rq, struct task_struct *p)
{
	raw_spin_lock(&rq->lock);
	attach_task(rq, p);
	raw_spin_unlock(&rq->lock);
}

/*
 * attach_tasks() -- attaches all tasks detached by detach_tasks() to their
 * new rq.
 */
static void attach_tasks(struct lb_env *env)
{
	struct list_head *tasks = &env->tasks;
	struct task_struct *p;

	raw_spin_lock(&env->dst_rq->lock);

	while (!list_empty(tasks)) {
		p = list_first_entry(tasks, struct task_struct, se.group_node);
		list_del_init(&p->se.group_node);

		attach_task(env->dst_rq, p);
	}

	raw_spin_unlock(&env->dst_rq->lock);
}

#ifdef CONFIG_FAIR_GROUP_SCHED
static void update_blocked_averages(int cpu)
{
	struct rq *rq = cpu_rq(cpu);
	struct cfs_rq *cfs_rq;
	unsigned long flags;

	raw_spin_lock_irqsave(&rq->lock, flags);
	update_rq_clock(rq);

	/*
	 * Iterates the task_group tree in a bottom up fashion, see
	 * list_add_leaf_cfs_rq() for details.
	 */
	for_each_leaf_cfs_rq(rq, cfs_rq) {
		struct sched_entity *se;

		/* throttled entities do not contribute to load */
		if (throttled_hierarchy(cfs_rq))
			continue;

		if (update_cfs_rq_load_avg(cfs_rq_clock_task(cfs_rq), cfs_rq, true))
			update_tg_load_avg(cfs_rq, 0);

		/* Propagate pending load changes to the parent, if any: */
		se = cfs_rq->tg->se[cpu];
		if (se && !skip_blocked_update(se))
			update_load_avg(se, 0);
	}
	raw_spin_unlock_irqrestore(&rq->lock, flags);
}

/*
 * Compute the hierarchical load factor for cfs_rq and all its ascendants.
 * This needs to be done in a top-down fashion because the load of a child
 * group is a fraction of its parents load.
 */
static void update_cfs_rq_h_load(struct cfs_rq *cfs_rq)
{
	struct rq *rq = rq_of(cfs_rq);
	struct sched_entity *se = cfs_rq->tg->se[cpu_of(rq)];
	unsigned long now = jiffies;
	unsigned long load;

	if (cfs_rq->last_h_load_update == now)
		return;

	cfs_rq->h_load_next = NULL;
	for_each_sched_entity(se) {
		cfs_rq = cfs_rq_of(se);
		cfs_rq->h_load_next = se;
		if (cfs_rq->last_h_load_update == now)
			break;
	}

	if (!se) {
		cfs_rq->h_load = cfs_rq_load_avg(cfs_rq);
		cfs_rq->last_h_load_update = now;
	}

	while ((se = cfs_rq->h_load_next) != NULL) {
		load = cfs_rq->h_load;
		load = div64_ul(load * se->avg.load_avg,
			cfs_rq_load_avg(cfs_rq) + 1);
		cfs_rq = group_cfs_rq(se);
		cfs_rq->h_load = load;
		cfs_rq->last_h_load_update = now;
	}
}

static unsigned long task_h_load(struct task_struct *p)
{
	struct cfs_rq *cfs_rq = task_cfs_rq(p);

	update_cfs_rq_h_load(cfs_rq);
	return div64_ul(p->se.avg.load_avg * cfs_rq->h_load,
			cfs_rq_load_avg(cfs_rq) + 1);
}
#else
static inline void update_blocked_averages(int cpu)
{
	struct rq *rq = cpu_rq(cpu);
	struct cfs_rq *cfs_rq = &rq->cfs;
	unsigned long flags;

	raw_spin_lock_irqsave(&rq->lock, flags);
	update_rq_clock(rq);
	update_cfs_rq_load_avg(cfs_rq_clock_task(cfs_rq), cfs_rq, true);
	raw_spin_unlock_irqrestore(&rq->lock, flags);
}

static unsigned long task_h_load(struct task_struct *p)
{
	return p->se.avg.load_avg;
}
#endif

/********** Helpers for find_busiest_group ************************/

/*
 * sg_lb_stats - stats of a sched_group required for load_balancing
 */
struct sg_lb_stats {
	unsigned long avg_load; /*Avg load across the CPUs of the group */
	unsigned long group_load; /* Total load over the CPUs of the group */
	unsigned long sum_weighted_load; /* Weighted load of group's tasks */
	unsigned long load_per_task;
	unsigned long group_capacity;
	unsigned long group_util; /* Total utilization of the group */
	unsigned int sum_nr_running; /* Nr tasks running in the group */
	unsigned int idle_cpus;
	unsigned int group_weight;
	enum group_type group_type;
	int group_no_capacity;
	int group_misfit_task; /* A cpu has a task too big for its capacity */
#ifdef CONFIG_NUMA_BALANCING
	unsigned int nr_numa_running;
	unsigned int nr_preferred_running;
#endif
};

/*
 * sd_lb_stats - Structure to store the statistics of a sched_domain
 *		 during load balancing.
 */
struct sd_lb_stats {
	struct sched_group *busiest;	/* Busiest group in this sd */
	struct sched_group *local;	/* Local group in this sd */
	unsigned long total_load;	/* Total load of all groups in sd */
	unsigned long total_capacity;	/* Total capacity of all groups in sd */
	unsigned long avg_load;	/* Average load across all groups in sd */

	struct sg_lb_stats busiest_stat;/* Statistics of the busiest group */
	struct sg_lb_stats local_stat;	/* Statistics of the local group */
};

static inline void init_sd_lb_stats(struct sd_lb_stats *sds)
{
	/*
	 * Skimp on the clearing to avoid duplicate work. We can avoid clearing
	 * local_stat because update_sg_lb_stats() does a full clear/assignment.
	 * We must however clear busiest_stat::avg_load because
	 * update_sd_pick_busiest() reads this before assignment.
	 */
	*sds = (struct sd_lb_stats){
		.busiest = NULL,
		.local = NULL,
		.total_load = 0UL,
		.total_capacity = 0UL,
		.busiest_stat = {
			.avg_load = 0UL,
			.sum_nr_running = 0,
			.group_type = group_other,
		},
	};
}

/**
 * get_sd_load_idx - Obtain the load index for a given sched domain.
 * @sd: The sched_domain whose load_idx is to be obtained.
 * @idle: The idle status of the CPU for whose sd load_idx is obtained.
 *
 * Return: The load index.
 */
static inline int get_sd_load_idx(struct sched_domain *sd,
					enum cpu_idle_type idle)
{
	int load_idx;

	switch (idle) {
	case CPU_NOT_IDLE:
		load_idx = sd->busy_idx;
		break;

	case CPU_NEWLY_IDLE:
		load_idx = sd->newidle_idx;
		break;
	default:
		load_idx = sd->idle_idx;
		break;
	}

	return load_idx;
}

static unsigned long scale_rt_capacity(int cpu)
{
	struct rq *rq = cpu_rq(cpu);
	u64 total, used, age_stamp, avg;
	s64 delta;

	/*
	 * Since we're reading these variables without serialization make sure
	 * we read them once before doing sanity checks on them.
	 */
	age_stamp = READ_ONCE(rq->age_stamp);
	avg = READ_ONCE(rq->rt_avg);
	delta = __rq_clock_broken(rq) - age_stamp;

	if (unlikely(delta < 0))
		delta = 0;

	total = sched_avg_period() + delta;

	used = div_u64(avg, total);

	if (likely(used < SCHED_CAPACITY_SCALE))
		return SCHED_CAPACITY_SCALE - used;

	return 1;
}

void init_max_cpu_capacity(struct max_cpu_capacity *mcc)
{
	raw_spin_lock_init(&mcc->lock);
	mcc->val = 0;
	mcc->cpu = -1;
}

static void update_cpu_capacity(struct sched_domain *sd, int cpu)
{
	unsigned long capacity = arch_scale_cpu_capacity(sd, cpu);
	struct sched_group *sdg = sd->groups;
	struct max_cpu_capacity *mcc;
	unsigned long max_capacity;
	int max_cap_cpu;
	unsigned long flags;

	capacity = min(capacity, thermal_cap(cpu));

	cpu_rq(cpu)->cpu_capacity_orig = capacity;

	capacity *= arch_scale_max_freq_capacity(sd, cpu);
	capacity >>= SCHED_CAPACITY_SHIFT;

	mcc = &cpu_rq(cpu)->rd->max_cpu_capacity;

	raw_spin_lock_irqsave(&mcc->lock, flags);
	max_capacity = mcc->val;
	max_cap_cpu = mcc->cpu;

	if ((max_capacity > capacity && max_cap_cpu == cpu) ||
	    (max_capacity < capacity)) {
		mcc->val = capacity;
		mcc->cpu = cpu;
#ifdef CONFIG_SCHED_DEBUG
		raw_spin_unlock_irqrestore(&mcc->lock, flags);
		printk_deferred(KERN_INFO "CPU%d: update max cpu_capacity %lu\n",
				cpu, capacity);
		goto skip_unlock;
#endif
	}
	raw_spin_unlock_irqrestore(&mcc->lock, flags);

skip_unlock: __attribute__ ((unused));

	capacity *= scale_rt_capacity(cpu);
	capacity >>= SCHED_CAPACITY_SHIFT;

	if (!capacity)
		capacity = 1;

	cpu_rq(cpu)->cpu_capacity = capacity;
	sdg->sgc->capacity = capacity;
	sdg->sgc->max_capacity = capacity;
	sdg->sgc->min_capacity = capacity;
}

void update_group_capacity(struct sched_domain *sd, int cpu)
{
	struct sched_domain *child = sd->child;
	struct sched_group *group, *sdg = sd->groups;
	unsigned long capacity, max_capacity, min_capacity;
	unsigned long interval;

	interval = msecs_to_jiffies(sd->balance_interval);
	interval = clamp(interval, 1UL, max_load_balance_interval);
	sdg->sgc->next_update = jiffies + interval;

	if (!child) {
		update_cpu_capacity(sd, cpu);
		return;
	}

	capacity = 0;
	max_capacity = 0;
	min_capacity = ULONG_MAX;

	if (child->flags & SD_OVERLAP) {
		/*
		 * SD_OVERLAP domains cannot assume that child groups
		 * span the current group.
		 */

		for_each_cpu(cpu, sched_group_cpus(sdg)) {
			struct sched_group_capacity *sgc;
			struct rq *rq = cpu_rq(cpu);

			if (cpumask_test_cpu(cpu, cpu_isolated_mask))
				continue;
			/*
			 * build_sched_domains() -> init_sched_groups_capacity()
			 * gets here before we've attached the domains to the
			 * runqueues.
			 *
			 * Use capacity_of(), which is set irrespective of domains
			 * in update_cpu_capacity().
			 *
			 * This avoids capacity from being 0 and
			 * causing divide-by-zero issues on boot.
			 */
			if (unlikely(!rq->sd)) {
				capacity += capacity_of(cpu);
			} else {
				sgc = rq->sd->groups->sgc;
				capacity += sgc->capacity;
			}

			max_capacity = max(capacity, max_capacity);
			min_capacity = min(capacity, min_capacity);
		}
	} else  {
		/*
		 * !SD_OVERLAP domains can assume that child groups
		 * span the current group.
		 */

		group = child->groups;
		do {
			struct sched_group_capacity *sgc = group->sgc;
			cpumask_t *cpus = sched_group_cpus(group);

			/* Revisit this later. This won't work for MT domain */
			if (!cpu_isolated(cpumask_first(cpus))) {
				capacity += sgc->capacity;
				max_capacity = max(sgc->max_capacity, max_capacity);
				min_capacity = min(sgc->min_capacity, min_capacity);
			}
			group = group->next;
		} while (group != child->groups);
	}

	sdg->sgc->capacity = capacity;
	sdg->sgc->max_capacity = max_capacity;
	sdg->sgc->min_capacity = min_capacity;
}

/*
 * Check whether the capacity of the rq has been noticeably reduced by side
 * activity. The imbalance_pct is used for the threshold.
 * Return true is the capacity is reduced
 */
static inline int
check_cpu_capacity(struct rq *rq, struct sched_domain *sd)
{
	return ((rq->cpu_capacity * sd->imbalance_pct) <
				(rq->cpu_capacity_orig * 100));
}

/*
 * Group imbalance indicates (and tries to solve) the problem where balancing
 * groups is inadequate due to tsk_cpus_allowed() constraints.
 *
 * Imagine a situation of two groups of 4 cpus each and 4 tasks each with a
 * cpumask covering 1 cpu of the first group and 3 cpus of the second group.
 * Something like:
 *
 * 	{ 0 1 2 3 } { 4 5 6 7 }
 * 	        *     * * *
 *
 * If we were to balance group-wise we'd place two tasks in the first group and
 * two tasks in the second group. Clearly this is undesired as it will overload
 * cpu 3 and leave one of the cpus in the second group unused.
 *
 * The current solution to this issue is detecting the skew in the first group
 * by noticing the lower domain failed to reach balance and had difficulty
 * moving tasks due to affinity constraints.
 *
 * When this is so detected; this group becomes a candidate for busiest; see
 * update_sd_pick_busiest(). And calculate_imbalance() and
 * find_busiest_group() avoid some of the usual balance conditions to allow it
 * to create an effective group imbalance.
 *
 * This is a somewhat tricky proposition since the next run might not find the
 * group imbalance and decide the groups need to be balanced again. A most
 * subtle and fragile situation.
 */

static inline int sg_imbalanced(struct sched_group *group)
{
	return group->sgc->imbalance;
}

/*
 * group_has_capacity returns true if the group has spare capacity that could
 * be used by some tasks.
 * We consider that a group has spare capacity if the  * number of task is
 * smaller than the number of CPUs or if the utilization is lower than the
 * available capacity for CFS tasks.
 * For the latter, we use a threshold to stabilize the state, to take into
 * account the variance of the tasks' load and to return true if the available
 * capacity in meaningful for the load balancer.
 * As an example, an available capacity of 1% can appear but it doesn't make
 * any benefit for the load balance.
 */
static inline bool
group_has_capacity(struct lb_env *env, struct sg_lb_stats *sgs)
{
	if (sgs->sum_nr_running < sgs->group_weight)
		return true;

	if ((sgs->group_capacity * 100) >
			(sgs->group_util * env->sd->imbalance_pct))
		return true;

	return false;
}

/*
 *  group_is_overloaded returns true if the group has more tasks than it can
 *  handle.
 *  group_is_overloaded is not equals to !group_has_capacity because a group
 *  with the exact right number of tasks, has no more spare capacity but is not
 *  overloaded so both group_has_capacity and group_is_overloaded return
 *  false.
 */
static inline bool
group_is_overloaded(struct lb_env *env, struct sg_lb_stats *sgs)
{
	if (sgs->sum_nr_running <= sgs->group_weight)
		return false;

	if ((sgs->group_capacity * 100) <
			(sgs->group_util * env->sd->imbalance_pct))
		return true;

	return false;
}


/*
 * group_smaller_cpu_capacity: Returns true if sched_group sg has smaller
 * per-cpu capacity than sched_group ref.
 */
static inline bool
group_smaller_cpu_capacity(struct sched_group *sg, struct sched_group *ref)
{
	return sg->sgc->max_capacity < ref->sgc->max_capacity;
}

static inline enum
group_type group_classify(struct sched_group *group,
			  struct sg_lb_stats *sgs)
{
	if (sgs->group_no_capacity)
		return group_overloaded;

	if (sg_imbalanced(group))
		return group_imbalanced;

	if (sgs->group_misfit_task)
		return group_misfit_task;

	return group_other;
}

#ifdef CONFIG_NO_HZ_COMMON
/*
 * idle load balancing data
 *  - used by the nohz balance, but we want it available here
 *    so that we can see which CPUs have no tick.
 */
static struct {
	cpumask_var_t idle_cpus_mask;
	atomic_t nr_cpus;
	unsigned long next_balance;     /* in jiffy units */
} nohz ____cacheline_aligned;

static inline void update_cpu_stats_if_tickless(struct rq *rq)
{
	/* only called from update_sg_lb_stats when irqs are disabled */
	if (cpumask_test_cpu(rq->cpu, nohz.idle_cpus_mask)) {
		/* rate limit updates to once-per-jiffie at most */
		if (READ_ONCE(jiffies) <= rq->last_load_update_tick)
			return;

		raw_spin_lock(&rq->lock);
		update_rq_clock(rq);
		cpu_load_update_idle(rq);
		update_cfs_rq_load_avg(rq->clock_task, &rq->cfs, false);
		raw_spin_unlock(&rq->lock);
	}
}

#else
static inline void update_cpu_stats_if_tickless(struct rq *rq) { }
#endif

/**
 * update_sg_lb_stats - Update sched_group's statistics for load balancing.
 * @env: The load balancing environment.
 * @group: sched_group whose statistics are to be updated.
 * @load_idx: Load index of sched_domain of this_cpu for load calc.
 * @local_group: Does group contain this_cpu.
 * @sgs: variable to hold the statistics for this group.
 * @overload: Indicate more than one runnable task for any CPU.
 * @overutilized: Indicate overutilization for any CPU.
 */
static inline void update_sg_lb_stats(struct lb_env *env,
			struct sched_group *group, int load_idx,
			int local_group, struct sg_lb_stats *sgs,
			bool *overload, bool *overutilized)
{
	unsigned long load;
	int i, nr_running;

	memset(sgs, 0, sizeof(*sgs));

	for_each_cpu_and(i, sched_group_cpus(group), env->cpus) {
		struct rq *rq = cpu_rq(i);

		trace_sched_cpu_load_lb(cpu_rq(i), idle_cpu(i),
				     sched_irqload(i),
				     power_cost(i, 0));

		if (cpu_isolated(i))
			continue;

		/* if we are entering idle and there are CPUs with
		 * their tick stopped, do an update for them
		 */
		if (env->idle == CPU_NEWLY_IDLE)
			update_cpu_stats_if_tickless(rq);

		/* Bias balancing toward cpus of our domain */
		if (local_group)
			load = target_load(i, load_idx);
		else
			load = source_load(i, load_idx);

		sgs->group_load += load;
		sgs->group_util += cpu_util(i);
		sgs->sum_nr_running += rq->cfs.h_nr_running;

		nr_running = rq->nr_running;
		if (nr_running > 1)
			*overload = true;

#ifdef CONFIG_NUMA_BALANCING
		sgs->nr_numa_running += rq->nr_numa_running;
		sgs->nr_preferred_running += rq->nr_preferred_running;
#endif
		sgs->sum_weighted_load += weighted_cpuload(i);
		/*
		 * No need to call idle_cpu() if nr_running is not 0
		 */
		if (!nr_running && idle_cpu(i))
			sgs->idle_cpus++;

		if (cpu_overutilized(i))
			*overutilized = true;

		if (!sgs->group_misfit_task && rq->misfit_task)
			sgs->group_misfit_task = capacity_of(i);
	}

	/* Isolated CPU has no weight */
	if (!group->group_weight) {
		sgs->group_capacity = 0;
		sgs->avg_load = 0;
		sgs->group_no_capacity = 1;
		sgs->group_type = group_other;
		sgs->group_weight = group->group_weight;
	} else {
		/* Adjust by relative CPU capacity of the group */
		sgs->group_capacity = group->sgc->capacity;
		sgs->avg_load = (sgs->group_load*SCHED_CAPACITY_SCALE) /
							sgs->group_capacity;

		sgs->group_weight = group->group_weight;

		sgs->group_no_capacity = group_is_overloaded(env, sgs);
		sgs->group_type = group_classify(group, sgs);
	}

	if (sgs->sum_nr_running)
		sgs->load_per_task = sgs->sum_weighted_load / sgs->sum_nr_running;
}

/**
 * update_sd_pick_busiest - return 1 on busiest group
 * @env: The load balancing environment.
 * @sds: sched_domain statistics
 * @sg: sched_group candidate to be checked for being the busiest
 * @sgs: sched_group statistics
 *
 * Determine if @sg is a busier group than the previously selected
 * busiest group.
 *
 * Return: %true if @sg is a busier group than the previously selected
 * busiest group. %false otherwise.
 */
static bool update_sd_pick_busiest(struct lb_env *env,
				   struct sd_lb_stats *sds,
				   struct sched_group *sg,
				   struct sg_lb_stats *sgs)
{
	struct sg_lb_stats *busiest = &sds->busiest_stat;

	if (sgs->group_type > busiest->group_type)
		return true;

	if (sgs->group_type < busiest->group_type)
		return false;

	/*
	 * Candidate sg doesn't face any serious load-balance problems
	 * so don't pick it if the local sg is already filled up.
	 */
	if (sgs->group_type == group_other &&
	    !group_has_capacity(env, &sds->local_stat))
		return false;

	if (sgs->avg_load <= busiest->avg_load)
		return false;

	if (!(env->sd->flags & SD_ASYM_CPUCAPACITY))
		goto asym_packing;

	/*
	 * Candidate sg has no more than one task per CPU and
	 * has higher per-CPU capacity. Migrating tasks to less
	 * capable CPUs may harm throughput. Maximize throughput,
	 * power/energy consequences are not considered.
	 */

	/*
	 * Candiate sg has no more than one task per cpu and has higher
	 * per-cpu capacity. No reason to pull tasks to less capable cpus.
	 */
	if (sgs->sum_nr_running <= sgs->group_weight &&
	    group_smaller_cpu_capacity(sds->local, sg))
		return false;

asym_packing:
	/* This is the busiest node in its class. */
	if (!(env->sd->flags & SD_ASYM_PACKING))
		return true;

	/* No ASYM_PACKING if target cpu is already busy */
	if (env->idle == CPU_NOT_IDLE)
		return true;
	/*
	 * ASYM_PACKING needs to move all the work to the lowest
	 * numbered CPUs in the group, therefore mark all groups
	 * higher than ourself as busy.
	 */
	if (sgs->sum_nr_running && env->dst_cpu < group_first_cpu(sg)) {
		if (!sds->busiest)
			return true;

		/* Prefer to move from highest possible cpu's work */
		if (group_first_cpu(sds->busiest) < group_first_cpu(sg))
			return true;
	}

	return false;
}

#ifdef CONFIG_NUMA_BALANCING
static inline enum fbq_type fbq_classify_group(struct sg_lb_stats *sgs)
{
	if (sgs->sum_nr_running > sgs->nr_numa_running)
		return regular;
	if (sgs->sum_nr_running > sgs->nr_preferred_running)
		return remote;
	return all;
}

static inline enum fbq_type fbq_classify_rq(struct rq *rq)
{
	if (rq->nr_running > rq->nr_numa_running)
		return regular;
	if (rq->nr_running > rq->nr_preferred_running)
		return remote;
	return all;
}
#else
static inline enum fbq_type fbq_classify_group(struct sg_lb_stats *sgs)
{
	return all;
}

static inline enum fbq_type fbq_classify_rq(struct rq *rq)
{
	return regular;
}
#endif /* CONFIG_NUMA_BALANCING */

#define lb_sd_parent(sd) \
	(sd->parent && sd->parent->groups != sd->parent->groups->next)

/**
 * update_sd_lb_stats - Update sched_domain's statistics for load balancing.
 * @env: The load balancing environment.
 * @sds: variable to hold the statistics for this sched_domain.
 */
static inline void update_sd_lb_stats(struct lb_env *env, struct sd_lb_stats *sds)
{
	struct sched_domain *child = env->sd->child;
	struct sched_group *sg = env->sd->groups;
	struct sg_lb_stats tmp_sgs;
	int load_idx, prefer_sibling = 0;
	bool overload = false, overutilized = false;

	if (child && child->flags & SD_PREFER_SIBLING)
		prefer_sibling = 1;

	load_idx = get_sd_load_idx(env->sd, env->idle);

	do {
		struct sg_lb_stats *sgs = &tmp_sgs;
		int local_group;

		local_group = cpumask_test_cpu(env->dst_cpu, sched_group_cpus(sg));
		if (local_group) {
			sds->local = sg;
			sgs = &sds->local_stat;

			if (env->idle != CPU_NEWLY_IDLE ||
			    time_after_eq(jiffies, sg->sgc->next_update))
				update_group_capacity(env->sd, env->dst_cpu);
		}

		update_sg_lb_stats(env, sg, load_idx, local_group, sgs,
						&overload, &overutilized);

		if (local_group)
			goto next_group;

		/*
		 * In case the child domain prefers tasks go to siblings
		 * first, lower the sg capacity so that we'll try
		 * and move all the excess tasks away. We lower the capacity
		 * of a group only if the local group has the capacity to fit
		 * these excess tasks. The extra check prevents the case where
		 * you always pull from the heaviest group when it is already
		 * under-utilized (possible with a large weight task outweighs
		 * the tasks on the system).
		 */
		if (prefer_sibling && sds->local &&
		    group_has_capacity(env, &sds->local_stat) &&
		    (sgs->sum_nr_running > 1)) {
			sgs->group_no_capacity = 1;
			sgs->group_type = group_classify(sg, sgs);
		}

		/*
		 * Ignore task groups with misfit tasks if local group has no
		 * capacity or if per-cpu capacity isn't higher.
		 */
		if (sgs->group_type == group_misfit_task && sds->local &&
		    (!group_has_capacity(env, &sds->local_stat) ||
		     !group_smaller_cpu_capacity(sg, sds->local)))
			sgs->group_type = group_other;

		if (update_sd_pick_busiest(env, sds, sg, sgs)) {
			sds->busiest = sg;
			sds->busiest_stat = *sgs;
			env->busiest_nr_running = sgs->sum_nr_running;
			env->busiest_grp_capacity = sgs->group_capacity;
		}

next_group:
		/* Now, start updating sd_lb_stats */
		sds->total_load += sgs->group_load;
		sds->total_capacity += sgs->group_capacity;

		sg = sg->next;
	} while (sg != env->sd->groups);

	if (env->sd->flags & SD_NUMA)
		env->fbq_type = fbq_classify_group(&sds->busiest_stat);

	env->src_grp_nr_running = sds->busiest_stat.sum_nr_running;

	if (!lb_sd_parent(env->sd)) {
		/* update overload indicator if we are at root domain */
		if (env->dst_rq->rd->overload != overload)
			env->dst_rq->rd->overload = overload;

		/* Update over-utilization (tipping point, U >= 0) indicator */
		if (env->dst_rq->rd->overutilized != overutilized) {
			env->dst_rq->rd->overutilized = overutilized;
			trace_sched_overutilized(overutilized);
		}
	} else {
		if (!env->dst_rq->rd->overutilized && overutilized) {
			env->dst_rq->rd->overutilized = true;
			trace_sched_overutilized(true);
		}
	}

}

/**
 * check_asym_packing - Check to see if the group is packed into the
 *			sched doman.
 *
 * This is primarily intended to used at the sibling level.  Some
 * cores like POWER7 prefer to use lower numbered SMT threads.  In the
 * case of POWER7, it can move to lower SMT modes only when higher
 * threads are idle.  When in lower SMT modes, the threads will
 * perform better since they share less core resources.  Hence when we
 * have idle threads, we want them to be the higher ones.
 *
 * This packing function is run on idle threads.  It checks to see if
 * the busiest CPU in this domain (core in the P7 case) has a higher
 * CPU number than the packing function is being run on.  Here we are
 * assuming lower CPU number will be equivalent to lower a SMT thread
 * number.
 *
 * Return: 1 when packing is required and a task should be moved to
 * this CPU.  The amount of the imbalance is returned in *imbalance.
 *
 * @env: The load balancing environment.
 * @sds: Statistics of the sched_domain which is to be packed
 */
static int check_asym_packing(struct lb_env *env, struct sd_lb_stats *sds)
{
	int busiest_cpu;

	if (!(env->sd->flags & SD_ASYM_PACKING))
		return 0;

	if (env->idle == CPU_NOT_IDLE)
		return 0;

	if (!sds->busiest)
		return 0;

	busiest_cpu = group_first_cpu(sds->busiest);
	if (env->dst_cpu > busiest_cpu)
		return 0;

	env->imbalance = DIV_ROUND_CLOSEST(
		sds->busiest_stat.avg_load * sds->busiest_stat.group_capacity,
		SCHED_CAPACITY_SCALE);

	return 1;
}

/**
 * fix_small_imbalance - Calculate the minor imbalance that exists
 *			amongst the groups of a sched_domain, during
 *			load balancing.
 * @env: The load balancing environment.
 * @sds: Statistics of the sched_domain whose imbalance is to be calculated.
 */
static inline
void fix_small_imbalance(struct lb_env *env, struct sd_lb_stats *sds)
{
	unsigned long tmp, capa_now = 0, capa_move = 0;
	unsigned int imbn = 2;
	unsigned long scaled_busy_load_per_task;
	struct sg_lb_stats *local, *busiest;

	local = &sds->local_stat;
	busiest = &sds->busiest_stat;

	if (!local->sum_nr_running)
		local->load_per_task = cpu_avg_load_per_task(env->dst_cpu);
	else if (busiest->load_per_task > local->load_per_task)
		imbn = 1;

	scaled_busy_load_per_task =
		(busiest->load_per_task * SCHED_CAPACITY_SCALE) /
		busiest->group_capacity;

	if (busiest->avg_load + scaled_busy_load_per_task >=
	    local->avg_load + (scaled_busy_load_per_task * imbn)) {
		env->imbalance = busiest->load_per_task;
		return;
	}

	/*
	 * OK, we don't have enough imbalance to justify moving tasks,
	 * however we may be able to increase total CPU capacity used by
	 * moving them.
	 */

	capa_now += busiest->group_capacity *
			min(busiest->load_per_task, busiest->avg_load);
	capa_now += local->group_capacity *
			min(local->load_per_task, local->avg_load);
	capa_now /= SCHED_CAPACITY_SCALE;

	/* Amount of load we'd subtract */
	if (busiest->avg_load > scaled_busy_load_per_task) {
		capa_move += busiest->group_capacity *
			    min(busiest->load_per_task,
				busiest->avg_load - scaled_busy_load_per_task);
	}

	/* Amount of load we'd add */
	if (busiest->avg_load * busiest->group_capacity <
	    busiest->load_per_task * SCHED_CAPACITY_SCALE) {
		tmp = (busiest->avg_load * busiest->group_capacity) /
		      local->group_capacity;
	} else {
		tmp = (busiest->load_per_task * SCHED_CAPACITY_SCALE) /
		      local->group_capacity;
	}
	capa_move += local->group_capacity *
		    min(local->load_per_task, local->avg_load + tmp);
	capa_move /= SCHED_CAPACITY_SCALE;

	/* Move if we gain throughput */
	if (capa_move > capa_now)
		env->imbalance = busiest->load_per_task;
}

/**
 * calculate_imbalance - Calculate the amount of imbalance present within the
 *			 groups of a given sched_domain during load balance.
 * @env: load balance environment
 * @sds: statistics of the sched_domain whose imbalance is to be calculated.
 */
static inline void calculate_imbalance(struct lb_env *env, struct sd_lb_stats *sds)
{
	unsigned long max_pull, load_above_capacity = ~0UL;
	struct sg_lb_stats *local, *busiest;

	local = &sds->local_stat;
	busiest = &sds->busiest_stat;

	if (busiest->group_type == group_imbalanced) {
		/*
		 * In the group_imb case we cannot rely on group-wide averages
		 * to ensure cpu-load equilibrium, look at wider averages. XXX
		 */
		busiest->load_per_task =
			min(busiest->load_per_task, sds->avg_load);
	}

	/*
	 * Avg load of busiest sg can be less and avg load of local sg can
	 * be greater than avg load across all sgs of sd because avg load
	 * factors in sg capacity and sgs with smaller group_type are
	 * skipped when updating the busiest sg:
	 */
	if (busiest->avg_load <= sds->avg_load ||
	    local->avg_load >= sds->avg_load) {
		/* Misfitting tasks should be migrated in any case */
		if (busiest->group_type == group_misfit_task) {
			env->imbalance = busiest->group_misfit_task;
			return;
		}

		/*
		 * Busiest group is overloaded, local is not, use the spare
		 * cycles to maximize throughput
		 */
		if (busiest->group_type == group_overloaded &&
		    local->group_type <= group_misfit_task) {
			env->imbalance = busiest->load_per_task;
			return;
		}

		env->imbalance = 0;
		return fix_small_imbalance(env, sds);
	}

	/*
	 * If there aren't any idle cpus, avoid creating some.
	 */
	if (busiest->group_type == group_overloaded &&
	    local->group_type   == group_overloaded) {
		load_above_capacity = busiest->sum_nr_running * SCHED_CAPACITY_SCALE;
		if (load_above_capacity > busiest->group_capacity) {
			load_above_capacity -= busiest->group_capacity;
			load_above_capacity *= scale_load_down(NICE_0_LOAD);
			load_above_capacity /= busiest->group_capacity;
		} else
			load_above_capacity = ~0UL;
	}

	/*
	 * We're trying to get all the cpus to the average_load, so we don't
	 * want to push ourselves above the average load, nor do we wish to
	 * reduce the max loaded cpu below the average load. At the same time,
	 * we also don't want to reduce the group load below the group
	 * capacity. Thus we look for the minimum possible imbalance.
	 */
	max_pull = min(busiest->avg_load - sds->avg_load, load_above_capacity);

	/* How much load to actually move to equalise the imbalance */
	env->imbalance = min(
		max_pull * busiest->group_capacity,
		(sds->avg_load - local->avg_load) * local->group_capacity
	) / SCHED_CAPACITY_SCALE;

	/* Boost imbalance to allow misfit task to be balanced. */
	if (busiest->group_type == group_misfit_task)
		env->imbalance = max_t(long, env->imbalance,
				     busiest->group_misfit_task);

	/*
	 * if *imbalance is less than the average load per runnable task
	 * there is no guarantee that any tasks will be moved so we'll have
	 * a think about bumping its value to force at least one task to be
	 * moved
	 */
	if (env->imbalance < busiest->load_per_task)
		return fix_small_imbalance(env, sds);
}

/******* find_busiest_group() helpers end here *********************/

/**
 * find_busiest_group - Returns the busiest group within the sched_domain
 * if there is an imbalance.
 *
 * Also calculates the amount of weighted load which should be moved
 * to restore balance.
 *
 * @env: The load balancing environment.
 *
 * Return:	- The busiest group if imbalance exists.
 */
static struct sched_group *find_busiest_group(struct lb_env *env)
{
	struct sg_lb_stats *local, *busiest;
	struct sd_lb_stats sds;

	init_sd_lb_stats(&sds);

	/*
	 * Compute the various statistics relavent for load balancing at
	 * this level.
	 */
	update_sd_lb_stats(env, &sds);

	if (energy_aware() && !env->dst_rq->rd->overutilized) {
		int cpu_local, cpu_busiest;
		long util_cum;
		unsigned long energy_local, energy_busiest;

		if (env->idle != CPU_NEWLY_IDLE)
			goto out_balanced;

		if (!sds.local || !sds.busiest)
			goto out_balanced;

		cpu_local = group_first_cpu(sds.local);
		cpu_busiest = group_first_cpu(sds.busiest);

		 /* TODO: don't assume same energy cpus are in same domain */
		energy_local = cpu_max_power_cost(cpu_local);
		energy_busiest = cpu_max_power_cost(cpu_busiest);
		if (energy_local > energy_busiest) {
			goto out_balanced;
		} else if (energy_local == energy_busiest) {
			if (cpu_rq(cpu_busiest)->nr_running < 2)
				goto out_balanced;

			util_cum = cpu_util_cum(cpu_busiest, 0);
			if (util_cum < cpu_util_cum(cpu_local, 0))
				goto out_balanced;
		}
	}

	local = &sds.local_stat;
	busiest = &sds.busiest_stat;

	/* ASYM feature bypasses nice load balance check */
	if (check_asym_packing(env, &sds))
		return sds.busiest;

	/* There is no busy sibling group to pull tasks from */
	if (!sds.busiest || busiest->sum_nr_running == 0)
		goto out_balanced;

	if (env->flags & LBF_BIG_TASK_ACTIVE_BALANCE)
		goto force_balance;

	sds.avg_load = (SCHED_CAPACITY_SCALE * sds.total_load)
						/ sds.total_capacity;

	/*
	 * If the busiest group is imbalanced the below checks don't
	 * work because they assume all things are equal, which typically
	 * isn't true due to cpus_allowed constraints and the like.
	 */
	if (busiest->group_type == group_imbalanced)
		goto force_balance;

	/* SD_BALANCE_NEWIDLE trumps SMP nice when underutilized */
	if (env->idle == CPU_NEWLY_IDLE && group_has_capacity(env, local) &&
	    busiest->group_no_capacity)
		goto force_balance;

	/* Misfitting tasks should be dealt with regardless of the avg load */
	if (busiest->group_type == group_misfit_task) {
		goto force_balance;
	}

	/*
	 * If the local group is busier than the selected busiest group
	 * don't try and pull any tasks.
	 */
	if (local->avg_load >= busiest->avg_load)
		goto out_balanced;

	/*
	 * Don't pull any tasks if this group is already above the domain
	 * average load.
	 */
	if (local->avg_load >= sds.avg_load)
		goto out_balanced;

	if (env->idle == CPU_IDLE) {
		/*
		 * This cpu is idle. If the busiest group is not overloaded
		 * and there is no imbalance between this and busiest group
		 * wrt idle cpus, it is balanced. The imbalance becomes
		 * significant if the diff is greater than 1 otherwise we
		 * might end up to just move the imbalance on another group
		 */
		if ((busiest->group_type != group_overloaded) &&
		    (local->idle_cpus <= (busiest->idle_cpus + 1)) &&
		    !group_smaller_cpu_capacity(sds.busiest, sds.local))
			goto out_balanced;
	} else {
		/*
		 * In the CPU_NEWLY_IDLE, CPU_NOT_IDLE cases, use
		 * imbalance_pct to be conservative.
		 */
		if (100 * busiest->avg_load <=
				env->sd->imbalance_pct * local->avg_load)
			goto out_balanced;
	}

force_balance:
	env->busiest_group_type = busiest->group_type;
	/* Looks like there is an imbalance. Compute it */
	calculate_imbalance(env, &sds);
	return sds.busiest;

out_balanced:
	env->imbalance = 0;
	return NULL;
}

/*
 * find_busiest_queue - find the busiest runqueue among the cpus in group.
 */
static struct rq *find_busiest_queue(struct lb_env *env,
				     struct sched_group *group)
{
	struct rq *busiest = NULL, *rq;
	unsigned long busiest_load = 0, busiest_capacity = 1;
	int i;

	for_each_cpu_and(i, sched_group_cpus(group), env->cpus) {
		unsigned long capacity, wl;
		enum fbq_type rt;

		rq = cpu_rq(i);
		rt = fbq_classify_rq(rq);

		/*
		 * We classify groups/runqueues into three groups:
		 *  - regular: there are !numa tasks
		 *  - remote:  there are numa tasks that run on the 'wrong' node
		 *  - all:     there is no distinction
		 *
		 * In order to avoid migrating ideally placed numa tasks,
		 * ignore those when there's better options.
		 *
		 * If we ignore the actual busiest queue to migrate another
		 * task, the next balance pass can still reduce the busiest
		 * queue by moving tasks around inside the node.
		 *
		 * If we cannot move enough load due to this classification
		 * the next pass will adjust the group classification and
		 * allow migration of more tasks.
		 *
		 * Both cases only affect the total convergence complexity.
		 */
		if (rt > env->fbq_type)
			continue;

		capacity = capacity_of(i);

		wl = weighted_cpuload(i);

		/*
		 * When comparing with imbalance, use weighted_cpuload()
		 * which is not scaled with the cpu capacity.
		 */

		if (rq->nr_running == 1 && wl > env->imbalance &&
		    !check_cpu_capacity(rq, env->sd) &&
		    env->busiest_group_type != group_misfit_task)
			continue;

		/*
		 * After enable energy awared scheduling, it has higher
		 * priority to migrate misfit task rather than from most
		 * loaded CPU; E.g. one CPU with single misfit task and
		 * other CPUs with multiple lower load tasks, we should
		 * firstly make sure the misfit task can be migrated onto
		 * higher capacity CPU.
		 */
		if (energy_aware() &&
		    capacity_orig_of(i) < capacity_orig_of(env->dst_cpu) &&
		    rq->misfit_task &&
		    env->busiest_group_type == group_misfit_task) {
			busiest_load = wl;
			busiest_capacity = capacity;
			busiest = rq;
			break;
		}

		/*
		 * For the load comparisons with the other cpu's, consider
		 * the weighted_cpuload() scaled with the cpu capacity, so
		 * that the load can be moved away from the cpu that is
		 * potentially running at a lower capacity.
		 *
		 * Thus we're looking for max(wl_i / capacity_i), crosswise
		 * multiplication to rid ourselves of the division works out
		 * to: wl_i * capacity_j > wl_j * capacity_i;  where j is
		 * our previous maximum.
		 */
		if (wl * busiest_capacity > busiest_load * capacity) {
			busiest_load = wl;
			busiest_capacity = capacity;
			busiest = rq;
		}
	}

	return busiest;
}

/*
 * Max backoff if we encounter pinned tasks. Pretty arbitrary value, but
 * so long as it is large enough.
 */
#define MAX_PINNED_INTERVAL	16
#define NEED_ACTIVE_BALANCE_THRESHOLD 10

static int need_active_balance(struct lb_env *env)
{
	struct sched_domain *sd = env->sd;

	if (env->flags & LBF_BIG_TASK_ACTIVE_BALANCE)
		return 1;

	if (env->idle == CPU_NEWLY_IDLE) {

		/*
		 * ASYM_PACKING needs to force migrate tasks from busy but
		 * higher numbered CPUs in order to pack all tasks in the
		 * lowest numbered CPUs.
		 */
		if ((sd->flags & SD_ASYM_PACKING) && env->src_cpu > env->dst_cpu)
			return 1;
	}

	/*
	 * The dst_cpu is idle and the src_cpu CPU has only 1 CFS task.
	 * It's worth migrating the task if the src_cpu's capacity is reduced
	 * because of other sched_class or IRQs if more capacity stays
	 * available on dst_cpu.
	 */
	if ((env->idle != CPU_NOT_IDLE) &&
	    (env->src_rq->cfs.h_nr_running == 1)) {
		if ((check_cpu_capacity(env->src_rq, sd)) &&
		    (capacity_of(env->src_cpu)*sd->imbalance_pct < capacity_of(env->dst_cpu)*100))
			return 1;
	}

	if ((env->idle != CPU_NOT_IDLE) &&
	    (capacity_orig_of(env->src_cpu) < capacity_orig_of(env->dst_cpu)) &&
	    env->src_rq->misfit_task)
		return 1;

	return unlikely(sd->nr_balance_failed >
			sd->cache_nice_tries + NEED_ACTIVE_BALANCE_THRESHOLD);
}

static int group_balance_cpu_not_isolated(struct sched_group *sg)
{
	cpumask_t cpus;

	cpumask_and(&cpus, sched_group_cpus(sg), sched_group_mask(sg));
	cpumask_andnot(&cpus, &cpus, cpu_isolated_mask);
	return cpumask_first(&cpus);
}

static int active_load_balance_cpu_stop(void *data);

static int should_we_balance(struct lb_env *env)
{
	struct sched_group *sg = env->sd->groups;
	struct cpumask *sg_cpus, *sg_mask;
	int cpu, balance_cpu = -1;

	/*
	 * In the newly idle case, we will allow all the cpu's
	 * to do the newly idle load balance.
	 */
	if (env->idle == CPU_NEWLY_IDLE)
		return 1;

	sg_cpus = sched_group_cpus(sg);
	sg_mask = sched_group_mask(sg);
	/* Try to find first idle cpu */
	for_each_cpu_and(cpu, sg_cpus, env->cpus) {
		if (!cpumask_test_cpu(cpu, sg_mask) || !idle_cpu(cpu) ||
		    cpu_isolated(cpu))
			continue;

		balance_cpu = cpu;
		break;
	}

	if (balance_cpu == -1)
		balance_cpu = group_balance_cpu_not_isolated(sg);

	/*
	 * First idle cpu or the first cpu(busiest) in this sched group
	 * is eligible for doing load balancing at this and above domains.
	 */
	return balance_cpu == env->dst_cpu;
}

/*
 * Check this_cpu to ensure it is balanced within domain. Attempt to move
 * tasks if there is an imbalance.
 */
static int load_balance(int this_cpu, struct rq *this_rq,
			struct sched_domain *sd, enum cpu_idle_type idle,
			int *continue_balancing)
{
	int ld_moved = 0, cur_ld_moved, active_balance = 0;
	struct sched_domain *sd_parent = sd->parent;
	struct sched_group *group = NULL;
	struct rq *busiest = NULL;
	unsigned long flags;
	struct cpumask *cpus = this_cpu_cpumask_var_ptr(load_balance_mask);

	struct lb_env env = {
		.sd			= sd,
		.dst_cpu		= this_cpu,
		.dst_rq			= this_rq,
		.dst_grpmask		= sched_group_cpus(sd->groups),
		.idle			= idle,
		.loop_break		= sched_nr_migrate_break,
		.cpus			= cpus,
		.fbq_type		= all,
		.tasks			= LIST_HEAD_INIT(env.tasks),
		.imbalance		= 0,
		.flags			= 0,
		.loop			= 0,
		.busiest_nr_running     = 0,
		.busiest_grp_capacity   = 0,
	};

	/*
	 * For NEWLY_IDLE load_balancing, we don't need to consider
	 * other cpus in our group
	 */
	if (idle == CPU_NEWLY_IDLE)
		env.dst_grpmask = NULL;

	cpumask_copy(cpus, cpu_active_mask);

	schedstat_inc(sd->lb_count[idle]);

redo:
	if (!should_we_balance(&env)) {
		*continue_balancing = 0;
		goto out_balanced;
	}

	group = find_busiest_group(&env);
	if (!group) {
		schedstat_inc(sd->lb_nobusyg[idle]);
		goto out_balanced;
	}

	busiest = find_busiest_queue(&env, group);
	if (!busiest) {
		schedstat_inc(sd->lb_nobusyq[idle]);
		goto out_balanced;
	}

	BUG_ON(busiest == env.dst_rq);

	schedstat_add(sd->lb_imbalance[idle], env.imbalance);

	env.src_cpu = busiest->cpu;
	env.src_rq = busiest;

	ld_moved = 0;
	if (busiest->nr_running > 1) {
		/*
		 * Attempt to move tasks. If find_busiest_group has found
		 * an imbalance but busiest->nr_running <= 1, the group is
		 * still unbalanced. ld_moved simply stays zero, so it is
		 * correctly treated as an imbalance.
		 */
		env.flags |= LBF_ALL_PINNED;
		env.loop_max  = min(sysctl_sched_nr_migrate, busiest->nr_running);

more_balance:
		raw_spin_lock_irqsave(&busiest->lock, flags);

		/* The world might have changed. Validate assumptions */
		if (busiest->nr_running <= 1) {
			raw_spin_unlock_irqrestore(&busiest->lock, flags);
			env.flags &= ~LBF_ALL_PINNED;
			goto no_move;
		}

		/*
		 * cur_ld_moved - load moved in current iteration
		 * ld_moved     - cumulative load moved across iterations
		 */
		cur_ld_moved = detach_tasks(&env);

		/*
		 * We've detached some tasks from busiest_rq. Every
		 * task is masked "TASK_ON_RQ_MIGRATING", so we can safely
		 * unlock busiest->lock, and we are able to be sure
		 * that nobody can manipulate the tasks in parallel.
		 * See task_rq_lock() family for the details.
		 */

		raw_spin_unlock(&busiest->lock);

		if (cur_ld_moved) {
			attach_tasks(&env);
			ld_moved += cur_ld_moved;
		}

		local_irq_restore(flags);

		if (env.flags & LBF_NEED_BREAK) {
			env.flags &= ~LBF_NEED_BREAK;
			goto more_balance;
		}

		/*
		 * Revisit (affine) tasks on src_cpu that couldn't be moved to
		 * us and move them to an alternate dst_cpu in our sched_group
		 * where they can run. The upper limit on how many times we
		 * iterate on same src_cpu is dependent on number of cpus in our
		 * sched_group.
		 *
		 * This changes load balance semantics a bit on who can move
		 * load to a given_cpu. In addition to the given_cpu itself
		 * (or a ilb_cpu acting on its behalf where given_cpu is
		 * nohz-idle), we now have balance_cpu in a position to move
		 * load to given_cpu. In rare situations, this may cause
		 * conflicts (balance_cpu and given_cpu/ilb_cpu deciding
		 * _independently_ and at _same_ time to move some load to
		 * given_cpu) causing exceess load to be moved to given_cpu.
		 * This however should not happen so much in practice and
		 * moreover subsequent load balance cycles should correct the
		 * excess load moved.
		 */
		if ((env.flags & LBF_DST_PINNED) && env.imbalance > 0) {

			/* Prevent to re-select dst_cpu via env's cpus */
			cpumask_clear_cpu(env.dst_cpu, env.cpus);

			env.dst_rq	 = cpu_rq(env.new_dst_cpu);
			env.dst_cpu	 = env.new_dst_cpu;
			env.flags	&= ~LBF_DST_PINNED;
			env.loop	 = 0;
			env.loop_break	 = sched_nr_migrate_break;

			/*
			 * Go back to "more_balance" rather than "redo" since we
			 * need to continue with same src_cpu.
			 */
			goto more_balance;
		}

		/*
		 * We failed to reach balance because of affinity.
		 */
		if (sd_parent) {
			int *group_imbalance = &sd_parent->groups->sgc->imbalance;

			if ((env.flags & LBF_SOME_PINNED) && env.imbalance > 0)
				*group_imbalance = 1;
		}

		/* All tasks on this runqueue were pinned by CPU affinity */
		if (unlikely(env.flags & LBF_ALL_PINNED)) {
			cpumask_clear_cpu(cpu_of(busiest), cpus);
			if (!cpumask_empty(cpus)) {
				env.loop = 0;
				env.loop_break = sched_nr_migrate_break;
				goto redo;
			}
			goto out_all_pinned;
		}
	}

no_move:
	if (!ld_moved) {
		if (!(env.flags & LBF_BIG_TASK_ACTIVE_BALANCE))
			schedstat_inc(sd->lb_failed[idle]);
		/*
		 * Increment the failure counter only on periodic balance.
		 * We do not want newidle balance, which can be very
		 * frequent, pollute the failure counter causing
		 * excessive cache_hot migrations and active balances.
		 */
		if (idle != CPU_NEWLY_IDLE &&
		    !(env.flags & LBF_BIG_TASK_ACTIVE_BALANCE)) {
			if (env.src_grp_nr_running > 1)
				sd->nr_balance_failed++;
		}

		if (need_active_balance(&env)) {
			raw_spin_lock_irqsave(&busiest->lock, flags);

			/*
			 * The CPUs are marked as reserved if tasks
			 * are pushed/pulled from other CPUs. In that case,
			 * bail out from the load balancer.
			 */
			if (is_reserved(this_cpu) ||
			    is_reserved(cpu_of(busiest))) {
				raw_spin_unlock_irqrestore(&busiest->lock,
							   flags);
				*continue_balancing = 0;
				goto out;
			}

			/* don't kick the active_load_balance_cpu_stop,
			 * if the curr task on busiest cpu can't be
			 * moved to this_cpu
			 */
			if (!cpumask_test_cpu(this_cpu,
					tsk_cpus_allowed(busiest->curr))) {
				raw_spin_unlock_irqrestore(&busiest->lock,
							    flags);
				env.flags |= LBF_ALL_PINNED;
				goto out_one_pinned;
			}

			/*
			 * ->active_balance synchronizes accesses to
			 * ->active_balance_work.  Once set, it's cleared
			 * only after active load balance is finished.
			 */
			if (!busiest->active_balance &&
			    !cpu_isolated(cpu_of(busiest))) {
				busiest->active_balance = 1;
				busiest->push_cpu = this_cpu;
				active_balance = 1;
			}
			raw_spin_unlock_irqrestore(&busiest->lock, flags);

			if (active_balance) {
				stop_one_cpu_nowait(cpu_of(busiest),
					active_load_balance_cpu_stop, busiest,
					&busiest->active_balance_work);
				*continue_balancing = 0;
			}

			/* We've kicked active balancing, force task migration. */
			sd->nr_balance_failed = sd->cache_nice_tries +
					NEED_ACTIVE_BALANCE_THRESHOLD - 1;
		}
	} else
		sd->nr_balance_failed = 0;

	if (likely(!active_balance)) {
		/* We were unbalanced, so reset the balancing interval */
		sd->balance_interval = sd->min_interval;
	} else {
		/*
		 * If we've begun active balancing, start to back off. This
		 * case may not be covered by the all_pinned logic if there
		 * is only 1 task on the busy runqueue (because we don't call
		 * detach_tasks).
		 */
		if (sd->balance_interval < sd->max_interval)
			sd->balance_interval *= 2;
	}

	goto out;

out_balanced:
	/*
	 * We reach balance although we may have faced some affinity
	 * constraints. Clear the imbalance flag if it was set.
	 */
	if (sd_parent) {
		int *group_imbalance = &sd_parent->groups->sgc->imbalance;

		if (*group_imbalance)
			*group_imbalance = 0;
	}

out_all_pinned:
	/*
	 * We reach balance because all tasks are pinned at this level so
	 * we can't migrate them. Let the imbalance flag set so parent level
	 * can try to migrate them.
	 */
	schedstat_inc(sd->lb_balanced[idle]);

	sd->nr_balance_failed = 0;

out_one_pinned:
	/* tune up the balancing interval */
	if (((env.flags & LBF_ALL_PINNED) &&
			sd->balance_interval < MAX_PINNED_INTERVAL) ||
			(sd->balance_interval < sd->max_interval))
		sd->balance_interval *= 2;

	ld_moved = 0;
out:
	trace_sched_load_balance(this_cpu, idle, *continue_balancing,
				 group ? group->cpumask[0] : 0,
				 busiest ? busiest->nr_running : 0,
				 env.imbalance, env.flags, ld_moved,
				 sd->balance_interval);
	return ld_moved;
}

static inline unsigned long
get_sd_balance_interval(struct sched_domain *sd, int cpu_busy)
{
	unsigned long interval = sd->balance_interval;

	if (cpu_busy)
		interval *= sd->busy_factor;

	/* scale ms to jiffies */
	interval = msecs_to_jiffies(interval);
	interval = clamp(interval, 1UL, max_load_balance_interval);

	return interval;
}

static inline void
update_next_balance(struct sched_domain *sd, unsigned long *next_balance)
{
	unsigned long interval, next;

	/* used by idle balance, so cpu_busy = 0 */
	interval = get_sd_balance_interval(sd, 0);
	next = sd->last_balance + interval;

	if (time_after(*next_balance, next))
		*next_balance = next;
}

/*
 * idle_balance is called by schedule() if this_cpu is about to become
 * idle. Attempts to pull tasks from other CPUs.
 */
static int idle_balance(struct rq *this_rq)
{
	unsigned long next_balance = jiffies + HZ;
	int this_cpu = this_rq->cpu;
	struct sched_domain *sd;
	int pulled_task = 0;
	u64 curr_cost = 0;

	if (cpu_isolated(this_cpu))
		return 0;

	/*
	 * We must set idle_stamp _before_ calling idle_balance(), such that we
	 * measure the duration of idle_balance() as idle time.
	 */
	this_rq->idle_stamp = rq_clock(this_rq);

	if (!energy_aware() &&
	    (this_rq->avg_idle < sysctl_sched_migration_cost ||
	     !this_rq->rd->overload)) {
		rcu_read_lock();
		sd = rcu_dereference_check_sched_domain(this_rq->sd);
		if (sd)
			update_next_balance(sd, &next_balance);
		rcu_read_unlock();

		goto out;
	}

	raw_spin_unlock(&this_rq->lock);

	update_blocked_averages(this_cpu);
	rcu_read_lock();
	for_each_domain(this_cpu, sd) {
		int continue_balancing = 1;
		u64 t0, domain_cost;

		if (!(sd->flags & SD_LOAD_BALANCE))
			continue;

		if (this_rq->avg_idle < curr_cost + sd->max_newidle_lb_cost) {
			update_next_balance(sd, &next_balance);
			break;
		}

		if (sd->flags & SD_BALANCE_NEWIDLE) {
			t0 = sched_clock_cpu(this_cpu);

			pulled_task = load_balance(this_cpu, this_rq,
						   sd, CPU_NEWLY_IDLE,
						   &continue_balancing);

			domain_cost = sched_clock_cpu(this_cpu) - t0;
			if (domain_cost > sd->max_newidle_lb_cost)
				sd->max_newidle_lb_cost = domain_cost;

			curr_cost += domain_cost;
		}

		update_next_balance(sd, &next_balance);

		/*
		 * Stop searching for tasks to pull if there are
		 * now runnable tasks on the balance rq or if
		 * continue_balancing has been unset (only possible
		 * due to active migration).
		 */
		if (pulled_task || this_rq->nr_running > 0 ||
						!continue_balancing)
			break;
	}
	rcu_read_unlock();

	raw_spin_lock(&this_rq->lock);

	if (curr_cost > this_rq->max_idle_balance_cost)
		this_rq->max_idle_balance_cost = curr_cost;

	/*
	 * While browsing the domains, we released the rq lock, a task could
	 * have been enqueued in the meantime. Since we're not going idle,
	 * pretend we pulled a task.
	 */
	if (this_rq->cfs.h_nr_running && !pulled_task)
		pulled_task = 1;

out:
	/* Move the next balance forward */
	if (time_after(this_rq->next_balance, next_balance))
		this_rq->next_balance = next_balance;

	/* Is there a task of a high priority class? */
	if (this_rq->nr_running != this_rq->cfs.h_nr_running)
		pulled_task = -1;

	if (pulled_task)
		this_rq->idle_stamp = 0;

	return pulled_task;
}

/*
 * active_load_balance_cpu_stop is run by cpu stopper. It pushes
 * running tasks off the busiest CPU onto idle CPUs. It requires at
 * least 1 task to be running on each physical CPU where possible, and
 * avoids physical / logical imbalances.
 */
static int active_load_balance_cpu_stop(void *data)
{
	struct rq *busiest_rq = data;
	int busiest_cpu = cpu_of(busiest_rq);
	int target_cpu = busiest_rq->push_cpu;
	struct rq *target_rq = cpu_rq(target_cpu);
	struct sched_domain *sd = NULL;
	struct task_struct *p = NULL;
	struct task_struct *push_task;
	int push_task_detached = 0;
	struct lb_env env = {
		.sd			= sd,
		.dst_cpu		= target_cpu,
		.dst_rq			= target_rq,
		.src_cpu		= busiest_rq->cpu,
		.src_rq			= busiest_rq,
		.idle			= CPU_IDLE,
		.busiest_nr_running	= 0,
		.busiest_grp_capacity	= 0,
		.flags			= 0,
		.loop			= 0,
	};
	bool moved = false;

	raw_spin_lock_irq(&busiest_rq->lock);

	/* make sure the requested cpu hasn't gone down in the meantime */
	if (unlikely(busiest_cpu != smp_processor_id() ||
		     !busiest_rq->active_balance))
		goto out_unlock;

	/* Is there any task to move? */
	if (busiest_rq->nr_running <= 1)
		goto out_unlock;

	/*
	 * This condition is "impossible", if it occurs
	 * we need to fix it. Originally reported by
	 * Bjorn Helgaas on a 128-cpu setup.
	 */
	BUG_ON(busiest_rq == target_rq);

	push_task = busiest_rq->push_task;
	target_cpu = busiest_rq->push_cpu;
	if (push_task) {
		if (task_on_rq_queued(push_task) &&
			push_task->state == TASK_RUNNING &&
			task_cpu(push_task) == busiest_cpu &&
					cpu_online(target_cpu)) {
			detach_task(push_task, &env);
			push_task_detached = 1;
			moved = true;
		}
		goto out_unlock;
	}

	/* Search for an sd spanning us and the target CPU. */
	rcu_read_lock();
	for_each_domain(target_cpu, sd) {
		if ((sd->flags & SD_LOAD_BALANCE) &&
		    cpumask_test_cpu(busiest_cpu, sched_domain_span(sd)))
				break;
	}

	if (likely(sd)) {
		env.sd = sd;
		schedstat_inc(sd->alb_count);

		p = detach_one_task(&env);
		if (p) {
			schedstat_inc(sd->alb_pushed);
			/* Active balancing done, reset the failure counter. */
			sd->nr_balance_failed = 0;
			moved = true;
		} else {
			schedstat_inc(sd->alb_failed);
		}
	}
	rcu_read_unlock();
out_unlock:
	busiest_rq->active_balance = 0;
	push_task = busiest_rq->push_task;
	target_cpu = busiest_rq->push_cpu;

	if (push_task)
		busiest_rq->push_task = NULL;

	raw_spin_unlock(&busiest_rq->lock);

	if (push_task) {
		if (push_task_detached)
			attach_one_task(target_rq, push_task);
		put_task_struct(push_task);
		clear_reserved(target_cpu);
	}

	if (p)
		attach_one_task(target_rq, p);

	local_irq_enable();

	return 0;
}

static inline int on_null_domain(struct rq *rq)
{
	return unlikely(!rcu_dereference_sched(rq->sd));
}

#ifdef CONFIG_NO_HZ_COMMON
/*
 * idle load balancing details
 * - When one of the busy CPUs notice that there may be an idle rebalancing
 *   needed, they will kick the idle load balancer, which then does idle
 *   load balancing for all the idle CPUs.
 */
static inline int find_new_ilb(int type)
{
	int ilb = nr_cpu_ids;
	struct sched_domain *sd;
	int cpu = raw_smp_processor_id();
	struct rq *rq = cpu_rq(cpu);
	cpumask_t cpumask;

	rcu_read_lock();
	sd = rcu_dereference_check_sched_domain(rq->sd);
	if (sd) {
		cpumask_and(&cpumask, nohz.idle_cpus_mask,
			    sched_domain_span(sd));
		cpumask_andnot(&cpumask, &cpumask,
			    cpu_isolated_mask);
		ilb = cpumask_first(&cpumask);
	}
	rcu_read_unlock();

	if (sd && (ilb >= nr_cpu_ids || !idle_cpu(ilb))) {
		if (!energy_aware() ||
		    (capacity_orig_of(cpu) ==
		     cpu_rq(cpu)->rd->max_cpu_capacity.val ||
		     cpu_overutilized(cpu))) {
			cpumask_andnot(&cpumask, nohz.idle_cpus_mask,
			    cpu_isolated_mask);
			ilb = cpumask_first(&cpumask);
		}
	}

	if (ilb < nr_cpu_ids && idle_cpu(ilb))
		return ilb;

	return nr_cpu_ids;
}

/*
 * Kick a CPU to do the nohz balancing, if it is time for it. We pick the
 * nohz_load_balancer CPU (if there is one) otherwise fallback to any idle
 * CPU (if there is one).
 */
static void nohz_balancer_kick(int type)
{
	int ilb_cpu;

	nohz.next_balance++;

	ilb_cpu = find_new_ilb(type);

	if (ilb_cpu >= nr_cpu_ids)
		return;

	if (test_and_set_bit(NOHZ_BALANCE_KICK, nohz_flags(ilb_cpu)))
		return;
	/*
	 * Use smp_send_reschedule() instead of resched_cpu().
	 * This way we generate a sched IPI on the target cpu which
	 * is idle. And the softirq performing nohz idle load balance
	 * will be run before returning from the IPI.
	 */
	smp_send_reschedule(ilb_cpu);
	return;
}

void nohz_balance_exit_idle(unsigned int cpu)
{
	if (unlikely(test_bit(NOHZ_TICK_STOPPED, nohz_flags(cpu)))) {
		/*
		 * Completely isolated CPUs don't ever set, so we must test.
		 */
		if (likely(cpumask_test_cpu(cpu, nohz.idle_cpus_mask))) {
			cpumask_clear_cpu(cpu, nohz.idle_cpus_mask);
			atomic_dec(&nohz.nr_cpus);
		}
		clear_bit(NOHZ_TICK_STOPPED, nohz_flags(cpu));
	}
}

static inline void set_cpu_sd_state_busy(void)
{
	struct sched_domain *sd;
	int cpu = smp_processor_id();

	rcu_read_lock();
	sd = rcu_dereference(per_cpu(sd_llc, cpu));

	if (!sd || !sd->nohz_idle)
		goto unlock;
	sd->nohz_idle = 0;

	atomic_inc(&sd->shared->nr_busy_cpus);
unlock:
	rcu_read_unlock();
}

void set_cpu_sd_state_idle(void)
{
	struct sched_domain *sd;
	int cpu = smp_processor_id();

	rcu_read_lock();
	sd = rcu_dereference(per_cpu(sd_llc, cpu));

	if (!sd || sd->nohz_idle)
		goto unlock;
	sd->nohz_idle = 1;

	atomic_dec(&sd->shared->nr_busy_cpus);
unlock:
	rcu_read_unlock();
}

/*
 * This routine will record that the cpu is going idle with tick stopped.
 * This info will be used in performing idle load balancing in the future.
 */
void nohz_balance_enter_idle(int cpu)
{
	/*
	 * If this cpu is going down, then nothing needs to be done.
	 */
	if (!cpu_active(cpu))
		return;

	if (test_bit(NOHZ_TICK_STOPPED, nohz_flags(cpu)))
		return;

	/*
	 * If we're a completely isolated CPU, we don't play.
	 */
	if (on_null_domain(cpu_rq(cpu)) || cpu_isolated(cpu))
		return;

	cpumask_set_cpu(cpu, nohz.idle_cpus_mask);
	atomic_inc(&nohz.nr_cpus);
	set_bit(NOHZ_TICK_STOPPED, nohz_flags(cpu));
}
#endif

static DEFINE_SPINLOCK(balancing);

/*
 * Scale the max load_balance interval with the number of CPUs in the system.
 * This trades load-balance latency on larger machines for less cross talk.
 */
void update_max_interval(void)
{
	cpumask_t avail_mask;
	unsigned int available_cpus;

	cpumask_andnot(&avail_mask, cpu_online_mask, cpu_isolated_mask);
	available_cpus = cpumask_weight(&avail_mask);

	max_load_balance_interval = HZ*available_cpus/10;
}

/*
 * It checks each scheduling domain to see if it is due to be balanced,
 * and initiates a balancing operation if so.
 *
 * Balancing parameters are set up in init_sched_domains.
 */
static void rebalance_domains(struct rq *rq, enum cpu_idle_type idle)
{
	int continue_balancing = 1;
	int cpu = rq->cpu;
	unsigned long interval;
	struct sched_domain *sd;
	/* Earliest time when we have to do rebalance again */
	unsigned long next_balance = jiffies + 60*HZ;
	int update_next_balance = 0;
	int need_serialize, need_decay = 0;
	u64 max_cost = 0;

	update_blocked_averages(cpu);

	rcu_read_lock();
	for_each_domain(cpu, sd) {
		/*
		 * Decay the newidle max times here because this is a regular
		 * visit to all the domains. Decay ~1% per second.
		 */
		if (time_after(jiffies, sd->next_decay_max_lb_cost)) {
			sd->max_newidle_lb_cost =
				(sd->max_newidle_lb_cost * 253) / 256;
			sd->next_decay_max_lb_cost = jiffies + HZ;
			need_decay = 1;
		}
		max_cost += sd->max_newidle_lb_cost;

		if (!(sd->flags & SD_LOAD_BALANCE))
			continue;

		/*
		 * Stop the load balance at this level. There is another
		 * CPU in our sched group which is doing load balancing more
		 * actively.
		 */
		if (!continue_balancing) {
			if (need_decay)
				continue;
			break;
		}

		interval = get_sd_balance_interval(sd, idle != CPU_IDLE);

		need_serialize = sd->flags & SD_SERIALIZE;
		if (need_serialize) {
			if (!spin_trylock(&balancing))
				goto out;
		}

		if (time_after_eq(jiffies, sd->last_balance + interval)) {
			if (load_balance(cpu, rq, sd, idle, &continue_balancing)) {
				/*
				 * The LBF_DST_PINNED logic could have changed
				 * env->dst_cpu, so we can't know our idle
				 * state even if we migrated tasks. Update it.
				 */
				idle = idle_cpu(cpu) ? CPU_IDLE : CPU_NOT_IDLE;
			}
			sd->last_balance = jiffies;
			interval = get_sd_balance_interval(sd, idle != CPU_IDLE);
		}
		if (need_serialize)
			spin_unlock(&balancing);
out:
		if (time_after(next_balance, sd->last_balance + interval)) {
			next_balance = sd->last_balance + interval;
			update_next_balance = 1;
		}
	}
	if (need_decay) {
		/*
		 * Ensure the rq-wide value also decays but keep it at a
		 * reasonable floor to avoid funnies with rq->avg_idle.
		 */
		rq->max_idle_balance_cost =
			max((u64)sysctl_sched_migration_cost, max_cost);
	}
	rcu_read_unlock();

	/*
	 * next_balance will be updated only when there is a need.
	 * When the cpu is attached to null domain for ex, it will not be
	 * updated.
	 */
	if (likely(update_next_balance)) {
		rq->next_balance = next_balance;

#ifdef CONFIG_NO_HZ_COMMON
		/*
		 * If this CPU has been elected to perform the nohz idle
		 * balance. Other idle CPUs have already rebalanced with
		 * nohz_idle_balance() and nohz.next_balance has been
		 * updated accordingly. This CPU is now running the idle load
		 * balance for itself and we need to update the
		 * nohz.next_balance accordingly.
		 */
		if ((idle == CPU_IDLE) && time_after(nohz.next_balance, rq->next_balance))
			nohz.next_balance = rq->next_balance;
#endif
	}
}

#ifdef CONFIG_NO_HZ_COMMON
/*
 * In CONFIG_NO_HZ_COMMON case, the idle balance kickee will do the
 * rebalancing for all the cpus for whom scheduler ticks are stopped.
 */
static void nohz_idle_balance(struct rq *this_rq, enum cpu_idle_type idle)
{
	int this_cpu = this_rq->cpu;
	struct rq *rq;
	int balance_cpu;
	/* Earliest time when we have to do rebalance again */
	unsigned long next_balance = jiffies + 60*HZ;
	int update_next_balance = 0;
	cpumask_t cpus;

	if (idle != CPU_IDLE ||
	    !test_bit(NOHZ_BALANCE_KICK, nohz_flags(this_cpu)))
		goto end;

	cpumask_andnot(&cpus, nohz.idle_cpus_mask, cpu_isolated_mask);

	for_each_cpu(balance_cpu, &cpus) {
		if (balance_cpu == this_cpu || !idle_cpu(balance_cpu))
			continue;

		/*
		 * If this cpu gets work to do, stop the load balancing
		 * work being done for other cpus. Next load
		 * balancing owner will pick it up.
		 */
		if (need_resched())
			break;

		rq = cpu_rq(balance_cpu);

		/*
		 * If time for next balance is due,
		 * do the balance.
		 */
		if (time_after_eq(jiffies, rq->next_balance)) {
			raw_spin_lock_irq(&rq->lock);
			update_rq_clock(rq);
			cpu_load_update_idle(rq);
			raw_spin_unlock_irq(&rq->lock);
			rebalance_domains(rq, CPU_IDLE);
		}

		if (time_after(next_balance, rq->next_balance)) {
			next_balance = rq->next_balance;
			update_next_balance = 1;
		}
	}

	/*
	 * next_balance will be updated only when there is a need.
	 * When the CPU is attached to null domain for ex, it will not be
	 * updated.
	 */
	if (likely(update_next_balance))
		nohz.next_balance = next_balance;
end:
	clear_bit(NOHZ_BALANCE_KICK, nohz_flags(this_cpu));
}

/*
 * Current heuristic for kicking the idle load balancer in the presence
 * of an idle cpu in the system.
 *   - This rq has more than one task.
 *   - This rq has at least one CFS task and the capacity of the CPU is
 *     significantly reduced because of RT tasks or IRQs.
 *   - At parent of LLC scheduler domain level, this cpu's scheduler group has
 *     multiple busy cpu.
 *   - For SD_ASYM_PACKING, if the lower numbered cpu's in the scheduler
 *     domain span are idle.
 */
static inline bool nohz_kick_needed(struct rq *rq, int *type)
{
	unsigned long now = jiffies;
	struct sched_domain_shared *sds;
	struct sched_domain *sd;
	int nr_busy;
	int cpu = rq->cpu;
	bool kick = false;
	cpumask_t cpumask;

	if (unlikely(rq->idle_balance))
		return false;

       /*
	* We may be recently in ticked or tickless idle mode. At the first
	* busy tick after returning from idle, we will update the busy stats.
	*/
	set_cpu_sd_state_busy();
	nohz_balance_exit_idle(cpu);

	/*
	 * None are in tickless mode and hence no need for NOHZ idle load
	 * balancing.
	 */
	cpumask_andnot(&cpumask, nohz.idle_cpus_mask, cpu_isolated_mask);
	if (cpumask_empty(&cpumask))
		return false;

	if (time_before(now, nohz.next_balance))
		return false;

	if (rq->nr_running >= 2 &&
	    (!energy_aware() || cpu_overutilized(cpu)))
		return true;

	/* Do idle load balance if there have misfit task */
	if (energy_aware())
		return rq->misfit_task;

	rcu_read_lock();
	sds = rcu_dereference(per_cpu(sd_llc_shared, cpu));
	if (sds && !energy_aware()) {
		/*
		 * XXX: write a coherent comment on why we do this.
		 * See also: http://lkml.kernel.org/r/20111202010832.602203411@sbsiddha-desk.sc.intel.com
		 */
		nr_busy = atomic_read(&sds->nr_busy_cpus);
		if (nr_busy > 1) {
			kick = true;
			goto unlock;
		}

	}

	sd = rcu_dereference(rq->sd);
	if (sd) {
		if ((rq->cfs.h_nr_running >= 1) &&
				check_cpu_capacity(rq, sd)) {
			kick = true;
			goto unlock;
		}
	}

	sd = rcu_dereference(per_cpu(sd_asym, cpu));
	if (sd && (cpumask_first_and(&cpumask, sched_domain_span(sd)) < cpu)) {
		kick = true;
		goto unlock;
	}

unlock:
	rcu_read_unlock();
	return kick;
}
#else
static void nohz_idle_balance(struct rq *this_rq, enum cpu_idle_type idle) { }
#endif

/*
 * run_rebalance_domains is triggered when needed from the scheduler tick.
 * Also triggered for nohz idle balancing (with nohz_balancing_kick set).
 */
static __latent_entropy void run_rebalance_domains(struct softirq_action *h)
{
	struct rq *this_rq = this_rq();
	enum cpu_idle_type idle = this_rq->idle_balance ?
						CPU_IDLE : CPU_NOT_IDLE;

	/*
	 * Since core isolation doesn't update nohz.idle_cpus_mask, there
	 * is a possibility this nohz kicked cpu could be isolated. Hence
	 * return if the cpu is isolated.
	 */
	if (cpu_isolated(this_rq->cpu))
		return;
	/*
	 * If this cpu has a pending nohz_balance_kick, then do the
	 * balancing on behalf of the other idle cpus whose ticks are
	 * stopped. Do nohz_idle_balance *before* rebalance_domains to
	 * give the idle cpus a chance to load balance. Else we may
	 * load balance only within the local sched_domain hierarchy
	 * and abort nohz_idle_balance altogether if we pull some load.
	 */
	nohz_idle_balance(this_rq, idle);
	rebalance_domains(this_rq, idle);
}

/*
 * Trigger the SCHED_SOFTIRQ if it is time to do periodic load balancing.
 */
void trigger_load_balance(struct rq *rq)
{
	int type = NOHZ_KICK_ANY;

	/* Don't need to rebalance while attached to NULL domain or
	 * cpu is isolated.
	 */
	if (unlikely(on_null_domain(rq)) || cpu_isolated(cpu_of(rq)))
		return;

	if (time_after_eq(jiffies, rq->next_balance))
		raise_softirq(SCHED_SOFTIRQ);
#ifdef CONFIG_NO_HZ_COMMON
	if (nohz_kick_needed(rq, &type))
		nohz_balancer_kick(type);
#endif
}

static void rq_online_fair(struct rq *rq)
{
	update_sysctl();

	update_runtime_enabled(rq);
}

static void rq_offline_fair(struct rq *rq)
{
	update_sysctl();

	/* Ensure any throttled groups are reachable by pick_next_task */
	unthrottle_offline_cfs_rqs(rq);
}

#endif /* CONFIG_SMP */

/*
 * scheduler tick hitting a task of our scheduling class:
 */
static void task_tick_fair(struct rq *rq, struct task_struct *curr, int queued)
{
	struct cfs_rq *cfs_rq;
	struct sched_entity *se = &curr->se;
#ifdef CONFIG_SMP
	bool old_misfit = curr->misfit;
	bool misfit;
#endif

	for_each_sched_entity(se) {
		cfs_rq = cfs_rq_of(se);
		entity_tick(cfs_rq, se, queued);
	}

	if (static_branch_unlikely(&sched_numa_balancing))
		task_tick_numa(rq, curr);

#ifdef CONFIG_SMP
	if (!rq->rd->overutilized && cpu_overutilized(task_cpu(curr))) {
		rq->rd->overutilized = true;
		trace_sched_overutilized(true);
	}

	misfit = !task_fits_max(curr, rq->cpu);
	rq->misfit_task = misfit;

	if (old_misfit != misfit) {
		walt_fixup_nr_big_tasks(rq, curr, 1, misfit);
		curr->misfit = misfit;
	}
#endif

}

/*
 * called on fork with the child task as argument from the parent's context
 *  - child not yet on the tasklist
 *  - preemption disabled
 */
static void task_fork_fair(struct task_struct *p)
{
	struct cfs_rq *cfs_rq;
	struct sched_entity *se = &p->se, *curr;
	struct rq *rq = this_rq();

	raw_spin_lock(&rq->lock);
	update_rq_clock(rq);

	cfs_rq = task_cfs_rq(current);
	curr = cfs_rq->curr;
	if (curr) {
		update_curr(cfs_rq);
		se->vruntime = curr->vruntime;
	}
	place_entity(cfs_rq, se, 1);

	if (sysctl_sched_child_runs_first && curr && entity_before(curr, se)) {
		/*
		 * Upon rescheduling, sched_class::put_prev_task() will place
		 * 'current' within the tree based on its new key value.
		 */
		swap(curr->vruntime, se->vruntime);
		resched_curr(rq);
	}

	se->vruntime -= cfs_rq->min_vruntime;
	raw_spin_unlock(&rq->lock);
}

/*
 * Priority of the task has changed. Check to see if we preempt
 * the current task.
 */
static void
prio_changed_fair(struct rq *rq, struct task_struct *p, int oldprio)
{
	if (!task_on_rq_queued(p))
		return;

	/*
	 * Reschedule if we are currently running on this runqueue and
	 * our priority decreased, or if we are not currently running on
	 * this runqueue and our priority is higher than the current's
	 */
	if (rq->curr == p) {
		if (p->prio > oldprio)
			resched_curr(rq);
	} else
		check_preempt_curr(rq, p, 0);
}

static inline bool vruntime_normalized(struct task_struct *p)
{
	struct sched_entity *se = &p->se;

	/*
	 * In both the TASK_ON_RQ_QUEUED and TASK_ON_RQ_MIGRATING cases,
	 * the dequeue_entity(.flags=0) will already have normalized the
	 * vruntime.
	 */
	if (p->on_rq)
		return true;

	/*
	 * When !on_rq, vruntime of the task has usually NOT been normalized.
	 * But there are some cases where it has already been normalized:
	 *
	 * - A forked child which is waiting for being woken up by
	 *   wake_up_new_task().
	 * - A task which has been woken up by try_to_wake_up() and
	 *   waiting for actually being woken up by sched_ttwu_pending().
	 */
	if (!se->sum_exec_runtime || p->state == TASK_WAKING)
		return true;

	return false;
}

#ifdef CONFIG_FAIR_GROUP_SCHED
/*
 * Propagate the changes of the sched_entity across the tg tree to make it
 * visible to the root
 */
static void propagate_entity_cfs_rq(struct sched_entity *se)
{
	struct cfs_rq *cfs_rq;

	/* Start to propagate at parent */
	se = se->parent;

	for_each_sched_entity(se) {
		cfs_rq = cfs_rq_of(se);

		if (cfs_rq_throttled(cfs_rq))
			break;

		update_load_avg(se, UPDATE_TG);
	}
}
#else
static void propagate_entity_cfs_rq(struct sched_entity *se) { }
#endif

static void detach_entity_cfs_rq(struct sched_entity *se)
{
	struct cfs_rq *cfs_rq = cfs_rq_of(se);

	/* Catch up with the cfs_rq and remove our load when we leave */
	update_load_avg(se, 0);
	detach_entity_load_avg(cfs_rq, se);
	update_tg_load_avg(cfs_rq, false);
	propagate_entity_cfs_rq(se);
}

static void attach_entity_cfs_rq(struct sched_entity *se)
{
	struct cfs_rq *cfs_rq = cfs_rq_of(se);

#ifdef CONFIG_FAIR_GROUP_SCHED
	/*
	 * Since the real-depth could have been changed (only FAIR
	 * class maintain depth value), reset depth properly.
	 */
	se->depth = se->parent ? se->parent->depth + 1 : 0;
#endif

	/* Synchronize entity with its cfs_rq */
	update_load_avg(se, sched_feat(ATTACH_AGE_LOAD) ? 0 : SKIP_AGE_LOAD);
	attach_entity_load_avg(cfs_rq, se);
	update_tg_load_avg(cfs_rq, false);
	propagate_entity_cfs_rq(se);
}

static void detach_task_cfs_rq(struct task_struct *p)
{
	struct sched_entity *se = &p->se;
	struct cfs_rq *cfs_rq = cfs_rq_of(se);

	if (!vruntime_normalized(p)) {
		/*
		 * Fix up our vruntime so that the current sleep doesn't
		 * cause 'unlimited' sleep bonus.
		 */
		place_entity(cfs_rq, se, 0);
		se->vruntime -= cfs_rq->min_vruntime;
	}

	detach_entity_cfs_rq(se);
}

static void attach_task_cfs_rq(struct task_struct *p)
{
	struct sched_entity *se = &p->se;
	struct cfs_rq *cfs_rq = cfs_rq_of(se);

	attach_entity_cfs_rq(se);

	if (!vruntime_normalized(p))
		se->vruntime += cfs_rq->min_vruntime;
}

static void switched_from_fair(struct rq *rq, struct task_struct *p)
{
	detach_task_cfs_rq(p);
}

static void switched_to_fair(struct rq *rq, struct task_struct *p)
{
	attach_task_cfs_rq(p);

	if (task_on_rq_queued(p)) {
		/*
		 * We were most likely switched from sched_rt, so
		 * kick off the schedule if running, otherwise just see
		 * if we can still preempt the current task.
		 */
		if (rq->curr == p)
			resched_curr(rq);
		else
			check_preempt_curr(rq, p, 0);
	}
}

/* Account for a task changing its policy or group.
 *
 * This routine is mostly called to set cfs_rq->curr field when a task
 * migrates between groups/classes.
 */
static void set_curr_task_fair(struct rq *rq)
{
	struct sched_entity *se = &rq->curr->se;

	for_each_sched_entity(se) {
		struct cfs_rq *cfs_rq = cfs_rq_of(se);

		set_next_entity(cfs_rq, se);
		/* ensure bandwidth has been allocated on our new cfs_rq */
		account_cfs_rq_runtime(cfs_rq, 0);
	}
}

void init_cfs_rq(struct cfs_rq *cfs_rq)
{
	cfs_rq->tasks_timeline = RB_ROOT;
	cfs_rq->min_vruntime = (u64)(-(1LL << 20));
#ifndef CONFIG_64BIT
	cfs_rq->min_vruntime_copy = cfs_rq->min_vruntime;
#endif
#ifdef CONFIG_SMP
#ifdef CONFIG_FAIR_GROUP_SCHED
	cfs_rq->propagate_avg = 0;
#endif
	atomic_long_set(&cfs_rq->removed_load_avg, 0);
	atomic_long_set(&cfs_rq->removed_util_avg, 0);
#endif
}

#ifdef CONFIG_FAIR_GROUP_SCHED
static void task_set_group_fair(struct task_struct *p)
{
	struct sched_entity *se = &p->se;

	set_task_rq(p, task_cpu(p));
	se->depth = se->parent ? se->parent->depth + 1 : 0;
}

static void task_move_group_fair(struct task_struct *p)
{
	detach_task_cfs_rq(p);
	set_task_rq(p, task_cpu(p));

#ifdef CONFIG_SMP
	/* Tell se's cfs_rq has been changed -- migrated */
	p->se.avg.last_update_time = 0;
#endif
	attach_task_cfs_rq(p);
}

static void task_change_group_fair(struct task_struct *p, int type)
{
	switch (type) {
	case TASK_SET_GROUP:
		task_set_group_fair(p);
		break;

	case TASK_MOVE_GROUP:
		task_move_group_fair(p);
		break;
	}
}

void free_fair_sched_group(struct task_group *tg)
{
	int i;

	destroy_cfs_bandwidth(tg_cfs_bandwidth(tg));

	for_each_possible_cpu(i) {
		if (tg->cfs_rq)
			kfree(tg->cfs_rq[i]);
		if (tg->se)
			kfree(tg->se[i]);
	}

	kfree(tg->cfs_rq);
	kfree(tg->se);
}

int alloc_fair_sched_group(struct task_group *tg, struct task_group *parent)
{
	struct sched_entity *se;
	struct cfs_rq *cfs_rq;
	int i;

	tg->cfs_rq = kzalloc(sizeof(cfs_rq) * nr_cpu_ids, GFP_KERNEL);
	if (!tg->cfs_rq)
		goto err;
	tg->se = kzalloc(sizeof(se) * nr_cpu_ids, GFP_KERNEL);
	if (!tg->se)
		goto err;

	tg->shares = NICE_0_LOAD;

	init_cfs_bandwidth(tg_cfs_bandwidth(tg));

	for_each_possible_cpu(i) {
		cfs_rq = kzalloc_node(sizeof(struct cfs_rq),
				      GFP_KERNEL, cpu_to_node(i));
		if (!cfs_rq)
			goto err;

		se = kzalloc_node(sizeof(struct sched_entity),
				  GFP_KERNEL, cpu_to_node(i));
		if (!se)
			goto err_free_rq;

		init_cfs_rq(cfs_rq);
		init_tg_cfs_entry(tg, cfs_rq, se, i, parent->se[i]);
		init_entity_runnable_average(se);
	}

	return 1;

err_free_rq:
	kfree(cfs_rq);
err:
	return 0;
}

void online_fair_sched_group(struct task_group *tg)
{
	struct sched_entity *se;
	struct rq *rq;
	int i;

	for_each_possible_cpu(i) {
		rq = cpu_rq(i);
		se = tg->se[i];

		raw_spin_lock_irq(&rq->lock);
		post_init_entity_util_avg(se);
		sync_throttle(tg, i);
		raw_spin_unlock_irq(&rq->lock);
	}
}

void unregister_fair_sched_group(struct task_group *tg)
{
	unsigned long flags;
	struct rq *rq;
	int cpu;

	for_each_possible_cpu(cpu) {
		if (tg->se[cpu])
			remove_entity_load_avg(tg->se[cpu]);

		/*
		 * Only empty task groups can be destroyed; so we can speculatively
		 * check on_list without danger of it being re-added.
		 */
		if (!tg->cfs_rq[cpu]->on_list)
			continue;

		rq = cpu_rq(cpu);

		raw_spin_lock_irqsave(&rq->lock, flags);
		list_del_leaf_cfs_rq(tg->cfs_rq[cpu]);
		raw_spin_unlock_irqrestore(&rq->lock, flags);
	}
}

void init_tg_cfs_entry(struct task_group *tg, struct cfs_rq *cfs_rq,
			struct sched_entity *se, int cpu,
			struct sched_entity *parent)
{
	struct rq *rq = cpu_rq(cpu);

	cfs_rq->tg = tg;
	cfs_rq->rq = rq;
	init_cfs_rq_runtime(cfs_rq);

	tg->cfs_rq[cpu] = cfs_rq;
	tg->se[cpu] = se;

	/* se could be NULL for root_task_group */
	if (!se)
		return;

	if (!parent) {
		se->cfs_rq = &rq->cfs;
		se->depth = 0;
	} else {
		se->cfs_rq = parent->my_q;
		se->depth = parent->depth + 1;
	}

	se->my_q = cfs_rq;
	/* guarantee group entities always have weight */
	update_load_set(&se->load, NICE_0_LOAD);
	se->parent = parent;
}

static DEFINE_MUTEX(shares_mutex);

int sched_group_set_shares(struct task_group *tg, unsigned long shares)
{
	int i;
	unsigned long flags;

	/*
	 * We can't change the weight of the root cgroup.
	 */
	if (!tg->se[0])
		return -EINVAL;

	shares = clamp(shares, scale_load(MIN_SHARES), scale_load(MAX_SHARES));

	mutex_lock(&shares_mutex);
	if (tg->shares == shares)
		goto done;

	tg->shares = shares;
	for_each_possible_cpu(i) {
		struct rq *rq = cpu_rq(i);
		struct sched_entity *se;

		se = tg->se[i];
		/* Propagate contribution to hierarchy */
		raw_spin_lock_irqsave(&rq->lock, flags);

		/* Possible calls to update_curr() need rq clock */
		update_rq_clock(rq);
		for_each_sched_entity(se) {
			update_load_avg(se, UPDATE_TG);
			update_cfs_shares(se);
		}
		raw_spin_unlock_irqrestore(&rq->lock, flags);
	}

done:
	mutex_unlock(&shares_mutex);
	return 0;
}
#else /* CONFIG_FAIR_GROUP_SCHED */

void free_fair_sched_group(struct task_group *tg) { }

int alloc_fair_sched_group(struct task_group *tg, struct task_group *parent)
{
	return 1;
}

void online_fair_sched_group(struct task_group *tg) { }

void unregister_fair_sched_group(struct task_group *tg) { }

#endif /* CONFIG_FAIR_GROUP_SCHED */


static unsigned int get_rr_interval_fair(struct rq *rq, struct task_struct *task)
{
	struct sched_entity *se = &task->se;
	unsigned int rr_interval = 0;

	/*
	 * Time slice is 0 for SCHED_OTHER tasks that are on an otherwise
	 * idle runqueue:
	 */
	if (rq->cfs.load.weight)
		rr_interval = NS_TO_JIFFIES(sched_slice(cfs_rq_of(se), se));

	return rr_interval;
}

/*
 * All the scheduling class methods:
 */
const struct sched_class fair_sched_class = {
	.next			= &idle_sched_class,
	.enqueue_task		= enqueue_task_fair,
	.dequeue_task		= dequeue_task_fair,
	.yield_task		= yield_task_fair,
	.yield_to_task		= yield_to_task_fair,

	.check_preempt_curr	= check_preempt_wakeup,

	.pick_next_task		= pick_next_task_fair,
	.put_prev_task		= put_prev_task_fair,

#ifdef CONFIG_SMP
	.select_task_rq		= select_task_rq_fair,
	.migrate_task_rq	= migrate_task_rq_fair,

	.rq_online		= rq_online_fair,
	.rq_offline		= rq_offline_fair,

	.task_dead		= task_dead_fair,
	.set_cpus_allowed	= set_cpus_allowed_common,
#endif

	.set_curr_task          = set_curr_task_fair,
	.task_tick		= task_tick_fair,
	.task_fork		= task_fork_fair,

	.prio_changed		= prio_changed_fair,
	.switched_from		= switched_from_fair,
	.switched_to		= switched_to_fair,

	.get_rr_interval	= get_rr_interval_fair,

	.update_curr		= update_curr_fair,

#ifdef CONFIG_FAIR_GROUP_SCHED
	.task_change_group	= task_change_group_fair,
#endif
#ifdef CONFIG_SCHED_WALT
	.fixup_walt_sched_stats	= walt_fixup_sched_stats_fair,
#endif
};

#ifdef CONFIG_SCHED_DEBUG
void print_cfs_stats(struct seq_file *m, int cpu)
{
	struct cfs_rq *cfs_rq;

	rcu_read_lock();
	for_each_leaf_cfs_rq(cpu_rq(cpu), cfs_rq)
		print_cfs_rq(m, cpu, cfs_rq);
	rcu_read_unlock();
}

#ifdef CONFIG_NUMA_BALANCING
void show_numa_stats(struct task_struct *p, struct seq_file *m)
{
	int node;
	unsigned long tsf = 0, tpf = 0, gsf = 0, gpf = 0;

	for_each_online_node(node) {
		if (p->numa_faults) {
			tsf = p->numa_faults[task_faults_idx(NUMA_MEM, node, 0)];
			tpf = p->numa_faults[task_faults_idx(NUMA_MEM, node, 1)];
		}
		if (p->numa_group) {
			gsf = p->numa_group->faults[task_faults_idx(NUMA_MEM, node, 0)],
			gpf = p->numa_group->faults[task_faults_idx(NUMA_MEM, node, 1)];
		}
		print_numa_stats(m, node, tsf, tpf, gsf, gpf);
	}
}
#endif /* CONFIG_NUMA_BALANCING */
#endif /* CONFIG_SCHED_DEBUG */

__init void init_sched_fair_class(void)
{
#ifdef CONFIG_SMP
	open_softirq(SCHED_SOFTIRQ, run_rebalance_domains);

#ifdef CONFIG_NO_HZ_COMMON
	nohz.next_balance = jiffies;
	zalloc_cpumask_var(&nohz.idle_cpus_mask, GFP_NOWAIT);
#endif
#endif /* SMP */

}

/* WALT sched implementation begins here */
#ifdef CONFIG_SCHED_WALT

#ifdef CONFIG_CFS_BANDWIDTH

static void walt_init_cfs_rq_stats(struct cfs_rq *cfs_rq)
{
	cfs_rq->walt_stats.nr_big_tasks = 0;
	cfs_rq->walt_stats.cumulative_runnable_avg = 0;
	cfs_rq->walt_stats.pred_demands_sum = 0;
}

static void walt_inc_cfs_rq_stats(struct cfs_rq *cfs_rq, struct task_struct *p)
{
	inc_nr_big_task(&cfs_rq->walt_stats, p);
	fixup_cumulative_runnable_avg(&cfs_rq->walt_stats, p->ravg.demand,
				      p->ravg.pred_demand);
}

static void walt_dec_cfs_rq_stats(struct cfs_rq *cfs_rq, struct task_struct *p)
{
	dec_nr_big_task(&cfs_rq->walt_stats, p);
	fixup_cumulative_runnable_avg(&cfs_rq->walt_stats, -(s64)p->ravg.demand,
				      -(s64)p->ravg.pred_demand);
}

static void walt_inc_throttled_cfs_rq_stats(struct walt_sched_stats *stats,
					    struct cfs_rq *tcfs_rq)
{
	struct rq *rq = rq_of(tcfs_rq);

	stats->nr_big_tasks += tcfs_rq->walt_stats.nr_big_tasks;
	fixup_cumulative_runnable_avg(stats,
				tcfs_rq->walt_stats.cumulative_runnable_avg,
				tcfs_rq->walt_stats.pred_demands_sum);

	if (stats == &rq->walt_stats)
		walt_fixup_cum_window_demand(rq,
			tcfs_rq->walt_stats.cumulative_runnable_avg);

}

static void walt_dec_throttled_cfs_rq_stats(struct walt_sched_stats *stats,
					    struct cfs_rq *tcfs_rq)
{
	struct rq *rq = rq_of(tcfs_rq);

	stats->nr_big_tasks -= tcfs_rq->walt_stats.nr_big_tasks;
	fixup_cumulative_runnable_avg(stats,
				-tcfs_rq->walt_stats.cumulative_runnable_avg,
				-tcfs_rq->walt_stats.pred_demands_sum);

	/*
	 * We remove the throttled cfs_rq's tasks's contribution from the
	 * cumulative window demand so that the same can be added
	 * unconditionally when the cfs_rq is unthrottled.
	 */
	if (stats == &rq->walt_stats)
		walt_fixup_cum_window_demand(rq,
			-tcfs_rq->walt_stats.cumulative_runnable_avg);
}

static void walt_fixup_sched_stats_fair(struct rq *rq, struct task_struct *p,
				       u32 new_task_load, u32 new_pred_demand)
{
	struct cfs_rq *cfs_rq;
	struct sched_entity *se = &p->se;
	s64 task_load_delta = (s64)new_task_load - task_load(p);
	s64 pred_demand_delta = PRED_DEMAND_DELTA;

	for_each_sched_entity(se) {
		cfs_rq = cfs_rq_of(se);

		fixup_cumulative_runnable_avg(&cfs_rq->walt_stats,
					      task_load_delta,
					      pred_demand_delta);
		if (cfs_rq_throttled(cfs_rq))
			break;
	}

	/* Fix up rq->walt_stats only if we didn't find any throttled cfs_rq */
	if (!se) {
		fixup_cumulative_runnable_avg(&rq->walt_stats,
					      task_load_delta,
					      pred_demand_delta);
		walt_fixup_cum_window_demand(rq, task_load_delta);
	}
}

static void walt_fixup_nr_big_tasks(struct rq *rq, struct task_struct *p,
				    int delta, bool inc)
{
	struct cfs_rq *cfs_rq;
	struct sched_entity *se = &p->se;

	for_each_sched_entity(se) {
		cfs_rq = cfs_rq_of(se);

		cfs_rq->walt_stats.nr_big_tasks += inc ? delta : -delta;
		BUG_ON(cfs_rq->walt_stats.nr_big_tasks < 0);

		if (cfs_rq_throttled(cfs_rq))
			break;
	}

	/* Fix up rq->walt_stats only if we didn't find any throttled cfs_rq */
	if (!se)
		walt_adjust_nr_big_tasks(rq, delta, inc);
}

/*
 * Check if task is part of a hierarchy where some cfs_rq does not have any
 * runtime left.
 *
 * We can't rely on throttled_hierarchy() to do this test, as
 * cfs_rq->throttle_count will not be updated yet when this function is called
 * from scheduler_tick()
 */
static int task_will_be_throttled(struct task_struct *p)
{
	struct sched_entity *se = &p->se;
	struct cfs_rq *cfs_rq;

	if (!cfs_bandwidth_used())
		return 0;

	for_each_sched_entity(se) {
		cfs_rq = cfs_rq_of(se);
		if (!cfs_rq->runtime_enabled)
			continue;
		if (cfs_rq->runtime_remaining <= 0)
			return 1;
	}

	return 0;
}

#else /* CONFIG_CFS_BANDWIDTH */

static void walt_fixup_sched_stats_fair(struct rq *rq, struct task_struct *p,
				       u32 new_task_load, u32 new_pred_demand)
{
	fixup_walt_sched_stats_common(rq, p, new_task_load, new_pred_demand);
}

static void walt_fixup_nr_big_tasks(struct rq *rq, struct task_struct *p,
				    int delta, bool inc)
{
	walt_adjust_nr_big_tasks(rq, delta, inc);
}

static int task_will_be_throttled(struct task_struct *p)
{
	return false;
}

#endif /* CONFIG_CFS_BANDWIDTH */

static inline int
kick_active_balance(struct rq *rq, struct task_struct *p, int new_cpu)
{
	unsigned long flags;
	int rc = 0;

	/* Invoke active balance to force migrate currently running task */
	raw_spin_lock_irqsave(&rq->lock, flags);
	if (!rq->active_balance) {
		rq->active_balance = 1;
		rq->push_cpu = new_cpu;
		get_task_struct(p);
		rq->push_task = p;
		rc = 1;
	}
	raw_spin_unlock_irqrestore(&rq->lock, flags);

	return rc;
}

#ifdef CONFIG_SCHED_WALT
struct walt_rotate_work {
	struct work_struct w;
	struct task_struct *src_task;
	struct task_struct *dst_task;
	int src_cpu;
	int dst_cpu;
};

static DEFINE_PER_CPU(struct walt_rotate_work, walt_rotate_works);

static void walt_rotate_work_func(struct work_struct *work)
{
	struct walt_rotate_work *wr = container_of(work,
				struct walt_rotate_work, w);

	migrate_swap(wr->src_task, wr->dst_task);

	put_task_struct(wr->src_task);
	put_task_struct(wr->dst_task);

	clear_reserved(wr->src_cpu);
	clear_reserved(wr->dst_cpu);
}

void walt_rotate_work_init(void)
{
	int i;

	for_each_possible_cpu(i) {
		struct walt_rotate_work *wr = &per_cpu(walt_rotate_works, i);

		INIT_WORK(&wr->w, walt_rotate_work_func);
	}
}

#define WALT_ROTATION_THRESHOLD_NS	16000000
static void walt_check_for_rotation(struct rq *src_rq)
{
	u64 wc, wait, max_wait = 0, run, max_run = 0;
	int deserved_cpu = nr_cpu_ids, dst_cpu = nr_cpu_ids;
	int i, src_cpu = cpu_of(src_rq);
	struct rq *dst_rq;
	struct walt_rotate_work *wr = NULL;

	if (!walt_rotation_enabled)
		return;

	if (got_boost_kick())
		return;

	if (is_max_capacity_cpu(src_cpu))
		return;

	wc = ktime_get_ns();
	for_each_possible_cpu(i) {
		struct rq *rq = cpu_rq(i);

		if (is_max_capacity_cpu(i))
			break;

		if (is_reserved(i))
			continue;

		if (!rq->misfit_task || rq->curr->sched_class !=
						&fair_sched_class)
			continue;

		wait = wc - rq->curr->last_enqueued_ts;
		if (wait > max_wait) {
			max_wait = wait;
			deserved_cpu = i;
		}
	}

	if (deserved_cpu != src_cpu)
		return;

	for_each_possible_cpu(i) {
		struct rq *rq = cpu_rq(i);

		if (!is_max_capacity_cpu(i))
			continue;

		if (is_reserved(i))
			continue;

		if (rq->curr->sched_class != &fair_sched_class)
			continue;

		if (rq->nr_running > 1)
			continue;

		run = wc - rq->curr->last_enqueued_ts;

		if (run < WALT_ROTATION_THRESHOLD_NS)
			continue;

		if (run > max_run) {
			max_run = run;
			dst_cpu = i;
		}
	}

	if (dst_cpu == nr_cpu_ids)
		return;

	dst_rq = cpu_rq(dst_cpu);

	double_rq_lock(src_rq, dst_rq);
	if (dst_rq->curr->sched_class == &fair_sched_class) {
		get_task_struct(src_rq->curr);
		get_task_struct(dst_rq->curr);

		mark_reserved(src_cpu);
		mark_reserved(dst_cpu);
		wr = &per_cpu(walt_rotate_works, src_cpu);

		wr->src_task = src_rq->curr;
		wr->dst_task = dst_rq->curr;

		wr->src_cpu = src_cpu;
		wr->dst_cpu = dst_cpu;
	}
	double_rq_unlock(src_rq, dst_rq);

	if (wr)
		queue_work_on(src_cpu, system_highpri_wq, &wr->w);
}
#else
static inline void walt_check_for_rotation(struct rq *rq)
{
}
#endif

static DEFINE_RAW_SPINLOCK(migration_lock);
void check_for_migration(struct rq *rq, struct task_struct *p)
{
	int new_cpu;
	int active_balance;
	int cpu = task_cpu(p);

	if (rq->misfit_task) {
		if (rq->curr->state != TASK_RUNNING ||
		    rq->curr->nr_cpus_allowed == 1)
			return;

		if (task_will_be_throttled(p))
			return;

		raw_spin_lock(&migration_lock);
		rcu_read_lock();
		new_cpu = select_energy_cpu_brute(p, cpu, 0);
		rcu_read_unlock();
		if (capacity_orig_of(new_cpu) > capacity_orig_of(cpu)) {
			active_balance = kick_active_balance(rq, p, new_cpu);
			if (active_balance) {
				mark_reserved(new_cpu);
				raw_spin_unlock(&migration_lock);
				stop_one_cpu_nowait(cpu,
					active_load_balance_cpu_stop, rq,
					&rq->active_balance_work);
				return;
			}
		} else {
			walt_check_for_rotation(rq);
		}
		raw_spin_unlock(&migration_lock);
	}
}

#endif /* CONFIG_SCHED_WALT */<|MERGE_RESOLUTION|>--- conflicted
+++ resolved
@@ -5824,10 +5824,6 @@
 static int compute_energy(struct energy_env *eenv)
 {
 	struct cpumask visit_cpus;
-<<<<<<< HEAD
-	struct sched_group *sg;
-=======
->>>>>>> 8ac7d496
 	int cpu_count;
 
 	WARN_ON(!eenv->sg_top->sge);
@@ -5879,10 +5875,7 @@
 				eenv->sg = sg;
 				calc_sg_energy(eenv);
 
-<<<<<<< HEAD
-=======
 				/* remove CPUs we have just visited */
->>>>>>> 8ac7d496
 				if (!sd->child) {
 					/*
 					 * cpu_count here is the number of
