--- conflicted
+++ resolved
@@ -5849,21 +5849,15 @@
 
 	}
 
-<<<<<<< HEAD
-dequeue_throttle:
 #ifndef CONFIG_SCHED_WALT
-	if (!se)
-		sub_nr_running(rq, 1);
+	/* At this point se is NULL and we are at root level*/
+	sub_nr_running(rq, 1);
 #else
 	if (!se) {
 		sub_nr_running(rq, 1);
 		dec_rq_walt_stats(rq, p);
 	}
 #endif
-=======
-	/* At this point se is NULL and we are at root level*/
-	sub_nr_running(rq, 1);
->>>>>>> 9ea491ae
 
 	/* balance early to pull high priority tasks */
 	if (unlikely(!was_sched_idle && sched_idle_rq(rq)))
@@ -6783,7 +6777,6 @@
 		return;
 	}
 
-<<<<<<< HEAD
 	if (is_full_throttle_boost()) {
 		*order_index = num_sched_clusters - 1;
 		if ((*order_index > 1) && task_demand_fits(p,
@@ -6803,9 +6796,6 @@
 	}
 
 	*order_index = i;
-=======
-	return em_cpu_energy(pd->em_pd, max_util, sum_util);
->>>>>>> 9ea491ae
 }
 
 enum fastpaths {
@@ -7166,7 +7156,7 @@
 		max_util = max(max_util, cpu_util);
 	}
 
-	return em_pd_energy(pd->em_pd, max_util, sum_util);
+	return em_cpu_energy(pd->em_pd, max_util, sum_util);
 }
 
 #ifdef CONFIG_SCHED_WALT
