--- conflicted
+++ resolved
@@ -11002,15 +11002,11 @@
 	u64 t0, t1, curr_cost = 0;
 	struct sched_domain *sd;
 	int pulled_task = 0;
-<<<<<<< HEAD
-	u64 curr_cost = 0;
 	int done = 0;
 
 	trace_android_rvh_sched_newidle_balance(this_rq, rf, &pulled_task, &done);
 	if (done)
 		return pulled_task;
-=======
->>>>>>> 9a7e0a90
 
 	update_misfit_status(NULL, this_rq);
 
