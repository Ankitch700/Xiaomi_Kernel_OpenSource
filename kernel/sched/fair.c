--- conflicted
+++ resolved
@@ -9025,78 +9025,9 @@
 	if (!capacity)
 		capacity = 1;
 
-<<<<<<< HEAD
 	trace_android_rvh_update_cpu_capacity(cpu, &capacity);
-	rq->cpu_capacity = capacity;
-
-	/*
-	 * Detect if the performance domain is in capacity inversion state.
-	 *
-	 * Capacity inversion happens when another perf domain with equal or
-	 * lower capacity_orig_of() ends up having higher capacity than this
-	 * domain after subtracting thermal pressure.
-	 *
-	 * We only take into account thermal pressure in this detection as it's
-	 * the only metric that actually results in *real* reduction of
-	 * capacity due to performance points (OPPs) being dropped/become
-	 * unreachable due to thermal throttling.
-	 *
-	 * We assume:
-	 *   * That all cpus in a perf domain have the same capacity_orig
-	 *     (same uArch).
-	 *   * Thermal pressure will impact all cpus in this perf domain
-	 *     equally.
-	 */
-	if (sched_energy_enabled()) {
-		unsigned long inv_cap = capacity_orig - thermal_load_avg(rq);
-		struct perf_domain *pd;
-
-		rcu_read_lock();
-
-		pd = rcu_dereference(rq->rd->pd);
-		rq->cpu_capacity_inverted = 0;
-
-		for (; pd; pd = pd->next) {
-			struct cpumask *pd_span = perf_domain_span(pd);
-			unsigned long pd_cap_orig, pd_cap;
-
-			/* We can't be inverted against our own pd */
-			if (cpumask_test_cpu(cpu_of(rq), pd_span))
-				continue;
-
-			cpu = cpumask_any(pd_span);
-			pd_cap_orig = arch_scale_cpu_capacity(cpu);
-
-			if (capacity_orig < pd_cap_orig)
-				continue;
-
-			/*
-			 * handle the case of multiple perf domains have the
-			 * same capacity_orig but one of them is under higher
-			 * thermal pressure. We record it as capacity
-			 * inversion.
-			 */
-			if (capacity_orig == pd_cap_orig) {
-				pd_cap = pd_cap_orig - thermal_load_avg(cpu_rq(cpu));
-
-				if (pd_cap > inv_cap) {
-					rq->cpu_capacity_inverted = inv_cap;
-					break;
-				}
-			} else if (pd_cap_orig > inv_cap) {
-				rq->cpu_capacity_inverted = inv_cap;
-				break;
-			}
-		}
-
-		rcu_read_unlock();
-	}
-
-	trace_sched_cpu_capacity_tp(rq);
-=======
 	cpu_rq(cpu)->cpu_capacity = capacity;
 	trace_sched_cpu_capacity_tp(cpu_rq(cpu));
->>>>>>> 802aacbb
 
 	sdg->sgc->capacity = capacity;
 	sdg->sgc->min_capacity = capacity;
@@ -10334,7 +10265,16 @@
 	 */
 	update_sd_lb_stats(env, &sds);
 
-<<<<<<< HEAD
+	/* There is no busy sibling group to pull tasks from */
+	if (!sds.busiest)
+		goto out_balanced;
+
+	busiest = &sds.busiest_stat;
+
+	/* Misfit tasks should be dealt with regardless of the avg load */
+	if (busiest->group_type == group_misfit_task)
+		goto force_balance;
+
 	if (sched_energy_enabled()) {
 		struct root_domain *rd = env->dst_rq->rd;
 		int out_balance = 1;
@@ -10343,28 +10283,6 @@
 					&out_balance);
 		if (rcu_dereference(rd->pd) && !READ_ONCE(rd->overutilized)
 					&& out_balance)
-			goto out_balanced;
-	}
-
-	local = &sds.local_stat;
-	busiest = &sds.busiest_stat;
-
-=======
->>>>>>> 802aacbb
-	/* There is no busy sibling group to pull tasks from */
-	if (!sds.busiest)
-		goto out_balanced;
-
-	busiest = &sds.busiest_stat;
-
-	/* Misfit tasks should be dealt with regardless of the avg load */
-	if (busiest->group_type == group_misfit_task)
-		goto force_balance;
-
-	if (sched_energy_enabled()) {
-		struct root_domain *rd = env->dst_rq->rd;
-
-		if (rcu_dereference(rd->pd) && !READ_ONCE(rd->overutilized))
 			goto out_balanced;
 	}
 
