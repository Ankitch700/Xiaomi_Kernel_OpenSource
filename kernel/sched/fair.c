--- conflicted
+++ resolved
@@ -11792,27 +11792,12 @@
 
 static inline int find_new_ilb(void)
 {
-<<<<<<< HEAD
-#if IS_ENABLED(CONFIG_MTK_ORIGIN_CHANGE)
 	int ilb = -1;
-#else
-	int ilb;
-#endif
 	const struct cpumask *hk_mask;
 
-#if IS_ENABLED(CONFIG_MTK_ORIGIN_CHANGE)
 	trace_android_rvh_find_new_ilb(nohz.idle_cpus_mask, &ilb);
 	if (ilb >= 0)
 		return ilb;
-#endif
-=======
-	int ilb = -1;
-	const struct cpumask *hk_mask;
-
-	trace_android_rvh_find_new_ilb(nohz.idle_cpus_mask, &ilb);
-	if (ilb >= 0)
-		return ilb;
->>>>>>> ae2f2394
 
 	hk_mask = housekeeping_cpumask(HK_TYPE_MISC);
 
