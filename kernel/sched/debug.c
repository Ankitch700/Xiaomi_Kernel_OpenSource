/*
 * kernel/sched/debug.c
 *
 * Print the CFS rbtree
 *
 * Copyright(C) 2007, Red Hat, Inc., Ingo Molnar
 *
 * This program is free software; you can redistribute it and/or modify
 * it under the terms of the GNU General Public License version 2 as
 * published by the Free Software Foundation.
 */

#include <linux/proc_fs.h>
#include <linux/sched/mm.h>
#include <linux/sched/task.h>
#include <linux/seq_file.h>
#include <linux/kallsyms.h>
#include <linux/utsname.h>
#include <linux/mempolicy.h>
#include <linux/debugfs.h>

#include "sched.h"

static DEFINE_SPINLOCK(sched_debug_lock);

/*
 * This allows printing both to /proc/sched_debug and
 * to the console
 */
#define SEQ_printf(m, x...)			\
 do {						\
	if (m)					\
		seq_printf(m, x);		\
	else					\
		printk(x);			\
 } while (0)

/*
 * Ease the printing of nsec fields:
 */
static long long nsec_high(unsigned long long nsec)
{
	if ((long long)nsec < 0) {
		nsec = -nsec;
		do_div(nsec, 1000000);
		return -nsec;
	}
	do_div(nsec, 1000000);

	return nsec;
}

static unsigned long nsec_low(unsigned long long nsec)
{
	if ((long long)nsec < 0)
		nsec = -nsec;

	return do_div(nsec, 1000000);
}

#define SPLIT_NS(x) nsec_high(x), nsec_low(x)

#define SCHED_FEAT(name, enabled)	\
	#name ,

static const char * const sched_feat_names[] = {
#include "features.h"
};

#undef SCHED_FEAT

static int sched_feat_show(struct seq_file *m, void *v)
{
	int i;

	for (i = 0; i < __SCHED_FEAT_NR; i++) {
		if (!(sysctl_sched_features & (1UL << i)))
			seq_puts(m, "NO_");
		seq_printf(m, "%s ", sched_feat_names[i]);
	}
	seq_puts(m, "\n");

	return 0;
}

#ifdef HAVE_JUMP_LABEL

#define jump_label_key__true  STATIC_KEY_INIT_TRUE
#define jump_label_key__false STATIC_KEY_INIT_FALSE

#define SCHED_FEAT(name, enabled)	\
	jump_label_key__##enabled ,

struct static_key sched_feat_keys[__SCHED_FEAT_NR] = {
#include "features.h"
};

#undef SCHED_FEAT

static void sched_feat_disable(int i)
{
	static_key_disable(&sched_feat_keys[i]);
}

static void sched_feat_enable(int i)
{
	static_key_enable(&sched_feat_keys[i]);
}
#else
static void sched_feat_disable(int i) { };
static void sched_feat_enable(int i) { };
#endif /* HAVE_JUMP_LABEL */

static int sched_feat_set(char *cmp)
{
	int i;
	int neg = 0;

	if (strncmp(cmp, "NO_", 3) == 0) {
		neg = 1;
		cmp += 3;
	}

	for (i = 0; i < __SCHED_FEAT_NR; i++) {
		if (strcmp(cmp, sched_feat_names[i]) == 0) {
			if (neg) {
				sysctl_sched_features &= ~(1UL << i);
				sched_feat_disable(i);
			} else {
				sysctl_sched_features |= (1UL << i);
				sched_feat_enable(i);
			}
			break;
		}
	}

	return i;
}

static ssize_t
sched_feat_write(struct file *filp, const char __user *ubuf,
		size_t cnt, loff_t *ppos)
{
	char buf[64];
	char *cmp;
	int i;
	struct inode *inode;

	if (cnt > 63)
		cnt = 63;

	if (copy_from_user(&buf, ubuf, cnt))
		return -EFAULT;

	buf[cnt] = 0;
	cmp = strstrip(buf);

	/* Ensure the static_key remains in a consistent state */
	inode = file_inode(filp);
	inode_lock(inode);
	i = sched_feat_set(cmp);
	inode_unlock(inode);
	if (i == __SCHED_FEAT_NR)
		return -EINVAL;

	*ppos += cnt;

	return cnt;
}

static int sched_feat_open(struct inode *inode, struct file *filp)
{
	return single_open(filp, sched_feat_show, NULL);
}

static const struct file_operations sched_feat_fops = {
	.open		= sched_feat_open,
	.write		= sched_feat_write,
	.read		= seq_read,
	.llseek		= seq_lseek,
	.release	= single_release,
};

__read_mostly bool sched_debug_enabled;

static __init int sched_init_debug(void)
{
	debugfs_create_file("sched_features", 0644, NULL, NULL,
			&sched_feat_fops);

	debugfs_create_bool("sched_debug", 0644, NULL,
			&sched_debug_enabled);

	return 0;
}
late_initcall(sched_init_debug);

#ifdef CONFIG_SMP

#ifdef CONFIG_SYSCTL

static struct ctl_table sd_ctl_dir[] = {
	{
		.procname	= "sched_domain",
		.mode		= 0555,
	},
	{}
};

static struct ctl_table sd_ctl_root[] = {
	{
		.procname	= "kernel",
		.mode		= 0555,
		.child		= sd_ctl_dir,
	},
	{}
};

static struct ctl_table *sd_alloc_ctl_entry(int n)
{
	struct ctl_table *entry =
		kcalloc(n, sizeof(struct ctl_table), GFP_KERNEL);

	return entry;
}

static void sd_free_ctl_entry(struct ctl_table **tablep)
{
	struct ctl_table *entry;

	/*
	 * In the intermediate directories, both the child directory and
	 * procname are dynamically allocated and could fail but the mode
	 * will always be set. In the lowest directory the names are
	 * static strings and all have proc handlers.
	 */
	for (entry = *tablep; entry->mode; entry++) {
		if (entry->child)
			sd_free_ctl_entry(&entry->child);
		if (entry->proc_handler == NULL)
			kfree(entry->procname);
	}

	kfree(*tablep);
	*tablep = NULL;
}

static int min_load_idx = 0;
static int max_load_idx = CPU_LOAD_IDX_MAX-1;

static void
set_table_entry(struct ctl_table *entry,
		const char *procname, void *data, int maxlen,
		umode_t mode, proc_handler *proc_handler,
		bool load_idx)
{
	entry->procname = procname;
	entry->data = data;
	entry->maxlen = maxlen;
	entry->mode = mode;
	entry->proc_handler = proc_handler;

	if (load_idx) {
		entry->extra1 = &min_load_idx;
		entry->extra2 = &max_load_idx;
	}
}

static struct ctl_table *
sd_alloc_ctl_energy_table(struct sched_group_energy *sge)
{
	struct ctl_table *table = sd_alloc_ctl_entry(5);

	if (table == NULL)
		return NULL;

	set_table_entry(&table[0], "nr_idle_states", &sge->nr_idle_states,
			sizeof(int), 0444, proc_dointvec_minmax, false);
	set_table_entry(&table[1], "idle_states", &sge->idle_states[0].power,
			sge->nr_idle_states*sizeof(struct idle_state), 0444,
			proc_doulongvec_minmax, false);
	set_table_entry(&table[2], "nr_cap_states", &sge->nr_cap_states,
<<<<<<< HEAD
			sizeof(int), 0644, proc_dointvec_minmax, false);
#ifndef CONFIG_MTK_UNIFY_POWER
=======
			sizeof(int), 0444, proc_dointvec_minmax, false);
>>>>>>> ea91d158
	set_table_entry(&table[3], "cap_states", &sge->cap_states[0].cap,
			sge->nr_cap_states*sizeof(struct capacity_state), 0444,
			proc_doulongvec_minmax, false);
#else
	//set_table_entry(&table[3], "cap_states", &sge->cap_states[0].cap,
	//		sge->nr_cap_states*sizeof(struct upower_tbl_row), 0644,
	//		proc_doulongvec_minmax, false);
#endif

	return table;
}

static struct ctl_table *
sd_alloc_ctl_group_table(struct sched_group *sg)
{
	struct ctl_table *table = sd_alloc_ctl_entry(2);

	if (table == NULL)
		return NULL;

	table->procname = kstrdup("energy", GFP_KERNEL);
	table->mode = 0555;
	table->child = sd_alloc_ctl_energy_table((struct sched_group_energy *)sg->sge);

	return table;
}

static struct ctl_table *
sd_alloc_ctl_domain_table(struct sched_domain *sd)
{
	struct ctl_table *table;
	unsigned int nr_entries = 14;

	int i = 0;
	struct sched_group *sg = sd->groups;

	if (sg->sge) {
		int nr_sgs = 0;

		do {} while (nr_sgs++, sg = sg->next, sg != sd->groups);

		nr_entries += nr_sgs;
	}

	table = sd_alloc_ctl_entry(nr_entries);

	if (table == NULL)
		return NULL;

	set_table_entry(&table[0], "min_interval", &sd->min_interval,
		sizeof(long), 0644, proc_doulongvec_minmax, false);
	set_table_entry(&table[1], "max_interval", &sd->max_interval,
		sizeof(long), 0644, proc_doulongvec_minmax, false);
	set_table_entry(&table[2], "busy_idx", &sd->busy_idx,
		sizeof(int), 0644, proc_dointvec_minmax, true);
	set_table_entry(&table[3], "idle_idx", &sd->idle_idx,
		sizeof(int), 0644, proc_dointvec_minmax, true);
	set_table_entry(&table[4], "newidle_idx", &sd->newidle_idx,
		sizeof(int), 0644, proc_dointvec_minmax, true);
	set_table_entry(&table[5], "wake_idx", &sd->wake_idx,
		sizeof(int), 0644, proc_dointvec_minmax, true);
	set_table_entry(&table[6], "forkexec_idx", &sd->forkexec_idx,
		sizeof(int), 0644, proc_dointvec_minmax, true);
	set_table_entry(&table[7], "busy_factor", &sd->busy_factor,
		sizeof(int), 0644, proc_dointvec_minmax, false);
	set_table_entry(&table[8], "imbalance_pct", &sd->imbalance_pct,
		sizeof(int), 0644, proc_dointvec_minmax, false);
	set_table_entry(&table[9], "cache_nice_tries",
		&sd->cache_nice_tries,
		sizeof(int), 0644, proc_dointvec_minmax, false);
	set_table_entry(&table[10], "flags", &sd->flags,
		sizeof(int), 0644, proc_dointvec_minmax, false);
	set_table_entry(&table[11], "max_newidle_lb_cost",
		&sd->max_newidle_lb_cost,
		sizeof(long), 0644, proc_doulongvec_minmax, false);
	set_table_entry(&table[12], "name", sd->name,
		CORENAME_MAX_SIZE, 0444, proc_dostring, false);
	sg = sd->groups;
	if (sg->sge) {
		char buf[32];
		struct ctl_table *entry = &table[13];

		do {
			snprintf(buf, 32, "group%d", i);
			entry->procname = kstrdup(buf, GFP_KERNEL);
			entry->mode = 0555;
			entry->child = sd_alloc_ctl_group_table(sg);
		} while (entry++, i++, sg = sg->next, sg != sd->groups);
	}
	/* &table[nr_entries-1] is terminator */

	return table;
}

static struct ctl_table *sd_alloc_ctl_cpu_table(int cpu)
{
	struct ctl_table *entry, *table;
	struct sched_domain *sd;
	int domain_num = 0, i;
	char buf[32];

	for_each_domain(cpu, sd)
		domain_num++;
	entry = table = sd_alloc_ctl_entry(domain_num + 1);
	if (table == NULL)
		return NULL;

	i = 0;
	for_each_domain(cpu, sd) {
		snprintf(buf, 32, "domain%d", i);
		entry->procname = kstrdup(buf, GFP_KERNEL);
		entry->mode = 0555;
		entry->child = sd_alloc_ctl_domain_table(sd);
		entry++;
		i++;
	}
	return table;
}

static cpumask_var_t sd_sysctl_cpus;
static struct ctl_table_header *sd_sysctl_header;

void register_sched_domain_sysctl(void)
{
	static struct ctl_table *cpu_entries;
	static struct ctl_table **cpu_idx;
	char buf[32];
	int i;

	if (!cpu_entries) {
		cpu_entries = sd_alloc_ctl_entry(num_possible_cpus() + 1);
		if (!cpu_entries)
			return;

		WARN_ON(sd_ctl_dir[0].child);
		sd_ctl_dir[0].child = cpu_entries;
	}

	if (!cpu_idx) {
		struct ctl_table *e = cpu_entries;

		cpu_idx = kcalloc(nr_cpu_ids, sizeof(struct ctl_table*), GFP_KERNEL);
		if (!cpu_idx)
			return;

		/* deal with sparse possible map */
		for_each_possible_cpu(i) {
			cpu_idx[i] = e;
			e++;
		}
	}

	if (!cpumask_available(sd_sysctl_cpus)) {
		if (!alloc_cpumask_var(&sd_sysctl_cpus, GFP_KERNEL))
			return;

		/* init to possible to not have holes in @cpu_entries */
		cpumask_copy(sd_sysctl_cpus, cpu_possible_mask);
	}

	for_each_cpu(i, sd_sysctl_cpus) {
		struct ctl_table *e = cpu_idx[i];

		if (e->child)
			sd_free_ctl_entry(&e->child);

		if (!e->procname) {
			snprintf(buf, 32, "cpu%d", i);
			e->procname = kstrdup(buf, GFP_KERNEL);
		}
		e->mode = 0555;
		e->child = sd_alloc_ctl_cpu_table(i);

		__cpumask_clear_cpu(i, sd_sysctl_cpus);
	}

	WARN_ON(sd_sysctl_header);
	sd_sysctl_header = register_sysctl_table(sd_ctl_root);
}

void dirty_sched_domain_sysctl(int cpu)
{
	if (cpumask_available(sd_sysctl_cpus))
		__cpumask_set_cpu(cpu, sd_sysctl_cpus);
}

/* may be called multiple times per register */
void unregister_sched_domain_sysctl(void)
{
	unregister_sysctl_table(sd_sysctl_header);
	sd_sysctl_header = NULL;
}
#endif /* CONFIG_SYSCTL */
#endif /* CONFIG_SMP */

#ifdef CONFIG_FAIR_GROUP_SCHED
static void print_cfs_group_stats(struct seq_file *m, int cpu, struct task_group *tg)
{
	struct sched_entity *se = tg->se[cpu];

#define P(F) \
	SEQ_printf(m, "  .%-30s: %lld\n", #F, (long long)F)
#define P_SCHEDSTAT(F) \
	SEQ_printf(m, "  .%-30s: %lld\n", #F, (long long)schedstat_val(F))
#define PN(F) \
	SEQ_printf(m, "  .%-30s: %lld.%06ld\n", #F, SPLIT_NS((long long)F))
#define PN_SCHEDSTAT(F) \
	SEQ_printf(m, "  .%-30s: %lld.%06ld\n", #F, SPLIT_NS((long long)schedstat_val(F)))

	if (!se)
		return;

	PN(se->exec_start);
	PN(se->vruntime);
	PN(se->sum_exec_runtime);
	if (schedstat_enabled()) {
		PN_SCHEDSTAT(se->statistics.wait_start);
		PN_SCHEDSTAT(se->statistics.sleep_start);
		PN_SCHEDSTAT(se->statistics.block_start);
		PN_SCHEDSTAT(se->statistics.sleep_max);
		PN_SCHEDSTAT(se->statistics.block_max);
		PN_SCHEDSTAT(se->statistics.exec_max);
		PN_SCHEDSTAT(se->statistics.slice_max);
		PN_SCHEDSTAT(se->statistics.wait_max);
		PN_SCHEDSTAT(se->statistics.wait_sum);
		P_SCHEDSTAT(se->statistics.wait_count);
	}
	P(se->load.weight);
#ifdef CONFIG_SMP
	P(se->avg.load_avg);
	P(se->avg.util_avg);
#endif

#undef PN_SCHEDSTAT
#undef PN
#undef P_SCHEDSTAT
#undef P
}
#endif

#ifdef CONFIG_CGROUP_SCHED
static char group_path[PATH_MAX];

static char *task_group_path(struct task_group *tg)
{
	if (autogroup_path(tg, group_path, PATH_MAX))
		return group_path;

	cgroup_path(tg->css.cgroup, group_path, PATH_MAX);
	return group_path;
}
#endif

static void
print_task(struct seq_file *m, struct rq *rq, struct task_struct *p)
{
	if (rq->curr == p)
		SEQ_printf(m, ">R");
	else
		SEQ_printf(m, " %c", task_state_to_char(p));

	SEQ_printf(m, "%15s %5d %9Ld.%06ld %9Ld %5d ",
		p->comm, task_pid_nr(p),
		SPLIT_NS(p->se.vruntime),
		(long long)(p->nvcsw + p->nivcsw),
		p->prio);

	SEQ_printf(m, "%9Ld.%06ld %9Ld.%06ld %9Ld.%06ld",
		SPLIT_NS(schedstat_val_or_zero(p->se.statistics.wait_sum)),
		SPLIT_NS(p->se.sum_exec_runtime),
		SPLIT_NS(schedstat_val_or_zero(p->se.statistics.sum_sleep_runtime)));

#ifdef CONFIG_NUMA_BALANCING
	SEQ_printf(m, " %d %d", task_node(p), task_numa_group_id(p));
#endif
#ifdef CONFIG_CGROUP_SCHED
	SEQ_printf(m, " %s", task_group_path(task_group(p)));
#endif

	SEQ_printf(m, "\n");
}

static void print_rq(struct seq_file *m, struct rq *rq, int rq_cpu)
{
	struct task_struct *g, *p;

	SEQ_printf(m,
	"\nrunnable tasks:\n"
	" S           task   PID         tree-key  switches  prio"
	"     wait-time             sum-exec        sum-sleep\n"
	"-------------------------------------------------------"
	"----------------------------------------------------\n");

	rcu_read_lock();
	for_each_process_thread(g, p) {
		if (task_cpu(p) != rq_cpu)
			continue;

		print_task(m, rq, p);
	}
	rcu_read_unlock();
}

void print_cfs_rq(struct seq_file *m, int cpu, struct cfs_rq *cfs_rq)
{
	s64 MIN_vruntime = -1, min_vruntime, max_vruntime = -1,
		spread, rq0_min_vruntime, spread0;
	struct rq *rq = cpu_rq(cpu);
	struct sched_entity *last;
	unsigned long flags;

#ifdef CONFIG_FAIR_GROUP_SCHED
	SEQ_printf(m, "\ncfs_rq[%d]:%s\n", cpu, task_group_path(cfs_rq->tg));
#else
	SEQ_printf(m, "\ncfs_rq[%d]:\n", cpu);
#endif
	SEQ_printf(m, "  .%-30s: %Ld.%06ld\n", "exec_clock",
			SPLIT_NS(cfs_rq->exec_clock));

	raw_spin_lock_irqsave(&rq->lock, flags);
	if (rb_first_cached(&cfs_rq->tasks_timeline))
		MIN_vruntime = (__pick_first_entity(cfs_rq))->vruntime;
	last = __pick_last_entity(cfs_rq);
	if (last)
		max_vruntime = last->vruntime;
	min_vruntime = cfs_rq->min_vruntime;
	rq0_min_vruntime = cpu_rq(0)->cfs.min_vruntime;
	raw_spin_unlock_irqrestore(&rq->lock, flags);
	SEQ_printf(m, "  .%-30s: %Ld.%06ld\n", "MIN_vruntime",
			SPLIT_NS(MIN_vruntime));
	SEQ_printf(m, "  .%-30s: %Ld.%06ld\n", "min_vruntime",
			SPLIT_NS(min_vruntime));
	SEQ_printf(m, "  .%-30s: %Ld.%06ld\n", "max_vruntime",
			SPLIT_NS(max_vruntime));
	spread = max_vruntime - MIN_vruntime;
	SEQ_printf(m, "  .%-30s: %Ld.%06ld\n", "spread",
			SPLIT_NS(spread));
	spread0 = min_vruntime - rq0_min_vruntime;
	SEQ_printf(m, "  .%-30s: %Ld.%06ld\n", "spread0",
			SPLIT_NS(spread0));
	SEQ_printf(m, "  .%-30s: %d\n", "nr_spread_over",
			cfs_rq->nr_spread_over);
	SEQ_printf(m, "  .%-30s: %d\n", "nr_running", cfs_rq->nr_running);
	SEQ_printf(m, "  .%-30s: %ld\n", "load", cfs_rq->load.weight);
#ifdef CONFIG_SMP
	SEQ_printf(m, "  .%-30s: %lu\n", "load_avg",
			cfs_rq->avg.load_avg);
	SEQ_printf(m, "  .%-30s: %lu\n", "runnable_load_avg",
			cfs_rq->runnable_load_avg);
	SEQ_printf(m, "  .%-30s: %lu\n", "util_avg",
			cfs_rq->avg.util_avg);
	SEQ_printf(m, "  .%-30s: %u\n", "util_est_enqueued",
			cfs_rq->avg.util_est.enqueued);
	SEQ_printf(m, "  .%-30s: %ld\n", "removed_load_avg",
			atomic_long_read(&cfs_rq->removed_load_avg));
	SEQ_printf(m, "  .%-30s: %ld\n", "removed_util_avg",
			atomic_long_read(&cfs_rq->removed_util_avg));
#ifdef CONFIG_FAIR_GROUP_SCHED
	SEQ_printf(m, "  .%-30s: %lu\n", "tg_load_avg_contrib",
			cfs_rq->tg_load_avg_contrib);
	SEQ_printf(m, "  .%-30s: %ld\n", "tg_load_avg",
			atomic_long_read(&cfs_rq->tg->load_avg));
#endif
#endif
#ifdef CONFIG_CFS_BANDWIDTH
	SEQ_printf(m, "  .%-30s: %d\n", "throttled",
			cfs_rq->throttled);
	SEQ_printf(m, "  .%-30s: %d\n", "throttle_count",
			cfs_rq->throttle_count);
#endif

#ifdef CONFIG_FAIR_GROUP_SCHED
	print_cfs_group_stats(m, cpu, cfs_rq->tg);
#endif
}

void print_rt_rq(struct seq_file *m, int cpu, struct rt_rq *rt_rq)
{
#ifdef CONFIG_RT_GROUP_SCHED
	SEQ_printf(m, "\nrt_rq[%d]:%s\n", cpu, task_group_path(rt_rq->tg));
#else
	SEQ_printf(m, "\nrt_rq[%d]:\n", cpu);
#endif

#define P(x) \
	SEQ_printf(m, "  .%-30s: %Ld\n", #x, (long long)(rt_rq->x))
#define PU(x) \
	SEQ_printf(m, "  .%-30s: %lu\n", #x, (unsigned long)(rt_rq->x))
#define PN(x) \
	SEQ_printf(m, "  .%-30s: %Ld.%06ld\n", #x, SPLIT_NS(rt_rq->x))

	PU(rt_nr_running);
#ifdef CONFIG_SMP
	PU(rt_nr_migratory);
#endif
	P(rt_throttled);
	PN(rt_time);
	PN(rt_runtime);

#undef PN
#undef PU
#undef P
}

void print_dl_rq(struct seq_file *m, int cpu, struct dl_rq *dl_rq)
{
	struct dl_bw *dl_bw;

	SEQ_printf(m, "\ndl_rq[%d]:\n", cpu);

#define PU(x) \
	SEQ_printf(m, "  .%-30s: %lu\n", #x, (unsigned long)(dl_rq->x))

	PU(dl_nr_running);
#ifdef CONFIG_SMP
	PU(dl_nr_migratory);
	dl_bw = &cpu_rq(cpu)->rd->dl_bw;
#else
	dl_bw = &dl_rq->dl_bw;
#endif
	SEQ_printf(m, "  .%-30s: %lld\n", "dl_bw->bw", dl_bw->bw);
	SEQ_printf(m, "  .%-30s: %lld\n", "dl_bw->total_bw", dl_bw->total_bw);

#undef PU
}

extern __read_mostly int sched_clock_running;

static void print_cpu(struct seq_file *m, int cpu)
{
	struct rq *rq = cpu_rq(cpu);
	unsigned long flags;

#ifdef CONFIG_X86
	{
		unsigned int freq = cpu_khz ? : 1;

		SEQ_printf(m, "cpu#%d, %u.%03u MHz\n",
			   cpu, freq / 1000, (freq % 1000));
	}
#else
	SEQ_printf(m, "cpu#%d: %s\n", cpu,
			cpu_is_offline(cpu) ? "Offline" : "Online");
#endif

#define P(x)								\
do {									\
	if (sizeof(rq->x) == 4)						\
		SEQ_printf(m, "  .%-30s: %ld\n", #x, (long)(rq->x));	\
	else								\
		SEQ_printf(m, "  .%-30s: %Ld\n", #x, (long long)(rq->x));\
} while (0)

#define PN(x) \
	SEQ_printf(m, "  .%-30s: %Ld.%06ld\n", #x, SPLIT_NS(rq->x))

	P(nr_running);
	SEQ_printf(m, "  .%-30s: %lu\n", "load",
		   rq->load.weight);
	P(nr_switches);
	P(nr_load_updates);
	P(nr_uninterruptible);
	PN(next_balance);
	SEQ_printf(m, "  .%-30s: %ld\n", "curr->pid", (long)(task_pid_nr(rq->curr)));
	PN(clock);
	PN(clock_task);
	P(cpu_load[0]);
	P(cpu_load[1]);
	P(cpu_load[2]);
	P(cpu_load[3]);
	P(cpu_load[4]);
#undef P
#undef PN

#ifdef CONFIG_SMP
#define P64(n) SEQ_printf(m, "  .%-30s: %Ld\n", #n, rq->n);
	P64(avg_idle);
	P64(max_idle_balance_cost);
#undef P64
#endif

#define P(n) SEQ_printf(m, "  .%-30s: %d\n", #n, schedstat_val(rq->n));
	if (schedstat_enabled()) {
		P(yld_count);
		P(sched_count);
		P(sched_goidle);
		P(ttwu_count);
		P(ttwu_local);
	}
#undef P

	spin_lock_irqsave(&sched_debug_lock, flags);
	print_cfs_stats(m, cpu);
	print_rt_stats(m, cpu);
	print_dl_stats(m, cpu);

	print_rq(m, rq, cpu);
	spin_unlock_irqrestore(&sched_debug_lock, flags);
	SEQ_printf(m, "\n");
}

static const char *sched_tunable_scaling_names[] = {
	"none",
	"logaritmic",
	"linear"
};

static void sched_debug_header(struct seq_file *m)
{
	u64 ktime, sched_clk, cpu_clk;
	unsigned long flags;

	local_irq_save(flags);
	ktime = ktime_to_ns(ktime_get());
	sched_clk = sched_clock();
	cpu_clk = local_clock();
	local_irq_restore(flags);

	SEQ_printf(m, "Sched Debug Version: v0.11, %s %.*s\n",
		init_utsname()->release,
		(int)strcspn(init_utsname()->version, " "),
		init_utsname()->version);

#define P(x) \
	SEQ_printf(m, "%-40s: %Ld\n", #x, (long long)(x))
#define PN(x) \
	SEQ_printf(m, "%-40s: %Ld.%06ld\n", #x, SPLIT_NS(x))
	PN(ktime);
	PN(sched_clk);
	PN(cpu_clk);
	P(jiffies);
#ifdef CONFIG_HAVE_UNSTABLE_SCHED_CLOCK
	P(sched_clock_stable());
#endif
#undef PN
#undef P

	SEQ_printf(m, "\n");
	SEQ_printf(m, "sysctl_sched\n");

#define P(x) \
	SEQ_printf(m, "  .%-40s: %Ld\n", #x, (long long)(x))
#define PN(x) \
	SEQ_printf(m, "  .%-40s: %Ld.%06ld\n", #x, SPLIT_NS(x))
	PN(sysctl_sched_latency);
	PN(sysctl_sched_min_granularity);
	PN(sysctl_sched_wakeup_granularity);
	P(sysctl_sched_child_runs_first);
	P(sysctl_sched_features);
#undef PN
#undef P

	SEQ_printf(m, "  .%-40s: %d (%s)\n",
		"sysctl_sched_tunable_scaling",
		sysctl_sched_tunable_scaling,
		sched_tunable_scaling_names[sysctl_sched_tunable_scaling]);
	SEQ_printf(m, "\n");
}

static int sched_debug_show(struct seq_file *m, void *v)
{
	int cpu = (unsigned long)(v - 2);

	if (cpu != -1) {
		unsigned long flags;

		/* sched: add lock */
		read_lock_irqsave(&tasklist_lock, flags);
		print_cpu(m, cpu);
		read_unlock_irqrestore(&tasklist_lock, flags);
		SEQ_printf(m, "\n");
	} else
		sched_debug_header(m);

	return 0;
}

void sysrq_sched_debug_show(void)
{
	int cpu;
	unsigned long flags;

	read_lock_irqsave(&tasklist_lock, flags);
	sched_debug_header(NULL);
	for_each_possible_cpu(cpu)
		print_cpu(NULL, cpu);
	read_unlock_irqrestore(&tasklist_lock, flags);

}

/*
 * This itererator needs some explanation.
 * It returns 1 for the header position.
 * This means 2 is cpu 0.
 * In a hotplugged system some cpus, including cpu 0, may be missing so we have
 * to use cpumask_* to iterate over the cpus.
 */
static void *sched_debug_start(struct seq_file *file, loff_t *offset)
{
	unsigned long n = *offset;

	if (n == 0)
		return (void *) 1;

	n--;

	if (n > 0)
		n = cpumask_next(n - 1, cpu_online_mask);
	else
		n = cpumask_first(cpu_online_mask);

	*offset = n + 1;

	if (n < nr_cpu_ids)
		return (void *)(unsigned long)(n + 2);
	return NULL;
}

static void *sched_debug_next(struct seq_file *file, void *data, loff_t *offset)
{
	(*offset)++;
	return sched_debug_start(file, offset);
}

static void sched_debug_stop(struct seq_file *file, void *data)
{
}

static const struct seq_operations sched_debug_sops = {
	.start = sched_debug_start,
	.next = sched_debug_next,
	.stop = sched_debug_stop,
	.show = sched_debug_show,
};

static int sched_debug_release(struct inode *inode, struct file *file)
{
	seq_release(inode, file);

	return 0;
}

static int sched_debug_open(struct inode *inode, struct file *filp)
{
	int ret = 0;

	ret = seq_open(filp, &sched_debug_sops);

	return ret;
}

static const struct file_operations sched_debug_fops = {
	.open		= sched_debug_open,
	.read		= seq_read,
	.llseek		= seq_lseek,
	.release	= sched_debug_release,
};

static int __init init_sched_debug_procfs(void)
{
	struct proc_dir_entry *pe;

	pe = proc_create("sched_debug", 0444, NULL, &sched_debug_fops);
	if (!pe)
		return -ENOMEM;
	return 0;
}

__initcall(init_sched_debug_procfs);

#define __P(F) \
	SEQ_printf(m, "%-45s:%21Ld\n", #F, (long long)F)
#define P(F) \
	SEQ_printf(m, "%-45s:%21Ld\n", #F, (long long)p->F)
#define __PN(F) \
	SEQ_printf(m, "%-45s:%14Ld.%06ld\n", #F, SPLIT_NS((long long)F))
#define PN(F) \
	SEQ_printf(m, "%-45s:%14Ld.%06ld\n", #F, SPLIT_NS((long long)p->F))


#ifdef CONFIG_NUMA_BALANCING
void print_numa_stats(struct seq_file *m, int node, unsigned long tsf,
		unsigned long tpf, unsigned long gsf, unsigned long gpf)
{
	SEQ_printf(m, "numa_faults node=%d ", node);
	SEQ_printf(m, "task_private=%lu task_shared=%lu ", tsf, tpf);
	SEQ_printf(m, "group_private=%lu group_shared=%lu\n", gsf, gpf);
}
#endif


static void sched_show_numa(struct task_struct *p, struct seq_file *m)
{
#ifdef CONFIG_NUMA_BALANCING
	struct mempolicy *pol;

	if (p->mm)
		P(mm->numa_scan_seq);

	task_lock(p);
	pol = p->mempolicy;
	if (pol && !(pol->flags & MPOL_F_MORON))
		pol = NULL;
	mpol_get(pol);
	task_unlock(p);

	P(numa_pages_migrated);
	P(numa_preferred_nid);
	P(total_numa_faults);
	SEQ_printf(m, "current_node=%d, numa_group_id=%d\n",
			task_node(p), task_numa_group_id(p));
	show_numa_stats(p, m);
	mpol_put(pol);
#endif
}

void proc_sched_show_task(struct task_struct *p, struct pid_namespace *ns,
						  struct seq_file *m)
{
	unsigned long nr_switches;

	SEQ_printf(m, "%s (%d, #threads: %d)\n", p->comm, task_pid_nr_ns(p, ns),
						get_nr_threads(p));
	SEQ_printf(m,
		"---------------------------------------------------------"
		"----------\n");
#define __P(F) \
	SEQ_printf(m, "%-45s:%21Ld\n", #F, (long long)F)
#define P(F) \
	SEQ_printf(m, "%-45s:%21Ld\n", #F, (long long)p->F)
#define P_SCHEDSTAT(F) \
	SEQ_printf(m, "%-45s:%21Ld\n", #F, (long long)schedstat_val(p->F))
#define __PN(F) \
	SEQ_printf(m, "%-45s:%14Ld.%06ld\n", #F, SPLIT_NS((long long)F))
#define PN(F) \
	SEQ_printf(m, "%-45s:%14Ld.%06ld\n", #F, SPLIT_NS((long long)p->F))
#define PN_SCHEDSTAT(F) \
	SEQ_printf(m, "%-45s:%14Ld.%06ld\n", #F, SPLIT_NS((long long)schedstat_val(p->F)))

	PN(se.exec_start);
	PN(se.vruntime);
	PN(se.sum_exec_runtime);

	nr_switches = p->nvcsw + p->nivcsw;

	P(se.nr_migrations);

	if (schedstat_enabled()) {
		u64 avg_atom, avg_per_cpu;

		PN_SCHEDSTAT(se.statistics.sum_sleep_runtime);
		PN_SCHEDSTAT(se.statistics.wait_start);
		PN_SCHEDSTAT(se.statistics.sleep_start);
		PN_SCHEDSTAT(se.statistics.block_start);
		PN_SCHEDSTAT(se.statistics.sleep_max);
		PN_SCHEDSTAT(se.statistics.block_max);
		PN_SCHEDSTAT(se.statistics.exec_max);
		PN_SCHEDSTAT(se.statistics.slice_max);
		PN_SCHEDSTAT(se.statistics.wait_max);
		PN_SCHEDSTAT(se.statistics.wait_sum);
		P_SCHEDSTAT(se.statistics.wait_count);
		PN_SCHEDSTAT(se.statistics.iowait_sum);
		P_SCHEDSTAT(se.statistics.iowait_count);
		P_SCHEDSTAT(se.statistics.nr_migrations_cold);
		P_SCHEDSTAT(se.statistics.nr_failed_migrations_affine);
		P_SCHEDSTAT(se.statistics.nr_failed_migrations_running);
		P_SCHEDSTAT(se.statistics.nr_failed_migrations_hot);
		P_SCHEDSTAT(se.statistics.nr_forced_migrations);
		P_SCHEDSTAT(se.statistics.nr_wakeups);
		P_SCHEDSTAT(se.statistics.nr_wakeups_sync);
		P_SCHEDSTAT(se.statistics.nr_wakeups_migrate);
		P_SCHEDSTAT(se.statistics.nr_wakeups_local);
		P_SCHEDSTAT(se.statistics.nr_wakeups_remote);
		P_SCHEDSTAT(se.statistics.nr_wakeups_affine);
		P_SCHEDSTAT(se.statistics.nr_wakeups_affine_attempts);
		P_SCHEDSTAT(se.statistics.nr_wakeups_passive);
		P_SCHEDSTAT(se.statistics.nr_wakeups_idle);

		avg_atom = p->se.sum_exec_runtime;
		if (nr_switches)
			avg_atom = div64_ul(avg_atom, nr_switches);
		else
			avg_atom = -1LL;

		avg_per_cpu = p->se.sum_exec_runtime;
		if (p->se.nr_migrations) {
			avg_per_cpu = div64_u64(avg_per_cpu,
						p->se.nr_migrations);
		} else {
			avg_per_cpu = -1LL;
		}

		__PN(avg_atom);
		__PN(avg_per_cpu);
	}

	__P(nr_switches);
	SEQ_printf(m, "%-45s:%21Ld\n",
		   "nr_voluntary_switches", (long long)p->nvcsw);
	SEQ_printf(m, "%-45s:%21Ld\n",
		   "nr_involuntary_switches", (long long)p->nivcsw);

	P(se.load.weight);
#ifdef CONFIG_SMP
	P(se.avg.load_sum);
	P(se.avg.util_sum);
	P(se.avg.load_avg);
	P(se.avg.util_avg);
	P(se.avg.last_update_time);
	P(se.avg.util_est.ewma);
	P(se.avg.util_est.enqueued);
#endif
	P(policy);
	P(prio);
	if (p->policy == SCHED_DEADLINE) {
		P(dl.runtime);
		P(dl.deadline);
	}
#undef PN_SCHEDSTAT
#undef PN
#undef __PN
#undef P_SCHEDSTAT
#undef P
#undef __P

	{
		unsigned int this_cpu = raw_smp_processor_id();
		u64 t0, t1;

		t0 = cpu_clock(this_cpu);
		t1 = cpu_clock(this_cpu);
		SEQ_printf(m, "%-45s:%21Ld\n",
			   "clock-delta", (long long)(t1-t0));
	}

	sched_show_numa(p, m);
}

void proc_sched_set_task(struct task_struct *p)
{
#ifdef CONFIG_SCHEDSTATS
	memset(&p->se.statistics, 0, sizeof(p->se.statistics));
#endif
}

#include "debug_aee.c"<|MERGE_RESOLUTION|>--- conflicted
+++ resolved
@@ -280,12 +280,8 @@
 			sge->nr_idle_states*sizeof(struct idle_state), 0444,
 			proc_doulongvec_minmax, false);
 	set_table_entry(&table[2], "nr_cap_states", &sge->nr_cap_states,
-<<<<<<< HEAD
 			sizeof(int), 0644, proc_dointvec_minmax, false);
 #ifndef CONFIG_MTK_UNIFY_POWER
-=======
-			sizeof(int), 0444, proc_dointvec_minmax, false);
->>>>>>> ea91d158
 	set_table_entry(&table[3], "cap_states", &sge->cap_states[0].cap,
 			sge->nr_cap_states*sizeof(struct capacity_state), 0444,
 			proc_doulongvec_minmax, false);
