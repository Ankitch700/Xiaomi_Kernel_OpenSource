--- conflicted
+++ resolved
@@ -149,15 +149,8 @@
 	/* Account for user time used */
 	acct_account_cputime(p);
 
-<<<<<<< HEAD
-#ifdef CONFIG_CPU_FREQ_TIMES
 	/* Account power usage for user time */
 	cpufreq_acct_update_power(p, cputime);
-#endif
-=======
-	/* Account power usage for user time */
-	cpufreq_acct_update_power(p, cputime);
->>>>>>> 818299f6
 }
 
 /*
@@ -202,16 +195,9 @@
 
 	/* Account for system time used */
 	acct_account_cputime(p);
-<<<<<<< HEAD
-#ifdef CONFIG_CPU_FREQ_TIMES
+
 	/* Account power usage for system time */
 	cpufreq_acct_update_power(p, cputime);
-#endif
-=======
-
-	/* Account power usage for system time */
-	cpufreq_acct_update_power(p, cputime);
->>>>>>> 818299f6
 }
 
 /*
