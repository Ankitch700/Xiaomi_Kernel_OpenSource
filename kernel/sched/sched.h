--- conflicted
+++ resolved
@@ -622,12 +622,9 @@
 #endif /* CONFIG_FAIR_GROUP_SCHED */
 #endif /* CONFIG_SMP */
 
-<<<<<<< HEAD
-=======
 	 /* Unused, only kept here to preserve the KMI after revert. */
 	bool			decayed;
 
->>>>>>> 35cb2a40
 #ifdef CONFIG_FAIR_GROUP_SCHED
 	struct rq		*rq;	/* CPU runqueue to which this cfs_rq is attached */
 
