// SPDX-License-Identifier: GPL-2.0
/*
 * Real-Time Scheduling Class (mapped to the SCHED_FIFO and SCHED_RR
 * policies)
 */
#include "sched.h"

#include "pelt.h"

int sched_rr_timeslice = RR_TIMESLICE;
int sysctl_sched_rr_timeslice = (MSEC_PER_SEC / HZ) * RR_TIMESLICE;

static int do_sched_rt_period_timer(struct rt_bandwidth *rt_b, int overrun);

struct rt_bandwidth def_rt_bandwidth;

static enum hrtimer_restart sched_rt_period_timer(struct hrtimer *timer)
{
	struct rt_bandwidth *rt_b =
		container_of(timer, struct rt_bandwidth, rt_period_timer);
	int idle = 0;
	int overrun;

	raw_spin_lock(&rt_b->rt_runtime_lock);
	for (;;) {
		overrun = hrtimer_forward_now(timer, rt_b->rt_period);
		if (!overrun)
			break;

		raw_spin_unlock(&rt_b->rt_runtime_lock);
		idle = do_sched_rt_period_timer(rt_b, overrun);
		raw_spin_lock(&rt_b->rt_runtime_lock);
	}
	if (idle)
		rt_b->rt_period_active = 0;
	raw_spin_unlock(&rt_b->rt_runtime_lock);

	return idle ? HRTIMER_NORESTART : HRTIMER_RESTART;
}

void init_rt_bandwidth(struct rt_bandwidth *rt_b, u64 period, u64 runtime)
{
	rt_b->rt_period = ns_to_ktime(period);
	rt_b->rt_runtime = runtime;

	raw_spin_lock_init(&rt_b->rt_runtime_lock);

	hrtimer_init(&rt_b->rt_period_timer,
			CLOCK_MONOTONIC, HRTIMER_MODE_REL);
	rt_b->rt_period_timer.function = sched_rt_period_timer;
}

static void start_rt_bandwidth(struct rt_bandwidth *rt_b)
{
	if (!rt_bandwidth_enabled() || rt_b->rt_runtime == RUNTIME_INF)
		return;

	raw_spin_lock(&rt_b->rt_runtime_lock);
	if (!rt_b->rt_period_active) {
		rt_b->rt_period_active = 1;
		/*
		 * SCHED_DEADLINE updates the bandwidth, as a run away
		 * RT task with a DL task could hog a CPU. But DL does
		 * not reset the period. If a deadline task was running
		 * without an RT task running, it can cause RT tasks to
		 * throttle when they start up. Kick the timer right away
		 * to update the period.
		 */
		hrtimer_forward_now(&rt_b->rt_period_timer, ns_to_ktime(0));
		hrtimer_start_expires(&rt_b->rt_period_timer, HRTIMER_MODE_ABS_PINNED);
	}
	raw_spin_unlock(&rt_b->rt_runtime_lock);
}

void init_rt_rq(struct rt_rq *rt_rq)
{
	struct rt_prio_array *array;
	int i;

	array = &rt_rq->active;
	for (i = 0; i < MAX_RT_PRIO; i++) {
		INIT_LIST_HEAD(array->queue + i);
		__clear_bit(i, array->bitmap);
	}
	/* delimiter for bitsearch: */
	__set_bit(MAX_RT_PRIO, array->bitmap);

#if defined CONFIG_SMP
	rt_rq->highest_prio.curr = MAX_RT_PRIO;
	rt_rq->highest_prio.next = MAX_RT_PRIO;
	rt_rq->rt_nr_migratory = 0;
	rt_rq->overloaded = 0;
	plist_head_init(&rt_rq->pushable_tasks);
#endif /* CONFIG_SMP */
	/* We start is dequeued state, because no RT tasks are queued */
	rt_rq->rt_queued = 0;

	rt_rq->rt_time = 0;
	rt_rq->rt_throttled = 0;
	rt_rq->rt_runtime = 0;
	raw_spin_lock_init(&rt_rq->rt_runtime_lock);
}

#ifdef CONFIG_RT_GROUP_SCHED
static void destroy_rt_bandwidth(struct rt_bandwidth *rt_b)
{
	hrtimer_cancel(&rt_b->rt_period_timer);
}

#define rt_entity_is_task(rt_se) (!(rt_se)->my_q)

static inline struct task_struct *rt_task_of(struct sched_rt_entity *rt_se)
{
#ifdef CONFIG_SCHED_DEBUG
	WARN_ON_ONCE(!rt_entity_is_task(rt_se));
#endif
	return container_of(rt_se, struct task_struct, rt);
}

static inline struct rq *rq_of_rt_rq(struct rt_rq *rt_rq)
{
	return rt_rq->rq;
}

static inline struct rt_rq *rt_rq_of_se(struct sched_rt_entity *rt_se)
{
	return rt_se->rt_rq;
}

static inline struct rq *rq_of_rt_se(struct sched_rt_entity *rt_se)
{
	struct rt_rq *rt_rq = rt_se->rt_rq;

	return rt_rq->rq;
}

void free_rt_sched_group(struct task_group *tg)
{
	int i;

	if (tg->rt_se)
		destroy_rt_bandwidth(&tg->rt_bandwidth);

	for_each_possible_cpu(i) {
		if (tg->rt_rq)
			kfree(tg->rt_rq[i]);
		if (tg->rt_se)
			kfree(tg->rt_se[i]);
	}

	kfree(tg->rt_rq);
	kfree(tg->rt_se);
}

void init_tg_rt_entry(struct task_group *tg, struct rt_rq *rt_rq,
		struct sched_rt_entity *rt_se, int cpu,
		struct sched_rt_entity *parent)
{
	struct rq *rq = cpu_rq(cpu);

	rt_rq->highest_prio.curr = MAX_RT_PRIO;
	rt_rq->rt_nr_boosted = 0;
	rt_rq->rq = rq;
	rt_rq->tg = tg;

	tg->rt_rq[cpu] = rt_rq;
	tg->rt_se[cpu] = rt_se;

	if (!rt_se)
		return;

	if (!parent)
		rt_se->rt_rq = &rq->rt;
	else
		rt_se->rt_rq = parent->my_q;

	rt_se->my_q = rt_rq;
	rt_se->parent = parent;
	INIT_LIST_HEAD(&rt_se->run_list);
}

int alloc_rt_sched_group(struct task_group *tg, struct task_group *parent)
{
	struct rt_rq *rt_rq;
	struct sched_rt_entity *rt_se;
	int i;

	tg->rt_rq = kcalloc(nr_cpu_ids, sizeof(rt_rq), GFP_KERNEL);
	if (!tg->rt_rq)
		goto err;
	tg->rt_se = kcalloc(nr_cpu_ids, sizeof(rt_se), GFP_KERNEL);
	if (!tg->rt_se)
		goto err;

	init_rt_bandwidth(&tg->rt_bandwidth,
			ktime_to_ns(def_rt_bandwidth.rt_period), 0);

	for_each_possible_cpu(i) {
		rt_rq = kzalloc_node(sizeof(struct rt_rq),
				     GFP_KERNEL, cpu_to_node(i));
		if (!rt_rq)
			goto err;

		rt_se = kzalloc_node(sizeof(struct sched_rt_entity),
				     GFP_KERNEL, cpu_to_node(i));
		if (!rt_se)
			goto err_free_rq;

		init_rt_rq(rt_rq);
		rt_rq->rt_runtime = tg->rt_bandwidth.rt_runtime;
		init_tg_rt_entry(tg, rt_rq, rt_se, i, parent->rt_se[i]);
	}

	return 1;

err_free_rq:
	kfree(rt_rq);
err:
	return 0;
}

#else /* CONFIG_RT_GROUP_SCHED */

#define rt_entity_is_task(rt_se) (1)

static inline struct task_struct *rt_task_of(struct sched_rt_entity *rt_se)
{
	return container_of(rt_se, struct task_struct, rt);
}

static inline struct rq *rq_of_rt_rq(struct rt_rq *rt_rq)
{
	return container_of(rt_rq, struct rq, rt);
}

static inline struct rq *rq_of_rt_se(struct sched_rt_entity *rt_se)
{
	struct task_struct *p = rt_task_of(rt_se);

	return task_rq(p);
}

static inline struct rt_rq *rt_rq_of_se(struct sched_rt_entity *rt_se)
{
	struct rq *rq = rq_of_rt_se(rt_se);

	return &rq->rt;
}

void free_rt_sched_group(struct task_group *tg) { }

int alloc_rt_sched_group(struct task_group *tg, struct task_group *parent)
{
	return 1;
}
#endif /* CONFIG_RT_GROUP_SCHED */

#ifdef CONFIG_SMP

static void pull_rt_task(struct rq *this_rq);

static inline bool need_pull_rt_task(struct rq *rq, struct task_struct *prev)
{
	/* Try to pull RT tasks here if we lower this rq's prio */
	return rq->rt.highest_prio.curr > prev->prio &&
		 !cpu_isolated(cpu_of(rq));
}

static inline int rt_overloaded(struct rq *rq)
{
	return atomic_read(&rq->rd->rto_count);
}

static inline void rt_set_overload(struct rq *rq)
{
	if (!rq->online)
		return;

	cpumask_set_cpu(rq->cpu, rq->rd->rto_mask);
	/*
	 * Make sure the mask is visible before we set
	 * the overload count. That is checked to determine
	 * if we should look at the mask. It would be a shame
	 * if we looked at the mask, but the mask was not
	 * updated yet.
	 *
	 * Matched by the barrier in pull_rt_task().
	 */
	smp_wmb();
	atomic_inc(&rq->rd->rto_count);
}

static inline void rt_clear_overload(struct rq *rq)
{
	if (!rq->online)
		return;

	/* the order here really doesn't matter */
	atomic_dec(&rq->rd->rto_count);
	cpumask_clear_cpu(rq->cpu, rq->rd->rto_mask);
}

static void update_rt_migration(struct rt_rq *rt_rq)
{
	if (rt_rq->rt_nr_migratory && rt_rq->rt_nr_total > 1) {
		if (!rt_rq->overloaded) {
			rt_set_overload(rq_of_rt_rq(rt_rq));
			rt_rq->overloaded = 1;
		}
	} else if (rt_rq->overloaded) {
		rt_clear_overload(rq_of_rt_rq(rt_rq));
		rt_rq->overloaded = 0;
	}
}

static void inc_rt_migration(struct sched_rt_entity *rt_se, struct rt_rq *rt_rq)
{
	struct task_struct *p;

	if (!rt_entity_is_task(rt_se))
		return;

	p = rt_task_of(rt_se);
	rt_rq = &rq_of_rt_rq(rt_rq)->rt;

	rt_rq->rt_nr_total++;
	if (p->nr_cpus_allowed > 1)
		rt_rq->rt_nr_migratory++;

	update_rt_migration(rt_rq);
}

static void dec_rt_migration(struct sched_rt_entity *rt_se, struct rt_rq *rt_rq)
{
	struct task_struct *p;

	if (!rt_entity_is_task(rt_se))
		return;

	p = rt_task_of(rt_se);
	rt_rq = &rq_of_rt_rq(rt_rq)->rt;

	rt_rq->rt_nr_total--;
	if (p->nr_cpus_allowed > 1)
		rt_rq->rt_nr_migratory--;

	update_rt_migration(rt_rq);
}

static inline int has_pushable_tasks(struct rq *rq)
{
	return !plist_head_empty(&rq->rt.pushable_tasks);
}

static DEFINE_PER_CPU(struct callback_head, rt_push_head);
static DEFINE_PER_CPU(struct callback_head, rt_pull_head);

static void push_rt_tasks(struct rq *);
static void pull_rt_task(struct rq *);

static inline void rt_queue_push_tasks(struct rq *rq)
{
	if (!has_pushable_tasks(rq))
		return;

	queue_balance_callback(rq, &per_cpu(rt_push_head, rq->cpu), push_rt_tasks);
}

static inline void rt_queue_pull_task(struct rq *rq)
{
	queue_balance_callback(rq, &per_cpu(rt_pull_head, rq->cpu), pull_rt_task);
}

static void enqueue_pushable_task(struct rq *rq, struct task_struct *p)
{
	plist_del(&p->pushable_tasks, &rq->rt.pushable_tasks);
	plist_node_init(&p->pushable_tasks, p->prio);
	plist_add(&p->pushable_tasks, &rq->rt.pushable_tasks);

	/* Update the highest prio pushable task */
	if (p->prio < rq->rt.highest_prio.next)
		rq->rt.highest_prio.next = p->prio;
}

static void dequeue_pushable_task(struct rq *rq, struct task_struct *p)
{
	plist_del(&p->pushable_tasks, &rq->rt.pushable_tasks);

	/* Update the new highest prio pushable task */
	if (has_pushable_tasks(rq)) {
		p = plist_first_entry(&rq->rt.pushable_tasks,
				      struct task_struct, pushable_tasks);
		rq->rt.highest_prio.next = p->prio;
	} else
		rq->rt.highest_prio.next = MAX_RT_PRIO;
}

#else

static inline void enqueue_pushable_task(struct rq *rq, struct task_struct *p)
{
}

static inline void dequeue_pushable_task(struct rq *rq, struct task_struct *p)
{
}

static inline
void inc_rt_migration(struct sched_rt_entity *rt_se, struct rt_rq *rt_rq)
{
}

static inline
void dec_rt_migration(struct sched_rt_entity *rt_se, struct rt_rq *rt_rq)
{
}

static inline bool need_pull_rt_task(struct rq *rq, struct task_struct *prev)
{
	return false;
}

static inline void pull_rt_task(struct rq *this_rq)
{
}

static inline void rt_queue_push_tasks(struct rq *rq)
{
}
#endif /* CONFIG_SMP */

static void enqueue_top_rt_rq(struct rt_rq *rt_rq);
static void dequeue_top_rt_rq(struct rt_rq *rt_rq);

static inline int on_rt_rq(struct sched_rt_entity *rt_se)
{
	return rt_se->on_rq;
}

#ifdef CONFIG_UCLAMP_TASK
/*
 * Verify the fitness of task @p to run on @cpu taking into account the uclamp
 * settings.
 *
 * This check is only important for heterogeneous systems where uclamp_min value
 * is higher than the capacity of a @cpu. For non-heterogeneous system this
 * function will always return true.
 *
 * The function will return true if the capacity of the @cpu is >= the
 * uclamp_min and false otherwise.
 *
 * Note that uclamp_min will be clamped to uclamp_max if uclamp_min
 * > uclamp_max.
 */
static inline bool rt_task_fits_capacity(struct task_struct *p, int cpu)
{
	unsigned int min_cap;
	unsigned int max_cap;
	unsigned int cpu_cap;

	/* Only heterogeneous systems can benefit from this check */
	if (!static_branch_unlikely(&sched_asym_cpucapacity))
		return true;

	min_cap = uclamp_eff_value(p, UCLAMP_MIN);
	max_cap = uclamp_eff_value(p, UCLAMP_MAX);

	cpu_cap = capacity_orig_of(cpu);

	return cpu_cap >= min(min_cap, max_cap);
}
#else
static inline bool rt_task_fits_capacity(struct task_struct *p, int cpu)
{
	return true;
}
#endif

#ifdef CONFIG_RT_GROUP_SCHED

static inline u64 sched_rt_runtime(struct rt_rq *rt_rq)
{
	if (!rt_rq->tg)
		return RUNTIME_INF;

	return rt_rq->rt_runtime;
}

static inline u64 sched_rt_period(struct rt_rq *rt_rq)
{
	return ktime_to_ns(rt_rq->tg->rt_bandwidth.rt_period);
}

typedef struct task_group *rt_rq_iter_t;

static inline struct task_group *next_task_group(struct task_group *tg)
{
	do {
		tg = list_entry_rcu(tg->list.next,
			typeof(struct task_group), list);
	} while (&tg->list != &task_groups && task_group_is_autogroup(tg));

	if (&tg->list == &task_groups)
		tg = NULL;

	return tg;
}

#define for_each_rt_rq(rt_rq, iter, rq)					\
	for (iter = container_of(&task_groups, typeof(*iter), list);	\
		(iter = next_task_group(iter)) &&			\
		(rt_rq = iter->rt_rq[cpu_of(rq)]);)

#define for_each_sched_rt_entity(rt_se) \
	for (; rt_se; rt_se = rt_se->parent)

static inline struct rt_rq *group_rt_rq(struct sched_rt_entity *rt_se)
{
	return rt_se->my_q;
}

static void enqueue_rt_entity(struct sched_rt_entity *rt_se, unsigned int flags);
static void dequeue_rt_entity(struct sched_rt_entity *rt_se, unsigned int flags);

static void sched_rt_rq_enqueue(struct rt_rq *rt_rq)
{
	struct task_struct *curr = rq_of_rt_rq(rt_rq)->curr;
	struct rq *rq = rq_of_rt_rq(rt_rq);
	struct sched_rt_entity *rt_se;

	int cpu = cpu_of(rq);

	rt_se = rt_rq->tg->rt_se[cpu];

	if (rt_rq->rt_nr_running) {
		if (!rt_se)
			enqueue_top_rt_rq(rt_rq);
		else if (!on_rt_rq(rt_se))
			enqueue_rt_entity(rt_se, 0);

		if (rt_rq->highest_prio.curr < curr->prio)
			resched_curr(rq);
	}
}

static void sched_rt_rq_dequeue(struct rt_rq *rt_rq)
{
	struct sched_rt_entity *rt_se;
	int cpu = cpu_of(rq_of_rt_rq(rt_rq));

	rt_se = rt_rq->tg->rt_se[cpu];

	if (!rt_se) {
		dequeue_top_rt_rq(rt_rq);
		/* Kick cpufreq (see the comment in kernel/sched/sched.h). */
		cpufreq_update_util(rq_of_rt_rq(rt_rq), 0);
	}
	else if (on_rt_rq(rt_se))
		dequeue_rt_entity(rt_se, 0);
}

static inline int rt_rq_throttled(struct rt_rq *rt_rq)
{
	return rt_rq->rt_throttled && !rt_rq->rt_nr_boosted;
}

static int rt_se_boosted(struct sched_rt_entity *rt_se)
{
	struct rt_rq *rt_rq = group_rt_rq(rt_se);
	struct task_struct *p;

	if (rt_rq)
		return !!rt_rq->rt_nr_boosted;

	p = rt_task_of(rt_se);
	return p->prio != p->normal_prio;
}

#ifdef CONFIG_SMP
static inline const struct cpumask *sched_rt_period_mask(void)
{
	return this_rq()->rd->span;
}
#else
static inline const struct cpumask *sched_rt_period_mask(void)
{
	return cpu_online_mask;
}
#endif

static inline
struct rt_rq *sched_rt_period_rt_rq(struct rt_bandwidth *rt_b, int cpu)
{
	return container_of(rt_b, struct task_group, rt_bandwidth)->rt_rq[cpu];
}

static inline struct rt_bandwidth *sched_rt_bandwidth(struct rt_rq *rt_rq)
{
	return &rt_rq->tg->rt_bandwidth;
}

#else /* !CONFIG_RT_GROUP_SCHED */

static inline u64 sched_rt_runtime(struct rt_rq *rt_rq)
{
	return rt_rq->rt_runtime;
}

static inline u64 sched_rt_period(struct rt_rq *rt_rq)
{
	return ktime_to_ns(def_rt_bandwidth.rt_period);
}

typedef struct rt_rq *rt_rq_iter_t;

#define for_each_rt_rq(rt_rq, iter, rq) \
	for ((void) iter, rt_rq = &rq->rt; rt_rq; rt_rq = NULL)

#define for_each_sched_rt_entity(rt_se) \
	for (; rt_se; rt_se = NULL)

static inline struct rt_rq *group_rt_rq(struct sched_rt_entity *rt_se)
{
	return NULL;
}

static inline void sched_rt_rq_enqueue(struct rt_rq *rt_rq)
{
	struct rq *rq = rq_of_rt_rq(rt_rq);

	if (!rt_rq->rt_nr_running)
		return;

	enqueue_top_rt_rq(rt_rq);
	resched_curr(rq);
}

static inline void sched_rt_rq_dequeue(struct rt_rq *rt_rq)
{
	dequeue_top_rt_rq(rt_rq);
}

static inline int rt_rq_throttled(struct rt_rq *rt_rq)
{
	return rt_rq->rt_throttled;
}

static inline const struct cpumask *sched_rt_period_mask(void)
{
	return cpu_online_mask;
}

static inline
struct rt_rq *sched_rt_period_rt_rq(struct rt_bandwidth *rt_b, int cpu)
{
	return &cpu_rq(cpu)->rt;
}

static inline struct rt_bandwidth *sched_rt_bandwidth(struct rt_rq *rt_rq)
{
	return &def_rt_bandwidth;
}

#endif /* CONFIG_RT_GROUP_SCHED */

bool sched_rt_bandwidth_account(struct rt_rq *rt_rq)
{
	struct rt_bandwidth *rt_b = sched_rt_bandwidth(rt_rq);

	return (hrtimer_active(&rt_b->rt_period_timer) ||
		rt_rq->rt_time < rt_b->rt_runtime);
}

#ifdef CONFIG_SMP
/*
 * We ran out of runtime, see if we can borrow some from our neighbours.
 */
static void do_balance_runtime(struct rt_rq *rt_rq)
{
	struct rt_bandwidth *rt_b = sched_rt_bandwidth(rt_rq);
	struct root_domain *rd = rq_of_rt_rq(rt_rq)->rd;
	int i, weight;
	u64 rt_period;

	weight = cpumask_weight(rd->span);

	raw_spin_lock(&rt_b->rt_runtime_lock);
	rt_period = ktime_to_ns(rt_b->rt_period);
	for_each_cpu(i, rd->span) {
		struct rt_rq *iter = sched_rt_period_rt_rq(rt_b, i);
		s64 diff;

		if (iter == rt_rq)
			continue;

		raw_spin_lock(&iter->rt_runtime_lock);
		/*
		 * Either all rqs have inf runtime and there's nothing to steal
		 * or __disable_runtime() below sets a specific rq to inf to
		 * indicate its been disabled and disalow stealing.
		 */
		if (iter->rt_runtime == RUNTIME_INF)
			goto next;

		/*
		 * From runqueues with spare time, take 1/n part of their
		 * spare time, but no more than our period.
		 */
		diff = iter->rt_runtime - iter->rt_time;
		if (diff > 0) {
			diff = div_u64((u64)diff, weight);
			if (rt_rq->rt_runtime + diff > rt_period)
				diff = rt_period - rt_rq->rt_runtime;
			iter->rt_runtime -= diff;
			rt_rq->rt_runtime += diff;
			if (rt_rq->rt_runtime == rt_period) {
				raw_spin_unlock(&iter->rt_runtime_lock);
				break;
			}
		}
next:
		raw_spin_unlock(&iter->rt_runtime_lock);
	}
	raw_spin_unlock(&rt_b->rt_runtime_lock);
}

/*
 * Ensure this RQ takes back all the runtime it lend to its neighbours.
 */
static void __disable_runtime(struct rq *rq)
{
	struct root_domain *rd = rq->rd;
	rt_rq_iter_t iter;
	struct rt_rq *rt_rq;

	if (unlikely(!scheduler_running))
		return;

	for_each_rt_rq(rt_rq, iter, rq) {
		struct rt_bandwidth *rt_b = sched_rt_bandwidth(rt_rq);
		s64 want;
		int i;

		raw_spin_lock(&rt_b->rt_runtime_lock);
		raw_spin_lock(&rt_rq->rt_runtime_lock);
		/*
		 * Either we're all inf and nobody needs to borrow, or we're
		 * already disabled and thus have nothing to do, or we have
		 * exactly the right amount of runtime to take out.
		 */
		if (rt_rq->rt_runtime == RUNTIME_INF ||
				rt_rq->rt_runtime == rt_b->rt_runtime)
			goto balanced;
		raw_spin_unlock(&rt_rq->rt_runtime_lock);

		/*
		 * Calculate the difference between what we started out with
		 * and what we current have, that's the amount of runtime
		 * we lend and now have to reclaim.
		 */
		want = rt_b->rt_runtime - rt_rq->rt_runtime;

		/*
		 * Greedy reclaim, take back as much as we can.
		 */
		for_each_cpu(i, rd->span) {
			struct rt_rq *iter = sched_rt_period_rt_rq(rt_b, i);
			s64 diff;

			/*
			 * Can't reclaim from ourselves or disabled runqueues.
			 */
			if (iter == rt_rq || iter->rt_runtime == RUNTIME_INF)
				continue;

			raw_spin_lock(&iter->rt_runtime_lock);
			if (want > 0) {
				diff = min_t(s64, iter->rt_runtime, want);
				iter->rt_runtime -= diff;
				want -= diff;
			} else {
				iter->rt_runtime -= want;
				want -= want;
			}
			raw_spin_unlock(&iter->rt_runtime_lock);

			if (!want)
				break;
		}

		raw_spin_lock(&rt_rq->rt_runtime_lock);
		/*
		 * We cannot be left wanting - that would mean some runtime
		 * leaked out of the system.
		 */
		BUG_ON(want);
balanced:
		/*
		 * Disable all the borrow logic by pretending we have inf
		 * runtime - in which case borrowing doesn't make sense.
		 */
		rt_rq->rt_runtime = RUNTIME_INF;
		rt_rq->rt_throttled = 0;
		raw_spin_unlock(&rt_rq->rt_runtime_lock);
		raw_spin_unlock(&rt_b->rt_runtime_lock);

		/* Make rt_rq available for pick_next_task() */
		sched_rt_rq_enqueue(rt_rq);
	}
}

static void __enable_runtime(struct rq *rq)
{
	rt_rq_iter_t iter;
	struct rt_rq *rt_rq;

	if (unlikely(!scheduler_running))
		return;

	/*
	 * Reset each runqueue's bandwidth settings
	 */
	for_each_rt_rq(rt_rq, iter, rq) {
		struct rt_bandwidth *rt_b = sched_rt_bandwidth(rt_rq);

		raw_spin_lock(&rt_b->rt_runtime_lock);
		raw_spin_lock(&rt_rq->rt_runtime_lock);
		rt_rq->rt_runtime = rt_b->rt_runtime;
		rt_rq->rt_time = 0;
		rt_rq->rt_throttled = 0;
		raw_spin_unlock(&rt_rq->rt_runtime_lock);
		raw_spin_unlock(&rt_b->rt_runtime_lock);
	}
}

static void balance_runtime(struct rt_rq *rt_rq)
{
	if (!sched_feat(RT_RUNTIME_SHARE))
		return;

	if (rt_rq->rt_time > rt_rq->rt_runtime) {
		raw_spin_unlock(&rt_rq->rt_runtime_lock);
		do_balance_runtime(rt_rq);
		raw_spin_lock(&rt_rq->rt_runtime_lock);
	}
}
#else /* !CONFIG_SMP */
static inline void balance_runtime(struct rt_rq *rt_rq) {}
#endif /* CONFIG_SMP */

static int do_sched_rt_period_timer(struct rt_bandwidth *rt_b, int overrun)
{
	int i, idle = 1, throttled = 0;
	const struct cpumask *span;

	span = sched_rt_period_mask();
#ifdef CONFIG_RT_GROUP_SCHED
	/*
	 * FIXME: isolated CPUs should really leave the root task group,
	 * whether they are isolcpus or were isolated via cpusets, lest
	 * the timer run on a CPU which does not service all runqueues,
	 * potentially leaving other CPUs indefinitely throttled.  If
	 * isolation is really required, the user will turn the throttle
	 * off to kill the perturbations it causes anyway.  Meanwhile,
	 * this maintains functionality for boot and/or troubleshooting.
	 */
	if (rt_b == &root_task_group.rt_bandwidth)
		span = cpu_online_mask;
#endif
	for_each_cpu(i, span) {
		int enqueue = 0;
		struct rt_rq *rt_rq = sched_rt_period_rt_rq(rt_b, i);
		struct rq *rq = rq_of_rt_rq(rt_rq);
		int skip;

		/*
		 * When span == cpu_online_mask, taking each rq->lock
		 * can be time-consuming. Try to avoid it when possible.
		 */
		raw_spin_lock(&rt_rq->rt_runtime_lock);
		if (!sched_feat(RT_RUNTIME_SHARE) && rt_rq->rt_runtime != RUNTIME_INF)
			rt_rq->rt_runtime = rt_b->rt_runtime;
		skip = !rt_rq->rt_time && !rt_rq->rt_nr_running;
		raw_spin_unlock(&rt_rq->rt_runtime_lock);
		if (skip)
			continue;

		raw_spin_lock(&rq->lock);
		update_rq_clock(rq);

		if (rt_rq->rt_time) {
			u64 runtime;

			raw_spin_lock(&rt_rq->rt_runtime_lock);
			if (rt_rq->rt_throttled)
				balance_runtime(rt_rq);
			runtime = rt_rq->rt_runtime;
			rt_rq->rt_time -= min(rt_rq->rt_time, overrun*runtime);
			if (rt_rq->rt_throttled && rt_rq->rt_time < runtime) {
				rt_rq->rt_throttled = 0;
				enqueue = 1;

#ifdef CONFIG_MTK_SCHED_EXTENSION
				printk_deferred("[name:rt&]sched: RT throttling inactivated cpu=%d\n",
						i);
#endif

				/*
				 * When we're idle and a woken (rt) task is
				 * throttled check_preempt_curr() will set
				 * skip_update and the time between the wakeup
				 * and this unthrottle will get accounted as
				 * 'runtime'.
				 */
				if (rt_rq->rt_nr_running && rq->curr == rq->idle)
					rq_clock_cancel_skipupdate(rq);
			}
			if (rt_rq->rt_time || rt_rq->rt_nr_running)
				idle = 0;
			raw_spin_unlock(&rt_rq->rt_runtime_lock);
		} else if (rt_rq->rt_nr_running) {
			idle = 0;
			if (!rt_rq_throttled(rt_rq))
				enqueue = 1;
		}
		if (rt_rq->rt_throttled)
			throttled = 1;

		if (enqueue)
			sched_rt_rq_enqueue(rt_rq);
		raw_spin_unlock(&rq->lock);
	}

	if (!throttled && (!rt_bandwidth_enabled() || rt_b->rt_runtime == RUNTIME_INF))
		return 1;

	return idle;
}

static inline int rt_se_prio(struct sched_rt_entity *rt_se)
{
#ifdef CONFIG_RT_GROUP_SCHED
	struct rt_rq *rt_rq = group_rt_rq(rt_se);

	if (rt_rq)
		return rt_rq->highest_prio.curr;
#endif

	return rt_task_of(rt_se)->prio;
}

static int sched_rt_runtime_exceeded(struct rt_rq *rt_rq)
{
	u64 runtime = sched_rt_runtime(rt_rq);

	if (rt_rq->rt_throttled)
		return rt_rq_throttled(rt_rq);

	if (runtime >= sched_rt_period(rt_rq))
		return 0;

	balance_runtime(rt_rq);
	runtime = sched_rt_runtime(rt_rq);
	if (runtime == RUNTIME_INF)
		return 0;

	if (rt_rq->rt_time > runtime) {
		struct rt_bandwidth *rt_b = sched_rt_bandwidth(rt_rq);

		/*
		 * Don't actually throttle groups that have no runtime assigned
		 * but accrue some time due to boosting.
		 */
		if (likely(rt_b->rt_runtime)) {
			rt_rq->rt_throttled = 1;
#ifdef CONFIG_MTK_SCHED_EXTENSION
			printk_deferred("[name:rt&]sched: RT throttling activated\n");
#else
			printk_deferred_once("sched: RT throttling activated\n");
#endif
		} else {
			/*
			 * In case we did anyway, make it go away,
			 * replenishment is a joke, since it will replenish us
			 * with exactly 0 ns.
			 */
			rt_rq->rt_time = 0;
		}

		if (rt_rq_throttled(rt_rq)) {
			sched_rt_rq_dequeue(rt_rq);
			return 1;
		}
	}

	return 0;
}

/*
 * Update the current task's runtime statistics. Skip current tasks that
 * are not in our scheduling class.
 */
static void update_curr_rt(struct rq *rq)
{
	struct task_struct *curr = rq->curr;
	struct sched_rt_entity *rt_se = &curr->rt;
	u64 delta_exec;
	u64 now;

	if (curr->sched_class != &rt_sched_class)
		return;

	now = rq_clock_task(rq);
	delta_exec = now - curr->se.exec_start;
	if (unlikely((s64)delta_exec <= 0))
		return;

	schedstat_set(curr->se.statistics.exec_max,
		      max(curr->se.statistics.exec_max, delta_exec));

	curr->se.sum_exec_runtime += delta_exec;
	account_group_exec_runtime(curr, delta_exec);

	curr->se.exec_start = now;
	cgroup_account_cputime(curr, delta_exec);

	if (!rt_bandwidth_enabled())
		return;

	for_each_sched_rt_entity(rt_se) {
		struct rt_rq *rt_rq = rt_rq_of_se(rt_se);

		if (sched_rt_runtime(rt_rq) != RUNTIME_INF) {
			raw_spin_lock(&rt_rq->rt_runtime_lock);
			rt_rq->rt_time += delta_exec;
			if (sched_rt_runtime_exceeded(rt_rq))
				resched_curr(rq);
			raw_spin_unlock(&rt_rq->rt_runtime_lock);
		}
	}
}

static void
dequeue_top_rt_rq(struct rt_rq *rt_rq)
{
	struct rq *rq = rq_of_rt_rq(rt_rq);

	BUG_ON(&rq->rt != rt_rq);

	if (!rt_rq->rt_queued)
		return;

	BUG_ON(!rq->nr_running);

	sub_nr_running(rq, rt_rq->rt_nr_running);
	rt_rq->rt_queued = 0;

}

static void
enqueue_top_rt_rq(struct rt_rq *rt_rq)
{
	struct rq *rq = rq_of_rt_rq(rt_rq);

	BUG_ON(&rq->rt != rt_rq);

	if (rt_rq->rt_queued)
		return;

	if (rt_rq_throttled(rt_rq))
		return;

	if (rt_rq->rt_nr_running) {
		add_nr_running(rq, rt_rq->rt_nr_running);
		rt_rq->rt_queued = 1;
	}

	/* Kick cpufreq (see the comment in kernel/sched/sched.h). */
	cpufreq_update_util(rq, 0);
}

#if defined CONFIG_SMP

static void
inc_rt_prio_smp(struct rt_rq *rt_rq, int prio, int prev_prio)
{
	struct rq *rq = rq_of_rt_rq(rt_rq);

#ifdef CONFIG_RT_GROUP_SCHED
	/*
	 * Change rq's cpupri only if rt_rq is the top queue.
	 */
	if (&rq->rt != rt_rq)
		return;
#endif
	if (rq->online && prio < prev_prio)
		cpupri_set(&rq->rd->cpupri, rq->cpu, prio);
}

static void
dec_rt_prio_smp(struct rt_rq *rt_rq, int prio, int prev_prio)
{
	struct rq *rq = rq_of_rt_rq(rt_rq);

#ifdef CONFIG_RT_GROUP_SCHED
	/*
	 * Change rq's cpupri only if rt_rq is the top queue.
	 */
	if (&rq->rt != rt_rq)
		return;
#endif
	if (rq->online && rt_rq->highest_prio.curr != prev_prio)
		cpupri_set(&rq->rd->cpupri, rq->cpu, rt_rq->highest_prio.curr);
}

#else /* CONFIG_SMP */

static inline
void inc_rt_prio_smp(struct rt_rq *rt_rq, int prio, int prev_prio) {}
static inline
void dec_rt_prio_smp(struct rt_rq *rt_rq, int prio, int prev_prio) {}

#endif /* CONFIG_SMP */

#if defined CONFIG_SMP || defined CONFIG_RT_GROUP_SCHED
static void
inc_rt_prio(struct rt_rq *rt_rq, int prio)
{
	int prev_prio = rt_rq->highest_prio.curr;

	if (prio < prev_prio)
		rt_rq->highest_prio.curr = prio;

	inc_rt_prio_smp(rt_rq, prio, prev_prio);
}

static void
dec_rt_prio(struct rt_rq *rt_rq, int prio)
{
	int prev_prio = rt_rq->highest_prio.curr;

	if (rt_rq->rt_nr_running) {

		WARN_ON(prio < prev_prio);

		/*
		 * This may have been our highest task, and therefore
		 * we may have some recomputation to do
		 */
		if (prio == prev_prio) {
			struct rt_prio_array *array = &rt_rq->active;

			rt_rq->highest_prio.curr =
				sched_find_first_bit(array->bitmap);
		}

	} else
		rt_rq->highest_prio.curr = MAX_RT_PRIO;

	dec_rt_prio_smp(rt_rq, prio, prev_prio);
}

#else

static inline void inc_rt_prio(struct rt_rq *rt_rq, int prio) {}
static inline void dec_rt_prio(struct rt_rq *rt_rq, int prio) {}

#endif /* CONFIG_SMP || CONFIG_RT_GROUP_SCHED */

#ifdef CONFIG_RT_GROUP_SCHED

static void
inc_rt_group(struct sched_rt_entity *rt_se, struct rt_rq *rt_rq)
{
	if (rt_se_boosted(rt_se))
		rt_rq->rt_nr_boosted++;

	if (rt_rq->tg)
		start_rt_bandwidth(&rt_rq->tg->rt_bandwidth);
}

static void
dec_rt_group(struct sched_rt_entity *rt_se, struct rt_rq *rt_rq)
{
	if (rt_se_boosted(rt_se))
		rt_rq->rt_nr_boosted--;

	WARN_ON(!rt_rq->rt_nr_running && rt_rq->rt_nr_boosted);
}

#else /* CONFIG_RT_GROUP_SCHED */

static void
inc_rt_group(struct sched_rt_entity *rt_se, struct rt_rq *rt_rq)
{
	start_rt_bandwidth(&def_rt_bandwidth);
}

static inline
void dec_rt_group(struct sched_rt_entity *rt_se, struct rt_rq *rt_rq) {}

#endif /* CONFIG_RT_GROUP_SCHED */

static inline
unsigned int rt_se_nr_running(struct sched_rt_entity *rt_se)
{
	struct rt_rq *group_rq = group_rt_rq(rt_se);

	if (group_rq)
		return group_rq->rt_nr_running;
	else
		return 1;
}

static inline
unsigned int rt_se_rr_nr_running(struct sched_rt_entity *rt_se)
{
	struct rt_rq *group_rq = group_rt_rq(rt_se);
	struct task_struct *tsk;

	if (group_rq)
		return group_rq->rr_nr_running;

	tsk = rt_task_of(rt_se);

	return (tsk->policy == SCHED_RR) ? 1 : 0;
}

static inline
void inc_rt_tasks(struct sched_rt_entity *rt_se, struct rt_rq *rt_rq)
{
	int prio = rt_se_prio(rt_se);

	WARN_ON(!rt_prio(prio));
	rt_rq->rt_nr_running += rt_se_nr_running(rt_se);
	rt_rq->rr_nr_running += rt_se_rr_nr_running(rt_se);

	inc_rt_prio(rt_rq, prio);
	inc_rt_migration(rt_se, rt_rq);
	inc_rt_group(rt_se, rt_rq);
}

static inline
void dec_rt_tasks(struct sched_rt_entity *rt_se, struct rt_rq *rt_rq)
{
	WARN_ON(!rt_prio(rt_se_prio(rt_se)));
	WARN_ON(!rt_rq->rt_nr_running);
	rt_rq->rt_nr_running -= rt_se_nr_running(rt_se);
	rt_rq->rr_nr_running -= rt_se_rr_nr_running(rt_se);

	dec_rt_prio(rt_rq, rt_se_prio(rt_se));
	dec_rt_migration(rt_se, rt_rq);
	dec_rt_group(rt_se, rt_rq);
}

/*
 * Change rt_se->run_list location unless SAVE && !MOVE
 *
 * assumes ENQUEUE/DEQUEUE flags match
 */
static inline bool move_entity(unsigned int flags)
{
	if ((flags & (DEQUEUE_SAVE | DEQUEUE_MOVE)) == DEQUEUE_SAVE)
		return false;

	return true;
}

static void __delist_rt_entity(struct sched_rt_entity *rt_se, struct rt_prio_array *array)
{
	list_del_init(&rt_se->run_list);

	if (list_empty(array->queue + rt_se_prio(rt_se)))
		__clear_bit(rt_se_prio(rt_se), array->bitmap);

	rt_se->on_list = 0;
}

static void __enqueue_rt_entity(struct sched_rt_entity *rt_se, unsigned int flags)
{
	struct rt_rq *rt_rq = rt_rq_of_se(rt_se);
	struct rt_prio_array *array = &rt_rq->active;
	struct rt_rq *group_rq = group_rt_rq(rt_se);
	struct list_head *queue = array->queue + rt_se_prio(rt_se);

	/*
	 * Don't enqueue the group if its throttled, or when empty.
	 * The latter is a consequence of the former when a child group
	 * get throttled and the current group doesn't have any other
	 * active members.
	 */
	if (group_rq && (rt_rq_throttled(group_rq) || !group_rq->rt_nr_running)) {
		if (rt_se->on_list)
			__delist_rt_entity(rt_se, array);
		return;
	}

	if (move_entity(flags)) {
		WARN_ON_ONCE(rt_se->on_list);
		if (flags & ENQUEUE_HEAD)
			list_add(&rt_se->run_list, queue);
		else
			list_add_tail(&rt_se->run_list, queue);

		__set_bit(rt_se_prio(rt_se), array->bitmap);
		rt_se->on_list = 1;
	}
	rt_se->on_rq = 1;

	inc_rt_tasks(rt_se, rt_rq);
}

static void __dequeue_rt_entity(struct sched_rt_entity *rt_se, unsigned int flags)
{
	struct rt_rq *rt_rq = rt_rq_of_se(rt_se);
	struct rt_prio_array *array = &rt_rq->active;

	if (move_entity(flags)) {
		WARN_ON_ONCE(!rt_se->on_list);
		__delist_rt_entity(rt_se, array);
	}
	rt_se->on_rq = 0;

	dec_rt_tasks(rt_se, rt_rq);
}

/*
 * Because the prio of an upper entry depends on the lower
 * entries, we must remove entries top - down.
 */
static void dequeue_rt_stack(struct sched_rt_entity *rt_se, unsigned int flags)
{
	struct sched_rt_entity *back = NULL;

	for_each_sched_rt_entity(rt_se) {
		rt_se->back = back;
		back = rt_se;
	}

	dequeue_top_rt_rq(rt_rq_of_se(back));

	for (rt_se = back; rt_se; rt_se = rt_se->back) {
		if (on_rt_rq(rt_se))
			__dequeue_rt_entity(rt_se, flags);
	}
}

static void enqueue_rt_entity(struct sched_rt_entity *rt_se, unsigned int flags)
{
	struct rq *rq = rq_of_rt_se(rt_se);

	dequeue_rt_stack(rt_se, flags);
	for_each_sched_rt_entity(rt_se)
		__enqueue_rt_entity(rt_se, flags);
	enqueue_top_rt_rq(&rq->rt);
}

static void dequeue_rt_entity(struct sched_rt_entity *rt_se, unsigned int flags)
{
	struct rq *rq = rq_of_rt_se(rt_se);

	dequeue_rt_stack(rt_se, flags);

	for_each_sched_rt_entity(rt_se) {
		struct rt_rq *rt_rq = group_rt_rq(rt_se);

		if (rt_rq && rt_rq->rt_nr_running)
			__enqueue_rt_entity(rt_se, flags);
	}
	enqueue_top_rt_rq(&rq->rt);
}

/*
 * Adding/removing a task to/from a priority array:
 */
static void
enqueue_task_rt(struct rq *rq, struct task_struct *p, int flags)
{
	struct sched_rt_entity *rt_se = &p->rt;

	schedtune_enqueue_task(p, cpu_of(rq));

	if (flags & ENQUEUE_WAKEUP)
		rt_se->timeout = 0;

	enqueue_rt_entity(rt_se, flags);

	if (!task_current(rq, p) && p->nr_cpus_allowed > 1)
		enqueue_pushable_task(rq, p);
}

static void dequeue_task_rt(struct rq *rq, struct task_struct *p, int flags)
{
	struct sched_rt_entity *rt_se = &p->rt;

	schedtune_dequeue_task(p, cpu_of(rq));

	update_curr_rt(rq);
	dequeue_rt_entity(rt_se, flags);

	dequeue_pushable_task(rq, p);
}

/*
 * Put task to the head or the end of the run list without the overhead of
 * dequeue followed by enqueue.
 */
static void
requeue_rt_entity(struct rt_rq *rt_rq, struct sched_rt_entity *rt_se, int head)
{
	if (on_rt_rq(rt_se)) {
		struct rt_prio_array *array = &rt_rq->active;
		struct list_head *queue = array->queue + rt_se_prio(rt_se);

		if (head)
			list_move(&rt_se->run_list, queue);
		else
			list_move_tail(&rt_se->run_list, queue);
	}
}

static void requeue_task_rt(struct rq *rq, struct task_struct *p, int head)
{
	struct sched_rt_entity *rt_se = &p->rt;
	struct rt_rq *rt_rq;

	for_each_sched_rt_entity(rt_se) {
		rt_rq = rt_rq_of_se(rt_se);
		requeue_rt_entity(rt_rq, rt_se, head);
	}
}

static void yield_task_rt(struct rq *rq)
{
	requeue_task_rt(rq, rq->curr, 0);
}

#ifdef CONFIG_SMP
static int find_lowest_rq(struct task_struct *task);

static int
select_task_rq_rt(struct task_struct *p, int cpu, int sd_flag, int flags,
		  int sibling_count_hint)
{
	struct task_struct *curr;
	struct rq *rq;
	bool test;

	/* For anything but wake ups, just return the task_cpu */
	if (sd_flag != SD_BALANCE_WAKE && sd_flag != SD_BALANCE_FORK
			&& !cpu_isolated(cpu))
		goto out;

	rq = cpu_rq(cpu);

	rcu_read_lock();
	curr = READ_ONCE(rq->curr); /* unlocked access */

	/*
	 * If the current task on @p's runqueue is an RT task, then
	 * try to see if we can wake this RT task up on another
	 * runqueue. Otherwise simply start this RT task
	 * on its current runqueue.
	 *
	 * We want to avoid overloading runqueues. If the woken
	 * task is a higher priority, then it will stay on this CPU
	 * and the lower prio task should be moved to another CPU.
	 * Even though this will probably make the lower prio task
	 * lose its cache, we do not want to bounce a higher task
	 * around just because it gave up its CPU, perhaps for a
	 * lock?
	 *
	 * For equal prio tasks, we just let the scheduler sort it out.
	 *
	 * Otherwise, just let it ride on the affined RQ and the
	 * post-schedule router will push the preempted task away
	 *
	 * This test is optimistic, if we get it wrong the load-balancer
	 * will have to sort it out.
	 *
	 * We take into account the capacity of the CPU to ensure it fits the
	 * requirement of the task - which is only important on heterogeneous
	 * systems like big.LITTLE.
	 */
<<<<<<< HEAD
#ifdef CONFIG_MTK_SCHED_INTEROP
	/*
	 * If the task is allowed to put more than one CPU.
	 * Let p use find_lowest_rq to choose idle CPU first,
	 * instead of CPU have non-RT tasks.
	 */
	if ((p->nr_cpus_allowed > 1)) {
#else
	if ((curr && unlikely(rt_task(curr)) &&
	    (curr->nr_cpus_allowed < 2 ||
	     curr->prio <= p->prio)) || cpu_isolated(cpu)) {
#endif
=======
	test = curr &&
	       unlikely(rt_task(curr)) &&
	       (curr->nr_cpus_allowed < 2 || curr->prio <= p->prio);

	if (test || !rt_task_fits_capacity(p, cpu)) {
>>>>>>> 83b584a6
		int target = find_lowest_rq(p);

		/*
		 * Don't bother moving it if the destination CPU is
		 * not running a lower priority task.
		 */
		if (target != -1 &&
		    p->prio < cpu_rq(target)->rt.highest_prio.curr &&
			!cpu_isolated(target))
			cpu = target;
	}
	rcu_read_unlock();

out:
#ifdef CONFIG_MTK_SCHED_CPU_PREFER
	cpu = select_task_prefer_cpu(p, cpu);
#endif
	return cpu;
}

static void check_preempt_equal_prio(struct rq *rq, struct task_struct *p)
{
	/*
	 * Current can't be migrated, useless to reschedule,
	 * let's hope p can move out.
	 */
	if (rq->curr->nr_cpus_allowed == 1 ||
	    !cpupri_find(&rq->rd->cpupri, rq->curr, NULL, NULL))
		return;

	/*
	 * p is migratable, so let's not schedule it and
	 * see if it is pushed or pulled somewhere else.
	 */
	if (p->nr_cpus_allowed != 1 &&
	    cpupri_find(&rq->rd->cpupri, p, NULL, NULL))
		return;

	/*
	 * There appear to be other CPUs that can accept
	 * the current task but none can run 'p', so lets reschedule
	 * to try and push the current task away:
	 */
	requeue_task_rt(rq, p, 1);
	resched_curr(rq);
}

#endif /* CONFIG_SMP */

/*
 * Preempt the current task with a newly woken task if needed:
 */
static void check_preempt_curr_rt(struct rq *rq, struct task_struct *p, int flags)
{
	if (p->prio < rq->curr->prio) {
		resched_curr(rq);
		return;
	}

#ifdef CONFIG_SMP
	/*
	 * If:
	 *
	 * - the newly woken task is of equal priority to the current task
	 * - the newly woken task is non-migratable while current is migratable
	 * - current will be preempted on the next reschedule
	 *
	 * we should check to see if current can readily move to a different
	 * cpu.  If so, we will reschedule to allow the push logic to try
	 * to move current somewhere else, making room for our non-migratable
	 * task.
	 */
	if (p->prio == rq->curr->prio && !test_tsk_need_resched(rq->curr))
		check_preempt_equal_prio(rq, p);
#endif
}

static struct sched_rt_entity *pick_next_rt_entity(struct rq *rq,
						   struct rt_rq *rt_rq)
{
	struct rt_prio_array *array = &rt_rq->active;
	struct sched_rt_entity *next = NULL;
	struct list_head *queue;
	int idx;

	idx = sched_find_first_bit(array->bitmap);
	BUG_ON(idx >= MAX_RT_PRIO);

	queue = array->queue + idx;
	next = list_entry(queue->next, struct sched_rt_entity, run_list);

	return next;
}

static struct task_struct *_pick_next_task_rt(struct rq *rq)
{
	struct sched_rt_entity *rt_se;
	struct task_struct *p;
	struct rt_rq *rt_rq  = &rq->rt;

	do {
		rt_se = pick_next_rt_entity(rq, rt_rq);
		BUG_ON(!rt_se);
		rt_rq = group_rt_rq(rt_se);
	} while (rt_rq);

	p = rt_task_of(rt_se);
	p->se.exec_start = rq_clock_task(rq);

	return p;
}

static struct task_struct *
pick_next_task_rt(struct rq *rq, struct task_struct *prev, struct rq_flags *rf)
{
	struct task_struct *p;
	struct rt_rq *rt_rq = &rq->rt;

	if (need_pull_rt_task(rq, prev)) {
		/*
		 * This is OK, because current is on_cpu, which avoids it being
		 * picked for load-balance and preemption/IRQs are still
		 * disabled avoiding further scheduler activity on it and we're
		 * being very careful to re-start the picking loop.
		 */
		rq_unpin_lock(rq, rf);
		pull_rt_task(rq);
		rq_repin_lock(rq, rf);
		/*
		 * pull_rt_task() can drop (and re-acquire) rq->lock; this
		 * means a dl or stop task can slip in, in which case we need
		 * to re-start task selection.
		 */
		if (unlikely((rq->stop && task_on_rq_queued(rq->stop)) ||
			     rq->dl.dl_nr_running))
			return RETRY_TASK;
	}

	/*
	 * We may dequeue prev's rt_rq in put_prev_task().
	 * So, we update time before rt_nr_running check.
	 */
	if (prev->sched_class == &rt_sched_class)
		update_curr_rt(rq);

	if (!rt_rq->rt_queued)
		return NULL;

	put_prev_task(rq, prev);

	p = _pick_next_task_rt(rq);

	/* The running task is never eligible for pushing */
	dequeue_pushable_task(rq, p);

	rt_queue_push_tasks(rq);

	/*
	 * If prev task was rt, put_prev_task() has already updated the
	 * utilization. We only care of the case where we start to schedule a
	 * rt task
	 */
	if (rq->curr->sched_class != &rt_sched_class)
		update_rt_rq_load_avg(rq_clock_pelt(rq), rq, 0);

	return p;
}

static void put_prev_task_rt(struct rq *rq, struct task_struct *p)
{
	update_curr_rt(rq);

	update_rt_rq_load_avg(rq_clock_pelt(rq), rq, 1);

	/*
	 * The previous task needs to be made eligible for pushing
	 * if it is still active
	 */
	if (on_rt_rq(&p->rt) && p->nr_cpus_allowed > 1)
		enqueue_pushable_task(rq, p);
}

#ifdef CONFIG_SMP

/* Only try algorithms three times */
#define RT_MAX_TRIES 3

static int pick_rt_task(struct rq *rq, struct task_struct *p, int cpu)
{
	if (!task_running(rq, p) &&
	    cpumask_test_cpu(cpu, &p->cpus_allowed) &&
	    rt_task_fits_capacity(p, cpu))
		return 1;

	return 0;
}

/*
 * Return the highest pushable rq's task, which is suitable to be executed
 * on the CPU, NULL otherwise
 */
static struct task_struct *pick_highest_pushable_task(struct rq *rq, int cpu)
{
	struct plist_head *head = &rq->rt.pushable_tasks;
	struct task_struct *p;

	if (!has_pushable_tasks(rq))
		return NULL;

	plist_for_each_entry(p, head, pushable_tasks) {
		if (pick_rt_task(rq, p, cpu))
			return p;
	}

	return NULL;
}

static DEFINE_PER_CPU(cpumask_var_t, local_cpu_mask);

static int find_lowest_rq(struct task_struct *task)
{
	struct sched_domain *sd;
	struct cpumask *lowest_mask = this_cpu_cpumask_var_ptr(local_cpu_mask);
	int this_cpu = smp_processor_id();
	int cpu      = task_cpu(task);
#ifdef CONFIG_MTK_SCHED_INTEROP
	int i;
#endif

	/* Make sure the mask is initialized first */
	if (unlikely(!lowest_mask))
		return -1;

	if (task->nr_cpus_allowed == 1)
		return -1; /* No other targets possible */

	if (!cpupri_find(&task_rq(task)->rd->cpupri, task, lowest_mask,
			 rt_task_fits_capacity))
		return -1; /* No targets found */

#ifdef CONFIG_MTK_SCHED_INTEROP
	/* Choose task_cpu if it is idle and it fits lowest_mask */
	if (cpumask_test_cpu(cpu, lowest_mask) && idle_cpu(cpu) &&
		!cpu_isolated(cpu))
		return cpu;

	/* Choose idle_cpu among lowest */
	for_each_cpu(i, lowest_mask) {
		if (cpu_isolated(i))
			continue;
		if (idle_cpu(i))
			return i;
	}
#endif

	/*
	 * At this point we have built a mask of CPUs representing the
	 * lowest priority tasks in the system.  Now we want to elect
	 * the best one based on our affinity and topology.
	 *
	 * We prioritize the last CPU that the task executed on since
	 * it is most likely cache-hot in that location.
	 */
	if (cpumask_test_cpu(cpu, lowest_mask))
		return cpu;

	/*
	 * Otherwise, we consult the sched_domains span maps to figure
	 * out which CPU is logically closest to our hot cache data.
	 */
	if (!cpumask_test_cpu(this_cpu, lowest_mask))
		this_cpu = -1; /* Skip this_cpu opt if not among lowest */

	rcu_read_lock();
	for_each_domain(cpu, sd) {
		if (sd->flags & SD_WAKE_AFFINE) {
			int best_cpu;

			/*
			 * "this_cpu" is cheaper to preempt than a
			 * remote processor.
			 */
			if (this_cpu != -1 &&
			    cpumask_test_cpu(this_cpu, sched_domain_span(sd)) &&
				!cpu_isolated(this_cpu)) {
				rcu_read_unlock();
				return this_cpu;
			}

			best_cpu = cpumask_first_and(lowest_mask,
						     sched_domain_span(sd));
			if (best_cpu < nr_cpu_ids && !cpu_isolated(best_cpu)) {
				rcu_read_unlock();
				return best_cpu;
			}
		}
	}
	rcu_read_unlock();

	/*
	 * And finally, if there were no matches within the domains
	 * just give the caller *something* to work with from the compatible
	 * locations.
	 */
	if (this_cpu != -1 && !cpu_isolated(this_cpu))
		return this_cpu;

	cpu = cpumask_any(lowest_mask);
	if (cpu < nr_cpu_ids && !cpu_isolated(cpu))
		return cpu;

	return -1;
}

/* Will lock the rq it finds */
static struct rq *find_lock_lowest_rq(struct task_struct *task, struct rq *rq)
{
	struct rq *lowest_rq = NULL;
	int tries;
	int cpu;

	for (tries = 0; tries < RT_MAX_TRIES; tries++) {
		cpu = find_lowest_rq(task);

		if ((cpu == -1) || (cpu == rq->cpu))
			break;

		lowest_rq = cpu_rq(cpu);

		if (lowest_rq->rt.highest_prio.curr <= task->prio) {
			/*
			 * Target rq has tasks of equal or higher priority,
			 * retrying does not release any lock and is unlikely
			 * to yield a different result.
			 */
			lowest_rq = NULL;
			break;
		}

		/* if the prio of this runqueue changed, try again */
		if (double_lock_balance(rq, lowest_rq)) {
			/*
			 * We had to unlock the run queue. In
			 * the mean time, task could have
			 * migrated already or had its affinity changed.
			 * Also make sure that it wasn't scheduled on its rq.
			 */
			if (unlikely(task_rq(task) != rq ||
				     !cpumask_test_cpu(lowest_rq->cpu, &task->cpus_allowed) ||
				     task_running(rq, task) ||
				     !rt_task(task) ||
				     !task_on_rq_queued(task))) {

				double_unlock_balance(rq, lowest_rq);
				lowest_rq = NULL;
				break;
			}
		}

		/* If this rq is still suitable use it. */
		if (lowest_rq->rt.highest_prio.curr > task->prio)
			break;

		/* try again */
		double_unlock_balance(rq, lowest_rq);
		lowest_rq = NULL;
	}

	return lowest_rq;
}

static struct task_struct *pick_next_pushable_task(struct rq *rq)
{
	struct task_struct *p;

	if (!has_pushable_tasks(rq))
		return NULL;

	p = plist_first_entry(&rq->rt.pushable_tasks,
			      struct task_struct, pushable_tasks);

	BUG_ON(rq->cpu != task_cpu(p));
	BUG_ON(task_current(rq, p));
	BUG_ON(p->nr_cpus_allowed <= 1);

	BUG_ON(!task_on_rq_queued(p));
	BUG_ON(!rt_task(p));

	return p;
}

/*
 * If the current CPU has more than one RT task, see if the non
 * running task can migrate over to a CPU that is running a task
 * of lesser priority.
 */
static int push_rt_task(struct rq *rq)
{
	struct task_struct *next_task;
	struct rq *lowest_rq;
	int ret = 0;
#ifdef CONFIG_RT_GROUP_SCHED
	struct rt_rq *rt_rq;
#endif

	if (!rq->rt.overloaded)
		return 0;

	next_task = pick_next_pushable_task(rq);
	if (!next_task)
		return 0;

retry:
#ifdef CONFIG_RT_GROUP_SCHED
	rt_rq = next_task->rt.rt_rq;
#endif
	if (unlikely(next_task == rq->curr)) {
		WARN_ON(1);
		return 0;
	}

	/*
	 * It's possible that the next_task slipped in of
	 * higher priority than current. If that's the case
	 * just reschedule current.
	 */
	if (unlikely(next_task->prio < rq->curr->prio)) {
#ifdef CONFIG_RT_GROUP_SCHED
		/* We only reschedule when next_task not throttled */
		if (!rt_rq_throttled(rt_rq)) {
			resched_curr(rq);
			return 0;
		}
#else
		resched_curr(rq);
		return 0;
#endif
	}

	/* We might release rq lock */
	get_task_struct(next_task);

	/* find_lock_lowest_rq locks the rq if found */
	lowest_rq = find_lock_lowest_rq(next_task, rq);
	if (!lowest_rq) {
		struct task_struct *task;
		/*
		 * find_lock_lowest_rq releases rq->lock
		 * so it is possible that next_task has migrated.
		 *
		 * We need to make sure that the task is still on the same
		 * run-queue and is also still the next task eligible for
		 * pushing.
		 */
		task = pick_next_pushable_task(rq);
		if (task == next_task) {
			/*
			 * The task hasn't migrated, and is still the next
			 * eligible task, but we failed to find a run-queue
			 * to push it to.  Do not retry in this case, since
			 * other CPUs will pull from us when ready.
			 */
			goto out;
		}

		if (!task)
			/* No more tasks, just exit */
			goto out;

		/*
		 * Something has shifted, try again.
		 */
		put_task_struct(next_task);
		next_task = task;
		goto retry;
	}

	deactivate_task(rq, next_task, 0);
	set_task_cpu(next_task, lowest_rq->cpu);
	activate_task(lowest_rq, next_task, 0);
	ret = 1;

	resched_curr(lowest_rq);

	double_unlock_balance(rq, lowest_rq);

out:
	put_task_struct(next_task);

	return ret;
}

static void push_rt_tasks(struct rq *rq)
{
	/* push_rt_task will return true if it moved an RT */
	while (push_rt_task(rq))
		;
}

#ifdef HAVE_RT_PUSH_IPI

/*
 * When a high priority task schedules out from a CPU and a lower priority
 * task is scheduled in, a check is made to see if there's any RT tasks
 * on other CPUs that are waiting to run because a higher priority RT task
 * is currently running on its CPU. In this case, the CPU with multiple RT
 * tasks queued on it (overloaded) needs to be notified that a CPU has opened
 * up that may be able to run one of its non-running queued RT tasks.
 *
 * All CPUs with overloaded RT tasks need to be notified as there is currently
 * no way to know which of these CPUs have the highest priority task waiting
 * to run. Instead of trying to take a spinlock on each of these CPUs,
 * which has shown to cause large latency when done on machines with many
 * CPUs, sending an IPI to the CPUs to have them push off the overloaded
 * RT tasks waiting to run.
 *
 * Just sending an IPI to each of the CPUs is also an issue, as on large
 * count CPU machines, this can cause an IPI storm on a CPU, especially
 * if its the only CPU with multiple RT tasks queued, and a large number
 * of CPUs scheduling a lower priority task at the same time.
 *
 * Each root domain has its own irq work function that can iterate over
 * all CPUs with RT overloaded tasks. Since all CPUs with overloaded RT
 * tassk must be checked if there's one or many CPUs that are lowering
 * their priority, there's a single irq work iterator that will try to
 * push off RT tasks that are waiting to run.
 *
 * When a CPU schedules a lower priority task, it will kick off the
 * irq work iterator that will jump to each CPU with overloaded RT tasks.
 * As it only takes the first CPU that schedules a lower priority task
 * to start the process, the rto_start variable is incremented and if
 * the atomic result is one, then that CPU will try to take the rto_lock.
 * This prevents high contention on the lock as the process handles all
 * CPUs scheduling lower priority tasks.
 *
 * All CPUs that are scheduling a lower priority task will increment the
 * rt_loop_next variable. This will make sure that the irq work iterator
 * checks all RT overloaded CPUs whenever a CPU schedules a new lower
 * priority task, even if the iterator is in the middle of a scan. Incrementing
 * the rt_loop_next will cause the iterator to perform another scan.
 *
 */
static int rto_next_cpu(struct root_domain *rd)
{
	int next;
	int cpu;

	/*
	 * When starting the IPI RT pushing, the rto_cpu is set to -1,
	 * rt_next_cpu() will simply return the first CPU found in
	 * the rto_mask.
	 *
	 * If rto_next_cpu() is called with rto_cpu is a valid CPU, it
	 * will return the next CPU found in the rto_mask.
	 *
	 * If there are no more CPUs left in the rto_mask, then a check is made
	 * against rto_loop and rto_loop_next. rto_loop is only updated with
	 * the rto_lock held, but any CPU may increment the rto_loop_next
	 * without any locking.
	 */
	for (;;) {

		/* When rto_cpu is -1 this acts like cpumask_first() */
		cpu = cpumask_next(rd->rto_cpu, rd->rto_mask);

		rd->rto_cpu = cpu;

		if (cpu < nr_cpu_ids)
			return cpu;

		rd->rto_cpu = -1;

		/*
		 * ACQUIRE ensures we see the @rto_mask changes
		 * made prior to the @next value observed.
		 *
		 * Matches WMB in rt_set_overload().
		 */
		next = atomic_read_acquire(&rd->rto_loop_next);

		if (rd->rto_loop == next)
			break;

		rd->rto_loop = next;
	}

	return -1;
}

static inline bool rto_start_trylock(atomic_t *v)
{
	return !atomic_cmpxchg_acquire(v, 0, 1);
}

static inline void rto_start_unlock(atomic_t *v)
{
	atomic_set_release(v, 0);
}

static void tell_cpu_to_push(struct rq *rq)
{
	int cpu = -1;

	/* Keep the loop going if the IPI is currently active */
	atomic_inc(&rq->rd->rto_loop_next);

	/* Only one CPU can initiate a loop at a time */
	if (!rto_start_trylock(&rq->rd->rto_loop_start))
		return;

	raw_spin_lock(&rq->rd->rto_lock);

	/*
	 * The rto_cpu is updated under the lock, if it has a valid CPU
	 * then the IPI is still running and will continue due to the
	 * update to loop_next, and nothing needs to be done here.
	 * Otherwise it is finishing up and an ipi needs to be sent.
	 */
	if (rq->rd->rto_cpu < 0)
		cpu = rto_next_cpu(rq->rd);

	raw_spin_unlock(&rq->rd->rto_lock);

	rto_start_unlock(&rq->rd->rto_loop_start);

	if (cpu >= 0) {
		/* Make sure the rd does not get freed while pushing */
		sched_get_rd(rq->rd);
		irq_work_queue_on(&rq->rd->rto_push_work, cpu);
	}
}

/* Called from hardirq context */
void rto_push_irq_work_func(struct irq_work *work)
{
	struct root_domain *rd =
		container_of(work, struct root_domain, rto_push_work);
	struct rq *rq;
	int cpu;

	rq = this_rq();

	/*
	 * We do not need to grab the lock to check for has_pushable_tasks.
	 * When it gets updated, a check is made if a push is possible.
	 */
	if (has_pushable_tasks(rq)) {
		raw_spin_lock(&rq->lock);
		push_rt_tasks(rq);
		raw_spin_unlock(&rq->lock);
	}

	raw_spin_lock(&rd->rto_lock);

	/* Pass the IPI to the next rt overloaded queue */
	cpu = rto_next_cpu(rd);

	raw_spin_unlock(&rd->rto_lock);

	if (cpu < 0) {
		sched_put_rd(rd);
		return;
	}

	/* Try the next RT overloaded CPU */
	irq_work_queue_on(&rd->rto_push_work, cpu);
}
#endif /* HAVE_RT_PUSH_IPI */

static void pull_rt_task(struct rq *this_rq)
{
	int this_cpu = this_rq->cpu, cpu;
	bool resched = false;
	struct task_struct *p;
	struct rq *src_rq;
	int rt_overload_count = rt_overloaded(this_rq);

	if (likely(!rt_overload_count))
		return;

	/*
	 * Match the barrier from rt_set_overloaded; this guarantees that if we
	 * see overloaded we must also see the rto_mask bit.
	 */
	smp_rmb();

	/* If we are the only overloaded CPU do nothing */
	if (rt_overload_count == 1 &&
	    cpumask_test_cpu(this_rq->cpu, this_rq->rd->rto_mask))
		return;

#ifdef HAVE_RT_PUSH_IPI
	if (sched_feat(RT_PUSH_IPI)) {
		tell_cpu_to_push(this_rq);
		return;
	}
#endif

	for_each_cpu(cpu, this_rq->rd->rto_mask) {
		if (this_cpu == cpu)
			continue;

		src_rq = cpu_rq(cpu);

		/*
		 * Don't bother taking the src_rq->lock if the next highest
		 * task is known to be lower-priority than our current task.
		 * This may look racy, but if this value is about to go
		 * logically higher, the src_rq will push this task away.
		 * And if its going logically lower, we do not care
		 */
		if (src_rq->rt.highest_prio.next >=
		    this_rq->rt.highest_prio.curr)
			continue;

		/*
		 * We can potentially drop this_rq's lock in
		 * double_lock_balance, and another CPU could
		 * alter this_rq
		 */
		double_lock_balance(this_rq, src_rq);

		/*
		 * We can pull only a task, which is pushable
		 * on its rq, and no others.
		 */
		p = pick_highest_pushable_task(src_rq, this_cpu);

		/*
		 * Do we have an RT task that preempts
		 * the to-be-scheduled task?
		 */
		if (p && (p->prio < this_rq->rt.highest_prio.curr)) {
			WARN_ON(p == src_rq->curr);
			WARN_ON(!task_on_rq_queued(p));

			/*
			 * There's a chance that p is higher in priority
			 * than what's currently running on its CPU.
			 * This is just that p is wakeing up and hasn't
			 * had a chance to schedule. We only pull
			 * p if it is lower in priority than the
			 * current task on the run queue
			 */
			if (p->prio < src_rq->curr->prio)
				goto skip;

			resched = true;

			deactivate_task(src_rq, p, 0);
			set_task_cpu(p, this_cpu);
			activate_task(this_rq, p, 0);
			/*
			 * We continue with the search, just in
			 * case there's an even higher prio task
			 * in another runqueue. (low likelihood
			 * but possible)
			 */
		}
skip:
		double_unlock_balance(this_rq, src_rq);
	}

	if (resched)
		resched_curr(this_rq);
}

/*
 * If we are not running and we are not going to reschedule soon, we should
 * try to push tasks away now
 */
static void task_woken_rt(struct rq *rq, struct task_struct *p)
{
	bool need_to_push = !task_running(rq, p) &&
			    !test_tsk_need_resched(rq->curr) &&
			    p->nr_cpus_allowed > 1 &&
			    (dl_task(rq->curr) || rt_task(rq->curr)) &&
			    (rq->curr->nr_cpus_allowed < 2 ||
			     rq->curr->prio <= p->prio);

	if (need_to_push || !rt_task_fits_capacity(p, cpu_of(rq)))
		push_rt_tasks(rq);
}

/* Assumes rq->lock is held */
static void rq_online_rt(struct rq *rq)
{
	if (rq->rt.overloaded)
		rt_set_overload(rq);

	__enable_runtime(rq);

	cpupri_set(&rq->rd->cpupri, rq->cpu, rq->rt.highest_prio.curr);
}

/* Assumes rq->lock is held */
static void rq_offline_rt(struct rq *rq)
{
	if (rq->rt.overloaded)
		rt_clear_overload(rq);

	__disable_runtime(rq);

	cpupri_set(&rq->rd->cpupri, rq->cpu, CPUPRI_INVALID);
}

/*
 * When switch from the rt queue, we bring ourselves to a position
 * that we might want to pull RT tasks from other runqueues.
 */
static void switched_from_rt(struct rq *rq, struct task_struct *p)
{
	/*
	 * If there are other RT tasks then we will reschedule
	 * and the scheduling of the other RT tasks will handle
	 * the balancing. But if we are the last RT task
	 * we may need to handle the pulling of RT tasks
	 * now.
	 */
	if (!task_on_rq_queued(p) || rq->rt.rt_nr_running ||
		cpu_isolated(cpu_of(rq)))
		return;

	rt_queue_pull_task(rq);
}

void __init init_sched_rt_class(void)
{
	unsigned int i;

	for_each_possible_cpu(i) {
		zalloc_cpumask_var_node(&per_cpu(local_cpu_mask, i),
					GFP_KERNEL, cpu_to_node(i));
	}
}
#endif /* CONFIG_SMP */

/*
 * When switching a task to RT, we may overload the runqueue
 * with RT tasks. In this case we try to push them off to
 * other runqueues.
 */
static void switched_to_rt(struct rq *rq, struct task_struct *p)
{
	/*
	 * If we are already running, then there's nothing
	 * that needs to be done. But if we are not running
	 * we may need to preempt the current running task.
	 * If that current running task is also an RT task
	 * then see if we can move to another run queue.
	 */
	if (task_on_rq_queued(p) && rq->curr != p) {
#ifdef CONFIG_SMP
		bool need_to_push = rq->rt.overloaded ||
				    !rt_task_fits_capacity(p, cpu_of(rq));

		if (p->nr_cpus_allowed > 1 && need_to_push)
			rt_queue_push_tasks(rq);
#endif /* CONFIG_SMP */
		if (p->prio < rq->curr->prio && cpu_online(cpu_of(rq)))
			resched_curr(rq);
	}
}

/*
 * Priority of the task has changed. This may cause
 * us to initiate a push or pull.
 */
static void
prio_changed_rt(struct rq *rq, struct task_struct *p, int oldprio)
{
	if (!task_on_rq_queued(p))
		return;

	if (rq->curr == p) {
#ifdef CONFIG_SMP
		/*
		 * If our priority decreases while running, we
		 * may need to pull tasks to this runqueue.
		 */
		if (oldprio < p->prio)
			rt_queue_pull_task(rq);

		/*
		 * If there's a higher priority task waiting to run
		 * then reschedule.
		 */
		if (p->prio > rq->rt.highest_prio.curr)
			resched_curr(rq);
#else
		/* For UP simply resched on drop of prio */
		if (oldprio < p->prio)
			resched_curr(rq);
#endif /* CONFIG_SMP */
	} else {
		/*
		 * This task is not running, but if it is
		 * greater than the current running task
		 * then reschedule.
		 */
		if (p->prio < rq->curr->prio)
			resched_curr(rq);
	}
}

#ifdef CONFIG_POSIX_TIMERS
static void watchdog(struct rq *rq, struct task_struct *p)
{
	unsigned long soft, hard;

	/* max may change after cur was read, this will be fixed next tick */
	soft = task_rlimit(p, RLIMIT_RTTIME);
	hard = task_rlimit_max(p, RLIMIT_RTTIME);

	if (soft != RLIM_INFINITY) {
		unsigned long next;

		if (p->rt.watchdog_stamp != jiffies) {
			p->rt.timeout++;
			p->rt.watchdog_stamp = jiffies;
		}

		next = DIV_ROUND_UP(min(soft, hard), USEC_PER_SEC/HZ);
		if (p->rt.timeout > next)
			p->cputime_expires.sched_exp = p->se.sum_exec_runtime;
	}
}
#else
static inline void watchdog(struct rq *rq, struct task_struct *p) { }
#endif

/*
 * scheduler tick hitting a task of our scheduling class.
 *
 * NOTE: This function can be called remotely by the tick offload that
 * goes along full dynticks. Therefore no local assumption can be made
 * and everything must be accessed through the @rq and @curr passed in
 * parameters.
 */
static void task_tick_rt(struct rq *rq, struct task_struct *p, int queued)
{
	struct sched_rt_entity *rt_se = &p->rt;

	update_curr_rt(rq);
	update_rt_rq_load_avg(rq_clock_pelt(rq), rq, 1);

	watchdog(rq, p);

	/*
	 * RR tasks need a special form of timeslice management.
	 * FIFO tasks have no timeslices.
	 */
	if (p->policy != SCHED_RR)
		return;

	if (--p->rt.time_slice)
		return;

	p->rt.time_slice = sched_rr_timeslice;

	/*
	 * Requeue to the end of queue if we (and all of our ancestors) are not
	 * the only element on the queue
	 */
	for_each_sched_rt_entity(rt_se) {
		if (rt_se->run_list.prev != rt_se->run_list.next) {
			requeue_task_rt(rq, p, 0);
			resched_curr(rq);
			return;
		}
	}
}

static void set_curr_task_rt(struct rq *rq)
{
	struct task_struct *p = rq->curr;

	p->se.exec_start = rq_clock_task(rq);

	/* The running task is never eligible for pushing */
	dequeue_pushable_task(rq, p);
}

static unsigned int get_rr_interval_rt(struct rq *rq, struct task_struct *task)
{
	/*
	 * Time slice is 0 for SCHED_FIFO tasks
	 */
	if (task->policy == SCHED_RR)
		return sched_rr_timeslice;
	else
		return 0;
}

const struct sched_class rt_sched_class = {
	.next			= &fair_sched_class,
	.enqueue_task		= enqueue_task_rt,
	.dequeue_task		= dequeue_task_rt,
	.yield_task		= yield_task_rt,

	.check_preempt_curr	= check_preempt_curr_rt,

	.pick_next_task		= pick_next_task_rt,
	.put_prev_task		= put_prev_task_rt,

#ifdef CONFIG_SMP
	.select_task_rq		= select_task_rq_rt,

	.set_cpus_allowed       = set_cpus_allowed_common,
	.rq_online              = rq_online_rt,
	.rq_offline             = rq_offline_rt,
	.task_woken		= task_woken_rt,
	.switched_from		= switched_from_rt,
#endif

	.set_curr_task          = set_curr_task_rt,
	.task_tick		= task_tick_rt,

	.get_rr_interval	= get_rr_interval_rt,

	.prio_changed		= prio_changed_rt,
	.switched_to		= switched_to_rt,

	.update_curr		= update_curr_rt,

#ifdef CONFIG_UCLAMP_TASK
	.uclamp_enabled		= 1,
#endif
};

#ifdef CONFIG_RT_GROUP_SCHED
/*
 * Ensure that the real time constraints are schedulable.
 */
static DEFINE_MUTEX(rt_constraints_mutex);
#ifdef CONFIG_MTK_SCHED_INTEROP
bool is_rt_throttle(int cpu)
{
	struct rq *rq = cpu_rq(cpu);
	rt_rq_iter_t iter;
	struct rt_rq *rt_rq;
	bool rt_throttle = false;

	for_each_rt_rq(rt_rq, iter, rq) {
		if (rt_rq->rt_throttled) {
			rt_throttle = true;
			break;
		}
	}
	return rt_throttle;
}
#endif

/* Must be called with tasklist_lock held */
static inline int tg_has_rt_tasks(struct task_group *tg)
{
	struct task_struct *g, *p;

	/*
	 * Autogroups do not have RT tasks; see autogroup_create().
	 */
	if (task_group_is_autogroup(tg))
		return 0;

	for_each_process_thread(g, p) {
		if (rt_task(p) && task_group(p) == tg)
			return 1;
	}

	return 0;
}

struct rt_schedulable_data {
	struct task_group *tg;
	u64 rt_period;
	u64 rt_runtime;
};

static int tg_rt_schedulable(struct task_group *tg, void *data)
{
	struct rt_schedulable_data *d = data;
	struct task_group *child;
	unsigned long total, sum = 0;
	u64 period, runtime;

	period = ktime_to_ns(tg->rt_bandwidth.rt_period);
	runtime = tg->rt_bandwidth.rt_runtime;

	if (tg == d->tg) {
		period = d->rt_period;
		runtime = d->rt_runtime;
	}

	/*
	 * Cannot have more runtime than the period.
	 */
	if (runtime > period && runtime != RUNTIME_INF)
		return -EINVAL;

	/*
	 * Ensure we don't starve existing RT tasks.
	 */
	if (rt_bandwidth_enabled() && !runtime && tg_has_rt_tasks(tg))
		return -EBUSY;

	total = to_ratio(period, runtime);

	/*
	 * Nobody can have more than the global setting allows.
	 */
	if (total > to_ratio(global_rt_period(), global_rt_runtime()))
		return -EINVAL;

	/*
	 * The sum of our children's runtime should not exceed our own.
	 */
	list_for_each_entry_rcu(child, &tg->children, siblings) {
		period = ktime_to_ns(child->rt_bandwidth.rt_period);
		runtime = child->rt_bandwidth.rt_runtime;

		if (child == d->tg) {
			period = d->rt_period;
			runtime = d->rt_runtime;
		}

		sum += to_ratio(period, runtime);
	}

	if (sum > total)
		return -EINVAL;

	return 0;
}

static int __rt_schedulable(struct task_group *tg, u64 period, u64 runtime)
{
	int ret;

	struct rt_schedulable_data data = {
		.tg = tg,
		.rt_period = period,
		.rt_runtime = runtime,
	};

	rcu_read_lock();
	ret = walk_tg_tree(tg_rt_schedulable, tg_nop, &data);
	rcu_read_unlock();

	return ret;
}

static int tg_set_rt_bandwidth(struct task_group *tg,
		u64 rt_period, u64 rt_runtime)
{
	int i, err = 0;

	/*
	 * Disallowing the root group RT runtime is BAD, it would disallow the
	 * kernel creating (and or operating) RT threads.
	 */
	if (tg == &root_task_group && rt_runtime == 0)
		return -EINVAL;

	/* No period doesn't make any sense. */
	if (rt_period == 0)
		return -EINVAL;

	mutex_lock(&rt_constraints_mutex);
	read_lock(&tasklist_lock);
	err = __rt_schedulable(tg, rt_period, rt_runtime);
	if (err)
		goto unlock;

	raw_spin_lock_irq(&tg->rt_bandwidth.rt_runtime_lock);
	tg->rt_bandwidth.rt_period = ns_to_ktime(rt_period);
	tg->rt_bandwidth.rt_runtime = rt_runtime;

	for_each_possible_cpu(i) {
		struct rt_rq *rt_rq = tg->rt_rq[i];

		raw_spin_lock(&rt_rq->rt_runtime_lock);
		rt_rq->rt_runtime = rt_runtime;
		raw_spin_unlock(&rt_rq->rt_runtime_lock);
	}
	raw_spin_unlock_irq(&tg->rt_bandwidth.rt_runtime_lock);
unlock:
	read_unlock(&tasklist_lock);
	mutex_unlock(&rt_constraints_mutex);

	return err;
}

int sched_group_set_rt_runtime(struct task_group *tg, long rt_runtime_us)
{
	u64 rt_runtime, rt_period;

	rt_period = ktime_to_ns(tg->rt_bandwidth.rt_period);
	rt_runtime = (u64)rt_runtime_us * NSEC_PER_USEC;
	if (rt_runtime_us < 0)
		rt_runtime = RUNTIME_INF;
	else if ((u64)rt_runtime_us > U64_MAX / NSEC_PER_USEC)
		return -EINVAL;

	return tg_set_rt_bandwidth(tg, rt_period, rt_runtime);
}

long sched_group_rt_runtime(struct task_group *tg)
{
	u64 rt_runtime_us;

	if (tg->rt_bandwidth.rt_runtime == RUNTIME_INF)
		return -1;

	rt_runtime_us = tg->rt_bandwidth.rt_runtime;
	do_div(rt_runtime_us, NSEC_PER_USEC);
	return rt_runtime_us;
}

int sched_group_set_rt_period(struct task_group *tg, u64 rt_period_us)
{
	u64 rt_runtime, rt_period;

	if (rt_period_us > U64_MAX / NSEC_PER_USEC)
		return -EINVAL;

	rt_period = rt_period_us * NSEC_PER_USEC;
	rt_runtime = tg->rt_bandwidth.rt_runtime;

	return tg_set_rt_bandwidth(tg, rt_period, rt_runtime);
}

long sched_group_rt_period(struct task_group *tg)
{
	u64 rt_period_us;

	rt_period_us = ktime_to_ns(tg->rt_bandwidth.rt_period);
	do_div(rt_period_us, NSEC_PER_USEC);
	return rt_period_us;
}

static int sched_rt_global_constraints(void)
{
	int ret = 0;

	mutex_lock(&rt_constraints_mutex);
	read_lock(&tasklist_lock);
	ret = __rt_schedulable(NULL, 0, 0);
	read_unlock(&tasklist_lock);
	mutex_unlock(&rt_constraints_mutex);

	return ret;
}

int sched_rt_can_attach(struct task_group *tg, struct task_struct *tsk)
{
	/* Don't accept realtime tasks when there is no way for them to run */
	if (rt_task(tsk) && tg->rt_bandwidth.rt_runtime == 0)
		return 0;

	return 1;
}

#else /* !CONFIG_RT_GROUP_SCHED */
static int sched_rt_global_constraints(void)
{
	unsigned long flags;
	int i;

	raw_spin_lock_irqsave(&def_rt_bandwidth.rt_runtime_lock, flags);
	for_each_possible_cpu(i) {
		struct rt_rq *rt_rq = &cpu_rq(i)->rt;

		raw_spin_lock(&rt_rq->rt_runtime_lock);
		rt_rq->rt_runtime = global_rt_runtime();
		raw_spin_unlock(&rt_rq->rt_runtime_lock);
	}
	raw_spin_unlock_irqrestore(&def_rt_bandwidth.rt_runtime_lock, flags);

	return 0;
}
#endif /* CONFIG_RT_GROUP_SCHED */

static int sched_rt_global_validate(void)
{
	if (sysctl_sched_rt_period <= 0)
		return -EINVAL;

	if ((sysctl_sched_rt_runtime != RUNTIME_INF) &&
		(sysctl_sched_rt_runtime > sysctl_sched_rt_period))
		return -EINVAL;

	return 0;
}

static void sched_rt_do_global(void)
{
	def_rt_bandwidth.rt_runtime = global_rt_runtime();
	def_rt_bandwidth.rt_period = ns_to_ktime(global_rt_period());
}

int sched_rt_handler(struct ctl_table *table, int write,
		void __user *buffer, size_t *lenp,
		loff_t *ppos)
{
	int old_period, old_runtime;
	static DEFINE_MUTEX(mutex);
	int ret;

	mutex_lock(&mutex);
	old_period = sysctl_sched_rt_period;
	old_runtime = sysctl_sched_rt_runtime;

	ret = proc_dointvec(table, write, buffer, lenp, ppos);

	if (!ret && write) {
		ret = sched_rt_global_validate();
		if (ret)
			goto undo;

		ret = sched_dl_global_validate();
		if (ret)
			goto undo;

		ret = sched_rt_global_constraints();
		if (ret)
			goto undo;

		sched_rt_do_global();
		sched_dl_do_global();
	}
	if (0) {
undo:
		sysctl_sched_rt_period = old_period;
		sysctl_sched_rt_runtime = old_runtime;
	}
	mutex_unlock(&mutex);

	return ret;
}

int sched_rr_handler(struct ctl_table *table, int write,
		void __user *buffer, size_t *lenp,
		loff_t *ppos)
{
	int ret;
	static DEFINE_MUTEX(mutex);

	mutex_lock(&mutex);
	ret = proc_dointvec(table, write, buffer, lenp, ppos);
	/*
	 * Make sure that internally we keep jiffies.
	 * Also, writing zero resets the timeslice to default:
	 */
	if (!ret && write) {
		sched_rr_timeslice =
			sysctl_sched_rr_timeslice <= 0 ? RR_TIMESLICE :
			msecs_to_jiffies(sysctl_sched_rr_timeslice);
	}
	mutex_unlock(&mutex);

	return ret;
}

#ifdef CONFIG_SCHED_DEBUG
void print_rt_stats(struct seq_file *m, int cpu)
{
	rt_rq_iter_t iter;
	struct rt_rq *rt_rq;

	rcu_read_lock();
	for_each_rt_rq(rt_rq, iter, cpu_rq(cpu))
		print_rt_rq(m, cpu, rt_rq);
	rcu_read_unlock();
}
#endif /* CONFIG_SCHED_DEBUG */<|MERGE_RESOLUTION|>--- conflicted
+++ resolved
@@ -1444,7 +1444,9 @@
 {
 	struct task_struct *curr;
 	struct rq *rq;
+#ifndef CONFIG_MTK_SCHED_INTEROP
 	bool test;
+#endif
 
 	/* For anything but wake ups, just return the task_cpu */
 	if (sd_flag != SD_BALANCE_WAKE && sd_flag != SD_BALANCE_FORK
@@ -1482,7 +1484,6 @@
 	 * requirement of the task - which is only important on heterogeneous
 	 * systems like big.LITTLE.
 	 */
-<<<<<<< HEAD
 #ifdef CONFIG_MTK_SCHED_INTEROP
 	/*
 	 * If the task is allowed to put more than one CPU.
@@ -1491,17 +1492,12 @@
 	 */
 	if ((p->nr_cpus_allowed > 1)) {
 #else
-	if ((curr && unlikely(rt_task(curr)) &&
-	    (curr->nr_cpus_allowed < 2 ||
-	     curr->prio <= p->prio)) || cpu_isolated(cpu)) {
-#endif
-=======
 	test = curr &&
 	       unlikely(rt_task(curr)) &&
 	       (curr->nr_cpus_allowed < 2 || curr->prio <= p->prio);
 
-	if (test || !rt_task_fits_capacity(p, cpu)) {
->>>>>>> 83b584a6
+	if (test || !rt_task_fits_capacity(p, cpu) || cpu_isolated(cpu)) {
+#endif
 		int target = find_lowest_rq(p);
 
 		/*
