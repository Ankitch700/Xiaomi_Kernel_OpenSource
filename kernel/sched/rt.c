--- conflicted
+++ resolved
@@ -1444,9 +1444,7 @@
 {
 	struct task_struct *curr;
 	struct rq *rq;
-#ifndef CONFIG_MTK_SCHED_INTEROP
 	bool test;
-#endif
 
 	/* For anything but wake ups, just return the task_cpu */
 	if (sd_flag != SD_BALANCE_WAKE && sd_flag != SD_BALANCE_FORK
@@ -1731,13 +1729,10 @@
 	struct cpumask *lowest_mask = this_cpu_cpumask_var_ptr(local_cpu_mask);
 	int this_cpu = smp_processor_id();
 	int cpu      = task_cpu(task);
-<<<<<<< HEAD
+	int ret;
 #ifdef CONFIG_MTK_SCHED_INTEROP
 	int i;
 #endif
-=======
-	int ret;
->>>>>>> 95bff4cd
 
 	/* Make sure the mask is initialized first */
 	if (unlikely(!lowest_mask))
