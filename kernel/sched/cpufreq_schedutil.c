--- conflicted
+++ resolved
@@ -825,7 +825,6 @@
 			   sg_policy->policy->cur);
 	ignore_dl_rate_limit(sg_cpu, sg_policy);
 
-<<<<<<< HEAD
 	trace_sugov_util_update(sg_cpu->cpu, sg_cpu->util, sg_policy->avg_cap,
 				sg_cpu->max, sg_cpu->walt_load.nl,
 				sg_cpu->walt_load.pl,
@@ -833,10 +832,6 @@
 #endif
 
 #ifndef CONFIG_SCHED_WALT
-	trace_sugov_util_update_tp(sg_cpu->cpu, util, sg_cpu->max, flags);
-
-=======
->>>>>>> f50aeaf2
 	if (sugov_should_update_freq(sg_policy, time)) {
 #else
 	if (sugov_should_update_freq(sg_policy, time) &&
