--- conflicted
+++ resolved
@@ -22,12 +22,8 @@
 #include "tune.h"
 #include "cpufreq_schedutil.h"
 
-<<<<<<< HEAD
 static struct cpufreq_governor schedutil_gov;
-unsigned long boosted_cpu_util(int cpu, unsigned long other_util);
-=======
 unsigned long boosted_cpu_util(int cpu);
->>>>>>> 4344de2f
 
 #define SUGOV_KTHREAD_PRIORITY	50
 
