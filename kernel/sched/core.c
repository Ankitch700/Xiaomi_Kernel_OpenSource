--- conflicted
+++ resolved
@@ -4755,8 +4755,6 @@
 };
 EXPORT_SYMBOL_GPL(balance_push_callback);
 
-<<<<<<< HEAD
-#if IS_ENABLED(CONFIG_MTK_FIX_SCHED_COMMON)
 static inline struct callback_head *
 __splice_balance_callbacks(struct rq *rq, bool split)
 {
@@ -4791,48 +4789,6 @@
 {
 	do_balance_callbacks(rq, __splice_balance_callbacks(rq, false));
 }
-
-#else
-
-static inline struct callback_head *splice_balance_callbacks(struct rq *rq)
-=======
-static inline struct callback_head *
-__splice_balance_callbacks(struct rq *rq, bool split)
->>>>>>> d61fe3ad
-{
-	struct callback_head *head = rq->balance_callback;
-
-	if (likely(!head))
-		return NULL;
-
-	lockdep_assert_rq_held(rq);
-	/*
-	 * Must not take balance_push_callback off the list when
-	 * splice_balance_callbacks() and balance_callbacks() are not
-	 * in the same rq->lock section.
-	 *
-	 * In that case it would be possible for __schedule() to interleave
-	 * and observe the list empty.
-	 */
-	if (split && head == &balance_push_callback)
-		head = NULL;
-	else
-		rq->balance_callback = NULL;
-
-	return head;
-}
-
-static inline struct callback_head *splice_balance_callbacks(struct rq *rq)
-{
-	return __splice_balance_callbacks(rq, true);
-}
-
-static void __balance_callbacks(struct rq *rq)
-{
-	do_balance_callbacks(rq, __splice_balance_callbacks(rq, false));
-}
-
-#endif
 
 static inline void balance_callbacks(struct rq *rq, struct callback_head *head)
 {
