--- conflicted
+++ resolved
@@ -7643,13 +7643,11 @@
 
 	init_schedstats();
 
-<<<<<<< HEAD
 	init_uclamp();
 
 	init_sched_energy_costs();
-=======
+
 	psi_init();
->>>>>>> 4344de2f
 
 	scheduler_running = 1;
 
