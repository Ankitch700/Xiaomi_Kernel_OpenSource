--- conflicted
+++ resolved
@@ -1434,7 +1434,6 @@
 {
 	int util_min = p->uclamp_req[UCLAMP_MIN].value;
 	int util_max = p->uclamp_req[UCLAMP_MAX].value;
-<<<<<<< HEAD
 
 	if (attr->sched_flags & SCHED_FLAG_UTIL_CLAMP_MIN) {
 		util_min = attr->sched_util_min;
@@ -1443,16 +1442,6 @@
 			return -EINVAL;
 	}
 
-=======
-
-	if (attr->sched_flags & SCHED_FLAG_UTIL_CLAMP_MIN) {
-		util_min = attr->sched_util_min;
-
-		if (util_min + 1 > SCHED_CAPACITY_SCALE + 1)
-			return -EINVAL;
-	}
-
->>>>>>> 6a70670a
 	if (attr->sched_flags & SCHED_FLAG_UTIL_CLAMP_MAX) {
 		util_max = attr->sched_util_max;
 
@@ -1520,13 +1509,9 @@
 			value = sysctl_sched_uclamp_util_min_rt_default;
 		else
 			value = uclamp_none(clamp_id);
-<<<<<<< HEAD
-=======
 
 		uclamp_se_set(uc_se, value, false);
->>>>>>> 6a70670a
-
-		uclamp_se_set(uc_se, value, false);
+
 	}
 
 	if (likely(!(attr->sched_flags & SCHED_FLAG_UTIL_CLAMP)))
