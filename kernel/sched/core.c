/*
 *  kernel/sched/core.c
 *
 *  Core kernel scheduler code and related syscalls
 *
 *  Copyright (C) 1991-2002  Linus Torvalds
 */
#include <linux/sched.h>
#include <linux/sched/clock.h>
#include <linux/sched/energy.h>
#include <uapi/linux/sched/types.h>
#include <linux/sched/loadavg.h>
#include <linux/sched/hotplug.h>
#include <linux/wait_bit.h>
#include <linux/cpuset.h>
#include <linux/delayacct.h>
#include <linux/init_task.h>
#include <linux/context_tracking.h>
#include <linux/rcupdate_wait.h>

#include <linux/blkdev.h>
#include <linux/kcov.h>
#include <linux/kprobes.h>
#include <linux/mmu_context.h>
#include <linux/module.h>
#include <linux/nmi.h>
#include <linux/prefetch.h>
#include <linux/profile.h>
#include <linux/scs.h>
#include <linux/security.h>
#include <linux/syscalls.h>
#include <linux/hrtimer.h>
#include <linux/smp.h>
#include <linux/timer.h>

#include <asm/switch_to.h>
#include <asm/tlb.h>
#ifdef CONFIG_PARAVIRT
#include <asm/paravirt.h>
#endif

#include "sched.h"
#include "../workqueue_internal.h"
#include "../smpboot.h"

#include <mt-plat/perf_tracker.h>

#define CREATE_TRACE_POINTS
#include <trace/events/sched.h>
#include "walt.h"
#include "mtk_mcdi_api.h"
#if defined(CONFIG_MTK_GIC_V3_EXT)
#include <linux/irqchip/mtk-gic-extend.h>
#endif
#include <mt-plat/l3cc_common.h>
#ifdef CONFIG_MTK_TASK_TURBO
#include <mt-plat/turbo_common.h>
#endif

DEFINE_PER_CPU_SHARED_ALIGNED(struct rq, runqueues);

DEFINE_MUTEX(sched_isolation_mutex);
struct cpumask cpu_all_masks;
struct cpumask available_cpus;
enum iso_prio_t iso_prio = ISO_UNSET;

/*
 * Debugging: various feature bits
 */

#define SCHED_FEAT(name, enabled)	\
	(1UL << __SCHED_FEAT_##name) * enabled |

const_debug unsigned int sysctl_sched_features =
#include "features.h"
	0;

#undef SCHED_FEAT

/*
 * Number of tasks to iterate in a single balance run.
 * Limited because this is done with IRQs disabled.
 */
const_debug unsigned int sysctl_sched_nr_migrate = 32;

/*
 * period over which we average the RT time consumption, measured
 * in ms.
 *
 * default: 1s
 */
const_debug unsigned int sysctl_sched_time_avg = MSEC_PER_SEC;

/*
 * period over which we measure -rt task CPU usage in us.
 * default: 1s
 */
unsigned int sysctl_sched_rt_period = 1000000;

__read_mostly int scheduler_running;

/*
 * part of the period that we allow rt tasks to run in us.
 * default: 0.95s
 */
int sysctl_sched_rt_runtime = 950000;

/* CPUs with isolated domains */
cpumask_var_t cpu_isolated_map;

/*
 * __task_rq_lock - lock the rq @p resides on.
 */
struct rq *__task_rq_lock(struct task_struct *p, struct rq_flags *rf)
	__acquires(rq->lock)
{
	struct rq *rq;

	lockdep_assert_held(&p->pi_lock);

	for (;;) {
		rq = task_rq(p);
		raw_spin_lock(&rq->lock);
		if (likely(rq == task_rq(p) && !task_on_rq_migrating(p))) {
			rq_pin_lock(rq, rf);
			return rq;
		}
		raw_spin_unlock(&rq->lock);

		while (unlikely(task_on_rq_migrating(p)))
			cpu_relax();
	}
}

/*
 * task_rq_lock - lock p->pi_lock and lock the rq @p resides on.
 */
struct rq *task_rq_lock(struct task_struct *p, struct rq_flags *rf)
	__acquires(p->pi_lock)
	__acquires(rq->lock)
{
	struct rq *rq;

	for (;;) {
		raw_spin_lock_irqsave(&p->pi_lock, rf->flags);
		rq = task_rq(p);
		raw_spin_lock(&rq->lock);
		/*
		 *	move_queued_task()		task_rq_lock()
		 *
		 *	ACQUIRE (rq->lock)
		 *	[S] ->on_rq = MIGRATING		[L] rq = task_rq()
		 *	WMB (__set_task_cpu())		ACQUIRE (rq->lock);
		 *	[S] ->cpu = new_cpu		[L] task_rq()
		 *					[L] ->on_rq
		 *	RELEASE (rq->lock)
		 *
		 * If we observe the old cpu in task_rq_lock, the acquire of
		 * the old rq->lock will fully serialize against the stores.
		 *
		 * If we observe the new CPU in task_rq_lock, the acquire will
		 * pair with the WMB to ensure we must then also see migrating.
		 */
		if (likely(rq == task_rq(p) && !task_on_rq_migrating(p))) {
			rq_pin_lock(rq, rf);
			return rq;
		}
		raw_spin_unlock(&rq->lock);
		raw_spin_unlock_irqrestore(&p->pi_lock, rf->flags);

		while (unlikely(task_on_rq_migrating(p)))
			cpu_relax();
	}
}

/*
 * RQ-clock updating methods:
 */

static void update_rq_clock_task(struct rq *rq, s64 delta)
{
/*
 * In theory, the compile should just see 0 here, and optimize out the call
 * to sched_rt_avg_update. But I don't trust it...
 */
#if defined(CONFIG_IRQ_TIME_ACCOUNTING) || defined(CONFIG_PARAVIRT_TIME_ACCOUNTING)
	s64 steal = 0, irq_delta = 0;
#endif
#ifdef CONFIG_IRQ_TIME_ACCOUNTING
	irq_delta = irq_time_read(cpu_of(rq)) - rq->prev_irq_time;

	/*
	 * Since irq_time is only updated on {soft,}irq_exit, we might run into
	 * this case when a previous update_rq_clock() happened inside a
	 * {soft,}irq region.
	 *
	 * When this happens, we stop ->clock_task and only update the
	 * prev_irq_time stamp to account for the part that fit, so that a next
	 * update will consume the rest. This ensures ->clock_task is
	 * monotonic.
	 *
	 * It does however cause some slight miss-attribution of {soft,}irq
	 * time, a more accurate solution would be to update the irq_time using
	 * the current rq->clock timestamp, except that would require using
	 * atomic ops.
	 */
	if (irq_delta > delta)
		irq_delta = delta;

	rq->prev_irq_time += irq_delta;
	delta -= irq_delta;
#endif
#ifdef CONFIG_PARAVIRT_TIME_ACCOUNTING
	if (static_key_false((&paravirt_steal_rq_enabled))) {
		steal = paravirt_steal_clock(cpu_of(rq));
		steal -= rq->prev_steal_time_rq;

		if (unlikely(steal > delta))
			steal = delta;

		rq->prev_steal_time_rq += steal;
		delta -= steal;
	}
#endif

	rq->clock_task += delta;

#if defined(CONFIG_IRQ_TIME_ACCOUNTING) || defined(CONFIG_PARAVIRT_TIME_ACCOUNTING)
	if ((irq_delta + steal) && sched_feat(NONTASK_CAPACITY))
		sched_rt_avg_update(rq, irq_delta + steal);
#endif
}

void update_rq_clock(struct rq *rq)
{
	s64 delta;

	lockdep_assert_held(&rq->lock);

	if (rq->clock_update_flags & RQCF_ACT_SKIP)
		return;

#ifdef CONFIG_SCHED_DEBUG
	if (sched_feat(WARN_DOUBLE_CLOCK))
		SCHED_WARN_ON(rq->clock_update_flags & RQCF_UPDATED);
	rq->clock_update_flags |= RQCF_UPDATED;
#endif

	delta = sched_clock_cpu(cpu_of(rq)) - rq->clock;
	if (delta < 0)
		return;
	rq->clock += delta;
	update_rq_clock_task(rq, delta);
}


#ifdef CONFIG_SCHED_HRTICK
/*
 * Use HR-timers to deliver accurate preemption points.
 */

static void hrtick_clear(struct rq *rq)
{
	if (hrtimer_active(&rq->hrtick_timer))
		hrtimer_cancel(&rq->hrtick_timer);
}

/*
 * High-resolution timer tick.
 * Runs from hardirq context with interrupts disabled.
 */
static enum hrtimer_restart hrtick(struct hrtimer *timer)
{
	struct rq *rq = container_of(timer, struct rq, hrtick_timer);
	struct rq_flags rf;

	WARN_ON_ONCE(cpu_of(rq) != smp_processor_id());

	rq_lock(rq, &rf);
	update_rq_clock(rq);
	rq->curr->sched_class->task_tick(rq, rq->curr, 1);
	rq_unlock(rq, &rf);

	return HRTIMER_NORESTART;
}

#ifdef CONFIG_SMP

static void __hrtick_restart(struct rq *rq)
{
	struct hrtimer *timer = &rq->hrtick_timer;

	hrtimer_start_expires(timer, HRTIMER_MODE_ABS_PINNED);
}

/*
 * called from hardirq (IPI) context
 */
static void __hrtick_start(void *arg)
{
	struct rq *rq = arg;
	struct rq_flags rf;

	rq_lock(rq, &rf);
	__hrtick_restart(rq);
	rq->hrtick_csd_pending = 0;
	rq_unlock(rq, &rf);
}

/*
 * Called to set the hrtick timer state.
 *
 * called with rq->lock held and irqs disabled
 */
void hrtick_start(struct rq *rq, u64 delay)
{
	struct hrtimer *timer = &rq->hrtick_timer;
	ktime_t time;
	s64 delta;

	/*
	 * Don't schedule slices shorter than 10000ns, that just
	 * doesn't make sense and can cause timer DoS.
	 */
	delta = max_t(s64, delay, 10000LL);
	time = ktime_add_ns(timer->base->get_time(), delta);

	hrtimer_set_expires(timer, time);

	if (rq == this_rq()) {
		__hrtick_restart(rq);
	} else if (!rq->hrtick_csd_pending) {
		smp_call_function_single_async(cpu_of(rq), &rq->hrtick_csd);
		rq->hrtick_csd_pending = 1;
	}
}

#else
/*
 * Called to set the hrtick timer state.
 *
 * called with rq->lock held and irqs disabled
 */
void hrtick_start(struct rq *rq, u64 delay)
{
	/*
	 * Don't schedule slices shorter than 10000ns, that just
	 * doesn't make sense. Rely on vruntime for fairness.
	 */
	delay = max_t(u64, delay, 10000LL);
	hrtimer_start(&rq->hrtick_timer, ns_to_ktime(delay),
		      HRTIMER_MODE_REL_PINNED);
}
#endif /* CONFIG_SMP */

static void init_rq_hrtick(struct rq *rq)
{
#ifdef CONFIG_SMP
	rq->hrtick_csd_pending = 0;

	rq->hrtick_csd.flags = 0;
	rq->hrtick_csd.func = __hrtick_start;
	rq->hrtick_csd.info = rq;
#endif

	hrtimer_init(&rq->hrtick_timer, CLOCK_MONOTONIC, HRTIMER_MODE_REL);
	rq->hrtick_timer.function = hrtick;
}
#else	/* CONFIG_SCHED_HRTICK */
static inline void hrtick_clear(struct rq *rq)
{
}

static inline void init_rq_hrtick(struct rq *rq)
{
}
#endif	/* CONFIG_SCHED_HRTICK */

/*
 * cmpxchg based fetch_or, macro so it works for different integer types
 */
#define fetch_or(ptr, mask)						\
	({								\
		typeof(ptr) _ptr = (ptr);				\
		typeof(mask) _mask = (mask);				\
		typeof(*_ptr) _old, _val = *_ptr;			\
									\
		for (;;) {						\
			_old = cmpxchg(_ptr, _val, _val | _mask);	\
			if (_old == _val)				\
				break;					\
			_val = _old;					\
		}							\
	_old;								\
})

#if defined(CONFIG_SMP) && defined(TIF_POLLING_NRFLAG)
/*
 * Atomically set TIF_NEED_RESCHED and test for TIF_POLLING_NRFLAG,
 * this avoids any races wrt polling state changes and thereby avoids
 * spurious IPIs.
 */
static bool set_nr_and_not_polling(struct task_struct *p)
{
	struct thread_info *ti = task_thread_info(p);
	return !(fetch_or(&ti->flags, _TIF_NEED_RESCHED) & _TIF_POLLING_NRFLAG);
}

/*
 * Atomically set TIF_NEED_RESCHED if TIF_POLLING_NRFLAG is set.
 *
 * If this returns true, then the idle task promises to call
 * sched_ttwu_pending() and reschedule soon.
 */
static bool set_nr_if_polling(struct task_struct *p)
{
	struct thread_info *ti = task_thread_info(p);
	typeof(ti->flags) old, val = READ_ONCE(ti->flags);

	for (;;) {
		if (!(val & _TIF_POLLING_NRFLAG))
			return false;
		if (val & _TIF_NEED_RESCHED)
			return true;
		old = cmpxchg(&ti->flags, val, val | _TIF_NEED_RESCHED);
		if (old == val)
			break;
		val = old;
	}
	return true;
}

#else
static bool set_nr_and_not_polling(struct task_struct *p)
{
	set_tsk_need_resched(p);
	return true;
}

#ifdef CONFIG_SMP
static bool set_nr_if_polling(struct task_struct *p)
{
	return false;
}
#endif
#endif

void wake_q_add(struct wake_q_head *head, struct task_struct *task)
{
	struct wake_q_node *node = &task->wake_q;

	/*
	 * Atomically grab the task, if ->wake_q is !nil already it means
	 * its already queued (either by us or someone else) and will get the
	 * wakeup due to that.
	 *
	 * In order to ensure that a pending wakeup will observe our pending
	 * state, even in the failed case, an explicit smp_mb() must be used.
	 */
	smp_mb__before_atomic();
	if (cmpxchg_relaxed(&node->next, NULL, WAKE_Q_TAIL))
		return;

	head->count++;

	get_task_struct(task);

	/*
	 * The head is context local, there can be no concurrency.
	 */
	*head->lastp = node;
	head->lastp = &node->next;
}

static int
try_to_wake_up(struct task_struct *p, unsigned int state, int wake_flags,
	       int sibling_count_hint);

void wake_up_q(struct wake_q_head *head)
{
	struct wake_q_node *node = head->first;

	while (node != WAKE_Q_TAIL) {
		struct task_struct *task;

		task = container_of(node, struct task_struct, wake_q);
		BUG_ON(!task);
		/* Task can safely be re-inserted now: */
		node = node->next;
		task->wake_q.next = NULL;

		/*
		 * try_to_wake_up() implies a wmb() to pair with the queueing
		 * in wake_q_add() so as not to miss wakeups.
		 */
		try_to_wake_up(task, TASK_NORMAL, 0, head->count);
		put_task_struct(task);
	}
}

/*
 * resched_curr - mark rq's current task 'to be rescheduled now'.
 *
 * On UP this means the setting of the need_resched flag, on SMP it
 * might also involve a cross-CPU call to trigger the scheduler on
 * the target CPU.
 */
void resched_curr(struct rq *rq)
{
	struct task_struct *curr = rq->curr;
	int cpu;

	lockdep_assert_held(&rq->lock);

	if (test_tsk_need_resched(curr))
		return;

	cpu = cpu_of(rq);

	if (cpu == smp_processor_id()) {
		set_tsk_need_resched(curr);
		set_preempt_need_resched();
		return;
	}

	if (set_nr_and_not_polling(curr))
		smp_send_reschedule(cpu);
	else
		trace_sched_wake_idle_without_ipi(cpu);
}

void resched_cpu(int cpu)
{
	struct rq *rq = cpu_rq(cpu);
	unsigned long flags;

	raw_spin_lock_irqsave(&rq->lock, flags);
	if (cpu_online(cpu) || cpu == smp_processor_id())
		resched_curr(rq);
	raw_spin_unlock_irqrestore(&rq->lock, flags);
}

#ifdef CONFIG_SMP
#ifdef CONFIG_NO_HZ_COMMON
/*
 * In the semi idle case, use the nearest busy CPU for migrating timers
 * from an idle CPU.  This is good for power-savings.
 *
 * We don't do similar optimization for completely idle system, as
 * selecting an idle CPU will add more delays to the timers than intended
 * (as that CPU's timer base may not be uptodate wrt jiffies etc).
 */
int get_nohz_timer_target(void)
{
	int i, cpu = smp_processor_id();
	struct sched_domain *sd;

	if (!idle_cpu(cpu) && is_housekeeping_cpu(cpu))
		return cpu;

	rcu_read_lock();
	for_each_domain(cpu, sd) {
		for_each_cpu(i, sched_domain_span(sd)) {
			if (cpu == i)
				continue;

			if (!idle_cpu(i) && is_housekeeping_cpu(i)) {
				cpu = i;
				goto unlock;
			}
		}
	}

	if (!is_housekeeping_cpu(cpu))
		cpu = housekeeping_any_cpu();
unlock:
	rcu_read_unlock();
	return cpu;
}

/*
 * When add_timer_on() enqueues a timer into the timer wheel of an
 * idle CPU then this timer might expire before the next timer event
 * which is scheduled to wake up that CPU. In case of a completely
 * idle system the next event might even be infinite time into the
 * future. wake_up_idle_cpu() ensures that the CPU is woken up and
 * leaves the inner idle loop so the newly added timer is taken into
 * account when the CPU goes back to idle and evaluates the timer
 * wheel for the next timer event.
 */
static void wake_up_idle_cpu(int cpu)
{
	struct rq *rq = cpu_rq(cpu);

	if (cpu == smp_processor_id())
		return;

	if (set_nr_and_not_polling(rq->idle))
		smp_send_reschedule(cpu);
	else
		trace_sched_wake_idle_without_ipi(cpu);
}

static bool wake_up_full_nohz_cpu(int cpu)
{
	/*
	 * We just need the target to call irq_exit() and re-evaluate
	 * the next tick. The nohz full kick at least implies that.
	 * If needed we can still optimize that later with an
	 * empty IRQ.
	 */
	if (cpu_is_offline(cpu))
		return true;  /* Don't try to wake offline CPUs. */
	if (tick_nohz_full_cpu(cpu)) {
		if (cpu != smp_processor_id() ||
		    tick_nohz_tick_stopped())
			tick_nohz_full_kick_cpu(cpu);
		return true;
	}

	return false;
}

/*
 * Wake up the specified CPU.  If the CPU is going offline, it is the
 * caller's responsibility to deal with the lost wakeup, for example,
 * by hooking into the CPU_DEAD notifier like timers and hrtimers do.
 */
void wake_up_nohz_cpu(int cpu)
{
	if (!wake_up_full_nohz_cpu(cpu))
		wake_up_idle_cpu(cpu);
}

static inline bool got_nohz_idle_kick(void)
{
	int cpu = smp_processor_id();

	if (!test_bit(NOHZ_BALANCE_KICK, nohz_flags(cpu)))
		return false;

	if (idle_cpu(cpu) && !need_resched())
		return true;

	/*
	 * We can't run Idle Load Balance on this CPU for this time so we
	 * cancel it and clear NOHZ_BALANCE_KICK
	 */
	clear_bit(NOHZ_BALANCE_KICK, nohz_flags(cpu));
	return false;
}

#else /* CONFIG_NO_HZ_COMMON */

static inline bool got_nohz_idle_kick(void)
{
	return false;
}

#endif /* CONFIG_NO_HZ_COMMON */

#ifdef CONFIG_NO_HZ_FULL
bool sched_can_stop_tick(struct rq *rq)
{
	int fifo_nr_running;

	/* Deadline tasks, even if single, need the tick */
	if (rq->dl.dl_nr_running)
		return false;

	/*
	 * If there are more than one RR tasks, we need the tick to effect the
	 * actual RR behaviour.
	 */
	if (rq->rt.rr_nr_running) {
		if (rq->rt.rr_nr_running == 1)
			return true;
		else
			return false;
	}

	/*
	 * If there's no RR tasks, but FIFO tasks, we can skip the tick, no
	 * forced preemption between FIFO tasks.
	 */
	fifo_nr_running = rq->rt.rt_nr_running - rq->rt.rr_nr_running;
	if (fifo_nr_running)
		return true;

	/*
	 * If there are no DL,RR/FIFO tasks, there must only be CFS tasks left;
	 * if there's more than one we need the tick for involuntary
	 * preemption.
	 */
	if (rq->nr_running > 1)
		return false;

	return true;
}
#endif /* CONFIG_NO_HZ_FULL */

void sched_avg_update(struct rq *rq)
{
	s64 period = sched_avg_period();

	while ((s64)(rq_clock(rq) - rq->age_stamp) > period) {
		/*
		 * Inline assembly required to prevent the compiler
		 * optimising this loop into a divmod call.
		 * See __iter_div_u64_rem() for another example of this.
		 */
		asm("" : "+rm" (rq->age_stamp));
		rq->age_stamp += period;
		rq->rt_avg /= 2;
	}
}

#endif /* CONFIG_SMP */

#if defined(CONFIG_RT_GROUP_SCHED) || (defined(CONFIG_FAIR_GROUP_SCHED) && \
			(defined(CONFIG_SMP) || defined(CONFIG_CFS_BANDWIDTH)))
/*
 * Iterate task_group tree rooted at *from, calling @down when first entering a
 * node and @up when leaving it for the final time.
 *
 * Caller must hold rcu_lock or sufficient equivalent.
 */
int walk_tg_tree_from(struct task_group *from,
			     tg_visitor down, tg_visitor up, void *data)
{
	struct task_group *parent, *child;
	int ret;

	parent = from;

down:
	ret = (*down)(parent, data);
	if (ret)
		goto out;
	list_for_each_entry_rcu(child, &parent->children, siblings) {
		parent = child;
		goto down;

up:
		continue;
	}
	ret = (*up)(parent, data);
	if (ret || parent == from)
		goto out;

	child = parent;
	parent = parent->parent;
	if (parent)
		goto up;
out:
	return ret;
}

int tg_nop(struct task_group *tg, void *data)
{
	return 0;
}
#endif

static void set_load_weight(struct task_struct *p)
{
	int prio = p->static_prio - MAX_RT_PRIO;
	struct load_weight *load = &p->se.load;

	/*
	 * SCHED_IDLE tasks get minimal weight:
	 */
	if (idle_policy(p->policy)) {
		load->weight = scale_load(WEIGHT_IDLEPRIO);
		load->inv_weight = WMULT_IDLEPRIO;
		return;
	}

	load->weight = scale_load(sched_prio_to_weight[prio]);
	load->inv_weight = sched_prio_to_wmult[prio];
}

#ifdef CONFIG_UCLAMP_MAP_OPP
#include <linux/sort.h>
#include <linux/cpufreq.h>
int total_opp_count;
int opp_capacity_tbl_ready;
unsigned int *opp_capacity_tbl;

static int cap_compare(const void *lhs, const void *rhs)
{
	unsigned int lhs_cap = *(const unsigned int *)(lhs);
	unsigned int rhs_cap = *(const unsigned int *)(rhs);

	if (lhs_cap < rhs_cap)
		return -1;
	if (lhs_cap > rhs_cap)
		return 1;
	return 0;
}

static int system_opp_count(void)
{
	int cpu, cid, prev_cid = -1;
	int count = 0;
	struct sched_domain *sd;
	struct sched_group *sg;
	const struct sched_group_energy *sge;

	rcu_read_lock();
	for (cpu = 0; cpu < nr_cpu_ids; cpu++) {
		cid = arch_get_cluster_id(cpu);
		if (cid == prev_cid)
			continue;

		sd = rcu_dereference_check_sched_domain(cpu_rq(cpu)->sd);
		if (sd) {
			sg = sd->groups;
			sge = sg->sge;
		} else {
			rcu_read_unlock();
			pr_info("sched: %s no sd\n", __func__);
			return -1;
		}
		count += sge->nr_cap_states;
		prev_cid = cid;
	}
	rcu_read_unlock();
	return count;
}

#ifdef CONFIG_NONLINEAR_FREQ_CTL
static inline unsigned int get_opp_capacity(struct cpufreq_policy *policy,
						int row)
{
	struct upower_tbl *upower_tbl;

	upower_tbl = upower_get_core_tbl(policy->cpu);

	return upower_tbl->row[row].cap;
}
#else
static inline unsigned int get_opp_capacity(struct cpufreq_policy *policy,
						int row)
{
	unsigned int cap, orig_cap;
	unsigned long freq, max_freq;

	max_freq = policy->cpuinfo.max_freq;
	orig_cap = capacity_orig_of(policy->cpu);

	freq = policy->freq_table[row].frequency;
	cap = orig_cap * freq / max_freq;

	return cap;
}
#endif

void init_opp_capacity_tbl(void)
{
	int cpu, cid, prev_cid = -1;
	int count = 0;
	int i, idx = 0;
	unsigned int cap;
	struct sched_domain *sd;
	struct sched_group *sg;
	const struct sched_group_energy *sge;
	struct cpufreq_policy *policy;

	count = system_opp_count();
	if (count < 0)
		return;

	opp_capacity_tbl =
		kmalloc_array(count, sizeof(unsigned int), GFP_KERNEL);
	if (!opp_capacity_tbl)
		return;

	rcu_read_lock();
	for (cpu = 0; cpu < nr_cpu_ids; cpu++) {
		cid = arch_get_cluster_id(cpu);
		if (cid == prev_cid)
			continue;

		sd = rcu_dereference_check_sched_domain(cpu_rq(cpu)->sd);
		if (sd) {
			sg = sd->groups;
			sge = sg->sge;
		} else {
			pr_info("sched: %s no sd\n", __func__);
			goto free_unlock;
		}

		policy = cpufreq_cpu_get(cpu);
		if (!policy) {
			pr_info("policy not ready\n");
			goto free_unlock;
		}

		for (i = 0; i < sge->nr_cap_states; i++) {
			cap = get_opp_capacity(policy, i);
			opp_capacity_tbl[idx] = cap;
			idx++;
		}
		cpufreq_cpu_put(policy);
		prev_cid = cid;
	}
	rcu_read_unlock();

	sort(opp_capacity_tbl, count, sizeof(unsigned int),
			&cap_compare, NULL);
	opp_capacity_tbl[count - 1] = SCHED_CAPACITY_SCALE;
	total_opp_count = count;
	opp_capacity_tbl_ready = 1;

	return;
free_unlock:
	rcu_read_unlock();
	kfree(opp_capacity_tbl);
}

unsigned int find_fit_capacity(unsigned int cap)
{
	int i;

	if (unlikely(!opp_capacity_tbl_ready))
		return cap;

	if (cap == 0)
		return cap;

	for (i = 0; i < total_opp_count; i++) {
		if (opp_capacity_tbl[i] >= cap)
			return opp_capacity_tbl[i];
	}
	return SCHED_CAPACITY_SCALE;
}
#else
int opp_capacity_tbl_ready = 1;
void init_opp_capacity_tbl(void) {}
unsigned int find_fit_capacity(unsigned int cap)
{
	return cap;
}
#endif

#ifdef CONFIG_UCLAMP_TASK
/**
 * uclamp_mutex: serializes updates of utilization clamp values
 *
 * Utilization clamp value updates are triggered from user-space (slow-path)
 * but require refcounting updates on data structures used by scheduler's
 * enqueue/dequeue operations (fast-path).
 * While fast-path refcounting is enforced by atomic operations, this mutex
 * ensures that we serialize user-space requests thus avoiding the risk of
 * conflicting updates or API abuses.
 */
DEFINE_MUTEX(uclamp_mutex);

/*
 * Minimum utilization for all tasks
 * default: 0
 */
unsigned int sysctl_sched_uclamp_util_min;

/*
 * Maximum utilization for all tasks
 * default: 1024
 */
unsigned int sysctl_sched_uclamp_util_max = SCHED_CAPACITY_SCALE;

/*
 * Tasks's clamp values are required to be within this range
 */
static struct uclamp_se uclamp_default[UCLAMP_CNT];
static struct uclamp_se uclamp_default_perf[UCLAMP_CNT];

/**
 * uclamp_map: reference count utilization clamp groups
 * @value:    the utilization "clamp value" tracked by this clamp group
 * @se_count: the number of scheduling entities using this "clamp value"
 */
union uclamp_map {
	struct {
		unsigned long value	: SCHED_CAPACITY_SHIFT + 1;
		unsigned long se_count	: BITS_PER_LONG -
					  SCHED_CAPACITY_SHIFT - 1;
	};
	unsigned long data;
	atomic_long_t adata;
};

/**
 * uclamp_maps: map SEs "clamp value" into CPUs "clamp group"
 *
 * Since only a limited number of different "clamp values" are supported, we
 * map each value into a "clamp group" (group_id) used at tasks {en,de}queued
 * time to update a per-CPU refcounter tracking the number or RUNNABLE tasks
 * requesting that clamp value.
 * A "clamp index" (clamp_id) is used to define the kind of clamping, i.e. min
 * and max utilization.
 *
 * A matrix is thus required to map "clamp values" (value) to "clamp groups"
 * (group_id), for each "clamp index" (clamp_id), where:
 * - rows are indexed by clamp_id and they collect the clamp groups for a
 *   given clamp index
 * - columns are indexed by group_id and they collect the clamp values which
 *   maps to that clamp group
 *
 * Thus, the column index of a given (clamp_id, value) pair represents the
 * clamp group (group_id) used by the fast-path's per-CPU refcounter.
 *
 *                          uclamp_maps is a matrix of
 *          +------- UCLAMP_CNT by UCLAMP_GROUPS entries
 *          |                                |
 *          |                /---------------+---------------\
 *          |               +------------+       +------------+
 *          |  / UCLAMP_MIN | value      |       | value      |
 *          |  |            | se_count   |...... | se_count   |
 *          |  |            +------------+       +------------+
 *          +--+            +------------+       +------------+
 *             |            | value      |       | value      |
 *             \ UCLAMP_MAX | se_count   |...... | se_count   |
 *                          +-----^------+       +----^-------+
 *                                                    |
 *                                                    |
 *                                                    +
 *                          uclamp_maps[clamp_id][group_id].value
 */
static union uclamp_map uclamp_maps[UCLAMP_CNT][UCLAMP_GROUPS];

/*
 * uclamp_group_value: get the "group value" for a given "clamp value"
 * @value: the utiliation "clamp value" to translate
 *
 * The number of clamp group, which is defined at compile time, allows to
 * track a finite number of different clamp values. Thus clamp values are
 * grouped into bins each one representing a different "group value".
 * This method returns the "group value" corresponding to the specified
 * "clamp value".
 */
static inline unsigned int uclamp_group_value(unsigned int clamp_value)
{
#define UCLAMP_GROUP_DELTA (SCHED_CAPACITY_SCALE / CONFIG_UCLAMP_GROUPS_COUNT)
#define UCLAMP_GROUP_UPPER (UCLAMP_GROUP_DELTA * CONFIG_UCLAMP_GROUPS_COUNT)

	if (clamp_value >= UCLAMP_GROUP_UPPER)
		return SCHED_CAPACITY_SCALE;

	return UCLAMP_GROUP_DELTA * (clamp_value / UCLAMP_GROUP_DELTA);
}

/**
 * uclamp_cpu_update: updates the utilization clamp of a CPU
 * @rq: the CPU's rq which utilization clamp has to be updated
 * @clamp_id: the clamp index to update
 *
 * When tasks are enqueued/dequeued on/from a CPU, the set of currently active
 * clamp groups can change. Since each clamp group enforces a different
 * utilization clamp value, once the set of active groups changes it can be
 * required to re-compute what is the new clamp value to apply for that CPU.
 *
 * For the specified clamp index, this method computes the new CPU utilization
 * clamp to use until the next change on the set of active clamp groups.
 */
static inline void uclamp_cpu_update(struct rq *rq, unsigned int clamp_id,
				     unsigned int last_clamp_value)
{
	unsigned int group_id;
	int max_value = -1;

	for (group_id = 0; group_id < UCLAMP_GROUPS; ++group_id) {
		if (!rq->uclamp.group[clamp_id][group_id].tasks)
			continue;
		/* Both min and max clamps are MAX aggregated */
		if (max_value < rq->uclamp.group[clamp_id][group_id].value)
			max_value = rq->uclamp.group[clamp_id][group_id].value;
		if (max_value >= SCHED_CAPACITY_SCALE)
			break;
	}

	/*
	 * Just for the UCLAMP_MAX value, in case there are no RUNNABLE
	 * task, we want to keep the CPU clamped to the last task's clamp
	 * value. This is to avoid frequency spikes to MAX when one CPU, with
	 * an high blocked utilization, sleeps and another CPU, in the same
	 * frequency domain, do not see anymore the clamp on the first CPU.
	 *
	 * The UCLAMP_FLAG_IDLE is set whenever we detect, from the above
	 * loop, that there are no more RUNNABLE taks on that CPU.
	 * In this case we enforce the CPU util_max to that of the last
	 * dequeued task.
	 */
	if (max_value < 0) {
		if (clamp_id == UCLAMP_MAX) {
			rq->uclamp.flags |= UCLAMP_FLAG_IDLE;
			max_value = last_clamp_value;
		} else {
			max_value = uclamp_none(UCLAMP_MIN);
		}
	}

	rq->uclamp.value[clamp_id] = max_value;
}

#if defined(CONFIG_UCLAMP_TASK_GROUP) && defined(CONFIG_SCHED_TUNE)
#define uclamp_apply_defaults(p) false
#elif defined(CONFIG_UCLAMP_TASK_GROUP)
/**
 * uclamp_apply_defaults: check if p is subject to system default clamps
 * @p: the task to check
 *
 * Tasks in the root group or autogroups are always and only limited by system
 * defaults. All others instead are limited by their TG's specific value.
 * This method checks the conditions under witch a task is subject to system
 * default clamps.
 */
static inline bool uclamp_apply_defaults(struct task_struct *p)
{
	if (task_group_is_autogroup(task_group(p)))
		return true;
	if (task_group(p) == &root_task_group)
		return true;
	return false;
}
#else
#define uclamp_apply_defaults(p) true
#endif

/**
 * uclamp_effective_group_id: get the effective clamp group index of a task
 * @p: the task to get the effective clamp value for
 * @clamp_id: the clamp index to consider
 *
 * The effective clamp group index of a task depends on:
 * - the task specific clamp value, explicitly requested from userspace
 * - the task group effective clamp value, for tasks not in the root group or
 *   in an autogroup
 * - the system default clamp value, defined by the sysadmin
 * and tasks specific's clamp values are always restricted, with increasing
 * priority, by their task group first and the system defaults after.
 *
 * This method returns the effective group index for a task, depending on its
 * status and a proper aggregation of the clamp values listed above.
 * Moreover, it ensures that the task's effective value:
 *    task_struct::uclamp::effective::value
 * is updated to represent the clamp value corresponding to the taks effective
 * group index.
 */
static inline unsigned int uclamp_effective_group_id(struct task_struct *p,
						     unsigned int clamp_id)
{
	struct uclamp_se *default_clamp;
	unsigned int clamp_value;
	unsigned int group_id;

	/* Task currently refcounted into a CPU clamp group */
	if (p->uclamp[clamp_id].active)
		return p->uclamp[clamp_id].effective.group_id;

	/* Task specific clamp value */
	clamp_value = p->uclamp[clamp_id].value;
	group_id = p->uclamp[clamp_id].group_id;

	if (!uclamp_apply_defaults(p)) {
#if  defined(CONFIG_UCLAMP_TASK_GROUP) && defined(CONFIG_SCHED_TUNE)
		struct uclamp_se *uc_se;
		unsigned int clamp_max;
		unsigned int group_max;

		/* Group specific clamp value */
		uc_se = task_schedtune_uclamp(p, clamp_id);
		clamp_max = uc_se->effective.value;
		group_max = uc_se->effective.group_id;

		/* Use group clamp value restrict task clamp value */
		if (!p->uclamp[clamp_id].user_defined ||
			(clamp_max != uclamp_none(clamp_id) &&
			clamp_value != clamp_max)) {
			clamp_value = clamp_max;
			group_id = group_max;
		}
#elif defined(CONFIG_UCLAMP_TASK_GROUP)
		unsigned int clamp_max =
			task_group(p)->uclamp[clamp_id].effective.value;
		unsigned int group_max =
			task_group(p)->uclamp[clamp_id].effective.group_id;

		if (!p->uclamp[clamp_id].user_defined ||
		    clamp_value > clamp_max) {
			clamp_value = clamp_max;
			group_id = group_max;
		}
#endif
		goto done;
	}

	/* RT tasks have different default values */
	default_clamp = task_has_rt_policy(p)
		? uclamp_default_perf
		: uclamp_default;

	/* System default restriction */
	if (unlikely(clamp_value < default_clamp[UCLAMP_MIN].value ||
		     clamp_value > default_clamp[UCLAMP_MAX].value)) {
		/*
		 * Unconditionally enforce system defaults, which is a simpler
		 * solution compared to a proper clamping.
		 */
		clamp_value = default_clamp[clamp_id].value;
		group_id = default_clamp[clamp_id].group_id;
	}

done:

	p->uclamp[clamp_id].effective.value = clamp_value;
	p->uclamp[clamp_id].effective.group_id = group_id;

	return group_id;
}

unsigned int uclamp_task_effective_util(struct task_struct *p,
					unsigned int clamp_id)
{
	uclamp_effective_group_id(p, clamp_id);
	return p->uclamp[clamp_id].effective.value;
}

unsigned int uclamp_task_util(struct task_struct *p,
					unsigned int clamp_id)
{
	return p->uclamp[clamp_id].value;
}
/**
 * uclamp_cpu_get_id(): increase reference count for a clamp group on a CPU
 * @p: the task being enqueued on a CPU
 * @rq: the CPU's rq where the clamp group has to be reference counted
 * @clamp_id: the clamp index to update
 *
 * Once a task is enqueued on a CPU's rq, with increasing priority, we
 * reference count the most restrictive clamp group between the task specific
 * clamp value, the clamp value of its task group and the system default clamp
 * value.
 */
static inline void uclamp_cpu_get_id(struct task_struct *p, struct rq *rq,
				     unsigned int clamp_id)
{
	unsigned int effective;
	unsigned int group_id;

	if (unlikely(!p->uclamp[clamp_id].mapped))
		return;

	group_id = uclamp_effective_group_id(p, clamp_id);
	p->uclamp[clamp_id].active = true;

	rq->uclamp.group[clamp_id][group_id].tasks += 1;
	effective = p->uclamp[clamp_id].effective.value;

	if (unlikely(rq->uclamp.flags & UCLAMP_FLAG_IDLE)) {
		/*
		 * Reset clamp holds on idle exit.
		 * This function is called for both UCLAMP_MIN (before) and
		 * UCLAMP_MAX (after). Let's reset the flag only the second
		 * once we know that UCLAMP_MIN has been already updated.
		 */
		if (clamp_id == UCLAMP_MAX)
			rq->uclamp.flags &= ~UCLAMP_FLAG_IDLE;
		rq->uclamp.value[clamp_id] = effective;
	}

	/* CPU's clamp groups track the max effective clamp value */
	if (effective > rq->uclamp.group[clamp_id][group_id].value)
		rq->uclamp.group[clamp_id][group_id].value = effective;

	if (rq->uclamp.value[clamp_id] < effective)
		rq->uclamp.value[clamp_id] = effective;

	trace_uclamp_cpu_get_id(p, rq, clamp_id);
}

/**
 * uclamp_cpu_put_id(): decrease reference count for a clamp group on a CPU
 * @p: the task being dequeued from a CPU
 * @rq: the CPU's rq from where the clamp group has to be released
 * @clamp_id: the clamp index to update
 *
 * When a task is dequeued from a CPU's rq, the CPU's clamp group reference
 * counted by the task is released.
 * If this was the last task reference coutning the current max clamp group,
 * then the CPU clamping is updated to find the new max for the specified
 * clamp index.
 */
static inline void uclamp_cpu_put_id(struct task_struct *p, struct rq *rq,
				     unsigned int clamp_id)
{
	unsigned int clamp_value;
	unsigned int group_id;

	if (unlikely(!p->uclamp[clamp_id].mapped))
		return;

	group_id = uclamp_effective_group_id(p, clamp_id);
	p->uclamp[clamp_id].active = false;

	if (likely(rq->uclamp.group[clamp_id][group_id].tasks))
		rq->uclamp.group[clamp_id][group_id].tasks -= 1;
#ifdef CONFIG_SCHED_DEBUG
	else {
		printk_deferred("[name:uclamp&] invalid CPU[%d] clamp group [%u:%u] refcount\n",
		     cpu_of(rq), clamp_id, group_id);
	}
#endif

	if (likely(rq->uclamp.group[clamp_id][group_id].tasks))
		return;

	clamp_value = rq->uclamp.group[clamp_id][group_id].value;
#ifdef CONFIG_SCHED_DEBUG
	if (unlikely(clamp_value > rq->uclamp.value[clamp_id])) {
		printk_deferred("[name:uclamp&] invalid CPU[%d] clamp group [%u:%u] value\n",
		     cpu_of(rq), clamp_id, group_id);
	}
#endif
	if (clamp_value >= rq->uclamp.value[clamp_id]) {
		/*
		 * Each CPU's clamp group value is reset to its nominal group
		 * value whenever there are anymore RUNNABLE tasks refcounting
		 * that clamp group.
		 */
		rq->uclamp.group[clamp_id][group_id].value =
			uclamp_maps[clamp_id][group_id].value;
		uclamp_cpu_update(rq, clamp_id, clamp_value);
	}

	trace_uclamp_cpu_put_id(p, rq, clamp_id, clamp_value);
}

/**
 * uclamp_cpu_get(): increase CPU's clamp group refcount
 * @rq: the CPU's rq where the task is enqueued
 * @p: the task being enqueued
 *
 * When a task is enqueued on a CPU's rq, all the clamp groups currently
 * enforced on a task are reference counted on that rq. Since not all
 * scheduling classes have utilization clamping support, their tasks will
 * be silently ignored.
 *
 * This method updates the utilization clamp constraints considering the
 * requirements for the specified task. Thus, this update must be done before
 * calling into the scheduling classes, which will eventually update schedutil
 * considering the new task requirements.
 */
static inline void uclamp_cpu_get(struct rq *rq, struct task_struct *p)
{
	unsigned int clamp_id;

	if (unlikely(!p->sched_class->uclamp_enabled))
		return;

	for (clamp_id = 0; clamp_id < UCLAMP_CNT; ++clamp_id)
		uclamp_cpu_get_id(p, rq, clamp_id);
}

/**
 * uclamp_cpu_put(): decrease CPU's clamp group refcount
 * @rq: the CPU's rq from where the task is dequeued
 * @p: the task being dequeued
 *
 * When a task is dequeued from a CPU's rq, all the clamp groups the task has
 * reference counted at enqueue time are now released.
 *
 * This method updates the utilization clamp constraints considering the
 * requirements for the specified task. Thus, this update must be done before
 * calling into the scheduling classes, which will eventually update schedutil
 * considering the new task requirements.
 */
static inline void uclamp_cpu_put(struct rq *rq, struct task_struct *p)
{
	unsigned int clamp_id;

	if (unlikely(!p->sched_class->uclamp_enabled))
		return;

	for (clamp_id = 0; clamp_id < UCLAMP_CNT; ++clamp_id)
		uclamp_cpu_put_id(p, rq, clamp_id);
}

/**
 * uclamp_task_update_active: update the clamp group of a RUNNABLE task
 * @p: the task which clamp groups must be updated
 * @clamp_id: the clamp index to consider
 *
 * Each time the clamp value of a task group is changed, the old and new clamp
 * groups must be updated for each CPU containing a RUNNABLE task belonging to
 * that task group. Sleeping tasks are not updated since they will be enqueued
 * with the proper clamp group index at their next activation.
 */
static inline void
uclamp_task_update_active(struct task_struct *p, unsigned int clamp_id)
{
	struct rq_flags rf;
	struct rq *rq;

	/*
	 * Lock the task and the CPU where the task is (or was) queued.
	 *
	 * We might lock the (previous) rq of a !RUNNABLE task, but that's the
	 * price to pay to safely serialize util_{min,max} updates with
	 * enqueues, dequeues and migration operations.
	 * This is the same locking schema used by __set_cpus_allowed_ptr().
	 */
	rq = task_rq_lock(p, &rf);

	/*
	 * The setting of the clamp group is serialized by task_rq_lock().
	 * Thus, if the task is not yet RUNNABLE and its task_struct is not
	 * affecting a valid clamp group, then the next time it's going to be
	 * enqueued it will already see the updated clamp group value.
	 */
	if (!p->uclamp[clamp_id].active)
		goto done;

	uclamp_cpu_put_id(p, rq, clamp_id);
	uclamp_cpu_get_id(p, rq, clamp_id);

done:
	task_rq_unlock(rq, p, &rf);
}

/**
 * uclamp_group_put: decrease the reference count for a clamp group
 * @clamp_id: the clamp index which was affected by a task group
 * @group_id: the clamp group to release
 *
 * When the clamp value for a task group is changed we decrease the reference
 * count for the clamp group mapping its current clamp value.
 */
void uclamp_group_put(unsigned int clamp_id, unsigned int group_id)
{
	union uclamp_map *uc_maps = &uclamp_maps[clamp_id][0];
	union uclamp_map uc_map_old, uc_map_new;
	long res;

retry:

	uc_map_old.data = atomic_long_read(&uc_maps[group_id].adata);
#ifdef CONFIG_SCHED_DEBUG
#define UCLAMP_GRPERR "invalid SE clamp group [%u:%u] refcount\n"
	if (unlikely(!uc_map_old.se_count)) {
		pr_err_ratelimited(UCLAMP_GRPERR, clamp_id, group_id);
		return;
	}
#endif
	uc_map_new = uc_map_old;
	uc_map_new.se_count -= 1;
	res = atomic_long_cmpxchg(&uc_maps[group_id].adata,
				  uc_map_old.data, uc_map_new.data);
	if (res != uc_map_old.data)
		goto retry;
}

static inline void uclamp_group_get_tg(struct cgroup_subsys_state *css,
				       int clamp_id, unsigned int group_id)
{
	struct css_task_iter it;
	struct task_struct *p;

	/*
	 * In lazy update mode, tasks will be accounted into the right clamp
	 * group the next time they will be requeued.
	 */
	if (unlikely(sched_feat(UCLAMP_LAZY_UPDATE)))
		return;

	/* Update clamp groups for RUNNABLE tasks in this TG */
	css_task_iter_start(css, 0, &it);
	while ((p = css_task_iter_next(&it)))
		uclamp_task_update_active(p, clamp_id);
	css_task_iter_end(&it);
}

/**
 * uclamp_group_get: increase the reference count for a clamp group
 * @p: the task which clamp value must be tracked
 * @css: the task group which clamp value must be tracked
 * @uc_se: the utilization clamp data for the task
 * @clamp_id: the clamp index affected by the task
 * @clamp_value: the new clamp value for the task
 *
 * Each time a task changes its utilization clamp value, for a specified clamp
 * index, we need to find an available clamp group which can be used to track
 * this new clamp value. The corresponding clamp group index will be used to
 * reference count the corresponding clamp value while the task is enqueued on
 * a CPU.
 */
void uclamp_group_get(struct task_struct *p,
			     struct cgroup_subsys_state *css,
			     struct uclamp_se *uc_se,
			     unsigned int clamp_id, unsigned int clamp_value)
{
	union uclamp_map *uc_maps = &uclamp_maps[clamp_id][0];
	unsigned int prev_group_id = uc_se->group_id;
	union uclamp_map uc_map_old, uc_map_new;
	unsigned int free_group_id;
	unsigned int group_value;
	unsigned int group_id;
	unsigned long res;
	int cpu;

#ifdef CONFIG_UCLAMP_MAP_OPP
	group_value = clamp_value;
#else
	group_value = uclamp_group_value(clamp_value);
#endif

retry:

	free_group_id = UCLAMP_GROUPS;
	for (group_id = 0; group_id < UCLAMP_GROUPS; ++group_id) {
		uc_map_old.data = atomic_long_read(&uc_maps[group_id].adata);
		if (free_group_id == UCLAMP_GROUPS && !uc_map_old.se_count)
			free_group_id = group_id;
		if (uc_map_old.value == group_value)
			break;
	}
	if (group_id >= UCLAMP_GROUPS) {
#ifdef CONFIG_SCHED_DEBUG
#define UCLAMP_MAPERR "clamp value [%u] mapping to clamp group failed\n"
		if (unlikely(free_group_id == UCLAMP_GROUPS)) {
			pr_err_ratelimited(UCLAMP_MAPERR, clamp_value);
			return;
		}
#endif
		group_id = free_group_id;
		uc_map_old.data = atomic_long_read(&uc_maps[group_id].adata);
	}

	uc_map_new.se_count = uc_map_old.se_count + 1;
	uc_map_new.value = group_value;
	res = atomic_long_cmpxchg(&uc_maps[group_id].adata,
				  uc_map_old.data, uc_map_new.data);
	if (res != uc_map_old.data)
		goto retry;

	/* Ensure each CPU tracks the correct value for this clamp group */
	if (likely(uc_map_new.se_count > 1))
		goto done;
	for_each_possible_cpu(cpu) {
		struct uclamp_cpu *uc_cpu = &cpu_rq(cpu)->uclamp;

		/* Refcounting is expected to be always 0 for free groups */
		if (unlikely(uc_cpu->group[clamp_id][group_id].tasks)) {
#ifdef CONFIG_SCHED_DEBUG
			WARN(1, "invalid CPU[%d] clamp group [%u:%u] refcount: [%u]\n",
			     cpu, clamp_id, group_id,
			     uc_cpu->group[clamp_id][group_id].tasks);
#endif
			uc_cpu->group[clamp_id][group_id].tasks = 0;
		}

		if (uc_cpu->group[clamp_id][group_id].value == group_value)
			continue;
		uc_cpu->group[clamp_id][group_id].value = group_value;
	}

done:


	/* Update SE's clamp values and attach it to new clamp group */
	uc_se->value = clamp_value;
	uc_se->group_id = group_id;

	/* Newly created TG don't have tasks assigned */
	if (css) {
		uc_se->effective.value = clamp_value;
		uc_se->effective.group_id = group_id;
		uclamp_group_get_tg(css, clamp_id, group_id);
	}

	/* Update CPU's clamp group refcounts of RUNNABLE task */
	if (p)
		uclamp_task_update_active(p, clamp_id);

	/* Release the previous clamp group */
	if (uc_se->mapped)
		uclamp_group_put(clamp_id, prev_group_id);
	uc_se->mapped = true;
}

int sched_uclamp_handler(struct ctl_table *table, int write,
			 void __user *buffer, size_t *lenp,
			 loff_t *ppos)
{
	int old_min, old_max;
	int result = 0;

	mutex_lock(&uclamp_mutex);

	old_min = sysctl_sched_uclamp_util_min;
	old_max = sysctl_sched_uclamp_util_max;

	result = proc_dointvec(table, write, buffer, lenp, ppos);
	if (result)
		goto undo;
	if (!write)
		goto done;

	if (sysctl_sched_uclamp_util_min > sysctl_sched_uclamp_util_max ||
	    sysctl_sched_uclamp_util_max > SCHED_CAPACITY_SCALE) {
		result = -EINVAL;
		goto undo;
	}

	sysctl_sched_uclamp_util_min =
		find_fit_capacity(sysctl_sched_uclamp_util_min);
	sysctl_sched_uclamp_util_max =
		find_fit_capacity(sysctl_sched_uclamp_util_max);

	if (old_min != sysctl_sched_uclamp_util_min) {
		uclamp_group_get(NULL, NULL, &uclamp_default[UCLAMP_MIN],
				 UCLAMP_MIN, sysctl_sched_uclamp_util_min);
	}
	if (old_max != sysctl_sched_uclamp_util_max) {
		uclamp_group_get(NULL, NULL, &uclamp_default[UCLAMP_MAX],
				 UCLAMP_MAX, sysctl_sched_uclamp_util_max);
	}
	goto done;

undo:
	sysctl_sched_uclamp_util_min = old_min;
	sysctl_sched_uclamp_util_max = old_max;

done:
	mutex_unlock(&uclamp_mutex);

	return result;
}

#if defined(CONFIG_UCLAMP_TASK_GROUP) && !defined(CONFIG_SCHED_TUNE)
/*
 * free_uclamp_sched_group: release utilization clamp references of a TG
 * @tg: the task group being removed
 *
 * An empty task group can be removed only when it has no more tasks or child
 * groups. This means that we can also safely release all the reference
 * counting to clamp groups.
 */
static inline void free_uclamp_sched_group(struct task_group *tg)
{
	int clamp_id;

	for (clamp_id = 0; clamp_id < UCLAMP_CNT; ++clamp_id)
		uclamp_group_put(clamp_id, tg->uclamp[clamp_id].group_id);
}

/**
 * alloc_uclamp_sched_group: initialize a new TG's for utilization clamping
 * @tg: the newly created task group
 * @parent: its parent task group
 *
 * A newly created task group inherits its utilization clamp values, for all
 * clamp indexes, from its parent task group.
 * This ensures that its values are properly initialized and that the task
 * group is accounted in the same parent's group index.
 *
 * Return: 0 on error
 */
static inline int alloc_uclamp_sched_group(struct task_group *tg,
					   struct task_group *parent)
{
	int clamp_id;

	for (clamp_id = 0; clamp_id < UCLAMP_CNT; ++clamp_id) {
		uclamp_group_get(NULL, NULL, &tg->uclamp[clamp_id],
				 clamp_id, parent->uclamp[clamp_id].value);
		tg->uclamp[clamp_id].effective.value =
			parent->uclamp[clamp_id].effective.value;
		tg->uclamp[clamp_id].effective.group_id =
			parent->uclamp[clamp_id].effective.group_id;
	}

	return 1;
}

#else /* CONFIG_UCLAMP_TASK_GROUP */
static inline void free_uclamp_sched_group(struct task_group *tg) { }
static inline int alloc_uclamp_sched_group(struct task_group *tg,
					   struct task_group *parent)
{
	return 1;
}
#endif /* CONFIG_UCLAMP_TASK_GROUP */

/**
 * uclamp_exit_task: release referenced clamp groups
 * @p: the task exiting
 *
 * When a task terminates, release all its (eventually) refcounted
 * task-specific clamp groups.
 */
void uclamp_exit_task(struct task_struct *p)
{
	unsigned int clamp_id;

	if (unlikely(!p->sched_class->uclamp_enabled))
		return;

	for (clamp_id = 0; clamp_id < UCLAMP_CNT; ++clamp_id) {
		if (!p->uclamp[clamp_id].mapped)
			continue;
		uclamp_group_put(clamp_id, p->uclamp[clamp_id].group_id);
	}
}

/**
 * uclamp_fork: refcount task-specific clamp values for a new task
 */
static void uclamp_fork(struct task_struct *p, bool reset)
{
	unsigned int clamp_id;

	if (unlikely(!p->sched_class->uclamp_enabled))
		return;

	for (clamp_id = 0; clamp_id < UCLAMP_CNT; ++clamp_id) {
		unsigned int clamp_value = uclamp_none(clamp_id);

		memset(&p->uclamp[clamp_id], 0, sizeof(struct uclamp_se));

		p->uclamp[clamp_id].user_defined = false;
		p->uclamp[clamp_id].mapped = false;
		p->uclamp[clamp_id].active = false;
		uclamp_group_get(p, NULL, &p->uclamp[clamp_id],
				 clamp_id, clamp_value);
	}
}

static struct task_struct *find_process_by_pid(pid_t pid);
int set_task_util_min(pid_t pid, unsigned int util_min)
{
	unsigned int upper_bound;
	struct task_struct *p;
	int ret = 0;

	if (!opp_capacity_tbl_ready)
		init_opp_capacity_tbl();

	util_min = find_fit_capacity(util_min);

	mutex_lock(&uclamp_mutex);
	rcu_read_lock();
	p = find_process_by_pid(pid);

	if (!p) {
		ret = -ESRCH;
		goto out;
	}

	upper_bound = p->uclamp[UCLAMP_MAX].value;

	if (util_min > upper_bound || util_min < 0) {
		ret = -EINVAL;
		goto out;
	}

	p->uclamp[UCLAMP_MIN].user_defined = true;
	uclamp_group_get(p, NULL, &p->uclamp[UCLAMP_MIN],
			UCLAMP_MIN, util_min);

out:
	rcu_read_unlock();
	mutex_unlock(&uclamp_mutex);

	return ret;
}
EXPORT_SYMBOL(set_task_util_min);

int set_task_util_min_pct(pid_t pid, unsigned int pct)
{
	unsigned int util_min;

	if (pid <= 0)
		return -EINVAL;
	if (pct < 0 || pct > 100)
		return -ERANGE;

	util_min = scale_from_percent(pct);
	return set_task_util_min(pid, util_min);
}
EXPORT_SYMBOL(set_task_util_min_pct);

int set_task_util_max(pid_t pid, unsigned int util_max)
{
	unsigned int lower_bound;
	struct task_struct *p;
	int ret = 0;

	if (!opp_capacity_tbl_ready)
		init_opp_capacity_tbl();

	util_max = find_fit_capacity(util_max);

	mutex_lock(&uclamp_mutex);
	rcu_read_lock();
	p = find_process_by_pid(pid);

	if (!p) {
		ret = -ESRCH;
		goto out;
	}

	lower_bound = p->uclamp[UCLAMP_MIN].value;

	if (util_max < lower_bound || util_max > 1024) {
		ret = -EINVAL;
		goto out;
	}

	p->uclamp[UCLAMP_MAX].user_defined = true;
	uclamp_group_get(p, NULL, &p->uclamp[UCLAMP_MAX],
			UCLAMP_MAX, util_max);

out:
	rcu_read_unlock();
	mutex_unlock(&uclamp_mutex);

	return ret;
}
EXPORT_SYMBOL(set_task_util_max);

int set_task_util_max_pct(pid_t pid, unsigned int pct)
{
	unsigned int util_max;

	if (pid <= 0)
		return -EINVAL;
	if (pct < 0 || pct > 100)
		return -ERANGE;

	util_max = scale_from_percent(pct);
	return set_task_util_max(pid, util_max);
}
EXPORT_SYMBOL(set_task_util_max_pct);
/**
 * init_uclamp: initialize data structures required for utilization clamping
 */
static void __init init_uclamp(void)
{
	struct uclamp_se *uc_se;
	unsigned int clamp_id;
	int cpu;

	mutex_init(&uclamp_mutex);

	for_each_possible_cpu(cpu)
		memset(&cpu_rq(cpu)->uclamp, 0, sizeof(struct uclamp_cpu));

	memset(uclamp_maps, 0, sizeof(uclamp_maps));
	for (clamp_id = 0; clamp_id < UCLAMP_CNT; ++clamp_id) {
		uc_se = &init_task.uclamp[clamp_id];
		uclamp_group_get(NULL, NULL, uc_se, clamp_id,
				 uclamp_none(clamp_id));

		uc_se = &uclamp_default[clamp_id];
		uclamp_group_get(NULL, NULL, uc_se, clamp_id,
				 uclamp_none(clamp_id));

		/* RT tasks by default will go to max frequency */
		uc_se = &uclamp_default_perf[clamp_id];
		uclamp_group_get(NULL, NULL, uc_se, clamp_id,
				 uclamp_none(UCLAMP_MAX));

#if defined(CONFIG_UCLAMP_TASK_GROUP) && defined(CONFIG_SCHED_TUNE)
		schedtune_init_uclamp();
#elif defined(CONFIG_UCLAMP_TASK_GROUP)
		/* Init root TG's clamp group */
		uc_se = &root_task_group.uclamp[clamp_id];
		uclamp_group_get(NULL, NULL, uc_se, clamp_id,
				 uclamp_none(UCLAMP_MAX));
		uc_se->effective.group_id = uc_se->group_id;
		uc_se->effective.value = uc_se->value;

#endif
	}
}

#else /* CONFIG_UCLAMP_TASK */
unsigned int uclamp_task_effective_util(struct task_struct *p,
					unsigned int clamp_id)
{
	return 0;
}
unsigned int uclamp_task_util(struct task_struct *p,
					unsigned int clamp_id)
{
	return 0;
}
static inline void uclamp_fork(struct task_struct *p, bool reset) { }
static inline void init_uclamp(void) { }
static inline void uclamp_cpu_get(struct rq *rq, struct task_struct *p) { }
static inline void uclamp_cpu_put(struct rq *rq, struct task_struct *p) { }
#endif /* CONFIG_UCLAMP_TASK  */

void set_capacity_margin(unsigned int margin)
{
	capacity_margin = margin;
}
EXPORT_SYMBOL(set_capacity_margin);

unsigned int get_capacity_margin(void)
{
	return capacity_margin;
}
EXPORT_SYMBOL(get_capacity_margin);

static inline void enqueue_task(struct rq *rq, struct task_struct *p, int flags)
{
	if (!(flags & ENQUEUE_NOCLOCK))
		update_rq_clock(rq);

	if (!(flags & ENQUEUE_RESTORE)) {
		sched_info_queued(rq, p);
		psi_enqueue(p, flags & ENQUEUE_WAKEUP);
	}

	uclamp_cpu_get(rq, p);
	p->sched_class->enqueue_task(rq, p, flags);

	/* update last_enqueued_ts for big task rotation */
	p->last_enqueued_ts = ktime_get_ns();
}

static inline void dequeue_task(struct rq *rq, struct task_struct *p, int flags)
{
	if (!(flags & DEQUEUE_NOCLOCK))
		update_rq_clock(rq);

	if (!(flags & DEQUEUE_SAVE)) {
		sched_info_dequeued(rq, p);
		psi_dequeue(p, flags & DEQUEUE_SLEEP);
	}

	uclamp_cpu_put(rq, p);
	p->sched_class->dequeue_task(rq, p, flags);
}

void activate_task(struct rq *rq, struct task_struct *p, int flags)
{
	if (task_contributes_to_load(p))
		rq->nr_uninterruptible--;

	enqueue_task(rq, p, flags);
}

void deactivate_task(struct rq *rq, struct task_struct *p, int flags)
{
	if (task_contributes_to_load(p))
		rq->nr_uninterruptible++;

	dequeue_task(rq, p, flags);
}

/*
 * __normal_prio - return the priority that is based on the static prio
 */
static inline int __normal_prio(struct task_struct *p)
{
	return p->static_prio;
}

/*
 * Calculate the expected normal priority: i.e. priority
 * without taking RT-inheritance into account. Might be
 * boosted by interactivity modifiers. Changes upon fork,
 * setprio syscalls, and whenever the interactivity
 * estimator recalculates.
 */
static inline int normal_prio(struct task_struct *p)
{
	int prio;

	if (task_has_dl_policy(p))
		prio = MAX_DL_PRIO-1;
	else if (task_has_rt_policy(p))
		prio = MAX_RT_PRIO-1 - p->rt_priority;
	else
		prio = __normal_prio(p);
	return prio;
}

/*
 * Calculate the current priority, i.e. the priority
 * taken into account by the scheduler. This value might
 * be boosted by RT tasks, or might be boosted by
 * interactivity modifiers. Will be RT if the task got
 * RT-boosted. If not then it returns p->normal_prio.
 */
static int effective_prio(struct task_struct *p)
{
	p->normal_prio = normal_prio(p);
	/*
	 * If we are RT tasks or we were boosted to RT priority,
	 * keep the priority unchanged. Otherwise, update priority
	 * to the normal priority:
	 */
	if (!rt_prio(p->prio))
		return p->normal_prio;
	return p->prio;
}

/**
 * task_curr - is this task currently executing on a CPU?
 * @p: the task in question.
 *
 * Return: 1 if the task is currently executing. 0 otherwise.
 */
inline int task_curr(const struct task_struct *p)
{
	return cpu_curr(task_cpu(p)) == p;
}

/*
 * switched_from, switched_to and prio_changed must _NOT_ drop rq->lock,
 * use the balance_callback list if you want balancing.
 *
 * this means any call to check_class_changed() must be followed by a call to
 * balance_callback().
 */
static inline void check_class_changed(struct rq *rq, struct task_struct *p,
				       const struct sched_class *prev_class,
				       int oldprio)
{
	if (prev_class != p->sched_class) {
		if (prev_class->switched_from)
			prev_class->switched_from(rq, p);

		p->sched_class->switched_to(rq, p);
	} else if (oldprio != p->prio || dl_task(p))
		p->sched_class->prio_changed(rq, p, oldprio);
}

void check_preempt_curr(struct rq *rq, struct task_struct *p, int flags)
{
	const struct sched_class *class;

	if (p->sched_class == rq->curr->sched_class) {
		rq->curr->sched_class->check_preempt_curr(rq, p, flags);
	} else {
		for_each_class(class) {
			if (class == rq->curr->sched_class)
				break;
			if (class == p->sched_class) {
				resched_curr(rq);
				break;
			}
		}
	}

	/*
	 * A queue event has occurred, and we're going to schedule.  In
	 * this case, we can save a useless back to back clock update.
	 */
	if (task_on_rq_queued(rq->curr) && test_tsk_need_resched(rq->curr))
		rq_clock_skip_update(rq, true);
}

#ifdef CONFIG_SMP

static inline bool is_per_cpu_kthread(struct task_struct *p)
{
	if (!(p->flags & PF_KTHREAD))
		return false;

	if (p->nr_cpus_allowed != 1)
		return false;

	return true;
}

/*
 * Per-CPU kthreads are allowed to run on !actie && online CPUs, see
 * __set_cpus_allowed_ptr() and select_fallback_rq().
 */
static inline bool is_cpu_allowed(struct task_struct *p, int cpu)
{
	if (!cpumask_test_cpu(cpu, &p->cpus_allowed))
		return false;

	if (is_per_cpu_kthread(p))
		return cpu_online(cpu);

	return cpu_active(cpu);
}

/*
 * This is how migration works:
 *
 * 1) we invoke migration_cpu_stop() on the target CPU using
 *    stop_one_cpu().
 * 2) stopper starts to run (implicitly forcing the migrated thread
 *    off the CPU)
 * 3) it checks whether the migrated task is still in the wrong runqueue.
 * 4) if it's in the wrong runqueue then the migration thread removes
 *    it and puts it into the right queue.
 * 5) stopper completes and stop_one_cpu() returns and the migration
 *    is done.
 */

/*
 * move_queued_task - move a queued task to new rq.
 *
 * Returns (locked) new rq. Old rq's lock is released.
 */
static struct rq *move_queued_task(struct rq *rq, struct rq_flags *rf,
				   struct task_struct *p, int new_cpu)
{
	lockdep_assert_held(&rq->lock);

	p->on_rq = TASK_ON_RQ_MIGRATING;
	dequeue_task(rq, p, DEQUEUE_NOCLOCK);
	rq_unpin_lock(rq, rf);
	double_lock_balance(rq, cpu_rq(new_cpu));
	set_task_cpu(p, new_cpu);
	double_rq_unlock(cpu_rq(new_cpu), rq);

	rq = cpu_rq(new_cpu);

	rq_lock(rq, rf);
	BUG_ON(task_cpu(p) != new_cpu);
	enqueue_task(rq, p, 0);
	p->on_rq = TASK_ON_RQ_QUEUED;
	check_preempt_curr(rq, p, 0);

	return rq;
}

struct migration_arg {
	struct task_struct *task;
	int dest_cpu;
};

/*
 * Move (not current) task off this CPU, onto the destination CPU. We're doing
 * this because either it can't run here any more (set_cpus_allowed()
 * away from this CPU, or CPU going down), or because we're
 * attempting to rebalance this task on exec (sched_exec).
 *
 * So we race with normal scheduler movements, but that's OK, as long
 * as the task is no longer on this CPU.
 */
struct rq *__migrate_task(struct rq *rq, struct rq_flags *rf,
				 struct task_struct *p, int dest_cpu)
{
	/* Affinity changed (again). */
	if (!is_cpu_allowed(p, dest_cpu))
		return rq;

	update_rq_clock(rq);
	rq = move_queued_task(rq, rf, p, dest_cpu);

	return rq;
}

/*
 * migration_cpu_stop - this will be executed by a highprio stopper thread
 * and performs thread migration by bumping thread off CPU then
 * 'pushing' onto another runqueue.
 */
static int migration_cpu_stop(void *data)
{
	struct migration_arg *arg = data;
	struct task_struct *p = arg->task;
	struct rq *rq = this_rq();
	struct rq_flags rf;

	/*
	 * The original target CPU might have gone down and we might
	 * be on another CPU but it doesn't matter.
	 */
	local_irq_disable();
	/*
	 * We need to explicitly wake pending tasks before running
	 * __migrate_task() such that we will not miss enforcing cpus_allowed
	 * during wakeups, see set_cpus_allowed_ptr()'s TASK_WAKING test.
	 */
	sched_ttwu_pending();

	raw_spin_lock(&p->pi_lock);
	rq_lock(rq, &rf);
	/*
	 * If task_rq(p) != rq, it cannot be migrated here, because we're
	 * holding rq->lock, if p->on_rq == 0 it cannot get enqueued because
	 * we're holding p->pi_lock.
	 */
	if (task_rq(p) == rq) {
		if (task_on_rq_queued(p))
			rq = __migrate_task(rq, &rf, p, arg->dest_cpu);
		else
			p->wake_cpu = arg->dest_cpu;
	}
	rq_unlock(rq, &rf);
	raw_spin_unlock(&p->pi_lock);

	local_irq_enable();
	return 0;
}

/*
 * sched_class::set_cpus_allowed must do the below, but is not required to
 * actually call this function.
 */
void set_cpus_allowed_common(struct task_struct *p, const struct cpumask *new_mask)
{
	cpumask_copy(&p->cpus_allowed, new_mask);
	p->nr_cpus_allowed = cpumask_weight(new_mask);
}

void do_set_cpus_allowed(struct task_struct *p, const struct cpumask *new_mask)
{
	struct rq *rq = task_rq(p);
	bool queued, running;

	lockdep_assert_held(&p->pi_lock);

	queued = task_on_rq_queued(p);
	running = task_current(rq, p);

	if (queued) {
		/*
		 * Because __kthread_bind() calls this on blocked tasks without
		 * holding rq->lock.
		 */
		lockdep_assert_held(&rq->lock);
		dequeue_task(rq, p, DEQUEUE_SAVE | DEQUEUE_NOCLOCK);
	}
	if (running)
		put_prev_task(rq, p);

	p->sched_class->set_cpus_allowed(p, new_mask);

	if (queued)
		enqueue_task(rq, p, ENQUEUE_RESTORE | ENQUEUE_NOCLOCK);
	if (running)
		set_curr_task(rq, p);
}

/*
 * Change a given task's CPU affinity. Migrate the thread to a
 * proper CPU and schedule it away if the CPU it's executing on
 * is removed from the allowed bitmask.
 *
 * NOTE: the caller must have a valid reference to the task, the
 * task must not exit() & deallocate itself prematurely. The
 * call is not atomic; no spinlocks may be held.
 */
static int __set_cpus_allowed_ptr(struct task_struct *p,
				  const struct cpumask *new_mask, bool check)
{
	const struct cpumask *cpu_valid_mask = cpu_active_mask;
	unsigned int dest_cpu;
	struct rq_flags rf;
	struct rq *rq;
	int ret = 0;
	cpumask_t allowed_mask;
	rq = task_rq_lock(p, &rf);
	update_rq_clock(rq);

	if (p->flags & PF_KTHREAD) {
		/*
		 * Kernel threads are allowed on online && !active CPUs
		 */
		cpu_valid_mask = cpu_online_mask;
	}

	/*
	 * Must re-check here, to close a race against __kthread_bind(),
	 * sched_setaffinity() is not guaranteed to observe the flag.
	 */
	if (check && (p->flags & PF_NO_SETAFFINITY)) {
		ret = -EINVAL;
		goto out;
	}

	if (cpumask_equal(&p->cpus_allowed, new_mask))
		goto out;

	cpumask_andnot(&allowed_mask, new_mask, cpu_isolated_mask);
	cpumask_and(&allowed_mask, &allowed_mask, cpu_valid_mask);

	dest_cpu = cpumask_any(&allowed_mask);
	if (dest_cpu >= nr_cpu_ids) {
		/* If p is a kthread, ignore isolated mask. */
		if (p->flags & PF_KTHREAD)
			cpumask_and(&allowed_mask, cpu_valid_mask, new_mask);
		else
			cpumask_andnot(&allowed_mask,
					cpu_valid_mask, cpu_isolated_mask);
		dest_cpu = cpumask_any(&allowed_mask);
		if (dest_cpu >= nr_cpu_ids) {
			ret = -EINVAL;
			goto out;
		}
	}

	do_set_cpus_allowed(p, new_mask);

	if (p->flags & PF_KTHREAD) {
		/*
		 * For kernel threads that do indeed end up on online &&
		 * !active we want to ensure they are strict per-CPU threads.
		 */
		WARN_ON(cpumask_intersects(new_mask, cpu_online_mask) &&
			!cpumask_intersects(new_mask, cpu_active_mask) &&
			p->nr_cpus_allowed != 1);
	}

	/* Can the task run on the task's current CPU? If so, we're done */
	if (cpumask_test_cpu(task_cpu(p), &allowed_mask))
		goto out;

	if (task_running(rq, p) || p->state == TASK_WAKING) {
		struct migration_arg arg = { p, dest_cpu };
		/* Need help from migration thread: drop lock and wait. */
		task_rq_unlock(rq, p, &rf);
		stop_one_cpu(cpu_of(rq), migration_cpu_stop, &arg);
		tlb_migrate_finish(p->mm);
		return 0;
	} else if (task_on_rq_queued(p)) {
		/*
		 * OK, since we're going to drop the lock immediately
		 * afterwards anyway.
		 */
		if (cpu_online(dest_cpu))
			rq = move_queued_task(rq, &rf, p, dest_cpu);
	}
out:
	task_rq_unlock(rq, p, &rf);

	return ret;
}

int set_cpus_allowed_ptr(struct task_struct *p, const struct cpumask *new_mask)
{
	return __set_cpus_allowed_ptr(p, new_mask, false);
}
EXPORT_SYMBOL_GPL(set_cpus_allowed_ptr);

void set_task_cpu(struct task_struct *p, unsigned int new_cpu)
{
#ifdef CONFIG_SCHED_DEBUG
	/*
	 * We should never call set_task_cpu() on a blocked task,
	 * ttwu() will sort out the placement.
	 */
	WARN_ON_ONCE(p->state != TASK_RUNNING && p->state != TASK_WAKING &&
			!p->on_rq);

	/*
	 * Migrating fair class task must have p->on_rq = TASK_ON_RQ_MIGRATING,
	 * because schedstat_wait_{start,end} rebase migrating task's wait_start
	 * time relying on p->on_rq.
	 */
	WARN_ON_ONCE(p->state == TASK_RUNNING &&
		     p->sched_class == &fair_sched_class &&
		     (p->on_rq && !task_on_rq_migrating(p)));

#ifdef CONFIG_LOCKDEP
	/*
	 * The caller should hold either p->pi_lock or rq->lock, when changing
	 * a task's CPU. ->pi_lock for waking tasks, rq->lock for runnable tasks.
	 *
	 * sched_move_task() holds both and thus holding either pins the cgroup,
	 * see task_group().
	 *
	 * Furthermore, all task_rq users should acquire both locks, see
	 * task_rq_lock().
	 */
	WARN_ON_ONCE(debug_locks && !(lockdep_is_held(&p->pi_lock) ||
				      lockdep_is_held(&task_rq(p)->lock)));
#endif
	/*
	 * Clearly, migrating tasks to offline CPUs is a fairly daft thing.
	 */
	WARN_ON_ONCE(!cpu_online(new_cpu));
#endif

	trace_sched_migrate_task(p, new_cpu);

	if (task_cpu(p) != new_cpu) {
		if (p->sched_class->migrate_task_rq)
			p->sched_class->migrate_task_rq(p);
		p->se.nr_migrations++;
		perf_event_task_migrate(p);

		walt_fixup_busy_time(p, new_cpu);
	}

	__set_task_cpu(p, new_cpu);
}

static void __migrate_swap_task(struct task_struct *p, int cpu)
{
	if (task_on_rq_queued(p)) {
		struct rq *src_rq, *dst_rq;
		struct rq_flags srf, drf;

		src_rq = task_rq(p);
		dst_rq = cpu_rq(cpu);

		rq_pin_lock(src_rq, &srf);
		rq_pin_lock(dst_rq, &drf);

		p->on_rq = TASK_ON_RQ_MIGRATING;
		deactivate_task(src_rq, p, 0);
		set_task_cpu(p, cpu);
		activate_task(dst_rq, p, 0);
		p->on_rq = TASK_ON_RQ_QUEUED;
		check_preempt_curr(dst_rq, p, 0);

		rq_unpin_lock(dst_rq, &drf);
		rq_unpin_lock(src_rq, &srf);

	} else {
		/*
		 * Task isn't running anymore; make it appear like we migrated
		 * it before it went to sleep. This means on wakeup we make the
		 * previous CPU our target instead of where it really is.
		 */
		p->wake_cpu = cpu;
	}
}

struct migration_swap_arg {
	struct task_struct *src_task, *dst_task;
	int src_cpu, dst_cpu;
};

static int migrate_swap_stop(void *data)
{
	struct migration_swap_arg *arg = data;
	struct rq *src_rq, *dst_rq;
	int ret = -EAGAIN;

	if (!cpu_active(arg->src_cpu) || !cpu_active(arg->dst_cpu))
		return -EAGAIN;

	src_rq = cpu_rq(arg->src_cpu);
	dst_rq = cpu_rq(arg->dst_cpu);

	double_raw_lock(&arg->src_task->pi_lock,
			&arg->dst_task->pi_lock);
	double_rq_lock(src_rq, dst_rq);

	if (task_cpu(arg->dst_task) != arg->dst_cpu)
		goto unlock;

	if (task_cpu(arg->src_task) != arg->src_cpu)
		goto unlock;

	if (!cpumask_test_cpu(arg->dst_cpu, &arg->src_task->cpus_allowed))
		goto unlock;

	if (!cpumask_test_cpu(arg->src_cpu, &arg->dst_task->cpus_allowed))
		goto unlock;

	__migrate_swap_task(arg->src_task, arg->dst_cpu);
	__migrate_swap_task(arg->dst_task, arg->src_cpu);

	ret = 0;

unlock:
	double_rq_unlock(src_rq, dst_rq);
	raw_spin_unlock(&arg->dst_task->pi_lock);
	raw_spin_unlock(&arg->src_task->pi_lock);

	return ret;
}

/*
 * Cross migrate two tasks
 */
int migrate_swap(struct task_struct *cur, struct task_struct *p)
{
	struct migration_swap_arg arg;
	int ret = -EINVAL;

	arg = (struct migration_swap_arg){
		.src_task = cur,
		.src_cpu = task_cpu(cur),
		.dst_task = p,
		.dst_cpu = task_cpu(p),
	};

	if (arg.src_cpu == arg.dst_cpu)
		goto out;

	/*
	 * These three tests are all lockless; this is OK since all of them
	 * will be re-checked with proper locks held further down the line.
	 */
	if (!cpu_active(arg.src_cpu) || !cpu_active(arg.dst_cpu))
		goto out;

	if (!cpumask_test_cpu(arg.dst_cpu, &arg.src_task->cpus_allowed))
		goto out;

	if (!cpumask_test_cpu(arg.src_cpu, &arg.dst_task->cpus_allowed))
		goto out;

	trace_sched_swap_numa(cur, arg.src_cpu, p, arg.dst_cpu);
	ret = stop_two_cpus(arg.dst_cpu, arg.src_cpu, migrate_swap_stop, &arg);

out:
	return ret;
}

/*
 * wait_task_inactive - wait for a thread to unschedule.
 *
 * If @match_state is nonzero, it's the @p->state value just checked and
 * not expected to change.  If it changes, i.e. @p might have woken up,
 * then return zero.  When we succeed in waiting for @p to be off its CPU,
 * we return a positive number (its total switch count).  If a second call
 * a short while later returns the same number, the caller can be sure that
 * @p has remained unscheduled the whole time.
 *
 * The caller must ensure that the task *will* unschedule sometime soon,
 * else this function might spin for a *long* time. This function can't
 * be called with interrupts off, or it may introduce deadlock with
 * smp_call_function() if an IPI is sent by the same process we are
 * waiting to become inactive.
 */
unsigned long wait_task_inactive(struct task_struct *p, long match_state)
{
	int running, queued;
	struct rq_flags rf;
	unsigned long ncsw;
	struct rq *rq;

	for (;;) {
		/*
		 * We do the initial early heuristics without holding
		 * any task-queue locks at all. We'll only try to get
		 * the runqueue lock when things look like they will
		 * work out!
		 */
		rq = task_rq(p);

		/*
		 * If the task is actively running on another CPU
		 * still, just relax and busy-wait without holding
		 * any locks.
		 *
		 * NOTE! Since we don't hold any locks, it's not
		 * even sure that "rq" stays as the right runqueue!
		 * But we don't care, since "task_running()" will
		 * return false if the runqueue has changed and p
		 * is actually now running somewhere else!
		 */
		while (task_running(rq, p)) {
			if (match_state && unlikely(p->state != match_state))
				return 0;
			cpu_relax();
		}

		/*
		 * Ok, time to look more closely! We need the rq
		 * lock now, to be *sure*. If we're wrong, we'll
		 * just go back and repeat.
		 */
		rq = task_rq_lock(p, &rf);
		trace_sched_wait_task(p);
		running = task_running(rq, p);
		queued = task_on_rq_queued(p);
		ncsw = 0;
		if (!match_state || p->state == match_state)
			ncsw = p->nvcsw | LONG_MIN; /* sets MSB */
		task_rq_unlock(rq, p, &rf);

		/*
		 * If it changed from the expected state, bail out now.
		 */
		if (unlikely(!ncsw))
			break;

		/*
		 * Was it really running after all now that we
		 * checked with the proper locks actually held?
		 *
		 * Oops. Go back and try again..
		 */
		if (unlikely(running)) {
			cpu_relax();
			continue;
		}

		/*
		 * It's not enough that it's not actively running,
		 * it must be off the runqueue _entirely_, and not
		 * preempted!
		 *
		 * So if it was still runnable (but just not actively
		 * running right now), it's preempted, and we should
		 * yield - it could be a while.
		 */
		if (unlikely(queued)) {
			ktime_t to = NSEC_PER_SEC / HZ;

			set_current_state(TASK_UNINTERRUPTIBLE);
			schedule_hrtimeout(&to, HRTIMER_MODE_REL);
			continue;
		}

		/*
		 * Ahh, all good. It wasn't running, and it wasn't
		 * runnable, which means that it will never become
		 * running in the future either. We're all done!
		 */
		break;
	}

	return ncsw;
}

/***
 * kick_process - kick a running thread to enter/exit the kernel
 * @p: the to-be-kicked thread
 *
 * Cause a process which is running on another CPU to enter
 * kernel-mode, without any delay. (to get signals handled.)
 *
 * NOTE: this function doesn't have to take the runqueue lock,
 * because all it wants to ensure is that the remote task enters
 * the kernel. If the IPI races and the task has been migrated
 * to another CPU then no harm is done and the purpose has been
 * achieved as well.
 */
void kick_process(struct task_struct *p)
{
	int cpu;

	preempt_disable();
	cpu = task_cpu(p);
	if ((cpu != smp_processor_id()) && task_curr(p))
		smp_send_reschedule(cpu);
	preempt_enable();
}
EXPORT_SYMBOL_GPL(kick_process);

/*
 * ->cpus_allowed is protected by both rq->lock and p->pi_lock
 *
 * A few notes on cpu_active vs cpu_online:
 *
 *  - cpu_active must be a subset of cpu_online
 *
 *  - on cpu-up we allow per-cpu kthreads on the online && !active cpu,
 *    see __set_cpus_allowed_ptr(). At this point the newly online
 *    CPU isn't yet part of the sched domains, and balancing will not
 *    see it.
 *
 *  - on CPU-down we clear cpu_active() to mask the sched domains and
 *    avoid the load balancer to place new tasks on the to be removed
 *    CPU. Existing tasks will remain running there and will be taken
 *    off.
 *
 * This means that fallback selection must not select !active CPUs.
 * And can assume that any active CPU must be online. Conversely
 * select_task_rq() below may allow selection of !active CPUs in order
 * to satisfy the above rules.
 */
static int select_fallback_rq(int cpu, struct task_struct *p, bool allow_iso)
{
	int nid = cpu_to_node(cpu);
	const struct cpumask *nodemask = NULL;
	enum { cpuset, possible, fail, bug } state = cpuset;
	int dest_cpu;
	int isolated_candidate = -1;

	/*
	 * If the node that the CPU is on has been offlined, cpu_to_node()
	 * will return -1. There is no CPU on the node, and we should
	 * select the CPU on the other node.
	 */
	if (nid != -1) {
		nodemask = cpumask_of_node(nid);

		/* Look for allowed, online CPU in same node. */
		for_each_cpu(dest_cpu, nodemask) {
			if (!cpu_active(dest_cpu))
				continue;
			if (cpu_isolated(dest_cpu))
				continue;
			if (cpumask_test_cpu(dest_cpu, &p->cpus_allowed))
				return dest_cpu;
		}
	}

	for (;;) {
		/* Any allowed, online CPU? */
		for_each_cpu(dest_cpu, &p->cpus_allowed) {
			if (!is_cpu_allowed(p, dest_cpu))
				continue;
			if (cpu_isolated(dest_cpu)) {
				if (allow_iso)
					isolated_candidate = dest_cpu;
				continue;
			}
			goto out;
		}
		if (isolated_candidate != -1) {
			dest_cpu = isolated_candidate;
			goto out;
		}

		/* No more Mr. Nice Guy. */
		switch (state) {
		case cpuset:
			if (IS_ENABLED(CONFIG_CPUSETS)) {
				cpuset_cpus_allowed_fallback(p);
				state = possible;
				break;
			}
			/* Fall-through */
		case possible:
			do_set_cpus_allowed(p, cpu_possible_mask);
			state = fail;
			break;

		case fail:
			allow_iso = true;
			state = bug;
			break;
		case bug:
			BUG();
			break;
		}
	}

out:
	if (state != cpuset) {
		/*
		 * Don't tell them about moving exiting tasks or
		 * kernel threads (both mm NULL), since they never
		 * leave kernel.
		 */
		if (p->mm && printk_ratelimit()) {
			printk_deferred("process %d (%s) no longer affine to cpu%d\n",
					task_pid_nr(p), p->comm, cpu);
		}
	}

	return dest_cpu;
}

/*
 * The caller (fork, wakeup) owns p->pi_lock, ->cpus_allowed is stable.
 */
static inline
int select_task_rq(struct task_struct *p, int cpu, int sd_flags, int wake_flags,
		   int sibling_count_hint)
{
	bool allow_isolated = (p->flags & PF_KTHREAD);
	bool select_fallback = false;
	cpumask_t cpu_unisolated_mask;
	lockdep_assert_held(&p->pi_lock);

	if (p->nr_cpus_allowed > 1)
		cpu = p->sched_class->select_task_rq(p, cpu, sd_flags, wake_flags,
						     sibling_count_hint);
	else
		cpu = cpumask_any(&p->cpus_allowed);

	/*
	 * In order not to call set_task_cpu() on a blocking task we need
	 * to rely on ttwu() to place the task on a valid ->cpus_allowed
	 * CPU.
	 *
	 * Since this is common to all placement strategies, this lives here.
	 *
	 * [ this allows ->select_task() to simply return task_cpu(p) and
	 *   not worry about this generic constraint ]
	 */
	cpumask_andnot(&cpu_unisolated_mask, cpu_possible_mask,
			cpu_isolated_mask);

	/*
	 * If kernel thread select a isolated CPU but it has other allowed CPU,
	 * go to select_fallback_rq to choose allowed and un-isolated CPU.
	 */
	if (allow_isolated && cpu_isolated(cpu) &&
		cpumask_intersects(tsk_cpus_allowed(p), &cpu_unisolated_mask)) {
		select_fallback = true;
	}



	if (unlikely(!is_cpu_allowed(p, cpu)) ||
		(cpu_isolated(cpu) && !allow_isolated) ||
		select_fallback)
		cpu = select_fallback_rq(task_cpu(p), p, allow_isolated);

	return cpu;
}

static void update_avg(u64 *avg, u64 sample)
{
	s64 diff = sample - *avg;
	*avg += diff >> 3;
}

void sched_set_stop_task(int cpu, struct task_struct *stop)
{
	struct sched_param param = { .sched_priority = MAX_RT_PRIO - 1 };
	struct task_struct *old_stop = cpu_rq(cpu)->stop;

	if (stop) {
		/*
		 * Make it appear like a SCHED_FIFO task, its something
		 * userspace knows about and won't get confused about.
		 *
		 * Also, it will make PI more or less work without too
		 * much confusion -- but then, stop work should not
		 * rely on PI working anyway.
		 */
		sched_setscheduler_nocheck(stop, SCHED_FIFO, &param);

		stop->sched_class = &stop_sched_class;
	}

	cpu_rq(cpu)->stop = stop;

	if (old_stop) {
		/*
		 * Reset it back to a normal scheduling class so that
		 * it can die in pieces.
		 */
		old_stop->sched_class = &rt_sched_class;
	}
}

#else

static inline int __set_cpus_allowed_ptr(struct task_struct *p,
					 const struct cpumask *new_mask, bool check)
{
	return set_cpus_allowed_ptr(p, new_mask);
}

#endif /* CONFIG_SMP */

static void
ttwu_stat(struct task_struct *p, int cpu, int wake_flags)
{
	struct rq *rq;

	if (!schedstat_enabled())
		return;

	rq = this_rq();

#ifdef CONFIG_SMP
	if (cpu == rq->cpu) {
		schedstat_inc(rq->ttwu_local);
		schedstat_inc(p->se.statistics.nr_wakeups_local);
	} else {
		struct sched_domain *sd;

		schedstat_inc(p->se.statistics.nr_wakeups_remote);
		rcu_read_lock();
		for_each_domain(rq->cpu, sd) {
			if (cpumask_test_cpu(cpu, sched_domain_span(sd))) {
				schedstat_inc(sd->ttwu_wake_remote);
				break;
			}
		}
		rcu_read_unlock();
	}

	if (wake_flags & WF_MIGRATED)
		schedstat_inc(p->se.statistics.nr_wakeups_migrate);
#endif /* CONFIG_SMP */

	schedstat_inc(rq->ttwu_count);
	schedstat_inc(p->se.statistics.nr_wakeups);

	if (wake_flags & WF_SYNC)
		schedstat_inc(p->se.statistics.nr_wakeups_sync);
}

static inline void ttwu_activate(struct rq *rq, struct task_struct *p, int en_flags)
{
	activate_task(rq, p, en_flags);
	p->on_rq = TASK_ON_RQ_QUEUED;

	/* If a worker is waking up, notify the workqueue: */
	if (p->flags & PF_WQ_WORKER)
		wq_worker_waking_up(p, cpu_of(rq));
}

/*
 * Mark the task runnable and perform wakeup-preemption.
 */
static void ttwu_do_wakeup(struct rq *rq, struct task_struct *p, int wake_flags,
			   struct rq_flags *rf)
{
	check_preempt_curr(rq, p, wake_flags);
	p->state = TASK_RUNNING;
	trace_sched_wakeup(p);

#ifdef CONFIG_SMP
	if (p->sched_class->task_woken) {
		/*
		 * Our task @p is fully woken up and running; so its safe to
		 * drop the rq->lock, hereafter rq is only used for statistics.
		 */
		rq_unpin_lock(rq, rf);
		p->sched_class->task_woken(rq, p);
		rq_repin_lock(rq, rf);
	}

	if (rq->idle_stamp) {
		u64 delta = rq_clock(rq) - rq->idle_stamp;
		u64 max = 2*rq->max_idle_balance_cost;

		update_avg(&rq->avg_idle, delta);

		if (rq->avg_idle > max)
			rq->avg_idle = max;

		rq->idle_stamp = 0;
	}
#endif
}

static void
ttwu_do_activate(struct rq *rq, struct task_struct *p, int wake_flags,
		 struct rq_flags *rf)
{
	int en_flags = ENQUEUE_WAKEUP | ENQUEUE_NOCLOCK;

	lockdep_assert_held(&rq->lock);

#ifdef CONFIG_SMP
	if (p->sched_contributes_to_load)
		rq->nr_uninterruptible--;

	if (wake_flags & WF_MIGRATED)
		en_flags |= ENQUEUE_MIGRATED;
#endif

	ttwu_activate(rq, p, en_flags);
	ttwu_do_wakeup(rq, p, wake_flags, rf);
}

/*
 * Called in case the task @p isn't fully descheduled from its runqueue,
 * in this case we must do a remote wakeup. Its a 'light' wakeup though,
 * since all we need to do is flip p->state to TASK_RUNNING, since
 * the task is still ->on_rq.
 */
static int ttwu_remote(struct task_struct *p, int wake_flags)
{
	struct rq_flags rf;
	struct rq *rq;
	int ret = 0;

	rq = __task_rq_lock(p, &rf);
	if (task_on_rq_queued(p)) {
		/* check_preempt_curr() may use rq clock */
		update_rq_clock(rq);
		ttwu_do_wakeup(rq, p, wake_flags, &rf);
		ret = 1;
	}
	__task_rq_unlock(rq, &rf);

	return ret;
}

#ifdef CONFIG_SMP
void sched_ttwu_pending(void)
{
	struct rq *rq = this_rq();
	struct llist_node *llist = llist_del_all(&rq->wake_list);
	struct task_struct *p, *t;
	struct rq_flags rf;

	if (!llist)
		return;

	rq_lock_irqsave(rq, &rf);
	update_rq_clock(rq);

	llist_for_each_entry_safe(p, t, llist, wake_entry)
		ttwu_do_activate(rq, p, p->sched_remote_wakeup ? WF_MIGRATED : 0, &rf);

	rq_unlock_irqrestore(rq, &rf);
}

void scheduler_ipi(void)
{
	int cpu = smp_processor_id();
	/*
	 * Fold TIF_NEED_RESCHED into the preempt_count; anybody setting
	 * TIF_NEED_RESCHED remotely (for the first time) will also send
	 * this IPI.
	 */
	preempt_fold_need_resched();

	if (llist_empty(&this_rq()->wake_list) && !got_nohz_idle_kick())
		return;

	/*
	 * Not all reschedule IPI handlers call irq_enter/irq_exit, since
	 * traditionally all their work was done from the interrupt return
	 * path. Now that we actually do some work, we need to make sure
	 * we do call them.
	 *
	 * Some archs already do call them, luckily irq_enter/exit nest
	 * properly.
	 *
	 * Arguably we should visit all archs and update all handlers,
	 * however a fair share of IPIs are still resched only so this would
	 * somewhat pessimize the simple resched case.
	 */
	irq_enter();
	sched_ttwu_pending();

	/*
	 * Check if someone kicked us for doing the nohz idle load balance.
	 */
	if (unlikely(got_nohz_idle_kick()) && !cpu_isolated(cpu)) {
		this_rq()->idle_balance = 1;
		raise_softirq_irqoff(SCHED_SOFTIRQ);
	}
	irq_exit();
}

static void ttwu_queue_remote(struct task_struct *p, int cpu, int wake_flags)
{
	struct rq *rq = cpu_rq(cpu);

	p->sched_remote_wakeup = !!(wake_flags & WF_MIGRATED);

	if (llist_add(&p->wake_entry, &cpu_rq(cpu)->wake_list)) {
		if (!set_nr_if_polling(rq->idle))
			smp_send_reschedule(cpu);
		else
			trace_sched_wake_idle_without_ipi(cpu);
	}
}

void wake_up_if_idle(int cpu)
{
	struct rq *rq = cpu_rq(cpu);
	struct rq_flags rf;

	rcu_read_lock();

	if (!is_idle_task(rcu_dereference(rq->curr)))
		goto out;

	if (set_nr_if_polling(rq->idle)) {
		trace_sched_wake_idle_without_ipi(cpu);
	} else {
		rq_lock_irqsave(rq, &rf);
		if (is_idle_task(rq->curr))
			smp_send_reschedule(cpu);
		/* Else CPU is not idle, do nothing here: */
		rq_unlock_irqrestore(rq, &rf);
	}

out:
	rcu_read_unlock();
}

bool cpus_share_cache(int this_cpu, int that_cpu)
{
	return per_cpu(sd_llc_id, this_cpu) == per_cpu(sd_llc_id, that_cpu);
}
#endif /* CONFIG_SMP */

static void ttwu_queue(struct task_struct *p, int cpu, int wake_flags)
{
	struct rq *rq = cpu_rq(cpu);
	struct rq_flags rf;

#if defined(CONFIG_SMP)
	if (sched_feat(TTWU_QUEUE) && !cpus_share_cache(smp_processor_id(), cpu)) {
		sched_clock_cpu(cpu); /* Sync clocks across CPUs */
		ttwu_queue_remote(p, cpu, wake_flags);
		return;
	}
#endif

	rq_lock(rq, &rf);
	update_rq_clock(rq);
	ttwu_do_activate(rq, p, wake_flags, &rf);
	rq_unlock(rq, &rf);
}

/*
 * Notes on Program-Order guarantees on SMP systems.
 *
 *  MIGRATION
 *
 * The basic program-order guarantee on SMP systems is that when a task [t]
 * migrates, all its activity on its old CPU [c0] happens-before any subsequent
 * execution on its new CPU [c1].
 *
 * For migration (of runnable tasks) this is provided by the following means:
 *
 *  A) UNLOCK of the rq(c0)->lock scheduling out task t
 *  B) migration for t is required to synchronize *both* rq(c0)->lock and
 *     rq(c1)->lock (if not at the same time, then in that order).
 *  C) LOCK of the rq(c1)->lock scheduling in task
 *
 * Transitivity guarantees that B happens after A and C after B.
 * Note: we only require RCpc transitivity.
 * Note: the CPU doing B need not be c0 or c1
 *
 * Example:
 *
 *   CPU0            CPU1            CPU2
 *
 *   LOCK rq(0)->lock
 *   sched-out X
 *   sched-in Y
 *   UNLOCK rq(0)->lock
 *
 *                                   LOCK rq(0)->lock // orders against CPU0
 *                                   dequeue X
 *                                   UNLOCK rq(0)->lock
 *
 *                                   LOCK rq(1)->lock
 *                                   enqueue X
 *                                   UNLOCK rq(1)->lock
 *
 *                   LOCK rq(1)->lock // orders against CPU2
 *                   sched-out Z
 *                   sched-in X
 *                   UNLOCK rq(1)->lock
 *
 *
 *  BLOCKING -- aka. SLEEP + WAKEUP
 *
 * For blocking we (obviously) need to provide the same guarantee as for
 * migration. However the means are completely different as there is no lock
 * chain to provide order. Instead we do:
 *
 *   1) smp_store_release(X->on_cpu, 0)
 *   2) smp_cond_load_acquire(!X->on_cpu)
 *
 * Example:
 *
 *   CPU0 (schedule)  CPU1 (try_to_wake_up) CPU2 (schedule)
 *
 *   LOCK rq(0)->lock LOCK X->pi_lock
 *   dequeue X
 *   sched-out X
 *   smp_store_release(X->on_cpu, 0);
 *
 *                    smp_cond_load_acquire(&X->on_cpu, !VAL);
 *                    X->state = WAKING
 *                    set_task_cpu(X,2)
 *
 *                    LOCK rq(2)->lock
 *                    enqueue X
 *                    X->state = RUNNING
 *                    UNLOCK rq(2)->lock
 *
 *                                          LOCK rq(2)->lock // orders against CPU1
 *                                          sched-out Z
 *                                          sched-in X
 *                                          UNLOCK rq(2)->lock
 *
 *                    UNLOCK X->pi_lock
 *   UNLOCK rq(0)->lock
 *
 *
 * However; for wakeups there is a second guarantee we must provide, namely we
 * must observe the state that lead to our wakeup. That is, not only must our
 * task observe its own prior state, it must also observe the stores prior to
 * its wakeup.
 *
 * This means that any means of doing remote wakeups must order the CPU doing
 * the wakeup against the CPU the task is going to end up running on. This,
 * however, is already required for the regular Program-Order guarantee above,
 * since the waking CPU is the one issueing the ACQUIRE (smp_cond_load_acquire).
 *
 */

#ifdef CONFIG_SMP
#ifdef CONFIG_SCHED_WALT
/* utility function to update walt signals at wakeup */
static inline void walt_try_to_wake_up(struct task_struct *p)
{
	struct rq *rq = cpu_rq(task_cpu(p));
	struct rq_flags rf;
	u64 wallclock;

	rq_lock_irqsave(rq, &rf);
	wallclock = walt_ktime_clock();
	walt_update_task_ravg(rq->curr, rq, TASK_UPDATE, wallclock, 0);
	walt_update_task_ravg(p, rq, TASK_WAKE, wallclock, 0);
	rq_unlock_irqrestore(rq, &rf);
}
#else
#define walt_try_to_wake_up(a) {}
#endif
#endif

/**
 * try_to_wake_up - wake up a thread
 * @p: the thread to be awakened
 * @state: the mask of task states that can be woken
 * @wake_flags: wake modifier flags (WF_*)
 * @sibling_count_hint: A hint at the number of threads that are being woken up
 *                      in this event.
 *
 * If (@state & @p->state) @p->state = TASK_RUNNING.
 *
 * If the task was not queued/runnable, also place it back on a runqueue.
 *
 * Atomic against schedule() which would dequeue a task, also see
 * set_current_state().
 *
 * Return: %true if @p->state changes (an actual wakeup was done),
 *	   %false otherwise.
 */
static int
try_to_wake_up(struct task_struct *p, unsigned int state, int wake_flags,
	       int sibling_count_hint)
{
	unsigned long flags;
	int cpu, success = 0;

	/*
	 * If we are going to wake up a thread waiting for CONDITION we
	 * need to ensure that CONDITION=1 done by the caller can not be
	 * reordered with p->state check below. This pairs with mb() in
	 * set_current_state() the waiting thread does.
	 */
	raw_spin_lock_irqsave(&p->pi_lock, flags);
	smp_mb__after_spinlock();
	if (!(p->state & state))
		goto out;

	trace_sched_waking(p);

	/* We're going to change ->state: */
	success = 1;
	cpu = task_cpu(p);

	/*
	 * Ensure we load p->on_rq _after_ p->state, otherwise it would
	 * be possible to, falsely, observe p->on_rq == 0 and get stuck
	 * in smp_cond_load_acquire() below.
	 *
	 * sched_ttwu_pending()                 try_to_wake_up()
	 *   [S] p->on_rq = 1;                  [L] P->state
	 *       UNLOCK rq->lock  -----.
	 *                              \
	 *				 +---   RMB
	 * schedule()                   /
	 *       LOCK rq->lock    -----'
	 *       UNLOCK rq->lock
	 *
	 * [task p]
	 *   [S] p->state = UNINTERRUPTIBLE     [L] p->on_rq
	 *
	 * Pairs with the UNLOCK+LOCK on rq->lock from the
	 * last wakeup of our task and the schedule that got our task
	 * current.
	 */
	smp_rmb();
	if (p->on_rq && ttwu_remote(p, wake_flags))
		goto stat;

#ifdef CONFIG_SMP
	/*
	 * Ensure we load p->on_cpu _after_ p->on_rq, otherwise it would be
	 * possible to, falsely, observe p->on_cpu == 0.
	 *
	 * One must be running (->on_cpu == 1) in order to remove oneself
	 * from the runqueue.
	 *
	 *  [S] ->on_cpu = 1;	[L] ->on_rq
	 *      UNLOCK rq->lock
	 *			RMB
	 *      LOCK   rq->lock
	 *  [S] ->on_rq = 0;    [L] ->on_cpu
	 *
	 * Pairs with the full barrier implied in the UNLOCK+LOCK on rq->lock
	 * from the consecutive calls to schedule(); the first switching to our
	 * task, the second putting it to sleep.
	 */
	smp_rmb();

	/*
	 * If the owning (remote) CPU is still in the middle of schedule() with
	 * this task as prev, wait until its done referencing the task.
	 *
	 * Pairs with the smp_store_release() in finish_lock_switch().
	 *
	 * This ensures that tasks getting woken will be fully ordered against
	 * their previous state and preserve Program Order.
	 */
	smp_cond_load_acquire(&p->on_cpu, !VAL);

	walt_try_to_wake_up(p);

	p->sched_contributes_to_load = !!task_contributes_to_load(p);
	p->state = TASK_WAKING;

	if (p->in_iowait) {
		delayacct_blkio_end(p);
		atomic_dec(&task_rq(p)->nr_iowait);
	}

	cpu = select_task_rq(p, p->wake_cpu, SD_BALANCE_WAKE, wake_flags,
			     sibling_count_hint);
	if (task_cpu(p) != cpu) {
		wake_flags |= WF_MIGRATED;
		psi_ttwu_dequeue(p);
		set_task_cpu(p, cpu);
	}

#else /* CONFIG_SMP */

	if (p->in_iowait) {
		delayacct_blkio_end(p);
		atomic_dec(&task_rq(p)->nr_iowait);
	}

#endif /* CONFIG_SMP */

	ttwu_queue(p, cpu, wake_flags);
stat:
	ttwu_stat(p, cpu, wake_flags);
out:
	raw_spin_unlock_irqrestore(&p->pi_lock, flags);

	return success;
}

/**
 * try_to_wake_up_local - try to wake up a local task with rq lock held
 * @p: the thread to be awakened
 * @rf: request-queue flags for pinning
 *
 * Put @p on the run-queue if it's not already there. The caller must
 * ensure that this_rq() is locked, @p is bound to this_rq() and not
 * the current task.
 */
static void try_to_wake_up_local(struct task_struct *p, struct rq_flags *rf)
{
	struct rq *rq = task_rq(p);

	if (WARN_ON_ONCE(rq != this_rq()) ||
	    WARN_ON_ONCE(p == current))
		return;

	lockdep_assert_held(&rq->lock);

	if (!raw_spin_trylock(&p->pi_lock)) {
		/*
		 * This is OK, because current is on_cpu, which avoids it being
		 * picked for load-balance and preemption/IRQs are still
		 * disabled avoiding further scheduler activity on it and we've
		 * not yet picked a replacement task.
		 */
		rq_unlock(rq, rf);
		raw_spin_lock(&p->pi_lock);
		rq_relock(rq, rf);
	}

	if (!(p->state & TASK_NORMAL))
		goto out;

	trace_sched_waking(p);

	if (!task_on_rq_queued(p)) {
		u64 wallclock = walt_ktime_clock();

		walt_update_task_ravg(rq->curr, rq, TASK_UPDATE, wallclock, 0);
		walt_update_task_ravg(p, rq, TASK_WAKE, wallclock, 0);

		if (p->in_iowait) {
			delayacct_blkio_end(p);
			atomic_dec(&rq->nr_iowait);
		}
		ttwu_activate(rq, p, ENQUEUE_WAKEUP | ENQUEUE_NOCLOCK);
	}

	ttwu_do_wakeup(rq, p, 0, rf);
	ttwu_stat(p, smp_processor_id(), 0);
out:
	raw_spin_unlock(&p->pi_lock);
}

/**
 * wake_up_process - Wake up a specific process
 * @p: The process to be woken up.
 *
 * Attempt to wake up the nominated process and move it to the set of runnable
 * processes.
 *
 * Return: 1 if the process was woken up, 0 if it was already running.
 *
 * It may be assumed that this function implies a write memory barrier before
 * changing the task state if and only if any tasks are woken up.
 */
int wake_up_process(struct task_struct *p)
{
	return try_to_wake_up(p, TASK_NORMAL, 0, 1);
}
EXPORT_SYMBOL(wake_up_process);

int wake_up_state(struct task_struct *p, unsigned int state)
{
	return try_to_wake_up(p, state, 0, 1);
}

/*
 * Perform scheduler related setup for a newly forked process p.
 * p is forked by current.
 *
 * __sched_fork() is basic setup used by init_idle() too:
 */
static void __sched_fork(unsigned long clone_flags, struct task_struct *p)
{
	p->on_rq			= 0;

	p->se.on_rq			= 0;
	p->se.exec_start		= 0;
	p->se.sum_exec_runtime		= 0;
	p->se.prev_sum_exec_runtime	= 0;
	p->se.nr_migrations		= 0;
	p->se.vruntime			= 0;
#ifdef CONFIG_SCHED_WALT
	p->last_sleep_ts		= 0;
#endif

	INIT_LIST_HEAD(&p->se.group_node);
	walt_init_new_task_load(p);

#ifdef CONFIG_FAIR_GROUP_SCHED
	p->se.cfs_rq			= NULL;
#endif

#ifdef CONFIG_SCHEDSTATS
	/* Even if schedstat is disabled, there should not be garbage */
	memset(&p->se.statistics, 0, sizeof(p->se.statistics));
#endif

	RB_CLEAR_NODE(&p->dl.rb_node);
	init_dl_task_timer(&p->dl);
	init_dl_inactive_task_timer(&p->dl);
	__dl_clear_params(p);

	INIT_LIST_HEAD(&p->rt.run_list);
	p->rt.timeout		= 0;
	p->rt.time_slice	= sched_rr_timeslice;
	p->rt.on_rq		= 0;
	p->rt.on_list		= 0;

#ifdef CONFIG_PREEMPT_NOTIFIERS
	INIT_HLIST_HEAD(&p->preempt_notifiers);
#endif

#ifdef CONFIG_NUMA_BALANCING
	if (p->mm && atomic_read(&p->mm->mm_users) == 1) {
		p->mm->numa_next_scan = jiffies + msecs_to_jiffies(sysctl_numa_balancing_scan_delay);
		p->mm->numa_scan_seq = 0;
	}

	if (clone_flags & CLONE_VM)
		p->numa_preferred_nid = current->numa_preferred_nid;
	else
		p->numa_preferred_nid = -1;

	p->node_stamp = 0ULL;
	p->numa_scan_seq = p->mm ? p->mm->numa_scan_seq : 0;
	p->numa_scan_period = sysctl_numa_balancing_scan_delay;
	p->numa_work.next = &p->numa_work;
	p->numa_faults = NULL;
	p->last_task_numa_placement = 0;
	p->last_sum_exec_runtime = 0;

	p->numa_group = NULL;
#endif /* CONFIG_NUMA_BALANCING */
}

DEFINE_STATIC_KEY_FALSE(sched_numa_balancing);

#ifdef CONFIG_NUMA_BALANCING

void set_numabalancing_state(bool enabled)
{
	if (enabled)
		static_branch_enable(&sched_numa_balancing);
	else
		static_branch_disable(&sched_numa_balancing);
}

#ifdef CONFIG_PROC_SYSCTL
int sysctl_numa_balancing(struct ctl_table *table, int write,
			 void __user *buffer, size_t *lenp, loff_t *ppos)
{
	struct ctl_table t;
	int err;
	int state = static_branch_likely(&sched_numa_balancing);

	if (write && !capable(CAP_SYS_ADMIN))
		return -EPERM;

	t = *table;
	t.data = &state;
	err = proc_dointvec_minmax(&t, write, buffer, lenp, ppos);
	if (err < 0)
		return err;
	if (write)
		set_numabalancing_state(state);
	return err;
}
#endif
#endif

#ifdef CONFIG_SCHEDSTATS

DEFINE_STATIC_KEY_FALSE(sched_schedstats);
static bool __initdata __sched_schedstats = false;

static void set_schedstats(bool enabled)
{
	if (enabled)
		static_branch_enable(&sched_schedstats);
	else
		static_branch_disable(&sched_schedstats);
}

void force_schedstat_enabled(void)
{
	if (!schedstat_enabled()) {
		pr_info("kernel profiling enabled schedstats, disable via kernel.sched_schedstats.\n");
		static_branch_enable(&sched_schedstats);
	}
}

static int __init setup_schedstats(char *str)
{
	int ret = 0;
	if (!str)
		goto out;

	/*
	 * This code is called before jump labels have been set up, so we can't
	 * change the static branch directly just yet.  Instead set a temporary
	 * variable so init_schedstats() can do it later.
	 */
	if (!strcmp(str, "enable")) {
		__sched_schedstats = true;
		ret = 1;
	} else if (!strcmp(str, "disable")) {
		__sched_schedstats = false;
		ret = 1;
	}
out:
	if (!ret)
		pr_warn("Unable to parse schedstats=\n");

	return ret;
}
__setup("schedstats=", setup_schedstats);

static void __init init_schedstats(void)
{
	set_schedstats(__sched_schedstats);
}

#ifdef CONFIG_PROC_SYSCTL
int sysctl_schedstats(struct ctl_table *table, int write,
			 void __user *buffer, size_t *lenp, loff_t *ppos)
{
	struct ctl_table t;
	int err;
	int state = static_branch_likely(&sched_schedstats);

	if (write && !capable(CAP_SYS_ADMIN))
		return -EPERM;

	t = *table;
	t.data = &state;
	err = proc_dointvec_minmax(&t, write, buffer, lenp, ppos);
	if (err < 0)
		return err;
	if (write)
		set_schedstats(state);
	return err;
}
#endif /* CONFIG_PROC_SYSCTL */
#else  /* !CONFIG_SCHEDSTATS */
static inline void init_schedstats(void) {}
#endif /* CONFIG_SCHEDSTATS */

/*
 * fork()/clone()-time setup:
 */
int sched_fork(unsigned long clone_flags, struct task_struct *p)
{
	unsigned long flags;
	bool reset;
	int cpu = get_cpu();

	__sched_fork(clone_flags, p);
	/*
	 * We mark the process as NEW here. This guarantees that
	 * nobody will actually run it, and a signal or other external
	 * event cannot wake it up and insert it on the runqueue either.
	 */
	p->state = TASK_NEW;

	/*
	 * Make sure we do not leak PI boosting priority to the child.
	 */
	p->prio = current->normal_prio;
#ifdef CONFIG_MTK_TASK_TURBO
	if (unlikely(is_turbo_task(current)))
		set_user_nice(p, current->nice_backup);
#endif
	/*
	 * Revert to default priority/policy on fork if requested.
	 */
	reset = p->sched_reset_on_fork;
	if (unlikely(reset)) {
		if (task_has_dl_policy(p) || task_has_rt_policy(p)) {
			p->policy = SCHED_NORMAL;
			p->static_prio = NICE_TO_PRIO(0);
			p->rt_priority = 0;
		} else if (PRIO_TO_NICE(p->static_prio) < 0)
			p->static_prio = NICE_TO_PRIO(0);

		p->prio = p->normal_prio = __normal_prio(p);
		set_load_weight(p);

		/*
		 * We don't need the reset flag anymore after the fork. It has
		 * fulfilled its duty:
		 */
		p->sched_reset_on_fork = 0;
	}

	if (dl_prio(p->prio)) {
		put_cpu();
		return -EAGAIN;
	} else if (rt_prio(p->prio)) {
		p->sched_class = &rt_sched_class;
	} else {
		p->sched_class = &fair_sched_class;
#ifdef CONFIG_MTK_TASK_TURBO
		/* prio and backup should be aligned */
		p->nice_backup = PRIO_TO_NICE(p->prio);
#endif
	}

	init_entity_runnable_average(&p->se);

#ifdef CONFIG_MTK_SCHED_BOOST
	p->cpu_prefer = current->cpu_prefer;
#ifdef CONFIG_MTK_TASK_TURBO
	if (unlikely(is_turbo_task(current)))
		p->cpu_prefer = 0; // SCHED_PREFER_NONE
#endif
#endif

	uclamp_fork(p, reset);

	/*
	 * The child is not yet in the pid-hash so no cgroup attach races,
	 * and the cgroup is pinned to this child due to cgroup_fork()
	 * is ran before sched_fork().
	 *
	 * Silence PROVE_RCU.
	 */
	raw_spin_lock_irqsave(&p->pi_lock, flags);
	/*
	 * We're setting the CPU for the first time, we don't migrate,
	 * so use __set_task_cpu().
	 */
	__set_task_cpu(p, cpu);
	if (p->sched_class->task_fork)
		p->sched_class->task_fork(p);
	raw_spin_unlock_irqrestore(&p->pi_lock, flags);

#ifdef CONFIG_SCHED_INFO
	if (likely(sched_info_on()))
		memset(&p->sched_info, 0, sizeof(p->sched_info));
#endif
#if defined(CONFIG_SMP)
	p->on_cpu = 0;
#endif
	init_task_preempt_count(p);
#ifdef CONFIG_SMP
	plist_node_init(&p->pushable_tasks, MAX_PRIO);
	RB_CLEAR_NODE(&p->pushable_dl_tasks);
#endif

	put_cpu();
	return 0;
}

unsigned long to_ratio(u64 period, u64 runtime)
{
	if (runtime == RUNTIME_INF)
		return BW_UNIT;

	/*
	 * Doing this here saves a lot of checks in all
	 * the calling paths, and returning zero seems
	 * safe for them anyway.
	 */
	if (period == 0)
		return 0;

	return div64_u64(runtime << BW_SHIFT, period);
}

/*
 * wake_up_new_task - wake up a newly created task for the first time.
 *
 * This function will do some initial scheduler statistics housekeeping
 * that must be done for every newly created context, then puts the task
 * on the runqueue and wakes it.
 */
void wake_up_new_task(struct task_struct *p)
{
	struct rq_flags rf;
	struct rq *rq;

	raw_spin_lock_irqsave(&p->pi_lock, rf.flags);

	walt_init_new_task_load(p);

	p->state = TASK_RUNNING;
#ifdef CONFIG_SMP
	/*
	 * Fork balancing, do it here and not earlier because:
	 *  - cpus_allowed can change in the fork path
	 *  - any previously selected CPU might disappear through hotplug
	 *
	 * Use __set_task_cpu() to avoid calling sched_class::migrate_task_rq,
	 * as we're not fully set-up yet.
	 */
	__set_task_cpu(p, select_task_rq(p, task_cpu(p), SD_BALANCE_FORK, 0, 1));
#endif
	rq = __task_rq_lock(p, &rf);
	update_rq_clock(rq);
	post_init_entity_util_avg(&p->se);

	p->last_enqueued_ts = ktime_get_ns();
	activate_task(rq, p, ENQUEUE_NOCLOCK);
	walt_mark_task_starting(p);

	p->on_rq = TASK_ON_RQ_QUEUED;
	trace_sched_wakeup_new(p);
	check_preempt_curr(rq, p, WF_FORK);
#ifdef CONFIG_SMP
	if (p->sched_class->task_woken) {
		/*
		 * Nothing relies on rq->lock after this, so its fine to
		 * drop it.
		 */
		rq_unpin_lock(rq, &rf);
		p->sched_class->task_woken(rq, p);
		rq_repin_lock(rq, &rf);
	}
#endif
	task_rq_unlock(rq, p, &rf);
}

#ifdef CONFIG_PREEMPT_NOTIFIERS

static struct static_key preempt_notifier_key = STATIC_KEY_INIT_FALSE;

void preempt_notifier_inc(void)
{
	static_key_slow_inc(&preempt_notifier_key);
}
EXPORT_SYMBOL_GPL(preempt_notifier_inc);

void preempt_notifier_dec(void)
{
	static_key_slow_dec(&preempt_notifier_key);
}
EXPORT_SYMBOL_GPL(preempt_notifier_dec);

/**
 * preempt_notifier_register - tell me when current is being preempted & rescheduled
 * @notifier: notifier struct to register
 */
void preempt_notifier_register(struct preempt_notifier *notifier)
{
	if (!static_key_false(&preempt_notifier_key))
		WARN(1, "registering preempt_notifier while notifiers disabled\n");

	hlist_add_head(&notifier->link, &current->preempt_notifiers);
}
EXPORT_SYMBOL_GPL(preempt_notifier_register);

/**
 * preempt_notifier_unregister - no longer interested in preemption notifications
 * @notifier: notifier struct to unregister
 *
 * This is *not* safe to call from within a preemption notifier.
 */
void preempt_notifier_unregister(struct preempt_notifier *notifier)
{
	hlist_del(&notifier->link);
}
EXPORT_SYMBOL_GPL(preempt_notifier_unregister);

static void __fire_sched_in_preempt_notifiers(struct task_struct *curr)
{
	struct preempt_notifier *notifier;

	hlist_for_each_entry(notifier, &curr->preempt_notifiers, link)
		notifier->ops->sched_in(notifier, raw_smp_processor_id());
}

static __always_inline void fire_sched_in_preempt_notifiers(struct task_struct *curr)
{
	if (static_key_false(&preempt_notifier_key))
		__fire_sched_in_preempt_notifiers(curr);
}

static void
__fire_sched_out_preempt_notifiers(struct task_struct *curr,
				   struct task_struct *next)
{
	struct preempt_notifier *notifier;

	hlist_for_each_entry(notifier, &curr->preempt_notifiers, link)
		notifier->ops->sched_out(notifier, next);
}

static __always_inline void
fire_sched_out_preempt_notifiers(struct task_struct *curr,
				 struct task_struct *next)
{
	if (static_key_false(&preempt_notifier_key))
		__fire_sched_out_preempt_notifiers(curr, next);
}

#else /* !CONFIG_PREEMPT_NOTIFIERS */

static inline void fire_sched_in_preempt_notifiers(struct task_struct *curr)
{
}

static inline void
fire_sched_out_preempt_notifiers(struct task_struct *curr,
				 struct task_struct *next)
{
}

#endif /* CONFIG_PREEMPT_NOTIFIERS */

/**
 * prepare_task_switch - prepare to switch tasks
 * @rq: the runqueue preparing to switch
 * @prev: the current task that is being switched out
 * @next: the task we are going to switch to.
 *
 * This is called with the rq lock held and interrupts off. It must
 * be paired with a subsequent finish_task_switch after the context
 * switch.
 *
 * prepare_task_switch sets up locking and calls architecture specific
 * hooks.
 */
static inline void
prepare_task_switch(struct rq *rq, struct task_struct *prev,
		    struct task_struct *next)
{
	kcov_prepare_switch(prev);
	sched_info_switch(rq, prev, next);
	perf_event_task_sched_out(prev, next);
	hook_ca_context_switch(rq, prev, next);
	fire_sched_out_preempt_notifiers(prev, next);
	prepare_lock_switch(rq, next);
	prepare_arch_switch(next);
}

/**
 * finish_task_switch - clean up after a task-switch
 * @prev: the thread we just switched away from.
 *
 * finish_task_switch must be called after the context switch, paired
 * with a prepare_task_switch call before the context switch.
 * finish_task_switch will reconcile locking set up by prepare_task_switch,
 * and do any other architecture-specific cleanup actions.
 *
 * Note that we may have delayed dropping an mm in context_switch(). If
 * so, we finish that here outside of the runqueue lock. (Doing it
 * with the lock held can cause deadlocks; see schedule() for
 * details.)
 *
 * The context switch have flipped the stack from under us and restored the
 * local variables which were saved when this task called schedule() in the
 * past. prev == current is still correct but we need to recalculate this_rq
 * because prev may have moved to another CPU.
 */
static struct rq *finish_task_switch(struct task_struct *prev)
	__releases(rq->lock)
{
	struct rq *rq = this_rq();
	struct mm_struct *mm = rq->prev_mm;
	long prev_state;

	/*
	 * The previous task will have left us with a preempt_count of 2
	 * because it left us after:
	 *
	 *	schedule()
	 *	  preempt_disable();			// 1
	 *	  __schedule()
	 *	    raw_spin_lock_irq(&rq->lock)	// 2
	 *
	 * Also, see FORK_PREEMPT_COUNT.
	 */
	if (WARN_ONCE(preempt_count() != 2*PREEMPT_DISABLE_OFFSET,
		      "corrupted preempt_count: %s/%d/0x%x\n",
		      current->comm, current->pid, preempt_count()))
		preempt_count_set(FORK_PREEMPT_COUNT);

	rq->prev_mm = NULL;

	/*
	 * A task struct has one reference for the use as "current".
	 * If a task dies, then it sets TASK_DEAD in tsk->state and calls
	 * schedule one last time. The schedule call will never return, and
	 * the scheduled task must drop that reference.
	 *
	 * We must observe prev->state before clearing prev->on_cpu (in
	 * finish_lock_switch), otherwise a concurrent wakeup can get prev
	 * running on another CPU and we could rave with its RUNNING -> DEAD
	 * transition, resulting in a double drop.
	 */
	prev_state = prev->state;
	vtime_task_switch(prev);
	perf_event_task_sched_in(prev, current);
	/*
	 * The membarrier system call requires a full memory barrier
	 * after storing to rq->curr, before going back to user-space.
	 *
	 * TODO: This smp_mb__after_unlock_lock can go away if PPC end
	 * up adding a full barrier to switch_mm(), or we should figure
	 * out if a smp_mb__after_unlock_lock is really the proper API
	 * to use.
	 */
	smp_mb__after_unlock_lock();
	finish_lock_switch(rq, prev);
	finish_arch_post_lock_switch();
	kcov_finish_switch(current);

	fire_sched_in_preempt_notifiers(current);
	if (mm)
		mmdrop(mm);
	if (unlikely(prev_state == TASK_DEAD)) {
		if (prev->sched_class->task_dead)
			prev->sched_class->task_dead(prev);

		/*
		 * Remove function-return probe instances associated with this
		 * task and put them back on the free list.
		 */
		kprobe_flush_task(prev);

		/* Task is done with its stack. */
		put_task_stack(prev);

		put_task_struct(prev);
	}

	tick_nohz_task_switch();
	return rq;
}

#ifdef CONFIG_SMP

/* rq->lock is NOT held, but preemption is disabled */
static void __balance_callback(struct rq *rq)
{
	struct callback_head *head, *next;
	void (*func)(struct rq *rq);
	unsigned long flags;

	raw_spin_lock_irqsave(&rq->lock, flags);
	head = rq->balance_callback;
	rq->balance_callback = NULL;
	while (head) {
		func = (void (*)(struct rq *))head->func;
		next = head->next;
		head->next = NULL;
		head = next;

		func(rq);
	}
	raw_spin_unlock_irqrestore(&rq->lock, flags);
}

static inline void balance_callback(struct rq *rq)
{
	if (unlikely(rq->balance_callback))
		__balance_callback(rq);
}

#else

static inline void balance_callback(struct rq *rq)
{
}

#endif

/**
 * schedule_tail - first thing a freshly forked thread must call.
 * @prev: the thread we just switched away from.
 */
asmlinkage __visible void schedule_tail(struct task_struct *prev)
	__releases(rq->lock)
{
	struct rq *rq;

	/*
	 * New tasks start with FORK_PREEMPT_COUNT, see there and
	 * finish_task_switch() for details.
	 *
	 * finish_task_switch() will drop rq->lock() and lower preempt_count
	 * and the preempt_enable() will end up enabling preemption (on
	 * PREEMPT_COUNT kernels).
	 */

	rq = finish_task_switch(prev);
	balance_callback(rq);
	preempt_enable();

	if (current->set_child_tid)
		put_user(task_pid_vnr(current), current->set_child_tid);
}

/*
 * context_switch - switch to the new MM and the new thread's register state.
 */
static __always_inline struct rq *
context_switch(struct rq *rq, struct task_struct *prev,
	       struct task_struct *next, struct rq_flags *rf)
{
	struct mm_struct *mm, *oldmm;

	prepare_task_switch(rq, prev, next);

	mm = next->mm;
	oldmm = prev->active_mm;
	/*
	 * For paravirt, this is coupled with an exit in switch_to to
	 * combine the page table reload and the switch backend into
	 * one hypercall.
	 */
	arch_start_context_switch(prev);

	if (!mm) {
		next->active_mm = oldmm;
		mmgrab(oldmm);
		enter_lazy_tlb(oldmm, next);
	} else
		switch_mm_irqs_off(oldmm, mm, next);

	if (!prev->mm) {
		prev->active_mm = NULL;
		rq->prev_mm = oldmm;
	}

	rq->clock_update_flags &= ~(RQCF_ACT_SKIP|RQCF_REQ_SKIP);

	/*
	 * Since the runqueue lock will be released by the next
	 * task (which is an invalid locking op but in the case
	 * of the scheduler it's an obvious special-case), so we
	 * do an early lockdep release here:
	 */
	rq_unpin_lock(rq, rf);
	spin_release(&rq->lock.dep_map, 1, 0UL);

	/* Here we just switch the register state and the stack. */
	switch_to(prev, next, prev);
	barrier();

	return finish_task_switch(prev);
}

/*
 * nr_running and nr_context_switches:
 *
 * externally visible scheduler statistics: current number of runnable
 * threads, total number of context switches performed since bootup.
 */
unsigned long nr_running(void)
{
	unsigned long i, sum = 0;

	for_each_online_cpu(i)
		sum += cpu_rq(i)->nr_running;

	return sum;
}

/*
 * Check if only the current task is running on the CPU.
 *
 * Caution: this function does not check that the caller has disabled
 * preemption, thus the result might have a time-of-check-to-time-of-use
 * race.  The caller is responsible to use it correctly, for example:
 *
 * - from a non-preemptable section (of course)
 *
 * - from a thread that is bound to a single CPU
 *
 * - in a loop with very short iterations (e.g. a polling loop)
 */
bool single_task_running(void)
{
	return raw_rq()->nr_running == 1;
}
EXPORT_SYMBOL(single_task_running);

unsigned long long nr_context_switches(void)
{
	int i;
	unsigned long long sum = 0;

	for_each_possible_cpu(i)
		sum += cpu_rq(i)->nr_switches;

	return sum;
}

/*
 * IO-wait accounting, and how its mostly bollocks (on SMP).
 *
 * The idea behind IO-wait account is to account the idle time that we could
 * have spend running if it were not for IO. That is, if we were to improve the
 * storage performance, we'd have a proportional reduction in IO-wait time.
 *
 * This all works nicely on UP, where, when a task blocks on IO, we account
 * idle time as IO-wait, because if the storage were faster, it could've been
 * running and we'd not be idle.
 *
 * This has been extended to SMP, by doing the same for each CPU. This however
 * is broken.
 *
 * Imagine for instance the case where two tasks block on one CPU, only the one
 * CPU will have IO-wait accounted, while the other has regular idle. Even
 * though, if the storage were faster, both could've ran at the same time,
 * utilising both CPUs.
 *
 * This means, that when looking globally, the current IO-wait accounting on
 * SMP is a lower bound, by reason of under accounting.
 *
 * Worse, since the numbers are provided per CPU, they are sometimes
 * interpreted per CPU, and that is nonsensical. A blocked task isn't strictly
 * associated with any one particular CPU, it can wake to another CPU than it
 * blocked on. This means the per CPU IO-wait number is meaningless.
 *
 * Task CPU affinities can make all that even more 'interesting'.
 */

unsigned long nr_iowait(void)
{
	unsigned long i, sum = 0;

	for_each_possible_cpu(i)
		sum += atomic_read(&cpu_rq(i)->nr_iowait);

	return sum;
}

/*
 * Consumers of these two interfaces, like for example the cpufreq menu
 * governor are using nonsensical data. Boosting frequency for a CPU that has
 * IO-wait which might not even end up running the task when it does become
 * runnable.
 */

unsigned long nr_iowait_cpu(int cpu)
{
	struct rq *this = cpu_rq(cpu);
	return atomic_read(&this->nr_iowait);
}

void get_iowait_load(unsigned long *nr_waiters, unsigned long *load)
{
	struct rq *rq = this_rq();
	*nr_waiters = atomic_read(&rq->nr_iowait);
	*load = rq->load.weight;
}

#ifdef CONFIG_SMP

/*
 * sched_exec - execve() is a valuable balancing opportunity, because at
 * this point the task has the smallest effective memory and cache footprint.
 */
void sched_exec(void)
{
	struct task_struct *p = current;
	unsigned long flags;
	int dest_cpu;

	raw_spin_lock_irqsave(&p->pi_lock, flags);
	dest_cpu = p->sched_class->select_task_rq(p, task_cpu(p), SD_BALANCE_EXEC, 0, 1);
	if (dest_cpu == smp_processor_id())
		goto unlock;

	if (likely(cpu_active(dest_cpu) && likely(!cpu_isolated(dest_cpu)))) {
		struct migration_arg arg = { p, dest_cpu };

		raw_spin_unlock_irqrestore(&p->pi_lock, flags);
		stop_one_cpu(task_cpu(p), migration_cpu_stop, &arg);
		return;
	}
unlock:
	raw_spin_unlock_irqrestore(&p->pi_lock, flags);
}

#endif

DEFINE_PER_CPU(struct kernel_stat, kstat);
DEFINE_PER_CPU(struct kernel_cpustat, kernel_cpustat);

EXPORT_PER_CPU_SYMBOL(kstat);
EXPORT_PER_CPU_SYMBOL(kernel_cpustat);

/*
 * The function fair_sched_class.update_curr accesses the struct curr
 * and its field curr->exec_start; when called from task_sched_runtime(),
 * we observe a high rate of cache misses in practice.
 * Prefetching this data results in improved performance.
 */
static inline void prefetch_curr_exec_start(struct task_struct *p)
{
#ifdef CONFIG_FAIR_GROUP_SCHED
	struct sched_entity *curr = (&p->se)->cfs_rq->curr;
#else
	struct sched_entity *curr = (&task_rq(p)->cfs)->curr;
#endif
	prefetch(curr);
	prefetch(&curr->exec_start);
}

/*
 * Return accounted runtime for the task.
 * In case the task is currently running, return the runtime plus current's
 * pending runtime that have not been accounted yet.
 */
unsigned long long task_sched_runtime(struct task_struct *p)
{
	struct rq_flags rf;
	struct rq *rq;
	u64 ns;

#if defined(CONFIG_64BIT) && defined(CONFIG_SMP)
	/*
	 * 64-bit doesn't need locks to atomically read a 64bit value.
	 * So we have a optimization chance when the task's delta_exec is 0.
	 * Reading ->on_cpu is racy, but this is ok.
	 *
	 * If we race with it leaving CPU, we'll take a lock. So we're correct.
	 * If we race with it entering CPU, unaccounted time is 0. This is
	 * indistinguishable from the read occurring a few cycles earlier.
	 * If we see ->on_cpu without ->on_rq, the task is leaving, and has
	 * been accounted, so we're correct here as well.
	 */
	if (!p->on_cpu || !task_on_rq_queued(p))
		return p->se.sum_exec_runtime;
#endif

	rq = task_rq_lock(p, &rf);
	/*
	 * Must be ->curr _and_ ->on_rq.  If dequeued, we would
	 * project cycles that may never be accounted to this
	 * thread, breaking clock_gettime().
	 */
	if (task_current(rq, p) && task_on_rq_queued(p)) {
		prefetch_curr_exec_start(p);
		update_rq_clock(rq);
		p->sched_class->update_curr(rq);
	}
	ns = p->se.sum_exec_runtime;
	task_rq_unlock(rq, p, &rf);

	return ns;
}

/*
 * This function gets called by the timer code, with HZ frequency.
 * We call it with interrupts disabled.
 */
void scheduler_tick(void)
{
	int cpu = smp_processor_id();
	struct rq *rq = cpu_rq(cpu);
	struct task_struct *curr = rq->curr;
	struct rq_flags rf;

	sched_clock_tick();

	rq_lock(rq, &rf);

	walt_set_window_start(rq, &rf);
	walt_update_task_ravg(rq->curr, rq, TASK_UPDATE,
			walt_ktime_clock(), 0);
	update_rq_clock(rq);
	curr->sched_class->task_tick(rq, curr, 0);
	cpu_load_update_active(rq);
	calc_global_load_tick(rq);
	psi_task_tick(rq);

	rq_unlock(rq, &rf);

	perf_event_task_tick();

#ifdef CONFIG_MTK_CACHE_CONTROL
	hook_ca_scheduler_tick(cpu);
#endif
#ifdef CONFIG_MTK_PERF_TRACKER
	perf_tracker(sched_ktime_clock());
#endif

#ifdef CONFIG_SMP
	rq->idle_balance = idle_cpu(cpu);
	trigger_load_balance(rq);
#endif
	rq_last_tick_reset(rq);

#ifdef CONFIG_MTK_SCHED_RQAVG_KS
	sched_max_util_task_tracking();
#endif

#ifdef CONFIG_MTK_SCHED_CPULOAD
	cal_cpu_load(cpu);
#endif

#ifdef CONFIG_MTK_SCHED_SYSHINT
	sched_hint_check(sched_ktime_clock());
#endif
	if (curr->sched_class == &fair_sched_class)
		check_for_migration(rq, curr);
}

#ifdef CONFIG_NO_HZ_FULL
/**
 * scheduler_tick_max_deferment
 *
 * Keep at least one tick per second when a single
 * active task is running because the scheduler doesn't
 * yet completely support full dynticks environment.
 *
 * This makes sure that uptime, CFS vruntime, load
 * balancing, etc... continue to move forward, even
 * with a very low granularity.
 *
 * Return: Maximum deferment in nanoseconds.
 */
u64 scheduler_tick_max_deferment(void)
{
	struct rq *rq = this_rq();
	unsigned long next, now = READ_ONCE(jiffies);

	next = rq->last_sched_tick + HZ;

	if (time_before_eq(next, now))
		return 0;

	return jiffies_to_nsecs(next - now);
}
#endif

#if defined(CONFIG_PREEMPT) && (defined(CONFIG_DEBUG_PREEMPT) || \
				defined(CONFIG_PREEMPT_TRACER))
/*
 * If the value passed in is equal to the current preempt count
 * then we just disabled preemption. Start timing the latency.
 */
static inline void preempt_latency_start(int val)
{
	if (preempt_count() == val) {
		unsigned long ip = get_lock_parent_ip();
#ifdef CONFIG_DEBUG_PREEMPT
		current->preempt_disable_ip = ip;
		record_preempt_disable_ips(current);
#endif
		trace_preempt_off(CALLER_ADDR0, ip);
	}
}

void preempt_count_add(int val)
{
#ifdef CONFIG_DEBUG_PREEMPT
	/*
	 * Underflow?
	 */
	if (DEBUG_LOCKS_WARN_ON((preempt_count() < 0)))
		return;
#endif
	__preempt_count_add(val);
#ifdef CONFIG_DEBUG_PREEMPT
	/*
	 * Spinlock count overflowing soon?
	 */
	DEBUG_LOCKS_WARN_ON((preempt_count() & PREEMPT_MASK) >=
				PREEMPT_MASK - 10);
#endif
	preempt_latency_start(val);
}
EXPORT_SYMBOL(preempt_count_add);
NOKPROBE_SYMBOL(preempt_count_add);

/*
 * If the value passed in equals to the current preempt count
 * then we just enabled preemption. Stop timing the latency.
 */
static inline void preempt_latency_stop(int val)
{
	if (preempt_count() == val)
		trace_preempt_on(CALLER_ADDR0, get_lock_parent_ip());
}

void preempt_count_sub(int val)
{
#ifdef CONFIG_DEBUG_PREEMPT
	/*
	 * Underflow?
	 */
	if (DEBUG_LOCKS_WARN_ON(val > preempt_count()))
		return;
	/*
	 * Is the spinlock portion underflowing?
	 */
	if (DEBUG_LOCKS_WARN_ON((val < PREEMPT_MASK) &&
			!(preempt_count() & PREEMPT_MASK)))
		return;
#endif

	preempt_latency_stop(val);
	__preempt_count_sub(val);
}
EXPORT_SYMBOL(preempt_count_sub);
NOKPROBE_SYMBOL(preempt_count_sub);

#else
static inline void preempt_latency_start(int val) { }
static inline void preempt_latency_stop(int val) { }
#endif

static inline unsigned long get_preempt_disable_ip(struct task_struct *p)
{
#ifdef CONFIG_DEBUG_PREEMPT
	return p->preempt_disable_ip;
#else
	return 0;
#endif
}

/*
 * Print scheduling while atomic bug:
 */
static noinline void __schedule_bug(struct task_struct *prev)
{
	/* Save this before calling printk(), since that will clobber it */
	unsigned long preempt_disable_ip = get_preempt_disable_ip(current);
	int i = 0;
	if (oops_in_progress)
		return;

	printk(KERN_ERR "BUG: scheduling while atomic: %s/%d/0x%08x\n",
		prev->comm, prev->pid, preempt_count());

	debug_show_held_locks(prev);
	print_modules();
	if (irqs_disabled())
		print_irqtrace_events(prev);
	if (IS_ENABLED(CONFIG_DEBUG_PREEMPT)
	    && in_atomic_preempt_off()) {
		pr_err("Preemption disabled at:");
		print_ip_sym(preempt_disable_ip);
		dump_preempt_disable_ips(current);
		pr_cont("\n");
	}
	if (panic_on_warn)
		panic("scheduling while atomic\n");

	dump_stack();
	add_taint(TAINT_WARN, LOCKDEP_STILL_OK);
	BUG_ON(1);
}

/*
 * Various schedule()-time debugging checks and statistics:
 */
static inline void schedule_debug(struct task_struct *prev)
{
#ifdef CONFIG_SCHED_STACK_END_CHECK
	if (task_stack_end_corrupted(prev))
		panic("corrupted stack end detected inside scheduler\n");
#endif

	if (unlikely(in_atomic_preempt_off())) {
		__schedule_bug(prev);
		preempt_count_set(PREEMPT_DISABLED);
	}
	rcu_sleep_check();

	profile_hit(SCHED_PROFILING, __builtin_return_address(0));

	schedstat_inc(this_rq()->sched_count);
}

/*
 * Pick up the highest-prio task:
 */
static inline struct task_struct *
pick_next_task(struct rq *rq, struct task_struct *prev, struct rq_flags *rf)
{
	const struct sched_class *class;
	struct task_struct *p;

	/*
	 * Optimization: we know that if all tasks are in the fair class we can
	 * call that function directly, but only if the @prev task wasn't of a
	 * higher scheduling class, because otherwise those loose the
	 * opportunity to pull in more work from other CPUs.
	 */
	if (likely((prev->sched_class == &idle_sched_class ||
		    prev->sched_class == &fair_sched_class) &&
		   rq->nr_running == rq->cfs.h_nr_running)) {

		p = fair_sched_class.pick_next_task(rq, prev, rf);
		if (unlikely(p == RETRY_TASK))
			goto again;

		/* Assumes fair_sched_class->next == idle_sched_class */
		if (unlikely(!p))
			p = idle_sched_class.pick_next_task(rq, prev, rf);

		return p;
	}

again:
	for_each_class(class) {
		p = class->pick_next_task(rq, prev, rf);
		if (p) {
			if (unlikely(p == RETRY_TASK))
				goto again;
			return p;
		}
	}

	/* The idle class should always have a runnable task: */
	BUG();
}

/*
 * __schedule() is the main scheduler function.
 *
 * The main means of driving the scheduler and thus entering this function are:
 *
 *   1. Explicit blocking: mutex, semaphore, waitqueue, etc.
 *
 *   2. TIF_NEED_RESCHED flag is checked on interrupt and userspace return
 *      paths. For example, see arch/x86/entry_64.S.
 *
 *      To drive preemption between tasks, the scheduler sets the flag in timer
 *      interrupt handler scheduler_tick().
 *
 *   3. Wakeups don't really cause entry into schedule(). They add a
 *      task to the run-queue and that's it.
 *
 *      Now, if the new task added to the run-queue preempts the current
 *      task, then the wakeup sets TIF_NEED_RESCHED and schedule() gets
 *      called on the nearest possible occasion:
 *
 *       - If the kernel is preemptible (CONFIG_PREEMPT=y):
 *
 *         - in syscall or exception context, at the next outmost
 *           preempt_enable(). (this might be as soon as the wake_up()'s
 *           spin_unlock()!)
 *
 *         - in IRQ context, return from interrupt-handler to
 *           preemptible context
 *
 *       - If the kernel is not preemptible (CONFIG_PREEMPT is not set)
 *         then at the next:
 *
 *          - cond_resched() call
 *          - explicit schedule() call
 *          - return from syscall or exception to user-space
 *          - return from interrupt-handler to user-space
 *
 * WARNING: must be called with preemption disabled!
 */
static void __sched notrace __schedule(bool preempt)
{
	struct task_struct *prev, *next;
	unsigned long *switch_count;
	struct rq_flags rf;
	struct rq *rq;
	int cpu;
	u64 wallclock;

	cpu = smp_processor_id();
	rq = cpu_rq(cpu);
	prev = rq->curr;

	schedule_debug(prev);

	if (sched_feat(HRTICK))
		hrtick_clear(rq);

	local_irq_disable();
	rcu_note_context_switch(preempt);

	/*
	 * Make sure that signal_pending_state()->signal_pending() below
	 * can't be reordered with __set_current_state(TASK_INTERRUPTIBLE)
	 * done by the caller to avoid the race with signal_wake_up().
	 */
	rq_lock(rq, &rf);
	smp_mb__after_spinlock();

	/* Promote REQ to ACT */
	rq->clock_update_flags <<= 1;
	update_rq_clock(rq);

	switch_count = &prev->nivcsw;
	if (!preempt && prev->state) {
		if (unlikely(signal_pending_state(prev->state, prev))) {
			prev->state = TASK_RUNNING;
		} else {
			deactivate_task(rq, prev, DEQUEUE_SLEEP | DEQUEUE_NOCLOCK);
			prev->on_rq = 0;

			if (prev->in_iowait) {
				atomic_inc(&rq->nr_iowait);
				delayacct_blkio_start();
			}

			/*
			 * If a worker went to sleep, notify and ask workqueue
			 * whether it wants to wake up a task to maintain
			 * concurrency.
			 */
			if (prev->flags & PF_WQ_WORKER) {
				struct task_struct *to_wakeup;

				to_wakeup = wq_worker_sleeping(prev);
				if (to_wakeup)
					try_to_wake_up_local(to_wakeup, &rf);
			}
		}
		switch_count = &prev->nvcsw;
	}

	next = pick_next_task(rq, prev, &rf);
	wallclock = walt_ktime_clock();
	walt_update_task_ravg(prev, rq, PUT_PREV_TASK, wallclock, 0);
	walt_update_task_ravg(next, rq, PICK_NEXT_TASK, wallclock, 0);
	clear_tsk_need_resched(prev);
	clear_preempt_need_resched();

	if (likely(prev != next)) {
#ifdef CONFIG_SCHED_WALT
		if (!prev->on_rq)
			prev->last_sleep_ts = wallclock;
#endif
		rq->nr_switches++;
		rq->curr = next;
		/*
		 * The membarrier system call requires each architecture
		 * to have a full memory barrier after updating
		 * rq->curr, before returning to user-space. For TSO
		 * (e.g. x86), the architecture must provide its own
		 * barrier in switch_mm(). For weakly ordered machines
		 * for which spin_unlock() acts as a full memory
		 * barrier, finish_lock_switch() in common code takes
		 * care of this barrier. For weakly ordered machines for
		 * which spin_unlock() acts as a RELEASE barrier (only
		 * arm64 and PowerPC), arm64 has a full barrier in
		 * switch_to(), and PowerPC has
		 * smp_mb__after_unlock_lock() before
		 * finish_lock_switch().
		 */
		++*switch_count;

		trace_sched_switch(preempt, prev, next);

		/* Also unlocks the rq: */
		rq = context_switch(rq, prev, next, &rf);
	} else {
		rq->clock_update_flags &= ~(RQCF_ACT_SKIP|RQCF_REQ_SKIP);
		rq_unlock_irq(rq, &rf);
	}

	balance_callback(rq);
}

void __noreturn do_task_dead(void)
{
	/* Causes final put_task_struct in finish_task_switch(): */
	set_special_state(TASK_DEAD);

	/* Tell freezer to ignore us: */
	current->flags |= PF_NOFREEZE;

	__schedule(false);
	BUG();

	/* Avoid "noreturn function does return" - but don't continue if BUG() is a NOP: */
	for (;;)
		cpu_relax();
}

static inline void sched_submit_work(struct task_struct *tsk)
{
	if (!tsk->state || tsk_is_pi_blocked(tsk))
		return;
	/*
	 * If we are going to sleep and we have plugged IO queued,
	 * make sure to submit it to avoid deadlocks.
	 */
	if (blk_needs_flush_plug(tsk))
		blk_schedule_flush_plug(tsk);
}

asmlinkage __visible void __sched schedule(void)
{
	struct task_struct *tsk = current;

	sched_submit_work(tsk);
	do {
		preempt_disable();
		__schedule(false);
		sched_preempt_enable_no_resched();
	} while (need_resched());
}
EXPORT_SYMBOL(schedule);

/*
 * synchronize_rcu_tasks() makes sure that no task is stuck in preempted
 * state (have scheduled out non-voluntarily) by making sure that all
 * tasks have either left the run queue or have gone into user space.
 * As idle tasks do not do either, they must not ever be preempted
 * (schedule out non-voluntarily).
 *
 * schedule_idle() is similar to schedule_preempt_disable() except that it
 * never enables preemption because it does not call sched_submit_work().
 */
void __sched schedule_idle(void)
{
	/*
	 * As this skips calling sched_submit_work(), which the idle task does
	 * regardless because that function is a nop when the task is in a
	 * TASK_RUNNING state, make sure this isn't used someplace that the
	 * current task can be in any other state. Note, idle is always in the
	 * TASK_RUNNING state.
	 */
	WARN_ON_ONCE(current->state);
	do {
		__schedule(false);
	} while (need_resched());
}

#ifdef CONFIG_CONTEXT_TRACKING
asmlinkage __visible void __sched schedule_user(void)
{
	/*
	 * If we come here after a random call to set_need_resched(),
	 * or we have been woken up remotely but the IPI has not yet arrived,
	 * we haven't yet exited the RCU idle mode. Do it here manually until
	 * we find a better solution.
	 *
	 * NB: There are buggy callers of this function.  Ideally we
	 * should warn if prev_state != CONTEXT_USER, but that will trigger
	 * too frequently to make sense yet.
	 */
	enum ctx_state prev_state = exception_enter();
	schedule();
	exception_exit(prev_state);
}
#endif

/**
 * schedule_preempt_disabled - called with preemption disabled
 *
 * Returns with preemption disabled. Note: preempt_count must be 1
 */
void __sched schedule_preempt_disabled(void)
{
	sched_preempt_enable_no_resched();
	schedule();
	preempt_disable();
}

static void __sched notrace preempt_schedule_common(void)
{
	do {
		/*
		 * Because the function tracer can trace preempt_count_sub()
		 * and it also uses preempt_enable/disable_notrace(), if
		 * NEED_RESCHED is set, the preempt_enable_notrace() called
		 * by the function tracer will call this function again and
		 * cause infinite recursion.
		 *
		 * Preemption must be disabled here before the function
		 * tracer can trace. Break up preempt_disable() into two
		 * calls. One to disable preemption without fear of being
		 * traced. The other to still record the preemption latency,
		 * which can also be traced by the function tracer.
		 */
		preempt_disable_notrace();
		preempt_latency_start(1);
		__schedule(true);
		preempt_latency_stop(1);
		preempt_enable_no_resched_notrace();

		/*
		 * Check again in case we missed a preemption opportunity
		 * between schedule and now.
		 */
	} while (need_resched());
}

#ifdef CONFIG_PREEMPT
/*
 * this is the entry point to schedule() from in-kernel preemption
 * off of preempt_enable. Kernel preemptions off return from interrupt
 * occur there and call schedule directly.
 */
asmlinkage __visible void __sched notrace preempt_schedule(void)
{
	/*
	 * If there is a non-zero preempt_count or interrupts are disabled,
	 * we do not want to preempt the current task. Just return..
	 */
	if (likely(!preemptible()))
		return;

	preempt_schedule_common();
}
NOKPROBE_SYMBOL(preempt_schedule);
EXPORT_SYMBOL(preempt_schedule);

/**
 * preempt_schedule_notrace - preempt_schedule called by tracing
 *
 * The tracing infrastructure uses preempt_enable_notrace to prevent
 * recursion and tracing preempt enabling caused by the tracing
 * infrastructure itself. But as tracing can happen in areas coming
 * from userspace or just about to enter userspace, a preempt enable
 * can occur before user_exit() is called. This will cause the scheduler
 * to be called when the system is still in usermode.
 *
 * To prevent this, the preempt_enable_notrace will use this function
 * instead of preempt_schedule() to exit user context if needed before
 * calling the scheduler.
 */
asmlinkage __visible void __sched notrace preempt_schedule_notrace(void)
{
	enum ctx_state prev_ctx;

	if (likely(!preemptible()))
		return;

	do {
		/*
		 * Because the function tracer can trace preempt_count_sub()
		 * and it also uses preempt_enable/disable_notrace(), if
		 * NEED_RESCHED is set, the preempt_enable_notrace() called
		 * by the function tracer will call this function again and
		 * cause infinite recursion.
		 *
		 * Preemption must be disabled here before the function
		 * tracer can trace. Break up preempt_disable() into two
		 * calls. One to disable preemption without fear of being
		 * traced. The other to still record the preemption latency,
		 * which can also be traced by the function tracer.
		 */
		preempt_disable_notrace();
		preempt_latency_start(1);
		/*
		 * Needs preempt disabled in case user_exit() is traced
		 * and the tracer calls preempt_enable_notrace() causing
		 * an infinite recursion.
		 */
		prev_ctx = exception_enter();
		__schedule(true);
		exception_exit(prev_ctx);

		preempt_latency_stop(1);
		preempt_enable_no_resched_notrace();
	} while (need_resched());
}
EXPORT_SYMBOL_GPL(preempt_schedule_notrace);

#endif /* CONFIG_PREEMPT */

/*
 * this is the entry point to schedule() from kernel preemption
 * off of irq context.
 * Note, that this is called and return with irqs disabled. This will
 * protect us against recursive calling from irq.
 */
asmlinkage __visible void __sched preempt_schedule_irq(void)
{
	enum ctx_state prev_state;

	/* Catch callers which need to be fixed */
	BUG_ON(preempt_count() || !irqs_disabled());

	prev_state = exception_enter();

	do {
		preempt_disable();
		local_irq_enable();
		__schedule(true);
		local_irq_disable();
		sched_preempt_enable_no_resched();
	} while (need_resched());

	exception_exit(prev_state);
}

int default_wake_function(wait_queue_entry_t *curr, unsigned mode, int wake_flags,
			  void *key)
{
	return try_to_wake_up(curr->private, mode, wake_flags, 1);
}
EXPORT_SYMBOL(default_wake_function);

#ifdef CONFIG_RT_MUTEXES

static inline int __rt_effective_prio(struct task_struct *pi_task, int prio)
{
	if (pi_task)
		prio = min(prio, pi_task->prio);

	return prio;
}

static inline int rt_effective_prio(struct task_struct *p, int prio)
{
	struct task_struct *pi_task = rt_mutex_get_top_task(p);

	return __rt_effective_prio(pi_task, prio);
}

/*
 * rt_mutex_setprio - set the current priority of a task
 * @p: task to boost
 * @pi_task: donor task
 *
 * This function changes the 'effective' priority of a task. It does
 * not touch ->normal_prio like __setscheduler().
 *
 * Used by the rt_mutex code to implement priority inheritance
 * logic. Call site only calls if the priority of the task changed.
 */
void rt_mutex_setprio(struct task_struct *p, struct task_struct *pi_task)
{
	int prio, oldprio, queued, running, queue_flag =
		DEQUEUE_SAVE | DEQUEUE_MOVE | DEQUEUE_NOCLOCK;
	const struct sched_class *prev_class;
	struct rq_flags rf;
	struct rq *rq;

#ifdef CONFIG_MTK_TASK_TURBO
	/* if rt boost, recover prio with backup */
	if (unlikely(is_turbo_task(p))) {
		if (!dl_prio(p->prio) && !rt_prio(p->prio)) {
			int backup = p->nice_backup;

			if (backup >= MIN_NICE && backup <= MAX_NICE) {
				p->static_prio = NICE_TO_PRIO(backup);
				p->prio = p->normal_prio = __normal_prio(p);
				set_load_weight(p);
			}
		}
	}
#endif
	/* XXX used to be waiter->prio, not waiter->task->prio */
	prio = __rt_effective_prio(pi_task, p->normal_prio);

	/*
	 * If nothing changed; bail early.
	 */
	if (p->pi_top_task == pi_task && prio == p->prio && !dl_prio(prio))
		return;

	rq = __task_rq_lock(p, &rf);
	update_rq_clock(rq);
	/*
	 * Set under pi_lock && rq->lock, such that the value can be used under
	 * either lock.
	 *
	 * Note that there is loads of tricky to make this pointer cache work
	 * right. rt_mutex_slowunlock()+rt_mutex_postunlock() work together to
	 * ensure a task is de-boosted (pi_task is set to NULL) before the
	 * task is allowed to run again (and can exit). This ensures the pointer
	 * points to a blocked task -- which guaratees the task is present.
	 */
	p->pi_top_task = pi_task;

	/*
	 * For FIFO/RR we only need to set prio, if that matches we're done.
	 */
	if (prio == p->prio && !dl_prio(prio))
		goto out_unlock;

	/*
	 * Idle task boosting is a nono in general. There is one
	 * exception, when PREEMPT_RT and NOHZ is active:
	 *
	 * The idle task calls get_next_timer_interrupt() and holds
	 * the timer wheel base->lock on the CPU and another CPU wants
	 * to access the timer (probably to cancel it). We can safely
	 * ignore the boosting request, as the idle CPU runs this code
	 * with interrupts disabled and will complete the lock
	 * protected section without being interrupted. So there is no
	 * real need to boost.
	 */
	if (unlikely(p == rq->idle)) {
		WARN_ON(p != rq->curr);
		WARN_ON(p->pi_blocked_on);
		goto out_unlock;
	}

	trace_sched_pi_setprio(p, pi_task);
	oldprio = p->prio;

	if (oldprio == prio)
		queue_flag &= ~DEQUEUE_MOVE;

	prev_class = p->sched_class;
	queued = task_on_rq_queued(p);
	running = task_current(rq, p);
	if (queued)
		dequeue_task(rq, p, queue_flag);
	if (running)
		put_prev_task(rq, p);

	/*
	 * Boosting condition are:
	 * 1. -rt task is running and holds mutex A
	 *      --> -dl task blocks on mutex A
	 *
	 * 2. -dl task is running and holds mutex A
	 *      --> -dl task blocks on mutex A and could preempt the
	 *          running task
	 */
	if (dl_prio(prio)) {
		if (!dl_prio(p->normal_prio) ||
		    (pi_task && dl_entity_preempt(&pi_task->dl, &p->dl))) {
			p->dl.dl_boosted = 1;
			queue_flag |= ENQUEUE_REPLENISH;
		} else
			p->dl.dl_boosted = 0;
		p->sched_class = &dl_sched_class;
	} else if (rt_prio(prio)) {
		if (dl_prio(oldprio))
			p->dl.dl_boosted = 0;
		if (oldprio < prio)
			queue_flag |= ENQUEUE_HEAD;
		p->sched_class = &rt_sched_class;
	} else {
		if (dl_prio(oldprio))
			p->dl.dl_boosted = 0;
		if (rt_prio(oldprio))
			p->rt.timeout = 0;
		p->sched_class = &fair_sched_class;
	}

	p->prio = prio;

	if (queued)
		enqueue_task(rq, p, queue_flag);
	if (running)
		set_curr_task(rq, p);

	check_class_changed(rq, p, prev_class, oldprio);
out_unlock:
	/* Avoid rq from going away on us: */
	preempt_disable();
	__task_rq_unlock(rq, &rf);

	balance_callback(rq);
	preempt_enable();
}
#else
static inline int rt_effective_prio(struct task_struct *p, int prio)
{
	return prio;
}
#endif

#ifdef CONFIG_MTK_TASK_TURBO
#define task_turbo_nice(nice) (nice == 0xbeef || nice == 0xbeee)
#endif

void set_user_nice(struct task_struct *p, long nice)
{
	bool queued, running;
	int old_prio, delta;
	struct rq_flags rf;
	struct rq *rq;

#ifdef CONFIG_MTK_TASK_TURBO
	if ((nice < MIN_NICE || nice > MAX_NICE) && !task_turbo_nice(nice))
		return;
#else
	if (task_nice(p) == nice || nice < MIN_NICE || nice > MAX_NICE)
		return;
#endif
	/*
	 * We have to be careful, if called from sys_setpriority(),
	 * the task might be in the middle of scheduling on another CPU.
	 */
	rq = task_rq_lock(p, &rf);
	update_rq_clock(rq);

#ifdef CONFIG_MTK_TASK_TURBO
	/* for general use, backup it */
	if (!task_turbo_nice(nice))
		p->nice_backup = nice;

	if (is_turbo_task(p)) {
		nice = rlimit_to_nice(task_rlimit(p, RLIMIT_NICE));
		if (unlikely(nice > MAX_NICE)) {
			printk_deferred("[name:task-turbo&]pid=%d RLIMIT_NICE=%ld is not set\n",
				p->pid, nice);
			nice = p->nice_backup;
		}
	}
	else
		nice = p->nice_backup;

	trace_sched_set_user_nice(p, nice, is_turbo_task(p));
#endif

	/*
	 * The RT priorities are set via sched_setscheduler(), but we still
	 * allow the 'normal' nice value to be set - but as expected
	 * it wont have any effect on scheduling until the task is
	 * SCHED_DEADLINE, SCHED_FIFO or SCHED_RR:
	 */
	if (task_has_dl_policy(p) || task_has_rt_policy(p)) {
		p->static_prio = NICE_TO_PRIO(nice);
		goto out_unlock;
	}
	queued = task_on_rq_queued(p);
	running = task_current(rq, p);
	if (queued)
		dequeue_task(rq, p, DEQUEUE_SAVE | DEQUEUE_NOCLOCK);
	if (running)
		put_prev_task(rq, p);

	p->static_prio = NICE_TO_PRIO(nice);
	set_load_weight(p);
	old_prio = p->prio;
	p->prio = effective_prio(p);
	delta = p->prio - old_prio;

	if (queued) {
		enqueue_task(rq, p, ENQUEUE_RESTORE | ENQUEUE_NOCLOCK);
		/*
		 * If the task increased its priority or is running and
		 * lowered its priority, then reschedule its CPU:
		 */
		if (delta < 0 || (delta > 0 && task_running(rq, p)))
			resched_curr(rq);
	}
	if (running)
		set_curr_task(rq, p);
out_unlock:
	task_rq_unlock(rq, p, &rf);
}
EXPORT_SYMBOL(set_user_nice);

/*
 * can_nice - check if a task can reduce its nice value
 * @p: task
 * @nice: nice value
 */
int can_nice(const struct task_struct *p, const int nice)
{
	/* Convert nice value [19,-20] to rlimit style value [1,40]: */
	int nice_rlim = nice_to_rlimit(nice);

	return (nice_rlim <= task_rlimit(p, RLIMIT_NICE) ||
		capable(CAP_SYS_NICE));
}

#ifdef __ARCH_WANT_SYS_NICE

/*
 * sys_nice - change the priority of the current process.
 * @increment: priority increment
 *
 * sys_setpriority is a more generic, but much slower function that
 * does similar things.
 */
SYSCALL_DEFINE1(nice, int, increment)
{
	long nice, retval;

	/*
	 * Setpriority might change our priority at the same moment.
	 * We don't have to worry. Conceptually one call occurs first
	 * and we have a single winner.
	 */
	increment = clamp(increment, -NICE_WIDTH, NICE_WIDTH);
	nice = task_nice(current) + increment;

	nice = clamp_val(nice, MIN_NICE, MAX_NICE);
	if (increment < 0 && !can_nice(current, nice))
		return -EPERM;

	retval = security_task_setnice(current, nice);
	if (retval)
		return retval;

	set_user_nice(current, nice);
	return 0;
}

#endif

/**
 * task_prio - return the priority value of a given task.
 * @p: the task in question.
 *
 * Return: The priority value as seen by users in /proc.
 * RT tasks are offset by -200. Normal tasks are centered
 * around 0, value goes from -16 to +15.
 */
int task_prio(const struct task_struct *p)
{
	return p->prio - MAX_RT_PRIO;
}

/**
 * idle_cpu - is a given CPU idle currently?
 * @cpu: the processor in question.
 *
 * Return: 1 if the CPU is currently idle. 0 otherwise.
 */
int idle_cpu(int cpu)
{
	struct rq *rq = cpu_rq(cpu);

	if (rq->curr != rq->idle)
		return 0;

	if (rq->nr_running)
		return 0;

#ifdef CONFIG_SMP
	if (!llist_empty(&rq->wake_list))
		return 0;
#endif

	return 1;
}

/**
 * idle_task - return the idle task for a given CPU.
 * @cpu: the processor in question.
 *
 * Return: The idle task for the CPU @cpu.
 */
struct task_struct *idle_task(int cpu)
{
	return cpu_rq(cpu)->idle;
}

/**
 * find_process_by_pid - find a process with a matching PID value.
 * @pid: the pid in question.
 *
 * The task of @pid, if found. %NULL otherwise.
 */
static struct task_struct *find_process_by_pid(pid_t pid)
{
	return pid ? find_task_by_vpid(pid) : current;
}

/*
 * sched_setparam() passes in -1 for its policy, to let the functions
 * it calls know not to change it.
 */
#define SETPARAM_POLICY	-1

static void __setscheduler_params(struct task_struct *p,
		const struct sched_attr *attr)
{
	int policy = attr->sched_policy;

	if (policy == SETPARAM_POLICY)
		policy = p->policy;

	p->policy = policy;

	if (dl_policy(policy))
		__setparam_dl(p, attr);
	else if (fair_policy(policy))
		p->static_prio = NICE_TO_PRIO(attr->sched_nice);

	/*
	 * __sched_setscheduler() ensures attr->sched_priority == 0 when
	 * !rt_policy. Always setting this ensures that things like
	 * getparam()/getattr() don't report silly values for !rt tasks.
	 */
	p->rt_priority = attr->sched_priority;
	p->normal_prio = normal_prio(p);
	set_load_weight(p);
}

/* Actually do priority change: must hold pi & rq lock. */
static void __setscheduler(struct rq *rq, struct task_struct *p,
			   const struct sched_attr *attr, bool keep_boost)
{
	__setscheduler_params(p, attr);

	/*
	 * Keep a potential priority boosting if called from
	 * sched_setscheduler().
	 */
	p->prio = normal_prio(p);
	if (keep_boost)
		p->prio = rt_effective_prio(p, p->prio);

	if (dl_prio(p->prio))
		p->sched_class = &dl_sched_class;
	else if (rt_prio(p->prio))
		p->sched_class = &rt_sched_class;
#ifdef CONFIG_MTK_TASK_TURBO
	else {
		p->sched_class = &fair_sched_class;
		p->nice_backup = PRIO_TO_NICE(p->prio);
	}
#else
	else
		p->sched_class = &fair_sched_class;
#endif
}

/*
 * Check the target process has a UID that matches the current process's:
 */
static bool check_same_owner(struct task_struct *p)
{
	const struct cred *cred = current_cred(), *pcred;
	bool match;

	rcu_read_lock();
	pcred = __task_cred(p);
	match = (uid_eq(cred->euid, pcred->euid) ||
		 uid_eq(cred->euid, pcred->uid));
	rcu_read_unlock();
	return match;
}

static int __sched_setscheduler(struct task_struct *p,
				const struct sched_attr *attr,
				bool user, bool pi)
{
	int newprio = dl_policy(attr->sched_policy) ? MAX_DL_PRIO - 1 :
		      MAX_RT_PRIO - 1 - attr->sched_priority;
	int retval, oldprio, oldpolicy = -1, queued, running;
	int new_effective_prio, policy = attr->sched_policy;
	const struct sched_class *prev_class;
	struct rq_flags rf;
	int reset_on_fork;
	int queue_flags = DEQUEUE_SAVE | DEQUEUE_MOVE | DEQUEUE_NOCLOCK;
	struct rq *rq;

	/* The pi code expects interrupts enabled */
	BUG_ON(pi && in_interrupt());
recheck:
	/* Double check policy once rq lock held: */
	if (policy < 0) {
		reset_on_fork = p->sched_reset_on_fork;
		policy = oldpolicy = p->policy;
	} else {
		reset_on_fork = !!(attr->sched_flags & SCHED_FLAG_RESET_ON_FORK);

		if (!valid_policy(policy))
			return -EINVAL;
	}

	if (attr->sched_flags &
		~(SCHED_FLAG_RESET_ON_FORK | SCHED_FLAG_RECLAIM))
		return -EINVAL;

	/*
	 * Valid priorities for SCHED_FIFO and SCHED_RR are
	 * 1..MAX_USER_RT_PRIO-1, valid priority for SCHED_NORMAL,
	 * SCHED_BATCH and SCHED_IDLE is 0.
	 */
	if ((p->mm && attr->sched_priority > MAX_USER_RT_PRIO-1) ||
	    (!p->mm && attr->sched_priority > MAX_RT_PRIO-1))
		return -EINVAL;
	if ((dl_policy(policy) && !__checkparam_dl(attr)) ||
	    (rt_policy(policy) != (attr->sched_priority != 0)))
		return -EINVAL;

	/*
	 * Allow unprivileged RT tasks to decrease priority:
	 */
	if (user && !capable(CAP_SYS_NICE)) {
		if (fair_policy(policy)) {
			if (attr->sched_nice < task_nice(p) &&
			    !can_nice(p, attr->sched_nice))
				return -EPERM;
		}

		if (rt_policy(policy)) {
			unsigned long rlim_rtprio =
					task_rlimit(p, RLIMIT_RTPRIO);

			/* Can't set/change the rt policy: */
			if (policy != p->policy && !rlim_rtprio)
				return -EPERM;

			/* Can't increase priority: */
			if (attr->sched_priority > p->rt_priority &&
			    attr->sched_priority > rlim_rtprio)
				return -EPERM;
		}

		 /*
		  * Can't set/change SCHED_DEADLINE policy at all for now
		  * (safest behavior); in the future we would like to allow
		  * unprivileged DL tasks to increase their relative deadline
		  * or reduce their runtime (both ways reducing utilization)
		  */
		if (dl_policy(policy))
			return -EPERM;

		/*
		 * Treat SCHED_IDLE as nice 20. Only allow a switch to
		 * SCHED_NORMAL if the RLIMIT_NICE would normally permit it.
		 */
		if (idle_policy(p->policy) && !idle_policy(policy)) {
			if (!can_nice(p, task_nice(p)))
				return -EPERM;
		}

		/* Can't change other user's priorities: */
		if (!check_same_owner(p))
			return -EPERM;

		/* Normal users shall not reset the sched_reset_on_fork flag: */
		if (p->sched_reset_on_fork && !reset_on_fork)
			return -EPERM;
	}

	if (user) {
		retval = security_task_setscheduler(p);
		if (retval)
			return retval;
	}

	/*
	 * Make sure no PI-waiters arrive (or leave) while we are
	 * changing the priority of the task:
	 *
	 * To be able to change p->policy safely, the appropriate
	 * runqueue lock must be held.
	 */
	rq = task_rq_lock(p, &rf);
	update_rq_clock(rq);

	/*
	 * Changing the policy of the stop threads its a very bad idea:
	 */
	if (p == rq->stop) {
		task_rq_unlock(rq, p, &rf);
		return -EINVAL;
	}

	/*
	 * If not changing anything there's no need to proceed further,
	 * but store a possible modification of reset_on_fork.
	 */
	if (unlikely(policy == p->policy)) {
		if (fair_policy(policy) && attr->sched_nice != task_nice(p))
			goto change;
		if (rt_policy(policy) && attr->sched_priority != p->rt_priority)
			goto change;
		if (dl_policy(policy) && dl_param_changed(p, attr))
			goto change;

		p->sched_reset_on_fork = reset_on_fork;
		task_rq_unlock(rq, p, &rf);
		return 0;
	}
change:

	if (user) {
#ifdef CONFIG_RT_GROUP_SCHED
		/*
		 * Do not allow realtime tasks into groups that have no runtime
		 * assigned.
		 */
		if (rt_bandwidth_enabled() && rt_policy(policy) &&
				task_group(p)->rt_bandwidth.rt_runtime == 0 &&
				!task_group_is_autogroup(task_group(p))) {
			task_rq_unlock(rq, p, &rf);
			return -EPERM;
		}
#endif
#ifdef CONFIG_SMP
		if (dl_bandwidth_enabled() && dl_policy(policy)) {
			cpumask_t *span = rq->rd->span;

			/*
			 * Don't allow tasks with an affinity mask smaller than
			 * the entire root_domain to become SCHED_DEADLINE. We
			 * will also fail if there's no bandwidth available.
			 */
			if (!cpumask_subset(span, &p->cpus_allowed) ||
			    rq->rd->dl_bw.bw == 0) {
				task_rq_unlock(rq, p, &rf);
				return -EPERM;
			}
		}
#endif
	}

	/* Re-check policy now with rq lock held: */
	if (unlikely(oldpolicy != -1 && oldpolicy != p->policy)) {
		policy = oldpolicy = -1;
		task_rq_unlock(rq, p, &rf);
		goto recheck;
	}

	/*
	 * If setscheduling to SCHED_DEADLINE (or changing the parameters
	 * of a SCHED_DEADLINE task) we need to check if enough bandwidth
	 * is available.
	 */
	if ((dl_policy(policy) || dl_task(p)) && sched_dl_overflow(p, policy, attr)) {
		task_rq_unlock(rq, p, &rf);
		return -EBUSY;
	}

	p->sched_reset_on_fork = reset_on_fork;
	oldprio = p->prio;

	if (pi) {
		/*
		 * Take priority boosted tasks into account. If the new
		 * effective priority is unchanged, we just store the new
		 * normal parameters and do not touch the scheduler class and
		 * the runqueue. This will be done when the task deboost
		 * itself.
		 */
		new_effective_prio = rt_effective_prio(p, newprio);
		if (new_effective_prio == oldprio)
			queue_flags &= ~DEQUEUE_MOVE;
	}

	queued = task_on_rq_queued(p);
	running = task_current(rq, p);
	if (queued)
		dequeue_task(rq, p, queue_flags);
	if (running)
		put_prev_task(rq, p);

	prev_class = p->sched_class;
	__setscheduler(rq, p, attr, pi);

	if (queued) {
		/*
		 * We enqueue to tail when the priority of a task is
		 * increased (user space view).
		 */
		if (oldprio < p->prio)
			queue_flags |= ENQUEUE_HEAD;

		enqueue_task(rq, p, queue_flags);
	}
	if (running)
		set_curr_task(rq, p);

	check_class_changed(rq, p, prev_class, oldprio);

	/* Avoid rq from going away on us: */
	preempt_disable();
	task_rq_unlock(rq, p, &rf);

	if (pi)
		rt_mutex_adjust_pi(p);

	/* Run balance callbacks after we've adjusted the PI chain: */
	balance_callback(rq);
	preempt_enable();

	return 0;
}

static int _sched_setscheduler(struct task_struct *p, int policy,
			       const struct sched_param *param, bool check)
{
	struct sched_attr attr = {
		.sched_policy   = policy,
		.sched_priority = param->sched_priority,
		.sched_nice	= PRIO_TO_NICE(p->static_prio),
	};

	/* Fixup the legacy SCHED_RESET_ON_FORK hack. */
	if ((policy != SETPARAM_POLICY) && (policy & SCHED_RESET_ON_FORK)) {
		attr.sched_flags |= SCHED_FLAG_RESET_ON_FORK;
		policy &= ~SCHED_RESET_ON_FORK;
		attr.sched_policy = policy;
	}

	return __sched_setscheduler(p, &attr, check, true);
}
/**
 * sched_setscheduler - change the scheduling policy and/or RT priority of a thread.
 * @p: the task in question.
 * @policy: new policy.
 * @param: structure containing the new RT priority.
 *
 * Return: 0 on success. An error code otherwise.
 *
 * NOTE that the task may be already dead.
 */
int sched_setscheduler(struct task_struct *p, int policy,
		       const struct sched_param *param)
{
	return _sched_setscheduler(p, policy, param, true);
}
EXPORT_SYMBOL_GPL(sched_setscheduler);

int sched_setattr(struct task_struct *p, const struct sched_attr *attr)
{
	return __sched_setscheduler(p, attr, true, true);
}
EXPORT_SYMBOL_GPL(sched_setattr);

/**
 * sched_setscheduler_nocheck - change the scheduling policy and/or RT priority of a thread from kernelspace.
 * @p: the task in question.
 * @policy: new policy.
 * @param: structure containing the new RT priority.
 *
 * Just like sched_setscheduler, only don't bother checking if the
 * current context has permission.  For example, this is needed in
 * stop_machine(): we create temporary high priority worker threads,
 * but our caller might not have that capability.
 *
 * Return: 0 on success. An error code otherwise.
 */
int sched_setscheduler_nocheck(struct task_struct *p, int policy,
			       const struct sched_param *param)
{
	return _sched_setscheduler(p, policy, param, false);
}
EXPORT_SYMBOL_GPL(sched_setscheduler_nocheck);

static int
do_sched_setscheduler(pid_t pid, int policy, struct sched_param __user *param)
{
	struct sched_param lparam;
	struct task_struct *p;
	int retval;

	if (!param || pid < 0)
		return -EINVAL;
	if (copy_from_user(&lparam, param, sizeof(struct sched_param)))
		return -EFAULT;

	rcu_read_lock();
	retval = -ESRCH;
	p = find_process_by_pid(pid);
	if (p != NULL)
		retval = sched_setscheduler(p, policy, &lparam);
	rcu_read_unlock();

	return retval;
}

/*
 * Mimics kernel/events/core.c perf_copy_attr().
 */
static int sched_copy_attr(struct sched_attr __user *uattr, struct sched_attr *attr)
{
	u32 size;
	int ret;

	if (!access_ok(VERIFY_WRITE, uattr, SCHED_ATTR_SIZE_VER0))
		return -EFAULT;

	/* Zero the full structure, so that a short copy will be nice: */
	memset(attr, 0, sizeof(*attr));

	ret = get_user(size, &uattr->size);
	if (ret)
		return ret;

	/* Bail out on silly large: */
	if (size > PAGE_SIZE)
		goto err_size;

	/* ABI compatibility quirk: */
	if (!size)
		size = SCHED_ATTR_SIZE_VER0;

	if (size < SCHED_ATTR_SIZE_VER0)
		goto err_size;

	/*
	 * If we're handed a bigger struct than we know of,
	 * ensure all the unknown bits are 0 - i.e. new
	 * user-space does not rely on any kernel feature
	 * extensions we dont know about yet.
	 */
	if (size > sizeof(*attr)) {
		unsigned char __user *addr;
		unsigned char __user *end;
		unsigned char val;

		addr = (void __user *)uattr + sizeof(*attr);
		end  = (void __user *)uattr + size;

		for (; addr < end; addr++) {
			ret = get_user(val, addr);
			if (ret)
				return ret;
			if (val)
				goto err_size;
		}
		size = sizeof(*attr);
	}

	ret = copy_from_user(attr, uattr, size);
	if (ret)
		return -EFAULT;

	/*
	 * XXX: Do we want to be lenient like existing syscalls; or do we want
	 * to be strict and return an error on out-of-bounds values?
	 */
	attr->sched_nice = clamp(attr->sched_nice, MIN_NICE, MAX_NICE);

	return 0;

err_size:
	put_user(sizeof(*attr), &uattr->size);
	return -E2BIG;
}

/**
 * sys_sched_setscheduler - set/change the scheduler policy and RT priority
 * @pid: the pid in question.
 * @policy: new policy.
 * @param: structure containing the new RT priority.
 *
 * Return: 0 on success. An error code otherwise.
 */
SYSCALL_DEFINE3(sched_setscheduler, pid_t, pid, int, policy, struct sched_param __user *, param)
{
	if (policy < 0)
		return -EINVAL;

	return do_sched_setscheduler(pid, policy, param);
}

/**
 * sys_sched_setparam - set/change the RT priority of a thread
 * @pid: the pid in question.
 * @param: structure containing the new RT priority.
 *
 * Return: 0 on success. An error code otherwise.
 */
SYSCALL_DEFINE2(sched_setparam, pid_t, pid, struct sched_param __user *, param)
{
	return do_sched_setscheduler(pid, SETPARAM_POLICY, param);
}

/**
 * sys_sched_setattr - same as above, but with extended sched_attr
 * @pid: the pid in question.
 * @uattr: structure containing the extended parameters.
 * @flags: for future extension.
 */
SYSCALL_DEFINE3(sched_setattr, pid_t, pid, struct sched_attr __user *, uattr,
			       unsigned int, flags)
{
	struct sched_attr attr;
	struct task_struct *p;
	int retval;

	if (!uattr || pid < 0 || flags)
		return -EINVAL;

	retval = sched_copy_attr(uattr, &attr);
	if (retval)
		return retval;

	if ((int)attr.sched_policy < 0)
		return -EINVAL;

	rcu_read_lock();
	retval = -ESRCH;
	p = find_process_by_pid(pid);
	if (p != NULL)
		retval = sched_setattr(p, &attr);
	rcu_read_unlock();

	return retval;
}

/**
 * sys_sched_getscheduler - get the policy (scheduling class) of a thread
 * @pid: the pid in question.
 *
 * Return: On success, the policy of the thread. Otherwise, a negative error
 * code.
 */
SYSCALL_DEFINE1(sched_getscheduler, pid_t, pid)
{
	struct task_struct *p;
	int retval;

	if (pid < 0)
		return -EINVAL;

	retval = -ESRCH;
	rcu_read_lock();
	p = find_process_by_pid(pid);
	if (p) {
		retval = security_task_getscheduler(p);
		if (!retval)
			retval = p->policy
				| (p->sched_reset_on_fork ? SCHED_RESET_ON_FORK : 0);
	}
	rcu_read_unlock();
	return retval;
}

/**
 * sys_sched_getparam - get the RT priority of a thread
 * @pid: the pid in question.
 * @param: structure containing the RT priority.
 *
 * Return: On success, 0 and the RT priority is in @param. Otherwise, an error
 * code.
 */
SYSCALL_DEFINE2(sched_getparam, pid_t, pid, struct sched_param __user *, param)
{
	struct sched_param lp = { .sched_priority = 0 };
	struct task_struct *p;
	int retval;

	if (!param || pid < 0)
		return -EINVAL;

	rcu_read_lock();
	p = find_process_by_pid(pid);
	retval = -ESRCH;
	if (!p)
		goto out_unlock;

	retval = security_task_getscheduler(p);
	if (retval)
		goto out_unlock;

	if (task_has_rt_policy(p))
		lp.sched_priority = p->rt_priority;
	rcu_read_unlock();

	/*
	 * This one might sleep, we cannot do it with a spinlock held ...
	 */
	retval = copy_to_user(param, &lp, sizeof(*param)) ? -EFAULT : 0;

	return retval;

out_unlock:
	rcu_read_unlock();
	return retval;
}

static int sched_read_attr(struct sched_attr __user *uattr,
			   struct sched_attr *attr,
			   unsigned int usize)
{
	int ret;

	if (!access_ok(VERIFY_WRITE, uattr, usize))
		return -EFAULT;

	/*
	 * If we're handed a smaller struct than we know of,
	 * ensure all the unknown bits are 0 - i.e. old
	 * user-space does not get uncomplete information.
	 */
	if (usize < sizeof(*attr)) {
		unsigned char *addr;
		unsigned char *end;

		addr = (void *)attr + usize;
		end  = (void *)attr + sizeof(*attr);

		for (; addr < end; addr++) {
			if (*addr)
				return -EFBIG;
		}

		attr->size = usize;
	}

	ret = copy_to_user(uattr, attr, attr->size);
	if (ret)
		return -EFAULT;

	return 0;
}

/**
 * sys_sched_getattr - similar to sched_getparam, but with sched_attr
 * @pid: the pid in question.
 * @uattr: structure containing the extended parameters.
 * @size: sizeof(attr) for fwd/bwd comp.
 * @flags: for future extension.
 */
SYSCALL_DEFINE4(sched_getattr, pid_t, pid, struct sched_attr __user *, uattr,
		unsigned int, size, unsigned int, flags)
{
	struct sched_attr attr = {
		.size = sizeof(struct sched_attr),
	};
	struct task_struct *p;
	int retval;

	if (!uattr || pid < 0 || size > PAGE_SIZE ||
	    size < SCHED_ATTR_SIZE_VER0 || flags)
		return -EINVAL;

	rcu_read_lock();
	p = find_process_by_pid(pid);
	retval = -ESRCH;
	if (!p)
		goto out_unlock;

	retval = security_task_getscheduler(p);
	if (retval)
		goto out_unlock;

	attr.sched_policy = p->policy;
	if (p->sched_reset_on_fork)
		attr.sched_flags |= SCHED_FLAG_RESET_ON_FORK;
	if (task_has_dl_policy(p))
		__getparam_dl(p, &attr);
	else if (task_has_rt_policy(p))
		attr.sched_priority = p->rt_priority;
	else
		attr.sched_nice = task_nice(p);

	rcu_read_unlock();

	retval = sched_read_attr(uattr, &attr, size);
	return retval;

out_unlock:
	rcu_read_unlock();
	return retval;
}

long sched_setaffinity(pid_t pid, const struct cpumask *in_mask)
{
	cpumask_var_t cpus_allowed, new_mask;
	struct task_struct *p;
	int retval;
	int dest_cpu;
	cpumask_t allowed_mask;

	rcu_read_lock();

	p = find_process_by_pid(pid);
	if (!p) {
		rcu_read_unlock();
		return -ESRCH;
	}

	/* Prevent p going away */
	get_task_struct(p);
	rcu_read_unlock();

	if (p->flags & PF_NO_SETAFFINITY) {
		retval = -EINVAL;
		goto out_put_task;
	}
	if (!alloc_cpumask_var(&cpus_allowed, GFP_KERNEL)) {
		retval = -ENOMEM;
		goto out_put_task;
	}
	if (!alloc_cpumask_var(&new_mask, GFP_KERNEL)) {
		retval = -ENOMEM;
		goto out_free_cpus_allowed;
	}
	retval = -EPERM;
	if (!check_same_owner(p)) {
		rcu_read_lock();
		if (!ns_capable(__task_cred(p)->user_ns, CAP_SYS_NICE)) {
			rcu_read_unlock();
			goto out_free_new_mask;
		}
		rcu_read_unlock();
	}

	retval = security_task_setscheduler(p);
	if (retval)
		goto out_free_new_mask;


	cpuset_cpus_allowed(p, cpus_allowed);
	cpumask_and(new_mask, in_mask, cpus_allowed);

	/*
	 * Since bandwidth control happens on root_domain basis,
	 * if admission test is enabled, we only admit -deadline
	 * tasks allowed to run on all the CPUs in the task's
	 * root_domain.
	 */
#ifdef CONFIG_SMP
	if (task_has_dl_policy(p) && dl_bandwidth_enabled()) {
		rcu_read_lock();
		if (!cpumask_subset(task_rq(p)->rd->span, new_mask)) {
			retval = -EBUSY;
			rcu_read_unlock();
			goto out_free_new_mask;
		}
		rcu_read_unlock();
	}
#endif
again:

	cpumask_andnot(&allowed_mask, new_mask, cpu_isolated_mask);
	dest_cpu = cpumask_any_and(cpu_active_mask, &allowed_mask);
	if (dest_cpu < nr_cpu_ids) {
		retval = __set_cpus_allowed_ptr(p, new_mask, true);
		if (!retval) {
			cpuset_cpus_allowed(p, cpus_allowed);
			if (!cpumask_subset(new_mask, cpus_allowed)) {
				/*
				 * We must have raced with a concurrent cpuset
				 * update. Just reset the cpus_allowed to the
				 * cpuset's cpus_allowed
				 */
				cpumask_copy(new_mask, cpus_allowed);
				goto again;
			}
		}
	} else {

		retval = -EINVAL;
	}
out_free_new_mask:
	free_cpumask_var(new_mask);
out_free_cpus_allowed:
	free_cpumask_var(cpus_allowed);
out_put_task:
	put_task_struct(p);
	return retval;
}

static int get_user_cpu_mask(unsigned long __user *user_mask_ptr, unsigned len,
			     struct cpumask *new_mask)
{
	if (len < cpumask_size())
		cpumask_clear(new_mask);
	else if (len > cpumask_size())
		len = cpumask_size();

	return copy_from_user(new_mask, user_mask_ptr, len) ? -EFAULT : 0;
}

/**
 * sys_sched_setaffinity - set the CPU affinity of a process
 * @pid: pid of the process
 * @len: length in bytes of the bitmask pointed to by user_mask_ptr
 * @user_mask_ptr: user-space pointer to the new CPU mask
 *
 * Return: 0 on success. An error code otherwise.
 */
SYSCALL_DEFINE3(sched_setaffinity, pid_t, pid, unsigned int, len,
		unsigned long __user *, user_mask_ptr)
{
	cpumask_var_t new_mask;
	int retval;

	if (!alloc_cpumask_var(&new_mask, GFP_KERNEL))
		return -ENOMEM;

	retval = get_user_cpu_mask(user_mask_ptr, len, new_mask);
	if (retval == 0)
		retval = sched_setaffinity(pid, new_mask);
	free_cpumask_var(new_mask);
	return retval;
}

long sched_getaffinity(pid_t pid, struct cpumask *mask)
{
	struct task_struct *p;
	unsigned long flags;
	int retval;

	rcu_read_lock();

	retval = -ESRCH;
	p = find_process_by_pid(pid);
	if (!p)
		goto out_unlock;

	retval = security_task_getscheduler(p);
	if (retval)
		goto out_unlock;

	raw_spin_lock_irqsave(&p->pi_lock, flags);
	cpumask_and(mask, &p->cpus_allowed, cpu_active_mask);
	raw_spin_unlock_irqrestore(&p->pi_lock, flags);

out_unlock:
	rcu_read_unlock();

	return retval;
}

/**
 * sys_sched_getaffinity - get the CPU affinity of a process
 * @pid: pid of the process
 * @len: length in bytes of the bitmask pointed to by user_mask_ptr
 * @user_mask_ptr: user-space pointer to hold the current CPU mask
 *
 * Return: size of CPU mask copied to user_mask_ptr on success. An
 * error code otherwise.
 */
SYSCALL_DEFINE3(sched_getaffinity, pid_t, pid, unsigned int, len,
		unsigned long __user *, user_mask_ptr)
{
	int ret;
	cpumask_var_t mask;

	if ((len * BITS_PER_BYTE) < nr_cpu_ids)
		return -EINVAL;
	if (len & (sizeof(unsigned long)-1))
		return -EINVAL;

	if (!alloc_cpumask_var(&mask, GFP_KERNEL))
		return -ENOMEM;

	ret = sched_getaffinity(pid, mask);
	if (ret == 0) {
		size_t retlen = min_t(size_t, len, cpumask_size());

		if (copy_to_user(user_mask_ptr, mask, retlen))
			ret = -EFAULT;
		else
			ret = retlen;
	}
	free_cpumask_var(mask);

	return ret;
}

/**
 * sys_sched_yield - yield the current processor to other threads.
 *
 * This function yields the current CPU to other tasks. If there are no
 * other threads running on this CPU then this function will return.
 *
 * Return: 0.
 */
SYSCALL_DEFINE0(sched_yield)
{
	struct rq_flags rf;
	struct rq *rq;

	rq = this_rq_lock_irq(&rf);

	schedstat_inc(rq->yld_count);
	current->sched_class->yield_task(rq);

	/*
	 * Since we are going to call schedule() anyway, there's
	 * no need to preempt or enable interrupts:
	 */
	preempt_disable();
	rq_unlock(rq, &rf);
	sched_preempt_enable_no_resched();

	schedule();

	return 0;
}

#ifndef CONFIG_PREEMPT
int __sched _cond_resched(void)
{
	if (should_resched(0)) {
		preempt_schedule_common();
		return 1;
	}
	return 0;
}
EXPORT_SYMBOL(_cond_resched);
#endif

/*
 * __cond_resched_lock() - if a reschedule is pending, drop the given lock,
 * call schedule, and on return reacquire the lock.
 *
 * This works OK both with and without CONFIG_PREEMPT. We do strange low-level
 * operations here to prevent schedule() from being called twice (once via
 * spin_unlock(), once by hand).
 */
int __cond_resched_lock(spinlock_t *lock)
{
	int resched = should_resched(PREEMPT_LOCK_OFFSET);
	int ret = 0;

	lockdep_assert_held(lock);

	if (spin_needbreak(lock) || resched) {
		spin_unlock(lock);
		if (resched)
			preempt_schedule_common();
		else
			cpu_relax();
		ret = 1;
		spin_lock(lock);
	}
	return ret;
}
EXPORT_SYMBOL(__cond_resched_lock);

int __sched __cond_resched_softirq(void)
{
	BUG_ON(!in_softirq());

	if (should_resched(SOFTIRQ_DISABLE_OFFSET)) {
		local_bh_enable();
		preempt_schedule_common();
		local_bh_disable();
		return 1;
	}
	return 0;
}
EXPORT_SYMBOL(__cond_resched_softirq);

/**
 * yield - yield the current processor to other threads.
 *
 * Do not ever use this function, there's a 99% chance you're doing it wrong.
 *
 * The scheduler is at all times free to pick the calling task as the most
 * eligible task to run, if removing the yield() call from your code breaks
 * it, its already broken.
 *
 * Typical broken usage is:
 *
 * while (!event)
 *	yield();
 *
 * where one assumes that yield() will let 'the other' process run that will
 * make event true. If the current task is a SCHED_FIFO task that will never
 * happen. Never use yield() as a progress guarantee!!
 *
 * If you want to use yield() to wait for something, use wait_event().
 * If you want to use yield() to be 'nice' for others, use cond_resched().
 * If you still want to use yield(), do not!
 */
void __sched yield(void)
{
	set_current_state(TASK_RUNNING);
	sys_sched_yield();
}
EXPORT_SYMBOL(yield);

/**
 * yield_to - yield the current processor to another thread in
 * your thread group, or accelerate that thread toward the
 * processor it's on.
 * @p: target task
 * @preempt: whether task preemption is allowed or not
 *
 * It's the caller's job to ensure that the target task struct
 * can't go away on us before we can do any checks.
 *
 * Return:
 *	true (>0) if we indeed boosted the target task.
 *	false (0) if we failed to boost the target.
 *	-ESRCH if there's no task to yield to.
 */
int __sched yield_to(struct task_struct *p, bool preempt)
{
	struct task_struct *curr = current;
	struct rq *rq, *p_rq;
	unsigned long flags;
	int yielded = 0;

	local_irq_save(flags);
	rq = this_rq();

again:
	p_rq = task_rq(p);
	/*
	 * If we're the only runnable task on the rq and target rq also
	 * has only one task, there's absolutely no point in yielding.
	 */
	if (rq->nr_running == 1 && p_rq->nr_running == 1) {
		yielded = -ESRCH;
		goto out_irq;
	}

	double_rq_lock(rq, p_rq);
	if (task_rq(p) != p_rq) {
		double_rq_unlock(rq, p_rq);
		goto again;
	}

	if (!curr->sched_class->yield_to_task)
		goto out_unlock;

	if (curr->sched_class != p->sched_class)
		goto out_unlock;

	if (task_running(p_rq, p) || p->state)
		goto out_unlock;

	yielded = curr->sched_class->yield_to_task(rq, p, preempt);
	if (yielded) {
		schedstat_inc(rq->yld_count);
		/*
		 * Make p's CPU reschedule; pick_next_entity takes care of
		 * fairness.
		 */
		if (preempt && rq != p_rq)
			resched_curr(p_rq);
	}

out_unlock:
	double_rq_unlock(rq, p_rq);
out_irq:
	local_irq_restore(flags);

	if (yielded > 0)
		schedule();

	return yielded;
}
EXPORT_SYMBOL_GPL(yield_to);

int io_schedule_prepare(void)
{
	int old_iowait = current->in_iowait;

	current->in_iowait = 1;
	blk_schedule_flush_plug(current);

	return old_iowait;
}

void io_schedule_finish(int token)
{
	current->in_iowait = token;
}

/*
 * This task is about to go to sleep on IO. Increment rq->nr_iowait so
 * that process accounting knows that this is a task in IO wait state.
 */
long __sched io_schedule_timeout(long timeout)
{
	int token;
	long ret;

	token = io_schedule_prepare();
	ret = schedule_timeout(timeout);
	io_schedule_finish(token);

	return ret;
}
EXPORT_SYMBOL(io_schedule_timeout);

void __sched io_schedule(void)
{
	int token;

	token = io_schedule_prepare();
	schedule();
	io_schedule_finish(token);
}
EXPORT_SYMBOL(io_schedule);

/**
 * sys_sched_get_priority_max - return maximum RT priority.
 * @policy: scheduling class.
 *
 * Return: On success, this syscall returns the maximum
 * rt_priority that can be used by a given scheduling class.
 * On failure, a negative error code is returned.
 */
SYSCALL_DEFINE1(sched_get_priority_max, int, policy)
{
	int ret = -EINVAL;

	switch (policy) {
	case SCHED_FIFO:
	case SCHED_RR:
		ret = MAX_USER_RT_PRIO-1;
		break;
	case SCHED_DEADLINE:
	case SCHED_NORMAL:
	case SCHED_BATCH:
	case SCHED_IDLE:
		ret = 0;
		break;
	}
	return ret;
}

/**
 * sys_sched_get_priority_min - return minimum RT priority.
 * @policy: scheduling class.
 *
 * Return: On success, this syscall returns the minimum
 * rt_priority that can be used by a given scheduling class.
 * On failure, a negative error code is returned.
 */
SYSCALL_DEFINE1(sched_get_priority_min, int, policy)
{
	int ret = -EINVAL;

	switch (policy) {
	case SCHED_FIFO:
	case SCHED_RR:
		ret = 1;
		break;
	case SCHED_DEADLINE:
	case SCHED_NORMAL:
	case SCHED_BATCH:
	case SCHED_IDLE:
		ret = 0;
	}
	return ret;
}

/**
 * sys_sched_rr_get_interval - return the default timeslice of a process.
 * @pid: pid of the process.
 * @interval: userspace pointer to the timeslice value.
 *
 * this syscall writes the default timeslice value of a given process
 * into the user-space timespec buffer. A value of '0' means infinity.
 *
 * Return: On success, 0 and the timeslice is in @interval. Otherwise,
 * an error code.
 */
SYSCALL_DEFINE2(sched_rr_get_interval, pid_t, pid,
		struct timespec __user *, interval)
{
	struct task_struct *p;
	unsigned int time_slice;
	struct rq_flags rf;
	struct timespec t;
	struct rq *rq;
	int retval;

	if (pid < 0)
		return -EINVAL;

	retval = -ESRCH;
	rcu_read_lock();
	p = find_process_by_pid(pid);
	if (!p)
		goto out_unlock;

	retval = security_task_getscheduler(p);
	if (retval)
		goto out_unlock;

	rq = task_rq_lock(p, &rf);
	time_slice = 0;
	if (p->sched_class->get_rr_interval)
		time_slice = p->sched_class->get_rr_interval(rq, p);
	task_rq_unlock(rq, p, &rf);

	rcu_read_unlock();
	jiffies_to_timespec(time_slice, &t);
	retval = copy_to_user(interval, &t, sizeof(t)) ? -EFAULT : 0;
	return retval;

out_unlock:
	rcu_read_unlock();
	return retval;
}

void sched_show_task(struct task_struct *p)
{
	unsigned long free = 0;
	int ppid;

	if (!try_get_task_stack(p))
		return;

	printk(KERN_INFO "%-15.15s %c", p->comm, task_state_to_char(p));

	if (p->state == TASK_RUNNING)
		printk(KERN_CONT "  running task    ");
#ifdef CONFIG_DEBUG_STACK_USAGE
	free = stack_not_used(p);
#endif
	ppid = 0;
	rcu_read_lock();
	if (pid_alive(p))
		ppid = task_pid_nr(rcu_dereference(p->real_parent));
	rcu_read_unlock();
	printk(KERN_CONT "%5lu %5d %6d 0x%08lx\n", free,
		task_pid_nr(p), ppid,
		(unsigned long)task_thread_info(p)->flags);

	print_worker_info(KERN_INFO, p);
	show_stack(p, NULL);
	put_task_stack(p);
}

static inline bool
state_filter_match(unsigned long state_filter, struct task_struct *p)
{
	/* no filter, everything matches */
	if (!state_filter)
		return true;

	/* filter, but doesn't match */
	if (!(p->state & state_filter))
		return false;

	/*
	 * When looking for TASK_UNINTERRUPTIBLE skip TASK_IDLE (allows
	 * TASK_KILLABLE).
	 */
	if (state_filter == TASK_UNINTERRUPTIBLE && p->state == TASK_IDLE)
		return false;

	return true;
}


void show_state_filter(unsigned long state_filter)
{
	struct task_struct *g, *p;

#if BITS_PER_LONG == 32
	printk(KERN_INFO
		"  task                PC stack   pid father\n");
#else
	printk(KERN_INFO
		"  task                        PC stack   pid father\n");
#endif
	rcu_read_lock();
	for_each_process_thread(g, p) {
		/*
		 * reset the NMI-timeout, listing all files on a slow
		 * console might take a lot of time:
		 * Also, reset softlockup watchdogs on all CPUs, because
		 * another CPU might be blocked waiting for us to process
		 * an IPI.
		 */
		touch_nmi_watchdog();
		touch_all_softlockup_watchdogs();
		if (state_filter_match(state_filter, p))
			sched_show_task(p);
	}

#ifdef CONFIG_SCHED_DEBUG
	if (!state_filter)
		sysrq_sched_debug_show();
#endif
	rcu_read_unlock();
	/*
	 * Only show locks if all tasks are dumped:
	 */
	if (!state_filter)
		debug_show_all_locks();
}

/**
 * init_idle - set up an idle thread for a given CPU
 * @idle: task in question
 * @cpu: CPU the idle task belongs to
 *
 * NOTE: this function does not set the idle thread's NEED_RESCHED
 * flag, to make booting more robust.
 */
void init_idle(struct task_struct *idle, int cpu)
{
	struct rq *rq = cpu_rq(cpu);
	unsigned long flags;

	raw_spin_lock_irqsave(&idle->pi_lock, flags);
	raw_spin_lock(&rq->lock);

	__sched_fork(0, idle);
	idle->state = TASK_RUNNING;
	idle->se.exec_start = sched_clock();
	idle->flags |= PF_IDLE;

	kasan_unpoison_task_stack(idle);

#ifdef CONFIG_SMP
	/*
	 * Its possible that init_idle() gets called multiple times on a task,
	 * in that case do_set_cpus_allowed() will not do the right thing.
	 *
	 * And since this is boot we can forgo the serialization.
	 */
	set_cpus_allowed_common(idle, cpumask_of(cpu));
#endif
	/*
	 * We're having a chicken and egg problem, even though we are
	 * holding rq->lock, the CPU isn't yet set to this CPU so the
	 * lockdep check in task_group() will fail.
	 *
	 * Similar case to sched_fork(). / Alternatively we could
	 * use task_rq_lock() here and obtain the other rq->lock.
	 *
	 * Silence PROVE_RCU
	 */
	rcu_read_lock();
	__set_task_cpu(idle, cpu);
	rcu_read_unlock();

	rq->curr = rq->idle = idle;
	idle->on_rq = TASK_ON_RQ_QUEUED;
#ifdef CONFIG_SMP
	idle->on_cpu = 1;
#endif
	raw_spin_unlock(&rq->lock);
	raw_spin_unlock_irqrestore(&idle->pi_lock, flags);

	/* Set the preempt count _outside_ the spinlocks! */
	init_idle_preempt_count(idle, cpu);

	/*
	 * The idle tasks have their own, simple scheduling class:
	 */
	idle->sched_class = &idle_sched_class;
	ftrace_graph_init_idle_task(idle, cpu);
	vtime_init_idle(idle, cpu);
#ifdef CONFIG_SMP
	sprintf(idle->comm, "%s/%d", INIT_TASK_COMM, cpu);
#endif
}

#ifdef CONFIG_SMP

int cpuset_cpumask_can_shrink(const struct cpumask *cur,
			      const struct cpumask *trial)
{
	int ret = 1;

	if (!cpumask_weight(cur))
		return ret;

	ret = dl_cpuset_cpumask_can_shrink(cur, trial);

	return ret;
}

int task_can_attach(struct task_struct *p,
		    const struct cpumask *cs_cpus_allowed)
{
	int ret = 0;

	/*
	 * Kthreads which disallow setaffinity shouldn't be moved
	 * to a new cpuset; we don't want to change their CPU
	 * affinity and isolating such threads by their set of
	 * allowed nodes is unnecessary.  Thus, cpusets are not
	 * applicable for such threads.  This prevents checking for
	 * success of set_cpus_allowed_ptr() on all attached tasks
	 * before cpus_allowed may be changed.
	 */
	if (p->flags & PF_NO_SETAFFINITY) {
		ret = -EINVAL;
		goto out;
	}

	if (dl_task(p) && !cpumask_intersects(task_rq(p)->rd->span,
					      cs_cpus_allowed))
		ret = dl_task_can_attach(p, cs_cpus_allowed);

out:
	return ret;
}

bool sched_smp_initialized __read_mostly;

#ifdef CONFIG_NUMA_BALANCING
/* Migrate current task p to target_cpu */
int migrate_task_to(struct task_struct *p, int target_cpu)
{
	struct migration_arg arg = { p, target_cpu };
	int curr_cpu = task_cpu(p);

	if (curr_cpu == target_cpu)
		return 0;

	if (!cpumask_test_cpu(target_cpu, &p->cpus_allowed))
		return -EINVAL;

	/* TODO: This is not properly updating schedstats */

	trace_sched_move_numa(p, curr_cpu, target_cpu);
	return stop_one_cpu(curr_cpu, migration_cpu_stop, &arg);
}

/*
 * Requeue a task on a given node and accurately track the number of NUMA
 * tasks on the runqueues
 */
void sched_setnuma(struct task_struct *p, int nid)
{
	bool queued, running;
	struct rq_flags rf;
	struct rq *rq;

	rq = task_rq_lock(p, &rf);
	queued = task_on_rq_queued(p);
	running = task_current(rq, p);

	if (queued)
		dequeue_task(rq, p, DEQUEUE_SAVE);
	if (running)
		put_prev_task(rq, p);

	p->numa_preferred_nid = nid;

	if (queued)
		enqueue_task(rq, p, ENQUEUE_RESTORE | ENQUEUE_NOCLOCK);
	if (running)
		set_curr_task(rq, p);
	task_rq_unlock(rq, p, &rf);
}
#endif /* CONFIG_NUMA_BALANCING */

#ifdef CONFIG_HOTPLUG_CPU
/*
 * Ensure that the idle task is using init_mm right before its CPU goes
 * offline.
 */
void idle_task_exit(void)
{
	struct mm_struct *mm = current->active_mm;

	BUG_ON(cpu_online(smp_processor_id()));

	if (mm != &init_mm) {
		switch_mm(mm, &init_mm, current);
		finish_arch_post_lock_switch();
	}
	mmdrop(mm);
}

/*
 * Since this CPU is going 'away' for a while, fold any nr_active delta
 * we might have. Assumes we're called after migrate_tasks() so that the
 * nr_active count is stable. We need to take the teardown thread which
 * is calling this into account, so we hand in adjust = 1 to the load
 * calculation.
 *
 * Also see the comment "Global load-average calculations".
 */
static void calc_load_migrate(struct rq *rq)
{
	long delta = calc_load_fold_active(rq, 1);
	if (delta)
		atomic_long_add(delta, &calc_load_tasks);
}

static void put_prev_task_fake(struct rq *rq, struct task_struct *prev)
{
}

static const struct sched_class fake_sched_class = {
	.put_prev_task = put_prev_task_fake,
};

static struct task_struct fake_task = {
	/*
	 * Avoid pull_{rt,dl}_task()
	 */
	.prio = MAX_PRIO + 1,
	.sched_class = &fake_sched_class,
};

/*
 * Remove a task from the runqueue and pretend that it's migrating. This
 * should prevent migrations for the detached task and disallow further
 * changes to tsk_cpus_allowed.
 */
static void
detach_one_task(struct task_struct *p, struct rq *rq, struct list_head *tasks)
{
	lockdep_assert_held(&rq->lock);

	p->on_rq = TASK_ON_RQ_MIGRATING;
	deactivate_task(rq, p, 0);
	list_add(&p->se.group_node, tasks);
}

static void attach_tasks(struct list_head *tasks, struct rq *rq)
{
	struct task_struct *p;

	lockdep_assert_held(&rq->lock);

	while (!list_empty(tasks)) {
		p = list_first_entry(tasks, struct task_struct, se.group_node);
		list_del_init(&p->se.group_node);

		WARN_ON(task_rq(p) != rq);
		activate_task(rq, p, 0);
		p->on_rq = TASK_ON_RQ_QUEUED;
	}
}



/*
 *Migrate all tasks (not pinned if pinned argument say so) from the rq,
 *sleeping tasks will be migrated by try_to_wake_up()->select_task_rq().
 * Called with rq->lock held even though we'er in stop_machine() and
 * there's no concurrency possible, we hold the required locks anyway
 * because of lock validation efforts.
 */
static void migrate_tasks(struct rq *dead_rq, struct rq_flags *rf,
				bool migrate_pinned_tasks)
{
	struct rq *rq = dead_rq;
	struct task_struct *next, *stop = rq->stop;
	struct rq_flags orf = *rf;
	int dest_cpu;

	LIST_HEAD(tasks);
	unsigned int num_pinned_kthreads = 1; /* this thread */
	cpumask_t avail_cpus;

	cpumask_andnot(&avail_cpus, cpu_online_mask, cpu_isolated_mask);
	/*
	 * Fudge the rq selection such that the below task selection loop
	 * doesn't get stuck on the currently eligible stop task.
	 *
	 * We're currently inside stop_machine() and the rq is either stuck
	 * in the stop_machine_cpu_stop() loop, or we're executing this code,
	 * either way we should never end up calling schedule() until we're
	 * done here.
	 */
	rq->stop = NULL;

	/*
	 * put_prev_task() and pick_next_task() sched
	 * class method both need to have an up-to-date
	 * value of rq->clock[_task]
	 */
	update_rq_clock(rq);
	unthrottle_offline_rt_rqs(rq);

	for (;;) {
		/*
		 * There's this thread running, bail when that's the only
		 * remaining thread:
		 */
		if (rq->nr_running == 1)
			break;

		/*
		 * pick_next_task() assumes pinned rq->lock:
		 */
		next = pick_next_task(rq, &fake_task, rf);
		BUG_ON(!next);
		put_prev_task(rq, next);
		if (!migrate_pinned_tasks && next->flags & PF_KTHREAD &&
			!cpumask_intersects(&avail_cpus, &next->cpus_allowed)) {
			detach_one_task(next, rq, &tasks);
			num_pinned_kthreads += 1;
			continue;
		}
		/*
		 * Rules for changing task_struct::cpus_allowed are holding
		 * both pi_lock and rq->lock, such that holding either
		 * stabilizes the mask.
		 *
		 * Drop rq->lock is not quite as disastrous as it usually is
		 * because !cpu_active at this point, which means load-balance
		 * will not interfere. Also, stop-machine.
		 */
		rq_unlock(rq, rf);
		raw_spin_lock(&next->pi_lock);
		rq_relock(rq, rf);

		/*
		 * Since we're inside stop-machine, _nothing_ should have
		 * changed the task, WARN if weird stuff happened, because in
		 * that case the above rq->lock drop is a fail too.
		 * However, during cpu isolation the load balancer might have
		 * interferred since we don't stop all CPUs. Ignore warning for
		 * this case.
		 */
		if (task_rq(next) != rq || !task_on_rq_queued(next)) {
			WARN_ON(migrate_pinned_tasks);
			raw_spin_unlock(&next->pi_lock);
			continue;
		}

		/* Find suitable destination for @next, with force if needed. */
		dest_cpu = select_fallback_rq(dead_rq->cpu, next, false);
		rq = __migrate_task(rq, rf, next, dest_cpu);
		if (rq != dead_rq) {
			rq_unlock(rq, rf);
			rq = dead_rq;
			*rf = orf;
			rq_relock(rq, rf);
		}
		raw_spin_unlock(&next->pi_lock);
	}

	rq->stop = stop;
	if (num_pinned_kthreads > 1)
		attach_tasks(&tasks, rq);
}

int do_isolation_work_cpu_stop(void *data)
{
	unsigned int cpu = smp_processor_id();
	struct rq *rq = cpu_rq(cpu);
	struct rq_flags rf;

	local_irq_disable();

	sched_ttwu_pending();

	rq_lock_irqsave(rq, &rf);

	/*
	 * Temporarily mark the rq as offline. This will allow us to
	 * move tasks off the CPU.
	 */
	if (rq->rd) {
		WARN_ON(!cpumask_test_cpu(cpu, rq->rd->span));
		set_rq_offline(rq);
	}


	migrate_tasks(rq, &rf, false);


	if (rq->rd)
		set_rq_online(rq);

	rq_unlock_irqrestore(rq, &rf);

	/*
	 * We might have been in tickless state. Clear NOHZ flags to avoid
	 * us being kicked for helping out with balancing
	 */
	nohz_balance_clear_nohz_mask(cpu);

	local_irq_enable();
	return 0;
}

static void sched_update_group_capacities(int cpu)
{
	struct sched_domain *sd;

	mutex_lock(&sched_domains_mutex);
	rcu_read_lock();

	for_each_domain(cpu, sd) {
		int balance_cpu = group_balance_cpu(sd->groups);

		init_sched_groups_capacity(cpu, sd);
		/*
		 * Need to ensure this is also called with balancing
		 * cpu.
		 */
		if (cpu != balance_cpu)
			init_sched_groups_capacity(balance_cpu, sd);
	}

	rcu_read_unlock();
	mutex_unlock(&sched_domains_mutex);
}

static unsigned int cpu_isolation_vote[NR_CPUS];

int sched_isolate_count(const cpumask_t *mask, bool include_offline)
{
	cpumask_t count_mask = CPU_MASK_NONE;

<<<<<<< HEAD
	if (include_offline) {
		cpumask_complement(&count_mask, cpu_online_mask);
		cpumask_or(&count_mask, &count_mask, cpu_isolated_mask);
		cpumask_and(&count_mask, &count_mask, mask);
	} else {
		cpumask_and(&count_mask, mask, cpu_isolated_mask);
	}

	return cpumask_weight(&count_mask);
}

/*
 * 1) CPU is isolated and cpu is offlined:
 *	Unisolate the core.
 * 2) CPU is not isolated and CPU is offlined:
 *	No action taken.
 * 3) CPU is offline and request to isolate
 *	Request ignored.
 * 4) CPU is offline and isolated:
 *	Not a possible state.
 * 5) CPU is online and request to isolate
 *	Normal case: Isolate the CPU
 * 6) CPU is not isolated and comes back online
 *	Nothing to do
 *
 * Note: The client calling sched_isolate_cpu() is repsonsible for ONLY
 * calling sched_deisolate_cpu() on a CPU that the client previously isolated.
 * Client is also responsible for deisolating when a core goes offline
 * (after CPU is marked offline).
 */
int _sched_isolate_cpu(int cpu)
{
	struct rq *rq = cpu_rq(cpu);
	cpumask_t avail_cpus;
	int ret_code = 0;
	u64 start_time = 0;
=======
	__sched_fork(0, idle);

	raw_spin_lock_irqsave(&idle->pi_lock, flags);
	raw_spin_lock(&rq->lock);

	idle->state = TASK_RUNNING;
	idle->se.exec_start = sched_clock();
	idle->flags |= PF_IDLE;

	scs_task_reset(idle);
	kasan_unpoison_task_stack(idle);
>>>>>>> 32bc956b

	if (trace_sched_isolate_enabled())
		start_time = sched_clock();

	cpu_maps_update_begin();

	cpumask_andnot(&avail_cpus, cpu_online_mask, cpu_isolated_mask);

	/* We cannot isolate ALL cpus in the system */
	if (cpumask_weight(&avail_cpus) == 1) {
		ret_code = -EINVAL;
		goto out;
	}

	if (!cpu_online(cpu)) {
		ret_code = -EINVAL;
		goto out;
	}

	if (++cpu_isolation_vote[cpu] > 1)
		goto out;

	set_cpu_isolated(cpu, true);
	mcdi_cpu_iso_mask(cpu_isolated_mask->bits[0]);
	cpumask_clear_cpu(cpu, &avail_cpus);
	/* Migrate timers */

	smp_call_function_any(&avail_cpus, hrtimer_quiesce_cpu, &cpu, 1);
	smp_call_function_any(&avail_cpus, timer_quiesce_cpu, &cpu, 1);
	stop_cpus(cpumask_of(cpu), do_isolation_work_cpu_stop, 0);

	calc_load_migrate(rq);
	update_max_interval();
	sched_update_group_capacities(cpu);

out:
	cpu_maps_update_done();
	trace_sched_isolate(cpu, cpumask_bits(cpu_isolated_mask)[0],
			    start_time, 1);
	printk_deferred("%s: prio=%d, cpu=%d, isolation_cpus=0x%lx\n",
			__func__, iso_prio, cpu, cpu_isolated_mask->bits[0]);
	return ret_code;
}

/*
 * Note: The client calling sched_isolate_cpu() is repsonsible for ONLY
 * calling sched_deisolate_cpu() on a CPU that the client previously isolated.
 * Client is also responsible for deisolating when a core goes offline
 * (after CPU is marked offline).
 */
int __sched_deisolate_cpu_unlocked(int cpu)
{
	int ret_code = 0;
	struct rq *rq = cpu_rq(cpu);
	u64 start_time = 0;

	if (trace_sched_isolate_enabled())
		start_time = sched_clock();

	if (!cpu_isolation_vote[cpu]) {
		ret_code = -EINVAL;
		goto out;
	}

	if (--cpu_isolation_vote[cpu])
		goto out;

	if (cpu_online(cpu)) {
		unsigned long flags;

		raw_spin_lock_irqsave(&rq->lock, flags);
		rq->age_stamp = sched_clock_cpu(cpu);
		raw_spin_unlock_irqrestore(&rq->lock, flags);
	}

	set_cpu_isolated(cpu, false);
	mcdi_cpu_iso_mask(cpu_isolated_mask->bits[0]);

	update_max_interval();
	sched_update_group_capacities(cpu);

	if (cpu_online(cpu)) {
		/* Kick CPU to immediately do load balancing */
		if (!test_and_set_bit(NOHZ_BALANCE_KICK, nohz_flags(cpu)))
			smp_send_reschedule(cpu);
	}

out:
	trace_sched_isolate(cpu, cpumask_bits(cpu_isolated_mask)[0],
			    start_time, 0);
	printk_deferred("%s: prio=%d, cpu=%d, isolation_cpus=0x%lx\n",
			__func__, iso_prio, cpu, cpu_isolated_mask->bits[0]);
	return ret_code;
}

int _sched_deisolate_cpu(int cpu)
{
	int ret_code;

	cpu_maps_update_begin();
	ret_code = __sched_deisolate_cpu_unlocked(cpu);
	cpu_maps_update_done();
	return ret_code;
}

void iso_cpumask_init(void)
{
	cpumask_copy(&cpu_all_masks, cpu_possible_mask);
	cpumask_setall(&available_cpus);
}

/* Use available_cpus to determine cpu isolated or deisolated */
int set_cpu_isolation(enum iso_prio_t prio, struct cpumask *cpumask_ptr)
{
	struct cpumask iso_mask;
	struct cpumask deiso_mask;
	int i = 0;

	if (prio > iso_prio)
		return -1;

	if (!cpumask_ptr)
		return -1;

	might_sleep();
	mutex_lock(&sched_isolation_mutex);
	iso_prio = prio;

	/* cpumask of isolated */
	cpumask_or(&iso_mask, cpumask_ptr, cpu_isolated_mask);
	cpumask_complement(&iso_mask, &iso_mask);

	/* cpumask of de-isolated */
	cpumask_and(&deiso_mask, cpumask_ptr, cpu_isolated_mask);

	/* set cpu isolated */
	if (!cpumask_empty(&iso_mask)) {
		for_each_cpu(i, &iso_mask)
			_sched_isolate_cpu(i);
	}

	/* set cpu de-isolated */
	if (!cpumask_empty(&deiso_mask)) {
		for_each_cpu(i, &deiso_mask)
			_sched_deisolate_cpu(i);
	}

	/* all possible cpu de-isolated*/
	if (cpumask_empty(cpu_isolated_mask)) {
		iso_prio = ISO_UNSET;
		cpumask_setall(&available_cpus);
	}
	mutex_unlock(&sched_isolation_mutex);

	return 0;
}

/* de-isolated all cpu */
int unset_cpu_isolation(enum iso_prio_t prio)
{
	int err;

	err = set_cpu_isolation(prio, &cpu_all_masks);

	return err;
}

/*
 * Set cpu to be isolated
 * Success: return 0
 */
int sched_isolate_cpu(int cpu)
{
	int err = -1;

	if (cpu >= nr_cpu_ids)
		return err;


	#if defined(CONFIG_MTK_GIC_V3_EXT)
	remove_cpu_from_prefer_schedule_domain(cpu);
	#endif
	cpumask_clear_cpu(cpu, &available_cpus);
	err = set_cpu_isolation(ISO_CUSTOMIZE, &available_cpus);

	return err;
}
EXPORT_SYMBOL(sched_isolate_cpu);

/*
 * Set cpu to be deisolated
 * Success: return 0
 */
int sched_deisolate_cpu(int cpu)
{
	int err = -1;

	if (cpu >= nr_cpu_ids)
		return err;

	cpumask_set_cpu(cpu, &available_cpus);
	err = set_cpu_isolation(ISO_CUSTOMIZE, &available_cpus);

	#if defined(CONFIG_MTK_GIC_V3_EXT)
	add_cpu_to_prefer_schedule_domain(cpu);
	#endif
	return err;
}
EXPORT_SYMBOL(sched_deisolate_cpu);

#endif /* CONFIG_HOTPLUG_CPU */

void set_rq_online(struct rq *rq)
{
	if (!rq->online) {
		const struct sched_class *class;

		cpumask_set_cpu(rq->cpu, rq->rd->online);
		rq->online = 1;

		for_each_class(class) {
			if (class->rq_online)
				class->rq_online(rq);
		}
	}
}

void set_rq_offline(struct rq *rq)
{
	if (rq->online) {
		const struct sched_class *class;

		for_each_class(class) {
			if (class->rq_offline)
				class->rq_offline(rq);
		}

		cpumask_clear_cpu(rq->cpu, rq->rd->online);
		rq->online = 0;
	}
}

static void set_cpu_rq_start_time(unsigned int cpu)
{
	struct rq *rq = cpu_rq(cpu);

	rq->age_stamp = sched_clock_cpu(cpu);
}

/*
 * used to mark begin/end of suspend/resume:
 */
static int num_cpus_frozen;

/*
 * Update cpusets according to cpu_active mask.  If cpusets are
 * disabled, cpuset_update_active_cpus() becomes a simple wrapper
 * around partition_sched_domains().
 *
 * If we come here as part of a suspend/resume, don't touch cpusets because we
 * want to restore it back to its original state upon resume anyway.
 */
static void cpuset_cpu_active(void)
{
	if (cpuhp_tasks_frozen) {
		/*
		 * num_cpus_frozen tracks how many CPUs are involved in suspend
		 * resume sequence. As long as this is not the last online
		 * operation in the resume sequence, just build a single sched
		 * domain, ignoring cpusets.
		 */
		partition_sched_domains(1, NULL, NULL);
		if (--num_cpus_frozen)
			return;
		/*
		 * This is the last CPU online operation. So fall through and
		 * restore the original sched domains by considering the
		 * cpuset configurations.
		 */
		cpuset_force_rebuild();
	}
	cpuset_update_active_cpus();
}

static int cpuset_cpu_inactive(unsigned int cpu)
{
	if (!cpuhp_tasks_frozen) {
		if (dl_cpu_busy(cpu))
			return -EBUSY;
		cpuset_update_active_cpus();
	} else {
		num_cpus_frozen++;
		partition_sched_domains(1, NULL, NULL);
	}
	return 0;
}

int sched_cpu_activate(unsigned int cpu)
{
	struct rq *rq = cpu_rq(cpu);
	struct rq_flags rf;

#ifdef CONFIG_SCHED_SMT
	/*
	 * When going up, increment the number of cores with SMT present.
	 */
	if (cpumask_weight(cpu_smt_mask(cpu)) == 2)
		static_branch_inc_cpuslocked(&sched_smt_present);
#endif
	set_cpu_active(cpu, true);

	if (sched_smp_initialized) {
		sched_domains_numa_masks_set(cpu);
		cpuset_cpu_active();
	}

	/*
	 * Put the rq online, if not already. This happens:
	 *
	 * 1) In the early boot process, because we build the real domains
	 *    after all CPUs have been brought up.
	 *
	 * 2) At runtime, if cpuset_cpu_active() fails to rebuild the
	 *    domains.
	 */
	rq_lock_irqsave(rq, &rf);
	if (rq->rd) {
		BUG_ON(!cpumask_test_cpu(cpu, rq->rd->span));
		set_rq_online(rq);
	}
	rq_unlock_irqrestore(rq, &rf);

	update_max_interval();

	return 0;
}

int sched_cpu_deactivate(unsigned int cpu)
{
	int ret;

	set_cpu_active(cpu, false);
	/*
	 * We've cleared cpu_active_mask, wait for all preempt-disabled and RCU
	 * users of this state to go away such that all new such users will
	 * observe it.
	 *
	 * Do sync before park smpboot threads to take care the rcu boost case.
	 */
	synchronize_rcu_mult(call_rcu, call_rcu_sched);

#ifdef CONFIG_SCHED_SMT
	/*
	 * When going down, decrement the number of cores with SMT present.
	 */
	if (cpumask_weight(cpu_smt_mask(cpu)) == 2)
		static_branch_dec_cpuslocked(&sched_smt_present);
#endif

	if (!sched_smp_initialized)
		return 0;

	ret = cpuset_cpu_inactive(cpu);
	if (ret) {
		set_cpu_active(cpu, true);
		return ret;
	}
	sched_domains_numa_masks_clear(cpu);
	return 0;
}

static void sched_rq_cpu_starting(unsigned int cpu)
{
	struct rq *rq = cpu_rq(cpu);

	rq->calc_load_update = calc_load_update;
	update_max_interval();
}

int sched_cpu_starting(unsigned int cpu)
{
	set_cpu_rq_start_time(cpu);
	sched_rq_cpu_starting(cpu);
	return 0;
}

#ifdef CONFIG_HOTPLUG_CPU
int sched_cpu_dying(unsigned int cpu)
{
	struct rq *rq = cpu_rq(cpu);
	struct rq_flags rf;

	/* Handle pending wakeups and then migrate everything off */
	sched_ttwu_pending();

	rq_lock_irqsave(rq, &rf);

	walt_migrate_sync_cpu(cpu);

	if (rq->rd) {
		BUG_ON(!cpumask_test_cpu(cpu, rq->rd->span));
		set_rq_offline(rq);
	}
	migrate_tasks(rq, &rf, true);
	BUG_ON(rq->nr_running != 1);
	rq_unlock_irqrestore(rq, &rf);

	calc_load_migrate(rq);
	update_max_interval();
	nohz_balance_exit_idle(cpu);
	hrtick_clear(rq);
	return 0;
}
#endif

void __init sched_init_smp(void)
{
	cpumask_var_t non_isolated_cpus;

	init_hmp_domains();
#ifdef CONFIG_MACH_MT6873
	init_efuse_info();
#endif
	alloc_cpumask_var(&non_isolated_cpus, GFP_KERNEL);

	sched_init_numa();

	/*
	 * There's no userspace yet to cause hotplug operations; hence all the
	 * CPU masks are stable and all blatant races in the below code cannot
	 * happen. The hotplug lock is nevertheless taken to satisfy lockdep,
	 * but there won't be any contention on it.
	 */
	cpus_read_lock();
	mutex_lock(&sched_domains_mutex);
	sched_init_domains(cpu_active_mask);
	cpumask_andnot(non_isolated_cpus, cpu_possible_mask, cpu_isolated_map);
	if (cpumask_empty(non_isolated_cpus))
		cpumask_set_cpu(smp_processor_id(), non_isolated_cpus);
	mutex_unlock(&sched_domains_mutex);
	cpus_read_unlock();

	/* Move init over to a non-isolated CPU */
	if (set_cpus_allowed_ptr(current, non_isolated_cpus) < 0)
		BUG();
	sched_init_granularity();
	free_cpumask_var(non_isolated_cpus);

	init_sched_rt_class();
	init_sched_dl_class();

	sched_smp_initialized = true;
}

static int __init migration_init(void)
{
	sched_rq_cpu_starting(smp_processor_id());
	return 0;
}
early_initcall(migration_init);

#else
void __init sched_init_smp(void)
{
	sched_init_granularity();
}
#endif /* CONFIG_SMP */

int in_sched_functions(unsigned long addr)
{
	return in_lock_functions(addr) ||
		(addr >= (unsigned long)__sched_text_start
		&& addr < (unsigned long)__sched_text_end);
}

#ifdef CONFIG_CGROUP_SCHED
/*
 * Default task group.
 * Every task in system belongs to this group at bootup.
 */
struct task_group root_task_group;
LIST_HEAD(task_groups);

/* Cacheline aligned slab cache for task_group */
static struct kmem_cache *task_group_cache __read_mostly;
#endif

DECLARE_PER_CPU(cpumask_var_t, load_balance_mask);
DECLARE_PER_CPU(cpumask_var_t, select_idle_mask);

void __init sched_init(void)
{
	int i, j;
	unsigned long alloc_size = 0, ptr;

	sched_clock_init();
	wait_bit_init();

#ifdef CONFIG_FAIR_GROUP_SCHED
	alloc_size += 2 * nr_cpu_ids * sizeof(void **);
#endif
#ifdef CONFIG_RT_GROUP_SCHED
	alloc_size += 2 * nr_cpu_ids * sizeof(void **);
#endif
	if (alloc_size) {
		ptr = (unsigned long)kzalloc(alloc_size, GFP_NOWAIT);
	iso_cpumask_init();

#ifdef CONFIG_FAIR_GROUP_SCHED
		root_task_group.se = (struct sched_entity **)ptr;
		ptr += nr_cpu_ids * sizeof(void **);

		root_task_group.cfs_rq = (struct cfs_rq **)ptr;
		ptr += nr_cpu_ids * sizeof(void **);

#endif /* CONFIG_FAIR_GROUP_SCHED */
#ifdef CONFIG_RT_GROUP_SCHED
		root_task_group.rt_se = (struct sched_rt_entity **)ptr;
		ptr += nr_cpu_ids * sizeof(void **);

		root_task_group.rt_rq = (struct rt_rq **)ptr;
		ptr += nr_cpu_ids * sizeof(void **);

#endif /* CONFIG_RT_GROUP_SCHED */
	}
#ifdef CONFIG_CPUMASK_OFFSTACK
	for_each_possible_cpu(i) {
		per_cpu(load_balance_mask, i) = (cpumask_var_t)kzalloc_node(
			cpumask_size(), GFP_KERNEL, cpu_to_node(i));
		per_cpu(select_idle_mask, i) = (cpumask_var_t)kzalloc_node(
			cpumask_size(), GFP_KERNEL, cpu_to_node(i));
	}
#endif /* CONFIG_CPUMASK_OFFSTACK */

	init_rt_bandwidth(&def_rt_bandwidth, global_rt_period(), global_rt_runtime());
	init_dl_bandwidth(&def_dl_bandwidth, global_rt_period(), global_rt_runtime());

#ifdef CONFIG_SMP
	init_defrootdomain();
#endif

#ifdef CONFIG_RT_GROUP_SCHED
	init_rt_bandwidth(&root_task_group.rt_bandwidth,
			global_rt_period(), global_rt_runtime());
#endif /* CONFIG_RT_GROUP_SCHED */

#ifdef CONFIG_CGROUP_SCHED
	task_group_cache = KMEM_CACHE(task_group, 0);

	list_add(&root_task_group.list, &task_groups);
	INIT_LIST_HEAD(&root_task_group.children);
	INIT_LIST_HEAD(&root_task_group.siblings);
	autogroup_init(&init_task);
#endif /* CONFIG_CGROUP_SCHED */

	for_each_possible_cpu(i) {
		struct rq *rq;

		rq = cpu_rq(i);
		raw_spin_lock_init(&rq->lock);
		rq->nr_running = 0;
		rq->calc_load_active = 0;
		rq->calc_load_update = jiffies + LOAD_FREQ;
		init_cfs_rq(&rq->cfs);
		init_rt_rq(&rq->rt);
		init_dl_rq(&rq->dl);
#ifdef CONFIG_FAIR_GROUP_SCHED
		root_task_group.shares = ROOT_TASK_GROUP_LOAD;
		INIT_LIST_HEAD(&rq->leaf_cfs_rq_list);
		rq->tmp_alone_branch = &rq->leaf_cfs_rq_list;
		/*
		 * How much CPU bandwidth does root_task_group get?
		 *
		 * In case of task-groups formed thr' the cgroup filesystem, it
		 * gets 100% of the CPU resources in the system. This overall
		 * system CPU resource is divided among the tasks of
		 * root_task_group and its child task-groups in a fair manner,
		 * based on each entity's (task or task-group's) weight
		 * (se->load.weight).
		 *
		 * In other words, if root_task_group has 10 tasks of weight
		 * 1024) and two child groups A0 and A1 (of weight 1024 each),
		 * then A0's share of the CPU resource is:
		 *
		 *	A0's bandwidth = 1024 / (10*1024 + 1024 + 1024) = 8.33%
		 *
		 * We achieve this by letting root_task_group's tasks sit
		 * directly in rq->cfs (i.e root_task_group->se[] = NULL).
		 */
		init_cfs_bandwidth(&root_task_group.cfs_bandwidth);
		init_tg_cfs_entry(&root_task_group, &rq->cfs, NULL, i, NULL);
#endif /* CONFIG_FAIR_GROUP_SCHED */

		rq->rt.rt_runtime = def_rt_bandwidth.rt_runtime;
#ifdef CONFIG_RT_GROUP_SCHED
		init_tg_rt_entry(&root_task_group, &rq->rt, NULL, i, NULL);
#endif

		for (j = 0; j < CPU_LOAD_IDX_MAX; j++)
			rq->cpu_load[j] = 0;

#ifdef CONFIG_SMP
		rq->sd = NULL;
		rq->rd = NULL;
		rq->cpu_capacity = rq->cpu_capacity_orig = SCHED_CAPACITY_SCALE;
		rq->balance_callback = NULL;
		rq->active_balance = 0;
		rq->next_balance = jiffies;
		rq->push_cpu = 0;
		rq->cpu = i;
		rq->online = 0;
		rq->idle_stamp = 0;
		rq->avg_idle = 2*sysctl_sched_migration_cost;
		rq->max_idle_balance_cost = sysctl_sched_migration_cost;
#ifdef CONFIG_SCHED_WALT
		rq->cur_irqload = 0;
		rq->avg_irqload = 0;
		rq->irqload_ts = 0;
#endif

		INIT_LIST_HEAD(&rq->cfs_tasks);

		rq_attach_root(rq, &def_root_domain);
#ifdef CONFIG_NO_HZ_COMMON
		rq->last_load_update_tick = jiffies;
		rq->last_blocked_load_update_tick = jiffies;
		rq->nohz_flags = 0;
#endif
#ifdef CONFIG_NO_HZ_FULL
		rq->last_sched_tick = 0;
#endif
#endif /* CONFIG_SMP */
		init_rq_hrtick(rq);
		atomic_set(&rq->nr_iowait, 0);
		rq->rotate_flags = 0;
	}

	set_load_weight(&init_task);

	/*
	 * The boot idle thread does lazy MMU switching as well:
	 */
	mmgrab(&init_mm);
	enter_lazy_tlb(&init_mm, current);

	/*
	 * Make us the idle thread. Technically, schedule() should not be
	 * called from this thread, however somewhere below it might be,
	 * but because we are the idle thread, we just pick up running again
	 * when this runqueue becomes "idle".
	 */
	init_idle(current, smp_processor_id());

	calc_load_update = jiffies + LOAD_FREQ;

#ifdef CONFIG_SMP
	/* May be allocated at isolcpus cmdline parse time */
	if (cpu_isolated_map == NULL)
		zalloc_cpumask_var(&cpu_isolated_map, GFP_NOWAIT);
	idle_thread_set_boot_cpu();
	set_cpu_rq_start_time(smp_processor_id());
#endif
	init_sched_fair_class();

	init_schedstats();

	init_uclamp();

	init_sched_energy_costs();

	psi_init();

	scheduler_running = 1;

	task_rotate_work_init();
}

#ifdef CONFIG_DEBUG_ATOMIC_SLEEP
static inline int preempt_count_equals(int preempt_offset)
{
	int nested = preempt_count() + rcu_preempt_depth();

	return (nested == preempt_offset);
}

void __might_sleep(const char *file, int line, int preempt_offset)
{
	/*
	 * Blocking primitives will set (and therefore destroy) current->state,
	 * since we will exit with TASK_RUNNING make sure we enter with it,
	 * otherwise we will destroy state.
	 */
	WARN_ONCE(current->state != TASK_RUNNING && current->task_state_change,
			"do not call blocking ops when !TASK_RUNNING; "
			"state=%lx set at [<%p>] %pS\n",
			current->state,
			(void *)current->task_state_change,
			(void *)current->task_state_change);

	___might_sleep(file, line, preempt_offset);
}
EXPORT_SYMBOL(__might_sleep);

void ___might_sleep(const char *file, int line, int preempt_offset)
{
	/* Ratelimiting timestamp: */
	static unsigned long prev_jiffy;

	unsigned long preempt_disable_ip;

	/* WARN_ON_ONCE() by default, no rate limit required: */
	rcu_sleep_check();

	if ((preempt_count_equals(preempt_offset) && !irqs_disabled() &&
	     !is_idle_task(current)) ||
	    system_state == SYSTEM_BOOTING || system_state > SYSTEM_RUNNING ||
	    oops_in_progress)
		return;

	if (time_before(jiffies, prev_jiffy + HZ) && prev_jiffy)
		return;
	prev_jiffy = jiffies;

	/* Save this before calling printk(), since that will clobber it: */
	preempt_disable_ip = get_preempt_disable_ip(current);

	printk(KERN_ERR
		"BUG: sleeping function called from invalid context at %s:%d\n",
			file, line);
	printk(KERN_ERR
		"in_atomic(): %d, irqs_disabled(): %d, pid: %d, name: %s\n",
			in_atomic(), irqs_disabled(),
			current->pid, current->comm);

	if (task_stack_end_corrupted(current))
		printk(KERN_EMERG "Thread overran stack, or stack corrupted\n");

	debug_show_held_locks(current);
	if (irqs_disabled())
		print_irqtrace_events(current);
	if (IS_ENABLED(CONFIG_DEBUG_PREEMPT)
	    && !preempt_count_equals(preempt_offset)) {
		pr_err("Preemption disabled at:");
		print_ip_sym(preempt_disable_ip);
		dump_preempt_disable_ips(current);
		pr_cont("\n");
	}
	dump_stack();
	add_taint(TAINT_WARN, LOCKDEP_STILL_OK);
}
EXPORT_SYMBOL(___might_sleep);
#endif

#ifdef CONFIG_MAGIC_SYSRQ
void normalize_rt_tasks(void)
{
	struct task_struct *g, *p;
	struct sched_attr attr = {
		.sched_policy = SCHED_NORMAL,
	};

	read_lock(&tasklist_lock);
	for_each_process_thread(g, p) {
		/*
		 * Only normalize user tasks:
		 */
		if (p->flags & PF_KTHREAD)
			continue;

		p->se.exec_start = 0;
		schedstat_set(p->se.statistics.wait_start,  0);
		schedstat_set(p->se.statistics.sleep_start, 0);
		schedstat_set(p->se.statistics.block_start, 0);

		if (!dl_task(p) && !rt_task(p)) {
			/*
			 * Renice negative nice level userspace
			 * tasks back to 0:
			 */
			if (task_nice(p) < 0)
				set_user_nice(p, 0);
			continue;
		}

		__sched_setscheduler(p, &attr, false, false);
	}
	read_unlock(&tasklist_lock);
}

#endif /* CONFIG_MAGIC_SYSRQ */

#if defined(CONFIG_IA64) || defined(CONFIG_KGDB_KDB)
/*
 * These functions are only useful for the IA64 MCA handling, or kdb.
 *
 * They can only be called when the whole system has been
 * stopped - every CPU needs to be quiescent, and no scheduling
 * activity can take place. Using them for anything else would
 * be a serious bug, and as a result, they aren't even visible
 * under any other configuration.
 */

/**
 * curr_task - return the current task for a given CPU.
 * @cpu: the processor in question.
 *
 * ONLY VALID WHEN THE WHOLE SYSTEM IS STOPPED!
 *
 * Return: The current task for @cpu.
 */
struct task_struct *curr_task(int cpu)
{
	return cpu_curr(cpu);
}

#endif /* defined(CONFIG_IA64) || defined(CONFIG_KGDB_KDB) */

#ifdef CONFIG_IA64
/**
 * set_curr_task - set the current task for a given CPU.
 * @cpu: the processor in question.
 * @p: the task pointer to set.
 *
 * Description: This function must only be used when non-maskable interrupts
 * are serviced on a separate stack. It allows the architecture to switch the
 * notion of the current task on a CPU in a non-blocking manner. This function
 * must be called with all CPU's synchronized, and interrupts disabled, the
 * and caller must save the original value of the current task (see
 * curr_task() above) and restore that value before reenabling interrupts and
 * re-starting the system.
 *
 * ONLY VALID WHEN THE WHOLE SYSTEM IS STOPPED!
 */
void ia64_set_curr_task(int cpu, struct task_struct *p)
{
	cpu_curr(cpu) = p;
}

#endif

#ifdef CONFIG_CGROUP_SCHED
/* task_group_lock serializes the addition/removal of task groups */
static DEFINE_SPINLOCK(task_group_lock);

static void sched_free_group(struct task_group *tg)
{
#if defined(CONFIG_UCLAMP_TASK_GROUP) && !defined(CONFIG_SCHED_TUNE)
	free_uclamp_sched_group(tg);
#endif
	free_fair_sched_group(tg);
	free_rt_sched_group(tg);
	autogroup_free(tg);
	kmem_cache_free(task_group_cache, tg);
}

/* allocate runqueue etc for a new task group */
struct task_group *sched_create_group(struct task_group *parent)
{
	struct task_group *tg;

	tg = kmem_cache_alloc(task_group_cache, GFP_KERNEL | __GFP_ZERO);
	if (!tg)
		return ERR_PTR(-ENOMEM);

	if (!alloc_fair_sched_group(tg, parent))
		goto err;

	if (!alloc_rt_sched_group(tg, parent))
		goto err;

#if defined(CONFIG_UCLAMP_TASK_GROUP) && !defined(CONFIG_SCHED_TUNE)
	if (!alloc_uclamp_sched_group(tg, parent))
		goto err;
#endif

	return tg;

err:
	sched_free_group(tg);
	return ERR_PTR(-ENOMEM);
}

void sched_online_group(struct task_group *tg, struct task_group *parent)
{
	unsigned long flags;

	spin_lock_irqsave(&task_group_lock, flags);
	list_add_rcu(&tg->list, &task_groups);

	/* Root should already exist: */
	WARN_ON(!parent);

	tg->parent = parent;
	INIT_LIST_HEAD(&tg->children);
	list_add_rcu(&tg->siblings, &parent->children);
	spin_unlock_irqrestore(&task_group_lock, flags);

	online_fair_sched_group(tg);
}

/* rcu callback to free various structures associated with a task group */
static void sched_free_group_rcu(struct rcu_head *rhp)
{
	/* Now it should be safe to free those cfs_rqs: */
	sched_free_group(container_of(rhp, struct task_group, rcu));
}

void sched_destroy_group(struct task_group *tg)
{
	/* Wait for possible concurrent references to cfs_rqs complete: */
	call_rcu(&tg->rcu, sched_free_group_rcu);
}

void sched_offline_group(struct task_group *tg)
{
	unsigned long flags;

	/* End participation in shares distribution: */
	unregister_fair_sched_group(tg);

	spin_lock_irqsave(&task_group_lock, flags);
	list_del_rcu(&tg->list);
	list_del_rcu(&tg->siblings);
	spin_unlock_irqrestore(&task_group_lock, flags);
}

static void sched_change_group(struct task_struct *tsk, int type)
{
	struct task_group *tg;

	/*
	 * All callers are synchronized by task_rq_lock(); we do not use RCU
	 * which is pointless here. Thus, we pass "true" to task_css_check()
	 * to prevent lockdep warnings.
	 */
	tg = container_of(task_css_check(tsk, cpu_cgrp_id, true),
			  struct task_group, css);
	tg = autogroup_task_group(tsk, tg);
	tsk->sched_task_group = tg;

#ifdef CONFIG_FAIR_GROUP_SCHED
	if (tsk->sched_class->task_change_group)
		tsk->sched_class->task_change_group(tsk, type);
	else
#endif
		set_task_rq(tsk, task_cpu(tsk));
}

/*
 * Change task's runqueue when it moves between groups.
 *
 * The caller of this function should have put the task in its new group by
 * now. This function just updates tsk->se.cfs_rq and tsk->se.parent to reflect
 * its new group.
 */
void sched_move_task(struct task_struct *tsk)
{
	int queued, running, queue_flags =
		DEQUEUE_SAVE | DEQUEUE_MOVE | DEQUEUE_NOCLOCK;
	struct rq_flags rf;
	struct rq *rq;

	rq = task_rq_lock(tsk, &rf);
	update_rq_clock(rq);

	running = task_current(rq, tsk);
	queued = task_on_rq_queued(tsk);

	if (queued)
		dequeue_task(rq, tsk, queue_flags);
	if (running)
		put_prev_task(rq, tsk);

	sched_change_group(tsk, TASK_MOVE_GROUP);

	if (queued)
		enqueue_task(rq, tsk, queue_flags);
	if (running)
		set_curr_task(rq, tsk);

	task_rq_unlock(rq, tsk, &rf);
}

static inline struct task_group *css_tg(struct cgroup_subsys_state *css)
{
	return css ? container_of(css, struct task_group, css) : NULL;
}

static struct cgroup_subsys_state *
cpu_cgroup_css_alloc(struct cgroup_subsys_state *parent_css)
{
	struct task_group *parent = css_tg(parent_css);
	struct task_group *tg;

	if (!parent) {
		/* This is early initialization for the top cgroup */
		return &root_task_group.css;
	}

	tg = sched_create_group(parent);
	if (IS_ERR(tg))
		return ERR_PTR(-ENOMEM);

	return &tg->css;
}

/* Expose task group only after completing cgroup initialization */
static int cpu_cgroup_css_online(struct cgroup_subsys_state *css)
{
	struct task_group *tg = css_tg(css);
	struct task_group *parent = css_tg(css->parent);

	if (parent)
		sched_online_group(tg, parent);
	return 0;
}

static void cpu_cgroup_css_released(struct cgroup_subsys_state *css)
{
	struct task_group *tg = css_tg(css);

	sched_offline_group(tg);
}

static void cpu_cgroup_css_free(struct cgroup_subsys_state *css)
{
	struct task_group *tg = css_tg(css);

	/*
	 * Relies on the RCU grace period between css_released() and this.
	 */
	sched_free_group(tg);
}

/*
 * This is called before wake_up_new_task(), therefore we really only
 * have to set its group bits, all the other stuff does not apply.
 */
static void cpu_cgroup_fork(struct task_struct *task)
{
	struct rq_flags rf;
	struct rq *rq;

	rq = task_rq_lock(task, &rf);

	update_rq_clock(rq);
	sched_change_group(task, TASK_SET_GROUP);

	task_rq_unlock(rq, task, &rf);
}

static int cpu_cgroup_can_attach(struct cgroup_taskset *tset)
{
	struct task_struct *task;
	struct cgroup_subsys_state *css;
	int ret = 0;

	cgroup_taskset_for_each(task, css, tset) {
#ifdef CONFIG_RT_GROUP_SCHED
		if (!sched_rt_can_attach(css_tg(css), task))
			return -EINVAL;
#endif
		/*
		 * Serialize against wake_up_new_task() such that if its
		 * running, we're sure to observe its full state.
		 */
		raw_spin_lock_irq(&task->pi_lock);
		/*
		 * Avoid calling sched_move_task() before wake_up_new_task()
		 * has happened. This would lead to problems with PELT, due to
		 * move wanting to detach+attach while we're not attached yet.
		 */
		if (task->state == TASK_NEW)
			ret = -EINVAL;
		raw_spin_unlock_irq(&task->pi_lock);

		if (ret)
			break;
	}
	return ret;
}

static void cpu_cgroup_attach(struct cgroup_taskset *tset)
{
	struct task_struct *task;
	struct cgroup_subsys_state *css;

	cgroup_taskset_for_each(task, css, tset)
		sched_move_task(task);
}

#if defined(CONFIG_UCLAMP_TASK_GROUP) && !defined(CONFIG_SCHED_TUNE)
/**
 * cpu_util_update_hier: propagate effective clamp down the hierarchy
 * @css: the task group to update
 * @clamp_id: the clamp index to update
 * @group_id: the group index mapping the new task clamp value
 * @value: the new task group clamp value
 *
 * The effective clamp for a TG is expected to track the most restrictive
 * value between the TG's clamp value and it's parent effective clamp value.
 * This method achieve that:
 * 1. updating the current TG effective value
 * 2. walking all the descendant task group that needs an update
 *
 * A TG's effective clamp needs to be updated when its current value is not
 * matching the TG's clamp value. In this case indeed either:
 * a) the parent has got a more relaxed clamp value
 *    thus potentially we can relax the effective value for this group
 * b) the parent has got a more strict clamp value
 *    thus potentially we have to restrict the effective value of this group
 *
 * Restriction and relaxation of current TG's effective clamp values needs to
 * be propagated down to all the descendants. When a subgroup is found which
 * has already its effective clamp value matching its clamp value, then we can
 * safely skip all its descendants which are granted to be already in sync.
 *
 * The TG's group_id is also updated to ensure it tracks the effective clamp
 * value.
 */
static void cpu_util_update_hier(struct cgroup_subsys_state *css,
				 unsigned int clamp_id, unsigned int group_id,
				 unsigned int value)
{
	struct cgroup_subsys_state *top_css = css;
	struct uclamp_se *uc_se, *uc_parent;

	css_for_each_descendant_pre(css, top_css) {
		/*
		 * The first visited task group is top_css, which clamp value
		 * is the one passed as parameter. For descendent task
		 * groups we consider their current value.
		 */
		uc_se = &css_tg(css)->uclamp[clamp_id];
		if (css != top_css) {
			value = uc_se->value;
			group_id = uc_se->effective.group_id;
		}

		/*
		 * Skip the whole subtrees if the current effective clamp is
		 * already matching the TG's clamp value.
		 * In this case, all the subtrees already have top_value, or a
		 * more restrictive, as effective clamp.
		 */
		uc_parent = &css_tg(css)->parent->uclamp[clamp_id];
		if (uc_se->effective.value == value &&
		    uc_parent->effective.value >= value) {
			css = css_rightmost_descendant(css);
			continue;
		}

		/* Propagate the most restrictive effective value */
		if (uc_parent->effective.value < value) {
			value = uc_parent->effective.value;
			group_id = uc_parent->effective.group_id;
		}
		if (uc_se->effective.value == value)
			continue;

		uc_se->effective.value = value;
		uc_se->effective.group_id = group_id;

		/* Immediately updated descendants active tasks */
		if (css != top_css)
			uclamp_group_get_tg(css, clamp_id, group_id);
	}
}


static int cpu_util_min_write_u64(struct cgroup_subsys_state *css,
				  struct cftype *cftype, u64 min_value)
{
	struct task_group *tg;
	int ret = 0;

	if (min_value > SCHED_CAPACITY_SCALE)
		return -ERANGE;

	if (!opp_capacity_tbl_ready)
		init_opp_capacity_tbl();

	min_value = find_fit_capacity(min_value);

	mutex_lock(&uclamp_mutex);
	rcu_read_lock();

	tg = css_tg(css);
	if (tg->uclamp[UCLAMP_MIN].value == min_value)
		goto out;
	if (tg->uclamp[UCLAMP_MAX].value < min_value) {
		ret = -EINVAL;
		goto out;
	}

	/* Update TG's reference count */
	uclamp_group_get(NULL, css, &tg->uclamp[UCLAMP_MIN],
			 UCLAMP_MIN, min_value);

	/* Update effective clamps to track the most restrictive value */
	cpu_util_update_hier(css, UCLAMP_MIN, tg->uclamp[UCLAMP_MIN].group_id,
			     min_value);

out:
	rcu_read_unlock();
	mutex_unlock(&uclamp_mutex);

	return ret;
}

static int cpu_util_max_write_u64(struct cgroup_subsys_state *css,
				  struct cftype *cftype, u64 max_value)
{
	struct task_group *tg;
	int ret = 0;

	if (max_value > SCHED_CAPACITY_SCALE)
		return -ERANGE;

	if (!opp_capacity_tbl_ready)
		init_opp_capacity_tbl();

	max_value = find_fit_capacity(max_value);

	mutex_lock(&uclamp_mutex);
	rcu_read_lock();

	tg = css_tg(css);
	if (tg->uclamp[UCLAMP_MAX].value == max_value)
		goto out;
	if (tg->uclamp[UCLAMP_MIN].value > max_value) {
		ret = -EINVAL;
		goto out;
	}

	/* Update TG's reference count */
	uclamp_group_get(NULL, css, &tg->uclamp[UCLAMP_MAX],
			 UCLAMP_MAX, max_value);

	/* Update effective clamps to track the most restrictive value */
	cpu_util_update_hier(css, UCLAMP_MAX, tg->uclamp[UCLAMP_MAX].group_id,
			     max_value);

out:
	rcu_read_unlock();
	mutex_unlock(&uclamp_mutex);

	return ret;
}

static inline u64 cpu_uclamp_read(struct cgroup_subsys_state *css,
				  enum uclamp_id clamp_id,
				  bool effective)
{
	struct task_group *tg;
	u64 util_clamp;

	rcu_read_lock();
	tg = css_tg(css);
	util_clamp = effective
		? tg->uclamp[clamp_id].effective.value
		: tg->uclamp[clamp_id].value;
	rcu_read_unlock();

	return util_clamp;
}

static u64 cpu_util_min_read_u64(struct cgroup_subsys_state *css,
				 struct cftype *cft)
{
	return cpu_uclamp_read(css, UCLAMP_MIN, false);
}

static u64 cpu_util_max_read_u64(struct cgroup_subsys_state *css,
				 struct cftype *cft)
{
	return cpu_uclamp_read(css, UCLAMP_MAX, false);
}

static u64 cpu_util_min_effective_read_u64(struct cgroup_subsys_state *css,
					   struct cftype *cft)
{
	return cpu_uclamp_read(css, UCLAMP_MIN, true);
}

static u64 cpu_util_max_effective_read_u64(struct cgroup_subsys_state *css,
					   struct cftype *cft)
{
	return cpu_uclamp_read(css, UCLAMP_MAX, true);
}
#endif /* CONFIG_UCLAMP_TASK_GROUP */

#ifdef CONFIG_FAIR_GROUP_SCHED
static int cpu_shares_write_u64(struct cgroup_subsys_state *css,
				struct cftype *cftype, u64 shareval)
{
	if (shareval > scale_load_down(ULONG_MAX))
		shareval = MAX_SHARES;
	return sched_group_set_shares(css_tg(css), scale_load(shareval));
}

static u64 cpu_shares_read_u64(struct cgroup_subsys_state *css,
			       struct cftype *cft)
{
	struct task_group *tg = css_tg(css);

	return (u64) scale_load_down(tg->shares);
}

#ifdef CONFIG_CFS_BANDWIDTH
static DEFINE_MUTEX(cfs_constraints_mutex);

const u64 max_cfs_quota_period = 1 * NSEC_PER_SEC; /* 1s */
const u64 min_cfs_quota_period = 1 * NSEC_PER_MSEC; /* 1ms */

static int __cfs_schedulable(struct task_group *tg, u64 period, u64 runtime);

static int tg_set_cfs_bandwidth(struct task_group *tg, u64 period, u64 quota)
{
	int i, ret = 0, runtime_enabled, runtime_was_enabled;
	struct cfs_bandwidth *cfs_b = &tg->cfs_bandwidth;

	if (tg == &root_task_group)
		return -EINVAL;

	/*
	 * Ensure we have at some amount of bandwidth every period.  This is
	 * to prevent reaching a state of large arrears when throttled via
	 * entity_tick() resulting in prolonged exit starvation.
	 */
	if (quota < min_cfs_quota_period || period < min_cfs_quota_period)
		return -EINVAL;

	/*
	 * Likewise, bound things on the otherside by preventing insane quota
	 * periods.  This also allows us to normalize in computing quota
	 * feasibility.
	 */
	if (period > max_cfs_quota_period)
		return -EINVAL;

	/*
	 * Prevent race between setting of cfs_rq->runtime_enabled and
	 * unthrottle_offline_cfs_rqs().
	 */
	get_online_cpus();
	mutex_lock(&cfs_constraints_mutex);
	ret = __cfs_schedulable(tg, period, quota);
	if (ret)
		goto out_unlock;

	runtime_enabled = quota != RUNTIME_INF;
	runtime_was_enabled = cfs_b->quota != RUNTIME_INF;
	/*
	 * If we need to toggle cfs_bandwidth_used, off->on must occur
	 * before making related changes, and on->off must occur afterwards
	 */
	if (runtime_enabled && !runtime_was_enabled)
		cfs_bandwidth_usage_inc();
	raw_spin_lock_irq(&cfs_b->lock);
	cfs_b->period = ns_to_ktime(period);
	cfs_b->quota = quota;

	__refill_cfs_bandwidth_runtime(cfs_b);

	/* Restart the period timer (if active) to handle new period expiry: */
	if (runtime_enabled)
		start_cfs_bandwidth(cfs_b);

	raw_spin_unlock_irq(&cfs_b->lock);

	for_each_online_cpu(i) {
		struct cfs_rq *cfs_rq = tg->cfs_rq[i];
		struct rq *rq = cfs_rq->rq;
		struct rq_flags rf;

		rq_lock_irq(rq, &rf);
		cfs_rq->runtime_enabled = runtime_enabled;
		cfs_rq->runtime_remaining = 0;

		if (cfs_rq->throttled)
			unthrottle_cfs_rq(cfs_rq);
		rq_unlock_irq(rq, &rf);
	}
	if (runtime_was_enabled && !runtime_enabled)
		cfs_bandwidth_usage_dec();
out_unlock:
	mutex_unlock(&cfs_constraints_mutex);
	put_online_cpus();

	return ret;
}

int tg_set_cfs_quota(struct task_group *tg, long cfs_quota_us)
{
	u64 quota, period;

	period = ktime_to_ns(tg->cfs_bandwidth.period);
	if (cfs_quota_us < 0)
		quota = RUNTIME_INF;
	else if ((u64)cfs_quota_us <= U64_MAX / NSEC_PER_USEC)
		quota = (u64)cfs_quota_us * NSEC_PER_USEC;
	else
		return -EINVAL;

	return tg_set_cfs_bandwidth(tg, period, quota);
}

long tg_get_cfs_quota(struct task_group *tg)
{
	u64 quota_us;

	if (tg->cfs_bandwidth.quota == RUNTIME_INF)
		return -1;

	quota_us = tg->cfs_bandwidth.quota;
	do_div(quota_us, NSEC_PER_USEC);

	return quota_us;
}

int tg_set_cfs_period(struct task_group *tg, long cfs_period_us)
{
	u64 quota, period;

	if ((u64)cfs_period_us > U64_MAX / NSEC_PER_USEC)
		return -EINVAL;

	period = (u64)cfs_period_us * NSEC_PER_USEC;
	quota = tg->cfs_bandwidth.quota;

	return tg_set_cfs_bandwidth(tg, period, quota);
}

long tg_get_cfs_period(struct task_group *tg)
{
	u64 cfs_period_us;

	cfs_period_us = ktime_to_ns(tg->cfs_bandwidth.period);
	do_div(cfs_period_us, NSEC_PER_USEC);

	return cfs_period_us;
}

static s64 cpu_cfs_quota_read_s64(struct cgroup_subsys_state *css,
				  struct cftype *cft)
{
	return tg_get_cfs_quota(css_tg(css));
}

static int cpu_cfs_quota_write_s64(struct cgroup_subsys_state *css,
				   struct cftype *cftype, s64 cfs_quota_us)
{
	return tg_set_cfs_quota(css_tg(css), cfs_quota_us);
}

static u64 cpu_cfs_period_read_u64(struct cgroup_subsys_state *css,
				   struct cftype *cft)
{
	return tg_get_cfs_period(css_tg(css));
}

static int cpu_cfs_period_write_u64(struct cgroup_subsys_state *css,
				    struct cftype *cftype, u64 cfs_period_us)
{
	return tg_set_cfs_period(css_tg(css), cfs_period_us);
}

struct cfs_schedulable_data {
	struct task_group *tg;
	u64 period, quota;
};

/*
 * normalize group quota/period to be quota/max_period
 * note: units are usecs
 */
static u64 normalize_cfs_quota(struct task_group *tg,
			       struct cfs_schedulable_data *d)
{
	u64 quota, period;

	if (tg == d->tg) {
		period = d->period;
		quota = d->quota;
	} else {
		period = tg_get_cfs_period(tg);
		quota = tg_get_cfs_quota(tg);
	}

	/* note: these should typically be equivalent */
	if (quota == RUNTIME_INF || quota == -1)
		return RUNTIME_INF;

	return to_ratio(period, quota);
}

static int tg_cfs_schedulable_down(struct task_group *tg, void *data)
{
	struct cfs_schedulable_data *d = data;
	struct cfs_bandwidth *cfs_b = &tg->cfs_bandwidth;
	s64 quota = 0, parent_quota = -1;

	if (!tg->parent) {
		quota = RUNTIME_INF;
	} else {
		struct cfs_bandwidth *parent_b = &tg->parent->cfs_bandwidth;

		quota = normalize_cfs_quota(tg, d);
		parent_quota = parent_b->hierarchical_quota;

		/*
		 * Ensure max(child_quota) <= parent_quota, inherit when no
		 * limit is set:
		 */
		if (quota == RUNTIME_INF)
			quota = parent_quota;
		else if (parent_quota != RUNTIME_INF && quota > parent_quota)
			return -EINVAL;
	}
	cfs_b->hierarchical_quota = quota;

	return 0;
}

static int __cfs_schedulable(struct task_group *tg, u64 period, u64 quota)
{
	int ret;
	struct cfs_schedulable_data data = {
		.tg = tg,
		.period = period,
		.quota = quota,
	};

	if (quota != RUNTIME_INF) {
		do_div(data.period, NSEC_PER_USEC);
		do_div(data.quota, NSEC_PER_USEC);
	}

	rcu_read_lock();
	ret = walk_tg_tree(tg_cfs_schedulable_down, tg_nop, &data);
	rcu_read_unlock();

	return ret;
}

static int cpu_stats_show(struct seq_file *sf, void *v)
{
	struct task_group *tg = css_tg(seq_css(sf));
	struct cfs_bandwidth *cfs_b = &tg->cfs_bandwidth;

	seq_printf(sf, "nr_periods %d\n", cfs_b->nr_periods);
	seq_printf(sf, "nr_throttled %d\n", cfs_b->nr_throttled);
	seq_printf(sf, "throttled_time %llu\n", cfs_b->throttled_time);

	return 0;
}
#endif /* CONFIG_CFS_BANDWIDTH */
#endif /* CONFIG_FAIR_GROUP_SCHED */

#ifdef CONFIG_RT_GROUP_SCHED
static int cpu_rt_runtime_write(struct cgroup_subsys_state *css,
				struct cftype *cft, s64 val)
{
	return sched_group_set_rt_runtime(css_tg(css), val);
}

static s64 cpu_rt_runtime_read(struct cgroup_subsys_state *css,
			       struct cftype *cft)
{
	return sched_group_rt_runtime(css_tg(css));
}

static int cpu_rt_period_write_uint(struct cgroup_subsys_state *css,
				    struct cftype *cftype, u64 rt_period_us)
{
	return sched_group_set_rt_period(css_tg(css), rt_period_us);
}

static u64 cpu_rt_period_read_uint(struct cgroup_subsys_state *css,
				   struct cftype *cft)
{
	return sched_group_rt_period(css_tg(css));
}
#endif /* CONFIG_RT_GROUP_SCHED */

static struct cftype cpu_files[] = {
#ifdef CONFIG_FAIR_GROUP_SCHED
	{
		.name = "shares",
		.read_u64 = cpu_shares_read_u64,
		.write_u64 = cpu_shares_write_u64,
	},
#endif
#ifdef CONFIG_CFS_BANDWIDTH
	{
		.name = "cfs_quota_us",
		.read_s64 = cpu_cfs_quota_read_s64,
		.write_s64 = cpu_cfs_quota_write_s64,
	},
	{
		.name = "cfs_period_us",
		.read_u64 = cpu_cfs_period_read_u64,
		.write_u64 = cpu_cfs_period_write_u64,
	},
	{
		.name = "stat",
		.seq_show = cpu_stats_show,
	},
#endif
#ifdef CONFIG_RT_GROUP_SCHED
	{
		.name = "rt_runtime_us",
		.read_s64 = cpu_rt_runtime_read,
		.write_s64 = cpu_rt_runtime_write,
	},
	{
		.name = "rt_period_us",
		.read_u64 = cpu_rt_period_read_uint,
		.write_u64 = cpu_rt_period_write_uint,
	},
#endif
#if defined(CONFIG_UCLAMP_TASK_GROUP) && !defined(CONFIG_SCHED_TUNE)
	{
		.name = "util.min",
		.read_u64 = cpu_util_min_read_u64,
		.write_u64 = cpu_util_min_write_u64,
	},
	{
		.name = "util.min.effective",
		.read_u64 = cpu_util_min_effective_read_u64,
	},
	{
		.name = "util.max",
		.read_u64 = cpu_util_max_read_u64,
		.write_u64 = cpu_util_max_write_u64,
	},
	{
		.name = "util.max.effective",
		.read_u64 = cpu_util_max_effective_read_u64,
	},
#endif
	{ }	/* Terminate */
};

struct cgroup_subsys cpu_cgrp_subsys = {
	.css_alloc	= cpu_cgroup_css_alloc,
	.css_online	= cpu_cgroup_css_online,
	.css_released	= cpu_cgroup_css_released,
	.css_free	= cpu_cgroup_css_free,
	.fork		= cpu_cgroup_fork,
	.can_attach	= cpu_cgroup_can_attach,
	.attach		= cpu_cgroup_attach,
	.legacy_cftypes	= cpu_files,
	.early_init	= true,
};

#endif	/* CONFIG_CGROUP_SCHED */

void dump_cpu_task(int cpu)
{
	pr_info("Task dump for CPU %d:\n", cpu);
	sched_show_task(cpu_curr(cpu));
}

/*
 * Nice levels are multiplicative, with a gentle 10% change for every
 * nice level changed. I.e. when a CPU-bound task goes from nice 0 to
 * nice 1, it will get ~10% less CPU time than another CPU-bound task
 * that remained on nice 0.
 *
 * The "10% effect" is relative and cumulative: from _any_ nice level,
 * if you go up 1 level, it's -10% CPU usage, if you go down 1 level
 * it's +10% CPU usage. (to achieve that we use a multiplier of 1.25.
 * If a task goes up by ~10% and another task goes down by ~10% then
 * the relative distance between them is ~25%.)
 */
const int sched_prio_to_weight[40] = {
 /* -20 */     88761,     71755,     56483,     46273,     36291,
 /* -15 */     29154,     23254,     18705,     14949,     11916,
 /* -10 */      9548,      7620,      6100,      4904,      3906,
 /*  -5 */      3121,      2501,      1991,      1586,      1277,
 /*   0 */      1024,       820,       655,       526,       423,
 /*   5 */       335,       272,       215,       172,       137,
 /*  10 */       110,        87,        70,        56,        45,
 /*  15 */        36,        29,        23,        18,        15,
};

/*
 * Inverse (2^32/x) values of the sched_prio_to_weight[] array, precalculated.
 *
 * In cases where the weight does not change often, we can use the
 * precalculated inverse to speed up arithmetics by turning divisions
 * into multiplications:
 */
const u32 sched_prio_to_wmult[40] = {
 /* -20 */     48388,     59856,     76040,     92818,    118348,
 /* -15 */    147320,    184698,    229616,    287308,    360437,
 /* -10 */    449829,    563644,    704093,    875809,   1099582,
 /*  -5 */   1376151,   1717300,   2157191,   2708050,   3363326,
 /*   0 */   4194304,   5237765,   6557202,   8165337,  10153587,
 /*   5 */  12820798,  15790321,  19976592,  24970740,  31350126,
 /*  10 */  39045157,  49367440,  61356676,  76695844,  95443717,
 /*  15 */ 119304647, 148102320, 186737708, 238609294, 286331153,
};<|MERGE_RESOLUTION|>--- conflicted
+++ resolved
@@ -6624,10 +6624,11 @@
 	struct rq *rq = cpu_rq(cpu);
 	unsigned long flags;
 
+	__sched_fork(0, idle);
+
 	raw_spin_lock_irqsave(&idle->pi_lock, flags);
 	raw_spin_lock(&rq->lock);
 
-	__sched_fork(0, idle);
 	idle->state = TASK_RUNNING;
 	idle->se.exec_start = sched_clock();
 	idle->flags |= PF_IDLE;
@@ -7026,7 +7027,6 @@
 {
 	cpumask_t count_mask = CPU_MASK_NONE;
 
-<<<<<<< HEAD
 	if (include_offline) {
 		cpumask_complement(&count_mask, cpu_online_mask);
 		cpumask_or(&count_mask, &count_mask, cpu_isolated_mask);
@@ -7063,19 +7063,6 @@
 	cpumask_t avail_cpus;
 	int ret_code = 0;
 	u64 start_time = 0;
-=======
-	__sched_fork(0, idle);
-
-	raw_spin_lock_irqsave(&idle->pi_lock, flags);
-	raw_spin_lock(&rq->lock);
-
-	idle->state = TASK_RUNNING;
-	idle->se.exec_start = sched_clock();
-	idle->flags |= PF_IDLE;
-
-	scs_task_reset(idle);
-	kasan_unpoison_task_stack(idle);
->>>>>>> 32bc956b
 
 	if (trace_sched_isolate_enabled())
 		start_time = sched_clock();
