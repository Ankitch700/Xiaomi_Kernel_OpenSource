--- conflicted
+++ resolved
@@ -4406,23 +4406,14 @@
 		 */
 		smp_cond_load_acquire(&p->on_cpu, !VAL);
 
-<<<<<<< HEAD
-	trace_android_rvh_try_to_wake_up(p);
-
-	cpu = select_task_rq(p, p->wake_cpu, wake_flags | WF_TTWU);
-	if (task_cpu(p) != cpu) {
-		if (p->in_iowait) {
-			delayacct_blkio_end(p);
-			atomic_dec(&task_rq(p)->nr_iowait);
-		}
-=======
+		trace_android_rvh_try_to_wake_up(p);
+
 		cpu = select_task_rq(p, p->wake_cpu, wake_flags | WF_TTWU);
 		if (task_cpu(p) != cpu) {
 			if (p->in_iowait) {
 				delayacct_blkio_end(p);
 				atomic_dec(&task_rq(p)->nr_iowait);
 			}
->>>>>>> 2534b5ca
 
 			wake_flags |= WF_MIGRATED;
 			psi_ttwu_dequeue(p);
@@ -4438,11 +4429,7 @@
 	if (success) {
 		trace_android_rvh_try_to_wake_up_success(p);
 		ttwu_stat(p, task_cpu(p), wake_flags);
-<<<<<<< HEAD
-	}
-	preempt_enable();
-=======
->>>>>>> 2534b5ca
+	}
 
 	return success;
 }
