// SPDX-License-Identifier: GPL-2.0
/*
 * Generic ring buffer
 *
 * Copyright (C) 2008 Steven Rostedt <srostedt@redhat.com>
 */
#include <linux/trace_recursion.h>
#include <linux/ring_buffer_ext.h>
#include <linux/trace_events.h>
#include <linux/ring_buffer.h>
#include <linux/trace_clock.h>
#include <linux/sched/clock.h>
#include <linux/trace_seq.h>
#include <linux/spinlock.h>
#include <linux/irq_work.h>
#include <linux/security.h>
#include <linux/uaccess.h>
#include <linux/hardirq.h>
#include <linux/kthread.h>	/* for self test */
#include <linux/module.h>
#include <linux/percpu.h>
#include <linux/mutex.h>
#include <linux/delay.h>
#include <linux/slab.h>
#include <linux/init.h>
#include <linux/hash.h>
#include <linux/list.h>
#include <linux/cpu.h>
#include <linux/oom.h>

#include <asm/local.h>

/*
 * The "absolute" timestamp in the buffer is only 59 bits.
 * If a clock has the 5 MSBs set, it needs to be saved and
 * reinserted.
 */
#define TS_MSB		(0xf8ULL << 56)
#define ABS_TS_MASK	(~TS_MSB)

static void update_pages_handler(struct work_struct *work);

/*
 * The ring buffer header is special. We must manually up keep it.
 */
int ring_buffer_print_entry_header(struct trace_seq *s)
{
	trace_seq_puts(s, "# compressed entry header\n");
	trace_seq_puts(s, "\ttype_len    :    5 bits\n");
	trace_seq_puts(s, "\ttime_delta  :   27 bits\n");
	trace_seq_puts(s, "\tarray       :   32 bits\n");
	trace_seq_putc(s, '\n');
	trace_seq_printf(s, "\tpadding     : type == %d\n",
			 RINGBUF_TYPE_PADDING);
	trace_seq_printf(s, "\ttime_extend : type == %d\n",
			 RINGBUF_TYPE_TIME_EXTEND);
	trace_seq_printf(s, "\ttime_stamp : type == %d\n",
			 RINGBUF_TYPE_TIME_STAMP);
	trace_seq_printf(s, "\tdata max type_len  == %d\n",
			 RINGBUF_TYPE_DATA_TYPE_LEN_MAX);

	return !trace_seq_has_overflowed(s);
}

/*
 * The ring buffer is made up of a list of pages. A separate list of pages is
 * allocated for each CPU. A writer may only write to a buffer that is
 * associated with the CPU it is currently executing on.  A reader may read
 * from any per cpu buffer.
 *
 * The reader is special. For each per cpu buffer, the reader has its own
 * reader page. When a reader has read the entire reader page, this reader
 * page is swapped with another page in the ring buffer.
 *
 * Now, as long as the writer is off the reader page, the reader can do what
 * ever it wants with that page. The writer will never write to that page
 * again (as long as it is out of the ring buffer).
 *
 * Here's some silly ASCII art.
 *
 *   +------+
 *   |reader|          RING BUFFER
 *   |page  |
 *   +------+        +---+   +---+   +---+
 *                   |   |-->|   |-->|   |
 *                   +---+   +---+   +---+
 *                     ^               |
 *                     |               |
 *                     +---------------+
 *
 *
 *   +------+
 *   |reader|          RING BUFFER
 *   |page  |------------------v
 *   +------+        +---+   +---+   +---+
 *                   |   |-->|   |-->|   |
 *                   +---+   +---+   +---+
 *                     ^               |
 *                     |               |
 *                     +---------------+
 *
 *
 *   +------+
 *   |reader|          RING BUFFER
 *   |page  |------------------v
 *   +------+        +---+   +---+   +---+
 *      ^            |   |-->|   |-->|   |
 *      |            +---+   +---+   +---+
 *      |                              |
 *      |                              |
 *      +------------------------------+
 *
 *
 *   +------+
 *   |buffer|          RING BUFFER
 *   |page  |------------------v
 *   +------+        +---+   +---+   +---+
 *      ^            |   |   |   |-->|   |
 *      |   New      +---+   +---+   +---+
 *      |  Reader------^               |
 *      |   page                       |
 *      +------------------------------+
 *
 *
 * After we make this swap, the reader can hand this page off to the splice
 * code and be done with it. It can even allocate a new page if it needs to
 * and swap that into the ring buffer.
 *
 * We will be using cmpxchg soon to make all this lockless.
 *
 */

/* Used for individual buffers (after the counter) */
#define RB_BUFFER_OFF		(1 << 20)

/* define RINGBUF_TYPE_DATA for 'case RINGBUF_TYPE_DATA:' */
#define RINGBUF_TYPE_DATA 0 ... RINGBUF_TYPE_DATA_TYPE_LEN_MAX

enum {
	RB_LEN_TIME_EXTEND = 8,
	RB_LEN_TIME_STAMP =  8,
};

#define skip_time_extend(event) \
	((struct ring_buffer_event *)((char *)event + RB_LEN_TIME_EXTEND))

#define extended_time(event) \
	(event->type_len >= RINGBUF_TYPE_TIME_EXTEND)

static inline int rb_null_event(struct ring_buffer_event *event)
{
	return event->type_len == RINGBUF_TYPE_PADDING && !event->time_delta;
}

static void rb_event_set_padding(struct ring_buffer_event *event)
{
	/* padding has a NULL time_delta */
	event->type_len = RINGBUF_TYPE_PADDING;
	event->time_delta = 0;
}

static unsigned
rb_event_data_length(struct ring_buffer_event *event)
{
	unsigned length;

	if (event->type_len)
		length = event->type_len * RB_ALIGNMENT;
	else
		length = event->array[0];
	return length + RB_EVNT_HDR_SIZE;
}

/*
 * Return the length of the given event. Will return
 * the length of the time extend if the event is a
 * time extend.
 */
static inline unsigned
rb_event_length(struct ring_buffer_event *event)
{
	switch (event->type_len) {
	case RINGBUF_TYPE_PADDING:
		if (rb_null_event(event))
			/* undefined */
			return -1;
		return  event->array[0] + RB_EVNT_HDR_SIZE;

	case RINGBUF_TYPE_TIME_EXTEND:
		return RB_LEN_TIME_EXTEND;

	case RINGBUF_TYPE_TIME_STAMP:
		return RB_LEN_TIME_STAMP;

	case RINGBUF_TYPE_DATA:
		return rb_event_data_length(event);
	default:
		WARN_ON_ONCE(1);
	}
	/* not hit */
	return 0;
}

/*
 * Return total length of time extend and data,
 *   or just the event length for all other events.
 */
static inline unsigned
rb_event_ts_length(struct ring_buffer_event *event)
{
	unsigned len = 0;

	if (extended_time(event)) {
		/* time extends include the data event after it */
		len = RB_LEN_TIME_EXTEND;
		event = skip_time_extend(event);
	}
	return len + rb_event_length(event);
}

/**
 * ring_buffer_event_length - return the length of the event
 * @event: the event to get the length of
 *
 * Returns the size of the data load of a data event.
 * If the event is something other than a data event, it
 * returns the size of the event itself. With the exception
 * of a TIME EXTEND, where it still returns the size of the
 * data load of the data event after it.
 */
unsigned ring_buffer_event_length(struct ring_buffer_event *event)
{
	unsigned length;

	if (extended_time(event))
		event = skip_time_extend(event);

	length = rb_event_length(event);
	if (event->type_len > RINGBUF_TYPE_DATA_TYPE_LEN_MAX)
		return length;
	length -= RB_EVNT_HDR_SIZE;
	if (length > RB_MAX_SMALL_DATA + sizeof(event->array[0]))
                length -= sizeof(event->array[0]);
	return length;
}
EXPORT_SYMBOL_GPL(ring_buffer_event_length);

/* inline for ring buffer fast paths */
static __always_inline void *
rb_event_data(struct ring_buffer_event *event)
{
	if (extended_time(event))
		event = skip_time_extend(event);
	WARN_ON_ONCE(event->type_len > RINGBUF_TYPE_DATA_TYPE_LEN_MAX);
	/* If length is in len field, then array[0] has the data */
	if (event->type_len)
		return (void *)&event->array[0];
	/* Otherwise length is in array[0] and array[1] has the data */
	return (void *)&event->array[1];
}

/**
 * ring_buffer_event_data - return the data of the event
 * @event: the event to get the data from
 */
void *ring_buffer_event_data(struct ring_buffer_event *event)
{
	return rb_event_data(event);
}
EXPORT_SYMBOL_GPL(ring_buffer_event_data);

#define for_each_buffer_cpu(buffer, cpu)		\
	for_each_cpu(cpu, buffer->cpumask)

#define for_each_online_buffer_cpu(buffer, cpu)		\
	for_each_cpu_and(cpu, buffer->cpumask, cpu_online_mask)

static u64 rb_event_time_stamp(struct ring_buffer_event *event)
{
	u64 ts;

	ts = event->array[0];
	ts <<= TS_SHIFT;
	ts += event->time_delta;

	return ts;
}

/* Flag when events were overwritten */
#define RB_MISSED_EVENTS	(1 << 31)
/* Missed count stored at end */
#define RB_MISSED_STORED	(1 << 30)

/*
 * Note, the buffer_page list must be first. The buffer pages
 * are allocated in cache lines, which means that each buffer
 * page will be at the beginning of a cache line, and thus
 * the least significant bits will be zero. We use this to
 * add flags in the list struct pointers, to make the ring buffer
 * lockless.
 */
struct buffer_page {
	struct list_head list;		/* list of buffer pages */
	local_t		 write;		/* index for next write */
	unsigned	 read;		/* index for next read */
	local_t		 entries;	/* entries on this page */
	unsigned long	 real_end;	/* real end of data */
	struct buffer_data_page *page;	/* Actual data page */
};

/*
 * The buffer page counters, write and entries, must be reset
 * atomically when crossing page boundaries. To synchronize this
 * update, two counters are inserted into the number. One is
 * the actual counter for the write position or count on the page.
 *
 * The other is a counter of updaters. Before an update happens
 * the update partition of the counter is incremented. This will
 * allow the updater to update the counter atomically.
 *
 * The counter is 20 bits, and the state data is 12.
 */
#define RB_WRITE_MASK		0xfffff
#define RB_WRITE_INTCNT		(1 << 20)

static void rb_init_page(struct buffer_data_page *bpage)
{
	local_set(&bpage->commit, 0);
}

static __always_inline unsigned int rb_page_commit(struct buffer_page *bpage)
{
	return local_read(&bpage->page->commit);
}

static void free_buffer_page(struct buffer_page *bpage)
{
	free_page((unsigned long)bpage->page);
	kfree(bpage);
}

/* Max payload is BUF_PAGE_SIZE - header (8bytes) */
#define BUF_MAX_DATA_SIZE (BUF_PAGE_SIZE - (sizeof(u32) * 2))

int ring_buffer_print_page_header(struct trace_seq *s)
{
	struct buffer_data_page field;

	trace_seq_printf(s, "\tfield: u64 timestamp;\t"
			 "offset:0;\tsize:%u;\tsigned:%u;\n",
			 (unsigned int)sizeof(field.time_stamp),
			 (unsigned int)is_signed_type(u64));

	trace_seq_printf(s, "\tfield: local_t commit;\t"
			 "offset:%u;\tsize:%u;\tsigned:%u;\n",
			 (unsigned int)offsetof(typeof(field), commit),
			 (unsigned int)sizeof(field.commit),
			 (unsigned int)is_signed_type(long));

	trace_seq_printf(s, "\tfield: int overwrite;\t"
			 "offset:%u;\tsize:%u;\tsigned:%u;\n",
			 (unsigned int)offsetof(typeof(field), commit),
			 1,
			 (unsigned int)is_signed_type(long));

	trace_seq_printf(s, "\tfield: char data;\t"
			 "offset:%u;\tsize:%u;\tsigned:%u;\n",
			 (unsigned int)offsetof(typeof(field), data),
			 (unsigned int)BUF_PAGE_SIZE,
			 (unsigned int)is_signed_type(char));

	return !trace_seq_has_overflowed(s);
}

struct rb_irq_work {
	struct irq_work			work;
	wait_queue_head_t		waiters;
	wait_queue_head_t		full_waiters;
	long				wait_index;
	bool				waiters_pending;
	bool				full_waiters_pending;
	bool				wakeup_full;
};

/*
 * Structure to hold event state and handle nested events.
 */
struct rb_event_info {
	u64			ts;
	u64			delta;
	u64			before;
	u64			after;
	unsigned long		length;
	struct buffer_page	*tail_page;
	int			add_timestamp;
};

/*
 * Used for the add_timestamp
 *  NONE
 *  EXTEND - wants a time extend
 *  ABSOLUTE - the buffer requests all events to have absolute time stamps
 *  FORCE - force a full time stamp.
 */
enum {
	RB_ADD_STAMP_NONE		= 0,
	RB_ADD_STAMP_EXTEND		= BIT(1),
	RB_ADD_STAMP_ABSOLUTE		= BIT(2),
	RB_ADD_STAMP_FORCE		= BIT(3)
};
/*
 * Used for which event context the event is in.
 *  TRANSITION = 0
 *  NMI     = 1
 *  IRQ     = 2
 *  SOFTIRQ = 3
 *  NORMAL  = 4
 *
 * See trace_recursive_lock() comment below for more details.
 */
enum {
	RB_CTX_TRANSITION,
	RB_CTX_NMI,
	RB_CTX_IRQ,
	RB_CTX_SOFTIRQ,
	RB_CTX_NORMAL,
	RB_CTX_MAX
};

#if BITS_PER_LONG == 32
#define RB_TIME_32
#endif

/* To test on 64 bit machines */
//#define RB_TIME_32

#ifdef RB_TIME_32

struct rb_time_struct {
	local_t		cnt;
	local_t		top;
	local_t		bottom;
	local_t		msb;
};
#else
#include <asm/local64.h>
struct rb_time_struct {
	local64_t	time;
};
#endif
typedef struct rb_time_struct rb_time_t;

#define MAX_NEST	5

/*
 * head_page == tail_page && head == tail then buffer is empty.
 */
struct ring_buffer_per_cpu {
	int				cpu;
	atomic_t			record_disabled;
	atomic_t			resize_disabled;
	struct trace_buffer	*buffer;
	raw_spinlock_t			reader_lock;	/* serialize readers */
	arch_spinlock_t			lock;
	struct lock_class_key		lock_key;
	struct buffer_data_page		*free_page;
	unsigned long			nr_pages;
	unsigned int			current_context;
	struct list_head		*pages;
	struct buffer_page		*head_page;	/* read from head */
	struct buffer_page		*tail_page;	/* write to tail */
	struct buffer_page		*commit_page;	/* committed pages */
	struct buffer_page		*reader_page;
	unsigned long			lost_events;
	unsigned long			last_overrun;
	unsigned long			nest;
	local_t				entries_bytes;
	local_t				entries;
	local_t				overrun;
	local_t				commit_overrun;
	local_t				dropped_events;
	local_t				committing;
	local_t				commits;
	local_t				pages_touched;
	local_t				pages_lost;
	local_t				pages_read;
	long				last_pages_touch;
	size_t				shortest_full;
	unsigned long			read;
	unsigned long			read_bytes;
	rb_time_t			write_stamp;
	rb_time_t			before_stamp;
	u64				event_stamp[MAX_NEST];
	u64				read_stamp;
	/* ring buffer pages to update, > 0 to add, < 0 to remove */
	long				nr_pages_to_update;
	struct list_head		new_pages; /* new pages to add */
	struct work_struct		update_pages_work;
	struct completion		update_done;

	struct rb_irq_work		irq_work;
};

struct trace_buffer {
	unsigned			flags;
	int				cpus;
	atomic_t			record_disabled;
	atomic_t			resizing;
	cpumask_var_t			cpumask;

	struct lock_class_key		*reader_lock_key;

	struct mutex			mutex;

	struct ring_buffer_per_cpu	**buffers;

	struct hlist_node		node;
	u64				(*clock)(void);

	struct rb_irq_work		irq_work;
	bool				time_stamp_abs;

	struct ring_buffer_ext_cb	*ext_cb;
};

struct ring_buffer_iter {
	struct ring_buffer_per_cpu	*cpu_buffer;
	unsigned long			head;
	unsigned long			next_event;
	struct buffer_page		*head_page;
	struct buffer_page		*cache_reader_page;
	unsigned long			cache_read;
	u64				read_stamp;
	u64				page_stamp;
	struct ring_buffer_event	*event;
	int				missed_events;
};

#ifdef RB_TIME_32

/*
 * On 32 bit machines, local64_t is very expensive. As the ring
 * buffer doesn't need all the features of a true 64 bit atomic,
 * on 32 bit, it uses these functions (64 still uses local64_t).
 *
 * For the ring buffer, 64 bit required operations for the time is
 * the following:
 *
 *  - Reads may fail if it interrupted a modification of the time stamp.
 *      It will succeed if it did not interrupt another write even if
 *      the read itself is interrupted by a write.
 *      It returns whether it was successful or not.
 *
 *  - Writes always succeed and will overwrite other writes and writes
 *      that were done by events interrupting the current write.
 *
 *  - A write followed by a read of the same time stamp will always succeed,
 *      but may not contain the same value.
 *
 *  - A cmpxchg will fail if it interrupted another write or cmpxchg.
 *      Other than that, it acts like a normal cmpxchg.
 *
 * The 60 bit time stamp is broken up by 30 bits in a top and bottom half
 *  (bottom being the least significant 30 bits of the 60 bit time stamp).
 *
 * The two most significant bits of each half holds a 2 bit counter (0-3).
 * Each update will increment this counter by one.
 * When reading the top and bottom, if the two counter bits match then the
 *  top and bottom together make a valid 60 bit number.
 */
#define RB_TIME_SHIFT	30
#define RB_TIME_VAL_MASK ((1 << RB_TIME_SHIFT) - 1)
#define RB_TIME_MSB_SHIFT	 60

static inline int rb_time_cnt(unsigned long val)
{
	return (val >> RB_TIME_SHIFT) & 3;
}

static inline u64 rb_time_val(unsigned long top, unsigned long bottom)
{
	u64 val;

	val = top & RB_TIME_VAL_MASK;
	val <<= RB_TIME_SHIFT;
	val |= bottom & RB_TIME_VAL_MASK;

	return val;
}

static inline bool __rb_time_read(rb_time_t *t, u64 *ret, unsigned long *cnt)
{
	unsigned long top, bottom, msb;
	unsigned long c;

	/*
	 * If the read is interrupted by a write, then the cnt will
	 * be different. Loop until both top and bottom have been read
	 * without interruption.
	 */
	do {
		c = local_read(&t->cnt);
		top = local_read(&t->top);
		bottom = local_read(&t->bottom);
		msb = local_read(&t->msb);
	} while (c != local_read(&t->cnt));

	*cnt = rb_time_cnt(top);

	/* If top and bottom counts don't match, this interrupted a write */
	if (*cnt != rb_time_cnt(bottom))
		return false;

	/* The shift to msb will lose its cnt bits */
	*ret = rb_time_val(top, bottom) | ((u64)msb << RB_TIME_MSB_SHIFT);
	return true;
}

static bool rb_time_read(rb_time_t *t, u64 *ret)
{
	unsigned long cnt;

	return __rb_time_read(t, ret, &cnt);
}

static inline unsigned long rb_time_val_cnt(unsigned long val, unsigned long cnt)
{
	return (val & RB_TIME_VAL_MASK) | ((cnt & 3) << RB_TIME_SHIFT);
}

static inline void rb_time_split(u64 val, unsigned long *top, unsigned long *bottom,
				 unsigned long *msb)
{
	*top = (unsigned long)((val >> RB_TIME_SHIFT) & RB_TIME_VAL_MASK);
	*bottom = (unsigned long)(val & RB_TIME_VAL_MASK);
	*msb = (unsigned long)(val >> RB_TIME_MSB_SHIFT);
}

static inline void rb_time_val_set(local_t *t, unsigned long val, unsigned long cnt)
{
	val = rb_time_val_cnt(val, cnt);
	local_set(t, val);
}

static void rb_time_set(rb_time_t *t, u64 val)
{
	unsigned long cnt, top, bottom, msb;

	rb_time_split(val, &top, &bottom, &msb);

	/* Writes always succeed with a valid number even if it gets interrupted. */
	do {
		cnt = local_inc_return(&t->cnt);
		rb_time_val_set(&t->top, top, cnt);
		rb_time_val_set(&t->bottom, bottom, cnt);
		rb_time_val_set(&t->msb, val >> RB_TIME_MSB_SHIFT, cnt);
	} while (cnt != local_read(&t->cnt));
}

static inline bool
rb_time_read_cmpxchg(local_t *l, unsigned long expect, unsigned long set)
{
	unsigned long ret;

	ret = local_cmpxchg(l, expect, set);
	return ret == expect;
}

static int rb_time_cmpxchg(rb_time_t *t, u64 expect, u64 set)
{
	unsigned long cnt, top, bottom, msb;
	unsigned long cnt2, top2, bottom2, msb2;
	u64 val;

	/* The cmpxchg always fails if it interrupted an update */
	 if (!__rb_time_read(t, &val, &cnt2))
		 return false;

	 if (val != expect)
		 return false;

	 cnt = local_read(&t->cnt);
	 if ((cnt & 3) != cnt2)
		 return false;

	 cnt2 = cnt + 1;

	 rb_time_split(val, &top, &bottom, &msb);
	 top = rb_time_val_cnt(top, cnt);
	 bottom = rb_time_val_cnt(bottom, cnt);

	 rb_time_split(set, &top2, &bottom2, &msb2);
	 top2 = rb_time_val_cnt(top2, cnt2);
	 bottom2 = rb_time_val_cnt(bottom2, cnt2);

	if (!rb_time_read_cmpxchg(&t->cnt, cnt, cnt2))
		return false;
	if (!rb_time_read_cmpxchg(&t->msb, msb, msb2))
		return false;
	if (!rb_time_read_cmpxchg(&t->top, top, top2))
		return false;
	if (!rb_time_read_cmpxchg(&t->bottom, bottom, bottom2))
		return false;
	return true;
}

#else /* 64 bits */

/* local64_t always succeeds */

static inline bool rb_time_read(rb_time_t *t, u64 *ret)
{
	*ret = local64_read(&t->time);
	return true;
}
static void rb_time_set(rb_time_t *t, u64 val)
{
	local64_set(&t->time, val);
}

static bool rb_time_cmpxchg(rb_time_t *t, u64 expect, u64 set)
{
	u64 val;
	val = local64_cmpxchg(&t->time, expect, set);
	return val == expect;
}
#endif

static inline bool has_ext_writer(struct trace_buffer *buffer)
{
	return !!buffer->ext_cb;
}

static inline bool rb_has_ext_writer(struct ring_buffer_per_cpu *cpu_buffer)
{
	return has_ext_writer(cpu_buffer->buffer);
}

/*
 * Enable this to make sure that the event passed to
 * ring_buffer_event_time_stamp() is not committed and also
 * is on the buffer that it passed in.
 */
//#define RB_VERIFY_EVENT
#ifdef RB_VERIFY_EVENT
static struct list_head *rb_list_head(struct list_head *list);
static void verify_event(struct ring_buffer_per_cpu *cpu_buffer,
			 void *event)
{
	struct buffer_page *page = cpu_buffer->commit_page;
	struct buffer_page *tail_page = READ_ONCE(cpu_buffer->tail_page);
	struct list_head *next;
	long commit, write;
	unsigned long addr = (unsigned long)event;
	bool done = false;
	int stop = 0;

	/* Make sure the event exists and is not committed yet */
	do {
		if (page == tail_page || WARN_ON_ONCE(stop++ > 100))
			done = true;
		commit = local_read(&page->page->commit);
		write = local_read(&page->write);
		if (addr >= (unsigned long)&page->page->data[commit] &&
		    addr < (unsigned long)&page->page->data[write])
			return;

		next = rb_list_head(page->list.next);
		page = list_entry(next, struct buffer_page, list);
	} while (!done);
	WARN_ON_ONCE(1);
}
#else
static inline void verify_event(struct ring_buffer_per_cpu *cpu_buffer,
			 void *event)
{
}
#endif

/*
 * The absolute time stamp drops the 5 MSBs and some clocks may
 * require them. The rb_fix_abs_ts() will take a previous full
 * time stamp, and add the 5 MSB of that time stamp on to the
 * saved absolute time stamp. Then they are compared in case of
 * the unlikely event that the latest time stamp incremented
 * the 5 MSB.
 */
static inline u64 rb_fix_abs_ts(u64 abs, u64 save_ts)
{
	if (save_ts & TS_MSB) {
		abs |= save_ts & TS_MSB;
		/* Check for overflow */
		if (unlikely(abs < save_ts))
			abs += 1ULL << 59;
	}
	return abs;
}

static inline u64 rb_time_stamp(struct trace_buffer *buffer);

/**
 * ring_buffer_event_time_stamp - return the event's current time stamp
 * @buffer: The buffer that the event is on
 * @event: the event to get the time stamp of
 *
 * Note, this must be called after @event is reserved, and before it is
 * committed to the ring buffer. And must be called from the same
 * context where the event was reserved (normal, softirq, irq, etc).
 *
 * Returns the time stamp associated with the current event.
 * If the event has an extended time stamp, then that is used as
 * the time stamp to return.
 * In the highly unlikely case that the event was nested more than
 * the max nesting, then the write_stamp of the buffer is returned,
 * otherwise  current time is returned, but that really neither of
 * the last two cases should ever happen.
 */
u64 ring_buffer_event_time_stamp(struct trace_buffer *buffer,
				 struct ring_buffer_event *event)
{
	struct ring_buffer_per_cpu *cpu_buffer = buffer->buffers[smp_processor_id()];
	unsigned int nest;
	u64 ts;

	/* If the event includes an absolute time, then just use that */
	if (event->type_len == RINGBUF_TYPE_TIME_STAMP) {
		ts = rb_event_time_stamp(event);
		return rb_fix_abs_ts(ts, cpu_buffer->tail_page->page->time_stamp);
	}

	nest = local_read(&cpu_buffer->committing);
	verify_event(cpu_buffer, event);
	if (WARN_ON_ONCE(!nest))
		goto fail;

	/* Read the current saved nesting level time stamp */
	if (likely(--nest < MAX_NEST))
		return cpu_buffer->event_stamp[nest];

	/* Shouldn't happen, warn if it does */
	WARN_ONCE(1, "nest (%d) greater than max", nest);

 fail:
	/* Can only fail on 32 bit */
	if (!rb_time_read(&cpu_buffer->write_stamp, &ts))
		/* Screw it, just read the current time */
		ts = rb_time_stamp(cpu_buffer->buffer);

	return ts;
}

/**
 * ring_buffer_nr_pages - get the number of buffer pages in the ring buffer
 * @buffer: The ring_buffer to get the number of pages from
 * @cpu: The cpu of the ring_buffer to get the number of pages from
 *
 * Returns the number of pages used by a per_cpu buffer of the ring buffer.
 */
size_t ring_buffer_nr_pages(struct trace_buffer *buffer, int cpu)
{
	return buffer->buffers[cpu]->nr_pages;
}

/**
 * ring_buffer_nr_dirty_pages - get the number of used pages in the ring buffer
 * @buffer: The ring_buffer to get the number of pages from
 * @cpu: The cpu of the ring_buffer to get the number of pages from
 *
 * Returns the number of pages that have content in the ring buffer.
 */
size_t ring_buffer_nr_dirty_pages(struct trace_buffer *buffer, int cpu)
{
	size_t read;
	size_t lost;
	size_t cnt;

	read = local_read(&buffer->buffers[cpu]->pages_read);
	lost = local_read(&buffer->buffers[cpu]->pages_lost);
	cnt = local_read(&buffer->buffers[cpu]->pages_touched);

	if (WARN_ON_ONCE(cnt < lost))
		return 0;

	cnt -= lost;

	/* The reader can read an empty page, but not more than that */
	if (cnt < read) {
		WARN_ON_ONCE(read > cnt + 1);
		return 0;
	}

	return cnt - read;
}

static __always_inline bool full_hit(struct trace_buffer *buffer, int cpu, int full)
{
	struct ring_buffer_per_cpu *cpu_buffer = buffer->buffers[cpu];
	size_t nr_pages;
	size_t dirty;

	nr_pages = cpu_buffer->nr_pages;
	if (!nr_pages || !full)
		return true;

	dirty = ring_buffer_nr_dirty_pages(buffer, cpu);

	return (dirty * 100) > (full * nr_pages);
}

/*
 * rb_wake_up_waiters - wake up tasks waiting for ring buffer input
 *
 * Schedules a delayed work to wake up any task that is blocked on the
 * ring buffer waiters queue.
 */
static void rb_wake_up_waiters(struct irq_work *work)
{
	struct rb_irq_work *rbwork = container_of(work, struct rb_irq_work, work);

	wake_up_all(&rbwork->waiters);
	if (rbwork->full_waiters_pending || rbwork->wakeup_full) {
		rbwork->wakeup_full = false;
		rbwork->full_waiters_pending = false;
		wake_up_all(&rbwork->full_waiters);
	}
}

/**
 * ring_buffer_wake_waiters - wake up any waiters on this ring buffer
 * @buffer: The ring buffer to wake waiters on
 *
 * In the case of a file that represents a ring buffer is closing,
 * it is prudent to wake up any waiters that are on this.
 */
void ring_buffer_wake_waiters(struct trace_buffer *buffer, int cpu)
{
	struct ring_buffer_per_cpu *cpu_buffer;
	struct rb_irq_work *rbwork;

	if (!buffer)
		return;

	if (cpu == RING_BUFFER_ALL_CPUS) {

		/* Wake up individual ones too. One level recursion */
		for_each_buffer_cpu(buffer, cpu)
			ring_buffer_wake_waiters(buffer, cpu);

		rbwork = &buffer->irq_work;
	} else {
		if (WARN_ON_ONCE(!buffer->buffers))
			return;
		if (WARN_ON_ONCE(cpu >= nr_cpu_ids))
			return;

		cpu_buffer = buffer->buffers[cpu];
		/* The CPU buffer may not have been initialized yet */
		if (!cpu_buffer)
			return;
		rbwork = &cpu_buffer->irq_work;
	}

	rbwork->wait_index++;
	/* make sure the waiters see the new index */
	smp_wmb();

	rb_wake_up_waiters(&rbwork->work);
}

/**
 * ring_buffer_wait - wait for input to the ring buffer
 * @buffer: buffer to wait on
 * @cpu: the cpu buffer to wait on
 * @full: wait until the percentage of pages are available, if @cpu != RING_BUFFER_ALL_CPUS
 *
 * If @cpu == RING_BUFFER_ALL_CPUS then the task will wake up as soon
 * as data is added to any of the @buffer's cpu buffers. Otherwise
 * it will wait for data to be added to a specific cpu buffer.
 */
int ring_buffer_wait(struct trace_buffer *buffer, int cpu, int full)
{
	struct ring_buffer_per_cpu *cpu_buffer;
	DEFINE_WAIT(wait);
	struct rb_irq_work *work;
	long wait_index;
	int ret = 0;

	/*
	 * Depending on what the caller is waiting for, either any
	 * data in any cpu buffer, or a specific buffer, put the
	 * caller on the appropriate wait queue.
	 */
	if (cpu == RING_BUFFER_ALL_CPUS) {
		work = &buffer->irq_work;
		/* Full only makes sense on per cpu reads */
		full = 0;
	} else {
		if (!cpumask_test_cpu(cpu, buffer->cpumask))
			return -ENODEV;
		cpu_buffer = buffer->buffers[cpu];
		work = &cpu_buffer->irq_work;
	}

	wait_index = READ_ONCE(work->wait_index);

	while (true) {
		if (full)
			prepare_to_wait(&work->full_waiters, &wait, TASK_INTERRUPTIBLE);
		else
			prepare_to_wait(&work->waiters, &wait, TASK_INTERRUPTIBLE);

		/*
		 * The events can happen in critical sections where
		 * checking a work queue can cause deadlocks.
		 * After adding a task to the queue, this flag is set
		 * only to notify events to try to wake up the queue
		 * using irq_work.
		 *
		 * We don't clear it even if the buffer is no longer
		 * empty. The flag only causes the next event to run
		 * irq_work to do the work queue wake up. The worse
		 * that can happen if we race with !trace_empty() is that
		 * an event will cause an irq_work to try to wake up
		 * an empty queue.
		 *
		 * There's no reason to protect this flag either, as
		 * the work queue and irq_work logic will do the necessary
		 * synchronization for the wake ups. The only thing
		 * that is necessary is that the wake up happens after
		 * a task has been queued. It's OK for spurious wake ups.
		 */
		if (full)
			work->full_waiters_pending = true;
		else
			work->waiters_pending = true;

		if (signal_pending(current)) {
			ret = -EINTR;
			break;
		}

		if (cpu == RING_BUFFER_ALL_CPUS && !ring_buffer_empty(buffer))
			break;

		if (cpu != RING_BUFFER_ALL_CPUS &&
		    !ring_buffer_empty_cpu(buffer, cpu)) {
			unsigned long flags;
			bool pagebusy;
			bool done;

			if (!full)
				break;

			raw_spin_lock_irqsave(&cpu_buffer->reader_lock, flags);
			pagebusy = cpu_buffer->reader_page == cpu_buffer->commit_page;
			done = !pagebusy && full_hit(buffer, cpu, full);

			if (!cpu_buffer->shortest_full ||
			    cpu_buffer->shortest_full > full)
				cpu_buffer->shortest_full = full;
			raw_spin_unlock_irqrestore(&cpu_buffer->reader_lock, flags);
			if (done)
				break;
		}

		schedule();

		/* Make sure to see the new wait index */
		smp_rmb();
		if (wait_index != work->wait_index)
			break;
	}

	if (full)
		finish_wait(&work->full_waiters, &wait);
	else
		finish_wait(&work->waiters, &wait);

	return ret;
}

/**
 * ring_buffer_poll_wait - poll on buffer input
 * @buffer: buffer to wait on
 * @cpu: the cpu buffer to wait on
 * @filp: the file descriptor
 * @poll_table: The poll descriptor
 * @full: wait until the percentage of pages are available, if @cpu != RING_BUFFER_ALL_CPUS
 *
 * If @cpu == RING_BUFFER_ALL_CPUS then the task will wake up as soon
 * as data is added to any of the @buffer's cpu buffers. Otherwise
 * it will wait for data to be added to a specific cpu buffer.
 *
 * Returns EPOLLIN | EPOLLRDNORM if data exists in the buffers,
 * zero otherwise.
 */
__poll_t ring_buffer_poll_wait(struct trace_buffer *buffer, int cpu,
			  struct file *filp, poll_table *poll_table, int full)
{
	struct ring_buffer_per_cpu *cpu_buffer;
	struct rb_irq_work *work;

	if (cpu == RING_BUFFER_ALL_CPUS) {
		work = &buffer->irq_work;
		full = 0;
	} else {
		if (!cpumask_test_cpu(cpu, buffer->cpumask))
			return -EINVAL;

		cpu_buffer = buffer->buffers[cpu];
		work = &cpu_buffer->irq_work;
	}

	if (full) {
		poll_wait(filp, &work->full_waiters, poll_table);
		work->full_waiters_pending = true;
		if (!cpu_buffer->shortest_full ||
		    cpu_buffer->shortest_full > full)
			cpu_buffer->shortest_full = full;
	} else {
		poll_wait(filp, &work->waiters, poll_table);
		work->waiters_pending = true;
	}

	/*
	 * There's a tight race between setting the waiters_pending and
	 * checking if the ring buffer is empty.  Once the waiters_pending bit
	 * is set, the next event will wake the task up, but we can get stuck
	 * if there's only a single event in.
	 *
	 * FIXME: Ideally, we need a memory barrier on the writer side as well,
	 * but adding a memory barrier to all events will cause too much of a
	 * performance hit in the fast path.  We only need a memory barrier when
	 * the buffer goes from empty to having content.  But as this race is
	 * extremely small, and it's not a problem if another event comes in, we
	 * will fix it later.
	 */
	smp_mb();

	if (full)
		return full_hit(buffer, cpu, full) ? EPOLLIN | EPOLLRDNORM : 0;

	if ((cpu == RING_BUFFER_ALL_CPUS && !ring_buffer_empty(buffer)) ||
	    (cpu != RING_BUFFER_ALL_CPUS && !ring_buffer_empty_cpu(buffer, cpu)))
		return EPOLLIN | EPOLLRDNORM;
	return 0;
}

/* buffer may be either ring_buffer or ring_buffer_per_cpu */
#define RB_WARN_ON(b, cond)						\
	({								\
		int _____ret = unlikely(cond);				\
		if (_____ret) {						\
			if (__same_type(*(b), struct ring_buffer_per_cpu)) { \
				struct ring_buffer_per_cpu *__b =	\
					(void *)b;			\
				atomic_inc(&__b->buffer->record_disabled); \
			} else						\
				atomic_inc(&b->record_disabled);	\
			WARN_ON(1);					\
		}							\
		_____ret;						\
	})

/* Up this if you want to test the TIME_EXTENTS and normalization */
#define DEBUG_SHIFT 0

static inline u64 rb_time_stamp(struct trace_buffer *buffer)
{
	u64 ts;

	/* Skip retpolines :-( */
	if (IS_ENABLED(CONFIG_RETPOLINE) && likely(buffer->clock == trace_clock_local))
		ts = trace_clock_local();
	else
		ts = buffer->clock();

	/* shift to debug/test normalization and TIME_EXTENTS */
	return ts << DEBUG_SHIFT;
}

u64 ring_buffer_time_stamp(struct trace_buffer *buffer)
{
	u64 time;

	preempt_disable_notrace();
	time = rb_time_stamp(buffer);
	preempt_enable_notrace();

	return time;
}
EXPORT_SYMBOL_GPL(ring_buffer_time_stamp);

void ring_buffer_normalize_time_stamp(struct trace_buffer *buffer,
				      int cpu, u64 *ts)
{
	/* Just stupid testing the normalize function and deltas */
	*ts >>= DEBUG_SHIFT;
}
EXPORT_SYMBOL_GPL(ring_buffer_normalize_time_stamp);

/*
 * Making the ring buffer lockless makes things tricky.
 * Although writes only happen on the CPU that they are on,
 * and they only need to worry about interrupts. Reads can
 * happen on any CPU.
 *
 * The reader page is always off the ring buffer, but when the
 * reader finishes with a page, it needs to swap its page with
 * a new one from the buffer. The reader needs to take from
 * the head (writes go to the tail). But if a writer is in overwrite
 * mode and wraps, it must push the head page forward.
 *
 * Here lies the problem.
 *
 * The reader must be careful to replace only the head page, and
 * not another one. As described at the top of the file in the
 * ASCII art, the reader sets its old page to point to the next
 * page after head. It then sets the page after head to point to
 * the old reader page. But if the writer moves the head page
 * during this operation, the reader could end up with the tail.
 *
 * We use cmpxchg to help prevent this race. We also do something
 * special with the page before head. We set the LSB to 1.
 *
 * When the writer must push the page forward, it will clear the
 * bit that points to the head page, move the head, and then set
 * the bit that points to the new head page.
 *
 * We also don't want an interrupt coming in and moving the head
 * page on another writer. Thus we use the second LSB to catch
 * that too. Thus:
 *
 * head->list->prev->next        bit 1          bit 0
 *                              -------        -------
 * Normal page                     0              0
 * Points to head page             0              1
 * New head page                   1              0
 *
 * Note we can not trust the prev pointer of the head page, because:
 *
 * +----+       +-----+        +-----+
 * |    |------>|  T  |---X--->|  N  |
 * |    |<------|     |        |     |
 * +----+       +-----+        +-----+
 *   ^                           ^ |
 *   |          +-----+          | |
 *   +----------|  R  |----------+ |
 *              |     |<-----------+
 *              +-----+
 *
 * Key:  ---X-->  HEAD flag set in pointer
 *         T      Tail page
 *         R      Reader page
 *         N      Next page
 *
 * (see __rb_reserve_next() to see where this happens)
 *
 *  What the above shows is that the reader just swapped out
 *  the reader page with a page in the buffer, but before it
 *  could make the new header point back to the new page added
 *  it was preempted by a writer. The writer moved forward onto
 *  the new page added by the reader and is about to move forward
 *  again.
 *
 *  You can see, it is legitimate for the previous pointer of
 *  the head (or any page) not to point back to itself. But only
 *  temporarily.
 */

#define RB_PAGE_NORMAL		0UL
#define RB_PAGE_HEAD		1UL
#define RB_PAGE_UPDATE		2UL


#define RB_FLAG_MASK		3UL

/* PAGE_MOVED is not part of the mask */
#define RB_PAGE_MOVED		4UL

/*
 * rb_list_head - remove any bit
 */
static struct list_head *rb_list_head(struct list_head *list)
{
	unsigned long val = (unsigned long)list;

	return (struct list_head *)(val & ~RB_FLAG_MASK);
}

/*
 * rb_is_head_page - test if the given page is the head page
 *
 * Because the reader may move the head_page pointer, we can
 * not trust what the head page is (it may be pointing to
 * the reader page). But if the next page is a header page,
 * its flags will be non zero.
 */
static inline int
rb_is_head_page(struct buffer_page *page, struct list_head *list)
{
	unsigned long val;

	val = (unsigned long)list->next;

	if ((val & ~RB_FLAG_MASK) != (unsigned long)&page->list)
		return RB_PAGE_MOVED;

	return val & RB_FLAG_MASK;
}

/*
 * rb_is_reader_page
 *
 * The unique thing about the reader page, is that, if the
 * writer is ever on it, the previous pointer never points
 * back to the reader page.
 */
static bool rb_is_reader_page(struct buffer_page *page)
{
	struct list_head *list = page->list.prev;

	return rb_list_head(list->next) != &page->list;
}

/*
 * rb_set_list_to_head - set a list_head to be pointing to head.
 */
static void rb_set_list_to_head(struct list_head *list)
{
	unsigned long *ptr;

	ptr = (unsigned long *)&list->next;
	*ptr |= RB_PAGE_HEAD;
	*ptr &= ~RB_PAGE_UPDATE;
}

/*
 * rb_head_page_activate - sets up head page
 */
static void rb_head_page_activate(struct ring_buffer_per_cpu *cpu_buffer)
{
	struct buffer_page *head;

	head = cpu_buffer->head_page;
	if (!head)
		return;

	/*
	 * Set the previous list pointer to have the HEAD flag.
	 */
	rb_set_list_to_head(head->list.prev);
}

static void rb_list_head_clear(struct list_head *list)
{
	unsigned long *ptr = (unsigned long *)&list->next;

	*ptr &= ~RB_FLAG_MASK;
}

/*
 * rb_head_page_deactivate - clears head page ptr (for free list)
 */
static void
rb_head_page_deactivate(struct ring_buffer_per_cpu *cpu_buffer)
{
	struct list_head *hd;

	/* Go through the whole list and clear any pointers found. */
	rb_list_head_clear(cpu_buffer->pages);

	list_for_each(hd, cpu_buffer->pages)
		rb_list_head_clear(hd);
}

static int rb_head_page_set(struct ring_buffer_per_cpu *cpu_buffer,
			    struct buffer_page *head,
			    struct buffer_page *prev,
			    int old_flag, int new_flag)
{
	struct list_head *list;
	unsigned long val = (unsigned long)&head->list;
	unsigned long ret;

	list = &prev->list;

	val &= ~RB_FLAG_MASK;

	ret = cmpxchg((unsigned long *)&list->next,
		      val | old_flag, val | new_flag);

	/* check if the reader took the page */
	if ((ret & ~RB_FLAG_MASK) != val)
		return RB_PAGE_MOVED;

	return ret & RB_FLAG_MASK;
}

static int rb_head_page_set_update(struct ring_buffer_per_cpu *cpu_buffer,
				   struct buffer_page *head,
				   struct buffer_page *prev,
				   int old_flag)
{
	return rb_head_page_set(cpu_buffer, head, prev,
				old_flag, RB_PAGE_UPDATE);
}

static int rb_head_page_set_head(struct ring_buffer_per_cpu *cpu_buffer,
				 struct buffer_page *head,
				 struct buffer_page *prev,
				 int old_flag)
{
	return rb_head_page_set(cpu_buffer, head, prev,
				old_flag, RB_PAGE_HEAD);
}

static int rb_head_page_set_normal(struct ring_buffer_per_cpu *cpu_buffer,
				   struct buffer_page *head,
				   struct buffer_page *prev,
				   int old_flag)
{
	return rb_head_page_set(cpu_buffer, head, prev,
				old_flag, RB_PAGE_NORMAL);
}

static inline void rb_inc_page(struct buffer_page **bpage)
{
	struct list_head *p = rb_list_head((*bpage)->list.next);

	*bpage = list_entry(p, struct buffer_page, list);
}

static struct buffer_page *
rb_set_head_page(struct ring_buffer_per_cpu *cpu_buffer)
{
	struct buffer_page *head;
	struct buffer_page *page;
	struct list_head *list;
	int i;

	if (RB_WARN_ON(cpu_buffer, !cpu_buffer->head_page))
		return NULL;

	/* sanity check */
	list = cpu_buffer->pages;
	if (RB_WARN_ON(cpu_buffer, rb_list_head(list->prev->next) != list))
		return NULL;

	page = head = cpu_buffer->head_page;
	/*
	 * It is possible that the writer moves the header behind
	 * where we started, and we miss in one loop.
	 * A second loop should grab the header, but we'll do
	 * three loops just because I'm paranoid.
	 */
	for (i = 0; i < 3; i++) {
		do {
			if (rb_is_head_page(page, page->list.prev)) {
				cpu_buffer->head_page = page;
				return page;
			}
			rb_inc_page(&page);
		} while (page != head);
	}

	RB_WARN_ON(cpu_buffer, 1);

	return NULL;
}

static int rb_head_page_replace(struct buffer_page *old,
				struct buffer_page *new)
{
	unsigned long *ptr = (unsigned long *)&old->list.prev->next;
	unsigned long val;
	unsigned long ret;

	val = *ptr & ~RB_FLAG_MASK;
	val |= RB_PAGE_HEAD;

	ret = cmpxchg(ptr, val, (unsigned long)&new->list);

	return ret == val;
}

/*
 * rb_tail_page_update - move the tail page forward
 */
static void rb_tail_page_update(struct ring_buffer_per_cpu *cpu_buffer,
			       struct buffer_page *tail_page,
			       struct buffer_page *next_page)
{
	unsigned long old_entries;
	unsigned long old_write;

	/*
	 * The tail page now needs to be moved forward.
	 *
	 * We need to reset the tail page, but without messing
	 * with possible erasing of data brought in by interrupts
	 * that have moved the tail page and are currently on it.
	 *
	 * We add a counter to the write field to denote this.
	 */
	old_write = local_add_return(RB_WRITE_INTCNT, &next_page->write);
	old_entries = local_add_return(RB_WRITE_INTCNT, &next_page->entries);

	local_inc(&cpu_buffer->pages_touched);
	/*
	 * Just make sure we have seen our old_write and synchronize
	 * with any interrupts that come in.
	 */
	barrier();

	/*
	 * If the tail page is still the same as what we think
	 * it is, then it is up to us to update the tail
	 * pointer.
	 */
	if (tail_page == READ_ONCE(cpu_buffer->tail_page)) {
		/* Zero the write counter */
		unsigned long val = old_write & ~RB_WRITE_MASK;
		unsigned long eval = old_entries & ~RB_WRITE_MASK;

		/*
		 * This will only succeed if an interrupt did
		 * not come in and change it. In which case, we
		 * do not want to modify it.
		 *
		 * We add (void) to let the compiler know that we do not care
		 * about the return value of these functions. We use the
		 * cmpxchg to only update if an interrupt did not already
		 * do it for us. If the cmpxchg fails, we don't care.
		 */
		(void)local_cmpxchg(&next_page->write, old_write, val);
		(void)local_cmpxchg(&next_page->entries, old_entries, eval);

		/*
		 * No need to worry about races with clearing out the commit.
		 * it only can increment when a commit takes place. But that
		 * only happens in the outer most nested commit.
		 */
		local_set(&next_page->page->commit, 0);

		/* Again, either we update tail_page or an interrupt does */
		(void)cmpxchg(&cpu_buffer->tail_page, tail_page, next_page);
	}
}

static int rb_check_bpage(struct ring_buffer_per_cpu *cpu_buffer,
			  struct buffer_page *bpage)
{
	unsigned long val = (unsigned long)bpage;

	if (RB_WARN_ON(cpu_buffer, val & RB_FLAG_MASK))
		return 1;

	return 0;
}

/**
 * rb_check_pages - integrity check of buffer pages
 * @cpu_buffer: CPU buffer with pages to test
 *
 * As a safety measure we check to make sure the data pages have not
 * been corrupted.
 */
static int rb_check_pages(struct ring_buffer_per_cpu *cpu_buffer)
{
	struct list_head *head = rb_list_head(cpu_buffer->pages);
	struct list_head *tmp;

	if (RB_WARN_ON(cpu_buffer,
			rb_list_head(rb_list_head(head->next)->prev) != head))
		return -1;

	if (RB_WARN_ON(cpu_buffer,
			rb_list_head(rb_list_head(head->prev)->next) != head))
		return -1;

	for (tmp = rb_list_head(head->next); tmp != head; tmp = rb_list_head(tmp->next)) {
		if (RB_WARN_ON(cpu_buffer,
				rb_list_head(rb_list_head(tmp->next)->prev) != tmp))
			return -1;

		if (RB_WARN_ON(cpu_buffer,
				rb_list_head(rb_list_head(tmp->prev)->next) != tmp))
			return -1;
	}

	return 0;
}

static int __rb_allocate_pages(struct ring_buffer_per_cpu *cpu_buffer,
		long nr_pages, struct list_head *pages)
{
	struct buffer_page *bpage, *tmp;
	bool user_thread = current->mm != NULL;
	gfp_t mflags;
	long i;

	/*
	 * Check if the available memory is there first.
	 * Note, si_mem_available() only gives us a rough estimate of available
	 * memory. It may not be accurate. But we don't care, we just want
	 * to prevent doing any allocation when it is obvious that it is
	 * not going to succeed.
	 */
	i = si_mem_available();
	if (i < nr_pages)
		return -ENOMEM;

	/*
	 * __GFP_RETRY_MAYFAIL flag makes sure that the allocation fails
	 * gracefully without invoking oom-killer and the system is not
	 * destabilized.
	 */
	mflags = GFP_KERNEL | __GFP_RETRY_MAYFAIL;

	/*
	 * If a user thread allocates too much, and si_mem_available()
	 * reports there's enough memory, even though there is not.
	 * Make sure the OOM killer kills this thread. This can happen
	 * even with RETRY_MAYFAIL because another task may be doing
	 * an allocation after this task has taken all memory.
	 * This is the task the OOM killer needs to take out during this
	 * loop, even if it was triggered by an allocation somewhere else.
	 */
	if (user_thread)
		set_current_oom_origin();
	for (i = 0; i < nr_pages; i++) {
		struct page *page;

		bpage = kzalloc_node(ALIGN(sizeof(*bpage), cache_line_size()),
				    mflags, cpu_to_node(cpu_buffer->cpu));
		if (!bpage)
			goto free_pages;

		rb_check_bpage(cpu_buffer, bpage);

		list_add(&bpage->list, pages);

		page = alloc_pages_node(cpu_to_node(cpu_buffer->cpu), mflags, 0);
		if (!page)
			goto free_pages;
		bpage->page = page_address(page);
		rb_init_page(bpage->page);

		if (user_thread && fatal_signal_pending(current))
			goto free_pages;
	}
	if (user_thread)
		clear_current_oom_origin();

	return 0;

free_pages:
	list_for_each_entry_safe(bpage, tmp, pages, list) {
		list_del_init(&bpage->list);
		free_buffer_page(bpage);
	}
	if (user_thread)
		clear_current_oom_origin();

	return -ENOMEM;
}

static int rb_allocate_pages(struct ring_buffer_per_cpu *cpu_buffer,
			     unsigned long nr_pages)
{
	LIST_HEAD(pages);

	WARN_ON(!nr_pages);

	if (__rb_allocate_pages(cpu_buffer, nr_pages, &pages))
		return -ENOMEM;

	/*
	 * The ring buffer page list is a circular list that does not
	 * start and end with a list head. All page list items point to
	 * other pages.
	 */
	cpu_buffer->pages = pages.next;
	list_del(&pages);

	cpu_buffer->nr_pages = nr_pages;

	rb_check_pages(cpu_buffer);

	return 0;
}

static struct ring_buffer_per_cpu *
rb_allocate_cpu_buffer(struct trace_buffer *buffer, long nr_pages, int cpu)
{
	struct ring_buffer_per_cpu *cpu_buffer;
	struct buffer_page *bpage;
	struct page *page;
	int ret;

	cpu_buffer = kzalloc_node(ALIGN(sizeof(*cpu_buffer), cache_line_size()),
				  GFP_KERNEL, cpu_to_node(cpu));
	if (!cpu_buffer)
		return NULL;

	cpu_buffer->cpu = cpu;
	cpu_buffer->buffer = buffer;
	raw_spin_lock_init(&cpu_buffer->reader_lock);
	lockdep_set_class(&cpu_buffer->reader_lock, buffer->reader_lock_key);
	cpu_buffer->lock = (arch_spinlock_t)__ARCH_SPIN_LOCK_UNLOCKED;
	INIT_WORK(&cpu_buffer->update_pages_work, update_pages_handler);
	init_completion(&cpu_buffer->update_done);
	init_irq_work(&cpu_buffer->irq_work.work, rb_wake_up_waiters);
	init_waitqueue_head(&cpu_buffer->irq_work.waiters);
	init_waitqueue_head(&cpu_buffer->irq_work.full_waiters);

	bpage = kzalloc_node(ALIGN(sizeof(*bpage), cache_line_size()),
			    GFP_KERNEL, cpu_to_node(cpu));
	if (!bpage)
		goto fail_free_buffer;

	rb_check_bpage(cpu_buffer, bpage);

	cpu_buffer->reader_page = bpage;
	page = alloc_pages_node(cpu_to_node(cpu), GFP_KERNEL, 0);
	if (!page)
		goto fail_free_reader;
	bpage->page = page_address(page);
	rb_init_page(bpage->page);

	INIT_LIST_HEAD(&cpu_buffer->reader_page->list);
	INIT_LIST_HEAD(&cpu_buffer->new_pages);

	ret = rb_allocate_pages(cpu_buffer, nr_pages);
	if (ret < 0)
		goto fail_free_reader;

	cpu_buffer->head_page
		= list_entry(cpu_buffer->pages, struct buffer_page, list);
	cpu_buffer->tail_page = cpu_buffer->commit_page = cpu_buffer->head_page;

	rb_head_page_activate(cpu_buffer);

	return cpu_buffer;

 fail_free_reader:
	free_buffer_page(cpu_buffer->reader_page);

 fail_free_buffer:
	kfree(cpu_buffer);
	return NULL;
}

static void rb_free_cpu_buffer(struct ring_buffer_per_cpu *cpu_buffer)
{
	struct list_head *head = cpu_buffer->pages;
	struct buffer_page *bpage, *tmp;

	irq_work_sync(&cpu_buffer->irq_work.work);

	free_buffer_page(cpu_buffer->reader_page);

	if (head) {
		rb_head_page_deactivate(cpu_buffer);

		list_for_each_entry_safe(bpage, tmp, head, list) {
			list_del_init(&bpage->list);
			free_buffer_page(bpage);
		}
		bpage = list_entry(head, struct buffer_page, list);
		free_buffer_page(bpage);
	}

	kfree(cpu_buffer);
}

/**
 * __ring_buffer_alloc - allocate a new ring_buffer
 * @size: the size in bytes per cpu that is needed.
 * @flags: attributes to set for the ring buffer.
 * @key: ring buffer reader_lock_key.
 *
 * Currently the only flag that is available is the RB_FL_OVERWRITE
 * flag. This flag means that the buffer will overwrite old data
 * when the buffer wraps. If this flag is not set, the buffer will
 * drop data when the tail hits the head.
 */
struct trace_buffer *__ring_buffer_alloc(unsigned long size, unsigned flags,
					struct lock_class_key *key)
{
	struct trace_buffer *buffer;
	long nr_pages;
	int bsize;
	int cpu;
	int ret;

	/* keep it in its own cache line */
	buffer = kzalloc(ALIGN(sizeof(*buffer), cache_line_size()),
			 GFP_KERNEL);
	if (!buffer)
		return NULL;

	if (!zalloc_cpumask_var(&buffer->cpumask, GFP_KERNEL))
		goto fail_free_buffer;

	nr_pages = DIV_ROUND_UP(size, BUF_PAGE_SIZE);
	buffer->flags = flags;
	buffer->clock = trace_clock_local;
	buffer->reader_lock_key = key;

	init_irq_work(&buffer->irq_work.work, rb_wake_up_waiters);
	init_waitqueue_head(&buffer->irq_work.waiters);

	/* need at least two pages */
	if (nr_pages < 2)
		nr_pages = 2;

	buffer->cpus = nr_cpu_ids;

	bsize = sizeof(void *) * nr_cpu_ids;
	buffer->buffers = kzalloc(ALIGN(bsize, cache_line_size()),
				  GFP_KERNEL);
	if (!buffer->buffers)
		goto fail_free_cpumask;

	cpu = raw_smp_processor_id();
	cpumask_set_cpu(cpu, buffer->cpumask);
	buffer->buffers[cpu] = rb_allocate_cpu_buffer(buffer, nr_pages, cpu);
	if (!buffer->buffers[cpu])
		goto fail_free_buffers;

	ret = cpuhp_state_add_instance(CPUHP_TRACE_RB_PREPARE, &buffer->node);
	if (ret < 0)
		goto fail_free_buffers;

	mutex_init(&buffer->mutex);

	return buffer;

 fail_free_buffers:
	for_each_buffer_cpu(buffer, cpu) {
		if (buffer->buffers[cpu])
			rb_free_cpu_buffer(buffer->buffers[cpu]);
	}
	kfree(buffer->buffers);

 fail_free_cpumask:
	free_cpumask_var(buffer->cpumask);

 fail_free_buffer:
	kfree(buffer);
	return NULL;
}
EXPORT_SYMBOL_GPL(__ring_buffer_alloc);

struct trace_buffer *ring_buffer_alloc_ext(unsigned long size,
					   struct ring_buffer_ext_cb *cb)
{
	struct trace_buffer *buffer;

	if (!cb || !cb->update_footers || !cb->swap_reader)
		return NULL;

	buffer = ring_buffer_alloc(size, RB_FL_OVERWRITE);
	if (!buffer)
		return NULL;

	WARN_ON(cpuhp_state_remove_instance(CPUHP_TRACE_RB_PREPARE,
					    &buffer->node));
	buffer->ext_cb = cb;
	atomic_set(&buffer->record_disabled, 1);

	return buffer;
}

/**
 * ring_buffer_free - free a ring buffer.
 * @buffer: the buffer to free.
 */
void
ring_buffer_free(struct trace_buffer *buffer)
{
	int cpu;

	if (!has_ext_writer(buffer))
		cpuhp_state_remove_instance(CPUHP_TRACE_RB_PREPARE,
					    &buffer->node);

	irq_work_sync(&buffer->irq_work.work);

	for_each_buffer_cpu(buffer, cpu)
		rb_free_cpu_buffer(buffer->buffers[cpu]);

	kfree(buffer->buffers);
	free_cpumask_var(buffer->cpumask);

	kfree(buffer);
}
EXPORT_SYMBOL_GPL(ring_buffer_free);

void ring_buffer_set_clock(struct trace_buffer *buffer,
			   u64 (*clock)(void))
{
	buffer->clock = clock;
}

void ring_buffer_set_time_stamp_abs(struct trace_buffer *buffer, bool abs)
{
	buffer->time_stamp_abs = abs;
}

bool ring_buffer_time_stamp_abs(struct trace_buffer *buffer)
{
	return buffer->time_stamp_abs;
}

static void rb_reset_cpu(struct ring_buffer_per_cpu *cpu_buffer);

static inline unsigned long rb_page_entries(struct buffer_page *bpage)
{
	return local_read(&bpage->entries) & RB_WRITE_MASK;
}

static inline unsigned long rb_page_write(struct buffer_page *bpage)
{
	return local_read(&bpage->write) & RB_WRITE_MASK;
}

static int
rb_remove_pages(struct ring_buffer_per_cpu *cpu_buffer, unsigned long nr_pages)
{
	struct list_head *tail_page, *to_remove, *next_page;
	struct buffer_page *to_remove_page, *tmp_iter_page;
	struct buffer_page *last_page, *first_page;
	unsigned long nr_removed;
	unsigned long head_bit;
	int page_entries;

	head_bit = 0;

	raw_spin_lock_irq(&cpu_buffer->reader_lock);
	atomic_inc(&cpu_buffer->record_disabled);
	/*
	 * We don't race with the readers since we have acquired the reader
	 * lock. We also don't race with writers after disabling recording.
	 * This makes it easy to figure out the first and the last page to be
	 * removed from the list. We unlink all the pages in between including
	 * the first and last pages. This is done in a busy loop so that we
	 * lose the least number of traces.
	 * The pages are freed after we restart recording and unlock readers.
	 */
	tail_page = &cpu_buffer->tail_page->list;

	/*
	 * tail page might be on reader page, we remove the next page
	 * from the ring buffer
	 */
	if (cpu_buffer->tail_page == cpu_buffer->reader_page)
		tail_page = rb_list_head(tail_page->next);
	to_remove = tail_page;

	/* start of pages to remove */
	first_page = list_entry(rb_list_head(to_remove->next),
				struct buffer_page, list);

	for (nr_removed = 0; nr_removed < nr_pages; nr_removed++) {
		to_remove = rb_list_head(to_remove)->next;
		head_bit |= (unsigned long)to_remove & RB_PAGE_HEAD;
	}

	next_page = rb_list_head(to_remove)->next;

	/*
	 * Now we remove all pages between tail_page and next_page.
	 * Make sure that we have head_bit value preserved for the
	 * next page
	 */
	tail_page->next = (struct list_head *)((unsigned long)next_page |
						head_bit);
	next_page = rb_list_head(next_page);
	next_page->prev = tail_page;

	/* make sure pages points to a valid page in the ring buffer */
	cpu_buffer->pages = next_page;

	/* update head page */
	if (head_bit)
		cpu_buffer->head_page = list_entry(next_page,
						struct buffer_page, list);

	/*
	 * change read pointer to make sure any read iterators reset
	 * themselves
	 */
	cpu_buffer->read = 0;

	/* pages are removed, resume tracing and then free the pages */
	atomic_dec(&cpu_buffer->record_disabled);
	raw_spin_unlock_irq(&cpu_buffer->reader_lock);

	RB_WARN_ON(cpu_buffer, list_empty(cpu_buffer->pages));

	/* last buffer page to remove */
	last_page = list_entry(rb_list_head(to_remove), struct buffer_page,
				list);
	tmp_iter_page = first_page;

	do {
		cond_resched();

		to_remove_page = tmp_iter_page;
		rb_inc_page(&tmp_iter_page);

		/* update the counters */
		page_entries = rb_page_entries(to_remove_page);
		if (page_entries) {
			/*
			 * If something was added to this page, it was full
			 * since it is not the tail page. So we deduct the
			 * bytes consumed in ring buffer from here.
			 * Increment overrun to account for the lost events.
			 */
			local_add(page_entries, &cpu_buffer->overrun);
			local_sub(rb_page_commit(to_remove_page), &cpu_buffer->entries_bytes);
			local_inc(&cpu_buffer->pages_lost);
		}

		/*
		 * We have already removed references to this list item, just
		 * free up the buffer_page and its page
		 */
		free_buffer_page(to_remove_page);
		nr_removed--;

	} while (to_remove_page != last_page);

	RB_WARN_ON(cpu_buffer, nr_removed);

	return nr_removed == 0;
}

static int
rb_insert_pages(struct ring_buffer_per_cpu *cpu_buffer)
{
	struct list_head *pages = &cpu_buffer->new_pages;
	int retries, success;

	raw_spin_lock_irq(&cpu_buffer->reader_lock);
	/*
	 * We are holding the reader lock, so the reader page won't be swapped
	 * in the ring buffer. Now we are racing with the writer trying to
	 * move head page and the tail page.
	 * We are going to adapt the reader page update process where:
	 * 1. We first splice the start and end of list of new pages between
	 *    the head page and its previous page.
	 * 2. We cmpxchg the prev_page->next to point from head page to the
	 *    start of new pages list.
	 * 3. Finally, we update the head->prev to the end of new list.
	 *
	 * We will try this process 10 times, to make sure that we don't keep
	 * spinning.
	 */
	retries = 10;
	success = 0;
	while (retries--) {
		struct list_head *head_page, *prev_page, *r;
		struct list_head *last_page, *first_page;
		struct list_head *head_page_with_bit;

		head_page = &rb_set_head_page(cpu_buffer)->list;
		if (!head_page)
			break;
		prev_page = head_page->prev;

		first_page = pages->next;
		last_page  = pages->prev;

		head_page_with_bit = (struct list_head *)
				     ((unsigned long)head_page | RB_PAGE_HEAD);

		last_page->next = head_page_with_bit;
		first_page->prev = prev_page;

		r = cmpxchg(&prev_page->next, head_page_with_bit, first_page);

		if (r == head_page_with_bit) {
			/*
			 * yay, we replaced the page pointer to our new list,
			 * now, we just have to update to head page's prev
			 * pointer to point to end of list
			 */
			head_page->prev = last_page;
			success = 1;
			break;
		}
	}

	if (success)
		INIT_LIST_HEAD(pages);
	/*
	 * If we weren't successful in adding in new pages, warn and stop
	 * tracing
	 */
	RB_WARN_ON(cpu_buffer, !success);
	raw_spin_unlock_irq(&cpu_buffer->reader_lock);

	/* free pages if they weren't inserted */
	if (!success) {
		struct buffer_page *bpage, *tmp;
		list_for_each_entry_safe(bpage, tmp, &cpu_buffer->new_pages,
					 list) {
			list_del_init(&bpage->list);
			free_buffer_page(bpage);
		}
	}
	return success;
}

static void rb_update_pages(struct ring_buffer_per_cpu *cpu_buffer)
{
	int success;

	if (cpu_buffer->nr_pages_to_update > 0)
		success = rb_insert_pages(cpu_buffer);
	else
		success = rb_remove_pages(cpu_buffer,
					-cpu_buffer->nr_pages_to_update);

	if (success)
		cpu_buffer->nr_pages += cpu_buffer->nr_pages_to_update;
}

static void update_pages_handler(struct work_struct *work)
{
	struct ring_buffer_per_cpu *cpu_buffer = container_of(work,
			struct ring_buffer_per_cpu, update_pages_work);
	rb_update_pages(cpu_buffer);
	complete(&cpu_buffer->update_done);
}

/**
 * ring_buffer_resize - resize the ring buffer
 * @buffer: the buffer to resize.
 * @size: the new size.
 * @cpu_id: the cpu buffer to resize
 *
 * Minimum size is 2 * BUF_PAGE_SIZE.
 *
 * Returns 0 on success and < 0 on failure.
 */
int ring_buffer_resize(struct trace_buffer *buffer, unsigned long size,
			int cpu_id)
{
	struct ring_buffer_per_cpu *cpu_buffer;
	unsigned long nr_pages;
	int cpu, err;

	if (unlikely(has_ext_writer(buffer)))
		return -EINVAL;
	/*
	 * Always succeed at resizing a non-existent buffer:
	 */
	if (!buffer)
		return 0;

	/* Make sure the requested buffer exists */
	if (cpu_id != RING_BUFFER_ALL_CPUS &&
	    !cpumask_test_cpu(cpu_id, buffer->cpumask))
		return 0;

	nr_pages = DIV_ROUND_UP(size, BUF_PAGE_SIZE);

	/* we need a minimum of two pages */
	if (nr_pages < 2)
		nr_pages = 2;

	/* prevent another thread from changing buffer sizes */
	mutex_lock(&buffer->mutex);
	atomic_inc(&buffer->resizing);

	if (cpu_id == RING_BUFFER_ALL_CPUS) {
		/*
		 * Don't succeed if resizing is disabled, as a reader might be
		 * manipulating the ring buffer and is expecting a sane state while
		 * this is true.
		 */
		for_each_buffer_cpu(buffer, cpu) {
			cpu_buffer = buffer->buffers[cpu];
			if (atomic_read(&cpu_buffer->resize_disabled)) {
				err = -EBUSY;
				goto out_err_unlock;
			}
		}

		/* calculate the pages to update */
		for_each_buffer_cpu(buffer, cpu) {
			cpu_buffer = buffer->buffers[cpu];

			cpu_buffer->nr_pages_to_update = nr_pages -
							cpu_buffer->nr_pages;
			/*
			 * nothing more to do for removing pages or no update
			 */
			if (cpu_buffer->nr_pages_to_update <= 0)
				continue;
			/*
			 * to add pages, make sure all new pages can be
			 * allocated without receiving ENOMEM
			 */
			INIT_LIST_HEAD(&cpu_buffer->new_pages);
			if (__rb_allocate_pages(cpu_buffer, cpu_buffer->nr_pages_to_update,
						&cpu_buffer->new_pages)) {
				/* not enough memory for new pages */
				err = -ENOMEM;
				goto out_err;
			}

			cond_resched();
		}

		cpus_read_lock();
		/*
		 * Fire off all the required work handlers
		 * We can't schedule on offline CPUs, but it's not necessary
		 * since we can change their buffer sizes without any race.
		 */
		for_each_buffer_cpu(buffer, cpu) {
			cpu_buffer = buffer->buffers[cpu];
			if (!cpu_buffer->nr_pages_to_update)
				continue;

			/* Can't run something on an offline CPU. */
			if (!cpu_online(cpu)) {
				rb_update_pages(cpu_buffer);
				cpu_buffer->nr_pages_to_update = 0;
			} else {
				schedule_work_on(cpu,
						&cpu_buffer->update_pages_work);
			}
		}

		/* wait for all the updates to complete */
		for_each_buffer_cpu(buffer, cpu) {
			cpu_buffer = buffer->buffers[cpu];
			if (!cpu_buffer->nr_pages_to_update)
				continue;

			if (cpu_online(cpu))
				wait_for_completion(&cpu_buffer->update_done);
			cpu_buffer->nr_pages_to_update = 0;
		}

		cpus_read_unlock();
	} else {
		cpu_buffer = buffer->buffers[cpu_id];

		if (nr_pages == cpu_buffer->nr_pages)
			goto out;

		/*
		 * Don't succeed if resizing is disabled, as a reader might be
		 * manipulating the ring buffer and is expecting a sane state while
		 * this is true.
		 */
		if (atomic_read(&cpu_buffer->resize_disabled)) {
			err = -EBUSY;
			goto out_err_unlock;
		}

		cpu_buffer->nr_pages_to_update = nr_pages -
						cpu_buffer->nr_pages;

		INIT_LIST_HEAD(&cpu_buffer->new_pages);
		if (cpu_buffer->nr_pages_to_update > 0 &&
			__rb_allocate_pages(cpu_buffer, cpu_buffer->nr_pages_to_update,
					    &cpu_buffer->new_pages)) {
			err = -ENOMEM;
			goto out_err;
		}

		cpus_read_lock();

		/* Can't run something on an offline CPU. */
		if (!cpu_online(cpu_id))
			rb_update_pages(cpu_buffer);
		else {
			schedule_work_on(cpu_id,
					 &cpu_buffer->update_pages_work);
			wait_for_completion(&cpu_buffer->update_done);
		}

		cpu_buffer->nr_pages_to_update = 0;
		cpus_read_unlock();
	}

 out:
	/*
	 * The ring buffer resize can happen with the ring buffer
	 * enabled, so that the update disturbs the tracing as little
	 * as possible. But if the buffer is disabled, we do not need
	 * to worry about that, and we can take the time to verify
	 * that the buffer is not corrupt.
	 */
	if (atomic_read(&buffer->record_disabled)) {
		atomic_inc(&buffer->record_disabled);
		/*
		 * Even though the buffer was disabled, we must make sure
		 * that it is truly disabled before calling rb_check_pages.
		 * There could have been a race between checking
		 * record_disable and incrementing it.
		 */
		synchronize_rcu();
		for_each_buffer_cpu(buffer, cpu) {
			cpu_buffer = buffer->buffers[cpu];
			rb_check_pages(cpu_buffer);
		}
		atomic_dec(&buffer->record_disabled);
	}

	atomic_dec(&buffer->resizing);
	mutex_unlock(&buffer->mutex);
	return 0;

 out_err:
	for_each_buffer_cpu(buffer, cpu) {
		struct buffer_page *bpage, *tmp;

		cpu_buffer = buffer->buffers[cpu];
		cpu_buffer->nr_pages_to_update = 0;

		if (list_empty(&cpu_buffer->new_pages))
			continue;

		list_for_each_entry_safe(bpage, tmp, &cpu_buffer->new_pages,
					list) {
			list_del_init(&bpage->list);
			free_buffer_page(bpage);
		}
	}
 out_err_unlock:
	atomic_dec(&buffer->resizing);
	mutex_unlock(&buffer->mutex);
	return err;
}
EXPORT_SYMBOL_GPL(ring_buffer_resize);

void ring_buffer_change_overwrite(struct trace_buffer *buffer, int val)
{
	mutex_lock(&buffer->mutex);
	if (val)
		buffer->flags |= RB_FL_OVERWRITE;
	else
		buffer->flags &= ~RB_FL_OVERWRITE;
	mutex_unlock(&buffer->mutex);
}
EXPORT_SYMBOL_GPL(ring_buffer_change_overwrite);

static __always_inline void *__rb_page_index(struct buffer_page *bpage, unsigned index)
{
	return bpage->page->data + index;
}

static __always_inline struct ring_buffer_event *
rb_reader_event(struct ring_buffer_per_cpu *cpu_buffer)
{
	return __rb_page_index(cpu_buffer->reader_page,
			       cpu_buffer->reader_page->read);
}

static struct ring_buffer_event *
rb_iter_head_event(struct ring_buffer_iter *iter)
{
	struct ring_buffer_event *event;
	struct buffer_page *iter_head_page = iter->head_page;
	unsigned long commit;
	unsigned length;

	if (iter->head != iter->next_event)
		return iter->event;

	/*
	 * When the writer goes across pages, it issues a cmpxchg which
	 * is a mb(), which will synchronize with the rmb here.
	 * (see rb_tail_page_update() and __rb_reserve_next())
	 */
	commit = rb_page_commit(iter_head_page);
	smp_rmb();
<<<<<<< HEAD
#if IS_ENABLED(CONFIG_MTK_PANIC_ON_WARN)
	/* An event needs to be at least 8 bytes in size */
	if (iter->head > commit - 8)
		goto reset;
#endif
=======

	/* An event needs to be at least 8 bytes in size */
	if (iter->head > commit - 8)
		goto reset;

>>>>>>> 798323a4
	event = __rb_page_index(iter_head_page, iter->head);
	length = rb_event_length(event);

	/*
	 * READ_ONCE() doesn't work on functions and we don't want the
	 * compiler doing any crazy optimizations with length.
	 */
	barrier();

	if ((iter->head + length) > commit || length > BUF_MAX_DATA_SIZE)
		/* Writer corrupted the read? */
		goto reset;

	memcpy(iter->event, event, length);
	/*
	 * If the page stamp is still the same after this rmb() then the
	 * event was safely copied without the writer entering the page.
	 */
	smp_rmb();

	/* Make sure the page didn't change since we read this */
	if (iter->page_stamp != iter_head_page->page->time_stamp ||
	    commit > rb_page_commit(iter_head_page))
		goto reset;

	iter->next_event = iter->head + length;
	return iter->event;
 reset:
	/* Reset to the beginning */
	iter->page_stamp = iter->read_stamp = iter->head_page->page->time_stamp;
	iter->head = 0;
	iter->next_event = 0;
	iter->missed_events = 1;
	return NULL;
}

/* Size is determined by what has been committed */
static __always_inline unsigned rb_page_size(struct buffer_page *bpage)
{
	return rb_page_commit(bpage);
}

static __always_inline unsigned
rb_commit_index(struct ring_buffer_per_cpu *cpu_buffer)
{
	return rb_page_commit(cpu_buffer->commit_page);
}

static __always_inline unsigned
rb_event_index(struct ring_buffer_event *event)
{
	unsigned long addr = (unsigned long)event;

	return (addr & ~PAGE_MASK) - BUF_PAGE_HDR_SIZE;
}

static void rb_inc_iter(struct ring_buffer_iter *iter)
{
	struct ring_buffer_per_cpu *cpu_buffer = iter->cpu_buffer;

	/*
	 * The iterator could be on the reader page (it starts there).
	 * But the head could have moved, since the reader was
	 * found. Check for this case and assign the iterator
	 * to the head page instead of next.
	 */
	if (iter->head_page == cpu_buffer->reader_page)
		iter->head_page = rb_set_head_page(cpu_buffer);
	else
		rb_inc_page(&iter->head_page);

	iter->page_stamp = iter->read_stamp = iter->head_page->page->time_stamp;
	iter->head = 0;
	iter->next_event = 0;
}

/*
 * rb_handle_head_page - writer hit the head page
 *
 * Returns: +1 to retry page
 *           0 to continue
 *          -1 on error
 */
static int
rb_handle_head_page(struct ring_buffer_per_cpu *cpu_buffer,
		    struct buffer_page *tail_page,
		    struct buffer_page *next_page)
{
	struct buffer_page *new_head;
	int entries;
	int type;
	int ret;

	entries = rb_page_entries(next_page);

	/*
	 * The hard part is here. We need to move the head
	 * forward, and protect against both readers on
	 * other CPUs and writers coming in via interrupts.
	 */
	type = rb_head_page_set_update(cpu_buffer, next_page, tail_page,
				       RB_PAGE_HEAD);

	/*
	 * type can be one of four:
	 *  NORMAL - an interrupt already moved it for us
	 *  HEAD   - we are the first to get here.
	 *  UPDATE - we are the interrupt interrupting
	 *           a current move.
	 *  MOVED  - a reader on another CPU moved the next
	 *           pointer to its reader page. Give up
	 *           and try again.
	 */

	switch (type) {
	case RB_PAGE_HEAD:
		/*
		 * We changed the head to UPDATE, thus
		 * it is our responsibility to update
		 * the counters.
		 */
		local_add(entries, &cpu_buffer->overrun);
		local_sub(rb_page_commit(next_page), &cpu_buffer->entries_bytes);
		local_inc(&cpu_buffer->pages_lost);

		/*
		 * The entries will be zeroed out when we move the
		 * tail page.
		 */

		/* still more to do */
		break;

	case RB_PAGE_UPDATE:
		/*
		 * This is an interrupt that interrupt the
		 * previous update. Still more to do.
		 */
		break;
	case RB_PAGE_NORMAL:
		/*
		 * An interrupt came in before the update
		 * and processed this for us.
		 * Nothing left to do.
		 */
		return 1;
	case RB_PAGE_MOVED:
		/*
		 * The reader is on another CPU and just did
		 * a swap with our next_page.
		 * Try again.
		 */
		return 1;
	default:
		RB_WARN_ON(cpu_buffer, 1); /* WTF??? */
		return -1;
	}

	/*
	 * Now that we are here, the old head pointer is
	 * set to UPDATE. This will keep the reader from
	 * swapping the head page with the reader page.
	 * The reader (on another CPU) will spin till
	 * we are finished.
	 *
	 * We just need to protect against interrupts
	 * doing the job. We will set the next pointer
	 * to HEAD. After that, we set the old pointer
	 * to NORMAL, but only if it was HEAD before.
	 * otherwise we are an interrupt, and only
	 * want the outer most commit to reset it.
	 */
	new_head = next_page;
	rb_inc_page(&new_head);

	ret = rb_head_page_set_head(cpu_buffer, new_head, next_page,
				    RB_PAGE_NORMAL);

	/*
	 * Valid returns are:
	 *  HEAD   - an interrupt came in and already set it.
	 *  NORMAL - One of two things:
	 *            1) We really set it.
	 *            2) A bunch of interrupts came in and moved
	 *               the page forward again.
	 */
	switch (ret) {
	case RB_PAGE_HEAD:
	case RB_PAGE_NORMAL:
		/* OK */
		break;
	default:
		RB_WARN_ON(cpu_buffer, 1);
		return -1;
	}

	/*
	 * It is possible that an interrupt came in,
	 * set the head up, then more interrupts came in
	 * and moved it again. When we get back here,
	 * the page would have been set to NORMAL but we
	 * just set it back to HEAD.
	 *
	 * How do you detect this? Well, if that happened
	 * the tail page would have moved.
	 */
	if (ret == RB_PAGE_NORMAL) {
		struct buffer_page *buffer_tail_page;

		buffer_tail_page = READ_ONCE(cpu_buffer->tail_page);
		/*
		 * If the tail had moved passed next, then we need
		 * to reset the pointer.
		 */
		if (buffer_tail_page != tail_page &&
		    buffer_tail_page != next_page)
			rb_head_page_set_normal(cpu_buffer, new_head,
						next_page,
						RB_PAGE_HEAD);
	}

	/*
	 * If this was the outer most commit (the one that
	 * changed the original pointer from HEAD to UPDATE),
	 * then it is up to us to reset it to NORMAL.
	 */
	if (type == RB_PAGE_HEAD) {
		ret = rb_head_page_set_normal(cpu_buffer, next_page,
					      tail_page,
					      RB_PAGE_UPDATE);
		if (RB_WARN_ON(cpu_buffer,
			       ret != RB_PAGE_UPDATE))
			return -1;
	}

	return 0;
}

static inline void
rb_reset_tail(struct ring_buffer_per_cpu *cpu_buffer,
	      unsigned long tail, struct rb_event_info *info)
{
	struct buffer_page *tail_page = info->tail_page;
	struct ring_buffer_event *event;
	unsigned long length = info->length;

	/*
	 * Only the event that crossed the page boundary
	 * must fill the old tail_page with padding.
	 */
	if (tail >= BUF_PAGE_SIZE) {
		/*
		 * If the page was filled, then we still need
		 * to update the real_end. Reset it to zero
		 * and the reader will ignore it.
		 */
		if (tail == BUF_PAGE_SIZE)
			tail_page->real_end = 0;

		local_sub(length, &tail_page->write);
		return;
	}

	event = __rb_page_index(tail_page, tail);

	/*
	 * Save the original length to the meta data.
	 * This will be used by the reader to add lost event
	 * counter.
	 */
	tail_page->real_end = tail;

	/*
	 * If this event is bigger than the minimum size, then
	 * we need to be careful that we don't subtract the
	 * write counter enough to allow another writer to slip
	 * in on this page.
	 * We put in a discarded commit instead, to make sure
	 * that this space is not used again, and this space will
	 * not be accounted into 'entries_bytes'.
	 *
	 * If we are less than the minimum size, we don't need to
	 * worry about it.
	 */
	if (tail > (BUF_PAGE_SIZE - RB_EVNT_MIN_SIZE)) {
		/* No room for any events */

		/* Mark the rest of the page with padding */
		rb_event_set_padding(event);

		/* Make sure the padding is visible before the write update */
		smp_wmb();

		/* Set the write back to the previous setting */
		local_sub(length, &tail_page->write);
		return;
	}

	/* Put in a discarded event */
	event->array[0] = (BUF_PAGE_SIZE - tail) - RB_EVNT_HDR_SIZE;
	event->type_len = RINGBUF_TYPE_PADDING;
	/* time delta must be non zero */
	event->time_delta = 1;

	/* account for padding bytes */
	local_add(BUF_PAGE_SIZE - tail, &cpu_buffer->entries_bytes);

	/* Make sure the padding is visible before the tail_page->write update */
	smp_wmb();

	/* Set write to end of buffer */
	length = (tail + length) - BUF_PAGE_SIZE;
	local_sub(length, &tail_page->write);
}

static inline void rb_end_commit(struct ring_buffer_per_cpu *cpu_buffer);

/*
 * This is the slow path, force gcc not to inline it.
 */
static noinline struct ring_buffer_event *
rb_move_tail(struct ring_buffer_per_cpu *cpu_buffer,
	     unsigned long tail, struct rb_event_info *info)
{
	struct buffer_page *tail_page = info->tail_page;
	struct buffer_page *commit_page = cpu_buffer->commit_page;
	struct trace_buffer *buffer = cpu_buffer->buffer;
	struct buffer_page *next_page;
	int ret;

	next_page = tail_page;

	rb_inc_page(&next_page);

	/*
	 * If for some reason, we had an interrupt storm that made
	 * it all the way around the buffer, bail, and warn
	 * about it.
	 */
	if (unlikely(next_page == commit_page)) {
		local_inc(&cpu_buffer->commit_overrun);
		goto out_reset;
	}

	/*
	 * This is where the fun begins!
	 *
	 * We are fighting against races between a reader that
	 * could be on another CPU trying to swap its reader
	 * page with the buffer head.
	 *
	 * We are also fighting against interrupts coming in and
	 * moving the head or tail on us as well.
	 *
	 * If the next page is the head page then we have filled
	 * the buffer, unless the commit page is still on the
	 * reader page.
	 */
	if (rb_is_head_page(next_page, &tail_page->list)) {

		/*
		 * If the commit is not on the reader page, then
		 * move the header page.
		 */
		if (!rb_is_reader_page(cpu_buffer->commit_page)) {
			/*
			 * If we are not in overwrite mode,
			 * this is easy, just stop here.
			 */
			if (!(buffer->flags & RB_FL_OVERWRITE)) {
				local_inc(&cpu_buffer->dropped_events);
				goto out_reset;
			}

			ret = rb_handle_head_page(cpu_buffer,
						  tail_page,
						  next_page);
			if (ret < 0)
				goto out_reset;
			if (ret)
				goto out_again;
		} else {
			/*
			 * We need to be careful here too. The
			 * commit page could still be on the reader
			 * page. We could have a small buffer, and
			 * have filled up the buffer with events
			 * from interrupts and such, and wrapped.
			 *
			 * Note, if the tail page is also on the
			 * reader_page, we let it move out.
			 */
			if (unlikely((cpu_buffer->commit_page !=
				      cpu_buffer->tail_page) &&
				     (cpu_buffer->commit_page ==
				      cpu_buffer->reader_page))) {
				local_inc(&cpu_buffer->commit_overrun);
				goto out_reset;
			}
		}
	}

	rb_tail_page_update(cpu_buffer, tail_page, next_page);

 out_again:

	rb_reset_tail(cpu_buffer, tail, info);

	/* Commit what we have for now. */
	rb_end_commit(cpu_buffer);
	/* rb_end_commit() decs committing */
	local_inc(&cpu_buffer->committing);

	/* fail and let the caller try again */
	return ERR_PTR(-EAGAIN);

 out_reset:
	/* reset write */
	rb_reset_tail(cpu_buffer, tail, info);

	return NULL;
}

/* Slow path */
static struct ring_buffer_event *
rb_add_time_stamp(struct ring_buffer_event *event, u64 delta, bool abs)
{
	if (abs)
		event->type_len = RINGBUF_TYPE_TIME_STAMP;
	else
		event->type_len = RINGBUF_TYPE_TIME_EXTEND;

	/* Not the first event on the page, or not delta? */
	if (abs || rb_event_index(event)) {
		event->time_delta = delta & TS_MASK;
		event->array[0] = delta >> TS_SHIFT;
	} else {
		/* nope, just zero it */
		event->time_delta = 0;
		event->array[0] = 0;
	}

	return skip_time_extend(event);
}

#ifndef CONFIG_HAVE_UNSTABLE_SCHED_CLOCK
static inline bool sched_clock_stable(void)
{
	return true;
}
#endif

static void
rb_check_timestamp(struct ring_buffer_per_cpu *cpu_buffer,
		   struct rb_event_info *info)
{
	u64 write_stamp;

	WARN_ONCE(1, "Delta way too big! %llu ts=%llu before=%llu after=%llu write stamp=%llu\n%s",
		  (unsigned long long)info->delta,
		  (unsigned long long)info->ts,
		  (unsigned long long)info->before,
		  (unsigned long long)info->after,
		  (unsigned long long)(rb_time_read(&cpu_buffer->write_stamp, &write_stamp) ? write_stamp : 0),
		  sched_clock_stable() ? "" :
		  "If you just came from a suspend/resume,\n"
		  "please switch to the trace global clock:\n"
		  "  echo global > /sys/kernel/debug/tracing/trace_clock\n"
		  "or add trace_clock=global to the kernel command line\n");
}

static void rb_add_timestamp(struct ring_buffer_per_cpu *cpu_buffer,
				      struct ring_buffer_event **event,
				      struct rb_event_info *info,
				      u64 *delta,
				      unsigned int *length)
{
	bool abs = info->add_timestamp &
		(RB_ADD_STAMP_FORCE | RB_ADD_STAMP_ABSOLUTE);

	if (unlikely(info->delta > (1ULL << 59))) {
		/*
		 * Some timers can use more than 59 bits, and when a timestamp
		 * is added to the buffer, it will lose those bits.
		 */
		if (abs && (info->ts & TS_MSB)) {
			info->delta &= ABS_TS_MASK;

		/* did the clock go backwards */
		} else if (info->before == info->after && info->before > info->ts) {
			/* not interrupted */
			static int once;

			/*
			 * This is possible with a recalibrating of the TSC.
			 * Do not produce a call stack, but just report it.
			 */
			if (!once) {
				once++;
				pr_warn("Ring buffer clock went backwards: %llu -> %llu\n",
					info->before, info->ts);
			}
		} else
			rb_check_timestamp(cpu_buffer, info);
		if (!abs)
			info->delta = 0;
	}
	*event = rb_add_time_stamp(*event, info->delta, abs);
	*length -= RB_LEN_TIME_EXTEND;
	*delta = 0;
}

/**
 * rb_update_event - update event type and data
 * @cpu_buffer: The per cpu buffer of the @event
 * @event: the event to update
 * @info: The info to update the @event with (contains length and delta)
 *
 * Update the type and data fields of the @event. The length
 * is the actual size that is written to the ring buffer,
 * and with this, we can determine what to place into the
 * data field.
 */
static void
rb_update_event(struct ring_buffer_per_cpu *cpu_buffer,
		struct ring_buffer_event *event,
		struct rb_event_info *info)
{
	unsigned length = info->length;
	u64 delta = info->delta;
	unsigned int nest = local_read(&cpu_buffer->committing) - 1;

	if (!WARN_ON_ONCE(nest >= MAX_NEST))
		cpu_buffer->event_stamp[nest] = info->ts;

	/*
	 * If we need to add a timestamp, then we
	 * add it to the start of the reserved space.
	 */
	if (unlikely(info->add_timestamp))
		rb_add_timestamp(cpu_buffer, &event, info, &delta, &length);

	event->time_delta = delta;
	length -= RB_EVNT_HDR_SIZE;
	if (length > RB_MAX_SMALL_DATA || RB_FORCE_8BYTE_ALIGNMENT) {
		event->type_len = 0;
		event->array[0] = length;
	} else
		event->type_len = DIV_ROUND_UP(length, RB_ALIGNMENT);
}

static unsigned rb_calculate_event_length(unsigned length)
{
	struct ring_buffer_event event; /* Used only for sizeof array */

	/* zero length can cause confusions */
	if (!length)
		length++;

	if (length > RB_MAX_SMALL_DATA || RB_FORCE_8BYTE_ALIGNMENT)
		length += sizeof(event.array[0]);

	length += RB_EVNT_HDR_SIZE;
	length = ALIGN(length, RB_ARCH_ALIGNMENT);

	/*
	 * In case the time delta is larger than the 27 bits for it
	 * in the header, we need to add a timestamp. If another
	 * event comes in when trying to discard this one to increase
	 * the length, then the timestamp will be added in the allocated
	 * space of this event. If length is bigger than the size needed
	 * for the TIME_EXTEND, then padding has to be used. The events
	 * length must be either RB_LEN_TIME_EXTEND, or greater than or equal
	 * to RB_LEN_TIME_EXTEND + 8, as 8 is the minimum size for padding.
	 * As length is a multiple of 4, we only need to worry if it
	 * is 12 (RB_LEN_TIME_EXTEND + 4).
	 */
	if (length == RB_LEN_TIME_EXTEND + RB_ALIGNMENT)
		length += RB_ALIGNMENT;

	return length;
}

static u64 rb_time_delta(struct ring_buffer_event *event)
{
	switch (event->type_len) {
	case RINGBUF_TYPE_PADDING:
		return 0;

	case RINGBUF_TYPE_TIME_EXTEND:
		return rb_event_time_stamp(event);

	case RINGBUF_TYPE_TIME_STAMP:
		return 0;

	case RINGBUF_TYPE_DATA:
		return event->time_delta;
	default:
		return 0;
	}
}

static inline int
rb_try_to_discard(struct ring_buffer_per_cpu *cpu_buffer,
		  struct ring_buffer_event *event)
{
	unsigned long new_index, old_index;
	struct buffer_page *bpage;
	unsigned long index;
	unsigned long addr;
	u64 write_stamp;
	u64 delta;

	new_index = rb_event_index(event);
	old_index = new_index + rb_event_ts_length(event);
	addr = (unsigned long)event;
	addr &= PAGE_MASK;

	bpage = READ_ONCE(cpu_buffer->tail_page);

	delta = rb_time_delta(event);

	if (!rb_time_read(&cpu_buffer->write_stamp, &write_stamp))
		return 0;

	/* Make sure the write stamp is read before testing the location */
	barrier();

	if (bpage->page == (void *)addr && rb_page_write(bpage) == old_index) {
		unsigned long write_mask =
			local_read(&bpage->write) & ~RB_WRITE_MASK;
		unsigned long event_length = rb_event_length(event);

		/* Something came in, can't discard */
		if (!rb_time_cmpxchg(&cpu_buffer->write_stamp,
				       write_stamp, write_stamp - delta))
			return 0;

		/*
		 * It's possible that the event time delta is zero
		 * (has the same time stamp as the previous event)
		 * in which case write_stamp and before_stamp could
		 * be the same. In such a case, force before_stamp
		 * to be different than write_stamp. It doesn't
		 * matter what it is, as long as its different.
		 */
		if (!delta)
			rb_time_set(&cpu_buffer->before_stamp, 0);

		/*
		 * If an event were to come in now, it would see that the
		 * write_stamp and the before_stamp are different, and assume
		 * that this event just added itself before updating
		 * the write stamp. The interrupting event will fix the
		 * write stamp for us, and use the before stamp as its delta.
		 */

		/*
		 * This is on the tail page. It is possible that
		 * a write could come in and move the tail page
		 * and write to the next page. That is fine
		 * because we just shorten what is on this page.
		 */
		old_index += write_mask;
		new_index += write_mask;
		index = local_cmpxchg(&bpage->write, old_index, new_index);
		if (index == old_index) {
			/* update counters */
			local_sub(event_length, &cpu_buffer->entries_bytes);
			return 1;
		}
	}

	/* could not discard */
	return 0;
}

static void rb_start_commit(struct ring_buffer_per_cpu *cpu_buffer)
{
	local_inc(&cpu_buffer->committing);
	local_inc(&cpu_buffer->commits);
}

static __always_inline void
rb_set_commit_to_write(struct ring_buffer_per_cpu *cpu_buffer)
{
	unsigned long max_count;

	/*
	 * We only race with interrupts and NMIs on this CPU.
	 * If we own the commit event, then we can commit
	 * all others that interrupted us, since the interruptions
	 * are in stack format (they finish before they come
	 * back to us). This allows us to do a simple loop to
	 * assign the commit to the tail.
	 */
 again:
	max_count = cpu_buffer->nr_pages * 100;

	while (cpu_buffer->commit_page != READ_ONCE(cpu_buffer->tail_page)) {
		if (RB_WARN_ON(cpu_buffer, !(--max_count)))
			return;
		if (RB_WARN_ON(cpu_buffer,
			       rb_is_reader_page(cpu_buffer->tail_page)))
			return;
		/*
		 * No need for a memory barrier here, as the update
		 * of the tail_page did it for this page.
		 */
		local_set(&cpu_buffer->commit_page->page->commit,
			  rb_page_write(cpu_buffer->commit_page));
		rb_inc_page(&cpu_buffer->commit_page);
		/* add barrier to keep gcc from optimizing too much */
		barrier();
	}
	while (rb_commit_index(cpu_buffer) !=
	       rb_page_write(cpu_buffer->commit_page)) {

		/* Make sure the readers see the content of what is committed. */
		smp_wmb();
		local_set(&cpu_buffer->commit_page->page->commit,
			  rb_page_write(cpu_buffer->commit_page));
		RB_WARN_ON(cpu_buffer,
			   local_read(&cpu_buffer->commit_page->page->commit) &
			   ~RB_WRITE_MASK);
		barrier();
	}

	/* again, keep gcc from optimizing */
	barrier();

	/*
	 * If an interrupt came in just after the first while loop
	 * and pushed the tail page forward, we will be left with
	 * a dangling commit that will never go forward.
	 */
	if (unlikely(cpu_buffer->commit_page != READ_ONCE(cpu_buffer->tail_page)))
		goto again;
}

static __always_inline void rb_end_commit(struct ring_buffer_per_cpu *cpu_buffer)
{
	unsigned long commits;

	if (RB_WARN_ON(cpu_buffer,
		       !local_read(&cpu_buffer->committing)))
		return;

 again:
	commits = local_read(&cpu_buffer->commits);
	/* synchronize with interrupts */
	barrier();
	if (local_read(&cpu_buffer->committing) == 1)
		rb_set_commit_to_write(cpu_buffer);

	local_dec(&cpu_buffer->committing);

	/* synchronize with interrupts */
	barrier();

	/*
	 * Need to account for interrupts coming in between the
	 * updating of the commit page and the clearing of the
	 * committing counter.
	 */
	if (unlikely(local_read(&cpu_buffer->commits) != commits) &&
	    !local_read(&cpu_buffer->committing)) {
		local_inc(&cpu_buffer->committing);
		goto again;
	}
}

static inline void rb_event_discard(struct ring_buffer_event *event)
{
	if (extended_time(event))
		event = skip_time_extend(event);

	/* array[0] holds the actual length for the discarded event */
	event->array[0] = rb_event_data_length(event) - RB_EVNT_HDR_SIZE;
	event->type_len = RINGBUF_TYPE_PADDING;
	/* time delta must be non zero */
	if (!event->time_delta)
		event->time_delta = 1;
}

static void rb_commit(struct ring_buffer_per_cpu *cpu_buffer,
		      struct ring_buffer_event *event)
{
	local_inc(&cpu_buffer->entries);
	rb_end_commit(cpu_buffer);
}

static __always_inline void
rb_wakeups(struct trace_buffer *buffer, struct ring_buffer_per_cpu *cpu_buffer)
{
	if (buffer->irq_work.waiters_pending) {
		buffer->irq_work.waiters_pending = false;
		/* irq_work_queue() supplies it's own memory barriers */
		irq_work_queue(&buffer->irq_work.work);
	}

	if (cpu_buffer->irq_work.waiters_pending) {
		cpu_buffer->irq_work.waiters_pending = false;
		/* irq_work_queue() supplies it's own memory barriers */
		irq_work_queue(&cpu_buffer->irq_work.work);
	}

	if (cpu_buffer->last_pages_touch == local_read(&cpu_buffer->pages_touched))
		return;

	if (cpu_buffer->reader_page == cpu_buffer->commit_page)
		return;

	if (!cpu_buffer->irq_work.full_waiters_pending)
		return;

	cpu_buffer->last_pages_touch = local_read(&cpu_buffer->pages_touched);

	if (!full_hit(buffer, cpu_buffer->cpu, cpu_buffer->shortest_full))
		return;

	cpu_buffer->irq_work.wakeup_full = true;
	cpu_buffer->irq_work.full_waiters_pending = false;
	/* irq_work_queue() supplies it's own memory barriers */
	irq_work_queue(&cpu_buffer->irq_work.work);
}

#ifdef CONFIG_RING_BUFFER_RECORD_RECURSION
# define do_ring_buffer_record_recursion()	\
	do_ftrace_record_recursion(_THIS_IP_, _RET_IP_)
#else
# define do_ring_buffer_record_recursion() do { } while (0)
#endif

/*
 * The lock and unlock are done within a preempt disable section.
 * The current_context per_cpu variable can only be modified
 * by the current task between lock and unlock. But it can
 * be modified more than once via an interrupt. To pass this
 * information from the lock to the unlock without having to
 * access the 'in_interrupt()' functions again (which do show
 * a bit of overhead in something as critical as function tracing,
 * we use a bitmask trick.
 *
 *  bit 1 =  NMI context
 *  bit 2 =  IRQ context
 *  bit 3 =  SoftIRQ context
 *  bit 4 =  normal context.
 *
 * This works because this is the order of contexts that can
 * preempt other contexts. A SoftIRQ never preempts an IRQ
 * context.
 *
 * When the context is determined, the corresponding bit is
 * checked and set (if it was set, then a recursion of that context
 * happened).
 *
 * On unlock, we need to clear this bit. To do so, just subtract
 * 1 from the current_context and AND it to itself.
 *
 * (binary)
 *  101 - 1 = 100
 *  101 & 100 = 100 (clearing bit zero)
 *
 *  1010 - 1 = 1001
 *  1010 & 1001 = 1000 (clearing bit 1)
 *
 * The least significant bit can be cleared this way, and it
 * just so happens that it is the same bit corresponding to
 * the current context.
 *
 * Now the TRANSITION bit breaks the above slightly. The TRANSITION bit
 * is set when a recursion is detected at the current context, and if
 * the TRANSITION bit is already set, it will fail the recursion.
 * This is needed because there's a lag between the changing of
 * interrupt context and updating the preempt count. In this case,
 * a false positive will be found. To handle this, one extra recursion
 * is allowed, and this is done by the TRANSITION bit. If the TRANSITION
 * bit is already set, then it is considered a recursion and the function
 * ends. Otherwise, the TRANSITION bit is set, and that bit is returned.
 *
 * On the trace_recursive_unlock(), the TRANSITION bit will be the first
 * to be cleared. Even if it wasn't the context that set it. That is,
 * if an interrupt comes in while NORMAL bit is set and the ring buffer
 * is called before preempt_count() is updated, since the check will
 * be on the NORMAL bit, the TRANSITION bit will then be set. If an
 * NMI then comes in, it will set the NMI bit, but when the NMI code
 * does the trace_recursive_unlock() it will clear the TRANSITION bit
 * and leave the NMI bit set. But this is fine, because the interrupt
 * code that set the TRANSITION bit will then clear the NMI bit when it
 * calls trace_recursive_unlock(). If another NMI comes in, it will
 * set the TRANSITION bit and continue.
 *
 * Note: The TRANSITION bit only handles a single transition between context.
 */

static __always_inline int
trace_recursive_lock(struct ring_buffer_per_cpu *cpu_buffer)
{
	unsigned int val = cpu_buffer->current_context;
	int bit = interrupt_context_level();

	bit = RB_CTX_NORMAL - bit;

	if (unlikely(val & (1 << (bit + cpu_buffer->nest)))) {
		/*
		 * It is possible that this was called by transitioning
		 * between interrupt context, and preempt_count() has not
		 * been updated yet. In this case, use the TRANSITION bit.
		 */
		bit = RB_CTX_TRANSITION;
		if (val & (1 << (bit + cpu_buffer->nest))) {
			do_ring_buffer_record_recursion();
			return 1;
		}
	}

	val |= (1 << (bit + cpu_buffer->nest));
	cpu_buffer->current_context = val;

	return 0;
}

static __always_inline void
trace_recursive_unlock(struct ring_buffer_per_cpu *cpu_buffer)
{
	cpu_buffer->current_context &=
		cpu_buffer->current_context - (1 << cpu_buffer->nest);
}

/* The recursive locking above uses 5 bits */
#define NESTED_BITS 5

/**
 * ring_buffer_nest_start - Allow to trace while nested
 * @buffer: The ring buffer to modify
 *
 * The ring buffer has a safety mechanism to prevent recursion.
 * But there may be a case where a trace needs to be done while
 * tracing something else. In this case, calling this function
 * will allow this function to nest within a currently active
 * ring_buffer_lock_reserve().
 *
 * Call this function before calling another ring_buffer_lock_reserve() and
 * call ring_buffer_nest_end() after the nested ring_buffer_unlock_commit().
 */
void ring_buffer_nest_start(struct trace_buffer *buffer)
{
	struct ring_buffer_per_cpu *cpu_buffer;
	int cpu;

	/* Enabled by ring_buffer_nest_end() */
	preempt_disable_notrace();
	cpu = raw_smp_processor_id();
	cpu_buffer = buffer->buffers[cpu];
	/* This is the shift value for the above recursive locking */
	cpu_buffer->nest += NESTED_BITS;
}

/**
 * ring_buffer_nest_end - Allow to trace while nested
 * @buffer: The ring buffer to modify
 *
 * Must be called after ring_buffer_nest_start() and after the
 * ring_buffer_unlock_commit().
 */
void ring_buffer_nest_end(struct trace_buffer *buffer)
{
	struct ring_buffer_per_cpu *cpu_buffer;
	int cpu;

	/* disabled by ring_buffer_nest_start() */
	cpu = raw_smp_processor_id();
	cpu_buffer = buffer->buffers[cpu];
	/* This is the shift value for the above recursive locking */
	cpu_buffer->nest -= NESTED_BITS;
	preempt_enable_notrace();
}

/**
 * ring_buffer_unlock_commit - commit a reserved
 * @buffer: The buffer to commit to
 * @event: The event pointer to commit.
 *
 * This commits the data to the ring buffer, and releases any locks held.
 *
 * Must be paired with ring_buffer_lock_reserve.
 */
int ring_buffer_unlock_commit(struct trace_buffer *buffer,
			      struct ring_buffer_event *event)
{
	struct ring_buffer_per_cpu *cpu_buffer;
	int cpu = raw_smp_processor_id();

	cpu_buffer = buffer->buffers[cpu];

	rb_commit(cpu_buffer, event);

	rb_wakeups(buffer, cpu_buffer);

	trace_recursive_unlock(cpu_buffer);

	preempt_enable_notrace();

	return 0;
}
EXPORT_SYMBOL_GPL(ring_buffer_unlock_commit);

/* Special value to validate all deltas on a page. */
#define CHECK_FULL_PAGE		1L

#ifdef CONFIG_RING_BUFFER_VALIDATE_TIME_DELTAS
static void dump_buffer_page(struct buffer_data_page *bpage,
			     struct rb_event_info *info,
			     unsigned long tail)
{
	struct ring_buffer_event *event;
	u64 ts, delta;
	int e;

	ts = bpage->time_stamp;
	pr_warn("  [%lld] PAGE TIME STAMP\n", ts);

	for (e = 0; e < tail; e += rb_event_length(event)) {

		event = (struct ring_buffer_event *)(bpage->data + e);

		switch (event->type_len) {

		case RINGBUF_TYPE_TIME_EXTEND:
			delta = rb_event_time_stamp(event);
			ts += delta;
			pr_warn("  [%lld] delta:%lld TIME EXTEND\n", ts, delta);
			break;

		case RINGBUF_TYPE_TIME_STAMP:
			delta = rb_event_time_stamp(event);
			ts = rb_fix_abs_ts(delta, ts);
			pr_warn("  [%lld] absolute:%lld TIME STAMP\n", ts, delta);
			break;

		case RINGBUF_TYPE_PADDING:
			ts += event->time_delta;
			pr_warn("  [%lld] delta:%d PADDING\n", ts, event->time_delta);
			break;

		case RINGBUF_TYPE_DATA:
			ts += event->time_delta;
			pr_warn("  [%lld] delta:%d\n", ts, event->time_delta);
			break;

		default:
			break;
		}
	}
}

static DEFINE_PER_CPU(atomic_t, checking);
static atomic_t ts_dump;

/*
 * Check if the current event time stamp matches the deltas on
 * the buffer page.
 */
static void check_buffer(struct ring_buffer_per_cpu *cpu_buffer,
			 struct rb_event_info *info,
			 unsigned long tail)
{
	struct ring_buffer_event *event;
	struct buffer_data_page *bpage;
	u64 ts, delta;
	bool full = false;
	int e;

	bpage = info->tail_page->page;

	if (tail == CHECK_FULL_PAGE) {
		full = true;
		tail = local_read(&bpage->commit);
	} else if (info->add_timestamp &
		   (RB_ADD_STAMP_FORCE | RB_ADD_STAMP_ABSOLUTE)) {
		/* Ignore events with absolute time stamps */
		return;
	}

	/*
	 * Do not check the first event (skip possible extends too).
	 * Also do not check if previous events have not been committed.
	 */
	if (tail <= 8 || tail > local_read(&bpage->commit))
		return;

	/*
	 * If this interrupted another event,
	 */
	if (atomic_inc_return(this_cpu_ptr(&checking)) != 1)
		goto out;

	ts = bpage->time_stamp;

	for (e = 0; e < tail; e += rb_event_length(event)) {

		event = (struct ring_buffer_event *)(bpage->data + e);

		switch (event->type_len) {

		case RINGBUF_TYPE_TIME_EXTEND:
			delta = rb_event_time_stamp(event);
			ts += delta;
			break;

		case RINGBUF_TYPE_TIME_STAMP:
			delta = rb_event_time_stamp(event);
			ts = rb_fix_abs_ts(delta, ts);
			break;

		case RINGBUF_TYPE_PADDING:
			if (event->time_delta == 1)
				break;
			fallthrough;
		case RINGBUF_TYPE_DATA:
			ts += event->time_delta;
			break;

		default:
			RB_WARN_ON(cpu_buffer, 1);
		}
	}
	if ((full && ts > info->ts) ||
	    (!full && ts + info->delta != info->ts)) {
		/* If another report is happening, ignore this one */
		if (atomic_inc_return(&ts_dump) != 1) {
			atomic_dec(&ts_dump);
			goto out;
		}
		atomic_inc(&cpu_buffer->record_disabled);
		/* There's some cases in boot up that this can happen */
		WARN_ON_ONCE(system_state != SYSTEM_BOOTING);
		pr_warn("[CPU: %d]TIME DOES NOT MATCH expected:%lld actual:%lld delta:%lld before:%lld after:%lld%s\n",
			cpu_buffer->cpu,
			ts + info->delta, info->ts, info->delta,
			info->before, info->after,
			full ? " (full)" : "");
		dump_buffer_page(bpage, info, tail);
		atomic_dec(&ts_dump);
		/* Do not re-enable checking */
		return;
	}
out:
	atomic_dec(this_cpu_ptr(&checking));
}
#else
static inline void check_buffer(struct ring_buffer_per_cpu *cpu_buffer,
			 struct rb_event_info *info,
			 unsigned long tail)
{
}
#endif /* CONFIG_RING_BUFFER_VALIDATE_TIME_DELTAS */

static struct ring_buffer_event *
__rb_reserve_next(struct ring_buffer_per_cpu *cpu_buffer,
		  struct rb_event_info *info)
{
	struct ring_buffer_event *event;
	struct buffer_page *tail_page;
	unsigned long tail, write, w;
	bool a_ok;
	bool b_ok;

	/* Don't let the compiler play games with cpu_buffer->tail_page */
	tail_page = info->tail_page = READ_ONCE(cpu_buffer->tail_page);

 /*A*/	w = local_read(&tail_page->write) & RB_WRITE_MASK;
	barrier();
	b_ok = rb_time_read(&cpu_buffer->before_stamp, &info->before);
	a_ok = rb_time_read(&cpu_buffer->write_stamp, &info->after);
	barrier();
	info->ts = rb_time_stamp(cpu_buffer->buffer);

	if ((info->add_timestamp & RB_ADD_STAMP_ABSOLUTE)) {
		info->delta = info->ts;
	} else {
		/*
		 * If interrupting an event time update, we may need an
		 * absolute timestamp.
		 * Don't bother if this is the start of a new page (w == 0).
		 */
		if (unlikely(!a_ok || !b_ok || (info->before != info->after && w))) {
			info->add_timestamp |= RB_ADD_STAMP_FORCE | RB_ADD_STAMP_EXTEND;
			info->length += RB_LEN_TIME_EXTEND;
		} else {
			info->delta = info->ts - info->after;
			if (unlikely(test_time_stamp(info->delta))) {
				info->add_timestamp |= RB_ADD_STAMP_EXTEND;
				info->length += RB_LEN_TIME_EXTEND;
			}
		}
	}

 /*B*/	rb_time_set(&cpu_buffer->before_stamp, info->ts);

 /*C*/	write = local_add_return(info->length, &tail_page->write);

	/* set write to only the index of the write */
	write &= RB_WRITE_MASK;

	tail = write - info->length;

	/* See if we shot pass the end of this buffer page */
	if (unlikely(write > BUF_PAGE_SIZE)) {
		/* before and after may now different, fix it up*/
		b_ok = rb_time_read(&cpu_buffer->before_stamp, &info->before);
		a_ok = rb_time_read(&cpu_buffer->write_stamp, &info->after);
		if (a_ok && b_ok && info->before != info->after)
			(void)rb_time_cmpxchg(&cpu_buffer->before_stamp,
					      info->before, info->after);
		if (a_ok && b_ok)
			check_buffer(cpu_buffer, info, CHECK_FULL_PAGE);
		return rb_move_tail(cpu_buffer, tail, info);
	}

	if (likely(tail == w)) {
		u64 save_before;
		bool s_ok;

		/* Nothing interrupted us between A and C */
 /*D*/		rb_time_set(&cpu_buffer->write_stamp, info->ts);
		barrier();
 /*E*/		s_ok = rb_time_read(&cpu_buffer->before_stamp, &save_before);
		RB_WARN_ON(cpu_buffer, !s_ok);
		if (likely(!(info->add_timestamp &
			     (RB_ADD_STAMP_FORCE | RB_ADD_STAMP_ABSOLUTE))))
			/* This did not interrupt any time update */
			info->delta = info->ts - info->after;
		else
			/* Just use full timestamp for interrupting event */
			info->delta = info->ts;
		barrier();
		check_buffer(cpu_buffer, info, tail);
		if (unlikely(info->ts != save_before)) {
			/* SLOW PATH - Interrupted between C and E */

			a_ok = rb_time_read(&cpu_buffer->write_stamp, &info->after);
			RB_WARN_ON(cpu_buffer, !a_ok);

			/* Write stamp must only go forward */
			if (save_before > info->after) {
				/*
				 * We do not care about the result, only that
				 * it gets updated atomically.
				 */
				(void)rb_time_cmpxchg(&cpu_buffer->write_stamp,
						      info->after, save_before);
			}
		}
	} else {
		u64 ts;
		/* SLOW PATH - Interrupted between A and C */
		a_ok = rb_time_read(&cpu_buffer->write_stamp, &info->after);
		/* Was interrupted before here, write_stamp must be valid */
		RB_WARN_ON(cpu_buffer, !a_ok);
		ts = rb_time_stamp(cpu_buffer->buffer);
		barrier();
 /*E*/		if (write == (local_read(&tail_page->write) & RB_WRITE_MASK) &&
		    info->after < ts &&
		    rb_time_cmpxchg(&cpu_buffer->write_stamp,
				    info->after, ts)) {
			/* Nothing came after this event between C and E */
			info->delta = ts - info->after;
		} else {
			/*
			 * Interrupted between C and E:
			 * Lost the previous events time stamp. Just set the
			 * delta to zero, and this will be the same time as
			 * the event this event interrupted. And the events that
			 * came after this will still be correct (as they would
			 * have built their delta on the previous event.
			 */
			info->delta = 0;
		}
		info->ts = ts;
		info->add_timestamp &= ~RB_ADD_STAMP_FORCE;
	}

	/*
	 * If this is the first commit on the page, then it has the same
	 * timestamp as the page itself.
	 */
	if (unlikely(!tail && !(info->add_timestamp &
				(RB_ADD_STAMP_FORCE | RB_ADD_STAMP_ABSOLUTE))))
		info->delta = 0;

	/* We reserved something on the buffer */

	event = __rb_page_index(tail_page, tail);
	rb_update_event(cpu_buffer, event, info);

	local_inc(&tail_page->entries);

	/*
	 * If this is the first commit on the page, then update
	 * its timestamp.
	 */
	if (unlikely(!tail))
		tail_page->page->time_stamp = info->ts;

	/* account for these added bytes */
	local_add(info->length, &cpu_buffer->entries_bytes);

	return event;
}

static __always_inline struct ring_buffer_event *
rb_reserve_next_event(struct trace_buffer *buffer,
		      struct ring_buffer_per_cpu *cpu_buffer,
		      unsigned long length)
{
	struct ring_buffer_event *event;
	struct rb_event_info info;
	int nr_loops = 0;
	int add_ts_default;

	rb_start_commit(cpu_buffer);
	/* The commit page can not change after this */

#ifdef CONFIG_RING_BUFFER_ALLOW_SWAP
	/*
	 * Due to the ability to swap a cpu buffer from a buffer
	 * it is possible it was swapped before we committed.
	 * (committing stops a swap). We check for it here and
	 * if it happened, we have to fail the write.
	 */
	barrier();
	if (unlikely(READ_ONCE(cpu_buffer->buffer) != buffer)) {
		local_dec(&cpu_buffer->committing);
		local_dec(&cpu_buffer->commits);
		return NULL;
	}
#endif

	info.length = rb_calculate_event_length(length);

	if (ring_buffer_time_stamp_abs(cpu_buffer->buffer)) {
		add_ts_default = RB_ADD_STAMP_ABSOLUTE;
		info.length += RB_LEN_TIME_EXTEND;
	} else {
		add_ts_default = RB_ADD_STAMP_NONE;
	}

 again:
	info.add_timestamp = add_ts_default;
	info.delta = 0;

	/*
	 * We allow for interrupts to reenter here and do a trace.
	 * If one does, it will cause this original code to loop
	 * back here. Even with heavy interrupts happening, this
	 * should only happen a few times in a row. If this happens
	 * 1000 times in a row, there must be either an interrupt
	 * storm or we have something buggy.
	 * Bail!
	 */
	if (RB_WARN_ON(cpu_buffer, ++nr_loops > 1000))
		goto out_fail;

	event = __rb_reserve_next(cpu_buffer, &info);

	if (unlikely(PTR_ERR(event) == -EAGAIN)) {
		if (info.add_timestamp & (RB_ADD_STAMP_FORCE | RB_ADD_STAMP_EXTEND))
			info.length -= RB_LEN_TIME_EXTEND;
		goto again;
	}

	if (likely(event))
		return event;
 out_fail:
	rb_end_commit(cpu_buffer);
	return NULL;
}

/**
 * ring_buffer_lock_reserve - reserve a part of the buffer
 * @buffer: the ring buffer to reserve from
 * @length: the length of the data to reserve (excluding event header)
 *
 * Returns a reserved event on the ring buffer to copy directly to.
 * The user of this interface will need to get the body to write into
 * and can use the ring_buffer_event_data() interface.
 *
 * The length is the length of the data needed, not the event length
 * which also includes the event header.
 *
 * Must be paired with ring_buffer_unlock_commit, unless NULL is returned.
 * If NULL is returned, then nothing has been allocated or locked.
 */
struct ring_buffer_event *
ring_buffer_lock_reserve(struct trace_buffer *buffer, unsigned long length)
{
	struct ring_buffer_per_cpu *cpu_buffer;
	struct ring_buffer_event *event;
	int cpu;

	/* If we are tracing schedule, we don't want to recurse */
	preempt_disable_notrace();

	if (unlikely(atomic_read(&buffer->record_disabled)))
		goto out;

	cpu = raw_smp_processor_id();

	if (unlikely(!cpumask_test_cpu(cpu, buffer->cpumask)))
		goto out;

	cpu_buffer = buffer->buffers[cpu];

	if (unlikely(atomic_read(&cpu_buffer->record_disabled)))
		goto out;

	if (unlikely(length > BUF_MAX_DATA_SIZE))
		goto out;

	if (unlikely(trace_recursive_lock(cpu_buffer)))
		goto out;

	event = rb_reserve_next_event(buffer, cpu_buffer, length);
	if (!event)
		goto out_unlock;

	return event;

 out_unlock:
	trace_recursive_unlock(cpu_buffer);
 out:
	preempt_enable_notrace();
	return NULL;
}
EXPORT_SYMBOL_GPL(ring_buffer_lock_reserve);

/*
 * Decrement the entries to the page that an event is on.
 * The event does not even need to exist, only the pointer
 * to the page it is on. This may only be called before the commit
 * takes place.
 */
static inline void
rb_decrement_entry(struct ring_buffer_per_cpu *cpu_buffer,
		   struct ring_buffer_event *event)
{
	unsigned long addr = (unsigned long)event;
	struct buffer_page *bpage = cpu_buffer->commit_page;
	struct buffer_page *start;

	addr &= PAGE_MASK;

	/* Do the likely case first */
	if (likely(bpage->page == (void *)addr)) {
		local_dec(&bpage->entries);
		return;
	}

	/*
	 * Because the commit page may be on the reader page we
	 * start with the next page and check the end loop there.
	 */
	rb_inc_page(&bpage);
	start = bpage;
	do {
		if (bpage->page == (void *)addr) {
			local_dec(&bpage->entries);
			return;
		}
		rb_inc_page(&bpage);
	} while (bpage != start);

	/* commit not part of this buffer?? */
	RB_WARN_ON(cpu_buffer, 1);
}

/**
 * ring_buffer_discard_commit - discard an event that has not been committed
 * @buffer: the ring buffer
 * @event: non committed event to discard
 *
 * Sometimes an event that is in the ring buffer needs to be ignored.
 * This function lets the user discard an event in the ring buffer
 * and then that event will not be read later.
 *
 * This function only works if it is called before the item has been
 * committed. It will try to free the event from the ring buffer
 * if another event has not been added behind it.
 *
 * If another event has been added behind it, it will set the event
 * up as discarded, and perform the commit.
 *
 * If this function is called, do not call ring_buffer_unlock_commit on
 * the event.
 */
void ring_buffer_discard_commit(struct trace_buffer *buffer,
				struct ring_buffer_event *event)
{
	struct ring_buffer_per_cpu *cpu_buffer;
	int cpu;

	if (unlikely(has_ext_writer(buffer)))
		return;

	/* The event is discarded regardless */
	rb_event_discard(event);

	cpu = smp_processor_id();
	cpu_buffer = buffer->buffers[cpu];

	/*
	 * This must only be called if the event has not been
	 * committed yet. Thus we can assume that preemption
	 * is still disabled.
	 */
	RB_WARN_ON(buffer, !local_read(&cpu_buffer->committing));

	rb_decrement_entry(cpu_buffer, event);
	if (rb_try_to_discard(cpu_buffer, event))
		goto out;

 out:
	rb_end_commit(cpu_buffer);

	trace_recursive_unlock(cpu_buffer);

	preempt_enable_notrace();

}
EXPORT_SYMBOL_GPL(ring_buffer_discard_commit);

/**
 * ring_buffer_write - write data to the buffer without reserving
 * @buffer: The ring buffer to write to.
 * @length: The length of the data being written (excluding the event header)
 * @data: The data to write to the buffer.
 *
 * This is like ring_buffer_lock_reserve and ring_buffer_unlock_commit as
 * one function. If you already have the data to write to the buffer, it
 * may be easier to simply call this function.
 *
 * Note, like ring_buffer_lock_reserve, the length is the length of the data
 * and not the length of the event which would hold the header.
 */
int ring_buffer_write(struct trace_buffer *buffer,
		      unsigned long length,
		      void *data)
{
	struct ring_buffer_per_cpu *cpu_buffer;
	struct ring_buffer_event *event;
	void *body;
	int ret = -EBUSY;
	int cpu;

	preempt_disable_notrace();

	if (atomic_read(&buffer->record_disabled))
		goto out;

	cpu = raw_smp_processor_id();

	if (!cpumask_test_cpu(cpu, buffer->cpumask))
		goto out;

	cpu_buffer = buffer->buffers[cpu];

	if (atomic_read(&cpu_buffer->record_disabled))
		goto out;

	if (length > BUF_MAX_DATA_SIZE)
		goto out;

	if (unlikely(trace_recursive_lock(cpu_buffer)))
		goto out;

	event = rb_reserve_next_event(buffer, cpu_buffer, length);
	if (!event)
		goto out_unlock;

	body = rb_event_data(event);

	memcpy(body, data, length);

	rb_commit(cpu_buffer, event);

	rb_wakeups(buffer, cpu_buffer);

	ret = 0;

 out_unlock:
	trace_recursive_unlock(cpu_buffer);

 out:
	preempt_enable_notrace();

	return ret;
}
EXPORT_SYMBOL_GPL(ring_buffer_write);

static bool rb_per_cpu_empty(struct ring_buffer_per_cpu *cpu_buffer)
{
	struct buffer_page *reader = cpu_buffer->reader_page;
	struct buffer_page *head = rb_set_head_page(cpu_buffer);
	struct buffer_page *commit = cpu_buffer->commit_page;

	/* In case of error, head will be NULL */
	if (unlikely(!head))
		return true;

	/* Reader should exhaust content in reader page */
	if (reader->read != rb_page_commit(reader))
		return false;

	/*
	 * If writers are committing on the reader page, knowing all
	 * committed content has been read, the ring buffer is empty.
	 */
	if (commit == reader)
		return true;

	/*
	 * If writers are committing on a page other than reader page
	 * and head page, there should always be content to read.
	 */
	if (commit != head)
		return false;

	/*
	 * Writers are committing on the head page, we just need
	 * to care about there're committed data, and the reader will
	 * swap reader page with head page when it is to read data.
	 */
	return rb_page_commit(commit) == 0;
}

/**
 * ring_buffer_record_disable - stop all writes into the buffer
 * @buffer: The ring buffer to stop writes to.
 *
 * This prevents all writes to the buffer. Any attempt to write
 * to the buffer after this will fail and return NULL.
 *
 * The caller should call synchronize_rcu() after this.
 */
void ring_buffer_record_disable(struct trace_buffer *buffer)
{
	atomic_inc(&buffer->record_disabled);
}
EXPORT_SYMBOL_GPL(ring_buffer_record_disable);

/**
 * ring_buffer_record_enable - enable writes to the buffer
 * @buffer: The ring buffer to enable writes
 *
 * Note, multiple disables will need the same number of enables
 * to truly enable the writing (much like preempt_disable).
 */
void ring_buffer_record_enable(struct trace_buffer *buffer)
{
	if (unlikely(has_ext_writer(buffer)))
		return;

	atomic_dec(&buffer->record_disabled);
}
EXPORT_SYMBOL_GPL(ring_buffer_record_enable);

/**
 * ring_buffer_record_off - stop all writes into the buffer
 * @buffer: The ring buffer to stop writes to.
 *
 * This prevents all writes to the buffer. Any attempt to write
 * to the buffer after this will fail and return NULL.
 *
 * This is different than ring_buffer_record_disable() as
 * it works like an on/off switch, where as the disable() version
 * must be paired with a enable().
 */
void ring_buffer_record_off(struct trace_buffer *buffer)
{
	unsigned int rd;
	unsigned int new_rd;

	do {
		rd = atomic_read(&buffer->record_disabled);
		new_rd = rd | RB_BUFFER_OFF;
	} while (atomic_cmpxchg(&buffer->record_disabled, rd, new_rd) != rd);
}
EXPORT_SYMBOL_GPL(ring_buffer_record_off);

/**
 * ring_buffer_record_on - restart writes into the buffer
 * @buffer: The ring buffer to start writes to.
 *
 * This enables all writes to the buffer that was disabled by
 * ring_buffer_record_off().
 *
 * This is different than ring_buffer_record_enable() as
 * it works like an on/off switch, where as the enable() version
 * must be paired with a disable().
 */
void ring_buffer_record_on(struct trace_buffer *buffer)
{
	unsigned int rd;
	unsigned int new_rd;

	if (unlikely(has_ext_writer(buffer)))
		return;

	do {
		rd = atomic_read(&buffer->record_disabled);
		new_rd = rd & ~RB_BUFFER_OFF;
	} while (atomic_cmpxchg(&buffer->record_disabled, rd, new_rd) != rd);
}
EXPORT_SYMBOL_GPL(ring_buffer_record_on);

/**
 * ring_buffer_record_is_on - return true if the ring buffer can write
 * @buffer: The ring buffer to see if write is enabled
 *
 * Returns true if the ring buffer is in a state that it accepts writes.
 */
bool ring_buffer_record_is_on(struct trace_buffer *buffer)
{
	return !atomic_read(&buffer->record_disabled);
}

/**
 * ring_buffer_record_is_set_on - return true if the ring buffer is set writable
 * @buffer: The ring buffer to see if write is set enabled
 *
 * Returns true if the ring buffer is set writable by ring_buffer_record_on().
 * Note that this does NOT mean it is in a writable state.
 *
 * It may return true when the ring buffer has been disabled by
 * ring_buffer_record_disable(), as that is a temporary disabling of
 * the ring buffer.
 */
bool ring_buffer_record_is_set_on(struct trace_buffer *buffer)
{
	return !(atomic_read(&buffer->record_disabled) & RB_BUFFER_OFF);
}

/**
 * ring_buffer_record_disable_cpu - stop all writes into the cpu_buffer
 * @buffer: The ring buffer to stop writes to.
 * @cpu: The CPU buffer to stop
 *
 * This prevents all writes to the buffer. Any attempt to write
 * to the buffer after this will fail and return NULL.
 *
 * The caller should call synchronize_rcu() after this.
 */
void ring_buffer_record_disable_cpu(struct trace_buffer *buffer, int cpu)
{
	struct ring_buffer_per_cpu *cpu_buffer;

	if (!cpumask_test_cpu(cpu, buffer->cpumask))
		return;

	cpu_buffer = buffer->buffers[cpu];
	atomic_inc(&cpu_buffer->record_disabled);
}
EXPORT_SYMBOL_GPL(ring_buffer_record_disable_cpu);

/**
 * ring_buffer_record_enable_cpu - enable writes to the buffer
 * @buffer: The ring buffer to enable writes
 * @cpu: The CPU to enable.
 *
 * Note, multiple disables will need the same number of enables
 * to truly enable the writing (much like preempt_disable).
 */
void ring_buffer_record_enable_cpu(struct trace_buffer *buffer, int cpu)
{
	struct ring_buffer_per_cpu *cpu_buffer;

	if (!cpumask_test_cpu(cpu, buffer->cpumask))
		return;

	cpu_buffer = buffer->buffers[cpu];
	atomic_dec(&cpu_buffer->record_disabled);
}
EXPORT_SYMBOL_GPL(ring_buffer_record_enable_cpu);

/*
 * The total entries in the ring buffer is the running counter
 * of entries entered into the ring buffer, minus the sum of
 * the entries read from the ring buffer and the number of
 * entries that were overwritten.
 */
static inline unsigned long
rb_num_of_entries(struct ring_buffer_per_cpu *cpu_buffer)
{
	return local_read(&cpu_buffer->entries) -
		(local_read(&cpu_buffer->overrun) + cpu_buffer->read);
}

/**
 * ring_buffer_oldest_event_ts - get the oldest event timestamp from the buffer
 * @buffer: The ring buffer
 * @cpu: The per CPU buffer to read from.
 */
u64 ring_buffer_oldest_event_ts(struct trace_buffer *buffer, int cpu)
{
	unsigned long flags;
	struct ring_buffer_per_cpu *cpu_buffer;
	struct buffer_page *bpage;
	u64 ret = 0;

	if (!cpumask_test_cpu(cpu, buffer->cpumask))
		return 0;

	cpu_buffer = buffer->buffers[cpu];
	raw_spin_lock_irqsave(&cpu_buffer->reader_lock, flags);
	/*
	 * if the tail is on reader_page, oldest time stamp is on the reader
	 * page
	 */
	if (cpu_buffer->tail_page == cpu_buffer->reader_page)
		bpage = cpu_buffer->reader_page;
	else
		bpage = rb_set_head_page(cpu_buffer);
	if (bpage)
		ret = bpage->page->time_stamp;
	raw_spin_unlock_irqrestore(&cpu_buffer->reader_lock, flags);

	return ret;
}
EXPORT_SYMBOL_GPL(ring_buffer_oldest_event_ts);

/**
 * ring_buffer_bytes_cpu - get the number of bytes unconsumed in a cpu buffer
 * @buffer: The ring buffer
 * @cpu: The per CPU buffer to read from.
 */
unsigned long ring_buffer_bytes_cpu(struct trace_buffer *buffer, int cpu)
{
	struct ring_buffer_per_cpu *cpu_buffer;
	unsigned long ret;

	if (!cpumask_test_cpu(cpu, buffer->cpumask))
		return 0;

	cpu_buffer = buffer->buffers[cpu];
	ret = local_read(&cpu_buffer->entries_bytes) - cpu_buffer->read_bytes;

	return ret;
}
EXPORT_SYMBOL_GPL(ring_buffer_bytes_cpu);

/**
 * ring_buffer_entries_cpu - get the number of entries in a cpu buffer
 * @buffer: The ring buffer
 * @cpu: The per CPU buffer to get the entries from.
 */
unsigned long ring_buffer_entries_cpu(struct trace_buffer *buffer, int cpu)
{
	struct ring_buffer_per_cpu *cpu_buffer;

	if (!cpumask_test_cpu(cpu, buffer->cpumask))
		return 0;

	cpu_buffer = buffer->buffers[cpu];

	return rb_num_of_entries(cpu_buffer);
}
EXPORT_SYMBOL_GPL(ring_buffer_entries_cpu);

/**
 * ring_buffer_overrun_cpu - get the number of overruns caused by the ring
 * buffer wrapping around (only if RB_FL_OVERWRITE is on).
 * @buffer: The ring buffer
 * @cpu: The per CPU buffer to get the number of overruns from
 */
unsigned long ring_buffer_overrun_cpu(struct trace_buffer *buffer, int cpu)
{
	struct ring_buffer_per_cpu *cpu_buffer;
	unsigned long ret;

	if (!cpumask_test_cpu(cpu, buffer->cpumask))
		return 0;

	cpu_buffer = buffer->buffers[cpu];
	ret = local_read(&cpu_buffer->overrun);

	return ret;
}
EXPORT_SYMBOL_GPL(ring_buffer_overrun_cpu);

/**
 * ring_buffer_commit_overrun_cpu - get the number of overruns caused by
 * commits failing due to the buffer wrapping around while there are uncommitted
 * events, such as during an interrupt storm.
 * @buffer: The ring buffer
 * @cpu: The per CPU buffer to get the number of overruns from
 */
unsigned long
ring_buffer_commit_overrun_cpu(struct trace_buffer *buffer, int cpu)
{
	struct ring_buffer_per_cpu *cpu_buffer;
	unsigned long ret;

	if (!cpumask_test_cpu(cpu, buffer->cpumask))
		return 0;

	cpu_buffer = buffer->buffers[cpu];
	ret = local_read(&cpu_buffer->commit_overrun);

	return ret;
}
EXPORT_SYMBOL_GPL(ring_buffer_commit_overrun_cpu);

/**
 * ring_buffer_dropped_events_cpu - get the number of dropped events caused by
 * the ring buffer filling up (only if RB_FL_OVERWRITE is off).
 * @buffer: The ring buffer
 * @cpu: The per CPU buffer to get the number of overruns from
 */
unsigned long
ring_buffer_dropped_events_cpu(struct trace_buffer *buffer, int cpu)
{
	struct ring_buffer_per_cpu *cpu_buffer;
	unsigned long ret;

	if (!cpumask_test_cpu(cpu, buffer->cpumask))
		return 0;

	cpu_buffer = buffer->buffers[cpu];
	ret = local_read(&cpu_buffer->dropped_events);

	return ret;
}
EXPORT_SYMBOL_GPL(ring_buffer_dropped_events_cpu);

/**
 * ring_buffer_read_events_cpu - get the number of events successfully read
 * @buffer: The ring buffer
 * @cpu: The per CPU buffer to get the number of events read
 */
unsigned long
ring_buffer_read_events_cpu(struct trace_buffer *buffer, int cpu)
{
	struct ring_buffer_per_cpu *cpu_buffer;

	if (!cpumask_test_cpu(cpu, buffer->cpumask))
		return 0;

	cpu_buffer = buffer->buffers[cpu];
	return cpu_buffer->read;
}
EXPORT_SYMBOL_GPL(ring_buffer_read_events_cpu);

/**
 * ring_buffer_entries - get the number of entries in a buffer
 * @buffer: The ring buffer
 *
 * Returns the total number of entries in the ring buffer
 * (all CPU entries)
 */
unsigned long ring_buffer_entries(struct trace_buffer *buffer)
{
	struct ring_buffer_per_cpu *cpu_buffer;
	unsigned long entries = 0;
	int cpu;

	/* if you care about this being correct, lock the buffer */
	for_each_buffer_cpu(buffer, cpu) {
		cpu_buffer = buffer->buffers[cpu];
		entries += rb_num_of_entries(cpu_buffer);
	}

	return entries;
}
EXPORT_SYMBOL_GPL(ring_buffer_entries);

/**
 * ring_buffer_overruns - get the number of overruns in buffer
 * @buffer: The ring buffer
 *
 * Returns the total number of overruns in the ring buffer
 * (all CPU entries)
 */
unsigned long ring_buffer_overruns(struct trace_buffer *buffer)
{
	struct ring_buffer_per_cpu *cpu_buffer;
	unsigned long overruns = 0;
	int cpu;

	/* if you care about this being correct, lock the buffer */
	for_each_buffer_cpu(buffer, cpu) {
		cpu_buffer = buffer->buffers[cpu];
		overruns += local_read(&cpu_buffer->overrun);
	}

	return overruns;
}
EXPORT_SYMBOL_GPL(ring_buffer_overruns);

static void rb_iter_reset(struct ring_buffer_iter *iter)
{
	struct ring_buffer_per_cpu *cpu_buffer = iter->cpu_buffer;

	/* Iterator usage is expected to have record disabled */
	iter->head_page = cpu_buffer->reader_page;
	iter->head = cpu_buffer->reader_page->read;
	iter->next_event = iter->head;

	iter->cache_reader_page = iter->head_page;
	iter->cache_read = cpu_buffer->read;

	if (iter->head) {
		iter->read_stamp = cpu_buffer->read_stamp;
		iter->page_stamp = cpu_buffer->reader_page->page->time_stamp;
	} else {
		iter->read_stamp = iter->head_page->page->time_stamp;
		iter->page_stamp = iter->read_stamp;
	}
}

/**
 * ring_buffer_iter_reset - reset an iterator
 * @iter: The iterator to reset
 *
 * Resets the iterator, so that it will start from the beginning
 * again.
 */
void ring_buffer_iter_reset(struct ring_buffer_iter *iter)
{
	struct ring_buffer_per_cpu *cpu_buffer;
	unsigned long flags;

	if (!iter)
		return;

	cpu_buffer = iter->cpu_buffer;

	raw_spin_lock_irqsave(&cpu_buffer->reader_lock, flags);
	rb_iter_reset(iter);
	raw_spin_unlock_irqrestore(&cpu_buffer->reader_lock, flags);
}
EXPORT_SYMBOL_GPL(ring_buffer_iter_reset);

/**
 * ring_buffer_iter_empty - check if an iterator has no more to read
 * @iter: The iterator to check
 */
int ring_buffer_iter_empty(struct ring_buffer_iter *iter)
{
	struct ring_buffer_per_cpu *cpu_buffer;
	struct buffer_page *reader;
	struct buffer_page *head_page;
	struct buffer_page *commit_page;
	struct buffer_page *curr_commit_page;
	unsigned commit;
	u64 curr_commit_ts;
	u64 commit_ts;

	cpu_buffer = iter->cpu_buffer;
	reader = cpu_buffer->reader_page;
	head_page = cpu_buffer->head_page;
	commit_page = cpu_buffer->commit_page;
	commit_ts = commit_page->page->time_stamp;

	/*
	 * When the writer goes across pages, it issues a cmpxchg which
	 * is a mb(), which will synchronize with the rmb here.
	 * (see rb_tail_page_update())
	 */
	smp_rmb();
	commit = rb_page_commit(commit_page);
	/* We want to make sure that the commit page doesn't change */
	smp_rmb();

	/* Make sure commit page didn't change */
	curr_commit_page = READ_ONCE(cpu_buffer->commit_page);
	curr_commit_ts = READ_ONCE(curr_commit_page->page->time_stamp);

	/* If the commit page changed, then there's more data */
	if (curr_commit_page != commit_page ||
	    curr_commit_ts != commit_ts)
		return 0;

	/* Still racy, as it may return a false positive, but that's OK */
	return ((iter->head_page == commit_page && iter->head >= commit) ||
		(iter->head_page == reader && commit_page == head_page &&
		 head_page->read == commit &&
		 iter->head == rb_page_commit(cpu_buffer->reader_page)));
}
EXPORT_SYMBOL_GPL(ring_buffer_iter_empty);

static void
rb_update_read_stamp(struct ring_buffer_per_cpu *cpu_buffer,
		     struct ring_buffer_event *event)
{
	u64 delta;

	switch (event->type_len) {
	case RINGBUF_TYPE_PADDING:
		return;

	case RINGBUF_TYPE_TIME_EXTEND:
		delta = rb_event_time_stamp(event);
		cpu_buffer->read_stamp += delta;
		return;

	case RINGBUF_TYPE_TIME_STAMP:
		delta = rb_event_time_stamp(event);
		delta = rb_fix_abs_ts(delta, cpu_buffer->read_stamp);
		cpu_buffer->read_stamp = delta;
		return;

	case RINGBUF_TYPE_DATA:
		cpu_buffer->read_stamp += event->time_delta;
		return;

	default:
		RB_WARN_ON(cpu_buffer, 1);
	}
	return;
}

static void
rb_update_iter_read_stamp(struct ring_buffer_iter *iter,
			  struct ring_buffer_event *event)
{
	u64 delta;

	switch (event->type_len) {
	case RINGBUF_TYPE_PADDING:
		return;

	case RINGBUF_TYPE_TIME_EXTEND:
		delta = rb_event_time_stamp(event);
		iter->read_stamp += delta;
		return;

	case RINGBUF_TYPE_TIME_STAMP:
		delta = rb_event_time_stamp(event);
		delta = rb_fix_abs_ts(delta, iter->read_stamp);
		iter->read_stamp = delta;
		return;

	case RINGBUF_TYPE_DATA:
		iter->read_stamp += event->time_delta;
		return;

	default:
		RB_WARN_ON(iter->cpu_buffer, 1);
	}
	return;
}

static void __set_head_page_flag(struct buffer_page *head, int flag)
{
	struct list_head *prev = head->list.prev;

	prev->next = (struct list_head *)(((unsigned long)prev->next & ~RB_FLAG_MASK) | flag);
}

static int __read_footer_reader_status(struct buffer_page *bpage)
{
	struct rb_ext_page_footer *footer = rb_ext_page_get_footer(bpage->page);

	return atomic_read(&footer->reader_status);
}

static int __read_footer_writer_status(struct buffer_page *bpage)
{
	struct rb_ext_page_footer *footer = rb_ext_page_get_footer(bpage->page);

	return atomic_read(&footer->writer_status);
}

static struct buffer_page *
ring_buffer_search_footer(struct buffer_page *start, unsigned long flag)
{
	bool search_writer = flag == RB_PAGE_FT_COMMIT;
	struct buffer_page *bpage = start;
	unsigned long status;
	int cnt = 0;
again:
	do {
		status = search_writer ? __read_footer_writer_status(bpage) :
					 __read_footer_reader_status(bpage);
		if (flag & status)
			return bpage;

		rb_inc_page(&bpage);
	} while (bpage != start);

	/*
	 * There's a chance the writer is in the middle of moving the flag and
	 * we might not find anything after a first round. Let's try again.
	 */
	if (cnt++ < 3)
		goto again;

	return NULL;
}

static struct buffer_page *
noinline rb_swap_reader_page_ext(struct ring_buffer_per_cpu *cpu_buffer)
{
	struct buffer_page *new_reader, *new_rb_page, *new_head;
	struct rb_ext_page_footer *footer;
	unsigned long overrun;

	if (cpu_buffer->buffer->ext_cb->swap_reader(cpu_buffer->cpu)) {
		WARN_ON(1);
		return NULL;
	}

	new_rb_page = cpu_buffer->reader_page;

	/*
	 * Find what page is the new reader... starting with the latest known
	 * head.
	 */
	new_reader = ring_buffer_search_footer(cpu_buffer->head_page,
					       RB_PAGE_FT_READER);
	if (!new_reader) {
		WARN_ON(1);
		return NULL;
	}

	/* ... and install it into the ring buffer in place of the old head */
	rb_list_head_clear(&new_reader->list);
	new_rb_page->list.next = new_reader->list.next;
	new_rb_page->list.prev = new_reader->list.prev;
	new_rb_page->list.next->prev = &new_rb_page->list;
	new_rb_page->list.prev->next = &new_rb_page->list;

	cpu_buffer->reader_page = new_reader;
	cpu_buffer->reader_page->read = 0;

	/* Install the new head page */
	new_head = new_rb_page;
	rb_inc_page(&new_head);
	cpu_buffer->head_page = new_head;

	/*
	 * cpu_buffer->pages just needs to point to the buffer, it
	 *  has no specific buffer page to point to. Lets move it out
	 *  of our way so we don't accidentally swap it.
	 */
	cpu_buffer->pages = &new_head->list;

	__set_head_page_flag(new_head, RB_PAGE_HEAD);

	footer = rb_ext_page_get_footer(new_reader->page);
	overrun = footer->stats.overrun;
	if (overrun != cpu_buffer->last_overrun) {
		cpu_buffer->lost_events = overrun - cpu_buffer->last_overrun;
		cpu_buffer->last_overrun = overrun;
	}

	return new_reader;
}

static struct buffer_page *
rb_swap_reader_page(struct ring_buffer_per_cpu *cpu_buffer)
{
	struct buffer_page *reader;
	unsigned long overwrite;
	int ret;

	/*
	 * Reset the reader page to size zero.
	 */
	local_set(&cpu_buffer->reader_page->write, 0);
	local_set(&cpu_buffer->reader_page->entries, 0);
	local_set(&cpu_buffer->reader_page->page->commit, 0);
	cpu_buffer->reader_page->real_end = 0;

 spin:
	/*
	 * Splice the empty reader page into the list around the head.
	 */
	reader = rb_set_head_page(cpu_buffer);
	if (!reader)
		return NULL;

	cpu_buffer->reader_page->list.next = rb_list_head(reader->list.next);
	cpu_buffer->reader_page->list.prev = reader->list.prev;

	/*
	 * cpu_buffer->pages just needs to point to the buffer, it
	 *  has no specific buffer page to point to. Lets move it out
	 *  of our way so we don't accidentally swap it.
	 */
	cpu_buffer->pages = reader->list.prev;

	/* The reader page will be pointing to the new head */
	rb_set_list_to_head(&cpu_buffer->reader_page->list);

	/*
	 * We want to make sure we read the overruns after we set up our
	 * pointers to the next object. The writer side does a
	 * cmpxchg to cross pages which acts as the mb on the writer
	 * side. Note, the reader will constantly fail the swap
	 * while the writer is updating the pointers, so this
	 * guarantees that the overwrite recorded here is the one we
	 * want to compare with the last_overrun.
	 */
	smp_mb();
	overwrite = local_read(&(cpu_buffer->overrun));

	/*
	 * Here's the tricky part.
	 *
	 * We need to move the pointer past the header page.
	 * But we can only do that if a writer is not currently
	 * moving it. The page before the header page has the
	 * flag bit '1' set if it is pointing to the page we want.
	 * but if the writer is in the process of moving it
	 * than it will be '2' or already moved '0'.
	 */

	ret = rb_head_page_replace(reader, cpu_buffer->reader_page);

	/*
	 * If we did not convert it, then we must try again.
	 */
	if (!ret)
		goto spin;

	/*
	 * Yay! We succeeded in replacing the page.
	 *
	 * Now make the new head point back to the reader page.
	 */
	rb_list_head(reader->list.next)->prev = &cpu_buffer->reader_page->list;
	rb_inc_page(&cpu_buffer->head_page);

	local_inc(&cpu_buffer->pages_read);

	/* Finally update the reader page to the new head */
	cpu_buffer->reader_page = reader;
	cpu_buffer->reader_page->read = 0;

	if (overwrite != cpu_buffer->last_overrun) {
		cpu_buffer->lost_events = overwrite - cpu_buffer->last_overrun;
		cpu_buffer->last_overrun = overwrite;
	}

	return reader;
}

static struct buffer_page *
rb_get_reader_page(struct ring_buffer_per_cpu *cpu_buffer)
{
	struct buffer_page *reader = NULL;
	unsigned long flags;
	int nr_loops = 0;
	unsigned int page_size;

	local_irq_save(flags);
	arch_spin_lock(&cpu_buffer->lock);

 again:
	/*
	 * This should normally only loop twice. But because the
	 * start of the reader inserts an empty page, it causes
	 * a case where we will loop three times. There should be no
	 * reason to loop four times (that I know of).
	 */
	if (RB_WARN_ON(cpu_buffer, ++nr_loops > 3)) {
		reader = NULL;
		goto out;
	}

	reader = cpu_buffer->reader_page;

	/* If there's more to read, return this page */
	if (cpu_buffer->reader_page->read < rb_page_size(reader))
		goto out;

	page_size = rb_page_size(reader);
	/* Never should we have an index greater than the size */
	if (RB_WARN_ON(cpu_buffer,
		       cpu_buffer->reader_page->read > page_size))
		goto out;

	/* check if we caught up to the tail */
	reader = NULL;
	if (cpu_buffer->commit_page == cpu_buffer->reader_page)
		goto out;

	/* Don't bother swapping if the ring buffer is empty */
	if (rb_num_of_entries(cpu_buffer) == 0)
		goto out;

	if (rb_has_ext_writer(cpu_buffer))
		reader = rb_swap_reader_page_ext(cpu_buffer);
	else
		reader = rb_swap_reader_page(cpu_buffer);

	if (reader)
		goto again;

 out:
	/* Update the read_stamp on the first event */
	if (reader && reader->read == 0)
		cpu_buffer->read_stamp = reader->page->time_stamp;

	arch_spin_unlock(&cpu_buffer->lock);
	local_irq_restore(flags);

	/*
	 * The writer has preempt disable, wait for it. But not forever
	 * Although, 1 second is pretty much "forever"
	 */
#define USECS_WAIT	1000000
        for (nr_loops = 0; nr_loops < USECS_WAIT; nr_loops++) {
		/* If the write is past the end of page, a writer is still updating it */
		if (likely(!reader || rb_page_write(reader) <= BUF_PAGE_SIZE))
			break;

		udelay(1);

		/* Get the latest version of the reader write value */
		smp_rmb();
	}

	/* The writer is not moving forward? Something is wrong */
	if (RB_WARN_ON(cpu_buffer, nr_loops == USECS_WAIT))
		reader = NULL;

	/*
	 * Make sure we see any padding after the write update
	 * (see rb_reset_tail()).
	 *
	 * In addition, a writer may be writing on the reader page
	 * if the page has not been fully filled, so the read barrier
	 * is also needed to make sure we see the content of what is
	 * committed by the writer (see rb_set_commit_to_write()).
	 */
	smp_rmb();


	return reader;
}

static void rb_advance_reader(struct ring_buffer_per_cpu *cpu_buffer)
{
	struct ring_buffer_event *event;
	struct buffer_page *reader;
	unsigned length;

	reader = rb_get_reader_page(cpu_buffer);

	/* This function should not be called when buffer is empty */
	if (RB_WARN_ON(cpu_buffer, !reader))
		return;

	event = rb_reader_event(cpu_buffer);

	if (event->type_len <= RINGBUF_TYPE_DATA_TYPE_LEN_MAX)
		cpu_buffer->read++;

	rb_update_read_stamp(cpu_buffer, event);

	length = rb_event_length(event);
	cpu_buffer->reader_page->read += length;
	cpu_buffer->read_bytes += length;
}

static void rb_advance_iter(struct ring_buffer_iter *iter)
{
	struct ring_buffer_per_cpu *cpu_buffer;

	cpu_buffer = iter->cpu_buffer;

	/* If head == next_event then we need to jump to the next event */
	if (iter->head == iter->next_event) {
		/* If the event gets overwritten again, there's nothing to do */
		if (rb_iter_head_event(iter) == NULL)
			return;
	}

	iter->head = iter->next_event;

	/*
	 * Check if we are at the end of the buffer.
	 */
	if (iter->next_event >= rb_page_size(iter->head_page)) {
		/* discarded commits can make the page empty */
		if (iter->head_page == cpu_buffer->commit_page)
			return;
		rb_inc_iter(iter);
		return;
	}

	rb_update_iter_read_stamp(iter, iter->event);
}

static int rb_lost_events(struct ring_buffer_per_cpu *cpu_buffer)
{
	return cpu_buffer->lost_events;
}

static struct ring_buffer_event *
rb_buffer_peek(struct ring_buffer_per_cpu *cpu_buffer, u64 *ts,
	       unsigned long *lost_events)
{
	struct ring_buffer_event *event;
	struct buffer_page *reader;
	int nr_loops = 0;

	if (ts)
		*ts = 0;
 again:
	/*
	 * We repeat when a time extend is encountered.
	 * Since the time extend is always attached to a data event,
	 * we should never loop more than once.
	 * (We never hit the following condition more than twice).
	 */
	if (RB_WARN_ON(cpu_buffer, ++nr_loops > 2))
		return NULL;

	reader = rb_get_reader_page(cpu_buffer);
	if (!reader)
		return NULL;

	event = rb_reader_event(cpu_buffer);

	switch (event->type_len) {
	case RINGBUF_TYPE_PADDING:
		if (rb_null_event(event))
			RB_WARN_ON(cpu_buffer, 1);
		/*
		 * Because the writer could be discarding every
		 * event it creates (which would probably be bad)
		 * if we were to go back to "again" then we may never
		 * catch up, and will trigger the warn on, or lock
		 * the box. Return the padding, and we will release
		 * the current locks, and try again.
		 */
		return event;

	case RINGBUF_TYPE_TIME_EXTEND:
		/* Internal data, OK to advance */
		rb_advance_reader(cpu_buffer);
		goto again;

	case RINGBUF_TYPE_TIME_STAMP:
		if (ts) {
			*ts = rb_event_time_stamp(event);
			*ts = rb_fix_abs_ts(*ts, reader->page->time_stamp);
			ring_buffer_normalize_time_stamp(cpu_buffer->buffer,
							 cpu_buffer->cpu, ts);
		}
		/* Internal data, OK to advance */
		rb_advance_reader(cpu_buffer);
		goto again;

	case RINGBUF_TYPE_DATA:
		if (ts && !(*ts)) {
			*ts = cpu_buffer->read_stamp + event->time_delta;
			ring_buffer_normalize_time_stamp(cpu_buffer->buffer,
							 cpu_buffer->cpu, ts);
		}
		if (lost_events)
			*lost_events = rb_lost_events(cpu_buffer);
		return event;

	default:
		RB_WARN_ON(cpu_buffer, 1);
	}

	return NULL;
}
EXPORT_SYMBOL_GPL(ring_buffer_peek);

static struct ring_buffer_event *
rb_iter_peek(struct ring_buffer_iter *iter, u64 *ts)
{
	struct trace_buffer *buffer;
	struct ring_buffer_per_cpu *cpu_buffer;
	struct ring_buffer_event *event;
	int nr_loops = 0;

	if (ts)
		*ts = 0;

	cpu_buffer = iter->cpu_buffer;
	buffer = cpu_buffer->buffer;

	/*
	 * Check if someone performed a consuming read to
	 * the buffer. A consuming read invalidates the iterator
	 * and we need to reset the iterator in this case.
	 */
	if (unlikely(iter->cache_read != cpu_buffer->read ||
		     iter->cache_reader_page != cpu_buffer->reader_page))
		rb_iter_reset(iter);

 again:
	if (ring_buffer_iter_empty(iter))
		return NULL;

	/*
	 * As the writer can mess with what the iterator is trying
	 * to read, just give up if we fail to get an event after
	 * three tries. The iterator is not as reliable when reading
	 * the ring buffer with an active write as the consumer is.
	 * Do not warn if the three failures is reached.
	 */
	if (++nr_loops > 3)
		return NULL;

	if (rb_per_cpu_empty(cpu_buffer))
		return NULL;

	if (iter->head >= rb_page_size(iter->head_page)) {
		rb_inc_iter(iter);
		goto again;
	}

	event = rb_iter_head_event(iter);
	if (!event)
		goto again;

	switch (event->type_len) {
	case RINGBUF_TYPE_PADDING:
		if (rb_null_event(event)) {
			rb_inc_iter(iter);
			goto again;
		}
		rb_advance_iter(iter);
		return event;

	case RINGBUF_TYPE_TIME_EXTEND:
		/* Internal data, OK to advance */
		rb_advance_iter(iter);
		goto again;

	case RINGBUF_TYPE_TIME_STAMP:
		if (ts) {
			*ts = rb_event_time_stamp(event);
			*ts = rb_fix_abs_ts(*ts, iter->head_page->page->time_stamp);
			ring_buffer_normalize_time_stamp(cpu_buffer->buffer,
							 cpu_buffer->cpu, ts);
		}
		/* Internal data, OK to advance */
		rb_advance_iter(iter);
		goto again;

	case RINGBUF_TYPE_DATA:
		if (ts && !(*ts)) {
			*ts = iter->read_stamp + event->time_delta;
			ring_buffer_normalize_time_stamp(buffer,
							 cpu_buffer->cpu, ts);
		}
		return event;

	default:
		RB_WARN_ON(cpu_buffer, 1);
	}

	return NULL;
}
EXPORT_SYMBOL_GPL(ring_buffer_iter_peek);

static inline bool rb_reader_lock(struct ring_buffer_per_cpu *cpu_buffer)
{
	if (likely(!in_nmi())) {
		raw_spin_lock(&cpu_buffer->reader_lock);
		return true;
	}

	/*
	 * If an NMI die dumps out the content of the ring buffer
	 * trylock must be used to prevent a deadlock if the NMI
	 * preempted a task that holds the ring buffer locks. If
	 * we get the lock then all is fine, if not, then continue
	 * to do the read, but this can corrupt the ring buffer,
	 * so it must be permanently disabled from future writes.
	 * Reading from NMI is a oneshot deal.
	 */
	if (raw_spin_trylock(&cpu_buffer->reader_lock))
		return true;

	/* Continue without locking, but disable the ring buffer */
	atomic_inc(&cpu_buffer->record_disabled);
	return false;
}

static inline void
rb_reader_unlock(struct ring_buffer_per_cpu *cpu_buffer, bool locked)
{
	if (likely(locked))
		raw_spin_unlock(&cpu_buffer->reader_lock);
	return;
}

/**
 * ring_buffer_peek - peek at the next event to be read
 * @buffer: The ring buffer to read
 * @cpu: The cpu to peak at
 * @ts: The timestamp counter of this event.
 * @lost_events: a variable to store if events were lost (may be NULL)
 *
 * This will return the event that will be read next, but does
 * not consume the data.
 */
struct ring_buffer_event *
ring_buffer_peek(struct trace_buffer *buffer, int cpu, u64 *ts,
		 unsigned long *lost_events)
{
	struct ring_buffer_per_cpu *cpu_buffer = buffer->buffers[cpu];
	struct ring_buffer_event *event;
	unsigned long flags;
	bool dolock;

	if (!cpumask_test_cpu(cpu, buffer->cpumask))
		return NULL;

 again:
	local_irq_save(flags);
	dolock = rb_reader_lock(cpu_buffer);
	event = rb_buffer_peek(cpu_buffer, ts, lost_events);
	if (event && event->type_len == RINGBUF_TYPE_PADDING)
		rb_advance_reader(cpu_buffer);
	rb_reader_unlock(cpu_buffer, dolock);
	local_irq_restore(flags);

	if (event && event->type_len == RINGBUF_TYPE_PADDING)
		goto again;

	return event;
}

/** ring_buffer_iter_dropped - report if there are dropped events
 * @iter: The ring buffer iterator
 *
 * Returns true if there was dropped events since the last peek.
 */
bool ring_buffer_iter_dropped(struct ring_buffer_iter *iter)
{
	bool ret = iter->missed_events != 0;

	iter->missed_events = 0;
	return ret;
}
EXPORT_SYMBOL_GPL(ring_buffer_iter_dropped);

/**
 * ring_buffer_iter_peek - peek at the next event to be read
 * @iter: The ring buffer iterator
 * @ts: The timestamp counter of this event.
 *
 * This will return the event that will be read next, but does
 * not increment the iterator.
 */
struct ring_buffer_event *
ring_buffer_iter_peek(struct ring_buffer_iter *iter, u64 *ts)
{
	struct ring_buffer_per_cpu *cpu_buffer = iter->cpu_buffer;
	struct ring_buffer_event *event;
	unsigned long flags;

 again:
	raw_spin_lock_irqsave(&cpu_buffer->reader_lock, flags);
	event = rb_iter_peek(iter, ts);
	raw_spin_unlock_irqrestore(&cpu_buffer->reader_lock, flags);

	if (event && event->type_len == RINGBUF_TYPE_PADDING)
		goto again;

	return event;
}

/**
 * ring_buffer_consume - return an event and consume it
 * @buffer: The ring buffer to get the next event from
 * @cpu: the cpu to read the buffer from
 * @ts: a variable to store the timestamp (may be NULL)
 * @lost_events: a variable to store if events were lost (may be NULL)
 *
 * Returns the next event in the ring buffer, and that event is consumed.
 * Meaning, that sequential reads will keep returning a different event,
 * and eventually empty the ring buffer if the producer is slower.
 */
struct ring_buffer_event *
ring_buffer_consume(struct trace_buffer *buffer, int cpu, u64 *ts,
		    unsigned long *lost_events)
{
	struct ring_buffer_per_cpu *cpu_buffer;
	struct ring_buffer_event *event = NULL;
	unsigned long flags;
	bool dolock;

 again:
	/* might be called in atomic */
	preempt_disable();

	if (!cpumask_test_cpu(cpu, buffer->cpumask))
		goto out;

	cpu_buffer = buffer->buffers[cpu];
	local_irq_save(flags);
	dolock = rb_reader_lock(cpu_buffer);

	event = rb_buffer_peek(cpu_buffer, ts, lost_events);
	if (event) {
		cpu_buffer->lost_events = 0;
		rb_advance_reader(cpu_buffer);
	}

	rb_reader_unlock(cpu_buffer, dolock);
	local_irq_restore(flags);

 out:
	preempt_enable();

	if (event && event->type_len == RINGBUF_TYPE_PADDING)
		goto again;

	return event;
}
EXPORT_SYMBOL_GPL(ring_buffer_consume);

static void ring_buffer_update_view(struct ring_buffer_per_cpu *cpu_buffer)
{
	struct rb_ext_page_footer *footer;
	struct buffer_page *bpage;

	if (!rb_has_ext_writer(cpu_buffer))
		return;

	raw_spin_lock_irq(&cpu_buffer->reader_lock);
	arch_spin_lock(&cpu_buffer->lock);

	cpu_buffer->buffer->ext_cb->update_footers(cpu_buffer->cpu);

	bpage = cpu_buffer->reader_page;
	footer = rb_ext_page_get_footer(bpage->page);

	local_set(&cpu_buffer->entries, footer->stats.entries);
	local_set(&cpu_buffer->pages_touched, footer->stats.pages_touched);
	local_set(&cpu_buffer->overrun, footer->stats.overrun);

	/* Update the commit page */
	bpage = ring_buffer_search_footer(cpu_buffer->commit_page,
					  RB_PAGE_FT_COMMIT);
	if (!bpage) {
		WARN_ON(1);
		goto unlock;
	}
	cpu_buffer->commit_page = bpage;

	/* Update the head page */
	bpage = ring_buffer_search_footer(cpu_buffer->head_page,
					  RB_PAGE_FT_HEAD);
	if (!bpage) {
		WARN_ON(1);
		goto unlock;
	}

	/* Reset the previous RB_PAGE_HEAD flag */
	__set_head_page_flag(cpu_buffer->head_page, RB_PAGE_NORMAL);

	/* Set RB_PAGE_HEAD flag pointing to the new head */
	__set_head_page_flag(bpage, RB_PAGE_HEAD);

	cpu_buffer->reader_page->list.next = &cpu_buffer->head_page->list;

	cpu_buffer->head_page = bpage;

unlock:
	arch_spin_unlock(&cpu_buffer->lock);
	raw_spin_unlock_irq(&cpu_buffer->reader_lock);
}

int ring_buffer_poke(struct trace_buffer *buffer, int cpu)
{
	struct ring_buffer_per_cpu *cpu_buffer;

	if (!cpumask_test_cpu(cpu, buffer->cpumask))
		return -EINVAL;

	cpu_buffer = buffer->buffers[cpu];

	ring_buffer_update_view(cpu_buffer);
	rb_wakeups(buffer, cpu_buffer);

	return 0;
}

/**
 * ring_buffer_read_prepare - Prepare for a non consuming read of the buffer
 * @buffer: The ring buffer to read from
 * @cpu: The cpu buffer to iterate over
 * @flags: gfp flags to use for memory allocation
 *
 * This performs the initial preparations necessary to iterate
 * through the buffer.  Memory is allocated, buffer recording
 * is disabled, and the iterator pointer is returned to the caller.
 *
 * Disabling buffer recording prevents the reading from being
 * corrupted. This is not a consuming read, so a producer is not
 * expected.
 *
 * After a sequence of ring_buffer_read_prepare calls, the user is
 * expected to make at least one call to ring_buffer_read_prepare_sync.
 * Afterwards, ring_buffer_read_start is invoked to get things going
 * for real.
 *
 * This overall must be paired with ring_buffer_read_finish.
 */
struct ring_buffer_iter *
ring_buffer_read_prepare(struct trace_buffer *buffer, int cpu, gfp_t flags)
{
	struct ring_buffer_per_cpu *cpu_buffer;
	struct ring_buffer_iter *iter;

	if (!cpumask_test_cpu(cpu, buffer->cpumask))
		return NULL;

	iter = kzalloc(sizeof(*iter), flags);
	if (!iter)
		return NULL;

	iter->event = kmalloc(BUF_MAX_DATA_SIZE, flags);
	if (!iter->event) {
		kfree(iter);
		return NULL;
	}

	cpu_buffer = buffer->buffers[cpu];

	iter->cpu_buffer = cpu_buffer;

	atomic_inc(&cpu_buffer->resize_disabled);

	ring_buffer_update_view(cpu_buffer);

	return iter;
}
EXPORT_SYMBOL_GPL(ring_buffer_read_prepare);

/**
 * ring_buffer_read_prepare_sync - Synchronize a set of prepare calls
 *
 * All previously invoked ring_buffer_read_prepare calls to prepare
 * iterators will be synchronized.  Afterwards, read_buffer_read_start
 * calls on those iterators are allowed.
 */
void
ring_buffer_read_prepare_sync(void)
{
	synchronize_rcu();
}
EXPORT_SYMBOL_GPL(ring_buffer_read_prepare_sync);

/**
 * ring_buffer_read_start - start a non consuming read of the buffer
 * @iter: The iterator returned by ring_buffer_read_prepare
 *
 * This finalizes the startup of an iteration through the buffer.
 * The iterator comes from a call to ring_buffer_read_prepare and
 * an intervening ring_buffer_read_prepare_sync must have been
 * performed.
 *
 * Must be paired with ring_buffer_read_finish.
 */
void
ring_buffer_read_start(struct ring_buffer_iter *iter)
{
	struct ring_buffer_per_cpu *cpu_buffer;
	unsigned long flags;

	if (!iter)
		return;

	cpu_buffer = iter->cpu_buffer;

	raw_spin_lock_irqsave(&cpu_buffer->reader_lock, flags);
	arch_spin_lock(&cpu_buffer->lock);
	rb_iter_reset(iter);
	arch_spin_unlock(&cpu_buffer->lock);
	raw_spin_unlock_irqrestore(&cpu_buffer->reader_lock, flags);
}
EXPORT_SYMBOL_GPL(ring_buffer_read_start);

/**
 * ring_buffer_read_finish - finish reading the iterator of the buffer
 * @iter: The iterator retrieved by ring_buffer_start
 *
 * This re-enables the recording to the buffer, and frees the
 * iterator.
 */
void
ring_buffer_read_finish(struct ring_buffer_iter *iter)
{
	struct ring_buffer_per_cpu *cpu_buffer = iter->cpu_buffer;
	unsigned long flags;

	/*
	 * Ring buffer is disabled from recording, here's a good place
	 * to check the integrity of the ring buffer.
	 * Must prevent readers from trying to read, as the check
	 * clears the HEAD page and readers require it.
	 */
	raw_spin_lock_irqsave(&cpu_buffer->reader_lock, flags);
	rb_check_pages(cpu_buffer);
	raw_spin_unlock_irqrestore(&cpu_buffer->reader_lock, flags);

	atomic_dec(&cpu_buffer->resize_disabled);
	kfree(iter->event);
	kfree(iter);
}
EXPORT_SYMBOL_GPL(ring_buffer_read_finish);

/**
 * ring_buffer_iter_advance - advance the iterator to the next location
 * @iter: The ring buffer iterator
 *
 * Move the location of the iterator such that the next read will
 * be the next location of the iterator.
 */
void ring_buffer_iter_advance(struct ring_buffer_iter *iter)
{
	struct ring_buffer_per_cpu *cpu_buffer = iter->cpu_buffer;
	unsigned long flags;

	raw_spin_lock_irqsave(&cpu_buffer->reader_lock, flags);

	rb_advance_iter(iter);

	raw_spin_unlock_irqrestore(&cpu_buffer->reader_lock, flags);
}
EXPORT_SYMBOL_GPL(ring_buffer_iter_advance);

/**
 * ring_buffer_size - return the size of the ring buffer (in bytes)
 * @buffer: The ring buffer.
 * @cpu: The CPU to get ring buffer size from.
 */
unsigned long ring_buffer_size(struct trace_buffer *buffer, int cpu)
{
	/*
	 * Earlier, this method returned
	 *	BUF_PAGE_SIZE * buffer->nr_pages
	 * Since the nr_pages field is now removed, we have converted this to
	 * return the per cpu buffer value.
	 */
	if (!cpumask_test_cpu(cpu, buffer->cpumask))
		return 0;

	return BUF_PAGE_SIZE * buffer->buffers[cpu]->nr_pages;
}
EXPORT_SYMBOL_GPL(ring_buffer_size);

static void rb_clear_buffer_page(struct buffer_page *page)
{
	local_set(&page->write, 0);
	local_set(&page->entries, 0);
	rb_init_page(page->page);
	page->read = 0;
}

static void
rb_reset_cpu(struct ring_buffer_per_cpu *cpu_buffer)
{
	struct buffer_page *page;

	rb_head_page_deactivate(cpu_buffer);

	cpu_buffer->head_page
		= list_entry(cpu_buffer->pages, struct buffer_page, list);
	rb_clear_buffer_page(cpu_buffer->head_page);
	list_for_each_entry(page, cpu_buffer->pages, list) {
		rb_clear_buffer_page(page);
	}

	cpu_buffer->tail_page = cpu_buffer->head_page;
	cpu_buffer->commit_page = cpu_buffer->head_page;

	INIT_LIST_HEAD(&cpu_buffer->reader_page->list);
	INIT_LIST_HEAD(&cpu_buffer->new_pages);
	rb_clear_buffer_page(cpu_buffer->reader_page);

	local_set(&cpu_buffer->entries_bytes, 0);
	local_set(&cpu_buffer->overrun, 0);
	local_set(&cpu_buffer->commit_overrun, 0);
	local_set(&cpu_buffer->dropped_events, 0);
	local_set(&cpu_buffer->entries, 0);
	local_set(&cpu_buffer->committing, 0);
	local_set(&cpu_buffer->commits, 0);
	local_set(&cpu_buffer->pages_touched, 0);
	local_set(&cpu_buffer->pages_lost, 0);
	local_set(&cpu_buffer->pages_read, 0);
	cpu_buffer->last_pages_touch = 0;
	cpu_buffer->shortest_full = 0;
	cpu_buffer->read = 0;
	cpu_buffer->read_bytes = 0;

	rb_time_set(&cpu_buffer->write_stamp, 0);
	rb_time_set(&cpu_buffer->before_stamp, 0);

	memset(cpu_buffer->event_stamp, 0, sizeof(cpu_buffer->event_stamp));

	cpu_buffer->lost_events = 0;
	cpu_buffer->last_overrun = 0;

	rb_head_page_activate(cpu_buffer);
}

/* Must have disabled the cpu buffer then done a synchronize_rcu */
static void reset_disabled_cpu_buffer(struct ring_buffer_per_cpu *cpu_buffer)
{
	unsigned long flags;

	raw_spin_lock_irqsave(&cpu_buffer->reader_lock, flags);

	if (RB_WARN_ON(cpu_buffer, local_read(&cpu_buffer->committing)))
		goto out;

	arch_spin_lock(&cpu_buffer->lock);

	rb_reset_cpu(cpu_buffer);

	arch_spin_unlock(&cpu_buffer->lock);

 out:
	raw_spin_unlock_irqrestore(&cpu_buffer->reader_lock, flags);
}

/**
 * ring_buffer_reset_cpu - reset a ring buffer per CPU buffer
 * @buffer: The ring buffer to reset a per cpu buffer of
 * @cpu: The CPU buffer to be reset
 */
void ring_buffer_reset_cpu(struct trace_buffer *buffer, int cpu)
{
	struct ring_buffer_per_cpu *cpu_buffer = buffer->buffers[cpu];

	if (!cpumask_test_cpu(cpu, buffer->cpumask))
		return;

	/* prevent another thread from changing buffer sizes */
	mutex_lock(&buffer->mutex);

	atomic_inc(&cpu_buffer->resize_disabled);
	atomic_inc(&cpu_buffer->record_disabled);

	/* Make sure all commits have finished */
	synchronize_rcu();

	reset_disabled_cpu_buffer(cpu_buffer);

	atomic_dec(&cpu_buffer->record_disabled);
	atomic_dec(&cpu_buffer->resize_disabled);

	mutex_unlock(&buffer->mutex);
}
EXPORT_SYMBOL_GPL(ring_buffer_reset_cpu);

/* Flag to ensure proper resetting of atomic variables */
#define RESET_BIT	(1 << 30)

/**
 * ring_buffer_reset_online_cpus - reset a ring buffer per CPU buffer
 * @buffer: The ring buffer to reset a per cpu buffer of
 * @cpu: The CPU buffer to be reset
 */
void ring_buffer_reset_online_cpus(struct trace_buffer *buffer)
{
	struct ring_buffer_per_cpu *cpu_buffer;
	int cpu;

	/* prevent another thread from changing buffer sizes */
	mutex_lock(&buffer->mutex);

	for_each_online_buffer_cpu(buffer, cpu) {
		cpu_buffer = buffer->buffers[cpu];

		atomic_add(RESET_BIT, &cpu_buffer->resize_disabled);
		atomic_inc(&cpu_buffer->record_disabled);
	}

	/* Make sure all commits have finished */
	synchronize_rcu();

	for_each_buffer_cpu(buffer, cpu) {
		cpu_buffer = buffer->buffers[cpu];

		/*
		 * If a CPU came online during the synchronize_rcu(), then
		 * ignore it.
		 */
		if (!(atomic_read(&cpu_buffer->resize_disabled) & RESET_BIT))
			continue;

		reset_disabled_cpu_buffer(cpu_buffer);

		atomic_dec(&cpu_buffer->record_disabled);
		atomic_sub(RESET_BIT, &cpu_buffer->resize_disabled);
	}

	mutex_unlock(&buffer->mutex);
}

/**
 * ring_buffer_reset - reset a ring buffer
 * @buffer: The ring buffer to reset all cpu buffers
 */
void ring_buffer_reset(struct trace_buffer *buffer)
{
	struct ring_buffer_per_cpu *cpu_buffer;
	int cpu;

	/* prevent another thread from changing buffer sizes */
	mutex_lock(&buffer->mutex);

	for_each_buffer_cpu(buffer, cpu) {
		cpu_buffer = buffer->buffers[cpu];

		atomic_inc(&cpu_buffer->resize_disabled);
		atomic_inc(&cpu_buffer->record_disabled);
	}

	/* Make sure all commits have finished */
	synchronize_rcu();

	for_each_buffer_cpu(buffer, cpu) {
		cpu_buffer = buffer->buffers[cpu];

		reset_disabled_cpu_buffer(cpu_buffer);

		atomic_dec(&cpu_buffer->record_disabled);
		atomic_dec(&cpu_buffer->resize_disabled);
	}

	mutex_unlock(&buffer->mutex);
}
EXPORT_SYMBOL_GPL(ring_buffer_reset);

/**
 * ring_buffer_empty - is the ring buffer empty?
 * @buffer: The ring buffer to test
 */
bool ring_buffer_empty(struct trace_buffer *buffer)
{
	struct ring_buffer_per_cpu *cpu_buffer;
	unsigned long flags;
	bool dolock;
	int cpu;
	int ret;

	/* yes this is racy, but if you don't like the race, lock the buffer */
	for_each_buffer_cpu(buffer, cpu) {
		cpu_buffer = buffer->buffers[cpu];
		local_irq_save(flags);
		dolock = rb_reader_lock(cpu_buffer);
		ret = rb_per_cpu_empty(cpu_buffer);
		rb_reader_unlock(cpu_buffer, dolock);
		local_irq_restore(flags);

		if (!ret)
			return false;
	}

	return true;
}
EXPORT_SYMBOL_GPL(ring_buffer_empty);

/**
 * ring_buffer_empty_cpu - is a cpu buffer of a ring buffer empty?
 * @buffer: The ring buffer
 * @cpu: The CPU buffer to test
 */
bool ring_buffer_empty_cpu(struct trace_buffer *buffer, int cpu)
{
	struct ring_buffer_per_cpu *cpu_buffer;
	unsigned long flags;
	bool dolock;
	int ret;

	if (!cpumask_test_cpu(cpu, buffer->cpumask))
		return true;

	cpu_buffer = buffer->buffers[cpu];
	local_irq_save(flags);
	dolock = rb_reader_lock(cpu_buffer);
	ret = rb_per_cpu_empty(cpu_buffer);
	rb_reader_unlock(cpu_buffer, dolock);
	local_irq_restore(flags);

	return ret;
}
EXPORT_SYMBOL_GPL(ring_buffer_empty_cpu);

#ifdef CONFIG_RING_BUFFER_ALLOW_SWAP
/**
 * ring_buffer_swap_cpu - swap a CPU buffer between two ring buffers
 * @buffer_a: One buffer to swap with
 * @buffer_b: The other buffer to swap with
 * @cpu: the CPU of the buffers to swap
 *
 * This function is useful for tracers that want to take a "snapshot"
 * of a CPU buffer and has another back up buffer lying around.
 * it is expected that the tracer handles the cpu buffer not being
 * used at the moment.
 */
int ring_buffer_swap_cpu(struct trace_buffer *buffer_a,
			 struct trace_buffer *buffer_b, int cpu)
{
	struct ring_buffer_per_cpu *cpu_buffer_a;
	struct ring_buffer_per_cpu *cpu_buffer_b;
	int ret = -EINVAL;

	if (unlikely(has_ext_writer(buffer_a) || has_ext_writer(buffer_b)))
		return -EINVAL;

	if (!cpumask_test_cpu(cpu, buffer_a->cpumask) ||
	    !cpumask_test_cpu(cpu, buffer_b->cpumask))
		goto out;

	cpu_buffer_a = buffer_a->buffers[cpu];
	cpu_buffer_b = buffer_b->buffers[cpu];

	/* At least make sure the two buffers are somewhat the same */
	if (cpu_buffer_a->nr_pages != cpu_buffer_b->nr_pages)
		goto out;

	ret = -EAGAIN;

	if (atomic_read(&buffer_a->record_disabled))
		goto out;

	if (atomic_read(&buffer_b->record_disabled))
		goto out;

	if (atomic_read(&cpu_buffer_a->record_disabled))
		goto out;

	if (atomic_read(&cpu_buffer_b->record_disabled))
		goto out;

	/*
	 * We can't do a synchronize_rcu here because this
	 * function can be called in atomic context.
	 * Normally this will be called from the same CPU as cpu.
	 * If not it's up to the caller to protect this.
	 */
	atomic_inc(&cpu_buffer_a->record_disabled);
	atomic_inc(&cpu_buffer_b->record_disabled);

	ret = -EBUSY;
	if (local_read(&cpu_buffer_a->committing))
		goto out_dec;
	if (local_read(&cpu_buffer_b->committing))
		goto out_dec;

	/*
	 * When resize is in progress, we cannot swap it because
	 * it will mess the state of the cpu buffer.
	 */
	if (atomic_read(&buffer_a->resizing))
		goto out_dec;
	if (atomic_read(&buffer_b->resizing))
		goto out_dec;

	buffer_a->buffers[cpu] = cpu_buffer_b;
	buffer_b->buffers[cpu] = cpu_buffer_a;

	cpu_buffer_b->buffer = buffer_a;
	cpu_buffer_a->buffer = buffer_b;

	ret = 0;

out_dec:
	atomic_dec(&cpu_buffer_a->record_disabled);
	atomic_dec(&cpu_buffer_b->record_disabled);
out:
	return ret;
}
EXPORT_SYMBOL_GPL(ring_buffer_swap_cpu);
#endif /* CONFIG_RING_BUFFER_ALLOW_SWAP */

/**
 * ring_buffer_alloc_read_page - allocate a page to read from buffer
 * @buffer: the buffer to allocate for.
 * @cpu: the cpu buffer to allocate.
 *
 * This function is used in conjunction with ring_buffer_read_page.
 * When reading a full page from the ring buffer, these functions
 * can be used to speed up the process. The calling function should
 * allocate a few pages first with this function. Then when it
 * needs to get pages from the ring buffer, it passes the result
 * of this function into ring_buffer_read_page, which will swap
 * the page that was allocated, with the read page of the buffer.
 *
 * Returns:
 *  The page allocated, or ERR_PTR
 */
void *ring_buffer_alloc_read_page(struct trace_buffer *buffer, int cpu)
{
	struct ring_buffer_per_cpu *cpu_buffer;
	struct buffer_data_page *bpage = NULL;
	unsigned long flags;
	struct page *page;

	if (!cpumask_test_cpu(cpu, buffer->cpumask))
		return ERR_PTR(-ENODEV);

	cpu_buffer = buffer->buffers[cpu];
	local_irq_save(flags);
	arch_spin_lock(&cpu_buffer->lock);

	if (cpu_buffer->free_page) {
		bpage = cpu_buffer->free_page;
		cpu_buffer->free_page = NULL;
	}

	arch_spin_unlock(&cpu_buffer->lock);
	local_irq_restore(flags);

	if (bpage)
		goto out;

	page = alloc_pages_node(cpu_to_node(cpu),
				GFP_KERNEL | __GFP_NORETRY, 0);
	if (!page)
		return ERR_PTR(-ENOMEM);

	bpage = page_address(page);

 out:
	rb_init_page(bpage);

	return bpage;
}
EXPORT_SYMBOL_GPL(ring_buffer_alloc_read_page);

/**
 * ring_buffer_free_read_page - free an allocated read page
 * @buffer: the buffer the page was allocate for
 * @cpu: the cpu buffer the page came from
 * @data: the page to free
 *
 * Free a page allocated from ring_buffer_alloc_read_page.
 */
void ring_buffer_free_read_page(struct trace_buffer *buffer, int cpu, void *data)
{
	struct ring_buffer_per_cpu *cpu_buffer;
	struct buffer_data_page *bpage = data;
	struct page *page = virt_to_page(bpage);
	unsigned long flags;

	if (!buffer || !buffer->buffers || !buffer->buffers[cpu])
		return;

	cpu_buffer = buffer->buffers[cpu];

	/* If the page is still in use someplace else, we can't reuse it */
	if (page_ref_count(page) > 1)
		goto out;

	local_irq_save(flags);
	arch_spin_lock(&cpu_buffer->lock);

	if (!cpu_buffer->free_page) {
		cpu_buffer->free_page = bpage;
		bpage = NULL;
	}

	arch_spin_unlock(&cpu_buffer->lock);
	local_irq_restore(flags);

 out:
	free_page((unsigned long)bpage);
}
EXPORT_SYMBOL_GPL(ring_buffer_free_read_page);

/**
 * ring_buffer_read_page - extract a page from the ring buffer
 * @buffer: buffer to extract from
 * @data_page: the page to use allocated from ring_buffer_alloc_read_page
 * @len: amount to extract
 * @cpu: the cpu of the buffer to extract
 * @full: should the extraction only happen when the page is full.
 *
 * This function will pull out a page from the ring buffer and consume it.
 * @data_page must be the address of the variable that was returned
 * from ring_buffer_alloc_read_page. This is because the page might be used
 * to swap with a page in the ring buffer.
 *
 * for example:
 *	rpage = ring_buffer_alloc_read_page(buffer, cpu);
 *	if (IS_ERR(rpage))
 *		return PTR_ERR(rpage);
 *	ret = ring_buffer_read_page(buffer, &rpage, len, cpu, 0);
 *	if (ret >= 0)
 *		process_page(rpage, ret);
 *
 * When @full is set, the function will not return true unless
 * the writer is off the reader page.
 *
 * Note: it is up to the calling functions to handle sleeps and wakeups.
 *  The ring buffer can be used anywhere in the kernel and can not
 *  blindly call wake_up. The layer that uses the ring buffer must be
 *  responsible for that.
 *
 * Returns:
 *  >=0 if data has been transferred, returns the offset of consumed data.
 *  <0 if no data has been transferred.
 */
int ring_buffer_read_page(struct trace_buffer *buffer,
			  void **data_page, size_t len, int cpu, int full)
{
	struct ring_buffer_per_cpu *cpu_buffer = buffer->buffers[cpu];
	struct ring_buffer_event *event;
	struct buffer_data_page *bpage;
	struct buffer_page *reader;
	unsigned long missed_events;
	unsigned long flags;
	unsigned int commit;
	unsigned int read;
	u64 save_timestamp;
	int ret = -1;

	if (!cpumask_test_cpu(cpu, buffer->cpumask))
		goto out;

	/*
	 * If len is not big enough to hold the page header, then
	 * we can not copy anything.
	 */
	if (len <= BUF_PAGE_HDR_SIZE)
		goto out;

	len -= BUF_PAGE_HDR_SIZE;

	if (!data_page)
		goto out;

	bpage = *data_page;
	if (!bpage)
		goto out;

	raw_spin_lock_irqsave(&cpu_buffer->reader_lock, flags);

	reader = rb_get_reader_page(cpu_buffer);
	if (!reader)
		goto out_unlock;

	event = rb_reader_event(cpu_buffer);

	read = reader->read;
	commit = rb_page_commit(reader);

	/* Check if any events were dropped */
	missed_events = cpu_buffer->lost_events;

	/*
	 * If this page has been partially read or
	 * if len is not big enough to read the rest of the page or
	 * a writer is still on the page, then
	 * we must copy the data from the page to the buffer.
	 * Otherwise, we can simply swap the page with the one passed in.
	 */
	if (read || (len < (commit - read)) ||
	    cpu_buffer->reader_page == cpu_buffer->commit_page ||
	    unlikely(has_ext_writer(buffer))) {
		struct buffer_data_page *rpage = cpu_buffer->reader_page->page;
		unsigned int rpos = read;
		unsigned int pos = 0;
		unsigned int size;

		/*
		 * If a full page is expected, this can still be returned
		 * if there's been a previous partial read and the
		 * rest of the page can be read and the commit page is off
		 * the reader page.
		 */
		if (full &&
		    (!read || (len < (commit - read)) ||
		     cpu_buffer->reader_page == cpu_buffer->commit_page))
			goto out_unlock;

		if (len > (commit - read))
			len = (commit - read);

		/* Always keep the time extend and data together */
		size = rb_event_ts_length(event);

		if (len < size)
			goto out_unlock;

		/* save the current timestamp, since the user will need it */
		save_timestamp = cpu_buffer->read_stamp;

		/* Need to copy one event at a time */
		do {
			/* We need the size of one event, because
			 * rb_advance_reader only advances by one event,
			 * whereas rb_event_ts_length may include the size of
			 * one or two events.
			 * We have already ensured there's enough space if this
			 * is a time extend. */
			size = rb_event_length(event);
			memcpy(bpage->data + pos, rpage->data + rpos, size);

			len -= size;

			rb_advance_reader(cpu_buffer);
			rpos = reader->read;
			pos += size;

			if (rpos >= commit)
				break;

			event = rb_reader_event(cpu_buffer);
			/* Always keep the time extend and data together */
			size = rb_event_ts_length(event);
		} while (len >= size);

		/* update bpage */
		local_set(&bpage->commit, pos);
		bpage->time_stamp = save_timestamp;

		/* we copied everything to the beginning */
		read = 0;
	} else {
		/* update the entry counter */
		cpu_buffer->read += rb_page_entries(reader);
		cpu_buffer->read_bytes += rb_page_commit(reader);

		/* swap the pages */
		rb_init_page(bpage);
		bpage = reader->page;
		reader->page = *data_page;
		local_set(&reader->write, 0);
		local_set(&reader->entries, 0);
		reader->read = 0;
		*data_page = bpage;

		/*
		 * Use the real_end for the data size,
		 * This gives us a chance to store the lost events
		 * on the page.
		 */
		if (reader->real_end)
			local_set(&bpage->commit, reader->real_end);
	}
	ret = read;

	cpu_buffer->lost_events = 0;

	commit = local_read(&bpage->commit);
	/*
	 * Set a flag in the commit field if we lost events
	 */
	if (missed_events) {
		/* If there is room at the end of the page to save the
		 * missed events, then record it there.
		 */
		if (BUF_PAGE_SIZE - commit >= sizeof(missed_events)) {
			memcpy(&bpage->data[commit], &missed_events,
			       sizeof(missed_events));
			local_add(RB_MISSED_STORED, &bpage->commit);
			commit += sizeof(missed_events);
		}
		local_add(RB_MISSED_EVENTS, &bpage->commit);
	}

	/*
	 * This page may be off to user land. Zero it out here.
	 */
	if (commit < BUF_PAGE_SIZE)
		memset(&bpage->data[commit], 0, BUF_PAGE_SIZE - commit);

 out_unlock:
	raw_spin_unlock_irqrestore(&cpu_buffer->reader_lock, flags);

 out:
	return ret;
}
EXPORT_SYMBOL_GPL(ring_buffer_read_page);

/*
 * We only allocate new buffers, never free them if the CPU goes down.
 * If we were to free the buffer, then the user would lose any trace that was in
 * the buffer.
 */
int trace_rb_cpu_prepare(unsigned int cpu, struct hlist_node *node)
{
	struct trace_buffer *buffer;
	long nr_pages_same;
	int cpu_i;
	unsigned long nr_pages;

	buffer = container_of(node, struct trace_buffer, node);
	if (cpumask_test_cpu(cpu, buffer->cpumask))
		return 0;

	nr_pages = 0;
	nr_pages_same = 1;
	/* check if all cpu sizes are same */
	for_each_buffer_cpu(buffer, cpu_i) {
		/* fill in the size from first enabled cpu */
		if (nr_pages == 0)
			nr_pages = buffer->buffers[cpu_i]->nr_pages;
		if (nr_pages != buffer->buffers[cpu_i]->nr_pages) {
			nr_pages_same = 0;
			break;
		}
	}
	/* allocate minimum pages, user can later expand it */
	if (!nr_pages_same)
		nr_pages = 2;
	buffer->buffers[cpu] =
		rb_allocate_cpu_buffer(buffer, nr_pages, cpu);
	if (!buffer->buffers[cpu]) {
		WARN(1, "failed to allocate ring buffer on CPU %u\n",
		     cpu);
		return -ENOMEM;
	}
	smp_wmb();
	cpumask_set_cpu(cpu, buffer->cpumask);
	return 0;
}

#define TRACE_BUFFER_PACK_HDR_SIZE offsetof(struct trace_buffer_pack, __data)
#define RING_BUFFER_PACK_HDR_SIZE offsetof(struct ring_buffer_pack, page_va)

size_t trace_buffer_pack_size(struct trace_buffer *trace_buffer)
{
	size_t size = 0;
	int cpu;

	for_each_buffer_cpu(trace_buffer, cpu) {
		struct ring_buffer_per_cpu *rb = trace_buffer->buffers[cpu];
		size += rb->nr_pages * sizeof(unsigned long);
		size += RING_BUFFER_PACK_HDR_SIZE;
	}

	size += TRACE_BUFFER_PACK_HDR_SIZE;

	return size;
}

int trace_buffer_pack(struct trace_buffer *trace_buffer,
		      struct trace_buffer_pack *pack)
{
	struct ring_buffer_pack *cpu_pack;
	int cpu = -1, pack_cpu, j;

	if (!has_ext_writer(trace_buffer))
		return -EINVAL;

	pack->nr_cpus = cpumask_weight(trace_buffer->cpumask);
	pack->total_pages = 0;

	for_each_ring_buffer_pack(cpu_pack, pack_cpu, pack) {
		struct ring_buffer_per_cpu *rb;
		unsigned long flags, nr_pages;
		struct buffer_page *bpage;

		cpu = cpumask_next(cpu, trace_buffer->cpumask);
		if (cpu > nr_cpu_ids) {
			WARN_ON(1);
			break;
		}

		rb = trace_buffer->buffers[cpu];

		local_irq_save(flags);
		arch_spin_lock(&rb->lock);

		bpage = rb->head_page;
		nr_pages = rb->nr_pages;

		pack->total_pages += nr_pages + 1;

		cpu_pack->cpu = cpu;
		cpu_pack->reader_page_va = (unsigned long)rb->reader_page->page;
		cpu_pack->nr_pages = nr_pages;

		for (j = 0; j < nr_pages; j++) {
			cpu_pack->page_va[j] = (unsigned long)bpage->page;
			rb_inc_page(&bpage);
		}

		arch_spin_unlock(&rb->lock);
		local_irq_restore(flags);
	}

	return 0;
}

#ifdef CONFIG_RING_BUFFER_STARTUP_TEST
/*
 * This is a basic integrity check of the ring buffer.
 * Late in the boot cycle this test will run when configured in.
 * It will kick off a thread per CPU that will go into a loop
 * writing to the per cpu ring buffer various sizes of data.
 * Some of the data will be large items, some small.
 *
 * Another thread is created that goes into a spin, sending out
 * IPIs to the other CPUs to also write into the ring buffer.
 * this is to test the nesting ability of the buffer.
 *
 * Basic stats are recorded and reported. If something in the
 * ring buffer should happen that's not expected, a big warning
 * is displayed and all ring buffers are disabled.
 */
static struct task_struct *rb_threads[NR_CPUS] __initdata;

struct rb_test_data {
	struct trace_buffer *buffer;
	unsigned long		events;
	unsigned long		bytes_written;
	unsigned long		bytes_alloc;
	unsigned long		bytes_dropped;
	unsigned long		events_nested;
	unsigned long		bytes_written_nested;
	unsigned long		bytes_alloc_nested;
	unsigned long		bytes_dropped_nested;
	int			min_size_nested;
	int			max_size_nested;
	int			max_size;
	int			min_size;
	int			cpu;
	int			cnt;
};

static struct rb_test_data rb_data[NR_CPUS] __initdata;

/* 1 meg per cpu */
#define RB_TEST_BUFFER_SIZE	1048576

static char rb_string[] __initdata =
	"abcdefghijklmnopqrstuvwxyz1234567890!@#$%^&*()?+\\"
	"?+|:';\",.<>/?abcdefghijklmnopqrstuvwxyz1234567890"
	"!@#$%^&*()?+\\?+|:';\",.<>/?abcdefghijklmnopqrstuv";

static bool rb_test_started __initdata;

struct rb_item {
	int size;
	char str[];
};

static __init int rb_write_something(struct rb_test_data *data, bool nested)
{
	struct ring_buffer_event *event;
	struct rb_item *item;
	bool started;
	int event_len;
	int size;
	int len;
	int cnt;

	/* Have nested writes different that what is written */
	cnt = data->cnt + (nested ? 27 : 0);

	/* Multiply cnt by ~e, to make some unique increment */
	size = (cnt * 68 / 25) % (sizeof(rb_string) - 1);

	len = size + sizeof(struct rb_item);

	started = rb_test_started;
	/* read rb_test_started before checking buffer enabled */
	smp_rmb();

	event = ring_buffer_lock_reserve(data->buffer, len);
	if (!event) {
		/* Ignore dropped events before test starts. */
		if (started) {
			if (nested)
				data->bytes_dropped += len;
			else
				data->bytes_dropped_nested += len;
		}
		return len;
	}

	event_len = ring_buffer_event_length(event);

	if (RB_WARN_ON(data->buffer, event_len < len))
		goto out;

	item = ring_buffer_event_data(event);
	item->size = size;
	memcpy(item->str, rb_string, size);

	if (nested) {
		data->bytes_alloc_nested += event_len;
		data->bytes_written_nested += len;
		data->events_nested++;
		if (!data->min_size_nested || len < data->min_size_nested)
			data->min_size_nested = len;
		if (len > data->max_size_nested)
			data->max_size_nested = len;
	} else {
		data->bytes_alloc += event_len;
		data->bytes_written += len;
		data->events++;
		if (!data->min_size || len < data->min_size)
			data->max_size = len;
		if (len > data->max_size)
			data->max_size = len;
	}

 out:
	ring_buffer_unlock_commit(data->buffer, event);

	return 0;
}

static __init int rb_test(void *arg)
{
	struct rb_test_data *data = arg;

	while (!kthread_should_stop()) {
		rb_write_something(data, false);
		data->cnt++;

		set_current_state(TASK_INTERRUPTIBLE);
		/* Now sleep between a min of 100-300us and a max of 1ms */
		usleep_range(((data->cnt % 3) + 1) * 100, 1000);
	}

	return 0;
}

static __init void rb_ipi(void *ignore)
{
	struct rb_test_data *data;
	int cpu = smp_processor_id();

	data = &rb_data[cpu];
	rb_write_something(data, true);
}

static __init int rb_hammer_test(void *arg)
{
	while (!kthread_should_stop()) {

		/* Send an IPI to all cpus to write data! */
		smp_call_function(rb_ipi, NULL, 1);
		/* No sleep, but for non preempt, let others run */
		schedule();
	}

	return 0;
}

static __init int test_ringbuffer(void)
{
	struct task_struct *rb_hammer;
	struct trace_buffer *buffer;
	int cpu;
	int ret = 0;

	if (security_locked_down(LOCKDOWN_TRACEFS)) {
		pr_warn("Lockdown is enabled, skipping ring buffer tests\n");
		return 0;
	}

	pr_info("Running ring buffer tests...\n");

	buffer = ring_buffer_alloc(RB_TEST_BUFFER_SIZE, RB_FL_OVERWRITE);
	if (WARN_ON(!buffer))
		return 0;

	/* Disable buffer so that threads can't write to it yet */
	ring_buffer_record_off(buffer);

	for_each_online_cpu(cpu) {
		rb_data[cpu].buffer = buffer;
		rb_data[cpu].cpu = cpu;
		rb_data[cpu].cnt = cpu;
		rb_threads[cpu] = kthread_run_on_cpu(rb_test, &rb_data[cpu],
						     cpu, "rbtester/%u");
		if (WARN_ON(IS_ERR(rb_threads[cpu]))) {
			pr_cont("FAILED\n");
			ret = PTR_ERR(rb_threads[cpu]);
			goto out_free;
		}
	}

	/* Now create the rb hammer! */
	rb_hammer = kthread_run(rb_hammer_test, NULL, "rbhammer");
	if (WARN_ON(IS_ERR(rb_hammer))) {
		pr_cont("FAILED\n");
		ret = PTR_ERR(rb_hammer);
		goto out_free;
	}

	ring_buffer_record_on(buffer);
	/*
	 * Show buffer is enabled before setting rb_test_started.
	 * Yes there's a small race window where events could be
	 * dropped and the thread wont catch it. But when a ring
	 * buffer gets enabled, there will always be some kind of
	 * delay before other CPUs see it. Thus, we don't care about
	 * those dropped events. We care about events dropped after
	 * the threads see that the buffer is active.
	 */
	smp_wmb();
	rb_test_started = true;

	set_current_state(TASK_INTERRUPTIBLE);
	/* Just run for 10 seconds */;
	schedule_timeout(10 * HZ);

	kthread_stop(rb_hammer);

 out_free:
	for_each_online_cpu(cpu) {
		if (!rb_threads[cpu])
			break;
		kthread_stop(rb_threads[cpu]);
	}
	if (ret) {
		ring_buffer_free(buffer);
		return ret;
	}

	/* Report! */
	pr_info("finished\n");
	for_each_online_cpu(cpu) {
		struct ring_buffer_event *event;
		struct rb_test_data *data = &rb_data[cpu];
		struct rb_item *item;
		unsigned long total_events;
		unsigned long total_dropped;
		unsigned long total_written;
		unsigned long total_alloc;
		unsigned long total_read = 0;
		unsigned long total_size = 0;
		unsigned long total_len = 0;
		unsigned long total_lost = 0;
		unsigned long lost;
		int big_event_size;
		int small_event_size;

		ret = -1;

		total_events = data->events + data->events_nested;
		total_written = data->bytes_written + data->bytes_written_nested;
		total_alloc = data->bytes_alloc + data->bytes_alloc_nested;
		total_dropped = data->bytes_dropped + data->bytes_dropped_nested;

		big_event_size = data->max_size + data->max_size_nested;
		small_event_size = data->min_size + data->min_size_nested;

		pr_info("CPU %d:\n", cpu);
		pr_info("              events:    %ld\n", total_events);
		pr_info("       dropped bytes:    %ld\n", total_dropped);
		pr_info("       alloced bytes:    %ld\n", total_alloc);
		pr_info("       written bytes:    %ld\n", total_written);
		pr_info("       biggest event:    %d\n", big_event_size);
		pr_info("      smallest event:    %d\n", small_event_size);

		if (RB_WARN_ON(buffer, total_dropped))
			break;

		ret = 0;

		while ((event = ring_buffer_consume(buffer, cpu, NULL, &lost))) {
			total_lost += lost;
			item = ring_buffer_event_data(event);
			total_len += ring_buffer_event_length(event);
			total_size += item->size + sizeof(struct rb_item);
			if (memcmp(&item->str[0], rb_string, item->size) != 0) {
				pr_info("FAILED!\n");
				pr_info("buffer had: %.*s\n", item->size, item->str);
				pr_info("expected:   %.*s\n", item->size, rb_string);
				RB_WARN_ON(buffer, 1);
				ret = -1;
				break;
			}
			total_read++;
		}
		if (ret)
			break;

		ret = -1;

		pr_info("         read events:   %ld\n", total_read);
		pr_info("         lost events:   %ld\n", total_lost);
		pr_info("        total events:   %ld\n", total_lost + total_read);
		pr_info("  recorded len bytes:   %ld\n", total_len);
		pr_info(" recorded size bytes:   %ld\n", total_size);
		if (total_lost) {
			pr_info(" With dropped events, record len and size may not match\n"
				" alloced and written from above\n");
		} else {
			if (RB_WARN_ON(buffer, total_len != total_alloc ||
				       total_size != total_written))
				break;
		}
		if (RB_WARN_ON(buffer, total_lost + total_read != total_events))
			break;

		ret = 0;
	}
	if (!ret)
		pr_info("Ring buffer PASSED!\n");

	ring_buffer_free(buffer);
	return 0;
}

late_initcall(test_ringbuffer);
#endif /* CONFIG_RING_BUFFER_STARTUP_TEST */<|MERGE_RESOLUTION|>--- conflicted
+++ resolved
@@ -2386,19 +2386,11 @@
 	 */
 	commit = rb_page_commit(iter_head_page);
 	smp_rmb();
-<<<<<<< HEAD
-#if IS_ENABLED(CONFIG_MTK_PANIC_ON_WARN)
+
 	/* An event needs to be at least 8 bytes in size */
 	if (iter->head > commit - 8)
 		goto reset;
-#endif
-=======
-
-	/* An event needs to be at least 8 bytes in size */
-	if (iter->head > commit - 8)
-		goto reset;
-
->>>>>>> 798323a4
+
 	event = __rb_page_index(iter_head_page, iter->head);
 	length = rb_event_length(event);
 
