// SPDX-License-Identifier: GPL-2.0
/*
 * Generic ring buffer
 *
 * Copyright (C) 2008 Steven Rostedt <srostedt@redhat.com>
 */
#include <linux/trace_recursion.h>
#include <linux/ring_buffer_ext.h>
#include <linux/trace_events.h>
#include <linux/ring_buffer.h>
#include <linux/trace_clock.h>
#include <linux/sched/clock.h>
#include <linux/trace_seq.h>
#include <linux/spinlock.h>
#include <linux/irq_work.h>
#include <linux/security.h>
#include <linux/uaccess.h>
#include <linux/hardirq.h>
#include <linux/kthread.h>	/* for self test */
#include <linux/module.h>
#include <linux/percpu.h>
#include <linux/mutex.h>
#include <linux/delay.h>
#include <linux/slab.h>
#include <linux/init.h>
#include <linux/hash.h>
#include <linux/list.h>
#include <linux/cpu.h>
#include <linux/oom.h>

#include <asm/local.h>

/*
 * The "absolute" timestamp in the buffer is only 59 bits.
 * If a clock has the 5 MSBs set, it needs to be saved and
 * reinserted.
 */
#define TS_MSB		(0xf8ULL << 56)
#define ABS_TS_MASK	(~TS_MSB)

static void update_pages_handler(struct work_struct *work);

/*
 * The ring buffer header is special. We must manually up keep it.
 */
int ring_buffer_print_entry_header(struct trace_seq *s)
{
	trace_seq_puts(s, "# compressed entry header\n");
	trace_seq_puts(s, "\ttype_len    :    5 bits\n");
	trace_seq_puts(s, "\ttime_delta  :   27 bits\n");
	trace_seq_puts(s, "\tarray       :   32 bits\n");
	trace_seq_putc(s, '\n');
	trace_seq_printf(s, "\tpadding     : type == %d\n",
			 RINGBUF_TYPE_PADDING);
	trace_seq_printf(s, "\ttime_extend : type == %d\n",
			 RINGBUF_TYPE_TIME_EXTEND);
	trace_seq_printf(s, "\ttime_stamp : type == %d\n",
			 RINGBUF_TYPE_TIME_STAMP);
	trace_seq_printf(s, "\tdata max type_len  == %d\n",
			 RINGBUF_TYPE_DATA_TYPE_LEN_MAX);

	return !trace_seq_has_overflowed(s);
}

/*
 * The ring buffer is made up of a list of pages. A separate list of pages is
 * allocated for each CPU. A writer may only write to a buffer that is
 * associated with the CPU it is currently executing on.  A reader may read
 * from any per cpu buffer.
 *
 * The reader is special. For each per cpu buffer, the reader has its own
 * reader page. When a reader has read the entire reader page, this reader
 * page is swapped with another page in the ring buffer.
 *
 * Now, as long as the writer is off the reader page, the reader can do what
 * ever it wants with that page. The writer will never write to that page
 * again (as long as it is out of the ring buffer).
 *
 * Here's some silly ASCII art.
 *
 *   +------+
 *   |reader|          RING BUFFER
 *   |page  |
 *   +------+        +---+   +---+   +---+
 *                   |   |-->|   |-->|   |
 *                   +---+   +---+   +---+
 *                     ^               |
 *                     |               |
 *                     +---------------+
 *
 *
 *   +------+
 *   |reader|          RING BUFFER
 *   |page  |------------------v
 *   +------+        +---+   +---+   +---+
 *                   |   |-->|   |-->|   |
 *                   +---+   +---+   +---+
 *                     ^               |
 *                     |               |
 *                     +---------------+
 *
 *
 *   +------+
 *   |reader|          RING BUFFER
 *   |page  |------------------v
 *   +------+        +---+   +---+   +---+
 *      ^            |   |-->|   |-->|   |
 *      |            +---+   +---+   +---+
 *      |                              |
 *      |                              |
 *      +------------------------------+
 *
 *
 *   +------+
 *   |buffer|          RING BUFFER
 *   |page  |------------------v
 *   +------+        +---+   +---+   +---+
 *      ^            |   |   |   |-->|   |
 *      |   New      +---+   +---+   +---+
 *      |  Reader------^               |
 *      |   page                       |
 *      +------------------------------+
 *
 *
 * After we make this swap, the reader can hand this page off to the splice
 * code and be done with it. It can even allocate a new page if it needs to
 * and swap that into the ring buffer.
 *
 * We will be using cmpxchg soon to make all this lockless.
 *
 */

/* Used for individual buffers (after the counter) */
#define RB_BUFFER_OFF		(1 << 20)

/* define RINGBUF_TYPE_DATA for 'case RINGBUF_TYPE_DATA:' */
#define RINGBUF_TYPE_DATA 0 ... RINGBUF_TYPE_DATA_TYPE_LEN_MAX

enum {
	RB_LEN_TIME_EXTEND = 8,
	RB_LEN_TIME_STAMP =  8,
};

#define skip_time_extend(event) \
	((struct ring_buffer_event *)((char *)event + RB_LEN_TIME_EXTEND))

#define extended_time(event) \
	(event->type_len >= RINGBUF_TYPE_TIME_EXTEND)

static inline int rb_null_event(struct ring_buffer_event *event)
{
	return event->type_len == RINGBUF_TYPE_PADDING && !event->time_delta;
}

static void rb_event_set_padding(struct ring_buffer_event *event)
{
	/* padding has a NULL time_delta */
	event->type_len = RINGBUF_TYPE_PADDING;
	event->time_delta = 0;
}

static unsigned
rb_event_data_length(struct ring_buffer_event *event)
{
	unsigned length;

	if (event->type_len)
		length = event->type_len * RB_ALIGNMENT;
	else
		length = event->array[0];
	return length + RB_EVNT_HDR_SIZE;
}

/*
 * Return the length of the given event. Will return
 * the length of the time extend if the event is a
 * time extend.
 */
static inline unsigned
rb_event_length(struct ring_buffer_event *event)
{
	switch (event->type_len) {
	case RINGBUF_TYPE_PADDING:
		if (rb_null_event(event))
			/* undefined */
			return -1;
		return  event->array[0] + RB_EVNT_HDR_SIZE;

	case RINGBUF_TYPE_TIME_EXTEND:
		return RB_LEN_TIME_EXTEND;

	case RINGBUF_TYPE_TIME_STAMP:
		return RB_LEN_TIME_STAMP;

	case RINGBUF_TYPE_DATA:
		return rb_event_data_length(event);
	default:
		WARN_ON_ONCE(1);
	}
	/* not hit */
	return 0;
}

/*
 * Return total length of time extend and data,
 *   or just the event length for all other events.
 */
static inline unsigned
rb_event_ts_length(struct ring_buffer_event *event)
{
	unsigned len = 0;

	if (extended_time(event)) {
		/* time extends include the data event after it */
		len = RB_LEN_TIME_EXTEND;
		event = skip_time_extend(event);
	}
	return len + rb_event_length(event);
}

/**
 * ring_buffer_event_length - return the length of the event
 * @event: the event to get the length of
 *
 * Returns the size of the data load of a data event.
 * If the event is something other than a data event, it
 * returns the size of the event itself. With the exception
 * of a TIME EXTEND, where it still returns the size of the
 * data load of the data event after it.
 */
unsigned ring_buffer_event_length(struct ring_buffer_event *event)
{
	unsigned length;

	if (extended_time(event))
		event = skip_time_extend(event);

	length = rb_event_length(event);
	if (event->type_len > RINGBUF_TYPE_DATA_TYPE_LEN_MAX)
		return length;
	length -= RB_EVNT_HDR_SIZE;
	if (length > RB_MAX_SMALL_DATA + sizeof(event->array[0]))
                length -= sizeof(event->array[0]);
	return length;
}
EXPORT_SYMBOL_GPL(ring_buffer_event_length);

/* inline for ring buffer fast paths */
static __always_inline void *
rb_event_data(struct ring_buffer_event *event)
{
	if (extended_time(event))
		event = skip_time_extend(event);
	WARN_ON_ONCE(event->type_len > RINGBUF_TYPE_DATA_TYPE_LEN_MAX);
	/* If length is in len field, then array[0] has the data */
	if (event->type_len)
		return (void *)&event->array[0];
	/* Otherwise length is in array[0] and array[1] has the data */
	return (void *)&event->array[1];
}

/**
 * ring_buffer_event_data - return the data of the event
 * @event: the event to get the data from
 */
void *ring_buffer_event_data(struct ring_buffer_event *event)
{
	return rb_event_data(event);
}
EXPORT_SYMBOL_GPL(ring_buffer_event_data);

#define for_each_buffer_cpu(buffer, cpu)		\
	for_each_cpu(cpu, buffer->cpumask)

#define for_each_online_buffer_cpu(buffer, cpu)		\
	for_each_cpu_and(cpu, buffer->cpumask, cpu_online_mask)

static u64 rb_event_time_stamp(struct ring_buffer_event *event)
{
	u64 ts;

	ts = event->array[0];
	ts <<= TS_SHIFT;
	ts += event->time_delta;

	return ts;
}

/* Flag when events were overwritten */
#define RB_MISSED_EVENTS	(1 << 31)
/* Missed count stored at end */
#define RB_MISSED_STORED	(1 << 30)

/*
 * Note, the buffer_page list must be first. The buffer pages
 * are allocated in cache lines, which means that each buffer
 * page will be at the beginning of a cache line, and thus
 * the least significant bits will be zero. We use this to
 * add flags in the list struct pointers, to make the ring buffer
 * lockless.
 */
struct buffer_page {
	struct list_head list;		/* list of buffer pages */
	local_t		 write;		/* index for next write */
	unsigned	 read;		/* index for next read */
	local_t		 entries;	/* entries on this page */
	unsigned long	 real_end;	/* real end of data */
	struct buffer_data_page *page;	/* Actual data page */
};

/*
 * The buffer page counters, write and entries, must be reset
 * atomically when crossing page boundaries. To synchronize this
 * update, two counters are inserted into the number. One is
 * the actual counter for the write position or count on the page.
 *
 * The other is a counter of updaters. Before an update happens
 * the update partition of the counter is incremented. This will
 * allow the updater to update the counter atomically.
 *
 * The counter is 20 bits, and the state data is 12.
 */
#define RB_WRITE_MASK		0xfffff
#define RB_WRITE_INTCNT		(1 << 20)

static void rb_init_page(struct buffer_data_page *bpage)
{
	local_set(&bpage->commit, 0);
}

static __always_inline unsigned int rb_page_commit(struct buffer_page *bpage)
{
	return local_read(&bpage->page->commit);
}

static void free_buffer_page(struct buffer_page *bpage)
{
	free_page((unsigned long)bpage->page);
	kfree(bpage);
}

/* Max payload is BUF_PAGE_SIZE - header (8bytes) */
#define BUF_MAX_DATA_SIZE (BUF_PAGE_SIZE - (sizeof(u32) * 2))

int ring_buffer_print_page_header(struct trace_seq *s)
{
	struct buffer_data_page field;

	trace_seq_printf(s, "\tfield: u64 timestamp;\t"
			 "offset:0;\tsize:%u;\tsigned:%u;\n",
			 (unsigned int)sizeof(field.time_stamp),
			 (unsigned int)is_signed_type(u64));

	trace_seq_printf(s, "\tfield: local_t commit;\t"
			 "offset:%u;\tsize:%u;\tsigned:%u;\n",
			 (unsigned int)offsetof(typeof(field), commit),
			 (unsigned int)sizeof(field.commit),
			 (unsigned int)is_signed_type(long));

	trace_seq_printf(s, "\tfield: int overwrite;\t"
			 "offset:%u;\tsize:%u;\tsigned:%u;\n",
			 (unsigned int)offsetof(typeof(field), commit),
			 1,
			 (unsigned int)is_signed_type(long));

	trace_seq_printf(s, "\tfield: char data;\t"
			 "offset:%u;\tsize:%u;\tsigned:%u;\n",
			 (unsigned int)offsetof(typeof(field), data),
			 (unsigned int)BUF_PAGE_SIZE,
			 (unsigned int)is_signed_type(char));

	return !trace_seq_has_overflowed(s);
}

struct rb_irq_work {
	struct irq_work			work;
	wait_queue_head_t		waiters;
	wait_queue_head_t		full_waiters;
	long				wait_index;
	bool				waiters_pending;
	bool				full_waiters_pending;
	bool				wakeup_full;
};

/*
 * Structure to hold event state and handle nested events.
 */
struct rb_event_info {
	u64			ts;
	u64			delta;
	u64			before;
	u64			after;
	unsigned long		length;
	struct buffer_page	*tail_page;
	int			add_timestamp;
};

/*
 * Used for the add_timestamp
 *  NONE
 *  EXTEND - wants a time extend
 *  ABSOLUTE - the buffer requests all events to have absolute time stamps
 *  FORCE - force a full time stamp.
 */
enum {
	RB_ADD_STAMP_NONE		= 0,
	RB_ADD_STAMP_EXTEND		= BIT(1),
	RB_ADD_STAMP_ABSOLUTE		= BIT(2),
	RB_ADD_STAMP_FORCE		= BIT(3)
};
/*
 * Used for which event context the event is in.
 *  TRANSITION = 0
 *  NMI     = 1
 *  IRQ     = 2
 *  SOFTIRQ = 3
 *  NORMAL  = 4
 *
 * See trace_recursive_lock() comment below for more details.
 */
enum {
	RB_CTX_TRANSITION,
	RB_CTX_NMI,
	RB_CTX_IRQ,
	RB_CTX_SOFTIRQ,
	RB_CTX_NORMAL,
	RB_CTX_MAX
};

#if BITS_PER_LONG == 32
#define RB_TIME_32
#endif

/* To test on 64 bit machines */
//#define RB_TIME_32

#ifdef RB_TIME_32

struct rb_time_struct {
	local_t		cnt;
	local_t		top;
	local_t		bottom;
	local_t		msb;
};
#else
#include <asm/local64.h>
struct rb_time_struct {
	local64_t	time;
};
#endif
typedef struct rb_time_struct rb_time_t;

#define MAX_NEST	5

/*
 * head_page == tail_page && head == tail then buffer is empty.
 */
struct ring_buffer_per_cpu {
	int				cpu;
	atomic_t			record_disabled;
	atomic_t			resize_disabled;
	struct trace_buffer	*buffer;
	raw_spinlock_t			reader_lock;	/* serialize readers */
	arch_spinlock_t			lock;
	struct lock_class_key		lock_key;
	struct buffer_data_page		*free_page;
	unsigned long			nr_pages;
	unsigned int			current_context;
	struct list_head		*pages;
	struct buffer_page		*head_page;	/* read from head */
	struct buffer_page		*tail_page;	/* write to tail */
	struct buffer_page		*commit_page;	/* committed pages */
	struct buffer_page		*reader_page;
	unsigned long			lost_events;
	unsigned long			last_overrun;
	unsigned long			nest;
	local_t				entries_bytes;
	local_t				entries;
	local_t				overrun;
	local_t				commit_overrun;
	local_t				dropped_events;
	local_t				committing;
	local_t				commits;
	local_t				pages_touched;
	local_t				pages_lost;
	local_t				pages_read;
	long				last_pages_touch;
	size_t				shortest_full;
	unsigned long			read;
	unsigned long			read_bytes;
	rb_time_t			write_stamp;
	rb_time_t			before_stamp;
	u64				event_stamp[MAX_NEST];
	u64				read_stamp;
	/* ring buffer pages to update, > 0 to add, < 0 to remove */
	long				nr_pages_to_update;
	struct list_head		new_pages; /* new pages to add */
	struct work_struct		update_pages_work;
	struct completion		update_done;

	struct rb_irq_work		irq_work;
};

struct trace_buffer {
	unsigned			flags;
	int				cpus;
	atomic_t			record_disabled;
	atomic_t			resizing;
	cpumask_var_t			cpumask;

	struct lock_class_key		*reader_lock_key;

	struct mutex			mutex;

	struct ring_buffer_per_cpu	**buffers;

	struct hlist_node		node;
	u64				(*clock)(void);

	struct rb_irq_work		irq_work;
	bool				time_stamp_abs;

	struct ring_buffer_ext_cb	*ext_cb;
};

struct ring_buffer_iter {
	struct ring_buffer_per_cpu	*cpu_buffer;
	unsigned long			head;
	unsigned long			next_event;
	struct buffer_page		*head_page;
	struct buffer_page		*cache_reader_page;
	unsigned long			cache_read;
	u64				read_stamp;
	u64				page_stamp;
	struct ring_buffer_event	*event;
	int				missed_events;
};

#ifdef RB_TIME_32

/*
 * On 32 bit machines, local64_t is very expensive. As the ring
 * buffer doesn't need all the features of a true 64 bit atomic,
 * on 32 bit, it uses these functions (64 still uses local64_t).
 *
 * For the ring buffer, 64 bit required operations for the time is
 * the following:
 *
 *  - Reads may fail if it interrupted a modification of the time stamp.
 *      It will succeed if it did not interrupt another write even if
 *      the read itself is interrupted by a write.
 *      It returns whether it was successful or not.
 *
 *  - Writes always succeed and will overwrite other writes and writes
 *      that were done by events interrupting the current write.
 *
 *  - A write followed by a read of the same time stamp will always succeed,
 *      but may not contain the same value.
 *
 *  - A cmpxchg will fail if it interrupted another write or cmpxchg.
 *      Other than that, it acts like a normal cmpxchg.
 *
 * The 60 bit time stamp is broken up by 30 bits in a top and bottom half
 *  (bottom being the least significant 30 bits of the 60 bit time stamp).
 *
 * The two most significant bits of each half holds a 2 bit counter (0-3).
 * Each update will increment this counter by one.
 * When reading the top and bottom, if the two counter bits match then the
 *  top and bottom together make a valid 60 bit number.
 */
#define RB_TIME_SHIFT	30
#define RB_TIME_VAL_MASK ((1 << RB_TIME_SHIFT) - 1)
#define RB_TIME_MSB_SHIFT	 60

static inline int rb_time_cnt(unsigned long val)
{
	return (val >> RB_TIME_SHIFT) & 3;
}

static inline u64 rb_time_val(unsigned long top, unsigned long bottom)
{
	u64 val;

	val = top & RB_TIME_VAL_MASK;
	val <<= RB_TIME_SHIFT;
	val |= bottom & RB_TIME_VAL_MASK;

	return val;
}

static inline bool __rb_time_read(rb_time_t *t, u64 *ret, unsigned long *cnt)
{
	unsigned long top, bottom, msb;
	unsigned long c;

	/*
	 * If the read is interrupted by a write, then the cnt will
	 * be different. Loop until both top and bottom have been read
	 * without interruption.
	 */
	do {
		c = local_read(&t->cnt);
		top = local_read(&t->top);
		bottom = local_read(&t->bottom);
		msb = local_read(&t->msb);
	} while (c != local_read(&t->cnt));

	*cnt = rb_time_cnt(top);

	/* If top and bottom counts don't match, this interrupted a write */
	if (*cnt != rb_time_cnt(bottom))
		return false;

	/* The shift to msb will lose its cnt bits */
	*ret = rb_time_val(top, bottom) | ((u64)msb << RB_TIME_MSB_SHIFT);
	return true;
}

static bool rb_time_read(rb_time_t *t, u64 *ret)
{
	unsigned long cnt;

	return __rb_time_read(t, ret, &cnt);
}

static inline unsigned long rb_time_val_cnt(unsigned long val, unsigned long cnt)
{
	return (val & RB_TIME_VAL_MASK) | ((cnt & 3) << RB_TIME_SHIFT);
}

static inline void rb_time_split(u64 val, unsigned long *top, unsigned long *bottom,
				 unsigned long *msb)
{
	*top = (unsigned long)((val >> RB_TIME_SHIFT) & RB_TIME_VAL_MASK);
	*bottom = (unsigned long)(val & RB_TIME_VAL_MASK);
	*msb = (unsigned long)(val >> RB_TIME_MSB_SHIFT);
}

static inline void rb_time_val_set(local_t *t, unsigned long val, unsigned long cnt)
{
	val = rb_time_val_cnt(val, cnt);
	local_set(t, val);
}

static void rb_time_set(rb_time_t *t, u64 val)
{
	unsigned long cnt, top, bottom, msb;

	rb_time_split(val, &top, &bottom, &msb);

	/* Writes always succeed with a valid number even if it gets interrupted. */
	do {
		cnt = local_inc_return(&t->cnt);
		rb_time_val_set(&t->top, top, cnt);
		rb_time_val_set(&t->bottom, bottom, cnt);
		rb_time_val_set(&t->msb, val >> RB_TIME_MSB_SHIFT, cnt);
	} while (cnt != local_read(&t->cnt));
}

static inline bool
rb_time_read_cmpxchg(local_t *l, unsigned long expect, unsigned long set)
{
	unsigned long ret;

	ret = local_cmpxchg(l, expect, set);
	return ret == expect;
}

static int rb_time_cmpxchg(rb_time_t *t, u64 expect, u64 set)
{
	unsigned long cnt, top, bottom, msb;
	unsigned long cnt2, top2, bottom2, msb2;
	u64 val;

	/* The cmpxchg always fails if it interrupted an update */
	 if (!__rb_time_read(t, &val, &cnt2))
		 return false;

	 if (val != expect)
		 return false;

	 cnt = local_read(&t->cnt);
	 if ((cnt & 3) != cnt2)
		 return false;

	 cnt2 = cnt + 1;

	 rb_time_split(val, &top, &bottom, &msb);
	 top = rb_time_val_cnt(top, cnt);
	 bottom = rb_time_val_cnt(bottom, cnt);

	 rb_time_split(set, &top2, &bottom2, &msb2);
	 top2 = rb_time_val_cnt(top2, cnt2);
	 bottom2 = rb_time_val_cnt(bottom2, cnt2);

	if (!rb_time_read_cmpxchg(&t->cnt, cnt, cnt2))
		return false;
	if (!rb_time_read_cmpxchg(&t->msb, msb, msb2))
		return false;
	if (!rb_time_read_cmpxchg(&t->top, top, top2))
		return false;
	if (!rb_time_read_cmpxchg(&t->bottom, bottom, bottom2))
		return false;
	return true;
}

#else /* 64 bits */

/* local64_t always succeeds */

static inline bool rb_time_read(rb_time_t *t, u64 *ret)
{
	*ret = local64_read(&t->time);
	return true;
}
static void rb_time_set(rb_time_t *t, u64 val)
{
	local64_set(&t->time, val);
}

static bool rb_time_cmpxchg(rb_time_t *t, u64 expect, u64 set)
{
	u64 val;
	val = local64_cmpxchg(&t->time, expect, set);
	return val == expect;
}
#endif

static inline bool has_ext_writer(struct trace_buffer *buffer)
{
	return !!buffer->ext_cb;
}

static inline bool rb_has_ext_writer(struct ring_buffer_per_cpu *cpu_buffer)
{
	return has_ext_writer(cpu_buffer->buffer);
}

/*
 * Enable this to make sure that the event passed to
 * ring_buffer_event_time_stamp() is not committed and also
 * is on the buffer that it passed in.
 */
//#define RB_VERIFY_EVENT
#ifdef RB_VERIFY_EVENT
static struct list_head *rb_list_head(struct list_head *list);
static void verify_event(struct ring_buffer_per_cpu *cpu_buffer,
			 void *event)
{
	struct buffer_page *page = cpu_buffer->commit_page;
	struct buffer_page *tail_page = READ_ONCE(cpu_buffer->tail_page);
	struct list_head *next;
	long commit, write;
	unsigned long addr = (unsigned long)event;
	bool done = false;
	int stop = 0;

	/* Make sure the event exists and is not committed yet */
	do {
		if (page == tail_page || WARN_ON_ONCE(stop++ > 100))
			done = true;
		commit = local_read(&page->page->commit);
		write = local_read(&page->write);
		if (addr >= (unsigned long)&page->page->data[commit] &&
		    addr < (unsigned long)&page->page->data[write])
			return;

		next = rb_list_head(page->list.next);
		page = list_entry(next, struct buffer_page, list);
	} while (!done);
	WARN_ON_ONCE(1);
}
#else
static inline void verify_event(struct ring_buffer_per_cpu *cpu_buffer,
			 void *event)
{
}
#endif

/*
 * The absolute time stamp drops the 5 MSBs and some clocks may
 * require them. The rb_fix_abs_ts() will take a previous full
 * time stamp, and add the 5 MSB of that time stamp on to the
 * saved absolute time stamp. Then they are compared in case of
 * the unlikely event that the latest time stamp incremented
 * the 5 MSB.
 */
static inline u64 rb_fix_abs_ts(u64 abs, u64 save_ts)
{
	if (save_ts & TS_MSB) {
		abs |= save_ts & TS_MSB;
		/* Check for overflow */
		if (unlikely(abs < save_ts))
			abs += 1ULL << 59;
	}
	return abs;
}

static inline u64 rb_time_stamp(struct trace_buffer *buffer);

/**
 * ring_buffer_event_time_stamp - return the event's current time stamp
 * @buffer: The buffer that the event is on
 * @event: the event to get the time stamp of
 *
 * Note, this must be called after @event is reserved, and before it is
 * committed to the ring buffer. And must be called from the same
 * context where the event was reserved (normal, softirq, irq, etc).
 *
 * Returns the time stamp associated with the current event.
 * If the event has an extended time stamp, then that is used as
 * the time stamp to return.
 * In the highly unlikely case that the event was nested more than
 * the max nesting, then the write_stamp of the buffer is returned,
 * otherwise  current time is returned, but that really neither of
 * the last two cases should ever happen.
 */
u64 ring_buffer_event_time_stamp(struct trace_buffer *buffer,
				 struct ring_buffer_event *event)
{
	struct ring_buffer_per_cpu *cpu_buffer = buffer->buffers[smp_processor_id()];
	unsigned int nest;
	u64 ts;

	/* If the event includes an absolute time, then just use that */
	if (event->type_len == RINGBUF_TYPE_TIME_STAMP) {
		ts = rb_event_time_stamp(event);
		return rb_fix_abs_ts(ts, cpu_buffer->tail_page->page->time_stamp);
	}

	nest = local_read(&cpu_buffer->committing);
	verify_event(cpu_buffer, event);
	if (WARN_ON_ONCE(!nest))
		goto fail;

	/* Read the current saved nesting level time stamp */
	if (likely(--nest < MAX_NEST))
		return cpu_buffer->event_stamp[nest];

	/* Shouldn't happen, warn if it does */
	WARN_ONCE(1, "nest (%d) greater than max", nest);

 fail:
	/* Can only fail on 32 bit */
	if (!rb_time_read(&cpu_buffer->write_stamp, &ts))
		/* Screw it, just read the current time */
		ts = rb_time_stamp(cpu_buffer->buffer);

	return ts;
}

/**
 * ring_buffer_nr_pages - get the number of buffer pages in the ring buffer
 * @buffer: The ring_buffer to get the number of pages from
 * @cpu: The cpu of the ring_buffer to get the number of pages from
 *
 * Returns the number of pages used by a per_cpu buffer of the ring buffer.
 */
size_t ring_buffer_nr_pages(struct trace_buffer *buffer, int cpu)
{
	return buffer->buffers[cpu]->nr_pages;
}

/**
 * ring_buffer_nr_dirty_pages - get the number of used pages in the ring buffer
 * @buffer: The ring_buffer to get the number of pages from
 * @cpu: The cpu of the ring_buffer to get the number of pages from
 *
 * Returns the number of pages that have content in the ring buffer.
 */
size_t ring_buffer_nr_dirty_pages(struct trace_buffer *buffer, int cpu)
{
	size_t read;
	size_t lost;
	size_t cnt;

	read = local_read(&buffer->buffers[cpu]->pages_read);
	lost = local_read(&buffer->buffers[cpu]->pages_lost);
	cnt = local_read(&buffer->buffers[cpu]->pages_touched);

	if (WARN_ON_ONCE(cnt < lost))
		return 0;

	cnt -= lost;

	/* The reader can read an empty page, but not more than that */
	if (cnt < read) {
		WARN_ON_ONCE(read > cnt + 1);
		return 0;
	}

	return cnt - read;
}

static __always_inline bool full_hit(struct trace_buffer *buffer, int cpu, int full)
{
	struct ring_buffer_per_cpu *cpu_buffer = buffer->buffers[cpu];
	size_t nr_pages;
	size_t dirty;

	nr_pages = cpu_buffer->nr_pages;
	if (!nr_pages || !full)
		return true;

	dirty = ring_buffer_nr_dirty_pages(buffer, cpu);

	return (dirty * 100) > (full * nr_pages);
}

/*
 * rb_wake_up_waiters - wake up tasks waiting for ring buffer input
 *
 * Schedules a delayed work to wake up any task that is blocked on the
 * ring buffer waiters queue.
 */
static void rb_wake_up_waiters(struct irq_work *work)
{
	struct rb_irq_work *rbwork = container_of(work, struct rb_irq_work, work);

	wake_up_all(&rbwork->waiters);
	if (rbwork->full_waiters_pending || rbwork->wakeup_full) {
		rbwork->wakeup_full = false;
		rbwork->full_waiters_pending = false;
		wake_up_all(&rbwork->full_waiters);
	}
}

/**
 * ring_buffer_wake_waiters - wake up any waiters on this ring buffer
 * @buffer: The ring buffer to wake waiters on
 *
 * In the case of a file that represents a ring buffer is closing,
 * it is prudent to wake up any waiters that are on this.
 */
void ring_buffer_wake_waiters(struct trace_buffer *buffer, int cpu)
{
	struct ring_buffer_per_cpu *cpu_buffer;
	struct rb_irq_work *rbwork;

	if (!buffer)
		return;

	if (cpu == RING_BUFFER_ALL_CPUS) {

		/* Wake up individual ones too. One level recursion */
		for_each_buffer_cpu(buffer, cpu)
			ring_buffer_wake_waiters(buffer, cpu);

		rbwork = &buffer->irq_work;
	} else {
		if (WARN_ON_ONCE(!buffer->buffers))
			return;
		if (WARN_ON_ONCE(cpu >= nr_cpu_ids))
			return;

		cpu_buffer = buffer->buffers[cpu];
		/* The CPU buffer may not have been initialized yet */
		if (!cpu_buffer)
			return;
		rbwork = &cpu_buffer->irq_work;
	}

	rbwork->wait_index++;
	/* make sure the waiters see the new index */
	smp_wmb();

	rb_wake_up_waiters(&rbwork->work);
}

/**
 * ring_buffer_wait - wait for input to the ring buffer
 * @buffer: buffer to wait on
 * @cpu: the cpu buffer to wait on
 * @full: wait until the percentage of pages are available, if @cpu != RING_BUFFER_ALL_CPUS
 *
 * If @cpu == RING_BUFFER_ALL_CPUS then the task will wake up as soon
 * as data is added to any of the @buffer's cpu buffers. Otherwise
 * it will wait for data to be added to a specific cpu buffer.
 */
int ring_buffer_wait(struct trace_buffer *buffer, int cpu, int full)
{
	struct ring_buffer_per_cpu *cpu_buffer;
	DEFINE_WAIT(wait);
	struct rb_irq_work *work;
	long wait_index;
	int ret = 0;

	/*
	 * Depending on what the caller is waiting for, either any
	 * data in any cpu buffer, or a specific buffer, put the
	 * caller on the appropriate wait queue.
	 */
	if (cpu == RING_BUFFER_ALL_CPUS) {
		work = &buffer->irq_work;
		/* Full only makes sense on per cpu reads */
		full = 0;
	} else {
		if (!cpumask_test_cpu(cpu, buffer->cpumask))
			return -ENODEV;
		cpu_buffer = buffer->buffers[cpu];
		work = &cpu_buffer->irq_work;
	}

	wait_index = READ_ONCE(work->wait_index);

	while (true) {
		if (full)
			prepare_to_wait(&work->full_waiters, &wait, TASK_INTERRUPTIBLE);
		else
			prepare_to_wait(&work->waiters, &wait, TASK_INTERRUPTIBLE);

		/*
		 * The events can happen in critical sections where
		 * checking a work queue can cause deadlocks.
		 * After adding a task to the queue, this flag is set
		 * only to notify events to try to wake up the queue
		 * using irq_work.
		 *
		 * We don't clear it even if the buffer is no longer
		 * empty. The flag only causes the next event to run
		 * irq_work to do the work queue wake up. The worse
		 * that can happen if we race with !trace_empty() is that
		 * an event will cause an irq_work to try to wake up
		 * an empty queue.
		 *
		 * There's no reason to protect this flag either, as
		 * the work queue and irq_work logic will do the necessary
		 * synchronization for the wake ups. The only thing
		 * that is necessary is that the wake up happens after
		 * a task has been queued. It's OK for spurious wake ups.
		 */
		if (full)
			work->full_waiters_pending = true;
		else
			work->waiters_pending = true;

		if (signal_pending(current)) {
			ret = -EINTR;
			break;
		}

		if (cpu == RING_BUFFER_ALL_CPUS && !ring_buffer_empty(buffer))
			break;

		if (cpu != RING_BUFFER_ALL_CPUS &&
		    !ring_buffer_empty_cpu(buffer, cpu)) {
			unsigned long flags;
			bool pagebusy;
			bool done;

			if (!full)
				break;

			raw_spin_lock_irqsave(&cpu_buffer->reader_lock, flags);
			pagebusy = cpu_buffer->reader_page == cpu_buffer->commit_page;
			done = !pagebusy && full_hit(buffer, cpu, full);

			if (!cpu_buffer->shortest_full ||
			    cpu_buffer->shortest_full > full)
				cpu_buffer->shortest_full = full;
			raw_spin_unlock_irqrestore(&cpu_buffer->reader_lock, flags);
			if (done)
				break;
		}

		schedule();

		/* Make sure to see the new wait index */
		smp_rmb();
		if (wait_index != work->wait_index)
			break;
	}

	if (full)
		finish_wait(&work->full_waiters, &wait);
	else
		finish_wait(&work->waiters, &wait);

	return ret;
}

/**
 * ring_buffer_poll_wait - poll on buffer input
 * @buffer: buffer to wait on
 * @cpu: the cpu buffer to wait on
 * @filp: the file descriptor
 * @poll_table: The poll descriptor
 * @full: wait until the percentage of pages are available, if @cpu != RING_BUFFER_ALL_CPUS
 *
 * If @cpu == RING_BUFFER_ALL_CPUS then the task will wake up as soon
 * as data is added to any of the @buffer's cpu buffers. Otherwise
 * it will wait for data to be added to a specific cpu buffer.
 *
 * Returns EPOLLIN | EPOLLRDNORM if data exists in the buffers,
 * zero otherwise.
 */
__poll_t ring_buffer_poll_wait(struct trace_buffer *buffer, int cpu,
			  struct file *filp, poll_table *poll_table, int full)
{
	struct ring_buffer_per_cpu *cpu_buffer;
	struct rb_irq_work *work;

	if (cpu == RING_BUFFER_ALL_CPUS) {
		work = &buffer->irq_work;
		full = 0;
	} else {
		if (!cpumask_test_cpu(cpu, buffer->cpumask))
			return -EINVAL;

		cpu_buffer = buffer->buffers[cpu];
		work = &cpu_buffer->irq_work;
	}

	if (full) {
		poll_wait(filp, &work->full_waiters, poll_table);
		work->full_waiters_pending = true;
		if (!cpu_buffer->shortest_full ||
		    cpu_buffer->shortest_full > full)
			cpu_buffer->shortest_full = full;
	} else {
		poll_wait(filp, &work->waiters, poll_table);
		work->waiters_pending = true;
	}

	/*
	 * There's a tight race between setting the waiters_pending and
	 * checking if the ring buffer is empty.  Once the waiters_pending bit
	 * is set, the next event will wake the task up, but we can get stuck
	 * if there's only a single event in.
	 *
	 * FIXME: Ideally, we need a memory barrier on the writer side as well,
	 * but adding a memory barrier to all events will cause too much of a
	 * performance hit in the fast path.  We only need a memory barrier when
	 * the buffer goes from empty to having content.  But as this race is
	 * extremely small, and it's not a problem if another event comes in, we
	 * will fix it later.
	 */
	smp_mb();

	if (full)
		return full_hit(buffer, cpu, full) ? EPOLLIN | EPOLLRDNORM : 0;

	if ((cpu == RING_BUFFER_ALL_CPUS && !ring_buffer_empty(buffer)) ||
	    (cpu != RING_BUFFER_ALL_CPUS && !ring_buffer_empty_cpu(buffer, cpu)))
		return EPOLLIN | EPOLLRDNORM;
	return 0;
}

/* buffer may be either ring_buffer or ring_buffer_per_cpu */
#define RB_WARN_ON(b, cond)						\
	({								\
		int _____ret = unlikely(cond);				\
		if (_____ret) {						\
			if (__same_type(*(b), struct ring_buffer_per_cpu)) { \
				struct ring_buffer_per_cpu *__b =	\
					(void *)b;			\
				atomic_inc(&__b->buffer->record_disabled); \
			} else						\
				atomic_inc(&b->record_disabled);	\
			WARN_ON(1);					\
		}							\
		_____ret;						\
	})

/* Up this if you want to test the TIME_EXTENTS and normalization */
#define DEBUG_SHIFT 0

static inline u64 rb_time_stamp(struct trace_buffer *buffer)
{
	u64 ts;

	/* Skip retpolines :-( */
	if (IS_ENABLED(CONFIG_RETPOLINE) && likely(buffer->clock == trace_clock_local))
		ts = trace_clock_local();
	else
		ts = buffer->clock();

	/* shift to debug/test normalization and TIME_EXTENTS */
	return ts << DEBUG_SHIFT;
}

u64 ring_buffer_time_stamp(struct trace_buffer *buffer)
{
	u64 time;

	preempt_disable_notrace();
	time = rb_time_stamp(buffer);
	preempt_enable_notrace();

	return time;
}
EXPORT_SYMBOL_GPL(ring_buffer_time_stamp);

void ring_buffer_normalize_time_stamp(struct trace_buffer *buffer,
				      int cpu, u64 *ts)
{
	/* Just stupid testing the normalize function and deltas */
	*ts >>= DEBUG_SHIFT;
}
EXPORT_SYMBOL_GPL(ring_buffer_normalize_time_stamp);

/*
 * Making the ring buffer lockless makes things tricky.
 * Although writes only happen on the CPU that they are on,
 * and they only need to worry about interrupts. Reads can
 * happen on any CPU.
 *
 * The reader page is always off the ring buffer, but when the
 * reader finishes with a page, it needs to swap its page with
 * a new one from the buffer. The reader needs to take from
 * the head (writes go to the tail). But if a writer is in overwrite
 * mode and wraps, it must push the head page forward.
 *
 * Here lies the problem.
 *
 * The reader must be careful to replace only the head page, and
 * not another one. As described at the top of the file in the
 * ASCII art, the reader sets its old page to point to the next
 * page after head. It then sets the page after head to point to
 * the old reader page. But if the writer moves the head page
 * during this operation, the reader could end up with the tail.
 *
 * We use cmpxchg to help prevent this race. We also do something
 * special with the page before head. We set the LSB to 1.
 *
 * When the writer must push the page forward, it will clear the
 * bit that points to the head page, move the head, and then set
 * the bit that points to the new head page.
 *
 * We also don't want an interrupt coming in and moving the head
 * page on another writer. Thus we use the second LSB to catch
 * that too. Thus:
 *
 * head->list->prev->next        bit 1          bit 0
 *                              -------        -------
 * Normal page                     0              0
 * Points to head page             0              1
 * New head page                   1              0
 *
 * Note we can not trust the prev pointer of the head page, because:
 *
 * +----+       +-----+        +-----+
 * |    |------>|  T  |---X--->|  N  |
 * |    |<------|     |        |     |
 * +----+       +-----+        +-----+
 *   ^                           ^ |
 *   |          +-----+          | |
 *   +----------|  R  |----------+ |
 *              |     |<-----------+
 *              +-----+
 *
 * Key:  ---X-->  HEAD flag set in pointer
 *         T      Tail page
 *         R      Reader page
 *         N      Next page
 *
 * (see __rb_reserve_next() to see where this happens)
 *
 *  What the above shows is that the reader just swapped out
 *  the reader page with a page in the buffer, but before it
 *  could make the new header point back to the new page added
 *  it was preempted by a writer. The writer moved forward onto
 *  the new page added by the reader and is about to move forward
 *  again.
 *
 *  You can see, it is legitimate for the previous pointer of
 *  the head (or any page) not to point back to itself. But only
 *  temporarily.
 */

#define RB_PAGE_NORMAL		0UL
#define RB_PAGE_HEAD		1UL
#define RB_PAGE_UPDATE		2UL


#define RB_FLAG_MASK		3UL

/* PAGE_MOVED is not part of the mask */
#define RB_PAGE_MOVED		4UL

/*
 * rb_list_head - remove any bit
 */
static struct list_head *rb_list_head(struct list_head *list)
{
	unsigned long val = (unsigned long)list;

	return (struct list_head *)(val & ~RB_FLAG_MASK);
}

/*
 * rb_is_head_page - test if the given page is the head page
 *
 * Because the reader may move the head_page pointer, we can
 * not trust what the head page is (it may be pointing to
 * the reader page). But if the next page is a header page,
 * its flags will be non zero.
 */
static inline int
rb_is_head_page(struct buffer_page *page, struct list_head *list)
{
	unsigned long val;

	val = (unsigned long)list->next;

	if ((val & ~RB_FLAG_MASK) != (unsigned long)&page->list)
		return RB_PAGE_MOVED;

	return val & RB_FLAG_MASK;
}

/*
 * rb_is_reader_page
 *
 * The unique thing about the reader page, is that, if the
 * writer is ever on it, the previous pointer never points
 * back to the reader page.
 */
static bool rb_is_reader_page(struct buffer_page *page)
{
	struct list_head *list = page->list.prev;

	return rb_list_head(list->next) != &page->list;
}

/*
 * rb_set_list_to_head - set a list_head to be pointing to head.
 */
static void rb_set_list_to_head(struct list_head *list)
{
	unsigned long *ptr;

	ptr = (unsigned long *)&list->next;
	*ptr |= RB_PAGE_HEAD;
	*ptr &= ~RB_PAGE_UPDATE;
}

/*
 * rb_head_page_activate - sets up head page
 */
static void rb_head_page_activate(struct ring_buffer_per_cpu *cpu_buffer)
{
	struct buffer_page *head;

	head = cpu_buffer->head_page;
	if (!head)
		return;

	/*
	 * Set the previous list pointer to have the HEAD flag.
	 */
	rb_set_list_to_head(head->list.prev);
}

static void rb_list_head_clear(struct list_head *list)
{
	unsigned long *ptr = (unsigned long *)&list->next;

	*ptr &= ~RB_FLAG_MASK;
}

/*
 * rb_head_page_deactivate - clears head page ptr (for free list)
 */
static void
rb_head_page_deactivate(struct ring_buffer_per_cpu *cpu_buffer)
{
	struct list_head *hd;

	/* Go through the whole list and clear any pointers found. */
	rb_list_head_clear(cpu_buffer->pages);

	list_for_each(hd, cpu_buffer->pages)
		rb_list_head_clear(hd);
}

static int rb_head_page_set(struct ring_buffer_per_cpu *cpu_buffer,
			    struct buffer_page *head,
			    struct buffer_page *prev,
			    int old_flag, int new_flag)
{
	struct list_head *list;
	unsigned long val = (unsigned long)&head->list;
	unsigned long ret;

	list = &prev->list;

	val &= ~RB_FLAG_MASK;

	ret = cmpxchg((unsigned long *)&list->next,
		      val | old_flag, val | new_flag);

	/* check if the reader took the page */
	if ((ret & ~RB_FLAG_MASK) != val)
		return RB_PAGE_MOVED;

	return ret & RB_FLAG_MASK;
}

static int rb_head_page_set_update(struct ring_buffer_per_cpu *cpu_buffer,
				   struct buffer_page *head,
				   struct buffer_page *prev,
				   int old_flag)
{
	return rb_head_page_set(cpu_buffer, head, prev,
				old_flag, RB_PAGE_UPDATE);
}

static int rb_head_page_set_head(struct ring_buffer_per_cpu *cpu_buffer,
				 struct buffer_page *head,
				 struct buffer_page *prev,
				 int old_flag)
{
	return rb_head_page_set(cpu_buffer, head, prev,
				old_flag, RB_PAGE_HEAD);
}

static int rb_head_page_set_normal(struct ring_buffer_per_cpu *cpu_buffer,
				   struct buffer_page *head,
				   struct buffer_page *prev,
				   int old_flag)
{
	return rb_head_page_set(cpu_buffer, head, prev,
				old_flag, RB_PAGE_NORMAL);
}

static inline void rb_inc_page(struct buffer_page **bpage)
{
	struct list_head *p = rb_list_head((*bpage)->list.next);

	*bpage = list_entry(p, struct buffer_page, list);
}

static struct buffer_page *
rb_set_head_page(struct ring_buffer_per_cpu *cpu_buffer)
{
	struct buffer_page *head;
	struct buffer_page *page;
	struct list_head *list;
	int i;

	if (RB_WARN_ON(cpu_buffer, !cpu_buffer->head_page))
		return NULL;

	/* sanity check */
	list = cpu_buffer->pages;
	if (RB_WARN_ON(cpu_buffer, rb_list_head(list->prev->next) != list))
		return NULL;

	page = head = cpu_buffer->head_page;
	/*
	 * It is possible that the writer moves the header behind
	 * where we started, and we miss in one loop.
	 * A second loop should grab the header, but we'll do
	 * three loops just because I'm paranoid.
	 */
	for (i = 0; i < 3; i++) {
		do {
			if (rb_is_head_page(page, page->list.prev)) {
				cpu_buffer->head_page = page;
				return page;
			}
			rb_inc_page(&page);
		} while (page != head);
	}

	RB_WARN_ON(cpu_buffer, 1);

	return NULL;
}

static int rb_head_page_replace(struct buffer_page *old,
				struct buffer_page *new)
{
	unsigned long *ptr = (unsigned long *)&old->list.prev->next;
	unsigned long val;
	unsigned long ret;

	val = *ptr & ~RB_FLAG_MASK;
	val |= RB_PAGE_HEAD;

	ret = cmpxchg(ptr, val, (unsigned long)&new->list);

	return ret == val;
}

/*
 * rb_tail_page_update - move the tail page forward
 */
static void rb_tail_page_update(struct ring_buffer_per_cpu *cpu_buffer,
			       struct buffer_page *tail_page,
			       struct buffer_page *next_page)
{
	unsigned long old_entries;
	unsigned long old_write;

	/*
	 * The tail page now needs to be moved forward.
	 *
	 * We need to reset the tail page, but without messing
	 * with possible erasing of data brought in by interrupts
	 * that have moved the tail page and are currently on it.
	 *
	 * We add a counter to the write field to denote this.
	 */
	old_write = local_add_return(RB_WRITE_INTCNT, &next_page->write);
	old_entries = local_add_return(RB_WRITE_INTCNT, &next_page->entries);

	local_inc(&cpu_buffer->pages_touched);
	/*
	 * Just make sure we have seen our old_write and synchronize
	 * with any interrupts that come in.
	 */
	barrier();

	/*
	 * If the tail page is still the same as what we think
	 * it is, then it is up to us to update the tail
	 * pointer.
	 */
	if (tail_page == READ_ONCE(cpu_buffer->tail_page)) {
		/* Zero the write counter */
		unsigned long val = old_write & ~RB_WRITE_MASK;
		unsigned long eval = old_entries & ~RB_WRITE_MASK;

		/*
		 * This will only succeed if an interrupt did
		 * not come in and change it. In which case, we
		 * do not want to modify it.
		 *
		 * We add (void) to let the compiler know that we do not care
		 * about the return value of these functions. We use the
		 * cmpxchg to only update if an interrupt did not already
		 * do it for us. If the cmpxchg fails, we don't care.
		 */
		(void)local_cmpxchg(&next_page->write, old_write, val);
		(void)local_cmpxchg(&next_page->entries, old_entries, eval);

		/*
		 * No need to worry about races with clearing out the commit.
		 * it only can increment when a commit takes place. But that
		 * only happens in the outer most nested commit.
		 */
		local_set(&next_page->page->commit, 0);

		/* Again, either we update tail_page or an interrupt does */
		(void)cmpxchg(&cpu_buffer->tail_page, tail_page, next_page);
	}
}

static int rb_check_bpage(struct ring_buffer_per_cpu *cpu_buffer,
			  struct buffer_page *bpage)
{
	unsigned long val = (unsigned long)bpage;

	if (RB_WARN_ON(cpu_buffer, val & RB_FLAG_MASK))
		return 1;

	return 0;
}

/**
 * rb_check_pages - integrity check of buffer pages
 * @cpu_buffer: CPU buffer with pages to test
 *
 * As a safety measure we check to make sure the data pages have not
 * been corrupted.
 */
static int rb_check_pages(struct ring_buffer_per_cpu *cpu_buffer)
{
	struct list_head *head = rb_list_head(cpu_buffer->pages);
	struct list_head *tmp;

	if (RB_WARN_ON(cpu_buffer,
			rb_list_head(rb_list_head(head->next)->prev) != head))
		return -1;

	if (RB_WARN_ON(cpu_buffer,
			rb_list_head(rb_list_head(head->prev)->next) != head))
		return -1;

	for (tmp = rb_list_head(head->next); tmp != head; tmp = rb_list_head(tmp->next)) {
		if (RB_WARN_ON(cpu_buffer,
				rb_list_head(rb_list_head(tmp->next)->prev) != tmp))
			return -1;

		if (RB_WARN_ON(cpu_buffer,
				rb_list_head(rb_list_head(tmp->prev)->next) != tmp))
			return -1;
	}

	return 0;
}

static int __rb_allocate_pages(struct ring_buffer_per_cpu *cpu_buffer,
		long nr_pages, struct list_head *pages)
{
	struct buffer_page *bpage, *tmp;
	bool user_thread = current->mm != NULL;
	gfp_t mflags;
	long i;

	/*
	 * Check if the available memory is there first.
	 * Note, si_mem_available() only gives us a rough estimate of available
	 * memory. It may not be accurate. But we don't care, we just want
	 * to prevent doing any allocation when it is obvious that it is
	 * not going to succeed.
	 */
	i = si_mem_available();
	if (i < nr_pages)
		return -ENOMEM;

	/*
	 * __GFP_RETRY_MAYFAIL flag makes sure that the allocation fails
	 * gracefully without invoking oom-killer and the system is not
	 * destabilized.
	 */
	mflags = GFP_KERNEL | __GFP_RETRY_MAYFAIL;

	/*
	 * If a user thread allocates too much, and si_mem_available()
	 * reports there's enough memory, even though there is not.
	 * Make sure the OOM killer kills this thread. This can happen
	 * even with RETRY_MAYFAIL because another task may be doing
	 * an allocation after this task has taken all memory.
	 * This is the task the OOM killer needs to take out during this
	 * loop, even if it was triggered by an allocation somewhere else.
	 */
	if (user_thread)
		set_current_oom_origin();
	for (i = 0; i < nr_pages; i++) {
		struct page *page;

		bpage = kzalloc_node(ALIGN(sizeof(*bpage), cache_line_size()),
				    mflags, cpu_to_node(cpu_buffer->cpu));
		if (!bpage)
			goto free_pages;

		rb_check_bpage(cpu_buffer, bpage);

		list_add(&bpage->list, pages);

		page = alloc_pages_node(cpu_to_node(cpu_buffer->cpu), mflags, 0);
		if (!page)
			goto free_pages;
		bpage->page = page_address(page);
		rb_init_page(bpage->page);

		if (user_thread && fatal_signal_pending(current))
			goto free_pages;
	}
	if (user_thread)
		clear_current_oom_origin();

	return 0;

free_pages:
	list_for_each_entry_safe(bpage, tmp, pages, list) {
		list_del_init(&bpage->list);
		free_buffer_page(bpage);
	}
	if (user_thread)
		clear_current_oom_origin();

	return -ENOMEM;
}

static int rb_allocate_pages(struct ring_buffer_per_cpu *cpu_buffer,
			     unsigned long nr_pages)
{
	LIST_HEAD(pages);

	WARN_ON(!nr_pages);

	if (__rb_allocate_pages(cpu_buffer, nr_pages, &pages))
		return -ENOMEM;

	/*
	 * The ring buffer page list is a circular list that does not
	 * start and end with a list head. All page list items point to
	 * other pages.
	 */
	cpu_buffer->pages = pages.next;
	list_del(&pages);

	cpu_buffer->nr_pages = nr_pages;

	rb_check_pages(cpu_buffer);

	return 0;
}

static struct ring_buffer_per_cpu *
rb_allocate_cpu_buffer(struct trace_buffer *buffer, long nr_pages, int cpu)
{
	struct ring_buffer_per_cpu *cpu_buffer;
	struct buffer_page *bpage;
	struct page *page;
	int ret;

	cpu_buffer = kzalloc_node(ALIGN(sizeof(*cpu_buffer), cache_line_size()),
				  GFP_KERNEL, cpu_to_node(cpu));
	if (!cpu_buffer)
		return NULL;

	cpu_buffer->cpu = cpu;
	cpu_buffer->buffer = buffer;
	raw_spin_lock_init(&cpu_buffer->reader_lock);
	lockdep_set_class(&cpu_buffer->reader_lock, buffer->reader_lock_key);
	cpu_buffer->lock = (arch_spinlock_t)__ARCH_SPIN_LOCK_UNLOCKED;
	INIT_WORK(&cpu_buffer->update_pages_work, update_pages_handler);
	init_completion(&cpu_buffer->update_done);
	init_irq_work(&cpu_buffer->irq_work.work, rb_wake_up_waiters);
	init_waitqueue_head(&cpu_buffer->irq_work.waiters);
	init_waitqueue_head(&cpu_buffer->irq_work.full_waiters);

	bpage = kzalloc_node(ALIGN(sizeof(*bpage), cache_line_size()),
			    GFP_KERNEL, cpu_to_node(cpu));
	if (!bpage)
		goto fail_free_buffer;

	rb_check_bpage(cpu_buffer, bpage);

	cpu_buffer->reader_page = bpage;
	page = alloc_pages_node(cpu_to_node(cpu), GFP_KERNEL, 0);
	if (!page)
		goto fail_free_reader;
	bpage->page = page_address(page);
	rb_init_page(bpage->page);

	INIT_LIST_HEAD(&cpu_buffer->reader_page->list);
	INIT_LIST_HEAD(&cpu_buffer->new_pages);

	ret = rb_allocate_pages(cpu_buffer, nr_pages);
	if (ret < 0)
		goto fail_free_reader;

	cpu_buffer->head_page
		= list_entry(cpu_buffer->pages, struct buffer_page, list);
	cpu_buffer->tail_page = cpu_buffer->commit_page = cpu_buffer->head_page;

	rb_head_page_activate(cpu_buffer);

	return cpu_buffer;

 fail_free_reader:
	free_buffer_page(cpu_buffer->reader_page);

 fail_free_buffer:
	kfree(cpu_buffer);
	return NULL;
}

static void rb_free_cpu_buffer(struct ring_buffer_per_cpu *cpu_buffer)
{
	struct list_head *head = cpu_buffer->pages;
	struct buffer_page *bpage, *tmp;

	irq_work_sync(&cpu_buffer->irq_work.work);

	free_buffer_page(cpu_buffer->reader_page);

	if (head) {
		rb_head_page_deactivate(cpu_buffer);

		list_for_each_entry_safe(bpage, tmp, head, list) {
			list_del_init(&bpage->list);
			free_buffer_page(bpage);
		}
		bpage = list_entry(head, struct buffer_page, list);
		free_buffer_page(bpage);
	}

	kfree(cpu_buffer);
}

/**
 * __ring_buffer_alloc - allocate a new ring_buffer
 * @size: the size in bytes per cpu that is needed.
 * @flags: attributes to set for the ring buffer.
 * @key: ring buffer reader_lock_key.
 *
 * Currently the only flag that is available is the RB_FL_OVERWRITE
 * flag. This flag means that the buffer will overwrite old data
 * when the buffer wraps. If this flag is not set, the buffer will
 * drop data when the tail hits the head.
 */
struct trace_buffer *__ring_buffer_alloc(unsigned long size, unsigned flags,
					struct lock_class_key *key)
{
	struct trace_buffer *buffer;
	long nr_pages;
	int bsize;
	int cpu;
	int ret;

	/* keep it in its own cache line */
	buffer = kzalloc(ALIGN(sizeof(*buffer), cache_line_size()),
			 GFP_KERNEL);
	if (!buffer)
		return NULL;

	if (!zalloc_cpumask_var(&buffer->cpumask, GFP_KERNEL))
		goto fail_free_buffer;

	nr_pages = DIV_ROUND_UP(size, BUF_PAGE_SIZE);
	buffer->flags = flags;
	buffer->clock = trace_clock_local;
	buffer->reader_lock_key = key;

	init_irq_work(&buffer->irq_work.work, rb_wake_up_waiters);
	init_waitqueue_head(&buffer->irq_work.waiters);

	/* need at least two pages */
	if (nr_pages < 2)
		nr_pages = 2;

	buffer->cpus = nr_cpu_ids;

	bsize = sizeof(void *) * nr_cpu_ids;
	buffer->buffers = kzalloc(ALIGN(bsize, cache_line_size()),
				  GFP_KERNEL);
	if (!buffer->buffers)
		goto fail_free_cpumask;

	cpu = raw_smp_processor_id();
	cpumask_set_cpu(cpu, buffer->cpumask);
	buffer->buffers[cpu] = rb_allocate_cpu_buffer(buffer, nr_pages, cpu);
	if (!buffer->buffers[cpu])
		goto fail_free_buffers;

	ret = cpuhp_state_add_instance(CPUHP_TRACE_RB_PREPARE, &buffer->node);
	if (ret < 0)
		goto fail_free_buffers;

	mutex_init(&buffer->mutex);

	return buffer;

 fail_free_buffers:
	for_each_buffer_cpu(buffer, cpu) {
		if (buffer->buffers[cpu])
			rb_free_cpu_buffer(buffer->buffers[cpu]);
	}
	kfree(buffer->buffers);

 fail_free_cpumask:
	free_cpumask_var(buffer->cpumask);

 fail_free_buffer:
	kfree(buffer);
	return NULL;
}
EXPORT_SYMBOL_GPL(__ring_buffer_alloc);

struct trace_buffer *ring_buffer_alloc_ext(unsigned long size,
					   struct ring_buffer_ext_cb *cb)
{
	struct trace_buffer *buffer;

	if (!cb || !cb->update_footers || !cb->swap_reader)
		return NULL;

	buffer = ring_buffer_alloc(size, RB_FL_OVERWRITE);
	if (!buffer)
		return NULL;

	WARN_ON(cpuhp_state_remove_instance(CPUHP_TRACE_RB_PREPARE,
					    &buffer->node));
	buffer->ext_cb = cb;
	atomic_set(&buffer->record_disabled, 1);

	return buffer;
}

/**
 * ring_buffer_free - free a ring buffer.
 * @buffer: the buffer to free.
 */
void
ring_buffer_free(struct trace_buffer *buffer)
{
	int cpu;

	if (!has_ext_writer(buffer))
		cpuhp_state_remove_instance(CPUHP_TRACE_RB_PREPARE,
					    &buffer->node);

	irq_work_sync(&buffer->irq_work.work);

	for_each_buffer_cpu(buffer, cpu)
		rb_free_cpu_buffer(buffer->buffers[cpu]);

	kfree(buffer->buffers);
	free_cpumask_var(buffer->cpumask);

	kfree(buffer);
}
EXPORT_SYMBOL_GPL(ring_buffer_free);

void ring_buffer_set_clock(struct trace_buffer *buffer,
			   u64 (*clock)(void))
{
	buffer->clock = clock;
}

void ring_buffer_set_time_stamp_abs(struct trace_buffer *buffer, bool abs)
{
	buffer->time_stamp_abs = abs;
}

bool ring_buffer_time_stamp_abs(struct trace_buffer *buffer)
{
	return buffer->time_stamp_abs;
}

static void rb_reset_cpu(struct ring_buffer_per_cpu *cpu_buffer);

static inline unsigned long rb_page_entries(struct buffer_page *bpage)
{
	return local_read(&bpage->entries) & RB_WRITE_MASK;
}

static inline unsigned long rb_page_write(struct buffer_page *bpage)
{
	return local_read(&bpage->write) & RB_WRITE_MASK;
}

static int
rb_remove_pages(struct ring_buffer_per_cpu *cpu_buffer, unsigned long nr_pages)
{
	struct list_head *tail_page, *to_remove, *next_page;
	struct buffer_page *to_remove_page, *tmp_iter_page;
	struct buffer_page *last_page, *first_page;
	unsigned long nr_removed;
	unsigned long head_bit;
	int page_entries;

	head_bit = 0;

	raw_spin_lock_irq(&cpu_buffer->reader_lock);
	atomic_inc(&cpu_buffer->record_disabled);
	/*
	 * We don't race with the readers since we have acquired the reader
	 * lock. We also don't race with writers after disabling recording.
	 * This makes it easy to figure out the first and the last page to be
	 * removed from the list. We unlink all the pages in between including
	 * the first and last pages. This is done in a busy loop so that we
	 * lose the least number of traces.
	 * The pages are freed after we restart recording and unlock readers.
	 */
	tail_page = &cpu_buffer->tail_page->list;

	/*
	 * tail page might be on reader page, we remove the next page
	 * from the ring buffer
	 */
	if (cpu_buffer->tail_page == cpu_buffer->reader_page)
		tail_page = rb_list_head(tail_page->next);
	to_remove = tail_page;

	/* start of pages to remove */
	first_page = list_entry(rb_list_head(to_remove->next),
				struct buffer_page, list);

	for (nr_removed = 0; nr_removed < nr_pages; nr_removed++) {
		to_remove = rb_list_head(to_remove)->next;
		head_bit |= (unsigned long)to_remove & RB_PAGE_HEAD;
	}

	next_page = rb_list_head(to_remove)->next;

	/*
	 * Now we remove all pages between tail_page and next_page.
	 * Make sure that we have head_bit value preserved for the
	 * next page
	 */
	tail_page->next = (struct list_head *)((unsigned long)next_page |
						head_bit);
	next_page = rb_list_head(next_page);
	next_page->prev = tail_page;

	/* make sure pages points to a valid page in the ring buffer */
	cpu_buffer->pages = next_page;

	/* update head page */
	if (head_bit)
		cpu_buffer->head_page = list_entry(next_page,
						struct buffer_page, list);

	/*
	 * change read pointer to make sure any read iterators reset
	 * themselves
	 */
	cpu_buffer->read = 0;

	/* pages are removed, resume tracing and then free the pages */
	atomic_dec(&cpu_buffer->record_disabled);
	raw_spin_unlock_irq(&cpu_buffer->reader_lock);

	RB_WARN_ON(cpu_buffer, list_empty(cpu_buffer->pages));

	/* last buffer page to remove */
	last_page = list_entry(rb_list_head(to_remove), struct buffer_page,
				list);
	tmp_iter_page = first_page;

	do {
		cond_resched();

		to_remove_page = tmp_iter_page;
		rb_inc_page(&tmp_iter_page);

		/* update the counters */
		page_entries = rb_page_entries(to_remove_page);
		if (page_entries) {
			/*
			 * If something was added to this page, it was full
			 * since it is not the tail page. So we deduct the
			 * bytes consumed in ring buffer from here.
			 * Increment overrun to account for the lost events.
			 */
			local_add(page_entries, &cpu_buffer->overrun);
			local_sub(rb_page_commit(to_remove_page), &cpu_buffer->entries_bytes);
			local_inc(&cpu_buffer->pages_lost);
		}

		/*
		 * We have already removed references to this list item, just
		 * free up the buffer_page and its page
		 */
		free_buffer_page(to_remove_page);
		nr_removed--;

	} while (to_remove_page != last_page);

	RB_WARN_ON(cpu_buffer, nr_removed);

	return nr_removed == 0;
}

static int
rb_insert_pages(struct ring_buffer_per_cpu *cpu_buffer)
{
	struct list_head *pages = &cpu_buffer->new_pages;
	int retries, success;

	raw_spin_lock_irq(&cpu_buffer->reader_lock);
	/*
	 * We are holding the reader lock, so the reader page won't be swapped
	 * in the ring buffer. Now we are racing with the writer trying to
	 * move head page and the tail page.
	 * We are going to adapt the reader page update process where:
	 * 1. We first splice the start and end of list of new pages between
	 *    the head page and its previous page.
	 * 2. We cmpxchg the prev_page->next to point from head page to the
	 *    start of new pages list.
	 * 3. Finally, we update the head->prev to the end of new list.
	 *
	 * We will try this process 10 times, to make sure that we don't keep
	 * spinning.
	 */
	retries = 10;
	success = 0;
	while (retries--) {
		struct list_head *head_page, *prev_page, *r;
		struct list_head *last_page, *first_page;
		struct list_head *head_page_with_bit;

		head_page = &rb_set_head_page(cpu_buffer)->list;
		if (!head_page)
			break;
		prev_page = head_page->prev;

		first_page = pages->next;
		last_page  = pages->prev;

		head_page_with_bit = (struct list_head *)
				     ((unsigned long)head_page | RB_PAGE_HEAD);

		last_page->next = head_page_with_bit;
		first_page->prev = prev_page;

		r = cmpxchg(&prev_page->next, head_page_with_bit, first_page);

		if (r == head_page_with_bit) {
			/*
			 * yay, we replaced the page pointer to our new list,
			 * now, we just have to update to head page's prev
			 * pointer to point to end of list
			 */
			head_page->prev = last_page;
			success = 1;
			break;
		}
	}

	if (success)
		INIT_LIST_HEAD(pages);
	/*
	 * If we weren't successful in adding in new pages, warn and stop
	 * tracing
	 */
	RB_WARN_ON(cpu_buffer, !success);
	raw_spin_unlock_irq(&cpu_buffer->reader_lock);

	/* free pages if they weren't inserted */
	if (!success) {
		struct buffer_page *bpage, *tmp;
		list_for_each_entry_safe(bpage, tmp, &cpu_buffer->new_pages,
					 list) {
			list_del_init(&bpage->list);
			free_buffer_page(bpage);
		}
	}
	return success;
}

static void rb_update_pages(struct ring_buffer_per_cpu *cpu_buffer)
{
	int success;

	if (cpu_buffer->nr_pages_to_update > 0)
		success = rb_insert_pages(cpu_buffer);
	else
		success = rb_remove_pages(cpu_buffer,
					-cpu_buffer->nr_pages_to_update);

	if (success)
		cpu_buffer->nr_pages += cpu_buffer->nr_pages_to_update;
}

static void update_pages_handler(struct work_struct *work)
{
	struct ring_buffer_per_cpu *cpu_buffer = container_of(work,
			struct ring_buffer_per_cpu, update_pages_work);
	rb_update_pages(cpu_buffer);
	complete(&cpu_buffer->update_done);
}

/**
 * ring_buffer_resize - resize the ring buffer
 * @buffer: the buffer to resize.
 * @size: the new size.
 * @cpu_id: the cpu buffer to resize
 *
 * Minimum size is 2 * BUF_PAGE_SIZE.
 *
 * Returns 0 on success and < 0 on failure.
 */
int ring_buffer_resize(struct trace_buffer *buffer, unsigned long size,
			int cpu_id)
{
	struct ring_buffer_per_cpu *cpu_buffer;
	unsigned long nr_pages;
	int cpu, err;

	if (unlikely(has_ext_writer(buffer)))
		return -EINVAL;
	/*
	 * Always succeed at resizing a non-existent buffer:
	 */
	if (!buffer)
		return 0;

	/* Make sure the requested buffer exists */
	if (cpu_id != RING_BUFFER_ALL_CPUS &&
	    !cpumask_test_cpu(cpu_id, buffer->cpumask))
		return 0;

	nr_pages = DIV_ROUND_UP(size, BUF_PAGE_SIZE);

	/* we need a minimum of two pages */
	if (nr_pages < 2)
		nr_pages = 2;

	/* prevent another thread from changing buffer sizes */
	mutex_lock(&buffer->mutex);
	atomic_inc(&buffer->resizing);

	if (cpu_id == RING_BUFFER_ALL_CPUS) {
		/*
		 * Don't succeed if resizing is disabled, as a reader might be
		 * manipulating the ring buffer and is expecting a sane state while
		 * this is true.
		 */
		for_each_buffer_cpu(buffer, cpu) {
			cpu_buffer = buffer->buffers[cpu];
			if (atomic_read(&cpu_buffer->resize_disabled)) {
				err = -EBUSY;
				goto out_err_unlock;
			}
		}

		/* calculate the pages to update */
		for_each_buffer_cpu(buffer, cpu) {
			cpu_buffer = buffer->buffers[cpu];

			cpu_buffer->nr_pages_to_update = nr_pages -
							cpu_buffer->nr_pages;
			/*
			 * nothing more to do for removing pages or no update
			 */
			if (cpu_buffer->nr_pages_to_update <= 0)
				continue;
			/*
			 * to add pages, make sure all new pages can be
			 * allocated without receiving ENOMEM
			 */
			INIT_LIST_HEAD(&cpu_buffer->new_pages);
			if (__rb_allocate_pages(cpu_buffer, cpu_buffer->nr_pages_to_update,
						&cpu_buffer->new_pages)) {
				/* not enough memory for new pages */
				err = -ENOMEM;
				goto out_err;
			}

			cond_resched();
		}

		cpus_read_lock();
		/*
		 * Fire off all the required work handlers
		 * We can't schedule on offline CPUs, but it's not necessary
		 * since we can change their buffer sizes without any race.
		 */
		for_each_buffer_cpu(buffer, cpu) {
			cpu_buffer = buffer->buffers[cpu];
			if (!cpu_buffer->nr_pages_to_update)
				continue;

			/* Can't run something on an offline CPU. */
			if (!cpu_online(cpu)) {
				rb_update_pages(cpu_buffer);
				cpu_buffer->nr_pages_to_update = 0;
			} else {
				schedule_work_on(cpu,
						&cpu_buffer->update_pages_work);
			}
		}

		/* wait for all the updates to complete */
		for_each_buffer_cpu(buffer, cpu) {
			cpu_buffer = buffer->buffers[cpu];
			if (!cpu_buffer->nr_pages_to_update)
				continue;

			if (cpu_online(cpu))
				wait_for_completion(&cpu_buffer->update_done);
			cpu_buffer->nr_pages_to_update = 0;
		}

		cpus_read_unlock();
	} else {
		cpu_buffer = buffer->buffers[cpu_id];

		if (nr_pages == cpu_buffer->nr_pages)
			goto out;

		/*
		 * Don't succeed if resizing is disabled, as a reader might be
		 * manipulating the ring buffer and is expecting a sane state while
		 * this is true.
		 */
		if (atomic_read(&cpu_buffer->resize_disabled)) {
			err = -EBUSY;
			goto out_err_unlock;
		}

		cpu_buffer->nr_pages_to_update = nr_pages -
						cpu_buffer->nr_pages;

		INIT_LIST_HEAD(&cpu_buffer->new_pages);
		if (cpu_buffer->nr_pages_to_update > 0 &&
			__rb_allocate_pages(cpu_buffer, cpu_buffer->nr_pages_to_update,
					    &cpu_buffer->new_pages)) {
			err = -ENOMEM;
			goto out_err;
		}

		cpus_read_lock();

		/* Can't run something on an offline CPU. */
		if (!cpu_online(cpu_id))
			rb_update_pages(cpu_buffer);
		else {
			schedule_work_on(cpu_id,
					 &cpu_buffer->update_pages_work);
			wait_for_completion(&cpu_buffer->update_done);
		}

		cpu_buffer->nr_pages_to_update = 0;
		cpus_read_unlock();
	}

 out:
	/*
	 * The ring buffer resize can happen with the ring buffer
	 * enabled, so that the update disturbs the tracing as little
	 * as possible. But if the buffer is disabled, we do not need
	 * to worry about that, and we can take the time to verify
	 * that the buffer is not corrupt.
	 */
	if (atomic_read(&buffer->record_disabled)) {
		atomic_inc(&buffer->record_disabled);
		/*
		 * Even though the buffer was disabled, we must make sure
		 * that it is truly disabled before calling rb_check_pages.
		 * There could have been a race between checking
		 * record_disable and incrementing it.
		 */
		synchronize_rcu();
		for_each_buffer_cpu(buffer, cpu) {
			cpu_buffer = buffer->buffers[cpu];
			rb_check_pages(cpu_buffer);
		}
		atomic_dec(&buffer->record_disabled);
	}

	atomic_dec(&buffer->resizing);
	mutex_unlock(&buffer->mutex);
	return 0;

 out_err:
	for_each_buffer_cpu(buffer, cpu) {
		struct buffer_page *bpage, *tmp;

		cpu_buffer = buffer->buffers[cpu];
		cpu_buffer->nr_pages_to_update = 0;

		if (list_empty(&cpu_buffer->new_pages))
			continue;

		list_for_each_entry_safe(bpage, tmp, &cpu_buffer->new_pages,
					list) {
			list_del_init(&bpage->list);
			free_buffer_page(bpage);
		}
	}
 out_err_unlock:
	atomic_dec(&buffer->resizing);
	mutex_unlock(&buffer->mutex);
	return err;
}
EXPORT_SYMBOL_GPL(ring_buffer_resize);

void ring_buffer_change_overwrite(struct trace_buffer *buffer, int val)
{
	mutex_lock(&buffer->mutex);
	if (val)
		buffer->flags |= RB_FL_OVERWRITE;
	else
		buffer->flags &= ~RB_FL_OVERWRITE;
	mutex_unlock(&buffer->mutex);
}
EXPORT_SYMBOL_GPL(ring_buffer_change_overwrite);

static __always_inline void *__rb_page_index(struct buffer_page *bpage, unsigned index)
{
	return bpage->page->data + index;
}

static __always_inline struct ring_buffer_event *
rb_reader_event(struct ring_buffer_per_cpu *cpu_buffer)
{
	return __rb_page_index(cpu_buffer->reader_page,
			       cpu_buffer->reader_page->read);
}

static struct ring_buffer_event *
rb_iter_head_event(struct ring_buffer_iter *iter)
{
	struct ring_buffer_event *event;
	struct buffer_page *iter_head_page = iter->head_page;
	unsigned long commit;
	unsigned length;

	if (iter->head != iter->next_event)
		return iter->event;

	/*
	 * When the writer goes across pages, it issues a cmpxchg which
	 * is a mb(), which will synchronize with the rmb here.
	 * (see rb_tail_page_update() and __rb_reserve_next())
	 */
	commit = rb_page_commit(iter_head_page);
	smp_rmb();
<<<<<<< HEAD
=======

	/* An event needs to be at least 8 bytes in size */
	if (iter->head > commit - 8)
		goto reset;

>>>>>>> 0023bd4a
	event = __rb_page_index(iter_head_page, iter->head);
	length = rb_event_length(event);

	/*
	 * READ_ONCE() doesn't work on functions and we don't want the
	 * compiler doing any crazy optimizations with length.
	 */
	barrier();

	if ((iter->head + length) > commit || length > BUF_MAX_DATA_SIZE)
		/* Writer corrupted the read? */
		goto reset;

	memcpy(iter->event, event, length);
	/*
	 * If the page stamp is still the same after this rmb() then the
	 * event was safely copied without the writer entering the page.
	 */
	smp_rmb();

	/* Make sure the page didn't change since we read this */
	if (iter->page_stamp != iter_head_page->page->time_stamp ||
	    commit > rb_page_commit(iter_head_page))
		goto reset;

	iter->next_event = iter->head + length;
	return iter->event;
 reset:
	/* Reset to the beginning */
	iter->page_stamp = iter->read_stamp = iter->head_page->page->time_stamp;
	iter->head = 0;
	iter->next_event = 0;
	iter->missed_events = 1;
	return NULL;
}

/* Size is determined by what has been committed */
static __always_inline unsigned rb_page_size(struct buffer_page *bpage)
{
	return rb_page_commit(bpage);
}

static __always_inline unsigned
rb_commit_index(struct ring_buffer_per_cpu *cpu_buffer)
{
	return rb_page_commit(cpu_buffer->commit_page);
}

static __always_inline unsigned
rb_event_index(struct ring_buffer_event *event)
{
	unsigned long addr = (unsigned long)event;

	return (addr & ~PAGE_MASK) - BUF_PAGE_HDR_SIZE;
}

static void rb_inc_iter(struct ring_buffer_iter *iter)
{
	struct ring_buffer_per_cpu *cpu_buffer = iter->cpu_buffer;

	/*
	 * The iterator could be on the reader page (it starts there).
	 * But the head could have moved, since the reader was
	 * found. Check for this case and assign the iterator
	 * to the head page instead of next.
	 */
	if (iter->head_page == cpu_buffer->reader_page)
		iter->head_page = rb_set_head_page(cpu_buffer);
	else
		rb_inc_page(&iter->head_page);

	iter->page_stamp = iter->read_stamp = iter->head_page->page->time_stamp;
	iter->head = 0;
	iter->next_event = 0;
}

/*
 * rb_handle_head_page - writer hit the head page
 *
 * Returns: +1 to retry page
 *           0 to continue
 *          -1 on error
 */
static int
rb_handle_head_page(struct ring_buffer_per_cpu *cpu_buffer,
		    struct buffer_page *tail_page,
		    struct buffer_page *next_page)
{
	struct buffer_page *new_head;
	int entries;
	int type;
	int ret;

	entries = rb_page_entries(next_page);

	/*
	 * The hard part is here. We need to move the head
	 * forward, and protect against both readers on
	 * other CPUs and writers coming in via interrupts.
	 */
	type = rb_head_page_set_update(cpu_buffer, next_page, tail_page,
				       RB_PAGE_HEAD);

	/*
	 * type can be one of four:
	 *  NORMAL - an interrupt already moved it for us
	 *  HEAD   - we are the first to get here.
	 *  UPDATE - we are the interrupt interrupting
	 *           a current move.
	 *  MOVED  - a reader on another CPU moved the next
	 *           pointer to its reader page. Give up
	 *           and try again.
	 */

	switch (type) {
	case RB_PAGE_HEAD:
		/*
		 * We changed the head to UPDATE, thus
		 * it is our responsibility to update
		 * the counters.
		 */
		local_add(entries, &cpu_buffer->overrun);
		local_sub(rb_page_commit(next_page), &cpu_buffer->entries_bytes);
		local_inc(&cpu_buffer->pages_lost);

		/*
		 * The entries will be zeroed out when we move the
		 * tail page.
		 */

		/* still more to do */
		break;

	case RB_PAGE_UPDATE:
		/*
		 * This is an interrupt that interrupt the
		 * previous update. Still more to do.
		 */
		break;
	case RB_PAGE_NORMAL:
		/*
		 * An interrupt came in before the update
		 * and processed this for us.
		 * Nothing left to do.
		 */
		return 1;
	case RB_PAGE_MOVED:
		/*
		 * The reader is on another CPU and just did
		 * a swap with our next_page.
		 * Try again.
		 */
		return 1;
	default:
		RB_WARN_ON(cpu_buffer, 1); /* WTF??? */
		return -1;
	}

	/*
	 * Now that we are here, the old head pointer is
	 * set to UPDATE. This will keep the reader from
	 * swapping the head page with the reader page.
	 * The reader (on another CPU) will spin till
	 * we are finished.
	 *
	 * We just need to protect against interrupts
	 * doing the job. We will set the next pointer
	 * to HEAD. After that, we set the old pointer
	 * to NORMAL, but only if it was HEAD before.
	 * otherwise we are an interrupt, and only
	 * want the outer most commit to reset it.
	 */
	new_head = next_page;
	rb_inc_page(&new_head);

	ret = rb_head_page_set_head(cpu_buffer, new_head, next_page,
				    RB_PAGE_NORMAL);

	/*
	 * Valid returns are:
	 *  HEAD   - an interrupt came in and already set it.
	 *  NORMAL - One of two things:
	 *            1) We really set it.
	 *            2) A bunch of interrupts came in and moved
	 *               the page forward again.
	 */
	switch (ret) {
	case RB_PAGE_HEAD:
	case RB_PAGE_NORMAL:
		/* OK */
		break;
	default:
		RB_WARN_ON(cpu_buffer, 1);
		return -1;
	}

	/*
	 * It is possible that an interrupt came in,
	 * set the head up, then more interrupts came in
	 * and moved it again. When we get back here,
	 * the page would have been set to NORMAL but we
	 * just set it back to HEAD.
	 *
	 * How do you detect this? Well, if that happened
	 * the tail page would have moved.
	 */
	if (ret == RB_PAGE_NORMAL) {
		struct buffer_page *buffer_tail_page;

		buffer_tail_page = READ_ONCE(cpu_buffer->tail_page);
		/*
		 * If the tail had moved passed next, then we need
		 * to reset the pointer.
		 */
		if (buffer_tail_page != tail_page &&
		    buffer_tail_page != next_page)
			rb_head_page_set_normal(cpu_buffer, new_head,
						next_page,
						RB_PAGE_HEAD);
	}

	/*
	 * If this was the outer most commit (the one that
	 * changed the original pointer from HEAD to UPDATE),
	 * then it is up to us to reset it to NORMAL.
	 */
	if (type == RB_PAGE_HEAD) {
		ret = rb_head_page_set_normal(cpu_buffer, next_page,
					      tail_page,
					      RB_PAGE_UPDATE);
		if (RB_WARN_ON(cpu_buffer,
			       ret != RB_PAGE_UPDATE))
			return -1;
	}

	return 0;
}

static inline void
rb_reset_tail(struct ring_buffer_per_cpu *cpu_buffer,
	      unsigned long tail, struct rb_event_info *info)
{
	struct buffer_page *tail_page = info->tail_page;
	struct ring_buffer_event *event;
	unsigned long length = info->length;

	/*
	 * Only the event that crossed the page boundary
	 * must fill the old tail_page with padding.
	 */
	if (tail >= BUF_PAGE_SIZE) {
		/*
		 * If the page was filled, then we still need
		 * to update the real_end. Reset it to zero
		 * and the reader will ignore it.
		 */
		if (tail == BUF_PAGE_SIZE)
			tail_page->real_end = 0;

		local_sub(length, &tail_page->write);
		return;
	}

	event = __rb_page_index(tail_page, tail);

	/*
	 * Save the original length to the meta data.
	 * This will be used by the reader to add lost event
	 * counter.
	 */
	tail_page->real_end = tail;

	/*
	 * If this event is bigger than the minimum size, then
	 * we need to be careful that we don't subtract the
	 * write counter enough to allow another writer to slip
	 * in on this page.
	 * We put in a discarded commit instead, to make sure
	 * that this space is not used again, and this space will
	 * not be accounted into 'entries_bytes'.
	 *
	 * If we are less than the minimum size, we don't need to
	 * worry about it.
	 */
	if (tail > (BUF_PAGE_SIZE - RB_EVNT_MIN_SIZE)) {
		/* No room for any events */

		/* Mark the rest of the page with padding */
		rb_event_set_padding(event);

		/* Make sure the padding is visible before the write update */
		smp_wmb();

		/* Set the write back to the previous setting */
		local_sub(length, &tail_page->write);
		return;
	}

	/* Put in a discarded event */
	event->array[0] = (BUF_PAGE_SIZE - tail) - RB_EVNT_HDR_SIZE;
	event->type_len = RINGBUF_TYPE_PADDING;
	/* time delta must be non zero */
	event->time_delta = 1;

	/* account for padding bytes */
	local_add(BUF_PAGE_SIZE - tail, &cpu_buffer->entries_bytes);

	/* Make sure the padding is visible before the tail_page->write update */
	smp_wmb();

	/* Set write to end of buffer */
	length = (tail + length) - BUF_PAGE_SIZE;
	local_sub(length, &tail_page->write);
}

static inline void rb_end_commit(struct ring_buffer_per_cpu *cpu_buffer);

/*
 * This is the slow path, force gcc not to inline it.
 */
static noinline struct ring_buffer_event *
rb_move_tail(struct ring_buffer_per_cpu *cpu_buffer,
	     unsigned long tail, struct rb_event_info *info)
{
	struct buffer_page *tail_page = info->tail_page;
	struct buffer_page *commit_page = cpu_buffer->commit_page;
	struct trace_buffer *buffer = cpu_buffer->buffer;
	struct buffer_page *next_page;
	int ret;

	next_page = tail_page;

	rb_inc_page(&next_page);

	/*
	 * If for some reason, we had an interrupt storm that made
	 * it all the way around the buffer, bail, and warn
	 * about it.
	 */
	if (unlikely(next_page == commit_page)) {
		local_inc(&cpu_buffer->commit_overrun);
		goto out_reset;
	}

	/*
	 * This is where the fun begins!
	 *
	 * We are fighting against races between a reader that
	 * could be on another CPU trying to swap its reader
	 * page with the buffer head.
	 *
	 * We are also fighting against interrupts coming in and
	 * moving the head or tail on us as well.
	 *
	 * If the next page is the head page then we have filled
	 * the buffer, unless the commit page is still on the
	 * reader page.
	 */
	if (rb_is_head_page(next_page, &tail_page->list)) {

		/*
		 * If the commit is not on the reader page, then
		 * move the header page.
		 */
		if (!rb_is_reader_page(cpu_buffer->commit_page)) {
			/*
			 * If we are not in overwrite mode,
			 * this is easy, just stop here.
			 */
			if (!(buffer->flags & RB_FL_OVERWRITE)) {
				local_inc(&cpu_buffer->dropped_events);
				goto out_reset;
			}

			ret = rb_handle_head_page(cpu_buffer,
						  tail_page,
						  next_page);
			if (ret < 0)
				goto out_reset;
			if (ret)
				goto out_again;
		} else {
			/*
			 * We need to be careful here too. The
			 * commit page could still be on the reader
			 * page. We could have a small buffer, and
			 * have filled up the buffer with events
			 * from interrupts and such, and wrapped.
			 *
			 * Note, if the tail page is also on the
			 * reader_page, we let it move out.
			 */
			if (unlikely((cpu_buffer->commit_page !=
				      cpu_buffer->tail_page) &&
				     (cpu_buffer->commit_page ==
				      cpu_buffer->reader_page))) {
				local_inc(&cpu_buffer->commit_overrun);
				goto out_reset;
			}
		}
	}

	rb_tail_page_update(cpu_buffer, tail_page, next_page);

 out_again:

	rb_reset_tail(cpu_buffer, tail, info);

	/* Commit what we have for now. */
	rb_end_commit(cpu_buffer);
	/* rb_end_commit() decs committing */
	local_inc(&cpu_buffer->committing);

	/* fail and let the caller try again */
	return ERR_PTR(-EAGAIN);

 out_reset:
	/* reset write */
	rb_reset_tail(cpu_buffer, tail, info);

	return NULL;
}

/* Slow path */
static struct ring_buffer_event *
rb_add_time_stamp(struct ring_buffer_event *event, u64 delta, bool abs)
{
	if (abs)
		event->type_len = RINGBUF_TYPE_TIME_STAMP;
	else
		event->type_len = RINGBUF_TYPE_TIME_EXTEND;

	/* Not the first event on the page, or not delta? */
	if (abs || rb_event_index(event)) {
		event->time_delta = delta & TS_MASK;
		event->array[0] = delta >> TS_SHIFT;
	} else {
		/* nope, just zero it */
		event->time_delta = 0;
		event->array[0] = 0;
	}

	return skip_time_extend(event);
}

#ifndef CONFIG_HAVE_UNSTABLE_SCHED_CLOCK
static inline bool sched_clock_stable(void)
{
	return true;
}
#endif

static void
rb_check_timestamp(struct ring_buffer_per_cpu *cpu_buffer,
		   struct rb_event_info *info)
{
	u64 write_stamp;

	WARN_ONCE(1, "Delta way too big! %llu ts=%llu before=%llu after=%llu write stamp=%llu\n%s",
		  (unsigned long long)info->delta,
		  (unsigned long long)info->ts,
		  (unsigned long long)info->before,
		  (unsigned long long)info->after,
		  (unsigned long long)(rb_time_read(&cpu_buffer->write_stamp, &write_stamp) ? write_stamp : 0),
		  sched_clock_stable() ? "" :
		  "If you just came from a suspend/resume,\n"
		  "please switch to the trace global clock:\n"
		  "  echo global > /sys/kernel/debug/tracing/trace_clock\n"
		  "or add trace_clock=global to the kernel command line\n");
}

static void rb_add_timestamp(struct ring_buffer_per_cpu *cpu_buffer,
				      struct ring_buffer_event **event,
				      struct rb_event_info *info,
				      u64 *delta,
				      unsigned int *length)
{
	bool abs = info->add_timestamp &
		(RB_ADD_STAMP_FORCE | RB_ADD_STAMP_ABSOLUTE);

	if (unlikely(info->delta > (1ULL << 59))) {
		/*
		 * Some timers can use more than 59 bits, and when a timestamp
		 * is added to the buffer, it will lose those bits.
		 */
		if (abs && (info->ts & TS_MSB)) {
			info->delta &= ABS_TS_MASK;

		/* did the clock go backwards */
		} else if (info->before == info->after && info->before > info->ts) {
			/* not interrupted */
			static int once;

			/*
			 * This is possible with a recalibrating of the TSC.
			 * Do not produce a call stack, but just report it.
			 */
			if (!once) {
				once++;
				pr_warn("Ring buffer clock went backwards: %llu -> %llu\n",
					info->before, info->ts);
			}
		} else
			rb_check_timestamp(cpu_buffer, info);
		if (!abs)
			info->delta = 0;
	}
	*event = rb_add_time_stamp(*event, info->delta, abs);
	*length -= RB_LEN_TIME_EXTEND;
	*delta = 0;
}

/**
 * rb_update_event - update event type and data
 * @cpu_buffer: The per cpu buffer of the @event
 * @event: the event to update
 * @info: The info to update the @event with (contains length and delta)
 *
 * Update the type and data fields of the @event. The length
 * is the actual size that is written to the ring buffer,
 * and with this, we can determine what to place into the
 * data field.
 */
static void
rb_update_event(struct ring_buffer_per_cpu *cpu_buffer,
		struct ring_buffer_event *event,
		struct rb_event_info *info)
{
	unsigned length = info->length;
	u64 delta = info->delta;
	unsigned int nest = local_read(&cpu_buffer->committing) - 1;

	if (!WARN_ON_ONCE(nest >= MAX_NEST))
		cpu_buffer->event_stamp[nest] = info->ts;

	/*
	 * If we need to add a timestamp, then we
	 * add it to the start of the reserved space.
	 */
	if (unlikely(info->add_timestamp))
		rb_add_timestamp(cpu_buffer, &event, info, &delta, &length);

	event->time_delta = delta;
	length -= RB_EVNT_HDR_SIZE;
	if (length > RB_MAX_SMALL_DATA || RB_FORCE_8BYTE_ALIGNMENT) {
		event->type_len = 0;
		event->array[0] = length;
	} else
		event->type_len = DIV_ROUND_UP(length, RB_ALIGNMENT);
}

static unsigned rb_calculate_event_length(unsigned length)
{
	struct ring_buffer_event event; /* Used only for sizeof array */

	/* zero length can cause confusions */
	if (!length)
		length++;

	if (length > RB_MAX_SMALL_DATA || RB_FORCE_8BYTE_ALIGNMENT)
		length += sizeof(event.array[0]);

	length += RB_EVNT_HDR_SIZE;
	length = ALIGN(length, RB_ARCH_ALIGNMENT);

	/*
	 * In case the time delta is larger than the 27 bits for it
	 * in the header, we need to add a timestamp. If another
	 * event comes in when trying to discard this one to increase
	 * the length, then the timestamp will be added in the allocated
	 * space of this event. If length is bigger than the size needed
	 * for the TIME_EXTEND, then padding has to be used. The events
	 * length must be either RB_LEN_TIME_EXTEND, or greater than or equal
	 * to RB_LEN_TIME_EXTEND + 8, as 8 is the minimum size for padding.
	 * As length is a multiple of 4, we only need to worry if it
	 * is 12 (RB_LEN_TIME_EXTEND + 4).
	 */
	if (length == RB_LEN_TIME_EXTEND + RB_ALIGNMENT)
		length += RB_ALIGNMENT;

	return length;
}

static u64 rb_time_delta(struct ring_buffer_event *event)
{
	switch (event->type_len) {
	case RINGBUF_TYPE_PADDING:
		return 0;

	case RINGBUF_TYPE_TIME_EXTEND:
		return rb_event_time_stamp(event);

	case RINGBUF_TYPE_TIME_STAMP:
		return 0;

	case RINGBUF_TYPE_DATA:
		return event->time_delta;
	default:
		return 0;
	}
}

static inline int
rb_try_to_discard(struct ring_buffer_per_cpu *cpu_buffer,
		  struct ring_buffer_event *event)
{
	unsigned long new_index, old_index;
	struct buffer_page *bpage;
	unsigned long index;
	unsigned long addr;
	u64 write_stamp;
	u64 delta;

	new_index = rb_event_index(event);
	old_index = new_index + rb_event_ts_length(event);
	addr = (unsigned long)event;
	addr &= PAGE_MASK;

	bpage = READ_ONCE(cpu_buffer->tail_page);

	delta = rb_time_delta(event);

	if (!rb_time_read(&cpu_buffer->write_stamp, &write_stamp))
		return 0;

	/* Make sure the write stamp is read before testing the location */
	barrier();

	if (bpage->page == (void *)addr && rb_page_write(bpage) == old_index) {
		unsigned long write_mask =
			local_read(&bpage->write) & ~RB_WRITE_MASK;
		unsigned long event_length = rb_event_length(event);

		/* Something came in, can't discard */
		if (!rb_time_cmpxchg(&cpu_buffer->write_stamp,
				       write_stamp, write_stamp - delta))
			return 0;

		/*
		 * It's possible that the event time delta is zero
		 * (has the same time stamp as the previous event)
		 * in which case write_stamp and before_stamp could
		 * be the same. In such a case, force before_stamp
		 * to be different than write_stamp. It doesn't
		 * matter what it is, as long as its different.
		 */
		if (!delta)
			rb_time_set(&cpu_buffer->before_stamp, 0);

		/*
		 * If an event were to come in now, it would see that the
		 * write_stamp and the before_stamp are different, and assume
		 * that this event just added itself before updating
		 * the write stamp. The interrupting event will fix the
		 * write stamp for us, and use the before stamp as its delta.
		 */

		/*
		 * This is on the tail page. It is possible that
		 * a write could come in and move the tail page
		 * and write to the next page. That is fine
		 * because we just shorten what is on this page.
		 */
		old_index += write_mask;
		new_index += write_mask;
		index = local_cmpxchg(&bpage->write, old_index, new_index);
		if (index == old_index) {
			/* update counters */
			local_sub(event_length, &cpu_buffer->entries_bytes);
			return 1;
		}
	}

	/* could not discard */
	return 0;
}

static void rb_start_commit(struct ring_buffer_per_cpu *cpu_buffer)
{
	local_inc(&cpu_buffer->committing);
	local_inc(&cpu_buffer->commits);
}

static __always_inline void
rb_set_commit_to_write(struct ring_buffer_per_cpu *cpu_buffer)
{
	unsigned long max_count;

	/*
	 * We only race with interrupts and NMIs on this CPU.
	 * If we own the commit event, then we can commit
	 * all others that interrupted us, since the interruptions
	 * are in stack format (they finish before they come
	 * back to us). This allows us to do a simple loop to
	 * assign the commit to the tail.
	 */
 again:
	max_count = cpu_buffer->nr_pages * 100;

	while (cpu_buffer->commit_page != READ_ONCE(cpu_buffer->tail_page)) {
		if (RB_WARN_ON(cpu_buffer, !(--max_count)))
			return;
		if (RB_WARN_ON(cpu_buffer,
			       rb_is_reader_page(cpu_buffer->tail_page)))
			return;
		/*
		 * No need for a memory barrier here, as the update
		 * of the tail_page did it for this page.
		 */
		local_set(&cpu_buffer->commit_page->page->commit,
			  rb_page_write(cpu_buffer->commit_page));
		rb_inc_page(&cpu_buffer->commit_page);
		/* add barrier to keep gcc from optimizing too much */
		barrier();
	}
	while (rb_commit_index(cpu_buffer) !=
	       rb_page_write(cpu_buffer->commit_page)) {

		/* Make sure the readers see the content of what is committed. */
		smp_wmb();
		local_set(&cpu_buffer->commit_page->page->commit,
			  rb_page_write(cpu_buffer->commit_page));
		RB_WARN_ON(cpu_buffer,
			   local_read(&cpu_buffer->commit_page->page->commit) &
			   ~RB_WRITE_MASK);
		barrier();
	}

	/* again, keep gcc from optimizing */
	barrier();

	/*
	 * If an interrupt came in just after the first while loop
	 * and pushed the tail page forward, we will be left with
	 * a dangling commit that will never go forward.
	 */
	if (unlikely(cpu_buffer->commit_page != READ_ONCE(cpu_buffer->tail_page)))
		goto again;
}

static __always_inline void rb_end_commit(struct ring_buffer_per_cpu *cpu_buffer)
{
	unsigned long commits;

	if (RB_WARN_ON(cpu_buffer,
		       !local_read(&cpu_buffer->committing)))
		return;

 again:
	commits = local_read(&cpu_buffer->commits);
	/* synchronize with interrupts */
	barrier();
	if (local_read(&cpu_buffer->committing) == 1)
		rb_set_commit_to_write(cpu_buffer);

	local_dec(&cpu_buffer->committing);

	/* synchronize with interrupts */
	barrier();

	/*
	 * Need to account for interrupts coming in between the
	 * updating of the commit page and the clearing of the
	 * committing counter.
	 */
	if (unlikely(local_read(&cpu_buffer->commits) != commits) &&
	    !local_read(&cpu_buffer->committing)) {
		local_inc(&cpu_buffer->committing);
		goto again;
	}
}

static inline void rb_event_discard(struct ring_buffer_event *event)
{
	if (extended_time(event))
		event = skip_time_extend(event);

	/* array[0] holds the actual length for the discarded event */
	event->array[0] = rb_event_data_length(event) - RB_EVNT_HDR_SIZE;
	event->type_len = RINGBUF_TYPE_PADDING;
	/* time delta must be non zero */
	if (!event->time_delta)
		event->time_delta = 1;
}

static void rb_commit(struct ring_buffer_per_cpu *cpu_buffer,
		      struct ring_buffer_event *event)
{
	local_inc(&cpu_buffer->entries);
	rb_end_commit(cpu_buffer);
}

static __always_inline void
rb_wakeups(struct trace_buffer *buffer, struct ring_buffer_per_cpu *cpu_buffer)
{
	if (buffer->irq_work.waiters_pending) {
		buffer->irq_work.waiters_pending = false;
		/* irq_work_queue() supplies it's own memory barriers */
		irq_work_queue(&buffer->irq_work.work);
	}

	if (cpu_buffer->irq_work.waiters_pending) {
		cpu_buffer->irq_work.waiters_pending = false;
		/* irq_work_queue() supplies it's own memory barriers */
		irq_work_queue(&cpu_buffer->irq_work.work);
	}

	if (cpu_buffer->last_pages_touch == local_read(&cpu_buffer->pages_touched))
		return;

	if (cpu_buffer->reader_page == cpu_buffer->commit_page)
		return;

	if (!cpu_buffer->irq_work.full_waiters_pending)
		return;

	cpu_buffer->last_pages_touch = local_read(&cpu_buffer->pages_touched);

	if (!full_hit(buffer, cpu_buffer->cpu, cpu_buffer->shortest_full))
		return;

	cpu_buffer->irq_work.wakeup_full = true;
	cpu_buffer->irq_work.full_waiters_pending = false;
	/* irq_work_queue() supplies it's own memory barriers */
	irq_work_queue(&cpu_buffer->irq_work.work);
}

#ifdef CONFIG_RING_BUFFER_RECORD_RECURSION
# define do_ring_buffer_record_recursion()	\
	do_ftrace_record_recursion(_THIS_IP_, _RET_IP_)
#else
# define do_ring_buffer_record_recursion() do { } while (0)
#endif

/*
 * The lock and unlock are done within a preempt disable section.
 * The current_context per_cpu variable can only be modified
 * by the current task between lock and unlock. But it can
 * be modified more than once via an interrupt. To pass this
 * information from the lock to the unlock without having to
 * access the 'in_interrupt()' functions again (which do show
 * a bit of overhead in something as critical as function tracing,
 * we use a bitmask trick.
 *
 *  bit 1 =  NMI context
 *  bit 2 =  IRQ context
 *  bit 3 =  SoftIRQ context
 *  bit 4 =  normal context.
 *
 * This works because this is the order of contexts that can
 * preempt other contexts. A SoftIRQ never preempts an IRQ
 * context.
 *
 * When the context is determined, the corresponding bit is
 * checked and set (if it was set, then a recursion of that context
 * happened).
 *
 * On unlock, we need to clear this bit. To do so, just subtract
 * 1 from the current_context and AND it to itself.
 *
 * (binary)
 *  101 - 1 = 100
 *  101 & 100 = 100 (clearing bit zero)
 *
 *  1010 - 1 = 1001
 *  1010 & 1001 = 1000 (clearing bit 1)
 *
 * The least significant bit can be cleared this way, and it
 * just so happens that it is the same bit corresponding to
 * the current context.
 *
 * Now the TRANSITION bit breaks the above slightly. The TRANSITION bit
 * is set when a recursion is detected at the current context, and if
 * the TRANSITION bit is already set, it will fail the recursion.
 * This is needed because there's a lag between the changing of
 * interrupt context and updating the preempt count. In this case,
 * a false positive will be found. To handle this, one extra recursion
 * is allowed, and this is done by the TRANSITION bit. If the TRANSITION
 * bit is already set, then it is considered a recursion and the function
 * ends. Otherwise, the TRANSITION bit is set, and that bit is returned.
 *
 * On the trace_recursive_unlock(), the TRANSITION bit will be the first
 * to be cleared. Even if it wasn't the context that set it. That is,
 * if an interrupt comes in while NORMAL bit is set and the ring buffer
 * is called before preempt_count() is updated, since the check will
 * be on the NORMAL bit, the TRANSITION bit will then be set. If an
 * NMI then comes in, it will set the NMI bit, but when the NMI code
 * does the trace_recursive_unlock() it will clear the TRANSITION bit
 * and leave the NMI bit set. But this is fine, because the interrupt
 * code that set the TRANSITION bit will then clear the NMI bit when it
 * calls trace_recursive_unlock(). If another NMI comes in, it will
 * set the TRANSITION bit and continue.
 *
 * Note: The TRANSITION bit only handles a single transition between context.
 */

static __always_inline int
trace_recursive_lock(struct ring_buffer_per_cpu *cpu_buffer)
{
	unsigned int val = cpu_buffer->current_context;
	int bit = interrupt_context_level();

	bit = RB_CTX_NORMAL - bit;

	if (unlikely(val & (1 << (bit + cpu_buffer->nest)))) {
		/*
		 * It is possible that this was called by transitioning
		 * between interrupt context, and preempt_count() has not
		 * been updated yet. In this case, use the TRANSITION bit.
		 */
		bit = RB_CTX_TRANSITION;
		if (val & (1 << (bit + cpu_buffer->nest))) {
			do_ring_buffer_record_recursion();
			return 1;
		}
	}

	val |= (1 << (bit + cpu_buffer->nest));
	cpu_buffer->current_context = val;

	return 0;
}

static __always_inline void
trace_recursive_unlock(struct ring_buffer_per_cpu *cpu_buffer)
{
	cpu_buffer->current_context &=
		cpu_buffer->current_context - (1 << cpu_buffer->nest);
}

/* The recursive locking above uses 5 bits */
#define NESTED_BITS 5

/**
 * ring_buffer_nest_start - Allow to trace while nested
 * @buffer: The ring buffer to modify
 *
 * The ring buffer has a safety mechanism to prevent recursion.
 * But there may be a case where a trace needs to be done while
 * tracing something else. In this case, calling this function
 * will allow this function to nest within a currently active
 * ring_buffer_lock_reserve().
 *
 * Call this function before calling another ring_buffer_lock_reserve() and
 * call ring_buffer_nest_end() after the nested ring_buffer_unlock_commit().
 */
void ring_buffer_nest_start(struct trace_buffer *buffer)
{
	struct ring_buffer_per_cpu *cpu_buffer;
	int cpu;

	/* Enabled by ring_buffer_nest_end() */
	preempt_disable_notrace();
	cpu = raw_smp_processor_id();
	cpu_buffer = buffer->buffers[cpu];
	/* This is the shift value for the above recursive locking */
	cpu_buffer->nest += NESTED_BITS;
}

/**
 * ring_buffer_nest_end - Allow to trace while nested
 * @buffer: The ring buffer to modify
 *
 * Must be called after ring_buffer_nest_start() and after the
 * ring_buffer_unlock_commit().
 */
void ring_buffer_nest_end(struct trace_buffer *buffer)
{
	struct ring_buffer_per_cpu *cpu_buffer;
	int cpu;

	/* disabled by ring_buffer_nest_start() */
	cpu = raw_smp_processor_id();
	cpu_buffer = buffer->buffers[cpu];
	/* This is the shift value for the above recursive locking */
	cpu_buffer->nest -= NESTED_BITS;
	preempt_enable_notrace();
}

/**
 * ring_buffer_unlock_commit - commit a reserved
 * @buffer: The buffer to commit to
 * @event: The event pointer to commit.
 *
 * This commits the data to the ring buffer, and releases any locks held.
 *
 * Must be paired with ring_buffer_lock_reserve.
 */
int ring_buffer_unlock_commit(struct trace_buffer *buffer,
			      struct ring_buffer_event *event)
{
	struct ring_buffer_per_cpu *cpu_buffer;
	int cpu = raw_smp_processor_id();

	cpu_buffer = buffer->buffers[cpu];

	rb_commit(cpu_buffer, event);

	rb_wakeups(buffer, cpu_buffer);

	trace_recursive_unlock(cpu_buffer);

	preempt_enable_notrace();

	return 0;
}
EXPORT_SYMBOL_GPL(ring_buffer_unlock_commit);

/* Special value to validate all deltas on a page. */
#define CHECK_FULL_PAGE		1L

#ifdef CONFIG_RING_BUFFER_VALIDATE_TIME_DELTAS
static void dump_buffer_page(struct buffer_data_page *bpage,
			     struct rb_event_info *info,
			     unsigned long tail)
{
	struct ring_buffer_event *event;
	u64 ts, delta;
	int e;

	ts = bpage->time_stamp;
	pr_warn("  [%lld] PAGE TIME STAMP\n", ts);

	for (e = 0; e < tail; e += rb_event_length(event)) {

		event = (struct ring_buffer_event *)(bpage->data + e);

		switch (event->type_len) {

		case RINGBUF_TYPE_TIME_EXTEND:
			delta = rb_event_time_stamp(event);
			ts += delta;
			pr_warn("  [%lld] delta:%lld TIME EXTEND\n", ts, delta);
			break;

		case RINGBUF_TYPE_TIME_STAMP:
			delta = rb_event_time_stamp(event);
			ts = rb_fix_abs_ts(delta, ts);
			pr_warn("  [%lld] absolute:%lld TIME STAMP\n", ts, delta);
			break;

		case RINGBUF_TYPE_PADDING:
			ts += event->time_delta;
			pr_warn("  [%lld] delta:%d PADDING\n", ts, event->time_delta);
			break;

		case RINGBUF_TYPE_DATA:
			ts += event->time_delta;
			pr_warn("  [%lld] delta:%d\n", ts, event->time_delta);
			break;

		default:
			break;
		}
	}
}

static DEFINE_PER_CPU(atomic_t, checking);
static atomic_t ts_dump;

/*
 * Check if the current event time stamp matches the deltas on
 * the buffer page.
 */
static void check_buffer(struct ring_buffer_per_cpu *cpu_buffer,
			 struct rb_event_info *info,
			 unsigned long tail)
{
	struct ring_buffer_event *event;
	struct buffer_data_page *bpage;
	u64 ts, delta;
	bool full = false;
	int e;

	bpage = info->tail_page->page;

	if (tail == CHECK_FULL_PAGE) {
		full = true;
		tail = local_read(&bpage->commit);
	} else if (info->add_timestamp &
		   (RB_ADD_STAMP_FORCE | RB_ADD_STAMP_ABSOLUTE)) {
		/* Ignore events with absolute time stamps */
		return;
	}

	/*
	 * Do not check the first event (skip possible extends too).
	 * Also do not check if previous events have not been committed.
	 */
	if (tail <= 8 || tail > local_read(&bpage->commit))
		return;

	/*
	 * If this interrupted another event,
	 */
	if (atomic_inc_return(this_cpu_ptr(&checking)) != 1)
		goto out;

	ts = bpage->time_stamp;

	for (e = 0; e < tail; e += rb_event_length(event)) {

		event = (struct ring_buffer_event *)(bpage->data + e);

		switch (event->type_len) {

		case RINGBUF_TYPE_TIME_EXTEND:
			delta = rb_event_time_stamp(event);
			ts += delta;
			break;

		case RINGBUF_TYPE_TIME_STAMP:
			delta = rb_event_time_stamp(event);
			ts = rb_fix_abs_ts(delta, ts);
			break;

		case RINGBUF_TYPE_PADDING:
			if (event->time_delta == 1)
				break;
			fallthrough;
		case RINGBUF_TYPE_DATA:
			ts += event->time_delta;
			break;

		default:
			RB_WARN_ON(cpu_buffer, 1);
		}
	}
	if ((full && ts > info->ts) ||
	    (!full && ts + info->delta != info->ts)) {
		/* If another report is happening, ignore this one */
		if (atomic_inc_return(&ts_dump) != 1) {
			atomic_dec(&ts_dump);
			goto out;
		}
		atomic_inc(&cpu_buffer->record_disabled);
		/* There's some cases in boot up that this can happen */
		WARN_ON_ONCE(system_state != SYSTEM_BOOTING);
		pr_warn("[CPU: %d]TIME DOES NOT MATCH expected:%lld actual:%lld delta:%lld before:%lld after:%lld%s\n",
			cpu_buffer->cpu,
			ts + info->delta, info->ts, info->delta,
			info->before, info->after,
			full ? " (full)" : "");
		dump_buffer_page(bpage, info, tail);
		atomic_dec(&ts_dump);
		/* Do not re-enable checking */
		return;
	}
out:
	atomic_dec(this_cpu_ptr(&checking));
}
#else
static inline void check_buffer(struct ring_buffer_per_cpu *cpu_buffer,
			 struct rb_event_info *info,
			 unsigned long tail)
{
}
#endif /* CONFIG_RING_BUFFER_VALIDATE_TIME_DELTAS */

static struct ring_buffer_event *
__rb_reserve_next(struct ring_buffer_per_cpu *cpu_buffer,
		  struct rb_event_info *info)
{
	struct ring_buffer_event *event;
	struct buffer_page *tail_page;
	unsigned long tail, write, w;
	bool a_ok;
	bool b_ok;

	/* Don't let the compiler play games with cpu_buffer->tail_page */
	tail_page = info->tail_page = READ_ONCE(cpu_buffer->tail_page);

 /*A*/	w = local_read(&tail_page->write) & RB_WRITE_MASK;
	barrier();
	b_ok = rb_time_read(&cpu_buffer->before_stamp, &info->before);
	a_ok = rb_time_read(&cpu_buffer->write_stamp, &info->after);
	barrier();
	info->ts = rb_time_stamp(cpu_buffer->buffer);

	if ((info->add_timestamp & RB_ADD_STAMP_ABSOLUTE)) {
		info->delta = info->ts;
	} else {
		/*
		 * If interrupting an event time update, we may need an
		 * absolute timestamp.
		 * Don't bother if this is the start of a new page (w == 0).
		 */
		if (unlikely(!a_ok || !b_ok || (info->before != info->after && w))) {
			info->add_timestamp |= RB_ADD_STAMP_FORCE | RB_ADD_STAMP_EXTEND;
			info->length += RB_LEN_TIME_EXTEND;
		} else {
			info->delta = info->ts - info->after;
			if (unlikely(test_time_stamp(info->delta))) {
				info->add_timestamp |= RB_ADD_STAMP_EXTEND;
				info->length += RB_LEN_TIME_EXTEND;
			}
		}
	}

 /*B*/	rb_time_set(&cpu_buffer->before_stamp, info->ts);

 /*C*/	write = local_add_return(info->length, &tail_page->write);

	/* set write to only the index of the write */
	write &= RB_WRITE_MASK;

	tail = write - info->length;

	/* See if we shot pass the end of this buffer page */
	if (unlikely(write > BUF_PAGE_SIZE)) {
		/* before and after may now different, fix it up*/
		b_ok = rb_time_read(&cpu_buffer->before_stamp, &info->before);
		a_ok = rb_time_read(&cpu_buffer->write_stamp, &info->after);
		if (a_ok && b_ok && info->before != info->after)
			(void)rb_time_cmpxchg(&cpu_buffer->before_stamp,
					      info->before, info->after);
		if (a_ok && b_ok)
			check_buffer(cpu_buffer, info, CHECK_FULL_PAGE);
		return rb_move_tail(cpu_buffer, tail, info);
	}

	if (likely(tail == w)) {
		u64 save_before;
		bool s_ok;

		/* Nothing interrupted us between A and C */
 /*D*/		rb_time_set(&cpu_buffer->write_stamp, info->ts);
		barrier();
 /*E*/		s_ok = rb_time_read(&cpu_buffer->before_stamp, &save_before);
		RB_WARN_ON(cpu_buffer, !s_ok);
		if (likely(!(info->add_timestamp &
			     (RB_ADD_STAMP_FORCE | RB_ADD_STAMP_ABSOLUTE))))
			/* This did not interrupt any time update */
			info->delta = info->ts - info->after;
		else
			/* Just use full timestamp for interrupting event */
			info->delta = info->ts;
		barrier();
		check_buffer(cpu_buffer, info, tail);
		if (unlikely(info->ts != save_before)) {
			/* SLOW PATH - Interrupted between C and E */

			a_ok = rb_time_read(&cpu_buffer->write_stamp, &info->after);
			RB_WARN_ON(cpu_buffer, !a_ok);

			/* Write stamp must only go forward */
			if (save_before > info->after) {
				/*
				 * We do not care about the result, only that
				 * it gets updated atomically.
				 */
				(void)rb_time_cmpxchg(&cpu_buffer->write_stamp,
						      info->after, save_before);
			}
		}
	} else {
		u64 ts;
		/* SLOW PATH - Interrupted between A and C */
		a_ok = rb_time_read(&cpu_buffer->write_stamp, &info->after);
		/* Was interrupted before here, write_stamp must be valid */
		RB_WARN_ON(cpu_buffer, !a_ok);
		ts = rb_time_stamp(cpu_buffer->buffer);
		barrier();
 /*E*/		if (write == (local_read(&tail_page->write) & RB_WRITE_MASK) &&
		    info->after < ts &&
		    rb_time_cmpxchg(&cpu_buffer->write_stamp,
				    info->after, ts)) {
			/* Nothing came after this event between C and E */
			info->delta = ts - info->after;
		} else {
			/*
			 * Interrupted between C and E:
			 * Lost the previous events time stamp. Just set the
			 * delta to zero, and this will be the same time as
			 * the event this event interrupted. And the events that
			 * came after this will still be correct (as they would
			 * have built their delta on the previous event.
			 */
			info->delta = 0;
		}
		info->ts = ts;
		info->add_timestamp &= ~RB_ADD_STAMP_FORCE;
	}

	/*
	 * If this is the first commit on the page, then it has the same
	 * timestamp as the page itself.
	 */
	if (unlikely(!tail && !(info->add_timestamp &
				(RB_ADD_STAMP_FORCE | RB_ADD_STAMP_ABSOLUTE))))
		info->delta = 0;

	/* We reserved something on the buffer */

	event = __rb_page_index(tail_page, tail);
	rb_update_event(cpu_buffer, event, info);

	local_inc(&tail_page->entries);

	/*
	 * If this is the first commit on the page, then update
	 * its timestamp.
	 */
	if (unlikely(!tail))
		tail_page->page->time_stamp = info->ts;

	/* account for these added bytes */
	local_add(info->length, &cpu_buffer->entries_bytes);

	return event;
}

static __always_inline struct ring_buffer_event *
rb_reserve_next_event(struct trace_buffer *buffer,
		      struct ring_buffer_per_cpu *cpu_buffer,
		      unsigned long length)
{
	struct ring_buffer_event *event;
	struct rb_event_info info;
	int nr_loops = 0;
	int add_ts_default;

	rb_start_commit(cpu_buffer);
	/* The commit page can not change after this */

#ifdef CONFIG_RING_BUFFER_ALLOW_SWAP
	/*
	 * Due to the ability to swap a cpu buffer from a buffer
	 * it is possible it was swapped before we committed.
	 * (committing stops a swap). We check for it here and
	 * if it happened, we have to fail the write.
	 */
	barrier();
	if (unlikely(READ_ONCE(cpu_buffer->buffer) != buffer)) {
		local_dec(&cpu_buffer->committing);
		local_dec(&cpu_buffer->commits);
		return NULL;
	}
#endif

	info.length = rb_calculate_event_length(length);

	if (ring_buffer_time_stamp_abs(cpu_buffer->buffer)) {
		add_ts_default = RB_ADD_STAMP_ABSOLUTE;
		info.length += RB_LEN_TIME_EXTEND;
	} else {
		add_ts_default = RB_ADD_STAMP_NONE;
	}

 again:
	info.add_timestamp = add_ts_default;
	info.delta = 0;

	/*
	 * We allow for interrupts to reenter here and do a trace.
	 * If one does, it will cause this original code to loop
	 * back here. Even with heavy interrupts happening, this
	 * should only happen a few times in a row. If this happens
	 * 1000 times in a row, there must be either an interrupt
	 * storm or we have something buggy.
	 * Bail!
	 */
	if (RB_WARN_ON(cpu_buffer, ++nr_loops > 1000))
		goto out_fail;

	event = __rb_reserve_next(cpu_buffer, &info);

	if (unlikely(PTR_ERR(event) == -EAGAIN)) {
		if (info.add_timestamp & (RB_ADD_STAMP_FORCE | RB_ADD_STAMP_EXTEND))
			info.length -= RB_LEN_TIME_EXTEND;
		goto again;
	}

	if (likely(event))
		return event;
 out_fail:
	rb_end_commit(cpu_buffer);
	return NULL;
}

/**
 * ring_buffer_lock_reserve - reserve a part of the buffer
 * @buffer: the ring buffer to reserve from
 * @length: the length of the data to reserve (excluding event header)
 *
 * Returns a reserved event on the ring buffer to copy directly to.
 * The user of this interface will need to get the body to write into
 * and can use the ring_buffer_event_data() interface.
 *
 * The length is the length of the data needed, not the event length
 * which also includes the event header.
 *
 * Must be paired with ring_buffer_unlock_commit, unless NULL is returned.
 * If NULL is returned, then nothing has been allocated or locked.
 */
struct ring_buffer_event *
ring_buffer_lock_reserve(struct trace_buffer *buffer, unsigned long length)
{
	struct ring_buffer_per_cpu *cpu_buffer;
	struct ring_buffer_event *event;
	int cpu;

	/* If we are tracing schedule, we don't want to recurse */
	preempt_disable_notrace();

	if (unlikely(atomic_read(&buffer->record_disabled)))
		goto out;

	cpu = raw_smp_processor_id();

	if (unlikely(!cpumask_test_cpu(cpu, buffer->cpumask)))
		goto out;

	cpu_buffer = buffer->buffers[cpu];

	if (unlikely(atomic_read(&cpu_buffer->record_disabled)))
		goto out;

	if (unlikely(length > BUF_MAX_DATA_SIZE))
		goto out;

	if (unlikely(trace_recursive_lock(cpu_buffer)))
		goto out;

	event = rb_reserve_next_event(buffer, cpu_buffer, length);
	if (!event)
		goto out_unlock;

	return event;

 out_unlock:
	trace_recursive_unlock(cpu_buffer);
 out:
	preempt_enable_notrace();
	return NULL;
}
EXPORT_SYMBOL_GPL(ring_buffer_lock_reserve);

/*
 * Decrement the entries to the page that an event is on.
 * The event does not even need to exist, only the pointer
 * to the page it is on. This may only be called before the commit
 * takes place.
 */
static inline void
rb_decrement_entry(struct ring_buffer_per_cpu *cpu_buffer,
		   struct ring_buffer_event *event)
{
	unsigned long addr = (unsigned long)event;
	struct buffer_page *bpage = cpu_buffer->commit_page;
	struct buffer_page *start;

	addr &= PAGE_MASK;

	/* Do the likely case first */
	if (likely(bpage->page == (void *)addr)) {
		local_dec(&bpage->entries);
		return;
	}

	/*
	 * Because the commit page may be on the reader page we
	 * start with the next page and check the end loop there.
	 */
	rb_inc_page(&bpage);
	start = bpage;
	do {
		if (bpage->page == (void *)addr) {
			local_dec(&bpage->entries);
			return;
		}
		rb_inc_page(&bpage);
	} while (bpage != start);

	/* commit not part of this buffer?? */
	RB_WARN_ON(cpu_buffer, 1);
}

/**
 * ring_buffer_discard_commit - discard an event that has not been committed
 * @buffer: the ring buffer
 * @event: non committed event to discard
 *
 * Sometimes an event that is in the ring buffer needs to be ignored.
 * This function lets the user discard an event in the ring buffer
 * and then that event will not be read later.
 *
 * This function only works if it is called before the item has been
 * committed. It will try to free the event from the ring buffer
 * if another event has not been added behind it.
 *
 * If another event has been added behind it, it will set the event
 * up as discarded, and perform the commit.
 *
 * If this function is called, do not call ring_buffer_unlock_commit on
 * the event.
 */
void ring_buffer_discard_commit(struct trace_buffer *buffer,
				struct ring_buffer_event *event)
{
	struct ring_buffer_per_cpu *cpu_buffer;
	int cpu;

	if (unlikely(has_ext_writer(buffer)))
		return;

	/* The event is discarded regardless */
	rb_event_discard(event);

	cpu = smp_processor_id();
	cpu_buffer = buffer->buffers[cpu];

	/*
	 * This must only be called if the event has not been
	 * committed yet. Thus we can assume that preemption
	 * is still disabled.
	 */
	RB_WARN_ON(buffer, !local_read(&cpu_buffer->committing));

	rb_decrement_entry(cpu_buffer, event);
	if (rb_try_to_discard(cpu_buffer, event))
		goto out;

 out:
	rb_end_commit(cpu_buffer);

	trace_recursive_unlock(cpu_buffer);

	preempt_enable_notrace();

}
EXPORT_SYMBOL_GPL(ring_buffer_discard_commit);

/**
 * ring_buffer_write - write data to the buffer without reserving
 * @buffer: The ring buffer to write to.
 * @length: The length of the data being written (excluding the event header)
 * @data: The data to write to the buffer.
 *
 * This is like ring_buffer_lock_reserve and ring_buffer_unlock_commit as
 * one function. If you already have the data to write to the buffer, it
 * may be easier to simply call this function.
 *
 * Note, like ring_buffer_lock_reserve, the length is the length of the data
 * and not the length of the event which would hold the header.
 */
int ring_buffer_write(struct trace_buffer *buffer,
		      unsigned long length,
		      void *data)
{
	struct ring_buffer_per_cpu *cpu_buffer;
	struct ring_buffer_event *event;
	void *body;
	int ret = -EBUSY;
	int cpu;

	preempt_disable_notrace();

	if (atomic_read(&buffer->record_disabled))
		goto out;

	cpu = raw_smp_processor_id();

	if (!cpumask_test_cpu(cpu, buffer->cpumask))
		goto out;

	cpu_buffer = buffer->buffers[cpu];

	if (atomic_read(&cpu_buffer->record_disabled))
		goto out;

	if (length > BUF_MAX_DATA_SIZE)
		goto out;

	if (unlikely(trace_recursive_lock(cpu_buffer)))
		goto out;

	event = rb_reserve_next_event(buffer, cpu_buffer, length);
	if (!event)
		goto out_unlock;

	body = rb_event_data(event);

	memcpy(body, data, length);

	rb_commit(cpu_buffer, event);

	rb_wakeups(buffer, cpu_buffer);

	ret = 0;

 out_unlock:
	trace_recursive_unlock(cpu_buffer);

 out:
	preempt_enable_notrace();

	return ret;
}
EXPORT_SYMBOL_GPL(ring_buffer_write);

static bool rb_per_cpu_empty(struct ring_buffer_per_cpu *cpu_buffer)
{
	struct buffer_page *reader = cpu_buffer->reader_page;
	struct buffer_page *head = rb_set_head_page(cpu_buffer);
	struct buffer_page *commit = cpu_buffer->commit_page;

	/* In case of error, head will be NULL */
	if (unlikely(!head))
		return true;

	/* Reader should exhaust content in reader page */
	if (reader->read != rb_page_commit(reader))
		return false;

	/*
	 * If writers are committing on the reader page, knowing all
	 * committed content has been read, the ring buffer is empty.
	 */
	if (commit == reader)
		return true;

	/*
	 * If writers are committing on a page other than reader page
	 * and head page, there should always be content to read.
	 */
	if (commit != head)
		return false;

	/*
	 * Writers are committing on the head page, we just need
	 * to care about there're committed data, and the reader will
	 * swap reader page with head page when it is to read data.
	 */
	return rb_page_commit(commit) == 0;
}

/**
 * ring_buffer_record_disable - stop all writes into the buffer
 * @buffer: The ring buffer to stop writes to.
 *
 * This prevents all writes to the buffer. Any attempt to write
 * to the buffer after this will fail and return NULL.
 *
 * The caller should call synchronize_rcu() after this.
 */
void ring_buffer_record_disable(struct trace_buffer *buffer)
{
	atomic_inc(&buffer->record_disabled);
}
EXPORT_SYMBOL_GPL(ring_buffer_record_disable);

/**
 * ring_buffer_record_enable - enable writes to the buffer
 * @buffer: The ring buffer to enable writes
 *
 * Note, multiple disables will need the same number of enables
 * to truly enable the writing (much like preempt_disable).
 */
void ring_buffer_record_enable(struct trace_buffer *buffer)
{
	if (unlikely(has_ext_writer(buffer)))
		return;

	atomic_dec(&buffer->record_disabled);
}
EXPORT_SYMBOL_GPL(ring_buffer_record_enable);

/**
 * ring_buffer_record_off - stop all writes into the buffer
 * @buffer: The ring buffer to stop writes to.
 *
 * This prevents all writes to the buffer. Any attempt to write
 * to the buffer after this will fail and return NULL.
 *
 * This is different than ring_buffer_record_disable() as
 * it works like an on/off switch, where as the disable() version
 * must be paired with a enable().
 */
void ring_buffer_record_off(struct trace_buffer *buffer)
{
	unsigned int rd;
	unsigned int new_rd;

	do {
		rd = atomic_read(&buffer->record_disabled);
		new_rd = rd | RB_BUFFER_OFF;
	} while (atomic_cmpxchg(&buffer->record_disabled, rd, new_rd) != rd);
}
EXPORT_SYMBOL_GPL(ring_buffer_record_off);

/**
 * ring_buffer_record_on - restart writes into the buffer
 * @buffer: The ring buffer to start writes to.
 *
 * This enables all writes to the buffer that was disabled by
 * ring_buffer_record_off().
 *
 * This is different than ring_buffer_record_enable() as
 * it works like an on/off switch, where as the enable() version
 * must be paired with a disable().
 */
void ring_buffer_record_on(struct trace_buffer *buffer)
{
	unsigned int rd;
	unsigned int new_rd;

	if (unlikely(has_ext_writer(buffer)))
		return;

	do {
		rd = atomic_read(&buffer->record_disabled);
		new_rd = rd & ~RB_BUFFER_OFF;
	} while (atomic_cmpxchg(&buffer->record_disabled, rd, new_rd) != rd);
}
EXPORT_SYMBOL_GPL(ring_buffer_record_on);

/**
 * ring_buffer_record_is_on - return true if the ring buffer can write
 * @buffer: The ring buffer to see if write is enabled
 *
 * Returns true if the ring buffer is in a state that it accepts writes.
 */
bool ring_buffer_record_is_on(struct trace_buffer *buffer)
{
	return !atomic_read(&buffer->record_disabled);
}

/**
 * ring_buffer_record_is_set_on - return true if the ring buffer is set writable
 * @buffer: The ring buffer to see if write is set enabled
 *
 * Returns true if the ring buffer is set writable by ring_buffer_record_on().
 * Note that this does NOT mean it is in a writable state.
 *
 * It may return true when the ring buffer has been disabled by
 * ring_buffer_record_disable(), as that is a temporary disabling of
 * the ring buffer.
 */
bool ring_buffer_record_is_set_on(struct trace_buffer *buffer)
{
	return !(atomic_read(&buffer->record_disabled) & RB_BUFFER_OFF);
}

/**
 * ring_buffer_record_disable_cpu - stop all writes into the cpu_buffer
 * @buffer: The ring buffer to stop writes to.
 * @cpu: The CPU buffer to stop
 *
 * This prevents all writes to the buffer. Any attempt to write
 * to the buffer after this will fail and return NULL.
 *
 * The caller should call synchronize_rcu() after this.
 */
void ring_buffer_record_disable_cpu(struct trace_buffer *buffer, int cpu)
{
	struct ring_buffer_per_cpu *cpu_buffer;

	if (!cpumask_test_cpu(cpu, buffer->cpumask))
		return;

	cpu_buffer = buffer->buffers[cpu];
	atomic_inc(&cpu_buffer->record_disabled);
}
EXPORT_SYMBOL_GPL(ring_buffer_record_disable_cpu);

/**
 * ring_buffer_record_enable_cpu - enable writes to the buffer
 * @buffer: The ring buffer to enable writes
 * @cpu: The CPU to enable.
 *
 * Note, multiple disables will need the same number of enables
 * to truly enable the writing (much like preempt_disable).
 */
void ring_buffer_record_enable_cpu(struct trace_buffer *buffer, int cpu)
{
	struct ring_buffer_per_cpu *cpu_buffer;

	if (!cpumask_test_cpu(cpu, buffer->cpumask))
		return;

	cpu_buffer = buffer->buffers[cpu];
	atomic_dec(&cpu_buffer->record_disabled);
}
EXPORT_SYMBOL_GPL(ring_buffer_record_enable_cpu);

/*
 * The total entries in the ring buffer is the running counter
 * of entries entered into the ring buffer, minus the sum of
 * the entries read from the ring buffer and the number of
 * entries that were overwritten.
 */
static inline unsigned long
rb_num_of_entries(struct ring_buffer_per_cpu *cpu_buffer)
{
	return local_read(&cpu_buffer->entries) -
		(local_read(&cpu_buffer->overrun) + cpu_buffer->read);
}

/**
 * ring_buffer_oldest_event_ts - get the oldest event timestamp from the buffer
 * @buffer: The ring buffer
 * @cpu: The per CPU buffer to read from.
 */
u64 ring_buffer_oldest_event_ts(struct trace_buffer *buffer, int cpu)
{
	unsigned long flags;
	struct ring_buffer_per_cpu *cpu_buffer;
	struct buffer_page *bpage;
	u64 ret = 0;

	if (!cpumask_test_cpu(cpu, buffer->cpumask))
		return 0;

	cpu_buffer = buffer->buffers[cpu];
	raw_spin_lock_irqsave(&cpu_buffer->reader_lock, flags);
	/*
	 * if the tail is on reader_page, oldest time stamp is on the reader
	 * page
	 */
	if (cpu_buffer->tail_page == cpu_buffer->reader_page)
		bpage = cpu_buffer->reader_page;
	else
		bpage = rb_set_head_page(cpu_buffer);
	if (bpage)
		ret = bpage->page->time_stamp;
	raw_spin_unlock_irqrestore(&cpu_buffer->reader_lock, flags);

	return ret;
}
EXPORT_SYMBOL_GPL(ring_buffer_oldest_event_ts);

/**
 * ring_buffer_bytes_cpu - get the number of bytes unconsumed in a cpu buffer
 * @buffer: The ring buffer
 * @cpu: The per CPU buffer to read from.
 */
unsigned long ring_buffer_bytes_cpu(struct trace_buffer *buffer, int cpu)
{
	struct ring_buffer_per_cpu *cpu_buffer;
	unsigned long ret;

	if (!cpumask_test_cpu(cpu, buffer->cpumask))
		return 0;

	cpu_buffer = buffer->buffers[cpu];
	ret = local_read(&cpu_buffer->entries_bytes) - cpu_buffer->read_bytes;

	return ret;
}
EXPORT_SYMBOL_GPL(ring_buffer_bytes_cpu);

/**
 * ring_buffer_entries_cpu - get the number of entries in a cpu buffer
 * @buffer: The ring buffer
 * @cpu: The per CPU buffer to get the entries from.
 */
unsigned long ring_buffer_entries_cpu(struct trace_buffer *buffer, int cpu)
{
	struct ring_buffer_per_cpu *cpu_buffer;

	if (!cpumask_test_cpu(cpu, buffer->cpumask))
		return 0;

	cpu_buffer = buffer->buffers[cpu];

	return rb_num_of_entries(cpu_buffer);
}
EXPORT_SYMBOL_GPL(ring_buffer_entries_cpu);

/**
 * ring_buffer_overrun_cpu - get the number of overruns caused by the ring
 * buffer wrapping around (only if RB_FL_OVERWRITE is on).
 * @buffer: The ring buffer
 * @cpu: The per CPU buffer to get the number of overruns from
 */
unsigned long ring_buffer_overrun_cpu(struct trace_buffer *buffer, int cpu)
{
	struct ring_buffer_per_cpu *cpu_buffer;
	unsigned long ret;

	if (!cpumask_test_cpu(cpu, buffer->cpumask))
		return 0;

	cpu_buffer = buffer->buffers[cpu];
	ret = local_read(&cpu_buffer->overrun);

	return ret;
}
EXPORT_SYMBOL_GPL(ring_buffer_overrun_cpu);

/**
 * ring_buffer_commit_overrun_cpu - get the number of overruns caused by
 * commits failing due to the buffer wrapping around while there are uncommitted
 * events, such as during an interrupt storm.
 * @buffer: The ring buffer
 * @cpu: The per CPU buffer to get the number of overruns from
 */
unsigned long
ring_buffer_commit_overrun_cpu(struct trace_buffer *buffer, int cpu)
{
	struct ring_buffer_per_cpu *cpu_buffer;
	unsigned long ret;

	if (!cpumask_test_cpu(cpu, buffer->cpumask))
		return 0;

	cpu_buffer = buffer->buffers[cpu];
	ret = local_read(&cpu_buffer->commit_overrun);

	return ret;
}
EXPORT_SYMBOL_GPL(ring_buffer_commit_overrun_cpu);

/**
 * ring_buffer_dropped_events_cpu - get the number of dropped events caused by
 * the ring buffer filling up (only if RB_FL_OVERWRITE is off).
 * @buffer: The ring buffer
 * @cpu: The per CPU buffer to get the number of overruns from
 */
unsigned long
ring_buffer_dropped_events_cpu(struct trace_buffer *buffer, int cpu)
{
	struct ring_buffer_per_cpu *cpu_buffer;
	unsigned long ret;

	if (!cpumask_test_cpu(cpu, buffer->cpumask))
		return 0;

	cpu_buffer = buffer->buffers[cpu];
	ret = local_read(&cpu_buffer->dropped_events);

	return ret;
}
EXPORT_SYMBOL_GPL(ring_buffer_dropped_events_cpu);

/**
 * ring_buffer_read_events_cpu - get the number of events successfully read
 * @buffer: The ring buffer
 * @cpu: The per CPU buffer to get the number of events read
 */
unsigned long
ring_buffer_read_events_cpu(struct trace_buffer *buffer, int cpu)
{
	struct ring_buffer_per_cpu *cpu_buffer;

	if (!cpumask_test_cpu(cpu, buffer->cpumask))
		return 0;

	cpu_buffer = buffer->buffers[cpu];
	return cpu_buffer->read;
}
EXPORT_SYMBOL_GPL(ring_buffer_read_events_cpu);

/**
 * ring_buffer_entries - get the number of entries in a buffer
 * @buffer: The ring buffer
 *
 * Returns the total number of entries in the ring buffer
 * (all CPU entries)
 */
unsigned long ring_buffer_entries(struct trace_buffer *buffer)
{
	struct ring_buffer_per_cpu *cpu_buffer;
	unsigned long entries = 0;
	int cpu;

	/* if you care about this being correct, lock the buffer */
	for_each_buffer_cpu(buffer, cpu) {
		cpu_buffer = buffer->buffers[cpu];
		entries += rb_num_of_entries(cpu_buffer);
	}

	return entries;
}
EXPORT_SYMBOL_GPL(ring_buffer_entries);

/**
 * ring_buffer_overruns - get the number of overruns in buffer
 * @buffer: The ring buffer
 *
 * Returns the total number of overruns in the ring buffer
 * (all CPU entries)
 */
unsigned long ring_buffer_overruns(struct trace_buffer *buffer)
{
	struct ring_buffer_per_cpu *cpu_buffer;
	unsigned long overruns = 0;
	int cpu;

	/* if you care about this being correct, lock the buffer */
	for_each_buffer_cpu(buffer, cpu) {
		cpu_buffer = buffer->buffers[cpu];
		overruns += local_read(&cpu_buffer->overrun);
	}

	return overruns;
}
EXPORT_SYMBOL_GPL(ring_buffer_overruns);

static void rb_iter_reset(struct ring_buffer_iter *iter)
{
	struct ring_buffer_per_cpu *cpu_buffer = iter->cpu_buffer;

	/* Iterator usage is expected to have record disabled */
	iter->head_page = cpu_buffer->reader_page;
	iter->head = cpu_buffer->reader_page->read;
	iter->next_event = iter->head;

	iter->cache_reader_page = iter->head_page;
	iter->cache_read = cpu_buffer->read;

	if (iter->head) {
		iter->read_stamp = cpu_buffer->read_stamp;
		iter->page_stamp = cpu_buffer->reader_page->page->time_stamp;
	} else {
		iter->read_stamp = iter->head_page->page->time_stamp;
		iter->page_stamp = iter->read_stamp;
	}
}

/**
 * ring_buffer_iter_reset - reset an iterator
 * @iter: The iterator to reset
 *
 * Resets the iterator, so that it will start from the beginning
 * again.
 */
void ring_buffer_iter_reset(struct ring_buffer_iter *iter)
{
	struct ring_buffer_per_cpu *cpu_buffer;
	unsigned long flags;

	if (!iter)
		return;

	cpu_buffer = iter->cpu_buffer;

	raw_spin_lock_irqsave(&cpu_buffer->reader_lock, flags);
	rb_iter_reset(iter);
	raw_spin_unlock_irqrestore(&cpu_buffer->reader_lock, flags);
}
EXPORT_SYMBOL_GPL(ring_buffer_iter_reset);

/**
 * ring_buffer_iter_empty - check if an iterator has no more to read
 * @iter: The iterator to check
 */
int ring_buffer_iter_empty(struct ring_buffer_iter *iter)
{
	struct ring_buffer_per_cpu *cpu_buffer;
	struct buffer_page *reader;
	struct buffer_page *head_page;
	struct buffer_page *commit_page;
	struct buffer_page *curr_commit_page;
	unsigned commit;
	u64 curr_commit_ts;
	u64 commit_ts;

	cpu_buffer = iter->cpu_buffer;
	reader = cpu_buffer->reader_page;
	head_page = cpu_buffer->head_page;
	commit_page = cpu_buffer->commit_page;
	commit_ts = commit_page->page->time_stamp;

	/*
	 * When the writer goes across pages, it issues a cmpxchg which
	 * is a mb(), which will synchronize with the rmb here.
	 * (see rb_tail_page_update())
	 */
	smp_rmb();
	commit = rb_page_commit(commit_page);
	/* We want to make sure that the commit page doesn't change */
	smp_rmb();

	/* Make sure commit page didn't change */
	curr_commit_page = READ_ONCE(cpu_buffer->commit_page);
	curr_commit_ts = READ_ONCE(curr_commit_page->page->time_stamp);

	/* If the commit page changed, then there's more data */
	if (curr_commit_page != commit_page ||
	    curr_commit_ts != commit_ts)
		return 0;

	/* Still racy, as it may return a false positive, but that's OK */
	return ((iter->head_page == commit_page && iter->head >= commit) ||
		(iter->head_page == reader && commit_page == head_page &&
		 head_page->read == commit &&
		 iter->head == rb_page_commit(cpu_buffer->reader_page)));
}
EXPORT_SYMBOL_GPL(ring_buffer_iter_empty);

static void
rb_update_read_stamp(struct ring_buffer_per_cpu *cpu_buffer,
		     struct ring_buffer_event *event)
{
	u64 delta;

	switch (event->type_len) {
	case RINGBUF_TYPE_PADDING:
		return;

	case RINGBUF_TYPE_TIME_EXTEND:
		delta = rb_event_time_stamp(event);
		cpu_buffer->read_stamp += delta;
		return;

	case RINGBUF_TYPE_TIME_STAMP:
		delta = rb_event_time_stamp(event);
		delta = rb_fix_abs_ts(delta, cpu_buffer->read_stamp);
		cpu_buffer->read_stamp = delta;
		return;

	case RINGBUF_TYPE_DATA:
		cpu_buffer->read_stamp += event->time_delta;
		return;

	default:
		RB_WARN_ON(cpu_buffer, 1);
	}
	return;
}

static void
rb_update_iter_read_stamp(struct ring_buffer_iter *iter,
			  struct ring_buffer_event *event)
{
	u64 delta;

	switch (event->type_len) {
	case RINGBUF_TYPE_PADDING:
		return;

	case RINGBUF_TYPE_TIME_EXTEND:
		delta = rb_event_time_stamp(event);
		iter->read_stamp += delta;
		return;

	case RINGBUF_TYPE_TIME_STAMP:
		delta = rb_event_time_stamp(event);
		delta = rb_fix_abs_ts(delta, iter->read_stamp);
		iter->read_stamp = delta;
		return;

	case RINGBUF_TYPE_DATA:
		iter->read_stamp += event->time_delta;
		return;

	default:
		RB_WARN_ON(iter->cpu_buffer, 1);
	}
	return;
}

static void __set_head_page_flag(struct buffer_page *head, int flag)
{
	struct list_head *prev = head->list.prev;

	prev->next = (struct list_head *)(((unsigned long)prev->next & ~RB_FLAG_MASK) | flag);
}

static int __read_footer_reader_status(struct buffer_page *bpage)
{
	struct rb_ext_page_footer *footer = rb_ext_page_get_footer(bpage->page);

	return atomic_read(&footer->reader_status);
}

static int __read_footer_writer_status(struct buffer_page *bpage)
{
	struct rb_ext_page_footer *footer = rb_ext_page_get_footer(bpage->page);

	return atomic_read(&footer->writer_status);
}

static struct buffer_page *
ring_buffer_search_footer(struct buffer_page *start, unsigned long flag)
{
	bool search_writer = flag == RB_PAGE_FT_COMMIT;
	struct buffer_page *bpage = start;
	unsigned long status;
	int cnt = 0;
again:
	do {
		status = search_writer ? __read_footer_writer_status(bpage) :
					 __read_footer_reader_status(bpage);
		if (flag & status)
			return bpage;

		rb_inc_page(&bpage);
	} while (bpage != start);

	/*
	 * There's a chance the writer is in the middle of moving the flag and
	 * we might not find anything after a first round. Let's try again.
	 */
	if (cnt++ < 3)
		goto again;

	return NULL;
}

static struct buffer_page *
noinline rb_swap_reader_page_ext(struct ring_buffer_per_cpu *cpu_buffer)
{
	struct buffer_page *new_reader, *new_rb_page, *new_head;
	struct rb_ext_page_footer *footer;
	unsigned long overrun;

	if (cpu_buffer->buffer->ext_cb->swap_reader(cpu_buffer->cpu)) {
		WARN_ON(1);
		return NULL;
	}

	new_rb_page = cpu_buffer->reader_page;

	/*
	 * Find what page is the new reader... starting with the latest known
	 * head.
	 */
	new_reader = ring_buffer_search_footer(cpu_buffer->head_page,
					       RB_PAGE_FT_READER);
	if (!new_reader) {
		WARN_ON(1);
		return NULL;
	}

	/* ... and install it into the ring buffer in place of the old head */
	rb_list_head_clear(&new_reader->list);
	new_rb_page->list.next = new_reader->list.next;
	new_rb_page->list.prev = new_reader->list.prev;
	new_rb_page->list.next->prev = &new_rb_page->list;
	new_rb_page->list.prev->next = &new_rb_page->list;

	cpu_buffer->reader_page = new_reader;
	cpu_buffer->reader_page->read = 0;

	/* Install the new head page */
	new_head = new_rb_page;
	rb_inc_page(&new_head);
	cpu_buffer->head_page = new_head;

	/*
	 * cpu_buffer->pages just needs to point to the buffer, it
	 *  has no specific buffer page to point to. Lets move it out
	 *  of our way so we don't accidentally swap it.
	 */
	cpu_buffer->pages = &new_head->list;

	__set_head_page_flag(new_head, RB_PAGE_HEAD);

	footer = rb_ext_page_get_footer(new_reader->page);
	overrun = footer->stats.overrun;
	if (overrun != cpu_buffer->last_overrun) {
		cpu_buffer->lost_events = overrun - cpu_buffer->last_overrun;
		cpu_buffer->last_overrun = overrun;
	}

	return new_reader;
}

static struct buffer_page *
rb_swap_reader_page(struct ring_buffer_per_cpu *cpu_buffer)
{
	struct buffer_page *reader;
	unsigned long overwrite;
	int ret;

	/*
	 * Reset the reader page to size zero.
	 */
	local_set(&cpu_buffer->reader_page->write, 0);
	local_set(&cpu_buffer->reader_page->entries, 0);
	local_set(&cpu_buffer->reader_page->page->commit, 0);
	cpu_buffer->reader_page->real_end = 0;

 spin:
	/*
	 * Splice the empty reader page into the list around the head.
	 */
	reader = rb_set_head_page(cpu_buffer);
	if (!reader)
		return NULL;

	cpu_buffer->reader_page->list.next = rb_list_head(reader->list.next);
	cpu_buffer->reader_page->list.prev = reader->list.prev;

	/*
	 * cpu_buffer->pages just needs to point to the buffer, it
	 *  has no specific buffer page to point to. Lets move it out
	 *  of our way so we don't accidentally swap it.
	 */
	cpu_buffer->pages = reader->list.prev;

	/* The reader page will be pointing to the new head */
	rb_set_list_to_head(&cpu_buffer->reader_page->list);

	/*
	 * We want to make sure we read the overruns after we set up our
	 * pointers to the next object. The writer side does a
	 * cmpxchg to cross pages which acts as the mb on the writer
	 * side. Note, the reader will constantly fail the swap
	 * while the writer is updating the pointers, so this
	 * guarantees that the overwrite recorded here is the one we
	 * want to compare with the last_overrun.
	 */
	smp_mb();
	overwrite = local_read(&(cpu_buffer->overrun));

	/*
	 * Here's the tricky part.
	 *
	 * We need to move the pointer past the header page.
	 * But we can only do that if a writer is not currently
	 * moving it. The page before the header page has the
	 * flag bit '1' set if it is pointing to the page we want.
	 * but if the writer is in the process of moving it
	 * than it will be '2' or already moved '0'.
	 */

	ret = rb_head_page_replace(reader, cpu_buffer->reader_page);

	/*
	 * If we did not convert it, then we must try again.
	 */
	if (!ret)
		goto spin;

	/*
	 * Yay! We succeeded in replacing the page.
	 *
	 * Now make the new head point back to the reader page.
	 */
	rb_list_head(reader->list.next)->prev = &cpu_buffer->reader_page->list;
	rb_inc_page(&cpu_buffer->head_page);

	local_inc(&cpu_buffer->pages_read);

	/* Finally update the reader page to the new head */
	cpu_buffer->reader_page = reader;
	cpu_buffer->reader_page->read = 0;

	if (overwrite != cpu_buffer->last_overrun) {
		cpu_buffer->lost_events = overwrite - cpu_buffer->last_overrun;
		cpu_buffer->last_overrun = overwrite;
	}

	return reader;
}

static struct buffer_page *
rb_get_reader_page(struct ring_buffer_per_cpu *cpu_buffer)
{
	struct buffer_page *reader = NULL;
	unsigned long flags;
	int nr_loops = 0;
	unsigned int page_size;

	local_irq_save(flags);
	arch_spin_lock(&cpu_buffer->lock);

 again:
	/*
	 * This should normally only loop twice. But because the
	 * start of the reader inserts an empty page, it causes
	 * a case where we will loop three times. There should be no
	 * reason to loop four times (that I know of).
	 */
	if (RB_WARN_ON(cpu_buffer, ++nr_loops > 3)) {
		reader = NULL;
		goto out;
	}

	reader = cpu_buffer->reader_page;

	/* If there's more to read, return this page */
	if (cpu_buffer->reader_page->read < rb_page_size(reader))
		goto out;

	page_size = rb_page_size(reader);
	/* Never should we have an index greater than the size */
	if (RB_WARN_ON(cpu_buffer,
		       cpu_buffer->reader_page->read > page_size))
		goto out;

	/* check if we caught up to the tail */
	reader = NULL;
	if (cpu_buffer->commit_page == cpu_buffer->reader_page)
		goto out;

	/* Don't bother swapping if the ring buffer is empty */
	if (rb_num_of_entries(cpu_buffer) == 0)
		goto out;

	if (rb_has_ext_writer(cpu_buffer))
		reader = rb_swap_reader_page_ext(cpu_buffer);
	else
		reader = rb_swap_reader_page(cpu_buffer);

	if (reader)
		goto again;

 out:
	/* Update the read_stamp on the first event */
	if (reader && reader->read == 0)
		cpu_buffer->read_stamp = reader->page->time_stamp;

	arch_spin_unlock(&cpu_buffer->lock);
	local_irq_restore(flags);

	/*
	 * The writer has preempt disable, wait for it. But not forever
	 * Although, 1 second is pretty much "forever"
	 */
#define USECS_WAIT	1000000
        for (nr_loops = 0; nr_loops < USECS_WAIT; nr_loops++) {
		/* If the write is past the end of page, a writer is still updating it */
		if (likely(!reader || rb_page_write(reader) <= BUF_PAGE_SIZE))
			break;

		udelay(1);

		/* Get the latest version of the reader write value */
		smp_rmb();
	}

	/* The writer is not moving forward? Something is wrong */
	if (RB_WARN_ON(cpu_buffer, nr_loops == USECS_WAIT))
		reader = NULL;

	/*
	 * Make sure we see any padding after the write update
	 * (see rb_reset_tail()).
	 *
	 * In addition, a writer may be writing on the reader page
	 * if the page has not been fully filled, so the read barrier
	 * is also needed to make sure we see the content of what is
	 * committed by the writer (see rb_set_commit_to_write()).
	 */
	smp_rmb();


	return reader;
}

static void rb_advance_reader(struct ring_buffer_per_cpu *cpu_buffer)
{
	struct ring_buffer_event *event;
	struct buffer_page *reader;
	unsigned length;

	reader = rb_get_reader_page(cpu_buffer);

	/* This function should not be called when buffer is empty */
	if (RB_WARN_ON(cpu_buffer, !reader))
		return;

	event = rb_reader_event(cpu_buffer);

	if (event->type_len <= RINGBUF_TYPE_DATA_TYPE_LEN_MAX)
		cpu_buffer->read++;

	rb_update_read_stamp(cpu_buffer, event);

	length = rb_event_length(event);
	cpu_buffer->reader_page->read += length;
	cpu_buffer->read_bytes += length;
}

static void rb_advance_iter(struct ring_buffer_iter *iter)
{
	struct ring_buffer_per_cpu *cpu_buffer;

	cpu_buffer = iter->cpu_buffer;

	/* If head == next_event then we need to jump to the next event */
	if (iter->head == iter->next_event) {
		/* If the event gets overwritten again, there's nothing to do */
		if (rb_iter_head_event(iter) == NULL)
			return;
	}

	iter->head = iter->next_event;

	/*
	 * Check if we are at the end of the buffer.
	 */
	if (iter->next_event >= rb_page_size(iter->head_page)) {
		/* discarded commits can make the page empty */
		if (iter->head_page == cpu_buffer->commit_page)
			return;
		rb_inc_iter(iter);
		return;
	}

	rb_update_iter_read_stamp(iter, iter->event);
}

static int rb_lost_events(struct ring_buffer_per_cpu *cpu_buffer)
{
	return cpu_buffer->lost_events;
}

static struct ring_buffer_event *
rb_buffer_peek(struct ring_buffer_per_cpu *cpu_buffer, u64 *ts,
	       unsigned long *lost_events)
{
	struct ring_buffer_event *event;
	struct buffer_page *reader;
	int nr_loops = 0;

	if (ts)
		*ts = 0;
 again:
	/*
	 * We repeat when a time extend is encountered.
	 * Since the time extend is always attached to a data event,
	 * we should never loop more than once.
	 * (We never hit the following condition more than twice).
	 */
	if (RB_WARN_ON(cpu_buffer, ++nr_loops > 2))
		return NULL;

	reader = rb_get_reader_page(cpu_buffer);
	if (!reader)
		return NULL;

	event = rb_reader_event(cpu_buffer);

	switch (event->type_len) {
	case RINGBUF_TYPE_PADDING:
		if (rb_null_event(event))
			RB_WARN_ON(cpu_buffer, 1);
		/*
		 * Because the writer could be discarding every
		 * event it creates (which would probably be bad)
		 * if we were to go back to "again" then we may never
		 * catch up, and will trigger the warn on, or lock
		 * the box. Return the padding, and we will release
		 * the current locks, and try again.
		 */
		return event;

	case RINGBUF_TYPE_TIME_EXTEND:
		/* Internal data, OK to advance */
		rb_advance_reader(cpu_buffer);
		goto again;

	case RINGBUF_TYPE_TIME_STAMP:
		if (ts) {
			*ts = rb_event_time_stamp(event);
			*ts = rb_fix_abs_ts(*ts, reader->page->time_stamp);
			ring_buffer_normalize_time_stamp(cpu_buffer->buffer,
							 cpu_buffer->cpu, ts);
		}
		/* Internal data, OK to advance */
		rb_advance_reader(cpu_buffer);
		goto again;

	case RINGBUF_TYPE_DATA:
		if (ts && !(*ts)) {
			*ts = cpu_buffer->read_stamp + event->time_delta;
			ring_buffer_normalize_time_stamp(cpu_buffer->buffer,
							 cpu_buffer->cpu, ts);
		}
		if (lost_events)
			*lost_events = rb_lost_events(cpu_buffer);
		return event;

	default:
		RB_WARN_ON(cpu_buffer, 1);
	}

	return NULL;
}
EXPORT_SYMBOL_GPL(ring_buffer_peek);

static struct ring_buffer_event *
rb_iter_peek(struct ring_buffer_iter *iter, u64 *ts)
{
	struct trace_buffer *buffer;
	struct ring_buffer_per_cpu *cpu_buffer;
	struct ring_buffer_event *event;
	int nr_loops = 0;

	if (ts)
		*ts = 0;

	cpu_buffer = iter->cpu_buffer;
	buffer = cpu_buffer->buffer;

	/*
	 * Check if someone performed a consuming read to
	 * the buffer. A consuming read invalidates the iterator
	 * and we need to reset the iterator in this case.
	 */
	if (unlikely(iter->cache_read != cpu_buffer->read ||
		     iter->cache_reader_page != cpu_buffer->reader_page))
		rb_iter_reset(iter);

 again:
	if (ring_buffer_iter_empty(iter))
		return NULL;

	/*
	 * As the writer can mess with what the iterator is trying
	 * to read, just give up if we fail to get an event after
	 * three tries. The iterator is not as reliable when reading
	 * the ring buffer with an active write as the consumer is.
	 * Do not warn if the three failures is reached.
	 */
	if (++nr_loops > 3)
		return NULL;

	if (rb_per_cpu_empty(cpu_buffer))
		return NULL;

	if (iter->head >= rb_page_size(iter->head_page)) {
		rb_inc_iter(iter);
		goto again;
	}

	event = rb_iter_head_event(iter);
	if (!event)
		goto again;

	switch (event->type_len) {
	case RINGBUF_TYPE_PADDING:
		if (rb_null_event(event)) {
			rb_inc_iter(iter);
			goto again;
		}
		rb_advance_iter(iter);
		return event;

	case RINGBUF_TYPE_TIME_EXTEND:
		/* Internal data, OK to advance */
		rb_advance_iter(iter);
		goto again;

	case RINGBUF_TYPE_TIME_STAMP:
		if (ts) {
			*ts = rb_event_time_stamp(event);
			*ts = rb_fix_abs_ts(*ts, iter->head_page->page->time_stamp);
			ring_buffer_normalize_time_stamp(cpu_buffer->buffer,
							 cpu_buffer->cpu, ts);
		}
		/* Internal data, OK to advance */
		rb_advance_iter(iter);
		goto again;

	case RINGBUF_TYPE_DATA:
		if (ts && !(*ts)) {
			*ts = iter->read_stamp + event->time_delta;
			ring_buffer_normalize_time_stamp(buffer,
							 cpu_buffer->cpu, ts);
		}
		return event;

	default:
		RB_WARN_ON(cpu_buffer, 1);
	}

	return NULL;
}
EXPORT_SYMBOL_GPL(ring_buffer_iter_peek);

static inline bool rb_reader_lock(struct ring_buffer_per_cpu *cpu_buffer)
{
	if (likely(!in_nmi())) {
		raw_spin_lock(&cpu_buffer->reader_lock);
		return true;
	}

	/*
	 * If an NMI die dumps out the content of the ring buffer
	 * trylock must be used to prevent a deadlock if the NMI
	 * preempted a task that holds the ring buffer locks. If
	 * we get the lock then all is fine, if not, then continue
	 * to do the read, but this can corrupt the ring buffer,
	 * so it must be permanently disabled from future writes.
	 * Reading from NMI is a oneshot deal.
	 */
	if (raw_spin_trylock(&cpu_buffer->reader_lock))
		return true;

	/* Continue without locking, but disable the ring buffer */
	atomic_inc(&cpu_buffer->record_disabled);
	return false;
}

static inline void
rb_reader_unlock(struct ring_buffer_per_cpu *cpu_buffer, bool locked)
{
	if (likely(locked))
		raw_spin_unlock(&cpu_buffer->reader_lock);
	return;
}

/**
 * ring_buffer_peek - peek at the next event to be read
 * @buffer: The ring buffer to read
 * @cpu: The cpu to peak at
 * @ts: The timestamp counter of this event.
 * @lost_events: a variable to store if events were lost (may be NULL)
 *
 * This will return the event that will be read next, but does
 * not consume the data.
 */
struct ring_buffer_event *
ring_buffer_peek(struct trace_buffer *buffer, int cpu, u64 *ts,
		 unsigned long *lost_events)
{
	struct ring_buffer_per_cpu *cpu_buffer = buffer->buffers[cpu];
	struct ring_buffer_event *event;
	unsigned long flags;
	bool dolock;

	if (!cpumask_test_cpu(cpu, buffer->cpumask))
		return NULL;

 again:
	local_irq_save(flags);
	dolock = rb_reader_lock(cpu_buffer);
	event = rb_buffer_peek(cpu_buffer, ts, lost_events);
	if (event && event->type_len == RINGBUF_TYPE_PADDING)
		rb_advance_reader(cpu_buffer);
	rb_reader_unlock(cpu_buffer, dolock);
	local_irq_restore(flags);

	if (event && event->type_len == RINGBUF_TYPE_PADDING)
		goto again;

	return event;
}

/** ring_buffer_iter_dropped - report if there are dropped events
 * @iter: The ring buffer iterator
 *
 * Returns true if there was dropped events since the last peek.
 */
bool ring_buffer_iter_dropped(struct ring_buffer_iter *iter)
{
	bool ret = iter->missed_events != 0;

	iter->missed_events = 0;
	return ret;
}
EXPORT_SYMBOL_GPL(ring_buffer_iter_dropped);

/**
 * ring_buffer_iter_peek - peek at the next event to be read
 * @iter: The ring buffer iterator
 * @ts: The timestamp counter of this event.
 *
 * This will return the event that will be read next, but does
 * not increment the iterator.
 */
struct ring_buffer_event *
ring_buffer_iter_peek(struct ring_buffer_iter *iter, u64 *ts)
{
	struct ring_buffer_per_cpu *cpu_buffer = iter->cpu_buffer;
	struct ring_buffer_event *event;
	unsigned long flags;

 again:
	raw_spin_lock_irqsave(&cpu_buffer->reader_lock, flags);
	event = rb_iter_peek(iter, ts);
	raw_spin_unlock_irqrestore(&cpu_buffer->reader_lock, flags);

	if (event && event->type_len == RINGBUF_TYPE_PADDING)
		goto again;

	return event;
}

/**
 * ring_buffer_consume - return an event and consume it
 * @buffer: The ring buffer to get the next event from
 * @cpu: the cpu to read the buffer from
 * @ts: a variable to store the timestamp (may be NULL)
 * @lost_events: a variable to store if events were lost (may be NULL)
 *
 * Returns the next event in the ring buffer, and that event is consumed.
 * Meaning, that sequential reads will keep returning a different event,
 * and eventually empty the ring buffer if the producer is slower.
 */
struct ring_buffer_event *
ring_buffer_consume(struct trace_buffer *buffer, int cpu, u64 *ts,
		    unsigned long *lost_events)
{
	struct ring_buffer_per_cpu *cpu_buffer;
	struct ring_buffer_event *event = NULL;
	unsigned long flags;
	bool dolock;

 again:
	/* might be called in atomic */
	preempt_disable();

	if (!cpumask_test_cpu(cpu, buffer->cpumask))
		goto out;

	cpu_buffer = buffer->buffers[cpu];
	local_irq_save(flags);
	dolock = rb_reader_lock(cpu_buffer);

	event = rb_buffer_peek(cpu_buffer, ts, lost_events);
	if (event) {
		cpu_buffer->lost_events = 0;
		rb_advance_reader(cpu_buffer);
	}

	rb_reader_unlock(cpu_buffer, dolock);
	local_irq_restore(flags);

 out:
	preempt_enable();

	if (event && event->type_len == RINGBUF_TYPE_PADDING)
		goto again;

	return event;
}
EXPORT_SYMBOL_GPL(ring_buffer_consume);

static void ring_buffer_update_view(struct ring_buffer_per_cpu *cpu_buffer)
{
	struct rb_ext_page_footer *footer;
	struct buffer_page *bpage;

	if (!rb_has_ext_writer(cpu_buffer))
		return;

	raw_spin_lock_irq(&cpu_buffer->reader_lock);
	arch_spin_lock(&cpu_buffer->lock);

	cpu_buffer->buffer->ext_cb->update_footers(cpu_buffer->cpu);

	bpage = cpu_buffer->reader_page;
	footer = rb_ext_page_get_footer(bpage->page);

	local_set(&cpu_buffer->entries, footer->stats.entries);
	local_set(&cpu_buffer->pages_touched, footer->stats.pages_touched);
	local_set(&cpu_buffer->overrun, footer->stats.overrun);

	/* Update the commit page */
	bpage = ring_buffer_search_footer(cpu_buffer->commit_page,
					  RB_PAGE_FT_COMMIT);
	if (!bpage) {
		WARN_ON(1);
		goto unlock;
	}
	cpu_buffer->commit_page = bpage;

	/* Update the head page */
	bpage = ring_buffer_search_footer(cpu_buffer->head_page,
					  RB_PAGE_FT_HEAD);
	if (!bpage) {
		WARN_ON(1);
		goto unlock;
	}

	/* Reset the previous RB_PAGE_HEAD flag */
	__set_head_page_flag(cpu_buffer->head_page, RB_PAGE_NORMAL);

	/* Set RB_PAGE_HEAD flag pointing to the new head */
	__set_head_page_flag(bpage, RB_PAGE_HEAD);

	cpu_buffer->reader_page->list.next = &cpu_buffer->head_page->list;

	cpu_buffer->head_page = bpage;

unlock:
	arch_spin_unlock(&cpu_buffer->lock);
	raw_spin_unlock_irq(&cpu_buffer->reader_lock);
}

int ring_buffer_poke(struct trace_buffer *buffer, int cpu)
{
	struct ring_buffer_per_cpu *cpu_buffer;

	if (!cpumask_test_cpu(cpu, buffer->cpumask))
		return -EINVAL;

	cpu_buffer = buffer->buffers[cpu];

	ring_buffer_update_view(cpu_buffer);
	rb_wakeups(buffer, cpu_buffer);

	return 0;
}

/**
 * ring_buffer_read_prepare - Prepare for a non consuming read of the buffer
 * @buffer: The ring buffer to read from
 * @cpu: The cpu buffer to iterate over
 * @flags: gfp flags to use for memory allocation
 *
 * This performs the initial preparations necessary to iterate
 * through the buffer.  Memory is allocated, buffer recording
 * is disabled, and the iterator pointer is returned to the caller.
 *
 * Disabling buffer recording prevents the reading from being
 * corrupted. This is not a consuming read, so a producer is not
 * expected.
 *
 * After a sequence of ring_buffer_read_prepare calls, the user is
 * expected to make at least one call to ring_buffer_read_prepare_sync.
 * Afterwards, ring_buffer_read_start is invoked to get things going
 * for real.
 *
 * This overall must be paired with ring_buffer_read_finish.
 */
struct ring_buffer_iter *
ring_buffer_read_prepare(struct trace_buffer *buffer, int cpu, gfp_t flags)
{
	struct ring_buffer_per_cpu *cpu_buffer;
	struct ring_buffer_iter *iter;

	if (!cpumask_test_cpu(cpu, buffer->cpumask))
		return NULL;

	iter = kzalloc(sizeof(*iter), flags);
	if (!iter)
		return NULL;

	iter->event = kmalloc(BUF_MAX_DATA_SIZE, flags);
	if (!iter->event) {
		kfree(iter);
		return NULL;
	}

	cpu_buffer = buffer->buffers[cpu];

	iter->cpu_buffer = cpu_buffer;

	atomic_inc(&cpu_buffer->resize_disabled);

	ring_buffer_update_view(cpu_buffer);

	return iter;
}
EXPORT_SYMBOL_GPL(ring_buffer_read_prepare);

/**
 * ring_buffer_read_prepare_sync - Synchronize a set of prepare calls
 *
 * All previously invoked ring_buffer_read_prepare calls to prepare
 * iterators will be synchronized.  Afterwards, read_buffer_read_start
 * calls on those iterators are allowed.
 */
void
ring_buffer_read_prepare_sync(void)
{
	synchronize_rcu();
}
EXPORT_SYMBOL_GPL(ring_buffer_read_prepare_sync);

/**
 * ring_buffer_read_start - start a non consuming read of the buffer
 * @iter: The iterator returned by ring_buffer_read_prepare
 *
 * This finalizes the startup of an iteration through the buffer.
 * The iterator comes from a call to ring_buffer_read_prepare and
 * an intervening ring_buffer_read_prepare_sync must have been
 * performed.
 *
 * Must be paired with ring_buffer_read_finish.
 */
void
ring_buffer_read_start(struct ring_buffer_iter *iter)
{
	struct ring_buffer_per_cpu *cpu_buffer;
	unsigned long flags;

	if (!iter)
		return;

	cpu_buffer = iter->cpu_buffer;

	raw_spin_lock_irqsave(&cpu_buffer->reader_lock, flags);
	arch_spin_lock(&cpu_buffer->lock);
	rb_iter_reset(iter);
	arch_spin_unlock(&cpu_buffer->lock);
	raw_spin_unlock_irqrestore(&cpu_buffer->reader_lock, flags);
}
EXPORT_SYMBOL_GPL(ring_buffer_read_start);

/**
 * ring_buffer_read_finish - finish reading the iterator of the buffer
 * @iter: The iterator retrieved by ring_buffer_start
 *
 * This re-enables the recording to the buffer, and frees the
 * iterator.
 */
void
ring_buffer_read_finish(struct ring_buffer_iter *iter)
{
	struct ring_buffer_per_cpu *cpu_buffer = iter->cpu_buffer;
	unsigned long flags;

	/*
	 * Ring buffer is disabled from recording, here's a good place
	 * to check the integrity of the ring buffer.
	 * Must prevent readers from trying to read, as the check
	 * clears the HEAD page and readers require it.
	 */
	raw_spin_lock_irqsave(&cpu_buffer->reader_lock, flags);
	rb_check_pages(cpu_buffer);
	raw_spin_unlock_irqrestore(&cpu_buffer->reader_lock, flags);

	atomic_dec(&cpu_buffer->resize_disabled);
	kfree(iter->event);
	kfree(iter);
}
EXPORT_SYMBOL_GPL(ring_buffer_read_finish);

/**
 * ring_buffer_iter_advance - advance the iterator to the next location
 * @iter: The ring buffer iterator
 *
 * Move the location of the iterator such that the next read will
 * be the next location of the iterator.
 */
void ring_buffer_iter_advance(struct ring_buffer_iter *iter)
{
	struct ring_buffer_per_cpu *cpu_buffer = iter->cpu_buffer;
	unsigned long flags;

	raw_spin_lock_irqsave(&cpu_buffer->reader_lock, flags);

	rb_advance_iter(iter);

	raw_spin_unlock_irqrestore(&cpu_buffer->reader_lock, flags);
}
EXPORT_SYMBOL_GPL(ring_buffer_iter_advance);

/**
 * ring_buffer_size - return the size of the ring buffer (in bytes)
 * @buffer: The ring buffer.
 * @cpu: The CPU to get ring buffer size from.
 */
unsigned long ring_buffer_size(struct trace_buffer *buffer, int cpu)
{
	/*
	 * Earlier, this method returned
	 *	BUF_PAGE_SIZE * buffer->nr_pages
	 * Since the nr_pages field is now removed, we have converted this to
	 * return the per cpu buffer value.
	 */
	if (!cpumask_test_cpu(cpu, buffer->cpumask))
		return 0;

	return BUF_PAGE_SIZE * buffer->buffers[cpu]->nr_pages;
}
EXPORT_SYMBOL_GPL(ring_buffer_size);

static void rb_clear_buffer_page(struct buffer_page *page)
{
	local_set(&page->write, 0);
	local_set(&page->entries, 0);
	rb_init_page(page->page);
	page->read = 0;
}

static void
rb_reset_cpu(struct ring_buffer_per_cpu *cpu_buffer)
{
	struct buffer_page *page;

	rb_head_page_deactivate(cpu_buffer);

	cpu_buffer->head_page
		= list_entry(cpu_buffer->pages, struct buffer_page, list);
	rb_clear_buffer_page(cpu_buffer->head_page);
	list_for_each_entry(page, cpu_buffer->pages, list) {
		rb_clear_buffer_page(page);
	}

	cpu_buffer->tail_page = cpu_buffer->head_page;
	cpu_buffer->commit_page = cpu_buffer->head_page;

	INIT_LIST_HEAD(&cpu_buffer->reader_page->list);
	INIT_LIST_HEAD(&cpu_buffer->new_pages);
	rb_clear_buffer_page(cpu_buffer->reader_page);

	local_set(&cpu_buffer->entries_bytes, 0);
	local_set(&cpu_buffer->overrun, 0);
	local_set(&cpu_buffer->commit_overrun, 0);
	local_set(&cpu_buffer->dropped_events, 0);
	local_set(&cpu_buffer->entries, 0);
	local_set(&cpu_buffer->committing, 0);
	local_set(&cpu_buffer->commits, 0);
	local_set(&cpu_buffer->pages_touched, 0);
	local_set(&cpu_buffer->pages_lost, 0);
	local_set(&cpu_buffer->pages_read, 0);
	cpu_buffer->last_pages_touch = 0;
	cpu_buffer->shortest_full = 0;
	cpu_buffer->read = 0;
	cpu_buffer->read_bytes = 0;

	rb_time_set(&cpu_buffer->write_stamp, 0);
	rb_time_set(&cpu_buffer->before_stamp, 0);

	memset(cpu_buffer->event_stamp, 0, sizeof(cpu_buffer->event_stamp));

	cpu_buffer->lost_events = 0;
	cpu_buffer->last_overrun = 0;

	rb_head_page_activate(cpu_buffer);
}

/* Must have disabled the cpu buffer then done a synchronize_rcu */
static void reset_disabled_cpu_buffer(struct ring_buffer_per_cpu *cpu_buffer)
{
	unsigned long flags;

	raw_spin_lock_irqsave(&cpu_buffer->reader_lock, flags);

	if (RB_WARN_ON(cpu_buffer, local_read(&cpu_buffer->committing)))
		goto out;

	arch_spin_lock(&cpu_buffer->lock);

	rb_reset_cpu(cpu_buffer);

	arch_spin_unlock(&cpu_buffer->lock);

 out:
	raw_spin_unlock_irqrestore(&cpu_buffer->reader_lock, flags);
}

/**
 * ring_buffer_reset_cpu - reset a ring buffer per CPU buffer
 * @buffer: The ring buffer to reset a per cpu buffer of
 * @cpu: The CPU buffer to be reset
 */
void ring_buffer_reset_cpu(struct trace_buffer *buffer, int cpu)
{
	struct ring_buffer_per_cpu *cpu_buffer = buffer->buffers[cpu];

	if (!cpumask_test_cpu(cpu, buffer->cpumask))
		return;

	/* prevent another thread from changing buffer sizes */
	mutex_lock(&buffer->mutex);

	atomic_inc(&cpu_buffer->resize_disabled);
	atomic_inc(&cpu_buffer->record_disabled);

	/* Make sure all commits have finished */
	synchronize_rcu();

	reset_disabled_cpu_buffer(cpu_buffer);

	atomic_dec(&cpu_buffer->record_disabled);
	atomic_dec(&cpu_buffer->resize_disabled);

	mutex_unlock(&buffer->mutex);
}
EXPORT_SYMBOL_GPL(ring_buffer_reset_cpu);

/* Flag to ensure proper resetting of atomic variables */
#define RESET_BIT	(1 << 30)

/**
 * ring_buffer_reset_online_cpus - reset a ring buffer per CPU buffer
 * @buffer: The ring buffer to reset a per cpu buffer of
 * @cpu: The CPU buffer to be reset
 */
void ring_buffer_reset_online_cpus(struct trace_buffer *buffer)
{
	struct ring_buffer_per_cpu *cpu_buffer;
	int cpu;

	/* prevent another thread from changing buffer sizes */
	mutex_lock(&buffer->mutex);

	for_each_online_buffer_cpu(buffer, cpu) {
		cpu_buffer = buffer->buffers[cpu];

		atomic_add(RESET_BIT, &cpu_buffer->resize_disabled);
		atomic_inc(&cpu_buffer->record_disabled);
	}

	/* Make sure all commits have finished */
	synchronize_rcu();

	for_each_buffer_cpu(buffer, cpu) {
		cpu_buffer = buffer->buffers[cpu];

		/*
		 * If a CPU came online during the synchronize_rcu(), then
		 * ignore it.
		 */
		if (!(atomic_read(&cpu_buffer->resize_disabled) & RESET_BIT))
			continue;

		reset_disabled_cpu_buffer(cpu_buffer);

		atomic_dec(&cpu_buffer->record_disabled);
		atomic_sub(RESET_BIT, &cpu_buffer->resize_disabled);
	}

	mutex_unlock(&buffer->mutex);
}

/**
 * ring_buffer_reset - reset a ring buffer
 * @buffer: The ring buffer to reset all cpu buffers
 */
void ring_buffer_reset(struct trace_buffer *buffer)
{
	struct ring_buffer_per_cpu *cpu_buffer;
	int cpu;

	/* prevent another thread from changing buffer sizes */
	mutex_lock(&buffer->mutex);

	for_each_buffer_cpu(buffer, cpu) {
		cpu_buffer = buffer->buffers[cpu];

		atomic_inc(&cpu_buffer->resize_disabled);
		atomic_inc(&cpu_buffer->record_disabled);
	}

	/* Make sure all commits have finished */
	synchronize_rcu();

	for_each_buffer_cpu(buffer, cpu) {
		cpu_buffer = buffer->buffers[cpu];

		reset_disabled_cpu_buffer(cpu_buffer);

		atomic_dec(&cpu_buffer->record_disabled);
		atomic_dec(&cpu_buffer->resize_disabled);
	}

	mutex_unlock(&buffer->mutex);
}
EXPORT_SYMBOL_GPL(ring_buffer_reset);

/**
 * ring_buffer_empty - is the ring buffer empty?
 * @buffer: The ring buffer to test
 */
bool ring_buffer_empty(struct trace_buffer *buffer)
{
	struct ring_buffer_per_cpu *cpu_buffer;
	unsigned long flags;
	bool dolock;
	int cpu;
	int ret;

	/* yes this is racy, but if you don't like the race, lock the buffer */
	for_each_buffer_cpu(buffer, cpu) {
		cpu_buffer = buffer->buffers[cpu];
		local_irq_save(flags);
		dolock = rb_reader_lock(cpu_buffer);
		ret = rb_per_cpu_empty(cpu_buffer);
		rb_reader_unlock(cpu_buffer, dolock);
		local_irq_restore(flags);

		if (!ret)
			return false;
	}

	return true;
}
EXPORT_SYMBOL_GPL(ring_buffer_empty);

/**
 * ring_buffer_empty_cpu - is a cpu buffer of a ring buffer empty?
 * @buffer: The ring buffer
 * @cpu: The CPU buffer to test
 */
bool ring_buffer_empty_cpu(struct trace_buffer *buffer, int cpu)
{
	struct ring_buffer_per_cpu *cpu_buffer;
	unsigned long flags;
	bool dolock;
	int ret;

	if (!cpumask_test_cpu(cpu, buffer->cpumask))
		return true;

	cpu_buffer = buffer->buffers[cpu];
	local_irq_save(flags);
	dolock = rb_reader_lock(cpu_buffer);
	ret = rb_per_cpu_empty(cpu_buffer);
	rb_reader_unlock(cpu_buffer, dolock);
	local_irq_restore(flags);

	return ret;
}
EXPORT_SYMBOL_GPL(ring_buffer_empty_cpu);

#ifdef CONFIG_RING_BUFFER_ALLOW_SWAP
/**
 * ring_buffer_swap_cpu - swap a CPU buffer between two ring buffers
 * @buffer_a: One buffer to swap with
 * @buffer_b: The other buffer to swap with
 * @cpu: the CPU of the buffers to swap
 *
 * This function is useful for tracers that want to take a "snapshot"
 * of a CPU buffer and has another back up buffer lying around.
 * it is expected that the tracer handles the cpu buffer not being
 * used at the moment.
 */
int ring_buffer_swap_cpu(struct trace_buffer *buffer_a,
			 struct trace_buffer *buffer_b, int cpu)
{
	struct ring_buffer_per_cpu *cpu_buffer_a;
	struct ring_buffer_per_cpu *cpu_buffer_b;
	int ret = -EINVAL;

	if (unlikely(has_ext_writer(buffer_a) || has_ext_writer(buffer_b)))
		return -EINVAL;

	if (!cpumask_test_cpu(cpu, buffer_a->cpumask) ||
	    !cpumask_test_cpu(cpu, buffer_b->cpumask))
		goto out;

	cpu_buffer_a = buffer_a->buffers[cpu];
	cpu_buffer_b = buffer_b->buffers[cpu];

	/* At least make sure the two buffers are somewhat the same */
	if (cpu_buffer_a->nr_pages != cpu_buffer_b->nr_pages)
		goto out;

	ret = -EAGAIN;

	if (atomic_read(&buffer_a->record_disabled))
		goto out;

	if (atomic_read(&buffer_b->record_disabled))
		goto out;

	if (atomic_read(&cpu_buffer_a->record_disabled))
		goto out;

	if (atomic_read(&cpu_buffer_b->record_disabled))
		goto out;

	/*
	 * We can't do a synchronize_rcu here because this
	 * function can be called in atomic context.
	 * Normally this will be called from the same CPU as cpu.
	 * If not it's up to the caller to protect this.
	 */
	atomic_inc(&cpu_buffer_a->record_disabled);
	atomic_inc(&cpu_buffer_b->record_disabled);

	ret = -EBUSY;
	if (local_read(&cpu_buffer_a->committing))
		goto out_dec;
	if (local_read(&cpu_buffer_b->committing))
		goto out_dec;

	/*
	 * When resize is in progress, we cannot swap it because
	 * it will mess the state of the cpu buffer.
	 */
	if (atomic_read(&buffer_a->resizing))
		goto out_dec;
	if (atomic_read(&buffer_b->resizing))
		goto out_dec;

	buffer_a->buffers[cpu] = cpu_buffer_b;
	buffer_b->buffers[cpu] = cpu_buffer_a;

	cpu_buffer_b->buffer = buffer_a;
	cpu_buffer_a->buffer = buffer_b;

	ret = 0;

out_dec:
	atomic_dec(&cpu_buffer_a->record_disabled);
	atomic_dec(&cpu_buffer_b->record_disabled);
out:
	return ret;
}
EXPORT_SYMBOL_GPL(ring_buffer_swap_cpu);
#endif /* CONFIG_RING_BUFFER_ALLOW_SWAP */

/**
 * ring_buffer_alloc_read_page - allocate a page to read from buffer
 * @buffer: the buffer to allocate for.
 * @cpu: the cpu buffer to allocate.
 *
 * This function is used in conjunction with ring_buffer_read_page.
 * When reading a full page from the ring buffer, these functions
 * can be used to speed up the process. The calling function should
 * allocate a few pages first with this function. Then when it
 * needs to get pages from the ring buffer, it passes the result
 * of this function into ring_buffer_read_page, which will swap
 * the page that was allocated, with the read page of the buffer.
 *
 * Returns:
 *  The page allocated, or ERR_PTR
 */
void *ring_buffer_alloc_read_page(struct trace_buffer *buffer, int cpu)
{
	struct ring_buffer_per_cpu *cpu_buffer;
	struct buffer_data_page *bpage = NULL;
	unsigned long flags;
	struct page *page;

	if (!cpumask_test_cpu(cpu, buffer->cpumask))
		return ERR_PTR(-ENODEV);

	cpu_buffer = buffer->buffers[cpu];
	local_irq_save(flags);
	arch_spin_lock(&cpu_buffer->lock);

	if (cpu_buffer->free_page) {
		bpage = cpu_buffer->free_page;
		cpu_buffer->free_page = NULL;
	}

	arch_spin_unlock(&cpu_buffer->lock);
	local_irq_restore(flags);

	if (bpage)
		goto out;

	page = alloc_pages_node(cpu_to_node(cpu),
				GFP_KERNEL | __GFP_NORETRY, 0);
	if (!page)
		return ERR_PTR(-ENOMEM);

	bpage = page_address(page);

 out:
	rb_init_page(bpage);

	return bpage;
}
EXPORT_SYMBOL_GPL(ring_buffer_alloc_read_page);

/**
 * ring_buffer_free_read_page - free an allocated read page
 * @buffer: the buffer the page was allocate for
 * @cpu: the cpu buffer the page came from
 * @data: the page to free
 *
 * Free a page allocated from ring_buffer_alloc_read_page.
 */
void ring_buffer_free_read_page(struct trace_buffer *buffer, int cpu, void *data)
{
	struct ring_buffer_per_cpu *cpu_buffer;
	struct buffer_data_page *bpage = data;
	struct page *page = virt_to_page(bpage);
	unsigned long flags;

	if (!buffer || !buffer->buffers || !buffer->buffers[cpu])
		return;

	cpu_buffer = buffer->buffers[cpu];

	/* If the page is still in use someplace else, we can't reuse it */
	if (page_ref_count(page) > 1)
		goto out;

	local_irq_save(flags);
	arch_spin_lock(&cpu_buffer->lock);

	if (!cpu_buffer->free_page) {
		cpu_buffer->free_page = bpage;
		bpage = NULL;
	}

	arch_spin_unlock(&cpu_buffer->lock);
	local_irq_restore(flags);

 out:
	free_page((unsigned long)bpage);
}
EXPORT_SYMBOL_GPL(ring_buffer_free_read_page);

/**
 * ring_buffer_read_page - extract a page from the ring buffer
 * @buffer: buffer to extract from
 * @data_page: the page to use allocated from ring_buffer_alloc_read_page
 * @len: amount to extract
 * @cpu: the cpu of the buffer to extract
 * @full: should the extraction only happen when the page is full.
 *
 * This function will pull out a page from the ring buffer and consume it.
 * @data_page must be the address of the variable that was returned
 * from ring_buffer_alloc_read_page. This is because the page might be used
 * to swap with a page in the ring buffer.
 *
 * for example:
 *	rpage = ring_buffer_alloc_read_page(buffer, cpu);
 *	if (IS_ERR(rpage))
 *		return PTR_ERR(rpage);
 *	ret = ring_buffer_read_page(buffer, &rpage, len, cpu, 0);
 *	if (ret >= 0)
 *		process_page(rpage, ret);
 *
 * When @full is set, the function will not return true unless
 * the writer is off the reader page.
 *
 * Note: it is up to the calling functions to handle sleeps and wakeups.
 *  The ring buffer can be used anywhere in the kernel and can not
 *  blindly call wake_up. The layer that uses the ring buffer must be
 *  responsible for that.
 *
 * Returns:
 *  >=0 if data has been transferred, returns the offset of consumed data.
 *  <0 if no data has been transferred.
 */
int ring_buffer_read_page(struct trace_buffer *buffer,
			  void **data_page, size_t len, int cpu, int full)
{
	struct ring_buffer_per_cpu *cpu_buffer = buffer->buffers[cpu];
	struct ring_buffer_event *event;
	struct buffer_data_page *bpage;
	struct buffer_page *reader;
	unsigned long missed_events;
	unsigned long flags;
	unsigned int commit;
	unsigned int read;
	u64 save_timestamp;
	int ret = -1;

	if (!cpumask_test_cpu(cpu, buffer->cpumask))
		goto out;

	/*
	 * If len is not big enough to hold the page header, then
	 * we can not copy anything.
	 */
	if (len <= BUF_PAGE_HDR_SIZE)
		goto out;

	len -= BUF_PAGE_HDR_SIZE;

	if (!data_page)
		goto out;

	bpage = *data_page;
	if (!bpage)
		goto out;

	raw_spin_lock_irqsave(&cpu_buffer->reader_lock, flags);

	reader = rb_get_reader_page(cpu_buffer);
	if (!reader)
		goto out_unlock;

	event = rb_reader_event(cpu_buffer);

	read = reader->read;
	commit = rb_page_commit(reader);

	/* Check if any events were dropped */
	missed_events = cpu_buffer->lost_events;

	/*
	 * If this page has been partially read or
	 * if len is not big enough to read the rest of the page or
	 * a writer is still on the page, then
	 * we must copy the data from the page to the buffer.
	 * Otherwise, we can simply swap the page with the one passed in.
	 */
	if (read || (len < (commit - read)) ||
	    cpu_buffer->reader_page == cpu_buffer->commit_page ||
	    unlikely(has_ext_writer(buffer))) {
		struct buffer_data_page *rpage = cpu_buffer->reader_page->page;
		unsigned int rpos = read;
		unsigned int pos = 0;
		unsigned int size;

		/*
		 * If a full page is expected, this can still be returned
		 * if there's been a previous partial read and the
		 * rest of the page can be read and the commit page is off
		 * the reader page.
		 */
		if (full &&
		    (!read || (len < (commit - read)) ||
		     cpu_buffer->reader_page == cpu_buffer->commit_page))
			goto out_unlock;

		if (len > (commit - read))
			len = (commit - read);

		/* Always keep the time extend and data together */
		size = rb_event_ts_length(event);

		if (len < size)
			goto out_unlock;

		/* save the current timestamp, since the user will need it */
		save_timestamp = cpu_buffer->read_stamp;

		/* Need to copy one event at a time */
		do {
			/* We need the size of one event, because
			 * rb_advance_reader only advances by one event,
			 * whereas rb_event_ts_length may include the size of
			 * one or two events.
			 * We have already ensured there's enough space if this
			 * is a time extend. */
			size = rb_event_length(event);
			memcpy(bpage->data + pos, rpage->data + rpos, size);

			len -= size;

			rb_advance_reader(cpu_buffer);
			rpos = reader->read;
			pos += size;

			if (rpos >= commit)
				break;

			event = rb_reader_event(cpu_buffer);
			/* Always keep the time extend and data together */
			size = rb_event_ts_length(event);
		} while (len >= size);

		/* update bpage */
		local_set(&bpage->commit, pos);
		bpage->time_stamp = save_timestamp;

		/* we copied everything to the beginning */
		read = 0;
	} else {
		/* update the entry counter */
		cpu_buffer->read += rb_page_entries(reader);
		cpu_buffer->read_bytes += rb_page_commit(reader);

		/* swap the pages */
		rb_init_page(bpage);
		bpage = reader->page;
		reader->page = *data_page;
		local_set(&reader->write, 0);
		local_set(&reader->entries, 0);
		reader->read = 0;
		*data_page = bpage;

		/*
		 * Use the real_end for the data size,
		 * This gives us a chance to store the lost events
		 * on the page.
		 */
		if (reader->real_end)
			local_set(&bpage->commit, reader->real_end);
	}
	ret = read;

	cpu_buffer->lost_events = 0;

	commit = local_read(&bpage->commit);
	/*
	 * Set a flag in the commit field if we lost events
	 */
	if (missed_events) {
		/* If there is room at the end of the page to save the
		 * missed events, then record it there.
		 */
		if (BUF_PAGE_SIZE - commit >= sizeof(missed_events)) {
			memcpy(&bpage->data[commit], &missed_events,
			       sizeof(missed_events));
			local_add(RB_MISSED_STORED, &bpage->commit);
			commit += sizeof(missed_events);
		}
		local_add(RB_MISSED_EVENTS, &bpage->commit);
	}

	/*
	 * This page may be off to user land. Zero it out here.
	 */
	if (commit < BUF_PAGE_SIZE)
		memset(&bpage->data[commit], 0, BUF_PAGE_SIZE - commit);

 out_unlock:
	raw_spin_unlock_irqrestore(&cpu_buffer->reader_lock, flags);

 out:
	return ret;
}
EXPORT_SYMBOL_GPL(ring_buffer_read_page);

/*
 * We only allocate new buffers, never free them if the CPU goes down.
 * If we were to free the buffer, then the user would lose any trace that was in
 * the buffer.
 */
int trace_rb_cpu_prepare(unsigned int cpu, struct hlist_node *node)
{
	struct trace_buffer *buffer;
	long nr_pages_same;
	int cpu_i;
	unsigned long nr_pages;

	buffer = container_of(node, struct trace_buffer, node);
	if (cpumask_test_cpu(cpu, buffer->cpumask))
		return 0;

	nr_pages = 0;
	nr_pages_same = 1;
	/* check if all cpu sizes are same */
	for_each_buffer_cpu(buffer, cpu_i) {
		/* fill in the size from first enabled cpu */
		if (nr_pages == 0)
			nr_pages = buffer->buffers[cpu_i]->nr_pages;
		if (nr_pages != buffer->buffers[cpu_i]->nr_pages) {
			nr_pages_same = 0;
			break;
		}
	}
	/* allocate minimum pages, user can later expand it */
	if (!nr_pages_same)
		nr_pages = 2;
	buffer->buffers[cpu] =
		rb_allocate_cpu_buffer(buffer, nr_pages, cpu);
	if (!buffer->buffers[cpu]) {
		WARN(1, "failed to allocate ring buffer on CPU %u\n",
		     cpu);
		return -ENOMEM;
	}
	smp_wmb();
	cpumask_set_cpu(cpu, buffer->cpumask);
	return 0;
}

#define TRACE_BUFFER_PACK_HDR_SIZE offsetof(struct trace_buffer_pack, __data)
#define RING_BUFFER_PACK_HDR_SIZE offsetof(struct ring_buffer_pack, page_va)

size_t trace_buffer_pack_size(struct trace_buffer *trace_buffer)
{
	size_t size = 0;
	int cpu;

	for_each_buffer_cpu(trace_buffer, cpu) {
		struct ring_buffer_per_cpu *rb = trace_buffer->buffers[cpu];
		size += rb->nr_pages * sizeof(unsigned long);
		size += RING_BUFFER_PACK_HDR_SIZE;
	}

	size += TRACE_BUFFER_PACK_HDR_SIZE;

	return size;
}

int trace_buffer_pack(struct trace_buffer *trace_buffer,
		      struct trace_buffer_pack *pack)
{
	struct ring_buffer_pack *cpu_pack;
	int cpu = -1, pack_cpu, j;

	if (!has_ext_writer(trace_buffer))
		return -EINVAL;

	pack->nr_cpus = cpumask_weight(trace_buffer->cpumask);
	pack->total_pages = 0;

	for_each_ring_buffer_pack(cpu_pack, pack_cpu, pack) {
		struct ring_buffer_per_cpu *rb;
		unsigned long flags, nr_pages;
		struct buffer_page *bpage;

		cpu = cpumask_next(cpu, trace_buffer->cpumask);
		if (cpu > nr_cpu_ids) {
			WARN_ON(1);
			break;
		}

		rb = trace_buffer->buffers[cpu];

		local_irq_save(flags);
		arch_spin_lock(&rb->lock);

		bpage = rb->head_page;
		nr_pages = rb->nr_pages;

		pack->total_pages += nr_pages + 1;

		cpu_pack->cpu = cpu;
		cpu_pack->reader_page_va = (unsigned long)rb->reader_page->page;
		cpu_pack->nr_pages = nr_pages;

		for (j = 0; j < nr_pages; j++) {
			cpu_pack->page_va[j] = (unsigned long)bpage->page;
			rb_inc_page(&bpage);
		}

		arch_spin_unlock(&rb->lock);
		local_irq_restore(flags);
	}

	return 0;
}

#ifdef CONFIG_RING_BUFFER_STARTUP_TEST
/*
 * This is a basic integrity check of the ring buffer.
 * Late in the boot cycle this test will run when configured in.
 * It will kick off a thread per CPU that will go into a loop
 * writing to the per cpu ring buffer various sizes of data.
 * Some of the data will be large items, some small.
 *
 * Another thread is created that goes into a spin, sending out
 * IPIs to the other CPUs to also write into the ring buffer.
 * this is to test the nesting ability of the buffer.
 *
 * Basic stats are recorded and reported. If something in the
 * ring buffer should happen that's not expected, a big warning
 * is displayed and all ring buffers are disabled.
 */
static struct task_struct *rb_threads[NR_CPUS] __initdata;

struct rb_test_data {
	struct trace_buffer *buffer;
	unsigned long		events;
	unsigned long		bytes_written;
	unsigned long		bytes_alloc;
	unsigned long		bytes_dropped;
	unsigned long		events_nested;
	unsigned long		bytes_written_nested;
	unsigned long		bytes_alloc_nested;
	unsigned long		bytes_dropped_nested;
	int			min_size_nested;
	int			max_size_nested;
	int			max_size;
	int			min_size;
	int			cpu;
	int			cnt;
};

static struct rb_test_data rb_data[NR_CPUS] __initdata;

/* 1 meg per cpu */
#define RB_TEST_BUFFER_SIZE	1048576

static char rb_string[] __initdata =
	"abcdefghijklmnopqrstuvwxyz1234567890!@#$%^&*()?+\\"
	"?+|:';\",.<>/?abcdefghijklmnopqrstuvwxyz1234567890"
	"!@#$%^&*()?+\\?+|:';\",.<>/?abcdefghijklmnopqrstuv";

static bool rb_test_started __initdata;

struct rb_item {
	int size;
	char str[];
};

static __init int rb_write_something(struct rb_test_data *data, bool nested)
{
	struct ring_buffer_event *event;
	struct rb_item *item;
	bool started;
	int event_len;
	int size;
	int len;
	int cnt;

	/* Have nested writes different that what is written */
	cnt = data->cnt + (nested ? 27 : 0);

	/* Multiply cnt by ~e, to make some unique increment */
	size = (cnt * 68 / 25) % (sizeof(rb_string) - 1);

	len = size + sizeof(struct rb_item);

	started = rb_test_started;
	/* read rb_test_started before checking buffer enabled */
	smp_rmb();

	event = ring_buffer_lock_reserve(data->buffer, len);
	if (!event) {
		/* Ignore dropped events before test starts. */
		if (started) {
			if (nested)
				data->bytes_dropped += len;
			else
				data->bytes_dropped_nested += len;
		}
		return len;
	}

	event_len = ring_buffer_event_length(event);

	if (RB_WARN_ON(data->buffer, event_len < len))
		goto out;

	item = ring_buffer_event_data(event);
	item->size = size;
	memcpy(item->str, rb_string, size);

	if (nested) {
		data->bytes_alloc_nested += event_len;
		data->bytes_written_nested += len;
		data->events_nested++;
		if (!data->min_size_nested || len < data->min_size_nested)
			data->min_size_nested = len;
		if (len > data->max_size_nested)
			data->max_size_nested = len;
	} else {
		data->bytes_alloc += event_len;
		data->bytes_written += len;
		data->events++;
		if (!data->min_size || len < data->min_size)
			data->max_size = len;
		if (len > data->max_size)
			data->max_size = len;
	}

 out:
	ring_buffer_unlock_commit(data->buffer, event);

	return 0;
}

static __init int rb_test(void *arg)
{
	struct rb_test_data *data = arg;

	while (!kthread_should_stop()) {
		rb_write_something(data, false);
		data->cnt++;

		set_current_state(TASK_INTERRUPTIBLE);
		/* Now sleep between a min of 100-300us and a max of 1ms */
		usleep_range(((data->cnt % 3) + 1) * 100, 1000);
	}

	return 0;
}

static __init void rb_ipi(void *ignore)
{
	struct rb_test_data *data;
	int cpu = smp_processor_id();

	data = &rb_data[cpu];
	rb_write_something(data, true);
}

static __init int rb_hammer_test(void *arg)
{
	while (!kthread_should_stop()) {

		/* Send an IPI to all cpus to write data! */
		smp_call_function(rb_ipi, NULL, 1);
		/* No sleep, but for non preempt, let others run */
		schedule();
	}

	return 0;
}

static __init int test_ringbuffer(void)
{
	struct task_struct *rb_hammer;
	struct trace_buffer *buffer;
	int cpu;
	int ret = 0;

	if (security_locked_down(LOCKDOWN_TRACEFS)) {
		pr_warn("Lockdown is enabled, skipping ring buffer tests\n");
		return 0;
	}

	pr_info("Running ring buffer tests...\n");

	buffer = ring_buffer_alloc(RB_TEST_BUFFER_SIZE, RB_FL_OVERWRITE);
	if (WARN_ON(!buffer))
		return 0;

	/* Disable buffer so that threads can't write to it yet */
	ring_buffer_record_off(buffer);

	for_each_online_cpu(cpu) {
		rb_data[cpu].buffer = buffer;
		rb_data[cpu].cpu = cpu;
		rb_data[cpu].cnt = cpu;
		rb_threads[cpu] = kthread_run_on_cpu(rb_test, &rb_data[cpu],
						     cpu, "rbtester/%u");
		if (WARN_ON(IS_ERR(rb_threads[cpu]))) {
			pr_cont("FAILED\n");
			ret = PTR_ERR(rb_threads[cpu]);
			goto out_free;
		}
	}

	/* Now create the rb hammer! */
	rb_hammer = kthread_run(rb_hammer_test, NULL, "rbhammer");
	if (WARN_ON(IS_ERR(rb_hammer))) {
		pr_cont("FAILED\n");
		ret = PTR_ERR(rb_hammer);
		goto out_free;
	}

	ring_buffer_record_on(buffer);
	/*
	 * Show buffer is enabled before setting rb_test_started.
	 * Yes there's a small race window where events could be
	 * dropped and the thread wont catch it. But when a ring
	 * buffer gets enabled, there will always be some kind of
	 * delay before other CPUs see it. Thus, we don't care about
	 * those dropped events. We care about events dropped after
	 * the threads see that the buffer is active.
	 */
	smp_wmb();
	rb_test_started = true;

	set_current_state(TASK_INTERRUPTIBLE);
	/* Just run for 10 seconds */;
	schedule_timeout(10 * HZ);

	kthread_stop(rb_hammer);

 out_free:
	for_each_online_cpu(cpu) {
		if (!rb_threads[cpu])
			break;
		kthread_stop(rb_threads[cpu]);
	}
	if (ret) {
		ring_buffer_free(buffer);
		return ret;
	}

	/* Report! */
	pr_info("finished\n");
	for_each_online_cpu(cpu) {
		struct ring_buffer_event *event;
		struct rb_test_data *data = &rb_data[cpu];
		struct rb_item *item;
		unsigned long total_events;
		unsigned long total_dropped;
		unsigned long total_written;
		unsigned long total_alloc;
		unsigned long total_read = 0;
		unsigned long total_size = 0;
		unsigned long total_len = 0;
		unsigned long total_lost = 0;
		unsigned long lost;
		int big_event_size;
		int small_event_size;

		ret = -1;

		total_events = data->events + data->events_nested;
		total_written = data->bytes_written + data->bytes_written_nested;
		total_alloc = data->bytes_alloc + data->bytes_alloc_nested;
		total_dropped = data->bytes_dropped + data->bytes_dropped_nested;

		big_event_size = data->max_size + data->max_size_nested;
		small_event_size = data->min_size + data->min_size_nested;

		pr_info("CPU %d:\n", cpu);
		pr_info("              events:    %ld\n", total_events);
		pr_info("       dropped bytes:    %ld\n", total_dropped);
		pr_info("       alloced bytes:    %ld\n", total_alloc);
		pr_info("       written bytes:    %ld\n", total_written);
		pr_info("       biggest event:    %d\n", big_event_size);
		pr_info("      smallest event:    %d\n", small_event_size);

		if (RB_WARN_ON(buffer, total_dropped))
			break;

		ret = 0;

		while ((event = ring_buffer_consume(buffer, cpu, NULL, &lost))) {
			total_lost += lost;
			item = ring_buffer_event_data(event);
			total_len += ring_buffer_event_length(event);
			total_size += item->size + sizeof(struct rb_item);
			if (memcmp(&item->str[0], rb_string, item->size) != 0) {
				pr_info("FAILED!\n");
				pr_info("buffer had: %.*s\n", item->size, item->str);
				pr_info("expected:   %.*s\n", item->size, rb_string);
				RB_WARN_ON(buffer, 1);
				ret = -1;
				break;
			}
			total_read++;
		}
		if (ret)
			break;

		ret = -1;

		pr_info("         read events:   %ld\n", total_read);
		pr_info("         lost events:   %ld\n", total_lost);
		pr_info("        total events:   %ld\n", total_lost + total_read);
		pr_info("  recorded len bytes:   %ld\n", total_len);
		pr_info(" recorded size bytes:   %ld\n", total_size);
		if (total_lost) {
			pr_info(" With dropped events, record len and size may not match\n"
				" alloced and written from above\n");
		} else {
			if (RB_WARN_ON(buffer, total_len != total_alloc ||
				       total_size != total_written))
				break;
		}
		if (RB_WARN_ON(buffer, total_lost + total_read != total_events))
			break;

		ret = 0;
	}
	if (!ret)
		pr_info("Ring buffer PASSED!\n");

	ring_buffer_free(buffer);
	return 0;
}

late_initcall(test_ringbuffer);
#endif /* CONFIG_RING_BUFFER_STARTUP_TEST */<|MERGE_RESOLUTION|>--- conflicted
+++ resolved
@@ -2386,14 +2386,11 @@
 	 */
 	commit = rb_page_commit(iter_head_page);
 	smp_rmb();
-<<<<<<< HEAD
-=======
 
 	/* An event needs to be at least 8 bytes in size */
 	if (iter->head > commit - 8)
 		goto reset;
 
->>>>>>> 0023bd4a
 	event = __rb_page_index(iter_head_page, iter->head);
 	length = rb_event_length(event);
 
