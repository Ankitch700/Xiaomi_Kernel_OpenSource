--- conflicted
+++ resolved
@@ -65,16 +65,8 @@
 	if (!this_cpu_read(tracing_irq_cpu)) {
 		this_cpu_write(tracing_irq_cpu, 1);
 		tracer_hardirqs_off(CALLER_ADDR0, CALLER_ADDR1);
-<<<<<<< HEAD
 		if (!in_nmi())
 			trace_irq_disable(CALLER_ADDR0, CALLER_ADDR1);
-=======
-		if (!in_nmi()) {
-			trace_irq_disable_rcuidle(CALLER_ADDR0, CALLER_ADDR1);
-			trace_restricted_irq_disable(CALLER_ADDR0,
-						     CALLER_ADDR1);
-		}
->>>>>>> 158801d1
 	}
 
 }
@@ -88,8 +80,11 @@
 	if (!this_cpu_read(tracing_irq_cpu)) {
 		this_cpu_write(tracing_irq_cpu, 1);
 		tracer_hardirqs_off(CALLER_ADDR0, CALLER_ADDR1);
-		if (!in_nmi())
+		if (!in_nmi()) {
 			trace_irq_disable_rcuidle(CALLER_ADDR0, CALLER_ADDR1);
+			trace_restricted_irq_disable(CALLER_ADDR0,
+						     CALLER_ADDR1);
+		}
 	}
 }
 EXPORT_SYMBOL(trace_hardirqs_off);
