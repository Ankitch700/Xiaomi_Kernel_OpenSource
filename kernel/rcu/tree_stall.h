// SPDX-License-Identifier: GPL-2.0+
/*
 * RCU CPU stall warnings for normal RCU grace periods
 *
 * Copyright IBM Corporation, 2019
 *
 * Author: Paul E. McKenney <paulmck@linux.ibm.com>
 */

//////////////////////////////////////////////////////////////////////////////
//
// Controlling CPU stall warnings, including delay calculation.

/* panic() on RCU Stall sysctl. */
int sysctl_panic_on_rcu_stall __read_mostly;

#ifdef CONFIG_PROVE_RCU
#define RCU_STALL_DELAY_DELTA		(5 * HZ)
#else
#define RCU_STALL_DELAY_DELTA		0
#endif
#define RCU_STALL_MIGHT_DIV		8
#define RCU_STALL_MIGHT_MIN		(2 * HZ)

/* Limit-check stall timeouts specified at boottime and runtime. */
int rcu_jiffies_till_stall_check(void)
{
	int till_stall_check = READ_ONCE(rcu_cpu_stall_timeout);

	/*
	 * Limit check must be consistent with the Kconfig limits
	 * for CONFIG_RCU_CPU_STALL_TIMEOUT.
	 */
	if (till_stall_check < 3) {
		WRITE_ONCE(rcu_cpu_stall_timeout, 3);
		till_stall_check = 3;
	} else if (till_stall_check > 300) {
		WRITE_ONCE(rcu_cpu_stall_timeout, 300);
		till_stall_check = 300;
	}
	return till_stall_check * HZ + RCU_STALL_DELAY_DELTA;
}
EXPORT_SYMBOL_GPL(rcu_jiffies_till_stall_check);

/**
 * rcu_gp_might_be_stalled - Is it likely that the grace period is stalled?
 *
 * Returns @true if the current grace period is sufficiently old that
 * it is reasonable to assume that it might be stalled.  This can be
 * useful when deciding whether to allocate memory to enable RCU-mediated
 * freeing on the one hand or just invoking synchronize_rcu() on the other.
 * The latter is preferable when the grace period is stalled.
 *
 * Note that sampling of the .gp_start and .gp_seq fields must be done
 * carefully to avoid false positives at the beginnings and ends of
 * grace periods.
 */
bool rcu_gp_might_be_stalled(void)
{
	unsigned long d = rcu_jiffies_till_stall_check() / RCU_STALL_MIGHT_DIV;
	unsigned long j = jiffies;

	if (d < RCU_STALL_MIGHT_MIN)
		d = RCU_STALL_MIGHT_MIN;
	smp_mb(); // jiffies before .gp_seq to avoid false positives.
	if (!rcu_gp_in_progress())
		return false;
	// Long delays at this point avoids false positive, but a delay
	// of ULONG_MAX/4 jiffies voids your no-false-positive warranty.
	smp_mb(); // .gp_seq before second .gp_start
	// And ditto here.
	return !time_before(j, READ_ONCE(rcu_state.gp_start) + d);
}

/* Don't do RCU CPU stall warnings during long sysrq printouts. */
void rcu_sysrq_start(void)
{
	if (!rcu_cpu_stall_suppress)
		rcu_cpu_stall_suppress = 2;
}

void rcu_sysrq_end(void)
{
	if (rcu_cpu_stall_suppress == 2)
		rcu_cpu_stall_suppress = 0;
}

/* Don't print RCU CPU stall warnings during a kernel panic. */
static int rcu_panic(struct notifier_block *this, unsigned long ev, void *ptr)
{
	rcu_cpu_stall_suppress = 1;
	return NOTIFY_DONE;
}

static struct notifier_block rcu_panic_block = {
	.notifier_call = rcu_panic,
};

static int __init check_cpu_stall_init(void)
{
	atomic_notifier_chain_register(&panic_notifier_list, &rcu_panic_block);
	return 0;
}
early_initcall(check_cpu_stall_init);

/* If so specified via sysctl, panic, yielding cleaner stall-warning output. */
static void panic_on_rcu_stall(void)
{
	if (sysctl_panic_on_rcu_stall)
		panic("RCU Stall\n");
}

/**
 * rcu_cpu_stall_reset - prevent further stall warnings in current grace period
 *
 * Set the stall-warning timeout way off into the future, thus preventing
 * any RCU CPU stall-warning messages from appearing in the current set of
 * RCU grace periods.
 *
 * The caller must disable hard irqs.
 */
void rcu_cpu_stall_reset(void)
{
	WRITE_ONCE(rcu_state.jiffies_stall, jiffies + ULONG_MAX / 2);
}

//////////////////////////////////////////////////////////////////////////////
//
// Interaction with RCU grace periods

/* Start of new grace period, so record stall time (and forcing times). */
static void record_gp_stall_check_time(void)
{
	unsigned long j = jiffies;
	unsigned long j1;

	WRITE_ONCE(rcu_state.gp_start, j);
	j1 = rcu_jiffies_till_stall_check();
	smp_mb(); // ->gp_start before ->jiffies_stall and caller's ->gp_seq.
	WRITE_ONCE(rcu_state.jiffies_stall, j + j1);
	rcu_state.jiffies_resched = j + j1 / 2;
	rcu_state.n_force_qs_gpstart = READ_ONCE(rcu_state.n_force_qs);
}

/* Zero ->ticks_this_gp and snapshot the number of RCU softirq handlers. */
static void zero_cpu_stall_ticks(struct rcu_data *rdp)
{
	rdp->ticks_this_gp = 0;
	rdp->softirq_snap = kstat_softirqs_cpu(RCU_SOFTIRQ, smp_processor_id());
	WRITE_ONCE(rdp->last_fqs_resched, jiffies);
}

/*
 * If too much time has passed in the current grace period, and if
 * so configured, go kick the relevant kthreads.
 */
static void rcu_stall_kick_kthreads(void)
{
	unsigned long j;

	if (!READ_ONCE(rcu_kick_kthreads))
		return;
	j = READ_ONCE(rcu_state.jiffies_kick_kthreads);
	if (time_after(jiffies, j) && rcu_state.gp_kthread &&
	    (rcu_gp_in_progress() || READ_ONCE(rcu_state.gp_flags))) {
		WARN_ONCE(1, "Kicking %s grace-period kthread\n",
			  rcu_state.name);
		rcu_ftrace_dump(DUMP_ALL);
		wake_up_process(rcu_state.gp_kthread);
		WRITE_ONCE(rcu_state.jiffies_kick_kthreads, j + HZ);
	}
}

/*
 * Handler for the irq_work request posted about halfway into the RCU CPU
 * stall timeout, and used to detect excessive irq disabling.  Set state
 * appropriately, but just complain if there is unexpected state on entry.
 */
static void rcu_iw_handler(struct irq_work *iwp)
{
	struct rcu_data *rdp;
	struct rcu_node *rnp;

	rdp = container_of(iwp, struct rcu_data, rcu_iw);
	rnp = rdp->mynode;
	raw_spin_lock_rcu_node(rnp);
	if (!WARN_ON_ONCE(!rdp->rcu_iw_pending)) {
		rdp->rcu_iw_gp_seq = rnp->gp_seq;
		rdp->rcu_iw_pending = false;
	}
	raw_spin_unlock_rcu_node(rnp);
}

//////////////////////////////////////////////////////////////////////////////
//
// Printing RCU CPU stall warnings

#ifdef CONFIG_PREEMPT_RCU

/*
 * Dump detailed information for all tasks blocking the current RCU
 * grace period on the specified rcu_node structure.
 */
static void rcu_print_detail_task_stall_rnp(struct rcu_node *rnp)
{
	unsigned long flags;
	struct task_struct *t;

	raw_spin_lock_irqsave_rcu_node(rnp, flags);
	if (!rcu_preempt_blocked_readers_cgp(rnp)) {
		raw_spin_unlock_irqrestore_rcu_node(rnp, flags);
		return;
	}
	t = list_entry(rnp->gp_tasks->prev,
		       struct task_struct, rcu_node_entry);
	list_for_each_entry_continue(t, &rnp->blkd_tasks, rcu_node_entry) {
		/*
		 * We could be printing a lot while holding a spinlock.
		 * Avoid triggering hard lockup.
		 */
		touch_nmi_watchdog();
		sched_show_task(t);
	}
	raw_spin_unlock_irqrestore_rcu_node(rnp, flags);
}

// Communicate task state back to the RCU CPU stall warning request.
struct rcu_stall_chk_rdr {
	int nesting;
	union rcu_special rs;
	bool on_blkd_list;
};

/*
 * Report out the state of a not-running task that is stalling the
 * current RCU grace period.
 */
static bool check_slow_task(struct task_struct *t, void *arg)
{
	struct rcu_stall_chk_rdr *rscrp = arg;

	if (task_curr(t))
		return false; // It is running, so decline to inspect it.
	rscrp->nesting = t->rcu_read_lock_nesting;
	rscrp->rs = t->rcu_read_unlock_special;
	rscrp->on_blkd_list = !list_empty(&t->rcu_node_entry);
	return true;
}

/*
 * Scan the current list of tasks blocked within RCU read-side critical
 * sections, printing out the tid of each of the first few of them.
 */
static int rcu_print_task_stall(struct rcu_node *rnp, unsigned long flags)
	__releases(rnp->lock)
{
	int i = 0;
	int ndetected = 0;
	struct rcu_stall_chk_rdr rscr;
	struct task_struct *t;
	struct task_struct *ts[8];

<<<<<<< HEAD
#if IS_ENABLED(CONFIG_MTK_IRQ_MONITOR)
	if (!rcu_preempt_blocked_readers_cgp(rnp)) {
		raw_spin_unlock_irqrestore_rcu_node(rnp, flags);
		return 0;
	}
#else
	if (!rcu_preempt_blocked_readers_cgp(rnp))
		return 0;
#endif
=======
	if (!rcu_preempt_blocked_readers_cgp(rnp)) {
		raw_spin_unlock_irqrestore_rcu_node(rnp, flags);
		return 0;
	}
>>>>>>> ffa937b6
	pr_err("\tTasks blocked on level-%d rcu_node (CPUs %d-%d):",
	       rnp->level, rnp->grplo, rnp->grphi);
	t = list_entry(rnp->gp_tasks->prev,
		       struct task_struct, rcu_node_entry);
	list_for_each_entry_continue(t, &rnp->blkd_tasks, rcu_node_entry) {
		get_task_struct(t);
		ts[i++] = t;
		if (i >= ARRAY_SIZE(ts))
			break;
	}
	raw_spin_unlock_irqrestore_rcu_node(rnp, flags);
	for (i--; i; i--) {
		t = ts[i];
		if (!try_invoke_on_locked_down_task(t, check_slow_task, &rscr))
			pr_cont(" P%d", t->pid);
		else
			pr_cont(" P%d/%d:%c%c%c%c",
				t->pid, rscr.nesting,
				".b"[rscr.rs.b.blocked],
				".q"[rscr.rs.b.need_qs],
				".e"[rscr.rs.b.exp_hint],
				".l"[rscr.on_blkd_list]);
		put_task_struct(t);
		ndetected++;
	}
	pr_cont("\n");
	return ndetected;
}

#else /* #ifdef CONFIG_PREEMPT_RCU */

/*
 * Because preemptible RCU does not exist, we never have to check for
 * tasks blocked within RCU read-side critical sections.
 */
static void rcu_print_detail_task_stall_rnp(struct rcu_node *rnp)
{
}

/*
 * Because preemptible RCU does not exist, we never have to check for
 * tasks blocked within RCU read-side critical sections.
 */
static int rcu_print_task_stall(struct rcu_node *rnp, unsigned long flags)
{
	raw_spin_unlock_irqrestore_rcu_node(rnp, flags);
	return 0;
}
#endif /* #else #ifdef CONFIG_PREEMPT_RCU */

/*
 * Dump stacks of all tasks running on stalled CPUs.  First try using
 * NMIs, but fall back to manual remote stack tracing on architectures
 * that don't support NMI-based stack dumps.  The NMI-triggered stack
 * traces are more accurate because they are printed by the target CPU.
 */
static void rcu_dump_cpu_stacks(void)
{
	int cpu;
	unsigned long flags;
	struct rcu_node *rnp;

	rcu_for_each_leaf_node(rnp) {
		raw_spin_lock_irqsave_rcu_node(rnp, flags);
		for_each_leaf_node_possible_cpu(rnp, cpu)
			if (rnp->qsmask & leaf_node_cpu_bit(rnp, cpu))
				if (!trigger_single_cpu_backtrace(cpu))
					dump_cpu_task(cpu);
		raw_spin_unlock_irqrestore_rcu_node(rnp, flags);
	}
}

#ifdef CONFIG_RCU_FAST_NO_HZ

static void print_cpu_stall_fast_no_hz(char *cp, int cpu)
{
	struct rcu_data *rdp = &per_cpu(rcu_data, cpu);

	sprintf(cp, "last_accelerate: %04lx/%04lx dyntick_enabled: %d",
		rdp->last_accelerate & 0xffff, jiffies & 0xffff,
		!!rdp->tick_nohz_enabled_snap);
}

#else /* #ifdef CONFIG_RCU_FAST_NO_HZ */

static void print_cpu_stall_fast_no_hz(char *cp, int cpu)
{
	*cp = '\0';
}

#endif /* #else #ifdef CONFIG_RCU_FAST_NO_HZ */

static const char * const gp_state_names[] = {
	[RCU_GP_IDLE] = "RCU_GP_IDLE",
	[RCU_GP_WAIT_GPS] = "RCU_GP_WAIT_GPS",
	[RCU_GP_DONE_GPS] = "RCU_GP_DONE_GPS",
	[RCU_GP_ONOFF] = "RCU_GP_ONOFF",
	[RCU_GP_INIT] = "RCU_GP_INIT",
	[RCU_GP_WAIT_FQS] = "RCU_GP_WAIT_FQS",
	[RCU_GP_DOING_FQS] = "RCU_GP_DOING_FQS",
	[RCU_GP_CLEANUP] = "RCU_GP_CLEANUP",
	[RCU_GP_CLEANED] = "RCU_GP_CLEANED",
};

/*
 * Convert a ->gp_state value to a character string.
 */
static const char *gp_state_getname(short gs)
{
	if (gs < 0 || gs >= ARRAY_SIZE(gp_state_names))
		return "???";
	return gp_state_names[gs];
}

/* Is the RCU grace-period kthread being starved of CPU time? */
static bool rcu_is_gp_kthread_starving(unsigned long *jp)
{
	unsigned long j = jiffies - READ_ONCE(rcu_state.gp_activity);

	if (jp)
		*jp = j;
	return j > 2 * HZ;
}

/*
 * Print out diagnostic information for the specified stalled CPU.
 *
 * If the specified CPU is aware of the current RCU grace period, then
 * print the number of scheduling clock interrupts the CPU has taken
 * during the time that it has been aware.  Otherwise, print the number
 * of RCU grace periods that this CPU is ignorant of, for example, "1"
 * if the CPU was aware of the previous grace period.
 *
 * Also print out idle and (if CONFIG_RCU_FAST_NO_HZ) idle-entry info.
 */
static void print_cpu_stall_info(int cpu)
{
	unsigned long delta;
	bool falsepositive;
	char fast_no_hz[72];
	struct rcu_data *rdp = per_cpu_ptr(&rcu_data, cpu);
	char *ticks_title;
	unsigned long ticks_value;

	/*
	 * We could be printing a lot while holding a spinlock.  Avoid
	 * triggering hard lockup.
	 */
	touch_nmi_watchdog();

	ticks_value = rcu_seq_ctr(rcu_state.gp_seq - rdp->gp_seq);
	if (ticks_value) {
		ticks_title = "GPs behind";
	} else {
		ticks_title = "ticks this GP";
		ticks_value = rdp->ticks_this_gp;
	}
	print_cpu_stall_fast_no_hz(fast_no_hz, cpu);
	delta = rcu_seq_ctr(rdp->mynode->gp_seq - rdp->rcu_iw_gp_seq);
	falsepositive = rcu_is_gp_kthread_starving(NULL) &&
			rcu_dynticks_in_eqs(rcu_dynticks_snap(rdp));
	pr_err("\t%d-%c%c%c%c: (%lu %s) idle=%03x/%ld/%#lx softirq=%u/%u fqs=%ld %s%s\n",
	       cpu,
	       "O."[!!cpu_online(cpu)],
	       "o."[!!(rdp->grpmask & rdp->mynode->qsmaskinit)],
	       "N."[!!(rdp->grpmask & rdp->mynode->qsmaskinitnext)],
	       !IS_ENABLED(CONFIG_IRQ_WORK) ? '?' :
			rdp->rcu_iw_pending ? (int)min(delta, 9UL) + '0' :
				"!."[!delta],
	       ticks_value, ticks_title,
	       rcu_dynticks_snap(rdp) & 0xfff,
	       rdp->dynticks_nesting, rdp->dynticks_nmi_nesting,
	       rdp->softirq_snap, kstat_softirqs_cpu(RCU_SOFTIRQ, cpu),
	       data_race(rcu_state.n_force_qs) - rcu_state.n_force_qs_gpstart,
	       fast_no_hz,
	       falsepositive ? " (false positive?)" : "");
}

/* Complain about starvation of grace-period kthread.  */
static void rcu_check_gp_kthread_starvation(void)
{
	struct task_struct *gpk = rcu_state.gp_kthread;
	unsigned long j;

	if (rcu_is_gp_kthread_starving(&j)) {
		pr_err("%s kthread starved for %ld jiffies! g%ld f%#x %s(%d) ->state=%#lx ->cpu=%d\n",
		       rcu_state.name, j,
		       (long)rcu_seq_current(&rcu_state.gp_seq),
		       data_race(rcu_state.gp_flags),
		       gp_state_getname(rcu_state.gp_state), rcu_state.gp_state,
		       gpk ? gpk->state : ~0, gpk ? task_cpu(gpk) : -1);
		if (gpk) {
			pr_err("\tUnless %s kthread gets sufficient CPU time, OOM is now expected behavior.\n", rcu_state.name);
			pr_err("RCU grace-period kthread stack dump:\n");
			sched_show_task(gpk);
			wake_up_process(gpk);
		}
	}
}

static void print_other_cpu_stall(unsigned long gp_seq, unsigned long gps)
{
	int cpu;
	unsigned long flags;
	unsigned long gpa;
	unsigned long j;
	int ndetected = 0;
	struct rcu_node *rnp;
	long totqlen = 0;

	/* Kick and suppress, if so configured. */
	rcu_stall_kick_kthreads();
	if (rcu_stall_is_suppressed())
		return;

	/*
	 * OK, time to rat on our buddy...
	 * See Documentation/RCU/stallwarn.rst for info on how to debug
	 * RCU CPU stall warnings.
	 */
	trace_rcu_stall_warning(rcu_state.name, TPS("StallDetected"));
	pr_err("INFO: %s detected stalls on CPUs/tasks:\n", rcu_state.name);
	rcu_for_each_leaf_node(rnp) {
		raw_spin_lock_irqsave_rcu_node(rnp, flags);
		if (rnp->qsmask != 0) {
			for_each_leaf_node_possible_cpu(rnp, cpu)
				if (rnp->qsmask & leaf_node_cpu_bit(rnp, cpu)) {
					print_cpu_stall_info(cpu);
					ndetected++;
				}
		}
		ndetected += rcu_print_task_stall(rnp, flags); // Releases rnp->lock.
	}

	for_each_possible_cpu(cpu)
		totqlen += rcu_get_n_cbs_cpu(cpu);
	pr_cont("\t(detected by %d, t=%ld jiffies, g=%ld, q=%lu)\n",
	       smp_processor_id(), (long)(jiffies - gps),
	       (long)rcu_seq_current(&rcu_state.gp_seq), totqlen);
	if (ndetected) {
		rcu_dump_cpu_stacks();

		/* Complain about tasks blocking the grace period. */
		rcu_for_each_leaf_node(rnp)
			rcu_print_detail_task_stall_rnp(rnp);
	} else {
		if (rcu_seq_current(&rcu_state.gp_seq) != gp_seq) {
			pr_err("INFO: Stall ended before state dump start\n");
		} else {
			j = jiffies;
			gpa = data_race(rcu_state.gp_activity);
			pr_err("All QSes seen, last %s kthread activity %ld (%ld-%ld), jiffies_till_next_fqs=%ld, root ->qsmask %#lx\n",
			       rcu_state.name, j - gpa, j, gpa,
			       data_race(jiffies_till_next_fqs),
			       rcu_get_root()->qsmask);
		}
	}
	/* Rewrite if needed in case of slow consoles. */
	if (ULONG_CMP_GE(jiffies, READ_ONCE(rcu_state.jiffies_stall)))
		WRITE_ONCE(rcu_state.jiffies_stall,
			   jiffies + 3 * rcu_jiffies_till_stall_check() + 3);

	rcu_check_gp_kthread_starvation();

	panic_on_rcu_stall();

	rcu_force_quiescent_state();  /* Kick them all. */
}

static void print_cpu_stall(unsigned long gps)
{
	int cpu;
	unsigned long flags;
	struct rcu_data *rdp = this_cpu_ptr(&rcu_data);
	struct rcu_node *rnp = rcu_get_root();
	long totqlen = 0;

	/* Kick and suppress, if so configured. */
	rcu_stall_kick_kthreads();
	if (rcu_stall_is_suppressed())
		return;

	/*
	 * OK, time to rat on ourselves...
	 * See Documentation/RCU/stallwarn.rst for info on how to debug
	 * RCU CPU stall warnings.
	 */
	trace_rcu_stall_warning(rcu_state.name, TPS("SelfDetected"));
	pr_err("INFO: %s self-detected stall on CPU\n", rcu_state.name);
	raw_spin_lock_irqsave_rcu_node(rdp->mynode, flags);
	print_cpu_stall_info(smp_processor_id());
	raw_spin_unlock_irqrestore_rcu_node(rdp->mynode, flags);
	for_each_possible_cpu(cpu)
		totqlen += rcu_get_n_cbs_cpu(cpu);
	pr_cont("\t(t=%lu jiffies g=%ld q=%lu)\n",
		jiffies - gps,
		(long)rcu_seq_current(&rcu_state.gp_seq), totqlen);

	rcu_check_gp_kthread_starvation();

	rcu_dump_cpu_stacks();

	raw_spin_lock_irqsave_rcu_node(rnp, flags);
	/* Rewrite if needed in case of slow consoles. */
	if (ULONG_CMP_GE(jiffies, READ_ONCE(rcu_state.jiffies_stall)))
		WRITE_ONCE(rcu_state.jiffies_stall,
			   jiffies + 3 * rcu_jiffies_till_stall_check() + 3);
	raw_spin_unlock_irqrestore_rcu_node(rnp, flags);

	panic_on_rcu_stall();

	/*
	 * Attempt to revive the RCU machinery by forcing a context switch.
	 *
	 * A context switch would normally allow the RCU state machine to make
	 * progress and it could be we're stuck in kernel space without context
	 * switches for an entirely unreasonable amount of time.
	 */
	set_tsk_need_resched(current);
	set_preempt_need_resched();
}

static void check_cpu_stall(struct rcu_data *rdp)
{
	unsigned long gs1;
	unsigned long gs2;
	unsigned long gps;
	unsigned long j;
	unsigned long jn;
	unsigned long js;
	struct rcu_node *rnp;

	if ((rcu_stall_is_suppressed() && !READ_ONCE(rcu_kick_kthreads)) ||
	    !rcu_gp_in_progress())
		return;
	rcu_stall_kick_kthreads();
	j = jiffies;

	/*
	 * Lots of memory barriers to reject false positives.
	 *
	 * The idea is to pick up rcu_state.gp_seq, then
	 * rcu_state.jiffies_stall, then rcu_state.gp_start, and finally
	 * another copy of rcu_state.gp_seq.  These values are updated in
	 * the opposite order with memory barriers (or equivalent) during
	 * grace-period initialization and cleanup.  Now, a false positive
	 * can occur if we get an new value of rcu_state.gp_start and a old
	 * value of rcu_state.jiffies_stall.  But given the memory barriers,
	 * the only way that this can happen is if one grace period ends
	 * and another starts between these two fetches.  This is detected
	 * by comparing the second fetch of rcu_state.gp_seq with the
	 * previous fetch from rcu_state.gp_seq.
	 *
	 * Given this check, comparisons of jiffies, rcu_state.jiffies_stall,
	 * and rcu_state.gp_start suffice to forestall false positives.
	 */
	gs1 = READ_ONCE(rcu_state.gp_seq);
	smp_rmb(); /* Pick up ->gp_seq first... */
	js = READ_ONCE(rcu_state.jiffies_stall);
	smp_rmb(); /* ...then ->jiffies_stall before the rest... */
	gps = READ_ONCE(rcu_state.gp_start);
	smp_rmb(); /* ...and finally ->gp_start before ->gp_seq again. */
	gs2 = READ_ONCE(rcu_state.gp_seq);
	if (gs1 != gs2 ||
	    ULONG_CMP_LT(j, js) ||
	    ULONG_CMP_GE(gps, js))
		return; /* No stall or GP completed since entering function. */
	rnp = rdp->mynode;
	jn = jiffies + 3 * rcu_jiffies_till_stall_check() + 3;
	if (rcu_gp_in_progress() &&
	    (READ_ONCE(rnp->qsmask) & rdp->grpmask) &&
	    cmpxchg(&rcu_state.jiffies_stall, js, jn) == js) {

		/* We haven't checked in, so go dump stack. */
		print_cpu_stall(gps);
		if (READ_ONCE(rcu_cpu_stall_ftrace_dump))
			rcu_ftrace_dump(DUMP_ALL);

	} else if (rcu_gp_in_progress() &&
		   ULONG_CMP_GE(j, js + RCU_STALL_RAT_DELAY) &&
		   cmpxchg(&rcu_state.jiffies_stall, js, jn) == js) {

		/* They had a few time units to dump stack, so complain. */
		print_other_cpu_stall(gs2, gps);
		if (READ_ONCE(rcu_cpu_stall_ftrace_dump))
			rcu_ftrace_dump(DUMP_ALL);
	}
}

//////////////////////////////////////////////////////////////////////////////
//
// RCU forward-progress mechanisms, including of callback invocation.


/*
 * Show the state of the grace-period kthreads.
 */
void show_rcu_gp_kthreads(void)
{
	unsigned long cbs = 0;
	int cpu;
	unsigned long j;
	unsigned long ja;
	unsigned long jr;
	unsigned long jw;
	struct rcu_data *rdp;
	struct rcu_node *rnp;
	struct task_struct *t = READ_ONCE(rcu_state.gp_kthread);

	j = jiffies;
	ja = j - data_race(rcu_state.gp_activity);
	jr = j - data_race(rcu_state.gp_req_activity);
	jw = j - data_race(rcu_state.gp_wake_time);
	pr_info("%s: wait state: %s(%d) ->state: %#lx delta ->gp_activity %lu ->gp_req_activity %lu ->gp_wake_time %lu ->gp_wake_seq %ld ->gp_seq %ld ->gp_seq_needed %ld ->gp_flags %#x\n",
		rcu_state.name, gp_state_getname(rcu_state.gp_state),
		rcu_state.gp_state, t ? t->state : 0x1ffffL,
		ja, jr, jw, (long)data_race(rcu_state.gp_wake_seq),
		(long)data_race(rcu_state.gp_seq),
		(long)data_race(rcu_get_root()->gp_seq_needed),
		data_race(rcu_state.gp_flags));
	rcu_for_each_node_breadth_first(rnp) {
		if (ULONG_CMP_GE(READ_ONCE(rcu_state.gp_seq),
				 READ_ONCE(rnp->gp_seq_needed)))
			continue;
		pr_info("\trcu_node %d:%d ->gp_seq %ld ->gp_seq_needed %ld\n",
			rnp->grplo, rnp->grphi, (long)data_race(rnp->gp_seq),
			(long)data_race(rnp->gp_seq_needed));
		if (!rcu_is_leaf_node(rnp))
			continue;
		for_each_leaf_node_possible_cpu(rnp, cpu) {
			rdp = per_cpu_ptr(&rcu_data, cpu);
			if (READ_ONCE(rdp->gpwrap) ||
			    ULONG_CMP_GE(READ_ONCE(rcu_state.gp_seq),
					 READ_ONCE(rdp->gp_seq_needed)))
				continue;
			pr_info("\tcpu %d ->gp_seq_needed %ld\n",
				cpu, (long)data_race(rdp->gp_seq_needed));
		}
	}
	for_each_possible_cpu(cpu) {
		rdp = per_cpu_ptr(&rcu_data, cpu);
		cbs += data_race(rdp->n_cbs_invoked);
		if (rcu_segcblist_is_offloaded(&rdp->cblist))
			show_rcu_nocb_state(rdp);
	}
	pr_info("RCU callbacks invoked since boot: %lu\n", cbs);
	show_rcu_tasks_gp_kthreads();
}
EXPORT_SYMBOL_GPL(show_rcu_gp_kthreads);

/*
 * This function checks for grace-period requests that fail to motivate
 * RCU to come out of its idle mode.
 */
static void rcu_check_gp_start_stall(struct rcu_node *rnp, struct rcu_data *rdp,
				     const unsigned long gpssdelay)
{
	unsigned long flags;
	unsigned long j;
	struct rcu_node *rnp_root = rcu_get_root();
	static atomic_t warned = ATOMIC_INIT(0);

	if (!IS_ENABLED(CONFIG_PROVE_RCU) || rcu_gp_in_progress() ||
	    ULONG_CMP_GE(READ_ONCE(rnp_root->gp_seq),
			 READ_ONCE(rnp_root->gp_seq_needed)) ||
	    !smp_load_acquire(&rcu_state.gp_kthread)) // Get stable kthread.
		return;
	j = jiffies; /* Expensive access, and in common case don't get here. */
	if (time_before(j, READ_ONCE(rcu_state.gp_req_activity) + gpssdelay) ||
	    time_before(j, READ_ONCE(rcu_state.gp_activity) + gpssdelay) ||
	    atomic_read(&warned))
		return;

	raw_spin_lock_irqsave_rcu_node(rnp, flags);
	j = jiffies;
	if (rcu_gp_in_progress() ||
	    ULONG_CMP_GE(READ_ONCE(rnp_root->gp_seq),
			 READ_ONCE(rnp_root->gp_seq_needed)) ||
	    time_before(j, READ_ONCE(rcu_state.gp_req_activity) + gpssdelay) ||
	    time_before(j, READ_ONCE(rcu_state.gp_activity) + gpssdelay) ||
	    atomic_read(&warned)) {
		raw_spin_unlock_irqrestore_rcu_node(rnp, flags);
		return;
	}
	/* Hold onto the leaf lock to make others see warned==1. */

	if (rnp_root != rnp)
		raw_spin_lock_rcu_node(rnp_root); /* irqs already disabled. */
	j = jiffies;
	if (rcu_gp_in_progress() ||
	    ULONG_CMP_GE(READ_ONCE(rnp_root->gp_seq),
			 READ_ONCE(rnp_root->gp_seq_needed)) ||
	    time_before(j, READ_ONCE(rcu_state.gp_req_activity) + gpssdelay) ||
	    time_before(j, READ_ONCE(rcu_state.gp_activity) + gpssdelay) ||
	    atomic_xchg(&warned, 1)) {
		if (rnp_root != rnp)
			/* irqs remain disabled. */
			raw_spin_unlock_rcu_node(rnp_root);
		raw_spin_unlock_irqrestore_rcu_node(rnp, flags);
		return;
	}
	WARN_ON(1);
	if (rnp_root != rnp)
		raw_spin_unlock_rcu_node(rnp_root);
	raw_spin_unlock_irqrestore_rcu_node(rnp, flags);
	show_rcu_gp_kthreads();
}

/*
 * Do a forward-progress check for rcutorture.  This is normally invoked
 * due to an OOM event.  The argument "j" gives the time period during
 * which rcutorture would like progress to have been made.
 */
void rcu_fwd_progress_check(unsigned long j)
{
	unsigned long cbs;
	int cpu;
	unsigned long max_cbs = 0;
	int max_cpu = -1;
	struct rcu_data *rdp;

	if (rcu_gp_in_progress()) {
		pr_info("%s: GP age %lu jiffies\n",
			__func__, jiffies - rcu_state.gp_start);
		show_rcu_gp_kthreads();
	} else {
		pr_info("%s: Last GP end %lu jiffies ago\n",
			__func__, jiffies - rcu_state.gp_end);
		preempt_disable();
		rdp = this_cpu_ptr(&rcu_data);
		rcu_check_gp_start_stall(rdp->mynode, rdp, j);
		preempt_enable();
	}
	for_each_possible_cpu(cpu) {
		cbs = rcu_get_n_cbs_cpu(cpu);
		if (!cbs)
			continue;
		if (max_cpu < 0)
			pr_info("%s: callbacks", __func__);
		pr_cont(" %d: %lu", cpu, cbs);
		if (cbs <= max_cbs)
			continue;
		max_cbs = cbs;
		max_cpu = cpu;
	}
	if (max_cpu >= 0)
		pr_cont("\n");
}
EXPORT_SYMBOL_GPL(rcu_fwd_progress_check);

/* Commandeer a sysrq key to dump RCU's tree. */
static bool sysrq_rcu;
module_param(sysrq_rcu, bool, 0444);

/* Dump grace-period-request information due to commandeered sysrq. */
static void sysrq_show_rcu(int key)
{
	show_rcu_gp_kthreads();
}

static const struct sysrq_key_op sysrq_rcudump_op = {
	.handler = sysrq_show_rcu,
	.help_msg = "show-rcu(y)",
	.action_msg = "Show RCU tree",
	.enable_mask = SYSRQ_ENABLE_DUMP,
};

static int __init rcu_sysrq_init(void)
{
	if (sysrq_rcu)
		return register_sysrq_key('y', &sysrq_rcudump_op);
	return 0;
}
early_initcall(rcu_sysrq_init);<|MERGE_RESOLUTION|>--- conflicted
+++ resolved
@@ -260,22 +260,10 @@
 	struct task_struct *t;
 	struct task_struct *ts[8];
 
-<<<<<<< HEAD
-#if IS_ENABLED(CONFIG_MTK_IRQ_MONITOR)
 	if (!rcu_preempt_blocked_readers_cgp(rnp)) {
 		raw_spin_unlock_irqrestore_rcu_node(rnp, flags);
 		return 0;
 	}
-#else
-	if (!rcu_preempt_blocked_readers_cgp(rnp))
-		return 0;
-#endif
-=======
-	if (!rcu_preempt_blocked_readers_cgp(rnp)) {
-		raw_spin_unlock_irqrestore_rcu_node(rnp, flags);
-		return 0;
-	}
->>>>>>> ffa937b6
 	pr_err("\tTasks blocked on level-%d rcu_node (CPUs %d-%d):",
 	       rnp->level, rnp->grplo, rnp->grphi);
 	t = list_entry(rnp->gp_tasks->prev,
