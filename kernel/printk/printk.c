/*
 *  linux/kernel/printk.c
 *
 *  Copyright (C) 1991, 1992  Linus Torvalds
 *
 * Modified to make sys_syslog() more flexible: added commands to
 * return the last 4k of kernel messages, regardless of whether
 * they've been read or not.  Added option to suppress kernel printk's
 * to the console.  Added hook for sending the console messages
 * elsewhere, in preparation for a serial line console (someday).
 * Ted Ts'o, 2/11/93.
 * Modified for sysctl support, 1/8/97, Chris Horn.
 * Fixed SMP synchronization, 08/08/99, Manfred Spraul
 *     manfred@colorfullife.com
 * Rewrote bits to get rid of console_lock
 *	01Mar01 Andrew Morton
 */

#include <linux/kernel.h>
#include <linux/mm.h>
#include <linux/tty.h>
#include <linux/tty_driver.h>
#include <linux/console.h>
#include <linux/init.h>
#include <linux/jiffies.h>
#include <linux/nmi.h>
#include <linux/module.h>
#include <linux/moduleparam.h>
#include <linux/delay.h>
#include <linux/smp.h>
#include <linux/security.h>
#include <linux/bootmem.h>
#include <linux/memblock.h>
#include <linux/syscalls.h>
#include <linux/crash_core.h>
#include <linux/kdb.h>
#include <linux/ratelimit.h>
#include <linux/kmsg_dump.h>
#include <linux/syslog.h>
#include <linux/cpu.h>
#include <linux/notifier.h>
#include <linux/rculist.h>
#include <linux/poll.h>
#include <linux/irq_work.h>
#include <linux/utsname.h>
#include <linux/ctype.h>
#include <linux/uio.h>
#include <linux/sched/clock.h>
#include <linux/sched/debug.h>
#include <linux/sched/task_stack.h>
#include <mt-plat/aee.h>
#include <linux/proc_fs.h>

#include <linux/uaccess.h>
#include <asm/sections.h>

#define CREATE_TRACE_POINTS
#include <trace/events/printk.h>

#include "console_cmdline.h"
#include "braille.h"
#include "internal.h"

/*
 * 0: uart printk enable
 * 1: uart printk disable
 * 2: uart printk always enable
 */
int printk_disable_uart;
#ifdef CONFIG_PRINTK_MT_PREFIX
/* declare a variable for save the status of irqs_disabled() */
static int isIrqsDisabled;
#endif
module_param_named(disable_uart, printk_disable_uart, int, 0644);

bool mt_get_uartlog_status(void)
{
	if (printk_disable_uart == 1)
		return false;
	else if ((printk_disable_uart == 0) || (printk_disable_uart == 2))
		return true;
	return true;
}

void set_uartlog_status(bool value)
{
#ifdef CONFIG_MTK_ENG_BUILD
	printk_disable_uart = value ? 0 : 1;
	pr_info("set uart log status %d.\n", value);
#endif
}

#ifdef CONFIG_MTK_PRINTK_UART_CONSOLE
void mt_disable_uart(void)
{
	/* uart print not always enable */
	if ((mt_need_uart_console != 1) && (printk_disable_uart != 2))
		printk_disable_uart = 1;
}
void mt_enable_uart(void)
{
	printk_disable_uart = 0;
}
#endif

#ifdef CONFIG_PRINTK_MT_PREFIX
static DEFINE_PER_CPU(char, printk_state);
#endif

int console_printk[4] = {
	CONSOLE_LOGLEVEL_DEFAULT,	/* console_loglevel */
	MESSAGE_LOGLEVEL_DEFAULT,	/* default_message_loglevel */
	CONSOLE_LOGLEVEL_MIN,		/* minimum_console_loglevel */
	CONSOLE_LOGLEVEL_DEFAULT,	/* default_console_loglevel */
};

/*
 * Low level drivers may need that to know if they can schedule in
 * their unblank() callback or not. So let's export it.
 */
int oops_in_progress;
EXPORT_SYMBOL(oops_in_progress);

/*
 * console_sem protects the console_drivers list, and also
 * provides serialisation for access to the entire console
 * driver system.
 */
static DEFINE_SEMAPHORE(console_sem);
struct console *console_drivers;
EXPORT_SYMBOL_GPL(console_drivers);

#ifdef CONFIG_LOCKDEP
static struct lockdep_map console_lock_dep_map = {
	.name = "console_lock"
};
#endif

enum devkmsg_log_bits {
	__DEVKMSG_LOG_BIT_ON = 0,
	__DEVKMSG_LOG_BIT_OFF,
	__DEVKMSG_LOG_BIT_LOCK,
};

enum devkmsg_log_masks {
	DEVKMSG_LOG_MASK_ON             = BIT(__DEVKMSG_LOG_BIT_ON),
	DEVKMSG_LOG_MASK_OFF            = BIT(__DEVKMSG_LOG_BIT_OFF),
	DEVKMSG_LOG_MASK_LOCK           = BIT(__DEVKMSG_LOG_BIT_LOCK),
};

/* Keep both the 'on' and 'off' bits clear, i.e. ratelimit by default: */
#define DEVKMSG_LOG_MASK_DEFAULT	0

static unsigned int __read_mostly devkmsg_log = DEVKMSG_LOG_MASK_DEFAULT;

static int __control_devkmsg(char *str)
{
	if (!str)
		return -EINVAL;

	if (!strncmp(str, "on", 2)) {
		devkmsg_log = DEVKMSG_LOG_MASK_ON;
		return 2;
	} else if (!strncmp(str, "off", 3)) {
		devkmsg_log = DEVKMSG_LOG_MASK_OFF;
		return 3;
	} else if (!strncmp(str, "ratelimit", 9)) {
		devkmsg_log = DEVKMSG_LOG_MASK_DEFAULT;
		return 9;
	}
	return -EINVAL;
}

static int __init control_devkmsg(char *str)
{
	if (__control_devkmsg(str) < 0)
		return 1;

	/*
	 * Set sysctl string accordingly:
	 */
	if (devkmsg_log == DEVKMSG_LOG_MASK_ON) {
		memset(devkmsg_log_str, 0, DEVKMSG_STR_MAX_SIZE);
		strncpy(devkmsg_log_str, "on", 2);
	} else if (devkmsg_log == DEVKMSG_LOG_MASK_OFF) {
		memset(devkmsg_log_str, 0, DEVKMSG_STR_MAX_SIZE);
		strncpy(devkmsg_log_str, "off", 3);
	}
	/* else "ratelimit" which is set by default. */

	/*
	 * Sysctl cannot change it anymore. The kernel command line setting of
	 * this parameter is to force the setting to be permanent throughout the
	 * runtime of the system. This is a precation measure against userspace
	 * trying to be a smarta** and attempting to change it up on us.
	 */
	devkmsg_log |= DEVKMSG_LOG_MASK_LOCK;

	return 0;
}
__setup("printk.devkmsg=", control_devkmsg);

char devkmsg_log_str[DEVKMSG_STR_MAX_SIZE] = "ratelimit";

int devkmsg_sysctl_set_loglvl(struct ctl_table *table, int write,
			      void __user *buffer, size_t *lenp, loff_t *ppos)
{
	char old_str[DEVKMSG_STR_MAX_SIZE];
	unsigned int old;
	int err;

	if (write) {
		if (devkmsg_log & DEVKMSG_LOG_MASK_LOCK)
			return -EINVAL;

		old = devkmsg_log;
		strncpy(old_str, devkmsg_log_str, DEVKMSG_STR_MAX_SIZE);
	}

	err = proc_dostring(table, write, buffer, lenp, ppos);
	if (err)
		return err;

	if (write) {
		err = __control_devkmsg(devkmsg_log_str);

		/*
		 * Do not accept an unknown string OR a known string with
		 * trailing crap...
		 */
		if (err < 0 || (err + 1 != *lenp)) {

			/* ... and restore old setting. */
			devkmsg_log = old;
			strncpy(devkmsg_log_str, old_str, DEVKMSG_STR_MAX_SIZE);

			return -EINVAL;
		}
	}

	return 0;
}

/*
 * Number of registered extended console drivers.
 *
 * If extended consoles are present, in-kernel cont reassembly is disabled
 * and each fragment is stored as a separate log entry with proper
 * continuation flag so that every emitted message has full metadata.  This
 * doesn't change the result for regular consoles or /proc/kmsg.  For
 * /dev/kmsg, as long as the reader concatenates messages according to
 * consecutive continuation flags, the end result should be the same too.
 */
static int nr_ext_console_drivers;

/*
 * Helper macros to handle lockdep when locking/unlocking console_sem. We use
 * macros instead of functions so that _RET_IP_ contains useful information.
 */
#define down_console_sem() do { \
	down(&console_sem);\
	mutex_acquire(&console_lock_dep_map, 0, 0, _RET_IP_);\
} while (0)

static int __down_trylock_console_sem(unsigned long ip)
{
	int lock_failed;
	unsigned long flags;

	/*
	 * Here and in __up_console_sem() we need to be in safe mode,
	 * because spindump/WARN/etc from under console ->lock will
	 * deadlock in printk()->down_trylock_console_sem() otherwise.
	 */
	printk_safe_enter_irqsave(flags);
	lock_failed = down_trylock(&console_sem);
	printk_safe_exit_irqrestore(flags);

	if (lock_failed)
		return 1;
	mutex_acquire(&console_lock_dep_map, 0, 1, ip);
	return 0;
}
#define down_trylock_console_sem() __down_trylock_console_sem(_RET_IP_)

static void __up_console_sem(unsigned long ip)
{
	unsigned long flags;

	mutex_release(&console_lock_dep_map, 1, ip);

	printk_safe_enter_irqsave(flags);
	up(&console_sem);
	printk_safe_exit_irqrestore(flags);
}
#define up_console_sem() __up_console_sem(_RET_IP_)

/*
 * This is used for debugging the mess that is the VT code by
 * keeping track if we have the console semaphore held. It's
 * definitely not the perfect debug tool (we don't know if _WE_
 * hold it and are racing, but it helps tracking those weird code
 * paths in the console code where we end up in places I want
 * locked without the console sempahore held).
 */
static int console_locked, console_suspended;

/*
 * If exclusive_console is non-NULL then only this console is to be printed to.
 */
static struct console *exclusive_console;

/*
 *	Array of consoles built from command line options (console=)
 */

#define MAX_CMDLINECONSOLES 8

static struct console_cmdline console_cmdline[MAX_CMDLINECONSOLES];

static int preferred_console = -1;
int console_set_on_cmdline;
EXPORT_SYMBOL(console_set_on_cmdline);

/* Flag: console code may call schedule() */
static int console_may_schedule;

/*
 * The printk log buffer consists of a chain of concatenated variable
 * length records. Every record starts with a record header, containing
 * the overall length of the record.
 *
 * The heads to the first and last entry in the buffer, as well as the
 * sequence numbers of these entries are maintained when messages are
 * stored.
 *
 * If the heads indicate available messages, the length in the header
 * tells the start next message. A length == 0 for the next message
 * indicates a wrap-around to the beginning of the buffer.
 *
 * Every record carries the monotonic timestamp in microseconds, as well as
 * the standard userspace syslog level and syslog facility. The usual
 * kernel messages use LOG_KERN; userspace-injected messages always carry
 * a matching syslog facility, by default LOG_USER. The origin of every
 * message can be reliably determined that way.
 *
 * The human readable log message directly follows the message header. The
 * length of the message text is stored in the header, the stored message
 * is not terminated.
 *
 * Optionally, a message can carry a dictionary of properties (key/value pairs),
 * to provide userspace with a machine-readable message context.
 *
 * Examples for well-defined, commonly used property names are:
 *   DEVICE=b12:8               device identifier
 *                                b12:8         block dev_t
 *                                c127:3        char dev_t
 *                                n8            netdev ifindex
 *                                +sound:card0  subsystem:devname
 *   SUBSYSTEM=pci              driver-core subsystem name
 *
 * Valid characters in property names are [a-zA-Z0-9.-_]. The plain text value
 * follows directly after a '=' character. Every property is terminated by
 * a '\0' character. The last property is not terminated.
 *
 * Example of a message structure:
 *   0000  ff 8f 00 00 00 00 00 00      monotonic time in nsec
 *   0008  34 00                        record is 52 bytes long
 *   000a        0b 00                  text is 11 bytes long
 *   000c              1f 00            dictionary is 23 bytes long
 *   000e                    03 00      LOG_KERN (facility) LOG_ERR (level)
 *   0010  69 74 27 73 20 61 20 6c      "it's a l"
 *         69 6e 65                     "ine"
 *   001b           44 45 56 49 43      "DEVIC"
 *         45 3d 62 38 3a 32 00 44      "E=b8:2\0D"
 *         52 49 56 45 52 3d 62 75      "RIVER=bu"
 *         67                           "g"
 *   0032     00 00 00                  padding to next message header
 *
 * The 'struct printk_log' buffer header must never be directly exported to
 * userspace, it is a kernel-private implementation detail that might
 * need to be changed in the future, when the requirements change.
 *
 * /dev/kmsg exports the structured data in the following line format:
 *   "<level>,<sequnum>,<timestamp>,<contflag>[,additional_values, ... ];<message text>\n"
 *
 * Users of the export format should ignore possible additional values
 * separated by ',', and find the message after the ';' character.
 *
 * The optional key/value pairs are attached as continuation lines starting
 * with a space character and terminated by a newline. All possible
 * non-prinatable characters are escaped in the "\xff" notation.
 */

enum log_flags {
	LOG_NOCONS	= 1,	/* already flushed, do not print to console */
	LOG_NEWLINE	= 2,	/* text ended with a newline */
	LOG_PREFIX	= 4,	/* text started with a prefix */
	LOG_CONT	= 8,	/* text is a fragment of a continuation line */
};

struct printk_log {
	u64 ts_nsec;		/* timestamp in nanoseconds */
	u16 len;		/* length of entire record */
	u16 text_len;		/* length of text buffer */
	u16 dict_len;		/* length of dictionary buffer */
	u8 facility;		/* syslog facility */
	u8 flags:5;		/* internal record flags */
	u8 level:3;		/* syslog level */
}
#ifdef CONFIG_HAVE_EFFICIENT_UNALIGNED_ACCESS
__packed __aligned(4)
#endif
;

/*
 * The logbuf_lock protects kmsg buffer, indices, counters.  This can be taken
 * within the scheduler's rq lock. It must be released before calling
 * console_unlock() or anything else that might wake up a process.
 */
DEFINE_RAW_SPINLOCK(logbuf_lock);

bool is_logbuf_lock(raw_spinlock_t *lock)
{
	if (lock == &logbuf_lock || lock == &console_sem.lock)
		return true;
	return false;
}

/*
 * Helper macros to lock/unlock logbuf_lock and switch between
 * printk-safe/unsafe modes.
 */
#define logbuf_lock_irq()				\
	do {						\
		printk_safe_enter_irq();		\
		raw_spin_lock(&logbuf_lock);		\
	} while (0)

#define logbuf_unlock_irq()				\
	do {						\
		raw_spin_unlock(&logbuf_lock);		\
		printk_safe_exit_irq();			\
	} while (0)

#define logbuf_lock_irqsave(flags)			\
	do {						\
		printk_safe_enter_irqsave(flags);	\
		raw_spin_lock(&logbuf_lock);		\
	} while (0)

#define logbuf_unlock_irqrestore(flags)		\
	do {						\
		raw_spin_unlock(&logbuf_lock);		\
		printk_safe_exit_irqrestore(flags);	\
	} while (0)

#ifdef CONFIG_PRINTK
DECLARE_WAIT_QUEUE_HEAD(log_wait);
/* the next printk record to read by syslog(READ) or /proc/kmsg */
static u64 syslog_seq;
static u32 syslog_idx;
static size_t syslog_partial;

/* index and sequence number of the first record stored in the buffer */
static u64 log_first_seq;
static u32 log_first_idx;

/* index and sequence number of the next record to store in the buffer */
static u64 log_next_seq;
static u32 log_next_idx;

/* the next printk record to write to the console */
static u64 console_seq;
static u32 console_idx;

/* the next printk record to read after the last 'clear' command */
static u64 clear_seq;
static u32 clear_idx;

#define PREFIX_MAX		32
#define LOG_LINE_MAX		(1024 - PREFIX_MAX)

#define LOG_LEVEL(v)		((v) & 0x07)
#define LOG_FACILITY(v)		((v) >> 3 & 0xff)

/* record buffer */
#define LOG_ALIGN __alignof__(struct printk_log)
#define __LOG_BUF_LEN (1 << CONFIG_LOG_BUF_SHIFT)
#define LOG_BUF_LEN_MAX (u32)(1 << 31)
static char __log_buf[__LOG_BUF_LEN] __aligned(LOG_ALIGN);
static char *log_buf = __log_buf;
static u32 log_buf_len = __LOG_BUF_LEN;


/* console duration detect */
#ifdef CONFIG_CONSOLE_LOCK_DURATION_DETECT
struct __conwrite_stat_struct {
	struct console *con; /* current console */
	u64 time_before_conwrite; /* the last record before write */
	u64 time_after_conwrite; /* the last record after write */
	char con_write_statbuf[512]; /* con write status buf*/
};
u64 time_con_write_ttyS, time_con_write_pstore;
u64 len_con_write_ttyS, len_con_write_pstore;
static struct __conwrite_stat_struct conwrite_stat_struct = {
	.con = NULL,
	.time_before_conwrite = 0,
	.time_after_conwrite = 0
};
unsigned long rem_nsec_con_write_ttyS, rem_nsec_con_write_pstore;
bool console_status_detected;
#endif

int printk_too_much_enable;
#if defined(CONFIG_MTK_ENG_BUILD) && defined(CONFIG_LOG_TOO_MUCH_WARNING)
static int detect_count =
	/*Default max lines per second*/
	CONFIG_LOG_TOO_MUCH_DETECT_COUNT;
static bool detect_count_change; /* detect_count change flag*/
#define DETECT_COUNT_MIN 100

#define DETECT_TIME 1000000000ULL /* 1s = 1000000000ns */
#define DELAY_TIME	(CONFIG_LOG_TOO_MUCH_DETECT_GAP*DETECT_TIME*60)

static u64 delta_time;
static u64 delta_count;
static u64 t_base;
static bool flag_toomuch;

static char *log_much;
static int log_count;
static u32 start_idx;
static u64 start_seq;
#define LOG_MUCH_PLUS_LEN	(1 << 17)

static void log_much_do_check_and_delay(struct printk_log *msg);
#endif

void set_detect_count(int count)
{
#if defined(CONFIG_MTK_ENG_BUILD) && defined(CONFIG_LOG_TOO_MUCH_WARNING)
	if (count >= detect_count)
		detect_count = count;
	else {
		if (count < DETECT_COUNT_MIN)
			detect_count = DETECT_COUNT_MIN;
		else
			detect_count = count;
		detect_count_change = true;
	}
	pr_info("Printk too much criteria: %d  delay_flag: %d\n",
		detect_count, detect_count_change);
#endif
}
EXPORT_SYMBOL(set_detect_count);

int get_detect_count(void)
{
#if defined(CONFIG_MTK_ENG_BUILD) && defined(CONFIG_LOG_TOO_MUCH_WARNING)
	return detect_count;
#else
	return 0;
#endif
}
EXPORT_SYMBOL(get_detect_count);

void set_logtoomuch_enable(int value)
{
#if defined(CONFIG_MTK_ENG_BUILD) && defined(CONFIG_LOG_TOO_MUCH_WARNING)
	printk_too_much_enable = value;
#endif
}
EXPORT_SYMBOL(set_logtoomuch_enable);

int get_logtoomuch_enable(void)
{
#if defined(CONFIG_MTK_ENG_BUILD) && defined(CONFIG_LOG_TOO_MUCH_WARNING)
	return printk_too_much_enable;
#else
	return 0;
#endif
}
EXPORT_SYMBOL(get_logtoomuch_enable);

/* Return log buffer address */
char *log_buf_addr_get(void)
{
	return log_buf;
}

/* Return log buffer size */
u32 log_buf_len_get(void)
{
	return log_buf_len;
}

/* human readable text of the record */
static char *log_text(const struct printk_log *msg)
{
	return (char *)msg + sizeof(struct printk_log);
}

/* optional key/value pair dictionary attached to the record */
static char *log_dict(const struct printk_log *msg)
{
	return (char *)msg + sizeof(struct printk_log) + msg->text_len;
}

/* get record by index; idx must point to valid msg */
static struct printk_log *log_from_idx(u32 idx)
{
	struct printk_log *msg = (struct printk_log *)(log_buf + idx);

	/*
	 * A length == 0 record is the end of buffer marker. Wrap around and
	 * read the message at the start of the buffer.
	 */
	if (!msg->len)
		return (struct printk_log *)log_buf;
	return msg;
}

/* get next record; idx must point to valid msg */
static u32 log_next(u32 idx)
{
	struct printk_log *msg = (struct printk_log *)(log_buf + idx);

	/* length == 0 indicates the end of the buffer; wrap */
	/*
	 * A length == 0 record is the end of buffer marker. Wrap around and
	 * read the message at the start of the buffer as *this* one, and
	 * return the one after that.
	 */
	if (!msg->len) {
		msg = (struct printk_log *)log_buf;
		return msg->len;
	}
	return idx + msg->len;
}

/*
 * Check whether there is enough free space for the given message.
 *
 * The same values of first_idx and next_idx mean that the buffer
 * is either empty or full.
 *
 * If the buffer is empty, we must respect the position of the indexes.
 * They cannot be reset to the beginning of the buffer.
 */
static int logbuf_has_space(u32 msg_size, bool empty)
{
	u32 free;

	if (log_next_idx > log_first_idx || empty)
		free = max(log_buf_len - log_next_idx, log_first_idx);
	else
		free = log_first_idx - log_next_idx;

	/*
	 * We need space also for an empty header that signalizes wrapping
	 * of the buffer.
	 */
	return free >= msg_size + sizeof(struct printk_log);
}

static int log_make_free_space(u32 msg_size)
{
	while (log_first_seq < log_next_seq &&
	       !logbuf_has_space(msg_size, false)) {
		/* drop old messages until we have enough contiguous space */
		log_first_idx = log_next(log_first_idx);
		log_first_seq++;
	}

	if (clear_seq < log_first_seq) {
		clear_seq = log_first_seq;
		clear_idx = log_first_idx;
	}

	/* sequence numbers are equal, so the log buffer is empty */
	if (logbuf_has_space(msg_size, log_first_seq == log_next_seq))
		return 0;

	return -ENOMEM;
}

/* compute the message size including the padding bytes */
static u32 msg_used_size(u16 text_len, u16 dict_len, u32 *pad_len)
{
	u32 size;

	size = sizeof(struct printk_log) + text_len + dict_len;
	*pad_len = (-size) & (LOG_ALIGN - 1);
	size += *pad_len;

	return size;
}

/*
 * Define how much of the log buffer we could take at maximum. The value
 * must be greater than two. Note that only half of the buffer is available
 * when the index points to the middle.
 */
#define MAX_LOG_TAKE_PART 4
static const char trunc_msg[] = "<truncated>";

static u32 truncate_msg(u16 *text_len, u16 *trunc_msg_len,
			u16 *dict_len, u32 *pad_len)
{
	/*
	 * The message should not take the whole buffer. Otherwise, it might
	 * get removed too soon.
	 */
	u32 max_text_len = log_buf_len / MAX_LOG_TAKE_PART;
	if (*text_len > max_text_len)
		*text_len = max_text_len;
	/* enable the warning message */
	*trunc_msg_len = strlen(trunc_msg);
	/* disable the "dict" completely */
	*dict_len = 0;
	/* compute the size again, count also the warning message */
	return msg_used_size(*text_len + *trunc_msg_len, 0, pad_len);
}

/* insert record into the buffer, discard old ones, update heads */
static int log_store(int facility, int level,
		     enum log_flags flags, u64 ts_nsec,
		     const char *dict, u16 dict_len,
		     const char *text, u16 text_len)
{
	struct printk_log *msg;
	u32 size, pad_len;
	u16 trunc_msg_len = 0;

#ifdef CONFIG_PRINTK_MT_PREFIX
	int this_cpu = smp_processor_id();
	char state = this_cpu_read(printk_state);
	char tbuf[50];
	unsigned int tlen = 0;
#endif

#if defined(CONFIG_MTK_ENG_BUILD) && defined(CONFIG_LOG_TOO_MUCH_WARNING)
	static u64 start_ts_nsec;
	static bool initialized;
#endif

#ifdef CONFIG_PRINTK_MT_PREFIX
	if (state == 0) {
		this_cpu_write(printk_state, ' ');
		state = ' ';
	}
	if (!(flags & LOG_CONT)) {
		if (console_suspended == 0)
			tlen = snprintf(tbuf,
				sizeof(tbuf),
				"%c(%x)[%d:%s]",
				state, this_cpu,
				current->pid,
				current->comm);
		else
			tlen = snprintf(tbuf,
				sizeof(tbuf),
				"%c(%x)",
				state,
				this_cpu);
	}
#endif

	/* number of '\0' padding bytes to next message */
#ifdef CONFIG_PRINTK_MT_PREFIX
	size = msg_used_size(text_len + tlen, dict_len, &pad_len);
#else
	size = msg_used_size(text_len, dict_len, &pad_len);
#endif

	if (log_make_free_space(size)) {
		/* truncate the message if it is too long for empty buffer */
		size = truncate_msg(&text_len, &trunc_msg_len,
				    &dict_len, &pad_len);
		/* survive when the log buffer is too small for trunc_msg */
		if (log_make_free_space(size))
			return 0;
	}

	if (log_next_idx + size + sizeof(struct printk_log) > log_buf_len) {
		/*
		 * This message + an additional empty header does not fit
		 * at the end of the buffer. Add an empty header with len == 0
		 * to signify a wrap around.
		 */
		memset(log_buf + log_next_idx, 0, sizeof(struct printk_log));
		log_next_idx = 0;
	}

	/* fill message */
	msg = (struct printk_log *)(log_buf + log_next_idx);
#ifdef CONFIG_PRINTK_MT_PREFIX
	memcpy(log_text(msg), tbuf, tlen);
	if (tlen + text_len > LOG_LINE_MAX)
		text_len = LOG_LINE_MAX - tlen;

	memcpy(log_text(msg) + tlen, text, text_len);
	text_len += tlen;
#else
	memcpy(log_text(msg), text, text_len);
#endif
	msg->text_len = text_len;
	if (trunc_msg_len) {
		memcpy(log_text(msg) + text_len, trunc_msg, trunc_msg_len);
		msg->text_len += trunc_msg_len;
	}
	memcpy(log_dict(msg), dict, dict_len);
	msg->dict_len = dict_len;
	msg->facility = facility;
	msg->level = level & 7;
	msg->flags = flags & 0x1f;
	if (ts_nsec > 0)
		msg->ts_nsec = ts_nsec;
	else
		msg->ts_nsec = local_clock();
	memset(log_dict(msg) + dict_len, 0, pad_len);
	msg->len = size;

	/* insert message */
	log_next_idx += msg->len;
	log_next_seq++;

	/* printk too much detect */
#if defined(CONFIG_MTK_ENG_BUILD) && defined(CONFIG_LOG_TOO_MUCH_WARNING)
	if (printk_too_much_enable == 1) {
		if (detect_count_change) {
			detect_count_change = false;
			t_base = msg->ts_nsec + DETECT_TIME*15;
		}
		if (flag_toomuch == false && t_base < msg->ts_nsec) {
			if (!initialized) {
				start_ts_nsec = msg->ts_nsec;
				start_idx = log_next_idx - msg->len;
				start_seq = log_next_seq - 1;
				initialized = true;
			}
			/* old messages were dropped */
			if (start_seq < log_first_seq) {
				initialized = false;
				start_seq = log_first_seq;
				start_idx = log_first_idx;
				delta_time = msg->ts_nsec
					- log_from_idx(start_idx)->ts_nsec;
				delta_count = log_next_seq - start_seq;
				log_much_do_check_and_delay(msg);
			} else {
				delta_time = msg->ts_nsec - start_ts_nsec;
				delta_count = log_next_seq - start_seq;
				/* check every 5 seconds */
				if (delta_time > DETECT_TIME * 5) {
					initialized = false;
					log_much_do_check_and_delay(msg);
				}
			}
		}
	}
#endif

	return msg->text_len;
}

int dmesg_restrict = IS_ENABLED(CONFIG_SECURITY_DMESG_RESTRICT);

static int syslog_action_restricted(int type)
{
	if (dmesg_restrict)
		return 1;
	/*
	 * Unless restricted, we allow "read all" and "get buffer size"
	 * for everybody.
	 */
	return type != SYSLOG_ACTION_READ_ALL &&
	       type != SYSLOG_ACTION_SIZE_BUFFER;
}

static int check_syslog_permissions(int type, int source)
{
	/*
	 * If this is from /proc/kmsg and we've already opened it, then we've
	 * already done the capabilities checks at open time.
	 */
	if (source == SYSLOG_FROM_PROC && type != SYSLOG_ACTION_OPEN)
		goto ok;

	if (syslog_action_restricted(type)) {
		if (capable(CAP_SYSLOG))
			goto ok;
		/*
		 * For historical reasons, accept CAP_SYS_ADMIN too, with
		 * a warning.
		 */
		if (capable(CAP_SYS_ADMIN)) {
			pr_warn_once("%s (%d): Attempt to access syslog with "
				     "CAP_SYS_ADMIN but no CAP_SYSLOG "
				     "(deprecated).\n",
				 current->comm, task_pid_nr(current));
			goto ok;
		}
		return -EPERM;
	}
ok:
	return security_syslog(type);
}

static void append_char(char **pp, char *e, char c)
{
	if (*pp < e)
		*(*pp)++ = c;
}

static ssize_t msg_print_ext_header(char *buf, size_t size,
				    struct printk_log *msg, u64 seq)
{
	u64 ts_usec = msg->ts_nsec;

	do_div(ts_usec, 1000);

	return scnprintf(buf, size, "%u,%llu,%llu,%c;",
		       (msg->facility << 3) | msg->level, seq, ts_usec,
		       msg->flags & LOG_CONT ? 'c' : '-');
}

static ssize_t msg_print_ext_body(char *buf, size_t size,
				  char *dict, size_t dict_len,
				  char *text, size_t text_len)
{
	char *p = buf, *e = buf + size;
	size_t i;

	/* escape non-printable characters */
	for (i = 0; i < text_len; i++) {
		unsigned char c = text[i];

		if (c < ' ' || c >= 127 || c == '\\')
			p += scnprintf(p, e - p, "\\x%02x", c);
		else
			append_char(&p, e, c);
	}
	append_char(&p, e, '\n');

	if (dict_len) {
		bool line = true;

		for (i = 0; i < dict_len; i++) {
			unsigned char c = dict[i];

			if (line) {
				append_char(&p, e, ' ');
				line = false;
			}

			if (c == '\0') {
				append_char(&p, e, '\n');
				line = true;
				continue;
			}

			if (c < ' ' || c >= 127 || c == '\\') {
				p += scnprintf(p, e - p, "\\x%02x", c);
				continue;
			}

			append_char(&p, e, c);
		}
		append_char(&p, e, '\n');
	}

	return p - buf;
}

/* /dev/kmsg - userspace message inject/listen interface */
struct devkmsg_user {
	u64 seq;
	u32 idx;
	struct ratelimit_state rs;
	struct mutex lock;
	char buf[CONSOLE_EXT_LOG_MAX];
};

static ssize_t devkmsg_write(struct kiocb *iocb, struct iov_iter *from)
{
	char *buf, *line;
	int level = default_message_loglevel;
	int facility = 1;	/* LOG_USER */
	struct file *file = iocb->ki_filp;
	struct devkmsg_user *user = file->private_data;
	size_t len = iov_iter_count(from);
	ssize_t ret = len;

	if (!user || len > LOG_LINE_MAX)
		return -EINVAL;

	/* Ignore when user logging is disabled. */
	if (devkmsg_log & DEVKMSG_LOG_MASK_OFF)
		return len;

	/* Ratelimit when not explicitly enabled. */
	if (!(devkmsg_log & DEVKMSG_LOG_MASK_ON)) {
		if (!___ratelimit(&user->rs, current->comm))
			return ret;
	}

	buf = kmalloc(len+1, GFP_KERNEL);
	if (buf == NULL)
		return -ENOMEM;

	buf[len] = '\0';
	if (!copy_from_iter_full(buf, len, from)) {
		kfree(buf);
		return -EFAULT;
	}

	/*
	 * Extract and skip the syslog prefix <[0-9]*>. Coming from userspace
	 * the decimal value represents 32bit, the lower 3 bit are the log
	 * level, the rest are the log facility.
	 *
	 * If no prefix or no userspace facility is specified, we
	 * enforce LOG_USER, to be able to reliably distinguish
	 * kernel-generated messages from userspace-injected ones.
	 */
	line = buf;
	if (line[0] == '<') {
		char *endp = NULL;
		unsigned int u;

		u = simple_strtoul(line + 1, &endp, 10);
		if (endp && endp[0] == '>') {
			level = LOG_LEVEL(u);
			if (LOG_FACILITY(u) != 0)
				facility = LOG_FACILITY(u);
			endp++;
			len -= endp - line;
			line = endp;
		}
	}

	printk_emit(facility, level, NULL, 0, "%s", line);
	kfree(buf);
	return ret;
}

static ssize_t devkmsg_read(struct file *file, char __user *buf,
			    size_t count, loff_t *ppos)
{
	struct devkmsg_user *user = file->private_data;
	struct printk_log *msg;
	size_t len;
	ssize_t ret;

	if (!user)
		return -EBADF;

	ret = mutex_lock_interruptible(&user->lock);
	if (ret)
		return ret;

	logbuf_lock_irq();
	while (user->seq == log_next_seq) {
		if (file->f_flags & O_NONBLOCK) {
			ret = -EAGAIN;
			logbuf_unlock_irq();
			goto out;
		}

		logbuf_unlock_irq();
		ret = wait_event_interruptible(log_wait,
					       user->seq != log_next_seq);
		if (ret)
			goto out;
		logbuf_lock_irq();
	}

	if (user->seq < log_first_seq) {
		/* our last seen message is gone, return error and reset */
		user->idx = log_first_idx;
		user->seq = log_first_seq;
		ret = -EPIPE;
		logbuf_unlock_irq();
		goto out;
	}

	msg = log_from_idx(user->idx);
	len = msg_print_ext_header(user->buf, sizeof(user->buf),
				   msg, user->seq);
	len += msg_print_ext_body(user->buf + len, sizeof(user->buf) - len,
				  log_dict(msg), msg->dict_len,
				  log_text(msg), msg->text_len);

	user->idx = log_next(user->idx);
	user->seq++;
	logbuf_unlock_irq();

	if (len > count) {
		ret = -EINVAL;
		goto out;
	}

	if (copy_to_user(buf, user->buf, len)) {
		ret = -EFAULT;
		goto out;
	}
	ret = len;
out:
	mutex_unlock(&user->lock);
	return ret;
}

static loff_t devkmsg_llseek(struct file *file, loff_t offset, int whence)
{
	struct devkmsg_user *user = file->private_data;
	loff_t ret = 0;

	if (!user)
		return -EBADF;
	if (offset)
		return -ESPIPE;

	logbuf_lock_irq();
	switch (whence) {
	case SEEK_SET:
		/* the first record */
		user->idx = log_first_idx;
		user->seq = log_first_seq;
		break;
	case SEEK_DATA:
		/*
		 * The first record after the last SYSLOG_ACTION_CLEAR,
		 * like issued by 'dmesg -c'. Reading /dev/kmsg itself
		 * changes no global state, and does not clear anything.
		 */
		user->idx = clear_idx;
		user->seq = clear_seq;
		break;
	case SEEK_END:
		/* after the last record */
		user->idx = log_next_idx;
		user->seq = log_next_seq;
		break;
	default:
		ret = -EINVAL;
	}
	logbuf_unlock_irq();
	return ret;
}

static unsigned int devkmsg_poll(struct file *file, poll_table *wait)
{
	struct devkmsg_user *user = file->private_data;
	int ret = 0;

	if (!user)
		return POLLERR|POLLNVAL;

	poll_wait(file, &log_wait, wait);

	logbuf_lock_irq();
	if (user->seq < log_next_seq) {
		/* return error when data has vanished underneath us */
		if (user->seq < log_first_seq)
			ret = POLLIN|POLLRDNORM|POLLERR|POLLPRI;
		else
			ret = POLLIN|POLLRDNORM;
	}
	logbuf_unlock_irq();

	return ret;
}

static int devkmsg_open(struct inode *inode, struct file *file)
{
	struct devkmsg_user *user;
	int err;

	if (devkmsg_log & DEVKMSG_LOG_MASK_OFF)
		return -EPERM;

	/* write-only does not need any file context */
	if ((file->f_flags & O_ACCMODE) != O_WRONLY) {
		err = check_syslog_permissions(SYSLOG_ACTION_READ_ALL,
					       SYSLOG_FROM_READER);
		if (err)
			return err;
	}

	user = kmalloc(sizeof(struct devkmsg_user), GFP_KERNEL);
	if (!user)
		return -ENOMEM;

	ratelimit_default_init(&user->rs);
	ratelimit_set_flags(&user->rs, RATELIMIT_MSG_ON_RELEASE);

	mutex_init(&user->lock);

	logbuf_lock_irq();
	user->idx = log_first_idx;
	user->seq = log_first_seq;
	logbuf_unlock_irq();

	file->private_data = user;
	return 0;
}

static int devkmsg_release(struct inode *inode, struct file *file)
{
	struct devkmsg_user *user = file->private_data;

	if (!user)
		return 0;

	ratelimit_state_exit(&user->rs);

	mutex_destroy(&user->lock);
	kfree(user);
	return 0;
}

const struct file_operations kmsg_fops = {
	.open = devkmsg_open,
	.read = devkmsg_read,
	.write_iter = devkmsg_write,
	.llseek = devkmsg_llseek,
	.poll = devkmsg_poll,
	.release = devkmsg_release,
};

#ifdef CONFIG_CRASH_CORE
/*
 * This appends the listed symbols to /proc/vmcore
 *
 * /proc/vmcore is used by various utilities, like crash and makedumpfile to
 * obtain access to symbols that are otherwise very difficult to locate.  These
 * symbols are specifically used so that utilities can access and extract the
 * dmesg log from a vmcore file after a crash.
 */
void log_buf_vmcoreinfo_setup(void)
{
	VMCOREINFO_SYMBOL(log_buf);
	VMCOREINFO_SYMBOL(log_buf_len);
	VMCOREINFO_SYMBOL(log_first_idx);
	VMCOREINFO_SYMBOL(clear_idx);
	VMCOREINFO_SYMBOL(log_next_idx);
	/*
	 * Export struct printk_log size and field offsets. User space tools can
	 * parse it and detect any changes to structure down the line.
	 */
	VMCOREINFO_STRUCT_SIZE(printk_log);
	VMCOREINFO_OFFSET(printk_log, ts_nsec);
	VMCOREINFO_OFFSET(printk_log, len);
	VMCOREINFO_OFFSET(printk_log, text_len);
	VMCOREINFO_OFFSET(printk_log, dict_len);
}
#endif

/* requested log_buf_len from kernel cmdline */
static unsigned long __initdata new_log_buf_len;

/* we practice scaling the ring buffer by powers of 2 */
static void __init log_buf_len_update(u64 size)
{
	if (size > (u64)LOG_BUF_LEN_MAX) {
		size = (u64)LOG_BUF_LEN_MAX;
		pr_err("log_buf over 2G is not supported.\n");
	}

	if (size)
		size = roundup_pow_of_two(size);
	if (size > log_buf_len)
		new_log_buf_len = (unsigned long)size;
}

/* save requested log_buf_len since it's too early to process it */
static int __init log_buf_len_setup(char *str)
{
<<<<<<< HEAD
	unsigned int size = memparse(str, &str);
=======
	u64 size;

	if (!str)
		return -EINVAL;

	size = memparse(str, &str);
>>>>>>> 32bc956b

	log_buf_len_update(size);

	return 0;
}
early_param("log_buf_len", log_buf_len_setup);

#ifdef CONFIG_SMP
#define __LOG_CPU_MAX_BUF_LEN (1 << CONFIG_LOG_CPU_MAX_BUF_SHIFT)

static void __init log_buf_add_cpu(void)
{
	unsigned int cpu_extra;

	/*
	 * archs should set up cpu_possible_bits properly with
	 * set_cpu_possible() after setup_arch() but just in
	 * case lets ensure this is valid.
	 */
	if (num_possible_cpus() == 1)
		return;

	cpu_extra = (num_possible_cpus() - 1) * __LOG_CPU_MAX_BUF_LEN;

	/* by default this will only continue through for large > 64 CPUs */
	if (cpu_extra <= __LOG_BUF_LEN / 2)
		return;

	pr_info("log_buf_len individual max cpu contribution: %d bytes\n",
		__LOG_CPU_MAX_BUF_LEN);
	pr_info("log_buf_len total cpu_extra contributions: %d bytes\n",
		cpu_extra);
	pr_info("log_buf_len min size: %d bytes\n", __LOG_BUF_LEN);

	log_buf_len_update(cpu_extra + __LOG_BUF_LEN);
}
#else /* !CONFIG_SMP */
static inline void log_buf_add_cpu(void) {}
#endif /* CONFIG_SMP */

void __init setup_log_buf(int early)
{
	unsigned long flags;
	char *new_log_buf;
	unsigned int free;

	if (log_buf != __log_buf)
		return;

	if (!early && !new_log_buf_len)
		log_buf_add_cpu();

	if (!new_log_buf_len)
		return;

	if (early) {
		new_log_buf =
			memblock_virt_alloc(new_log_buf_len, LOG_ALIGN);
	} else {
		new_log_buf = memblock_virt_alloc_nopanic(new_log_buf_len,
							  LOG_ALIGN);
	}

	if (unlikely(!new_log_buf)) {
		pr_err("log_buf_len: %lu bytes not available\n",
			new_log_buf_len);
		return;
	}

	logbuf_lock_irqsave(flags);
	log_buf_len = new_log_buf_len;
	log_buf = new_log_buf;
	new_log_buf_len = 0;
	free = __LOG_BUF_LEN - log_next_idx;
	memcpy(log_buf, __log_buf, __LOG_BUF_LEN);
	logbuf_unlock_irqrestore(flags);

	pr_info("log_buf_len: %u bytes\n", log_buf_len);
	pr_info("early log buf free: %u(%u%%)\n",
		free, (free * 100) / __LOG_BUF_LEN);
}

static bool __read_mostly ignore_loglevel;

static int __init ignore_loglevel_setup(char *str)
{
	ignore_loglevel = true;
	pr_info("debug: ignoring loglevel setting.\n");

	return 0;
}

early_param("ignore_loglevel", ignore_loglevel_setup);
module_param(ignore_loglevel, bool, S_IRUGO | S_IWUSR);
MODULE_PARM_DESC(ignore_loglevel,
		 "ignore loglevel setting (prints all kernel messages to the console)");

static bool suppress_message_printing(int level)
{
	return (level >= console_loglevel && !ignore_loglevel);
}

#ifdef CONFIG_BOOT_PRINTK_DELAY

static int boot_delay; /* msecs delay after each printk during bootup */
static unsigned long long loops_per_msec;	/* based on boot_delay */

static int __init boot_delay_setup(char *str)
{
	unsigned long lpj;

	lpj = preset_lpj ? preset_lpj : 1000000;	/* some guess */
	loops_per_msec = (unsigned long long)lpj / 1000 * HZ;

	get_option(&str, &boot_delay);
	if (boot_delay > 10 * 1000)
		boot_delay = 0;

	pr_debug("boot_delay: %u, preset_lpj: %ld, lpj: %lu, "
		"HZ: %d, loops_per_msec: %llu\n",
		boot_delay, preset_lpj, lpj, HZ, loops_per_msec);
	return 0;
}
early_param("boot_delay", boot_delay_setup);

static void boot_delay_msec(int level)
{
	unsigned long long k;
	unsigned long timeout;

	if ((boot_delay == 0 || system_state >= SYSTEM_RUNNING)
		|| suppress_message_printing(level)) {
		return;
	}

	k = (unsigned long long)loops_per_msec * boot_delay;

	timeout = jiffies + msecs_to_jiffies(boot_delay);
	while (k) {
		k--;
		cpu_relax();
		/*
		 * use (volatile) jiffies to prevent
		 * compiler reduction; loop termination via jiffies
		 * is secondary and may or may not happen.
		 */
		if (time_after(jiffies, timeout))
			break;
		touch_nmi_watchdog();
	}
}
#else
static inline void boot_delay_msec(int level)
{
}
#endif

static bool printk_time = IS_ENABLED(CONFIG_PRINTK_TIME);
module_param_named(time, printk_time, bool, S_IRUGO | S_IWUSR);

static size_t print_time(u64 ts, char *buf)
{
	unsigned long rem_nsec;

	if (!printk_time)
		return 0;

	rem_nsec = do_div(ts, 1000000000);

	if (!buf)
		return snprintf(NULL, 0, "[%5lu.000000] ", (unsigned long)ts);

	return sprintf(buf, "[%5lu.%06lu] ",
		       (unsigned long)ts, rem_nsec / 1000);
}

static size_t print_prefix(const struct printk_log *msg, bool syslog, char *buf)
{
	size_t len = 0;
	unsigned int prefix = (msg->facility << 3) | msg->level;

	if (syslog) {
		if (buf) {
			len += sprintf(buf, "<%u>", prefix);
		} else {
			len += 3;
			if (prefix > 999)
				len += 3;
			else if (prefix > 99)
				len += 2;
			else if (prefix > 9)
				len++;
		}
	}

	len += print_time(msg->ts_nsec, buf ? buf + len : NULL);

#ifdef CONFIG_PRINTK_MT_PREFIX
	/* if uart printk enabled */
	if (syslog == false && printk_disable_uart != 1) {
		if (buf)
			len += sprintf(buf+len, "<%d>", smp_processor_id());
		else
			len += snprintf(NULL, 0, "<%d>", smp_processor_id());
	}
#endif

	return len;
}

static size_t msg_print_text(const struct printk_log *msg, bool syslog, char *buf, size_t size)
{
	const char *text = log_text(msg);
	size_t text_size = msg->text_len;
	size_t len = 0;

	do {
		const char *next = memchr(text, '\n', text_size);
		size_t text_len;

		if (next) {
			text_len = next - text;
			next++;
			text_size -= next - text;
		} else {
			text_len = text_size;
		}

		if (buf) {
			if (print_prefix(msg, syslog, NULL) +
			    text_len + 1 >= size - len)
				break;

			len += print_prefix(msg, syslog, buf + len);
			memcpy(buf + len, text, text_len);
			len += text_len;
			buf[len++] = '\n';
		} else {
			/* SYSLOG_ACTION_* buffer size only calculation */
			len += print_prefix(msg, syslog, NULL);
			len += text_len;
			len++;
		}

		text = next;
	} while (text);

	return len;
}

static int syslog_print(char __user *buf, int size)
{
	char *text;
	struct printk_log *msg;
	int len = 0;

	text = kmalloc(LOG_LINE_MAX + PREFIX_MAX, GFP_KERNEL);
	if (!text)
		return -ENOMEM;

	while (size > 0) {
		size_t n;
		size_t skip;

		logbuf_lock_irq();
		if (syslog_seq < log_first_seq) {
			/* messages are gone, move to first one */
			syslog_seq = log_first_seq;
			syslog_idx = log_first_idx;
			syslog_partial = 0;
		}
		if (syslog_seq == log_next_seq) {
			logbuf_unlock_irq();
			break;
		}

		skip = syslog_partial;
		msg = log_from_idx(syslog_idx);
		n = msg_print_text(msg, true, text, LOG_LINE_MAX + PREFIX_MAX);
		if (n - syslog_partial <= size) {
			/* message fits into buffer, move forward */
			syslog_idx = log_next(syslog_idx);
			syslog_seq++;
			n -= syslog_partial;
			syslog_partial = 0;
		} else if (!len){
			/* partial read(), remember position */
			n = size;
			syslog_partial += n;
		} else
			n = 0;
		logbuf_unlock_irq();

		if (!n)
			break;

		if (copy_to_user(buf, text + skip, n)) {
			if (!len)
				len = -EFAULT;
			break;
		}

		len += n;
		size -= n;
		buf += n;
	}

	kfree(text);
	return len;
}

static int syslog_print_all(char __user *buf, int size, bool clear)
{
	char *text;
	int len = 0;

	text = kmalloc(LOG_LINE_MAX + PREFIX_MAX, GFP_KERNEL);
	if (!text)
		return -ENOMEM;

	logbuf_lock_irq();
	if (buf) {
		u64 next_seq;
		u64 seq;
		u32 idx;

		/*
		 * Find first record that fits, including all following records,
		 * into the user-provided buffer for this dump.
		 */
		seq = clear_seq;
		idx = clear_idx;
		while (seq < log_next_seq) {
			struct printk_log *msg = log_from_idx(idx);

			len += msg_print_text(msg, true, NULL, 0);
			idx = log_next(idx);
			seq++;
		}

		/* move first record forward until length fits into the buffer */
		seq = clear_seq;
		idx = clear_idx;
		while (len > size && seq < log_next_seq) {
			struct printk_log *msg = log_from_idx(idx);

			len -= msg_print_text(msg, true, NULL, 0);
			idx = log_next(idx);
			seq++;
		}

		/* last message fitting into this dump */
		next_seq = log_next_seq;

		len = 0;
		while (len >= 0 && seq < next_seq) {
			struct printk_log *msg = log_from_idx(idx);
			int textlen;

			textlen = msg_print_text(msg, true, text,
						 LOG_LINE_MAX + PREFIX_MAX);
			if (textlen < 0) {
				len = textlen;
				break;
			}
			idx = log_next(idx);
			seq++;

			logbuf_unlock_irq();
			if (copy_to_user(buf + len, text, textlen))
				len = -EFAULT;
			else
				len += textlen;
			logbuf_lock_irq();

			if (seq < log_first_seq) {
				/* messages are gone, move to next one */
				seq = log_first_seq;
				idx = log_first_idx;
			}
		}
	}

	if (clear) {
		clear_seq = log_next_seq;
		clear_idx = log_next_idx;
	}
	logbuf_unlock_irq();

	kfree(text);
	return len;
}

int do_syslog(int type, char __user *buf, int len, int source)
{
	bool clear = false;
	static int saved_console_loglevel = LOGLEVEL_DEFAULT;
	int error;

	error = check_syslog_permissions(type, source);
	if (error)
		return error;

	switch (type) {
	case SYSLOG_ACTION_CLOSE:	/* Close log */
		break;
	case SYSLOG_ACTION_OPEN:	/* Open log */
		break;
	case SYSLOG_ACTION_READ:	/* Read from log */
		if (!buf || len < 0)
			return -EINVAL;
		if (!len)
			return 0;
		if (!access_ok(VERIFY_WRITE, buf, len))
			return -EFAULT;
		error = wait_event_interruptible(log_wait,
						 syslog_seq != log_next_seq);
		if (error)
			return error;
		error = syslog_print(buf, len);
		break;
	/* Read/clear last kernel messages */
	case SYSLOG_ACTION_READ_CLEAR:
		clear = true;
		/* FALL THRU */
	/* Read last kernel messages */
	case SYSLOG_ACTION_READ_ALL:
		if (!buf || len < 0)
			return -EINVAL;
		if (!len)
			return 0;
		if (!access_ok(VERIFY_WRITE, buf, len))
			return -EFAULT;
		error = syslog_print_all(buf, len, clear);
		break;
	/* Clear ring buffer */
	case SYSLOG_ACTION_CLEAR:
		syslog_print_all(NULL, 0, true);
		break;
	/* Disable logging to console */
	case SYSLOG_ACTION_CONSOLE_OFF:
		if (saved_console_loglevel == LOGLEVEL_DEFAULT)
			saved_console_loglevel = console_loglevel;
		console_loglevel = minimum_console_loglevel;
		break;
	/* Enable logging to console */
	case SYSLOG_ACTION_CONSOLE_ON:
		if (saved_console_loglevel != LOGLEVEL_DEFAULT) {
			console_loglevel = saved_console_loglevel;
			saved_console_loglevel = LOGLEVEL_DEFAULT;
		}
		break;
	/* Set level of messages printed to console */
	case SYSLOG_ACTION_CONSOLE_LEVEL:
		if (len < 1 || len > 8)
			return -EINVAL;
		if (len < minimum_console_loglevel)
			len = minimum_console_loglevel;
		console_loglevel = len;
		/* Implicitly re-enable logging to console */
		saved_console_loglevel = LOGLEVEL_DEFAULT;
		break;
	/* Number of chars in the log buffer */
	case SYSLOG_ACTION_SIZE_UNREAD:
		logbuf_lock_irq();
		if (syslog_seq < log_first_seq) {
			/* messages are gone, move to first one */
			syslog_seq = log_first_seq;
			syslog_idx = log_first_idx;
			syslog_partial = 0;
		}
		if (source == SYSLOG_FROM_PROC) {
			/*
			 * Short-cut for poll(/"proc/kmsg") which simply checks
			 * for pending data, not the size; return the count of
			 * records, not the length.
			 */
			error = log_next_seq - syslog_seq;
		} else {
			u64 seq = syslog_seq;
			u32 idx = syslog_idx;

			while (seq < log_next_seq) {
				struct printk_log *msg = log_from_idx(idx);

				error += msg_print_text(msg, true, NULL, 0);
				idx = log_next(idx);
				seq++;
			}
			error -= syslog_partial;
		}
		logbuf_unlock_irq();
		break;
	/* Size of the log buffer */
	case SYSLOG_ACTION_SIZE_BUFFER:
		error = log_buf_len;
		break;
	default:
		error = -EINVAL;
		break;
	}

	return error;
}

SYSCALL_DEFINE3(syslog, int, type, char __user *, buf, int, len)
{
	return do_syslog(type, buf, len, SYSLOG_FROM_READER);
}

/*
 * Special console_lock variants that help to reduce the risk of soft-lockups.
 * They allow to pass console_lock to another printk() call using a busy wait.
 */

#ifdef CONFIG_LOCKDEP
static struct lockdep_map console_owner_dep_map = {
	.name = "console_owner"
};
#endif

static DEFINE_RAW_SPINLOCK(console_owner_lock);
static struct task_struct *console_owner;
static bool console_waiter;

/**
 * console_lock_spinning_enable - mark beginning of code where another
 *	thread might safely busy wait
 *
 * This basically converts console_lock into a spinlock. This marks
 * the section where the console_lock owner can not sleep, because
 * there may be a waiter spinning (like a spinlock). Also it must be
 * ready to hand over the lock at the end of the section.
 */
static void console_lock_spinning_enable(void)
{
	raw_spin_lock(&console_owner_lock);
	console_owner = current;
	raw_spin_unlock(&console_owner_lock);

	/* The waiter may spin on us after setting console_owner */
	spin_acquire(&console_owner_dep_map, 0, 0, _THIS_IP_);
}

/**
 * console_lock_spinning_disable_and_check - mark end of code where another
 *	thread was able to busy wait and check if there is a waiter
 *
 * This is called at the end of the section where spinning is allowed.
 * It has two functions. First, it is a signal that it is no longer
 * safe to start busy waiting for the lock. Second, it checks if
 * there is a busy waiter and passes the lock rights to her.
 *
 * Important: Callers lose the lock if there was a busy waiter.
 *	They must not touch items synchronized by console_lock
 *	in this case.
 *
 * Return: 1 if the lock rights were passed, 0 otherwise.
 */
static int console_lock_spinning_disable_and_check(void)
{
	int waiter;

	raw_spin_lock(&console_owner_lock);
	waiter = READ_ONCE(console_waiter);
	console_owner = NULL;
	raw_spin_unlock(&console_owner_lock);

	if (!waiter) {
		spin_release(&console_owner_dep_map, 1, _THIS_IP_);
		return 0;
	}

	/* The waiter is now free to continue */
	WRITE_ONCE(console_waiter, false);

	spin_release(&console_owner_dep_map, 1, _THIS_IP_);

	/*
	 * Hand off console_lock to waiter. The waiter will perform
	 * the up(). After this, the waiter is the console_lock owner.
	 */
	mutex_release(&console_lock_dep_map, 1, _THIS_IP_);
	return 1;
}

/**
 * console_trylock_spinning - try to get console_lock by busy waiting
 *
 * This allows to busy wait for the console_lock when the current
 * owner is running in specially marked sections. It means that
 * the current owner is running and cannot reschedule until it
 * is ready to lose the lock.
 *
 * Return: 1 if we got the lock, 0 othrewise
 */
static int console_trylock_spinning(void)
{
	struct task_struct *owner = NULL;
	bool waiter;
	bool spin = false;
	unsigned long flags;

	if (console_trylock())
		return 1;

	printk_safe_enter_irqsave(flags);

	raw_spin_lock(&console_owner_lock);
	owner = READ_ONCE(console_owner);
	waiter = READ_ONCE(console_waiter);
	if (!waiter && owner && owner != current) {
		WRITE_ONCE(console_waiter, true);
		spin = true;
	}
	raw_spin_unlock(&console_owner_lock);

	/*
	 * If there is an active printk() writing to the
	 * consoles, instead of having it write our data too,
	 * see if we can offload that load from the active
	 * printer, and do some printing ourselves.
	 * Go into a spin only if there isn't already a waiter
	 * spinning, and there is an active printer, and
	 * that active printer isn't us (recursive printk?).
	 */
	if (!spin) {
		printk_safe_exit_irqrestore(flags);
		return 0;
	}

	/* We spin waiting for the owner to release us */
	spin_acquire(&console_owner_dep_map, 0, 0, _THIS_IP_);
	/* Owner will clear console_waiter on hand off */
	while (READ_ONCE(console_waiter))
		cpu_relax();
	spin_release(&console_owner_dep_map, 1, _THIS_IP_);

	printk_safe_exit_irqrestore(flags);
	/*
	 * The owner passed the console lock to us.
	 * Since we did not spin on console lock, annotate
	 * this as a trylock. Otherwise lockdep will
	 * complain.
	 */
	mutex_acquire(&console_lock_dep_map, 0, 1, _THIS_IP_);

	return 1;
}

/*
 * Call the console drivers, asking them to write out
 * log_buf[start] to log_buf[end - 1].
 * The console_lock must be held.
 */
static void call_console_drivers(const char *ext_text, size_t ext_len,
				 const char *text, size_t len)
{
	struct console *con;
#ifdef CONFIG_CONSOLE_LOCK_DURATION_DETECT
	unsigned long interval_con_write = 0;
#endif

	trace_console_rcuidle(text, len);

	if (!console_drivers)
		return;

	for_each_console(con) {
		/* if uart printk disabled */
		if ((printk_disable_uart == 1) && (con->flags & CON_CONSDEV))
			continue;
		if (exclusive_console && con != exclusive_console)
			continue;
		if (!(con->flags & CON_ENABLED))
			continue;
		if (!con->write)
			continue;
		if (!cpu_online(smp_processor_id()) &&
		    !(con->flags & CON_ANYTIME))
			continue;
		if (con->flags & CON_EXTENDED)
			con->write(con, ext_text, ext_len);
		else {
#ifdef CONFIG_CONSOLE_LOCK_DURATION_DETECT
			conwrite_stat_struct.con = con;
			conwrite_stat_struct.time_before_conwrite
				= local_clock();
			con->write(con, text, len);
			conwrite_stat_struct.time_after_conwrite
				= local_clock();
			interval_con_write =
				conwrite_stat_struct.time_after_conwrite -
				conwrite_stat_struct.time_before_conwrite;
			if (!strcmp(con->name, "ttyS")) {
				time_con_write_ttyS += interval_con_write;
				len_con_write_ttyS += len;
			} else if (!strcmp(con->name, "pstore")) {
				time_con_write_pstore += interval_con_write;
				len_con_write_pstore += len;
			}
#else
			con->write(con, text, len);
#endif
		}
	}
}

#ifdef CONFIG_MTK_AEE_FEATURE
/* if logbuf lock in aee_wdt flow, zap locks uncondationally  */
void aee_wdt_zap_locks(void)
{
	debug_locks_off();
	/* If a crash is occurring, make sure we can't deadlock */
	raw_spin_lock_init(&logbuf_lock);
	/* And make sure that we print immediately */
	sema_init(&console_sem, 1);
}
#endif

int printk_delay_msec __read_mostly;

static inline void printk_delay(void)
{
	if (unlikely(printk_delay_msec)) {
		int m = printk_delay_msec;

		while (m--) {
			mdelay(1);
			touch_nmi_watchdog();
		}
	}
}

/*
 * Continuation lines are buffered, and not committed to the record buffer
 * until the line is complete, or a race forces it. The line fragments
 * though, are printed immediately to the consoles to ensure everything has
 * reached the console in case of a kernel crash.
 */
static struct cont {
	char buf[LOG_LINE_MAX];
	size_t len;			/* length == 0 means unused buffer */
	struct task_struct *owner;	/* task of first print*/
	u64 ts_nsec;			/* time of first print */
	u8 level;			/* log level of first message */
	u8 facility;			/* log facility of first message */
	enum log_flags flags;		/* prefix, newline flags */
} cont;

static void cont_flush(void)
{
	if (cont.len == 0)
		return;

	log_store(cont.facility, cont.level, cont.flags, cont.ts_nsec,
		  NULL, 0, cont.buf, cont.len);
	cont.len = 0;
}

static bool cont_add(int facility, int level, enum log_flags flags, const char *text, size_t len)
{
	/*
	 * If ext consoles are present, flush and skip in-kernel
	 * continuation.  See nr_ext_console_drivers definition.  Also, if
	 * the line gets too long, split it up in separate records.
	 */
	if (nr_ext_console_drivers || cont.len + len > sizeof(cont.buf)) {
		cont_flush();
		return false;
	}

	if (!cont.len) {
		cont.facility = facility;
		cont.level = level;
		cont.owner = current;
		cont.ts_nsec = local_clock();
		cont.flags = flags;
	}

	memcpy(cont.buf + cont.len, text, len);
	cont.len += len;

	// The original flags come from the first line,
	// but later continuations can add a newline.
	if (flags & LOG_NEWLINE) {
		cont.flags |= LOG_NEWLINE;
		cont_flush();
	}

	if (cont.len > (sizeof(cont.buf) * 80) / 100)
		cont_flush();

	return true;
}

static size_t log_output(int facility, int level, enum log_flags lflags, const char *dict, size_t dictlen, char *text, size_t text_len)
{
#ifdef CONFIG_CONSOLE_LOCK_DURATION_DETECT
	u64 log_enter_time = local_clock();
#endif
	/*
	 * If an earlier line was buffered, and we're a continuation
	 * write from the same process, try to add it to the buffer.
	 */
	if (cont.len) {
		if (cont.owner == current && (lflags & LOG_CONT)) {
			if (cont_add(facility, level, lflags, text, text_len))
				return text_len;
		}
		/* Otherwise, make sure it's flushed */
		cont_flush();
	}

	/* Skip empty continuation lines that couldn't be added - they just flush */
	if (!text_len && (lflags & LOG_CONT))
		return 0;

	/* If it doesn't end in a newline, try to buffer the current line */
	if (!(lflags & LOG_NEWLINE)) {
		if (cont_add(facility, level, lflags, text, text_len))
			return text_len;
	}

	/* Store it in the record log */
#ifdef CONFIG_CONSOLE_LOCK_DURATION_DETECT
	return log_store(facility, level, lflags,
		log_enter_time, dict, dictlen, text, text_len);
#else
	return log_store(facility, level, lflags, 0, dict, dictlen, text, text_len);
#endif
}

/* Must be called under logbuf_lock. */
int vprintk_store(int facility, int level,
		  const char *dict, size_t dictlen,
		  const char *fmt, va_list args)
{
	static char textbuf[LOG_LINE_MAX];
	char *text = textbuf;
	size_t text_len;
	enum log_flags lflags = 0;

	/*
	 * The printf needs to come first; we need the syslog
	 * prefix which might be passed-in as a parameter.
	 */
	text_len = vscnprintf(text, sizeof(textbuf), fmt, args);

	/* mark and strip a trailing newline */
	if (text_len && text[text_len-1] == '\n') {
		text_len--;
		lflags |= LOG_NEWLINE;
	}

	/* strip kernel syslog prefix and extract log level or control flags */
	if (facility == 0) {
		int kern_level;

		while ((kern_level = printk_get_level(text)) != 0) {
			switch (kern_level) {
			case '0' ... '7':
				if (level == LOGLEVEL_DEFAULT)
					level = kern_level - '0';
				/* fallthrough */
			case 'd':	/* KERN_DEFAULT */
				lflags |= LOG_PREFIX;
				break;
			case 'c':	/* KERN_CONT */
				lflags |= LOG_CONT;
			}

			text_len -= 2;
			text += 2;
		}
	}

	if (level == LOGLEVEL_DEFAULT)
		level = default_message_loglevel;

	if (dict)
		lflags |= LOG_PREFIX|LOG_NEWLINE;

	/* MTK_prefix */
#ifdef CONFIG_PRINTK_MT_PREFIX
	/* if irqs_disabled() is true*/
	if (isIrqsDisabled)
		this_cpu_write(printk_state, '-');
#ifdef CONFIG_MTK_PRINTK_UART_CONSOLE
	/* if uart printk enabled */
	else if (printk_disable_uart != 1)
		this_cpu_write(printk_state, '.');
#endif
	else
		this_cpu_write(printk_state, ' ');
#endif

	return log_output(facility, level, lflags,
			  dict, dictlen, text, text_len);
}

asmlinkage int vprintk_emit(int facility, int level,
			    const char *dict, size_t dictlen,
			    const char *fmt, va_list args)
{
	int printed_len;
	bool in_sched = false;
	unsigned long flags;
#ifdef CONFIG_PRINTK_MT_PREFIX
	/* save the status of irqs_disabled() */
	isIrqsDisabled = irqs_disabled();
#endif
	if (level == LOGLEVEL_SCHED) {
		level = LOGLEVEL_DEFAULT;
		in_sched = true;
	}

	boot_delay_msec(level);
	printk_delay();

	/* This stops the holder of console_sem just where we want him */
	logbuf_lock_irqsave(flags);
	printed_len = vprintk_store(facility, level, dict, dictlen, fmt, args);
	logbuf_unlock_irqrestore(flags);

	/* If called from the scheduler, we can not call up(). */
	if (!in_sched) {
		/*
		 * Try to acquire and then immediately release the console
		 * semaphore.  The release will print out buffers and wake up
		 * /dev/kmsg and syslog() users.
		 */
		if (console_trylock_spinning())
			console_unlock();
	}

	return printed_len;
}
EXPORT_SYMBOL(vprintk_emit);

asmlinkage int vprintk(const char *fmt, va_list args)
{
	return vprintk_func(fmt, args);
}
EXPORT_SYMBOL(vprintk);

asmlinkage int printk_emit(int facility, int level,
			   const char *dict, size_t dictlen,
			   const char *fmt, ...)
{
	va_list args;
	int r;

	va_start(args, fmt);
	r = vprintk_emit(facility, level, dict, dictlen, fmt, args);
	va_end(args);

	return r;
}
EXPORT_SYMBOL(printk_emit);

int vprintk_default(const char *fmt, va_list args)
{
	int r;

#ifdef CONFIG_KGDB_KDB
	/* Allow to pass printk() to kdb but avoid a recursion. */
	if (unlikely(kdb_trap_printk && kdb_printf_cpu < 0)) {
		r = vkdb_printf(KDB_MSGSRC_PRINTK, fmt, args);
		return r;
	}
#endif
	r = vprintk_emit(0, LOGLEVEL_DEFAULT, NULL, 0, fmt, args);

	return r;
}
EXPORT_SYMBOL_GPL(vprintk_default);

/**
 * printk - print a kernel message
 * @fmt: format string
 *
 * This is printk(). It can be called from any context. We want it to work.
 *
 * We try to grab the console_lock. If we succeed, it's easy - we log the
 * output and call the console drivers.  If we fail to get the semaphore, we
 * place the output into the log buffer and return. The current holder of
 * the console_sem will notice the new output in console_unlock(); and will
 * send it to the consoles before releasing the lock.
 *
 * One effect of this deferred printing is that code which calls printk() and
 * then changes console_loglevel may break. This is because console_loglevel
 * is inspected when the actual printing occurs.
 *
 * See also:
 * printf(3)
 *
 * See the vsnprintf() documentation for format string extensions over C99.
 */
asmlinkage __visible int printk(const char *fmt, ...)
{
	va_list args;
	int r;

	va_start(args, fmt);
	r = vprintk_func(fmt, args);
	va_end(args);

	return r;
}
EXPORT_SYMBOL(printk);

#else /* CONFIG_PRINTK */

#define LOG_LINE_MAX		0
#define PREFIX_MAX		0

static u64 syslog_seq;
static u32 syslog_idx;
static u64 console_seq;
static u32 console_idx;
static u64 log_first_seq;
static u32 log_first_idx;
static u64 log_next_seq;
static char *log_text(const struct printk_log *msg) { return NULL; }
static char *log_dict(const struct printk_log *msg) { return NULL; }
static struct printk_log *log_from_idx(u32 idx) { return NULL; }
static u32 log_next(u32 idx) { return 0; }
static ssize_t msg_print_ext_header(char *buf, size_t size,
				    struct printk_log *msg,
				    u64 seq) { return 0; }
static ssize_t msg_print_ext_body(char *buf, size_t size,
				  char *dict, size_t dict_len,
				  char *text, size_t text_len) { return 0; }
static void console_lock_spinning_enable(void) { }
static int console_lock_spinning_disable_and_check(void) { return 0; }
static void call_console_drivers(const char *ext_text, size_t ext_len,
				 const char *text, size_t len) {}
static size_t msg_print_text(const struct printk_log *msg,
			     bool syslog, char *buf, size_t size) { return 0; }
static bool suppress_message_printing(int level) { return false; }

#endif /* CONFIG_PRINTK */

#ifdef CONFIG_EARLY_PRINTK
struct console *early_console;

asmlinkage __visible void early_printk(const char *fmt, ...)
{
	va_list ap;
	char buf[512];
	int n;

	if (!early_console)
		return;

	va_start(ap, fmt);
	n = vscnprintf(buf, sizeof(buf), fmt, ap);
	va_end(ap);

	early_console->write(early_console, buf, n);
}
#endif

#if defined(CONFIG_MTK_ENG_BUILD) && defined(CONFIG_LOG_TOO_MUCH_WARNING)
static int parse_log_file(void)
{
	char buff[LOG_LINE_MAX + PREFIX_MAX];
	u32 log_index = start_idx;
	u64 log_seq = start_seq;
	size_t count = 0;
	struct printk_log *msg;
	enum log_flags prev = 0;

	if (log_much == NULL)
		return -ENOMEM;

	log_count = 0;
	while (log_seq < log_next_seq) {
		msg = log_from_idx(log_index);
		count = msg_print_text(msg, true, buff, sizeof(buff));
		prev = msg->flags;

		if (log_count + count > log_buf_len + LOG_MUCH_PLUS_LEN)
			break;
		memcpy(log_much + log_count, buff, count);
		log_count += count;

		log_index = log_next(log_index);
		log_seq++;
	}
	return 0;
}

static void log_much_do_check_and_delay(struct printk_log *msg)
{
	if (delta_count * DETECT_TIME >  detect_count * delta_time) {
		if (!parse_log_file()) {
			t_base = msg->ts_nsec + DELAY_TIME;
			flag_toomuch = true;
		}
	}
}

static int log_much_show(struct seq_file *m, void *v)
{
	if (log_much == NULL) {
		seq_puts(m, "log buff is null.\n");
		return 0;
	}
	seq_write(m, log_much, log_count);
	return 0;
}

static int log_much_open(struct inode *inode, struct file *file)
{
	return single_open(file, log_much_show, inode->i_private);
}

static const struct file_operations log_much_ops = {
	.owner = THIS_MODULE,
	.open = log_much_open,
	.read = seq_read,
	.llseek = seq_lseek,
	.release = single_release,
};
#endif

static int __add_preferred_console(char *name, int idx, char *options,
				   char *brl_options)
{
	struct console_cmdline *c;
	int i;

	/*
	 *	See if this tty is not yet registered, and
	 *	if we have a slot free.
	 */
	for (i = 0, c = console_cmdline;
	     i < MAX_CMDLINECONSOLES && c->name[0];
	     i++, c++) {
		if (strcmp(c->name, name) == 0 && c->index == idx) {
			if (!brl_options)
				preferred_console = i;
			return 0;
		}
	}
	if (i == MAX_CMDLINECONSOLES)
		return -E2BIG;
	if (!brl_options)
		preferred_console = i;
	strlcpy(c->name, name, sizeof(c->name));
	c->options = options;
	braille_set_options(c, brl_options);

	c->index = idx;
	return 0;
}
/*
 * Set up a console.  Called via do_early_param() in init/main.c
 * for each "console=" parameter in the boot command line.
 */
static int __init console_setup(char *str)
{
	char buf[sizeof(console_cmdline[0].name) + 4]; /* 4 for "ttyS" */
	char *s, *options, *brl_options = NULL;
	int idx;

	if (_braille_console_setup(&str, &brl_options))
		return 1;

	/*
	 * Decode str into name, index, options.
	 */
	if (str[0] >= '0' && str[0] <= '9') {
		strcpy(buf, "ttyS");
		strncpy(buf + 4, str, sizeof(buf) - 5);
	} else {
		strncpy(buf, str, sizeof(buf) - 1);
	}
	buf[sizeof(buf) - 1] = 0;
	options = strchr(str, ',');
	if (options)
		*(options++) = 0;
#ifdef __sparc__
	if (!strcmp(str, "ttya"))
		strcpy(buf, "ttyS0");
	if (!strcmp(str, "ttyb"))
		strcpy(buf, "ttyS1");
#endif
	for (s = buf; *s; s++)
		if (isdigit(*s) || *s == ',')
			break;
	idx = simple_strtoul(s, NULL, 10);
	*s = 0;

	__add_preferred_console(buf, idx, options, brl_options);
	console_set_on_cmdline = 1;
	return 1;
}
__setup("console=", console_setup);

/**
 * add_preferred_console - add a device to the list of preferred consoles.
 * @name: device name
 * @idx: device index
 * @options: options for this console
 *
 * The last preferred console added will be used for kernel messages
 * and stdin/out/err for init.  Normally this is used by console_setup
 * above to handle user-supplied console arguments; however it can also
 * be used by arch-specific code either to override the user or more
 * commonly to provide a default console (ie from PROM variables) when
 * the user has not supplied one.
 */
int add_preferred_console(char *name, int idx, char *options)
{
	return __add_preferred_console(name, idx, options, NULL);
}

bool console_suspend_enabled = true;
EXPORT_SYMBOL(console_suspend_enabled);

static int __init console_suspend_disable(char *str)
{
	console_suspend_enabled = false;
	return 1;
}
__setup("no_console_suspend", console_suspend_disable);
module_param_named(console_suspend, console_suspend_enabled,
		bool, S_IRUGO | S_IWUSR);
MODULE_PARM_DESC(console_suspend, "suspend console during suspend"
	" and hibernate operations");

/**
 * suspend_console - suspend the console subsystem
 *
 * This disables printk() while we go into suspend states
 */
void suspend_console(void)
{
	if (!console_suspend_enabled)
		return;
	printk("Suspending console(s) (use no_console_suspend to debug)\n");
	console_lock();
	console_suspended = 1;
	up_console_sem();
}

void resume_console(void)
{
	if (!console_suspend_enabled)
		return;
	down_console_sem();
	console_suspended = 0;
	console_unlock();
}

/**
 * console_cpu_notify - print deferred console messages after CPU hotplug
 * @cpu: unused
 *
 * If printk() is called from a CPU that is not online yet, the messages
 * will be printed on the console only if there are CON_ANYTIME consoles.
 * This function is called when a new CPU comes online (or fails to come
 * up) or goes offline.
 */
static int console_cpu_notify(unsigned int cpu)
{
	if (!cpuhp_tasks_frozen) {
		/* If trylock fails, someone else is doing the printing */
		if (console_trylock())
			console_unlock();
	}
	return 0;
}

/**
 * console_lock - lock the console system for exclusive use.
 *
 * Acquires a lock which guarantees that the caller has
 * exclusive access to the console system and the console_drivers list.
 *
 * Can sleep, returns nothing.
 */
void console_lock(void)
{
	might_sleep();

	down_console_sem();
	if (console_suspended)
		return;
	console_locked = 1;
	console_may_schedule = 1;
}
EXPORT_SYMBOL(console_lock);

/**
 * console_trylock - try to lock the console system for exclusive use.
 *
 * Try to acquire a lock which guarantees that the caller has exclusive
 * access to the console system and the console_drivers list.
 *
 * returns 1 on success, and 0 on failure to acquire the lock.
 */
int console_trylock(void)
{
	if (down_trylock_console_sem())
		return 0;
	if (console_suspended) {
		up_console_sem();
		return 0;
	}
	console_locked = 1;
	/*
	 * When PREEMPT_COUNT disabled we can't reliably detect if it's
	 * safe to schedule (e.g. calling printk while holding a spin_lock),
	 * because preempt_disable()/preempt_enable() are just barriers there
	 * and preempt_count() is always 0.
	 *
	 * RCU read sections have a separate preemption counter when
	 * PREEMPT_RCU enabled thus we must take extra care and check
	 * rcu_preempt_depth(), otherwise RCU read sections modify
	 * preempt_count().
	 */
	console_may_schedule = !oops_in_progress &&
			preemptible() &&
			!rcu_preempt_depth();
	return 1;
}
EXPORT_SYMBOL(console_trylock);

int is_console_locked(void)
{
	return console_locked;
}

/*
 * Check if we have any console that is capable of printing while cpu is
 * booting or shutting down. Requires console_sem.
 */
static int have_callable_console(void)
{
	struct console *con;

	for_each_console(con)
		if ((con->flags & CON_ENABLED) &&
				(con->flags & CON_ANYTIME))
			return 1;

	return 0;
}

/*
 * Can we actually use the console at this time on this cpu?
 *
 * Console drivers may assume that per-cpu resources have been allocated. So
 * unless they're explicitly marked as being able to cope (CON_ANYTIME) don't
 * call them until this CPU is officially up.
 */
static inline int can_use_console(void)
{
	return cpu_online(raw_smp_processor_id()) || have_callable_console();
}

/**
 * console_unlock - unlock the console system
 *
 * Releases the console_lock which the caller holds on the console system
 * and the console driver list.
 *
 * While the console_lock was held, console output may have been buffered
 * by printk().  If this is the case, console_unlock(); emits
 * the output prior to releasing the lock.
 *
 * If there is output waiting, we wake /dev/kmsg and syslog() users.
 *
 * console_unlock(); may be called from any context.
 */
void console_unlock(void)
{
	static char ext_text[CONSOLE_EXT_LOG_MAX];
	static char text[LOG_LINE_MAX + PREFIX_MAX];
	static u64 seen_seq;
	unsigned long flags;
	bool wake_klogd = false;
	bool do_cond_resched, retry;

#if defined(CONFIG_MTK_ENG_BUILD) && defined(CONFIG_LOG_TOO_MUCH_WARNING)
/* length can not beyond 63 because of aee API args limitation */
	char aee_str[63];
	int add_len;
	u64 period;
	unsigned long rem_nsec;
#endif
#ifdef CONFIG_CONSOLE_LOCK_DURATION_DETECT
	bool block_overtime = false;
	u64 con_dura_time = local_clock();
	u64 current_time;

	len_con_write_ttyS = len_con_write_pstore = 0;
	time_con_write_ttyS = time_con_write_pstore = 0;
	rem_nsec_con_write_ttyS = rem_nsec_con_write_pstore = 0;
#endif
	if (console_suspended) {
		up_console_sem();
		return;
	}

	/*
	 * Console drivers are called with interrupts disabled, so
	 * @console_may_schedule should be cleared before; however, we may
	 * end up dumping a lot of lines, for example, if called from
	 * console registration path, and should invoke cond_resched()
	 * between lines if allowable.  Not doing so can cause a very long
	 * scheduling stall on a slow console leading to RCU stall and
	 * softlockup warnings which exacerbate the issue with more
	 * messages practically incapacitating the system.
	 *
	 * console_trylock() is not able to detect the preemptive
	 * context reliably. Therefore the value must be stored before
	 * and cleared after the the "again" goto label.
	 */
	do_cond_resched = console_may_schedule;
again:
	console_may_schedule = 0;

	/*
	 * We released the console_sem lock, so we need to recheck if
	 * cpu is online and (if not) is there at least one CON_ANYTIME
	 * console.
	 */
	if (!can_use_console()) {
		console_locked = 0;
		up_console_sem();
		return;
	}

	for (;;) {
		struct printk_log *msg;
		size_t ext_len = 0;
		size_t len;

		printk_safe_enter_irqsave(flags);
		raw_spin_lock(&logbuf_lock);
		if (seen_seq != log_next_seq) {
			wake_klogd = true;
			seen_seq = log_next_seq;
		}

		if (console_seq < log_first_seq) {
			len = sprintf(text, "** %u printk messages dropped ** ",
				      (unsigned)(log_first_seq - console_seq));

			/* messages are gone, move to first one */
			console_seq = log_first_seq;
			console_idx = log_first_idx;
		} else {
			len = 0;
		}
skip:
		if (console_seq == log_next_seq)
			break;

#ifdef CONFIG_CONSOLE_LOCK_DURATION_DETECT
		/* console_unlock block time over 2 seconds */
		current_time = local_clock();
		if ((current_time - con_dura_time) > 2000000000ULL) {
			unsigned long tmp_rem_nsec_start = 0,
				tmp_rem_nsec_end = 0;
			block_overtime = true;
			console_status_detected = true;

			rem_nsec_con_write_ttyS = do_div
				(time_con_write_ttyS, 1000000000);
			rem_nsec_con_write_pstore = do_div
				(time_con_write_pstore, 1000000000);
			tmp_rem_nsec_start = do_div(con_dura_time, 1000000000);
			tmp_rem_nsec_end = do_div(current_time, 1000000000);
			memset(conwrite_stat_struct.con_write_statbuf, 0x0,
				sizeof(conwrite_stat_struct.con_write_statbuf)
				- 1);
			snprintf(conwrite_stat_struct.con_write_statbuf,
				sizeof(conwrite_stat_struct.con_write_statbuf)
				- 1,
"cpu%d [%lu.%06lu]--[%lu.%06lu] 'ttyS' %lubytes %lu.%06lus, 'pstore' %lubytes %lu.%06lus\n",
				smp_processor_id(),
				(unsigned long)con_dura_time,
				tmp_rem_nsec_start/1000,
				(unsigned long)current_time,
				tmp_rem_nsec_end/1000,
				(unsigned long)len_con_write_ttyS,
				(unsigned long)time_con_write_ttyS,
				rem_nsec_con_write_ttyS/1000,
				(unsigned long)len_con_write_pstore,
				(unsigned long)time_con_write_pstore,
				rem_nsec_con_write_pstore/1000);
			break;
		}
		/* print the uart status next time enter the console_unlock */
		if (console_status_detected) {
			len += snprintf(text + len,
				strlen(conwrite_stat_struct.con_write_statbuf),
				conwrite_stat_struct.con_write_statbuf);
			console_status_detected = false;
		}
#endif

		msg = log_from_idx(console_idx);
		if (suppress_message_printing(msg->level)) {
			/*
			 * Skip record we have buffered and already printed
			 * directly to the console when we received it, and
			 * record that has level above the console loglevel.
			 */
			console_idx = log_next(console_idx);
			console_seq++;
			goto skip;
		}

		len += msg_print_text(msg, false, text + len, sizeof(text) - len);
		if (nr_ext_console_drivers) {
			ext_len = msg_print_ext_header(ext_text,
						sizeof(ext_text),
						msg, console_seq);
			ext_len += msg_print_ext_body(ext_text + ext_len,
						sizeof(ext_text) - ext_len,
						log_dict(msg), msg->dict_len,
						log_text(msg), msg->text_len);
		}
		console_idx = log_next(console_idx);
		console_seq++;
		raw_spin_unlock(&logbuf_lock);

		/*
		 * While actively printing out messages, if another printk()
		 * were to occur on another CPU, it may wait for this one to
		 * finish. This task can not be preempted if there is a
		 * waiter waiting to take over.
		 */
		console_lock_spinning_enable();

		stop_critical_timings();	/* don't trace print latency */
#if defined(CONFIG_MTK_ENG_BUILD) && defined(CONFIG_LOG_TOO_MUCH_WARNING)
		if (flag_toomuch == true) {
			flag_toomuch = false;
			add_len = scnprintf(aee_str, 63,
				"Printk too much: >%d L/s, L: %llu, ",
				detect_count, delta_count);
			if (add_len + 12 <= 63) {
				period = delta_time;
				rem_nsec = do_div(period, 1000000000);
				scnprintf(aee_str + add_len, 63 - add_len,
					"S: %llu.%06lu\n",
					period, rem_nsec / 1000);
			}
			aee_kernel_warning_api(__FILE__, __LINE__,
				DB_OPT_PRINTK_TOO_MUCH | DB_OPT_DUMMY_DUMP,
				aee_str, "Need to shrink kernel log");
		} else
			call_console_drivers(ext_text, ext_len, text, len);
#else
		call_console_drivers(ext_text, ext_len, text, len);
#endif
		start_critical_timings();

		if (console_lock_spinning_disable_and_check()) {
			printk_safe_exit_irqrestore(flags);
			goto out;
		}

		printk_safe_exit_irqrestore(flags);

		if (do_cond_resched)
			cond_resched();
	}

	console_locked = 0;

	/* Release the exclusive_console once it is used */
	if (unlikely(exclusive_console))
		exclusive_console = NULL;

	raw_spin_unlock(&logbuf_lock);

	up_console_sem();

	/*
	 * Someone could have filled up the buffer again, so re-check if there's
	 * something to flush. In case we cannot trylock the console_sem again,
	 * there's a new owner and the console_unlock() from them will do the
	 * flush, no worries.
	 */
	raw_spin_lock(&logbuf_lock);
#ifdef CONFIG_CONSOLE_LOCK_DURATION_DETECT
	retry = !block_overtime && (console_seq != log_next_seq);
#else
	retry = console_seq != log_next_seq;
#endif
	raw_spin_unlock(&logbuf_lock);
	printk_safe_exit_irqrestore(flags);

	if (retry && console_trylock())
		goto again;

out:
	if (wake_klogd)
		wake_up_klogd();
}
EXPORT_SYMBOL(console_unlock);

/**
 * console_conditional_schedule - yield the CPU if required
 *
 * If the console code is currently allowed to sleep, and
 * if this CPU should yield the CPU to another task, do
 * so here.
 *
 * Must be called within console_lock();.
 */
void __sched console_conditional_schedule(void)
{
	if (console_may_schedule)
		cond_resched();
}
EXPORT_SYMBOL(console_conditional_schedule);

void console_unblank(void)
{
	struct console *c;

	/*
	 * console_unblank can no longer be called in interrupt context unless
	 * oops_in_progress is set to 1..
	 */
	if (oops_in_progress) {
		if (down_trylock_console_sem() != 0)
			return;
	} else
		console_lock();

	console_locked = 1;
	console_may_schedule = 0;
	for_each_console(c)
		if ((c->flags & CON_ENABLED) && c->unblank)
			c->unblank();
	console_unlock();
}

/**
 * console_flush_on_panic - flush console content on panic
 *
 * Immediately output all pending messages no matter what.
 */
void console_flush_on_panic(void)
{
	/*
	 * If someone else is holding the console lock, trylock will fail
	 * and may_schedule may be set.  Ignore and proceed to unlock so
	 * that messages are flushed out.  As this can be called from any
	 * context and we don't want to get preempted while flushing,
	 * ensure may_schedule is cleared.
	 */
	console_trylock();
	console_may_schedule = 0;
	console_unlock();
}

/*
 * Return the console tty driver structure and its associated index
 */
struct tty_driver *console_device(int *index)
{
	struct console *c;
	struct tty_driver *driver = NULL;

	console_lock();
	for_each_console(c) {
		if (!c->device)
			continue;
		driver = c->device(c, index);
		if (driver)
			break;
	}
	console_unlock();
	return driver;
}

/*
 * Prevent further output on the passed console device so that (for example)
 * serial drivers can disable console output before suspending a port, and can
 * re-enable output afterwards.
 */
void console_stop(struct console *console)
{
	console_lock();
	console->flags &= ~CON_ENABLED;
	console_unlock();
}
EXPORT_SYMBOL(console_stop);

void console_start(struct console *console)
{
	console_lock();
	console->flags |= CON_ENABLED;
	console_unlock();
}
EXPORT_SYMBOL(console_start);

static int __read_mostly keep_bootcon;

static int __init keep_bootcon_setup(char *str)
{
	keep_bootcon = 1;
	pr_info("debug: skip boot console de-registration.\n");

	return 0;
}

early_param("keep_bootcon", keep_bootcon_setup);

/*
 * The console driver calls this routine during kernel initialization
 * to register the console printing procedure with printk() and to
 * print any messages that were printed by the kernel before the
 * console driver was initialized.
 *
 * This can happen pretty early during the boot process (because of
 * early_printk) - sometimes before setup_arch() completes - be careful
 * of what kernel features are used - they may not be initialised yet.
 *
 * There are two types of consoles - bootconsoles (early_printk) and
 * "real" consoles (everything which is not a bootconsole) which are
 * handled differently.
 *  - Any number of bootconsoles can be registered at any time.
 *  - As soon as a "real" console is registered, all bootconsoles
 *    will be unregistered automatically.
 *  - Once a "real" console is registered, any attempt to register a
 *    bootconsoles will be rejected
 */
void register_console(struct console *newcon)
{
	int i;
	unsigned long flags;
	struct console *bcon = NULL;
	struct console_cmdline *c;
	static bool has_preferred;

	if (console_drivers)
		for_each_console(bcon)
			if (WARN(bcon == newcon,
					"console '%s%d' already registered\n",
					bcon->name, bcon->index))
				return;

	/*
	 * before we register a new CON_BOOT console, make sure we don't
	 * already have a valid console
	 */
	if (console_drivers && newcon->flags & CON_BOOT) {
		/* find the last or real console */
		for_each_console(bcon) {
			if (!(bcon->flags & CON_BOOT)) {
				pr_info("Too late to register bootconsole %s%d\n",
					newcon->name, newcon->index);
				return;
			}
		}
	}

	if (console_drivers && console_drivers->flags & CON_BOOT)
		bcon = console_drivers;

	if (!has_preferred || bcon || !console_drivers)
		has_preferred = preferred_console >= 0;

	/*
	 *	See if we want to use this console driver. If we
	 *	didn't select a console we take the first one
	 *	that registers here.
	 */
	if (!has_preferred) {
		if (newcon->index < 0)
			newcon->index = 0;
		if (newcon->setup == NULL ||
		    newcon->setup(newcon, NULL) == 0) {
			newcon->flags |= CON_ENABLED;
			if (newcon->device) {
				newcon->flags |= CON_CONSDEV;
				has_preferred = true;
			}
		}
	}

	/*
	 *	See if this console matches one we selected on
	 *	the command line.
	 */
	for (i = 0, c = console_cmdline;
	     i < MAX_CMDLINECONSOLES && c->name[0];
	     i++, c++) {
		if (!newcon->match ||
		    newcon->match(newcon, c->name, c->index, c->options) != 0) {
			/* default matching */
			BUILD_BUG_ON(sizeof(c->name) != sizeof(newcon->name));
			if (strcmp(c->name, newcon->name) != 0)
				continue;
			if (newcon->index >= 0 &&
			    newcon->index != c->index)
				continue;
			if (newcon->index < 0)
				newcon->index = c->index;

			if (_braille_register_console(newcon, c))
				return;

			if (newcon->setup &&
			    newcon->setup(newcon, c->options) != 0)
				break;
		}

		newcon->flags |= CON_ENABLED;
		if (i == preferred_console) {
			newcon->flags |= CON_CONSDEV;
			has_preferred = true;
		}
		break;
	}

	if (!(newcon->flags & CON_ENABLED))
		return;

	/*
	 * If we have a bootconsole, and are switching to a real console,
	 * don't print everything out again, since when the boot console, and
	 * the real console are the same physical device, it's annoying to
	 * see the beginning boot messages twice
	 */
	if (bcon && ((newcon->flags & (CON_CONSDEV | CON_BOOT)) == CON_CONSDEV))
		newcon->flags &= ~CON_PRINTBUFFER;

	/*
	 *	Put this console in the list - keep the
	 *	preferred driver at the head of the list.
	 */
	console_lock();
	if ((newcon->flags & CON_CONSDEV) || console_drivers == NULL) {
		newcon->next = console_drivers;
		console_drivers = newcon;
		if (newcon->next)
			newcon->next->flags &= ~CON_CONSDEV;
	} else {
		newcon->next = console_drivers->next;
		console_drivers->next = newcon;
	}

	if (newcon->flags & CON_EXTENDED)
		if (!nr_ext_console_drivers++)
			pr_info("printk: continuation disabled due to ext consoles, expect more fragments in /dev/kmsg\n");

	if (newcon->flags & CON_PRINTBUFFER) {
		/*
		 * console_unlock(); will print out the buffered messages
		 * for us.
		 */
		logbuf_lock_irqsave(flags);
		console_seq = syslog_seq;
		console_idx = syslog_idx;
		logbuf_unlock_irqrestore(flags);
		/*
		 * We're about to replay the log buffer.  Only do this to the
		 * just-registered console to avoid excessive message spam to
		 * the already-registered consoles.
		 */
		exclusive_console = newcon;
	}
	console_unlock();
	console_sysfs_notify();

	/*
	 * By unregistering the bootconsoles after we enable the real console
	 * we get the "console xxx enabled" message on all the consoles -
	 * boot consoles, real consoles, etc - this is to ensure that end
	 * users know there might be something in the kernel's log buffer that
	 * went to the bootconsole (that they do not see on the real console)
	 */
	pr_info("%sconsole [%s%d] enabled\n",
		(newcon->flags & CON_BOOT) ? "boot" : "" ,
		newcon->name, newcon->index);
	if (bcon &&
	    ((newcon->flags & (CON_CONSDEV | CON_BOOT)) == CON_CONSDEV) &&
	    !keep_bootcon) {
		/* We need to iterate through all boot consoles, to make
		 * sure we print everything out, before we unregister them.
		 */
		for_each_console(bcon)
			if (bcon->flags & CON_BOOT)
				unregister_console(bcon);
	}
}
EXPORT_SYMBOL(register_console);

int unregister_console(struct console *console)
{
        struct console *a, *b;
	int res;

	pr_info("%sconsole [%s%d] disabled\n",
		(console->flags & CON_BOOT) ? "boot" : "" ,
		console->name, console->index);

	res = _braille_unregister_console(console);
	if (res)
		return res;

	res = 1;
	console_lock();
	if (console_drivers == console) {
		console_drivers=console->next;
		res = 0;
	} else if (console_drivers) {
		for (a=console_drivers->next, b=console_drivers ;
		     a; b=a, a=b->next) {
			if (a == console) {
				b->next = a->next;
				res = 0;
				break;
			}
		}
	}

	if (!res && (console->flags & CON_EXTENDED))
		nr_ext_console_drivers--;

	/*
	 * If this isn't the last console and it has CON_CONSDEV set, we
	 * need to set it on the next preferred console.
	 */
	if (console_drivers != NULL && console->flags & CON_CONSDEV)
		console_drivers->flags |= CON_CONSDEV;

	console->flags &= ~CON_ENABLED;
	console_unlock();
	console_sysfs_notify();
	return res;
}
EXPORT_SYMBOL(unregister_console);

/*
 * Initialize the console device. This is called *early*, so
 * we can't necessarily depend on lots of kernel help here.
 * Just do some early initializations, and do the complex setup
 * later.
 */
void __init console_init(void)
{
	initcall_t *call;

	/* Setup the default TTY line discipline. */
	n_tty_init();

	/*
	 * set up the console device so that later boot sequences can
	 * inform about problems etc..
	 */
	call = __con_initcall_start;
	while (call < __con_initcall_end) {
		(*call)();
		call++;
	}
}

/*
 * Some boot consoles access data that is in the init section and which will
 * be discarded after the initcalls have been run. To make sure that no code
 * will access this data, unregister the boot consoles in a late initcall.
 *
 * If for some reason, such as deferred probe or the driver being a loadable
 * module, the real console hasn't registered yet at this point, there will
 * be a brief interval in which no messages are logged to the console, which
 * makes it difficult to diagnose problems that occur during this time.
 *
 * To mitigate this problem somewhat, only unregister consoles whose memory
 * intersects with the init section. Note that all other boot consoles will
 * get unregistred when the real preferred console is registered.
 */
static int __init printk_late_init(void)
{
	struct console *con;
#if defined(CONFIG_MTK_ENG_BUILD) && defined(CONFIG_LOG_TOO_MUCH_WARNING)
	struct proc_dir_entry *entry;
#endif
	int ret;

	for_each_console(con) {
		if (!(con->flags & CON_BOOT))
			continue;

		/* Check addresses that might be used for enabled consoles. */
		if (init_section_intersects(con, sizeof(*con)) ||
		    init_section_contains(con->write, 0) ||
		    init_section_contains(con->read, 0) ||
		    init_section_contains(con->device, 0) ||
		    init_section_contains(con->unblank, 0) ||
		    init_section_contains(con->data, 0)) {
			/*
			 * Please, consider moving the reported consoles out
			 * of the init section.
			 */
			pr_warn("bootconsole [%s%d] uses init memory and must be disabled even before the real one is ready\n",
				con->name, con->index);
			unregister_console(con);
		}
	}
	ret = cpuhp_setup_state_nocalls(CPUHP_PRINTK_DEAD, "printk:dead", NULL,
					console_cpu_notify);
	WARN_ON(ret < 0);
	ret = cpuhp_setup_state_nocalls(CPUHP_AP_ONLINE_DYN, "printk:online",
					console_cpu_notify, NULL);
	WARN_ON(ret < 0);
#if defined(CONFIG_MTK_ENG_BUILD) && defined(CONFIG_LOG_TOO_MUCH_WARNING)
	entry = proc_create("log_much", 0444, NULL, &log_much_ops);
	if (!entry) {
		pr_notice("printk: failed to create proc log much entry\n");
		return 1;
	}
	log_much = kmalloc(log_buf_len + LOG_MUCH_PLUS_LEN, GFP_KERNEL);
#endif
	return 0;
}
late_initcall(printk_late_init);

#if defined CONFIG_PRINTK
/*
 * Delayed printk version, for scheduler-internal messages:
 */
#define PRINTK_PENDING_WAKEUP	0x01
#define PRINTK_PENDING_OUTPUT	0x02

static DEFINE_PER_CPU(int, printk_pending);

static void wake_up_klogd_work_func(struct irq_work *irq_work)
{
	int pending = __this_cpu_xchg(printk_pending, 0);

	if (pending & PRINTK_PENDING_OUTPUT) {
		/* If trylock fails, someone else is doing the printing */
		if (console_trylock())
			console_unlock();
	}

	if (pending & PRINTK_PENDING_WAKEUP)
		wake_up_interruptible(&log_wait);
}

static DEFINE_PER_CPU(struct irq_work, wake_up_klogd_work) = {
	.func = wake_up_klogd_work_func,
	.flags = IRQ_WORK_LAZY,
};

void wake_up_klogd(void)
{
	preempt_disable();
	if (waitqueue_active(&log_wait)) {
		this_cpu_or(printk_pending, PRINTK_PENDING_WAKEUP);
		irq_work_queue(this_cpu_ptr(&wake_up_klogd_work));
	}
	preempt_enable();
}

void defer_console_output(void)
{
	preempt_disable();
	__this_cpu_or(printk_pending, PRINTK_PENDING_OUTPUT);
	irq_work_queue(this_cpu_ptr(&wake_up_klogd_work));
	preempt_enable();
}

int vprintk_deferred(const char *fmt, va_list args)
{
	int r;

	r = vprintk_emit(0, LOGLEVEL_SCHED, NULL, 0, fmt, args);
	defer_console_output();

	return r;
}

int printk_deferred(const char *fmt, ...)
{
	va_list args;
	int r;

	va_start(args, fmt);
	r = vprintk_deferred(fmt, args);
	va_end(args);

	return r;
}

/*
 * printk rate limiting, lifted from the networking subsystem.
 *
 * This enforces a rate limit: not more than 10 kernel messages
 * every 5s to make a denial-of-service attack impossible.
 */
DEFINE_RATELIMIT_STATE(printk_ratelimit_state, 5 * HZ, 10);

int __printk_ratelimit(const char *func)
{
	return ___ratelimit(&printk_ratelimit_state, func);
}
EXPORT_SYMBOL(__printk_ratelimit);

/**
 * printk_timed_ratelimit - caller-controlled printk ratelimiting
 * @caller_jiffies: pointer to caller's state
 * @interval_msecs: minimum interval between prints
 *
 * printk_timed_ratelimit() returns true if more than @interval_msecs
 * milliseconds have elapsed since the last time printk_timed_ratelimit()
 * returned true.
 */
bool printk_timed_ratelimit(unsigned long *caller_jiffies,
			unsigned int interval_msecs)
{
	unsigned long elapsed = jiffies - *caller_jiffies;

	if (*caller_jiffies && elapsed <= msecs_to_jiffies(interval_msecs))
		return false;

	*caller_jiffies = jiffies;
	return true;
}
EXPORT_SYMBOL(printk_timed_ratelimit);

static DEFINE_SPINLOCK(dump_list_lock);
static LIST_HEAD(dump_list);

/**
 * kmsg_dump_register - register a kernel log dumper.
 * @dumper: pointer to the kmsg_dumper structure
 *
 * Adds a kernel log dumper to the system. The dump callback in the
 * structure will be called when the kernel oopses or panics and must be
 * set. Returns zero on success and %-EINVAL or %-EBUSY otherwise.
 */
int kmsg_dump_register(struct kmsg_dumper *dumper)
{
	unsigned long flags;
	int err = -EBUSY;

	/* The dump callback needs to be set */
	if (!dumper->dump)
		return -EINVAL;

	spin_lock_irqsave(&dump_list_lock, flags);
	/* Don't allow registering multiple times */
	if (!dumper->registered) {
		dumper->registered = 1;
		list_add_tail_rcu(&dumper->list, &dump_list);
		err = 0;
	}
	spin_unlock_irqrestore(&dump_list_lock, flags);

	return err;
}
EXPORT_SYMBOL_GPL(kmsg_dump_register);

/**
 * kmsg_dump_unregister - unregister a kmsg dumper.
 * @dumper: pointer to the kmsg_dumper structure
 *
 * Removes a dump device from the system. Returns zero on success and
 * %-EINVAL otherwise.
 */
int kmsg_dump_unregister(struct kmsg_dumper *dumper)
{
	unsigned long flags;
	int err = -EINVAL;

	spin_lock_irqsave(&dump_list_lock, flags);
	if (dumper->registered) {
		dumper->registered = 0;
		list_del_rcu(&dumper->list);
		err = 0;
	}
	spin_unlock_irqrestore(&dump_list_lock, flags);
	synchronize_rcu();

	return err;
}
EXPORT_SYMBOL_GPL(kmsg_dump_unregister);

static bool always_kmsg_dump;
module_param_named(always_kmsg_dump, always_kmsg_dump, bool, S_IRUGO | S_IWUSR);

/**
 * kmsg_dump - dump kernel log to kernel message dumpers.
 * @reason: the reason (oops, panic etc) for dumping
 *
 * Call each of the registered dumper's dump() callback, which can
 * retrieve the kmsg records with kmsg_dump_get_line() or
 * kmsg_dump_get_buffer().
 */
void kmsg_dump(enum kmsg_dump_reason reason)
{
	struct kmsg_dumper *dumper;
	unsigned long flags;

	if ((reason > KMSG_DUMP_OOPS) && !always_kmsg_dump)
		return;

	rcu_read_lock();
	list_for_each_entry_rcu(dumper, &dump_list, list) {
		if (dumper->max_reason && reason > dumper->max_reason)
			continue;

		/* initialize iterator with data about the stored records */
		dumper->active = true;

		logbuf_lock_irqsave(flags);
		dumper->cur_seq = clear_seq;
		dumper->cur_idx = clear_idx;
		dumper->next_seq = log_next_seq;
		dumper->next_idx = log_next_idx;
		logbuf_unlock_irqrestore(flags);

		/* invoke dumper which will iterate over records */
		dumper->dump(dumper, reason);

		/* reset iterator */
		dumper->active = false;
	}
	rcu_read_unlock();
}

/**
 * kmsg_dump_get_line_nolock - retrieve one kmsg log line (unlocked version)
 * @dumper: registered kmsg dumper
 * @syslog: include the "<4>" prefixes
 * @line: buffer to copy the line to
 * @size: maximum size of the buffer
 * @len: length of line placed into buffer
 *
 * Start at the beginning of the kmsg buffer, with the oldest kmsg
 * record, and copy one record into the provided buffer.
 *
 * Consecutive calls will return the next available record moving
 * towards the end of the buffer with the youngest messages.
 *
 * A return value of FALSE indicates that there are no more records to
 * read.
 *
 * The function is similar to kmsg_dump_get_line(), but grabs no locks.
 */
bool kmsg_dump_get_line_nolock(struct kmsg_dumper *dumper, bool syslog,
			       char *line, size_t size, size_t *len)
{
	struct printk_log *msg;
	size_t l = 0;
	bool ret = false;

	if (!dumper->active)
		goto out;

	if (dumper->cur_seq < log_first_seq) {
		/* messages are gone, move to first available one */
		dumper->cur_seq = log_first_seq;
		dumper->cur_idx = log_first_idx;
	}

	/* last entry */
	if (dumper->cur_seq >= log_next_seq)
		goto out;

	msg = log_from_idx(dumper->cur_idx);
	l = msg_print_text(msg, syslog, line, size);

	dumper->cur_idx = log_next(dumper->cur_idx);
	dumper->cur_seq++;
	ret = true;
out:
	if (len)
		*len = l;
	return ret;
}

/**
 * kmsg_dump_get_line - retrieve one kmsg log line
 * @dumper: registered kmsg dumper
 * @syslog: include the "<4>" prefixes
 * @line: buffer to copy the line to
 * @size: maximum size of the buffer
 * @len: length of line placed into buffer
 *
 * Start at the beginning of the kmsg buffer, with the oldest kmsg
 * record, and copy one record into the provided buffer.
 *
 * Consecutive calls will return the next available record moving
 * towards the end of the buffer with the youngest messages.
 *
 * A return value of FALSE indicates that there are no more records to
 * read.
 */
bool kmsg_dump_get_line(struct kmsg_dumper *dumper, bool syslog,
			char *line, size_t size, size_t *len)
{
	unsigned long flags;
	bool ret;

	logbuf_lock_irqsave(flags);
	ret = kmsg_dump_get_line_nolock(dumper, syslog, line, size, len);
	logbuf_unlock_irqrestore(flags);

	return ret;
}
EXPORT_SYMBOL_GPL(kmsg_dump_get_line);

/**
 * kmsg_dump_get_buffer - copy kmsg log lines
 * @dumper: registered kmsg dumper
 * @syslog: include the "<4>" prefixes
 * @buf: buffer to copy the line to
 * @size: maximum size of the buffer
 * @len: length of line placed into buffer
 *
 * Start at the end of the kmsg buffer and fill the provided buffer
 * with as many of the the *youngest* kmsg records that fit into it.
 * If the buffer is large enough, all available kmsg records will be
 * copied with a single call.
 *
 * Consecutive calls will fill the buffer with the next block of
 * available older records, not including the earlier retrieved ones.
 *
 * A return value of FALSE indicates that there are no more records to
 * read.
 */
bool kmsg_dump_get_buffer(struct kmsg_dumper *dumper, bool syslog,
			  char *buf, size_t size, size_t *len)
{
	unsigned long flags;
	u64 seq;
	u32 idx;
	u64 next_seq;
	u32 next_idx;
	size_t l = 0;
	bool ret = false;

	if (!dumper->active)
		goto out;

	logbuf_lock_irqsave(flags);
	if (dumper->cur_seq < log_first_seq) {
		/* messages are gone, move to first available one */
		dumper->cur_seq = log_first_seq;
		dumper->cur_idx = log_first_idx;
	}

	/* last entry */
	if (dumper->cur_seq >= dumper->next_seq) {
		logbuf_unlock_irqrestore(flags);
		goto out;
	}

	/* calculate length of entire buffer */
	seq = dumper->cur_seq;
	idx = dumper->cur_idx;
	while (seq < dumper->next_seq) {
		struct printk_log *msg = log_from_idx(idx);

		l += msg_print_text(msg, true, NULL, 0);
		idx = log_next(idx);
		seq++;
	}

	/* move first record forward until length fits into the buffer */
	seq = dumper->cur_seq;
	idx = dumper->cur_idx;
	while (l >= size && seq < dumper->next_seq) {
		struct printk_log *msg = log_from_idx(idx);

		l -= msg_print_text(msg, true, NULL, 0);
		idx = log_next(idx);
		seq++;
	}

	/* last message in next interation */
	next_seq = seq;
	next_idx = idx;

	l = 0;
	while (seq < dumper->next_seq) {
		struct printk_log *msg = log_from_idx(idx);

		l += msg_print_text(msg, syslog, buf + l, size - l);
		idx = log_next(idx);
		seq++;
	}

	dumper->next_seq = next_seq;
	dumper->next_idx = next_idx;
	ret = true;
	logbuf_unlock_irqrestore(flags);
out:
	if (len)
		*len = l;
	return ret;
}
EXPORT_SYMBOL_GPL(kmsg_dump_get_buffer);

/**
 * kmsg_dump_rewind_nolock - reset the interator (unlocked version)
 * @dumper: registered kmsg dumper
 *
 * Reset the dumper's iterator so that kmsg_dump_get_line() and
 * kmsg_dump_get_buffer() can be called again and used multiple
 * times within the same dumper.dump() callback.
 *
 * The function is similar to kmsg_dump_rewind(), but grabs no locks.
 */
void kmsg_dump_rewind_nolock(struct kmsg_dumper *dumper)
{
	dumper->cur_seq = clear_seq;
	dumper->cur_idx = clear_idx;
	dumper->next_seq = log_next_seq;
	dumper->next_idx = log_next_idx;
}

/**
 * kmsg_dump_rewind - reset the interator
 * @dumper: registered kmsg dumper
 *
 * Reset the dumper's iterator so that kmsg_dump_get_line() and
 * kmsg_dump_get_buffer() can be called again and used multiple
 * times within the same dumper.dump() callback.
 */
void kmsg_dump_rewind(struct kmsg_dumper *dumper)
{
	unsigned long flags;

	logbuf_lock_irqsave(flags);
	kmsg_dump_rewind_nolock(dumper);
	logbuf_unlock_irqrestore(flags);
}
EXPORT_SYMBOL_GPL(kmsg_dump_rewind);

static char dump_stack_arch_desc_str[128];

/**
 * dump_stack_set_arch_desc - set arch-specific str to show with task dumps
 * @fmt: printf-style format string
 * @...: arguments for the format string
 *
 * The configured string will be printed right after utsname during task
 * dumps.  Usually used to add arch-specific system identifiers.  If an
 * arch wants to make use of such an ID string, it should initialize this
 * as soon as possible during boot.
 */
void __init dump_stack_set_arch_desc(const char *fmt, ...)
{
	va_list args;

	va_start(args, fmt);
	vsnprintf(dump_stack_arch_desc_str, sizeof(dump_stack_arch_desc_str),
		  fmt, args);
	va_end(args);
}

/**
 * dump_stack_print_info - print generic debug info for dump_stack()
 * @log_lvl: log level
 *
 * Arch-specific dump_stack() implementations can use this function to
 * print out the same debug information as the generic dump_stack().
 */
void dump_stack_print_info(const char *log_lvl)
{
	printk("%sCPU: %d PID: %d Comm: %.20s %s %s %.*s\n",
	       log_lvl, raw_smp_processor_id(), current->pid, current->comm,
	       print_tainted(), init_utsname()->release,
	       (int)strcspn(init_utsname()->version, " "),
	       init_utsname()->version);

	if (dump_stack_arch_desc_str[0] != '\0')
		printk("%sHardware name: %s\n",
		       log_lvl, dump_stack_arch_desc_str);

	print_worker_info(log_lvl, current);
}

/**
 * show_regs_print_info - print generic debug info for show_regs()
 * @log_lvl: log level
 *
 * show_regs() implementations can use this function to print out generic
 * debug information.
 */
void show_regs_print_info(const char *log_lvl)
{
	dump_stack_print_info(log_lvl);

	printk("%stask: %p task.stack: %p\n",
	       log_lvl, current, task_stack_page(current));
}

void get_kernel_log_buffer(unsigned long *addr,
unsigned long *size, unsigned long *start)
{
	*addr = (unsigned long)log_buf;
	*size = log_buf_len;
	*start = (unsigned long)&log_first_idx;
}
#endif<|MERGE_RESOLUTION|>--- conflicted
+++ resolved
@@ -1278,17 +1278,12 @@
 /* save requested log_buf_len since it's too early to process it */
 static int __init log_buf_len_setup(char *str)
 {
-<<<<<<< HEAD
-	unsigned int size = memparse(str, &str);
-=======
 	u64 size;
 
 	if (!str)
 		return -EINVAL;
 
 	size = memparse(str, &str);
->>>>>>> 32bc956b
-
 	log_buf_len_update(size);
 
 	return 0;
