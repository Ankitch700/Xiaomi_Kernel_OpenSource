/*
 *  linux/kernel/printk.c
 *
 *  Copyright (C) 1991, 1992  Linus Torvalds
 *
 * Modified to make sys_syslog() more flexible: added commands to
 * return the last 4k of kernel messages, regardless of whether
 * they've been read or not.  Added option to suppress kernel printk's
 * to the console.  Added hook for sending the console messages
 * elsewhere, in preparation for a serial line console (someday).
 * Ted Ts'o, 2/11/93.
 * Modified for sysctl support, 1/8/97, Chris Horn.
 * Fixed SMP synchronization, 08/08/99, Manfred Spraul
 *     manfred@colorfullife.com
 * Rewrote bits to get rid of console_lock
 *	01Mar01 Andrew Morton
 */

#include <linux/kernel.h>
#include <linux/mm.h>
#include <linux/tty.h>
#include <linux/tty_driver.h>
#include <linux/console.h>
#include <linux/init.h>
#include <linux/jiffies.h>
#include <linux/nmi.h>
#include <linux/module.h>
#include <linux/moduleparam.h>
#include <linux/delay.h>
#include <linux/smp.h>
#include <linux/security.h>
#include <linux/bootmem.h>
#include <linux/memblock.h>
#include <linux/syscalls.h>
#include <linux/crash_core.h>
#include <linux/kdb.h>
#include <linux/ratelimit.h>
#include <linux/kmsg_dump.h>
#include <linux/syslog.h>
#include <linux/cpu.h>
#include <linux/rculist.h>
#include <linux/poll.h>
#include <linux/irq_work.h>
#include <linux/ctype.h>
#include <linux/uio.h>
#include <linux/sched/clock.h>
#include <linux/sched/debug.h>
#include <linux/sched/task_stack.h>
#include <linux/proc_fs.h>

#include <linux/uaccess.h>
#include <asm/sections.h>

#include <trace/events/initcall.h>
#define CREATE_TRACE_POINTS
#include <trace/events/printk.h>

#include "console_cmdline.h"
#include "braille.h"
#include "internal.h"
#include "mt-plat/mtk_printk_ctrl.h"
#include <mt-plat/aee.h>

#ifdef CONFIG_PRINTK_PREFIX_ENHANCE
static DEFINE_PER_CPU(char, printk_state);
#endif

int console_printk[4] = {
	CONSOLE_LOGLEVEL_DEFAULT,	/* console_loglevel */
	MESSAGE_LOGLEVEL_DEFAULT,	/* default_message_loglevel */
	CONSOLE_LOGLEVEL_MIN,		/* minimum_console_loglevel */
	CONSOLE_LOGLEVEL_DEFAULT,	/* default_console_loglevel */
};

atomic_t ignore_console_lock_warning __read_mostly = ATOMIC_INIT(0);
EXPORT_SYMBOL(ignore_console_lock_warning);

/*
 * Low level drivers may need that to know if they can schedule in
 * their unblank() callback or not. So let's export it.
 */
int oops_in_progress;
EXPORT_SYMBOL(oops_in_progress);

/*
 * console_sem protects the console_drivers list, and also
 * provides serialisation for access to the entire console
 * driver system.
 */
static DEFINE_SEMAPHORE(console_sem);
struct console *console_drivers;
EXPORT_SYMBOL_GPL(console_drivers);

#ifdef CONFIG_LOCKDEP
static struct lockdep_map console_lock_dep_map = {
	.name = "console_lock"
};
#endif

enum devkmsg_log_bits {
	__DEVKMSG_LOG_BIT_ON = 0,
	__DEVKMSG_LOG_BIT_OFF,
	__DEVKMSG_LOG_BIT_LOCK,
};

enum devkmsg_log_masks {
	DEVKMSG_LOG_MASK_ON             = BIT(__DEVKMSG_LOG_BIT_ON),
	DEVKMSG_LOG_MASK_OFF            = BIT(__DEVKMSG_LOG_BIT_OFF),
	DEVKMSG_LOG_MASK_LOCK           = BIT(__DEVKMSG_LOG_BIT_LOCK),
};

/* Keep both the 'on' and 'off' bits clear, i.e. ratelimit by default: */
#define DEVKMSG_LOG_MASK_DEFAULT	0

static unsigned int __read_mostly devkmsg_log = DEVKMSG_LOG_MASK_DEFAULT;

static int __control_devkmsg(char *str)
{
	if (!str)
		return -EINVAL;

	if (!strncmp(str, "on", 2)) {
		devkmsg_log = DEVKMSG_LOG_MASK_ON;
		return 2;
	} else if (!strncmp(str, "off", 3)) {
		devkmsg_log = DEVKMSG_LOG_MASK_OFF;
		return 3;
	} else if (!strncmp(str, "ratelimit", 9)) {
		devkmsg_log = DEVKMSG_LOG_MASK_DEFAULT;
		return 9;
	}
	return -EINVAL;
}

static int __init control_devkmsg(char *str)
{
	if (__control_devkmsg(str) < 0)
		return 1;

	/*
	 * Set sysctl string accordingly:
	 */
	if (devkmsg_log == DEVKMSG_LOG_MASK_ON)
		strcpy(devkmsg_log_str, "on");
	else if (devkmsg_log == DEVKMSG_LOG_MASK_OFF)
		strcpy(devkmsg_log_str, "off");
	/* else "ratelimit" which is set by default. */

	/*
	 * Sysctl cannot change it anymore. The kernel command line setting of
	 * this parameter is to force the setting to be permanent throughout the
	 * runtime of the system. This is a precation measure against userspace
	 * trying to be a smarta** and attempting to change it up on us.
	 */
	devkmsg_log |= DEVKMSG_LOG_MASK_LOCK;

	return 0;
}
__setup("printk.devkmsg=", control_devkmsg);

char devkmsg_log_str[DEVKMSG_STR_MAX_SIZE] = "ratelimit";

int devkmsg_sysctl_set_loglvl(struct ctl_table *table, int write,
			      void __user *buffer, size_t *lenp, loff_t *ppos)
{
	char old_str[DEVKMSG_STR_MAX_SIZE];
	unsigned int old;
	int err;

	if (write) {
		if (devkmsg_log & DEVKMSG_LOG_MASK_LOCK)
			return -EINVAL;

		old = devkmsg_log;
		strncpy(old_str, devkmsg_log_str, DEVKMSG_STR_MAX_SIZE);
	}

	err = proc_dostring(table, write, buffer, lenp, ppos);
	if (err)
		return err;

	if (write) {
		err = __control_devkmsg(devkmsg_log_str);

		/*
		 * Do not accept an unknown string OR a known string with
		 * trailing crap...
		 */
		if (err < 0 || (err + 1 != *lenp)) {

			/* ... and restore old setting. */
			devkmsg_log = old;
			strncpy(devkmsg_log_str, old_str, DEVKMSG_STR_MAX_SIZE);

			return -EINVAL;
		}
	}

	return 0;
}

/*
 * Number of registered extended console drivers.
 *
 * If extended consoles are present, in-kernel cont reassembly is disabled
 * and each fragment is stored as a separate log entry with proper
 * continuation flag so that every emitted message has full metadata.  This
 * doesn't change the result for regular consoles or /proc/kmsg.  For
 * /dev/kmsg, as long as the reader concatenates messages according to
 * consecutive continuation flags, the end result should be the same too.
 */
static int nr_ext_console_drivers;

/*
 * Helper macros to handle lockdep when locking/unlocking console_sem. We use
 * macros instead of functions so that _RET_IP_ contains useful information.
 */
#define down_console_sem() do { \
	down(&console_sem);\
	mutex_acquire(&console_lock_dep_map, 0, 0, _RET_IP_);\
} while (0)

static int __down_trylock_console_sem(unsigned long ip)
{
	int lock_failed;
	unsigned long flags;

	/*
	 * Here and in __up_console_sem() we need to be in safe mode,
	 * because spindump/WARN/etc from under console ->lock will
	 * deadlock in printk()->down_trylock_console_sem() otherwise.
	 */
	printk_safe_enter_irqsave(flags);
	lock_failed = down_trylock(&console_sem);
	printk_safe_exit_irqrestore(flags);

	if (lock_failed)
		return 1;
	mutex_acquire(&console_lock_dep_map, 0, 1, ip);
	return 0;
}
#define down_trylock_console_sem() __down_trylock_console_sem(_RET_IP_)

static void __up_console_sem(unsigned long ip)
{
	unsigned long flags;

	mutex_release(&console_lock_dep_map, 1, ip);

	printk_safe_enter_irqsave(flags);
	up(&console_sem);
	printk_safe_exit_irqrestore(flags);
}
#define up_console_sem() __up_console_sem(_RET_IP_)

/*
 * This is used for debugging the mess that is the VT code by
 * keeping track if we have the console semaphore held. It's
 * definitely not the perfect debug tool (we don't know if _WE_
 * hold it and are racing, but it helps tracking those weird code
 * paths in the console code where we end up in places I want
 * locked without the console sempahore held).
 */
static int console_locked, console_suspended;

/*
 * If exclusive_console is non-NULL then only this console is to be printed to.
 */
static struct console *exclusive_console;

/*
 *	Array of consoles built from command line options (console=)
 */

#define MAX_CMDLINECONSOLES 8

static struct console_cmdline console_cmdline[MAX_CMDLINECONSOLES];

static int preferred_console = -1;
int console_set_on_cmdline;
EXPORT_SYMBOL(console_set_on_cmdline);

/* Flag: console code may call schedule() */
static int console_may_schedule;

enum con_msg_format_flags {
	MSG_FORMAT_DEFAULT	= 0,
	MSG_FORMAT_SYSLOG	= (1 << 0),
};

static int console_msg_format = MSG_FORMAT_DEFAULT;

/*
 * The printk log buffer consists of a chain of concatenated variable
 * length records. Every record starts with a record header, containing
 * the overall length of the record.
 *
 * The heads to the first and last entry in the buffer, as well as the
 * sequence numbers of these entries are maintained when messages are
 * stored.
 *
 * If the heads indicate available messages, the length in the header
 * tells the start next message. A length == 0 for the next message
 * indicates a wrap-around to the beginning of the buffer.
 *
 * Every record carries the monotonic timestamp in microseconds, as well as
 * the standard userspace syslog level and syslog facility. The usual
 * kernel messages use LOG_KERN; userspace-injected messages always carry
 * a matching syslog facility, by default LOG_USER. The origin of every
 * message can be reliably determined that way.
 *
 * The human readable log message directly follows the message header. The
 * length of the message text is stored in the header, the stored message
 * is not terminated.
 *
 * Optionally, a message can carry a dictionary of properties (key/value pairs),
 * to provide userspace with a machine-readable message context.
 *
 * Examples for well-defined, commonly used property names are:
 *   DEVICE=b12:8               device identifier
 *                                b12:8         block dev_t
 *                                c127:3        char dev_t
 *                                n8            netdev ifindex
 *                                +sound:card0  subsystem:devname
 *   SUBSYSTEM=pci              driver-core subsystem name
 *
 * Valid characters in property names are [a-zA-Z0-9.-_]. The plain text value
 * follows directly after a '=' character. Every property is terminated by
 * a '\0' character. The last property is not terminated.
 *
 * Example of a message structure:
 *   0000  ff 8f 00 00 00 00 00 00      monotonic time in nsec
 *   0008  34 00                        record is 52 bytes long
 *   000a        0b 00                  text is 11 bytes long
 *   000c              1f 00            dictionary is 23 bytes long
 *   000e                    03 00      LOG_KERN (facility) LOG_ERR (level)
 *   0010  69 74 27 73 20 61 20 6c      "it's a l"
 *         69 6e 65                     "ine"
 *   001b           44 45 56 49 43      "DEVIC"
 *         45 3d 62 38 3a 32 00 44      "E=b8:2\0D"
 *         52 49 56 45 52 3d 62 75      "RIVER=bu"
 *         67                           "g"
 *   0032     00 00 00                  padding to next message header
 *
 * The 'struct printk_log' buffer header must never be directly exported to
 * userspace, it is a kernel-private implementation detail that might
 * need to be changed in the future, when the requirements change.
 *
 * /dev/kmsg exports the structured data in the following line format:
 *   "<level>,<sequnum>,<timestamp>,<contflag>[,additional_values, ... ];<message text>\n"
 *
 * Users of the export format should ignore possible additional values
 * separated by ',', and find the message after the ';' character.
 *
 * The optional key/value pairs are attached as continuation lines starting
 * with a space character and terminated by a newline. All possible
 * non-prinatable characters are escaped in the "\xff" notation.
 */

enum log_flags {
	LOG_NEWLINE	= 2,	/* text ended with a newline */
	LOG_PREFIX	= 4,	/* text started with a prefix */
	LOG_CONT	= 8,	/* text is a fragment of a continuation line */
};

struct printk_log {
	u64 ts_nsec;		/* timestamp in nanoseconds */
	u16 len;		/* length of entire record */
	u16 text_len;		/* length of text buffer */
	u16 dict_len;		/* length of dictionary buffer */
	u8 facility;		/* syslog facility */
	u8 flags:5;		/* internal record flags */
	u8 level:3;		/* syslog level */
}
#ifdef CONFIG_HAVE_EFFICIENT_UNALIGNED_ACCESS
__packed __aligned(4)
#endif
;

/*
 * The logbuf_lock protects kmsg buffer, indices, counters.  This can be taken
 * within the scheduler's rq lock. It must be released before calling
 * console_unlock() or anything else that might wake up a process.
 */
DEFINE_RAW_SPINLOCK(logbuf_lock);

/*
 * Helper macros to lock/unlock logbuf_lock and switch between
 * printk-safe/unsafe modes.
 */
#define logbuf_lock_irq()				\
	do {						\
		printk_safe_enter_irq();		\
		raw_spin_lock(&logbuf_lock);		\
	} while (0)

#define logbuf_unlock_irq()				\
	do {						\
		raw_spin_unlock(&logbuf_lock);		\
		printk_safe_exit_irq();			\
	} while (0)

#define logbuf_lock_irqsave(flags)			\
	do {						\
		printk_safe_enter_irqsave(flags);	\
		raw_spin_lock(&logbuf_lock);		\
	} while (0)

#define logbuf_unlock_irqrestore(flags)		\
	do {						\
		raw_spin_unlock(&logbuf_lock);		\
		printk_safe_exit_irqrestore(flags);	\
	} while (0)

#ifdef CONFIG_PRINTK
DECLARE_WAIT_QUEUE_HEAD(log_wait);
/* the next printk record to read by syslog(READ) or /proc/kmsg */
static u64 syslog_seq;
static u32 syslog_idx;
static size_t syslog_partial;

/* index and sequence number of the first record stored in the buffer */
static u64 log_first_seq;
static u32 log_first_idx;

/* index and sequence number of the next record to store in the buffer */
static u64 log_next_seq;
static u32 log_next_idx;

/* the next printk record to write to the console */
static u64 console_seq;
static u32 console_idx;
static u64 exclusive_console_stop_seq;

/* the next printk record to read after the last 'clear' command */
static u64 clear_seq;
static u32 clear_idx;

#define PREFIX_MAX		32
#define LOG_LINE_MAX		(1024 - PREFIX_MAX)

#define LOG_LEVEL(v)		((v) & 0x07)
#define LOG_FACILITY(v)		((v) >> 3 & 0xff)

/* record buffer */
#define LOG_ALIGN __alignof__(struct printk_log)
#define __LOG_BUF_LEN (1 << CONFIG_LOG_BUF_SHIFT)
#define LOG_BUF_LEN_MAX (u32)(1 << 31)
static char __log_buf[__LOG_BUF_LEN] __aligned(LOG_ALIGN);
static char *log_buf = __log_buf;
static u32 log_buf_len = __LOG_BUF_LEN;

<<<<<<< HEAD
#ifdef CONFIG_PRINTK_MTK_UART_CONSOLE
/*
 * 0: uart printk enable
 * 1: uart printk disable
 * 2: uart printk always enable
 * 2 only set in lk phase by cmline
 */
int printk_disable_uart;

module_param_named(disable_uart, printk_disable_uart, int, 0644);
#endif


/* console duration detect */
#ifdef CONFIG_CONSOLE_LOCK_DURATION_DETECT
struct __conwrite_stat_struct {
	struct console *con; /* current console */
	u64 time_before_conwrite; /* the last record before write */
	u64 time_after_conwrite; /* the last record after write */
	char con_write_statbuf[512]; /* con write status buf*/
};
u64 time_con_write_ttyS, time_con_write_pstore;
u64 len_con_write_ttyS, len_con_write_pstore;
static struct __conwrite_stat_struct conwrite_stat_struct = {
	.con = NULL,
	.time_before_conwrite = 0,
	.time_after_conwrite = 0
};
unsigned long rem_nsec_con_write_ttyS, rem_nsec_con_write_pstore;
bool console_status_detected;
#endif

#ifdef CONFIG_LOG_TOO_MUCH_WARNING
int printk_too_much_enable;
static int detect_count =
	/*Default max lines per second*/
	CONFIG_LOG_TOO_MUCH_DETECT_COUNT;
static bool detect_count_change; /* detect_count change flag*/
#define DETECT_COUNT_MIN 100

#define DETECT_TIME 1000000000ULL /* 1s = 1000000000ns */
#define DELAY_TIME	(CONFIG_LOG_TOO_MUCH_DETECT_GAP*DETECT_TIME*60)

static u64 delta_time;
static u64 delta_count;
static u64 t_base;
static bool flag_toomuch;

static char *log_much;
static int log_count;
static u32 start_idx;
static u64 start_seq;
#define LOG_MUCH_PLUS_LEN	(1 << 17)

static void log_much_do_check_and_delay(struct printk_log *msg);

void set_detect_count(int count)
{
	if (count >= detect_count)
		detect_count = count;
	else {
		if (count < DETECT_COUNT_MIN)
			detect_count = DETECT_COUNT_MIN;
		else
			detect_count = count;
		detect_count_change = true;
	}
	pr_info("Printk too much criteria: %d  delay_flag: %d\n",
		detect_count, detect_count_change);
}

int get_detect_count(void)
{
	return detect_count;
}


void set_logtoomuch_enable(int value)
{
	printk_too_much_enable = value;
}


int get_logtoomuch_enable(void)
{
	return printk_too_much_enable;
}

#endif

=======
/*
 * We cannot access per-CPU data (e.g. per-CPU flush irq_work) before
 * per_cpu_areas are initialised. This variable is set to true when
 * it's safe to access per-CPU data.
 */
static bool __printk_percpu_data_ready __read_mostly;

bool printk_percpu_data_ready(void)
{
	return __printk_percpu_data_ready;
}

>>>>>>> a175946a
/* Return log buffer address */
char *log_buf_addr_get(void)
{
	return log_buf;
}
EXPORT_SYMBOL_GPL(log_buf_addr_get);

/* Return log buffer size */
u32 log_buf_len_get(void)
{
	return log_buf_len;
}
EXPORT_SYMBOL_GPL(log_buf_len_get);

/* human readable text of the record */
static char *log_text(const struct printk_log *msg)
{
	return (char *)msg + sizeof(struct printk_log);
}

/* optional key/value pair dictionary attached to the record */
static char *log_dict(const struct printk_log *msg)
{
	return (char *)msg + sizeof(struct printk_log) + msg->text_len;
}

/* get record by index; idx must point to valid msg */
static struct printk_log *log_from_idx(u32 idx)
{
	struct printk_log *msg = (struct printk_log *)(log_buf + idx);

	/*
	 * A length == 0 record is the end of buffer marker. Wrap around and
	 * read the message at the start of the buffer.
	 */
	if (!msg->len)
		return (struct printk_log *)log_buf;
	return msg;
}

/* get next record; idx must point to valid msg */
static u32 log_next(u32 idx)
{
	struct printk_log *msg = (struct printk_log *)(log_buf + idx);

	/* length == 0 indicates the end of the buffer; wrap */
	/*
	 * A length == 0 record is the end of buffer marker. Wrap around and
	 * read the message at the start of the buffer as *this* one, and
	 * return the one after that.
	 */
	if (!msg->len) {
		msg = (struct printk_log *)log_buf;
		return msg->len;
	}
	return idx + msg->len;
}

/*
 * Check whether there is enough free space for the given message.
 *
 * The same values of first_idx and next_idx mean that the buffer
 * is either empty or full.
 *
 * If the buffer is empty, we must respect the position of the indexes.
 * They cannot be reset to the beginning of the buffer.
 */
static int logbuf_has_space(u32 msg_size, bool empty)
{
	u32 free;

	if (log_next_idx > log_first_idx || empty)
		free = max(log_buf_len - log_next_idx, log_first_idx);
	else
		free = log_first_idx - log_next_idx;

	/*
	 * We need space also for an empty header that signalizes wrapping
	 * of the buffer.
	 */
	return free >= msg_size + sizeof(struct printk_log);
}

static int log_make_free_space(u32 msg_size)
{
	while (log_first_seq < log_next_seq &&
	       !logbuf_has_space(msg_size, false)) {
		/* drop old messages until we have enough contiguous space */
		log_first_idx = log_next(log_first_idx);
		log_first_seq++;
	}

	if (clear_seq < log_first_seq) {
		clear_seq = log_first_seq;
		clear_idx = log_first_idx;
	}

	/* sequence numbers are equal, so the log buffer is empty */
	if (logbuf_has_space(msg_size, log_first_seq == log_next_seq))
		return 0;

	return -ENOMEM;
}

/* compute the message size including the padding bytes */
static u32 msg_used_size(u16 text_len, u16 dict_len, u32 *pad_len)
{
	u32 size;

	size = sizeof(struct printk_log) + text_len + dict_len;
	*pad_len = (-size) & (LOG_ALIGN - 1);
	size += *pad_len;

	return size;
}

/*
 * Define how much of the log buffer we could take at maximum. The value
 * must be greater than two. Note that only half of the buffer is available
 * when the index points to the middle.
 */
#define MAX_LOG_TAKE_PART 4
static const char trunc_msg[] = "<truncated>";

static u32 truncate_msg(u16 *text_len, u16 *trunc_msg_len,
			u16 *dict_len, u32 *pad_len)
{
	/*
	 * The message should not take the whole buffer. Otherwise, it might
	 * get removed too soon.
	 */
	u32 max_text_len = log_buf_len / MAX_LOG_TAKE_PART;
	if (*text_len > max_text_len)
		*text_len = max_text_len;
	/* enable the warning message */
	*trunc_msg_len = strlen(trunc_msg);
	/* disable the "dict" completely */
	*dict_len = 0;
	/* compute the size again, count also the warning message */
	return msg_used_size(*text_len + *trunc_msg_len, 0, pad_len);
}

/* insert record into the buffer, discard old ones, update heads */
static int log_store(int facility, int level,
		     enum log_flags flags, u64 ts_nsec,
		     const char *dict, u16 dict_len,
		     const char *text, u16 text_len)
{
	struct printk_log *msg;
	u32 size, pad_len;
	u16 trunc_msg_len = 0;

#ifdef CONFIG_PRINTK_PREFIX_ENHANCE
	int this_cpu = smp_processor_id();
	char state = this_cpu_read(printk_state);
	char tbuf[50];
	unsigned int tlen = 0;
#endif

#ifdef CONFIG_LOG_TOO_MUCH_WARNING
	static u64 start_ts_nsec;
	static bool initialized;
#endif

#ifdef CONFIG_PRINTK_PREFIX_ENHANCE
		if (state == 0) {
			this_cpu_write(printk_state, ' ');
			state = ' ';
		}
		if (!(flags & LOG_CONT)) {
			if (console_suspended == 0)
				tlen = snprintf(tbuf, sizeof(tbuf),
					"%c(%x)[%d:%s]", state, this_cpu,
					current->pid, current->comm);
			else
				tlen = snprintf(tbuf, sizeof(tbuf), "%c(%x)",
					state, this_cpu);
		}
#endif

		/* number of '\0' padding bytes to next message */
#ifdef CONFIG_PRINTK_PREFIX_ENHANCE
		size = msg_used_size(text_len + tlen, dict_len, &pad_len);
#else
		size = msg_used_size(text_len, dict_len, &pad_len);
#endif

	if (log_make_free_space(size)) {
		/* truncate the message if it is too long for empty buffer */
		size = truncate_msg(&text_len, &trunc_msg_len,
				    &dict_len, &pad_len);
		/* survive when the log buffer is too small for trunc_msg */
		if (log_make_free_space(size))
			return 0;
	}

	if (log_next_idx + size + sizeof(struct printk_log) > log_buf_len) {
		/*
		 * This message + an additional empty header does not fit
		 * at the end of the buffer. Add an empty header with len == 0
		 * to signify a wrap around.
		 */
		memset(log_buf + log_next_idx, 0, sizeof(struct printk_log));
		log_next_idx = 0;
	}

	/* fill message */
	msg = (struct printk_log *)(log_buf + log_next_idx);
#ifdef CONFIG_PRINTK_PREFIX_ENHANCE
	memcpy(log_text(msg), tbuf, tlen);
	if (tlen + text_len > LOG_LINE_MAX)
		text_len = LOG_LINE_MAX - tlen;

	memcpy(log_text(msg) + tlen, text, text_len);
	text_len += tlen;
#else
	memcpy(log_text(msg), text, text_len);
#endif
	msg->text_len = text_len;
	if (trunc_msg_len) {
		memcpy(log_text(msg) + text_len, trunc_msg, trunc_msg_len);
		msg->text_len += trunc_msg_len;
	}
	memcpy(log_dict(msg), dict, dict_len);
	msg->dict_len = dict_len;
	msg->facility = facility;
	msg->level = level & 7;
	msg->flags = flags & 0x1f;
	if (ts_nsec > 0)
		msg->ts_nsec = ts_nsec;
	else
		msg->ts_nsec = local_clock();
	memset(log_dict(msg) + dict_len, 0, pad_len);
	msg->len = size;

	/* insert message */
	log_next_idx += msg->len;
	log_next_seq++;

	/* printk too much detect */
#ifdef CONFIG_LOG_TOO_MUCH_WARNING
	if (printk_too_much_enable == 1) {
		if (detect_count_change) {
			detect_count_change = false;
			t_base = msg->ts_nsec + DETECT_TIME*15;
		}
		if (flag_toomuch == false && t_base < msg->ts_nsec) {
			if (!initialized) {
				start_ts_nsec = msg->ts_nsec;
				start_idx = log_next_idx - msg->len;
				start_seq = log_next_seq - 1;
				initialized = true;
			}
			/* old messages were dropped */
			if (start_seq < log_first_seq) {
				initialized = false;
				start_seq = log_first_seq;
				start_idx = log_first_idx;
				delta_time = msg->ts_nsec
					- log_from_idx(start_idx)->ts_nsec;
				delta_count = log_next_seq - start_seq;
				log_much_do_check_and_delay(msg);
			} else {
				delta_time = msg->ts_nsec - start_ts_nsec;
				delta_count = log_next_seq - start_seq;
				/* check every 5 seconds */
				if (delta_time > DETECT_TIME * 5) {
					initialized = false;
					log_much_do_check_and_delay(msg);
				}
			}
		}
	}
#endif

	return msg->text_len;
}

int dmesg_restrict = IS_ENABLED(CONFIG_SECURITY_DMESG_RESTRICT);

static int syslog_action_restricted(int type)
{
	if (dmesg_restrict)
		return 1;
	/*
	 * Unless restricted, we allow "read all" and "get buffer size"
	 * for everybody.
	 */
	return type != SYSLOG_ACTION_READ_ALL &&
	       type != SYSLOG_ACTION_SIZE_BUFFER;
}

static int check_syslog_permissions(int type, int source)
{
	/*
	 * If this is from /proc/kmsg and we've already opened it, then we've
	 * already done the capabilities checks at open time.
	 */
	if (source == SYSLOG_FROM_PROC && type != SYSLOG_ACTION_OPEN)
		goto ok;

	if (syslog_action_restricted(type)) {
		if (capable(CAP_SYSLOG))
			goto ok;
		/*
		 * For historical reasons, accept CAP_SYS_ADMIN too, with
		 * a warning.
		 */
		if (capable(CAP_SYS_ADMIN)) {
			pr_warn_once("%s (%d): Attempt to access syslog with "
				     "CAP_SYS_ADMIN but no CAP_SYSLOG "
				     "(deprecated).\n",
				 current->comm, task_pid_nr(current));
			goto ok;
		}
		return -EPERM;
	}
ok:
	return security_syslog(type);
}

static void append_char(char **pp, char *e, char c)
{
	if (*pp < e)
		*(*pp)++ = c;
}

static ssize_t msg_print_ext_header(char *buf, size_t size,
				    struct printk_log *msg, u64 seq)
{
	u64 ts_usec = msg->ts_nsec;

	do_div(ts_usec, 1000);

	return scnprintf(buf, size, "%u,%llu,%llu,%c;",
		       (msg->facility << 3) | msg->level, seq, ts_usec,
		       msg->flags & LOG_CONT ? 'c' : '-');
}

static ssize_t msg_print_ext_body(char *buf, size_t size,
				  char *dict, size_t dict_len,
				  char *text, size_t text_len)
{
	char *p = buf, *e = buf + size;
	size_t i;

	/* escape non-printable characters */
	for (i = 0; i < text_len; i++) {
		unsigned char c = text[i];

		if (c < ' ' || c >= 127 || c == '\\')
			p += scnprintf(p, e - p, "\\x%02x", c);
		else
			append_char(&p, e, c);
	}
	append_char(&p, e, '\n');

	if (dict_len) {
		bool line = true;

		for (i = 0; i < dict_len; i++) {
			unsigned char c = dict[i];

			if (line) {
				append_char(&p, e, ' ');
				line = false;
			}

			if (c == '\0') {
				append_char(&p, e, '\n');
				line = true;
				continue;
			}

			if (c < ' ' || c >= 127 || c == '\\') {
				p += scnprintf(p, e - p, "\\x%02x", c);
				continue;
			}

			append_char(&p, e, c);
		}
		append_char(&p, e, '\n');
	}

	return p - buf;
}

/* /dev/kmsg - userspace message inject/listen interface */
struct devkmsg_user {
	u64 seq;
	u32 idx;
	struct ratelimit_state rs;
	struct mutex lock;
	char buf[CONSOLE_EXT_LOG_MAX];
};

static ssize_t devkmsg_write(struct kiocb *iocb, struct iov_iter *from)
{
	char *buf, *line;
	int level = default_message_loglevel;
	int facility = 1;	/* LOG_USER */
	struct file *file = iocb->ki_filp;
	struct devkmsg_user *user = file->private_data;
	size_t len = iov_iter_count(from);
	ssize_t ret = len;

	if (!user || len > LOG_LINE_MAX)
		return -EINVAL;

	/* Ignore when user logging is disabled. */
	if (devkmsg_log & DEVKMSG_LOG_MASK_OFF)
		return len;

	/* Ratelimit when not explicitly enabled. */
	if (!(devkmsg_log & DEVKMSG_LOG_MASK_ON)) {
		if (!___ratelimit(&user->rs, current->comm))
			return ret;
	}

	buf = kmalloc(len+1, GFP_KERNEL);
	if (buf == NULL)
		return -ENOMEM;

	buf[len] = '\0';
	if (!copy_from_iter_full(buf, len, from)) {
		kfree(buf);
		return -EFAULT;
	}

	/*
	 * Extract and skip the syslog prefix <[0-9]*>. Coming from userspace
	 * the decimal value represents 32bit, the lower 3 bit are the log
	 * level, the rest are the log facility.
	 *
	 * If no prefix or no userspace facility is specified, we
	 * enforce LOG_USER, to be able to reliably distinguish
	 * kernel-generated messages from userspace-injected ones.
	 */
	line = buf;
	if (line[0] == '<') {
		char *endp = NULL;
		unsigned int u;

		u = simple_strtoul(line + 1, &endp, 10);
		if (endp && endp[0] == '>') {
			level = LOG_LEVEL(u);
			if (LOG_FACILITY(u) != 0)
				facility = LOG_FACILITY(u);
			endp++;
			len -= endp - line;
			line = endp;
		}
	}

	printk_emit(facility, level, NULL, 0, "%s", line);
	kfree(buf);
	return ret;
}

static ssize_t devkmsg_read(struct file *file, char __user *buf,
			    size_t count, loff_t *ppos)
{
	struct devkmsg_user *user = file->private_data;
	struct printk_log *msg;
	size_t len;
	ssize_t ret;

	if (!user)
		return -EBADF;

	ret = mutex_lock_interruptible(&user->lock);
	if (ret)
		return ret;

	logbuf_lock_irq();
	while (user->seq == log_next_seq) {
		if (file->f_flags & O_NONBLOCK) {
			ret = -EAGAIN;
			logbuf_unlock_irq();
			goto out;
		}

		logbuf_unlock_irq();
		ret = wait_event_interruptible(log_wait,
					       user->seq != log_next_seq);
		if (ret)
			goto out;
		logbuf_lock_irq();
	}

	if (user->seq < log_first_seq) {
		/* our last seen message is gone, return error and reset */
		user->idx = log_first_idx;
		user->seq = log_first_seq;
		ret = -EPIPE;
		logbuf_unlock_irq();
		goto out;
	}

	msg = log_from_idx(user->idx);
	len = msg_print_ext_header(user->buf, sizeof(user->buf),
				   msg, user->seq);
	len += msg_print_ext_body(user->buf + len, sizeof(user->buf) - len,
				  log_dict(msg), msg->dict_len,
				  log_text(msg), msg->text_len);

	user->idx = log_next(user->idx);
	user->seq++;
	logbuf_unlock_irq();

	if (len > count) {
		ret = -EINVAL;
		goto out;
	}

	if (copy_to_user(buf, user->buf, len)) {
		ret = -EFAULT;
		goto out;
	}
	ret = len;
out:
	mutex_unlock(&user->lock);
	return ret;
}

static loff_t devkmsg_llseek(struct file *file, loff_t offset, int whence)
{
	struct devkmsg_user *user = file->private_data;
	loff_t ret = 0;

	if (!user)
		return -EBADF;
	if (offset)
		return -ESPIPE;

	logbuf_lock_irq();
	switch (whence) {
	case SEEK_SET:
		/* the first record */
		user->idx = log_first_idx;
		user->seq = log_first_seq;
		break;
	case SEEK_DATA:
		/*
		 * The first record after the last SYSLOG_ACTION_CLEAR,
		 * like issued by 'dmesg -c'. Reading /dev/kmsg itself
		 * changes no global state, and does not clear anything.
		 */
		user->idx = clear_idx;
		user->seq = clear_seq;
		break;
	case SEEK_END:
		/* after the last record */
		user->idx = log_next_idx;
		user->seq = log_next_seq;
		break;
	default:
		ret = -EINVAL;
	}
	logbuf_unlock_irq();
	return ret;
}

static __poll_t devkmsg_poll(struct file *file, poll_table *wait)
{
	struct devkmsg_user *user = file->private_data;
	__poll_t ret = 0;

	if (!user)
		return EPOLLERR|EPOLLNVAL;

	poll_wait(file, &log_wait, wait);

	logbuf_lock_irq();
	if (user->seq < log_next_seq) {
		/* return error when data has vanished underneath us */
		if (user->seq < log_first_seq)
			ret = EPOLLIN|EPOLLRDNORM|EPOLLERR|EPOLLPRI;
		else
			ret = EPOLLIN|EPOLLRDNORM;
	}
	logbuf_unlock_irq();

	return ret;
}

static int devkmsg_open(struct inode *inode, struct file *file)
{
	struct devkmsg_user *user;
	int err;

	if (devkmsg_log & DEVKMSG_LOG_MASK_OFF)
		return -EPERM;

	/* write-only does not need any file context */
	if ((file->f_flags & O_ACCMODE) != O_WRONLY) {
		err = check_syslog_permissions(SYSLOG_ACTION_READ_ALL,
					       SYSLOG_FROM_READER);
		if (err)
			return err;
	}

	user = kmalloc(sizeof(struct devkmsg_user), GFP_KERNEL);
	if (!user)
		return -ENOMEM;

	ratelimit_default_init(&user->rs);
	ratelimit_set_flags(&user->rs, RATELIMIT_MSG_ON_RELEASE);

	mutex_init(&user->lock);

	logbuf_lock_irq();
	user->idx = log_first_idx;
	user->seq = log_first_seq;
	logbuf_unlock_irq();

	file->private_data = user;
	return 0;
}

static int devkmsg_release(struct inode *inode, struct file *file)
{
	struct devkmsg_user *user = file->private_data;

	if (!user)
		return 0;

	ratelimit_state_exit(&user->rs);

	mutex_destroy(&user->lock);
	kfree(user);
	return 0;
}

const struct file_operations kmsg_fops = {
	.open = devkmsg_open,
	.read = devkmsg_read,
	.write_iter = devkmsg_write,
	.llseek = devkmsg_llseek,
	.poll = devkmsg_poll,
	.release = devkmsg_release,
};

#ifdef CONFIG_CRASH_CORE
/*
 * This appends the listed symbols to /proc/vmcore
 *
 * /proc/vmcore is used by various utilities, like crash and makedumpfile to
 * obtain access to symbols that are otherwise very difficult to locate.  These
 * symbols are specifically used so that utilities can access and extract the
 * dmesg log from a vmcore file after a crash.
 */
void log_buf_vmcoreinfo_setup(void)
{
	VMCOREINFO_SYMBOL(log_buf);
	VMCOREINFO_SYMBOL(log_buf_len);
	VMCOREINFO_SYMBOL(log_first_idx);
	VMCOREINFO_SYMBOL(clear_idx);
	VMCOREINFO_SYMBOL(log_next_idx);
	/*
	 * Export struct printk_log size and field offsets. User space tools can
	 * parse it and detect any changes to structure down the line.
	 */
	VMCOREINFO_STRUCT_SIZE(printk_log);
	VMCOREINFO_OFFSET(printk_log, ts_nsec);
	VMCOREINFO_OFFSET(printk_log, len);
	VMCOREINFO_OFFSET(printk_log, text_len);
	VMCOREINFO_OFFSET(printk_log, dict_len);
}
#endif

/* requested log_buf_len from kernel cmdline */
static unsigned long __initdata new_log_buf_len;

/* we practice scaling the ring buffer by powers of 2 */
static void __init log_buf_len_update(u64 size)
{
	if (size > (u64)LOG_BUF_LEN_MAX) {
		size = (u64)LOG_BUF_LEN_MAX;
		pr_err("log_buf over 2G is not supported.\n");
	}

	if (size)
		size = roundup_pow_of_two(size);
	if (size > log_buf_len)
		new_log_buf_len = (unsigned long)size;
}

/* save requested log_buf_len since it's too early to process it */
static int __init log_buf_len_setup(char *str)
{
	u64 size;

	if (!str)
		return -EINVAL;

	size = memparse(str, &str);

	log_buf_len_update(size);

	return 0;
}
early_param("log_buf_len", log_buf_len_setup);

#ifdef CONFIG_SMP
#define __LOG_CPU_MAX_BUF_LEN (1 << CONFIG_LOG_CPU_MAX_BUF_SHIFT)

static void __init log_buf_add_cpu(void)
{
	unsigned int cpu_extra;

	/*
	 * archs should set up cpu_possible_bits properly with
	 * set_cpu_possible() after setup_arch() but just in
	 * case lets ensure this is valid.
	 */
	if (num_possible_cpus() == 1)
		return;

	cpu_extra = (num_possible_cpus() - 1) * __LOG_CPU_MAX_BUF_LEN;

	/* by default this will only continue through for large > 64 CPUs */
	if (cpu_extra <= __LOG_BUF_LEN / 2)
		return;

	pr_info("log_buf_len individual max cpu contribution: %d bytes\n",
		__LOG_CPU_MAX_BUF_LEN);
	pr_info("log_buf_len total cpu_extra contributions: %d bytes\n",
		cpu_extra);
	pr_info("log_buf_len min size: %d bytes\n", __LOG_BUF_LEN);

	log_buf_len_update(cpu_extra + __LOG_BUF_LEN);
}
#else /* !CONFIG_SMP */
static inline void log_buf_add_cpu(void) {}
#endif /* CONFIG_SMP */

static void __init set_percpu_data_ready(void)
{
	printk_safe_init();
	/* Make sure we set this flag only after printk_safe() init is done */
	barrier();
	__printk_percpu_data_ready = true;
}

void __init setup_log_buf(int early)
{
	unsigned long flags;
	char *new_log_buf;
	unsigned int free;

	/*
	 * Some archs call setup_log_buf() multiple times - first is very
	 * early, e.g. from setup_arch(), and second - when percpu_areas
	 * are initialised.
	 */
	if (!early)
		set_percpu_data_ready();

	if (log_buf != __log_buf)
		return;

	if (!early && !new_log_buf_len)
		log_buf_add_cpu();

	if (!new_log_buf_len)
		return;

	if (early) {
		new_log_buf =
			memblock_virt_alloc(new_log_buf_len, LOG_ALIGN);
	} else {
		new_log_buf = memblock_virt_alloc_nopanic(new_log_buf_len,
							  LOG_ALIGN);
	}

	if (unlikely(!new_log_buf)) {
		pr_err("log_buf_len: %lu bytes not available\n",
			new_log_buf_len);
		return;
	}

	logbuf_lock_irqsave(flags);
	log_buf_len = new_log_buf_len;
	log_buf = new_log_buf;
	new_log_buf_len = 0;
	free = __LOG_BUF_LEN - log_next_idx;
	memcpy(log_buf, __log_buf, __LOG_BUF_LEN);
	logbuf_unlock_irqrestore(flags);

	pr_info("log_buf_len: %u bytes\n", log_buf_len);
	pr_info("early log buf free: %u(%u%%)\n",
		free, (free * 100) / __LOG_BUF_LEN);
}

static bool __read_mostly ignore_loglevel;

static int __init ignore_loglevel_setup(char *str)
{
	ignore_loglevel = true;
	pr_info("debug: ignoring loglevel setting.\n");

	return 0;
}

early_param("ignore_loglevel", ignore_loglevel_setup);
module_param(ignore_loglevel, bool, S_IRUGO | S_IWUSR);
MODULE_PARM_DESC(ignore_loglevel,
		 "ignore loglevel setting (prints all kernel messages to the console)");

static bool suppress_message_printing(int level)
{
	return (level >= console_loglevel && !ignore_loglevel);
}

#ifdef CONFIG_BOOT_PRINTK_DELAY

static int boot_delay; /* msecs delay after each printk during bootup */
static unsigned long long loops_per_msec;	/* based on boot_delay */

static int __init boot_delay_setup(char *str)
{
	unsigned long lpj;

	lpj = preset_lpj ? preset_lpj : 1000000;	/* some guess */
	loops_per_msec = (unsigned long long)lpj / 1000 * HZ;

	get_option(&str, &boot_delay);
	if (boot_delay > 10 * 1000)
		boot_delay = 0;

	pr_debug("boot_delay: %u, preset_lpj: %ld, lpj: %lu, "
		"HZ: %d, loops_per_msec: %llu\n",
		boot_delay, preset_lpj, lpj, HZ, loops_per_msec);
	return 0;
}
early_param("boot_delay", boot_delay_setup);

static void boot_delay_msec(int level)
{
	unsigned long long k;
	unsigned long timeout;

	if ((boot_delay == 0 || system_state >= SYSTEM_RUNNING)
		|| suppress_message_printing(level)) {
		return;
	}

	k = (unsigned long long)loops_per_msec * boot_delay;

	timeout = jiffies + msecs_to_jiffies(boot_delay);
	while (k) {
		k--;
		cpu_relax();
		/*
		 * use (volatile) jiffies to prevent
		 * compiler reduction; loop termination via jiffies
		 * is secondary and may or may not happen.
		 */
		if (time_after(jiffies, timeout))
			break;
		touch_nmi_watchdog();
	}
}
#else
static inline void boot_delay_msec(int level)
{
}
#endif

static bool printk_time = IS_ENABLED(CONFIG_PRINTK_TIME);
module_param_named(time, printk_time, bool, S_IRUGO | S_IWUSR);

static size_t print_time(u64 ts, char *buf)
{
	unsigned long rem_nsec;

	if (!printk_time)
		return 0;

	rem_nsec = do_div(ts, 1000000000);

	if (!buf)
		return snprintf(NULL, 0, "[%5lu.000000] ", (unsigned long)ts);

	return sprintf(buf, "[%5lu.%06lu] ",
		       (unsigned long)ts, rem_nsec / 1000);
}

static size_t print_prefix(const struct printk_log *msg, bool syslog, char *buf)
{
	size_t len = 0;
	unsigned int prefix = (msg->facility << 3) | msg->level;

	if (syslog) {
		if (buf) {
			len += sprintf(buf, "<%u>", prefix);
		} else {
			len += 3;
			if (prefix > 999)
				len += 3;
			else if (prefix > 99)
				len += 2;
			else if (prefix > 9)
				len++;
		}
	}

	len += print_time(msg->ts_nsec, buf ? buf + len : NULL);

#if defined(CONFIG_PRINTK_PREFIX_ENHANCE) \
	 && defined(CONFIG_PRINTK_MTK_UART_CONSOLE)
	/* if uart printk enabled */
	if (syslog == false && mt_get_uartlog_status()) {
		if (buf)
			len += sprintf(buf+len, "<%d>", smp_processor_id());
		else
			len += snprintf(NULL, 0, "<%d>", smp_processor_id());
	}
#endif

	return len;
}

static size_t msg_print_text(const struct printk_log *msg, bool syslog, char *buf, size_t size)
{
	const char *text = log_text(msg);
	size_t text_size = msg->text_len;
	size_t len = 0;

	do {
		const char *next = memchr(text, '\n', text_size);
		size_t text_len;

		if (next) {
			text_len = next - text;
			next++;
			text_size -= next - text;
		} else {
			text_len = text_size;
		}

		if (buf) {
			if (print_prefix(msg, syslog, NULL) +
			    text_len + 1 >= size - len)
				break;

			len += print_prefix(msg, syslog, buf + len);
			memcpy(buf + len, text, text_len);
			len += text_len;
			buf[len++] = '\n';
		} else {
			/* SYSLOG_ACTION_* buffer size only calculation */
			len += print_prefix(msg, syslog, NULL);
			len += text_len;
			len++;
		}

		text = next;
	} while (text);

	return len;
}

static int syslog_print(char __user *buf, int size)
{
	char *text;
	struct printk_log *msg;
	int len = 0;

	text = kmalloc(LOG_LINE_MAX + PREFIX_MAX, GFP_KERNEL);
	if (!text)
		return -ENOMEM;

	while (size > 0) {
		size_t n;
		size_t skip;

		logbuf_lock_irq();
		if (syslog_seq < log_first_seq) {
			/* messages are gone, move to first one */
			syslog_seq = log_first_seq;
			syslog_idx = log_first_idx;
			syslog_partial = 0;
		}
		if (syslog_seq == log_next_seq) {
			logbuf_unlock_irq();
			break;
		}

		skip = syslog_partial;
		msg = log_from_idx(syslog_idx);
		n = msg_print_text(msg, true, text, LOG_LINE_MAX + PREFIX_MAX);
		if (n - syslog_partial <= size) {
			/* message fits into buffer, move forward */
			syslog_idx = log_next(syslog_idx);
			syslog_seq++;
			n -= syslog_partial;
			syslog_partial = 0;
		} else if (!len){
			/* partial read(), remember position */
			n = size;
			syslog_partial += n;
		} else
			n = 0;
		logbuf_unlock_irq();

		if (!n)
			break;

		if (copy_to_user(buf, text + skip, n)) {
			if (!len)
				len = -EFAULT;
			break;
		}

		len += n;
		size -= n;
		buf += n;
	}

	kfree(text);
	return len;
}

static int syslog_print_all(char __user *buf, int size, bool clear)
{
	char *text;
	int len = 0;
	u64 next_seq;
	u64 seq;
	u32 idx;

	text = kmalloc(LOG_LINE_MAX + PREFIX_MAX, GFP_KERNEL);
	if (!text)
		return -ENOMEM;

	logbuf_lock_irq();
	/*
	 * Find first record that fits, including all following records,
	 * into the user-provided buffer for this dump.
	 */
	seq = clear_seq;
	idx = clear_idx;
	while (seq < log_next_seq) {
		struct printk_log *msg = log_from_idx(idx);

		len += msg_print_text(msg, true, NULL, 0);
		idx = log_next(idx);
		seq++;
	}

	/* move first record forward until length fits into the buffer */
	seq = clear_seq;
	idx = clear_idx;
	while (len > size && seq < log_next_seq) {
		struct printk_log *msg = log_from_idx(idx);

		len -= msg_print_text(msg, true, NULL, 0);
		idx = log_next(idx);
		seq++;
	}

	/* last message fitting into this dump */
	next_seq = log_next_seq;

	len = 0;
	while (len >= 0 && seq < next_seq) {
		struct printk_log *msg = log_from_idx(idx);
		int textlen;

		textlen = msg_print_text(msg, true, text,
					 LOG_LINE_MAX + PREFIX_MAX);
		if (textlen < 0) {
			len = textlen;
			break;
		}
		idx = log_next(idx);
		seq++;

		logbuf_unlock_irq();
		if (copy_to_user(buf + len, text, textlen))
			len = -EFAULT;
		else
			len += textlen;
		logbuf_lock_irq();

		if (seq < log_first_seq) {
			/* messages are gone, move to next one */
			seq = log_first_seq;
			idx = log_first_idx;
		}
	}

	if (clear) {
		clear_seq = log_next_seq;
		clear_idx = log_next_idx;
	}
	logbuf_unlock_irq();

	kfree(text);
	return len;
}

static void syslog_clear(void)
{
	logbuf_lock_irq();
	clear_seq = log_next_seq;
	clear_idx = log_next_idx;
	logbuf_unlock_irq();
}

int do_syslog(int type, char __user *buf, int len, int source)
{
	bool clear = false;
	static int saved_console_loglevel = LOGLEVEL_DEFAULT;
	int error;

	error = check_syslog_permissions(type, source);
	if (error)
		return error;

	switch (type) {
	case SYSLOG_ACTION_CLOSE:	/* Close log */
		break;
	case SYSLOG_ACTION_OPEN:	/* Open log */
		break;
	case SYSLOG_ACTION_READ:	/* Read from log */
		if (!buf || len < 0)
			return -EINVAL;
		if (!len)
			return 0;
		if (!access_ok(VERIFY_WRITE, buf, len))
			return -EFAULT;
		error = wait_event_interruptible(log_wait,
						 syslog_seq != log_next_seq);
		if (error)
			return error;
		error = syslog_print(buf, len);
		break;
	/* Read/clear last kernel messages */
	case SYSLOG_ACTION_READ_CLEAR:
		clear = true;
		/* FALL THRU */
	/* Read last kernel messages */
	case SYSLOG_ACTION_READ_ALL:
		if (!buf || len < 0)
			return -EINVAL;
		if (!len)
			return 0;
		if (!access_ok(VERIFY_WRITE, buf, len))
			return -EFAULT;
		error = syslog_print_all(buf, len, clear);
		break;
	/* Clear ring buffer */
	case SYSLOG_ACTION_CLEAR:
		syslog_clear();
		break;
	/* Disable logging to console */
	case SYSLOG_ACTION_CONSOLE_OFF:
		if (saved_console_loglevel == LOGLEVEL_DEFAULT)
			saved_console_loglevel = console_loglevel;
		console_loglevel = minimum_console_loglevel;
		break;
	/* Enable logging to console */
	case SYSLOG_ACTION_CONSOLE_ON:
		if (saved_console_loglevel != LOGLEVEL_DEFAULT) {
			console_loglevel = saved_console_loglevel;
			saved_console_loglevel = LOGLEVEL_DEFAULT;
		}
		break;
	/* Set level of messages printed to console */
	case SYSLOG_ACTION_CONSOLE_LEVEL:
		if (len < 1 || len > 8)
			return -EINVAL;
		if (len < minimum_console_loglevel)
			len = minimum_console_loglevel;
		console_loglevel = len;
		/* Implicitly re-enable logging to console */
		saved_console_loglevel = LOGLEVEL_DEFAULT;
		break;
	/* Number of chars in the log buffer */
	case SYSLOG_ACTION_SIZE_UNREAD:
		logbuf_lock_irq();
		if (syslog_seq < log_first_seq) {
			/* messages are gone, move to first one */
			syslog_seq = log_first_seq;
			syslog_idx = log_first_idx;
			syslog_partial = 0;
		}
		if (source == SYSLOG_FROM_PROC) {
			/*
			 * Short-cut for poll(/"proc/kmsg") which simply checks
			 * for pending data, not the size; return the count of
			 * records, not the length.
			 */
			error = log_next_seq - syslog_seq;
		} else {
			u64 seq = syslog_seq;
			u32 idx = syslog_idx;

			while (seq < log_next_seq) {
				struct printk_log *msg = log_from_idx(idx);

				error += msg_print_text(msg, true, NULL, 0);
				idx = log_next(idx);
				seq++;
			}
			error -= syslog_partial;
		}
		logbuf_unlock_irq();
		break;
	/* Size of the log buffer */
	case SYSLOG_ACTION_SIZE_BUFFER:
		error = log_buf_len;
		break;
	default:
		error = -EINVAL;
		break;
	}

	return error;
}

SYSCALL_DEFINE3(syslog, int, type, char __user *, buf, int, len)
{
	return do_syslog(type, buf, len, SYSLOG_FROM_READER);
}

/*
 * Special console_lock variants that help to reduce the risk of soft-lockups.
 * They allow to pass console_lock to another printk() call using a busy wait.
 */

#ifdef CONFIG_LOCKDEP
static struct lockdep_map console_owner_dep_map = {
	.name = "console_owner"
};
#endif

static DEFINE_RAW_SPINLOCK(console_owner_lock);
static struct task_struct *console_owner;
static bool console_waiter;

/**
 * console_lock_spinning_enable - mark beginning of code where another
 *	thread might safely busy wait
 *
 * This basically converts console_lock into a spinlock. This marks
 * the section where the console_lock owner can not sleep, because
 * there may be a waiter spinning (like a spinlock). Also it must be
 * ready to hand over the lock at the end of the section.
 */
static void console_lock_spinning_enable(void)
{
	raw_spin_lock(&console_owner_lock);
	console_owner = current;
	raw_spin_unlock(&console_owner_lock);

	/* The waiter may spin on us after setting console_owner */
	spin_acquire(&console_owner_dep_map, 0, 0, _THIS_IP_);
}

/**
 * console_lock_spinning_disable_and_check - mark end of code where another
 *	thread was able to busy wait and check if there is a waiter
 *
 * This is called at the end of the section where spinning is allowed.
 * It has two functions. First, it is a signal that it is no longer
 * safe to start busy waiting for the lock. Second, it checks if
 * there is a busy waiter and passes the lock rights to her.
 *
 * Important: Callers lose the lock if there was a busy waiter.
 *	They must not touch items synchronized by console_lock
 *	in this case.
 *
 * Return: 1 if the lock rights were passed, 0 otherwise.
 */
static int console_lock_spinning_disable_and_check(void)
{
	int waiter;

	raw_spin_lock(&console_owner_lock);
	waiter = READ_ONCE(console_waiter);
	console_owner = NULL;
	raw_spin_unlock(&console_owner_lock);

	if (!waiter) {
		spin_release(&console_owner_dep_map, 1, _THIS_IP_);
		return 0;
	}

	/* The waiter is now free to continue */
	WRITE_ONCE(console_waiter, false);

	spin_release(&console_owner_dep_map, 1, _THIS_IP_);

	/*
	 * Hand off console_lock to waiter. The waiter will perform
	 * the up(). After this, the waiter is the console_lock owner.
	 */
	mutex_release(&console_lock_dep_map, 1, _THIS_IP_);
	return 1;
}

/**
 * console_trylock_spinning - try to get console_lock by busy waiting
 *
 * This allows to busy wait for the console_lock when the current
 * owner is running in specially marked sections. It means that
 * the current owner is running and cannot reschedule until it
 * is ready to lose the lock.
 *
 * Return: 1 if we got the lock, 0 othrewise
 */
static int console_trylock_spinning(void)
{
	struct task_struct *owner = NULL;
	bool waiter;
	bool spin = false;
	unsigned long flags;

	if (console_trylock())
		return 1;

	printk_safe_enter_irqsave(flags);

	raw_spin_lock(&console_owner_lock);
	owner = READ_ONCE(console_owner);
	waiter = READ_ONCE(console_waiter);
	if (!waiter && owner && owner != current) {
		WRITE_ONCE(console_waiter, true);
		spin = true;
	}
	raw_spin_unlock(&console_owner_lock);

	/*
	 * If there is an active printk() writing to the
	 * consoles, instead of having it write our data too,
	 * see if we can offload that load from the active
	 * printer, and do some printing ourselves.
	 * Go into a spin only if there isn't already a waiter
	 * spinning, and there is an active printer, and
	 * that active printer isn't us (recursive printk?).
	 */
	if (!spin) {
		printk_safe_exit_irqrestore(flags);
		return 0;
	}

	/* We spin waiting for the owner to release us */
	spin_acquire(&console_owner_dep_map, 0, 0, _THIS_IP_);
	/* Owner will clear console_waiter on hand off */
	while (READ_ONCE(console_waiter))
		cpu_relax();
	spin_release(&console_owner_dep_map, 1, _THIS_IP_);

	printk_safe_exit_irqrestore(flags);
	/*
	 * The owner passed the console lock to us.
	 * Since we did not spin on console lock, annotate
	 * this as a trylock. Otherwise lockdep will
	 * complain.
	 */
	mutex_acquire(&console_lock_dep_map, 0, 1, _THIS_IP_);

	return 1;
}

/*
 * Call the console drivers, asking them to write out
 * log_buf[start] to log_buf[end - 1].
 * The console_lock must be held.
 */
static void call_console_drivers(const char *ext_text, size_t ext_len,
				 const char *text, size_t len)
{
	struct console *con;
#ifdef CONFIG_CONSOLE_LOCK_DURATION_DETECT
	unsigned long interval_con_write = 0;
#endif

	trace_console_rcuidle(text, len);

	if (!console_drivers)
		return;

	for_each_console(con) {
#ifdef CONFIG_PRINTK_MTK_UART_CONSOLE
		/* if uart printk disabled */
		if (!mt_get_uartlog_status() && (con->flags & CON_CONSDEV))
			continue;
#endif
		if (exclusive_console && con != exclusive_console)
			continue;
		if (!(con->flags & CON_ENABLED))
			continue;
		if (!con->write)
			continue;
		if (!cpu_online(smp_processor_id()) &&
		    !(con->flags & CON_ANYTIME))
			continue;
		if (con->flags & CON_EXTENDED)
			con->write(con, ext_text, ext_len);
		else {
#ifdef CONFIG_CONSOLE_LOCK_DURATION_DETECT
			conwrite_stat_struct.con = con;
			conwrite_stat_struct.time_before_conwrite
				= local_clock();
			con->write(con, text, len);
			conwrite_stat_struct.time_after_conwrite
				= local_clock();
			interval_con_write =
				conwrite_stat_struct.time_after_conwrite -
				conwrite_stat_struct.time_before_conwrite;
			if (!strcmp(con->name, "ttyS")) {
				time_con_write_ttyS += interval_con_write;
				len_con_write_ttyS += len;
			} else if (!strcmp(con->name, "pstore")) {
				time_con_write_pstore += interval_con_write;
				len_con_write_pstore += len;
			}
#else
			con->write(con, text, len);
#endif
		}
	}
}

#ifdef CONFIG_MTK_AEE_FEATURE
/* if logbuf lock in aee_wdt flow, zap locks uncondationally  */
void aee_wdt_zap_locks(void)
{
	debug_locks_off();
	/* If a crash is occurring, make sure we can't deadlock */
	raw_spin_lock_init(&logbuf_lock);
	/* And make sure that we print immediately */
	sema_init(&console_sem, 1);
}
#endif

int printk_delay_msec __read_mostly;

static inline void printk_delay(void)
{
	if (unlikely(printk_delay_msec)) {
		int m = printk_delay_msec;

		while (m--) {
			mdelay(1);
			touch_nmi_watchdog();
		}
	}
}

/*
 * Continuation lines are buffered, and not committed to the record buffer
 * until the line is complete, or a race forces it. The line fragments
 * though, are printed immediately to the consoles to ensure everything has
 * reached the console in case of a kernel crash.
 */
static struct cont {
	char buf[LOG_LINE_MAX];
	size_t len;			/* length == 0 means unused buffer */
	struct task_struct *owner;	/* task of first print*/
	u64 ts_nsec;			/* time of first print */
	u8 level;			/* log level of first message */
	u8 facility;			/* log facility of first message */
	enum log_flags flags;		/* prefix, newline flags */
} cont;

static void cont_flush(void)
{
	if (cont.len == 0)
		return;

	log_store(cont.facility, cont.level, cont.flags, cont.ts_nsec,
		  NULL, 0, cont.buf, cont.len);
	cont.len = 0;
}

static bool cont_add(int facility, int level, enum log_flags flags, const char *text, size_t len)
{
	/*
	 * If ext consoles are present, flush and skip in-kernel
	 * continuation.  See nr_ext_console_drivers definition.  Also, if
	 * the line gets too long, split it up in separate records.
	 */
	if (nr_ext_console_drivers || cont.len + len > sizeof(cont.buf)) {
		cont_flush();
		return false;
	}

	if (!cont.len) {
		cont.facility = facility;
		cont.level = level;
		cont.owner = current;
		cont.ts_nsec = local_clock();
		cont.flags = flags;
	}

	memcpy(cont.buf + cont.len, text, len);
	cont.len += len;

	// The original flags come from the first line,
	// but later continuations can add a newline.
	if (flags & LOG_NEWLINE) {
		cont.flags |= LOG_NEWLINE;
		cont_flush();
	}

	if (cont.len > (sizeof(cont.buf) * 80) / 100)
		cont_flush();

	return true;
}

static size_t log_output(int facility, int level, enum log_flags lflags, const char *dict, size_t dictlen, char *text, size_t text_len)
{
#ifdef CONFIG_CONSOLE_LOCK_DURATION_DETECT
	u64 log_enter_time = local_clock();
#endif
	/*
	 * If an earlier line was buffered, and we're a continuation
	 * write from the same process, try to add it to the buffer.
	 */
	if (cont.len) {
		if (cont.owner == current && (lflags & LOG_CONT)) {
			if (cont_add(facility, level, lflags, text, text_len))
				return text_len;
		}
		/* Otherwise, make sure it's flushed */
		cont_flush();
	}

	/* Skip empty continuation lines that couldn't be added - they just flush */
	if (!text_len && (lflags & LOG_CONT))
		return 0;

	/* If it doesn't end in a newline, try to buffer the current line */
	if (!(lflags & LOG_NEWLINE)) {
		if (cont_add(facility, level, lflags, text, text_len))
			return text_len;
	}

	/* Store it in the record log */
#ifdef CONFIG_CONSOLE_LOCK_DURATION_DETECT
	return log_store(facility, level, lflags,
		log_enter_time, dict, dictlen, text, text_len);
#else
	return log_store(facility, level, lflags, 0, dict, dictlen, text, text_len);
#endif
}

/* Must be called under logbuf_lock. */
int vprintk_store(int facility, int level,
		  const char *dict, size_t dictlen,
		  const char *fmt, va_list args)
{
	static char textbuf[LOG_LINE_MAX];
	char *text = textbuf;
	size_t text_len;
	enum log_flags lflags = 0;

	/*
	 * The printf needs to come first; we need the syslog
	 * prefix which might be passed-in as a parameter.
	 */
	text_len = vscnprintf(text, sizeof(textbuf), fmt, args);

	/* mark and strip a trailing newline */
	if (text_len && text[text_len-1] == '\n') {
		text_len--;
		lflags |= LOG_NEWLINE;
	}

	/* strip kernel syslog prefix and extract log level or control flags */
	if (facility == 0) {
		int kern_level;

		while ((kern_level = printk_get_level(text)) != 0) {
			switch (kern_level) {
			case '0' ... '7':
				if (level == LOGLEVEL_DEFAULT)
					level = kern_level - '0';
				/* fallthrough */
			case 'd':	/* KERN_DEFAULT */
				lflags |= LOG_PREFIX;
				break;
			case 'c':	/* KERN_CONT */
				lflags |= LOG_CONT;
			}

			text_len -= 2;
			text += 2;
		}
	}

	if (level == LOGLEVEL_DEFAULT)
		level = default_message_loglevel;

	if (dict)
		lflags |= LOG_PREFIX|LOG_NEWLINE;

	return log_output(facility, level, lflags,
			  dict, dictlen, text, text_len);
}

asmlinkage int vprintk_emit(int facility, int level,
			    const char *dict, size_t dictlen,
			    const char *fmt, va_list args)
{
	int printed_len;
	bool in_sched = false, pending_output;
	unsigned long flags;
	u64 curr_log_seq;

#ifdef CONFIG_PRINTK_PREFIX_ENHANCE
	if (irqs_disabled())
		this_cpu_write(printk_state, '-');
#ifdef CONFIG_PRINTK_MTK_UART_CONSOLE
		/* if uart printk enabled */
	else if (mt_get_uartlog_status())
		this_cpu_write(printk_state, '.');
#endif
	else
		this_cpu_write(printk_state, ' ');
#endif

	if (level == LOGLEVEL_SCHED) {
		level = LOGLEVEL_DEFAULT;
		in_sched = true;
	}

	boot_delay_msec(level);
	printk_delay();

	/* This stops the holder of console_sem just where we want him */
	logbuf_lock_irqsave(flags);
	curr_log_seq = log_next_seq;
	printed_len = vprintk_store(facility, level, dict, dictlen, fmt, args);
	pending_output = (curr_log_seq != log_next_seq);
	logbuf_unlock_irqrestore(flags);

	/* If called from the scheduler, we can not call up(). */
	if (!in_sched && pending_output) {
		/*
		 * Disable preemption to avoid being preempted while holding
		 * console_sem which would prevent anyone from printing to
		 * console
		 */
		preempt_disable();
		/*
		 * Try to acquire and then immediately release the console
		 * semaphore.  The release will print out buffers and wake up
		 * /dev/kmsg and syslog() users.
		 */
		if (console_trylock_spinning())
			console_unlock();
		preempt_enable();
	}

	if (pending_output)
		wake_up_klogd();
	return printed_len;
}
EXPORT_SYMBOL(vprintk_emit);

asmlinkage int vprintk(const char *fmt, va_list args)
{
	return vprintk_func(fmt, args);
}
EXPORT_SYMBOL(vprintk);

asmlinkage int printk_emit(int facility, int level,
			   const char *dict, size_t dictlen,
			   const char *fmt, ...)
{
	va_list args;
	int r;

	va_start(args, fmt);
	r = vprintk_emit(facility, level, dict, dictlen, fmt, args);
	va_end(args);

	return r;
}
EXPORT_SYMBOL(printk_emit);

int vprintk_default(const char *fmt, va_list args)
{
	int r;

#ifdef CONFIG_KGDB_KDB
	/* Allow to pass printk() to kdb but avoid a recursion. */
	if (unlikely(kdb_trap_printk && kdb_printf_cpu < 0)) {
		r = vkdb_printf(KDB_MSGSRC_PRINTK, fmt, args);
		return r;
	}
#endif
	r = vprintk_emit(0, LOGLEVEL_DEFAULT, NULL, 0, fmt, args);

	return r;
}
EXPORT_SYMBOL_GPL(vprintk_default);

/**
 * printk - print a kernel message
 * @fmt: format string
 *
 * This is printk(). It can be called from any context. We want it to work.
 *
 * We try to grab the console_lock. If we succeed, it's easy - we log the
 * output and call the console drivers.  If we fail to get the semaphore, we
 * place the output into the log buffer and return. The current holder of
 * the console_sem will notice the new output in console_unlock(); and will
 * send it to the consoles before releasing the lock.
 *
 * One effect of this deferred printing is that code which calls printk() and
 * then changes console_loglevel may break. This is because console_loglevel
 * is inspected when the actual printing occurs.
 *
 * See also:
 * printf(3)
 *
 * See the vsnprintf() documentation for format string extensions over C99.
 */
asmlinkage __visible int printk(const char *fmt, ...)
{
	va_list args;
	int r;

	va_start(args, fmt);
	r = vprintk_func(fmt, args);
	va_end(args);

	return r;
}
EXPORT_SYMBOL(printk);

#else /* CONFIG_PRINTK */

#define LOG_LINE_MAX		0
#define PREFIX_MAX		0

static u64 syslog_seq;
static u32 syslog_idx;
static u64 console_seq;
static u32 console_idx;
static u64 exclusive_console_stop_seq;
static u64 log_first_seq;
static u32 log_first_idx;
static u64 log_next_seq;
static char *log_text(const struct printk_log *msg) { return NULL; }
static char *log_dict(const struct printk_log *msg) { return NULL; }
static struct printk_log *log_from_idx(u32 idx) { return NULL; }
static u32 log_next(u32 idx) { return 0; }
static ssize_t msg_print_ext_header(char *buf, size_t size,
				    struct printk_log *msg,
				    u64 seq) { return 0; }
static ssize_t msg_print_ext_body(char *buf, size_t size,
				  char *dict, size_t dict_len,
				  char *text, size_t text_len) { return 0; }
static void console_lock_spinning_enable(void) { }
static int console_lock_spinning_disable_and_check(void) { return 0; }
static void call_console_drivers(const char *ext_text, size_t ext_len,
				 const char *text, size_t len) {}
static size_t msg_print_text(const struct printk_log *msg,
			     bool syslog, char *buf, size_t size) { return 0; }
static bool suppress_message_printing(int level) { return false; }

#endif /* CONFIG_PRINTK */

#ifdef CONFIG_EARLY_PRINTK
struct console *early_console;

asmlinkage __visible void early_printk(const char *fmt, ...)
{
	va_list ap;
	char buf[512];
	int n;

	if (!early_console)
		return;

	va_start(ap, fmt);
	n = vscnprintf(buf, sizeof(buf), fmt, ap);
	va_end(ap);

	early_console->write(early_console, buf, n);
}
#endif

#ifdef CONFIG_LOG_TOO_MUCH_WARNING
static int parse_log_file(void)
{
	char buff[LOG_LINE_MAX + PREFIX_MAX];
	u32 log_index = start_idx;
	u64 log_seq = start_seq;
	size_t count = 0;
	struct printk_log *msg;
	enum log_flags prev = 0;

	if (log_much == NULL)
		return -ENOMEM;

	log_count = 0;
	while (log_seq < log_next_seq) {
		msg = log_from_idx(log_index);
		count = msg_print_text(msg, true, buff, sizeof(buff));
		prev = msg->flags;

		if (log_count + count > log_buf_len + LOG_MUCH_PLUS_LEN)
			break;
		memcpy(log_much + log_count, buff, count);
		log_count += count;

		log_index = log_next(log_index);
		log_seq++;
	}
	return 0;
}

static void log_much_do_check_and_delay(struct printk_log *msg)
{
	if (delta_count * DETECT_TIME >  detect_count * delta_time) {
		if (!parse_log_file()) {
			t_base = msg->ts_nsec + DELAY_TIME;
			flag_toomuch = true;
		}
	}
}

static int log_much_show(struct seq_file *m, void *v)
{
	if (log_much == NULL) {
		seq_puts(m, "log buff is null.\n");
		return 0;
	}
	seq_write(m, log_much, log_count);
	return 0;
}

static int log_much_open(struct inode *inode, struct file *file)
{
	return single_open(file, log_much_show, inode->i_private);
}

static const struct file_operations log_much_ops = {
	.owner = THIS_MODULE,
	.open = log_much_open,
	.read = seq_read,
	.llseek = seq_lseek,
	.release = single_release,
};
#endif

static int __add_preferred_console(char *name, int idx, char *options,
				   char *brl_options)
{
	struct console_cmdline *c;
	int i;

	/*
	 *	See if this tty is not yet registered, and
	 *	if we have a slot free.
	 */
	for (i = 0, c = console_cmdline;
	     i < MAX_CMDLINECONSOLES && c->name[0];
	     i++, c++) {
		if (strcmp(c->name, name) == 0 && c->index == idx) {
			if (!brl_options)
				preferred_console = i;
			return 0;
		}
	}
	if (i == MAX_CMDLINECONSOLES)
		return -E2BIG;
	if (!brl_options)
		preferred_console = i;
	strlcpy(c->name, name, sizeof(c->name));
	c->options = options;
	braille_set_options(c, brl_options);

	c->index = idx;
	return 0;
}

static int __init console_msg_format_setup(char *str)
{
	if (!strcmp(str, "syslog"))
		console_msg_format = MSG_FORMAT_SYSLOG;
	if (!strcmp(str, "default"))
		console_msg_format = MSG_FORMAT_DEFAULT;
	return 1;
}
__setup("console_msg_format=", console_msg_format_setup);

/*
 * Set up a console.  Called via do_early_param() in init/main.c
 * for each "console=" parameter in the boot command line.
 */
static int __init console_setup(char *str)
{
	char buf[sizeof(console_cmdline[0].name) + 4]; /* 4 for "ttyS" */
	char *s, *options, *brl_options = NULL;
	int idx;

	if (str[0] == 0)
		return 1;

	if (_braille_console_setup(&str, &brl_options))
		return 1;

	/*
	 * Decode str into name, index, options.
	 */
	if (str[0] >= '0' && str[0] <= '9') {
		strcpy(buf, "ttyS");
		strncpy(buf + 4, str, sizeof(buf) - 5);
	} else {
		strncpy(buf, str, sizeof(buf) - 1);
	}
	buf[sizeof(buf) - 1] = 0;
	options = strchr(str, ',');
	if (options)
		*(options++) = 0;
#ifdef __sparc__
	if (!strcmp(str, "ttya"))
		strcpy(buf, "ttyS0");
	if (!strcmp(str, "ttyb"))
		strcpy(buf, "ttyS1");
#endif
	for (s = buf; *s; s++)
		if (isdigit(*s) || *s == ',')
			break;
	idx = simple_strtoul(s, NULL, 10);
	*s = 0;

	__add_preferred_console(buf, idx, options, brl_options);
	console_set_on_cmdline = 1;
	return 1;
}
__setup("console=", console_setup);

/**
 * add_preferred_console - add a device to the list of preferred consoles.
 * @name: device name
 * @idx: device index
 * @options: options for this console
 *
 * The last preferred console added will be used for kernel messages
 * and stdin/out/err for init.  Normally this is used by console_setup
 * above to handle user-supplied console arguments; however it can also
 * be used by arch-specific code either to override the user or more
 * commonly to provide a default console (ie from PROM variables) when
 * the user has not supplied one.
 */
int add_preferred_console(char *name, int idx, char *options)
{
	return __add_preferred_console(name, idx, options, NULL);
}

bool console_suspend_enabled = true;
EXPORT_SYMBOL(console_suspend_enabled);

static int __init console_suspend_disable(char *str)
{
	console_suspend_enabled = false;
	return 1;
}
__setup("no_console_suspend", console_suspend_disable);
module_param_named(console_suspend, console_suspend_enabled,
		bool, S_IRUGO | S_IWUSR);
MODULE_PARM_DESC(console_suspend, "suspend console during suspend"
	" and hibernate operations");

/**
 * suspend_console - suspend the console subsystem
 *
 * This disables printk() while we go into suspend states
 */
void suspend_console(void)
{
	if (!console_suspend_enabled)
		return;
	pr_info("Suspending console(s) (use no_console_suspend to debug)\n");
	console_lock();
	console_suspended = 1;
	up_console_sem();
}

void resume_console(void)
{
	if (!console_suspend_enabled)
		return;
	down_console_sem();
	console_suspended = 0;
	console_unlock();
}

/**
 * console_cpu_notify - print deferred console messages after CPU hotplug
 * @cpu: unused
 *
 * If printk() is called from a CPU that is not online yet, the messages
 * will be printed on the console only if there are CON_ANYTIME consoles.
 * This function is called when a new CPU comes online (or fails to come
 * up) or goes offline.
 */
static int console_cpu_notify(unsigned int cpu)
{
	if (!cpuhp_tasks_frozen) {
		/* If trylock fails, someone else is doing the printing */
		if (console_trylock())
			console_unlock();
	}
	return 0;
}

/**
 * console_lock - lock the console system for exclusive use.
 *
 * Acquires a lock which guarantees that the caller has
 * exclusive access to the console system and the console_drivers list.
 *
 * Can sleep, returns nothing.
 */
void console_lock(void)
{
	might_sleep();

	down_console_sem();
	if (console_suspended)
		return;
	console_locked = 1;
	console_may_schedule = 1;
}
EXPORT_SYMBOL(console_lock);

/**
 * console_trylock - try to lock the console system for exclusive use.
 *
 * Try to acquire a lock which guarantees that the caller has exclusive
 * access to the console system and the console_drivers list.
 *
 * returns 1 on success, and 0 on failure to acquire the lock.
 */
int console_trylock(void)
{
	if (down_trylock_console_sem())
		return 0;
	if (console_suspended) {
		up_console_sem();
		return 0;
	}
	console_locked = 1;
	console_may_schedule = 0;
	return 1;
}
EXPORT_SYMBOL(console_trylock);

int is_console_locked(void)
{
	return console_locked;
}
EXPORT_SYMBOL(is_console_locked);

/*
 * Check if we have any console that is capable of printing while cpu is
 * booting or shutting down. Requires console_sem.
 */
static int have_callable_console(void)
{
	struct console *con;

	for_each_console(con)
		if ((con->flags & CON_ENABLED) &&
				(con->flags & CON_ANYTIME))
			return 1;

	return 0;
}

/*
 * Can we actually use the console at this time on this cpu?
 *
 * Console drivers may assume that per-cpu resources have been allocated. So
 * unless they're explicitly marked as being able to cope (CON_ANYTIME) don't
 * call them until this CPU is officially up.
 */
static inline int can_use_console(void)
{
	return cpu_online(raw_smp_processor_id()) || have_callable_console();
}

/**
 * console_unlock - unlock the console system
 *
 * Releases the console_lock which the caller holds on the console system
 * and the console driver list.
 *
 * While the console_lock was held, console output may have been buffered
 * by printk().  If this is the case, console_unlock(); emits
 * the output prior to releasing the lock.
 *
 * If there is output waiting, we wake /dev/kmsg and syslog() users.
 *
 * console_unlock(); may be called from any context.
 */
void console_unlock(void)
{
	static char ext_text[CONSOLE_EXT_LOG_MAX];
	static char text[LOG_LINE_MAX + PREFIX_MAX];
	unsigned long flags;
	bool do_cond_resched, retry;

#ifdef CONFIG_LOG_TOO_MUCH_WARNING
/* length can not beyond 63 because of aee API args limitation */
	char aee_str[63] = {0};
	int add_len;
	u64 period;
	unsigned long rem_nsec;
#endif
#ifdef CONFIG_CONSOLE_LOCK_DURATION_DETECT
	bool block_overtime = false;
	u64 con_dura_time = local_clock();
	u64 current_time;

	len_con_write_ttyS = len_con_write_pstore = 0;
	time_con_write_ttyS = time_con_write_pstore = 0;
	rem_nsec_con_write_ttyS = rem_nsec_con_write_pstore = 0;
#endif

	if (console_suspended) {
		up_console_sem();
		return;
	}

	/*
	 * Console drivers are called with interrupts disabled, so
	 * @console_may_schedule should be cleared before; however, we may
	 * end up dumping a lot of lines, for example, if called from
	 * console registration path, and should invoke cond_resched()
	 * between lines if allowable.  Not doing so can cause a very long
	 * scheduling stall on a slow console leading to RCU stall and
	 * softlockup warnings which exacerbate the issue with more
	 * messages practically incapacitating the system.
	 *
	 * console_trylock() is not able to detect the preemptive
	 * context reliably. Therefore the value must be stored before
	 * and cleared after the the "again" goto label.
	 */
	do_cond_resched = console_may_schedule;
again:
	console_may_schedule = 0;

	/*
	 * We released the console_sem lock, so we need to recheck if
	 * cpu is online and (if not) is there at least one CON_ANYTIME
	 * console.
	 */
	if (!can_use_console()) {
		console_locked = 0;
		up_console_sem();
		return;
	}

	for (;;) {
		struct printk_log *msg;
		size_t ext_len = 0;
		size_t len;

		printk_safe_enter_irqsave(flags);
		raw_spin_lock(&logbuf_lock);
		if (console_seq < log_first_seq) {
			len = sprintf(text,
				      "** %llu printk messages dropped **\n",
				      log_first_seq - console_seq);

			/* messages are gone, move to first one */
			console_seq = log_first_seq;
			console_idx = log_first_idx;
		} else {
			len = 0;
		}
skip:
		if (console_seq == log_next_seq)
			break;

#ifdef CONFIG_CONSOLE_LOCK_DURATION_DETECT
		/* console_unlock block time over 2 seconds */
		current_time = local_clock();
		if ((current_time - con_dura_time) > 2000000000ULL) {
			unsigned long tmp_rem_nsec_start = 0,
				tmp_rem_nsec_end = 0;
			block_overtime = true;
			console_status_detected = true;

			rem_nsec_con_write_ttyS = do_div
				(time_con_write_ttyS, 1000000000);
			rem_nsec_con_write_pstore = do_div
				(time_con_write_pstore, 1000000000);
			tmp_rem_nsec_start = do_div(con_dura_time, 1000000000);
			tmp_rem_nsec_end = do_div(current_time, 1000000000);
			memset(conwrite_stat_struct.con_write_statbuf, 0x0,
				sizeof(conwrite_stat_struct.con_write_statbuf)
				- 1);
			if (snprintf(conwrite_stat_struct.con_write_statbuf,
				sizeof(conwrite_stat_struct.con_write_statbuf)
				- 1,
"cpu%d [%lu.%06lu]--[%lu.%06lu] 'ttyS' %lubytes %lu.%06lus, 'pstore' %lubytes %lu.%06lus\n",
				smp_processor_id(),
				(unsigned long)con_dura_time,
				tmp_rem_nsec_start/1000,
				(unsigned long)current_time,
				tmp_rem_nsec_end/1000,
				(unsigned long)len_con_write_ttyS,
				(unsigned long)time_con_write_ttyS,
				rem_nsec_con_write_ttyS/1000,
				(unsigned long)len_con_write_pstore,
				(unsigned long)time_con_write_pstore,
				rem_nsec_con_write_pstore/1000) < 0) {
			conwrite_stat_struct.con_write_statbuf[0] = 'N';
			conwrite_stat_struct.con_write_statbuf[1] = 'A';
			conwrite_stat_struct.con_write_statbuf[2] = '\0';
				}
			break;
		}
		/* print the uart status next time enter the console_unlock */
		if (console_status_detected) {
			len += snprintf(text + len,
				strlen(conwrite_stat_struct.con_write_statbuf),
				conwrite_stat_struct.con_write_statbuf);
			console_status_detected = false;
		}
#endif

		msg = log_from_idx(console_idx);
		if (suppress_message_printing(msg->level)) {
			/*
			 * Skip record we have buffered and already printed
			 * directly to the console when we received it, and
			 * record that has level above the console loglevel.
			 */
			console_idx = log_next(console_idx);
			console_seq++;
			goto skip;
		}

		/* Output to all consoles once old messages replayed. */
		if (unlikely(exclusive_console &&
			     console_seq >= exclusive_console_stop_seq)) {
			exclusive_console = NULL;
		}

		len += msg_print_text(msg,
				console_msg_format & MSG_FORMAT_SYSLOG,
				text + len,
				sizeof(text) - len);
		if (nr_ext_console_drivers) {
			ext_len = msg_print_ext_header(ext_text,
						sizeof(ext_text),
						msg, console_seq);
			ext_len += msg_print_ext_body(ext_text + ext_len,
						sizeof(ext_text) - ext_len,
						log_dict(msg), msg->dict_len,
						log_text(msg), msg->text_len);
		}
		console_idx = log_next(console_idx);
		console_seq++;
		raw_spin_unlock(&logbuf_lock);

		/*
		 * While actively printing out messages, if another printk()
		 * were to occur on another CPU, it may wait for this one to
		 * finish. This task can not be preempted if there is a
		 * waiter waiting to take over.
		 */
		console_lock_spinning_enable();

		stop_critical_timings();	/* don't trace print latency */
#ifdef CONFIG_LOG_TOO_MUCH_WARNING
		if (flag_toomuch == true) {
			flag_toomuch = false;
			add_len = scnprintf(aee_str, 63,
				"Printk too much: >%d L/s, L: %llu, ",
				detect_count, delta_count);
			if (add_len + 12 <= 63) {
				period = delta_time;
				rem_nsec = do_div(period, 1000000000);
				scnprintf(aee_str + add_len, 63 - add_len,
					"S: %llu.%06lu\n",
					period, rem_nsec / 1000);
			}
			aee_kernel_warning_api(__FILE__, __LINE__,
				DB_OPT_PRINTK_TOO_MUCH | DB_OPT_DUMMY_DUMP,
				aee_str, "Need to shrink kernel log");
		} else
			call_console_drivers(ext_text, ext_len, text, len);
#else
		call_console_drivers(ext_text, ext_len, text, len);
#endif
		start_critical_timings();

		if (console_lock_spinning_disable_and_check()) {
			printk_safe_exit_irqrestore(flags);
			return;
		}

		printk_safe_exit_irqrestore(flags);

		if (do_cond_resched)
			cond_resched();
	}

	console_locked = 0;

	raw_spin_unlock(&logbuf_lock);

	up_console_sem();

	/*
	 * Someone could have filled up the buffer again, so re-check if there's
	 * something to flush. In case we cannot trylock the console_sem again,
	 * there's a new owner and the console_unlock() from them will do the
	 * flush, no worries.
	 */
	raw_spin_lock(&logbuf_lock);
#ifdef CONFIG_CONSOLE_LOCK_DURATION_DETECT
	retry = !block_overtime && (console_seq != log_next_seq);
#else
	retry = console_seq != log_next_seq;
#endif
	raw_spin_unlock(&logbuf_lock);
	printk_safe_exit_irqrestore(flags);

	if (retry && console_trylock())
		goto again;
}
EXPORT_SYMBOL(console_unlock);

/**
 * console_conditional_schedule - yield the CPU if required
 *
 * If the console code is currently allowed to sleep, and
 * if this CPU should yield the CPU to another task, do
 * so here.
 *
 * Must be called within console_lock();.
 */
void __sched console_conditional_schedule(void)
{
	if (console_may_schedule)
		cond_resched();
}
EXPORT_SYMBOL(console_conditional_schedule);

void console_unblank(void)
{
	struct console *c;

	/*
	 * console_unblank can no longer be called in interrupt context unless
	 * oops_in_progress is set to 1..
	 */
	if (oops_in_progress) {
		if (down_trylock_console_sem() != 0)
			return;
	} else
		console_lock();

	console_locked = 1;
	console_may_schedule = 0;
	for_each_console(c)
		if ((c->flags & CON_ENABLED) && c->unblank)
			c->unblank();
	console_unlock();
}

/**
 * console_flush_on_panic - flush console content on panic
 *
 * Immediately output all pending messages no matter what.
 */
void console_flush_on_panic(void)
{
	/*
	 * If someone else is holding the console lock, trylock will fail
	 * and may_schedule may be set.  Ignore and proceed to unlock so
	 * that messages are flushed out.  As this can be called from any
	 * context and we don't want to get preempted while flushing,
	 * ensure may_schedule is cleared.
	 */
	console_trylock();
	console_may_schedule = 0;
	console_unlock();
}

/*
 * Return the console tty driver structure and its associated index
 */
struct tty_driver *console_device(int *index)
{
	struct console *c;
	struct tty_driver *driver = NULL;

	console_lock();
	for_each_console(c) {
		if (!c->device)
			continue;
		driver = c->device(c, index);
		if (driver)
			break;
	}
	console_unlock();
	return driver;
}

/*
 * Prevent further output on the passed console device so that (for example)
 * serial drivers can disable console output before suspending a port, and can
 * re-enable output afterwards.
 */
void console_stop(struct console *console)
{
	console_lock();
	console->flags &= ~CON_ENABLED;
	console_unlock();
}
EXPORT_SYMBOL(console_stop);

void console_start(struct console *console)
{
	console_lock();
	console->flags |= CON_ENABLED;
	console_unlock();
}
EXPORT_SYMBOL(console_start);

static int __read_mostly keep_bootcon;

static int __init keep_bootcon_setup(char *str)
{
	keep_bootcon = 1;
	pr_info("debug: skip boot console de-registration.\n");

	return 0;
}

early_param("keep_bootcon", keep_bootcon_setup);

/*
 * The console driver calls this routine during kernel initialization
 * to register the console printing procedure with printk() and to
 * print any messages that were printed by the kernel before the
 * console driver was initialized.
 *
 * This can happen pretty early during the boot process (because of
 * early_printk) - sometimes before setup_arch() completes - be careful
 * of what kernel features are used - they may not be initialised yet.
 *
 * There are two types of consoles - bootconsoles (early_printk) and
 * "real" consoles (everything which is not a bootconsole) which are
 * handled differently.
 *  - Any number of bootconsoles can be registered at any time.
 *  - As soon as a "real" console is registered, all bootconsoles
 *    will be unregistered automatically.
 *  - Once a "real" console is registered, any attempt to register a
 *    bootconsoles will be rejected
 */
void register_console(struct console *newcon)
{
	int i;
	unsigned long flags;
	struct console *bcon = NULL;
	struct console_cmdline *c;
	static bool has_preferred;

	if (console_drivers)
		for_each_console(bcon)
			if (WARN(bcon == newcon,
					"console '%s%d' already registered\n",
					bcon->name, bcon->index))
				return;

	/*
	 * before we register a new CON_BOOT console, make sure we don't
	 * already have a valid console
	 */
	if (console_drivers && newcon->flags & CON_BOOT) {
		/* find the last or real console */
		for_each_console(bcon) {
			if (!(bcon->flags & CON_BOOT)) {
				pr_info("Too late to register bootconsole %s%d\n",
					newcon->name, newcon->index);
				return;
			}
		}
	}

	if (console_drivers && console_drivers->flags & CON_BOOT)
		bcon = console_drivers;

	if (!has_preferred || bcon || !console_drivers)
		has_preferred = preferred_console >= 0;

	/*
	 *	See if we want to use this console driver. If we
	 *	didn't select a console we take the first one
	 *	that registers here.
	 */
	if (!has_preferred) {
		if (newcon->index < 0)
			newcon->index = 0;
		if (newcon->setup == NULL ||
		    newcon->setup(newcon, NULL) == 0) {
			newcon->flags |= CON_ENABLED;
			if (newcon->device) {
				newcon->flags |= CON_CONSDEV;
				has_preferred = true;
			}
		}
	}

	/*
	 *	See if this console matches one we selected on
	 *	the command line.
	 */
	for (i = 0, c = console_cmdline;
	     i < MAX_CMDLINECONSOLES && c->name[0];
	     i++, c++) {
		if (!newcon->match ||
		    newcon->match(newcon, c->name, c->index, c->options) != 0) {
			/* default matching */
			BUILD_BUG_ON(sizeof(c->name) != sizeof(newcon->name));
			if (strcmp(c->name, newcon->name) != 0)
				continue;
			if (newcon->index >= 0 &&
			    newcon->index != c->index)
				continue;
			if (newcon->index < 0)
				newcon->index = c->index;

			if (_braille_register_console(newcon, c))
				return;

			if (newcon->setup &&
			    newcon->setup(newcon, c->options) != 0)
				break;
		}

		newcon->flags |= CON_ENABLED;
		if (i == preferred_console) {
			newcon->flags |= CON_CONSDEV;
			has_preferred = true;
		}
		break;
	}

	if (!(newcon->flags & CON_ENABLED))
		return;

	/*
	 * If we have a bootconsole, and are switching to a real console,
	 * don't print everything out again, since when the boot console, and
	 * the real console are the same physical device, it's annoying to
	 * see the beginning boot messages twice
	 */
	if (bcon && ((newcon->flags & (CON_CONSDEV | CON_BOOT)) == CON_CONSDEV))
		newcon->flags &= ~CON_PRINTBUFFER;

	/*
	 *	Put this console in the list - keep the
	 *	preferred driver at the head of the list.
	 */
	console_lock();
	if ((newcon->flags & CON_CONSDEV) || console_drivers == NULL) {
		newcon->next = console_drivers;
		console_drivers = newcon;
		if (newcon->next)
			newcon->next->flags &= ~CON_CONSDEV;
	} else {
		newcon->next = console_drivers->next;
		console_drivers->next = newcon;
	}

	if (newcon->flags & CON_EXTENDED)
		if (!nr_ext_console_drivers++)
			pr_info("printk: continuation disabled due to ext consoles, expect more fragments in /dev/kmsg\n");

	if (newcon->flags & CON_PRINTBUFFER) {
		/*
		 * console_unlock(); will print out the buffered messages
		 * for us.
		 */
		logbuf_lock_irqsave(flags);
		/*
		 * We're about to replay the log buffer.  Only do this to the
		 * just-registered console to avoid excessive message spam to
		 * the already-registered consoles.
		 *
		 * Set exclusive_console with disabled interrupts to reduce
		 * race window with eventual console_flush_on_panic() that
		 * ignores console_lock.
		 */
		exclusive_console = newcon;
		exclusive_console_stop_seq = console_seq;
		console_seq = syslog_seq;
		console_idx = syslog_idx;
		logbuf_unlock_irqrestore(flags);
	}
	console_unlock();
	console_sysfs_notify();

	/*
	 * By unregistering the bootconsoles after we enable the real console
	 * we get the "console xxx enabled" message on all the consoles -
	 * boot consoles, real consoles, etc - this is to ensure that end
	 * users know there might be something in the kernel's log buffer that
	 * went to the bootconsole (that they do not see on the real console)
	 */
	pr_info("%sconsole [%s%d] enabled\n",
		(newcon->flags & CON_BOOT) ? "boot" : "" ,
		newcon->name, newcon->index);
	if (bcon &&
	    ((newcon->flags & (CON_CONSDEV | CON_BOOT)) == CON_CONSDEV) &&
	    !keep_bootcon) {
		/* We need to iterate through all boot consoles, to make
		 * sure we print everything out, before we unregister them.
		 */
		for_each_console(bcon)
			if (bcon->flags & CON_BOOT)
				unregister_console(bcon);
	}
}
EXPORT_SYMBOL(register_console);

int unregister_console(struct console *console)
{
        struct console *a, *b;
	int res;

	pr_info("%sconsole [%s%d] disabled\n",
		(console->flags & CON_BOOT) ? "boot" : "" ,
		console->name, console->index);

	res = _braille_unregister_console(console);
	if (res)
		return res;

	res = 1;
	console_lock();
	if (console_drivers == console) {
		console_drivers=console->next;
		res = 0;
	} else if (console_drivers) {
		for (a=console_drivers->next, b=console_drivers ;
		     a; b=a, a=b->next) {
			if (a == console) {
				b->next = a->next;
				res = 0;
				break;
			}
		}
	}

	if (!res && (console->flags & CON_EXTENDED))
		nr_ext_console_drivers--;

	/*
	 * If this isn't the last console and it has CON_CONSDEV set, we
	 * need to set it on the next preferred console.
	 */
	if (console_drivers != NULL && console->flags & CON_CONSDEV)
		console_drivers->flags |= CON_CONSDEV;

	console->flags &= ~CON_ENABLED;
	console_unlock();
	console_sysfs_notify();
	return res;
}
EXPORT_SYMBOL(unregister_console);

/*
 * Initialize the console device. This is called *early*, so
 * we can't necessarily depend on lots of kernel help here.
 * Just do some early initializations, and do the complex setup
 * later.
 */
void __init console_init(void)
{
	int ret;
	initcall_t call;
	initcall_entry_t *ce;

	/* Setup the default TTY line discipline. */
	n_tty_init();

	/*
	 * set up the console device so that later boot sequences can
	 * inform about problems etc..
	 */
	ce = __con_initcall_start;
	trace_initcall_level("console");
	while (ce < __con_initcall_end) {
		call = initcall_from_entry(ce);
		trace_initcall_start(call);
		ret = call();
		trace_initcall_finish(call, ret);
		ce++;
	}
}

/*
 * Some boot consoles access data that is in the init section and which will
 * be discarded after the initcalls have been run. To make sure that no code
 * will access this data, unregister the boot consoles in a late initcall.
 *
 * If for some reason, such as deferred probe or the driver being a loadable
 * module, the real console hasn't registered yet at this point, there will
 * be a brief interval in which no messages are logged to the console, which
 * makes it difficult to diagnose problems that occur during this time.
 *
 * To mitigate this problem somewhat, only unregister consoles whose memory
 * intersects with the init section. Note that all other boot consoles will
 * get unregistred when the real preferred console is registered.
 */
static int __init printk_late_init(void)
{
	struct console *con;
#ifdef CONFIG_LOG_TOO_MUCH_WARNING
	struct proc_dir_entry *entry;
#endif
	int ret;

	for_each_console(con) {
		if (!(con->flags & CON_BOOT))
			continue;

		/* Check addresses that might be used for enabled consoles. */
		if (init_section_intersects(con, sizeof(*con)) ||
		    init_section_contains(con->write, 0) ||
		    init_section_contains(con->read, 0) ||
		    init_section_contains(con->device, 0) ||
		    init_section_contains(con->unblank, 0) ||
		    init_section_contains(con->data, 0)) {
			/*
			 * Please, consider moving the reported consoles out
			 * of the init section.
			 */
			pr_warn("bootconsole [%s%d] uses init memory and must be disabled even before the real one is ready\n",
				con->name, con->index);
			unregister_console(con);
		}
	}
	ret = cpuhp_setup_state_nocalls(CPUHP_PRINTK_DEAD, "printk:dead", NULL,
					console_cpu_notify);
	WARN_ON(ret < 0);
	ret = cpuhp_setup_state_nocalls(CPUHP_AP_ONLINE_DYN, "printk:online",
					console_cpu_notify, NULL);
	WARN_ON(ret < 0);
#ifdef CONFIG_LOG_TOO_MUCH_WARNING
	entry = proc_create("log_much", 0444, NULL, &log_much_ops);
	if (!entry) {
		pr_notice("printk: failed to create proc log much entry\n");
		return 1;
	}
	log_much = kmalloc(log_buf_len + LOG_MUCH_PLUS_LEN, GFP_KERNEL);
#endif
	return 0;
}
late_initcall(printk_late_init);

#if defined CONFIG_PRINTK
/*
 * Delayed printk version, for scheduler-internal messages:
 */
#define PRINTK_PENDING_WAKEUP	0x01
#define PRINTK_PENDING_OUTPUT	0x02

static DEFINE_PER_CPU(int, printk_pending);

static void wake_up_klogd_work_func(struct irq_work *irq_work)
{
	int pending = __this_cpu_xchg(printk_pending, 0);

	if (pending & PRINTK_PENDING_OUTPUT) {
		/* If trylock fails, someone else is doing the printing */
		if (console_trylock())
			console_unlock();
	}

	if (pending & PRINTK_PENDING_WAKEUP)
		wake_up_interruptible(&log_wait);
}

static DEFINE_PER_CPU(struct irq_work, wake_up_klogd_work) = {
	.func = wake_up_klogd_work_func,
	.flags = IRQ_WORK_LAZY,
};

void wake_up_klogd(void)
{
	if (!printk_percpu_data_ready())
		return;

	preempt_disable();
	if (waitqueue_active(&log_wait)) {
		this_cpu_or(printk_pending, PRINTK_PENDING_WAKEUP);
		irq_work_queue(this_cpu_ptr(&wake_up_klogd_work));
	}
	preempt_enable();
}

void defer_console_output(void)
{
	if (!printk_percpu_data_ready())
		return;

	preempt_disable();
	__this_cpu_or(printk_pending, PRINTK_PENDING_OUTPUT);
	irq_work_queue(this_cpu_ptr(&wake_up_klogd_work));
	preempt_enable();
}

int vprintk_deferred(const char *fmt, va_list args)
{
	int r;

	r = vprintk_emit(0, LOGLEVEL_SCHED, NULL, 0, fmt, args);
	defer_console_output();

	return r;
}

int printk_deferred(const char *fmt, ...)
{
	va_list args;
	int r;

	va_start(args, fmt);
	r = vprintk_deferred(fmt, args);
	va_end(args);

	return r;
}

/*
 * printk rate limiting, lifted from the networking subsystem.
 *
 * This enforces a rate limit: not more than 10 kernel messages
 * every 5s to make a denial-of-service attack impossible.
 */
DEFINE_RATELIMIT_STATE(printk_ratelimit_state, 5 * HZ, 10);

int __printk_ratelimit(const char *func)
{
	return ___ratelimit(&printk_ratelimit_state, func);
}
EXPORT_SYMBOL(__printk_ratelimit);

/**
 * printk_timed_ratelimit - caller-controlled printk ratelimiting
 * @caller_jiffies: pointer to caller's state
 * @interval_msecs: minimum interval between prints
 *
 * printk_timed_ratelimit() returns true if more than @interval_msecs
 * milliseconds have elapsed since the last time printk_timed_ratelimit()
 * returned true.
 */
bool printk_timed_ratelimit(unsigned long *caller_jiffies,
			unsigned int interval_msecs)
{
	unsigned long elapsed = jiffies - *caller_jiffies;

	if (*caller_jiffies && elapsed <= msecs_to_jiffies(interval_msecs))
		return false;

	*caller_jiffies = jiffies;
	return true;
}
EXPORT_SYMBOL(printk_timed_ratelimit);

static DEFINE_SPINLOCK(dump_list_lock);
static LIST_HEAD(dump_list);

/**
 * kmsg_dump_register - register a kernel log dumper.
 * @dumper: pointer to the kmsg_dumper structure
 *
 * Adds a kernel log dumper to the system. The dump callback in the
 * structure will be called when the kernel oopses or panics and must be
 * set. Returns zero on success and %-EINVAL or %-EBUSY otherwise.
 */
int kmsg_dump_register(struct kmsg_dumper *dumper)
{
	unsigned long flags;
	int err = -EBUSY;

	/* The dump callback needs to be set */
	if (!dumper->dump)
		return -EINVAL;

	spin_lock_irqsave(&dump_list_lock, flags);
	/* Don't allow registering multiple times */
	if (!dumper->registered) {
		dumper->registered = 1;
		list_add_tail_rcu(&dumper->list, &dump_list);
		err = 0;
	}
	spin_unlock_irqrestore(&dump_list_lock, flags);

	return err;
}
EXPORT_SYMBOL_GPL(kmsg_dump_register);

/**
 * kmsg_dump_unregister - unregister a kmsg dumper.
 * @dumper: pointer to the kmsg_dumper structure
 *
 * Removes a dump device from the system. Returns zero on success and
 * %-EINVAL otherwise.
 */
int kmsg_dump_unregister(struct kmsg_dumper *dumper)
{
	unsigned long flags;
	int err = -EINVAL;

	spin_lock_irqsave(&dump_list_lock, flags);
	if (dumper->registered) {
		dumper->registered = 0;
		list_del_rcu(&dumper->list);
		err = 0;
	}
	spin_unlock_irqrestore(&dump_list_lock, flags);
	synchronize_rcu();

	return err;
}
EXPORT_SYMBOL_GPL(kmsg_dump_unregister);

static bool always_kmsg_dump;
module_param_named(always_kmsg_dump, always_kmsg_dump, bool, S_IRUGO | S_IWUSR);

/**
 * kmsg_dump - dump kernel log to kernel message dumpers.
 * @reason: the reason (oops, panic etc) for dumping
 *
 * Call each of the registered dumper's dump() callback, which can
 * retrieve the kmsg records with kmsg_dump_get_line() or
 * kmsg_dump_get_buffer().
 */
void kmsg_dump(enum kmsg_dump_reason reason)
{
	struct kmsg_dumper *dumper;
	unsigned long flags;

	if ((reason > KMSG_DUMP_OOPS) && !always_kmsg_dump)
		return;

	rcu_read_lock();
	list_for_each_entry_rcu(dumper, &dump_list, list) {
		if (dumper->max_reason && reason > dumper->max_reason)
			continue;

		/* initialize iterator with data about the stored records */
		dumper->active = true;

		logbuf_lock_irqsave(flags);
		dumper->cur_seq = clear_seq;
		dumper->cur_idx = clear_idx;
		dumper->next_seq = log_next_seq;
		dumper->next_idx = log_next_idx;
		logbuf_unlock_irqrestore(flags);

		/* invoke dumper which will iterate over records */
		dumper->dump(dumper, reason);

		/* reset iterator */
		dumper->active = false;
	}
	rcu_read_unlock();
}

/**
 * kmsg_dump_get_line_nolock - retrieve one kmsg log line (unlocked version)
 * @dumper: registered kmsg dumper
 * @syslog: include the "<4>" prefixes
 * @line: buffer to copy the line to
 * @size: maximum size of the buffer
 * @len: length of line placed into buffer
 *
 * Start at the beginning of the kmsg buffer, with the oldest kmsg
 * record, and copy one record into the provided buffer.
 *
 * Consecutive calls will return the next available record moving
 * towards the end of the buffer with the youngest messages.
 *
 * A return value of FALSE indicates that there are no more records to
 * read.
 *
 * The function is similar to kmsg_dump_get_line(), but grabs no locks.
 */
bool kmsg_dump_get_line_nolock(struct kmsg_dumper *dumper, bool syslog,
			       char *line, size_t size, size_t *len)
{
	struct printk_log *msg;
	size_t l = 0;
	bool ret = false;

	if (!dumper->active)
		goto out;

	if (dumper->cur_seq < log_first_seq) {
		/* messages are gone, move to first available one */
		dumper->cur_seq = log_first_seq;
		dumper->cur_idx = log_first_idx;
	}

	/* last entry */
	if (dumper->cur_seq >= log_next_seq)
		goto out;

	msg = log_from_idx(dumper->cur_idx);
	l = msg_print_text(msg, syslog, line, size);

	dumper->cur_idx = log_next(dumper->cur_idx);
	dumper->cur_seq++;
	ret = true;
out:
	if (len)
		*len = l;
	return ret;
}

/**
 * kmsg_dump_get_line - retrieve one kmsg log line
 * @dumper: registered kmsg dumper
 * @syslog: include the "<4>" prefixes
 * @line: buffer to copy the line to
 * @size: maximum size of the buffer
 * @len: length of line placed into buffer
 *
 * Start at the beginning of the kmsg buffer, with the oldest kmsg
 * record, and copy one record into the provided buffer.
 *
 * Consecutive calls will return the next available record moving
 * towards the end of the buffer with the youngest messages.
 *
 * A return value of FALSE indicates that there are no more records to
 * read.
 */
bool kmsg_dump_get_line(struct kmsg_dumper *dumper, bool syslog,
			char *line, size_t size, size_t *len)
{
	unsigned long flags;
	bool ret;

	logbuf_lock_irqsave(flags);
	ret = kmsg_dump_get_line_nolock(dumper, syslog, line, size, len);
	logbuf_unlock_irqrestore(flags);

	return ret;
}
EXPORT_SYMBOL_GPL(kmsg_dump_get_line);

/**
 * kmsg_dump_get_buffer - copy kmsg log lines
 * @dumper: registered kmsg dumper
 * @syslog: include the "<4>" prefixes
 * @buf: buffer to copy the line to
 * @size: maximum size of the buffer
 * @len: length of line placed into buffer
 *
 * Start at the end of the kmsg buffer and fill the provided buffer
 * with as many of the the *youngest* kmsg records that fit into it.
 * If the buffer is large enough, all available kmsg records will be
 * copied with a single call.
 *
 * Consecutive calls will fill the buffer with the next block of
 * available older records, not including the earlier retrieved ones.
 *
 * A return value of FALSE indicates that there are no more records to
 * read.
 */
bool kmsg_dump_get_buffer(struct kmsg_dumper *dumper, bool syslog,
			  char *buf, size_t size, size_t *len)
{
	unsigned long flags;
	u64 seq;
	u32 idx;
	u64 next_seq;
	u32 next_idx;
	size_t l = 0;
	bool ret = false;

	if (!dumper->active)
		goto out;

	logbuf_lock_irqsave(flags);
	if (dumper->cur_seq < log_first_seq) {
		/* messages are gone, move to first available one */
		dumper->cur_seq = log_first_seq;
		dumper->cur_idx = log_first_idx;
	}

	/* last entry */
	if (dumper->cur_seq >= dumper->next_seq) {
		logbuf_unlock_irqrestore(flags);
		goto out;
	}

	/* calculate length of entire buffer */
	seq = dumper->cur_seq;
	idx = dumper->cur_idx;
	while (seq < dumper->next_seq) {
		struct printk_log *msg = log_from_idx(idx);

		l += msg_print_text(msg, true, NULL, 0);
		idx = log_next(idx);
		seq++;
	}

	/* move first record forward until length fits into the buffer */
	seq = dumper->cur_seq;
	idx = dumper->cur_idx;
	while (l >= size && seq < dumper->next_seq) {
		struct printk_log *msg = log_from_idx(idx);

		l -= msg_print_text(msg, true, NULL, 0);
		idx = log_next(idx);
		seq++;
	}

	/* last message in next interation */
	next_seq = seq;
	next_idx = idx;

	l = 0;
	while (seq < dumper->next_seq) {
		struct printk_log *msg = log_from_idx(idx);

		l += msg_print_text(msg, syslog, buf + l, size - l);
		idx = log_next(idx);
		seq++;
	}

	dumper->next_seq = next_seq;
	dumper->next_idx = next_idx;
	ret = true;
	logbuf_unlock_irqrestore(flags);
out:
	if (len)
		*len = l;
	return ret;
}
EXPORT_SYMBOL_GPL(kmsg_dump_get_buffer);

/**
 * kmsg_dump_rewind_nolock - reset the interator (unlocked version)
 * @dumper: registered kmsg dumper
 *
 * Reset the dumper's iterator so that kmsg_dump_get_line() and
 * kmsg_dump_get_buffer() can be called again and used multiple
 * times within the same dumper.dump() callback.
 *
 * The function is similar to kmsg_dump_rewind(), but grabs no locks.
 */
void kmsg_dump_rewind_nolock(struct kmsg_dumper *dumper)
{
	dumper->cur_seq = clear_seq;
	dumper->cur_idx = clear_idx;
	dumper->next_seq = log_next_seq;
	dumper->next_idx = log_next_idx;
}

/**
 * kmsg_dump_rewind - reset the interator
 * @dumper: registered kmsg dumper
 *
 * Reset the dumper's iterator so that kmsg_dump_get_line() and
 * kmsg_dump_get_buffer() can be called again and used multiple
 * times within the same dumper.dump() callback.
 */
void kmsg_dump_rewind(struct kmsg_dumper *dumper)
{
	unsigned long flags;

	logbuf_lock_irqsave(flags);
	kmsg_dump_rewind_nolock(dumper);
	logbuf_unlock_irqrestore(flags);
}
EXPORT_SYMBOL_GPL(kmsg_dump_rewind);

#endif<|MERGE_RESOLUTION|>--- conflicted
+++ resolved
@@ -450,7 +450,6 @@
 static char *log_buf = __log_buf;
 static u32 log_buf_len = __LOG_BUF_LEN;
 
-<<<<<<< HEAD
 #ifdef CONFIG_PRINTK_MTK_UART_CONSOLE
 /*
  * 0: uart printk enable
@@ -541,7 +540,6 @@
 
 #endif
 
-=======
 /*
  * We cannot access per-CPU data (e.g. per-CPU flush irq_work) before
  * per_cpu_areas are initialised. This variable is set to true when
@@ -554,7 +552,6 @@
 	return __printk_percpu_data_ready;
 }
 
->>>>>>> a175946a
 /* Return log buffer address */
 char *log_buf_addr_get(void)
 {
