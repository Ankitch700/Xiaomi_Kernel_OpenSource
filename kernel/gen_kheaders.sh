--- conflicted
+++ resolved
@@ -8,11 +8,8 @@
 outdir="$(pwd)"
 tarfile=$1
 cpio_dir=$outdir/$tarfile.tmp
-<<<<<<< HEAD
 cpio=$KBUILD_SRC/tools/build/cpio
-=======
 
->>>>>>> 95bff4cd
 dir_list="
 include/
 arch/$SRCARCH/include/
@@ -62,22 +59,16 @@
 pushd $srctree > /dev/null
 for f in $dir_list;
 	do find "$f" -name "*.h";
-<<<<<<< HEAD
 done | $cpio --quiet -pd $cpio_dir
-=======
-done | cpio --quiet -pd $cpio_dir
->>>>>>> 95bff4cd
+
 popd > /dev/null
 
 # The second CPIO can complain if files already exist which can
 # happen with out of tree builds. Just silence CPIO for now.
 for f in $dir_list;
 	do find "$f" -name "*.h";
-<<<<<<< HEAD
 done | $cpio --quiet -pd $cpio_dir >/dev/null 2>&1
-=======
-done | cpio --quiet -pd $cpio_dir >/dev/null 2>&1
->>>>>>> 95bff4cd
+
 
 # Remove comments except SDPX lines
 find $cpio_dir -type f -print0 |
