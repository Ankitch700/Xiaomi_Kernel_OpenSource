/*
 * Copyright 2005, Red Hat, Inc., Ingo Molnar
 * Released under the General Public License (GPL).
 *
 * This file contains the spinlock/rwlock implementations for
 * DEBUG_SPINLOCK.
 */

#include <linux/spinlock.h>
#include <linux/nmi.h>
#include <linux/interrupt.h>
#include <linux/debug_locks.h>
#include <linux/delay.h>
#include <linux/export.h>
#include <linux/bug.h>
#include <soc/qcom/watchdog.h>

void __raw_spin_lock_init(raw_spinlock_t *lock, const char *name,
			  struct lock_class_key *key)
{
#ifdef CONFIG_DEBUG_LOCK_ALLOC
	/*
	 * Make sure we are not reinitializing a held lock:
	 */
	debug_check_no_locks_freed((void *)lock, sizeof(*lock));
	lockdep_init_map(&lock->dep_map, name, key, 0);
#endif
	lock->raw_lock = (arch_spinlock_t)__ARCH_SPIN_LOCK_UNLOCKED;
	lock->magic = SPINLOCK_MAGIC;
	lock->owner = SPINLOCK_OWNER_INIT;
	lock->owner_cpu = -1;
}

EXPORT_SYMBOL(__raw_spin_lock_init);

void __rwlock_init(rwlock_t *lock, const char *name,
		   struct lock_class_key *key)
{
#ifdef CONFIG_DEBUG_LOCK_ALLOC
	/*
	 * Make sure we are not reinitializing a held lock:
	 */
	debug_check_no_locks_freed((void *)lock, sizeof(*lock));
	lockdep_init_map(&lock->dep_map, name, key, 0);
#endif
	lock->raw_lock = (arch_rwlock_t) __ARCH_RW_LOCK_UNLOCKED;
	lock->magic = RWLOCK_MAGIC;
	lock->owner = SPINLOCK_OWNER_INIT;
	lock->owner_cpu = -1;
}

EXPORT_SYMBOL(__rwlock_init);

static void spin_dump(raw_spinlock_t *lock, const char *msg)
{
	struct task_struct *owner = READ_ONCE(lock->owner);

	if (owner == SPINLOCK_OWNER_INIT)
		owner = NULL;
	printk(KERN_EMERG "BUG: spinlock %s on CPU#%d, %s/%d\n",
		msg, raw_smp_processor_id(),
		current->comm, task_pid_nr(current));
	printk(KERN_EMERG " lock: %pS, .magic: %08x, .owner: %s/%d, "
			".owner_cpu: %d\n",
		lock, READ_ONCE(lock->magic),
		owner ? owner->comm : "<none>",
		owner ? task_pid_nr(owner) : -1,
		READ_ONCE(lock->owner_cpu));
<<<<<<< HEAD
=======

#ifdef CONFIG_DEBUG_SPINLOCK_BITE_ON_BUG
	msm_trigger_wdog_bite();
#elif defined(CONFIG_DEBUG_SPINLOCK_PANIC_ON_BUG)
	BUG();
#endif
>>>>>>> 0070b55b
	dump_stack();
}

static void spin_bug(raw_spinlock_t *lock, const char *msg)
{
	if (!debug_locks_off())
		return;

	spin_dump(lock, msg);
}

#define SPIN_BUG_ON(cond, lock, msg) if (unlikely(cond)) spin_bug(lock, msg)

static inline void
debug_spin_lock_before(raw_spinlock_t *lock)
{
	SPIN_BUG_ON(READ_ONCE(lock->magic) != SPINLOCK_MAGIC, lock, "bad magic");
	SPIN_BUG_ON(READ_ONCE(lock->owner) == current, lock, "recursion");
	SPIN_BUG_ON(READ_ONCE(lock->owner_cpu) == raw_smp_processor_id(),
							lock, "cpu recursion");
}

static inline void debug_spin_lock_after(raw_spinlock_t *lock)
{
	WRITE_ONCE(lock->owner_cpu, raw_smp_processor_id());
	WRITE_ONCE(lock->owner, current);
}

static inline void debug_spin_unlock(raw_spinlock_t *lock)
{
	SPIN_BUG_ON(lock->magic != SPINLOCK_MAGIC, lock, "bad magic");
	SPIN_BUG_ON(!raw_spin_is_locked(lock), lock, "already unlocked");
	SPIN_BUG_ON(lock->owner != current, lock, "wrong owner");
	SPIN_BUG_ON(lock->owner_cpu != raw_smp_processor_id(),
							lock, "wrong CPU");
	WRITE_ONCE(lock->owner, SPINLOCK_OWNER_INIT);
	WRITE_ONCE(lock->owner_cpu, -1);
}

/*
 * We are now relying on the NMI watchdog to detect lockup instead of doing
 * the detection here with an unfair lock which can cause problem of its own.
 */
void do_raw_spin_lock(raw_spinlock_t *lock)
{
	debug_spin_lock_before(lock);
	arch_spin_lock(&lock->raw_lock);
	mmiowb_spin_lock();
	debug_spin_lock_after(lock);
}

int do_raw_spin_trylock(raw_spinlock_t *lock)
{
	int ret = arch_spin_trylock(&lock->raw_lock);

	if (ret) {
		mmiowb_spin_lock();
		debug_spin_lock_after(lock);
	}
#ifndef CONFIG_SMP
	/*
	 * Must not happen on UP:
	 */
	SPIN_BUG_ON(!ret, lock, "trylock failure on UP");
#endif
	return ret;
}

void do_raw_spin_unlock(raw_spinlock_t *lock)
{
	mmiowb_spin_unlock();
	debug_spin_unlock(lock);
	arch_spin_unlock(&lock->raw_lock);
}

static void rwlock_bug(rwlock_t *lock, const char *msg)
{
	if (!debug_locks_off())
		return;

	printk(KERN_EMERG "BUG: rwlock %s on CPU#%d, %s/%d, %p\n",
		msg, raw_smp_processor_id(), current->comm,
		task_pid_nr(current), lock);
	dump_stack();
}

#define RWLOCK_BUG_ON(cond, lock, msg) if (unlikely(cond)) rwlock_bug(lock, msg)

void do_raw_read_lock(rwlock_t *lock)
{
	RWLOCK_BUG_ON(lock->magic != RWLOCK_MAGIC, lock, "bad magic");
	arch_read_lock(&lock->raw_lock);
}

int do_raw_read_trylock(rwlock_t *lock)
{
	int ret = arch_read_trylock(&lock->raw_lock);

#ifndef CONFIG_SMP
	/*
	 * Must not happen on UP:
	 */
	RWLOCK_BUG_ON(!ret, lock, "trylock failure on UP");
#endif
	return ret;
}

void do_raw_read_unlock(rwlock_t *lock)
{
	RWLOCK_BUG_ON(lock->magic != RWLOCK_MAGIC, lock, "bad magic");
	arch_read_unlock(&lock->raw_lock);
}

static inline void debug_write_lock_before(rwlock_t *lock)
{
	RWLOCK_BUG_ON(lock->magic != RWLOCK_MAGIC, lock, "bad magic");
	RWLOCK_BUG_ON(lock->owner == current, lock, "recursion");
	RWLOCK_BUG_ON(lock->owner_cpu == raw_smp_processor_id(),
							lock, "cpu recursion");
}

static inline void debug_write_lock_after(rwlock_t *lock)
{
	WRITE_ONCE(lock->owner_cpu, raw_smp_processor_id());
	WRITE_ONCE(lock->owner, current);
}

static inline void debug_write_unlock(rwlock_t *lock)
{
	RWLOCK_BUG_ON(lock->magic != RWLOCK_MAGIC, lock, "bad magic");
	RWLOCK_BUG_ON(lock->owner != current, lock, "wrong owner");
	RWLOCK_BUG_ON(lock->owner_cpu != raw_smp_processor_id(),
							lock, "wrong CPU");
	WRITE_ONCE(lock->owner, SPINLOCK_OWNER_INIT);
	WRITE_ONCE(lock->owner_cpu, -1);
}

void do_raw_write_lock(rwlock_t *lock)
{
	debug_write_lock_before(lock);
	arch_write_lock(&lock->raw_lock);
	debug_write_lock_after(lock);
}

int do_raw_write_trylock(rwlock_t *lock)
{
	int ret = arch_write_trylock(&lock->raw_lock);

	if (ret)
		debug_write_lock_after(lock);
#ifndef CONFIG_SMP
	/*
	 * Must not happen on UP:
	 */
	RWLOCK_BUG_ON(!ret, lock, "trylock failure on UP");
#endif
	return ret;
}

void do_raw_write_unlock(rwlock_t *lock)
{
	debug_write_unlock(lock);
	arch_write_unlock(&lock->raw_lock);
}<|MERGE_RESOLUTION|>--- conflicted
+++ resolved
@@ -66,15 +66,12 @@
 		owner ? owner->comm : "<none>",
 		owner ? task_pid_nr(owner) : -1,
 		READ_ONCE(lock->owner_cpu));
-<<<<<<< HEAD
-=======
 
 #ifdef CONFIG_DEBUG_SPINLOCK_BITE_ON_BUG
 	msm_trigger_wdog_bite();
 #elif defined(CONFIG_DEBUG_SPINLOCK_PANIC_ON_BUG)
 	BUG();
 #endif
->>>>>>> 0070b55b
 	dump_stack();
 }
 
