--- conflicted
+++ resolved
@@ -160,19 +160,19 @@
 
 static void spin_dump(raw_spinlock_t *lock, const char *msg)
 {
-	struct task_struct *owner = READ_ONCE(lock->owner);
-
-	if (owner == SPINLOCK_OWNER_INIT)
-		owner = NULL;
+	struct task_struct *owner = NULL;
+
+	if (lock->owner && lock->owner != SPINLOCK_OWNER_INIT)
+		owner = lock->owner;
 	printk(KERN_EMERG "BUG: spinlock %s on CPU#%d, %s/%d\n",
 		msg, raw_smp_processor_id(),
 		current->comm, task_pid_nr(current));
 	printk(KERN_EMERG " lock: %pS, .magic: %08x, .owner: %s/%d, "
 			".owner_cpu: %d\n",
-		lock, READ_ONCE(lock->magic),
+		lock, lock->magic,
 		owner ? owner->comm : "<none>",
 		owner ? task_pid_nr(owner) : -1,
-		READ_ONCE(lock->owner_cpu));
+		lock->owner_cpu);
 	dump_stack();
 }
 
@@ -190,22 +190,17 @@
 static inline void
 debug_spin_lock_before(raw_spinlock_t *lock)
 {
-	SPIN_BUG_ON(READ_ONCE(lock->magic) != SPINLOCK_MAGIC, lock, "bad magic");
-	SPIN_BUG_ON(READ_ONCE(lock->owner) == current, lock, "recursion");
-	SPIN_BUG_ON(READ_ONCE(lock->owner_cpu) == raw_smp_processor_id(),
+	SPIN_BUG_ON(lock->magic != SPINLOCK_MAGIC, lock, "bad magic");
+	SPIN_BUG_ON(lock->owner == current, lock, "recursion");
+	SPIN_BUG_ON(lock->owner_cpu == raw_smp_processor_id(),
 							lock, "cpu recursion");
 }
 
 static inline void debug_spin_lock_after(raw_spinlock_t *lock)
 {
-<<<<<<< HEAD
-	lock->lock_t = sched_clock();
-	lock->owner_cpu = raw_smp_processor_id();
-	lock->owner = current;
-=======
+	WRITE_ONCE(lock->lock_t, sched_clock());
 	WRITE_ONCE(lock->owner_cpu, raw_smp_processor_id());
 	WRITE_ONCE(lock->owner, current);
->>>>>>> 8cb48704
 }
 
 static inline void debug_spin_unlock(raw_spinlock_t *lock)
@@ -215,16 +210,11 @@
 	SPIN_BUG_ON(lock->owner != current, lock, "wrong owner");
 	SPIN_BUG_ON(lock->owner_cpu != raw_smp_processor_id(),
 							lock, "wrong CPU");
-<<<<<<< HEAD
-	lock->owner = SPINLOCK_OWNER_INIT;
-	lock->owner_cpu = -1;
-
-	lock->unlock_t = sched_clock();
-	spin_lock_check_holding_time(lock);
-=======
 	WRITE_ONCE(lock->owner, SPINLOCK_OWNER_INIT);
 	WRITE_ONCE(lock->owner_cpu, -1);
->>>>>>> 8cb48704
+
+	WRITE_ONCE(lock->unlock_t, sched_clock());
+	spin_lock_check_holding_time(lock);
 }
 
 #ifdef MTK_DEBUG_SPINLOCK_V1
@@ -469,8 +459,8 @@
 
 static inline void debug_write_lock_after(rwlock_t *lock)
 {
-	WRITE_ONCE(lock->owner_cpu, raw_smp_processor_id());
-	WRITE_ONCE(lock->owner, current);
+	lock->owner_cpu = raw_smp_processor_id();
+	lock->owner = current;
 }
 
 static inline void debug_write_unlock(rwlock_t *lock)
@@ -479,8 +469,8 @@
 	RWLOCK_BUG_ON(lock->owner != current, lock, "wrong owner");
 	RWLOCK_BUG_ON(lock->owner_cpu != raw_smp_processor_id(),
 							lock, "wrong CPU");
-	WRITE_ONCE(lock->owner, SPINLOCK_OWNER_INIT);
-	WRITE_ONCE(lock->owner_cpu, -1);
+	lock->owner = SPINLOCK_OWNER_INIT;
+	lock->owner_cpu = -1;
 }
 
 void do_raw_write_lock(rwlock_t *lock)
