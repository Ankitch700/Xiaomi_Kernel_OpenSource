--- conflicted
+++ resolved
@@ -1000,14 +1000,6 @@
 		retval = cpulist_parse(buf, trialcs->cpus_requested);
 		if (retval < 0)
 			return retval;
-<<<<<<< HEAD
-
-		if (!cpumask_subset(trialcs->cpus_requested, cpu_present_mask))
-			return -EINVAL;
-
-		cpumask_and(trialcs->cpus_allowed, trialcs->cpus_requested, cpu_active_mask);
-=======
->>>>>>> 234de928
 	}
 
 	if (!cpumask_subset(trialcs->cpus_requested, cpu_present_mask))
