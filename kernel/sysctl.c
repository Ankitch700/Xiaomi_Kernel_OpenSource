/*
 * sysctl.c: General linux system control interface
 *
 * Begun 24 March 1995, Stephen Tweedie
 * Added /proc support, Dec 1995
 * Added bdflush entry and intvec min/max checking, 2/23/96, Tom Dyas.
 * Added hooks for /proc/sys/net (minor, minor patch), 96/4/1, Mike Shaver.
 * Added kernel/java-{interpreter,appletviewer}, 96/5/10, Mike Shaver.
 * Dynamic registration fixes, Stephen Tweedie.
 * Added kswapd-interval, ctrl-alt-del, printk stuff, 1/8/97, Chris Horn.
 * Made sysctl support optional via CONFIG_SYSCTL, 1/10/97, Chris
 *  Horn.
 * Added proc_doulongvec_ms_jiffies_minmax, 09/08/99, Carlos H. Bauer.
 * Added proc_doulongvec_minmax, 09/08/99, Carlos H. Bauer.
 * Changed linked lists to use list.h instead of lists.h, 02/24/00, Bill
 *  Wendling.
 * The list_for_each() macro wasn't appropriate for the sysctl loop.
 *  Removed it and replaced it with older style, 03/23/00, Bill Wendling
 */

#include <linux/module.h>
#include <linux/aio.h>
#include <linux/mm.h>
#include <linux/swap.h>
#include <linux/slab.h>
#include <linux/sysctl.h>
#include <linux/bitmap.h>
#include <linux/signal.h>
#include <linux/printk.h>
#include <linux/proc_fs.h>
#include <linux/security.h>
#include <linux/ctype.h>
#include <linux/kmemleak.h>
#include <linux/fs.h>
#include <linux/init.h>
#include <linux/kernel.h>
#include <linux/kobject.h>
#include <linux/net.h>
#include <linux/sysrq.h>
#include <linux/highuid.h>
#include <linux/writeback.h>
#include <linux/ratelimit.h>
#include <linux/compaction.h>
#include <linux/hugetlb.h>
#include <linux/initrd.h>
#include <linux/key.h>
#include <linux/times.h>
#include <linux/limits.h>
#include <linux/dcache.h>
#include <linux/dnotify.h>
#include <linux/syscalls.h>
#include <linux/vmstat.h>
#include <linux/nfs_fs.h>
#include <linux/acpi.h>
#include <linux/reboot.h>
#include <linux/ftrace.h>
#include <linux/perf_event.h>
#include <linux/kprobes.h>
#include <linux/pipe_fs_i.h>
#include <linux/oom.h>
#include <linux/kmod.h>
#include <linux/capability.h>
#include <linux/binfmts.h>
#include <linux/sched/sysctl.h>
#include <linux/sched/coredump.h>
#include <linux/kexec.h>
#include <linux/bpf.h>
#include <linux/mount.h>
#include <linux/pipe_fs_i.h>

#include <linux/uaccess.h>
#include <asm/processor.h>

#ifdef CONFIG_X86
#include <asm/nmi.h>
#include <asm/stacktrace.h>
#include <asm/io.h>
#endif
#ifdef CONFIG_SPARC
#include <asm/setup.h>
#endif
#ifdef CONFIG_BSD_PROCESS_ACCT
#include <linux/acct.h>
#endif
#ifdef CONFIG_RT_MUTEXES
#include <linux/rtmutex.h>
#endif
#if defined(CONFIG_PROVE_LOCKING) || defined(CONFIG_LOCK_STAT)
#include <linux/lockdep.h>
#endif
#ifdef CONFIG_CHR_DEV_SG
#include <scsi/sg.h>
#endif

#ifdef CONFIG_LOCKUP_DETECTOR
#include <linux/nmi.h>
#endif

#if defined(CONFIG_SYSCTL)

/* External variables not in a header file. */
extern int suid_dumpable;
#ifdef CONFIG_COREDUMP
extern int core_uses_pid;
extern char core_pattern[];
extern unsigned int core_pipe_limit;
#endif
extern int pid_max;
extern int extra_free_kbytes;
extern int pid_max_min, pid_max_max;
extern int percpu_pagelist_fraction;
extern int latencytop_enabled;
extern unsigned int sysctl_nr_open_min, sysctl_nr_open_max;
#ifndef CONFIG_MMU
extern int sysctl_nr_trim_pages;
#endif

/* Constants used for minimum and  maximum */
#ifdef CONFIG_LOCKUP_DETECTOR
static int sixty = 60;
#endif

static int __maybe_unused neg_one = -1;

static int zero;
static int __maybe_unused one = 1;
static int __maybe_unused two = 2;
static int __maybe_unused four = 4;
static unsigned long zero_ul;
static unsigned long one_ul = 1;
static unsigned long long_max = LONG_MAX;
static int one_hundred = 100;
#ifdef CONFIG_MTK_GMO_RAM_OPTIMIZE
static int two_hundred = 200;
#endif
static int one_thousand = 1000;
#ifdef CONFIG_PRINTK
static int ten_thousand = 10000;
#endif
#ifdef CONFIG_PERF_EVENTS
static int six_hundred_forty_kb = 640 * 1024;
#endif

/* this is needed for the proc_doulongvec_minmax of vm_dirty_bytes */
static unsigned long dirty_bytes_min = 2 * PAGE_SIZE;

/* this is needed for the proc_dointvec_minmax for [fs_]overflow UID and GID */
static int maxolduid = 65535;
static int minolduid;

static int ngroups_max = NGROUPS_MAX;
static const int cap_last_cap = CAP_LAST_CAP;

/*
 * This is needed for proc_doulongvec_minmax of sysctl_hung_task_timeout_secs
 * and hung_task_check_interval_secs
 */
#ifdef CONFIG_DETECT_HUNG_TASK
static unsigned long hung_task_timeout_max = (LONG_MAX/HZ);
#endif

#ifdef CONFIG_INOTIFY_USER
#include <linux/inotify.h>
#endif
#ifdef CONFIG_SPARC
#endif

#ifdef __hppa__
extern int pwrsw_enabled;
#endif

#ifdef CONFIG_SYSCTL_ARCH_UNALIGN_ALLOW
extern int unaligned_enabled;
#endif

#ifdef CONFIG_IA64
extern int unaligned_dump_stack;
#endif

#ifdef CONFIG_SYSCTL_ARCH_UNALIGN_NO_WARN
extern int no_unaligned_warning;
#endif

#ifdef CONFIG_PROC_SYSCTL

/**
 * enum sysctl_writes_mode - supported sysctl write modes
 *
 * @SYSCTL_WRITES_LEGACY: each write syscall must fully contain the sysctl value
 * 	to be written, and multiple writes on the same sysctl file descriptor
 * 	will rewrite the sysctl value, regardless of file position. No warning
 * 	is issued when the initial position is not 0.
 * @SYSCTL_WRITES_WARN: same as above but warn when the initial file position is
 * 	not 0.
 * @SYSCTL_WRITES_STRICT: writes to numeric sysctl entries must always be at
 * 	file position 0 and the value must be fully contained in the buffer
 * 	sent to the write syscall. If dealing with strings respect the file
 * 	position, but restrict this to the max length of the buffer, anything
 * 	passed the max lenght will be ignored. Multiple writes will append
 * 	to the buffer.
 *
 * These write modes control how current file position affects the behavior of
 * updating sysctl values through the proc interface on each write.
 */
enum sysctl_writes_mode {
	SYSCTL_WRITES_LEGACY		= -1,
	SYSCTL_WRITES_WARN		= 0,
	SYSCTL_WRITES_STRICT		= 1,
};

static enum sysctl_writes_mode sysctl_writes_strict = SYSCTL_WRITES_STRICT;

static int proc_do_cad_pid(struct ctl_table *table, int write,
		  void __user *buffer, size_t *lenp, loff_t *ppos);
static int proc_taint(struct ctl_table *table, int write,
			       void __user *buffer, size_t *lenp, loff_t *ppos);
#endif

#ifdef CONFIG_PRINTK
static int proc_dointvec_minmax_sysadmin(struct ctl_table *table, int write,
				void __user *buffer, size_t *lenp, loff_t *ppos);
#endif

static int proc_dointvec_minmax_coredump(struct ctl_table *table, int write,
		void __user *buffer, size_t *lenp, loff_t *ppos);
#ifdef CONFIG_COREDUMP
static int proc_dostring_coredump(struct ctl_table *table, int write,
		void __user *buffer, size_t *lenp, loff_t *ppos);
#endif
static int proc_dopipe_max_size(struct ctl_table *table, int write,
		void __user *buffer, size_t *lenp, loff_t *ppos);

#ifdef CONFIG_MAGIC_SYSRQ
/* Note: sysrq code uses its own private copy */
static int __sysrq_enabled = CONFIG_MAGIC_SYSRQ_DEFAULT_ENABLE;

static int sysrq_sysctl_handler(struct ctl_table *table, int write,
				void __user *buffer, size_t *lenp,
				loff_t *ppos)
{
	int error;

	error = proc_dointvec(table, write, buffer, lenp, ppos);
	if (error)
		return error;

	if (write)
		sysrq_toggle_support(__sysrq_enabled);

	return 0;
}

#endif

static struct ctl_table kern_table[];
static struct ctl_table vm_table[];
static struct ctl_table fs_table[];
static struct ctl_table debug_table[];
static struct ctl_table dev_table[];
extern struct ctl_table random_table[];
#ifdef CONFIG_EPOLL
extern struct ctl_table epoll_table[];
#endif

#ifdef CONFIG_FW_LOADER_USER_HELPER
extern struct ctl_table firmware_config_table[];
#endif

#ifdef HAVE_ARCH_PICK_MMAP_LAYOUT
int sysctl_legacy_va_layout;
#endif

/* The default sysctl tables: */

static struct ctl_table sysctl_base_table[] = {
	{
		.procname	= "kernel",
		.mode		= 0555,
		.child		= kern_table,
	},
	{
		.procname	= "vm",
		.mode		= 0555,
		.child		= vm_table,
	},
	{
		.procname	= "fs",
		.mode		= 0555,
		.child		= fs_table,
	},
	{
		.procname	= "debug",
		.mode		= 0555,
		.child		= debug_table,
	},
	{
		.procname	= "dev",
		.mode		= 0555,
		.child		= dev_table,
	},
	{ }
};

#ifdef CONFIG_SCHED_DEBUG
static int min_sched_granularity_ns = 100000;		/* 100 usecs */
static int max_sched_granularity_ns = NSEC_PER_SEC;	/* 1 second */
static int min_wakeup_granularity_ns;			/* 0 usecs */
static int max_wakeup_granularity_ns = NSEC_PER_SEC;	/* 1 second */
#ifdef CONFIG_SMP
static int min_sched_tunable_scaling = SCHED_TUNABLESCALING_NONE;
static int max_sched_tunable_scaling = SCHED_TUNABLESCALING_END-1;
#endif /* CONFIG_SMP */
#endif /* CONFIG_SCHED_DEBUG */

#ifdef CONFIG_COMPACTION
static int min_extfrag_threshold;
static int max_extfrag_threshold = 1000;
#endif

static struct ctl_table kern_table[] = {
	{
		.procname	= "sched_child_runs_first",
		.data		= &sysctl_sched_child_runs_first,
		.maxlen		= sizeof(unsigned int),
		.mode		= 0644,
		.proc_handler	= proc_dointvec,
	},
#ifdef CONFIG_SCHED_DEBUG
	{
		.procname       = "sched_cstate_aware",
		.data           = &sysctl_sched_cstate_aware,
		.maxlen         = sizeof(unsigned int),
		.mode           = 0644,
		.proc_handler   = proc_dointvec,
	},
	{
		.procname	= "sched_min_granularity_ns",
		.data		= &sysctl_sched_min_granularity,
		.maxlen		= sizeof(unsigned int),
		.mode		= 0644,
		.proc_handler	= sched_proc_update_handler,
		.extra1		= &min_sched_granularity_ns,
		.extra2		= &max_sched_granularity_ns,
	},
	{
		.procname	= "sched_latency_ns",
		.data		= &sysctl_sched_latency,
		.maxlen		= sizeof(unsigned int),
		.mode		= 0644,
		.proc_handler	= sched_proc_update_handler,
		.extra1		= &min_sched_granularity_ns,
		.extra2		= &max_sched_granularity_ns,
	},
	{
		.procname	= "sched_sync_hint_enable",
		.data		= &sysctl_sched_sync_hint_enable,
		.maxlen		= sizeof(unsigned int),
		.mode		= 0644,
		.proc_handler	= proc_dointvec,
	},
	{
		.procname	= "sched_wakeup_granularity_ns",
		.data		= &sysctl_sched_wakeup_granularity,
		.maxlen		= sizeof(unsigned int),
		.mode		= 0644,
		.proc_handler	= sched_proc_update_handler,
		.extra1		= &min_wakeup_granularity_ns,
		.extra2		= &max_wakeup_granularity_ns,
	},
#ifdef CONFIG_SMP
	{
		.procname	= "sched_tunable_scaling",
		.data		= &sysctl_sched_tunable_scaling,
		.maxlen		= sizeof(enum sched_tunable_scaling),
		.mode		= 0644,
		.proc_handler	= sched_proc_update_handler,
		.extra1		= &min_sched_tunable_scaling,
		.extra2		= &max_sched_tunable_scaling,
	},
	{
		.procname	= "sched_migration_cost_ns",
		.data		= &sysctl_sched_migration_cost,
		.maxlen		= sizeof(unsigned int),
		.mode		= 0644,
		.proc_handler	= proc_dointvec,
	},
	{
		.procname	= "sched_nr_migrate",
		.data		= &sysctl_sched_nr_migrate,
		.maxlen		= sizeof(unsigned int),
		.mode		= 0644,
		.proc_handler	= proc_dointvec,
	},
#ifdef CONFIG_SCHEDSTATS
	{
		.procname	= "sched_schedstats",
		.data		= NULL,
		.maxlen		= sizeof(unsigned int),
		.mode		= 0644,
		.proc_handler	= sysctl_schedstats,
		.extra1		= &zero,
		.extra2		= &one,
	},
#endif /* CONFIG_SCHEDSTATS */
#endif /* CONFIG_SMP */
#ifdef CONFIG_NUMA_BALANCING
	{
		.procname	= "numa_balancing_scan_delay_ms",
		.data		= &sysctl_numa_balancing_scan_delay,
		.maxlen		= sizeof(unsigned int),
		.mode		= 0644,
		.proc_handler	= proc_dointvec,
	},
	{
		.procname	= "numa_balancing_scan_period_min_ms",
		.data		= &sysctl_numa_balancing_scan_period_min,
		.maxlen		= sizeof(unsigned int),
		.mode		= 0644,
		.proc_handler	= proc_dointvec,
	},
	{
		.procname	= "numa_balancing_scan_period_max_ms",
		.data		= &sysctl_numa_balancing_scan_period_max,
		.maxlen		= sizeof(unsigned int),
		.mode		= 0644,
		.proc_handler	= proc_dointvec,
	},
	{
		.procname	= "numa_balancing_scan_size_mb",
		.data		= &sysctl_numa_balancing_scan_size,
		.maxlen		= sizeof(unsigned int),
		.mode		= 0644,
		.proc_handler	= proc_dointvec_minmax,
		.extra1		= &one,
	},
	{
		.procname	= "numa_balancing",
		.data		= NULL, /* filled in by handler */
		.maxlen		= sizeof(unsigned int),
		.mode		= 0644,
		.proc_handler	= sysctl_numa_balancing,
		.extra1		= &zero,
		.extra2		= &one,
	},
#endif /* CONFIG_NUMA_BALANCING */
#endif /* CONFIG_SCHED_DEBUG */
	{
		.procname	= "sched_rt_period_us",
		.data		= &sysctl_sched_rt_period,
		.maxlen		= sizeof(unsigned int),
		.mode		= 0644,
		.proc_handler	= sched_rt_handler,
	},
	{
		.procname	= "sched_rt_runtime_us",
		.data		= &sysctl_sched_rt_runtime,
		.maxlen		= sizeof(int),
		.mode		= 0644,
		.proc_handler	= sched_rt_handler,
	},
	{
		.procname	= "sched_rr_timeslice_ms",
		.data		= &sysctl_sched_rr_timeslice,
		.maxlen		= sizeof(int),
		.mode		= 0644,
		.proc_handler	= sched_rr_handler,
	},
#ifdef CONFIG_UCLAMP_TASK
	{
<<<<<<< HEAD
		.procname	= "sched_uclamp_util_min",
		.data		= &sysctl_sched_uclamp_util_min,
		.maxlen		= sizeof(unsigned int),
		.mode		= 0644,
		.proc_handler	= sched_uclamp_handler,
	},
	{
		.procname	= "sched_uclamp_util_max",
		.data		= &sysctl_sched_uclamp_util_max,
		.maxlen		= sizeof(unsigned int),
		.mode		= 0644,
		.proc_handler	= sched_uclamp_handler,
=======
		.procname	= "sched_util_clamp_min",
		.data		= &sysctl_sched_uclamp_util_min,
		.maxlen		= sizeof(unsigned int),
		.mode		= 0644,
		.proc_handler	= sysctl_sched_uclamp_handler,
	},
	{
		.procname	= "sched_util_clamp_max",
		.data		= &sysctl_sched_uclamp_util_max,
		.maxlen		= sizeof(unsigned int),
		.mode		= 0644,
		.proc_handler	= sysctl_sched_uclamp_handler,
>>>>>>> 83b584a6
	},
#endif
#ifdef CONFIG_SCHED_AUTOGROUP
	{
		.procname	= "sched_autogroup_enabled",
		.data		= &sysctl_sched_autogroup_enabled,
		.maxlen		= sizeof(unsigned int),
		.mode		= 0644,
		.proc_handler	= proc_dointvec_minmax,
		.extra1		= &zero,
		.extra2		= &one,
	},
#endif
#ifdef CONFIG_CFS_BANDWIDTH
	{
		.procname	= "sched_cfs_bandwidth_slice_us",
		.data		= &sysctl_sched_cfs_bandwidth_slice,
		.maxlen		= sizeof(unsigned int),
		.mode		= 0644,
		.proc_handler	= proc_dointvec_minmax,
		.extra1		= &one,
	},
#endif
#ifdef CONFIG_PROVE_LOCKING
	{
		.procname	= "prove_locking",
		.data		= &prove_locking,
		.maxlen		= sizeof(int),
		.mode		= 0644,
		.proc_handler	= proc_dointvec,
	},
#endif
#ifdef CONFIG_LOCK_STAT
	{
		.procname	= "lock_stat",
		.data		= &lock_stat,
		.maxlen		= sizeof(int),
		.mode		= 0644,
		.proc_handler	= proc_dointvec,
	},
#endif
	{
		.procname	= "panic",
		.data		= &panic_timeout,
		.maxlen		= sizeof(int),
		.mode		= 0644,
		.proc_handler	= proc_dointvec,
	},
#ifdef CONFIG_COREDUMP
	{
		.procname	= "core_uses_pid",
		.data		= &core_uses_pid,
		.maxlen		= sizeof(int),
		.mode		= 0644,
		.proc_handler	= proc_dointvec,
	},
	{
		.procname	= "core_pattern",
		.data		= core_pattern,
		.maxlen		= CORENAME_MAX_SIZE,
		.mode		= 0644,
		.proc_handler	= proc_dostring_coredump,
	},
	{
		.procname	= "core_pipe_limit",
		.data		= &core_pipe_limit,
		.maxlen		= sizeof(unsigned int),
		.mode		= 0644,
		.proc_handler	= proc_dointvec,
	},
#endif
#ifdef CONFIG_PROC_SYSCTL
	{
		.procname	= "tainted",
		.maxlen 	= sizeof(long),
		.mode		= 0644,
		.proc_handler	= proc_taint,
	},
	{
		.procname	= "sysctl_writes_strict",
		.data		= &sysctl_writes_strict,
		.maxlen		= sizeof(int),
		.mode		= 0644,
		.proc_handler	= proc_dointvec_minmax,
		.extra1		= &neg_one,
		.extra2		= &one,
	},
#endif
#ifdef CONFIG_LATENCYTOP
	{
		.procname	= "latencytop",
		.data		= &latencytop_enabled,
		.maxlen		= sizeof(int),
		.mode		= 0644,
		.proc_handler	= sysctl_latencytop,
	},
#endif
#ifdef CONFIG_BLK_DEV_INITRD
	{
		.procname	= "real-root-dev",
		.data		= &real_root_dev,
		.maxlen		= sizeof(int),
		.mode		= 0644,
		.proc_handler	= proc_dointvec,
	},
#endif
	{
		.procname	= "print-fatal-signals",
		.data		= &print_fatal_signals,
		.maxlen		= sizeof(int),
		.mode		= 0644,
		.proc_handler	= proc_dointvec,
	},
#ifdef CONFIG_SPARC
	{
		.procname	= "reboot-cmd",
		.data		= reboot_command,
		.maxlen		= 256,
		.mode		= 0644,
		.proc_handler	= proc_dostring,
	},
	{
		.procname	= "stop-a",
		.data		= &stop_a_enabled,
		.maxlen		= sizeof (int),
		.mode		= 0644,
		.proc_handler	= proc_dointvec,
	},
	{
		.procname	= "scons-poweroff",
		.data		= &scons_pwroff,
		.maxlen		= sizeof (int),
		.mode		= 0644,
		.proc_handler	= proc_dointvec,
	},
#endif
#ifdef CONFIG_SPARC64
	{
		.procname	= "tsb-ratio",
		.data		= &sysctl_tsb_ratio,
		.maxlen		= sizeof (int),
		.mode		= 0644,
		.proc_handler	= proc_dointvec,
	},
#endif
#ifdef __hppa__
	{
		.procname	= "soft-power",
		.data		= &pwrsw_enabled,
		.maxlen		= sizeof (int),
	 	.mode		= 0644,
		.proc_handler	= proc_dointvec,
	},
#endif
#ifdef CONFIG_SYSCTL_ARCH_UNALIGN_ALLOW
	{
		.procname	= "unaligned-trap",
		.data		= &unaligned_enabled,
		.maxlen		= sizeof (int),
		.mode		= 0644,
		.proc_handler	= proc_dointvec,
	},
#endif
	{
		.procname	= "ctrl-alt-del",
		.data		= &C_A_D,
		.maxlen		= sizeof(int),
		.mode		= 0644,
		.proc_handler	= proc_dointvec,
	},
#ifdef CONFIG_FUNCTION_TRACER
	{
		.procname	= "ftrace_enabled",
		.data		= &ftrace_enabled,
		.maxlen		= sizeof(int),
		.mode		= 0644,
		.proc_handler	= ftrace_enable_sysctl,
	},
#endif
#ifdef CONFIG_STACK_TRACER
	{
		.procname	= "stack_tracer_enabled",
		.data		= &stack_tracer_enabled,
		.maxlen		= sizeof(int),
		.mode		= 0644,
		.proc_handler	= stack_trace_sysctl,
	},
#endif
#ifdef CONFIG_TRACING
	{
		.procname	= "ftrace_dump_on_oops",
		.data		= &ftrace_dump_on_oops,
		.maxlen		= sizeof(int),
		.mode		= 0644,
		.proc_handler	= proc_dointvec,
	},
	{
		.procname	= "traceoff_on_warning",
		.data		= &__disable_trace_on_warning,
		.maxlen		= sizeof(__disable_trace_on_warning),
		.mode		= 0644,
		.proc_handler	= proc_dointvec,
	},
	{
		.procname	= "tracepoint_printk",
		.data		= &tracepoint_printk,
		.maxlen		= sizeof(tracepoint_printk),
		.mode		= 0644,
		.proc_handler	= tracepoint_printk_sysctl,
	},
#endif
#ifdef CONFIG_KEXEC_CORE
	{
		.procname	= "kexec_load_disabled",
		.data		= &kexec_load_disabled,
		.maxlen		= sizeof(int),
		.mode		= 0644,
		/* only handle a transition from default "0" to "1" */
		.proc_handler	= proc_dointvec_minmax,
		.extra1		= &one,
		.extra2		= &one,
	},
#endif
#ifdef CONFIG_MODULES
	{
		.procname	= "modprobe",
		.data		= &modprobe_path,
		.maxlen		= KMOD_PATH_LEN,
		.mode		= 0644,
		.proc_handler	= proc_dostring,
	},
	{
		.procname	= "modules_disabled",
		.data		= &modules_disabled,
		.maxlen		= sizeof(int),
		.mode		= 0644,
		/* only handle a transition from default "0" to "1" */
		.proc_handler	= proc_dointvec_minmax,
		.extra1		= &one,
		.extra2		= &one,
	},
#endif
#ifdef CONFIG_UEVENT_HELPER
	{
		.procname	= "hotplug",
		.data		= &uevent_helper,
		.maxlen		= UEVENT_HELPER_PATH_LEN,
		.mode		= 0644,
		.proc_handler	= proc_dostring,
	},
#endif
#ifdef CONFIG_CHR_DEV_SG
	{
		.procname	= "sg-big-buff",
		.data		= &sg_big_buff,
		.maxlen		= sizeof (int),
		.mode		= 0444,
		.proc_handler	= proc_dointvec,
	},
#endif
#ifdef CONFIG_BSD_PROCESS_ACCT
	{
		.procname	= "acct",
		.data		= &acct_parm,
		.maxlen		= 3*sizeof(int),
		.mode		= 0644,
		.proc_handler	= proc_dointvec,
	},
#endif
#ifdef CONFIG_MAGIC_SYSRQ
	{
		.procname	= "sysrq",
		.data		= &__sysrq_enabled,
		.maxlen		= sizeof (int),
		.mode		= 0644,
		.proc_handler	= sysrq_sysctl_handler,
	},
#endif
#ifdef CONFIG_PROC_SYSCTL
	{
		.procname	= "cad_pid",
		.data		= NULL,
		.maxlen		= sizeof (int),
		.mode		= 0600,
		.proc_handler	= proc_do_cad_pid,
	},
#endif
	{
		.procname	= "threads-max",
		.data		= NULL,
		.maxlen		= sizeof(int),
		.mode		= 0644,
		.proc_handler	= sysctl_max_threads,
	},
	{
		.procname	= "random",
		.mode		= 0555,
		.child		= random_table,
	},
	{
		.procname	= "usermodehelper",
		.mode		= 0555,
		.child		= usermodehelper_table,
	},
#ifdef CONFIG_FW_LOADER_USER_HELPER
	{
		.procname	= "firmware_config",
		.mode		= 0555,
		.child		= firmware_config_table,
	},
#endif
	{
		.procname	= "overflowuid",
		.data		= &overflowuid,
		.maxlen		= sizeof(int),
		.mode		= 0644,
		.proc_handler	= proc_dointvec_minmax,
		.extra1		= &minolduid,
		.extra2		= &maxolduid,
	},
	{
		.procname	= "overflowgid",
		.data		= &overflowgid,
		.maxlen		= sizeof(int),
		.mode		= 0644,
		.proc_handler	= proc_dointvec_minmax,
		.extra1		= &minolduid,
		.extra2		= &maxolduid,
	},
#ifdef CONFIG_S390
#ifdef CONFIG_MATHEMU
	{
		.procname	= "ieee_emulation_warnings",
		.data		= &sysctl_ieee_emulation_warnings,
		.maxlen		= sizeof(int),
		.mode		= 0644,
		.proc_handler	= proc_dointvec,
	},
#endif
	{
		.procname	= "userprocess_debug",
		.data		= &show_unhandled_signals,
		.maxlen		= sizeof(int),
		.mode		= 0644,
		.proc_handler	= proc_dointvec,
	},
#endif
	{
		.procname	= "pid_max",
		.data		= &pid_max,
		.maxlen		= sizeof (int),
		.mode		= 0644,
		.proc_handler	= proc_dointvec_minmax,
		.extra1		= &pid_max_min,
		.extra2		= &pid_max_max,
	},
	{
		.procname	= "panic_on_oops",
		.data		= &panic_on_oops,
		.maxlen		= sizeof(int),
		.mode		= 0644,
		.proc_handler	= proc_dointvec,
	},
#if defined CONFIG_PRINTK
	{
		.procname	= "printk",
		.data		= &console_loglevel,
		.maxlen		= 4*sizeof(int),
		.mode		= 0644,
		.proc_handler	= proc_dointvec,
	},
	{
		.procname	= "printk_ratelimit",
		.data		= &printk_ratelimit_state.interval,
		.maxlen		= sizeof(int),
		.mode		= 0644,
		.proc_handler	= proc_dointvec_jiffies,
	},
	{
		.procname	= "printk_ratelimit_burst",
		.data		= &printk_ratelimit_state.burst,
		.maxlen		= sizeof(int),
		.mode		= 0644,
		.proc_handler	= proc_dointvec,
	},
	{
		.procname	= "printk_delay",
		.data		= &printk_delay_msec,
		.maxlen		= sizeof(int),
		.mode		= 0644,
		.proc_handler	= proc_dointvec_minmax,
		.extra1		= &zero,
		.extra2		= &ten_thousand,
	},
	{
		.procname	= "printk_devkmsg",
		.data		= devkmsg_log_str,
		.maxlen		= DEVKMSG_STR_MAX_SIZE,
		.mode		= 0644,
		.proc_handler	= devkmsg_sysctl_set_loglvl,
	},
	{
		.procname	= "dmesg_restrict",
		.data		= &dmesg_restrict,
		.maxlen		= sizeof(int),
		.mode		= 0644,
		.proc_handler	= proc_dointvec_minmax_sysadmin,
		.extra1		= &zero,
		.extra2		= &one,
	},
	{
		.procname	= "kptr_restrict",
		.data		= &kptr_restrict,
		.maxlen		= sizeof(int),
		.mode		= 0644,
		.proc_handler	= proc_dointvec_minmax_sysadmin,
		.extra1		= &zero,
		.extra2		= &two,
	},
#endif
	{
		.procname	= "ngroups_max",
		.data		= &ngroups_max,
		.maxlen		= sizeof (int),
		.mode		= 0444,
		.proc_handler	= proc_dointvec,
	},
	{
		.procname	= "cap_last_cap",
		.data		= (void *)&cap_last_cap,
		.maxlen		= sizeof(int),
		.mode		= 0444,
		.proc_handler	= proc_dointvec,
	},
#if defined(CONFIG_LOCKUP_DETECTOR)
	{
		.procname       = "watchdog",
		.data		= &watchdog_user_enabled,
		.maxlen		= sizeof(int),
		.mode		= 0644,
		.proc_handler   = proc_watchdog,
		.extra1		= &zero,
		.extra2		= &one,
	},
	{
		.procname	= "watchdog_thresh",
		.data		= &watchdog_thresh,
		.maxlen		= sizeof(int),
		.mode		= 0644,
		.proc_handler	= proc_watchdog_thresh,
		.extra1		= &zero,
		.extra2		= &sixty,
	},
	{
		.procname       = "nmi_watchdog",
		.data		= &nmi_watchdog_user_enabled,
		.maxlen		= sizeof(int),
		.mode		= NMI_WATCHDOG_SYSCTL_PERM,
		.proc_handler   = proc_nmi_watchdog,
		.extra1		= &zero,
		.extra2		= &one,
	},
	{
		.procname	= "watchdog_cpumask",
		.data		= &watchdog_cpumask_bits,
		.maxlen		= NR_CPUS,
		.mode		= 0644,
		.proc_handler	= proc_watchdog_cpumask,
	},
#ifdef CONFIG_SOFTLOCKUP_DETECTOR
	{
		.procname       = "soft_watchdog",
		.data		= &soft_watchdog_user_enabled,
		.maxlen		= sizeof(int),
		.mode		= 0644,
		.proc_handler   = proc_soft_watchdog,
		.extra1		= &zero,
		.extra2		= &one,
	},
	{
		.procname	= "softlockup_panic",
		.data		= &softlockup_panic,
		.maxlen		= sizeof(int),
		.mode		= 0644,
		.proc_handler	= proc_dointvec_minmax,
		.extra1		= &zero,
		.extra2		= &one,
	},
#ifdef CONFIG_SMP
	{
		.procname	= "softlockup_all_cpu_backtrace",
		.data		= &sysctl_softlockup_all_cpu_backtrace,
		.maxlen		= sizeof(int),
		.mode		= 0644,
		.proc_handler	= proc_dointvec_minmax,
		.extra1		= &zero,
		.extra2		= &one,
	},
#endif /* CONFIG_SMP */
#endif
#ifdef CONFIG_HARDLOCKUP_DETECTOR
	{
		.procname	= "hardlockup_panic",
		.data		= &hardlockup_panic,
		.maxlen		= sizeof(int),
		.mode		= 0644,
		.proc_handler	= proc_dointvec_minmax,
		.extra1		= &zero,
		.extra2		= &one,
	},
#ifdef CONFIG_SMP
	{
		.procname	= "hardlockup_all_cpu_backtrace",
		.data		= &sysctl_hardlockup_all_cpu_backtrace,
		.maxlen		= sizeof(int),
		.mode		= 0644,
		.proc_handler	= proc_dointvec_minmax,
		.extra1		= &zero,
		.extra2		= &one,
	},
#endif /* CONFIG_SMP */
#endif
#endif

#if defined(CONFIG_X86_LOCAL_APIC) && defined(CONFIG_X86)
	{
		.procname       = "unknown_nmi_panic",
		.data           = &unknown_nmi_panic,
		.maxlen         = sizeof (int),
		.mode           = 0644,
		.proc_handler   = proc_dointvec,
	},
#endif
#if defined(CONFIG_X86)
	{
		.procname	= "panic_on_unrecovered_nmi",
		.data		= &panic_on_unrecovered_nmi,
		.maxlen		= sizeof(int),
		.mode		= 0644,
		.proc_handler	= proc_dointvec,
	},
	{
		.procname	= "panic_on_io_nmi",
		.data		= &panic_on_io_nmi,
		.maxlen		= sizeof(int),
		.mode		= 0644,
		.proc_handler	= proc_dointvec,
	},
#ifdef CONFIG_DEBUG_STACKOVERFLOW
	{
		.procname	= "panic_on_stackoverflow",
		.data		= &sysctl_panic_on_stackoverflow,
		.maxlen		= sizeof(int),
		.mode		= 0644,
		.proc_handler	= proc_dointvec,
	},
#endif
	{
		.procname	= "bootloader_type",
		.data		= &bootloader_type,
		.maxlen		= sizeof (int),
		.mode		= 0444,
		.proc_handler	= proc_dointvec,
	},
	{
		.procname	= "bootloader_version",
		.data		= &bootloader_version,
		.maxlen		= sizeof (int),
		.mode		= 0444,
		.proc_handler	= proc_dointvec,
	},
	{
		.procname	= "io_delay_type",
		.data		= &io_delay_type,
		.maxlen		= sizeof(int),
		.mode		= 0644,
		.proc_handler	= proc_dointvec,
	},
#endif
#if defined(CONFIG_MMU)
	{
		.procname	= "randomize_va_space",
		.data		= &randomize_va_space,
		.maxlen		= sizeof(int),
		.mode		= 0644,
		.proc_handler	= proc_dointvec,
	},
#endif
#if defined(CONFIG_S390) && defined(CONFIG_SMP)
	{
		.procname	= "spin_retry",
		.data		= &spin_retry,
		.maxlen		= sizeof (int),
		.mode		= 0644,
		.proc_handler	= proc_dointvec,
	},
#endif
#if	defined(CONFIG_ACPI_SLEEP) && defined(CONFIG_X86)
	{
		.procname	= "acpi_video_flags",
		.data		= &acpi_realmode_flags,
		.maxlen		= sizeof (unsigned long),
		.mode		= 0644,
		.proc_handler	= proc_doulongvec_minmax,
	},
#endif
#ifdef CONFIG_SYSCTL_ARCH_UNALIGN_NO_WARN
	{
		.procname	= "ignore-unaligned-usertrap",
		.data		= &no_unaligned_warning,
		.maxlen		= sizeof (int),
	 	.mode		= 0644,
		.proc_handler	= proc_dointvec,
	},
#endif
#ifdef CONFIG_IA64
	{
		.procname	= "unaligned-dump-stack",
		.data		= &unaligned_dump_stack,
		.maxlen		= sizeof (int),
		.mode		= 0644,
		.proc_handler	= proc_dointvec,
	},
#endif
#ifdef CONFIG_DETECT_HUNG_TASK
	{
		.procname	= "hung_task_panic",
		.data		= &sysctl_hung_task_panic,
		.maxlen		= sizeof(int),
		.mode		= 0644,
		.proc_handler	= proc_dointvec_minmax,
		.extra1		= &zero,
		.extra2		= &one,
	},
	{
		.procname	= "hung_task_check_count",
		.data		= &sysctl_hung_task_check_count,
		.maxlen		= sizeof(int),
		.mode		= 0644,
		.proc_handler	= proc_dointvec_minmax,
		.extra1		= &zero,
	},
	{
		.procname	= "hung_task_timeout_secs",
		.data		= &sysctl_hung_task_timeout_secs,
		.maxlen		= sizeof(unsigned long),
		.mode		= 0644,
		.proc_handler	= proc_dohung_task_timeout_secs,
		.extra2		= &hung_task_timeout_max,
	},
	{
		.procname	= "hung_task_check_interval_secs",
		.data		= &sysctl_hung_task_check_interval_secs,
		.maxlen		= sizeof(unsigned long),
		.mode		= 0644,
		.proc_handler	= proc_dohung_task_timeout_secs,
		.extra2		= &hung_task_timeout_max,
	},
	{
		.procname	= "hung_task_warnings",
		.data		= &sysctl_hung_task_warnings,
		.maxlen		= sizeof(int),
		.mode		= 0644,
		.proc_handler	= proc_dointvec_minmax,
		.extra1		= &neg_one,
	},
#endif
#ifdef CONFIG_RT_MUTEXES
	{
		.procname	= "max_lock_depth",
		.data		= &max_lock_depth,
		.maxlen		= sizeof(int),
		.mode		= 0644,
		.proc_handler	= proc_dointvec,
	},
#endif
	{
		.procname	= "poweroff_cmd",
		.data		= &poweroff_cmd,
		.maxlen		= POWEROFF_CMD_PATH_LEN,
		.mode		= 0644,
		.proc_handler	= proc_dostring,
	},
#ifdef CONFIG_KEYS
	{
		.procname	= "keys",
		.mode		= 0555,
		.child		= key_sysctls,
	},
#endif
#ifdef CONFIG_PERF_EVENTS
	/*
	 * User-space scripts rely on the existence of this file
	 * as a feature check for perf_events being enabled.
	 *
	 * So it's an ABI, do not remove!
	 */
	{
		.procname	= "perf_event_paranoid",
		.data		= &sysctl_perf_event_paranoid,
		.maxlen		= sizeof(sysctl_perf_event_paranoid),
		.mode		= 0644,
		.proc_handler	= proc_dointvec,
	},
	{
		.procname	= "perf_event_mlock_kb",
		.data		= &sysctl_perf_event_mlock,
		.maxlen		= sizeof(sysctl_perf_event_mlock),
		.mode		= 0644,
		.proc_handler	= proc_dointvec,
	},
	{
		.procname	= "perf_event_max_sample_rate",
		.data		= &sysctl_perf_event_sample_rate,
		.maxlen		= sizeof(sysctl_perf_event_sample_rate),
		.mode		= 0644,
		.proc_handler	= perf_proc_update_handler,
		.extra1		= &one,
	},
	{
		.procname	= "perf_cpu_time_max_percent",
		.data		= &sysctl_perf_cpu_time_max_percent,
		.maxlen		= sizeof(sysctl_perf_cpu_time_max_percent),
		.mode		= 0644,
		.proc_handler	= perf_cpu_time_max_percent_handler,
		.extra1		= &zero,
#ifndef CONFIG_MTK_GMO_RAM_OPTIMIZE
		.extra2		= &one_hundred,
#else
		.extra2		= &two_hundred,
#endif
	},
	{
		.procname	= "perf_event_max_stack",
		.data		= &sysctl_perf_event_max_stack,
		.maxlen		= sizeof(sysctl_perf_event_max_stack),
		.mode		= 0644,
		.proc_handler	= perf_event_max_stack_handler,
		.extra1		= &zero,
		.extra2		= &six_hundred_forty_kb,
	},
	{
		.procname	= "perf_event_max_contexts_per_stack",
		.data		= &sysctl_perf_event_max_contexts_per_stack,
		.maxlen		= sizeof(sysctl_perf_event_max_contexts_per_stack),
		.mode		= 0644,
		.proc_handler	= perf_event_max_stack_handler,
		.extra1		= &zero,
		.extra2		= &one_thousand,
	},
#endif
	{
		.procname	= "panic_on_warn",
		.data		= &panic_on_warn,
		.maxlen		= sizeof(int),
		.mode		= 0644,
		.proc_handler	= proc_dointvec_minmax,
		.extra1		= &zero,
		.extra2		= &one,
	},
#if defined(CONFIG_SMP) && defined(CONFIG_NO_HZ_COMMON)
	{
		.procname	= "timer_migration",
		.data		= &sysctl_timer_migration,
		.maxlen		= sizeof(unsigned int),
		.mode		= 0644,
		.proc_handler	= timer_migration_handler,
		.extra1		= &zero,
		.extra2		= &one,
	},
#endif
#ifdef CONFIG_BPF_SYSCALL
	{
		.procname	= "unprivileged_bpf_disabled",
		.data		= &sysctl_unprivileged_bpf_disabled,
		.maxlen		= sizeof(sysctl_unprivileged_bpf_disabled),
		.mode		= 0644,
		/* only handle a transition from default "0" to "1" */
		.proc_handler	= proc_dointvec_minmax,
		.extra1		= &one,
		.extra2		= &one,
	},
#endif
#if defined(CONFIG_TREE_RCU) || defined(CONFIG_PREEMPT_RCU)
	{
		.procname	= "panic_on_rcu_stall",
		.data		= &sysctl_panic_on_rcu_stall,
		.maxlen		= sizeof(sysctl_panic_on_rcu_stall),
		.mode		= 0644,
		.proc_handler	= proc_dointvec_minmax,
		.extra1		= &zero,
		.extra2		= &one,
	},
#endif
	{ }
};

static struct ctl_table vm_table[] = {
	{
		.procname	= "overcommit_memory",
		.data		= &sysctl_overcommit_memory,
		.maxlen		= sizeof(sysctl_overcommit_memory),
		.mode		= 0644,
		.proc_handler	= proc_dointvec_minmax,
		.extra1		= &zero,
		.extra2		= &two,
	},
#ifdef CONFIG_SPECULATIVE_PAGE_FAULT
	{
		.procname	= "speculative_page_fault",
		.data		= &sysctl_speculative_page_fault,
		.maxlen		= sizeof(sysctl_speculative_page_fault),
		.mode		= 0644,
		.proc_handler	= proc_dointvec,
	},
#endif
	{
		.procname	= "panic_on_oom",
		.data		= &sysctl_panic_on_oom,
		.maxlen		= sizeof(sysctl_panic_on_oom),
		.mode		= 0644,
		.proc_handler	= proc_dointvec_minmax,
		.extra1		= &zero,
		.extra2		= &two,
	},
	{
		.procname	= "oom_kill_allocating_task",
		.data		= &sysctl_oom_kill_allocating_task,
		.maxlen		= sizeof(sysctl_oom_kill_allocating_task),
		.mode		= 0644,
		.proc_handler	= proc_dointvec,
	},
	{
		.procname	= "oom_dump_tasks",
		.data		= &sysctl_oom_dump_tasks,
		.maxlen		= sizeof(sysctl_oom_dump_tasks),
		.mode		= 0644,
		.proc_handler	= proc_dointvec,
	},
	{
		.procname	= "overcommit_ratio",
		.data		= &sysctl_overcommit_ratio,
		.maxlen		= sizeof(sysctl_overcommit_ratio),
		.mode		= 0644,
		.proc_handler	= overcommit_ratio_handler,
	},
	{
		.procname	= "overcommit_kbytes",
		.data		= &sysctl_overcommit_kbytes,
		.maxlen		= sizeof(sysctl_overcommit_kbytes),
		.mode		= 0644,
		.proc_handler	= overcommit_kbytes_handler,
	},
	{
		.procname	= "page-cluster", 
		.data		= &page_cluster,
		.maxlen		= sizeof(int),
		.mode		= 0644,
		.proc_handler	= proc_dointvec_minmax,
		.extra1		= &zero,
	},
	{
		.procname	= "dirty_background_ratio",
		.data		= &dirty_background_ratio,
		.maxlen		= sizeof(dirty_background_ratio),
		.mode		= 0644,
		.proc_handler	= dirty_background_ratio_handler,
		.extra1		= &zero,
		.extra2		= &one_hundred,
	},
	{
		.procname	= "dirty_background_bytes",
		.data		= &dirty_background_bytes,
		.maxlen		= sizeof(dirty_background_bytes),
		.mode		= 0644,
		.proc_handler	= dirty_background_bytes_handler,
		.extra1		= &one_ul,
	},
	{
		.procname	= "dirty_ratio",
		.data		= &vm_dirty_ratio,
		.maxlen		= sizeof(vm_dirty_ratio),
		.mode		= 0644,
		.proc_handler	= dirty_ratio_handler,
		.extra1		= &zero,
		.extra2		= &one_hundred,
	},
	{
		.procname	= "dirty_bytes",
		.data		= &vm_dirty_bytes,
		.maxlen		= sizeof(vm_dirty_bytes),
		.mode		= 0644,
		.proc_handler	= dirty_bytes_handler,
		.extra1		= &dirty_bytes_min,
	},
	{
		.procname	= "dirty_writeback_centisecs",
		.data		= &dirty_writeback_interval,
		.maxlen		= sizeof(dirty_writeback_interval),
		.mode		= 0644,
		.proc_handler	= dirty_writeback_centisecs_handler,
	},
	{
		.procname	= "dirty_expire_centisecs",
		.data		= &dirty_expire_interval,
		.maxlen		= sizeof(dirty_expire_interval),
		.mode		= 0644,
		.proc_handler	= proc_dointvec_minmax,
		.extra1		= &zero,
	},
	{
		.procname	= "dirtytime_expire_seconds",
		.data		= &dirtytime_expire_interval,
		.maxlen		= sizeof(dirtytime_expire_interval),
		.mode		= 0644,
		.proc_handler	= dirtytime_interval_handler,
		.extra1		= &zero,
	},
	{
		.procname	= "swappiness",
		.data		= &vm_swappiness,
		.maxlen		= sizeof(vm_swappiness),
		.mode		= 0644,
		.proc_handler	= proc_dointvec_minmax,
		.extra1		= &zero,
		.extra2		= &one_hundred,
	},
#ifdef CONFIG_HUGETLB_PAGE
	{
		.procname	= "nr_hugepages",
		.data		= NULL,
		.maxlen		= sizeof(unsigned long),
		.mode		= 0644,
		.proc_handler	= hugetlb_sysctl_handler,
	},
#ifdef CONFIG_NUMA
	{
		.procname       = "nr_hugepages_mempolicy",
		.data           = NULL,
		.maxlen         = sizeof(unsigned long),
		.mode           = 0644,
		.proc_handler   = &hugetlb_mempolicy_sysctl_handler,
	},
	{
		.procname		= "numa_stat",
		.data			= &sysctl_vm_numa_stat,
		.maxlen			= sizeof(int),
		.mode			= 0644,
		.proc_handler	= sysctl_vm_numa_stat_handler,
		.extra1			= &zero,
		.extra2			= &one,
	},
#endif
	 {
		.procname	= "hugetlb_shm_group",
		.data		= &sysctl_hugetlb_shm_group,
		.maxlen		= sizeof(gid_t),
		.mode		= 0644,
		.proc_handler	= proc_dointvec,
	 },
	{
		.procname	= "nr_overcommit_hugepages",
		.data		= NULL,
		.maxlen		= sizeof(unsigned long),
		.mode		= 0644,
		.proc_handler	= hugetlb_overcommit_handler,
	},
#endif
	{
		.procname	= "lowmem_reserve_ratio",
		.data		= &sysctl_lowmem_reserve_ratio,
		.maxlen		= sizeof(sysctl_lowmem_reserve_ratio),
		.mode		= 0644,
		.proc_handler	= lowmem_reserve_ratio_sysctl_handler,
	},
	{
		.procname	= "drop_caches",
		.data		= &sysctl_drop_caches,
		.maxlen		= sizeof(int),
		.mode		= 0200,
		.proc_handler	= drop_caches_sysctl_handler,
		.extra1		= &one,
		.extra2		= &four,
	},
#ifdef CONFIG_COMPACTION
	{
		.procname	= "compact_memory",
		.data		= &sysctl_compact_memory,
		.maxlen		= sizeof(int),
		.mode		= 0200,
		.proc_handler	= sysctl_compaction_handler,
	},
	{
		.procname	= "extfrag_threshold",
		.data		= &sysctl_extfrag_threshold,
		.maxlen		= sizeof(int),
		.mode		= 0644,
		.proc_handler	= sysctl_extfrag_handler,
		.extra1		= &min_extfrag_threshold,
		.extra2		= &max_extfrag_threshold,
	},
	{
		.procname	= "compact_unevictable_allowed",
		.data		= &sysctl_compact_unevictable_allowed,
		.maxlen		= sizeof(int),
		.mode		= 0644,
		.proc_handler	= proc_dointvec,
		.extra1		= &zero,
		.extra2		= &one,
	},

#endif /* CONFIG_COMPACTION */
	{
		.procname	= "min_free_kbytes",
		.data		= &min_free_kbytes,
		.maxlen		= sizeof(min_free_kbytes),
		.mode		= 0644,
		.proc_handler	= min_free_kbytes_sysctl_handler,
		.extra1		= &zero,
	},
	{
		.procname	= "watermark_scale_factor",
		.data		= &watermark_scale_factor,
		.maxlen		= sizeof(watermark_scale_factor),
		.mode		= 0644,
		.proc_handler	= watermark_scale_factor_sysctl_handler,
		.extra1		= &one,
		.extra2		= &one_thousand,
	},
	{
		.procname	= "extra_free_kbytes",
		.data		= &extra_free_kbytes,
		.maxlen		= sizeof(extra_free_kbytes),
		.mode		= 0644,
		.proc_handler	= min_free_kbytes_sysctl_handler,
		.extra1		= &zero,
	},
	{
		.procname	= "percpu_pagelist_fraction",
		.data		= &percpu_pagelist_fraction,
		.maxlen		= sizeof(percpu_pagelist_fraction),
		.mode		= 0644,
		.proc_handler	= percpu_pagelist_fraction_sysctl_handler,
		.extra1		= &zero,
	},
#ifdef CONFIG_MMU
	{
		.procname	= "max_map_count",
		.data		= &sysctl_max_map_count,
		.maxlen		= sizeof(sysctl_max_map_count),
		.mode		= 0644,
		.proc_handler	= proc_dointvec_minmax,
		.extra1		= &zero,
	},
#else
	{
		.procname	= "nr_trim_pages",
		.data		= &sysctl_nr_trim_pages,
		.maxlen		= sizeof(sysctl_nr_trim_pages),
		.mode		= 0644,
		.proc_handler	= proc_dointvec_minmax,
		.extra1		= &zero,
	},
#endif
	{
		.procname	= "laptop_mode",
		.data		= &laptop_mode,
		.maxlen		= sizeof(laptop_mode),
		.mode		= 0644,
		.proc_handler	= proc_dointvec_jiffies,
	},
	{
		.procname	= "block_dump",
		.data		= &block_dump,
		.maxlen		= sizeof(block_dump),
		.mode		= 0644,
		.proc_handler	= proc_dointvec,
		.extra1		= &zero,
	},
	{
		.procname	= "vfs_cache_pressure",
		.data		= &sysctl_vfs_cache_pressure,
		.maxlen		= sizeof(sysctl_vfs_cache_pressure),
		.mode		= 0644,
		.proc_handler	= proc_dointvec,
		.extra1		= &zero,
	},
#ifdef HAVE_ARCH_PICK_MMAP_LAYOUT
	{
		.procname	= "legacy_va_layout",
		.data		= &sysctl_legacy_va_layout,
		.maxlen		= sizeof(sysctl_legacy_va_layout),
		.mode		= 0644,
		.proc_handler	= proc_dointvec,
		.extra1		= &zero,
	},
#endif
#ifdef CONFIG_NUMA
	{
		.procname	= "zone_reclaim_mode",
		.data		= &node_reclaim_mode,
		.maxlen		= sizeof(node_reclaim_mode),
		.mode		= 0644,
		.proc_handler	= proc_dointvec,
		.extra1		= &zero,
	},
	{
		.procname	= "min_unmapped_ratio",
		.data		= &sysctl_min_unmapped_ratio,
		.maxlen		= sizeof(sysctl_min_unmapped_ratio),
		.mode		= 0644,
		.proc_handler	= sysctl_min_unmapped_ratio_sysctl_handler,
		.extra1		= &zero,
		.extra2		= &one_hundred,
	},
	{
		.procname	= "min_slab_ratio",
		.data		= &sysctl_min_slab_ratio,
		.maxlen		= sizeof(sysctl_min_slab_ratio),
		.mode		= 0644,
		.proc_handler	= sysctl_min_slab_ratio_sysctl_handler,
		.extra1		= &zero,
		.extra2		= &one_hundred,
	},
#endif
#ifdef CONFIG_SMP
	{
		.procname	= "stat_interval",
		.data		= &sysctl_stat_interval,
		.maxlen		= sizeof(sysctl_stat_interval),
		.mode		= 0644,
		.proc_handler	= proc_dointvec_jiffies,
	},
	{
		.procname	= "stat_refresh",
		.data		= NULL,
		.maxlen		= 0,
		.mode		= 0600,
		.proc_handler	= vmstat_refresh,
	},
#endif
#ifdef CONFIG_MMU
	{
		.procname	= "mmap_min_addr",
		.data		= &dac_mmap_min_addr,
		.maxlen		= sizeof(unsigned long),
		.mode		= 0644,
		.proc_handler	= mmap_min_addr_handler,
	},
#endif
#ifdef CONFIG_NUMA
	{
		.procname	= "numa_zonelist_order",
		.data		= &numa_zonelist_order,
		.maxlen		= NUMA_ZONELIST_ORDER_LEN,
		.mode		= 0644,
		.proc_handler	= numa_zonelist_order_handler,
	},
#endif
#if (defined(CONFIG_X86_32) && !defined(CONFIG_UML))|| \
   (defined(CONFIG_SUPERH) && defined(CONFIG_VSYSCALL))
	{
		.procname	= "vdso_enabled",
#ifdef CONFIG_X86_32
		.data		= &vdso32_enabled,
		.maxlen		= sizeof(vdso32_enabled),
#else
		.data		= &vdso_enabled,
		.maxlen		= sizeof(vdso_enabled),
#endif
		.mode		= 0644,
		.proc_handler	= proc_dointvec,
		.extra1		= &zero,
	},
#endif
#ifdef CONFIG_HIGHMEM
	{
		.procname	= "highmem_is_dirtyable",
		.data		= &vm_highmem_is_dirtyable,
		.maxlen		= sizeof(vm_highmem_is_dirtyable),
		.mode		= 0644,
		.proc_handler	= proc_dointvec_minmax,
		.extra1		= &zero,
		.extra2		= &one,
	},
#endif
#ifdef CONFIG_MEMORY_FAILURE
	{
		.procname	= "memory_failure_early_kill",
		.data		= &sysctl_memory_failure_early_kill,
		.maxlen		= sizeof(sysctl_memory_failure_early_kill),
		.mode		= 0644,
		.proc_handler	= proc_dointvec_minmax,
		.extra1		= &zero,
		.extra2		= &one,
	},
	{
		.procname	= "memory_failure_recovery",
		.data		= &sysctl_memory_failure_recovery,
		.maxlen		= sizeof(sysctl_memory_failure_recovery),
		.mode		= 0644,
		.proc_handler	= proc_dointvec_minmax,
		.extra1		= &zero,
		.extra2		= &one,
	},
#endif
	{
		.procname	= "user_reserve_kbytes",
		.data		= &sysctl_user_reserve_kbytes,
		.maxlen		= sizeof(sysctl_user_reserve_kbytes),
		.mode		= 0644,
		.proc_handler	= proc_doulongvec_minmax,
	},
	{
		.procname	= "admin_reserve_kbytes",
		.data		= &sysctl_admin_reserve_kbytes,
		.maxlen		= sizeof(sysctl_admin_reserve_kbytes),
		.mode		= 0644,
		.proc_handler	= proc_doulongvec_minmax,
	},
#ifdef CONFIG_HAVE_ARCH_MMAP_RND_BITS
	{
		.procname	= "mmap_rnd_bits",
		.data		= &mmap_rnd_bits,
		.maxlen		= sizeof(mmap_rnd_bits),
		.mode		= 0600,
		.proc_handler	= proc_dointvec_minmax,
		.extra1		= (void *)&mmap_rnd_bits_min,
		.extra2		= (void *)&mmap_rnd_bits_max,
	},
#endif
#ifdef CONFIG_HAVE_ARCH_MMAP_RND_COMPAT_BITS
	{
		.procname	= "mmap_rnd_compat_bits",
		.data		= &mmap_rnd_compat_bits,
		.maxlen		= sizeof(mmap_rnd_compat_bits),
		.mode		= 0600,
		.proc_handler	= proc_dointvec_minmax,
		.extra1		= (void *)&mmap_rnd_compat_bits_min,
		.extra2		= (void *)&mmap_rnd_compat_bits_max,
	},
#endif
	{ }
};

static struct ctl_table fs_table[] = {
	{
		.procname	= "inode-nr",
		.data		= &inodes_stat,
		.maxlen		= 2*sizeof(long),
		.mode		= 0444,
		.proc_handler	= proc_nr_inodes,
	},
	{
		.procname	= "inode-state",
		.data		= &inodes_stat,
		.maxlen		= 7*sizeof(long),
		.mode		= 0444,
		.proc_handler	= proc_nr_inodes,
	},
	{
		.procname	= "file-nr",
		.data		= &files_stat,
		.maxlen		= sizeof(files_stat),
		.mode		= 0444,
		.proc_handler	= proc_nr_files,
	},
	{
		.procname	= "file-max",
		.data		= &files_stat.max_files,
		.maxlen		= sizeof(files_stat.max_files),
		.mode		= 0644,
		.proc_handler	= proc_doulongvec_minmax,
		.extra1		= &zero_ul,
		.extra2		= &long_max,
	},
	{
		.procname	= "nr_open",
		.data		= &sysctl_nr_open,
		.maxlen		= sizeof(unsigned int),
		.mode		= 0644,
		.proc_handler	= proc_dointvec_minmax,
		.extra1		= &sysctl_nr_open_min,
		.extra2		= &sysctl_nr_open_max,
	},
	{
		.procname	= "dentry-state",
		.data		= &dentry_stat,
		.maxlen		= 6*sizeof(long),
		.mode		= 0444,
		.proc_handler	= proc_nr_dentry,
	},
	{
		.procname	= "overflowuid",
		.data		= &fs_overflowuid,
		.maxlen		= sizeof(int),
		.mode		= 0644,
		.proc_handler	= proc_dointvec_minmax,
		.extra1		= &minolduid,
		.extra2		= &maxolduid,
	},
	{
		.procname	= "overflowgid",
		.data		= &fs_overflowgid,
		.maxlen		= sizeof(int),
		.mode		= 0644,
		.proc_handler	= proc_dointvec_minmax,
		.extra1		= &minolduid,
		.extra2		= &maxolduid,
	},
#ifdef CONFIG_FILE_LOCKING
	{
		.procname	= "leases-enable",
		.data		= &leases_enable,
		.maxlen		= sizeof(int),
		.mode		= 0644,
		.proc_handler	= proc_dointvec,
	},
#endif
#ifdef CONFIG_DNOTIFY
	{
		.procname	= "dir-notify-enable",
		.data		= &dir_notify_enable,
		.maxlen		= sizeof(int),
		.mode		= 0644,
		.proc_handler	= proc_dointvec,
	},
#endif
#ifdef CONFIG_MMU
#ifdef CONFIG_FILE_LOCKING
	{
		.procname	= "lease-break-time",
		.data		= &lease_break_time,
		.maxlen		= sizeof(int),
		.mode		= 0644,
		.proc_handler	= proc_dointvec,
	},
#endif
#ifdef CONFIG_AIO
	{
		.procname	= "aio-nr",
		.data		= &aio_nr,
		.maxlen		= sizeof(aio_nr),
		.mode		= 0444,
		.proc_handler	= proc_doulongvec_minmax,
	},
	{
		.procname	= "aio-max-nr",
		.data		= &aio_max_nr,
		.maxlen		= sizeof(aio_max_nr),
		.mode		= 0644,
		.proc_handler	= proc_doulongvec_minmax,
	},
#endif /* CONFIG_AIO */
#ifdef CONFIG_INOTIFY_USER
	{
		.procname	= "inotify",
		.mode		= 0555,
		.child		= inotify_table,
	},
#endif	
#ifdef CONFIG_EPOLL
	{
		.procname	= "epoll",
		.mode		= 0555,
		.child		= epoll_table,
	},
#endif
#endif
	{
		.procname	= "protected_symlinks",
		.data		= &sysctl_protected_symlinks,
		.maxlen		= sizeof(int),
		.mode		= 0600,
		.proc_handler	= proc_dointvec_minmax,
		.extra1		= &zero,
		.extra2		= &one,
	},
	{
		.procname	= "protected_hardlinks",
		.data		= &sysctl_protected_hardlinks,
		.maxlen		= sizeof(int),
		.mode		= 0600,
		.proc_handler	= proc_dointvec_minmax,
		.extra1		= &zero,
		.extra2		= &one,
	},
	{
		.procname	= "protected_fifos",
		.data		= &sysctl_protected_fifos,
		.maxlen		= sizeof(int),
		.mode		= 0600,
		.proc_handler	= proc_dointvec_minmax,
		.extra1		= &zero,
		.extra2		= &two,
	},
	{
		.procname	= "protected_regular",
		.data		= &sysctl_protected_regular,
		.maxlen		= sizeof(int),
		.mode		= 0600,
		.proc_handler	= proc_dointvec_minmax,
		.extra1		= &zero,
		.extra2		= &two,
	},
	{
		.procname	= "suid_dumpable",
		.data		= &suid_dumpable,
		.maxlen		= sizeof(int),
		.mode		= 0644,
		.proc_handler	= proc_dointvec_minmax_coredump,
		.extra1		= &zero,
		.extra2		= &two,
	},
#if defined(CONFIG_BINFMT_MISC) || defined(CONFIG_BINFMT_MISC_MODULE)
	{
		.procname	= "binfmt_misc",
		.mode		= 0555,
		.child		= sysctl_mount_point,
	},
#endif
	{
		.procname	= "pipe-max-size",
		.data		= &pipe_max_size,
		.maxlen		= sizeof(pipe_max_size),
		.mode		= 0644,
		.proc_handler	= proc_dopipe_max_size,
	},
	{
		.procname	= "pipe-user-pages-hard",
		.data		= &pipe_user_pages_hard,
		.maxlen		= sizeof(pipe_user_pages_hard),
		.mode		= 0644,
		.proc_handler	= proc_doulongvec_minmax,
	},
	{
		.procname	= "pipe-user-pages-soft",
		.data		= &pipe_user_pages_soft,
		.maxlen		= sizeof(pipe_user_pages_soft),
		.mode		= 0644,
		.proc_handler	= proc_doulongvec_minmax,
	},
	{
		.procname	= "mount-max",
		.data		= &sysctl_mount_max,
		.maxlen		= sizeof(unsigned int),
		.mode		= 0644,
		.proc_handler	= proc_dointvec_minmax,
		.extra1		= &one,
	},
	{ }
};

static struct ctl_table debug_table[] = {
#ifdef CONFIG_SYSCTL_EXCEPTION_TRACE
	{
		.procname	= "exception-trace",
		.data		= &show_unhandled_signals,
		.maxlen		= sizeof(int),
		.mode		= 0644,
		.proc_handler	= proc_dointvec
	},
#endif
#if defined(CONFIG_OPTPROBES)
	{
		.procname	= "kprobes-optimization",
		.data		= &sysctl_kprobes_optimization,
		.maxlen		= sizeof(int),
		.mode		= 0644,
		.proc_handler	= proc_kprobes_optimization_handler,
		.extra1		= &zero,
		.extra2		= &one,
	},
#endif
	{ }
};

static struct ctl_table dev_table[] = {
	{ }
};

int __init sysctl_init(void)
{
	struct ctl_table_header *hdr;

	hdr = register_sysctl_table(sysctl_base_table);
	kmemleak_not_leak(hdr);
	return 0;
}

#endif /* CONFIG_SYSCTL */

/*
 * /proc/sys support
 */

#ifdef CONFIG_PROC_SYSCTL

static int _proc_do_string(char *data, int maxlen, int write,
			   char __user *buffer,
			   size_t *lenp, loff_t *ppos)
{
	size_t len;
	char __user *p;
	char c;

	if (!data || !maxlen || !*lenp) {
		*lenp = 0;
		return 0;
	}

	if (write) {
		if (sysctl_writes_strict == SYSCTL_WRITES_STRICT) {
			/* Only continue writes not past the end of buffer. */
			len = strlen(data);
			if (len > maxlen - 1)
				len = maxlen - 1;

			if (*ppos > len)
				return 0;
			len = *ppos;
		} else {
			/* Start writing from beginning of buffer. */
			len = 0;
		}

		*ppos += *lenp;
		p = buffer;
		while ((p - buffer) < *lenp && len < maxlen - 1) {
			if (get_user(c, p++))
				return -EFAULT;
			if (c == 0 || c == '\n')
				break;
			data[len++] = c;
		}
		data[len] = 0;
	} else {
		len = strlen(data);
		if (len > maxlen)
			len = maxlen;

		if (*ppos > len) {
			*lenp = 0;
			return 0;
		}

		data += *ppos;
		len  -= *ppos;

		if (len > *lenp)
			len = *lenp;
		if (len)
			if (copy_to_user(buffer, data, len))
				return -EFAULT;
		if (len < *lenp) {
			if (put_user('\n', buffer + len))
				return -EFAULT;
			len++;
		}
		*lenp = len;
		*ppos += len;
	}
	return 0;
}

static void warn_sysctl_write(struct ctl_table *table)
{
	pr_warn_once("%s wrote to %s when file position was not 0!\n"
		"This will not be supported in the future. To silence this\n"
		"warning, set kernel.sysctl_writes_strict = -1\n",
		current->comm, table->procname);
}

/**
 * proc_first_pos_non_zero_ignore - check if first position is allowed
 * @ppos: file position
 * @table: the sysctl table
 *
 * Returns true if the first position is non-zero and the sysctl_writes_strict
 * mode indicates this is not allowed for numeric input types. String proc
 * handlers can ignore the return value.
 */
static bool proc_first_pos_non_zero_ignore(loff_t *ppos,
					   struct ctl_table *table)
{
	if (!*ppos)
		return false;

	switch (sysctl_writes_strict) {
	case SYSCTL_WRITES_STRICT:
		return true;
	case SYSCTL_WRITES_WARN:
		warn_sysctl_write(table);
		return false;
	default:
		return false;
	}
}

/**
 * proc_dostring - read a string sysctl
 * @table: the sysctl table
 * @write: %TRUE if this is a write to the sysctl file
 * @buffer: the user buffer
 * @lenp: the size of the user buffer
 * @ppos: file position
 *
 * Reads/writes a string from/to the user buffer. If the kernel
 * buffer provided is not large enough to hold the string, the
 * string is truncated. The copied string is %NULL-terminated.
 * If the string is being read by the user process, it is copied
 * and a newline '\n' is added. It is truncated if the buffer is
 * not large enough.
 *
 * Returns 0 on success.
 */
int proc_dostring(struct ctl_table *table, int write,
		  void __user *buffer, size_t *lenp, loff_t *ppos)
{
	if (write)
		proc_first_pos_non_zero_ignore(ppos, table);

	return _proc_do_string((char *)(table->data), table->maxlen, write,
			       (char __user *)buffer, lenp, ppos);
}

static size_t proc_skip_spaces(char **buf)
{
	size_t ret;
	char *tmp = skip_spaces(*buf);
	ret = tmp - *buf;
	*buf = tmp;
	return ret;
}

static void proc_skip_char(char **buf, size_t *size, const char v)
{
	while (*size) {
		if (**buf != v)
			break;
		(*size)--;
		(*buf)++;
	}
}

#define TMPBUFLEN 22
/**
 * proc_get_long - reads an ASCII formatted integer from a user buffer
 *
 * @buf: a kernel buffer
 * @size: size of the kernel buffer
 * @val: this is where the number will be stored
 * @neg: set to %TRUE if number is negative
 * @perm_tr: a vector which contains the allowed trailers
 * @perm_tr_len: size of the perm_tr vector
 * @tr: pointer to store the trailer character
 *
 * In case of success %0 is returned and @buf and @size are updated with
 * the amount of bytes read. If @tr is non-NULL and a trailing
 * character exists (size is non-zero after returning from this
 * function), @tr is updated with the trailing character.
 */
static int proc_get_long(char **buf, size_t *size,
			  unsigned long *val, bool *neg,
			  const char *perm_tr, unsigned perm_tr_len, char *tr)
{
	int len;
	char *p, tmp[TMPBUFLEN];

	if (!*size)
		return -EINVAL;

	len = *size;
	if (len > TMPBUFLEN - 1)
		len = TMPBUFLEN - 1;

	memcpy(tmp, *buf, len);

	tmp[len] = 0;
	p = tmp;
	if (*p == '-' && *size > 1) {
		*neg = true;
		p++;
	} else
		*neg = false;
	if (!isdigit(*p))
		return -EINVAL;

	*val = simple_strtoul(p, &p, 0);

	len = p - tmp;

	/* We don't know if the next char is whitespace thus we may accept
	 * invalid integers (e.g. 1234...a) or two integers instead of one
	 * (e.g. 123...1). So lets not allow such large numbers. */
	if (len == TMPBUFLEN - 1)
		return -EINVAL;

	if (len < *size && perm_tr_len && !memchr(perm_tr, *p, perm_tr_len))
		return -EINVAL;

	if (tr && (len < *size))
		*tr = *p;

	*buf += len;
	*size -= len;

	return 0;
}

/**
 * proc_put_long - converts an integer to a decimal ASCII formatted string
 *
 * @buf: the user buffer
 * @size: the size of the user buffer
 * @val: the integer to be converted
 * @neg: sign of the number, %TRUE for negative
 *
 * In case of success %0 is returned and @buf and @size are updated with
 * the amount of bytes written.
 */
static int proc_put_long(void __user **buf, size_t *size, unsigned long val,
			  bool neg)
{
	int len;
	char tmp[TMPBUFLEN], *p = tmp;

	sprintf(p, "%s%lu", neg ? "-" : "", val);
	len = strlen(tmp);
	if (len > *size)
		len = *size;
	if (copy_to_user(*buf, tmp, len))
		return -EFAULT;
	*size -= len;
	*buf += len;
	return 0;
}
#undef TMPBUFLEN

static int proc_put_char(void __user **buf, size_t *size, char c)
{
	if (*size) {
		char __user **buffer = (char __user **)buf;
		if (put_user(c, *buffer))
			return -EFAULT;
		(*size)--, (*buffer)++;
		*buf = *buffer;
	}
	return 0;
}

static int do_proc_dointvec_conv(bool *negp, unsigned long *lvalp,
				 int *valp,
				 int write, void *data)
{
	if (write) {
		if (*negp) {
			if (*lvalp > (unsigned long) INT_MAX + 1)
				return -EINVAL;
			*valp = -*lvalp;
		} else {
			if (*lvalp > (unsigned long) INT_MAX)
				return -EINVAL;
			*valp = *lvalp;
		}
	} else {
		int val = *valp;
		if (val < 0) {
			*negp = true;
			*lvalp = -(unsigned long)val;
		} else {
			*negp = false;
			*lvalp = (unsigned long)val;
		}
	}
	return 0;
}

static int do_proc_douintvec_conv(unsigned long *lvalp,
				  unsigned int *valp,
				  int write, void *data)
{
	if (write) {
		if (*lvalp > UINT_MAX)
			return -EINVAL;
		*valp = *lvalp;
	} else {
		unsigned int val = *valp;
		*lvalp = (unsigned long)val;
	}
	return 0;
}

static const char proc_wspace_sep[] = { ' ', '\t', '\n' };

static int __do_proc_dointvec(void *tbl_data, struct ctl_table *table,
		  int write, void __user *buffer,
		  size_t *lenp, loff_t *ppos,
		  int (*conv)(bool *negp, unsigned long *lvalp, int *valp,
			      int write, void *data),
		  void *data)
{
	int *i, vleft, first = 1, err = 0;
	size_t left;
	char *kbuf = NULL, *p;
	
	if (!tbl_data || !table->maxlen || !*lenp || (*ppos && !write)) {
		*lenp = 0;
		return 0;
	}
	
	i = (int *) tbl_data;
	vleft = table->maxlen / sizeof(*i);
	left = *lenp;

	if (!conv)
		conv = do_proc_dointvec_conv;

	if (write) {
		if (proc_first_pos_non_zero_ignore(ppos, table))
			goto out;

		if (left > PAGE_SIZE - 1)
			left = PAGE_SIZE - 1;
		p = kbuf = memdup_user_nul(buffer, left);
		if (IS_ERR(kbuf))
			return PTR_ERR(kbuf);
	}

	for (; left && vleft--; i++, first=0) {
		unsigned long lval;
		bool neg;

		if (write) {
			left -= proc_skip_spaces(&p);

			if (!left)
				break;
			err = proc_get_long(&p, &left, &lval, &neg,
					     proc_wspace_sep,
					     sizeof(proc_wspace_sep), NULL);
			if (err)
				break;
			if (conv(&neg, &lval, i, 1, data)) {
				err = -EINVAL;
				break;
			}
		} else {
			if (conv(&neg, &lval, i, 0, data)) {
				err = -EINVAL;
				break;
			}
			if (!first)
				err = proc_put_char(&buffer, &left, '\t');
			if (err)
				break;
			err = proc_put_long(&buffer, &left, lval, neg);
			if (err)
				break;
		}
	}

	if (!write && !first && left && !err)
		err = proc_put_char(&buffer, &left, '\n');
	if (write && !err && left)
		left -= proc_skip_spaces(&p);
	if (write) {
		kfree(kbuf);
		if (first)
			return err ? : -EINVAL;
	}
	*lenp -= left;
out:
	*ppos += *lenp;
	return err;
}

static int do_proc_dointvec(struct ctl_table *table, int write,
		  void __user *buffer, size_t *lenp, loff_t *ppos,
		  int (*conv)(bool *negp, unsigned long *lvalp, int *valp,
			      int write, void *data),
		  void *data)
{
	return __do_proc_dointvec(table->data, table, write,
			buffer, lenp, ppos, conv, data);
}

static int do_proc_douintvec_w(unsigned int *tbl_data,
			       struct ctl_table *table,
			       void __user *buffer,
			       size_t *lenp, loff_t *ppos,
			       int (*conv)(unsigned long *lvalp,
					   unsigned int *valp,
					   int write, void *data),
			       void *data)
{
	unsigned long lval;
	int err = 0;
	size_t left;
	bool neg;
	char *kbuf = NULL, *p;

	left = *lenp;

	if (proc_first_pos_non_zero_ignore(ppos, table))
		goto bail_early;

	if (left > PAGE_SIZE - 1)
		left = PAGE_SIZE - 1;

	p = kbuf = memdup_user_nul(buffer, left);
	if (IS_ERR(kbuf))
		return -EINVAL;

	left -= proc_skip_spaces(&p);
	if (!left) {
		err = -EINVAL;
		goto out_free;
	}

	err = proc_get_long(&p, &left, &lval, &neg,
			     proc_wspace_sep,
			     sizeof(proc_wspace_sep), NULL);
	if (err || neg) {
		err = -EINVAL;
		goto out_free;
	}

	if (conv(&lval, tbl_data, 1, data)) {
		err = -EINVAL;
		goto out_free;
	}

	if (!err && left)
		left -= proc_skip_spaces(&p);

out_free:
	kfree(kbuf);
	if (err)
		return -EINVAL;

	return 0;

	/* This is in keeping with old __do_proc_dointvec() */
bail_early:
	*ppos += *lenp;
	return err;
}

static int do_proc_douintvec_r(unsigned int *tbl_data, void __user *buffer,
			       size_t *lenp, loff_t *ppos,
			       int (*conv)(unsigned long *lvalp,
					   unsigned int *valp,
					   int write, void *data),
			       void *data)
{
	unsigned long lval;
	int err = 0;
	size_t left;

	left = *lenp;

	if (conv(&lval, tbl_data, 0, data)) {
		err = -EINVAL;
		goto out;
	}

	err = proc_put_long(&buffer, &left, lval, false);
	if (err || !left)
		goto out;

	err = proc_put_char(&buffer, &left, '\n');

out:
	*lenp -= left;
	*ppos += *lenp;

	return err;
}

static int __do_proc_douintvec(void *tbl_data, struct ctl_table *table,
			       int write, void __user *buffer,
			       size_t *lenp, loff_t *ppos,
			       int (*conv)(unsigned long *lvalp,
					   unsigned int *valp,
					   int write, void *data),
			       void *data)
{
	unsigned int *i, vleft;

	if (!tbl_data || !table->maxlen || !*lenp || (*ppos && !write)) {
		*lenp = 0;
		return 0;
	}

	i = (unsigned int *) tbl_data;
	vleft = table->maxlen / sizeof(*i);

	/*
	 * Arrays are not supported, keep this simple. *Do not* add
	 * support for them.
	 */
	if (vleft != 1) {
		*lenp = 0;
		return -EINVAL;
	}

	if (!conv)
		conv = do_proc_douintvec_conv;

	if (write)
		return do_proc_douintvec_w(i, table, buffer, lenp, ppos,
					   conv, data);
	return do_proc_douintvec_r(i, buffer, lenp, ppos, conv, data);
}

static int do_proc_douintvec(struct ctl_table *table, int write,
			     void __user *buffer, size_t *lenp, loff_t *ppos,
			     int (*conv)(unsigned long *lvalp,
					 unsigned int *valp,
					 int write, void *data),
			     void *data)
{
	return __do_proc_douintvec(table->data, table, write,
				   buffer, lenp, ppos, conv, data);
}

/**
 * proc_dointvec - read a vector of integers
 * @table: the sysctl table
 * @write: %TRUE if this is a write to the sysctl file
 * @buffer: the user buffer
 * @lenp: the size of the user buffer
 * @ppos: file position
 *
 * Reads/writes up to table->maxlen/sizeof(unsigned int) integer
 * values from/to the user buffer, treated as an ASCII string. 
 *
 * Returns 0 on success.
 */
int proc_dointvec(struct ctl_table *table, int write,
		     void __user *buffer, size_t *lenp, loff_t *ppos)
{
	return do_proc_dointvec(table, write, buffer, lenp, ppos, NULL, NULL);
}

/**
 * proc_douintvec - read a vector of unsigned integers
 * @table: the sysctl table
 * @write: %TRUE if this is a write to the sysctl file
 * @buffer: the user buffer
 * @lenp: the size of the user buffer
 * @ppos: file position
 *
 * Reads/writes up to table->maxlen/sizeof(unsigned int) unsigned integer
 * values from/to the user buffer, treated as an ASCII string.
 *
 * Returns 0 on success.
 */
int proc_douintvec(struct ctl_table *table, int write,
		     void __user *buffer, size_t *lenp, loff_t *ppos)
{
	return do_proc_douintvec(table, write, buffer, lenp, ppos,
				 do_proc_douintvec_conv, NULL);
}

/*
 * Taint values can only be increased
 * This means we can safely use a temporary.
 */
static int proc_taint(struct ctl_table *table, int write,
			       void __user *buffer, size_t *lenp, loff_t *ppos)
{
	struct ctl_table t;
	unsigned long tmptaint = get_taint();
	int err;

	if (write && !capable(CAP_SYS_ADMIN))
		return -EPERM;

	t = *table;
	t.data = &tmptaint;
	err = proc_doulongvec_minmax(&t, write, buffer, lenp, ppos);
	if (err < 0)
		return err;

	if (write) {
		/*
		 * Poor man's atomic or. Not worth adding a primitive
		 * to everyone's atomic.h for this
		 */
		int i;
		for (i = 0; i < BITS_PER_LONG && tmptaint >> i; i++) {
			if ((tmptaint >> i) & 1)
				add_taint(i, LOCKDEP_STILL_OK);
		}
	}

	return err;
}

#ifdef CONFIG_PRINTK
static int proc_dointvec_minmax_sysadmin(struct ctl_table *table, int write,
				void __user *buffer, size_t *lenp, loff_t *ppos)
{
	if (write && !capable(CAP_SYS_ADMIN))
		return -EPERM;

	return proc_dointvec_minmax(table, write, buffer, lenp, ppos);
}
#endif

/**
 * struct do_proc_dointvec_minmax_conv_param - proc_dointvec_minmax() range checking structure
 * @min: pointer to minimum allowable value
 * @max: pointer to maximum allowable value
 *
 * The do_proc_dointvec_minmax_conv_param structure provides the
 * minimum and maximum values for doing range checking for those sysctl
 * parameters that use the proc_dointvec_minmax() handler.
 */
struct do_proc_dointvec_minmax_conv_param {
	int *min;
	int *max;
};

static int do_proc_dointvec_minmax_conv(bool *negp, unsigned long *lvalp,
					int *valp,
					int write, void *data)
{
	struct do_proc_dointvec_minmax_conv_param *param = data;
	if (write) {
		int val;
		if (*negp) {
			if (*lvalp > (unsigned long) INT_MAX + 1)
				return -EINVAL;
			val = -*lvalp;
		} else {
			if (*lvalp > (unsigned long) INT_MAX)
				return -EINVAL;
			val = *lvalp;
		}
		if ((param->min && *param->min > val) ||
		    (param->max && *param->max < val))
			return -EINVAL;
		*valp = val;
	} else {
		int val = *valp;
		if (val < 0) {
			*negp = true;
			*lvalp = -(unsigned long)val;
		} else {
			*negp = false;
			*lvalp = (unsigned long)val;
		}
	}
	return 0;
}

/**
 * proc_dointvec_minmax - read a vector of integers with min/max values
 * @table: the sysctl table
 * @write: %TRUE if this is a write to the sysctl file
 * @buffer: the user buffer
 * @lenp: the size of the user buffer
 * @ppos: file position
 *
 * Reads/writes up to table->maxlen/sizeof(unsigned int) integer
 * values from/to the user buffer, treated as an ASCII string.
 *
 * This routine will ensure the values are within the range specified by
 * table->extra1 (min) and table->extra2 (max).
 *
 * Returns 0 on success or -EINVAL on write when the range check fails.
 */
int proc_dointvec_minmax(struct ctl_table *table, int write,
		  void __user *buffer, size_t *lenp, loff_t *ppos)
{
	struct do_proc_dointvec_minmax_conv_param param = {
		.min = (int *) table->extra1,
		.max = (int *) table->extra2,
	};
	return do_proc_dointvec(table, write, buffer, lenp, ppos,
				do_proc_dointvec_minmax_conv, &param);
}

/**
 * struct do_proc_douintvec_minmax_conv_param - proc_douintvec_minmax() range checking structure
 * @min: pointer to minimum allowable value
 * @max: pointer to maximum allowable value
 *
 * The do_proc_douintvec_minmax_conv_param structure provides the
 * minimum and maximum values for doing range checking for those sysctl
 * parameters that use the proc_douintvec_minmax() handler.
 */
struct do_proc_douintvec_minmax_conv_param {
	unsigned int *min;
	unsigned int *max;
};

static int do_proc_douintvec_minmax_conv(unsigned long *lvalp,
					 unsigned int *valp,
					 int write, void *data)
{
	struct do_proc_douintvec_minmax_conv_param *param = data;

	if (write) {
		unsigned int val = *lvalp;

		if (*lvalp > UINT_MAX)
			return -EINVAL;

		if ((param->min && *param->min > val) ||
		    (param->max && *param->max < val))
			return -ERANGE;

		*valp = val;
	} else {
		unsigned int val = *valp;
		*lvalp = (unsigned long) val;
	}

	return 0;
}

/**
 * proc_douintvec_minmax - read a vector of unsigned ints with min/max values
 * @table: the sysctl table
 * @write: %TRUE if this is a write to the sysctl file
 * @buffer: the user buffer
 * @lenp: the size of the user buffer
 * @ppos: file position
 *
 * Reads/writes up to table->maxlen/sizeof(unsigned int) unsigned integer
 * values from/to the user buffer, treated as an ASCII string. Negative
 * strings are not allowed.
 *
 * This routine will ensure the values are within the range specified by
 * table->extra1 (min) and table->extra2 (max). There is a final sanity
 * check for UINT_MAX to avoid having to support wrap around uses from
 * userspace.
 *
 * Returns 0 on success or -ERANGE on write when the range check fails.
 */
int proc_douintvec_minmax(struct ctl_table *table, int write,
			  void __user *buffer, size_t *lenp, loff_t *ppos)
{
	struct do_proc_douintvec_minmax_conv_param param = {
		.min = (unsigned int *) table->extra1,
		.max = (unsigned int *) table->extra2,
	};
	return do_proc_douintvec(table, write, buffer, lenp, ppos,
				 do_proc_douintvec_minmax_conv, &param);
}

static int do_proc_dopipe_max_size_conv(unsigned long *lvalp,
					unsigned int *valp,
					int write, void *data)
{
	if (write) {
		unsigned int val;

		val = round_pipe_size(*lvalp);
		if (val == 0)
			return -EINVAL;

		*valp = val;
	} else {
		unsigned int val = *valp;
		*lvalp = (unsigned long) val;
	}

	return 0;
}

static int proc_dopipe_max_size(struct ctl_table *table, int write,
				void __user *buffer, size_t *lenp, loff_t *ppos)
{
	return do_proc_douintvec(table, write, buffer, lenp, ppos,
				 do_proc_dopipe_max_size_conv, NULL);
}

static void validate_coredump_safety(void)
{
#ifdef CONFIG_COREDUMP
	if (suid_dumpable == SUID_DUMP_ROOT &&
	    core_pattern[0] != '/' && core_pattern[0] != '|') {
		printk(KERN_WARNING
"Unsafe core_pattern used with fs.suid_dumpable=2.\n"
"Pipe handler or fully qualified core dump path required.\n"
"Set kernel.core_pattern before fs.suid_dumpable.\n"
		);
	}
#endif
}

static int proc_dointvec_minmax_coredump(struct ctl_table *table, int write,
		void __user *buffer, size_t *lenp, loff_t *ppos)
{
	int error = proc_dointvec_minmax(table, write, buffer, lenp, ppos);
	if (!error)
		validate_coredump_safety();
	return error;
}

#ifdef CONFIG_COREDUMP
static int proc_dostring_coredump(struct ctl_table *table, int write,
		  void __user *buffer, size_t *lenp, loff_t *ppos)
{
	int error = proc_dostring(table, write, buffer, lenp, ppos);
	if (!error)
		validate_coredump_safety();
	return error;
}
#endif

static int __do_proc_doulongvec_minmax(void *data, struct ctl_table *table, int write,
				     void __user *buffer,
				     size_t *lenp, loff_t *ppos,
				     unsigned long convmul,
				     unsigned long convdiv)
{
	unsigned long *i, *min, *max;
	int vleft, first = 1, err = 0;
	size_t left;
	char *kbuf = NULL, *p;

	if (!data || !table->maxlen || !*lenp || (*ppos && !write)) {
		*lenp = 0;
		return 0;
	}

	i = (unsigned long *) data;
	min = (unsigned long *) table->extra1;
	max = (unsigned long *) table->extra2;
	vleft = table->maxlen / sizeof(unsigned long);
	left = *lenp;

	if (write) {
		if (proc_first_pos_non_zero_ignore(ppos, table))
			goto out;

		if (left > PAGE_SIZE - 1)
			left = PAGE_SIZE - 1;
		p = kbuf = memdup_user_nul(buffer, left);
		if (IS_ERR(kbuf))
			return PTR_ERR(kbuf);
	}

	for (; left && vleft--; i++, first = 0) {
		unsigned long val;

		if (write) {
			bool neg;

			left -= proc_skip_spaces(&p);
			if (!left)
				break;

			err = proc_get_long(&p, &left, &val, &neg,
					     proc_wspace_sep,
					     sizeof(proc_wspace_sep), NULL);
			if (err)
				break;
			if (neg)
				continue;
			val = convmul * val / convdiv;
			if ((min && val < *min) || (max && val > *max)) {
				err = -EINVAL;
				break;
			}
			*i = val;
		} else {
			val = convdiv * (*i) / convmul;
			if (!first) {
				err = proc_put_char(&buffer, &left, '\t');
				if (err)
					break;
			}
			err = proc_put_long(&buffer, &left, val, false);
			if (err)
				break;
		}
	}

	if (!write && !first && left && !err)
		err = proc_put_char(&buffer, &left, '\n');
	if (write && !err)
		left -= proc_skip_spaces(&p);
	if (write) {
		kfree(kbuf);
		if (first)
			return err ? : -EINVAL;
	}
	*lenp -= left;
out:
	*ppos += *lenp;
	return err;
}

static int do_proc_doulongvec_minmax(struct ctl_table *table, int write,
				     void __user *buffer,
				     size_t *lenp, loff_t *ppos,
				     unsigned long convmul,
				     unsigned long convdiv)
{
	return __do_proc_doulongvec_minmax(table->data, table, write,
			buffer, lenp, ppos, convmul, convdiv);
}

/**
 * proc_doulongvec_minmax - read a vector of long integers with min/max values
 * @table: the sysctl table
 * @write: %TRUE if this is a write to the sysctl file
 * @buffer: the user buffer
 * @lenp: the size of the user buffer
 * @ppos: file position
 *
 * Reads/writes up to table->maxlen/sizeof(unsigned long) unsigned long
 * values from/to the user buffer, treated as an ASCII string.
 *
 * This routine will ensure the values are within the range specified by
 * table->extra1 (min) and table->extra2 (max).
 *
 * Returns 0 on success.
 */
int proc_doulongvec_minmax(struct ctl_table *table, int write,
			   void __user *buffer, size_t *lenp, loff_t *ppos)
{
    return do_proc_doulongvec_minmax(table, write, buffer, lenp, ppos, 1l, 1l);
}

/**
 * proc_doulongvec_ms_jiffies_minmax - read a vector of millisecond values with min/max values
 * @table: the sysctl table
 * @write: %TRUE if this is a write to the sysctl file
 * @buffer: the user buffer
 * @lenp: the size of the user buffer
 * @ppos: file position
 *
 * Reads/writes up to table->maxlen/sizeof(unsigned long) unsigned long
 * values from/to the user buffer, treated as an ASCII string. The values
 * are treated as milliseconds, and converted to jiffies when they are stored.
 *
 * This routine will ensure the values are within the range specified by
 * table->extra1 (min) and table->extra2 (max).
 *
 * Returns 0 on success.
 */
int proc_doulongvec_ms_jiffies_minmax(struct ctl_table *table, int write,
				      void __user *buffer,
				      size_t *lenp, loff_t *ppos)
{
    return do_proc_doulongvec_minmax(table, write, buffer,
				     lenp, ppos, HZ, 1000l);
}


static int do_proc_dointvec_jiffies_conv(bool *negp, unsigned long *lvalp,
					 int *valp,
					 int write, void *data)
{
	if (write) {
		if (*lvalp > INT_MAX / HZ)
			return 1;
		*valp = *negp ? -(*lvalp*HZ) : (*lvalp*HZ);
	} else {
		int val = *valp;
		unsigned long lval;
		if (val < 0) {
			*negp = true;
			lval = -(unsigned long)val;
		} else {
			*negp = false;
			lval = (unsigned long)val;
		}
		*lvalp = lval / HZ;
	}
	return 0;
}

static int do_proc_dointvec_userhz_jiffies_conv(bool *negp, unsigned long *lvalp,
						int *valp,
						int write, void *data)
{
	if (write) {
		if (USER_HZ < HZ && *lvalp > (LONG_MAX / HZ) * USER_HZ)
			return 1;
		*valp = clock_t_to_jiffies(*negp ? -*lvalp : *lvalp);
	} else {
		int val = *valp;
		unsigned long lval;
		if (val < 0) {
			*negp = true;
			lval = -(unsigned long)val;
		} else {
			*negp = false;
			lval = (unsigned long)val;
		}
		*lvalp = jiffies_to_clock_t(lval);
	}
	return 0;
}

static int do_proc_dointvec_ms_jiffies_conv(bool *negp, unsigned long *lvalp,
					    int *valp,
					    int write, void *data)
{
	if (write) {
		unsigned long jif = msecs_to_jiffies(*negp ? -*lvalp : *lvalp);

		if (jif > INT_MAX)
			return 1;
		*valp = (int)jif;
	} else {
		int val = *valp;
		unsigned long lval;
		if (val < 0) {
			*negp = true;
			lval = -(unsigned long)val;
		} else {
			*negp = false;
			lval = (unsigned long)val;
		}
		*lvalp = jiffies_to_msecs(lval);
	}
	return 0;
}

/**
 * proc_dointvec_jiffies - read a vector of integers as seconds
 * @table: the sysctl table
 * @write: %TRUE if this is a write to the sysctl file
 * @buffer: the user buffer
 * @lenp: the size of the user buffer
 * @ppos: file position
 *
 * Reads/writes up to table->maxlen/sizeof(unsigned int) integer
 * values from/to the user buffer, treated as an ASCII string. 
 * The values read are assumed to be in seconds, and are converted into
 * jiffies.
 *
 * Returns 0 on success.
 */
int proc_dointvec_jiffies(struct ctl_table *table, int write,
			  void __user *buffer, size_t *lenp, loff_t *ppos)
{
    return do_proc_dointvec(table,write,buffer,lenp,ppos,
		    	    do_proc_dointvec_jiffies_conv,NULL);
}

/**
 * proc_dointvec_userhz_jiffies - read a vector of integers as 1/USER_HZ seconds
 * @table: the sysctl table
 * @write: %TRUE if this is a write to the sysctl file
 * @buffer: the user buffer
 * @lenp: the size of the user buffer
 * @ppos: pointer to the file position
 *
 * Reads/writes up to table->maxlen/sizeof(unsigned int) integer
 * values from/to the user buffer, treated as an ASCII string. 
 * The values read are assumed to be in 1/USER_HZ seconds, and 
 * are converted into jiffies.
 *
 * Returns 0 on success.
 */
int proc_dointvec_userhz_jiffies(struct ctl_table *table, int write,
				 void __user *buffer, size_t *lenp, loff_t *ppos)
{
    return do_proc_dointvec(table,write,buffer,lenp,ppos,
		    	    do_proc_dointvec_userhz_jiffies_conv,NULL);
}

/**
 * proc_dointvec_ms_jiffies - read a vector of integers as 1 milliseconds
 * @table: the sysctl table
 * @write: %TRUE if this is a write to the sysctl file
 * @buffer: the user buffer
 * @lenp: the size of the user buffer
 * @ppos: file position
 * @ppos: the current position in the file
 *
 * Reads/writes up to table->maxlen/sizeof(unsigned int) integer
 * values from/to the user buffer, treated as an ASCII string. 
 * The values read are assumed to be in 1/1000 seconds, and 
 * are converted into jiffies.
 *
 * Returns 0 on success.
 */
int proc_dointvec_ms_jiffies(struct ctl_table *table, int write,
			     void __user *buffer, size_t *lenp, loff_t *ppos)
{
	return do_proc_dointvec(table, write, buffer, lenp, ppos,
				do_proc_dointvec_ms_jiffies_conv, NULL);
}

static int proc_do_cad_pid(struct ctl_table *table, int write,
			   void __user *buffer, size_t *lenp, loff_t *ppos)
{
	struct pid *new_pid;
	pid_t tmp;
	int r;

	tmp = pid_vnr(cad_pid);

	r = __do_proc_dointvec(&tmp, table, write, buffer,
			       lenp, ppos, NULL, NULL);
	if (r || !write)
		return r;

	new_pid = find_get_pid(tmp);
	if (!new_pid)
		return -ESRCH;

	put_pid(xchg(&cad_pid, new_pid));
	return 0;
}

/**
 * proc_do_large_bitmap - read/write from/to a large bitmap
 * @table: the sysctl table
 * @write: %TRUE if this is a write to the sysctl file
 * @buffer: the user buffer
 * @lenp: the size of the user buffer
 * @ppos: file position
 *
 * The bitmap is stored at table->data and the bitmap length (in bits)
 * in table->maxlen.
 *
 * We use a range comma separated format (e.g. 1,3-4,10-10) so that
 * large bitmaps may be represented in a compact manner. Writing into
 * the file will clear the bitmap then update it with the given input.
 *
 * Returns 0 on success.
 */
int proc_do_large_bitmap(struct ctl_table *table, int write,
			 void __user *buffer, size_t *lenp, loff_t *ppos)
{
	int err = 0;
	bool first = 1;
	size_t left = *lenp;
	unsigned long bitmap_len = table->maxlen;
	unsigned long *bitmap = *(unsigned long **) table->data;
	unsigned long *tmp_bitmap = NULL;
	char tr_a[] = { '-', ',', '\n' }, tr_b[] = { ',', '\n', 0 }, c;

	if (!bitmap || !bitmap_len || !left || (*ppos && !write)) {
		*lenp = 0;
		return 0;
	}

	if (write) {
		char *kbuf, *p;

		if (left > PAGE_SIZE - 1)
			left = PAGE_SIZE - 1;

		p = kbuf = memdup_user_nul(buffer, left);
		if (IS_ERR(kbuf))
			return PTR_ERR(kbuf);

		tmp_bitmap = kcalloc(BITS_TO_LONGS(bitmap_len),
				     sizeof(unsigned long),
				     GFP_KERNEL);
		if (!tmp_bitmap) {
			kfree(kbuf);
			return -ENOMEM;
		}
		proc_skip_char(&p, &left, '\n');
		while (!err && left) {
			unsigned long val_a, val_b;
			bool neg;

			err = proc_get_long(&p, &left, &val_a, &neg, tr_a,
					     sizeof(tr_a), &c);
			if (err)
				break;
			if (val_a >= bitmap_len || neg) {
				err = -EINVAL;
				break;
			}

			val_b = val_a;
			if (left) {
				p++;
				left--;
			}

			if (c == '-') {
				err = proc_get_long(&p, &left, &val_b,
						     &neg, tr_b, sizeof(tr_b),
						     &c);
				if (err)
					break;
				if (val_b >= bitmap_len || neg ||
				    val_a > val_b) {
					err = -EINVAL;
					break;
				}
				if (left) {
					p++;
					left--;
				}
			}

			bitmap_set(tmp_bitmap, val_a, val_b - val_a + 1);
			first = 0;
			proc_skip_char(&p, &left, '\n');
		}
		kfree(kbuf);
	} else {
		unsigned long bit_a, bit_b = 0;

		while (left) {
			bit_a = find_next_bit(bitmap, bitmap_len, bit_b);
			if (bit_a >= bitmap_len)
				break;
			bit_b = find_next_zero_bit(bitmap, bitmap_len,
						   bit_a + 1) - 1;

			if (!first) {
				err = proc_put_char(&buffer, &left, ',');
				if (err)
					break;
			}
			err = proc_put_long(&buffer, &left, bit_a, false);
			if (err)
				break;
			if (bit_a != bit_b) {
				err = proc_put_char(&buffer, &left, '-');
				if (err)
					break;
				err = proc_put_long(&buffer, &left, bit_b, false);
				if (err)
					break;
			}

			first = 0; bit_b++;
		}
		if (!err)
			err = proc_put_char(&buffer, &left, '\n');
	}

	if (!err) {
		if (write) {
			if (*ppos)
				bitmap_or(bitmap, bitmap, tmp_bitmap, bitmap_len);
			else
				bitmap_copy(bitmap, tmp_bitmap, bitmap_len);
		}
		*lenp -= left;
		*ppos += *lenp;
	}

	kfree(tmp_bitmap);
	return err;
}

#else /* CONFIG_PROC_SYSCTL */

int proc_dostring(struct ctl_table *table, int write,
		  void __user *buffer, size_t *lenp, loff_t *ppos)
{
	return -ENOSYS;
}

int proc_dointvec(struct ctl_table *table, int write,
		  void __user *buffer, size_t *lenp, loff_t *ppos)
{
	return -ENOSYS;
}

int proc_douintvec(struct ctl_table *table, int write,
		  void __user *buffer, size_t *lenp, loff_t *ppos)
{
	return -ENOSYS;
}

int proc_dointvec_minmax(struct ctl_table *table, int write,
		    void __user *buffer, size_t *lenp, loff_t *ppos)
{
	return -ENOSYS;
}

int proc_douintvec_minmax(struct ctl_table *table, int write,
			  void __user *buffer, size_t *lenp, loff_t *ppos)
{
	return -ENOSYS;
}

int proc_dointvec_jiffies(struct ctl_table *table, int write,
		    void __user *buffer, size_t *lenp, loff_t *ppos)
{
	return -ENOSYS;
}

int proc_dointvec_userhz_jiffies(struct ctl_table *table, int write,
		    void __user *buffer, size_t *lenp, loff_t *ppos)
{
	return -ENOSYS;
}

int proc_dointvec_ms_jiffies(struct ctl_table *table, int write,
			     void __user *buffer, size_t *lenp, loff_t *ppos)
{
	return -ENOSYS;
}

int proc_doulongvec_minmax(struct ctl_table *table, int write,
		    void __user *buffer, size_t *lenp, loff_t *ppos)
{
	return -ENOSYS;
}

int proc_doulongvec_ms_jiffies_minmax(struct ctl_table *table, int write,
				      void __user *buffer,
				      size_t *lenp, loff_t *ppos)
{
    return -ENOSYS;
}


#endif /* CONFIG_PROC_SYSCTL */

/*
 * No sense putting this after each symbol definition, twice,
 * exception granted :-)
 */
EXPORT_SYMBOL(proc_dointvec);
EXPORT_SYMBOL(proc_douintvec);
EXPORT_SYMBOL(proc_dointvec_jiffies);
EXPORT_SYMBOL(proc_dointvec_minmax);
EXPORT_SYMBOL_GPL(proc_douintvec_minmax);
EXPORT_SYMBOL(proc_dointvec_userhz_jiffies);
EXPORT_SYMBOL(proc_dointvec_ms_jiffies);
EXPORT_SYMBOL(proc_dostring);
EXPORT_SYMBOL(proc_doulongvec_minmax);
EXPORT_SYMBOL(proc_doulongvec_ms_jiffies_minmax);<|MERGE_RESOLUTION|>--- conflicted
+++ resolved
@@ -130,9 +130,6 @@
 static unsigned long one_ul = 1;
 static unsigned long long_max = LONG_MAX;
 static int one_hundred = 100;
-#ifdef CONFIG_MTK_GMO_RAM_OPTIMIZE
-static int two_hundred = 200;
-#endif
 static int one_thousand = 1000;
 #ifdef CONFIG_PRINTK
 static int ten_thousand = 10000;
@@ -467,20 +464,6 @@
 	},
 #ifdef CONFIG_UCLAMP_TASK
 	{
-<<<<<<< HEAD
-		.procname	= "sched_uclamp_util_min",
-		.data		= &sysctl_sched_uclamp_util_min,
-		.maxlen		= sizeof(unsigned int),
-		.mode		= 0644,
-		.proc_handler	= sched_uclamp_handler,
-	},
-	{
-		.procname	= "sched_uclamp_util_max",
-		.data		= &sysctl_sched_uclamp_util_max,
-		.maxlen		= sizeof(unsigned int),
-		.mode		= 0644,
-		.proc_handler	= sched_uclamp_handler,
-=======
 		.procname	= "sched_util_clamp_min",
 		.data		= &sysctl_sched_uclamp_util_min,
 		.maxlen		= sizeof(unsigned int),
@@ -493,7 +476,6 @@
 		.maxlen		= sizeof(unsigned int),
 		.mode		= 0644,
 		.proc_handler	= sysctl_sched_uclamp_handler,
->>>>>>> 83b584a6
 	},
 #endif
 #ifdef CONFIG_SCHED_AUTOGROUP
@@ -1220,11 +1202,7 @@
 		.mode		= 0644,
 		.proc_handler	= perf_cpu_time_max_percent_handler,
 		.extra1		= &zero,
-#ifndef CONFIG_MTK_GMO_RAM_OPTIMIZE
 		.extra2		= &one_hundred,
-#else
-		.extra2		= &two_hundred,
-#endif
 	},
 	{
 		.procname	= "perf_event_max_stack",
