--- conflicted
+++ resolved
@@ -400,13 +400,8 @@
 	free_anon_vma_name(vma);
 #ifdef CONFIG_SPECULATIVE_PAGE_FAULT
 	if (atomic_read(&vma->vm_mm->mm_users) > 1) {
-<<<<<<< HEAD
-		if (vma->vm_file && atomic_dec_and_test(&vma->file_ref_count))
-			fput(vma->vm_file);
-=======
 		if (vma->vm_file)
 			vma_put_file_ref(vma);
->>>>>>> d61fe3ad
 
 		call_rcu(&vma->vm_rcu, __vm_area_free);
 		return;
