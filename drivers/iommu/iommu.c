// SPDX-License-Identifier: GPL-2.0-only
/*
 * Copyright (C) 2007-2008 Advanced Micro Devices, Inc.
 * Author: Joerg Roedel <jroedel@suse.de>
 */

#define pr_fmt(fmt)    "iommu: " fmt

#include <linux/device.h>
#include <linux/kernel.h>
#include <linux/bug.h>
#include <linux/types.h>
#include <linux/init.h>
#include <linux/export.h>
#include <linux/slab.h>
#include <linux/errno.h>
#include <linux/iommu.h>
#include <linux/idr.h>
#include <linux/notifier.h>
#include <linux/err.h>
#include <linux/pci.h>
#include <linux/bitops.h>
#include <linux/property.h>
#include <linux/fsl/mc.h>
#include <linux/module.h>
#include <trace/events/iommu.h>

static struct kset *iommu_group_kset;
static DEFINE_IDA(iommu_group_ida);

static unsigned int iommu_def_domain_type __read_mostly;
static bool iommu_dma_strict __read_mostly = true;
static u32 iommu_cmd_line __read_mostly;

struct iommu_group {
	struct kobject kobj;
	struct kobject *devices_kobj;
	struct list_head devices;
	struct mutex mutex;
	struct blocking_notifier_head notifier;
	void *iommu_data;
	void (*iommu_data_release)(void *iommu_data);
	char *name;
	int id;
	struct iommu_domain *default_domain;
	struct iommu_domain *domain;
	struct list_head entry;
};

struct group_device {
	struct list_head list;
	struct device *dev;
	char *name;
};

struct iommu_group_attribute {
	struct attribute attr;
	ssize_t (*show)(struct iommu_group *group, char *buf);
	ssize_t (*store)(struct iommu_group *group,
			 const char *buf, size_t count);
};

static const char * const iommu_group_resv_type_string[] = {
	[IOMMU_RESV_DIRECT]			= "direct",
	[IOMMU_RESV_DIRECT_RELAXABLE]		= "direct-relaxable",
	[IOMMU_RESV_RESERVED]			= "reserved",
	[IOMMU_RESV_MSI]			= "msi",
	[IOMMU_RESV_SW_MSI]			= "msi",
};

#define IOMMU_CMD_LINE_DMA_API		BIT(0)

static void iommu_set_cmd_line_dma_api(void)
{
	iommu_cmd_line |= IOMMU_CMD_LINE_DMA_API;
}

static bool iommu_cmd_line_dma_api(void)
{
	return !!(iommu_cmd_line & IOMMU_CMD_LINE_DMA_API);
}

static int iommu_alloc_default_domain(struct iommu_group *group,
				      struct device *dev);
static struct iommu_domain *__iommu_domain_alloc(struct bus_type *bus,
						 unsigned type);
static int __iommu_attach_device(struct iommu_domain *domain,
				 struct device *dev);
static int __iommu_attach_group(struct iommu_domain *domain,
				struct iommu_group *group);
static void __iommu_detach_group(struct iommu_domain *domain,
				 struct iommu_group *group);
static int iommu_create_device_direct_mappings(struct iommu_group *group,
					       struct device *dev);
static struct iommu_group *iommu_group_get_for_dev(struct device *dev);
static ssize_t iommu_group_store_type(struct iommu_group *group,
				      const char *buf, size_t count);

#define IOMMU_GROUP_ATTR(_name, _mode, _show, _store)		\
struct iommu_group_attribute iommu_group_attr_##_name =		\
	__ATTR(_name, _mode, _show, _store)

#define to_iommu_group_attr(_attr)	\
	container_of(_attr, struct iommu_group_attribute, attr)
#define to_iommu_group(_kobj)		\
	container_of(_kobj, struct iommu_group, kobj)

static LIST_HEAD(iommu_device_list);
static DEFINE_SPINLOCK(iommu_device_lock);

/*
 * Use a function instead of an array here because the domain-type is a
 * bit-field, so an array would waste memory.
 */
static const char *iommu_domain_type_str(unsigned int t)
{
	switch (t) {
	case IOMMU_DOMAIN_BLOCKED:
		return "Blocked";
	case IOMMU_DOMAIN_IDENTITY:
		return "Passthrough";
	case IOMMU_DOMAIN_UNMANAGED:
		return "Unmanaged";
	case IOMMU_DOMAIN_DMA:
		return "Translated";
	default:
		return "Unknown";
	}
}

static int __init iommu_subsys_init(void)
{
	bool cmd_line = iommu_cmd_line_dma_api();

	if (!cmd_line) {
		if (IS_ENABLED(CONFIG_IOMMU_DEFAULT_PASSTHROUGH))
			iommu_set_default_passthrough(false);
		else
			iommu_set_default_translated(false);

		if (iommu_default_passthrough() && mem_encrypt_active()) {
			pr_info("Memory encryption detected - Disabling default IOMMU Passthrough\n");
			iommu_set_default_translated(false);
		}
	}

	pr_info("Default domain type: %s %s\n",
		iommu_domain_type_str(iommu_def_domain_type),
		cmd_line ? "(set via kernel command line)" : "");

	return 0;
}
subsys_initcall(iommu_subsys_init);

int iommu_device_register(struct iommu_device *iommu)
{
	spin_lock(&iommu_device_lock);
	list_add_tail(&iommu->list, &iommu_device_list);
	spin_unlock(&iommu_device_lock);
	return 0;
}
EXPORT_SYMBOL_GPL(iommu_device_register);

void iommu_device_unregister(struct iommu_device *iommu)
{
	spin_lock(&iommu_device_lock);
	list_del(&iommu->list);
	spin_unlock(&iommu_device_lock);
}
EXPORT_SYMBOL_GPL(iommu_device_unregister);

static struct dev_iommu *dev_iommu_get(struct device *dev)
{
	struct dev_iommu *param = dev->iommu;

	if (param)
		return param;

	param = kzalloc(sizeof(*param), GFP_KERNEL);
	if (!param)
		return NULL;

	mutex_init(&param->lock);
	dev->iommu = param;
	return param;
}

static void dev_iommu_free(struct device *dev)
{
	iommu_fwspec_free(dev);
	kfree(dev->iommu);
	dev->iommu = NULL;
}

static int __iommu_probe_device(struct device *dev, struct list_head *group_list)
{
	const struct iommu_ops *ops = dev->bus->iommu_ops;
	struct iommu_device *iommu_dev;
	struct iommu_group *group;
	int ret;

	if (!ops)
		return -ENODEV;

	if (!dev_iommu_get(dev))
		return -ENOMEM;

	if (!try_module_get(ops->owner)) {
		ret = -EINVAL;
		goto err_free;
	}

	iommu_dev = ops->probe_device(dev);
	if (IS_ERR(iommu_dev)) {
		ret = PTR_ERR(iommu_dev);
		goto out_module_put;
	}

	dev->iommu->iommu_dev = iommu_dev;

	group = iommu_group_get_for_dev(dev);
	if (IS_ERR(group)) {
		ret = PTR_ERR(group);
		goto out_release;
	}
	iommu_group_put(group);

	if (group_list && !group->default_domain && list_empty(&group->entry))
		list_add_tail(&group->entry, group_list);

	iommu_device_link(iommu_dev, dev);

	return 0;

out_release:
	ops->release_device(dev);

out_module_put:
	module_put(ops->owner);

err_free:
	dev_iommu_free(dev);

	return ret;
}

int iommu_probe_device(struct device *dev)
{
	const struct iommu_ops *ops = dev->bus->iommu_ops;
	struct iommu_group *group;
	int ret;

	ret = __iommu_probe_device(dev, NULL);
	if (ret)
		goto err_out;

	group = iommu_group_get(dev);
	if (!group) {
		ret = -ENODEV;
		goto err_release;
	}

	/*
	 * Try to allocate a default domain - needs support from the
	 * IOMMU driver. There are still some drivers which don't
	 * support default domains, so the return value is not yet
	 * checked.
	 */
	iommu_alloc_default_domain(group, dev);

	if (group->default_domain) {
		ret = __iommu_attach_device(group->default_domain, dev);
		if (ret) {
			iommu_group_put(group);
			goto err_release;
		}
	}

	iommu_create_device_direct_mappings(group, dev);

	iommu_group_put(group);

	if (ops->probe_finalize)
		ops->probe_finalize(dev);

	return 0;

err_release:
	iommu_release_device(dev);

err_out:
	return ret;

}

void iommu_release_device(struct device *dev)
{
	const struct iommu_ops *ops = dev->bus->iommu_ops;

	if (!dev->iommu)
		return;

	iommu_device_unlink(dev->iommu->iommu_dev, dev);

	ops->release_device(dev);

	iommu_group_remove_device(dev);
	module_put(ops->owner);
	dev_iommu_free(dev);
}

static int __init iommu_set_def_domain_type(char *str)
{
	bool pt;
	int ret;

	ret = kstrtobool(str, &pt);
	if (ret)
		return ret;

	if (pt)
		iommu_set_default_passthrough(true);
	else
		iommu_set_default_translated(true);

	return 0;
}
early_param("iommu.passthrough", iommu_set_def_domain_type);

static int __init iommu_dma_setup(char *str)
{
	return kstrtobool(str, &iommu_dma_strict);
}
early_param("iommu.strict", iommu_dma_setup);

static ssize_t iommu_group_attr_show(struct kobject *kobj,
				     struct attribute *__attr, char *buf)
{
	struct iommu_group_attribute *attr = to_iommu_group_attr(__attr);
	struct iommu_group *group = to_iommu_group(kobj);
	ssize_t ret = -EIO;

	if (attr->show)
		ret = attr->show(group, buf);
	return ret;
}

static ssize_t iommu_group_attr_store(struct kobject *kobj,
				      struct attribute *__attr,
				      const char *buf, size_t count)
{
	struct iommu_group_attribute *attr = to_iommu_group_attr(__attr);
	struct iommu_group *group = to_iommu_group(kobj);
	ssize_t ret = -EIO;

	if (attr->store)
		ret = attr->store(group, buf, count);
	return ret;
}

static const struct sysfs_ops iommu_group_sysfs_ops = {
	.show = iommu_group_attr_show,
	.store = iommu_group_attr_store,
};

static int iommu_group_create_file(struct iommu_group *group,
				   struct iommu_group_attribute *attr)
{
	return sysfs_create_file(&group->kobj, &attr->attr);
}

static void iommu_group_remove_file(struct iommu_group *group,
				    struct iommu_group_attribute *attr)
{
	sysfs_remove_file(&group->kobj, &attr->attr);
}

static ssize_t iommu_group_show_name(struct iommu_group *group, char *buf)
{
	return sprintf(buf, "%s\n", group->name);
}

/**
 * iommu_insert_resv_region - Insert a new region in the
 * list of reserved regions.
 * @new: new region to insert
 * @regions: list of regions
 *
 * Elements are sorted by start address and overlapping segments
 * of the same type are merged.
 */
static int iommu_insert_resv_region(struct iommu_resv_region *new,
				    struct list_head *regions)
{
	struct iommu_resv_region *iter, *tmp, *nr, *top;
	LIST_HEAD(stack);

	nr = iommu_alloc_resv_region(new->start, new->length,
				     new->prot, new->type);
	if (!nr)
		return -ENOMEM;

	/* First add the new element based on start address sorting */
	list_for_each_entry(iter, regions, list) {
		if (nr->start < iter->start ||
		    (nr->start == iter->start && nr->type <= iter->type))
			break;
	}
	list_add_tail(&nr->list, &iter->list);

	/* Merge overlapping segments of type nr->type in @regions, if any */
	list_for_each_entry_safe(iter, tmp, regions, list) {
		phys_addr_t top_end, iter_end = iter->start + iter->length - 1;

		/* no merge needed on elements of different types than @new */
		if (iter->type != new->type) {
			list_move_tail(&iter->list, &stack);
			continue;
		}

		/* look for the last stack element of same type as @iter */
		list_for_each_entry_reverse(top, &stack, list)
			if (top->type == iter->type)
				goto check_overlap;

		list_move_tail(&iter->list, &stack);
		continue;

check_overlap:
		top_end = top->start + top->length - 1;

		if (iter->start > top_end + 1) {
			list_move_tail(&iter->list, &stack);
		} else {
			top->length = max(top_end, iter_end) - top->start + 1;
			list_del(&iter->list);
			kfree(iter);
		}
	}
	list_splice(&stack, regions);
	return 0;
}

static int
iommu_insert_device_resv_regions(struct list_head *dev_resv_regions,
				 struct list_head *group_resv_regions)
{
	struct iommu_resv_region *entry;
	int ret = 0;

	list_for_each_entry(entry, dev_resv_regions, list) {
		ret = iommu_insert_resv_region(entry, group_resv_regions);
		if (ret)
			break;
	}
	return ret;
}

int iommu_get_group_resv_regions(struct iommu_group *group,
				 struct list_head *head)
{
	struct group_device *device;
	int ret = 0;

	mutex_lock(&group->mutex);
	list_for_each_entry(device, &group->devices, list) {
		struct list_head dev_resv_regions;

		INIT_LIST_HEAD(&dev_resv_regions);
		iommu_get_resv_regions(device->dev, &dev_resv_regions);
		ret = iommu_insert_device_resv_regions(&dev_resv_regions, head);
		iommu_put_resv_regions(device->dev, &dev_resv_regions);
		if (ret)
			break;
	}
	mutex_unlock(&group->mutex);
	return ret;
}
EXPORT_SYMBOL_GPL(iommu_get_group_resv_regions);

static ssize_t iommu_group_show_resv_regions(struct iommu_group *group,
					     char *buf)
{
	struct iommu_resv_region *region, *next;
	struct list_head group_resv_regions;
	char *str = buf;

	INIT_LIST_HEAD(&group_resv_regions);
	iommu_get_group_resv_regions(group, &group_resv_regions);

	list_for_each_entry_safe(region, next, &group_resv_regions, list) {
		str += sprintf(str, "0x%016llx 0x%016llx %s\n",
			       (long long int)region->start,
			       (long long int)(region->start +
						region->length - 1),
			       iommu_group_resv_type_string[region->type]);
		kfree(region);
	}

	return (str - buf);
}

static ssize_t iommu_group_show_type(struct iommu_group *group,
				     char *buf)
{
	char *type = "unknown\n";

	mutex_lock(&group->mutex);
	if (group->default_domain) {
		switch (group->default_domain->type) {
		case IOMMU_DOMAIN_BLOCKED:
			type = "blocked\n";
			break;
		case IOMMU_DOMAIN_IDENTITY:
			type = "identity\n";
			break;
		case IOMMU_DOMAIN_UNMANAGED:
			type = "unmanaged\n";
			break;
		case IOMMU_DOMAIN_DMA:
			type = "DMA\n";
			break;
		}
	}
	mutex_unlock(&group->mutex);
	strcpy(buf, type);

	return strlen(type);
}

static IOMMU_GROUP_ATTR(name, S_IRUGO, iommu_group_show_name, NULL);

static IOMMU_GROUP_ATTR(reserved_regions, 0444,
			iommu_group_show_resv_regions, NULL);

static IOMMU_GROUP_ATTR(type, 0644, iommu_group_show_type,
			iommu_group_store_type);

static void iommu_group_release(struct kobject *kobj)
{
	struct iommu_group *group = to_iommu_group(kobj);

	pr_debug("Releasing group %d\n", group->id);

	if (group->iommu_data_release)
		group->iommu_data_release(group->iommu_data);

	ida_simple_remove(&iommu_group_ida, group->id);

	if (group->default_domain)
		iommu_domain_free(group->default_domain);

	kfree(group->name);
	kfree(group);
}

static struct kobj_type iommu_group_ktype = {
	.sysfs_ops = &iommu_group_sysfs_ops,
	.release = iommu_group_release,
};

/**
 * iommu_group_alloc - Allocate a new group
 *
 * This function is called by an iommu driver to allocate a new iommu
 * group.  The iommu group represents the minimum granularity of the iommu.
 * Upon successful return, the caller holds a reference to the supplied
 * group in order to hold the group until devices are added.  Use
 * iommu_group_put() to release this extra reference count, allowing the
 * group to be automatically reclaimed once it has no devices or external
 * references.
 */
struct iommu_group *iommu_group_alloc(void)
{
	struct iommu_group *group;
	int ret;

	group = kzalloc(sizeof(*group), GFP_KERNEL);
	if (!group)
		return ERR_PTR(-ENOMEM);

	group->kobj.kset = iommu_group_kset;
	mutex_init(&group->mutex);
	INIT_LIST_HEAD(&group->devices);
	INIT_LIST_HEAD(&group->entry);
	BLOCKING_INIT_NOTIFIER_HEAD(&group->notifier);

	ret = ida_simple_get(&iommu_group_ida, 0, 0, GFP_KERNEL);
	if (ret < 0) {
		kfree(group);
		return ERR_PTR(ret);
	}
	group->id = ret;

	ret = kobject_init_and_add(&group->kobj, &iommu_group_ktype,
				   NULL, "%d", group->id);
	if (ret) {
		ida_simple_remove(&iommu_group_ida, group->id);
		kobject_put(&group->kobj);
		return ERR_PTR(ret);
	}

	group->devices_kobj = kobject_create_and_add("devices", &group->kobj);
	if (!group->devices_kobj) {
		kobject_put(&group->kobj); /* triggers .release & free */
		return ERR_PTR(-ENOMEM);
	}

	/*
	 * The devices_kobj holds a reference on the group kobject, so
	 * as long as that exists so will the group.  We can therefore
	 * use the devices_kobj for reference counting.
	 */
	kobject_put(&group->kobj);

	ret = iommu_group_create_file(group,
				      &iommu_group_attr_reserved_regions);
	if (ret)
		return ERR_PTR(ret);

	ret = iommu_group_create_file(group, &iommu_group_attr_type);
	if (ret)
		return ERR_PTR(ret);

	pr_debug("Allocated group %d\n", group->id);

	return group;
}
EXPORT_SYMBOL_GPL(iommu_group_alloc);

struct iommu_group *iommu_group_get_by_id(int id)
{
	struct kobject *group_kobj;
	struct iommu_group *group;
	const char *name;

	if (!iommu_group_kset)
		return NULL;

	name = kasprintf(GFP_KERNEL, "%d", id);
	if (!name)
		return NULL;

	group_kobj = kset_find_obj(iommu_group_kset, name);
	kfree(name);

	if (!group_kobj)
		return NULL;

	group = container_of(group_kobj, struct iommu_group, kobj);
	BUG_ON(group->id != id);

	kobject_get(group->devices_kobj);
	kobject_put(&group->kobj);

	return group;
}
EXPORT_SYMBOL_GPL(iommu_group_get_by_id);

/**
 * iommu_group_get_iommudata - retrieve iommu_data registered for a group
 * @group: the group
 *
 * iommu drivers can store data in the group for use when doing iommu
 * operations.  This function provides a way to retrieve it.  Caller
 * should hold a group reference.
 */
void *iommu_group_get_iommudata(struct iommu_group *group)
{
	return group->iommu_data;
}
EXPORT_SYMBOL_GPL(iommu_group_get_iommudata);

/**
 * iommu_group_set_iommudata - set iommu_data for a group
 * @group: the group
 * @iommu_data: new data
 * @release: release function for iommu_data
 *
 * iommu drivers can store data in the group for use when doing iommu
 * operations.  This function provides a way to set the data after
 * the group has been allocated.  Caller should hold a group reference.
 */
void iommu_group_set_iommudata(struct iommu_group *group, void *iommu_data,
			       void (*release)(void *iommu_data))
{
	group->iommu_data = iommu_data;
	group->iommu_data_release = release;
}
EXPORT_SYMBOL_GPL(iommu_group_set_iommudata);

/**
 * iommu_group_set_name - set name for a group
 * @group: the group
 * @name: name
 *
 * Allow iommu driver to set a name for a group.  When set it will
 * appear in a name attribute file under the group in sysfs.
 */
int iommu_group_set_name(struct iommu_group *group, const char *name)
{
	int ret;

	if (group->name) {
		iommu_group_remove_file(group, &iommu_group_attr_name);
		kfree(group->name);
		group->name = NULL;
		if (!name)
			return 0;
	}

	group->name = kstrdup(name, GFP_KERNEL);
	if (!group->name)
		return -ENOMEM;

	ret = iommu_group_create_file(group, &iommu_group_attr_name);
	if (ret) {
		kfree(group->name);
		group->name = NULL;
		return ret;
	}

	return 0;
}
EXPORT_SYMBOL_GPL(iommu_group_set_name);

static int iommu_create_device_direct_mappings(struct iommu_group *group,
					       struct device *dev)
{
	struct iommu_domain *domain = group->default_domain;
	struct iommu_resv_region *entry;
	struct list_head mappings;
	unsigned long pg_size;
	int ret = 0;

	if (!domain || domain->type != IOMMU_DOMAIN_DMA)
		return 0;

	BUG_ON(!domain->pgsize_bitmap);

	pg_size = 1UL << __ffs(domain->pgsize_bitmap);
	INIT_LIST_HEAD(&mappings);

	iommu_get_resv_regions(dev, &mappings);

	/* We need to consider overlapping regions for different devices */
	list_for_each_entry(entry, &mappings, list) {
		dma_addr_t start, end, addr;
		size_t map_size = 0;

		if (domain->ops->apply_resv_region)
			domain->ops->apply_resv_region(dev, domain, entry);

		start = ALIGN(entry->start, pg_size);
		end   = ALIGN(entry->start + entry->length, pg_size);

		if (entry->type != IOMMU_RESV_DIRECT &&
		    entry->type != IOMMU_RESV_DIRECT_RELAXABLE)
			continue;

		for (addr = start; addr <= end; addr += pg_size) {
			phys_addr_t phys_addr;

			if (addr == end)
				goto map_end;

			phys_addr = iommu_iova_to_phys(domain, addr);
			if (!phys_addr) {
				map_size += pg_size;
				continue;
			}

map_end:
			if (map_size) {
				ret = iommu_map(domain, addr - map_size,
						addr - map_size, map_size,
						entry->prot);
				if (ret)
					goto out;
				map_size = 0;
			}
		}

	}

	iommu_flush_iotlb_all(domain);

out:
	iommu_put_resv_regions(dev, &mappings);

	return ret;
}

static bool iommu_is_attach_deferred(struct iommu_domain *domain,
				     struct device *dev)
{
	if (domain->ops->is_attach_deferred)
		return domain->ops->is_attach_deferred(domain, dev);

	return false;
}

/**
 * iommu_group_add_device - add a device to an iommu group
 * @group: the group into which to add the device (reference should be held)
 * @dev: the device
 *
 * This function is called by an iommu driver to add a device into a
 * group.  Adding a device increments the group reference count.
 */
int iommu_group_add_device(struct iommu_group *group, struct device *dev)
{
	int ret, i = 0;
	struct group_device *device;

	device = kzalloc(sizeof(*device), GFP_KERNEL);
	if (!device)
		return -ENOMEM;

	device->dev = dev;

	ret = sysfs_create_link(&dev->kobj, &group->kobj, "iommu_group");
	if (ret)
		goto err_free_device;

	device->name = kasprintf(GFP_KERNEL, "%s", kobject_name(&dev->kobj));
rename:
	if (!device->name) {
		ret = -ENOMEM;
		goto err_remove_link;
	}

	ret = sysfs_create_link_nowarn(group->devices_kobj,
				       &dev->kobj, device->name);
	if (ret) {
		if (ret == -EEXIST && i >= 0) {
			/*
			 * Account for the slim chance of collision
			 * and append an instance to the name.
			 */
			kfree(device->name);
			device->name = kasprintf(GFP_KERNEL, "%s.%d",
						 kobject_name(&dev->kobj), i++);
			goto rename;
		}
		goto err_free_name;
	}

	kobject_get(group->devices_kobj);

	dev->iommu_group = group;

	mutex_lock(&group->mutex);
	list_add_tail(&device->list, &group->devices);
	if (group->domain  && !iommu_is_attach_deferred(group->domain, dev))
		ret = __iommu_attach_device(group->domain, dev);
	mutex_unlock(&group->mutex);
	if (ret)
		goto err_put_group;

	/* Notify any listeners about change to group. */
	blocking_notifier_call_chain(&group->notifier,
				     IOMMU_GROUP_NOTIFY_ADD_DEVICE, dev);

	trace_add_device_to_group(group->id, dev);

	dev_info(dev, "Adding to iommu group %d\n", group->id);

	return 0;

err_put_group:
	mutex_lock(&group->mutex);
	list_del(&device->list);
	mutex_unlock(&group->mutex);
	dev->iommu_group = NULL;
	kobject_put(group->devices_kobj);
	sysfs_remove_link(group->devices_kobj, device->name);
err_free_name:
	kfree(device->name);
err_remove_link:
	sysfs_remove_link(&dev->kobj, "iommu_group");
err_free_device:
	kfree(device);
	dev_err(dev, "Failed to add to iommu group %d: %d\n", group->id, ret);
	return ret;
}
EXPORT_SYMBOL_GPL(iommu_group_add_device);

/**
 * iommu_group_remove_device - remove a device from it's current group
 * @dev: device to be removed
 *
 * This function is called by an iommu driver to remove the device from
 * it's current group.  This decrements the iommu group reference count.
 */
void iommu_group_remove_device(struct device *dev)
{
	struct iommu_group *group = dev->iommu_group;
	struct group_device *tmp_device, *device = NULL;

	dev_info(dev, "Removing from iommu group %d\n", group->id);

	/* Pre-notify listeners that a device is being removed. */
	blocking_notifier_call_chain(&group->notifier,
				     IOMMU_GROUP_NOTIFY_DEL_DEVICE, dev);

	mutex_lock(&group->mutex);
	list_for_each_entry(tmp_device, &group->devices, list) {
		if (tmp_device->dev == dev) {
			device = tmp_device;
			list_del(&device->list);
			break;
		}
	}
	mutex_unlock(&group->mutex);

	if (!device)
		return;

	sysfs_remove_link(group->devices_kobj, device->name);
	sysfs_remove_link(&dev->kobj, "iommu_group");

	trace_remove_device_from_group(group->id, dev);

	kfree(device->name);
	kfree(device);
	dev->iommu_group = NULL;
	kobject_put(group->devices_kobj);
}
EXPORT_SYMBOL_GPL(iommu_group_remove_device);

static int iommu_group_device_count(struct iommu_group *group)
{
	struct group_device *entry;
	int ret = 0;

	list_for_each_entry(entry, &group->devices, list)
		ret++;

	return ret;
}

/**
 * iommu_group_for_each_dev - iterate over each device in the group
 * @group: the group
 * @data: caller opaque data to be passed to callback function
 * @fn: caller supplied callback function
 *
 * This function is called by group users to iterate over group devices.
 * Callers should hold a reference count to the group during callback.
 * The group->mutex is held across callbacks, which will block calls to
 * iommu_group_add/remove_device.
 */
static int __iommu_group_for_each_dev(struct iommu_group *group, void *data,
				      int (*fn)(struct device *, void *))
{
	struct group_device *device;
	int ret = 0;

	list_for_each_entry(device, &group->devices, list) {
		ret = fn(device->dev, data);
		if (ret)
			break;
	}
	return ret;
}


int iommu_group_for_each_dev(struct iommu_group *group, void *data,
			     int (*fn)(struct device *, void *))
{
	int ret;

	mutex_lock(&group->mutex);
	ret = __iommu_group_for_each_dev(group, data, fn);
	mutex_unlock(&group->mutex);

	return ret;
}
EXPORT_SYMBOL_GPL(iommu_group_for_each_dev);

/**
 * iommu_group_get - Return the group for a device and increment reference
 * @dev: get the group that this device belongs to
 *
 * This function is called by iommu drivers and users to get the group
 * for the specified device.  If found, the group is returned and the group
 * reference in incremented, else NULL.
 */
struct iommu_group *iommu_group_get(struct device *dev)
{
	struct iommu_group *group = dev->iommu_group;

	if (group)
		kobject_get(group->devices_kobj);

	return group;
}
EXPORT_SYMBOL_GPL(iommu_group_get);

/**
 * iommu_group_ref_get - Increment reference on a group
 * @group: the group to use, must not be NULL
 *
 * This function is called by iommu drivers to take additional references on an
 * existing group.  Returns the given group for convenience.
 */
struct iommu_group *iommu_group_ref_get(struct iommu_group *group)
{
	kobject_get(group->devices_kobj);
	return group;
}
EXPORT_SYMBOL_GPL(iommu_group_ref_get);

/**
 * iommu_group_put - Decrement group reference
 * @group: the group to use
 *
 * This function is called by iommu drivers and users to release the
 * iommu group.  Once the reference count is zero, the group is released.
 */
void iommu_group_put(struct iommu_group *group)
{
	if (group)
		kobject_put(group->devices_kobj);
}
EXPORT_SYMBOL_GPL(iommu_group_put);

/**
 * iommu_group_register_notifier - Register a notifier for group changes
 * @group: the group to watch
 * @nb: notifier block to signal
 *
 * This function allows iommu group users to track changes in a group.
 * See include/linux/iommu.h for actions sent via this notifier.  Caller
 * should hold a reference to the group throughout notifier registration.
 */
int iommu_group_register_notifier(struct iommu_group *group,
				  struct notifier_block *nb)
{
	return blocking_notifier_chain_register(&group->notifier, nb);
}
EXPORT_SYMBOL_GPL(iommu_group_register_notifier);

/**
 * iommu_group_unregister_notifier - Unregister a notifier
 * @group: the group to watch
 * @nb: notifier block to signal
 *
 * Unregister a previously registered group notifier block.
 */
int iommu_group_unregister_notifier(struct iommu_group *group,
				    struct notifier_block *nb)
{
	return blocking_notifier_chain_unregister(&group->notifier, nb);
}
EXPORT_SYMBOL_GPL(iommu_group_unregister_notifier);

/**
 * iommu_register_device_fault_handler() - Register a device fault handler
 * @dev: the device
 * @handler: the fault handler
 * @data: private data passed as argument to the handler
 *
 * When an IOMMU fault event is received, this handler gets called with the
 * fault event and data as argument. The handler should return 0 on success. If
 * the fault is recoverable (IOMMU_FAULT_PAGE_REQ), the consumer should also
 * complete the fault by calling iommu_page_response() with one of the following
 * response code:
 * - IOMMU_PAGE_RESP_SUCCESS: retry the translation
 * - IOMMU_PAGE_RESP_INVALID: terminate the fault
 * - IOMMU_PAGE_RESP_FAILURE: terminate the fault and stop reporting
 *   page faults if possible.
 *
 * Return 0 if the fault handler was installed successfully, or an error.
 */
int iommu_register_device_fault_handler(struct device *dev,
					iommu_dev_fault_handler_t handler,
					void *data)
{
	struct dev_iommu *param = dev->iommu;
	int ret = 0;

	if (!param)
		return -EINVAL;

	mutex_lock(&param->lock);
	/* Only allow one fault handler registered for each device */
	if (param->fault_param) {
		ret = -EBUSY;
		goto done_unlock;
	}

	get_device(dev);
	param->fault_param = kzalloc(sizeof(*param->fault_param), GFP_KERNEL);
	if (!param->fault_param) {
		put_device(dev);
		ret = -ENOMEM;
		goto done_unlock;
	}
	param->fault_param->handler = handler;
	param->fault_param->data = data;
	mutex_init(&param->fault_param->lock);
	INIT_LIST_HEAD(&param->fault_param->faults);

done_unlock:
	mutex_unlock(&param->lock);

	return ret;
}
EXPORT_SYMBOL_GPL(iommu_register_device_fault_handler);

/**
 * iommu_unregister_device_fault_handler() - Unregister the device fault handler
 * @dev: the device
 *
 * Remove the device fault handler installed with
 * iommu_register_device_fault_handler().
 *
 * Return 0 on success, or an error.
 */
int iommu_unregister_device_fault_handler(struct device *dev)
{
	struct dev_iommu *param = dev->iommu;
	int ret = 0;

	if (!param)
		return -EINVAL;

	mutex_lock(&param->lock);

	if (!param->fault_param)
		goto unlock;

	/* we cannot unregister handler if there are pending faults */
	if (!list_empty(&param->fault_param->faults)) {
		ret = -EBUSY;
		goto unlock;
	}

	kfree(param->fault_param);
	param->fault_param = NULL;
	put_device(dev);
unlock:
	mutex_unlock(&param->lock);

	return ret;
}
EXPORT_SYMBOL_GPL(iommu_unregister_device_fault_handler);

/**
 * iommu_report_device_fault() - Report fault event to device driver
 * @dev: the device
 * @evt: fault event data
 *
 * Called by IOMMU drivers when a fault is detected, typically in a threaded IRQ
 * handler. When this function fails and the fault is recoverable, it is the
 * caller's responsibility to complete the fault.
 *
 * Return 0 on success, or an error.
 */
int iommu_report_device_fault(struct device *dev, struct iommu_fault_event *evt)
{
	struct dev_iommu *param = dev->iommu;
	struct iommu_fault_event *evt_pending = NULL;
	struct iommu_fault_param *fparam;
	int ret = 0;

	if (!param || !evt)
		return -EINVAL;

	/* we only report device fault if there is a handler registered */
	mutex_lock(&param->lock);
	fparam = param->fault_param;
	if (!fparam || !fparam->handler) {
		ret = -EINVAL;
		goto done_unlock;
	}

	if (evt->fault.type == IOMMU_FAULT_PAGE_REQ &&
	    (evt->fault.prm.flags & IOMMU_FAULT_PAGE_REQUEST_LAST_PAGE)) {
		evt_pending = kmemdup(evt, sizeof(struct iommu_fault_event),
				      GFP_KERNEL);
		if (!evt_pending) {
			ret = -ENOMEM;
			goto done_unlock;
		}
		mutex_lock(&fparam->lock);
		list_add_tail(&evt_pending->list, &fparam->faults);
		mutex_unlock(&fparam->lock);
	}

	ret = fparam->handler(&evt->fault, fparam->data);
	if (ret && evt_pending) {
		mutex_lock(&fparam->lock);
		list_del(&evt_pending->list);
		mutex_unlock(&fparam->lock);
		kfree(evt_pending);
	}
done_unlock:
	mutex_unlock(&param->lock);
	return ret;
}
EXPORT_SYMBOL_GPL(iommu_report_device_fault);

int iommu_page_response(struct device *dev,
			struct iommu_page_response *msg)
{
	bool needs_pasid;
	int ret = -EINVAL;
	struct iommu_fault_event *evt;
	struct iommu_fault_page_request *prm;
	struct dev_iommu *param = dev->iommu;
	bool has_pasid = msg->flags & IOMMU_PAGE_RESP_PASID_VALID;
	struct iommu_domain *domain = iommu_get_domain_for_dev(dev);

	if (!domain || !domain->ops->page_response)
		return -ENODEV;

	if (!param || !param->fault_param)
		return -EINVAL;

	if (msg->version != IOMMU_PAGE_RESP_VERSION_1 ||
	    msg->flags & ~IOMMU_PAGE_RESP_PASID_VALID)
		return -EINVAL;

	/* Only send response if there is a fault report pending */
	mutex_lock(&param->fault_param->lock);
	if (list_empty(&param->fault_param->faults)) {
		dev_warn_ratelimited(dev, "no pending PRQ, drop response\n");
		goto done_unlock;
	}
	/*
	 * Check if we have a matching page request pending to respond,
	 * otherwise return -EINVAL
	 */
	list_for_each_entry(evt, &param->fault_param->faults, list) {
		prm = &evt->fault.prm;
		if (prm->grpid != msg->grpid)
			continue;

		/*
		 * If the PASID is required, the corresponding request is
		 * matched using the group ID, the PASID valid bit and the PASID
		 * value. Otherwise only the group ID matches request and
		 * response.
		 */
		needs_pasid = prm->flags & IOMMU_FAULT_PAGE_RESPONSE_NEEDS_PASID;
		if (needs_pasid && (!has_pasid || msg->pasid != prm->pasid))
			continue;

		if (!needs_pasid && has_pasid) {
			/* No big deal, just clear it. */
			msg->flags &= ~IOMMU_PAGE_RESP_PASID_VALID;
			msg->pasid = 0;
		}

		ret = domain->ops->page_response(dev, evt, msg);
		list_del(&evt->list);
		kfree(evt);
		break;
	}

done_unlock:
	mutex_unlock(&param->fault_param->lock);
	return ret;
}
EXPORT_SYMBOL_GPL(iommu_page_response);

/**
 * iommu_group_id - Return ID for a group
 * @group: the group to ID
 *
 * Return the unique ID for the group matching the sysfs group number.
 */
int iommu_group_id(struct iommu_group *group)
{
	return group->id;
}
EXPORT_SYMBOL_GPL(iommu_group_id);

static struct iommu_group *get_pci_alias_group(struct pci_dev *pdev,
					       unsigned long *devfns);

/*
 * To consider a PCI device isolated, we require ACS to support Source
 * Validation, Request Redirection, Completer Redirection, and Upstream
 * Forwarding.  This effectively means that devices cannot spoof their
 * requester ID, requests and completions cannot be redirected, and all
 * transactions are forwarded upstream, even as it passes through a
 * bridge where the target device is downstream.
 */
#define REQ_ACS_FLAGS   (PCI_ACS_SV | PCI_ACS_RR | PCI_ACS_CR | PCI_ACS_UF)

/*
 * For multifunction devices which are not isolated from each other, find
 * all the other non-isolated functions and look for existing groups.  For
 * each function, we also need to look for aliases to or from other devices
 * that may already have a group.
 */
static struct iommu_group *get_pci_function_alias_group(struct pci_dev *pdev,
							unsigned long *devfns)
{
	struct pci_dev *tmp = NULL;
	struct iommu_group *group;

	if (!pdev->multifunction || pci_acs_enabled(pdev, REQ_ACS_FLAGS))
		return NULL;

	for_each_pci_dev(tmp) {
		if (tmp == pdev || tmp->bus != pdev->bus ||
		    PCI_SLOT(tmp->devfn) != PCI_SLOT(pdev->devfn) ||
		    pci_acs_enabled(tmp, REQ_ACS_FLAGS))
			continue;

		group = get_pci_alias_group(tmp, devfns);
		if (group) {
			pci_dev_put(tmp);
			return group;
		}
	}

	return NULL;
}

/*
 * Look for aliases to or from the given device for existing groups. DMA
 * aliases are only supported on the same bus, therefore the search
 * space is quite small (especially since we're really only looking at pcie
 * device, and therefore only expect multiple slots on the root complex or
 * downstream switch ports).  It's conceivable though that a pair of
 * multifunction devices could have aliases between them that would cause a
 * loop.  To prevent this, we use a bitmap to track where we've been.
 */
static struct iommu_group *get_pci_alias_group(struct pci_dev *pdev,
					       unsigned long *devfns)
{
	struct pci_dev *tmp = NULL;
	struct iommu_group *group;

	if (test_and_set_bit(pdev->devfn & 0xff, devfns))
		return NULL;

	group = iommu_group_get(&pdev->dev);
	if (group)
		return group;

	for_each_pci_dev(tmp) {
		if (tmp == pdev || tmp->bus != pdev->bus)
			continue;

		/* We alias them or they alias us */
		if (pci_devs_are_dma_aliases(pdev, tmp)) {
			group = get_pci_alias_group(tmp, devfns);
			if (group) {
				pci_dev_put(tmp);
				return group;
			}

			group = get_pci_function_alias_group(tmp, devfns);
			if (group) {
				pci_dev_put(tmp);
				return group;
			}
		}
	}

	return NULL;
}

struct group_for_pci_data {
	struct pci_dev *pdev;
	struct iommu_group *group;
};

/*
 * DMA alias iterator callback, return the last seen device.  Stop and return
 * the IOMMU group if we find one along the way.
 */
static int get_pci_alias_or_group(struct pci_dev *pdev, u16 alias, void *opaque)
{
	struct group_for_pci_data *data = opaque;

	data->pdev = pdev;
	data->group = iommu_group_get(&pdev->dev);

	return data->group != NULL;
}

/*
 * Generic device_group call-back function. It just allocates one
 * iommu-group per device.
 */
struct iommu_group *generic_device_group(struct device *dev)
{
	return iommu_group_alloc();
}
EXPORT_SYMBOL_GPL(generic_device_group);

/*
 * Use standard PCI bus topology, isolation features, and DMA alias quirks
 * to find or create an IOMMU group for a device.
 */
struct iommu_group *pci_device_group(struct device *dev)
{
	struct pci_dev *pdev = to_pci_dev(dev);
	struct group_for_pci_data data;
	struct pci_bus *bus;
	struct iommu_group *group = NULL;
	u64 devfns[4] = { 0 };

	if (WARN_ON(!dev_is_pci(dev)))
		return ERR_PTR(-EINVAL);

	/*
	 * Find the upstream DMA alias for the device.  A device must not
	 * be aliased due to topology in order to have its own IOMMU group.
	 * If we find an alias along the way that already belongs to a
	 * group, use it.
	 */
	if (pci_for_each_dma_alias(pdev, get_pci_alias_or_group, &data))
		return data.group;

	pdev = data.pdev;

	/*
	 * Continue upstream from the point of minimum IOMMU granularity
	 * due to aliases to the point where devices are protected from
	 * peer-to-peer DMA by PCI ACS.  Again, if we find an existing
	 * group, use it.
	 */
	for (bus = pdev->bus; !pci_is_root_bus(bus); bus = bus->parent) {
		if (!bus->self)
			continue;

		if (pci_acs_path_enabled(bus->self, NULL, REQ_ACS_FLAGS))
			break;

		pdev = bus->self;

		group = iommu_group_get(&pdev->dev);
		if (group)
			return group;
	}

	/*
	 * Look for existing groups on device aliases.  If we alias another
	 * device or another device aliases us, use the same group.
	 */
	group = get_pci_alias_group(pdev, (unsigned long *)devfns);
	if (group)
		return group;

	/*
	 * Look for existing groups on non-isolated functions on the same
	 * slot and aliases of those funcions, if any.  No need to clear
	 * the search bitmap, the tested devfns are still valid.
	 */
	group = get_pci_function_alias_group(pdev, (unsigned long *)devfns);
	if (group)
		return group;

	/* No shared group found, allocate new */
	return iommu_group_alloc();
}
EXPORT_SYMBOL_GPL(pci_device_group);

/* Get the IOMMU group for device on fsl-mc bus */
struct iommu_group *fsl_mc_device_group(struct device *dev)
{
	struct device *cont_dev = fsl_mc_cont_dev(dev);
	struct iommu_group *group;

	group = iommu_group_get(cont_dev);
	if (!group)
		group = iommu_group_alloc();
	return group;
}
EXPORT_SYMBOL_GPL(fsl_mc_device_group);

static int iommu_get_def_domain_type(struct device *dev)
{
	const struct iommu_ops *ops = dev->bus->iommu_ops;

	if (dev_is_pci(dev) && to_pci_dev(dev)->untrusted)
		return IOMMU_DOMAIN_DMA;

	if (ops->def_domain_type)
		return ops->def_domain_type(dev);

	return 0;
}

static int iommu_group_alloc_default_domain(struct bus_type *bus,
					    struct iommu_group *group,
					    unsigned int type)
{
	struct iommu_domain *dom;

	dom = __iommu_domain_alloc(bus, type);
	if (!dom && type != IOMMU_DOMAIN_DMA) {
		dom = __iommu_domain_alloc(bus, IOMMU_DOMAIN_DMA);
		if (dom)
			pr_warn("Failed to allocate default IOMMU domain of type %u for group %s - Falling back to IOMMU_DOMAIN_DMA",
				type, group->name);
	}

	if (!dom)
		return -ENOMEM;

	group->default_domain = dom;
	if (!group->domain)
		group->domain = dom;

	if (!iommu_dma_strict) {
		int attr = 1;
		iommu_domain_set_attr(dom,
				      DOMAIN_ATTR_DMA_USE_FLUSH_QUEUE,
				      &attr);
	}

	return 0;
}

static int iommu_alloc_default_domain(struct iommu_group *group,
				      struct device *dev)
{
	unsigned int type;

	if (group->default_domain)
		return 0;

	type = iommu_get_def_domain_type(dev) ? : iommu_def_domain_type;

	return iommu_group_alloc_default_domain(dev->bus, group, type);
}

/**
 * iommu_group_get_for_dev - Find or create the IOMMU group for a device
 * @dev: target device
 *
 * This function is intended to be called by IOMMU drivers and extended to
 * support common, bus-defined algorithms when determining or creating the
 * IOMMU group for a device.  On success, the caller will hold a reference
 * to the returned IOMMU group, which will already include the provided
 * device.  The reference should be released with iommu_group_put().
 */
static struct iommu_group *iommu_group_get_for_dev(struct device *dev)
{
	const struct iommu_ops *ops = dev->bus->iommu_ops;
	struct iommu_group *group;
	int ret;

	group = iommu_group_get(dev);
	if (group)
		return group;

	if (!ops)
		return ERR_PTR(-EINVAL);

	group = ops->device_group(dev);
	if (WARN_ON_ONCE(group == NULL))
		return ERR_PTR(-EINVAL);

	if (IS_ERR(group))
		return group;

	ret = iommu_group_add_device(group, dev);
	if (ret)
		goto out_put_group;

	return group;

out_put_group:
	iommu_group_put(group);

	return ERR_PTR(ret);
}

struct iommu_domain *iommu_group_default_domain(struct iommu_group *group)
{
	return group->default_domain;
}

static int probe_iommu_group(struct device *dev, void *data)
{
	struct list_head *group_list = data;
	struct iommu_group *group;
	int ret;

	/* Device is probed already if in a group */
	group = iommu_group_get(dev);
	if (group) {
		iommu_group_put(group);
		return 0;
	}

	ret = __iommu_probe_device(dev, group_list);
	if (ret == -ENODEV)
		ret = 0;

	return ret;
}

static int remove_iommu_group(struct device *dev, void *data)
{
	iommu_release_device(dev);

	return 0;
}

static int iommu_bus_notifier(struct notifier_block *nb,
			      unsigned long action, void *data)
{
	unsigned long group_action = 0;
	struct device *dev = data;
	struct iommu_group *group;

	/*
	 * ADD/DEL call into iommu driver ops if provided, which may
	 * result in ADD/DEL notifiers to group->notifier
	 */
	if (action == BUS_NOTIFY_ADD_DEVICE) {
		int ret;

		ret = iommu_probe_device(dev);
		return (ret) ? NOTIFY_DONE : NOTIFY_OK;
	} else if (action == BUS_NOTIFY_REMOVED_DEVICE) {
		iommu_release_device(dev);
		return NOTIFY_OK;
	}

	/*
	 * Remaining BUS_NOTIFYs get filtered and republished to the
	 * group, if anyone is listening
	 */
	group = iommu_group_get(dev);
	if (!group)
		return 0;

	switch (action) {
	case BUS_NOTIFY_BIND_DRIVER:
		group_action = IOMMU_GROUP_NOTIFY_BIND_DRIVER;
		break;
	case BUS_NOTIFY_BOUND_DRIVER:
		group_action = IOMMU_GROUP_NOTIFY_BOUND_DRIVER;
		break;
	case BUS_NOTIFY_UNBIND_DRIVER:
		group_action = IOMMU_GROUP_NOTIFY_UNBIND_DRIVER;
		break;
	case BUS_NOTIFY_UNBOUND_DRIVER:
		group_action = IOMMU_GROUP_NOTIFY_UNBOUND_DRIVER;
		break;
	}

	if (group_action)
		blocking_notifier_call_chain(&group->notifier,
					     group_action, dev);

	iommu_group_put(group);
	return 0;
}

struct __group_domain_type {
	struct device *dev;
	unsigned int type;
};

static int probe_get_default_domain_type(struct device *dev, void *data)
{
	struct __group_domain_type *gtype = data;
	unsigned int type = iommu_get_def_domain_type(dev);

	if (type) {
		if (gtype->type && gtype->type != type) {
			dev_warn(dev, "Device needs domain type %s, but device %s in the same iommu group requires type %s - using default\n",
				 iommu_domain_type_str(type),
				 dev_name(gtype->dev),
				 iommu_domain_type_str(gtype->type));
			gtype->type = 0;
		}

		if (!gtype->dev) {
			gtype->dev  = dev;
			gtype->type = type;
		}
	}

	return 0;
}

static void probe_alloc_default_domain(struct bus_type *bus,
				       struct iommu_group *group)
{
	struct __group_domain_type gtype;

	memset(&gtype, 0, sizeof(gtype));

	/* Ask for default domain requirements of all devices in the group */
	__iommu_group_for_each_dev(group, &gtype,
				   probe_get_default_domain_type);

	if (!gtype.type)
		gtype.type = iommu_def_domain_type;

	iommu_group_alloc_default_domain(bus, group, gtype.type);

}

static int iommu_group_do_dma_attach(struct device *dev, void *data)
{
	struct iommu_domain *domain = data;
	int ret = 0;

	if (!iommu_is_attach_deferred(domain, dev))
		ret = __iommu_attach_device(domain, dev);

	return ret;
}

static int __iommu_group_dma_attach(struct iommu_group *group)
{
	return __iommu_group_for_each_dev(group, group->default_domain,
					  iommu_group_do_dma_attach);
}

static int iommu_group_do_probe_finalize(struct device *dev, void *data)
{
	struct iommu_domain *domain = data;

	if (domain->ops->probe_finalize)
		domain->ops->probe_finalize(dev);

	return 0;
}

static void __iommu_group_dma_finalize(struct iommu_group *group)
{
	__iommu_group_for_each_dev(group, group->default_domain,
				   iommu_group_do_probe_finalize);
}

static int iommu_do_create_direct_mappings(struct device *dev, void *data)
{
	struct iommu_group *group = data;

	iommu_create_device_direct_mappings(group, dev);

	return 0;
}

static int iommu_group_create_direct_mappings(struct iommu_group *group)
{
	return __iommu_group_for_each_dev(group, group,
					  iommu_do_create_direct_mappings);
}

int bus_iommu_probe(struct bus_type *bus)
{
	struct iommu_group *group, *next;
	LIST_HEAD(group_list);
	int ret;

	/*
	 * This code-path does not allocate the default domain when
	 * creating the iommu group, so do it after the groups are
	 * created.
	 */
	ret = bus_for_each_dev(bus, NULL, &group_list, probe_iommu_group);
	if (ret)
		return ret;

	list_for_each_entry_safe(group, next, &group_list, entry) {
		/* Remove item from the list */
		list_del_init(&group->entry);

		mutex_lock(&group->mutex);

		/* Try to allocate default domain */
		probe_alloc_default_domain(bus, group);

		if (!group->default_domain) {
			mutex_unlock(&group->mutex);
			continue;
		}

		iommu_group_create_direct_mappings(group);

		ret = __iommu_group_dma_attach(group);

		mutex_unlock(&group->mutex);

		if (ret)
			break;

		__iommu_group_dma_finalize(group);
	}

	return ret;
}

static int iommu_bus_init(struct bus_type *bus, const struct iommu_ops *ops)
{
	struct notifier_block *nb;
	int err;

	nb = kzalloc(sizeof(struct notifier_block), GFP_KERNEL);
	if (!nb)
		return -ENOMEM;

	nb->notifier_call = iommu_bus_notifier;

	err = bus_register_notifier(bus, nb);
	if (err)
		goto out_free;

	err = bus_iommu_probe(bus);
	if (err)
		goto out_err;


	return 0;

out_err:
	/* Clean up */
	bus_for_each_dev(bus, NULL, NULL, remove_iommu_group);
	bus_unregister_notifier(bus, nb);

out_free:
	kfree(nb);

	return err;
}

/**
 * bus_set_iommu - set iommu-callbacks for the bus
 * @bus: bus.
 * @ops: the callbacks provided by the iommu-driver
 *
 * This function is called by an iommu driver to set the iommu methods
 * used for a particular bus. Drivers for devices on that bus can use
 * the iommu-api after these ops are registered.
 * This special function is needed because IOMMUs are usually devices on
 * the bus itself, so the iommu drivers are not initialized when the bus
 * is set up. With this function the iommu-driver can set the iommu-ops
 * afterwards.
 */
int bus_set_iommu(struct bus_type *bus, const struct iommu_ops *ops)
{
	int err;

	if (ops == NULL) {
		bus->iommu_ops = NULL;
		return 0;
	}

	if (bus->iommu_ops != NULL)
		return -EBUSY;

	bus->iommu_ops = ops;

	/* Do IOMMU specific setup for this bus-type */
	err = iommu_bus_init(bus, ops);
	if (err)
		bus->iommu_ops = NULL;

	return err;
}
EXPORT_SYMBOL_GPL(bus_set_iommu);

bool iommu_present(struct bus_type *bus)
{
	return bus->iommu_ops != NULL;
}
EXPORT_SYMBOL_GPL(iommu_present);

bool iommu_capable(struct bus_type *bus, enum iommu_cap cap)
{
	if (!bus->iommu_ops || !bus->iommu_ops->capable)
		return false;

	return bus->iommu_ops->capable(cap);
}
EXPORT_SYMBOL_GPL(iommu_capable);

/**
 * iommu_set_fault_handler() - set a fault handler for an iommu domain
 * @domain: iommu domain
 * @handler: fault handler
 * @token: user data, will be passed back to the fault handler
 *
 * This function should be used by IOMMU users which want to be notified
 * whenever an IOMMU fault happens.
 *
 * The fault handler itself should return 0 on success, and an appropriate
 * error code otherwise.
 */
void iommu_set_fault_handler(struct iommu_domain *domain,
					iommu_fault_handler_t handler,
					void *token)
{
	BUG_ON(!domain);

	domain->handler = handler;
	domain->handler_token = token;
}
EXPORT_SYMBOL_GPL(iommu_set_fault_handler);

static struct iommu_domain *__iommu_domain_alloc(struct bus_type *bus,
						 unsigned type)
{
	struct iommu_domain *domain;

	if (bus == NULL || bus->iommu_ops == NULL)
		return NULL;

	domain = bus->iommu_ops->domain_alloc(type);
	if (!domain)
		return NULL;

	domain->ops  = bus->iommu_ops;
	domain->type = type;
	/* Assume all sizes by default; the driver may override this later */
	domain->pgsize_bitmap  = bus->iommu_ops->pgsize_bitmap;

	return domain;
}

struct iommu_domain *iommu_domain_alloc(struct bus_type *bus)
{
	return __iommu_domain_alloc(bus, IOMMU_DOMAIN_UNMANAGED);
}
EXPORT_SYMBOL_GPL(iommu_domain_alloc);

void iommu_domain_free(struct iommu_domain *domain)
{
	domain->ops->domain_free(domain);
}
EXPORT_SYMBOL_GPL(iommu_domain_free);

static int __iommu_attach_device(struct iommu_domain *domain,
				 struct device *dev)
{
	int ret;

	if (unlikely(domain->ops->attach_dev == NULL))
		return -ENODEV;

	ret = domain->ops->attach_dev(domain, dev);
	if (!ret)
		trace_attach_device_to_domain(dev);
	return ret;
}

int iommu_attach_device(struct iommu_domain *domain, struct device *dev)
{
	struct iommu_group *group;
	int ret;

	group = iommu_group_get(dev);
	if (!group)
		return -ENODEV;

	/*
	 * Lock the group to make sure the device-count doesn't
	 * change while we are attaching
	 */
	mutex_lock(&group->mutex);
	ret = -EINVAL;
	if (iommu_group_device_count(group) != 1)
		goto out_unlock;

	ret = __iommu_attach_group(domain, group);

out_unlock:
	mutex_unlock(&group->mutex);
	iommu_group_put(group);

	return ret;
}
EXPORT_SYMBOL_GPL(iommu_attach_device);

int iommu_deferred_attach(struct device *dev, struct iommu_domain *domain)
{
	const struct iommu_ops *ops = domain->ops;

	if (ops->is_attach_deferred && ops->is_attach_deferred(domain, dev))
		return __iommu_attach_device(domain, dev);

	return 0;
}

/*
 * Check flags and other user provided data for valid combinations. We also
 * make sure no reserved fields or unused flags are set. This is to ensure
 * not breaking userspace in the future when these fields or flags are used.
 */
static int iommu_check_cache_invl_data(struct iommu_cache_invalidate_info *info)
{
	u32 mask;
	int i;

	if (info->version != IOMMU_CACHE_INVALIDATE_INFO_VERSION_1)
		return -EINVAL;

	mask = (1 << IOMMU_CACHE_INV_TYPE_NR) - 1;
	if (info->cache & ~mask)
		return -EINVAL;

	if (info->granularity >= IOMMU_INV_GRANU_NR)
		return -EINVAL;

	switch (info->granularity) {
	case IOMMU_INV_GRANU_ADDR:
		if (info->cache & IOMMU_CACHE_INV_TYPE_PASID)
			return -EINVAL;

		mask = IOMMU_INV_ADDR_FLAGS_PASID |
			IOMMU_INV_ADDR_FLAGS_ARCHID |
			IOMMU_INV_ADDR_FLAGS_LEAF;

		if (info->granu.addr_info.flags & ~mask)
			return -EINVAL;
		break;
	case IOMMU_INV_GRANU_PASID:
		mask = IOMMU_INV_PASID_FLAGS_PASID |
			IOMMU_INV_PASID_FLAGS_ARCHID;
		if (info->granu.pasid_info.flags & ~mask)
			return -EINVAL;

		break;
	case IOMMU_INV_GRANU_DOMAIN:
		if (info->cache & IOMMU_CACHE_INV_TYPE_DEV_IOTLB)
			return -EINVAL;
		break;
	default:
		return -EINVAL;
	}

	/* Check reserved padding fields */
	for (i = 0; i < sizeof(info->padding); i++) {
		if (info->padding[i])
			return -EINVAL;
	}

	return 0;
}

int iommu_uapi_cache_invalidate(struct iommu_domain *domain, struct device *dev,
				void __user *uinfo)
{
	struct iommu_cache_invalidate_info inv_info = { 0 };
	u32 minsz;
	int ret;

	if (unlikely(!domain->ops->cache_invalidate))
		return -ENODEV;

	/*
	 * No new spaces can be added before the variable sized union, the
	 * minimum size is the offset to the union.
	 */
	minsz = offsetof(struct iommu_cache_invalidate_info, granu);

	/* Copy minsz from user to get flags and argsz */
	if (copy_from_user(&inv_info, uinfo, minsz))
		return -EFAULT;

	/* Fields before the variable size union are mandatory */
	if (inv_info.argsz < minsz)
		return -EINVAL;

	/* PASID and address granu require additional info beyond minsz */
	if (inv_info.granularity == IOMMU_INV_GRANU_PASID &&
	    inv_info.argsz < offsetofend(struct iommu_cache_invalidate_info, granu.pasid_info))
		return -EINVAL;

	if (inv_info.granularity == IOMMU_INV_GRANU_ADDR &&
	    inv_info.argsz < offsetofend(struct iommu_cache_invalidate_info, granu.addr_info))
		return -EINVAL;

	/*
	 * User might be using a newer UAPI header which has a larger data
	 * size, we shall support the existing flags within the current
	 * size. Copy the remaining user data _after_ minsz but not more
	 * than the current kernel supported size.
	 */
	if (copy_from_user((void *)&inv_info + minsz, uinfo + minsz,
			   min_t(u32, inv_info.argsz, sizeof(inv_info)) - minsz))
		return -EFAULT;

	/* Now the argsz is validated, check the content */
	ret = iommu_check_cache_invl_data(&inv_info);
	if (ret)
		return ret;

	return domain->ops->cache_invalidate(domain, dev, &inv_info);
}
EXPORT_SYMBOL_GPL(iommu_uapi_cache_invalidate);

static int iommu_check_bind_data(struct iommu_gpasid_bind_data *data)
{
	u64 mask;
	int i;

	if (data->version != IOMMU_GPASID_BIND_VERSION_1)
		return -EINVAL;

	/* Check the range of supported formats */
	if (data->format >= IOMMU_PASID_FORMAT_LAST)
		return -EINVAL;

	/* Check all flags */
	mask = IOMMU_SVA_GPASID_VAL;
	if (data->flags & ~mask)
		return -EINVAL;

	/* Check reserved padding fields */
	for (i = 0; i < sizeof(data->padding); i++) {
		if (data->padding[i])
			return -EINVAL;
	}

	return 0;
}

static int iommu_sva_prepare_bind_data(void __user *udata,
				       struct iommu_gpasid_bind_data *data)
{
	u32 minsz;

	/*
	 * No new spaces can be added before the variable sized union, the
	 * minimum size is the offset to the union.
	 */
	minsz = offsetof(struct iommu_gpasid_bind_data, vendor);

	/* Copy minsz from user to get flags and argsz */
	if (copy_from_user(data, udata, minsz))
		return -EFAULT;

	/* Fields before the variable size union are mandatory */
	if (data->argsz < minsz)
		return -EINVAL;
	/*
	 * User might be using a newer UAPI header, we shall let IOMMU vendor
	 * driver decide on what size it needs. Since the guest PASID bind data
	 * can be vendor specific, larger argsz could be the result of extension
	 * for one vendor but it should not affect another vendor.
	 * Copy the remaining user data _after_ minsz
	 */
	if (copy_from_user((void *)data + minsz, udata + minsz,
			   min_t(u32, data->argsz, sizeof(*data)) - minsz))
		return -EFAULT;

	return iommu_check_bind_data(data);
}

int iommu_uapi_sva_bind_gpasid(struct iommu_domain *domain, struct device *dev,
			       void __user *udata)
{
	struct iommu_gpasid_bind_data data = { 0 };
	int ret;

	if (unlikely(!domain->ops->sva_bind_gpasid))
		return -ENODEV;

	ret = iommu_sva_prepare_bind_data(udata, &data);
	if (ret)
		return ret;

	return domain->ops->sva_bind_gpasid(domain, dev, &data);
}
EXPORT_SYMBOL_GPL(iommu_uapi_sva_bind_gpasid);

int iommu_sva_unbind_gpasid(struct iommu_domain *domain, struct device *dev,
			     ioasid_t pasid)
{
	if (unlikely(!domain->ops->sva_unbind_gpasid))
		return -ENODEV;

	return domain->ops->sva_unbind_gpasid(dev, pasid);
}
EXPORT_SYMBOL_GPL(iommu_sva_unbind_gpasid);

int iommu_uapi_sva_unbind_gpasid(struct iommu_domain *domain, struct device *dev,
				 void __user *udata)
{
	struct iommu_gpasid_bind_data data = { 0 };
	int ret;

	if (unlikely(!domain->ops->sva_bind_gpasid))
		return -ENODEV;

	ret = iommu_sva_prepare_bind_data(udata, &data);
	if (ret)
		return ret;

	return iommu_sva_unbind_gpasid(domain, dev, data.hpasid);
}
EXPORT_SYMBOL_GPL(iommu_uapi_sva_unbind_gpasid);

static void __iommu_detach_device(struct iommu_domain *domain,
				  struct device *dev)
{
	if (iommu_is_attach_deferred(domain, dev))
		return;

	if (unlikely(domain->ops->detach_dev == NULL))
		return;

	domain->ops->detach_dev(domain, dev);
	trace_detach_device_from_domain(dev);
}

void iommu_detach_device(struct iommu_domain *domain, struct device *dev)
{
	struct iommu_group *group;

	group = iommu_group_get(dev);
	if (!group)
		return;

	mutex_lock(&group->mutex);
	if (iommu_group_device_count(group) != 1) {
		WARN_ON(1);
		goto out_unlock;
	}

	__iommu_detach_group(domain, group);

out_unlock:
	mutex_unlock(&group->mutex);
	iommu_group_put(group);
}
EXPORT_SYMBOL_GPL(iommu_detach_device);

struct iommu_domain *iommu_get_domain_for_dev(struct device *dev)
{
	struct iommu_domain *domain;
	struct iommu_group *group;

	group = iommu_group_get(dev);
	if (!group)
		return NULL;

	domain = group->domain;

	iommu_group_put(group);

	return domain;
}
EXPORT_SYMBOL_GPL(iommu_get_domain_for_dev);

/*
 * For IOMMU_DOMAIN_DMA implementations which already provide their own
 * guarantees that the group and its default domain are valid and correct.
 */
struct iommu_domain *iommu_get_dma_domain(struct device *dev)
{
	return dev->iommu_group->default_domain;
}

/*
 * IOMMU groups are really the natural working unit of the IOMMU, but
 * the IOMMU API works on domains and devices.  Bridge that gap by
 * iterating over the devices in a group.  Ideally we'd have a single
 * device which represents the requestor ID of the group, but we also
 * allow IOMMU drivers to create policy defined minimum sets, where
 * the physical hardware may be able to distiguish members, but we
 * wish to group them at a higher level (ex. untrusted multi-function
 * PCI devices).  Thus we attach each device.
 */
static int iommu_group_do_attach_device(struct device *dev, void *data)
{
	struct iommu_domain *domain = data;

	return __iommu_attach_device(domain, dev);
}

static int __iommu_attach_group(struct iommu_domain *domain,
				struct iommu_group *group)
{
	int ret;

	if (group->default_domain && group->domain != group->default_domain)
		return -EBUSY;

	ret = __iommu_group_for_each_dev(group, domain,
					 iommu_group_do_attach_device);
	if (ret == 0)
		group->domain = domain;

	return ret;
}

int iommu_attach_group(struct iommu_domain *domain, struct iommu_group *group)
{
	int ret;

	mutex_lock(&group->mutex);
	ret = __iommu_attach_group(domain, group);
	mutex_unlock(&group->mutex);

	return ret;
}
EXPORT_SYMBOL_GPL(iommu_attach_group);

static int iommu_group_do_detach_device(struct device *dev, void *data)
{
	struct iommu_domain *domain = data;

	__iommu_detach_device(domain, dev);

	return 0;
}

static void __iommu_detach_group(struct iommu_domain *domain,
				 struct iommu_group *group)
{
	int ret;

	if (!group->default_domain) {
		__iommu_group_for_each_dev(group, domain,
					   iommu_group_do_detach_device);
		group->domain = NULL;
		return;
	}

	if (group->domain == group->default_domain)
		return;

	/* Detach by re-attaching to the default domain */
	ret = __iommu_group_for_each_dev(group, group->default_domain,
					 iommu_group_do_attach_device);
	if (ret != 0)
		WARN_ON(1);
	else
		group->domain = group->default_domain;
}

void iommu_detach_group(struct iommu_domain *domain, struct iommu_group *group)
{
	mutex_lock(&group->mutex);
	__iommu_detach_group(domain, group);
	mutex_unlock(&group->mutex);
}
EXPORT_SYMBOL_GPL(iommu_detach_group);

phys_addr_t iommu_iova_to_phys(struct iommu_domain *domain, dma_addr_t iova)
{
	if (unlikely(domain->ops->iova_to_phys == NULL))
		return 0;

	return domain->ops->iova_to_phys(domain, iova);
}
EXPORT_SYMBOL_GPL(iommu_iova_to_phys);

static size_t iommu_pgsize(struct iommu_domain *domain,
			   unsigned long addr_merge, size_t size)
{
	unsigned int pgsize_idx;
	size_t pgsize;

	/* Max page size that still fits into 'size' */
	pgsize_idx = __fls(size);

	/* need to consider alignment requirements ? */
	if (likely(addr_merge)) {
		/* Max page size allowed by address */
		unsigned int align_pgsize_idx = __ffs(addr_merge);
		pgsize_idx = min(pgsize_idx, align_pgsize_idx);
	}

	/* build a mask of acceptable page sizes */
	pgsize = (1UL << (pgsize_idx + 1)) - 1;

	/* throw away page sizes not supported by the hardware */
	pgsize &= domain->pgsize_bitmap;

	/* make sure we're still sane */
	BUG_ON(!pgsize);

	/* pick the biggest page */
	pgsize_idx = __fls(pgsize);
	pgsize = 1UL << pgsize_idx;

	return pgsize;
}

int __iommu_map(struct iommu_domain *domain, unsigned long iova,
	      phys_addr_t paddr, size_t size, int prot, gfp_t gfp)
{
	const struct iommu_ops *ops = domain->ops;
	unsigned long orig_iova = iova;
	unsigned int min_pagesz;
	size_t orig_size = size;
	phys_addr_t orig_paddr = paddr;
	int ret = 0;

	if (unlikely(ops->map == NULL ||
		     domain->pgsize_bitmap == 0UL))
		return -ENODEV;

	if (unlikely(!(domain->type & __IOMMU_DOMAIN_PAGING)))
		return -EINVAL;

	/* find out the minimum page size supported */
	min_pagesz = 1 << __ffs(domain->pgsize_bitmap);

	/*
	 * both the virtual address and the physical one, as well as
	 * the size of the mapping, must be aligned (at least) to the
	 * size of the smallest page supported by the hardware
	 */
	if (!IS_ALIGNED(iova | paddr | size, min_pagesz)) {
		pr_err("unaligned: iova 0x%lx pa %pa size 0x%zx min_pagesz 0x%x\n",
		       iova, &paddr, size, min_pagesz);
		return -EINVAL;
	}

	pr_debug("map: iova 0x%lx pa %pa size 0x%zx\n", iova, &paddr, size);

	while (size) {
		size_t pgsize = iommu_pgsize(domain, iova | paddr, size);

		pr_debug("mapping: iova 0x%lx pa %pa pgsize 0x%zx\n",
			 iova, &paddr, pgsize);
		ret = ops->map(domain, iova, paddr, pgsize, prot, gfp);

		if (ret)
			break;

		iova += pgsize;
		paddr += pgsize;
		size -= pgsize;
	}

	/* unroll mapping in case something went wrong */
	if (ret)
		iommu_unmap(domain, orig_iova, orig_size - size);
	else
		trace_map(orig_iova, orig_paddr, orig_size);

	return ret;
}

static int _iommu_map(struct iommu_domain *domain, unsigned long iova,
		      phys_addr_t paddr, size_t size, int prot, gfp_t gfp)
{
	const struct iommu_ops *ops = domain->ops;
	int ret;

	ret = __iommu_map(domain, iova, paddr, size, prot, gfp);
	if (ret == 0 && ops->iotlb_sync_map)
		ops->iotlb_sync_map(domain, iova, size);

	return ret;
}

int iommu_map(struct iommu_domain *domain, unsigned long iova,
	      phys_addr_t paddr, size_t size, int prot)
{
	const struct iommu_ops *ops = domain->ops;
	int ret;

	might_sleep();
<<<<<<< HEAD
	ret = __iommu_map(domain, iova, paddr, size, prot, GFP_KERNEL);
	if (ret == 0 && ops->iotlb_sync_map)
		ops->iotlb_sync_map(domain, iova, size);

	return ret;
=======
	return _iommu_map(domain, iova, paddr, size, prot, GFP_KERNEL);
>>>>>>> aa21ac2d
}
EXPORT_SYMBOL_GPL(iommu_map);

int iommu_map_atomic(struct iommu_domain *domain, unsigned long iova,
	      phys_addr_t paddr, size_t size, int prot)
{
<<<<<<< HEAD
	const struct iommu_ops *ops = domain->ops;
	int ret;

	ret = __iommu_map(domain, iova, paddr, size, prot, GFP_ATOMIC);
	if (ret == 0 && ops->iotlb_sync_map)
		ops->iotlb_sync_map(domain, iova, size);

	return ret;
=======
	return _iommu_map(domain, iova, paddr, size, prot, GFP_ATOMIC);
>>>>>>> aa21ac2d
}
EXPORT_SYMBOL_GPL(iommu_map_atomic);

static size_t __iommu_unmap(struct iommu_domain *domain,
			    unsigned long iova, size_t size,
			    struct iommu_iotlb_gather *iotlb_gather)
{
	const struct iommu_ops *ops = domain->ops;
	size_t unmapped_page, unmapped = 0;
	unsigned long orig_iova = iova;
	unsigned int min_pagesz;

	if (unlikely(ops->unmap == NULL ||
		     domain->pgsize_bitmap == 0UL))
		return 0;

	if (unlikely(!(domain->type & __IOMMU_DOMAIN_PAGING)))
		return 0;

	/* find out the minimum page size supported */
	min_pagesz = 1 << __ffs(domain->pgsize_bitmap);

	/*
	 * The virtual address, as well as the size of the mapping, must be
	 * aligned (at least) to the size of the smallest page supported
	 * by the hardware
	 */
	if (!IS_ALIGNED(iova | size, min_pagesz)) {
		pr_err("unaligned: iova 0x%lx size 0x%zx min_pagesz 0x%x\n",
		       iova, size, min_pagesz);
		return 0;
	}

	pr_debug("unmap this: iova 0x%lx size 0x%zx\n", iova, size);

	/*
	 * Keep iterating until we either unmap 'size' bytes (or more)
	 * or we hit an area that isn't mapped.
	 */
	while (unmapped < size) {
		size_t pgsize = iommu_pgsize(domain, iova, size - unmapped);

		unmapped_page = ops->unmap(domain, iova, pgsize, iotlb_gather);
		if (!unmapped_page)
			break;

		pr_debug("unmapped: iova 0x%lx size 0x%zx\n",
			 iova, unmapped_page);

		iova += unmapped_page;
		unmapped += unmapped_page;
	}

	trace_unmap(orig_iova, size, unmapped);
	return unmapped;
}

size_t iommu_unmap(struct iommu_domain *domain,
		   unsigned long iova, size_t size)
{
	struct iommu_iotlb_gather iotlb_gather;
	size_t ret;

	iommu_iotlb_gather_init(&iotlb_gather);
	ret = __iommu_unmap(domain, iova, size, &iotlb_gather);
	iommu_iotlb_sync(domain, &iotlb_gather);

	return ret;
}
EXPORT_SYMBOL_GPL(iommu_unmap);

size_t iommu_unmap_fast(struct iommu_domain *domain,
			unsigned long iova, size_t size,
			struct iommu_iotlb_gather *iotlb_gather)
{
	return __iommu_unmap(domain, iova, size, iotlb_gather);
}
EXPORT_SYMBOL_GPL(iommu_unmap_fast);

size_t __iommu_map_sg(struct iommu_domain *domain, unsigned long iova,
		    struct scatterlist *sg, unsigned int nents, int prot,
		    gfp_t gfp)
{
	const struct iommu_ops *ops = domain->ops;
	size_t len = 0, mapped = 0;
	phys_addr_t start;
	unsigned int i = 0;
	int ret;

	while (i <= nents) {
		phys_addr_t s_phys = sg_phys(sg);

		if (len && s_phys != start + len) {
			ret = __iommu_map(domain, iova + mapped, start,
					len, prot, gfp);

			if (ret)
				goto out_err;

			mapped += len;
			len = 0;
		}

		if (len) {
			len += sg->length;
		} else {
			len = sg->length;
			start = s_phys;
		}

		if (++i < nents)
			sg = sg_next(sg);
	}

	if (ops->iotlb_sync_map)
		ops->iotlb_sync_map(domain, iova, mapped);
	return mapped;

out_err:
	/* undo mappings already done */
	iommu_unmap(domain, iova, mapped);

	return 0;

}

size_t iommu_map_sg(struct iommu_domain *domain, unsigned long iova,
		    struct scatterlist *sg, unsigned int nents, int prot)
{
	might_sleep();
	return __iommu_map_sg(domain, iova, sg, nents, prot, GFP_KERNEL);
}
EXPORT_SYMBOL_GPL(iommu_map_sg);

size_t iommu_map_sg_atomic(struct iommu_domain *domain, unsigned long iova,
		    struct scatterlist *sg, unsigned int nents, int prot)
{
	return __iommu_map_sg(domain, iova, sg, nents, prot, GFP_ATOMIC);
}

int iommu_domain_window_enable(struct iommu_domain *domain, u32 wnd_nr,
			       phys_addr_t paddr, u64 size, int prot)
{
	if (unlikely(domain->ops->domain_window_enable == NULL))
		return -ENODEV;

	return domain->ops->domain_window_enable(domain, wnd_nr, paddr, size,
						 prot);
}
EXPORT_SYMBOL_GPL(iommu_domain_window_enable);

/**
 * report_iommu_fault() - report about an IOMMU fault to the IOMMU framework
 * @domain: the iommu domain where the fault has happened
 * @dev: the device where the fault has happened
 * @iova: the faulting address
 * @flags: mmu fault flags (e.g. IOMMU_FAULT_READ/IOMMU_FAULT_WRITE/...)
 *
 * This function should be called by the low-level IOMMU implementations
 * whenever IOMMU faults happen, to allow high-level users, that are
 * interested in such events, to know about them.
 *
 * This event may be useful for several possible use cases:
 * - mere logging of the event
 * - dynamic TLB/PTE loading
 * - if restarting of the faulting device is required
 *
 * Returns 0 on success and an appropriate error code otherwise (if dynamic
 * PTE/TLB loading will one day be supported, implementations will be able
 * to tell whether it succeeded or not according to this return value).
 *
 * Specifically, -ENOSYS is returned if a fault handler isn't installed
 * (though fault handlers can also return -ENOSYS, in case they want to
 * elicit the default behavior of the IOMMU drivers).
 */
int report_iommu_fault(struct iommu_domain *domain, struct device *dev,
		       unsigned long iova, int flags)
{
	int ret = -ENOSYS;

	/*
	 * if upper layers showed interest and installed a fault handler,
	 * invoke it.
	 */
	if (domain->handler)
		ret = domain->handler(domain, dev, iova, flags,
						domain->handler_token);

	trace_io_page_fault(dev, iova, flags);
	return ret;
}
EXPORT_SYMBOL_GPL(report_iommu_fault);

static int __init iommu_init(void)
{
	iommu_group_kset = kset_create_and_add("iommu_groups",
					       NULL, kernel_kobj);
	BUG_ON(!iommu_group_kset);

	iommu_debugfs_setup();

	return 0;
}
core_initcall(iommu_init);

int iommu_domain_get_attr(struct iommu_domain *domain,
			  enum iommu_attr attr, void *data)
{
	struct iommu_domain_geometry *geometry;
	bool *paging;
	int ret = 0;

	switch (attr) {
	case DOMAIN_ATTR_GEOMETRY:
		geometry  = data;
		*geometry = domain->geometry;

		break;
	case DOMAIN_ATTR_PAGING:
		paging  = data;
		*paging = (domain->pgsize_bitmap != 0UL);
		break;
	default:
		if (!domain->ops->domain_get_attr)
			return -EINVAL;

		ret = domain->ops->domain_get_attr(domain, attr, data);
	}

	return ret;
}
EXPORT_SYMBOL_GPL(iommu_domain_get_attr);

int iommu_domain_set_attr(struct iommu_domain *domain,
			  enum iommu_attr attr, void *data)
{
	int ret = 0;

	switch (attr) {
	default:
		if (domain->ops->domain_set_attr == NULL)
			return -EINVAL;

		ret = domain->ops->domain_set_attr(domain, attr, data);
	}

	return ret;
}
EXPORT_SYMBOL_GPL(iommu_domain_set_attr);

void iommu_get_resv_regions(struct device *dev, struct list_head *list)
{
	const struct iommu_ops *ops = dev->bus->iommu_ops;

	if (ops && ops->get_resv_regions)
		ops->get_resv_regions(dev, list);
}

void iommu_put_resv_regions(struct device *dev, struct list_head *list)
{
	const struct iommu_ops *ops = dev->bus->iommu_ops;

	if (ops && ops->put_resv_regions)
		ops->put_resv_regions(dev, list);
}

/**
 * generic_iommu_put_resv_regions - Reserved region driver helper
 * @dev: device for which to free reserved regions
 * @list: reserved region list for device
 *
 * IOMMU drivers can use this to implement their .put_resv_regions() callback
 * for simple reservations. Memory allocated for each reserved region will be
 * freed. If an IOMMU driver allocates additional resources per region, it is
 * going to have to implement a custom callback.
 */
void generic_iommu_put_resv_regions(struct device *dev, struct list_head *list)
{
	struct iommu_resv_region *entry, *next;

	list_for_each_entry_safe(entry, next, list, list)
		kfree(entry);
}
EXPORT_SYMBOL(generic_iommu_put_resv_regions);

struct iommu_resv_region *iommu_alloc_resv_region(phys_addr_t start,
						  size_t length, int prot,
						  enum iommu_resv_type type)
{
	struct iommu_resv_region *region;

	region = kzalloc(sizeof(*region), GFP_KERNEL);
	if (!region)
		return NULL;

	INIT_LIST_HEAD(&region->list);
	region->start = start;
	region->length = length;
	region->prot = prot;
	region->type = type;
	return region;
}
EXPORT_SYMBOL_GPL(iommu_alloc_resv_region);

void iommu_set_default_passthrough(bool cmd_line)
{
	if (cmd_line)
		iommu_set_cmd_line_dma_api();

	iommu_def_domain_type = IOMMU_DOMAIN_IDENTITY;
}

void iommu_set_default_translated(bool cmd_line)
{
	if (cmd_line)
		iommu_set_cmd_line_dma_api();

	iommu_def_domain_type = IOMMU_DOMAIN_DMA;
}

bool iommu_default_passthrough(void)
{
	return iommu_def_domain_type == IOMMU_DOMAIN_IDENTITY;
}
EXPORT_SYMBOL_GPL(iommu_default_passthrough);

const struct iommu_ops *iommu_ops_from_fwnode(struct fwnode_handle *fwnode)
{
	const struct iommu_ops *ops = NULL;
	struct iommu_device *iommu;

	spin_lock(&iommu_device_lock);
	list_for_each_entry(iommu, &iommu_device_list, list)
		if (iommu->fwnode == fwnode) {
			ops = iommu->ops;
			break;
		}
	spin_unlock(&iommu_device_lock);
	return ops;
}

int iommu_fwspec_init(struct device *dev, struct fwnode_handle *iommu_fwnode,
		      const struct iommu_ops *ops)
{
	struct iommu_fwspec *fwspec = dev_iommu_fwspec_get(dev);

	if (fwspec)
		return ops == fwspec->ops ? 0 : -EINVAL;

	if (!dev_iommu_get(dev))
		return -ENOMEM;

	/* Preallocate for the overwhelmingly common case of 1 ID */
	fwspec = kzalloc(struct_size(fwspec, ids, 1), GFP_KERNEL);
	if (!fwspec)
		return -ENOMEM;

	of_node_get(to_of_node(iommu_fwnode));
	fwspec->iommu_fwnode = iommu_fwnode;
	fwspec->ops = ops;
	dev_iommu_fwspec_set(dev, fwspec);
	return 0;
}
EXPORT_SYMBOL_GPL(iommu_fwspec_init);

void iommu_fwspec_free(struct device *dev)
{
	struct iommu_fwspec *fwspec = dev_iommu_fwspec_get(dev);

	if (fwspec) {
		fwnode_handle_put(fwspec->iommu_fwnode);
		kfree(fwspec);
		dev_iommu_fwspec_set(dev, NULL);
	}
}
EXPORT_SYMBOL_GPL(iommu_fwspec_free);

int iommu_fwspec_add_ids(struct device *dev, u32 *ids, int num_ids)
{
	struct iommu_fwspec *fwspec = dev_iommu_fwspec_get(dev);
	int i, new_num;

	if (!fwspec)
		return -EINVAL;

	new_num = fwspec->num_ids + num_ids;
	if (new_num > 1) {
		fwspec = krealloc(fwspec, struct_size(fwspec, ids, new_num),
				  GFP_KERNEL);
		if (!fwspec)
			return -ENOMEM;

		dev_iommu_fwspec_set(dev, fwspec);
	}

	for (i = 0; i < num_ids; i++)
		fwspec->ids[fwspec->num_ids + i] = ids[i];

	fwspec->num_ids = new_num;
	return 0;
}
EXPORT_SYMBOL_GPL(iommu_fwspec_add_ids);

/*
 * Per device IOMMU features.
 */
int iommu_dev_enable_feature(struct device *dev, enum iommu_dev_features feat)
{
	const struct iommu_ops *ops = dev->bus->iommu_ops;

	if (ops && ops->dev_enable_feat)
		return ops->dev_enable_feat(dev, feat);

	return -ENODEV;
}
EXPORT_SYMBOL_GPL(iommu_dev_enable_feature);

/*
 * The device drivers should do the necessary cleanups before calling this.
 * For example, before disabling the aux-domain feature, the device driver
 * should detach all aux-domains. Otherwise, this will return -EBUSY.
 */
int iommu_dev_disable_feature(struct device *dev, enum iommu_dev_features feat)
{
	const struct iommu_ops *ops = dev->bus->iommu_ops;

	if (ops && ops->dev_disable_feat)
		return ops->dev_disable_feat(dev, feat);

	return -EBUSY;
}
EXPORT_SYMBOL_GPL(iommu_dev_disable_feature);

bool iommu_dev_feature_enabled(struct device *dev, enum iommu_dev_features feat)
{
	const struct iommu_ops *ops = dev->bus->iommu_ops;

	if (ops && ops->dev_feat_enabled)
		return ops->dev_feat_enabled(dev, feat);

	return false;
}
EXPORT_SYMBOL_GPL(iommu_dev_feature_enabled);

/*
 * Aux-domain specific attach/detach.
 *
 * Only works if iommu_dev_feature_enabled(dev, IOMMU_DEV_FEAT_AUX) returns
 * true. Also, as long as domains are attached to a device through this
 * interface, any tries to call iommu_attach_device() should fail
 * (iommu_detach_device() can't fail, so we fail when trying to re-attach).
 * This should make us safe against a device being attached to a guest as a
 * whole while there are still pasid users on it (aux and sva).
 */
int iommu_aux_attach_device(struct iommu_domain *domain, struct device *dev)
{
	int ret = -ENODEV;

	if (domain->ops->aux_attach_dev)
		ret = domain->ops->aux_attach_dev(domain, dev);

	if (!ret)
		trace_attach_device_to_domain(dev);

	return ret;
}
EXPORT_SYMBOL_GPL(iommu_aux_attach_device);

void iommu_aux_detach_device(struct iommu_domain *domain, struct device *dev)
{
	if (domain->ops->aux_detach_dev) {
		domain->ops->aux_detach_dev(domain, dev);
		trace_detach_device_from_domain(dev);
	}
}
EXPORT_SYMBOL_GPL(iommu_aux_detach_device);

int iommu_aux_get_pasid(struct iommu_domain *domain, struct device *dev)
{
	int ret = -ENODEV;

	if (domain->ops->aux_get_pasid)
		ret = domain->ops->aux_get_pasid(domain, dev);

	return ret;
}
EXPORT_SYMBOL_GPL(iommu_aux_get_pasid);

/**
 * iommu_sva_bind_device() - Bind a process address space to a device
 * @dev: the device
 * @mm: the mm to bind, caller must hold a reference to it
 *
 * Create a bond between device and address space, allowing the device to access
 * the mm using the returned PASID. If a bond already exists between @device and
 * @mm, it is returned and an additional reference is taken. Caller must call
 * iommu_sva_unbind_device() to release each reference.
 *
 * iommu_dev_enable_feature(dev, IOMMU_DEV_FEAT_SVA) must be called first, to
 * initialize the required SVA features.
 *
 * On error, returns an ERR_PTR value.
 */
struct iommu_sva *
iommu_sva_bind_device(struct device *dev, struct mm_struct *mm, void *drvdata)
{
	struct iommu_group *group;
	struct iommu_sva *handle = ERR_PTR(-EINVAL);
	const struct iommu_ops *ops = dev->bus->iommu_ops;

	if (!ops || !ops->sva_bind)
		return ERR_PTR(-ENODEV);

	group = iommu_group_get(dev);
	if (!group)
		return ERR_PTR(-ENODEV);

	/* Ensure device count and domain don't change while we're binding */
	mutex_lock(&group->mutex);

	/*
	 * To keep things simple, SVA currently doesn't support IOMMU groups
	 * with more than one device. Existing SVA-capable systems are not
	 * affected by the problems that required IOMMU groups (lack of ACS
	 * isolation, device ID aliasing and other hardware issues).
	 */
	if (iommu_group_device_count(group) != 1)
		goto out_unlock;

	handle = ops->sva_bind(dev, mm, drvdata);

out_unlock:
	mutex_unlock(&group->mutex);
	iommu_group_put(group);

	return handle;
}
EXPORT_SYMBOL_GPL(iommu_sva_bind_device);

/**
 * iommu_sva_unbind_device() - Remove a bond created with iommu_sva_bind_device
 * @handle: the handle returned by iommu_sva_bind_device()
 *
 * Put reference to a bond between device and address space. The device should
 * not be issuing any more transaction for this PASID. All outstanding page
 * requests for this PASID must have been flushed to the IOMMU.
 */
void iommu_sva_unbind_device(struct iommu_sva *handle)
{
	struct iommu_group *group;
	struct device *dev = handle->dev;
	const struct iommu_ops *ops = dev->bus->iommu_ops;

	if (!ops || !ops->sva_unbind)
		return;

	group = iommu_group_get(dev);
	if (!group)
		return;

	mutex_lock(&group->mutex);
	ops->sva_unbind(handle);
	mutex_unlock(&group->mutex);

	iommu_group_put(group);
}
EXPORT_SYMBOL_GPL(iommu_sva_unbind_device);

u32 iommu_sva_get_pasid(struct iommu_sva *handle)
{
	const struct iommu_ops *ops = handle->dev->bus->iommu_ops;

	if (!ops || !ops->sva_get_pasid)
		return IOMMU_PASID_INVALID;

	return ops->sva_get_pasid(handle);
}
EXPORT_SYMBOL_GPL(iommu_sva_get_pasid);

/*
 * Changes the default domain of an iommu group that has *only* one device
 *
 * @group: The group for which the default domain should be changed
 * @prev_dev: The device in the group (this is used to make sure that the device
 *	 hasn't changed after the caller has called this function)
 * @type: The type of the new default domain that gets associated with the group
 *
 * Returns 0 on success and error code on failure
 *
 * Note:
 * 1. Presently, this function is called only when user requests to change the
 *    group's default domain type through /sys/kernel/iommu_groups/<grp_id>/type
 *    Please take a closer look if intended to use for other purposes.
 */
static int iommu_change_dev_def_domain(struct iommu_group *group,
				       struct device *prev_dev, int type)
{
	struct iommu_domain *prev_dom;
	struct group_device *grp_dev;
	int ret, dev_def_dom;
	struct device *dev;

	if (!group)
		return -EINVAL;

	mutex_lock(&group->mutex);

	if (group->default_domain != group->domain) {
		dev_err_ratelimited(prev_dev, "Group not assigned to default domain\n");
		ret = -EBUSY;
		goto out;
	}

	/*
	 * iommu group wasn't locked while acquiring device lock in
	 * iommu_group_store_type(). So, make sure that the device count hasn't
	 * changed while acquiring device lock.
	 *
	 * Changing default domain of an iommu group with two or more devices
	 * isn't supported because there could be a potential deadlock. Consider
	 * the following scenario. T1 is trying to acquire device locks of all
	 * the devices in the group and before it could acquire all of them,
	 * there could be another thread T2 (from different sub-system and use
	 * case) that has already acquired some of the device locks and might be
	 * waiting for T1 to release other device locks.
	 */
	if (iommu_group_device_count(group) != 1) {
		dev_err_ratelimited(prev_dev, "Cannot change default domain: Group has more than one device\n");
		ret = -EINVAL;
		goto out;
	}

	/* Since group has only one device */
	grp_dev = list_first_entry(&group->devices, struct group_device, list);
	dev = grp_dev->dev;

	if (prev_dev != dev) {
		dev_err_ratelimited(prev_dev, "Cannot change default domain: Device has been changed\n");
		ret = -EBUSY;
		goto out;
	}

	prev_dom = group->default_domain;
	if (!prev_dom) {
		ret = -EINVAL;
		goto out;
	}

	dev_def_dom = iommu_get_def_domain_type(dev);
	if (!type) {
		/*
		 * If the user hasn't requested any specific type of domain and
		 * if the device supports both the domains, then default to the
		 * domain the device was booted with
		 */
		type = dev_def_dom ? : iommu_def_domain_type;
	} else if (dev_def_dom && type != dev_def_dom) {
		dev_err_ratelimited(prev_dev, "Device cannot be in %s domain\n",
				    iommu_domain_type_str(type));
		ret = -EINVAL;
		goto out;
	}

	/*
	 * Switch to a new domain only if the requested domain type is different
	 * from the existing default domain type
	 */
	if (prev_dom->type == type) {
		ret = 0;
		goto out;
	}

	/* Sets group->default_domain to the newly allocated domain */
	ret = iommu_group_alloc_default_domain(dev->bus, group, type);
	if (ret)
		goto out;

	ret = iommu_create_device_direct_mappings(group, dev);
	if (ret)
		goto free_new_domain;

	ret = __iommu_attach_device(group->default_domain, dev);
	if (ret)
		goto free_new_domain;

	group->domain = group->default_domain;

	/*
	 * Release the mutex here because ops->probe_finalize() call-back of
	 * some vendor IOMMU drivers calls arm_iommu_attach_device() which
	 * in-turn might call back into IOMMU core code, where it tries to take
	 * group->mutex, resulting in a deadlock.
	 */
	mutex_unlock(&group->mutex);

	/* Make sure dma_ops is appropriatley set */
	iommu_group_do_probe_finalize(dev, group->default_domain);
	iommu_domain_free(prev_dom);
	return 0;

free_new_domain:
	iommu_domain_free(group->default_domain);
	group->default_domain = prev_dom;
	group->domain = prev_dom;

out:
	mutex_unlock(&group->mutex);

	return ret;
}

/*
 * Changing the default domain through sysfs requires the users to ubind the
 * drivers from the devices in the iommu group. Return failure if this doesn't
 * meet.
 *
 * We need to consider the race between this and the device release path.
 * device_lock(dev) is used here to guarantee that the device release path
 * will not be entered at the same time.
 */
static ssize_t iommu_group_store_type(struct iommu_group *group,
				      const char *buf, size_t count)
{
	struct group_device *grp_dev;
	struct device *dev;
	int ret, req_type;

	if (!capable(CAP_SYS_ADMIN) || !capable(CAP_SYS_RAWIO))
		return -EACCES;

	if (WARN_ON(!group))
		return -EINVAL;

	if (sysfs_streq(buf, "identity"))
		req_type = IOMMU_DOMAIN_IDENTITY;
	else if (sysfs_streq(buf, "DMA"))
		req_type = IOMMU_DOMAIN_DMA;
	else if (sysfs_streq(buf, "auto"))
		req_type = 0;
	else
		return -EINVAL;

	/*
	 * Lock/Unlock the group mutex here before device lock to
	 * 1. Make sure that the iommu group has only one device (this is a
	 *    prerequisite for step 2)
	 * 2. Get struct *dev which is needed to lock device
	 */
	mutex_lock(&group->mutex);
	if (iommu_group_device_count(group) != 1) {
		mutex_unlock(&group->mutex);
		pr_err_ratelimited("Cannot change default domain: Group has more than one device\n");
		return -EINVAL;
	}

	/* Since group has only one device */
	grp_dev = list_first_entry(&group->devices, struct group_device, list);
	dev = grp_dev->dev;
	get_device(dev);

	/*
	 * Don't hold the group mutex because taking group mutex first and then
	 * the device lock could potentially cause a deadlock as below. Assume
	 * two threads T1 and T2. T1 is trying to change default domain of an
	 * iommu group and T2 is trying to hot unplug a device or release [1] VF
	 * of a PCIe device which is in the same iommu group. T1 takes group
	 * mutex and before it could take device lock assume T2 has taken device
	 * lock and is yet to take group mutex. Now, both the threads will be
	 * waiting for the other thread to release lock. Below, lock order was
	 * suggested.
	 * device_lock(dev);
	 *	mutex_lock(&group->mutex);
	 *		iommu_change_dev_def_domain();
	 *	mutex_unlock(&group->mutex);
	 * device_unlock(dev);
	 *
	 * [1] Typical device release path
	 * device_lock() from device/driver core code
	 *  -> bus_notifier()
	 *   -> iommu_bus_notifier()
	 *    -> iommu_release_device()
	 *     -> ops->release_device() vendor driver calls back iommu core code
	 *      -> mutex_lock() from iommu core code
	 */
	mutex_unlock(&group->mutex);

	/* Check if the device in the group still has a driver bound to it */
	device_lock(dev);
	if (device_is_bound(dev)) {
		pr_err_ratelimited("Device is still bound to driver\n");
		ret = -EBUSY;
		goto out;
	}

	ret = iommu_change_dev_def_domain(group, dev, req_type);
	ret = ret ?: count;

out:
	device_unlock(dev);
	put_device(dev);

	return ret;
}<|MERGE_RESOLUTION|>--- conflicted
+++ resolved
@@ -2388,8 +2388,8 @@
 	return pgsize;
 }
 
-int __iommu_map(struct iommu_domain *domain, unsigned long iova,
-	      phys_addr_t paddr, size_t size, int prot, gfp_t gfp)
+static int __iommu_map(struct iommu_domain *domain, unsigned long iova,
+		       phys_addr_t paddr, size_t size, int prot, gfp_t gfp)
 {
 	const struct iommu_ops *ops = domain->ops;
 	unsigned long orig_iova = iova;
@@ -2461,37 +2461,15 @@
 int iommu_map(struct iommu_domain *domain, unsigned long iova,
 	      phys_addr_t paddr, size_t size, int prot)
 {
-	const struct iommu_ops *ops = domain->ops;
-	int ret;
-
 	might_sleep();
-<<<<<<< HEAD
-	ret = __iommu_map(domain, iova, paddr, size, prot, GFP_KERNEL);
-	if (ret == 0 && ops->iotlb_sync_map)
-		ops->iotlb_sync_map(domain, iova, size);
-
-	return ret;
-=======
 	return _iommu_map(domain, iova, paddr, size, prot, GFP_KERNEL);
->>>>>>> aa21ac2d
 }
 EXPORT_SYMBOL_GPL(iommu_map);
 
 int iommu_map_atomic(struct iommu_domain *domain, unsigned long iova,
 	      phys_addr_t paddr, size_t size, int prot)
 {
-<<<<<<< HEAD
-	const struct iommu_ops *ops = domain->ops;
-	int ret;
-
-	ret = __iommu_map(domain, iova, paddr, size, prot, GFP_ATOMIC);
-	if (ret == 0 && ops->iotlb_sync_map)
-		ops->iotlb_sync_map(domain, iova, size);
-
-	return ret;
-=======
 	return _iommu_map(domain, iova, paddr, size, prot, GFP_ATOMIC);
->>>>>>> aa21ac2d
 }
 EXPORT_SYMBOL_GPL(iommu_map_atomic);
 
@@ -2571,9 +2549,9 @@
 }
 EXPORT_SYMBOL_GPL(iommu_unmap_fast);
 
-size_t __iommu_map_sg(struct iommu_domain *domain, unsigned long iova,
-		    struct scatterlist *sg, unsigned int nents, int prot,
-		    gfp_t gfp)
+static size_t __iommu_map_sg(struct iommu_domain *domain, unsigned long iova,
+			     struct scatterlist *sg, unsigned int nents, int prot,
+			     gfp_t gfp)
 {
 	const struct iommu_ops *ops = domain->ops;
 	size_t len = 0, mapped = 0;
