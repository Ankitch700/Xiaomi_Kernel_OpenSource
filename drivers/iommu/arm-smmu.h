--- conflicted
+++ resolved
@@ -449,12 +449,10 @@
 };
 
 #define INVALID_SMENDX			-1
-#define __fwspec_cfg(fw) ((struct arm_smmu_master_cfg *)fw->iommu_priv)
-#define fwspec_smmu(fw)  (__fwspec_cfg(fw)->smmu)
-#define fwspec_smendx(fw, i) \
-	(i >= fw->num_ids ? INVALID_SMENDX : __fwspec_cfg(fw)->smendx[i])
-#define for_each_cfg_sme(fw, i, idx) \
-	for (i = 0; idx = fwspec_smendx(fw, i), i < fw->num_ids; ++i)
+#define cfg_smendx(cfg, fw, i) \
+	(i >= fw->num_ids ? INVALID_SMENDX : cfg->smendx[i])
+#define for_each_cfg_sme(cfg, fw, i, idx) \
+	for (i = 0; idx = cfg_smendx(cfg, fw, i), i < fw->num_ids; ++i)
 
 enum arm_smmu_context_fmt {
 	ARM_SMMU_CTX_FMT_NONE,
@@ -547,7 +545,6 @@
 	int (*cfg_probe)(struct arm_smmu_device *smmu);
 	int (*reset)(struct arm_smmu_device *smmu);
 	int (*init_context)(struct arm_smmu_domain *smmu_domain);
-<<<<<<< HEAD
 	void (*init_context_bank)(struct arm_smmu_domain *smmu_domain,
 				  struct device *dev);
 	phys_addr_t (*iova_to_phys_hard)(struct arm_smmu_domain *smmu_domain,
@@ -556,11 +553,9 @@
 	void (*tlb_sync_timeout)(struct arm_smmu_device *smmu);
 	void (*device_remove)(struct arm_smmu_device *smmu);
 	int (*device_group)(struct device *dev, struct iommu_group *group);
-=======
 	void (*tlb_sync)(struct arm_smmu_device *smmu, int page, int sync,
 			 int status);
 	int (*def_domain_type)(struct device *dev);
->>>>>>> 86b41f49
 };
 
 static inline void __iomem *arm_smmu_page(struct arm_smmu_device *smmu, int n)
