--- conflicted
+++ resolved
@@ -1951,12 +1951,6 @@
 static void arm_smmu_write_s2cr(struct arm_smmu_device *smmu, int idx)
 {
 	struct arm_smmu_s2cr *s2cr = smmu->s2crs + idx;
-<<<<<<< HEAD
-	u32 reg = FIELD_PREP(ARM_SMMU_S2CR_TYPE, s2cr->type) |
-		  FIELD_PREP(ARM_SMMU_S2CR_CBNDX, s2cr->cbndx) |
-		  FIELD_PREP(ARM_SMMU_S2CR_PRIVCFG, s2cr->privcfg) |
-		  FIELD_PREP(ARM_SMMU_S2CR_SHCFG, ARM_SMMU_S2CR_SHCFG_NSH);
-=======
 	u32 reg;
 
 	if (smmu->impl && smmu->impl->write_s2cr) {
@@ -1966,8 +1960,8 @@
 
 	reg = FIELD_PREP(ARM_SMMU_S2CR_TYPE, s2cr->type) |
 	      FIELD_PREP(ARM_SMMU_S2CR_CBNDX, s2cr->cbndx) |
-	      FIELD_PREP(ARM_SMMU_S2CR_PRIVCFG, s2cr->privcfg);
->>>>>>> 06b1465a
+	      FIELD_PREP(ARM_SMMU_S2CR_PRIVCFG, s2cr->privcfg) |
+	      FIELD_PREP(ARM_SMMU_S2CR_SHCFG, ARM_SMMU_S2CR_SHCFG_NSH);
 
 	if (smmu->features & ARM_SMMU_FEAT_EXIDS && smmu->smrs &&
 	    smmu->smrs[idx].valid)
