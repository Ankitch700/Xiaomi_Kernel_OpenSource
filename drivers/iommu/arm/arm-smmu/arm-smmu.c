--- conflicted
+++ resolved
@@ -2258,7 +2258,6 @@
 	return ret;
 }
 
-<<<<<<< HEAD
 static gfp_t arm_smmu_domain_gfp_flags(struct arm_smmu_domain *smmu_domain)
 {
 	/*
@@ -2273,11 +2272,6 @@
 
 static int arm_smmu_map(struct iommu_domain *domain, unsigned long iova,
 			phys_addr_t paddr, size_t size, int prot, gfp_t gfp)
-=======
-static int arm_smmu_map_pages(struct iommu_domain *domain, unsigned long iova,
-			      phys_addr_t paddr, size_t pgsize, size_t pgcount,
-			      int prot, gfp_t gfp, size_t *mapped)
->>>>>>> c62f0915
 {
 	int ret;
 	struct arm_smmu_domain *smmu_domain = to_smmu_domain(domain);
@@ -2286,14 +2280,12 @@
 	if (!ops)
 		return -ENODEV;
 
-<<<<<<< HEAD
 	gfp = arm_smmu_domain_gfp_flags(smmu_domain);
 	arm_smmu_secure_domain_lock(smmu_domain);
 	ret = ops->map(ops, iova, paddr, size, prot, gfp);
 
 	arm_smmu_assign_table(smmu_domain);
 	arm_smmu_secure_domain_unlock(smmu_domain);
-
 	return ret;
 }
 
@@ -2314,18 +2306,12 @@
 
 	arm_smmu_assign_table(smmu_domain);
 	arm_smmu_secure_domain_unlock(smmu_domain);
-=======
-	arm_smmu_rpm_get(smmu);
-	ret = ops->map_pages(ops, iova, paddr, pgsize, pgcount, prot, gfp, mapped);
-	arm_smmu_rpm_put(smmu);
->>>>>>> c62f0915
 
 	return ret;
 }
 
-static size_t arm_smmu_unmap_pages(struct iommu_domain *domain, unsigned long iova,
-				   size_t pgsize, size_t pgcount,
-				   struct iommu_iotlb_gather *iotlb_gather)
+static size_t arm_smmu_unmap(struct iommu_domain *domain, unsigned long iova,
+			     size_t size, struct iommu_iotlb_gather *gather)
 {
 	size_t ret;
 	struct arm_smmu_domain *smmu_domain = to_smmu_domain(domain);
@@ -2334,15 +2320,9 @@
 	if (!ops)
 		return 0;
 
-<<<<<<< HEAD
 	arm_smmu_secure_domain_lock(smmu_domain);
 
 	ret = ops->unmap(ops, iova, size, gather);
-=======
-	arm_smmu_rpm_get(smmu);
-	ret = ops->unmap_pages(ops, iova, pgsize, pgcount, iotlb_gather);
-	arm_smmu_rpm_put(smmu);
->>>>>>> c62f0915
 
 	/*
 	 * While splitting up block mappings, we might allocate page table
@@ -2992,7 +2972,6 @@
 	return 0;
 }
 
-<<<<<<< HEAD
 static int arm_smmu_enable_s1_translations(struct arm_smmu_domain *smmu_domain)
 {
 	struct arm_smmu_cfg *cfg = &smmu_domain->cfg;
@@ -3084,28 +3063,6 @@
 		.def_domain_type	= arm_smmu_def_domain_type,
 		.pgsize_bitmap		= -1UL, /* Restricted during device attach */
 	}
-=======
-static struct iommu_ops arm_smmu_ops = {
-	.capable		= arm_smmu_capable,
-	.domain_alloc		= arm_smmu_domain_alloc,
-	.domain_free		= arm_smmu_domain_free,
-	.attach_dev		= arm_smmu_attach_dev,
-	.map_pages		= arm_smmu_map_pages,
-	.unmap_pages		= arm_smmu_unmap_pages,
-	.flush_iotlb_all	= arm_smmu_flush_iotlb_all,
-	.iotlb_sync		= arm_smmu_iotlb_sync,
-	.iova_to_phys		= arm_smmu_iova_to_phys,
-	.probe_device		= arm_smmu_probe_device,
-	.release_device		= arm_smmu_release_device,
-	.device_group		= arm_smmu_device_group,
-	.domain_get_attr	= arm_smmu_domain_get_attr,
-	.domain_set_attr	= arm_smmu_domain_set_attr,
-	.of_xlate		= arm_smmu_of_xlate,
-	.get_resv_regions	= arm_smmu_get_resv_regions,
-	.put_resv_regions	= generic_iommu_put_resv_regions,
-	.def_domain_type	= arm_smmu_def_domain_type,
-	.pgsize_bitmap		= -1UL, /* Restricted during device attach */
->>>>>>> c62f0915
 };
 
 static void arm_smmu_device_reset(struct arm_smmu_device *smmu)
