// SPDX-License-Identifier: GPL-2.0-only
/*
 * IOMMU API for ARM architected SMMU implementations.
 *
 * Copyright (C) 2013 ARM Limited
 *
 * Author: Will Deacon <will.deacon@arm.com>
 *
 * This driver currently supports:
 *	- SMMUv1 and v2 implementations
 *	- Stream-matching and stream-indexing
 *	- v7/v8 long-descriptor format
 *	- Non-secure access to the SMMU
 *	- Context fault reporting
 *	- Extended Stream ID (16 bit)
 */

#define pr_fmt(fmt) "arm-smmu: " fmt

#include <linux/acpi.h>
#include <linux/acpi_iort.h>
#include <linux/bitfield.h>
#include <linux/delay.h>
#include <linux/dma-iommu.h>
#include <linux/dma-mapping.h>
#include <linux/dma-mapping-fast.h>
#include <linux/dma-map-ops.h>
#include <linux/err.h>
#include <linux/interrupt.h>
#include <linux/io.h>
#include <linux/iopoll.h>
#include <linux/module.h>
#include <linux/of.h>
#include <linux/of_address.h>
#include <linux/of_device.h>
#include <linux/pci.h>
#include <linux/platform_device.h>
#include <linux/pm_runtime.h>
#include <linux/ratelimit.h>
#include <linux/slab.h>
#include <soc/qcom/secure_buffer.h>
#include <linux/irq.h>
#include <linux/wait.h>

#include <linux/amba/bus.h>
#include <linux/fsl/mc.h>

#include "arm-smmu.h"
#include "../../iommu-logger.h"
#include "../../qcom-dma-iommu-generic.h"
#include "../../qcom-io-pgtable.h"
#include <linux/qcom-iommu-util.h>

#define CREATE_TRACE_POINTS
#include "arm-smmu-trace.h"

/*
 * Apparently, some Qualcomm arm64 platforms which appear to expose their SMMU
 * global register space are still, in fact, using a hypervisor to mediate it
 * by trapping and emulating register accesses. Sadly, some deployed versions
 * of said trapping code have bugs wherein they go horribly wrong for stores
 * using r31 (i.e. XZR/WZR) as the source register.
 */
#define QCOM_DUMMY_VAL -1

#define MSI_IOVA_BASE			0x8000000
#define MSI_IOVA_LENGTH			0x100000

static int force_stage;
module_param(force_stage, int, S_IRUGO);
MODULE_PARM_DESC(force_stage,
	"Force SMMU mappings to be installed at a particular stage of translation. A value of '1' or '2' forces the corresponding stage. All other values are ignored (i.e. no stage is forced). Note that selecting a specific stage will disable support for nested translation.");
static bool disable_bypass =
	IS_ENABLED(CONFIG_ARM_SMMU_DISABLE_BYPASS_BY_DEFAULT);
module_param(disable_bypass, bool, S_IRUGO);
MODULE_PARM_DESC(disable_bypass,
	"Disable bypass streams such that incoming transactions from devices that are not attached to an iommu domain will report an abort back to the device and will not be allowed to pass through the SMMU.");

#define s2cr_init_val (struct arm_smmu_s2cr){				\
	.type = disable_bypass ? S2CR_TYPE_FAULT : S2CR_TYPE_BYPASS,	\
}

#define INVALID_CBNDX			0xff

struct arm_smmu_pte_info {
	void *virt_addr;
	size_t size;
	struct list_head entry;
};

struct arm_smmu_secure_pool_chunk {
	void *addr;
	size_t size;
	struct list_head list;
};

static bool using_legacy_binding, using_generic_binding;

struct arm_smmu_option_prop {
	u32 opt;
	const char *prop;
};

static struct arm_smmu_option_prop arm_smmu_options[] = {
	{ ARM_SMMU_OPT_FATAL_ASF, "qcom,fatal-asf" },
	{ ARM_SMMU_OPT_3LVL_TABLES, "qcom,use-3-lvl-tables" },
	{ ARM_SMMU_OPT_NO_ASID_RETENTION, "qcom,no-asid-retention" },
	{ ARM_SMMU_OPT_DISABLE_ATOS, "qcom,disable-atos" },
	{ 0, NULL},
};

static phys_addr_t arm_smmu_iova_to_phys(struct iommu_domain *domain,
					dma_addr_t iova);
static phys_addr_t arm_smmu_iova_to_phys_hard(struct iommu_domain *domain,
				struct qcom_iommu_atos_txn *txn);
static void arm_smmu_destroy_domain_context(struct iommu_domain *domain);

static int arm_smmu_assign_table(struct arm_smmu_domain *smmu_domain);
static void arm_smmu_unassign_table(struct arm_smmu_domain *smmu_domain);

static int arm_smmu_setup_default_domain(struct device *dev,
				struct iommu_domain *domain);
static void arm_smmu_free_pgtable(void *cookie, void *virt, int order);

static inline int arm_smmu_rpm_get(struct arm_smmu_device *smmu)
{
	if (pm_runtime_enabled(smmu->dev))
		return pm_runtime_resume_and_get(smmu->dev);

	return 0;
}

static inline void arm_smmu_rpm_put(struct arm_smmu_device *smmu)
{
	if (pm_runtime_enabled(smmu->dev)) {
		pm_runtime_mark_last_busy(smmu->dev);
		pm_runtime_put_autosuspend(smmu->dev);
	}
}

static struct arm_smmu_domain *to_smmu_domain(struct iommu_domain *dom)
{
	return container_of(dom, struct arm_smmu_domain, domain);
}

static void parse_driver_options(struct arm_smmu_device *smmu)
{
	int i = 0;

	do {
		if (of_property_read_bool(smmu->dev->of_node,
						arm_smmu_options[i].prop)) {
			smmu->options |= arm_smmu_options[i].opt;
			dev_dbg(smmu->dev, "option %s\n",
				arm_smmu_options[i].prop);
		}
	} while (arm_smmu_options[++i].opt);
}

static bool is_iommu_pt_coherent(struct arm_smmu_domain *smmu_domain)
{
	if (smmu_domain->force_coherent_walk)
		return true;
	else if (smmu_domain->smmu && smmu_domain->smmu->dev)
		return dev_is_dma_coherent(smmu_domain->smmu->dev);
	return false;
}

static bool arm_smmu_has_secure_vmid(struct arm_smmu_domain *smmu_domain)
{
	return (smmu_domain->secure_vmid != VMID_INVAL);
}

static void arm_smmu_secure_domain_lock(struct arm_smmu_domain *smmu_domain)
{
	if (arm_smmu_has_secure_vmid(smmu_domain))
		mutex_lock(&smmu_domain->assign_lock);
}

static void arm_smmu_secure_domain_unlock(struct arm_smmu_domain *smmu_domain)
{
	if (arm_smmu_has_secure_vmid(smmu_domain))
		mutex_unlock(&smmu_domain->assign_lock);
}

#ifdef CONFIG_ARM_SMMU_SELFTEST

static int selftest;
module_param_named(selftest, selftest, int, 0644);
static int irq_count;

struct arm_smmu_cf_selftest_data {
	struct arm_smmu_device *smmu;
	int cbndx;
};

static DECLARE_WAIT_QUEUE_HEAD(wait_int);
static irqreturn_t arm_smmu_cf_selftest(int irq, void *data)
{
	u32 fsr;
	struct irq_data *irq_data = irq_get_irq_data(irq);
	struct arm_smmu_cf_selftest_data *cb_data = data;
	struct arm_smmu_device *smmu = cb_data->smmu;
	int idx = cb_data->cbndx;
	unsigned long hwirq = ULONG_MAX;

	fsr = arm_smmu_cb_read(smmu, idx, ARM_SMMU_CB_FSR);

	irq_count++;
	if (irq_data)
		hwirq = irq_data->hwirq;
	pr_info("Interrupt (irq:%d hwirq:%ld) received, fsr:0x%x\n",
				irq, hwirq, fsr);

	arm_smmu_cb_write(smmu, idx, ARM_SMMU_CB_FSR, fsr);

	wake_up(&wait_int);
	return IRQ_HANDLED;
}

static void arm_smmu_interrupt_selftest(struct arm_smmu_device *smmu)
{
	int cb;
	int cb_count = 0;
	struct arm_smmu_cf_selftest_data *cb_data;

	if (!selftest)
		return;

	cb = smmu->num_s2_context_banks;

	if (smmu->version < ARM_SMMU_V2)
		return;

	cb_data = kmalloc(sizeof(*cb_data), GFP_KERNEL);
	if (!cb_data)
		return;
	cb_data->smmu = smmu;

	for_each_clear_bit_from(cb, smmu->context_map,
				smmu->num_context_banks) {
		int irq;
		int ret;
		u32 reg;
		u32 reg_orig;
		int irq_cnt;

		irq = smmu->irqs[smmu->num_global_irqs + cb];
		cb_data->cbndx = cb;

		ret = devm_request_threaded_irq(smmu->dev, irq, NULL,
				arm_smmu_cf_selftest,
				IRQF_ONESHOT | IRQF_SHARED,
				"arm-smmu-context-fault", cb_data);
		if (ret < 0) {
			dev_err(smmu->dev,
				"Failed to request cntx IRQ %d (%u)\n",
				cb, irq);
			continue;
		}

		cb_count++;
		irq_cnt = irq_count;

		reg_orig = arm_smmu_cb_read(smmu, cb, ARM_SMMU_CB_SCTLR);
		reg = reg_orig | ARM_SMMU_SCTLR_CFIE | ARM_SMMU_SCTLR_CFRE;

		arm_smmu_cb_write(smmu, cb, ARM_SMMU_CB_SCTLR, reg);
		dev_info(smmu->dev, "Testing cntx %d irq %d\n", cb, irq);

		/* Make sure ARM_SMMU_CB_SCTLR is configured */
		wmb();
		arm_smmu_cb_write(smmu, cb, ARM_SMMU_CB_FSRRESTORE,
				ARM_SMMU_FSR_TF);

		wait_event_timeout(wait_int, (irq_count > irq_cnt),
			msecs_to_jiffies(1000));

		/* Make sure ARM_SMMU_CB_FSRRESTORE is written to */
		wmb();
		arm_smmu_cb_write(smmu, cb, ARM_SMMU_CB_SCTLR, reg_orig);
		devm_free_irq(smmu->dev, irq, cb_data);
	}

	kfree(cb_data);
	dev_info(smmu->dev,
			"Interrupt selftest completed...\n");
	dev_info(smmu->dev,
			"Tested %d contexts, received %d interrupts\n",
			cb_count, irq_count);
	WARN_ON(cb_count != irq_count);
	irq_count = 0;
}
#else
static void arm_smmu_interrupt_selftest(struct arm_smmu_device *smmu)
{
}
#endif

static struct platform_driver arm_smmu_driver;
static struct qcom_iommu_ops arm_smmu_ops;

#ifdef CONFIG_ARM_SMMU_LEGACY_DT_BINDINGS
static int arm_smmu_bus_init(struct iommu_ops *ops);

static struct device_node *dev_get_dev_node(struct device *dev)
{
	if (dev_is_pci(dev)) {
		struct pci_bus *bus = to_pci_dev(dev)->bus;

		while (!pci_is_root_bus(bus))
			bus = bus->parent;
		return of_node_get(bus->bridge->parent->of_node);
	}

	return of_node_get(dev->of_node);
}

static int __arm_smmu_get_pci_sid(struct pci_dev *pdev, u16 alias, void *data)
{
	*((__be32 *)data) = cpu_to_be32(alias);
	return 0; /* Continue walking */
}

static int __find_legacy_master_phandle(struct device *dev, void *data)
{
	struct of_phandle_iterator *it = *(void **)data;
	struct device_node *np = it->node;
	int err;

	of_for_each_phandle(it, err, dev->of_node, "mmu-masters",
			    "#stream-id-cells", -1)
		if (it->node == np) {
			*(void **)data = dev;
			return 1;
		}
	it->node = np;
	return err == -ENOENT ? 0 : err;
}

static int arm_smmu_register_legacy_master(struct device *dev,
					   struct arm_smmu_device **smmu)
{
	struct device *smmu_dev;
	struct device_node *np;
	struct of_phandle_iterator it;
	void *data = &it;
	u32 *sids;
	__be32 pci_sid;
	int err;

	np = dev_get_dev_node(dev);
	if (!np || !of_find_property(np, "#stream-id-cells", NULL)) {
		of_node_put(np);
		return -ENODEV;
	}

	it.node = np;
	err = driver_for_each_device(&arm_smmu_driver.driver, NULL, &data,
				     __find_legacy_master_phandle);
	smmu_dev = data;
	of_node_put(np);
	if (err == 0)
		return -ENODEV;
	if (err < 0)
		return err;

	if (dev_is_pci(dev)) {
		/* "mmu-masters" assumes Stream ID == Requester ID */
		pci_for_each_dma_alias(to_pci_dev(dev), __arm_smmu_get_pci_sid,
				       &pci_sid);
		it.cur = &pci_sid;
		it.cur_count = 1;
	}

	err = iommu_fwspec_init(dev, &smmu_dev->of_node->fwnode,
				&arm_smmu_ops.iommu_ops);
	if (err)
		return err;

	sids = kcalloc(it.cur_count, sizeof(*sids), GFP_KERNEL);
	if (!sids)
		return -ENOMEM;

	*smmu = dev_get_drvdata(smmu_dev);
	of_phandle_iterator_args(&it, sids, it.cur_count);
	err = iommu_fwspec_add_ids(dev, sids, it.cur_count);
	kfree(sids);
	return err;
}

/*
 * With the legacy DT binding in play, we have no guarantees about
 * probe order, but then we're also not doing default domains, so we can
 * delay setting bus ops until we're sure every possible SMMU is ready,
 * and that way ensure that no probe_device() calls get missed.
 */
static int arm_smmu_legacy_bus_init(void)
{
	if (using_legacy_binding)
		return arm_smmu_bus_init(&arm_smmu_ops.iommu_ops);
	return 0;
}
device_initcall_sync(arm_smmu_legacy_bus_init);
#else
static int arm_smmu_register_legacy_master(struct device *dev,
					   struct arm_smmu_device **smmu)
{
	return -ENODEV;
}
#endif /* CONFIG_ARM_SMMU_LEGACY_DT_BINDINGS */

static int __arm_smmu_alloc_cb(unsigned long *map, int start, int end,
			       struct device *dev,
			       struct arm_smmu_domain *smmu_domain)
{
	struct iommu_fwspec *fwspec = dev_iommu_fwspec_get(dev);
	struct arm_smmu_master_cfg *cfg = dev_iommu_priv_get(dev);
	struct arm_smmu_device *smmu = cfg->smmu;
	int idx;
	int i;

	for_each_cfg_sme(cfg, fwspec, i, idx) {
		if (smmu->s2crs[idx].pinned)
			return smmu->s2crs[idx].cbndx;
	}

	return __arm_smmu_alloc_bitmap(map, start, end);
}

static void __arm_smmu_free_bitmap(unsigned long *map, int idx)
{
	clear_bit(idx, map);
}

/* Wait for any pending TLB invalidations to complete */
static int __arm_smmu_tlb_sync(struct arm_smmu_device *smmu, int page,
				int sync, int status)
{
	unsigned int inc, delay;
	u32 reg;

	/*
	 * Allowing an unbounded number of sync requests to be submitted when a
	 * TBU is not processing sync requests can cause a TBU's command queue
	 * to fill up. Once the queue is full, subsequent sync requests can
	 * stall the CPU indefinitely. Avoid this by gating subsequent sync
	 * requests after the first sync timeout on an SMMU.
	 */
	if (IS_ENABLED(CONFIG_IOMMU_TLBSYNC_DEBUG) &&
	    test_bit(0, &smmu->sync_timed_out))
		return -EINVAL;

	arm_smmu_writel(smmu, page, sync, QCOM_DUMMY_VAL);
	for (delay = 1, inc = 1; delay < TLB_LOOP_TIMEOUT; delay += inc) {
		reg = arm_smmu_readl(smmu, page, status);
		if (!(reg & ARM_SMMU_sTLBGSTATUS_GSACTIVE))
			return 0;

		cpu_relax();
		udelay(inc);
		if (inc < TLB_LOOP_INC_MAX)
			inc *= 2;
	}

	if (IS_ENABLED(CONFIG_IOMMU_TLBSYNC_DEBUG) &&
	    test_and_set_bit_lock(0, &smmu->sync_timed_out))
		goto out;

	trace_tlbsync_timeout(smmu->dev);
	if (smmu->impl && smmu->impl->tlb_sync_timeout)
		smmu->impl->tlb_sync_timeout(smmu);
out:
	return -EINVAL;
}

static void arm_smmu_tlb_sync_global(struct arm_smmu_device *smmu)
{
	unsigned long flags;

	spin_lock_irqsave(&smmu->global_sync_lock, flags);
	if (__arm_smmu_tlb_sync(smmu, ARM_SMMU_GR0, ARM_SMMU_GR0_sTLBGSYNC,
				ARM_SMMU_GR0_sTLBGSTATUS))
		dev_err_ratelimited(smmu->dev,
				    "TLB global sync failed!\n");
	spin_unlock_irqrestore(&smmu->global_sync_lock, flags);
}

static void arm_smmu_tlb_sync_context(struct arm_smmu_domain *smmu_domain)
{
	struct arm_smmu_device *smmu = smmu_domain->smmu;
	unsigned long flags;

	spin_lock_irqsave(&smmu_domain->sync_lock, flags);
	if (__arm_smmu_tlb_sync(smmu, ARM_SMMU_CB(smmu, smmu_domain->cfg.cbndx),
				ARM_SMMU_CB_TLBSYNC, ARM_SMMU_CB_TLBSTATUS))
		dev_err_ratelimited(smmu->dev,
				"TLB sync on cb%d failed for device %s\n",
				smmu_domain->cfg.cbndx,
				dev_name(smmu_domain->dev));
	spin_unlock_irqrestore(&smmu_domain->sync_lock, flags);
}

static void arm_smmu_tlb_inv_context_s1(void *cookie)
{
	struct arm_smmu_domain *smmu_domain = cookie;
	/*
	 * The TLBI write may be relaxed, so ensure that PTEs cleared by the
	 * current CPU are visible beforehand.
	 */
	wmb();
	trace_tlbi_start(smmu_domain);
	arm_smmu_cb_write(smmu_domain->smmu, smmu_domain->cfg.cbndx,
			  ARM_SMMU_CB_S1_TLBIASID, smmu_domain->cfg.asid);
	arm_smmu_tlb_sync_context(smmu_domain);
	trace_tlbi_end(smmu_domain);
}

static void arm_smmu_tlb_inv_context_s2(void *cookie)
{
	struct arm_smmu_domain *smmu_domain = cookie;
	struct arm_smmu_device *smmu = smmu_domain->smmu;

	/* See above */
	wmb();
	arm_smmu_gr0_write(smmu, ARM_SMMU_GR0_TLBIVMID, smmu_domain->cfg.vmid);
	arm_smmu_tlb_sync_global(smmu);
}

static void arm_smmu_tlb_inv_range_s1(unsigned long iova, size_t size,
				      size_t granule, void *cookie, int reg)
{
	struct arm_smmu_domain *smmu_domain = cookie;
	struct arm_smmu_device *smmu = smmu_domain->smmu;
	struct arm_smmu_cfg *cfg = &smmu_domain->cfg;
	int idx = cfg->cbndx;

	if (smmu->features & ARM_SMMU_FEAT_COHERENT_WALK)
		wmb();

	if (cfg->fmt != ARM_SMMU_CTX_FMT_AARCH64) {
		iova = (iova >> 12) << 12;
		iova |= cfg->asid;
		do {
			arm_smmu_cb_write(smmu, idx, reg, iova);
			iova += granule;
		} while (size -= granule);
	} else {
		iova >>= 12;
		iova |= (u64)cfg->asid << 48;
		do {
			arm_smmu_cb_writeq(smmu, idx, reg, iova);
			iova += granule >> 12;
		} while (size -= granule);
	}
}

static void arm_smmu_tlb_inv_range_s2(unsigned long iova, size_t size,
				      size_t granule, void *cookie, int reg)
{
	struct arm_smmu_domain *smmu_domain = cookie;
	struct arm_smmu_device *smmu = smmu_domain->smmu;
	int idx = smmu_domain->cfg.cbndx;

	if (smmu->features & ARM_SMMU_FEAT_COHERENT_WALK)
		wmb();

	iova >>= 12;
	do {
		if (smmu_domain->cfg.fmt == ARM_SMMU_CTX_FMT_AARCH64)
			arm_smmu_cb_writeq(smmu, idx, reg, iova);
		else
			arm_smmu_cb_write(smmu, idx, reg, iova);
		iova += granule >> 12;
	} while (size -= granule);
}

static void arm_smmu_tlb_inv_walk_s1(unsigned long iova, size_t size,
				     size_t granule, void *cookie)
{
	struct arm_smmu_domain *smmu_domain = cookie;
	struct arm_smmu_cfg *cfg = &smmu_domain->cfg;

	if (cfg->flush_walk_prefer_tlbiasid) {
		arm_smmu_tlb_inv_context_s1(cookie);
	} else {
		arm_smmu_tlb_inv_range_s1(iova, size, granule, cookie,
					  ARM_SMMU_CB_S1_TLBIVA);
		arm_smmu_tlb_sync_context(cookie);
	}
}

static void arm_smmu_tlb_add_page_s1(struct iommu_iotlb_gather *gather,
				     unsigned long iova, size_t granule,
				     void *cookie)
{
	arm_smmu_tlb_inv_range_s1(iova, granule, granule, cookie,
				  ARM_SMMU_CB_S1_TLBIVAL);
}

static void arm_smmu_tlb_inv_walk_s2(unsigned long iova, size_t size,
				     size_t granule, void *cookie)
{
	arm_smmu_tlb_inv_range_s2(iova, size, granule, cookie,
				  ARM_SMMU_CB_S2_TLBIIPAS2);
	arm_smmu_tlb_sync_context(cookie);
}

static void arm_smmu_tlb_add_page_s2(struct iommu_iotlb_gather *gather,
				     unsigned long iova, size_t granule,
				     void *cookie)
{
	arm_smmu_tlb_inv_range_s2(iova, granule, granule, cookie,
				  ARM_SMMU_CB_S2_TLBIIPAS2L);
}

static void arm_smmu_tlb_inv_walk_s2_v1(unsigned long iova, size_t size,
					size_t granule, void *cookie)
{
	arm_smmu_tlb_inv_context_s2(cookie);
}
/*
 * On MMU-401 at least, the cost of firing off multiple TLBIVMIDs appears
 * almost negligible, but the benefit of getting the first one in as far ahead
 * of the sync as possible is significant, hence we don't just make this a
 * no-op and call arm_smmu_tlb_inv_context_s2() from .iotlb_sync as you might
 * think.
 */
static void arm_smmu_tlb_add_page_s2_v1(struct iommu_iotlb_gather *gather,
					unsigned long iova, size_t granule,
					void *cookie)
{
	struct arm_smmu_domain *smmu_domain = cookie;
	struct arm_smmu_device *smmu = smmu_domain->smmu;

	if (smmu->features & ARM_SMMU_FEAT_COHERENT_WALK)
		wmb();

	arm_smmu_gr0_write(smmu, ARM_SMMU_GR0_TLBIVMID, smmu_domain->cfg.vmid);
}

static const struct iommu_flush_ops arm_smmu_s1_tlb_ops = {
	.tlb_flush_all	= arm_smmu_tlb_inv_context_s1,
	.tlb_flush_walk	= arm_smmu_tlb_inv_walk_s1,
	.tlb_add_page	= arm_smmu_tlb_add_page_s1,
};

static const struct iommu_flush_ops arm_smmu_s2_tlb_ops_v2 = {
	.tlb_flush_all	= arm_smmu_tlb_inv_context_s2,
	.tlb_flush_walk	= arm_smmu_tlb_inv_walk_s2,
	.tlb_add_page	= arm_smmu_tlb_add_page_s2,
};

static const struct iommu_flush_ops arm_smmu_s2_tlb_ops_v1 = {
	.tlb_flush_all	= arm_smmu_tlb_inv_context_s2,
	.tlb_flush_walk	= arm_smmu_tlb_inv_walk_s2_v1,
	.tlb_add_page	= arm_smmu_tlb_add_page_s2_v1,
};

static void print_fault_regs(struct arm_smmu_domain *smmu_domain,
		struct arm_smmu_device *smmu, int idx)
{
	u32 fsr, fsynr0, fsynr1, cbfrsynra;
	unsigned long iova;
	struct arm_smmu_cfg *cfg = smmu->cbs[idx].cfg;
	bool stage1 = cfg->cbar != CBAR_TYPE_S2_TRANS;

	fsr = arm_smmu_cb_read(smmu, idx, ARM_SMMU_CB_FSR);
	fsynr0 = arm_smmu_cb_read(smmu, idx, ARM_SMMU_CB_FSYNR0);
	fsynr1 = arm_smmu_cb_read(smmu, idx, ARM_SMMU_CB_FSYNR1);
	iova = arm_smmu_cb_readq(smmu, idx, ARM_SMMU_CB_FAR);
	cbfrsynra = arm_smmu_gr1_read(smmu, ARM_SMMU_GR1_CBFRSYNRA(idx));

	dev_err(smmu->dev, "Unhandled arm-smmu context fault from %s!\n",
		dev_name(smmu_domain->dev));
	dev_err(smmu->dev, "FAR    = 0x%016lx\n",
		iova);
	dev_err(smmu->dev, "PAR    = 0x%pK\n",
		(void *) arm_smmu_cb_readq(smmu, idx, ARM_SMMU_CB_PAR));

	dev_err(smmu->dev,
		"FSR    = 0x%08x [%s%s%s%s%s%s%s%s%s%s]\n",
		fsr,
		(fsr & ARM_SMMU_FSR_TF) ?  (fsynr0 & ARM_SMMU_FSYNR0_WNR ?
				 "TF W " : "TF R ") : "",
		(fsr & ARM_SMMU_FSR_AFF) ? "AFF " : "",
		(fsr & ARM_SMMU_FSR_PF) ? (fsynr0 & ARM_SMMU_FSYNR0_WNR ?
				"PF W " : "PF R ") : "",
		(fsr & ARM_SMMU_FSR_EF) ? "EF " : "",
		(fsr & ARM_SMMU_FSR_TLBMCF) ? "TLBMCF " : "",
		(fsr & ARM_SMMU_FSR_TLBLKF) ? "TLBLKF " : "",
		(fsr & ARM_SMMU_FSR_ASF) ? "ASF " : "",
		(fsr & ARM_SMMU_FSR_UUT) ? "UUT " : "",
		(fsr & ARM_SMMU_FSR_SS) ? "SS " : "",
		(fsr & ARM_SMMU_FSR_MULTI) ? "MULTI " : "");

	dev_err(smmu->dev, "FSYNR0    = 0x%x\n", fsynr0);
	dev_err(smmu->dev, "FSYNR1    = 0x%x\n", fsynr1);
	dev_err(smmu->dev, "context bank#    = 0x%x\n", idx);

	if (cfg->fmt == ARM_SMMU_CTX_FMT_AARCH32_S) {
		dev_err(smmu->dev, "TTBR0  = 0x%pK\n",
			(void *) (unsigned long)
			arm_smmu_cb_read(smmu, idx, ARM_SMMU_CB_TTBR0));
		dev_err(smmu->dev, "TTBR1  = 0x%pK\n",
			(void *) (unsigned long)
			arm_smmu_cb_read(smmu, idx, ARM_SMMU_CB_TTBR1));
	} else {
		dev_err(smmu->dev, "TTBR0  = 0x%pK\n",
			(void *) arm_smmu_cb_readq(smmu, idx,
						   ARM_SMMU_CB_TTBR0));
		if (stage1)
			dev_err(smmu->dev, "TTBR1  = 0x%pK\n",
				(void *) arm_smmu_cb_readq(smmu, idx,
							   ARM_SMMU_CB_TTBR1));
	}

	dev_err(smmu->dev, "SCTLR  = 0x%08x ACTLR  = 0x%08x\n",
	       arm_smmu_cb_read(smmu, idx, ARM_SMMU_CB_SCTLR),
	       arm_smmu_cb_read(smmu, idx, ARM_SMMU_CB_ACTLR));
	dev_err(smmu->dev, "CBAR  = 0x%08x\n",
		arm_smmu_gr1_read(smmu, ARM_SMMU_GR1_CBAR(idx)));
	dev_err(smmu->dev, "MAIR0   = 0x%08x MAIR1   = 0x%08x\n",
	       arm_smmu_cb_read(smmu, idx, ARM_SMMU_CB_S1_MAIR0),
	       arm_smmu_cb_read(smmu, idx, ARM_SMMU_CB_S1_MAIR1));

	dev_err(smmu->dev, "SID = 0x%x\n",
		cbfrsynra & CBFRSYNRA_SID_MASK);
	dev_err(smmu->dev, "Client info: BID=0x%lx, PID=0x%lx, MID=0x%lx\n",
		FIELD_GET(ARM_SMMU_FSYNR1_BID, fsynr1),
		FIELD_GET(ARM_SMMU_FSYNR1_PID, fsynr1),
		FIELD_GET(ARM_SMMU_FSYNR1_MID, fsynr1));
}

/*
 * Iommu HW has generated a fault. If HW and SW states are in sync,
 * then a SW page table walk should yield 0.
 *
 * WARNING!!! This check is racy!!!!
 * For a faulting address x, the dma layer mapping may map address x
 * into the iommu page table in parallel to the fault handler running.
 * This is frequently seen due to dma-iommu's address reuse policy.
 * Thus, arm_smmu_iova_to_phys() returning nonzero is not necessarily
 * indicative of an issue.
 */
static void arm_smmu_verify_fault(struct arm_smmu_domain *smmu_domain,
	struct arm_smmu_device *smmu, int idx)
{
	u32 fsynr, cbfrsynra;
	unsigned long iova;
	struct iommu_domain *domain = &smmu_domain->domain;
	phys_addr_t phys_soft;
	phys_addr_t phys_stimu, phys_hard_priv, phys_stimu_post_tlbiall;
	unsigned long flags = 0;
	struct qcom_iommu_atos_txn txn = {0};

	fsynr = arm_smmu_cb_read(smmu, idx, ARM_SMMU_CB_FSYNR0);
	iova = arm_smmu_cb_readq(smmu, idx, ARM_SMMU_CB_FAR);
	cbfrsynra = arm_smmu_gr1_read(smmu, ARM_SMMU_GR1_CBFRSYNRA(idx));

	phys_soft = arm_smmu_iova_to_phys(domain, iova);
	dev_err(smmu->dev, "soft iova-to-phys=%pa\n", &phys_soft);

	/* Get the transaction type */
	if (fsynr & ARM_SMMU_FSYNR0_WNR)
		flags |= IOMMU_TRANS_WRITE;
	if (fsynr & ARM_SMMU_FSYNR0_PNU)
		flags |= IOMMU_TRANS_PRIV;
	if (fsynr & ARM_SMMU_FSYNR0_IND)
		flags |= IOMMU_TRANS_INST;

	txn.addr = iova;
	txn.flags = flags;
	txn.id = cbfrsynra & CBFRSYNRA_SID_MASK;

	/* Now replicate the faulty transaction */
	phys_stimu = arm_smmu_iova_to_phys_hard(domain, &txn);

	/*
	 * If the replicated transaction fails, it could be due to legitimate
	 * unmapped access (translation fault) or stale TLB with insufficient
	 * privileges (permission fault). Try ATOS operation with full access
	 * privileges to rule out stale entry with insufficient privileges case.
	 */
	if (!phys_stimu) {
		txn.flags = QCOM_IOMMU_ATOS_TRANS_DEFAULT |
				QCOM_IOMMU_ATOS_TRANS_PRIV;
		phys_hard_priv = arm_smmu_iova_to_phys_hard(domain, &txn);
	}

	/* Now replicate the faulty transaction post tlbiall */
	iommu_flush_iotlb_all(domain);
	txn.flags = flags;
	phys_stimu_post_tlbiall = arm_smmu_iova_to_phys_hard(domain, &txn);

	if (!phys_stimu && phys_hard_priv) {
		dev_err(smmu->dev,
			"ATOS results differed across access privileges...\n"
			"Before: %pa After: %pa\n",
			&phys_stimu, &phys_hard_priv);
	}

	if (phys_stimu != phys_stimu_post_tlbiall) {
		dev_err(smmu->dev,
			"ATOS results differed across TLBIALL...\n"
			"Before: %pa After: %pa\n", &phys_stimu,
						&phys_stimu_post_tlbiall);
	}

	dev_err(smmu->dev, "hard iova-to-phys (ATOS)=%pa\n",
		phys_stimu ? &phys_stimu : &phys_stimu_post_tlbiall);
}

static int report_iommu_fault_helper(struct arm_smmu_domain *smmu_domain,
	struct arm_smmu_device *smmu, int idx)
{
	u32 fsr, fsynr;
	unsigned long iova;
	int flags;

	fsr = arm_smmu_cb_read(smmu, idx, ARM_SMMU_CB_FSR);
	fsynr = arm_smmu_cb_read(smmu, idx, ARM_SMMU_CB_FSYNR0);
	iova = arm_smmu_cb_readq(smmu, idx, ARM_SMMU_CB_FAR);

	flags = fsynr & ARM_SMMU_FSYNR0_WNR ?
		IOMMU_FAULT_WRITE : IOMMU_FAULT_READ;
	if (fsr & ARM_SMMU_FSR_TF)
		flags |= IOMMU_FAULT_TRANSLATION;
	if (fsr & ARM_SMMU_FSR_PF)
		flags |= IOMMU_FAULT_PERMISSION;
	if (fsr & ARM_SMMU_FSR_EF)
		flags |= IOMMU_FAULT_EXTERNAL;
	if (fsr & ARM_SMMU_FSR_SS)
		flags |= IOMMU_FAULT_TRANSACTION_STALLED;


	return report_iommu_fault(&smmu_domain->domain,
				 smmu->dev, iova, flags);
}

static int arm_smmu_get_fault_ids(struct iommu_domain *domain,
			struct qcom_iommu_fault_ids *f_ids)
{
	struct arm_smmu_domain *smmu_domain;
	struct arm_smmu_device *smmu;
	u32 fsr, fsynr1;
	int idx, ret;

	if (!domain || !f_ids)
		return -EINVAL;

	smmu_domain = to_smmu_domain(domain);
	smmu = smmu_domain->smmu;
	idx = smmu_domain->cfg.cbndx;

	ret = arm_smmu_rpm_get(smmu);
	if (ret < 0)
		return ret;

	fsr = arm_smmu_cb_read(smmu, idx, ARM_SMMU_CB_FSR);

	if (!(fsr & ARM_SMMU_FSR_FAULT)) {
		arm_smmu_rpm_put(smmu);
		return -EINVAL;
	}

	fsynr1 = arm_smmu_cb_read(smmu, idx, ARM_SMMU_CB_FSYNR1);
	arm_smmu_rpm_put(smmu);

	f_ids->bid = FIELD_GET(ARM_SMMU_FSYNR1_BID, fsynr1);
	f_ids->pid = FIELD_GET(ARM_SMMU_FSYNR1_PID, fsynr1);
	f_ids->mid = FIELD_GET(ARM_SMMU_FSYNR1_MID, fsynr1);

	return 0;
}

static irqreturn_t arm_smmu_context_fault(int irq, void *dev)
{
	u32 fsr;
	struct iommu_domain *domain = dev;
	struct arm_smmu_domain *smmu_domain = to_smmu_domain(domain);
	struct arm_smmu_device *smmu = smmu_domain->smmu;
	int idx = smmu_domain->cfg.cbndx;
	static DEFINE_RATELIMIT_STATE(_rs,
				      DEFAULT_RATELIMIT_INTERVAL,
				      DEFAULT_RATELIMIT_BURST);
	int ret;

	ret = arm_smmu_rpm_get(smmu);
	if (ret < 0)
		return IRQ_NONE;

	fsr = arm_smmu_cb_read(smmu, idx, ARM_SMMU_CB_FSR);
	if (!(fsr & ARM_SMMU_FSR_FAULT)) {
		ret = IRQ_NONE;
		goto out_power_off;
	}

	if ((smmu->options & ARM_SMMU_OPT_FATAL_ASF) &&
			(fsr & ARM_SMMU_FSR_ASF)) {
		dev_err(smmu->dev,
			"Took an address size fault.  Refusing to recover.\n");
		BUG();
	}

	/*
	 * If the fault helper returns -ENOSYS, then no client fault helper was
	 * registered. In that case, print the default report.
	 *
	 * If the client returns -EBUSY, do not clear FSR and do not RESUME
	 * if stalled. This is required to keep the IOMMU client stalled on
	 * the outstanding fault. This gives the client a chance to take any
	 * debug action and then terminate the stalled transaction.
	 * So, the sequence in case of stall on fault should be:
	 * 1) Do not clear FSR or write to RESUME here
	 * 2) Client takes any debug action
	 * 3) Client terminates the stalled transaction and resumes the IOMMU
	 * 4) Client clears FSR. The FSR should only be cleared after 3) and
	 *    not before so that the fault remains outstanding. This ensures
	 *    SCTLR.HUPCF has the desired effect if subsequent transactions also
	 *    need to be terminated.
	 */
	ret = report_iommu_fault_helper(smmu_domain, smmu, idx);
	if (ret == -ENOSYS) {
		if (__ratelimit(&_rs)) {
			print_fault_regs(smmu_domain, smmu, idx);
			arm_smmu_verify_fault(smmu_domain, smmu, idx);
		}
		BUG_ON(!smmu_domain->fault_model.non_fatal);
	}
	if (ret != -EBUSY) {
		arm_smmu_cb_write(smmu, idx, ARM_SMMU_CB_FSR, fsr);

		/*
		 * Barrier required to ensure that the FSR is cleared
		 * before resuming SMMU operation
		 */
		wmb();

		if (fsr & ARM_SMMU_FSR_SS)
			arm_smmu_cb_write(smmu, idx, ARM_SMMU_CB_RESUME,
				  ARM_SMMU_RESUME_TERMINATE);
	}

	ret = IRQ_HANDLED;
out_power_off:
	arm_smmu_rpm_put(smmu);
	return ret;
}

static irqreturn_t arm_smmu_global_fault(int irq, void *dev)
{
	u32 gfsr, gfsynr0, gfsynr1, gfsynr2;
	struct arm_smmu_device *smmu = dev;
	static DEFINE_RATELIMIT_STATE(rs, DEFAULT_RATELIMIT_INTERVAL,
				      DEFAULT_RATELIMIT_BURST);
	int ret;

	ret = arm_smmu_rpm_get(smmu);
	if (ret < 0)
		return IRQ_NONE;

	gfsr = arm_smmu_gr0_read(smmu, ARM_SMMU_GR0_sGFSR);
	gfsynr0 = arm_smmu_gr0_read(smmu, ARM_SMMU_GR0_sGFSYNR0);
	gfsynr1 = arm_smmu_gr0_read(smmu, ARM_SMMU_GR0_sGFSYNR1);
	gfsynr2 = arm_smmu_gr0_read(smmu, ARM_SMMU_GR0_sGFSYNR2);

	if (!gfsr) {
		arm_smmu_rpm_put(smmu);
		return IRQ_NONE;
	}

	if (__ratelimit(&rs)) {
		if (IS_ENABLED(CONFIG_ARM_SMMU_DISABLE_BYPASS_BY_DEFAULT) &&
		    (gfsr & ARM_SMMU_sGFSR_USF))
			dev_err(smmu->dev,
				"Blocked unknown Stream ID 0x%hx; boot with \"arm-smmu.disable_bypass=0\" to allow, but this may have security implications\n",
				(u16)gfsynr1);
		else
			dev_err(smmu->dev,
				"Unexpected global fault, this could be serious\n");
		dev_err(smmu->dev,
			"\tGFSR 0x%08x, GFSYNR0 0x%08x, GFSYNR1 0x%08x, GFSYNR2 0x%08x\n",
			gfsr, gfsynr0, gfsynr1, gfsynr2);
	}

	arm_smmu_gr0_write(smmu, ARM_SMMU_GR0_sGFSR, gfsr);
	arm_smmu_rpm_put(smmu);
	return IRQ_HANDLED;
}

static void arm_smmu_init_context_bank(struct arm_smmu_domain *smmu_domain,
				       struct io_pgtable_cfg *pgtbl_cfg)
{
	struct arm_smmu_cfg *cfg = &smmu_domain->cfg;
	struct arm_smmu_cb *cb = &smmu_domain->smmu->cbs[cfg->cbndx];
	bool stage1 = cfg->cbar != CBAR_TYPE_S2_TRANS;

	cb->cfg = cfg;

	/* TCR */
	if (stage1) {
		if (cfg->fmt == ARM_SMMU_CTX_FMT_AARCH32_S) {
			cb->tcr[0] = pgtbl_cfg->arm_v7s_cfg.tcr;
		} else {
			cb->tcr[0] = arm_smmu_lpae_tcr(pgtbl_cfg);
			cb->tcr[1] = arm_smmu_lpae_tcr2(pgtbl_cfg);
			if (cfg->fmt == ARM_SMMU_CTX_FMT_AARCH64)
				cb->tcr[1] |= ARM_SMMU_TCR2_AS;
			else
				cb->tcr[0] |= ARM_SMMU_TCR_EAE;
		}
	} else {
		cb->tcr[0] = arm_smmu_lpae_vtcr(pgtbl_cfg);
	}

	/* TTBRs */
	if (stage1) {
		if (cfg->fmt == ARM_SMMU_CTX_FMT_AARCH32_S) {
			cb->ttbr[0] = pgtbl_cfg->arm_v7s_cfg.ttbr;
			cb->ttbr[1] = 0;
		} else {
			cb->ttbr[0] = FIELD_PREP(ARM_SMMU_TTBRn_ASID,
						 cfg->asid);
			cb->ttbr[1] = FIELD_PREP(ARM_SMMU_TTBRn_ASID,
						 cfg->asid);

			if (pgtbl_cfg->quirks & IO_PGTABLE_QUIRK_ARM_TTBR1)
				cb->ttbr[1] |= pgtbl_cfg->arm_lpae_s1_cfg.ttbr;
			else
				cb->ttbr[0] |= pgtbl_cfg->arm_lpae_s1_cfg.ttbr;
		}
	} else {
		cb->ttbr[0] = pgtbl_cfg->arm_lpae_s2_cfg.vttbr;
	}

	/* MAIRs (stage-1 only) */
	if (stage1) {
		if (cfg->fmt == ARM_SMMU_CTX_FMT_AARCH32_S) {
			cb->mair[0] = pgtbl_cfg->arm_v7s_cfg.prrr;
			cb->mair[1] = pgtbl_cfg->arm_v7s_cfg.nmrr;
		} else {
			cb->mair[0] = pgtbl_cfg->arm_lpae_s1_cfg.mair;
			cb->mair[1] = pgtbl_cfg->arm_lpae_s1_cfg.mair >> 32;
		}
	}

	memset(&cfg->sctlr, 0, sizeof(cfg->sctlr));
	/*
	 * Override cacheability, shareability, r/w allocation for
	 * clients who are io-coherent. Otherwise set NSH to force io-coherency
	 * to be disabled.
	 * These settings only take effect during bypass mode, when sctlr.M = 0
	 */
	if (of_dma_is_coherent(smmu_domain->dev->of_node)) {
		cfg->sctlr.wacfg = ARM_SMMU_SCTLR_WACFG_WA;
		cfg->sctlr.racfg = ARM_SMMU_SCTLR_RACFG_RA;
		cfg->sctlr.shcfg = ARM_SMMU_SCTLR_SHCFG_OSH;
		cfg->sctlr.mtcfg = 1;
		cfg->sctlr.memattr = ARM_SMMU_SCTLR_MEM_ATTR_OISH_WB_CACHE;
	} else {
		cfg->sctlr.shcfg = ARM_SMMU_SCTLR_SHCFG_NSH;
	}

	cfg->sctlr.cfre = !smmu_domain->fault_model.no_cfre;
	cfg->sctlr.cfcfg = !smmu_domain->fault_model.no_stall;
	cfg->sctlr.hupcf = smmu_domain->fault_model.hupcf;

	if ((!smmu_domain->mapping_cfg.s1_bypass && !smmu_domain->delayed_s1_trans_enable) ||
	    !stage1)
		cfg->sctlr.m = 1;

	cb->sctlr = arm_smmu_lpae_sctlr(cfg);
}

void arm_smmu_write_context_bank(struct arm_smmu_device *smmu, int idx)
{
	u32 reg;
	bool stage1;
	struct arm_smmu_cb *cb = &smmu->cbs[idx];
	struct arm_smmu_cfg *cfg = cb->cfg;

	/* Unassigned context banks only need disabling */
	if (!cfg) {
		arm_smmu_cb_write(smmu, idx, ARM_SMMU_CB_SCTLR, 0);
		return;
	}

	stage1 = cfg->cbar != CBAR_TYPE_S2_TRANS;

	/* CBA2R */
	if (smmu->version > ARM_SMMU_V1) {
		if (cfg->fmt == ARM_SMMU_CTX_FMT_AARCH64)
			reg = ARM_SMMU_CBA2R_VA64;
		else
			reg = 0;
		/* 16-bit VMIDs live in CBA2R */
		if (smmu->features & ARM_SMMU_FEAT_VMID16)
			reg |= FIELD_PREP(ARM_SMMU_CBA2R_VMID16, cfg->vmid);

		arm_smmu_gr1_write(smmu, ARM_SMMU_GR1_CBA2R(idx), reg);
	}

	/* CBAR */
	reg = FIELD_PREP(ARM_SMMU_CBAR_TYPE, cfg->cbar);
	if (smmu->version < ARM_SMMU_V2)
		reg |= FIELD_PREP(ARM_SMMU_CBAR_IRPTNDX, cfg->irptndx);

	/*
	 * Use the weakest shareability/memory types, so they are
	 * overridden by the ttbcr/pte.
	 */
	if (stage1) {
		reg |= FIELD_PREP(ARM_SMMU_CBAR_S1_BPSHCFG,
				  ARM_SMMU_CBAR_S1_BPSHCFG_NSH) |
		       FIELD_PREP(ARM_SMMU_CBAR_S1_MEMATTR,
				  ARM_SMMU_CBAR_S1_MEMATTR_WB);
	} else if (!(smmu->features & ARM_SMMU_FEAT_VMID16)) {
		/* 8-bit VMIDs live in CBAR */
		reg |= FIELD_PREP(ARM_SMMU_CBAR_VMID, cfg->vmid);
	}
	arm_smmu_gr1_write(smmu, ARM_SMMU_GR1_CBAR(idx), reg);

	/*
	 * TCR
	 * We must write this before the TTBRs, since it determines the
	 * access behaviour of some fields (in particular, ASID[15:8]).
	 */
	if (stage1 && smmu->version > ARM_SMMU_V1)
		arm_smmu_cb_write(smmu, idx, ARM_SMMU_CB_TCR2, cb->tcr[1]);
	arm_smmu_cb_write(smmu, idx, ARM_SMMU_CB_TCR, cb->tcr[0]);

	/* TTBRs */
	if (cfg->fmt == ARM_SMMU_CTX_FMT_AARCH32_S) {
		arm_smmu_cb_write(smmu, idx, ARM_SMMU_CB_CONTEXTIDR, cfg->asid);
		arm_smmu_cb_write(smmu, idx, ARM_SMMU_CB_TTBR0, cb->ttbr[0]);
		arm_smmu_cb_write(smmu, idx, ARM_SMMU_CB_TTBR1, cb->ttbr[1]);
	} else {
		arm_smmu_cb_writeq(smmu, idx, ARM_SMMU_CB_TTBR0, cb->ttbr[0]);
		if (stage1)
			arm_smmu_cb_writeq(smmu, idx, ARM_SMMU_CB_TTBR1,
					   cb->ttbr[1]);
	}

	/* MAIRs (stage-1 only) */
	if (stage1) {
		arm_smmu_cb_write(smmu, idx, ARM_SMMU_CB_S1_MAIR0, cb->mair[0]);
		arm_smmu_cb_write(smmu, idx, ARM_SMMU_CB_S1_MAIR1, cb->mair[1]);
	}

	/* SCTLR */
	if (smmu->impl && smmu->impl->write_sctlr)
		smmu->impl->write_sctlr(smmu, idx, cb->sctlr);
	else
		arm_smmu_cb_write(smmu, idx, ARM_SMMU_CB_SCTLR, cb->sctlr);
}

/* This function assumes that the domain's init mutex is held */
static int arm_smmu_get_dma_cookie(struct device *dev,
				    struct arm_smmu_domain *smmu_domain,
				    struct io_pgtable_ops *pgtbl_ops)
{
	struct iommu_domain *domain = &smmu_domain->domain;
	int ret;

	if (domain->type == IOMMU_DOMAIN_DMA)
		return iommu_get_dma_cookie(domain);
	else if (smmu_domain->mapping_cfg.fast) {
		ret = fast_smmu_init_mapping(dev, domain, pgtbl_ops);
		if (ret)
			return ret;
	}

	return 0;
}

static void arm_smmu_put_dma_cookie(struct iommu_domain *domain)
{
	struct arm_smmu_domain *smmu_domain = to_smmu_domain(domain);

	if (domain->type == IOMMU_DOMAIN_DMA)
		iommu_put_dma_cookie(domain);
	else if (smmu_domain->mapping_cfg.fast)
		fast_smmu_put_dma_cookie(domain);
}

static int arm_smmu_secure_pool_add(struct arm_smmu_domain *smmu_domain,
				     void *addr, size_t size)
{
	struct arm_smmu_secure_pool_chunk *chunk;

	chunk = kmalloc(sizeof(*chunk), GFP_ATOMIC);
	if (!chunk)
		return -ENOMEM;

	chunk->addr = addr;
	chunk->size = size;
	memset(addr, 0, size);
	list_add(&chunk->list, &smmu_domain->secure_pool_list);

	return 0;
}

static void arm_smmu_unprepare_pgtable(void *cookie, void *addr, size_t size)
{
	struct arm_smmu_domain *smmu_domain = cookie;
	struct arm_smmu_pte_info *pte_info;

	if (!arm_smmu_has_secure_vmid(smmu_domain)) {
		WARN(1, "Invalid VMID is set !!\n");
		return;
	}

	pte_info = kzalloc(sizeof(struct arm_smmu_pte_info), GFP_ATOMIC);
	if (!pte_info)
		return;

	pte_info->virt_addr = addr;
	pte_info->size = size;
	list_add_tail(&pte_info->entry, &smmu_domain->unassign_list);
}

static int arm_smmu_prepare_pgtable(void *addr, void *cookie)
{
	struct arm_smmu_domain *smmu_domain = cookie;
	struct arm_smmu_pte_info *pte_info;

	if (!arm_smmu_has_secure_vmid(smmu_domain)) {
		WARN(1, "Invalid VMID is set !!\n");
		return -EINVAL;
	}

	pte_info = kzalloc(sizeof(struct arm_smmu_pte_info), GFP_ATOMIC);
	if (!pte_info)
		return -ENOMEM;
	pte_info->virt_addr = addr;
	list_add_tail(&pte_info->entry, &smmu_domain->pte_info_list);
	return 0;
}

static void arm_smmu_secure_pool_destroy(struct arm_smmu_domain *smmu_domain)
{
	struct arm_smmu_secure_pool_chunk *it, *i;

	list_for_each_entry_safe(it, i, &smmu_domain->secure_pool_list, list) {
		arm_smmu_unprepare_pgtable(smmu_domain, it->addr, it->size);
		/* pages will be freed later (after being unassigned) */
		list_del(&it->list);
		kfree(it);
	}
}

static void *arm_smmu_secure_pool_remove(struct arm_smmu_domain *smmu_domain,
					size_t size)
{
	struct arm_smmu_secure_pool_chunk *it;

	list_for_each_entry(it, &smmu_domain->secure_pool_list, list) {
		if (it->size == size) {
			void *addr = it->addr;

			list_del(&it->list);
			kfree(it);
			return addr;
		}
	}

	return NULL;
}

static void *arm_smmu_alloc_pgtable(void *cookie, gfp_t gfp_mask, int order)
{
	int ret;
	struct page *page;
	void *page_addr;
	size_t size = (1UL << order) * PAGE_SIZE;
	struct arm_smmu_domain *smmu_domain = cookie;

	if (!arm_smmu_has_secure_vmid(smmu_domain)) {
		page = alloc_pages(gfp_mask, order);
		if (!page)
			return NULL;

		return page_address(page);
	}

	page_addr = arm_smmu_secure_pool_remove(smmu_domain, size);
	if (page_addr)
		return page_addr;

	page = alloc_pages(gfp_mask, order);
	if (!page)
		return NULL;

	page_addr = page_address(page);
	ret = arm_smmu_prepare_pgtable(page_addr, cookie);
	if (ret) {
		free_pages((unsigned long)page_addr, order);
		return NULL;
	}

	return page_addr;
}

static void arm_smmu_free_pgtable(void *cookie, void *virt, int order)
{
	struct arm_smmu_domain *smmu_domain = cookie;
	size_t size = (1UL << order) * PAGE_SIZE;

	if (!arm_smmu_has_secure_vmid(smmu_domain)) {
		free_pages((unsigned long)virt, order);
		return;
	}

	if (arm_smmu_secure_pool_add(smmu_domain, virt, size))
		arm_smmu_unprepare_pgtable(smmu_domain, virt, size);
}

static void arm_smmu_tlb_add_walk(void *cookie, void *virt, unsigned long iova, size_t granule)
{
	struct arm_smmu_domain *smmu_domain = cookie;
	struct page *page = virt_to_page(virt);
	unsigned long flags;
	struct iommu_iotlb_gather *gather = &smmu_domain->iotlb_gather;

	spin_lock_irqsave(&smmu_domain->iotlb_gather_lock, flags);
	gather->start = min(iova, gather->start);
	gather->end = max(iova + granule - 1, gather->end);
	list_add(&page->lru, &smmu_domain->iotlb_gather_freelist);
	spin_unlock_irqrestore(&smmu_domain->iotlb_gather_lock, flags);

	trace_tlb_add_walk(smmu_domain, iova, granule);
}

static const struct qcom_iommu_pgtable_ops arm_smmu_pgtable_ops = {
	.alloc = arm_smmu_alloc_pgtable,
	.free = arm_smmu_free_pgtable,
	.tlb_add_walk = arm_smmu_tlb_add_walk,
};

static int arm_smmu_alloc_context_bank(struct arm_smmu_domain *smmu_domain,
				       struct arm_smmu_device *smmu,
				       struct device *dev, unsigned int start)
{
	if (smmu->impl && smmu->impl->alloc_context_bank)
		return smmu->impl->alloc_context_bank(smmu_domain, smmu, dev, start);

	return __arm_smmu_alloc_cb(smmu->context_map, start, smmu->num_context_banks, dev,
				smmu_domain);
}

static int arm_smmu_init_domain_context(struct iommu_domain *domain,
					struct arm_smmu_device *smmu,
					struct device *dev)
{
	int irq, start, ret = 0;
	unsigned long ias, oas;
	struct io_pgtable_ops *pgtbl_ops;
	struct qcom_io_pgtable_info pgtbl_info;
	struct io_pgtable_cfg *pgtbl_cfg = &pgtbl_info.cfg;
	enum io_pgtable_fmt fmt;
	struct arm_smmu_domain *smmu_domain = to_smmu_domain(domain);
	struct arm_smmu_cfg *cfg = &smmu_domain->cfg;
	irqreturn_t (*context_fault)(int irq, void *dev);
	struct io_pgtable *iop;

	mutex_lock(&smmu_domain->init_mutex);
	if (smmu_domain->smmu)
		goto out_unlock;

	smmu_domain->dev = dev;
	ret = arm_smmu_setup_default_domain(dev, domain);
	if (ret) {
		dev_err(dev, "%s: default domain setup failed\n",
			__func__);
		goto out_unlock;
	}

	if (domain->type == IOMMU_DOMAIN_IDENTITY) {
		smmu_domain->stage = ARM_SMMU_DOMAIN_BYPASS;
		smmu_domain->smmu = smmu;
		goto out_unlock;
	}

	/*
	 * Mapping the requested stage onto what we support is surprisingly
	 * complicated, mainly because the spec allows S1+S2 SMMUs without
	 * support for nested translation. That means we end up with the
	 * following table:
	 *
	 * Requested        Supported        Actual
	 *     S1               N              S1
	 *     S1             S1+S2            S1
	 *     S1               S2             S2
	 *     S1               S1             S1
	 *     N                N              N
	 *     N              S1+S2            S2
	 *     N                S2             S2
	 *     N                S1             S1
	 *
	 * Note that you can't actually request stage-2 mappings.
	 */
	if (!(smmu->features & ARM_SMMU_FEAT_TRANS_S1))
		smmu_domain->stage = ARM_SMMU_DOMAIN_S2;
	if (!(smmu->features & ARM_SMMU_FEAT_TRANS_S2))
		smmu_domain->stage = ARM_SMMU_DOMAIN_S1;

	/*
	 * Choosing a suitable context format is even more fiddly. Until we
	 * grow some way for the caller to express a preference, and/or move
	 * the decision into the io-pgtable code where it arguably belongs,
	 * just aim for the closest thing to the rest of the system, and hope
	 * that the hardware isn't esoteric enough that we can't assume AArch64
	 * support to be a superset of AArch32 support...
	 */
	if (smmu->features & ARM_SMMU_FEAT_FMT_AARCH32_L)
		cfg->fmt = ARM_SMMU_CTX_FMT_AARCH32_L;
	if (IS_ENABLED(CONFIG_IOMMU_IO_PGTABLE_ARMV7S) &&
	    !IS_ENABLED(CONFIG_64BIT) && !IS_ENABLED(CONFIG_ARM_LPAE) &&
	    (smmu->features & ARM_SMMU_FEAT_FMT_AARCH32_S) &&
	    (smmu_domain->stage == ARM_SMMU_DOMAIN_S1))
		cfg->fmt = ARM_SMMU_CTX_FMT_AARCH32_S;
	if ((IS_ENABLED(CONFIG_64BIT) || cfg->fmt == ARM_SMMU_CTX_FMT_NONE) &&
	    (smmu->features & (ARM_SMMU_FEAT_FMT_AARCH64_64K |
			       ARM_SMMU_FEAT_FMT_AARCH64_16K |
			       ARM_SMMU_FEAT_FMT_AARCH64_4K)))
		cfg->fmt = ARM_SMMU_CTX_FMT_AARCH64;

	if (cfg->fmt == ARM_SMMU_CTX_FMT_NONE) {
		ret = -EINVAL;
		goto out_unlock;
	}

	switch (smmu_domain->stage) {
	case ARM_SMMU_DOMAIN_S1:
		cfg->cbar = CBAR_TYPE_S1_TRANS_S2_BYPASS;
		start = smmu->num_s2_context_banks;
		ias = smmu->va_size;
		oas = smmu->ipa_size;
		if (cfg->fmt == ARM_SMMU_CTX_FMT_AARCH64) {
			fmt = QCOM_ARM_64_LPAE_S1;
			if (smmu->options & ARM_SMMU_OPT_3LVL_TABLES)
				ias = min(ias, 39UL);
		} else if (cfg->fmt == ARM_SMMU_CTX_FMT_AARCH32_L) {
			fmt = ARM_32_LPAE_S1;
			ias = min(ias, 32UL);
			oas = min(oas, 40UL);
		} else {
			fmt = ARM_V7S;
			ias = min(ias, 32UL);
			oas = min(oas, 32UL);
		}
		smmu_domain->flush_ops = &arm_smmu_s1_tlb_ops;
		break;
	case ARM_SMMU_DOMAIN_NESTED:
		/*
		 * We will likely want to change this if/when KVM gets
		 * involved.
		 */
	case ARM_SMMU_DOMAIN_S2:
		cfg->cbar = CBAR_TYPE_S2_TRANS;
		start = 0;
		ias = smmu->ipa_size;
		oas = smmu->pa_size;
		if (cfg->fmt == ARM_SMMU_CTX_FMT_AARCH64) {
			fmt = ARM_64_LPAE_S2;
		} else {
			fmt = ARM_32_LPAE_S2;
			ias = min(ias, 40UL);
			oas = min(oas, 40UL);
		}
		if (smmu->version == ARM_SMMU_V2)
			smmu_domain->flush_ops = &arm_smmu_s2_tlb_ops_v2;
		else
			smmu_domain->flush_ops = &arm_smmu_s2_tlb_ops_v1;
		break;
	default:
		ret = -EINVAL;
		goto out_unlock;
	}

	if (smmu_domain->mapping_cfg.fast) {
		fmt = ARM_V8L_FAST;
		ret = qcom_iommu_get_fast_iova_range(dev,
					&pgtbl_info.iova_base,
					&pgtbl_info.iova_end);
		if (ret < 0)
			goto out_unlock;
	}

	ret = arm_smmu_alloc_context_bank(smmu_domain, smmu, dev, start);
	if (ret < 0) {
		goto out_unlock;
	}

	smmu_domain->smmu = smmu;

	cfg->cbndx = ret;
	if (smmu->version < ARM_SMMU_V2) {
		cfg->irptndx = atomic_inc_return(&smmu->irptndx);
		cfg->irptndx %= smmu->num_context_irqs;
	} else {
		cfg->irptndx = cfg->cbndx;
	}

	if (smmu_domain->stage == ARM_SMMU_DOMAIN_S2)
		cfg->vmid = cfg->cbndx + 1;
	else
		cfg->asid = cfg->cbndx;

	pgtbl_info.iommu_pgtbl_ops = &arm_smmu_pgtable_ops;
	pgtbl_info.cfg = (struct io_pgtable_cfg) {
		.pgsize_bitmap	= smmu->pgsize_bitmap,
		.ias		= ias,
		.oas		= oas,
		.coherent_walk	= is_iommu_pt_coherent(smmu_domain),
		.tlb		= smmu_domain->flush_ops,
		.iommu_dev	= smmu->dev,
	};

<<<<<<< HEAD
	if (!iommu_get_dma_strict(domain))
		pgtbl_cfg->quirks |= IO_PGTABLE_QUIRK_NON_STRICT;

=======
>>>>>>> c668c86d
	if (smmu->impl && smmu->impl->init_context) {
		ret = smmu->impl->init_context(smmu_domain, pgtbl_cfg, dev);
		if (ret)
			goto out_clear_smmu;
	}

	if (smmu_domain->pgtbl_quirks)
		pgtbl_cfg->quirks |= smmu_domain->pgtbl_quirks;

	pgtbl_ops = qcom_alloc_io_pgtable_ops(fmt, &pgtbl_info, smmu_domain);
	if (!pgtbl_ops) {
		ret = -ENOMEM;
		goto out_clear_smmu;
	}

	/* Update the domain's page sizes to reflect the page table format */
	domain->pgsize_bitmap = pgtbl_cfg->pgsize_bitmap;

	if (pgtbl_cfg->quirks & IO_PGTABLE_QUIRK_ARM_TTBR1) {
		domain->geometry.aperture_start = ~0UL << ias;
		domain->geometry.aperture_end = ~0UL;
	} else {
		domain->geometry.aperture_end = (1UL << ias) - 1;
	}

	domain->geometry.force_aperture = true;

	/* Initialise the context bank with our page table cfg */
	arm_smmu_init_context_bank(smmu_domain, pgtbl_cfg);
	if (smmu->impl && smmu->impl->init_context_bank)
		smmu->impl->init_context_bank(smmu_domain, dev);
	arm_smmu_write_context_bank(smmu, cfg->cbndx);

	/*
	 * Request context fault interrupt. Do this last to avoid the
	 * handler seeing a half-initialised domain state.
	 */
	irq = smmu->irqs[smmu->num_global_irqs + cfg->irptndx];

	if (smmu->impl && smmu->impl->context_fault)
		context_fault = smmu->impl->context_fault;
	else
		context_fault = arm_smmu_context_fault;

	ret = devm_request_threaded_irq(smmu->dev, irq, NULL,
			context_fault, IRQF_ONESHOT | IRQF_SHARED,
			"arm-smmu-context-fault", domain);
	if (ret < 0) {
		dev_err(smmu->dev, "failed to request context IRQ %d (%u)\n",
			cfg->irptndx, irq);
		cfg->irptndx = ARM_SMMU_INVALID_IRPTNDX;
	}

	/*
	 * assign any page table memory that might have been allocated
	 * during alloc_io_pgtable_ops
	 */
	arm_smmu_secure_domain_lock(smmu_domain);
	ret = arm_smmu_assign_table(smmu_domain);
	arm_smmu_secure_domain_unlock(smmu_domain);
	if (ret) {
		dev_err(dev, "Failed to hyp-assign page table memory\n");
		goto out_clear_smmu;
	}

	iop = container_of(pgtbl_ops, struct io_pgtable, ops);
	ret = iommu_logger_register(&smmu_domain->logger, domain,
				    smmu_domain->dev, iop);
	if (ret) {
		dev_err(dev, "Log registration failed\n");
		goto out_clear_smmu;
	}

	ret = arm_smmu_get_dma_cookie(dev, smmu_domain, pgtbl_ops);
	if (ret)
		goto out_logger;

	/*
	 * Matches with call to arm_smmu_rpm_put in
	 * arm_smmu_destroy_domain_context.
	 */
	if (smmu_domain->mapping_cfg.atomic) {
		smmu_domain->rpm_always_on = true;
		arm_smmu_rpm_get(smmu);
	}

	mutex_unlock(&smmu_domain->init_mutex);

	/* Publish page table ops for map/unmap */
	smmu_domain->pgtbl_ops = pgtbl_ops;
	return 0;

out_logger:
	iommu_logger_unregister(smmu_domain->logger);
	smmu_domain->logger = NULL;
out_clear_smmu:
	arm_smmu_destroy_domain_context(domain);
	smmu_domain->smmu = NULL;
out_unlock:
	mutex_unlock(&smmu_domain->init_mutex);
	return ret;
}

static void arm_smmu_domain_reinit(struct arm_smmu_domain *smmu_domain)
{
	smmu_domain->cfg.irptndx = ARM_SMMU_INVALID_IRPTNDX;
	smmu_domain->cfg.cbndx = INVALID_CBNDX;
	smmu_domain->secure_vmid = VMID_INVAL;
}

static void arm_smmu_destroy_domain_context(struct iommu_domain *domain)
{
	struct arm_smmu_domain *smmu_domain = to_smmu_domain(domain);
	struct arm_smmu_device *smmu = smmu_domain->smmu;
	struct arm_smmu_cfg *cfg = &smmu_domain->cfg;
	int ret, irq;

	if (!smmu || domain->type == IOMMU_DOMAIN_IDENTITY)
		return;

	ret = arm_smmu_rpm_get(smmu);
	if (ret < 0)
		return;

	/*
	 * Matches with call to arm_smmu_rpm_get in
	 * arm_smmu_init_domain_contxt.
	 */
	if (smmu_domain->rpm_always_on)
		arm_smmu_rpm_put(smmu);

	/*
	 * Disable the context bank and free the page tables before freeing
	 * it.
	 */
	smmu->cbs[cfg->cbndx].cfg = NULL;
	arm_smmu_write_context_bank(smmu, cfg->cbndx);

	if (cfg->irptndx != ARM_SMMU_INVALID_IRPTNDX) {
		irq = smmu->irqs[smmu->num_global_irqs + cfg->irptndx];
		devm_free_irq(smmu->dev, irq, domain);
	}

	qcom_free_io_pgtable_ops(smmu_domain->pgtbl_ops);
	arm_smmu_secure_domain_lock(smmu_domain);
	arm_smmu_secure_pool_destroy(smmu_domain);
	arm_smmu_unassign_table(smmu_domain);
	arm_smmu_secure_domain_unlock(smmu_domain);
	__arm_smmu_free_bitmap(smmu->context_map, cfg->cbndx);

	arm_smmu_rpm_put(smmu);
	arm_smmu_domain_reinit(smmu_domain);
}

static struct iommu_domain *arm_smmu_domain_alloc(unsigned type)
{
	struct arm_smmu_domain *smmu_domain;

	if (type != IOMMU_DOMAIN_UNMANAGED && type != IOMMU_DOMAIN_IDENTITY) {
		if (using_legacy_binding ||
		    (type != IOMMU_DOMAIN_DMA && type != IOMMU_DOMAIN_DMA_FQ))
			return NULL;
	}
	/*
	 * Allocate the domain and initialise some of its data structures.
	 * We can't really do anything meaningful until we've added a
	 * master.
	 */
	smmu_domain = kzalloc(sizeof(*smmu_domain), GFP_KERNEL);
	if (!smmu_domain)
		return NULL;

	mutex_init(&smmu_domain->init_mutex);
	spin_lock_init(&smmu_domain->cb_lock);
	spin_lock_init(&smmu_domain->sync_lock);
	INIT_LIST_HEAD(&smmu_domain->pte_info_list);
	INIT_LIST_HEAD(&smmu_domain->unassign_list);
	mutex_init(&smmu_domain->assign_lock);
	INIT_LIST_HEAD(&smmu_domain->secure_pool_list);
	iommu_iotlb_gather_init(&smmu_domain->iotlb_gather);
	spin_lock_init(&smmu_domain->iotlb_gather_lock);
	INIT_LIST_HEAD(&smmu_domain->iotlb_gather_freelist);
	arm_smmu_domain_reinit(smmu_domain);

	return &smmu_domain->domain;
}

static void arm_smmu_domain_free(struct iommu_domain *domain)
{
	struct arm_smmu_domain *smmu_domain = to_smmu_domain(domain);

	/*
	 * Free the domain resources. We assume that all devices have
	 * already been detached.
	 */
<<<<<<< HEAD
	arm_smmu_put_dma_cookie(domain);
=======
>>>>>>> c668c86d
	arm_smmu_destroy_domain_context(domain);
	iommu_logger_unregister(smmu_domain->logger);
	kfree(smmu_domain);
}

static void arm_smmu_write_smr(struct arm_smmu_device *smmu, int idx)
{
	struct arm_smmu_smr *smr = smmu->smrs + idx;
	u32 reg = FIELD_PREP(ARM_SMMU_SMR_ID, smr->id) |
		  FIELD_PREP(ARM_SMMU_SMR_MASK, smr->mask);

	if (!(smmu->features & ARM_SMMU_FEAT_EXIDS) && smr->valid)
		reg |= ARM_SMMU_SMR_VALID;
	arm_smmu_gr0_write(smmu, ARM_SMMU_GR0_SMR(idx), reg);
}

static void arm_smmu_write_s2cr(struct arm_smmu_device *smmu, int idx)
{
	struct arm_smmu_s2cr *s2cr = smmu->s2crs + idx;
	u32 reg;

	if (smmu->impl && smmu->impl->write_s2cr) {
		smmu->impl->write_s2cr(smmu, idx);
		return;
	}

	reg = FIELD_PREP(ARM_SMMU_S2CR_TYPE, s2cr->type) |
	      FIELD_PREP(ARM_SMMU_S2CR_CBNDX, s2cr->cbndx) |
	      FIELD_PREP(ARM_SMMU_S2CR_PRIVCFG, s2cr->privcfg) |
	      FIELD_PREP(ARM_SMMU_S2CR_SHCFG, ARM_SMMU_S2CR_SHCFG_NSH);

	if (smmu->features & ARM_SMMU_FEAT_EXIDS && smmu->smrs &&
	    smmu->smrs[idx].valid)
		reg |= ARM_SMMU_S2CR_EXIDVALID;
	arm_smmu_gr0_write(smmu, ARM_SMMU_GR0_S2CR(idx), reg);
}

static void arm_smmu_write_sme(struct arm_smmu_device *smmu, int idx)
{
	arm_smmu_write_s2cr(smmu, idx);
	if (smmu->smrs)
		arm_smmu_write_smr(smmu, idx);
}

/*
 * The width of SMR's mask field depends on sCR0_EXIDENABLE, so this function
 * should be called after sCR0 is written.
 */
static void arm_smmu_test_smr_masks(struct arm_smmu_device *smmu)
{
	u32 smr;
	int i;

	if (!smmu->smrs)
		return;
	/*
	 * If we've had to accommodate firmware memory regions, we may
	 * have live SMRs by now; tread carefully...
	 *
	 * Somewhat perversely, not having a free SMR for this test implies we
	 * can get away without it anyway, as we'll only be able to 'allocate'
	 * these SMRs for the ID/mask values we're already trusting to be OK.
	 */
	for (i = 0; i < smmu->num_mapping_groups; i++)
		if (!smmu->smrs[i].valid)
			goto smr_ok;
	return;
smr_ok:
	/*
	 * SMR.ID bits may not be preserved if the corresponding MASK
	 * bits are set, so check each one separately. We can reject
	 * masters later if they try to claim IDs outside these masks.
	 */
	smr = FIELD_PREP(ARM_SMMU_SMR_ID, smmu->streamid_mask);
	arm_smmu_gr0_write(smmu, ARM_SMMU_GR0_SMR(i), smr);
	smr = arm_smmu_gr0_read(smmu, ARM_SMMU_GR0_SMR(i));
	smmu->streamid_mask = FIELD_GET(ARM_SMMU_SMR_ID, smr);

	smr = FIELD_PREP(ARM_SMMU_SMR_MASK, smmu->streamid_mask);
	arm_smmu_gr0_write(smmu, ARM_SMMU_GR0_SMR(i), smr);
	smr = arm_smmu_gr0_read(smmu, ARM_SMMU_GR0_SMR(i));
	smmu->smr_mask_mask = FIELD_GET(ARM_SMMU_SMR_MASK, smr);
}

static int arm_smmu_find_sme(struct arm_smmu_device *smmu, u16 id, u16 mask)
{
	struct arm_smmu_smr *smrs = smmu->smrs;
	int i, free_idx = -ENOSPC;

	/* Stream indexing is blissfully easy */
	if (!smrs)
		return id;

	/* Validating SMRs is... less so */
	for (i = 0; i < smmu->num_mapping_groups; ++i) {
		if (!smrs[i].valid) {
			/*
			 * Note the first free entry we come across, which
			 * we'll claim in the end if nothing else matches.
			 */
			if (free_idx < 0)
				free_idx = i;
			continue;
		}
		/*
		 * If the new entry is _entirely_ matched by an existing entry,
		 * then reuse that, with the guarantee that there also cannot
		 * be any subsequent conflicting entries. In normal use we'd
		 * expect simply identical entries for this case, but there's
		 * no harm in accommodating the generalisation.
		 */
		if ((mask & smrs[i].mask) == mask &&
		    !((id ^ smrs[i].id) & ~smrs[i].mask))
			return i;
		/*
		 * If the new entry has any other overlap with an existing one,
		 * though, then there always exists at least one stream ID
		 * which would cause a conflict, and we can't allow that risk.
		 */
		if (!((id ^ smrs[i].id) & ~(smrs[i].mask | mask)))
			return -EINVAL;
	}

	return free_idx;
}

static bool arm_smmu_free_sme(struct arm_smmu_device *smmu, int idx)
{
	bool pinned = smmu->s2crs[idx].pinned;
	u8 cbndx = smmu->s2crs[idx].cbndx;

	if (--smmu->s2crs[idx].count)
		return false;

	smmu->s2crs[idx] = s2cr_init_val;
	if (pinned) {
		smmu->s2crs[idx].pinned = true;
		smmu->s2crs[idx].cbndx = cbndx;
	} else if (smmu->smrs) {
		smmu->smrs[idx].valid = false;
	}

	return true;
}

static int arm_smmu_master_alloc_smes(struct device *dev)
{
	struct iommu_fwspec *fwspec = dev_iommu_fwspec_get(dev);
	struct arm_smmu_master_cfg *cfg = dev_iommu_priv_get(dev);
	struct arm_smmu_device *smmu = cfg->smmu;
	struct arm_smmu_smr *smrs = smmu->smrs;
	int i, idx, ret;

	mutex_lock(&smmu->iommu_group_mutex);
	mutex_lock(&smmu->stream_map_mutex);
	/* Figure out a viable stream map entry allocation */
	for_each_cfg_sme(cfg, fwspec, i, idx) {
		u16 sid = FIELD_GET(ARM_SMMU_SMR_ID, fwspec->ids[i]);
		u16 mask = FIELD_GET(ARM_SMMU_SMR_MASK, fwspec->ids[i]);

		if (idx != INVALID_SMENDX) {
			ret = -EEXIST;
			goto out_err;
		}

		ret = arm_smmu_find_sme(smmu, sid, mask);
		if (ret < 0)
			goto out_err;

		idx = ret;
		if (smrs && smmu->s2crs[idx].count == 0) {
			smrs[idx].id = sid;
			smrs[idx].mask = mask;
			smrs[idx].valid = true;
		}
		smmu->s2crs[idx].count++;
		cfg->smendx[i] = (s16)idx;
	}
	mutex_unlock(&smmu->stream_map_mutex);

	/* It worked! Now, poke the actual hardware */
	for_each_cfg_sme(cfg, fwspec, i, idx)
		arm_smmu_write_sme(smmu, idx);

	mutex_unlock(&smmu->iommu_group_mutex);
	return 0;

out_err:
	while (i--) {
		arm_smmu_free_sme(smmu, cfg->smendx[i]);
		cfg->smendx[i] = INVALID_SMENDX;
	}
	mutex_unlock(&smmu->stream_map_mutex);
	mutex_unlock(&smmu->iommu_group_mutex);
	return ret;
}

static void arm_smmu_master_free_smes(struct arm_smmu_master_cfg *cfg,
				      struct iommu_fwspec *fwspec)
{
	struct arm_smmu_device *smmu = cfg->smmu;
	int i, idx;

	mutex_lock(&smmu->stream_map_mutex);
	for_each_cfg_sme(cfg, fwspec, i, idx) {
		if (arm_smmu_free_sme(smmu, idx))
			arm_smmu_write_sme(smmu, idx);
		cfg->smendx[i] = INVALID_SMENDX;
	}
	mutex_unlock(&smmu->stream_map_mutex);
}

static int arm_smmu_domain_add_master(struct arm_smmu_domain *smmu_domain,
				      struct arm_smmu_master_cfg *cfg,
				      struct iommu_fwspec *fwspec)
{
	struct arm_smmu_device *smmu = smmu_domain->smmu;
	struct arm_smmu_s2cr *s2cr = smmu->s2crs;
	u8 cbndx = smmu_domain->cfg.cbndx;
	enum arm_smmu_s2cr_type type;
	int i, idx;

	if (smmu_domain->stage == ARM_SMMU_DOMAIN_BYPASS)
		type = S2CR_TYPE_BYPASS;
	else
		type = S2CR_TYPE_TRANS;

	mutex_lock(&smmu->stream_map_mutex);
	for_each_cfg_sme(cfg, fwspec, i, idx) {
		if (type == s2cr[idx].type && cbndx == s2cr[idx].cbndx)
			continue;

		s2cr[idx].type = type;
		s2cr[idx].privcfg = S2CR_PRIVCFG_DEFAULT;
		s2cr[idx].cbndx = cbndx;
		arm_smmu_write_s2cr(smmu, idx);
	}
	mutex_unlock(&smmu->stream_map_mutex);

	return 0;
}

static int arm_smmu_assign_table(struct arm_smmu_domain *smmu_domain)
{
	int ret = 0;
	int dest_vmids[2] = {VMID_HLOS, smmu_domain->secure_vmid};
	int dest_perms[2] = {PERM_READ | PERM_WRITE, PERM_READ};
	int source_vmid = VMID_HLOS;
	struct arm_smmu_pte_info *pte_info, *temp;

	if (!arm_smmu_has_secure_vmid(smmu_domain))
		return ret;

	list_for_each_entry(pte_info, &smmu_domain->pte_info_list, entry) {
		ret = hyp_assign_phys(virt_to_phys(pte_info->virt_addr),
				      PAGE_SIZE, &source_vmid, 1,
				      dest_vmids, dest_perms, 2);
		if (WARN_ON(ret))
			break;
	}

	list_for_each_entry_safe(pte_info, temp, &smmu_domain->pte_info_list,
								entry) {
		list_del(&pte_info->entry);
		kfree(pte_info);
	}
	return ret;
}

static void arm_smmu_unassign_table(struct arm_smmu_domain *smmu_domain)
{
	int ret;
	int dest_vmids = VMID_HLOS;
	int dest_perms = PERM_READ | PERM_WRITE | PERM_EXEC;
	int source_vmlist[2] = {VMID_HLOS, smmu_domain->secure_vmid};
	struct arm_smmu_pte_info *pte_info, *temp;

	if (!arm_smmu_has_secure_vmid(smmu_domain))
		return;

	list_for_each_entry(pte_info, &smmu_domain->unassign_list, entry) {
		ret = hyp_assign_phys(virt_to_phys(pte_info->virt_addr),
				      PAGE_SIZE, source_vmlist, 2,
				      &dest_vmids, &dest_perms, 1);
		if (WARN_ON(ret))
			break;
		free_pages((unsigned long)pte_info->virt_addr,
			   get_order(pte_info->size));
	}

	list_for_each_entry_safe(pte_info, temp, &smmu_domain->unassign_list,
				 entry) {
		list_del(&pte_info->entry);
		kfree(pte_info);
	}
}

static struct device_node *arm_iommu_get_of_node(struct device *dev)
{
	struct device_node *np;

	if (!dev->of_node)
		return NULL;

	np = of_parse_phandle(dev->of_node, "qcom,iommu-group", 0);
	return np ? np : dev->of_node;
}

static int arm_smmu_setup_default_domain(struct device *dev,
					 struct iommu_domain *domain)
{
	struct device_node *np;
	int ret;
	const char *str;
	u32 val;
	struct arm_smmu_domain *smmu_domain = to_smmu_domain(domain);

	np = arm_iommu_get_of_node(dev);
	if (!np)
		return 0;

	ret = of_property_read_string(np, "qcom,iommu-dma", &str);
	if (ret)
		str = "default";

	if (!strcmp(str, "bypass")) {
		smmu_domain->mapping_cfg.s1_bypass = 1;
	} else if (!strcmp(str, "fastmap")) {
		/*
		 * Fallback to the upstream dma-allocator if fastmap is not enabled.
		 * "fastmap" implies "atomic" due to it not calling arm_smmu_rpm_get()
		 * in its map/unmap functions. Its clients may or may not actually
		 * use iommu apis from atomic context.
		 */
		smmu_domain->mapping_cfg.atomic = 1;
		if (IS_ENABLED(CONFIG_IOMMU_IO_PGTABLE_FAST))
			smmu_domain->mapping_cfg.fast = 1;
	} else if (!strcmp(str, "atomic")) {
		smmu_domain->mapping_cfg.atomic = 1;
	} else if (!strcmp(str, "disabled")) {
		/* DT properties only intended for use by default-domains */
		return 0;
	}

	/*
	 * default value:
	 * Stall-on-fault
	 * faults trigger kernel panic
	 * return abort
	 */
	if (of_property_match_string(np, "qcom,iommu-faults",
				     "stall-disable") >= 0)
		smmu_domain->fault_model.no_stall = 1;

	if (of_property_match_string(np, "qcom,iommu-faults", "no-CFRE") >= 0)
		smmu_domain->fault_model.no_cfre = 1;

	if (of_property_match_string(np, "qcom,iommu-faults", "HUPCF") >= 0)
		smmu_domain->fault_model.hupcf = 1;

	if (of_property_match_string(np, "qcom,iommu-faults", "non-fatal") >= 0)
		smmu_domain->fault_model.non_fatal = 1;

	/* Default value: disabled */
	ret = of_property_read_u32(np, "qcom,iommu-vmid", &val);
	if (!ret)
		smmu_domain->secure_vmid = val;

	/* Default value: disabled */
	ret = of_property_read_string(np, "qcom,iommu-pagetable", &str);
	if (ret)
		str = "disabled";
	if (!strcmp(str, "coherent"))
		smmu_domain->force_coherent_walk = true;
	else if (!strcmp(str, "LLC"))
		smmu_domain->pgtbl_quirks = IO_PGTABLE_QUIRK_ARM_OUTER_WBWA;
	else if (!strcmp(str, "LLC_NWA"))
		smmu_domain->pgtbl_quirks = IO_PGTABLE_QUIRK_QCOM_USE_LLC_NWA;

	/* Default value: disabled */
	if (of_property_read_bool(np, "qcom,iommu-earlymap"))
		smmu_domain->delayed_s1_trans_enable = true;

	return 0;
}

struct lookup_iommu_group_data {
	struct device_node *np;
	struct iommu_group *group;
};

/* This isn't a "fast lookup" since its N^2, but probably good enough */
static int __bus_lookup_iommu_group(struct device *dev, void *priv)
{
	struct lookup_iommu_group_data *data = priv;
	struct device_node *np;
	struct iommu_group *group;

	group = iommu_group_get(dev);
	if (!group)
		return 0;

	np = of_parse_phandle(dev->of_node, "qcom,iommu-group", 0);
	if (np != data->np) {
		iommu_group_put(group);
		return 0;
	}

	data->group = group;
	return 1;
}

static struct iommu_group *of_get_device_group(struct device *dev)
{
	struct lookup_iommu_group_data data = {
		.np = NULL,
		.group = NULL,
	};
	struct iommu_group *group;
	int ret;

	data.np = of_parse_phandle(dev->of_node, "qcom,iommu-group", 0);
	if (!data.np)
		return NULL;

	ret = bus_for_each_dev(&platform_bus_type, NULL, &data,
				__bus_lookup_iommu_group);
	if (ret > 0)
		return data.group;

#ifdef CONFIG_PCI
	ret = bus_for_each_dev(&pci_bus_type, NULL, &data,
				__bus_lookup_iommu_group);
	if (ret > 0)
		return data.group;
#endif

	group = generic_device_group(dev);
	if (IS_ERR(group))
		return NULL;
	return group;
}

static int arm_smmu_attach_dev(struct iommu_domain *domain, struct device *dev)
{
	struct arm_smmu_domain *smmu_domain = to_smmu_domain(domain);
	struct iommu_fwspec *fwspec = dev_iommu_fwspec_get(dev);
	struct arm_smmu_master_cfg *cfg;
	struct arm_smmu_device *smmu;
	int ret;

	if (!fwspec || fwspec->ops != &arm_smmu_ops.iommu_ops) {
		dev_err(dev, "cannot attach to SMMU, is it on the same bus?\n");
		return -ENXIO;
	}

	/*
	 * FIXME: The arch/arm DMA API code tries to attach devices to its own
	 * domains between of_xlate() and probe_device() - we have no way to cope
	 * with that, so until ARM gets converted to rely on groups and default
	 * domains, just say no (but more politely than by dereferencing NULL).
	 * This should be at least a WARN_ON once that's sorted.
	 */
	cfg = dev_iommu_priv_get(dev);
	if (!cfg)
		return -ENODEV;

	smmu = cfg->smmu;

	ret = arm_smmu_rpm_get(smmu);
	if (ret < 0)
		return ret;

	/* Ensure that the domain is finalised */
	ret = arm_smmu_init_domain_context(domain, smmu, dev);
	if (ret < 0)
		goto rpm_put;

	/*
	 * Sanity check the domain. We don't support domains across
	 * different SMMUs.
	 */
	if (smmu_domain->smmu != smmu) {
		dev_err(dev,
			"cannot attach to SMMU %s whilst already attached to domain on SMMU %s\n",
			dev_name(smmu_domain->smmu->dev), dev_name(smmu->dev));
		ret = -EINVAL;
		goto rpm_put;
	}

	/* Looks ok, so add the device to the domain */
	ret = arm_smmu_domain_add_master(smmu_domain, cfg, fwspec);

	/*
	 * Setup an autosuspend delay to avoid bouncing runpm state.
	 * Otherwise, if a driver for a suspended consumer device
	 * unmaps buffers, it will runpm resume/suspend for each one.
	 *
	 * For example, when used by a GPU device, when an application
	 * or game exits, it can trigger unmapping 100s or 1000s of
	 * buffers.  With a runpm cycle for each buffer, that adds up
	 * to 5-10sec worth of reprogramming the context bank, while
	 * the system appears to be locked up to the user.
	 */
	pm_runtime_set_autosuspend_delay(smmu->dev, 20);
	pm_runtime_use_autosuspend(smmu->dev);

rpm_put:
	arm_smmu_rpm_put(smmu);

	return ret;
}

static gfp_t arm_smmu_domain_gfp_flags(struct arm_smmu_domain *smmu_domain)
{
	/*
	 * The dma layer always uses GFP_ATOMIC, which isn't indicative of
	 * the actual client needs.
	 */
	if (smmu_domain->mapping_cfg.atomic)
		return GFP_ATOMIC;

	return GFP_KERNEL;
}

static int arm_smmu_map_pages(struct iommu_domain *domain, unsigned long iova,
			      phys_addr_t paddr, size_t pgsize, size_t pgcount,
			      int prot, gfp_t gfp, size_t *mapped)
{
	int ret;
	struct arm_smmu_domain *smmu_domain = to_smmu_domain(domain);
	struct io_pgtable_ops *ops = to_smmu_domain(domain)->pgtbl_ops;

	if (!ops)
		return -ENODEV;

	gfp = arm_smmu_domain_gfp_flags(smmu_domain);
	arm_smmu_secure_domain_lock(smmu_domain);

	/* Convert to ops->map_pages() when it is available. */
	while (pgcount--) {
		ret = ops->map(ops, iova, paddr, pgsize, prot, gfp);
		if (ret)
			break;

		iova += pgsize;
		paddr += pgsize;
		if (mapped)
			*mapped += pgsize;
	}

	if (ret)
		goto out;

	ret = arm_smmu_assign_table(smmu_domain);

out:
	arm_smmu_secure_domain_unlock(smmu_domain);
	if (!ret)
		trace_map_pages(smmu_domain, iova, pgsize, pgcount);

	return ret;
}

static int arm_smmu_map_pages(struct iommu_domain *domain, unsigned long iova,
			      phys_addr_t paddr, size_t pgsize, size_t pgcount,
			      int prot, gfp_t gfp, size_t *mapped)
{
	return arm_smmu_map_pages(domain, iova, paddr, size, 1, prot, gfp, NULL);
}

static int __maybe_unused arm_smmu_map_sg(struct iommu_domain *domain, unsigned long iova,
					  struct scatterlist *sg, unsigned int nents, int prot,
					  gfp_t gfp, size_t *mapped)
{
	int ret, i;
	struct arm_smmu_domain *smmu_domain = to_smmu_domain(domain);
	struct io_pgtable_ops *ops = to_smmu_domain(domain)->pgtbl_ops;
	struct scatterlist *tmp;

	if (!ops)
		return -ENODEV;

<<<<<<< HEAD
	gfp = arm_smmu_domain_gfp_flags(smmu_domain);
	arm_smmu_secure_domain_lock(smmu_domain);
	/*
	 * Use ops->map_sg() when it is available. While this function is unreachable, this
	 * has to be implemented as such to avoid the usage of ops->map_sg(), as it
	 * does not exist.
	 */
	for_each_sg(sg, tmp, nents, i) {
		ret = ops->map(ops, iova + *mapped, sg_phys(tmp), tmp->length, prot, gfp);
		if (ret)
			break;

		*mapped += tmp->length;
	}

	if (ret)
		goto out;

	ret = arm_smmu_assign_table(smmu_domain);

out:
	arm_smmu_secure_domain_unlock(smmu_domain);
	if (!ret)
		trace_map_sg(smmu_domain, iova, sg, nents);
=======
	arm_smmu_rpm_get(smmu);
	ret = ops->map_pages(ops, iova, paddr, pgsize, pgcount, prot, gfp, mapped);
	arm_smmu_rpm_put(smmu);
>>>>>>> c668c86d

	return ret;
}

static size_t arm_smmu_unmap_pages(struct iommu_domain *domain, unsigned long iova,
				   size_t pgsize, size_t pgcount,
<<<<<<< HEAD
				   struct iommu_iotlb_gather *gather)
=======
				   struct iommu_iotlb_gather *iotlb_gather)
>>>>>>> c668c86d
{
	size_t unmapped = 0, ret;
	struct arm_smmu_domain *smmu_domain = to_smmu_domain(domain);
	struct io_pgtable_ops *ops = smmu_domain->pgtbl_ops;

	if (!ops)
		return 0;

<<<<<<< HEAD
	arm_smmu_secure_domain_lock(smmu_domain);
=======
	arm_smmu_rpm_get(smmu);
	ret = ops->unmap_pages(ops, iova, pgsize, pgcount, iotlb_gather);
	arm_smmu_rpm_put(smmu);
>>>>>>> c668c86d

	/* Convert to ops->unmap_pages() when it is available. */
	while (pgcount--) {
		ret = ops->unmap(ops, iova, pgsize, gather);
		if (!ret)
			break;

		iova += ret;
		unmapped += ret;
	}

	/*
	 * While splitting up block mappings, we might allocate page table
	 * memory during unmap, so the vmids needs to be assigned to the
	 * memory here as well.
	 */
	arm_smmu_assign_table(smmu_domain);
	/* Also unassign any pages that were free'd during unmap */
	arm_smmu_unassign_table(smmu_domain);
	arm_smmu_secure_domain_unlock(smmu_domain);

	if (unmapped == pgsize * pgcount)
		trace_unmap_pages(smmu_domain, iova, pgsize, pgcount);

	return unmapped;
}

static size_t arm_smmu_unmap(struct iommu_domain *domain, unsigned long iova,
			     size_t size, struct iommu_iotlb_gather *gather)
{
	return arm_smmu_unmap_pages(domain, iova, size, 1, gather);
}

static void arm_smmu_flush_iotlb_all(struct iommu_domain *domain)
{
	struct arm_smmu_domain *smmu_domain = to_smmu_domain(domain);
	struct arm_smmu_device *smmu = smmu_domain->smmu;

	if (smmu_domain->flush_ops) {
		arm_smmu_rpm_get(smmu);
		smmu_domain->flush_ops->tlb_flush_all(smmu_domain);
		arm_smmu_rpm_put(smmu);
	}
}

static void __arm_smmu_iotlb_sync(struct iommu_domain *domain,
				struct iommu_iotlb_gather *gather)
{
	struct arm_smmu_domain *smmu_domain = to_smmu_domain(domain);
	struct arm_smmu_device *smmu = smmu_domain->smmu;
	LIST_HEAD(list);
	struct page *page, *tmp;

	if (smmu->version == ARM_SMMU_V2 ||
	    smmu_domain->stage == ARM_SMMU_DOMAIN_S1)
		arm_smmu_tlb_inv_context_s1(smmu_domain);
	else
		arm_smmu_tlb_sync_global(smmu);

	list_splice_init(&smmu_domain->iotlb_gather_freelist, &list);
	iommu_iotlb_gather_init(&smmu_domain->iotlb_gather);

	list_for_each_entry_safe(page, tmp, &list, lru) {
		list_del(&page->lru);
		arm_smmu_free_pgtable(smmu_domain, page_address(page), 0);
	}
}

/*
 * When a old pagetable is free'd, a subsequent map operation
 * which installs a new pagetable in the same location as the old
 * must not return until TLBI on the old pagetable is completed.
 *
 * Since this check holds a common lock, non-overlapping map operations
 * will be delayed until tlb invalidate completes. Implementing a
 * lockless check may introduce hard-to-debug issues, so defer it for now.
 */
static void arm_smmu_iotlb_sync_map(struct iommu_domain *domain,
				unsigned long iova, size_t size)
{
	struct arm_smmu_domain *smmu_domain = to_smmu_domain(domain);
	struct arm_smmu_device *smmu = smmu_domain->smmu;
	unsigned long flags;
	unsigned long iova_end = iova + size - 1;

	if (!smmu)
		return;

	arm_smmu_rpm_get(smmu);
	spin_lock_irqsave(&smmu_domain->iotlb_gather_lock, flags);
	if ((iova_end >= smmu_domain->iotlb_gather.start) &&
	      (iova <= smmu_domain->iotlb_gather.end))
		__arm_smmu_iotlb_sync(domain, NULL);
	spin_unlock_irqrestore(&smmu_domain->iotlb_gather_lock, flags);
	arm_smmu_rpm_put(smmu);
}

static void arm_smmu_iotlb_sync(struct iommu_domain *domain,
				struct iommu_iotlb_gather *gather)
{
	struct arm_smmu_domain *smmu_domain = to_smmu_domain(domain);
	struct arm_smmu_device *smmu = smmu_domain->smmu;
	unsigned long flags;

	if (!smmu)
		return;

	arm_smmu_rpm_get(smmu);
	spin_lock_irqsave(&smmu_domain->iotlb_gather_lock, flags);
	__arm_smmu_iotlb_sync(domain, NULL);
	spin_unlock_irqrestore(&smmu_domain->iotlb_gather_lock, flags);
	arm_smmu_rpm_put(smmu);
}

static phys_addr_t __arm_smmu_iova_to_phys_hard(struct iommu_domain *domain,
					      dma_addr_t iova)
{
	struct arm_smmu_domain *smmu_domain = to_smmu_domain(domain);
	struct arm_smmu_device *smmu = smmu_domain->smmu;
	struct arm_smmu_cfg *cfg = &smmu_domain->cfg;
	struct io_pgtable_ops *ops = smmu_domain->pgtbl_ops;
	struct device *dev = smmu->dev;
	void __iomem *reg;
	u32 tmp;
	u64 phys;
	unsigned long va, flags;
	int idx = cfg->cbndx;
	phys_addr_t addr = 0;

	spin_lock_irqsave(&smmu_domain->cb_lock, flags);
	va = iova & ~0xfffUL;
	if (cfg->fmt == ARM_SMMU_CTX_FMT_AARCH64)
		arm_smmu_cb_writeq(smmu, idx, ARM_SMMU_CB_ATS1PR, va);
	else
		arm_smmu_cb_write(smmu, idx, ARM_SMMU_CB_ATS1PR, va);

	reg = arm_smmu_page(smmu, ARM_SMMU_CB(smmu, idx)) + ARM_SMMU_CB_ATSR;
	if (readl_poll_timeout_atomic(reg, tmp, !(tmp & ARM_SMMU_ATSR_ACTIVE),
				      5, 50)) {
		spin_unlock_irqrestore(&smmu_domain->cb_lock, flags);
		dev_err(dev,
			"iova to phys timed out on %pad. Falling back to software table walk.\n",
			&iova);
		return ops->iova_to_phys(ops, iova);
	}

	phys = arm_smmu_cb_readq(smmu, idx, ARM_SMMU_CB_PAR);
	spin_unlock_irqrestore(&smmu_domain->cb_lock, flags);
	if (phys & ARM_SMMU_CB_PAR_F) {
		dev_err(dev, "translation fault!\n");
		dev_err(dev, "PAR = 0x%llx\n", phys);
		goto out;
	}

	addr = (phys & GENMASK_ULL(39, 12)) | (iova & 0xfff);
out:

	return addr;
}

static phys_addr_t arm_smmu_iova_to_phys(struct iommu_domain *domain,
					dma_addr_t iova)
{
	struct arm_smmu_domain *smmu_domain = to_smmu_domain(domain);
	struct io_pgtable_ops *ops = smmu_domain->pgtbl_ops;
	struct arm_smmu_device *smmu = smmu_domain->smmu;
	phys_addr_t phys;

	if (!ops)
		return 0;

	if (smmu_domain->smmu->features & ARM_SMMU_FEAT_TRANS_OPS &&
			smmu_domain->stage == ARM_SMMU_DOMAIN_S1) {
		if (arm_smmu_rpm_get(smmu) < 0)
			return 0;

		phys = __arm_smmu_iova_to_phys_hard(domain, iova);

		arm_smmu_rpm_put(smmu);

		return phys;
	}

	return ops->iova_to_phys(ops, iova);
}

/*
 * This function can sleep, and cannot be called from atomic context. Will
 * power on register block if required. This restriction does not apply to the
 * original iova_to_phys() op.
 */
static phys_addr_t arm_smmu_iova_to_phys_hard(struct iommu_domain *domain,
				    struct qcom_iommu_atos_txn *txn)
{
	phys_addr_t ret = 0;
	struct arm_smmu_domain *smmu_domain = to_smmu_domain(domain);
	struct arm_smmu_device *smmu = smmu_domain->smmu;

	if (smmu->options & ARM_SMMU_OPT_DISABLE_ATOS)
		return 0;

	if (arm_smmu_rpm_get(smmu) < 0)
		return 0;

	if (smmu->impl && smmu->impl->iova_to_phys_hard) {
		ret = smmu->impl->iova_to_phys_hard(smmu_domain, txn);
		goto out;
	}

	if (smmu_domain->smmu->features & ARM_SMMU_FEAT_TRANS_OPS &&
			smmu_domain->stage == ARM_SMMU_DOMAIN_S1)
		ret = __arm_smmu_iova_to_phys_hard(domain, txn->addr);

out:
	arm_smmu_rpm_put(smmu);

	return ret;
}

static bool arm_smmu_capable(enum iommu_cap cap)
{
	switch (cap) {
	case IOMMU_CAP_CACHE_COHERENCY:
		/*
		 * Return true here as the SMMU can always send out coherent
		 * requests.
		 */
		return true;
	case IOMMU_CAP_NOEXEC:
		return true;
	default:
		return false;
	}
}

static
struct arm_smmu_device *arm_smmu_get_by_fwnode(struct fwnode_handle *fwnode)
{
	struct device *dev = driver_find_device_by_fwnode(&arm_smmu_driver.driver,
							  fwnode);
	put_device(dev);
	return dev ? dev_get_drvdata(dev) : NULL;
}

static struct iommu_device *arm_smmu_probe_device(struct device *dev)
{
	struct arm_smmu_device *smmu = NULL;
	struct arm_smmu_master_cfg *cfg;
	struct iommu_fwspec *fwspec = dev_iommu_fwspec_get(dev);
	int i, ret;

	if (using_legacy_binding) {
		ret = arm_smmu_register_legacy_master(dev, &smmu);

		/*
		 * If dev->iommu_fwspec is initally NULL, arm_smmu_register_legacy_master()
		 * will allocate/initialise a new one. Thus we need to update fwspec for
		 * later use.
		 */
		fwspec = dev_iommu_fwspec_get(dev);
		if (ret)
			goto out_free;
	} else if (fwspec && fwspec->ops == &arm_smmu_ops.iommu_ops) {
		smmu = arm_smmu_get_by_fwnode(fwspec->iommu_fwnode);
		if (!smmu)
			return ERR_PTR(-ENODEV);
	} else {
		return ERR_PTR(-ENODEV);
	}

	ret = -EINVAL;
	for (i = 0; i < fwspec->num_ids; i++) {
		u16 sid = FIELD_GET(ARM_SMMU_SMR_ID, fwspec->ids[i]);
		u16 mask = FIELD_GET(ARM_SMMU_SMR_MASK, fwspec->ids[i]);

		if (sid & ~smmu->streamid_mask) {
			dev_err(dev, "stream ID 0x%x out of range for SMMU (0x%x)\n",
				sid, smmu->streamid_mask);
			goto out_free;
		}
		if (mask & ~smmu->smr_mask_mask) {
			dev_err(dev, "SMR mask 0x%x out of range for SMMU (0x%x)\n",
				mask, smmu->smr_mask_mask);
			goto out_free;
		}
	}

	ret = -ENOMEM;
	cfg = kzalloc(offsetof(struct arm_smmu_master_cfg, smendx[i]),
		      GFP_KERNEL);
	if (!cfg)
		goto out_free;

	cfg->smmu = smmu;
	dev_iommu_priv_set(dev, cfg);
	while (i--)
		cfg->smendx[i] = INVALID_SMENDX;

	ret = arm_smmu_rpm_get(smmu);
	if (ret < 0)
		goto out_cfg_free;

	ret = arm_smmu_master_alloc_smes(dev);
	arm_smmu_rpm_put(smmu);

	if (ret)
		goto out_cfg_free;

	device_link_add(dev, smmu->dev,
			DL_FLAG_PM_RUNTIME | DL_FLAG_AUTOREMOVE_SUPPLIER);

	return &smmu->iommu;

out_cfg_free:
	kfree(cfg);
out_free:
	iommu_fwspec_free(dev);
	return ERR_PTR(ret);
}

static void arm_smmu_release_device(struct device *dev)
{
	struct iommu_fwspec *fwspec = dev_iommu_fwspec_get(dev);
	struct arm_smmu_master_cfg *cfg;
	struct arm_smmu_device *smmu;
	int ret;

	if (!fwspec || fwspec->ops != &arm_smmu_ops.iommu_ops)
		return;

	cfg  = dev_iommu_priv_get(dev);
	smmu = cfg->smmu;

	ret = arm_smmu_rpm_get(smmu);
	if (ret < 0)
		return;

	arm_smmu_master_free_smes(cfg, fwspec);

	arm_smmu_rpm_put(smmu);

	dev_iommu_priv_set(dev, NULL);
	kfree(cfg);
	iommu_fwspec_free(dev);
}

static void arm_smmu_probe_finalize(struct device *dev)
{
	struct arm_smmu_master_cfg *cfg;
	struct arm_smmu_device *smmu;

	cfg = dev_iommu_priv_get(dev);
	smmu = cfg->smmu;

	if (smmu->impl && smmu->impl->probe_finalize)
		smmu->impl->probe_finalize(smmu, dev);
}

static struct iommu_group *arm_smmu_device_group(struct device *dev)
{
	struct arm_smmu_master_cfg *cfg = dev_iommu_priv_get(dev);
	struct iommu_fwspec *fwspec = dev_iommu_fwspec_get(dev);
	struct arm_smmu_device *smmu = cfg->smmu;
	struct iommu_group *group = NULL;
	int i, idx;

<<<<<<< HEAD
	group = of_get_device_group(dev);
	if (group)
		goto finish;

	for_each_cfg_sme(cfg, fwspec, i, idx) {
		if (group && smmu->s2crs[idx].group &&
		    group != smmu->s2crs[idx].group) {
			dev_err(dev, "ID:%x IDX:%x is already in a group!\n",
				fwspec->ids[i], idx);
=======
	mutex_lock(&smmu->stream_map_mutex);
	for_each_cfg_sme(cfg, fwspec, i, idx) {
		if (group && smmu->s2crs[idx].group &&
		    group != smmu->s2crs[idx].group) {
			mutex_unlock(&smmu->stream_map_mutex);
>>>>>>> c668c86d
			return ERR_PTR(-EINVAL);
		}

		group = smmu->s2crs[idx].group;
	}

<<<<<<< HEAD
	if (group)
		iommu_group_ref_get(group);
	else {
		if (dev_is_pci(dev))
			group = pci_device_group(dev);
		else if (dev_is_fsl_mc(dev))
			group = fsl_mc_device_group(dev);
		else
			group = generic_device_group(dev);
=======
	if (group) {
		mutex_unlock(&smmu->stream_map_mutex);
		return iommu_group_ref_get(group);
	}
>>>>>>> c668c86d

		if (IS_ERR(group))
			return NULL;
	}
finish:
	if (!IS_ERR(group) && smmu->impl && smmu->impl->device_group &&
	    smmu->impl->device_group(dev, group)) {
		iommu_group_put(group);
		return ERR_PTR(-EINVAL);
	}

	/* Remember group for faster lookups */
	if (!IS_ERR(group))
		for_each_cfg_sme(cfg, fwspec, i, idx)
			smmu->s2crs[idx].group = group;

	mutex_unlock(&smmu->stream_map_mutex);
	return group;
}

static int arm_smmu_enable_nesting(struct iommu_domain *domain)
{
	struct arm_smmu_domain *smmu_domain = to_smmu_domain(domain);
	int ret = 0;

	mutex_lock(&smmu_domain->init_mutex);
	if (smmu_domain->smmu)
		ret = -EPERM;
	else
		smmu_domain->stage = ARM_SMMU_DOMAIN_NESTED;
	mutex_unlock(&smmu_domain->init_mutex);

	return ret;
}

static int arm_smmu_set_pgtable_quirks(struct iommu_domain *domain,
		unsigned long quirks)
{
	struct arm_smmu_domain *smmu_domain = to_smmu_domain(domain);
	int ret = 0;

	mutex_lock(&smmu_domain->init_mutex);
	if (smmu_domain->smmu)
		ret = -EPERM;
	else
		smmu_domain->pgtbl_quirks = quirks;
	mutex_unlock(&smmu_domain->init_mutex);

	return ret;
}

static int arm_smmu_of_xlate(struct device *dev, struct of_phandle_args *args)
{
	u32 mask, fwid = 0;

	if (args->args_count > 0)
		fwid |= FIELD_PREP(ARM_SMMU_SMR_ID, args->args[0]);

	if (args->args_count > 1)
		fwid |= FIELD_PREP(ARM_SMMU_SMR_MASK, args->args[1]);
	else if (!of_property_read_u32(args->np, "stream-match-mask", &mask))
		fwid |= FIELD_PREP(ARM_SMMU_SMR_MASK, mask);

	return iommu_fwspec_add_ids(dev, &fwid, 1);
}

static void arm_smmu_get_resv_regions(struct device *dev,
				      struct list_head *head)
{
	struct iommu_resv_region *region;
	int prot = IOMMU_WRITE | IOMMU_NOEXEC | IOMMU_MMIO;

	region = iommu_alloc_resv_region(MSI_IOVA_BASE, MSI_IOVA_LENGTH,
					 prot, IOMMU_RESV_SW_MSI);
	if (!region)
		return;

	list_add_tail(&region->list, head);

	iommu_dma_get_resv_regions(dev, head);

	qcom_iommu_generate_resv_regions(dev, head);
}

static int arm_smmu_def_domain_type(struct device *dev)
{
	struct arm_smmu_master_cfg *cfg = dev_iommu_priv_get(dev);
	const struct arm_smmu_impl *impl;

	if (!cfg)
		return 0;

	impl = cfg->smmu->impl;
	if (impl && impl->def_domain_type)
		return impl->def_domain_type(dev);

	return 0;
}

<<<<<<< HEAD
static int __arm_smmu_sid_switch(struct device *dev, void *data)
{
	struct iommu_fwspec *fwspec = dev_iommu_fwspec_get(dev);
	struct arm_smmu_master_cfg *cfg = dev_iommu_priv_get(dev);
	struct arm_smmu_device *smmu;
	enum sid_switch_direction dir = (typeof(dir))data;
	int i, idx;

	if (!fwspec || !cfg)
		return 0;

	smmu = cfg->smmu;
	for_each_cfg_sme(cfg, fwspec, i, idx) {
		if (dir == SID_RELEASE) {
			arm_smmu_gr0_write(smmu, ARM_SMMU_GR0_SMR(idx), 0);
			arm_smmu_gr0_write(smmu, ARM_SMMU_GR0_S2CR(idx), 0);
		} else {
			arm_smmu_write_sme(smmu, idx);
		}
	}
	return 0;
}

/*
 * Some devices support operation with different levels of security. In some
 * modes, HLOS is no longer responsible for managing the S1 translations for
 * a device. Unfortunately, the device may still use the same set of SIDS, so
 * to prevent a potential stream-match conflict fault, HLOS needs to remove
 * the SIDs fromits SMRs. Enforcement of this policy is implemented through
 * virtualization of the SMR/S2CR regigisters.
 */
static int arm_smmu_sid_switch(struct device *dev,
			       enum sid_switch_direction dir)
{
	struct iommu_group *group;
	int ret;

	group = iommu_group_get(dev);
	ret = iommu_group_for_each_dev(group, (void *)dir,
			__arm_smmu_sid_switch);
	iommu_group_put(group);

	return ret;
}

static int arm_smmu_get_context_bank_nr(struct iommu_domain *domain)
{
	struct arm_smmu_domain *smmu_domain = to_smmu_domain(domain);
	int ret;

	mutex_lock(&smmu_domain->init_mutex);
	if (!smmu_domain->smmu)
		ret = -EINVAL;
	else
		ret = smmu_domain->cfg.cbndx;
	mutex_unlock(&smmu_domain->init_mutex);
	return ret;
}

static int arm_smmu_set_secure_vmid(struct iommu_domain *domain, enum vmid vmid)
{
	struct arm_smmu_domain *smmu_domain = to_smmu_domain(domain);
	int ret = 0;

	mutex_lock(&smmu_domain->init_mutex);
	if (smmu_domain->smmu)
		ret = -EPERM;
	else if (WARN(smmu_domain->secure_vmid != VMID_INVAL, "secure vmid already set"))
		ret = -EPERM;
	else
		smmu_domain->secure_vmid = vmid;
	mutex_unlock(&smmu_domain->init_mutex);
	return ret;
}

static int arm_smmu_set_fault_model(struct iommu_domain *domain, int fault_model)
{
	struct arm_smmu_domain *smmu_domain = to_smmu_domain(domain);
	struct arm_smmu_fault_model *domain_model = &smmu_domain->fault_model;
	int ret = 0;

	mutex_lock(&smmu_domain->init_mutex);
	if (smmu_domain->smmu) {
		ret = -EPERM;
	} else {
		domain_model->non_fatal = FIELD_GET(QCOM_IOMMU_FAULT_MODEL_NON_FATAL, fault_model);
		domain_model->no_cfre = FIELD_GET(QCOM_IOMMU_FAULT_MODEL_NO_CFRE, fault_model);
		domain_model->no_stall = FIELD_GET(QCOM_IOMMU_FAULT_MODEL_NO_STALL, fault_model);
		domain_model->hupcf = FIELD_GET(QCOM_IOMMU_FAULT_MODEL_HUPCF, fault_model);
	}
	mutex_unlock(&smmu_domain->init_mutex);
	return ret;
}

static int arm_smmu_enable_s1_translation(struct iommu_domain *domain)
{
	struct arm_smmu_domain *smmu_domain = to_smmu_domain(domain);
	struct arm_smmu_cfg *cfg = &smmu_domain->cfg;
	struct arm_smmu_device *smmu = smmu_domain->smmu;
	int idx;
	struct arm_smmu_cb *cb;
	int ret;

	mutex_lock(&smmu_domain->init_mutex);
	if (!smmu_domain->smmu) {
		ret = -EPERM;
		goto out;
	} else if (!smmu_domain->delayed_s1_trans_enable) {
		ret = 0;
		goto out;
	}

	ret = arm_smmu_rpm_get(smmu);
	if (ret < 0)
		goto out;

	idx = cfg->cbndx;
	cfg->sctlr.m = 1;
	cb = &smmu->cbs[idx];
	cb->sctlr = arm_smmu_lpae_sctlr(cfg);

	arm_smmu_cb_write(smmu, idx, ARM_SMMU_CB_SCTLR, cb->sctlr);
	arm_smmu_rpm_put(smmu);
	smmu_domain->delayed_s1_trans_enable = false;
out:
	mutex_unlock(&smmu_domain->init_mutex);
	return ret;
}

static int arm_smmu_get_mappings_configuration(struct iommu_domain *domain)
{
	struct arm_smmu_domain *smmu_domain = to_smmu_domain(domain);
	int ret = 0;

	mutex_lock(&smmu_domain->init_mutex);
	if (!smmu_domain->smmu) {
		ret = -EPERM;
	} else {
		ret |= smmu_domain->mapping_cfg.s1_bypass ? QCOM_IOMMU_MAPPING_CONF_S1_BYPASS : 0;
		ret |= smmu_domain->mapping_cfg.atomic ? QCOM_IOMMU_MAPPING_CONF_ATOMIC : 0;
		ret |= smmu_domain->mapping_cfg.fast ? QCOM_IOMMU_MAPPING_CONF_FAST : 0;
	}
	mutex_unlock(&smmu_domain->init_mutex);
	return ret;
}

static struct qcom_iommu_ops arm_smmu_ops = {
	.iova_to_phys_hard		= arm_smmu_iova_to_phys_hard,
	.sid_switch			= arm_smmu_sid_switch,
	.get_fault_ids			= arm_smmu_get_fault_ids,
	.get_context_bank_nr		= arm_smmu_get_context_bank_nr,
	.set_secure_vmid		= arm_smmu_set_secure_vmid,
	.set_fault_model		= arm_smmu_set_fault_model,
	.enable_s1_translation		= arm_smmu_enable_s1_translation,
	.get_mappings_configuration	= arm_smmu_get_mappings_configuration,

	.iommu_ops = {
		.capable		= arm_smmu_capable,
		.domain_alloc		= arm_smmu_domain_alloc,
		.domain_free		= arm_smmu_domain_free,
		.attach_dev		= arm_smmu_attach_dev,
		.map			= arm_smmu_map,
		.unmap			= arm_smmu_unmap,
		.flush_iotlb_all	= arm_smmu_flush_iotlb_all,
		.iotlb_sync_map		= arm_smmu_iotlb_sync_map,
		.iotlb_sync		= arm_smmu_iotlb_sync,
		.iova_to_phys		= arm_smmu_iova_to_phys,
		.probe_device		= arm_smmu_probe_device,
		.release_device		= arm_smmu_release_device,
		.probe_finalize		= arm_smmu_probe_finalize,
		.device_group		= arm_smmu_device_group,
		.enable_nesting		= arm_smmu_enable_nesting,
		.set_pgtable_quirks	= arm_smmu_set_pgtable_quirks,
		.of_xlate		= arm_smmu_of_xlate,
		.get_resv_regions	= arm_smmu_get_resv_regions,
		.put_resv_regions	= generic_iommu_put_resv_regions,
		.def_domain_type	= arm_smmu_def_domain_type,
		.pgsize_bitmap		= -1UL, /* Restricted during device attach */
		.owner			= THIS_MODULE,
	}
=======
static struct iommu_ops arm_smmu_ops = {
	.capable		= arm_smmu_capable,
	.domain_alloc		= arm_smmu_domain_alloc,
	.domain_free		= arm_smmu_domain_free,
	.attach_dev		= arm_smmu_attach_dev,
	.map_pages		= arm_smmu_map_pages,
	.unmap_pages		= arm_smmu_unmap_pages,
	.flush_iotlb_all	= arm_smmu_flush_iotlb_all,
	.iotlb_sync		= arm_smmu_iotlb_sync,
	.iova_to_phys		= arm_smmu_iova_to_phys,
	.probe_device		= arm_smmu_probe_device,
	.release_device		= arm_smmu_release_device,
	.probe_finalize		= arm_smmu_probe_finalize,
	.device_group		= arm_smmu_device_group,
	.enable_nesting		= arm_smmu_enable_nesting,
	.set_pgtable_quirks	= arm_smmu_set_pgtable_quirks,
	.of_xlate		= arm_smmu_of_xlate,
	.get_resv_regions	= arm_smmu_get_resv_regions,
	.put_resv_regions	= generic_iommu_put_resv_regions,
	.def_domain_type	= arm_smmu_def_domain_type,
	.pgsize_bitmap		= -1UL, /* Restricted during device attach */
	.owner			= THIS_MODULE,
>>>>>>> c668c86d
};

static void arm_smmu_device_reset(struct arm_smmu_device *smmu)
{
	int i;
	u32 reg;

	/* clear global FSR */
	reg = arm_smmu_gr0_read(smmu, ARM_SMMU_GR0_sGFSR);
	arm_smmu_gr0_write(smmu, ARM_SMMU_GR0_sGFSR, reg);

	/*
	 * Reset stream mapping groups: Initial values mark all SMRn as
	 * invalid and all S2CRn as bypass unless overridden.
	 */
	for (i = 0; i < smmu->num_mapping_groups; ++i)
		arm_smmu_write_sme(smmu, i);

	/* Make sure all context banks are disabled and clear CB_FSR  */
	for (i = 0; i < smmu->num_context_banks; ++i) {
		arm_smmu_write_context_bank(smmu, i);
		arm_smmu_cb_write(smmu, i, ARM_SMMU_CB_FSR, ARM_SMMU_FSR_FAULT);
	}

	/* Invalidate the TLB, just in case */
	arm_smmu_gr0_write(smmu, ARM_SMMU_GR0_TLBIALLH, QCOM_DUMMY_VAL);
	arm_smmu_gr0_write(smmu, ARM_SMMU_GR0_TLBIALLNSNH, QCOM_DUMMY_VAL);

	reg = arm_smmu_gr0_read(smmu, ARM_SMMU_GR0_sCR0);

	/* Enable fault reporting */
	reg |= (ARM_SMMU_sCR0_GFRE | ARM_SMMU_sCR0_GFIE |
		ARM_SMMU_sCR0_GCFGFRE | ARM_SMMU_sCR0_GCFGFIE);

	/* Disable TLB broadcasting. */
	reg |= (ARM_SMMU_sCR0_VMIDPNE | ARM_SMMU_sCR0_PTM);

	/* Enable client access, handling unmatched streams as appropriate */
	reg &= ~ARM_SMMU_sCR0_CLIENTPD;
	if (disable_bypass)
		reg |= ARM_SMMU_sCR0_USFCFG;
	else
		reg &= ~ARM_SMMU_sCR0_USFCFG;

	/* Disable forced broadcasting */
	reg &= ~ARM_SMMU_sCR0_FB;

	/* Don't upgrade barriers */
	reg &= ~(ARM_SMMU_sCR0_BSU);

	if (smmu->features & ARM_SMMU_FEAT_VMID16)
		reg |= ARM_SMMU_sCR0_VMID16EN;

	if (smmu->features & ARM_SMMU_FEAT_EXIDS)
		reg |= ARM_SMMU_sCR0_EXIDENABLE;

	/* Force bypass transaction to be Non-Shareable & not io-coherent */
	reg &= ~ARM_SMMU_sCR0_SHCFG;
	reg |= FIELD_PREP(ARM_SMMU_sCR0_SHCFG, ARM_SMMU_sCR0_SHCFG_NSH);

	if (smmu->impl && smmu->impl->reset)
		smmu->impl->reset(smmu);

	/* Push the button */
	arm_smmu_tlb_sync_global(smmu);
	arm_smmu_gr0_write(smmu, ARM_SMMU_GR0_sCR0, reg);
}

static int arm_smmu_id_size_to_bits(int size)
{
	switch (size) {
	case 0:
		return 32;
	case 1:
		return 36;
	case 2:
		return 40;
	case 3:
		return 42;
	case 4:
		return 44;
	case 5:
	default:
		return 48;
	}
}

static int arm_smmu_handoff_cbs(struct arm_smmu_device *smmu)
{
	u32 i, smr, s2cr;
	u32 index;

	for (index = 0;; index++) {
		if (of_property_read_u32_index(smmu->dev->of_node,
				"qcom,handoff-smrs", index, &i) < 0)
			break;

		if (i >= smmu->num_mapping_groups) {
			dev_err(smmu->dev, "Invalid qcom,handoff-smrs property, only %d smrs\n",
				smmu->num_mapping_groups);
			break;
		}

		smr = arm_smmu_gr0_read(smmu, ARM_SMMU_GR0_SMR(i));
		s2cr = arm_smmu_gr0_read(smmu, ARM_SMMU_GR0_S2CR(i));

		smmu->smrs[i].id = FIELD_GET(ARM_SMMU_SMR_ID, smr);
		if (smmu->features & ARM_SMMU_FEAT_EXIDS) {
			smmu->smrs[i].valid = FIELD_GET(ARM_SMMU_S2CR_EXIDVALID, s2cr);
			smmu->smrs[i].mask = FIELD_GET(ARM_SMMU_SMR_MASK, smr);
		} else {
			smmu->smrs[i].valid = FIELD_GET(ARM_SMMU_SMR_VALID, smr);
			/*
			 * The SMR mask covers bits 30:16 when extended stream
			 * matching is not enabled.
			 */
			smmu->smrs[i].mask = FIELD_GET(ARM_SMMU_SMR_MASK,
						       smr & ~ARM_SMMU_SMR_VALID);
		}

		smmu->s2crs[i].group = NULL;
		smmu->s2crs[i].count = 0;
		smmu->s2crs[i].type = FIELD_GET(ARM_SMMU_S2CR_TYPE, s2cr);
		smmu->s2crs[i].privcfg = FIELD_GET(ARM_SMMU_S2CR_PRIVCFG, s2cr);
		smmu->s2crs[i].cbndx = FIELD_GET(ARM_SMMU_S2CR_CBNDX, s2cr);

		if (!smmu->smrs[i].valid)
			continue;

		smmu->s2crs[i].pinned = true;
		bitmap_set(smmu->context_map, smmu->s2crs[i].cbndx, 1);
	}

	return 0;
}

static int arm_smmu_parse_impl_def_registers(struct arm_smmu_device *smmu)
{
	struct device *dev = smmu->dev;
	int i, ntuples, ret;
	u32 *tuples;
	struct arm_smmu_impl_def_reg *regs, *regit;

	if (!of_find_property(dev->of_node, "attach-impl-defs", &ntuples))
		return 0;

	ntuples /= sizeof(u32);
	if (ntuples % 2) {
		dev_err(dev,
			"Invalid number of attach-impl-defs registers: %d\n",
			ntuples);
		return -EINVAL;
	}

	regs = devm_kmalloc_array(dev, ntuples, sizeof(*regs), GFP_KERNEL);
	if (!regs)
		return -ENOMEM;

	tuples = kmalloc_array(ntuples * 2, sizeof(*tuples), GFP_KERNEL);
	if (!tuples)
		return -ENOMEM;

	ret = of_property_read_u32_array(dev->of_node, "attach-impl-defs",
					tuples, ntuples);
	if (ret)
		goto out;

	for (i = 0, regit = regs; i < ntuples; i += 2, ++regit) {
		regit->offset = tuples[i];
		regit->value = tuples[i + 1];
	}

	smmu->impl_def_attach_registers = regs;
	smmu->num_impl_def_attach_registers = ntuples / 2;

out:
	kfree(tuples);
	return ret;
}

static int arm_smmu_device_cfg_probe(struct arm_smmu_device *smmu)
{
	unsigned int size;
	u32 id;
	bool cttw_reg, cttw_fw = smmu->features & ARM_SMMU_FEAT_COHERENT_WALK;
	int i, ret;
	unsigned int num_mapping_groups_override = 0;
	unsigned int num_context_banks_override = 0;

	dev_notice(smmu->dev, "probing hardware configuration...\n");
	dev_notice(smmu->dev, "SMMUv%d with:\n",
			smmu->version == ARM_SMMU_V2 ? 2 : 1);

	/* ID0 */
	id = arm_smmu_gr0_read(smmu, ARM_SMMU_GR0_ID0);

	/* Restrict available stages based on module parameter */
	if (force_stage == 1)
		id &= ~(ARM_SMMU_ID0_S2TS | ARM_SMMU_ID0_NTS);
	else if (force_stage == 2)
		id &= ~(ARM_SMMU_ID0_S1TS | ARM_SMMU_ID0_NTS);

	if (id & ARM_SMMU_ID0_S1TS) {
		smmu->features |= ARM_SMMU_FEAT_TRANS_S1;
		dev_notice(smmu->dev, "\tstage 1 translation\n");
	}

	if (id & ARM_SMMU_ID0_S2TS) {
		smmu->features |= ARM_SMMU_FEAT_TRANS_S2;
		dev_notice(smmu->dev, "\tstage 2 translation\n");
	}

	if (id & ARM_SMMU_ID0_NTS) {
		smmu->features |= ARM_SMMU_FEAT_TRANS_NESTED;
		dev_notice(smmu->dev, "\tnested translation\n");
	}

	if (!(smmu->features &
		(ARM_SMMU_FEAT_TRANS_S1 | ARM_SMMU_FEAT_TRANS_S2))) {
		dev_err(smmu->dev, "\tno translation support!\n");
		return -ENODEV;
	}

	if ((id & ARM_SMMU_ID0_S1TS) &&
	    ((smmu->version < ARM_SMMU_V2) || !(id & ARM_SMMU_ID0_ATOSNS))) {
		smmu->features |= ARM_SMMU_FEAT_TRANS_OPS;
		dev_notice(smmu->dev, "\taddress translation ops\n");
	}

	/*
	 * In order for DMA API calls to work properly, we must defer to what
	 * the FW says about coherency, regardless of what the hardware claims.
	 * Fortunately, this also opens up a workaround for systems where the
	 * ID register value has ended up configured incorrectly.
	 */
	cttw_reg = !!(id & ARM_SMMU_ID0_CTTW);
	if (cttw_fw || cttw_reg)
		dev_notice(smmu->dev, "\t%scoherent table walk\n",
			   cttw_fw ? "" : "non-");
	if (cttw_fw != cttw_reg)
		dev_notice(smmu->dev,
			   "\t(IDR0.CTTW overridden by FW configuration)\n");

	/* Max. number of entries we have for stream matching/indexing */
	if (smmu->version == ARM_SMMU_V2 && id & ARM_SMMU_ID0_EXIDS) {
		smmu->features |= ARM_SMMU_FEAT_EXIDS;
		size = 1 << 16;
	} else {
		size = 1 << FIELD_GET(ARM_SMMU_ID0_NUMSIDB, id);
	}
	smmu->streamid_mask = size - 1;
	if (id & ARM_SMMU_ID0_SMS) {
		smmu->features |= ARM_SMMU_FEAT_STREAM_MATCH;
		size = FIELD_GET(ARM_SMMU_ID0_NUMSMRG, id);
		if (size == 0) {
			dev_err(smmu->dev,
				"stream-matching supported, but no SMRs present!\n");
			return -ENODEV;
		}

		/* Zero-initialised to mark as invalid */
		smmu->smrs = devm_kcalloc(smmu->dev, size, sizeof(*smmu->smrs),
					  GFP_KERNEL);
		if (!smmu->smrs)
			return -ENOMEM;

		dev_notice(smmu->dev,
			   "\tstream matching with %u register groups", size);
	}
	/* s2cr->type == 0 means translation, so initialise explicitly */
	smmu->s2crs = devm_kmalloc_array(smmu->dev, size, sizeof(*smmu->s2crs),
					 GFP_KERNEL);
	if (!smmu->s2crs)
		return -ENOMEM;
	for (i = 0; i < size; i++)
		smmu->s2crs[i] = s2cr_init_val;

	ret = of_property_read_u32(smmu->dev->of_node, "qcom,num-smr-override",
		&num_mapping_groups_override);
	if (!ret && size != num_mapping_groups_override) {
		dev_dbg(smmu->dev, "%d mapping groups overridden to %d\n",
			size, num_mapping_groups_override);

		size = min(size, num_mapping_groups_override);
	}

	smmu->num_mapping_groups = size;
	mutex_init(&smmu->stream_map_mutex);
	mutex_init(&smmu->iommu_group_mutex);
	spin_lock_init(&smmu->global_sync_lock);

	if (smmu->version < ARM_SMMU_V2 ||
	    !(id & ARM_SMMU_ID0_PTFS_NO_AARCH32)) {
		smmu->features |= ARM_SMMU_FEAT_FMT_AARCH32_L;
		if (!(id & ARM_SMMU_ID0_PTFS_NO_AARCH32S))
			smmu->features |= ARM_SMMU_FEAT_FMT_AARCH32_S;
	}

	/* ID1 */
	id = arm_smmu_gr0_read(smmu, ARM_SMMU_GR0_ID1);
	smmu->pgshift = (id & ARM_SMMU_ID1_PAGESIZE) ? 16 : 12;

	/* Check for size mismatch of SMMU address space from mapped region */
	size = 1 << (FIELD_GET(ARM_SMMU_ID1_NUMPAGENDXB, id) + 1);
	if (smmu->numpage != 2 * size << smmu->pgshift)
		dev_warn(smmu->dev,
			"SMMU address space size (0x%x) differs from mapped region size (0x%x)!\n",
			2 * size << smmu->pgshift, smmu->numpage);
	/* Now properly encode NUMPAGE to subsequently derive SMMU_CB_BASE */
	smmu->numpage = size;

	smmu->num_s2_context_banks = FIELD_GET(ARM_SMMU_ID1_NUMS2CB, id);
	smmu->num_context_banks = FIELD_GET(ARM_SMMU_ID1_NUMCB, id);

	ret = of_property_read_u32(smmu->dev->of_node,
		"qcom,num-context-banks-override",
		&num_context_banks_override);

	if (!ret && smmu->num_context_banks != num_context_banks_override) {
		dev_dbg(smmu->dev, "%d context banks overridden to %d\n",
			smmu->num_context_banks,
			num_context_banks_override);

		smmu->num_context_banks = min(smmu->num_context_banks,
					num_context_banks_override);
	}

	if (smmu->num_s2_context_banks > smmu->num_context_banks) {
		dev_err(smmu->dev, "impossible number of S2 context banks!\n");
		return -ENODEV;
	}
	dev_notice(smmu->dev, "\t%u context banks (%u stage-2 only)\n",
		   smmu->num_context_banks, smmu->num_s2_context_banks);
	smmu->cbs = devm_kcalloc(smmu->dev, smmu->num_context_banks,
				 sizeof(*smmu->cbs), GFP_KERNEL);
	if (!smmu->cbs)
		return -ENOMEM;

	/* ID2 */
	id = arm_smmu_gr0_read(smmu, ARM_SMMU_GR0_ID2);
	size = arm_smmu_id_size_to_bits(FIELD_GET(ARM_SMMU_ID2_IAS, id));
	smmu->ipa_size = size;

	/* The output mask is also applied for bypass */
	size = arm_smmu_id_size_to_bits(FIELD_GET(ARM_SMMU_ID2_OAS, id));
	smmu->pa_size = size;

	if (id & ARM_SMMU_ID2_VMID16)
		smmu->features |= ARM_SMMU_FEAT_VMID16;

	/*
	 * What the page table walker can address actually depends on which
	 * descriptor format is in use, but since a) we don't know that yet,
	 * and b) it can vary per context bank, this will have to do...
	 */
	if (dma_set_mask_and_coherent(smmu->dev, DMA_BIT_MASK(size)))
		dev_warn(smmu->dev,
			 "failed to set DMA mask for table walker\n");

	if (smmu->version < ARM_SMMU_V2) {
		smmu->va_size = smmu->ipa_size;
		if (smmu->version == ARM_SMMU_V1_64K)
			smmu->features |= ARM_SMMU_FEAT_FMT_AARCH64_64K;
	} else {
		size = FIELD_GET(ARM_SMMU_ID2_UBS, id);
		smmu->va_size = arm_smmu_id_size_to_bits(size);
		if (id & ARM_SMMU_ID2_PTFS_4K)
			smmu->features |= ARM_SMMU_FEAT_FMT_AARCH64_4K;
		if (id & ARM_SMMU_ID2_PTFS_16K)
			smmu->features |= ARM_SMMU_FEAT_FMT_AARCH64_16K;
		if (id & ARM_SMMU_ID2_PTFS_64K)
			smmu->features |= ARM_SMMU_FEAT_FMT_AARCH64_64K;
	}

	if (smmu->impl && smmu->impl->cfg_probe) {
		ret = smmu->impl->cfg_probe(smmu);
		if (ret)
			return ret;
	}

	/* Now we've corralled the various formats, what'll it do? */
	if (smmu->features & ARM_SMMU_FEAT_FMT_AARCH32_S)
		smmu->pgsize_bitmap |= SZ_4K | SZ_64K | SZ_1M | SZ_16M;
	if (smmu->features &
	    (ARM_SMMU_FEAT_FMT_AARCH32_L | ARM_SMMU_FEAT_FMT_AARCH64_4K))
		smmu->pgsize_bitmap |= SZ_4K | SZ_2M | SZ_1G;
	if (smmu->features & ARM_SMMU_FEAT_FMT_AARCH64_16K)
		smmu->pgsize_bitmap |= SZ_16K | SZ_32M;
	if (smmu->features & ARM_SMMU_FEAT_FMT_AARCH64_64K)
		smmu->pgsize_bitmap |= SZ_64K | SZ_512M;

	if (arm_smmu_ops.iommu_ops.pgsize_bitmap == -1UL)
		arm_smmu_ops.iommu_ops.pgsize_bitmap = smmu->pgsize_bitmap;
	else
		arm_smmu_ops.iommu_ops.pgsize_bitmap |= smmu->pgsize_bitmap;
	dev_notice(smmu->dev, "\tSupported page sizes: 0x%08lx\n",
		   smmu->pgsize_bitmap);


	if (smmu->features & ARM_SMMU_FEAT_TRANS_S1)
		dev_notice(smmu->dev, "\tStage-1: %lu-bit VA -> %lu-bit IPA\n",
			   smmu->va_size, smmu->ipa_size);

	if (smmu->features & ARM_SMMU_FEAT_TRANS_S2)
		dev_notice(smmu->dev, "\tStage-2: %lu-bit IPA -> %lu-bit PA\n",
			   smmu->ipa_size, smmu->pa_size);

	return 0;
}

struct arm_smmu_match_data {
	enum arm_smmu_arch_version version;
	enum arm_smmu_implementation model;
};

#define ARM_SMMU_MATCH_DATA(name, ver, imp)	\
static const struct arm_smmu_match_data name = { .version = ver, .model = imp }

ARM_SMMU_MATCH_DATA(smmu_generic_v1, ARM_SMMU_V1, GENERIC_SMMU);
ARM_SMMU_MATCH_DATA(smmu_generic_v2, ARM_SMMU_V2, GENERIC_SMMU);
ARM_SMMU_MATCH_DATA(arm_mmu401, ARM_SMMU_V1_64K, GENERIC_SMMU);
ARM_SMMU_MATCH_DATA(arm_mmu500, ARM_SMMU_V2, ARM_MMU500);
ARM_SMMU_MATCH_DATA(cavium_smmuv2, ARM_SMMU_V2, CAVIUM_SMMUV2);
ARM_SMMU_MATCH_DATA(qcom_smmuv500, ARM_SMMU_V2, QCOM_SMMUV500);
ARM_SMMU_MATCH_DATA(qcom_smmuv2, ARM_SMMU_V2, QCOM_SMMUV2);

static const struct of_device_id arm_smmu_of_match[] = {
	{ .compatible = "arm,smmu-v1", .data = &smmu_generic_v1 },
	{ .compatible = "arm,smmu-v2", .data = &smmu_generic_v2 },
	{ .compatible = "qcom,qsmmu-v500", .data = &qcom_smmuv500 },
	{ .compatible = "arm,mmu-400", .data = &smmu_generic_v1 },
	{ .compatible = "arm,mmu-401", .data = &arm_mmu401 },
	{ .compatible = "arm,mmu-500", .data = &arm_mmu500 },
	{ .compatible = "cavium,smmu-v2", .data = &cavium_smmuv2 },
	{ .compatible = "nvidia,smmu-500", .data = &arm_mmu500 },
	{ .compatible = "qcom,smmu-v2", .data = &qcom_smmuv2 },
	{ },
};
MODULE_DEVICE_TABLE(of, arm_smmu_of_match);

#ifdef CONFIG_ACPI
static int acpi_smmu_get_data(u32 model, struct arm_smmu_device *smmu)
{
	int ret = 0;

	switch (model) {
	case ACPI_IORT_SMMU_V1:
	case ACPI_IORT_SMMU_CORELINK_MMU400:
		smmu->version = ARM_SMMU_V1;
		smmu->model = GENERIC_SMMU;
		break;
	case ACPI_IORT_SMMU_CORELINK_MMU401:
		smmu->version = ARM_SMMU_V1_64K;
		smmu->model = GENERIC_SMMU;
		break;
	case ACPI_IORT_SMMU_V2:
		smmu->version = ARM_SMMU_V2;
		smmu->model = GENERIC_SMMU;
		break;
	case ACPI_IORT_SMMU_CORELINK_MMU500:
		smmu->version = ARM_SMMU_V2;
		smmu->model = ARM_MMU500;
		break;
	case ACPI_IORT_SMMU_CAVIUM_THUNDERX:
		smmu->version = ARM_SMMU_V2;
		smmu->model = CAVIUM_SMMUV2;
		break;
	default:
		ret = -ENODEV;
	}

	return ret;
}

static int arm_smmu_device_acpi_probe(struct platform_device *pdev,
				      struct arm_smmu_device *smmu)
{
	struct device *dev = smmu->dev;
	struct acpi_iort_node *node =
		*(struct acpi_iort_node **)dev_get_platdata(dev);
	struct acpi_iort_smmu *iort_smmu;
	int ret;

	/* Retrieve SMMU1/2 specific data */
	iort_smmu = (struct acpi_iort_smmu *)node->node_data;

	ret = acpi_smmu_get_data(iort_smmu->model, smmu);
	if (ret < 0)
		return ret;

	/* Ignore the configuration access interrupt */
	smmu->num_global_irqs = 1;

	if (iort_smmu->flags & ACPI_IORT_SMMU_COHERENT_WALK)
		smmu->features |= ARM_SMMU_FEAT_COHERENT_WALK;

	return 0;
}
#else
static inline int arm_smmu_device_acpi_probe(struct platform_device *pdev,
					     struct arm_smmu_device *smmu)
{
	return -ENODEV;
}
#endif

static int arm_smmu_device_dt_probe(struct platform_device *pdev,
				    struct arm_smmu_device *smmu)
{
	const struct arm_smmu_match_data *data;
	struct device *dev = &pdev->dev;
	bool legacy_binding;

	if (of_property_read_u32(dev->of_node, "#global-interrupts",
				 &smmu->num_global_irqs)) {
		dev_err(dev, "missing #global-interrupts property\n");
		return -ENODEV;
	}

	data = of_device_get_match_data(dev);
	smmu->version = data->version;
	smmu->model = data->model;

	legacy_binding = of_find_property(dev->of_node, "mmu-masters", NULL);
	if (legacy_binding && !using_generic_binding) {
		if (!using_legacy_binding) {
			pr_notice("deprecated \"mmu-masters\" DT property in use; %s support unavailable\n",
				  IS_ENABLED(CONFIG_ARM_SMMU_LEGACY_DT_BINDINGS) ? "DMA API" : "SMMU");
		}
		using_legacy_binding = true;
	} else if (!legacy_binding && !using_legacy_binding) {
		using_generic_binding = true;
	} else {
		dev_err(dev, "not probing due to mismatched DT properties\n");
		return -ENODEV;
	}

	if (of_dma_is_coherent(dev->of_node))
		smmu->features |= ARM_SMMU_FEAT_COHERENT_WALK;

	return 0;
}

static int arm_smmu_bus_init(struct iommu_ops *ops)
{
	int err;

	/* Oh, for a proper bus abstraction */
	if (!iommu_present(&platform_bus_type)) {
		err = bus_set_iommu(&platform_bus_type, ops);
		if (err)
			return err;
	}
#ifdef CONFIG_ARM_AMBA
	if (!iommu_present(&amba_bustype)) {
		err = bus_set_iommu(&amba_bustype, ops);
		if (err)
			goto err_reset_platform_ops;
	}
#endif
#ifdef CONFIG_PCI
	if (!iommu_present(&pci_bus_type)) {
		err = bus_set_iommu(&pci_bus_type, ops);
		if (err)
			goto err_reset_amba_ops;
	}
#endif
#ifdef CONFIG_FSL_MC_BUS
	if (!iommu_present(&fsl_mc_bus_type)) {
		err = bus_set_iommu(&fsl_mc_bus_type, ops);
		if (err)
			goto err_reset_pci_ops;
	}
#endif
	return 0;

err_reset_pci_ops: __maybe_unused;
#ifdef CONFIG_PCI
	bus_set_iommu(&pci_bus_type, NULL);
#endif
err_reset_amba_ops: __maybe_unused;
#ifdef CONFIG_ARM_AMBA
	bus_set_iommu(&amba_bustype, NULL);
#endif
err_reset_platform_ops: __maybe_unused;
	bus_set_iommu(&platform_bus_type, NULL);
	return err;
}

static int arm_smmu_device_probe(struct platform_device *pdev)
{
	struct resource *res;
	resource_size_t ioaddr;
	struct arm_smmu_device *smmu;
	struct device *dev = &pdev->dev;
	int num_irqs, i, err;
	irqreturn_t (*global_fault)(int irq, void *dev);

	/* We depend on this device for fastmap */
	if (!qcom_dma_iommu_is_ready())
		return -EPROBE_DEFER;

	smmu = devm_kzalloc(dev, sizeof(*smmu), GFP_KERNEL);
	if (!smmu) {
		dev_err(dev, "failed to allocate arm_smmu_device\n");
		return -ENOMEM;
	}
	smmu->dev = dev;

	if (dev->of_node)
		err = arm_smmu_device_dt_probe(pdev, smmu);
	else
		err = arm_smmu_device_acpi_probe(pdev, smmu);

	if (err)
		return err;

	res = platform_get_resource(pdev, IORESOURCE_MEM, 0);
	ioaddr = res->start;
	smmu->base = devm_ioremap_resource(dev, res);
	if (IS_ERR(smmu->base))
		return PTR_ERR(smmu->base);
	/*
	 * The resource size should effectively match the value of SMMU_TOP;
	 * stash that temporarily until we know PAGESIZE to validate it with.
	 */
	smmu->numpage = resource_size(res);

	smmu = arm_smmu_impl_init(smmu);
	if (IS_ERR(smmu))
		return PTR_ERR(smmu);

	num_irqs = 0;
	while ((res = platform_get_resource(pdev, IORESOURCE_IRQ, num_irqs))) {
		num_irqs++;
		if (num_irqs > smmu->num_global_irqs)
			smmu->num_context_irqs++;
	}

	if (!smmu->num_context_irqs) {
		dev_err(dev, "found %d interrupts but expected at least %d\n",
			num_irqs, smmu->num_global_irqs + 1);
		return -ENODEV;
	}

	smmu->irqs = devm_kcalloc(dev, num_irqs, sizeof(*smmu->irqs),
				  GFP_KERNEL);
	if (!smmu->irqs) {
		dev_err(dev, "failed to allocate %d irqs\n", num_irqs);
		return -ENOMEM;
	}

	for (i = 0; i < num_irqs; ++i) {
		int irq = platform_get_irq(pdev, i);

		if (irq < 0) {
			dev_err(dev, "failed to get irq index %d\n", i);
			return -ENODEV;
		}
		smmu->irqs[i] = irq;
	}

	smmu->pwr = arm_smmu_init_power_resources(dev);
	if (IS_ERR(smmu->pwr))
		return PTR_ERR(smmu->pwr);

	/*
	 * We can't use arm_smmu_rpm_get() because pm-runtime isn't
	 * enabled yet.
	 */
	err = arm_smmu_power_on(smmu->pwr);
	if (err)
		return err;

	err = arm_smmu_device_cfg_probe(smmu);
	if (err)
		goto out_power_off;

	err = arm_smmu_parse_impl_def_registers(smmu);
	if (err)
		goto out_power_off;

	if (smmu->version == ARM_SMMU_V2) {
		if (smmu->num_context_banks > smmu->num_context_irqs) {
			dev_err(dev,
			      "found only %d context irq(s) but %d required\n",
			      smmu->num_context_irqs, smmu->num_context_banks);
			err = -ENODEV;
			goto out_power_off;
		}

		/* Ignore superfluous interrupts */
		smmu->num_context_irqs = smmu->num_context_banks;
	}

	if (smmu->impl && smmu->impl->global_fault)
		global_fault = smmu->impl->global_fault;
	else
		global_fault = arm_smmu_global_fault;

	for (i = 0; i < smmu->num_global_irqs; ++i) {
		err = devm_request_threaded_irq(smmu->dev, smmu->irqs[i],
				       NULL,
				       global_fault,
				       IRQF_ONESHOT | IRQF_SHARED,
				       "arm-smmu global fault",
				       smmu);
		if (err) {
			dev_err(dev, "failed to request global IRQ %d (%u)\n",
				i, smmu->irqs[i]);
			goto out_power_off;
		}
	}

	/* QCOM Additions */
	res = platform_get_resource(pdev, IORESOURCE_MEM, 0);
	smmu->phys_addr = res->start;
	parse_driver_options(smmu);
	err = arm_smmu_handoff_cbs(smmu);
	if (err)
		goto out_power_off;

	err = iommu_device_sysfs_add(&smmu->iommu, smmu->dev, NULL,
				     "smmu.%pa", &ioaddr);
	if (err) {
		dev_err(dev, "Failed to register iommu in sysfs\n");
		goto out_power_off;
	}

	err = iommu_device_register(&smmu->iommu, &arm_smmu_ops.iommu_ops, dev);
	if (err) {
		dev_err(dev, "Failed to register iommu\n");
		goto err_sysfs_remove;
	}

	platform_set_drvdata(pdev, smmu);
	arm_smmu_device_reset(smmu);
	arm_smmu_test_smr_masks(smmu);
	arm_smmu_interrupt_selftest(smmu);

	/*
	 * We want to avoid touching dev->power.lock in fastpaths unless
	 * it's really going to do something useful - pm_runtime_enabled()
	 * can serve as an ideal proxy for that decision. So, conditionally
	 * enable pm_runtime.
	 */
	/*
	 * QCOM's nonupstream gdsc driver doesn't support pm_domains.
	 * So check for presence of gdsc instead.
	 */
	if (smmu->pwr->num_gdscs) {
		pm_runtime_set_active(dev);
		pm_runtime_enable(dev);
	}

	/*
	 * For ACPI and generic DT bindings, an SMMU will be probed before
	 * any device which might need it, so we want the bus ops in place
	 * ready to handle default domain setup as soon as any SMMU exists.
	 */
	if (!using_legacy_binding) {
		err = arm_smmu_bus_init(&arm_smmu_ops.iommu_ops);
		if (err)
			goto err_unregister_device;
	}

	return 0;

err_unregister_device:
	iommu_device_unregister(&smmu->iommu);
err_sysfs_remove:
	iommu_device_sysfs_remove(&smmu->iommu);
out_power_off:
	arm_smmu_power_off(smmu, smmu->pwr);
	return err;
}

static int arm_smmu_device_remove(struct platform_device *pdev)
{
	struct arm_smmu_device *smmu = platform_get_drvdata(pdev);

	if (!smmu)
		return -ENODEV;

	if (!bitmap_empty(smmu->context_map, ARM_SMMU_MAX_CBS))
		dev_notice(&pdev->dev, "disabling translation\n");

	arm_smmu_bus_init(NULL);
	iommu_device_unregister(&smmu->iommu);
	iommu_device_sysfs_remove(&smmu->iommu);

	if (smmu->impl && smmu->impl->device_remove)
		smmu->impl->device_remove(smmu);

	arm_smmu_rpm_get(smmu);
	/* Turn the thing off */
	arm_smmu_gr0_write(smmu, ARM_SMMU_GR0_sCR0, ARM_SMMU_sCR0_CLIENTPD);
	arm_smmu_rpm_put(smmu);

	if (pm_runtime_enabled(smmu->dev))
		pm_runtime_force_suspend(smmu->dev);
	else
		arm_smmu_power_off(smmu, smmu->pwr);

	return 0;
}

static void arm_smmu_device_shutdown(struct platform_device *pdev)
{
	arm_smmu_device_remove(pdev);
}

static int __maybe_unused arm_smmu_runtime_resume(struct device *dev)
{
	struct arm_smmu_device *smmu = dev_get_drvdata(dev);
	int ret;

	ret = arm_smmu_power_on(smmu->pwr);
	if (ret)
		return ret;

	return 0;
}

static int __maybe_unused arm_smmu_runtime_suspend(struct device *dev)
{
	struct arm_smmu_device *smmu = dev_get_drvdata(dev);

	arm_smmu_power_off(smmu, smmu->pwr);

	return 0;
}

static int __maybe_unused arm_smmu_pm_resume(struct device *dev)
{
<<<<<<< HEAD
	struct arm_smmu_device *smmu = dev_get_drvdata(dev);
	int ret;
=======
	int ret;
	struct arm_smmu_device *smmu = dev_get_drvdata(dev);

	ret = clk_bulk_prepare(smmu->num_clks, smmu->clks);
	if (ret)
		return ret;
>>>>>>> c668c86d

	if (pm_runtime_suspended(dev))
		return 0;

	ret = arm_smmu_runtime_resume(dev);
	if (ret)
<<<<<<< HEAD
		return ret;

	/*
	 * QCOM HW supports register retention. So we really only need to
	 * re-program the registers for hibernation. Don't do this during
	 * runtime_resume to avoid latency.
	 */
	arm_smmu_device_reset(smmu);
	return 0;
=======
		clk_bulk_unprepare(smmu->num_clks, smmu->clks);

	return ret;
>>>>>>> c668c86d
}

static int __maybe_unused arm_smmu_pm_suspend(struct device *dev)
{
	int ret = 0;
	struct arm_smmu_device *smmu = dev_get_drvdata(dev);

	if (pm_runtime_suspended(dev))
		goto clk_unprepare;

	ret = arm_smmu_runtime_suspend(dev);
	if (ret)
		return ret;

clk_unprepare:
	clk_bulk_unprepare(smmu->num_clks, smmu->clks);
	return ret;
}

static const struct dev_pm_ops arm_smmu_pm_ops = {
	SET_SYSTEM_SLEEP_PM_OPS(arm_smmu_pm_suspend, arm_smmu_pm_resume)
	SET_RUNTIME_PM_OPS(arm_smmu_runtime_suspend,
			   arm_smmu_runtime_resume, NULL)
};

static struct platform_driver arm_smmu_driver = {
	.driver	= {
		.name			= "arm-smmu",
		.of_match_table		= arm_smmu_of_match,
		.pm			= &arm_smmu_pm_ops,
		.suppress_bind_attrs    = true,
	},
	.probe	= arm_smmu_device_probe,
	.remove	= arm_smmu_device_remove,
	.shutdown = arm_smmu_device_shutdown,
};

static int __init arm_smmu_init(void)
{
	int ret;
	ktime_t cur;

	cur = ktime_get();
	ret = platform_driver_register(&qsmmuv500_tbu_driver);
	if (ret)
		return ret;

	ret = platform_driver_register(&arm_smmu_driver);
	if (ret) {
		platform_driver_unregister(&qsmmuv500_tbu_driver);
		return ret;
	}

	trace_smmu_init(ktime_us_delta(ktime_get(), cur));
	return ret;
}
subsys_initcall(arm_smmu_init);

static void __exit arm_smmu_exit(void)
{
	platform_driver_unregister(&arm_smmu_driver);
	platform_driver_unregister(&qsmmuv500_tbu_driver);
}
module_exit(arm_smmu_exit);

MODULE_DESCRIPTION("IOMMU API for ARM architected SMMU implementations");
MODULE_AUTHOR("Will Deacon <will@kernel.org>");
MODULE_ALIAS("platform:arm-smmu");
MODULE_LICENSE("GPL v2");<|MERGE_RESOLUTION|>--- conflicted
+++ resolved
@@ -1163,9 +1163,8 @@
 	struct iommu_domain *domain = &smmu_domain->domain;
 	int ret;
 
-	if (domain->type == IOMMU_DOMAIN_DMA)
-		return iommu_get_dma_cookie(domain);
-	else if (smmu_domain->mapping_cfg.fast) {
+	/* DMA cookie is allocated by the IOMMU core for DMA domains. */
+	if (smmu_domain->mapping_cfg.fast) {
 		ret = fast_smmu_init_mapping(dev, domain, pgtbl_ops);
 		if (ret)
 			return ret;
@@ -1178,9 +1177,8 @@
 {
 	struct arm_smmu_domain *smmu_domain = to_smmu_domain(domain);
 
-	if (domain->type == IOMMU_DOMAIN_DMA)
-		iommu_put_dma_cookie(domain);
-	else if (smmu_domain->mapping_cfg.fast)
+	/* DMA cookie is freed by the IOMMU core for DMA domains. */
+	if (smmu_domain->mapping_cfg.fast)
 		fast_smmu_put_dma_cookie(domain);
 }
 
@@ -1518,12 +1516,6 @@
 		.iommu_dev	= smmu->dev,
 	};
 
-<<<<<<< HEAD
-	if (!iommu_get_dma_strict(domain))
-		pgtbl_cfg->quirks |= IO_PGTABLE_QUIRK_NON_STRICT;
-
-=======
->>>>>>> c668c86d
 	if (smmu->impl && smmu->impl->init_context) {
 		ret = smmu->impl->init_context(smmu_domain, pgtbl_cfg, dev);
 		if (ret)
@@ -1719,10 +1711,7 @@
 	 * Free the domain resources. We assume that all devices have
 	 * already been detached.
 	 */
-<<<<<<< HEAD
 	arm_smmu_put_dma_cookie(domain);
-=======
->>>>>>> c668c86d
 	arm_smmu_destroy_domain_context(domain);
 	iommu_logger_unregister(smmu_domain->logger);
 	kfree(smmu_domain);
@@ -2287,9 +2276,8 @@
 	return ret;
 }
 
-static int arm_smmu_map_pages(struct iommu_domain *domain, unsigned long iova,
-			      phys_addr_t paddr, size_t pgsize, size_t pgcount,
-			      int prot, gfp_t gfp, size_t *mapped)
+static int arm_smmu_map(struct iommu_domain *domain, unsigned long iova,
+			phys_addr_t paddr, size_t size, int prot, gfp_t gfp)
 {
 	return arm_smmu_map_pages(domain, iova, paddr, size, 1, prot, gfp, NULL);
 }
@@ -2306,7 +2294,6 @@
 	if (!ops)
 		return -ENODEV;
 
-<<<<<<< HEAD
 	gfp = arm_smmu_domain_gfp_flags(smmu_domain);
 	arm_smmu_secure_domain_lock(smmu_domain);
 	/*
@@ -2331,22 +2318,13 @@
 	arm_smmu_secure_domain_unlock(smmu_domain);
 	if (!ret)
 		trace_map_sg(smmu_domain, iova, sg, nents);
-=======
-	arm_smmu_rpm_get(smmu);
-	ret = ops->map_pages(ops, iova, paddr, pgsize, pgcount, prot, gfp, mapped);
-	arm_smmu_rpm_put(smmu);
->>>>>>> c668c86d
 
 	return ret;
 }
 
 static size_t arm_smmu_unmap_pages(struct iommu_domain *domain, unsigned long iova,
 				   size_t pgsize, size_t pgcount,
-<<<<<<< HEAD
 				   struct iommu_iotlb_gather *gather)
-=======
-				   struct iommu_iotlb_gather *iotlb_gather)
->>>>>>> c668c86d
 {
 	size_t unmapped = 0, ret;
 	struct arm_smmu_domain *smmu_domain = to_smmu_domain(domain);
@@ -2355,13 +2333,7 @@
 	if (!ops)
 		return 0;
 
-<<<<<<< HEAD
 	arm_smmu_secure_domain_lock(smmu_domain);
-=======
-	arm_smmu_rpm_get(smmu);
-	ret = ops->unmap_pages(ops, iova, pgsize, pgcount, iotlb_gather);
-	arm_smmu_rpm_put(smmu);
->>>>>>> c668c86d
 
 	/* Convert to ops->unmap_pages() when it is available. */
 	while (pgcount--) {
@@ -2728,7 +2700,7 @@
 	struct iommu_group *group = NULL;
 	int i, idx;
 
-<<<<<<< HEAD
+	mutex_lock(&smmu->stream_map_mutex);
 	group = of_get_device_group(dev);
 	if (group)
 		goto finish;
@@ -2738,43 +2710,33 @@
 		    group != smmu->s2crs[idx].group) {
 			dev_err(dev, "ID:%x IDX:%x is already in a group!\n",
 				fwspec->ids[i], idx);
-=======
-	mutex_lock(&smmu->stream_map_mutex);
-	for_each_cfg_sme(cfg, fwspec, i, idx) {
-		if (group && smmu->s2crs[idx].group &&
-		    group != smmu->s2crs[idx].group) {
 			mutex_unlock(&smmu->stream_map_mutex);
->>>>>>> c668c86d
 			return ERR_PTR(-EINVAL);
 		}
 
 		group = smmu->s2crs[idx].group;
 	}
 
-<<<<<<< HEAD
-	if (group)
+	if (group) {
 		iommu_group_ref_get(group);
-	else {
+	} else {
 		if (dev_is_pci(dev))
 			group = pci_device_group(dev);
 		else if (dev_is_fsl_mc(dev))
 			group = fsl_mc_device_group(dev);
 		else
 			group = generic_device_group(dev);
-=======
-	if (group) {
-		mutex_unlock(&smmu->stream_map_mutex);
-		return iommu_group_ref_get(group);
-	}
->>>>>>> c668c86d
-
-		if (IS_ERR(group))
+
+		if (IS_ERR(group)) {
+			mutex_unlock(&smmu->stream_map_mutex);
 			return NULL;
+		}
 	}
 finish:
 	if (!IS_ERR(group) && smmu->impl && smmu->impl->device_group &&
 	    smmu->impl->device_group(dev, group)) {
 		iommu_group_put(group);
+		mutex_unlock(&smmu->stream_map_mutex);
 		return ERR_PTR(-EINVAL);
 	}
 
@@ -2866,7 +2828,6 @@
 	return 0;
 }
 
-<<<<<<< HEAD
 static int __arm_smmu_sid_switch(struct device *dev, void *data)
 {
 	struct iommu_fwspec *fwspec = dev_iommu_fwspec_get(dev);
@@ -3047,30 +3008,6 @@
 		.pgsize_bitmap		= -1UL, /* Restricted during device attach */
 		.owner			= THIS_MODULE,
 	}
-=======
-static struct iommu_ops arm_smmu_ops = {
-	.capable		= arm_smmu_capable,
-	.domain_alloc		= arm_smmu_domain_alloc,
-	.domain_free		= arm_smmu_domain_free,
-	.attach_dev		= arm_smmu_attach_dev,
-	.map_pages		= arm_smmu_map_pages,
-	.unmap_pages		= arm_smmu_unmap_pages,
-	.flush_iotlb_all	= arm_smmu_flush_iotlb_all,
-	.iotlb_sync		= arm_smmu_iotlb_sync,
-	.iova_to_phys		= arm_smmu_iova_to_phys,
-	.probe_device		= arm_smmu_probe_device,
-	.release_device		= arm_smmu_release_device,
-	.probe_finalize		= arm_smmu_probe_finalize,
-	.device_group		= arm_smmu_device_group,
-	.enable_nesting		= arm_smmu_enable_nesting,
-	.set_pgtable_quirks	= arm_smmu_set_pgtable_quirks,
-	.of_xlate		= arm_smmu_of_xlate,
-	.get_resv_regions	= arm_smmu_get_resv_regions,
-	.put_resv_regions	= generic_iommu_put_resv_regions,
-	.def_domain_type	= arm_smmu_def_domain_type,
-	.pgsize_bitmap		= -1UL, /* Restricted during device attach */
-	.owner			= THIS_MODULE,
->>>>>>> c668c86d
 };
 
 static void arm_smmu_device_reset(struct arm_smmu_device *smmu)
@@ -3906,25 +3843,21 @@
 
 static int __maybe_unused arm_smmu_pm_resume(struct device *dev)
 {
-<<<<<<< HEAD
-	struct arm_smmu_device *smmu = dev_get_drvdata(dev);
-	int ret;
-=======
 	int ret;
 	struct arm_smmu_device *smmu = dev_get_drvdata(dev);
 
 	ret = clk_bulk_prepare(smmu->num_clks, smmu->clks);
 	if (ret)
 		return ret;
->>>>>>> c668c86d
 
 	if (pm_runtime_suspended(dev))
 		return 0;
 
 	ret = arm_smmu_runtime_resume(dev);
-	if (ret)
-<<<<<<< HEAD
+	if (ret) {
+		clk_bulk_unprepare(smmu->num_clks, smmu->clks);
 		return ret;
+	}
 
 	/*
 	 * QCOM HW supports register retention. So we really only need to
@@ -3932,12 +3865,7 @@
 	 * runtime_resume to avoid latency.
 	 */
 	arm_smmu_device_reset(smmu);
-	return 0;
-=======
-		clk_bulk_unprepare(smmu->num_clks, smmu->clks);
-
 	return ret;
->>>>>>> c668c86d
 }
 
 static int __maybe_unused arm_smmu_pm_suspend(struct device *dev)
