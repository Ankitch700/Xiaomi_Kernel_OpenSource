// SPDX-License-Identifier: GPL-2.0-only
/*
 * IOMMU API for ARM architected SMMU implementations.
 *
 * Copyright (C) 2013 ARM Limited
 *
 * Author: Will Deacon <will.deacon@arm.com>
 *
 * This driver currently supports:
 *	- SMMUv1 and v2 implementations
 *	- Stream-matching and stream-indexing
 *	- v7/v8 long-descriptor format
 *	- Non-secure access to the SMMU
 *	- Context fault reporting
 *	- Extended Stream ID (16 bit)
 *
 * Copyright (c) 2021-2022, Qualcomm Innovation Center, Inc. All rights reserved.
 */

#define pr_fmt(fmt) "arm-smmu: " fmt

#include <linux/acpi.h>
#include <linux/acpi_iort.h>
#include <linux/bitfield.h>
#include <linux/delay.h>
#include <linux/dma-iommu.h>
#include <linux/dma-mapping.h>
#include <linux/dma-mapping-fast.h>
#include <linux/dma-map-ops.h>
#include <linux/err.h>
#include <linux/interrupt.h>
#include <linux/io.h>
#include <linux/iopoll.h>
#include <linux/module.h>
#include <linux/of.h>
#include <linux/of_address.h>
#include <linux/of_device.h>
#include <linux/pci.h>
#include <linux/platform_device.h>
#include <linux/pm_runtime.h>
#include <linux/ratelimit.h>
#include <linux/slab.h>
#include <soc/qcom/secure_buffer.h>
#include <linux/irq.h>
#include <linux/wait.h>

#include <linux/amba/bus.h>
#include <linux/fsl/mc.h>

#include "arm-smmu.h"
#include "../../iommu-logger.h"
#include "../../qcom-dma-iommu-generic.h"
#include "../../qcom-io-pgtable.h"
#include "../../qcom-io-pgtable-alloc.h"
#include <linux/qcom-iommu-util.h>

#define CREATE_TRACE_POINTS
#include "arm-smmu-trace.h"

/*
 * Apparently, some Qualcomm arm64 platforms which appear to expose their SMMU
 * global register space are still, in fact, using a hypervisor to mediate it
 * by trapping and emulating register accesses. Sadly, some deployed versions
 * of said trapping code have bugs wherein they go horribly wrong for stores
 * using r31 (i.e. XZR/WZR) as the source register.
 */
#define QCOM_DUMMY_VAL -1

#define MSI_IOVA_BASE			0x8000000
#define MSI_IOVA_LENGTH			0x100000

static int force_stage;
module_param(force_stage, int, S_IRUGO);
MODULE_PARM_DESC(force_stage,
	"Force SMMU mappings to be installed at a particular stage of translation. A value of '1' or '2' forces the corresponding stage. All other values are ignored (i.e. no stage is forced). Note that selecting a specific stage will disable support for nested translation.");
static bool disable_bypass =
	IS_ENABLED(CONFIG_ARM_SMMU_DISABLE_BYPASS_BY_DEFAULT);
module_param(disable_bypass, bool, S_IRUGO);
MODULE_PARM_DESC(disable_bypass,
	"Disable bypass streams such that incoming transactions from devices that are not attached to an iommu domain will report an abort back to the device and will not be allowed to pass through the SMMU.");

#define s2cr_init_val (struct arm_smmu_s2cr){				\
	.type = disable_bypass ? S2CR_TYPE_FAULT : S2CR_TYPE_BYPASS,	\
}

static bool using_legacy_binding, using_generic_binding;

struct arm_smmu_option_prop {
	u32 opt;
	const char *prop;
};

static struct arm_smmu_option_prop arm_smmu_options[] = {
	{ ARM_SMMU_OPT_FATAL_ASF, "qcom,fatal-asf" },
	{ ARM_SMMU_OPT_3LVL_TABLES, "qcom,use-3-lvl-tables" },
	{ ARM_SMMU_OPT_NO_ASID_RETENTION, "qcom,no-asid-retention" },
	{ ARM_SMMU_OPT_DISABLE_ATOS, "qcom,disable-atos" },
	{ ARM_SMMU_OPT_CONTEXT_FAULT_RETRY, "qcom,context-fault-retry" },
	{ ARM_SMMU_OPT_IGNORE_NUMPAGENDXB, "qcom,ignore-numpagendxb" },
	{ 0, NULL},
};

static phys_addr_t arm_smmu_iova_to_phys(struct iommu_domain *domain,
					dma_addr_t iova);
static phys_addr_t arm_smmu_iova_to_phys_hard(struct iommu_domain *domain,
				struct qcom_iommu_atos_txn *txn);
static void arm_smmu_destroy_domain_context(struct iommu_domain *domain);

static int arm_smmu_setup_default_domain(struct device *dev,
				struct iommu_domain *domain);
static void __arm_smmu_qcom_tlb_sync(struct iommu_domain *domain);

static inline int arm_smmu_rpm_get(struct arm_smmu_device *smmu)
{
	if (pm_runtime_enabled(smmu->dev))
		return pm_runtime_resume_and_get(smmu->dev);

	return 0;
}

static inline void arm_smmu_rpm_put(struct arm_smmu_device *smmu)
{
	if (pm_runtime_enabled(smmu->dev)) {
		pm_runtime_mark_last_busy(smmu->dev);
		pm_runtime_put_autosuspend(smmu->dev);
	}
}

static struct arm_smmu_domain *to_smmu_domain(struct iommu_domain *dom)
{
	return container_of(dom, struct arm_smmu_domain, domain);
}

static void parse_driver_options(struct arm_smmu_device *smmu)
{
	int i = 0;

	do {
		if (of_property_read_bool(smmu->dev->of_node,
						arm_smmu_options[i].prop)) {
			smmu->options |= arm_smmu_options[i].opt;
			dev_dbg(smmu->dev, "option %s\n",
				arm_smmu_options[i].prop);
		}
	} while (arm_smmu_options[++i].opt);
}

static bool is_iommu_pt_coherent(struct arm_smmu_domain *smmu_domain)
{
	if (smmu_domain->force_coherent_walk)
		return true;
	else if (smmu_domain->smmu && smmu_domain->smmu->dev)
		return dev_is_dma_coherent(smmu_domain->smmu->dev);
	return false;
}

static bool arm_smmu_has_secure_vmid(struct arm_smmu_domain *smmu_domain)
{
	return (smmu_domain->secure_vmid != VMID_INVAL);
}

#ifdef CONFIG_ARM_SMMU_SELFTEST

static int selftest;
module_param_named(selftest, selftest, int, 0644);
static int irq_count;

struct arm_smmu_cf_selftest_data {
	struct arm_smmu_device *smmu;
	int cbndx;
};

static DECLARE_WAIT_QUEUE_HEAD(wait_int);
static irqreturn_t arm_smmu_cf_selftest(int irq, void *data)
{
	u32 fsr;
	struct irq_data *irq_data = irq_get_irq_data(irq);
	struct arm_smmu_cf_selftest_data *cb_data = data;
	struct arm_smmu_device *smmu = cb_data->smmu;
	int idx = cb_data->cbndx;
	unsigned long hwirq = ULONG_MAX;

	fsr = arm_smmu_cb_read(smmu, idx, ARM_SMMU_CB_FSR);

	irq_count++;
	if (irq_data)
		hwirq = irq_data->hwirq;
	pr_info("Interrupt (irq:%d hwirq:%ld) received, fsr:0x%x\n",
				irq, hwirq, fsr);

	arm_smmu_cb_write(smmu, idx, ARM_SMMU_CB_FSR, fsr);

	wake_up(&wait_int);
	return IRQ_HANDLED;
}

static void arm_smmu_interrupt_selftest(struct arm_smmu_device *smmu)
{
	int cb;
	int cb_count = 0;
	struct arm_smmu_cf_selftest_data *cb_data;

	if (!selftest)
		return;

	cb = smmu->num_s2_context_banks;

	if (smmu->version < ARM_SMMU_V2)
		return;

	cb_data = kmalloc(sizeof(*cb_data), GFP_KERNEL);
	if (!cb_data)
		return;
	cb_data->smmu = smmu;

	for_each_clear_bit_from(cb, smmu->context_map,
				smmu->num_context_banks) {
		int irq;
		int ret;
		u32 reg;
		u32 reg_orig;
		int irq_cnt;

		irq = smmu->irqs[smmu->num_global_irqs + cb];
		cb_data->cbndx = cb;

		ret = request_threaded_irq(irq, NULL, arm_smmu_cf_selftest,
				IRQF_ONESHOT | IRQF_SHARED,
				"arm-smmu-context-fault", cb_data);
		if (ret < 0) {
			dev_err(smmu->dev,
				"Failed to request cntx IRQ %d (%u)\n",
				cb, irq);
			continue;
		}

		cb_count++;
		irq_cnt = irq_count;

		reg_orig = arm_smmu_cb_read(smmu, cb, ARM_SMMU_CB_SCTLR);
		reg = reg_orig | ARM_SMMU_SCTLR_CFIE | ARM_SMMU_SCTLR_CFRE;

		arm_smmu_cb_write(smmu, cb, ARM_SMMU_CB_SCTLR, reg);
		dev_info(smmu->dev, "Testing cntx %d irq %d\n", cb, irq);

		/* Make sure ARM_SMMU_CB_SCTLR is configured */
		wmb();
		arm_smmu_cb_write(smmu, cb, ARM_SMMU_CB_FSRRESTORE,
				ARM_SMMU_FSR_TF);

		if (!wait_event_timeout(wait_int, (irq_count > irq_cnt),
					msecs_to_jiffies(1000))) {
			u32 fsr;

			fsr = arm_smmu_cb_read(smmu, cb, ARM_SMMU_CB_FSR);
			dev_info(smmu->dev, "timeout cb:%d, irq:%d, fsr:0x%x\n",
				 cb, irq_cnt, fsr);

			if (!fsr)
				dev_err(smmu->dev, "SCTLR  = 0x%08x\n",
					arm_smmu_cb_read(smmu, cb,
							 ARM_SMMU_CB_SCTLR));
		}

		/* Make sure ARM_SMMU_CB_FSRRESTORE is written to */
		wmb();
		arm_smmu_cb_write(smmu, cb, ARM_SMMU_CB_SCTLR, reg_orig);
		free_irq(irq, cb_data);
	}

	kfree(cb_data);
	dev_info(smmu->dev,
			"Interrupt selftest completed...\n");
	dev_info(smmu->dev,
			"Tested %d contexts, received %d interrupts\n",
			cb_count, irq_count);
	WARN_ON(cb_count != irq_count);
	irq_count = 0;
}
#else
static void arm_smmu_interrupt_selftest(struct arm_smmu_device *smmu)
{
}
#endif

static struct platform_driver arm_smmu_driver;
static struct qcom_iommu_ops arm_smmu_ops;

#ifdef CONFIG_ARM_SMMU_LEGACY_DT_BINDINGS
static int arm_smmu_bus_init(struct iommu_ops *ops);

static struct device_node *dev_get_dev_node(struct device *dev)
{
	if (dev_is_pci(dev)) {
		struct pci_bus *bus = to_pci_dev(dev)->bus;

		while (!pci_is_root_bus(bus))
			bus = bus->parent;
		return of_node_get(bus->bridge->parent->of_node);
	}

	return of_node_get(dev->of_node);
}

static int __arm_smmu_get_pci_sid(struct pci_dev *pdev, u16 alias, void *data)
{
	*((__be32 *)data) = cpu_to_be32(alias);
	return 0; /* Continue walking */
}

static int __find_legacy_master_phandle(struct device *dev, void *data)
{
	struct of_phandle_iterator *it = *(void **)data;
	struct device_node *np = it->node;
	int err;

	of_for_each_phandle(it, err, dev->of_node, "mmu-masters",
			    "#stream-id-cells", -1)
		if (it->node == np) {
			*(void **)data = dev;
			return 1;
		}
	it->node = np;
	return err == -ENOENT ? 0 : err;
}

static int arm_smmu_register_legacy_master(struct device *dev,
					   struct arm_smmu_device **smmu)
{
	struct device *smmu_dev;
	struct device_node *np;
	struct of_phandle_iterator it;
	void *data = &it;
	u32 *sids;
	__be32 pci_sid;
	int err;

	np = dev_get_dev_node(dev);
	if (!np || !of_find_property(np, "#stream-id-cells", NULL)) {
		of_node_put(np);
		return -ENODEV;
	}

	it.node = np;
	err = driver_for_each_device(&arm_smmu_driver.driver, NULL, &data,
				     __find_legacy_master_phandle);
	smmu_dev = data;
	of_node_put(np);
	if (err == 0)
		return -ENODEV;
	if (err < 0)
		return err;

	if (dev_is_pci(dev)) {
		/* "mmu-masters" assumes Stream ID == Requester ID */
		pci_for_each_dma_alias(to_pci_dev(dev), __arm_smmu_get_pci_sid,
				       &pci_sid);
		it.cur = &pci_sid;
		it.cur_count = 1;
	}

	err = iommu_fwspec_init(dev, &smmu_dev->of_node->fwnode,
				&arm_smmu_ops.iommu_ops);
	if (err)
		return err;

	sids = kcalloc(it.cur_count, sizeof(*sids), GFP_KERNEL);
	if (!sids)
		return -ENOMEM;

	*smmu = dev_get_drvdata(smmu_dev);
	of_phandle_iterator_args(&it, sids, it.cur_count);
	err = iommu_fwspec_add_ids(dev, sids, it.cur_count);
	kfree(sids);
	return err;
}

/*
 * With the legacy DT binding in play, we have no guarantees about
 * probe order, but then we're also not doing default domains, so we can
 * delay setting bus ops until we're sure every possible SMMU is ready,
 * and that way ensure that no probe_device() calls get missed.
 */
static int arm_smmu_legacy_bus_init(void)
{
	if (using_legacy_binding)
		return arm_smmu_bus_init(&arm_smmu_ops.iommu_ops);
	return 0;
}
device_initcall_sync(arm_smmu_legacy_bus_init);
#else
static int arm_smmu_register_legacy_master(struct device *dev,
					   struct arm_smmu_device **smmu)
{
	return -ENODEV;
}
#endif /* CONFIG_ARM_SMMU_LEGACY_DT_BINDINGS */

static int __arm_smmu_alloc_cb(unsigned long *map, int start, int end,
			       struct device *dev,
			       struct arm_smmu_domain *smmu_domain)
{
	struct iommu_fwspec *fwspec = dev_iommu_fwspec_get(dev);
	struct arm_smmu_master_cfg *cfg = dev_iommu_priv_get(dev);
	struct arm_smmu_device *smmu = cfg->smmu;
	int idx;
	int i;

	for_each_cfg_sme(cfg, fwspec, i, idx) {
		if (smmu->s2crs[idx].pinned)
			return smmu->s2crs[idx].cbndx;
	}

	return __arm_smmu_alloc_bitmap(map, start, end);
}

static void __arm_smmu_free_bitmap(unsigned long *map, int idx)
{
	clear_bit(idx, map);
}

/* Wait for any pending TLB invalidations to complete */
static int __arm_smmu_tlb_sync(struct arm_smmu_device *smmu, int page,
				int sync, int status)
{
	unsigned int inc, delay;
	u32 reg;

	/*
	 * Allowing an unbounded number of sync requests to be submitted when a
	 * TBU is not processing sync requests can cause a TBU's command queue
	 * to fill up. Once the queue is full, subsequent sync requests can
	 * stall the CPU indefinitely. Avoid this by gating subsequent sync
	 * requests after the first sync timeout on an SMMU.
	 */
	if (IS_ENABLED(CONFIG_IOMMU_TLBSYNC_DEBUG) &&
	    test_bit(0, &smmu->sync_timed_out))
		return -EINVAL;

	arm_smmu_writel(smmu, page, sync, QCOM_DUMMY_VAL);
	for (delay = 1, inc = 1; delay < TLB_LOOP_TIMEOUT; delay += inc) {
		reg = arm_smmu_readl(smmu, page, status);
		if (!(reg & ARM_SMMU_sTLBGSTATUS_GSACTIVE))
			return 0;

		cpu_relax();
		udelay(inc);
		if (inc < TLB_LOOP_INC_MAX)
			inc *= 2;
	}

	if (IS_ENABLED(CONFIG_IOMMU_TLBSYNC_DEBUG) &&
	    test_and_set_bit_lock(0, &smmu->sync_timed_out))
		goto out;

	trace_tlbsync_timeout(smmu->dev);
	if (smmu->impl && smmu->impl->tlb_sync_timeout)
		smmu->impl->tlb_sync_timeout(smmu);
out:
	return -EINVAL;
}

static void arm_smmu_tlb_sync_global(struct arm_smmu_device *smmu)
{
	unsigned long flags;

	spin_lock_irqsave(&smmu->global_sync_lock, flags);
	if (__arm_smmu_tlb_sync(smmu, ARM_SMMU_GR0, ARM_SMMU_GR0_sTLBGSYNC,
				ARM_SMMU_GR0_sTLBGSTATUS))
		dev_err_ratelimited(smmu->dev,
				    "TLB global sync failed!\n");
	spin_unlock_irqrestore(&smmu->global_sync_lock, flags);
}

static void arm_smmu_tlb_sync_context(struct arm_smmu_domain *smmu_domain)
{
	struct arm_smmu_device *smmu = smmu_domain->smmu;
	unsigned long flags;

	spin_lock_irqsave(&smmu_domain->sync_lock, flags);
	if (__arm_smmu_tlb_sync(smmu, ARM_SMMU_CB(smmu, smmu_domain->cfg.cbndx),
				ARM_SMMU_CB_TLBSYNC, ARM_SMMU_CB_TLBSTATUS))
		dev_err_ratelimited(smmu->dev,
				"TLB sync on cb%d failed for device %s\n",
				smmu_domain->cfg.cbndx,
				dev_name(smmu_domain->dev));
	spin_unlock_irqrestore(&smmu_domain->sync_lock, flags);
}

static void arm_smmu_tlb_inv_context_s1(void *cookie)
{
	struct arm_smmu_domain *smmu_domain = cookie;
	/*
	 * The TLBI write may be relaxed, so ensure that PTEs cleared by the
	 * current CPU are visible beforehand.
	 */
	wmb();
	trace_tlbi_start(smmu_domain);
	arm_smmu_cb_write(smmu_domain->smmu, smmu_domain->cfg.cbndx,
			  ARM_SMMU_CB_S1_TLBIASID, smmu_domain->cfg.asid);
	arm_smmu_tlb_sync_context(smmu_domain);
	trace_tlbi_end(smmu_domain);
}

static void arm_smmu_tlb_inv_context_s2(void *cookie)
{
	struct arm_smmu_domain *smmu_domain = cookie;
	struct arm_smmu_device *smmu = smmu_domain->smmu;

	/* See above */
	wmb();
	arm_smmu_gr0_write(smmu, ARM_SMMU_GR0_TLBIVMID, smmu_domain->cfg.vmid);
	arm_smmu_tlb_sync_global(smmu);
}

static void arm_smmu_tlb_inv_range_s1(unsigned long iova, size_t size,
				      size_t granule, void *cookie, int reg)
{
	struct arm_smmu_domain *smmu_domain = cookie;
	struct arm_smmu_device *smmu = smmu_domain->smmu;
	struct arm_smmu_cfg *cfg = &smmu_domain->cfg;
	int idx = cfg->cbndx;

	if (smmu->features & ARM_SMMU_FEAT_COHERENT_WALK)
		wmb();

	if (cfg->fmt != ARM_SMMU_CTX_FMT_AARCH64) {
		iova = (iova >> 12) << 12;
		iova |= cfg->asid;
		do {
			arm_smmu_cb_write(smmu, idx, reg, iova);
			iova += granule;
		} while (size -= granule);
	} else {
		iova >>= 12;
		iova |= (u64)cfg->asid << 48;
		do {
			arm_smmu_cb_writeq(smmu, idx, reg, iova);
			iova += granule >> 12;
		} while (size -= granule);
	}
}

static void arm_smmu_tlb_inv_range_s2(unsigned long iova, size_t size,
				      size_t granule, void *cookie, int reg)
{
	struct arm_smmu_domain *smmu_domain = cookie;
	struct arm_smmu_device *smmu = smmu_domain->smmu;
	int idx = smmu_domain->cfg.cbndx;

	if (smmu->features & ARM_SMMU_FEAT_COHERENT_WALK)
		wmb();

	iova >>= 12;
	do {
		if (smmu_domain->cfg.fmt == ARM_SMMU_CTX_FMT_AARCH64)
			arm_smmu_cb_writeq(smmu, idx, reg, iova);
		else
			arm_smmu_cb_write(smmu, idx, reg, iova);
		iova += granule >> 12;
	} while (size -= granule);
}

static void arm_smmu_tlb_inv_walk_s1(unsigned long iova, size_t size,
				     size_t granule, void *cookie)
{
	struct arm_smmu_domain *smmu_domain = cookie;
	struct arm_smmu_cfg *cfg = &smmu_domain->cfg;

	if (cfg->flush_walk_prefer_tlbiasid) {
		arm_smmu_tlb_inv_context_s1(cookie);
	} else {
		arm_smmu_tlb_inv_range_s1(iova, size, granule, cookie,
					  ARM_SMMU_CB_S1_TLBIVA);
		arm_smmu_tlb_sync_context(cookie);
	}
}

static void arm_smmu_tlb_add_page_s1(struct iommu_iotlb_gather *gather,
				     unsigned long iova, size_t granule,
				     void *cookie)
{
	arm_smmu_tlb_inv_range_s1(iova, granule, granule, cookie,
				  ARM_SMMU_CB_S1_TLBIVAL);
}

static void arm_smmu_tlb_inv_walk_s2(unsigned long iova, size_t size,
				     size_t granule, void *cookie)
{
	arm_smmu_tlb_inv_range_s2(iova, size, granule, cookie,
				  ARM_SMMU_CB_S2_TLBIIPAS2);
	arm_smmu_tlb_sync_context(cookie);
}

static void arm_smmu_tlb_add_page_s2(struct iommu_iotlb_gather *gather,
				     unsigned long iova, size_t granule,
				     void *cookie)
{
	arm_smmu_tlb_inv_range_s2(iova, granule, granule, cookie,
				  ARM_SMMU_CB_S2_TLBIIPAS2L);
}

static void arm_smmu_tlb_inv_walk_s2_v1(unsigned long iova, size_t size,
					size_t granule, void *cookie)
{
	arm_smmu_tlb_inv_context_s2(cookie);
}
/*
 * On MMU-401 at least, the cost of firing off multiple TLBIVMIDs appears
 * almost negligible, but the benefit of getting the first one in as far ahead
 * of the sync as possible is significant, hence we don't just make this a
 * no-op and call arm_smmu_tlb_inv_context_s2() from .iotlb_sync as you might
 * think.
 */
static void arm_smmu_tlb_add_page_s2_v1(struct iommu_iotlb_gather *gather,
					unsigned long iova, size_t granule,
					void *cookie)
{
	struct arm_smmu_domain *smmu_domain = cookie;
	struct arm_smmu_device *smmu = smmu_domain->smmu;

	if (smmu->features & ARM_SMMU_FEAT_COHERENT_WALK)
		wmb();

	arm_smmu_gr0_write(smmu, ARM_SMMU_GR0_TLBIVMID, smmu_domain->cfg.vmid);
}

static const struct iommu_flush_ops arm_smmu_s1_tlb_ops = {
	.tlb_flush_all	= arm_smmu_tlb_inv_context_s1,
	.tlb_flush_walk	= arm_smmu_tlb_inv_walk_s1,
	.tlb_add_page	= arm_smmu_tlb_add_page_s1,
};

static const struct iommu_flush_ops arm_smmu_s2_tlb_ops_v2 = {
	.tlb_flush_all	= arm_smmu_tlb_inv_context_s2,
	.tlb_flush_walk	= arm_smmu_tlb_inv_walk_s2,
	.tlb_add_page	= arm_smmu_tlb_add_page_s2,
};

static const struct iommu_flush_ops arm_smmu_s2_tlb_ops_v1 = {
	.tlb_flush_all	= arm_smmu_tlb_inv_context_s2,
	.tlb_flush_walk	= arm_smmu_tlb_inv_walk_s2_v1,
	.tlb_add_page	= arm_smmu_tlb_add_page_s2_v1,
};

static void print_fault_regs(struct arm_smmu_domain *smmu_domain,
		struct arm_smmu_device *smmu, int idx)
{
	u32 fsr, fsynr0, fsynr1, cbfrsynra;
	unsigned long iova;
	struct arm_smmu_cfg *cfg = smmu->cbs[idx].cfg;
	bool stage1 = cfg->cbar != CBAR_TYPE_S2_TRANS;

	fsr = arm_smmu_cb_read(smmu, idx, ARM_SMMU_CB_FSR);
	fsynr0 = arm_smmu_cb_read(smmu, idx, ARM_SMMU_CB_FSYNR0);
	fsynr1 = arm_smmu_cb_read(smmu, idx, ARM_SMMU_CB_FSYNR1);
	iova = arm_smmu_cb_readq(smmu, idx, ARM_SMMU_CB_FAR);
	cbfrsynra = arm_smmu_gr1_read(smmu, ARM_SMMU_GR1_CBFRSYNRA(idx));

	dev_err(smmu->dev, "Unhandled arm-smmu context fault from %s!\n",
		dev_name(smmu_domain->dev));
	dev_err(smmu->dev, "FAR    = 0x%016lx\n",
		iova);
	dev_err(smmu->dev, "PAR    = 0x%pK\n",
		(void *) arm_smmu_cb_readq(smmu, idx, ARM_SMMU_CB_PAR));

	dev_err(smmu->dev,
		"FSR    = 0x%08x [%s%s%s%s%s%s%s%s%s%s]\n",
		fsr,
		(fsr & ARM_SMMU_FSR_TF) ?  (fsynr0 & ARM_SMMU_FSYNR0_WNR ?
				 "TF W " : "TF R ") : "",
		(fsr & ARM_SMMU_FSR_AFF) ? "AFF " : "",
		(fsr & ARM_SMMU_FSR_PF) ? (fsynr0 & ARM_SMMU_FSYNR0_WNR ?
				"PF W " : "PF R ") : "",
		(fsr & ARM_SMMU_FSR_EF) ? "EF " : "",
		(fsr & ARM_SMMU_FSR_TLBMCF) ? "TLBMCF " : "",
		(fsr & ARM_SMMU_FSR_TLBLKF) ? "TLBLKF " : "",
		(fsr & ARM_SMMU_FSR_ASF) ? "ASF " : "",
		(fsr & ARM_SMMU_FSR_UUT) ? "UUT " : "",
		(fsr & ARM_SMMU_FSR_SS) ? "SS " : "",
		(fsr & ARM_SMMU_FSR_MULTI) ? "MULTI " : "");

	dev_err(smmu->dev, "FSYNR0    = 0x%x\n", fsynr0);
	dev_err(smmu->dev, "FSYNR1    = 0x%x\n", fsynr1);
	dev_err(smmu->dev, "context bank#    = 0x%x\n", idx);

	if (cfg->fmt == ARM_SMMU_CTX_FMT_AARCH32_S) {
		dev_err(smmu->dev, "TTBR0  = 0x%pK\n",
			(void *) (unsigned long)
			arm_smmu_cb_read(smmu, idx, ARM_SMMU_CB_TTBR0));
		dev_err(smmu->dev, "TTBR1  = 0x%pK\n",
			(void *) (unsigned long)
			arm_smmu_cb_read(smmu, idx, ARM_SMMU_CB_TTBR1));
	} else {
		dev_err(smmu->dev, "TTBR0  = 0x%pK\n",
			(void *) arm_smmu_cb_readq(smmu, idx,
						   ARM_SMMU_CB_TTBR0));
		if (stage1)
			dev_err(smmu->dev, "TTBR1  = 0x%pK\n",
				(void *) arm_smmu_cb_readq(smmu, idx,
							   ARM_SMMU_CB_TTBR1));
	}

	dev_err(smmu->dev, "SCTLR  = 0x%08x ACTLR  = 0x%08x\n",
	       arm_smmu_cb_read(smmu, idx, ARM_SMMU_CB_SCTLR),
	       arm_smmu_cb_read(smmu, idx, ARM_SMMU_CB_ACTLR));
	dev_err(smmu->dev, "CBAR  = 0x%08x\n",
		arm_smmu_gr1_read(smmu, ARM_SMMU_GR1_CBAR(idx)));
	dev_err(smmu->dev, "MAIR0   = 0x%08x MAIR1   = 0x%08x\n",
	       arm_smmu_cb_read(smmu, idx, ARM_SMMU_CB_S1_MAIR0),
	       arm_smmu_cb_read(smmu, idx, ARM_SMMU_CB_S1_MAIR1));

	dev_err(smmu->dev, "SID = 0x%x\n",
		cbfrsynra & CBFRSYNRA_SID_MASK);
	dev_err(smmu->dev, "Client info: BID=0x%lx, PID=0x%lx, MID=0x%lx\n",
		FIELD_GET(ARM_SMMU_FSYNR1_BID, fsynr1),
		FIELD_GET(ARM_SMMU_FSYNR1_PID, fsynr1),
		FIELD_GET(ARM_SMMU_FSYNR1_MID, fsynr1));
}

/*
 * Iommu HW has generated a fault. If HW and SW states are in sync,
 * then a SW page table walk should yield 0.
 *
 * WARNING!!! This check is racy!!!!
 * For a faulting address x, the dma layer mapping may map address x
 * into the iommu page table in parallel to the fault handler running.
 * This is frequently seen due to dma-iommu's address reuse policy.
 * Thus, arm_smmu_iova_to_phys() returning nonzero is not necessarily
 * indicative of an issue.
 */
static void arm_smmu_verify_fault(struct arm_smmu_domain *smmu_domain,
	struct arm_smmu_device *smmu, int idx)
{
	u32 fsynr, cbfrsynra;
	unsigned long iova;
	struct iommu_domain *domain = &smmu_domain->domain;
	phys_addr_t phys_soft;
	phys_addr_t phys_stimu, phys_hard_priv, phys_stimu_post_tlbiall;
	unsigned long flags = 0;
	struct qcom_iommu_atos_txn txn = {0};

	fsynr = arm_smmu_cb_read(smmu, idx, ARM_SMMU_CB_FSYNR0);
	iova = arm_smmu_cb_readq(smmu, idx, ARM_SMMU_CB_FAR);
	cbfrsynra = arm_smmu_gr1_read(smmu, ARM_SMMU_GR1_CBFRSYNRA(idx));

	phys_soft = arm_smmu_iova_to_phys(domain, iova);
	dev_err(smmu->dev, "soft iova-to-phys=%pa\n", &phys_soft);

	/* Get the transaction type */
	if (fsynr & ARM_SMMU_FSYNR0_WNR)
		flags |= IOMMU_TRANS_WRITE;
	if (fsynr & ARM_SMMU_FSYNR0_PNU)
		flags |= IOMMU_TRANS_PRIV;
	if (fsynr & ARM_SMMU_FSYNR0_IND)
		flags |= IOMMU_TRANS_INST;

	txn.addr = iova;
	txn.flags = flags;
	txn.id = cbfrsynra & CBFRSYNRA_SID_MASK;

	/* Now replicate the faulty transaction */
	phys_stimu = arm_smmu_iova_to_phys_hard(domain, &txn);

	/*
	 * If the replicated transaction fails, it could be due to legitimate
	 * unmapped access (translation fault) or stale TLB with insufficient
	 * privileges (permission fault). Try ATOS operation with full access
	 * privileges to rule out stale entry with insufficient privileges case.
	 */
	if (!phys_stimu) {
		txn.flags = QCOM_IOMMU_ATOS_TRANS_DEFAULT |
				QCOM_IOMMU_ATOS_TRANS_PRIV;
		phys_hard_priv = arm_smmu_iova_to_phys_hard(domain, &txn);
	}

	/* Now replicate the faulty transaction post tlbiall */
	iommu_flush_iotlb_all(domain);
	txn.flags = flags;
	phys_stimu_post_tlbiall = arm_smmu_iova_to_phys_hard(domain, &txn);

	if (!phys_stimu && phys_hard_priv) {
		dev_err(smmu->dev,
			"ATOS results differed across access privileges...\n"
			"Before: %pa After: %pa\n",
			&phys_stimu, &phys_hard_priv);
	}

	if (phys_stimu != phys_stimu_post_tlbiall) {
		dev_err(smmu->dev,
			"ATOS results differed across TLBIALL...\n"
			"Before: %pa After: %pa\n", &phys_stimu,
						&phys_stimu_post_tlbiall);
	}

	dev_err(smmu->dev, "hard iova-to-phys (ATOS)=%pa\n",
		phys_stimu ? &phys_stimu : &phys_stimu_post_tlbiall);
}

static int report_iommu_fault_helper(struct arm_smmu_domain *smmu_domain,
	struct arm_smmu_device *smmu, int idx)
{
	u32 fsr, fsynr;
	unsigned long iova;
	int flags;

	fsr = arm_smmu_cb_read(smmu, idx, ARM_SMMU_CB_FSR);
	fsynr = arm_smmu_cb_read(smmu, idx, ARM_SMMU_CB_FSYNR0);
	iova = arm_smmu_cb_readq(smmu, idx, ARM_SMMU_CB_FAR);

	flags = fsynr & ARM_SMMU_FSYNR0_WNR ?
		IOMMU_FAULT_WRITE : IOMMU_FAULT_READ;
	if (fsr & ARM_SMMU_FSR_TF)
		flags |= IOMMU_FAULT_TRANSLATION;
	if (fsr & ARM_SMMU_FSR_PF)
		flags |= IOMMU_FAULT_PERMISSION;
	if (fsr & ARM_SMMU_FSR_EF)
		flags |= IOMMU_FAULT_EXTERNAL;
	if (fsr & ARM_SMMU_FSR_SS)
		flags |= IOMMU_FAULT_TRANSACTION_STALLED;


	return report_iommu_fault(&smmu_domain->domain,
				 smmu->dev, iova, flags);
}

static int arm_smmu_get_fault_ids(struct iommu_domain *domain,
			struct qcom_iommu_fault_ids *f_ids)
{
	struct arm_smmu_domain *smmu_domain;
	struct arm_smmu_device *smmu;
	u32 fsr, fsynr1;
	int idx, ret;

	if (!domain || !f_ids)
		return -EINVAL;

	smmu_domain = to_smmu_domain(domain);
	smmu = smmu_domain->smmu;
	idx = smmu_domain->cfg.cbndx;

	ret = arm_smmu_rpm_get(smmu);
	if (ret < 0)
		return ret;

	fsr = arm_smmu_cb_read(smmu, idx, ARM_SMMU_CB_FSR);

	if (!(fsr & ARM_SMMU_FSR_FAULT)) {
		arm_smmu_rpm_put(smmu);
		return -EINVAL;
	}

	fsynr1 = arm_smmu_cb_read(smmu, idx, ARM_SMMU_CB_FSYNR1);
	arm_smmu_rpm_put(smmu);

	f_ids->bid = FIELD_GET(ARM_SMMU_FSYNR1_BID, fsynr1);
	f_ids->pid = FIELD_GET(ARM_SMMU_FSYNR1_PID, fsynr1);
	f_ids->mid = FIELD_GET(ARM_SMMU_FSYNR1_MID, fsynr1);

	return 0;
}

#ifdef CONFIG_ARM_SMMU_CONTEXT_FAULT_RETRY
/*
 * Retry faulting address after tlb invalidate.
 * Applicable to:  Waipio
 */
static irqreturn_t arm_smmu_context_fault_retry(struct arm_smmu_domain *smmu_domain)
{
	struct arm_smmu_device *smmu = smmu_domain->smmu;
	int idx = smmu_domain->cfg.cbndx;
	u64 iova;
	u32 fsr;

	if (!(smmu->options & ARM_SMMU_OPT_CONTEXT_FAULT_RETRY) ||
	    (smmu_domain->fault_model.no_stall))
		return IRQ_NONE;

	iova = arm_smmu_cb_readq(smmu, idx, ARM_SMMU_CB_FAR);
	fsr = arm_smmu_cb_read(smmu, idx, ARM_SMMU_CB_FSR);

	if (iova != smmu_domain->prev_fault_address ||
			!smmu_domain->fault_retry_counter) {
		smmu_domain->prev_fault_address = iova;
		smmu_domain->fault_retry_counter++;
		arm_smmu_tlb_inv_context_s1(smmu_domain);
		arm_smmu_cb_write(smmu, idx, ARM_SMMU_CB_FSR, fsr);
		/*
		 * Barrier required to ensure that the FSR is cleared
		 * before resuming SMMU operation
		 */
		wmb();
		arm_smmu_cb_write(smmu, idx, ARM_SMMU_CB_RESUME,
					ARM_SMMU_RESUME_RESUME);
		return IRQ_HANDLED;
	}

	return IRQ_NONE;
}
#else
static irqreturn_t arm_smmu_context_fault_retry(struct arm_smmu_domain *smmu_domain)
{
	return IRQ_NONE;
}
#endif

static irqreturn_t arm_smmu_context_fault(int irq, void *dev)
{
	u32 fsr;
	struct iommu_domain *domain = dev;
	struct arm_smmu_domain *smmu_domain = to_smmu_domain(domain);
	struct arm_smmu_device *smmu = smmu_domain->smmu;
	int idx = smmu_domain->cfg.cbndx;
	static DEFINE_RATELIMIT_STATE(_rs,
				      DEFAULT_RATELIMIT_INTERVAL,
				      DEFAULT_RATELIMIT_BURST);
	int ret;

	ret = arm_smmu_rpm_get(smmu);
	if (ret < 0)
		return IRQ_NONE;

	fsr = arm_smmu_cb_read(smmu, idx, ARM_SMMU_CB_FSR);
	if (!(fsr & ARM_SMMU_FSR_FAULT)) {
		ret = IRQ_NONE;
		goto out_power_off;
	}

	if ((smmu->options & ARM_SMMU_OPT_FATAL_ASF) &&
			(fsr & ARM_SMMU_FSR_ASF)) {
		dev_err(smmu->dev,
			"Took an address size fault.  Refusing to recover.\n");
		BUG();
	}

	ret = arm_smmu_context_fault_retry(smmu_domain);
	if (ret == IRQ_HANDLED)
		goto out_power_off;

	/*
	 * If the fault helper returns -ENOSYS, then no client fault helper was
	 * registered. In that case, print the default report.
	 *
	 * If the client returns -EBUSY, do not clear FSR and do not RESUME
	 * if stalled. This is required to keep the IOMMU client stalled on
	 * the outstanding fault. This gives the client a chance to take any
	 * debug action and then terminate the stalled transaction.
	 * So, the sequence in case of stall on fault should be:
	 * 1) Do not clear FSR or write to RESUME here
	 * 2) Client takes any debug action
	 * 3) Client terminates the stalled transaction and resumes the IOMMU
	 * 4) Client clears FSR. The FSR should only be cleared after 3) and
	 *    not before so that the fault remains outstanding. This ensures
	 *    SCTLR.HUPCF has the desired effect if subsequent transactions also
	 *    need to be terminated.
	 */
	ret = report_iommu_fault_helper(smmu_domain, smmu, idx);
	if (ret == -ENOSYS) {
		if (__ratelimit(&_rs)) {
			print_fault_regs(smmu_domain, smmu, idx);
			arm_smmu_verify_fault(smmu_domain, smmu, idx);
		}
		BUG_ON(!smmu_domain->fault_model.non_fatal);
	}
	if (ret != -EBUSY) {
		arm_smmu_cb_write(smmu, idx, ARM_SMMU_CB_FSR, fsr);

		/*
		 * Barrier required to ensure that the FSR is cleared
		 * before resuming SMMU operation
		 */
		wmb();

		if (fsr & ARM_SMMU_FSR_SS)
			arm_smmu_cb_write(smmu, idx, ARM_SMMU_CB_RESUME,
				  ARM_SMMU_RESUME_TERMINATE);
	}

	ret = IRQ_HANDLED;
out_power_off:
	arm_smmu_rpm_put(smmu);
	return ret;
}

static irqreturn_t arm_smmu_global_fault(int irq, void *dev)
{
	u32 gfsr, gfsynr0, gfsynr1, gfsynr2;
	struct arm_smmu_device *smmu = dev;
	static DEFINE_RATELIMIT_STATE(rs, DEFAULT_RATELIMIT_INTERVAL,
				      DEFAULT_RATELIMIT_BURST);
	int ret;

	ret = arm_smmu_rpm_get(smmu);
	if (ret < 0)
		return IRQ_NONE;

	gfsr = arm_smmu_gr0_read(smmu, ARM_SMMU_GR0_sGFSR);
	gfsynr0 = arm_smmu_gr0_read(smmu, ARM_SMMU_GR0_sGFSYNR0);
	gfsynr1 = arm_smmu_gr0_read(smmu, ARM_SMMU_GR0_sGFSYNR1);
	gfsynr2 = arm_smmu_gr0_read(smmu, ARM_SMMU_GR0_sGFSYNR2);

	if (!gfsr) {
		arm_smmu_rpm_put(smmu);
		return IRQ_NONE;
	}

	if (__ratelimit(&rs)) {
		if (IS_ENABLED(CONFIG_ARM_SMMU_DISABLE_BYPASS_BY_DEFAULT) &&
		    (gfsr & ARM_SMMU_sGFSR_USF))
			dev_err(smmu->dev,
				"Blocked unknown Stream ID 0x%hx; boot with \"arm-smmu.disable_bypass=0\" to allow, but this may have security implications\n",
				(u16)gfsynr1);
		else
			dev_err(smmu->dev,
				"Unexpected global fault, this could be serious\n");
		dev_err(smmu->dev,
			"\tGFSR 0x%08x, GFSYNR0 0x%08x, GFSYNR1 0x%08x, GFSYNR2 0x%08x\n",
			gfsr, gfsynr0, gfsynr1, gfsynr2);
	}

	arm_smmu_gr0_write(smmu, ARM_SMMU_GR0_sGFSR, gfsr);
	arm_smmu_rpm_put(smmu);
	return IRQ_HANDLED;
}

static void arm_smmu_init_context_bank(struct arm_smmu_domain *smmu_domain,
				       struct io_pgtable_cfg *pgtbl_cfg)
{
	struct arm_smmu_cfg *cfg = &smmu_domain->cfg;
	struct arm_smmu_cb *cb = &smmu_domain->smmu->cbs[cfg->cbndx];
	bool stage1 = cfg->cbar != CBAR_TYPE_S2_TRANS;

	cb->cfg = cfg;

	/* TCR */
	if (stage1) {
		if (cfg->fmt == ARM_SMMU_CTX_FMT_AARCH32_S) {
			cb->tcr[0] = pgtbl_cfg->arm_v7s_cfg.tcr;
		} else {
			cb->tcr[0] = arm_smmu_lpae_tcr(pgtbl_cfg);
			cb->tcr[1] = arm_smmu_lpae_tcr2(pgtbl_cfg);
			if (cfg->fmt == ARM_SMMU_CTX_FMT_AARCH64)
				cb->tcr[1] |= ARM_SMMU_TCR2_AS;
			else
				cb->tcr[0] |= ARM_SMMU_TCR_EAE;
		}
	} else {
		cb->tcr[0] = arm_smmu_lpae_vtcr(pgtbl_cfg);
	}

	/* TTBRs */
	if (stage1) {
		if (cfg->fmt == ARM_SMMU_CTX_FMT_AARCH32_S) {
			cb->ttbr[0] = pgtbl_cfg->arm_v7s_cfg.ttbr;
			cb->ttbr[1] = 0;
		} else {
			cb->ttbr[0] = FIELD_PREP(ARM_SMMU_TTBRn_ASID,
						 cfg->asid);
			cb->ttbr[1] = FIELD_PREP(ARM_SMMU_TTBRn_ASID,
						 cfg->asid);

			if (pgtbl_cfg->quirks & IO_PGTABLE_QUIRK_ARM_TTBR1)
				cb->ttbr[1] |= pgtbl_cfg->arm_lpae_s1_cfg.ttbr;
			else
				cb->ttbr[0] |= pgtbl_cfg->arm_lpae_s1_cfg.ttbr;
		}
	} else {
		cb->ttbr[0] = pgtbl_cfg->arm_lpae_s2_cfg.vttbr;
	}

	/* MAIRs (stage-1 only) */
	if (stage1) {
		if (cfg->fmt == ARM_SMMU_CTX_FMT_AARCH32_S) {
			cb->mair[0] = pgtbl_cfg->arm_v7s_cfg.prrr;
			cb->mair[1] = pgtbl_cfg->arm_v7s_cfg.nmrr;
		} else {
			cb->mair[0] = pgtbl_cfg->arm_lpae_s1_cfg.mair;
			cb->mair[1] = pgtbl_cfg->arm_lpae_s1_cfg.mair >> 32;
		}
	}

	memset(&cfg->sctlr, 0, sizeof(cfg->sctlr));
	/*
	 * Override cacheability, shareability, r/w allocation for
	 * clients who are io-coherent. Otherwise set NSH to force io-coherency
	 * to be disabled.
	 * These settings only take effect during bypass mode, when sctlr.M = 0
	 */
	if (of_dma_is_coherent(smmu_domain->dev->of_node)) {
		cfg->sctlr.wacfg = ARM_SMMU_SCTLR_WACFG_WA;
		cfg->sctlr.racfg = ARM_SMMU_SCTLR_RACFG_RA;
		cfg->sctlr.shcfg = ARM_SMMU_SCTLR_SHCFG_OSH;
		cfg->sctlr.mtcfg = 1;
		cfg->sctlr.memattr = ARM_SMMU_SCTLR_MEM_ATTR_OISH_WB_CACHE;
	} else {
		cfg->sctlr.shcfg = ARM_SMMU_SCTLR_SHCFG_NSH;
	}

	cfg->sctlr.cfre = !smmu_domain->fault_model.no_cfre;
	cfg->sctlr.cfcfg = !smmu_domain->fault_model.no_stall;
	cfg->sctlr.hupcf = smmu_domain->fault_model.hupcf;

	if ((!smmu_domain->mapping_cfg.s1_bypass && !smmu_domain->delayed_s1_trans_enable) ||
	    !stage1)
		cfg->sctlr.m = 1;

	cb->sctlr = arm_smmu_lpae_sctlr(cfg);
}

void arm_smmu_write_context_bank(struct arm_smmu_device *smmu, int idx)
{
	u32 reg;
	bool stage1;
	struct arm_smmu_cb *cb = &smmu->cbs[idx];
	struct arm_smmu_cfg *cfg = cb->cfg;

	/* Unassigned context banks only need disabling */
	if (!cfg) {
		arm_smmu_cb_write(smmu, idx, ARM_SMMU_CB_SCTLR, 0);
		return;
	}

	stage1 = cfg->cbar != CBAR_TYPE_S2_TRANS;

	/* CBA2R */
	if (smmu->version > ARM_SMMU_V1) {
		if (cfg->fmt == ARM_SMMU_CTX_FMT_AARCH64)
			reg = ARM_SMMU_CBA2R_VA64;
		else
			reg = 0;
		/* 16-bit VMIDs live in CBA2R */
		if (smmu->features & ARM_SMMU_FEAT_VMID16)
			reg |= FIELD_PREP(ARM_SMMU_CBA2R_VMID16, cfg->vmid);

		arm_smmu_gr1_write(smmu, ARM_SMMU_GR1_CBA2R(idx), reg);
	}

	/* CBAR */
	reg = FIELD_PREP(ARM_SMMU_CBAR_TYPE, cfg->cbar);
	if (smmu->version < ARM_SMMU_V2)
		reg |= FIELD_PREP(ARM_SMMU_CBAR_IRPTNDX, cfg->irptndx);

	/*
	 * Use the weakest shareability/memory types, so they are
	 * overridden by the ttbcr/pte.
	 */
	if (stage1) {
		reg |= FIELD_PREP(ARM_SMMU_CBAR_S1_BPSHCFG,
				  ARM_SMMU_CBAR_S1_BPSHCFG_NSH) |
		       FIELD_PREP(ARM_SMMU_CBAR_S1_MEMATTR,
				  ARM_SMMU_CBAR_S1_MEMATTR_WB);
	} else if (!(smmu->features & ARM_SMMU_FEAT_VMID16)) {
		/* 8-bit VMIDs live in CBAR */
		reg |= FIELD_PREP(ARM_SMMU_CBAR_VMID, cfg->vmid);
	}
	arm_smmu_gr1_write(smmu, ARM_SMMU_GR1_CBAR(idx), reg);

	/*
	 * TCR
	 * We must write this before the TTBRs, since it determines the
	 * access behaviour of some fields (in particular, ASID[15:8]).
	 */
	if (stage1 && smmu->version > ARM_SMMU_V1)
		arm_smmu_cb_write(smmu, idx, ARM_SMMU_CB_TCR2, cb->tcr[1]);
	arm_smmu_cb_write(smmu, idx, ARM_SMMU_CB_TCR, cb->tcr[0]);

	/* TTBRs */
	if (cfg->fmt == ARM_SMMU_CTX_FMT_AARCH32_S) {
		arm_smmu_cb_write(smmu, idx, ARM_SMMU_CB_CONTEXTIDR, cfg->asid);
		arm_smmu_cb_write(smmu, idx, ARM_SMMU_CB_TTBR0, cb->ttbr[0]);
		arm_smmu_cb_write(smmu, idx, ARM_SMMU_CB_TTBR1, cb->ttbr[1]);
	} else {
		arm_smmu_cb_writeq(smmu, idx, ARM_SMMU_CB_TTBR0, cb->ttbr[0]);
		if (stage1)
			arm_smmu_cb_writeq(smmu, idx, ARM_SMMU_CB_TTBR1,
					   cb->ttbr[1]);
	}

	/* MAIRs (stage-1 only) */
	if (stage1) {
		arm_smmu_cb_write(smmu, idx, ARM_SMMU_CB_S1_MAIR0, cb->mair[0]);
		arm_smmu_cb_write(smmu, idx, ARM_SMMU_CB_S1_MAIR1, cb->mair[1]);
	}

	/* SCTLR */
	if (smmu->impl && smmu->impl->write_sctlr)
		smmu->impl->write_sctlr(smmu, idx, cb->sctlr);
	else
		arm_smmu_cb_write(smmu, idx, ARM_SMMU_CB_SCTLR, cb->sctlr);
}

/* This function assumes that the domain's init mutex is held */
static int arm_smmu_get_dma_cookie(struct device *dev,
				    struct arm_smmu_domain *smmu_domain,
				    struct io_pgtable_ops *pgtbl_ops)
{
	bool fast = smmu_domain->mapping_cfg.fast;

	/* DMA cookie is allocated by the IOMMU core for DMA domains. */
	return fast ? fast_smmu_init_mapping(dev, &smmu_domain->domain, pgtbl_ops) : 0;
}

static void arm_smmu_put_dma_cookie(struct iommu_domain *domain)
{
	struct arm_smmu_domain *smmu_domain = to_smmu_domain(domain);

	/* DMA cookie is freed by the IOMMU core for DMA domains. */
	if (smmu_domain->mapping_cfg.fast)
		fast_smmu_put_dma_cookie(domain);
}

static void arm_smmu_log_new_table(void *cookie, void *virt, unsigned long iova, size_t granule)
{
	struct arm_smmu_domain *smmu_domain = cookie;

	trace_iommu_pgtable_add(smmu_domain, iova, __pa(virt), granule);
}

static void arm_smmu_log_remove_table(void *cookie, void *virt, unsigned long iova, size_t granule)
{
	struct arm_smmu_domain *smmu_domain = cookie;

	trace_iommu_pgtable_remove(smmu_domain, iova, __pa(virt), granule);
}

static void arm_smmu_tlb_add_walk_page(void *cookie, void *virt)
{
	struct arm_smmu_domain *smmu_domain = cookie;
	struct page *page = virt_to_page(virt);
	unsigned long flags;

	spin_lock_irqsave(&smmu_domain->iotlb_gather_lock, flags);
	smmu_domain->deferred_sync = true;
	page->lru.next = smmu_domain->freelist;
	smmu_domain->freelist = &page->lru;
	spin_unlock_irqrestore(&smmu_domain->iotlb_gather_lock, flags);
}

static void arm_smmu_qcom_tlb_add_inv(void *cookie)
{
	struct arm_smmu_domain *smmu_domain = cookie;
	unsigned long flags;

	spin_lock_irqsave(&smmu_domain->iotlb_gather_lock, flags);
	smmu_domain->deferred_sync = true;
	spin_unlock_irqrestore(&smmu_domain->iotlb_gather_lock, flags);
}

static void arm_smmu_qcom_tlb_sync(void *cookie)
{
	struct arm_smmu_domain *smmu_domain = cookie;

	__arm_smmu_qcom_tlb_sync(&smmu_domain->domain);
}

static const struct qcom_iommu_pgtable_log_ops arm_smmu_pgtable_log_ops = {
	.log_new_table = arm_smmu_log_new_table,
	.log_remove_table = arm_smmu_log_remove_table,
};

static const struct qcom_iommu_flush_ops arm_smmu_iotlb_ops = {
	.tlb_add_walk_page = arm_smmu_tlb_add_walk_page,
	.tlb_add_inv = arm_smmu_qcom_tlb_add_inv,
	.tlb_sync = arm_smmu_qcom_tlb_sync,
};

static int arm_smmu_alloc_context_bank(struct arm_smmu_domain *smmu_domain,
				       struct arm_smmu_device *smmu,
				       struct device *dev, unsigned int start)
{
	if (smmu->impl && smmu->impl->alloc_context_bank)
		return smmu->impl->alloc_context_bank(smmu_domain, smmu, dev, start);

	return __arm_smmu_alloc_cb(smmu->context_map, start, smmu->num_context_banks, dev,
				smmu_domain);
}

static int arm_smmu_init_domain_context(struct iommu_domain *domain,
					struct arm_smmu_device *smmu,
					struct device *dev)
{
	int irq, start, ret = 0;
	unsigned long ias, oas;
	struct io_pgtable_ops *pgtbl_ops;
	struct qcom_io_pgtable_info pgtbl_info = {};
	struct io_pgtable_cfg *pgtbl_cfg = &pgtbl_info.cfg;
	enum io_pgtable_fmt fmt;
	struct arm_smmu_domain *smmu_domain = to_smmu_domain(domain);
	struct arm_smmu_cfg *cfg = &smmu_domain->cfg;
	irqreturn_t (*context_fault)(int irq, void *dev);
	struct io_pgtable *iop;

	mutex_lock(&smmu_domain->init_mutex);
	if (smmu_domain->smmu)
		goto out_unlock;

	smmu_domain->dev = dev;
	ret = arm_smmu_setup_default_domain(dev, domain);
	if (ret) {
		dev_err(dev, "%s: default domain setup failed\n",
			__func__);
		goto out_unlock;
	}

	if (domain->type == IOMMU_DOMAIN_IDENTITY) {
		smmu_domain->stage = ARM_SMMU_DOMAIN_BYPASS;
		smmu_domain->smmu = smmu;
		goto out_unlock;
	}

	/*
	 * Mapping the requested stage onto what we support is surprisingly
	 * complicated, mainly because the spec allows S1+S2 SMMUs without
	 * support for nested translation. That means we end up with the
	 * following table:
	 *
	 * Requested        Supported        Actual
	 *     S1               N              S1
	 *     S1             S1+S2            S1
	 *     S1               S2             S2
	 *     S1               S1             S1
	 *     N                N              N
	 *     N              S1+S2            S2
	 *     N                S2             S2
	 *     N                S1             S1
	 *
	 * Note that you can't actually request stage-2 mappings.
	 */
	if (!(smmu->features & ARM_SMMU_FEAT_TRANS_S1))
		smmu_domain->stage = ARM_SMMU_DOMAIN_S2;
	if (!(smmu->features & ARM_SMMU_FEAT_TRANS_S2))
		smmu_domain->stage = ARM_SMMU_DOMAIN_S1;

	/*
	 * Choosing a suitable context format is even more fiddly. Until we
	 * grow some way for the caller to express a preference, and/or move
	 * the decision into the io-pgtable code where it arguably belongs,
	 * just aim for the closest thing to the rest of the system, and hope
	 * that the hardware isn't esoteric enough that we can't assume AArch64
	 * support to be a superset of AArch32 support...
	 */
	if (smmu->features & ARM_SMMU_FEAT_FMT_AARCH32_L)
		cfg->fmt = ARM_SMMU_CTX_FMT_AARCH32_L;
	if (IS_ENABLED(CONFIG_IOMMU_IO_PGTABLE_ARMV7S) &&
	    !IS_ENABLED(CONFIG_64BIT) && !IS_ENABLED(CONFIG_ARM_LPAE) &&
	    (smmu->features & ARM_SMMU_FEAT_FMT_AARCH32_S) &&
	    (smmu_domain->stage == ARM_SMMU_DOMAIN_S1))
		cfg->fmt = ARM_SMMU_CTX_FMT_AARCH32_S;
	if ((IS_ENABLED(CONFIG_64BIT) || cfg->fmt == ARM_SMMU_CTX_FMT_NONE) &&
	    (smmu->features & (ARM_SMMU_FEAT_FMT_AARCH64_64K |
			       ARM_SMMU_FEAT_FMT_AARCH64_16K |
			       ARM_SMMU_FEAT_FMT_AARCH64_4K)))
		cfg->fmt = ARM_SMMU_CTX_FMT_AARCH64;

	if (cfg->fmt == ARM_SMMU_CTX_FMT_NONE) {
		ret = -EINVAL;
		goto out_unlock;
	}

	switch (smmu_domain->stage) {
	case ARM_SMMU_DOMAIN_S1:
		cfg->cbar = CBAR_TYPE_S1_TRANS_S2_BYPASS;
		start = smmu->num_s2_context_banks;
		ias = smmu->va_size;
		oas = smmu->ipa_size;
		if (cfg->fmt == ARM_SMMU_CTX_FMT_AARCH64) {
			fmt = QCOM_ARM_64_LPAE_S1;
			if (smmu->options & ARM_SMMU_OPT_3LVL_TABLES)
				ias = min(ias, 39UL);
		} else if (cfg->fmt == ARM_SMMU_CTX_FMT_AARCH32_L) {
			fmt = ARM_32_LPAE_S1;
			ias = min(ias, 32UL);
			oas = min(oas, 40UL);
		} else {
			fmt = ARM_V7S;
			ias = min(ias, 32UL);
			oas = min(oas, 32UL);
		}
		smmu_domain->flush_ops = &arm_smmu_s1_tlb_ops;
		break;
	case ARM_SMMU_DOMAIN_NESTED:
		/*
		 * We will likely want to change this if/when KVM gets
		 * involved.
		 */
	case ARM_SMMU_DOMAIN_S2:
		cfg->cbar = CBAR_TYPE_S2_TRANS;
		start = 0;
		ias = smmu->ipa_size;
		oas = smmu->pa_size;
		if (cfg->fmt == ARM_SMMU_CTX_FMT_AARCH64) {
			fmt = ARM_64_LPAE_S2;
		} else {
			fmt = ARM_32_LPAE_S2;
			ias = min(ias, 40UL);
			oas = min(oas, 40UL);
		}
		if (smmu->version == ARM_SMMU_V2)
			smmu_domain->flush_ops = &arm_smmu_s2_tlb_ops_v2;
		else
			smmu_domain->flush_ops = &arm_smmu_s2_tlb_ops_v1;
		break;
	default:
		ret = -EINVAL;
		goto out_unlock;
	}

	if (smmu_domain->mapping_cfg.fast) {
		fmt = ARM_V8L_FAST;
		ret = qcom_iommu_get_fast_iova_range(dev,
					&pgtbl_info.iova_base,
					&pgtbl_info.iova_end);
		if (ret < 0)
			goto out_unlock;
	} else if (arm_smmu_has_secure_vmid(smmu_domain)) {
		pgtbl_info.vmid = smmu_domain->secure_vmid;
	}

	ret = arm_smmu_alloc_context_bank(smmu_domain, smmu, dev, start);
	if (ret < 0) {
		goto out_unlock;
	}

	smmu_domain->smmu = smmu;

	cfg->cbndx = ret;
	if (smmu->version < ARM_SMMU_V2) {
		cfg->irptndx = atomic_inc_return(&smmu->irptndx);
		cfg->irptndx %= smmu->num_context_irqs;
	} else {
		cfg->irptndx = cfg->cbndx;
	}

	if (smmu_domain->stage == ARM_SMMU_DOMAIN_S2)
		cfg->vmid = cfg->cbndx + 1;
	else
		cfg->asid = cfg->cbndx;

	pgtbl_info.iommu_tlb_ops = &arm_smmu_iotlb_ops;
	pgtbl_info.pgtable_log_ops = &arm_smmu_pgtable_log_ops;
	pgtbl_info.cfg = (struct io_pgtable_cfg) {
		.pgsize_bitmap	= smmu->pgsize_bitmap,
		.ias		= ias,
		.oas		= oas,
		.coherent_walk	= is_iommu_pt_coherent(smmu_domain),
		.tlb		= smmu_domain->flush_ops,
		.iommu_dev	= smmu->dev,
	};

	if (smmu->impl && smmu->impl->init_context) {
		ret = smmu->impl->init_context(smmu_domain, pgtbl_cfg, dev);
		if (ret)
			goto out_clear_smmu;
	}

	if (smmu_domain->pgtbl_quirks)
		pgtbl_cfg->quirks |= smmu_domain->pgtbl_quirks;

	pgtbl_ops = qcom_alloc_io_pgtable_ops(fmt, &pgtbl_info, smmu_domain);
	if (!pgtbl_ops) {
		ret = -ENOMEM;
		goto out_clear_smmu;
	}

	iop = container_of(pgtbl_ops, struct io_pgtable, ops);
	ret = iommu_logger_register(&smmu_domain->logger, domain,
				    smmu_domain->dev, iop);
	if (ret) {
		dev_err(dev, "Log registration failed\n");
		goto out_free_io_pgtable;
	}

	/* Update the domain's page sizes to reflect the page table format */
	domain->pgsize_bitmap = pgtbl_cfg->pgsize_bitmap;

	if (pgtbl_cfg->quirks & IO_PGTABLE_QUIRK_ARM_TTBR1) {
		domain->geometry.aperture_start = ~0UL << ias;
		domain->geometry.aperture_end = ~0UL;
	} else {
		domain->geometry.aperture_end = (1UL << ias) - 1;
	}

	domain->geometry.force_aperture = true;

	ret = arm_smmu_get_dma_cookie(dev, smmu_domain, pgtbl_ops);
	if (ret)
		goto out_logger;

	/*
	 * Matches with call to arm_smmu_rpm_put in
	 * arm_smmu_destroy_domain_context.
	 */
	if (smmu_domain->mapping_cfg.atomic) {
		smmu_domain->rpm_always_on = true;
		arm_smmu_rpm_get(smmu);
	}

	/* Initialise the context bank with our page table cfg */
	arm_smmu_init_context_bank(smmu_domain, pgtbl_cfg);
	if (smmu->impl && smmu->impl->init_context_bank)
		smmu->impl->init_context_bank(smmu_domain, dev);
	arm_smmu_write_context_bank(smmu, cfg->cbndx);

	/*
	 * Request context fault interrupt. Do this last to avoid the
	 * handler seeing a half-initialised domain state.
	 */
	irq = smmu->irqs[cfg->irptndx];

	if (smmu->impl && smmu->impl->context_fault)
		context_fault = smmu->impl->context_fault;
	else
		context_fault = arm_smmu_context_fault;

	ret = devm_request_threaded_irq(smmu->dev, irq, NULL,
			context_fault, IRQF_ONESHOT | IRQF_SHARED,
			"arm-smmu-context-fault", domain);
	if (ret < 0) {
		dev_err(smmu->dev, "failed to request context IRQ %d (%u)\n",
			cfg->irptndx, irq);
		cfg->irptndx = ARM_SMMU_INVALID_IRPTNDX;
	}

	mutex_unlock(&smmu_domain->init_mutex);

	/* Publish page table ops for map/unmap */
	smmu_domain->pgtbl_ops = pgtbl_ops;
	return 0;

out_logger:
	iommu_logger_unregister(smmu_domain->logger);
	smmu_domain->logger = NULL;
out_free_io_pgtable:
	qcom_free_io_pgtable_ops(smmu_domain->pgtbl_ops);
out_clear_smmu:
	__arm_smmu_free_bitmap(smmu->context_map, cfg->cbndx);
	smmu_domain->smmu = NULL;
out_unlock:
	mutex_unlock(&smmu_domain->init_mutex);
	return ret;
}

static void arm_smmu_destroy_domain_context(struct iommu_domain *domain)
{
	struct arm_smmu_domain *smmu_domain = to_smmu_domain(domain);
	struct arm_smmu_device *smmu = smmu_domain->smmu;
	struct arm_smmu_cfg *cfg = &smmu_domain->cfg;
	int ret, irq, i;
	bool pinned = false;

	if (!smmu || domain->type == IOMMU_DOMAIN_IDENTITY)
		return;

	ret = arm_smmu_rpm_get(smmu);
	if (ret < 0)
		return;

	/*
	 * Matches with call to arm_smmu_rpm_get in
	 * arm_smmu_init_domain_contxt.
	 */
	if (smmu_domain->rpm_always_on)
		arm_smmu_rpm_put(smmu);

	/*
	 * Disable the context bank and free the page tables before freeing
	 * it.
	 */
	smmu->cbs[cfg->cbndx].cfg = NULL;
	arm_smmu_write_context_bank(smmu, cfg->cbndx);

	if (cfg->irptndx != ARM_SMMU_INVALID_IRPTNDX) {
		irq = smmu->irqs[cfg->irptndx];
		devm_free_irq(smmu->dev, irq, domain);
	}

	qcom_free_io_pgtable_ops(smmu_domain->pgtbl_ops);

	for (i = 0; i < smmu->num_mapping_groups; i++)
		if ((cfg->cbndx == smmu->s2crs[i].cbndx) &&
		    (smmu->s2crs[i].pinned)) {
			pinned = true;
		}

	if (!pinned)
		__arm_smmu_free_bitmap(smmu->context_map, cfg->cbndx);

	arm_smmu_rpm_put(smmu);
}

static struct iommu_domain *arm_smmu_domain_alloc(unsigned type)
{
	struct arm_smmu_domain *smmu_domain;

	if (type != IOMMU_DOMAIN_UNMANAGED && type != IOMMU_DOMAIN_IDENTITY) {
		if (using_legacy_binding ||
		    (type != IOMMU_DOMAIN_DMA && type != IOMMU_DOMAIN_DMA_FQ))
			return NULL;
	}
	/*
	 * Allocate the domain and initialise some of its data structures.
	 * We can't really do anything meaningful until we've added a
	 * master.
	 */
	smmu_domain = kzalloc(sizeof(*smmu_domain), GFP_KERNEL);
	if (!smmu_domain)
		return NULL;

	mutex_init(&smmu_domain->init_mutex);
	spin_lock_init(&smmu_domain->cb_lock);
	spin_lock_init(&smmu_domain->sync_lock);
	spin_lock_init(&smmu_domain->iotlb_gather_lock);
	smmu_domain->secure_vmid = VMID_INVAL;

	return &smmu_domain->domain;
}

static void arm_smmu_domain_free(struct iommu_domain *domain)
{
	struct arm_smmu_domain *smmu_domain = to_smmu_domain(domain);

	/*
	 * Free the domain resources. We assume that all devices have
	 * already been detached.
	 */
	arm_smmu_put_dma_cookie(domain);
	arm_smmu_destroy_domain_context(domain);
	iommu_logger_unregister(smmu_domain->logger);
	kfree(smmu_domain);
}

static void arm_smmu_write_smr(struct arm_smmu_device *smmu, int idx)
{
	struct arm_smmu_smr *smr = smmu->smrs + idx;
	u32 reg = FIELD_PREP(ARM_SMMU_SMR_ID, smr->id) |
		  FIELD_PREP(ARM_SMMU_SMR_MASK, smr->mask);

	if (!(smmu->features & ARM_SMMU_FEAT_EXIDS) && smr->valid)
		reg |= ARM_SMMU_SMR_VALID;
	arm_smmu_gr0_write(smmu, ARM_SMMU_GR0_SMR(idx), reg);
}

static void arm_smmu_write_s2cr(struct arm_smmu_device *smmu, int idx)
{
	struct arm_smmu_s2cr *s2cr = smmu->s2crs + idx;
	u32 reg;

	if (smmu->impl && smmu->impl->write_s2cr) {
		smmu->impl->write_s2cr(smmu, idx);
		return;
	}

	reg = FIELD_PREP(ARM_SMMU_S2CR_TYPE, s2cr->type) |
	      FIELD_PREP(ARM_SMMU_S2CR_CBNDX, s2cr->cbndx) |
	      FIELD_PREP(ARM_SMMU_S2CR_PRIVCFG, s2cr->privcfg) |
	      FIELD_PREP(ARM_SMMU_S2CR_SHCFG, ARM_SMMU_S2CR_SHCFG_NSH);

	if (smmu->features & ARM_SMMU_FEAT_EXIDS && smmu->smrs &&
	    smmu->smrs[idx].valid)
		reg |= ARM_SMMU_S2CR_EXIDVALID;
	arm_smmu_gr0_write(smmu, ARM_SMMU_GR0_S2CR(idx), reg);
}

static void arm_smmu_write_sme(struct arm_smmu_device *smmu, int idx)
{
	arm_smmu_write_s2cr(smmu, idx);
	if (smmu->smrs)
		arm_smmu_write_smr(smmu, idx);
}

/*
 * The width of SMR's mask field depends on sCR0_EXIDENABLE, so this function
 * should be called after sCR0 is written.
 */
static void arm_smmu_test_smr_masks(struct arm_smmu_device *smmu)
{
	u32 smr;
	int i;

	if (!smmu->smrs)
		return;
	/*
	 * If we've had to accommodate firmware memory regions, we may
	 * have live SMRs by now; tread carefully...
	 *
	 * Somewhat perversely, not having a free SMR for this test implies we
	 * can get away without it anyway, as we'll only be able to 'allocate'
	 * these SMRs for the ID/mask values we're already trusting to be OK.
	 */
	for (i = 0; i < smmu->num_mapping_groups; i++)
		if (!smmu->smrs[i].valid)
			goto smr_ok;
	return;
smr_ok:
	/*
	 * SMR.ID bits may not be preserved if the corresponding MASK
	 * bits are set, so check each one separately. We can reject
	 * masters later if they try to claim IDs outside these masks.
	 */
	smr = FIELD_PREP(ARM_SMMU_SMR_ID, smmu->streamid_mask);
	arm_smmu_gr0_write(smmu, ARM_SMMU_GR0_SMR(i), smr);
	smr = arm_smmu_gr0_read(smmu, ARM_SMMU_GR0_SMR(i));
	smmu->streamid_mask = FIELD_GET(ARM_SMMU_SMR_ID, smr);

	smr = FIELD_PREP(ARM_SMMU_SMR_MASK, smmu->streamid_mask);
	arm_smmu_gr0_write(smmu, ARM_SMMU_GR0_SMR(i), smr);
	smr = arm_smmu_gr0_read(smmu, ARM_SMMU_GR0_SMR(i));
	smmu->smr_mask_mask = FIELD_GET(ARM_SMMU_SMR_MASK, smr);
}

static int arm_smmu_find_sme(struct arm_smmu_device *smmu, u16 id, u16 mask)
{
	struct arm_smmu_smr *smrs = smmu->smrs;
	int i, free_idx = -ENOSPC;

	/* Stream indexing is blissfully easy */
	if (!smrs)
		return id;

	/* Validating SMRs is... less so */
	for (i = 0; i < smmu->num_mapping_groups; ++i) {
		if (!smrs[i].valid) {
			/*
			 * Note the first free entry we come across, which
			 * we'll claim in the end if nothing else matches.
			 */
			if (free_idx < 0)
				free_idx = i;
			continue;
		}
		/*
		 * If the new entry is _entirely_ matched by an existing entry,
		 * then reuse that, with the guarantee that there also cannot
		 * be any subsequent conflicting entries. In normal use we'd
		 * expect simply identical entries for this case, but there's
		 * no harm in accommodating the generalisation.
		 */
		if ((mask & smrs[i].mask) == mask &&
		    !((id ^ smrs[i].id) & ~smrs[i].mask))
			return i;
		/*
		 * If the new entry has any other overlap with an existing one,
		 * though, then there always exists at least one stream ID
		 * which would cause a conflict, and we can't allow that risk.
		 */
		if (!((id ^ smrs[i].id) & ~(smrs[i].mask | mask)))
			return -EINVAL;
	}

	return free_idx;
}

static bool arm_smmu_free_sme(struct arm_smmu_device *smmu, int idx)
{
	bool pinned = smmu->s2crs[idx].pinned;
	u8 cbndx = smmu->s2crs[idx].cbndx;

	if (--smmu->s2crs[idx].count)
		return false;

	smmu->s2crs[idx] = s2cr_init_val;
	if (pinned) {
		smmu->s2crs[idx].pinned = true;
		smmu->s2crs[idx].cbndx = cbndx;
	} else if (smmu->smrs) {
		smmu->smrs[idx].valid = false;
	}

	return true;
}

static struct device_node *arm_smmu_get_of_node(struct device *dev)
{
	struct device_node *np;

	if (!dev->of_node)
		return NULL;

	np = of_parse_phandle(dev->of_node, "qcom,iommu-group", 0);
	return np ? np : dev->of_node;
}

static bool dev_defer_smr_configuration(struct device *dev)
{
	struct device_node *np = arm_smmu_get_of_node(dev);

	return of_property_read_bool(np, "qcom,iommu-defer-smr-config");
}

static int arm_smmu_master_alloc_smes(struct device *dev)
{
	struct iommu_fwspec *fwspec = dev_iommu_fwspec_get(dev);
	struct arm_smmu_master_cfg *cfg = dev_iommu_priv_get(dev);
	struct arm_smmu_device *smmu = cfg->smmu;
	struct arm_smmu_smr *smrs = smmu->smrs;
	bool config_smrs = !dev_defer_smr_configuration(dev);
	int i, idx, ret;

	mutex_lock(&smmu->stream_map_mutex);
	/* Figure out a viable stream map entry allocation */
	for_each_cfg_sme(cfg, fwspec, i, idx) {
		u16 sid = FIELD_GET(ARM_SMMU_SMR_ID, fwspec->ids[i]);
		u16 mask = FIELD_GET(ARM_SMMU_SMR_MASK, fwspec->ids[i]);

		if (idx != INVALID_SMENDX) {
			ret = -EEXIST;
			goto out_err;
		}

		ret = arm_smmu_find_sme(smmu, sid, mask);
		if (ret < 0)
			goto out_err;

		idx = ret;
		if (smrs && smmu->s2crs[idx].count == 0) {
			smrs[idx].id = sid;
			smrs[idx].mask = mask;
			smrs[idx].valid = config_smrs;
		} else if (smrs && WARN_ON(smrs[idx].valid != config_smrs)) {
			ret = -EINVAL;
			goto out_err;
		}
		smmu->s2crs[idx].count++;
		cfg->smendx[i] = (s16)idx;
	}
	mutex_unlock(&smmu->stream_map_mutex);

	/* It worked! Now, poke the actual hardware */
	for_each_cfg_sme(cfg, fwspec, i, idx)
		arm_smmu_write_sme(smmu, idx);

	return 0;

out_err:
	while (i--) {
		arm_smmu_free_sme(smmu, cfg->smendx[i]);
		cfg->smendx[i] = INVALID_SMENDX;
	}
	mutex_unlock(&smmu->stream_map_mutex);
	return ret;
}

static void arm_smmu_master_free_smes(struct arm_smmu_master_cfg *cfg,
				      struct iommu_fwspec *fwspec)
{
	struct arm_smmu_device *smmu = cfg->smmu;
	int i, idx;

	mutex_lock(&smmu->stream_map_mutex);
	for_each_cfg_sme(cfg, fwspec, i, idx) {
		if (arm_smmu_free_sme(smmu, idx))
			arm_smmu_write_sme(smmu, idx);
		cfg->smendx[i] = INVALID_SMENDX;
	}
	mutex_unlock(&smmu->stream_map_mutex);
}

static int arm_smmu_domain_add_master(struct arm_smmu_domain *smmu_domain,
				      struct arm_smmu_master_cfg *cfg,
				      struct iommu_fwspec *fwspec)
{
	struct arm_smmu_device *smmu = smmu_domain->smmu;
	struct arm_smmu_s2cr *s2cr = smmu->s2crs;
	u8 cbndx = smmu_domain->cfg.cbndx;
	enum arm_smmu_s2cr_type type;
	int i, idx;

	if (smmu_domain->stage == ARM_SMMU_DOMAIN_BYPASS)
		type = S2CR_TYPE_BYPASS;
	else
		type = S2CR_TYPE_TRANS;

	mutex_lock(&smmu->stream_map_mutex);
	for_each_cfg_sme(cfg, fwspec, i, idx) {
		if (type == s2cr[idx].type && cbndx == s2cr[idx].cbndx)
			continue;

		s2cr[idx].type = type;
		s2cr[idx].privcfg = S2CR_PRIVCFG_DEFAULT;
		s2cr[idx].cbndx = cbndx;
		arm_smmu_write_s2cr(smmu, idx);
	}
	mutex_unlock(&smmu->stream_map_mutex);

	return 0;
}

static int arm_smmu_setup_default_domain(struct device *dev,
					 struct iommu_domain *domain)
{
	struct device_node *np;
	int ret;
	const char *str;
	u32 val;
	struct arm_smmu_domain *smmu_domain = to_smmu_domain(domain);

	np = arm_smmu_get_of_node(dev);
	if (!np)
		return 0;

	ret = of_property_read_string(np, "qcom,iommu-dma", &str);
	if (ret)
		str = "default";

	if (!strcmp(str, "bypass")) {
		smmu_domain->mapping_cfg.s1_bypass = 1;
	} else if (!strcmp(str, "fastmap")) {
		/*
		 * Fallback to the upstream dma-allocator if fastmap is not enabled.
		 * "fastmap" implies "atomic" due to it not calling arm_smmu_rpm_get()
		 * in its map/unmap functions. Its clients may or may not actually
		 * use iommu apis from atomic context.
		 */
		smmu_domain->mapping_cfg.atomic = 1;
		if (IS_ENABLED(CONFIG_IOMMU_IO_PGTABLE_FAST))
			smmu_domain->mapping_cfg.fast = 1;
	} else if (!strcmp(str, "atomic")) {
		smmu_domain->mapping_cfg.atomic = 1;
	} else if (!strcmp(str, "disabled")) {
		/* DT properties only intended for use by default-domains */
		return 0;
	}

	/*
	 * default value:
	 * Stall-on-fault
	 * faults trigger kernel panic
	 * return abort
	 */
	if (of_property_match_string(np, "qcom,iommu-faults",
				     "stall-disable") >= 0)
		smmu_domain->fault_model.no_stall = 1;

	if (of_property_match_string(np, "qcom,iommu-faults", "no-CFRE") >= 0)
		smmu_domain->fault_model.no_cfre = 1;

	if (of_property_match_string(np, "qcom,iommu-faults", "HUPCF") >= 0)
		smmu_domain->fault_model.hupcf = 1;

	if (of_property_match_string(np, "qcom,iommu-faults", "non-fatal") >= 0)
		smmu_domain->fault_model.non_fatal = 1;

	/* Default value: disabled */
	ret = of_property_read_u32(np, "qcom,iommu-vmid", &val);
	if (!ret)
		smmu_domain->secure_vmid = val;

	/* Default value: disabled */
	ret = of_property_read_string(np, "qcom,iommu-pagetable", &str);
	if (ret)
		str = "disabled";
	if (!strcmp(str, "coherent"))
		smmu_domain->force_coherent_walk = true;
	else if (!strcmp(str, "LLC"))
		smmu_domain->pgtbl_quirks = IO_PGTABLE_QUIRK_ARM_OUTER_WBWA;
	else if (!strcmp(str, "LLC_NWA"))
		smmu_domain->pgtbl_quirks = IO_PGTABLE_QUIRK_QCOM_USE_LLC_NWA;

	/* Default value: disabled */
	if (of_property_read_bool(np, "qcom,iommu-earlymap"))
		smmu_domain->delayed_s1_trans_enable = true;

	return 0;
}

struct lookup_iommu_group_data {
	struct device_node *np;
	struct iommu_group *group;
};

/* This isn't a "fast lookup" since its N^2, but probably good enough */
static int __bus_lookup_iommu_group(struct device *dev, void *priv)
{
	struct lookup_iommu_group_data *data = priv;
	struct device_node *np;
	struct iommu_group *group;

	group = iommu_group_get(dev);
	if (!group)
		return 0;

	np = of_parse_phandle(dev->of_node, "qcom,iommu-group", 0);
	if (np != data->np) {
		iommu_group_put(group);
		return 0;
	}

	data->group = group;
	return 1;
}

static struct iommu_group *of_get_device_group(struct device *dev)
{
	struct lookup_iommu_group_data data = {
		.np = NULL,
		.group = NULL,
	};
	struct iommu_group *group;
	int ret;

	data.np = of_parse_phandle(dev->of_node, "qcom,iommu-group", 0);
	if (!data.np)
		return NULL;

	ret = bus_for_each_dev(&platform_bus_type, NULL, &data,
				__bus_lookup_iommu_group);
	if (ret > 0)
		return data.group;

#ifdef CONFIG_PCI
	ret = bus_for_each_dev(&pci_bus_type, NULL, &data,
				__bus_lookup_iommu_group);
	if (ret > 0)
		return data.group;
#endif

	group = generic_device_group(dev);
	if (IS_ERR(group))
		return NULL;
	return group;
}

static int arm_smmu_attach_dev(struct iommu_domain *domain, struct device *dev)
{
	struct arm_smmu_domain *smmu_domain = to_smmu_domain(domain);
	struct iommu_fwspec *fwspec = dev_iommu_fwspec_get(dev);
	struct arm_smmu_master_cfg *cfg;
	struct arm_smmu_device *smmu;
	int ret;

	if (!fwspec || fwspec->ops != &arm_smmu_ops.iommu_ops) {
		dev_err(dev, "cannot attach to SMMU, is it on the same bus?\n");
		return -ENXIO;
	}

	/*
	 * FIXME: The arch/arm DMA API code tries to attach devices to its own
	 * domains between of_xlate() and probe_device() - we have no way to cope
	 * with that, so until ARM gets converted to rely on groups and default
	 * domains, just say no (but more politely than by dereferencing NULL).
	 * This should be at least a WARN_ON once that's sorted.
	 */
	cfg = dev_iommu_priv_get(dev);
	if (!cfg)
		return -ENODEV;

	smmu = cfg->smmu;

	ret = arm_smmu_rpm_get(smmu);
	if (ret < 0)
		return ret;

	/* Ensure that the domain is finalised */
	ret = arm_smmu_init_domain_context(domain, smmu, dev);
	if (ret < 0)
		goto rpm_put;

	/*
	 * Sanity check the domain. We don't support domains across
	 * different SMMUs.
	 */
	if (smmu_domain->smmu != smmu) {
		dev_err(dev,
			"cannot attach to SMMU %s whilst already attached to domain on SMMU %s\n",
			dev_name(smmu_domain->smmu->dev), dev_name(smmu->dev));
		ret = -EINVAL;
		goto rpm_put;
	}

	/* Looks ok, so add the device to the domain */
	ret = arm_smmu_domain_add_master(smmu_domain, cfg, fwspec);

	/*
	 * Setup an autosuspend delay to avoid bouncing runpm state.
	 * Otherwise, if a driver for a suspended consumer device
	 * unmaps buffers, it will runpm resume/suspend for each one.
	 *
	 * For example, when used by a GPU device, when an application
	 * or game exits, it can trigger unmapping 100s or 1000s of
	 * buffers.  With a runpm cycle for each buffer, that adds up
	 * to 5-10sec worth of reprogramming the context bank, while
	 * the system appears to be locked up to the user.
	 */
	pm_runtime_set_autosuspend_delay(smmu->dev, 20);
	pm_runtime_use_autosuspend(smmu->dev);

rpm_put:
	arm_smmu_rpm_put(smmu);

	return ret;
}

static gfp_t arm_smmu_domain_gfp_flags(struct arm_smmu_domain *smmu_domain)
{
	/*
	 * The dma layer always uses GFP_ATOMIC, which isn't indicative of
	 * the actual client needs.
	 */
	if (smmu_domain->mapping_cfg.atomic)
		return GFP_ATOMIC;

	return GFP_KERNEL;
}

static int arm_smmu_map_pages(struct iommu_domain *domain, unsigned long iova,
			      phys_addr_t paddr, size_t pgsize, size_t pgcount,
			      int prot, gfp_t gfp, size_t *mapped)
{
	struct io_pgtable_ops *ops = to_smmu_domain(domain)->pgtbl_ops;
	struct arm_smmu_device *smmu = to_smmu_domain(domain)->smmu;
	struct arm_smmu_domain *smmu_domain = to_smmu_domain(domain);
	int ret;

	if (!ops)
		return -ENODEV;

	ret = arm_smmu_rpm_get(smmu);
	if (ret < 0)
		return ret;

	gfp = arm_smmu_domain_gfp_flags(smmu_domain);
	ret = ops->map_pages(ops, iova, paddr, pgsize, pgcount, prot, gfp, mapped);

	arm_smmu_rpm_put(smmu);
	if (!ret)
		trace_map_pages(smmu_domain, iova, pgsize, pgcount);

	return ret;
}

static int __maybe_unused arm_smmu_map_sg(struct iommu_domain *domain, unsigned long iova,
					  struct scatterlist *sg, unsigned int nents, int prot,
					  gfp_t gfp, size_t *mapped)
{
	struct io_pgtable_ops *ops = to_smmu_domain(domain)->pgtbl_ops;
	struct arm_smmu_device *smmu = to_smmu_domain(domain)->smmu;
	struct arm_smmu_domain *smmu_domain = to_smmu_domain(domain);
	int ret, i;
	struct scatterlist *tmp;

	if (!ops)
		return -ENODEV;

	ret = arm_smmu_rpm_get(smmu);
	if (ret < 0)
		return ret;

	gfp = arm_smmu_domain_gfp_flags(smmu_domain);
	/*
	 * Use ops->map_sg() when it is available. While this function is unreachable, this
	 * has to be implemented as such to avoid the usage of ops->map_sg(), as it
	 * does not exist.
	 */
	for_each_sg(sg, tmp, nents, i) {
		ret = ops->map(ops, iova + *mapped, sg_phys(tmp), tmp->length, prot, gfp);
		if (ret)
			break;

		*mapped += tmp->length;
	}

	arm_smmu_rpm_put(smmu);
	if (!ret)
		trace_map_sg(smmu_domain, iova, sg, nents);

	return ret;
}

static size_t arm_smmu_unmap_pages(struct iommu_domain *domain, unsigned long iova,
				   size_t pgsize, size_t pgcount,
				   struct iommu_iotlb_gather *gather)
{
	struct arm_smmu_domain *smmu_domain = to_smmu_domain(domain);
	struct io_pgtable_ops *ops = smmu_domain->pgtbl_ops;
	size_t ret;

	if (!ops)
		return 0;

	ret = ops->unmap_pages(ops, iova, pgsize, pgcount, gather);
	if (ret)
		trace_unmap_pages(smmu_domain, iova, pgsize, pgcount);

	return ret;
}

static void arm_smmu_flush_iotlb_all(struct iommu_domain *domain)
{
	struct arm_smmu_domain *smmu_domain = to_smmu_domain(domain);
	struct arm_smmu_device *smmu = smmu_domain->smmu;

	if (smmu_domain->flush_ops) {
		arm_smmu_rpm_get(smmu);
		smmu_domain->flush_ops->tlb_flush_all(smmu_domain);
		arm_smmu_rpm_put(smmu);
	}
}

/* Caller must call arm_smmu_rpm_get() beforehand. */
static void __arm_smmu_qcom_tlb_sync(struct iommu_domain *domain)
{
	struct arm_smmu_domain *smmu_domain = to_smmu_domain(domain);
	struct arm_smmu_device *smmu = smmu_domain->smmu;
	struct page *page;
	unsigned long flags;

	spin_lock_irqsave(&smmu_domain->iotlb_gather_lock, flags);
	if (!smmu_domain->deferred_sync) {
		spin_unlock_irqrestore(&smmu_domain->iotlb_gather_lock, flags);
		return;
	}

	if (smmu->version == ARM_SMMU_V2 ||
	    smmu_domain->stage == ARM_SMMU_DOMAIN_S1)
		arm_smmu_tlb_inv_context_s1(smmu_domain);
	else
		arm_smmu_tlb_sync_global(smmu);

	smmu_domain->deferred_sync = false;

	while (smmu_domain->freelist) {
		page = container_of(smmu_domain->freelist, struct page, lru);
		smmu_domain->freelist = smmu_domain->freelist->next;
		qcom_io_pgtable_free_page(page);
	}
	smmu_domain->freelist = NULL;

	spin_unlock_irqrestore(&smmu_domain->iotlb_gather_lock, flags);
}

static void arm_smmu_iotlb_sync(struct iommu_domain *domain,
				struct iommu_iotlb_gather *gather)
{
	struct arm_smmu_domain *smmu_domain = to_smmu_domain(domain);
	struct arm_smmu_device *smmu = smmu_domain->smmu;

	if (!smmu)
		return;

	arm_smmu_rpm_get(smmu);
	__arm_smmu_qcom_tlb_sync(domain);
	arm_smmu_rpm_put(smmu);
}

static phys_addr_t __arm_smmu_iova_to_phys_hard(struct iommu_domain *domain,
					      dma_addr_t iova)
{
	struct arm_smmu_domain *smmu_domain = to_smmu_domain(domain);
	struct arm_smmu_device *smmu = smmu_domain->smmu;
	struct arm_smmu_cfg *cfg = &smmu_domain->cfg;
	struct io_pgtable_ops *ops = smmu_domain->pgtbl_ops;
	struct device *dev = smmu->dev;
	void __iomem *reg;
	u32 tmp;
	u64 phys;
	unsigned long va, flags;
	int idx = cfg->cbndx;
	phys_addr_t addr = 0;

	spin_lock_irqsave(&smmu_domain->cb_lock, flags);
	va = iova & ~0xfffUL;
	if (cfg->fmt == ARM_SMMU_CTX_FMT_AARCH64)
		arm_smmu_cb_writeq(smmu, idx, ARM_SMMU_CB_ATS1PR, va);
	else
		arm_smmu_cb_write(smmu, idx, ARM_SMMU_CB_ATS1PR, va);

	reg = arm_smmu_page(smmu, ARM_SMMU_CB(smmu, idx)) + ARM_SMMU_CB_ATSR;
	if (readl_poll_timeout_atomic(reg, tmp, !(tmp & ARM_SMMU_ATSR_ACTIVE),
				      5, 50)) {
		spin_unlock_irqrestore(&smmu_domain->cb_lock, flags);
		dev_err(dev,
			"iova to phys timed out on %pad. Falling back to software table walk.\n",
			&iova);
		return ops->iova_to_phys(ops, iova);
	}

	phys = arm_smmu_cb_readq(smmu, idx, ARM_SMMU_CB_PAR);
	spin_unlock_irqrestore(&smmu_domain->cb_lock, flags);
	if (phys & ARM_SMMU_CB_PAR_F) {
		dev_err(dev, "translation fault!\n");
		dev_err(dev, "PAR = 0x%llx\n", phys);
		goto out;
	}

	addr = (phys & GENMASK_ULL(39, 12)) | (iova & 0xfff);
out:

	return addr;
}

static phys_addr_t arm_smmu_iova_to_phys(struct iommu_domain *domain,
					dma_addr_t iova)
{
	struct arm_smmu_domain *smmu_domain = to_smmu_domain(domain);
	struct io_pgtable_ops *ops = smmu_domain->pgtbl_ops;
	struct arm_smmu_device *smmu = smmu_domain->smmu;
	phys_addr_t phys;

	if (!ops)
		return 0;

	if (smmu_domain->smmu->features & ARM_SMMU_FEAT_TRANS_OPS &&
			smmu_domain->stage == ARM_SMMU_DOMAIN_S1) {
		if (arm_smmu_rpm_get(smmu) < 0)
			return 0;

		phys = __arm_smmu_iova_to_phys_hard(domain, iova);

		arm_smmu_rpm_put(smmu);

		return phys;
	}

	return ops->iova_to_phys(ops, iova);
}

/*
 * This function can sleep, and cannot be called from atomic context. Will
 * power on register block if required. This restriction does not apply to the
 * original iova_to_phys() op.
 */
static phys_addr_t arm_smmu_iova_to_phys_hard(struct iommu_domain *domain,
				    struct qcom_iommu_atos_txn *txn)
{
	phys_addr_t ret = 0;
	struct arm_smmu_domain *smmu_domain = to_smmu_domain(domain);
	struct arm_smmu_device *smmu = smmu_domain->smmu;

	if (smmu->options & ARM_SMMU_OPT_DISABLE_ATOS)
		return 0;

	if (arm_smmu_rpm_get(smmu) < 0)
		return 0;

	if (smmu->impl && smmu->impl->iova_to_phys_hard) {
		ret = smmu->impl->iova_to_phys_hard(smmu_domain, txn);
		goto out;
	}

	if (smmu_domain->smmu->features & ARM_SMMU_FEAT_TRANS_OPS &&
			smmu_domain->stage == ARM_SMMU_DOMAIN_S1)
		ret = __arm_smmu_iova_to_phys_hard(domain, txn->addr);

out:
	arm_smmu_rpm_put(smmu);

	return ret;
}

static bool arm_smmu_capable(enum iommu_cap cap)
{
	switch (cap) {
	case IOMMU_CAP_CACHE_COHERENCY:
		/*
		 * Return true here as the SMMU can always send out coherent
		 * requests.
		 */
		return true;
	case IOMMU_CAP_NOEXEC:
		return true;
	default:
		return false;
	}
}

static
struct arm_smmu_device *arm_smmu_get_by_fwnode(struct fwnode_handle *fwnode)
{
	struct device *dev = driver_find_device_by_fwnode(&arm_smmu_driver.driver,
							  fwnode);
	put_device(dev);
	return dev ? dev_get_drvdata(dev) : NULL;
}

static struct iommu_device *arm_smmu_probe_device(struct device *dev)
{
	struct arm_smmu_device *smmu = NULL;
	struct arm_smmu_master_cfg *cfg;
	struct iommu_fwspec *fwspec = dev_iommu_fwspec_get(dev);
	int i, ret;

	if (using_legacy_binding) {
		ret = arm_smmu_register_legacy_master(dev, &smmu);

		/*
		 * If dev->iommu_fwspec is initally NULL, arm_smmu_register_legacy_master()
		 * will allocate/initialise a new one. Thus we need to update fwspec for
		 * later use.
		 */
		fwspec = dev_iommu_fwspec_get(dev);
		if (ret)
			goto out_free;
	} else if (fwspec && fwspec->ops == &arm_smmu_ops.iommu_ops) {
		smmu = arm_smmu_get_by_fwnode(fwspec->iommu_fwnode);
		if (!smmu)
			return ERR_PTR(-ENODEV);
	} else {
		return ERR_PTR(-ENODEV);
	}

	ret = -EINVAL;
	for (i = 0; i < fwspec->num_ids; i++) {
		u16 sid = FIELD_GET(ARM_SMMU_SMR_ID, fwspec->ids[i]);
		u16 mask = FIELD_GET(ARM_SMMU_SMR_MASK, fwspec->ids[i]);

		if (sid & ~smmu->streamid_mask) {
			dev_err(dev, "stream ID 0x%x out of range for SMMU (0x%x)\n",
				sid, smmu->streamid_mask);
			goto out_free;
		}
		if (mask & ~smmu->smr_mask_mask) {
			dev_err(dev, "SMR mask 0x%x out of range for SMMU (0x%x)\n",
				mask, smmu->smr_mask_mask);
			goto out_free;
		}
	}

	ret = -ENOMEM;
	cfg = kzalloc(offsetof(struct arm_smmu_master_cfg, smendx[i]),
		      GFP_KERNEL);
	if (!cfg)
		goto out_free;

	cfg->smmu = smmu;
	dev_iommu_priv_set(dev, cfg);
	while (i--)
		cfg->smendx[i] = INVALID_SMENDX;

	ret = arm_smmu_rpm_get(smmu);
	if (ret < 0)
		goto out_cfg_free;

	ret = arm_smmu_master_alloc_smes(dev);
	arm_smmu_rpm_put(smmu);

	if (ret)
		goto out_cfg_free;

	device_link_add(dev, smmu->dev,
			DL_FLAG_PM_RUNTIME | DL_FLAG_AUTOREMOVE_SUPPLIER);

	return &smmu->iommu;

out_cfg_free:
	kfree(cfg);
out_free:
	iommu_fwspec_free(dev);
	return ERR_PTR(ret);
}

static void arm_smmu_release_device(struct device *dev)
{
	struct iommu_fwspec *fwspec = dev_iommu_fwspec_get(dev);
	struct arm_smmu_master_cfg *cfg = dev_iommu_priv_get(dev);
	int ret;

<<<<<<< HEAD
	if (!fwspec || fwspec->ops != &arm_smmu_ops.iommu_ops)
		return;

	cfg  = dev_iommu_priv_get(dev);
	smmu = cfg->smmu;

	ret = arm_smmu_rpm_get(smmu);
=======
	ret = arm_smmu_rpm_get(cfg->smmu);
>>>>>>> b996f9c3
	if (ret < 0)
		return;

	arm_smmu_master_free_smes(cfg, fwspec);

	arm_smmu_rpm_put(cfg->smmu);

	dev_iommu_priv_set(dev, NULL);
	kfree(cfg);
}

static void arm_smmu_probe_finalize(struct device *dev)
{
	struct arm_smmu_master_cfg *cfg;
	struct arm_smmu_device *smmu;

	cfg = dev_iommu_priv_get(dev);
	smmu = cfg->smmu;

	if (smmu->impl && smmu->impl->probe_finalize)
		smmu->impl->probe_finalize(smmu, dev);
}

static struct iommu_group *arm_smmu_device_group(struct device *dev)
{
	struct arm_smmu_master_cfg *cfg = dev_iommu_priv_get(dev);
	struct iommu_fwspec *fwspec = dev_iommu_fwspec_get(dev);
	struct arm_smmu_device *smmu = cfg->smmu;
	struct iommu_group *group = NULL;
	int i, idx;

	mutex_lock(&smmu->stream_map_mutex);
	group = of_get_device_group(dev);
	if (group)
		goto finish;

	for_each_cfg_sme(cfg, fwspec, i, idx) {
		if (group && smmu->s2crs[idx].group &&
		    group != smmu->s2crs[idx].group) {
			dev_err(dev, "ID:%x IDX:%x is already in a group!\n",
				fwspec->ids[i], idx);
			mutex_unlock(&smmu->stream_map_mutex);
			return ERR_PTR(-EINVAL);
		}

		group = smmu->s2crs[idx].group;
	}

	if (group) {
		iommu_group_ref_get(group);
	} else {
		if (dev_is_pci(dev))
			group = pci_device_group(dev);
		else if (dev_is_fsl_mc(dev))
			group = fsl_mc_device_group(dev);
		else
			group = generic_device_group(dev);

		if (IS_ERR(group)) {
			mutex_unlock(&smmu->stream_map_mutex);
			return NULL;
		}
	}
finish:
	if (!IS_ERR(group) && smmu->impl && smmu->impl->device_group &&
	    smmu->impl->device_group(dev, group)) {
		iommu_group_put(group);
		mutex_unlock(&smmu->stream_map_mutex);
		return ERR_PTR(-EINVAL);
	}

	/* Remember group for faster lookups */
	if (!IS_ERR(group))
		for_each_cfg_sme(cfg, fwspec, i, idx)
			smmu->s2crs[idx].group = group;

	mutex_unlock(&smmu->stream_map_mutex);
	return group;
}

static int arm_smmu_enable_nesting(struct iommu_domain *domain)
{
	struct arm_smmu_domain *smmu_domain = to_smmu_domain(domain);
	int ret = 0;

	mutex_lock(&smmu_domain->init_mutex);
	if (smmu_domain->smmu)
		ret = -EPERM;
	else
		smmu_domain->stage = ARM_SMMU_DOMAIN_NESTED;
	mutex_unlock(&smmu_domain->init_mutex);

	return ret;
}

static int arm_smmu_set_pgtable_quirks(struct iommu_domain *domain,
		unsigned long quirks)
{
	struct arm_smmu_domain *smmu_domain = to_smmu_domain(domain);
	int ret = 0;

	mutex_lock(&smmu_domain->init_mutex);
	if (smmu_domain->smmu)
		ret = -EPERM;
	else
		smmu_domain->pgtbl_quirks = quirks;
	mutex_unlock(&smmu_domain->init_mutex);

	return ret;
}

static int arm_smmu_of_xlate(struct device *dev, struct of_phandle_args *args)
{
	u32 mask, fwid = 0;

	if (args->args_count > 0)
		fwid |= FIELD_PREP(ARM_SMMU_SMR_ID, args->args[0]);

	if (args->args_count > 1)
		fwid |= FIELD_PREP(ARM_SMMU_SMR_MASK, args->args[1]);
	else if (!of_property_read_u32(args->np, "stream-match-mask", &mask))
		fwid |= FIELD_PREP(ARM_SMMU_SMR_MASK, mask);

	return iommu_fwspec_add_ids(dev, &fwid, 1);
}

static void arm_smmu_get_resv_regions(struct device *dev,
				      struct list_head *head)
{
	struct iommu_resv_region *region;
	int prot = IOMMU_WRITE | IOMMU_NOEXEC | IOMMU_MMIO;

	region = iommu_alloc_resv_region(MSI_IOVA_BASE, MSI_IOVA_LENGTH,
					 prot, IOMMU_RESV_SW_MSI);
	if (!region)
		return;

	list_add_tail(&region->list, head);

	iommu_dma_get_resv_regions(dev, head);

	qcom_iommu_generate_resv_regions(dev, head);
}

static int arm_smmu_def_domain_type(struct device *dev)
{
	struct arm_smmu_master_cfg *cfg = dev_iommu_priv_get(dev);
	const struct arm_smmu_impl *impl;

	if (!cfg)
		return 0;

	impl = cfg->smmu->impl;

	if (using_legacy_binding)
		return IOMMU_DOMAIN_IDENTITY;

	if (impl && impl->def_domain_type)
		return impl->def_domain_type(dev);

	return 0;
}

<<<<<<< HEAD
static int __arm_smmu_sid_switch(struct device *dev, void *data)
{
	struct iommu_fwspec *fwspec = dev_iommu_fwspec_get(dev);
	struct arm_smmu_master_cfg *cfg = dev_iommu_priv_get(dev);
	struct arm_smmu_device *smmu;
	enum sid_switch_direction dir = (typeof(dir))data;
	int i, idx;

	if (!fwspec || !cfg)
		return 0;

	smmu = cfg->smmu;
	mutex_lock(&smmu->stream_map_mutex);
	for_each_cfg_sme(cfg, fwspec, i, idx) {
		smmu->smrs[idx].valid = dir == SID_ACQUIRE;
		arm_smmu_write_sme(smmu, idx);
	}
	mutex_unlock(&smmu->stream_map_mutex);
	return 0;
}

/*
 * Some devices support operation with different levels of security. In some
 * modes, HLOS is no longer responsible for managing the S1 translations for
 * a device. Unfortunately, the device may still use the same set of SIDS, so
 * to prevent a potential stream-match conflict fault, HLOS needs to remove
 * the SIDs fromits SMRs. Enforcement of this policy is implemented through
 * virtualization of the SMR/S2CR regigisters.
 */
static int arm_smmu_sid_switch(struct device *dev,
			       enum sid_switch_direction dir)
{
	struct iommu_group *group;
	int ret;

	group = iommu_group_get(dev);
	ret = iommu_group_for_each_dev(group, (void *)dir,
			__arm_smmu_sid_switch);
	iommu_group_put(group);

	return ret;
}

static int arm_smmu_get_context_bank_nr(struct iommu_domain *domain)
{
	struct arm_smmu_domain *smmu_domain = to_smmu_domain(domain);
	int ret;

	mutex_lock(&smmu_domain->init_mutex);
	if (!smmu_domain->smmu)
		ret = -EINVAL;
	else
		ret = smmu_domain->cfg.cbndx;
	mutex_unlock(&smmu_domain->init_mutex);
	return ret;
}

static int arm_smmu_get_asid_nr(struct iommu_domain *domain)
{
	struct arm_smmu_domain *smmu_domain = to_smmu_domain(domain);
	int ret;

	mutex_lock(&smmu_domain->init_mutex);
	if (!smmu_domain->smmu)
		ret = -EINVAL;
	else
		ret = smmu_domain->cfg.asid;
	mutex_unlock(&smmu_domain->init_mutex);
	return ret;
}

static int arm_smmu_set_secure_vmid(struct iommu_domain *domain, enum vmid vmid)
{
	struct arm_smmu_domain *smmu_domain = to_smmu_domain(domain);
	int ret = 0;

	mutex_lock(&smmu_domain->init_mutex);
	if (smmu_domain->smmu)
		ret = -EPERM;
	else if (WARN(smmu_domain->secure_vmid != VMID_INVAL, "secure vmid already set"))
		ret = -EPERM;
	else
		smmu_domain->secure_vmid = vmid;
	mutex_unlock(&smmu_domain->init_mutex);
	return ret;
}

static int arm_smmu_set_fault_model(struct iommu_domain *domain, int fault_model)
{
	struct arm_smmu_domain *smmu_domain = to_smmu_domain(domain);
	struct arm_smmu_fault_model *domain_model = &smmu_domain->fault_model;
	int ret = 0;

	mutex_lock(&smmu_domain->init_mutex);
	if (smmu_domain->smmu) {
		ret = -EPERM;
	} else {
		domain_model->non_fatal = FIELD_GET(QCOM_IOMMU_FAULT_MODEL_NON_FATAL, fault_model);
		domain_model->no_cfre = FIELD_GET(QCOM_IOMMU_FAULT_MODEL_NO_CFRE, fault_model);
		domain_model->no_stall = FIELD_GET(QCOM_IOMMU_FAULT_MODEL_NO_STALL, fault_model);
		domain_model->hupcf = FIELD_GET(QCOM_IOMMU_FAULT_MODEL_HUPCF, fault_model);
	}
	mutex_unlock(&smmu_domain->init_mutex);
	return ret;
}

static int arm_smmu_enable_s1_translation(struct iommu_domain *domain)
{
	struct arm_smmu_domain *smmu_domain = to_smmu_domain(domain);
	struct arm_smmu_cfg *cfg = &smmu_domain->cfg;
	struct arm_smmu_device *smmu = smmu_domain->smmu;
	int idx;
	struct arm_smmu_cb *cb;
	int ret;

	mutex_lock(&smmu_domain->init_mutex);
	if (!smmu_domain->smmu) {
		ret = -EPERM;
		goto out;
	} else if (!smmu_domain->delayed_s1_trans_enable) {
		ret = 0;
		goto out;
	}

	ret = arm_smmu_rpm_get(smmu);
	if (ret < 0)
		goto out;

	idx = cfg->cbndx;
	cfg->sctlr.m = 1;
	cb = &smmu->cbs[idx];
	cb->sctlr = arm_smmu_lpae_sctlr(cfg);

	arm_smmu_cb_write(smmu, idx, ARM_SMMU_CB_SCTLR, cb->sctlr);
	arm_smmu_rpm_put(smmu);
	smmu_domain->delayed_s1_trans_enable = false;
out:
	mutex_unlock(&smmu_domain->init_mutex);
	return ret;
}

static int arm_smmu_get_mappings_configuration(struct iommu_domain *domain)
{
	struct arm_smmu_domain *smmu_domain = to_smmu_domain(domain);
	int ret = 0;

	mutex_lock(&smmu_domain->init_mutex);
	if (!smmu_domain->smmu) {
		ret = -EPERM;
	} else {
		ret |= smmu_domain->mapping_cfg.s1_bypass ? QCOM_IOMMU_MAPPING_CONF_S1_BYPASS : 0;
		ret |= smmu_domain->mapping_cfg.atomic ? QCOM_IOMMU_MAPPING_CONF_ATOMIC : 0;
		ret |= smmu_domain->mapping_cfg.fast ? QCOM_IOMMU_MAPPING_CONF_FAST : 0;
	}
	mutex_unlock(&smmu_domain->init_mutex);
	return ret;
}

static struct qcom_iommu_ops arm_smmu_ops = {
	.iova_to_phys_hard		= arm_smmu_iova_to_phys_hard,
	.sid_switch			= arm_smmu_sid_switch,
	.get_fault_ids			= arm_smmu_get_fault_ids,
	.get_context_bank_nr		= arm_smmu_get_context_bank_nr,
	.get_asid_nr			= arm_smmu_get_asid_nr,
	.set_secure_vmid		= arm_smmu_set_secure_vmid,
	.set_fault_model		= arm_smmu_set_fault_model,
	.enable_s1_translation		= arm_smmu_enable_s1_translation,
	.get_mappings_configuration	= arm_smmu_get_mappings_configuration,

	.domain_ops = {
=======
static struct iommu_ops arm_smmu_ops = {
	.capable		= arm_smmu_capable,
	.domain_alloc		= arm_smmu_domain_alloc,
	.probe_device		= arm_smmu_probe_device,
	.release_device		= arm_smmu_release_device,
	.probe_finalize		= arm_smmu_probe_finalize,
	.device_group		= arm_smmu_device_group,
	.of_xlate		= arm_smmu_of_xlate,
	.get_resv_regions	= arm_smmu_get_resv_regions,
	.def_domain_type	= arm_smmu_def_domain_type,
	.pgsize_bitmap		= -1UL, /* Restricted during device attach */
	.owner			= THIS_MODULE,
	.default_domain_ops = &(const struct iommu_domain_ops) {
>>>>>>> b996f9c3
		.attach_dev		= arm_smmu_attach_dev,
		.map_pages		= arm_smmu_map_pages,
		.unmap_pages		= arm_smmu_unmap_pages,
		.flush_iotlb_all	= arm_smmu_flush_iotlb_all,
		.iotlb_sync		= arm_smmu_iotlb_sync,
		.iova_to_phys		= arm_smmu_iova_to_phys,
		.enable_nesting		= arm_smmu_enable_nesting,
		.set_pgtable_quirks	= arm_smmu_set_pgtable_quirks,
		.free			= arm_smmu_domain_free,
	},

	.iommu_ops = {
		.capable		= arm_smmu_capable,
		.domain_alloc		= arm_smmu_domain_alloc,
		.probe_device		= arm_smmu_probe_device,
		.release_device		= arm_smmu_release_device,
		.probe_finalize		= arm_smmu_probe_finalize,
		.device_group		= arm_smmu_device_group,
		.of_xlate		= arm_smmu_of_xlate,
		.get_resv_regions	= arm_smmu_get_resv_regions,
		.put_resv_regions	= generic_iommu_put_resv_regions,
		.def_domain_type	= arm_smmu_def_domain_type,
		.pgsize_bitmap		= -1UL, /* Restricted during device attach */
		.owner			= THIS_MODULE,
		.default_domain_ops	= &arm_smmu_ops.domain_ops,
	},
};

static void arm_smmu_device_reset(struct arm_smmu_device *smmu)
{
	int i;
	u32 reg;

	/* clear global FSR */
	reg = arm_smmu_gr0_read(smmu, ARM_SMMU_GR0_sGFSR);
	arm_smmu_gr0_write(smmu, ARM_SMMU_GR0_sGFSR, reg);

	/*
	 * Reset stream mapping groups: Initial values mark all SMRn as
	 * invalid and all S2CRn as bypass unless overridden.
	 */
	for (i = 0; i < smmu->num_mapping_groups; ++i)
		arm_smmu_write_sme(smmu, i);

	/* Make sure all context banks are disabled and clear CB_FSR  */
	for (i = 0; i < smmu->num_context_banks; ++i) {
		arm_smmu_write_context_bank(smmu, i);
		arm_smmu_cb_write(smmu, i, ARM_SMMU_CB_FSR, ARM_SMMU_FSR_FAULT);
	}

	/* Invalidate the TLB, just in case */
	arm_smmu_gr0_write(smmu, ARM_SMMU_GR0_TLBIALLH, QCOM_DUMMY_VAL);
	arm_smmu_gr0_write(smmu, ARM_SMMU_GR0_TLBIALLNSNH, QCOM_DUMMY_VAL);

	reg = arm_smmu_gr0_read(smmu, ARM_SMMU_GR0_sCR0);

	/* Enable fault reporting */
	reg |= (ARM_SMMU_sCR0_GFRE | ARM_SMMU_sCR0_GFIE |
		ARM_SMMU_sCR0_GCFGFRE | ARM_SMMU_sCR0_GCFGFIE);

	/* Disable TLB broadcasting. */
	reg |= (ARM_SMMU_sCR0_VMIDPNE | ARM_SMMU_sCR0_PTM);

	/* Enable client access, handling unmatched streams as appropriate */
	reg &= ~ARM_SMMU_sCR0_CLIENTPD;
	if (disable_bypass)
		reg |= ARM_SMMU_sCR0_USFCFG;
	else
		reg &= ~ARM_SMMU_sCR0_USFCFG;

	/* Disable forced broadcasting */
	reg &= ~ARM_SMMU_sCR0_FB;

	/* Don't upgrade barriers */
	reg &= ~(ARM_SMMU_sCR0_BSU);

	if (smmu->features & ARM_SMMU_FEAT_VMID16)
		reg |= ARM_SMMU_sCR0_VMID16EN;

	if (smmu->features & ARM_SMMU_FEAT_EXIDS)
		reg |= ARM_SMMU_sCR0_EXIDENABLE;

	/* Force bypass transaction to be Non-Shareable & not io-coherent */
	reg &= ~ARM_SMMU_sCR0_SHCFG;
	reg |= FIELD_PREP(ARM_SMMU_sCR0_SHCFG, ARM_SMMU_sCR0_SHCFG_NSH);

	if (smmu->impl && smmu->impl->reset)
		smmu->impl->reset(smmu);

	/* Push the button */
	arm_smmu_tlb_sync_global(smmu);
	arm_smmu_gr0_write(smmu, ARM_SMMU_GR0_sCR0, reg);
}

static int arm_smmu_id_size_to_bits(int size)
{
	switch (size) {
	case 0:
		return 32;
	case 1:
		return 36;
	case 2:
		return 40;
	case 3:
		return 42;
	case 4:
		return 44;
	case 5:
	default:
		return 48;
	}
}

static int arm_smmu_handoff_cbs(struct arm_smmu_device *smmu)
{
	u32 i, smr, s2cr;
	u32 index;
	struct arm_smmu_smr	smrs;
	struct arm_smmu_smr	*handoff_smrs;
	int num_handoff_smrs;
	const __be32 *cell;

	cell = of_get_property(smmu->dev->of_node, "qcom,handoff-smrs", NULL);
	if (!cell)
		return 0;

	num_handoff_smrs = of_property_count_elems_of_size(smmu->dev->of_node,
					"qcom,handoff-smrs", sizeof(u32) * 2);
	if (num_handoff_smrs < 0)
		return 0;

	handoff_smrs = kcalloc(num_handoff_smrs, sizeof(*handoff_smrs),
			       GFP_KERNEL);
	if (!handoff_smrs)
		return -ENOMEM;

	for (i = 0; i < num_handoff_smrs; i++) {
		handoff_smrs[i].id = of_read_number(cell++, 1);
		handoff_smrs[i].mask = of_read_number(cell++, 1);
		handoff_smrs[i].valid = true;
	}


	for (i = 0; i < smmu->num_mapping_groups; ++i) {

		smr = arm_smmu_gr0_read(smmu, ARM_SMMU_GR0_SMR(i));

		if (smmu->features & ARM_SMMU_FEAT_EXIDS) {
			s2cr = arm_smmu_gr0_read(smmu, ARM_SMMU_GR0_S2CR(i));
			smrs.valid = FIELD_GET(ARM_SMMU_S2CR_EXIDVALID, s2cr);
			if (!smrs.valid)
				continue;

			smrs.id = FIELD_GET(ARM_SMMU_SMR_ID, smr);
			smrs.mask = FIELD_GET(ARM_SMMU_SMR_MASK, smr);

		} else {
			smrs.valid = FIELD_GET(ARM_SMMU_SMR_VALID, smr);
			if (!smrs.valid)
				continue;

			smrs.id = FIELD_GET(ARM_SMMU_SMR_ID, smr);
			/*
			 * The SMR mask covers bits 30:16 when extended stream
			 * matching is not enabled.
			 */
			smrs.mask = FIELD_GET(ARM_SMMU_SMR_MASK,
					      smr & ~ARM_SMMU_SMR_VALID);
		}

		for (index = 0; index < num_handoff_smrs; index++) {

			if (!handoff_smrs[index].valid)
				continue;

			if ((handoff_smrs[index].mask & smrs.mask) == handoff_smrs[index].mask &&
			    !((handoff_smrs[index].id ^ smrs.id) & ~smrs.mask)) {

				dev_dbg(smmu->dev,
					"handoff-smrs match idx %d, id, 0x%x, mask 0x%x\n",
					i, smrs.id, smrs.mask);

				s2cr = arm_smmu_gr0_read(smmu, ARM_SMMU_GR0_S2CR(i));

				smmu->smrs[i] = smrs;

				smmu->s2crs[i].group = NULL;
				smmu->s2crs[i].count = 0;
				smmu->s2crs[i].type = FIELD_GET(ARM_SMMU_S2CR_TYPE, s2cr);
				smmu->s2crs[i].privcfg = FIELD_GET(ARM_SMMU_S2CR_PRIVCFG, s2cr);
				smmu->s2crs[i].cbndx = FIELD_GET(ARM_SMMU_S2CR_CBNDX, s2cr);

				smmu->s2crs[i].pinned = true;
				bitmap_set(smmu->context_map, smmu->s2crs[i].cbndx, 1);
				handoff_smrs[index].valid = false;

				break;

			} else {
				dev_dbg(smmu->dev,
					"handoff-smrs no match idx %d, id, 0x%x, mask 0x%x\n",
					i, smrs.id, smrs.mask);
			}
		}
	}

	kfree(handoff_smrs);

	return 0;
}

static int arm_smmu_parse_impl_def_registers(struct arm_smmu_device *smmu)
{
	struct device *dev = smmu->dev;
	int i, ntuples, ret;
	u32 *tuples;
	struct arm_smmu_impl_def_reg *regs, *regit;

	if (!of_find_property(dev->of_node, "attach-impl-defs", &ntuples))
		return 0;

	ntuples /= sizeof(u32);
	if (ntuples % 2) {
		dev_err(dev,
			"Invalid number of attach-impl-defs registers: %d\n",
			ntuples);
		return -EINVAL;
	}

	regs = devm_kmalloc_array(dev, ntuples, sizeof(*regs), GFP_KERNEL);
	if (!regs)
		return -ENOMEM;

	tuples = kmalloc_array(ntuples * 2, sizeof(*tuples), GFP_KERNEL);
	if (!tuples)
		return -ENOMEM;

	ret = of_property_read_u32_array(dev->of_node, "attach-impl-defs",
					tuples, ntuples);
	if (ret)
		goto out;

	for (i = 0, regit = regs; i < ntuples; i += 2, ++regit) {
		regit->offset = tuples[i];
		regit->value = tuples[i + 1];
	}

	smmu->impl_def_attach_registers = regs;
	smmu->num_impl_def_attach_registers = ntuples / 2;

out:
	kfree(tuples);
	return ret;
}

static int arm_smmu_device_cfg_probe(struct arm_smmu_device *smmu)
{
	unsigned int size;
	u32 id;
	bool cttw_reg, cttw_fw = smmu->features & ARM_SMMU_FEAT_COHERENT_WALK;
	int i, ret;

	dev_notice(smmu->dev, "probing hardware configuration...\n");
	dev_notice(smmu->dev, "SMMUv%d with:\n",
			smmu->version == ARM_SMMU_V2 ? 2 : 1);

	/* ID0 */
	id = arm_smmu_gr0_read(smmu, ARM_SMMU_GR0_ID0);

	/* Restrict available stages based on module parameter */
	if (force_stage == 1)
		id &= ~(ARM_SMMU_ID0_S2TS | ARM_SMMU_ID0_NTS);
	else if (force_stage == 2)
		id &= ~(ARM_SMMU_ID0_S1TS | ARM_SMMU_ID0_NTS);

	if (id & ARM_SMMU_ID0_S1TS) {
		smmu->features |= ARM_SMMU_FEAT_TRANS_S1;
		dev_notice(smmu->dev, "\tstage 1 translation\n");
	}

	if (id & ARM_SMMU_ID0_S2TS) {
		smmu->features |= ARM_SMMU_FEAT_TRANS_S2;
		dev_notice(smmu->dev, "\tstage 2 translation\n");
	}

	if (id & ARM_SMMU_ID0_NTS) {
		smmu->features |= ARM_SMMU_FEAT_TRANS_NESTED;
		dev_notice(smmu->dev, "\tnested translation\n");
	}

	if (!(smmu->features &
		(ARM_SMMU_FEAT_TRANS_S1 | ARM_SMMU_FEAT_TRANS_S2))) {
		dev_err(smmu->dev, "\tno translation support!\n");
		return -ENODEV;
	}

	if ((id & ARM_SMMU_ID0_S1TS) &&
	    ((smmu->version < ARM_SMMU_V2) || !(id & ARM_SMMU_ID0_ATOSNS))) {
		smmu->features |= ARM_SMMU_FEAT_TRANS_OPS;
		dev_notice(smmu->dev, "\taddress translation ops\n");
	}

	/*
	 * In order for DMA API calls to work properly, we must defer to what
	 * the FW says about coherency, regardless of what the hardware claims.
	 * Fortunately, this also opens up a workaround for systems where the
	 * ID register value has ended up configured incorrectly.
	 */
	cttw_reg = !!(id & ARM_SMMU_ID0_CTTW);
	if (cttw_fw || cttw_reg)
		dev_notice(smmu->dev, "\t%scoherent table walk\n",
			   cttw_fw ? "" : "non-");
	if (cttw_fw != cttw_reg)
		dev_notice(smmu->dev,
			   "\t(IDR0.CTTW overridden by FW configuration)\n");

	/* Max. number of entries we have for stream matching/indexing */
	if (smmu->version == ARM_SMMU_V2 && id & ARM_SMMU_ID0_EXIDS) {
		smmu->features |= ARM_SMMU_FEAT_EXIDS;
		size = 1 << 16;
	} else {
		size = 1 << FIELD_GET(ARM_SMMU_ID0_NUMSIDB, id);
	}
	smmu->streamid_mask = size - 1;
	if (id & ARM_SMMU_ID0_SMS) {
		smmu->features |= ARM_SMMU_FEAT_STREAM_MATCH;
		size = FIELD_GET(ARM_SMMU_ID0_NUMSMRG, id);
		if (size == 0) {
			dev_err(smmu->dev,
				"stream-matching supported, but no SMRs present!\n");
			return -ENODEV;
		}

		/* Zero-initialised to mark as invalid */
		smmu->smrs = devm_kcalloc(smmu->dev, size, sizeof(*smmu->smrs),
					  GFP_KERNEL);
		if (!smmu->smrs)
			return -ENOMEM;

		dev_notice(smmu->dev,
			   "\tstream matching with %u register groups", size);
	}
	/* s2cr->type == 0 means translation, so initialise explicitly */
	smmu->s2crs = devm_kmalloc_array(smmu->dev, size, sizeof(*smmu->s2crs),
					 GFP_KERNEL);
	if (!smmu->s2crs)
		return -ENOMEM;
	for (i = 0; i < size; i++)
		smmu->s2crs[i] = s2cr_init_val;

	smmu->num_mapping_groups = size;
	mutex_init(&smmu->stream_map_mutex);
	spin_lock_init(&smmu->global_sync_lock);

	if (smmu->version < ARM_SMMU_V2 ||
	    !(id & ARM_SMMU_ID0_PTFS_NO_AARCH32)) {
		smmu->features |= ARM_SMMU_FEAT_FMT_AARCH32_L;
		if (!(id & ARM_SMMU_ID0_PTFS_NO_AARCH32S))
			smmu->features |= ARM_SMMU_FEAT_FMT_AARCH32_S;
	}

	/* ID1 */
	id = arm_smmu_gr0_read(smmu, ARM_SMMU_GR0_ID1);
	smmu->pgshift = (id & ARM_SMMU_ID1_PAGESIZE) ? 16 : 12;

	/* Check for size mismatch of SMMU address space from mapped region */
	size = 1 << (FIELD_GET(ARM_SMMU_ID1_NUMPAGENDXB, id) + 1);
	if (smmu->numpage != 2 * size << smmu->pgshift)
		dev_warn(smmu->dev,
			"SMMU address space size (0x%x) differs from mapped region size (0x%x)!\n",
			2 * size << smmu->pgshift, smmu->numpage);
	/* Now properly encode NUMPAGE to subsequently derive SMMU_CB_BASE */
	if (!(smmu->options & ARM_SMMU_OPT_IGNORE_NUMPAGENDXB))
		smmu->numpage = size;
	else
		smmu->numpage = (smmu->numpage / 2) >> smmu->pgshift;

	smmu->num_s2_context_banks = FIELD_GET(ARM_SMMU_ID1_NUMS2CB, id);
	smmu->num_context_banks = FIELD_GET(ARM_SMMU_ID1_NUMCB, id);
	if (smmu->num_s2_context_banks > smmu->num_context_banks) {
		dev_err(smmu->dev, "impossible number of S2 context banks!\n");
		return -ENODEV;
	}
	dev_notice(smmu->dev, "\t%u context banks (%u stage-2 only)\n",
		   smmu->num_context_banks, smmu->num_s2_context_banks);
	smmu->cbs = devm_kcalloc(smmu->dev, smmu->num_context_banks,
				 sizeof(*smmu->cbs), GFP_KERNEL);
	if (!smmu->cbs)
		return -ENOMEM;

	/* ID2 */
	id = arm_smmu_gr0_read(smmu, ARM_SMMU_GR0_ID2);
	size = arm_smmu_id_size_to_bits(FIELD_GET(ARM_SMMU_ID2_IAS, id));
	smmu->ipa_size = size;

	/* The output mask is also applied for bypass */
	size = arm_smmu_id_size_to_bits(FIELD_GET(ARM_SMMU_ID2_OAS, id));
	smmu->pa_size = size;

	if (id & ARM_SMMU_ID2_VMID16)
		smmu->features |= ARM_SMMU_FEAT_VMID16;

	/*
	 * What the page table walker can address actually depends on which
	 * descriptor format is in use, but since a) we don't know that yet,
	 * and b) it can vary per context bank, this will have to do...
	 */
	if (dma_set_mask_and_coherent(smmu->dev, DMA_BIT_MASK(size)))
		dev_warn(smmu->dev,
			 "failed to set DMA mask for table walker\n");

	if (smmu->version < ARM_SMMU_V2) {
		smmu->va_size = smmu->ipa_size;
		if (smmu->version == ARM_SMMU_V1_64K)
			smmu->features |= ARM_SMMU_FEAT_FMT_AARCH64_64K;
	} else {
		size = FIELD_GET(ARM_SMMU_ID2_UBS, id);
		smmu->va_size = arm_smmu_id_size_to_bits(size);
		if (id & ARM_SMMU_ID2_PTFS_4K)
			smmu->features |= ARM_SMMU_FEAT_FMT_AARCH64_4K;
		if (id & ARM_SMMU_ID2_PTFS_16K)
			smmu->features |= ARM_SMMU_FEAT_FMT_AARCH64_16K;
		if (id & ARM_SMMU_ID2_PTFS_64K)
			smmu->features |= ARM_SMMU_FEAT_FMT_AARCH64_64K;
	}

	if (smmu->impl && smmu->impl->cfg_probe) {
		ret = smmu->impl->cfg_probe(smmu);
		if (ret)
			return ret;
	}

	/* Now we've corralled the various formats, what'll it do? */
	if (smmu->features & ARM_SMMU_FEAT_FMT_AARCH32_S)
		smmu->pgsize_bitmap |= SZ_4K | SZ_64K | SZ_1M | SZ_16M;
	if (smmu->features &
	    (ARM_SMMU_FEAT_FMT_AARCH32_L | ARM_SMMU_FEAT_FMT_AARCH64_4K))
		smmu->pgsize_bitmap |= SZ_4K | SZ_2M | SZ_1G;
	if (smmu->features & ARM_SMMU_FEAT_FMT_AARCH64_16K)
		smmu->pgsize_bitmap |= SZ_16K | SZ_32M;
	if (smmu->features & ARM_SMMU_FEAT_FMT_AARCH64_64K)
		smmu->pgsize_bitmap |= SZ_64K | SZ_512M;

	if (arm_smmu_ops.iommu_ops.pgsize_bitmap == -1UL)
		arm_smmu_ops.iommu_ops.pgsize_bitmap = smmu->pgsize_bitmap;
	else
		arm_smmu_ops.iommu_ops.pgsize_bitmap |= smmu->pgsize_bitmap;
	dev_notice(smmu->dev, "\tSupported page sizes: 0x%08lx\n",
		   smmu->pgsize_bitmap);


	if (smmu->features & ARM_SMMU_FEAT_TRANS_S1)
		dev_notice(smmu->dev, "\tStage-1: %lu-bit VA -> %lu-bit IPA\n",
			   smmu->va_size, smmu->ipa_size);

	if (smmu->features & ARM_SMMU_FEAT_TRANS_S2)
		dev_notice(smmu->dev, "\tStage-2: %lu-bit IPA -> %lu-bit PA\n",
			   smmu->ipa_size, smmu->pa_size);

	return 0;
}

struct arm_smmu_match_data {
	enum arm_smmu_arch_version version;
	enum arm_smmu_implementation model;
};

#define ARM_SMMU_MATCH_DATA(name, ver, imp)	\
static const struct arm_smmu_match_data name = { .version = ver, .model = imp }

ARM_SMMU_MATCH_DATA(smmu_generic_v1, ARM_SMMU_V1, GENERIC_SMMU);
ARM_SMMU_MATCH_DATA(smmu_generic_v2, ARM_SMMU_V2, GENERIC_SMMU);
ARM_SMMU_MATCH_DATA(arm_mmu401, ARM_SMMU_V1_64K, GENERIC_SMMU);
ARM_SMMU_MATCH_DATA(arm_mmu500, ARM_SMMU_V2, ARM_MMU500);
ARM_SMMU_MATCH_DATA(cavium_smmuv2, ARM_SMMU_V2, CAVIUM_SMMUV2);
ARM_SMMU_MATCH_DATA(qcom_smmuv500, ARM_SMMU_V2, QCOM_SMMUV500);
ARM_SMMU_MATCH_DATA(qcom_smmuv2, ARM_SMMU_V2, QCOM_SMMUV2);

static const struct of_device_id arm_smmu_of_match[] = {
	{ .compatible = "arm,smmu-v1", .data = &smmu_generic_v1 },
	{ .compatible = "arm,smmu-v2", .data = &smmu_generic_v2 },
	{ .compatible = "qcom,qsmmu-v500", .data = &qcom_smmuv500 },
	{ .compatible = "arm,mmu-400", .data = &smmu_generic_v1 },
	{ .compatible = "arm,mmu-401", .data = &arm_mmu401 },
	{ .compatible = "arm,mmu-500", .data = &arm_mmu500 },
	{ .compatible = "cavium,smmu-v2", .data = &cavium_smmuv2 },
	{ .compatible = "nvidia,smmu-500", .data = &arm_mmu500 },
	{ .compatible = "qcom,smmu-v2", .data = &qcom_smmuv2 },
	{ },
};
MODULE_DEVICE_TABLE(of, arm_smmu_of_match);

#ifdef CONFIG_ACPI
static int acpi_smmu_get_data(u32 model, struct arm_smmu_device *smmu)
{
	int ret = 0;

	switch (model) {
	case ACPI_IORT_SMMU_V1:
	case ACPI_IORT_SMMU_CORELINK_MMU400:
		smmu->version = ARM_SMMU_V1;
		smmu->model = GENERIC_SMMU;
		break;
	case ACPI_IORT_SMMU_CORELINK_MMU401:
		smmu->version = ARM_SMMU_V1_64K;
		smmu->model = GENERIC_SMMU;
		break;
	case ACPI_IORT_SMMU_V2:
		smmu->version = ARM_SMMU_V2;
		smmu->model = GENERIC_SMMU;
		break;
	case ACPI_IORT_SMMU_CORELINK_MMU500:
		smmu->version = ARM_SMMU_V2;
		smmu->model = ARM_MMU500;
		break;
	case ACPI_IORT_SMMU_CAVIUM_THUNDERX:
		smmu->version = ARM_SMMU_V2;
		smmu->model = CAVIUM_SMMUV2;
		break;
	default:
		ret = -ENODEV;
	}

	return ret;
}

static int arm_smmu_device_acpi_probe(struct arm_smmu_device *smmu,
				      u32 *global_irqs, u32 *pmu_irqs)
{
	struct device *dev = smmu->dev;
	struct acpi_iort_node *node =
		*(struct acpi_iort_node **)dev_get_platdata(dev);
	struct acpi_iort_smmu *iort_smmu;
	int ret;

	/* Retrieve SMMU1/2 specific data */
	iort_smmu = (struct acpi_iort_smmu *)node->node_data;

	ret = acpi_smmu_get_data(iort_smmu->model, smmu);
	if (ret < 0)
		return ret;

	/* Ignore the configuration access interrupt */
	*global_irqs = 1;
	*pmu_irqs = 0;

	if (iort_smmu->flags & ACPI_IORT_SMMU_COHERENT_WALK)
		smmu->features |= ARM_SMMU_FEAT_COHERENT_WALK;

	return 0;
}
#else
static inline int arm_smmu_device_acpi_probe(struct arm_smmu_device *smmu,
					     u32 *global_irqs, u32 *pmu_irqs)
{
	return -ENODEV;
}
#endif

static int arm_smmu_device_dt_probe(struct arm_smmu_device *smmu,
				    u32 *global_irqs, u32 *pmu_irqs)
{
	const struct arm_smmu_match_data *data;
	struct device *dev = smmu->dev;
	bool legacy_binding;

	if (of_property_read_u32(dev->of_node, "#global-interrupts", global_irqs))
		return dev_err_probe(dev, -ENODEV,
				     "missing #global-interrupts property\n");
	*pmu_irqs = 0;

	data = of_device_get_match_data(dev);
	smmu->version = data->version;
	smmu->model = data->model;

	legacy_binding = of_find_property(dev->of_node, "mmu-masters", NULL);
	if (legacy_binding && !using_generic_binding) {
		if (!using_legacy_binding) {
			pr_notice("deprecated \"mmu-masters\" DT property in use; %s support unavailable\n",
				  IS_ENABLED(CONFIG_ARM_SMMU_LEGACY_DT_BINDINGS) ? "DMA API" : "SMMU");
		}
		using_legacy_binding = true;
	} else if (!legacy_binding && !using_legacy_binding) {
		using_generic_binding = true;
	} else {
		dev_err(dev, "not probing due to mismatched DT properties\n");
		return -ENODEV;
	}

	if (of_dma_is_coherent(dev->of_node))
		smmu->features |= ARM_SMMU_FEAT_COHERENT_WALK;

	parse_driver_options(smmu);

	return 0;
}

static int arm_smmu_bus_init(struct iommu_ops *ops)
{
	int err;

	/* Oh, for a proper bus abstraction */
	if (!iommu_present(&platform_bus_type)) {
		err = bus_set_iommu(&platform_bus_type, ops);
		if (err)
			return err;
	}
#ifdef CONFIG_ARM_AMBA
	if (!iommu_present(&amba_bustype)) {
		err = bus_set_iommu(&amba_bustype, ops);
		if (err)
			goto err_reset_platform_ops;
	}
#endif
#ifdef CONFIG_PCI
	if (!iommu_present(&pci_bus_type)) {
		err = bus_set_iommu(&pci_bus_type, ops);
		if (err)
			goto err_reset_amba_ops;
	}
#endif
#ifdef CONFIG_FSL_MC_BUS
	if (!iommu_present(&fsl_mc_bus_type)) {
		err = bus_set_iommu(&fsl_mc_bus_type, ops);
		if (err)
			goto err_reset_pci_ops;
	}
#endif
	return 0;

err_reset_pci_ops: __maybe_unused;
#ifdef CONFIG_PCI
	bus_set_iommu(&pci_bus_type, NULL);
#endif
err_reset_amba_ops: __maybe_unused;
#ifdef CONFIG_ARM_AMBA
	bus_set_iommu(&amba_bustype, NULL);
#endif
err_reset_platform_ops: __maybe_unused;
	bus_set_iommu(&platform_bus_type, NULL);
	return err;
}

static void arm_smmu_rmr_install_bypass_smr(struct arm_smmu_device *smmu)
{
	struct list_head rmr_list;
	struct iommu_resv_region *e;
	int idx, cnt = 0;
	u32 reg;

	INIT_LIST_HEAD(&rmr_list);
	iort_get_rmr_sids(dev_fwnode(smmu->dev), &rmr_list);

	/*
	 * Rather than trying to look at existing mappings that
	 * are setup by the firmware and then invalidate the ones
	 * that do no have matching RMR entries, just disable the
	 * SMMU until it gets enabled again in the reset routine.
	 */
	reg = arm_smmu_gr0_read(smmu, ARM_SMMU_GR0_sCR0);
	reg |= ARM_SMMU_sCR0_CLIENTPD;
	arm_smmu_gr0_write(smmu, ARM_SMMU_GR0_sCR0, reg);

	list_for_each_entry(e, &rmr_list, list) {
		struct iommu_iort_rmr_data *rmr;
		int i;

		rmr = container_of(e, struct iommu_iort_rmr_data, rr);
		for (i = 0; i < rmr->num_sids; i++) {
			idx = arm_smmu_find_sme(smmu, rmr->sids[i], ~0);
			if (idx < 0)
				continue;

			if (smmu->s2crs[idx].count == 0) {
				smmu->smrs[idx].id = rmr->sids[i];
				smmu->smrs[idx].mask = 0;
				smmu->smrs[idx].valid = true;
			}
			smmu->s2crs[idx].count++;
			smmu->s2crs[idx].type = S2CR_TYPE_BYPASS;
			smmu->s2crs[idx].privcfg = S2CR_PRIVCFG_DEFAULT;

			cnt++;
		}
	}

	dev_notice(smmu->dev, "\tpreserved %d boot mapping%s\n", cnt,
		   cnt == 1 ? "" : "s");
	iort_put_rmr_sids(dev_fwnode(smmu->dev), &rmr_list);
}

static int arm_smmu_device_probe(struct platform_device *pdev)
{
	struct resource *res;
	struct arm_smmu_device *smmu;
	struct device *dev = &pdev->dev;
	int num_irqs, i, err;
	u32 global_irqs, pmu_irqs;
	irqreturn_t (*global_fault)(int irq, void *dev);

	/* We depend on this device for fastmap */
	if (!qcom_dma_iommu_is_ready())
		return -EPROBE_DEFER;

	smmu = devm_kzalloc(dev, sizeof(*smmu), GFP_KERNEL);
	if (!smmu) {
		dev_err(dev, "failed to allocate arm_smmu_device\n");
		return -ENOMEM;
	}
	smmu->dev = dev;

	if (dev->of_node)
		err = arm_smmu_device_dt_probe(smmu, &global_irqs, &pmu_irqs);
	else
		err = arm_smmu_device_acpi_probe(smmu, &global_irqs, &pmu_irqs);
	if (err)
		return err;

	smmu->base = devm_platform_get_and_ioremap_resource(pdev, 0, &res);
	if (IS_ERR(smmu->base))
		return PTR_ERR(smmu->base);
	smmu->ioaddr = res->start;

	/*
	 * The resource size should effectively match the value of SMMU_TOP;
	 * stash that temporarily until we know PAGESIZE to validate it with.
	 */
	smmu->numpage = resource_size(res);

	smmu = arm_smmu_impl_init(smmu);
	if (IS_ERR(smmu))
		return PTR_ERR(smmu);

	num_irqs = platform_irq_count(pdev);

	smmu->num_context_irqs = num_irqs - global_irqs - pmu_irqs;
	if (smmu->num_context_irqs <= 0)
		return dev_err_probe(dev, -ENODEV,
				"found %d interrupts but expected at least %d\n",
				num_irqs, global_irqs + pmu_irqs + 1);

	smmu->irqs = devm_kcalloc(dev, smmu->num_context_irqs,
				  sizeof(*smmu->irqs), GFP_KERNEL);
	if (!smmu->irqs)
		return dev_err_probe(dev, -ENOMEM, "failed to allocate %d irqs\n",
				     smmu->num_context_irqs);

	for (i = 0; i < smmu->num_context_irqs; i++) {
		int irq = platform_get_irq(pdev, global_irqs + pmu_irqs + i);

		if (irq < 0) {
			dev_err(dev, "failed to get irq index %d, error: %d\n",
				global_irqs + pmu_irqs + i, irq);
			return irq;
		}
		smmu->irqs[i] = irq;
	}

	smmu->pwr = arm_smmu_init_power_resources(dev);
	if (IS_ERR(smmu->pwr))
		return PTR_ERR(smmu->pwr);

	/*
	 * We can't use arm_smmu_rpm_get() because pm-runtime isn't
	 * enabled yet.
	 */
	err = arm_smmu_power_on(smmu->pwr);
	if (err)
		return err;

	err = arm_smmu_device_cfg_probe(smmu);
	if (err)
		goto out_power_off;

	err = arm_smmu_parse_impl_def_registers(smmu);
	if (err)
		goto out_power_off;

	if (smmu->version == ARM_SMMU_V2) {
		if (smmu->num_context_banks > smmu->num_context_irqs) {
			dev_err(dev,
			      "found only %d context irq(s) but %d required\n",
			      smmu->num_context_irqs, smmu->num_context_banks);
			err = -ENODEV;
			goto out_power_off;
		}

		/* Ignore superfluous interrupts */
		smmu->num_context_irqs = smmu->num_context_banks;
	}

	if (smmu->impl && smmu->impl->global_fault)
		global_fault = smmu->impl->global_fault;
	else
		global_fault = arm_smmu_global_fault;

	for (i = 0; i < global_irqs; i++) {
		int irq = platform_get_irq(pdev, i);

		if (irq < 0)
			return irq;

		err = devm_request_irq(dev, irq, global_fault, IRQF_SHARED,
				       "arm-smmu global fault", smmu);
		if (err)
			return dev_err_probe(dev, err,
					"failed to request global IRQ %d (%u)\n",
					i, irq);
	}

	/* QCOM Additions */
	res = platform_get_resource(pdev, IORESOURCE_MEM, 0);
	smmu->phys_addr = res->start;
	err = arm_smmu_handoff_cbs(smmu);
	if (err)
		goto out_power_off;

	err = iommu_device_sysfs_add(&smmu->iommu, smmu->dev, NULL,
				     "smmu.%pa", &smmu->ioaddr);
	if (err) {
		dev_err(dev, "Failed to register iommu in sysfs\n");
		goto out_power_off;
	}

	err = iommu_device_register(&smmu->iommu, &arm_smmu_ops.iommu_ops, dev);
	if (err) {
		dev_err(dev, "Failed to register iommu\n");
		goto err_sysfs_remove;
	}

	platform_set_drvdata(pdev, smmu);

	/* Check for RMRs and install bypass SMRs if any */
	arm_smmu_rmr_install_bypass_smr(smmu);

	arm_smmu_device_reset(smmu);
	arm_smmu_test_smr_masks(smmu);
	arm_smmu_interrupt_selftest(smmu);

	/*
	 * We want to avoid touching dev->power.lock in fastpaths unless
	 * it's really going to do something useful - pm_runtime_enabled()
	 * can serve as an ideal proxy for that decision. So, conditionally
	 * enable pm_runtime.
	 */
	/*
	 * QCOM's nonupstream gdsc driver doesn't support pm_domains.
	 * So check for presence of gdsc instead.
	 */
	if (smmu->pwr->num_gdscs) {
		pm_runtime_set_active(dev);
		pm_runtime_enable(dev);
	}

	/*
	 * For ACPI and generic DT bindings, an SMMU will be probed before
	 * any device which might need it, so we want the bus ops in place
	 * ready to handle default domain setup as soon as any SMMU exists.
	 */
	if (!using_legacy_binding) {
		err = arm_smmu_bus_init(&arm_smmu_ops.iommu_ops);
		if (err)
			goto err_unregister_device;
	}

	return 0;

err_unregister_device:
	iommu_device_unregister(&smmu->iommu);
err_sysfs_remove:
	iommu_device_sysfs_remove(&smmu->iommu);
out_power_off:
	arm_smmu_power_off(smmu, smmu->pwr);
	return err;
}

static int arm_smmu_device_remove(struct platform_device *pdev)
{
	struct arm_smmu_device *smmu = platform_get_drvdata(pdev);

	if (!smmu)
		return -ENODEV;

	if (!bitmap_empty(smmu->context_map, ARM_SMMU_MAX_CBS))
		dev_notice(&pdev->dev, "disabling translation\n");

	arm_smmu_bus_init(NULL);
	iommu_device_unregister(&smmu->iommu);
	iommu_device_sysfs_remove(&smmu->iommu);

	if (smmu->impl && smmu->impl->device_remove)
		smmu->impl->device_remove(smmu);

	arm_smmu_rpm_get(smmu);
	/* Turn the thing off */
	arm_smmu_gr0_write(smmu, ARM_SMMU_GR0_sCR0, ARM_SMMU_sCR0_CLIENTPD);
	arm_smmu_rpm_put(smmu);

	if (pm_runtime_enabled(smmu->dev))
		pm_runtime_force_suspend(smmu->dev);
	else
		arm_smmu_power_off(smmu, smmu->pwr);

	return 0;
}

static void arm_smmu_device_shutdown(struct platform_device *pdev)
{
	arm_smmu_device_remove(pdev);
}

static int __maybe_unused arm_smmu_runtime_resume(struct device *dev)
{
	struct arm_smmu_device *smmu = dev_get_drvdata(dev);
	int ret;

	ret = arm_smmu_power_on(smmu->pwr);
	if (ret)
		return ret;

	return 0;
}

static int __maybe_unused arm_smmu_runtime_suspend(struct device *dev)
{
	struct arm_smmu_device *smmu = dev_get_drvdata(dev);

	arm_smmu_power_off(smmu, smmu->pwr);

	return 0;
}

static int __maybe_unused arm_smmu_pm_resume(struct device *dev)
{
	int ret;
	struct arm_smmu_device *smmu = dev_get_drvdata(dev);

	ret = clk_bulk_prepare(smmu->num_clks, smmu->clks);
	if (ret)
		return ret;

	if (pm_runtime_suspended(dev))
		return 0;

	ret = arm_smmu_runtime_resume(dev);
	if (ret) {
		clk_bulk_unprepare(smmu->num_clks, smmu->clks);
		return ret;
	}

	/*
	 * QCOM HW supports register retention. So we really only need to
	 * re-program the registers for hibernation. Don't do this during
	 * runtime_resume to avoid latency.
	 */
	arm_smmu_device_reset(smmu);
	return ret;
}

static int __maybe_unused arm_smmu_pm_suspend(struct device *dev)
{
	int ret = 0;
	struct arm_smmu_device *smmu = dev_get_drvdata(dev);

	if (pm_runtime_suspended(dev))
		goto clk_unprepare;

	ret = arm_smmu_runtime_suspend(dev);
	if (ret)
		return ret;

clk_unprepare:
	clk_bulk_unprepare(smmu->num_clks, smmu->clks);
	return ret;
}

static const struct dev_pm_ops arm_smmu_pm_ops = {
	SET_SYSTEM_SLEEP_PM_OPS(arm_smmu_pm_suspend, arm_smmu_pm_resume)
	SET_RUNTIME_PM_OPS(arm_smmu_runtime_suspend,
			   arm_smmu_runtime_resume, NULL)
};

static struct platform_driver arm_smmu_driver = {
	.driver	= {
		.name			= "arm-smmu",
		.of_match_table		= arm_smmu_of_match,
		.pm			= &arm_smmu_pm_ops,
		.suppress_bind_attrs    = true,
	},
	.probe	= arm_smmu_device_probe,
	.remove	= arm_smmu_device_remove,
	.shutdown = arm_smmu_device_shutdown,
};

static int __init arm_smmu_init(void)
{
	int ret;
	ktime_t cur;

	cur = ktime_get();
	ret = platform_driver_register(&qsmmuv500_tbu_driver);
	if (ret)
		return ret;

	ret = platform_driver_register(&arm_smmu_driver);
	if (ret) {
		platform_driver_unregister(&qsmmuv500_tbu_driver);
		return ret;
	}

	trace_smmu_init(ktime_us_delta(ktime_get(), cur));
	return ret;
}
subsys_initcall(arm_smmu_init);

static void __exit arm_smmu_exit(void)
{
	platform_driver_unregister(&arm_smmu_driver);
	platform_driver_unregister(&qsmmuv500_tbu_driver);
}
module_exit(arm_smmu_exit);

MODULE_DESCRIPTION("IOMMU API for ARM architected SMMU implementations");
MODULE_AUTHOR("Will Deacon <will@kernel.org>");
MODULE_ALIAS("platform:arm-smmu");
MODULE_LICENSE("GPL v2");<|MERGE_RESOLUTION|>--- conflicted
+++ resolved
@@ -2454,17 +2454,13 @@
 	struct arm_smmu_master_cfg *cfg = dev_iommu_priv_get(dev);
 	int ret;
 
-<<<<<<< HEAD
 	if (!fwspec || fwspec->ops != &arm_smmu_ops.iommu_ops)
 		return;
 
 	cfg  = dev_iommu_priv_get(dev);
-	smmu = cfg->smmu;
-
-	ret = arm_smmu_rpm_get(smmu);
-=======
+
 	ret = arm_smmu_rpm_get(cfg->smmu);
->>>>>>> b996f9c3
+
 	if (ret < 0)
 		return;
 
@@ -2628,7 +2624,6 @@
 	return 0;
 }
 
-<<<<<<< HEAD
 static int __arm_smmu_sid_switch(struct device *dev, void *data)
 {
 	struct iommu_fwspec *fwspec = dev_iommu_fwspec_get(dev);
@@ -2799,21 +2794,6 @@
 	.get_mappings_configuration	= arm_smmu_get_mappings_configuration,
 
 	.domain_ops = {
-=======
-static struct iommu_ops arm_smmu_ops = {
-	.capable		= arm_smmu_capable,
-	.domain_alloc		= arm_smmu_domain_alloc,
-	.probe_device		= arm_smmu_probe_device,
-	.release_device		= arm_smmu_release_device,
-	.probe_finalize		= arm_smmu_probe_finalize,
-	.device_group		= arm_smmu_device_group,
-	.of_xlate		= arm_smmu_of_xlate,
-	.get_resv_regions	= arm_smmu_get_resv_regions,
-	.def_domain_type	= arm_smmu_def_domain_type,
-	.pgsize_bitmap		= -1UL, /* Restricted during device attach */
-	.owner			= THIS_MODULE,
-	.default_domain_ops = &(const struct iommu_domain_ops) {
->>>>>>> b996f9c3
 		.attach_dev		= arm_smmu_attach_dev,
 		.map_pages		= arm_smmu_map_pages,
 		.unmap_pages		= arm_smmu_unmap_pages,
@@ -2834,7 +2814,6 @@
 		.device_group		= arm_smmu_device_group,
 		.of_xlate		= arm_smmu_of_xlate,
 		.get_resv_regions	= arm_smmu_get_resv_regions,
-		.put_resv_regions	= generic_iommu_put_resv_regions,
 		.def_domain_type	= arm_smmu_def_domain_type,
 		.pgsize_bitmap		= -1UL, /* Restricted during device attach */
 		.owner			= THIS_MODULE,
