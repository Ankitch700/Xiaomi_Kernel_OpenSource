/* SPDX-License-Identifier: GPL-2.0-only */
/*
 * Copyright (c) 2015-2016 MediaTek Inc.
 * Author: Honghui Zhang <honghui.zhang@mediatek.com>
 */

#ifndef _MTK_IOMMU_H_
#define _MTK_IOMMU_H_

#include <linux/clk.h>
#include <linux/component.h>
#include <linux/device.h>
#include <linux/io.h>
#include <linux/io-pgtable.h>
#include <linux/iommu.h>
#include <linux/list.h>
#include <linux/spinlock.h>
#include <linux/dma-mapping.h>
#include <soc/mediatek/smi.h>
#include <dt-bindings/memory/mtk-smi-larb-port.h>

#define MTK_LARB_COM_MAX	8
#define MTK_LARB_SUBCOM_MAX	4

struct mtk_iommu_suspend_reg {
	union {
		u32			standard_axi_mode;/* v1 */
		u32			misc_ctrl;/* v2 */
	};
	u32				dcm_dis;
	u32				ctrl_reg;
	u32				int_control0;
	u32				int_main_control;
	u32				ivrp_paddr;
	u32				vld_pa_rng;
	u32				wr_len_ctrl;
};

enum mtk_iommu_plat {
	M4U_MT2701,
	M4U_MT2712,
	M4U_MT6779,
<<<<<<< HEAD
	M4U_MT6873,
=======
	M4U_MT8167,
>>>>>>> 67d3ed57
	M4U_MT8173,
	M4U_MT8183,
};

struct mtk_iommu_iova_region;

struct mtk_iommu_plat_data {
	enum mtk_iommu_plat m4u_plat;
	u32                 flags;
	bool		    is_apu;
	u32                 inv_sel_reg;
	unsigned char       larbid_remap[MTK_LARB_COM_MAX][MTK_LARB_SUBCOM_MAX];
	const unsigned int  iova_region_cnt;
	const struct mtk_iommu_iova_region	*iova_region;
};

struct mtk_iommu_domain;

struct mtk_iommu_data {
	void __iomem			*base;
	int				irq;
	struct device			*dev;
	struct clk			*bclk;
	phys_addr_t			protect_base; /* protect memory base */
	struct mtk_iommu_suspend_reg	reg;
	struct mtk_iommu_domain		*m4u_dom;
	struct iommu_group		*m4u_group;
	bool                            enable_4GB;
	spinlock_t			tlb_lock; /* lock for tlb range flush */

	struct iommu_device		iommu;
	const struct mtk_iommu_plat_data *plat_data;
	struct device			*smicomm_dev;

	struct dma_iommu_mapping	*mapping; /* For mtk_iommu_v1.c */

	struct list_head		list;
	struct mtk_smi_larb_iommu	larb_imu[MTK_LARB_NR_MAX];
};

static inline int compare_of(struct device *dev, void *data)
{
	return dev->of_node == data;
}

static inline void release_of(struct device *dev, void *data)
{
	of_node_put(data);
}

static inline int mtk_iommu_bind(struct device *dev)
{
	struct mtk_iommu_data *data = dev_get_drvdata(dev);

	return component_bind_all(dev, &data->larb_imu);
}

static inline void mtk_iommu_unbind(struct device *dev)
{
	struct mtk_iommu_data *data = dev_get_drvdata(dev);

	component_unbind_all(dev, &data->larb_imu);
}

#endif<|MERGE_RESOLUTION|>--- conflicted
+++ resolved
@@ -40,11 +40,8 @@
 	M4U_MT2701,
 	M4U_MT2712,
 	M4U_MT6779,
-<<<<<<< HEAD
 	M4U_MT6873,
-=======
 	M4U_MT8167,
->>>>>>> 67d3ed57
 	M4U_MT8173,
 	M4U_MT8183,
 };
