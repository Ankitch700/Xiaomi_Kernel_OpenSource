--- conflicted
+++ resolved
@@ -17,11 +17,7 @@
 #include <linux/spinlock.h>
 #include <linux/dma-mapping.h>
 #include <soc/mediatek/smi.h>
-<<<<<<< HEAD
-#include <dt-bindings/memory/mtk-smi-larb-port.h>
-=======
 #include <dt-bindings/memory/mtk-memory-port.h>
->>>>>>> aa21ac2d
 
 #define MTK_LARB_COM_MAX	8
 #define MTK_LARB_SUBCOM_MAX	4
@@ -64,8 +60,6 @@
 	unsigned int				iova_region_nr;
 	const struct mtk_iommu_iova_region	*iova_region;
 	unsigned char       larbid_remap[MTK_LARB_COM_MAX][MTK_LARB_SUBCOM_MAX];
-	unsigned int        iova_region_nr;
-	const struct mtk_iommu_iova_region	*iova_region;
 };
 
 struct mtk_iommu_domain;
@@ -78,11 +72,7 @@
 	phys_addr_t			protect_base; /* protect memory base */
 	struct mtk_iommu_suspend_reg	reg;
 	struct mtk_iommu_domain		*m4u_dom;
-<<<<<<< HEAD
-	struct iommu_group		*m4u_group[MTK_M4U_DOM_NR_MAX];
-=======
 	struct iommu_group		*m4u_group[MTK_IOMMU_GROUP_MAX];
->>>>>>> aa21ac2d
 	bool                            enable_4GB;
 	spinlock_t			tlb_lock; /* lock for tlb range flush */
 
