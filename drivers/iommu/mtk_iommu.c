// SPDX-License-Identifier: GPL-2.0-only
/*
 * Copyright (c) 2015-2016 MediaTek Inc.
 * Author: Yong Wu <yong.wu@mediatek.com>
 */
#include <linux/bitfield.h>
#include <linux/bug.h>
#include <linux/clk.h>
#include <linux/component.h>
#include <linux/device.h>
#include <linux/dma-direct.h>
#include <linux/err.h>
#include <linux/interrupt.h>
#include <linux/io.h>
#include <linux/iommu.h>
#include <linux/iopoll.h>
#include <linux/list.h>
#include <linux/mfd/syscon.h>
#include <linux/module.h>
#include <linux/of_address.h>
#include <linux/of_irq.h>
#include <linux/of_platform.h>
#include <linux/platform_device.h>
#include <linux/pm_runtime.h>
#include <linux/pm_domain.h>
#include <linux/regmap.h>
#include <linux/slab.h>
#include <linux/spinlock.h>
#include <linux/soc/mediatek/infracfg.h>
#include <asm/barrier.h>
#include <soc/mediatek/smi.h>

#if IS_ENABLED(CONFIG_MTK_IOMMU_MISC_DBG)
#include "../misc/mediatek/iommu/iommu_debug.h"
#endif

#include "mtk_iommu.h"

#define REG_MMU_PT_BASE_ADDR			0x000
#define MMU_PT_ADDR_MASK			GENMASK(31, 7)

#define REG_MMU_INVALIDATE			0x020
#define F_ALL_INVLD				0x2
#define F_MMU_INV_RANGE				0x1

#define REG_MMU_INVLD_START_A			0x024
#define REG_MMU_INVLD_END_A			0x028

#define REG_MMU_INV_SEL_GEN2			0x02c
#define REG_MMU_INV_SEL_GEN1			0x038
#define F_INVLD_EN0				BIT(0)
#define F_INVLD_EN1				BIT(1)

#define REG_MMU_MISC_CTRL			0x048
#define F_MMU_IN_ORDER_WR_EN_MASK		(BIT(1) | BIT(17))
#define F_MMU_STANDARD_AXI_MODE_MASK		(BIT(3) | BIT(19))

#define REG_MMU_DCM_DIS				0x050
#define REG_MMU_WR_LEN_CTRL			0x054
#define F_MMU_WR_THROT_DIS_MASK			(BIT(5) | BIT(21))

#define REG_MMU_CTRL_REG			0x110
#define F_MMU_TF_PROT_TO_PROGRAM_ADDR		(2 << 4)
#define F_MMU_PREFETCH_RT_REPLACE_MOD		BIT(4)
#define F_MMU_TF_PROT_TO_PROGRAM_ADDR_MT8173	(2 << 5)

#define REG_MMU_IVRP_PADDR			0x114

#define REG_MMU_VLD_PA_RNG			0x118
#define F_MMU_VLD_PA_RNG(EA, SA)		(((EA) << 8) | (SA))

#define REG_MMU_INT_CONTROL0			0x120
#define F_L2_MULIT_HIT_EN			BIT(0)
#define F_TABLE_WALK_FAULT_INT_EN		BIT(1)
#define F_PREETCH_FIFO_OVERFLOW_INT_EN		BIT(2)
#define F_MISS_FIFO_OVERFLOW_INT_EN		BIT(3)
#define F_PREFETCH_FIFO_ERR_INT_EN		BIT(5)
#define F_MISS_FIFO_ERR_INT_EN			BIT(6)
#define F_INT_CLR_BIT				BIT(12)

#define REG_MMU_INT_MAIN_CONTROL		0x124
						/* mmu0 | mmu1 */
#define F_INT_TRANSLATION_FAULT			(BIT(0) | BIT(7))
#define F_INT_MAIN_MULTI_HIT_FAULT		(BIT(1) | BIT(8))
#define F_INT_INVALID_PA_FAULT			(BIT(2) | BIT(9))
#define F_INT_ENTRY_REPLACEMENT_FAULT		(BIT(3) | BIT(10))
#define F_INT_TLB_MISS_FAULT			(BIT(4) | BIT(11))
#define F_INT_MISS_TRANSACTION_FIFO_FAULT	(BIT(5) | BIT(12))
#define F_INT_PRETETCH_TRANSATION_FIFO_FAULT	(BIT(6) | BIT(13))

#define REG_MMU_CPE_DONE			0x12C

#define REG_MMU_FAULT_ST1			0x134
#define F_REG_MMU0_FAULT_MASK			GENMASK(6, 0)
#define F_REG_MMU1_FAULT_MASK			GENMASK(13, 7)

#define REG_MMU0_FAULT_VA			0x13c
#define F_MMU_INVAL_VA_31_12_MASK		GENMASK(31, 12)
#define F_MMU_INVAL_VA_34_32_MASK		GENMASK(11, 9)
#define F_MMU_INVAL_PA_34_32_MASK		GENMASK(8, 6)
#define F_MMU_FAULT_VA_WRITE_BIT		BIT(1)
#define F_MMU_FAULT_VA_LAYER_BIT		BIT(0)

#define REG_MMU0_INVLD_PA			0x140
#define REG_MMU1_FAULT_VA			0x144
#define REG_MMU1_INVLD_PA			0x148
#define REG_MMU0_INT_ID				0x150
#define REG_MMU1_INT_ID				0x154
#define F_MMU_INT_ID_COMM_ID(a)			(((a) >> 9) & 0x7)
#define F_MMU_INT_ID_SUB_COMM_ID(a)		(((a) >> 7) & 0x3)
#define F_MMU_INT_ID_LARB_ID(a)			(((a) >> 7) & 0x7)
#define F_MMU_INT_ID_PORT_ID(a)			(((a) >> 2) & 0x1f)

#define MTK_PROTECT_PA_ALIGN			256

#define HAS_4GB_MODE			BIT(0)
/* HW will use the EMI clock if there isn't the "bclk". */
#define HAS_BCLK			BIT(1)
#define HAS_VLD_PA_RNG			BIT(2)
#define RESET_AXI			BIT(3)
#define OUT_ORDER_WR_EN			BIT(4)
#define HAS_SUB_COMM			BIT(5)
#define WR_THROT_EN			BIT(6)
#define HAS_LEGACY_IVRP_PADDR		BIT(7)
#define IOVA_34_EN			BIT(8)

#define MTK_IOMMU_HAS_FLAG(pdata, _x) \
		((((pdata)->flags) & (_x)) == (_x))

struct mtk_iommu_domain {
	struct io_pgtable_cfg		cfg;
	struct io_pgtable_ops		*iop;

	struct mtk_iommu_data		*data;
	struct iommu_domain		domain;
};

static const struct iommu_ops mtk_iommu_ops;

static int mtk_iommu_hw_init(const struct mtk_iommu_data *data);

#define MTK_IOMMU_TLB_ADDR(iova) ({					\
	dma_addr_t _addr = iova;					\
	((lower_32_bits(_addr) & GENMASK(31, 12)) | upper_32_bits(_addr));\
})

/*
 * In M4U 4GB mode, the physical address is remapped as below:
 *
 * CPU Physical address:
 * ====================
 *
 * 0      1G       2G     3G       4G     5G
 * |---A---|---B---|---C---|---D---|---E---|
 * +--I/O--+------------Memory-------------+
 *
 * IOMMU output physical address:
 *  =============================
 *
 *                                 4G      5G     6G      7G      8G
 *                                 |---E---|---B---|---C---|---D---|
 *                                 +------------Memory-------------+
 *
 * The Region 'A'(I/O) can NOT be mapped by M4U; For Region 'B'/'C'/'D', the
 * bit32 of the CPU physical address always is needed to set, and for Region
 * 'E', the CPU physical address keep as is.
 * Additionally, The iommu consumers always use the CPU phyiscal address.
 */
#define MTK_IOMMU_4GB_MODE_REMAP_BASE	 0x140000000UL

static LIST_HEAD(m4ulist);	/* List all the M4U HWs */

#define for_each_m4u(data)	list_for_each_entry(data, &m4ulist, list)

struct mtk_iommu_iova_region {
	dma_addr_t		iova_base;
	unsigned long long	size;
};

static const struct mtk_iommu_iova_region single_domain[] = {
	{.iova_base = 0,		.size = SZ_4G},
};

static const struct mtk_iommu_iova_region mt6873_multi_dom[] = {
	{ .iova_base = 0x0, .size = SZ_4G},	      /* disp : 0 ~ 4G */
	{ .iova_base = SZ_4G, .size = SZ_4G},     /* vdec : 4G ~ 8G */
	{ .iova_base = SZ_4G * 2, .size = SZ_4G}, /* CAM/MDP: 8G ~ 12G */
	{ .iova_base = 0x240000000ULL, .size = 0x4000000}, /* CCU0 */
	{ .iova_base = 0x244000000ULL, .size = 0x4000000}, /* CCU1 */
	{ .iova_base = SZ_4G * 3, .size = SZ_4G}, /* APU DATA */
	{ .iova_base = 0x304000000ULL, .size = 0x4000000}, /* APU VLM */
	{ .iova_base = 0x310000000ULL, .size = 0x10000000}, /* APU VPU */
	{ .iova_base = 0x370000000ULL, .size = 0x12600000}, /* APU REG */
};

static const struct mtk_iommu_iova_region mt8192_multi_dom[] = {
	{ .iova_base = 0x0,		.size = SZ_4G},		/* disp: 0 ~ 4G */
	#if IS_ENABLED(CONFIG_ARCH_DMA_ADDR_T_64BIT)
	{ .iova_base = SZ_4G,		.size = SZ_4G},		/* vdec: 4G ~ 8G */
	{ .iova_base = SZ_4G * 2,	.size = SZ_4G},		/* CAM/MDP: 8G ~ 12G */
	{ .iova_base = 0x240000000ULL,	.size = 0x4000000},	/* CCU0 */
	{ .iova_base = 0x244000000ULL,	.size = 0x4000000},	/* CCU1 */
	#endif
};

/*
 * There may be 1 or 2 M4U HWs, But we always expect they are in the same domain
 * for the performance.
 *
 * Here always return the mtk_iommu_data of the first probed M4U where the
 * iommu domain information is recorded.
 */
static struct mtk_iommu_data *mtk_iommu_get_m4u_data(void)
{
	struct mtk_iommu_data *data;

	for_each_m4u(data)
		return data;

	return NULL;
}

static struct mtk_iommu_domain *to_mtk_domain(struct iommu_domain *dom)
{
	return container_of(dom, struct mtk_iommu_domain, domain);
}

static void mtk_iommu_tlb_flush_all(struct mtk_iommu_data *data)
{
	for_each_m4u(data) {
		if (pm_runtime_get_if_in_use(data->dev) <= 0)
			continue;

		writel_relaxed(F_INVLD_EN1 | F_INVLD_EN0,
			       data->base + data->plat_data->inv_sel_reg);
		writel_relaxed(F_ALL_INVLD, data->base + REG_MMU_INVALIDATE);
		wmb(); /* Make sure the tlb flush all done */

		pm_runtime_put(data->dev);
	}
}

static void mtk_iommu_tlb_flush_range_sync(unsigned long iova, size_t size,
					   size_t granule,
					   struct mtk_iommu_data *data)
{
	bool has_pm = !!data->dev->pm_domain;
	unsigned long flags;
	int ret;
	u32 tmp;

	for_each_m4u(data) {
		if (has_pm) {
			if (pm_runtime_get_if_in_use(data->dev) <= 0)
				continue;
		}

		spin_lock_irqsave(&data->tlb_lock, flags);
		writel_relaxed(F_INVLD_EN1 | F_INVLD_EN0,
			       data->base + data->plat_data->inv_sel_reg);

		writel_relaxed(MTK_IOMMU_TLB_ADDR(iova),
			       data->base + REG_MMU_INVLD_START_A);
		writel_relaxed(MTK_IOMMU_TLB_ADDR(iova + size - 1),
			       data->base + REG_MMU_INVLD_END_A);
		writel_relaxed(F_MMU_INV_RANGE,
			       data->base + REG_MMU_INVALIDATE);

		/* tlb sync */
		ret = readl_poll_timeout_atomic(data->base + REG_MMU_CPE_DONE,
						tmp, tmp != 0, 10, 1000);
		if (ret) {
			struct generic_pm_domain *genpd = pd_to_genpd(data->dev->pm_domain);

			dev_warn(data->dev,
				 "Partial TLB flush timed out, falling back to full flush\n");
			pr_info("[iommu_debug] dump info power_status:%d, 0x0:0x%x, 0x24:0x%x, 0x28:0x%x, 0x120:0x%x, 0x124:0x%x, iova:0x%lx\n",
				genpd->status,
				readl_relaxed(data->base + REG_MMU_INVLD_START_A),
				readl_relaxed(data->base + REG_MMU_INVLD_END_A),
				readl_relaxed(data->base + REG_MMU_PT_BASE_ADDR),
				readl_relaxed(data->base + REG_MMU_INT_CONTROL0),
				readl_relaxed(data->base + REG_MMU_INT_MAIN_CONTROL),
				iova);
			mtk_iommu_tlb_flush_all(data);
		}
		/* Clear the CPE status */
		writel_relaxed(0, data->base + REG_MMU_CPE_DONE);
		spin_unlock_irqrestore(&data->tlb_lock, flags);

		if (has_pm)
			pm_runtime_put(data->dev);
	}
}

static phys_addr_t mtk_iommu_iova_to_phys(struct iommu_domain *domain,
					  dma_addr_t iova);
static irqreturn_t mtk_iommu_isr(int irq, void *dev_id)
{
	struct mtk_iommu_data *data = dev_id;
	struct mtk_iommu_domain *dom = data->m4u_dom;
	unsigned int fault_larb, fault_port, sub_comm = 0;
	u32 int_state, regval, va34_32, pa34_32;
	u64 fault_iova, fault_pa;
	bool layer, write;
#if IS_ENABLED(CONFIG_MTK_IOMMU_MISC_DBG)
	int i;
	u64 tf_iova_tmp;
	phys_addr_t fault_pgpa;
	#define TF_IOVA_DUMP_NUM	5
#endif

	/* Read error info from registers */
	int_state = readl_relaxed(data->base + REG_MMU_FAULT_ST1);
	if (int_state & F_REG_MMU0_FAULT_MASK) {
		regval = readl_relaxed(data->base + REG_MMU0_INT_ID);
		fault_iova = readl_relaxed(data->base + REG_MMU0_FAULT_VA);
		fault_pa = readl_relaxed(data->base + REG_MMU0_INVLD_PA);
	} else {
		regval = readl_relaxed(data->base + REG_MMU1_INT_ID);
		fault_iova = readl_relaxed(data->base + REG_MMU1_FAULT_VA);
		fault_pa = readl_relaxed(data->base + REG_MMU1_INVLD_PA);
	}
	layer = fault_iova & F_MMU_FAULT_VA_LAYER_BIT;
	write = fault_iova & F_MMU_FAULT_VA_WRITE_BIT;
	if (MTK_IOMMU_HAS_FLAG(data->plat_data, IOVA_34_EN)) {
		va34_32 = FIELD_GET(F_MMU_INVAL_VA_34_32_MASK, fault_iova);
		pa34_32 = FIELD_GET(F_MMU_INVAL_PA_34_32_MASK, fault_iova);
		fault_iova = fault_iova & F_MMU_INVAL_VA_31_12_MASK;
		fault_iova |= (u64)va34_32 << 32;
		fault_pa |= (u64)pa34_32 << 32;
	}

	fault_port = F_MMU_INT_ID_PORT_ID(regval);
	if (MTK_IOMMU_HAS_FLAG(data->plat_data, HAS_SUB_COMM)) {
		fault_larb = F_MMU_INT_ID_COMM_ID(regval);
		sub_comm = F_MMU_INT_ID_SUB_COMM_ID(regval);
	} else {
		fault_larb = F_MMU_INT_ID_LARB_ID(regval);
	}
	fault_larb = data->plat_data->larbid_remap[fault_larb][sub_comm];

#if IS_ENABLED(CONFIG_MTK_IOMMU_MISC_DBG)
	for (i = 0, tf_iova_tmp = fault_iova; i < TF_IOVA_DUMP_NUM; i++) {
		if (i > 0)
			tf_iova_tmp -= SZ_4K;
		fault_pgpa = mtk_iommu_iova_to_phys(&data->m4u_dom->domain, tf_iova_tmp);
		pr_info("[iommu_debug] %s error, index:%d, falut_iova:0x%lx, fault_pa(pg):%pa\n",
			data->plat_data->is_apu ? "apu_iommu" : "mm_iommu",
			i, tf_iova_tmp, &fault_pgpa);
		if (!fault_pgpa && i > 0)
			break;
	}
	if (fault_iova) /* skip dump when fault iova = 0 */
		mtk_iova_map_dump(fault_iova);
	report_custom_iommu_fault(fault_iova, fault_pa, regval,
				  data->plat_data->is_apu ? true : false);
#endif
	if (report_iommu_fault(&dom->domain, data->dev, fault_iova,
			       write ? IOMMU_FAULT_WRITE : IOMMU_FAULT_READ)) {
		dev_err_ratelimited(
			data->dev,
			"fault type=0x%x iova=0x%llx pa=0x%llx larb=%d port=%d layer=%d %s\n",
			int_state, fault_iova, fault_pa, fault_larb, fault_port,
			layer, write ? "write" : "read");
	}

	/* Interrupt clear */
	regval = readl_relaxed(data->base + REG_MMU_INT_CONTROL0);
	regval |= F_INT_CLR_BIT;
	writel_relaxed(regval, data->base + REG_MMU_INT_CONTROL0);

	mtk_iommu_tlb_flush_all(data);

	return IRQ_HANDLED;
}

static int mtk_iommu_get_domain_id(struct device *dev,
				   const struct mtk_iommu_plat_data *plat_data)
{
	const struct mtk_iommu_iova_region *rgn = plat_data->iova_region;
	const struct bus_dma_region *dma_rgn = dev->dma_range_map;
	int i, candidate = -1;
	dma_addr_t dma_end;

	if (!dma_rgn || plat_data->iova_region_nr == 1)
		return 0;

	dma_end = dma_rgn->dma_start + dma_rgn->size - 1;
	for (i = 0; i < plat_data->iova_region_nr; i++, rgn++) {
		/* Best fit. */
		if (dma_rgn->dma_start == rgn->iova_base &&
		    dma_end == rgn->iova_base + rgn->size - 1)
			return i;
		/* ok if it is inside this region. */
		if (dma_rgn->dma_start >= rgn->iova_base &&
		    dma_end < rgn->iova_base + rgn->size)
			candidate = i;
	}

	if (candidate >= 0)
		return candidate;
	dev_err(dev, "Can NOT find the iommu domain id(%pad 0x%llx).\n",
		&dma_rgn->dma_start, dma_rgn->size);
	return -EINVAL;
}

static void mtk_iommu_config(struct mtk_iommu_data *data, struct device *dev,
			     bool enable, unsigned int domid)
{
	struct mtk_smi_larb_iommu    *larb_mmu;
	unsigned int                 larbid, portid;
	struct iommu_fwspec *fwspec = dev_iommu_fwspec_get(dev);
	const struct mtk_iommu_iova_region *region;
	int i;

	for (i = 0; i < fwspec->num_ids; ++i) {
		larbid = MTK_M4U_TO_LARB(fwspec->ids[i]);
		portid = MTK_M4U_TO_PORT(fwspec->ids[i]);

		larb_mmu = &data->larb_imu[larbid];

		region = data->plat_data->iova_region + domid;
		larb_mmu->bank[portid] = upper_32_bits(region->iova_base);

		dev_dbg(dev, "%s iommu for larb(%s) port %d dom %d bank %d.\n",
			enable ? "enable" : "disable", dev_name(larb_mmu->dev),
			portid, domid, larb_mmu->bank[portid]);

		if (enable)
			larb_mmu->mmu |= MTK_SMI_MMU_EN(portid);
		else
			larb_mmu->mmu &= ~MTK_SMI_MMU_EN(portid);
	}
}

static int mtk_iommu_domain_finalise(struct mtk_iommu_domain *dom,
				     struct mtk_iommu_data *data,
				     unsigned int domid)
{
	const struct mtk_iommu_iova_region *region;

	/* Use the exist domain as there is only one pgtable here. */
	if (data->m4u_dom) {
		dom->iop = data->m4u_dom->iop;
		dom->cfg = data->m4u_dom->cfg;
		dom->domain.pgsize_bitmap = data->m4u_dom->cfg.pgsize_bitmap;
		goto update_iova_region;
	}

	dom->cfg = (struct io_pgtable_cfg) {
		.quirks = IO_PGTABLE_QUIRK_ARM_NS |
			IO_PGTABLE_QUIRK_NO_PERMS |
			IO_PGTABLE_QUIRK_ARM_MTK_EXT,
		.pgsize_bitmap = mtk_iommu_ops.pgsize_bitmap,
		.ias = MTK_IOMMU_HAS_FLAG(data->plat_data, IOVA_34_EN) ? 34 : 32,
		.iommu_dev = data->dev,
	};

	if (MTK_IOMMU_HAS_FLAG(data->plat_data, HAS_4GB_MODE))
		dom->cfg.oas = data->enable_4GB ? 33 : 32;
	else
		dom->cfg.oas = 35;

	dom->iop = alloc_io_pgtable_ops(ARM_V7S, &dom->cfg, data);
	if (!dom->iop) {
		dev_err(data->dev, "Failed to alloc io pgtable\n");
		return -EINVAL;
	}

	/* Update our support page sizes bitmap */
	dom->domain.pgsize_bitmap = dom->cfg.pgsize_bitmap;

update_iova_region:
	/* Update the iova region for this domain */
	region = data->plat_data->iova_region + domid;
	dom->domain.geometry.aperture_start = region->iova_base;
	dom->domain.geometry.aperture_end = region->iova_base + region->size - 1;
	dom->domain.geometry.force_aperture = true;
	return 0;
}

static struct iommu_domain *mtk_iommu_domain_alloc(unsigned type)
{
	struct mtk_iommu_domain *dom;

	if (type != IOMMU_DOMAIN_DMA)
		return NULL;

	dom = kzalloc(sizeof(*dom), GFP_KERNEL);
	if (!dom)
		return NULL;

	return &dom->domain;
}

static void mtk_iommu_domain_free(struct iommu_domain *domain)
{
	kfree(to_mtk_domain(domain));
}

static int mtk_iommu_attach_device(struct iommu_domain *domain,
				   struct device *dev)
{
	struct mtk_iommu_data *data = dev_iommu_priv_get(dev);
	struct mtk_iommu_domain *dom = to_mtk_domain(domain);
	struct device *m4udev = data->dev;
	int ret, domid;

	domid = mtk_iommu_get_domain_id(dev, data->plat_data);
	if (domid < 0)
		return domid;

	if (!dom->data) {
		if (mtk_iommu_domain_finalise(dom, data, domid))
			return -ENODEV;
		dom->data = data;
	}

	if (!data->m4u_dom) { /* Initialize the M4U HW */
		ret = pm_runtime_resume_and_get(m4udev);
		if (ret < 0)
			return ret;

		ret = mtk_iommu_hw_init(data);
		if (ret) {
			pm_runtime_put(m4udev);
			return ret;
		}
		data->m4u_dom = dom;
		writel(dom->cfg.arm_v7s_cfg.ttbr & MMU_PT_ADDR_MASK,
		       data->base + REG_MMU_PT_BASE_ADDR);

		pm_runtime_put(m4udev);
	}

	if (!data->plat_data->is_apu)
		mtk_iommu_config(data, dev, true, domid);
	return 0;
}

static void mtk_iommu_detach_device(struct iommu_domain *domain,
				    struct device *dev)
{
	struct mtk_iommu_data *data = dev_iommu_priv_get(dev);

	if (!data)
		return;

	if (!data->plat_data->is_apu)
		mtk_iommu_config(data, dev, false, 0);
}

static int mtk_iommu_map(struct iommu_domain *domain, unsigned long iova,
			 phys_addr_t paddr, size_t size, int prot, gfp_t gfp)
{
	int ret;
	struct mtk_iommu_domain *dom = to_mtk_domain(domain);

	/* The "4GB mode" M4U physically can not use the lower remap of Dram. */
	if (dom->data->enable_4GB)
		paddr |= BIT_ULL(32);

	/* Synchronize with the tlb_lock */
	ret = dom->iop->map(dom->iop, iova, paddr, size, prot, gfp);
#if IS_ENABLED(CONFIG_MTK_IOMMU_MISC_DBG)
	if (!ret)
		mtk_iova_map(iova, size);
#endif
	return ret;
}

static size_t mtk_iommu_unmap(struct iommu_domain *domain,
			      unsigned long iova, size_t size,
			      struct iommu_iotlb_gather *gather)
{
	size_t ret;
	struct mtk_iommu_domain *dom = to_mtk_domain(domain);

<<<<<<< HEAD
	if (gather->start > iova)
		gather->start = iova;
	if (gather->end < end)
		gather->end = end;
	ret = dom->iop->unmap(dom->iop, iova, size, gather);
#if IS_ENABLED(CONFIG_MTK_IOMMU_MISC_DBG)
	if (ret)
		mtk_iova_unmap(iova, size);
#endif
	return ret;
=======
	iommu_iotlb_gather_add_range(gather, iova, size);
	return dom->iop->unmap(dom->iop, iova, size, gather);
>>>>>>> e74ef7cf
}

static void mtk_iommu_flush_iotlb_all(struct iommu_domain *domain)
{
	struct mtk_iommu_domain *dom = to_mtk_domain(domain);

	mtk_iommu_tlb_flush_all(dom->data);
}

static void mtk_iommu_iotlb_sync(struct iommu_domain *domain,
				 struct iommu_iotlb_gather *gather)
{
	struct mtk_iommu_domain *dom = to_mtk_domain(domain);
	size_t length = gather->end - gather->start + 1;

	mtk_iommu_tlb_flush_range_sync(gather->start, length, gather->pgsize,
				       dom->data);
}

static void mtk_iommu_sync_map(struct iommu_domain *domain, unsigned long iova,
			       size_t size)
{
	struct mtk_iommu_domain *dom = to_mtk_domain(domain);

	mtk_iommu_tlb_flush_range_sync(iova, size, size, dom->data);
}

static phys_addr_t mtk_iommu_iova_to_phys(struct iommu_domain *domain,
					  dma_addr_t iova)
{
	struct mtk_iommu_domain *dom = to_mtk_domain(domain);
	phys_addr_t pa;

	pa = dom->iop->iova_to_phys(dom->iop, iova);
	if (dom->data->enable_4GB && pa >= MTK_IOMMU_4GB_MODE_REMAP_BASE)
		pa &= ~BIT_ULL(32);

	return pa;
}

static struct iommu_device *mtk_iommu_probe_device(struct device *dev)
{
	struct iommu_fwspec *fwspec = dev_iommu_fwspec_get(dev);
	struct mtk_iommu_data *data;

	if (!fwspec || fwspec->ops != &mtk_iommu_ops)
		return ERR_PTR(-ENODEV); /* Not a iommu client device */

	data = dev_iommu_priv_get(dev);

	return &data->iommu;
}

static void mtk_iommu_release_device(struct device *dev)
{
	struct iommu_fwspec *fwspec = dev_iommu_fwspec_get(dev);

	if (!fwspec || fwspec->ops != &mtk_iommu_ops)
		return;

	iommu_fwspec_free(dev);
}

static struct iommu_group *mtk_iommu_device_group(struct device *dev)
{
	struct mtk_iommu_data *data = mtk_iommu_get_m4u_data();
	struct iommu_group *group;
	int domid;

	if (!data)
		return ERR_PTR(-ENODEV);

	domid = mtk_iommu_get_domain_id(dev, data->plat_data);
	if (domid < 0)
		return ERR_PTR(domid);

	group = data->m4u_group[domid];
	if (!group) {
		group = iommu_group_alloc();
		if (!IS_ERR(group))
			data->m4u_group[domid] = group;
		else
			dev_err(dev, "Failed to allocate M4U IOMMU group\n");
	} else {
		iommu_group_ref_get(group);
	}
	data->cur_domid = domid;
	return group;
}

static int mtk_iommu_of_xlate(struct device *dev, struct of_phandle_args *args)
{
	struct platform_device *m4updev;

	if (args->args_count != 1) {
		dev_err(dev, "invalid #iommu-cells(%d) property for IOMMU\n",
			args->args_count);
		return -EINVAL;
	}

	if (!dev_iommu_priv_get(dev)) {
		/* Get the m4u device */
		m4updev = of_find_device_by_node(args->np);
		if (WARN_ON(!m4updev))
			return -EINVAL;

		dev_iommu_priv_set(dev, platform_get_drvdata(m4updev));
	}

	return iommu_fwspec_add_ids(dev, args->args, 1);
}

static void mtk_iommu_get_resv_regions(struct device *dev,
				       struct list_head *head)
{
	struct mtk_iommu_data *data = dev_iommu_priv_get(dev);
	unsigned int domid = mtk_iommu_get_domain_id(dev, data->plat_data), i;
	const struct mtk_iommu_iova_region *resv, *curdom;
	struct iommu_resv_region *region;
	int prot = IOMMU_WRITE | IOMMU_READ;

	if ((int)domid < 0)
		return;
	curdom = data->plat_data->iova_region + domid;
	for (i = 0; i < data->plat_data->iova_region_nr; i++) {
		resv = data->plat_data->iova_region + i;

		/* Only reserve when the region is inside the current domain */
		if (resv->iova_base <= curdom->iova_base ||
		    resv->iova_base + resv->size >= curdom->iova_base + curdom->size)
			continue;

		region = iommu_alloc_resv_region(resv->iova_base, resv->size,
						 prot, IOMMU_RESV_RESERVED);
		if (!region)
			return;

		list_add_tail(&region->list, head);
	}
}

static const struct iommu_ops mtk_iommu_ops = {
	.domain_alloc	= mtk_iommu_domain_alloc,
	.domain_free	= mtk_iommu_domain_free,
	.attach_dev	= mtk_iommu_attach_device,
	.detach_dev	= mtk_iommu_detach_device,
	.map		= mtk_iommu_map,
	.unmap		= mtk_iommu_unmap,
	.flush_iotlb_all = mtk_iommu_flush_iotlb_all,
	.iotlb_sync	= mtk_iommu_iotlb_sync,
	.iotlb_sync_map	= mtk_iommu_sync_map,
	.iova_to_phys	= mtk_iommu_iova_to_phys,
	.probe_device	= mtk_iommu_probe_device,
	.release_device	= mtk_iommu_release_device,
	.device_group	= mtk_iommu_device_group,
	.of_xlate	= mtk_iommu_of_xlate,
	.get_resv_regions = mtk_iommu_get_resv_regions,
	.put_resv_regions = generic_iommu_put_resv_regions,
	.pgsize_bitmap	= SZ_4K | SZ_64K | SZ_1M | SZ_16M,
	.owner		= THIS_MODULE,
};

static int mtk_iommu_hw_init(const struct mtk_iommu_data *data)
{
	u32 regval;

	if (data->plat_data->m4u_plat == M4U_MT8173) {
		regval = F_MMU_PREFETCH_RT_REPLACE_MOD |
			 F_MMU_TF_PROT_TO_PROGRAM_ADDR_MT8173;
	} else {
		regval = readl_relaxed(data->base + REG_MMU_CTRL_REG);
		regval |= F_MMU_TF_PROT_TO_PROGRAM_ADDR;
	}
	writel_relaxed(regval, data->base + REG_MMU_CTRL_REG);

	regval = F_L2_MULIT_HIT_EN |
		F_TABLE_WALK_FAULT_INT_EN |
		F_PREETCH_FIFO_OVERFLOW_INT_EN |
		F_MISS_FIFO_OVERFLOW_INT_EN |
		F_PREFETCH_FIFO_ERR_INT_EN |
		F_MISS_FIFO_ERR_INT_EN;
	writel_relaxed(regval, data->base + REG_MMU_INT_CONTROL0);

	regval = F_INT_TRANSLATION_FAULT |
		F_INT_MAIN_MULTI_HIT_FAULT |
		F_INT_INVALID_PA_FAULT |
		F_INT_ENTRY_REPLACEMENT_FAULT |
		F_INT_TLB_MISS_FAULT |
		F_INT_MISS_TRANSACTION_FIFO_FAULT |
		F_INT_PRETETCH_TRANSATION_FIFO_FAULT;
	writel_relaxed(regval, data->base + REG_MMU_INT_MAIN_CONTROL);

	if (MTK_IOMMU_HAS_FLAG(data->plat_data, HAS_LEGACY_IVRP_PADDR))
		regval = (data->protect_base >> 1) | (data->enable_4GB << 31);
	else
		regval = lower_32_bits(data->protect_base) |
			 upper_32_bits(data->protect_base);
	writel_relaxed(regval, data->base + REG_MMU_IVRP_PADDR);

	if (data->enable_4GB &&
	    MTK_IOMMU_HAS_FLAG(data->plat_data, HAS_VLD_PA_RNG)) {
		/*
		 * If 4GB mode is enabled, the validate PA range is from
		 * 0x1_0000_0000 to 0x1_ffff_ffff. here record bit[32:30].
		 */
		regval = F_MMU_VLD_PA_RNG(7, 4);
		writel_relaxed(regval, data->base + REG_MMU_VLD_PA_RNG);
	}
	writel_relaxed(0, data->base + REG_MMU_DCM_DIS);
	if (MTK_IOMMU_HAS_FLAG(data->plat_data, WR_THROT_EN)) {
		/* write command throttling mode */
		regval = readl_relaxed(data->base + REG_MMU_WR_LEN_CTRL);
		regval &= ~F_MMU_WR_THROT_DIS_MASK;
		writel_relaxed(regval, data->base + REG_MMU_WR_LEN_CTRL);
	}

	if (MTK_IOMMU_HAS_FLAG(data->plat_data, RESET_AXI)) {
		/* The register is called STANDARD_AXI_MODE in this case */
		regval = 0;
	} else {
		regval = readl_relaxed(data->base + REG_MMU_MISC_CTRL);
		regval &= ~F_MMU_STANDARD_AXI_MODE_MASK;
		if (MTK_IOMMU_HAS_FLAG(data->plat_data, OUT_ORDER_WR_EN))
			regval &= ~F_MMU_IN_ORDER_WR_EN_MASK;
	}
	writel_relaxed(regval, data->base + REG_MMU_MISC_CTRL);

	if (devm_request_irq(data->dev, data->irq, mtk_iommu_isr, 0,
			     dev_name(data->dev), (void *)data)) {
		writel_relaxed(0, data->base + REG_MMU_PT_BASE_ADDR);
		dev_err(data->dev, "Failed @ IRQ-%d Request\n", data->irq);
		return -ENODEV;
	}

	return 0;
}

static const struct component_master_ops mtk_iommu_com_ops = {
	.bind		= mtk_iommu_bind,
	.unbind		= mtk_iommu_unbind,
};

static int mtk_iommu_probe(struct platform_device *pdev)
{
	struct mtk_iommu_data   *data;
	struct device           *dev = &pdev->dev;
	struct device_node	*larbnode, *smicomm_node;
	struct platform_device	*plarbdev;
	struct device_link	*link;
	struct resource         *res;
	resource_size_t		ioaddr;
	struct component_match  *match = NULL;
	struct regmap		*infracfg;
	void                    *protect;
	int                     i, larb_nr, ret;
	u32			val;
	char                    *p;

	pr_info("%s start dev:%s\n", __func__, dev_name(dev));
	data = devm_kzalloc(dev, sizeof(*data), GFP_KERNEL);
	if (!data)
		return -ENOMEM;
	data->dev = dev;
	data->plat_data = of_device_get_match_data(dev);

	/* Protect memory. HW will access here while translation fault.*/
	protect = devm_kzalloc(dev, MTK_PROTECT_PA_ALIGN * 2, GFP_KERNEL);
	if (!protect)
		return -ENOMEM;
	data->protect_base = ALIGN(virt_to_phys(protect), MTK_PROTECT_PA_ALIGN);

	if (MTK_IOMMU_HAS_FLAG(data->plat_data, HAS_4GB_MODE)) {
		switch (data->plat_data->m4u_plat) {
		case M4U_MT2712:
			p = "mediatek,mt2712-infracfg";
			break;
		case M4U_MT8173:
			p = "mediatek,mt8173-infracfg";
			break;
		default:
			p = NULL;
		}

		infracfg = syscon_regmap_lookup_by_compatible(p);

		if (IS_ERR(infracfg))
			return PTR_ERR(infracfg);

		ret = regmap_read(infracfg, REG_INFRA_MISC, &val);
		if (ret)
			return ret;
		data->enable_4GB = !!(val & F_DDR_4GB_SUPPORT_EN);
	}

	res = platform_get_resource(pdev, IORESOURCE_MEM, 0);
	data->base = devm_ioremap_resource(dev, res);
	if (IS_ERR(data->base))
		return PTR_ERR(data->base);
	ioaddr = res->start;

	data->irq = platform_get_irq(pdev, 0);
	if (data->irq < 0)
		return data->irq;

	if (MTK_IOMMU_HAS_FLAG(data->plat_data, HAS_BCLK)) {
		data->bclk = devm_clk_get(dev, "bclk");
		if (IS_ERR(data->bclk))
			return PTR_ERR(data->bclk);
	}

	if (data->plat_data->is_apu) {
		struct device_node *apunode;
		struct platform_device *apudev;
		struct device_link *link;

		pm_runtime_enable(dev);

		apunode = of_parse_phandle(dev->of_node, "mediatek,apu_power", 0);
		if (!apunode) {
			dev_warn(dev, "Can't find apu power node!\n");
			return -EINVAL;
		}
		apudev = of_find_device_by_node(apunode);
		if (!apudev) {
			of_node_put(apunode);
			dev_warn(dev, "Find apudev fail!\n");
			return -EPROBE_DEFER;
		}

		link = device_link_add(&apudev->dev, dev, DL_FLAG_STATELESS | DL_FLAG_PM_RUNTIME);
		if (!link)
			dev_err(dev, "Unable link %s.\n", apudev->name);

		goto skip_smi;
	}
	larb_nr = of_count_phandle_with_args(dev->of_node,
					     "mediatek,larbs", NULL);
	if (larb_nr < 0)
		return larb_nr;

	for (i = 0; i < larb_nr; i++) {
		u32 id;

		larbnode = of_parse_phandle(dev->of_node, "mediatek,larbs", i);
		if (!larbnode)
			return -EINVAL;

		if (!of_device_is_available(larbnode)) {
			of_node_put(larbnode);
			continue;
		}

		ret = of_property_read_u32(larbnode, "mediatek,larb-id", &id);
		if (ret)/* The id is consecutive if there is no this property */
			id = i;

		plarbdev = of_find_device_by_node(larbnode);
		if (!plarbdev) {
			of_node_put(larbnode);
			return -EPROBE_DEFER;
		}
		data->larb_imu[id].dev = &plarbdev->dev;

		component_match_add_release(dev, &match, release_of,
					    compare_of, larbnode);
	}

	/* Get smi-common dev from the last larb. */
	smicomm_node = of_parse_phandle(larbnode, "mediatek,smi", 0);
	if (!smicomm_node)
		return -EINVAL;

	plarbdev = of_find_device_by_node(smicomm_node);
	of_node_put(smicomm_node);
	data->smicomm_dev = &plarbdev->dev;

	pm_runtime_enable(dev);

	link = device_link_add(data->smicomm_dev, dev,
			DL_FLAG_STATELESS | DL_FLAG_PM_RUNTIME);
	if (!link) {
		dev_err(dev, "Unable to link %s.\n", dev_name(data->smicomm_dev));
		ret = -EINVAL;
		goto out_runtime_disable;
	}

skip_smi:
	platform_set_drvdata(pdev, data);

	ret = iommu_device_sysfs_add(&data->iommu, dev, NULL,
				     "mtk-iommu.%pa", &ioaddr);
	if (ret)
		goto out_link_remove;

	ret = iommu_device_register(&data->iommu, &mtk_iommu_ops, dev);
	if (ret)
		goto out_sysfs_remove;

	spin_lock_init(&data->tlb_lock);
	list_add_tail(&data->list, &m4ulist);

	if (!iommu_present(&platform_bus_type)) {
		ret = bus_set_iommu(&platform_bus_type, &mtk_iommu_ops);
		if (ret)
			goto out_list_del;
	}

	if (!data->plat_data->is_apu)
		ret = component_master_add_with_match(dev, &mtk_iommu_com_ops, match);
	pr_info("%s done dev:%s\n", __func__, dev_name(dev));
	if (ret)
		goto out_bus_set_null;
	return ret;

out_bus_set_null:
	bus_set_iommu(&platform_bus_type, NULL);
out_list_del:
	list_del(&data->list);
	iommu_device_unregister(&data->iommu);
out_sysfs_remove:
	iommu_device_sysfs_remove(&data->iommu);
out_link_remove:
	device_link_remove(data->smicomm_dev, dev);
out_runtime_disable:
	pm_runtime_disable(dev);
	return ret;
}

static int mtk_iommu_remove(struct platform_device *pdev)
{
	struct mtk_iommu_data *data = platform_get_drvdata(pdev);

	iommu_device_sysfs_remove(&data->iommu);
	iommu_device_unregister(&data->iommu);

	if (iommu_present(&platform_bus_type))
		bus_set_iommu(&platform_bus_type, NULL);

	clk_disable_unprepare(data->bclk);
	device_link_remove(data->smicomm_dev, &pdev->dev);
	pm_runtime_disable(&pdev->dev);
	devm_free_irq(&pdev->dev, data->irq, data);
	component_master_del(&pdev->dev, &mtk_iommu_com_ops);
	return 0;
}

static int __maybe_unused mtk_iommu_runtime_suspend(struct device *dev)
{
	struct mtk_iommu_data *data = dev_get_drvdata(dev);
	struct mtk_iommu_suspend_reg *reg = &data->reg;
	void __iomem *base = data->base;

	reg->wr_len_ctrl = readl_relaxed(base + REG_MMU_WR_LEN_CTRL);
	reg->misc_ctrl = readl_relaxed(base + REG_MMU_MISC_CTRL);
	reg->dcm_dis = readl_relaxed(base + REG_MMU_DCM_DIS);
	reg->ctrl_reg = readl_relaxed(base + REG_MMU_CTRL_REG);
	reg->int_control0 = readl_relaxed(base + REG_MMU_INT_CONTROL0);
	reg->int_main_control = readl_relaxed(base + REG_MMU_INT_MAIN_CONTROL);
	reg->ivrp_paddr = readl_relaxed(base + REG_MMU_IVRP_PADDR);
	reg->vld_pa_rng = readl_relaxed(base + REG_MMU_VLD_PA_RNG);
	clk_disable_unprepare(data->bclk);
	return 0;
}

static int __maybe_unused mtk_iommu_runtime_resume(struct device *dev)
{
	struct mtk_iommu_data *data = dev_get_drvdata(dev);
	struct mtk_iommu_suspend_reg *reg = &data->reg;
	struct mtk_iommu_domain *m4u_dom = data->m4u_dom;
	void __iomem *base = data->base;
	int ret;

	ret = clk_prepare_enable(data->bclk);
	if (ret) {
		dev_err(data->dev, "Failed to enable clk(%d) in resume\n", ret);
		return ret;
	}

	/*
	 * Uppon first resume, only enable the clk and return, since the values of the
	 * registers are not yet set.
	 */
	if (!m4u_dom)
		return 0;

	writel_relaxed(reg->wr_len_ctrl, base + REG_MMU_WR_LEN_CTRL);
	writel_relaxed(reg->misc_ctrl, base + REG_MMU_MISC_CTRL);
	writel_relaxed(reg->dcm_dis, base + REG_MMU_DCM_DIS);
	writel_relaxed(reg->ctrl_reg, base + REG_MMU_CTRL_REG);
	writel_relaxed(reg->int_control0, base + REG_MMU_INT_CONTROL0);
	writel_relaxed(reg->int_main_control, base + REG_MMU_INT_MAIN_CONTROL);
	writel_relaxed(reg->ivrp_paddr, base + REG_MMU_IVRP_PADDR);
	writel_relaxed(reg->vld_pa_rng, base + REG_MMU_VLD_PA_RNG);
	writel(m4u_dom->cfg.arm_v7s_cfg.ttbr & MMU_PT_ADDR_MASK, base + REG_MMU_PT_BASE_ADDR);
	return 0;
}

static const struct dev_pm_ops mtk_iommu_pm_ops = {
	SET_RUNTIME_PM_OPS(mtk_iommu_runtime_suspend, mtk_iommu_runtime_resume, NULL)
	SET_LATE_SYSTEM_SLEEP_PM_OPS(pm_runtime_force_suspend,
				     pm_runtime_force_resume)
};

static const struct mtk_iommu_plat_data mt2712_data = {
	.m4u_plat     = M4U_MT2712,
	.flags        = HAS_4GB_MODE | HAS_BCLK | HAS_VLD_PA_RNG,
	.inv_sel_reg  = REG_MMU_INV_SEL_GEN1,
	.iova_region  = single_domain,
	.iova_region_nr = ARRAY_SIZE(single_domain),
	.larbid_remap = {{0}, {1}, {2}, {3}, {4}, {5}, {6}, {7}},
};

static const struct mtk_iommu_plat_data mt6779_data = {
	.m4u_plat      = M4U_MT6779,
	.flags         = HAS_SUB_COMM | OUT_ORDER_WR_EN | WR_THROT_EN,
	.inv_sel_reg   = REG_MMU_INV_SEL_GEN2,
	.iova_region   = single_domain,
	.iova_region_nr = ARRAY_SIZE(single_domain),
	.larbid_remap  = {{0}, {1}, {2}, {3}, {5}, {7, 8}, {10}, {9}},
};

static const struct mtk_iommu_plat_data mt6873_data = {
	.m4u_plat = M4U_MT6873,
	.flags          = HAS_SUB_COMM | OUT_ORDER_WR_EN | WR_THROT_EN |
			  HAS_BCLK | IOVA_34_EN,
	.inv_sel_reg    = REG_MMU_INV_SEL_GEN2,
	.iova_region    = mt6873_multi_dom,
	.iova_region_nr = ARRAY_SIZE(mt6873_multi_dom),

	.larbid_remap = {{0}, {1}, {4, 5}, {7}, {2}, {9, 11, 19, 20},
			 {0, 14, 16}, {0, 13, 18, 17}},
};

static const struct mtk_iommu_plat_data mt6873_data_apu = {
	.m4u_plat        = M4U_MT6873,
	.flags           = IOVA_34_EN,
	.is_apu          = true,
	.inv_sel_reg     = REG_MMU_INV_SEL_GEN2,
	.iova_region     = mt6873_multi_dom,
	.larbid_remap    = {{0}, {1}, {2}, {3}, {4}, {5}, {6}, {7}},
	.iova_region_nr = ARRAY_SIZE(mt6873_multi_dom),
};

static const struct mtk_iommu_plat_data mt8167_data = {
	.m4u_plat     = M4U_MT8167,
	.flags        = RESET_AXI | HAS_LEGACY_IVRP_PADDR,
	.inv_sel_reg  = REG_MMU_INV_SEL_GEN1,
	.iova_region  = single_domain,
	.iova_region_nr = ARRAY_SIZE(single_domain),
	.larbid_remap = {{0}, {1}, {2}}, /* Linear mapping. */
};

static const struct mtk_iommu_plat_data mt8173_data = {
	.m4u_plat     = M4U_MT8173,
	.flags	      = HAS_4GB_MODE | HAS_BCLK | RESET_AXI |
			HAS_LEGACY_IVRP_PADDR,
	.inv_sel_reg  = REG_MMU_INV_SEL_GEN1,
	.iova_region  = single_domain,
	.iova_region_nr = ARRAY_SIZE(single_domain),
	.larbid_remap = {{0}, {1}, {2}, {3}, {4}, {5}}, /* Linear mapping. */
};

static const struct mtk_iommu_plat_data mt8183_data = {
	.m4u_plat     = M4U_MT8183,
	.flags        = RESET_AXI,
	.inv_sel_reg  = REG_MMU_INV_SEL_GEN1,
	.iova_region  = single_domain,
	.iova_region_nr = ARRAY_SIZE(single_domain),
	.larbid_remap = {{0}, {4}, {5}, {6}, {7}, {2}, {3}, {1}},
};

static const struct mtk_iommu_plat_data mt8192_data = {
	.m4u_plat       = M4U_MT8192,
	.flags          = HAS_BCLK | HAS_SUB_COMM | OUT_ORDER_WR_EN |
			  WR_THROT_EN | IOVA_34_EN,
	.inv_sel_reg    = REG_MMU_INV_SEL_GEN2,
	.iova_region    = mt8192_multi_dom,
	.iova_region_nr = ARRAY_SIZE(mt8192_multi_dom),
	.larbid_remap   = {{0}, {1}, {4, 5}, {7}, {2}, {9, 11, 19, 20},
			   {0, 14, 16}, {0, 13, 18, 17}},
};

static const struct of_device_id mtk_iommu_of_ids[] = {
	{ .compatible = "mediatek,mt2712-m4u", .data = &mt2712_data},
	{ .compatible = "mediatek,mt6779-m4u", .data = &mt6779_data},
	{ .compatible = "mediatek,mt6873-m4u", .data = &mt6873_data},
	{ .compatible = "mediatek,mt6873-apu-iommu", .data = &mt6873_data_apu},
	{ .compatible = "mediatek,mt8167-m4u", .data = &mt8167_data},
	{ .compatible = "mediatek,mt8173-m4u", .data = &mt8173_data},
	{ .compatible = "mediatek,mt8183-m4u", .data = &mt8183_data},
	{ .compatible = "mediatek,mt8192-m4u", .data = &mt8192_data},
	{}
};

static struct platform_driver mtk_iommu_driver = {
	.probe	= mtk_iommu_probe,
	.remove	= mtk_iommu_remove,
	.driver	= {
		.name = "mtk-iommu",
		.of_match_table = mtk_iommu_of_ids,
		.pm = &mtk_iommu_pm_ops,
	}
};
module_platform_driver(mtk_iommu_driver);

MODULE_DESCRIPTION("IOMMU API for MediaTek M4U implementations");
MODULE_LICENSE("GPL v2");<|MERGE_RESOLUTION|>--- conflicted
+++ resolved
@@ -577,21 +577,13 @@
 	size_t ret;
 	struct mtk_iommu_domain *dom = to_mtk_domain(domain);
 
-<<<<<<< HEAD
-	if (gather->start > iova)
-		gather->start = iova;
-	if (gather->end < end)
-		gather->end = end;
+	iommu_iotlb_gather_add_range(gather, iova, size);
 	ret = dom->iop->unmap(dom->iop, iova, size, gather);
 #if IS_ENABLED(CONFIG_MTK_IOMMU_MISC_DBG)
 	if (ret)
 		mtk_iova_unmap(iova, size);
 #endif
 	return ret;
-=======
-	iommu_iotlb_gather_add_range(gather, iova, size);
-	return dom->iop->unmap(dom->iop, iova, size, gather);
->>>>>>> e74ef7cf
 }
 
 static void mtk_iommu_flush_iotlb_all(struct iommu_domain *domain)
