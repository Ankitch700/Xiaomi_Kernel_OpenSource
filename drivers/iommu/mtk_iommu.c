// SPDX-License-Identifier: GPL-2.0-only
/*
 * Copyright (c) 2015-2016 MediaTek Inc.
 * Author: Yong Wu <yong.wu@mediatek.com>
 */
#define pr_fmt(fmt)    "mtk_iommu: " fmt

#include <linux/bitfield.h>
#include <linux/bug.h>
#include <linux/clk.h>
#include <linux/component.h>
#include <linux/device.h>
#include <linux/dma-direct.h>
#include <linux/dma-iommu.h>
#include <linux/err.h>
#include <linux/interrupt.h>
#include <linux/io.h>
#include <linux/iommu.h>
#include <linux/iopoll.h>
#include <linux/list.h>
#include <linux/module.h>
#include <linux/mfd/syscon.h>
#include <linux/of_address.h>
#include <linux/of_iommu.h>
#include <linux/of_irq.h>
#include <linux/of_platform.h>
#include <linux/platform_device.h>
#include <linux/pm_domain.h>  /* only for debug func. */
#include <linux/pm_runtime.h>
#include <linux/regmap.h>
#include <linux/slab.h>
#include <linux/spinlock.h>
#include <linux/soc/mediatek/infracfg.h>
#include <asm/barrier.h>
#include <soc/mediatek/smi.h>
#if IS_ENABLED(CONFIG_MTK_IOMMU_MISC_DBG)
#include <../misc/mediatek/iommu/iommu_debug.h>
#endif
#if IS_ENABLED(CONFIG_MTK_IOMMU_MISC_SECURE)
#include <../misc/mediatek/iommu/iommu_secure.h>
#endif

#include "mtk_iommu.h"

#define REG_MMU_PT_BASE_ADDR			0x000
#define MMU_PT_ADDR_MASK			GENMASK(31, 7)

#define REG_MMU_INVALIDATE			0x020
#define F_ALL_INVLD				0x2
#define F_MMU_INV_RANGE				0x1

#define REG_MMU_INVLD_START_A			0x024
#define REG_MMU_INVLD_END_A			0x028

#define REG_MMU_INV_SEL_GEN2			0x02c
#define REG_MMU_INV_SEL_GEN1			0x038
#define F_INVLD_EN0				BIT(0)
#define F_INVLD_EN1				BIT(1)

#define REG_MMU_MISC_CTRL			0x048
#define F_MMU_IN_ORDER_WR_EN_MASK		(BIT(1) | BIT(17))
#define F_MMU_STANDARD_AXI_MODE_MASK		(BIT(3) | BIT(19))

#define REG_MMU_DCM_DIS				0x050
#define REG_MMU_WR_LEN_CTRL			0x054
#define F_MMU_WR_THROT_DIS_MASK			(BIT(5) | BIT(21))

#define REG_MMU_TBW_ID				0xa0

#define REG_MMU_CTRL_REG			0x110
#define F_MMU_SYNC_INVLDT_EN			BIT(3)
#define F_MMU_TF_PROT_TO_PROGRAM_ADDR		(2 << 4)
#define F_MMU_PREFETCH_RT_REPLACE_MOD		BIT(4)
#define F_MMU_TF_PROT_TO_PROGRAM_ADDR_MT8173	(2 << 5)

#define REG_MMU_IVRP_PADDR			0x114

#define REG_MMU_VLD_PA_RNG			0x118
#define F_MMU_VLD_PA_RNG(EA, SA)		(((EA) << 8) | (SA))

#define REG_MMU_INT_CONTROL0			0x120
#define F_L2_MULIT_HIT_EN			BIT(0)
#define F_TABLE_WALK_FAULT_INT_EN		BIT(1)
#define F_PREETCH_FIFO_OVERFLOW_INT_EN		BIT(2)
#define F_MISS_FIFO_OVERFLOW_INT_EN		BIT(3)
#define F_TLB_INVALID_DONE_EN			BIT(4)
#define F_PREFETCH_FIFO_ERR_INT_EN		BIT(5)
#define F_MISS_FIFO_ERR_INT_EN			BIT(6)
#define F_INT_CLR_BIT				BIT(12)

#define REG_MMU_INT_MAIN_CONTROL		0x124
						/* mmu0 | mmu1 */
#define F_INT_TRANSLATION_FAULT			(BIT(0) | BIT(7))
#define F_INT_MAIN_MULTI_HIT_FAULT		(BIT(1) | BIT(8))
#define F_INT_INVALID_PA_FAULT			(BIT(2) | BIT(9))
#define F_INT_ENTRY_REPLACEMENT_FAULT		(BIT(3) | BIT(10))
#define F_INT_TLB_MISS_FAULT			(BIT(4) | BIT(11))
#define F_INT_MISS_TRANSACTION_FIFO_FAULT	(BIT(5) | BIT(12))
#define F_INT_PRETETCH_TRANSATION_FIFO_FAULT	(BIT(6) | BIT(13))

#define REG_MMU_CPE_DONE			0x12C

#define REG_MMU_FAULT_ST1			0x134
#define F_REG_MMU0_FAULT_MASK			GENMASK(6, 0)
#define F_REG_MMU1_FAULT_MASK			GENMASK(13, 7)

#define REG_MMU0_FAULT_VA			0x13c
#define F_MMU_INVAL_VA_31_12_MASK		GENMASK(31, 12)
#define F_MMU_INVAL_VA_34_32_MASK		GENMASK(11, 9)
#define F_MMU_INVAL_PA_34_32_MASK		GENMASK(8, 6)
#define F_MMU_FAULT_VA_WRITE_BIT		BIT(1)
#define F_MMU_FAULT_VA_LAYER_BIT		BIT(0)

#define REG_MMU0_INVLD_PA			0x140
#define REG_MMU1_FAULT_VA			0x144
#define REG_MMU1_INVLD_PA			0x148
#define REG_MMU0_INT_ID				0x150
#define REG_MMU1_INT_ID				0x154
#define F_MMU_INT_ID_COMM_ID(a)			(((a) >> 9) & 0xf)
#define F_MMU_INT_ID_SUB_COMM_ID(a)		(((a) >> 7) & 0x3)
#define F_MMU_INT_ID_LARB_ID(a)			(((a) >> 7) & 0x7)
#define F_MMU_INT_ID_PORT_ID(a)			(((a) >> 2) & 0x1f)

#define MTK_PROTECT_PA_ALIGN			256

#define HAS_4GB_MODE			BIT(0)
/* HW will use the EMI clock if there isn't the "bclk". */
#define HAS_BCLK			BIT(1)
#define HAS_VLD_PA_RNG			BIT(2)
#define RESET_AXI			BIT(3)
#define OUT_ORDER_WR_EN			BIT(4)
#define HAS_SUB_COMM			BIT(5)
#define WR_THROT_EN			BIT(6)
#define HAS_LEGACY_IVRP_PADDR		BIT(7)
#define IOVA_34_EN			BIT(8)
#define NOT_STD_AXI_MODE		BIT(9)
#define SET_TBW_ID			BIT(10)
#define LINK_WITH_APU			BIT(11)
#define TLB_SYNC_EN			BIT(12)
#define IOMMU_BK_EN			BIT(13)
#define SKIP_CFG_PORT			BIT(14)
/* For IOMMU EP/bring up phase: CLK AO */
#define IOMMU_CLK_AO_EN			BIT(15)
/* For IOMMU EP/bring up phase: smi not ready */
#define IOMMU_EN_PRE			BIT(16)
/* Debug: Skip register IRQ */
#define IOMMU_NO_IRQ			BIT(17)
#define GET_DOM_ID_LEGACY		BIT(18)

#define POWER_ON_STA		1
#define POWER_OFF_STA		0

#define MTK_IOMMU_HAS_FLAG(pdata, _x) \
		((((pdata)->flags) & (_x)) == (_x))

#define MTK_IOMMU_ISR_COUNT_MAX			5
#define MTK_IOMMU_ISR_DISABLE_TIME		10

struct mtk_iommu_domain {
	struct io_pgtable_cfg		cfg;
	struct io_pgtable_ops		*iop;

	struct mtk_iommu_data		*data;
	struct iommu_domain		domain;
};

static const struct iommu_ops mtk_iommu_ops;

static bool pd_sta[MM_IOMMU_NUM];
static spinlock_t tlb_locks[MM_IOMMU_NUM];
static struct notifier_block mtk_pd_notifiers[MM_IOMMU_NUM];

static int mtk_iommu_hw_init(const struct mtk_iommu_data *data);

#define MTK_IOMMU_TLB_ADDR(iova) ({					\
	dma_addr_t _addr = iova;					\
	((lower_32_bits(_addr) & GENMASK(31, 12)) | upper_32_bits(_addr));\
})

/*
 * In M4U 4GB mode, the physical address is remapped as below:
 *
 * CPU Physical address:
 * ====================
 *
 * 0      1G       2G     3G       4G     5G
 * |---A---|---B---|---C---|---D---|---E---|
 * +--I/O--+------------Memory-------------+
 *
 * IOMMU output physical address:
 *  =============================
 *
 *                                 4G      5G     6G      7G      8G
 *                                 |---E---|---B---|---C---|---D---|
 *                                 +------------Memory-------------+
 *
 * The Region 'A'(I/O) can NOT be mapped by M4U; For Region 'B'/'C'/'D', the
 * bit32 of the CPU physical address always is needed to set, and for Region
 * 'E', the CPU physical address keep as is.
 * Additionally, The iommu consumers always use the CPU phyiscal address.
 */
#define MTK_IOMMU_4GB_MODE_REMAP_BASE	 0x140000000UL

static LIST_HEAD(m4ulist);	/* List all the M4U HWs */

#define for_each_m4u(data)	list_for_each_entry(data, &m4ulist, list)

struct mtk_iommu_iova_region {
	dma_addr_t		iova_base;
	unsigned long long	size;
};

static const struct mtk_iommu_iova_region single_domain[] = {
	{.iova_base = 0,		.size = SZ_4G},
};

static const struct mtk_iommu_iova_region single_domain_ext[] = {
	{.iova_base = 0, .size = SZ_4G * 4},
};

static const struct mtk_iommu_iova_region mt8192_multi_dom[] = {
	{ .iova_base = 0x0,		.size = SZ_4G},		/* disp: 0 ~ 4G */
	#if IS_ENABLED(CONFIG_ARCH_DMA_ADDR_T_64BIT)
	{ .iova_base = SZ_4G,		.size = SZ_4G},		/* vdec: 4G ~ 8G */
	{ .iova_base = SZ_4G * 2,	.size = SZ_4G},		/* CAM/MDP: 8G ~ 12G */
	{ .iova_base = 0x240000000ULL,	.size = 0x4000000},	/* CCU0 */
	{ .iova_base = 0x244000000ULL,	.size = 0x4000000},	/* CCU1 */
	#endif
};

static const struct mtk_iommu_iova_region mt6873_multi_dom[] = {
	{ .iova_base = 0x0, .size = SZ_4G},	      /* disp : 0 ~ 4G */
	{ .iova_base = SZ_4G, .size = SZ_4G},     /* vdec : 4G ~ 8G */
	{ .iova_base = SZ_4G * 2, .size = SZ_4G}, /* CAM/MDP: 8G ~ 12G */
	{ .iova_base = 0x240000000ULL, .size = 0x4000000}, /* CCU0 */
	{ .iova_base = 0x244000000ULL, .size = 0x4000000}, /* CCU1 */
	{ .iova_base = SZ_4G * 3, .size = SZ_4G}, /* APU DATA */
	{ .iova_base = 0x304000000ULL, .size = 0x4000000}, /* APU VLM */
	{ .iova_base = 0x310000000ULL, .size = 0x10000000}, /* APU VPU */
	{ .iova_base = 0x370000000ULL, .size = 0x12600000}, /* APU REG */
};

/*
 * 0,NORMAL:         0x2000_0000~0x3FFF_FFFF & 0x2_0000_0000~0x3_FFFF_FFFF
 * 1,APU_SECURE:     0x1000~0x1FFF_FFFF
 * 2,APU_CODE:       0x4000_0000~0xFFFF_FFFF
 * 3,VIDEO:          0x1_0800_0000~0x1_0FFF_FFFF & 0x1_7000_0000~0x1_FFFF_FFFF
 * 4,CCU0:           0x1_0000_0000~0x1_03FF_FFFF
 * 5,CCU1:           0x1_0400_0000~0x1_07FF_FFFF
 * 6,VDO_UP_512MB_1: 0x1_1000_0000~0x1_2FFF_FFFF
 * 7,VDO_UP_512MB_2: 0x1_3000_0000~0x1_4FFF_FFFF
 * 8,VDO_UP_256MB_1: 0x1_5000_0000~0x1_5FFF_FFFF
 * 9,VDO_UP_256MB_1: 0x1_6000_0000~0x1_6FFF_FFFF
 */
static const struct mtk_iommu_iova_region mt6879_multi_dom[] = {
	{ .iova_base = SZ_4K, .size = (SZ_4G * 4 - SZ_4K)}, /* 0,NORMAL:512MB+8GB */
	{ .iova_base = SZ_4K, .size = (SZ_512M - SZ_4K)}, /* 1,APU_SECURE:512M */
	{ .iova_base = SZ_1G, .size = 0xc0000000}, /* 2,APU_CODE/APU_DATA: 3GB */
	{ .iova_base = SZ_4G, .size = SZ_4G}, /* 3,VIDEO: 2432M */
	{ .iova_base = 0x100000000ULL, .size = 0x4000000}, /* 4,CCU0:64MB */
	{ .iova_base = 0x104000000ULL, .size = 0x4000000}, /* 5,CCU1:64MB */
	{ .iova_base = 0x110000000ULL, .size = SZ_512M}, /* 6,VDO_UP_512MB_1 */
	{ .iova_base = 0x130000000ULL, .size = SZ_512M}, /* 7,VDO_UP_512MB_2 */
	{ .iova_base = 0x150000000ULL, .size = SZ_256M}, /* 8,VDO_UP_256MB_1 */
	{ .iova_base = 0x160000000ULL, .size = SZ_256M}, /* 9,VDO_UP_256MB_1 */
};

/*
 * 0,NORMAL: 0x2000_0000~0x3FFF_FFFF & 0x1_0800_0000~0x1_0FFF_FFFF & 0x1_7000_0000~0x3_FFFF_FFFF
 * 1,APU_SECURE:     0x1000~0x1FFF_FFFF
 * 2,APU_CODE:       0x4000_0000~0xFFFF_FFFF
 * 3,CCU0:           0x1_0000_0000~0x1_03FF_FFFF
 * 4,CCU1:           0x1_0400_0000~0x1_07FF_FFFF
 * 5,VDO_UP_512MB_1: 0x1_1000_0000~0x1_2FFF_FFFF
 * 6,VDO_UP_512MB_2: 0x1_3000_0000~0x1_4FFF_FFFF
 * 7,VDO_UP_256MB_1: 0x1_5000_0000~0x1_5FFF_FFFF
 * 8,VDO_UP_256MB_1: 0x1_6000_0000~0x1_6FFF_FFFF
 */
static const struct mtk_iommu_iova_region mt6983_multi_dom[] = {
	{ .iova_base = SZ_4K, .size = (SZ_4G * 4 - SZ_4K)}, /* 0, NORMAL:512MB+128MB+10.25GB */
	{ .iova_base = SZ_4K, .size = (SZ_512M - SZ_4K)}, /* 1,APU_SECURE:512M */
	{ .iova_base = SZ_1G, .size = 0xc0000000}, /* 2,APU_CODE:3GB */
	{ .iova_base = 0x100000000ULL, .size = 0x4000000}, /* 3,CCU0:64MB */
	{ .iova_base = 0x104000000ULL, .size = 0x4000000}, /* 4,CCU1:64MB */
	{ .iova_base = 0x110000000ULL, .size = SZ_512M}, /* 5,VDO_UP_512MB_1 */
	{ .iova_base = 0x130000000ULL, .size = SZ_512M}, /* 6,VDO_UP_512MB_2 */
	{ .iova_base = 0x150000000ULL, .size = SZ_256M}, /* 7,VDO_UP_256MB_1 */
	{ .iova_base = 0x160000000ULL, .size = SZ_256M}, /* 8,VDO_UP_256MB_1 */
};

static const struct mtk_iommu_iova_region mt6983_multi_dom_test[] = {
	{ .iova_base = SZ_4K, .size = (SZ_4G * 2 - SZ_4K)}, /* 0,NORMAL: 0x1000~0x1_FFFF_FFFF */
	{ .iova_base = SZ_4K, .size = (SZ_512M - SZ_4K)}, /* 1,APU_SECURE:0x1000~0x1FFF_FFFF */
	{ .iova_base = SZ_1G, .size = 0xc0000000}, /* 2,APU_CODE:0x4000_0000~0xFFFF_FFFF */
	{ .iova_base = 0x100000000ULL, .size = SZ_1G}, /* 3,CCU0:1_0000_0000~0x1_3FFF_FFFF */
	{ .iova_base = 0x140000000ULL, .size = SZ_1G}, /* 4,CCU1:1_4000_0000~0x1_7FFF_FFFF */
	{ .iova_base = 0x180000000ULL, .size = SZ_1G}, /* 5,VDO_UP_512MB_1:1_8000_0000~0x1_BFFF_FFFF */
	{ .iova_base = 0x1C0000000ULL, .size = SZ_512M}, /* 6,VDO_UP_512MB_2: 1_C000_0000~0x1_DFFF_FFFF*/
	{ .iova_base = 0x1E0000000ULL, .size = SZ_256M}, /* 7,VDO_UP_256MB_1: 1_E000_0000~0x1_EFFF_FFFF */
	{ .iova_base = 0x1F0000000ULL, .size = (SZ_128M + 0x7400000)}, /* 8,VDO_UP_256MB_1: 1_F000_0000~0x1_FF3F_FFFF */
};

/*
 * There may be 1 or 2 M4U HWs, But we always expect they are in the same domain
 * for the performance.
 *
 * Here always return the mtk_iommu_data of the first probed M4U where the
 * iommu domain information is recorded.
 */
static struct mtk_iommu_data *mtk_iommu_get_m4u_data(void)
{
	struct mtk_iommu_data *data;

	for_each_m4u(data)
		return data;

	return NULL;
}

static struct mtk_iommu_domain *to_mtk_domain(struct iommu_domain *dom)
{
	return container_of(dom, struct mtk_iommu_domain, domain);
}

static inline void mtk_iommu_isr_setup(unsigned long enable)
{
	struct mtk_iommu_data *data;
	u32 regval;
	int i;

	pr_info("%s, enable:%d\n", __func__, enable);
	for_each_m4u(data) {
		if (pm_runtime_get_if_in_use(data->dev) <= 0 &&
			!MTK_IOMMU_HAS_FLAG(data->plat_data, IOMMU_CLK_AO_EN))
			continue;

		for (i = IOMMU_BK0; i < IOMMU_BK_NUM; i++) {
			void __iomem *base = NULL;

			if (i == IOMMU_BK0) {
				base = data->base;
			} else {
				if (!MTK_IOMMU_HAS_FLAG(data->plat_data, IOMMU_BK_EN))
					break;
				base = data->bk_base[i];
			}

			if (!base || IS_ERR(base)) {
				pr_info("%s, invalid base addr, dev:%s, (%d,%d,%d)\n",
					__func__, dev_name(data->dev),
					data->plat_data->iommu_type,
					data->plat_data->iommu_id, i);
				break;
			}

			if (enable) {
				regval = F_L2_MULIT_HIT_EN |
						F_TABLE_WALK_FAULT_INT_EN |
						F_PREETCH_FIFO_OVERFLOW_INT_EN |
						F_MISS_FIFO_OVERFLOW_INT_EN |
						F_PREFETCH_FIFO_ERR_INT_EN |
						F_MISS_FIFO_ERR_INT_EN;
				writel_relaxed(regval, base + REG_MMU_INT_CONTROL0);

				regval = F_INT_TRANSLATION_FAULT |
						F_INT_MAIN_MULTI_HIT_FAULT |
						F_INT_INVALID_PA_FAULT |
						F_INT_ENTRY_REPLACEMENT_FAULT |
						F_INT_TLB_MISS_FAULT |
						F_INT_MISS_TRANSACTION_FIFO_FAULT |
						F_INT_PRETETCH_TRANSATION_FIFO_FAULT;
				writel_relaxed(regval, base + REG_MMU_INT_MAIN_CONTROL);
			} else {
				writel_relaxed(0, base + REG_MMU_INT_CONTROL0);
				writel_relaxed(0, base + REG_MMU_INT_MAIN_CONTROL);
			}
		}

		if (!MTK_IOMMU_HAS_FLAG(data->plat_data, IOMMU_CLK_AO_EN))
			pm_runtime_put(data->dev);
	}
}

static void mtk_iommu_isr_restart(struct timer_list *t)
{
	mtk_iommu_isr_setup(1);

#if IS_ENABLED(CONFIG_MTK_IOMMU_MISC_DBG)
	mtk_iommu_debug_reset();
#endif
}

static int mtk_iommu_isr_pause_timer_init(struct mtk_iommu_data *data)
{
	timer_setup(&data->iommu_isr_pause_timer, mtk_iommu_isr_restart, 0);
	return 0;
}

static int mtk_iommu_isr_pause(struct mtk_iommu_data *data, int delay)
{
	if (!timer_pending(&data->iommu_isr_pause_timer)) {
		/* disable all intr */
		mtk_iommu_isr_setup(0);
		/* delay seconds */
		data->iommu_isr_pause_timer.expires = jiffies + delay * HZ;
		add_timer(&data->iommu_isr_pause_timer);
	}
	return 0;
}

static void mtk_iommu_isr_record(struct mtk_iommu_data *data)
{
	static int isr_cnt;
	static unsigned long first_jiffies;

	/* we allow one irq in 1s, or we will disable them after isr_cnt s. */
	if (!isr_cnt || time_after(jiffies, first_jiffies + isr_cnt * HZ)) {
		isr_cnt = 1;
		first_jiffies = jiffies;
	} else {
		isr_cnt++;
		if (isr_cnt >= MTK_IOMMU_ISR_COUNT_MAX) {
			/* irq too many! disable irq for a while, to avoid HWT timeout*/
			mtk_iommu_isr_pause(data, MTK_IOMMU_ISR_DISABLE_TIME);
			isr_cnt = 0;
		}
	}
}

static void mtk_iommu_tlb_flush_all(struct mtk_iommu_data *data)
{
	for_each_m4u(data) {
		if (!MTK_IOMMU_HAS_FLAG(data->plat_data, IOMMU_CLK_AO_EN)) {
			if ((data->plat_data->iommu_type == MM_IOMMU &&
				pd_sta[data->plat_data->iommu_id] == POWER_OFF_STA) ||
				(data->plat_data->iommu_type != MM_IOMMU &&
				pm_runtime_get_if_in_use(data->dev) <= 0))
				continue;
		}

		writel_relaxed(F_INVLD_EN1 | F_INVLD_EN0,
			       data->base + data->plat_data->inv_sel_reg);
		writel_relaxed(F_ALL_INVLD, data->base + REG_MMU_INVALIDATE);
		wmb(); /* Make sure the tlb flush all done */

		if (!MTK_IOMMU_HAS_FLAG(data->plat_data, IOMMU_CLK_AO_EN) &&
			data->plat_data->iommu_type != MM_IOMMU)
			pm_runtime_put(data->dev);
	}
}

static void mtk_iommu_tlb_flush_range_sync(unsigned long iova, size_t size,
					   size_t granule,
					   struct mtk_iommu_data *data)
{
	bool has_pm = !!data->dev->pm_domain;
	unsigned long flags;
	int ret;
	u32 tmp;

	for_each_m4u(data) {
		spin_lock_irqsave(&data->tlb_lock, flags);
		if (has_pm && !MTK_IOMMU_HAS_FLAG(data->plat_data, IOMMU_CLK_AO_EN)) {
			if ((data->plat_data->iommu_type == MM_IOMMU &&
				pd_sta[data->plat_data->iommu_id] == POWER_OFF_STA) ||
				(data->plat_data->iommu_type != MM_IOMMU &&
				pm_runtime_get_if_in_use(data->dev) <= 0)) {
				spin_unlock_irqrestore(&data->tlb_lock, flags);
				continue;
			}
		}

		writel_relaxed(F_INVLD_EN1 | F_INVLD_EN0,
			       data->base + data->plat_data->inv_sel_reg);

		writel_relaxed(MTK_IOMMU_TLB_ADDR(iova),
			       data->base + REG_MMU_INVLD_START_A);
		writel_relaxed(MTK_IOMMU_TLB_ADDR(iova + size - 1),
			       data->base + REG_MMU_INVLD_END_A);
		writel_relaxed(F_MMU_INV_RANGE,
			       data->base + REG_MMU_INVALIDATE);

		/* tlb sync */
		ret = readl_poll_timeout_atomic(data->base + REG_MMU_CPE_DONE,
						tmp, tmp != 0, 10, 1000);
		if (ret) {
			dev_warn(data->dev,
				 "Partial TLB flush timed out, falling back to full flush\n");
			pr_info("[iommu_debug] dump info 0x0:0x%x, 0x24:0x%x, 0x28:0x%x, 0x120:0x%x, 0x124:0x%x, iova:0x%lx\n",
				readl_relaxed(data->base + REG_MMU_INVLD_START_A),
				readl_relaxed(data->base + REG_MMU_INVLD_END_A),
				readl_relaxed(data->base + REG_MMU_PT_BASE_ADDR),
				readl_relaxed(data->base + REG_MMU_INT_CONTROL0),
				readl_relaxed(data->base + REG_MMU_INT_MAIN_CONTROL),
				iova);
			mtk_iommu_tlb_flush_all(data);
		}
		/* Clear the CPE status */
		writel_relaxed(0, data->base + REG_MMU_CPE_DONE);
		spin_unlock_irqrestore(&data->tlb_lock, flags);
		if (has_pm && !MTK_IOMMU_HAS_FLAG(data->plat_data, IOMMU_CLK_AO_EN) &&
			data->plat_data->iommu_type != MM_IOMMU)
			pm_runtime_put(data->dev);
	}
}

#if IS_ENABLED(CONFIG_MTK_IOMMU_MISC_SECURE)
static irqreturn_t mtk_iommu_dump_sec_bank(struct mtk_iommu_data *data,
		uint32_t bank)
{
	u32 regval;
	int ret;
	int id = data->plat_data->iommu_id;
	enum mtk_iommu_type type = data->plat_data->iommu_type;
	struct device *dev = data->bk_dev[bank];
	u32 va34_32, pa34_32, fault_iova_32, fault_pa_32;
	u64 fault_iova, fault_pa;
	bool layer, write;

	ret = mtk_iommu_secure_bk_tf_dump(type, id, bank, &fault_iova_32,
			&fault_pa_32, &regval);

	if (MTK_IOMMU_HAS_FLAG(data->plat_data, IOVA_34_EN)) {
		va34_32 = FIELD_GET(F_MMU_INVAL_VA_34_32_MASK, fault_iova_32);
		fault_iova =  (u64)(fault_iova_32 & F_MMU_INVAL_VA_31_12_MASK);
		fault_iova |= (u64)va34_32 << 32;
	}

	pa34_32 = FIELD_GET(F_MMU_INVAL_PA_34_32_MASK, fault_iova_32);
	fault_pa = (u64)fault_pa_32;
	fault_pa |= (u64)pa34_32 << 32;

	mtk_iommu_tlb_flush_all(data);
	if (ret) {
		dev_warn(dev, "%s secure bank fail, type:%d, id:%d\n",
			 __func__, type, id);
			return IRQ_HANDLED;
	}
	layer = fault_iova & F_MMU_FAULT_VA_LAYER_BIT;
	write = fault_iova & F_MMU_FAULT_VA_WRITE_BIT;
	report_custom_iommu_fault(fault_iova, fault_pa, regval, type, id);
	dev_warn(dev, "fault iova=0x%llx pa=0x%llx layer=%d %s\n",
		 fault_iova, fault_pa, layer, write ? "write" : "read");

	return IRQ_HANDLED;
}

static irqreturn_t mtk_iommu_isr_sec(int irq, struct mtk_iommu_data *data)
{
	uint32_t bk;

	for (bk = IOMMU_BK1; bk < IOMMU_BK_NUM; bk++) {
		if (data->bk_irq[bk] == irq) {
			pr_info("%s, type:%d, id:%d, bank:%u\n",
				__func__, data->plat_data->iommu_type,
				data->plat_data->iommu_id, bk);
			return mtk_iommu_dump_sec_bank(data, bk);
		}
	}

	return IRQ_NONE;
}
#endif

static phys_addr_t mtk_iommu_iova_to_phys(struct iommu_domain *domain,
					  dma_addr_t iova);
static irqreturn_t mtk_iommu_isr(int irq, void *dev_id)
{
	struct mtk_iommu_data *data = dev_id;
	void __iomem *base = data->base; /* bank0 base */
	struct device *dev = data->dev; /* bank0 dev */
	u32 int_state, regval, va34_32, pa34_32, table_base;
	u64 fault_iova, fault_pa;
	bool layer, write;
#if IS_ENABLED(CONFIG_MTK_IOMMU_MISC_DBG)
	int i;
	int id = data->plat_data->iommu_id;
	enum mtk_iommu_type type = data->plat_data->iommu_type;
	u64 tf_iova_tmp;
	phys_addr_t fault_pgpa;
	#define TF_IOVA_DUMP_NUM	5
#else
	struct mtk_iommu_domain *dom = data->m4u_dom;
	unsigned int fault_larb, fault_port, sub_comm = 0;
#endif

	pr_warn("%s start, type:%d, id:%d\n", __func__,
		data->plat_data->iommu_type, data->plat_data->iommu_id);
#if IS_ENABLED(CONFIG_MTK_IOMMU_MISC_SECURE)
	if (mtk_iommu_isr_sec(irq, data) == IRQ_HANDLED)
		return IRQ_HANDLED;
#endif
	table_base = readl_relaxed(base + REG_MMU_PT_BASE_ADDR);
	/* Read error info from registers */
	int_state = readl_relaxed(base + REG_MMU_FAULT_ST1);
	if (int_state & F_REG_MMU0_FAULT_MASK) {
		regval = readl_relaxed(base + REG_MMU0_INT_ID);
		fault_iova = readl_relaxed(base + REG_MMU0_FAULT_VA);
		fault_pa = readl_relaxed(base + REG_MMU0_INVLD_PA);
	} else {
		regval = readl_relaxed(base + REG_MMU1_INT_ID);
		fault_iova = readl_relaxed(base + REG_MMU1_FAULT_VA);
		fault_pa = readl_relaxed(base + REG_MMU1_INVLD_PA);
	}
	layer = fault_iova & F_MMU_FAULT_VA_LAYER_BIT;
	write = fault_iova & F_MMU_FAULT_VA_WRITE_BIT;

	if (MTK_IOMMU_HAS_FLAG(data->plat_data, IOVA_34_EN)) {
		va34_32 = FIELD_GET(F_MMU_INVAL_VA_34_32_MASK, fault_iova);
		fault_iova = fault_iova & F_MMU_INVAL_VA_31_12_MASK;
		fault_iova |= (u64)va34_32 << 32;
	}
		pa34_32 = FIELD_GET(F_MMU_INVAL_PA_34_32_MASK, fault_iova);
		fault_pa |= (u64)pa34_32 << 32;

#if IS_ENABLED(CONFIG_MTK_IOMMU_MISC_DBG)
	for (i = 0, tf_iova_tmp = fault_iova; i < TF_IOVA_DUMP_NUM; i++) {
		if (i > 0)
			tf_iova_tmp -= SZ_4K;
		fault_pgpa = mtk_iommu_iova_to_phys(&data->m4u_dom->domain,
						    tf_iova_tmp);
		pr_warn("[iommu_debug] error, index:%d, falut_iova:0x%lx, fault_pa(pg):%pa\n",
			i, tf_iova_tmp, &fault_pgpa);
		if (!fault_pgpa && i > 0)
			break;
	}
	if (fault_iova) /* skip dump when fault iova = 0 */
		mtk_iova_map_dump(fault_iova);
	report_custom_iommu_fault(fault_iova, fault_pa, regval, type, id);
	dev_warn(dev, "base:0x%x fault type=0x%x iova=0x%llx pa=0x%llx layer=%d %s\n",
		 table_base, int_state, fault_iova, fault_pa,
		 layer, write ? "write" : "read");
#else
	fault_port = F_MMU_INT_ID_PORT_ID(regval);
	if (MTK_IOMMU_HAS_FLAG(data->plat_data, HAS_SUB_COMM)) {
		fault_larb = F_MMU_INT_ID_COMM_ID(regval);
		sub_comm = F_MMU_INT_ID_SUB_COMM_ID(regval);
	} else {
		fault_larb = F_MMU_INT_ID_LARB_ID(regval);
	}
	fault_larb = data->plat_data->larbid_remap[fault_larb][sub_comm];

	if (report_iommu_fault(&dom->domain, data->dev, fault_iova,
			       write ? IOMMU_FAULT_WRITE : IOMMU_FAULT_READ)) {
		dev_err_ratelimited(
			dev,
			"fault type=0x%x iova=0x%llx pa=0x%llx larb=%d port=%d layer=%d %s\n",
			int_state, fault_iova, fault_pa, fault_larb, fault_port,
			layer, write ? "write" : "read");
	}
#endif

	/* Interrupt clear */
	regval = readl_relaxed(base + REG_MMU_INT_CONTROL0);
	regval |= F_INT_CLR_BIT;
	writel_relaxed(regval, base + REG_MMU_INT_CONTROL0);

	mtk_iommu_tlb_flush_all(data);

	mtk_iommu_isr_record(data);

	return IRQ_HANDLED;
}

int dev_is_normal_region(struct device *dev)
{
	struct mtk_iommu_data *data;
	struct iommu_fwspec *fwspec = dev_iommu_fwspec_get(dev);
	int domid;

	if (!fwspec) {
		pr_err("%s err, dev(%s) is not iommu-dev\n", __func__, dev_name(dev));
		return 0;
	}

	data = dev_iommu_priv_get(dev);
	domid = MTK_M4U_TO_DOM(fwspec->ids[0]);

	pr_info("%s, domid:%d -- %u\n", __func__, domid, data->plat_data->normal_dom);
	return domid == data->plat_data->normal_dom;
}
EXPORT_SYMBOL_GPL(dev_is_normal_region);

static int mtk_iommu_get_domain_id(struct device *dev,
				   const struct mtk_iommu_plat_data *plat_data)
{
	const struct mtk_iommu_iova_region *rgn = plat_data->iova_region;
	const struct bus_dma_region *dma_rgn = dev->dma_range_map;
	struct mtk_iommu_data *data = dev_iommu_priv_get(dev);
	int i, candidate = -1;
	dma_addr_t dma_end;

	if (MTK_IOMMU_HAS_FLAG(data->plat_data, GET_DOM_ID_LEGACY)) {
		int domid;
		struct iommu_fwspec *fwspec = dev_iommu_fwspec_get(dev);

		domid = MTK_M4U_TO_DOM(fwspec->ids[0]);
		if (domid >= plat_data->iova_region_nr) {
			dev_err(dev, "iommu domain id(%d/%d) is error.\n", domid,
				plat_data->iova_region_nr);
			return -EINVAL;
		}

		return domid;
	}

	if (!dma_rgn || plat_data->iova_region_nr == 1)
		return 0;

	dma_end = dma_rgn->dma_start + dma_rgn->size - 1;
	for (i = 0; i < plat_data->iova_region_nr; i++, rgn++) {
		/* Best fit. */
		if (dma_rgn->dma_start == rgn->iova_base &&
		    dma_end == rgn->iova_base + rgn->size - 1)
			return i;
		/* ok if it is inside this region. */
		if (dma_rgn->dma_start >= rgn->iova_base &&
		    dma_end < rgn->iova_base + rgn->size)
			candidate = i;
	}

	if (candidate >= 0)
		return candidate;
	dev_err(dev, "Can NOT find the iommu domain id(%pad 0x%llx).\n",
		&dma_rgn->dma_start, dma_rgn->size);
	return -EINVAL;
}

static void mtk_iommu_config(struct mtk_iommu_data *data, struct device *dev,
			     bool enable, unsigned int domid)
{
	struct mtk_smi_larb_iommu    *larb_mmu;
	unsigned int                 larbid, portid;
	struct iommu_fwspec *fwspec = dev_iommu_fwspec_get(dev);
	const struct mtk_iommu_iova_region *region;
	int i;

	if (data->plat_data->iommu_type != MM_IOMMU ||
	    MTK_IOMMU_HAS_FLAG(data->plat_data, SKIP_CFG_PORT))
		return;

	for (i = 0; i < fwspec->num_ids; ++i) {
		larbid = MTK_M4U_TO_LARB(fwspec->ids[i]);
		portid = MTK_M4U_TO_PORT(fwspec->ids[i]);

		larb_mmu = &data->larb_imu[larbid];

		region = data->plat_data->iova_region + domid;
		larb_mmu->bank[portid] = upper_32_bits(region->iova_base);

		dev_dbg(dev, "%s iommu for larb(%s) port %d dom %d bank %d.\n",
			enable ? "enable" : "disable", dev_name(larb_mmu->dev),
			portid, domid, larb_mmu->bank[portid]);

		if (enable)
			larb_mmu->mmu |= MTK_SMI_MMU_EN(portid);
		else
			larb_mmu->mmu &= ~MTK_SMI_MMU_EN(portid);
	}
}

static int mtk_iommu_domain_finalise(struct mtk_iommu_domain *dom,
				     struct mtk_iommu_data *data,
				     unsigned int domid)
{
	const struct mtk_iommu_iova_region *region;
	struct mtk_iommu_data *data_temp;

	for_each_m4u(data_temp) {
		/* Use the exist domain as there is only one pgtable here. */
		if (data_temp->m4u_dom) {
			dom->iop = data_temp->m4u_dom->iop;
			dom->cfg = data_temp->m4u_dom->cfg;
			dom->domain.pgsize_bitmap = data_temp->m4u_dom->cfg.pgsize_bitmap;
			goto update_iova_region;
		}
	}

	dom->cfg = (struct io_pgtable_cfg) {
		.quirks = IO_PGTABLE_QUIRK_ARM_NS |
			IO_PGTABLE_QUIRK_NO_PERMS |
			IO_PGTABLE_QUIRK_ARM_MTK_EXT,
		.pgsize_bitmap = mtk_iommu_ops.pgsize_bitmap,
		.ias = MTK_IOMMU_HAS_FLAG(data->plat_data, IOVA_34_EN) ? 34 : 32,
		.iommu_dev = data->dev,
	};

	if (MTK_IOMMU_HAS_FLAG(data->plat_data, HAS_4GB_MODE))
		dom->cfg.oas = data->enable_4GB ? 33 : 32;
	else
		dom->cfg.oas = 35;

	dom->iop = alloc_io_pgtable_ops(ARM_V7S, &dom->cfg, data);
	if (!dom->iop) {
		dev_err(data->dev, "Failed to alloc io pgtable\n");
		return -EINVAL;
	}

	/* Update our support page sizes bitmap */
	dom->domain.pgsize_bitmap = dom->cfg.pgsize_bitmap;

update_iova_region:
	/* Update the iova region for this domain */
	region = data->plat_data->iova_region + domid;
	dom->domain.geometry.aperture_start = region->iova_base;
	dom->domain.geometry.aperture_end = region->iova_base + region->size - 1;
	dom->domain.geometry.force_aperture = true;

	pr_info("%s, dom:%u, start:%pa, end:0x%pa\n",
		__func__, domid,
		&dom->domain.geometry.aperture_start,
		&dom->domain.geometry.aperture_end);
	return 0;
}

static struct iommu_domain *mtk_iommu_domain_alloc(unsigned type)
{
	struct mtk_iommu_domain *dom;

	pr_info("%s start\n", __func__);
	if (type != IOMMU_DOMAIN_DMA)
		return NULL;

	dom = kzalloc(sizeof(*dom), GFP_KERNEL);
	if (!dom)
		return NULL;

	if (iommu_get_dma_cookie(&dom->domain)) {
		kfree(dom);
		return NULL;
	}

	pr_info("%s done\n", __func__);
	return &dom->domain;
}

static void mtk_iommu_domain_free(struct iommu_domain *domain)
{
	iommu_put_dma_cookie(domain);
	kfree(to_mtk_domain(domain));
}

static int mtk_iommu_attach_device(struct iommu_domain *domain,
				   struct device *dev)
{
	struct mtk_iommu_data *data = dev_iommu_priv_get(dev);
	struct mtk_iommu_domain *dom = to_mtk_domain(domain);
	struct device *m4udev = data->dev;
	int ret, domid;

	pr_info("%s start, dev:%s\n", __func__, dev_name(dev));
	domid = mtk_iommu_get_domain_id(dev, data->plat_data);
	if (domid < 0)
		return domid;

	if (!dom->data) {
		if (mtk_iommu_domain_finalise(dom, data, domid))
			return -ENODEV;
		dom->data = data;
	}

	if (!data->m4u_dom) { /* Initialize the M4U HW */
		ret = pm_runtime_resume_and_get(m4udev);
		if (ret < 0)
			return ret;
		/*
		 * Because m4u_dom is used by mtk_iommu_isr, we must set it before
		 * enable all banks irq to avoid m4u_dom is NULL.
		 * ex: apu_iommu irq test.
		 */
		data->m4u_dom = dom;
		ret = mtk_iommu_hw_init(data);
		if (ret) {
			dev_err(data->dev, "HW init fail %d in attach\n",
				ret);
			pm_runtime_put(m4udev);
			return ret;
		}
		writel(dom->cfg.arm_v7s_cfg.ttbr & MMU_PT_ADDR_MASK,
		       data->base + REG_MMU_PT_BASE_ADDR);
		pr_info("%s, iommu_dev:%s(%d,%d), user_dev:%s, pgtable:0x%lx -- 0x%x -- 0x%x\n",
			__func__, dev_name(data->dev), data->plat_data->iommu_type,
			data->plat_data->iommu_id, dev_name(dev), (unsigned long)dom->cfg.arm_v7s_cfg.ttbr,
			dom->cfg.arm_v7s_cfg.ttbr, readl_relaxed(data->base + REG_MMU_PT_BASE_ADDR));
		pm_runtime_put(m4udev);
	}

	mtk_iommu_config(data, dev, true, domid);

	pr_info("%s done, dev:%s, domid:%d\n", __func__, dev_name(dev), domid);
	return 0;
}

static void mtk_iommu_detach_device(struct iommu_domain *domain,
				    struct device *dev)
{
	struct mtk_iommu_data *data = dev_iommu_priv_get(dev);

	mtk_iommu_config(data, dev, false, 0);
}

static int mtk_iommu_map(struct iommu_domain *domain, unsigned long iova,
			 phys_addr_t paddr, size_t size, int prot, gfp_t gfp)
{
	struct mtk_iommu_domain *dom = to_mtk_domain(domain);
	int ret;

	/* The "4GB mode" M4U physically can not use the lower remap of Dram. */
	if (dom->data->enable_4GB)
		paddr |= BIT_ULL(32);

	/* Synchronize with the tlb_lock */
	ret = dom->iop->map(dom->iop, iova, paddr, size, prot, gfp);
	return ret;
}

static size_t mtk_iommu_unmap(struct iommu_domain *domain,
			      unsigned long iova, size_t size,
			      struct iommu_iotlb_gather *gather)
{
	struct mtk_iommu_domain *dom = to_mtk_domain(domain);
	unsigned long end = iova + size - 1;
	size_t ret;

	if (gather->start > iova)
		gather->start = iova;
	if (gather->end < end)
		gather->end = end;
	ret = dom->iop->unmap(dom->iop, iova, size, gather);
	return ret;
}

static void mtk_iommu_flush_iotlb_all(struct iommu_domain *domain)
{
	struct mtk_iommu_domain *dom = to_mtk_domain(domain);

	mtk_iommu_tlb_flush_all(dom->data);
}

static void mtk_iommu_iotlb_sync(struct iommu_domain *domain,
				 struct iommu_iotlb_gather *gather)
{
	struct mtk_iommu_domain *dom = to_mtk_domain(domain);
	size_t length = gather->end - gather->start + 1;

#if IS_ENABLED(CONFIG_MTK_IOMMU_MISC_DBG)
	if (gather->start > 0 && gather->start != ULONG_MAX)
		mtk_iova_unmap(gather->start, length);
#endif

	mtk_iommu_tlb_flush_range_sync(gather->start, length, gather->pgsize,
				       dom->data);
}

static void mtk_iommu_sync_map(struct iommu_domain *domain, unsigned long iova,
			       size_t size)
{
	struct mtk_iommu_domain *dom = to_mtk_domain(domain);

#if IS_ENABLED(CONFIG_MTK_IOMMU_MISC_DBG)
	if (iova > 0 && iova != ULONG_MAX)
		mtk_iova_map(iova, size);
#endif

	mtk_iommu_tlb_flush_range_sync(iova, size, size, dom->data);
}

static phys_addr_t mtk_iommu_iova_to_phys(struct iommu_domain *domain,
					  dma_addr_t iova)
{
	struct mtk_iommu_domain *dom = to_mtk_domain(domain);
	phys_addr_t pa;

	pa = dom->iop->iova_to_phys(dom->iop, iova);
	if (dom->data->enable_4GB && pa >= MTK_IOMMU_4GB_MODE_REMAP_BASE)
		pa &= ~BIT_ULL(32);

	return pa;
}

static struct iommu_device *mtk_iommu_probe_device(struct device *dev)
{
	struct iommu_fwspec *fwspec = dev_iommu_fwspec_get(dev);
	struct mtk_iommu_data *data;

	if (!fwspec || fwspec->ops != &mtk_iommu_ops)
		return ERR_PTR(-ENODEV); /* Not a iommu client device */

	data = dev_iommu_priv_get(dev);

	return &data->iommu;
}

static void mtk_iommu_release_device(struct device *dev)
{
	struct iommu_fwspec *fwspec = dev_iommu_fwspec_get(dev);

	if (!fwspec || fwspec->ops != &mtk_iommu_ops)
		return;

	iommu_fwspec_free(dev);
}

static struct iommu_group *mtk_iommu_device_group(struct device *dev)
{
	struct mtk_iommu_data *data = mtk_iommu_get_m4u_data();
	struct iommu_group *group;
	int domid;

	pr_info("%s start, dev:%s\n", __func__, dev_name(dev));
	if (!data)
		return ERR_PTR(-ENODEV);

	domid = mtk_iommu_get_domain_id(dev, data->plat_data);
	if (domid < 0)
		return ERR_PTR(domid);

	group = data->m4u_group[domid];
	if (!group) {
		group = iommu_group_alloc();
		if (!IS_ERR(group))
			data->m4u_group[domid] = group;
	} else {
		iommu_group_ref_get(group);
	}
	pr_info("%s done, dom:%d, dev:%s\n", __func__, domid, dev_name(dev));
	return group;
}

static int mtk_iommu_of_xlate(struct device *dev, struct of_phandle_args *args)
{
	struct platform_device *m4updev;

	if (args->args_count != 1) {
		dev_err(dev, "invalid #iommu-cells(%d) property for IOMMU\n",
			args->args_count);
		return -EINVAL;
	}

	if (!dev_iommu_priv_get(dev)) {
		/* Get the m4u device */
		m4updev = of_find_device_by_node(args->np);
		if (WARN_ON(!m4updev))
			return -EINVAL;

		dev_iommu_priv_set(dev, platform_get_drvdata(m4updev));
	}

	return iommu_fwspec_add_ids(dev, args->args, 1);
}

static void mtk_iommu_get_resv_regions(struct device *dev,
				       struct list_head *head)
{
	struct mtk_iommu_data *data = dev_iommu_priv_get(dev);
	unsigned int domid = mtk_iommu_get_domain_id(dev, data->plat_data), i;
	const struct mtk_iommu_iova_region *resv, *curdom;
	struct iommu_resv_region *region;
	int prot = IOMMU_WRITE | IOMMU_READ;

	pr_info("%s start, dev:%s\n", __func__, dev_name(dev));
	if ((int)domid < 0)
		return;
	curdom = data->plat_data->iova_region + domid;
	for (i = 0; i < data->plat_data->iova_region_nr; i++) {
		resv = data->plat_data->iova_region + i;

		/* Only reserve when the region is inside the current domain */
		if (resv->iova_base <= curdom->iova_base ||
		    resv->iova_base + resv->size >= curdom->iova_base + curdom->size)
			continue;

		region = iommu_alloc_resv_region(resv->iova_base, resv->size,
						 prot, IOMMU_RESV_RESERVED);
		if (!region)
			return;

		list_add_tail(&region->list, head);
	}
	pr_info("%s end, dev:%s, dom:%u\n", __func__, dev_name(dev), domid);
}

static const struct iommu_ops mtk_iommu_ops = {
	.domain_alloc	= mtk_iommu_domain_alloc,
	.domain_free	= mtk_iommu_domain_free,
	.attach_dev	= mtk_iommu_attach_device,
	.detach_dev	= mtk_iommu_detach_device,
	.map		= mtk_iommu_map,
	.unmap		= mtk_iommu_unmap,
	.flush_iotlb_all = mtk_iommu_flush_iotlb_all,
	.iotlb_sync	= mtk_iommu_iotlb_sync,
	.iotlb_sync_map	= mtk_iommu_sync_map,
	.iova_to_phys	= mtk_iommu_iova_to_phys,
	.probe_device	= mtk_iommu_probe_device,
	.release_device	= mtk_iommu_release_device,
	.device_group	= mtk_iommu_device_group,
	.of_xlate	= mtk_iommu_of_xlate,
	.get_resv_regions = mtk_iommu_get_resv_regions,
	.put_resv_regions = generic_iommu_put_resv_regions,
	.pgsize_bitmap	= SZ_4K | SZ_64K | SZ_1M | SZ_16M,
};

static int mtk_iommu_hw_init(const struct mtk_iommu_data *data)
{
	u32 regval;
<<<<<<< HEAD
	int i, ret;

	ret = clk_prepare_enable(data->bclk);
	if (ret) {
		dev_err(data->dev, "Failed to enable iommu bclk(%d)\n", ret);
		return ret;
	}
=======
>>>>>>> 2e289f36

	if (data->plat_data->m4u_plat == M4U_MT8173) {
		regval = F_MMU_PREFETCH_RT_REPLACE_MOD |
			 F_MMU_TF_PROT_TO_PROGRAM_ADDR_MT8173;
	} else {
		regval = readl_relaxed(data->base + REG_MMU_CTRL_REG);
		if (MTK_IOMMU_HAS_FLAG(data->plat_data, TLB_SYNC_EN))
			regval |= F_MMU_SYNC_INVLDT_EN;
		else
			regval |= F_MMU_TF_PROT_TO_PROGRAM_ADDR;
	}
	writel_relaxed(regval, data->base + REG_MMU_CTRL_REG);

	if (data->enable_4GB &&
	    MTK_IOMMU_HAS_FLAG(data->plat_data, HAS_VLD_PA_RNG)) {
		/*
		 * If 4GB mode is enabled, the validate PA range is from
		 * 0x1_0000_0000 to 0x1_ffff_ffff. here record bit[32:30].
		 */
		regval = F_MMU_VLD_PA_RNG(7, 4);
		writel_relaxed(regval, data->base + REG_MMU_VLD_PA_RNG);
	}
	writel_relaxed(0, data->base + REG_MMU_DCM_DIS);
	if (MTK_IOMMU_HAS_FLAG(data->plat_data, WR_THROT_EN)) {
		/* write command throttling mode */
		regval = readl_relaxed(data->base + REG_MMU_WR_LEN_CTRL);
		regval &= ~F_MMU_WR_THROT_DIS_MASK;
		writel_relaxed(regval, data->base + REG_MMU_WR_LEN_CTRL);
	}

	if (MTK_IOMMU_HAS_FLAG(data->plat_data, RESET_AXI)) {
		/* The register is called STANDARD_AXI_MODE in this case */
		regval = 0;
	} else {
		regval = readl_relaxed(data->base + REG_MMU_MISC_CTRL);
		if (MTK_IOMMU_HAS_FLAG(data->plat_data, NOT_STD_AXI_MODE))
			regval &= ~F_MMU_STANDARD_AXI_MODE_MASK;
		if (MTK_IOMMU_HAS_FLAG(data->plat_data, OUT_ORDER_WR_EN))
			regval &= ~F_MMU_IN_ORDER_WR_EN_MASK;
	}
	writel_relaxed(regval, data->base + REG_MMU_MISC_CTRL);

<<<<<<< HEAD
	if (MTK_IOMMU_HAS_FLAG(data->plat_data, SET_TBW_ID))
		writel_relaxed(data->plat_data->tbw_reg_val, data->base + REG_MMU_TBW_ID);

	for (i = IOMMU_BK0; i < IOMMU_BK_NUM; i++) {
		void __iomem *base = NULL;
		struct device *dev;
		unsigned int irq;

		if (i == IOMMU_BK0) {
			base = data->base;
			dev = data->dev;
			irq = data->irq;
		} else {
			if (!MTK_IOMMU_HAS_FLAG(data->plat_data, IOMMU_BK_EN))
				break;
			base = data->bk_base[i];
			dev = data->bk_dev[i];
			irq = data->bk_irq[i];
		}
		/*
		 * If iommu don't find bank1~4 node in dtsi(not support bank1~4),
		 * base will be NULL. And bank4's base always is NULL.
		 *
		 */
		if (!base) {
			pr_info("%s, base is NULL, (%d,%d,%d), irq:%d\n",
				__func__,
				data->plat_data->iommu_type,
				data->plat_data->iommu_id, i, irq);
			goto register_irq;
		}
		regval = F_L2_MULIT_HIT_EN | F_TABLE_WALK_FAULT_INT_EN |
			F_PREETCH_FIFO_OVERFLOW_INT_EN |
			F_MISS_FIFO_OVERFLOW_INT_EN | F_PREFETCH_FIFO_ERR_INT_EN |
			F_MISS_FIFO_ERR_INT_EN;
		writel_relaxed(regval, base + REG_MMU_INT_CONTROL0);

		regval = F_INT_TRANSLATION_FAULT | F_INT_MAIN_MULTI_HIT_FAULT |
			F_INT_INVALID_PA_FAULT | F_INT_ENTRY_REPLACEMENT_FAULT |
			F_INT_TLB_MISS_FAULT | F_INT_MISS_TRANSACTION_FIFO_FAULT |
			F_INT_PRETETCH_TRANSATION_FIFO_FAULT;
		writel_relaxed(regval, base + REG_MMU_INT_MAIN_CONTROL);

		if (MTK_IOMMU_HAS_FLAG(data->plat_data, HAS_LEGACY_IVRP_PADDR))
			regval = (data->protect_base >> 1) | (data->enable_4GB << 31);
		else
			regval = lower_32_bits(data->protect_base) |
				upper_32_bits(data->protect_base);
		writel_relaxed(regval, base + REG_MMU_IVRP_PADDR);

		pr_info("%s, (%d,%d,%d), irq:%d, dump reg: 0x48:0x%x, 0x50:0x%x, 0x54:0x%x, 0xa0:0x%x, 0x110:0x%x, 0x114:0x%x, 0x120:0x%x, 0x124:0x%x\n",
			__func__,
			data->plat_data->iommu_type,
			data->plat_data->iommu_id,
			i, irq,
			readl_relaxed(base + REG_MMU_MISC_CTRL),
			readl_relaxed(base + REG_MMU_DCM_DIS),
			readl_relaxed(base + REG_MMU_WR_LEN_CTRL),
			readl_relaxed(base + REG_MMU_TBW_ID),
			readl_relaxed(base + REG_MMU_CTRL_REG),
			readl_relaxed(base + REG_MMU_IVRP_PADDR),
			readl_relaxed(base + REG_MMU_INT_CONTROL0),
			readl_relaxed(base + REG_MMU_INT_MAIN_CONTROL));
register_irq:
		/*
		 * If iommu don't find bank1~4 node in dtsi(not support bank1~4),
		 * irq will be Zero.
		 *
		 */
		if (!irq) {
			pr_info("%s, (%d,%d,%d), irq:%d\n",
				__func__,
				data->plat_data->iommu_type,
				data->plat_data->iommu_id, i, irq);
			continue;
		}
		if (devm_request_irq(dev, irq, mtk_iommu_isr, 0, dev_name(dev), (void *)data)) {
			if (i != IOMMU_BK4)
				writel_relaxed(0, data->base + REG_MMU_PT_BASE_ADDR);
			clk_disable_unprepare(data->bclk);
			dev_err(dev, "Failed @ IRQ-%d Request\n", irq);
			return -ENODEV;
		}
		pr_info("%s, register irq done %d\n", __func__, irq);
=======
	if (devm_request_irq(data->dev, data->irq, mtk_iommu_isr, 0,
			     dev_name(data->dev), (void *)data)) {
		writel_relaxed(0, data->base + REG_MMU_PT_BASE_ADDR);
		dev_err(data->dev, "Failed @ IRQ-%d Request\n", data->irq);
		return -ENODEV;
>>>>>>> 2e289f36
	}

	pr_info("%s, done\n", __func__);
	return 0;
}

static const struct component_master_ops mtk_iommu_com_ops = {
	.bind		= mtk_iommu_bind,
	.unbind		= mtk_iommu_unbind,
};

static int mtk_iommu_pd_callback(struct notifier_block *nb,
			unsigned long flags, void *data)
{
	unsigned long lock_flags;

	spin_lock_irqsave(&tlb_locks[nb->priority], lock_flags);

	if (flags == GENPD_NOTIFY_ON)
		pd_sta[nb->priority] = POWER_ON_STA;
	else if (flags == GENPD_NOTIFY_PRE_OFF)
		pd_sta[nb->priority] = POWER_OFF_STA;

	spin_unlock_irqrestore(&tlb_locks[nb->priority], lock_flags);

	return NOTIFY_OK;
}

static int mtk_iommu_probe(struct platform_device *pdev)
{
	struct mtk_iommu_data   *data;
	struct device           *dev = &pdev->dev;
	struct device_node	*larbnode, *smicomm_node;
	struct platform_device	*plarbdev;
	struct device_link	*link;
	struct resource         *res;
	resource_size_t		ioaddr;
	struct component_match  *match = NULL;
	struct regmap		*infracfg;
	void                    *protect;
	int                     i, larb_nr, ret;
	u32			val;
	char                    *p;
	bool disp_power_on = 0;

	pr_info("%s start dev:%s\n", __func__, dev_name(dev));
	data = devm_kzalloc(dev, sizeof(*data), GFP_KERNEL);
	if (!data)
		return -ENOMEM;
	data->dev = dev;
	data->plat_data = of_device_get_match_data(dev);

	/* Protect memory. HW will access here while translation fault.*/
	protect = devm_kzalloc(dev, MTK_PROTECT_PA_ALIGN * 2, GFP_KERNEL);
	if (!protect)
		return -ENOMEM;
	data->protect_base = ALIGN(virt_to_phys(protect), MTK_PROTECT_PA_ALIGN);

	if (MTK_IOMMU_HAS_FLAG(data->plat_data, HAS_4GB_MODE)) {
		switch (data->plat_data->m4u_plat) {
		case M4U_MT2712:
			p = "mediatek,mt2712-infracfg";
			break;
		case M4U_MT8173:
			p = "mediatek,mt8173-infracfg";
			break;
		default:
			p = NULL;
		}

		infracfg = syscon_regmap_lookup_by_compatible(p);

		if (IS_ERR(infracfg))
			return PTR_ERR(infracfg);

		ret = regmap_read(infracfg, REG_INFRA_MISC, &val);
		if (ret)
			return ret;
		data->enable_4GB = !!(val & F_DDR_4GB_SUPPORT_EN);
	}

	res = platform_get_resource(pdev, IORESOURCE_MEM, 0);
	data->base = devm_ioremap_resource(dev, res);
	if (IS_ERR(data->base))
		return PTR_ERR(data->base);
	ioaddr = res->start;

	if (MTK_IOMMU_HAS_FLAG(data->plat_data, IOMMU_NO_IRQ))
		goto skip_irq;

	data->irq = platform_get_irq(pdev, 0);
	if (data->irq < 0) {
		pr_info("%s, %s(%d,%d) can not irq!!\n", __func__, dev_name(dev),
			data->plat_data->iommu_type, data->plat_data->iommu_id);
		return data->irq;
	}
skip_irq:
	/*
	 * Note: we must be find iommu bank from bank1;
	 * And if iommu upstream, we need to merged with bank0.
	 */
	if (MTK_IOMMU_HAS_FLAG(data->plat_data, IOMMU_BK_EN)) {
		int bk_nr = of_count_phandle_with_args(dev->of_node,
					     "mediatek,iommu_banks", NULL);

		if (bk_nr >= IOMMU_BK_NUM || bk_nr < 0) {
			pr_info("%s, get bank nr fail, %d\n", __func__, bk_nr);
			goto out;
		}
		pr_info("%s, get bank nr:%d\n", __func__, bk_nr);

		for (i = IOMMU_BK0; i < bk_nr; i++) {
			u32 bk_id;
			resource_size_t	bk_pa;
			struct resource *bk_res[IOMMU_BK_NUM];
			struct device_node *bk_node;
			struct platform_device *bk_dev;

			bk_node = of_parse_phandle(dev->of_node, "mediatek,iommu_banks", i);
			if (!bk_node) {
				dev_warn(dev, "Find iommu_bank:%d node fail\n", i);
				continue;
			}

			ret = of_property_read_u32(bk_node, "mediatek,bank-id", &bk_id);
			if (ret) {
				dev_warn(dev, "Get mediatek,bank-id fail\n");
				continue;
			}

			bk_dev = of_find_device_by_node(bk_node);
			if (!bk_dev) {
				of_node_put(bk_node);
				dev_warn(dev, "Find iommu_bank:%d dev fail\n", bk_id);
				continue;
			}
			if (!MTK_IOMMU_HAS_FLAG(data->plat_data, IOMMU_NO_IRQ)) {
				data->bk_irq[bk_id] = platform_get_irq(bk_dev, 0);
				if (data->bk_irq[bk_id] < 0) {
					dev_err(dev, "Get iommu_bank:%d irq fail\n", bk_id);
					return data->bk_irq[bk_id];
				}
			}
			data->bk_dev[bk_id] = &bk_dev->dev;
			bk_res[bk_id] = platform_get_resource(bk_dev, IORESOURCE_MEM, 0);
			bk_pa = bk_res[bk_id]->start;
			dev_info(data->bk_dev[bk_id], "Get iommu bank:%u(%s) irq:%d ,pa:%pa, success\n",
				 bk_id, dev_name(data->bk_dev[bk_id]), data->bk_irq[bk_id], &bk_pa);

			/* Note: bank4(secure bank) base don't need to get base */
			if (bk_id == IOMMU_BK4)
				continue;
			data->bk_base[bk_id] = devm_ioremap_resource(data->bk_dev[bk_id], bk_res[bk_id]);
			if (IS_ERR(data->bk_base[bk_id])) {
				dev_err(dev, "get iommu_bank:%d base fail\n", bk_id);
				return PTR_ERR(data->bk_base[bk_id]);
			}
		}
	}
out:
	if (MTK_IOMMU_HAS_FLAG(data->plat_data, HAS_BCLK)) {
		data->bclk = devm_clk_get(dev, "bclk");
		if (IS_ERR(data->bclk))
			return PTR_ERR(data->bclk);
	}

	/* Only for mt6873 and mt6893 */
	if (data->plat_data->iommu_type == APU_IOMMU &&
	    MTK_IOMMU_HAS_FLAG(data->plat_data, LINK_WITH_APU)) {
		struct device_node *apunode;
		struct platform_device *apudev;
		struct device_link *link;

		apunode = of_parse_phandle(dev->of_node, "mediatek,apu_power", 0);
		if (!apunode) {
			dev_warn(dev, "Can't find apu power node!\n");
			return -EINVAL;
		}
		apudev = of_find_device_by_node(apunode);
		if (!apudev) {
			of_node_put(apunode);
			dev_warn(dev, "Find apudev fail!\n");
			return -EPROBE_DEFER;
		}
		link = device_link_add(&apudev->dev, dev, DL_FLAG_STATELESS | DL_FLAG_PM_RUNTIME);
		if (!link)
			dev_err(dev, "Unable link %s.\n", apudev->name);

		goto skip_smi;
	}

	/* PERI_IOMMU + APU_IOMMU */
	if (data->plat_data->iommu_type != MM_IOMMU ||
	    MTK_IOMMU_HAS_FLAG(data->plat_data, IOMMU_EN_PRE)) {
		dev_info(dev, "skip smi\n");
		goto skip_smi;
	}
	larb_nr = of_count_phandle_with_args(dev->of_node,
					     "mediatek,larbs", NULL);
	if (larb_nr < 0) {
		dev_err(dev, "%s, can't fine mediatek,larbs !\n", __func__);
		return larb_nr;
	}

	for (i = 0; i < larb_nr; i++) {
		u32 id;

		larbnode = of_parse_phandle(dev->of_node, "mediatek,larbs", i);
		if (!larbnode)
			return -EINVAL;

		if (!of_device_is_available(larbnode)) {
			of_node_put(larbnode);
			continue;
		}

		ret = of_property_read_u32(larbnode, "mediatek,larb-id", &id);
		if (ret)/* The id is consecutive if there is no this property */
			id = i;

		disp_power_on |= of_property_read_bool(larbnode, "init-power-on");

		plarbdev = of_find_device_by_node(larbnode);
		if (!plarbdev) {
			of_node_put(larbnode);
			return -EPROBE_DEFER;
		}
		data->larb_imu[id].dev = &plarbdev->dev;

		component_match_add_release(dev, &match, release_of,
					    compare_of, larbnode);
	}

	/* Get smi-common dev from the last larb. */
	smicomm_node = of_parse_phandle(larbnode, "mediatek,smi", 0);
	if (!smicomm_node)
		return -EINVAL;

	plarbdev = of_find_device_by_node(smicomm_node);
	of_node_put(smicomm_node);
	data->smicomm_dev = &plarbdev->dev;

skip_smi:
	pm_runtime_enable(dev);

	if (data->smicomm_dev) {
		link = device_link_add(data->smicomm_dev, dev,
				DL_FLAG_STATELESS | DL_FLAG_PM_RUNTIME);
		if (!link) {
			dev_err(dev, "Unable to link %s.\n",
				dev_name(data->smicomm_dev));
			ret = -EINVAL;
			goto out_runtime_disable;
		}
	}

	platform_set_drvdata(pdev, data);

	ret = iommu_device_sysfs_add(&data->iommu, dev, NULL,
				     "mtk-iommu.%pa", &ioaddr);
	if (ret)
		goto out_link_remove;

	iommu_device_set_ops(&data->iommu, &mtk_iommu_ops);
	iommu_device_set_fwnode(&data->iommu, &pdev->dev.of_node->fwnode);

	ret = iommu_device_register(&data->iommu);
	if (ret)
		goto out_sysfs_remove;

	spin_lock_init(&data->tlb_lock);
	list_add_tail(&data->list, &m4ulist);

	if (!iommu_present(&platform_bus_type)) {
		ret = bus_set_iommu(&platform_bus_type, &mtk_iommu_ops);
		if (ret)
			goto out_list_del;
	}

	if (data->plat_data->iommu_type == MM_IOMMU &&
	    !MTK_IOMMU_HAS_FLAG(data->plat_data, IOMMU_EN_PRE)) {
		ret = component_master_add_with_match(dev, &mtk_iommu_com_ops,
						      match);
		if (ret)
			goto out_bus_set_null;
	}

	/* register the notifier for power domain just for mm_iommu */
	if (data->plat_data->iommu_type == MM_IOMMU) {
		int r, iommu_id = data->plat_data->iommu_id;

		mtk_pd_notifiers[iommu_id].notifier_call = mtk_iommu_pd_callback;
		mtk_pd_notifiers[iommu_id].priority = iommu_id;

		/* defaut power on,if larbs has the node "init-power-on" */
		if (disp_power_on)
			pd_sta[iommu_id] = POWER_ON_STA;

		r = dev_pm_genpd_add_notifier(dev, &mtk_pd_notifiers[iommu_id]);
		tlb_locks[iommu_id] = data->tlb_lock;
		pr_info("%s add_notifier dev:%s, disp_power_on:%d, iommu:%d\n",
			__func__, dev_name(dev), disp_power_on, iommu_id);
		if (r)
			pr_info("%s notifier err, dev:%s\n", __func__, dev_name(dev));
	}

	mtk_iommu_isr_pause_timer_init(data);

	pr_info("%s done dev:%s\n", __func__, dev_name(dev));
	return ret;

out_bus_set_null:
	bus_set_iommu(&platform_bus_type, NULL);
out_list_del:
	list_del(&data->list);
	iommu_device_unregister(&data->iommu);
out_sysfs_remove:
	iommu_device_sysfs_remove(&data->iommu);
out_link_remove:
	device_link_remove(data->smicomm_dev, dev);
out_runtime_disable:
	pm_runtime_disable(dev);
	return ret;
}

static int mtk_iommu_remove(struct platform_device *pdev)
{
	struct mtk_iommu_data *data = platform_get_drvdata(pdev);

	iommu_device_sysfs_remove(&data->iommu);
	iommu_device_unregister(&data->iommu);

	if (iommu_present(&platform_bus_type))
		bus_set_iommu(&platform_bus_type, NULL);

	clk_disable_unprepare(data->bclk);
	device_link_remove(data->smicomm_dev, &pdev->dev);
	pm_runtime_disable(&pdev->dev);
	if (!MTK_IOMMU_HAS_FLAG(data->plat_data, IOMMU_NO_IRQ))
		devm_free_irq(&pdev->dev, data->irq, data);
	component_master_del(&pdev->dev, &mtk_iommu_com_ops);
	return 0;
}

static int __maybe_unused mtk_iommu_runtime_suspend(struct device *dev)
{
	struct mtk_iommu_data *data = dev_get_drvdata(dev);
	struct mtk_iommu_suspend_reg *reg = &data->reg;
	void __iomem *base = data->base;

	reg->wr_len_ctrl = readl_relaxed(base + REG_MMU_WR_LEN_CTRL);
	reg->misc_ctrl = readl_relaxed(base + REG_MMU_MISC_CTRL);
	reg->dcm_dis = readl_relaxed(base + REG_MMU_DCM_DIS);
	reg->ctrl_reg = readl_relaxed(base + REG_MMU_CTRL_REG);
	reg->int_control0 = readl_relaxed(base + REG_MMU_INT_CONTROL0);
	reg->int_main_control = readl_relaxed(base + REG_MMU_INT_MAIN_CONTROL);
	reg->ivrp_paddr = readl_relaxed(base + REG_MMU_IVRP_PADDR);
	reg->vld_pa_rng = readl_relaxed(base + REG_MMU_VLD_PA_RNG);
	reg->tbw_id = readl_relaxed(base + REG_MMU_TBW_ID);

#if IS_ENABLED(CONFIG_MTK_IOMMU_MISC_SECURE)
	mtk_iommu_secure_bk_backup_by_atf(data->plat_data->iommu_type,
			data->plat_data->iommu_id);
#endif

	clk_disable_unprepare(data->bclk);
	return 0;
}

static int __maybe_unused mtk_iommu_runtime_resume(struct device *dev)
{
	struct mtk_iommu_data *data = dev_get_drvdata(dev);
	struct mtk_iommu_suspend_reg *reg = &data->reg;
	struct mtk_iommu_domain *m4u_dom = data->m4u_dom;
	void __iomem *base = data->base;
	int ret;

	ret = clk_prepare_enable(data->bclk);
	if (ret) {
		dev_err(data->dev, "Failed to enable clk(%d) in resume\n", ret);
		return ret;
	}
<<<<<<< HEAD
	writel_relaxed(reg->tbw_id, base + REG_MMU_TBW_ID);
=======

	/*
	 * Uppon first resume, only enable the clk and return, since the values of the
	 * registers are not yet set.
	 */
	if (!m4u_dom)
		return 0;

>>>>>>> 2e289f36
	writel_relaxed(reg->wr_len_ctrl, base + REG_MMU_WR_LEN_CTRL);
	writel_relaxed(reg->misc_ctrl, base + REG_MMU_MISC_CTRL);
	writel_relaxed(reg->dcm_dis, base + REG_MMU_DCM_DIS);
	writel_relaxed(reg->ctrl_reg, base + REG_MMU_CTRL_REG);
	writel_relaxed(reg->int_control0, base + REG_MMU_INT_CONTROL0);
	writel_relaxed(reg->int_main_control, base + REG_MMU_INT_MAIN_CONTROL);
	writel_relaxed(reg->ivrp_paddr, base + REG_MMU_IVRP_PADDR);
	writel_relaxed(reg->vld_pa_rng, base + REG_MMU_VLD_PA_RNG);
	writel(m4u_dom->cfg.arm_v7s_cfg.ttbr & MMU_PT_ADDR_MASK, base + REG_MMU_PT_BASE_ADDR);

#if IS_ENABLED(CONFIG_MTK_IOMMU_MISC_SECURE)
	mtk_iommu_secure_bk_restore_by_atf(data->plat_data->iommu_type,
			data->plat_data->iommu_id);
#endif

	return 0;
}

static const struct dev_pm_ops mtk_iommu_pm_ops = {
	SET_RUNTIME_PM_OPS(mtk_iommu_runtime_suspend, mtk_iommu_runtime_resume, NULL)
	SET_LATE_SYSTEM_SLEEP_PM_OPS(pm_runtime_force_suspend,
				     pm_runtime_force_resume)
};

static const struct mtk_iommu_plat_data mt2712_data = {
	.m4u_plat     = M4U_MT2712,
	.flags        = HAS_4GB_MODE | HAS_BCLK | HAS_VLD_PA_RNG |
			NOT_STD_AXI_MODE,
	.inv_sel_reg  = REG_MMU_INV_SEL_GEN1,
	.iova_region  = single_domain,
	.iova_region_nr = ARRAY_SIZE(single_domain),
	.iommu_id	= DISP_IOMMU,
	.iommu_type     = MM_IOMMU,
	.larbid_remap = {{0}, {1}, {2}, {3}, {4}, {5}, {6}, {7}},
};

static const struct mtk_iommu_plat_data mt6779_data = {
	.m4u_plat      = M4U_MT6779,
	.flags         = HAS_SUB_COMM | OUT_ORDER_WR_EN | WR_THROT_EN |
			 NOT_STD_AXI_MODE,
	.inv_sel_reg   = REG_MMU_INV_SEL_GEN2,
	.iova_region   = single_domain,
	.iova_region_nr = ARRAY_SIZE(single_domain),
	.iommu_id	= DISP_IOMMU,
	.iommu_type     = MM_IOMMU,
	.larbid_remap  = {{0}, {1}, {2}, {3}, {5}, {7, 8}, {10}, {9}},
};

static const struct mtk_iommu_plat_data mt6873_data = {
	.m4u_plat = M4U_MT6873,
	.flags         = HAS_SUB_COMM | OUT_ORDER_WR_EN | WR_THROT_EN |
			 HAS_BCLK | NOT_STD_AXI_MODE,
	.inv_sel_reg   = REG_MMU_INV_SEL_GEN2,
	.iommu_id	= DISP_IOMMU,
	.iommu_type     = MM_IOMMU,
	.iova_region    = mt6873_multi_dom,
	.iova_region_nr = ARRAY_SIZE(mt6873_multi_dom),
	/* not use larbid_remap */
	.larbid_remap = {{0}, {1}, {4, 5}, {7}, {2}, {9, 11, 19, 20},
			 {0, 14, 16}, {0, 13, 18, 17}},
};

static const struct mtk_iommu_plat_data mt6873_data_apu = {
	.m4u_plat        = M4U_MT6873,
	.flags           = LINK_WITH_APU,
	.inv_sel_reg     = REG_MMU_INV_SEL_GEN2,
	.iommu_id	 = APU_IOMMU0,
	.iommu_type      = APU_IOMMU,
	.iova_region     = mt6873_multi_dom,
	/* not use larbid_remap */
	.larbid_remap    = {{0}, {1}, {2}, {3}, {4}, {5}, {6}, {7}},
	.iova_region_nr  = ARRAY_SIZE(mt6873_multi_dom),
};

static const struct mtk_iommu_plat_data mt6879_data_disp = {
	.m4u_plat	= M4U_MT6879,
	.flags          = HAS_SUB_COMM | OUT_ORDER_WR_EN | GET_DOM_ID_LEGACY |
			  NOT_STD_AXI_MODE | TLB_SYNC_EN | IOMMU_BK_EN | IOMMU_CLK_AO_EN |
			  IOMMU_EN_PRE | SKIP_CFG_PORT | IOVA_34_EN,// | HAS_BCLK,
	.inv_sel_reg    = REG_MMU_INV_SEL_GEN2,
	.iommu_id	= DISP_IOMMU,
	.iommu_type     = MM_IOMMU,
	.normal_dom	= 0,
	.iova_region    = mt6879_multi_dom,
	.iova_region_nr = ARRAY_SIZE(mt6879_multi_dom),
	/* not use larbid_remap */
};

static const struct mtk_iommu_plat_data mt6879_data_apu0 = {
	.m4u_plat	= M4U_MT6879,
	.flags          = HAS_SUB_COMM | TLB_SYNC_EN | IOMMU_BK_EN | GET_DOM_ID_LEGACY |
			  IOVA_34_EN,// | HAS_BCLK,
	.inv_sel_reg    = REG_MMU_INV_SEL_GEN2,
	.iommu_id	= APU_IOMMU0,
	.iommu_type     = APU_IOMMU,
	.normal_dom	= 0,
	.iova_region    = mt6879_multi_dom,
	.iova_region_nr = ARRAY_SIZE(mt6879_multi_dom),
	/* not use larbid_remap */
};

static const struct mtk_iommu_plat_data mt6879_data_peri_m4 = {
	.m4u_plat	= M4U_MT6879,
	.flags          = HAS_SUB_COMM | SET_TBW_ID | TLB_SYNC_EN |
			  GET_DOM_ID_LEGACY | IOMMU_BK_EN | IOMMU_NO_IRQ | IOVA_34_EN,// | HAS_BCLK,
	.inv_sel_reg    = REG_MMU_INV_SEL_GEN2,
	.reg_val	= 0x3ffc3ffd,
	.iommu_id	= PERI_IOMMU_M4,
	.iommu_type     = PERI_IOMMU,
	.normal_dom	= 0,
	.iova_region    = mt6879_multi_dom,
	.iova_region_nr = ARRAY_SIZE(mt6879_multi_dom),
	/* not use larbid_remap */
};

static const struct mtk_iommu_plat_data mt6879_data_peri_m6 = {
	.m4u_plat	= M4U_MT6879,
	.flags          = HAS_SUB_COMM | SET_TBW_ID | TLB_SYNC_EN |
			  GET_DOM_ID_LEGACY | IOMMU_BK_EN | IOMMU_NO_IRQ | IOVA_34_EN,// | HAS_BCLK,
	.inv_sel_reg    = REG_MMU_INV_SEL_GEN2,
	.reg_val	= 0x03fc03fd,
	.iommu_id	= PERI_IOMMU_M6,
	.iommu_type     = PERI_IOMMU,
	.normal_dom	= 0,
	.iova_region    = mt6879_multi_dom,
	.iova_region_nr = ARRAY_SIZE(mt6879_multi_dom),
	/* not use larbid_remap */
};

static const struct mtk_iommu_plat_data mt6879_data_peri_m7 = {
	.m4u_plat	= M4U_MT6879,
	.flags          = HAS_SUB_COMM | TLB_SYNC_EN | IOMMU_BK_EN |
			  GET_DOM_ID_LEGACY | IOMMU_NO_IRQ | IOVA_34_EN,// | HAS_BCLK,
	.inv_sel_reg    = REG_MMU_INV_SEL_GEN2,
	.iommu_id	= PERI_IOMMU_M7,
	.iommu_type     = PERI_IOMMU,
	.normal_dom	= 0,
	.iova_region    = mt6879_multi_dom,
	.iova_region_nr = ARRAY_SIZE(mt6879_multi_dom),
	/* not use larbid_remap */
};

static const struct mtk_iommu_plat_data mt6893_data_iommu0 = {
	.m4u_plat        = M4U_MT6893,
	.flags           = NOT_STD_AXI_MODE | HAS_SUB_COMM | OUT_ORDER_WR_EN | WR_THROT_EN | HAS_BCLK | IOVA_34_EN | GET_DOM_ID_LEGACY,
	/* not use larbid_remap */
	.larbid_remap    = {{0}, {1}, {4, 5}, {7}, {2}, {9, 11, 19, 20},
			    {0, 14, 16}, {0, 13, 18, 17}},
	.inv_sel_reg     = REG_MMU_INV_SEL_GEN2,
	.iommu_id	 = DISP_IOMMU,
	.iommu_type      = MM_IOMMU,
	.normal_dom	 = 0,
	.iova_region     = mt6873_multi_dom,
	.iova_region_nr  = ARRAY_SIZE(mt6873_multi_dom),
};

static const struct mtk_iommu_plat_data mt6893_data_iommu1 = {
	.m4u_plat        = M4U_MT6893,
	.flags           = NOT_STD_AXI_MODE | HAS_SUB_COMM | OUT_ORDER_WR_EN | WR_THROT_EN | HAS_BCLK | IOVA_34_EN | GET_DOM_ID_LEGACY,
	/* not use larbid_remap */
	.larbid_remap    = {{0}, {1}, {4, 5}, {7}, {2}, {9, 11, 19, 20},
			    {0, 14, 16}, {0, 13, 18, 17}},
	.inv_sel_reg     = REG_MMU_INV_SEL_GEN2,
	.iommu_id	 = MDP_IOMMU,
	.iommu_type      = MM_IOMMU,
	.normal_dom	 = 0,
	.iova_region     = mt6873_multi_dom,
	.iova_region_nr = ARRAY_SIZE(mt6873_multi_dom),
};

static const struct mtk_iommu_plat_data mt6893_data_iommu2 = {
	.m4u_plat        = M4U_MT6893,
	.flags           = LINK_WITH_APU | IOVA_34_EN | GET_DOM_ID_LEGACY,
	.iommu_id	 = APU_IOMMU0,
	.iommu_type      = APU_IOMMU,
	.normal_dom      = 0,
	.inv_sel_reg	 = REG_MMU_INV_SEL_GEN2,
	.iova_region	 = mt6873_multi_dom,
	/* not use larbid_remap */
	.larbid_remap    = {{0}, {1}, {2}, {3}, {4}, {5}, {6}, {7}},
	.iova_region_nr  = ARRAY_SIZE(mt6873_multi_dom),
};

static const struct mtk_iommu_plat_data mt6893_data_iommu3 = {
	.m4u_plat        = M4U_MT6893,
	.flags           = LINK_WITH_APU,
	.iommu_id	 = APU_IOMMU1,
	.iommu_type      = APU_IOMMU,
	.normal_dom	 = 0,
	.inv_sel_reg	 = REG_MMU_INV_SEL_GEN2,
	.iova_region	 = mt6873_multi_dom,
	/* not use larbid_remap */
	.larbid_remap    = {{0}, {1}, {2}, {3}, {4}, {5}, {6}, {7}},
	.iova_region_nr  = ARRAY_SIZE(mt6873_multi_dom),
};

static const struct mtk_iommu_plat_data mt6983_data_disp = {
	.m4u_plat	= M4U_MT6983,
	.flags          = HAS_SUB_COMM | OUT_ORDER_WR_EN | GET_DOM_ID_LEGACY |
			  NOT_STD_AXI_MODE | TLB_SYNC_EN | IOMMU_BK_EN | IOMMU_CLK_AO_EN |
			  IOMMU_EN_PRE | SKIP_CFG_PORT | IOVA_34_EN,// | HAS_BCLK,
	.inv_sel_reg    = REG_MMU_INV_SEL_GEN2,
	.iommu_id	= DISP_IOMMU,
	.iommu_type     = MM_IOMMU,
	.normal_dom	= 0,
	.iova_region    = mt6983_multi_dom,
	.iova_region_nr = ARRAY_SIZE(mt6983_multi_dom),
	/* not use larbid_remap */
	.larbid_remap	= {{0}, {0}, {21}, {0},         /*0 ~ 3*/
	                  {2}, {0}, {5}, {0},           /*4 ~ 7*/
	                  {7}, {0}, {9, 10, 11, 23},    /*8 ~ 10*/
	                  {0}, {13, 25, 27, 29}, {30},  /*11 ~ 13*/
	                  {6}, {0}},                    /*14 ~ 15*/
};

static const struct mtk_iommu_plat_data mt6983_data_mdp = {
	.m4u_plat	= M4U_MT6983,
	.flags          = HAS_SUB_COMM | OUT_ORDER_WR_EN | GET_DOM_ID_LEGACY |
			  NOT_STD_AXI_MODE | TLB_SYNC_EN | IOMMU_BK_EN | IOMMU_CLK_AO_EN |
			  IOMMU_EN_PRE | SKIP_CFG_PORT | IOVA_34_EN,// | HAS_BCLK,
	.inv_sel_reg    = REG_MMU_INV_SEL_GEN2,
	.iommu_id	= MDP_IOMMU,
	.iommu_type     = MM_IOMMU,
	.normal_dom	= 0,
	.iova_region    = mt6983_multi_dom,
	.iova_region_nr = ARRAY_SIZE(mt6983_multi_dom),
	/* not use larbid_remap */
	.larbid_remap	= {{1}, {0}, {20}, {0},         /*0 ~ 3*/
	                  {3}, {0}, {4}, {0},           /*4 ~ 7*/
	                  {8}, {0}, {22, 12, 15, 18},   /*8 ~ 10*/
	                  {0}, {14, 26, 16, 17}, {28, 19, 0, 0}, /*11 ~ 13*/
	                  {0}, {0}},                    /*14 ~ 15*/
};

static const struct mtk_iommu_plat_data mt6983_data_apu0 = {
	.m4u_plat	= M4U_MT6983,
	.flags          = HAS_SUB_COMM | TLB_SYNC_EN | IOMMU_BK_EN | GET_DOM_ID_LEGACY | IOVA_34_EN,// | HAS_BCLK,
	.inv_sel_reg    = REG_MMU_INV_SEL_GEN2,
	.iommu_id	= APU_IOMMU0,
	.iommu_type     = APU_IOMMU,
	.normal_dom	= 0,
	.iova_region    = mt6983_multi_dom,
	.iova_region_nr = ARRAY_SIZE(mt6983_multi_dom),
	/* not use larbid_remap */
};

static const struct mtk_iommu_plat_data mt6983_data_apu1 = {
	.m4u_plat	= M4U_MT6983,
	.flags          = HAS_SUB_COMM | TLB_SYNC_EN | IOMMU_BK_EN | GET_DOM_ID_LEGACY | IOVA_34_EN,// | HAS_BCLK,
	.inv_sel_reg    = REG_MMU_INV_SEL_GEN2,
	.iommu_id	= APU_IOMMU1,
	.iommu_type     = APU_IOMMU,
	.normal_dom	= 0,
	.iova_region    = mt6983_multi_dom,
	.iova_region_nr = ARRAY_SIZE(mt6983_multi_dom),
	/* not use larbid_remap */
};

static const struct mtk_iommu_plat_data mt6983_data_peri_m4 = {
	.m4u_plat	= M4U_MT6983,
	.flags          = HAS_SUB_COMM | SET_TBW_ID | TLB_SYNC_EN |
			  GET_DOM_ID_LEGACY | IOMMU_BK_EN | IOMMU_NO_IRQ | IOVA_34_EN,// | HAS_BCLK,
	.inv_sel_reg    = REG_MMU_INV_SEL_GEN2,
	.tbw_reg_val	= 0x3ffc3ffd,
	.iommu_id	= PERI_IOMMU_M4,
	.iommu_type     = PERI_IOMMU,
	.normal_dom	= 0,
	.iova_region    = mt6983_multi_dom,
	.iova_region_nr = ARRAY_SIZE(mt6983_multi_dom),
	/* not use larbid_remap */
};

static const struct mtk_iommu_plat_data mt6983_data_peri_m6 = {
	.m4u_plat	= M4U_MT6983,
	.flags          = HAS_SUB_COMM | SET_TBW_ID | TLB_SYNC_EN |
			  GET_DOM_ID_LEGACY | IOMMU_BK_EN | IOMMU_NO_IRQ | IOVA_34_EN,// | HAS_BCLK,
	.inv_sel_reg    = REG_MMU_INV_SEL_GEN2,
	.tbw_reg_val	= 0x03fc03fd,
	.iommu_id	= PERI_IOMMU_M6,
	.iommu_type     = PERI_IOMMU,
	.normal_dom	= 0,
	.iova_region    = mt6983_multi_dom,
	.iova_region_nr = ARRAY_SIZE(mt6983_multi_dom),
	/* not use larbid_remap */
};

static const struct mtk_iommu_plat_data mt6983_data_peri_m7 = {
	.m4u_plat	= M4U_MT6983,
	.flags          = HAS_SUB_COMM | TLB_SYNC_EN | IOMMU_BK_EN |
			  GET_DOM_ID_LEGACY | IOMMU_NO_IRQ | IOVA_34_EN,// | HAS_BCLK,
	.inv_sel_reg    = REG_MMU_INV_SEL_GEN2,
	.iommu_id	= PERI_IOMMU_M7,
	.iommu_type     = PERI_IOMMU,
	.normal_dom	= 0,
	.iova_region    = mt6983_multi_dom,
	.iova_region_nr = ARRAY_SIZE(mt6983_multi_dom),
	/* not use larbid_remap */
};

static const struct mtk_iommu_plat_data mt8167_data = {
	.m4u_plat     = M4U_MT8167,
	.flags        = RESET_AXI | HAS_LEGACY_IVRP_PADDR,
	.inv_sel_reg  = REG_MMU_INV_SEL_GEN1,
	.iommu_id     = DISP_IOMMU,
	.iommu_type   = MM_IOMMU,
	.iova_region  = single_domain,
	.iova_region_nr = ARRAY_SIZE(single_domain),
	.larbid_remap = {{0}, {1}, {2}}, /* Linear mapping. */
};

static const struct mtk_iommu_plat_data mt8173_data = {
	.m4u_plat     = M4U_MT8173,
	.flags	      = HAS_4GB_MODE | HAS_BCLK | RESET_AXI |
			HAS_LEGACY_IVRP_PADDR,
	.inv_sel_reg  = REG_MMU_INV_SEL_GEN1,
	.iova_region  = single_domain,
	.iova_region_nr = ARRAY_SIZE(single_domain),
	.iommu_id	= DISP_IOMMU,
	.iommu_type    = MM_IOMMU,
	.larbid_remap = {{0}, {1}, {2}, {3}, {4}, {5}}, /* Linear mapping. */
};

static const struct mtk_iommu_plat_data mt8183_data = {
	.m4u_plat     = M4U_MT8183,
	.flags        = RESET_AXI,
	.inv_sel_reg  = REG_MMU_INV_SEL_GEN1,
	.iova_region  = single_domain,
	.iova_region_nr = ARRAY_SIZE(single_domain),
	.iommu_id	= DISP_IOMMU,
	.iommu_type    = MM_IOMMU,
	.larbid_remap = {{0}, {4}, {5}, {6}, {7}, {2}, {3}, {1}},
};

static const struct mtk_iommu_plat_data mt8192_data = {
	.m4u_plat       = M4U_MT8192,
	.flags          = HAS_BCLK | HAS_SUB_COMM | OUT_ORDER_WR_EN |
			  WR_THROT_EN | IOVA_34_EN,
	.inv_sel_reg    = REG_MMU_INV_SEL_GEN2,
	.iova_region    = mt8192_multi_dom,
	.iova_region_nr = ARRAY_SIZE(mt8192_multi_dom),
	.iommu_id	= DISP_IOMMU,
	.iommu_type      = MM_IOMMU,
	.larbid_remap   = {{0}, {1}, {4, 5}, {7}, {2}, {9, 11, 19, 20},
			   {0, 14, 16}, {0, 13, 18, 17}},
};

static const struct of_device_id mtk_iommu_of_ids[] = {
	{ .compatible = "mediatek,mt2712-m4u", .data = &mt2712_data},
	{ .compatible = "mediatek,mt6779-m4u", .data = &mt6779_data},
	{ .compatible = "mediatek,mt6873-m4u", .data = &mt6873_data},
	{ .compatible = "mediatek,mt6873-apu-iommu", .data = &mt6873_data_apu},
	{ .compatible = "mediatek,mt6879-apu-iommu0", .data = &mt6879_data_apu0},
	{ .compatible = "mediatek,mt6879-disp-iommu", .data = &mt6879_data_disp},
#ifdef IOMMU_NO_USE
	{ .compatible = "mediatek,mt6879-peri-iommu_m4", .data = &mt6879_data_peri_m4},
	{ .compatible = "mediatek,mt6879-peri-iommu_m6", .data = &mt6879_data_peri_m6},
	{ .compatible = "mediatek,mt6879-peri-iommu_m7", .data = &mt6879_data_peri_m7},
#endif
	{ .compatible = "mediatek,mt6893-iommu0", .data = &mt6893_data_iommu0},
	{ .compatible = "mediatek,mt6893-iommu1", .data = &mt6893_data_iommu1},
	{ .compatible = "mediatek,mt6893-iommu2", .data = &mt6893_data_iommu2},
	{ .compatible = "mediatek,mt6893-iommu3", .data = &mt6893_data_iommu3},
	{ .compatible = "mediatek,mt6983-apu-iommu0", .data = &mt6983_data_apu0},
	{ .compatible = "mediatek,mt6983-apu-iommu1", .data = &mt6983_data_apu1},
	{ .compatible = "mediatek,mt6983-disp-iommu", .data = &mt6983_data_disp},
	{ .compatible = "mediatek,mt6983-mdp-iommu", .data = &mt6983_data_mdp},
#ifdef IOMMU_NO_USE
	{ .compatible = "mediatek,mt6983-peri-iommu-m4", .data = &mt6983_data_peri_m4},
	{ .compatible = "mediatek,mt6983-peri-iommu-m6", .data = &mt6983_data_peri_m6},
	{ .compatible = "mediatek,mt6983-peri-iommu-m7", .data = &mt6983_data_peri_m7},
#endif
	{ .compatible = "mediatek,mt8167-m4u", .data = &mt8167_data},
	{ .compatible = "mediatek,mt8173-m4u", .data = &mt8173_data},
	{ .compatible = "mediatek,mt8183-m4u", .data = &mt8183_data},
	{ .compatible = "mediatek,mt8192-m4u", .data = &mt8192_data},
	{}
};

static struct platform_driver mtk_iommu_driver = {
	.probe	= mtk_iommu_probe,
	.remove	= mtk_iommu_remove,
	.driver	= {
		.name = "mtk-iommu",
		.of_match_table = mtk_iommu_of_ids,
		.pm = &mtk_iommu_pm_ops,
	}
};
module_platform_driver(mtk_iommu_driver);

MODULE_DESCRIPTION("IOMMU API for MediaTek M4U implementations");
MODULE_LICENSE("GPL v2");<|MERGE_RESOLUTION|>--- conflicted
+++ resolved
@@ -1103,16 +1103,7 @@
 static int mtk_iommu_hw_init(const struct mtk_iommu_data *data)
 {
 	u32 regval;
-<<<<<<< HEAD
-	int i, ret;
-
-	ret = clk_prepare_enable(data->bclk);
-	if (ret) {
-		dev_err(data->dev, "Failed to enable iommu bclk(%d)\n", ret);
-		return ret;
-	}
-=======
->>>>>>> 2e289f36
+	int i;
 
 	if (data->plat_data->m4u_plat == M4U_MT8173) {
 		regval = F_MMU_PREFETCH_RT_REPLACE_MOD |
@@ -1155,7 +1146,6 @@
 	}
 	writel_relaxed(regval, data->base + REG_MMU_MISC_CTRL);
 
-<<<<<<< HEAD
 	if (MTK_IOMMU_HAS_FLAG(data->plat_data, SET_TBW_ID))
 		writel_relaxed(data->plat_data->tbw_reg_val, data->base + REG_MMU_TBW_ID);
 
@@ -1235,18 +1225,10 @@
 		if (devm_request_irq(dev, irq, mtk_iommu_isr, 0, dev_name(dev), (void *)data)) {
 			if (i != IOMMU_BK4)
 				writel_relaxed(0, data->base + REG_MMU_PT_BASE_ADDR);
-			clk_disable_unprepare(data->bclk);
 			dev_err(dev, "Failed @ IRQ-%d Request\n", irq);
 			return -ENODEV;
 		}
 		pr_info("%s, register irq done %d\n", __func__, irq);
-=======
-	if (devm_request_irq(data->dev, data->irq, mtk_iommu_isr, 0,
-			     dev_name(data->dev), (void *)data)) {
-		writel_relaxed(0, data->base + REG_MMU_PT_BASE_ADDR);
-		dev_err(data->dev, "Failed @ IRQ-%d Request\n", data->irq);
-		return -ENODEV;
->>>>>>> 2e289f36
 	}
 
 	pr_info("%s, done\n", __func__);
@@ -1629,9 +1611,6 @@
 		dev_err(data->dev, "Failed to enable clk(%d) in resume\n", ret);
 		return ret;
 	}
-<<<<<<< HEAD
-	writel_relaxed(reg->tbw_id, base + REG_MMU_TBW_ID);
-=======
 
 	/*
 	 * Uppon first resume, only enable the clk and return, since the values of the
@@ -1640,7 +1619,7 @@
 	if (!m4u_dom)
 		return 0;
 
->>>>>>> 2e289f36
+	writel_relaxed(reg->tbw_id, base + REG_MMU_TBW_ID);
 	writel_relaxed(reg->wr_len_ctrl, base + REG_MMU_WR_LEN_CTRL);
 	writel_relaxed(reg->misc_ctrl, base + REG_MMU_MISC_CTRL);
 	writel_relaxed(reg->dcm_dis, base + REG_MMU_DCM_DIS);
