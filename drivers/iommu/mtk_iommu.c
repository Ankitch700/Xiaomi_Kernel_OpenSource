// SPDX-License-Identifier: GPL-2.0-only
/*
 * Copyright (c) 2015-2016 MediaTek Inc.
 * Author: Yong Wu <yong.wu@mediatek.com>
 */
#define pr_fmt(fmt)    "mtk_iommu: " fmt

#include <linux/bitfield.h>
#include <linux/bug.h>
#include <linux/clk.h>
#include <linux/component.h>
#include <linux/device.h>
#include <linux/dma-direct.h>
#include <linux/dma-iommu.h>
#include <linux/err.h>
#include <linux/interrupt.h>
#include <linux/io.h>
#include <linux/iommu.h>
#include <linux/iopoll.h>
#include <linux/list.h>
#include <linux/mfd/syscon.h>
#include <linux/module.h>
#include <linux/of_address.h>
#include <linux/of_iommu.h>
#include <linux/of_irq.h>
#include <linux/of_platform.h>
#include <linux/platform_device.h>
#include <linux/pm_domain.h>
#include <linux/pm_runtime.h>
#include <linux/regmap.h>
#include <linux/slab.h>
#include <linux/spinlock.h>
#include <linux/soc/mediatek/infracfg.h>
#include <linux/arm-smccc.h>
#include <asm/barrier.h>
#include <soc/mediatek/smi.h>
#if IS_ENABLED(CONFIG_MTK_SMI)
#include <../misc/mediatek/smi/mtk-smi-dbg.h>
#endif
#if IS_ENABLED(CONFIG_MTK_IOMMU_MISC_DBG)
#include <../misc/mediatek/iommu/iommu_debug.h>
#endif
#if IS_ENABLED(CONFIG_MTK_IOMMU_MISC_SECURE)
#include <../misc/mediatek/iommu/iommu_secure.h>
#endif

#include "mtk_iommu.h"

#define REG_MMU_PT_BASE_ADDR			0x000
#define MMU_PT_ADDR_MASK			GENMASK(31, 7)

#define REG_MMU_STA				0x008

#define REG_MMU_INVALIDATE			0x020
#define F_ALL_INVLD				0x2
#define F_MMU_INV_RANGE				0x1

#define REG_MMU_INVLD_START_A			0x024
#define REG_MMU_INVLD_END_A			0x028

#define REG_MMU_INV_SEL_GEN2			0x02c
#define REG_MMU_INV_SEL_GEN1			0x038
#define F_INVLD_EN0				BIT(0)
#define F_INVLD_EN1				BIT(1)

#define REG_MMU_DUMMY				0x044

#define REG_MMU_MISC_CTRL			0x048
#define F_MMU_IN_ORDER_WR_EN_MASK		(BIT(1) | BIT(17))
#define F_MMU_STANDARD_AXI_MODE_MASK		(BIT(3) | BIT(19))

#define REG_MMU_DCM_DIS				0x050
#define REG_MMU_WR_LEN_CTRL			0x054
#define F_MMU_WR_THROT_DIS_MASK			(BIT(5) | BIT(21))

#define REG_MMU_DBG(index)			(0x060 + index * 4)

#define REG_MMU_TBW_ID				0xa0

#define REG_MMU_CTRL_REG			0x110
#define F_MMU_MON_EN				BIT(1)
#define F_MMU_SYNC_INVLDT_EN			BIT(3)
#define F_MMU_TF_PROT_TO_PROGRAM_ADDR		(2 << 4)
#define F_MMU_PREFETCH_RT_REPLACE_MOD		BIT(4)
#define F_MMU_TF_PROT_TO_PROGRAM_ADDR_MT8173	(2 << 5)

#define REG_MMU_IVRP_PADDR			0x114

#define REG_MMU_VLD_PA_RNG			0x118
#define F_MMU_VLD_PA_RNG(EA, SA)		(((EA) << 8) | (SA))

#define REG_MMU_INT_CONTROL0			0x120
#define F_L2_MULIT_HIT_EN			BIT(0)
#define F_TABLE_WALK_FAULT_INT_EN		BIT(1)
#define F_PREETCH_FIFO_OVERFLOW_INT_EN		BIT(2)
#define F_MISS_FIFO_OVERFLOW_INT_EN		BIT(3)
#define F_TLB_INVALID_DONE_EN			BIT(4)
#define F_PREFETCH_FIFO_ERR_INT_EN		BIT(5)
#define F_MISS_FIFO_ERR_INT_EN			BIT(6)
#define F_INT_CLR_BIT				BIT(12)

#define REG_MMU_INT_MAIN_CONTROL		0x124
						/* mmu0 | mmu1 */
#define F_INT_TRANSLATION_FAULT			(BIT(0) | BIT(7))
#define F_INT_MAIN_MULTI_HIT_FAULT		(BIT(1) | BIT(8))
#define F_INT_INVALID_PA_FAULT			(BIT(2) | BIT(9))
#define F_INT_ENTRY_REPLACEMENT_FAULT		(BIT(3) | BIT(10))
#define F_INT_TLB_MISS_FAULT			(BIT(4) | BIT(11))
#define F_INT_MISS_TRANSACTION_FIFO_FAULT	(BIT(5) | BIT(12))
#define F_INT_PRETETCH_TRANSATION_FIFO_FAULT	(BIT(6) | BIT(13))
#define F_INT_MAIN_MAU_INT_EN(MAUCNT)	\
	(F_REG_MMU_MAU_INT_MASK(0, MAUCNT) | F_REG_MMU_MAU_INT_MASK(1, MAUCNT))
#define F_INT_MMU_MAU_INT_EN(MMU, MAU, MAUCNT)	BIT(14+(MMU)*(MAUCNT)+(MAU))

#define REG_MMU_CPE_DONE			0x12C

#define REG_MMU_FAULT_ST0			0x130
#define F_INT_MHIT_ERR				BIT(0)
#define F_INT_TBW_FAULT				BIT(1)
#define F_INT_PFQ_FIFO_FULL			BIT(2)
#define F_INT_MQ_FIFO_FULL			BIT(3)
#define F_INT_INVLDT_DONE			BIT(4)
#define F_INT_PFQ_OUT_FIFO_ERR			BIT(5)
#define F_INT_PFQ_IN_FIFO_ERR			BIT(6)
#define F_INT_MQ_OUT_FIFO_ERR			BIT(7)
#define F_INT_MQ_IN_FIFO_ERR			BIT(8)
#define F_INT_CDB_SLICE_ERR			BIT(9)
#define F_REG_MMU_FAULT_ST0_MASK		GENMASK(9, 0)

#define REG_MMU_FAULT_ST1			0x134
#define F_INT_MMU_TF_ERR(MMU)			BIT(0+(MMU)*7)
#define F_INT_MMU_MHIT_ERR(MMU)			BIT(1+(MMU)*7)
#define F_INT_MMU_INV_PA_ERR(MMU)		BIT(2+(MMU)*7)
#define F_INT_MMU_ENTR_REP_ERR(MMU)		BIT(3+(MMU)*7)
#define F_INT_MMU_TLBM_ERR(MMU)			BIT(4+(MMU)*7)
#define F_INT_MMU_MQ_OVF_ERR(MMU)		BIT(5+(MMU)*7)
#define F_INT_MMU_PFQ_OVF_ERR(MMU)		BIT(6+(MMU)*7)
#define F_INT_MMU_MAU_INT_STA(MMU, MAU, MAUCNT)	BIT(14+(MMU)*(MAUCNT)+(MAU))

#define F_REG_MMU0_INV_PA_MASK			BIT(0)
#define F_REG_MMU0_TF_MASK			BIT(2)
#define F_REG_MMU0_MAU_INT_MASK			GENMASK(10, 7)
#define F_REG_MMU0_FAULT_MASK			GENMASK(6, 0)
#define F_REG_MMU1_FAULT_MASK			GENMASK(13, 7)
#define F_REG_MMU_MAU_INT_MASK(MMU, MAUCNT)	\
	GENMASK((14+(MAUCNT)*((MMU)+1)-1), (14+(MAUCNT)*(MMU)))

#define REG_MMU_TBWALK_FAULT_VA			0x138
#define F_L2_TBWALK_FAULT_VA_31_12_MASK		GENMASK(31, 12)
#define F_L2_TBWALK_FAULT_VA_33_32_MASK		GENMASK(10, 9)
#define F_L2_TBWALK_FAULT_PAGE_LAYER_BIT	BIT(0)

#define REG_MMU0_FAULT_VA			0x13c
#define F_MMU_INVAL_VA_31_12_MASK		GENMASK(31, 12)
#define F_MMU_INVAL_VA_34_32_MASK		GENMASK(11, 9)
#define F_MMU_INVAL_PA_34_32_MASK		GENMASK(8, 6)
#define F_MMU_FAULT_VA_WRITE_BIT		BIT(1)
#define F_MMU_FAULT_VA_LAYER_BIT		BIT(0)

#define REG_MMU0_INVLD_PA			0x140
#define REG_MMU1_FAULT_VA			0x144
#define REG_MMU1_INVLD_PA			0x148
#define REG_MMU0_INT_ID				0x150
#define REG_MMU1_INT_ID				0x154
#define F_MMU_INT_ID_COMM_ID(a)			(((a) >> 9) & 0xf)
#define F_MMU_INT_ID_SUB_COMM_ID(a)		(((a) >> 7) & 0x3)
#define F_MMU_INT_ID_LARB_ID(a)			(((a) >> 7) & 0x7)
#define F_MMU_INT_ID_PORT_ID(a)			(((a) >> 2) & 0x1f)

#define REG_MMU_RS_VA(MMU, RS)			(0x380 + MMU * 0x300 + RS * 0x10)

/* MAU set register */
#define REG_MMU_MAU_SA(MMU, MAU)		(0x900+(MMU)*0x100+(MAU)*0x24)
#define REG_MMU_MAU_SA_EXT(MMU, MAU)		(0x904+(MMU)*0x100+(MAU)*0x24)
#define REG_MMU_MAU_EA(MMU, MAU)		(0x908+(MMU)*0x100+(MAU)*0x24)
#define REG_MMU_MAU_EA_EXT(MMU, MAU)		(0x90C+(MMU)*0x100+(MAU)*0x24)
#define REG_MMU_MAU_LARB_EN(MMU, MAU)		(0x910+(MMU)*0x100+(MAU)*0x24)
#define REG_MMU_MAU_PORT_EN(MMU, MAU)		(0x914+(MMU)*0x100+(MAU)*0x24)
#define REG_MMU_MAU_ASRT_ID(MMU, MAU)		(0x918+(MMU)*0x100+(MAU)*0x24)
#define REG_MMU_MAU_AA(MMU, MAU)		(0x91C+(MMU)*0x100+(MAU)*0x24)
#define REG_MMU_MAU_AA_EXT(MMU, MAU)		(0x920+(MMU)*0x100+(MAU)*0x24)

#define REG_MMU_MAU_CLR(MMU, CNT)		(0x900+(MMU)*0x100+(CNT)*0x24)
#define REG_MMU_MAU_IO(MMU, CNT)		(0x904+(MMU)*0x100+(CNT)*0x24)
#define REG_MMU_MAU_RW(MMU, CNT)		(0x908+(MMU)*0x100+(CNT)*0x24)
#define REG_MMU_MAU_VA(MMU, CNT)		(0x90C+(MMU)*0x100+(CNT)*0x24)
#define REG_MMU_MAU_ASRT_STA(MMU, CNT)		(0x910+(MMU)*0x100+(CNT)*0x24)
#define REG_MMU_MAU_C4K(MMU, CNT)		(0x914+(MMU)*0x100+(CNT)*0x24)
#define REG_MMU_MAU_ASSERT_INFO(MMU, CNT)	(0x918+(MMU)*0x100+(CNT)*0x24)

#define F_MMU_MAU_BIT_VAL(VAL, MAU)		((!!(VAL))<<(MAU))
#define F_MMU_MAU_ASRT_ID_VAL			GENMASK(7, 0)

/* iommu hw register define */
#define MTK_IOMMU_DEBUG_REG_NR			(7)
#define MTK_IOMMU_MMU_COUNT			(2)
#define MTK_IOMMU_RS_COUNT			(16)

#define MTK_PROTECT_PA_ALIGN			256

#define HAS_4GB_MODE			BIT(0)
/* HW will use the EMI clock if there isn't the "bclk". */
#define HAS_BCLK			BIT(1)
#define HAS_VLD_PA_RNG			BIT(2)
#define RESET_AXI			BIT(3)
#define OUT_ORDER_WR_EN			BIT(4)
#define HAS_SUB_COMM			BIT(5)
#define WR_THROT_EN			BIT(6)
#define HAS_LEGACY_IVRP_PADDR		BIT(7)
#define IOVA_34_EN			BIT(8)
<<<<<<< HEAD
#define NOT_STD_AXI_MODE		BIT(9)
#define SET_TBW_ID			BIT(10)
#define LINK_WITH_APU			BIT(11)
#define TLB_SYNC_EN			BIT(12)
#define IOMMU_SEC_EN			BIT(13)
#define SKIP_CFG_PORT			BIT(14)
/* For IOMMU EP/bring up phase: CLK AO */
#define IOMMU_CLK_AO_EN			BIT(15)
/* For IOMMU EP/bring up phase: smi not ready */
#define IOMMU_EN_PRE			BIT(16)
/* Debug: Skip register IRQ */
#define IOMMU_NO_IRQ			BIT(17)
#define GET_DOM_ID_LEGACY		BIT(18)
#define HAS_SMI_SUB_COMM		BIT(19)
#define SAME_SUBSYS			BIT(20)
#define IOMMU_MAU_EN			BIT(21)
#define PM_OPS_SKIP			BIT(22)
#define SHARE_PGTABLE			BIT(23)

#define POWER_ON_STA		1
#define POWER_OFF_STA		0
=======
#define PGTABLE_PA_35_EN		BIT(9)
>>>>>>> d61fe3ad

#define MTK_IOMMU_HAS_FLAG(pdata, _x) \
		((((pdata)->flags) & (_x)) == (_x))

#define MTK_IOMMU_ISR_COUNT_MAX			2
#define MTK_IOMMU_ISR_DISABLE_TIME		10
#define MTK_IOMMU_TF_IOVA_DUMP_NUM		5

#define MMU_MAU_REG_BACKUP_SIZE		(100 * sizeof(unsigned int))

/* hyp-pmm fastcalls */
#define HYP_PMM_SHARE_IOVA			(0XBB00FFA2)
#define HYP_PMM_UNSHARE_IOVA			(0XBB00FFA3)
#define HYP_PMM_GET_HYPMMU_TYPE2_EN		(0XBB00FFA4)
#define HYP_PMM_REG_HYPMMU_SHARE_REGION		(0XBB00FFA5)
#define HYP_PMM_IOVA_TO_PHYS			(0XBB00FFA6)
#define HYP_PMM_HYPMMU_TYPE2_INV		(0XBB00FFA7)

struct mtk_iommu_domain {
	int				tab_id;
	struct io_pgtable_cfg		cfg;
	struct io_pgtable_ops		*iop;
	u32				ttbr;

	struct mtk_iommu_data		*data;
	struct iommu_domain		domain;
};

static const struct iommu_ops mtk_iommu_ops;

static bool pd_sta[MM_IOMMU_NUM];
static spinlock_t *tlb_locks[MM_IOMMU_NUM];
static struct notifier_block mtk_pd_notifiers[MM_IOMMU_NUM];
static bool hypmmu_type2_en;
static struct mutex init_mutexs[PGTBALE_NUM];
static struct mutex group_mutexs[MTK_IOMMU_GROUP_MAX];
static atomic_t init_once_flag = ATOMIC_INIT(0);

static int mtk_iommu_hw_init(const struct mtk_iommu_data *data);

#define MTK_IOMMU_TLB_ADDR(iova) ({					\
	dma_addr_t _addr = iova;					\
	((lower_32_bits(_addr) & GENMASK(31, 12)) | upper_32_bits(_addr));\
})

#define MTK_IOMMU_ID_FLAG(type, id)		BIT((2*(type)) + (id))

/*
 * In M4U 4GB mode, the physical address is remapped as below:
 *
 * CPU Physical address:
 * ====================
 *
 * 0      1G       2G     3G       4G     5G
 * |---A---|---B---|---C---|---D---|---E---|
 * +--I/O--+------------Memory-------------+
 *
 * IOMMU output physical address:
 *  =============================
 *
 *                                 4G      5G     6G      7G      8G
 *                                 |---E---|---B---|---C---|---D---|
 *                                 +------------Memory-------------+
 *
 * The Region 'A'(I/O) can NOT be mapped by M4U; For Region 'B'/'C'/'D', the
 * bit32 of the CPU physical address always is needed to set, and for Region
 * 'E', the CPU physical address keep as is.
 * Additionally, The iommu consumers always use the CPU phyiscal address.
 */
#define MTK_IOMMU_4GB_MODE_REMAP_BASE	 0x140000000UL

static LIST_HEAD(m4ulist);	/* List all the M4U HWs */
static LIST_HEAD(mm_iommu_list);	/* List apu iommu HWs */
static LIST_HEAD(apu_iommu_list);	/* List mm iommu HWs */
static bool share_pgtable;

#define for_each_m4u(data, head)  list_for_each_entry(data, head, list)

enum iova_type {
	NORMAL,
	PROTECTED,
	SECURE,
	IOVA_TYPE_NUM
};

struct mtk_iommu_iova_region {
	dma_addr_t		iova_base;
	unsigned long long	size;
	enum iova_type		type;
};

static const struct mtk_iommu_iova_region single_domain[] = {
	{.iova_base = 0,		.size = SZ_4G},
};

static const struct mtk_iommu_iova_region single_domain_ext[] = {
	{.iova_base = 0, .size = SZ_4G * 4},
};

static const struct mtk_iommu_iova_region mt8192_multi_dom[] = {
	{ .iova_base = 0x0,		.size = SZ_4G},		/* disp: 0 ~ 4G */
	#if IS_ENABLED(CONFIG_ARCH_DMA_ADDR_T_64BIT)
	{ .iova_base = SZ_4G,		.size = SZ_4G},		/* vdec: 4G ~ 8G */
	{ .iova_base = SZ_4G * 2,	.size = SZ_4G},		/* CAM/MDP: 8G ~ 12G */
	{ .iova_base = 0x240000000ULL,	.size = 0x4000000},	/* CCU0 */
	{ .iova_base = 0x244000000ULL,	.size = 0x4000000},	/* CCU1 */
	#endif
};

/*
 * 0,NORMAL:         0x0000_4000~0x1_05ff_ffff
 *	             1_0800_0000 ~ 0x1_0fff_ffff
 *	             0x2_0000_0000~0x3_FFFF_FFFF
 * 1.LK_RESV:        0x1_0600_0000~0x1_07FF_FFFF(32MB)
 * 2.VDO_UP_512MB_1: 0x1_1000_0000~0x1_2FFF_FFFF(512MB)
 * 3.VDO_UP_512MB_2: 0x1_3000_0000~0x1_4FFF_FFFF(512MB)
 * 4.VDO_UP_256MB_1: 0x1_5000_0000~0x1_5FFF_FFFF(256MB)
 * 5.VDO_UP_256MB_1: 0x1_6000_0000~0x1_6FFF_FFFF(256MB)
 * 6,VDEC:           0x1_7000_0000~0x1_FFFF_FFFF(2GB+256MB)
 */
static const struct mtk_iommu_iova_region mt6855_multi_dom[] = {
	{ .iova_base = SZ_4G, .size = (SZ_4G * 3), .type = NORMAL}, /*0, NORMAL */
	{ .iova_base = SZ_4K, .size = (SZ_4G * 1 - SZ_4K), .type = NORMAL}, /* 1,CAM_MDP_4G-4K */
	{ .iova_base = 0x106000000ULL, .size = SZ_32M, .type = NORMAL}, /* 2,LK_RESV:32MB */
	{ .iova_base = 0x110000000ULL, .size = SZ_512M, .type = PROTECTED}, /* 3,VDO_UP_512MB_1 */
	{ .iova_base = 0x130000000ULL, .size = SZ_512M, .type = PROTECTED}, /* 4,VDO_UP_512MB_2 */
	{ .iova_base = 0x150000000ULL, .size = SZ_256M, .type = PROTECTED}, /* 5,VDO_UP_256MB_1 */
	{ .iova_base = 0x160000000ULL, .size = SZ_256M, .type = PROTECTED}, /* 6,VDO_UP_256MB_1 */
	{ .iova_base = 0x170000000ULL, .size = 0x90000000, .type = NORMAL}, /* 7,VDEC */
};

static const struct mtk_iommu_iova_region mt6873_multi_dom[] = {
	{ .iova_base = 0x0, .size = SZ_4G},	      /* disp : 0 ~ 4G */
	{ .iova_base = SZ_4G, .size = SZ_4G},     /* vdec : 4G ~ 8G */
	{ .iova_base = SZ_4G * 2, .size = SZ_4G}, /* CAM/MDP: 8G ~ 12G */
	{ .iova_base = 0x240000000ULL, .size = 0x4000000}, /* CCU0 */
	{ .iova_base = 0x244000000ULL, .size = 0x4000000}, /* CCU1 */
	{ .iova_base = SZ_4G * 3, .size = SZ_4G}, /* APU DATA */
	{ .iova_base = 0x304000000ULL, .size = 0x4000000}, /* APU VLM */
	{ .iova_base = 0x310000000ULL, .size = 0x10000000}, /* APU VPU */
	{ .iova_base = 0x370000000ULL, .size = 0x12600000}, /* APU REG */
};

/*
 * 0,NORMAL: total: 12GB + 96MB
 *	0x1000~0x1_05FF_FFFF(4GB + 96MB)
 *	0x2_0000_0000~0x3_FFFF_FFFF (8GB)
 * 1,LK_RESV:        0x1_0600_0000~0x1_07FF_FFFF
 * 2,CCU0:           0x1_0800_0000~0x1_0BFF_FFFF
 * 3,CCU1:           0x1_0C00_0000~0x1_0FFF_FFFF
 * 4,VDO_UP_512MB_1: 0x1_1000_0000~0x1_2FFF_FFFF
 * 5,VDO_UP_512MB_2: 0x1_3000_0000~0x1_4FFF_FFFF
 * 6,VDO_UP_256MB_1: 0x1_5000_0000~0x1_5FFF_FFFF
 * 7,VDO_UP_256MB_1: 0x1_6000_0000~0x1_6FFF_FFFF
 * 8,VDEC:           0x1_7000_0000~0x1_FFFF_FFFF
 */
static const struct mtk_iommu_iova_region mt6879_multi_dom_mm[] = {
	{ .iova_base = SZ_4K, .size = (SZ_4G * 4 - SZ_4K), .type = NORMAL}, /*0. NORMAL */
	{ .iova_base = 0x106000000ULL, .size = SZ_32M, .type = PROTECTED}, /* 1,LK_RESV:32MB */
	{ .iova_base = 0x108000000ULL, .size = SZ_64M, .type = PROTECTED}, /* 2,CCU0:64MB */
	{ .iova_base = 0x10C000000ULL, .size = SZ_64M, .type = PROTECTED}, /* 3,CCU1:64MB */
	{ .iova_base = 0x110000000ULL, .size = SZ_512M, .type = PROTECTED}, /* 4,VDO_UP_512MB_1 */
	{ .iova_base = 0x130000000ULL, .size = SZ_512M, .type = PROTECTED}, /* 5,VDO_UP_512MB_2 */
	{ .iova_base = 0x150000000ULL, .size = SZ_256M, .type = PROTECTED}, /* 6,VDO_UP_256MB_1 */
	{ .iova_base = 0x160000000ULL, .size = SZ_256M, .type = PROTECTED}, /* 7,VDO_UP_256MB_1 */
	{ .iova_base = 0x170000000ULL, .size = 0x90000000, .type = NORMAL}, /* 8,VDEC */
};

/*
 * 0,APU_DATA(NORMAL): 12.375GB
 *	0x2000_0000~0x3FFF_FFFF(512MB)
 *	0x1_0000_0000~0x1_05FF_FFFF(96MB)
 *	0x1_0800_0000~0x3_FFFF_FFFF(11.875GB)
 * 1,APU_SECURE:     0x1000~0x1FFF_FFFF(512MB)
 * 2.APU_CODE:       0x4000_0000~0xFFFF_FFFF(3GB)
 * 3.LK_RESV:        0x1_0600_0000~0x1_07FF_FFFF(32MB)
 */
static const struct mtk_iommu_iova_region mt6879_multi_dom_apu[] = {
	{ .iova_base = SZ_4K, .size = (SZ_4G * 4 - SZ_4K), .type = NORMAL}, /*0. APU_DATA */
	{ .iova_base = SZ_4K, .size = (SZ_512M - SZ_4K), .type = SECURE}, /* 1,APU_SECURE:512M */
	{ .iova_base = SZ_1G, .size = (SZ_1G * 3ULL), .type = NORMAL}, /* 2,APU_CODE:3GB */
	{ .iova_base = 0x106000000ULL, .size = SZ_32M, .type = NORMAL}, /* 3,LK_RESV:32MB */
};

/*
 * 0,NORMAL: total: 12GB + 96MB
 *	0x1000~0x1_05FF_FFFF(4GB + 96MB)
 *	0x2_0000_0000~0x3_FFFF_FFFF (8GB)
 * 1,LK_RESV:        0x1_0600_0000~0x1_07FF_FFFF
 * 2,CCU0:           0x1_0800_0000~0x1_0BFF_FFFF
 * 3,CCU1:           0x1_0C00_0000~0x1_0FFF_FFFF
 * 4,VDO_UP:         0x1_1000_0000~0x1_6FFF_FFFF
 * 5,VDEC:           0x1_7000_0000~0x1_FFFF_FFFF
 */
static const struct mtk_iommu_iova_region mt6886_multi_dom_mm[] = {
	{ .iova_base = SZ_4K, .size = (SZ_4G * 4 - SZ_4K), .type = NORMAL}, /*0. NORMAL */
	{ .iova_base = 0x106000000ULL, .size = SZ_32M, .type = NORMAL}, /* 1,LK_RESV:32MB */
	{ .iova_base = 0x108000000ULL, .size = SZ_64M, .type = PROTECTED}, /* 2,CCU0:64MB */
	{ .iova_base = 0x10C000000ULL, .size = SZ_64M, .type = PROTECTED}, /* 3,CCU1:64MB */
	{ .iova_base = 0x110000000ULL, .size = 0x60000000, .type = PROTECTED}, /* 4,VDO_UP:1536M */
	{ .iova_base = 0x170000000ULL, .size = 0x90000000, .type = NORMAL}, /* 5,VDEC */
};

/*
 * 0,APU_DATA(NORMAL): 12.375GB
 *	0x2000_0000~0x3FFF_FFFF(512MB)
 *	0x1_0000_0000~0x1_05FF_FFFF(96MB)
 *	0x1_0800_0000~0x3_FFFF_FFFF(11.875GB)
 * 1,APU_SECURE:     0x1000~0x1FFF_FFFF(512MB)
 * 2.APU_CODE:       0x4000_0000~0xFFFF_FFFF(3GB)
 * 3.LK_RESV:        0x1_0600_0000~0x1_07FF_FFFF(32MB)
 */
static const struct mtk_iommu_iova_region mt6886_multi_dom_apu[] = {
	{ .iova_base = SZ_4K, .size = (SZ_4G * 4 - SZ_4K), .type = NORMAL}, /*0. APU_DATA */
	{ .iova_base = SZ_4K, .size = (SZ_512M - SZ_4K), .type = SECURE}, /* 1,APU_SECURE:512M */
	{ .iova_base = SZ_1G, .size = (SZ_1G * 3ULL), .type = NORMAL}, /* 2,APU_CODE:3GB */
	{ .iova_base = 0x106000000ULL, .size = SZ_32M, .type = NORMAL}, /* 3,LK_RESV:32MB */
};

/*
 * 0.NORMAL: total: 14.04GB
 *	-NORMAL: 0x1000~0x1FFF_FFFF(512MB)
 *	-VDEC
 *	-NORMAL: 0x32C0_0000~0xFFFF_FFFF(3.2GB)
 *	-NORMAL: 0x1_0000_0000~0x1_05FF_FFFF(96MB)
 *	-LK + CCU + Video uP
 *	-NORMAL: 0x1_7000_0000~0x3_FFFF_FFFF(10.25GB)
 * 1.VDEC:           0x2000_0000~0x32BF_FFFF(300MB)
 * 2.LK_RESV:        0x1_0600_0000~0x1_07FF_FFFF(32MB)
 * 3.CCU0:           0x1_0800_0000~0x1_0BFF_FFFF(64MB)
 * 4.CCU1:           0x1_0C00_0000~0x1_0FFF_FFFF(64MB)
 * 5.VDO_UP_512MB_1: 0x1_1000_0000~0x1_2FFF_FFFF(512MB)
 * 6.VDO_UP_512MB_2: 0x1_3000_0000~0x1_4FFF_FFFF(512MB)
 * 7.VDO_UP_256MB_1: 0x1_5000_0000~0x1_5FFF_FFFF(256MB)
 * 8.VDO_UP_256MB_1: 0x1_6000_0000~0x1_6FFF_FFFF(256MB)
 */
static const struct mtk_iommu_iova_region mt6895_multi_dom_mm[] = {
	{ .iova_base = SZ_4K, .size = (SZ_4G * 4 - SZ_4K), .type = NORMAL}, /*0. NORMAL */
	{ .iova_base = 0x20000000ULL, .size = 0x12c00000, .type = NORMAL}, /* 1,VDEC 300MB */
	{ .iova_base = 0x106000000ULL, .size = SZ_32M, .type = NORMAL}, /* 2,LK_RESV:32MB */
	{ .iova_base = 0x108000000ULL, .size = SZ_64M, .type = PROTECTED}, /* 3,CCU0:64MB */
	{ .iova_base = 0x10C000000ULL, .size = SZ_64M, .type = PROTECTED}, /* 4,CCU1:64MB */
	{ .iova_base = 0x110000000ULL, .size = SZ_512M, .type = PROTECTED}, /* 5,VDO_UP_512MB_1 */
	{ .iova_base = 0x130000000ULL, .size = SZ_512M, .type = PROTECTED}, /* 6,VDO_UP_512MB_2 */
	{ .iova_base = 0x150000000ULL, .size = SZ_256M, .type = PROTECTED}, /* 7,VDO_UP_256MB_1 */
	{ .iova_base = 0x160000000ULL, .size = SZ_256M, .type = PROTECTED}, /* 8,VDO_UP_256MB_1 */
};

/*
 * 0,APU_DATA(NORMAL): 12.375GB
 *	0x2000_0000~0x3FFF_FFFF(512MB)
 *	0x1_0000_0000~0x1_05FF_FFFF(96MB)
 *	0x1_0800_0000~0x3_FFFF_FFFF(11.875GB)
 * 1,APU_SECURE:     0x1000~0x1FFF_FFFF(512MB)
 * 2.APU_CODE:       0x4000_0000~0xFFFF_FFFF(3GB)
 * 3.LK_RESV:        0x1_0600_0000~0x1_07FF_FFFF(32MB)
 */
static const struct mtk_iommu_iova_region mt6895_multi_dom_apu[] = {
	{ .iova_base = SZ_4K, .size = (SZ_4G * 4 - SZ_4K), .type = NORMAL},/*0. APU_DATA */
	{ .iova_base = SZ_4K, .size = (SZ_512M - SZ_4K), .type = SECURE}, /* 1,APU_SECURE:512M */
	{ .iova_base = SZ_1G, .size = (SZ_1G * 3ULL), .type = NORMAL}, /* 2,APU_CODE:3GB */
	{ .iova_base = 0x106000000ULL, .size = SZ_32M, .type = NORMAL}, /* 3,LK_RESV:32MB */
};

/*
 * 0.NORMAL: total: 14.04GB
 *	0x1000~0x1FFF_FFFF(512MB)
 *	VDEC
 *	0x32C0_0000~0xFFFF_FFFF(3.2GB)
 *	0x1_0000_0000~0x1_05FF_FFFF(96MB)
 *	CCU + Video uP
 *	0x1_7000_0000~0x3_FFFF_FFFF(10.25GB)
 * 1.VDEC:           0x2000_0000~0x32BF_FFFF(300MB)
 * 2.LK_RESV:        0x1_0600_0000~0x1_07FF_FFFF(32MB)
 * 3.CCU0:           0x1_0800_0000~0x1_0BFF_FFFF(64MB)
 * 4.CCU1:           0x1_0C00_0000~0x1_0FFF_FFFF(64MB)
 * 5.VDO_UP_512MB_1: 0x1_1000_0000~0x1_2FFF_FFFF(512MB)
 * 6.VDO_UP_512MB_2: 0x1_3000_0000~0x1_4FFF_FFFF(512MB)
 * 7.VDO_UP_256MB_1: 0x1_5000_0000~0x1_5FFF_FFFF(256MB)
 * 8.VDO_UP_256MB_1: 0x1_6000_0000~0x1_6FFF_FFFF(256MB)
 */
static const struct mtk_iommu_iova_region mt6983_multi_dom_mm[] = {
	{ .iova_base = SZ_4K, .size = (SZ_4G * 4 - SZ_4K), .type = NORMAL}, /*0. NORMAL */
	{ .iova_base = 0x20000000ULL, .size = 0x12c00000, .type = NORMAL}, /* 1,VDEC 300MB */
	{ .iova_base = 0x106000000ULL, .size = SZ_32M, .type = NORMAL}, /* 2,LK_RESV:32MB */
	{ .iova_base = 0x108000000ULL, .size = SZ_64M, .type = PROTECTED}, /* 3,CCU0:64MB */
	{ .iova_base = 0x10C000000ULL, .size = SZ_64M, .type = PROTECTED}, /* 4,CCU1:64MB */
	{ .iova_base = 0x110000000ULL, .size = SZ_512M, .type = PROTECTED}, /* 5,VDO_UP_512MB_1 */
	{ .iova_base = 0x130000000ULL, .size = SZ_512M, .type = PROTECTED}, /* 6,VDO_UP_512MB_2 */
	{ .iova_base = 0x150000000ULL, .size = SZ_256M, .type = PROTECTED}, /* 7,VDO_UP_256MB_1 */
	{ .iova_base = 0x160000000ULL, .size = SZ_256M, .type = PROTECTED}, /* 8,VDO_UP_256MB_1 */
};

/*
 * 0,APU_DATA(NORMAL): 12.375GB
 *	0x2000_0000~0x3FFF_FFFF(512MB)
 *	0x1_0000_0000~0x1_05FF_FFFF(96MB)
 *	0x1_0800_0000~0x3_FFFF_FFFF(11.875GB)
 * 1,APU_SECURE:     0x1000~0x1FFF_FFFF(512MB)
 * 2.APU_CODE:       0x4000_0000~0xFFFF_FFFF(3GB)
 * 3.LK_RESV:        0x1_0600_0000~0x1_07FF_FFFF(32MB)
 */
static const struct mtk_iommu_iova_region mt6983_multi_dom_apu[] = {
	{ .iova_base = SZ_4K, .size = (SZ_4G * 4 - SZ_4K), .type = NORMAL},/*0. APU_DATA */
	{ .iova_base = SZ_4K, .size = (SZ_512M - SZ_4K), .type = SECURE}, /* 1,APU_SECURE:512M */
	{ .iova_base = SZ_1G, .size = (SZ_1G * 3ULL), .type = NORMAL}, /* 2,APU_CODE:3GB */
	{ .iova_base = 0x106000000ULL, .size = SZ_32M, .type = NORMAL}, /* 3,LK_RESV:32MB */
};

/*
 * 0.NORMAL: total: 14.04GB
 *	-NORMAL: 0x1000~0x1FFF_FFFF(512MB)
 *	-VDEC
 *	-NORMAL: 0x32C0_0000~0xFFFF_FFFF(3.2GB)
 *	-NORMAL: 0x1_0000_0000~0x1_05FF_FFFF(96MB)
 *	-LK + CCU + Video uP
 *	-NORMAL: 0x1_7000_0000~0x3_FFFF_FFFF(10.25GB)
 * 1.VDEC:           0x2000_0000~0x32BF_FFFF(300MB)
 * 2.LK_RESV:        0x1_0600_0000~0x1_07FF_FFFF(32MB)
 * 3.CCU0:           0x1_0800_0000~0x1_0BFF_FFFF(64MB)
 * 4.CCU1:           0x1_0C00_0000~0x1_0FFF_FFFF(64MB)
 * 5.VDO_UP:         0x1_1000_0000~0x1_6FFF_FFFF(1.5G)
 */
static const struct mtk_iommu_iova_region mt6985_multi_dom_mm[] = {
	{ .iova_base = SZ_4K, .size = (SZ_4G * 4 - SZ_4K), .type = NORMAL}, /*0. NORMAL */
	{ .iova_base = 0x20000000ULL, .size = 0x12c00000, .type = NORMAL}, /* 1,VDEC 300MB */
	{ .iova_base = 0x106000000ULL, .size = SZ_32M, .type = NORMAL}, /* 2,LK_RESV:32MB */
	{ .iova_base = 0x108000000ULL, .size = SZ_64M, .type = PROTECTED}, /* 3,CCU0:64MB */
	{ .iova_base = 0x10C000000ULL, .size = SZ_64M, .type = PROTECTED}, /* 4,CCU1:64MB */
	{ .iova_base = 0x110000000ULL, .size = 0x60000000, .type = PROTECTED}, /* 5,VDO_UP:1.5G */
};

/*
 * 0,APU_DATA(NORMAL): 12.375GB
 *	0x2000_0000~0x3FFF_FFFF(512MB)
 *	0x1_0000_0000~0x1_05FF_FFFF(96MB)
 *	0x1_0800_0000~0x3_FFFF_FFFF(11.875GB)
 * 1,APU_SECURE:     0x1000~0x1FFF_FFFF(512MB)
 * 2.APU_CODE:       0x4000_0000~0xFFFF_FFFF(3GB)
 * 3.LK_RESV:        0x1_0600_0000~0x1_07FF_FFFF(32MB)
 */
static const struct mtk_iommu_iova_region mt6985_multi_dom_apu[] = {
	{ .iova_base = SZ_4K, .size = (SZ_4G * 4 - SZ_4K), .type = NORMAL},/*0. APU_DATA */
	{ .iova_base = SZ_4K, .size = (SZ_512M - SZ_4K), .type = SECURE}, /* 1,APU_SECURE:512M */
	{ .iova_base = SZ_1G, .size = (SZ_1G * 3ULL), .type = NORMAL}, /* 2,APU_CODE:3GB */
	{ .iova_base = 0x106000000ULL, .size = SZ_32M, .type = NORMAL}, /* 3,LK_RESV:32MB */
};

static phys_addr_t mtk_iommu_iova_to_phys(struct iommu_domain *domain,
					  dma_addr_t iova);

uint64_t mtee_iova_to_phys(unsigned long iova, u32 tab_id, u32 *sr_info,
				u64 *pa, u32 *type, u32 *lvl)
{
	struct arm_smccc_res smc_res;
	uint32_t ns_res, prot_res;

	arm_smccc_smc(HYP_PMM_IOVA_TO_PHYS, lower_32_bits(iova),
		      upper_32_bits(iova), tab_id, 0, 0, 0, 0, &smc_res);

	/*
	 * ns_table: a0[31:0], prot_table: a0[63:32]
	 * smc_res.a0: include PA + SR_INFO + TYPE
	 * smc_res.a0[2:0] = PA[34:32]
	 * smc_res.a0[7:3] = SR_INFO
	 * smc_res.a0[9:8] = TYPE
	 * smc_res.a0[11:10] = lvl
	 */
	ns_res = smc_res.a0 & 0xffffffff;
	prot_res = (smc_res.a0 >> 32) & 0xffffffff;

	sr_info[NS_TAB] = FIELD_GET(GENMASK(7, 3), ns_res);
	pa[NS_TAB] = (FIELD_GET(GENMASK(2, 0), ns_res) << 32) | (ns_res & (~(PAGE_SIZE - 1)));
	type[NS_TAB] = FIELD_GET(GENMASK(9, 8), ns_res);
	lvl[NS_TAB] = FIELD_GET(GENMASK(11, 10), ns_res);

	sr_info[PROT_TAB] = FIELD_GET(GENMASK(7, 3), prot_res);
	pa[PROT_TAB] = (FIELD_GET(GENMASK(2, 0), prot_res) << 32) | (prot_res & (~(PAGE_SIZE - 1)));
	type[PROT_TAB] = FIELD_GET(GENMASK(9, 8), prot_res);
	lvl[PROT_TAB] = FIELD_GET(GENMASK(11, 10), prot_res);

	return pa[NS_TAB];
}
EXPORT_SYMBOL_GPL(mtee_iova_to_phys);

static int mtee_share_iova(uint64_t iova_start, uint32_t size)
{
	struct arm_smccc_res smc_res;

	arm_smccc_smc(HYP_PMM_SHARE_IOVA, lower_32_bits(iova_start),
		      upper_32_bits(iova_start), size, 0, 0, 0, 0, &smc_res);

	if (smc_res.a0)
		return -EINVAL;

	return 0;
}

static int mtee_unshare_iova(uint64_t iova_start, uint32_t size)
{
	struct arm_smccc_res smc_res;

	arm_smccc_smc(HYP_PMM_UNSHARE_IOVA, lower_32_bits(iova_start),
		      upper_32_bits(iova_start), size, 0, 0, 0, 0, &smc_res);

	if (smc_res.a0)
		return -EINVAL;

	return 0;
}

static bool mtee_hypmmu_type2_enabled(void)
{
	struct arm_smccc_res smc_res;

	arm_smccc_smc(HYP_PMM_GET_HYPMMU_TYPE2_EN, 0, 0, 0, 0, 0, 0, 0, &smc_res);
	pr_info("%s, hyp-mmu ret:%lu\n", __func__, smc_res.a0);
	if (smc_res.a0 == 1) {
		hypmmu_type2_en = true;
		return true;
	}
	return false;
}

static int mtee_hypmmu_type2_inv(unsigned long iova, size_t size, int tab_id)
{
	struct arm_smccc_res smc_res;
	u32 sa, ea;

	sa = MTK_IOMMU_TLB_ADDR(iova);
	ea = MTK_IOMMU_TLB_ADDR(iova + size - 1);

	arm_smccc_smc(HYP_PMM_HYPMMU_TYPE2_INV, sa, ea, tab_id, 0, 0, 0, 0, &smc_res);
	if (smc_res.a0) {
		pr_err("%s err ret:%lu", __func__, smc_res.a0);
		return -EINVAL;
	}

	return 0;
}

static int mtee_hypmmu_reg_share_region(u32 base_page_no, u32 size_in_pages, u32 tab_id)
{
	struct arm_smccc_res smc_res;

	arm_smccc_smc(HYP_PMM_REG_HYPMMU_SHARE_REGION, base_page_no, size_in_pages,
		      tab_id, 0, 0, 0, 0, &smc_res);

	if (smc_res.a0) {
		pr_err("%s err ret:%lu", __func__, smc_res.a0);
		WARN_ON_ONCE(smc_res.a0 != 0);
		return -EINVAL;
	}

	return 0;
}

static int iova_is_secure(struct mtk_iommu_data *data, unsigned long iova, size_t size)
{
	int i;
	const struct mtk_iommu_iova_region *region;
	unsigned long iova_end = iova + size - 1;

	if (iova > iova_end)
		return 0;

	for (i = 0; i < data->plat_data->iova_region_nr; i++) {
		region = &data->plat_data->iova_region[i];
		if (iova >= region->iova_base && iova_end < (region->iova_base + region->size) &&
		    region->type == PROTECTED)
			return 1;
	}

	return 0;
}

static int iova_secure_map(struct mtk_iommu_data *data, unsigned long iova,
			   size_t size, bool mapped)
{
	int ret;

<<<<<<< HEAD
	if (!MTK_IOMMU_HAS_FLAG(data->plat_data, IOMMU_SEC_EN))
		return 0;
=======
	/* Use the exist domain as there is only one pgtable here. */
	if (data->m4u_dom) {
		dom->iop = data->m4u_dom->iop;
		dom->cfg = data->m4u_dom->cfg;
		dom->ttbr = data->m4u_dom->ttbr;
		dom->domain.pgsize_bitmap = data->m4u_dom->cfg.pgsize_bitmap;
		goto update_iova_region;
	}
>>>>>>> d61fe3ad

	ret = iova_is_secure(data, iova, size);
	if (!ret)
		return 0;

<<<<<<< HEAD
	if (mapped)
		ret = mtee_share_iova(iova, size);
=======
	if (MTK_IOMMU_HAS_FLAG(data->plat_data, PGTABLE_PA_35_EN))
		dom->cfg.quirks |= IO_PGTABLE_QUIRK_ARM_MTK_TTBR_EXT;

	if (MTK_IOMMU_HAS_FLAG(data->plat_data, HAS_4GB_MODE))
		dom->cfg.oas = data->enable_4GB ? 33 : 32;
>>>>>>> d61fe3ad
	else
		ret = mtee_unshare_iova(iova, size);
	if (ret) {
		pr_err("%s err, share_iova failed, iova:0x%lx ~ 0x%lx, mapped:%d\n",
		       __func__, iova, (iova + size - 1), mapped);
		return -EINVAL;
	}
	dom->ttbr = dom->cfg.quirks & IO_PGTABLE_QUIRK_ARM_MTK_TTBR_EXT ?
		    dom->cfg.arm_v7s_cfg.ttbr :
		    dom->cfg.arm_v7s_cfg.ttbr & MMU_PT_ADDR_MASK;

	pr_info("%s done, iova:0x%lx ~ 0x%lx, mapped:%d\n",
		__func__, iova, (iova + size - 1), mapped);
	return 0;
}

static int iova_secure_inv(unsigned long iova, size_t size, int tab_id)
{
	int ret;

	ret = mtee_hypmmu_type2_inv(iova, size, tab_id);
	if (ret) {
		pr_err("%s err, type2_inv failed, iova:0x%lx ~ 0x%lx\n",
		       __func__, iova, (iova + size - 1));
		return -EINVAL;
	}

	return 0;
}

/* If 2 M4U share a domain(use the same hwlist), Put the corresponding info in first data.*/
static struct mtk_iommu_data *mtk_iommu_get_first_data(struct list_head *hwlist)
{
	return list_first_entry(hwlist, struct mtk_iommu_data, list);
}

static struct mtk_iommu_domain *to_mtk_domain(struct iommu_domain *dom)
{
	return container_of(dom, struct mtk_iommu_domain, domain);
}

/**
 * mtk_iommu_power_get - Get iommu power status,
 * conditionally call pm_runtime_get_if_in_use.
 * @data: iommu data of target device
 * @see #mtk_iommu_power_put
 * @return true if power on
 *
 * Notice: This function must be called pairs with mtk_iommu_power_put.
 */
static __maybe_unused bool mtk_iommu_power_get(struct mtk_iommu_data *data)
{
	bool has_pm = !!data->dev->pm_domain;

	if (has_pm && !MTK_IOMMU_HAS_FLAG(data->plat_data, IOMMU_CLK_AO_EN)) {
		if ((data->plat_data->iommu_type == MM_IOMMU &&
			pd_sta[data->plat_data->iommu_id] == POWER_OFF_STA) ||
			(data->plat_data->iommu_type != MM_IOMMU &&
			pm_runtime_get_if_in_use(data->dev) <= 0)) {
			return false;
		}
	}

	return true;
}

/**
 * mtk_iommu_power_put - Put iommu power status,
 * conditionally call pm_runtime_put.
 * @data: iommu data of target device
 * @see #mtk_iommu_power_get
 *
 * Notice: This function must be called pairs with mtk_iommu_power_get.
 */
static __maybe_unused void mtk_iommu_power_put(struct mtk_iommu_data *data)
{
	bool has_pm = !!data->dev->pm_domain;

	if (has_pm && !MTK_IOMMU_HAS_FLAG(data->plat_data, IOMMU_CLK_AO_EN) &&
		data->plat_data->iommu_type != MM_IOMMU)
		pm_runtime_put(data->dev);
}

static void mtk_iommu_bk0_intr_en(const struct mtk_iommu_data *data,
				  unsigned long enable)
{
	u32 regval;
	void __iomem *base = data->base;

	if (enable) {
		regval = F_L2_MULIT_HIT_EN | F_TABLE_WALK_FAULT_INT_EN |
			F_PREFETCH_FIFO_ERR_INT_EN | F_MISS_FIFO_ERR_INT_EN;
		writel_relaxed(regval, base + REG_MMU_INT_CONTROL0);

		regval = F_INT_TRANSLATION_FAULT | F_INT_MAIN_MULTI_HIT_FAULT |
			F_INT_INVALID_PA_FAULT | F_INT_ENTRY_REPLACEMENT_FAULT |
			F_INT_TLB_MISS_FAULT | F_INT_MISS_TRANSACTION_FIFO_FAULT;

		if (MTK_IOMMU_HAS_FLAG(data->plat_data, IOMMU_MAU_EN))
			regval |= F_INT_MAIN_MAU_INT_EN(data->plat_data->mau_count);

		writel_relaxed(regval, base + REG_MMU_INT_MAIN_CONTROL);
	} else {
		writel_relaxed(0, base + REG_MMU_INT_CONTROL0);
		writel_relaxed(0, base + REG_MMU_INT_MAIN_CONTROL);
	}
}

static inline void mtk_iommu_isr_setup(struct mtk_iommu_data *data, unsigned long enable)
{
	bool has_pm = !!data->dev->pm_domain;

	pr_info("%s, iommu:(%d,%d), enable:%lu\n", __func__,
		data->plat_data->iommu_type, data->plat_data->iommu_id, enable);
	if (has_pm && !MTK_IOMMU_HAS_FLAG(data->plat_data, IOMMU_CLK_AO_EN)) {
		if ((data->plat_data->iommu_type == MM_IOMMU &&
			pd_sta[data->plat_data->iommu_id] == POWER_OFF_STA) ||
			(data->plat_data->iommu_type != MM_IOMMU &&
			pm_runtime_get_if_in_use(data->dev) <= 0)) {
			pr_info("%s, power off:%s\n", __func__, dev_name(data->dev));
			return;
		}
	}
	mtk_iommu_bk0_intr_en(data, enable);

#if IS_ENABLED(CONFIG_MTK_IOMMU_MISC_SECURE)
	if (MTK_IOMMU_HAS_FLAG(data->plat_data, IOMMU_SEC_EN))
		mtk_iommu_sec_bk_irq_en_by_atf(data->plat_data->iommu_type,
					       data->plat_data->iommu_id,
					       enable);
#endif

	if (has_pm && !MTK_IOMMU_HAS_FLAG(data->plat_data, IOMMU_CLK_AO_EN) &&
		data->plat_data->iommu_type != MM_IOMMU)
		pm_runtime_put(data->dev);
}

static void mtk_iommu_isr_restart(struct timer_list *t)
{
	struct mtk_iommu_data *data = from_timer(data, t, iommu_isr_pause_timer);

	mtk_iommu_isr_setup(data, 1);

#if IS_ENABLED(CONFIG_MTK_IOMMU_MISC_DBG)
	mtk_iommu_debug_reset();
#endif
}

static int mtk_iommu_isr_pause_timer_init(struct mtk_iommu_data *data)
{
	timer_setup(&data->iommu_isr_pause_timer, mtk_iommu_isr_restart, 0);
	return 0;
}

static int mtk_iommu_isr_pause(struct mtk_iommu_data *data, int delay)
{
	/* disable all intr */
	mtk_iommu_isr_setup(data, 0);
	/* delay seconds */
	data->iommu_isr_pause_timer.expires = jiffies + delay * HZ;
	if (!timer_pending(&data->iommu_isr_pause_timer))
		add_timer(&data->iommu_isr_pause_timer);
	return 0;
}

static void mtk_iommu_isr_record(struct mtk_iommu_data *data)
{
	/* we allow one irq in 1s, or we will disable them after isr_cnt s. */
	if (!data->isr_cnt || time_after(jiffies, data->first_jiffies + data->isr_cnt * HZ)) {
		data->isr_cnt = 1;
		data->first_jiffies = jiffies;
	} else {
		data->isr_cnt++;
		if (data->isr_cnt >= MTK_IOMMU_ISR_COUNT_MAX) {
			/* irq too many! disable irq for a while, to avoid HWT timeout*/
			mtk_iommu_isr_pause(data, MTK_IOMMU_ISR_DISABLE_TIME);
			data->isr_cnt = 0;
		}
	}
}

static void mtk_dump_reg_for_hang_issue(struct mtk_iommu_data *data);

static void mtk_iommu_tlb_flush_check(struct mtk_iommu_data *data, bool range)
{
	u32 tlb_en = readl_relaxed(data->base + REG_MMU_INVALIDATE);
	u32 cpe_done = readl_relaxed(data->base + REG_MMU_CPE_DONE);

	pr_info("%s in, range:%d, tlb_en:0x%x, cpe_done:%d\n", __func__, range, tlb_en, cpe_done);
	/* check tlb inv enable bit */
	if (range && (tlb_en & F_MMU_INV_RANGE)) {
		pr_warn("%s, TLB flush Range timed out, need to extend time!!(%d, %d)\n",
			__func__, data->plat_data->iommu_type, data->plat_data->iommu_id);
		mtk_dump_reg_for_hang_issue(data);
		mtk_smi_dbg_hang_detect("iommu");
		pr_warn("%s, dump: 0x20:0x%x, 0x12c:0x%x\n",
			__func__, readl_relaxed(data->base + REG_MMU_INVALIDATE),
			readl_relaxed(data->base + REG_MMU_CPE_DONE));
		return;
	} else if (!range && (tlb_en & F_ALL_INVLD)) {
		pr_warn("%s, TLB flush All timed out, need to extend time!!(%d, %d)\n",
			__func__, data->plat_data->iommu_type, data->plat_data->iommu_id);
		mtk_dump_reg_for_hang_issue(data);
		mtk_smi_dbg_hang_detect("iommu");
		pr_warn("%s, dump: 0x20:0x%x, 0x12c:0x%x\n",
			__func__, readl_relaxed(data->base + REG_MMU_INVALIDATE),
			readl_relaxed(data->base + REG_MMU_CPE_DONE));
		return;
	}
	/* check tlb inv done bit */
	if (!cpe_done) {
		pr_warn("%s, subsys power status is Off!!\n", __func__);
		return;
	}
	pr_info("%s, TLB flush already done\n", __func__);
}

/* Notice!!: Before use it, must be ensure mtcmos is on */
static void mtk_iommu_tlb_flush_all(struct mtk_iommu_data *data)
{
	unsigned long flags;
	int iommu_ids = 0;
	struct list_head *head = data->hw_list;

	for_each_m4u(data, head) {
		bool has_pm = !!data->dev->pm_domain;

		spin_lock_irqsave(&data->tlb_lock, flags);
		if (has_pm && !MTK_IOMMU_HAS_FLAG(data->plat_data, IOMMU_CLK_AO_EN)) {
			if ((data->plat_data->iommu_type == MM_IOMMU &&
				pd_sta[data->plat_data->iommu_id] == POWER_OFF_STA) ||
				(data->plat_data->iommu_type != MM_IOMMU &&
				pm_runtime_get_if_in_use(data->dev) <= 0)) {
				spin_unlock_irqrestore(&data->tlb_lock, flags);
				continue;
			}
		}

		iommu_ids |= MTK_IOMMU_ID_FLAG(data->plat_data->iommu_type,
					       data->plat_data->iommu_id);

		writel_relaxed(F_INVLD_EN1 | F_INVLD_EN0,
			       data->base + data->plat_data->inv_sel_reg);

		writel_relaxed(F_ALL_INVLD, data->base + REG_MMU_INVALIDATE);
		wmb(); /* Make sure the tlb flush all done */

		if (MTK_IOMMU_HAS_FLAG(data->plat_data, TLB_SYNC_EN)) {
			int ret;
			u32 tmp;
			u32 ctrl_reg = readl_relaxed(data->base + REG_MMU_CTRL_REG);
			u32 sync_en = ctrl_reg & F_MMU_SYNC_INVLDT_EN;

			if (!sync_en) {
				pr_info("skip flush all polling, 0x%x, (%d, %d)\n", ctrl_reg,
					data->plat_data->iommu_type, data->plat_data->iommu_id);
				goto skip_polling;
			}
			/* tlb sync */
			ret = readl_poll_timeout_atomic(data->base + REG_MMU_CPE_DONE,
							tmp, tmp != 0, 10, 1000);
			if (ret) {
				pr_warn("TLB flush All timed out, (%d, %d)\n",
					data->plat_data->iommu_type, data->plat_data->iommu_id);
				mtk_iommu_tlb_flush_check(data, false);
			}
			/* Clear the CPE status */
			writel_relaxed(0, data->base + REG_MMU_CPE_DONE);
		}
skip_polling:
		if (has_pm && !MTK_IOMMU_HAS_FLAG(data->plat_data, IOMMU_CLK_AO_EN) &&
			data->plat_data->iommu_type != MM_IOMMU)
			pm_runtime_put(data->dev);
		spin_unlock_irqrestore(&data->tlb_lock, flags);
	}

#if IS_ENABLED(CONFIG_MTK_IOMMU_MISC_DBG)
	mtk_iommu_tlb_sync_trace(0x0, 0x1, iommu_ids);
#endif
}

static void mtk_iommu_tlb_flush_range_sync(unsigned long iova, size_t size,
					   size_t granule,
					   struct mtk_iommu_data *data)
{
	struct list_head *head = data->hw_list;
	struct mtk_iommu_data *orig_data = data;
	bool need_sync_all = false;
	unsigned long flags;
	int iommu_ids = 0;
	int ret;
	u32 tmp;

	for_each_m4u(data, head) {
		bool has_pm = !!data->dev->pm_domain;

		spin_lock_irqsave(&data->tlb_lock, flags);
		if (has_pm && !MTK_IOMMU_HAS_FLAG(data->plat_data, IOMMU_CLK_AO_EN)) {
			if ((data->plat_data->iommu_type == MM_IOMMU &&
				pd_sta[data->plat_data->iommu_id] == POWER_OFF_STA) ||
				(data->plat_data->iommu_type != MM_IOMMU &&
				pm_runtime_get_if_in_use(data->dev) <= 0)) {
				spin_unlock_irqrestore(&data->tlb_lock, flags);
				continue;
			}
		}

		iommu_ids |= MTK_IOMMU_ID_FLAG(data->plat_data->iommu_type,
					       data->plat_data->iommu_id);

		writel_relaxed(F_INVLD_EN1 | F_INVLD_EN0,
			       data->base + data->plat_data->inv_sel_reg);

		writel_relaxed(MTK_IOMMU_TLB_ADDR(iova),
			       data->base + REG_MMU_INVLD_START_A);
		writel_relaxed(MTK_IOMMU_TLB_ADDR(iova + size - 1),
			       data->base + REG_MMU_INVLD_END_A);
		writel_relaxed(F_MMU_INV_RANGE, data->base + REG_MMU_INVALIDATE);

		/* tlb sync */
		ret = readl_poll_timeout_atomic(data->base + REG_MMU_CPE_DONE,
						tmp, tmp != 0, 10, 1000);
		if (ret) {
			pr_warn("Partial TLB flush timed out, (%d, %d), iova:0x%llx,0x%zx\n",
				data->plat_data->iommu_type, data->plat_data->iommu_id,
				iova, size);
			if (MTK_IOMMU_HAS_FLAG(data->plat_data, TLB_SYNC_EN))
				mtk_iommu_tlb_flush_check(data, true);
			else
				need_sync_all = true;
		}
		/* Clear the CPE status */
		writel_relaxed(0, data->base + REG_MMU_CPE_DONE);
		spin_unlock_irqrestore(&data->tlb_lock, flags);
		if (has_pm && !MTK_IOMMU_HAS_FLAG(data->plat_data, IOMMU_CLK_AO_EN) &&
			data->plat_data->iommu_type != MM_IOMMU)
			pm_runtime_put(data->dev);
	}

#if IS_ENABLED(CONFIG_MTK_IOMMU_MISC_DBG)
	mtk_iommu_tlb_sync_trace(iova, size, iommu_ids);
#endif
	if (need_sync_all)
		mtk_iommu_tlb_flush_all(orig_data);
}

static void mtk_iommu_dump_iova(struct mtk_iommu_data *data,
		enum iommu_bank bank, u64 fault_iova)
{
	u64 iova_tmp, hw_pa[TAB_TYPE_NUM] = { 0 };
	phys_addr_t fake_pa;
	u32 sr_info[TAB_TYPE_NUM] = { 0 };
	u32 pg_type[TAB_TYPE_NUM] = { 0 };
	u32 lvl[TAB_TYPE_NUM] = { 0 };
	int i;

	for (i = 0, iova_tmp = fault_iova; i < MTK_IOMMU_TF_IOVA_DUMP_NUM; i++) {
		if (i > 0)
			iova_tmp -= SZ_4K;
		fake_pa = mtk_iommu_iova_to_phys(&data->m4u_dom->domain, iova_tmp);
		if (hypmmu_type2_en == true)
			hw_pa[NS_TAB] = mtee_iova_to_phys(iova_tmp,
						data->plat_data->tab_id,
						sr_info, hw_pa, pg_type, lvl);
		pr_err("error, type2_en:%d, index:%d, lvl:%u, pg_type:0x%x, falut_iova:0x%lx, fault_pa:0x%llx ~ 0x%llx\n",
			hypmmu_type2_en, i, lvl[NS_TAB], pg_type[NS_TAB], iova_tmp,
			(u64)fake_pa, hw_pa[NS_TAB]);
		if (!fake_pa && i > 0)
			break;
	}

#if IS_ENABLED(CONFIG_MTK_IOMMU_MISC_DBG)
	/* skip dump when fault iova = 0 */
	if (fault_iova)
		mtk_iova_map_dump(fault_iova, data->plat_data->tab_id);
#endif
}

#if IS_ENABLED(CONFIG_MTK_IOMMU_MISC_SECURE)
static irqreturn_t mtk_iommu_dump_sec_bank(struct mtk_iommu_data *data,
		uint32_t bank)
{
	u32 regval;
	int ret;
	int id = data->plat_data->iommu_id;
	enum mtk_iommu_type type = data->plat_data->iommu_type;
	struct device *dev = data->bk_dev[bank];
	u32 va34_32, pa34_32, fault_iova_32 = 0, fault_pa_32 = 0;
	u64 fault_iova, fault_pa;
	bool layer, write;

	if (!MTK_IOMMU_HAS_FLAG(data->plat_data, IOMMU_SEC_EN)) {
		pr_warn("%s error, bank support is disabled, type:%d, id:%d, bank:%u\n",
			__func__, type, id, bank);
		return IRQ_HANDLED;
	}

	ret = mtk_iommu_secure_bk_tf_dump(type, id, bank, &fault_iova_32,
			&fault_pa_32, &regval);
	if (ret) {
		pr_warn("%s call to TF-A fail, type:%d, id:%d, bank:%u\n",
			__func__, type, id, bank);
		return IRQ_HANDLED;
	}

	if (MTK_IOMMU_HAS_FLAG(data->plat_data, IOVA_34_EN)) {
		va34_32 = FIELD_GET(F_MMU_INVAL_VA_34_32_MASK, fault_iova_32);
		fault_iova =  (u64)(fault_iova_32 & F_MMU_INVAL_VA_31_12_MASK);
		fault_iova |= (u64)va34_32 << 32;
	} else {
		fault_iova = (u64)fault_iova_32;
	}

	pa34_32 = FIELD_GET(F_MMU_INVAL_PA_34_32_MASK, fault_iova_32);
	fault_pa = (u64)fault_pa_32;
	fault_pa |= (u64)pa34_32 << 32;

	layer = fault_iova & F_MMU_FAULT_VA_LAYER_BIT;
	write = fault_iova & F_MMU_FAULT_VA_WRITE_BIT;
	pr_info("%s fault iova=0x%llx pa=0x%llx layer=%d %s\n",
		dev_name(dev), fault_iova, fault_pa, layer,
		write ? "write" : "read");
	mtk_iommu_dump_iova(data, bank, fault_iova);
	report_custom_iommu_fault(fault_iova, fault_pa, regval, type, id);

	mtk_iommu_tlb_flush_all(data);

	mtk_iommu_isr_record(data);

	return IRQ_HANDLED;
}

static irqreturn_t mtk_iommu_isr_sec(int irq, struct mtk_iommu_data *data)
{
	uint32_t bk;

	for (bk = IOMMU_BK1; bk < IOMMU_BK_NUM; bk++) {
		if (data->bk_irq[bk] == irq) {
			pr_info("%s start, type:%d, id:%d, bank:%u\n",
				__func__, data->plat_data->iommu_type,
				data->plat_data->iommu_id, bk);
			return mtk_iommu_dump_sec_bank(data, bk);
		}
	}

	return IRQ_NONE;
}
#endif

#if IS_ENABLED(CONFIG_MTK_IOMMU_MISC_SECURE)
static void mtk_iommu_mau_init(struct mtk_iommu_data *data);

static int mtk_iommu_mau_dump_status(struct mtk_iommu_data *data,
				     int slave, int mau, bool aee_dump);
#endif

static void mtk_iommu_isr_other(struct mtk_iommu_data *data,
				u32 int_state0, u32 int_state1)
{
	enum mtk_iommu_type type = data->plat_data->iommu_type;
	int id = data->plat_data->iommu_id;
	void __iomem *base = data->base;
	struct device *dev = data->dev;
	unsigned int mau_count;
	u32 va_33_32;
	u64 fault_iova;
	unsigned int layer;
	int slave_id, mau, i;

	if (!int_state0 && !int_state1) {
		pr_info("%s, iommu:(%d,%d) no error\n", __func__, type, id);
		return;
	}

	/* MMU Interrupt Status0 For L2 Related Interrupt Status */
	if (int_state0 & F_REG_MMU_FAULT_ST0_MASK)
		pr_notice("%s, iommu:(%d,%d)_0 int_state0:0x%x happens\n",
			  __func__, type, id, int_state0);

	/* L2 table walk fault */
	if (int_state0 & F_INT_TBW_FAULT) {
		fault_iova = readl_relaxed(base + REG_MMU_TBWALK_FAULT_VA);
		layer = fault_iova & F_L2_TBWALK_FAULT_PAGE_LAYER_BIT;

		if (MTK_IOMMU_HAS_FLAG(data->plat_data, IOVA_34_EN)) {
			va_33_32 = FIELD_GET(F_L2_TBWALK_FAULT_VA_33_32_MASK, fault_iova);
			fault_iova = fault_iova & F_L2_TBWALK_FAULT_VA_31_12_MASK;
			fault_iova |= (u64)va_33_32 << 32;
		}

		dev_warn(dev, "L2 table walk fault: iova=0x%lx, layer=%d\n",
			 fault_iova, layer);
	}

	/* MMU Interrupt Status1 for MTLB Related Interrupt Status */
	if ((int_state1 & F_INT_TRANSLATION_FAULT) == 0) {
		if ((int_state1 & F_REG_MMU0_FAULT_MASK) ||
		    (int_state1 & F_REG_MMU1_FAULT_MASK)) {
			slave_id = (int_state1 & F_REG_MMU0_FAULT_MASK) ? 0 : 1;
			pr_notice("%s, iommu:(%d,%d)_%d int_state1:0x%x happens\n",
				  __func__, type, id, slave_id, int_state1);
		}
	}

	/* MMU Interrupt Status1 for MAU Related Interrupt Status */
	if (MTK_IOMMU_HAS_FLAG(data->plat_data, IOMMU_MAU_EN)) {
		mau_count = data->plat_data->mau_count;

		for (i = 0, slave_id = 0; i < MTK_IOMMU_MMU_COUNT; i++) {
			if (int_state1 & F_REG_MMU_MAU_INT_MASK(i, mau_count)) {
				slave_id = i;
				break;
			}
		}

		if (int_state1 & F_REG_MMU_MAU_INT_MASK(slave_id, mau_count)) {
			pr_notice("%s, iommu:(%d,%d)_%d int_state1:0x%x mau int happens\n",
				  __func__, type, id, slave_id, int_state1);
			for (mau = 0; mau < mau_count; mau++) {
				if (int_state1 & F_INT_MMU_MAU_INT_STA(slave_id, mau, mau_count)) {
#if IS_ENABLED(CONFIG_MTK_IOMMU_MISC_SECURE)
					mtk_iommu_mau_dump_status(data, slave_id, mau, false);
#endif
				}
			}
		}
	}
}

static irqreturn_t mtk_iommu_isr(int irq, void *dev_id)
{
	struct mtk_iommu_data *data = dev_id;
	struct mtk_iommu_domain *dom = data->m4u_dom;
	void __iomem *base = data->base; /* bank0 base */
	struct device *dev = data->dev; /* bank0 dev */
	u32 int_state0, int_state1, regval, va34_32, pa34_32, table_base;
	u64 fault_iova, fault_pa;
	bool layer, write;
#if IS_ENABLED(CONFIG_MTK_IOMMU_MISC_SECURE)
	int ret;
#endif
#if IS_ENABLED(CONFIG_MTK_IOMMU_MISC_DBG)
	int id = data->plat_data->iommu_id;
	enum mtk_iommu_type type = data->plat_data->iommu_type;
#else
	unsigned int fault_larb, fault_port, sub_comm = 0;
#endif

#if IS_ENABLED(CONFIG_MTK_IOMMU_MISC_SECURE)
	if (MTK_IOMMU_HAS_FLAG(data->plat_data, IOMMU_SEC_EN)) {
		if (mtk_iommu_isr_sec(irq, data) == IRQ_HANDLED)
			return IRQ_HANDLED;

		/* switch to secure debug */
		ret = ao_secure_dbg_switch_by_atf(type, id, 1);
		if (ret)
			pr_notice("%s, iommu:(%d,%d) failed to enable secure debug:%d\n",
				  __func__, type, id, ret);
	}
#endif

	table_base = readl_relaxed(base + REG_MMU_PT_BASE_ADDR);
	/* Read error info from registers */
	int_state0 = readl_relaxed(base + REG_MMU_FAULT_ST0);
	int_state1 = readl_relaxed(base + REG_MMU_FAULT_ST1);

	if (int_state1 & F_INT_TRANSLATION_FAULT) {
		if (int_state1 & F_INT_MMU_TF_ERR(0)) {
			regval = readl_relaxed(base + REG_MMU0_INT_ID);
			fault_iova = readl_relaxed(base + REG_MMU0_FAULT_VA);
			fault_pa = readl_relaxed(base + REG_MMU0_INVLD_PA);
		} else {
			regval = readl_relaxed(base + REG_MMU1_INT_ID);
			fault_iova = readl_relaxed(base + REG_MMU1_FAULT_VA);
			fault_pa = readl_relaxed(base + REG_MMU1_INVLD_PA);
		}
		layer = fault_iova & F_MMU_FAULT_VA_LAYER_BIT;
		write = fault_iova & F_MMU_FAULT_VA_WRITE_BIT;

		pr_info("%s, iommu:(%d,%d) reg_raw_data: int_status:0x%x,0x%x, int_id:0x%x, int_va:0x%llx, int_pa:0x%llx\n",
			__func__, type, id, int_state0, int_state1, regval, fault_iova, fault_pa);

		if (MTK_IOMMU_HAS_FLAG(data->plat_data, IOVA_34_EN)) {
			va34_32 = FIELD_GET(F_MMU_INVAL_VA_34_32_MASK, fault_iova);
			fault_iova = fault_iova & F_MMU_INVAL_VA_31_12_MASK;
			fault_iova |= (u64)va34_32 << 32;
		}
		pa34_32 = FIELD_GET(F_MMU_INVAL_PA_34_32_MASK, fault_iova);
		fault_pa |= (u64)pa34_32 << 32;

#if IS_ENABLED(CONFIG_MTK_IOMMU_MISC_DBG)
		pr_info("%s base:0x%x fault type=0x%x iova=0x%llx pa=0x%llx layer=%d %s, pgtable=0x%x, tfrp_pa=0x%llx, 0x114=0x%x\n",
			dev_name(dev), table_base, int_state1, fault_iova, fault_pa,
			layer, (write ? "write" : "read"), dom->cfg.arm_v7s_cfg.ttbr,
			data->protect_base, readl_relaxed(base + REG_MMU_IVRP_PADDR));
		mtk_iommu_dump_iova(data, IOMMU_BK0, fault_iova);
		report_custom_iommu_fault(fault_iova, fault_pa, regval, type, id);
#else
		fault_port = F_MMU_INT_ID_PORT_ID(regval);
		if (MTK_IOMMU_HAS_FLAG(data->plat_data, HAS_SUB_COMM)) {
			fault_larb = F_MMU_INT_ID_COMM_ID(regval);
			sub_comm = F_MMU_INT_ID_SUB_COMM_ID(regval);
		} else {
			fault_larb = F_MMU_INT_ID_LARB_ID(regval);
		}
		fault_larb = data->plat_data->larbid_remap[fault_larb][sub_comm];

		if (report_iommu_fault(&dom->domain, data->dev, fault_iova,
					write ? IOMMU_FAULT_WRITE : IOMMU_FAULT_READ)) {
			dev_err_ratelimited(
				dev,
				"fault type=0x%x iova=0x%llx pa=0x%llx larb=%d port=%d layer=%d %s\n",
				int_state1, fault_iova, fault_pa, fault_larb, fault_port,
				layer, write ? "write" : "read");
		}
#endif
	}

	mtk_iommu_isr_other(data, int_state0, int_state1);

	/* Interrupt clear */
	regval = readl_relaxed(base + REG_MMU_INT_CONTROL0);
	regval |= F_INT_CLR_BIT;
	writel_relaxed(regval, base + REG_MMU_INT_CONTROL0);

	mtk_iommu_tlb_flush_all(data);

	mtk_iommu_isr_record(data);

#if IS_ENABLED(CONFIG_MTK_IOMMU_MISC_SECURE)
	if (MTK_IOMMU_HAS_FLAG(data->plat_data, IOMMU_SEC_EN)) {
		ret = ao_secure_dbg_switch_by_atf(type, id, 0);
		if (ret)
			pr_notice("%s, iommu:(%d,%d) failed to disable secure debug:%d\n",
				  __func__, type, id, ret);
	}
#endif
	return IRQ_HANDLED;
}

int dev_is_normal_region(struct device *dev)
{
	struct mtk_iommu_data *data;
	struct iommu_fwspec *fwspec = dev_iommu_fwspec_get(dev);
	int domid;

	if (!fwspec) {
		pr_err("%s err, dev(%s) is not iommu-dev\n", __func__, dev_name(dev));
		return 0;
	}

	data = dev_iommu_priv_get(dev);
	domid = MTK_M4U_TO_DOM(fwspec->ids[0]);

	pr_info("%s, domid:%d -- %u\n", __func__, domid, data->plat_data->normal_dom);
	return domid == data->plat_data->normal_dom;
}
EXPORT_SYMBOL_GPL(dev_is_normal_region);

static int mtk_iommu_get_domain_id(struct device *dev,
				   const struct mtk_iommu_plat_data *plat_data)
{
	const struct mtk_iommu_iova_region *rgn = plat_data->iova_region;
	const struct bus_dma_region *dma_rgn = dev->dma_range_map;
	struct mtk_iommu_data *data = dev_iommu_priv_get(dev);
	int i, candidate = -1;
	dma_addr_t dma_end;

	if (!data) {
		dev_info(dev, "Get iommu data fail\n");
		return -EINVAL;
	}

	if (MTK_IOMMU_HAS_FLAG(data->plat_data, GET_DOM_ID_LEGACY)) {
		int domid;
		struct iommu_fwspec *fwspec = dev_iommu_fwspec_get(dev);

		domid = MTK_M4U_TO_DOM(fwspec->ids[0]);
		if (domid >= plat_data->iova_region_nr) {
			dev_err(dev, "iommu domain id(%d/%d) is error.\n", domid,
				plat_data->iova_region_nr);
			return -EINVAL;
		}

		return domid;
	}

	if (!dma_rgn || plat_data->iova_region_nr == 1)
		return 0;

	dma_end = dma_rgn->dma_start + dma_rgn->size - 1;
	for (i = 0; i < plat_data->iova_region_nr; i++, rgn++) {
		/* Best fit. */
		if (dma_rgn->dma_start == rgn->iova_base &&
		    dma_end == rgn->iova_base + rgn->size - 1)
			return i;
		/* ok if it is inside this region. */
		if (dma_rgn->dma_start >= rgn->iova_base &&
		    dma_end < rgn->iova_base + rgn->size)
			candidate = i;
	}

	if (candidate >= 0)
		return candidate;
	dev_err(dev, "Can NOT find the iommu domain id(%pad 0x%llx).\n",
		&dma_rgn->dma_start, dma_rgn->size);
	return -EINVAL;
}

static void mtk_iommu_config(struct mtk_iommu_data *data, struct device *dev,
			     bool enable, unsigned int domid)
{
	struct mtk_smi_larb_iommu    *larb_mmu;
	unsigned int                 larbid, portid;
	struct iommu_fwspec *fwspec = dev_iommu_fwspec_get(dev);
	const struct mtk_iommu_iova_region *region;
	int i;

	if (!fwspec) {
		dev_info(dev, "Get iommu fwspec fail\n");
		return;
	}

	if (data->plat_data->iommu_type != MM_IOMMU ||
	    MTK_IOMMU_HAS_FLAG(data->plat_data, SKIP_CFG_PORT))
		return;

	for (i = 0; i < fwspec->num_ids; ++i) {
		larbid = MTK_M4U_TO_LARB(fwspec->ids[i]);
		portid = MTK_M4U_TO_PORT(fwspec->ids[i]);

		larb_mmu = &data->larb_imu[larbid];

		region = data->plat_data->iova_region + domid;
		larb_mmu->bank[portid] = upper_32_bits(region->iova_base);

		dev_dbg(dev, "%s iommu for larb(%s) port %d dom %d bank %d.\n",
			enable ? "enable" : "disable", dev_name(larb_mmu->dev),
			portid, domid, larb_mmu->bank[portid]);

		if (enable)
			larb_mmu->mmu |= MTK_SMI_MMU_EN(portid);
		else
			larb_mmu->mmu &= ~MTK_SMI_MMU_EN(portid);
	}
}

static void register_share_region(const struct mtk_iommu_plat_data *plat_data)
{
	int i;
	const struct mtk_iommu_iova_region *region;
	u32 base_page_no;
	u32 size_in_pages;

	for (i = 0; i < plat_data->iova_region_nr; i++) {
		region = &plat_data->iova_region[i];
		if (region->type == PROTECTED) {
			base_page_no = region->iova_base >> PAGE_SHIFT;
			size_in_pages = region->size >> PAGE_SHIFT;
			pr_info("%s: tab_id:%d, reg base=0x%x size=0x%x\n", __func__,
				plat_data->tab_id, base_page_no, size_in_pages);
			mtee_hypmmu_reg_share_region(base_page_no, size_in_pages,
						plat_data->tab_id);
		}
	}
}

static int mtk_iommu_domain_finalise(struct mtk_iommu_domain *dom,
				     struct mtk_iommu_data *data,
				     unsigned int domid)
{
	const struct mtk_iommu_iova_region *region;
	struct list_head *head = data->hw_list;
	struct mtk_iommu_data *data_temp;

	for_each_m4u(data_temp, head) {
		/* Use the exist domain as there is only one pgtable here. */
		if (data_temp->m4u_dom) {
			dom->iop = data_temp->m4u_dom->iop;
			dom->cfg = data_temp->m4u_dom->cfg;
			dom->domain.pgsize_bitmap = data_temp->m4u_dom->cfg.pgsize_bitmap;
			goto update_iova_region;
		}
	}

	dom->cfg = (struct io_pgtable_cfg) {
		.quirks = IO_PGTABLE_QUIRK_ARM_NS |
			IO_PGTABLE_QUIRK_NO_PERMS |
			IO_PGTABLE_QUIRK_ARM_MTK_EXT,
		.pgsize_bitmap = mtk_iommu_ops.pgsize_bitmap,
		.ias = MTK_IOMMU_HAS_FLAG(data->plat_data, IOVA_34_EN) ? 34 : 32,
		.iommu_dev = data->dev,
	};

	if (MTK_IOMMU_HAS_FLAG(data->plat_data, HAS_4GB_MODE))
		dom->cfg.oas = data->enable_4GB ? 33 : 32;
	else
		dom->cfg.oas = 35;

	if (MTK_IOMMU_HAS_FLAG(data->plat_data, IOMMU_SEC_EN) &&
	    mtee_hypmmu_type2_enabled()) {
		pr_info("hyp-mmu type2 enabled. turn on coherent_walk\n");
		dom->cfg.coherent_walk = true;
		register_share_region(data->plat_data);
	}

	pr_info("%s, create table data:(%d,%d)\n", __func__,
		data->plat_data->iommu_type, data->plat_data->iommu_id);
	dom->iop = alloc_io_pgtable_ops(ARM_V7S, &dom->cfg, data);
	if (!dom->iop) {
		dev_err(data->dev, "Failed to alloc io pgtable\n");
		return -EINVAL;
	}

	/* Update our support page sizes bitmap */
	dom->domain.pgsize_bitmap = dom->cfg.pgsize_bitmap;

update_iova_region:
	/* Update the iova region for this domain */
	region = data->plat_data->iova_region + domid;
	dom->domain.geometry.aperture_start = region->iova_base;
	dom->domain.geometry.aperture_end = region->iova_base + region->size - 1;
	dom->domain.geometry.force_aperture = true;

	pr_info("%s, dom:%u, start:%pa, end:%pa, table:0x%x\n",
		__func__, domid,
		&dom->domain.geometry.aperture_start,
		&dom->domain.geometry.aperture_end,
		dom->cfg.arm_v7s_cfg.ttbr);
	return 0;
}

static struct iommu_domain *mtk_iommu_domain_alloc(unsigned type)
{
	struct mtk_iommu_domain *dom;

	if (type != IOMMU_DOMAIN_DMA)
		return NULL;

	dom = kzalloc(sizeof(*dom), GFP_KERNEL);
	if (!dom)
		return NULL;

	return &dom->domain;
}

static void mtk_iommu_domain_free(struct iommu_domain *domain)
{
	kfree(to_mtk_domain(domain));
}

static int mtk_iommu_set_dev_dma(struct device *dev)
{
	int ret = 0;

	if (!dev)
		return -EINVAL;

	if (!dev->dma_parms) {
		dev->dma_parms = devm_kzalloc(dev,
					      sizeof(*dev->dma_parms),
					      GFP_KERNEL);
		if (!dev->dma_parms)
			return -ENOMEM;
	}

	ret = dma_set_max_seg_size(dev,
				   (unsigned int)DMA_BIT_MASK(34));
	if (ret) {
		dev_info(dev, "Failed to set DMA segment size\n");
		return ret;
	}

	return 0;
}

static int mtk_iommu_attach_device(struct iommu_domain *domain,
				   struct device *dev)
{
	struct mtk_iommu_data *data = dev_iommu_priv_get(dev);
	struct mtk_iommu_domain *dom = to_mtk_domain(domain);
	struct iommu_fwspec *fwspec = dev_iommu_fwspec_get(dev);
	struct device *m4udev;
	int tab_id, domid, ret = 0;

	if (!data || !dom || !fwspec) {
		dev_info(dev, "Get iommu datas fail\n");
		return -ENODEV;
	}

	m4udev = data->dev;
	tab_id = MTK_M4U_TO_TAB(fwspec->ids[0]);
	domid = mtk_iommu_get_domain_id(dev, data->plat_data);
	if (domid < 0)
		return domid;

	mutex_lock(&init_mutexs[tab_id]);

	if (!dom->data) {
		if (mtk_iommu_domain_finalise(dom, data, domid)) {
			ret = -ENODEV;
			goto out_unlock;
		}
		dom->data = data;
		dom->tab_id = MTK_M4U_TO_TAB(fwspec->ids[0]);
		pr_info("%s, set mtk_iommu_domain, data:(%d,%d), tab_id:%d\n",
			__func__, data->plat_data->iommu_type,
			data->plat_data->iommu_id, dom->tab_id);
	}

	if (!data->m4u_dom) { /* Initialize the M4U HW */
		ret = pm_runtime_resume_and_get(m4udev);
		if (ret < 0) {
			dev_err(data->dev,
				"%s, PM fail:%d, dom:%d, iommu_dev:(%d,%d), user_dev:%s\n",
				__func__, ret, domid, data->plat_data->iommu_type,
				data->plat_data->iommu_id, dev_name(dev));
			goto out_unlock;
		}
		/*
		 * Because m4u_dom is used by mtk_iommu_isr, we must set it before
		 * enable all banks irq to avoid m4u_dom is NULL.
		 * ex: apu_iommu irq test.
		 */
		data->m4u_dom = dom;
		ret = mtk_iommu_hw_init(data);
		if (ret) {
			dev_err(data->dev, "HW init fail %d in attach\n", ret);
			pm_runtime_put(m4udev);
			goto out_unlock;
		}
<<<<<<< HEAD
		writel(dom->cfg.arm_v7s_cfg.ttbr & MMU_PT_ADDR_MASK,
		       data->base + REG_MMU_PT_BASE_ADDR);
=======
		data->m4u_dom = dom;
		writel(data->m4u_dom->ttbr, data->base + REG_MMU_PT_BASE_ADDR);
>>>>>>> d61fe3ad

		pr_info("%s, iommu_dev:%s(%d,%d), user_dev:%s, pgtable:0x%lx -- 0x%x -- 0x%x, tab_id:%d\n",
			__func__, dev_name(data->dev), data->plat_data->iommu_type,
			data->plat_data->iommu_id, dev_name(dev),
			(unsigned long)dom->cfg.arm_v7s_cfg.ttbr,
			dom->cfg.arm_v7s_cfg.ttbr,
			readl_relaxed(data->base + REG_MMU_PT_BASE_ADDR),
			dom->tab_id);

#if IS_ENABLED(CONFIG_MTK_IOMMU_MISC_SECURE)
		if (MTK_IOMMU_HAS_FLAG(data->plat_data, IOMMU_MAU_EN) &&
		    MTK_IOMMU_HAS_FLAG(data->plat_data, IOMMU_SEC_EN))
			mtk_iommu_mau_init(data);
#endif
		pm_runtime_put(m4udev);
	}

	mtk_iommu_config(data, dev, true, domid);
	mtk_iommu_set_dev_dma(dev);

out_unlock:
	mutex_unlock(&init_mutexs[tab_id]);
	return ret;
}

static void mtk_iommu_detach_device(struct iommu_domain *domain,
				    struct device *dev)
{
	struct mtk_iommu_data *data = dev_iommu_priv_get(dev);

	if (!data) {
		dev_info(dev, "Get iommu data fail\n");
		return;
	}

	mtk_iommu_config(data, dev, false, 0);
}

static int mtk_iommu_map(struct iommu_domain *domain, unsigned long iova,
			 phys_addr_t paddr, size_t size, int prot, gfp_t gfp)
{
	int ret;
	struct mtk_iommu_domain *dom = to_mtk_domain(domain);
	int retry_count = 0;

	/* The "4GB mode" M4U physically can not use the lower remap of Dram. */
	if (dom->data->enable_4GB)
		paddr |= BIT_ULL(32);

	/* Synchronize with the tlb_lock */
	ret = dom->iop->map(dom->iop, iova, paddr, size, prot, gfp);

	/* retry if atomic alloc memory fail, most wait 4ms at atomic or 64ms at normal. */
	while (ret == -ENOMEM && (gfp & GFP_ATOMIC) != 0 && retry_count < 8) {
		pr_info("%s, retry map alloc memory %d\n", __func__, retry_count + 1);
		if (in_atomic() || irqs_disabled() || in_interrupt()) {
			ret = dom->iop->map(dom->iop, iova, paddr, size, prot, gfp);
		} else {
			/* if not in atomic ctx, wait memory reclaim. */
			gfp_t ignore_atomic = (gfp & ~GFP_ATOMIC) | GFP_KERNEL;

			ret = dom->iop->map(dom->iop, iova, paddr, size, prot, ignore_atomic);
		}
		if (ret == -ENOMEM) {
			retry_count++;
			if (in_atomic() || irqs_disabled() || in_interrupt()) {
				udelay(500);
			} else {
				usleep_range(8000, 10*1000);
			}
		}
	}

	if (ret) {
		pr_info("%s fail:%d, iommu:(%d,%d) tab_id:%d, iova:0x%lx end:0x%lx pa:%pa size:0x%zx prot:0x%x gfp:0x%x\n",
			__func__, ret, dom->data->plat_data->iommu_type,
			dom->data->plat_data->iommu_id, dom->tab_id, iova,
			(iova + size - 1), &paddr, size, prot, gfp);
		if (ret != -ENOMEM)
			mtk_iommu_dump_iova(dom->data, IOMMU_BK0, iova);
	}
	return ret;
}

static size_t mtk_iommu_unmap(struct iommu_domain *domain,
			      unsigned long iova, size_t size,
			      struct iommu_iotlb_gather *gather)
{
	size_t ret;
	struct mtk_iommu_domain *dom = to_mtk_domain(domain);

	iommu_iotlb_gather_add_range(gather, iova, size);
	ret = dom->iop->unmap(dom->iop, iova, size, gather);
	if (!ret) {
		pr_info("%s fail:%d, iommu:(%d,%d) tab_id:%d, iova:0x%lx end:0x%lx size:0x%zx\n",
			__func__, ret, dom->data->plat_data->iommu_type,
			dom->data->plat_data->iommu_id, dom->tab_id, iova,
			(iova + size - 1), size);
		mtk_iommu_dump_iova(dom->data, IOMMU_BK0, iova);
	}
	return ret;
}

static void mtk_iommu_flush_iotlb_all(struct iommu_domain *domain)
{
	struct mtk_iommu_domain *dom = to_mtk_domain(domain);

	mtk_iommu_tlb_flush_all(dom->data);
}

static void mtk_iommu_iotlb_sync(struct iommu_domain *domain,
				 struct iommu_iotlb_gather *gather)
{
	struct mtk_iommu_domain *dom = to_mtk_domain(domain);
	size_t length = gather->end - gather->start + 1;
	int ret;

	if (gather->start > gather->end) {
		pr_err("unmap invalid iova range : 0x%lx ~ 0x%lx\n",
		       gather->start, gather->end);
		return;
	}

#if IS_ENABLED(CONFIG_MTK_IOMMU_MISC_DBG)
	if (gather->start > 0 && gather->start != ULONG_MAX)
		mtk_iova_unmap(dom->tab_id, gather->start, length);
#endif

	if (!hypmmu_type2_en) {
		/* clean bank1 */
		ret = iova_secure_map(dom->data, gather->start, length, false);
		if (ret)
			pr_warn("%s failed\n", __func__);
	} else {
		ret = iova_secure_inv(gather->start, length, dom->tab_id);
		if (ret)
			pr_warn("%s failed\n", __func__);
	}

	mtk_iommu_tlb_flush_range_sync(gather->start, length, gather->pgsize,
				       dom->data);
}

static void mtk_iommu_sync_map(struct iommu_domain *domain, unsigned long iova,
			       size_t size)
{
	struct mtk_iommu_domain *dom = to_mtk_domain(domain);
	int ret;

	if (iova > (iova + size)) {
		pr_err("map invalid iova range : 0x%lx ~ 0x%lx\n",
		       iova, iova + size);
		return;
	}

#if IS_ENABLED(CONFIG_MTK_IOMMU_MISC_DBG)
	if (iova > 0 && iova != ULONG_MAX)
		mtk_iova_map(dom->tab_id, iova, size);
#endif

	if (!hypmmu_type2_en) {
		ret = iova_secure_map(dom->data, iova, size, true);
		if (ret)
			pr_warn("%s failed\n", __func__);
	} else {
		ret = iova_secure_inv(iova, size, dom->tab_id);
		if (ret)
			pr_warn("%s failed\n", __func__);
	}

	mtk_iommu_tlb_flush_range_sync(iova, size, size, dom->data);
}

static phys_addr_t mtk_iommu_iova_to_phys(struct iommu_domain *domain,
					  dma_addr_t iova)
{
	struct mtk_iommu_domain *dom = to_mtk_domain(domain);
	phys_addr_t pa;

	pa = dom->iop->iova_to_phys(dom->iop, iova);
	if (IS_ENABLED(CONFIG_PHYS_ADDR_T_64BIT) &&
	    dom->data->enable_4GB &&
	    pa >= MTK_IOMMU_4GB_MODE_REMAP_BASE)
		pa &= ~BIT_ULL(32);

	return pa;
}

static struct iommu_device *mtk_iommu_probe_device(struct device *dev)
{
	struct iommu_fwspec *fwspec = dev_iommu_fwspec_get(dev);
	struct mtk_iommu_data *data;
	unsigned int larbid, larbidx, i;

	if (!fwspec || fwspec->ops != &mtk_iommu_ops)
		return ERR_PTR(-ENODEV); /* Not a iommu client device */

	data = dev_iommu_priv_get(dev);

	/*
	 * The device that connects with each a larb is a independent HW.
	 * All the ports in each a device should be in the same larbs.
	 */
	larbid = MTK_M4U_TO_LARB(fwspec->ids[0]);
	for (i = 1; i < fwspec->num_ids; i++) {
		larbidx = MTK_M4U_TO_LARB(fwspec->ids[i]);
		if (larbid != larbidx) {
			dev_err(dev, "Can only use one larb. Fail@larb%d-%d.\n",
				larbid, larbidx);
			return ERR_PTR(-EINVAL);
		}
	}

	return &data->iommu;
}

static void mtk_iommu_release_device(struct device *dev)
{
	struct iommu_fwspec *fwspec = dev_iommu_fwspec_get(dev);

	if (!fwspec || fwspec->ops != &mtk_iommu_ops)
		return;

	iommu_fwspec_free(dev);
}

static struct iommu_group *mtk_iommu_device_group(struct device *dev)
{
	struct mtk_iommu_data *c_data, *data;
	struct list_head *hw_list;
	struct iommu_group *group;
	int domid;

	c_data = dev_iommu_priv_get(dev);
	if (!c_data) {
		dev_info(dev, "Get iommu data fail\n");
		return ERR_PTR(-ENODEV);
	}

	hw_list = c_data->hw_list;
	data = mtk_iommu_get_first_data(hw_list);
	if (!data)
		return ERR_PTR(-ENODEV);

	domid = mtk_iommu_get_domain_id(dev, data->plat_data);
	if (domid < 0)
		return ERR_PTR(domid);

	mutex_lock(&group_mutexs[domid]);
	group = data->m4u_group[domid];
	if (!group) {
		pr_info("%s create group, data:(%d,%d)-->(%d,%d), dev:%s, domid:%d\n", __func__,
			c_data->plat_data->iommu_type, c_data->plat_data->iommu_id,
			data->plat_data->iommu_type, data->plat_data->iommu_id,
			dev_name(dev), domid);
		group = iommu_group_alloc();
		if (!IS_ERR(group))
			data->m4u_group[domid] = group;
		else
			dev_err(dev, "Failed to allocate M4U IOMMU group\n");
	} else {
		iommu_group_ref_get(group);
	}
	mutex_unlock(&group_mutexs[domid]);

	return group;
}

static int mtk_iommu_of_xlate(struct device *dev, struct of_phandle_args *args)
{
	struct platform_device *m4updev;

	if (args->args_count != 1) {
		dev_err(dev, "invalid #iommu-cells(%d) property for IOMMU\n",
			args->args_count);
		return -EINVAL;
	}

	if (!dev_iommu_priv_get(dev)) {
		/* Get the m4u device */
		m4updev = of_find_device_by_node(args->np);
		if (WARN_ON(!m4updev))
			return -EINVAL;

		dev_iommu_priv_set(dev, platform_get_drvdata(m4updev));
	}

	return iommu_fwspec_add_ids(dev, args->args, 1);
}

static void mtk_iommu_get_resv_regions(struct device *dev,
				       struct list_head *head)
{
	struct mtk_iommu_data *data = dev_iommu_priv_get(dev);
	const struct mtk_iommu_iova_region *resv, *curdom;
	struct iommu_resv_region *region;
	int prot = IOMMU_WRITE | IOMMU_READ;
	unsigned int domid, i;

	if (!data) {
		dev_info(dev, "Get iommu data fail\n");
		return;
	}

	domid = mtk_iommu_get_domain_id(dev, data->plat_data);
	if ((int)domid < 0)
		return;
	curdom = data->plat_data->iova_region + domid;
	for (i = 0; i < data->plat_data->iova_region_nr; i++) {
		resv = data->plat_data->iova_region + i;

		/* Only reserve when the region is inside the current domain */
		if (resv->iova_base <= curdom->iova_base ||
		    resv->iova_base + resv->size >= curdom->iova_base + curdom->size)
			continue;

		region = iommu_alloc_resv_region(resv->iova_base, resv->size,
						 prot, IOMMU_RESV_RESERVED);
		if (!region)
			return;

		list_add_tail(&region->list, head);
	}
}

static const struct iommu_ops mtk_iommu_ops = {
	.domain_alloc	= mtk_iommu_domain_alloc,
	.domain_free	= mtk_iommu_domain_free,
	.attach_dev	= mtk_iommu_attach_device,
	.detach_dev	= mtk_iommu_detach_device,
	.map		= mtk_iommu_map,
	.unmap		= mtk_iommu_unmap,
	.flush_iotlb_all = mtk_iommu_flush_iotlb_all,
	.iotlb_sync	= mtk_iommu_iotlb_sync,
	.iotlb_sync_map	= mtk_iommu_sync_map,
	.iova_to_phys	= mtk_iommu_iova_to_phys,
	.probe_device	= mtk_iommu_probe_device,
	.release_device	= mtk_iommu_release_device,
	.device_group	= mtk_iommu_device_group,
	.of_xlate	= mtk_iommu_of_xlate,
	.get_resv_regions = mtk_iommu_get_resv_regions,
	.put_resv_regions = generic_iommu_put_resv_regions,
	.pgsize_bitmap	= SZ_4K | SZ_64K | SZ_1M | SZ_16M,
	.owner		= THIS_MODULE,
};

static int mtk_iommu_hw_init(const struct mtk_iommu_data *data)
{
	u32 regval;
	int i;

	if (data->plat_data->m4u_plat == M4U_MT8173) {
		regval = F_MMU_PREFETCH_RT_REPLACE_MOD |
			 F_MMU_TF_PROT_TO_PROGRAM_ADDR_MT8173;
	} else {
		regval = readl_relaxed(data->base + REG_MMU_CTRL_REG);
		if (MTK_IOMMU_HAS_FLAG(data->plat_data, TLB_SYNC_EN))
			regval |= F_MMU_SYNC_INVLDT_EN;
		else
			regval |= F_MMU_TF_PROT_TO_PROGRAM_ADDR;
		regval |= F_MMU_MON_EN;
	}
	writel_relaxed(regval, data->base + REG_MMU_CTRL_REG);

	if (data->enable_4GB &&
	    MTK_IOMMU_HAS_FLAG(data->plat_data, HAS_VLD_PA_RNG)) {
		/*
		 * If 4GB mode is enabled, the validate PA range is from
		 * 0x1_0000_0000 to 0x1_ffff_ffff. here record bit[32:30].
		 */
		regval = F_MMU_VLD_PA_RNG(7, 4);
		writel_relaxed(regval, data->base + REG_MMU_VLD_PA_RNG);
	}
	writel_relaxed(0, data->base + REG_MMU_DCM_DIS);
	if (MTK_IOMMU_HAS_FLAG(data->plat_data, WR_THROT_EN)) {
		/* write command throttling mode */
		regval = readl_relaxed(data->base + REG_MMU_WR_LEN_CTRL);
		regval &= ~F_MMU_WR_THROT_DIS_MASK;
		writel_relaxed(regval, data->base + REG_MMU_WR_LEN_CTRL);
	}

	if (MTK_IOMMU_HAS_FLAG(data->plat_data, RESET_AXI)) {
		/* The register is called STANDARD_AXI_MODE in this case */
		regval = 0;
	} else {
		regval = readl_relaxed(data->base + REG_MMU_MISC_CTRL);
		if (MTK_IOMMU_HAS_FLAG(data->plat_data, NOT_STD_AXI_MODE))
			regval &= ~F_MMU_STANDARD_AXI_MODE_MASK;
		if (MTK_IOMMU_HAS_FLAG(data->plat_data, OUT_ORDER_WR_EN))
			regval &= ~F_MMU_IN_ORDER_WR_EN_MASK;
	}
	writel_relaxed(regval, data->base + REG_MMU_MISC_CTRL);

	if (MTK_IOMMU_HAS_FLAG(data->plat_data, SET_TBW_ID))
		writel_relaxed(data->plat_data->tbw_reg_val, data->base + REG_MMU_TBW_ID);

	mtk_iommu_bk0_intr_en(data, 1);

	if (MTK_IOMMU_HAS_FLAG(data->plat_data, HAS_LEGACY_IVRP_PADDR))
		regval = (data->protect_base >> 1) | (data->enable_4GB << 31);
	else
		regval = lower_32_bits(data->protect_base) |
			upper_32_bits(data->protect_base);
	writel_relaxed(regval, data->base + REG_MMU_IVRP_PADDR);

#if IS_ENABLED(CONFIG_MTK_IOMMU_MISC_SECURE)
	if (MTK_IOMMU_HAS_FLAG(data->plat_data, IOMMU_SEC_EN))
		mtk_iommu_sec_bk_init_by_atf(data->plat_data->iommu_type,
				data->plat_data->iommu_id);
#endif

	for (i = IOMMU_BK0; i < IOMMU_BK_NUM; i++) {
		struct device *dev;
		unsigned int irq;

		if (i == IOMMU_BK0) {
			dev = data->dev;
			irq = data->irq;
		} else {
			if (!MTK_IOMMU_HAS_FLAG(data->plat_data,
					IOMMU_SEC_EN))
				break;
			dev = data->bk_dev[i];
			irq = data->bk_irq[i];
		}

		if (!irq) {
			pr_err("%s error, irq is 0(%d,%d,%d)\n", __func__,
				data->plat_data->iommu_type,
				data->plat_data->iommu_id, i);
			continue;
		}
		if (devm_request_irq(dev, irq, mtk_iommu_isr, 0, dev_name(dev), (void *)data)) {
			if (i == IOMMU_BK0)
				writel_relaxed(0, data->base + REG_MMU_PT_BASE_ADDR);
			dev_err(dev, "Failed @ IRQ-%d Request\n", irq);
			return -ENODEV;
		}
		pr_info("%s, register irq done, (%d,%d,%d) %d\n", __func__,
			data->plat_data->iommu_type, data->plat_data->iommu_id, i, irq);
	}

	pr_info("%s done, (%d,%d), dump reg: 0x48:0x%x, 0x50:0x%x, 0x54:0x%x, 0xa0:0x%x, 0x110:0x%x, 0x114:0x%x, 0x120:0x%x, 0x124:0x%x\n",
		__func__,
		data->plat_data->iommu_type,
		data->plat_data->iommu_id,
		readl_relaxed(data->base + REG_MMU_MISC_CTRL),
		readl_relaxed(data->base + REG_MMU_DCM_DIS),
		readl_relaxed(data->base + REG_MMU_WR_LEN_CTRL),
		readl_relaxed(data->base + REG_MMU_TBW_ID),
		readl_relaxed(data->base + REG_MMU_CTRL_REG),
		readl_relaxed(data->base + REG_MMU_IVRP_PADDR),
		readl_relaxed(data->base + REG_MMU_INT_CONTROL0),
		readl_relaxed(data->base + REG_MMU_INT_MAIN_CONTROL));

	return 0;
}

static const struct component_master_ops mtk_iommu_com_ops = {
	.bind		= mtk_iommu_bind,
	.unbind		= mtk_iommu_unbind,
};

static int mtk_iommu_pd_callback(struct notifier_block *nb,
			unsigned long flags, void *data)
{
	unsigned long lock_flags;

	if (nb->priority < 0)
		return NOTIFY_DONE;

	spin_lock_irqsave(tlb_locks[nb->priority], lock_flags);

	if (flags == GENPD_NOTIFY_ON)
		pd_sta[nb->priority] = POWER_ON_STA;
	else if (flags == GENPD_NOTIFY_PRE_OFF)
		pd_sta[nb->priority] = POWER_OFF_STA;

	spin_unlock_irqrestore(tlb_locks[nb->priority], lock_flags);

	return NOTIFY_OK;
}

static int mtk_iommu_dbg_hang_cb(struct notifier_block *nb,
				 unsigned long action, void *data)
{
	if (!IS_ERR_OR_NULL(data) && strcmp((char *) data, "iommu") == 0)
		return NOTIFY_DONE;

	mtk_iommu_dbg_hang_detect(MM_IOMMU, DISP_IOMMU);
	mtk_iommu_dbg_hang_detect(MM_IOMMU, MDP_IOMMU);
	return NOTIFY_OK;
}

static int register_dbg_notifier;
static struct notifier_block mtk_iommu_dbg_hang_nb = {
		.notifier_call = mtk_iommu_dbg_hang_cb,
};

/********** mtk iommu MAU start **********/
static inline void iommu_set_field_by_mask(void __iomem *m4u_base,
					   unsigned int reg,
					   unsigned long mask,
					   unsigned int val)
{
	unsigned int regval;

	regval = readl_relaxed(m4u_base + reg);
	regval = (regval & (~mask)) | val;
	writel_relaxed(regval, m4u_base + reg);
}

static inline unsigned int iommu_get_field_by_mask(void __iomem *m4u_base,
						   unsigned int reg,
						   unsigned int mask)
{
	return readl_relaxed(m4u_base + reg) & mask;
}

#if IS_ENABLED(CONFIG_MTK_IOMMU_MISC_SECURE)
static int mtk_iommu_mau_start_monitor(struct mtk_iommu_data *data,
				       unsigned int slave, unsigned int mau,
				       const struct mau_config_info *mau_cfg)
{
	unsigned int mau_count = data->plat_data->mau_count;
	enum mtk_iommu_type type = data->plat_data->iommu_type;
	int id = data->plat_data->iommu_id;
	unsigned long flags;
	void __iomem *base;
	int ret;

	if (slave >= MTK_IOMMU_MMU_COUNT || mau >= mau_count) {
		pr_notice("%s, invalid iommu:(%d,%d), slave:%d, mau:%d\n",
			  __func__, type, id, slave, mau);
		return -1;
	}

	spin_lock_irqsave(&data->tlb_lock, flags);
	if (!mtk_iommu_power_get(data)) {
		pr_notice("%s, iommu:(%d,%d) power off dev:%s\n",
			  __func__, type, id, dev_name(data->dev));
		spin_unlock_irqrestore(&data->tlb_lock, flags);
		return 0;
	}

	/* switch to secure debug */
	ret = ao_secure_dbg_switch_by_atf(type, id, 1);
	if (ret) {
		mtk_iommu_power_put(data);
		spin_unlock_irqrestore(&data->tlb_lock, flags);
		pr_notice("%s, iommu:(%d,%d) failed to enable secure debug:%d\n",
			  __func__, type, id, ret);
		return ret;
	}

	base = data->base;

	/*enable interrupt*/
	iommu_set_field_by_mask(base,
				REG_MMU_INT_MAIN_CONTROL,
				F_INT_MMU_MAU_INT_EN(slave, mau, mau_count),
				F_INT_MMU_MAU_INT_EN(slave, mau, mau_count));

	/*config start addr*/
	writel_relaxed(mau_cfg->start, base +
		       REG_MMU_MAU_SA(slave, mau));
	writel_relaxed(mau_cfg->start_bit32, base +
		       REG_MMU_MAU_SA_EXT(slave, mau));

	/*config end addr*/
	writel_relaxed(mau_cfg->end, base +
		       REG_MMU_MAU_EA(slave, mau));
	writel_relaxed(mau_cfg->end_bit32, base +
		       REG_MMU_MAU_EA_EXT(slave, mau));

	/*config larb id*/
	writel_relaxed(mau_cfg->larb_mask, base +
		       REG_MMU_MAU_LARB_EN(slave, mau));

	/*config port id*/
	writel_relaxed(mau_cfg->port_mask, base +
		       REG_MMU_MAU_PORT_EN(slave, mau));

	/*config input/output*/
	iommu_set_field_by_mask(base, REG_MMU_MAU_IO(slave, mau_count),
				F_MMU_MAU_BIT_VAL(1, mau),
				F_MMU_MAU_BIT_VAL(mau_cfg->io, mau));

	/*config read/write*/
	iommu_set_field_by_mask(base, REG_MMU_MAU_RW(slave, mau_count),
				F_MMU_MAU_BIT_VAL(1, mau),
				F_MMU_MAU_BIT_VAL(mau_cfg->wr, mau));

	/*config PA/VA*/
	iommu_set_field_by_mask(base, REG_MMU_MAU_VA(slave, mau_count),
				F_MMU_MAU_BIT_VAL(1, mau),
				F_MMU_MAU_BIT_VAL(mau_cfg->virt, mau));
	wmb(); /*make sure the MAU ops has been triggered*/

	pr_notice("%s, iommu:(%d,%d), slave:%d, mau:%d, mau_reg: start=0x%x(0x%x), end=0x%x(0x%x), wr:0x%x, virt:0x%x, io:0x%x, larb:0x%x, port:0x%x\n",
		  __func__, type, id, slave, mau,
		  readl_relaxed(base + REG_MMU_MAU_SA(slave, mau)),
		  readl_relaxed(base + REG_MMU_MAU_SA_EXT(slave, mau)),
		  readl_relaxed(base + REG_MMU_MAU_EA(slave, mau)),
		  readl_relaxed(base + REG_MMU_MAU_EA_EXT(slave, mau)),
		  readl_relaxed(base + REG_MMU_MAU_RW(slave, mau_count)),
		  readl_relaxed(base + REG_MMU_MAU_VA(slave, mau_count)),
		  readl_relaxed(base + REG_MMU_MAU_IO(slave, mau_count)),
		  readl_relaxed(base + REG_MMU_MAU_LARB_EN(slave, mau)),
		  readl_relaxed(base + REG_MMU_MAU_PORT_EN(slave, mau)));

	ret = ao_secure_dbg_switch_by_atf(type, id, 0);
	if (ret)
		pr_notice("%s, iommu:(%d,%d) failed to disable secure debug:%d\n",
			  __func__, type, id, ret);

	mtk_iommu_power_put(data);
	spin_unlock_irqrestore(&data->tlb_lock, flags);

	return 0;
}

/* Notice: must fill cfg->slave/mau before call this func. */
static int mtk_iommu_mau_get_config(struct mtk_iommu_data *data,
				    struct mau_config_info *mau_cfg)
{
	unsigned int mau_count = data->plat_data->mau_count;
	enum mtk_iommu_type type = data->plat_data->iommu_type;
	int id = data->plat_data->iommu_id;
	int slave = mau_cfg->slave;
	int mau = mau_cfg->mau;
	void __iomem *base;

	if (slave >= MTK_IOMMU_MMU_COUNT || mau >= mau_count) {
		pr_notice("%s, invalid iommu:(%d,%d), slave:%d, mau:%d\n",
			  __func__, type, id, slave, mau);
		return -1;
	}

	base = data->base;

	mau_cfg->start = readl_relaxed(base + REG_MMU_MAU_SA(slave, mau));
	mau_cfg->end = readl_relaxed(base + REG_MMU_MAU_EA(slave, mau));
	mau_cfg->start_bit32 = readl_relaxed(base + REG_MMU_MAU_SA_EXT(slave, mau));
	mau_cfg->end_bit32 = readl_relaxed(base + REG_MMU_MAU_EA_EXT(slave, mau));
	mau_cfg->port_mask = readl_relaxed(base + REG_MMU_MAU_PORT_EN(slave, mau));
	mau_cfg->larb_mask = readl_relaxed(base + REG_MMU_MAU_LARB_EN(slave, mau));

	mau_cfg->io = !!(iommu_get_field_by_mask(base,
						 REG_MMU_MAU_IO(slave, mau_count),
						 F_MMU_MAU_BIT_VAL(1, mau)));

	mau_cfg->wr = !!(iommu_get_field_by_mask(base,
						 REG_MMU_MAU_RW(slave, mau_count),
						 F_MMU_MAU_BIT_VAL(1, mau)));

	mau_cfg->virt = !!(iommu_get_field_by_mask(base,
						   REG_MMU_MAU_VA(slave, mau_count),
						   F_MMU_MAU_BIT_VAL(1, mau)));

	return 0;
}

static int mtk_iommu_mau_dump_status(struct mtk_iommu_data *data,
				     int slave, int mau, bool aee_dump)
{
	unsigned int mau_count = data->plat_data->mau_count;
	enum mtk_iommu_type type = data->plat_data->iommu_type;
	int id = data->plat_data->iommu_id;
	void __iomem *base;
	unsigned long flags;
	unsigned int status;
	unsigned int falut_id, assert_id, assert_address, assert_b32;
	struct mau_config_info mau_cfg;
	char *port_name = NULL;
	int ret;

	if (slave >= MTK_IOMMU_MMU_COUNT || mau >= mau_count) {
		pr_notice("%s, invalid iommu:(%d,%d), slave:%d, mau:%d\n",
			  __func__, type, id, slave, mau);
		return -1;
	}

	spin_lock_irqsave(&data->tlb_lock, flags);
	if (!mtk_iommu_power_get(data)) {
		pr_notice("%s, iommu:(%d,%d), slave:%d, mau:%d, power off dev:%s\n",
			  __func__, type, id, slave, mau, dev_name(data->dev));
		spin_unlock_irqrestore(&data->tlb_lock, flags);
		return 0;
	}

	base = data->base;
	status = readl_relaxed(base + REG_MMU_MAU_ASRT_STA(slave, mau_count));

	if (status & (1 << mau)) {
		pr_notice("%s: iommu:(%d,%d), slave:%d, mau_assert:%d, status:0x%x\n",
			  __func__, type, id, slave, mau, status);

		assert_id = readl_relaxed(base + REG_MMU_MAU_ASRT_ID(slave, mau));
		assert_address = readl_relaxed(base + REG_MMU_MAU_AA(slave, mau));
		assert_b32 = readl_relaxed(base + REG_MMU_MAU_AA_EXT(slave, mau));

		falut_id = (assert_id & F_MMU_MAU_ASRT_ID_VAL) << 2;
#if IS_ENABLED(CONFIG_MTK_IOMMU_MISC_DBG)
		port_name = mtk_iommu_get_port_name(type, id, falut_id);
		if (aee_dump)
			report_iommu_mau_fault(assert_id, falut_id, (port_name ?
					       port_name : "port_unknown"),
					       assert_address, assert_b32);
#endif
		pr_notice("%s: ASRT_ID=0x%x, FALUT_ID=0x%x(%s), AA=0x%x, AA_EXT=0x%x\n",
			  __func__, assert_id, falut_id,
			  (port_name ? port_name : "port_unknown"),
			  assert_address, assert_b32);

		/* Clear bits for MAU set */
		writel_relaxed((1 << mau), base + REG_MMU_MAU_CLR(slave, mau_count));
		writel_relaxed(0, base + REG_MMU_MAU_CLR(slave, mau_count));
		wmb(); /*make sure the MAU data is cleared*/

		mau_cfg.slave = slave;
		mau_cfg.mau = mau;
		ret = mtk_iommu_mau_get_config(data, &mau_cfg);
		if (!ret) {
			pr_info("%s, iommu:(%d,%d), slave:%d, mau:%d, mau_cfg: start=0x%x(0x%x), end=0x%x(0x%x), wr:0x%x, virt:0x%x, io:0x%x, larb:0x%x, port:0x%x\n",
				__func__, type, id, slave, mau,
				mau_cfg.start, mau_cfg.start_bit32,
				mau_cfg.end, mau_cfg.end_bit32,
				mau_cfg.wr, mau_cfg.virt, mau_cfg.io,
				mau_cfg.larb_mask, mau_cfg.port_mask);
		}
	} else
		pr_notice("%s: mau no assert in MAU set %d, status:0x%x\n",
			  __func__, mau, status);

	mtk_iommu_power_put(data);
	spin_unlock_irqrestore(&data->tlb_lock, flags);
	return 0;
}

static int mtk_iommu_mau_reg_backup(struct mtk_iommu_data *data)
{
	unsigned int mau_count = data->plat_data->mau_count;
	enum mtk_iommu_type type = data->plat_data->iommu_type;
	struct mtk_iommu_suspend_reg *reg = &data->reg;
	int id = data->plat_data->iommu_id;
	unsigned int *p_reg, *p_reg_base;
	void __iomem *base = data->base;
	unsigned int real_size;
	int slave, mau, ret;

	if (!reg->mau) {
		pr_notice("%s, iommu:(%d,%d) no memory for backup\n",
			  __func__, type, id);
		return -1;
	}

	/* switch to secure debug */
	ret = ao_secure_dbg_switch_by_atf(type, id, 1);
	if (ret) {
		pr_notice("%s, iommu:(%d,%d) failed to enable secure debug:%d\n",
			  __func__, type, id, ret);
		return ret;
	}

	p_reg_base = reg->mau;
	p_reg = reg->mau;

	for (slave = 0; slave < MTK_IOMMU_MMU_COUNT; slave++) {
		for (mau = 0; mau < mau_count; mau++) {
			*(p_reg++) = readl_relaxed(base + REG_MMU_MAU_SA(slave, mau));
			*(p_reg++) = readl_relaxed(base + REG_MMU_MAU_SA_EXT(slave, mau));
			*(p_reg++) = readl_relaxed(base + REG_MMU_MAU_EA(slave, mau));
			*(p_reg++) = readl_relaxed(base + REG_MMU_MAU_EA_EXT(slave, mau));
			*(p_reg++) = readl_relaxed(base + REG_MMU_MAU_LARB_EN(slave, mau));
			*(p_reg++) = readl_relaxed(base + REG_MMU_MAU_PORT_EN(slave, mau));
		}
		*(p_reg++) = readl_relaxed(base + REG_MMU_MAU_IO(slave, mau_count));
		*(p_reg++) = readl_relaxed(base + REG_MMU_MAU_RW(slave, mau_count));
		*(p_reg++) = readl_relaxed(base + REG_MMU_MAU_VA(slave, mau_count));
	}

	/* disable secure debug */
	ret = ao_secure_dbg_switch_by_atf(type, id, 0);
	if (ret)
		pr_notice("%s, iommu:(%d,%d) failed to disable secure debug:%d\n",
			  __func__, type, id, ret);

	/* check register size (to prevent overflow) */
	real_size = (p_reg - p_reg_base) * sizeof(unsigned int);
	if (real_size > MMU_MAU_REG_BACKUP_SIZE)
		pr_info("%s error: overflow! %d>%d\n",
			__func__, real_size, (int)MMU_MAU_REG_BACKUP_SIZE);

	reg->mau_real_size = real_size;

	return 0;
}

static int mtk_iommu_mau_reg_restore(struct mtk_iommu_data *data)
{
	unsigned int mau_count = data->plat_data->mau_count;
	enum mtk_iommu_type type = data->plat_data->iommu_type;
	int id = data->plat_data->iommu_id;
	struct mtk_iommu_suspend_reg *reg = &data->reg;
	unsigned int *p_reg, *p_reg_base;
	void __iomem *base = data->base;
	unsigned int real_size;
	int slave, mau, ret;

	if (!reg->mau) {
		pr_notice("%s failed, iommu:(%d,%d) no memory for restore\n",
			  __func__, type, id);
		return -1;
	}

	/* switch to secure debug */
	ret = ao_secure_dbg_switch_by_atf(type, id, 1);
	if (ret) {
		pr_notice("%s, iommu:(%d,%d) failed to enable secure debug:%d\n",
			  __func__, type, id, ret);
		return ret;
	}

	p_reg_base = reg->mau;
	p_reg = reg->mau;

	for (slave = 0; slave < MTK_IOMMU_MMU_COUNT; slave++) {
		for (mau = 0; mau < mau_count; mau++) {
			writel_relaxed(*(p_reg++), base + REG_MMU_MAU_SA(slave, mau));
			writel_relaxed(*(p_reg++), base + REG_MMU_MAU_SA_EXT(slave, mau));
			writel_relaxed(*(p_reg++), base + REG_MMU_MAU_EA(slave, mau));
			writel_relaxed(*(p_reg++), base + REG_MMU_MAU_EA_EXT(slave, mau));
			writel_relaxed(*(p_reg++), base + REG_MMU_MAU_LARB_EN(slave, mau));
			writel_relaxed(*(p_reg++), base + REG_MMU_MAU_PORT_EN(slave, mau));
		}
		writel_relaxed(*(p_reg++), base + REG_MMU_MAU_IO(slave, mau_count));
		writel_relaxed(*(p_reg++), base + REG_MMU_MAU_RW(slave, mau_count));
		writel_relaxed(*(p_reg++), base + REG_MMU_MAU_VA(slave, mau_count));
	}
	wmb(); /*make sure the MVA data is restored*/

	/* disable secure debug */
	ret = ao_secure_dbg_switch_by_atf(type, id, 0);
	if (ret)
		pr_notice("%s, iommu:(%d,%d) failed to disable secure debug:%d\n",
			  __func__, type, id, ret);

	/* check register size (to prevent overflow) */
	real_size = (p_reg - p_reg_base) * sizeof(unsigned int);
	if (real_size != reg->mau_real_size)
		pr_notice("%s error: %d!=%d\n", __func__,
			  real_size, reg->mau_real_size);

	return 0;
}

static void mtk_iommu_mau_init(struct mtk_iommu_data *data)
{
	enum mtk_iommu_type type = data->plat_data->iommu_type;
	int id = data->plat_data->iommu_id;
	const struct mau_config_info *mau_config;
	unsigned int slave, mau;

	pr_info("%s, iommu dev:%s\n", __func__, dev_name(data->dev));

#if IS_ENABLED(CONFIG_MTK_IOMMU_MISC_DBG)
	for (slave = 0; slave < MTK_IOMMU_MMU_COUNT; slave++) {
		for (mau = 0; mau < data->plat_data->mau_count; mau++) {
			mau_config = mtk_iommu_get_mau_config(type, id, slave, mau);
			if (mau_config != NULL)
				mtk_iommu_mau_start_monitor(data, slave, mau, mau_config);
		}
	}
#endif
}
#endif
/**********mtk iommu mau end**********/

static int mtk_iommu_probe(struct platform_device *pdev)
{
	struct mtk_iommu_data   *data;
	struct device           *dev = &pdev->dev;
	struct device_node	*larbnode, *smicomm_node;
	struct platform_device	*plarbdev;
	struct device_link	*link;
	struct resource         *res;
	resource_size_t		ioaddr;
	struct component_match  *match = NULL;
	struct regmap		*infracfg;
	void                    *protect;
	int                     i, larb_nr, ret;
	u32			val;
	char                    *p;
	bool disp_power_on = 0;

	pr_info("%s start dev:%s\n", __func__, dev_name(dev));
	data = devm_kzalloc(dev, sizeof(*data), GFP_KERNEL);
	if (!data)
		return -ENOMEM;
	data->dev = dev;
	data->plat_data = of_device_get_match_data(dev);

	if (!atomic_cmpxchg(&init_once_flag, 0, 1)) {
		for (i = 0; i < PGTBALE_NUM; i++)
			mutex_init(&init_mutexs[i]);

		for (i = 0; i < MTK_IOMMU_GROUP_MAX; i++)
			mutex_init(&group_mutexs[i]);
	}

	/* Protect memory. HW will access here while translation fault.*/
	protect = devm_kzalloc(dev, MTK_PROTECT_PA_ALIGN * 2, GFP_KERNEL);
	if (!protect)
		return -ENOMEM;
	data->protect_base = ALIGN(virt_to_phys(protect), MTK_PROTECT_PA_ALIGN);

	if (MTK_IOMMU_HAS_FLAG(data->plat_data, HAS_4GB_MODE)) {
		switch (data->plat_data->m4u_plat) {
		case M4U_MT2712:
			p = "mediatek,mt2712-infracfg";
			break;
		case M4U_MT8173:
			p = "mediatek,mt8173-infracfg";
			break;
		default:
			p = NULL;
		}

		infracfg = syscon_regmap_lookup_by_compatible(p);

		if (IS_ERR(infracfg))
			return PTR_ERR(infracfg);

		ret = regmap_read(infracfg, REG_INFRA_MISC, &val);
		if (ret)
			return ret;
		data->enable_4GB = !!(val & F_DDR_4GB_SUPPORT_EN);
	}

	if (MTK_IOMMU_HAS_FLAG(data->plat_data, IOMMU_MAU_EN)) {
		struct mtk_iommu_suspend_reg *reg = &data->reg;

		reg->mau = kmalloc(MMU_MAU_REG_BACKUP_SIZE, GFP_KERNEL | __GFP_ZERO);
		if (!reg->mau)
			return -ENOMEM;
	}

	res = platform_get_resource(pdev, IORESOURCE_MEM, 0);
	data->base = devm_ioremap_resource(dev, res);
	if (IS_ERR(data->base))
		return PTR_ERR(data->base);
	ioaddr = res->start;

	if (!MTK_IOMMU_HAS_FLAG(data->plat_data, IOMMU_NO_IRQ)) {
		data->irq = platform_get_irq(pdev, 0);
		if (data->irq < 0) {
			pr_err("%s, %s(%d,%d) can not irq!!\n", __func__, dev_name(dev),
				data->plat_data->iommu_type, data->plat_data->iommu_id);
			return data->irq;
		}
	}

	/*
	 * Note: we must be find iommu bank from bank1;
	 * And if iommu upstream, we need to merged with bank0.
	 */
	if (MTK_IOMMU_HAS_FLAG(data->plat_data, IOMMU_SEC_EN)) {
		int bk_nr = of_count_phandle_with_args(dev->of_node,
					     "mediatek,iommu_banks", NULL);

		if (bk_nr >= IOMMU_BK_NUM || bk_nr < 0) {
			pr_info("%s, get bank nr fail, %d\n", __func__, bk_nr);
			goto out;
		}
		pr_info("%s, get bank nr:%d\n", __func__, bk_nr);

		for (i = 0; i < bk_nr; i++) {
			u32 bk_id;
			resource_size_t	bk_pa;
			struct resource *bk_res[IOMMU_BK_NUM];
			struct device_node *bk_node;
			struct platform_device *bk_dev;

			bk_node = of_parse_phandle(dev->of_node, "mediatek,iommu_banks", i);
			if (!bk_node) {
				dev_warn(dev, "Find iommu_bank:%d node fail\n", i);
				continue;
			}

			ret = of_property_read_u32(bk_node, "mediatek,bank-id", &bk_id);
			if (ret) {
				dev_warn(dev, "Get mediatek,bank-id fail\n");
				continue;
			}

			bk_dev = of_find_device_by_node(bk_node);
			if (!bk_dev) {
				of_node_put(bk_node);
				dev_warn(dev, "Find iommu_bank:%d dev fail\n", bk_id);
				continue;
			}
			if (!MTK_IOMMU_HAS_FLAG(data->plat_data, IOMMU_NO_IRQ)) {
				data->bk_irq[bk_id] = platform_get_irq(bk_dev, 0);
				if (data->bk_irq[bk_id] < 0) {
					dev_err(dev, "Get iommu_bank:%d irq fail\n", bk_id);
					return data->bk_irq[bk_id];
				}
			}
			data->bk_dev[bk_id] = &bk_dev->dev;
			bk_res[bk_id] = platform_get_resource(bk_dev, IORESOURCE_MEM, 0);
			bk_pa = bk_res[bk_id]->start;
			dev_info(data->bk_dev[bk_id], "Get iommu bank:%u(%s) irq:%d ,pa:%pa, success\n",
				 bk_id, dev_name(data->bk_dev[bk_id]), data->bk_irq[bk_id], &bk_pa);
		}
	}
out:
	if (MTK_IOMMU_HAS_FLAG(data->plat_data, HAS_BCLK)) {
		data->bclk = devm_clk_get(dev, "bclk");
		if (IS_ERR(data->bclk)) {
			dev_err(dev, "%s,get clk failed\n", __func__);
			return PTR_ERR(data->bclk);
		}
	}

	/* mt6873, mt6893, mt6983, mt6879 */
	if (data->plat_data->iommu_type == APU_IOMMU &&
	    MTK_IOMMU_HAS_FLAG(data->plat_data, LINK_WITH_APU)) {
		struct device_node *apunode;
		struct platform_device *apudev;
		struct device_link *link;

		apunode = of_parse_phandle(dev->of_node, "mediatek,apu_power", 0);
		if (!apunode) {
			dev_warn(dev, "Can't find apu power node!\n");
			return -EINVAL;
		}
		apudev = of_find_device_by_node(apunode);
		if (!apudev) {
			of_node_put(apunode);
			dev_warn(dev, "Find apudev fail!\n");
			return -ENODEV;
		}

		link = device_link_add(&apudev->dev, dev, DL_FLAG_STATELESS | DL_FLAG_PM_RUNTIME);
		if (!link)
			dev_err(dev, "Unable link %s.\n", apudev->name);

		goto skip_smi;
	}

	if (data->plat_data->iommu_type != MM_IOMMU ||
	    MTK_IOMMU_HAS_FLAG(data->plat_data, IOMMU_EN_PRE)) {
		dev_info(dev, "skip smi\n");
		goto skip_smi;
	}
	larb_nr = of_count_phandle_with_args(dev->of_node,
					     "mediatek,larbs", NULL);
	if (larb_nr < 0) {
		dev_err(dev, "%s, can't find mediatek,larbs !\n", __func__);
		return larb_nr;
	}

	for (i = 0; i < larb_nr; i++) {
		u32 id;

		larbnode = of_parse_phandle(dev->of_node, "mediatek,larbs", i);
		if (!larbnode) {
			dev_err(dev, "%s, can't find larbnode:%d !\n", __func__, i);
			return -EINVAL;
		}

		if (!of_device_is_available(larbnode)) {
			of_node_put(larbnode);
			continue;
		}

		ret = of_property_read_u32(larbnode, "mediatek,larb-id", &id);
		if (ret)/* The id is consecutive if there is no this property */
			id = i;

		disp_power_on |= of_property_read_bool(larbnode, "init-power-on");

		plarbdev = of_find_device_by_node(larbnode);
		if (!plarbdev) {
			dev_err(dev, "%s, can't find larb dev:%d !\n", __func__, i);
			of_node_put(larbnode);
			return -EPROBE_DEFER;
		}
		data->larb_imu[id].dev = &plarbdev->dev;

		component_match_add_release(dev, &match, release_of,
					    compare_of, larbnode);
	}

	/* Get smi-common dev from the last larb. */
	smicomm_node = of_parse_phandle(larbnode, "mediatek,smi", 0);
	if (!smicomm_node) {
		dev_err(dev, "%s, can't find smicomm_node phase1\n", __func__);
		return -EINVAL;
	}

	if (MTK_IOMMU_HAS_FLAG(data->plat_data, HAS_SMI_SUB_COMM)) {
		int string_nr, ret;
		const char *compat_name = NULL;

repeat:
		pr_info("%s, check smi commom node start, dev:%s\n", __func__, dev_name(dev));
		if (!smicomm_node) {
			dev_err(dev, "%s, can't find smicomm_node phase2\n", __func__);
			return -EINVAL;
		}
		string_nr = of_property_count_strings(smicomm_node, "compatible");
		if (string_nr < 0) {
			dev_err(dev, "%s err, find compatible fail, nr:%d\n", __func__, string_nr);
			return -EINVAL;
		}
		for (i = 0; i < string_nr; i++) {
			ret = of_property_read_string_index(smicomm_node, "compatible",
							i, &compat_name);
			if (ret) {
				dev_err(dev, "%s err, find compatible name fail, ret:%d\n",
				       __func__, ret);
				return -EINVAL;
			}
			pr_info("%s, compatible_name:%s, i:%d\n", __func__, compat_name, i);
			if (strstr(compat_name, "sub-common"))
				break; /* it is sub-common and goto find next node */
		}
		if (i < string_nr) {
			pr_info("%s, find next level node, dev:%s\n", __func__, dev_name(dev));
			smicomm_node = of_parse_phandle(smicomm_node, "mediatek,smi", 0);
			goto repeat;
		}
	}
	plarbdev = of_find_device_by_node(smicomm_node);
	of_node_put(smicomm_node);
	data->smicomm_dev = &plarbdev->dev;
	pr_info("%s, smi_common:%s, iommu_dev:%s\n", __func__,
		dev_name(&plarbdev->dev), dev_name(dev));

skip_smi:
	pm_runtime_enable(dev);

	if (data->smicomm_dev) {
		link = device_link_add(data->smicomm_dev, dev,
				DL_FLAG_STATELESS | DL_FLAG_PM_RUNTIME);
		if (!link) {
			dev_err(dev, "Unable to link %s.\n", dev_name(data->smicomm_dev));
			ret = -EINVAL;
			goto out_runtime_disable;
		}
	}

	platform_set_drvdata(pdev, data);

	ret = iommu_device_sysfs_add(&data->iommu, dev, NULL,
				     "mtk-iommu.%pa", &ioaddr);
	if (ret)
		goto out_link_remove;

	ret = iommu_device_register(&data->iommu, &mtk_iommu_ops, dev);
	if (ret)
		goto out_sysfs_remove;

	spin_lock_init(&data->tlb_lock);

	if (MTK_IOMMU_HAS_FLAG(data->plat_data, SHARE_PGTABLE)) {
		list_add_tail(&data->list, &m4ulist);
		data->hw_list = &m4ulist;
		share_pgtable = true;
	} else {
		list_add_tail(&data->list, data->plat_data->hw_list);
		data->hw_list = data->plat_data->hw_list;
	}

	if (!iommu_present(&platform_bus_type)) {
		ret = bus_set_iommu(&platform_bus_type, &mtk_iommu_ops);
		if (ret)
			goto out_list_del;
	}

	if (data->plat_data->iommu_type == MM_IOMMU &&
	    !MTK_IOMMU_HAS_FLAG(data->plat_data, IOMMU_EN_PRE)) {
		ret = component_master_add_with_match(dev, &mtk_iommu_com_ops,
						      match);
		if (ret)
			goto out_bus_set_null;
	}

	/* register the notifier for power domain just for mm_iommu */
	if (data->plat_data->iommu_type == MM_IOMMU) {
		int r, iommu_id = data->plat_data->iommu_id;

		mtk_pd_notifiers[iommu_id].notifier_call = mtk_iommu_pd_callback;
		mtk_pd_notifiers[iommu_id].priority = iommu_id;

		/* defaut power on,if larbs has the node "init-power-on" */
		if (disp_power_on) {
			if (MTK_IOMMU_HAS_FLAG(data->plat_data, SAME_SUBSYS)) {
				pd_sta[DISP_IOMMU] = POWER_ON_STA;
				pd_sta[MDP_IOMMU] = POWER_ON_STA;
				pr_info("%s, config power on, (%d,%d)\n", __func__,
					data->plat_data->iommu_type, data->plat_data->iommu_id);
			} else {
				pd_sta[iommu_id] = POWER_ON_STA;
			}
		}

		r = dev_pm_genpd_add_notifier(dev, &mtk_pd_notifiers[iommu_id]);
		tlb_locks[iommu_id] = &data->tlb_lock;
		pr_info("%s add_notifier dev:%s, disp_power_on:%d, iommu:%d\n",
			__func__, dev_name(dev), disp_power_on, iommu_id);
		if (r)
			pr_info("%s notifier err, dev:%s\n", __func__, dev_name(dev));
	}

#if IS_ENABLED(CONFIG_MTK_SMI)
	if (data->plat_data->iommu_type == MM_IOMMU) {
		if (register_dbg_notifier != 1) {
			mtk_smi_dbg_register_notifier(&mtk_iommu_dbg_hang_nb);
			register_dbg_notifier = 1;
		}
	}
#endif

	mtk_iommu_isr_pause_timer_init(data);

	pr_info("%s done dev:%s, head:%lx\n", __func__, dev_name(dev),
		(unsigned long)data->hw_list);
	return ret;

out_bus_set_null:
	bus_set_iommu(&platform_bus_type, NULL);
out_list_del:
	list_del(&data->list);
	iommu_device_unregister(&data->iommu);
out_sysfs_remove:
	iommu_device_sysfs_remove(&data->iommu);
out_link_remove:
	device_link_remove(data->smicomm_dev, dev);
out_runtime_disable:
	pm_runtime_disable(dev);
	return ret;
}

static int mtk_iommu_remove(struct platform_device *pdev)
{
	struct mtk_iommu_data *data = platform_get_drvdata(pdev);

	iommu_device_sysfs_remove(&data->iommu);
	iommu_device_unregister(&data->iommu);

	if (iommu_present(&platform_bus_type))
		bus_set_iommu(&platform_bus_type, NULL);

	clk_disable_unprepare(data->bclk);
	device_link_remove(data->smicomm_dev, &pdev->dev);
	pm_runtime_disable(&pdev->dev);
	if (!MTK_IOMMU_HAS_FLAG(data->plat_data, IOMMU_NO_IRQ))
		devm_free_irq(&pdev->dev, data->irq, data);
	component_master_del(&pdev->dev, &mtk_iommu_com_ops);
	return 0;
}

static int __maybe_unused mtk_iommu_runtime_suspend(struct device *dev)
{
	struct mtk_iommu_data *data = dev_get_drvdata(dev);
	struct mtk_iommu_suspend_reg *reg = &data->reg;
	void __iomem *base = data->base;

	if (MTK_IOMMU_HAS_FLAG(data->plat_data, PM_OPS_SKIP))
		return 0;

	/* skip read register when hw_init is not finish. */
	if (!data->m4u_dom) {
		clk_disable_unprepare(data->bclk);
		return 0;
	}

	reg->wr_len_ctrl = readl_relaxed(base + REG_MMU_WR_LEN_CTRL);
	reg->misc_ctrl = readl_relaxed(base + REG_MMU_MISC_CTRL);
	reg->dcm_dis = readl_relaxed(base + REG_MMU_DCM_DIS);
	reg->ctrl_reg = readl_relaxed(base + REG_MMU_CTRL_REG);
	reg->int_control0 = readl_relaxed(base + REG_MMU_INT_CONTROL0);
	reg->int_main_control = readl_relaxed(base + REG_MMU_INT_MAIN_CONTROL);
	reg->ivrp_paddr = readl_relaxed(base + REG_MMU_IVRP_PADDR);
	reg->vld_pa_rng = readl_relaxed(base + REG_MMU_VLD_PA_RNG);
	reg->tbw_id = readl_relaxed(base + REG_MMU_TBW_ID);

#if IS_ENABLED(CONFIG_MTK_IOMMU_MISC_SECURE)
	if (MTK_IOMMU_HAS_FLAG(data->plat_data, IOMMU_SEC_EN)) {
		mtk_iommu_secure_bk_backup_by_atf(data->plat_data->iommu_type,
				data->plat_data->iommu_id);

		if (MTK_IOMMU_HAS_FLAG(data->plat_data, IOMMU_MAU_EN))
			mtk_iommu_mau_reg_backup(data);
	}
#endif

#if IS_ENABLED(CONFIG_MTK_IOMMU_MISC_DBG)
	mtk_iommu_pm_trace(dev, false);
#endif

	clk_disable_unprepare(data->bclk);
	return 0;
}

static int __maybe_unused mtk_iommu_runtime_resume(struct device *dev)
{
	struct mtk_iommu_data *data = dev_get_drvdata(dev);
	struct mtk_iommu_suspend_reg *reg = &data->reg;
	struct mtk_iommu_domain *m4u_dom = data->m4u_dom;
	void __iomem *base = data->base;
	int ret;

	if (MTK_IOMMU_HAS_FLAG(data->plat_data, PM_OPS_SKIP)) {
		if (data->plat_data->iommu_type == APU_IOMMU)
			mtk_iommu_tlb_flush_all(data);
		return 0;
	}

	ret = clk_prepare_enable(data->bclk);
	if (ret) {
		dev_err(data->dev, "Failed to enable clk(%d) in resume\n", ret);
		return ret;
	}

	/*
	 * Uppon first resume, only enable the clk and return, since the values of the
	 * registers are not yet set.
	 */
	if (!m4u_dom)
		return 0;

	writel_relaxed(reg->tbw_id, base + REG_MMU_TBW_ID);
	writel_relaxed(reg->wr_len_ctrl, base + REG_MMU_WR_LEN_CTRL);
	writel_relaxed(reg->misc_ctrl, base + REG_MMU_MISC_CTRL);
	writel_relaxed(reg->dcm_dis, base + REG_MMU_DCM_DIS);
	writel_relaxed(reg->ctrl_reg, base + REG_MMU_CTRL_REG);
	writel_relaxed(reg->int_control0, base + REG_MMU_INT_CONTROL0);
	writel_relaxed(reg->int_main_control, base + REG_MMU_INT_MAIN_CONTROL);
	writel_relaxed(reg->ivrp_paddr, base + REG_MMU_IVRP_PADDR);
	writel_relaxed(reg->vld_pa_rng, base + REG_MMU_VLD_PA_RNG);
<<<<<<< HEAD
	writel(m4u_dom->cfg.arm_v7s_cfg.ttbr & MMU_PT_ADDR_MASK, base + REG_MMU_PT_BASE_ADDR);

#if IS_ENABLED(CONFIG_MTK_IOMMU_MISC_SECURE)
	if (MTK_IOMMU_HAS_FLAG(data->plat_data, IOMMU_SEC_EN)) {
		mtk_iommu_secure_bk_restore_by_atf(data->plat_data->iommu_type,
				data->plat_data->iommu_id);

		if (MTK_IOMMU_HAS_FLAG(data->plat_data, IOMMU_MAU_EN))
			mtk_iommu_mau_reg_restore(data);
	}
#endif

#if IS_ENABLED(CONFIG_MTK_IOMMU_MISC_DBG)
	mtk_iommu_pm_trace(dev, true);
#endif

	return 0;
}

#if IS_ENABLED(CONFIG_MTK_IOMMU_MISC_SECURE)
static int mtk_dump_reg(const struct mtk_iommu_data *data,
	unsigned int start, unsigned int length)
{
	int i = 0;
	void __iomem *base = data->base;

	for (i = 0; i < length; i += 4) {
		if (length - i == 1)
			pr_info("0x%x=0x%x\n",
				start + 4 * i,
				readl_relaxed(base + start + 4 * i));
		else if (length - i == 2)
			pr_info("0x%x=0x%x, 0x%x=0x%x\n",
				start + 4 * i,
				readl_relaxed(base + start + 4 * i),
				start + 4 * (i + 1),
				readl_relaxed(base + start + 4 * (i + 1)));
		else if (length - i == 3)
			pr_info("0x%x=0x%x, 0x%x=0x%x, 0x%x=0x%x\n",
				start + 4 * i,
				readl_relaxed(base + start + 4 * i),
				start + 4 * (i + 1),
				readl_relaxed(base + start + 4 * (i + 1)),
				start + 4 * (i + 2),
				readl_relaxed(base + start + 4 * (i + 2)));
		else if (length - i >= 4)
			pr_info("0x%x=0x%x, 0x%x=0x%x, 0x%x=0x%x, 0x%x=0x%x\n",
				start + 4 * i,
				readl_relaxed(base + start + 4 * i),
				start + 4 * (i + 1),
				readl_relaxed(base + start + 4 * (i + 1)),
				start + 4 * (i + 2),
				readl_relaxed(base + start + 4 * (i + 2)),
				start + 4 * (i + 3),
				readl_relaxed(base + start + 4 * (i + 3)));
	}

=======
	writel(m4u_dom->ttbr, base + REG_MMU_PT_BASE_ADDR);
>>>>>>> d61fe3ad
	return 0;
}

static int mtk_dump_debug_reg_info(const struct mtk_iommu_data *data)
{
	pr_info("---- iommu(%d, %d) debug register ----\n",
		data->plat_data->iommu_type, data->plat_data->iommu_id);
	return mtk_dump_reg(data, REG_MMU_DBG(0), MTK_IOMMU_DEBUG_REG_NR);
}

static int mtk_dump_rs_sta_info(const struct mtk_iommu_data *data, int mmu)
{
	pr_info("---- iommu(%d, %d) mmu%d: RS status register ----\n",
		data->plat_data->iommu_type, data->plat_data->iommu_id, mmu);

	pr_info("--<0x0>iova/bank --<0x4>descriptor --<0x8>2nd-base --<0xc>status\n");
	return mtk_dump_reg(data,
			    REG_MMU_RS_VA(mmu, 0),
			    MTK_IOMMU_RS_COUNT * 4);
}
#endif

static void mtk_dump_reg_for_hang_issue(struct mtk_iommu_data *data)
{
#if IS_ENABLED(CONFIG_MTK_IOMMU_MISC_SECURE)
	int cnt, ret, i, dump_count = 1;
#endif
	void __iomem *base = data->base;

	if (data->base == NULL) {
		pr_err("%s, base is NULL\n",  __func__);
		return;
	}

	base = data->base;
	pr_info("%s start, (%d, %d)\n", __func__, data->plat_data->iommu_type,
		data->plat_data->iommu_id);
	/* control register */
	pr_info("REG_MMU_PT_BASE_ADDR(0x000)	   = 0x%x\n",
		readl_relaxed(base + REG_MMU_PT_BASE_ADDR));
	pr_info("REG_MMU_IVRP_PADDR(0x114)	   = 0x%x\n",
		readl_relaxed(base + REG_MMU_IVRP_PADDR));
	pr_info("REG_MMU_DUMMY(0x044)	   = 0x%x\n",
		readl_relaxed(base + REG_MMU_DUMMY));
	pr_info("REG_MMU_MISC_CTRL(0x048)   = 0x%x\n",
		readl_relaxed(base + REG_MMU_MISC_CTRL));
	pr_info("REG_MMU_DCM_DIS(0x050)	 = 0x%x\n",
		readl_relaxed(base + REG_MMU_DCM_DIS));
	pr_info("REG_MMU_WR_LEN_CTRL(0x054) = 0x%x\n",
		readl_relaxed(base + REG_MMU_WR_LEN_CTRL));
	pr_info("REG_MMU_TBW_ID(0x0A0)	  = 0x%x\n",
		readl_relaxed(base + REG_MMU_TBW_ID));
	pr_info("REG_MMU_CTRL_REG(0x110)   = 0x%x\n",
		readl_relaxed(base + REG_MMU_CTRL_REG));

#if IS_ENABLED(CONFIG_MTK_IOMMU_MISC_SECURE)
	if (!MTK_IOMMU_HAS_FLAG(data->plat_data, IOMMU_SEC_EN)) {
		pr_notice("%s abort, (%d, %d), secure not ready\n", __func__,
			data->plat_data->iommu_type,
			data->plat_data->iommu_id);
		return;
	}

	ret = ao_secure_dbg_switch_by_atf(data->plat_data->iommu_type,
			data->plat_data->iommu_id, 1);
	if (ret) {
		pr_err("%s, failed to enable secure debug\n", __func__);
		return;
	}

	for (cnt = 0; cnt < dump_count; cnt++) {
		pr_info("===== the %d time: REG_MMU_STA(0x008) = 0x%x =====\n",
			cnt, readl_relaxed(base + REG_MMU_STA));
		mtk_dump_debug_reg_info(data);
		for (i = 0; i < MTK_IOMMU_MMU_COUNT; i++)
			mtk_dump_rs_sta_info(data, i);
	}

	pr_info("===== dump hang reg end =====\n");

	ret = ao_secure_dbg_switch_by_atf(data->plat_data->iommu_type,
			data->plat_data->iommu_id, 0);
	if (ret)
		pr_err("%s, failed to disable secure debug\n", __func__);
#endif
	pr_info("%s done, (%d, %d)\n", __func__, data->plat_data->iommu_type,
		data->plat_data->iommu_id);
}

void mtk_iommu_dbg_hang_detect(enum mtk_iommu_type type, int id)
{
	struct list_head *hw_list;
	struct mtk_iommu_data *data;
	unsigned long flags;

	if (!share_pgtable) {
		switch (type) {
		case MM_IOMMU:
			hw_list = &mm_iommu_list;
			break;
		case APU_IOMMU:
			hw_list = &apu_iommu_list;
			break;
		default:
			pr_err("%s failed, type is invalid, %d\n", __func__, type);
			return;
		}
	} else {
		hw_list = &m4ulist;
	}

	for_each_m4u(data, hw_list) {
		if (data->plat_data->iommu_type == type && data->plat_data->iommu_id == id) {
			spin_lock_irqsave(&data->tlb_lock, flags);
			if (!mtk_iommu_power_get(data)) {
				pr_notice("%s, iommu:(%d,%d) power off dev:%s\n",
					  __func__, type, id, dev_name(data->dev));
				spin_unlock_irqrestore(&data->tlb_lock, flags);
				return;
			}

			mtk_dump_reg_for_hang_issue(data);

			mtk_iommu_power_put(data);
			spin_unlock_irqrestore(&data->tlb_lock, flags);
			return;
		}
	}

	pr_info("%s, (%d,%d) no dump\n", __func__, type, id);
}
EXPORT_SYMBOL_GPL(mtk_iommu_dbg_hang_detect);

static const struct dev_pm_ops mtk_iommu_pm_ops = {
	SET_RUNTIME_PM_OPS(mtk_iommu_runtime_suspend, mtk_iommu_runtime_resume, NULL)
	SET_LATE_SYSTEM_SLEEP_PM_OPS(pm_runtime_force_suspend,
				     pm_runtime_force_resume)
};

static const struct mtk_iommu_plat_data mt2712_data = {
	.m4u_plat     = M4U_MT2712,
	.flags        = HAS_4GB_MODE | HAS_BCLK | HAS_VLD_PA_RNG |
			NOT_STD_AXI_MODE | SHARE_PGTABLE,
	.inv_sel_reg  = REG_MMU_INV_SEL_GEN1,
	.iova_region  = single_domain,
	.iova_region_nr = ARRAY_SIZE(single_domain),
	.iommu_id	= DISP_IOMMU,
	.iommu_type     = MM_IOMMU,
	.larbid_remap = {{0}, {1}, {2}, {3}, {4}, {5}, {6}, {7}},
};

static const struct mtk_iommu_plat_data mt6779_data = {
	.m4u_plat      = M4U_MT6779,
	.flags         = HAS_SUB_COMM | OUT_ORDER_WR_EN | WR_THROT_EN |
<<<<<<< HEAD
			 NOT_STD_AXI_MODE | SHARE_PGTABLE,
=======
			 PGTABLE_PA_35_EN,
>>>>>>> d61fe3ad
	.inv_sel_reg   = REG_MMU_INV_SEL_GEN2,
	.iova_region   = single_domain,
	.iova_region_nr = ARRAY_SIZE(single_domain),
	.iommu_id	= DISP_IOMMU,
	.iommu_type     = MM_IOMMU,
	.larbid_remap  = {{0}, {1}, {2}, {3}, {5}, {7, 8}, {10}, {9}},
};

/* copy the mtk_iommu_plat_data form the mt6873 because
 * the mt6853 almost uset the same data as mt6873.
 * but only add the IOVA_34_EN flag.
 */
static const struct mtk_iommu_plat_data mt6853_data = {
	.m4u_plat = M4U_MT6853,
	.flags         = HAS_SUB_COMM | OUT_ORDER_WR_EN | WR_THROT_EN |
			 HAS_BCLK | NOT_STD_AXI_MODE | IOVA_34_EN | SHARE_PGTABLE,
	.inv_sel_reg   = REG_MMU_INV_SEL_GEN2,
	.iommu_id	= DISP_IOMMU,
	.iommu_type     = MM_IOMMU,
	/* use the same data as mt6873 */
	.iova_region    = mt6873_multi_dom,
	.iova_region_nr = ARRAY_SIZE(mt6873_multi_dom),
	.larbid_remap = {{0}, {1}, {4, 5}, {7}, {2}, {9, 11, 19, 20},
			 {0, 14, 16}, {0, 13, 18, 17}},
};

static const struct mtk_iommu_plat_data mt6855_data_disp = {
	.m4u_plat	= M4U_MT6855,
	.flags          = HAS_SUB_COMM | OUT_ORDER_WR_EN | GET_DOM_ID_LEGACY |
			  NOT_STD_AXI_MODE | TLB_SYNC_EN | SHARE_PGTABLE | IOMMU_SEC_EN |
			  SKIP_CFG_PORT | IOVA_34_EN | HAS_BCLK | HAS_SMI_SUB_COMM,
	.inv_sel_reg    = REG_MMU_INV_SEL_GEN2,
	.iommu_id	= DISP_IOMMU,
	.iommu_type     = MM_IOMMU,
	.normal_dom	= 0,
	.iova_region    = mt6855_multi_dom,
	.iova_region_nr = ARRAY_SIZE(mt6855_multi_dom),
	/* not use larbid_remap */
};

static const struct mtk_iommu_plat_data mt6873_data = {
	.m4u_plat = M4U_MT6873,
	.flags         = HAS_SUB_COMM | OUT_ORDER_WR_EN | WR_THROT_EN |
			 HAS_BCLK | NOT_STD_AXI_MODE | SHARE_PGTABLE,
	.inv_sel_reg   = REG_MMU_INV_SEL_GEN2,
	.iommu_id	= DISP_IOMMU,
	.iommu_type     = MM_IOMMU,
	.iova_region    = mt6873_multi_dom,
	.iova_region_nr = ARRAY_SIZE(mt6873_multi_dom),
	/* not use larbid_remap */
	.larbid_remap = {{0}, {1}, {4, 5}, {7}, {2}, {9, 11, 19, 20},
			 {0, 14, 16}, {0, 13, 18, 17}},
};

static const struct mtk_iommu_plat_data mt6873_data_apu = {
	.m4u_plat        = M4U_MT6873,
	.flags           = LINK_WITH_APU | SHARE_PGTABLE,
	.inv_sel_reg     = REG_MMU_INV_SEL_GEN2,
	.iommu_id	 = APU_IOMMU0,
	.iommu_type      = APU_IOMMU,
	.iova_region     = mt6873_multi_dom,
	/* not use larbid_remap */
	.larbid_remap    = {{0}, {1}, {2}, {3}, {4}, {5}, {6}, {7}},
	.iova_region_nr  = ARRAY_SIZE(mt6873_multi_dom),
};

static const struct mtk_iommu_plat_data mt6879_data_disp = {
	.m4u_plat	= M4U_MT6879,
	.flags          = HAS_SUB_COMM | OUT_ORDER_WR_EN | GET_DOM_ID_LEGACY |
			  NOT_STD_AXI_MODE | TLB_SYNC_EN | IOMMU_SEC_EN |
			  SKIP_CFG_PORT | IOVA_34_EN | HAS_BCLK | HAS_SMI_SUB_COMM |
			  IOMMU_MAU_EN,
	.hw_list        = &mm_iommu_list,
	.inv_sel_reg    = REG_MMU_INV_SEL_GEN2,
	.iommu_id	= DISP_IOMMU,
	.iommu_type     = MM_IOMMU,
	.tab_id		= MM_TABLE,
	.normal_dom	= 0,
	.iova_region    = mt6879_multi_dom_mm,
	.iova_region_nr = ARRAY_SIZE(mt6879_multi_dom_mm),
	.mau_count	= 4,
	/* not use larbid_remap */
};

static const struct mtk_iommu_plat_data mt6879_data_apu0 = {
	.m4u_plat	= M4U_MT6879,
	.flags          = HAS_SUB_COMM | TLB_SYNC_EN | IOMMU_SEC_EN |
			  GET_DOM_ID_LEGACY | IOVA_34_EN | LINK_WITH_APU | PM_OPS_SKIP |
			  IOMMU_MAU_EN,
	.hw_list        = &apu_iommu_list,
	.inv_sel_reg    = REG_MMU_INV_SEL_GEN2,
	.iommu_id	= APU_IOMMU0,
	.iommu_type     = APU_IOMMU,
	.tab_id		= APU_TABLE,
	.normal_dom	= 0,
	.iova_region    = mt6879_multi_dom_apu,
	.iova_region_nr = ARRAY_SIZE(mt6879_multi_dom_apu),
	.mau_count	= 4,
	/* not use larbid_remap */
};

static const struct mtk_iommu_plat_data mt6886_data_disp = {
	.m4u_plat	= M4U_MT6886,
	.flags          = OUT_ORDER_WR_EN | GET_DOM_ID_LEGACY | SKIP_CFG_PORT |
			  NOT_STD_AXI_MODE | TLB_SYNC_EN | IOMMU_SEC_EN |
			  IOVA_34_EN | HAS_BCLK | HAS_SMI_SUB_COMM |
			  IOMMU_MAU_EN,
	.hw_list        = &mm_iommu_list,
	.inv_sel_reg    = REG_MMU_INV_SEL_GEN2,
	.iommu_id	= DISP_IOMMU,
	.iommu_type     = MM_IOMMU,
	.tab_id		= MM_TABLE,
	.normal_dom	= 0,
	.iova_region    = mt6886_multi_dom_mm,
	.iova_region_nr = ARRAY_SIZE(mt6886_multi_dom_mm),
	.mau_count	= 4,
};

static const struct mtk_iommu_plat_data mt6886_data_apu0 = {
	.m4u_plat	= M4U_MT6886,
	.flags          = TLB_SYNC_EN | GET_DOM_ID_LEGACY | IOMMU_SEC_EN |
			  IOVA_34_EN | LINK_WITH_APU | IOMMU_MAU_EN |
			  PM_OPS_SKIP,
	.hw_list        = &apu_iommu_list,
	.inv_sel_reg    = REG_MMU_INV_SEL_GEN2,
	.iommu_id	= APU_IOMMU0,
	.iommu_type     = APU_IOMMU,
	.tab_id		= APU_TABLE,
	.normal_dom	= 0,
	.iova_region    = mt6886_multi_dom_apu,
	.iova_region_nr = ARRAY_SIZE(mt6886_multi_dom_apu),
	.mau_count	= 4,
};

static const struct mtk_iommu_plat_data mt6893_data_iommu0 = {
	.m4u_plat        = M4U_MT6893,
	.flags           = NOT_STD_AXI_MODE | HAS_SUB_COMM | OUT_ORDER_WR_EN | WR_THROT_EN |
			   HAS_BCLK | IOVA_34_EN | GET_DOM_ID_LEGACY | SHARE_PGTABLE,
	/* not use larbid_remap */
	.larbid_remap    = {{0}, {1}, {4, 5}, {7}, {2}, {9, 11, 19, 20},
			    {0, 14, 16}, {0, 13, 18, 17}},
	.inv_sel_reg     = REG_MMU_INV_SEL_GEN2,
	.iommu_id	 = DISP_IOMMU,
	.iommu_type      = MM_IOMMU,
	.normal_dom	 = 0,
	.iova_region     = mt6873_multi_dom,
	.iova_region_nr  = ARRAY_SIZE(mt6873_multi_dom),
};

static const struct mtk_iommu_plat_data mt6893_data_iommu1 = {
	.m4u_plat        = M4U_MT6893,
	.flags           = NOT_STD_AXI_MODE | HAS_SUB_COMM | OUT_ORDER_WR_EN |
			   WR_THROT_EN | HAS_BCLK | IOVA_34_EN |
			   GET_DOM_ID_LEGACY | SHARE_PGTABLE,
	/* not use larbid_remap */
	.larbid_remap    = {{0}, {1}, {4, 5}, {7}, {2}, {9, 11, 19, 20},
			    {0, 14, 16}, {0, 13, 18, 17}},
	.inv_sel_reg     = REG_MMU_INV_SEL_GEN2,
	.iommu_id	 = MDP_IOMMU,
	.iommu_type      = MM_IOMMU,
	.normal_dom	 = 0,
	.iova_region     = mt6873_multi_dom,
	.iova_region_nr = ARRAY_SIZE(mt6873_multi_dom),
};

static const struct mtk_iommu_plat_data mt6893_data_iommu2 = {
	.m4u_plat        = M4U_MT6893,
	.flags           = LINK_WITH_APU | IOVA_34_EN | GET_DOM_ID_LEGACY | SHARE_PGTABLE,
	.iommu_id	 = APU_IOMMU0,
	.iommu_type      = APU_IOMMU,
	.normal_dom      = 0,
	.inv_sel_reg	 = REG_MMU_INV_SEL_GEN2,
	.iova_region	 = mt6873_multi_dom,
	/* not use larbid_remap */
	.larbid_remap    = {{0}, {1}, {2}, {3}, {4}, {5}, {6}, {7}},
	.iova_region_nr  = ARRAY_SIZE(mt6873_multi_dom),
};

static const struct mtk_iommu_plat_data mt6893_data_iommu3 = {
	.m4u_plat        = M4U_MT6893,
	.flags           = LINK_WITH_APU | SHARE_PGTABLE,
	.iommu_id	 = APU_IOMMU1,
	.iommu_type      = APU_IOMMU,
	.normal_dom	 = 0,
	.inv_sel_reg	 = REG_MMU_INV_SEL_GEN2,
	.iova_region	 = mt6873_multi_dom,
	/* not use larbid_remap */
	.larbid_remap    = {{0}, {1}, {2}, {3}, {4}, {5}, {6}, {7}},
	.iova_region_nr  = ARRAY_SIZE(mt6873_multi_dom),
};

static const struct mtk_iommu_plat_data mt6895_data_disp = {
	.m4u_plat	= M4U_MT6895,
	.flags          = HAS_SUB_COMM | OUT_ORDER_WR_EN | GET_DOM_ID_LEGACY |
			  NOT_STD_AXI_MODE | TLB_SYNC_EN | IOMMU_SEC_EN |
			  SKIP_CFG_PORT | IOVA_34_EN | IOMMU_MAU_EN |
			  HAS_SMI_SUB_COMM | SAME_SUBSYS | HAS_BCLK,
	.hw_list        = &mm_iommu_list,
	.inv_sel_reg    = REG_MMU_INV_SEL_GEN2,
	.iommu_id	= DISP_IOMMU,
	.iommu_type     = MM_IOMMU,
	.tab_id		= MM_TABLE,
	.normal_dom	= 0,
	.iova_region    = mt6895_multi_dom_mm,
	.iova_region_nr = ARRAY_SIZE(mt6895_multi_dom_mm),
	.mau_count	= 4,
	/* not use larbid_remap */
};

static const struct mtk_iommu_plat_data mt6895_data_mdp = {
	.m4u_plat	= M4U_MT6895,
	.flags          = HAS_SUB_COMM | OUT_ORDER_WR_EN | GET_DOM_ID_LEGACY |
			  NOT_STD_AXI_MODE | TLB_SYNC_EN | IOMMU_SEC_EN |
			  SKIP_CFG_PORT | IOVA_34_EN | IOMMU_MAU_EN |
			  HAS_SMI_SUB_COMM | SAME_SUBSYS | HAS_BCLK,
	.hw_list        = &mm_iommu_list,
	.inv_sel_reg    = REG_MMU_INV_SEL_GEN2,
	.iommu_id	= MDP_IOMMU,
	.iommu_type     = MM_IOMMU,
	.tab_id		= MM_TABLE,
	.normal_dom	= 0,
	.iova_region    = mt6895_multi_dom_mm,
	.iova_region_nr = ARRAY_SIZE(mt6895_multi_dom_mm),
	.mau_count	= 4,
	/* not use larbid_remap */
};

static const struct mtk_iommu_plat_data mt6895_data_apu0 = {
	.m4u_plat	= M4U_MT6895,
	.flags          = HAS_SUB_COMM | TLB_SYNC_EN | IOMMU_SEC_EN |
			  GET_DOM_ID_LEGACY | IOVA_34_EN | LINK_WITH_APU | IOMMU_MAU_EN |
			  PM_OPS_SKIP,
	.hw_list        = &apu_iommu_list,
	.inv_sel_reg    = REG_MMU_INV_SEL_GEN2,
	.iommu_id	= APU_IOMMU0,
	.iommu_type     = APU_IOMMU,
	.tab_id		= APU_TABLE,
	.normal_dom	= 0,
	.iova_region    = mt6895_multi_dom_apu,
	.iova_region_nr = ARRAY_SIZE(mt6895_multi_dom_apu),
	.mau_count	= 4,
	/* not use larbid_remap */
};

static const struct mtk_iommu_plat_data mt6895_data_apu1 = {
	.m4u_plat	= M4U_MT6895,
	.flags          = HAS_SUB_COMM | TLB_SYNC_EN | IOMMU_SEC_EN |
			  GET_DOM_ID_LEGACY | IOVA_34_EN | LINK_WITH_APU | IOMMU_MAU_EN |
			  PM_OPS_SKIP,
	.hw_list        = &apu_iommu_list,
	.inv_sel_reg    = REG_MMU_INV_SEL_GEN2,
	.iommu_id	= APU_IOMMU1,
	.iommu_type     = APU_IOMMU,
	.tab_id		= APU_TABLE,
	.normal_dom	= 0,
	.iova_region    = mt6895_multi_dom_apu,
	.iova_region_nr = ARRAY_SIZE(mt6895_multi_dom_apu),
	.mau_count	= 4,
	/* not use larbid_remap */
};

static const struct mtk_iommu_plat_data mt6983_data_disp = {
	.m4u_plat	= M4U_MT6983,
	.flags          = HAS_SUB_COMM | OUT_ORDER_WR_EN | GET_DOM_ID_LEGACY |
			  NOT_STD_AXI_MODE | TLB_SYNC_EN | IOMMU_SEC_EN |
			  SKIP_CFG_PORT | IOVA_34_EN |
			  HAS_BCLK | HAS_SMI_SUB_COMM | SAME_SUBSYS | IOMMU_MAU_EN,
	.hw_list        = &mm_iommu_list,
	.inv_sel_reg    = REG_MMU_INV_SEL_GEN2,
	.iommu_id	= DISP_IOMMU,
	.iommu_type     = MM_IOMMU,
	.tab_id		= MM_TABLE,
	.normal_dom	= 0,
	.iova_region    = mt6983_multi_dom_mm,
	.iova_region_nr = ARRAY_SIZE(mt6983_multi_dom_mm),
	.mau_count	= 4,
	/* not use larbid_remap */
};

static const struct mtk_iommu_plat_data mt6983_data_mdp = {
	.m4u_plat	= M4U_MT6983,
	.flags          = HAS_SUB_COMM | OUT_ORDER_WR_EN | GET_DOM_ID_LEGACY |
			  NOT_STD_AXI_MODE | TLB_SYNC_EN | IOMMU_SEC_EN |
			  SKIP_CFG_PORT | IOVA_34_EN |
			  HAS_BCLK | HAS_SMI_SUB_COMM | SAME_SUBSYS | IOMMU_MAU_EN,
	.hw_list        = &mm_iommu_list,
	.inv_sel_reg    = REG_MMU_INV_SEL_GEN2,
	.iommu_id	= MDP_IOMMU,
	.iommu_type     = MM_IOMMU,
	.tab_id		= MM_TABLE,
	.normal_dom	= 0,
	.iova_region    = mt6983_multi_dom_mm,
	.iova_region_nr = ARRAY_SIZE(mt6983_multi_dom_mm),
	.mau_count	= 4,
	/* not use larbid_remap */
};

static const struct mtk_iommu_plat_data mt6983_data_apu0 = {
	.m4u_plat	= M4U_MT6983,
	.flags          = HAS_SUB_COMM | TLB_SYNC_EN | IOMMU_SEC_EN |
			  GET_DOM_ID_LEGACY | IOVA_34_EN | LINK_WITH_APU | IOMMU_MAU_EN |
			  PM_OPS_SKIP,
	.hw_list        = &apu_iommu_list,
	.inv_sel_reg    = REG_MMU_INV_SEL_GEN2,
	.iommu_id	= APU_IOMMU0,
	.iommu_type     = APU_IOMMU,
	.tab_id		= APU_TABLE,
	.normal_dom	= 0,
	.iova_region    = mt6983_multi_dom_apu,
	.iova_region_nr = ARRAY_SIZE(mt6983_multi_dom_apu),
	.mau_count	= 4,
	/* not use larbid_remap */
};

static const struct mtk_iommu_plat_data mt6983_data_apu1 = {
	.m4u_plat	= M4U_MT6983,
	.flags          = HAS_SUB_COMM | TLB_SYNC_EN | IOMMU_SEC_EN |
			  GET_DOM_ID_LEGACY | IOVA_34_EN | LINK_WITH_APU | IOMMU_MAU_EN |
			  PM_OPS_SKIP,
	.hw_list        = &apu_iommu_list,
	.inv_sel_reg    = REG_MMU_INV_SEL_GEN2,
	.iommu_id	= APU_IOMMU1,
	.iommu_type     = APU_IOMMU,
	.tab_id		= APU_TABLE,
	.normal_dom	= 0,
	.iova_region    = mt6983_multi_dom_apu,
	.iova_region_nr = ARRAY_SIZE(mt6983_multi_dom_apu),
	.mau_count	= 4,
	/* not use larbid_remap */
};

static const struct mtk_iommu_plat_data mt6985_data_disp = {
	.m4u_plat	= M4U_MT6985,
	.flags          = OUT_ORDER_WR_EN | GET_DOM_ID_LEGACY |
			  NOT_STD_AXI_MODE | TLB_SYNC_EN | IOMMU_SEC_EN |
			  SKIP_CFG_PORT | IOVA_34_EN |
			  HAS_BCLK | HAS_SMI_SUB_COMM | SAME_SUBSYS | IOMMU_MAU_EN,
	.hw_list        = &mm_iommu_list,
	.inv_sel_reg    = REG_MMU_INV_SEL_GEN2,
	.iommu_id	= DISP_IOMMU,
	.iommu_type     = MM_IOMMU,
	.tab_id		= MM_TABLE,
	.normal_dom	= 0,
	.iova_region    = mt6985_multi_dom_mm,
	.iova_region_nr = ARRAY_SIZE(mt6985_multi_dom_mm),
	.mau_count	= 4,
};

static const struct mtk_iommu_plat_data mt6985_data_mdp = {
	.m4u_plat	= M4U_MT6985,
	.flags          = OUT_ORDER_WR_EN | GET_DOM_ID_LEGACY |
			  NOT_STD_AXI_MODE | TLB_SYNC_EN | IOMMU_SEC_EN |
			  SKIP_CFG_PORT | IOVA_34_EN |
			  HAS_BCLK | HAS_SMI_SUB_COMM | SAME_SUBSYS | IOMMU_MAU_EN,
	.hw_list        = &mm_iommu_list,
	.inv_sel_reg    = REG_MMU_INV_SEL_GEN2,
	.iommu_id	= MDP_IOMMU,
	.iommu_type     = MM_IOMMU,
	.tab_id		= MM_TABLE,
	.normal_dom	= 0,
	.iova_region    = mt6985_multi_dom_mm,
	.iova_region_nr = ARRAY_SIZE(mt6985_multi_dom_mm),
	.mau_count	= 4,
};

static const struct mtk_iommu_plat_data mt6985_data_apu0 = {
	.m4u_plat	= M4U_MT6985,
	.flags          = TLB_SYNC_EN | IOMMU_SEC_EN |
			  GET_DOM_ID_LEGACY | IOVA_34_EN | LINK_WITH_APU | IOMMU_MAU_EN |
			  PM_OPS_SKIP,
	.hw_list        = &apu_iommu_list,
	.inv_sel_reg    = REG_MMU_INV_SEL_GEN2,
	.iommu_id	= APU_IOMMU0,
	.iommu_type     = APU_IOMMU,
	.tab_id		= APU_TABLE,
	.normal_dom	= 0,
	.iova_region    = mt6985_multi_dom_apu,
	.iova_region_nr = ARRAY_SIZE(mt6985_multi_dom_apu),
	.mau_count	= 4,
};

static const struct mtk_iommu_plat_data mt6985_data_apu1 = {
	.m4u_plat	= M4U_MT6985,
	.flags          = TLB_SYNC_EN | IOMMU_SEC_EN |
			  GET_DOM_ID_LEGACY | IOVA_34_EN | LINK_WITH_APU | IOMMU_MAU_EN |
			  PM_OPS_SKIP,
	.hw_list        = &apu_iommu_list,
	.inv_sel_reg    = REG_MMU_INV_SEL_GEN2,
	.iommu_id	= APU_IOMMU1,
	.iommu_type     = APU_IOMMU,
	.tab_id		= APU_TABLE,
	.normal_dom	= 0,
	.iova_region    = mt6985_multi_dom_apu,
	.iova_region_nr = ARRAY_SIZE(mt6985_multi_dom_apu),
	.mau_count	= 4,
};

static const struct mtk_iommu_plat_data mt8167_data = {
	.m4u_plat     = M4U_MT8167,
	.flags        = RESET_AXI | HAS_LEGACY_IVRP_PADDR | SHARE_PGTABLE,
	.inv_sel_reg  = REG_MMU_INV_SEL_GEN1,
	.iommu_id     = DISP_IOMMU,
	.iommu_type   = MM_IOMMU,
	.iova_region  = single_domain,
	.iova_region_nr = ARRAY_SIZE(single_domain),
	.larbid_remap = {{0}, {1}, {2}}, /* Linear mapping. */
};

static const struct mtk_iommu_plat_data mt8173_data = {
	.m4u_plat     = M4U_MT8173,
	.flags	      = HAS_4GB_MODE | HAS_BCLK | RESET_AXI |
			HAS_LEGACY_IVRP_PADDR | SHARE_PGTABLE,
	.inv_sel_reg  = REG_MMU_INV_SEL_GEN1,
	.iova_region  = single_domain,
	.iova_region_nr = ARRAY_SIZE(single_domain),
	.iommu_id	= DISP_IOMMU,
	.iommu_type    = MM_IOMMU,
	.larbid_remap = {{0}, {1}, {2}, {3}, {4}, {5}}, /* Linear mapping. */
};

static const struct mtk_iommu_plat_data mt8183_data = {
	.m4u_plat     = M4U_MT8183,
	.flags        = RESET_AXI | SHARE_PGTABLE,
	.inv_sel_reg  = REG_MMU_INV_SEL_GEN1,
	.iova_region  = single_domain,
	.iova_region_nr = ARRAY_SIZE(single_domain),
	.iommu_id	= DISP_IOMMU,
	.iommu_type    = MM_IOMMU,
	.larbid_remap = {{0}, {4}, {5}, {6}, {7}, {2}, {3}, {1}},
};

static const struct mtk_iommu_plat_data mt8192_data = {
	.m4u_plat       = M4U_MT8192,
	.flags          = HAS_BCLK | HAS_SUB_COMM | OUT_ORDER_WR_EN |
			  WR_THROT_EN | IOVA_34_EN | SHARE_PGTABLE,
	.inv_sel_reg    = REG_MMU_INV_SEL_GEN2,
	.iova_region    = mt8192_multi_dom,
	.iova_region_nr = ARRAY_SIZE(mt8192_multi_dom),
	.iommu_id	= DISP_IOMMU,
	.iommu_type      = MM_IOMMU,
	.larbid_remap   = {{0}, {1}, {4, 5}, {7}, {2}, {9, 11, 19, 20},
			   {0, 14, 16}, {0, 13, 18, 17}},
};

static const struct of_device_id mtk_iommu_of_ids[] = {
	{ .compatible = "mediatek,mt2712-m4u", .data = &mt2712_data},
	{ .compatible = "mediatek,mt6779-m4u", .data = &mt6779_data},
	{ .compatible = "mediatek,mt6853-m4u", .data = &mt6853_data},
	{ .compatible = "mediatek,mt6855-disp-iommu", .data = &mt6855_data_disp},
	{ .compatible = "mediatek,mt6873-m4u", .data = &mt6873_data},
	{ .compatible = "mediatek,mt6873-apu-iommu", .data = &mt6873_data_apu},
	{ .compatible = "mediatek,mt6879-apu-iommu0", .data = &mt6879_data_apu0},
	{ .compatible = "mediatek,mt6879-disp-iommu", .data = &mt6879_data_disp},
	{ .compatible = "mediatek,mt6886-apu-iommu0", .data = &mt6886_data_apu0},
	{ .compatible = "mediatek,mt6886-disp-iommu", .data = &mt6886_data_disp},
	{ .compatible = "mediatek,mt6893-iommu0", .data = &mt6893_data_iommu0},
	{ .compatible = "mediatek,mt6893-iommu1", .data = &mt6893_data_iommu1},
	{ .compatible = "mediatek,mt6893-iommu2", .data = &mt6893_data_iommu2},
	{ .compatible = "mediatek,mt6893-iommu3", .data = &mt6893_data_iommu3},
	{ .compatible = "mediatek,mt6895-disp-iommu", .data = &mt6895_data_disp},
	{ .compatible = "mediatek,mt6895-mdp-iommu", .data = &mt6895_data_mdp},
	{ .compatible = "mediatek,mt6895-apu-iommu0", .data = &mt6895_data_apu0},
	{ .compatible = "mediatek,mt6895-apu-iommu1", .data = &mt6895_data_apu1},
	{ .compatible = "mediatek,mt6983-apu-iommu0", .data = &mt6983_data_apu0},
	{ .compatible = "mediatek,mt6983-apu-iommu1", .data = &mt6983_data_apu1},
	{ .compatible = "mediatek,mt6983-disp-iommu", .data = &mt6983_data_disp},
	{ .compatible = "mediatek,mt6983-mdp-iommu", .data = &mt6983_data_mdp},
	{ .compatible = "mediatek,mt6985-apu-iommu0", .data = &mt6985_data_apu0},
	{ .compatible = "mediatek,mt6985-apu-iommu1", .data = &mt6985_data_apu1},
	{ .compatible = "mediatek,mt6985-disp-iommu", .data = &mt6985_data_disp},
	{ .compatible = "mediatek,mt6985-mdp-iommu", .data = &mt6985_data_mdp},
	{ .compatible = "mediatek,mt8167-m4u", .data = &mt8167_data},
	{ .compatible = "mediatek,mt8173-m4u", .data = &mt8173_data},
	{ .compatible = "mediatek,mt8183-m4u", .data = &mt8183_data},
	{ .compatible = "mediatek,mt8192-m4u", .data = &mt8192_data},
	{}
};

static struct platform_driver mtk_iommu_driver = {
	.probe	= mtk_iommu_probe,
	.remove	= mtk_iommu_remove,
	.driver	= {
		.name = "mtk-iommu",
		.of_match_table = mtk_iommu_of_ids,
		.pm = &mtk_iommu_pm_ops,
	}
};
module_platform_driver(mtk_iommu_driver);

MODULE_DESCRIPTION("IOMMU API for MediaTek M4U implementations");
MODULE_LICENSE("GPL v2");<|MERGE_RESOLUTION|>--- conflicted
+++ resolved
@@ -208,7 +208,6 @@
 #define WR_THROT_EN			BIT(6)
 #define HAS_LEGACY_IVRP_PADDR		BIT(7)
 #define IOVA_34_EN			BIT(8)
-<<<<<<< HEAD
 #define NOT_STD_AXI_MODE		BIT(9)
 #define SET_TBW_ID			BIT(10)
 #define LINK_WITH_APU			BIT(11)
@@ -227,12 +226,10 @@
 #define IOMMU_MAU_EN			BIT(21)
 #define PM_OPS_SKIP			BIT(22)
 #define SHARE_PGTABLE			BIT(23)
+#define PGTABLE_PA_35_EN		BIT(24)
 
 #define POWER_ON_STA		1
 #define POWER_OFF_STA		0
-=======
-#define PGTABLE_PA_35_EN		BIT(9)
->>>>>>> d61fe3ad
 
 #define MTK_IOMMU_HAS_FLAG(pdata, _x) \
 		((((pdata)->flags) & (_x)) == (_x))
@@ -714,34 +711,15 @@
 {
 	int ret;
 
-<<<<<<< HEAD
 	if (!MTK_IOMMU_HAS_FLAG(data->plat_data, IOMMU_SEC_EN))
 		return 0;
-=======
-	/* Use the exist domain as there is only one pgtable here. */
-	if (data->m4u_dom) {
-		dom->iop = data->m4u_dom->iop;
-		dom->cfg = data->m4u_dom->cfg;
-		dom->ttbr = data->m4u_dom->ttbr;
-		dom->domain.pgsize_bitmap = data->m4u_dom->cfg.pgsize_bitmap;
-		goto update_iova_region;
-	}
->>>>>>> d61fe3ad
 
 	ret = iova_is_secure(data, iova, size);
 	if (!ret)
 		return 0;
 
-<<<<<<< HEAD
 	if (mapped)
 		ret = mtee_share_iova(iova, size);
-=======
-	if (MTK_IOMMU_HAS_FLAG(data->plat_data, PGTABLE_PA_35_EN))
-		dom->cfg.quirks |= IO_PGTABLE_QUIRK_ARM_MTK_TTBR_EXT;
-
-	if (MTK_IOMMU_HAS_FLAG(data->plat_data, HAS_4GB_MODE))
-		dom->cfg.oas = data->enable_4GB ? 33 : 32;
->>>>>>> d61fe3ad
 	else
 		ret = mtee_unshare_iova(iova, size);
 	if (ret) {
@@ -749,9 +727,6 @@
 		       __func__, iova, (iova + size - 1), mapped);
 		return -EINVAL;
 	}
-	dom->ttbr = dom->cfg.quirks & IO_PGTABLE_QUIRK_ARM_MTK_TTBR_EXT ?
-		    dom->cfg.arm_v7s_cfg.ttbr :
-		    dom->cfg.arm_v7s_cfg.ttbr & MMU_PT_ADDR_MASK;
 
 	pr_info("%s done, iova:0x%lx ~ 0x%lx, mapped:%d\n",
 		__func__, iova, (iova + size - 1), mapped);
@@ -1522,6 +1497,7 @@
 		if (data_temp->m4u_dom) {
 			dom->iop = data_temp->m4u_dom->iop;
 			dom->cfg = data_temp->m4u_dom->cfg;
+			dom->ttbr = data_temp->m4u_dom->ttbr;
 			dom->domain.pgsize_bitmap = data_temp->m4u_dom->cfg.pgsize_bitmap;
 			goto update_iova_region;
 		}
@@ -1536,6 +1512,9 @@
 		.iommu_dev = data->dev,
 	};
 
+	if (MTK_IOMMU_HAS_FLAG(data->plat_data, PGTABLE_PA_35_EN))
+		dom->cfg.quirks |= IO_PGTABLE_QUIRK_ARM_MTK_TTBR_EXT;
+
 	if (MTK_IOMMU_HAS_FLAG(data->plat_data, HAS_4GB_MODE))
 		dom->cfg.oas = data->enable_4GB ? 33 : 32;
 	else
@@ -1555,6 +1534,9 @@
 		dev_err(data->dev, "Failed to alloc io pgtable\n");
 		return -EINVAL;
 	}
+	dom->ttbr = dom->cfg.quirks & IO_PGTABLE_QUIRK_ARM_MTK_TTBR_EXT ?
+		    dom->cfg.arm_v7s_cfg.ttbr :
+		    dom->cfg.arm_v7s_cfg.ttbr & MMU_PT_ADDR_MASK;
 
 	/* Update our support page sizes bitmap */
 	dom->domain.pgsize_bitmap = dom->cfg.pgsize_bitmap;
@@ -1673,13 +1655,7 @@
 			pm_runtime_put(m4udev);
 			goto out_unlock;
 		}
-<<<<<<< HEAD
-		writel(dom->cfg.arm_v7s_cfg.ttbr & MMU_PT_ADDR_MASK,
-		       data->base + REG_MMU_PT_BASE_ADDR);
-=======
-		data->m4u_dom = dom;
 		writel(data->m4u_dom->ttbr, data->base + REG_MMU_PT_BASE_ADDR);
->>>>>>> d61fe3ad
 
 		pr_info("%s, iommu_dev:%s(%d,%d), user_dev:%s, pgtable:0x%lx -- 0x%x -- 0x%x, tab_id:%d\n",
 			__func__, dev_name(data->dev), data->plat_data->iommu_type,
@@ -3024,8 +3000,7 @@
 	writel_relaxed(reg->int_main_control, base + REG_MMU_INT_MAIN_CONTROL);
 	writel_relaxed(reg->ivrp_paddr, base + REG_MMU_IVRP_PADDR);
 	writel_relaxed(reg->vld_pa_rng, base + REG_MMU_VLD_PA_RNG);
-<<<<<<< HEAD
-	writel(m4u_dom->cfg.arm_v7s_cfg.ttbr & MMU_PT_ADDR_MASK, base + REG_MMU_PT_BASE_ADDR);
+	writel(m4u_dom->ttbr, base + REG_MMU_PT_BASE_ADDR);
 
 #if IS_ENABLED(CONFIG_MTK_IOMMU_MISC_SECURE)
 	if (MTK_IOMMU_HAS_FLAG(data->plat_data, IOMMU_SEC_EN)) {
@@ -3082,9 +3057,6 @@
 				readl_relaxed(base + start + 4 * (i + 3)));
 	}
 
-=======
-	writel(m4u_dom->ttbr, base + REG_MMU_PT_BASE_ADDR);
->>>>>>> d61fe3ad
 	return 0;
 }
 
@@ -3239,11 +3211,7 @@
 static const struct mtk_iommu_plat_data mt6779_data = {
 	.m4u_plat      = M4U_MT6779,
 	.flags         = HAS_SUB_COMM | OUT_ORDER_WR_EN | WR_THROT_EN |
-<<<<<<< HEAD
 			 NOT_STD_AXI_MODE | SHARE_PGTABLE,
-=======
-			 PGTABLE_PA_35_EN,
->>>>>>> d61fe3ad
 	.inv_sel_reg   = REG_MMU_INV_SEL_GEN2,
 	.iova_region   = single_domain,
 	.iova_region_nr = ARRAY_SIZE(single_domain),
