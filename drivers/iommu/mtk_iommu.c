// SPDX-License-Identifier: GPL-2.0-only
/*
 * Copyright (c) 2015-2016 MediaTek Inc.
 * Author: Yong Wu <yong.wu@mediatek.com>
 */
<<<<<<< HEAD
#include <linux/bitfield.h>
=======
>>>>>>> 67d3ed57
#include <linux/bug.h>
#include <linux/clk.h>
#include <linux/component.h>
#include <linux/device.h>
#include <linux/dma-iommu.h>
#include <linux/err.h>
#include <linux/interrupt.h>
#include <linux/io.h>
#include <linux/iommu.h>
#include <linux/iopoll.h>
#include <linux/list.h>
<<<<<<< HEAD
#include <linux/module.h>
=======
#include <linux/mfd/syscon.h>
>>>>>>> 67d3ed57
#include <linux/of_address.h>
#include <linux/of_iommu.h>
#include <linux/of_irq.h>
#include <linux/of_platform.h>
#include <linux/platform_device.h>
<<<<<<< HEAD
#include <linux/pm_runtime.h>
#include <linux/pm_domain.h>
=======
#include <linux/regmap.h>
>>>>>>> 67d3ed57
#include <linux/slab.h>
#include <linux/spinlock.h>
#include <linux/soc/mediatek/infracfg.h>
#include <asm/barrier.h>
#include <soc/mediatek/smi.h>

#if IS_ENABLED(CONFIG_MTK_IOMMU_MISC_DBG)
#include <../misc/mediatek/iommu/iommu_debug.h>
#endif

#include "mtk_iommu.h"

#define REG_MMU_PT_BASE_ADDR			0x000
#define MMU_PT_ADDR_MASK			GENMASK(31, 7)

#define REG_MMU_INVALIDATE			0x020
#define F_ALL_INVLD				0x2
#define F_MMU_INV_RANGE				0x1

#define REG_MMU_INVLD_START_A			0x024
#define REG_MMU_INVLD_END_A			0x028

#define REG_MMU_INV_SEL_GEN2			0x02c
#define REG_MMU_INV_SEL_GEN1			0x038
#define F_INVLD_EN0				BIT(0)
#define F_INVLD_EN1				BIT(1)

#define REG_MMU_MISC_CTRL			0x048
#define F_MMU_IN_ORDER_WR_EN_MASK		(BIT(1) | BIT(17))
#define F_MMU_STANDARD_AXI_MODE_MASK		(BIT(3) | BIT(19))

#define REG_MMU_DCM_DIS				0x050
#define REG_MMU_WR_LEN_CTRL			0x054
#define F_MMU_WR_THROT_DIS_MASK			(BIT(5) | BIT(21))

#define REG_MMU_CTRL_REG			0x110
#define F_MMU_TF_PROT_TO_PROGRAM_ADDR		(2 << 4)
#define F_MMU_PREFETCH_RT_REPLACE_MOD		BIT(4)
#define F_MMU_TF_PROT_TO_PROGRAM_ADDR_MT8173	(2 << 5)

#define REG_MMU_IVRP_PADDR			0x114

#define REG_MMU_VLD_PA_RNG			0x118
#define F_MMU_VLD_PA_RNG(EA, SA)		(((EA) << 8) | (SA))

#define REG_MMU_INT_CONTROL0			0x120
#define F_L2_MULIT_HIT_EN			BIT(0)
#define F_TABLE_WALK_FAULT_INT_EN		BIT(1)
#define F_PREETCH_FIFO_OVERFLOW_INT_EN		BIT(2)
#define F_MISS_FIFO_OVERFLOW_INT_EN		BIT(3)
#define F_PREFETCH_FIFO_ERR_INT_EN		BIT(5)
#define F_MISS_FIFO_ERR_INT_EN			BIT(6)
#define F_INT_CLR_BIT				BIT(12)

#define REG_MMU_INT_MAIN_CONTROL		0x124
						/* mmu0 | mmu1 */
#define F_INT_TRANSLATION_FAULT			(BIT(0) | BIT(7))
#define F_INT_MAIN_MULTI_HIT_FAULT		(BIT(1) | BIT(8))
#define F_INT_INVALID_PA_FAULT			(BIT(2) | BIT(9))
#define F_INT_ENTRY_REPLACEMENT_FAULT		(BIT(3) | BIT(10))
#define F_INT_TLB_MISS_FAULT			(BIT(4) | BIT(11))
#define F_INT_MISS_TRANSACTION_FIFO_FAULT	(BIT(5) | BIT(12))
#define F_INT_PRETETCH_TRANSATION_FIFO_FAULT	(BIT(6) | BIT(13))

#define REG_MMU_CPE_DONE			0x12C

#define REG_MMU_FAULT_ST1			0x134
#define F_REG_MMU0_FAULT_MASK			GENMASK(6, 0)
#define F_REG_MMU1_FAULT_MASK			GENMASK(13, 7)

#define REG_MMU0_FAULT_VA			0x13c
#define F_MMU_INVAL_VA_31_12_MASK		GENMASK(31, 12)
#define F_MMU_INVAL_VA_34_32_MASK		GENMASK(11, 9)
#define F_MMU_INVAL_PA_34_32_MASK		GENMASK(8, 6)
#define F_MMU_FAULT_VA_WRITE_BIT		BIT(1)
#define F_MMU_FAULT_VA_LAYER_BIT		BIT(0)

#define REG_MMU0_INVLD_PA			0x140
#define REG_MMU1_FAULT_VA			0x144
#define REG_MMU1_INVLD_PA			0x148
#define REG_MMU0_INT_ID				0x150
#define REG_MMU1_INT_ID				0x154
#define F_MMU_INT_ID_COMM_ID(a)			(((a) >> 9) & 0x7)
#define F_MMU_INT_ID_SUB_COMM_ID(a)		(((a) >> 7) & 0x3)
#define F_MMU_INT_ID_LARB_ID(a)			(((a) >> 7) & 0x7)
#define F_MMU_INT_ID_PORT_ID(a)			(((a) >> 2) & 0x1f)

#define MTK_PROTECT_PA_ALIGN			256

/*
 * Get the local arbiter ID and the portid within the larb arbiter
 * from mtk_m4u_id which is defined by MTK_M4U_ID.
 */
#define MTK_M4U_TO_LARB(id)		(((id) >> 5) & 0xf)
#define MTK_M4U_TO_PORT(id)		((id) & 0x1f)

#define HAS_4GB_MODE			BIT(0)
/* HW will use the EMI clock if there isn't the "bclk". */
#define HAS_BCLK			BIT(1)
#define HAS_VLD_PA_RNG			BIT(2)
#define RESET_AXI			BIT(3)
#define OUT_ORDER_WR_EN			BIT(4)
#define HAS_SUB_COMM			BIT(5)
#define WR_THROT_EN			BIT(6)
#define HAS_LEGACY_IVRP_PADDR		BIT(7)

#define MTK_IOMMU_HAS_FLAG(pdata, _x) \
		((((pdata)->flags) & (_x)) == (_x))

struct mtk_iommu_domain {
	struct io_pgtable_cfg		cfg;
	struct io_pgtable_ops		*iop;

	struct iommu_domain		domain;
};

static const struct iommu_ops mtk_iommu_ops;

/*
 * In M4U 4GB mode, the physical address is remapped as below:
 *
 * CPU Physical address:
 * ====================
 *
 * 0      1G       2G     3G       4G     5G
 * |---A---|---B---|---C---|---D---|---E---|
 * +--I/O--+------------Memory-------------+
 *
 * IOMMU output physical address:
 *  =============================
 *
 *                                 4G      5G     6G      7G      8G
 *                                 |---E---|---B---|---C---|---D---|
 *                                 +------------Memory-------------+
 *
 * The Region 'A'(I/O) can NOT be mapped by M4U; For Region 'B'/'C'/'D', the
 * bit32 of the CPU physical address always is needed to set, and for Region
 * 'E', the CPU physical address keep as is.
 * Additionally, The iommu consumers always use the CPU phyiscal address.
 */
#define MTK_IOMMU_4GB_MODE_REMAP_BASE	 0x140000000UL

static LIST_HEAD(m4ulist);	/* List all the M4U HWs */

#define for_each_m4u(data)	list_for_each_entry(data, &m4ulist, list)

struct mtk_iommu_iova_region {
	dma_addr_t		iova_base;
	size_t			size;
};

static const struct mtk_iommu_iova_region single_domain[] = {
	{.iova_base = 0, .size = SZ_4G},
};

static const struct mtk_iommu_iova_region mt6873_multi_dom[] = {
	{ .iova_base = 0x0, .size = SZ_4G},	      /* disp : 0 ~ 4G */
	{ .iova_base = SZ_4G, .size = SZ_4G},     /* vdec : 4G ~ 8G */
	{ .iova_base = SZ_4G * 2, .size = SZ_4G}, /* CAM/MDP: 8G ~ 12G */
	{ .iova_base = 0x240000000ULL, .size = 0x4000000}, /* CCU0 */
	{ .iova_base = 0x244000000ULL, .size = 0x4000000}, /* CCU1 */
	{ .iova_base = SZ_4G * 3, .size = SZ_4G}, /* APU DATA */
	{ .iova_base = 0x304000000ULL, .size = 0x4000000}, /* APU VLM */
	{ .iova_base = 0x310000000ULL, .size = 0x10000000}, /* APU VPU */
	{ .iova_base = 0x370000000ULL, .size = 0x12600000}, /* APU REG */
};

/*
 * There may be 1 or 2 M4U HWs, But we always expect they are in the same domain
 * for the performance.
 *
 * Here always return the mtk_iommu_data of the first probed M4U where the
 * iommu domain information is recorded.
 */
static struct mtk_iommu_data *mtk_iommu_get_m4u_data(void)
{
	struct mtk_iommu_data *data;

	for_each_m4u(data)
		return data;

	return NULL;
}

static struct mtk_iommu_domain *to_mtk_domain(struct iommu_domain *dom)
{
	return container_of(dom, struct mtk_iommu_domain, domain);
}

static int mtk_iommu_rpm_get(struct device *dev)
{
	if (pm_runtime_enabled(dev))
		return pm_runtime_get_sync(dev);
	return 0;
}

static void mtk_iommu_rpm_put(struct device *dev)
{
	if (pm_runtime_enabled(dev))
		pm_runtime_put_autosuspend(dev);
}

static void mtk_iommu_tlb_flush_all(void *cookie)
{
	struct mtk_iommu_data *data = cookie;

	for_each_m4u(data) {
		writel_relaxed(F_INVLD_EN1 | F_INVLD_EN0,
			       data->base + data->plat_data->inv_sel_reg);
		writel_relaxed(F_ALL_INVLD, data->base + REG_MMU_INVALIDATE);
		wmb(); /* Make sure the tlb flush all done */
	}
}

static void mtk_iommu_tlb_flush_range_sync(unsigned long iova, size_t size,
					   size_t granule, void *cookie)
{
	struct mtk_iommu_data *data = cookie;
	unsigned long flags, end;
	int ret;
	u32 tmp;

	for_each_m4u(data) {
		if (!pm_runtime_active(data->dev))
			continue;

		spin_lock_irqsave(&data->tlb_lock, flags);
		writel_relaxed(F_INVLD_EN1 | F_INVLD_EN0,
			       data->base + data->plat_data->inv_sel_reg);

		tmp = lower_32_bits(iova) | upper_32_bits(iova);
		writel_relaxed(tmp, data->base + REG_MMU_INVLD_START_A);
		end = iova + size - 1;
		tmp = lower_32_bits(end) | upper_32_bits(end);
		writel_relaxed(tmp, data->base + REG_MMU_INVLD_END_A);
		writel_relaxed(F_MMU_INV_RANGE,
			       data->base + REG_MMU_INVALIDATE);

		/* tlb sync */
		ret = readl_poll_timeout_atomic(data->base + REG_MMU_CPE_DONE,
						tmp, tmp != 0, 10, 1000);
		if (ret) {
			struct generic_pm_domain *genpd = pd_to_genpd(data->dev->pm_domain);

			dev_warn(data->dev,
				 "Partial TLB flush timed out, falling back to full flush\n");
			pr_info("[iommu_debug] dump info power_status:%d, 0x0:0x%x, 0x24:0x%x, 0x28:0x%x, 0x120:0x%x, 0x124:0x%x, iova:0x%lx\n",
				genpd->status,
				readl_relaxed(data->base + REG_MMU_INVLD_START_A),
				readl_relaxed(data->base + REG_MMU_INVLD_END_A),
				readl_relaxed(data->base + REG_MMU_PT_BASE_ADDR),
				readl_relaxed(data->base + REG_MMU_INT_CONTROL0),
				readl_relaxed(data->base + REG_MMU_INT_MAIN_CONTROL),
				iova);
			mtk_iommu_tlb_flush_all(cookie);
		}
		/* Clear the CPE status */
		writel_relaxed(0, data->base + REG_MMU_CPE_DONE);
		spin_unlock_irqrestore(&data->tlb_lock, flags);
	}
}

static void mtk_iommu_tlb_flush_page_nosync(struct iommu_iotlb_gather *gather,
					    unsigned long iova, size_t granule,
					    void *cookie)
{
	struct mtk_iommu_data *data = cookie;
	struct iommu_domain *domain = &data->m4u_dom->domain;

	iommu_iotlb_gather_add_page(domain, gather, iova, granule);
}

static const struct iommu_flush_ops mtk_iommu_flush_ops = {
	.tlb_flush_all = mtk_iommu_tlb_flush_all,
	.tlb_flush_walk = mtk_iommu_tlb_flush_range_sync,
	.tlb_flush_leaf = mtk_iommu_tlb_flush_range_sync,
	.tlb_add_page = mtk_iommu_tlb_flush_page_nosync,
};

static phys_addr_t mtk_iommu_iova_to_phys(struct iommu_domain *domain,
					  dma_addr_t iova);
static irqreturn_t mtk_iommu_isr(int irq, void *dev_id)
{
	struct mtk_iommu_data *data = dev_id;
	struct mtk_iommu_domain *dom = data->m4u_dom;
	u32 int_state, regval, fault_iova, fault_pa;
	unsigned int fault_larb, fault_port, sub_comm = 0;
	bool layer, write;
#if IS_ENABLED(CONFIG_MTK_IOMMU_MISC_DBG)
	int i;
	u64 tf_iova_tmp;
	phys_addr_t fault_pgpa;
	#define TF_IOVA_DUMP_NUM	5
#endif

	/* Read error info from registers */
	int_state = readl_relaxed(data->base + REG_MMU_FAULT_ST1);
	if (int_state & F_REG_MMU0_FAULT_MASK) {
		regval = readl_relaxed(data->base + REG_MMU0_INT_ID);
		fault_iova = readl_relaxed(data->base + REG_MMU0_FAULT_VA);
		fault_pa = readl_relaxed(data->base + REG_MMU0_INVLD_PA);
	} else {
		regval = readl_relaxed(data->base + REG_MMU1_INT_ID);
		fault_iova = readl_relaxed(data->base + REG_MMU1_FAULT_VA);
		fault_pa = readl_relaxed(data->base + REG_MMU1_INVLD_PA);
	}
	layer = fault_iova & F_MMU_FAULT_VA_LAYER_BIT;
	write = fault_iova & F_MMU_FAULT_VA_WRITE_BIT;
	fault_port = F_MMU_INT_ID_PORT_ID(regval);
	if (MTK_IOMMU_HAS_FLAG(data->plat_data, HAS_SUB_COMM)) {
		fault_larb = F_MMU_INT_ID_COMM_ID(regval);
		sub_comm = F_MMU_INT_ID_SUB_COMM_ID(regval);
	} else {
		fault_larb = F_MMU_INT_ID_LARB_ID(regval);
	}
	fault_larb = data->plat_data->larbid_remap[fault_larb][sub_comm];

#if IS_ENABLED(CONFIG_MTK_IOMMU_MISC_DBG)
	for (i = 0, tf_iova_tmp = fault_iova; i < TF_IOVA_DUMP_NUM; i++) {
		if (i > 0)
			tf_iova_tmp -= SZ_4K;
		fault_pgpa = mtk_iommu_iova_to_phys(&data->m4u_dom->domain, tf_iova_tmp);
		pr_info("[iommu_debug] %s error, index:%d, falut_iova:0x%lx, fault_pa(pg):%pa\n",
			data->plat_data->is_apu ? "apu_iommu" : "mm_iommu",
			i, tf_iova_tmp, &fault_pgpa);
		if (!fault_pgpa && i > 0)
			break;
	}
	mtk_iova_map_dump(fault_iova);
	report_custom_iommu_fault(fault_iova, fault_pa, regval,
				  data->plat_data->is_apu ? true : false);
#endif
	if (report_iommu_fault(&dom->domain, data->dev, fault_iova,
			       write ? IOMMU_FAULT_WRITE : IOMMU_FAULT_READ)) {
		dev_err_ratelimited(
			data->dev,
			"fault type=0x%x iova=0x%llx pa=0x%llx larb=%d port=%d layer=%d %s\n",
			int_state, fault_iova, fault_pa, fault_larb, fault_port,
			layer, write ? "write" : "read");
	}

	/* Interrupt clear */
	regval = readl_relaxed(data->base + REG_MMU_INT_CONTROL0);
	regval |= F_INT_CLR_BIT;
	writel_relaxed(regval, data->base + REG_MMU_INT_CONTROL0);

	mtk_iommu_tlb_flush_all(data);

	return IRQ_HANDLED;
}

static void mtk_iommu_config(struct mtk_iommu_data *data,
			     struct device *dev, bool enable)
{
	struct mtk_smi_larb_iommu    *larb_mmu;
	unsigned int                 larbid, portid;
	struct iommu_fwspec *fwspec = dev_iommu_fwspec_get(dev);
	int i;

	for (i = 0; i < fwspec->num_ids; ++i) {
		larbid = MTK_M4U_TO_LARB(fwspec->ids[i]);
		portid = MTK_M4U_TO_PORT(fwspec->ids[i]);
		larb_mmu = &data->larb_imu[larbid];

		dev_dbg(dev, "%s iommu port: %d\n",
			enable ? "enable" : "disable", portid);

		if (enable)
			larb_mmu->mmu |= MTK_SMI_MMU_EN(portid);
		else
			larb_mmu->mmu &= ~MTK_SMI_MMU_EN(portid);
	}
}

static int mtk_iommu_domain_finalise(struct mtk_iommu_domain *dom)
{
	struct mtk_iommu_data *data = mtk_iommu_get_m4u_data();

	dom->cfg = (struct io_pgtable_cfg) {
		.quirks = IO_PGTABLE_QUIRK_ARM_NS |
			IO_PGTABLE_QUIRK_NO_PERMS |
			IO_PGTABLE_QUIRK_TLBI_ON_MAP |
			IO_PGTABLE_QUIRK_ARM_MTK_EXT,
		.pgsize_bitmap = mtk_iommu_ops.pgsize_bitmap,
		.ias = 34,
		.oas = 35,
		.tlb = &mtk_iommu_flush_ops,
		.iommu_dev = data->dev,
	};

	dom->iop = alloc_io_pgtable_ops(ARM_V7S, &dom->cfg, data);
	if (!dom->iop) {
		dev_err(data->dev, "Failed to alloc io pgtable\n");
		return -EINVAL;
	}

	/* Update our support page sizes bitmap */
	dom->domain.pgsize_bitmap = dom->cfg.pgsize_bitmap;
	return 0;
}

static struct iommu_domain *mtk_iommu_domain_alloc(unsigned type)
{
	struct mtk_iommu_domain *dom;

	if (type != IOMMU_DOMAIN_DMA)
		return NULL;

	dom = kzalloc(sizeof(*dom), GFP_KERNEL);
	if (!dom)
		return NULL;

	if (iommu_get_dma_cookie(&dom->domain))
		goto  free_dom;

	if (mtk_iommu_domain_finalise(dom))
		goto  put_dma_cookie;

	dom->domain.geometry.aperture_start = 0;
	dom->domain.geometry.aperture_end = DMA_BIT_MASK(32);
	dom->domain.geometry.force_aperture = true;

	return &dom->domain;

put_dma_cookie:
	iommu_put_dma_cookie(&dom->domain);
free_dom:
	kfree(dom);
	return NULL;
}

static void mtk_iommu_domain_free(struct iommu_domain *domain)
{
	struct mtk_iommu_domain *dom = to_mtk_domain(domain);

	free_io_pgtable_ops(dom->iop);
	iommu_put_dma_cookie(domain);
	kfree(to_mtk_domain(domain));
}

static int mtk_iommu_hw_init(const struct mtk_iommu_data *data);
static int mtk_iommu_attach_device(struct iommu_domain *domain,
				   struct device *dev)
{
	struct mtk_iommu_data *data = dev_iommu_priv_get(dev);
	struct mtk_iommu_domain *dom = to_mtk_domain(domain);
	int ret;

	if (!data)
		return -ENODEV;

	/* Update the pgtable base address register of the M4U HW */
	if (!data->m4u_dom) {
		ret = mtk_iommu_rpm_get(data->dev);
		if (ret < 0) {
			dev_err(data->dev, "pm runtime get fail %d in attach\n",
				ret);
			return ret;
		}
		ret = mtk_iommu_hw_init(data);
		if (ret) {
			dev_err(data->dev, "HW init fail %d in attach\n",
				ret);
			mtk_iommu_rpm_put(data->dev);
			return ret;
		}
		writel(dom->cfg.arm_v7s_cfg.ttbr & MMU_PT_ADDR_MASK,
		       data->base + REG_MMU_PT_BASE_ADDR);
		mtk_iommu_rpm_put(data->dev);
		data->m4u_dom = dom;
	}

	if (!data->plat_data->is_apu)
		mtk_iommu_config(data, dev, true);
	return 0;
}

static void mtk_iommu_detach_device(struct iommu_domain *domain,
				    struct device *dev)
{
	struct mtk_iommu_data *data = dev_iommu_priv_get(dev);

	if (!data)
		return;

	if (!data->plat_data->is_apu)
		mtk_iommu_config(data, dev, false);
}

static int mtk_iommu_map(struct iommu_domain *domain, unsigned long iova,
			 phys_addr_t paddr, size_t size, int prot, gfp_t gfp)
{
	int ret;
	struct mtk_iommu_domain *dom = to_mtk_domain(domain);
	struct mtk_iommu_data *data = mtk_iommu_get_m4u_data();

	/* The "4GB mode" M4U physically can not use the lower remap of Dram. */
	if (data->enable_4GB)
		paddr |= BIT_ULL(32);

	/* Synchronize with the tlb_lock */
	ret = dom->iop->map(dom->iop, iova, paddr, size, prot, gfp);
#if IS_ENABLED(CONFIG_MTK_IOMMU_MISC_DBG)
	if (!ret)
		mtk_iova_map(iova, size);
#endif
	return ret;
}

static size_t mtk_iommu_unmap(struct iommu_domain *domain,
			      unsigned long iova, size_t size,
			      struct iommu_iotlb_gather *gather)
{
	size_t ret;
	struct mtk_iommu_domain *dom = to_mtk_domain(domain);

	ret = dom->iop->unmap(dom->iop, iova, size, gather);
#if IS_ENABLED(CONFIG_MTK_IOMMU_MISC_DBG)
	if (ret)
		mtk_iova_unmap(iova, size);
#endif
	return ret;
}

static void mtk_iommu_flush_iotlb_all(struct iommu_domain *domain)
{
	mtk_iommu_tlb_flush_all(mtk_iommu_get_m4u_data());
}

static void mtk_iommu_iotlb_sync(struct iommu_domain *domain,
				 struct iommu_iotlb_gather *gather)
{
	struct mtk_iommu_data *data = mtk_iommu_get_m4u_data();
	size_t length = gather->end - gather->start;

	if (gather->start == ULONG_MAX)
		return;

	mtk_iommu_tlb_flush_range_sync(gather->start, length, gather->pgsize,
				       data);
}

static phys_addr_t mtk_iommu_iova_to_phys(struct iommu_domain *domain,
					  dma_addr_t iova)
{
	struct mtk_iommu_domain *dom = to_mtk_domain(domain);
	struct mtk_iommu_data *data = mtk_iommu_get_m4u_data();
	phys_addr_t pa;

	pa = dom->iop->iova_to_phys(dom->iop, iova);
	if (data->enable_4GB && pa >= MTK_IOMMU_4GB_MODE_REMAP_BASE)
		pa &= ~BIT_ULL(32);

	return pa;
}

static struct iommu_device *mtk_iommu_probe_device(struct device *dev)
{
	struct iommu_fwspec *fwspec = dev_iommu_fwspec_get(dev);
	struct mtk_iommu_data *data;

	if (!fwspec || fwspec->ops != &mtk_iommu_ops)
		return ERR_PTR(-ENODEV); /* Not a iommu client device */

	data = dev_iommu_priv_get(dev);

	return &data->iommu;
}

static void mtk_iommu_release_device(struct device *dev)
{
	struct iommu_fwspec *fwspec = dev_iommu_fwspec_get(dev);

	if (!fwspec || fwspec->ops != &mtk_iommu_ops)
		return;

	iommu_fwspec_free(dev);
}

static struct iommu_group *mtk_iommu_device_group(struct device *dev)
{
	struct mtk_iommu_data *data = mtk_iommu_get_m4u_data();

	if (!data)
		return ERR_PTR(-ENODEV);

	/* All the client devices are in the same m4u iommu-group */
	if (!data->m4u_group) {
		data->m4u_group = iommu_group_alloc();
		if (IS_ERR(data->m4u_group))
			dev_err(dev, "Failed to allocate M4U IOMMU group\n");
	} else {
		iommu_group_ref_get(data->m4u_group);
	}
	return data->m4u_group;
}

static int mtk_iommu_of_xlate(struct device *dev, struct of_phandle_args *args)
{
	struct platform_device *m4updev;

	if (args->args_count != 1) {
		dev_err(dev, "invalid #iommu-cells(%d) property for IOMMU\n",
			args->args_count);
		return -EINVAL;
	}

	if (!dev_iommu_priv_get(dev)) {
		/* Get the m4u device */
		m4updev = of_find_device_by_node(args->np);
		if (WARN_ON(!m4updev))
			return -EINVAL;

		dev_iommu_priv_set(dev, platform_get_drvdata(m4updev));
	}

	return iommu_fwspec_add_ids(dev, args->args, 1);
}

static const struct iommu_ops mtk_iommu_ops = {
	.domain_alloc	= mtk_iommu_domain_alloc,
	.domain_free	= mtk_iommu_domain_free,
	.attach_dev	= mtk_iommu_attach_device,
	.detach_dev	= mtk_iommu_detach_device,
	.map		= mtk_iommu_map,
	.unmap		= mtk_iommu_unmap,
	.flush_iotlb_all = mtk_iommu_flush_iotlb_all,
	.iotlb_sync	= mtk_iommu_iotlb_sync,
	.iova_to_phys	= mtk_iommu_iova_to_phys,
	.probe_device	= mtk_iommu_probe_device,
	.release_device	= mtk_iommu_release_device,
	.device_group	= mtk_iommu_device_group,
	.of_xlate	= mtk_iommu_of_xlate,
	.pgsize_bitmap	= SZ_4K | SZ_64K | SZ_1M | SZ_16M,
};

static int mtk_iommu_hw_init(const struct mtk_iommu_data *data)
{
	u32 regval;
	int ret;

	/* bclk will be enabled in pm callback in power-domain case. */
	if (!pm_runtime_enabled(data->dev)) {
		ret = clk_prepare_enable(data->bclk);
		if (ret) {
			dev_err(data->dev, "Failed to enable iommu bclk(%d)\n",
				ret);
			return ret;
		}
	}

	if (data->plat_data->m4u_plat == M4U_MT8173) {
		regval = F_MMU_PREFETCH_RT_REPLACE_MOD |
			 F_MMU_TF_PROT_TO_PROGRAM_ADDR_MT8173;
	} else {
		regval = readl_relaxed(data->base + REG_MMU_CTRL_REG);
		regval |= F_MMU_TF_PROT_TO_PROGRAM_ADDR;
	}
	writel_relaxed(regval, data->base + REG_MMU_CTRL_REG);

	regval = F_L2_MULIT_HIT_EN |
		F_TABLE_WALK_FAULT_INT_EN |
		F_PREETCH_FIFO_OVERFLOW_INT_EN |
		F_MISS_FIFO_OVERFLOW_INT_EN |
		F_PREFETCH_FIFO_ERR_INT_EN |
		F_MISS_FIFO_ERR_INT_EN;
	writel_relaxed(regval, data->base + REG_MMU_INT_CONTROL0);

	regval = F_INT_TRANSLATION_FAULT |
		F_INT_MAIN_MULTI_HIT_FAULT |
		F_INT_INVALID_PA_FAULT |
		F_INT_ENTRY_REPLACEMENT_FAULT |
		F_INT_TLB_MISS_FAULT |
		F_INT_MISS_TRANSACTION_FIFO_FAULT |
		F_INT_PRETETCH_TRANSATION_FIFO_FAULT;
	writel_relaxed(regval, data->base + REG_MMU_INT_MAIN_CONTROL);

	if (MTK_IOMMU_HAS_FLAG(data->plat_data, HAS_LEGACY_IVRP_PADDR))
		regval = (data->protect_base >> 1) | (data->enable_4GB << 31);
	else
		regval = lower_32_bits(data->protect_base) |
			 upper_32_bits(data->protect_base);
	writel_relaxed(regval, data->base + REG_MMU_IVRP_PADDR);

	if (data->enable_4GB &&
	    MTK_IOMMU_HAS_FLAG(data->plat_data, HAS_VLD_PA_RNG)) {
		/*
		 * If 4GB mode is enabled, the validate PA range is from
		 * 0x1_0000_0000 to 0x1_ffff_ffff. here record bit[32:30].
		 */
		regval = F_MMU_VLD_PA_RNG(7, 4);
		writel_relaxed(regval, data->base + REG_MMU_VLD_PA_RNG);
	}
	writel_relaxed(0, data->base + REG_MMU_DCM_DIS);
	if (MTK_IOMMU_HAS_FLAG(data->plat_data, WR_THROT_EN)) {
		/* write command throttling mode */
		regval = readl_relaxed(data->base + REG_MMU_WR_LEN_CTRL);
		regval &= ~F_MMU_WR_THROT_DIS_MASK;
		writel_relaxed(regval, data->base + REG_MMU_WR_LEN_CTRL);
	}

	if (MTK_IOMMU_HAS_FLAG(data->plat_data, RESET_AXI)) {
		/* The register is called STANDARD_AXI_MODE in this case */
		regval = 0;
	} else {
		regval = readl_relaxed(data->base + REG_MMU_MISC_CTRL);
		regval &= ~F_MMU_STANDARD_AXI_MODE_MASK;
		if (MTK_IOMMU_HAS_FLAG(data->plat_data, OUT_ORDER_WR_EN))
			regval &= ~F_MMU_IN_ORDER_WR_EN_MASK;
	}
	writel_relaxed(regval, data->base + REG_MMU_MISC_CTRL);

	if (devm_request_irq(data->dev, data->irq, mtk_iommu_isr, 0,
			     dev_name(data->dev), (void *)data)) {
		writel_relaxed(0, data->base + REG_MMU_PT_BASE_ADDR);
		clk_disable_unprepare(data->bclk);
		dev_err(data->dev, "Failed @ IRQ-%d Request\n", data->irq);
		return -ENODEV;
	}

	return 0;
}

static const struct component_master_ops mtk_iommu_com_ops = {
	.bind		= mtk_iommu_bind,
	.unbind		= mtk_iommu_unbind,
};

static int mtk_iommu_probe(struct platform_device *pdev)
{
	struct mtk_iommu_data   *data;
	struct device           *dev = &pdev->dev;
	struct resource         *res;
	resource_size_t		ioaddr;
	struct component_match  *match = NULL;
	struct regmap		*infracfg;
	void                    *protect;
	int                     i, larb_nr, ret;
	u32			val;
	char                    *p;

	pr_info("%s start dev:%s\n", __func__, dev_name(dev));
	data = devm_kzalloc(dev, sizeof(*data), GFP_KERNEL);
	if (!data)
		return -ENOMEM;
	data->dev = dev;
	data->plat_data = of_device_get_match_data(dev);

	/* Protect memory. HW will access here while translation fault.*/
	protect = devm_kzalloc(dev, MTK_PROTECT_PA_ALIGN * 2, GFP_KERNEL);
	if (!protect)
		return -ENOMEM;
	data->protect_base = ALIGN(virt_to_phys(protect), MTK_PROTECT_PA_ALIGN);

<<<<<<< HEAD
	/* Whether the current dram is over 4GB */
	data->enable_4GB = !!(totalram_pages() > ((3LL * SZ_1G) >> PAGE_SHIFT));
	if (!MTK_IOMMU_HAS_FLAG(data->plat_data, HAS_4GB_MODE))
		data->enable_4GB = false;
=======
	if (MTK_IOMMU_HAS_FLAG(data->plat_data, HAS_4GB_MODE)) {
		switch (data->plat_data->m4u_plat) {
		case M4U_MT2712:
			p = "mediatek,mt2712-infracfg";
			break;
		case M4U_MT8173:
			p = "mediatek,mt8173-infracfg";
			break;
		default:
			p = NULL;
		}

		infracfg = syscon_regmap_lookup_by_compatible(p);

		if (IS_ERR(infracfg))
			return PTR_ERR(infracfg);

		ret = regmap_read(infracfg, REG_INFRA_MISC, &val);
		if (ret)
			return ret;
		data->enable_4GB = !!(val & F_DDR_4GB_SUPPORT_EN);
	}
>>>>>>> 67d3ed57

	res = platform_get_resource(pdev, IORESOURCE_MEM, 0);
	data->base = devm_ioremap_resource(dev, res);
	if (IS_ERR(data->base))
		return PTR_ERR(data->base);
	ioaddr = res->start;

	data->irq = platform_get_irq(pdev, 0);
	if (data->irq < 0)
		return data->irq;

	if (dev->pm_domain)
		pm_runtime_enable(dev);

	if (MTK_IOMMU_HAS_FLAG(data->plat_data, HAS_BCLK)) {
		data->bclk = devm_clk_get(dev, "bclk");
		if (IS_ERR(data->bclk))
			return PTR_ERR(data->bclk);
	}

	if (data->plat_data->is_apu) {
		struct device_node *apunode;
		struct platform_device *apudev;
		struct device_link *link;

		apunode = of_parse_phandle(dev->of_node, "mediatek,apu_power", 0);
		if (!apunode) {
			dev_warn(dev, "Can't find apu power node!\n");
			return -EINVAL;
		}
		apudev = of_find_device_by_node(apunode);
		if (!apudev) {
			of_node_put(apunode);
			dev_warn(dev, "Find apudev fail!\n");
			return -EPROBE_DEFER;
		}
		link = device_link_add(&apudev->dev, dev, DL_FLAG_STATELESS | DL_FLAG_PM_RUNTIME);
		if (!link)
			dev_err(dev, "Unable link %s.\n", apudev->name);

		goto skip_smi;
	}
	larb_nr = of_count_phandle_with_args(dev->of_node,
					     "mediatek,larbs", NULL);
	if (larb_nr < 0)
		return larb_nr;

	for (i = 0; i < larb_nr; i++) {
		struct device_node *larbnode, *smicomm_node;
		struct platform_device *plarbdev;
		struct device_link *link;
		u32 id;

		larbnode = of_parse_phandle(dev->of_node, "mediatek,larbs", i);
		if (!larbnode)
			return -EINVAL;

		if (!of_device_is_available(larbnode)) {
			of_node_put(larbnode);
			continue;
		}

		ret = of_property_read_u32(larbnode, "mediatek,larb-id", &id);
		if (ret)/* The id is consecutive if there is no this property */
			id = i;

		plarbdev = of_find_device_by_node(larbnode);
		if (!plarbdev) {
			of_node_put(larbnode);
			return -EPROBE_DEFER;
		}
		data->larb_imu[id].dev = &plarbdev->dev;

		component_match_add_release(dev, &match, release_of,
					    compare_of, larbnode);

		/*
		 * Add link for smi-common and m4u once is ok. and the link is
		 * only needed while m4u has power-domain.
		 */
		if (i || !pm_runtime_enabled(dev))
			continue;

		smicomm_node = of_parse_phandle(larbnode, "mediatek,smi", 0);
		if (!smicomm_node) {
			of_node_put(larbnode);
			return -EINVAL;
		}

		plarbdev = of_find_device_by_node(smicomm_node);
		of_node_put(smicomm_node);
		data->smicomm_dev = &plarbdev->dev;

		link = device_link_add(&plarbdev->dev, dev,
				       DL_FLAG_STATELESS | DL_FLAG_PM_RUNTIME);
		if (!link)
			dev_err(dev, "Unable link %s.\n", plarbdev->name);
	}
skip_smi:
	platform_set_drvdata(pdev, data);
	ret = iommu_device_sysfs_add(&data->iommu, dev, NULL,
				     "mtk-iommu.%pa", &ioaddr);
	if (ret)
		return ret;

	iommu_device_set_ops(&data->iommu, &mtk_iommu_ops);
	iommu_device_set_fwnode(&data->iommu, &pdev->dev.of_node->fwnode);

	ret = iommu_device_register(&data->iommu);
	if (ret)
		return ret;

	spin_lock_init(&data->tlb_lock);
	list_add_tail(&data->list, &m4ulist);

	if (!iommu_present(&platform_bus_type))
		bus_set_iommu(&platform_bus_type, &mtk_iommu_ops);

	if (!data->plat_data->is_apu)
		ret = component_master_add_with_match(dev, &mtk_iommu_com_ops,
						      match);
	pr_info("%s done dev:%s\n", __func__, dev_name(dev));
	return ret;
}

static int mtk_iommu_remove(struct platform_device *pdev)
{
	struct mtk_iommu_data *data = platform_get_drvdata(pdev);

	iommu_device_sysfs_remove(&data->iommu);
	iommu_device_unregister(&data->iommu);

	if (iommu_present(&platform_bus_type))
		bus_set_iommu(&platform_bus_type, NULL);

	device_link_remove(data->smicomm_dev, &pdev->dev);
	clk_disable_unprepare(data->bclk);
	devm_free_irq(&pdev->dev, data->irq, data);
	component_master_del(&pdev->dev, &mtk_iommu_com_ops);
	return 0;
}

static int __maybe_unused mtk_iommu_runtime_suspend(struct device *dev)
{
	struct mtk_iommu_data *data = dev_get_drvdata(dev);
	struct mtk_iommu_suspend_reg *reg = &data->reg;
	void __iomem *base = data->base;

	reg->wr_len_ctrl = readl_relaxed(base + REG_MMU_WR_LEN_CTRL);
	reg->misc_ctrl = readl_relaxed(base + REG_MMU_MISC_CTRL);
	reg->dcm_dis = readl_relaxed(base + REG_MMU_DCM_DIS);
	reg->ctrl_reg = readl_relaxed(base + REG_MMU_CTRL_REG);
	reg->int_control0 = readl_relaxed(base + REG_MMU_INT_CONTROL0);
	reg->int_main_control = readl_relaxed(base + REG_MMU_INT_MAIN_CONTROL);
	reg->ivrp_paddr = readl_relaxed(base + REG_MMU_IVRP_PADDR);
	reg->vld_pa_rng = readl_relaxed(base + REG_MMU_VLD_PA_RNG);
	clk_disable_unprepare(data->bclk);
	return 0;
}

static int __maybe_unused mtk_iommu_runtime_resume(struct device *dev)
{
	struct mtk_iommu_data *data = dev_get_drvdata(dev);
	struct mtk_iommu_suspend_reg *reg = &data->reg;
	struct mtk_iommu_domain *m4u_dom = data->m4u_dom;
	void __iomem *base = data->base;
	int ret;

	ret = clk_prepare_enable(data->bclk);
	if (ret) {
		dev_err(data->dev, "Failed to enable clk(%d) in resume\n", ret);
		return ret;
	}
	writel_relaxed(reg->wr_len_ctrl, base + REG_MMU_WR_LEN_CTRL);
	writel_relaxed(reg->misc_ctrl, base + REG_MMU_MISC_CTRL);
	writel_relaxed(reg->dcm_dis, base + REG_MMU_DCM_DIS);
	writel_relaxed(reg->ctrl_reg, base + REG_MMU_CTRL_REG);
	writel_relaxed(reg->int_control0, base + REG_MMU_INT_CONTROL0);
	writel_relaxed(reg->int_main_control, base + REG_MMU_INT_MAIN_CONTROL);
	writel_relaxed(reg->ivrp_paddr, base + REG_MMU_IVRP_PADDR);
	writel_relaxed(reg->vld_pa_rng, base + REG_MMU_VLD_PA_RNG);
	if (m4u_dom)
		writel(m4u_dom->cfg.arm_v7s_cfg.ttbr & MMU_PT_ADDR_MASK,
		       base + REG_MMU_PT_BASE_ADDR);
	return 0;
}

static int __maybe_unused mtk_iommu_suspend(struct device *dev)
{
	if (pm_runtime_status_suspended(dev))
		return 0;

	return mtk_iommu_runtime_suspend(dev);
}

static int __maybe_unused mtk_iommu_resume(struct device *dev)
{
	if (pm_runtime_status_suspended(dev))
		return 0;

	return mtk_iommu_runtime_resume(dev);
}

static const struct dev_pm_ops mtk_iommu_pm_ops = {
	SET_RUNTIME_PM_OPS(mtk_iommu_runtime_suspend, mtk_iommu_runtime_resume, NULL)
	SET_NOIRQ_SYSTEM_SLEEP_PM_OPS(mtk_iommu_suspend, mtk_iommu_resume)
};

static const struct mtk_iommu_plat_data mt2712_data = {
	.m4u_plat     = M4U_MT2712,
	.flags        = HAS_4GB_MODE | HAS_BCLK | HAS_VLD_PA_RNG,
	.inv_sel_reg  = REG_MMU_INV_SEL_GEN1,
	.larbid_remap = {{0}, {1}, {2}, {3}, {4}, {5}, {6}, {7}},
};

static const struct mtk_iommu_plat_data mt6779_data = {
	.m4u_plat      = M4U_MT6779,
	.flags         = HAS_SUB_COMM | OUT_ORDER_WR_EN | WR_THROT_EN,
	.inv_sel_reg   = REG_MMU_INV_SEL_GEN2,
	.larbid_remap  = {{0}, {1}, {2}, {3}, {5}, {7, 8}, {10}, {9}},
};

<<<<<<< HEAD
static const struct mtk_iommu_plat_data mt6873_data = {
	.m4u_plat = M4U_MT6873,
	.flags         = HAS_SUB_COMM | OUT_ORDER_WR_EN | WR_THROT_EN | HAS_BCLK,
	.inv_sel_reg   = REG_MMU_INV_SEL_GEN2,
	.larbid_remap = {{0}, {1}, {4, 5}, {7}, {2}, {9, 11, 19, 20},
			 {0, 14, 16}, {0, 13, 18, 17}},
};

static const struct mtk_iommu_plat_data mt6873_data_apu = {
	.m4u_plat        = M4U_MT6873,
	.is_apu          = true,
	.inv_sel_reg     = REG_MMU_INV_SEL_GEN2,
	.iova_region     = mt6873_multi_dom,
	.larbid_remap    = {{0}, {1}, {2}, {3}, {4}, {5}, {6}, {7}},
	.iova_region_cnt = ARRAY_SIZE(mt6873_multi_dom),
=======
static const struct mtk_iommu_plat_data mt8167_data = {
	.m4u_plat     = M4U_MT8167,
	.flags        = RESET_AXI | HAS_LEGACY_IVRP_PADDR,
	.inv_sel_reg  = REG_MMU_INV_SEL_GEN1,
	.larbid_remap = {{0}, {1}, {2}}, /* Linear mapping. */
>>>>>>> 67d3ed57
};

static const struct mtk_iommu_plat_data mt8173_data = {
	.m4u_plat     = M4U_MT8173,
	.flags	      = HAS_4GB_MODE | HAS_BCLK | RESET_AXI |
			HAS_LEGACY_IVRP_PADDR,
	.inv_sel_reg  = REG_MMU_INV_SEL_GEN1,
	.larbid_remap = {{0}, {1}, {2}, {3}, {4}, {5}}, /* Linear mapping. */
};

static const struct mtk_iommu_plat_data mt8183_data = {
	.m4u_plat     = M4U_MT8183,
	.flags        = RESET_AXI,
	.inv_sel_reg  = REG_MMU_INV_SEL_GEN1,
	.larbid_remap = {{0}, {4}, {5}, {6}, {7}, {2}, {3}, {1}},
};

static const struct of_device_id mtk_iommu_of_ids[] = {
	{ .compatible = "mediatek,mt2712-m4u", .data = &mt2712_data},
	{ .compatible = "mediatek,mt6779-m4u", .data = &mt6779_data},
<<<<<<< HEAD
	{ .compatible = "mediatek,mt6873-m4u", .data = &mt6873_data},
	{ .compatible = "mediatek,mt6873-apu-iommu", .data = &mt6873_data_apu},
=======
	{ .compatible = "mediatek,mt8167-m4u", .data = &mt8167_data},
>>>>>>> 67d3ed57
	{ .compatible = "mediatek,mt8173-m4u", .data = &mt8173_data},
	{ .compatible = "mediatek,mt8183-m4u", .data = &mt8183_data},
	{}
};

static struct platform_driver mtk_iommu_driver = {
	.probe	= mtk_iommu_probe,
	.remove	= mtk_iommu_remove,
	.driver	= {
		.name = "mtk-iommu",
		.of_match_table = mtk_iommu_of_ids,
		.pm = &mtk_iommu_pm_ops,
	}
};
module_platform_driver(mtk_iommu_driver);

MODULE_DESCRIPTION("IOMMU API for MediaTek M4U implementations");
MODULE_AUTHOR("Yong Wu <yong.wu@mediatek.com>");
MODULE_ALIAS("platform:MediaTek-M4U");
MODULE_LICENSE("GPL v2");<|MERGE_RESOLUTION|>--- conflicted
+++ resolved
@@ -3,10 +3,7 @@
  * Copyright (c) 2015-2016 MediaTek Inc.
  * Author: Yong Wu <yong.wu@mediatek.com>
  */
-<<<<<<< HEAD
 #include <linux/bitfield.h>
-=======
->>>>>>> 67d3ed57
 #include <linux/bug.h>
 #include <linux/clk.h>
 #include <linux/component.h>
@@ -18,22 +15,16 @@
 #include <linux/iommu.h>
 #include <linux/iopoll.h>
 #include <linux/list.h>
-<<<<<<< HEAD
 #include <linux/module.h>
-=======
 #include <linux/mfd/syscon.h>
->>>>>>> 67d3ed57
 #include <linux/of_address.h>
 #include <linux/of_iommu.h>
 #include <linux/of_irq.h>
 #include <linux/of_platform.h>
 #include <linux/platform_device.h>
-<<<<<<< HEAD
 #include <linux/pm_runtime.h>
 #include <linux/pm_domain.h>
-=======
 #include <linux/regmap.h>
->>>>>>> 67d3ed57
 #include <linux/slab.h>
 #include <linux/spinlock.h>
 #include <linux/soc/mediatek/infracfg.h>
@@ -788,12 +779,6 @@
 		return -ENOMEM;
 	data->protect_base = ALIGN(virt_to_phys(protect), MTK_PROTECT_PA_ALIGN);
 
-<<<<<<< HEAD
-	/* Whether the current dram is over 4GB */
-	data->enable_4GB = !!(totalram_pages() > ((3LL * SZ_1G) >> PAGE_SHIFT));
-	if (!MTK_IOMMU_HAS_FLAG(data->plat_data, HAS_4GB_MODE))
-		data->enable_4GB = false;
-=======
 	if (MTK_IOMMU_HAS_FLAG(data->plat_data, HAS_4GB_MODE)) {
 		switch (data->plat_data->m4u_plat) {
 		case M4U_MT2712:
@@ -816,7 +801,6 @@
 			return ret;
 		data->enable_4GB = !!(val & F_DDR_4GB_SUPPORT_EN);
 	}
->>>>>>> 67d3ed57
 
 	res = platform_get_resource(pdev, IORESOURCE_MEM, 0);
 	data->base = devm_ioremap_resource(dev, res);
@@ -1039,7 +1023,6 @@
 	.larbid_remap  = {{0}, {1}, {2}, {3}, {5}, {7, 8}, {10}, {9}},
 };
 
-<<<<<<< HEAD
 static const struct mtk_iommu_plat_data mt6873_data = {
 	.m4u_plat = M4U_MT6873,
 	.flags         = HAS_SUB_COMM | OUT_ORDER_WR_EN | WR_THROT_EN | HAS_BCLK,
@@ -1055,13 +1038,13 @@
 	.iova_region     = mt6873_multi_dom,
 	.larbid_remap    = {{0}, {1}, {2}, {3}, {4}, {5}, {6}, {7}},
 	.iova_region_cnt = ARRAY_SIZE(mt6873_multi_dom),
-=======
+};
+
 static const struct mtk_iommu_plat_data mt8167_data = {
 	.m4u_plat     = M4U_MT8167,
 	.flags        = RESET_AXI | HAS_LEGACY_IVRP_PADDR,
 	.inv_sel_reg  = REG_MMU_INV_SEL_GEN1,
 	.larbid_remap = {{0}, {1}, {2}}, /* Linear mapping. */
->>>>>>> 67d3ed57
 };
 
 static const struct mtk_iommu_plat_data mt8173_data = {
@@ -1082,12 +1065,9 @@
 static const struct of_device_id mtk_iommu_of_ids[] = {
 	{ .compatible = "mediatek,mt2712-m4u", .data = &mt2712_data},
 	{ .compatible = "mediatek,mt6779-m4u", .data = &mt6779_data},
-<<<<<<< HEAD
 	{ .compatible = "mediatek,mt6873-m4u", .data = &mt6873_data},
 	{ .compatible = "mediatek,mt6873-apu-iommu", .data = &mt6873_data_apu},
-=======
 	{ .compatible = "mediatek,mt8167-m4u", .data = &mt8167_data},
->>>>>>> 67d3ed57
 	{ .compatible = "mediatek,mt8173-m4u", .data = &mt8173_data},
 	{ .compatible = "mediatek,mt8183-m4u", .data = &mt8183_data},
 	{}
