# SPDX-License-Identifier: GPL-2.0-only
# The IOVA library may also be used by non-IOMMU_API users
config IOMMU_IOVA
	tristate

# The IOASID library may also be used by non-IOMMU_API users
config IOASID
	tristate

# IOMMU_API always gets selected by whoever wants it.
config IOMMU_API
	bool

menuconfig IOMMU_SUPPORT
	bool "IOMMU Hardware Support"
	depends on MMU
	default y
	help
	  Say Y here if you want to compile device drivers for IO Memory
	  Management Units into the kernel. These devices usually allow to
	  remap DMA requests and/or remap interrupts from other devices on the
	  system.

if IOMMU_SUPPORT

menu "Generic IOMMU Pagetable Support"

# Selected by the actual pagetable implementations
config IOMMU_IO_PGTABLE
	bool

config IOMMU_IO_PGTABLE_LPAE
	bool "ARMv7/v8 Long Descriptor Format"
	select IOMMU_IO_PGTABLE
	depends on ARM || ARM64 || (COMPILE_TEST && !GENERIC_ATOMIC64)
	help
	  Enable support for the ARM long descriptor pagetable format.
	  This allocator supports 4K/2M/1G, 16K/32M and 64K/512M page
	  sizes at both stage-1 and stage-2, as well as address spaces
	  up to 48-bits in size.

config IOMMU_IO_PGTABLE_LPAE_SELFTEST
	bool "LPAE selftests"
	depends on IOMMU_IO_PGTABLE_LPAE
	help
	  Enable self-tests for LPAE page table allocator. This performs
	  a series of page-table consistency checks during boot.

	  If unsure, say N here.

config IOMMU_IO_PGTABLE_FAST
	bool "Fast ARMv7/v8 Long Descriptor Format"
	depends on (ARM || ARM64) && IOMMU_DMA
	help
          Enable support for a subset of the ARM long descriptor pagetable
	  format.  This allocator achieves fast performance by
	  pre-allocating and pre-populating page table memory up front.
	  only supports a 32 bit virtual address space.

          This implementation is mainly optimized for use cases where the
          buffers are small (<= 64K) since it only supports 4K page sizes.

config IOMMU_IO_PGTABLE_FAST_SELFTEST
	bool "Fast IO pgtable selftests"
	depends on IOMMU_IO_PGTABLE_FAST
	help
	  Enable self-tests for "fast" page table allocator.
	  This performs a series of page-table consistency checks
	  during boot.

	  If unsure, say N here.

config IOMMU_IO_PGTABLE_FAST_PROVE_TLB
	bool "Prove correctness of TLB maintenance in the Fast DMA mapper"
	depends on IOMMU_IO_PGTABLE_FAST
	help
          Enables some debug features that help prove correctness of TLB
          maintenance routines in the Fast DMA mapper.  This option will
          slow things down considerably, so should only be used in a debug
          configuration.  This relies on the ability to set bits in an
          invalid page table entry, which is disallowed on some hardware
          due to errata.  If you're running on such a platform then this
          option can only be used with unit tests.  It will break real use
          cases.

	  If unsure, say N here.

config IOMMU_IO_PGTABLE_ARMV7S
	bool "ARMv7/v8 Short Descriptor Format"
	select IOMMU_IO_PGTABLE
	depends on ARM || ARM64 || COMPILE_TEST
	help
	  Enable support for the ARM Short-descriptor pagetable format.
	  This supports 32-bit virtual and physical addresses mapped using
	  2-level tables with 4KB pages/1MB sections, and contiguous entries
	  for 64KB pages/16MB supersections if indicated by the IOMMU driver.

config IOMMU_IO_PGTABLE_ARMV7S_SELFTEST
	bool "ARMv7s selftests"
	depends on IOMMU_IO_PGTABLE_ARMV7S
	help
	  Enable self-tests for ARMv7s page table allocator. This performs
	  a series of page-table consistency checks during boot.

	  If unsure, say N here.

endmenu

config IOMMU_DEBUGFS
	bool "Export IOMMU internals in DebugFS"
	depends on DEBUG_FS
	help
	  Allows exposure of IOMMU device internals. This option enables
	  the use of debugfs by IOMMU drivers as required. Devices can,
	  at initialization time, cause the IOMMU code to create a top-level
	  debug/iommu directory, and then populate a subdirectory with
	  entries as required.

choice
	prompt "IOMMU default domain type"
	depends on IOMMU_API
	default IOMMU_DEFAULT_DMA_LAZY if X86 || IA64
	default IOMMU_DEFAULT_DMA_STRICT
	help
	  Choose the type of IOMMU domain used to manage DMA API usage by
	  device drivers. The options here typically represent different
	  levels of tradeoff between robustness/security and performance,
	  depending on the IOMMU driver. Not all IOMMUs support all options.
	  This choice can be overridden at boot via the command line, and for
	  some devices also at runtime via sysfs.

	  If unsure, keep the default.

config IOMMU_DEFAULT_DMA_STRICT
	bool "Translated - Strict"
	help
	  Trusted devices use translation to restrict their access to only
	  DMA-mapped pages, with strict TLB invalidation on unmap. Equivalent
	  to passing "iommu.passthrough=0 iommu.strict=1" on the command line.

	  Untrusted devices always use this mode, with an additional layer of
	  bounce-buffering such that they cannot gain access to any unrelated
	  data within a mapped page.

config IOMMU_DEFAULT_DMA_LAZY
	bool "Translated - Lazy"
	help
	  Trusted devices use translation to restrict their access to only
	  DMA-mapped pages, but with "lazy" batched TLB invalidation. This
	  mode allows higher performance with some IOMMUs due to reduced TLB
	  flushing, but at the cost of reduced isolation since devices may be
	  able to access memory for some time after it has been unmapped.
	  Equivalent to passing "iommu.passthrough=0 iommu.strict=0" on the
	  command line.

	  If this mode is not supported by the IOMMU driver, the effective
	  runtime default will fall back to IOMMU_DEFAULT_DMA_STRICT.

config IOMMU_DEFAULT_PASSTHROUGH
	bool "Passthrough"
	help
	  Trusted devices are identity-mapped, giving them unrestricted access
	  to memory with minimal performance overhead. Equivalent to passing
	  "iommu.passthrough=1" (historically "iommu=pt") on the command line.

	  If this mode is not supported by the IOMMU driver, the effective
	  runtime default will fall back to IOMMU_DEFAULT_DMA_STRICT.

endchoice

config OF_IOMMU
	def_bool y
	depends on OF && IOMMU_API

# IOMMU-agnostic DMA-mapping layer
config IOMMU_DMA
	bool
	select DMA_OPS
	select IOMMU_API
	select IOMMU_IOVA
	select IRQ_MSI_IOMMU
	select NEED_SG_DMA_LENGTH

# Shared Virtual Addressing library
config IOMMU_SVA_LIB
	bool
	select IOASID

config FSL_PAMU
	bool "Freescale IOMMU support"
	depends on PCI
	depends on PHYS_64BIT
	depends on PPC_E500MC || (COMPILE_TEST && PPC)
	select IOMMU_API
	select GENERIC_ALLOCATOR
	help
	  Freescale PAMU support. PAMU is the IOMMU present on Freescale QorIQ platforms.
	  PAMU can authorize memory access, remap the memory address, and remap I/O
	  transaction types.

# MSM IOMMU support
config MSM_IOMMU
	bool "MSM IOMMU Support"
	depends on ARM
	depends on ARCH_MSM8X60 || ARCH_MSM8960 || COMPILE_TEST
	select IOMMU_API
	select IOMMU_IO_PGTABLE_ARMV7S
	help
	  Support for the IOMMUs found on certain Qualcomm SOCs.
	  These IOMMUs allow virtualization of the address space used by most
	  cores within the multimedia subsystem.

	  If unsure, say N here.

source "drivers/iommu/amd/Kconfig"
source "drivers/iommu/intel/Kconfig"

config IRQ_REMAP
	bool "Support for Interrupt Remapping"
	depends on X86_64 && X86_IO_APIC && PCI_MSI && ACPI
	select DMAR_TABLE
	help
	  Supports Interrupt remapping for IO-APIC and MSI devices.
	  To use x2apic mode in the CPU's which support x2APIC enhancements or
	  to support platforms with CPU's having > 8 bit APIC ID, say Y.

# OMAP IOMMU support
config OMAP_IOMMU
	bool "OMAP IOMMU Support"
	depends on ARCH_OMAP2PLUS || COMPILE_TEST
	select IOMMU_API
	help
	  The OMAP3 media platform drivers depend on iommu support,
	  if you need them say Y here.

config OMAP_IOMMU_DEBUG
	bool "Export OMAP IOMMU internals in DebugFS"
	depends on OMAP_IOMMU && DEBUG_FS
	help
	  Select this to see extensive information about
	  the internal state of OMAP IOMMU in debugfs.

	  Say N unless you know you need this.

config ROCKCHIP_IOMMU
	bool "Rockchip IOMMU Support"
	depends on ARCH_ROCKCHIP || COMPILE_TEST
	select IOMMU_API
	select ARM_DMA_USE_IOMMU
	help
	  Support for IOMMUs found on Rockchip rk32xx SOCs.
	  These IOMMUs allow virtualization of the address space used by most
	  cores within the multimedia subsystem.
	  Say Y here if you are using a Rockchip SoC that includes an IOMMU
	  device.

config SUN50I_IOMMU
	bool "Allwinner H6 IOMMU Support"
	depends on HAS_DMA
	depends on ARCH_SUNXI || COMPILE_TEST
	select ARM_DMA_USE_IOMMU
	select IOMMU_API
	help
	  Support for the IOMMU introduced in the Allwinner H6 SoCs.

config TEGRA_IOMMU_GART
	bool "Tegra GART IOMMU Support"
	depends on ARCH_TEGRA_2x_SOC
	depends on TEGRA_MC
	select IOMMU_API
	help
	  Enables support for remapping discontiguous physical memory
	  shared with the operating system into contiguous I/O virtual
	  space through the GART (Graphics Address Relocation Table)
	  hardware included on Tegra SoCs.

config TEGRA_IOMMU_SMMU
	bool "NVIDIA Tegra SMMU Support"
	depends on ARCH_TEGRA
	depends on TEGRA_AHB
	depends on TEGRA_MC
	select IOMMU_API
	help
	  This driver supports the IOMMU hardware (SMMU) found on NVIDIA Tegra
	  SoCs (Tegra30 up to Tegra210).

config EXYNOS_IOMMU
	bool "Exynos IOMMU Support"
	depends on ARCH_EXYNOS || COMPILE_TEST
	depends on !CPU_BIG_ENDIAN # revisit driver if we can enable big-endian ptes
	select IOMMU_API
	select ARM_DMA_USE_IOMMU
	help
	  Support for the IOMMU (System MMU) of Samsung Exynos application
	  processor family. This enables H/W multimedia accelerators to see
	  non-linear physical memory chunks as linear memory in their
	  address space.

	  If unsure, say N here.

config EXYNOS_IOMMU_DEBUG
	bool "Debugging log for Exynos IOMMU"
	depends on EXYNOS_IOMMU
	help
	  Select this to see the detailed log message that shows what
	  happens in the IOMMU driver.

	  Say N unless you need kernel log message for IOMMU debugging.

config IPMMU_VMSA
	bool "Renesas VMSA-compatible IPMMU"
	depends on ARCH_RENESAS || (COMPILE_TEST && !GENERIC_ATOMIC64)
	select IOMMU_API
	select IOMMU_IO_PGTABLE_LPAE
	select ARM_DMA_USE_IOMMU
	help
	  Support for the Renesas VMSA-compatible IPMMU found in the R-Mobile
	  APE6, R-Car Gen{2,3} and RZ/G{1,2} SoCs.

	  If unsure, say N.

config SPAPR_TCE_IOMMU
	bool "sPAPR TCE IOMMU Support"
	depends on PPC_POWERNV || PPC_PSERIES
	select IOMMU_API
	help
	  Enables bits of IOMMU API required by VFIO. The iommu_ops
	  is not implemented as it is not necessary for VFIO.

config QTI_IOMMU_SUPPORT
	tristate "Support for QTI iommu drivers"
	help
	  The QTI GPU device may switch between multiple iommu domains,
	  depending on usecase. This introduces a need to track all such
	  domains in a non-driver specific manner.
	  If in doubt say N.

config APPLE_DART
	tristate "Apple DART IOMMU Support"
	depends on ARCH_APPLE || (COMPILE_TEST && !GENERIC_ATOMIC64)
	select IOMMU_API
	select IOMMU_IO_PGTABLE_LPAE
	default ARCH_APPLE
	help
	  Support for Apple DART (Device Address Resolution Table) IOMMUs
	  found in Apple ARM SoCs like the M1.
	  This IOMMU is required for most peripherals using DMA to access
	  the main memory.

	  Say Y here if you are using an Apple SoC.

# ARM IOMMU support
config ARM_SMMU
	tristate "ARM Ltd. System MMU (SMMU) Support"
	depends on ARM64 || ARM || (COMPILE_TEST && !GENERIC_ATOMIC64)
	select IOMMU_API
	select IOMMU_IO_PGTABLE_LPAE
	select ARM_DMA_USE_IOMMU if ARM
	help
	  Support for implementations of the ARM System MMU architecture
	  versions 1 and 2.

	  Say Y here if your SoC includes an IOMMU device implementing
	  the ARM SMMU architecture.

config ARM_SMMU_LEGACY_DT_BINDINGS
	bool "Support the legacy \"mmu-masters\" devicetree bindings"
	depends on ARM_SMMU=y && OF
	help
	  Support for the badly designed and deprecated "mmu-masters"
	  devicetree bindings. This allows some DMA masters to attach
	  to the SMMU but does not provide any support via the DMA API.
	  If you're lucky, you might be able to get VFIO up and running.

	  If you say Y here then you'll make me very sad. Instead, say N
	  and move your firmware to the utopian future that was 2016.

config ARM_SMMU_DISABLE_BYPASS_BY_DEFAULT
	bool "Default to disabling bypass on ARM SMMU v1 and v2"
	depends on ARM_SMMU
	default y
	help
	  Say Y here to (by default) disable bypass streams such that
	  incoming transactions from devices that are not attached to
	  an iommu domain will report an abort back to the device and
	  will not be allowed to pass through the SMMU.

	  Any old kernels that existed before this KConfig was
	  introduced would default to _allowing_ bypass (AKA the
	  equivalent of NO for this config).  However the default for
	  this option is YES because the old behavior is insecure.

	  There are few reasons to allow unmatched stream bypass, and
	  even fewer good ones.  If saying YES here breaks your board
	  you should work on fixing your board.  This KConfig option
	  is expected to be removed in the future and we'll simply
	  hardcode the bypass disable in the code.

	  NOTE: the kernel command line parameter
	  'arm-smmu.disable_bypass' will continue to override this
	  config.

<<<<<<< HEAD
config ARM_SMMU_SELFTEST
	bool "ARM SMMU self test support"
	depends on ARM_SMMU
	help
	  Enables self tests for arm smmu. Tests basic hardware
	  configurations like interrupts. Note that enabling this
	  option can marginally increase the boot time.

	  If unsure, say N here.
=======
config ARM_SMMU_QCOM
	def_tristate y
	depends on ARM_SMMU && ARCH_QCOM
	select QCOM_SCM
	help
	  When running on a Qualcomm platform that has the custom variant
	  of the ARM SMMU, this needs to be built into the SMMU driver.
>>>>>>> e181c29d

config ARM_SMMU_V3
	tristate "ARM Ltd. System MMU Version 3 (SMMUv3) Support"
	depends on ARM64
	select IOMMU_API
	select IOMMU_IO_PGTABLE_LPAE
	select GENERIC_MSI_IRQ_DOMAIN
	help
	  Support for implementations of the ARM System MMU architecture
	  version 3 providing translation support to a PCIe root complex.

	  Say Y here if your system includes an IOMMU device implementing
	  the ARM SMMUv3 architecture.

config ARM_SMMU_V3_SVA
	bool "Shared Virtual Addressing support for the ARM SMMUv3"
	depends on ARM_SMMU_V3
	select IOMMU_SVA_LIB
	select MMU_NOTIFIER
	help
	  Support for sharing process address spaces with devices using the
	  SMMUv3.

	  Say Y here if your system supports SVA extensions such as PCIe PASID
	  and PRI.

config QCOM_LAZY_MAPPING
	tristate "Reference counted iommu-mapping support"
	depends on QCOM_DMABUF_HEAPS
	depends on IOMMU_API
	help
	  DMA-BUFs may be shared between several software clients.
	  Reference counting the mapping may simplify coordination between
	  these clients, and decrease latency by preventing multiple
	  map/unmaps of the same region.

	  If unsure, say N here.

config S390_IOMMU
	def_bool y if S390 && PCI
	depends on S390 && PCI
	select IOMMU_API
	help
	  Support for the IOMMU API for s390 PCI devices.

config S390_CCW_IOMMU
	bool "S390 CCW IOMMU Support"
	depends on S390 && CCW || COMPILE_TEST
	select IOMMU_API
	help
	  Enables bits of IOMMU API required by VFIO. The iommu_ops
	  is not implemented as it is not necessary for VFIO.

config S390_AP_IOMMU
	bool "S390 AP IOMMU Support"
	depends on S390 && ZCRYPT || COMPILE_TEST
	select IOMMU_API
	help
	  Enables bits of IOMMU API required by VFIO. The iommu_ops
	  is not implemented as it is not necessary for VFIO.

config MTK_IOMMU
	tristate "MediaTek IOMMU Support"
	depends on ARCH_MEDIATEK || COMPILE_TEST
	select ARM_DMA_USE_IOMMU
	select IOMMU_API
	select IOMMU_IO_PGTABLE_ARMV7S
	select MEMORY
	select MTK_SMI
	help
	  Support for the M4U on certain Mediatek SOCs. M4U is MultiMedia
	  Memory Management Unit. This option enables remapping of DMA memory
	  accesses for the multimedia subsystem.

	  If unsure, say N here.

config MTK_IOMMU_V1
	tristate "MediaTek IOMMU Version 1 (M4U gen1) Support"
	depends on ARM
	depends on ARCH_MEDIATEK || COMPILE_TEST
	select ARM_DMA_USE_IOMMU
	select IOMMU_API
	select MEMORY
	select MTK_SMI
	help
	  Support for the M4U on certain Mediatek SoCs. M4U generation 1 HW is
	  Multimedia Memory Managememt Unit. This option enables remapping of
	  DMA memory accesses for the multimedia subsystem.

	  if unsure, say N here.

config QCOM_IOMMU
	# Note: iommu drivers cannot (yet?) be built as modules
	bool "Qualcomm IOMMU Support"
	depends on ARCH_QCOM || (COMPILE_TEST && !GENERIC_ATOMIC64)
	select QCOM_SCM
	select IOMMU_API
	select IOMMU_IO_PGTABLE_LPAE
	select ARM_DMA_USE_IOMMU
	help
	  Support for IOMMU on certain Qualcomm SoCs.

config HYPERV_IOMMU
	bool "Hyper-V x2APIC IRQ Handling"
	depends on HYPERV && X86
	select IOMMU_API
	default HYPERV
	help
	  Stub IOMMU driver to handle IRQs as to allow Hyper-V Linux
	  guests to run with x2APIC mode enabled.

config VIRTIO_IOMMU
	tristate "Virtio IOMMU driver"
	depends on VIRTIO
	depends on (ARM64 || X86)
	select IOMMU_API
	select IOMMU_DMA
	select INTERVAL_TREE
	select ACPI_VIOT if ACPI
	help
	  Para-virtualised IOMMU driver with virtio.

	  Say Y here if you intend to run this kernel as a guest.

config QCOM_IOMMU_UTIL
	tristate "Support for qcom additions to the iommu framework"
	help
	  QCOM iommu drivers support a general set of functionality in
	  addition to the functions provided by the iommu framework.
	  This includes devicetree properties for configuring iommu
	  groups and iova ranges.

	  Say N here if unsure.

config SPRD_IOMMU
	tristate "Unisoc IOMMU Support"
	depends on ARCH_SPRD || COMPILE_TEST
	select IOMMU_API
	help
	  Support for IOMMU on Unisoc's SoCs, this IOMMU can be used by
	  Unisoc's multimedia devices, such as display, Image codec(jpeg)
	  and a few signal processors, including VSP(video), GSP(graphic),
	  ISP(image), and CPP(camera pixel processor), etc.

	  Say Y here if you want to use the multimedia devices listed above.

config QCOM_IOMMU_DEBUG
	tristate "IOMMU debugging and testing"
	depends on QCOM_IOMMU_UTIL
	depends on DEBUG_FS
	help
	  This option is used to enable profiling and debugging in
	  the IOMMU framework code. IOMMU profiling and debugging
	  can be done through the debugfs nodes which this option
	  makes available.

endif # IOMMU_SUPPORT<|MERGE_RESOLUTION|>--- conflicted
+++ resolved
@@ -400,7 +400,6 @@
 	  'arm-smmu.disable_bypass' will continue to override this
 	  config.
 
-<<<<<<< HEAD
 config ARM_SMMU_SELFTEST
 	bool "ARM SMMU self test support"
 	depends on ARM_SMMU
@@ -410,7 +409,7 @@
 	  option can marginally increase the boot time.
 
 	  If unsure, say N here.
-=======
+
 config ARM_SMMU_QCOM
 	def_tristate y
 	depends on ARM_SMMU && ARCH_QCOM
@@ -418,7 +417,6 @@
 	help
 	  When running on a Qualcomm platform that has the custom variant
 	  of the ARM SMMU, this needs to be built into the SMMU driver.
->>>>>>> e181c29d
 
 config ARM_SMMU_V3
 	tristate "ARM Ltd. System MMU Version 3 (SMMUv3) Support"
