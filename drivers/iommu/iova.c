// SPDX-License-Identifier: GPL-2.0-only
/*
 * Copyright © 2006-2009, Intel Corporation.
 *
 * Author: Anil S Keshavamurthy <anil.s.keshavamurthy@intel.com>
 */

#include <linux/iova.h>
#include <linux/module.h>
#include <linux/slab.h>
#include <linux/smp.h>
#include <linux/bitops.h>
#include <linux/cpu.h>

/* The anchor node sits above the top of the usable address space */
#define IOVA_ANCHOR	~0UL

static bool iova_rcache_insert(struct iova_domain *iovad,
			       unsigned long pfn,
			       unsigned long size);
static unsigned long iova_rcache_get(struct iova_domain *iovad,
				     unsigned long size,
				     unsigned long limit_pfn);
static void init_iova_rcaches(struct iova_domain *iovad);
static void free_iova_rcaches(struct iova_domain *iovad);
static void fq_destroy_all_entries(struct iova_domain *iovad);
static void fq_flush_timeout(struct timer_list *t);
static void free_global_cached_iovas(struct iova_domain *iovad);

void
init_iova_domain(struct iova_domain *iovad, unsigned long granule,
	unsigned long start_pfn)
{
	/*
	 * IOVA granularity will normally be equal to the smallest
	 * supported IOMMU page size; both *must* be capable of
	 * representing individual CPU pages exactly.
	 */
	BUG_ON((granule > PAGE_SIZE) || !is_power_of_2(granule));

	spin_lock_init(&iovad->iova_rbtree_lock);
	iovad->rbroot = RB_ROOT;
	iovad->cached_node = &iovad->anchor.node;
	iovad->cached32_node = &iovad->anchor.node;
	iovad->granule = granule;
	iovad->start_pfn = start_pfn;
	iovad->dma_32bit_pfn = 1UL << (32 - iova_shift(iovad));
	iovad->max32_alloc_size = iovad->dma_32bit_pfn;
	iovad->flush_cb = NULL;
	iovad->fq = NULL;
	iovad->anchor.pfn_lo = iovad->anchor.pfn_hi = IOVA_ANCHOR;
	rb_link_node(&iovad->anchor.node, NULL, &iovad->rbroot.rb_node);
	rb_insert_color(&iovad->anchor.node, &iovad->rbroot);
	init_iova_rcaches(iovad);
}
EXPORT_SYMBOL_GPL(init_iova_domain);

bool has_iova_flush_queue(struct iova_domain *iovad)
{
	return !!iovad->fq;
}

static void free_iova_flush_queue(struct iova_domain *iovad)
{
	if (!has_iova_flush_queue(iovad))
		return;

	if (timer_pending(&iovad->fq_timer))
		del_timer(&iovad->fq_timer);

	fq_destroy_all_entries(iovad);

	free_percpu(iovad->fq);

	iovad->fq         = NULL;
	iovad->flush_cb   = NULL;
	iovad->entry_dtor = NULL;
}

int init_iova_flush_queue(struct iova_domain *iovad,
			  iova_flush_cb flush_cb, iova_entry_dtor entry_dtor)
{
	struct iova_fq __percpu *queue;
	int cpu;

	atomic64_set(&iovad->fq_flush_start_cnt,  0);
	atomic64_set(&iovad->fq_flush_finish_cnt, 0);

	queue = alloc_percpu(struct iova_fq);
	if (!queue)
		return -ENOMEM;

	iovad->flush_cb   = flush_cb;
	iovad->entry_dtor = entry_dtor;

	for_each_possible_cpu(cpu) {
		struct iova_fq *fq;

		fq = per_cpu_ptr(queue, cpu);
		fq->head = 0;
		fq->tail = 0;

		spin_lock_init(&fq->lock);
	}

	smp_wmb();

	iovad->fq = queue;

	timer_setup(&iovad->fq_timer, fq_flush_timeout, 0);
	atomic_set(&iovad->fq_timer_on, 0);

	return 0;
}
EXPORT_SYMBOL_GPL(init_iova_flush_queue);

static struct rb_node *
__get_cached_rbnode(struct iova_domain *iovad, unsigned long limit_pfn)
{
	if (limit_pfn <= iovad->dma_32bit_pfn)
		return iovad->cached32_node;

	return iovad->cached_node;
}

static void
__cached_rbnode_insert_update(struct iova_domain *iovad, struct iova *new)
{
	if (new->pfn_hi < iovad->dma_32bit_pfn)
		iovad->cached32_node = &new->node;
	else
		iovad->cached_node = &new->node;
}

static void
__cached_rbnode_delete_update(struct iova_domain *iovad, struct iova *free)
{
	struct iova *cached_iova;

	cached_iova = rb_entry(iovad->cached32_node, struct iova, node);
	if (free == cached_iova ||
	    (free->pfn_hi < iovad->dma_32bit_pfn &&
	     free->pfn_lo >= cached_iova->pfn_lo)) {
		iovad->cached32_node = rb_next(&free->node);
		iovad->max32_alloc_size = iovad->dma_32bit_pfn;
	}

	cached_iova = rb_entry(iovad->cached_node, struct iova, node);
	if (free->pfn_lo >= cached_iova->pfn_lo)
		iovad->cached_node = rb_next(&free->node);
}

/* Insert the iova into domain rbtree by holding writer lock */
static void
iova_insert_rbtree(struct rb_root *root, struct iova *iova,
		   struct rb_node *start)
{
	struct rb_node **new, *parent = NULL;

	new = (start) ? &start : &(root->rb_node);
	/* Figure out where to put new node */
	while (*new) {
		struct iova *this = rb_entry(*new, struct iova, node);

		parent = *new;

		if (iova->pfn_lo < this->pfn_lo)
			new = &((*new)->rb_left);
		else if (iova->pfn_lo > this->pfn_lo)
			new = &((*new)->rb_right);
		else {
			WARN_ON(1); /* this should not happen */
			return;
		}
	}
	/* Add new node and rebalance tree. */
	rb_link_node(&iova->node, parent, new);
	rb_insert_color(&iova->node, root);
}

static int __alloc_and_insert_iova_range(struct iova_domain *iovad,
		unsigned long size, unsigned long limit_pfn,
			struct iova *new, bool size_aligned)
{
	struct rb_node *curr, *prev;
	struct iova *curr_iova;
	unsigned long flags;
	unsigned long new_pfn, retry_pfn;
	unsigned long align_mask = ~0UL;
	unsigned long high_pfn = limit_pfn, low_pfn = iovad->start_pfn;

	if (size_aligned)
		align_mask <<= fls_long(size - 1);

	/* Walk the tree backwards */
	spin_lock_irqsave(&iovad->iova_rbtree_lock, flags);
	if (limit_pfn <= iovad->dma_32bit_pfn &&
			size >= iovad->max32_alloc_size)
		goto iova32_full;

	curr = __get_cached_rbnode(iovad, limit_pfn);
	curr_iova = rb_entry(curr, struct iova, node);
	retry_pfn = curr_iova->pfn_hi + 1;

retry:
	do {
		high_pfn = min(high_pfn, curr_iova->pfn_lo);
		new_pfn = (high_pfn - size) & align_mask;
		prev = curr;
		curr = rb_prev(curr);
		curr_iova = rb_entry(curr, struct iova, node);
	} while (curr && new_pfn <= curr_iova->pfn_hi && new_pfn >= low_pfn);

	if (high_pfn < size || new_pfn < low_pfn) {
		if (low_pfn == iovad->start_pfn && retry_pfn < limit_pfn) {
			high_pfn = limit_pfn;
			low_pfn = retry_pfn;
			curr = &iovad->anchor.node;
			curr_iova = rb_entry(curr, struct iova, node);
			goto retry;
		}
		iovad->max32_alloc_size = size;
		pr_info("[iommu_debug] %s fail, size:0x%lx,limit:0x%lx, new:0x%lx, start:0x%lx\n",
			__func__, size, limit_pfn, new_pfn, iovad->start_pfn);
		goto iova32_full;
	}

	/* pfn_lo will point to size aligned address if size_aligned is set */
	new->pfn_lo = new_pfn;
	new->pfn_hi = new->pfn_lo + size - 1;

	/* If we have 'prev', it's a valid place to start the insertion. */
	iova_insert_rbtree(&iovad->rbroot, new, prev);
	__cached_rbnode_insert_update(iovad, new);

	spin_unlock_irqrestore(&iovad->iova_rbtree_lock, flags);
	return 0;

iova32_full:
	spin_unlock_irqrestore(&iovad->iova_rbtree_lock, flags);
	return -ENOMEM;
}

static struct kmem_cache *iova_cache;
static unsigned int iova_cache_users;
static DEFINE_MUTEX(iova_cache_mutex);

static struct iova *alloc_iova_mem(void)
{
	return kmem_cache_zalloc(iova_cache, GFP_ATOMIC | __GFP_NOWARN);
}

static void free_iova_mem(struct iova *iova)
{
	if (iova->pfn_lo != IOVA_ANCHOR)
		kmem_cache_free(iova_cache, iova);
}

int iova_cache_get(void)
{
	mutex_lock(&iova_cache_mutex);
	if (!iova_cache_users) {
		iova_cache = kmem_cache_create(
			"iommu_iova", sizeof(struct iova), 0,
			SLAB_HWCACHE_ALIGN, NULL);
		if (!iova_cache) {
			mutex_unlock(&iova_cache_mutex);
			pr_err("Couldn't create iova cache\n");
			return -ENOMEM;
		}
	}

	iova_cache_users++;
	mutex_unlock(&iova_cache_mutex);

	return 0;
}
EXPORT_SYMBOL_GPL(iova_cache_get);

void iova_cache_put(void)
{
	mutex_lock(&iova_cache_mutex);
	if (WARN_ON(!iova_cache_users)) {
		mutex_unlock(&iova_cache_mutex);
		return;
	}
	iova_cache_users--;
	if (!iova_cache_users)
		kmem_cache_destroy(iova_cache);
	mutex_unlock(&iova_cache_mutex);
}
EXPORT_SYMBOL_GPL(iova_cache_put);

/**
 * alloc_iova - allocates an iova
 * @iovad: - iova domain in question
 * @size: - size of page frames to allocate
 * @limit_pfn: - max limit address
 * @size_aligned: - set if size_aligned address range is required
 * This function allocates an iova in the range iovad->start_pfn to limit_pfn,
 * searching top-down from limit_pfn to iovad->start_pfn. If the size_aligned
 * flag is set then the allocated address iova->pfn_lo will be naturally
 * aligned on roundup_power_of_two(size).
 */
struct iova *
alloc_iova(struct iova_domain *iovad, unsigned long size,
	unsigned long limit_pfn,
	bool size_aligned)
{
	struct iova *new_iova;
	int ret;

	new_iova = alloc_iova_mem();
	if (!new_iova)
		return NULL;

	ret = __alloc_and_insert_iova_range(iovad, size, limit_pfn + 1,
			new_iova, size_aligned);

	if (ret) {
		free_iova_mem(new_iova);
		return NULL;
	}

	return new_iova;
}
EXPORT_SYMBOL_GPL(alloc_iova);

static struct iova *
private_find_iova(struct iova_domain *iovad, unsigned long pfn)
{
	struct rb_node *node = iovad->rbroot.rb_node;

	assert_spin_locked(&iovad->iova_rbtree_lock);

	while (node) {
		struct iova *iova = rb_entry(node, struct iova, node);

		if (pfn < iova->pfn_lo)
			node = node->rb_left;
		else if (pfn > iova->pfn_hi)
			node = node->rb_right;
		else
			return iova;	/* pfn falls within iova's range */
	}

	return NULL;
}

static void private_free_iova(struct iova_domain *iovad, struct iova *iova)
{
	assert_spin_locked(&iovad->iova_rbtree_lock);
	__cached_rbnode_delete_update(iovad, iova);
	rb_erase(&iova->node, &iovad->rbroot);
	free_iova_mem(iova);
}

/**
 * find_iova - finds an iova for a given pfn
 * @iovad: - iova domain in question.
 * @pfn: - page frame number
 * This function finds and returns an iova belonging to the
 * given doamin which matches the given pfn.
 */
struct iova *find_iova(struct iova_domain *iovad, unsigned long pfn)
{
	unsigned long flags;
	struct iova *iova;

	/* Take the lock so that no other thread is manipulating the rbtree */
	spin_lock_irqsave(&iovad->iova_rbtree_lock, flags);
	iova = private_find_iova(iovad, pfn);
	spin_unlock_irqrestore(&iovad->iova_rbtree_lock, flags);
	return iova;
}
EXPORT_SYMBOL_GPL(find_iova);

/**
 * __free_iova - frees the given iova
 * @iovad: iova domain in question.
 * @iova: iova in question.
 * Frees the given iova belonging to the giving domain
 */
void
__free_iova(struct iova_domain *iovad, struct iova *iova)
{
	unsigned long flags;

	spin_lock_irqsave(&iovad->iova_rbtree_lock, flags);
	private_free_iova(iovad, iova);
	spin_unlock_irqrestore(&iovad->iova_rbtree_lock, flags);
}
EXPORT_SYMBOL_GPL(__free_iova);

/**
 * free_iova - finds and frees the iova for a given pfn
 * @iovad: - iova domain in question.
 * @pfn: - pfn that is allocated previously
 * This functions finds an iova for a given pfn and then
 * frees the iova from that domain.
 */
void
free_iova(struct iova_domain *iovad, unsigned long pfn)
{
	unsigned long flags;
	struct iova *iova;

	spin_lock_irqsave(&iovad->iova_rbtree_lock, flags);
	iova = private_find_iova(iovad, pfn);
	if (iova)
<<<<<<< HEAD
		__free_iova(iovad, iova);
	else {
		pr_info("[iommu_debug] find iova fail!! start:0x%lx, cur:0x%lx\n",
			iovad->start_pfn, pfn);
		dump_stack();
	}
=======
		private_free_iova(iovad, iova);
	spin_unlock_irqrestore(&iovad->iova_rbtree_lock, flags);

>>>>>>> 6a70670a
}
EXPORT_SYMBOL_GPL(free_iova);

/**
 * alloc_iova_fast - allocates an iova from rcache
 * @iovad: - iova domain in question
 * @size: - size of page frames to allocate
 * @limit_pfn: - max limit address
 * @flush_rcache: - set to flush rcache on regular allocation failure
 * This function tries to satisfy an iova allocation from the rcache,
 * and falls back to regular allocation on failure. If regular allocation
 * fails too and the flush_rcache flag is set then the rcache will be flushed.
*/
unsigned long
alloc_iova_fast(struct iova_domain *iovad, unsigned long size,
		unsigned long limit_pfn, bool flush_rcache)
{
	unsigned long iova_pfn;
	struct iova *new_iova;

	iova_pfn = iova_rcache_get(iovad, size, limit_pfn + 1);
	if (iova_pfn)
		return iova_pfn;

retry:
	new_iova = alloc_iova(iovad, size, limit_pfn, true);
	if (!new_iova) {
		unsigned int cpu;

		if (!flush_rcache)
			return 0;

		/* Try replenishing IOVAs by flushing rcache. */
		flush_rcache = false;
		for_each_online_cpu(cpu)
			free_cpu_cached_iovas(cpu, iovad);
		free_global_cached_iovas(iovad);
		goto retry;
	}

	return new_iova->pfn_lo;
}
EXPORT_SYMBOL_GPL(alloc_iova_fast);

/**
 * free_iova_fast - free iova pfn range into rcache
 * @iovad: - iova domain in question.
 * @pfn: - pfn that is allocated previously
 * @size: - # of pages in range
 * This functions frees an iova range by trying to put it into the rcache,
 * falling back to regular iova deallocation via free_iova() if this fails.
 */
void
free_iova_fast(struct iova_domain *iovad, unsigned long pfn, unsigned long size)
{
	if (iova_rcache_insert(iovad, pfn, size))
		return;

	free_iova(iovad, pfn);
}
EXPORT_SYMBOL_GPL(free_iova_fast);

#define fq_ring_for_each(i, fq) \
	for ((i) = (fq)->head; (i) != (fq)->tail; (i) = ((i) + 1) % IOVA_FQ_SIZE)

static inline bool fq_full(struct iova_fq *fq)
{
	assert_spin_locked(&fq->lock);
	return (((fq->tail + 1) % IOVA_FQ_SIZE) == fq->head);
}

static inline unsigned fq_ring_add(struct iova_fq *fq)
{
	unsigned idx = fq->tail;

	assert_spin_locked(&fq->lock);

	fq->tail = (idx + 1) % IOVA_FQ_SIZE;

	return idx;
}

static void fq_ring_free(struct iova_domain *iovad, struct iova_fq *fq)
{
	u64 counter = atomic64_read(&iovad->fq_flush_finish_cnt);
	unsigned idx;

	assert_spin_locked(&fq->lock);

	fq_ring_for_each(idx, fq) {

		if (fq->entries[idx].counter >= counter)
			break;

		if (iovad->entry_dtor)
			iovad->entry_dtor(fq->entries[idx].data);

		free_iova_fast(iovad,
			       fq->entries[idx].iova_pfn,
			       fq->entries[idx].pages);

		fq->head = (fq->head + 1) % IOVA_FQ_SIZE;
	}
}

static void iova_domain_flush(struct iova_domain *iovad)
{
	atomic64_inc(&iovad->fq_flush_start_cnt);
	iovad->flush_cb(iovad);
	atomic64_inc(&iovad->fq_flush_finish_cnt);
}

static void fq_destroy_all_entries(struct iova_domain *iovad)
{
	int cpu;

	/*
	 * This code runs when the iova_domain is being detroyed, so don't
	 * bother to free iovas, just call the entry_dtor on all remaining
	 * entries.
	 */
	if (!iovad->entry_dtor)
		return;

	for_each_possible_cpu(cpu) {
		struct iova_fq *fq = per_cpu_ptr(iovad->fq, cpu);
		int idx;

		fq_ring_for_each(idx, fq)
			iovad->entry_dtor(fq->entries[idx].data);
	}
}

static void fq_flush_timeout(struct timer_list *t)
{
	struct iova_domain *iovad = from_timer(iovad, t, fq_timer);
	int cpu;

	atomic_set(&iovad->fq_timer_on, 0);
	iova_domain_flush(iovad);

	for_each_possible_cpu(cpu) {
		unsigned long flags;
		struct iova_fq *fq;

		fq = per_cpu_ptr(iovad->fq, cpu);
		spin_lock_irqsave(&fq->lock, flags);
		fq_ring_free(iovad, fq);
		spin_unlock_irqrestore(&fq->lock, flags);
	}
}

void queue_iova(struct iova_domain *iovad,
		unsigned long pfn, unsigned long pages,
		unsigned long data)
{
	struct iova_fq *fq = raw_cpu_ptr(iovad->fq);
	unsigned long flags;
	unsigned idx;

	spin_lock_irqsave(&fq->lock, flags);

	/*
	 * First remove all entries from the flush queue that have already been
	 * flushed out on another CPU. This makes the fq_full() check below less
	 * likely to be true.
	 */
	fq_ring_free(iovad, fq);

	if (fq_full(fq)) {
		iova_domain_flush(iovad);
		fq_ring_free(iovad, fq);
	}

	idx = fq_ring_add(fq);

	fq->entries[idx].iova_pfn = pfn;
	fq->entries[idx].pages    = pages;
	fq->entries[idx].data     = data;
	fq->entries[idx].counter  = atomic64_read(&iovad->fq_flush_start_cnt);

	spin_unlock_irqrestore(&fq->lock, flags);

	/* Avoid false sharing as much as possible. */
	if (!atomic_read(&iovad->fq_timer_on) &&
	    !atomic_xchg(&iovad->fq_timer_on, 1))
		mod_timer(&iovad->fq_timer,
			  jiffies + msecs_to_jiffies(IOVA_FQ_TIMEOUT));
}
EXPORT_SYMBOL_GPL(queue_iova);

/**
 * put_iova_domain - destroys the iova doamin
 * @iovad: - iova domain in question.
 * All the iova's in that domain are destroyed.
 */
void put_iova_domain(struct iova_domain *iovad)
{
	struct iova *iova, *tmp;

	free_iova_flush_queue(iovad);
	free_iova_rcaches(iovad);
	rbtree_postorder_for_each_entry_safe(iova, tmp, &iovad->rbroot, node)
		free_iova_mem(iova);
}
EXPORT_SYMBOL_GPL(put_iova_domain);

static int
__is_range_overlap(struct rb_node *node,
	unsigned long pfn_lo, unsigned long pfn_hi)
{
	struct iova *iova = rb_entry(node, struct iova, node);

	if ((pfn_lo <= iova->pfn_hi) && (pfn_hi >= iova->pfn_lo))
		return 1;
	return 0;
}

static inline struct iova *
alloc_and_init_iova(unsigned long pfn_lo, unsigned long pfn_hi)
{
	struct iova *iova;

	iova = alloc_iova_mem();
	if (iova) {
		iova->pfn_lo = pfn_lo;
		iova->pfn_hi = pfn_hi;
	}

	return iova;
}

static struct iova *
__insert_new_range(struct iova_domain *iovad,
	unsigned long pfn_lo, unsigned long pfn_hi)
{
	struct iova *iova;

	iova = alloc_and_init_iova(pfn_lo, pfn_hi);
	if (iova)
		iova_insert_rbtree(&iovad->rbroot, iova, NULL);

	return iova;
}

static void
__adjust_overlap_range(struct iova *iova,
	unsigned long *pfn_lo, unsigned long *pfn_hi)
{
	if (*pfn_lo < iova->pfn_lo)
		iova->pfn_lo = *pfn_lo;
	if (*pfn_hi > iova->pfn_hi)
		*pfn_lo = iova->pfn_hi + 1;
}

/**
 * reserve_iova - reserves an iova in the given range
 * @iovad: - iova domain pointer
 * @pfn_lo: - lower page frame address
 * @pfn_hi:- higher pfn adderss
 * This function allocates reserves the address range from pfn_lo to pfn_hi so
 * that this address is not dished out as part of alloc_iova.
 */
struct iova *
reserve_iova(struct iova_domain *iovad,
	unsigned long pfn_lo, unsigned long pfn_hi)
{
	struct rb_node *node;
	unsigned long flags;
	struct iova *iova;
	unsigned int overlap = 0;

	/* Don't allow nonsensical pfns */
	if (WARN_ON((pfn_hi | pfn_lo) > (ULLONG_MAX >> iova_shift(iovad))))
		return NULL;

	spin_lock_irqsave(&iovad->iova_rbtree_lock, flags);
	for (node = rb_first(&iovad->rbroot); node; node = rb_next(node)) {
		if (__is_range_overlap(node, pfn_lo, pfn_hi)) {
			iova = rb_entry(node, struct iova, node);
			__adjust_overlap_range(iova, &pfn_lo, &pfn_hi);
			if ((pfn_lo >= iova->pfn_lo) &&
				(pfn_hi <= iova->pfn_hi))
				goto finish;
			overlap = 1;

		} else if (overlap)
				break;
	}

	/* We are here either because this is the first reserver node
	 * or need to insert remaining non overlap addr range
	 */
	iova = __insert_new_range(iovad, pfn_lo, pfn_hi);
finish:

	spin_unlock_irqrestore(&iovad->iova_rbtree_lock, flags);
	return iova;
}
EXPORT_SYMBOL_GPL(reserve_iova);

/**
 * copy_reserved_iova - copies the reserved between domains
 * @from: - source doamin from where to copy
 * @to: - destination domin where to copy
 * This function copies reserved iova's from one doamin to
 * other.
 */
void
copy_reserved_iova(struct iova_domain *from, struct iova_domain *to)
{
	unsigned long flags;
	struct rb_node *node;

	spin_lock_irqsave(&from->iova_rbtree_lock, flags);
	for (node = rb_first(&from->rbroot); node; node = rb_next(node)) {
		struct iova *iova = rb_entry(node, struct iova, node);
		struct iova *new_iova;

		if (iova->pfn_lo == IOVA_ANCHOR)
			continue;

		new_iova = reserve_iova(to, iova->pfn_lo, iova->pfn_hi);
		if (!new_iova)
			pr_err("Reserve iova range %lx@%lx failed\n",
			       iova->pfn_lo, iova->pfn_lo);
	}
	spin_unlock_irqrestore(&from->iova_rbtree_lock, flags);
}
EXPORT_SYMBOL_GPL(copy_reserved_iova);

/*
 * Magazine caches for IOVA ranges.  For an introduction to magazines,
 * see the USENIX 2001 paper "Magazines and Vmem: Extending the Slab
 * Allocator to Many CPUs and Arbitrary Resources" by Bonwick and Adams.
 * For simplicity, we use a static magazine size and don't implement the
 * dynamic size tuning described in the paper.
 */

#define IOVA_MAG_SIZE 128

struct iova_magazine {
	unsigned long size;
	unsigned long pfns[IOVA_MAG_SIZE];
};

struct iova_cpu_rcache {
	spinlock_t lock;
	struct iova_magazine *loaded;
	struct iova_magazine *prev;
};

static struct iova_magazine *iova_magazine_alloc(gfp_t flags)
{
	return kzalloc(sizeof(struct iova_magazine), flags);
}

static void iova_magazine_free(struct iova_magazine *mag)
{
	kfree(mag);
}

static void
iova_magazine_free_pfns(struct iova_magazine *mag, struct iova_domain *iovad)
{
	unsigned long flags;
	int i;

	if (!mag)
		return;

	spin_lock_irqsave(&iovad->iova_rbtree_lock, flags);

	for (i = 0 ; i < mag->size; ++i) {
		struct iova *iova = private_find_iova(iovad, mag->pfns[i]);

		if (WARN_ON(!iova))
			continue;

		private_free_iova(iovad, iova);
	}

	spin_unlock_irqrestore(&iovad->iova_rbtree_lock, flags);

	mag->size = 0;
}

static bool iova_magazine_full(struct iova_magazine *mag)
{
	return (mag && mag->size == IOVA_MAG_SIZE);
}

static bool iova_magazine_empty(struct iova_magazine *mag)
{
	return (!mag || mag->size == 0);
}

static unsigned long iova_magazine_pop(struct iova_magazine *mag,
				       unsigned long limit_pfn)
{
	int i;
	unsigned long pfn;

	BUG_ON(iova_magazine_empty(mag));

	/* Only fall back to the rbtree if we have no suitable pfns at all */
	for (i = mag->size - 1; mag->pfns[i] > limit_pfn; i--)
		if (i == 0)
			return 0;

	/* Swap it to pop it */
	pfn = mag->pfns[i];
	mag->pfns[i] = mag->pfns[--mag->size];

	return pfn;
}

static void iova_magazine_push(struct iova_magazine *mag, unsigned long pfn)
{
	BUG_ON(iova_magazine_full(mag));

	mag->pfns[mag->size++] = pfn;
}

static void init_iova_rcaches(struct iova_domain *iovad)
{
	struct iova_cpu_rcache *cpu_rcache;
	struct iova_rcache *rcache;
	unsigned int cpu;
	int i;

	for (i = 0; i < IOVA_RANGE_CACHE_MAX_SIZE; ++i) {
		rcache = &iovad->rcaches[i];
		spin_lock_init(&rcache->lock);
		rcache->depot_size = 0;
		rcache->cpu_rcaches = __alloc_percpu(sizeof(*cpu_rcache), cache_line_size());
		if (WARN_ON(!rcache->cpu_rcaches))
			continue;
		for_each_possible_cpu(cpu) {
			cpu_rcache = per_cpu_ptr(rcache->cpu_rcaches, cpu);
			spin_lock_init(&cpu_rcache->lock);
			cpu_rcache->loaded = iova_magazine_alloc(GFP_KERNEL);
			cpu_rcache->prev = iova_magazine_alloc(GFP_KERNEL);
		}
	}
}

/*
 * Try inserting IOVA range starting with 'iova_pfn' into 'rcache', and
 * return true on success.  Can fail if rcache is full and we can't free
 * space, and free_iova() (our only caller) will then return the IOVA
 * range to the rbtree instead.
 */
static bool __iova_rcache_insert(struct iova_domain *iovad,
				 struct iova_rcache *rcache,
				 unsigned long iova_pfn)
{
	struct iova_magazine *mag_to_free = NULL;
	struct iova_cpu_rcache *cpu_rcache;
	bool can_insert = false;
	unsigned long flags;

	cpu_rcache = raw_cpu_ptr(rcache->cpu_rcaches);
	spin_lock_irqsave(&cpu_rcache->lock, flags);

	if (!iova_magazine_full(cpu_rcache->loaded)) {
		can_insert = true;
	} else if (!iova_magazine_full(cpu_rcache->prev)) {
		swap(cpu_rcache->prev, cpu_rcache->loaded);
		can_insert = true;
	} else {
		struct iova_magazine *new_mag = iova_magazine_alloc(GFP_ATOMIC);

		if (new_mag) {
			spin_lock(&rcache->lock);
			if (rcache->depot_size < MAX_GLOBAL_MAGS) {
				rcache->depot[rcache->depot_size++] =
						cpu_rcache->loaded;
			} else {
				mag_to_free = cpu_rcache->loaded;
			}
			spin_unlock(&rcache->lock);

			cpu_rcache->loaded = new_mag;
			can_insert = true;
		}
	}

	if (can_insert)
		iova_magazine_push(cpu_rcache->loaded, iova_pfn);

	spin_unlock_irqrestore(&cpu_rcache->lock, flags);

	if (mag_to_free) {
		iova_magazine_free_pfns(mag_to_free, iovad);
		iova_magazine_free(mag_to_free);
	}

	return can_insert;
}

static bool iova_rcache_insert(struct iova_domain *iovad, unsigned long pfn,
			       unsigned long size)
{
	unsigned int log_size = order_base_2(size);

	if (log_size >= IOVA_RANGE_CACHE_MAX_SIZE)
		return false;

	return __iova_rcache_insert(iovad, &iovad->rcaches[log_size], pfn);
}

/*
 * Caller wants to allocate a new IOVA range from 'rcache'.  If we can
 * satisfy the request, return a matching non-NULL range and remove
 * it from the 'rcache'.
 */
static unsigned long __iova_rcache_get(struct iova_rcache *rcache,
				       unsigned long limit_pfn)
{
	struct iova_cpu_rcache *cpu_rcache;
	unsigned long iova_pfn = 0;
	bool has_pfn = false;
	unsigned long flags;

	cpu_rcache = raw_cpu_ptr(rcache->cpu_rcaches);
	spin_lock_irqsave(&cpu_rcache->lock, flags);

	if (!iova_magazine_empty(cpu_rcache->loaded)) {
		has_pfn = true;
	} else if (!iova_magazine_empty(cpu_rcache->prev)) {
		swap(cpu_rcache->prev, cpu_rcache->loaded);
		has_pfn = true;
	} else {
		spin_lock(&rcache->lock);
		if (rcache->depot_size > 0) {
			iova_magazine_free(cpu_rcache->loaded);
			cpu_rcache->loaded = rcache->depot[--rcache->depot_size];
			has_pfn = true;
		}
		spin_unlock(&rcache->lock);
	}

	if (has_pfn)
		iova_pfn = iova_magazine_pop(cpu_rcache->loaded, limit_pfn);

	spin_unlock_irqrestore(&cpu_rcache->lock, flags);

	return iova_pfn;
}

/*
 * Try to satisfy IOVA allocation range from rcache.  Fail if requested
 * size is too big or the DMA limit we are given isn't satisfied by the
 * top element in the magazine.
 */
static unsigned long iova_rcache_get(struct iova_domain *iovad,
				     unsigned long size,
				     unsigned long limit_pfn)
{
	unsigned int log_size = order_base_2(size);

	if (log_size >= IOVA_RANGE_CACHE_MAX_SIZE)
		return 0;

	return __iova_rcache_get(&iovad->rcaches[log_size], limit_pfn - size);
}

/*
 * free rcache data structures.
 */
static void free_iova_rcaches(struct iova_domain *iovad)
{
	struct iova_rcache *rcache;
	struct iova_cpu_rcache *cpu_rcache;
	unsigned int cpu;
	int i, j;

	for (i = 0; i < IOVA_RANGE_CACHE_MAX_SIZE; ++i) {
		rcache = &iovad->rcaches[i];
		for_each_possible_cpu(cpu) {
			cpu_rcache = per_cpu_ptr(rcache->cpu_rcaches, cpu);
			iova_magazine_free(cpu_rcache->loaded);
			iova_magazine_free(cpu_rcache->prev);
		}
		free_percpu(rcache->cpu_rcaches);
		for (j = 0; j < rcache->depot_size; ++j)
			iova_magazine_free(rcache->depot[j]);
	}
}

/*
 * free all the IOVA ranges cached by a cpu (used when cpu is unplugged)
 */
void free_cpu_cached_iovas(unsigned int cpu, struct iova_domain *iovad)
{
	struct iova_cpu_rcache *cpu_rcache;
	struct iova_rcache *rcache;
	unsigned long flags;
	int i;

	for (i = 0; i < IOVA_RANGE_CACHE_MAX_SIZE; ++i) {
		rcache = &iovad->rcaches[i];
		cpu_rcache = per_cpu_ptr(rcache->cpu_rcaches, cpu);
		spin_lock_irqsave(&cpu_rcache->lock, flags);
		iova_magazine_free_pfns(cpu_rcache->loaded, iovad);
		iova_magazine_free_pfns(cpu_rcache->prev, iovad);
		spin_unlock_irqrestore(&cpu_rcache->lock, flags);
	}
}

/*
 * free all the IOVA ranges of global cache
 */
static void free_global_cached_iovas(struct iova_domain *iovad)
{
	struct iova_rcache *rcache;
	unsigned long flags;
	int i, j;

	for (i = 0; i < IOVA_RANGE_CACHE_MAX_SIZE; ++i) {
		rcache = &iovad->rcaches[i];
		spin_lock_irqsave(&rcache->lock, flags);
		for (j = 0; j < rcache->depot_size; ++j) {
			iova_magazine_free_pfns(rcache->depot[j], iovad);
			iova_magazine_free(rcache->depot[j]);
		}
		rcache->depot_size = 0;
		spin_unlock_irqrestore(&rcache->lock, flags);
	}
}
MODULE_AUTHOR("Anil S Keshavamurthy <anil.s.keshavamurthy@intel.com>");
MODULE_LICENSE("GPL");<|MERGE_RESOLUTION|>--- conflicted
+++ resolved
@@ -408,18 +408,14 @@
 	spin_lock_irqsave(&iovad->iova_rbtree_lock, flags);
 	iova = private_find_iova(iovad, pfn);
 	if (iova)
-<<<<<<< HEAD
-		__free_iova(iovad, iova);
+		private_free_iova(iovad, iova);
 	else {
 		pr_info("[iommu_debug] find iova fail!! start:0x%lx, cur:0x%lx\n",
 			iovad->start_pfn, pfn);
 		dump_stack();
 	}
-=======
-		private_free_iova(iovad, iova);
 	spin_unlock_irqrestore(&iovad->iova_rbtree_lock, flags);
 
->>>>>>> 6a70670a
 }
 EXPORT_SYMBOL_GPL(free_iova);
 
