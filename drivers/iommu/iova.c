--- conflicted
+++ resolved
@@ -178,21 +178,6 @@
 	rb_insert_color(&iova->node, root);
 }
 
-<<<<<<< HEAD
-#ifdef CONFIG_ARM64_DMA_IOMMU_ALIGNMENT
-static unsigned long limit_align(struct iova_domain *iovad,
-					unsigned long shift)
-{
-	unsigned long max;
-
-	max = CONFIG_ARM64_DMA_IOMMU_ALIGNMENT + PAGE_SHIFT
-		- iova_shift(iovad);
-	return min(shift, max);
-}
-#else
-static unsigned long limit_align(struct iova_domain *iovad,
-					unsigned long shift)
-=======
 #ifdef CONFIG_IOMMU_LIMIT_IOVA_ALIGNMENT
 static unsigned long limit_align_shift(struct iova_domain *iovad,
 				       unsigned long shift)
@@ -206,7 +191,6 @@
 #else
 static unsigned long limit_align_shift(struct iova_domain *iovad,
 				       unsigned long shift)
->>>>>>> a5f1397e
 {
 	return shift;
 }
@@ -223,11 +207,7 @@
 	unsigned long align_mask = ~0UL;
 
 	if (size_aligned)
-<<<<<<< HEAD
-		align_mask <<= limit_align(iovad, fls_long(size - 1));
-=======
 		align_mask <<= limit_align_shift(iovad, fls_long(size - 1));
->>>>>>> a5f1397e
 
 	/* Walk the tree backwards */
 	spin_lock_irqsave(&iovad->iova_rbtree_lock, flags);
@@ -406,7 +386,7 @@
 		return NULL;
 
 	if (iovad->best_fit) {
-		ret = __alloc_and_insert_iova_range(iovad, size,
+		ret = __alloc_and_insert_iova_best_fit(iovad, size,
 				limit_pfn + 1, new_iova, size_aligned);
 	} else {
 		ret = __alloc_and_insert_iova_range(iovad, size, limit_pfn + 1,
