// SPDX-License-Identifier: GPL-2.0-only
/*
 * IOMMU API for ARM architected SMMU implementations.
 *
 * Copyright (C) 2013 ARM Limited
 *
 * Author: Will Deacon <will.deacon@arm.com>
 *
 * This driver currently supports:
 *	- SMMUv1 and v2 implementations
 *	- Stream-matching and stream-indexing
 *	- v7/v8 long-descriptor format
 *	- Non-secure access to the SMMU
 *	- Context fault reporting
 *	- Extended Stream ID (16 bit)
 */

#define pr_fmt(fmt) "arm-smmu: " fmt

#include <linux/acpi.h>
#include <linux/acpi_iort.h>
#include <linux/bitfield.h>
#include <linux/delay.h>
#include <linux/device.h>
#include <linux/dma-iommu.h>
#include <linux/dma-mapping.h>
#include <linux/dma-mapping-fast.h>
#include <linux/dma-noncoherent.h>
#include <linux/err.h>
#include <linux/interrupt.h>
#include <linux/io.h>
#include <linux/iopoll.h>
#include <linux/module.h>
<<<<<<< HEAD
#include <linux/interconnect.h>
#include <linux/moduleparam.h>
=======
>>>>>>> 0453f563
#include <linux/of.h>
#include <linux/of_address.h>
#include <linux/of_device.h>
#include <linux/of_iommu.h>
#include <linux/pci.h>
#include <linux/platform_device.h>
#include <linux/pm_runtime.h>
#include <linux/slab.h>
#include <soc/qcom/secure_buffer.h>
#include <linux/of_platform.h>
#include <linux/irq.h>
#include <linux/wait.h>

#include <linux/amba/bus.h>
#include <linux/fsl/mc.h>

#include <linux/qcom_scm.h>
#include "arm-smmu.h"

#define CREATE_TRACE_POINTS
#include "arm-smmu-trace.h"

/*
 * Apparently, some Qualcomm arm64 platforms which appear to expose their SMMU
 * global register space are still, in fact, using a hypervisor to mediate it
 * by trapping and emulating register accesses. Sadly, some deployed versions
 * of said trapping code have bugs wherein they go horribly wrong for stores
 * using r31 (i.e. XZR/WZR) as the source register.
 */
#define QCOM_DUMMY_VAL -1

#define ARM_MMU500_ACR_CACHE_LOCK	(1 << 26)

#define TLB_LOOP_TIMEOUT		500000	/* 500ms */
#define TLB_SPIN_COUNT			10

#define ARM_SMMU_IMPL_DEF1(smmu) \
	((smmu)->base + (6 * (1 << (smmu)->pgshift)))

#define MSI_IOVA_BASE			0x8000000
#define MSI_IOVA_LENGTH			0x100000

#define ARM_SMMU_ICC_AVG_BW		0
#define ARM_SMMU_ICC_PEAK_BW_HIGH	1000
#define ARM_SMMU_ICC_PEAK_BW_LOW	0

static int force_stage;
module_param(force_stage, int, S_IRUGO);
MODULE_PARM_DESC(force_stage,
	"Force SMMU mappings to be installed at a particular stage of translation. A value of '1' or '2' forces the corresponding stage. All other values are ignored (i.e. no stage is forced). Note that selecting a specific stage will disable support for nested translation.");
static bool disable_bypass =
	IS_ENABLED(CONFIG_ARM_SMMU_DISABLE_BYPASS_BY_DEFAULT);
module_param(disable_bypass, bool, S_IRUGO);
MODULE_PARM_DESC(disable_bypass,
	"Disable bypass streams such that incoming transactions from devices that are not attached to an iommu domain will report an abort back to the device and will not be allowed to pass through the SMMU.");

/*
 * attach_count
 *	The SMR and S2CR registers are only programmed when the number of
 *	devices attached to the iommu using these registers is > 0. This
 *	is required for the "SID switch" use case for secure display.
 *	Protected by stream_map_mutex.
 */
struct arm_smmu_s2cr {
	struct iommu_group		*group;
	int				count;
	int				attach_count;
	enum arm_smmu_s2cr_type		type;
	enum arm_smmu_s2cr_privcfg	privcfg;
	u8				cbndx;
	bool				cb_handoff;
};

#define s2cr_init_val (struct arm_smmu_s2cr){				\
	.type = disable_bypass ? S2CR_TYPE_FAULT : S2CR_TYPE_BYPASS,	\
	.cb_handoff = false,						\
}

struct arm_smmu_smr {
	u16				mask;
	u16				id;
	bool				valid;
};

struct arm_smmu_cb {
	u64				ttbr[2];
	u32				tcr[2];
	u32				mair[2];
	struct arm_smmu_cfg		*cfg;
};

struct arm_smmu_master_cfg {
	struct arm_smmu_device		*smmu;
	s16				smendx[];
};
#define INVALID_SMENDX			-1
#define __fwspec_cfg(fw) ((struct arm_smmu_master_cfg *)fw->iommu_priv)
#define fwspec_smmu(fw)  (__fwspec_cfg(fw)->smmu)
#define fwspec_smendx(fw, i) \
	(i >= fw->num_ids ? INVALID_SMENDX : __fwspec_cfg(fw)->smendx[i])
#define for_each_cfg_sme(fw, i, idx) \
	for (i = 0; idx = fwspec_smendx(fw, i), i < fw->num_ids; ++i)

#define INVALID_CBNDX			0xff
#define INVALID_ASID			0xffff
/*
 * In V7L and V8L with TTBCR2.AS == 0, ASID is 8 bits.
 * V8L 16 with TTBCR2.AS == 1 (16 bit ASID) isn't supported yet.
 */
#define MAX_ASID			0xff

#define ARM_SMMU_CB_ASID(smmu, cfg)		((cfg)->asid)
#define ARM_SMMU_CB_VMID(smmu, cfg) ((u16)(smmu)->cavium_id_base + \
							(cfg)->cbndx + 1)

struct arm_smmu_pte_info {
	void *virt_addr;
	size_t size;
	struct list_head entry;
};

static bool using_legacy_binding, using_generic_binding;

struct arm_smmu_option_prop {
	u32 opt;
	const char *prop;
};

static struct arm_smmu_option_prop arm_smmu_options[] = {
	{ ARM_SMMU_OPT_FATAL_ASF, "qcom,fatal-asf" },
	{ ARM_SMMU_OPT_SKIP_INIT, "qcom,skip-init" },
	{ ARM_SMMU_OPT_3LVL_TABLES, "qcom,use-3-lvl-tables" },
	{ ARM_SMMU_OPT_NO_ASID_RETENTION, "qcom,no-asid-retention" },
	{ ARM_SMMU_OPT_DISABLE_ATOS, "qcom,disable-atos" },
	{ 0, NULL},
};

static phys_addr_t arm_smmu_iova_to_phys(struct iommu_domain *domain,
					dma_addr_t iova);
static phys_addr_t arm_smmu_iova_to_phys_hard(struct iommu_domain *domain,
					      dma_addr_t iova);
static void arm_smmu_destroy_domain_context(struct iommu_domain *domain);

static int arm_smmu_prepare_pgtable(void *addr, void *cookie);
static void arm_smmu_unprepare_pgtable(void *cookie, void *addr, size_t size);
static int arm_smmu_assign_table(struct arm_smmu_domain *smmu_domain);
static void arm_smmu_unassign_table(struct arm_smmu_domain *smmu_domain);

static uint64_t arm_smmu_iova_to_pte(struct iommu_domain *domain,
				    dma_addr_t iova);

static int arm_smmu_enable_s1_translations(struct arm_smmu_domain *smmu_domain);

static int arm_smmu_alloc_cb(struct iommu_domain *domain,
				struct arm_smmu_device *smmu,
				struct device *dev);

static int arm_smmu_setup_default_domain(struct device *dev,
				struct iommu_domain *domain);
static int __arm_smmu_domain_set_attr(struct iommu_domain *domain,
				    enum iommu_attr attr, void *data);
static int arm_smmu_domain_get_attr(struct iommu_domain *domain,
				    enum iommu_attr attr, void *data);

static inline int arm_smmu_rpm_get(struct arm_smmu_device *smmu)
{
	if (pm_runtime_enabled(smmu->dev))
		return pm_runtime_get_sync(smmu->dev);

	return 0;
}

static inline void arm_smmu_rpm_put(struct arm_smmu_device *smmu)
{
	if (pm_runtime_enabled(smmu->dev))
		pm_runtime_put(smmu->dev);
}

static struct arm_smmu_domain *to_smmu_domain(struct iommu_domain *dom)
{
	struct msm_iommu_domain *msm_domain = to_msm_iommu_domain(dom);

	return container_of(msm_domain, struct arm_smmu_domain, domain);
}

static struct arm_smmu_domain *cb_cfg_to_smmu_domain(struct arm_smmu_cfg *cfg)
{
	return container_of(cfg, struct arm_smmu_domain, cfg);
}

static void parse_driver_options(struct arm_smmu_device *smmu)
{
	int i = 0;

	do {
		if (of_property_read_bool(smmu->dev->of_node,
						arm_smmu_options[i].prop)) {
			smmu->options |= arm_smmu_options[i].opt;
			dev_dbg(smmu->dev, "option %s\n",
				arm_smmu_options[i].prop);
		}
	} while (arm_smmu_options[++i].opt);
}

static bool is_dynamic_domain(struct iommu_domain *domain)
{
	struct arm_smmu_domain *smmu_domain = to_smmu_domain(domain);

	return test_bit(DOMAIN_ATTR_DYNAMIC, smmu_domain->attributes);
}

static bool is_iommu_pt_coherent(struct arm_smmu_domain *smmu_domain)
{
	if (test_bit(DOMAIN_ATTR_PAGE_TABLE_FORCE_COHERENT,
		     smmu_domain->attributes))
		return true;
	else if (smmu_domain->smmu && smmu_domain->smmu->dev)
		return dev_is_dma_coherent(smmu_domain->smmu->dev);
	else
		return false;
}

static bool arm_smmu_has_secure_vmid(struct arm_smmu_domain *smmu_domain)
{
	return (smmu_domain->secure_vmid != VMID_INVAL);
}

static void arm_smmu_secure_domain_lock(struct arm_smmu_domain *smmu_domain)
{
	if (arm_smmu_has_secure_vmid(smmu_domain))
		mutex_lock(&smmu_domain->assign_lock);
}

static void arm_smmu_secure_domain_unlock(struct arm_smmu_domain *smmu_domain)
{
	if (arm_smmu_has_secure_vmid(smmu_domain))
		mutex_unlock(&smmu_domain->assign_lock);
}

#ifdef CONFIG_ARM_SMMU_SELFTEST

static int selftest;
module_param_named(selftest, selftest, int, 0644);
static int irq_count;

struct arm_smmu_cf_selftest_data {
	struct arm_smmu_device *smmu;
	int cbndx;
};

static DECLARE_WAIT_QUEUE_HEAD(wait_int);
static irqreturn_t arm_smmu_cf_selftest(int irq, void *data)
{
	u32 fsr;
	struct irq_data *irq_data = irq_get_irq_data(irq);
	struct arm_smmu_cf_selftest_data *cb_data = data;
	struct arm_smmu_device *smmu = cb_data->smmu;
	int idx = cb_data->cbndx;
	unsigned long hwirq = ULONG_MAX;

	fsr = arm_smmu_cb_read(smmu, idx, ARM_SMMU_CB_FSR);

	irq_count++;
	if (irq_data)
		hwirq = irq_data->hwirq;
	pr_info("Interrupt (irq:%d hwirq:%ld) received, fsr:0x%x\n",
				irq, hwirq, fsr);

	arm_smmu_cb_write(smmu, idx, ARM_SMMU_CB_FSR, fsr);

	wake_up(&wait_int);
	return IRQ_HANDLED;
}

static void arm_smmu_interrupt_selftest(struct arm_smmu_device *smmu)
{
	int cb;
	int cb_count = 0;
	struct arm_smmu_cf_selftest_data *cb_data;

	if (!selftest)
		return;

	cb = smmu->num_s2_context_banks;

	if (smmu->version < ARM_SMMU_V2)
		return;

	cb_data = kmalloc(sizeof(*cb_data), GFP_KERNEL);
	if (!cb_data)
		return;
	cb_data->smmu = smmu;

	for_each_clear_bit_from(cb, smmu->context_map,
				smmu->num_context_banks) {
		int irq;
		int ret;
		u32 reg;
		u32 reg_orig;
		int irq_cnt;

		irq = smmu->irqs[smmu->num_global_irqs + cb];
		cb_data->cbndx = cb;

		ret = devm_request_threaded_irq(smmu->dev, irq, NULL,
				arm_smmu_cf_selftest,
				IRQF_ONESHOT | IRQF_SHARED,
				"arm-smmu-context-fault", cb_data);
		if (ret < 0) {
			dev_err(smmu->dev,
				"Failed to request cntx IRQ %d (%u)\n",
				cb, irq);
			continue;
		}

		cb_count++;
		irq_cnt = irq_count;

		reg_orig = arm_smmu_cb_read(smmu, cb, ARM_SMMU_CB_SCTLR);
		reg = reg_orig | SCTLR_CFIE | SCTLR_CFRE;

		arm_smmu_cb_write(smmu, cb, ARM_SMMU_CB_SCTLR, reg);
		dev_info(smmu->dev, "Testing cntx %d irq %d\n", cb, irq);

		/* Make sure ARM_SMMU_CB_SCTLR is configured */
		wmb();
		arm_smmu_cb_write(smmu, cb, ARM_SMMU_CB_FSRRESTORE, FSR_TF);

		wait_event_timeout(wait_int, (irq_count > irq_cnt),
			msecs_to_jiffies(1000));

		/* Make sure ARM_SMMU_CB_FSRRESTORE is written to */
		wmb();
		arm_smmu_cb_write(smmu, cb, ARM_SMMU_CB_SCTLR, reg_orig);
		devm_free_irq(smmu->dev, irq, cb_data);
	}

	kfree(cb_data);
	dev_info(smmu->dev,
			"Interrupt selftest completed...\n");
	dev_info(smmu->dev,
			"Tested %d contexts, received %d interrupts\n",
			cb_count, irq_count);
	WARN_ON(cb_count != irq_count);
	irq_count = 0;
}
#else
static void arm_smmu_interrupt_selftest(struct arm_smmu_device *smmu)
{
}
#endif

/*
 * init()
 * Hook for additional device tree parsing at probe time.
 *
 * device_reset()
 * Hook for one-time architecture-specific register settings.
 *
 * iova_to_phys_hard()
 * Provides debug information. May be called from the context fault irq handler.
 *
 * init_context_bank()
 * Hook for architecture-specific settings which require knowledge of the
 * dynamically allocated context bank number.
 *
 * device_group()
 * Hook for checking whether a device is compatible with a said group.
 */
struct arm_smmu_arch_ops {
	int (*init)(struct arm_smmu_device *smmu);
	void (*device_reset)(struct arm_smmu_device *smmu);
	phys_addr_t (*iova_to_phys_hard)(struct iommu_domain *domain,
					 dma_addr_t iova);
	void (*init_context_bank)(struct arm_smmu_domain *smmu_domain,
					struct device *dev);
	int (*device_group)(struct device *dev, struct iommu_group *group);
};

static int arm_smmu_arch_init(struct arm_smmu_device *smmu)
{
	if (!smmu->arch_ops)
		return 0;
	if (!smmu->arch_ops->init)
		return 0;
	return smmu->arch_ops->init(smmu);
}

static void arm_smmu_arch_device_reset(struct arm_smmu_device *smmu)
{
	if (!smmu->arch_ops)
		return;
	if (!smmu->arch_ops->device_reset)
		return;
	return smmu->arch_ops->device_reset(smmu);
}

static void arm_smmu_arch_init_context_bank(
		struct arm_smmu_domain *smmu_domain, struct device *dev)
{
	struct arm_smmu_device *smmu = smmu_domain->smmu;

	if (!smmu->arch_ops)
		return;
	if (!smmu->arch_ops->init_context_bank)
		return;
	return smmu->arch_ops->init_context_bank(smmu_domain, dev);
}

static int arm_smmu_arch_device_group(struct device *dev,
					struct iommu_group *group)
{
	struct iommu_fwspec *fwspec = dev->iommu_fwspec;
	struct arm_smmu_device *smmu = fwspec_smmu(fwspec);

	if (!smmu->arch_ops)
		return 0;
	if (!smmu->arch_ops->device_group)
		return 0;
	return smmu->arch_ops->device_group(dev, group);
}

static void arm_smmu_arch_write_sync(struct arm_smmu_device *smmu)
{
	u32 id;

	if (!smmu)
		return;

	/* Read to complete prior write transcations */
	id = arm_smmu_gr0_read(smmu, ARM_SMMU_GR0_ID0);

	/* Wait for read to complete before off */
	rmb();
}

static struct platform_driver arm_smmu_driver;
static struct iommu_ops arm_smmu_ops;

#ifdef CONFIG_ARM_SMMU_LEGACY_DT_BINDINGS
static int arm_smmu_bus_init(struct iommu_ops *ops);

static struct device_node *dev_get_dev_node(struct device *dev)
{
	if (dev_is_pci(dev)) {
		struct pci_bus *bus = to_pci_dev(dev)->bus;

		while (!pci_is_root_bus(bus))
			bus = bus->parent;
		return of_node_get(bus->bridge->parent->of_node);
	}

	return of_node_get(dev->of_node);
}

static int __arm_smmu_get_pci_sid(struct pci_dev *pdev, u16 alias, void *data)
{
	*((__be32 *)data) = cpu_to_be32(alias);
	return 0; /* Continue walking */
}

static int __find_legacy_master_phandle(struct device *dev, void *data)
{
	struct of_phandle_iterator *it = *(void **)data;
	struct device_node *np = it->node;
	int err;

	of_for_each_phandle(it, err, dev->of_node, "mmu-masters",
			    "#stream-id-cells", -1)
		if (it->node == np) {
			*(void **)data = dev;
			return 1;
		}
	it->node = np;
	return err == -ENOENT ? 0 : err;
}

<<<<<<< HEAD
static struct platform_driver arm_smmu_driver;
static struct msm_iommu_ops arm_smmu_ops;

=======
>>>>>>> 0453f563
static int arm_smmu_register_legacy_master(struct device *dev,
					   struct arm_smmu_device **smmu)
{
	struct device *smmu_dev;
	struct device_node *np;
	struct of_phandle_iterator it;
	void *data = &it;
	u32 *sids;
	__be32 pci_sid;
	int err = 0;

	memset(&it, 0, sizeof(it));
	np = dev_get_dev_node(dev);
	if (!np || !of_find_property(np, "#stream-id-cells", NULL)) {
		of_node_put(np);
		return -ENODEV;
	}

	it.node = np;
	err = driver_for_each_device(&arm_smmu_driver.driver, NULL, &data,
				     __find_legacy_master_phandle);
	smmu_dev = data;
	of_node_put(np);
	if (err == 0)
		return -ENODEV;
	if (err < 0)
		return err;

	if (dev_is_pci(dev)) {
		/* "mmu-masters" assumes Stream ID == Requester ID */
		pci_for_each_dma_alias(to_pci_dev(dev), __arm_smmu_get_pci_sid,
				       &pci_sid);
		it.cur = &pci_sid;
		it.cur_count = 1;
	}

	err = iommu_fwspec_init(dev, &smmu_dev->of_node->fwnode,
				&arm_smmu_ops.iommu_ops);
	if (err)
		return err;

	sids = kcalloc(it.cur_count, sizeof(*sids), GFP_KERNEL);
	if (!sids)
		return -ENOMEM;

	*smmu = dev_get_drvdata(smmu_dev);
	of_phandle_iterator_args(&it, sids, it.cur_count);
	err = iommu_fwspec_add_ids(dev, sids, it.cur_count);
	kfree(sids);
	return err;
}

/*
 * With the legacy DT binding in play, we have no guarantees about
 * probe order, but then we're also not doing default domains, so we can
 * delay setting bus ops until we're sure every possible SMMU is ready,
 * and that way ensure that no add_device() calls get missed.
 */
static int arm_smmu_legacy_bus_init(void)
{
	if (using_legacy_binding)
		return arm_smmu_bus_init(&arm_smmu_ops);
	return 0;
}
device_initcall_sync(arm_smmu_legacy_bus_init);
#else
static int arm_smmu_register_legacy_master(struct device *dev,
					   struct arm_smmu_device **smmu)
{
	return -ENODEV;
}
#endif /* CONFIG_ARM_SMMU_LEGACY_DT_BINDINGS */

static int __arm_smmu_alloc_bitmap(unsigned long *map, int start, int end)
{
	int idx;

	do {
		idx = find_next_zero_bit(map, end, start);
		if (idx == end)
			return -ENOSPC;
	} while (test_and_set_bit(idx, map));

	return idx;
}

static void __arm_smmu_free_bitmap(unsigned long *map, int idx)
{
	clear_bit(idx, map);
}

static int arm_smmu_prepare_clocks(struct arm_smmu_power_resources *pwr)
{
	int i, ret = 0;

	for (i = 0; i < pwr->num_clocks; ++i) {
		ret = clk_prepare(pwr->clocks[i]);
		if (ret) {
			dev_err(pwr->dev, "Couldn't prepare clock #%d\n", i);
			while (i--)
				clk_unprepare(pwr->clocks[i]);
			break;
		}
	}
	return ret;
}

static void arm_smmu_unprepare_clocks(struct arm_smmu_power_resources *pwr)
{
	int i;

	for (i = pwr->num_clocks; i; --i)
		clk_unprepare(pwr->clocks[i - 1]);
}

static int arm_smmu_enable_clocks(struct arm_smmu_power_resources *pwr)
{
	int i, ret = 0;

	for (i = 0; i < pwr->num_clocks; ++i) {
		ret = clk_enable(pwr->clocks[i]);
		if (ret) {
			dev_err(pwr->dev, "Couldn't enable clock #%d\n", i);
			while (i--)
				clk_disable(pwr->clocks[i]);
			break;
		}
	}

	return ret;
}

static void arm_smmu_disable_clocks(struct arm_smmu_power_resources *pwr)
{
	int i;

	for (i = pwr->num_clocks; i; --i)
		clk_disable(pwr->clocks[i - 1]);
}

static int arm_smmu_raise_interconnect_bw(struct arm_smmu_power_resources *pwr)
{
	if (!pwr->icc_path)
		return 0;
	return icc_set_bw(pwr->icc_path, ARM_SMMU_ICC_AVG_BW,
			  ARM_SMMU_ICC_PEAK_BW_HIGH);
}

static void arm_smmu_lower_interconnect_bw(struct arm_smmu_power_resources *pwr)
{
	if (!pwr->icc_path)
		return;
	WARN_ON(icc_set_bw(pwr->icc_path, ARM_SMMU_ICC_AVG_BW,
			   ARM_SMMU_ICC_PEAK_BW_LOW));
}

static int arm_smmu_enable_regulators(struct arm_smmu_power_resources *pwr)
{
	struct regulator_bulk_data *consumers;
	int num_consumers, ret;
	int i;

	num_consumers = pwr->num_gdscs;
	consumers = pwr->gdscs;
	for (i = 0; i < num_consumers; i++) {
		ret = regulator_enable(consumers[i].consumer);
		if (ret)
			goto out;
	}
	return 0;

out:
	i -= 1;
	for (; i >= 0; i--)
		regulator_disable(consumers[i].consumer);
	return ret;
}

static int arm_smmu_disable_regulators(struct arm_smmu_power_resources *pwr)
{
	struct regulator_bulk_data *consumers;
	int i;
	int num_consumers, ret, r;

	num_consumers = pwr->num_gdscs;
	consumers = pwr->gdscs;
	for (i = num_consumers - 1; i >= 0; --i) {
		ret = regulator_disable_deferred(consumers[i].consumer,
						 pwr->regulator_defer);
		if (ret != 0)
			goto err;
	}

	return 0;

err:
	pr_err("Failed to disable %s: %d\n", consumers[i].supply, ret);
	for (++i; i < num_consumers; ++i) {
		r = regulator_enable(consumers[i].consumer);
		if (r != 0)
			pr_err("Failed to rename %s: %d\n",
			       consumers[i].supply, r);
	}

	return ret;
}

/* Clocks must be prepared before this (arm_smmu_prepare_clocks) */
static int arm_smmu_power_on_atomic(struct arm_smmu_power_resources *pwr)
{
	int ret = 0;
	unsigned long flags;

	spin_lock_irqsave(&pwr->clock_refs_lock, flags);
	if (pwr->clock_refs_count > 0) {
		pwr->clock_refs_count++;
		spin_unlock_irqrestore(&pwr->clock_refs_lock, flags);
		return 0;
	}

	ret = arm_smmu_enable_clocks(pwr);
	if (!ret)
		pwr->clock_refs_count = 1;

	spin_unlock_irqrestore(&pwr->clock_refs_lock, flags);
	return ret;
}

/* Clocks should be unprepared after this (arm_smmu_unprepare_clocks) */
static void arm_smmu_power_off_atomic(struct arm_smmu_device *smmu,
				      struct arm_smmu_power_resources *pwr)
{
	unsigned long flags;

	arm_smmu_arch_write_sync(smmu);

	spin_lock_irqsave(&pwr->clock_refs_lock, flags);
	if (pwr->clock_refs_count == 0) {
		WARN(1, "%s: bad clock_ref_count\n", dev_name(pwr->dev));
		spin_unlock_irqrestore(&pwr->clock_refs_lock, flags);
		return;

	} else if (pwr->clock_refs_count > 1) {
		pwr->clock_refs_count--;
		spin_unlock_irqrestore(&pwr->clock_refs_lock, flags);
		return;
	}

	arm_smmu_disable_clocks(pwr);

	pwr->clock_refs_count = 0;
	spin_unlock_irqrestore(&pwr->clock_refs_lock, flags);
}

static int arm_smmu_power_on_slow(struct arm_smmu_power_resources *pwr)
{
	int ret;

	mutex_lock(&pwr->power_lock);
	if (pwr->power_count > 0) {
		pwr->power_count += 1;
		mutex_unlock(&pwr->power_lock);
		return 0;
	}

	ret = arm_smmu_raise_interconnect_bw(pwr);
	if (ret)
		goto out_unlock;

	ret = arm_smmu_enable_regulators(pwr);
	if (ret)
		goto out_disable_bus;

	ret = arm_smmu_prepare_clocks(pwr);
	if (ret)
		goto out_disable_regulators;

	pwr->power_count = 1;
	mutex_unlock(&pwr->power_lock);
	return 0;

out_disable_regulators:
	regulator_bulk_disable(pwr->num_gdscs, pwr->gdscs);
out_disable_bus:
	arm_smmu_lower_interconnect_bw(pwr);
out_unlock:
	mutex_unlock(&pwr->power_lock);
	return ret;
}

static void arm_smmu_power_off_slow(struct arm_smmu_power_resources *pwr)
{
	mutex_lock(&pwr->power_lock);
	if (pwr->power_count == 0) {
		WARN(1, "%s: Bad power count\n", dev_name(pwr->dev));
		mutex_unlock(&pwr->power_lock);
		return;

	} else if (pwr->power_count > 1) {
		pwr->power_count--;
		mutex_unlock(&pwr->power_lock);
		return;
	}

	arm_smmu_unprepare_clocks(pwr);
	arm_smmu_disable_regulators(pwr);
	arm_smmu_lower_interconnect_bw(pwr);
	pwr->power_count = 0;
	mutex_unlock(&pwr->power_lock);
}

static int arm_smmu_power_on(struct arm_smmu_power_resources *pwr)
{
	int ret;

	ret = arm_smmu_power_on_slow(pwr);
	if (ret)
		return ret;

	ret = arm_smmu_power_on_atomic(pwr);
	if (ret)
		goto out_disable;

	return 0;

out_disable:
	arm_smmu_power_off_slow(pwr);
	return ret;
}

static void arm_smmu_power_off(struct arm_smmu_device *smmu,
			       struct arm_smmu_power_resources *pwr)
{
	arm_smmu_power_off_atomic(smmu, pwr);
	arm_smmu_power_off_slow(pwr);
}

/*
 * Must be used instead of arm_smmu_power_on if it may be called from
 * atomic context
 */
static int arm_smmu_domain_power_on(struct iommu_domain *domain,
				struct arm_smmu_device *smmu)
{
	struct arm_smmu_domain *smmu_domain = to_smmu_domain(domain);
	bool atomic_domain = test_bit(DOMAIN_ATTR_ATOMIC,
				      smmu_domain->attributes);

	if (atomic_domain)
		return arm_smmu_power_on_atomic(smmu->pwr);

	return arm_smmu_power_on(smmu->pwr);
}

/*
 * Must be used instead of arm_smmu_power_on if it may be called from
 * atomic context
 */
static void arm_smmu_domain_power_off(struct iommu_domain *domain,
				struct arm_smmu_device *smmu)
{
	struct arm_smmu_domain *smmu_domain = to_smmu_domain(domain);
	bool atomic_domain = test_bit(DOMAIN_ATTR_ATOMIC,
				      smmu_domain->attributes);

	if (atomic_domain) {
		arm_smmu_power_off_atomic(smmu, smmu->pwr);
		return;
	}

	arm_smmu_power_off(smmu, smmu->pwr);
}

/* Wait for any pending TLB invalidations to complete */
static int __arm_smmu_tlb_sync(struct arm_smmu_device *smmu, int page,
				int sync, int status)
{
	unsigned int spin_cnt, delay;
	u32 sync_inv_ack, tbu_pwr_status = -EINVAL, sync_inv_progress = -EINVAL;
	u32 reg;

	arm_smmu_writel(smmu, page, sync, QCOM_DUMMY_VAL);
	for (delay = 1; delay < TLB_LOOP_TIMEOUT; delay *= 2) {
		for (spin_cnt = TLB_SPIN_COUNT; spin_cnt > 0; spin_cnt--) {
			reg = arm_smmu_readl(smmu, page, status);
			if (!(reg & sTLBGSTATUS_GSACTIVE))
				return 0;
			cpu_relax();
		}
		udelay(delay);
	}

	sync_inv_ack = arm_smmu_readl(smmu,
				      ARM_SMMU_IMPL_DEF0,
				      ARM_SMMU_STATS_SYNC_INV_TBU_ACK);
	qcom_scm_io_readl((unsigned long)(smmu->phys_addr +
			ARM_SMMU_TBU_PWR_STATUS), &tbu_pwr_status);
	qcom_scm_io_readl((unsigned long)(smmu->phys_addr +
			      ARM_SMMU_MMU2QSS_AND_SAFE_WAIT_CNTR),
			      &sync_inv_progress);
	trace_tlbsync_timeout(smmu->dev, 0);
	dev_err_ratelimited(smmu->dev,
			    "TLB sync timed out -- SMMU may be deadlocked ack 0x%x pwr 0x%x sync and invalidation progress 0x%x\n",
			    sync_inv_ack, tbu_pwr_status, sync_inv_progress);
	BUG_ON(IS_ENABLED(CONFIG_IOMMU_TLBSYNC_DEBUG));
	return -EINVAL;
}

static void arm_smmu_tlb_sync_global(struct arm_smmu_device *smmu)
{
	unsigned long flags;

	spin_lock_irqsave(&smmu->global_sync_lock, flags);
	if (__arm_smmu_tlb_sync(smmu, ARM_SMMU_GR0, ARM_SMMU_GR0_sTLBGSYNC,
				ARM_SMMU_GR0_sTLBGSTATUS))
		dev_err_ratelimited(smmu->dev,
				    "TLB global sync failed!\n");
	spin_unlock_irqrestore(&smmu->global_sync_lock, flags);
}

static void arm_smmu_tlb_sync_context(void *cookie)
{
	struct arm_smmu_domain *smmu_domain = cookie;
	struct arm_smmu_device *smmu = smmu_domain->smmu;
	int idx = smmu_domain->cfg.cbndx;
	unsigned long flags;

	spin_lock_irqsave(&smmu_domain->sync_lock, flags);
	if (__arm_smmu_tlb_sync(smmu, ARM_SMMU_CB(smmu, idx),
				ARM_SMMU_CB_TLBSYNC, ARM_SMMU_CB_TLBSTATUS))
		dev_err_ratelimited(smmu->dev,
				"TLB sync on cb%d failed for device %s\n",
				smmu_domain->cfg.cbndx,
				dev_name(smmu_domain->dev));
	spin_unlock_irqrestore(&smmu_domain->sync_lock, flags);
}

static void arm_smmu_tlb_sync_vmid(void *cookie)
{
	struct arm_smmu_domain *smmu_domain = cookie;

	arm_smmu_tlb_sync_global(smmu_domain->smmu);
}

static void arm_smmu_tlb_inv_context_s1(void *cookie)
{
	struct arm_smmu_domain *smmu_domain = cookie;
	struct device *dev = smmu_domain->dev;
	struct arm_smmu_cfg *cfg = &smmu_domain->cfg;
	struct arm_smmu_device *smmu = smmu_domain->smmu;
	int idx = smmu_domain->cfg.cbndx;
	bool use_tlbiall = smmu->options & ARM_SMMU_OPT_NO_ASID_RETENTION;
	ktime_t cur = ktime_get();

	trace_tlbi_start(dev, 0);

	if (!use_tlbiall) {
		wmb();
		arm_smmu_cb_write(smmu, idx, ARM_SMMU_CB_S1_TLBIASID,
				  cfg->asid);
	} else {
		wmb();
		arm_smmu_cb_write(smmu, idx, ARM_SMMU_CB_S1_TLBIALL, 0);
	}

	arm_smmu_tlb_sync_context(cookie);
	trace_tlbi_end(dev, ktime_us_delta(ktime_get(), cur));
}

static void arm_smmu_tlb_inv_context_s2(void *cookie)
{
	struct arm_smmu_domain *smmu_domain = cookie;
	struct arm_smmu_device *smmu = smmu_domain->smmu;

	/* See above */
	wmb();
	arm_smmu_gr0_write(smmu, ARM_SMMU_GR0_TLBIVMID, smmu_domain->cfg.vmid);
	arm_smmu_tlb_sync_global(smmu);
}

static void arm_smmu_tlb_inv_range_s1(unsigned long iova, size_t size,
				      size_t granule, bool leaf, void *cookie)
{
	struct arm_smmu_domain *smmu_domain = cookie;
	struct arm_smmu_device *smmu = smmu_domain->smmu;
	struct arm_smmu_cfg *cfg = &smmu_domain->cfg;
	int reg, idx = cfg->cbndx;
	bool use_tlbiall = smmu->options & ARM_SMMU_OPT_NO_ASID_RETENTION;

	if (smmu->features & ARM_SMMU_FEAT_COHERENT_WALK)
		wmb();

	if (!use_tlbiall) {
		reg = leaf ? ARM_SMMU_CB_S1_TLBIVAL : ARM_SMMU_CB_S1_TLBIVA;

		if (cfg->fmt != ARM_SMMU_CTX_FMT_AARCH64) {
			iova = (iova >> 12) << 12;
			iova |= cfg->asid;
			do {
				arm_smmu_cb_write(smmu, idx, reg, iova);
				iova += granule;
			} while (size -= granule);
		} else {
			iova >>= 12;
			iova |= (u64)cfg->asid << 48;
			do {
				arm_smmu_cb_writeq(smmu, idx, reg, iova);
				iova += granule >> 12;
			} while (size -= granule);
		}
	} else {
		arm_smmu_cb_write(smmu, idx, ARM_SMMU_CB_S1_TLBIALL, 0);
	}
}

static void arm_smmu_tlb_inv_range_s2(unsigned long iova, size_t size,
				      size_t granule, bool leaf, void *cookie)
{
	struct arm_smmu_domain *smmu_domain = cookie;
	struct arm_smmu_device *smmu = smmu_domain->smmu;
	int reg, idx = smmu_domain->cfg.cbndx;

	if (smmu->features & ARM_SMMU_FEAT_COHERENT_WALK)
		wmb();

	reg = leaf ? ARM_SMMU_CB_S2_TLBIIPAS2L : ARM_SMMU_CB_S2_TLBIIPAS2;
	iova >>= 12;
	do {
		if (smmu_domain->cfg.fmt == ARM_SMMU_CTX_FMT_AARCH64)
			arm_smmu_cb_writeq(smmu, idx, reg, iova);
		else
			arm_smmu_cb_write(smmu, idx, reg, iova);
		iova += granule >> 12;
	} while (size -= granule);
}

static void arm_smmu_tlb_inv_walk(unsigned long iova, size_t size,
				  size_t granule, void *cookie)
{
	struct arm_smmu_domain *smmu_domain = cookie;
	const struct arm_smmu_flush_ops *ops = smmu_domain->flush_ops;

	ops->tlb_inv_range(iova, size, granule, false, cookie);
	ops->tlb_sync(cookie);
}

static void arm_smmu_tlb_inv_leaf(unsigned long iova, size_t size,
				  size_t granule, void *cookie)
{
	struct arm_smmu_domain *smmu_domain = cookie;
	const struct arm_smmu_flush_ops *ops = smmu_domain->flush_ops;

	ops->tlb_inv_range(iova, size, granule, true, cookie);
	ops->tlb_sync(cookie);
}

static void arm_smmu_tlb_add_page(struct iommu_iotlb_gather *gather,
				  unsigned long iova, size_t granule,
				  void *cookie)
{
	struct arm_smmu_domain *smmu_domain = cookie;
	const struct arm_smmu_flush_ops *ops = smmu_domain->flush_ops;

	ops->tlb_inv_range(iova, granule, granule, true, cookie);
}

/*
 * On MMU-401 at least, the cost of firing off multiple TLBIVMIDs appears
 * almost negligible, but the benefit of getting the first one in as far ahead
 * of the sync as possible is significant, hence we don't just make this a
 * no-op and set .tlb_sync to arm_smmu_inv_context_s2() as you might think.
 */
static void arm_smmu_tlb_inv_vmid_nosync(unsigned long iova, size_t size,
					 size_t granule, bool leaf, void *cookie)
{
	struct arm_smmu_domain *smmu_domain = cookie;
	struct arm_smmu_device *smmu = smmu_domain->smmu;

	if (smmu->features & ARM_SMMU_FEAT_COHERENT_WALK)
		wmb();

	arm_smmu_gr0_write(smmu, ARM_SMMU_GR0_TLBIVMID, smmu_domain->cfg.vmid);
}

struct arm_smmu_secure_pool_chunk {
	void *addr;
	size_t size;
	struct list_head list;
};

static void *arm_smmu_secure_pool_remove(struct arm_smmu_domain *smmu_domain,
					size_t size)
{
	struct arm_smmu_secure_pool_chunk *it;

	list_for_each_entry(it, &smmu_domain->secure_pool_list, list) {
		if (it->size == size) {
			void *addr = it->addr;

			list_del(&it->list);
			kfree(it);
			return addr;
		}
	}

	return NULL;
}

static int arm_smmu_secure_pool_add(struct arm_smmu_domain *smmu_domain,
				     void *addr, size_t size)
{
	struct arm_smmu_secure_pool_chunk *chunk;

	chunk = kmalloc(sizeof(*chunk), GFP_ATOMIC);
	if (!chunk)
		return -ENOMEM;

	chunk->addr = addr;
	chunk->size = size;
	memset(addr, 0, size);
	list_add(&chunk->list, &smmu_domain->secure_pool_list);

	return 0;
}

static void arm_smmu_secure_pool_destroy(struct arm_smmu_domain *smmu_domain)
{
	struct arm_smmu_secure_pool_chunk *it, *i;

	list_for_each_entry_safe(it, i, &smmu_domain->secure_pool_list, list) {
		arm_smmu_unprepare_pgtable(smmu_domain, it->addr, it->size);
		/* pages will be freed later (after being unassigned) */
		list_del(&it->list);
		kfree(it);
	}
}

static void *arm_smmu_alloc_pages_exact(void *cookie,
					size_t size, gfp_t gfp_mask)
{
	int ret;
	void *page;
	struct arm_smmu_domain *smmu_domain = cookie;

	if (!arm_smmu_has_secure_vmid(smmu_domain)) {
		struct page *pg;
		/* size is expected to be 4K with current configuration */
		if (size == PAGE_SIZE) {
			pg = list_first_entry_or_null(
				&smmu_domain->nonsecure_pool, struct page, lru);
			if (pg) {
				list_del_init(&pg->lru);
				return page_address(pg);
			}
		}
		return alloc_pages_exact(size, gfp_mask);
	}

	page = arm_smmu_secure_pool_remove(smmu_domain, size);
	if (page)
		return page;

	page = alloc_pages_exact(size, gfp_mask);
	if (page) {
		ret = arm_smmu_prepare_pgtable(page, cookie);
		if (ret) {
			free_pages_exact(page, size);
			return NULL;
		}
	}

	return page;
}

static void arm_smmu_free_pages_exact(void *cookie, void *virt, size_t size)
{
	struct arm_smmu_domain *smmu_domain = cookie;

	if (!arm_smmu_has_secure_vmid(smmu_domain)) {
		free_pages_exact(virt, size);
		return;
	}

	if (arm_smmu_secure_pool_add(smmu_domain, virt, size))
		arm_smmu_unprepare_pgtable(smmu_domain, virt, size);
}

#define ARM_SMMU_INIT_MSM_TLB_OPS(_tlb_flush_all) \
	{\
		.alloc_pages_exact = arm_smmu_alloc_pages_exact, \
		.free_pages_exact = arm_smmu_free_pages_exact, \
		.tlb_ops = { \
			.tlb_flush_all = _tlb_flush_all, \
			.tlb_flush_walk = arm_smmu_tlb_inv_walk, \
			.tlb_flush_leaf = arm_smmu_tlb_inv_leaf, \
			.tlb_add_page = arm_smmu_tlb_add_page, \
		} \
	}

#define ARM_SMMU_MSM_TLB_OPS_S1	\
	ARM_SMMU_INIT_MSM_TLB_OPS(arm_smmu_tlb_inv_context_s1)

#define ARM_SMMU_MSM_TLB_OPS_S2_V2 \
	ARM_SMMU_INIT_MSM_TLB_OPS(arm_smmu_tlb_inv_context_s2)

#define ARM_SMMU_MSM_TLB_OPS_S2_V1 \
	ARM_SMMU_INIT_MSM_TLB_OPS(arm_smmu_tlb_inv_context_s2)

static const struct arm_smmu_flush_ops arm_smmu_s1_tlb_ops = {
	.tlb			= ARM_SMMU_MSM_TLB_OPS_S1,
	.tlb_inv_range		= arm_smmu_tlb_inv_range_s1,
	.tlb_sync		= arm_smmu_tlb_sync_context,
};

static const struct arm_smmu_flush_ops arm_smmu_s2_tlb_ops_v2 = {
	.tlb			= ARM_SMMU_MSM_TLB_OPS_S2_V2,
	.tlb_inv_range		= arm_smmu_tlb_inv_range_s2,
	.tlb_sync		= arm_smmu_tlb_sync_context,
};

static const struct arm_smmu_flush_ops arm_smmu_s2_tlb_ops_v1 = {
	.tlb			= ARM_SMMU_MSM_TLB_OPS_S2_V1,
	.tlb_inv_range		= arm_smmu_tlb_inv_vmid_nosync,
	.tlb_sync		= arm_smmu_tlb_sync_vmid,
};

static void print_ctx_regs(struct arm_smmu_device *smmu, struct arm_smmu_cfg
			   *cfg, unsigned int fsr)
{
	u32 fsynr0;
	int idx = cfg->cbndx;
	bool stage1 = cfg->cbar != CBAR_TYPE_S2_TRANS;

	fsynr0 = arm_smmu_cb_read(smmu, idx, ARM_SMMU_CB_FSYNR0);

	dev_err(smmu->dev, "FAR    = 0x%016llx\n",
		arm_smmu_cb_readq(smmu, idx, ARM_SMMU_CB_FAR));
	dev_err(smmu->dev, "PAR    = 0x%pK\n",
		(void *) arm_smmu_cb_readq(smmu, idx, ARM_SMMU_CB_PAR));

	dev_err(smmu->dev,
		"FSR    = 0x%08x [%s%s%s%s%s%s%s%s%s%s]\n",
		fsr,
		(fsr & 0x02) ?  (fsynr0 & 0x10 ?
				 "TF W " : "TF R ") : "",
		(fsr & 0x04) ? "AFF " : "",
		(fsr & 0x08) ? (fsynr0 & 0x10 ?
				"PF W " : "PF R ") : "",
		(fsr & 0x10) ? "EF " : "",
		(fsr & 0x20) ? "TLBMCF " : "",
		(fsr & 0x40) ? "TLBLKF " : "",
		(fsr & 0x80) ? "MHF " : "",
		(fsr & 0x100) ? "UUT " : "",
		(fsr & 0x40000000) ? "SS " : "",
		(fsr & 0x80000000) ? "MULTI " : "");

	if (cfg->fmt == ARM_SMMU_CTX_FMT_AARCH32_S) {
		dev_err(smmu->dev, "TTBR0  = 0x%pK\n",
			(void *) (unsigned long)
			arm_smmu_cb_read(smmu, idx, ARM_SMMU_CB_TTBR0));
		dev_err(smmu->dev, "TTBR1  = 0x%pK\n",
			(void *) (unsigned long)
			arm_smmu_cb_read(smmu, idx, ARM_SMMU_CB_TTBR1));
	} else {
		dev_err(smmu->dev, "TTBR0  = 0x%pK\n",
			(void *) arm_smmu_cb_readq(smmu, idx,
						   ARM_SMMU_CB_TTBR0));
		if (stage1)
			dev_err(smmu->dev, "TTBR1  = 0x%pK\n",
				(void *) arm_smmu_cb_readq(smmu, idx,
							   ARM_SMMU_CB_TTBR1));
	}


	dev_err(smmu->dev, "SCTLR  = 0x%08x ACTLR  = 0x%08x\n",
	       arm_smmu_cb_read(smmu, idx, ARM_SMMU_CB_SCTLR),
	       arm_smmu_cb_read(smmu, idx, ARM_SMMU_CB_ACTLR));
	dev_err(smmu->dev, "CBAR  = 0x%08x\n",
		arm_smmu_gr1_read(smmu, ARM_SMMU_GR1_CBAR(cfg->cbndx)));
	dev_err(smmu->dev, "MAIR0   = 0x%08x MAIR1   = 0x%08x\n",
	       arm_smmu_cb_read(smmu, idx, ARM_SMMU_CB_S1_MAIR0),
	       arm_smmu_cb_read(smmu, idx, ARM_SMMU_CB_S1_MAIR1));

}

static phys_addr_t arm_smmu_verify_fault(struct iommu_domain *domain,
					 dma_addr_t iova, u32 fsr)
{
	struct arm_smmu_domain *smmu_domain = to_smmu_domain(domain);
	struct arm_smmu_device *smmu = smmu_domain->smmu;
	struct msm_io_pgtable_info *pgtbl_info = &smmu_domain->pgtbl_info;
	phys_addr_t phys;
	phys_addr_t phys_post_tlbiall;

	phys = arm_smmu_iova_to_phys_hard(domain, iova);
	pgtbl_info->pgtbl_cfg.tlb->tlb_flush_all(smmu_domain);
	phys_post_tlbiall = arm_smmu_iova_to_phys_hard(domain, iova);

	if (phys != phys_post_tlbiall) {
		dev_err(smmu->dev,
			"ATOS results differed across TLBIALL...\n"
			"Before: %pa After: %pa\n", &phys, &phys_post_tlbiall);
	}

	return (phys == 0 ? phys_post_tlbiall : phys);
}

static irqreturn_t arm_smmu_context_fault(int irq, void *dev)
{
	int flags, ret, tmp;
	u32 fsr, fsynr0, fsynr1, frsynra, resume;
	unsigned long iova;
	struct iommu_domain *domain = dev;
	struct arm_smmu_domain *smmu_domain = to_smmu_domain(domain);
	struct arm_smmu_device *smmu = smmu_domain->smmu;
	struct arm_smmu_cfg *cfg = &smmu_domain->cfg;
	bool fatal_asf = smmu->options & ARM_SMMU_OPT_FATAL_ASF;
	phys_addr_t phys_soft;
	uint64_t pte;
	bool non_fatal_fault = test_bit(DOMAIN_ATTR_NON_FATAL_FAULTS,
					smmu_domain->attributes);

	static DEFINE_RATELIMIT_STATE(_rs,
				      DEFAULT_RATELIMIT_INTERVAL,
				      DEFAULT_RATELIMIT_BURST);
	int idx = smmu_domain->cfg.cbndx;

	ret = arm_smmu_power_on(smmu->pwr);
	if (ret)
		return IRQ_NONE;

	fsr = arm_smmu_cb_read(smmu, idx, ARM_SMMU_CB_FSR);

	if (!(fsr & FSR_FAULT)) {
		ret = IRQ_NONE;
		goto out_power_off;
	}

	if (fatal_asf && (fsr & FSR_ASF)) {
		dev_err(smmu->dev,
			"Took an address size fault.  Refusing to recover.\n");
		BUG();
	}

	fsynr0 = arm_smmu_cb_read(smmu, idx, ARM_SMMU_CB_FSYNR0);
	fsynr1 = arm_smmu_cb_read(smmu, idx, ARM_SMMU_CB_FSYNR1);
	flags = fsynr0 & FSYNR0_WNR ? IOMMU_FAULT_WRITE : IOMMU_FAULT_READ;
	if (fsr & FSR_TF)
		flags |= IOMMU_FAULT_TRANSLATION;
	if (fsr & FSR_PF)
		flags |= IOMMU_FAULT_PERMISSION;
	if (fsr & FSR_EF)
		flags |= IOMMU_FAULT_EXTERNAL;
	if (fsr & FSR_SS)
		flags |= IOMMU_FAULT_TRANSACTION_STALLED;

	iova = arm_smmu_cb_readq(smmu, idx, ARM_SMMU_CB_FAR);
	phys_soft = arm_smmu_iova_to_phys(domain, iova);
	frsynra = arm_smmu_gr1_read(smmu, ARM_SMMU_GR1_CBFRSYNRA(cfg->cbndx));
	frsynra &= CBFRSYNRA_SID_MASK;
	tmp = report_iommu_fault(domain, smmu->dev, iova, flags);
	if (!tmp || (tmp == -EBUSY)) {
		dev_dbg(smmu->dev,
			"Context fault handled by client: iova=0x%08lx, cb=%d, fsr=0x%x, fsynr0=0x%x, fsynr1=0x%x\n",
			iova, cfg->cbndx, fsr, fsynr0, fsynr1);
		dev_dbg(smmu->dev,
			"Client info: BID=0x%lx, PID=0x%lx, MID=0x%lx\n",
			FIELD_GET(FSYNR1_BID, fsynr1),
			FIELD_GET(FSYNR1_PID, fsynr1),
			FIELD_GET(FSYNR1_MID, fsynr1));
		dev_dbg(smmu->dev,
			"soft iova-to-phys=%pa\n", &phys_soft);
		ret = IRQ_HANDLED;
		resume = RESUME_TERMINATE;
	} else {
		if (__ratelimit(&_rs)) {
			phys_addr_t phys_atos;

			print_ctx_regs(smmu, cfg, fsr);
			phys_atos = arm_smmu_verify_fault(domain, iova, fsr);
			dev_err(smmu->dev,
				"Unhandled context fault: iova=0x%08lx, cb=%d, fsr=0x%x, fsynr0=0x%x, fsynr1=0x%x\n",
				iova, cfg->cbndx, fsr, fsynr0, fsynr1);
			dev_err(smmu->dev,
				"Client info: BID=0x%lx, PID=0x%lx, MID=0x%lx\n",
				FIELD_GET(FSYNR1_BID, fsynr1),
				FIELD_GET(FSYNR1_PID, fsynr1),
				FIELD_GET(FSYNR1_MID, fsynr1));

			dev_err(smmu->dev,
				"soft iova-to-phys=%pa\n", &phys_soft);
			if (!phys_soft)
				dev_err(smmu->dev,
					"SOFTWARE TABLE WALK FAILED! Looks like %s accessed an unmapped address!\n",
					dev_name(smmu->dev));
			else {
				pte = arm_smmu_iova_to_pte(domain, iova);
				dev_err(smmu->dev, "PTE = %016llx\n", pte);
			}
			if (phys_atos)
				dev_err(smmu->dev, "hard iova-to-phys (ATOS)=%pa\n",
					&phys_atos);
			else
				dev_err(smmu->dev, "hard iova-to-phys (ATOS) failed\n");
			dev_err(smmu->dev, "SID=0x%x\n", frsynra);
		}
		ret = IRQ_HANDLED;
		resume = RESUME_TERMINATE;
		if (!non_fatal_fault) {
			dev_err(smmu->dev,
				"Unhandled arm-smmu context fault!\n");
			BUG();
		}
	}

	/*
	 * If the client returns -EBUSY, do not clear FSR and do not RESUME
	 * if stalled. This is required to keep the IOMMU client stalled on
	 * the outstanding fault. This gives the client a chance to take any
	 * debug action and then terminate the stalled transaction.
	 * So, the sequence in case of stall on fault should be:
	 * 1) Do not clear FSR or write to RESUME here
	 * 2) Client takes any debug action
	 * 3) Client terminates the stalled transaction and resumes the IOMMU
	 * 4) Client clears FSR. The FSR should only be cleared after 3) and
	 *    not before so that the fault remains outstanding. This ensures
	 *    SCTLR.HUPCF has the desired effect if subsequent transactions also
	 *    need to be terminated.
	 */
	if (tmp != -EBUSY) {
		/* Clear the faulting FSR */
		arm_smmu_cb_write(smmu, idx, ARM_SMMU_CB_FSR, fsr);

		/*
		 * Barrier required to ensure that the FSR is cleared
		 * before resuming SMMU operation
		 */
		wmb();

		/* Retry or terminate any stalled transactions */
		if (fsr & FSR_SS)
			arm_smmu_cb_write(smmu, idx, ARM_SMMU_CB_RESUME,
					  resume);
	}

out_power_off:
	arm_smmu_power_off(smmu, smmu->pwr);

	return ret;
}

static irqreturn_t arm_smmu_global_fault(int irq, void *dev)
{
	u32 gfsr, gfsynr0, gfsynr1, gfsynr2;
	struct arm_smmu_device *smmu = dev;

	if (arm_smmu_power_on(smmu->pwr))
		return IRQ_NONE;

	gfsr = arm_smmu_gr0_read(smmu, ARM_SMMU_GR0_sGFSR);
	gfsynr0 = arm_smmu_gr0_read(smmu, ARM_SMMU_GR0_sGFSYNR0);
	gfsynr1 = arm_smmu_gr0_read(smmu, ARM_SMMU_GR0_sGFSYNR1);
	gfsynr2 = arm_smmu_gr0_read(smmu, ARM_SMMU_GR0_sGFSYNR2);

	if (!gfsr) {
		arm_smmu_power_off(smmu, smmu->pwr);
		return IRQ_NONE;
	}

	dev_err_ratelimited(smmu->dev,
		"Unexpected global fault, this could be serious\n");
	dev_err_ratelimited(smmu->dev,
		"\tGFSR 0x%08x, GFSYNR0 0x%08x, GFSYNR1 0x%08x, GFSYNR2 0x%08x\n",
		gfsr, gfsynr0, gfsynr1, gfsynr2);

	wmb();
	arm_smmu_gr0_write(smmu, ARM_SMMU_GR0_sGFSR, gfsr);
	arm_smmu_power_off(smmu, smmu->pwr);
	return IRQ_HANDLED;
}

static void arm_smmu_init_context_bank(struct arm_smmu_domain *smmu_domain,
				       struct io_pgtable_cfg *pgtbl_cfg)
{
	struct arm_smmu_cfg *cfg = &smmu_domain->cfg;
	struct arm_smmu_cb *cb = &smmu_domain->smmu->cbs[cfg->cbndx];
	bool stage1 = cfg->cbar != CBAR_TYPE_S2_TRANS;

	cb->cfg = cfg;

	/* TCR */
	if (stage1) {
		if (cfg->fmt == ARM_SMMU_CTX_FMT_AARCH32_S) {
			cb->tcr[0] = pgtbl_cfg->arm_v7s_cfg.tcr;
		} else {
			cb->tcr[0] = pgtbl_cfg->arm_lpae_s1_cfg.tcr;
			cb->tcr[1] = pgtbl_cfg->arm_lpae_s1_cfg.tcr >> 32;
			cb->tcr[1] |= FIELD_PREP(TCR2_SEP, TCR2_SEP_UPSTREAM);
			if (cfg->fmt == ARM_SMMU_CTX_FMT_AARCH64)
				cb->tcr[1] |= TCR2_AS;
		}
	} else {
		cb->tcr[0] = pgtbl_cfg->arm_lpae_s2_cfg.vtcr;
	}

	/* TTBRs */
	if (stage1) {
		if (cfg->fmt == ARM_SMMU_CTX_FMT_AARCH32_S) {
			cb->ttbr[0] = pgtbl_cfg->arm_v7s_cfg.ttbr[0];
			cb->ttbr[1] = pgtbl_cfg->arm_v7s_cfg.ttbr[1];
		} else {
			cb->ttbr[0] = pgtbl_cfg->arm_lpae_s1_cfg.ttbr[0];
			cb->ttbr[0] |= FIELD_PREP(TTBRn_ASID, cfg->asid);
			cb->ttbr[1] = pgtbl_cfg->arm_lpae_s1_cfg.ttbr[1];
			cb->ttbr[1] |= FIELD_PREP(TTBRn_ASID, cfg->asid);
		}
	} else {
		cb->ttbr[0] = pgtbl_cfg->arm_lpae_s2_cfg.vttbr;
	}

	/* MAIRs (stage-1 only) */
	if (stage1) {
		if (cfg->fmt == ARM_SMMU_CTX_FMT_AARCH32_S) {
			cb->mair[0] = pgtbl_cfg->arm_v7s_cfg.prrr;
			cb->mair[1] = pgtbl_cfg->arm_v7s_cfg.nmrr;
		} else {
			cb->mair[0] = pgtbl_cfg->arm_lpae_s1_cfg.mair[0];
			cb->mair[1] = pgtbl_cfg->arm_lpae_s1_cfg.mair[1];
		}
	}
}

static void arm_smmu_write_context_bank(struct arm_smmu_device *smmu, int idx,
					unsigned long *attributes)
{
	u32 reg;
	bool stage1;
	struct arm_smmu_cb *cb = &smmu->cbs[idx];
	struct arm_smmu_cfg *cfg = cb->cfg;
	struct arm_smmu_domain *smmu_domain = NULL;

	/* Unassigned context banks only need disabling */
	if (!cfg) {
		arm_smmu_cb_write(smmu, idx, ARM_SMMU_CB_SCTLR, 0);
		return;
	}

	stage1 = cfg->cbar != CBAR_TYPE_S2_TRANS;

	/* CBA2R */
	if (smmu->version > ARM_SMMU_V1) {
		if (cfg->fmt == ARM_SMMU_CTX_FMT_AARCH64)
			reg = CBA2R_VA64;
		else
			reg = 0;
		/* 16-bit VMIDs live in CBA2R */
		if (smmu->features & ARM_SMMU_FEAT_VMID16)
			reg |= FIELD_PREP(CBA2R_VMID16, cfg->vmid);

		arm_smmu_gr1_write(smmu, ARM_SMMU_GR1_CBA2R(idx), reg);
	}

	/* CBAR */
	reg = FIELD_PREP(CBAR_TYPE, cfg->cbar);
	if (smmu->version < ARM_SMMU_V2)
		reg |= FIELD_PREP(CBAR_IRPTNDX, cfg->irptndx);

	/*
	 * Use the weakest shareability/memory types, so they are
	 * overridden by the ttbcr/pte.
	 */
	if (stage1) {
		reg |= FIELD_PREP(CBAR_S1_BPSHCFG, CBAR_S1_BPSHCFG_NSH) |
			FIELD_PREP(CBAR_S1_MEMATTR, CBAR_S1_MEMATTR_WB);
	} else if (!(smmu->features & ARM_SMMU_FEAT_VMID16)) {
		/* 8-bit VMIDs live in CBAR */
		reg |= FIELD_PREP(CBAR_VMID, cfg->vmid);
	}
	arm_smmu_gr1_write(smmu, ARM_SMMU_GR1_CBAR(idx), reg);

	/*
	 * TCR
	 * We must write this before the TTBRs, since it determines the
	 * access behaviour of some fields (in particular, ASID[15:8]).
	 */
	if (stage1 && smmu->version > ARM_SMMU_V1)
		arm_smmu_cb_write(smmu, idx, ARM_SMMU_CB_TCR2, cb->tcr[1]);
	arm_smmu_cb_write(smmu, idx, ARM_SMMU_CB_TCR, cb->tcr[0]);

	/* TTBRs */
	if (cfg->fmt == ARM_SMMU_CTX_FMT_AARCH32_S) {
		arm_smmu_cb_write(smmu, idx, ARM_SMMU_CB_CONTEXTIDR, cfg->asid);
		arm_smmu_cb_write(smmu, idx, ARM_SMMU_CB_TTBR0, cb->ttbr[0]);
		arm_smmu_cb_write(smmu, idx, ARM_SMMU_CB_TTBR1, cb->ttbr[1]);
	} else {
		arm_smmu_cb_writeq(smmu, idx, ARM_SMMU_CB_TTBR0, cb->ttbr[0]);
		if (stage1)
			arm_smmu_cb_writeq(smmu, idx, ARM_SMMU_CB_TTBR1,
					   cb->ttbr[1]);
	}

	/* MAIRs (stage-1 only) */
	if (stage1) {
		arm_smmu_cb_write(smmu, idx, ARM_SMMU_CB_S1_MAIR0, cb->mair[0]);
		arm_smmu_cb_write(smmu, idx, ARM_SMMU_CB_S1_MAIR1, cb->mair[1]);
	}

	/* SCTLR */
	reg = SCTLR_CFCFG | SCTLR_CFIE | SCTLR_CFRE | SCTLR_AFE | SCTLR_TRE;

	/*
	 * Ensure bypass transactions are Non-shareable only for clients
	 * who are not io-coherent.
	 */
	smmu_domain = cb_cfg_to_smmu_domain(cfg);

	/*
	 * Override cacheability, shareability, r/w allocation for
	 * clients who are io-coherent
	 */
	if (of_dma_is_coherent(smmu_domain->dev->of_node)) {

		reg |= FIELD_PREP(SCTLR_WACFG, SCTLR_WACFG_WA) |
		       FIELD_PREP(SCTLR_RACFG, SCTLR_RACFG_RA) |
		       SCTLR_MTCFG |
		       FIELD_PREP(SCTLR_MEM_ATTR, SCTLR_MEM_ATTR_OISH_WB_CACHE);
	} else {
		reg |= FIELD_PREP(SCTLR_SHCFG, SCTLR_SHCFG_NSH);
	}

	if (attributes && test_bit(DOMAIN_ATTR_CB_STALL_DISABLE, attributes)) {
		reg &= ~SCTLR_CFCFG;
		reg |= SCTLR_HUPCF;
	}

	if (attributes && test_bit(DOMAIN_ATTR_NO_CFRE, attributes))
		reg &= ~SCTLR_CFRE;

	if (!attributes || (!test_bit(DOMAIN_ATTR_S1_BYPASS, attributes) &&
	     !test_bit(DOMAIN_ATTR_EARLY_MAP, attributes)) || !stage1)
		reg |= SCTLR_M;
	if (stage1)
		reg |= SCTLR_S1_ASIDPNE;
	if (IS_ENABLED(CONFIG_CPU_BIG_ENDIAN))
		reg |= SCTLR_E;

	arm_smmu_cb_write(smmu, idx, ARM_SMMU_CB_SCTLR, reg);
}

static int arm_smmu_init_asid(struct iommu_domain *domain,
				struct arm_smmu_device *smmu)
{
	struct arm_smmu_domain *smmu_domain = to_smmu_domain(domain);
	struct arm_smmu_cfg *cfg = &smmu_domain->cfg;
	bool dynamic = is_dynamic_domain(domain);
	int ret;

	if (!dynamic) {
		cfg->asid = cfg->cbndx + 1;
	} else {
		mutex_lock(&smmu->idr_mutex);
		ret = idr_alloc_cyclic(&smmu->asid_idr, domain,
				smmu->num_context_banks + 2,
				MAX_ASID + 1, GFP_KERNEL);

		mutex_unlock(&smmu->idr_mutex);
		if (ret < 0) {
			dev_err(smmu->dev, "dynamic ASID allocation failed: %d\n",
				ret);
			return ret;
		}
		cfg->asid = ret;
	}
	return 0;
}

static void arm_smmu_free_asid(struct iommu_domain *domain)
{
	struct arm_smmu_domain *smmu_domain = to_smmu_domain(domain);
	struct arm_smmu_device *smmu = smmu_domain->smmu;
	struct arm_smmu_cfg *cfg = &smmu_domain->cfg;
	bool dynamic = is_dynamic_domain(domain);

	if (cfg->asid == INVALID_ASID || !dynamic)
		return;

	mutex_lock(&smmu->idr_mutex);
	idr_remove(&smmu->asid_idr, cfg->asid);
	mutex_unlock(&smmu->idr_mutex);
}

/*
 * Checks for "qcom,iommu-dma-addr-pool" property to specify the IOVA range
 * for the domain. If not present, the domain geometry is unmodified.
 */
static int arm_smmu_adjust_domain_geometry(struct device *dev,
					struct iommu_domain_geometry *geometry)
{
	struct device_node *np;
	int naddr, nsize, len;
	u64 dma_base, dma_size, dma_end;
	const __be32 *ranges;
	dma_addr_t hw_base = geometry->aperture_start;
	dma_addr_t hw_end = geometry->aperture_end;

	if (!dev->of_node)
		return 0;

	np = of_parse_phandle(dev->of_node, "qcom,iommu-group", 0);
	if (!np)
		np = dev->of_node;

	ranges = of_get_property(np, "qcom,iommu-dma-addr-pool", &len);
	if (!ranges)
		return 0;

	len /= sizeof(u32);
	naddr = of_n_addr_cells(np);
	nsize = of_n_size_cells(np);
	if (len < naddr + nsize) {
		dev_err(dev, "Invalid length for qcom,iommu-dma-addr-pool, expected %d cells\n",
			naddr + nsize);
		return -EINVAL;
	}
	if (naddr == 0 || nsize == 0) {
		dev_err(dev, "Invalid #address-cells %d or #size-cells %d\n",
			naddr, nsize);
		return -EINVAL;
	}

	dma_base = of_read_number(ranges, naddr);
	dma_size = of_read_number(ranges + naddr, nsize);
	dma_end = dma_base + dma_size - 1;

	/*
	 * The original geometry describes the IOVA limitations of the hardware,
	 * so lets make sure that the IOVA range for this device is at least
	 * within those bounds.
	 */
	if (!((hw_base <= dma_base) && (dma_end <= hw_end)))
		return -EINVAL;

	geometry->aperture_start = dma_base;
	geometry->aperture_end = dma_end;
	return 0;
}

/* This function assumes that the domain's init mutex is held */
static int arm_smmu_get_dma_cookie(struct device *dev,
				    struct arm_smmu_domain *smmu_domain)
{
	bool is_fast = test_bit(DOMAIN_ATTR_FAST, smmu_domain->attributes);
	bool s1_bypass = test_bit(DOMAIN_ATTR_S1_BYPASS,
				 smmu_domain->attributes);
	struct iommu_domain *domain = &smmu_domain->domain.iommu_domain;
	struct io_pgtable_ops *pgtbl_ops = smmu_domain->pgtbl_ops;

	if (s1_bypass)
		return 0;

	else if (is_fast)
		return fast_smmu_init_mapping(dev, domain, pgtbl_ops);

	return iommu_get_dma_cookie(domain);
}

static void arm_smmu_put_dma_cookie(struct iommu_domain *domain)
{
	int s1_bypass = 0, is_fast = 0;

	iommu_domain_get_attr(domain, DOMAIN_ATTR_S1_BYPASS,
					&s1_bypass);
	iommu_domain_get_attr(domain, DOMAIN_ATTR_FAST, &is_fast);

	if (is_fast && IS_ENABLED(CONFIG_IOMMU_IO_PGTABLE_FAST))
		fast_smmu_put_dma_cookie(domain);
	else if (!s1_bypass)
		iommu_put_dma_cookie(domain);
}

static void arm_smmu_domain_get_qcom_quirks(struct arm_smmu_domain *smmu_domain,
					    struct arm_smmu_device *smmu,
					    unsigned long *quirks)
{
	if (test_bit(DOMAIN_ATTR_USE_UPSTREAM_HINT, smmu_domain->attributes))
		*quirks |= IO_PGTABLE_QUIRK_QCOM_USE_UPSTREAM_HINT;
	if (test_bit(DOMAIN_ATTR_USE_LLC_NWA, smmu_domain->attributes))
		*quirks |= IO_PGTABLE_QUIRK_QCOM_USE_LLC_NWA;
}

static int arm_smmu_setup_context_bank(struct arm_smmu_domain *smmu_domain,
				       struct arm_smmu_device *smmu,
				       struct device *dev)
{
	struct iommu_domain *domain = &smmu_domain->domain.iommu_domain;
	struct arm_smmu_cfg *cfg = &smmu_domain->cfg;
	struct io_pgtable_cfg *pgtbl_cfg = &smmu_domain->pgtbl_info.pgtbl_cfg;
	bool dynamic = is_dynamic_domain(domain);
	int irq, ret = 0;

	if (!dynamic) {
		/* Initialise the context bank with our page table cfg */
		arm_smmu_init_context_bank(smmu_domain, pgtbl_cfg);
		arm_smmu_write_context_bank(smmu, cfg->cbndx,
					    smmu_domain->attributes);

		arm_smmu_arch_init_context_bank(smmu_domain, dev);

		if (smmu->version < ARM_SMMU_V2) {
			cfg->irptndx = atomic_inc_return(&smmu->irptndx);
			cfg->irptndx %= smmu->num_context_irqs;
		} else {
			cfg->irptndx = cfg->cbndx;
		}

		/*
		 * Request context fault interrupt. Do this last to avoid the
		 * handler seeing a half-initialised domain state.
		 */
		irq = smmu->irqs[smmu->num_global_irqs + cfg->irptndx];
		ret = devm_request_threaded_irq(smmu->dev, irq, NULL,
			arm_smmu_context_fault, IRQF_ONESHOT | IRQF_SHARED,
			"arm-smmu-context-fault", domain);
		if (ret < 0) {
			dev_err(smmu->dev, "failed to request context IRQ %d (%u)\n",
				cfg->irptndx, irq);
			cfg->irptndx = INVALID_IRPTNDX;
		}
	} else {
		cfg->irptndx = INVALID_IRPTNDX;
	}

	return ret;
}

static int arm_smmu_init_domain_context(struct iommu_domain *domain,
					struct arm_smmu_device *smmu,
					struct device *dev)
{
	int start, ret = 0;
	unsigned long ias, oas;
	enum io_pgtable_fmt fmt;
	struct arm_smmu_domain *smmu_domain = to_smmu_domain(domain);
	struct msm_io_pgtable_info *pgtbl_info = &smmu_domain->pgtbl_info;
	struct arm_smmu_cfg *cfg = &smmu_domain->cfg;
	unsigned long quirks = 0;

	mutex_lock(&smmu_domain->init_mutex);
	if (smmu_domain->smmu)
		goto out_unlock;

	if (domain->type == IOMMU_DOMAIN_DMA) {
		ret = arm_smmu_setup_default_domain(dev, domain);
		if (ret) {
			dev_err(dev, "%s: default domain setup failed\n",
				__func__);
			goto out_unlock;
		}
	}

	if (domain->type == IOMMU_DOMAIN_IDENTITY) {
		smmu_domain->stage = ARM_SMMU_DOMAIN_BYPASS;
		smmu_domain->smmu = smmu;
		smmu_domain->cfg.irptndx = INVALID_IRPTNDX;
		smmu_domain->cfg.asid = INVALID_ASID;
	}

	/*
	 * Mapping the requested stage onto what we support is surprisingly
	 * complicated, mainly because the spec allows S1+S2 SMMUs without
	 * support for nested translation. That means we end up with the
	 * following table:
	 *
	 * Requested        Supported        Actual
	 *     S1               N              S1
	 *     S1             S1+S2            S1
	 *     S1               S2             S2
	 *     S1               S1             S1
	 *     N                N              N
	 *     N              S1+S2            S2
	 *     N                S2             S2
	 *     N                S1             S1
	 *
	 * Note that you can't actually request stage-2 mappings.
	 */
	if (!(smmu->features & ARM_SMMU_FEAT_TRANS_S1))
		smmu_domain->stage = ARM_SMMU_DOMAIN_S2;
	if (!(smmu->features & ARM_SMMU_FEAT_TRANS_S2))
		smmu_domain->stage = ARM_SMMU_DOMAIN_S1;

	/*
	 * Choosing a suitable context format is even more fiddly. Until we
	 * grow some way for the caller to express a preference, and/or move
	 * the decision into the io-pgtable code where it arguably belongs,
	 * just aim for the closest thing to the rest of the system, and hope
	 * that the hardware isn't esoteric enough that we can't assume AArch64
	 * support to be a superset of AArch32 support...
	 */
	if (smmu->features & ARM_SMMU_FEAT_FMT_AARCH32_L)
		cfg->fmt = ARM_SMMU_CTX_FMT_AARCH32_L;
	if (IS_ENABLED(CONFIG_IOMMU_IO_PGTABLE_ARMV7S) &&
	    !IS_ENABLED(CONFIG_64BIT) && !IS_ENABLED(CONFIG_ARM_LPAE) &&
	    (smmu->features & ARM_SMMU_FEAT_FMT_AARCH32_S) &&
	    (smmu_domain->stage == ARM_SMMU_DOMAIN_S1))
		cfg->fmt = ARM_SMMU_CTX_FMT_AARCH32_S;
	if ((IS_ENABLED(CONFIG_64BIT) || cfg->fmt == ARM_SMMU_CTX_FMT_NONE) &&
	    (smmu->features & (ARM_SMMU_FEAT_FMT_AARCH64_64K |
			       ARM_SMMU_FEAT_FMT_AARCH64_16K |
			       ARM_SMMU_FEAT_FMT_AARCH64_4K)))
		cfg->fmt = ARM_SMMU_CTX_FMT_AARCH64;

	if (cfg->fmt == ARM_SMMU_CTX_FMT_NONE) {
		ret = -EINVAL;
		goto out_unlock;
	}

	switch (smmu_domain->stage) {
	case ARM_SMMU_DOMAIN_S1:
		cfg->cbar = CBAR_TYPE_S1_TRANS_S2_BYPASS;
		start = smmu->num_s2_context_banks;
		ias = smmu->va_size;
		oas = smmu->ipa_size;
		if (cfg->fmt == ARM_SMMU_CTX_FMT_AARCH64) {
			fmt = ARM_64_LPAE_S1;
			if (smmu->options & ARM_SMMU_OPT_3LVL_TABLES)
				ias = min(ias, 39UL);
		} else if (cfg->fmt == ARM_SMMU_CTX_FMT_AARCH32_L) {
			fmt = ARM_32_LPAE_S1;
			ias = min(ias, 32UL);
			oas = min(oas, 40UL);
		} else {
			fmt = ARM_V7S;
			ias = min(ias, 32UL);
			oas = min(oas, 32UL);
		}
		smmu_domain->flush_ops = &arm_smmu_s1_tlb_ops;
		break;
	case ARM_SMMU_DOMAIN_NESTED:
		/*
		 * We will likely want to change this if/when KVM gets
		 * involved.
		 */
	case ARM_SMMU_DOMAIN_S2:
		cfg->cbar = CBAR_TYPE_S2_TRANS;
		start = 0;
		ias = smmu->ipa_size;
		oas = smmu->pa_size;
		if (cfg->fmt == ARM_SMMU_CTX_FMT_AARCH64) {
			fmt = ARM_64_LPAE_S2;
		} else {
			fmt = ARM_32_LPAE_S2;
			ias = min(ias, 40UL);
			oas = min(oas, 40UL);
		}
		if (smmu->version == ARM_SMMU_V2)
			smmu_domain->flush_ops = &arm_smmu_s2_tlb_ops_v2;
		else
			smmu_domain->flush_ops = &arm_smmu_s2_tlb_ops_v1;
		break;
	default:
		ret = -EINVAL;
		goto out_unlock;
	}

#ifdef CONFIG_IOMMU_IO_PGTABLE_FAST
	if (test_bit(DOMAIN_ATTR_FAST, smmu_domain->attributes))
		fmt = ARM_V8L_FAST;
#endif

	if (smmu_domain->non_strict)
		quirks |= IO_PGTABLE_QUIRK_NON_STRICT;
	arm_smmu_domain_get_qcom_quirks(smmu_domain, smmu, &quirks);

	ret = arm_smmu_alloc_cb(domain, smmu, dev);
	if (ret < 0)
		goto out_unlock;

	cfg->cbndx = ret;

	smmu_domain->smmu = smmu;
	if (smmu->impl && smmu->impl->init_context) {
		ret = smmu->impl->init_context(smmu_domain);
		if (ret)
			goto out_clear_smmu;
	}

	pgtbl_info->pgtbl_cfg = (struct io_pgtable_cfg) {
		.quirks		= quirks,
		.pgsize_bitmap	= smmu->pgsize_bitmap,
		.ias		= ias,
		.oas		= oas,
		.coherent_walk	= is_iommu_pt_coherent(smmu_domain),
		.tlb		= &smmu_domain->flush_ops->tlb.tlb_ops,
		.iommu_dev	= smmu->dev,
	};

	smmu_domain->dev = dev;
	smmu_domain->pgtbl_ops = alloc_io_pgtable_ops(fmt,
						      &pgtbl_info->pgtbl_cfg,
						      smmu_domain);
	if (!smmu_domain->pgtbl_ops) {
		ret = -ENOMEM;
		goto out_clear_smmu;
	}

	/*
	 * assign any page table memory that might have been allocated
	 * during alloc_io_pgtable_ops
	 */
	arm_smmu_secure_domain_lock(smmu_domain);
	arm_smmu_assign_table(smmu_domain);
	arm_smmu_secure_domain_unlock(smmu_domain);

	/* Update the domain's page sizes to reflect the page table format */
	domain->pgsize_bitmap = pgtbl_info->pgtbl_cfg.pgsize_bitmap;
	domain->geometry.aperture_end = (1UL << ias) - 1;
	ret = arm_smmu_adjust_domain_geometry(dev, &domain->geometry);
	if (ret)
		goto out_clear_smmu;
	domain->geometry.force_aperture = true;

	if (domain->type == IOMMU_DOMAIN_DMA) {
		ret = arm_smmu_get_dma_cookie(dev, smmu_domain);
		if (ret)
			goto out_clear_smmu;
	}

	/* Assign an asid */
	ret = arm_smmu_init_asid(domain, smmu);
	if (ret)
		goto out_clear_smmu;

	ret = arm_smmu_setup_context_bank(smmu_domain, smmu, dev);
	if (ret)
		goto out_clear_smmu;

	strlcpy(smmu_domain->domain.name, dev_name(dev),
		sizeof(smmu_domain->domain.name));
	mutex_unlock(&smmu_domain->init_mutex);

	return 0;

out_clear_smmu:
	arm_smmu_destroy_domain_context(domain);
	smmu_domain->smmu = NULL;
out_unlock:
	mutex_unlock(&smmu_domain->init_mutex);
	return ret;
}

static void arm_smmu_domain_reinit(struct arm_smmu_domain *smmu_domain)
{
	smmu_domain->cfg.irptndx = INVALID_IRPTNDX;
	smmu_domain->cfg.cbndx = INVALID_CBNDX;
	smmu_domain->secure_vmid = VMID_INVAL;
}

static void arm_smmu_destroy_domain_context(struct iommu_domain *domain)
{
	struct arm_smmu_domain *smmu_domain = to_smmu_domain(domain);
	struct arm_smmu_device *smmu = smmu_domain->smmu;
	struct arm_smmu_cfg *cfg = &smmu_domain->cfg;
	int idx = cfg->cbndx;
	int irq;
	bool dynamic;
	int ret;

	if (!smmu || domain->type == IOMMU_DOMAIN_IDENTITY)
		return;

	ret = arm_smmu_rpm_get(smmu);
	if (ret < 0)
		return;

	ret = arm_smmu_power_on(smmu->pwr);
	if (ret) {
		WARN_ONCE(ret, "Woops, powering on smmu %pK failed. Leaking context bank\n",
				smmu);
		arm_smmu_rpm_put(smmu);
		return;
	}

	dynamic = is_dynamic_domain(domain);
	if (dynamic) {
		arm_smmu_free_asid(domain);
		free_io_pgtable_ops(smmu_domain->pgtbl_ops);
		arm_smmu_power_off(smmu, smmu->pwr);
		arm_smmu_rpm_put(smmu);
		arm_smmu_secure_domain_lock(smmu_domain);
		arm_smmu_secure_pool_destroy(smmu_domain);
		arm_smmu_unassign_table(smmu_domain);
		arm_smmu_secure_domain_unlock(smmu_domain);
		arm_smmu_domain_reinit(smmu_domain);
		return;
	}

	/*
	 * Disable the context bank and free the page tables before freeing
	 * it.
	 */
	smmu->cbs[cfg->cbndx].cfg = NULL;
	arm_smmu_cb_write(smmu, idx, ARM_SMMU_CB_SCTLR, 0);

	if (cfg->irptndx != INVALID_IRPTNDX) {
		irq = smmu->irqs[smmu->num_global_irqs + cfg->irptndx];
		devm_free_irq(smmu->dev, irq, domain);
	}

	free_io_pgtable_ops(smmu_domain->pgtbl_ops);
	arm_smmu_secure_domain_lock(smmu_domain);
	arm_smmu_secure_pool_destroy(smmu_domain);
	arm_smmu_unassign_table(smmu_domain);
	arm_smmu_secure_domain_unlock(smmu_domain);
	__arm_smmu_free_bitmap(smmu->context_map, cfg->cbndx);

	arm_smmu_power_off(smmu, smmu->pwr);
	arm_smmu_rpm_put(smmu);
	arm_smmu_domain_reinit(smmu_domain);
}

static struct iommu_domain *arm_smmu_domain_alloc(unsigned type)
{
	struct arm_smmu_domain *smmu_domain;

	if (type != IOMMU_DOMAIN_UNMANAGED &&
	    type != IOMMU_DOMAIN_IDENTITY &&
	    type != IOMMU_DOMAIN_DMA)
		return NULL;
	/*
	 * Allocate the domain and initialise some of its data structures.
	 * We can't really do anything meaningful until we've added a
	 * master.
	 */
	smmu_domain = kzalloc(sizeof(*smmu_domain), GFP_KERNEL);
	if (!smmu_domain)
		return NULL;

	mutex_init(&smmu_domain->init_mutex);
	spin_lock_init(&smmu_domain->cb_lock);
	spin_lock_init(&smmu_domain->sync_lock);
	INIT_LIST_HEAD(&smmu_domain->pte_info_list);
	INIT_LIST_HEAD(&smmu_domain->unassign_list);
	mutex_init(&smmu_domain->assign_lock);
	INIT_LIST_HEAD(&smmu_domain->secure_pool_list);
	INIT_LIST_HEAD(&smmu_domain->nonsecure_pool);
	arm_smmu_domain_reinit(smmu_domain);

	return &smmu_domain->domain.iommu_domain;
}

static void arm_smmu_domain_free(struct iommu_domain *domain)
{
	struct arm_smmu_domain *smmu_domain = to_smmu_domain(domain);

	/*
	 * Free the domain resources. We assume that all devices have
	 * already been detached.
	 */
	arm_smmu_put_dma_cookie(domain);
	arm_smmu_destroy_domain_context(domain);
	kfree(smmu_domain);
}

static void arm_smmu_write_smr(struct arm_smmu_device *smmu, int idx)
{
	struct arm_smmu_smr *smr = smmu->smrs + idx;
	u32 reg = FIELD_PREP(SMR_ID, smr->id) | FIELD_PREP(SMR_MASK, smr->mask);

	if (!(smmu->features & ARM_SMMU_FEAT_EXIDS) && smr->valid)
		reg |= SMR_VALID;
	arm_smmu_gr0_write(smmu, ARM_SMMU_GR0_SMR(idx), reg);
}

static void arm_smmu_write_s2cr(struct arm_smmu_device *smmu, int idx)
{
	struct arm_smmu_s2cr *s2cr = smmu->s2crs + idx;
	u32 reg = FIELD_PREP(S2CR_TYPE, s2cr->type) |
		  FIELD_PREP(S2CR_CBNDX, s2cr->cbndx) |
		  FIELD_PREP(S2CR_PRIVCFG, s2cr->privcfg) |
		  FIELD_PREP(S2CR_SHCFG, S2CR_SHCFG_NSH);

	if (smmu->features & ARM_SMMU_FEAT_EXIDS && smmu->smrs &&
	    smmu->smrs[idx].valid)
		reg |= S2CR_EXIDVALID;
	arm_smmu_gr0_write(smmu, ARM_SMMU_GR0_S2CR(idx), reg);
}

static void arm_smmu_write_sme(struct arm_smmu_device *smmu, int idx)
{
	arm_smmu_write_s2cr(smmu, idx);
	if (smmu->smrs)
		arm_smmu_write_smr(smmu, idx);
}

/*
 * The width of SMR's mask field depends on sCR0_EXIDENABLE, so this function
 * should be called after sCR0 is written.
 */
static void arm_smmu_test_smr_masks(struct arm_smmu_device *smmu)
{
	unsigned long size;
	u32 smr, id;
	int idx;

	/* Check if Stream Match Register support is included */
	if (!smmu->smrs)
		return;

	/* ID0 */
	id = arm_smmu_gr0_read(smmu, ARM_SMMU_GR0_ID0);
	size = FIELD_GET(ID0_NUMSMRG, id);

	/*
	 * Few SMR registers may be inuse before the smmu driver
	 * probes(say by the bootloader). Find a SMR register
	 * which is not inuse.
	 */
	for (idx = 0; idx < size; idx++) {
		smr = arm_smmu_gr0_read(smmu, ARM_SMMU_GR0_SMR(idx));
		if (!(smr & SMR_VALID))
			break;
	}
	if (idx == size) {
		dev_err(smmu->dev,
				"Unable to compute streamid_masks\n");
		return;
	}

	/*
	 * SMR.ID bits may not be preserved if the corresponding MASK
	 * bits are set, so check each one separately. We can reject
	 * masters later if they try to claim IDs outside these masks.
	 */
	smr = FIELD_PREP(SMR_ID, smmu->streamid_mask);
	arm_smmu_gr0_write(smmu, ARM_SMMU_GR0_SMR(idx), smr);
	smr = arm_smmu_gr0_read(smmu, ARM_SMMU_GR0_SMR(idx));
	smmu->streamid_mask = FIELD_GET(SMR_ID, smr);

	smr = FIELD_PREP(SMR_MASK, smmu->streamid_mask);
	arm_smmu_gr0_write(smmu, ARM_SMMU_GR0_SMR(idx), smr);
	smr = arm_smmu_gr0_read(smmu, ARM_SMMU_GR0_SMR(idx));
	smmu->smr_mask_mask = FIELD_GET(SMR_MASK, smr);
}

static int arm_smmu_find_sme(struct arm_smmu_device *smmu, u16 id, u16 mask)
{
	struct arm_smmu_smr *smrs = smmu->smrs;
	int i, free_idx = -ENOSPC;

	/* Stream indexing is blissfully easy */
	if (!smrs)
		return id;

	/* Validating SMRs is... less so */
	for (i = 0; i < smmu->num_mapping_groups; ++i) {
		if (!smrs[i].valid) {
			/*
			 * Note the first free entry we come across, which
			 * we'll claim in the end if nothing else matches.
			 */
			if (free_idx < 0)
				free_idx = i;
			continue;
		}
		/*
		 * If the new entry is _entirely_ matched by an existing entry,
		 * then reuse that, with the guarantee that there also cannot
		 * be any subsequent conflicting entries. In normal use we'd
		 * expect simply identical entries for this case, but there's
		 * no harm in accommodating the generalisation.
		 */
		if ((mask & smrs[i].mask) == mask &&
		    !((id ^ smrs[i].id) & ~smrs[i].mask))
			return i;
		/*
		 * If the new entry has any other overlap with an existing one,
		 * though, then there always exists at least one stream ID
		 * which would cause a conflict, and we can't allow that risk.
		 */
		if (!((id ^ smrs[i].id) & ~(smrs[i].mask | mask)))
			return -EINVAL;
	}

	return free_idx;
}

static bool arm_smmu_free_sme(struct arm_smmu_device *smmu, int idx)
{
	if (--smmu->s2crs[idx].count)
		return false;

	smmu->s2crs[idx] = s2cr_init_val;
	if (smmu->smrs)
		smmu->smrs[idx].valid = false;

	return true;
}

static int arm_smmu_master_alloc_smes(struct device *dev)
{
	struct iommu_fwspec *fwspec = dev->iommu_fwspec;
	struct arm_smmu_master_cfg *cfg = fwspec->iommu_priv;
	struct arm_smmu_device *smmu = cfg->smmu;
	struct arm_smmu_smr *smrs = smmu->smrs;
	struct iommu_group *group;
	int i, idx, ret;

	mutex_lock(&smmu->iommu_group_mutex);
	mutex_lock(&smmu->stream_map_mutex);
	/* Figure out a viable stream map entry allocation */
	for_each_cfg_sme(fwspec, i, idx) {
		u16 sid = FIELD_GET(SMR_ID, fwspec->ids[i]);
		u16 mask = FIELD_GET(SMR_MASK, fwspec->ids[i]);

		if (idx != INVALID_SMENDX) {
			ret = -EEXIST;
			goto sme_err;
		}

		ret = arm_smmu_find_sme(smmu, sid, mask);
		if (ret < 0)
			goto sme_err;

		idx = ret;
		if (smrs && smmu->s2crs[idx].count == 0) {
			smrs[idx].id = sid;
			smrs[idx].mask = mask;
			smrs[idx].valid = true;
		}
		smmu->s2crs[idx].count++;
		cfg->smendx[i] = (s16)idx;
	}
	mutex_unlock(&smmu->stream_map_mutex);

	group = iommu_group_get_for_dev(dev);
	if (!group)
		group = ERR_PTR(-ENOMEM);
	if (IS_ERR(group)) {
		ret = PTR_ERR(group);
		goto iommu_group_err;
	}
	iommu_group_put(group);

	/* It worked! Don't poke the actual hardware until we've attached */
	for_each_cfg_sme(fwspec, i, idx)
		smmu->s2crs[idx].group = group;

	mutex_unlock(&smmu->iommu_group_mutex);
	return 0;

iommu_group_err:
	mutex_lock(&smmu->stream_map_mutex);

sme_err:
	while (i--) {
		arm_smmu_free_sme(smmu, cfg->smendx[i]);
		cfg->smendx[i] = INVALID_SMENDX;
	}
	mutex_unlock(&smmu->stream_map_mutex);
	mutex_unlock(&smmu->iommu_group_mutex);
	return ret;
}

static void arm_smmu_master_free_smes(struct iommu_fwspec *fwspec)
{
	struct arm_smmu_device *smmu = fwspec_smmu(fwspec);
	struct arm_smmu_master_cfg *cfg = fwspec->iommu_priv;
	int i, idx;

	mutex_lock(&smmu->stream_map_mutex);
	for_each_cfg_sme(fwspec, i, idx) {
		if (arm_smmu_free_sme(smmu, idx))
			arm_smmu_write_sme(smmu, idx);
		cfg->smendx[i] = INVALID_SMENDX;
	}
	mutex_unlock(&smmu->stream_map_mutex);
}

static void arm_smmu_domain_remove_master(struct arm_smmu_domain *smmu_domain,
					  struct iommu_fwspec *fwspec)
{
	struct arm_smmu_device *smmu = smmu_domain->smmu;
	struct arm_smmu_s2cr *s2cr = smmu->s2crs;
	int i, idx;
	const struct iommu_flush_ops *tlb;

	tlb = smmu_domain->pgtbl_info.pgtbl_cfg.tlb;

	mutex_lock(&smmu->stream_map_mutex);
	for_each_cfg_sme(fwspec, i, idx) {
		if (WARN_ON(s2cr[idx].attach_count == 0)) {
			mutex_unlock(&smmu->stream_map_mutex);
			return;
		}
		s2cr[idx].attach_count -= 1;

		if (s2cr[idx].attach_count > 0)
			continue;

		arm_smmu_gr0_write(smmu, ARM_SMMU_GR0_SMR(idx), 0);
		arm_smmu_gr0_write(smmu, ARM_SMMU_GR0_S2CR(idx), 0);
	}
	mutex_unlock(&smmu->stream_map_mutex);

	/* Ensure there are no stale mappings for this context bank */
	tlb->tlb_flush_all(smmu_domain);
}

static int arm_smmu_domain_add_master(struct arm_smmu_domain *smmu_domain,
				      struct iommu_fwspec *fwspec)
{
	struct arm_smmu_device *smmu = smmu_domain->smmu;
	struct arm_smmu_s2cr *s2cr = smmu->s2crs;
	u8 cbndx = smmu_domain->cfg.cbndx;
	enum arm_smmu_s2cr_type type;
	int i, idx;

	if (smmu_domain->stage == ARM_SMMU_DOMAIN_BYPASS)
		type = S2CR_TYPE_BYPASS;
	else
		type = S2CR_TYPE_TRANS;

	mutex_lock(&smmu->stream_map_mutex);
	for_each_cfg_sme(fwspec, i, idx) {
		if (s2cr[idx].attach_count++ > 0)
			continue;

		s2cr[idx].type = type;
		s2cr[idx].privcfg = S2CR_PRIVCFG_DEFAULT;
		s2cr[idx].cbndx = cbndx;
		arm_smmu_write_sme(smmu, idx);
	}
	mutex_unlock(&smmu->stream_map_mutex);

	return 0;
}

static void arm_smmu_detach_dev(struct iommu_domain *domain,
				struct device *dev)
{
	struct arm_smmu_domain *smmu_domain = to_smmu_domain(domain);
	struct arm_smmu_device *smmu = smmu_domain->smmu;
	struct iommu_fwspec *fwspec = dev->iommu_fwspec;
	bool dynamic = is_dynamic_domain(domain);
	bool atomic_domain = test_bit(DOMAIN_ATTR_ATOMIC,
				      smmu_domain->attributes);

	if (dynamic)
		return;

	if (!smmu) {
		dev_err(dev, "Domain not attached; cannot detach!\n");
		return;
	}

	if (atomic_domain)
		arm_smmu_power_on_atomic(smmu->pwr);
	else
		arm_smmu_power_on(smmu->pwr);

	arm_smmu_domain_remove_master(smmu_domain, fwspec);
	arm_smmu_power_off(smmu, smmu->pwr);
}

static int arm_smmu_assign_table(struct arm_smmu_domain *smmu_domain)
{
	int ret = 0;
	int dest_vmids[2] = {VMID_HLOS, smmu_domain->secure_vmid};
	int dest_perms[2] = {PERM_READ | PERM_WRITE, PERM_READ};
	int source_vmid = VMID_HLOS;
	struct arm_smmu_pte_info *pte_info, *temp;

	if (!arm_smmu_has_secure_vmid(smmu_domain))
		return ret;

	list_for_each_entry(pte_info, &smmu_domain->pte_info_list, entry) {
		ret = hyp_assign_phys(virt_to_phys(pte_info->virt_addr),
				      PAGE_SIZE, &source_vmid, 1,
				      dest_vmids, dest_perms, 2);
		if (WARN_ON(ret))
			break;
	}

	list_for_each_entry_safe(pte_info, temp, &smmu_domain->pte_info_list,
								entry) {
		list_del(&pte_info->entry);
		kfree(pte_info);
	}
	return ret;
}

static void arm_smmu_unassign_table(struct arm_smmu_domain *smmu_domain)
{
	int ret;
	int dest_vmids = VMID_HLOS;
	int dest_perms = PERM_READ | PERM_WRITE | PERM_EXEC;
	int source_vmlist[2] = {VMID_HLOS, smmu_domain->secure_vmid};
	struct arm_smmu_pte_info *pte_info, *temp;

	if (!arm_smmu_has_secure_vmid(smmu_domain))
		return;

	list_for_each_entry(pte_info, &smmu_domain->unassign_list, entry) {
		ret = hyp_assign_phys(virt_to_phys(pte_info->virt_addr),
				      PAGE_SIZE, source_vmlist, 2,
				      &dest_vmids, &dest_perms, 1);
		if (WARN_ON(ret))
			break;
		free_pages_exact(pte_info->virt_addr, pte_info->size);
	}

	list_for_each_entry_safe(pte_info, temp, &smmu_domain->unassign_list,
				 entry) {
		list_del(&pte_info->entry);
		kfree(pte_info);
	}
}

static void arm_smmu_unprepare_pgtable(void *cookie, void *addr, size_t size)
{
	struct arm_smmu_domain *smmu_domain = cookie;
	struct arm_smmu_pte_info *pte_info;

	if (!arm_smmu_has_secure_vmid(smmu_domain)) {
		WARN(1, "Invalid VMID is set !!\n");
		return;
	}

	pte_info = kzalloc(sizeof(struct arm_smmu_pte_info), GFP_ATOMIC);
	if (!pte_info)
		return;

	pte_info->virt_addr = addr;
	pte_info->size = size;
	list_add_tail(&pte_info->entry, &smmu_domain->unassign_list);
}

static int arm_smmu_prepare_pgtable(void *addr, void *cookie)
{
	struct arm_smmu_domain *smmu_domain = cookie;
	struct arm_smmu_pte_info *pte_info;

	if (!arm_smmu_has_secure_vmid(smmu_domain)) {
		WARN(1, "Invalid VMID is set !!\n");
		return -EINVAL;
	}

	pte_info = kzalloc(sizeof(struct arm_smmu_pte_info), GFP_ATOMIC);
	if (!pte_info)
		return -ENOMEM;
	pte_info->virt_addr = addr;
	list_add_tail(&pte_info->entry, &smmu_domain->pte_info_list);
	return 0;
}

static void arm_smmu_prealloc_memory(struct arm_smmu_domain *smmu_domain,
					size_t size, struct list_head *pool)
{
	int i;
	u32 nr = 0;
	struct page *page;

	if (test_bit(DOMAIN_ATTR_ATOMIC, smmu_domain->attributes) ||
	    arm_smmu_has_secure_vmid(smmu_domain))
		return;

	/* number of 2nd level pagetable entries */
	nr += round_up(size, SZ_1G) >> 30;
	/* number of 3rd level pagetabel entries */
	nr += round_up(size, SZ_2M) >> 21;

	/* Retry later with atomic allocation on error */
	for (i = 0; i < nr; i++) {
		page = alloc_pages(GFP_KERNEL | __GFP_ZERO, 0);
		if (!page)
			break;
		list_add(&page->lru, pool);
	}
}

static void arm_smmu_release_prealloc_memory(
		struct arm_smmu_domain *smmu_domain, struct list_head *list)
{
	struct page *page, *tmp;

	list_for_each_entry_safe(page, tmp, list, lru) {
		list_del(&page->lru);
		__free_pages(page, 0);
	}
}

static struct device_node *arm_iommu_get_of_node(struct device *dev)
{
	struct device_node *np;

	if (!dev->of_node)
		return NULL;

	np = of_parse_phandle(dev->of_node, "qcom,iommu-group", 0);
	return np ? np : dev->of_node;
}

static int arm_smmu_setup_default_domain(struct device *dev,
					 struct iommu_domain *domain)
{
	struct device_node *np;
	int ret;
	const char *str;
	int attr = 1;
	u32 val;

	np = arm_iommu_get_of_node(dev);
	if (!np)
		return 0;

	ret = of_property_read_string(np, "qcom,iommu-dma", &str);
	if (ret)
		str = "default";

	if (!strcmp(str, "bypass"))
		__arm_smmu_domain_set_attr(
			domain, DOMAIN_ATTR_S1_BYPASS, &attr);
	else if (!strcmp(str, "fastmap"))
		__arm_smmu_domain_set_attr(
			domain, DOMAIN_ATTR_FAST, &attr);
	else if (!strcmp(str, "atomic"))
		__arm_smmu_domain_set_attr(
			domain, DOMAIN_ATTR_ATOMIC, &attr);
	else if (!strcmp(str, "disabled")) {
		/*
		 * Don't touch hw, and don't allocate irqs or other resources.
		 * Ensure the context bank is set to a valid value per dynamic
		 * attr requirement.
		 */
		__arm_smmu_domain_set_attr(
			domain, DOMAIN_ATTR_DYNAMIC, &attr);
		val = 0;
		__arm_smmu_domain_set_attr(
			domain, DOMAIN_ATTR_CONTEXT_BANK, &val);
	}

	/*
	 * default value:
	 * Stall-on-fault
	 * faults trigger kernel panic
	 * return abort
	 */
	if (of_property_match_string(np, "qcom,iommu-faults",
				     "stall-disable") >= 0)
		__arm_smmu_domain_set_attr(domain,
			DOMAIN_ATTR_CB_STALL_DISABLE, &attr);

	if (of_property_match_string(np, "qcom,iommu-faults", "non-fatal") >= 0)
		__arm_smmu_domain_set_attr(domain,
			DOMAIN_ATTR_NON_FATAL_FAULTS, &attr);

	if (of_property_match_string(np, "qcom,iommu-faults", "no-CFRE") >= 0)
		__arm_smmu_domain_set_attr(
			domain, DOMAIN_ATTR_NO_CFRE, &attr);

	/* Default value: disabled */
	ret = of_property_read_u32(np, "qcom,iommu-vmid", &val);
	if (!ret) {
		__arm_smmu_domain_set_attr(
			domain, DOMAIN_ATTR_SECURE_VMID, &val);
	}

	/* Default value: disabled */
	ret = of_property_read_string(np, "qcom,iommu-pagetable", &str);
	if (ret)
		str = "disabled";
	if (!strcmp(str, "coherent"))
		__arm_smmu_domain_set_attr(domain,
			DOMAIN_ATTR_PAGE_TABLE_FORCE_COHERENT, &attr);
	else if (!strcmp(str, "LLC"))
		__arm_smmu_domain_set_attr(domain,
			DOMAIN_ATTR_USE_UPSTREAM_HINT, &attr);
	else if (!strcmp(str, "LLC_NWA"))
		__arm_smmu_domain_set_attr(domain,
			DOMAIN_ATTR_USE_LLC_NWA, &attr);


	/* Default value: disabled */
	if (of_property_read_bool(np, "qcom,iommu-earlymap"))
		__arm_smmu_domain_set_attr(domain,
			DOMAIN_ATTR_EARLY_MAP, &attr);
	return 0;
}

struct lookup_iommu_group_data {
	struct device_node *np;
	struct iommu_group *group;
};

/* This isn't a "fast lookup" since its N^2, but probably good enough */
static int __bus_lookup_iommu_group(struct device *dev, void *priv)
{
	struct lookup_iommu_group_data *data = priv;
	struct device_node *np;
	struct iommu_group *group;

	group = iommu_group_get(dev);
	if (!group)
		return 0;

	np = of_parse_phandle(dev->of_node, "qcom,iommu-group", 0);
	if (np != data->np) {
		iommu_group_put(group);
		return 0;
	}

	data->group = group;
	iommu_group_put(group);
	return 1;
}

static struct iommu_group *of_get_device_group(struct device *dev)
{
	struct lookup_iommu_group_data data = {
		.np = NULL,
		.group = NULL,
	};
	struct iommu_group *group;
	int ret;

	data.np = of_parse_phandle(dev->of_node, "qcom,iommu-group", 0);
	if (!data.np)
		return NULL;

	ret = bus_for_each_dev(&platform_bus_type, NULL, &data,
				__bus_lookup_iommu_group);
	if (ret > 0)
		return data.group;

	ret = bus_for_each_dev(&pci_bus_type, NULL, &data,
				__bus_lookup_iommu_group);
	if (ret > 0)
		return data.group;

	group = generic_device_group(dev);
	if (IS_ERR(group))
		return NULL;
	return group;
}

static int arm_smmu_attach_dev(struct iommu_domain *domain, struct device *dev)
{
	int ret;
	struct iommu_fwspec *fwspec = dev->iommu_fwspec;
	struct arm_smmu_device *smmu;
	struct arm_smmu_domain *smmu_domain = to_smmu_domain(domain);
	int s1_bypass = 0;

	if (!fwspec || fwspec->ops != &arm_smmu_ops.iommu_ops) {
		dev_err(dev, "cannot attach to SMMU, is it on the same bus?\n");
		return -ENXIO;
	}

	/*
	 * FIXME: The arch/arm DMA API code tries to attach devices to its own
	 * domains between of_xlate() and add_device() - we have no way to cope
	 * with that, so until ARM gets converted to rely on groups and default
	 * domains, just say no (but more politely than by dereferencing NULL).
	 * This should be at least a WARN_ON once that's sorted.
	 */
	if (!fwspec->iommu_priv)
		return -ENODEV;

	smmu = fwspec_smmu(fwspec);

	ret = arm_smmu_rpm_get(smmu);
	if (ret < 0)
		return ret;

	/* Enable Clocks and Power */
	ret = arm_smmu_power_on(smmu->pwr);
	if (ret) {
		arm_smmu_rpm_put(smmu);
		return ret;
	}

	/* Ensure that the domain is finalised */
	ret = arm_smmu_init_domain_context(domain, smmu, dev);
	if (ret < 0)
		goto out_power_off;

	ret = arm_smmu_domain_get_attr(domain, DOMAIN_ATTR_S1_BYPASS,
					&s1_bypass);
	if (s1_bypass)
		domain->type = IOMMU_DOMAIN_UNMANAGED;

	/* Do not modify the SIDs, HW is still running */
	if (is_dynamic_domain(domain)) {
		ret = 0;
		goto out_power_off;
	}

	/*
	 * Sanity check the domain. We don't support domains across
	 * different SMMUs.
	 */
	if (smmu_domain->smmu != smmu) {
		dev_err(dev,
			"cannot attach to SMMU %s whilst already attached to domain on SMMU %s\n",
			dev_name(smmu_domain->smmu->dev), dev_name(smmu->dev));
		ret = -EINVAL;
		goto out_power_off;
	}

	/* Looks ok, so add the device to the domain */
	ret = arm_smmu_domain_add_master(smmu_domain, fwspec);

out_power_off:
	/*
	 * Keep an additional vote for non-atomic power until domain is
	 * detached
	 */
	if (!ret && test_bit(DOMAIN_ATTR_ATOMIC, smmu_domain->attributes)) {
		WARN_ON(arm_smmu_power_on(smmu->pwr));
		arm_smmu_power_off_atomic(smmu, smmu->pwr);
	}

	arm_smmu_power_off(smmu, smmu->pwr);
	arm_smmu_rpm_put(smmu);

	return ret;
}

static int arm_smmu_map(struct iommu_domain *domain, unsigned long iova,
			phys_addr_t paddr, size_t size, int prot)
{
	int ret;
	unsigned long flags;
	struct arm_smmu_domain *smmu_domain = to_smmu_domain(domain);
	struct io_pgtable_ops *ops = to_smmu_domain(domain)->pgtbl_ops;
	struct arm_smmu_device *smmu = smmu_domain->smmu;
	LIST_HEAD(nonsecure_pool);

	if (!ops)
		return -ENODEV;

	arm_smmu_secure_domain_lock(smmu_domain);
	arm_smmu_rpm_get(smmu);
	spin_lock_irqsave(&smmu_domain->cb_lock, flags);
	ret = ops->map(ops, iova, paddr, size, prot);
	spin_unlock_irqrestore(&smmu_domain->cb_lock, flags);
	arm_smmu_rpm_put(smmu);

	/* if the map call failed due to insufficient memory,
	 * then retry again with preallocated memory to see
	 * if the map call succeeds.
	 */
	if (ret == -ENOMEM) {
		arm_smmu_prealloc_memory(smmu_domain, size, &nonsecure_pool);
		arm_smmu_rpm_get(smmu);
		spin_lock_irqsave(&smmu_domain->cb_lock, flags);
		list_splice_init(&nonsecure_pool, &smmu_domain->nonsecure_pool);
		ret = ops->map(ops, iova, paddr, size, prot);
		list_splice_init(&smmu_domain->nonsecure_pool, &nonsecure_pool);
		spin_unlock_irqrestore(&smmu_domain->cb_lock, flags);
		arm_smmu_rpm_put(smmu);
		arm_smmu_release_prealloc_memory(smmu_domain, &nonsecure_pool);

	}

	arm_smmu_assign_table(smmu_domain);
	arm_smmu_secure_domain_unlock(smmu_domain);

	return ret;
}

static uint64_t arm_smmu_iova_to_pte(struct iommu_domain *domain,
	      dma_addr_t iova)
{
	uint64_t ret;
	unsigned long flags;
	struct arm_smmu_domain *smmu_domain = to_smmu_domain(domain);
	struct msm_io_pgtable_info *pgtbl_info = &smmu_domain->pgtbl_info;

	if (!pgtbl_info->iova_to_pte)
		return 0;

	spin_lock_irqsave(&smmu_domain->cb_lock, flags);
	ret = pgtbl_info->iova_to_pte(smmu_domain->pgtbl_ops, iova);
	spin_unlock_irqrestore(&smmu_domain->cb_lock, flags);
	return ret;
}

static size_t arm_smmu_unmap(struct iommu_domain *domain, unsigned long iova,
			     size_t size, struct iommu_iotlb_gather *gather)
{
	size_t ret;
	struct arm_smmu_domain *smmu_domain = to_smmu_domain(domain);
	struct arm_smmu_device *smmu = smmu_domain->smmu;
	struct io_pgtable_ops *ops = smmu_domain->pgtbl_ops;
	unsigned long flags;

	if (!ops)
		return 0;

	ret = arm_smmu_domain_power_on(domain, smmu_domain->smmu);
	if (ret)
		return ret;

	arm_smmu_secure_domain_lock(smmu_domain);

	arm_smmu_rpm_get(smmu);
	spin_lock_irqsave(&smmu_domain->cb_lock, flags);
	ret = ops->unmap(ops, iova, size, gather);
	spin_unlock_irqrestore(&smmu_domain->cb_lock, flags);
	arm_smmu_rpm_put(smmu);

	arm_smmu_domain_power_off(domain, smmu_domain->smmu);
	/*
	 * While splitting up block mappings, we might allocate page table
	 * memory during unmap, so the vmids needs to be assigned to the
	 * memory here as well.
	 */
	arm_smmu_assign_table(smmu_domain);
	/* Also unassign any pages that were free'd during unmap */
	arm_smmu_unassign_table(smmu_domain);
	arm_smmu_secure_domain_unlock(smmu_domain);
	return ret;
}

static void arm_smmu_flush_iotlb_all(struct iommu_domain *domain)
{
	struct arm_smmu_domain *smmu_domain = to_smmu_domain(domain);
	struct arm_smmu_device *smmu = smmu_domain->smmu;

	if (smmu_domain->flush_ops) {
		arm_smmu_rpm_get(smmu);
		smmu_domain->flush_ops->tlb.tlb_ops.tlb_flush_all(smmu_domain);
		arm_smmu_rpm_put(smmu);
	}
}

static void arm_smmu_iotlb_sync(struct iommu_domain *domain,
				struct iommu_iotlb_gather *gather)
{
	struct arm_smmu_domain *smmu_domain = to_smmu_domain(domain);
	struct arm_smmu_device *smmu = smmu_domain->smmu;

	if (smmu_domain->flush_ops) {
		arm_smmu_rpm_get(smmu);
		smmu_domain->flush_ops->tlb_sync(smmu_domain);
		arm_smmu_rpm_put(smmu);
	}
}

#define MAX_MAP_SG_BATCH_SIZE (SZ_4M)
static size_t arm_smmu_map_sg(struct iommu_domain *domain, unsigned long iova,
			   struct scatterlist *sg, unsigned int nents, int prot)
{
	int ret;
	size_t size, batch_size, size_to_unmap = 0;
	unsigned long flags;
	struct arm_smmu_domain *smmu_domain = to_smmu_domain(domain);
	struct io_pgtable_ops *ops = smmu_domain->pgtbl_ops;
	struct msm_io_pgtable_info *pgtbl_info = &smmu_domain->pgtbl_info;
	unsigned int idx_start, idx_end;
	struct scatterlist *sg_start, *sg_end;
	unsigned long __saved_iova_start;
	LIST_HEAD(nonsecure_pool);

	if (!pgtbl_info->map_sg)
		return -ENODEV;


	arm_smmu_secure_domain_lock(smmu_domain);

	__saved_iova_start = iova;
	idx_start = idx_end = 0;
	sg_start = sg_end = sg;
	while (idx_end < nents) {
		batch_size = sg_end->length;
		sg_end = sg_next(sg_end);
		idx_end++;
		while ((idx_end < nents) &&
		       (batch_size + sg_end->length < MAX_MAP_SG_BATCH_SIZE)) {

			batch_size += sg_end->length;
			sg_end = sg_next(sg_end);
			idx_end++;
		}

		spin_lock_irqsave(&smmu_domain->cb_lock, flags);
		ret = pgtbl_info->map_sg(ops, iova, sg_start,
					 idx_end - idx_start, prot, &size);
		spin_unlock_irqrestore(&smmu_domain->cb_lock, flags);


		if (ret == -ENOMEM) {
			arm_smmu_prealloc_memory(smmu_domain,
						 batch_size, &nonsecure_pool);
			spin_lock_irqsave(&smmu_domain->cb_lock, flags);
			list_splice_init(&nonsecure_pool,
					 &smmu_domain->nonsecure_pool);
			ret = pgtbl_info->map_sg(ops, iova, sg_start,
						 idx_end - idx_start, prot,
						 &size);
			list_splice_init(&smmu_domain->nonsecure_pool,
					 &nonsecure_pool);
			spin_unlock_irqrestore(&smmu_domain->cb_lock, flags);
			arm_smmu_release_prealloc_memory(smmu_domain,
							 &nonsecure_pool);
		}

		/* Returns 0 on error */
		if (!ret) {
			size_to_unmap = iova + size - __saved_iova_start;
			goto out;
		}

		iova += batch_size;
		idx_start = idx_end;
		sg_start = sg_end;
	}

out:
	arm_smmu_assign_table(smmu_domain);

	if (size_to_unmap) {
		arm_smmu_unmap(domain, __saved_iova_start, size_to_unmap, NULL);
		iova = __saved_iova_start;
	}
	arm_smmu_secure_domain_unlock(smmu_domain);
	return iova - __saved_iova_start;
}

static phys_addr_t __arm_smmu_iova_to_phys_hard(struct iommu_domain *domain,
					      dma_addr_t iova)
{
	struct arm_smmu_domain *smmu_domain = to_smmu_domain(domain);
	struct arm_smmu_device *smmu = smmu_domain->smmu;
	struct arm_smmu_cfg *cfg = &smmu_domain->cfg;
	struct io_pgtable_ops *ops = smmu_domain->pgtbl_ops;
	struct device *dev = smmu->dev;
	void __iomem *reg;
	u32 tmp;
	u64 phys;
	unsigned long va;
	int idx = cfg->cbndx;

	va = iova & ~0xfffUL;
	if (cfg->fmt == ARM_SMMU_CTX_FMT_AARCH64)
		arm_smmu_cb_writeq(smmu, idx, ARM_SMMU_CB_ATS1PR, va);
	else
		arm_smmu_cb_write(smmu, idx, ARM_SMMU_CB_ATS1PR, va);

	reg = arm_smmu_page(smmu, ARM_SMMU_CB(smmu, idx)) + ARM_SMMU_CB_ATSR;
	if (readl_poll_timeout_atomic(reg, tmp, !(tmp & ATSR_ACTIVE), 5, 50)) {
		phys = ops->iova_to_phys(ops, iova);
		dev_err(dev,
			"iova to phys timed out on %pad. software table walk result=%pa.\n",
			&iova, &phys);
		phys = 0;
		return phys;
	}

	phys = arm_smmu_cb_readq(smmu, idx, ARM_SMMU_CB_PAR);
	if (phys & CB_PAR_F) {
		dev_err(dev, "translation fault!\n");
		dev_err(dev, "PAR = 0x%llx\n", phys);
		phys = 0;
	} else {
		phys = (phys & (PHYS_MASK & ~0xfffULL)) | (iova & 0xfff);
	}

	return phys;
}

static phys_addr_t arm_smmu_iova_to_phys(struct iommu_domain *domain,
					dma_addr_t iova)
{
	phys_addr_t ret;
	unsigned long flags;
	struct arm_smmu_domain *smmu_domain = to_smmu_domain(domain);
	struct io_pgtable_ops *ops = smmu_domain->pgtbl_ops;

	if (domain->type == IOMMU_DOMAIN_IDENTITY)
		return iova;

	if (!ops)
		return 0;

	spin_lock_irqsave(&smmu_domain->cb_lock, flags);
	ret = ops->iova_to_phys(ops, iova);
	spin_unlock_irqrestore(&smmu_domain->cb_lock, flags);

	return ret;
}

/*
 * This function can sleep, and cannot be called from atomic context. Will
 * power on register block if required. This restriction does not apply to the
 * original iova_to_phys() op.
 */
static phys_addr_t arm_smmu_iova_to_phys_hard(struct iommu_domain *domain,
					dma_addr_t iova)
{
	phys_addr_t ret = 0;
	unsigned long flags;
	struct arm_smmu_domain *smmu_domain = to_smmu_domain(domain);
	struct arm_smmu_device *smmu = smmu_domain->smmu;

	if (smmu->options & ARM_SMMU_OPT_DISABLE_ATOS)
		return 0;

	if (arm_smmu_power_on(smmu_domain->smmu->pwr))
		return 0;

	if (smmu_domain->smmu->arch_ops &&
	    smmu_domain->smmu->arch_ops->iova_to_phys_hard) {
		ret = smmu_domain->smmu->arch_ops->iova_to_phys_hard(
						domain, iova);
		goto out;
	}

	spin_lock_irqsave(&smmu_domain->cb_lock, flags);
	if (smmu_domain->smmu->features & ARM_SMMU_FEAT_TRANS_OPS &&
			smmu_domain->stage == ARM_SMMU_DOMAIN_S1)
		ret = __arm_smmu_iova_to_phys_hard(domain, iova);

	spin_unlock_irqrestore(&smmu_domain->cb_lock, flags);

out:
	arm_smmu_power_off(smmu, smmu_domain->smmu->pwr);

	return ret;
}

static bool arm_smmu_capable(enum iommu_cap cap)
{
	switch (cap) {
	case IOMMU_CAP_CACHE_COHERENCY:
		/*
		 * Return true here as the SMMU can always send out coherent
		 * requests.
		 */
		return true;
	case IOMMU_CAP_NOEXEC:
		return true;
	default:
		return false;
	}
}

static
struct arm_smmu_device *arm_smmu_get_by_fwnode(struct fwnode_handle *fwnode)
{
	struct device *dev = driver_find_device_by_fwnode(&arm_smmu_driver.driver,
							  fwnode);
	put_device(dev);
	return dev ? dev_get_drvdata(dev) : NULL;
}

static int arm_smmu_add_device(struct device *dev)
{
	struct arm_smmu_device *smmu;
	struct arm_smmu_master_cfg *cfg;
	struct iommu_fwspec *fwspec = dev->iommu_fwspec;
	struct device_link *link;
	int i, ret;

	if (using_legacy_binding) {
		ret = arm_smmu_register_legacy_master(dev, &smmu);

		/*
		 * If dev->iommu_fwspec is initally NULL, arm_smmu_register_legacy_master()
		 * will allocate/initialise a new one. Thus we need to update fwspec for
		 * later use.
		 */
		fwspec = dev->iommu_fwspec;
		if (ret)
			goto out_free;
	} else if (fwspec && fwspec->ops == &arm_smmu_ops.iommu_ops) {
		smmu = arm_smmu_get_by_fwnode(fwspec->iommu_fwnode);
		if (!smmu)
			return -ENODEV;
	} else {
		return -ENODEV;
	}

	ret = arm_smmu_power_on(smmu->pwr);
	if (ret)
		goto out_free;

	ret = -EINVAL;
	for (i = 0; i < fwspec->num_ids; i++) {
		u16 sid = FIELD_GET(SMR_ID, fwspec->ids[i]);
		u16 mask = FIELD_GET(SMR_MASK, fwspec->ids[i]);

		if (sid & ~smmu->streamid_mask) {
			dev_err(dev, "stream ID 0x%x out of range for SMMU (0x%x)\n",
				sid, smmu->streamid_mask);
			goto out_pwr_off;
		}
		if (mask & ~smmu->smr_mask_mask) {
			dev_err(dev, "SMR mask 0x%x out of range for SMMU (0x%x)\n",
				mask, smmu->smr_mask_mask);
			goto out_pwr_off;
		}
	}

	ret = -ENOMEM;
	cfg = kzalloc(offsetof(struct arm_smmu_master_cfg, smendx[i]),
		      GFP_KERNEL);
	if (!cfg)
		goto out_pwr_off;

	cfg->smmu = smmu;
	fwspec->iommu_priv = cfg;
	while (i--)
		cfg->smendx[i] = INVALID_SMENDX;

	link = device_link_add(dev, smmu->dev, DL_FLAG_STATELESS);
	if (!link) {
		dev_err(dev, "error in device link creation between %s & %s\n",
				dev_name(smmu->dev), dev_name(dev));
		ret = -ENODEV;
		goto out_cfg_free;
	}

	ret = arm_smmu_master_alloc_smes(dev);
	if (ret)
		goto out_dev_link_free;
	arm_smmu_power_off(smmu, smmu->pwr);
	return 0;

out_dev_link_free:
	device_link_del(link);
out_cfg_free:
	kfree(cfg);
out_pwr_off:
	arm_smmu_power_off(smmu, smmu->pwr);
out_free:
	iommu_fwspec_free(dev);
	return ret;
}

static void arm_smmu_remove_device(struct device *dev)
{
	struct iommu_fwspec *fwspec = dev->iommu_fwspec;
	struct arm_smmu_device *smmu;
	struct device_link *link;
	int ret;

	if (!fwspec || fwspec->ops != &arm_smmu_ops.iommu_ops)
		return;

	smmu = fwspec_smmu(fwspec);

	ret = arm_smmu_rpm_get(smmu);
	if (ret < 0)
		return;

	if (arm_smmu_power_on(smmu->pwr)) {
		WARN_ON(1);
		arm_smmu_rpm_put(smmu);
		return;
	}

	/* Remove the device link between dev and the smmu if any */
	list_for_each_entry(link, &smmu->dev->links.consumers, s_node) {
		if (link->consumer == dev)
			device_link_del(link);
	}

	arm_smmu_master_free_smes(fwspec);
	iommu_group_remove_device(dev);
	kfree(fwspec->iommu_priv);
	iommu_fwspec_free(dev);
	arm_smmu_power_off(smmu, smmu->pwr);
	arm_smmu_rpm_put(smmu);
}

static struct iommu_group *arm_smmu_device_group(struct device *dev)
{
	struct iommu_fwspec *fwspec = dev->iommu_fwspec;
	struct arm_smmu_device *smmu = fwspec_smmu(fwspec);
	struct iommu_group *group = NULL;
	int i, idx;

	group = of_get_device_group(dev);
	for_each_cfg_sme(fwspec, i, idx) {
		if (group && smmu->s2crs[idx].group &&
		    group != smmu->s2crs[idx].group) {
			dev_err(dev, "ID:%x IDX:%x is already in a group!\n",
				fwspec->ids[i], idx);
			return ERR_PTR(-EINVAL);
		}

		if (!group)
			group = smmu->s2crs[idx].group;
	}

	if (group)
		iommu_group_ref_get(group);
	else {
		if (dev_is_pci(dev))
			group = pci_device_group(dev);
		else if (dev_is_fsl_mc(dev))
			group = fsl_mc_device_group(dev);
		else
			group = generic_device_group(dev);

		if (IS_ERR(group))
			return NULL;
	}

	if (arm_smmu_arch_device_group(dev, group)) {
		iommu_group_put(group);
		return ERR_PTR(-EINVAL);
	}

	return group;
}

static int arm_smmu_domain_get_attr(struct iommu_domain *domain,
				    enum iommu_attr attr, void *data)
{
	struct arm_smmu_domain *smmu_domain = to_smmu_domain(domain);
	struct io_pgtable_cfg *pgtbl_cfg = &smmu_domain->pgtbl_info.pgtbl_cfg;
	int ret = 0;
	unsigned long iommu_attr = (unsigned long)attr;

	mutex_lock(&smmu_domain->init_mutex);
	switch (iommu_attr) {
	case DOMAIN_ATTR_NESTING:
		*(int *)data = (smmu_domain->stage == ARM_SMMU_DOMAIN_NESTED);
		ret = 0;
		break;
	case DOMAIN_ATTR_DMA_USE_FLUSH_QUEUE:
		*(int *)data = smmu_domain->non_strict;
		ret = 0;
		break;
	case DOMAIN_ATTR_PT_BASE_ADDR:
		*((phys_addr_t *)data) = pgtbl_cfg->arm_lpae_s1_cfg.ttbr[0];
		ret = 0;
		break;
	case DOMAIN_ATTR_CONTEXT_BANK:
		/* context bank index isn't valid until we are attached */
		if (smmu_domain->smmu == NULL) {
			ret = -ENODEV;
			break;
		}
		*((unsigned int *) data) = smmu_domain->cfg.cbndx;
		ret = 0;
		break;
	case DOMAIN_ATTR_TTBR0: {
		u64 val;
		struct arm_smmu_device *smmu = smmu_domain->smmu;
		/* not valid until we are attached */
		if (smmu == NULL) {
			ret = -ENODEV;
			break;
		}
		val = pgtbl_cfg->arm_lpae_s1_cfg.ttbr[0];
		if (smmu_domain->cfg.cbar != CBAR_TYPE_S2_TRANS)
			val |= FIELD_PREP(TTBRn_ASID, ARM_SMMU_CB_ASID(smmu,
							&smmu_domain->cfg));
		*((u64 *)data) = val;
		ret = 0;
		break;
	}
	case DOMAIN_ATTR_CONTEXTIDR:
		/* not valid until attached */
		if (smmu_domain->smmu == NULL) {
			ret = -ENODEV;
			break;
		}
		*((u32 *)data) = smmu_domain->cfg.procid;
		ret = 0;
		break;
	case DOMAIN_ATTR_PROCID:
		*((u32 *)data) = smmu_domain->cfg.procid;
		ret = 0;
		break;
	case DOMAIN_ATTR_DYNAMIC:
		*((int *)data) = test_bit(DOMAIN_ATTR_DYNAMIC,
					  smmu_domain->attributes);
		ret = 0;
		break;
	case DOMAIN_ATTR_NON_FATAL_FAULTS:
		*((int *)data) = test_bit(DOMAIN_ATTR_NON_FATAL_FAULTS,
					  smmu_domain->attributes);
		ret = 0;
		break;
	case DOMAIN_ATTR_S1_BYPASS:
		*((int *)data) = test_bit(DOMAIN_ATTR_S1_BYPASS,
					  smmu_domain->attributes);
		ret = 0;
		break;
	case DOMAIN_ATTR_SECURE_VMID:
		*((int *)data) = smmu_domain->secure_vmid;
		ret = 0;
		break;
	case DOMAIN_ATTR_PGTBL_INFO: {
		struct iommu_pgtbl_info *info = data;

		if (!test_bit(DOMAIN_ATTR_FAST, smmu_domain->attributes)) {
			ret = -ENODEV;
			break;
		}
		info->ops = smmu_domain->pgtbl_ops;
		ret = 0;
		break;
	}
	case DOMAIN_ATTR_FAST:
		*((int *)data) = test_bit(DOMAIN_ATTR_FAST,
					  smmu_domain->attributes);
		ret = 0;
		break;
	case DOMAIN_ATTR_USE_UPSTREAM_HINT:
		*((int *)data) = test_bit(DOMAIN_ATTR_USE_UPSTREAM_HINT,
					  smmu_domain->attributes);
		ret = 0;
		break;
	case DOMAIN_ATTR_USE_LLC_NWA:
		*((int *)data) = test_bit(DOMAIN_ATTR_USE_LLC_NWA,
					  smmu_domain->attributes);
		ret = 0;
		break;
	case DOMAIN_ATTR_EARLY_MAP:
		*((int *)data) = test_bit(DOMAIN_ATTR_EARLY_MAP,
					  smmu_domain->attributes);
		ret = 0;
		break;
	case DOMAIN_ATTR_PAGE_TABLE_IS_COHERENT:
		if (!smmu_domain->smmu) {
			ret = -ENODEV;
			break;
		}
		*((int *)data) = is_iommu_pt_coherent(smmu_domain);
		ret = 0;
		break;
	case DOMAIN_ATTR_PAGE_TABLE_FORCE_COHERENT:
		*((int *)data) = test_bit(DOMAIN_ATTR_PAGE_TABLE_FORCE_COHERENT,
					  smmu_domain->attributes);
		ret = 0;
		break;
	case DOMAIN_ATTR_CB_STALL_DISABLE:
		*((int *)data) = test_bit(DOMAIN_ATTR_CB_STALL_DISABLE,
					  smmu_domain->attributes);
		ret = 0;
		break;
	case DOMAIN_ATTR_NO_CFRE:
		*((int *)data) = test_bit(DOMAIN_ATTR_NO_CFRE,
					  smmu_domain->attributes);
		ret = 0;
		break;
	case DOMAIN_ATTR_DEBUG:
		*((int *)data) = test_bit(DOMAIN_ATTR_DEBUG,
					  smmu_domain->attributes);
		ret = 0;
		break;
	default:
		ret = -ENODEV;
		break;
	}
	mutex_unlock(&smmu_domain->init_mutex);
	return ret;
}

static int __arm_smmu_domain_set_attr2(struct iommu_domain *domain,
				    enum iommu_attr attr, void *data);
static int __arm_smmu_domain_set_attr(struct iommu_domain *domain,
				    enum iommu_attr attr, void *data)
{
	int ret = 0;
	struct arm_smmu_domain *smmu_domain = to_smmu_domain(domain);
	unsigned long iommu_attr = (unsigned long)attr;

	switch (iommu_attr) {
	case DOMAIN_ATTR_NESTING:
		if (smmu_domain->smmu) {
			ret = -EPERM;
			goto out;
		}

		if (*(int *)data)
			smmu_domain->stage = ARM_SMMU_DOMAIN_NESTED;
		else
			smmu_domain->stage = ARM_SMMU_DOMAIN_S1;

		break;
	case DOMAIN_ATTR_DMA_USE_FLUSH_QUEUE:
		smmu_domain->non_strict = *(int *)data;
		break;
	case DOMAIN_ATTR_PROCID:
		if (smmu_domain->smmu != NULL) {
			dev_err(smmu_domain->smmu->dev,
			  "cannot change procid attribute while attached\n");
			ret = -EBUSY;
			break;
		}
		smmu_domain->cfg.procid = *((u32 *)data);
		ret = 0;
		break;
	case DOMAIN_ATTR_DYNAMIC: {
		int dynamic = *((int *)data);

		if (smmu_domain->smmu != NULL) {
			dev_err(smmu_domain->smmu->dev,
			  "cannot change dynamic attribute while attached\n");
			ret = -EBUSY;
			break;
		}

		if (dynamic)
			set_bit(DOMAIN_ATTR_DYNAMIC, smmu_domain->attributes);
		else
			clear_bit(DOMAIN_ATTR_DYNAMIC, smmu_domain->attributes);
		ret = 0;
		break;
	}
	case DOMAIN_ATTR_CONTEXT_BANK:
		/* context bank can't be set while attached */
		if (smmu_domain->smmu != NULL) {
			ret = -EBUSY;
			break;
		}
		/* ... and it can only be set for dynamic contexts. */
		if (!test_bit(DOMAIN_ATTR_DYNAMIC, smmu_domain->attributes)) {
			ret = -EINVAL;
			break;
		}

		/* this will be validated during attach */
		smmu_domain->cfg.cbndx = *((unsigned int *)data);
		ret = 0;
		break;
	case DOMAIN_ATTR_NON_FATAL_FAULTS: {
		u32 non_fatal_faults = *((int *)data);

		if (non_fatal_faults)
			set_bit(DOMAIN_ATTR_NON_FATAL_FAULTS,
				smmu_domain->attributes);
		else
			clear_bit(DOMAIN_ATTR_NON_FATAL_FAULTS,
				  smmu_domain->attributes);
		ret = 0;
		break;
	}
	case DOMAIN_ATTR_S1_BYPASS: {
		int bypass = *((int *)data);

		/* bypass can't be changed while attached */
		if (smmu_domain->smmu != NULL) {
			ret = -EBUSY;
			break;
		}
		if (bypass)
			set_bit(DOMAIN_ATTR_S1_BYPASS, smmu_domain->attributes);
		else
			clear_bit(DOMAIN_ATTR_S1_BYPASS,
				  smmu_domain->attributes);

		ret = 0;
		break;
	}
	case DOMAIN_ATTR_ATOMIC:
	{
		int atomic_ctx = *((int *)data);

		/* can't be changed while attached */
		if (smmu_domain->smmu != NULL) {
			ret = -EBUSY;
			break;
		}
		if (atomic_ctx)
			set_bit(DOMAIN_ATTR_ATOMIC, smmu_domain->attributes);
		else
			clear_bit(DOMAIN_ATTR_ATOMIC, smmu_domain->attributes);
		break;
	}
	case DOMAIN_ATTR_SECURE_VMID:
		if (smmu_domain->secure_vmid != VMID_INVAL) {
			ret = -ENODEV;
			WARN(1, "secure vmid already set!");
			break;
		}
		smmu_domain->secure_vmid = *((int *)data);
		break;
		/*
		 * fast_smmu_unmap_page() and fast_smmu_alloc_iova() both
		 * expect that the bus/clock/regulator are already on. Thus also
		 * force DOMAIN_ATTR_ATOMIC to bet set.
		 */
	case DOMAIN_ATTR_FAST:
		if (*((int *)data)) {
			if (IS_ENABLED(CONFIG_IOMMU_IO_PGTABLE_FAST)) {
				set_bit(DOMAIN_ATTR_FAST,
					smmu_domain->attributes);
				set_bit(DOMAIN_ATTR_ATOMIC,
					smmu_domain->attributes);
				ret = 0;
			} else {
				ret = -ENOTSUPP;
			}
		}
		break;
	default:
		ret = __arm_smmu_domain_set_attr2(domain, attr, data);
	}
out:
	return ret;
}

/* yeee-haw */
static int __arm_smmu_domain_set_attr2(struct iommu_domain *domain,
				    enum iommu_attr attr, void *data)
{
	struct arm_smmu_domain *smmu_domain = to_smmu_domain(domain);
	int ret = 0;
	unsigned long iommu_attr = (unsigned long)attr;

	switch (iommu_attr) {
	case DOMAIN_ATTR_USE_UPSTREAM_HINT:
	case DOMAIN_ATTR_USE_LLC_NWA:
		if (IS_ENABLED(CONFIG_QCOM_IOMMU_IO_PGTABLE_QUIRKS)) {

			/* can't be changed while attached */
			if (smmu_domain->smmu != NULL) {
				ret = -EBUSY;
			} else if (*((int *)data)) {
				set_bit(attr, smmu_domain->attributes);
				ret = 0;
			}
		} else {
			ret = -ENOTSUPP;
		}
		break;
	case DOMAIN_ATTR_EARLY_MAP: {
		int early_map = *((int *)data);

		ret = 0;
		if (early_map) {
			set_bit(DOMAIN_ATTR_EARLY_MAP, smmu_domain->attributes);
		} else {
			if (smmu_domain->smmu)
				ret = arm_smmu_enable_s1_translations(
								smmu_domain);

			if (!ret)
				clear_bit(DOMAIN_ATTR_EARLY_MAP,
					  smmu_domain->attributes);
		}
		break;
	}
	case DOMAIN_ATTR_CB_STALL_DISABLE:
	case DOMAIN_ATTR_NO_CFRE:
		if (*((int *)data))
			set_bit(attr, smmu_domain->attributes);
		ret = 0;
		break;
	case DOMAIN_ATTR_PAGE_TABLE_FORCE_COHERENT: {
		int force_coherent = *((int *)data);

		if (IS_ENABLED(CONFIG_QCOM_IOMMU_IO_PGTABLE_QUIRKS)) {
			if (smmu_domain->smmu != NULL) {
				dev_err(smmu_domain->smmu->dev,
				  "cannot change force coherent attribute while attached\n");
				ret = -EBUSY;
			} else if (force_coherent) {
				set_bit(DOMAIN_ATTR_PAGE_TABLE_FORCE_COHERENT,
					smmu_domain->attributes);
				ret = 0;
			} else {
				clear_bit(DOMAIN_ATTR_PAGE_TABLE_FORCE_COHERENT,
					  smmu_domain->attributes);
				ret = 0;
			}
		} else {
			ret = -ENOTSUPP;
		}
		break;
	}
	case DOMAIN_ATTR_DEBUG: {
		int is_debug_domain = *((int *)data);

		if (is_debug_domain)
			set_bit(DOMAIN_ATTR_DEBUG, smmu_domain->attributes);
		else
			clear_bit(DOMAIN_ATTR_DEBUG, smmu_domain->attributes);
		ret = 0;
		break;
	}
	default:
		ret = -ENODEV;
	}

	return ret;
}

static int arm_smmu_domain_set_attr(struct iommu_domain *domain,
				    enum iommu_attr attr, void *data)
{
	struct arm_smmu_domain *smmu_domain = to_smmu_domain(domain);
	int ret;

	mutex_lock(&smmu_domain->init_mutex);
	ret = __arm_smmu_domain_set_attr(domain, attr, data);
	mutex_unlock(&smmu_domain->init_mutex);

	return ret;
}
static int arm_smmu_of_xlate(struct device *dev, struct of_phandle_args *args)
{
	u32 mask, fwid = 0;

	if (args->args_count > 0)
		fwid |= FIELD_PREP(SMR_ID, args->args[0]);

	if (args->args_count > 1)
		fwid |= FIELD_PREP(SMR_MASK, args->args[1]);
	else if (!of_property_read_u32(args->np, "stream-match-mask", &mask))
		fwid |= FIELD_PREP(SMR_MASK, mask);

	return iommu_fwspec_add_ids(dev, &fwid, 1);
}

static void arm_smmu_get_resv_regions(struct device *dev,
				      struct list_head *head)
{
	struct iommu_resv_region *region;
	int prot = IOMMU_WRITE | IOMMU_NOEXEC | IOMMU_MMIO;

	region = iommu_alloc_resv_region(MSI_IOVA_BASE, MSI_IOVA_LENGTH,
					 prot, IOMMU_RESV_SW_MSI);
	if (!region)
		return;

	list_add_tail(&region->list, head);

	iommu_dma_get_resv_regions(dev, head);
}

static void arm_smmu_put_resv_regions(struct device *dev,
				      struct list_head *head)
{
	struct iommu_resv_region *entry, *next;

	list_for_each_entry_safe(entry, next, head, list)
		kfree(entry);
}
static int arm_smmu_enable_s1_translations(struct arm_smmu_domain *smmu_domain)
{
	struct arm_smmu_cfg *cfg = &smmu_domain->cfg;
	struct arm_smmu_device *smmu = smmu_domain->smmu;
	int idx = cfg->cbndx;
	u32 reg;
	int ret;

	ret = arm_smmu_power_on(smmu->pwr);
	if (ret)
		return ret;

	reg = arm_smmu_cb_read(smmu, idx, ARM_SMMU_CB_SCTLR);
	reg |= SCTLR_M;

	arm_smmu_cb_write(smmu, idx, ARM_SMMU_CB_SCTLR, reg);
	arm_smmu_power_off(smmu, smmu->pwr);
	return ret;
}

static bool arm_smmu_is_iova_coherent(struct iommu_domain *domain,
					 dma_addr_t iova)
{
	bool ret;
	unsigned long flags;
	struct arm_smmu_domain *smmu_domain = to_smmu_domain(domain);
	struct io_pgtable_ops *ops = smmu_domain->pgtbl_ops;
	struct msm_io_pgtable_info *pgtbl_info = &smmu_domain->pgtbl_info;

	if (!pgtbl_info->is_iova_coherent)
		return false;

	spin_lock_irqsave(&smmu_domain->cb_lock, flags);
	ret = pgtbl_info->is_iova_coherent(ops, iova);
	spin_unlock_irqrestore(&smmu_domain->cb_lock, flags);
	return ret;
}

static void arm_smmu_trigger_fault(struct iommu_domain *domain,
					unsigned long flags)
{
	struct arm_smmu_domain *smmu_domain = to_smmu_domain(domain);
	struct arm_smmu_cfg *cfg = &smmu_domain->cfg;
	struct arm_smmu_device *smmu;
	int idx = cfg->cbndx;

	if (!smmu_domain->smmu) {
		pr_err("Can't trigger faults on non-attached domains\n");
		return;
	}

	smmu = smmu_domain->smmu;
	if (arm_smmu_power_on(smmu->pwr))
		return;

	dev_err(smmu->dev, "Writing 0x%lx to FSRRESTORE on cb %d\n",
		flags, cfg->cbndx);
	arm_smmu_cb_write(smmu, idx, ARM_SMMU_CB_FSRRESTORE, flags);
	/* give the interrupt time to fire... */
	msleep(1000);

	arm_smmu_power_off(smmu, smmu->pwr);
}

static void arm_smmu_tlbi_domain(struct iommu_domain *domain)
{
	arm_smmu_tlb_inv_context_s1(to_smmu_domain(domain));
}

static int arm_smmu_enable_config_clocks(struct iommu_domain *domain)
{
	struct arm_smmu_domain *smmu_domain = to_smmu_domain(domain);

	return arm_smmu_power_on(smmu_domain->smmu->pwr);
}

static void arm_smmu_disable_config_clocks(struct iommu_domain *domain)
{
	struct arm_smmu_domain *smmu_domain = to_smmu_domain(domain);

	arm_smmu_power_off(smmu_domain->smmu, smmu_domain->smmu->pwr);
}

static struct msm_iommu_ops arm_smmu_ops = {
	.map_sg			= arm_smmu_map_sg,
	.iova_to_phys_hard	= arm_smmu_iova_to_phys_hard,
	.is_iova_coherent	= arm_smmu_is_iova_coherent,
	.trigger_fault		= arm_smmu_trigger_fault,
	.tlbi_domain		= arm_smmu_tlbi_domain,
	.enable_config_clocks	= arm_smmu_enable_config_clocks,
	.disable_config_clocks	= arm_smmu_disable_config_clocks,
	.iova_to_pte		= arm_smmu_iova_to_pte,
	.iommu_ops = {

		.capable		= arm_smmu_capable,
		.domain_alloc		= arm_smmu_domain_alloc,
		.domain_free		= arm_smmu_domain_free,
		.attach_dev		= arm_smmu_attach_dev,
		.detach_dev		= arm_smmu_detach_dev,
		.map			= arm_smmu_map,
		.unmap			= arm_smmu_unmap,
		.flush_iotlb_all	= arm_smmu_flush_iotlb_all,
		.iotlb_sync		= arm_smmu_iotlb_sync,
		.iova_to_phys		= arm_smmu_iova_to_phys,
		.add_device		= arm_smmu_add_device,
		.remove_device		= arm_smmu_remove_device,
		.device_group		= arm_smmu_device_group,
		.domain_get_attr	= arm_smmu_domain_get_attr,
		.domain_set_attr	= arm_smmu_domain_set_attr,
		.of_xlate		= arm_smmu_of_xlate,
		.get_resv_regions	= arm_smmu_get_resv_regions,
		.put_resv_regions	= arm_smmu_put_resv_regions,
		/* Restricted during device attach */
		.pgsize_bitmap		= -1UL,
	}
};

static void arm_smmu_context_bank_reset(struct arm_smmu_device *smmu)
{
	int i;

	/* Make sure all context banks are disabled and clear CB_FSR  */
	for (i = 0; i < smmu->num_context_banks; ++i) {
		arm_smmu_write_context_bank(smmu, i, 0);
		arm_smmu_cb_write(smmu, i, ARM_SMMU_CB_FSR, FSR_FAULT);
	}
}

static void arm_smmu_device_reset(struct arm_smmu_device *smmu)
{
	int i;
	u32 reg;

	/* clear global FSR */
	reg = arm_smmu_gr0_read(smmu, ARM_SMMU_GR0_sGFSR);
	arm_smmu_gr0_write(smmu, ARM_SMMU_GR0_sGFSR, reg);

	/*
	 * Reset stream mapping groups: Initial values mark all SMRn as
	 * invalid and all S2CRn as bypass unless overridden.
	 */
	if (!(smmu->options & ARM_SMMU_OPT_SKIP_INIT)) {
		for (i = 0; i < smmu->num_mapping_groups; ++i)
			arm_smmu_write_sme(smmu, i);

		arm_smmu_context_bank_reset(smmu);
	}

	/* Invalidate the TLB, just in case */
	arm_smmu_gr0_write(smmu, ARM_SMMU_GR0_TLBIALLH, QCOM_DUMMY_VAL);
	arm_smmu_gr0_write(smmu, ARM_SMMU_GR0_TLBIALLNSNH, QCOM_DUMMY_VAL);

	reg = arm_smmu_gr0_read(smmu, ARM_SMMU_GR0_sCR0);

	/* Enable fault reporting */
	reg |= (sCR0_GFRE | sCR0_GFIE | sCR0_GCFGFRE | sCR0_GCFGFIE);

	/* Disable TLB broadcasting. */
	reg |= (sCR0_VMIDPNE | sCR0_PTM);

	/* Enable client access, handling unmatched streams as appropriate */
	reg &= ~sCR0_CLIENTPD;
	if (disable_bypass)
		reg |= sCR0_USFCFG;
	else
		reg &= ~sCR0_USFCFG;

	/* Disable forced broadcasting */
	reg &= ~sCR0_FB;

	/* Don't upgrade barriers */
	reg &= ~(sCR0_BSU);

	if (smmu->features & ARM_SMMU_FEAT_VMID16)
		reg |= sCR0_VMID16EN;

	if (smmu->features & ARM_SMMU_FEAT_EXIDS)
		reg |= sCR0_EXIDENABLE;

	/* Force bypass transaction to be Non-Shareable & not io-coherent */
	reg &= ~sCR0_SHCFG;
	reg |= FIELD_PREP(sCR0_SHCFG, sCR0_SHCFG_NSH);

	if (smmu->impl && smmu->impl->reset)
		smmu->impl->reset(smmu);

	/* Push the button */
	arm_smmu_tlb_sync_global(smmu);
	wmb();
	arm_smmu_gr0_write(smmu, ARM_SMMU_GR0_sCR0, reg);

	/* Manage any implementation defined features */
	arm_smmu_arch_device_reset(smmu);
}

static int arm_smmu_id_size_to_bits(int size)
{
	switch (size) {
	case 0:
		return 32;
	case 1:
		return 36;
	case 2:
		return 40;
	case 3:
		return 42;
	case 4:
		return 44;
	case 5:
	default:
		return 48;
	}
}


/*
 * Some context banks needs to be transferred from bootloader to HLOS in a way
 * that allows ongoing traffic. The current expectation is that these context
 * banks operate in bypass mode.
 * Additionally, there must be exactly one device in devicetree with stream-ids
 * overlapping those used by the bootloader.
 */
static int arm_smmu_alloc_cb(struct iommu_domain *domain,
				struct arm_smmu_device *smmu,
				struct device *dev)
{
	struct iommu_fwspec *fwspec = dev->iommu_fwspec;
	struct arm_smmu_domain *smmu_domain = to_smmu_domain(domain);
	u32 i, idx;
	int cb = -EINVAL;
	bool dynamic;

	/*
	 * Dynamic domains have already set cbndx through domain attribute.
	 * Verify that they picked a valid value.
	 */
	dynamic = is_dynamic_domain(domain);
	if (dynamic) {
		cb = smmu_domain->cfg.cbndx;
		if (cb < smmu->num_context_banks)
			return cb;
		else
			return -EINVAL;
	}

	mutex_lock(&smmu->stream_map_mutex);
	for_each_cfg_sme(fwspec, i, idx) {
		if (smmu->s2crs[idx].cb_handoff)
			cb = smmu->s2crs[idx].cbndx;
	}

	if (cb < 0) {
		mutex_unlock(&smmu->stream_map_mutex);
		return __arm_smmu_alloc_bitmap(smmu->context_map,
						smmu->num_s2_context_banks,
						smmu->num_context_banks);
	}

	for (i = 0; i < smmu->num_mapping_groups; i++) {
		if (smmu->s2crs[i].cb_handoff && smmu->s2crs[i].cbndx == cb) {
			smmu->s2crs[i].cb_handoff = false;
			smmu->s2crs[i].count -= 1;
		}
	}
	mutex_unlock(&smmu->stream_map_mutex);

	return cb;
}

static int arm_smmu_handoff_cbs(struct arm_smmu_device *smmu)
{
	u32 i, raw_smr, raw_s2cr;
	struct arm_smmu_smr smr;
	struct arm_smmu_s2cr s2cr;

	for (i = 0; i < smmu->num_mapping_groups; i++) {
		raw_smr = arm_smmu_gr0_read(smmu, ARM_SMMU_GR0_SMR(i));
		if (!(raw_smr & SMR_VALID))
			continue;

		smr.mask = FIELD_GET(SMR_MASK, raw_smr);
		smr.id = FIELD_GET(SMR_ID, raw_smr);
		smr.valid = true;

		raw_s2cr = arm_smmu_gr0_read(smmu, ARM_SMMU_GR0_S2CR(i));
		memset(&s2cr, 0, sizeof(s2cr));
		s2cr.group = NULL;
		s2cr.count = 1;
		s2cr.type = FIELD_GET(S2CR_TYPE, raw_s2cr);
		s2cr.privcfg = FIELD_GET(S2CR_PRIVCFG, raw_s2cr);
		s2cr.cbndx = (u8)raw_s2cr;
		s2cr.cb_handoff = true;

		if (s2cr.type != S2CR_TYPE_TRANS)
			continue;

		smmu->smrs[i] = smr;
		smmu->s2crs[i] = s2cr;
		bitmap_set(smmu->context_map, s2cr.cbndx, 1);
		dev_dbg(smmu->dev, "Handoff smr: %x s2cr: %x cb: %d\n",
			raw_smr, raw_s2cr, s2cr.cbndx);
	}

	return 0;
}

static int arm_smmu_parse_impl_def_registers(struct arm_smmu_device *smmu)
{
	struct device *dev = smmu->dev;
	int i, ntuples, ret;
	u32 *tuples;
	struct arm_smmu_impl_def_reg *regs, *regit;

	if (!of_find_property(dev->of_node, "attach-impl-defs", &ntuples))
		return 0;

	ntuples /= sizeof(u32);
	if (ntuples % 2) {
		dev_err(dev,
			"Invalid number of attach-impl-defs registers: %d\n",
			ntuples);
		return -EINVAL;
	}

	regs = devm_kmalloc(
		dev, sizeof(*smmu->impl_def_attach_registers) * ntuples,
		GFP_KERNEL);
	if (!regs)
		return -ENOMEM;

	tuples = devm_kmalloc(dev, sizeof(u32) * ntuples * 2, GFP_KERNEL);
	if (!tuples)
		return -ENOMEM;

	ret = of_property_read_u32_array(dev->of_node, "attach-impl-defs",
					tuples, ntuples);
	if (ret)
		return ret;

	for (i = 0, regit = regs; i < ntuples; i += 2, ++regit) {
		regit->offset = tuples[i];
		regit->value = tuples[i + 1];
	}

	devm_kfree(dev, tuples);

	smmu->impl_def_attach_registers = regs;
	smmu->num_impl_def_attach_registers = ntuples / 2;

	return 0;
}


static int arm_smmu_init_clocks(struct arm_smmu_power_resources *pwr)
{
	const char *cname;
	struct property *prop;
	int i;
	struct device *dev = pwr->dev;

	pwr->num_clocks =
		of_property_count_strings(dev->of_node, "clock-names");

	if (pwr->num_clocks < 1) {
		pwr->num_clocks = 0;
		return 0;
	}

	pwr->clocks = devm_kzalloc(
		dev, sizeof(*pwr->clocks) * pwr->num_clocks,
		GFP_KERNEL);

	if (!pwr->clocks)
		return -ENOMEM;

	i = 0;
	of_property_for_each_string(dev->of_node, "clock-names",
				prop, cname) {
		struct clk *c = devm_clk_get(dev, cname);

		if (IS_ERR(c)) {
			dev_err(dev, "Couldn't get clock: %s\n",
				cname);
			return PTR_ERR(c);
		}

		if (clk_get_rate(c) == 0) {
			long rate = clk_round_rate(c, 1000);

			clk_set_rate(c, rate);
		}

		pwr->clocks[i] = c;

		++i;
	}
	return 0;
}

static int arm_smmu_init_regulators(struct arm_smmu_power_resources *pwr)
{
	const char *cname;
	struct property *prop;
	int i, ret = 0;
	struct device *dev = pwr->dev;

	pwr->num_gdscs =
		of_property_count_strings(dev->of_node, "qcom,regulator-names");

	if (pwr->num_gdscs < 1) {
		pwr->num_gdscs = 0;
		return 0;
	}

	pwr->gdscs = devm_kzalloc(
			dev, sizeof(*pwr->gdscs) * pwr->num_gdscs, GFP_KERNEL);

	if (!pwr->gdscs)
		return -ENOMEM;

	if (!of_property_read_u32(dev->of_node,
				  "qcom,deferred-regulator-disable-delay",
				  &(pwr->regulator_defer)))
		dev_info(dev, "regulator defer delay %d\n",
			pwr->regulator_defer);

	i = 0;
	of_property_for_each_string(dev->of_node, "qcom,regulator-names",
				prop, cname)
		pwr->gdscs[i++].supply = cname;

	ret = devm_regulator_bulk_get(dev, pwr->num_gdscs, pwr->gdscs);
	return ret;
}

static int arm_smmu_init_interconnect(struct arm_smmu_power_resources *pwr)
{
	struct device *dev = pwr->dev;

	/* We don't want the interconnect APIs to print an error message */
	if (!of_find_property(dev->of_node, "interconnects", NULL)) {
		dev_dbg(dev, "No interconnect info\n");
		return 0;
	}

	pwr->icc_path = of_icc_get(dev, NULL);
	if (IS_ERR_OR_NULL(pwr->icc_path)) {
		if (PTR_ERR(pwr->icc_path) != -EPROBE_DEFER)
			dev_err(dev, "Unable to read interconnect path from devicetree rc: %ld\n",
				PTR_ERR(pwr->icc_path));
		return pwr->icc_path ? PTR_ERR(pwr->icc_path) : -EINVAL;
	}

	return 0;
}

/*
 * Cleanup done by devm. Any non-devm resources must clean up themselves.
 */
static struct arm_smmu_power_resources *arm_smmu_init_power_resources(
						struct platform_device *pdev)
{
	struct arm_smmu_power_resources *pwr;
	int ret;

	pwr = devm_kzalloc(&pdev->dev, sizeof(*pwr), GFP_KERNEL);
	if (!pwr)
		return ERR_PTR(-ENOMEM);

	pwr->dev = &pdev->dev;
	pwr->pdev = pdev;
	mutex_init(&pwr->power_lock);
	spin_lock_init(&pwr->clock_refs_lock);

	ret = arm_smmu_init_clocks(pwr);
	if (ret)
		return ERR_PTR(ret);

	ret = arm_smmu_init_regulators(pwr);
	if (ret)
		return ERR_PTR(ret);

	ret = arm_smmu_init_interconnect(pwr);
	if (ret)
		return ERR_PTR(ret);

	return pwr;
}

static void arm_smmu_exit_power_resources(struct arm_smmu_power_resources *pwr)
{
	icc_put(pwr->icc_path);
}

static int arm_smmu_device_cfg_probe(struct arm_smmu_device *smmu)
{
	unsigned int size;
	u32 id;
	bool cttw_reg, cttw_fw = smmu->features & ARM_SMMU_FEAT_COHERENT_WALK;
	int i;

	dev_dbg(smmu->dev, "probing hardware configuration...\n");
	dev_dbg(smmu->dev, "SMMUv%d with:\n",
			smmu->version == ARM_SMMU_V2 ? 2 : 1);

	/* ID0 */
	id = arm_smmu_gr0_read(smmu, ARM_SMMU_GR0_ID0);

	/* Restrict available stages based on module parameter */
	if (force_stage == 1)
		id &= ~(ID0_S2TS | ID0_NTS);
	else if (force_stage == 2)
		id &= ~(ID0_S1TS | ID0_NTS);

	if (id & ID0_S1TS) {
		smmu->features |= ARM_SMMU_FEAT_TRANS_S1;
		dev_dbg(smmu->dev, "\tstage 1 translation\n");
	}

	if (id & ID0_S2TS) {
		smmu->features |= ARM_SMMU_FEAT_TRANS_S2;
		dev_dbg(smmu->dev, "\tstage 2 translation\n");
	}

	if (id & ID0_NTS) {
		smmu->features |= ARM_SMMU_FEAT_TRANS_NESTED;
		dev_dbg(smmu->dev, "\tnested translation\n");
	}

	if (!(smmu->features &
		(ARM_SMMU_FEAT_TRANS_S1 | ARM_SMMU_FEAT_TRANS_S2))) {
		dev_err(smmu->dev, "\tno translation support!\n");
		return -ENODEV;
	}

	if ((id & ID0_S1TS) &&
		((smmu->version < ARM_SMMU_V2) || !(id & ID0_ATOSNS))) {
		smmu->features |= ARM_SMMU_FEAT_TRANS_OPS;
		dev_dbg(smmu->dev, "\taddress translation ops\n");
	}

	/*
	 * In order for DMA API calls to work properly, we must defer to what
	 * the FW says about coherency, regardless of what the hardware claims.
	 * Fortunately, this also opens up a workaround for systems where the
	 * ID register value has ended up configured incorrectly.
	 */
	cttw_reg = !!(id & ID0_CTTW);
	if (cttw_fw || cttw_reg)
		dev_notice(smmu->dev, "\t%scoherent table walk\n",
			   cttw_fw ? "" : "non-");
	if (cttw_fw != cttw_reg)
		dev_notice(smmu->dev,
			   "\t(IDR0.CTTW overridden by FW configuration)\n");

	/* Max. number of entries we have for stream matching/indexing */
	if (smmu->version == ARM_SMMU_V2 && id & ID0_EXIDS) {
		smmu->features |= ARM_SMMU_FEAT_EXIDS;
		size = 1 << 16;
	} else {
		size = 1 << FIELD_GET(ID0_NUMSIDB, id);
	}
	smmu->streamid_mask = size - 1;
	if (id & ID0_SMS) {
		smmu->features |= ARM_SMMU_FEAT_STREAM_MATCH;
		size = FIELD_GET(ID0_NUMSMRG, id);
		if (size == 0) {
			dev_err(smmu->dev,
				"stream-matching supported, but no SMRs present!\n");
			return -ENODEV;
		}

		/* Zero-initialised to mark as invalid */
		smmu->smrs = devm_kcalloc(smmu->dev, size, sizeof(*smmu->smrs),
					  GFP_KERNEL);
		if (!smmu->smrs)
			return -ENOMEM;

		dev_notice(smmu->dev,
			   "\tstream matching with %u register groups", size);
	}
	/* s2cr->type == 0 means translation, so initialise explicitly */
	smmu->s2crs = devm_kmalloc_array(smmu->dev, size, sizeof(*smmu->s2crs),
					 GFP_KERNEL);
	if (!smmu->s2crs)
		return -ENOMEM;
	for (i = 0; i < size; i++)
		smmu->s2crs[i] = s2cr_init_val;

	smmu->num_mapping_groups = size;
	mutex_init(&smmu->stream_map_mutex);
	mutex_init(&smmu->iommu_group_mutex);
	spin_lock_init(&smmu->global_sync_lock);

	if (smmu->version < ARM_SMMU_V2 || !(id & ID0_PTFS_NO_AARCH32)) {
		smmu->features |= ARM_SMMU_FEAT_FMT_AARCH32_L;
		if (!(id & ID0_PTFS_NO_AARCH32S))
			smmu->features |= ARM_SMMU_FEAT_FMT_AARCH32_S;
	}

	/* ID1 */
	id = arm_smmu_gr0_read(smmu, ARM_SMMU_GR0_ID1);
	smmu->pgshift = (id & ID1_PAGESIZE) ? 16 : 12;

	/* Check for size mismatch of SMMU address space from mapped region */
	size = 1 << (FIELD_GET(ID1_NUMPAGENDXB, id) + 1);
	if (smmu->numpage != 2 * size << smmu->pgshift)
		dev_warn(smmu->dev,
			"SMMU address space size (0x%x) differs from mapped region size (0x%x)!\n",
			2 * size << smmu->pgshift, smmu->numpage);
	/* Now properly encode NUMPAGE to subsequently derive SMMU_CB_BASE */
	smmu->numpage = size;

	smmu->num_s2_context_banks = FIELD_GET(ID1_NUMS2CB, id);
	smmu->num_context_banks = FIELD_GET(ID1_NUMCB, id);
	if (smmu->num_s2_context_banks > smmu->num_context_banks) {
		dev_err(smmu->dev, "impossible number of S2 context banks!\n");
		return -ENODEV;
	}
	dev_dbg(smmu->dev, "\t%u context banks (%u stage-2 only)\n",
		   smmu->num_context_banks, smmu->num_s2_context_banks);
	smmu->cbs = devm_kcalloc(smmu->dev, smmu->num_context_banks,
				 sizeof(*smmu->cbs), GFP_KERNEL);
	if (!smmu->cbs)
		return -ENOMEM;

	/* ID2 */
	id = arm_smmu_gr0_read(smmu, ARM_SMMU_GR0_ID2);
	size = arm_smmu_id_size_to_bits(FIELD_GET(ID2_IAS, id));
	smmu->ipa_size = size;

	/* The output mask is also applied for bypass */
	size = arm_smmu_id_size_to_bits(FIELD_GET(ID2_OAS, id));
	smmu->pa_size = size;

	if (id & ID2_VMID16)
		smmu->features |= ARM_SMMU_FEAT_VMID16;

	/*
	 * What the page table walker can address actually depends on which
	 * descriptor format is in use, but since a) we don't know that yet,
	 * and b) it can vary per context bank, this will have to do...
	 */
	if (dma_set_mask_and_coherent(smmu->dev, DMA_BIT_MASK(size)))
		dev_warn(smmu->dev,
			 "failed to set DMA mask for table walker\n");

	if (smmu->version < ARM_SMMU_V2) {
		smmu->va_size = smmu->ipa_size;
		if (smmu->version == ARM_SMMU_V1_64K)
			smmu->features |= ARM_SMMU_FEAT_FMT_AARCH64_64K;
	} else {
		size = FIELD_GET(ID2_UBS, id);
		smmu->va_size = arm_smmu_id_size_to_bits(size);
		if (id & ID2_PTFS_4K)
			smmu->features |= ARM_SMMU_FEAT_FMT_AARCH64_4K;
		if (id & ID2_PTFS_16K)
			smmu->features |= ARM_SMMU_FEAT_FMT_AARCH64_16K;
		if (id & ID2_PTFS_64K)
			smmu->features |= ARM_SMMU_FEAT_FMT_AARCH64_64K;
	}

	/* Now we've corralled the various formats, what'll it do? */
	if (smmu->features & ARM_SMMU_FEAT_FMT_AARCH32_S)
		smmu->pgsize_bitmap |= SZ_4K | SZ_64K | SZ_1M | SZ_16M;
	if (smmu->features &
	    (ARM_SMMU_FEAT_FMT_AARCH32_L | ARM_SMMU_FEAT_FMT_AARCH64_4K))
		smmu->pgsize_bitmap |= SZ_4K | SZ_2M | SZ_1G;
	if (smmu->features & ARM_SMMU_FEAT_FMT_AARCH64_16K)
		smmu->pgsize_bitmap |= SZ_16K | SZ_32M;
	if (smmu->features & ARM_SMMU_FEAT_FMT_AARCH64_64K)
		smmu->pgsize_bitmap |= SZ_64K | SZ_512M;

	if (arm_smmu_ops.iommu_ops.pgsize_bitmap == -1UL)
		arm_smmu_ops.iommu_ops.pgsize_bitmap = smmu->pgsize_bitmap;
	else
		arm_smmu_ops.iommu_ops.pgsize_bitmap |= smmu->pgsize_bitmap;
	dev_dbg(smmu->dev, "\tSupported page sizes: 0x%08lx\n",
		   smmu->pgsize_bitmap);


	if (smmu->features & ARM_SMMU_FEAT_TRANS_S1)
		dev_dbg(smmu->dev, "\tStage-1: %lu-bit VA -> %lu-bit IPA\n",
			smmu->va_size, smmu->ipa_size);

	if (smmu->features & ARM_SMMU_FEAT_TRANS_S2)
		dev_dbg(smmu->dev, "\tStage-2: %lu-bit IPA -> %lu-bit PA\n",
			smmu->ipa_size, smmu->pa_size);

	if (smmu->impl && smmu->impl->cfg_probe)
		return smmu->impl->cfg_probe(smmu);

	return 0;
}

struct arm_smmu_match_data {
	enum arm_smmu_arch_version version;
	enum arm_smmu_implementation model;
	struct arm_smmu_arch_ops *arch_ops;
};

#define ARM_SMMU_MATCH_DATA(name, ver, imp, ops)	\
static struct arm_smmu_match_data name = {		\
.version = ver,						\
.model = imp,						\
.arch_ops = ops,					\
}							\

static struct arm_smmu_arch_ops qsmmuv500_arch_ops;

ARM_SMMU_MATCH_DATA(smmu_generic_v1, ARM_SMMU_V1, GENERIC_SMMU, NULL);
ARM_SMMU_MATCH_DATA(smmu_generic_v2, ARM_SMMU_V2, GENERIC_SMMU, NULL);
ARM_SMMU_MATCH_DATA(arm_mmu401, ARM_SMMU_V1_64K, GENERIC_SMMU, NULL);
ARM_SMMU_MATCH_DATA(arm_mmu500, ARM_SMMU_V2, ARM_MMU500, NULL);
ARM_SMMU_MATCH_DATA(cavium_smmuv2, ARM_SMMU_V2, CAVIUM_SMMUV2, NULL);
ARM_SMMU_MATCH_DATA(qcom_smmuv500, ARM_SMMU_V2, QCOM_SMMUV500,
		    &qsmmuv500_arch_ops);
ARM_SMMU_MATCH_DATA(qcom_smmuv2, ARM_SMMU_V2, QCOM_SMMUV2, NULL);

static const struct of_device_id arm_smmu_of_match[] = {
	{ .compatible = "arm,smmu-v1", .data = &smmu_generic_v1 },
	{ .compatible = "arm,smmu-v2", .data = &smmu_generic_v2 },
	{ .compatible = "arm,mmu-400", .data = &smmu_generic_v1 },
	{ .compatible = "arm,mmu-401", .data = &arm_mmu401 },
	{ .compatible = "arm,mmu-500", .data = &arm_mmu500 },
	{ .compatible = "cavium,smmu-v2", .data = &cavium_smmuv2 },
	{ .compatible = "qcom,qsmmu-v500", .data = &qcom_smmuv500 },
	{ .compatible = "qcom,smmu-v2", .data = &qcom_smmuv2 },
	{ },
};
MODULE_DEVICE_TABLE(of, arm_smmu_of_match);

#ifdef CONFIG_ACPI
static int acpi_smmu_get_data(u32 model, struct arm_smmu_device *smmu)
{
	int ret = 0;

	switch (model) {
	case ACPI_IORT_SMMU_V1:
	case ACPI_IORT_SMMU_CORELINK_MMU400:
		smmu->version = ARM_SMMU_V1;
		smmu->model = GENERIC_SMMU;
		break;
	case ACPI_IORT_SMMU_CORELINK_MMU401:
		smmu->version = ARM_SMMU_V1_64K;
		smmu->model = GENERIC_SMMU;
		break;
	case ACPI_IORT_SMMU_V2:
		smmu->version = ARM_SMMU_V2;
		smmu->model = GENERIC_SMMU;
		break;
	case ACPI_IORT_SMMU_CORELINK_MMU500:
		smmu->version = ARM_SMMU_V2;
		smmu->model = ARM_MMU500;
		break;
	case ACPI_IORT_SMMU_CAVIUM_THUNDERX:
		smmu->version = ARM_SMMU_V2;
		smmu->model = CAVIUM_SMMUV2;
		break;
	default:
		ret = -ENODEV;
	}

	return ret;
}

static int arm_smmu_device_acpi_probe(struct platform_device *pdev,
				      struct arm_smmu_device *smmu)
{
	struct device *dev = smmu->dev;
	struct acpi_iort_node *node =
		*(struct acpi_iort_node **)dev_get_platdata(dev);
	struct acpi_iort_smmu *iort_smmu;
	int ret;

	/* Retrieve SMMU1/2 specific data */
	iort_smmu = (struct acpi_iort_smmu *)node->node_data;

	ret = acpi_smmu_get_data(iort_smmu->model, smmu);
	if (ret < 0)
		return ret;

	/* Ignore the configuration access interrupt */
	smmu->num_global_irqs = 1;

	if (iort_smmu->flags & ACPI_IORT_SMMU_COHERENT_WALK)
		smmu->features |= ARM_SMMU_FEAT_COHERENT_WALK;

	return 0;
}
#else
static inline int arm_smmu_device_acpi_probe(struct platform_device *pdev,
					     struct arm_smmu_device *smmu)
{
	return -ENODEV;
}
#endif

static void arm_smmu_bus_init(void)
{
	/* Oh, for a proper bus abstraction */
	if (!iommu_present(&platform_bus_type))
		bus_set_iommu(&platform_bus_type, &arm_smmu_ops.iommu_ops);
#ifdef CONFIG_ARM_AMBA
	if (!iommu_present(&amba_bustype))
		bus_set_iommu(&amba_bustype, &arm_smmu_ops.iommu_ops);
#endif
#ifdef CONFIG_PCI
	if (!iommu_present(&pci_bus_type)) {
		pci_request_acs();
		bus_set_iommu(&pci_bus_type, &arm_smmu_ops.iommu_ops);
	}
#endif
#ifdef CONFIG_FSL_MC_BUS
	if (!iommu_present(&fsl_mc_bus_type))
		bus_set_iommu(&fsl_mc_bus_type, &arm_smmu_ops);
#endif
}

static int qsmmuv500_tbu_register(struct device *dev, void *data);
static int arm_smmu_device_dt_probe(struct platform_device *pdev)
{
	const struct arm_smmu_match_data *data;
	struct resource *res;
	struct arm_smmu_device *smmu;
	struct device *dev = &pdev->dev;
	int num_irqs, i, err;
	bool legacy_binding;

	legacy_binding = of_find_property(dev->of_node, "mmu-masters", NULL);
	if (legacy_binding && !using_generic_binding) {
		if (!using_legacy_binding)
			pr_notice("deprecated \"mmu-masters\" DT property in use; DMA API support unavailable\n");
		using_legacy_binding = true;
	} else if (!legacy_binding && !using_legacy_binding) {
		using_generic_binding = true;
	} else {
		dev_err(dev, "not probing due to mismatched DT properties\n");
		return -ENODEV;
	}

	smmu = devm_kzalloc(dev, sizeof(*smmu), GFP_KERNEL);
	if (!smmu)
		return -ENOMEM;

	smmu->dev = dev;
	spin_lock_init(&smmu->atos_lock);
	idr_init(&smmu->asid_idr);
	mutex_init(&smmu->idr_mutex);

	data = of_device_get_match_data(dev);
	smmu->version = data->version;
	smmu->model = data->model;
	smmu->arch_ops = data->arch_ops;

	if (of_dma_is_coherent(dev->of_node))
		smmu->features |= ARM_SMMU_FEAT_COHERENT_WALK;

	smmu = arm_smmu_impl_init(smmu);
	if (IS_ERR(smmu))
		return PTR_ERR(smmu);

	res = platform_get_resource(pdev, IORESOURCE_MEM, 0);
	if (res == NULL) {
		dev_err(dev, "no MEM resource info\n");
		return -EINVAL;
	}

	smmu->phys_addr = res->start;
	smmu->base = devm_ioremap_resource(dev, res);
	if (IS_ERR(smmu->base))
		return PTR_ERR(smmu->base);
	/*
	 * The resource size should effectively match the value of SMMU_TOP;
	 * stash that temporarily until we know PAGESIZE to validate it with.
	 */
	smmu->numpage = resource_size(res);

	if (of_property_read_u32(dev->of_node, "#global-interrupts",
				 &smmu->num_global_irqs)) {
		dev_err(dev, "missing #global-interrupts property\n");
		return -ENODEV;
	}

	num_irqs = 0;
	while ((res = platform_get_resource(pdev, IORESOURCE_IRQ, num_irqs))) {
		num_irqs++;
		if (num_irqs > smmu->num_global_irqs)
			smmu->num_context_irqs++;
	}

	if (!smmu->num_context_irqs) {
		dev_err(dev, "found %d interrupts but expected at least %d\n",
			num_irqs, smmu->num_global_irqs + 1);
		return -ENODEV;
	}

	smmu->irqs = devm_kcalloc(dev, num_irqs, sizeof(*smmu->irqs),
				  GFP_KERNEL);
	if (!smmu->irqs)
		return -ENOMEM;

	for (i = 0; i < num_irqs; ++i) {
		int irq = platform_get_irq(pdev, i);

		if (irq < 0) {
			dev_err(dev, "failed to get irq index %d\n", i);
			return -ENODEV;
		}
		smmu->irqs[i] = irq;
	}

	parse_driver_options(smmu);

	smmu->pwr = arm_smmu_init_power_resources(pdev);
	if (IS_ERR(smmu->pwr))
		return PTR_ERR(smmu->pwr);

<<<<<<< HEAD
	err = arm_smmu_power_on(smmu->pwr);
	if (err)
		goto out_exit_power_resources;
=======
static struct iommu_ops arm_smmu_ops = {
	.capable		= arm_smmu_capable,
	.domain_alloc		= arm_smmu_domain_alloc,
	.domain_free		= arm_smmu_domain_free,
	.attach_dev		= arm_smmu_attach_dev,
	.map			= arm_smmu_map,
	.unmap			= arm_smmu_unmap,
	.flush_iotlb_all	= arm_smmu_flush_iotlb_all,
	.iotlb_sync		= arm_smmu_iotlb_sync,
	.iova_to_phys		= arm_smmu_iova_to_phys,
	.add_device		= arm_smmu_add_device,
	.remove_device		= arm_smmu_remove_device,
	.device_group		= arm_smmu_device_group,
	.domain_get_attr	= arm_smmu_domain_get_attr,
	.domain_set_attr	= arm_smmu_domain_set_attr,
	.of_xlate		= arm_smmu_of_xlate,
	.get_resv_regions	= arm_smmu_get_resv_regions,
	.put_resv_regions	= arm_smmu_put_resv_regions,
	.pgsize_bitmap		= -1UL, /* Restricted during device attach */
	.owner			= THIS_MODULE,
};
>>>>>>> 0453f563

	err = arm_smmu_device_cfg_probe(smmu);
	if (err)
		goto out_power_off;

	err = arm_smmu_handoff_cbs(smmu);
	if (err)
		goto out_power_off;

	err = arm_smmu_parse_impl_def_registers(smmu);
	if (err)
		goto out_power_off;

	if (smmu->version == ARM_SMMU_V2) {
		if (smmu->num_context_banks > smmu->num_context_irqs) {
			dev_err(dev,
				"found %d context interrupt(s) but have %d context banks. assuming %d context interrupts.\n",
				smmu->num_context_irqs, smmu->num_context_banks,
				smmu->num_context_banks);
			return -ENODEV;
		}
		/* Ignore superfluous interrupts */
		smmu->num_context_irqs = smmu->num_context_banks;
	}

	for (i = 0; i < smmu->num_global_irqs; ++i) {
		err = devm_request_threaded_irq(smmu->dev, smmu->irqs[i],
					NULL, arm_smmu_global_fault,
					IRQF_ONESHOT | IRQF_SHARED,
					"arm-smmu global fault", smmu);
		if (err) {
			dev_err(dev, "failed to request global IRQ %d (%u)\n",
				i, smmu->irqs[i]);
			goto out_power_off;
		}
	}

	err = arm_smmu_arch_init(smmu);
	if (err)
		goto out_power_off;

	iommu_device_set_ops(&smmu->iommu, &arm_smmu_ops.iommu_ops);
	iommu_device_set_fwnode(&smmu->iommu, dev->fwnode);

	err = iommu_device_register(&smmu->iommu);

	if (err) {
		dev_err(dev, "Failed to register iommu\n");
		return err;
	}
	platform_set_drvdata(pdev, smmu);
	arm_smmu_device_reset(smmu);
	arm_smmu_test_smr_masks(smmu);
	arm_smmu_interrupt_selftest(smmu);
	arm_smmu_power_off(smmu, smmu->pwr);

	/*
	 * We want to avoid touching dev->power.lock in fastpaths unless
	 * it's really going to do something useful - pm_runtime_enabled()
	 * can serve as an ideal proxy for that decision. So, conditionally
	 * enable pm_runtime.
	 */
	if (dev->pm_domain) {
		pm_runtime_set_active(dev);
		pm_runtime_enable(dev);
	}

	/*
	 * For ACPI and generic DT bindings, an SMMU will be probed before
	 * any device which might need it, so we want the bus ops in place
	 * ready to handle default domain setup as soon as any SMMU exists.
	 */
	if (!using_legacy_binding)
		arm_smmu_bus_init();

	return 0;

out_power_off:
	arm_smmu_power_off(smmu, smmu->pwr);

out_exit_power_resources:
	arm_smmu_exit_power_resources(smmu->pwr);

	return err;
}

/*
 * With the legacy DT binding in play, though, we have no guarantees about
 * probe order, but then we're also not doing default domains, so we can
 * delay setting bus ops until we're sure every possible SMMU is ready,
 * and that way ensure that no add_device() calls get missed.
 */
static int __maybe_unused arm_smmu_legacy_bus_init(void)
{
	if (using_legacy_binding)
		arm_smmu_bus_init();
	return 0;
}

static int arm_smmu_device_remove(struct platform_device *pdev)
{
	struct arm_smmu_device *smmu = platform_get_drvdata(pdev);

	if (!smmu)
		return -ENODEV;

	if (arm_smmu_power_on(smmu->pwr))
		return -EINVAL;

	if (!bitmap_empty(smmu->context_map, ARM_SMMU_MAX_CBS))
		dev_err(&pdev->dev, "removing device with active domains!\n");

	idr_destroy(&smmu->asid_idr);

	/* Turn the thing off */
	arm_smmu_gr0_write(smmu, ARM_SMMU_GR0_sCR0, sCR0_CLIENTPD);
	arm_smmu_power_off(smmu, smmu->pwr);

	arm_smmu_exit_power_resources(smmu->pwr);

	return 0;
}

static int __maybe_unused arm_smmu_runtime_resume(struct device *dev)
{
	struct arm_smmu_device *smmu = dev_get_drvdata(dev);
	int ret;

	ret = clk_bulk_enable(smmu->num_clks, smmu->clks);
	if (ret)
		return ret;

	ret = arm_smmu_power_on(smmu->pwr);
	if (ret)
		return ret;

	arm_smmu_device_reset(smmu);
	arm_smmu_power_off(smmu, smmu->pwr);

	return 0;
}

static int __maybe_unused arm_smmu_runtime_suspend(struct device *dev)
{
	struct arm_smmu_device *smmu = dev_get_drvdata(dev);

	clk_bulk_disable(smmu->num_clks, smmu->clks);

	return 0;
}

static int __maybe_unused arm_smmu_pm_resume(struct device *dev)
{
	if (pm_runtime_suspended(dev))
		return 0;

	return arm_smmu_runtime_resume(dev);
}

static int __maybe_unused arm_smmu_pm_suspend(struct device *dev)
{
	if (pm_runtime_suspended(dev))
		return 0;

	return arm_smmu_runtime_suspend(dev);
}

static const struct dev_pm_ops arm_smmu_pm_ops = {
	SET_SYSTEM_SLEEP_PM_OPS(arm_smmu_pm_suspend, arm_smmu_pm_resume)
	SET_RUNTIME_PM_OPS(arm_smmu_runtime_suspend,
			   arm_smmu_runtime_resume, NULL)
};

static struct platform_driver arm_smmu_driver = {
	.driver	= {
		.name		= "arm-smmu",
		.of_match_table	= of_match_ptr(arm_smmu_of_match),
		.pm		= &arm_smmu_pm_ops,
		.suppress_bind_attrs = true,
	},
	.probe	= arm_smmu_device_dt_probe,
	.remove	= arm_smmu_device_remove,
};

static struct platform_driver qsmmuv500_tbu_driver;
static int __init arm_smmu_init(void)
{
	static bool registered;
	int ret = 0;
	ktime_t cur;

	if (registered)
		return 0;

	cur = ktime_get();
	ret = platform_driver_register(&qsmmuv500_tbu_driver);
	if (ret)
		return ret;

	ret = platform_driver_register(&arm_smmu_driver);
	registered = !ret;
	trace_smmu_init(ktime_us_delta(ktime_get(), cur));

	return ret;
}

static void __exit arm_smmu_exit(void)
{
	return platform_driver_unregister(&arm_smmu_driver);
}

subsys_initcall(arm_smmu_init);
module_exit(arm_smmu_exit);

#define TCU_HW_VERSION_HLOS1		(0x18)

#define DEBUG_SID_HALT_REG		0x0
#define DEBUG_SID_HALT_REQ		BIT(16)
#define DEBUG_SID_HALT_SID		GENMASK(9, 0)

#define DEBUG_VA_ADDR_REG		0x8

#define DEBUG_TXN_TRIGG_REG		0x18
#define DEBUG_TXN_AXPROT		GENMASK(8, 6)
#define DEBUG_TXN_AXCACHE		GENMASK(5, 2)
#define DEBUG_TRX_WRITE			(0x1 << 1)
#define DEBUG_TXN_READ			(0x0 << 1)
#define DEBUG_TXN_TRIGGER		BIT(0)

#define DEBUG_SR_HALT_ACK_REG		0x20
#define DEBUG_SR_HALT_ACK_VAL		(0x1 << 1)
#define DEBUG_SR_ECATS_RUNNING_VAL	(0x1 << 0)

#define DEBUG_PAR_REG			0x28
#define DEBUG_PAR_PA			GENMASK_ULL(47, 12)
#define DEBUG_PAR_FAULT_VAL		BIT(0)

#define DEBUG_AXUSER_REG		0x30
#define DEBUG_AXUSER_CDMID		GENMASK_ULL(43, 36)
#define DEBUG_AXUSER_CDMID_VAL          255

#define TBU_DBG_TIMEOUT_US		100

struct actlr_setting {
	struct arm_smmu_smr smr;
	u32 actlr;
};

struct qsmmuv500_archdata {
	struct list_head		tbus;
	void __iomem			*tcu_base;
	u32				version;
	struct actlr_setting		*actlrs;
	u32				actlr_tbl_size;
};
#define get_qsmmuv500_archdata(smmu)				\
	((struct qsmmuv500_archdata *)(smmu->archdata))

struct qsmmuv500_tbu_device {
	struct list_head		list;
	struct device			*dev;
	struct arm_smmu_device		*smmu;
	void __iomem			*base;
	void __iomem			*status_reg;

	struct arm_smmu_power_resources *pwr;
	u32				sid_start;
	u32				num_sids;

	/* Protects halt count */
	spinlock_t			halt_lock;
	u32				halt_count;
};
MODULE_DEVICE_TABLE(of, arm_smmu_of_match);

struct qsmmuv500_group_iommudata {
	bool has_actlr;
	u32 actlr;
};
#define to_qsmmuv500_group_iommudata(group)				\
	((struct qsmmuv500_group_iommudata *)				\
		(iommu_group_get_iommudata(group)))


static bool arm_smmu_fwspec_match_smr(struct iommu_fwspec *fwspec,
				      struct arm_smmu_smr *smr)
{
	struct arm_smmu_smr *smr2;
	struct arm_smmu_device *smmu = fwspec_smmu(fwspec);
	int i, idx;

	for_each_cfg_sme(fwspec, i, idx) {
		smr2 = &smmu->smrs[idx];
		/* Continue if table entry does not match */
		if ((smr->id ^ smr2->id) & ~(smr->mask | smr2->mask))
			continue;
		return true;
	}
	return false;
}

static int qsmmuv500_tbu_halt(struct qsmmuv500_tbu_device *tbu,
				struct arm_smmu_domain *smmu_domain)
{
	unsigned long flags;
	u32 halt, fsr, sctlr_orig, sctlr, status;
	void __iomem *base;
	struct arm_smmu_device *smmu = smmu_domain->smmu;
	int idx = smmu_domain->cfg.cbndx;

	if (of_property_read_bool(tbu->dev->of_node,
						"qcom,opt-out-tbu-halting")) {
		dev_notice(tbu->dev, "TBU opted-out for halting!\n");
		return -EBUSY;
	}

	spin_lock_irqsave(&tbu->halt_lock, flags);
	if (tbu->halt_count) {
		tbu->halt_count++;
		spin_unlock_irqrestore(&tbu->halt_lock, flags);
		return 0;
	}

	base = tbu->base;
	halt = readl_relaxed(base + DEBUG_SID_HALT_REG);
	halt |= DEBUG_SID_HALT_REQ;
	writel_relaxed(halt, base + DEBUG_SID_HALT_REG);

	if (!readl_poll_timeout_atomic(base + DEBUG_SR_HALT_ACK_REG, status,
					(status & DEBUG_SR_HALT_ACK_VAL),
					0, TBU_DBG_TIMEOUT_US))
		goto out;

	fsr = arm_smmu_cb_read(smmu, idx, ARM_SMMU_CB_FSR);
	if (!(fsr & FSR_FAULT)) {
		dev_err(tbu->dev, "Couldn't halt TBU!\n");
		spin_unlock_irqrestore(&tbu->halt_lock, flags);
		return -ETIMEDOUT;
	}

	/*
	 * We are in a fault; Our request to halt the bus will not complete
	 * until transactions in front of us (such as the fault itself) have
	 * completed. Disable iommu faults and terminate any existing
	 * transactions.
	 */
	sctlr_orig = arm_smmu_cb_read(smmu, idx, ARM_SMMU_CB_SCTLR);
	sctlr = sctlr_orig & ~(SCTLR_CFCFG | SCTLR_CFIE);
	arm_smmu_cb_write(smmu, idx, ARM_SMMU_CB_SCTLR, sctlr);

	arm_smmu_cb_write(smmu, idx, ARM_SMMU_CB_FSR, fsr);
	arm_smmu_cb_write(smmu, idx, ARM_SMMU_CB_RESUME, RESUME_TERMINATE);

	if (readl_poll_timeout_atomic(base + DEBUG_SR_HALT_ACK_REG, status,
					(status & DEBUG_SR_HALT_ACK_VAL),
					0, TBU_DBG_TIMEOUT_US)) {
		dev_err(tbu->dev, "Couldn't halt TBU from fault context!\n");
		arm_smmu_cb_write(smmu, idx, ARM_SMMU_CB_SCTLR, sctlr_orig);
		spin_unlock_irqrestore(&tbu->halt_lock, flags);
		return -ETIMEDOUT;
	}

	arm_smmu_cb_write(smmu, idx, ARM_SMMU_CB_SCTLR, sctlr_orig);
out:
	tbu->halt_count = 1;
	spin_unlock_irqrestore(&tbu->halt_lock, flags);
	return 0;
}

static void qsmmuv500_tbu_resume(struct qsmmuv500_tbu_device *tbu)
{
	unsigned long flags;
	u32 val;
	void __iomem *base;

	spin_lock_irqsave(&tbu->halt_lock, flags);
	if (!tbu->halt_count) {
		WARN(1, "%s: bad tbu->halt_count", dev_name(tbu->dev));
		spin_unlock_irqrestore(&tbu->halt_lock, flags);
		return;

	} else if (tbu->halt_count > 1) {
		tbu->halt_count--;
		spin_unlock_irqrestore(&tbu->halt_lock, flags);
		return;
	}

	base = tbu->base;
	val = readl_relaxed(base + DEBUG_SID_HALT_REG);
	val &= ~DEBUG_SID_HALT_REQ;
	writel_relaxed(val, base + DEBUG_SID_HALT_REG);

<<<<<<< HEAD
	tbu->halt_count = 0;
	spin_unlock_irqrestore(&tbu->halt_lock, flags);
}

static struct qsmmuv500_tbu_device *qsmmuv500_find_tbu(
	struct arm_smmu_device *smmu, u32 sid)
{
	struct qsmmuv500_tbu_device *tbu = NULL;
	struct qsmmuv500_archdata *data = get_qsmmuv500_archdata(smmu);

	list_for_each_entry(tbu, &data->tbus, list) {
		if (tbu->sid_start <= sid &&
		    sid < tbu->sid_start + tbu->num_sids)
			return tbu;
=======
	legacy_binding = of_find_property(dev->of_node, "mmu-masters", NULL);
	if (legacy_binding && !using_generic_binding) {
		if (!using_legacy_binding) {
			pr_notice("deprecated \"mmu-masters\" DT property in use; %s support unavailable\n",
				  IS_ENABLED(CONFIG_ARM_SMMU_LEGACY_DT_BINDINGS) ? "DMA API" : "SMMU");
		}
		using_legacy_binding = true;
	} else if (!legacy_binding && !using_legacy_binding) {
		using_generic_binding = true;
	} else {
		dev_err(dev, "not probing due to mismatched DT properties\n");
		return -ENODEV;
>>>>>>> 0453f563
	}
	return NULL;
}

static int qsmmuv500_ecats_lock(struct arm_smmu_domain *smmu_domain,
				struct qsmmuv500_tbu_device *tbu,
				unsigned long *flags)
{
	struct arm_smmu_device *smmu = tbu->smmu;
	struct qsmmuv500_archdata *data = get_qsmmuv500_archdata(smmu);
	u32 val;

	spin_lock_irqsave(&smmu->atos_lock, *flags);
	/* The status register is not accessible on version 1.0 */
	if (data->version == 0x01000000)
		return 0;

	if (readl_poll_timeout_atomic(tbu->status_reg,
					val, (val == 0x1), 0,
					TBU_DBG_TIMEOUT_US)) {
		dev_err(tbu->dev, "ECATS hw busy!\n");
		spin_unlock_irqrestore(&smmu->atos_lock, *flags);
		return  -ETIMEDOUT;
	}

	return 0;
}

<<<<<<< HEAD
static void qsmmuv500_ecats_unlock(struct arm_smmu_domain *smmu_domain,
					struct qsmmuv500_tbu_device *tbu,
					unsigned long *flags)
{
	struct arm_smmu_device *smmu = tbu->smmu;
	struct qsmmuv500_archdata *data = get_qsmmuv500_archdata(smmu);

	/* The status register is not accessible on version 1.0 */
	if (data->version != 0x01000000)
		writel_relaxed(0, tbu->status_reg);
	spin_unlock_irqrestore(&smmu->atos_lock, *flags);
=======
static int arm_smmu_bus_init(struct iommu_ops *ops)
{
	int err;

	/* Oh, for a proper bus abstraction */
	if (!iommu_present(&platform_bus_type)) {
		err = bus_set_iommu(&platform_bus_type, ops);
		if (err)
			return err;
	}
#ifdef CONFIG_ARM_AMBA
	if (!iommu_present(&amba_bustype)) {
		err = bus_set_iommu(&amba_bustype, ops);
		if (err)
			goto err_reset_platform_ops;
	}
#endif
#ifdef CONFIG_PCI
	if (!iommu_present(&pci_bus_type)) {
		err = bus_set_iommu(&pci_bus_type, ops);
		if (err)
			goto err_reset_amba_ops;
	}
#endif
#ifdef CONFIG_FSL_MC_BUS
	if (!iommu_present(&fsl_mc_bus_type)) {
		err = bus_set_iommu(&fsl_mc_bus_type, ops);
		if (err)
			goto err_reset_pci_ops;
	}
#endif
	return 0;

err_reset_pci_ops: __maybe_unused;
#ifdef CONFIG_PCI
	bus_set_iommu(&pci_bus_type, NULL);
#endif
err_reset_amba_ops: __maybe_unused;
#ifdef CONFIG_ARM_AMBA
	bus_set_iommu(&amba_bustype, NULL);
#endif
err_reset_platform_ops: __maybe_unused;
	bus_set_iommu(&platform_bus_type, NULL);
	return err;
>>>>>>> 0453f563
}

/*
 * Zero means failure.
 */
static phys_addr_t qsmmuv500_iova_to_phys(
		struct iommu_domain *domain, dma_addr_t iova, u32 sid)
{
	struct arm_smmu_domain *smmu_domain = to_smmu_domain(domain);
	struct arm_smmu_device *smmu = smmu_domain->smmu;
	struct arm_smmu_cfg *cfg = &smmu_domain->cfg;
	struct qsmmuv500_tbu_device *tbu;
	int ret;
	phys_addr_t phys = 0;
	u64 val, fsr;
	unsigned long flags;
	int idx = cfg->cbndx;
	u32 sctlr_orig, sctlr;
	int needs_redo = 0;
	ktime_t timeout;

	/* only 36 bit iova is supported */
	if (iova >= (1ULL << 36)) {
		dev_err_ratelimited(smmu->dev, "ECATS: address too large: %pad\n",
					&iova);
		return 0;
	}

	tbu = qsmmuv500_find_tbu(smmu, sid);
	if (!tbu)
		return 0;

	ret = arm_smmu_power_on(tbu->pwr);
	if (ret)
		return 0;

	ret = qsmmuv500_tbu_halt(tbu, smmu_domain);
	if (ret)
		goto out_power_off;

	/*
	 * ECATS can trigger the fault interrupt, so disable it temporarily
	 * and check for an interrupt manually.
	 */
	sctlr_orig = arm_smmu_cb_read(smmu, idx, ARM_SMMU_CB_SCTLR);
	sctlr = sctlr_orig & ~(SCTLR_CFCFG | SCTLR_CFIE);
	arm_smmu_cb_write(smmu, idx, ARM_SMMU_CB_SCTLR, sctlr);

	/* Only one concurrent atos operation */
	ret = qsmmuv500_ecats_lock(smmu_domain, tbu, &flags);
	if (ret)
		goto out_resume;

redo:
	/* Set address and stream-id */
	val = readq_relaxed(tbu->base + DEBUG_SID_HALT_REG);
	val &= ~DEBUG_SID_HALT_SID;
	val |= FIELD_PREP(DEBUG_SID_HALT_SID, sid);
	writeq_relaxed(val, tbu->base + DEBUG_SID_HALT_REG);
	writeq_relaxed(iova, tbu->base + DEBUG_VA_ADDR_REG);
	val = FIELD_PREP(DEBUG_AXUSER_CDMID, DEBUG_AXUSER_CDMID_VAL);
	writeq_relaxed(val, tbu->base + DEBUG_AXUSER_REG);

	/*
	 * Write-back Read and Write-Allocate
	 * Priviledged, nonsecure, data transaction
	 * Read operation.
	 */
	val = FIELD_PREP(DEBUG_TXN_AXCACHE, 0xF) |
	      FIELD_PREP(DEBUG_TXN_AXPROT, 0x3) |
	      DEBUG_TXN_TRIGGER;
	writeq_relaxed(val, tbu->base + DEBUG_TXN_TRIGG_REG);

	ret = 0;
	timeout = ktime_add_us(ktime_get(), TBU_DBG_TIMEOUT_US);
	for (;;) {
		val = readl_relaxed(tbu->base + DEBUG_SR_HALT_ACK_REG);
		if (!(val & DEBUG_SR_ECATS_RUNNING_VAL))
			break;
		val = arm_smmu_cb_read(smmu, idx, ARM_SMMU_CB_FSR);
		if (val & FSR_FAULT)
			break;
		if (ktime_compare(ktime_get(), timeout) > 0) {
			dev_err(tbu->dev, "ECATS translation timed out!\n");
			ret = -ETIMEDOUT;
			break;
		}
	}

	val = readq_relaxed(tbu->base + DEBUG_PAR_REG);
	fsr = arm_smmu_cb_read(smmu, idx, ARM_SMMU_CB_FSR);
	if (fsr & FSR_FAULT) {
		dev_err(tbu->dev, "ECATS generated a fault interrupt! FSR = %llx, SID=0x%x\n",
				fsr, sid);

		/* Clear pending interrupts */
		arm_smmu_cb_write(smmu, idx, ARM_SMMU_CB_FSR, fsr);
		/*
		 * Barrier required to ensure that the FSR is cleared
		 * before resuming SMMU operation.
		 */
		wmb();
		arm_smmu_cb_write(smmu, idx, ARM_SMMU_CB_RESUME,
				  RESUME_TERMINATE);

		/* Check if ECATS translation failed */
		if (val & DEBUG_PAR_FAULT_VAL)
			dev_err(tbu->dev, "ECATS translation failed! PAR = %llx\n",
					val);
		ret = -EINVAL;
	}

	phys = FIELD_GET(DEBUG_PAR_PA, val);
	if (ret < 0)
		phys = 0;

	/* Reset hardware */
	writeq_relaxed(0, tbu->base + DEBUG_TXN_TRIGG_REG);
	writeq_relaxed(0, tbu->base + DEBUG_VA_ADDR_REG);
	val = readl_relaxed(tbu->base + DEBUG_SID_HALT_REG);
	val &= ~DEBUG_SID_HALT_SID;
	writel_relaxed(val, tbu->base + DEBUG_SID_HALT_REG);

	/*
	 * After a failed translation, the next successful translation will
	 * incorrectly be reported as a failure.
	 */
	if (!phys && needs_redo++ < 2)
		goto redo;

	arm_smmu_cb_write(smmu, idx, ARM_SMMU_CB_SCTLR, sctlr_orig);
	qsmmuv500_ecats_unlock(smmu_domain, tbu, &flags);

out_resume:
	qsmmuv500_tbu_resume(tbu);

out_power_off:
	/* Read to complete prior write transcations */
	val = readl_relaxed(tbu->base + DEBUG_SR_HALT_ACK_REG);

	/* Wait for read to complete before off */
	rmb();

	arm_smmu_power_off(tbu->smmu, tbu->pwr);

	return phys;
}

static phys_addr_t qsmmuv500_iova_to_phys_hard(
		struct iommu_domain *domain, dma_addr_t iova)
{
	u16 sid;
	struct arm_smmu_domain *smmu_domain = to_smmu_domain(domain);
	struct arm_smmu_cfg *cfg = &smmu_domain->cfg;
	struct arm_smmu_device *smmu = smmu_domain->smmu;
	struct iommu_fwspec *fwspec;
	u32 frsynra;
	int is_debug_domain;

	arm_smmu_domain_get_attr(domain, DOMAIN_ATTR_DEBUG, &is_debug_domain);

	/* Check to see if the domain is associated with the test
	 * device. If the domain belongs to the test device, then
	 * pick the SID from fwspec.
	 */
<<<<<<< HEAD
	if (is_debug_domain) {
		fwspec = smmu_domain->dev->iommu_fwspec;
		sid    = (u16)fwspec->ids[0];
	} else {
=======
	if (!using_legacy_binding)
		return arm_smmu_bus_init(&arm_smmu_ops);
>>>>>>> 0453f563

		/* If the domain belongs to an actual device, read
		 * SID from the corresponding frsynra register
		 */
		frsynra = arm_smmu_gr1_read(smmu,
					    ARM_SMMU_GR1_CBFRSYNRA(cfg->cbndx));
		frsynra &= CBFRSYNRA_SID_MASK;
		sid      = frsynra;
	}
	return qsmmuv500_iova_to_phys(domain, iova, sid);
}

<<<<<<< HEAD
static void qsmmuv500_release_group_iommudata(void *data)
{
	kfree(data);
}

/* If a device has a valid actlr, it must match */
static int qsmmuv500_device_group(struct device *dev,
				struct iommu_group *group)
=======
static int arm_smmu_device_remove(struct platform_device *pdev)
>>>>>>> 0453f563
{
	struct iommu_fwspec *fwspec = dev->iommu_fwspec;
	struct arm_smmu_device *smmu = fwspec_smmu(fwspec);
	struct qsmmuv500_archdata *data = get_qsmmuv500_archdata(smmu);
	struct qsmmuv500_group_iommudata *iommudata;
	u32 actlr, i;
	struct arm_smmu_smr *smr;

	iommudata = to_qsmmuv500_group_iommudata(group);
	if (!iommudata) {
		iommudata = kzalloc(sizeof(*iommudata), GFP_KERNEL);
		if (!iommudata)
			return -ENOMEM;

<<<<<<< HEAD
		iommu_group_set_iommudata(group, iommudata,
				qsmmuv500_release_group_iommudata);
	}
=======
	if (!smmu)
		return -ENODEV;
>>>>>>> 0453f563

	for (i = 0; i < data->actlr_tbl_size; i++) {
		smr = &data->actlrs[i].smr;
		actlr = data->actlrs[i].actlr;

<<<<<<< HEAD
		if (!arm_smmu_fwspec_match_smr(fwspec, smr))
			continue;
=======
	arm_smmu_bus_init(NULL);
	iommu_device_unregister(&smmu->iommu);
	iommu_device_sysfs_remove(&smmu->iommu);

	arm_smmu_rpm_get(smmu);
	/* Turn the thing off */
	arm_smmu_gr0_write(smmu, ARM_SMMU_GR0_sCR0, sCR0_CLIENTPD);
	arm_smmu_rpm_put(smmu);
>>>>>>> 0453f563

		if (!iommudata->has_actlr) {
			iommudata->actlr = actlr;
			iommudata->has_actlr = true;
		} else if (iommudata->actlr != actlr) {
			return -EINVAL;
		}
	}

<<<<<<< HEAD
	return 0;
=======
	clk_bulk_unprepare(smmu->num_clks, smmu->clks);
	return 0;
}

static void arm_smmu_device_shutdown(struct platform_device *pdev)
{
	arm_smmu_device_remove(pdev);
>>>>>>> 0453f563
}

static void qsmmuv500_init_cb(struct arm_smmu_domain *smmu_domain,
				struct device *dev)
{
	struct arm_smmu_device *smmu = smmu_domain->smmu;
	struct qsmmuv500_group_iommudata *iommudata =
		to_qsmmuv500_group_iommudata(dev->iommu_group);
	int idx = smmu_domain->cfg.cbndx;
	const struct iommu_flush_ops *tlb;

	if (!iommudata->has_actlr)
		return;

	tlb = smmu_domain->pgtbl_info.pgtbl_cfg.tlb;

	arm_smmu_cb_write(smmu, idx, ARM_SMMU_CB_ACTLR, iommudata->actlr);

	/*
	 * Flush the context bank after modifying ACTLR to ensure there
	 * are no cache entries with stale state
	 */
	tlb->tlb_flush_all(smmu_domain);
}

static int qsmmuv500_tbu_register(struct device *dev, void *cookie)
{
	struct arm_smmu_device *smmu = cookie;
	struct qsmmuv500_tbu_device *tbu;
	struct qsmmuv500_archdata *data = get_qsmmuv500_archdata(smmu);

	if (!dev->driver) {
		dev_err(dev, "TBU failed probe, QSMMUV500 cannot continue!\n");
		return -EINVAL;
	}

	tbu = dev_get_drvdata(dev);

	INIT_LIST_HEAD(&tbu->list);
	tbu->smmu = smmu;
	list_add(&tbu->list, &data->tbus);
	return 0;
}

static int qsmmuv500_read_actlr_tbl(struct arm_smmu_device *smmu)
{
	int len, i;
	struct device *dev = smmu->dev;
	struct qsmmuv500_archdata *data = get_qsmmuv500_archdata(smmu);
	struct actlr_setting *actlrs;
	const __be32 *cell;

	cell = of_get_property(dev->of_node, "qcom,actlr", NULL);
	if (!cell)
		return 0;

	len = of_property_count_elems_of_size(dev->of_node, "qcom,actlr",
						sizeof(u32) * 3);
	if (len < 0)
		return 0;

	actlrs = devm_kzalloc(dev, sizeof(*actlrs) * len, GFP_KERNEL);
	if (!actlrs)
		return -ENOMEM;

	for (i = 0; i < len; i++) {
		actlrs[i].smr.id = of_read_number(cell++, 1);
		actlrs[i].smr.mask = of_read_number(cell++, 1);
		actlrs[i].actlr = of_read_number(cell++, 1);
	}

	data->actlrs = actlrs;
	data->actlr_tbl_size = len;
	return 0;
}

static int qsmmuv500_arch_init(struct arm_smmu_device *smmu)
{
	struct resource *res;
	struct device *dev = smmu->dev;
	struct qsmmuv500_archdata *data;
	struct platform_device *pdev;
	int ret;
	u32 val;

	data = devm_kzalloc(dev, sizeof(*data), GFP_KERNEL);
	if (!data)
		return -ENOMEM;

	INIT_LIST_HEAD(&data->tbus);

	pdev = container_of(dev, struct platform_device, dev);
	res = platform_get_resource_byname(pdev, IORESOURCE_MEM, "tcu-base");
	if (!res) {
		dev_err(dev, "Unable to get the tcu-base\n");
		return -EINVAL;
	}
	data->tcu_base = devm_ioremap(dev, res->start, resource_size(res));
	if (IS_ERR(data->tcu_base))
		return PTR_ERR(data->tcu_base);

	data->version = readl_relaxed(data->tcu_base + TCU_HW_VERSION_HLOS1);
	smmu->archdata = data;

	ret = qsmmuv500_read_actlr_tbl(smmu);
	if (ret)
		return ret;

	val = arm_smmu_gr0_read(smmu, ARM_SMMU_GR0_sACR);
	val &= ~ARM_MMU500_ACR_CACHE_LOCK;
	arm_smmu_gr0_write(smmu, ARM_SMMU_GR0_sACR, val);
	val = arm_smmu_gr0_read(smmu, ARM_SMMU_GR0_sACR);
	/*
	 * Modifiying the nonsecure copy of the sACR register is only
	 * allowed if permission is given in the secure sACR register.
	 * Attempt to detect if we were able to update the value.
	 */
	WARN_ON(val & ARM_MMU500_ACR_CACHE_LOCK);

	ret = of_platform_populate(dev->of_node, NULL, NULL, dev);
	if (ret)
		return ret;

	/* Attempt to register child devices */
	ret = device_for_each_child(dev, smmu, qsmmuv500_tbu_register);
	if (ret)
		return -EPROBE_DEFER;

	return 0;
}

static struct arm_smmu_arch_ops qsmmuv500_arch_ops = {
	.init = qsmmuv500_arch_init,
	.iova_to_phys_hard = qsmmuv500_iova_to_phys_hard,
	.init_context_bank = qsmmuv500_init_cb,
	.device_group = qsmmuv500_device_group,
};

static const struct of_device_id qsmmuv500_tbu_of_match[] = {
	{.compatible = "qcom,qsmmuv500-tbu"},
	{}
};

static int qsmmuv500_tbu_probe(struct platform_device *pdev)
{
	struct resource *res;
	struct device *dev = &pdev->dev;
	struct qsmmuv500_tbu_device *tbu;
	const __be32 *cell;
	int len;

	tbu = devm_kzalloc(dev, sizeof(*tbu), GFP_KERNEL);
	if (!tbu)
		return -ENOMEM;

	INIT_LIST_HEAD(&tbu->list);
	tbu->dev = dev;
	spin_lock_init(&tbu->halt_lock);

	res = platform_get_resource_byname(pdev, IORESOURCE_MEM, "base");
	tbu->base = devm_ioremap_resource(dev, res);
	if (IS_ERR(tbu->base))
		return PTR_ERR(tbu->base);

	res = platform_get_resource_byname(pdev, IORESOURCE_MEM, "status-reg");
	tbu->status_reg = devm_ioremap_resource(dev, res);
	if (IS_ERR(tbu->status_reg))
		return PTR_ERR(tbu->status_reg);

	cell = of_get_property(dev->of_node, "qcom,stream-id-range", &len);
	if (!cell || len < 8)
		return -EINVAL;

	tbu->sid_start = of_read_number(cell, 1);
	tbu->num_sids = of_read_number(cell + 1, 1);

	tbu->pwr = arm_smmu_init_power_resources(pdev);
	if (IS_ERR(tbu->pwr))
		return PTR_ERR(tbu->pwr);

	dev_set_drvdata(dev, tbu);
	return 0;
}

static struct platform_driver qsmmuv500_tbu_driver = {
	.driver	= {
<<<<<<< HEAD
		.name		= "qsmmuv500-tbu",
		.of_match_table	= of_match_ptr(qsmmuv500_tbu_of_match),
	},
	.probe	= qsmmuv500_tbu_probe,
};

=======
		.name			= "arm-smmu",
		.of_match_table		= of_match_ptr(arm_smmu_of_match),
		.pm			= &arm_smmu_pm_ops,
		.suppress_bind_attrs    = true,
	},
	.probe	= arm_smmu_device_probe,
	.remove	= arm_smmu_device_remove,
	.shutdown = arm_smmu_device_shutdown,
};
module_platform_driver(arm_smmu_driver);

MODULE_DESCRIPTION("IOMMU API for ARM architected SMMU implementations");
MODULE_AUTHOR("Will Deacon <will@kernel.org>");
>>>>>>> 0453f563
MODULE_LICENSE("GPL v2");<|MERGE_RESOLUTION|>--- conflicted
+++ resolved
@@ -31,11 +31,7 @@
 #include <linux/io.h>
 #include <linux/iopoll.h>
 #include <linux/module.h>
-<<<<<<< HEAD
 #include <linux/interconnect.h>
-#include <linux/moduleparam.h>
-=======
->>>>>>> 0453f563
 #include <linux/of.h>
 #include <linux/of_address.h>
 #include <linux/of_device.h>
@@ -473,7 +469,7 @@
 }
 
 static struct platform_driver arm_smmu_driver;
-static struct iommu_ops arm_smmu_ops;
+static struct msm_iommu_ops arm_smmu_ops;
 
 #ifdef CONFIG_ARM_SMMU_LEGACY_DT_BINDINGS
 static int arm_smmu_bus_init(struct iommu_ops *ops);
@@ -513,12 +509,6 @@
 	return err == -ENOENT ? 0 : err;
 }
 
-<<<<<<< HEAD
-static struct platform_driver arm_smmu_driver;
-static struct msm_iommu_ops arm_smmu_ops;
-
-=======
->>>>>>> 0453f563
 static int arm_smmu_register_legacy_master(struct device *dev,
 					   struct arm_smmu_device **smmu)
 {
@@ -3880,6 +3870,7 @@
 		.put_resv_regions	= arm_smmu_put_resv_regions,
 		/* Restricted during device attach */
 		.pgsize_bitmap		= -1UL,
+		.owner			= THIS_MODULE,
 	}
 };
 
@@ -4564,615 +4555,6 @@
 }
 #endif
 
-static void arm_smmu_bus_init(void)
-{
-	/* Oh, for a proper bus abstraction */
-	if (!iommu_present(&platform_bus_type))
-		bus_set_iommu(&platform_bus_type, &arm_smmu_ops.iommu_ops);
-#ifdef CONFIG_ARM_AMBA
-	if (!iommu_present(&amba_bustype))
-		bus_set_iommu(&amba_bustype, &arm_smmu_ops.iommu_ops);
-#endif
-#ifdef CONFIG_PCI
-	if (!iommu_present(&pci_bus_type)) {
-		pci_request_acs();
-		bus_set_iommu(&pci_bus_type, &arm_smmu_ops.iommu_ops);
-	}
-#endif
-#ifdef CONFIG_FSL_MC_BUS
-	if (!iommu_present(&fsl_mc_bus_type))
-		bus_set_iommu(&fsl_mc_bus_type, &arm_smmu_ops);
-#endif
-}
-
-static int qsmmuv500_tbu_register(struct device *dev, void *data);
-static int arm_smmu_device_dt_probe(struct platform_device *pdev)
-{
-	const struct arm_smmu_match_data *data;
-	struct resource *res;
-	struct arm_smmu_device *smmu;
-	struct device *dev = &pdev->dev;
-	int num_irqs, i, err;
-	bool legacy_binding;
-
-	legacy_binding = of_find_property(dev->of_node, "mmu-masters", NULL);
-	if (legacy_binding && !using_generic_binding) {
-		if (!using_legacy_binding)
-			pr_notice("deprecated \"mmu-masters\" DT property in use; DMA API support unavailable\n");
-		using_legacy_binding = true;
-	} else if (!legacy_binding && !using_legacy_binding) {
-		using_generic_binding = true;
-	} else {
-		dev_err(dev, "not probing due to mismatched DT properties\n");
-		return -ENODEV;
-	}
-
-	smmu = devm_kzalloc(dev, sizeof(*smmu), GFP_KERNEL);
-	if (!smmu)
-		return -ENOMEM;
-
-	smmu->dev = dev;
-	spin_lock_init(&smmu->atos_lock);
-	idr_init(&smmu->asid_idr);
-	mutex_init(&smmu->idr_mutex);
-
-	data = of_device_get_match_data(dev);
-	smmu->version = data->version;
-	smmu->model = data->model;
-	smmu->arch_ops = data->arch_ops;
-
-	if (of_dma_is_coherent(dev->of_node))
-		smmu->features |= ARM_SMMU_FEAT_COHERENT_WALK;
-
-	smmu = arm_smmu_impl_init(smmu);
-	if (IS_ERR(smmu))
-		return PTR_ERR(smmu);
-
-	res = platform_get_resource(pdev, IORESOURCE_MEM, 0);
-	if (res == NULL) {
-		dev_err(dev, "no MEM resource info\n");
-		return -EINVAL;
-	}
-
-	smmu->phys_addr = res->start;
-	smmu->base = devm_ioremap_resource(dev, res);
-	if (IS_ERR(smmu->base))
-		return PTR_ERR(smmu->base);
-	/*
-	 * The resource size should effectively match the value of SMMU_TOP;
-	 * stash that temporarily until we know PAGESIZE to validate it with.
-	 */
-	smmu->numpage = resource_size(res);
-
-	if (of_property_read_u32(dev->of_node, "#global-interrupts",
-				 &smmu->num_global_irqs)) {
-		dev_err(dev, "missing #global-interrupts property\n");
-		return -ENODEV;
-	}
-
-	num_irqs = 0;
-	while ((res = platform_get_resource(pdev, IORESOURCE_IRQ, num_irqs))) {
-		num_irqs++;
-		if (num_irqs > smmu->num_global_irqs)
-			smmu->num_context_irqs++;
-	}
-
-	if (!smmu->num_context_irqs) {
-		dev_err(dev, "found %d interrupts but expected at least %d\n",
-			num_irqs, smmu->num_global_irqs + 1);
-		return -ENODEV;
-	}
-
-	smmu->irqs = devm_kcalloc(dev, num_irqs, sizeof(*smmu->irqs),
-				  GFP_KERNEL);
-	if (!smmu->irqs)
-		return -ENOMEM;
-
-	for (i = 0; i < num_irqs; ++i) {
-		int irq = platform_get_irq(pdev, i);
-
-		if (irq < 0) {
-			dev_err(dev, "failed to get irq index %d\n", i);
-			return -ENODEV;
-		}
-		smmu->irqs[i] = irq;
-	}
-
-	parse_driver_options(smmu);
-
-	smmu->pwr = arm_smmu_init_power_resources(pdev);
-	if (IS_ERR(smmu->pwr))
-		return PTR_ERR(smmu->pwr);
-
-<<<<<<< HEAD
-	err = arm_smmu_power_on(smmu->pwr);
-	if (err)
-		goto out_exit_power_resources;
-=======
-static struct iommu_ops arm_smmu_ops = {
-	.capable		= arm_smmu_capable,
-	.domain_alloc		= arm_smmu_domain_alloc,
-	.domain_free		= arm_smmu_domain_free,
-	.attach_dev		= arm_smmu_attach_dev,
-	.map			= arm_smmu_map,
-	.unmap			= arm_smmu_unmap,
-	.flush_iotlb_all	= arm_smmu_flush_iotlb_all,
-	.iotlb_sync		= arm_smmu_iotlb_sync,
-	.iova_to_phys		= arm_smmu_iova_to_phys,
-	.add_device		= arm_smmu_add_device,
-	.remove_device		= arm_smmu_remove_device,
-	.device_group		= arm_smmu_device_group,
-	.domain_get_attr	= arm_smmu_domain_get_attr,
-	.domain_set_attr	= arm_smmu_domain_set_attr,
-	.of_xlate		= arm_smmu_of_xlate,
-	.get_resv_regions	= arm_smmu_get_resv_regions,
-	.put_resv_regions	= arm_smmu_put_resv_regions,
-	.pgsize_bitmap		= -1UL, /* Restricted during device attach */
-	.owner			= THIS_MODULE,
-};
->>>>>>> 0453f563
-
-	err = arm_smmu_device_cfg_probe(smmu);
-	if (err)
-		goto out_power_off;
-
-	err = arm_smmu_handoff_cbs(smmu);
-	if (err)
-		goto out_power_off;
-
-	err = arm_smmu_parse_impl_def_registers(smmu);
-	if (err)
-		goto out_power_off;
-
-	if (smmu->version == ARM_SMMU_V2) {
-		if (smmu->num_context_banks > smmu->num_context_irqs) {
-			dev_err(dev,
-				"found %d context interrupt(s) but have %d context banks. assuming %d context interrupts.\n",
-				smmu->num_context_irqs, smmu->num_context_banks,
-				smmu->num_context_banks);
-			return -ENODEV;
-		}
-		/* Ignore superfluous interrupts */
-		smmu->num_context_irqs = smmu->num_context_banks;
-	}
-
-	for (i = 0; i < smmu->num_global_irqs; ++i) {
-		err = devm_request_threaded_irq(smmu->dev, smmu->irqs[i],
-					NULL, arm_smmu_global_fault,
-					IRQF_ONESHOT | IRQF_SHARED,
-					"arm-smmu global fault", smmu);
-		if (err) {
-			dev_err(dev, "failed to request global IRQ %d (%u)\n",
-				i, smmu->irqs[i]);
-			goto out_power_off;
-		}
-	}
-
-	err = arm_smmu_arch_init(smmu);
-	if (err)
-		goto out_power_off;
-
-	iommu_device_set_ops(&smmu->iommu, &arm_smmu_ops.iommu_ops);
-	iommu_device_set_fwnode(&smmu->iommu, dev->fwnode);
-
-	err = iommu_device_register(&smmu->iommu);
-
-	if (err) {
-		dev_err(dev, "Failed to register iommu\n");
-		return err;
-	}
-	platform_set_drvdata(pdev, smmu);
-	arm_smmu_device_reset(smmu);
-	arm_smmu_test_smr_masks(smmu);
-	arm_smmu_interrupt_selftest(smmu);
-	arm_smmu_power_off(smmu, smmu->pwr);
-
-	/*
-	 * We want to avoid touching dev->power.lock in fastpaths unless
-	 * it's really going to do something useful - pm_runtime_enabled()
-	 * can serve as an ideal proxy for that decision. So, conditionally
-	 * enable pm_runtime.
-	 */
-	if (dev->pm_domain) {
-		pm_runtime_set_active(dev);
-		pm_runtime_enable(dev);
-	}
-
-	/*
-	 * For ACPI and generic DT bindings, an SMMU will be probed before
-	 * any device which might need it, so we want the bus ops in place
-	 * ready to handle default domain setup as soon as any SMMU exists.
-	 */
-	if (!using_legacy_binding)
-		arm_smmu_bus_init();
-
-	return 0;
-
-out_power_off:
-	arm_smmu_power_off(smmu, smmu->pwr);
-
-out_exit_power_resources:
-	arm_smmu_exit_power_resources(smmu->pwr);
-
-	return err;
-}
-
-/*
- * With the legacy DT binding in play, though, we have no guarantees about
- * probe order, but then we're also not doing default domains, so we can
- * delay setting bus ops until we're sure every possible SMMU is ready,
- * and that way ensure that no add_device() calls get missed.
- */
-static int __maybe_unused arm_smmu_legacy_bus_init(void)
-{
-	if (using_legacy_binding)
-		arm_smmu_bus_init();
-	return 0;
-}
-
-static int arm_smmu_device_remove(struct platform_device *pdev)
-{
-	struct arm_smmu_device *smmu = platform_get_drvdata(pdev);
-
-	if (!smmu)
-		return -ENODEV;
-
-	if (arm_smmu_power_on(smmu->pwr))
-		return -EINVAL;
-
-	if (!bitmap_empty(smmu->context_map, ARM_SMMU_MAX_CBS))
-		dev_err(&pdev->dev, "removing device with active domains!\n");
-
-	idr_destroy(&smmu->asid_idr);
-
-	/* Turn the thing off */
-	arm_smmu_gr0_write(smmu, ARM_SMMU_GR0_sCR0, sCR0_CLIENTPD);
-	arm_smmu_power_off(smmu, smmu->pwr);
-
-	arm_smmu_exit_power_resources(smmu->pwr);
-
-	return 0;
-}
-
-static int __maybe_unused arm_smmu_runtime_resume(struct device *dev)
-{
-	struct arm_smmu_device *smmu = dev_get_drvdata(dev);
-	int ret;
-
-	ret = clk_bulk_enable(smmu->num_clks, smmu->clks);
-	if (ret)
-		return ret;
-
-	ret = arm_smmu_power_on(smmu->pwr);
-	if (ret)
-		return ret;
-
-	arm_smmu_device_reset(smmu);
-	arm_smmu_power_off(smmu, smmu->pwr);
-
-	return 0;
-}
-
-static int __maybe_unused arm_smmu_runtime_suspend(struct device *dev)
-{
-	struct arm_smmu_device *smmu = dev_get_drvdata(dev);
-
-	clk_bulk_disable(smmu->num_clks, smmu->clks);
-
-	return 0;
-}
-
-static int __maybe_unused arm_smmu_pm_resume(struct device *dev)
-{
-	if (pm_runtime_suspended(dev))
-		return 0;
-
-	return arm_smmu_runtime_resume(dev);
-}
-
-static int __maybe_unused arm_smmu_pm_suspend(struct device *dev)
-{
-	if (pm_runtime_suspended(dev))
-		return 0;
-
-	return arm_smmu_runtime_suspend(dev);
-}
-
-static const struct dev_pm_ops arm_smmu_pm_ops = {
-	SET_SYSTEM_SLEEP_PM_OPS(arm_smmu_pm_suspend, arm_smmu_pm_resume)
-	SET_RUNTIME_PM_OPS(arm_smmu_runtime_suspend,
-			   arm_smmu_runtime_resume, NULL)
-};
-
-static struct platform_driver arm_smmu_driver = {
-	.driver	= {
-		.name		= "arm-smmu",
-		.of_match_table	= of_match_ptr(arm_smmu_of_match),
-		.pm		= &arm_smmu_pm_ops,
-		.suppress_bind_attrs = true,
-	},
-	.probe	= arm_smmu_device_dt_probe,
-	.remove	= arm_smmu_device_remove,
-};
-
-static struct platform_driver qsmmuv500_tbu_driver;
-static int __init arm_smmu_init(void)
-{
-	static bool registered;
-	int ret = 0;
-	ktime_t cur;
-
-	if (registered)
-		return 0;
-
-	cur = ktime_get();
-	ret = platform_driver_register(&qsmmuv500_tbu_driver);
-	if (ret)
-		return ret;
-
-	ret = platform_driver_register(&arm_smmu_driver);
-	registered = !ret;
-	trace_smmu_init(ktime_us_delta(ktime_get(), cur));
-
-	return ret;
-}
-
-static void __exit arm_smmu_exit(void)
-{
-	return platform_driver_unregister(&arm_smmu_driver);
-}
-
-subsys_initcall(arm_smmu_init);
-module_exit(arm_smmu_exit);
-
-#define TCU_HW_VERSION_HLOS1		(0x18)
-
-#define DEBUG_SID_HALT_REG		0x0
-#define DEBUG_SID_HALT_REQ		BIT(16)
-#define DEBUG_SID_HALT_SID		GENMASK(9, 0)
-
-#define DEBUG_VA_ADDR_REG		0x8
-
-#define DEBUG_TXN_TRIGG_REG		0x18
-#define DEBUG_TXN_AXPROT		GENMASK(8, 6)
-#define DEBUG_TXN_AXCACHE		GENMASK(5, 2)
-#define DEBUG_TRX_WRITE			(0x1 << 1)
-#define DEBUG_TXN_READ			(0x0 << 1)
-#define DEBUG_TXN_TRIGGER		BIT(0)
-
-#define DEBUG_SR_HALT_ACK_REG		0x20
-#define DEBUG_SR_HALT_ACK_VAL		(0x1 << 1)
-#define DEBUG_SR_ECATS_RUNNING_VAL	(0x1 << 0)
-
-#define DEBUG_PAR_REG			0x28
-#define DEBUG_PAR_PA			GENMASK_ULL(47, 12)
-#define DEBUG_PAR_FAULT_VAL		BIT(0)
-
-#define DEBUG_AXUSER_REG		0x30
-#define DEBUG_AXUSER_CDMID		GENMASK_ULL(43, 36)
-#define DEBUG_AXUSER_CDMID_VAL          255
-
-#define TBU_DBG_TIMEOUT_US		100
-
-struct actlr_setting {
-	struct arm_smmu_smr smr;
-	u32 actlr;
-};
-
-struct qsmmuv500_archdata {
-	struct list_head		tbus;
-	void __iomem			*tcu_base;
-	u32				version;
-	struct actlr_setting		*actlrs;
-	u32				actlr_tbl_size;
-};
-#define get_qsmmuv500_archdata(smmu)				\
-	((struct qsmmuv500_archdata *)(smmu->archdata))
-
-struct qsmmuv500_tbu_device {
-	struct list_head		list;
-	struct device			*dev;
-	struct arm_smmu_device		*smmu;
-	void __iomem			*base;
-	void __iomem			*status_reg;
-
-	struct arm_smmu_power_resources *pwr;
-	u32				sid_start;
-	u32				num_sids;
-
-	/* Protects halt count */
-	spinlock_t			halt_lock;
-	u32				halt_count;
-};
-MODULE_DEVICE_TABLE(of, arm_smmu_of_match);
-
-struct qsmmuv500_group_iommudata {
-	bool has_actlr;
-	u32 actlr;
-};
-#define to_qsmmuv500_group_iommudata(group)				\
-	((struct qsmmuv500_group_iommudata *)				\
-		(iommu_group_get_iommudata(group)))
-
-
-static bool arm_smmu_fwspec_match_smr(struct iommu_fwspec *fwspec,
-				      struct arm_smmu_smr *smr)
-{
-	struct arm_smmu_smr *smr2;
-	struct arm_smmu_device *smmu = fwspec_smmu(fwspec);
-	int i, idx;
-
-	for_each_cfg_sme(fwspec, i, idx) {
-		smr2 = &smmu->smrs[idx];
-		/* Continue if table entry does not match */
-		if ((smr->id ^ smr2->id) & ~(smr->mask | smr2->mask))
-			continue;
-		return true;
-	}
-	return false;
-}
-
-static int qsmmuv500_tbu_halt(struct qsmmuv500_tbu_device *tbu,
-				struct arm_smmu_domain *smmu_domain)
-{
-	unsigned long flags;
-	u32 halt, fsr, sctlr_orig, sctlr, status;
-	void __iomem *base;
-	struct arm_smmu_device *smmu = smmu_domain->smmu;
-	int idx = smmu_domain->cfg.cbndx;
-
-	if (of_property_read_bool(tbu->dev->of_node,
-						"qcom,opt-out-tbu-halting")) {
-		dev_notice(tbu->dev, "TBU opted-out for halting!\n");
-		return -EBUSY;
-	}
-
-	spin_lock_irqsave(&tbu->halt_lock, flags);
-	if (tbu->halt_count) {
-		tbu->halt_count++;
-		spin_unlock_irqrestore(&tbu->halt_lock, flags);
-		return 0;
-	}
-
-	base = tbu->base;
-	halt = readl_relaxed(base + DEBUG_SID_HALT_REG);
-	halt |= DEBUG_SID_HALT_REQ;
-	writel_relaxed(halt, base + DEBUG_SID_HALT_REG);
-
-	if (!readl_poll_timeout_atomic(base + DEBUG_SR_HALT_ACK_REG, status,
-					(status & DEBUG_SR_HALT_ACK_VAL),
-					0, TBU_DBG_TIMEOUT_US))
-		goto out;
-
-	fsr = arm_smmu_cb_read(smmu, idx, ARM_SMMU_CB_FSR);
-	if (!(fsr & FSR_FAULT)) {
-		dev_err(tbu->dev, "Couldn't halt TBU!\n");
-		spin_unlock_irqrestore(&tbu->halt_lock, flags);
-		return -ETIMEDOUT;
-	}
-
-	/*
-	 * We are in a fault; Our request to halt the bus will not complete
-	 * until transactions in front of us (such as the fault itself) have
-	 * completed. Disable iommu faults and terminate any existing
-	 * transactions.
-	 */
-	sctlr_orig = arm_smmu_cb_read(smmu, idx, ARM_SMMU_CB_SCTLR);
-	sctlr = sctlr_orig & ~(SCTLR_CFCFG | SCTLR_CFIE);
-	arm_smmu_cb_write(smmu, idx, ARM_SMMU_CB_SCTLR, sctlr);
-
-	arm_smmu_cb_write(smmu, idx, ARM_SMMU_CB_FSR, fsr);
-	arm_smmu_cb_write(smmu, idx, ARM_SMMU_CB_RESUME, RESUME_TERMINATE);
-
-	if (readl_poll_timeout_atomic(base + DEBUG_SR_HALT_ACK_REG, status,
-					(status & DEBUG_SR_HALT_ACK_VAL),
-					0, TBU_DBG_TIMEOUT_US)) {
-		dev_err(tbu->dev, "Couldn't halt TBU from fault context!\n");
-		arm_smmu_cb_write(smmu, idx, ARM_SMMU_CB_SCTLR, sctlr_orig);
-		spin_unlock_irqrestore(&tbu->halt_lock, flags);
-		return -ETIMEDOUT;
-	}
-
-	arm_smmu_cb_write(smmu, idx, ARM_SMMU_CB_SCTLR, sctlr_orig);
-out:
-	tbu->halt_count = 1;
-	spin_unlock_irqrestore(&tbu->halt_lock, flags);
-	return 0;
-}
-
-static void qsmmuv500_tbu_resume(struct qsmmuv500_tbu_device *tbu)
-{
-	unsigned long flags;
-	u32 val;
-	void __iomem *base;
-
-	spin_lock_irqsave(&tbu->halt_lock, flags);
-	if (!tbu->halt_count) {
-		WARN(1, "%s: bad tbu->halt_count", dev_name(tbu->dev));
-		spin_unlock_irqrestore(&tbu->halt_lock, flags);
-		return;
-
-	} else if (tbu->halt_count > 1) {
-		tbu->halt_count--;
-		spin_unlock_irqrestore(&tbu->halt_lock, flags);
-		return;
-	}
-
-	base = tbu->base;
-	val = readl_relaxed(base + DEBUG_SID_HALT_REG);
-	val &= ~DEBUG_SID_HALT_REQ;
-	writel_relaxed(val, base + DEBUG_SID_HALT_REG);
-
-<<<<<<< HEAD
-	tbu->halt_count = 0;
-	spin_unlock_irqrestore(&tbu->halt_lock, flags);
-}
-
-static struct qsmmuv500_tbu_device *qsmmuv500_find_tbu(
-	struct arm_smmu_device *smmu, u32 sid)
-{
-	struct qsmmuv500_tbu_device *tbu = NULL;
-	struct qsmmuv500_archdata *data = get_qsmmuv500_archdata(smmu);
-
-	list_for_each_entry(tbu, &data->tbus, list) {
-		if (tbu->sid_start <= sid &&
-		    sid < tbu->sid_start + tbu->num_sids)
-			return tbu;
-=======
-	legacy_binding = of_find_property(dev->of_node, "mmu-masters", NULL);
-	if (legacy_binding && !using_generic_binding) {
-		if (!using_legacy_binding) {
-			pr_notice("deprecated \"mmu-masters\" DT property in use; %s support unavailable\n",
-				  IS_ENABLED(CONFIG_ARM_SMMU_LEGACY_DT_BINDINGS) ? "DMA API" : "SMMU");
-		}
-		using_legacy_binding = true;
-	} else if (!legacy_binding && !using_legacy_binding) {
-		using_generic_binding = true;
-	} else {
-		dev_err(dev, "not probing due to mismatched DT properties\n");
-		return -ENODEV;
->>>>>>> 0453f563
-	}
-	return NULL;
-}
-
-static int qsmmuv500_ecats_lock(struct arm_smmu_domain *smmu_domain,
-				struct qsmmuv500_tbu_device *tbu,
-				unsigned long *flags)
-{
-	struct arm_smmu_device *smmu = tbu->smmu;
-	struct qsmmuv500_archdata *data = get_qsmmuv500_archdata(smmu);
-	u32 val;
-
-	spin_lock_irqsave(&smmu->atos_lock, *flags);
-	/* The status register is not accessible on version 1.0 */
-	if (data->version == 0x01000000)
-		return 0;
-
-	if (readl_poll_timeout_atomic(tbu->status_reg,
-					val, (val == 0x1), 0,
-					TBU_DBG_TIMEOUT_US)) {
-		dev_err(tbu->dev, "ECATS hw busy!\n");
-		spin_unlock_irqrestore(&smmu->atos_lock, *flags);
-		return  -ETIMEDOUT;
-	}
-
-	return 0;
-}
-
-<<<<<<< HEAD
-static void qsmmuv500_ecats_unlock(struct arm_smmu_domain *smmu_domain,
-					struct qsmmuv500_tbu_device *tbu,
-					unsigned long *flags)
-{
-	struct arm_smmu_device *smmu = tbu->smmu;
-	struct qsmmuv500_archdata *data = get_qsmmuv500_archdata(smmu);
-
-	/* The status register is not accessible on version 1.0 */
-	if (data->version != 0x01000000)
-		writel_relaxed(0, tbu->status_reg);
-	spin_unlock_irqrestore(&smmu->atos_lock, *flags);
-=======
 static int arm_smmu_bus_init(struct iommu_ops *ops)
 {
 	int err;
@@ -5217,7 +4599,544 @@
 err_reset_platform_ops: __maybe_unused;
 	bus_set_iommu(&platform_bus_type, NULL);
 	return err;
->>>>>>> 0453f563
+}
+
+static int qsmmuv500_tbu_register(struct device *dev, void *data);
+static int arm_smmu_device_dt_probe(struct platform_device *pdev)
+{
+	const struct arm_smmu_match_data *data;
+	struct resource *res;
+	struct arm_smmu_device *smmu;
+	struct device *dev = &pdev->dev;
+	int num_irqs, i, err;
+	bool legacy_binding;
+
+	legacy_binding = of_find_property(dev->of_node, "mmu-masters", NULL);
+	if (legacy_binding && !using_generic_binding) {
+		if (!using_legacy_binding) {
+			pr_notice("deprecated \"mmu-masters\" DT property in use; %s support unavailable\n",
+				  IS_ENABLED(CONFIG_ARM_SMMU_LEGACY_DT_BINDINGS) ? "DMA API" : "SMMU");
+		}
+		using_legacy_binding = true;
+	} else if (!legacy_binding && !using_legacy_binding) {
+		using_generic_binding = true;
+	} else {
+		dev_err(dev, "not probing due to mismatched DT properties\n");
+		return -ENODEV;
+	}
+
+	smmu = devm_kzalloc(dev, sizeof(*smmu), GFP_KERNEL);
+	if (!smmu)
+		return -ENOMEM;
+
+	smmu->dev = dev;
+	spin_lock_init(&smmu->atos_lock);
+	idr_init(&smmu->asid_idr);
+	mutex_init(&smmu->idr_mutex);
+
+	data = of_device_get_match_data(dev);
+	smmu->version = data->version;
+	smmu->model = data->model;
+	smmu->arch_ops = data->arch_ops;
+
+	if (of_dma_is_coherent(dev->of_node))
+		smmu->features |= ARM_SMMU_FEAT_COHERENT_WALK;
+
+	smmu = arm_smmu_impl_init(smmu);
+	if (IS_ERR(smmu))
+		return PTR_ERR(smmu);
+
+	res = platform_get_resource(pdev, IORESOURCE_MEM, 0);
+	if (res == NULL) {
+		dev_err(dev, "no MEM resource info\n");
+		return -EINVAL;
+	}
+
+	smmu->phys_addr = res->start;
+	smmu->base = devm_ioremap_resource(dev, res);
+	if (IS_ERR(smmu->base))
+		return PTR_ERR(smmu->base);
+	/*
+	 * The resource size should effectively match the value of SMMU_TOP;
+	 * stash that temporarily until we know PAGESIZE to validate it with.
+	 */
+	smmu->numpage = resource_size(res);
+
+	if (of_property_read_u32(dev->of_node, "#global-interrupts",
+				 &smmu->num_global_irqs)) {
+		dev_err(dev, "missing #global-interrupts property\n");
+		return -ENODEV;
+	}
+
+	num_irqs = 0;
+	while ((res = platform_get_resource(pdev, IORESOURCE_IRQ, num_irqs))) {
+		num_irqs++;
+		if (num_irqs > smmu->num_global_irqs)
+			smmu->num_context_irqs++;
+	}
+
+	if (!smmu->num_context_irqs) {
+		dev_err(dev, "found %d interrupts but expected at least %d\n",
+			num_irqs, smmu->num_global_irqs + 1);
+		return -ENODEV;
+	}
+
+	smmu->irqs = devm_kcalloc(dev, num_irqs, sizeof(*smmu->irqs),
+				  GFP_KERNEL);
+	if (!smmu->irqs)
+		return -ENOMEM;
+
+	for (i = 0; i < num_irqs; ++i) {
+		int irq = platform_get_irq(pdev, i);
+
+		if (irq < 0) {
+			dev_err(dev, "failed to get irq index %d\n", i);
+			return -ENODEV;
+		}
+		smmu->irqs[i] = irq;
+	}
+
+	parse_driver_options(smmu);
+
+	smmu->pwr = arm_smmu_init_power_resources(pdev);
+	if (IS_ERR(smmu->pwr))
+		return PTR_ERR(smmu->pwr);
+
+	err = arm_smmu_power_on(smmu->pwr);
+	if (err)
+		goto out_exit_power_resources;
+
+	err = arm_smmu_device_cfg_probe(smmu);
+	if (err)
+		goto out_power_off;
+
+	err = arm_smmu_handoff_cbs(smmu);
+	if (err)
+		goto out_power_off;
+
+	err = arm_smmu_parse_impl_def_registers(smmu);
+	if (err)
+		goto out_power_off;
+
+	if (smmu->version == ARM_SMMU_V2) {
+		if (smmu->num_context_banks > smmu->num_context_irqs) {
+			dev_err(dev,
+				"found %d context interrupt(s) but have %d context banks. assuming %d context interrupts.\n",
+				smmu->num_context_irqs, smmu->num_context_banks,
+				smmu->num_context_banks);
+			return -ENODEV;
+		}
+		/* Ignore superfluous interrupts */
+		smmu->num_context_irqs = smmu->num_context_banks;
+	}
+
+	for (i = 0; i < smmu->num_global_irqs; ++i) {
+		err = devm_request_threaded_irq(smmu->dev, smmu->irqs[i],
+					NULL, arm_smmu_global_fault,
+					IRQF_ONESHOT | IRQF_SHARED,
+					"arm-smmu global fault", smmu);
+		if (err) {
+			dev_err(dev, "failed to request global IRQ %d (%u)\n",
+				i, smmu->irqs[i]);
+			goto out_power_off;
+		}
+	}
+
+	err = arm_smmu_arch_init(smmu);
+	if (err)
+		goto out_power_off;
+
+	iommu_device_set_ops(&smmu->iommu, &arm_smmu_ops.iommu_ops);
+	iommu_device_set_fwnode(&smmu->iommu, dev->fwnode);
+
+	err = iommu_device_register(&smmu->iommu);
+
+	if (err) {
+		dev_err(dev, "Failed to register iommu\n");
+		return err;
+	}
+	platform_set_drvdata(pdev, smmu);
+	arm_smmu_device_reset(smmu);
+	arm_smmu_test_smr_masks(smmu);
+	arm_smmu_interrupt_selftest(smmu);
+	arm_smmu_power_off(smmu, smmu->pwr);
+
+	/*
+	 * We want to avoid touching dev->power.lock in fastpaths unless
+	 * it's really going to do something useful - pm_runtime_enabled()
+	 * can serve as an ideal proxy for that decision. So, conditionally
+	 * enable pm_runtime.
+	 */
+	if (dev->pm_domain) {
+		pm_runtime_set_active(dev);
+		pm_runtime_enable(dev);
+	}
+
+	/*
+	 * For ACPI and generic DT bindings, an SMMU will be probed before
+	 * any device which might need it, so we want the bus ops in place
+	 * ready to handle default domain setup as soon as any SMMU exists.
+	 */
+	if (!using_legacy_binding)
+		return arm_smmu_bus_init(&arm_smmu_ops.iommu_ops);
+
+	return 0;
+
+out_power_off:
+	arm_smmu_power_off(smmu, smmu->pwr);
+
+out_exit_power_resources:
+	arm_smmu_exit_power_resources(smmu->pwr);
+
+	return err;
+}
+
+static int arm_smmu_device_remove(struct platform_device *pdev)
+{
+	struct arm_smmu_device *smmu = platform_get_drvdata(pdev);
+
+	if (!smmu)
+		return -ENODEV;
+
+	if (arm_smmu_power_on(smmu->pwr))
+		return -EINVAL;
+
+	if (!bitmap_empty(smmu->context_map, ARM_SMMU_MAX_CBS))
+		dev_err(&pdev->dev, "removing device with active domains!\n");
+
+	arm_smmu_bus_init(NULL);
+	idr_destroy(&smmu->asid_idr);
+
+	/* Turn the thing off */
+	arm_smmu_gr0_write(smmu, ARM_SMMU_GR0_sCR0, sCR0_CLIENTPD);
+	arm_smmu_power_off(smmu, smmu->pwr);
+
+	arm_smmu_exit_power_resources(smmu->pwr);
+
+	return 0;
+}
+
+static int __maybe_unused arm_smmu_runtime_resume(struct device *dev)
+{
+	struct arm_smmu_device *smmu = dev_get_drvdata(dev);
+	int ret;
+
+	ret = clk_bulk_enable(smmu->num_clks, smmu->clks);
+	if (ret)
+		return ret;
+
+	ret = arm_smmu_power_on(smmu->pwr);
+	if (ret)
+		return ret;
+
+	arm_smmu_device_reset(smmu);
+	arm_smmu_power_off(smmu, smmu->pwr);
+
+	return 0;
+}
+
+static int __maybe_unused arm_smmu_runtime_suspend(struct device *dev)
+{
+	struct arm_smmu_device *smmu = dev_get_drvdata(dev);
+
+	clk_bulk_disable(smmu->num_clks, smmu->clks);
+
+	return 0;
+}
+
+static int __maybe_unused arm_smmu_pm_resume(struct device *dev)
+{
+	if (pm_runtime_suspended(dev))
+		return 0;
+
+	return arm_smmu_runtime_resume(dev);
+}
+
+static int __maybe_unused arm_smmu_pm_suspend(struct device *dev)
+{
+	if (pm_runtime_suspended(dev))
+		return 0;
+
+	return arm_smmu_runtime_suspend(dev);
+}
+
+static const struct dev_pm_ops arm_smmu_pm_ops = {
+	SET_SYSTEM_SLEEP_PM_OPS(arm_smmu_pm_suspend, arm_smmu_pm_resume)
+	SET_RUNTIME_PM_OPS(arm_smmu_runtime_suspend,
+			   arm_smmu_runtime_resume, NULL)
+};
+
+static struct platform_driver arm_smmu_driver = {
+	.driver	= {
+		.name			= "arm-smmu",
+		.of_match_table		= of_match_ptr(arm_smmu_of_match),
+		.pm			= &arm_smmu_pm_ops,
+		.suppress_bind_attrs    = true,
+	},
+	.probe	= arm_smmu_device_dt_probe,
+	.remove	= arm_smmu_device_remove,
+};
+
+static struct platform_driver qsmmuv500_tbu_driver;
+static int __init arm_smmu_init(void)
+{
+	static bool registered;
+	int ret = 0;
+	ktime_t cur;
+
+	if (registered)
+		return 0;
+
+	cur = ktime_get();
+	ret = platform_driver_register(&qsmmuv500_tbu_driver);
+	if (ret)
+		return ret;
+
+	ret = platform_driver_register(&arm_smmu_driver);
+	registered = !ret;
+	trace_smmu_init(ktime_us_delta(ktime_get(), cur));
+
+	return ret;
+}
+
+static void __exit arm_smmu_exit(void)
+{
+	return platform_driver_unregister(&arm_smmu_driver);
+}
+
+subsys_initcall(arm_smmu_init);
+module_exit(arm_smmu_exit);
+
+#define TCU_HW_VERSION_HLOS1		(0x18)
+
+#define DEBUG_SID_HALT_REG		0x0
+#define DEBUG_SID_HALT_REQ		BIT(16)
+#define DEBUG_SID_HALT_SID		GENMASK(9, 0)
+
+#define DEBUG_VA_ADDR_REG		0x8
+
+#define DEBUG_TXN_TRIGG_REG		0x18
+#define DEBUG_TXN_AXPROT		GENMASK(8, 6)
+#define DEBUG_TXN_AXCACHE		GENMASK(5, 2)
+#define DEBUG_TRX_WRITE			(0x1 << 1)
+#define DEBUG_TXN_READ			(0x0 << 1)
+#define DEBUG_TXN_TRIGGER		BIT(0)
+
+#define DEBUG_SR_HALT_ACK_REG		0x20
+#define DEBUG_SR_HALT_ACK_VAL		(0x1 << 1)
+#define DEBUG_SR_ECATS_RUNNING_VAL	(0x1 << 0)
+
+#define DEBUG_PAR_REG			0x28
+#define DEBUG_PAR_PA			GENMASK_ULL(47, 12)
+#define DEBUG_PAR_FAULT_VAL		BIT(0)
+
+#define DEBUG_AXUSER_REG		0x30
+#define DEBUG_AXUSER_CDMID		GENMASK_ULL(43, 36)
+#define DEBUG_AXUSER_CDMID_VAL          255
+
+#define TBU_DBG_TIMEOUT_US		100
+
+struct actlr_setting {
+	struct arm_smmu_smr smr;
+	u32 actlr;
+};
+
+struct qsmmuv500_archdata {
+	struct list_head		tbus;
+	void __iomem			*tcu_base;
+	u32				version;
+	struct actlr_setting		*actlrs;
+	u32				actlr_tbl_size;
+};
+#define get_qsmmuv500_archdata(smmu)				\
+	((struct qsmmuv500_archdata *)(smmu->archdata))
+
+struct qsmmuv500_tbu_device {
+	struct list_head		list;
+	struct device			*dev;
+	struct arm_smmu_device		*smmu;
+	void __iomem			*base;
+	void __iomem			*status_reg;
+
+	struct arm_smmu_power_resources *pwr;
+	u32				sid_start;
+	u32				num_sids;
+
+	/* Protects halt count */
+	spinlock_t			halt_lock;
+	u32				halt_count;
+};
+
+struct qsmmuv500_group_iommudata {
+	bool has_actlr;
+	u32 actlr;
+};
+#define to_qsmmuv500_group_iommudata(group)				\
+	((struct qsmmuv500_group_iommudata *)				\
+		(iommu_group_get_iommudata(group)))
+
+
+static bool arm_smmu_fwspec_match_smr(struct iommu_fwspec *fwspec,
+				      struct arm_smmu_smr *smr)
+{
+	struct arm_smmu_smr *smr2;
+	struct arm_smmu_device *smmu = fwspec_smmu(fwspec);
+	int i, idx;
+
+	for_each_cfg_sme(fwspec, i, idx) {
+		smr2 = &smmu->smrs[idx];
+		/* Continue if table entry does not match */
+		if ((smr->id ^ smr2->id) & ~(smr->mask | smr2->mask))
+			continue;
+		return true;
+	}
+	return false;
+}
+
+static int qsmmuv500_tbu_halt(struct qsmmuv500_tbu_device *tbu,
+				struct arm_smmu_domain *smmu_domain)
+{
+	unsigned long flags;
+	u32 halt, fsr, sctlr_orig, sctlr, status;
+	void __iomem *base;
+	struct arm_smmu_device *smmu = smmu_domain->smmu;
+	int idx = smmu_domain->cfg.cbndx;
+
+	if (of_property_read_bool(tbu->dev->of_node,
+						"qcom,opt-out-tbu-halting")) {
+		dev_notice(tbu->dev, "TBU opted-out for halting!\n");
+		return -EBUSY;
+	}
+
+	spin_lock_irqsave(&tbu->halt_lock, flags);
+	if (tbu->halt_count) {
+		tbu->halt_count++;
+		spin_unlock_irqrestore(&tbu->halt_lock, flags);
+		return 0;
+	}
+
+	base = tbu->base;
+	halt = readl_relaxed(base + DEBUG_SID_HALT_REG);
+	halt |= DEBUG_SID_HALT_REQ;
+	writel_relaxed(halt, base + DEBUG_SID_HALT_REG);
+
+	if (!readl_poll_timeout_atomic(base + DEBUG_SR_HALT_ACK_REG, status,
+					(status & DEBUG_SR_HALT_ACK_VAL),
+					0, TBU_DBG_TIMEOUT_US))
+		goto out;
+
+	fsr = arm_smmu_cb_read(smmu, idx, ARM_SMMU_CB_FSR);
+	if (!(fsr & FSR_FAULT)) {
+		dev_err(tbu->dev, "Couldn't halt TBU!\n");
+		spin_unlock_irqrestore(&tbu->halt_lock, flags);
+		return -ETIMEDOUT;
+	}
+
+	/*
+	 * We are in a fault; Our request to halt the bus will not complete
+	 * until transactions in front of us (such as the fault itself) have
+	 * completed. Disable iommu faults and terminate any existing
+	 * transactions.
+	 */
+	sctlr_orig = arm_smmu_cb_read(smmu, idx, ARM_SMMU_CB_SCTLR);
+	sctlr = sctlr_orig & ~(SCTLR_CFCFG | SCTLR_CFIE);
+	arm_smmu_cb_write(smmu, idx, ARM_SMMU_CB_SCTLR, sctlr);
+
+	arm_smmu_cb_write(smmu, idx, ARM_SMMU_CB_FSR, fsr);
+	arm_smmu_cb_write(smmu, idx, ARM_SMMU_CB_RESUME, RESUME_TERMINATE);
+
+	if (readl_poll_timeout_atomic(base + DEBUG_SR_HALT_ACK_REG, status,
+					(status & DEBUG_SR_HALT_ACK_VAL),
+					0, TBU_DBG_TIMEOUT_US)) {
+		dev_err(tbu->dev, "Couldn't halt TBU from fault context!\n");
+		arm_smmu_cb_write(smmu, idx, ARM_SMMU_CB_SCTLR, sctlr_orig);
+		spin_unlock_irqrestore(&tbu->halt_lock, flags);
+		return -ETIMEDOUT;
+	}
+
+	arm_smmu_cb_write(smmu, idx, ARM_SMMU_CB_SCTLR, sctlr_orig);
+out:
+	tbu->halt_count = 1;
+	spin_unlock_irqrestore(&tbu->halt_lock, flags);
+	return 0;
+}
+
+static void qsmmuv500_tbu_resume(struct qsmmuv500_tbu_device *tbu)
+{
+	unsigned long flags;
+	u32 val;
+	void __iomem *base;
+
+	spin_lock_irqsave(&tbu->halt_lock, flags);
+	if (!tbu->halt_count) {
+		WARN(1, "%s: bad tbu->halt_count", dev_name(tbu->dev));
+		spin_unlock_irqrestore(&tbu->halt_lock, flags);
+		return;
+
+	} else if (tbu->halt_count > 1) {
+		tbu->halt_count--;
+		spin_unlock_irqrestore(&tbu->halt_lock, flags);
+		return;
+	}
+
+	base = tbu->base;
+	val = readl_relaxed(base + DEBUG_SID_HALT_REG);
+	val &= ~DEBUG_SID_HALT_REQ;
+	writel_relaxed(val, base + DEBUG_SID_HALT_REG);
+
+	tbu->halt_count = 0;
+	spin_unlock_irqrestore(&tbu->halt_lock, flags);
+}
+
+static struct qsmmuv500_tbu_device *qsmmuv500_find_tbu(
+	struct arm_smmu_device *smmu, u32 sid)
+{
+	struct qsmmuv500_tbu_device *tbu = NULL;
+	struct qsmmuv500_archdata *data = get_qsmmuv500_archdata(smmu);
+
+	list_for_each_entry(tbu, &data->tbus, list) {
+		if (tbu->sid_start <= sid &&
+		    sid < tbu->sid_start + tbu->num_sids)
+			return tbu;
+	}
+	return NULL;
+}
+
+static int qsmmuv500_ecats_lock(struct arm_smmu_domain *smmu_domain,
+				struct qsmmuv500_tbu_device *tbu,
+				unsigned long *flags)
+{
+	struct arm_smmu_device *smmu = tbu->smmu;
+	struct qsmmuv500_archdata *data = get_qsmmuv500_archdata(smmu);
+	u32 val;
+
+	spin_lock_irqsave(&smmu->atos_lock, *flags);
+	/* The status register is not accessible on version 1.0 */
+	if (data->version == 0x01000000)
+		return 0;
+
+	if (readl_poll_timeout_atomic(tbu->status_reg,
+					val, (val == 0x1), 0,
+					TBU_DBG_TIMEOUT_US)) {
+		dev_err(tbu->dev, "ECATS hw busy!\n");
+		spin_unlock_irqrestore(&smmu->atos_lock, *flags);
+		return  -ETIMEDOUT;
+	}
+
+	return 0;
+}
+
+static void qsmmuv500_ecats_unlock(struct arm_smmu_domain *smmu_domain,
+					struct qsmmuv500_tbu_device *tbu,
+					unsigned long *flags)
+{
+	struct arm_smmu_device *smmu = tbu->smmu;
+	struct qsmmuv500_archdata *data = get_qsmmuv500_archdata(smmu);
+
+	/* The status register is not accessible on version 1.0 */
+	if (data->version != 0x01000000)
+		writel_relaxed(0, tbu->status_reg);
+	spin_unlock_irqrestore(&smmu->atos_lock, *flags);
 }
 
 /*
@@ -5383,15 +5302,10 @@
 	 * device. If the domain belongs to the test device, then
 	 * pick the SID from fwspec.
 	 */
-<<<<<<< HEAD
 	if (is_debug_domain) {
 		fwspec = smmu_domain->dev->iommu_fwspec;
 		sid    = (u16)fwspec->ids[0];
 	} else {
-=======
-	if (!using_legacy_binding)
-		return arm_smmu_bus_init(&arm_smmu_ops);
->>>>>>> 0453f563
 
 		/* If the domain belongs to an actual device, read
 		 * SID from the corresponding frsynra register
@@ -5404,7 +5318,6 @@
 	return qsmmuv500_iova_to_phys(domain, iova, sid);
 }
 
-<<<<<<< HEAD
 static void qsmmuv500_release_group_iommudata(void *data)
 {
 	kfree(data);
@@ -5413,9 +5326,6 @@
 /* If a device has a valid actlr, it must match */
 static int qsmmuv500_device_group(struct device *dev,
 				struct iommu_group *group)
-=======
-static int arm_smmu_device_remove(struct platform_device *pdev)
->>>>>>> 0453f563
 {
 	struct iommu_fwspec *fwspec = dev->iommu_fwspec;
 	struct arm_smmu_device *smmu = fwspec_smmu(fwspec);
@@ -5430,32 +5340,16 @@
 		if (!iommudata)
 			return -ENOMEM;
 
-<<<<<<< HEAD
 		iommu_group_set_iommudata(group, iommudata,
 				qsmmuv500_release_group_iommudata);
 	}
-=======
-	if (!smmu)
-		return -ENODEV;
->>>>>>> 0453f563
 
 	for (i = 0; i < data->actlr_tbl_size; i++) {
 		smr = &data->actlrs[i].smr;
 		actlr = data->actlrs[i].actlr;
 
-<<<<<<< HEAD
 		if (!arm_smmu_fwspec_match_smr(fwspec, smr))
 			continue;
-=======
-	arm_smmu_bus_init(NULL);
-	iommu_device_unregister(&smmu->iommu);
-	iommu_device_sysfs_remove(&smmu->iommu);
-
-	arm_smmu_rpm_get(smmu);
-	/* Turn the thing off */
-	arm_smmu_gr0_write(smmu, ARM_SMMU_GR0_sCR0, sCR0_CLIENTPD);
-	arm_smmu_rpm_put(smmu);
->>>>>>> 0453f563
 
 		if (!iommudata->has_actlr) {
 			iommudata->actlr = actlr;
@@ -5465,17 +5359,7 @@
 		}
 	}
 
-<<<<<<< HEAD
 	return 0;
-=======
-	clk_bulk_unprepare(smmu->num_clks, smmu->clks);
-	return 0;
-}
-
-static void arm_smmu_device_shutdown(struct platform_device *pdev)
-{
-	arm_smmu_device_remove(pdev);
->>>>>>> 0453f563
 }
 
 static void qsmmuv500_init_cb(struct arm_smmu_domain *smmu_domain,
@@ -5662,26 +5546,12 @@
 
 static struct platform_driver qsmmuv500_tbu_driver = {
 	.driver	= {
-<<<<<<< HEAD
 		.name		= "qsmmuv500-tbu",
 		.of_match_table	= of_match_ptr(qsmmuv500_tbu_of_match),
 	},
 	.probe	= qsmmuv500_tbu_probe,
 };
 
-=======
-		.name			= "arm-smmu",
-		.of_match_table		= of_match_ptr(arm_smmu_of_match),
-		.pm			= &arm_smmu_pm_ops,
-		.suppress_bind_attrs    = true,
-	},
-	.probe	= arm_smmu_device_probe,
-	.remove	= arm_smmu_device_remove,
-	.shutdown = arm_smmu_device_shutdown,
-};
-module_platform_driver(arm_smmu_driver);
-
 MODULE_DESCRIPTION("IOMMU API for ARM architected SMMU implementations");
 MODULE_AUTHOR("Will Deacon <will@kernel.org>");
->>>>>>> 0453f563
 MODULE_LICENSE("GPL v2");