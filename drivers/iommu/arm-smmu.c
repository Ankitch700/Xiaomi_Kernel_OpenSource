// SPDX-License-Identifier: GPL-2.0-only
/*
 * IOMMU API for ARM architected SMMU implementations.
 *
 * Copyright (C) 2013 ARM Limited
 *
 * Author: Will Deacon <will.deacon@arm.com>
 *
 * This driver currently supports:
 *	- SMMUv1 and v2 implementations
 *	- Stream-matching and stream-indexing
 *	- v7/v8 long-descriptor format
 *	- Non-secure access to the SMMU
 *	- Context fault reporting
 *	- Extended Stream ID (16 bit)
 */

#define pr_fmt(fmt) "arm-smmu: " fmt

#include <linux/acpi.h>
#include <linux/acpi_iort.h>
#include <linux/bitfield.h>
#include <linux/delay.h>
#include <linux/device.h>
#include <linux/dma-iommu.h>
#include <linux/dma-mapping.h>
#include <linux/dma-mapping-fast.h>
#include <linux/dma-noncoherent.h>
#include <linux/err.h>
#include <linux/interrupt.h>
#include <linux/io.h>
#include <linux/iopoll.h>
#include <linux/module.h>
#include <linux/interconnect.h>
#include <linux/of.h>
#include <linux/of_address.h>
#include <linux/of_device.h>
#include <linux/of_iommu.h>
#include <linux/pci.h>
#include <linux/platform_device.h>
#include <linux/pm_runtime.h>
#include <linux/ratelimit.h>
#include <linux/slab.h>
#include <soc/qcom/secure_buffer.h>
#include <linux/of_platform.h>
#include <linux/irq.h>
#include <linux/wait.h>

#include <linux/amba/bus.h>
#include <linux/fsl/mc.h>

#include "arm-smmu.h"
#include "iommu-logger.h"

#define CREATE_TRACE_POINTS
#include "arm-smmu-trace.h"

/*
 * Apparently, some Qualcomm arm64 platforms which appear to expose their SMMU
 * global register space are still, in fact, using a hypervisor to mediate it
 * by trapping and emulating register accesses. Sadly, some deployed versions
 * of said trapping code have bugs wherein they go horribly wrong for stores
 * using r31 (i.e. XZR/WZR) as the source register.
 */
#define QCOM_DUMMY_VAL -1

#define ARM_MMU500_ACR_CACHE_LOCK	(1 << 26)

#define TLB_LOOP_TIMEOUT		500000	/* 500ms */
#define TLB_LOOP_INC_MAX		1000      /*1ms*/

#define ARM_SMMU_IMPL_DEF1(smmu) \
	((smmu)->base + (6 * (1 << (smmu)->pgshift)))

#define MSI_IOVA_BASE			0x8000000
#define MSI_IOVA_LENGTH			0x100000

#define ARM_SMMU_ICC_AVG_BW		0
#define ARM_SMMU_ICC_PEAK_BW_HIGH	1000
#define ARM_SMMU_ICC_PEAK_BW_LOW	0
#define ARM_SMMU_ICC_ACTIVE_ONLY_TAG	0x3

static int force_stage;
module_param(force_stage, int, S_IRUGO);
MODULE_PARM_DESC(force_stage,
	"Force SMMU mappings to be installed at a particular stage of translation. A value of '1' or '2' forces the corresponding stage. All other values are ignored (i.e. no stage is forced). Note that selecting a specific stage will disable support for nested translation.");
static bool disable_bypass =
	IS_ENABLED(CONFIG_ARM_SMMU_DISABLE_BYPASS_BY_DEFAULT);
module_param(disable_bypass, bool, S_IRUGO);
MODULE_PARM_DESC(disable_bypass,
	"Disable bypass streams such that incoming transactions from devices that are not attached to an iommu domain will report an abort back to the device and will not be allowed to pass through the SMMU.");

#define s2cr_init_val (struct arm_smmu_s2cr){				\
	.type = disable_bypass ? S2CR_TYPE_FAULT : S2CR_TYPE_BYPASS,	\
}

struct arm_smmu_cb {
	u64				ttbr[2];
	u32				tcr[2];
	u32				mair[2];
	struct arm_smmu_cfg		*cfg;
};

#define INVALID_CBNDX			0xff
#define INVALID_ASID			0xffff
/*
 * In V7L and V8L with TTBCR2.AS == 0, ASID is 8 bits.
 * V8L 16 with TTBCR2.AS == 1 (16 bit ASID) isn't supported yet.
 */
#define MAX_ASID			0xff

#define ARM_SMMU_CB_ASID(smmu, cfg)		((cfg)->asid)
#define ARM_SMMU_CB_VMID(smmu, cfg) ((u16)(smmu)->cavium_id_base + \
							(cfg)->cbndx + 1)

struct arm_smmu_pte_info {
	void *virt_addr;
	size_t size;
	struct list_head entry;
};
<<<<<<< HEAD
=======
#define INVALID_SMENDX			-1
#define cfg_smendx(cfg, fw, i) \
	(i >= fw->num_ids ? INVALID_SMENDX : cfg->smendx[i])
#define for_each_cfg_sme(cfg, fw, i, idx) \
	for (i = 0; idx = cfg_smendx(cfg, fw, i), i < fw->num_ids; ++i)
>>>>>>> 86b41f49

static bool using_legacy_binding, using_generic_binding;

struct arm_smmu_option_prop {
	u32 opt;
	const char *prop;
};

static struct arm_smmu_option_prop arm_smmu_options[] = {
	{ ARM_SMMU_OPT_FATAL_ASF, "qcom,fatal-asf" },
	{ ARM_SMMU_OPT_SKIP_INIT, "qcom,skip-init" },
	{ ARM_SMMU_OPT_3LVL_TABLES, "qcom,use-3-lvl-tables" },
	{ ARM_SMMU_OPT_NO_ASID_RETENTION, "qcom,no-asid-retention" },
	{ ARM_SMMU_OPT_DISABLE_ATOS, "qcom,disable-atos" },
	{ 0, NULL},
};

static phys_addr_t arm_smmu_iova_to_phys(struct iommu_domain *domain,
					dma_addr_t iova);
static phys_addr_t arm_smmu_iova_to_phys_hard(struct iommu_domain *domain,
				    dma_addr_t iova, unsigned long trans_flags);
static void arm_smmu_destroy_domain_context(struct iommu_domain *domain);

static int arm_smmu_assign_table(struct arm_smmu_domain *smmu_domain);
static void arm_smmu_unassign_table(struct arm_smmu_domain *smmu_domain);

static int arm_smmu_enable_s1_translations(struct arm_smmu_domain *smmu_domain);

static int arm_smmu_setup_default_domain(struct device *dev,
				struct iommu_domain *domain);
static int __arm_smmu_domain_set_attr(struct iommu_domain *domain,
				    enum iommu_attr attr, void *data);
static int arm_smmu_domain_get_attr(struct iommu_domain *domain,
				    enum iommu_attr attr, void *data);

static inline int arm_smmu_rpm_get(struct arm_smmu_device *smmu)
{
	if (pm_runtime_enabled(smmu->dev))
		return pm_runtime_get_sync(smmu->dev);

	return 0;
}

static inline void arm_smmu_rpm_put(struct arm_smmu_device *smmu)
{
	if (pm_runtime_enabled(smmu->dev))
		pm_runtime_put_autosuspend(smmu->dev);
}

static struct arm_smmu_domain *to_smmu_domain(struct iommu_domain *dom)
{
	return container_of(dom, struct arm_smmu_domain, domain);
}

static struct arm_smmu_domain *cb_cfg_to_smmu_domain(struct arm_smmu_cfg *cfg)
{
	return container_of(cfg, struct arm_smmu_domain, cfg);
}

static void parse_driver_options(struct arm_smmu_device *smmu)
{
	int i = 0;

	do {
		if (of_property_read_bool(smmu->dev->of_node,
						arm_smmu_options[i].prop)) {
			smmu->options |= arm_smmu_options[i].opt;
			dev_dbg(smmu->dev, "option %s\n",
				arm_smmu_options[i].prop);
		}
	} while (arm_smmu_options[++i].opt);
}

static bool is_dynamic_domain(struct iommu_domain *domain)
{
	struct arm_smmu_domain *smmu_domain = to_smmu_domain(domain);

	return test_bit(DOMAIN_ATTR_DYNAMIC, smmu_domain->attributes);
}

static bool is_iommu_pt_coherent(struct arm_smmu_domain *smmu_domain)
{
	if (test_bit(DOMAIN_ATTR_PAGE_TABLE_FORCE_COHERENT,
		     smmu_domain->attributes))
		return true;
	else if (test_bit(DOMAIN_ATTR_PAGE_TABLE_FORCE_NON_COHERENT,
			  smmu_domain->attributes))
		return false;
	else if (smmu_domain->smmu && smmu_domain->smmu->dev)
		return dev_is_dma_coherent(smmu_domain->smmu->dev);
	else
		return false;
}

static bool arm_smmu_has_secure_vmid(struct arm_smmu_domain *smmu_domain)
{
	return (smmu_domain->secure_vmid != VMID_INVAL);
}

static void arm_smmu_secure_domain_lock(struct arm_smmu_domain *smmu_domain)
{
	if (arm_smmu_has_secure_vmid(smmu_domain))
		mutex_lock(&smmu_domain->assign_lock);
}

static void arm_smmu_secure_domain_unlock(struct arm_smmu_domain *smmu_domain)
{
	if (arm_smmu_has_secure_vmid(smmu_domain))
		mutex_unlock(&smmu_domain->assign_lock);
}

#ifdef CONFIG_ARM_SMMU_SELFTEST

static int selftest;
module_param_named(selftest, selftest, int, 0644);
static int irq_count;

struct arm_smmu_cf_selftest_data {
	struct arm_smmu_device *smmu;
	int cbndx;
};

static DECLARE_WAIT_QUEUE_HEAD(wait_int);
static irqreturn_t arm_smmu_cf_selftest(int irq, void *data)
{
	u32 fsr;
	struct irq_data *irq_data = irq_get_irq_data(irq);
	struct arm_smmu_cf_selftest_data *cb_data = data;
	struct arm_smmu_device *smmu = cb_data->smmu;
	int idx = cb_data->cbndx;
	unsigned long hwirq = ULONG_MAX;

	fsr = arm_smmu_cb_read(smmu, idx, ARM_SMMU_CB_FSR);

	irq_count++;
	if (irq_data)
		hwirq = irq_data->hwirq;
	pr_info("Interrupt (irq:%d hwirq:%ld) received, fsr:0x%x\n",
				irq, hwirq, fsr);

	arm_smmu_cb_write(smmu, idx, ARM_SMMU_CB_FSR, fsr);

	wake_up(&wait_int);
	return IRQ_HANDLED;
}

static void arm_smmu_interrupt_selftest(struct arm_smmu_device *smmu)
{
	int cb;
	int cb_count = 0;
	struct arm_smmu_cf_selftest_data *cb_data;

	if (!selftest)
		return;

	cb = smmu->num_s2_context_banks;

	if (smmu->version < ARM_SMMU_V2)
		return;

	cb_data = kmalloc(sizeof(*cb_data), GFP_KERNEL);
	if (!cb_data)
		return;
	cb_data->smmu = smmu;

	for_each_clear_bit_from(cb, smmu->context_map,
				smmu->num_context_banks) {
		int irq;
		int ret;
		u32 reg;
		u32 reg_orig;
		int irq_cnt;

		irq = smmu->irqs[smmu->num_global_irqs + cb];
		cb_data->cbndx = cb;

		ret = devm_request_threaded_irq(smmu->dev, irq, NULL,
				arm_smmu_cf_selftest,
				IRQF_ONESHOT | IRQF_SHARED,
				"arm-smmu-context-fault", cb_data);
		if (ret < 0) {
			dev_err(smmu->dev,
				"Failed to request cntx IRQ %d (%u)\n",
				cb, irq);
			continue;
		}

		cb_count++;
		irq_cnt = irq_count;

		reg_orig = arm_smmu_cb_read(smmu, cb, ARM_SMMU_CB_SCTLR);
		reg = reg_orig | SCTLR_CFIE | SCTLR_CFRE;

		arm_smmu_cb_write(smmu, cb, ARM_SMMU_CB_SCTLR, reg);
		dev_info(smmu->dev, "Testing cntx %d irq %d\n", cb, irq);

		/* Make sure ARM_SMMU_CB_SCTLR is configured */
		wmb();
		arm_smmu_cb_write(smmu, cb, ARM_SMMU_CB_FSRRESTORE, FSR_TF);

		wait_event_timeout(wait_int, (irq_count > irq_cnt),
			msecs_to_jiffies(1000));

		/* Make sure ARM_SMMU_CB_FSRRESTORE is written to */
		wmb();
		arm_smmu_cb_write(smmu, cb, ARM_SMMU_CB_SCTLR, reg_orig);
		devm_free_irq(smmu->dev, irq, cb_data);
	}

	kfree(cb_data);
	dev_info(smmu->dev,
			"Interrupt selftest completed...\n");
	dev_info(smmu->dev,
			"Tested %d contexts, received %d interrupts\n",
			cb_count, irq_count);
	WARN_ON(cb_count != irq_count);
	irq_count = 0;
}
#else
static void arm_smmu_interrupt_selftest(struct arm_smmu_device *smmu)
{
}
#endif

static void arm_smmu_arch_write_sync(struct arm_smmu_device *smmu)
{
	u32 id;

	if (!smmu)
		return;

	/* Read to complete prior write transcations */
	id = arm_smmu_gr0_read(smmu, ARM_SMMU_GR0_ID0);

	/* Wait for read to complete before off */
	rmb();
}

static struct platform_driver arm_smmu_driver;
static struct iommu_ops arm_smmu_ops;

#ifdef CONFIG_ARM_SMMU_LEGACY_DT_BINDINGS
static int arm_smmu_bus_init(struct iommu_ops *ops);

static struct device_node *dev_get_dev_node(struct device *dev)
{
	if (dev_is_pci(dev)) {
		struct pci_bus *bus = to_pci_dev(dev)->bus;

		while (!pci_is_root_bus(bus))
			bus = bus->parent;
		return of_node_get(bus->bridge->parent->of_node);
	}

	return of_node_get(dev->of_node);
}

static int __arm_smmu_get_pci_sid(struct pci_dev *pdev, u16 alias, void *data)
{
	*((__be32 *)data) = cpu_to_be32(alias);
	return 0; /* Continue walking */
}

static int __find_legacy_master_phandle(struct device *dev, void *data)
{
	struct of_phandle_iterator *it = *(void **)data;
	struct device_node *np = it->node;
	int err;

	of_for_each_phandle(it, err, dev->of_node, "mmu-masters",
			    "#stream-id-cells", -1)
		if (it->node == np) {
			*(void **)data = dev;
			return 1;
		}
	it->node = np;
	return err == -ENOENT ? 0 : err;
}

static int arm_smmu_register_legacy_master(struct device *dev,
					   struct arm_smmu_device **smmu)
{
	struct device *smmu_dev;
	struct device_node *np;
	struct of_phandle_iterator it;
	void *data = &it;
	u32 *sids;
	__be32 pci_sid;
	int err = 0;

	memset(&it, 0, sizeof(it));
	np = dev_get_dev_node(dev);
	if (!np || !of_find_property(np, "#stream-id-cells", NULL)) {
		of_node_put(np);
		return -ENODEV;
	}

	it.node = np;
	err = driver_for_each_device(&arm_smmu_driver.driver, NULL, &data,
				     __find_legacy_master_phandle);
	smmu_dev = data;
	of_node_put(np);
	if (err == 0)
		return -ENODEV;
	if (err < 0)
		return err;

	if (dev_is_pci(dev)) {
		/* "mmu-masters" assumes Stream ID == Requester ID */
		pci_for_each_dma_alias(to_pci_dev(dev), __arm_smmu_get_pci_sid,
				       &pci_sid);
		it.cur = &pci_sid;
		it.cur_count = 1;
	}

	err = iommu_fwspec_init(dev, &smmu_dev->of_node->fwnode,
				&arm_smmu_ops);
	if (err)
		return err;

	sids = kcalloc(it.cur_count, sizeof(*sids), GFP_KERNEL);
	if (!sids)
		return -ENOMEM;

	*smmu = dev_get_drvdata(smmu_dev);
	of_phandle_iterator_args(&it, sids, it.cur_count);
	err = iommu_fwspec_add_ids(dev, sids, it.cur_count);
	kfree(sids);
	return err;
}

/*
 * With the legacy DT binding in play, we have no guarantees about
 * probe order, but then we're also not doing default domains, so we can
 * delay setting bus ops until we're sure every possible SMMU is ready,
 * and that way ensure that no probe_device() calls get missed.
 */
static int arm_smmu_legacy_bus_init(void)
{
	if (using_legacy_binding)
		return arm_smmu_bus_init(&arm_smmu_ops);
	return 0;
}
device_initcall_sync(arm_smmu_legacy_bus_init);
#else
static int arm_smmu_register_legacy_master(struct device *dev,
					   struct arm_smmu_device **smmu)
{
	return -ENODEV;
}
#endif /* CONFIG_ARM_SMMU_LEGACY_DT_BINDINGS */

static int __arm_smmu_alloc_cb(struct arm_smmu_device *smmu, int start,
			       struct device *dev)
{
	struct iommu_fwspec *fwspec = dev_iommu_fwspec_get(dev);
	struct arm_smmu_master_cfg *cfg = dev_iommu_priv_get(dev);
	unsigned long *map = smmu->context_map;
	int end = smmu->num_context_banks;
	int idx;
	int i;

	for_each_cfg_sme(cfg, fwspec, i, idx) {
		if (smmu->s2crs[idx].pinned)
			return smmu->s2crs[idx].cbndx;
	}

	do {
		idx = find_next_zero_bit(map, end, start);
		if (idx == end)
			return -ENOSPC;
	} while (test_and_set_bit(idx, map));

	return idx;
}

static void __arm_smmu_free_bitmap(unsigned long *map, int idx)
{
	clear_bit(idx, map);
}

static int arm_smmu_prepare_clocks(struct arm_smmu_power_resources *pwr)
{

	int i, ret = 0;

	for (i = 0; i < pwr->num_clocks; ++i) {
		ret = clk_prepare(pwr->clocks[i]);
		if (ret) {
			dev_err(pwr->dev, "Couldn't prepare clock #%d\n", i);
			while (i--)
				clk_unprepare(pwr->clocks[i]);
			break;
		}
	}
	return ret;
}

static void arm_smmu_unprepare_clocks(struct arm_smmu_power_resources *pwr)
{
	int i;

	for (i = pwr->num_clocks; i; --i)
		clk_unprepare(pwr->clocks[i - 1]);
}

static int arm_smmu_enable_clocks(struct arm_smmu_power_resources *pwr)
{
	int i, ret = 0;

	for (i = 0; i < pwr->num_clocks; ++i) {
		ret = clk_enable(pwr->clocks[i]);
		if (ret) {
			dev_err(pwr->dev, "Couldn't enable clock #%d\n", i);
			while (i--)
				clk_disable(pwr->clocks[i]);
			break;
		}
	}

	return ret;
}

static void arm_smmu_disable_clocks(struct arm_smmu_power_resources *pwr)
{
	int i;

	for (i = pwr->num_clocks; i; --i)
		clk_disable(pwr->clocks[i - 1]);
}

static int arm_smmu_raise_interconnect_bw(struct arm_smmu_power_resources *pwr)
{
	if (!pwr->icc_path)
		return 0;
	return icc_set_bw(pwr->icc_path, ARM_SMMU_ICC_AVG_BW,
			  ARM_SMMU_ICC_PEAK_BW_HIGH);
}

static void arm_smmu_lower_interconnect_bw(struct arm_smmu_power_resources *pwr)
{
	if (!pwr->icc_path)
		return;
	WARN_ON(icc_set_bw(pwr->icc_path, ARM_SMMU_ICC_AVG_BW,
			   ARM_SMMU_ICC_PEAK_BW_LOW));
}

static int arm_smmu_enable_regulators(struct arm_smmu_power_resources *pwr)
{
	struct regulator_bulk_data *consumers;
	int num_consumers, ret;
	int i;

	num_consumers = pwr->num_gdscs;
	consumers = pwr->gdscs;
	for (i = 0; i < num_consumers; i++) {
		ret = regulator_enable(consumers[i].consumer);
		if (ret)
			goto out;
	}
	return 0;

out:
	i -= 1;
	for (; i >= 0; i--)
		regulator_disable(consumers[i].consumer);
	return ret;
}

static int arm_smmu_disable_regulators(struct arm_smmu_power_resources *pwr)
{
	struct regulator_bulk_data *consumers;
	int i;
	int num_consumers, ret, r;

	num_consumers = pwr->num_gdscs;
	consumers = pwr->gdscs;
	for (i = num_consumers - 1; i >= 0; --i) {
		ret = regulator_disable_deferred(consumers[i].consumer,
						 pwr->regulator_defer);
		if (ret != 0)
			goto err;
	}

	return 0;

err:
	pr_err("Failed to disable %s: %d\n", consumers[i].supply, ret);
	for (++i; i < num_consumers; ++i) {
		r = regulator_enable(consumers[i].consumer);
		if (r != 0)
			pr_err("Failed to rename %s: %d\n",
			       consumers[i].supply, r);
	}

	return ret;
}

/* Clocks must be prepared before this (arm_smmu_prepare_clocks) */
static int arm_smmu_power_on_atomic(struct arm_smmu_power_resources *pwr)
{
	int ret = 0;
	unsigned long flags;

	spin_lock_irqsave(&pwr->clock_refs_lock, flags);
	if (pwr->clock_refs_count > 0) {
		pwr->clock_refs_count++;
		spin_unlock_irqrestore(&pwr->clock_refs_lock, flags);
		return 0;
	}

	ret = arm_smmu_enable_clocks(pwr);
	if (!ret)
		pwr->clock_refs_count = 1;

	spin_unlock_irqrestore(&pwr->clock_refs_lock, flags);
	return ret;
}

/* Clocks should be unprepared after this (arm_smmu_unprepare_clocks) */
static void arm_smmu_power_off_atomic(struct arm_smmu_device *smmu,
				      struct arm_smmu_power_resources *pwr)
{
	unsigned long flags;

	arm_smmu_arch_write_sync(smmu);

	spin_lock_irqsave(&pwr->clock_refs_lock, flags);
	if (pwr->clock_refs_count == 0) {
		WARN(1, "%s: bad clock_ref_count\n", dev_name(pwr->dev));
		spin_unlock_irqrestore(&pwr->clock_refs_lock, flags);
		return;

	} else if (pwr->clock_refs_count > 1) {
		pwr->clock_refs_count--;
		spin_unlock_irqrestore(&pwr->clock_refs_lock, flags);
		return;
	}

	arm_smmu_disable_clocks(pwr);

	pwr->clock_refs_count = 0;
	spin_unlock_irqrestore(&pwr->clock_refs_lock, flags);
}

static int arm_smmu_power_on_slow(struct arm_smmu_power_resources *pwr)
{
	int ret;

	mutex_lock(&pwr->power_lock);
	if (pwr->power_count > 0) {
		pwr->power_count += 1;
		mutex_unlock(&pwr->power_lock);
		return 0;
	}

	ret = arm_smmu_raise_interconnect_bw(pwr);
	if (ret)
		goto out_unlock;

	ret = arm_smmu_enable_regulators(pwr);
	if (ret)
		goto out_disable_bus;

	ret = arm_smmu_prepare_clocks(pwr);
	if (ret)
		goto out_disable_regulators;

	pwr->power_count = 1;
	mutex_unlock(&pwr->power_lock);
	return 0;

out_disable_regulators:
	regulator_bulk_disable(pwr->num_gdscs, pwr->gdscs);
out_disable_bus:
	arm_smmu_lower_interconnect_bw(pwr);
out_unlock:
	mutex_unlock(&pwr->power_lock);
	return ret;
}

static void arm_smmu_power_off_slow(struct arm_smmu_power_resources *pwr)
{
	mutex_lock(&pwr->power_lock);
	if (pwr->power_count == 0) {
		WARN(1, "%s: Bad power count\n", dev_name(pwr->dev));
		mutex_unlock(&pwr->power_lock);
		return;

	} else if (pwr->power_count > 1) {
		pwr->power_count--;
		mutex_unlock(&pwr->power_lock);
		return;
	}

	arm_smmu_unprepare_clocks(pwr);
	arm_smmu_disable_regulators(pwr);
	arm_smmu_lower_interconnect_bw(pwr);
	pwr->power_count = 0;
	mutex_unlock(&pwr->power_lock);
}

int arm_smmu_power_on(struct arm_smmu_power_resources *pwr)
{
	int ret;

	ret = arm_smmu_power_on_slow(pwr);
	if (ret)
		return ret;

	ret = arm_smmu_power_on_atomic(pwr);
	if (ret)
		goto out_disable;

	return 0;

out_disable:
	arm_smmu_power_off_slow(pwr);
	return ret;
}

void arm_smmu_power_off(struct arm_smmu_device *smmu,
			struct arm_smmu_power_resources *pwr)
{
	arm_smmu_power_off_atomic(smmu, pwr);
	arm_smmu_power_off_slow(pwr);
}

/*
 * Must be used instead of arm_smmu_power_on if it may be called from
 * atomic context
 */
static int arm_smmu_domain_power_on(struct iommu_domain *domain,
				struct arm_smmu_device *smmu)
{
	struct arm_smmu_domain *smmu_domain = to_smmu_domain(domain);
	bool atomic_domain = test_bit(DOMAIN_ATTR_ATOMIC,
				      smmu_domain->attributes);

	if (atomic_domain)
		return arm_smmu_power_on_atomic(smmu->pwr);

	return arm_smmu_power_on(smmu->pwr);
}

/*
 * Must be used instead of arm_smmu_power_on if it may be called from
 * atomic context
 */
static void arm_smmu_domain_power_off(struct iommu_domain *domain,
				struct arm_smmu_device *smmu)
{
	struct arm_smmu_domain *smmu_domain = to_smmu_domain(domain);
	bool atomic_domain = test_bit(DOMAIN_ATTR_ATOMIC,
				      smmu_domain->attributes);

	if (atomic_domain) {
		arm_smmu_power_off_atomic(smmu, smmu->pwr);
		return;
	}

	arm_smmu_power_off(smmu, smmu->pwr);
}

/* Wait for any pending TLB invalidations to complete */
static int __arm_smmu_tlb_sync(struct arm_smmu_device *smmu, int page,
				int sync, int status)
{
	unsigned int inc, delay;
	u32 reg;

	/*
	 * Allowing an unbounded number of sync requests to be submitted when a
	 * TBU is not processing sync requests can cause a TBU's command queue
	 * to fill up. Once the queue is full, subsequent sync requests can
	 * stall the CPU indefinitely. Avoid this by gating subsequent sync
	 * requests after the first sync timeout on an SMMU.
	 */
	if (IS_ENABLED(CONFIG_IOMMU_TLBSYNC_DEBUG) &&
	    test_bit(0, &smmu->sync_timed_out))
		return -EINVAL;

	arm_smmu_writel(smmu, page, sync, QCOM_DUMMY_VAL);
	for (delay = 1, inc = 1; delay < TLB_LOOP_TIMEOUT; delay += inc) {
		reg = arm_smmu_readl(smmu, page, status);
		if (!(reg & ARM_SMMU_sTLBGSTATUS_GSACTIVE))
			return 0;

		cpu_relax();
		udelay(inc);
		if (inc < TLB_LOOP_INC_MAX)
			inc *= 2;
	}

	if (IS_ENABLED(CONFIG_IOMMU_TLBSYNC_DEBUG) &&
	    test_and_set_bit_lock(0, &smmu->sync_timed_out))
		goto out;

	trace_tlbsync_timeout(smmu->dev, 0);
	if (smmu->impl && smmu->impl->tlb_sync_timeout)
		smmu->impl->tlb_sync_timeout(smmu);
out:
	return -EINVAL;
}

static void arm_smmu_tlb_sync_global(struct arm_smmu_device *smmu)
{
	unsigned long flags;

	spin_lock_irqsave(&smmu->global_sync_lock, flags);
	if (__arm_smmu_tlb_sync(smmu, ARM_SMMU_GR0, ARM_SMMU_GR0_sTLBGSYNC,
				ARM_SMMU_GR0_sTLBGSTATUS))
		dev_err_ratelimited(smmu->dev,
				    "TLB global sync failed!\n");
	spin_unlock_irqrestore(&smmu->global_sync_lock, flags);
}

static void arm_smmu_tlb_sync_context(struct arm_smmu_domain *smmu_domain)
{
	struct arm_smmu_device *smmu = smmu_domain->smmu;
	int idx = smmu_domain->cfg.cbndx;
	unsigned long flags;

	spin_lock_irqsave(&smmu_domain->sync_lock, flags);
	if (__arm_smmu_tlb_sync(smmu, ARM_SMMU_CB(smmu, idx),
				ARM_SMMU_CB_TLBSYNC, ARM_SMMU_CB_TLBSTATUS))
		dev_err_ratelimited(smmu->dev,
				"TLB sync on cb%d failed for device %s\n",
				smmu_domain->cfg.cbndx,
				dev_name(smmu_domain->dev));
	spin_unlock_irqrestore(&smmu_domain->sync_lock, flags);
}

static void arm_smmu_tlb_inv_context_s1(void *cookie)
{
	struct arm_smmu_domain *smmu_domain = cookie;
	/*
	 * The TLBI write may be relaxed, so ensure that PTEs cleared by the
	 * current CPU are visible beforehand.
	 */
	wmb();
	arm_smmu_cb_write(smmu_domain->smmu, smmu_domain->cfg.cbndx,
			  ARM_SMMU_CB_S1_TLBIASID, smmu_domain->cfg.asid);
	arm_smmu_tlb_sync_context(smmu_domain);
}

static void arm_smmu_tlb_inv_context_s2(void *cookie)
{
	struct arm_smmu_domain *smmu_domain = cookie;
	struct arm_smmu_device *smmu = smmu_domain->smmu;

	/* See above */
	wmb();
	arm_smmu_gr0_write(smmu, ARM_SMMU_GR0_TLBIVMID, smmu_domain->cfg.vmid);
	arm_smmu_tlb_sync_global(smmu);
}

static void arm_smmu_tlb_inv_range_s1(unsigned long iova, size_t size,
				      size_t granule, void *cookie, int reg)
{
	struct arm_smmu_domain *smmu_domain = cookie;
	struct arm_smmu_device *smmu = smmu_domain->smmu;
	struct arm_smmu_cfg *cfg = &smmu_domain->cfg;
	int idx = cfg->cbndx;

	if (smmu->features & ARM_SMMU_FEAT_COHERENT_WALK)
		wmb();

	if (cfg->fmt != ARM_SMMU_CTX_FMT_AARCH64) {
		iova = (iova >> 12) << 12;
		iova |= cfg->asid;
		do {
			arm_smmu_cb_write(smmu, idx, reg, iova);
			iova += granule;
		} while (size -= granule);
	} else {
		iova >>= 12;
		iova |= (u64)cfg->asid << 48;
		do {
			arm_smmu_cb_writeq(smmu, idx, reg, iova);
			iova += granule >> 12;
		} while (size -= granule);
	}
}

static void arm_smmu_tlb_inv_range_s2(unsigned long iova, size_t size,
				      size_t granule, void *cookie, int reg)
{
	struct arm_smmu_domain *smmu_domain = cookie;
	struct arm_smmu_device *smmu = smmu_domain->smmu;
	int idx = smmu_domain->cfg.cbndx;

	if (smmu->features & ARM_SMMU_FEAT_COHERENT_WALK)
		wmb();

	iova >>= 12;
	do {
		if (smmu_domain->cfg.fmt == ARM_SMMU_CTX_FMT_AARCH64)
			arm_smmu_cb_writeq(smmu, idx, reg, iova);
		else
			arm_smmu_cb_write(smmu, idx, reg, iova);
		iova += granule >> 12;
	} while (size -= granule);
}

static void arm_smmu_tlb_inv_walk_s1(unsigned long iova, size_t size,
				     size_t granule, void *cookie)
{
	arm_smmu_tlb_inv_range_s1(iova, size, granule, cookie,
				  ARM_SMMU_CB_S1_TLBIVA);
	arm_smmu_tlb_sync_context(cookie);
}

static void arm_smmu_tlb_inv_leaf_s1(unsigned long iova, size_t size,
				     size_t granule, void *cookie)
{
	arm_smmu_tlb_inv_range_s1(iova, size, granule, cookie,
				  ARM_SMMU_CB_S1_TLBIVAL);
	arm_smmu_tlb_sync_context(cookie);
}

static void arm_smmu_tlb_add_page_s1(struct iommu_iotlb_gather *gather,
				     unsigned long iova, size_t granule,
				     void *cookie)
{
	arm_smmu_tlb_inv_range_s1(iova, granule, granule, cookie,
				  ARM_SMMU_CB_S1_TLBIVAL);
}

static void arm_smmu_tlb_inv_walk_s2(unsigned long iova, size_t size,
				     size_t granule, void *cookie)
{
	arm_smmu_tlb_inv_range_s2(iova, size, granule, cookie,
				  ARM_SMMU_CB_S2_TLBIIPAS2);
	arm_smmu_tlb_sync_context(cookie);
}

static void arm_smmu_tlb_inv_leaf_s2(unsigned long iova, size_t size,
				     size_t granule, void *cookie)
{
	arm_smmu_tlb_inv_range_s2(iova, size, granule, cookie,
				  ARM_SMMU_CB_S2_TLBIIPAS2L);
	arm_smmu_tlb_sync_context(cookie);
}

static void arm_smmu_tlb_add_page_s2(struct iommu_iotlb_gather *gather,
				     unsigned long iova, size_t granule,
				     void *cookie)
{
	arm_smmu_tlb_inv_range_s2(iova, granule, granule, cookie,
				  ARM_SMMU_CB_S2_TLBIIPAS2L);
}

static void arm_smmu_tlb_inv_any_s2_v1(unsigned long iova, size_t size,
				       size_t granule, void *cookie)
{
	arm_smmu_tlb_inv_context_s2(cookie);
}
/*
 * On MMU-401 at least, the cost of firing off multiple TLBIVMIDs appears
 * almost negligible, but the benefit of getting the first one in as far ahead
 * of the sync as possible is significant, hence we don't just make this a
 * no-op and call arm_smmu_tlb_inv_context_s2() from .iotlb_sync as you might
 * think.
 */
static void arm_smmu_tlb_add_page_s2_v1(struct iommu_iotlb_gather *gather,
					unsigned long iova, size_t granule,
					void *cookie)
{
	struct arm_smmu_domain *smmu_domain = cookie;
	struct arm_smmu_device *smmu = smmu_domain->smmu;

	if (smmu->features & ARM_SMMU_FEAT_COHERENT_WALK)
		wmb();

	arm_smmu_gr0_write(smmu, ARM_SMMU_GR0_TLBIVMID, smmu_domain->cfg.vmid);
}

static const struct iommu_flush_ops arm_smmu_s1_tlb_ops = {
	.tlb_flush_all	= arm_smmu_tlb_inv_context_s1,
	.tlb_flush_walk	= arm_smmu_tlb_inv_walk_s1,
	.tlb_flush_leaf	= arm_smmu_tlb_inv_leaf_s1,
	.tlb_add_page	= arm_smmu_tlb_add_page_s1,
};

static const struct iommu_flush_ops arm_smmu_s2_tlb_ops_v2 = {
	.tlb_flush_all	= arm_smmu_tlb_inv_context_s2,
	.tlb_flush_walk	= arm_smmu_tlb_inv_walk_s2,
	.tlb_flush_leaf	= arm_smmu_tlb_inv_leaf_s2,
	.tlb_add_page	= arm_smmu_tlb_add_page_s2,
};

static const struct iommu_flush_ops arm_smmu_s2_tlb_ops_v1 = {
	.tlb_flush_all	= arm_smmu_tlb_inv_context_s2,
	.tlb_flush_walk	= arm_smmu_tlb_inv_any_s2_v1,
	.tlb_flush_leaf	= arm_smmu_tlb_inv_any_s2_v1,
	.tlb_add_page	= arm_smmu_tlb_add_page_s2_v1,
};

static void print_ctx_regs(struct arm_smmu_device *smmu, struct arm_smmu_cfg
			   *cfg, unsigned int fsr)
{
	u32 fsynr0;
	int idx = cfg->cbndx;
	bool stage1 = cfg->cbar != CBAR_TYPE_S2_TRANS;

	fsynr0 = arm_smmu_cb_read(smmu, idx, ARM_SMMU_CB_FSYNR0);

	dev_err(smmu->dev, "FAR    = 0x%016llx\n",
		arm_smmu_cb_readq(smmu, idx, ARM_SMMU_CB_FAR));
	dev_err(smmu->dev, "PAR    = 0x%pK\n",
		(void *) arm_smmu_cb_readq(smmu, idx, ARM_SMMU_CB_PAR));

	dev_err(smmu->dev,
		"FSR    = 0x%08x [%s%s%s%s%s%s%s%s%s%s]\n",
		fsr,
		(fsr & ARM_SMMU_FSR_TF) ?  (fsynr0 & ARM_SMMU_FSYNR0_WNR ?
				 "TF W " : "TF R ") : "",
		(fsr & ARM_SMMU_FSR_AFF) ? "AFF " : "",
		(fsr & ARM_SMMU_FSR_PF) ? (fsynr0 & ARM_SMMU_FSYNR0_WNR ?
				"PF W " : "PF R ") : "",
		(fsr & ARM_SMMU_FSR_EF) ? "EF " : "",
		(fsr & ARM_SMMU_FSR_TLBMCF) ? "TLBMCF " : "",
		(fsr & ARM_SMMU_FSR_TLBLKF) ? "TLBLKF " : "",
		(fsr & ARM_SMMU_FSR_ASF) ? "ASF " : "",
		(fsr & ARM_SMMU_FSR_UUT) ? "UUT " : "",
		(fsr & ARM_SMMU_FSR_SS) ? "SS " : "",
		(fsr & ARM_SMMU_FSR_MULTI) ? "MULTI " : "");

	if (cfg->fmt == ARM_SMMU_CTX_FMT_AARCH32_S) {
		dev_err(smmu->dev, "TTBR0  = 0x%pK\n",
			(void *) (unsigned long)
			arm_smmu_cb_read(smmu, idx, ARM_SMMU_CB_TTBR0));
		dev_err(smmu->dev, "TTBR1  = 0x%pK\n",
			(void *) (unsigned long)
			arm_smmu_cb_read(smmu, idx, ARM_SMMU_CB_TTBR1));
	} else {
		dev_err(smmu->dev, "TTBR0  = 0x%pK\n",
			(void *) arm_smmu_cb_readq(smmu, idx,
						   ARM_SMMU_CB_TTBR0));
		if (stage1)
			dev_err(smmu->dev, "TTBR1  = 0x%pK\n",
				(void *) arm_smmu_cb_readq(smmu, idx,
							   ARM_SMMU_CB_TTBR1));
	}


	dev_err(smmu->dev, "SCTLR  = 0x%08x ACTLR  = 0x%08x\n",
	       arm_smmu_cb_read(smmu, idx, ARM_SMMU_CB_SCTLR),
	       arm_smmu_cb_read(smmu, idx, ARM_SMMU_CB_ACTLR));
	dev_err(smmu->dev, "CBAR  = 0x%08x\n",
		arm_smmu_gr1_read(smmu, ARM_SMMU_GR1_CBAR(cfg->cbndx)));
	dev_err(smmu->dev, "MAIR0   = 0x%08x MAIR1   = 0x%08x\n",
	       arm_smmu_cb_read(smmu, idx, ARM_SMMU_CB_S1_MAIR0),
	       arm_smmu_cb_read(smmu, idx, ARM_SMMU_CB_S1_MAIR1));

}

static phys_addr_t arm_smmu_verify_fault(struct iommu_domain *domain,
					 dma_addr_t iova, u32 fsr, u32 fsynr0)
{
	struct arm_smmu_domain *smmu_domain = to_smmu_domain(domain);
	struct arm_smmu_device *smmu = smmu_domain->smmu;
	phys_addr_t phys_hard_priv = 0;
	phys_addr_t phys_stimu, phys_stimu_post_tlbiall;
	unsigned long flags = 0;

	/* Get the transaction type */
	if (fsynr0 & ARM_SMMU_FSYNR0_WNR)
		flags |= IOMMU_TRANS_WRITE;
	if (fsynr0 & ARM_SMMU_FSYNR0_PNU)
		flags |= IOMMU_TRANS_PRIV;
	if (fsynr0 & ARM_SMMU_FSYNR0_IND)
		flags |= IOMMU_TRANS_INST;

	/* Now replicate the faulty transaction */
	phys_stimu = arm_smmu_iova_to_phys_hard(domain, iova, flags);

	/*
	 * If the replicated transaction fails, it could be due to legitimate
	 * unmapped access (translation fault) or stale TLB with insufficient
	 * privileges (permission fault). Try ATOS operation with full access
	 * privileges to rule out stale entry with insufficient privileges case.
	 */
	if (!phys_stimu)
		phys_hard_priv = arm_smmu_iova_to_phys_hard(domain, iova,
						       IOMMU_TRANS_DEFAULT |
						       IOMMU_TRANS_PRIV);

	/* Now replicate the faulty transaction post tlbiall */
	smmu_domain->pgtbl_cfg.tlb->tlb_flush_all(smmu_domain);
	phys_stimu_post_tlbiall = arm_smmu_iova_to_phys_hard(domain, iova,
							     flags);

	if (!phys_stimu && phys_hard_priv) {
		dev_err(smmu->dev,
			"ATOS results differed across access privileges...\n"
			"Before: %pa After: %pa\n",
			&phys_stimu, &phys_hard_priv);
	}

	if (phys_stimu != phys_stimu_post_tlbiall) {
		dev_err(smmu->dev,
			"ATOS results differed across TLBIALL...\n"
			"Before: %pa After: %pa\n", &phys_stimu,
						&phys_stimu_post_tlbiall);
	}

	return (phys_stimu == 0 ? phys_stimu_post_tlbiall : phys_stimu);
}

static irqreturn_t arm_smmu_context_fault(int irq, void *dev)
{
	int flags, ret, tmp;
	u32 fsr, fsynr0, fsynr1, frsynra, resume;
	unsigned long iova;
	struct iommu_domain *domain = dev;
	struct arm_smmu_domain *smmu_domain = to_smmu_domain(domain);
	struct arm_smmu_device *smmu = smmu_domain->smmu;
	struct arm_smmu_cfg *cfg = &smmu_domain->cfg;
	bool fatal_asf = smmu->options & ARM_SMMU_OPT_FATAL_ASF;
	phys_addr_t phys_soft;	
	bool non_fatal_fault = test_bit(DOMAIN_ATTR_NON_FATAL_FAULTS,
					smmu_domain->attributes);

	static DEFINE_RATELIMIT_STATE(_rs,
				      DEFAULT_RATELIMIT_INTERVAL,
				      DEFAULT_RATELIMIT_BURST);
	int idx = smmu_domain->cfg.cbndx;

	ret = arm_smmu_power_on(smmu->pwr);
	if (ret)
		return IRQ_NONE;

	fsr = arm_smmu_cb_read(smmu, idx, ARM_SMMU_CB_FSR);
	if (!(fsr & ARM_SMMU_FSR_FAULT)) {
		ret = IRQ_NONE;
		goto out_power_off;
	}

	if (fatal_asf && (fsr & ARM_SMMU_FSR_ASF)) {
		dev_err(smmu->dev,
			"Took an address size fault.  Refusing to recover.\n");
		BUG();
	}

	fsynr0 = arm_smmu_cb_read(smmu, idx, ARM_SMMU_CB_FSYNR0);
	fsynr1 = arm_smmu_cb_read(smmu, idx, ARM_SMMU_CB_FSYNR1);
	flags = fsynr0 & ARM_SMMU_FSYNR0_WNR ? IOMMU_FAULT_WRITE : IOMMU_FAULT_READ;
	if (fsr & ARM_SMMU_FSR_TF)
		flags |= IOMMU_FAULT_TRANSLATION;
	if (fsr & ARM_SMMU_FSR_PF)
		flags |= IOMMU_FAULT_PERMISSION;
	if (fsr & ARM_SMMU_FSR_EF)
		flags |= IOMMU_FAULT_EXTERNAL;
	if (fsr & ARM_SMMU_FSR_SS)
		flags |= IOMMU_FAULT_TRANSACTION_STALLED;

	iova = arm_smmu_cb_readq(smmu, idx, ARM_SMMU_CB_FAR);
	phys_soft = arm_smmu_iova_to_phys(domain, iova);
	frsynra = arm_smmu_gr1_read(smmu, ARM_SMMU_GR1_CBFRSYNRA(cfg->cbndx));
	frsynra &= CBFRSYNRA_SID_MASK;
	tmp = report_iommu_fault(domain, smmu->dev, iova, flags);
	if (!tmp || (tmp == -EBUSY)) {
		dev_dbg(smmu->dev,
			"Context fault handled by client: iova=0x%08lx, cb=%d, fsr=0x%x, fsynr0=0x%x, fsynr1=0x%x\n",
			iova, cfg->cbndx, fsr, fsynr0, fsynr1);
		dev_dbg(smmu->dev,
			"Client info: BID=0x%lx, PID=0x%lx, MID=0x%lx\n",
			FIELD_GET(ARM_SMMU_FSYNR1_BID, fsynr1),
			FIELD_GET(ARM_SMMU_FSYNR1_PID, fsynr1),
			FIELD_GET(ARM_SMMU_FSYNR1_MID, fsynr1));
		dev_dbg(smmu->dev,
			"soft iova-to-phys=%pa\n", &phys_soft);
		ret = IRQ_HANDLED;
		resume = ARM_SMMU_RESUME_TERMINATE;
	} else {
		if (__ratelimit(&_rs)) {
			phys_addr_t phys_atos;

			print_ctx_regs(smmu, cfg, fsr);
			phys_atos = arm_smmu_verify_fault(domain, iova, fsr,
							  fsynr0);
			dev_err(smmu->dev,
				"Unhandled context fault: iova=0x%08lx, cb=%d, fsr=0x%x, fsynr0=0x%x, fsynr1=0x%x\n",
				iova, cfg->cbndx, fsr, fsynr0, fsynr1);
			dev_err(smmu->dev,
				"Client info: BID=0x%lx, PID=0x%lx, MID=0x%lx\n",
				FIELD_GET(ARM_SMMU_FSYNR1_BID, fsynr1),
				FIELD_GET(ARM_SMMU_FSYNR1_PID, fsynr1),
				FIELD_GET(ARM_SMMU_FSYNR1_MID, fsynr1));

			dev_err(smmu->dev,
				"soft iova-to-phys=%pa\n", &phys_soft);
			if (!phys_soft)
				dev_err(smmu->dev,
					"SOFTWARE TABLE WALK FAILED! Looks like %s accessed an unmapped address!\n",
					dev_name(smmu->dev));
			if (phys_atos)
				dev_err(smmu->dev, "hard iova-to-phys (ATOS)=%pa\n",
					&phys_atos);
			else
				dev_err(smmu->dev, "hard iova-to-phys (ATOS) failed\n");
			dev_err(smmu->dev, "SID=0x%x\n", frsynra);
		}
		ret = IRQ_HANDLED;
		resume = ARM_SMMU_RESUME_TERMINATE;
		if (!non_fatal_fault) {
			dev_err(smmu->dev,
				"Unhandled arm-smmu context fault!\n");
			BUG();
		}
	}

	/*
	 * If the client returns -EBUSY, do not clear FSR and do not RESUME
	 * if stalled. This is required to keep the IOMMU client stalled on
	 * the outstanding fault. This gives the client a chance to take any
	 * debug action and then terminate the stalled transaction.
	 * So, the sequence in case of stall on fault should be:
	 * 1) Do not clear FSR or write to RESUME here
	 * 2) Client takes any debug action
	 * 3) Client terminates the stalled transaction and resumes the IOMMU
	 * 4) Client clears FSR. The FSR should only be cleared after 3) and
	 *    not before so that the fault remains outstanding. This ensures
	 *    SCTLR.HUPCF has the desired effect if subsequent transactions also
	 *    need to be terminated.
	 */
	if (tmp != -EBUSY) {
		/* Clear the faulting FSR */
		arm_smmu_cb_write(smmu, idx, ARM_SMMU_CB_FSR, fsr);

		/*
		 * Barrier required to ensure that the FSR is cleared
		 * before resuming SMMU operation
		 */
		wmb();

		/* Retry or terminate any stalled transactions */
		if (fsr & ARM_SMMU_FSR_SS)
			arm_smmu_cb_write(smmu, idx, ARM_SMMU_CB_RESUME,
					  resume);
	}

out_power_off:
	arm_smmu_power_off(smmu, smmu->pwr);

	return ret;
}

static irqreturn_t arm_smmu_global_fault(int irq, void *dev)
{
	u32 gfsr, gfsynr0, gfsynr1, gfsynr2;
	struct arm_smmu_device *smmu = dev;
	static DEFINE_RATELIMIT_STATE(rs, DEFAULT_RATELIMIT_INTERVAL,
				      DEFAULT_RATELIMIT_BURST);
	int ret;

	ret = arm_smmu_power_on(smmu->pwr);
	if (ret)
		return IRQ_NONE;

	gfsr = arm_smmu_gr0_read(smmu, ARM_SMMU_GR0_sGFSR);
	gfsynr0 = arm_smmu_gr0_read(smmu, ARM_SMMU_GR0_sGFSYNR0);
	gfsynr1 = arm_smmu_gr0_read(smmu, ARM_SMMU_GR0_sGFSYNR1);
	gfsynr2 = arm_smmu_gr0_read(smmu, ARM_SMMU_GR0_sGFSYNR2);

	if (!gfsr) {
		arm_smmu_power_off(smmu, smmu->pwr);
		return IRQ_NONE;
	}

	if (__ratelimit(&rs)) {
		if (IS_ENABLED(CONFIG_ARM_SMMU_DISABLE_BYPASS_BY_DEFAULT) &&
		    (gfsr & ARM_SMMU_sGFSR_USF))
			dev_err(smmu->dev,
				"Blocked unknown Stream ID 0x%hx; boot with \"arm-smmu.disable_bypass=0\" to allow, but this may have security implications\n",
				(u16)gfsynr1);
		else
			dev_err(smmu->dev,
				"Unexpected global fault, this could be serious\n");
		dev_err(smmu->dev,
			"\tGFSR 0x%08x, GFSYNR0 0x%08x, GFSYNR1 0x%08x, GFSYNR2 0x%08x\n",
			gfsr, gfsynr0, gfsynr1, gfsynr2);
	}

	wmb();
	arm_smmu_gr0_write(smmu, ARM_SMMU_GR0_sGFSR, gfsr);
	arm_smmu_power_off(smmu, smmu->pwr);
	return IRQ_HANDLED;
}

static void arm_smmu_init_context_bank(struct arm_smmu_domain *smmu_domain,
				       struct io_pgtable_cfg *pgtbl_cfg)
{
	struct arm_smmu_cfg *cfg = &smmu_domain->cfg;
	struct arm_smmu_cb *cb = &smmu_domain->smmu->cbs[cfg->cbndx];
	bool stage1 = cfg->cbar != CBAR_TYPE_S2_TRANS;

	cb->cfg = cfg;

	/* TCR */
	if (stage1) {
		if (cfg->fmt == ARM_SMMU_CTX_FMT_AARCH32_S) {
			cb->tcr[0] = pgtbl_cfg->arm_v7s_cfg.tcr;
		} else {
			cb->tcr[0] = arm_smmu_lpae_tcr(pgtbl_cfg);
			cb->tcr[1] = arm_smmu_lpae_tcr2(pgtbl_cfg);
			if (cfg->fmt == ARM_SMMU_CTX_FMT_AARCH64)
				cb->tcr[1] |= ARM_SMMU_TCR2_AS;
			else
				cb->tcr[0] |= ARM_SMMU_TCR_EAE;
		}
	} else {
		cb->tcr[0] = arm_smmu_lpae_vtcr(pgtbl_cfg);
	}

	/* TTBRs */
	if (stage1) {
		if (cfg->fmt == ARM_SMMU_CTX_FMT_AARCH32_S) {
			cb->ttbr[0] = pgtbl_cfg->arm_v7s_cfg.ttbr;
			cb->ttbr[1] = 0;
		} else {
			cb->ttbr[0] = pgtbl_cfg->arm_lpae_s1_cfg.ttbr;
			cb->ttbr[0] |= FIELD_PREP(ARM_SMMU_TTBRn_ASID,
						  cfg->asid);
			cb->ttbr[1] = FIELD_PREP(ARM_SMMU_TTBRn_ASID,
						 cfg->asid);
		}
	} else {
		cb->ttbr[0] = pgtbl_cfg->arm_lpae_s2_cfg.vttbr;
	}

	/* MAIRs (stage-1 only) */
	if (stage1) {
		if (cfg->fmt == ARM_SMMU_CTX_FMT_AARCH32_S) {
			cb->mair[0] = pgtbl_cfg->arm_v7s_cfg.prrr;
			cb->mair[1] = pgtbl_cfg->arm_v7s_cfg.nmrr;
		} else {
			cb->mair[0] = pgtbl_cfg->arm_lpae_s1_cfg.mair;
			cb->mair[1] = pgtbl_cfg->arm_lpae_s1_cfg.mair >> 32;
		}
	}
}

static void arm_smmu_write_context_bank(struct arm_smmu_device *smmu, int idx,
					unsigned long *attributes)
{
	u32 reg;
	bool stage1;
	struct arm_smmu_cb *cb = &smmu->cbs[idx];
	struct arm_smmu_cfg *cfg = cb->cfg;
	struct arm_smmu_domain *smmu_domain = NULL;

	/* Unassigned context banks only need disabling */
	if (!cfg) {
		arm_smmu_cb_write(smmu, idx, ARM_SMMU_CB_SCTLR, 0);
		return;
	}

	stage1 = cfg->cbar != CBAR_TYPE_S2_TRANS;

	/* CBA2R */
	if (smmu->version > ARM_SMMU_V1) {
		if (cfg->fmt == ARM_SMMU_CTX_FMT_AARCH64)
			reg = ARM_SMMU_CBA2R_VA64;
		else
			reg = 0;
		/* 16-bit VMIDs live in CBA2R */
		if (smmu->features & ARM_SMMU_FEAT_VMID16)
			reg |= FIELD_PREP(ARM_SMMU_CBA2R_VMID16, cfg->vmid);

		arm_smmu_gr1_write(smmu, ARM_SMMU_GR1_CBA2R(idx), reg);
	}

	/* CBAR */
	reg = FIELD_PREP(ARM_SMMU_CBAR_TYPE, cfg->cbar);
	if (smmu->version < ARM_SMMU_V2)
		reg |= FIELD_PREP(ARM_SMMU_CBAR_IRPTNDX, cfg->irptndx);

	/*
	 * Use the weakest shareability/memory types, so they are
	 * overridden by the ttbcr/pte.
	 */
	if (stage1) {
		reg |= FIELD_PREP(ARM_SMMU_CBAR_S1_BPSHCFG,
				  ARM_SMMU_CBAR_S1_BPSHCFG_NSH) |
		       FIELD_PREP(ARM_SMMU_CBAR_S1_MEMATTR,
				  ARM_SMMU_CBAR_S1_MEMATTR_WB);
	} else if (!(smmu->features & ARM_SMMU_FEAT_VMID16)) {
		/* 8-bit VMIDs live in CBAR */
		reg |= FIELD_PREP(ARM_SMMU_CBAR_VMID, cfg->vmid);
	}
	arm_smmu_gr1_write(smmu, ARM_SMMU_GR1_CBAR(idx), reg);

	/*
	 * TCR
	 * We must write this before the TTBRs, since it determines the
	 * access behaviour of some fields (in particular, ASID[15:8]).
	 */
	if (stage1 && smmu->version > ARM_SMMU_V1)
		arm_smmu_cb_write(smmu, idx, ARM_SMMU_CB_TCR2, cb->tcr[1]);
	arm_smmu_cb_write(smmu, idx, ARM_SMMU_CB_TCR, cb->tcr[0]);

	/* TTBRs */
	if (cfg->fmt == ARM_SMMU_CTX_FMT_AARCH32_S) {
		arm_smmu_cb_write(smmu, idx, ARM_SMMU_CB_CONTEXTIDR, cfg->asid);
		arm_smmu_cb_write(smmu, idx, ARM_SMMU_CB_TTBR0, cb->ttbr[0]);
		arm_smmu_cb_write(smmu, idx, ARM_SMMU_CB_TTBR1, cb->ttbr[1]);
	} else {
		arm_smmu_cb_writeq(smmu, idx, ARM_SMMU_CB_TTBR0, cb->ttbr[0]);
		if (stage1)
			arm_smmu_cb_writeq(smmu, idx, ARM_SMMU_CB_TTBR1,
					   cb->ttbr[1]);
	}

	/* MAIRs (stage-1 only) */
	if (stage1) {
		arm_smmu_cb_write(smmu, idx, ARM_SMMU_CB_S1_MAIR0, cb->mair[0]);
		arm_smmu_cb_write(smmu, idx, ARM_SMMU_CB_S1_MAIR1, cb->mair[1]);
	}

	/* SCTLR */
	reg = ARM_SMMU_SCTLR_CFIE | ARM_SMMU_SCTLR_CFRE | ARM_SMMU_SCTLR_AFE |
	      ARM_SMMU_SCTLR_TRE;
	if (stage1)
		reg |= ARM_SMMU_SCTLR_S1_ASIDPNE;
	if (IS_ENABLED(CONFIG_CPU_BIG_ENDIAN))
		reg |= ARM_SMMU_SCTLR_E;

	/*
	 * Ensure bypass transactions are Non-shareable only for clients
	 * who are not io-coherent.
	 */
	smmu_domain = cb_cfg_to_smmu_domain(cfg);

	/*
	 * Override cacheability, shareability, r/w allocation for
	 * clients who are io-coherent
	 */
	if (of_dma_is_coherent(smmu_domain->dev->of_node)) {

		reg |= FIELD_PREP(ARM_SMMU_SCTLR_WACFG, ARM_SMMU_SCTLR_WACFG_WA) |
		       FIELD_PREP(ARM_SMMU_SCTLR_RACFG, ARM_SMMU_SCTLR_RACFG_RA) |
		       ARM_SMMU_SCTLR_MTCFG |
		       FIELD_PREP(ARM_SMMU_SCTLR_MEM_ATTR,
				  ARM_SMMU_SCTLR_MEM_ATTR_OISH_WB_CACHE);
	} else {
		reg |= FIELD_PREP(ARM_SMMU_SCTLR_SHCFG, ARM_SMMU_SCTLR_SHCFG_NSH);
	}

	if (attributes && test_bit(DOMAIN_ATTR_CB_STALL_DISABLE, attributes)) {
		reg &= ~ARM_SMMU_SCTLR_CFCFG;
		reg |= ARM_SMMU_SCTLR_HUPCF;
	}

	if (attributes && test_bit(DOMAIN_ATTR_NO_CFRE, attributes))
		reg &= ~ARM_SMMU_SCTLR_CFRE;

	if (!attributes || (!test_bit(DOMAIN_ATTR_S1_BYPASS, attributes) &&
	     !test_bit(DOMAIN_ATTR_EARLY_MAP, attributes)) || !stage1)
		reg |= ARM_SMMU_SCTLR_M;

	arm_smmu_cb_write(smmu, idx, ARM_SMMU_CB_SCTLR, reg);
}

static int arm_smmu_init_asid(struct iommu_domain *domain,
				struct arm_smmu_device *smmu)
{
	struct arm_smmu_domain *smmu_domain = to_smmu_domain(domain);
	struct arm_smmu_cfg *cfg = &smmu_domain->cfg;
	bool dynamic = is_dynamic_domain(domain);
	int ret;

	if (!dynamic) {
		cfg->asid = cfg->cbndx + 1;
	} else {
		mutex_lock(&smmu->idr_mutex);
		ret = idr_alloc_cyclic(&smmu->asid_idr, domain,
				smmu->num_context_banks + 2,
				MAX_ASID + 1, GFP_KERNEL);

		mutex_unlock(&smmu->idr_mutex);
		if (ret < 0) {
			dev_err(smmu->dev, "dynamic ASID allocation failed: %d\n",
				ret);
			return ret;
		}
		cfg->asid = ret;
	}
	return 0;
}

static void arm_smmu_free_asid(struct iommu_domain *domain)
{
	struct arm_smmu_domain *smmu_domain = to_smmu_domain(domain);
	struct arm_smmu_device *smmu = smmu_domain->smmu;
	struct arm_smmu_cfg *cfg = &smmu_domain->cfg;
	bool dynamic = is_dynamic_domain(domain);

	if (cfg->asid == INVALID_ASID || !dynamic)
		return;

	mutex_lock(&smmu->idr_mutex);
	idr_remove(&smmu->asid_idr, cfg->asid);
	mutex_unlock(&smmu->idr_mutex);
}

/*
 * Checks for "qcom,iommu-dma-addr-pool" property to specify the IOVA range
 * for the domain. If not present, and the domain doesn't use fastmap,
 * the domain geometry is unmodified.
 */
static int arm_smmu_adjust_domain_geometry(struct device *dev,
					   struct iommu_domain *domain)
{
	struct device_node *np;
	struct arm_smmu_domain *smmu_domain = to_smmu_domain(domain);
	int naddr, nsize, len;
	u64 dma_base, dma_size, dma_end;
	const __be32 *ranges;
	dma_addr_t hw_base = domain->geometry.aperture_start;
	dma_addr_t hw_end = domain->geometry.aperture_end;
	bool is_fast = test_bit(DOMAIN_ATTR_FAST, smmu_domain->attributes);

	if (!dev->of_node)
		return 0;

	np = of_parse_phandle(dev->of_node, "qcom,iommu-group", 0);
	if (!np)
		np = dev->of_node;

	ranges = of_get_property(np, "qcom,iommu-dma-addr-pool", &len);

	if (!ranges && !is_fast)
		return 0;

	if (ranges) {
		len /= sizeof(u32);
		naddr = of_n_addr_cells(np);
		nsize = of_n_size_cells(np);
		if (len < naddr + nsize) {
			dev_err(dev, "Invalid length for qcom,iommu-dma-addr-pool, expected %d cells\n",
				naddr + nsize);
			return -EINVAL;
		}
		if (naddr == 0 || nsize == 0) {
			dev_err(dev, "Invalid #address-cells %d or #size-cells %d\n",
				naddr, nsize);
			return -EINVAL;
		}

		dma_base = of_read_number(ranges, naddr);
		dma_size = of_read_number(ranges + naddr, nsize);
		dma_end = dma_base + dma_size - 1;
	} else {
		/*
		 * This domain uses fastmap, but doesn't have any domain
		 * geometry limitations, as implied by the absence of the
		 * qcom,iommu-dma-addr-pool property, so impose the default
		 * fastmap geometry requirement.
		 */
		dma_base = 0;
		dma_end = SZ_4G - 1;
	}

	/*
	 * The original geometry describes the IOVA limitations of the hardware,
	 * so lets make sure that the IOVA range for this device is at least
	 * within those bounds.
	 */
	if (!((hw_base <= dma_base) && (dma_end <= hw_end)))
		return -EINVAL;

	domain->geometry.aperture_start = dma_base;
	domain->geometry.aperture_end = dma_end;
	return 0;
}

/* This function assumes that the domain's init mutex is held */
static int arm_smmu_get_dma_cookie(struct device *dev,
				    struct arm_smmu_domain *smmu_domain)
{
	bool s1_bypass = test_bit(DOMAIN_ATTR_S1_BYPASS,
				 smmu_domain->attributes);
	struct iommu_domain *domain = &smmu_domain->domain;
	
	if (s1_bypass)
		return 0;

	return iommu_get_dma_cookie(domain);
}

static void arm_smmu_put_dma_cookie(struct iommu_domain *domain)
{
	int s1_bypass = 0, is_fast = 0;

	iommu_domain_get_attr(domain, DOMAIN_ATTR_S1_BYPASS,
					&s1_bypass);
	iommu_domain_get_attr(domain, DOMAIN_ATTR_FAST, &is_fast);

	if (!s1_bypass)
		iommu_put_dma_cookie(domain);
}

static void arm_smmu_domain_get_qcom_quirks(struct arm_smmu_domain *smmu_domain,
					    struct arm_smmu_device *smmu,
					    unsigned long *quirks)
{
	/* TODO: re-add
	if (test_bit(DOMAIN_ATTR_USE_UPSTREAM_HINT, smmu_domain->attributes))
		*quirks |= IO_PGTABLE_QUIRK_QCOM_USE_UPSTREAM_HINT;
	if (test_bit(DOMAIN_ATTR_USE_LLC_NWA, smmu_domain->attributes))
		*quirks |= IO_PGTABLE_QUIRK_QCOM_USE_LLC_NWA;*/
}

static int arm_smmu_setup_context_bank(struct arm_smmu_domain *smmu_domain,
				       struct arm_smmu_device *smmu,
				       struct device *dev)
{
	struct iommu_domain *domain = &smmu_domain->domain;
	struct arm_smmu_cfg *cfg = &smmu_domain->cfg;
	struct io_pgtable_cfg *pgtbl_cfg = &smmu_domain->pgtbl_cfg;
	bool dynamic = is_dynamic_domain(domain);
	int irq, ret = 0;

	if (!dynamic) {
		/* Initialise the context bank with our page table cfg */
		arm_smmu_init_context_bank(smmu_domain, pgtbl_cfg);
		arm_smmu_write_context_bank(smmu, cfg->cbndx,
					    smmu_domain->attributes);

		if (smmu->impl && smmu->impl->init_context_bank)
			smmu->impl->init_context_bank(smmu_domain, dev);

		if (smmu->version < ARM_SMMU_V2) {
			cfg->irptndx = atomic_inc_return(&smmu->irptndx);
			cfg->irptndx %= smmu->num_context_irqs;
		} else {
			cfg->irptndx = cfg->cbndx;
		}

		/*
		 * Request context fault interrupt. Do this last to avoid the
		 * handler seeing a half-initialised domain state.
		 */
		irq = smmu->irqs[smmu->num_global_irqs + cfg->irptndx];
		ret = devm_request_threaded_irq(smmu->dev, irq, NULL,
			arm_smmu_context_fault, IRQF_ONESHOT | IRQF_SHARED,
			"arm-smmu-context-fault", domain);
		if (ret < 0) {
			dev_err(smmu->dev, "failed to request context IRQ %d (%u)\n",
				cfg->irptndx, irq);
			cfg->irptndx = ARM_SMMU_INVALID_IRPTNDX;
		}
	} else {
		cfg->irptndx = ARM_SMMU_INVALID_IRPTNDX;
	}

	return ret;
}

static int arm_smmu_init_domain_context(struct iommu_domain *domain,
					struct arm_smmu_device *smmu,
					struct device *dev)
{
	int start, ret = 0;
	unsigned long ias, oas;
	enum io_pgtable_fmt fmt;
	struct arm_smmu_domain *smmu_domain = to_smmu_domain(domain);
	struct arm_smmu_cfg *cfg = &smmu_domain->cfg;
	unsigned long quirks = 0;
	struct iommu_group *group;
	struct io_pgtable *iop;

	mutex_lock(&smmu_domain->init_mutex);
	if (smmu_domain->smmu)
		goto out_unlock;

	if (domain->type == IOMMU_DOMAIN_DMA) {
		ret = arm_smmu_setup_default_domain(dev, domain);
		if (ret) {
			dev_err(dev, "%s: default domain setup failed\n",
				__func__);
			goto out_unlock;
		}
	}

	if (domain->type == IOMMU_DOMAIN_IDENTITY) {
		smmu_domain->stage = ARM_SMMU_DOMAIN_BYPASS;
		smmu_domain->smmu = smmu;
		smmu_domain->cfg.irptndx = ARM_SMMU_INVALID_IRPTNDX;
		smmu_domain->cfg.asid = INVALID_ASID;
	}

	/*
	 * Mapping the requested stage onto what we support is surprisingly
	 * complicated, mainly because the spec allows S1+S2 SMMUs without
	 * support for nested translation. That means we end up with the
	 * following table:
	 *
	 * Requested        Supported        Actual
	 *     S1               N              S1
	 *     S1             S1+S2            S1
	 *     S1               S2             S2
	 *     S1               S1             S1
	 *     N                N              N
	 *     N              S1+S2            S2
	 *     N                S2             S2
	 *     N                S1             S1
	 *
	 * Note that you can't actually request stage-2 mappings.
	 */
	if (!(smmu->features & ARM_SMMU_FEAT_TRANS_S1))
		smmu_domain->stage = ARM_SMMU_DOMAIN_S2;
	if (!(smmu->features & ARM_SMMU_FEAT_TRANS_S2))
		smmu_domain->stage = ARM_SMMU_DOMAIN_S1;

	/*
	 * Choosing a suitable context format is even more fiddly. Until we
	 * grow some way for the caller to express a preference, and/or move
	 * the decision into the io-pgtable code where it arguably belongs,
	 * just aim for the closest thing to the rest of the system, and hope
	 * that the hardware isn't esoteric enough that we can't assume AArch64
	 * support to be a superset of AArch32 support...
	 */
	if (smmu->features & ARM_SMMU_FEAT_FMT_AARCH32_L)
		cfg->fmt = ARM_SMMU_CTX_FMT_AARCH32_L;
	if (IS_ENABLED(CONFIG_IOMMU_IO_PGTABLE_ARMV7S) &&
	    !IS_ENABLED(CONFIG_64BIT) && !IS_ENABLED(CONFIG_ARM_LPAE) &&
	    (smmu->features & ARM_SMMU_FEAT_FMT_AARCH32_S) &&
	    (smmu_domain->stage == ARM_SMMU_DOMAIN_S1))
		cfg->fmt = ARM_SMMU_CTX_FMT_AARCH32_S;
	if ((IS_ENABLED(CONFIG_64BIT) || cfg->fmt == ARM_SMMU_CTX_FMT_NONE) &&
	    (smmu->features & (ARM_SMMU_FEAT_FMT_AARCH64_64K |
			       ARM_SMMU_FEAT_FMT_AARCH64_16K |
			       ARM_SMMU_FEAT_FMT_AARCH64_4K)))
		cfg->fmt = ARM_SMMU_CTX_FMT_AARCH64;

	if (cfg->fmt == ARM_SMMU_CTX_FMT_NONE) {
		ret = -EINVAL;
		goto out_unlock;
	}

	switch (smmu_domain->stage) {
	case ARM_SMMU_DOMAIN_S1:
		cfg->cbar = CBAR_TYPE_S1_TRANS_S2_BYPASS;
		start = smmu->num_s2_context_banks;
		ias = smmu->va_size;
		oas = smmu->ipa_size;
		if (cfg->fmt == ARM_SMMU_CTX_FMT_AARCH64) {
			fmt = ARM_64_LPAE_S1;
			if (smmu->options & ARM_SMMU_OPT_3LVL_TABLES)
				ias = min(ias, 39UL);
		} else if (cfg->fmt == ARM_SMMU_CTX_FMT_AARCH32_L) {
			fmt = ARM_32_LPAE_S1;
			ias = min(ias, 32UL);
			oas = min(oas, 40UL);
		} else {
			fmt = ARM_V7S;
			ias = min(ias, 32UL);
			oas = min(oas, 32UL);
		}
		smmu_domain->flush_ops = &arm_smmu_s1_tlb_ops;
		break;
	case ARM_SMMU_DOMAIN_NESTED:
		/*
		 * We will likely want to change this if/when KVM gets
		 * involved.
		 */
	case ARM_SMMU_DOMAIN_S2:
		cfg->cbar = CBAR_TYPE_S2_TRANS;
		start = 0;
		ias = smmu->ipa_size;
		oas = smmu->pa_size;
		if (cfg->fmt == ARM_SMMU_CTX_FMT_AARCH64) {
			fmt = ARM_64_LPAE_S2;
		} else {
			fmt = ARM_32_LPAE_S2;
			ias = min(ias, 40UL);
			oas = min(oas, 40UL);
		}
		if (smmu->version == ARM_SMMU_V2)
			smmu_domain->flush_ops = &arm_smmu_s2_tlb_ops_v2;
		else
			smmu_domain->flush_ops = &arm_smmu_s2_tlb_ops_v1;
		break;
	default:
		ret = -EINVAL;
		goto out_unlock;
	}

	if (smmu_domain->non_strict)
		quirks |= IO_PGTABLE_QUIRK_NON_STRICT;
	arm_smmu_domain_get_qcom_quirks(smmu_domain, smmu, &quirks);

	ret = __arm_smmu_alloc_cb(smmu, start, dev);
	if (ret < 0)
		goto out_unlock;

	cfg->cbndx = ret;

	smmu_domain->smmu = smmu;
	if (smmu->impl && smmu->impl->init_context) {
		ret = smmu->impl->init_context(smmu_domain);
		if (ret)
			goto out_clear_smmu;
	}

	smmu_domain->pgtbl_cfg = (struct io_pgtable_cfg) {
		.quirks		= quirks,
		.pgsize_bitmap	= smmu->pgsize_bitmap,
		.ias		= ias,
		.oas		= oas,
		.coherent_walk	= is_iommu_pt_coherent(smmu_domain),
		.tlb		= smmu_domain->flush_ops,
		.iommu_dev	= smmu->dev,
	};

	smmu_domain->dev = dev;
	smmu_domain->pgtbl_ops = alloc_io_pgtable_ops(fmt,
						      &smmu_domain->pgtbl_cfg,
						      smmu_domain);
	if (!smmu_domain->pgtbl_ops) {
		ret = -ENOMEM;
		goto out_clear_smmu;
	}

	group = iommu_group_get_for_dev(smmu_domain->dev);
	iop = container_of(smmu_domain->pgtbl_ops, struct io_pgtable, ops);
	ret = iommu_logger_register(&smmu_domain->logger, domain, group, iop);
	iommu_group_put(group);
	if (ret)
		goto out_clear_smmu;

	/*
	 * assign any page table memory that might have been allocated
	 * during alloc_io_pgtable_ops
	 */
	arm_smmu_secure_domain_lock(smmu_domain);
	arm_smmu_assign_table(smmu_domain);
	arm_smmu_secure_domain_unlock(smmu_domain);

	/* Update the domain's page sizes to reflect the page table format */
	domain->pgsize_bitmap = smmu_domain->pgtbl_cfg.pgsize_bitmap;
	domain->geometry.aperture_end = (1UL << ias) - 1;
	ret = arm_smmu_adjust_domain_geometry(dev, domain);
	if (ret)
		goto out_logger;
	domain->geometry.force_aperture = true;

	if (domain->type == IOMMU_DOMAIN_DMA) {
		ret = arm_smmu_get_dma_cookie(dev, smmu_domain);
		if (ret)
			goto out_logger;
	}

	/* Assign an asid */
	ret = arm_smmu_init_asid(domain, smmu);
	if (ret)
		goto out_logger;

	ret = arm_smmu_setup_context_bank(smmu_domain, smmu, dev);
	if (ret)
		goto out_logger;

	mutex_unlock(&smmu_domain->init_mutex);

	return 0;

out_logger:
	iommu_logger_unregister(smmu_domain->logger);
	smmu_domain->logger = NULL;
out_clear_smmu:
	arm_smmu_destroy_domain_context(domain);
	smmu_domain->smmu = NULL;
out_unlock:
	mutex_unlock(&smmu_domain->init_mutex);
	return ret;
}

static void arm_smmu_domain_reinit(struct arm_smmu_domain *smmu_domain)
{
	smmu_domain->cfg.irptndx = ARM_SMMU_INVALID_IRPTNDX;
	smmu_domain->cfg.cbndx = INVALID_CBNDX;
	smmu_domain->secure_vmid = VMID_INVAL;
}

static void arm_smmu_destroy_domain_context(struct iommu_domain *domain)
{
	struct arm_smmu_domain *smmu_domain = to_smmu_domain(domain);
	struct arm_smmu_device *smmu = smmu_domain->smmu;
	struct arm_smmu_cfg *cfg = &smmu_domain->cfg;
	int irq;
	bool dynamic;
	int ret;

	if (!smmu || domain->type == IOMMU_DOMAIN_IDENTITY)
		return;

	ret = arm_smmu_rpm_get(smmu);
	if (ret < 0)
		return;

	ret = arm_smmu_power_on(smmu->pwr);
	if (ret) {
		WARN_ONCE(ret, "Woops, powering on smmu %pK failed. Leaking context bank\n",
				smmu);
		arm_smmu_rpm_put(smmu);
		return;
	}

	dynamic = is_dynamic_domain(domain);
	if (dynamic) {
		arm_smmu_free_asid(domain);
		free_io_pgtable_ops(smmu_domain->pgtbl_ops);
		arm_smmu_power_off(smmu, smmu->pwr);
		arm_smmu_rpm_put(smmu);
		arm_smmu_secure_domain_lock(smmu_domain);
		arm_smmu_unassign_table(smmu_domain);
		arm_smmu_secure_domain_unlock(smmu_domain);
		arm_smmu_domain_reinit(smmu_domain);
		return;
	}

	/*
	 * Disable the context bank and free the page tables before freeing
	 * it.
	 */
	smmu->cbs[cfg->cbndx].cfg = NULL;
	arm_smmu_write_context_bank(smmu, cfg->cbndx, 0);

	if (cfg->irptndx != ARM_SMMU_INVALID_IRPTNDX) {
		irq = smmu->irqs[smmu->num_global_irqs + cfg->irptndx];
		devm_free_irq(smmu->dev, irq, domain);
	}

	free_io_pgtable_ops(smmu_domain->pgtbl_ops);
	arm_smmu_secure_domain_lock(smmu_domain);
	arm_smmu_unassign_table(smmu_domain);
	arm_smmu_secure_domain_unlock(smmu_domain);
	__arm_smmu_free_bitmap(smmu->context_map, cfg->cbndx);

	arm_smmu_power_off(smmu, smmu->pwr);
	arm_smmu_rpm_put(smmu);
	arm_smmu_domain_reinit(smmu_domain);
}

static struct iommu_domain *arm_smmu_domain_alloc(unsigned type)
{
	struct arm_smmu_domain *smmu_domain;

	if (type != IOMMU_DOMAIN_UNMANAGED &&
	    type != IOMMU_DOMAIN_DMA &&
	    type != IOMMU_DOMAIN_IDENTITY)
		return NULL;
	/*
	 * Allocate the domain and initialise some of its data structures.
	 * We can't really do anything meaningful until we've added a
	 * master.
	 */
	smmu_domain = kzalloc(sizeof(*smmu_domain), GFP_KERNEL);
	if (!smmu_domain)
		return NULL;

	mutex_init(&smmu_domain->init_mutex);
	spin_lock_init(&smmu_domain->cb_lock);
	spin_lock_init(&smmu_domain->sync_lock);
	INIT_LIST_HEAD(&smmu_domain->pte_info_list);
	INIT_LIST_HEAD(&smmu_domain->unassign_list);
	mutex_init(&smmu_domain->assign_lock);
	INIT_LIST_HEAD(&smmu_domain->secure_pool_list);
	INIT_LIST_HEAD(&smmu_domain->nonsecure_pool);
	arm_smmu_domain_reinit(smmu_domain);

	return &smmu_domain->domain;
}

static void arm_smmu_domain_free(struct iommu_domain *domain)
{
	struct arm_smmu_domain *smmu_domain = to_smmu_domain(domain);

	/*
	 * Free the domain resources. We assume that all devices have
	 * already been detached.
	 */
	arm_smmu_put_dma_cookie(domain);
	arm_smmu_destroy_domain_context(domain);
	iommu_logger_unregister(smmu_domain->logger);
	kfree(smmu_domain);
}

static void arm_smmu_write_smr(struct arm_smmu_device *smmu, int idx)
{
	struct arm_smmu_smr *smr = smmu->smrs + idx;
	u32 reg = FIELD_PREP(ARM_SMMU_SMR_ID, smr->id) |
		  FIELD_PREP(ARM_SMMU_SMR_MASK, smr->mask);

	if (!(smmu->features & ARM_SMMU_FEAT_EXIDS) && smr->valid)
		reg |= ARM_SMMU_SMR_VALID;
	arm_smmu_gr0_write(smmu, ARM_SMMU_GR0_SMR(idx), reg);
}


static void arm_smmu_write_s2cr(struct arm_smmu_device *smmu, int idx)
{
	struct arm_smmu_s2cr *s2cr = smmu->s2crs + idx;
	u32 reg = FIELD_PREP(ARM_SMMU_S2CR_TYPE, s2cr->type) |
		  FIELD_PREP(ARM_SMMU_S2CR_CBNDX, s2cr->cbndx) |
		  FIELD_PREP(ARM_SMMU_S2CR_PRIVCFG, s2cr->privcfg) |
		  FIELD_PREP(ARM_SMMU_S2CR_SHCFG, ARM_SMMU_S2CR_SHCFG_NSH);

	if (smmu->features & ARM_SMMU_FEAT_EXIDS && smmu->smrs &&
	    smmu->smrs[idx].valid)
		reg |= ARM_SMMU_S2CR_EXIDVALID;
	arm_smmu_gr0_write(smmu, ARM_SMMU_GR0_S2CR(idx), reg);
}

static void arm_smmu_write_sme(struct arm_smmu_device *smmu, int idx)
{
	arm_smmu_write_s2cr(smmu, idx);
	if (smmu->smrs)
		arm_smmu_write_smr(smmu, idx);
}

/*
 * The width of SMR's mask field depends on sCR0_EXIDENABLE, so this function
 * should be called after sCR0 is written.
 */
static void arm_smmu_test_smr_masks(struct arm_smmu_device *smmu)
{
	u32 smr;
	int i;

	if (!smmu->smrs)
		return;
	/*
	 * If we've had to accommodate firmware memory regions, we may
	 * have live SMRs by now; tread carefully...
	 *
	 * Somewhat perversely, not having a free SMR for this test implies we
	 * can get away without it anyway, as we'll only be able to 'allocate'
	 * these SMRs for the ID/mask values we're already trusting to be OK.
	 */
	for (i = 0; i < smmu->num_mapping_groups; i++)
		if (!smmu->smrs[i].valid)
			goto smr_ok;
	return;
smr_ok:
	/*
	 * SMR.ID bits may not be preserved if the corresponding MASK
	 * bits are set, so check each one separately. We can reject
	 * masters later if they try to claim IDs outside these masks.
	 */
	smr = FIELD_PREP(ARM_SMMU_SMR_ID, smmu->streamid_mask);
	arm_smmu_gr0_write(smmu, ARM_SMMU_GR0_SMR(i), smr);
	smr = arm_smmu_gr0_read(smmu, ARM_SMMU_GR0_SMR(i));
	smmu->streamid_mask = FIELD_GET(ARM_SMMU_SMR_ID, smr);

	smr = FIELD_PREP(ARM_SMMU_SMR_MASK, smmu->streamid_mask);
	arm_smmu_gr0_write(smmu, ARM_SMMU_GR0_SMR(i), smr);
	smr = arm_smmu_gr0_read(smmu, ARM_SMMU_GR0_SMR(i));
	smmu->smr_mask_mask = FIELD_GET(ARM_SMMU_SMR_MASK, smr);
}

static int arm_smmu_find_sme(struct arm_smmu_device *smmu, u16 id, u16 mask)
{
	struct arm_smmu_smr *smrs = smmu->smrs;
	int i, free_idx = -ENOSPC;

	/* Stream indexing is blissfully easy */
	if (!smrs)
		return id;

	/* Validating SMRs is... less so */
	for (i = 0; i < smmu->num_mapping_groups; ++i) {
		if (!smrs[i].valid) {
			/*
			 * Note the first free entry we come across, which
			 * we'll claim in the end if nothing else matches.
			 */
			if (free_idx < 0)
				free_idx = i;
			continue;
		}
		/*
		 * If the new entry is _entirely_ matched by an existing entry,
		 * then reuse that, with the guarantee that there also cannot
		 * be any subsequent conflicting entries. In normal use we'd
		 * expect simply identical entries for this case, but there's
		 * no harm in accommodating the generalisation.
		 */
		if ((mask & smrs[i].mask) == mask &&
		    !((id ^ smrs[i].id) & ~smrs[i].mask))
			return i;
		/*
		 * If the new entry has any other overlap with an existing one,
		 * though, then there always exists at least one stream ID
		 * which would cause a conflict, and we can't allow that risk.
		 */
		if (!((id ^ smrs[i].id) & ~(smrs[i].mask | mask)))
			return -EINVAL;
	}

	return free_idx;
}

static bool arm_smmu_free_sme(struct arm_smmu_device *smmu, int idx)
{
	bool pinned = smmu->s2crs[idx].pinned;
	u8 cbndx = smmu->s2crs[idx].cbndx;

	if (--smmu->s2crs[idx].count)
		return false;

	smmu->s2crs[idx] = s2cr_init_val;
	if (pinned) {
		smmu->s2crs[idx].pinned = true;
		smmu->s2crs[idx].cbndx = cbndx;
	} else if (smmu->smrs) {
		smmu->smrs[idx].valid = false;
	}

	return true;
}

static int arm_smmu_master_alloc_smes(struct device *dev)
{
	struct iommu_fwspec *fwspec = dev_iommu_fwspec_get(dev);
	struct arm_smmu_master_cfg *cfg = dev_iommu_priv_get(dev);
	struct arm_smmu_device *smmu = cfg->smmu;
	struct arm_smmu_smr *smrs = smmu->smrs;
	int i, idx, ret;

	mutex_lock(&smmu->iommu_group_mutex);
	mutex_lock(&smmu->stream_map_mutex);
	/* Figure out a viable stream map entry allocation */
	for_each_cfg_sme(cfg, fwspec, i, idx) {
		u16 sid = FIELD_GET(ARM_SMMU_SMR_ID, fwspec->ids[i]);
		u16 mask = FIELD_GET(ARM_SMMU_SMR_MASK, fwspec->ids[i]);

		if (idx != INVALID_SMENDX) {
			ret = -EEXIST;
			goto sme_err;
		}

		ret = arm_smmu_find_sme(smmu, sid, mask);
		if (ret < 0)
			goto sme_err;

		idx = ret;
		if (smrs && smmu->s2crs[idx].count == 0) {
			smrs[idx].id = sid;
			smrs[idx].mask = mask;
			smrs[idx].valid = true;
		}
		smmu->s2crs[idx].count++;
		cfg->smendx[i] = (s16)idx;
	}
	mutex_unlock(&smmu->stream_map_mutex);

<<<<<<< HEAD
	group = iommu_group_get_for_dev(dev);
	if (IS_ERR(group)) {
		ret = PTR_ERR(group);
		goto iommu_group_err;
	}
	iommu_group_put(group);

	/* It worked! Don't poke the actual hardware until we've attached */
	for_each_cfg_sme(fwspec, i, idx)
		smmu->s2crs[idx].group = group;
=======
	/* It worked! Now, poke the actual hardware */
	for_each_cfg_sme(cfg, fwspec, i, idx)
		arm_smmu_write_sme(smmu, idx);
>>>>>>> 86b41f49

	mutex_unlock(&smmu->iommu_group_mutex);
	return 0;

iommu_group_err:
	mutex_lock(&smmu->stream_map_mutex);

sme_err:
	while (i--) {
		arm_smmu_free_sme(smmu, cfg->smendx[i]);
		cfg->smendx[i] = INVALID_SMENDX;
	}
	mutex_unlock(&smmu->stream_map_mutex);
	mutex_unlock(&smmu->iommu_group_mutex);
	return ret;
}

static void arm_smmu_master_free_smes(struct arm_smmu_master_cfg *cfg,
				      struct iommu_fwspec *fwspec)
{
	struct arm_smmu_device *smmu = cfg->smmu;
	int i, idx;

	mutex_lock(&smmu->stream_map_mutex);
	for_each_cfg_sme(cfg, fwspec, i, idx) {
		if (arm_smmu_free_sme(smmu, idx))
			arm_smmu_write_sme(smmu, idx);
		cfg->smendx[i] = INVALID_SMENDX;
	}
	mutex_unlock(&smmu->stream_map_mutex);
}

static void arm_smmu_domain_remove_master(struct arm_smmu_domain *smmu_domain,
					  struct iommu_fwspec *fwspec)
{
	struct arm_smmu_device *smmu = smmu_domain->smmu;
	struct arm_smmu_s2cr *s2cr = smmu->s2crs;
	int i, idx;
	const struct iommu_flush_ops *tlb;

	tlb = smmu_domain->pgtbl_cfg.tlb;

	mutex_lock(&smmu->stream_map_mutex);
	for_each_cfg_sme(fwspec, i, idx) {
		if (WARN_ON(s2cr[idx].attach_count == 0)) {
			mutex_unlock(&smmu->stream_map_mutex);
			return;
		}
		s2cr[idx].attach_count -= 1;

		if (s2cr[idx].attach_count > 0)
			continue;

		arm_smmu_gr0_write(smmu, ARM_SMMU_GR0_SMR(idx), 0);
		arm_smmu_gr0_write(smmu, ARM_SMMU_GR0_S2CR(idx), 0);
	}
	mutex_unlock(&smmu->stream_map_mutex);

	/* Ensure there are no stale mappings for this context bank */
	tlb->tlb_flush_all(smmu_domain);
}

static int arm_smmu_domain_add_master(struct arm_smmu_domain *smmu_domain,
				      struct arm_smmu_master_cfg *cfg,
				      struct iommu_fwspec *fwspec)
{
	struct arm_smmu_device *smmu = smmu_domain->smmu;
	struct arm_smmu_s2cr *s2cr = smmu->s2crs;
	u8 cbndx = smmu_domain->cfg.cbndx;
	enum arm_smmu_s2cr_type type;
	int i, idx;

	if (smmu_domain->stage == ARM_SMMU_DOMAIN_BYPASS)
		type = S2CR_TYPE_BYPASS;
	else
		type = S2CR_TYPE_TRANS;

<<<<<<< HEAD
	mutex_lock(&smmu->stream_map_mutex);
	for_each_cfg_sme(fwspec, i, idx) {
		if (s2cr[idx].attach_count++ > 0)
=======
	for_each_cfg_sme(cfg, fwspec, i, idx) {
		if (type == s2cr[idx].type && cbndx == s2cr[idx].cbndx)
>>>>>>> 86b41f49
			continue;

		/* Don't bypasss pinned streams; leave them as they are */
		if (type == S2CR_TYPE_BYPASS && s2cr[idx].pinned)
			continue;

		s2cr[idx].type = type;
		s2cr[idx].privcfg = S2CR_PRIVCFG_DEFAULT;
		s2cr[idx].cbndx = cbndx;
		arm_smmu_write_sme(smmu, idx);
	}
	mutex_unlock(&smmu->stream_map_mutex);

	return 0;
}

static void arm_smmu_detach_dev(struct iommu_domain *domain,
				struct device *dev)
{
	struct arm_smmu_domain *smmu_domain = to_smmu_domain(domain);
<<<<<<< HEAD
	struct arm_smmu_device *smmu = smmu_domain->smmu;
	struct iommu_fwspec *fwspec = dev_iommu_fwspec_get(dev);
	bool dynamic = is_dynamic_domain(domain);
	bool atomic_domain = test_bit(DOMAIN_ATTR_ATOMIC,
				      smmu_domain->attributes);
=======
	struct iommu_fwspec *fwspec = dev_iommu_fwspec_get(dev);
	struct arm_smmu_master_cfg *cfg;
	struct arm_smmu_device *smmu;
	int ret;
>>>>>>> 86b41f49

	if (dynamic)
		return;

	if (!smmu) {
		dev_err(dev, "Domain not attached; cannot detach!\n");
		return;
	}

	if (atomic_domain)
		arm_smmu_power_on_atomic(smmu->pwr);
	else
		arm_smmu_power_on(smmu->pwr);

	arm_smmu_domain_remove_master(smmu_domain, fwspec);
	arm_smmu_power_off(smmu, smmu->pwr);
}

static int arm_smmu_assign_table(struct arm_smmu_domain *smmu_domain)
{
	int ret = 0;
	int dest_vmids[2] = {VMID_HLOS, smmu_domain->secure_vmid};
	int dest_perms[2] = {PERM_READ | PERM_WRITE, PERM_READ};
	int source_vmid = VMID_HLOS;
	struct arm_smmu_pte_info *pte_info, *temp;

	if (!arm_smmu_has_secure_vmid(smmu_domain))
		return ret;

	list_for_each_entry(pte_info, &smmu_domain->pte_info_list, entry) {
		ret = hyp_assign_phys(virt_to_phys(pte_info->virt_addr),
				      PAGE_SIZE, &source_vmid, 1,
				      dest_vmids, dest_perms, 2);
		if (WARN_ON(ret))
			break;
	}

	list_for_each_entry_safe(pte_info, temp, &smmu_domain->pte_info_list,
								entry) {
		list_del(&pte_info->entry);
		kfree(pte_info);
	}
	return ret;
}

static void arm_smmu_unassign_table(struct arm_smmu_domain *smmu_domain)
{
	int ret;
	int dest_vmids = VMID_HLOS;
	int dest_perms = PERM_READ | PERM_WRITE | PERM_EXEC;
	int source_vmlist[2] = {VMID_HLOS, smmu_domain->secure_vmid};
	struct arm_smmu_pte_info *pte_info, *temp;

	if (!arm_smmu_has_secure_vmid(smmu_domain))
		return;

	list_for_each_entry(pte_info, &smmu_domain->unassign_list, entry) {
		ret = hyp_assign_phys(virt_to_phys(pte_info->virt_addr),
				      PAGE_SIZE, source_vmlist, 2,
				      &dest_vmids, &dest_perms, 1);
		if (WARN_ON(ret))
			break;
		free_pages_exact(pte_info->virt_addr, pte_info->size);
	}

	list_for_each_entry_safe(pte_info, temp, &smmu_domain->unassign_list,
				 entry) {
		list_del(&pte_info->entry);
		kfree(pte_info);
	}
}

static void arm_smmu_prealloc_memory(struct arm_smmu_domain *smmu_domain,
					size_t size, struct list_head *pool)
{
	int i;
	u32 nr = 0;
	struct page *page;

	if (test_bit(DOMAIN_ATTR_ATOMIC, smmu_domain->attributes) ||
	    arm_smmu_has_secure_vmid(smmu_domain))
		return;

	/* number of 2nd level pagetable entries */
	nr += round_up(size, SZ_1G) >> 30;
	/* number of 3rd level pagetabel entries */
	nr += round_up(size, SZ_2M) >> 21;

	/* Retry later with atomic allocation on error */
	for (i = 0; i < nr; i++) {
		page = alloc_pages(GFP_KERNEL | __GFP_ZERO, 0);
		if (!page)
			break;
		list_add(&page->lru, pool);
	}
}

static void arm_smmu_release_prealloc_memory(
		struct arm_smmu_domain *smmu_domain, struct list_head *list)
{
	struct page *page, *tmp;

	list_for_each_entry_safe(page, tmp, list, lru) {
		list_del(&page->lru);
		__free_pages(page, 0);
	}
}

static struct device_node *arm_iommu_get_of_node(struct device *dev)
{
	struct device_node *np;

	if (!dev->of_node)
		return NULL;

	np = of_parse_phandle(dev->of_node, "qcom,iommu-group", 0);
	return np ? np : dev->of_node;
}

static int arm_smmu_setup_default_domain(struct device *dev,
					 struct iommu_domain *domain)
{
	struct device_node *np;
	int ret;
	const char *str;
	int attr = 1;
	u32 val;

	np = arm_iommu_get_of_node(dev);
	if (!np)
		return 0;

	ret = of_property_read_string(np, "qcom,iommu-dma", &str);
	if (ret)
		str = "default";

	if (!strcmp(str, "bypass")) {
		__arm_smmu_domain_set_attr(
			domain, DOMAIN_ATTR_S1_BYPASS, &attr);
	} else if (!strcmp(str, "fastmap")) {
		/* Ensure DOMAIN_ATTR_ATOMIC is set for GKI */
		__arm_smmu_domain_set_attr(
			domain, DOMAIN_ATTR_ATOMIC, &attr);
		__arm_smmu_domain_set_attr(
			domain, DOMAIN_ATTR_FAST, &attr);
	} else if (!strcmp(str, "atomic")) {
		__arm_smmu_domain_set_attr(
			domain, DOMAIN_ATTR_ATOMIC, &attr);
	} else if (!strcmp(str, "disabled")) {
		/*
		 * Don't touch hw, and don't allocate irqs or other resources.
		 * Ensure the context bank is set to a valid value per dynamic
		 * attr requirement.
		 */
		__arm_smmu_domain_set_attr(
			domain, DOMAIN_ATTR_DYNAMIC, &attr);
		val = 0;
		__arm_smmu_domain_set_attr(
			domain, DOMAIN_ATTR_CONTEXT_BANK, &val);
	}

	/*
	 * default value:
	 * Stall-on-fault
	 * faults trigger kernel panic
	 * return abort
	 */
	if (of_property_match_string(np, "qcom,iommu-faults",
				     "stall-disable") >= 0)
		__arm_smmu_domain_set_attr(domain,
			DOMAIN_ATTR_CB_STALL_DISABLE, &attr);

	if (of_property_match_string(np, "qcom,iommu-faults", "non-fatal") >= 0)
		__arm_smmu_domain_set_attr(domain,
			DOMAIN_ATTR_NON_FATAL_FAULTS, &attr);

	if (of_property_match_string(np, "qcom,iommu-faults", "no-CFRE") >= 0)
		__arm_smmu_domain_set_attr(
			domain, DOMAIN_ATTR_NO_CFRE, &attr);

	/* Default value: disabled */
	ret = of_property_read_u32(np, "qcom,iommu-vmid", &val);
	if (!ret) {
		__arm_smmu_domain_set_attr(
			domain, DOMAIN_ATTR_SECURE_VMID, &val);
	}

	/* Default value: disabled */
	ret = of_property_read_string(np, "qcom,iommu-pagetable", &str);
	if (ret)
		str = "disabled";
	if (!strcmp(str, "coherent"))
		__arm_smmu_domain_set_attr(domain,
			DOMAIN_ATTR_PAGE_TABLE_FORCE_COHERENT, &attr);
	else if (!strcmp(str, "non-coherent"))
		__arm_smmu_domain_set_attr(domain,
			DOMAIN_ATTR_PAGE_TABLE_FORCE_NON_COHERENT, &attr);
	else if (!strcmp(str, "LLC"))
		__arm_smmu_domain_set_attr(domain,
			DOMAIN_ATTR_USE_UPSTREAM_HINT, &attr);
	else if (!strcmp(str, "LLC_NWA"))
		__arm_smmu_domain_set_attr(domain,
			DOMAIN_ATTR_USE_LLC_NWA, &attr);


	/* Default value: disabled */
	if (of_property_read_bool(np, "qcom,iommu-earlymap"))
		__arm_smmu_domain_set_attr(domain,
			DOMAIN_ATTR_EARLY_MAP, &attr);
	return 0;
}

struct lookup_iommu_group_data {
	struct device_node *np;
	struct iommu_group *group;
};

/* This isn't a "fast lookup" since its N^2, but probably good enough */
static int __bus_lookup_iommu_group(struct device *dev, void *priv)
{
	struct lookup_iommu_group_data *data = priv;
	struct device_node *np;
	struct iommu_group *group;

	group = iommu_group_get(dev);
	if (!group)
		return 0;

	np = of_parse_phandle(dev->of_node, "qcom,iommu-group", 0);
	if (np != data->np) {
		iommu_group_put(group);
		return 0;
	}

	data->group = group;
	iommu_group_put(group);
	return 1;
}

static struct iommu_group *of_get_device_group(struct device *dev)
{
	struct lookup_iommu_group_data data = {
		.np = NULL,
		.group = NULL,
	};
	struct iommu_group *group;
	int ret;

	data.np = of_parse_phandle(dev->of_node, "qcom,iommu-group", 0);
	if (!data.np)
		return NULL;

	ret = bus_for_each_dev(&platform_bus_type, NULL, &data,
				__bus_lookup_iommu_group);
	if (ret > 0)
		return data.group;

#ifdef CONFIG_PCI
	ret = bus_for_each_dev(&pci_bus_type, NULL, &data,
				__bus_lookup_iommu_group);
	if (ret > 0)
		return data.group;
#endif

	group = generic_device_group(dev);
	if (IS_ERR(group))
		return NULL;
	return group;
}

static int arm_smmu_attach_dev(struct iommu_domain *domain, struct device *dev)
{
	int ret;
	struct iommu_fwspec *fwspec = dev_iommu_fwspec_get(dev);
	struct arm_smmu_device *smmu;
	struct arm_smmu_domain *smmu_domain = to_smmu_domain(domain);
	int s1_bypass = 0;

	if (!fwspec || fwspec->ops != &arm_smmu_ops) {
		dev_err(dev, "cannot attach to SMMU, is it on the same bus?\n");
		return -ENXIO;
	}

	/*
	 * FIXME: The arch/arm DMA API code tries to attach devices to its own
	 * domains between of_xlate() and probe_device() - we have no way to cope
	 * with that, so until ARM gets converted to rely on groups and default
	 * domains, just say no (but more politely than by dereferencing NULL).
	 * This should be at least a WARN_ON once that's sorted.
	 */
	cfg = dev_iommu_priv_get(dev);
	if (!cfg)
		return -ENODEV;

	smmu = cfg->smmu;

	ret = arm_smmu_rpm_get(smmu);
	if (ret < 0)
		return ret;

	/* Enable Clocks and Power */
	ret = arm_smmu_power_on(smmu->pwr);
	if (ret) {
		arm_smmu_rpm_put(smmu);
		return ret;
	}

	/* Ensure that the domain is finalised */
	ret = arm_smmu_init_domain_context(domain, smmu, dev);
	if (ret < 0)
		goto out_power_off;

	ret = arm_smmu_domain_get_attr(domain, DOMAIN_ATTR_S1_BYPASS,
					&s1_bypass);
	if (s1_bypass)
		domain->type = IOMMU_DOMAIN_UNMANAGED;

	/* Do not modify the SIDs, HW is still running */
	if (is_dynamic_domain(domain)) {
		ret = 0;
		goto out_power_off;
	}

	/*
	 * Sanity check the domain. We don't support domains across
	 * different SMMUs.
	 */
	if (smmu_domain->smmu != smmu) {
		dev_err(dev,
			"cannot attach to SMMU %s whilst already attached to domain on SMMU %s\n",
			dev_name(smmu_domain->smmu->dev), dev_name(smmu->dev));
		ret = -EINVAL;
		goto out_power_off;
	}

	/* Looks ok, so add the device to the domain */
	ret = arm_smmu_domain_add_master(smmu_domain, cfg, fwspec);

	/*
	 * Setup an autosuspend delay to avoid bouncing runpm state.
	 * Otherwise, if a driver for a suspended consumer device
	 * unmaps buffers, it will runpm resume/suspend for each one.
	 *
	 * For example, when used by a GPU device, when an application
	 * or game exits, it can trigger unmapping 100s or 1000s of
	 * buffers.  With a runpm cycle for each buffer, that adds up
	 * to 5-10sec worth of reprogramming the context bank, while
	 * the system appears to be locked up to the user.
	 */
	pm_runtime_set_autosuspend_delay(smmu->dev, 20);
	pm_runtime_use_autosuspend(smmu->dev);

out_power_off:
	/*
	 * Keep an additional vote for non-atomic power until domain is
	 * detached
	 */
	if (!ret && test_bit(DOMAIN_ATTR_ATOMIC, smmu_domain->attributes)) {
		WARN_ON(arm_smmu_power_on(smmu->pwr));
		arm_smmu_power_off_atomic(smmu, smmu->pwr);
	}

	arm_smmu_power_off(smmu, smmu->pwr);
	arm_smmu_rpm_put(smmu);

	return ret;
}

static int arm_smmu_map(struct iommu_domain *domain, unsigned long iova,
			phys_addr_t paddr, size_t size, int prot, gfp_t gfp)
{
	int ret;
	unsigned long flags;
	struct arm_smmu_domain *smmu_domain = to_smmu_domain(domain);
	struct io_pgtable_ops *ops = to_smmu_domain(domain)->pgtbl_ops;
	struct arm_smmu_device *smmu = smmu_domain->smmu;
	LIST_HEAD(nonsecure_pool);

	if (!ops)
		return -ENODEV;

	arm_smmu_secure_domain_lock(smmu_domain);
	arm_smmu_rpm_get(smmu);
	spin_lock_irqsave(&smmu_domain->cb_lock, flags);
	ret = ops->map(ops, iova, paddr, size, prot);
	spin_unlock_irqrestore(&smmu_domain->cb_lock, flags);
	arm_smmu_rpm_put(smmu);

	/* if the map call failed due to insufficient memory,
	 * then retry again with preallocated memory to see
	 * if the map call succeeds.
	 */
	if (ret == -ENOMEM) {
		arm_smmu_prealloc_memory(smmu_domain, size, &nonsecure_pool);
		arm_smmu_rpm_get(smmu);
		spin_lock_irqsave(&smmu_domain->cb_lock, flags);
		list_splice_init(&nonsecure_pool, &smmu_domain->nonsecure_pool);
		ret = ops->map(ops, iova, paddr, size, prot);
		list_splice_init(&smmu_domain->nonsecure_pool, &nonsecure_pool);
		spin_unlock_irqrestore(&smmu_domain->cb_lock, flags);
		arm_smmu_rpm_put(smmu);
		arm_smmu_release_prealloc_memory(smmu_domain, &nonsecure_pool);

	}

	arm_smmu_assign_table(smmu_domain);
	arm_smmu_secure_domain_unlock(smmu_domain);

	return ret;
}

static size_t arm_smmu_unmap(struct iommu_domain *domain, unsigned long iova,
			     size_t size, struct iommu_iotlb_gather *gather)
{
	size_t ret;
	struct arm_smmu_domain *smmu_domain = to_smmu_domain(domain);
	struct arm_smmu_device *smmu = smmu_domain->smmu;
	struct io_pgtable_ops *ops = smmu_domain->pgtbl_ops;
	unsigned long flags;

	if (!ops)
		return 0;

	ret = arm_smmu_domain_power_on(domain, smmu_domain->smmu);
	if (ret)
		return ret;

	arm_smmu_secure_domain_lock(smmu_domain);

	arm_smmu_rpm_get(smmu);
	spin_lock_irqsave(&smmu_domain->cb_lock, flags);
	ret = ops->unmap(ops, iova, size, gather);
	spin_unlock_irqrestore(&smmu_domain->cb_lock, flags);
	arm_smmu_rpm_put(smmu);

	arm_smmu_domain_power_off(domain, smmu_domain->smmu);
	/*
	 * While splitting up block mappings, we might allocate page table
	 * memory during unmap, so the vmids needs to be assigned to the
	 * memory here as well.
	 */
	arm_smmu_assign_table(smmu_domain);
	/* Also unassign any pages that were free'd during unmap */
	arm_smmu_unassign_table(smmu_domain);
	arm_smmu_secure_domain_unlock(smmu_domain);
	return ret;
}

static void arm_smmu_flush_iotlb_all(struct iommu_domain *domain)
{
	struct arm_smmu_domain *smmu_domain = to_smmu_domain(domain);
	struct arm_smmu_device *smmu = smmu_domain->smmu;

	if (smmu_domain->flush_ops) {
		arm_smmu_rpm_get(smmu);
		smmu_domain->flush_ops->tlb_flush_all(smmu_domain);
		arm_smmu_rpm_put(smmu);
	}
}

static void arm_smmu_iotlb_sync(struct iommu_domain *domain,
				struct iommu_iotlb_gather *gather)
{
	struct arm_smmu_domain *smmu_domain = to_smmu_domain(domain);
	struct arm_smmu_device *smmu = smmu_domain->smmu;

	if (!smmu)
		return;

	arm_smmu_rpm_get(smmu);
	if (smmu->version == ARM_SMMU_V2 ||
	    smmu_domain->stage == ARM_SMMU_DOMAIN_S1)
		arm_smmu_tlb_sync_context(smmu_domain);
	else
		arm_smmu_tlb_sync_global(smmu);
	arm_smmu_rpm_put(smmu);
}

static phys_addr_t __arm_smmu_iova_to_phys_hard(struct iommu_domain *domain,
					      dma_addr_t iova)
{
	struct arm_smmu_domain *smmu_domain = to_smmu_domain(domain);
	struct arm_smmu_device *smmu = smmu_domain->smmu;
	struct arm_smmu_cfg *cfg = &smmu_domain->cfg;
	struct io_pgtable_ops *ops = smmu_domain->pgtbl_ops;
	struct device *dev = smmu->dev;
	void __iomem *reg;
	u32 tmp;
	u64 phys;
	unsigned long va;
	int idx = cfg->cbndx;

	va = iova & ~0xfffUL;
	if (cfg->fmt == ARM_SMMU_CTX_FMT_AARCH64)
		arm_smmu_cb_writeq(smmu, idx, ARM_SMMU_CB_ATS1PR, va);
	else
		arm_smmu_cb_write(smmu, idx, ARM_SMMU_CB_ATS1PR, va);

	reg = arm_smmu_page(smmu, ARM_SMMU_CB(smmu, idx)) + ARM_SMMU_CB_ATSR;
	if (readl_poll_timeout_atomic(reg,tmp,
				      !(tmp & ARM_SMMU_ATSR_ACTIVE), 5, 50)) {
		phys = ops->iova_to_phys(ops, iova);
		dev_err(dev,
			"iova to phys timed out on %pad. software table walk result=%pa.\n",
			&iova, &phys);
		phys = 0;
		return phys;
	}

	phys = arm_smmu_cb_readq(smmu, idx, ARM_SMMU_CB_PAR);
	if (phys & ARM_SMMU_CB_PAR_F) {
		dev_err(dev, "translation fault!\n");
		dev_err(dev, "PAR = 0x%llx\n", phys);
		phys = 0;
	} else {
		phys = (phys & (PHYS_MASK & ~0xfffULL)) | (iova & 0xfff);
	}

	return phys;
}

static phys_addr_t arm_smmu_iova_to_phys(struct iommu_domain *domain,
					dma_addr_t iova)
{
	phys_addr_t ret;
	unsigned long flags;
	struct arm_smmu_domain *smmu_domain = to_smmu_domain(domain);
	struct io_pgtable_ops *ops = smmu_domain->pgtbl_ops;

	if (domain->type == IOMMU_DOMAIN_IDENTITY)
		return iova;

	if (!ops)
		return 0;

	spin_lock_irqsave(&smmu_domain->cb_lock, flags);
	ret = ops->iova_to_phys(ops, iova);
	spin_unlock_irqrestore(&smmu_domain->cb_lock, flags);

	return ret;
}

/*
 * This function can sleep, and cannot be called from atomic context. Will
 * power on register block if required. This restriction does not apply to the
 * original iova_to_phys() op.
 */
static phys_addr_t arm_smmu_iova_to_phys_hard(struct iommu_domain *domain,
				    dma_addr_t iova, unsigned long trans_flags)
{
	phys_addr_t ret = 0;
	unsigned long flags;
	struct arm_smmu_domain *smmu_domain = to_smmu_domain(domain);
	struct arm_smmu_device *smmu = smmu_domain->smmu;

	if (smmu->options & ARM_SMMU_OPT_DISABLE_ATOS)
		return 0;

	if (arm_smmu_power_on(smmu_domain->smmu->pwr))
		return 0;

	if (smmu->impl && smmu->impl->iova_to_phys_hard) {
		ret = smmu->impl->iova_to_phys_hard(smmu_domain, iova,
						    trans_flags);
		goto out;
	}

	spin_lock_irqsave(&smmu_domain->cb_lock, flags);
	if (smmu_domain->smmu->features & ARM_SMMU_FEAT_TRANS_OPS &&
			smmu_domain->stage == ARM_SMMU_DOMAIN_S1)
		ret = __arm_smmu_iova_to_phys_hard(domain, iova);

	spin_unlock_irqrestore(&smmu_domain->cb_lock, flags);

out:
	arm_smmu_power_off(smmu, smmu_domain->smmu->pwr);

	return ret;
}

static bool arm_smmu_capable(enum iommu_cap cap)
{
	switch (cap) {
	case IOMMU_CAP_CACHE_COHERENCY:
		/*
		 * Return true here as the SMMU can always send out coherent
		 * requests.
		 */
		return true;
	case IOMMU_CAP_NOEXEC:
		return true;
	default:
		return false;
	}
}

static
struct arm_smmu_device *arm_smmu_get_by_fwnode(struct fwnode_handle *fwnode)
{
	struct device *dev = driver_find_device_by_fwnode(&arm_smmu_driver.driver,
							  fwnode);
	put_device(dev);
	return dev ? dev_get_drvdata(dev) : NULL;
}

static struct iommu_device *arm_smmu_probe_device(struct device *dev)
{
	struct arm_smmu_device *smmu = NULL;
	struct arm_smmu_master_cfg *cfg;
	struct iommu_fwspec *fwspec = dev_iommu_fwspec_get(dev);
	struct device_link *link;
	int i, ret;

	if (using_legacy_binding) {
		ret = arm_smmu_register_legacy_master(dev, &smmu);

		/*
		 * If dev->iommu_fwspec is initally NULL, arm_smmu_register_legacy_master()
		 * will allocate/initialise a new one. Thus we need to update fwspec for
		 * later use.
		 */
		fwspec = dev_iommu_fwspec_get(dev);
		if (ret)
			goto out_free;
	} else if (fwspec && fwspec->ops == &arm_smmu_ops) {
		smmu = arm_smmu_get_by_fwnode(fwspec->iommu_fwnode);
		if (!smmu)
			return -ENODEV;
	} else {
		return ERR_PTR(-ENODEV);
	}

	ret = arm_smmu_power_on(smmu->pwr);
	if (ret)
		goto out_free;

	ret = -EINVAL;
	for (i = 0; i < fwspec->num_ids; i++) {
		u16 sid = FIELD_GET(ARM_SMMU_SMR_ID, fwspec->ids[i]);
		u16 mask = FIELD_GET(ARM_SMMU_SMR_MASK, fwspec->ids[i]);

		if (sid & ~smmu->streamid_mask) {
			dev_err(dev, "stream ID 0x%x out of range for SMMU (0x%x)\n",
				sid, smmu->streamid_mask);
			goto out_pwr_off;
		}
		if (mask & ~smmu->smr_mask_mask) {
			dev_err(dev, "SMR mask 0x%x out of range for SMMU (0x%x)\n",
				mask, smmu->smr_mask_mask);
			goto out_pwr_off;
		}
	}

	ret = -ENOMEM;
	cfg = kzalloc(offsetof(struct arm_smmu_master_cfg, smendx[i]),
		      GFP_KERNEL);
	if (!cfg)
		goto out_pwr_off;

	cfg->smmu = smmu;
	dev_iommu_priv_set(dev, cfg);
	while (i--)
		cfg->smendx[i] = INVALID_SMENDX;

	link = device_link_add(dev, smmu->dev, DL_FLAG_STATELESS);
	if (!link) {
		dev_err(dev, "error in device link creation between %s & %s\n",
				dev_name(smmu->dev), dev_name(dev));
		ret = -ENODEV;
		goto out_cfg_free;
	}

	ret = arm_smmu_master_alloc_smes(dev);
	if (ret)
<<<<<<< HEAD
		goto out_dev_link_free;
	arm_smmu_power_off(smmu, smmu->pwr);
	return 0;
=======
		goto out_cfg_free;

	device_link_add(dev, smmu->dev,
			DL_FLAG_PM_RUNTIME | DL_FLAG_AUTOREMOVE_SUPPLIER);

	return &smmu->iommu;
>>>>>>> 86b41f49

out_dev_link_free:
	device_link_del(link);
out_cfg_free:
	kfree(cfg);
out_pwr_off:
	arm_smmu_power_off(smmu, smmu->pwr);
out_free:
	iommu_fwspec_free(dev);
	return ERR_PTR(ret);
}

static void arm_smmu_release_device(struct device *dev)
{
	struct iommu_fwspec *fwspec = dev_iommu_fwspec_get(dev);
	struct arm_smmu_device *smmu;
	struct device_link *link;
	int ret;

	if (!fwspec || fwspec->ops != &arm_smmu_ops)
		return;

<<<<<<< HEAD
	smmu = fwspec_smmu(fwspec);
=======
	cfg  = dev_iommu_priv_get(dev);
	smmu = cfg->smmu;
>>>>>>> 86b41f49

	ret = arm_smmu_rpm_get(smmu);
	if (ret < 0)
		return;

<<<<<<< HEAD
	if (arm_smmu_power_on(smmu->pwr)) {
		WARN_ON(1);
		arm_smmu_rpm_put(smmu);
		return;
	}
=======
	arm_smmu_master_free_smes(cfg, fwspec);
>>>>>>> 86b41f49

	/* Remove the device link between dev and the smmu if any */
	list_for_each_entry(link, &smmu->dev->links.consumers, s_node) {
		if (link->consumer == dev)
			device_link_del(link);
	}

<<<<<<< HEAD
	arm_smmu_master_free_smes(fwspec);
	iommu_group_remove_device(dev);
	kfree(fwspec->iommu_priv);
=======
	dev_iommu_priv_set(dev, NULL);
	kfree(cfg);
>>>>>>> 86b41f49
	iommu_fwspec_free(dev);
	arm_smmu_power_off(smmu, smmu->pwr);
	arm_smmu_rpm_put(smmu);
}

static struct iommu_group *arm_smmu_device_group(struct device *dev)
{
	struct arm_smmu_master_cfg *cfg = dev_iommu_priv_get(dev);
	struct iommu_fwspec *fwspec = dev_iommu_fwspec_get(dev);
	struct arm_smmu_device *smmu = cfg->smmu;
	struct iommu_group *group = NULL;
	int i, idx;

<<<<<<< HEAD
	group = of_get_device_group(dev);
	for_each_cfg_sme(fwspec, i, idx) {
=======
	for_each_cfg_sme(cfg, fwspec, i, idx) {
>>>>>>> 86b41f49
		if (group && smmu->s2crs[idx].group &&
		    group != smmu->s2crs[idx].group) {
			dev_err(dev, "ID:%x IDX:%x is already in a group!\n",
				fwspec->ids[i], idx);
			return ERR_PTR(-EINVAL);
		}

		if (!group)
			group = smmu->s2crs[idx].group;
	}

	if (group)
		iommu_group_ref_get(group);
	else {
		if (dev_is_pci(dev))
			group = pci_device_group(dev);
		else if (dev_is_fsl_mc(dev))
			group = fsl_mc_device_group(dev);
		else
			group = generic_device_group(dev);

		if (IS_ERR(group))
			return NULL;
	}

	if (smmu->impl && smmu->impl->device_group &&
	    smmu->impl->device_group(dev, group)) {
		iommu_group_put(group);
		return ERR_PTR(-EINVAL);
	}

	/* Remember group for faster lookups */
	if (!IS_ERR(group))
		for_each_cfg_sme(cfg, fwspec, i, idx)
			smmu->s2crs[idx].group = group;

	return group;
}

static int arm_smmu_domain_get_attr(struct iommu_domain *domain,
				    enum iommu_attr attr, void *data)
{
	struct arm_smmu_domain *smmu_domain = to_smmu_domain(domain);
	struct io_pgtable_cfg *pgtbl_cfg = &smmu_domain->pgtbl_cfg;
	int ret = 0;
	unsigned long iommu_attr = (unsigned long)attr;

	mutex_lock(&smmu_domain->init_mutex);
	switch (iommu_attr) {
	case DOMAIN_ATTR_NESTING:
		*(int *)data = (smmu_domain->stage == ARM_SMMU_DOMAIN_NESTED);
		ret = 0;
		break;
	case DOMAIN_ATTR_DMA_USE_FLUSH_QUEUE:
		*(int *)data = smmu_domain->non_strict;
		ret = 0;
		break;
	case DOMAIN_ATTR_PT_BASE_ADDR:
		*((phys_addr_t *)data) = pgtbl_cfg->arm_lpae_s1_cfg.ttbr;
		ret = 0;
		break;
	case DOMAIN_ATTR_CONTEXT_BANK:
		/* context bank index isn't valid until we are attached */
		if (smmu_domain->smmu == NULL) {
			ret = -ENODEV;
			break;
		}
		*((unsigned int *) data) = smmu_domain->cfg.cbndx;
		ret = 0;
		break;
	case DOMAIN_ATTR_TTBR0: {
		u64 val;
		struct arm_smmu_device *smmu = smmu_domain->smmu;
		/* not valid until we are attached */
		if (smmu == NULL) {
			ret = -ENODEV;
			break;
		}
		val = pgtbl_cfg->arm_lpae_s1_cfg.ttbr;
		if (smmu_domain->cfg.cbar != CBAR_TYPE_S2_TRANS)
			val |= FIELD_PREP(ARM_SMMU_TTBRn_ASID,
					  ARM_SMMU_CB_ASID(smmu,
							   &smmu_domain->cfg));
		*((u64 *)data) = val;
		ret = 0;
		break;
	}
	case DOMAIN_ATTR_CONTEXTIDR:
		/* not valid until attached */
		if (smmu_domain->smmu == NULL) {
			ret = -ENODEV;
			break;
		}
		*((u32 *)data) = smmu_domain->cfg.procid;
		ret = 0;
		break;
	case DOMAIN_ATTR_PROCID:
		*((u32 *)data) = smmu_domain->cfg.procid;
		ret = 0;
		break;
	case DOMAIN_ATTR_DYNAMIC:
		*((int *)data) = test_bit(DOMAIN_ATTR_DYNAMIC,
					  smmu_domain->attributes);
		ret = 0;
		break;
	case DOMAIN_ATTR_NON_FATAL_FAULTS:
		*((int *)data) = test_bit(DOMAIN_ATTR_NON_FATAL_FAULTS,
					  smmu_domain->attributes);
		ret = 0;
		break;
	case DOMAIN_ATTR_S1_BYPASS:
		*((int *)data) = test_bit(DOMAIN_ATTR_S1_BYPASS,
					  smmu_domain->attributes);
		ret = 0;
		break;
	case DOMAIN_ATTR_SECURE_VMID:
		*((int *)data) = smmu_domain->secure_vmid;
		ret = 0;
		break;
	case DOMAIN_ATTR_PGTBL_INFO: {
		struct iommu_pgtbl_info *info = data;

		if (!test_bit(DOMAIN_ATTR_FAST, smmu_domain->attributes)) {
			ret = -ENODEV;
			break;
		}
		info->ops = smmu_domain->pgtbl_ops;
		ret = 0;
		break;
	}
	case DOMAIN_ATTR_FAST:
		*((int *)data) = test_bit(DOMAIN_ATTR_FAST,
					  smmu_domain->attributes);
		ret = 0;
		break;
	case DOMAIN_ATTR_USE_UPSTREAM_HINT:
		*((int *)data) = test_bit(DOMAIN_ATTR_USE_UPSTREAM_HINT,
					  smmu_domain->attributes);
		ret = 0;
		break;
	case DOMAIN_ATTR_USE_LLC_NWA:
		*((int *)data) = test_bit(DOMAIN_ATTR_USE_LLC_NWA,
					  smmu_domain->attributes);
		ret = 0;
		break;
	case DOMAIN_ATTR_EARLY_MAP:
		*((int *)data) = test_bit(DOMAIN_ATTR_EARLY_MAP,
					  smmu_domain->attributes);
		ret = 0;
		break;
	case DOMAIN_ATTR_PAGE_TABLE_IS_COHERENT:
		if (!smmu_domain->smmu) {
			ret = -ENODEV;
			break;
		}
		*((int *)data) = is_iommu_pt_coherent(smmu_domain);
		ret = 0;
		break;
	case DOMAIN_ATTR_PAGE_TABLE_FORCE_COHERENT:
		*((int *)data) = test_bit(DOMAIN_ATTR_PAGE_TABLE_FORCE_COHERENT,
					  smmu_domain->attributes);
		ret = 0;
		break;
	case DOMAIN_ATTR_PAGE_TABLE_FORCE_NON_COHERENT:
		*((int *)data) =
			test_bit(DOMAIN_ATTR_PAGE_TABLE_FORCE_NON_COHERENT,
				 smmu_domain->attributes);
		ret = 0;
		break;
	case DOMAIN_ATTR_CB_STALL_DISABLE:
		*((int *)data) = test_bit(DOMAIN_ATTR_CB_STALL_DISABLE,
					  smmu_domain->attributes);
		ret = 0;
		break;
	case DOMAIN_ATTR_NO_CFRE:
		*((int *)data) = test_bit(DOMAIN_ATTR_NO_CFRE,
					  smmu_domain->attributes);
		ret = 0;
		break;
	default:
		ret = -ENODEV;
		break;
	}
	mutex_unlock(&smmu_domain->init_mutex);
	return ret;
}

static int __arm_smmu_domain_set_attr2(struct iommu_domain *domain,
				    enum iommu_attr attr, void *data);
static int __arm_smmu_domain_set_attr(struct iommu_domain *domain,
				    enum iommu_attr attr, void *data)
{
	int ret = 0;
	struct arm_smmu_domain *smmu_domain = to_smmu_domain(domain);
	unsigned long iommu_attr = (unsigned long)attr;

	switch (iommu_attr) {
	case DOMAIN_ATTR_NESTING:
		if (smmu_domain->smmu) {
			ret = -EPERM;
			goto out;
		}

		if (*(int *)data)
			smmu_domain->stage = ARM_SMMU_DOMAIN_NESTED;
		else
			smmu_domain->stage = ARM_SMMU_DOMAIN_S1;

		break;
	case DOMAIN_ATTR_DMA_USE_FLUSH_QUEUE:
		smmu_domain->non_strict = *(int *)data;
		break;
	case DOMAIN_ATTR_PROCID:
		if (smmu_domain->smmu != NULL) {
			dev_err(smmu_domain->smmu->dev,
			  "cannot change procid attribute while attached\n");
			ret = -EBUSY;
			break;
		}
		smmu_domain->cfg.procid = *((u32 *)data);
		ret = 0;
		break;
	case DOMAIN_ATTR_DYNAMIC: {
		int dynamic = *((int *)data);

		if (smmu_domain->smmu != NULL) {
			dev_err(smmu_domain->smmu->dev,
			  "cannot change dynamic attribute while attached\n");
			ret = -EBUSY;
			break;
		}

		if (dynamic)
			set_bit(DOMAIN_ATTR_DYNAMIC, smmu_domain->attributes);
		else
			clear_bit(DOMAIN_ATTR_DYNAMIC, smmu_domain->attributes);
		ret = 0;
		break;
	}
	case DOMAIN_ATTR_CONTEXT_BANK:
		/* context bank can't be set while attached */
		if (smmu_domain->smmu != NULL) {
			ret = -EBUSY;
			break;
		}
		/* ... and it can only be set for dynamic contexts. */
		if (!test_bit(DOMAIN_ATTR_DYNAMIC, smmu_domain->attributes)) {
			ret = -EINVAL;
			break;
		}

		/* this will be validated during attach */
		smmu_domain->cfg.cbndx = *((unsigned int *)data);
		ret = 0;
		break;
	case DOMAIN_ATTR_NON_FATAL_FAULTS: {
		u32 non_fatal_faults = *((int *)data);

		if (non_fatal_faults)
			set_bit(DOMAIN_ATTR_NON_FATAL_FAULTS,
				smmu_domain->attributes);
		else
			clear_bit(DOMAIN_ATTR_NON_FATAL_FAULTS,
				  smmu_domain->attributes);
		ret = 0;
		break;
	}
	case DOMAIN_ATTR_S1_BYPASS: {
		int bypass = *((int *)data);

		/* bypass can't be changed while attached */
		if (smmu_domain->smmu != NULL) {
			ret = -EBUSY;
			break;
		}
		if (bypass)
			set_bit(DOMAIN_ATTR_S1_BYPASS, smmu_domain->attributes);
		else
			clear_bit(DOMAIN_ATTR_S1_BYPASS,
				  smmu_domain->attributes);

		ret = 0;
		break;
	}
	case DOMAIN_ATTR_ATOMIC:
	{
		int atomic_ctx = *((int *)data);

		/* can't be changed while attached */
		if (smmu_domain->smmu != NULL) {
			ret = -EBUSY;
			break;
		}
		if (atomic_ctx)
			set_bit(DOMAIN_ATTR_ATOMIC, smmu_domain->attributes);
		else
			clear_bit(DOMAIN_ATTR_ATOMIC, smmu_domain->attributes);
		break;
	}
	case DOMAIN_ATTR_SECURE_VMID:
		/* can't be changed while attached */
		if (smmu_domain->smmu != NULL) {
			ret = -EBUSY;
			break;
		}

		if (smmu_domain->secure_vmid != VMID_INVAL) {
			ret = -ENODEV;
			WARN(1, "secure vmid already set!");
			break;
		}
		smmu_domain->secure_vmid = *((int *)data);
		break;
		/*
		 * fast_smmu_unmap_page() and fast_smmu_alloc_iova() both
		 * expect that the bus/clock/regulator are already on. Thus also
		 * force DOMAIN_ATTR_ATOMIC to bet set.
		 */
	case DOMAIN_ATTR_FAST:
		/* can't be changed while attached */
		if (smmu_domain->smmu != NULL) {
			ret = -EBUSY;
			break;
		}

		if (*((int *)data)) {
			if (IS_ENABLED(CONFIG_IOMMU_IO_PGTABLE_FAST)) {
				set_bit(DOMAIN_ATTR_FAST,
					smmu_domain->attributes);
				set_bit(DOMAIN_ATTR_ATOMIC,
					smmu_domain->attributes);
				ret = 0;
			} else {
				ret = -ENOTSUPP;
			}
		}
		break;
	default:
		ret = __arm_smmu_domain_set_attr2(domain, attr, data);
	}
out:
	return ret;
}

/* yeee-haw */
static int __arm_smmu_domain_set_attr2(struct iommu_domain *domain,
				    enum iommu_attr attr, void *data)
{
	struct arm_smmu_domain *smmu_domain = to_smmu_domain(domain);
	int ret = 0;
	unsigned long iommu_attr = (unsigned long)attr;

	switch (iommu_attr) {
	case DOMAIN_ATTR_USE_UPSTREAM_HINT:
	case DOMAIN_ATTR_USE_LLC_NWA:
		if (IS_ENABLED(CONFIG_QCOM_IOMMU_IO_PGTABLE_QUIRKS)) {

			/* can't be changed while attached */
			if (smmu_domain->smmu != NULL) {
				ret = -EBUSY;
			} else if (*((int *)data)) {
				set_bit(attr, smmu_domain->attributes);
				ret = 0;
			}
		} else {
			ret = -ENOTSUPP;
		}
		break;
	case DOMAIN_ATTR_EARLY_MAP: {
		int early_map = *((int *)data);

		ret = 0;
		if (early_map) {
			set_bit(DOMAIN_ATTR_EARLY_MAP, smmu_domain->attributes);
		} else {
			if (smmu_domain->smmu)
				ret = arm_smmu_enable_s1_translations(
								smmu_domain);

			if (!ret)
				clear_bit(DOMAIN_ATTR_EARLY_MAP,
					  smmu_domain->attributes);
		}
		break;
	}
	case DOMAIN_ATTR_CB_STALL_DISABLE:
	case DOMAIN_ATTR_NO_CFRE:
		if (*((int *)data))
			set_bit(attr, smmu_domain->attributes);
		ret = 0;
		break;
	case DOMAIN_ATTR_PAGE_TABLE_FORCE_COHERENT: {
		int force_coherent = *((int *)data);

		if (smmu_domain->smmu != NULL) {
			dev_err(smmu_domain->smmu->dev,
			  "cannot change force coherent attribute while attached\n");
			ret = -EBUSY;
		} else if (force_coherent) {
			set_bit(DOMAIN_ATTR_PAGE_TABLE_FORCE_COHERENT,
				smmu_domain->attributes);
			ret = 0;
		} else {
			clear_bit(DOMAIN_ATTR_PAGE_TABLE_FORCE_COHERENT,
				  smmu_domain->attributes);
			ret = 0;
		}
		break;
	}
	case DOMAIN_ATTR_PAGE_TABLE_FORCE_NON_COHERENT: {
		int force_non_coherent = *((int *)data);

		if (smmu_domain->smmu != NULL) {
			dev_err(smmu_domain->smmu->dev,
				"cannot change force non-coherent attribute while attached\n");
			ret = -EBUSY;
		} else if (force_non_coherent) {
			set_bit(DOMAIN_ATTR_PAGE_TABLE_FORCE_NON_COHERENT,
				smmu_domain->attributes);
			ret = 0;
		} else {
			clear_bit(DOMAIN_ATTR_PAGE_TABLE_FORCE_NON_COHERENT,
				  smmu_domain->attributes);
			ret = 0;
		}
		break;
	}
	default:
		ret = -ENODEV;
	}

	return ret;
}

static int arm_smmu_domain_set_attr(struct iommu_domain *domain,
				    enum iommu_attr attr, void *data)
{
	struct arm_smmu_domain *smmu_domain = to_smmu_domain(domain);
	int ret;

	mutex_lock(&smmu_domain->init_mutex);
	ret = __arm_smmu_domain_set_attr(domain, attr, data);
	mutex_unlock(&smmu_domain->init_mutex);

	return ret;
}
static int arm_smmu_of_xlate(struct device *dev, struct of_phandle_args *args)
{
	u32 mask, fwid = 0;

	if (args->args_count > 0)
		fwid |= FIELD_PREP(ARM_SMMU_SMR_ID, args->args[0]);

	if (args->args_count > 1)
		fwid |= FIELD_PREP(ARM_SMMU_SMR_MASK, args->args[1]);
	else if (!of_property_read_u32(args->np, "stream-match-mask", &mask))
		fwid |= FIELD_PREP(ARM_SMMU_SMR_MASK, mask);

	return iommu_fwspec_add_ids(dev, &fwid, 1);
}

static void arm_smmu_get_resv_regions(struct device *dev,
				      struct list_head *head)
{
	struct iommu_resv_region *region;
	int prot = IOMMU_WRITE | IOMMU_NOEXEC | IOMMU_MMIO;

	region = iommu_alloc_resv_region(MSI_IOVA_BASE, MSI_IOVA_LENGTH,
					 prot, IOMMU_RESV_SW_MSI);
	if (!region)
		return;

	list_add_tail(&region->list, head);

	iommu_dma_get_resv_regions(dev, head);
}

<<<<<<< HEAD
static int arm_smmu_enable_s1_translations(struct arm_smmu_domain *smmu_domain)
{
	struct arm_smmu_cfg *cfg = &smmu_domain->cfg;
	struct arm_smmu_device *smmu = smmu_domain->smmu;
	int idx = cfg->cbndx;
	u32 reg;
	int ret;

	ret = arm_smmu_power_on(smmu->pwr);
	if (ret)
		return ret;

	reg = arm_smmu_cb_read(smmu, idx, ARM_SMMU_CB_SCTLR);
	reg |= ARM_SMMU_SCTLR_M;

	arm_smmu_cb_write(smmu, idx, ARM_SMMU_CB_SCTLR, reg);
	arm_smmu_power_off(smmu, smmu->pwr);
	return ret;
=======
static int arm_smmu_def_domain_type(struct device *dev)
{
	struct arm_smmu_master_cfg *cfg = dev_iommu_priv_get(dev);
	const struct arm_smmu_impl *impl = cfg->smmu->impl;

	if (impl && impl->def_domain_type)
		return impl->def_domain_type(dev);

	return 0;
>>>>>>> 86b41f49
}

static struct iommu_ops arm_smmu_ops = {
	.capable		= arm_smmu_capable,
	.domain_alloc		= arm_smmu_domain_alloc,
	.domain_free		= arm_smmu_domain_free,
	.attach_dev		= arm_smmu_attach_dev,
	.detach_dev		= arm_smmu_detach_dev,
	.map			= arm_smmu_map,
	.unmap			= arm_smmu_unmap,
	.flush_iotlb_all	= arm_smmu_flush_iotlb_all,
	.iotlb_sync		= arm_smmu_iotlb_sync,
	.iova_to_phys		= arm_smmu_iova_to_phys,
	.probe_device		= arm_smmu_probe_device,
	.release_device		= arm_smmu_release_device,
	.device_group		= arm_smmu_device_group,
	.domain_get_attr	= arm_smmu_domain_get_attr,
	.domain_set_attr	= arm_smmu_domain_set_attr,
	.of_xlate		= arm_smmu_of_xlate,
	.get_resv_regions	= arm_smmu_get_resv_regions,
	.put_resv_regions	= generic_iommu_put_resv_regions,
	.def_domain_type	= arm_smmu_def_domain_type,
	.pgsize_bitmap		= -1UL, /* Restricted during device attach */
};

static void arm_smmu_context_bank_reset(struct arm_smmu_device *smmu)
{
	int i;

	/* Make sure all context banks are disabled and clear CB_FSR  */
	for (i = 0; i < smmu->num_context_banks; ++i) {
		arm_smmu_write_context_bank(smmu, i, 0);
		arm_smmu_cb_write(smmu, i, ARM_SMMU_CB_FSR, ARM_SMMU_FSR_FAULT);
	}

}

static void arm_smmu_device_reset(struct arm_smmu_device *smmu)
{
	int i;
	u32 reg;

	/* clear global FSR */
	reg = arm_smmu_gr0_read(smmu, ARM_SMMU_GR0_sGFSR);
	arm_smmu_gr0_write(smmu, ARM_SMMU_GR0_sGFSR, reg);

	/*
	 * Reset stream mapping groups: Initial values mark all SMRn as
	 * invalid and all S2CRn as bypass unless overridden.
	 */
	if (!(smmu->options & ARM_SMMU_OPT_SKIP_INIT)) {
		for (i = 0; i < smmu->num_mapping_groups; ++i)
			arm_smmu_write_sme(smmu, i);

		arm_smmu_context_bank_reset(smmu);
	}

	/* Invalidate the TLB, just in case */
	arm_smmu_gr0_write(smmu, ARM_SMMU_GR0_TLBIALLH, QCOM_DUMMY_VAL);
	arm_smmu_gr0_write(smmu, ARM_SMMU_GR0_TLBIALLNSNH, QCOM_DUMMY_VAL);

	reg = arm_smmu_gr0_read(smmu, ARM_SMMU_GR0_sCR0);

	/* Enable fault reporting */
	reg |= (ARM_SMMU_sCR0_GFRE | ARM_SMMU_sCR0_GFIE |
		ARM_SMMU_sCR0_GCFGFRE | ARM_SMMU_sCR0_GCFGFIE);

	/* Disable TLB broadcasting. */
	reg |= (ARM_SMMU_sCR0_VMIDPNE | ARM_SMMU_sCR0_PTM);

	/* Enable client access, handling unmatched streams as appropriate */
	reg &= ~ARM_SMMU_sCR0_CLIENTPD;
	if (disable_bypass)
		reg |= ARM_SMMU_sCR0_USFCFG;
	else
		reg &= ~ARM_SMMU_sCR0_USFCFG;

	/* Disable forced broadcasting */
	reg &= ~ARM_SMMU_sCR0_FB;

	/* Don't upgrade barriers */
	reg &= ~(ARM_SMMU_sCR0_BSU);

	if (smmu->features & ARM_SMMU_FEAT_VMID16)
		reg |= ARM_SMMU_sCR0_VMID16EN;

	if (smmu->features & ARM_SMMU_FEAT_EXIDS)
		reg |= ARM_SMMU_sCR0_EXIDENABLE;

	/* Force bypass transaction to be Non-Shareable & not io-coherent */
	reg &= ~ARM_SMMU_sCR0_SHCFG;
	reg |= FIELD_PREP(ARM_SMMU_sCR0_SHCFG, ARM_SMMU_sCR0_SHCFG_NSH);

	if (smmu->impl && smmu->impl->reset)
		smmu->impl->reset(smmu);

	/* Push the button */
	arm_smmu_tlb_sync_global(smmu);
	wmb();
	arm_smmu_gr0_write(smmu, ARM_SMMU_GR0_sCR0, reg);
}

static int arm_smmu_id_size_to_bits(int size)
{
	switch (size) {
	case 0:
		return 32;
	case 1:
		return 36;
	case 2:
		return 40;
	case 3:
		return 42;
	case 4:
		return 44;
	case 5:
	default:
		return 48;
	}
}

static int arm_smmu_handoff_cbs(struct arm_smmu_device *smmu)
{
	u32 i, smr, s2cr;

	for (i = 0; i < smmu->num_mapping_groups; i++) {
		smr = arm_smmu_gr0_read(smmu, ARM_SMMU_GR0_SMR(i));
		s2cr = arm_smmu_gr0_read(smmu, ARM_SMMU_GR0_S2CR(i));

		smmu->smrs[i].mask = FIELD_GET(ARM_SMMU_SMR_MASK, smr);
		smmu->smrs[i].id = FIELD_GET(ARM_SMMU_SMR_ID, smr);
		if (smmu->features & ARM_SMMU_FEAT_EXIDS)
			smmu->smrs[i].valid = FIELD_GET(ARM_SMMU_S2CR_EXIDVALID, s2cr);
		else
			smmu->smrs[i].valid = FIELD_GET(ARM_SMMU_SMR_VALID, smr);

		smmu->s2crs[i].group = NULL;
		smmu->s2crs[i].count = 0;
		smmu->s2crs[i].type = FIELD_GET(ARM_SMMU_S2CR_TYPE, s2cr);
		smmu->s2crs[i].privcfg = FIELD_GET(ARM_SMMU_S2CR_PRIVCFG, s2cr);
		smmu->s2crs[i].cbndx = FIELD_GET(ARM_SMMU_S2CR_CBNDX, s2cr);

		if (!smmu->smrs[i].valid)
			continue;

		smmu->s2crs[i].pinned = true;
		bitmap_set(smmu->context_map, smmu->s2crs[i].cbndx, 1);
	}

	return 0;
}

static int arm_smmu_parse_impl_def_registers(struct arm_smmu_device *smmu)
{
	struct device *dev = smmu->dev;
	int i, ntuples, ret;
	u32 *tuples;
	struct arm_smmu_impl_def_reg *regs, *regit;

	if (!of_find_property(dev->of_node, "attach-impl-defs", &ntuples))
		return 0;

	ntuples /= sizeof(u32);
	if (ntuples % 2) {
		dev_err(dev,
			"Invalid number of attach-impl-defs registers: %d\n",
			ntuples);
		return -EINVAL;
	}

	regs = devm_kmalloc(
		dev, sizeof(*smmu->impl_def_attach_registers) * ntuples,
		GFP_KERNEL);
	if (!regs)
		return -ENOMEM;

	tuples = devm_kmalloc(dev, sizeof(u32) * ntuples * 2, GFP_KERNEL);
	if (!tuples)
		return -ENOMEM;

	ret = of_property_read_u32_array(dev->of_node, "attach-impl-defs",
					tuples, ntuples);
	if (ret)
		return ret;

	for (i = 0, regit = regs; i < ntuples; i += 2, ++regit) {
		regit->offset = tuples[i];
		regit->value = tuples[i + 1];
	}

	devm_kfree(dev, tuples);

	smmu->impl_def_attach_registers = regs;
	smmu->num_impl_def_attach_registers = ntuples / 2;

	return 0;
}


static int arm_smmu_init_clocks(struct arm_smmu_power_resources *pwr)
{
	const char *cname;
	struct property *prop;
	int i;
	struct device *dev = pwr->dev;

	pwr->num_clocks =
		of_property_count_strings(dev->of_node, "clock-names");

	if (pwr->num_clocks < 1) {
		pwr->num_clocks = 0;
		return 0;
	}

	pwr->clocks = devm_kzalloc(
		dev, sizeof(*pwr->clocks) * pwr->num_clocks,
		GFP_KERNEL);

	if (!pwr->clocks)
		return -ENOMEM;

	i = 0;
	of_property_for_each_string(dev->of_node, "clock-names",
				prop, cname) {
		struct clk *c = devm_clk_get(dev, cname);

		if (IS_ERR(c)) {
			dev_err(dev, "Couldn't get clock: %s\n",
				cname);
			return PTR_ERR(c);
		}

		if (clk_get_rate(c) == 0) {
			long rate = clk_round_rate(c, 1000);

			clk_set_rate(c, rate);
		}

		pwr->clocks[i] = c;

		++i;
	}
	return 0;
}

static int arm_smmu_init_regulators(struct arm_smmu_power_resources *pwr)
{
	const char *cname;
	struct property *prop;
	int i, ret = 0;
	struct device *dev = pwr->dev;

	pwr->num_gdscs =
		of_property_count_strings(dev->of_node, "qcom,regulator-names");

	if (pwr->num_gdscs < 1) {
		pwr->num_gdscs = 0;
		return 0;
	}

	pwr->gdscs = devm_kzalloc(
			dev, sizeof(*pwr->gdscs) * pwr->num_gdscs, GFP_KERNEL);

	if (!pwr->gdscs)
		return -ENOMEM;

	if (!of_property_read_u32(dev->of_node,
				  "qcom,deferred-regulator-disable-delay",
				  &(pwr->regulator_defer)))
		dev_info(dev, "regulator defer delay %d\n",
			pwr->regulator_defer);

	i = 0;
	of_property_for_each_string(dev->of_node, "qcom,regulator-names",
				prop, cname)
		pwr->gdscs[i++].supply = cname;

	ret = devm_regulator_bulk_get(dev, pwr->num_gdscs, pwr->gdscs);
	return ret;
}

static int arm_smmu_init_interconnect(struct arm_smmu_power_resources *pwr)
{
	struct device *dev = pwr->dev;

	/* We don't want the interconnect APIs to print an error message */
	if (!of_find_property(dev->of_node, "interconnects", NULL)) {
		dev_dbg(dev, "No interconnect info\n");
		return 0;
	}

	pwr->icc_path = of_icc_get(dev, NULL);
	if (IS_ERR_OR_NULL(pwr->icc_path)) {
		if (PTR_ERR(pwr->icc_path) != -EPROBE_DEFER)
			dev_err(dev, "Unable to read interconnect path from devicetree rc: %ld\n",
				PTR_ERR(pwr->icc_path));
		return pwr->icc_path ? PTR_ERR(pwr->icc_path) : -EINVAL;
	}

	if (of_property_read_bool(dev->of_node, "qcom,active-only"))
		icc_set_tag(pwr->icc_path, ARM_SMMU_ICC_ACTIVE_ONLY_TAG);

	return 0;
}

/*
 * Cleanup done by devm. Any non-devm resources must clean up themselves.
 */
static struct arm_smmu_power_resources *arm_smmu_init_power_resources(
						struct platform_device *pdev)
{
	struct arm_smmu_power_resources *pwr;
	int ret;

	pwr = devm_kzalloc(&pdev->dev, sizeof(*pwr), GFP_KERNEL);
	if (!pwr)
		return ERR_PTR(-ENOMEM);

	pwr->dev = &pdev->dev;
	pwr->pdev = pdev;
	mutex_init(&pwr->power_lock);
	spin_lock_init(&pwr->clock_refs_lock);

	ret = arm_smmu_init_clocks(pwr);
	if (ret)
		return ERR_PTR(ret);

	ret = arm_smmu_init_regulators(pwr);
	if (ret)
		return ERR_PTR(ret);

	ret = arm_smmu_init_interconnect(pwr);
	if (ret)
		return ERR_PTR(ret);

	return pwr;
}

static void arm_smmu_exit_power_resources(struct arm_smmu_power_resources *pwr)
{
	icc_put(pwr->icc_path);
}

static int arm_smmu_device_cfg_probe(struct arm_smmu_device *smmu)
{
	unsigned int size;
	u32 id;
	bool cttw_reg, cttw_fw = smmu->features & ARM_SMMU_FEAT_COHERENT_WALK;
	int i;

	dev_dbg(smmu->dev, "probing hardware configuration...\n");
	dev_dbg(smmu->dev, "SMMUv%d with:\n",
			smmu->version == ARM_SMMU_V2 ? 2 : 1);

	/* ID0 */
	id = arm_smmu_gr0_read(smmu, ARM_SMMU_GR0_ID0);

	/* Restrict available stages based on module parameter */
	if (force_stage == 1)
		id &= ~(ARM_SMMU_ID0_S2TS | ARM_SMMU_ID0_NTS);
	else if (force_stage == 2)
		id &= ~(ARM_SMMU_ID0_S1TS | ARM_SMMU_ID0_NTS);

	if (id & ARM_SMMU_ID0_S1TS) {
		smmu->features |= ARM_SMMU_FEAT_TRANS_S1;
		dev_dbg(smmu->dev, "\tstage 1 translation\n");
	}

	if (id & ARM_SMMU_ID0_S2TS) {
		smmu->features |= ARM_SMMU_FEAT_TRANS_S2;
		dev_dbg(smmu->dev, "\tstage 2 translation\n");
	}

	if (id & ARM_SMMU_ID0_NTS) {
		smmu->features |= ARM_SMMU_FEAT_TRANS_NESTED;
		dev_dbg(smmu->dev, "\tnested translation\n");
	}

	if (!(smmu->features &
		(ARM_SMMU_FEAT_TRANS_S1 | ARM_SMMU_FEAT_TRANS_S2))) {
		dev_err(smmu->dev, "\tno translation support!\n");
		return -ENODEV;
	}

	if ((id & ARM_SMMU_ID0_S1TS) &&
	    ((smmu->version < ARM_SMMU_V2) || !(id & ARM_SMMU_ID0_ATOSNS))) {
		smmu->features |= ARM_SMMU_FEAT_TRANS_OPS;
		dev_dbg(smmu->dev, "\taddress translation ops\n");
	}

	/*
	 * In order for DMA API calls to work properly, we must defer to what
	 * the FW says about coherency, regardless of what the hardware claims.
	 * Fortunately, this also opens up a workaround for systems where the
	 * ID register value has ended up configured incorrectly.
	 */
	cttw_reg = !!(id & ARM_SMMU_ID0_CTTW);
	if (cttw_fw || cttw_reg)
		dev_notice(smmu->dev, "\t%scoherent table walk\n",
			   cttw_fw ? "" : "non-");
	if (cttw_fw != cttw_reg)
		dev_notice(smmu->dev,
			   "\t(IDR0.CTTW overridden by FW configuration)\n");

	/* Max. number of entries we have for stream matching/indexing */
	if (smmu->version == ARM_SMMU_V2 && id & ARM_SMMU_ID0_EXIDS) {
		smmu->features |= ARM_SMMU_FEAT_EXIDS;
		size = 1 << 16;
	} else {
		size = 1 << FIELD_GET(ARM_SMMU_ID0_NUMSIDB, id);
	}
	smmu->streamid_mask = size - 1;
	if (id & ARM_SMMU_ID0_SMS) {
		smmu->features |= ARM_SMMU_FEAT_STREAM_MATCH;
		size = FIELD_GET(ARM_SMMU_ID0_NUMSMRG, id);
		if (size == 0) {
			dev_err(smmu->dev,
				"stream-matching supported, but no SMRs present!\n");
			return -ENODEV;
		}

		/* Zero-initialised to mark as invalid */
		smmu->smrs = devm_kcalloc(smmu->dev, size, sizeof(*smmu->smrs),
					  GFP_KERNEL);
		if (!smmu->smrs)
			return -ENOMEM;

		dev_notice(smmu->dev,
			   "\tstream matching with %u register groups", size);
	}
	/* s2cr->type == 0 means translation, so initialise explicitly */
	smmu->s2crs = devm_kmalloc_array(smmu->dev, size, sizeof(*smmu->s2crs),
					 GFP_KERNEL);
	if (!smmu->s2crs)
		return -ENOMEM;
	for (i = 0; i < size; i++)
		smmu->s2crs[i] = s2cr_init_val;

	smmu->num_mapping_groups = size;
	mutex_init(&smmu->stream_map_mutex);
	mutex_init(&smmu->iommu_group_mutex);
	spin_lock_init(&smmu->global_sync_lock);

	if (smmu->version < ARM_SMMU_V2 ||
	    !(id & ARM_SMMU_ID0_PTFS_NO_AARCH32)) {
		smmu->features |= ARM_SMMU_FEAT_FMT_AARCH32_L;
		if (!(id & ARM_SMMU_ID0_PTFS_NO_AARCH32S))
			smmu->features |= ARM_SMMU_FEAT_FMT_AARCH32_S;
	}

	/* ID1 */
	id = arm_smmu_gr0_read(smmu, ARM_SMMU_GR0_ID1);
	smmu->pgshift = (id & ARM_SMMU_ID1_PAGESIZE) ? 16 : 12;

	/* Check for size mismatch of SMMU address space from mapped region */
	size = 1 << (FIELD_GET(ARM_SMMU_ID1_NUMPAGENDXB, id) + 1);
	if (smmu->numpage != 2 * size << smmu->pgshift)
		dev_warn(smmu->dev,
			"SMMU address space size (0x%x) differs from mapped region size (0x%x)!\n",
			2 * size << smmu->pgshift, smmu->numpage);
	/* Now properly encode NUMPAGE to subsequently derive SMMU_CB_BASE */
	smmu->numpage = size;

	smmu->num_s2_context_banks = FIELD_GET(ARM_SMMU_ID1_NUMS2CB, id);
	smmu->num_context_banks = FIELD_GET(ARM_SMMU_ID1_NUMCB, id);
	if (smmu->num_s2_context_banks > smmu->num_context_banks) {
		dev_err(smmu->dev, "impossible number of S2 context banks!\n");
		return -ENODEV;
	}
	dev_dbg(smmu->dev, "\t%u context banks (%u stage-2 only)\n",
		   smmu->num_context_banks, smmu->num_s2_context_banks);
	smmu->cbs = devm_kcalloc(smmu->dev, smmu->num_context_banks,
				 sizeof(*smmu->cbs), GFP_KERNEL);
	if (!smmu->cbs)
		return -ENOMEM;

	/* ID2 */
	id = arm_smmu_gr0_read(smmu, ARM_SMMU_GR0_ID2);
	size = arm_smmu_id_size_to_bits(FIELD_GET(ARM_SMMU_ID2_IAS, id));
	smmu->ipa_size = size;

	/* The output mask is also applied for bypass */
	size = arm_smmu_id_size_to_bits(FIELD_GET(ARM_SMMU_ID2_OAS, id));
	smmu->pa_size = size;

	if (id & ARM_SMMU_ID2_VMID16)
		smmu->features |= ARM_SMMU_FEAT_VMID16;

	/*
	 * What the page table walker can address actually depends on which
	 * descriptor format is in use, but since a) we don't know that yet,
	 * and b) it can vary per context bank, this will have to do...
	 */
	if (dma_set_mask_and_coherent(smmu->dev, DMA_BIT_MASK(size)))
		dev_warn(smmu->dev,
			 "failed to set DMA mask for table walker\n");

	if (smmu->version < ARM_SMMU_V2) {
		smmu->va_size = smmu->ipa_size;
		if (smmu->version == ARM_SMMU_V1_64K)
			smmu->features |= ARM_SMMU_FEAT_FMT_AARCH64_64K;
	} else {
		size = FIELD_GET(ARM_SMMU_ID2_UBS, id);
		smmu->va_size = arm_smmu_id_size_to_bits(size);
		if (id & ARM_SMMU_ID2_PTFS_4K)
			smmu->features |= ARM_SMMU_FEAT_FMT_AARCH64_4K;
		if (id & ARM_SMMU_ID2_PTFS_16K)
			smmu->features |= ARM_SMMU_FEAT_FMT_AARCH64_16K;
		if (id & ARM_SMMU_ID2_PTFS_64K)
			smmu->features |= ARM_SMMU_FEAT_FMT_AARCH64_64K;
	}

	/* Now we've corralled the various formats, what'll it do? */
	if (smmu->features & ARM_SMMU_FEAT_FMT_AARCH32_S)
		smmu->pgsize_bitmap |= SZ_4K | SZ_64K | SZ_1M | SZ_16M;
	if (smmu->features &
	    (ARM_SMMU_FEAT_FMT_AARCH32_L | ARM_SMMU_FEAT_FMT_AARCH64_4K))
		smmu->pgsize_bitmap |= SZ_4K | SZ_2M | SZ_1G;
	if (smmu->features & ARM_SMMU_FEAT_FMT_AARCH64_16K)
		smmu->pgsize_bitmap |= SZ_16K | SZ_32M;
	if (smmu->features & ARM_SMMU_FEAT_FMT_AARCH64_64K)
		smmu->pgsize_bitmap |= SZ_64K | SZ_512M;

	if (arm_smmu_ops.pgsize_bitmap == -1UL)
		arm_smmu_ops.pgsize_bitmap = smmu->pgsize_bitmap;
	else
		arm_smmu_ops.pgsize_bitmap |= smmu->pgsize_bitmap;
	dev_dbg(smmu->dev, "\tSupported page sizes: 0x%08lx\n",
		   smmu->pgsize_bitmap);


	if (smmu->features & ARM_SMMU_FEAT_TRANS_S1)
		dev_dbg(smmu->dev, "\tStage-1: %lu-bit VA -> %lu-bit IPA\n",
			smmu->va_size, smmu->ipa_size);

	if (smmu->features & ARM_SMMU_FEAT_TRANS_S2)
		dev_dbg(smmu->dev, "\tStage-2: %lu-bit IPA -> %lu-bit PA\n",
			smmu->ipa_size, smmu->pa_size);

	if (smmu->impl && smmu->impl->cfg_probe)
		return smmu->impl->cfg_probe(smmu);

	return 0;
}

struct arm_smmu_match_data {
	enum arm_smmu_arch_version version;
	enum arm_smmu_implementation model;
};

#define ARM_SMMU_MATCH_DATA(name, ver, imp)	\
static const struct arm_smmu_match_data name = { .version = ver, .model = imp }

ARM_SMMU_MATCH_DATA(smmu_generic_v1, ARM_SMMU_V1, GENERIC_SMMU);
ARM_SMMU_MATCH_DATA(smmu_generic_v2, ARM_SMMU_V2, GENERIC_SMMU);
ARM_SMMU_MATCH_DATA(arm_mmu401, ARM_SMMU_V1_64K, GENERIC_SMMU);
ARM_SMMU_MATCH_DATA(arm_mmu500, ARM_SMMU_V2, ARM_MMU500);
ARM_SMMU_MATCH_DATA(cavium_smmuv2, ARM_SMMU_V2, CAVIUM_SMMUV2);
ARM_SMMU_MATCH_DATA(qcom_smmuv500, ARM_SMMU_V2, QCOM_SMMUV500);
ARM_SMMU_MATCH_DATA(qcom_smmuv2, ARM_SMMU_V2, QCOM_SMMUV2);

static const struct of_device_id arm_smmu_of_match[] = {
	{ .compatible = "arm,smmu-v1", .data = &smmu_generic_v1 },
	{ .compatible = "arm,smmu-v2", .data = &smmu_generic_v2 },
	{ .compatible = "arm,mmu-400", .data = &smmu_generic_v1 },
	{ .compatible = "arm,mmu-401", .data = &arm_mmu401 },
	{ .compatible = "arm,mmu-500", .data = &arm_mmu500 },
	{ .compatible = "cavium,smmu-v2", .data = &cavium_smmuv2 },
	{ .compatible = "qcom,qsmmu-v500", .data = &qcom_smmuv500 },
	{ .compatible = "qcom,smmu-v2", .data = &qcom_smmuv2 },
	{ },
};
MODULE_DEVICE_TABLE(of, arm_smmu_of_match);

#ifdef CONFIG_ACPI
static int acpi_smmu_get_data(u32 model, struct arm_smmu_device *smmu)
{
	int ret = 0;

	switch (model) {
	case ACPI_IORT_SMMU_V1:
	case ACPI_IORT_SMMU_CORELINK_MMU400:
		smmu->version = ARM_SMMU_V1;
		smmu->model = GENERIC_SMMU;
		break;
	case ACPI_IORT_SMMU_CORELINK_MMU401:
		smmu->version = ARM_SMMU_V1_64K;
		smmu->model = GENERIC_SMMU;
		break;
	case ACPI_IORT_SMMU_V2:
		smmu->version = ARM_SMMU_V2;
		smmu->model = GENERIC_SMMU;
		break;
	case ACPI_IORT_SMMU_CORELINK_MMU500:
		smmu->version = ARM_SMMU_V2;
		smmu->model = ARM_MMU500;
		break;
	case ACPI_IORT_SMMU_CAVIUM_THUNDERX:
		smmu->version = ARM_SMMU_V2;
		smmu->model = CAVIUM_SMMUV2;
		break;
	default:
		ret = -ENODEV;
	}

	return ret;
}

static int arm_smmu_device_acpi_probe(struct platform_device *pdev,
				      struct arm_smmu_device *smmu)
{
	struct device *dev = smmu->dev;
	struct acpi_iort_node *node =
		*(struct acpi_iort_node **)dev_get_platdata(dev);
	struct acpi_iort_smmu *iort_smmu;
	int ret;

	/* Retrieve SMMU1/2 specific data */
	iort_smmu = (struct acpi_iort_smmu *)node->node_data;

	ret = acpi_smmu_get_data(iort_smmu->model, smmu);
	if (ret < 0)
		return ret;

	/* Ignore the configuration access interrupt */
	smmu->num_global_irqs = 1;

	if (iort_smmu->flags & ACPI_IORT_SMMU_COHERENT_WALK)
		smmu->features |= ARM_SMMU_FEAT_COHERENT_WALK;

	return 0;
}
#else
static inline int arm_smmu_device_acpi_probe(struct platform_device *pdev,
					     struct arm_smmu_device *smmu)
{
	return -ENODEV;
}
#endif

static int arm_smmu_bus_init(struct iommu_ops *ops)
{
	int err;

	/* Oh, for a proper bus abstraction */
	if (!iommu_present(&platform_bus_type)) {
		err = bus_set_iommu(&platform_bus_type, ops);
		if (err)
			return err;
	}
#ifdef CONFIG_ARM_AMBA
	if (!iommu_present(&amba_bustype)) {
		err = bus_set_iommu(&amba_bustype, ops);
		if (err)
			goto err_reset_platform_ops;
	}
#endif
#ifdef CONFIG_PCI
	if (!iommu_present(&pci_bus_type)) {
		err = bus_set_iommu(&pci_bus_type, ops);
		if (err)
			goto err_reset_amba_ops;
	}
#endif
#ifdef CONFIG_FSL_MC_BUS
	if (!iommu_present(&fsl_mc_bus_type)) {
		err = bus_set_iommu(&fsl_mc_bus_type, ops);
		if (err)
			goto err_reset_pci_ops;
	}
#endif
	return 0;

err_reset_pci_ops: __maybe_unused;
#ifdef CONFIG_PCI
	bus_set_iommu(&pci_bus_type, NULL);
#endif
err_reset_amba_ops: __maybe_unused;
#ifdef CONFIG_ARM_AMBA
	bus_set_iommu(&amba_bustype, NULL);
#endif
err_reset_platform_ops: __maybe_unused;
	bus_set_iommu(&platform_bus_type, NULL);
	return err;
}

static int arm_smmu_device_dt_probe(struct platform_device *pdev)
{
	const struct arm_smmu_match_data *data;
	struct resource *res;
	struct arm_smmu_device *smmu;
	struct device *dev = &pdev->dev;
	int num_irqs, i, err;
	bool legacy_binding;

	legacy_binding = of_find_property(dev->of_node, "mmu-masters", NULL);
	if (legacy_binding && !using_generic_binding) {
		if (!using_legacy_binding) {
			pr_notice("deprecated \"mmu-masters\" DT property in use; %s support unavailable\n",
				  IS_ENABLED(CONFIG_ARM_SMMU_LEGACY_DT_BINDINGS) ? "DMA API" : "SMMU");
		}
		using_legacy_binding = true;
	} else if (!legacy_binding && !using_legacy_binding) {
		using_generic_binding = true;
	} else {
		dev_err(dev, "not probing due to mismatched DT properties\n");
		return -ENODEV;
	}

	smmu = devm_kzalloc(dev, sizeof(*smmu), GFP_KERNEL);
	if (!smmu)
		return -ENOMEM;

	smmu->dev = dev;

	data = of_device_get_match_data(dev);
	smmu->version = data->version;
	smmu->model = data->model;

	if (of_dma_is_coherent(dev->of_node))
		smmu->features |= ARM_SMMU_FEAT_COHERENT_WALK;

	smmu = arm_smmu_impl_init(smmu);
	if (IS_ERR(smmu))
		return PTR_ERR(smmu);

	idr_init(&smmu->asid_idr);
	mutex_init(&smmu->idr_mutex);

	res = platform_get_resource(pdev, IORESOURCE_MEM, 0);
	if (res == NULL) {
		dev_err(dev, "no MEM resource info\n");
		return -EINVAL;
	}

	smmu->phys_addr = res->start;
	smmu->base = devm_ioremap_resource(dev, res);
	if (IS_ERR(smmu->base))
		return PTR_ERR(smmu->base);
	/*
	 * The resource size should effectively match the value of SMMU_TOP;
	 * stash that temporarily until we know PAGESIZE to validate it with.
	 */
	smmu->numpage = resource_size(res);

	if (of_property_read_u32(dev->of_node, "#global-interrupts",
				 &smmu->num_global_irqs)) {
		dev_err(dev, "missing #global-interrupts property\n");
		return -ENODEV;
	}

	num_irqs = 0;
	while ((res = platform_get_resource(pdev, IORESOURCE_IRQ, num_irqs))) {
		num_irqs++;
		if (num_irqs > smmu->num_global_irqs)
			smmu->num_context_irqs++;
	}

	if (!smmu->num_context_irqs) {
		dev_err(dev, "found %d interrupts but expected at least %d\n",
			num_irqs, smmu->num_global_irqs + 1);
		return -ENODEV;
	}

	smmu->irqs = devm_kcalloc(dev, num_irqs, sizeof(*smmu->irqs),
				  GFP_KERNEL);
	if (!smmu->irqs)
		return -ENOMEM;

	for (i = 0; i < num_irqs; ++i) {
		int irq = platform_get_irq(pdev, i);

		if (irq < 0)
			return -ENODEV;
		smmu->irqs[i] = irq;
	}

	parse_driver_options(smmu);

	smmu->pwr = arm_smmu_init_power_resources(pdev);
	if (IS_ERR(smmu->pwr))
		return PTR_ERR(smmu->pwr);

	err = arm_smmu_power_on(smmu->pwr);
	if (err)
		goto out_exit_power_resources;

	err = arm_smmu_device_cfg_probe(smmu);
	if (err)
		goto out_power_off;

	err = arm_smmu_handoff_cbs(smmu);
	if (err)
		goto out_power_off;

	err = arm_smmu_parse_impl_def_registers(smmu);
	if (err)
		goto out_power_off;

	if (smmu->version == ARM_SMMU_V2) {
		if (smmu->num_context_banks > smmu->num_context_irqs) {
			dev_err(dev,
				"found %d context interrupt(s) but have %d context banks. assuming %d context interrupts.\n",
				smmu->num_context_irqs, smmu->num_context_banks,
				smmu->num_context_banks);
			return -ENODEV;
		}
		/* Ignore superfluous interrupts */
		smmu->num_context_irqs = smmu->num_context_banks;
	}

	for (i = 0; i < smmu->num_global_irqs; ++i) {
		err = devm_request_threaded_irq(smmu->dev, smmu->irqs[i],
					NULL, arm_smmu_global_fault,
					IRQF_ONESHOT | IRQF_SHARED,
					"arm-smmu global fault", smmu);
		if (err) {
			dev_err(dev, "failed to request global IRQ %d (%u)\n",
				i, smmu->irqs[i]);
			goto out_power_off;
		}
	}

	iommu_device_set_ops(&smmu->iommu, &arm_smmu_ops);
	iommu_device_set_fwnode(&smmu->iommu, dev->fwnode);

	err = iommu_device_register(&smmu->iommu);

	if (err) {
		dev_err(dev, "Failed to register iommu\n");
		return err;
	}
	platform_set_drvdata(pdev, smmu);
	arm_smmu_device_reset(smmu);
	arm_smmu_test_smr_masks(smmu);
	arm_smmu_interrupt_selftest(smmu);
	arm_smmu_power_off(smmu, smmu->pwr);

	/*
	 * We want to avoid touching dev->power.lock in fastpaths unless
	 * it's really going to do something useful - pm_runtime_enabled()
	 * can serve as an ideal proxy for that decision. So, conditionally
	 * enable pm_runtime.
	 */
	if (dev->pm_domain) {
		pm_runtime_set_active(dev);
		pm_runtime_enable(dev);
	}

	/*
	 * For ACPI and generic DT bindings, an SMMU will be probed before
	 * any device which might need it, so we want the bus ops in place
	 * ready to handle default domain setup as soon as any SMMU exists.
	 */
	if (!using_legacy_binding)
		return arm_smmu_bus_init(&arm_smmu_ops);

	return 0;

out_power_off:
	arm_smmu_power_off(smmu, smmu->pwr);

out_exit_power_resources:
	arm_smmu_exit_power_resources(smmu->pwr);

	return err;
}

static int arm_smmu_device_remove(struct platform_device *pdev)
{
	struct arm_smmu_device *smmu = platform_get_drvdata(pdev);

	if (!smmu)
		return -ENODEV;

	if (arm_smmu_power_on(smmu->pwr))
		return -EINVAL;

	if (!bitmap_empty(smmu->context_map, ARM_SMMU_MAX_CBS))
		dev_notice(&pdev->dev, "disabling translation\n");

	arm_smmu_bus_init(NULL);
	iommu_device_unregister(&smmu->iommu);
	iommu_device_sysfs_remove(&smmu->iommu);

	if (smmu->impl && smmu->impl->device_remove)
		smmu->impl->device_remove(smmu);

	idr_destroy(&smmu->asid_idr);

	/* Turn the thing off */
	arm_smmu_gr0_write(smmu, ARM_SMMU_GR0_sCR0, ARM_SMMU_sCR0_CLIENTPD);
	arm_smmu_power_off(smmu, smmu->pwr);

	arm_smmu_exit_power_resources(smmu->pwr);

	return 0;
}

static int __maybe_unused arm_smmu_runtime_resume(struct device *dev)
{
	struct arm_smmu_device *smmu = dev_get_drvdata(dev);
	int ret;

	ret = clk_bulk_enable(smmu->num_clks, smmu->clks);
	if (ret)
		return ret;

	ret = arm_smmu_power_on(smmu->pwr);
	if (ret)
		return ret;

	arm_smmu_device_reset(smmu);
	arm_smmu_power_off(smmu, smmu->pwr);

	return 0;
}

static int __maybe_unused arm_smmu_runtime_suspend(struct device *dev)
{
	struct arm_smmu_device *smmu = dev_get_drvdata(dev);

	clk_bulk_disable(smmu->num_clks, smmu->clks);

	return 0;
}

static int __maybe_unused arm_smmu_pm_resume(struct device *dev)
{
	if (pm_runtime_suspended(dev))
		return 0;

	return arm_smmu_runtime_resume(dev);
}

static int __maybe_unused arm_smmu_pm_suspend(struct device *dev)
{
	if (pm_runtime_suspended(dev))
		return 0;

	return arm_smmu_runtime_suspend(dev);
}

static const struct dev_pm_ops arm_smmu_pm_ops = {
	SET_SYSTEM_SLEEP_PM_OPS(arm_smmu_pm_suspend, arm_smmu_pm_resume)
	SET_RUNTIME_PM_OPS(arm_smmu_runtime_suspend,
			   arm_smmu_runtime_resume, NULL)
};

static const struct of_device_id qsmmuv500_tbu_of_match[] = {
	{.compatible = "qcom,qsmmuv500-tbu"},
	{}
};

static int qsmmuv500_tbu_probe(struct platform_device *pdev)
{
	struct resource *res;
	struct device *dev = &pdev->dev;
	struct qsmmuv500_tbu_device *tbu;
	const __be32 *cell;
	int len;

	tbu = devm_kzalloc(dev, sizeof(*tbu), GFP_KERNEL);
	if (!tbu)
		return -ENOMEM;

	INIT_LIST_HEAD(&tbu->list);
	tbu->dev = dev;
	spin_lock_init(&tbu->halt_lock);

	res = platform_get_resource_byname(pdev, IORESOURCE_MEM, "base");
	tbu->base = devm_ioremap_resource(dev, res);
	if (IS_ERR(tbu->base))
		return PTR_ERR(tbu->base);

	res = platform_get_resource_byname(pdev, IORESOURCE_MEM, "status-reg");
	tbu->status_reg = devm_ioremap_resource(dev, res);
	if (IS_ERR(tbu->status_reg))
		return PTR_ERR(tbu->status_reg);

	cell = of_get_property(dev->of_node, "qcom,stream-id-range", &len);
	if (!cell || len < 8)
		return -EINVAL;

	tbu->sid_start = of_read_number(cell, 1);
	tbu->num_sids = of_read_number(cell + 1, 1);

	tbu->pwr = arm_smmu_init_power_resources(pdev);
	if (IS_ERR(tbu->pwr))
		return PTR_ERR(tbu->pwr);

	dev_set_drvdata(dev, tbu);
	return 0;
}

static int qsmmuv500_tbu_remove(struct platform_device *pdev)
{
	struct qsmmuv500_tbu_device *tbu = dev_get_drvdata(&pdev->dev);

	arm_smmu_exit_power_resources(tbu->pwr);
	return 0;
}

static struct platform_driver qsmmuv500_tbu_driver = {
	.driver	= {
		.name		= "qsmmuv500-tbu",
		.of_match_table	= of_match_ptr(qsmmuv500_tbu_of_match),
	},
	.probe	= qsmmuv500_tbu_probe,
	.remove = qsmmuv500_tbu_remove,
};

static struct platform_driver arm_smmu_driver = {
	.driver	= {
		.name			= "arm-smmu",
		.of_match_table		= arm_smmu_of_match,
		.pm			= &arm_smmu_pm_ops,
		.suppress_bind_attrs    = true,
	},
	.probe	= arm_smmu_device_dt_probe,
	.remove	= arm_smmu_device_remove,
};

static int __init arm_smmu_init(void)
{
	int ret;
	ktime_t cur;

	cur = ktime_get();
	ret = platform_driver_register(&qsmmuv500_tbu_driver);
	if (ret)
		return ret;

	ret = platform_driver_register(&arm_smmu_driver);
	if (ret) {
		platform_driver_unregister(&qsmmuv500_tbu_driver);
		return ret;
	}

	trace_smmu_init(ktime_us_delta(ktime_get(), cur));
	return ret;
}
subsys_initcall(arm_smmu_init);

static void __exit arm_smmu_exit(void)
{
	platform_driver_unregister(&arm_smmu_driver);
	platform_driver_unregister(&qsmmuv500_tbu_driver);
}
module_exit(arm_smmu_exit);

MODULE_DESCRIPTION("IOMMU API for ARM architected SMMU implementations");
MODULE_AUTHOR("Will Deacon <will@kernel.org>");
MODULE_LICENSE("GPL v2");<|MERGE_RESOLUTION|>--- conflicted
+++ resolved
@@ -118,14 +118,6 @@
 	size_t size;
 	struct list_head entry;
 };
-<<<<<<< HEAD
-=======
-#define INVALID_SMENDX			-1
-#define cfg_smendx(cfg, fw, i) \
-	(i >= fw->num_ids ? INVALID_SMENDX : cfg->smendx[i])
-#define for_each_cfg_sme(cfg, fw, i, idx) \
-	for (i = 0; idx = cfg_smendx(cfg, fw, i), i < fw->num_ids; ++i)
->>>>>>> 86b41f49
 
 static bool using_legacy_binding, using_generic_binding;
 
@@ -1854,7 +1846,7 @@
 		goto out_clear_smmu;
 	}
 
-	group = iommu_group_get_for_dev(smmu_domain->dev);
+	group = iommu_group_get(smmu_domain->dev);
 	iop = container_of(smmu_domain->pgtbl_ops, struct io_pgtable, ops);
 	ret = iommu_logger_register(&smmu_domain->logger, domain, group, iop);
 	iommu_group_put(group);
@@ -2187,28 +2179,9 @@
 	}
 	mutex_unlock(&smmu->stream_map_mutex);
 
-<<<<<<< HEAD
-	group = iommu_group_get_for_dev(dev);
-	if (IS_ERR(group)) {
-		ret = PTR_ERR(group);
-		goto iommu_group_err;
-	}
-	iommu_group_put(group);
-
-	/* It worked! Don't poke the actual hardware until we've attached */
-	for_each_cfg_sme(fwspec, i, idx)
-		smmu->s2crs[idx].group = group;
-=======
 	/* It worked! Now, poke the actual hardware */
-	for_each_cfg_sme(cfg, fwspec, i, idx)
-		arm_smmu_write_sme(smmu, idx);
->>>>>>> 86b41f49
-
 	mutex_unlock(&smmu->iommu_group_mutex);
 	return 0;
-
-iommu_group_err:
-	mutex_lock(&smmu->stream_map_mutex);
 
 sme_err:
 	while (i--) {
@@ -2236,6 +2209,7 @@
 }
 
 static void arm_smmu_domain_remove_master(struct arm_smmu_domain *smmu_domain,
+					  struct arm_smmu_master_cfg *cfg,
 					  struct iommu_fwspec *fwspec)
 {
 	struct arm_smmu_device *smmu = smmu_domain->smmu;
@@ -2246,7 +2220,7 @@
 	tlb = smmu_domain->pgtbl_cfg.tlb;
 
 	mutex_lock(&smmu->stream_map_mutex);
-	for_each_cfg_sme(fwspec, i, idx) {
+	for_each_cfg_sme(cfg, fwspec, i, idx) {
 		if (WARN_ON(s2cr[idx].attach_count == 0)) {
 			mutex_unlock(&smmu->stream_map_mutex);
 			return;
@@ -2280,14 +2254,9 @@
 	else
 		type = S2CR_TYPE_TRANS;
 
-<<<<<<< HEAD
 	mutex_lock(&smmu->stream_map_mutex);
-	for_each_cfg_sme(fwspec, i, idx) {
+	for_each_cfg_sme(cfg, fwspec, i, idx) {
 		if (s2cr[idx].attach_count++ > 0)
-=======
-	for_each_cfg_sme(cfg, fwspec, i, idx) {
-		if (type == s2cr[idx].type && cbndx == s2cr[idx].cbndx)
->>>>>>> 86b41f49
 			continue;
 
 		/* Don't bypasss pinned streams; leave them as they are */
@@ -2308,18 +2277,12 @@
 				struct device *dev)
 {
 	struct arm_smmu_domain *smmu_domain = to_smmu_domain(domain);
-<<<<<<< HEAD
 	struct arm_smmu_device *smmu = smmu_domain->smmu;
 	struct iommu_fwspec *fwspec = dev_iommu_fwspec_get(dev);
 	bool dynamic = is_dynamic_domain(domain);
+	struct arm_smmu_master_cfg *cfg = dev_iommu_priv_get(dev);
 	bool atomic_domain = test_bit(DOMAIN_ATTR_ATOMIC,
 				      smmu_domain->attributes);
-=======
-	struct iommu_fwspec *fwspec = dev_iommu_fwspec_get(dev);
-	struct arm_smmu_master_cfg *cfg;
-	struct arm_smmu_device *smmu;
-	int ret;
->>>>>>> 86b41f49
 
 	if (dynamic)
 		return;
@@ -2334,7 +2297,7 @@
 	else
 		arm_smmu_power_on(smmu->pwr);
 
-	arm_smmu_domain_remove_master(smmu_domain, fwspec);
+	arm_smmu_domain_remove_master(smmu_domain, cfg, fwspec);
 	arm_smmu_power_off(smmu, smmu->pwr);
 }
 
@@ -2592,10 +2555,11 @@
 
 static int arm_smmu_attach_dev(struct iommu_domain *domain, struct device *dev)
 {
+	struct arm_smmu_domain *smmu_domain = to_smmu_domain(domain);
+	struct iommu_fwspec *fwspec = dev_iommu_fwspec_get(dev);
+	struct arm_smmu_master_cfg *cfg;
+	struct arm_smmu_device *smmu;
 	int ret;
-	struct iommu_fwspec *fwspec = dev_iommu_fwspec_get(dev);
-	struct arm_smmu_device *smmu;
-	struct arm_smmu_domain *smmu_domain = to_smmu_domain(domain);
 	int s1_bypass = 0;
 
 	if (!fwspec || fwspec->ops != &arm_smmu_ops) {
@@ -2925,7 +2889,7 @@
 	return dev ? dev_get_drvdata(dev) : NULL;
 }
 
-static struct iommu_device *arm_smmu_probe_device(struct device *dev)
+static struct iommu_device * arm_smmu_probe_device(struct device *dev)
 {
 	struct arm_smmu_device *smmu = NULL;
 	struct arm_smmu_master_cfg *cfg;
@@ -2947,7 +2911,7 @@
 	} else if (fwspec && fwspec->ops == &arm_smmu_ops) {
 		smmu = arm_smmu_get_by_fwnode(fwspec->iommu_fwnode);
 		if (!smmu)
-			return -ENODEV;
+			return ERR_PTR(-ENODEV);
 	} else {
 		return ERR_PTR(-ENODEV);
 	}
@@ -2994,18 +2958,9 @@
 
 	ret = arm_smmu_master_alloc_smes(dev);
 	if (ret)
-<<<<<<< HEAD
 		goto out_dev_link_free;
 	arm_smmu_power_off(smmu, smmu->pwr);
-	return 0;
-=======
-		goto out_cfg_free;
-
-	device_link_add(dev, smmu->dev,
-			DL_FLAG_PM_RUNTIME | DL_FLAG_AUTOREMOVE_SUPPLIER);
-
 	return &smmu->iommu;
->>>>>>> 86b41f49
 
 out_dev_link_free:
 	device_link_del(link);
@@ -3021,6 +2976,7 @@
 static void arm_smmu_release_device(struct device *dev)
 {
 	struct iommu_fwspec *fwspec = dev_iommu_fwspec_get(dev);
+	struct arm_smmu_master_cfg *cfg;
 	struct arm_smmu_device *smmu;
 	struct device_link *link;
 	int ret;
@@ -3028,26 +2984,18 @@
 	if (!fwspec || fwspec->ops != &arm_smmu_ops)
 		return;
 
-<<<<<<< HEAD
-	smmu = fwspec_smmu(fwspec);
-=======
 	cfg  = dev_iommu_priv_get(dev);
 	smmu = cfg->smmu;
->>>>>>> 86b41f49
 
 	ret = arm_smmu_rpm_get(smmu);
 	if (ret < 0)
 		return;
 
-<<<<<<< HEAD
 	if (arm_smmu_power_on(smmu->pwr)) {
 		WARN_ON(1);
 		arm_smmu_rpm_put(smmu);
 		return;
 	}
-=======
-	arm_smmu_master_free_smes(cfg, fwspec);
->>>>>>> 86b41f49
 
 	/* Remove the device link between dev and the smmu if any */
 	list_for_each_entry(link, &smmu->dev->links.consumers, s_node) {
@@ -3055,17 +3003,14 @@
 			device_link_del(link);
 	}
 
-<<<<<<< HEAD
-	arm_smmu_master_free_smes(fwspec);
-	iommu_group_remove_device(dev);
-	kfree(fwspec->iommu_priv);
-=======
+	arm_smmu_master_free_smes(cfg, fwspec);
+
+	arm_smmu_power_off(smmu, smmu->pwr);
+	arm_smmu_rpm_put(smmu);
+
 	dev_iommu_priv_set(dev, NULL);
 	kfree(cfg);
->>>>>>> 86b41f49
 	iommu_fwspec_free(dev);
-	arm_smmu_power_off(smmu, smmu->pwr);
-	arm_smmu_rpm_put(smmu);
 }
 
 static struct iommu_group *arm_smmu_device_group(struct device *dev)
@@ -3076,12 +3021,8 @@
 	struct iommu_group *group = NULL;
 	int i, idx;
 
-<<<<<<< HEAD
 	group = of_get_device_group(dev);
-	for_each_cfg_sme(fwspec, i, idx) {
-=======
 	for_each_cfg_sme(cfg, fwspec, i, idx) {
->>>>>>> 86b41f49
 		if (group && smmu->s2crs[idx].group &&
 		    group != smmu->s2crs[idx].group) {
 			dev_err(dev, "ID:%x IDX:%x is already in a group!\n",
@@ -3112,11 +3053,6 @@
 		iommu_group_put(group);
 		return ERR_PTR(-EINVAL);
 	}
-
-	/* Remember group for faster lookups */
-	if (!IS_ERR(group))
-		for_each_cfg_sme(cfg, fwspec, i, idx)
-			smmu->s2crs[idx].group = group;
 
 	return group;
 }
@@ -3559,7 +3495,17 @@
 	iommu_dma_get_resv_regions(dev, head);
 }
 
-<<<<<<< HEAD
+static int arm_smmu_def_domain_type(struct device *dev)
+{
+	struct arm_smmu_master_cfg *cfg = dev_iommu_priv_get(dev);
+	const struct arm_smmu_impl *impl = cfg->smmu->impl;
+
+	if (impl && impl->def_domain_type)
+		return impl->def_domain_type(dev);
+
+	return 0;
+}
+
 static int arm_smmu_enable_s1_translations(struct arm_smmu_domain *smmu_domain)
 {
 	struct arm_smmu_cfg *cfg = &smmu_domain->cfg;
@@ -3578,17 +3524,6 @@
 	arm_smmu_cb_write(smmu, idx, ARM_SMMU_CB_SCTLR, reg);
 	arm_smmu_power_off(smmu, smmu->pwr);
 	return ret;
-=======
-static int arm_smmu_def_domain_type(struct device *dev)
-{
-	struct arm_smmu_master_cfg *cfg = dev_iommu_priv_get(dev);
-	const struct arm_smmu_impl *impl = cfg->smmu->impl;
-
-	if (impl && impl->def_domain_type)
-		return impl->def_domain_type(dev);
-
-	return 0;
->>>>>>> 86b41f49
 }
 
 static struct iommu_ops arm_smmu_ops = {
@@ -4279,6 +4214,7 @@
 {
 	const struct arm_smmu_match_data *data;
 	struct resource *res;
+	resource_size_t ioaddr;
 	struct arm_smmu_device *smmu;
 	struct device *dev = &pdev->dev;
 	int num_irqs, i, err;
@@ -4319,6 +4255,7 @@
 	mutex_init(&smmu->idr_mutex);
 
 	res = platform_get_resource(pdev, IORESOURCE_MEM, 0);
+	ioaddr = res->start;
 	if (res == NULL) {
 		dev_err(dev, "no MEM resource info\n");
 		return -EINVAL;
@@ -4394,7 +4331,8 @@
 				"found %d context interrupt(s) but have %d context banks. assuming %d context interrupts.\n",
 				smmu->num_context_irqs, smmu->num_context_banks,
 				smmu->num_context_banks);
-			return -ENODEV;
+			err = -ENODEV;
+			goto out_power_off;
 		}
 		/* Ignore superfluous interrupts */
 		smmu->num_context_irqs = smmu->num_context_banks;
@@ -4412,6 +4350,13 @@
 		}
 	}
 
+	err = iommu_device_sysfs_add(&smmu->iommu, smmu->dev, NULL,
+				     "smmu.%pa", &ioaddr);
+	if (err) {
+		dev_err(dev, "Failed to register iommu in sysfs\n");
+		goto out_power_off;
+	}
+
 	iommu_device_set_ops(&smmu->iommu, &arm_smmu_ops);
 	iommu_device_set_fwnode(&smmu->iommu, dev->fwnode);
 
@@ -4419,7 +4364,7 @@
 
 	if (err) {
 		dev_err(dev, "Failed to register iommu\n");
-		return err;
+		goto out_power_off;
 	}
 	platform_set_drvdata(pdev, smmu);
 	arm_smmu_device_reset(smmu);
