--- conflicted
+++ resolved
@@ -2431,17 +2431,8 @@
 	if (ret)
 		return ret;
 
-<<<<<<< HEAD
-	/* adjust if necessary - hardware incompatibility */
-	blocking_notifier_call_chain(&cpufreq_policy_notifier_list,
-			CPUFREQ_INCOMPATIBLE, new_policy);
-
-	policy->min = new_policy->min;
-	policy->max = new_policy->max;
-=======
 	policy->min = new_data.min;
 	policy->max = new_data.max;
->>>>>>> a5f1397e
 	trace_cpu_frequency_limits(policy);
 
 	arch_set_max_freq_scale(policy->cpus, policy->max);
