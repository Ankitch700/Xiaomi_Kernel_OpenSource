/* SPDX-License-Identifier: GPL-2.0-or-later */

#ifndef _UFSHCD_PRIV_H_
#define _UFSHCD_PRIV_H_

#include <linux/pm_runtime.h>
#include <ufs/ufshcd.h>

static inline bool ufshcd_is_user_access_allowed(struct ufs_hba *hba)
{
	return !hba->shutting_down;
}

void ufshcd_schedule_eh_work(struct ufs_hba *hba);

static inline bool ufshcd_keep_autobkops_enabled_except_suspend(
							struct ufs_hba *hba)
{
	return hba->caps & UFSHCD_CAP_KEEP_AUTO_BKOPS_ENABLED_EXCEPT_SUSPEND;
}

static inline u8 ufshcd_wb_get_query_index(struct ufs_hba *hba)
{
	if (hba->dev_info.wb_buffer_type == WB_BUF_MODE_LU_DEDICATED)
		return hba->dev_info.wb_dedicated_lu;
	return 0;
}

static inline bool ufshcd_is_wb_buf_flush_allowed(struct ufs_hba *hba)
{
	return ufshcd_is_wb_allowed(hba) &&
		!(hba->quirks & UFSHCI_QUIRK_SKIP_MANUAL_WB_FLUSH_CTRL);
}

#ifdef CONFIG_SCSI_UFS_HWMON
void ufs_hwmon_probe(struct ufs_hba *hba, u8 mask);
void ufs_hwmon_remove(struct ufs_hba *hba);
void ufs_hwmon_notify_event(struct ufs_hba *hba, u8 ee_mask);
#else
static inline void ufs_hwmon_probe(struct ufs_hba *hba, u8 mask) {}
static inline void ufs_hwmon_remove(struct ufs_hba *hba) {}
static inline void ufs_hwmon_notify_event(struct ufs_hba *hba, u8 ee_mask) {}
#endif

int ufshcd_query_descriptor_retry(struct ufs_hba *hba,
				  enum query_opcode opcode,
				  enum desc_idn idn, u8 index,
				  u8 selector,
				  u8 *desc_buf, int *buf_len);
int ufshcd_read_desc_param(struct ufs_hba *hba,
			   enum desc_idn desc_id,
			   int desc_index,
			   u8 param_offset,
			   u8 *param_read_buf,
			   u8 param_size);
int ufshcd_query_attr_retry(struct ufs_hba *hba, enum query_opcode opcode,
			    enum attr_idn idn, u8 index, u8 selector,
			    u32 *attr_val);
int ufshcd_query_attr(struct ufs_hba *hba, enum query_opcode opcode,
		      enum attr_idn idn, u8 index, u8 selector, u32 *attr_val);
int ufshcd_query_flag(struct ufs_hba *hba, enum query_opcode opcode,
	enum flag_idn idn, u8 index, bool *flag_res);
void ufshcd_auto_hibern8_update(struct ufs_hba *hba, u32 ahit);
void ufshcd_compl_one_cqe(struct ufs_hba *hba, int task_tag,
			  struct cq_entry *cqe);
int ufshcd_mcq_init(struct ufs_hba *hba);
int ufshcd_mcq_decide_queue_depth(struct ufs_hba *hba);
int ufshcd_mcq_memory_alloc(struct ufs_hba *hba);
#if IS_ENABLED(CONFIG_MTK_UFS_DEBUG)
void ufshcd_mcq_make_queues_operational(struct ufs_hba *hba);
void ufshcd_mcq_config_mac(struct ufs_hba *hba, u32 max_active_cmds);
#endif
void ufshcd_mcq_select_mcq_mode(struct ufs_hba *hba);
u32 ufshcd_mcq_read_cqis(struct ufs_hba *hba, int i);
void ufshcd_mcq_write_cqis(struct ufs_hba *hba, u32 val, int i);
<<<<<<< HEAD
#if !IS_ENABLED(CONFIG_MTK_UFS_DEBUG)
unsigned long ufshcd_mcq_poll_cqe_nolock(struct ufs_hba *hba,
					 struct ufs_hw_queue *hwq);
#endif
=======
>>>>>>> 7641ff0a
struct ufs_hw_queue *ufshcd_mcq_req_to_hwq(struct ufs_hba *hba,
					   struct request *req);
unsigned long ufshcd_mcq_poll_cqe_lock(struct ufs_hba *hba,
				       struct ufs_hw_queue *hwq);
<<<<<<< HEAD
#if IS_ENABLED(CONFIG_MTK_UFS_DEBUG)
=======
void ufshcd_mcq_compl_all_cqes_lock(struct ufs_hba *hba,
				    struct ufs_hw_queue *hwq);
>>>>>>> 7641ff0a
bool ufshcd_cmd_inflight(struct scsi_cmnd *cmd);
int ufshcd_mcq_sq_cleanup(struct ufs_hba *hba, int task_tag);
int ufshcd_mcq_abort(struct scsi_cmnd *cmd);
int ufshcd_try_to_abort_task(struct ufs_hba *hba, int tag);
void ufshcd_release_scsi_cmd(struct ufs_hba *hba,
			     struct ufshcd_lrb *lrbp);
<<<<<<< HEAD
#else
=======

>>>>>>> 7641ff0a
#define UFSHCD_MCQ_IO_QUEUE_OFFSET	1
#endif
#define SD_ASCII_STD true
#define SD_RAW false
int ufshcd_read_string_desc(struct ufs_hba *hba, u8 desc_index,
			    u8 **buf, bool ascii);

int ufshcd_hold(struct ufs_hba *hba, bool async);
void ufshcd_release(struct ufs_hba *hba);

int ufshcd_send_uic_cmd(struct ufs_hba *hba, struct uic_command *uic_cmd);

int ufshcd_exec_raw_upiu_cmd(struct ufs_hba *hba,
			     struct utp_upiu_req *req_upiu,
			     struct utp_upiu_req *rsp_upiu,
			     int msgcode,
			     u8 *desc_buff, int *buff_len,
			     enum query_opcode desc_op);

int ufshcd_wb_toggle(struct ufs_hba *hba, bool enable);

/* Wrapper functions for safely calling variant operations */
static inline const char *ufshcd_get_var_name(struct ufs_hba *hba)
{
	if (hba->vops)
		return hba->vops->name;
	return "";
}

static inline void ufshcd_vops_exit(struct ufs_hba *hba)
{
	if (hba->vops && hba->vops->exit)
		return hba->vops->exit(hba);
}

static inline u32 ufshcd_vops_get_ufs_hci_version(struct ufs_hba *hba)
{
	if (hba->vops && hba->vops->get_ufs_hci_version)
		return hba->vops->get_ufs_hci_version(hba);

	return ufshcd_readl(hba, REG_UFS_VERSION);
}

static inline int ufshcd_vops_clk_scale_notify(struct ufs_hba *hba,
			bool up, enum ufs_notify_change_status status)
{
	if (hba->vops && hba->vops->clk_scale_notify)
		return hba->vops->clk_scale_notify(hba, up, status);
	return 0;
}

static inline void ufshcd_vops_event_notify(struct ufs_hba *hba,
					    enum ufs_event_type evt,
					    void *data)
{
	if (hba->vops && hba->vops->event_notify)
		hba->vops->event_notify(hba, evt, data);
}

static inline int ufshcd_vops_setup_clocks(struct ufs_hba *hba, bool on,
					enum ufs_notify_change_status status)
{
	if (hba->vops && hba->vops->setup_clocks)
		return hba->vops->setup_clocks(hba, on, status);
	return 0;
}

static inline int ufshcd_vops_hce_enable_notify(struct ufs_hba *hba,
						bool status)
{
	if (hba->vops && hba->vops->hce_enable_notify)
		return hba->vops->hce_enable_notify(hba, status);

	return 0;
}
static inline int ufshcd_vops_link_startup_notify(struct ufs_hba *hba,
						bool status)
{
	if (hba->vops && hba->vops->link_startup_notify)
		return hba->vops->link_startup_notify(hba, status);

	return 0;
}

static inline int ufshcd_vops_pwr_change_notify(struct ufs_hba *hba,
				  enum ufs_notify_change_status status,
				  struct ufs_pa_layer_attr *dev_max_params,
				  struct ufs_pa_layer_attr *dev_req_params)
{
	if (hba->vops && hba->vops->pwr_change_notify)
		return hba->vops->pwr_change_notify(hba, status,
					dev_max_params, dev_req_params);

	return -ENOTSUPP;
}

static inline void ufshcd_vops_setup_task_mgmt(struct ufs_hba *hba,
					int tag, u8 tm_function)
{
	if (hba->vops && hba->vops->setup_task_mgmt)
		return hba->vops->setup_task_mgmt(hba, tag, tm_function);
}

static inline void ufshcd_vops_hibern8_notify(struct ufs_hba *hba,
					enum uic_cmd_dme cmd,
					enum ufs_notify_change_status status)
{
	if (hba->vops && hba->vops->hibern8_notify)
		return hba->vops->hibern8_notify(hba, cmd, status);
}

static inline int ufshcd_vops_apply_dev_quirks(struct ufs_hba *hba)
{
	if (hba->vops && hba->vops->apply_dev_quirks)
		return hba->vops->apply_dev_quirks(hba);
	return 0;
}

static inline void ufshcd_vops_fixup_dev_quirks(struct ufs_hba *hba)
{
	if (hba->vops && hba->vops->fixup_dev_quirks)
		hba->vops->fixup_dev_quirks(hba);
}

static inline int ufshcd_vops_suspend(struct ufs_hba *hba, enum ufs_pm_op op,
				enum ufs_notify_change_status status)
{
	if (hba->vops && hba->vops->suspend)
		return hba->vops->suspend(hba, op, status);

	return 0;
}

static inline int ufshcd_vops_resume(struct ufs_hba *hba, enum ufs_pm_op op)
{
	if (hba->vops && hba->vops->resume)
		return hba->vops->resume(hba, op);

	return 0;
}

static inline void ufshcd_vops_dbg_register_dump(struct ufs_hba *hba)
{
	if (hba->vops && hba->vops->dbg_register_dump)
		hba->vops->dbg_register_dump(hba);
}

static inline int ufshcd_vops_device_reset(struct ufs_hba *hba)
{
	if (hba->vops && hba->vops->device_reset)
		return hba->vops->device_reset(hba);

	return -EOPNOTSUPP;
}

static inline void ufshcd_vops_config_scaling_param(struct ufs_hba *hba,
		struct devfreq_dev_profile *p,
		struct devfreq_simple_ondemand_data *data)
{
	if (hba->vops && hba->vops->config_scaling_param)
		hba->vops->config_scaling_param(hba, p, data);
}

static inline void ufshcd_vops_reinit_notify(struct ufs_hba *hba)
{
	if (hba->vops && hba->vops->reinit_notify)
		hba->vops->reinit_notify(hba);
}

static inline int ufshcd_vops_mcq_config_resource(struct ufs_hba *hba)
{
	if (hba->vops && hba->vops->mcq_config_resource)
		return hba->vops->mcq_config_resource(hba);

	return -EOPNOTSUPP;
}

static inline int ufshcd_mcq_vops_get_hba_mac(struct ufs_hba *hba)
{
	if (hba->vops && hba->vops->get_hba_mac)
		return hba->vops->get_hba_mac(hba);

	return -EOPNOTSUPP;
}

static inline int ufshcd_mcq_vops_op_runtime_config(struct ufs_hba *hba)
{
	if (hba->vops && hba->vops->op_runtime_config)
		return hba->vops->op_runtime_config(hba);

	return -EOPNOTSUPP;
}

static inline int ufshcd_vops_get_outstanding_cqs(struct ufs_hba *hba,
						  unsigned long *ocqs)
{
	if (hba->vops && hba->vops->get_outstanding_cqs)
		return hba->vops->get_outstanding_cqs(hba, ocqs);

	return -EOPNOTSUPP;
}

static inline int ufshcd_mcq_vops_config_esi(struct ufs_hba *hba)
{
	if (hba->vops && hba->vops->config_esi)
		return hba->vops->config_esi(hba);

	return -EOPNOTSUPP;
}

extern const struct ufs_pm_lvl_states ufs_pm_lvl_states[];

/**
 * ufshcd_scsi_to_upiu_lun - maps scsi LUN to UPIU LUN
 * @scsi_lun: scsi LUN id
 *
 * Returns UPIU LUN id
 */
static inline u8 ufshcd_scsi_to_upiu_lun(unsigned int scsi_lun)
{
	if (scsi_is_wlun(scsi_lun))
		return (scsi_lun & UFS_UPIU_MAX_UNIT_NUM_ID)
			| UFS_UPIU_WLUN_ID;
	else
		return scsi_lun & UFS_UPIU_MAX_UNIT_NUM_ID;
}

int __ufshcd_write_ee_control(struct ufs_hba *hba, u32 ee_ctrl_mask);
int ufshcd_write_ee_control(struct ufs_hba *hba);
int ufshcd_update_ee_control(struct ufs_hba *hba, u16 *mask,
			     const u16 *other_mask, u16 set, u16 clr);

static inline int ufshcd_update_ee_drv_mask(struct ufs_hba *hba,
					    u16 set, u16 clr)
{
	return ufshcd_update_ee_control(hba, &hba->ee_drv_mask,
					&hba->ee_usr_mask, set, clr);
}

static inline int ufshcd_update_ee_usr_mask(struct ufs_hba *hba,
					    u16 set, u16 clr)
{
	return ufshcd_update_ee_control(hba, &hba->ee_usr_mask,
					&hba->ee_drv_mask, set, clr);
}

static inline int ufshcd_rpm_get_sync(struct ufs_hba *hba)
{
	return pm_runtime_get_sync(&hba->ufs_device_wlun->sdev_gendev);
}

static inline int ufshcd_rpm_put_sync(struct ufs_hba *hba)
{
	return pm_runtime_put_sync(&hba->ufs_device_wlun->sdev_gendev);
}

static inline void ufshcd_rpm_get_noresume(struct ufs_hba *hba)
{
	pm_runtime_get_noresume(&hba->ufs_device_wlun->sdev_gendev);
}

static inline int ufshcd_rpm_resume(struct ufs_hba *hba)
{
	return pm_runtime_resume(&hba->ufs_device_wlun->sdev_gendev);
}

static inline int ufshcd_rpm_put(struct ufs_hba *hba)
{
	return pm_runtime_put(&hba->ufs_device_wlun->sdev_gendev);
}

/**
 * ufs_is_valid_unit_desc_lun - checks if the given LUN has a unit descriptor
 * @dev_info: pointer of instance of struct ufs_dev_info
 * @lun: LU number to check
 * @return: true if the lun has a matching unit descriptor, false otherwise
 */
static inline bool ufs_is_valid_unit_desc_lun(struct ufs_dev_info *dev_info, u8 lun)
{
	if (!dev_info || !dev_info->max_lu_supported) {
		pr_err("Max General LU supported by UFS isn't initialized\n");
		return false;
	}
	return lun == UFS_UPIU_RPMB_WLUN || (lun < dev_info->max_lu_supported);
}

static inline void ufshcd_inc_sq_tail(struct ufs_hw_queue *q)
{
	u32 mask = q->max_entries - 1;
	u32 val;

	q->sq_tail_slot = (q->sq_tail_slot + 1) & mask;
	val = q->sq_tail_slot * sizeof(struct utp_transfer_req_desc);
	writel(val, q->mcq_sq_tail);
}

static inline void ufshcd_mcq_update_cq_tail_slot(struct ufs_hw_queue *q)
{
	u32 val = readl(q->mcq_cq_tail);

	q->cq_tail_slot = val / sizeof(struct cq_entry);
}

static inline bool ufshcd_mcq_is_cq_empty(struct ufs_hw_queue *q)
{
	return q->cq_head_slot == q->cq_tail_slot;
}

static inline void ufshcd_mcq_inc_cq_head_slot(struct ufs_hw_queue *q)
{
	q->cq_head_slot++;
	if (q->cq_head_slot == q->max_entries)
		q->cq_head_slot = 0;
}

static inline void ufshcd_mcq_update_cq_head(struct ufs_hw_queue *q)
{
	writel(q->cq_head_slot * sizeof(struct cq_entry), q->mcq_cq_head);
}

static inline struct cq_entry *ufshcd_mcq_cur_cqe(struct ufs_hw_queue *q)
{
	struct cq_entry *cqe = q->cqe_base_addr;

	return cqe + q->cq_head_slot;
}
<<<<<<< HEAD
#if IS_ENABLED(CONFIG_MTK_UFS_DEBUG)
=======

>>>>>>> 7641ff0a
static inline u32 ufshcd_mcq_get_sq_head_slot(struct ufs_hw_queue *q)
{
	u32 val = readl(q->mcq_sq_head);

	return val / sizeof(struct utp_transfer_req_desc);
}
<<<<<<< HEAD
#endif
=======

>>>>>>> 7641ff0a
#endif /* _UFSHCD_PRIV_H_ */<|MERGE_RESOLUTION|>--- conflicted
+++ resolved
@@ -66,43 +66,25 @@
 int ufshcd_mcq_init(struct ufs_hba *hba);
 int ufshcd_mcq_decide_queue_depth(struct ufs_hba *hba);
 int ufshcd_mcq_memory_alloc(struct ufs_hba *hba);
-#if IS_ENABLED(CONFIG_MTK_UFS_DEBUG)
 void ufshcd_mcq_make_queues_operational(struct ufs_hba *hba);
 void ufshcd_mcq_config_mac(struct ufs_hba *hba, u32 max_active_cmds);
-#endif
 void ufshcd_mcq_select_mcq_mode(struct ufs_hba *hba);
 u32 ufshcd_mcq_read_cqis(struct ufs_hba *hba, int i);
 void ufshcd_mcq_write_cqis(struct ufs_hba *hba, u32 val, int i);
-<<<<<<< HEAD
-#if !IS_ENABLED(CONFIG_MTK_UFS_DEBUG)
-unsigned long ufshcd_mcq_poll_cqe_nolock(struct ufs_hba *hba,
-					 struct ufs_hw_queue *hwq);
-#endif
-=======
->>>>>>> 7641ff0a
 struct ufs_hw_queue *ufshcd_mcq_req_to_hwq(struct ufs_hba *hba,
 					   struct request *req);
 unsigned long ufshcd_mcq_poll_cqe_lock(struct ufs_hba *hba,
 				       struct ufs_hw_queue *hwq);
-<<<<<<< HEAD
-#if IS_ENABLED(CONFIG_MTK_UFS_DEBUG)
-=======
 void ufshcd_mcq_compl_all_cqes_lock(struct ufs_hba *hba,
 				    struct ufs_hw_queue *hwq);
->>>>>>> 7641ff0a
 bool ufshcd_cmd_inflight(struct scsi_cmnd *cmd);
 int ufshcd_mcq_sq_cleanup(struct ufs_hba *hba, int task_tag);
 int ufshcd_mcq_abort(struct scsi_cmnd *cmd);
 int ufshcd_try_to_abort_task(struct ufs_hba *hba, int tag);
 void ufshcd_release_scsi_cmd(struct ufs_hba *hba,
 			     struct ufshcd_lrb *lrbp);
-<<<<<<< HEAD
-#else
-=======
-
->>>>>>> 7641ff0a
+
 #define UFSHCD_MCQ_IO_QUEUE_OFFSET	1
-#endif
 #define SD_ASCII_STD true
 #define SD_RAW false
 int ufshcd_read_string_desc(struct ufs_hba *hba, u8 desc_index,
@@ -427,20 +409,12 @@
 
 	return cqe + q->cq_head_slot;
 }
-<<<<<<< HEAD
-#if IS_ENABLED(CONFIG_MTK_UFS_DEBUG)
-=======
-
->>>>>>> 7641ff0a
+
 static inline u32 ufshcd_mcq_get_sq_head_slot(struct ufs_hw_queue *q)
 {
 	u32 val = readl(q->mcq_sq_head);
 
 	return val / sizeof(struct utp_transfer_req_desc);
 }
-<<<<<<< HEAD
-#endif
-=======
-
->>>>>>> 7641ff0a
+
 #endif /* _UFSHCD_PRIV_H_ */