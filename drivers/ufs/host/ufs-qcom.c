--- conflicted
+++ resolved
@@ -901,14 +901,8 @@
 
 	if (host->hw_ver.major >= 0x05) {
 		ufshcd_rmwl(host->hba, QUNIPRO_G4_SEL, 0, REG_UFS_CFG0);
-<<<<<<< HEAD
 		ufshcd_rmwl(host->hba, HCI_UAWM_OOO_DIS, 0, REG_UFS_CFG0);
 	}
-
-	/* make sure above configuration is applied before we return */
-	mb();
-=======
->>>>>>> e665991d
 }
 
 static int ufs_qcom_phy_power_on(struct ufs_hba *hba)
@@ -1107,8 +1101,7 @@
 			UNUSED_UNIPRO_CLK_GATED, UFS_AH8_CFG);
 
 	/* Ensure that HW clock gating is enabled before next operations */
-<<<<<<< HEAD
-	mb();
+	ufshcd_readl(hba, REG_UFS_CFG2);
 
 	/* Enable Qunipro internal clock gating if supported */
 	if (!ufs_qcom_cap_qunipro_clk_gating(host))
@@ -1169,9 +1162,6 @@
 		qcom_clk_set_flags(clki->clk, CLKFLAG_NORETAIN_PERIPH);
 		qcom_clk_set_flags(clki->clk, CLKFLAG_PERIPH_OFF_CLEAR);
 	}
-=======
-	ufshcd_readl(hba, REG_UFS_CFG2);
->>>>>>> e665991d
 }
 
 static int ufs_qcom_hce_enable_notify(struct ufs_hba *hba,
