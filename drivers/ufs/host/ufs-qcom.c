--- conflicted
+++ resolved
@@ -3576,8 +3576,6 @@
 	host->broken_ahit_wa = of_property_read_bool(np, str);
 }
 
-<<<<<<< HEAD
-=======
 static void ufs_qcom_set_rate_a(struct ufs_qcom_host *host)
 {
 	size_t len;
@@ -3611,7 +3609,6 @@
 	nvmem_cell_put(nvmem_cell);
 }
 
->>>>>>> 866694ce
 /**
  * ufs_qcom_init - bind phy with controller
  * @hba: host controller instance
