--- conflicted
+++ resolved
@@ -101,19 +101,11 @@
 		dev_err(&pdev->dev, "Not found available conduit\n");
 		return -ENODEV;
 	}
-<<<<<<< HEAD
-#if IS_ENABLED(CONFIG_MTK_GZ_IDLE)
-	ret = gzvm_arch_drv_init();
-	if (ret)
-		return ret;
-#endif
-=======
 
 	ret = gzvm_arch_drv_init();
 	if (ret)
 		return ret;
 
->>>>>>> 82cb5c6a
 	ret = misc_register(&gzvm_dev);
 	if (ret)
 		return ret;
