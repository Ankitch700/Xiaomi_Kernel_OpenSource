// SPDX-License-Identifier: GPL-2.0
/*
 * Copyright (c) 2023 MediaTek Inc.
 */

#include <linux/soc/mediatek/gzvm_drv.h>

static int cmp_ppages(struct rb_node *node, const struct rb_node *parent)
{
	struct gzvm_pinned_page *a = container_of(node,
						  struct gzvm_pinned_page,
						  node);
	struct gzvm_pinned_page *b = container_of(parent,
						  struct gzvm_pinned_page,
						  node);

	if (a->ipa < b->ipa)
		return -1;
	if (a->ipa > b->ipa)
		return 1;
	return 0;
}

/* Invoker of this function is responsible for locking */
static int gzvm_insert_ppage(struct gzvm *vm, struct gzvm_pinned_page *ppage)
{
	if (rb_find_add(&ppage->node, &vm->pinned_pages, cmp_ppages))
		return -EEXIST;
	return 0;
}

static int rb_ppage_cmp(const void *key, const struct rb_node *node)
{
	struct gzvm_pinned_page *p = container_of(node,
						  struct gzvm_pinned_page,
						  node);
	phys_addr_t ipa = (phys_addr_t)key;

	return (ipa < p->ipa) ? -1 : (ipa > p->ipa);
}

/* Invoker of this function is responsible for locking */
static int gzvm_remove_ppage(struct gzvm *vm, phys_addr_t ipa)
{
	struct gzvm_pinned_page *ppage;
	struct rb_node *node;

	node = rb_find((void *)ipa, &vm->pinned_pages, rb_ppage_cmp);

	if (node)
		rb_erase(node, &vm->pinned_pages);
	else
		return 0;

	ppage = container_of(node, struct gzvm_pinned_page, node);
	unpin_user_pages_dirty_lock(&ppage->page, 1, true);
	kfree(ppage);

	return 0;
}

static int pin_one_page(struct gzvm *vm, unsigned long hva, u64 gpa,
			struct page **out_page)
{
	unsigned int flags = FOLL_HWPOISON | FOLL_LONGTERM | FOLL_WRITE;
	struct gzvm_pinned_page *ppage = NULL;
	struct mm_struct *mm = current->mm;
	struct page *page = NULL;
	int ret;

	ppage = kmalloc(sizeof(*ppage), GFP_KERNEL_ACCOUNT);
	if (!ppage)
		return -ENOMEM;

	mmap_read_lock(mm);
	ret = pin_user_pages(hva, 1, flags, &page);
	mmap_read_unlock(mm);

	if (ret != 1 || !page) {
		kfree(ppage);
		return -EFAULT;
	}

	ppage->page = page;
	ppage->ipa = gpa;

	mutex_lock(&vm->mem_lock);
	ret = gzvm_insert_ppage(vm, ppage);

	/**
	 * The return of -EEXIST from gzvm_insert_ppage is considered an
	 * expected behavior in this context.
	 * This situation arises when two or more VCPUs are concurrently
	 * engaged in demand paging handling. The initial VCPU has already
	 * allocated and pinned a page, while the subsequent VCPU attempts
	 * to pin the same page again. As a result, we prompt the unpinning
	 * and release of the allocated structure, followed by a return 0.
	 */
	if (ret == -EEXIST) {
		kfree(ppage);
		unpin_user_pages(&page, 1);
		ret = 0;
	}
	mutex_unlock(&vm->mem_lock);
	*out_page = page;

	return ret;
}

/**
 * gzvm_handle_relinquish() - Handle memory relinquish request from hypervisor
 *
 * @vcpu: Pointer to struct gzvm_vcpu_run in userspace
 * @ipa: Start address(gpa) of a reclaimed page
 *
 * Return: Always return 0 because there are no cases of failure
 */
int gzvm_handle_relinquish(struct gzvm_vcpu *vcpu, phys_addr_t ipa)
{
	struct gzvm *vm = vcpu->gzvm;

	mutex_lock(&vm->mem_lock);
	gzvm_remove_ppage(vm, ipa);
	mutex_unlock(&vm->mem_lock);

	return 0;
}

int gzvm_vm_allocate_guest_page(struct gzvm *vm, struct gzvm_memslot *slot,
				u64 gfn, u64 *pfn)
{
	struct page *page = NULL;
	unsigned long hva;
	int ret;

	if (gzvm_gfn_to_hva_memslot(slot, gfn, (u64 *)&hva) != 0)
		return -EINVAL;

	ret = pin_one_page(vm, hva, PFN_PHYS(gfn), &page);
	if (ret != 0)
		return ret;

	if (page == NULL)
		return -EFAULT;
	/**
	 * As `pin_user_pages` already gets the page struct, we don't need to
	 * call other APIs to reduce function call overhead.
	 */
	*pfn = page_to_pfn(page);

	return 0;
<<<<<<< HEAD
=======
}

static int handle_single_demand_page(struct gzvm *vm, int memslot_id, u64 gfn)
{
	int ret;
	u64 pfn;

	ret = gzvm_vm_allocate_guest_page(vm, &vm->memslot[memslot_id], gfn, &pfn);
	if (unlikely(ret))
		return -EFAULT;

	ret = gzvm_arch_map_guest(vm->vm_id, memslot_id, pfn, gfn, 1);
	if (unlikely(ret))
		return -EFAULT;

	return ret;
>>>>>>> 35cb2a40
}

static int handle_block_demand_page(struct gzvm *vm, int memslot_id, u64 gfn)
{
	u64 pfn, __gfn;
	int ret, i;

	u32 nr_entries = GZVM_BLOCK_BASED_DEMAND_PAGE_SIZE / PAGE_SIZE;
	struct gzvm_memslot *memslot = &vm->memslot[memslot_id];
	u64 start_gfn = ALIGN_DOWN(gfn, nr_entries);
	u32 total_pages = memslot->npages;
	u64 base_gfn = memslot->base_gfn;

	/*
	 * If the start/end gfn of this demand paging block is outside the
	 * memory region of memslot, adjust the start_gfn/nr_entries.
	 */
	if (start_gfn < base_gfn)
		start_gfn = base_gfn;

	if (start_gfn + nr_entries > base_gfn + total_pages)
		nr_entries = base_gfn + total_pages - start_gfn;

	mutex_lock(&vm->demand_paging_lock);
	for (i = 0, __gfn = start_gfn; i < nr_entries; i++, __gfn++) {
		ret = gzvm_vm_allocate_guest_page(vm, memslot, __gfn, &pfn);
		if (unlikely(ret)) {
			pr_notice("VM-%u failed to allocate page for GFN 0x%llx (%d)\n",
				  vm->vm_id, __gfn, ret);
			ret = -ERR_FAULT;
			goto err_unlock;
		}
		vm->demand_page_buffer[i] = pfn;
	}

	ret = gzvm_arch_map_guest_block(vm->vm_id, memslot_id, start_gfn,
					nr_entries);
	if (unlikely(ret)) {
		ret = -EFAULT;
		goto err_unlock;
	}

err_unlock:
	mutex_unlock(&vm->demand_paging_lock);

	return ret;
}

/**
 * gzvm_handle_page_fault() - Handle guest page fault, find corresponding page
 *                            for the faulting gpa
 * @vcpu: Pointer to struct gzvm_vcpu_run of the faulting vcpu
 *
 * Return:
 * * 0		- Success to handle guest page fault
 * * -EFAULT	- Failed to map phys addr to guest's GPA
 */
int gzvm_handle_page_fault(struct gzvm_vcpu *vcpu)
{
	struct gzvm *vm = vcpu->gzvm;
	int memslot_id;
	u64 gfn;

	gfn = PHYS_PFN(vcpu->run->exception.fault_gpa);
	memslot_id = gzvm_find_memslot(vm, gfn);
	if (unlikely(memslot_id < 0))
		return -EFAULT;

	if (unlikely(vm->mem_alloc_mode == GZVM_FULLY_POPULATED))
		return -EFAULT;

	if (vm->demand_page_gran == PAGE_SIZE)
		return handle_single_demand_page(vm, memslot_id, gfn);
	else
		return handle_block_demand_page(vm, memslot_id, gfn);
}<|MERGE_RESOLUTION|>--- conflicted
+++ resolved
@@ -149,8 +149,6 @@
 	*pfn = page_to_pfn(page);
 
 	return 0;
-<<<<<<< HEAD
-=======
 }
 
 static int handle_single_demand_page(struct gzvm *vm, int memslot_id, u64 gfn)
@@ -167,7 +165,6 @@
 		return -EFAULT;
 
 	return ret;
->>>>>>> 35cb2a40
 }
 
 static int handle_block_demand_page(struct gzvm *vm, int memslot_id, u64 gfn)
