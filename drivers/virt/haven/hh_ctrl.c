// SPDX-License-Identifier: GPL-2.0-only
/*
 * Copyright (c) 2020, The Linux Foundation. All rights reserved.
 */

#define pr_fmt(fmt) "haven: " fmt

#include <linux/arm-smccc.h>
#include <linux/debugfs.h>
#include <linux/module.h>
#include <linux/kobject.h>
#include <linux/of.h>
#include <linux/printk.h>
#include <linux/slab.h>
#include <linux/haven/hcall.h>
#include <linux/haven/hh_errno.h>

#define QC_HYP_SMCCC_UART_DISABLE                                              \
	ARM_SMCCC_CALL_VAL(ARM_SMCCC_FAST_CALL, ARM_SMCCC_SMC_32,              \
			   ARM_SMCCC_OWNER_VENDOR_HYP, 0x0)
#define QC_HYP_SMCCC_CALL_UID                                                  \
	ARM_SMCCC_CALL_VAL(ARM_SMCCC_FAST_CALL, ARM_SMCCC_SMC_32,              \
			   ARM_SMCCC_OWNER_VENDOR_HYP, 0xff01)
#define QC_HYP_SMCCC_REVISION                                                  \
	ARM_SMCCC_CALL_VAL(ARM_SMCCC_FAST_CALL, ARM_SMCCC_SMC_32,              \
			   ARM_SMCCC_OWNER_VENDOR_HYP, 0xff03)

#define QC_HYP_UID0 0x19bd54bd
#define QC_HYP_UID1 0x0b37571b
#define QC_HYP_UID2 0x946f609b
#define QC_HYP_UID3 0x54539de6

#define HH_API_INFO_API_VERSION(x)	(((x) >> 0) & 0x3fff)
#define HH_API_INFO_BIG_ENDIAN(x)	(((x) >> 14) & 1)
#define HH_API_INFO_IS_64BIT(x)		(((x) >> 15) & 1)
#define HH_API_INFO_VARIANT(x)		(((x) >> 56) & 0xff)

#define HH_IDENTIFY_PARTITION_CSPACE(x)	(((x) >> 0) & 1)
#define HH_IDENTIFY_DOORBELL(x)		(((x) >> 1) & 1)
#define HH_IDENTIFY_MSGQUEUE(x)		(((x) >> 2) & 1)
#define HH_IDENTIFY_VIC(x)		(((x) >> 3) & 1)
#define HH_IDENTIFY_VPM(x)		(((x) >> 4) & 1)
#define HH_IDENTIFY_VCPU(x)		(((x) >> 5) & 1)
#define HH_IDENTIFY_MEMEXTENT(x)	(((x) >> 6) & 1)
#define HH_IDENTIFY_TRACE_CTRL(x)	(((x) >> 7) & 1)
#define HH_IDENTIFY_ROOTVM_CHANNEL(x)	(((x) >> 16) & 1)
#define HH_IDENTIFY_SCHEDULER(x)	(((x) >> 28) & 0xf)

static bool qc_hyp_calls;
static struct hh_hcall_hyp_identify_resp haven_api;
static bool disable_uart;

#if !defined(CONFIG_HH_DISABLE_UART)
static int __init setup_nohyp_uart(char *arg)
{
	disable_uart = true;
	return 0;
}
early_param("nohyp_uart", setup_nohyp_uart);
#endif

static void hh_disable_uart(void)
{
#if defined(CONFIG_HH_DISABLE_UART)
	disable_uart = true;
#endif
	if (disable_uart) {
		pr_info("Haven: disabling HYP UART\n");
		arm_smccc_1_1_smc(QC_HYP_SMCCC_UART_DISABLE, NULL);
	}
}

static ssize_t type_show(struct kobject *kobj, struct kobj_attribute *attr,
			 char *buffer)
{
	return scnprintf(buffer, PAGE_SIZE, "haven\n");
}
static struct kobj_attribute type_attr = __ATTR_RO(type);

static ssize_t api_show(struct kobject *kobj, struct kobj_attribute *attr,
			char *buffer)
{
	return scnprintf(buffer, PAGE_SIZE, "%d\n",
		(int)HH_API_INFO_API_VERSION(haven_api.api_info));
}
static struct kobj_attribute api_attr = __ATTR_RO(api);

static ssize_t variant_show(struct kobject *kobj, struct kobj_attribute *attr,
			    char *buffer)
{
	return scnprintf(buffer, PAGE_SIZE, "%d\n",
		(int)HH_API_INFO_VARIANT(haven_api.api_info));
}
static struct kobj_attribute variant_attr = __ATTR_RO(variant);

static struct attribute *version_attrs[] = { &api_attr.attr,
					     &variant_attr.attr, NULL };

static const struct attribute_group version_group = {
	.name = "version",
	.attrs = version_attrs,
};

static int __init hh_sysfs_register(void)
{
	int ret;

	ret = sysfs_create_file(hypervisor_kobj, &type_attr.attr);
	if (ret)
		return ret;

	return sysfs_create_group(hypervisor_kobj, &version_group);
}

static void __exit hh_sysfs_unregister(void)
{
	sysfs_remove_file(hypervisor_kobj, &type_attr.attr);
	sysfs_remove_group(hypervisor_kobj, &version_group);
}

#if defined(CONFIG_DEBUG_FS)
static struct dentry *hh_dbgfs_dir;

static int hh_dbgfs_trace_class_set(void *data, u64 val)
{
	return hh_remap_error(hh_hcall_trace_update_class_flags(val, 0, NULL));
}

static int hh_dbgfs_trace_class_clear(void *data, u64 val)
{
	return hh_remap_error(hh_hcall_trace_update_class_flags(0, val, NULL));
}

static int hh_dbgfs_trace_class_get(void *data, u64 *val)
{
	*val = 0;
	return hh_remap_error(hh_hcall_trace_update_class_flags(0, 0, val));
}

DEFINE_DEBUGFS_ATTRIBUTE(hh_dbgfs_trace_class_set_fops,
			 hh_dbgfs_trace_class_get,
			 hh_dbgfs_trace_class_set,
			 "0x%llx\n");

DEFINE_DEBUGFS_ATTRIBUTE(hh_dbgfs_trace_class_clear_fops,
			 hh_dbgfs_trace_class_get,
			 hh_dbgfs_trace_class_clear,
			 "0x%llx\n");

static int __init hh_dbgfs_register(void)
{
	struct dentry *dentry;

	hh_dbgfs_dir = debugfs_create_dir("haven", NULL);
	if (IS_ERR_OR_NULL(hh_dbgfs_dir))
		return PTR_ERR(hh_dbgfs_dir);

	if (HH_IDENTIFY_TRACE_CTRL(haven_api.flags[0])) {
		dentry = debugfs_create_file("trace_set", 0600, hh_dbgfs_dir,
					NULL, &hh_dbgfs_trace_class_set_fops);
		if (IS_ERR(dentry))
			return PTR_ERR(dentry);

		dentry = debugfs_create_file("trace_clear", 0600, hh_dbgfs_dir,
					NULL, &hh_dbgfs_trace_class_clear_fops);
		if (IS_ERR(dentry))
			return PTR_ERR(dentry);
	}

	return 0;
}

static void __exit hh_dbgfs_unregister(void)
{
	debugfs_remove_recursive(hh_dbgfs_dir);
}
#else /* !defined (CONFIG_DEBUG_FS) */
static inline int hh_dbgfs_register(void) { return 0; }
<<<<<<< HEAD
static inline int hh_dbgfs_unregister(void) { return 0; }
=======
static inline void hh_dbgfs_unregister(void) { return; }
>>>>>>> 158801d1
#endif

static int __init hh_ctrl_init(void)
{
	int ret;
	struct device_node *hyp;
	struct arm_smccc_res res;

	hyp = of_find_node_by_path("/hypervisor");

	if (!hyp || !of_device_is_compatible(hyp, "qcom,haven-hypervisor"))
		return -ENODEV;

	(void)hh_hcall_hyp_identify(&haven_api);

	if (HH_API_INFO_API_VERSION(haven_api.api_info) != 1) {
		pr_err("unknown version\n");
		return -ENODEV;
	}

	/* Check for ARM SMCCC VENDOR_HYP service calls by UID. */
	arm_smccc_1_1_smc(QC_HYP_SMCCC_CALL_UID, &res);
	if ((res.a0 == QC_HYP_UID0) && (res.a1 == QC_HYP_UID1) &&
	    (res.a2 == QC_HYP_UID2) && (res.a3 == QC_HYP_UID3))
		qc_hyp_calls = true;

	if (qc_hyp_calls) {
		hh_disable_uart();
		ret = hh_sysfs_register();
		if (ret)
			return ret;

		ret = hh_dbgfs_register();
		if (ret)
			pr_warn("failed to register dbgfs: %d\n", ret);
	} else {
		pr_info("Haven: no QC HYP interface detected\n");
	}

	return 0;
}
module_init(hh_ctrl_init);

static void __exit hh_ctrl_exit(void)
{
	hh_sysfs_unregister();
	hh_dbgfs_unregister();
}
module_exit(hh_ctrl_exit);

MODULE_LICENSE("GPL v2");
MODULE_DESCRIPTION("Qualcomm Technologies, Inc. Haven Hypervisor Control Driver");<|MERGE_RESOLUTION|>--- conflicted
+++ resolved
@@ -176,11 +176,7 @@
 }
 #else /* !defined (CONFIG_DEBUG_FS) */
 static inline int hh_dbgfs_register(void) { return 0; }
-<<<<<<< HEAD
 static inline int hh_dbgfs_unregister(void) { return 0; }
-=======
-static inline void hh_dbgfs_unregister(void) { return; }
->>>>>>> 158801d1
 #endif
 
 static int __init hh_ctrl_init(void)
