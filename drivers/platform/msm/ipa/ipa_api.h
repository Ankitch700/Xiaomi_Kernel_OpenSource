--- conflicted
+++ resolved
@@ -420,10 +420,7 @@
 
 	int (*ipa_get_smmu_params)(struct ipa_smmu_in_params *in,
 		struct ipa_smmu_out_params *out);
-<<<<<<< HEAD
-=======
 	int (*ipa_is_vlan_mode)(enum ipa_vlan_ifaces iface, bool *res);
->>>>>>> 38ef2dbc
 };
 
 #ifdef CONFIG_IPA
