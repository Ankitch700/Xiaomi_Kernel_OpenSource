--- conflicted
+++ resolved
@@ -3732,12 +3732,8 @@
 					 * acquire wake lock as long as suspend
 					 * vote is held
 					 */
-<<<<<<< HEAD
-					ipa_inc_acquire_wakelock();
-=======
 					ipa_inc_acquire_wakelock(
 						IPA_WAKELOCK_REF_CLIENT_SPS);
->>>>>>> 38ef2dbc
 					ipa_sps_process_irq_schedule_rel();
 				}
 				mutex_unlock(&ipa_ctx->sps_pm.sps_pm_lock);
@@ -3810,11 +3806,7 @@
 			ipa_sps_process_irq_schedule_rel();
 		} else {
 			atomic_set(&ipa_ctx->sps_pm.dec_clients, 0);
-<<<<<<< HEAD
-			ipa_dec_release_wakelock();
-=======
 			ipa_dec_release_wakelock(IPA_WAKELOCK_REF_CLIENT_SPS);
->>>>>>> 38ef2dbc
 			IPA_ACTIVE_CLIENTS_DEC_SPECIAL("SPS_RESOURCE");
 		}
 	}
