--- conflicted
+++ resolved
@@ -514,15 +514,10 @@
 		udelay(10);
 		writel(I2C_DMA_CLR_FLAG, i2c->pdmabase + OFFSET_RST);
 		udelay(10);
-<<<<<<< HEAD
-		writel(I2C_DMA_HANDSHAKE_RST | I2C_DMA_HARD_RST, i2c->pdmabase + OFFSET_RST);
-		mtk_i2c_writew(i2c, I2C_HANDSHAKE_RST | I2C_SOFT_RST, OFFSET_SOFTRESET);
-=======
 		writel(I2C_DMA_HANDSHAKE_RST | I2C_DMA_HARD_RST,
 		       i2c->pdmabase + OFFSET_RST);
 		mtk_i2c_writew(i2c, I2C_HANDSHAKE_RST | I2C_SOFT_RST,
 			       OFFSET_SOFTRESET);
->>>>>>> 253cfb7c
 		udelay(10);
 		writel(I2C_DMA_CLR_FLAG, i2c->pdmabase + OFFSET_RST);
 		mtk_i2c_writew(i2c, I2C_CHN_CLR_FLAG, OFFSET_SOFTRESET);
