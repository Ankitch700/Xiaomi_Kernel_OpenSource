// SPDX-License-Identifier: GPL-2.0-only
/*
 * Copyright (c) 2014 MediaTek Inc.
 * Author: Xudong Chen <xudong.chen@mediatek.com>
 */

#include <linux/clk.h>
#include <linux/completion.h>
#include <linux/delay.h>
#include <linux/device.h>
#include <linux/dma-mapping.h>
#include <linux/err.h>
#include <linux/errno.h>
#include <linux/i2c.h>
#include <linux/init.h>
#include <linux/interrupt.h>
#include <linux/io.h>
#include <linux/kernel.h>
#include <linux/mm.h>
#include <linux/module.h>
#include <linux/of_address.h>
#include <linux/of_device.h>
#include <linux/of_irq.h>
#include <linux/platform_device.h>
#include <linux/scatterlist.h>
#include <linux/sched.h>
#include <linux/slab.h>

#define I2C_RS_TRANSFER			(1 << 4)
#define I2C_ARB_LOST			(1 << 3)
#define I2C_HS_NACKERR			(1 << 2)
#define I2C_ACKERR			(1 << 1)
#define I2C_TRANSAC_COMP		(1 << 0)
#define I2C_TRANSAC_START		(1 << 0)
#define I2C_RS_MUL_CNFG			(1 << 15)
#define I2C_RS_MUL_TRIG			(1 << 14)
#define I2C_DCM_DISABLE			0x0000
#define I2C_IO_CONFIG_OPEN_DRAIN	0x0003
#define I2C_IO_CONFIG_PUSH_PULL		0x0000
#define I2C_SOFT_RST			0x0001
#define I2C_HANDSHAKE_RST		0x0020
#define I2C_FIFO_ADDR_CLR		0x0001
#define I2C_DELAY_LEN			0x0002
#define I2C_TIME_CLR_VALUE		0x0000
#define I2C_TIME_DEFAULT_VALUE		0x0003
#define I2C_WRRD_TRANAC_VALUE		0x0002
#define I2C_RD_TRANAC_VALUE		0x0001
#define I2C_CHN_CLR_FLAG		0x0000
#define I2C_SCL_MIS_COMP_VALUE		0x0000
#define I2C_CHN_CLR_FLAG		0x0000

#define I2C_DMA_CON_TX			0x0000
#define I2C_DMA_CON_RX			0x0001
#define I2C_DMA_ASYNC_MODE		0x0004
#define I2C_DMA_SKIP_CONFIG		0x0010
#define I2C_DMA_DIR_CHANGE		0x0200
#define I2C_DMA_START_EN		0x0001
#define I2C_DMA_INT_FLAG_NONE		0x0000
#define I2C_DMA_CLR_FLAG		0x0000
#define I2C_DMA_WARM_RST		0x0001
#define I2C_DMA_HARD_RST		0x0002
#define I2C_DMA_HANDSHAKE_RST		0x0004

#define MAX_SAMPLE_CNT_DIV		8
#define MAX_STEP_CNT_DIV		64
#define MAX_CLOCK_DIV			256
#define MAX_HS_STEP_CNT_DIV		8
#define I2C_STANDARD_MODE_BUFFER	(1000 / 2)
#define I2C_FAST_MODE_BUFFER		(300 / 2)
#define I2C_FAST_MODE_PLUS_BUFFER	(20 / 2)

#define I2C_CONTROL_RS                  (0x1 << 1)
#define I2C_CONTROL_DMA_EN              (0x1 << 2)
#define I2C_CONTROL_CLK_EXT_EN          (0x1 << 3)
#define I2C_CONTROL_DIR_CHANGE          (0x1 << 4)
#define I2C_CONTROL_ACKERR_DET_EN       (0x1 << 5)
#define I2C_CONTROL_TRANSFER_LEN_CHANGE (0x1 << 6)
#define I2C_CONTROL_DMAACK_EN           (0x1 << 8)
#define I2C_CONTROL_ASYNC_MODE          (0x1 << 9)
#define I2C_CONTROL_WRAPPER             (0x1 << 0)

#define I2C_DRV_NAME		"i2c-mt65xx"

/* mt6873 use DMA_HW_VERSION1 */
enum {
	DMA_HW_VERSION0 = 0,
	DMA_HW_VERSION1 = 1,
	MDA_SUPPORT_8G  = 2,
	DMA_SUPPORT_64G = 3,
};

enum DMA_REGS_OFFSET {
	OFFSET_INT_FLAG = 0x0,
	OFFSET_INT_EN = 0x04,
	OFFSET_EN = 0x08,
	OFFSET_RST = 0x0c,
	OFFSET_CON = 0x18,
	OFFSET_TX_MEM_ADDR = 0x1c,
	OFFSET_RX_MEM_ADDR = 0x20,
	OFFSET_TX_LEN = 0x24,
	OFFSET_RX_LEN = 0x28,
	OFFSET_DEBUG_STA = 0x50,
	OFFSET_TX_4G_MODE = 0x54,
	OFFSET_RX_4G_MODE = 0x58,
};

enum i2c_trans_st_rs {
	I2C_TRANS_STOP = 0,
	I2C_TRANS_REPEATED_START,
};

enum mtk_trans_op {
	I2C_MASTER_WR = 1,
	I2C_MASTER_RD,
	I2C_MASTER_WRRD,
	I2C_MASTER_CONTINUOUS_WR,
};

enum I2C_REGS_OFFSET {
	OFFSET_DATA_PORT,
	OFFSET_SLAVE_ADDR,
	OFFSET_INTR_MASK,
	OFFSET_INTR_STAT,
	OFFSET_CONTROL,
	OFFSET_TRANSFER_LEN,
	OFFSET_TRANSAC_LEN,
	OFFSET_DELAY_LEN,
	OFFSET_TIMING,
	OFFSET_START,
	OFFSET_EXT_CONF,
	OFFSET_FIFO_STAT,
	OFFSET_FIFO_THRESH,
	OFFSET_FIFO_ADDR_CLR,
	OFFSET_IO_CONFIG,
	OFFSET_RSV_DEBUG,
	OFFSET_HS,
	OFFSET_SOFTRESET,
	OFFSET_DCM_EN,
	OFFSET_PATH_DIR,
	OFFSET_DEBUGSTAT,
	OFFSET_DEBUGCTRL,
	OFFSET_TRANSFER_LEN_AUX,
	OFFSET_CLOCK_DIV,
	OFFSET_LTIMING,
	OFFSET_SCL_HIGH_LOW_RATIO,
	OFFSET_HS_SCL_HIGH_LOW_RATIO,
	OFFSET_SCL_MIS_COMP_POINT,
	OFFSET_STA_STO_AC_TIMING,
	OFFSET_HS_STA_STO_AC_TIMING,
	OFFSET_SDA_TIMING,
	OFFSET_DMA_FSM_DEBUG,
};

static const u16 mt_i2c_regs_v1[] = {
	[OFFSET_DATA_PORT] = 0x0,
	[OFFSET_SLAVE_ADDR] = 0x4,
	[OFFSET_INTR_MASK] = 0x8,
	[OFFSET_INTR_STAT] = 0xc,
	[OFFSET_CONTROL] = 0x10,
	[OFFSET_TRANSFER_LEN] = 0x14,
	[OFFSET_TRANSAC_LEN] = 0x18,
	[OFFSET_DELAY_LEN] = 0x1c,
	[OFFSET_TIMING] = 0x20,
	[OFFSET_START] = 0x24,
	[OFFSET_EXT_CONF] = 0x28,
	[OFFSET_FIFO_STAT] = 0x30,
	[OFFSET_FIFO_THRESH] = 0x34,
	[OFFSET_FIFO_ADDR_CLR] = 0x38,
	[OFFSET_IO_CONFIG] = 0x40,
	[OFFSET_RSV_DEBUG] = 0x44,
	[OFFSET_HS] = 0x48,
	[OFFSET_SOFTRESET] = 0x50,
	[OFFSET_DCM_EN] = 0x54,
	[OFFSET_PATH_DIR] = 0x60,
	[OFFSET_DEBUGSTAT] = 0x64,
	[OFFSET_DEBUGCTRL] = 0x68,
	[OFFSET_TRANSFER_LEN_AUX] = 0x6c,
	[OFFSET_CLOCK_DIV] = 0x70,
	[OFFSET_SCL_HIGH_LOW_RATIO] = 0x74,
	[OFFSET_HS_SCL_HIGH_LOW_RATIO] = 0x78,
	[OFFSET_SCL_MIS_COMP_POINT] = 0x7C,
	[OFFSET_STA_STO_AC_TIMING] = 0x80,
	[OFFSET_HS_STA_STO_AC_TIMING] = 0x84,
	[OFFSET_SDA_TIMING] = 0x88,
	[OFFSET_DMA_FSM_DEBUG] = 0xec,
};

static const u16 mt_i2c_regs_v2[] = {
	[OFFSET_DATA_PORT] = 0x0,
	[OFFSET_SLAVE_ADDR] = 0x4,
	[OFFSET_INTR_MASK] = 0x8,
	[OFFSET_INTR_STAT] = 0xc,
	[OFFSET_CONTROL] = 0x10,
	[OFFSET_TRANSFER_LEN] = 0x14,
	[OFFSET_TRANSAC_LEN] = 0x18,
	[OFFSET_DELAY_LEN] = 0x1c,
	[OFFSET_TIMING] = 0x20,
	[OFFSET_START] = 0x24,
	[OFFSET_EXT_CONF] = 0x28,
	[OFFSET_LTIMING] = 0x2c,
	[OFFSET_HS] = 0x30,
	[OFFSET_IO_CONFIG] = 0x34,
	[OFFSET_FIFO_ADDR_CLR] = 0x38,
	[OFFSET_SDA_TIMING] = 0x3c,
	[OFFSET_TRANSFER_LEN_AUX] = 0x44,
	[OFFSET_CLOCK_DIV] = 0x48,
	[OFFSET_SOFTRESET] = 0x50,
	[OFFSET_SCL_MIS_COMP_POINT] = 0x90,
	[OFFSET_DEBUGSTAT] = 0xe0,
	[OFFSET_DEBUGSTAT] = 0xe4,
	[OFFSET_DEBUGCTRL] = 0xe8,
	[OFFSET_DMA_FSM_DEBUG] = 0xec,
	[OFFSET_FIFO_STAT] = 0xf4,
	[OFFSET_FIFO_THRESH] = 0xf8,
	[OFFSET_DCM_EN] = 0xf88,
};

struct mtk_i2c_compatible {
	const struct i2c_adapter_quirks *quirks;
	const u16 *regs;
	unsigned char pmic_i2c: 1;
	unsigned char dcm: 1;
	unsigned char auto_restart: 1;
	unsigned char aux_len_reg: 1;
	unsigned char timing_adjust: 1;
	unsigned char dma_sync: 1;
	unsigned char ltiming_adjust: 1;
	unsigned char dma_ver;
	unsigned char apdma_sync: 1;
	unsigned char max_dma_support;
};

struct mtk_i2c_ac_timing {
	u16 htiming;
	u16 ltiming;
	u16 hs;
	u16 ext;
	u16 inter_clk_div;
	u16 scl_hl_ratio;
	u16 hs_scl_hl_ratio;
	u16 sta_stop;
	u16 hs_sta_stop;
	u16 sda_timing;
};

struct mtk_i2c {
	struct i2c_adapter adap;	/* i2c host adapter */
	struct device *dev;
	struct completion msg_complete;

	/* set in i2c probe */
	void __iomem *base;		/* i2c base addr */
	void __iomem *pdmabase;		/* dma base address*/
	struct clk *clk_main;		/* main clock for i2c bus */
	struct clk *clk_dma;		/* DMA clock for i2c via DMA */
	struct clk *clk_pmic;		/* PMIC clock for i2c from PMIC */
	struct clk *clk_arb;		/* Arbitrator clock for i2c */
	bool have_pmic;			/* can use i2c pins from PMIC */
	bool use_push_pull;		/* IO config push-pull mode */

	u16 irq_stat;			/* interrupt status */
	unsigned int clk_src_div;
	unsigned int speed_hz;		/* The speed in transfer */
	enum mtk_trans_op op;
	u16 timing_reg;
	u16 high_speed_reg;
	u16 ltiming_reg;
	unsigned char auto_restart;
	bool ignore_restart_irq;
	struct mtk_i2c_ac_timing ac_timing;
	const struct mtk_i2c_compatible *dev_comp;
};

/**
 * struct i2c_spec_values:
 * @min_low_ns: min LOW period of the SCL clock
 * @min_su_sta_ns: min set-up time for a repeated START condition
 * @max_hd_dat_ns: max data hold time
 * @min_su_dat_ns: min data set-up time
 */
struct i2c_spec_values {
	unsigned int min_low_ns;
	unsigned int min_su_sta_ns;
	unsigned int max_hd_dat_ns;
	unsigned int min_su_dat_ns;
};

static const struct i2c_spec_values standard_mode_spec = {
	.min_low_ns = 4700 + I2C_STANDARD_MODE_BUFFER,
	.min_su_sta_ns = 4700 + I2C_STANDARD_MODE_BUFFER,
	.max_hd_dat_ns = 3450 - I2C_STANDARD_MODE_BUFFER,
	.min_su_dat_ns = 250 + I2C_STANDARD_MODE_BUFFER,
};

static const struct i2c_spec_values fast_mode_spec = {
	.min_low_ns = 1300 + I2C_FAST_MODE_BUFFER,
	.min_su_sta_ns = 600 + I2C_FAST_MODE_BUFFER,
	.max_hd_dat_ns = 900 - I2C_FAST_MODE_BUFFER,
	.min_su_dat_ns = 100 + I2C_FAST_MODE_BUFFER,
};

static const struct i2c_spec_values fast_mode_plus_spec = {
	.min_low_ns = 500 + I2C_FAST_MODE_PLUS_BUFFER,
	.min_su_sta_ns = 260 + I2C_FAST_MODE_PLUS_BUFFER,
	.max_hd_dat_ns = 400 - I2C_FAST_MODE_PLUS_BUFFER,
	.min_su_dat_ns = 50 + I2C_FAST_MODE_PLUS_BUFFER,
};

static const struct i2c_adapter_quirks mt6577_i2c_quirks = {
	.flags = I2C_AQ_COMB_WRITE_THEN_READ,
	.max_num_msgs = 1,
	.max_write_len = 255,
	.max_read_len = 255,
	.max_comb_1st_msg_len = 255,
	.max_comb_2nd_msg_len = 31,
};

static const struct i2c_adapter_quirks mt7622_i2c_quirks = {
	.max_num_msgs = 255,
};

static const struct i2c_adapter_quirks mt8183_i2c_quirks = {
	.flags = I2C_AQ_NO_ZERO_LEN,
};

static const struct mtk_i2c_compatible mt2712_compat = {
	.regs = mt_i2c_regs_v1,
	.pmic_i2c = 0,
	.dcm = 1,
	.auto_restart = 1,
	.aux_len_reg = 1,
	.timing_adjust = 1,
	.dma_sync = 0,
	.ltiming_adjust = 0,
	.apdma_sync = 0,
	.max_dma_support = 33,
};

static const struct mtk_i2c_compatible mt6577_compat = {
	.quirks = &mt6577_i2c_quirks,
	.regs = mt_i2c_regs_v1,
	.pmic_i2c = 0,
	.dcm = 1,
	.auto_restart = 0,
	.aux_len_reg = 0,
	.timing_adjust = 0,
	.dma_sync = 0,
	.ltiming_adjust = 0,
	.apdma_sync = 0,
	.max_dma_support = 32,
};

static const struct mtk_i2c_compatible mt6589_compat = {
	.quirks = &mt6577_i2c_quirks,
	.regs = mt_i2c_regs_v1,
	.pmic_i2c = 1,
	.dcm = 0,
	.auto_restart = 0,
	.aux_len_reg = 0,
	.timing_adjust = 0,
	.dma_sync = 0,
	.ltiming_adjust = 0,
	.apdma_sync = 0,
	.max_dma_support = 32,
};

static const struct mtk_i2c_compatible mt7622_compat = {
	.quirks = &mt7622_i2c_quirks,
	.regs = mt_i2c_regs_v1,
	.pmic_i2c = 0,
	.dcm = 1,
	.auto_restart = 1,
	.aux_len_reg = 1,
	.timing_adjust = 0,
	.dma_sync = 0,
	.ltiming_adjust = 0,
	.apdma_sync = 0,
	.max_dma_support = 32,
};

static const struct mtk_i2c_compatible mt8173_compat = {
	.regs = mt_i2c_regs_v1,
	.pmic_i2c = 0,
	.dcm = 1,
	.auto_restart = 1,
	.aux_len_reg = 1,
	.timing_adjust = 0,
	.dma_sync = 0,
	.ltiming_adjust = 0,
	.apdma_sync = 0,
	.max_dma_support = 33,
};

static const struct mtk_i2c_compatible mt8183_compat = {
	.quirks = &mt8183_i2c_quirks,
	.regs = mt_i2c_regs_v2,
	.pmic_i2c = 0,
	.dcm = 0,
	.auto_restart = 1,
	.aux_len_reg = 1,
	.timing_adjust = 1,
	.dma_sync = 1,
	.ltiming_adjust = 1,
	.apdma_sync = 0,
	.max_dma_support = 33,
};

static const struct mtk_i2c_compatible mt8192_compat = {
	.quirks = &mt8183_i2c_quirks,
	.regs = mt_i2c_regs_v2,
	.pmic_i2c = 0,
	.dcm = 0,
	.auto_restart = 1,
	.aux_len_reg = 1,
	.timing_adjust = 1,
	.dma_sync = 1,
	.ltiming_adjust = 1,
	.apdma_sync = 1,
	.max_dma_support = 36,
};

static const struct mtk_i2c_compatible mt6873_compat = {
	.regs = mt_i2c_regs_v2,
	.pmic_i2c = 0,
	.dcm = 0,
	.auto_restart = 1,
	.aux_len_reg = 1,
	.timing_adjust = 1,
	.dma_sync = 1,
	.ltiming_adjust = 1,
	.dma_ver = 1,
	.max_dma_support = 36,
};

static const struct of_device_id mtk_i2c_of_match[] = {
	{ .compatible = "mediatek,mt2712-i2c", .data = &mt2712_compat },
	{ .compatible = "mediatek,mt6577-i2c", .data = &mt6577_compat },
	{ .compatible = "mediatek,mt6589-i2c", .data = &mt6589_compat },
	{ .compatible = "mediatek,mt6873-i2c", .data = &mt6873_compat },
	{ .compatible = "mediatek,mt7622-i2c", .data = &mt7622_compat },
	{ .compatible = "mediatek,mt8173-i2c", .data = &mt8173_compat },
	{ .compatible = "mediatek,mt8183-i2c", .data = &mt8183_compat },
	{ .compatible = "mediatek,mt8192-i2c", .data = &mt8192_compat },
	{}
};
MODULE_DEVICE_TABLE(of, mtk_i2c_of_match);

static u16 mtk_i2c_readw(struct mtk_i2c *i2c, enum I2C_REGS_OFFSET reg)
{
	return readw(i2c->base + i2c->dev_comp->regs[reg]);
}

static void mtk_i2c_writew(struct mtk_i2c *i2c, u16 val,
			   enum I2C_REGS_OFFSET reg)
{
	writew(val, i2c->base + i2c->dev_comp->regs[reg]);
}

static int mtk_i2c_clock_enable(struct mtk_i2c *i2c)
{
	int ret;

	ret = clk_prepare_enable(i2c->clk_dma);
	if (ret)
		return ret;

	ret = clk_prepare_enable(i2c->clk_main);
	if (ret)
		goto err_main;

	if (i2c->have_pmic) {
		ret = clk_prepare_enable(i2c->clk_pmic);
		if (ret)
			goto err_pmic;
	}

	if (i2c->clk_arb) {
		ret = clk_prepare_enable(i2c->clk_arb);
		if (ret)
			goto err_arb;
	}

	return 0;

err_arb:
	if (i2c->have_pmic)
		clk_disable_unprepare(i2c->clk_pmic);
err_pmic:
	clk_disable_unprepare(i2c->clk_main);
err_main:
	clk_disable_unprepare(i2c->clk_dma);

	return ret;
}

static void mtk_i2c_clock_disable(struct mtk_i2c *i2c)
{
	if (i2c->clk_arb)
		clk_disable_unprepare(i2c->clk_arb);

	if (i2c->have_pmic)
		clk_disable_unprepare(i2c->clk_pmic);

	clk_disable_unprepare(i2c->clk_main);
	clk_disable_unprepare(i2c->clk_dma);
}

static void mtk_i2c_init_hw(struct mtk_i2c *i2c)
{
	u16 control_reg;

	if (i2c->dev_comp->dma_sync) {
		writel(I2C_DMA_WARM_RST, i2c->pdmabase + OFFSET_RST);
		udelay(10);
		writel(I2C_DMA_CLR_FLAG, i2c->pdmabase + OFFSET_RST);
		udelay(10);
		writel(I2C_DMA_HANDSHAKE_RST | I2C_DMA_HARD_RST,
		       i2c->pdmabase + OFFSET_RST);
		mtk_i2c_writew(i2c, I2C_HANDSHAKE_RST | I2C_SOFT_RST,
			       OFFSET_SOFTRESET);
		udelay(10);
		writel(I2C_DMA_CLR_FLAG, i2c->pdmabase + OFFSET_RST);
		mtk_i2c_writew(i2c, I2C_CHN_CLR_FLAG, OFFSET_SOFTRESET);
	} else {
		writel(I2C_DMA_HARD_RST, i2c->pdmabase + OFFSET_RST);
		udelay(50);
		writel(I2C_DMA_CLR_FLAG, i2c->pdmabase + OFFSET_RST);
		mtk_i2c_writew(i2c, I2C_SOFT_RST, OFFSET_SOFTRESET);
	}

	/* Set ioconfig */
	if (i2c->use_push_pull)
		mtk_i2c_writew(i2c, I2C_IO_CONFIG_PUSH_PULL, OFFSET_IO_CONFIG);
	else
		mtk_i2c_writew(i2c, I2C_IO_CONFIG_OPEN_DRAIN, OFFSET_IO_CONFIG);

	if (i2c->dev_comp->dcm)
		mtk_i2c_writew(i2c, I2C_DCM_DISABLE, OFFSET_DCM_EN);

	mtk_i2c_writew(i2c, i2c->timing_reg, OFFSET_TIMING);
	mtk_i2c_writew(i2c, i2c->high_speed_reg, OFFSET_HS);
	if (i2c->dev_comp->ltiming_adjust)
		mtk_i2c_writew(i2c, i2c->ltiming_reg, OFFSET_LTIMING);

	if (i2c->dev_comp->timing_adjust) {
		mtk_i2c_writew(i2c, i2c->ac_timing.ext, OFFSET_EXT_CONF);
		mtk_i2c_writew(i2c, i2c->ac_timing.inter_clk_div,
			       OFFSET_CLOCK_DIV);
		mtk_i2c_writew(i2c, I2C_SCL_MIS_COMP_VALUE,
			       OFFSET_SCL_MIS_COMP_POINT);
		mtk_i2c_writew(i2c, i2c->ac_timing.sda_timing,
			       OFFSET_SDA_TIMING);

		if (i2c->dev_comp->ltiming_adjust) {
			mtk_i2c_writew(i2c, i2c->ac_timing.htiming,
				       OFFSET_TIMING);
			mtk_i2c_writew(i2c, i2c->ac_timing.hs, OFFSET_HS);
			mtk_i2c_writew(i2c, i2c->ac_timing.ltiming,
				       OFFSET_LTIMING);
		} else {
			mtk_i2c_writew(i2c, i2c->ac_timing.scl_hl_ratio,
				       OFFSET_SCL_HIGH_LOW_RATIO);
			mtk_i2c_writew(i2c, i2c->ac_timing.hs_scl_hl_ratio,
				       OFFSET_HS_SCL_HIGH_LOW_RATIO);
			mtk_i2c_writew(i2c, i2c->ac_timing.sta_stop,
				       OFFSET_STA_STO_AC_TIMING);
			mtk_i2c_writew(i2c, i2c->ac_timing.hs_sta_stop,
				       OFFSET_HS_STA_STO_AC_TIMING);
		}
	}

	/* If use i2c pin from PMIC mt6397 side, need set PATH_DIR first */
	if (i2c->have_pmic)
		mtk_i2c_writew(i2c, I2C_CONTROL_WRAPPER, OFFSET_PATH_DIR);

	control_reg = I2C_CONTROL_ACKERR_DET_EN |
		      I2C_CONTROL_CLK_EXT_EN | I2C_CONTROL_DMA_EN;
	if (i2c->dev_comp->dma_sync)
		control_reg |= I2C_CONTROL_DMAACK_EN | I2C_CONTROL_ASYNC_MODE;

	mtk_i2c_writew(i2c, control_reg, OFFSET_CONTROL);
	mtk_i2c_writew(i2c, I2C_DELAY_LEN, OFFSET_DELAY_LEN);
}

static const struct i2c_spec_values *mtk_i2c_get_spec(unsigned int speed)
{
	if (speed <= I2C_MAX_STANDARD_MODE_FREQ)
		return &standard_mode_spec;
	else if (speed <= I2C_MAX_FAST_MODE_FREQ)
		return &fast_mode_spec;
	else
		return &fast_mode_plus_spec;
}

static int mtk_i2c_max_step_cnt(unsigned int target_speed)
{
	if (target_speed > I2C_MAX_FAST_MODE_FREQ)
		return MAX_HS_STEP_CNT_DIV;
	else
		return MAX_STEP_CNT_DIV;
}

/*
 * Check and Calculate i2c ac-timing
 *
 * Hardware design:
 * sample_ns = (1000000000 * (sample_cnt + 1)) / clk_src
 * xxx_cnt_div =  spec->min_xxx_ns / sample_ns
 *
 * Sample_ns is rounded down for xxx_cnt_div would be greater
 * than the smallest spec.
 * The sda_timing is chosen as the middle value between
 * the largest and smallest.
 */
static int mtk_i2c_check_ac_timing(struct mtk_i2c *i2c,
				   unsigned int clk_src,
				   unsigned int check_speed,
				   unsigned int step_cnt,
				   unsigned int sample_cnt)
{
	const struct i2c_spec_values *spec;
	unsigned int su_sta_cnt, low_cnt, high_cnt, max_step_cnt;
	unsigned int sda_max, sda_min, clk_ns, max_sta_cnt = 0x3f;
	unsigned int sample_ns = div_u64(1000000000ULL * (sample_cnt + 1),
					 clk_src);

	if (!i2c->dev_comp->timing_adjust)
		return 0;

	if (i2c->dev_comp->ltiming_adjust)
		max_sta_cnt = 0x100;

	spec = mtk_i2c_get_spec(check_speed);

	if (i2c->dev_comp->ltiming_adjust)
		clk_ns = 1000000000 / clk_src;
	else
		clk_ns = sample_ns / 2;

	su_sta_cnt = DIV_ROUND_UP(spec->min_su_sta_ns, clk_ns);
	if (su_sta_cnt > max_sta_cnt)
		return -1;

	low_cnt = DIV_ROUND_UP(spec->min_low_ns, sample_ns);
	max_step_cnt = mtk_i2c_max_step_cnt(check_speed);
	if ((2 * step_cnt) > low_cnt && low_cnt < max_step_cnt) {
		if (low_cnt > step_cnt) {
			high_cnt = 2 * step_cnt - low_cnt;
		} else {
			high_cnt = step_cnt;
			low_cnt = step_cnt;
		}
	} else {
		return -2;
	}

	sda_max = spec->max_hd_dat_ns / sample_ns;
	if (sda_max > low_cnt)
		sda_max = 0;

	sda_min = DIV_ROUND_UP(spec->min_su_dat_ns, sample_ns);
	if (sda_min < low_cnt)
		sda_min = 0;

	if (sda_min > sda_max)
		return -3;

	if (check_speed > I2C_MAX_FAST_MODE_FREQ) {
		if (i2c->dev_comp->ltiming_adjust) {
			i2c->ac_timing.hs = I2C_TIME_DEFAULT_VALUE |
				(sample_cnt << 12) | (high_cnt << 8);
			i2c->ac_timing.ltiming &= ~GENMASK(15, 9);
			i2c->ac_timing.ltiming |= (sample_cnt << 12) |
				(low_cnt << 9);
			i2c->ac_timing.ext &= ~GENMASK(7, 1);
			i2c->ac_timing.ext |= (su_sta_cnt << 1) | (1 << 0);
		} else {
			i2c->ac_timing.hs_scl_hl_ratio = (1 << 12) |
				(high_cnt << 6) | low_cnt;
			i2c->ac_timing.hs_sta_stop = (su_sta_cnt << 8) |
				su_sta_cnt;
		}
		i2c->ac_timing.sda_timing &= ~GENMASK(11, 6);
		i2c->ac_timing.sda_timing |= (1 << 12) |
			((sda_max + sda_min) / 2) << 6;
	} else {
		if (i2c->dev_comp->ltiming_adjust) {
			i2c->ac_timing.htiming = (sample_cnt << 8) | (high_cnt);
			i2c->ac_timing.ltiming = (sample_cnt << 6) | (low_cnt);
			i2c->ac_timing.ext = (su_sta_cnt << 8) | (1 << 0);
		} else {
			i2c->ac_timing.scl_hl_ratio = (1 << 12) |
				(high_cnt << 6) | low_cnt;
			i2c->ac_timing.sta_stop = (su_sta_cnt << 8) |
				su_sta_cnt;
		}

		i2c->ac_timing.sda_timing = (1 << 12) |
			(sda_max + sda_min) / 2;
	}

	return 0;
}

/*
 * Calculate i2c port speed
 *
 * Hardware design:
 * i2c_bus_freq = parent_clk / (clock_div * 2 * sample_cnt * step_cnt)
 * clock_div: fixed in hardware, but may be various in different SoCs
 *
 * The calculation want to pick the highest bus frequency that is still
 * less than or equal to i2c->speed_hz. The calculation try to get
 * sample_cnt and step_cn
 */
static int mtk_i2c_calculate_speed(struct mtk_i2c *i2c, unsigned int clk_src,
				   unsigned int target_speed,
				   unsigned int *timing_step_cnt,
				   unsigned int *timing_sample_cnt)
{
	unsigned int step_cnt;
	unsigned int sample_cnt;
	unsigned int max_step_cnt;
	unsigned int base_sample_cnt = MAX_SAMPLE_CNT_DIV;
	unsigned int base_step_cnt;
	unsigned int opt_div;
	unsigned int best_mul;
	unsigned int cnt_mul;
	int ret = -EINVAL;

	if (target_speed > I2C_MAX_FAST_MODE_PLUS_FREQ)
		target_speed = I2C_MAX_FAST_MODE_PLUS_FREQ;

	max_step_cnt = mtk_i2c_max_step_cnt(target_speed);
	base_step_cnt = max_step_cnt;
	/* Find the best combination */
	opt_div = DIV_ROUND_UP(clk_src >> 1, target_speed);
	best_mul = MAX_SAMPLE_CNT_DIV * max_step_cnt;

	/* Search for the best pair (sample_cnt, step_cnt) with
	 * 0 < sample_cnt < MAX_SAMPLE_CNT_DIV
	 * 0 < step_cnt < max_step_cnt
	 * sample_cnt * step_cnt >= opt_div
	 * optimizing for sample_cnt * step_cnt being minimal
	 */
	for (sample_cnt = 1; sample_cnt <= MAX_SAMPLE_CNT_DIV; sample_cnt++) {
		step_cnt = DIV_ROUND_UP(opt_div, sample_cnt);
		cnt_mul = step_cnt * sample_cnt;
		if (step_cnt > max_step_cnt)
			continue;

		if (cnt_mul < best_mul) {
			ret = mtk_i2c_check_ac_timing(i2c, clk_src,
				target_speed, step_cnt - 1, sample_cnt - 1);
			if (ret)
				continue;

			best_mul = cnt_mul;
			base_sample_cnt = sample_cnt;
			base_step_cnt = step_cnt;
			if (best_mul == opt_div)
				break;
		}
	}

	if (ret)
		return -EINVAL;

	sample_cnt = base_sample_cnt;
	step_cnt = base_step_cnt;

	if ((clk_src / (2 * sample_cnt * step_cnt)) > target_speed) {
		/* In this case, hardware can't support such
		 * low i2c_bus_freq
		 */
		dev_dbg(i2c->dev, "Unsupported speed (%uhz)\n",	target_speed);
		return -EINVAL;
	}

	*timing_step_cnt = step_cnt - 1;
	*timing_sample_cnt = sample_cnt - 1;

	return 0;
}

static int mtk_i2c_set_speed(struct mtk_i2c *i2c, unsigned int parent_clk)
{
	unsigned int clk_src;
	unsigned int step_cnt;
	unsigned int sample_cnt;
	unsigned int l_step_cnt;
	unsigned int l_sample_cnt;
	unsigned int target_speed;
	unsigned int clk_div;
	unsigned int max_clk_div;
	int ret;

	target_speed = i2c->speed_hz;
	parent_clk /= i2c->clk_src_div;

	if (i2c->dev_comp->timing_adjust)
		max_clk_div = MAX_CLOCK_DIV;
	else
		max_clk_div = 1;

	for (clk_div = 1; clk_div <= max_clk_div; clk_div++) {
		clk_src = parent_clk / clk_div;

		if (target_speed > I2C_MAX_FAST_MODE_PLUS_FREQ) {
			/* Set master code speed register */
			ret = mtk_i2c_calculate_speed(i2c, clk_src,
						      I2C_MAX_FAST_MODE_FREQ,
						      &l_step_cnt,
						      &l_sample_cnt);
			if (ret < 0)
				continue;

			i2c->timing_reg = (l_sample_cnt << 8) | l_step_cnt;

			/* Set the high speed mode register */
			ret = mtk_i2c_calculate_speed(i2c, clk_src,
						      target_speed, &step_cnt,
						      &sample_cnt);
			if (ret < 0)
				continue;

			i2c->high_speed_reg = I2C_TIME_DEFAULT_VALUE |
					(sample_cnt << 12) | (step_cnt << 8);

			if (i2c->dev_comp->ltiming_adjust)
				i2c->ltiming_reg =
					(l_sample_cnt << 6) | l_step_cnt |
					(sample_cnt << 12) | (step_cnt << 9);
		} else {
			ret = mtk_i2c_calculate_speed(i2c, clk_src,
						      target_speed, &l_step_cnt,
						      &l_sample_cnt);
			if (ret < 0)
				continue;

			i2c->timing_reg = (l_sample_cnt << 8) | l_step_cnt;

			/* Disable the high speed transaction */
			i2c->high_speed_reg = I2C_TIME_CLR_VALUE;

			if (i2c->dev_comp->ltiming_adjust)
				i2c->ltiming_reg =
					(l_sample_cnt << 6) | l_step_cnt;
		}

		break;
	}

	i2c->ac_timing.inter_clk_div = clk_div - 1;

	return 0;
}

static void mtk_i2c_dump_reg(struct mtk_i2c *i2c)
{
	dev_info(i2c->dev, "I2C register:\n"
		"SLAVE_ADDR=0x%x,INTR_STAT=0x%x,CONTROL=0x%x,\n"
		"TRANSFER_LEN=0x%x,TRANSAC_LEN=0x%x,START=0x%x,\n"
		"FIFO_STAT=0x%x,DEBUGSTAT=0x%x,DMA_FSM_DEBUG=0x%x\n",
		(mtk_i2c_readw(i2c, OFFSET_SLAVE_ADDR)),
		(mtk_i2c_readw(i2c, OFFSET_INTR_STAT)),
		(mtk_i2c_readw(i2c, OFFSET_CONTROL)),
		(mtk_i2c_readw(i2c, OFFSET_TRANSFER_LEN)),
		(mtk_i2c_readw(i2c, OFFSET_TRANSAC_LEN)),
		(mtk_i2c_readw(i2c, OFFSET_START)),
		(mtk_i2c_readw(i2c, OFFSET_FIFO_STAT)),
		(mtk_i2c_readw(i2c, OFFSET_DEBUGSTAT)),
		(mtk_i2c_readw(i2c, OFFSET_DMA_FSM_DEBUG)));
	if (i2c->dev_comp->aux_len_reg)
		dev_info(i2c->dev, "I2C register: TRANSFER_LEN_AUX=0x%x\n",
			mtk_i2c_readw(i2c, OFFSET_TRANSFER_LEN_AUX));

	dev_info(i2c->dev, "DMA register:\n"
		"EN=0x%x,CON=0x%x,TX_LEN=0x%x,\n"
		"RX_LEN=0x%x,DEBUG_STA=0x%x\n",
		(readl(i2c->pdmabase + OFFSET_EN)),
		(readl(i2c->pdmabase + OFFSET_CON)),
		(readl(i2c->pdmabase + OFFSET_TX_LEN)),
		(readl(i2c->pdmabase + OFFSET_RX_LEN)),
		(readl(i2c->pdmabase + OFFSET_DEBUG_STA)));
}

static int mtk_i2c_do_transfer(struct mtk_i2c *i2c, struct i2c_msg *msgs,
			       int num, int left_num)
{
	u16 addr_reg;
	u16 start_reg;
	u16 control_reg;
	u16 restart_flag = 0;
	u16 dma_sync = 0;
	u32 reg_4g_mode;
	u8 *dma_rd_buf = NULL;
	u8 *dma_wr_buf = NULL;
	dma_addr_t rpaddr = 0;
	dma_addr_t wpaddr = 0;
	int ret;

	i2c->irq_stat = 0;

	if (i2c->auto_restart)
		restart_flag = I2C_RS_TRANSFER;

	reinit_completion(&i2c->msg_complete);

	control_reg = mtk_i2c_readw(i2c, OFFSET_CONTROL) &
			~(I2C_CONTROL_DIR_CHANGE | I2C_CONTROL_RS);
	if ((i2c->speed_hz > I2C_MAX_FAST_MODE_FREQ) || (left_num >= 1))
		control_reg |= I2C_CONTROL_RS;

	if (i2c->op == I2C_MASTER_WRRD)
		control_reg |= I2C_CONTROL_DIR_CHANGE | I2C_CONTROL_RS;

	control_reg |= I2C_CONTROL_DMA_EN;
	if (i2c->dev_comp->dma_sync)
		control_reg |= I2C_CONTROL_DMAACK_EN | I2C_CONTROL_ASYNC_MODE;

	mtk_i2c_writew(i2c, control_reg, OFFSET_CONTROL);

	addr_reg = i2c_8bit_addr_from_msg(msgs);
	mtk_i2c_writew(i2c, addr_reg, OFFSET_SLAVE_ADDR);

	/* Clear interrupt status */
	mtk_i2c_writew(i2c, restart_flag | I2C_HS_NACKERR | I2C_ACKERR |
			    I2C_ARB_LOST | I2C_TRANSAC_COMP, OFFSET_INTR_STAT);

	mtk_i2c_writew(i2c, I2C_FIFO_ADDR_CLR, OFFSET_FIFO_ADDR_CLR);

	/* Enable interrupt */
	mtk_i2c_writew(i2c, restart_flag | I2C_HS_NACKERR | I2C_ACKERR |
			    I2C_ARB_LOST | I2C_TRANSAC_COMP, OFFSET_INTR_MASK);

	/* Set transfer and transaction len */
	if (i2c->op == I2C_MASTER_WRRD) {
		if (i2c->dev_comp->aux_len_reg) {
			mtk_i2c_writew(i2c, msgs->len, OFFSET_TRANSFER_LEN);
			mtk_i2c_writew(i2c, (msgs + 1)->len,
					    OFFSET_TRANSFER_LEN_AUX);
		} else {
			mtk_i2c_writew(i2c, msgs->len | ((msgs + 1)->len) << 8,
					    OFFSET_TRANSFER_LEN);
		}
		mtk_i2c_writew(i2c, I2C_WRRD_TRANAC_VALUE, OFFSET_TRANSAC_LEN);
	} else if (i2c->op == I2C_MASTER_CONTINUOUS_WR) {
		mtk_i2c_writew(i2c, msgs->len / num, OFFSET_TRANSFER_LEN);
		mtk_i2c_writew(i2c, num, OFFSET_TRANSAC_LEN);
	} else {
		mtk_i2c_writew(i2c, msgs->len, OFFSET_TRANSFER_LEN);
		mtk_i2c_writew(i2c, num, OFFSET_TRANSAC_LEN);
	}

	if (i2c->dev_comp->apdma_sync) {
		dma_sync = I2C_DMA_SKIP_CONFIG | I2C_DMA_ASYNC_MODE;
		if (i2c->op == I2C_MASTER_WRRD)
			dma_sync |= I2C_DMA_DIR_CHANGE;
	}

	/* Prepare buffer data to start transfer */
	if (i2c->op == I2C_MASTER_RD) {
		writel(I2C_DMA_INT_FLAG_NONE, i2c->pdmabase + OFFSET_INT_FLAG);

		if (i2c->dev_comp->dma_ver == DMA_HW_VERSION1)
			writel(I2C_DMA_CON_RX | I2C_DMA_SKIP_CONFIG |
				I2C_DMA_ASYNC_MODE,
					i2c->pdmabase + OFFSET_CON);
		else
			writel(I2C_DMA_CON_RX, i2c->pdmabase + OFFSET_CON);

		dma_rd_buf = i2c_get_dma_safe_msg_buf(msgs, 1);
		if (!dma_rd_buf)
			return -ENOMEM;

		rpaddr = dma_map_single(i2c->dev, dma_rd_buf,
					msgs->len, DMA_FROM_DEVICE);
		if (dma_mapping_error(i2c->dev, rpaddr)) {
			i2c_put_dma_safe_msg_buf(dma_rd_buf, msgs, false);

			return -ENOMEM;
		}

		if (i2c->dev_comp->max_dma_support > 32) {
			reg_4g_mode = upper_32_bits(rpaddr);
			writel(reg_4g_mode, i2c->pdmabase + OFFSET_RX_4G_MODE);
		}

		writel((u32)rpaddr, i2c->pdmabase + OFFSET_RX_MEM_ADDR);
		writel(msgs->len, i2c->pdmabase + OFFSET_RX_LEN);
	} else if (i2c->op == I2C_MASTER_WR) {
		writel(I2C_DMA_INT_FLAG_NONE, i2c->pdmabase + OFFSET_INT_FLAG);
		if (i2c->dev_comp->dma_ver == DMA_HW_VERSION1)
			writel(I2C_DMA_CON_TX | I2C_DMA_SKIP_CONFIG |
					I2C_DMA_ASYNC_MODE,
						i2c->pdmabase + OFFSET_CON);
		else
			writel(I2C_DMA_CON_TX, i2c->pdmabase + OFFSET_CON);

		dma_wr_buf = i2c_get_dma_safe_msg_buf(msgs, 1);
		if (!dma_wr_buf)
			return -ENOMEM;

		wpaddr = dma_map_single(i2c->dev, dma_wr_buf,
					msgs->len, DMA_TO_DEVICE);
		if (dma_mapping_error(i2c->dev, wpaddr)) {
			i2c_put_dma_safe_msg_buf(dma_wr_buf, msgs, false);

			return -ENOMEM;
		}

		if (i2c->dev_comp->max_dma_support > 32) {
			reg_4g_mode = upper_32_bits(wpaddr);
			writel(reg_4g_mode, i2c->pdmabase + OFFSET_TX_4G_MODE);
		}

		writel((u32)wpaddr, i2c->pdmabase + OFFSET_TX_MEM_ADDR);
		writel(msgs->len, i2c->pdmabase + OFFSET_TX_LEN);
	} else if (i2c->op == I2C_MASTER_CONTINUOUS_WR) {
		writel(I2C_DMA_INT_FLAG_NONE, i2c->pdmabase + OFFSET_INT_FLAG);
		if (i2c->dev_comp->dma_ver == DMA_HW_VERSION1)
			writel(I2C_DMA_CON_TX | I2C_DMA_SKIP_CONFIG |
				I2C_DMA_ASYNC_MODE,
					i2c->pdmabase + OFFSET_CON);
		else
			writel(I2C_DMA_CON_TX, i2c->pdmabase + OFFSET_CON);

		wpaddr = dma_map_single(i2c->dev, msgs->buf,
					msgs->len, DMA_TO_DEVICE);
		if (dma_mapping_error(i2c->dev, wpaddr)) {
			kfree(msgs->buf);
			return -ENOMEM;
		}

		if (i2c->dev_comp->max_dma_support > 32) {
			reg_4g_mode = upper_32_bits(wpaddr);
			writel(reg_4g_mode, i2c->pdmabase + OFFSET_TX_4G_MODE);
		}

		writel((u32)wpaddr, i2c->pdmabase + OFFSET_TX_MEM_ADDR);
		writel(msgs->len, i2c->pdmabase + OFFSET_TX_LEN);
	} else if (i2c->op == I2C_MASTER_WRRD) {
		writel(I2C_DMA_CLR_FLAG, i2c->pdmabase + OFFSET_INT_FLAG);

		if (i2c->dev_comp->dma_ver == DMA_HW_VERSION1)
			writel(0x0000 | I2C_DMA_SKIP_CONFIG |
				I2C_DMA_ASYNC_MODE | I2C_DMA_DIR_CHANGE,
				i2c->pdmabase + OFFSET_CON);
		else
			writel(I2C_DMA_CLR_FLAG, i2c->pdmabase + OFFSET_CON);

		dma_wr_buf = i2c_get_dma_safe_msg_buf(msgs, 1);
		if (!dma_wr_buf)
			return -ENOMEM;

		wpaddr = dma_map_single(i2c->dev, dma_wr_buf,
					msgs->len, DMA_TO_DEVICE);
		if (dma_mapping_error(i2c->dev, wpaddr)) {
			i2c_put_dma_safe_msg_buf(dma_wr_buf, msgs, false);

			return -ENOMEM;
		}

		dma_rd_buf = i2c_get_dma_safe_msg_buf((msgs + 1), 1);
		if (!dma_rd_buf) {
			dma_unmap_single(i2c->dev, wpaddr,
					 msgs->len, DMA_TO_DEVICE);

			i2c_put_dma_safe_msg_buf(dma_wr_buf, msgs, false);

			return -ENOMEM;
		}

		rpaddr = dma_map_single(i2c->dev, dma_rd_buf,
					(msgs + 1)->len,
					DMA_FROM_DEVICE);
		if (dma_mapping_error(i2c->dev, rpaddr)) {
			dma_unmap_single(i2c->dev, wpaddr,
					 msgs->len, DMA_TO_DEVICE);

			i2c_put_dma_safe_msg_buf(dma_wr_buf, msgs, false);
			i2c_put_dma_safe_msg_buf(dma_rd_buf, (msgs + 1), false);

			return -ENOMEM;
		}

		if (i2c->dev_comp->max_dma_support > 32) {
			reg_4g_mode = upper_32_bits(wpaddr);
			writel(reg_4g_mode, i2c->pdmabase + OFFSET_TX_4G_MODE);

			reg_4g_mode = upper_32_bits(rpaddr);
			writel(reg_4g_mode, i2c->pdmabase + OFFSET_RX_4G_MODE);
		}

		writel((u32)wpaddr, i2c->pdmabase + OFFSET_TX_MEM_ADDR);
		writel((u32)rpaddr, i2c->pdmabase + OFFSET_RX_MEM_ADDR);
		writel(msgs->len, i2c->pdmabase + OFFSET_TX_LEN);
		writel((msgs + 1)->len, i2c->pdmabase + OFFSET_RX_LEN);
	}

	writel(I2C_DMA_START_EN, i2c->pdmabase + OFFSET_EN);

	if (!i2c->auto_restart) {
		start_reg = I2C_TRANSAC_START;
	} else {
		start_reg = I2C_TRANSAC_START | I2C_RS_MUL_TRIG;
		if (left_num >= 1)
			start_reg |= I2C_RS_MUL_CNFG;
	}
	mtk_i2c_writew(i2c, start_reg, OFFSET_START);

	ret = wait_for_completion_timeout(&i2c->msg_complete,
					  i2c->adap.timeout);

	/* Clear interrupt mask */
	mtk_i2c_writew(i2c, ~(restart_flag | I2C_HS_NACKERR | I2C_ACKERR |
			    I2C_ARB_LOST | I2C_TRANSAC_COMP), OFFSET_INTR_MASK);

	if (i2c->op == I2C_MASTER_WR) {
		dma_unmap_single(i2c->dev, wpaddr,
				 msgs->len, DMA_TO_DEVICE);

		i2c_put_dma_safe_msg_buf(dma_wr_buf, msgs, true);
	} else if (i2c->op == I2C_MASTER_RD) {
		dma_unmap_single(i2c->dev, rpaddr,
				 msgs->len, DMA_FROM_DEVICE);

		i2c_put_dma_safe_msg_buf(dma_rd_buf, msgs, true);
	} else if (i2c->op == I2C_MASTER_CONTINUOUS_WR) {
		dma_unmap_single(i2c->dev, wpaddr,
				 msgs->len, DMA_TO_DEVICE);

		kfree(msgs->buf);
	} else if (i2c->op == I2C_MASTER_WRRD) {
		dma_unmap_single(i2c->dev, wpaddr, msgs->len,
				 DMA_TO_DEVICE);
		dma_unmap_single(i2c->dev, rpaddr, (msgs + 1)->len,
				 DMA_FROM_DEVICE);

		i2c_put_dma_safe_msg_buf(dma_wr_buf, msgs, true);
		i2c_put_dma_safe_msg_buf(dma_rd_buf, (msgs + 1), true);
	}

	if (ret == 0) {
		dev_dbg(i2c->dev, "addr: %x, transfer timeout\n", msgs->addr);
		mtk_i2c_dump_reg(i2c);
		mtk_i2c_init_hw(i2c);
		return -ETIMEDOUT;
	}

	if (i2c->irq_stat & (I2C_HS_NACKERR | I2C_ACKERR)) {
		dev_dbg(i2c->dev, "addr: %x, transfer ACK error\n", msgs->addr);
		mtk_i2c_init_hw(i2c);
		return -ENXIO;
	}

	return 0;
}

static int mtk_i2c_transfer(struct i2c_adapter *adap,
			    struct i2c_msg msgs[], int num)
{
	int ret;
	int left_num = num;
	int i, j;
	u8 *dma_multi_wr_buf;
	struct i2c_msg multi_msg[1];
	struct mtk_i2c *i2c = i2c_get_adapdata(adap);

	ret = mtk_i2c_clock_enable(i2c);
	if (ret)
		return ret;

	i2c->auto_restart = i2c->dev_comp->auto_restart;

	/* checking if we can skip restart and optimize using WRRD mode */
	if (i2c->auto_restart && num == 2) {
		if (!(msgs[0].flags & I2C_M_RD) && (msgs[1].flags & I2C_M_RD) &&
		    msgs[0].addr == msgs[1].addr) {
			i2c->auto_restart = 0;
		}
	}

	if (num > 1) {
		for (i = 0; i < num - 1; i++) {
			if (!(msgs[i].flags & I2C_M_RD) && !(msgs[i+1].flags &
				I2C_M_RD) && (msgs[i].addr == msgs[i+1].addr)
					&& (msgs[i].len == msgs[i+1].len)) {
				continue;
			} else
				break;
		}
		if (i >= num - 1) {
			i2c->op = I2C_MASTER_CONTINUOUS_WR;
			j = 0;
			dma_multi_wr_buf = kzalloc(msgs->len * num, GFP_KERNEL);
			if (!dma_multi_wr_buf) {
				ret =  -ENOMEM;
				goto err_exit;
			}
			multi_msg->addr  = msgs->addr;
			multi_msg->len   = msgs->len * num;
			multi_msg->buf   = dma_multi_wr_buf;
			multi_msg->flags  = 0;
			while (j < num) {
				memcpy(dma_multi_wr_buf + msgs->len * j,
							msgs->buf, msgs->len);
				j++;
				msgs++;
				}

			i2c->ignore_restart_irq = false;
			ret = mtk_i2c_do_transfer(i2c, multi_msg, num, 0);
			if (ret < 0)
				goto err_exit;
			ret = num;
				goto err_exit;

		}
	}

	if (i2c->auto_restart && num >= 2 && i2c->speed_hz > I2C_MAX_FAST_MODE_FREQ)
		/* ignore the first restart irq after the master code,
		 * otherwise the first transfer will be discarded.
		 */
		i2c->ignore_restart_irq = true;
	else
		i2c->ignore_restart_irq = false;

	while (left_num--) {
		if (!msgs->buf) {
			dev_dbg(i2c->dev, "data buffer is NULL.\n");
			ret = -EINVAL;
			goto err_exit;
		}

		if (msgs->flags & I2C_M_RD)
			i2c->op = I2C_MASTER_RD;
		else
			i2c->op = I2C_MASTER_WR;

		if (!i2c->auto_restart) {
			if (num > 1) {
				/* combined two messages into one transaction */
				i2c->op = I2C_MASTER_WRRD;
				left_num--;
			}
		}

		/* always use DMA mode. */
		ret = mtk_i2c_do_transfer(i2c, msgs, num, left_num);
		if (ret < 0)
			goto err_exit;

		msgs++;
	}
	/* the return value is number of executed messages */
	ret = num;

err_exit:
	mtk_i2c_clock_disable(i2c);
	return ret;
}

static irqreturn_t mtk_i2c_irq(int irqno, void *dev_id)
{
	struct mtk_i2c *i2c = dev_id;
	u16 restart_flag = 0;
	u16 intr_stat;

	if (i2c->auto_restart)
		restart_flag = I2C_RS_TRANSFER;

	intr_stat = mtk_i2c_readw(i2c, OFFSET_INTR_STAT);
	mtk_i2c_writew(i2c, intr_stat, OFFSET_INTR_STAT);

	/*
	 * when occurs ack error, i2c controller generate two interrupts
	 * first is the ack error interrupt, then the complete interrupt
	 * i2c->irq_stat need keep the two interrupt value.
	 */
	i2c->irq_stat |= intr_stat;

	if (i2c->ignore_restart_irq && (i2c->irq_stat & restart_flag)) {
		i2c->ignore_restart_irq = false;
		i2c->irq_stat = 0;
		mtk_i2c_writew(i2c, I2C_RS_MUL_CNFG | I2C_RS_MUL_TRIG |
				    I2C_TRANSAC_START, OFFSET_START);
	} else {
		if (i2c->irq_stat & (I2C_TRANSAC_COMP | restart_flag))
			complete(&i2c->msg_complete);
	}

	return IRQ_HANDLED;
}

static u32 mtk_i2c_functionality(struct i2c_adapter *adap)
{
	if (i2c_check_quirks(adap, I2C_AQ_NO_ZERO_LEN))
		return I2C_FUNC_I2C |
			(I2C_FUNC_SMBUS_EMUL & ~I2C_FUNC_SMBUS_QUICK);
	else
		return I2C_FUNC_I2C | I2C_FUNC_SMBUS_EMUL;
}

static const struct i2c_algorithm mtk_i2c_algorithm = {
	.master_xfer = mtk_i2c_transfer,
	.functionality = mtk_i2c_functionality,
};

static int mtk_i2c_parse_dt(struct device_node *np, struct mtk_i2c *i2c)
{
	int ret;

	ret = of_property_read_u32(np, "clock-frequency", &i2c->speed_hz);
	if (ret < 0)
		i2c->speed_hz = I2C_MAX_STANDARD_MODE_FREQ;

	ret = of_property_read_u32(np, "clock-div", &i2c->clk_src_div);
	if (ret < 0)
		return ret;

	if (i2c->clk_src_div == 0)
		return -EINVAL;

	i2c->have_pmic = of_property_read_bool(np, "mediatek,have-pmic");
	i2c->use_push_pull =
		of_property_read_bool(np, "mediatek,use-push-pull");

	return 0;
}

static int mtk_i2c_probe(struct platform_device *pdev)
{
	int ret = 0;
	struct mtk_i2c *i2c;
	struct clk *clk;
	struct resource *res;
	int irq;

	i2c = devm_kzalloc(&pdev->dev, sizeof(*i2c), GFP_KERNEL);
	if (!i2c)
		return -ENOMEM;

	res = platform_get_resource(pdev, IORESOURCE_MEM, 0);
	i2c->base = devm_ioremap_resource(&pdev->dev, res);
	if (IS_ERR(i2c->base))
		return PTR_ERR(i2c->base);

	res = platform_get_resource(pdev, IORESOURCE_MEM, 1);
	i2c->pdmabase = devm_ioremap_resource(&pdev->dev, res);
	if (IS_ERR(i2c->pdmabase))
		return PTR_ERR(i2c->pdmabase);

	irq = platform_get_irq(pdev, 0);
	if (irq <= 0)
		return irq;

	init_completion(&i2c->msg_complete);

	i2c->dev_comp = of_device_get_match_data(&pdev->dev);
	i2c->adap.dev.of_node = pdev->dev.of_node;
	i2c->dev = &pdev->dev;
	i2c->adap.dev.parent = &pdev->dev;
	i2c->adap.owner = THIS_MODULE;
	i2c->adap.algo = &mtk_i2c_algorithm;
	i2c->adap.quirks = i2c->dev_comp->quirks;
	i2c->adap.timeout = 2 * HZ;
	i2c->adap.retries = 1;

	ret = mtk_i2c_parse_dt(pdev->dev.of_node, i2c);
	if (ret)
		return -EINVAL;

	if (i2c->have_pmic && !i2c->dev_comp->pmic_i2c)
		return -EINVAL;

	i2c->clk_main = devm_clk_get(&pdev->dev, "main");
	if (IS_ERR(i2c->clk_main)) {
		dev_err(&pdev->dev, "cannot get main clock\n");
		return PTR_ERR(i2c->clk_main);
	}

	i2c->clk_dma = devm_clk_get(&pdev->dev, "dma");
	if (IS_ERR(i2c->clk_dma)) {
		dev_err(&pdev->dev, "cannot get dma clock\n");
		return PTR_ERR(i2c->clk_dma);
	}

	i2c->clk_arb = devm_clk_get(&pdev->dev, "arb");
	if (IS_ERR(i2c->clk_arb))
		i2c->clk_arb = NULL;

	clk = i2c->clk_main;
	if (i2c->have_pmic) {
		i2c->clk_pmic = devm_clk_get(&pdev->dev, "pmic");
		if (IS_ERR(i2c->clk_pmic)) {
			dev_err(&pdev->dev, "cannot get pmic clock\n");
			return PTR_ERR(i2c->clk_pmic);
		}
		clk = i2c->clk_pmic;
	}

	strlcpy(i2c->adap.name, I2C_DRV_NAME, sizeof(i2c->adap.name));

	ret = mtk_i2c_set_speed(i2c, clk_get_rate(clk));
	if (ret) {
		dev_err(&pdev->dev, "Failed to set the speed.\n");
		return -EINVAL;
	}

	if (i2c->dev_comp->max_dma_support > 32) {
		ret = dma_set_mask(&pdev->dev,
				DMA_BIT_MASK(i2c->dev_comp->max_dma_support));
		if (ret) {
			dev_err(&pdev->dev, "dma_set_mask return error.\n");
			return ret;
		}
	}

	if (i2c->dev_comp->max_dma_support > 32) {
		ret = dma_set_mask(&pdev->dev,
				DMA_BIT_MASK(i2c->dev_comp->max_dma_support));
		if (ret) {
			dev_err(&pdev->dev, "dma_set_mask return error.\n");
			return ret;
		}
	}

	ret = mtk_i2c_clock_enable(i2c);
	if (ret) {
		dev_err(&pdev->dev, "clock enable failed!\n");
		return ret;
	}
	mtk_i2c_init_hw(i2c);
	mtk_i2c_clock_disable(i2c);

	ret = devm_request_irq(&pdev->dev, irq, mtk_i2c_irq,
			       IRQF_NO_SUSPEND | IRQF_TRIGGER_NONE,
			       I2C_DRV_NAME, i2c);
	if (ret < 0) {
		dev_err(&pdev->dev,
			"Request I2C IRQ %d fail\n", irq);
		return ret;
	}

	i2c_set_adapdata(&i2c->adap, i2c);
	ret = i2c_add_adapter(&i2c->adap);
	if (ret)
		return ret;

	platform_set_drvdata(pdev, i2c);

	return 0;
}

static int mtk_i2c_remove(struct platform_device *pdev)
{
	struct mtk_i2c *i2c = platform_get_drvdata(pdev);

	i2c_del_adapter(&i2c->adap);

	return 0;
}

#ifdef CONFIG_PM_SLEEP
<<<<<<< HEAD
static int mtk_i2c_suspend_no_irq(struct device *dev)
=======
static int mtk_i2c_suspend_noirq(struct device *dev)
>>>>>>> 9ecdd51a
{
	struct mtk_i2c *i2c = dev_get_drvdata(dev);

	i2c_mark_adapter_suspended(&i2c->adap);

	return 0;
}
<<<<<<< HEAD
static int mtk_i2c_resume_no_irq(struct device *dev)
=======

static int mtk_i2c_resume_noirq(struct device *dev)
>>>>>>> 9ecdd51a
{
	int ret;
	struct mtk_i2c *i2c = dev_get_drvdata(dev);

	ret = mtk_i2c_clock_enable(i2c);
	if (ret) {
		dev_err(dev, "clock enable failed!\n");
		return ret;
	}

	mtk_i2c_init_hw(i2c);

	mtk_i2c_clock_disable(i2c);

	i2c_mark_adapter_resumed(&i2c->adap);

	return 0;
}
#endif

static const struct dev_pm_ops mtk_i2c_pm = {
<<<<<<< HEAD
	SET_NOIRQ_SYSTEM_SLEEP_PM_OPS(mtk_i2c_suspend_no_irq,
				      mtk_i2c_resume_no_irq)
=======
	SET_NOIRQ_SYSTEM_SLEEP_PM_OPS(mtk_i2c_suspend_noirq,
				      mtk_i2c_resume_noirq)
>>>>>>> 9ecdd51a
};

static struct platform_driver mtk_i2c_driver = {
	.probe = mtk_i2c_probe,
	.remove = mtk_i2c_remove,
	.driver = {
		.name = I2C_DRV_NAME,
		.pm = &mtk_i2c_pm,
		.of_match_table = of_match_ptr(mtk_i2c_of_match),
	},
};

module_platform_driver(mtk_i2c_driver);

MODULE_LICENSE("GPL v2");
MODULE_DESCRIPTION("MediaTek I2C Bus Driver");
MODULE_AUTHOR("Xudong Chen <xudong.chen@mediatek.com>");<|MERGE_RESOLUTION|>--- conflicted
+++ resolved
@@ -1465,11 +1465,7 @@
 }
 
 #ifdef CONFIG_PM_SLEEP
-<<<<<<< HEAD
-static int mtk_i2c_suspend_no_irq(struct device *dev)
-=======
 static int mtk_i2c_suspend_noirq(struct device *dev)
->>>>>>> 9ecdd51a
 {
 	struct mtk_i2c *i2c = dev_get_drvdata(dev);
 
@@ -1477,12 +1473,8 @@
 
 	return 0;
 }
-<<<<<<< HEAD
-static int mtk_i2c_resume_no_irq(struct device *dev)
-=======
 
 static int mtk_i2c_resume_noirq(struct device *dev)
->>>>>>> 9ecdd51a
 {
 	int ret;
 	struct mtk_i2c *i2c = dev_get_drvdata(dev);
@@ -1504,13 +1496,8 @@
 #endif
 
 static const struct dev_pm_ops mtk_i2c_pm = {
-<<<<<<< HEAD
-	SET_NOIRQ_SYSTEM_SLEEP_PM_OPS(mtk_i2c_suspend_no_irq,
-				      mtk_i2c_resume_no_irq)
-=======
 	SET_NOIRQ_SYSTEM_SLEEP_PM_OPS(mtk_i2c_suspend_noirq,
 				      mtk_i2c_resume_noirq)
->>>>>>> 9ecdd51a
 };
 
 static struct platform_driver mtk_i2c_driver = {
