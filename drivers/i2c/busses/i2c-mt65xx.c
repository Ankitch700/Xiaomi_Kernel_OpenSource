--- conflicted
+++ resolved
@@ -1184,7 +1184,6 @@
 		}
 	}
 
-<<<<<<< HEAD
 	if (num > 1) {
 		for (i = 0; i < num - 1; i++) {
 			if (!(msgs[i].flags & I2C_M_RD) && !(msgs[i+1].flags &
@@ -1223,11 +1222,8 @@
 		}
 	}
 
-	if (i2c->auto_restart && num >= 2 && i2c->speed_hz > I2C_MAX_FAST_MODE_FREQ)
-=======
 	if (i2c->auto_restart && num >= 2 &&
 		i2c->speed_hz > I2C_MAX_FAST_MODE_PLUS_FREQ)
->>>>>>> 85adc860
 		/* ignore the first restart irq after the master code,
 		 * otherwise the first transfer will be discarded.
 		 */
