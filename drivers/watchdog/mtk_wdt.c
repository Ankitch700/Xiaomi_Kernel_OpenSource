// SPDX-License-Identifier: GPL-2.0+
/*
 * Mediatek Watchdog Driver
 *
 * Copyright (C) 2014 Matthias Brugger
 *
 * Matthias Brugger <matthias.bgg@gmail.com>
 *
 * Based on sunxi_wdt.c
 */

#include <dt-bindings/reset-controller/mt2712-resets.h>
#include <dt-bindings/reset-controller/mt8183-resets.h>
#include <dt-bindings/reset-controller/mt8192-resets.h>
#include <linux/delay.h>
#include <linux/err.h>
#include <linux/init.h>
#include <linux/io.h>
#include <linux/kernel.h>
#include <linux/module.h>
#include <linux/moduleparam.h>
#include <linux/of.h>
#include <linux/of_device.h>
#include <linux/platform_device.h>
#include <linux/reset-controller.h>
#include <linux/types.h>
#include <linux/watchdog.h>
#include <linux/interrupt.h>

#define WDT_MAX_TIMEOUT		31
#define WDT_MIN_TIMEOUT		2
#define WDT_LENGTH_TIMEOUT(n)	((n) << 5)

#define WDT_LENGTH		0x04
#define WDT_LENGTH_KEY		0x8

#define WDT_RST			0x08
#define WDT_RST_RELOAD		0x1971

#define WDT_MODE		0x00
#define WDT_MODE_EN		(1 << 0)
#define WDT_MODE_EXT_POL_LOW	(0 << 1)
#define WDT_MODE_EXT_POL_HIGH	(1 << 1)
#define WDT_MODE_EXRST_EN	(1 << 2)
#define WDT_MODE_IRQ_EN		(1 << 3)
#define WDT_MODE_AUTO_START	(1 << 4)
#define WDT_MODE_DUAL_EN	(1 << 6)
#define WDT_MODE_KEY		0x22000000

#define WDT_SWRST		0x14
#define WDT_SWRST_KEY		0x1209

#define WDT_SWSYSRST		0x18U
#define WDT_SWSYS_RST_KEY	0x88000000

#define DRV_NAME		"mtk-wdt"
#define DRV_VERSION		"1.0"

static bool nowayout = WATCHDOG_NOWAYOUT;
static unsigned int timeout;

struct mtk_wdt_dev {
	struct watchdog_device wdt_dev;
	void __iomem *wdt_base;
	spinlock_t lock; /* protects WDT_SWSYSRST reg */
	struct reset_controller_dev rcdev;
};

struct mtk_wdt_data {
	int toprgu_sw_rst_num;
};

static const struct mtk_wdt_data mt2712_data = {
	.toprgu_sw_rst_num = MT2712_TOPRGU_SW_RST_NUM,
};

static const struct mtk_wdt_data mt8183_data = {
	.toprgu_sw_rst_num = MT8183_TOPRGU_SW_RST_NUM,
};

static const struct mtk_wdt_data mt8192_data = {
	.toprgu_sw_rst_num = MT8192_TOPRGU_SW_RST_NUM,
};

static int toprgu_reset_update(struct reset_controller_dev *rcdev,
			       unsigned long id, bool assert)
{
	unsigned int tmp;
	unsigned long flags;
	struct mtk_wdt_dev *data =
		 container_of(rcdev, struct mtk_wdt_dev, rcdev);

	spin_lock_irqsave(&data->lock, flags);

	tmp = readl(data->wdt_base + WDT_SWSYSRST);
	if (assert)
		tmp |= BIT(id);
	else
		tmp &= ~BIT(id);
	tmp |= WDT_SWSYS_RST_KEY;
	writel(tmp, data->wdt_base + WDT_SWSYSRST);

	spin_unlock_irqrestore(&data->lock, flags);

	return 0;
}

static int toprgu_reset_assert(struct reset_controller_dev *rcdev,
			       unsigned long id)
{
	return toprgu_reset_update(rcdev, id, true);
}

static int toprgu_reset_deassert(struct reset_controller_dev *rcdev,
				 unsigned long id)
{
	return toprgu_reset_update(rcdev, id, false);
}

static int toprgu_reset(struct reset_controller_dev *rcdev,
			unsigned long id)
{
	int ret;

	ret = toprgu_reset_assert(rcdev, id);
	if (ret)
		return ret;

	return toprgu_reset_deassert(rcdev, id);
}

static const struct reset_control_ops toprgu_reset_ops = {
	.assert = toprgu_reset_assert,
	.deassert = toprgu_reset_deassert,
	.reset = toprgu_reset,
};

static int toprgu_register_reset_controller(struct platform_device *pdev,
					    int rst_num)
{
	int ret;
	struct mtk_wdt_dev *mtk_wdt = platform_get_drvdata(pdev);

	spin_lock_init(&mtk_wdt->lock);

	mtk_wdt->rcdev.owner = THIS_MODULE;
	mtk_wdt->rcdev.nr_resets = rst_num;
	mtk_wdt->rcdev.ops = &toprgu_reset_ops;
	mtk_wdt->rcdev.of_node = pdev->dev.of_node;
	ret = devm_reset_controller_register(&pdev->dev, &mtk_wdt->rcdev);
	if (ret != 0)
		dev_err(&pdev->dev,
			"couldn't register wdt reset controller: %d\n", ret);
	return ret;
}

static int mtk_wdt_restart(struct watchdog_device *wdt_dev,
			   unsigned long action, void *data)
{
	struct mtk_wdt_dev *mtk_wdt = watchdog_get_drvdata(wdt_dev);
	void __iomem *wdt_base;

	wdt_base = mtk_wdt->wdt_base;

	while (1) {
		writel(WDT_SWRST_KEY, wdt_base + WDT_SWRST);
		mdelay(5);
	}

	return 0;
}

static int mtk_wdt_ping(struct watchdog_device *wdt_dev)
{
	struct mtk_wdt_dev *mtk_wdt = watchdog_get_drvdata(wdt_dev);
	void __iomem *wdt_base = mtk_wdt->wdt_base;

	iowrite32(WDT_RST_RELOAD, wdt_base + WDT_RST);
	pr_info("[wdtk] kick watchdog\n");

	return 0;
}

static int mtk_wdt_set_timeout(struct watchdog_device *wdt_dev,
				unsigned int timeout)
{
	struct mtk_wdt_dev *mtk_wdt = watchdog_get_drvdata(wdt_dev);
	void __iomem *wdt_base = mtk_wdt->wdt_base;
	u32 reg;

	wdt_dev->timeout = timeout;
	/*
	 * In dual mode, irq will be triggered at timeout / 2
	 * the real timeout occurs at timeout
	 */
	if (wdt_dev->pretimeout)
		wdt_dev->pretimeout = timeout / 2;

	/*
	 * One bit is the value of 512 ticks
	 * The clock has 32 KHz
	 */
	reg = WDT_LENGTH_TIMEOUT((timeout - wdt_dev->pretimeout) << 6)
			| WDT_LENGTH_KEY;
	iowrite32(reg, wdt_base + WDT_LENGTH);

	mtk_wdt_ping(wdt_dev);

	return 0;
}

static void mtk_wdt_init(struct watchdog_device *wdt_dev)
{
	struct mtk_wdt_dev *mtk_wdt = watchdog_get_drvdata(wdt_dev);
	void __iomem *wdt_base;

	wdt_base = mtk_wdt->wdt_base;

	if (readl(wdt_base + WDT_MODE) & WDT_MODE_EN) {
		set_bit(WDOG_HW_RUNNING, &wdt_dev->status);
		mtk_wdt_set_timeout(wdt_dev, wdt_dev->timeout);
	}
}

static int mtk_wdt_stop(struct watchdog_device *wdt_dev)
{
	struct mtk_wdt_dev *mtk_wdt = watchdog_get_drvdata(wdt_dev);
	void __iomem *wdt_base = mtk_wdt->wdt_base;
	u32 reg;

	reg = readl(wdt_base + WDT_MODE);
	reg &= ~WDT_MODE_EN;
	reg |= WDT_MODE_KEY;
	iowrite32(reg, wdt_base + WDT_MODE);

	clear_bit(WDOG_HW_RUNNING, &wdt_dev->status);

	return 0;
}

static int mtk_wdt_start(struct watchdog_device *wdt_dev)
{
	u32 reg;
	struct mtk_wdt_dev *mtk_wdt = watchdog_get_drvdata(wdt_dev);
	void __iomem *wdt_base = mtk_wdt->wdt_base;
	int ret;

	ret = mtk_wdt_set_timeout(wdt_dev, wdt_dev->timeout);
	if (ret < 0)
		return ret;

	reg = ioread32(wdt_base + WDT_MODE);
<<<<<<< HEAD
=======
	if (wdt_dev->pretimeout)
		reg |= (WDT_MODE_IRQ_EN | WDT_MODE_DUAL_EN);
	else
		reg &= ~(WDT_MODE_IRQ_EN | WDT_MODE_DUAL_EN);
>>>>>>> 7f367545
	reg |= (WDT_MODE_EN | WDT_MODE_KEY);
	iowrite32(reg, wdt_base + WDT_MODE);

	set_bit(WDOG_HW_RUNNING, &wdt_dev->status);

	return 0;
}

static int mtk_wdt_set_pretimeout(struct watchdog_device *wdd,
				  unsigned int timeout)
{
	struct mtk_wdt_dev *mtk_wdt = watchdog_get_drvdata(wdd);
	void __iomem *wdt_base = mtk_wdt->wdt_base;
	u32 reg = ioread32(wdt_base + WDT_MODE);

	if (timeout && !wdd->pretimeout) {
		wdd->pretimeout = wdd->timeout / 2;
		reg |= (WDT_MODE_IRQ_EN | WDT_MODE_DUAL_EN);
	} else if (!timeout && wdd->pretimeout) {
		wdd->pretimeout = 0;
		reg &= ~(WDT_MODE_IRQ_EN | WDT_MODE_DUAL_EN);
	} else {
		return 0;
	}

	reg |= WDT_MODE_KEY;
	iowrite32(reg, wdt_base + WDT_MODE);

	return mtk_wdt_set_timeout(wdd, wdd->timeout);
}

static irqreturn_t mtk_wdt_isr(int irq, void *arg)
{
	struct watchdog_device *wdd = arg;

	watchdog_notify_pretimeout(wdd);

	return IRQ_HANDLED;
}

static const struct watchdog_info mtk_wdt_info = {
	.identity	= DRV_NAME,
	.options	= WDIOF_SETTIMEOUT |
			  WDIOF_KEEPALIVEPING |
			  WDIOF_MAGICCLOSE,
};

static const struct watchdog_info mtk_wdt_pt_info = {
	.identity	= DRV_NAME,
	.options	= WDIOF_SETTIMEOUT |
			  WDIOF_PRETIMEOUT |
			  WDIOF_KEEPALIVEPING |
			  WDIOF_MAGICCLOSE,
};

static const struct watchdog_ops mtk_wdt_ops = {
	.owner		= THIS_MODULE,
	.start		= mtk_wdt_start,
	.stop		= mtk_wdt_stop,
	.ping		= mtk_wdt_ping,
	.set_timeout	= mtk_wdt_set_timeout,
	.set_pretimeout	= mtk_wdt_set_pretimeout,
	.restart	= mtk_wdt_restart,
};

static int mtk_wdt_probe(struct platform_device *pdev)
{
	struct device *dev = &pdev->dev;
	struct mtk_wdt_dev *mtk_wdt;
	const struct mtk_wdt_data *wdt_data;
	int err, irq;

	mtk_wdt = devm_kzalloc(dev, sizeof(*mtk_wdt), GFP_KERNEL);
	if (!mtk_wdt)
		return -ENOMEM;

	platform_set_drvdata(pdev, mtk_wdt);

	mtk_wdt->wdt_base = devm_platform_ioremap_resource(pdev, 0);
	if (IS_ERR(mtk_wdt->wdt_base))
		return PTR_ERR(mtk_wdt->wdt_base);

	irq = platform_get_irq(pdev, 0);
	if (irq > 0) {
		err = devm_request_irq(&pdev->dev, irq, mtk_wdt_isr, 0, "wdt_bark",
				       &mtk_wdt->wdt_dev);
		if (err)
			return err;

		mtk_wdt->wdt_dev.info = &mtk_wdt_pt_info;
		mtk_wdt->wdt_dev.pretimeout = WDT_MAX_TIMEOUT / 2;
	} else {
		if (irq == -EPROBE_DEFER)
			return -EPROBE_DEFER;

		mtk_wdt->wdt_dev.info = &mtk_wdt_info;
	}

	mtk_wdt->wdt_dev.ops = &mtk_wdt_ops;
	mtk_wdt->wdt_dev.timeout = WDT_MAX_TIMEOUT;
	mtk_wdt->wdt_dev.max_hw_heartbeat_ms = WDT_MAX_TIMEOUT * 1000;
	mtk_wdt->wdt_dev.min_timeout = WDT_MIN_TIMEOUT;
	mtk_wdt->wdt_dev.parent = dev;

	watchdog_init_timeout(&mtk_wdt->wdt_dev, timeout, dev);
	watchdog_set_nowayout(&mtk_wdt->wdt_dev, nowayout);
	watchdog_set_restart_priority(&mtk_wdt->wdt_dev, 128);

	watchdog_set_drvdata(&mtk_wdt->wdt_dev, mtk_wdt);

	mtk_wdt_init(&mtk_wdt->wdt_dev);

	watchdog_stop_on_reboot(&mtk_wdt->wdt_dev);
	err = devm_watchdog_register_device(dev, &mtk_wdt->wdt_dev);
	if (unlikely(err))
		return err;

	dev_info(dev, "Watchdog enabled (timeout=%d sec, nowayout=%d)\n",
		 mtk_wdt->wdt_dev.timeout, nowayout);

	wdt_data = of_device_get_match_data(dev);
	if (wdt_data) {
		err = toprgu_register_reset_controller(pdev,
						       wdt_data->toprgu_sw_rst_num);
		if (err)
			return err;
	}
	return 0;
}

#ifdef CONFIG_PM_SLEEP
static int mtk_wdt_suspend(struct device *dev)
{
	struct mtk_wdt_dev *mtk_wdt = dev_get_drvdata(dev);

	if (watchdog_active(&mtk_wdt->wdt_dev))
		mtk_wdt_stop(&mtk_wdt->wdt_dev);

	return 0;
}

static int mtk_wdt_resume(struct device *dev)
{
	struct mtk_wdt_dev *mtk_wdt = dev_get_drvdata(dev);

	if (watchdog_active(&mtk_wdt->wdt_dev)) {
		mtk_wdt_start(&mtk_wdt->wdt_dev);
		mtk_wdt_ping(&mtk_wdt->wdt_dev);
	}

	return 0;
}
#endif

static const struct of_device_id mtk_wdt_dt_ids[] = {
	{ .compatible = "mediatek,mt2712-wdt", .data = &mt2712_data },
	{ .compatible = "mediatek,mt6589-wdt" },
	{ .compatible = "mediatek,mt8183-wdt", .data = &mt8183_data },
	{ .compatible = "mediatek,mt8192-wdt", .data = &mt8192_data },
	{ /* sentinel */ }
};
MODULE_DEVICE_TABLE(of, mtk_wdt_dt_ids);

static const struct dev_pm_ops mtk_wdt_pm_ops = {
	SET_SYSTEM_SLEEP_PM_OPS(mtk_wdt_suspend,
				mtk_wdt_resume)
};

static struct platform_driver mtk_wdt_driver = {
	.probe		= mtk_wdt_probe,
	.driver		= {
		.name		= DRV_NAME,
		.pm		= &mtk_wdt_pm_ops,
		.of_match_table	= mtk_wdt_dt_ids,
	},
};

module_platform_driver(mtk_wdt_driver);

module_param(timeout, uint, 0);
MODULE_PARM_DESC(timeout, "Watchdog heartbeat in seconds");

module_param(nowayout, bool, 0);
MODULE_PARM_DESC(nowayout, "Watchdog cannot be stopped once started (default="
			__MODULE_STRING(WATCHDOG_NOWAYOUT) ")");

MODULE_LICENSE("GPL");
MODULE_AUTHOR("Matthias Brugger <matthias.bgg@gmail.com>");
MODULE_DESCRIPTION("Mediatek WatchDog Timer Driver");
MODULE_VERSION(DRV_VERSION);<|MERGE_RESOLUTION|>--- conflicted
+++ resolved
@@ -250,13 +250,10 @@
 		return ret;
 
 	reg = ioread32(wdt_base + WDT_MODE);
-<<<<<<< HEAD
-=======
 	if (wdt_dev->pretimeout)
 		reg |= (WDT_MODE_IRQ_EN | WDT_MODE_DUAL_EN);
 	else
 		reg &= ~(WDT_MODE_IRQ_EN | WDT_MODE_DUAL_EN);
->>>>>>> 7f367545
 	reg |= (WDT_MODE_EN | WDT_MODE_KEY);
 	iowrite32(reg, wdt_base + WDT_MODE);
 
