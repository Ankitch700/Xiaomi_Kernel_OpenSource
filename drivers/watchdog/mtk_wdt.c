// SPDX-License-Identifier: GPL-2.0+
/*
 * Mediatek Watchdog Driver
 *
 * Copyright (C) 2014 Matthias Brugger
 *
 * Matthias Brugger <matthias.bgg@gmail.com>
 *
 * Based on sunxi_wdt.c
 */

#include <dt-bindings/reset-controller/mt2712-resets.h>
#include <dt-bindings/reset-controller/mt8183-resets.h>
#include <dt-bindings/reset-controller/mt8192-resets.h>
#include <linux/delay.h>
#include <linux/err.h>
#include <linux/init.h>
#include <linux/io.h>
#include <linux/kernel.h>
#include <linux/module.h>
#include <linux/moduleparam.h>
#include <linux/of.h>
#include <linux/of_device.h>
#include <linux/platform_device.h>
#include <linux/reset-controller.h>
#include <linux/types.h>
#include <linux/watchdog.h>

#define WDT_MAX_TIMEOUT		31
#define WDT_MIN_TIMEOUT		1
#define WDT_LENGTH_TIMEOUT(n)	((n) << 5)

#define WDT_LENGTH		0x04
#define WDT_LENGTH_KEY		0x8

#define WDT_RST			0x08
#define WDT_RST_RELOAD		0x1971

#define WDT_MODE		0x00
#define WDT_MODE_EN		(1 << 0)
#define WDT_MODE_EXT_POL_LOW	(0 << 1)
#define WDT_MODE_EXT_POL_HIGH	(1 << 1)
#define WDT_MODE_EXRST_EN	(1 << 2)
#define WDT_MODE_IRQ_EN		(1 << 3)
#define WDT_MODE_AUTO_START	(1 << 4)
#define WDT_MODE_DUAL_EN	(1 << 6)
#define WDT_MODE_KEY		0x22000000

#define WDT_SWRST		0x14
#define WDT_SWRST_KEY		0x1209

#define WDT_SWSYSRST		0x18U
#define WDT_SWSYS_RST_KEY	0x88000000

#define DRV_NAME		"mtk-wdt"
#define DRV_VERSION		"1.0"

static bool nowayout = WATCHDOG_NOWAYOUT;
static unsigned int timeout;

static int mtk_wdt_start(struct watchdog_device *wdt_dev);
static int mtk_wdt_stop(struct watchdog_device *wdt_dev);

struct mtk_wdt_dev {
	struct watchdog_device wdt_dev;
	void __iomem *wdt_base;
	spinlock_t lock; /* protects WDT_SWSYSRST reg */
	struct reset_controller_dev rcdev;
};

struct mtk_wdt_data {
	int toprgu_sw_rst_num;
};

static const struct mtk_wdt_data mt2712_data = {
	.toprgu_sw_rst_num = MT2712_TOPRGU_SW_RST_NUM,
};

static const struct mtk_wdt_data mt8183_data = {
	.toprgu_sw_rst_num = MT8183_TOPRGU_SW_RST_NUM,
};

static const struct mtk_wdt_data mt8192_data = {
	.toprgu_sw_rst_num = MT8192_TOPRGU_SW_RST_NUM,
};

static int toprgu_reset_update(struct reset_controller_dev *rcdev,
			       unsigned long id, bool assert)
{
	unsigned int tmp;
	unsigned long flags;
	struct mtk_wdt_dev *data =
		 container_of(rcdev, struct mtk_wdt_dev, rcdev);

	spin_lock_irqsave(&data->lock, flags);

	tmp = readl(data->wdt_base + WDT_SWSYSRST);
	if (assert)
		tmp |= BIT(id);
	else
		tmp &= ~BIT(id);
	tmp |= WDT_SWSYS_RST_KEY;
	writel(tmp, data->wdt_base + WDT_SWSYSRST);

	spin_unlock_irqrestore(&data->lock, flags);

	return 0;
}

static int toprgu_reset_assert(struct reset_controller_dev *rcdev,
			       unsigned long id)
{
	return toprgu_reset_update(rcdev, id, true);
}

static int toprgu_reset_deassert(struct reset_controller_dev *rcdev,
				 unsigned long id)
{
	return toprgu_reset_update(rcdev, id, false);
}

static int toprgu_reset(struct reset_controller_dev *rcdev,
			unsigned long id)
{
	int ret;

	ret = toprgu_reset_assert(rcdev, id);
	if (ret)
		return ret;

	return toprgu_reset_deassert(rcdev, id);
}

static const struct reset_control_ops toprgu_reset_ops = {
	.assert = toprgu_reset_assert,
	.deassert = toprgu_reset_deassert,
	.reset = toprgu_reset,
};

static int toprgu_register_reset_controller(struct platform_device *pdev,
					    int rst_num)
{
	int ret;
	struct mtk_wdt_dev *mtk_wdt = platform_get_drvdata(pdev);

	spin_lock_init(&mtk_wdt->lock);

	mtk_wdt->rcdev.owner = THIS_MODULE;
	mtk_wdt->rcdev.nr_resets = rst_num;
	mtk_wdt->rcdev.ops = &toprgu_reset_ops;
	mtk_wdt->rcdev.of_node = pdev->dev.of_node;
	ret = devm_reset_controller_register(&pdev->dev, &mtk_wdt->rcdev);
	if (ret != 0)
		dev_err(&pdev->dev,
			"couldn't register wdt reset controller: %d\n", ret);
	return ret;
}

static void mtk_wdt_init(struct device_node *np,
			struct watchdog_device *wdt_dev)
{
	struct mtk_wdt_dev *mtk_wdt = watchdog_get_drvdata(wdt_dev);
	void __iomem *wdt_base;

	wdt_base = mtk_wdt->wdt_base;

	if (readl(wdt_base + WDT_MODE) & WDT_MODE_EN)
		mtk_wdt_start(wdt_dev);
	else
		mtk_wdt_stop(wdt_dev);
}

static int mtk_wdt_restart(struct watchdog_device *wdt_dev,
			   unsigned long action, void *data)
{
	struct mtk_wdt_dev *mtk_wdt = watchdog_get_drvdata(wdt_dev);
	void __iomem *wdt_base;

	wdt_base = mtk_wdt->wdt_base;

	while (1) {
		writel(WDT_SWRST_KEY, wdt_base + WDT_SWRST);
		mdelay(5);
	}

	return 0;
}

static int mtk_wdt_ping(struct watchdog_device *wdt_dev)
{
	struct mtk_wdt_dev *mtk_wdt = watchdog_get_drvdata(wdt_dev);
	void __iomem *wdt_base = mtk_wdt->wdt_base;

	iowrite32(WDT_RST_RELOAD, wdt_base + WDT_RST);
	pr_info("[wdtk] kick watchdog\n");

	return 0;
}

static int mtk_wdt_set_timeout(struct watchdog_device *wdt_dev,
				unsigned int timeout)
{
	struct mtk_wdt_dev *mtk_wdt = watchdog_get_drvdata(wdt_dev);
	void __iomem *wdt_base = mtk_wdt->wdt_base;
	u32 reg;

	wdt_dev->timeout = timeout;

	/*
	 * One bit is the value of 512 ticks
	 * The clock has 32 KHz
	 */
	reg = WDT_LENGTH_TIMEOUT(timeout << 6) | WDT_LENGTH_KEY;
	iowrite32(reg, wdt_base + WDT_LENGTH);

	mtk_wdt_ping(wdt_dev);

	return 0;
}

static void mtk_wdt_init(struct watchdog_device *wdt_dev)
{
	struct mtk_wdt_dev *mtk_wdt = watchdog_get_drvdata(wdt_dev);
	void __iomem *wdt_base;

	wdt_base = mtk_wdt->wdt_base;

	if (readl(wdt_base + WDT_MODE) & WDT_MODE_EN) {
		set_bit(WDOG_HW_RUNNING, &wdt_dev->status);
		mtk_wdt_set_timeout(wdt_dev, wdt_dev->timeout);
	}
}

static int mtk_wdt_stop(struct watchdog_device *wdt_dev)
{
	struct mtk_wdt_dev *mtk_wdt = watchdog_get_drvdata(wdt_dev);
	void __iomem *wdt_base = mtk_wdt->wdt_base;
	u32 reg;

	reg = readl(wdt_base + WDT_MODE);
	reg &= ~WDT_MODE_EN;
	reg |= WDT_MODE_KEY;
	iowrite32(reg, wdt_base + WDT_MODE);

	clear_bit(WDOG_HW_RUNNING, &wdt_dev->status);

	return 0;
}

static int mtk_wdt_start(struct watchdog_device *wdt_dev)
{
	u32 reg;
	struct mtk_wdt_dev *mtk_wdt = watchdog_get_drvdata(wdt_dev);
	void __iomem *wdt_base = mtk_wdt->wdt_base;
	int ret;

	ret = mtk_wdt_set_timeout(wdt_dev, wdt_dev->timeout);
	if (ret < 0)
		return ret;

	reg = ioread32(wdt_base + WDT_MODE);
	reg |= (WDT_MODE_EN | WDT_MODE_KEY);
	iowrite32(reg, wdt_base + WDT_MODE);

	set_bit(WDOG_HW_RUNNING, &wdt_dev->status);

	return 0;
}

static const struct watchdog_info mtk_wdt_info = {
	.identity	= DRV_NAME,
	.options	= WDIOF_SETTIMEOUT |
			  WDIOF_KEEPALIVEPING |
			  WDIOF_MAGICCLOSE,
};

static const struct watchdog_ops mtk_wdt_ops = {
	.owner		= THIS_MODULE,
	.start		= mtk_wdt_start,
	.stop		= mtk_wdt_stop,
	.ping		= mtk_wdt_ping,
	.set_timeout	= mtk_wdt_set_timeout,
	.restart	= mtk_wdt_restart,
};

static int mtk_wdt_probe(struct platform_device *pdev)
{
	struct device *dev = &pdev->dev;
	struct mtk_wdt_dev *mtk_wdt;
	const struct mtk_wdt_data *wdt_data;
	int err;

	mtk_wdt = devm_kzalloc(dev, sizeof(*mtk_wdt), GFP_KERNEL);
	if (!mtk_wdt)
		return -ENOMEM;

	platform_set_drvdata(pdev, mtk_wdt);

	mtk_wdt->wdt_base = devm_platform_ioremap_resource(pdev, 0);
	if (IS_ERR(mtk_wdt->wdt_base))
		return PTR_ERR(mtk_wdt->wdt_base);

	mtk_wdt->wdt_dev.info = &mtk_wdt_info;
	mtk_wdt->wdt_dev.ops = &mtk_wdt_ops;
	mtk_wdt->wdt_dev.timeout = WDT_MAX_TIMEOUT;
	mtk_wdt->wdt_dev.max_hw_heartbeat_ms = WDT_MAX_TIMEOUT * 1000;
	mtk_wdt->wdt_dev.min_timeout = WDT_MIN_TIMEOUT;
	mtk_wdt->wdt_dev.parent = dev;

	watchdog_init_timeout(&mtk_wdt->wdt_dev, timeout, dev);
	watchdog_set_nowayout(&mtk_wdt->wdt_dev, nowayout);
	watchdog_set_restart_priority(&mtk_wdt->wdt_dev, 128);

	watchdog_set_drvdata(&mtk_wdt->wdt_dev, mtk_wdt);

<<<<<<< HEAD
	mtk_wdt_init(pdev->dev.of_node, &mtk_wdt->wdt_dev);
=======
	mtk_wdt_init(&mtk_wdt->wdt_dev);
>>>>>>> 79f312ba

	watchdog_stop_on_reboot(&mtk_wdt->wdt_dev);
	err = devm_watchdog_register_device(dev, &mtk_wdt->wdt_dev);
	if (unlikely(err))
		return err;

	dev_info(dev, "Watchdog enabled (timeout=%d sec, nowayout=%d)\n",
		 mtk_wdt->wdt_dev.timeout, nowayout);

	wdt_data = of_device_get_match_data(dev);
	if (wdt_data) {
		err = toprgu_register_reset_controller(pdev,
						       wdt_data->toprgu_sw_rst_num);
		if (err)
			return err;
	}
	return 0;
}

#ifdef CONFIG_PM_SLEEP
static int mtk_wdt_suspend(struct device *dev)
{
	struct mtk_wdt_dev *mtk_wdt = dev_get_drvdata(dev);

	if (watchdog_active(&mtk_wdt->wdt_dev))
		mtk_wdt_stop(&mtk_wdt->wdt_dev);

	return 0;
}

static int mtk_wdt_resume(struct device *dev)
{
	struct mtk_wdt_dev *mtk_wdt = dev_get_drvdata(dev);

	if (watchdog_active(&mtk_wdt->wdt_dev)) {
		mtk_wdt_start(&mtk_wdt->wdt_dev);
		mtk_wdt_ping(&mtk_wdt->wdt_dev);
	}

	return 0;
}
#endif

static const struct of_device_id mtk_wdt_dt_ids[] = {
	{ .compatible = "mediatek,mt2712-wdt", .data = &mt2712_data },
	{ .compatible = "mediatek,mt6589-wdt" },
	{ .compatible = "mediatek,mt8183-wdt", .data = &mt8183_data },
	{ .compatible = "mediatek,mt8192-wdt", .data = &mt8192_data },
	{ /* sentinel */ }
};
MODULE_DEVICE_TABLE(of, mtk_wdt_dt_ids);

static const struct dev_pm_ops mtk_wdt_pm_ops = {
	SET_SYSTEM_SLEEP_PM_OPS(mtk_wdt_suspend,
				mtk_wdt_resume)
};

static struct platform_driver mtk_wdt_driver = {
	.probe		= mtk_wdt_probe,
	.driver		= {
		.name		= DRV_NAME,
		.pm		= &mtk_wdt_pm_ops,
		.of_match_table	= mtk_wdt_dt_ids,
	},
};

module_platform_driver(mtk_wdt_driver);

module_param(timeout, uint, 0);
MODULE_PARM_DESC(timeout, "Watchdog heartbeat in seconds");

module_param(nowayout, bool, 0);
MODULE_PARM_DESC(nowayout, "Watchdog cannot be stopped once started (default="
			__MODULE_STRING(WATCHDOG_NOWAYOUT) ")");

MODULE_LICENSE("GPL");
MODULE_AUTHOR("Matthias Brugger <matthias.bgg@gmail.com>");
MODULE_DESCRIPTION("Mediatek WatchDog Timer Driver");
MODULE_VERSION(DRV_VERSION);<|MERGE_RESOLUTION|>--- conflicted
+++ resolved
@@ -58,9 +58,6 @@
 static bool nowayout = WATCHDOG_NOWAYOUT;
 static unsigned int timeout;
 
-static int mtk_wdt_start(struct watchdog_device *wdt_dev);
-static int mtk_wdt_stop(struct watchdog_device *wdt_dev);
-
 struct mtk_wdt_dev {
 	struct watchdog_device wdt_dev;
 	void __iomem *wdt_base;
@@ -156,20 +153,6 @@
 	return ret;
 }
 
-static void mtk_wdt_init(struct device_node *np,
-			struct watchdog_device *wdt_dev)
-{
-	struct mtk_wdt_dev *mtk_wdt = watchdog_get_drvdata(wdt_dev);
-	void __iomem *wdt_base;
-
-	wdt_base = mtk_wdt->wdt_base;
-
-	if (readl(wdt_base + WDT_MODE) & WDT_MODE_EN)
-		mtk_wdt_start(wdt_dev);
-	else
-		mtk_wdt_stop(wdt_dev);
-}
-
 static int mtk_wdt_restart(struct watchdog_device *wdt_dev,
 			   unsigned long action, void *data)
 {
@@ -313,11 +296,7 @@
 
 	watchdog_set_drvdata(&mtk_wdt->wdt_dev, mtk_wdt);
 
-<<<<<<< HEAD
-	mtk_wdt_init(pdev->dev.of_node, &mtk_wdt->wdt_dev);
-=======
 	mtk_wdt_init(&mtk_wdt->wdt_dev);
->>>>>>> 79f312ba
 
 	watchdog_stop_on_reboot(&mtk_wdt->wdt_dev);
 	err = devm_watchdog_register_device(dev, &mtk_wdt->wdt_dev);
