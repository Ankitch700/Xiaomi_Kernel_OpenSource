--- conflicted
+++ resolved
@@ -332,13 +332,9 @@
 
 	spin_lock_irqsave(&channel->recv_lock, flags);
 	list_for_each_entry_safe(intent, tmp, &channel->rx_queue, node) {
-<<<<<<< HEAD
-		idr_remove(&channel->liids, intent->id);
-=======
 		spin_lock(&channel->intent_lock);
 		idr_remove(&channel->liids, intent->id);
 		spin_unlock(&channel->intent_lock);
->>>>>>> 90b11dc2
 		if (!intent->size)
 			intent->data = NULL;
 		kfree(intent->data);
@@ -670,7 +666,6 @@
 	cmd.id = reuse ? GLINK_CMD_RX_DONE_W_REUSE : GLINK_CMD_RX_DONE;
 	cmd.lcid = cid;
 	cmd.liid = iid;
-<<<<<<< HEAD
 
 	ret = qcom_glink_tx(glink, &cmd, sizeof(cmd), NULL, 0, wait);
 	if (ret)
@@ -680,17 +675,6 @@
 	if (!intent->size)
 		intent->data = NULL;
 
-=======
-
-	ret = qcom_glink_tx(glink, &cmd, sizeof(cmd), NULL, 0, wait);
-	if (ret)
-		return ret;
-
-	/* clear data if zero copy intent */
-	if (!intent->size)
-		intent->data = NULL;
-
->>>>>>> 90b11dc2
 	ret = intent->offset;
 
 	if (!reuse) {
@@ -776,7 +760,6 @@
 				idr_remove(&channel->liids, intent->id);
 
 			spin_unlock_irqrestore(&channel->intent_lock, flags);
-<<<<<<< HEAD
 
 			qcom_glink_send_rx_done(glink, channel, intent, true);
 			return 0;
@@ -784,15 +767,6 @@
 	}
 	spin_unlock_irqrestore(&channel->intent_lock, flags);
 
-=======
-
-			qcom_glink_send_rx_done(glink, channel, intent, true);
-			return 0;
-		}
-	}
-	spin_unlock_irqrestore(&channel->intent_lock, flags);
-
->>>>>>> 90b11dc2
 	return -EINVAL;
 }
 EXPORT_SYMBOL_GPL(qcom_glink_rx_done);
@@ -948,7 +922,6 @@
 	spin_lock_irqsave(&channel->recv_lock, flags);
 	list_add_tail(&intent->node, &channel->rx_queue);
 	spin_unlock_irqrestore(&channel->recv_lock, flags);
-<<<<<<< HEAD
 
 	wake_up_interruptible(&channel->rx_wq);
 
@@ -962,21 +935,6 @@
 	unsigned long flags;
 	int ret;
 
-=======
-
-	wake_up_interruptible(&channel->rx_wq);
-
-	return 0;
-}
-
-static int qcom_glink_alloc_intent_data(struct qcom_glink *glink,
-					struct glink_channel *channel,
-					struct glink_core_rx_intent *intent)
-{
-	unsigned long flags;
-	int ret;
-
->>>>>>> 90b11dc2
 	intent->data = kzalloc(intent->size, GFP_KERNEL);
 	if (!intent->data)
 		return -ENOMEM;
@@ -1081,19 +1039,11 @@
 		qcom_glink_channel_ref_put(channel);
 		return;
 	}
-<<<<<<< HEAD
 
 	ret = qcom_glink_queue_rx_intent_alloc(glink, channel, size, false, true);
 	if (ret < 0)
 		qcom_glink_send_intent_req_ack(glink, channel, false);
 
-=======
-
-	ret = qcom_glink_queue_rx_intent_alloc(glink, channel, size, false, true);
-	if (ret < 0)
-		qcom_glink_send_intent_req_ack(glink, channel, false);
-
->>>>>>> 90b11dc2
 	qcom_glink_channel_ref_put(channel);
 }
 
@@ -1533,7 +1483,6 @@
 {
 	struct glink_channel *channel;
 	u32 old;
-<<<<<<< HEAD
 
 	qcom_glink_rx_advance(glink, ALIGN(sizeof(struct glink_msg), 8));
 
@@ -1543,17 +1492,6 @@
 		return -EINVAL;
 	}
 
-=======
-
-	qcom_glink_rx_advance(glink, ALIGN(sizeof(struct glink_msg), 8));
-
-	channel = qcom_glink_channel_ref_get(glink, true, rcid);
-	if (!channel) {
-		dev_err(glink->dev, "signal for non-existing channel\n");
-		return -EINVAL;
-	}
-
->>>>>>> 90b11dc2
 	old = channel->remote_signals;
 
 	/* convert signals from NATIVE to TIOCM */
@@ -1847,7 +1785,6 @@
 			}
 		}
 		spin_unlock_irqrestore(&channel->intent_lock, flags);
-<<<<<<< HEAD
 
 		prop = of_find_property(np, "qcom,intents", NULL);
 		if (prop) {
@@ -1855,15 +1792,6 @@
 			num_groups = prop->length / sizeof(u32) / 2;
 		}
 
-=======
-
-		prop = of_find_property(np, "qcom,intents", NULL);
-		if (prop) {
-			val = prop->value;
-			num_groups = prop->length / sizeof(u32) / 2;
-		}
-
->>>>>>> 90b11dc2
 		/* Channel is now open, advertise base set of intents */
 		while (num_groups--) {
 			size = be32_to_cpup(val++);
