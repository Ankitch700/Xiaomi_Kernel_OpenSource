// SPDX-License-Identifier: GPL-2.0-or-later
/*
 *  Copyright (c) 2000-2001 Vojtech Pavlik
 *  Copyright (c) 2006-2010 Jiri Kosina
 *
 *  HID to Linux Input mapping
 */

/*
 *
 * Should you need to contact me, the author, you can do so either by
 * e-mail - mail your message to <vojtech@ucw.cz>, or by paper mail:
 * Vojtech Pavlik, Simunkova 1594, Prague 8, 182 00 Czech Republic
 */

#include <linux/module.h>
#include <linux/slab.h>
#include <linux/kernel.h>

#include <linux/hid.h>
#include <linux/hid-debug.h>

#include "hid-ids.h"

#define unk	KEY_UNKNOWN

static const unsigned char hid_keyboard[256] = {
	  0,  0,  0,  0, 30, 48, 46, 32, 18, 33, 34, 35, 23, 36, 37, 38,
	 50, 49, 24, 25, 16, 19, 31, 20, 22, 47, 17, 45, 21, 44,  2,  3,
	  4,  5,  6,  7,  8,  9, 10, 11, 28,  1, 14, 15, 57, 12, 13, 26,
	 27, 43, 43, 39, 40, 41, 51, 52, 53, 58, 59, 60, 61, 62, 63, 64,
	 65, 66, 67, 68, 87, 88, 99, 70,119,110,102,104,111,107,109,106,
	105,108,103, 69, 98, 55, 74, 78, 96, 79, 80, 81, 75, 76, 77, 71,
	 72, 73, 82, 83, 86,127,116,117,183,184,185,186,187,188,189,190,
	191,192,193,194,134,138,130,132,128,129,131,137,133,135,136,113,
	115,114,unk,unk,unk,121,unk, 89, 93,124, 92, 94, 95,unk,unk,unk,
	122,123, 90, 91, 85,unk,unk,unk,unk,unk,unk,unk,111,unk,unk,unk,
	unk,unk,unk,unk,unk,unk,unk,unk,unk,unk,unk,unk,unk,unk,unk,unk,
	unk,unk,unk,unk,unk,unk,179,180,unk,unk,unk,unk,unk,unk,unk,unk,
	unk,unk,unk,unk,unk,unk,unk,unk,unk,unk,unk,unk,unk,unk,unk,unk,
	unk,unk,unk,unk,unk,unk,unk,unk,111,unk,unk,unk,unk,unk,unk,unk,
	 29, 42, 56,125, 97, 54,100,126,164,166,165,163,161,115,114,113,
	150,158,159,128,136,177,178,176,142,152,173,140,unk,unk,unk,unk
};

static const struct {
	__s32 x;
	__s32 y;
}  hid_hat_to_axis[] = {{ 0, 0}, { 0,-1}, { 1,-1}, { 1, 0}, { 1, 1}, { 0, 1}, {-1, 1}, {-1, 0}, {-1,-1}};

struct usage_priority {
	__u32 usage;			/* the HID usage associated */
	bool global;			/* we assume all usages to be slotted,
					 * unless global
					 */
	unsigned int slot_overwrite;	/* for globals: allows to set the usage
					 * before or after the slots
					 */
};

/*
 * hid-input will convert this list into priorities:
 * the first element will have the highest priority
 * (the length of the following array) and the last
 * element the lowest (1).
 *
 * hid-input will then shift the priority by 8 bits to leave some space
 * in case drivers want to interleave other fields.
 *
 * To accommodate slotted devices, the slot priority is
 * defined in the next 8 bits (defined by 0xff - slot).
 *
 * If drivers want to add fields before those, hid-input will
 * leave out the first 8 bits of the priority value.
 *
 * This still leaves us 65535 individual priority values.
 */
static const struct usage_priority hidinput_usages_priorities[] = {
	{ /* Eraser (eraser touching) must always come before tipswitch */
	  .usage = HID_DG_ERASER,
	},
	{ /* Invert must always come before In Range */
	  .usage = HID_DG_INVERT,
	},
	{ /* Is the tip of the tool touching? */
	  .usage = HID_DG_TIPSWITCH,
	},
	{ /* Tip Pressure might emulate tip switch */
	  .usage = HID_DG_TIPPRESSURE,
	},
	{ /* In Range needs to come after the other tool states */
	  .usage = HID_DG_INRANGE,
	},
};

#define map_abs(c)	hid_map_usage(hidinput, usage, &bit, &max, EV_ABS, (c))
#define map_rel(c)	hid_map_usage(hidinput, usage, &bit, &max, EV_REL, (c))
#define map_key(c)	hid_map_usage(hidinput, usage, &bit, &max, EV_KEY, (c))
#define map_led(c)	hid_map_usage(hidinput, usage, &bit, &max, EV_LED, (c))
#define map_msc(c)	hid_map_usage(hidinput, usage, &bit, &max, EV_MSC, (c))

#define map_abs_clear(c)	hid_map_usage_clear(hidinput, usage, &bit, \
		&max, EV_ABS, (c))
#define map_key_clear(c)	hid_map_usage_clear(hidinput, usage, &bit, \
		&max, EV_KEY, (c))

static bool match_scancode(struct hid_usage *usage,
			   unsigned int cur_idx, unsigned int scancode)
{
	return (usage->hid & (HID_USAGE_PAGE | HID_USAGE)) == scancode;
}

static bool match_keycode(struct hid_usage *usage,
			  unsigned int cur_idx, unsigned int keycode)
{
	/*
	 * We should exclude unmapped usages when doing lookup by keycode.
	 */
	return (usage->type == EV_KEY && usage->code == keycode);
}

static bool match_index(struct hid_usage *usage,
			unsigned int cur_idx, unsigned int idx)
{
	return cur_idx == idx;
}

typedef bool (*hid_usage_cmp_t)(struct hid_usage *usage,
				unsigned int cur_idx, unsigned int val);

static struct hid_usage *hidinput_find_key(struct hid_device *hid,
					   hid_usage_cmp_t match,
					   unsigned int value,
					   unsigned int *usage_idx)
{
	unsigned int i, j, k, cur_idx = 0;
	struct hid_report *report;
	struct hid_usage *usage;

	for (k = HID_INPUT_REPORT; k <= HID_OUTPUT_REPORT; k++) {
		list_for_each_entry(report, &hid->report_enum[k].report_list, list) {
			for (i = 0; i < report->maxfield; i++) {
				for (j = 0; j < report->field[i]->maxusage; j++) {
					usage = report->field[i]->usage + j;
					if (usage->type == EV_KEY || usage->type == 0) {
						if (match(usage, cur_idx, value)) {
							if (usage_idx)
								*usage_idx = cur_idx;
							return usage;
						}
						cur_idx++;
					}
				}
			}
		}
	}
	return NULL;
}

static struct hid_usage *hidinput_locate_usage(struct hid_device *hid,
					const struct input_keymap_entry *ke,
					unsigned int *index)
{
	struct hid_usage *usage;
	unsigned int scancode;

	if (ke->flags & INPUT_KEYMAP_BY_INDEX)
		usage = hidinput_find_key(hid, match_index, ke->index, index);
	else if (input_scancode_to_scalar(ke, &scancode) == 0)
		usage = hidinput_find_key(hid, match_scancode, scancode, index);
	else
		usage = NULL;

	return usage;
}

static int hidinput_getkeycode(struct input_dev *dev,
			       struct input_keymap_entry *ke)
{
	struct hid_device *hid = input_get_drvdata(dev);
	struct hid_usage *usage;
	unsigned int scancode, index;

	usage = hidinput_locate_usage(hid, ke, &index);
	if (usage) {
		ke->keycode = usage->type == EV_KEY ?
				usage->code : KEY_RESERVED;
		ke->index = index;
		scancode = usage->hid & (HID_USAGE_PAGE | HID_USAGE);
		ke->len = sizeof(scancode);
		memcpy(ke->scancode, &scancode, sizeof(scancode));
		return 0;
	}

	return -EINVAL;
}

static int hidinput_setkeycode(struct input_dev *dev,
			       const struct input_keymap_entry *ke,
			       unsigned int *old_keycode)
{
	struct hid_device *hid = input_get_drvdata(dev);
	struct hid_usage *usage;

	usage = hidinput_locate_usage(hid, ke, NULL);
	if (usage) {
		*old_keycode = usage->type == EV_KEY ?
				usage->code : KEY_RESERVED;
		usage->type = EV_KEY;
		usage->code = ke->keycode;

		clear_bit(*old_keycode, dev->keybit);
		set_bit(usage->code, dev->keybit);
		dbg_hid("Assigned keycode %d to HID usage code %x\n",
			usage->code, usage->hid);

		/*
		 * Set the keybit for the old keycode if the old keycode is used
		 * by another key
		 */
		if (hidinput_find_key(hid, match_keycode, *old_keycode, NULL))
			set_bit(*old_keycode, dev->keybit);

		return 0;
	}

	return -EINVAL;
}


/**
 * hidinput_calc_abs_res - calculate an absolute axis resolution
 * @field: the HID report field to calculate resolution for
 * @code: axis code
 *
 * The formula is:
 *                         (logical_maximum - logical_minimum)
 * resolution = ----------------------------------------------------------
 *              (physical_maximum - physical_minimum) * 10 ^ unit_exponent
 *
 * as seen in the HID specification v1.11 6.2.2.7 Global Items.
 *
 * Only exponent 1 length units are processed. Centimeters and inches are
 * converted to millimeters. Degrees are converted to radians.
 */
__s32 hidinput_calc_abs_res(const struct hid_field *field, __u16 code)
{
	__s32 unit_exponent = field->unit_exponent;
	__s32 logical_extents = field->logical_maximum -
					field->logical_minimum;
	__s32 physical_extents = field->physical_maximum -
					field->physical_minimum;
	__s32 prev;

	/* Check if the extents are sane */
	if (logical_extents <= 0 || physical_extents <= 0)
		return 0;

	/*
	 * Verify and convert units.
	 * See HID specification v1.11 6.2.2.7 Global Items for unit decoding
	 */
	switch (code) {
	case ABS_X:
	case ABS_Y:
	case ABS_Z:
	case ABS_MT_POSITION_X:
	case ABS_MT_POSITION_Y:
	case ABS_MT_TOOL_X:
	case ABS_MT_TOOL_Y:
	case ABS_MT_TOUCH_MAJOR:
	case ABS_MT_TOUCH_MINOR:
		if (field->unit == 0x11) {		/* If centimeters */
			/* Convert to millimeters */
			unit_exponent += 1;
		} else if (field->unit == 0x13) {	/* If inches */
			/* Convert to millimeters */
			prev = physical_extents;
			physical_extents *= 254;
			if (physical_extents < prev)
				return 0;
			unit_exponent -= 1;
		} else {
			return 0;
		}
		break;

	case ABS_RX:
	case ABS_RY:
	case ABS_RZ:
	case ABS_WHEEL:
	case ABS_TILT_X:
	case ABS_TILT_Y:
		if (field->unit == 0x14) {		/* If degrees */
			/* Convert to radians */
			prev = logical_extents;
			logical_extents *= 573;
			if (logical_extents < prev)
				return 0;
			unit_exponent += 1;
		} else if (field->unit != 0x12) {	/* If not radians */
			return 0;
		}
		break;

	default:
		return 0;
	}

	/* Apply negative unit exponent */
	for (; unit_exponent < 0; unit_exponent++) {
		prev = logical_extents;
		logical_extents *= 10;
		if (logical_extents < prev)
			return 0;
	}
	/* Apply positive unit exponent */
	for (; unit_exponent > 0; unit_exponent--) {
		prev = physical_extents;
		physical_extents *= 10;
		if (physical_extents < prev)
			return 0;
	}

	/* Calculate resolution */
	return DIV_ROUND_CLOSEST(logical_extents, physical_extents);
}
EXPORT_SYMBOL_GPL(hidinput_calc_abs_res);

#ifdef CONFIG_HID_BATTERY_STRENGTH
static enum power_supply_property hidinput_battery_props[] = {
	POWER_SUPPLY_PROP_PRESENT,
	POWER_SUPPLY_PROP_ONLINE,
	POWER_SUPPLY_PROP_CAPACITY,
	POWER_SUPPLY_PROP_MODEL_NAME,
	POWER_SUPPLY_PROP_STATUS,
	POWER_SUPPLY_PROP_SCOPE,
};

#define HID_BATTERY_QUIRK_PERCENT	(1 << 0) /* always reports percent */
#define HID_BATTERY_QUIRK_FEATURE	(1 << 1) /* ask for feature report */
#define HID_BATTERY_QUIRK_IGNORE	(1 << 2) /* completely ignore the battery */
#define HID_BATTERY_QUIRK_AVOID_QUERY	(1 << 3) /* do not query the battery */

static const struct hid_device_id hid_battery_quirks[] = {
	{ HID_BLUETOOTH_DEVICE(USB_VENDOR_ID_APPLE,
		USB_DEVICE_ID_APPLE_ALU_WIRELESS_2009_ISO),
	  HID_BATTERY_QUIRK_PERCENT | HID_BATTERY_QUIRK_FEATURE },
	{ HID_BLUETOOTH_DEVICE(USB_VENDOR_ID_APPLE,
		USB_DEVICE_ID_APPLE_ALU_WIRELESS_2009_ANSI),
	  HID_BATTERY_QUIRK_PERCENT | HID_BATTERY_QUIRK_FEATURE },
	{ HID_BLUETOOTH_DEVICE(USB_VENDOR_ID_APPLE,
		USB_DEVICE_ID_APPLE_ALU_WIRELESS_2011_ANSI),
	  HID_BATTERY_QUIRK_PERCENT | HID_BATTERY_QUIRK_FEATURE },
	{ HID_BLUETOOTH_DEVICE(USB_VENDOR_ID_APPLE,
			       USB_DEVICE_ID_APPLE_ALU_WIRELESS_2011_ISO),
	  HID_BATTERY_QUIRK_PERCENT | HID_BATTERY_QUIRK_FEATURE },
	{ HID_BLUETOOTH_DEVICE(USB_VENDOR_ID_APPLE,
		USB_DEVICE_ID_APPLE_ALU_WIRELESS_ANSI),
	  HID_BATTERY_QUIRK_PERCENT | HID_BATTERY_QUIRK_FEATURE },
	{ HID_BLUETOOTH_DEVICE(USB_VENDOR_ID_ELECOM,
		USB_DEVICE_ID_ELECOM_BM084),
	  HID_BATTERY_QUIRK_IGNORE },
	{ HID_USB_DEVICE(USB_VENDOR_ID_SYMBOL,
		USB_DEVICE_ID_SYMBOL_SCANNER_3),
	  HID_BATTERY_QUIRK_IGNORE },
	{ HID_BLUETOOTH_DEVICE(USB_VENDOR_ID_ASUSTEK,
		USB_DEVICE_ID_ASUSTEK_T100CHI_KEYBOARD),
	  HID_BATTERY_QUIRK_IGNORE },
	{ HID_BLUETOOTH_DEVICE(USB_VENDOR_ID_LOGITECH,
		USB_DEVICE_ID_LOGITECH_DINOVO_EDGE_KBD),
	  HID_BATTERY_QUIRK_IGNORE },
	{ HID_I2C_DEVICE(USB_VENDOR_ID_ELAN, I2C_DEVICE_ID_ASUS_TP420IA_TOUCHSCREEN),
	  HID_BATTERY_QUIRK_IGNORE },
	{ HID_I2C_DEVICE(USB_VENDOR_ID_ELAN, I2C_DEVICE_ID_ASUS_GV301RA_TOUCHSCREEN),
	  HID_BATTERY_QUIRK_IGNORE },
	{ HID_USB_DEVICE(USB_VENDOR_ID_ELAN, USB_DEVICE_ID_ASUS_UX550_TOUCHSCREEN),
	  HID_BATTERY_QUIRK_IGNORE },
	{ HID_USB_DEVICE(USB_VENDOR_ID_ELAN, USB_DEVICE_ID_ASUS_UX550VE_TOUCHSCREEN),
	  HID_BATTERY_QUIRK_IGNORE },
	{ HID_USB_DEVICE(USB_VENDOR_ID_UGEE, USB_DEVICE_ID_UGEE_XPPEN_TABLET_DECO_L),
	  HID_BATTERY_QUIRK_AVOID_QUERY },
	{ HID_USB_DEVICE(USB_VENDOR_ID_UGEE, USB_DEVICE_ID_UGEE_XPPEN_TABLET_DECO_PRO_MW),
	  HID_BATTERY_QUIRK_AVOID_QUERY },
	{ HID_USB_DEVICE(USB_VENDOR_ID_UGEE, USB_DEVICE_ID_UGEE_XPPEN_TABLET_DECO_PRO_SW),
	  HID_BATTERY_QUIRK_AVOID_QUERY },
	{ HID_I2C_DEVICE(USB_VENDOR_ID_ELAN, I2C_DEVICE_ID_HP_ENVY_X360_15),
	  HID_BATTERY_QUIRK_IGNORE },
	{ HID_I2C_DEVICE(USB_VENDOR_ID_ELAN, I2C_DEVICE_ID_HP_ENVY_X360_15T_DR100),
	  HID_BATTERY_QUIRK_IGNORE },
	{ HID_I2C_DEVICE(USB_VENDOR_ID_ELAN, I2C_DEVICE_ID_HP_ENVY_X360_EU0009NV),
	  HID_BATTERY_QUIRK_IGNORE },
	{ HID_I2C_DEVICE(USB_VENDOR_ID_ELAN, I2C_DEVICE_ID_HP_SPECTRE_X360_15),
	  HID_BATTERY_QUIRK_IGNORE },
	{ HID_I2C_DEVICE(USB_VENDOR_ID_ELAN, I2C_DEVICE_ID_HP_SPECTRE_X360_13_AW0020NG),
	  HID_BATTERY_QUIRK_IGNORE },
	{ HID_I2C_DEVICE(USB_VENDOR_ID_ELAN, I2C_DEVICE_ID_SURFACE_GO_TOUCHSCREEN),
	  HID_BATTERY_QUIRK_IGNORE },
	{ HID_I2C_DEVICE(USB_VENDOR_ID_ELAN, I2C_DEVICE_ID_SURFACE_GO2_TOUCHSCREEN),
	  HID_BATTERY_QUIRK_IGNORE },
	{ HID_I2C_DEVICE(USB_VENDOR_ID_ELAN, I2C_DEVICE_ID_LENOVO_YOGA_C630_TOUCHSCREEN),
	  HID_BATTERY_QUIRK_IGNORE },
	{}
};

static unsigned find_battery_quirk(struct hid_device *hdev)
{
	unsigned quirks = 0;
	const struct hid_device_id *match;

	match = hid_match_id(hdev, hid_battery_quirks);
	if (match != NULL)
		quirks = match->driver_data;

	return quirks;
}

static int hidinput_scale_battery_capacity(struct hid_device *dev,
					   int value)
{
	if (dev->battery_min < dev->battery_max &&
	    value >= dev->battery_min && value <= dev->battery_max)
		value = ((value - dev->battery_min) * 100) /
			(dev->battery_max - dev->battery_min);

	return value;
}

static int hidinput_query_battery_capacity(struct hid_device *dev)
{
	u8 *buf;
	int ret;

	buf = kmalloc(4, GFP_KERNEL);
	if (!buf)
		return -ENOMEM;

	ret = hid_hw_raw_request(dev, dev->battery_report_id, buf, 4,
				 dev->battery_report_type, HID_REQ_GET_REPORT);
	if (ret < 2) {
		kfree(buf);
		return -ENODATA;
	}

	ret = hidinput_scale_battery_capacity(dev, buf[1]);
	kfree(buf);
	return ret;
}

static int hidinput_get_battery_property(struct power_supply *psy,
					 enum power_supply_property prop,
					 union power_supply_propval *val)
{
	struct hid_device *dev = power_supply_get_drvdata(psy);
	int value;
	int ret = 0;

	switch (prop) {
	case POWER_SUPPLY_PROP_PRESENT:
	case POWER_SUPPLY_PROP_ONLINE:
		val->intval = 1;
		break;

	case POWER_SUPPLY_PROP_CAPACITY:
		if (dev->battery_status != HID_BATTERY_REPORTED &&
		    !dev->battery_avoid_query) {
			value = hidinput_query_battery_capacity(dev);
			if (value < 0)
				return value;
		} else  {
			value = dev->battery_capacity;
		}

		val->intval = value;
		break;

	case POWER_SUPPLY_PROP_MODEL_NAME:
		val->strval = dev->name;
		break;

	case POWER_SUPPLY_PROP_STATUS:
		if (dev->battery_status != HID_BATTERY_REPORTED &&
		    !dev->battery_avoid_query) {
			value = hidinput_query_battery_capacity(dev);
			if (value < 0)
				return value;

			dev->battery_capacity = value;
			dev->battery_status = HID_BATTERY_QUERIED;
		}

		if (dev->battery_status == HID_BATTERY_UNKNOWN)
			val->intval = POWER_SUPPLY_STATUS_UNKNOWN;
		else
			val->intval = dev->battery_charge_status;
		break;

	case POWER_SUPPLY_PROP_SCOPE:
		val->intval = POWER_SUPPLY_SCOPE_DEVICE;
		break;

	default:
		ret = -EINVAL;
		break;
	}

	return ret;
}

static int hidinput_setup_battery(struct hid_device *dev, unsigned report_type,
				  struct hid_field *field, bool is_percentage)
{
	struct power_supply_desc *psy_desc;
	struct power_supply_config psy_cfg = { .drv_data = dev, };
	unsigned quirks;
	s32 min, max;
	int error;

	if (dev->battery)
		return 0;	/* already initialized? */

	quirks = find_battery_quirk(dev);

	hid_dbg(dev, "device %x:%x:%x %d quirks %d\n",
		dev->bus, dev->vendor, dev->product, dev->version, quirks);

	if (quirks & HID_BATTERY_QUIRK_IGNORE)
		return 0;

	psy_desc = kzalloc(sizeof(*psy_desc), GFP_KERNEL);
	if (!psy_desc)
		return -ENOMEM;

	psy_desc->name = kasprintf(GFP_KERNEL, "hid-%s-battery",
				   strlen(dev->uniq) ?
					dev->uniq : dev_name(&dev->dev));
	if (!psy_desc->name) {
		error = -ENOMEM;
		goto err_free_mem;
	}

	psy_desc->type = POWER_SUPPLY_TYPE_BATTERY;
	psy_desc->properties = hidinput_battery_props;
	psy_desc->num_properties = ARRAY_SIZE(hidinput_battery_props);
	psy_desc->use_for_apm = 0;
	psy_desc->get_property = hidinput_get_battery_property;

	min = field->logical_minimum;
	max = field->logical_maximum;

	if (is_percentage || (quirks & HID_BATTERY_QUIRK_PERCENT)) {
		min = 0;
		max = 100;
	}

	if (quirks & HID_BATTERY_QUIRK_FEATURE)
		report_type = HID_FEATURE_REPORT;

	dev->battery_min = min;
	dev->battery_max = max;
	dev->battery_report_type = report_type;
	dev->battery_report_id = field->report->id;
	dev->battery_charge_status = POWER_SUPPLY_STATUS_DISCHARGING;

	/*
	 * Stylus is normally not connected to the device and thus we
	 * can't query the device and get meaningful battery strength.
	 * We have to wait for the device to report it on its own.
	 */
	dev->battery_avoid_query = report_type == HID_INPUT_REPORT &&
				   field->physical == HID_DG_STYLUS;

	if (quirks & HID_BATTERY_QUIRK_AVOID_QUERY)
		dev->battery_avoid_query = true;

	dev->battery = power_supply_register(&dev->dev, psy_desc, &psy_cfg);
	if (IS_ERR(dev->battery)) {
		error = PTR_ERR(dev->battery);
		hid_warn(dev, "can't register power supply: %d\n", error);
		goto err_free_name;
	}

	power_supply_powers(dev->battery, &dev->dev);
	return 0;

err_free_name:
	kfree(psy_desc->name);
err_free_mem:
	kfree(psy_desc);
	dev->battery = NULL;
	return error;
}

static void hidinput_cleanup_battery(struct hid_device *dev)
{
	const struct power_supply_desc *psy_desc;

	if (!dev->battery)
		return;

	psy_desc = dev->battery->desc;
	power_supply_unregister(dev->battery);
	kfree(psy_desc->name);
	kfree(psy_desc);
	dev->battery = NULL;
}

static void hidinput_update_battery(struct hid_device *dev, int value)
{
	int capacity;

	if (!dev->battery)
		return;

	if (value == 0 || value < dev->battery_min || value > dev->battery_max)
		return;

	capacity = hidinput_scale_battery_capacity(dev, value);

	if (dev->battery_status != HID_BATTERY_REPORTED ||
	    capacity != dev->battery_capacity ||
	    ktime_after(ktime_get_coarse(), dev->battery_ratelimit_time)) {
		dev->battery_capacity = capacity;
		dev->battery_status = HID_BATTERY_REPORTED;
		dev->battery_ratelimit_time =
			ktime_add_ms(ktime_get_coarse(), 30 * 1000);
		power_supply_changed(dev->battery);
	}
}

static bool hidinput_set_battery_charge_status(struct hid_device *dev,
					       unsigned int usage, int value)
{
	switch (usage) {
	case HID_BAT_CHARGING:
		dev->battery_charge_status = value ?
					     POWER_SUPPLY_STATUS_CHARGING :
					     POWER_SUPPLY_STATUS_DISCHARGING;
<<<<<<< HEAD
=======
		power_supply_changed(dev->battery);
>>>>>>> 0023bd4a
		return true;
	}

	return false;
}
#else  /* !CONFIG_HID_BATTERY_STRENGTH */
static int hidinput_setup_battery(struct hid_device *dev, unsigned report_type,
				  struct hid_field *field, bool is_percentage)
{
	return 0;
}

static void hidinput_cleanup_battery(struct hid_device *dev)
{
}

static void hidinput_update_battery(struct hid_device *dev, int value)
{
}

static bool hidinput_set_battery_charge_status(struct hid_device *dev,
					       unsigned int usage, int value)
{
	return false;
}
#endif	/* CONFIG_HID_BATTERY_STRENGTH */

static bool hidinput_field_in_collection(struct hid_device *device, struct hid_field *field,
					 unsigned int type, unsigned int usage)
{
	struct hid_collection *collection;

	collection = &device->collection[field->usage->collection_index];

	return collection->type == type && collection->usage == usage;
}

static void hidinput_configure_usage(struct hid_input *hidinput, struct hid_field *field,
				     struct hid_usage *usage, unsigned int usage_index)
{
	struct input_dev *input = hidinput->input;
	struct hid_device *device = input_get_drvdata(input);
	const struct usage_priority *usage_priority = NULL;
	int max = 0, code;
	unsigned int i = 0;
	unsigned long *bit = NULL;

	field->hidinput = hidinput;

	if (field->flags & HID_MAIN_ITEM_CONSTANT)
		goto ignore;

	/* Ignore if report count is out of bounds. */
	if (field->report_count < 1)
		goto ignore;

	/* only LED usages are supported in output fields */
	if (field->report_type == HID_OUTPUT_REPORT &&
			(usage->hid & HID_USAGE_PAGE) != HID_UP_LED) {
		goto ignore;
	}

	/* assign a priority based on the static list declared here */
	for (i = 0; i < ARRAY_SIZE(hidinput_usages_priorities); i++) {
		if (usage->hid == hidinput_usages_priorities[i].usage) {
			usage_priority = &hidinput_usages_priorities[i];

			field->usages_priorities[usage_index] =
				(ARRAY_SIZE(hidinput_usages_priorities) - i) << 8;
			break;
		}
	}

	/*
	 * For slotted devices, we need to also add the slot index
	 * in the priority.
	 */
	if (usage_priority && usage_priority->global)
		field->usages_priorities[usage_index] |=
			usage_priority->slot_overwrite;
	else
		field->usages_priorities[usage_index] |=
			(0xff - field->slot_idx) << 16;

	if (device->driver->input_mapping) {
		int ret = device->driver->input_mapping(device, hidinput, field,
				usage, &bit, &max);
		if (ret > 0)
			goto mapped;
		if (ret < 0)
			goto ignore;
	}

	switch (usage->hid & HID_USAGE_PAGE) {
	case HID_UP_UNDEFINED:
		goto ignore;

	case HID_UP_KEYBOARD:
		set_bit(EV_REP, input->evbit);

		if ((usage->hid & HID_USAGE) < 256) {
			if (!hid_keyboard[usage->hid & HID_USAGE]) goto ignore;
			map_key_clear(hid_keyboard[usage->hid & HID_USAGE]);
		} else
			map_key(KEY_UNKNOWN);

		break;

	case HID_UP_BUTTON:
		code = ((usage->hid - 1) & HID_USAGE);

		switch (field->application) {
		case HID_GD_MOUSE:
		case HID_GD_POINTER:  code += BTN_MOUSE; break;
		case HID_GD_JOYSTICK:
				if (code <= 0xf)
					code += BTN_JOYSTICK;
				else
					code += BTN_TRIGGER_HAPPY - 0x10;
				break;
		case HID_GD_GAMEPAD:
				if (code <= 0xf)
					code += BTN_GAMEPAD;
				else
					code += BTN_TRIGGER_HAPPY - 0x10;
				break;
		case HID_CP_CONSUMER_CONTROL:
				if (hidinput_field_in_collection(device, field,
								 HID_COLLECTION_NAMED_ARRAY,
								 HID_CP_PROGRAMMABLEBUTTONS)) {
					if (code <= 0x1d)
						code += KEY_MACRO1;
					else
						code += BTN_TRIGGER_HAPPY - 0x1e;
					break;
				}
				fallthrough;
		default:
			switch (field->physical) {
			case HID_GD_MOUSE:
			case HID_GD_POINTER:  code += BTN_MOUSE; break;
			case HID_GD_JOYSTICK: code += BTN_JOYSTICK; break;
			case HID_GD_GAMEPAD:  code += BTN_GAMEPAD; break;
			default:              code += BTN_MISC;
			}
		}

		map_key(code);
		break;

	case HID_UP_SIMULATION:
		switch (usage->hid & 0xffff) {
		case 0xba: map_abs(ABS_RUDDER);   break;
		case 0xbb: map_abs(ABS_THROTTLE); break;
		case 0xc4: map_abs(ABS_GAS);      break;
		case 0xc5: map_abs(ABS_BRAKE);    break;
		case 0xc8: map_abs(ABS_WHEEL);    break;
		default:   goto ignore;
		}
		break;

	case HID_UP_GENDESK:
		if ((usage->hid & 0xf0) == 0x80) {	/* SystemControl */
			switch (usage->hid & 0xf) {
			case 0x1: map_key_clear(KEY_POWER);  break;
			case 0x2: map_key_clear(KEY_SLEEP);  break;
			case 0x3: map_key_clear(KEY_WAKEUP); break;
			case 0x4: map_key_clear(KEY_CONTEXT_MENU); break;
			case 0x5: map_key_clear(KEY_MENU); break;
			case 0x6: map_key_clear(KEY_PROG1); break;
			case 0x7: map_key_clear(KEY_HELP); break;
			case 0x8: map_key_clear(KEY_EXIT); break;
			case 0x9: map_key_clear(KEY_SELECT); break;
			case 0xa: map_key_clear(KEY_RIGHT); break;
			case 0xb: map_key_clear(KEY_LEFT); break;
			case 0xc: map_key_clear(KEY_UP); break;
			case 0xd: map_key_clear(KEY_DOWN); break;
			case 0xe: map_key_clear(KEY_POWER2); break;
			case 0xf: map_key_clear(KEY_RESTART); break;
			default: goto unknown;
			}
			break;
		}

		if ((usage->hid & 0xf0) == 0xa0) {	/* SystemControl */
			switch (usage->hid & 0xf) {
			case 0x9: map_key_clear(KEY_MICMUTE); break;
			default: goto ignore;
			}
			break;
		}

		if ((usage->hid & 0xf0) == 0xb0) {	/* SC - Display */
			switch (usage->hid & 0xf) {
			case 0x05: map_key_clear(KEY_SWITCHVIDEOMODE); break;
			default: goto ignore;
			}
			break;
		}

		/*
		 * Some lazy vendors declare 255 usages for System Control,
		 * leading to the creation of ABS_X|Y axis and too many others.
		 * It wouldn't be a problem if joydev doesn't consider the
		 * device as a joystick then.
		 */
		if (field->application == HID_GD_SYSTEM_CONTROL)
			goto ignore;

		if ((usage->hid & 0xf0) == 0x90) {	/* D-pad */
			switch (usage->hid) {
			case HID_GD_UP:	   usage->hat_dir = 1; break;
			case HID_GD_DOWN:  usage->hat_dir = 5; break;
			case HID_GD_RIGHT: usage->hat_dir = 3; break;
			case HID_GD_LEFT:  usage->hat_dir = 7; break;
			default: goto unknown;
			}
			if (field->dpad) {
				map_abs(field->dpad);
				goto ignore;
			}
			map_abs(ABS_HAT0X);
			break;
		}

		switch (usage->hid) {
		/* These usage IDs map directly to the usage codes. */
		case HID_GD_X: case HID_GD_Y: case HID_GD_Z:
		case HID_GD_RX: case HID_GD_RY: case HID_GD_RZ:
			if (field->flags & HID_MAIN_ITEM_RELATIVE)
				map_rel(usage->hid & 0xf);
			else
				map_abs_clear(usage->hid & 0xf);
			break;

		case HID_GD_WHEEL:
			if (field->flags & HID_MAIN_ITEM_RELATIVE) {
				set_bit(REL_WHEEL, input->relbit);
				map_rel(REL_WHEEL_HI_RES);
			} else {
				map_abs(usage->hid & 0xf);
			}
			break;
		case HID_GD_SLIDER: case HID_GD_DIAL:
			if (field->flags & HID_MAIN_ITEM_RELATIVE)
				map_rel(usage->hid & 0xf);
			else
				map_abs(usage->hid & 0xf);
			break;

		case HID_GD_HATSWITCH:
			usage->hat_min = field->logical_minimum;
			usage->hat_max = field->logical_maximum;
			map_abs(ABS_HAT0X);
			break;

		case HID_GD_START:	map_key_clear(BTN_START);	break;
		case HID_GD_SELECT:	map_key_clear(BTN_SELECT);	break;

		case HID_GD_RFKILL_BTN:
			/* MS wireless radio ctl extension, also check CA */
			if (field->application == HID_GD_WIRELESS_RADIO_CTLS) {
				map_key_clear(KEY_RFKILL);
				/* We need to simulate the btn release */
				field->flags |= HID_MAIN_ITEM_RELATIVE;
				break;
			}
			goto unknown;

		default: goto unknown;
		}

		break;

	case HID_UP_LED:
		switch (usage->hid & 0xffff) {		      /* HID-Value:                   */
		case 0x01:  map_led (LED_NUML);     break;    /*   "Num Lock"                 */
		case 0x02:  map_led (LED_CAPSL);    break;    /*   "Caps Lock"                */
		case 0x03:  map_led (LED_SCROLLL);  break;    /*   "Scroll Lock"              */
		case 0x04:  map_led (LED_COMPOSE);  break;    /*   "Compose"                  */
		case 0x05:  map_led (LED_KANA);     break;    /*   "Kana"                     */
		case 0x27:  map_led (LED_SLEEP);    break;    /*   "Stand-By"                 */
		case 0x4c:  map_led (LED_SUSPEND);  break;    /*   "System Suspend"           */
		case 0x09:  map_led (LED_MUTE);     break;    /*   "Mute"                     */
		case 0x4b:  map_led (LED_MISC);     break;    /*   "Generic Indicator"        */
		case 0x19:  map_led (LED_MAIL);     break;    /*   "Message Waiting"          */
		case 0x4d:  map_led (LED_CHARGING); break;    /*   "External Power Connected" */

		default: goto ignore;
		}
		break;

	case HID_UP_DIGITIZER:
		if ((field->application & 0xff) == 0x01) /* Digitizer */
			__set_bit(INPUT_PROP_POINTER, input->propbit);
		else if ((field->application & 0xff) == 0x02) /* Pen */
			__set_bit(INPUT_PROP_DIRECT, input->propbit);

		switch (usage->hid & 0xff) {
		case 0x00: /* Undefined */
			goto ignore;

		case 0x30: /* TipPressure */
			if (!test_bit(BTN_TOUCH, input->keybit)) {
				device->quirks |= HID_QUIRK_NOTOUCH;
				set_bit(EV_KEY, input->evbit);
				set_bit(BTN_TOUCH, input->keybit);
			}
			map_abs_clear(ABS_PRESSURE);
			break;

		case 0x32: /* InRange */
			switch (field->physical) {
			case HID_DG_PUCK:
				map_key(BTN_TOOL_MOUSE);
				break;
			case HID_DG_FINGER:
				map_key(BTN_TOOL_FINGER);
				break;
			default:
				/*
				 * If the physical is not given,
				 * rely on the application.
				 */
				if (!field->physical) {
					switch (field->application) {
					case HID_DG_TOUCHSCREEN:
					case HID_DG_TOUCHPAD:
						map_key_clear(BTN_TOOL_FINGER);
						break;
					default:
						map_key_clear(BTN_TOOL_PEN);
					}
				} else {
					map_key(BTN_TOOL_PEN);
				}
				break;
			}
			break;

		case 0x3b: /* Battery Strength */
			hidinput_setup_battery(device, HID_INPUT_REPORT, field, false);
			usage->type = EV_PWR;
			return;

		case 0x3c: /* Invert */
			device->quirks &= ~HID_QUIRK_NOINVERT;
			map_key_clear(BTN_TOOL_RUBBER);
			break;

		case 0x3d: /* X Tilt */
			map_abs_clear(ABS_TILT_X);
			break;

		case 0x3e: /* Y Tilt */
			map_abs_clear(ABS_TILT_Y);
			break;

		case 0x33: /* Touch */
		case 0x42: /* TipSwitch */
		case 0x43: /* TipSwitch2 */
			device->quirks &= ~HID_QUIRK_NOTOUCH;
			map_key_clear(BTN_TOUCH);
			break;

		case 0x44: /* BarrelSwitch */
			map_key_clear(BTN_STYLUS);
			break;

		case 0x45: /* ERASER */
			/*
			 * This event is reported when eraser tip touches the surface.
			 * Actual eraser (BTN_TOOL_RUBBER) is set and released either
			 * by Invert if tool reports proximity or by Eraser directly.
			 */
			if (!test_bit(BTN_TOOL_RUBBER, input->keybit)) {
				device->quirks |= HID_QUIRK_NOINVERT;
				set_bit(BTN_TOOL_RUBBER, input->keybit);
			}
			map_key_clear(BTN_TOUCH);
			break;

		case 0x46: /* TabletPick */
		case 0x5a: /* SecondaryBarrelSwitch */
			map_key_clear(BTN_STYLUS2);
			break;

		case 0x5b: /* TransducerSerialNumber */
		case 0x6e: /* TransducerSerialNumber2 */
			map_msc(MSC_SERIAL);
			break;

		default:  goto unknown;
		}
		break;

	case HID_UP_TELEPHONY:
		switch (usage->hid & HID_USAGE) {
		case 0x2f: map_key_clear(KEY_MICMUTE);		break;
		case 0xb0: map_key_clear(KEY_NUMERIC_0);	break;
		case 0xb1: map_key_clear(KEY_NUMERIC_1);	break;
		case 0xb2: map_key_clear(KEY_NUMERIC_2);	break;
		case 0xb3: map_key_clear(KEY_NUMERIC_3);	break;
		case 0xb4: map_key_clear(KEY_NUMERIC_4);	break;
		case 0xb5: map_key_clear(KEY_NUMERIC_5);	break;
		case 0xb6: map_key_clear(KEY_NUMERIC_6);	break;
		case 0xb7: map_key_clear(KEY_NUMERIC_7);	break;
		case 0xb8: map_key_clear(KEY_NUMERIC_8);	break;
		case 0xb9: map_key_clear(KEY_NUMERIC_9);	break;
		case 0xba: map_key_clear(KEY_NUMERIC_STAR);	break;
		case 0xbb: map_key_clear(KEY_NUMERIC_POUND);	break;
		case 0xbc: map_key_clear(KEY_NUMERIC_A);	break;
		case 0xbd: map_key_clear(KEY_NUMERIC_B);	break;
		case 0xbe: map_key_clear(KEY_NUMERIC_C);	break;
		case 0xbf: map_key_clear(KEY_NUMERIC_D);	break;
		default: goto ignore;
		}
		break;

	case HID_UP_CONSUMER:	/* USB HUT v1.12, pages 75-84 */
		switch (usage->hid & HID_USAGE) {
		case 0x000: goto ignore;
		case 0x030: map_key_clear(KEY_POWER);		break;
		case 0x031: map_key_clear(KEY_RESTART);		break;
		case 0x032: map_key_clear(KEY_SLEEP);		break;
		case 0x034: map_key_clear(KEY_SLEEP);		break;
		case 0x035: map_key_clear(KEY_KBDILLUMTOGGLE);	break;
		case 0x036: map_key_clear(BTN_MISC);		break;

		case 0x040: map_key_clear(KEY_MENU);		break; /* Menu */
		case 0x041: map_key_clear(KEY_SELECT);		break; /* Menu Pick */
		case 0x042: map_key_clear(KEY_UP);		break; /* Menu Up */
		case 0x043: map_key_clear(KEY_DOWN);		break; /* Menu Down */
		case 0x044: map_key_clear(KEY_LEFT);		break; /* Menu Left */
		case 0x045: map_key_clear(KEY_RIGHT);		break; /* Menu Right */
		case 0x046: map_key_clear(KEY_ESC);		break; /* Menu Escape */
		case 0x047: map_key_clear(KEY_KPPLUS);		break; /* Menu Value Increase */
		case 0x048: map_key_clear(KEY_KPMINUS);		break; /* Menu Value Decrease */

		case 0x060: map_key_clear(KEY_INFO);		break; /* Data On Screen */
		case 0x061: map_key_clear(KEY_SUBTITLE);	break; /* Closed Caption */
		case 0x063: map_key_clear(KEY_VCR);		break; /* VCR/TV */
		case 0x065: map_key_clear(KEY_CAMERA);		break; /* Snapshot */
		case 0x069: map_key_clear(KEY_RED);		break;
		case 0x06a: map_key_clear(KEY_GREEN);		break;
		case 0x06b: map_key_clear(KEY_BLUE);		break;
		case 0x06c: map_key_clear(KEY_YELLOW);		break;
		case 0x06d: map_key_clear(KEY_ASPECT_RATIO);	break;

		case 0x06f: map_key_clear(KEY_BRIGHTNESSUP);		break;
		case 0x070: map_key_clear(KEY_BRIGHTNESSDOWN);		break;
		case 0x072: map_key_clear(KEY_BRIGHTNESS_TOGGLE);	break;
		case 0x073: map_key_clear(KEY_BRIGHTNESS_MIN);		break;
		case 0x074: map_key_clear(KEY_BRIGHTNESS_MAX);		break;
		case 0x075: map_key_clear(KEY_BRIGHTNESS_AUTO);		break;

		case 0x079: map_key_clear(KEY_KBDILLUMUP);	break;
		case 0x07a: map_key_clear(KEY_KBDILLUMDOWN);	break;
		case 0x07c: map_key_clear(KEY_KBDILLUMTOGGLE);	break;

		case 0x082: map_key_clear(KEY_VIDEO_NEXT);	break;
		case 0x083: map_key_clear(KEY_LAST);		break;
		case 0x084: map_key_clear(KEY_ENTER);		break;
		case 0x088: map_key_clear(KEY_PC);		break;
		case 0x089: map_key_clear(KEY_TV);		break;
		case 0x08a: map_key_clear(KEY_WWW);		break;
		case 0x08b: map_key_clear(KEY_DVD);		break;
		case 0x08c: map_key_clear(KEY_PHONE);		break;
		case 0x08d: map_key_clear(KEY_PROGRAM);		break;
		case 0x08e: map_key_clear(KEY_VIDEOPHONE);	break;
		case 0x08f: map_key_clear(KEY_GAMES);		break;
		case 0x090: map_key_clear(KEY_MEMO);		break;
		case 0x091: map_key_clear(KEY_CD);		break;
		case 0x092: map_key_clear(KEY_VCR);		break;
		case 0x093: map_key_clear(KEY_TUNER);		break;
		case 0x094: map_key_clear(KEY_EXIT);		break;
		case 0x095: map_key_clear(KEY_HELP);		break;
		case 0x096: map_key_clear(KEY_TAPE);		break;
		case 0x097: map_key_clear(KEY_TV2);		break;
		case 0x098: map_key_clear(KEY_SAT);		break;
		case 0x09a: map_key_clear(KEY_PVR);		break;

		case 0x09c: map_key_clear(KEY_CHANNELUP);	break;
		case 0x09d: map_key_clear(KEY_CHANNELDOWN);	break;
		case 0x0a0: map_key_clear(KEY_VCR2);		break;

		case 0x0b0: map_key_clear(KEY_PLAY);		break;
		case 0x0b1: map_key_clear(KEY_PAUSE);		break;
		case 0x0b2: map_key_clear(KEY_RECORD);		break;
		case 0x0b3: map_key_clear(KEY_FASTFORWARD);	break;
		case 0x0b4: map_key_clear(KEY_REWIND);		break;
		case 0x0b5: map_key_clear(KEY_NEXTSONG);	break;
		case 0x0b6: map_key_clear(KEY_PREVIOUSSONG);	break;
		case 0x0b7: map_key_clear(KEY_STOPCD);		break;
		case 0x0b8: map_key_clear(KEY_EJECTCD);		break;
		case 0x0bc: map_key_clear(KEY_MEDIA_REPEAT);	break;
		case 0x0b9: map_key_clear(KEY_SHUFFLE);		break;
		case 0x0bf: map_key_clear(KEY_SLOW);		break;

		case 0x0cd: map_key_clear(KEY_PLAYPAUSE);	break;
		case 0x0cf: map_key_clear(KEY_VOICECOMMAND);	break;

		case 0x0d8: map_key_clear(KEY_DICTATE);		break;
		case 0x0d9: map_key_clear(KEY_EMOJI_PICKER);	break;

		case 0x0e0: map_abs_clear(ABS_VOLUME);		break;
		case 0x0e2: map_key_clear(KEY_MUTE);		break;
		case 0x0e5: map_key_clear(KEY_BASSBOOST);	break;
		case 0x0e9: map_key_clear(KEY_VOLUMEUP);	break;
		case 0x0ea: map_key_clear(KEY_VOLUMEDOWN);	break;
		case 0x0f5: map_key_clear(KEY_SLOW);		break;

		case 0x181: map_key_clear(KEY_BUTTONCONFIG);	break;
		case 0x182: map_key_clear(KEY_BOOKMARKS);	break;
		case 0x183: map_key_clear(KEY_CONFIG);		break;
		case 0x184: map_key_clear(KEY_WORDPROCESSOR);	break;
		case 0x185: map_key_clear(KEY_EDITOR);		break;
		case 0x186: map_key_clear(KEY_SPREADSHEET);	break;
		case 0x187: map_key_clear(KEY_GRAPHICSEDITOR);	break;
		case 0x188: map_key_clear(KEY_PRESENTATION);	break;
		case 0x189: map_key_clear(KEY_DATABASE);	break;
		case 0x18a: map_key_clear(KEY_MAIL);		break;
		case 0x18b: map_key_clear(KEY_NEWS);		break;
		case 0x18c: map_key_clear(KEY_VOICEMAIL);	break;
		case 0x18d: map_key_clear(KEY_ADDRESSBOOK);	break;
		case 0x18e: map_key_clear(KEY_CALENDAR);	break;
		case 0x18f: map_key_clear(KEY_TASKMANAGER);	break;
		case 0x190: map_key_clear(KEY_JOURNAL);		break;
		case 0x191: map_key_clear(KEY_FINANCE);		break;
		case 0x192: map_key_clear(KEY_CALC);		break;
		case 0x193: map_key_clear(KEY_PLAYER);		break;
		case 0x194: map_key_clear(KEY_FILE);		break;
		case 0x196: map_key_clear(KEY_WWW);		break;
		case 0x199: map_key_clear(KEY_CHAT);		break;
		case 0x19c: map_key_clear(KEY_LOGOFF);		break;
		case 0x19e: map_key_clear(KEY_COFFEE);		break;
		case 0x19f: map_key_clear(KEY_CONTROLPANEL);		break;
		case 0x1a2: map_key_clear(KEY_APPSELECT);		break;
		case 0x1a3: map_key_clear(KEY_NEXT);		break;
		case 0x1a4: map_key_clear(KEY_PREVIOUS);	break;
		case 0x1a6: map_key_clear(KEY_HELP);		break;
		case 0x1a7: map_key_clear(KEY_DOCUMENTS);	break;
		case 0x1ab: map_key_clear(KEY_SPELLCHECK);	break;
		case 0x1ae: map_key_clear(KEY_KEYBOARD);	break;
		case 0x1b1: map_key_clear(KEY_SCREENSAVER);		break;
		case 0x1b4: map_key_clear(KEY_FILE);		break;
		case 0x1b6: map_key_clear(KEY_IMAGES);		break;
		case 0x1b7: map_key_clear(KEY_AUDIO);		break;
		case 0x1b8: map_key_clear(KEY_VIDEO);		break;
		case 0x1bc: map_key_clear(KEY_MESSENGER);	break;
		case 0x1bd: map_key_clear(KEY_INFO);		break;
		case 0x1cb: map_key_clear(KEY_ASSISTANT);	break;
		case 0x201: map_key_clear(KEY_NEW);		break;
		case 0x202: map_key_clear(KEY_OPEN);		break;
		case 0x203: map_key_clear(KEY_CLOSE);		break;
		case 0x204: map_key_clear(KEY_EXIT);		break;
		case 0x207: map_key_clear(KEY_SAVE);		break;
		case 0x208: map_key_clear(KEY_PRINT);		break;
		case 0x209: map_key_clear(KEY_PROPS);		break;
		case 0x21a: map_key_clear(KEY_UNDO);		break;
		case 0x21b: map_key_clear(KEY_COPY);		break;
		case 0x21c: map_key_clear(KEY_CUT);		break;
		case 0x21d: map_key_clear(KEY_PASTE);		break;
		case 0x21f: map_key_clear(KEY_FIND);		break;
		case 0x221: map_key_clear(KEY_SEARCH);		break;
		case 0x222: map_key_clear(KEY_GOTO);		break;
		case 0x223: map_key_clear(KEY_HOMEPAGE);	break;
		case 0x224: map_key_clear(KEY_BACK);		break;
		case 0x225: map_key_clear(KEY_FORWARD);		break;
		case 0x226: map_key_clear(KEY_STOP);		break;
		case 0x227: map_key_clear(KEY_REFRESH);		break;
		case 0x22a: map_key_clear(KEY_BOOKMARKS);	break;
		case 0x22d: map_key_clear(KEY_ZOOMIN);		break;
		case 0x22e: map_key_clear(KEY_ZOOMOUT);		break;
		case 0x22f: map_key_clear(KEY_ZOOMRESET);	break;
		case 0x232: map_key_clear(KEY_FULL_SCREEN);	break;
		case 0x233: map_key_clear(KEY_SCROLLUP);	break;
		case 0x234: map_key_clear(KEY_SCROLLDOWN);	break;
		case 0x238: /* AC Pan */
			set_bit(REL_HWHEEL, input->relbit);
			map_rel(REL_HWHEEL_HI_RES);
			break;
		case 0x23d: map_key_clear(KEY_EDIT);		break;
		case 0x25f: map_key_clear(KEY_CANCEL);		break;
		case 0x269: map_key_clear(KEY_INSERT);		break;
		case 0x26a: map_key_clear(KEY_DELETE);		break;
		case 0x279: map_key_clear(KEY_REDO);		break;

		case 0x289: map_key_clear(KEY_REPLY);		break;
		case 0x28b: map_key_clear(KEY_FORWARDMAIL);	break;
		case 0x28c: map_key_clear(KEY_SEND);		break;

		case 0x29d: map_key_clear(KEY_KBD_LAYOUT_NEXT);	break;

		case 0x2a2: map_key_clear(KEY_ALL_APPLICATIONS);	break;

		case 0x2c7: map_key_clear(KEY_KBDINPUTASSIST_PREV);		break;
		case 0x2c8: map_key_clear(KEY_KBDINPUTASSIST_NEXT);		break;
		case 0x2c9: map_key_clear(KEY_KBDINPUTASSIST_PREVGROUP);		break;
		case 0x2ca: map_key_clear(KEY_KBDINPUTASSIST_NEXTGROUP);		break;
		case 0x2cb: map_key_clear(KEY_KBDINPUTASSIST_ACCEPT);	break;
		case 0x2cc: map_key_clear(KEY_KBDINPUTASSIST_CANCEL);	break;

		case 0x29f: map_key_clear(KEY_SCALE);		break;

		default: map_key_clear(KEY_UNKNOWN);
		}
		break;

	case HID_UP_GENDEVCTRLS:
		switch (usage->hid) {
		case HID_DC_BATTERYSTRENGTH:
			hidinput_setup_battery(device, HID_INPUT_REPORT, field, false);
			usage->type = EV_PWR;
			return;
		}
		goto unknown;

	case HID_UP_BATTERY:
		switch (usage->hid) {
		case HID_BAT_ABSOLUTESTATEOFCHARGE:
			hidinput_setup_battery(device, HID_INPUT_REPORT, field, true);
			usage->type = EV_PWR;
			return;
		case HID_BAT_CHARGING:
			usage->type = EV_PWR;
			return;
		}
		goto unknown;
	case HID_UP_CAMERA:
		switch (usage->hid & HID_USAGE) {
		case 0x020:
			map_key_clear(KEY_CAMERA_FOCUS);	break;
		case 0x021:
			map_key_clear(KEY_CAMERA);		break;
		default:
			goto ignore;
		}
		break;

	case HID_UP_HPVENDOR:	/* Reported on a Dutch layout HP5308 */
		set_bit(EV_REP, input->evbit);
		switch (usage->hid & HID_USAGE) {
		case 0x021: map_key_clear(KEY_PRINT);           break;
		case 0x070: map_key_clear(KEY_HP);		break;
		case 0x071: map_key_clear(KEY_CAMERA);		break;
		case 0x072: map_key_clear(KEY_SOUND);		break;
		case 0x073: map_key_clear(KEY_QUESTION);	break;
		case 0x080: map_key_clear(KEY_EMAIL);		break;
		case 0x081: map_key_clear(KEY_CHAT);		break;
		case 0x082: map_key_clear(KEY_SEARCH);		break;
		case 0x083: map_key_clear(KEY_CONNECT);	        break;
		case 0x084: map_key_clear(KEY_FINANCE);		break;
		case 0x085: map_key_clear(KEY_SPORT);		break;
		case 0x086: map_key_clear(KEY_SHOP);	        break;
		default:    goto ignore;
		}
		break;

	case HID_UP_HPVENDOR2:
		set_bit(EV_REP, input->evbit);
		switch (usage->hid & HID_USAGE) {
		case 0x001: map_key_clear(KEY_MICMUTE);		break;
		case 0x003: map_key_clear(KEY_BRIGHTNESSDOWN);	break;
		case 0x004: map_key_clear(KEY_BRIGHTNESSUP);	break;
		default:    goto ignore;
		}
		break;

	case HID_UP_MSVENDOR:
		goto ignore;

	case HID_UP_CUSTOM: /* Reported on Logitech and Apple USB keyboards */
		set_bit(EV_REP, input->evbit);
		goto ignore;

	case HID_UP_LOGIVENDOR:
		/* intentional fallback */
	case HID_UP_LOGIVENDOR2:
		/* intentional fallback */
	case HID_UP_LOGIVENDOR3:
		goto ignore;

	case HID_UP_PID:
		switch (usage->hid & HID_USAGE) {
		case 0xa4: map_key_clear(BTN_DEAD);	break;
		default: goto ignore;
		}
		break;

	default:
	unknown:
		if (field->report_size == 1) {
			if (field->report->type == HID_OUTPUT_REPORT) {
				map_led(LED_MISC);
				break;
			}
			map_key(BTN_MISC);
			break;
		}
		if (field->flags & HID_MAIN_ITEM_RELATIVE) {
			map_rel(REL_MISC);
			break;
		}
		map_abs(ABS_MISC);
		break;
	}

mapped:
	/* Mapping failed, bail out */
	if (!bit)
		return;

	if (device->driver->input_mapped &&
	    device->driver->input_mapped(device, hidinput, field, usage,
					 &bit, &max) < 0) {
		/*
		 * The driver indicated that no further generic handling
		 * of the usage is desired.
		 */
		return;
	}

	set_bit(usage->type, input->evbit);

	/*
	 * This part is *really* controversial:
	 * - HID aims at being generic so we should do our best to export
	 *   all incoming events
	 * - HID describes what events are, so there is no reason for ABS_X
	 *   to be mapped to ABS_Y
	 * - HID is using *_MISC+N as a default value, but nothing prevents
	 *   *_MISC+N to overwrite a legitimate even, which confuses userspace
	 *   (for instance ABS_MISC + 7 is ABS_MT_SLOT, which has a different
	 *   processing)
	 *
	 * If devices still want to use this (at their own risk), they will
	 * have to use the quirk HID_QUIRK_INCREMENT_USAGE_ON_DUPLICATE, but
	 * the default should be a reliable mapping.
	 */
	while (usage->code <= max && test_and_set_bit(usage->code, bit)) {
		if (device->quirks & HID_QUIRK_INCREMENT_USAGE_ON_DUPLICATE) {
			usage->code = find_next_zero_bit(bit,
							 max + 1,
							 usage->code);
		} else {
			device->status |= HID_STAT_DUP_DETECTED;
			goto ignore;
		}
	}

	if (usage->code > max)
		goto ignore;

	if (usage->type == EV_ABS) {

		int a = field->logical_minimum;
		int b = field->logical_maximum;

		if ((device->quirks & HID_QUIRK_BADPAD) && (usage->code == ABS_X || usage->code == ABS_Y)) {
			a = field->logical_minimum = 0;
			b = field->logical_maximum = 255;
		}

		if (field->application == HID_GD_GAMEPAD || field->application == HID_GD_JOYSTICK)
			input_set_abs_params(input, usage->code, a, b, (b - a) >> 8, (b - a) >> 4);
		else	input_set_abs_params(input, usage->code, a, b, 0, 0);

		input_abs_set_res(input, usage->code,
				  hidinput_calc_abs_res(field, usage->code));

		/* use a larger default input buffer for MT devices */
		if (usage->code == ABS_MT_POSITION_X && input->hint_events_per_packet == 0)
			input_set_events_per_packet(input, 60);
	}

	if (usage->type == EV_ABS &&
	    (usage->hat_min < usage->hat_max || usage->hat_dir)) {
		int i;
		for (i = usage->code; i < usage->code + 2 && i <= max; i++) {
			input_set_abs_params(input, i, -1, 1, 0, 0);
			set_bit(i, input->absbit);
		}
		if (usage->hat_dir && !field->dpad)
			field->dpad = usage->code;
	}

	/* for those devices which produce Consumer volume usage as relative,
	 * we emulate pressing volumeup/volumedown appropriate number of times
	 * in hidinput_hid_event()
	 */
	if ((usage->type == EV_ABS) && (field->flags & HID_MAIN_ITEM_RELATIVE) &&
			(usage->code == ABS_VOLUME)) {
		set_bit(KEY_VOLUMEUP, input->keybit);
		set_bit(KEY_VOLUMEDOWN, input->keybit);
	}

	if (usage->type == EV_KEY) {
		set_bit(EV_MSC, input->evbit);
		set_bit(MSC_SCAN, input->mscbit);
	}

	return;

ignore:
	usage->type = 0;
	usage->code = 0;
}

static void hidinput_handle_scroll(struct hid_usage *usage,
				   struct input_dev *input,
				   __s32 value)
{
	int code;
	int hi_res, lo_res;

	if (value == 0)
		return;

	if (usage->code == REL_WHEEL_HI_RES)
		code = REL_WHEEL;
	else
		code = REL_HWHEEL;

	/*
	 * Windows reports one wheel click as value 120. Where a high-res
	 * scroll wheel is present, a fraction of 120 is reported instead.
	 * Our REL_WHEEL_HI_RES axis does the same because all HW must
	 * adhere to the 120 expectation.
	 */
	hi_res = value * 120/usage->resolution_multiplier;

	usage->wheel_accumulated += hi_res;
	lo_res = usage->wheel_accumulated/120;
	if (lo_res)
		usage->wheel_accumulated -= lo_res * 120;

	input_event(input, EV_REL, code, lo_res);
	input_event(input, EV_REL, usage->code, hi_res);
}

static void hid_report_release_tool(struct hid_report *report, struct input_dev *input,
				    unsigned int tool)
{
	/* if the given tool is not currently reported, ignore */
	if (!test_bit(tool, input->key))
		return;

	/*
	 * if the given tool was previously set, release it,
	 * release any TOUCH and send an EV_SYN
	 */
	input_event(input, EV_KEY, BTN_TOUCH, 0);
	input_event(input, EV_KEY, tool, 0);
	input_event(input, EV_SYN, SYN_REPORT, 0);

	report->tool = 0;
}

static void hid_report_set_tool(struct hid_report *report, struct input_dev *input,
				unsigned int new_tool)
{
	if (report->tool != new_tool)
		hid_report_release_tool(report, input, report->tool);

	input_event(input, EV_KEY, new_tool, 1);
	report->tool = new_tool;
}

void hidinput_hid_event(struct hid_device *hid, struct hid_field *field, struct hid_usage *usage, __s32 value)
{
	struct input_dev *input;
	struct hid_report *report = field->report;
	unsigned *quirks = &hid->quirks;

	if (!usage->type)
		return;

	if (usage->type == EV_PWR) {
		bool handled = hidinput_set_battery_charge_status(hid, usage->hid, value);

		if (!handled)
			hidinput_update_battery(hid, value);

		return;
	}

	if (!field->hidinput)
		return;

	input = field->hidinput->input;

	if (usage->hat_min < usage->hat_max || usage->hat_dir) {
		int hat_dir = usage->hat_dir;
		if (!hat_dir)
			hat_dir = (value - usage->hat_min) * 8 / (usage->hat_max - usage->hat_min + 1) + 1;
		if (hat_dir < 0 || hat_dir > 8) hat_dir = 0;
		input_event(input, usage->type, usage->code    , hid_hat_to_axis[hat_dir].x);
		input_event(input, usage->type, usage->code + 1, hid_hat_to_axis[hat_dir].y);
		return;
	}

	/*
	 * Ignore out-of-range values as per HID specification,
	 * section 5.10 and 6.2.25, when NULL state bit is present.
	 * When it's not, clamp the value to match Microsoft's input
	 * driver as mentioned in "Required HID usages for digitizers":
	 * https://msdn.microsoft.com/en-us/library/windows/hardware/dn672278(v=vs.85).asp
	 *
	 * The logical_minimum < logical_maximum check is done so that we
	 * don't unintentionally discard values sent by devices which
	 * don't specify logical min and max.
	 */
	if ((field->flags & HID_MAIN_ITEM_VARIABLE) &&
	    field->logical_minimum < field->logical_maximum) {
		if (field->flags & HID_MAIN_ITEM_NULL_STATE &&
		    (value < field->logical_minimum ||
		     value > field->logical_maximum)) {
			dbg_hid("Ignoring out-of-range value %x\n", value);
			return;
		}
		value = clamp(value,
			      field->logical_minimum,
			      field->logical_maximum);
	}

	switch (usage->hid) {
	case HID_DG_ERASER:
		report->tool_active |= !!value;

		/*
		 * if eraser is set, we must enforce BTN_TOOL_RUBBER
		 * to accommodate for devices not following the spec.
		 */
		if (value)
			hid_report_set_tool(report, input, BTN_TOOL_RUBBER);
		else if (report->tool != BTN_TOOL_RUBBER)
			/* value is off, tool is not rubber, ignore */
			return;
		else if (*quirks & HID_QUIRK_NOINVERT &&
			 !test_bit(BTN_TOUCH, input->key)) {
			/*
			 * There is no invert to release the tool, let hid_input
			 * send BTN_TOUCH with scancode and release the tool after.
			 */
			hid_report_release_tool(report, input, BTN_TOOL_RUBBER);
			return;
		}

		/* let hid-input set BTN_TOUCH */
		break;

	case HID_DG_INVERT:
		report->tool_active |= !!value;

		/*
		 * If invert is set, we store BTN_TOOL_RUBBER.
		 */
		if (value)
			hid_report_set_tool(report, input, BTN_TOOL_RUBBER);
		else if (!report->tool_active)
			/* tool_active not set means Invert and Eraser are not set */
			hid_report_release_tool(report, input, BTN_TOOL_RUBBER);

		/* no further processing */
		return;

	case HID_DG_INRANGE:
		report->tool_active |= !!value;

		if (report->tool_active) {
			/*
			 * if tool is not set but is marked as active,
			 * assume ours
			 */
			if (!report->tool)
				report->tool = usage->code;

			/* drivers may have changed the value behind our back, resend it */
			hid_report_set_tool(report, input, report->tool);
		} else {
			hid_report_release_tool(report, input, usage->code);
		}

		/* reset tool_active for the next event */
		report->tool_active = false;

		/* no further processing */
		return;

	case HID_DG_TIPSWITCH:
		report->tool_active |= !!value;

		/* if tool is set to RUBBER we should ignore the current value */
		if (report->tool == BTN_TOOL_RUBBER)
			return;

		break;

	case HID_DG_TIPPRESSURE:
		if (*quirks & HID_QUIRK_NOTOUCH) {
			int a = field->logical_minimum;
			int b = field->logical_maximum;

			if (value > a + ((b - a) >> 3)) {
				input_event(input, EV_KEY, BTN_TOUCH, 1);
				report->tool_active = true;
			}
		}
		break;

	case HID_UP_PID | 0x83UL: /* Simultaneous Effects Max */
		dbg_hid("Maximum Effects - %d\n",value);
		return;

	case HID_UP_PID | 0x7fUL:
		dbg_hid("PID Pool Report\n");
		return;
	}

	switch (usage->type) {
	case EV_KEY:
		if (usage->code == 0) /* Key 0 is "unassigned", not KEY_UNKNOWN */
			return;
		break;

	case EV_REL:
		if (usage->code == REL_WHEEL_HI_RES ||
		    usage->code == REL_HWHEEL_HI_RES) {
			hidinput_handle_scroll(usage, input, value);
			return;
		}
		break;

	case EV_ABS:
		if ((field->flags & HID_MAIN_ITEM_RELATIVE) &&
		    usage->code == ABS_VOLUME) {
			int count = abs(value);
			int direction = value > 0 ? KEY_VOLUMEUP : KEY_VOLUMEDOWN;
			int i;

			for (i = 0; i < count; i++) {
				input_event(input, EV_KEY, direction, 1);
				input_sync(input);
				input_event(input, EV_KEY, direction, 0);
				input_sync(input);
			}
			return;

		} else if (((*quirks & HID_QUIRK_X_INVERT) && usage->code == ABS_X) ||
			   ((*quirks & HID_QUIRK_Y_INVERT) && usage->code == ABS_Y))
			value = field->logical_maximum - value;
		break;
	}

	/*
	 * Ignore reports for absolute data if the data didn't change. This is
	 * not only an optimization but also fixes 'dead' key reports. Some
	 * RollOver implementations for localized keys (like BACKSLASH/PIPE; HID
	 * 0x31 and 0x32) report multiple keys, even though a localized keyboard
	 * can only have one of them physically available. The 'dead' keys
	 * report constant 0. As all map to the same keycode, they'd confuse
	 * the input layer. If we filter the 'dead' keys on the HID level, we
	 * skip the keycode translation and only forward real events.
	 */
	if (!(field->flags & (HID_MAIN_ITEM_RELATIVE |
	                      HID_MAIN_ITEM_BUFFERED_BYTE)) &&
			      (field->flags & HID_MAIN_ITEM_VARIABLE) &&
	    usage->usage_index < field->maxusage &&
	    value == field->value[usage->usage_index])
		return;

	/* report the usage code as scancode if the key status has changed */
	if (usage->type == EV_KEY &&
	    (!test_bit(usage->code, input->key)) == value)
		input_event(input, EV_MSC, MSC_SCAN, usage->hid);

	input_event(input, usage->type, usage->code, value);

	if ((field->flags & HID_MAIN_ITEM_RELATIVE) &&
	    usage->type == EV_KEY && value) {
		input_sync(input);
		input_event(input, usage->type, usage->code, 0);
	}
}

void hidinput_report_event(struct hid_device *hid, struct hid_report *report)
{
	struct hid_input *hidinput;

	if (hid->quirks & HID_QUIRK_NO_INPUT_SYNC)
		return;

	list_for_each_entry(hidinput, &hid->inputs, list)
		input_sync(hidinput->input);
}
EXPORT_SYMBOL_GPL(hidinput_report_event);

static int hidinput_find_field(struct hid_device *hid, unsigned int type,
			       unsigned int code, struct hid_field **field)
{
	struct hid_report *report;
	int i, j;

	list_for_each_entry(report, &hid->report_enum[HID_OUTPUT_REPORT].report_list, list) {
		for (i = 0; i < report->maxfield; i++) {
			*field = report->field[i];
			for (j = 0; j < (*field)->maxusage; j++)
				if ((*field)->usage[j].type == type && (*field)->usage[j].code == code)
					return j;
		}
	}
	return -1;
}

struct hid_field *hidinput_get_led_field(struct hid_device *hid)
{
	struct hid_report *report;
	struct hid_field *field;
	int i, j;

	list_for_each_entry(report,
			    &hid->report_enum[HID_OUTPUT_REPORT].report_list,
			    list) {
		for (i = 0; i < report->maxfield; i++) {
			field = report->field[i];
			for (j = 0; j < field->maxusage; j++)
				if (field->usage[j].type == EV_LED)
					return field;
		}
	}
	return NULL;
}
EXPORT_SYMBOL_GPL(hidinput_get_led_field);

unsigned int hidinput_count_leds(struct hid_device *hid)
{
	struct hid_report *report;
	struct hid_field *field;
	int i, j;
	unsigned int count = 0;

	list_for_each_entry(report,
			    &hid->report_enum[HID_OUTPUT_REPORT].report_list,
			    list) {
		for (i = 0; i < report->maxfield; i++) {
			field = report->field[i];
			for (j = 0; j < field->maxusage; j++)
				if (field->usage[j].type == EV_LED &&
				    field->value[j])
					count += 1;
		}
	}
	return count;
}
EXPORT_SYMBOL_GPL(hidinput_count_leds);

static void hidinput_led_worker(struct work_struct *work)
{
	struct hid_device *hid = container_of(work, struct hid_device,
					      led_work);
	struct hid_field *field;
	struct hid_report *report;
	int ret;
	u32 len;
	__u8 *buf;

	field = hidinput_get_led_field(hid);
	if (!field)
		return;

	/*
	 * field->report is accessed unlocked regarding HID core. So there might
	 * be another incoming SET-LED request from user-space, which changes
	 * the LED state while we assemble our outgoing buffer. However, this
	 * doesn't matter as hid_output_report() correctly converts it into a
	 * boolean value no matter what information is currently set on the LED
	 * field (even garbage). So the remote device will always get a valid
	 * request.
	 * And in case we send a wrong value, a next led worker is spawned
	 * for every SET-LED request so the following worker will send the
	 * correct value, guaranteed!
	 */

	report = field->report;

	/* use custom SET_REPORT request if possible (asynchronous) */
	if (hid->ll_driver->request)
		return hid->ll_driver->request(hid, report, HID_REQ_SET_REPORT);

	/* fall back to generic raw-output-report */
	len = hid_report_len(report);
	buf = hid_alloc_report_buf(report, GFP_KERNEL);
	if (!buf)
		return;

	hid_output_report(report, buf);
	/* synchronous output report */
	ret = hid_hw_output_report(hid, buf, len);
	if (ret == -ENOSYS)
		hid_hw_raw_request(hid, report->id, buf, len, HID_OUTPUT_REPORT,
				HID_REQ_SET_REPORT);
	kfree(buf);
}

static int hidinput_input_event(struct input_dev *dev, unsigned int type,
				unsigned int code, int value)
{
	struct hid_device *hid = input_get_drvdata(dev);
	struct hid_field *field;
	int offset;

	if (type == EV_FF)
		return input_ff_event(dev, type, code, value);

	if (type != EV_LED)
		return -1;

	if ((offset = hidinput_find_field(hid, type, code, &field)) == -1) {
		hid_warn(dev, "event field not found\n");
		return -1;
	}

	hid_set_field(field, offset, value);

	schedule_work(&hid->led_work);
	return 0;
}

static int hidinput_open(struct input_dev *dev)
{
	struct hid_device *hid = input_get_drvdata(dev);

	return hid_hw_open(hid);
}

static void hidinput_close(struct input_dev *dev)
{
	struct hid_device *hid = input_get_drvdata(dev);

	hid_hw_close(hid);
}

static bool __hidinput_change_resolution_multipliers(struct hid_device *hid,
		struct hid_report *report, bool use_logical_max)
{
	struct hid_usage *usage;
	bool update_needed = false;
	bool get_report_completed = false;
	int i, j;

	if (report->maxfield == 0)
		return false;

	for (i = 0; i < report->maxfield; i++) {
		__s32 value = use_logical_max ?
			      report->field[i]->logical_maximum :
			      report->field[i]->logical_minimum;

		/* There is no good reason for a Resolution
		 * Multiplier to have a count other than 1.
		 * Ignore that case.
		 */
		if (report->field[i]->report_count != 1)
			continue;

		for (j = 0; j < report->field[i]->maxusage; j++) {
			usage = &report->field[i]->usage[j];

			if (usage->hid != HID_GD_RESOLUTION_MULTIPLIER)
				continue;

			/*
			 * If we have more than one feature within this
			 * report we need to fill in the bits from the
			 * others before we can overwrite the ones for the
			 * Resolution Multiplier.
			 *
			 * But if we're not allowed to read from the device,
			 * we just bail. Such a device should not exist
			 * anyway.
			 */
			if (!get_report_completed && report->maxfield > 1) {
				if (hid->quirks & HID_QUIRK_NO_INIT_REPORTS)
					return update_needed;

				hid_hw_request(hid, report, HID_REQ_GET_REPORT);
				hid_hw_wait(hid);
				get_report_completed = true;
			}

			report->field[i]->value[j] = value;
			update_needed = true;
		}
	}

	return update_needed;
}

static void hidinput_change_resolution_multipliers(struct hid_device *hid)
{
	struct hid_report_enum *rep_enum;
	struct hid_report *rep;
	int ret;

	rep_enum = &hid->report_enum[HID_FEATURE_REPORT];
	list_for_each_entry(rep, &rep_enum->report_list, list) {
		bool update_needed = __hidinput_change_resolution_multipliers(hid,
								     rep, true);

		if (update_needed) {
			ret = __hid_request(hid, rep, HID_REQ_SET_REPORT);
			if (ret) {
				__hidinput_change_resolution_multipliers(hid,
								    rep, false);
				return;
			}
		}
	}

	/* refresh our structs */
	hid_setup_resolution_multiplier(hid);
}

static void report_features(struct hid_device *hid)
{
	struct hid_driver *drv = hid->driver;
	struct hid_report_enum *rep_enum;
	struct hid_report *rep;
	struct hid_usage *usage;
	int i, j;

	rep_enum = &hid->report_enum[HID_FEATURE_REPORT];
	list_for_each_entry(rep, &rep_enum->report_list, list)
		for (i = 0; i < rep->maxfield; i++) {
			/* Ignore if report count is out of bounds. */
			if (rep->field[i]->report_count < 1)
				continue;

			for (j = 0; j < rep->field[i]->maxusage; j++) {
				usage = &rep->field[i]->usage[j];

				/* Verify if Battery Strength feature is available */
				if (usage->hid == HID_DC_BATTERYSTRENGTH)
					hidinput_setup_battery(hid, HID_FEATURE_REPORT,
							       rep->field[i], false);

				if (drv->feature_mapping)
					drv->feature_mapping(hid, rep->field[i], usage);
			}
		}
}

static struct hid_input *hidinput_allocate(struct hid_device *hid,
					   unsigned int application)
{
	struct hid_input *hidinput = kzalloc(sizeof(*hidinput), GFP_KERNEL);
	struct input_dev *input_dev = input_allocate_device();
	const char *suffix = NULL;
	size_t suffix_len, name_len;

	if (!hidinput || !input_dev)
		goto fail;

	if ((hid->quirks & HID_QUIRK_INPUT_PER_APP) &&
	    hid->maxapplication > 1) {
		switch (application) {
		case HID_GD_KEYBOARD:
			suffix = "Keyboard";
			break;
		case HID_GD_KEYPAD:
			suffix = "Keypad";
			break;
		case HID_GD_MOUSE:
			suffix = "Mouse";
			break;
		case HID_DG_PEN:
			/*
			 * yes, there is an issue here:
			 *  DG_PEN -> "Stylus"
			 *  DG_STYLUS -> "Pen"
			 * But changing this now means users with config snippets
			 * will have to change it and the test suite will not be happy.
			 */
			suffix = "Stylus";
			break;
		case HID_DG_STYLUS:
			suffix = "Pen";
			break;
		case HID_DG_TOUCHSCREEN:
			suffix = "Touchscreen";
			break;
		case HID_DG_TOUCHPAD:
			suffix = "Touchpad";
			break;
		case HID_GD_SYSTEM_CONTROL:
			suffix = "System Control";
			break;
		case HID_CP_CONSUMER_CONTROL:
			suffix = "Consumer Control";
			break;
		case HID_GD_WIRELESS_RADIO_CTLS:
			suffix = "Wireless Radio Control";
			break;
		case HID_GD_SYSTEM_MULTIAXIS:
			suffix = "System Multi Axis";
			break;
		default:
			break;
		}
	}

	if (suffix) {
		name_len = strlen(hid->name);
		suffix_len = strlen(suffix);
		if ((name_len < suffix_len) ||
		    strcmp(hid->name + name_len - suffix_len, suffix)) {
			hidinput->name = kasprintf(GFP_KERNEL, "%s %s",
						   hid->name, suffix);
			if (!hidinput->name)
				goto fail;
		}
	}

	input_set_drvdata(input_dev, hid);
	input_dev->event = hidinput_input_event;
	input_dev->open = hidinput_open;
	input_dev->close = hidinput_close;
	input_dev->setkeycode = hidinput_setkeycode;
	input_dev->getkeycode = hidinput_getkeycode;

	input_dev->name = hidinput->name ? hidinput->name : hid->name;
	input_dev->phys = hid->phys;
	input_dev->uniq = hid->uniq;
	input_dev->id.bustype = hid->bus;
	input_dev->id.vendor  = hid->vendor;
	input_dev->id.product = hid->product;
	input_dev->id.version = hid->version;
	input_dev->dev.parent = &hid->dev;

	hidinput->input = input_dev;
	hidinput->application = application;
	list_add_tail(&hidinput->list, &hid->inputs);

	INIT_LIST_HEAD(&hidinput->reports);

	return hidinput;

fail:
	kfree(hidinput);
	input_free_device(input_dev);
	hid_err(hid, "Out of memory during hid input probe\n");
	return NULL;
}

static bool hidinput_has_been_populated(struct hid_input *hidinput)
{
	int i;
	unsigned long r = 0;

	for (i = 0; i < BITS_TO_LONGS(EV_CNT); i++)
		r |= hidinput->input->evbit[i];

	for (i = 0; i < BITS_TO_LONGS(KEY_CNT); i++)
		r |= hidinput->input->keybit[i];

	for (i = 0; i < BITS_TO_LONGS(REL_CNT); i++)
		r |= hidinput->input->relbit[i];

	for (i = 0; i < BITS_TO_LONGS(ABS_CNT); i++)
		r |= hidinput->input->absbit[i];

	for (i = 0; i < BITS_TO_LONGS(MSC_CNT); i++)
		r |= hidinput->input->mscbit[i];

	for (i = 0; i < BITS_TO_LONGS(LED_CNT); i++)
		r |= hidinput->input->ledbit[i];

	for (i = 0; i < BITS_TO_LONGS(SND_CNT); i++)
		r |= hidinput->input->sndbit[i];

	for (i = 0; i < BITS_TO_LONGS(FF_CNT); i++)
		r |= hidinput->input->ffbit[i];

	for (i = 0; i < BITS_TO_LONGS(SW_CNT); i++)
		r |= hidinput->input->swbit[i];

	return !!r;
}

static void hidinput_cleanup_hidinput(struct hid_device *hid,
		struct hid_input *hidinput)
{
	struct hid_report *report;
	int i, k;

	list_del(&hidinput->list);
	input_free_device(hidinput->input);
	kfree(hidinput->name);

	for (k = HID_INPUT_REPORT; k <= HID_OUTPUT_REPORT; k++) {
		if (k == HID_OUTPUT_REPORT &&
			hid->quirks & HID_QUIRK_SKIP_OUTPUT_REPORTS)
			continue;

		list_for_each_entry(report, &hid->report_enum[k].report_list,
				    list) {

			for (i = 0; i < report->maxfield; i++)
				if (report->field[i]->hidinput == hidinput)
					report->field[i]->hidinput = NULL;
		}
	}

	kfree(hidinput);
}

static struct hid_input *hidinput_match(struct hid_report *report)
{
	struct hid_device *hid = report->device;
	struct hid_input *hidinput;

	list_for_each_entry(hidinput, &hid->inputs, list) {
		if (hidinput->report &&
		    hidinput->report->id == report->id)
			return hidinput;
	}

	return NULL;
}

static struct hid_input *hidinput_match_application(struct hid_report *report)
{
	struct hid_device *hid = report->device;
	struct hid_input *hidinput;

	list_for_each_entry(hidinput, &hid->inputs, list) {
		if (hidinput->application == report->application)
			return hidinput;

		/*
		 * Keep SystemControl and ConsumerControl applications together
		 * with the main keyboard, if present.
		 */
		if ((report->application == HID_GD_SYSTEM_CONTROL ||
		     report->application == HID_CP_CONSUMER_CONTROL) &&
		    hidinput->application == HID_GD_KEYBOARD) {
			return hidinput;
		}
	}

	return NULL;
}

static inline void hidinput_configure_usages(struct hid_input *hidinput,
					     struct hid_report *report)
{
	int i, j, k;
	int first_field_index = 0;
	int slot_collection_index = -1;
	int prev_collection_index = -1;
	unsigned int slot_idx = 0;
	struct hid_field *field;

	/*
	 * First tag all the fields that are part of a slot,
	 * a slot needs to have one Contact ID in the collection
	 */
	for (i = 0; i < report->maxfield; i++) {
		field = report->field[i];

		/* ignore fields without usage */
		if (field->maxusage < 1)
			continue;

		/*
		 * janitoring when collection_index changes
		 */
		if (prev_collection_index != field->usage->collection_index) {
			prev_collection_index = field->usage->collection_index;
			first_field_index = i;
		}

		/*
		 * if we already found a Contact ID in the collection,
		 * tag and continue to the next.
		 */
		if (slot_collection_index == field->usage->collection_index) {
			field->slot_idx = slot_idx;
			continue;
		}

		/* check if the current field has Contact ID */
		for (j = 0; j < field->maxusage; j++) {
			if (field->usage[j].hid == HID_DG_CONTACTID) {
				slot_collection_index = field->usage->collection_index;
				slot_idx++;

				/*
				 * mark all previous fields and this one in the
				 * current collection to be slotted.
				 */
				for (k = first_field_index; k <= i; k++)
					report->field[k]->slot_idx = slot_idx;
				break;
			}
		}
	}

	for (i = 0; i < report->maxfield; i++)
		for (j = 0; j < report->field[i]->maxusage; j++)
			hidinput_configure_usage(hidinput, report->field[i],
						 report->field[i]->usage + j,
						 j);
}

/*
 * Register the input device; print a message.
 * Configure the input layer interface
 * Read all reports and initialize the absolute field values.
 */

int hidinput_connect(struct hid_device *hid, unsigned int force)
{
	struct hid_driver *drv = hid->driver;
	struct hid_report *report;
	struct hid_input *next, *hidinput = NULL;
	unsigned int application;
	int i, k;

	INIT_LIST_HEAD(&hid->inputs);
	INIT_WORK(&hid->led_work, hidinput_led_worker);

	hid->status &= ~HID_STAT_DUP_DETECTED;

	if (!force) {
		for (i = 0; i < hid->maxcollection; i++) {
			struct hid_collection *col = &hid->collection[i];
			if (col->type == HID_COLLECTION_APPLICATION ||
					col->type == HID_COLLECTION_PHYSICAL)
				if (IS_INPUT_APPLICATION(col->usage))
					break;
		}

		if (i == hid->maxcollection)
			return -1;
	}

	report_features(hid);

	for (k = HID_INPUT_REPORT; k <= HID_OUTPUT_REPORT; k++) {
		if (k == HID_OUTPUT_REPORT &&
			hid->quirks & HID_QUIRK_SKIP_OUTPUT_REPORTS)
			continue;

		list_for_each_entry(report, &hid->report_enum[k].report_list, list) {

			if (!report->maxfield)
				continue;

			application = report->application;

			/*
			 * Find the previous hidinput report attached
			 * to this report id.
			 */
			if (hid->quirks & HID_QUIRK_MULTI_INPUT)
				hidinput = hidinput_match(report);
			else if (hid->maxapplication > 1 &&
				 (hid->quirks & HID_QUIRK_INPUT_PER_APP))
				hidinput = hidinput_match_application(report);

			if (!hidinput) {
				hidinput = hidinput_allocate(hid, application);
				if (!hidinput)
					goto out_unwind;
			}

			hidinput_configure_usages(hidinput, report);

			if (hid->quirks & HID_QUIRK_MULTI_INPUT)
				hidinput->report = report;

			list_add_tail(&report->hidinput_list,
				      &hidinput->reports);
		}
	}

	hidinput_change_resolution_multipliers(hid);

	list_for_each_entry_safe(hidinput, next, &hid->inputs, list) {
		if (drv->input_configured &&
		    drv->input_configured(hid, hidinput))
			goto out_unwind;

		if (!hidinput_has_been_populated(hidinput)) {
			/* no need to register an input device not populated */
			hidinput_cleanup_hidinput(hid, hidinput);
			continue;
		}

		if (input_register_device(hidinput->input))
			goto out_unwind;
		hidinput->registered = true;
	}

	if (list_empty(&hid->inputs)) {
		hid_err(hid, "No inputs registered, leaving\n");
		goto out_unwind;
	}

	if (hid->status & HID_STAT_DUP_DETECTED)
		hid_dbg(hid,
			"Some usages could not be mapped, please use HID_QUIRK_INCREMENT_USAGE_ON_DUPLICATE if this is legitimate.\n");

	return 0;

out_unwind:
	/* unwind the ones we already registered */
	hidinput_disconnect(hid);

	return -1;
}
EXPORT_SYMBOL_GPL(hidinput_connect);

void hidinput_disconnect(struct hid_device *hid)
{
	struct hid_input *hidinput, *next;

	hidinput_cleanup_battery(hid);

	list_for_each_entry_safe(hidinput, next, &hid->inputs, list) {
		list_del(&hidinput->list);
		if (hidinput->registered)
			input_unregister_device(hidinput->input);
		else
			input_free_device(hidinput->input);
		kfree(hidinput->name);
		kfree(hidinput);
	}

	/* led_work is spawned by input_dev callbacks, but doesn't access the
	 * parent input_dev at all. Once all input devices are removed, we
	 * know that led_work will never get restarted, so we can cancel it
	 * synchronously and are safe. */
	cancel_work_sync(&hid->led_work);
}
EXPORT_SYMBOL_GPL(hidinput_disconnect);

#ifdef CONFIG_HID_KUNIT_TEST
#include "hid-input-test.c"
#endif<|MERGE_RESOLUTION|>--- conflicted
+++ resolved
@@ -636,10 +636,7 @@
 		dev->battery_charge_status = value ?
 					     POWER_SUPPLY_STATUS_CHARGING :
 					     POWER_SUPPLY_STATUS_DISCHARGING;
-<<<<<<< HEAD
-=======
 		power_supply_changed(dev->battery);
->>>>>>> 0023bd4a
 		return true;
 	}
 
