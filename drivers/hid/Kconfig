--- conflicted
+++ resolved
@@ -1262,11 +1262,7 @@
 
 config HID_KUNIT_TEST
 	tristate "KUnit tests for HID" if !KUNIT_ALL_TESTS
-<<<<<<< HEAD
-	depends on KUNIT=y
-=======
 	depends on KUNIT
->>>>>>> 0023bd4a
 	depends on HID_BATTERY_STRENGTH
 	depends on HID_UCLOGIC
 	default KUNIT_ALL_TESTS
