# SPDX-License-Identifier: GPL-2.0-only
menu "CPU Idle"

config CPU_IDLE
	bool "CPU idle PM support"
	default y if ACPI || PPC_PSERIES
	select CPU_IDLE_GOV_LADDER if (!NO_HZ && !NO_HZ_IDLE)
	select CPU_IDLE_GOV_MENU if (NO_HZ || NO_HZ_IDLE) && !CPU_IDLE_GOV_TEO
	help
	  CPU idle is a generic framework for supporting software-controlled
	  idle processor power management.  It includes modular cross-platform
	  governors that can be swapped during runtime.

	  If you're using an ACPI-enabled platform, you should say Y here.

if CPU_IDLE

config CPU_IDLE_MULTIPLE_DRIVERS
	bool

config CPU_IDLE_GOV_LADDER
	bool "Ladder governor (for periodic timer tick)"

config CPU_IDLE_GOV_MENU
	bool "Menu governor (for tickless system)"

config CPU_IDLE_GOV_TEO
	bool "Timer events oriented (TEO) governor (for tickless systems)"
	help
	  This governor implements a simplified idle state selection method
	  focused on timer events and does not do any interactivity boosting.

	  Some workloads benefit from using it and it generally should be safe
	  to use.  Say Y here if you are not happy with the alternatives.

config CPU_IDLE_GOV_HALTPOLL
	bool "Haltpoll governor (for virtualized systems)"
	depends on KVM_GUEST
	help
	  This governor implements haltpoll idle state selection, to be
	  used in conjunction with the haltpoll cpuidle driver, allowing
	  for polling for a certain amount of time before entering idle
	  state.

	  Some virtualized workloads benefit from using it.

config CPU_IDLE_GOV_QCOM_LPM
    tristate "Qualcomm Technologies, Inc. CPU and Cluster governor"
    depends on ARCH_QCOM
    depends on ARM_PSCI_CPUIDLE
    help
      This governor implements effective cpu and cluster idle state
      selection with help of scheduler inputs, cpu idle state prediction
      and cluster idle state prediction algorithms.

      The predicted sleep time, latency requirement for the
      CPU and the idle state chosen based on the parameters are all
      logged in the trace.

<<<<<<< HEAD
=======
config CPU_IDLE_SIMPLE_GOV_QCOM_LPM
	tristate "Qualcomm Technologies, Inc. CPU and Cluster simple governor"
	depends on ARCH_QCOM
	depends on ARM_PSCI_CPUIDLE
	help
	  This governor allows the cpu and cluster to deeper idle states more aggressively
	  by reducing cpuidle parameters such as the entry, exit latencies and the residency.

	  This provides the provision to user to update cpuidle parameters so that it can
	  allow or restrict particular Idle state more aggressively.

>>>>>>> 90b11dc2
config DT_IDLE_STATES
	bool

config DT_IDLE_GENPD
	depends on PM_GENERIC_DOMAINS_OF
	bool

menu "ARM CPU Idle Drivers"
depends on ARM || ARM64
source "drivers/cpuidle/Kconfig.arm"
endmenu

menu "MIPS CPU Idle Drivers"
depends on MIPS
source "drivers/cpuidle/Kconfig.mips"
endmenu

menu "POWERPC CPU Idle Drivers"
depends on PPC
source "drivers/cpuidle/Kconfig.powerpc"
endmenu

menu "RISC-V CPU Idle Drivers"
depends on RISCV
source "drivers/cpuidle/Kconfig.riscv"
endmenu

config HALTPOLL_CPUIDLE
	tristate "Halt poll cpuidle driver"
	depends on X86 && KVM_GUEST
	select CPU_IDLE_GOV_HALTPOLL
	default y
	help
	 This option enables halt poll cpuidle driver, which allows to poll
	 before halting in the guest (more efficient than polling in the
	 host via halt_poll_ns for some scenarios).

endif

config ARCH_NEEDS_CPU_IDLE_COUPLED
	def_bool n
endmenu<|MERGE_RESOLUTION|>--- conflicted
+++ resolved
@@ -57,8 +57,6 @@
       CPU and the idle state chosen based on the parameters are all
       logged in the trace.
 
-<<<<<<< HEAD
-=======
 config CPU_IDLE_SIMPLE_GOV_QCOM_LPM
 	tristate "Qualcomm Technologies, Inc. CPU and Cluster simple governor"
 	depends on ARCH_QCOM
@@ -70,7 +68,6 @@
 	  This provides the provision to user to update cpuidle parameters so that it can
 	  allow or restrict particular Idle state more aggressively.
 
->>>>>>> 90b11dc2
 config DT_IDLE_STATES
 	bool
 
