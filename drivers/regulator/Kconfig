# SPDX-License-Identifier: GPL-2.0-only
menuconfig REGULATOR
	bool "Voltage and Current Regulator Support"
	select LINEAR_RANGES
	help
	  Generic Voltage and Current Regulator support.

	  This framework is designed to provide a generic interface to voltage
	  and current regulators within the Linux kernel. It's intended to
	  provide voltage and current control to client or consumer drivers and
	  also provide status information to user space applications through a
	  sysfs interface.

	  The intention is to allow systems to dynamically control regulator
	  output in order to save power and prolong battery life. This applies
	  to both voltage regulators (where voltage output is controllable) and
	  current sinks (where current output is controllable).

	  This framework safely compiles out if not selected so that client
	  drivers can still be used in systems with no software controllable
	  regulators.

	  If unsure, say no.


if REGULATOR

config REGULATOR_DEBUG
	bool "Regulator debug support"
	help
	  Say yes here to enable debugging support.

config REGULATOR_FIXED_VOLTAGE
	tristate "Fixed voltage regulator support"
	help
	  This driver provides support for fixed voltage regulators,
	  useful for systems which use a combination of software
	  managed regulators and simple non-configurable regulators.

config REGULATOR_VIRTUAL_CONSUMER
	tristate "Virtual regulator consumer support"
	help
	  This driver provides a virtual consumer for the voltage and
	  current regulator API which provides sysfs controls for
	  configuring the supplies requested.  This is mainly useful
	  for test purposes.

	  If unsure, say no.

config REGULATOR_USERSPACE_CONSUMER
	tristate "Userspace regulator consumer support"
	help
	  There are some classes of devices that are controlled entirely
	  from user space. Userspace consumer driver provides ability to
	  control power supplies for such devices.

	  If unsure, say no.

config REGULATOR_88PG86X
	tristate "Marvell 88PG86X voltage regulators"
	depends on I2C
	select REGMAP_I2C
	help
	  This driver supports Marvell 88PG867 and 88PG868 voltage regulators.
	  They provide two I2C-controlled DC/DC step-down converters with
	  sleep mode and separate enable pins.

config REGULATOR_88PM800
	tristate "Marvell 88PM800 Power regulators"
	depends on MFD_88PM800
	help
	  This driver supports Marvell 88PM800 voltage regulator chips.
	  It delivers digitally programmable output,
	  the voltage is programmed via I2C interface.
	  It's suitable to support PXA988 chips to control VCC_MAIN and
	  various voltages.

config REGULATOR_88PM8607
	tristate "Marvell 88PM8607 Power regulators"
	depends on MFD_88PM860X=y
	help
	  This driver supports 88PM8607 voltage regulator chips.

config REGULATOR_ACT8865
	tristate "Active-semi act8865 voltage regulator"
	depends on I2C
	depends on POWER_SUPPLY
	select REGMAP_I2C
	help
	  This driver controls a active-semi act8865 voltage output
	  regulator via I2C bus.

config REGULATOR_ACT8945A
	tristate "Active-semi ACT8945A voltage regulator"
	depends on MFD_ACT8945A
	help
	  This driver controls a active-semi ACT8945A voltage regulator
	  via I2C bus. The ACT8945A features three step-down DC/DC converters
	  and four low-dropout linear regulators, along with a ActivePath
	  battery charger.

config REGULATOR_AD5398
	tristate "Analog Devices AD5398/AD5821 regulators"
	depends on I2C
	help
	  This driver supports AD5398 and AD5821 current regulator chips.
	  If building into module, its name is ad5398.ko.

config REGULATOR_ANATOP
	tristate "Freescale i.MX on-chip ANATOP LDO regulators"
	depends on ARCH_MXC || COMPILE_TEST
	depends on MFD_SYSCON
	help
	  Say y here to support Freescale i.MX on-chip ANATOP LDOs
	  regulators. It is recommended that this option be
	  enabled on i.MX6 platform.

config REGULATOR_AAT2870
	tristate "AnalogicTech AAT2870 Regulators"
	depends on MFD_AAT2870_CORE
	help
	  If you have a AnalogicTech AAT2870 say Y to enable the
	  regulator driver.

config REGULATOR_AB8500
	bool "ST-Ericsson AB8500 Power Regulators"
	depends on AB8500_CORE
	help
	  This driver supports the regulators found on the ST-Ericsson mixed
	  signal AB8500 PMIC

config REGULATOR_ARIZONA_LDO1
	tristate "Cirrus Madera and Wolfson Arizona class devices LDO1"
	depends on MFD_ARIZONA || MFD_MADERA
	depends on SND_SOC
	help
	  Support for the LDO1 regulators found on Cirrus Logic Madera codecs
	  and Wolfson Microelectronic Arizona codecs.

config REGULATOR_ARIZONA_MICSUPP
	tristate "Cirrus Madera and Wolfson Arizona class devices MICSUPP"
	depends on MFD_ARIZONA || MFD_MADERA
	depends on SND_SOC
	help
	  Support for the MICSUPP regulators found on Cirrus Logic Madera codecs
	  and Wolfson Microelectronic Arizona codecs
	  devices.

config REGULATOR_ARM_SCMI
	tristate "SCMI based regulator driver"
	depends on ARM_SCMI_PROTOCOL && OF
	help
	  This adds the regulator driver support for ARM platforms using SCMI
	  protocol for device voltage management.
	  This driver uses SCMI Message Protocol driver to interact with the
	  firmware providing the device Voltage functionality.

config REGULATOR_AS3711
	tristate "AS3711 PMIC"
	depends on MFD_AS3711
	help
	  This driver provides support for the voltage regulators on the
	  AS3711 PMIC

config REGULATOR_AS3722
	tristate "AMS AS3722 PMIC Regulators"
	depends on MFD_AS3722
	help
	  This driver provides support for the voltage regulators on the
	  AS3722 PMIC. This will enable support for all the software
	  controllable DCDC/LDO regulators.

config REGULATOR_ATC260X
	tristate "Actions Semi ATC260x PMIC Regulators"
	depends on MFD_ATC260X
	help
	  This driver provides support for the voltage regulators on the
	  ATC260x PMICs. This will enable support for all the software
	  controllable DCDC/LDO regulators.

config REGULATOR_AXP20X
	tristate "X-POWERS AXP20X PMIC Regulators"
	depends on MFD_AXP20X
	help
	  This driver provides support for the voltage regulators on the
	  AXP20X PMIC.

config REGULATOR_BCM590XX
	tristate "Broadcom BCM590xx PMU Regulators"
	depends on MFD_BCM590XX
	help
	  This driver provides support for the voltage regulators on the
	  BCM590xx PMUs. This will enable support for the software
	  controllable LDO/Switching regulators.

config REGULATOR_BD71815
	tristate "ROHM BD71815 Power Regulator"
	depends on MFD_ROHM_BD71828
	select REGULATOR_ROHM
	help
	  This driver supports voltage regulators on ROHM BD71815 PMIC.
	  This will enable support for the software controllable buck
	  and LDO regulators and a current regulator for LEDs.

	  This driver can also be built as a module. If so, the module
	  will be called bd71815-regulator.

config REGULATOR_BD71828
	tristate "ROHM BD71828 Power Regulator"
	depends on MFD_ROHM_BD71828
	select REGULATOR_ROHM
	help
	  This driver supports voltage regulators on ROHM BD71828 PMIC.
	  This will enable support for the software controllable buck
	  and LDO regulators.

	  This driver can also be built as a module. If so, the module
	  will be called bd71828-regulator.

config REGULATOR_BD718XX
	tristate "ROHM BD71837 Power Regulator"
	depends on MFD_ROHM_BD718XX
	select REGULATOR_ROHM
	help
	  This driver supports voltage regulators on ROHM BD71837 PMIC.
	  This will enable support for the software controllable buck
	  and LDO regulators.

	  This driver can also be built as a module. If so, the module
	  will be called bd718x7-regulator.

config REGULATOR_BD9571MWV
	tristate "ROHM BD9571MWV Regulators"
	depends on MFD_BD9571MWV
	help
	  This driver provides support for the voltage regulators on the
	  ROHM BD9571MWV PMIC. This will enable support for the software
	  controllable regulator and voltage sampling units.

	  This driver can also be built as a module. If so, the module
	  will be called bd9571mwv-regulator.

config REGULATOR_BD957XMUF
	tristate "ROHM BD9576MUF and BD9573MUF Regulators"
	depends on MFD_ROHM_BD957XMUF
	help
	  This driver supports voltage regulators on ROHM BD9576MUF and
	  BD9573MUF PMICs.

	  This driver can also be built as a module. If so, the module
	  will be called bd9576-regulator.

config REGULATOR_CPCAP
	tristate "Motorola CPCAP regulator"
	depends on MFD_CPCAP
	help
	  Say y here for CPCAP regulator found on some Motorola phones
	  and tablets such as Droid 4.

config REGULATOR_CROS_EC
	tristate "ChromeOS EC regulators"
	depends on CROS_EC && OF
	help
	  This driver supports voltage regulators that is connected to ChromeOS
	  EC and controlled through EC host commands.

	  This driver can also be built as a module. If so, the module
	  will be called cros-ec-regulator.

config REGULATOR_DA903X
	tristate "Dialog Semiconductor DA9030/DA9034 regulators"
	depends on PMIC_DA903X
	depends on !CC_IS_CLANG # https://bugs.llvm.org/show_bug.cgi?id=38789
	help
	  Say y here to support the BUCKs and LDOs regulators found on
	  Dialog Semiconductor DA9030/DA9034 PMIC.

config REGULATOR_DA9052
	tristate "Dialog Semiconductor DA9052/DA9053 regulators"
	depends on PMIC_DA9052
	help
	  This driver supports the voltage regulators of DA9052-BC and
	  DA9053-AA/Bx PMIC.

config REGULATOR_DA9055
	tristate "Dialog Semiconductor DA9055 regulators"
	depends on MFD_DA9055
	help
	  Say y here to support the BUCKs and LDOs regulators found on
	  Dialog Semiconductor DA9055 PMIC.

	  This driver can also be built as a module. If so, the module
	  will be called da9055-regulator.

config REGULATOR_DA9062
	tristate "Dialog Semiconductor DA9061/62 regulators"
	depends on MFD_DA9062
	help
	  Say y here to support the BUCKs and LDOs regulators found on
	  DA9061 and DA9062 PMICs.

	  This driver can also be built as a module. If so, the module
	  will be called da9062-regulator.

config REGULATOR_DA9063
	tristate "Dialog Semiconductor DA9063 regulators"
	depends on MFD_DA9063 && OF
	help
	  Say y here to support the BUCKs and LDOs regulators found on
	  DA9063 PMICs.

	  This driver can also be built as a module. If so, the module
	  will be called da9063-regulator.

config REGULATOR_DA9121
	tristate "Dialog Semiconductor DA9121/DA9122/DA9220/DA9217/DA9130/DA9131/DA9132 regulator"
	depends on I2C && OF
	select REGMAP_I2C
	help
	  Say y here to support for the Dialog Semiconductor DA9121.  The
	  DA9121 is a single channel dual-phase buck converter controlled
	  through an I2C interface.

	  DA9121 Single-channel dual-phase 10A buck converter
	  DA9130 Single-channel dual-phase 10A buck converter (Automotive)
	  DA9217 Single-channel dual-phase  6A buck converter
	  DA9122 Dual-channel single-phase  5A buck converter
	  DA9131 Dual-channel single-phase  5A buck converter (Automotive)
	  DA9220 Dual-channel single-phase  3A buck converter
	  DA9132 Dual-channel single-phase  3A buck converter (Automotive)

	  This driver can also be built as a module. If so, the module
	  will be called da9121-regulator.

config REGULATOR_DA9210
	tristate "Dialog Semiconductor DA9210 regulator"
	depends on I2C
	select REGMAP_I2C
	help
	  Say y here to support for the Dialog Semiconductor DA9210.
	  The DA9210 is a multi-phase synchronous step down
	  converter 12A DC-DC Buck controlled through an I2C
	  interface.

config REGULATOR_DA9211
	tristate "Dialog Semiconductor DA9211/DA9212/DA9213/DA9223/DA9214/DA9224/DA9215/DA9225 regulator"
	depends on I2C
	select REGMAP_I2C
	help
	  Say y here to support for the Dialog Semiconductor DA9211/DA9212
	  /DA9213/DA9214/DA9215.
	  The DA9211/DA9212/DA9213/DA9214/DA9215 is a multi-phase synchronous
	  step down converter 12A or 16A DC-DC Buck controlled through an I2C
	  interface.

config REGULATOR_DBX500_PRCMU
	bool

config REGULATOR_DB8500_PRCMU
	bool "ST-Ericsson DB8500 Voltage Domain Regulators"
	depends on MFD_DB8500_PRCMU
	select REGULATOR_DBX500_PRCMU
	help
	  This driver supports the voltage domain regulators controlled by the
	  DB8500 PRCMU

config REGULATOR_FAN53555
	tristate "Fairchild FAN53555 Regulator"
	depends on I2C
	select REGMAP_I2C
	help
	  This driver supports Fairchild FAN53555 Digitally Programmable
	  TinyBuck Regulator. The FAN53555 is a step-down switching voltage
	  regulator that delivers a digitally programmable output from an
	  input voltage supply of 2.5V to 5.5V. The output voltage is
	  programmed through an I2C interface.

config REGULATOR_FAN53880
	tristate "Fairchild FAN53880 Regulator"
	depends on I2C && (OF || COMPILE_TEST)
	select REGMAP_I2C
	help
	  This driver supports Fairchild (ON Semiconductor) FAN53880
	  regulator. The regulator is a programmable power management IC
	  (PMIC), it is controlled by I2C and provides one BUCK, one BOOST
	  and four LDO outputs.

config REGULATOR_GPIO
	tristate "GPIO regulator support"
	depends on GPIOLIB || COMPILE_TEST
	help
	  This driver provides support for regulators that can be
	  controlled via gpios.
	  It is capable of supporting current and voltage regulators
	  and the platform has to provide a mapping of GPIO-states
	  to target volts/amps.

config REGULATOR_HI6421
	tristate "HiSilicon Hi6421 PMIC voltage regulator support"
	depends on MFD_HI6421_PMIC && OF
	help
	  This driver provides support for the voltage regulators on the
	  HiSilicon Hi6421 PMU / Codec IC.
	  Hi6421 is a multi-function device which, on regulator part, provides
	  21 general purpose LDOs, 3 dedicated LDOs, and 5 BUCKs. All
	  of them come with support to either ECO (idle) or sleep mode.

config REGULATOR_HI6421V530
	tristate "HiSilicon Hi6421v530 PMIC voltage regulator support"
	depends on MFD_HI6421_PMIC && OF
	help
	  This driver provides support for the voltage regulators on
	  HiSilicon Hi6421v530 PMU / Codec IC.
	  Hi6421v530 is a multi-function device which, on regulator part,
	  provides 5 general purpose LDOs, and all of them come with support
	  to either ECO (idle) or sleep mode.

config REGULATOR_HI655X
	tristate "Hisilicon HI655X PMIC regulators support"
	depends on ARCH_HISI || COMPILE_TEST
	depends on MFD_HI655X_PMIC && OF
	help
	  This driver provides support for the voltage regulators of the
	  Hisilicon Hi655x PMIC device.

config REGULATOR_HI6421V600
	tristate "HiSilicon Hi6421v600 PMIC voltage regulator support"
	depends on MFD_HI6421_SPMI && OF
	select REGMAP
	help
	  This driver provides support for the voltage regulators on
	  HiSilicon Hi6421v600 PMU / Codec IC.
	  This is used on Kirin 3670 boards, like HiKey 970.

config REGULATOR_ISL9305
	tristate "Intersil ISL9305 regulator"
	depends on I2C
	select REGMAP_I2C
	help
	  This driver supports ISL9305 voltage regulator chip.

config REGULATOR_ISL6271A
	tristate "Intersil ISL6271A Power regulator"
	depends on I2C
	help
	  This driver supports ISL6271A voltage regulator chip.

config REGULATOR_LM363X
	tristate "TI LM363X voltage regulators"
	depends on MFD_TI_LMU
	help
	  This driver supports LM3631, LM3632 and LM36274 voltage regulators for
	  the LCD bias.
	  One boost output voltage is configurable and always on.
	  Other LDOs are used for the display module.

config REGULATOR_LOCHNAGAR
	tristate "Cirrus Logic Lochnagar regulator driver"
	depends on MFD_LOCHNAGAR
	help
	  This enables regulator support on the Cirrus Logic Lochnagar audio
	  development board.

config REGULATOR_LP3971
	tristate "National Semiconductors LP3971 PMIC regulator driver"
	depends on I2C
	help
	 Say Y here to support the voltage regulators and convertors
	 on National Semiconductors LP3971 PMIC

config REGULATOR_LP3972
	tristate "National Semiconductors LP3972 PMIC regulator driver"
	depends on I2C
	help
	 Say Y here to support the voltage regulators and convertors
	 on National Semiconductors LP3972 PMIC

config REGULATOR_LP872X
	tristate "TI/National Semiconductor LP8720/LP8725 voltage regulators"
	depends on I2C
	select REGMAP_I2C
	help
	  This driver supports LP8720/LP8725 PMIC

config REGULATOR_LP873X
	tristate "TI LP873X Power regulators"
	depends on MFD_TI_LP873X && OF
	help
	  This driver supports LP873X voltage regulator chips. LP873X
	  provides two step-down converters and two general-purpose LDO
	  voltage regulators. It supports software based voltage control
	  for different voltage domains

config REGULATOR_LP8755
	tristate "TI LP8755 High Performance PMU driver"
	depends on I2C
	select REGMAP_I2C
	help
	  This driver supports LP8755 High Performance PMU driver. This
	  chip contains six step-down DC/DC converters which can support
	  9 mode multiphase configuration.

config REGULATOR_LP87565
	tristate "TI LP87565 Power regulators"
	depends on MFD_TI_LP87565 && OF
	help
	  This driver supports LP87565 voltage regulator chips. LP87565
	  provides four step-down converters. It supports software based
	  voltage control for different voltage domains

config REGULATOR_LP8788
	tristate "TI LP8788 Power Regulators"
	depends on MFD_LP8788
	help
	  This driver supports LP8788 voltage regulator chip.

config REGULATOR_LTC3589
	tristate "LTC3589 8-output voltage regulator"
	depends on I2C
	select REGMAP_I2C
	help
	  This enables support for the LTC3589, LTC3589-1, and LTC3589-2
	  8-output regulators controlled via I2C.

config REGULATOR_LTC3676
	tristate "LTC3676 8-output voltage regulator"
	depends on I2C
	select REGMAP_I2C
	help
	  This enables support for the LTC3676
	  8-output regulators controlled via I2C.

config REGULATOR_MAX14577
	tristate "Maxim 14577/77836 regulator"
	depends on MFD_MAX14577
	help
	  This driver controls a Maxim MAX14577/77836 regulator via I2C bus.
	  The MAX14577 regulators include safeout LDO and charger current
	  regulator. The MAX77836 has two additional LDOs.

config REGULATOR_MAX1586
	tristate "Maxim 1586/1587 voltage regulator"
	depends on I2C
	help
	  This driver controls a Maxim 1586 or 1587 voltage output
	  regulator via I2C bus. The provided regulator is suitable
	  for PXA27x chips to control VCC_CORE and VCC_USIM voltages.

config REGULATOR_MAX77620
	tristate "Maxim 77620/MAX20024 voltage regulator"
	depends on MFD_MAX77620 || COMPILE_TEST
	help
	  This driver controls Maxim MAX77620 voltage output regulator
	  via I2C bus. The provided regulator is suitable for Tegra
	  chip to control Step-Down DC-DC and LDOs. Say Y here to
	  enable the regulator driver.

config REGULATOR_MAX77650
	tristate "Maxim MAX77650/77651 regulator support"
	depends on MFD_MAX77650 || COMPILE_TEST
	help
	  Regulator driver for MAX77650/77651 PMIC from Maxim
	  Semiconductor. This device has a SIMO with three independent
	  power rails and an LDO.

config REGULATOR_MAX8649
	tristate "Maxim 8649 voltage regulator"
	depends on I2C
	select REGMAP_I2C
	help
	  This driver controls a Maxim 8649 voltage output regulator via
	  I2C bus.

config REGULATOR_MAX8660
	tristate "Maxim 8660/8661 voltage regulator"
	depends on I2C
	help
	  This driver controls a Maxim 8660/8661 voltage output
	  regulator via I2C bus.

config REGULATOR_MAX8893
	tristate "Maxim 8893 voltage regulator"
	depends on I2C
	select REGMAP_I2C
	help
	  This driver controls a Maxim 8893 voltage output
	  regulator via I2C bus.

config REGULATOR_MAX8907
	tristate "Maxim 8907 voltage regulator"
	depends on MFD_MAX8907 || COMPILE_TEST
	help
	  This driver controls a Maxim 8907 voltage output regulator
	  via I2C bus. The provided regulator is suitable for Tegra
	  chip to control Step-Down DC-DC and LDOs.

config REGULATOR_MAX8925
	tristate "Maxim MAX8925 Power Management IC"
	depends on MFD_MAX8925
	help
	  Say y here to support the voltage regulator of Maxim MAX8925 PMIC.

config REGULATOR_MAX8952
	tristate "Maxim MAX8952 Power Management IC"
	depends on I2C
	help
	  This driver controls a Maxim 8952 voltage output regulator
	  via I2C bus. Maxim 8952 has one voltage output and supports 4 DVS
	  modes ranging from 0.77V to 1.40V by 0.01V steps.

config REGULATOR_MAX8973
	tristate "Maxim MAX8973 voltage regulator "
	depends on I2C
	depends on THERMAL && THERMAL_OF
	select REGMAP_I2C
	help
	  The MAXIM MAX8973 high-efficiency. three phase, DC-DC step-down
	  switching regulator delivers up to 9A of output current. Each
	  phase operates at a 2MHz fixed frequency with a 120 deg shift
	  from the adjacent phase, allowing the use of small magnetic component.

config REGULATOR_MAX8997
	tristate "Maxim 8997/8966 regulator"
	depends on MFD_MAX8997
	help
	  This driver controls a Maxim 8997/8966 regulator
	  via I2C bus. The provided regulator is suitable for S5PC110,
	  S5PV210, and Exynos-4 chips to control VCC_CORE and
	  VCC_USIM voltages.

config REGULATOR_MAX8998
	tristate "Maxim 8998 voltage regulator"
	depends on MFD_MAX8998
	help
	  This driver controls a Maxim 8998 voltage output regulator
	  via I2C bus. The provided regulator is suitable for S3C6410
	  and S5PC1XX chips to control VCC_CORE and VCC_USIM voltages.

config REGULATOR_MAX77686
	tristate "Maxim 77686 regulator"
	depends on MFD_MAX77686 || COMPILE_TEST
	help
	  This driver controls a Maxim 77686 regulator
	  via I2C bus. The provided regulator is suitable for
	  Exynos-4 chips to control VARM and VINT voltages.

config REGULATOR_MAX77693
	tristate "Maxim 77693/77843 regulator"
	depends on MFD_MAX77693 || MFD_MAX77843 || COMPILE_TEST
	help
	  This driver controls a Maxim 77693/77843 regulators via I2C bus.
	  The regulators include two LDOs, 'SAFEOUT1', 'SAFEOUT2'
	  and one current regulator 'CHARGER'. This is suitable for
	  Exynos-4x12 (MAX77693) or Exynos5433 (MAX77843) SoC chips.

config REGULATOR_MAX77802
	tristate "Maxim 77802 regulator"
	depends on MFD_MAX77686 || COMPILE_TEST
	help
	  This driver controls a Maxim 77802 regulator
	  via I2C bus. The provided regulator is suitable for
	  Exynos5420/Exynos5800 SoCs to control various voltages.
	  It includes support for control of voltage and ramp speed.

config REGULATOR_MAX77826
	tristate "Maxim 77826 regulator"
	depends on I2C
	select REGMAP_I2C
	help
	  This driver controls a Maxim 77826 regulator via I2C bus.
	  The regulator include 15 LDOs, BUCK and BUCK BOOST regulator.
	  It includes support for control of output voltage. This
	  regulator is found on the Samsung Galaxy S5 (klte) smartphone.

config REGULATOR_MC13XXX_CORE
	tristate

config REGULATOR_MC13783
	tristate "Freescale MC13783 regulator driver"
	depends on MFD_MC13XXX
	select REGULATOR_MC13XXX_CORE
	help
	  Say y here to support the regulators found on the Freescale MC13783
	  PMIC.

config REGULATOR_MC13892
	tristate "Freescale MC13892 regulator driver"
	depends on MFD_MC13XXX
	select REGULATOR_MC13XXX_CORE
	help
	  Say y here to support the regulators found on the Freescale MC13892
	  PMIC.

config REGULATOR_MCP16502
	tristate "Microchip MCP16502 PMIC"
	depends on I2C && OF
	select REGMAP_I2C
	help
	  Say y here to support the MCP16502 PMIC. This driver supports
	  basic operations (get/set voltage, get/set operating mode)
	  through the regulator interface. In addition it enables
	  suspend-to-ram/standby transition.

config REGULATOR_MP5416
	tristate "Monolithic MP5416 PMIC"
	depends on I2C && OF
	select REGMAP_I2C
	help
	  Say y here to support the MP5416 PMIC. This will enable supports
	  the software controllable 4 buck and 4 LDO regulators.
	  Say M here if you want to include support for the regulator as a
	  module.

config REGULATOR_MP8859
	tristate "MPS MP8859 regulator driver"
	depends on I2C
	select REGMAP_I2C
	help
	  Say y here to support the MP8859 voltage regulator. This driver
	  supports basic operations (get/set voltage) through the regulator
	  interface.
	  Say M here if you want to include support for the regulator as a
	  module. The module will be named "mp8859".

config REGULATOR_MP886X
	tristate "MPS MP8869 regulator driver"
	depends on I2C && (OF || COMPILE_TEST)
	select REGMAP_I2C
	help
	  This driver supports the MP8869 voltage regulator.

config REGULATOR_MPQ7920
	tristate "Monolithic MPQ7920 PMIC"
	depends on I2C && OF
	select REGMAP_I2C
	help
	  Say y here to support the MPQ7920 PMIC. This will enable supports
	  the software controllable 4 buck and 5 LDO regulators.
	  This driver supports the control of different power rails of device
	  through regulator interface.

config REGULATOR_MT6311
	tristate "MediaTek MT6311 PMIC"
	depends on I2C
	select REGMAP_I2C
	help
	  Say y here to select this option to enable the power regulator of
	  MediaTek MT6311 PMIC.
	  This driver supports the control of different power rails of device
	  through regulator interface.

config REGULATOR_MT6315
	tristate "MediaTek MT6315 PMIC"
	depends on SPMI
	select REGMAP_SPMI
	help
	  Say y here to select this option to enable the power regulator of
	  MediaTek MT6315 PMIC.
	  This driver supports the control of different power rails of device
	  through regulator interface.

config REGULATOR_MT6323
	tristate "MediaTek MT6323 PMIC"
	depends on MFD_MT6397
	help
	  Say y here to select this option to enable the power regulator of
	  MediaTek MT6323 PMIC.
	  This driver supports the control of different power rails of device
	  through regulator interface.

config REGULATOR_MT6358
	tristate "MediaTek MT6358 PMIC"
	depends on MFD_MT6397
	help
	  Say y here to select this option to enable the power regulator of
	  MediaTek MT6358 PMIC.
	  This driver supports the control of different power rails of device
	  through regulator interface.

<<<<<<< HEAD
config REGULATOR_MT6359P
	tristate "MediaTek MT6359P PMIC"
	depends on MFD_MT6397
	help
	  Say y here to select this option to enable the power regulator of
	  MediaTek MT6359P PMIC.
=======
config REGULATOR_MT6359
	tristate "MediaTek MT6359 PMIC"
	depends on MFD_MT6397
	help
	  Say y here to select this option to enable the power regulator of
	  MediaTek MT6359 PMIC.
>>>>>>> 8e658623
	  This driver supports the control of different power rails of device
	  through regulator interface.

config REGULATOR_MT6360
	tristate "MT6360 SubPMIC Regulator"
	depends on MFD_MT6360
	help
	  Say Y here to enable MT6360 regulator support.
	  This is support MT6360 PMIC/LDO part include
	  2-channel buck with Thermal Shutdown and Overload Protection
	  6-channel High PSRR and Low Dropout LDO.

config REGULATOR_MT6362
	tristate "MT6362 SPMI Regulator driver"
	depends on MFD_MT6362
	help
	  Say yes here to have support for the MT6362 Regulator
	  Include six BUCKs and seven LDOs.

	  The driver can also be build as a module.
	  If so, the module will be called mt6362_regulator

config REGULATOR_MT6380
	tristate "MediaTek MT6380 PMIC"
	depends on MTK_PMIC_WRAP
	help
	  Say y here to select this option to enable the power regulator of
	  MediaTek MT6380 PMIC.
	  This driver supports the control of different power rails of device
	  through regulator interface.

config REGULATOR_MT6397
	tristate "MediaTek MT6397 PMIC"
	depends on MFD_MT6397
	help
	  Say y here to select this option to enable the power regulator of
	  MediaTek MT6397 PMIC.
	  This driver supports the control of different power rails of device
	  through regulator interface.

config REGULATOR_MTK_DVFSRC
	tristate "MediaTek DVFSRC regulator driver"
	depends on MTK_DVFSRC
	help
	  Say y here to control regulator by DVFSRC (dynamic voltage
	  and frequency scaling resource collector).
	  This driver supports to control regulators via the DVFSRC
	  of Mediatek. It allows for voting on regulator state
	  between multiple users.

config REGULATOR_PALMAS
	tristate "TI Palmas PMIC Regulators"
	depends on MFD_PALMAS
	help
	  If you wish to control the regulators on the Palmas series of
	  chips say Y here. This will enable support for all the software
	  controllable SMPS/LDO regulators.

	  The regulators available on Palmas series chips vary depending
	  on the muxing. This is handled automatically in the driver by
	  reading the mux info from OTP.

config REGULATOR_PBIAS
	tristate "PBIAS OMAP regulator driver"
	depends on (ARCH_OMAP || COMPILE_TEST) && MFD_SYSCON
	help
	 Say y here to support pbias regulator for mmc1:SD card i/o
	 on OMAP SoCs.
	 This driver provides support for OMAP pbias modelled
	 regulators.

config REGULATOR_PCA9450
	tristate "NXP PCA9450A/PCA9450B/PCA9450C regulator driver"
	depends on I2C
	select REGMAP_I2C
	help
	  Say y here to support the NXP PCA9450A/PCA9450B/PCA9450C PMIC
	  regulator driver.

config REGULATOR_PCAP
	tristate "Motorola PCAP2 regulator driver"
	depends on EZX_PCAP
	help
	 This driver provides support for the voltage regulators of the
	 PCAP2 PMIC.

config REGULATOR_PCF50633
	tristate "NXP PCF50633 regulator driver"
	depends on MFD_PCF50633
	help
	 Say Y here to support the voltage regulators and converters
	 on PCF50633

config REGULATOR_PF8X00
	tristate "NXP PF8100/PF8121A/PF8200 regulator driver"
	depends on I2C && OF
	select REGMAP_I2C
	help
	  Say y here to support the regulators found on the NXP
	  PF8100/PF8121A/PF8200 PMIC.

	  Say M here if you want to support for the regulators found
	  on the NXP PF8100/PF8121A/PF8200 PMIC. The module will be named
	  "pf8x00-regulator".

config REGULATOR_PFUZE100
	tristate "Freescale PFUZE100/200/3000/3001 regulator driver"
	depends on I2C && OF
	select REGMAP_I2C
	help
	  Say y here to support the regulators found on the Freescale
	  PFUZE100/200/3000/3001 PMIC.

config REGULATOR_PV88060
	tristate "Powerventure Semiconductor PV88060 regulator"
	depends on I2C
	select REGMAP_I2C
	help
	  Say y here to support the voltage regulators and convertors
	  PV88060

config REGULATOR_PV88080
	tristate "Powerventure Semiconductor PV88080 regulator"
	depends on I2C
	select REGMAP_I2C
	help
	  Say y here to support the buck convertors on PV88080

config REGULATOR_PV88090
	tristate "Powerventure Semiconductor PV88090 regulator"
	depends on I2C
	select REGMAP_I2C
	help
	  Say y here to support the voltage regulators and convertors
	  on PV88090

config REGULATOR_PWM
	tristate "PWM voltage regulator"
	depends on PWM
	help
	  This driver supports PWM controlled voltage regulators. PWM
	  duty cycle can increase or decrease the voltage.

config REGULATOR_QCOM_RPM
	tristate "Qualcomm RPM regulator driver"
	depends on MFD_QCOM_RPM
	help
	  If you say yes to this option, support will be included for the
	  regulators exposed by the Resource Power Manager found in Qualcomm
	  8660, 8960 and 8064 based devices.

	  Say M here if you want to include support for the regulators on the
	  Qualcomm RPM as a module. The module will be named
	  "qcom_rpm-regulator".

config REGULATOR_QCOM_RPMH
	tristate "Qualcomm Technologies, Inc. RPMh regulator driver"
	depends on QCOM_RPMH || (QCOM_RPMH=n && COMPILE_TEST)
	depends on QCOM_COMMAND_DB || (QCOM_COMMAND_DB=n && COMPILE_TEST)
	help
	  This driver supports control of PMIC regulators via the RPMh hardware
	  block found on Qualcomm Technologies Inc. SoCs.  RPMh regulator
	  control allows for voting on regulator state between multiple
	  processors within the SoC.

config REGULATOR_QCOM_SMD_RPM
	tristate "Qualcomm SMD based RPM regulator driver"
	depends on QCOM_SMD_RPM
	help
	  If you say yes to this option, support will be included for the
	  regulators exposed by the Resource Power Manager found in Qualcomm
	  8974 based devices.

	  Say M here if you want to include support for the regulators on the
	  Qualcomm RPM as a module. The module will be named
	  "qcom_smd-regulator".

config REGULATOR_QCOM_SPMI
	tristate "Qualcomm SPMI regulator driver"
	depends on SPMI || COMPILE_TEST
	help
	  If you say yes to this option, support will be included for the
	  regulators found in Qualcomm SPMI PMICs.

	  Say M here if you want to include support for the regulators on the
	  Qualcomm SPMI PMICs as a module. The module will be named
	  "qcom_spmi-regulator".

config REGULATOR_QCOM_USB_VBUS
	tristate "Qualcomm USB Vbus regulator driver"
	depends on SPMI || COMPILE_TEST
	help
	  If you say yes to this option, support will be included for the
	  regulator used to enable the VBUS output.

	  Say M here if you want to include support for enabling the VBUS output
	  as a module. The module will be named "qcom_usb_vbus_regulator".

config REGULATOR_RASPBERRYPI_TOUCHSCREEN_ATTINY
	tristate "Raspberry Pi 7-inch touchscreen panel ATTINY regulator"
	depends on BACKLIGHT_CLASS_DEVICE
	depends on I2C
	select REGMAP_I2C
	help
	  This driver supports ATTINY regulator on the Raspberry Pi 7-inch
	  touchscreen unit. The regulator is used to enable power to the
	  TC358762, display and to control backlight.

config REGULATOR_RC5T583
	tristate "RICOH RC5T583 Power regulators"
	depends on MFD_RC5T583
	help
	  Select this option to enable the power regulator of RICOH
	  PMIC RC5T583.
	  This driver supports the control of different power rails of device
	  through regulator interface. The device supports multiple DCDC/LDO
	  outputs which can be controlled by i2c communication.

config REGULATOR_RK808
	tristate "Rockchip RK805/RK808/RK809/RK817/RK818 Power regulators"
	depends on MFD_RK808
	help
	  Select this option to enable the power regulator of ROCKCHIP
	  PMIC RK805,RK809&RK817,RK808 and RK818.
	  This driver supports the control of different power rails of device
	  through regulator interface. The device supports multiple DCDC/LDO
	  outputs which can be controlled by i2c communication.

config REGULATOR_RN5T618
	tristate "Ricoh RN5T567/618 voltage regulators"
	depends on MFD_RN5T618
	help
	  Say y here to support the regulators found on Ricoh RN5T567,
	  RN5T618 or RC5T619 PMIC.

config REGULATOR_ROHM
	tristate

config REGULATOR_RT4801
	tristate "Richtek RT4801 Regulators"
	depends on I2C
	select REGMAP_I2C
	help
	  This adds support for voltage regulators in Richtek RT4801 Display Bias IC.
	  The device supports two regulators (DSVP/DSVN).

config REGULATOR_RT4831
	tristate "Richtek RT4831 DSV Regulators"
	depends on MFD_RT4831
	help
	  This adds support for voltage regulators in Richtek RT4831.
	  There are three regulators (VLCM/DSVP/DSVN).
	  VLCM is a virtual voltage input for DSVP/DSVN inside IC.
	  And DSVP/DSVN is the real Vout range from 4V to 6.5V.
	  It's common used to provide the power for the display panel.

config REGULATOR_RT5033
	tristate "Richtek RT5033 Regulators"
	depends on MFD_RT5033
	help
	  This adds support for voltage and current regulators in Richtek
	  RT5033 PMIC. The device supports multiple regulators like
	  current source, LDO and Buck.

config REGULATOR_RT6160
	tristate "Richtek RT6160 BuckBoost voltage regulator"
	depends on I2C
	select REGMAP_I2C
	help
	  This adds support for voltage regulator in Richtek RT6160.
	  This device automatically change voltage output mode from
	  Buck or Boost. The mode transistion depend on the input source voltage.
	  The wide output range is from 2025mV to 5200mV and can be used on most
	  common application scenario.

config REGULATOR_RT6245
	tristate "Richtek RT6245 voltage regulator"
	depends on I2C
	select REGMAP_I2C
	help
	  This adds supprot for Richtek RT6245 voltage regulator.
	  It can support up to 14A output current and adjustable output voltage
	  from 0.4375V to 1.3875V, per step 12.5mV.

config REGULATOR_RTMV20
	tristate "Richtek RTMV20 Laser Diode Regulator"
	depends on I2C
	select REGMAP_I2C
	help
	  This driver adds support for the load switch current regulator on
	  the Richtek RTMV20. It can support the load current up to 6A and
	  integrate strobe/vsync/fsin signal to synchronize the IR camera.

config REGULATOR_S2MPA01
	tristate "Samsung S2MPA01 voltage regulator"
	depends on MFD_SEC_CORE || COMPILE_TEST
	help
	 This driver controls Samsung S2MPA01 voltage output regulator
	 via I2C bus. S2MPA01 has 10 Bucks and 26 LDO outputs.

config REGULATOR_S2MPS11
	tristate "Samsung S2MPS11/13/14/15/S2MPU02 voltage regulator"
	depends on MFD_SEC_CORE || COMPILE_TEST
	help
	 This driver supports a Samsung S2MPS11/13/14/15/S2MPU02 voltage
	 output regulator via I2C bus. The chip is comprised of high efficient
	 Buck converters including Dual-Phase Buck converter, Buck-Boost
	 converter, various LDOs.

config REGULATOR_S5M8767
	tristate "Samsung S5M8767A voltage regulator"
	depends on MFD_SEC_CORE || COMPILE_TEST
	help
	 This driver supports a Samsung S5M8767A voltage output regulator
	 via I2C bus. S5M8767A have 9 Bucks and 28 LDOs output and
	 supports DVS mode with 8bits of output voltage control.

config REGULATOR_SC2731
	tristate "Spreadtrum SC2731 power regulator driver"
	depends on MFD_SC27XX_PMIC || COMPILE_TEST
	help
	  This driver provides support for the voltage regulators on the
	  SC2731 PMIC.

config REGULATOR_SKY81452
	tristate "Skyworks Solutions SKY81452 voltage regulator"
	depends on MFD_SKY81452
	help
	  This driver supports Skyworks SKY81452 voltage output regulator
	  via I2C bus. SKY81452 has one voltage linear regulator can be
	  programmed from 4.5V to 20V.

	  This driver can also be built as a module. If so, the module
	  will be called sky81452-regulator.

config REGULATOR_SLG51000
	tristate "Dialog Semiconductor SLG51000 regulators"
	depends on I2C
	select REGMAP_I2C
	help
	  Say y here to support for the Dialog Semiconductor SLG51000.
	  The SLG51000 is seven compact and customizable low dropout
	  regulators.

config REGULATOR_STM32_BOOSTER
	tristate "STMicroelectronics STM32 BOOSTER"
	depends on ARCH_STM32 || COMPILE_TEST
	help
	  This driver supports internal booster (3V3) embedded in some
	  STMicroelectronics STM32 chips. It can be used to supply ADC analog
	  input switches when vdda supply is below 2.7V.

	  This driver can also be built as a module. If so, the module
	  will be called stm32-booster.

config REGULATOR_STM32_VREFBUF
	tristate "STMicroelectronics STM32 VREFBUF"
	depends on ARCH_STM32 || COMPILE_TEST
	help
	  This driver supports STMicroelectronics STM32 VREFBUF (voltage
	  reference buffer) which can be used as voltage reference for
	  internal ADCs, DACs and also for external components through
	  dedicated Vref+ pin.

	  This driver can also be built as a module. If so, the module
	  will be called stm32-vrefbuf.

config REGULATOR_STM32_PWR
	bool "STMicroelectronics STM32 PWR"
	depends on ARCH_STM32 || COMPILE_TEST
	help
	  This driver supports internal regulators (1V1, 1V8, 3V3) in the
	  STMicroelectronics STM32 chips.

config REGULATOR_STPMIC1
	tristate "STMicroelectronics STPMIC1 PMIC Regulators"
	depends on MFD_STPMIC1
	help
	  This driver supports STMicroelectronics STPMIC1 PMIC voltage
	  regulators and switches. The STPMIC1 regulators supply power to
	  an application processor as well as to external system
	  peripherals such as DDR, Flash memories and system devices.

	  To compile this driver as a module, choose M here: the
	  module will be called stpmic1_regulator.

config REGULATOR_TI_ABB
	tristate "TI Adaptive Body Bias on-chip LDO"
	depends on ARCH_OMAP
	help
	  Select this option to support Texas Instruments' on-chip Adaptive Body
	  Bias (ABB) LDO regulators. It is recommended that this option be
	  enabled on required TI SoC. Certain Operating Performance Points
	  on TI SoCs may be unstable without enabling this as it provides
	  device specific optimized bias to allow/optimize functionality.

config REGULATOR_STW481X_VMMC
	bool "ST Microelectronics STW481X VMMC regulator"
	depends on MFD_STW481X || COMPILE_TEST
	default y if MFD_STW481X
	help
	  This driver supports the internal VMMC regulator in the STw481x
	  PMIC chips.

config REGULATOR_SY7636A
	tristate "Silergy SY7636A voltage regulator"
	depends on MFD_SY7636A
	help
	  This driver supports Silergy SY3686A voltage regulator.

config REGULATOR_SY8106A
	tristate "Silergy SY8106A regulator"
	depends on I2C && (OF || COMPILE_TEST)
	select REGMAP_I2C
	help
	  This driver supports SY8106A single output regulator.

config REGULATOR_SY8824X
	tristate "Silergy SY8824C/SY8824E regulator"
	depends on I2C && (OF || COMPILE_TEST)
	select REGMAP_I2C
	help
	  This driver supports SY8824C single output regulator.

config REGULATOR_SY8827N
	tristate "Silergy SY8827N regulator"
	depends on I2C && (OF || COMPILE_TEST)
	select REGMAP_I2C
	help
	  This driver supports SY8827N single output regulator.

config REGULATOR_TPS51632
	tristate "TI TPS51632 Power Regulator"
	depends on I2C
	select REGMAP_I2C
	help
	  This driver supports TPS51632 voltage regulator chip.
	  The TPS51632 is 3-2-1 Phase D-Cap+ Step Down Driverless Controller
	  with Serial VID control and DVFS.
	  The voltage output can be configure through I2C interface or PWM
	  interface.

config REGULATOR_TPS6105X
	tristate "TI TPS6105X Power regulators"
	depends on TPS6105X
	default y if TPS6105X
	help
	  This driver supports TPS61050/TPS61052 voltage regulator chips.
	  It is a single boost converter primarily for white LEDs and
	  audio amplifiers.

config REGULATOR_TPS62360
	tristate "TI TPS6236x Power Regulator"
	depends on I2C
	select REGMAP_I2C
	help
	  This driver supports TPS6236x voltage regulator chip. This
	  regulator is meant for processor core supply. This chip is
	  high-frequency synchronous step down dc-dc converter optimized
	  for battery-powered portable applications.

config REGULATOR_TPS65023
	tristate "TI TPS65023 Power regulators"
	depends on I2C
	select REGMAP_I2C
	help
	  This driver supports TPS65023 voltage regulator chips. TPS65023 provides
	  three step-down converters and two general-purpose LDO voltage regulators.
	  It supports TI's software based Class-2 SmartReflex implementation.

config REGULATOR_TPS6507X
	tristate "TI TPS6507X Power regulators"
	depends on I2C
	help
	  This driver supports TPS6507X voltage regulator chips. TPS6507X provides
	  three step-down converters and two general-purpose LDO voltage regulators.
	  It supports TI's software based Class-2 SmartReflex implementation.

config REGULATOR_TPS65086
	tristate "TI TPS65086 Power regulators"
	depends on MFD_TPS65086
	help
	  This driver provides support for the voltage regulators on
	  TI TPS65086 PMICs.

config REGULATOR_TPS65090
	tristate "TI TPS65090 Power regulator"
	depends on MFD_TPS65090
	help
	  This driver provides support for the voltage regulators on the
	  TI TPS65090 PMIC.

config REGULATOR_TPS65132
	tristate "TI TPS65132 Dual Output Power regulators"
	depends on I2C && GPIOLIB
	select REGMAP_I2C
	help
	  This driver supports TPS65132 single inductor - dual output
	  power supply specifically designed for display panels.

config REGULATOR_TPS65217
	tristate "TI TPS65217 Power regulators"
	depends on MFD_TPS65217
	help
	  This driver supports TPS65217 voltage regulator chips. TPS65217
	  provides three step-down converters and four general-purpose LDO
	  voltage regulators. It supports software based voltage control
	  for different voltage domains

config REGULATOR_TPS65218
	tristate "TI TPS65218 Power regulators"
	depends on MFD_TPS65218 && OF
	help
	  This driver supports TPS65218 voltage regulator chips. TPS65218
	  provides six step-down converters and one general-purpose LDO
	  voltage regulators. It supports software based voltage control
	  for different voltage domains

config REGULATOR_TPS6524X
	tristate "TI TPS6524X Power regulators"
	depends on SPI
	help
	  This driver supports TPS6524X voltage regulator chips. TPS6524X
	  provides three step-down converters and two general-purpose LDO
	  voltage regulators.  This device is interfaced using a customized
	  serial interface currently supported on the sequencer serial
	  port controller.

config REGULATOR_TPS6586X
	tristate "TI TPS6586X Power regulators"
	depends on MFD_TPS6586X
	help
	  This driver supports TPS6586X voltage regulator chips.

config REGULATOR_TPS65910
	tristate "TI TPS65910/TPS65911 Power Regulators"
	depends on MFD_TPS65910
	help
	  This driver supports TPS65910/TPS65911 voltage regulator chips.

config REGULATOR_TPS65912
	tristate "TI TPS65912 Power regulator"
	depends on MFD_TPS65912
	help
	    This driver supports TPS65912 voltage regulator chip.

config REGULATOR_TPS80031
	tristate "TI TPS80031/TPS80032 power regulator driver"
	depends on MFD_TPS80031
	help
	  TPS80031/ TPS80032 Fully Integrated Power Management with Power
	  Path and Battery Charger. It has 5 configurable step-down
	  converters, 11 general purpose LDOs, VBUS generator and digital
	  output to control regulators.

config REGULATOR_TWL4030
	tristate "TI TWL4030/TWL5030/TWL6030/TPS659x0 PMIC"
	depends on TWL4030_CORE
	help
	  This driver supports the voltage regulators provided by
	  this family of companion chips.

config REGULATOR_UNIPHIER
	tristate "UniPhier regulator driver"
	depends on ARCH_UNIPHIER || COMPILE_TEST
	depends on OF
	select REGMAP_MMIO
	default ARCH_UNIPHIER
	help
	  Support for regulators implemented on Socionext UniPhier SoCs.

config REGULATOR_VCTRL
	tristate "Voltage controlled regulators"
	depends on OF
	help
	  This driver provides support for voltage regulators whose output
	  voltage is controlled by the voltage of another regulator.

config REGULATOR_VEXPRESS
	tristate "Versatile Express regulators"
	depends on VEXPRESS_CONFIG
	help
	  This driver provides support for voltage regulators available
	  on the ARM Ltd's Versatile Express platform.

config REGULATOR_VQMMC_IPQ4019
	tristate "IPQ4019 VQMMC SD LDO regulator support"
	depends on ARCH_QCOM
	help
	  This driver provides support for the VQMMC LDO I/0
	  voltage regulator of the IPQ4019 SD/EMMC controller.

config REGULATOR_WM831X
	tristate "Wolfson Microelectronics WM831x PMIC regulators"
	depends on MFD_WM831X
	help
	  Support the voltage and current regulators of the WM831x series
	  of PMIC devices.

config REGULATOR_WM8350
	tristate "Wolfson Microelectronics WM8350 AudioPlus PMIC"
	depends on MFD_WM8350
	help
	  This driver provides support for the voltage and current regulators
	  of the WM8350 AudioPlus PMIC.

config REGULATOR_WM8400
	tristate "Wolfson Microelectronics WM8400 AudioPlus PMIC"
	depends on MFD_WM8400
	help
	  This driver provides support for the voltage regulators of the
	  WM8400 AudioPlus PMIC.

config REGULATOR_WM8994
	tristate "Wolfson Microelectronics WM8994 CODEC"
	depends on MFD_WM8994
	help
	  This driver provides support for the voltage regulators on the
	  WM8994 CODEC.

config REGULATOR_QCOM_LABIBB
	tristate "QCOM LAB/IBB regulator support"
	depends on SPMI || COMPILE_TEST
	help
	  This driver supports Qualcomm's LAB/IBB regulators present on the
	  Qualcomm's PMIC chip pmi8998. QCOM LAB and IBB are SPMI
	  based PMIC implementations. LAB can be used as positive
	  boost regulator and IBB can be used as a negative boost regulator
	  for LCD display panel.

endif
<|MERGE_RESOLUTION|>--- conflicted
+++ resolved
@@ -777,21 +777,12 @@
 	  This driver supports the control of different power rails of device
 	  through regulator interface.
 
-<<<<<<< HEAD
 config REGULATOR_MT6359P
 	tristate "MediaTek MT6359P PMIC"
 	depends on MFD_MT6397
 	help
 	  Say y here to select this option to enable the power regulator of
 	  MediaTek MT6359P PMIC.
-=======
-config REGULATOR_MT6359
-	tristate "MediaTek MT6359 PMIC"
-	depends on MFD_MT6397
-	help
-	  Say y here to select this option to enable the power regulator of
-	  MediaTek MT6359 PMIC.
->>>>>>> 8e658623
 	  This driver supports the control of different power rails of device
 	  through regulator interface.
 
