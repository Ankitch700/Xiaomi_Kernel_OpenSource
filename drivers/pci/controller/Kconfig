# SPDX-License-Identifier: GPL-2.0

menu "PCI controller drivers"
	depends on PCI

config PCI_AARDVARK
	tristate "Aardvark PCIe controller"
	depends on (ARCH_MVEBU && ARM64) || COMPILE_TEST
	depends on OF
	depends on PCI_MSI
	select PCI_BRIDGE_EMUL
	help
	 Add support for Aardvark 64bit PCIe Host Controller. This
	 controller is part of the South Bridge of the Marvel Armada
	 3700 SoC.

config PCIE_ALTERA
	tristate "Altera PCIe controller"
	depends on ARM || NIOS2 || ARM64 || COMPILE_TEST
	help
	  Say Y here if you want to enable PCIe controller support on Altera
	  FPGA.

config PCIE_ALTERA_MSI
	tristate "Altera PCIe MSI feature"
	depends on PCIE_ALTERA
	depends on PCI_MSI
	help
	  Say Y here if you want PCIe MSI support for the Altera FPGA.
	  This MSI driver supports Altera MSI to GIC controller IP.

config PCIE_APPLE_MSI_DOORBELL_ADDR
	hex
	default 0xfffff000
	depends on PCIE_APPLE

config PCIE_APPLE
	tristate "Apple PCIe controller"
	depends on ARCH_APPLE || COMPILE_TEST
	depends on OF
	depends on PCI_MSI
	select PCI_HOST_COMMON
	help
	  Say Y here if you want to enable PCIe controller support on Apple
	  system-on-chips, like the Apple M1. This is required for the USB
	  type-A ports, Ethernet, Wi-Fi, and Bluetooth.

	  If unsure, say Y if you have an Apple Silicon system.

config PCI_VERSATILE
	bool "ARM Versatile PB PCI controller"
	depends on ARCH_VERSATILE || COMPILE_TEST

config PCIE_BRCMSTB
	tristate "Broadcom Brcmstb PCIe controller"
	depends on ARCH_BRCMSTB || ARCH_BCM2835 || ARCH_BCMBCA || \
		   BMIPS_GENERIC || COMPILE_TEST
	depends on OF
	depends on PCI_MSI
	default ARCH_BRCMSTB || BMIPS_GENERIC
	help
	  Say Y here to enable PCIe host controller support for
	  Broadcom STB based SoCs, like the Raspberry Pi 4.

config PCIE_IPROC
	tristate
	help
	  This enables the iProc PCIe core controller support for Broadcom's
	  iProc family of SoCs. An appropriate bus interface driver needs
	  to be enabled to select this.

config PCIE_IPROC_PLATFORM
	tristate "Broadcom iProc PCIe platform bus driver"
	depends on ARCH_BCM_IPROC || (ARM && COMPILE_TEST)
	depends on OF
	select PCIE_IPROC
	default ARCH_BCM_IPROC
	help
	  Say Y here if you want to use the Broadcom iProc PCIe controller
	  through the generic platform bus interface

config PCIE_IPROC_BCMA
	tristate "Broadcom iProc BCMA PCIe controller"
	depends on ARM && (ARCH_BCM_IPROC || COMPILE_TEST)
	select PCIE_IPROC
	select BCMA
	default ARCH_BCM_5301X
	help
	  Say Y here if you want to use the Broadcom iProc PCIe controller
	  through the BCMA bus interface

config PCIE_IPROC_MSI
	bool "Broadcom iProc PCIe MSI support"
	depends on PCIE_IPROC_PLATFORM || PCIE_IPROC_BCMA
	depends on PCI_MSI
	default ARCH_BCM_IPROC
	help
	  Say Y here if you want to enable MSI support for Broadcom's iProc
	  PCIe controller

config PCI_HOST_THUNDER_PEM
	bool "Cavium Thunder PCIe controller to off-chip devices"
	depends on ARM64 || COMPILE_TEST
	depends on OF || (ACPI && PCI_QUIRKS)
	select PCI_HOST_COMMON
	help
	  Say Y here if you want PCIe support for CN88XX Cavium Thunder SoCs.

config PCI_HOST_THUNDER_ECAM
	bool "Cavium Thunder ECAM controller to on-chip devices on pass-1.x silicon"
	depends on ARM64 || COMPILE_TEST
	depends on OF || (ACPI && PCI_QUIRKS)
	select PCI_HOST_COMMON
	help
	  Say Y here if you want ECAM support for CN88XX-Pass-1.x Cavium Thunder SoCs.

config PCI_FTPCI100
	bool "Faraday Technology FTPCI100 PCI controller"
	depends on OF
	default ARCH_GEMINI

config PCI_HOST_COMMON
	tristate
	select PCI_ECAM

config PCI_HOST_GENERIC
	tristate "Generic PCI host controller"
	depends on OF
	select PCI_HOST_COMMON
	select IRQ_DOMAIN
	help
	  Say Y here if you want to support a simple generic PCI host
	  controller, such as the one emulated by kvmtool.

config PCIE_HISI_ERR
	depends on ACPI_APEI_GHES && (ARM64 || COMPILE_TEST)
	bool "HiSilicon HIP PCIe controller error handling driver"
	help
	  Say Y here if you want error handling support
	  for the PCIe controller's errors on HiSilicon HIP SoCs

config PCI_IXP4XX
	bool "Intel IXP4xx PCI controller"
	depends on ARM && OF
	depends on ARCH_IXP4XX || COMPILE_TEST
	default ARCH_IXP4XX
	help
	  Say Y here if you want support for the PCI host controller found
	  in the Intel IXP4xx XScale-based network processor SoC.

config VMD
	depends on PCI_MSI && X86_64 && !UML
	tristate "Intel Volume Management Device Driver"
	help
	  Adds support for the Intel Volume Management Device (VMD). VMD is a
	  secondary PCI host bridge that allows PCI Express root ports,
	  and devices attached to them, to be removed from the default
	  PCI domain and placed within the VMD domain. This provides
	  more bus resources than are otherwise possible with a
	  single domain. If you know your system provides one of these and
	  has devices attached to it, say Y; if you are not sure, say N.

	  To compile this driver as a module, choose M here: the
	  module will be called vmd.

config PCI_LOONGSON
	bool "LOONGSON PCIe controller"
	depends on MACH_LOONGSON64 || COMPILE_TEST
	depends on OF || ACPI
	depends on PCI_QUIRKS
	default MACH_LOONGSON64
	help
	  Say Y here if you want to enable PCI controller support on
	  Loongson systems.

config PCI_MVEBU
	tristate "Marvell EBU PCIe controller"
	depends on ARCH_MVEBU || ARCH_DOVE || COMPILE_TEST
	depends on MVEBU_MBUS
	depends on ARM
	depends on OF
	depends on BROKEN
	select PCI_BRIDGE_EMUL
	help
	 Add support for Marvell EBU PCIe controller. This PCIe controller
	 is used on 32-bit Marvell ARM SoCs: Dove, Kirkwood, Armada 370,
	 Armada XP, Armada 375, Armada 38x and Armada 39x.

config PCIE_MEDIATEK
	tristate "MediaTek PCIe controller"
	depends on ARCH_AIROHA || ARCH_MEDIATEK || COMPILE_TEST
	depends on OF
	depends on PCI_MSI
	help
	  Say Y here if you want to enable PCIe controller support on
	  MediaTek SoCs.

config PCIE_MEDIATEK_GEN3
	tristate "MediaTek Gen3 PCIe controller"
	depends on ARCH_MEDIATEK || COMPILE_TEST
	depends on PCI_MSI
	help
	  Adds support for PCIe Gen3 MAC controller for MediaTek SoCs.
	  This PCIe controller is compatible with Gen3, Gen2 and Gen1 speed,
	  and support up to 256 MSI interrupt numbers for
	  multi-function devices.

	  Say Y here if you want to enable Gen3 PCIe controller support on
	  MediaTek SoCs.

config PCIE_MT7621
	tristate "MediaTek MT7621 PCIe controller"
	depends on SOC_MT7621 || COMPILE_TEST
	select PHY_MT7621_PCI
	default SOC_MT7621
	help
	  This selects a driver for the MediaTek MT7621 PCIe Controller.

config PCIE_MICROCHIP_HOST
	bool "Microchip AXI PCIe controller"
	depends on PCI_MSI && OF
	select PCI_HOST_COMMON
	help
	  Say Y here if you want kernel to support the Microchip AXI PCIe
	  Host Bridge driver.

config PCI_HYPERV_INTERFACE
	tristate "Microsoft Hyper-V PCI Interface"
	depends on ((X86 && X86_64) || ARM64) && HYPERV && PCI_MSI
	help
	  The Hyper-V PCI Interface is a helper driver that allows other
	  drivers to have a common interface with the Hyper-V PCI frontend
	  driver.

config PCI_TEGRA
	bool "NVIDIA Tegra PCIe controller"
	depends on ARCH_TEGRA || COMPILE_TEST
	depends on PCI_MSI
	help
	  Say Y here if you want support for the PCIe host controller found
	  on NVIDIA Tegra SoCs.

config PCIE_RCAR_HOST
	bool "Renesas R-Car PCIe controller (host mode)"
	depends on ARCH_RENESAS || COMPILE_TEST
	depends on PCI_MSI
	help
	  Say Y here if you want PCIe controller support on R-Car SoCs in host
	  mode.

config PCIE_RCAR_EP
	bool "Renesas R-Car PCIe controller (endpoint mode)"
	depends on ARCH_RENESAS || COMPILE_TEST
	depends on PCI_ENDPOINT
	help
	  Say Y here if you want PCIe controller support on R-Car SoCs in
	  endpoint mode.

config PCI_RCAR_GEN2
	bool "Renesas R-Car Gen2 Internal PCI controller"
	depends on ARCH_RENESAS || COMPILE_TEST
	depends on ARM
	help
	  Say Y here if you want internal PCI support on R-Car Gen2 SoC.
	  There are 3 internal PCI controllers available with a single
	  built-in EHCI/OHCI host controller present on each one.

config PCIE_ROCKCHIP
	bool
	depends on PCI

config PCIE_ROCKCHIP_HOST
	tristate "Rockchip PCIe controller (host mode)"
	depends on ARCH_ROCKCHIP || COMPILE_TEST
	depends on OF
	depends on PCI_MSI
	select MFD_SYSCON
	select PCIE_ROCKCHIP
	help
	  Say Y here if you want internal PCI support on Rockchip SoC.
	  There is 1 internal PCIe port available to support GEN2 with
	  4 slots.

config PCIE_ROCKCHIP_EP
	bool "Rockchip PCIe controller (endpoint mode)"
	depends on ARCH_ROCKCHIP || COMPILE_TEST
	depends on OF
	depends on PCI_ENDPOINT
	select MFD_SYSCON
	select PCIE_ROCKCHIP
	help
	  Say Y here if you want to support Rockchip PCIe controller in
	  endpoint mode on Rockchip SoC. There is 1 internal PCIe port
	  available to support GEN2 with 4 slots.

config PCI_V3_SEMI
	bool "V3 Semiconductor PCI controller"
	depends on OF
	depends on ARM || COMPILE_TEST
	default ARCH_INTEGRATOR_AP

config PCI_XGENE
	bool "X-Gene PCIe controller"
	depends on ARM64 || COMPILE_TEST
	depends on OF || (ACPI && PCI_QUIRKS)
	help
	  Say Y here if you want internal PCI support on APM X-Gene SoC.
	  There are 5 internal PCIe ports available. Each port is GEN3 capable
	  and have varied lanes from x1 to x8.

config PCI_XGENE_MSI
	bool "X-Gene v1 PCIe MSI feature"
	depends on PCI_XGENE
	depends on PCI_MSI
	default y
	help
	  Say Y here if you want PCIe MSI support for the APM X-Gene v1 SoC.
	  This MSI driver supports 5 PCIe ports on the APM X-Gene v1 SoC.

config PCIE_XILINX
	bool "Xilinx AXI PCIe controller"
	depends on OF
	depends on PCI_MSI
	help
	  Say 'Y' here if you want kernel to support the Xilinx AXI PCIe
	  Host Bridge driver.

config PCIE_XILINX_NWL
	bool "Xilinx NWL PCIe controller"
	depends on ARCH_ZYNQMP || COMPILE_TEST
	depends on PCI_MSI
	help
	 Say 'Y' here if you want kernel support for Xilinx
	 NWL PCIe controller. The controller can act as Root Port
	 or End Point. The current option selection will only
	 support root port enabling.

config PCIE_XILINX_CPM
	bool "Xilinx Versal CPM PCI controller"
	depends on ARCH_ZYNQMP || COMPILE_TEST
	select PCI_HOST_COMMON
	help
	  Say 'Y' here if you want kernel support for the
	  Xilinx Versal CPM host bridge.

<<<<<<< HEAD
config PCI_MSM
	tristate "MSM PCIe Controller driver"
	depends on ARCH_QCOM && PCI
	select PCI_DOMAINS
	select PCI_DOMAINS_GENERIC
	select PCI_MSI
	select CRC8
	help
	  Enables the PCIe functionality by configuring PCIe core on
	  MSM chipset and by enabling the ARM PCI framework extension.
	  The PCIe core is essential for communication between the host
	  and an endpoint.

	  If unsure, say N.

=======
source "drivers/pci/controller/cadence/Kconfig"
>>>>>>> 3e3fa082
source "drivers/pci/controller/dwc/Kconfig"
source "drivers/pci/controller/mobiveil/Kconfig"
endmenu<|MERGE_RESOLUTION|>--- conflicted
+++ resolved
@@ -216,134 +216,6 @@
 	help
 	  This selects a driver for the MediaTek MT7621 PCIe Controller.
 
-config PCIE_MICROCHIP_HOST
-	bool "Microchip AXI PCIe controller"
-	depends on PCI_MSI && OF
-	select PCI_HOST_COMMON
-	help
-	  Say Y here if you want kernel to support the Microchip AXI PCIe
-	  Host Bridge driver.
-
-config PCI_HYPERV_INTERFACE
-	tristate "Microsoft Hyper-V PCI Interface"
-	depends on ((X86 && X86_64) || ARM64) && HYPERV && PCI_MSI
-	help
-	  The Hyper-V PCI Interface is a helper driver that allows other
-	  drivers to have a common interface with the Hyper-V PCI frontend
-	  driver.
-
-config PCI_TEGRA
-	bool "NVIDIA Tegra PCIe controller"
-	depends on ARCH_TEGRA || COMPILE_TEST
-	depends on PCI_MSI
-	help
-	  Say Y here if you want support for the PCIe host controller found
-	  on NVIDIA Tegra SoCs.
-
-config PCIE_RCAR_HOST
-	bool "Renesas R-Car PCIe controller (host mode)"
-	depends on ARCH_RENESAS || COMPILE_TEST
-	depends on PCI_MSI
-	help
-	  Say Y here if you want PCIe controller support on R-Car SoCs in host
-	  mode.
-
-config PCIE_RCAR_EP
-	bool "Renesas R-Car PCIe controller (endpoint mode)"
-	depends on ARCH_RENESAS || COMPILE_TEST
-	depends on PCI_ENDPOINT
-	help
-	  Say Y here if you want PCIe controller support on R-Car SoCs in
-	  endpoint mode.
-
-config PCI_RCAR_GEN2
-	bool "Renesas R-Car Gen2 Internal PCI controller"
-	depends on ARCH_RENESAS || COMPILE_TEST
-	depends on ARM
-	help
-	  Say Y here if you want internal PCI support on R-Car Gen2 SoC.
-	  There are 3 internal PCI controllers available with a single
-	  built-in EHCI/OHCI host controller present on each one.
-
-config PCIE_ROCKCHIP
-	bool
-	depends on PCI
-
-config PCIE_ROCKCHIP_HOST
-	tristate "Rockchip PCIe controller (host mode)"
-	depends on ARCH_ROCKCHIP || COMPILE_TEST
-	depends on OF
-	depends on PCI_MSI
-	select MFD_SYSCON
-	select PCIE_ROCKCHIP
-	help
-	  Say Y here if you want internal PCI support on Rockchip SoC.
-	  There is 1 internal PCIe port available to support GEN2 with
-	  4 slots.
-
-config PCIE_ROCKCHIP_EP
-	bool "Rockchip PCIe controller (endpoint mode)"
-	depends on ARCH_ROCKCHIP || COMPILE_TEST
-	depends on OF
-	depends on PCI_ENDPOINT
-	select MFD_SYSCON
-	select PCIE_ROCKCHIP
-	help
-	  Say Y here if you want to support Rockchip PCIe controller in
-	  endpoint mode on Rockchip SoC. There is 1 internal PCIe port
-	  available to support GEN2 with 4 slots.
-
-config PCI_V3_SEMI
-	bool "V3 Semiconductor PCI controller"
-	depends on OF
-	depends on ARM || COMPILE_TEST
-	default ARCH_INTEGRATOR_AP
-
-config PCI_XGENE
-	bool "X-Gene PCIe controller"
-	depends on ARM64 || COMPILE_TEST
-	depends on OF || (ACPI && PCI_QUIRKS)
-	help
-	  Say Y here if you want internal PCI support on APM X-Gene SoC.
-	  There are 5 internal PCIe ports available. Each port is GEN3 capable
-	  and have varied lanes from x1 to x8.
-
-config PCI_XGENE_MSI
-	bool "X-Gene v1 PCIe MSI feature"
-	depends on PCI_XGENE
-	depends on PCI_MSI
-	default y
-	help
-	  Say Y here if you want PCIe MSI support for the APM X-Gene v1 SoC.
-	  This MSI driver supports 5 PCIe ports on the APM X-Gene v1 SoC.
-
-config PCIE_XILINX
-	bool "Xilinx AXI PCIe controller"
-	depends on OF
-	depends on PCI_MSI
-	help
-	  Say 'Y' here if you want kernel to support the Xilinx AXI PCIe
-	  Host Bridge driver.
-
-config PCIE_XILINX_NWL
-	bool "Xilinx NWL PCIe controller"
-	depends on ARCH_ZYNQMP || COMPILE_TEST
-	depends on PCI_MSI
-	help
-	 Say 'Y' here if you want kernel support for Xilinx
-	 NWL PCIe controller. The controller can act as Root Port
-	 or End Point. The current option selection will only
-	 support root port enabling.
-
-config PCIE_XILINX_CPM
-	bool "Xilinx Versal CPM PCI controller"
-	depends on ARCH_ZYNQMP || COMPILE_TEST
-	select PCI_HOST_COMMON
-	help
-	  Say 'Y' here if you want kernel support for the
-	  Xilinx Versal CPM host bridge.
-
-<<<<<<< HEAD
 config PCI_MSM
 	tristate "MSM PCIe Controller driver"
 	depends on ARCH_QCOM && PCI
@@ -359,9 +231,134 @@
 
 	  If unsure, say N.
 
-=======
+config PCIE_MICROCHIP_HOST
+	bool "Microchip AXI PCIe controller"
+	depends on PCI_MSI && OF
+	select PCI_HOST_COMMON
+	help
+	  Say Y here if you want kernel to support the Microchip AXI PCIe
+	  Host Bridge driver.
+
+config PCI_HYPERV_INTERFACE
+	tristate "Microsoft Hyper-V PCI Interface"
+	depends on ((X86 && X86_64) || ARM64) && HYPERV && PCI_MSI
+	help
+	  The Hyper-V PCI Interface is a helper driver that allows other
+	  drivers to have a common interface with the Hyper-V PCI frontend
+	  driver.
+
+config PCI_TEGRA
+	bool "NVIDIA Tegra PCIe controller"
+	depends on ARCH_TEGRA || COMPILE_TEST
+	depends on PCI_MSI
+	help
+	  Say Y here if you want support for the PCIe host controller found
+	  on NVIDIA Tegra SoCs.
+
+config PCIE_RCAR_HOST
+	bool "Renesas R-Car PCIe controller (host mode)"
+	depends on ARCH_RENESAS || COMPILE_TEST
+	depends on PCI_MSI
+	help
+	  Say Y here if you want PCIe controller support on R-Car SoCs in host
+	  mode.
+
+config PCIE_RCAR_EP
+	bool "Renesas R-Car PCIe controller (endpoint mode)"
+	depends on ARCH_RENESAS || COMPILE_TEST
+	depends on PCI_ENDPOINT
+	help
+	  Say Y here if you want PCIe controller support on R-Car SoCs in
+	  endpoint mode.
+
+config PCI_RCAR_GEN2
+	bool "Renesas R-Car Gen2 Internal PCI controller"
+	depends on ARCH_RENESAS || COMPILE_TEST
+	depends on ARM
+	help
+	  Say Y here if you want internal PCI support on R-Car Gen2 SoC.
+	  There are 3 internal PCI controllers available with a single
+	  built-in EHCI/OHCI host controller present on each one.
+
+config PCIE_ROCKCHIP
+	bool
+	depends on PCI
+
+config PCIE_ROCKCHIP_HOST
+	tristate "Rockchip PCIe controller (host mode)"
+	depends on ARCH_ROCKCHIP || COMPILE_TEST
+	depends on OF
+	depends on PCI_MSI
+	select MFD_SYSCON
+	select PCIE_ROCKCHIP
+	help
+	  Say Y here if you want internal PCI support on Rockchip SoC.
+	  There is 1 internal PCIe port available to support GEN2 with
+	  4 slots.
+
+config PCIE_ROCKCHIP_EP
+	bool "Rockchip PCIe controller (endpoint mode)"
+	depends on ARCH_ROCKCHIP || COMPILE_TEST
+	depends on OF
+	depends on PCI_ENDPOINT
+	select MFD_SYSCON
+	select PCIE_ROCKCHIP
+	help
+	  Say Y here if you want to support Rockchip PCIe controller in
+	  endpoint mode on Rockchip SoC. There is 1 internal PCIe port
+	  available to support GEN2 with 4 slots.
+
+config PCI_V3_SEMI
+	bool "V3 Semiconductor PCI controller"
+	depends on OF
+	depends on ARM || COMPILE_TEST
+	default ARCH_INTEGRATOR_AP
+
+config PCI_XGENE
+	bool "X-Gene PCIe controller"
+	depends on ARM64 || COMPILE_TEST
+	depends on OF || (ACPI && PCI_QUIRKS)
+	help
+	  Say Y here if you want internal PCI support on APM X-Gene SoC.
+	  There are 5 internal PCIe ports available. Each port is GEN3 capable
+	  and have varied lanes from x1 to x8.
+
+config PCI_XGENE_MSI
+	bool "X-Gene v1 PCIe MSI feature"
+	depends on PCI_XGENE
+	depends on PCI_MSI
+	default y
+	help
+	  Say Y here if you want PCIe MSI support for the APM X-Gene v1 SoC.
+	  This MSI driver supports 5 PCIe ports on the APM X-Gene v1 SoC.
+
+config PCIE_XILINX
+	bool "Xilinx AXI PCIe controller"
+	depends on OF
+	depends on PCI_MSI
+	help
+	  Say 'Y' here if you want kernel to support the Xilinx AXI PCIe
+	  Host Bridge driver.
+
+config PCIE_XILINX_NWL
+	bool "Xilinx NWL PCIe controller"
+	depends on ARCH_ZYNQMP || COMPILE_TEST
+	depends on PCI_MSI
+	help
+	 Say 'Y' here if you want kernel support for Xilinx
+	 NWL PCIe controller. The controller can act as Root Port
+	 or End Point. The current option selection will only
+	 support root port enabling.
+
+config PCIE_XILINX_CPM
+	bool "Xilinx Versal CPM PCI controller"
+	depends on ARCH_ZYNQMP || COMPILE_TEST
+	select PCI_HOST_COMMON
+	help
+	  Say 'Y' here if you want kernel support for the
+	  Xilinx Versal CPM host bridge.
+
 source "drivers/pci/controller/cadence/Kconfig"
->>>>>>> 3e3fa082
 source "drivers/pci/controller/dwc/Kconfig"
 source "drivers/pci/controller/mobiveil/Kconfig"
 endmenu