--- conflicted
+++ resolved
@@ -936,14 +936,6 @@
 	  This is required to use certain other PM 8xxx features, such as GPIO
 	  and MPP.
 
-<<<<<<< HEAD
-config TPS65911_COMPARATOR
-	tristate
-
-config MFD_TPS65090
-	bool "TPS65090 Power Management chips"
-	depends on I2C=y && GENERIC_HARDIRQS
-=======
 config MFD_PM8821_IRQ
 	bool "Support for Qualcomm PM8821 IRQ features"
 	default y if MFD_PM8821_CORE
@@ -952,10 +944,12 @@
 
 	  This is required to use certain other PM 8821 features, such as MPPs.
 
-config MFD_TPS65910
-	bool "TPS65910 Power Management chip"
-	depends on I2C=y && GPIOLIB
->>>>>>> 25dad72a
+config TPS65911_COMPARATOR
+	tristate
+
+config MFD_TPS65090
+	bool "TPS65090 Power Management chips"
+	depends on I2C=y && GENERIC_HARDIRQS
 	select MFD_CORE
 	select REGMAP_I2C
 	help
