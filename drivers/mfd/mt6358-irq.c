// SPDX-License-Identifier: GPL-2.0
//
// Copyright (c) 2020 MediaTek Inc.

#include <linux/interrupt.h>
#include <linux/mfd/mt6358/core.h>
#include <linux/mfd/mt6358/registers.h>
<<<<<<< HEAD
#include <linux/mfd/mt6359p/core.h>
#include <linux/mfd/mt6359p/registers.h>
=======
#include <linux/mfd/mt6359/core.h>
#include <linux/mfd/mt6359/registers.h>
>>>>>>> 8e658623
#include <linux/mfd/mt6397/core.h>
#include <linux/module.h>
#include <linux/of.h>
#include <linux/of_device.h>
#include <linux/of_irq.h>
#include <linux/platform_device.h>
#include <linux/regmap.h>
#include <linux/wakeup_reason.h>

#define MTK_PMIC_REG_WIDTH 16

#define MTK_PMIC_REG_WIDTH 16

static const struct irq_top_t mt6358_ints[] = {
	MT6358_TOP_GEN(BUCK),
	MT6358_TOP_GEN(LDO),
	MT6358_TOP_GEN(PSC),
	MT6358_TOP_GEN(SCK),
	MT6358_TOP_GEN(BM),
	MT6358_TOP_GEN(HK),
	MT6358_TOP_GEN(AUD),
	MT6358_TOP_GEN(MISC),
};

<<<<<<< HEAD
static struct irq_top_t mt6359p_ints[] = {
	MT6359P_TOP_GEN(BUCK),
	MT6359P_TOP_GEN(LDO),
	MT6359P_TOP_GEN(PSC),
	MT6359P_TOP_GEN(SCK),
	MT6359P_TOP_GEN(BM),
	MT6359P_TOP_GEN(HK),
	MT6359P_TOP_GEN(AUD),
	MT6359P_TOP_GEN(MISC),
=======
static const struct irq_top_t mt6359_ints[] = {
	MT6359_TOP_GEN(BUCK),
	MT6359_TOP_GEN(LDO),
	MT6359_TOP_GEN(PSC),
	MT6359_TOP_GEN(SCK),
	MT6359_TOP_GEN(BM),
	MT6359_TOP_GEN(HK),
	MT6359_TOP_GEN(AUD),
	MT6359_TOP_GEN(MISC),
>>>>>>> 8e658623
};

static struct pmic_irq_data mt6358_irqd = {
	.num_top = ARRAY_SIZE(mt6358_ints),
	.num_pmic_irqs = MT6358_IRQ_NR,
	.top_int_status_reg = MT6358_TOP_INT_STATUS0,
	.pmic_ints = mt6358_ints,
};

<<<<<<< HEAD
static struct pmic_irq_data mt6359p_irqd = {
	.num_top = ARRAY_SIZE(mt6359p_ints),
	.num_pmic_irqs = MT6359P_IRQ_NR,
	.top_int_status_reg = MT6359P_TOP_INT_STATUS0,
	.pmic_ints = mt6359p_ints,
=======
static struct pmic_irq_data mt6359_irqd = {
	.num_top = ARRAY_SIZE(mt6359_ints),
	.num_pmic_irqs = MT6359_IRQ_NR,
	.top_int_status_reg = MT6359_TOP_INT_STATUS0,
	.pmic_ints = mt6359_ints,
>>>>>>> 8e658623
};

static void pmic_irq_enable(struct irq_data *data)
{
	unsigned int hwirq = irqd_to_hwirq(data);
	struct mt6397_chip *chip = irq_data_get_irq_chip_data(data);
	struct pmic_irq_data *irqd = chip->irq_data;

	irqd->enable_hwirq[hwirq] = true;
}

static void pmic_irq_disable(struct irq_data *data)
{
	unsigned int hwirq = irqd_to_hwirq(data);
	struct mt6397_chip *chip = irq_data_get_irq_chip_data(data);
	struct pmic_irq_data *irqd = chip->irq_data;

	irqd->enable_hwirq[hwirq] = false;
}

static void pmic_irq_lock(struct irq_data *data)
{
	struct mt6397_chip *chip = irq_data_get_irq_chip_data(data);

	mutex_lock(&chip->irqlock);
}

static void pmic_irq_sync_unlock(struct irq_data *data)
{
	unsigned int i, top_gp, gp_offset, en_reg, int_regs, shift;
	struct mt6397_chip *chip = irq_data_get_irq_chip_data(data);
	struct pmic_irq_data *irqd = chip->irq_data;

	for (i = 0; i < irqd->num_pmic_irqs; i++) {
		if (irqd->enable_hwirq[i] == irqd->cache_hwirq[i])
			continue;

		/* Find out the IRQ group */
		top_gp = 0;
		while ((top_gp + 1) < irqd->num_top &&
		       i >= irqd->pmic_ints[top_gp + 1].hwirq_base)
			top_gp++;

		/* Find the IRQ registers */
		gp_offset = i - irqd->pmic_ints[top_gp].hwirq_base;
		int_regs = gp_offset / MTK_PMIC_REG_WIDTH;
		shift = gp_offset % MTK_PMIC_REG_WIDTH;
		en_reg = irqd->pmic_ints[top_gp].en_reg +
			 (irqd->pmic_ints[top_gp].en_reg_shift * int_regs);

		regmap_update_bits(chip->regmap, en_reg, BIT(shift),
				   irqd->enable_hwirq[i] << shift);

		irqd->cache_hwirq[i] = irqd->enable_hwirq[i];
	}
	mutex_unlock(&chip->irqlock);
}

static struct irq_chip mt6358_irq_chip = {
	.name = "mt6358-irq",
	.flags = IRQCHIP_SKIP_SET_WAKE,
	.irq_enable = pmic_irq_enable,
	.irq_disable = pmic_irq_disable,
	.irq_bus_lock = pmic_irq_lock,
	.irq_bus_sync_unlock = pmic_irq_sync_unlock,
};

static void mt6358_irq_sp_handler(struct mt6397_chip *chip,
				  unsigned int top_gp)
{
	unsigned int irq_status, sta_reg, status;
	unsigned int hwirq, virq;
	int i, j, ret;
	struct pmic_irq_data *irqd = chip->irq_data;

	for (i = 0; i < irqd->pmic_ints[top_gp].num_int_regs; i++) {
		sta_reg = irqd->pmic_ints[top_gp].sta_reg +
			irqd->pmic_ints[top_gp].sta_reg_shift * i;

		ret = regmap_read(chip->regmap, sta_reg, &irq_status);
		if (ret) {
			dev_err(chip->dev,
				"Failed to read IRQ status, ret=%d\n", ret);
			return;
		}

		if (!irq_status)
			continue;

		status = irq_status;
		do {
			j = __ffs(status);

			hwirq = irqd->pmic_ints[top_gp].hwirq_base +
				MTK_PMIC_REG_WIDTH * i + j;

			virq = irq_find_mapping(chip->irq_domain, hwirq);

			log_threaded_irq_wakeup_reason(virq, chip->irq);

			if (virq)
				handle_nested_irq(virq);
			dev_info(chip->dev,
				"Reg[0x%x]=0x%x,hwirq=%d,type=%d\n",
				sta_reg, irq_status, hwirq,
				irq_get_trigger_type(virq));

			status &= ~BIT(j);
		} while (status);

		regmap_write(chip->regmap, sta_reg, irq_status);
	}
}

static irqreturn_t mt6358_irq_handler(int irq, void *data)
{
	struct mt6397_chip *chip = data;
	struct pmic_irq_data *irqd = chip->irq_data;
	unsigned int bit, i, top_irq_status = 0;
	int ret;

	ret = regmap_read(chip->regmap,
			  irqd->top_int_status_reg,
			  &top_irq_status);
	if (ret) {
		dev_err(chip->dev,
			"Failed to read status from the device, ret=%d\n", ret);
		return IRQ_NONE;
	}

	for (i = 0; i < irqd->num_top; i++) {
		bit = BIT(irqd->pmic_ints[i].top_offset);
		if (top_irq_status & bit) {
			mt6358_irq_sp_handler(chip, i);
			top_irq_status &= ~bit;
			if (!top_irq_status)
				break;
		}
	}

	return IRQ_HANDLED;
}

static int pmic_irq_domain_map(struct irq_domain *d, unsigned int irq,
			       irq_hw_number_t hw)
{
	struct mt6397_chip *mt6397 = d->host_data;

	irq_set_chip_data(irq, mt6397);
	irq_set_chip_and_handler(irq, &mt6358_irq_chip, handle_level_irq);
	irq_set_nested_thread(irq, 1);
	irq_set_noprobe(irq);

	return 0;
}

static const struct irq_domain_ops mt6358_irq_domain_ops = {
	.map = pmic_irq_domain_map,
	.xlate = irq_domain_xlate_twocell,
};

int mt6358_irq_init(struct mt6397_chip *chip)
{
	int i, j, ret;
	struct pmic_irq_data *irqd;

	switch (chip->chip_id) {
	case MT6358_CHIP_ID:
		chip->irq_data = &mt6358_irqd;
		break;

<<<<<<< HEAD
	case MT6359P_CHIP_ID:
		chip->irq_data = &mt6359p_irqd;
=======
	case MT6359_CHIP_ID:
		chip->irq_data = &mt6359_irqd;
>>>>>>> 8e658623
		break;

	default:
		dev_err(chip->dev, "unsupported chip: 0x%x\n", chip->chip_id);
		return -ENODEV;
	}

	mutex_init(&chip->irqlock);
	irqd = chip->irq_data;
	irqd->enable_hwirq = devm_kcalloc(chip->dev,
					  irqd->num_pmic_irqs,
					  sizeof(*irqd->enable_hwirq),
					  GFP_KERNEL);
	if (!irqd->enable_hwirq)
		return -ENOMEM;

	irqd->cache_hwirq = devm_kcalloc(chip->dev,
					 irqd->num_pmic_irqs,
					 sizeof(*irqd->cache_hwirq),
					 GFP_KERNEL);
	if (!irqd->cache_hwirq)
		return -ENOMEM;

	/* Disable all interrupts for initializing */
	for (i = 0; i < irqd->num_top; i++) {
		for (j = 0; j < irqd->pmic_ints[i].num_int_regs; j++)
			regmap_write(chip->regmap,
				     irqd->pmic_ints[i].en_reg +
				     irqd->pmic_ints[i].en_reg_shift * j, 0);
	}

	chip->irq_domain = irq_domain_add_linear(chip->dev->of_node,
						 irqd->num_pmic_irqs,
						 &mt6358_irq_domain_ops, chip);
	if (!chip->irq_domain) {
		dev_err(chip->dev, "Could not create IRQ domain\n");
		return -ENODEV;
	}

	ret = devm_request_threaded_irq(chip->dev, chip->irq, NULL,
					mt6358_irq_handler, IRQF_ONESHOT,
					mt6358_irq_chip.name, chip);
	if (ret) {
		dev_err(chip->dev, "Failed to register IRQ=%d, ret=%d\n",
			chip->irq, ret);
		return ret;
	}

	enable_irq_wake(chip->irq);
	return ret;
}<|MERGE_RESOLUTION|>--- conflicted
+++ resolved
@@ -5,13 +5,8 @@
 #include <linux/interrupt.h>
 #include <linux/mfd/mt6358/core.h>
 #include <linux/mfd/mt6358/registers.h>
-<<<<<<< HEAD
 #include <linux/mfd/mt6359p/core.h>
 #include <linux/mfd/mt6359p/registers.h>
-=======
-#include <linux/mfd/mt6359/core.h>
-#include <linux/mfd/mt6359/registers.h>
->>>>>>> 8e658623
 #include <linux/mfd/mt6397/core.h>
 #include <linux/module.h>
 #include <linux/of.h>
@@ -36,7 +31,6 @@
 	MT6358_TOP_GEN(MISC),
 };
 
-<<<<<<< HEAD
 static struct irq_top_t mt6359p_ints[] = {
 	MT6359P_TOP_GEN(BUCK),
 	MT6359P_TOP_GEN(LDO),
@@ -46,17 +40,6 @@
 	MT6359P_TOP_GEN(HK),
 	MT6359P_TOP_GEN(AUD),
 	MT6359P_TOP_GEN(MISC),
-=======
-static const struct irq_top_t mt6359_ints[] = {
-	MT6359_TOP_GEN(BUCK),
-	MT6359_TOP_GEN(LDO),
-	MT6359_TOP_GEN(PSC),
-	MT6359_TOP_GEN(SCK),
-	MT6359_TOP_GEN(BM),
-	MT6359_TOP_GEN(HK),
-	MT6359_TOP_GEN(AUD),
-	MT6359_TOP_GEN(MISC),
->>>>>>> 8e658623
 };
 
 static struct pmic_irq_data mt6358_irqd = {
@@ -66,19 +49,11 @@
 	.pmic_ints = mt6358_ints,
 };
 
-<<<<<<< HEAD
 static struct pmic_irq_data mt6359p_irqd = {
 	.num_top = ARRAY_SIZE(mt6359p_ints),
 	.num_pmic_irqs = MT6359P_IRQ_NR,
 	.top_int_status_reg = MT6359P_TOP_INT_STATUS0,
 	.pmic_ints = mt6359p_ints,
-=======
-static struct pmic_irq_data mt6359_irqd = {
-	.num_top = ARRAY_SIZE(mt6359_ints),
-	.num_pmic_irqs = MT6359_IRQ_NR,
-	.top_int_status_reg = MT6359_TOP_INT_STATUS0,
-	.pmic_ints = mt6359_ints,
->>>>>>> 8e658623
 };
 
 static void pmic_irq_enable(struct irq_data *data)
@@ -250,13 +225,8 @@
 		chip->irq_data = &mt6358_irqd;
 		break;
 
-<<<<<<< HEAD
 	case MT6359P_CHIP_ID:
 		chip->irq_data = &mt6359p_irqd;
-=======
-	case MT6359_CHIP_ID:
-		chip->irq_data = &mt6359_irqd;
->>>>>>> 8e658623
 		break;
 
 	default:
