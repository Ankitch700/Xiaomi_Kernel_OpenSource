/*
 *  Copyright (C) 2003 Russell King, All Rights Reserved.
 *  Copyright 2006-2007 Pierre Ossman
 *
 * This program is free software; you can redistribute it and/or modify
 * it under the terms of the GNU General Public License version 2 as
 * published by the Free Software Foundation.
 *
 */
#include <linux/slab.h>
#include <linux/module.h>
#include <linux/blkdev.h>
#include <linux/freezer.h>
#include <linux/kthread.h>
#include <linux/scatterlist.h>
#include <linux/dma-mapping.h>

#include <linux/mmc/card.h>
#include <linux/mmc/host.h>

#include "queue.h"
#include "block.h"
#include "core.h"
#include "crypto.h"
#include "card.h"
#include "host.h"

static inline bool mmc_cqe_dcmd_busy(struct mmc_queue *mq)
{
	/* Allow only 1 DCMD at a time */
	return mq->in_flight[MMC_ISSUE_DCMD];
}

void mmc_cqe_check_busy(struct mmc_queue *mq)
{
	if ((mq->cqe_busy & MMC_CQE_DCMD_BUSY) && !mmc_cqe_dcmd_busy(mq))
		mq->cqe_busy &= ~MMC_CQE_DCMD_BUSY;

	mq->cqe_busy &= ~MMC_CQE_QUEUE_FULL;
}

static inline bool mmc_cqe_can_dcmd(struct mmc_host *host)
{
	return host->caps2 & MMC_CAP2_CQE_DCMD;
}

static enum mmc_issue_type mmc_cqe_issue_type(struct mmc_host *host,
					      struct request *req)
{
	switch (req_op(req)) {
	case REQ_OP_DRV_IN:
	case REQ_OP_DRV_OUT:
	case REQ_OP_DISCARD:
	case REQ_OP_SECURE_ERASE:
		return MMC_ISSUE_SYNC;
	case REQ_OP_FLUSH:
		return mmc_cqe_can_dcmd(host) ? MMC_ISSUE_DCMD : MMC_ISSUE_SYNC;
	default:
		return MMC_ISSUE_ASYNC;
	}
}

enum mmc_issue_type mmc_issue_type(struct mmc_queue *mq, struct request *req)
{
	struct mmc_host *host = mq->card->host;

	if (mq->use_cqe)
		return mmc_cqe_issue_type(host, req);

	if (req_op(req) == REQ_OP_READ || req_op(req) == REQ_OP_WRITE)
		return MMC_ISSUE_ASYNC;

	return MMC_ISSUE_SYNC;
}

static void __mmc_cqe_recovery_notifier(struct mmc_queue *mq)
{
	if (!mq->recovery_needed) {
		mq->recovery_needed = true;
		schedule_work(&mq->recovery_work);
	}
}

void mmc_cqe_recovery_notifier(struct mmc_request *mrq)
{
	struct mmc_queue_req *mqrq = container_of(mrq, struct mmc_queue_req,
						  brq.mrq);
	struct request *req = mmc_queue_req_to_req(mqrq);
	struct request_queue *q = req->q;
	struct mmc_queue *mq = q->queuedata;
	unsigned long flags;

	spin_lock_irqsave(q->queue_lock, flags);
	__mmc_cqe_recovery_notifier(mq);
	spin_unlock_irqrestore(q->queue_lock, flags);
}

static enum blk_eh_timer_return mmc_cqe_timed_out(struct request *req)
{
	struct mmc_queue_req *mqrq = req_to_mmc_queue_req(req);
	struct mmc_request *mrq = &mqrq->brq.mrq;
	struct mmc_queue *mq = req->q->queuedata;
	struct mmc_host *host = mq->card->host;
	enum mmc_issue_type issue_type = mmc_issue_type(mq, req);
	bool recovery_needed = false;

	mmc_log_string(host,
			"Request timed out! Active reqs: %d Req: %p Tag: %d\n",
			mmc_cqe_qcnt(mq), req, req->tag);
	switch (issue_type) {
	case MMC_ISSUE_ASYNC:
	case MMC_ISSUE_DCMD:
		if (host->cqe_ops->cqe_timeout(host, mrq, &recovery_needed)) {
			if (recovery_needed)
				mmc_cqe_recovery_notifier(mrq);
			return BLK_EH_RESET_TIMER;
		}

		pr_info("%s: %s: Timeout even before req reaching LDD, completing the req. Active reqs: %d Req: %p Tag: %d\n",
				mmc_hostname(host), __func__,
				mmc_cqe_qcnt(mq), req, req->tag);
		mmc_log_string(host,
				"Timeout even before req reaching LDD,completing the req. Active reqs: %d Req: %p Tag: %d\n",
				mmc_cqe_qcnt(mq), req, req->tag);
		/* The request has gone already */
		return BLK_EH_DONE;
	default:
		/* Timeout is handled by mmc core */
		return BLK_EH_RESET_TIMER;
	}
}

static enum blk_eh_timer_return mmc_mq_timed_out(struct request *req,
						 bool reserved)
{
	struct request_queue *q = req->q;
	struct mmc_queue *mq = q->queuedata;
	unsigned long flags;
	bool ignore_tout;

	spin_lock_irqsave(q->queue_lock, flags);
<<<<<<< HEAD

	if (mq->recovery_needed || !mq->use_cqe) {
		ret = BLK_EH_RESET_TIMER;
		spin_unlock_irqrestore(q->queue_lock, flags);
	} else {
		spin_unlock_irqrestore(q->queue_lock, flags);
		ret = mmc_cqe_timed_out(req);
	}
=======
	ignore_tout = mq->recovery_needed || !mq->use_cqe;
	spin_unlock_irqrestore(q->queue_lock, flags);
>>>>>>> 3b9cf91c

	return ignore_tout ? BLK_EH_RESET_TIMER : mmc_cqe_timed_out(req);
}

static void mmc_mq_recovery_handler(struct work_struct *work)
{
	struct mmc_queue *mq = container_of(work, struct mmc_queue,
					    recovery_work);
	struct request_queue *q = mq->queue;

	mmc_get_card(mq->card, &mq->ctx);

	mq->in_recovery = true;

	if (mq->use_cqe)
		mmc_blk_cqe_recovery(mq);
	else
		mmc_blk_mq_recovery(mq);

	mq->in_recovery = false;

	spin_lock_irq(q->queue_lock);
	mq->recovery_needed = false;
	spin_unlock_irq(q->queue_lock);

	mmc_put_card(mq->card, &mq->ctx);

	blk_mq_run_hw_queues(q, true);
}

static struct scatterlist *mmc_alloc_sg(int sg_len, gfp_t gfp)
{
	struct scatterlist *sg;

	sg = kmalloc_array(sg_len, sizeof(*sg), gfp);
	if (sg)
		sg_init_table(sg, sg_len);

	return sg;
}

static void mmc_queue_setup_discard(struct request_queue *q,
				    struct mmc_card *card)
{
	unsigned max_discard;

	max_discard = mmc_calc_max_discard(card);
	if (!max_discard)
		return;

	blk_queue_flag_set(QUEUE_FLAG_DISCARD, q);
	blk_queue_max_discard_sectors(q, max_discard);
	q->limits.discard_granularity = card->pref_erase << 9;
	/* granularity must not be greater than max. discard */
	if (card->pref_erase > max_discard)
		q->limits.discard_granularity = 0;
	if (mmc_can_secure_erase_trim(card))
		blk_queue_flag_set(QUEUE_FLAG_SECERASE, q);
}

/**
 * mmc_init_request() - initialize the MMC-specific per-request data
 * @q: the request queue
 * @req: the request
 * @gfp: memory allocation policy
 */
static int __mmc_init_request(struct mmc_queue *mq, struct request *req,
			      gfp_t gfp)
{
	struct mmc_queue_req *mq_rq = req_to_mmc_queue_req(req);
	struct mmc_host *host;

	if (!mq)
		return -ENODEV;
	host = mq->card->host;

	mq_rq->sg = mmc_alloc_sg(host->max_segs, gfp);
	if (!mq_rq->sg)
		return -ENOMEM;

	return 0;
}

static void mmc_exit_request(struct request_queue *q, struct request *req)
{
	struct mmc_queue_req *mq_rq = req_to_mmc_queue_req(req);

	kfree(mq_rq->sg);
	mq_rq->sg = NULL;
}

static int mmc_mq_init_request(struct blk_mq_tag_set *set, struct request *req,
			       unsigned int hctx_idx, unsigned int numa_node)
{
	return __mmc_init_request(set->driver_data, req, GFP_KERNEL);
}

static void mmc_mq_exit_request(struct blk_mq_tag_set *set, struct request *req,
				unsigned int hctx_idx)
{
	struct mmc_queue *mq = set->driver_data;

	mmc_exit_request(mq->queue, req);
}

static blk_status_t mmc_mq_queue_rq(struct blk_mq_hw_ctx *hctx,
				    const struct blk_mq_queue_data *bd)
{
	struct request *req = bd->rq;
	struct request_queue *q = req->q;
	struct mmc_queue *mq = q->queuedata;
	struct mmc_card *card = mq->card;
	struct mmc_host *host = card->host;
	enum mmc_issue_type issue_type;
	enum mmc_issued issued;
	bool get_card, cqe_retune_ok;
	int ret;

	if (mmc_card_removed(mq->card)) {
		req->rq_flags |= RQF_QUIET;
		return BLK_STS_IOERR;
	}

	issue_type = mmc_issue_type(mq, req);

	spin_lock_irq(q->queue_lock);

	if (mq->recovery_needed || mq->busy) {
		spin_unlock_irq(q->queue_lock);
		return BLK_STS_RESOURCE;
	}

	switch (issue_type) {
	case MMC_ISSUE_DCMD:
		if (mmc_cqe_dcmd_busy(mq)) {
			mq->cqe_busy |= MMC_CQE_DCMD_BUSY;
			spin_unlock_irq(q->queue_lock);
			return BLK_STS_RESOURCE;
		}
		break;
	case MMC_ISSUE_ASYNC:
		break;
	default:
		/*
		 * Timeouts are handled by mmc core, and we don't have a host
		 * API to abort requests, so we can't handle the timeout anyway.
		 * However, when the timeout happens, blk_mq_complete_request()
		 * no longer works (to stop the request disappearing under us).
		 * To avoid racing with that, set a large timeout.
		 */
		req->timeout = 600 * HZ;
		break;
	}

	/* Parallel dispatch of requests is not supported at the moment */
	mq->busy = true;

	mq->in_flight[issue_type] += 1;
	atomic_inc(&host->active_reqs);
	get_card = (mmc_tot_in_flight(mq) == 1);
	cqe_retune_ok = (mmc_cqe_qcnt(mq) == 1);

	spin_unlock_irq(q->queue_lock);

	if (!(req->rq_flags & RQF_DONTPREP)) {
		req_to_mmc_queue_req(req)->retries = 0;
		req->rq_flags |= RQF_DONTPREP;
	}

	if (get_card)
		mmc_get_card(card, &mq->ctx);

	if (mq->use_cqe) {
		host->retune_now = host->need_retune && cqe_retune_ok &&
				   !host->hold_retune;
	}

	blk_mq_start_request(req);

	issued = mmc_blk_mq_issue_rq(mq, req);

	switch (issued) {
	case MMC_REQ_BUSY:
		ret = BLK_STS_RESOURCE;
		break;
	case MMC_REQ_FAILED_TO_START:
		ret = BLK_STS_IOERR;
		break;
	default:
		ret = BLK_STS_OK;
		break;
	}

	if (issued != MMC_REQ_STARTED) {
		bool put_card = false;

		spin_lock_irq(q->queue_lock);
		mq->in_flight[issue_type] -= 1;
		atomic_dec(&host->active_reqs);
		if (mmc_tot_in_flight(mq) == 0)
			put_card = true;
		mq->busy = false;
		spin_unlock_irq(q->queue_lock);
		if (put_card)
			mmc_put_card(card, &mq->ctx);
	} else {
		WRITE_ONCE(mq->busy, false);
	}

	return ret;
}

static const struct blk_mq_ops mmc_mq_ops = {
	.queue_rq	= mmc_mq_queue_rq,
	.init_request	= mmc_mq_init_request,
	.exit_request	= mmc_mq_exit_request,
	.complete	= mmc_blk_mq_complete,
	.timeout	= mmc_mq_timed_out,
};

static void mmc_setup_queue(struct mmc_queue *mq, struct mmc_card *card)
{
	struct mmc_host *host = card->host;
	u64 limit = BLK_BOUNCE_HIGH;
	unsigned block_size = 512;

	if (mmc_dev(host)->dma_mask && *mmc_dev(host)->dma_mask)
		limit = (u64)dma_max_pfn(mmc_dev(host)) << PAGE_SHIFT;

	blk_queue_flag_set(QUEUE_FLAG_NONROT, mq->queue);
	blk_queue_flag_clear(QUEUE_FLAG_ADD_RANDOM, mq->queue);
	if (mmc_can_erase(card))
		mmc_queue_setup_discard(mq->queue, card);

	blk_queue_bounce_limit(mq->queue, limit);
	blk_queue_max_hw_sectors(mq->queue,
		min(host->max_blk_count, host->max_req_size / 512));
	blk_queue_max_segments(mq->queue, host->max_segs);

	if (host->ops->init)
		host->ops->init(host);

	if (mmc_card_mmc(card))
		block_size = card->ext_csd.data_sector_size;

	blk_queue_logical_block_size(mq->queue, block_size);
	blk_queue_max_segment_size(mq->queue,
			round_down(host->max_seg_size, block_size));

	INIT_WORK(&mq->recovery_work, mmc_mq_recovery_handler);
	INIT_WORK(&mq->complete_work, mmc_blk_mq_complete_work);

	mutex_init(&mq->complete_lock);

	init_waitqueue_head(&mq->wait);

	if (host->cqe_ops && host->cqe_ops->cqe_crypto_update_queue)
		host->cqe_ops->cqe_crypto_update_queue(host, mq->queue);
}

static int mmc_mq_init_queue(struct mmc_queue *mq, int q_depth,
			     const struct blk_mq_ops *mq_ops, spinlock_t *lock)
{
	int ret;

	memset(&mq->tag_set, 0, sizeof(mq->tag_set));
	mq->tag_set.ops = mq_ops;
	mq->tag_set.queue_depth = q_depth;
	mq->tag_set.numa_node = NUMA_NO_NODE;
	mq->tag_set.flags = BLK_MQ_F_SHOULD_MERGE | BLK_MQ_F_SG_MERGE |
			    BLK_MQ_F_BLOCKING;
	mq->tag_set.nr_hw_queues = 1;
	mq->tag_set.cmd_size = sizeof(struct mmc_queue_req);
	mq->tag_set.driver_data = mq;

	ret = blk_mq_alloc_tag_set(&mq->tag_set);
	if (ret)
		return ret;

	mq->queue = blk_mq_init_queue(&mq->tag_set);
	if (IS_ERR(mq->queue)) {
		ret = PTR_ERR(mq->queue);
		goto free_tag_set;
	}

	mq->queue->queue_lock = lock;
	mq->queue->queuedata = mq;

	return 0;

free_tag_set:
	blk_mq_free_tag_set(&mq->tag_set);

	return ret;
}

/* Set queue depth to get a reasonable value for q->nr_requests */
#define MMC_QUEUE_DEPTH 64

static int mmc_mq_init(struct mmc_queue *mq, struct mmc_card *card,
			 spinlock_t *lock)
{
	struct mmc_host *host = card->host;
	int q_depth;
	int ret;

	/*
	 * The queue depth for CQE must match the hardware because the request
	 * tag is used to index the hardware queue.
	 */
	if (mq->use_cqe)
		q_depth = min_t(int, card->ext_csd.cmdq_depth, host->cqe_qdepth);
	else
		q_depth = MMC_QUEUE_DEPTH;

	ret = mmc_mq_init_queue(mq, q_depth, &mmc_mq_ops, lock);
	if (ret)
		return ret;

	blk_queue_rq_timeout(mq->queue, 60 * HZ);

	mmc_setup_queue(mq, card);

	mmc_crypto_setup_queue(host, mq->queue);

	return 0;
}

/**
 * mmc_init_queue - initialise a queue structure.
 * @mq: mmc queue
 * @card: mmc card to attach this queue
 * @lock: queue lock
 * @subname: partition subname
 *
 * Initialise a MMC card request queue.
 */
int mmc_init_queue(struct mmc_queue *mq, struct mmc_card *card,
		   spinlock_t *lock, const char *subname)
{
	struct mmc_host *host = card->host;

	mq->card = card;

	mq->use_cqe = host->cqe_enabled;

	return mmc_mq_init(mq, card, lock);
}

void mmc_queue_suspend(struct mmc_queue *mq)
{
	blk_mq_quiesce_queue(mq->queue);

	/*
	 * The host remains claimed while there are outstanding requests, so
	 * simply claiming and releasing here ensures there are none.
	 */
	mmc_claim_host(mq->card->host);
	mmc_release_host(mq->card->host);
}

void mmc_queue_resume(struct mmc_queue *mq)
{
	blk_mq_unquiesce_queue(mq->queue);
}

void mmc_cleanup_queue(struct mmc_queue *mq)
{
	struct request_queue *q = mq->queue;

	/*
	 * The legacy code handled the possibility of being suspended,
	 * so do that here too.
	 */
	if (blk_queue_quiesced(q))
		blk_mq_unquiesce_queue(q);

	if (likely(!blk_queue_dead(q)))
		blk_cleanup_queue(q);
	blk_mq_free_tag_set(&mq->tag_set);

	/*
	 * A request can be completed before the next request, potentially
	 * leaving a complete_work with nothing to do. Such a work item might
	 * still be queued at this point. Flush it.
	 */
	flush_work(&mq->complete_work);

	mq->card = NULL;
}

/*
 * Prepare the sg list(s) to be handed of to the host driver
 */
unsigned int mmc_queue_map_sg(struct mmc_queue *mq, struct mmc_queue_req *mqrq)
{
	struct request *req = mmc_queue_req_to_req(mqrq);

	return blk_rq_map_sg(mq->queue, req, mqrq->sg);
}<|MERGE_RESOLUTION|>--- conflicted
+++ resolved
@@ -139,19 +139,8 @@
 	bool ignore_tout;
 
 	spin_lock_irqsave(q->queue_lock, flags);
-<<<<<<< HEAD
-
-	if (mq->recovery_needed || !mq->use_cqe) {
-		ret = BLK_EH_RESET_TIMER;
-		spin_unlock_irqrestore(q->queue_lock, flags);
-	} else {
-		spin_unlock_irqrestore(q->queue_lock, flags);
-		ret = mmc_cqe_timed_out(req);
-	}
-=======
 	ignore_tout = mq->recovery_needed || !mq->use_cqe;
 	spin_unlock_irqrestore(q->queue_lock, flags);
->>>>>>> 3b9cf91c
 
 	return ignore_tout ? BLK_EH_RESET_TIMER : mmc_cqe_timed_out(req);
 }
