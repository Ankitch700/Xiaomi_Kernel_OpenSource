--- conflicted
+++ resolved
@@ -87,7 +87,6 @@
 	  Enable Crypto Engine Support in MMC.
 	  Enabling this makes it possible for the kernel to use the crypto
 	  capabilities of the MMC device (if present) to perform crypto
-<<<<<<< HEAD
 	  operations on data being transferred to/from the device.
 
 config MMC_BLOCK_IO_LOG
@@ -101,7 +100,4 @@
 	  I/O of each process every 1 second, and saves to ring buffer. The log
 	  can be displayed by "cat /sys/kernel/debug/blockio".
 	  The trace is default enabled on user and eng builts, say N here to
-	  disable it.
-=======
-	  operations on data being transferred to/from the device.
->>>>>>> 939882a8
+	  disable it.