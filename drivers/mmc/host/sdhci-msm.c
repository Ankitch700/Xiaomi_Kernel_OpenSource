/*
 * drivers/mmc/host/sdhci-msm.c - Qualcomm Technologies, Inc. MSM SDHCI Platform
 * driver source file
 *
 * Copyright (c) 2012-2018, The Linux Foundation. All rights reserved.
 *
 * This program is free software; you can redistribute it and/or modify
 * it under the terms of the GNU General Public License version 2 and
 * only version 2 as published by the Free Software Foundation.
 *
 * This program is distributed in the hope that it will be useful,
 * but WITHOUT ANY WARRANTY; without even the implied warranty of
 * MERCHANTABILITY or FITNESS FOR A PARTICULAR PURPOSE.  See the
 * GNU General Public License for more details.
 *
 */

#include <linux/module.h>
#include <linux/mmc/host.h>
#include <linux/mmc/card.h>
#include <linux/mmc/sdio_func.h>
#include <linux/gfp.h>
#include <linux/of.h>
#include <linux/of_device.h>
#include <linux/of_gpio.h>
#include <linux/regulator/consumer.h>
#include <linux/types.h>
#include <linux/input.h>
#include <linux/platform_device.h>
#include <linux/wait.h>
#include <linux/io.h>
#include <linux/delay.h>
#include <linux/scatterlist.h>
#include <linux/slab.h>
#include <linux/mmc/slot-gpio.h>
#include <linux/dma-mapping.h>
#include <linux/iopoll.h>
#include <linux/pinctrl/consumer.h>
#include <linux/iopoll.h>
#include <linux/msm-bus.h>
#include <linux/pm_runtime.h>
#include <trace/events/mmc.h>

#include "sdhci-msm.h"
#include "sdhci-msm-ice.h"
#include "cmdq_hci.h"

#define QOS_REMOVE_DELAY_MS	10
#define CORE_POWER		0x0
#define CORE_SW_RST		(1 << 7)

#define SDHCI_VER_100		0x2B

#define CORE_VERSION_STEP_MASK		0x0000FFFF
#define CORE_VERSION_MINOR_MASK		0x0FFF0000
#define CORE_VERSION_MINOR_SHIFT	16
#define CORE_VERSION_MAJOR_MASK		0xF0000000
#define CORE_VERSION_MAJOR_SHIFT	28
#define CORE_VERSION_TARGET_MASK	0x000000FF
#define SDHCI_MSM_VER_420               0x49

#define SWITCHABLE_SIGNALLING_VOL	(1 << 29)

#define CORE_VERSION_MAJOR_MASK		0xF0000000
#define CORE_VERSION_MAJOR_SHIFT	28

#define CORE_HC_MODE		0x78
#define HC_MODE_EN		0x1
#define FF_CLK_SW_RST_DIS	(1 << 13)

#define CORE_PWRCTL_BUS_OFF	0x01
#define CORE_PWRCTL_BUS_ON	(1 << 1)
#define CORE_PWRCTL_IO_LOW	(1 << 2)
#define CORE_PWRCTL_IO_HIGH	(1 << 3)

#define CORE_PWRCTL_BUS_SUCCESS	0x01
#define CORE_PWRCTL_BUS_FAIL	(1 << 1)
#define CORE_PWRCTL_IO_SUCCESS	(1 << 2)
#define CORE_PWRCTL_IO_FAIL	(1 << 3)

#define INT_MASK		0xF
#define MAX_PHASES		16

#define CORE_CMD_DAT_TRACK_SEL	(1 << 0)
#define CORE_DLL_EN		(1 << 16)
#define CORE_CDR_EN		(1 << 17)
#define CORE_CK_OUT_EN		(1 << 18)
#define CORE_CDR_EXT_EN		(1 << 19)
#define CORE_DLL_PDN		(1 << 29)
#define CORE_DLL_RST		(1 << 30)

#define CORE_DLL_LOCK		(1 << 7)
#define CORE_DDR_DLL_LOCK	(1 << 11)

#define CORE_CLK_PWRSAVE		(1 << 1)
#define CORE_VNDR_SPEC_ADMA_ERR_SIZE_EN	(1 << 7)
#define CORE_HC_MCLK_SEL_DFLT		(2 << 8)
#define CORE_HC_MCLK_SEL_HS400		(3 << 8)
#define CORE_HC_MCLK_SEL_MASK		(3 << 8)
#define CORE_HC_AUTO_CMD21_EN		(1 << 6)
#define CORE_IO_PAD_PWR_SWITCH_EN	(1 << 15)
#define CORE_IO_PAD_PWR_SWITCH	(1 << 16)
#define CORE_HC_SELECT_IN_EN	(1 << 18)
#define CORE_HC_SELECT_IN_HS400	(6 << 19)
#define CORE_HC_SELECT_IN_MASK	(7 << 19)
#define CORE_VENDOR_SPEC_POR_VAL	0xA1C

#define HC_SW_RST_WAIT_IDLE_DIS	(1 << 20)
#define HC_SW_RST_REQ (1 << 21)
#define CORE_ONE_MID_EN     (1 << 25)

#define CORE_8_BIT_SUPPORT		(1 << 18)
#define CORE_3_3V_SUPPORT		(1 << 24)
#define CORE_3_0V_SUPPORT		(1 << 25)
#define CORE_1_8V_SUPPORT		(1 << 26)
#define CORE_SYS_BUS_SUPPORT_64_BIT	BIT(28)

#define CORE_CSR_CDC_CTLR_CFG0		0x130
#define CORE_SW_TRIG_FULL_CALIB		(1 << 16)
#define CORE_HW_AUTOCAL_ENA		(1 << 17)

#define CORE_CSR_CDC_CTLR_CFG1		0x134
#define CORE_CSR_CDC_CAL_TIMER_CFG0	0x138
#define CORE_TIMER_ENA			(1 << 16)

#define CORE_CSR_CDC_CAL_TIMER_CFG1	0x13C
#define CORE_CSR_CDC_REFCOUNT_CFG	0x140
#define CORE_CSR_CDC_COARSE_CAL_CFG	0x144
#define CORE_CDC_OFFSET_CFG		0x14C
#define CORE_CSR_CDC_DELAY_CFG		0x150
#define CORE_CDC_SLAVE_DDA_CFG		0x160
#define CORE_CSR_CDC_STATUS0		0x164
#define CORE_CALIBRATION_DONE		(1 << 0)

#define CORE_CDC_ERROR_CODE_MASK	0x7000000

#define CQ_CMD_DBG_RAM	                0x110
#define CQ_CMD_DBG_RAM_WA               0x150
#define CQ_CMD_DBG_RAM_OL               0x154

#define CORE_CSR_CDC_GEN_CFG		0x178
#define CORE_CDC_SWITCH_BYPASS_OFF	(1 << 0)
#define CORE_CDC_SWITCH_RC_EN		(1 << 1)

#define CORE_CDC_T4_DLY_SEL		(1 << 0)
#define CORE_CMDIN_RCLK_EN		(1 << 1)
#define CORE_START_CDC_TRAFFIC		(1 << 6)

#define CORE_PWRSAVE_DLL	(1 << 3)
#define CORE_FIFO_ALT_EN	(1 << 10)
#define CORE_CMDEN_HS400_INPUT_MASK_CNT (1 << 13)

#define CORE_DDR_CAL_EN		(1 << 0)
#define CORE_FLL_CYCLE_CNT	(1 << 18)
#define CORE_DLL_CLOCK_DISABLE	(1 << 21)

#define DDR_CONFIG_POR_VAL		0x80040873
#define DLL_USR_CTL_POR_VAL		0x10800
#define ENABLE_DLL_LOCK_STATUS		(1 << 26)
#define FINE_TUNE_MODE_EN		(1 << 27)
#define BIAS_OK_SIGNAL			(1 << 29)
#define DLL_CONFIG_3_POR_VAL		0x10

/* 512 descriptors */
#define SDHCI_MSM_MAX_SEGMENTS  (1 << 9)
#define SDHCI_MSM_MMC_CLK_GATE_DELAY	200 /* msecs */

#define CORE_FREQ_100MHZ	(100 * 1000 * 1000)
#define TCXO_FREQ		19200000

#define INVALID_TUNING_PHASE	-1
#define sdhci_is_valid_gpio_wakeup_int(_h) ((_h)->pdata->sdiowakeup_irq >= 0)

#define NUM_TUNING_PHASES		16
#define MAX_DRV_TYPES_SUPPORTED_HS200	4
#define MSM_AUTOSUSPEND_DELAY_MS 100

struct sdhci_msm_offset {
	u32 CORE_MCI_DATA_CNT;
	u32 CORE_MCI_STATUS;
	u32 CORE_MCI_FIFO_CNT;
	u32 CORE_MCI_VERSION;
	u32 CORE_GENERICS;
	u32 CORE_TESTBUS_CONFIG;
	u32 CORE_TESTBUS_SEL2_BIT;
	u32 CORE_TESTBUS_ENA;
	u32 CORE_TESTBUS_SEL2;
	u32 CORE_PWRCTL_STATUS;
	u32 CORE_PWRCTL_MASK;
	u32 CORE_PWRCTL_CLEAR;
	u32 CORE_PWRCTL_CTL;
	u32 CORE_SDCC_DEBUG_REG;
	u32 CORE_DLL_CONFIG;
	u32 CORE_DLL_STATUS;
	u32 CORE_VENDOR_SPEC;
	u32 CORE_VENDOR_SPEC_ADMA_ERR_ADDR0;
	u32 CORE_VENDOR_SPEC_ADMA_ERR_ADDR1;
	u32 CORE_VENDOR_SPEC_FUNC2;
	u32 CORE_VENDOR_SPEC_CAPABILITIES0;
	u32 CORE_DDR_200_CFG;
	u32 CORE_VENDOR_SPEC3;
	u32 CORE_DLL_CONFIG_2;
	u32 CORE_DLL_CONFIG_3;
	u32 CORE_DDR_CONFIG;
<<<<<<< HEAD
=======
	u32 CORE_DDR_CONFIG_OLD; /* Applcable to sddcc minor ver < 0x49 only */
>>>>>>> 4e0853b7
	u32 CORE_DLL_USR_CTL; /* Present on SDCC5.1 onwards */
};

struct sdhci_msm_offset sdhci_msm_offset_mci_removed = {
	.CORE_MCI_DATA_CNT = 0x35C,
	.CORE_MCI_STATUS = 0x324,
	.CORE_MCI_FIFO_CNT = 0x308,
	.CORE_MCI_VERSION = 0x318,
	.CORE_GENERICS = 0x320,
	.CORE_TESTBUS_CONFIG = 0x32C,
	.CORE_TESTBUS_SEL2_BIT = 3,
	.CORE_TESTBUS_ENA = (1 << 31),
	.CORE_TESTBUS_SEL2 = (1 << 3),
	.CORE_PWRCTL_STATUS = 0x240,
	.CORE_PWRCTL_MASK = 0x244,
	.CORE_PWRCTL_CLEAR = 0x248,
	.CORE_PWRCTL_CTL = 0x24C,
	.CORE_SDCC_DEBUG_REG = 0x358,
	.CORE_DLL_CONFIG = 0x200,
	.CORE_DLL_STATUS = 0x208,
	.CORE_VENDOR_SPEC = 0x20C,
	.CORE_VENDOR_SPEC_ADMA_ERR_ADDR0 = 0x214,
	.CORE_VENDOR_SPEC_ADMA_ERR_ADDR1 = 0x218,
	.CORE_VENDOR_SPEC_FUNC2 = 0x210,
	.CORE_VENDOR_SPEC_CAPABILITIES0 = 0x21C,
	.CORE_DDR_200_CFG = 0x224,
	.CORE_VENDOR_SPEC3 = 0x250,
	.CORE_DLL_CONFIG_2 = 0x254,
	.CORE_DLL_CONFIG_3 = 0x258,
	.CORE_DDR_CONFIG = 0x25C,
	.CORE_DLL_USR_CTL = 0x388,
};

struct sdhci_msm_offset sdhci_msm_offset_mci_present = {
	.CORE_MCI_DATA_CNT = 0x30,
	.CORE_MCI_STATUS = 0x34,
	.CORE_MCI_FIFO_CNT = 0x44,
	.CORE_MCI_VERSION = 0x050,
	.CORE_GENERICS = 0x70,
	.CORE_TESTBUS_CONFIG = 0x0CC,
	.CORE_TESTBUS_SEL2_BIT = 4,
	.CORE_TESTBUS_ENA = (1 << 3),
	.CORE_TESTBUS_SEL2 = (1 << 4),
	.CORE_PWRCTL_STATUS = 0xDC,
	.CORE_PWRCTL_MASK = 0xE0,
	.CORE_PWRCTL_CLEAR = 0xE4,
	.CORE_PWRCTL_CTL = 0xE8,
	.CORE_SDCC_DEBUG_REG = 0x124,
	.CORE_DLL_CONFIG = 0x100,
	.CORE_DLL_STATUS = 0x108,
	.CORE_VENDOR_SPEC = 0x10C,
	.CORE_VENDOR_SPEC_ADMA_ERR_ADDR0 = 0x114,
	.CORE_VENDOR_SPEC_ADMA_ERR_ADDR1 = 0x118,
	.CORE_VENDOR_SPEC_FUNC2 = 0x110,
	.CORE_VENDOR_SPEC_CAPABILITIES0 = 0x11C,
	.CORE_DDR_200_CFG = 0x184,
	.CORE_VENDOR_SPEC3 = 0x1B0,
	.CORE_DLL_CONFIG_2 = 0x1B4,
	.CORE_DLL_CONFIG_3 = 0x1B8,
	.CORE_DDR_CONFIG_OLD = 0x1B8, /* Applicable to sdcc minor ver < 0x49 */
	.CORE_DDR_CONFIG = 0x1BC,
};

u8 sdhci_msm_readb_relaxed(struct sdhci_host *host, u32 offset)
{
	struct sdhci_pltfm_host *pltfm_host = sdhci_priv(host);
	struct sdhci_msm_host *msm_host = pltfm_host->priv;
	void __iomem *base_addr;

	if (msm_host->mci_removed)
		base_addr = host->ioaddr;
	else
		base_addr = msm_host->core_mem;

	return readb_relaxed(base_addr + offset);
}

u32 sdhci_msm_readl_relaxed(struct sdhci_host *host, u32 offset)
{
	struct sdhci_pltfm_host *pltfm_host = sdhci_priv(host);
	struct sdhci_msm_host *msm_host = pltfm_host->priv;
	void __iomem *base_addr;

	if (msm_host->mci_removed)
		base_addr = host->ioaddr;
	else
		base_addr = msm_host->core_mem;

	return readl_relaxed(base_addr + offset);
}

void sdhci_msm_writeb_relaxed(u8 val, struct sdhci_host *host, u32 offset)
{
	struct sdhci_pltfm_host *pltfm_host = sdhci_priv(host);
	struct sdhci_msm_host *msm_host = pltfm_host->priv;
	void __iomem *base_addr;

	if (msm_host->mci_removed)
		base_addr = host->ioaddr;
	else
		base_addr = msm_host->core_mem;

	writeb_relaxed(val, base_addr + offset);
}

void sdhci_msm_writel_relaxed(u32 val, struct sdhci_host *host, u32 offset)
{
	struct sdhci_pltfm_host *pltfm_host = sdhci_priv(host);
	struct sdhci_msm_host *msm_host = pltfm_host->priv;
	void __iomem *base_addr;

	if (msm_host->mci_removed)
		base_addr = host->ioaddr;
	else
		base_addr = msm_host->core_mem;

	writel_relaxed(val, base_addr + offset);
}

/* Timeout value to avoid infinite waiting for pwr_irq */
#define MSM_PWR_IRQ_TIMEOUT_MS 5000

static const u32 tuning_block_64[] = {
	0x00FF0FFF, 0xCCC3CCFF, 0xFFCC3CC3, 0xEFFEFFFE,
	0xDDFFDFFF, 0xFBFFFBFF, 0xFF7FFFBF, 0xEFBDF777,
	0xF0FFF0FF, 0x3CCCFC0F, 0xCFCC33CC, 0xEEFFEFFF,
	0xFDFFFDFF, 0xFFBFFFDF, 0xFFF7FFBB, 0xDE7B7FF7
};

static const u32 tuning_block_128[] = {
	0xFF00FFFF, 0x0000FFFF, 0xCCCCFFFF, 0xCCCC33CC,
	0xCC3333CC, 0xFFFFCCCC, 0xFFFFEEFF, 0xFFEEEEFF,
	0xFFDDFFFF, 0xDDDDFFFF, 0xBBFFFFFF, 0xBBFFFFFF,
	0xFFFFFFBB, 0xFFFFFF77, 0x77FF7777, 0xFFEEDDBB,
	0x00FFFFFF, 0x00FFFFFF, 0xCCFFFF00, 0xCC33CCCC,
	0x3333CCCC, 0xFFCCCCCC, 0xFFEEFFFF, 0xEEEEFFFF,
	0xDDFFFFFF, 0xDDFFFFFF, 0xFFFFFFDD, 0xFFFFFFBB,
	0xFFFFBBBB, 0xFFFF77FF, 0xFF7777FF, 0xEEDDBB77
};

/* global to hold each slot instance for debug */
static struct sdhci_msm_host *sdhci_slot[2];

static int disable_slots;
/* root can write, others read */
module_param(disable_slots, int, 0644);

static bool nocmdq;
module_param(nocmdq, bool, 0644);

enum vdd_io_level {
	/* set vdd_io_data->low_vol_level */
	VDD_IO_LOW,
	/* set vdd_io_data->high_vol_level */
	VDD_IO_HIGH,
	/*
	 * set whatever there in voltage_level (third argument) of
	 * sdhci_msm_set_vdd_io_vol() function.
	 */
	VDD_IO_SET_LEVEL,
};

/* MSM platform specific tuning */
static inline int msm_dll_poll_ck_out_en(struct sdhci_host *host,
						u8 poll)
{
	int rc = 0;
	u32 wait_cnt = 50;
	u8 ck_out_en = 0;
	struct mmc_host *mmc = host->mmc;
	struct sdhci_pltfm_host *pltfm_host = sdhci_priv(host);
	struct sdhci_msm_host *msm_host = pltfm_host->priv;
	const struct sdhci_msm_offset *msm_host_offset =
					msm_host->offset;

	/* poll for CK_OUT_EN bit.  max. poll time = 50us */
	ck_out_en = !!(readl_relaxed(host->ioaddr +
		msm_host_offset->CORE_DLL_CONFIG) & CORE_CK_OUT_EN);

	while (ck_out_en != poll) {
		if (--wait_cnt == 0) {
			pr_err("%s: %s: CK_OUT_EN bit is not %d\n",
				mmc_hostname(mmc), __func__, poll);
			rc = -ETIMEDOUT;
			goto out;
		}
		udelay(1);

		ck_out_en = !!(readl_relaxed(host->ioaddr +
			msm_host_offset->CORE_DLL_CONFIG) & CORE_CK_OUT_EN);
	}
out:
	return rc;
}

/*
 * Enable CDR to track changes of DAT lines and adjust sampling
 * point according to voltage/temperature variations
 */
static int msm_enable_cdr_cm_sdc4_dll(struct sdhci_host *host)
{
	int rc = 0;
	u32 config;
	struct sdhci_pltfm_host *pltfm_host = sdhci_priv(host);
	struct sdhci_msm_host *msm_host = pltfm_host->priv;
	const struct sdhci_msm_offset *msm_host_offset =
					msm_host->offset;

	config = readl_relaxed(host->ioaddr +
		msm_host_offset->CORE_DLL_CONFIG);
	config |= CORE_CDR_EN;
	config &= ~(CORE_CDR_EXT_EN | CORE_CK_OUT_EN);
	writel_relaxed(config, host->ioaddr +
		msm_host_offset->CORE_DLL_CONFIG);

	rc = msm_dll_poll_ck_out_en(host, 0);
	if (rc)
		goto err;

	writel_relaxed((readl_relaxed(host->ioaddr +
		msm_host_offset->CORE_DLL_CONFIG) | CORE_CK_OUT_EN),
		host->ioaddr + msm_host_offset->CORE_DLL_CONFIG);

	rc = msm_dll_poll_ck_out_en(host, 1);
	if (rc)
		goto err;
	goto out;
err:
	pr_err("%s: %s: failed\n", mmc_hostname(host->mmc), __func__);
out:
	return rc;
}

static ssize_t store_auto_cmd21(struct device *dev, struct device_attribute
				*attr, const char *buf, size_t count)
{
	struct sdhci_host *host = dev_get_drvdata(dev);
	struct sdhci_pltfm_host *pltfm_host = sdhci_priv(host);
	struct sdhci_msm_host *msm_host = pltfm_host->priv;
	u32 tmp;
	unsigned long flags;

	if (!kstrtou32(buf, 0, &tmp)) {
		spin_lock_irqsave(&host->lock, flags);
		msm_host->en_auto_cmd21 = !!tmp;
		spin_unlock_irqrestore(&host->lock, flags);
	}
	return count;
}

static ssize_t show_auto_cmd21(struct device *dev,
			       struct device_attribute *attr, char *buf)
{
	struct sdhci_host *host = dev_get_drvdata(dev);
	struct sdhci_pltfm_host *pltfm_host = sdhci_priv(host);
	struct sdhci_msm_host *msm_host = pltfm_host->priv;

	return snprintf(buf, PAGE_SIZE, "%d\n", msm_host->en_auto_cmd21);
}

/* MSM auto-tuning handler */
static int sdhci_msm_config_auto_tuning_cmd(struct sdhci_host *host,
					    bool enable,
					    u32 type)
{
	int rc = 0;
	struct sdhci_pltfm_host *pltfm_host = sdhci_priv(host);
	struct sdhci_msm_host *msm_host = pltfm_host->priv;
	const struct sdhci_msm_offset *msm_host_offset =
					msm_host->offset;
	u32 val = 0;

	if (!msm_host->en_auto_cmd21)
		return 0;

	if (type == MMC_SEND_TUNING_BLOCK_HS200)
		val = CORE_HC_AUTO_CMD21_EN;
	else
		return 0;

	if (enable) {
		rc = msm_enable_cdr_cm_sdc4_dll(host);
		writel_relaxed(readl_relaxed(host->ioaddr +
			msm_host_offset->CORE_VENDOR_SPEC) | val,
			host->ioaddr + msm_host_offset->CORE_VENDOR_SPEC);
	} else {
		writel_relaxed(readl_relaxed(host->ioaddr +
			msm_host_offset->CORE_VENDOR_SPEC) & ~val,
			host->ioaddr + msm_host_offset->CORE_VENDOR_SPEC);
	}
	return rc;
}

static int msm_config_cm_dll_phase(struct sdhci_host *host, u8 phase)
{
	int rc = 0;
	struct sdhci_pltfm_host *pltfm_host = sdhci_priv(host);
	struct sdhci_msm_host *msm_host = pltfm_host->priv;
	const struct sdhci_msm_offset *msm_host_offset =
					msm_host->offset;
	u8 grey_coded_phase_table[] = {0x0, 0x1, 0x3, 0x2, 0x6, 0x7, 0x5, 0x4,
					0xC, 0xD, 0xF, 0xE, 0xA, 0xB, 0x9,
					0x8};
	unsigned long flags;
	u32 config;
	struct mmc_host *mmc = host->mmc;

	pr_debug("%s: Enter %s\n", mmc_hostname(mmc), __func__);
	spin_lock_irqsave(&host->lock, flags);

	config = readl_relaxed(host->ioaddr +
		msm_host_offset->CORE_DLL_CONFIG);
	config &= ~(CORE_CDR_EN | CORE_CK_OUT_EN);
	config |= (CORE_CDR_EXT_EN | CORE_DLL_EN);
	writel_relaxed(config, host->ioaddr +
		msm_host_offset->CORE_DLL_CONFIG);

	/* Wait until CK_OUT_EN bit of DLL_CONFIG register becomes '0' */
	rc = msm_dll_poll_ck_out_en(host, 0);
	if (rc)
		goto err_out;

	/*
	 * Write the selected DLL clock output phase (0 ... 15)
	 * to CDR_SELEXT bit field of DLL_CONFIG register.
	 */
	writel_relaxed(((readl_relaxed(host->ioaddr +
			msm_host_offset->CORE_DLL_CONFIG)
			& ~(0xF << 20))
			| (grey_coded_phase_table[phase] << 20)),
			host->ioaddr + msm_host_offset->CORE_DLL_CONFIG);

	/* Set CK_OUT_EN bit of DLL_CONFIG register to 1. */
	writel_relaxed((readl_relaxed(host->ioaddr +
		msm_host_offset->CORE_DLL_CONFIG) | CORE_CK_OUT_EN),
		host->ioaddr + msm_host_offset->CORE_DLL_CONFIG);

	/* Wait until CK_OUT_EN bit of DLL_CONFIG register becomes '1' */
	rc = msm_dll_poll_ck_out_en(host, 1);
	if (rc)
		goto err_out;

	config = readl_relaxed(host->ioaddr +
		msm_host_offset->CORE_DLL_CONFIG);
	config |= CORE_CDR_EN;
	config &= ~CORE_CDR_EXT_EN;
	writel_relaxed(config, host->ioaddr +
		msm_host_offset->CORE_DLL_CONFIG);
	goto out;

err_out:
	pr_err("%s: %s: Failed to set DLL phase: %d\n",
		mmc_hostname(mmc), __func__, phase);
out:
	spin_unlock_irqrestore(&host->lock, flags);
	pr_debug("%s: Exit %s\n", mmc_hostname(mmc), __func__);
	return rc;
}

/*
 * Find out the greatest range of consecuitive selected
 * DLL clock output phases that can be used as sampling
 * setting for SD3.0 UHS-I card read operation (in SDR104
 * timing mode) or for eMMC4.5 card read operation (in
 * HS400/HS200 timing mode).
 * Select the 3/4 of the range and configure the DLL with the
 * selected DLL clock output phase.
 */

static int msm_find_most_appropriate_phase(struct sdhci_host *host,
				u8 *phase_table, u8 total_phases)
{
	int ret;
	u8 ranges[MAX_PHASES][MAX_PHASES] = { {0}, {0} };
	u8 phases_per_row[MAX_PHASES] = {0};
	int row_index = 0, col_index = 0, selected_row_index = 0, curr_max = 0;
	int i, cnt, phase_0_raw_index = 0, phase_15_raw_index = 0;
	bool phase_0_found = false, phase_15_found = false;
	struct mmc_host *mmc = host->mmc;

	pr_debug("%s: Enter %s\n", mmc_hostname(mmc), __func__);
	if (!total_phases || (total_phases > MAX_PHASES)) {
		pr_err("%s: %s: invalid argument: total_phases=%d\n",
			mmc_hostname(mmc), __func__, total_phases);
		return -EINVAL;
	}

	for (cnt = 0; cnt < total_phases; cnt++) {
		ranges[row_index][col_index] = phase_table[cnt];
		phases_per_row[row_index] += 1;
		col_index++;

		if ((cnt + 1) == total_phases) {
			continue;
		/* check if next phase in phase_table is consecutive or not */
		} else if ((phase_table[cnt] + 1) != phase_table[cnt + 1]) {
			row_index++;
			col_index = 0;
		}
	}

	if (row_index >= MAX_PHASES)
		return -EINVAL;

	/* Check if phase-0 is present in first valid window? */
	if (!ranges[0][0]) {
		phase_0_found = true;
		phase_0_raw_index = 0;
		/* Check if cycle exist between 2 valid windows */
		for (cnt = 1; cnt <= row_index; cnt++) {
			if (phases_per_row[cnt]) {
				for (i = 0; i < phases_per_row[cnt]; i++) {
					if (ranges[cnt][i] == 15) {
						phase_15_found = true;
						phase_15_raw_index = cnt;
						break;
					}
				}
			}
		}
	}

	/* If 2 valid windows form cycle then merge them as single window */
	if (phase_0_found && phase_15_found) {
		/* number of phases in raw where phase 0 is present */
		u8 phases_0 = phases_per_row[phase_0_raw_index];
		/* number of phases in raw where phase 15 is present */
		u8 phases_15 = phases_per_row[phase_15_raw_index];

		if (phases_0 + phases_15 >= MAX_PHASES)
			/*
			 * If there are more than 1 phase windows then total
			 * number of phases in both the windows should not be
			 * more than or equal to MAX_PHASES.
			 */
			return -EINVAL;

		/* Merge 2 cyclic windows */
		i = phases_15;
		for (cnt = 0; cnt < phases_0; cnt++) {
			ranges[phase_15_raw_index][i] =
				ranges[phase_0_raw_index][cnt];
			if (++i >= MAX_PHASES)
				break;
		}

		phases_per_row[phase_0_raw_index] = 0;
		phases_per_row[phase_15_raw_index] = phases_15 + phases_0;
	}

	for (cnt = 0; cnt <= row_index; cnt++) {
		if (phases_per_row[cnt] > curr_max) {
			curr_max = phases_per_row[cnt];
			selected_row_index = cnt;
		}
	}

	i = ((curr_max * 3) / 4);
	if (i)
		i--;

	ret = (int)ranges[selected_row_index][i];

	if (ret >= MAX_PHASES) {
		ret = -EINVAL;
		pr_err("%s: %s: invalid phase selected=%d\n",
			mmc_hostname(mmc), __func__, ret);
	}

	pr_debug("%s: Exit %s\n", mmc_hostname(mmc), __func__);
	return ret;
}

static inline void msm_cm_dll_set_freq(struct sdhci_host *host)
{
	u32 mclk_freq = 0;
	struct sdhci_pltfm_host *pltfm_host = sdhci_priv(host);
	struct sdhci_msm_host *msm_host = pltfm_host->priv;
	const struct sdhci_msm_offset *msm_host_offset =
					msm_host->offset;

	/* Program the MCLK value to MCLK_FREQ bit field */
	if (host->clock <= 112000000)
		mclk_freq = 0;
	else if (host->clock <= 125000000)
		mclk_freq = 1;
	else if (host->clock <= 137000000)
		mclk_freq = 2;
	else if (host->clock <= 150000000)
		mclk_freq = 3;
	else if (host->clock <= 162000000)
		mclk_freq = 4;
	else if (host->clock <= 175000000)
		mclk_freq = 5;
	else if (host->clock <= 187000000)
		mclk_freq = 6;
	else if (host->clock <= 208000000)
		mclk_freq = 7;

	writel_relaxed(((readl_relaxed(host->ioaddr +
			msm_host_offset->CORE_DLL_CONFIG)
			& ~(7 << 24)) | (mclk_freq << 24)),
			host->ioaddr + msm_host_offset->CORE_DLL_CONFIG);
}

/* Initialize the DLL (Programmable Delay Line ) */
static int msm_init_cm_dll(struct sdhci_host *host)
{
	struct sdhci_pltfm_host *pltfm_host = sdhci_priv(host);
	struct sdhci_msm_host *msm_host = pltfm_host->priv;
	const struct sdhci_msm_offset *msm_host_offset =
					msm_host->offset;
	struct mmc_host *mmc = host->mmc;
	int rc = 0;
	unsigned long flags;
	u32 wait_cnt;
	bool prev_pwrsave, curr_pwrsave;

	pr_debug("%s: Enter %s\n", mmc_hostname(mmc), __func__);
	spin_lock_irqsave(&host->lock, flags);
	prev_pwrsave = !!(readl_relaxed(host->ioaddr +
		msm_host_offset->CORE_VENDOR_SPEC) & CORE_CLK_PWRSAVE);
	curr_pwrsave = prev_pwrsave;
	/*
	 * Make sure that clock is always enabled when DLL
	 * tuning is in progress. Keeping PWRSAVE ON may
	 * turn off the clock. So let's disable the PWRSAVE
	 * here and re-enable it once tuning is completed.
	 */
	if (prev_pwrsave) {
		writel_relaxed((readl_relaxed(host->ioaddr +
			msm_host_offset->CORE_VENDOR_SPEC)
			& ~CORE_CLK_PWRSAVE), host->ioaddr +
			msm_host_offset->CORE_VENDOR_SPEC);
		curr_pwrsave = false;
	}

	if (msm_host->use_updated_dll_reset) {
		/* Disable the DLL clock */
		writel_relaxed((readl_relaxed(host->ioaddr +
				msm_host_offset->CORE_DLL_CONFIG)
				& ~CORE_CK_OUT_EN), host->ioaddr +
				msm_host_offset->CORE_DLL_CONFIG);

		writel_relaxed((readl_relaxed(host->ioaddr +
				msm_host_offset->CORE_DLL_CONFIG_2)
				| CORE_DLL_CLOCK_DISABLE), host->ioaddr +
				msm_host_offset->CORE_DLL_CONFIG_2);
	}

	/* Write 1 to DLL_RST bit of DLL_CONFIG register */
	writel_relaxed((readl_relaxed(host->ioaddr +
		msm_host_offset->CORE_DLL_CONFIG) | CORE_DLL_RST),
		host->ioaddr + msm_host_offset->CORE_DLL_CONFIG);

	/* Write 1 to DLL_PDN bit of DLL_CONFIG register */
	writel_relaxed((readl_relaxed(host->ioaddr +
		msm_host_offset->CORE_DLL_CONFIG) | CORE_DLL_PDN),
		host->ioaddr + msm_host_offset->CORE_DLL_CONFIG);

	if (msm_host->use_updated_dll_reset) {
		u32 mclk_freq = 0;

		switch (host->clock) {
		case 208000000:
		case 202000000:
		case 201500000:
		case 200000000:
			mclk_freq = 42;
			break;
		case 192000000:
			mclk_freq = 40;
			break;
		default:
			pr_err("%s: %s: Error. Unsupported clk freq\n",
				mmc_hostname(mmc), __func__);
			rc = -EINVAL;
			goto out;
		}

		if ((readl_relaxed(host->ioaddr +
					msm_host_offset->CORE_DLL_CONFIG_2)
					& CORE_FLL_CYCLE_CNT))
			mclk_freq *= 2;

		writel_relaxed(((readl_relaxed(host->ioaddr +
			msm_host_offset->CORE_DLL_CONFIG_2)
			& ~(0xFF << 10)) | (mclk_freq << 10)),
			host->ioaddr + msm_host_offset->CORE_DLL_CONFIG_2);
		/* wait for 5us before enabling DLL clock */
		udelay(5);
	}

	/* Write 0 to DLL_RST bit of DLL_CONFIG register */
	writel_relaxed((readl_relaxed(host->ioaddr +
			msm_host_offset->CORE_DLL_CONFIG) & ~CORE_DLL_RST),
			host->ioaddr + msm_host_offset->CORE_DLL_CONFIG);

	/* Write 0 to DLL_PDN bit of DLL_CONFIG register */
	writel_relaxed((readl_relaxed(host->ioaddr +
			msm_host_offset->CORE_DLL_CONFIG) & ~CORE_DLL_PDN),
			host->ioaddr + msm_host_offset->CORE_DLL_CONFIG);

	if (msm_host->use_updated_dll_reset) {
		/* Enable the DLL clock */
		writel_relaxed((readl_relaxed(host->ioaddr +
				msm_host_offset->CORE_DLL_CONFIG_2)
				& ~CORE_DLL_CLOCK_DISABLE), host->ioaddr +
				msm_host_offset->CORE_DLL_CONFIG_2);
	}

	/* Configure Tassadar DLL (Only applicable for 7FF projects) */
	if (msm_host->use_7nm_dll) {
		writel_relaxed(DLL_USR_CTL_POR_VAL | FINE_TUNE_MODE_EN |
			ENABLE_DLL_LOCK_STATUS | BIAS_OK_SIGNAL, host->ioaddr +
			msm_host_offset->CORE_DLL_USR_CTL);

		writel_relaxed(DLL_CONFIG_3_POR_VAL, host->ioaddr +
			msm_host_offset->CORE_DLL_CONFIG_3);
	}

	/* Set DLL_EN bit to 1. */
	writel_relaxed((readl_relaxed(host->ioaddr +
			msm_host_offset->CORE_DLL_CONFIG) | CORE_DLL_EN),
			host->ioaddr + msm_host_offset->CORE_DLL_CONFIG);

	/* Set CK_OUT_EN bit to 1. */
	writel_relaxed((readl_relaxed(host->ioaddr +
			msm_host_offset->CORE_DLL_CONFIG)
			| CORE_CK_OUT_EN), host->ioaddr +
			msm_host_offset->CORE_DLL_CONFIG);

	wait_cnt = 50;
	/* Wait until DLL_LOCK bit of DLL_STATUS register becomes '1' */
	while (!(readl_relaxed(host->ioaddr +
		msm_host_offset->CORE_DLL_STATUS) & CORE_DLL_LOCK)) {
		/* max. wait for 50us sec for LOCK bit to be set */
		if (--wait_cnt == 0) {
			pr_err("%s: %s: DLL failed to LOCK\n",
				mmc_hostname(mmc), __func__);
			rc = -ETIMEDOUT;
			goto out;
		}
		/* wait for 1us before polling again */
		udelay(1);
	}

out:
	/* Restore the correct PWRSAVE state */
	if (prev_pwrsave ^ curr_pwrsave) {
		u32 reg = readl_relaxed(host->ioaddr +
			msm_host_offset->CORE_VENDOR_SPEC);

		if (prev_pwrsave)
			reg |= CORE_CLK_PWRSAVE;
		else
			reg &= ~CORE_CLK_PWRSAVE;

		writel_relaxed(reg, host->ioaddr +
			msm_host_offset->CORE_VENDOR_SPEC);
	}

	spin_unlock_irqrestore(&host->lock, flags);
	pr_debug("%s: Exit %s\n", mmc_hostname(mmc), __func__);
	return rc;
}

static int sdhci_msm_cdclp533_calibration(struct sdhci_host *host)
{
	u32 calib_done;
	int ret = 0;
	int cdc_err = 0;
	struct sdhci_pltfm_host *pltfm_host = sdhci_priv(host);
	struct sdhci_msm_host *msm_host = pltfm_host->priv;
	const struct sdhci_msm_offset *msm_host_offset =
					msm_host->offset;

	pr_debug("%s: Enter %s\n", mmc_hostname(host->mmc), __func__);

	/* Write 0 to CDC_T4_DLY_SEL field in VENDOR_SPEC_DDR200_CFG */
	writel_relaxed((readl_relaxed(host->ioaddr +
			msm_host_offset->CORE_DDR_200_CFG)
			& ~CORE_CDC_T4_DLY_SEL),
			host->ioaddr + msm_host_offset->CORE_DDR_200_CFG);

	/* Write 0 to CDC_SWITCH_BYPASS_OFF field in CORE_CSR_CDC_GEN_CFG */
	writel_relaxed((readl_relaxed(host->ioaddr + CORE_CSR_CDC_GEN_CFG)
			& ~CORE_CDC_SWITCH_BYPASS_OFF),
			host->ioaddr + CORE_CSR_CDC_GEN_CFG);

	/* Write 1 to CDC_SWITCH_RC_EN field in CORE_CSR_CDC_GEN_CFG */
	writel_relaxed((readl_relaxed(host->ioaddr + CORE_CSR_CDC_GEN_CFG)
			| CORE_CDC_SWITCH_RC_EN),
			host->ioaddr + CORE_CSR_CDC_GEN_CFG);

	/* Write 0 to START_CDC_TRAFFIC field in CORE_DDR200_CFG */
	writel_relaxed((readl_relaxed(host->ioaddr +
			msm_host_offset->CORE_DDR_200_CFG)
			& ~CORE_START_CDC_TRAFFIC),
			host->ioaddr + msm_host_offset->CORE_DDR_200_CFG);

	/*
	 * Perform CDC Register Initialization Sequence
	 *
	 * CORE_CSR_CDC_CTLR_CFG0	0x11800EC
	 * CORE_CSR_CDC_CTLR_CFG1	0x3011111
	 * CORE_CSR_CDC_CAL_TIMER_CFG0	0x1201000
	 * CORE_CSR_CDC_CAL_TIMER_CFG1	0x4
	 * CORE_CSR_CDC_REFCOUNT_CFG	0xCB732020
	 * CORE_CSR_CDC_COARSE_CAL_CFG	0xB19
	 * CORE_CSR_CDC_DELAY_CFG	0x3AC
	 * CORE_CDC_OFFSET_CFG		0x0
	 * CORE_CDC_SLAVE_DDA_CFG	0x16334
	 */

	writel_relaxed(0x11800EC, host->ioaddr + CORE_CSR_CDC_CTLR_CFG0);
	writel_relaxed(0x3011111, host->ioaddr + CORE_CSR_CDC_CTLR_CFG1);
	writel_relaxed(0x1201000, host->ioaddr + CORE_CSR_CDC_CAL_TIMER_CFG0);
	writel_relaxed(0x4, host->ioaddr + CORE_CSR_CDC_CAL_TIMER_CFG1);
	writel_relaxed(0xCB732020, host->ioaddr + CORE_CSR_CDC_REFCOUNT_CFG);
	writel_relaxed(0xB19, host->ioaddr + CORE_CSR_CDC_COARSE_CAL_CFG);
	writel_relaxed(0x4E2, host->ioaddr + CORE_CSR_CDC_DELAY_CFG);
	writel_relaxed(0x0, host->ioaddr + CORE_CDC_OFFSET_CFG);
	writel_relaxed(0x16334, host->ioaddr + CORE_CDC_SLAVE_DDA_CFG);

	/* CDC HW Calibration */

	/* Write 1 to SW_TRIG_FULL_CALIB field in CORE_CSR_CDC_CTLR_CFG0 */
	writel_relaxed((readl_relaxed(host->ioaddr + CORE_CSR_CDC_CTLR_CFG0)
			| CORE_SW_TRIG_FULL_CALIB),
			host->ioaddr + CORE_CSR_CDC_CTLR_CFG0);

	/* Write 0 to SW_TRIG_FULL_CALIB field in CORE_CSR_CDC_CTLR_CFG0 */
	writel_relaxed((readl_relaxed(host->ioaddr + CORE_CSR_CDC_CTLR_CFG0)
			& ~CORE_SW_TRIG_FULL_CALIB),
			host->ioaddr + CORE_CSR_CDC_CTLR_CFG0);

	/* Write 1 to HW_AUTOCAL_ENA field in CORE_CSR_CDC_CTLR_CFG0 */
	writel_relaxed((readl_relaxed(host->ioaddr + CORE_CSR_CDC_CTLR_CFG0)
			| CORE_HW_AUTOCAL_ENA),
			host->ioaddr + CORE_CSR_CDC_CTLR_CFG0);

	/* Write 1 to TIMER_ENA field in CORE_CSR_CDC_CAL_TIMER_CFG0 */
	writel_relaxed((readl_relaxed(host->ioaddr +
			CORE_CSR_CDC_CAL_TIMER_CFG0) | CORE_TIMER_ENA),
			host->ioaddr + CORE_CSR_CDC_CAL_TIMER_CFG0);

	mb();

	/* Poll on CALIBRATION_DONE field in CORE_CSR_CDC_STATUS0 to be 1 */
	ret = readl_poll_timeout(host->ioaddr + CORE_CSR_CDC_STATUS0,
		 calib_done, (calib_done & CORE_CALIBRATION_DONE), 1, 50);

	if (ret == -ETIMEDOUT) {
		pr_err("%s: %s: CDC Calibration was not completed\n",
				mmc_hostname(host->mmc), __func__);
		goto out;
	}

	/* Verify CDC_ERROR_CODE field in CORE_CSR_CDC_STATUS0 is 0 */
	cdc_err = readl_relaxed(host->ioaddr + CORE_CSR_CDC_STATUS0)
			& CORE_CDC_ERROR_CODE_MASK;
	if (cdc_err) {
		pr_err("%s: %s: CDC Error Code %d\n",
			mmc_hostname(host->mmc), __func__, cdc_err);
		ret = -EINVAL;
		goto out;
	}

	/* Write 1 to START_CDC_TRAFFIC field in CORE_DDR200_CFG */
	writel_relaxed((readl_relaxed(host->ioaddr +
			msm_host_offset->CORE_DDR_200_CFG)
			| CORE_START_CDC_TRAFFIC),
			host->ioaddr + msm_host_offset->CORE_DDR_200_CFG);
out:
	pr_debug("%s: Exit %s, ret:%d\n", mmc_hostname(host->mmc),
			__func__, ret);
	return ret;
}

static int sdhci_msm_cm_dll_sdc4_calibration(struct sdhci_host *host)
{
	struct sdhci_pltfm_host *pltfm_host = sdhci_priv(host);
	struct sdhci_msm_host *msm_host = pltfm_host->priv;
	const struct sdhci_msm_offset *msm_host_offset =
					msm_host->offset;
	u32 dll_status;
	int ret = 0;

	pr_debug("%s: Enter %s\n", mmc_hostname(host->mmc), __func__);

	/*
	 * Reprogramming the value in case it might have been modified by
	 * bootloaders.
	 */
	if (msm_host->pdata->rclk_wa) {
		writel_relaxed(msm_host->pdata->ddr_config, host->ioaddr +
			msm_host_offset->CORE_DDR_CONFIG);
	} else if (msm_host->rclk_delay_fix) {
<<<<<<< HEAD
		writel_relaxed(DDR_CONFIG_2_POR_VAL, host->ioaddr +
			msm_host_offset->CORE_DDR_CONFIG);
	} else {
		ddr_config = DDR_CONFIG_POR_VAL &
				~DDR_CONFIG_PRG_RCLK_DLY_MASK;
		ddr_config |= DDR_CONFIG_PRG_RCLK_DLY;
		writel_relaxed(ddr_config, host->ioaddr +
			msm_host_offset->CORE_DLL_CONFIG_3);
=======
		writel_relaxed(DDR_CONFIG_POR_VAL, host->ioaddr +
			msm_host_offset->CORE_DDR_CONFIG);
	} else {
		writel_relaxed(DDR_CONFIG_POR_VAL, host->ioaddr +
			msm_host_offset->CORE_DDR_CONFIG_OLD);
>>>>>>> 4e0853b7
	}

	if (msm_host->enhanced_strobe && mmc_card_strobe(msm_host->mmc->card))
		writel_relaxed((readl_relaxed(host->ioaddr +
				msm_host_offset->CORE_DDR_200_CFG)
				| CORE_CMDIN_RCLK_EN), host->ioaddr +
				msm_host_offset->CORE_DDR_200_CFG);

	/* Write 1 to DDR_CAL_EN field in CORE_DLL_CONFIG_2 */
	writel_relaxed((readl_relaxed(host->ioaddr +
			msm_host_offset->CORE_DLL_CONFIG_2)
			| CORE_DDR_CAL_EN),
			host->ioaddr + msm_host_offset->CORE_DLL_CONFIG_2);

	/* Poll on DDR_DLL_LOCK bit in CORE_DLL_STATUS to be set */
	ret = readl_poll_timeout(host->ioaddr +
		 msm_host_offset->CORE_DLL_STATUS,
		 dll_status, (dll_status & CORE_DDR_DLL_LOCK), 10, 1000);

	if (ret == -ETIMEDOUT) {
		pr_err("%s: %s: CM_DLL_SDC4 Calibration was not completed\n",
				mmc_hostname(host->mmc), __func__);
		goto out;
	}

	/*
	 * set CORE_PWRSAVE_DLL bit in CORE_VENDOR_SPEC3.
	 * when MCLK is gated OFF, it is not gated for less than 0.5us
	 * and MCLK must be switched on for at-least 1us before DATA
	 * starts coming. Controllers with 14lpp tech DLL cannot
	 * guarantee above requirement. So PWRSAVE_DLL should not be
	 * turned on for host controllers using this DLL.
	 */
	if (!msm_host->use_14lpp_dll)
		writel_relaxed((readl_relaxed(host->ioaddr +
				msm_host_offset->CORE_VENDOR_SPEC3)
				| CORE_PWRSAVE_DLL), host->ioaddr +
				msm_host_offset->CORE_VENDOR_SPEC3);
	mb();
out:
	pr_debug("%s: Exit %s, ret:%d\n", mmc_hostname(host->mmc),
			__func__, ret);
	return ret;
}

static int sdhci_msm_enhanced_strobe(struct sdhci_host *host)
{
	int ret = 0;
	struct sdhci_pltfm_host *pltfm_host = sdhci_priv(host);
	struct sdhci_msm_host *msm_host = pltfm_host->priv;
	struct mmc_host *mmc = host->mmc;

	pr_debug("%s: Enter %s\n", mmc_hostname(host->mmc), __func__);

	if (!msm_host->enhanced_strobe || !mmc_card_strobe(mmc->card)) {
		pr_debug("%s: host/card does not support hs400 enhanced strobe\n",
				mmc_hostname(mmc));
		return -EINVAL;
	}

	if (msm_host->calibration_done ||
		!(mmc->ios.timing == MMC_TIMING_MMC_HS400)) {
		return 0;
	}

	/*
	 * Reset the tuning block.
	 */
	ret = msm_init_cm_dll(host);
	if (ret)
		goto out;

	ret = sdhci_msm_cm_dll_sdc4_calibration(host);
out:
	if (!ret)
		msm_host->calibration_done = true;
	pr_debug("%s: Exit %s, ret:%d\n", mmc_hostname(host->mmc),
			__func__, ret);
	return ret;
}

static int sdhci_msm_hs400_dll_calibration(struct sdhci_host *host)
{
	int ret = 0;
	struct sdhci_pltfm_host *pltfm_host = sdhci_priv(host);
	struct sdhci_msm_host *msm_host = pltfm_host->priv;
	const struct sdhci_msm_offset *msm_host_offset =
					msm_host->offset;

	pr_debug("%s: Enter %s\n", mmc_hostname(host->mmc), __func__);

	/*
	 * Retuning in HS400 (DDR mode) will fail, just reset the
	 * tuning block and restore the saved tuning phase.
	 */
	ret = msm_init_cm_dll(host);
	if (ret)
		goto out;

	/* Set the selected phase in delay line hw block */
	ret = msm_config_cm_dll_phase(host, msm_host->saved_tuning_phase);
	if (ret)
		goto out;

	/* Write 1 to CMD_DAT_TRACK_SEL field in DLL_CONFIG */
	writel_relaxed((readl_relaxed(host->ioaddr +
				msm_host_offset->CORE_DLL_CONFIG)
				| CORE_CMD_DAT_TRACK_SEL), host->ioaddr +
				msm_host_offset->CORE_DLL_CONFIG);

	if (msm_host->use_cdclp533)
		/* Calibrate CDCLP533 DLL HW */
		ret = sdhci_msm_cdclp533_calibration(host);
	else
		/* Calibrate CM_DLL_SDC4 HW */
		ret = sdhci_msm_cm_dll_sdc4_calibration(host);
out:
	pr_debug("%s: Exit %s, ret:%d\n", mmc_hostname(host->mmc),
			__func__, ret);
	return ret;
}

static void sdhci_msm_set_mmc_drv_type(struct sdhci_host *host, u32 opcode,
		u8 drv_type)
{
	struct mmc_command cmd = {0};
	struct mmc_request mrq = {NULL};
	struct mmc_host *mmc = host->mmc;
	u8 val = ((drv_type << 4) | 2);

	cmd.opcode = MMC_SWITCH;
	cmd.arg = (MMC_SWITCH_MODE_WRITE_BYTE << 24) |
		(EXT_CSD_HS_TIMING << 16) |
		(val << 8) |
		EXT_CSD_CMD_SET_NORMAL;
	cmd.flags = MMC_CMD_AC | MMC_RSP_R1B;
	/* 1 sec */
	cmd.busy_timeout = 1000 * 1000;

	memset(cmd.resp, 0, sizeof(cmd.resp));
	cmd.retries = 3;

	mrq.cmd = &cmd;
	cmd.data = NULL;

	mmc_wait_for_req(mmc, &mrq);
	pr_debug("%s: %s: set card drive type to %d\n",
			mmc_hostname(mmc), __func__,
			drv_type);
}

int sdhci_msm_execute_tuning(struct sdhci_host *host, u32 opcode)
{
	unsigned long flags;
	int tuning_seq_cnt = 3;
	u8 phase, *data_buf, tuned_phases[NUM_TUNING_PHASES], tuned_phase_cnt;
	const u32 *tuning_block_pattern = tuning_block_64;
	int size = sizeof(tuning_block_64); /* Tuning pattern size in bytes */
	int rc;
	struct mmc_host *mmc = host->mmc;
	struct mmc_ios	ios = host->mmc->ios;
	struct sdhci_pltfm_host *pltfm_host = sdhci_priv(host);
	struct sdhci_msm_host *msm_host = pltfm_host->priv;
	u8 drv_type = 0;
	bool drv_type_changed = false;
	struct mmc_card *card = host->mmc->card;
	int sts_retry;
	u8 last_good_phase = 0;

	/*
	 * Tuning is required for SDR104, HS200 and HS400 cards and
	 * if clock frequency is greater than 100MHz in these modes.
	 */
	if (host->clock <= CORE_FREQ_100MHZ ||
		!((ios.timing == MMC_TIMING_MMC_HS400) ||
		(ios.timing == MMC_TIMING_MMC_HS200) ||
		(ios.timing == MMC_TIMING_UHS_SDR104)))
		return 0;

	/*
	 * Don't allow re-tuning for CRC errors observed for any commands
	 * that are sent during tuning sequence itself.
	 */
	if (msm_host->tuning_in_progress)
		return 0;
	msm_host->tuning_in_progress = true;
	pr_debug("%s: Enter %s\n", mmc_hostname(mmc), __func__);

	/* CDC/SDC4 DLL HW calibration is only required for HS400 mode*/
	if (msm_host->tuning_done && !msm_host->calibration_done &&
		(mmc->ios.timing == MMC_TIMING_MMC_HS400)) {
		rc = sdhci_msm_hs400_dll_calibration(host);
		spin_lock_irqsave(&host->lock, flags);
		if (!rc)
			msm_host->calibration_done = true;
		spin_unlock_irqrestore(&host->lock, flags);
		goto out;
	}

	spin_lock_irqsave(&host->lock, flags);

	if ((opcode == MMC_SEND_TUNING_BLOCK_HS200) &&
		(mmc->ios.bus_width == MMC_BUS_WIDTH_8)) {
		tuning_block_pattern = tuning_block_128;
		size = sizeof(tuning_block_128);
	}
	spin_unlock_irqrestore(&host->lock, flags);

	data_buf = kmalloc(size, GFP_KERNEL);
	if (!data_buf) {
		rc = -ENOMEM;
		goto out;
	}

retry:
	tuned_phase_cnt = 0;

	/* first of all reset the tuning block */
	rc = msm_init_cm_dll(host);
	if (rc)
		goto kfree;

	phase = 0;
	do {
		struct mmc_command cmd = {0};
		struct mmc_data data = {0};
		struct mmc_request mrq = {
			.cmd = &cmd,
			.data = &data
		};
		struct scatterlist sg;
		struct mmc_command sts_cmd = {0};

		/* set the phase in delay line hw block */
		rc = msm_config_cm_dll_phase(host, phase);
		if (rc)
			goto kfree;

		cmd.opcode = opcode;
		cmd.flags = MMC_RSP_R1 | MMC_CMD_ADTC;

		data.blksz = size;
		data.blocks = 1;
		data.flags = MMC_DATA_READ;
		data.timeout_ns = 1000 * 1000 * 1000; /* 1 sec */

		data.sg = &sg;
		data.sg_len = 1;
		sg_init_one(&sg, data_buf, size);
		memset(data_buf, 0, size);
		mmc_wait_for_req(mmc, &mrq);

		if (card && (cmd.error || data.error)) {
			/*
			 * Set the dll to last known good phase while sending
			 * status command to ensure that status command won't
			 * fail due to bad phase.
			 */
			if (tuned_phase_cnt)
				last_good_phase =
					tuned_phases[tuned_phase_cnt-1];
			else if (msm_host->saved_tuning_phase !=
					INVALID_TUNING_PHASE)
				last_good_phase = msm_host->saved_tuning_phase;

			rc = msm_config_cm_dll_phase(host, last_good_phase);
			if (rc)
				goto kfree;

			sts_cmd.opcode = MMC_SEND_STATUS;
			sts_cmd.arg = card->rca << 16;
			sts_cmd.flags = MMC_RSP_R1 | MMC_CMD_AC;
			sts_retry = 5;
			while (sts_retry) {
				mmc_wait_for_cmd(mmc, &sts_cmd, 0);

				if (sts_cmd.error ||
				   (R1_CURRENT_STATE(sts_cmd.resp[0])
				   != R1_STATE_TRAN)) {
					sts_retry--;
					/*
					 * wait for at least 146 MCLK cycles for
					 * the card to move to TRANS state. As
					 * the MCLK would be min 200MHz for
					 * tuning, we need max 0.73us delay. To
					 * be on safer side 1ms delay is given.
					 */
					usleep_range(1000, 1200);
					pr_debug("%s: phase %d sts cmd err %d resp 0x%x\n",
						mmc_hostname(mmc), phase,
						sts_cmd.error, sts_cmd.resp[0]);
					continue;
				}
				break;
			};
		}

		if (!cmd.error && !data.error &&
			!memcmp(data_buf, tuning_block_pattern, size)) {
			/* tuning is successful at this tuning point */
			tuned_phases[tuned_phase_cnt++] = phase;
			pr_debug("%s: %s: found *** good *** phase = %d\n",
				mmc_hostname(mmc), __func__, phase);
		} else {
			/* Ignore crc errors occurred during tuning */
			if (cmd.error)
				mmc->err_stats[MMC_ERR_CMD_CRC]--;
			else if (data.error)
				mmc->err_stats[MMC_ERR_DAT_CRC]--;
			pr_debug("%s: %s: found ## bad ## phase = %d\n",
				mmc_hostname(mmc), __func__, phase);
		}
	} while (++phase < 16);

	if ((tuned_phase_cnt == NUM_TUNING_PHASES) &&
			card && mmc_card_mmc(card)) {
		/*
		 * If all phases pass then its a problem. So change the card's
		 * drive type to a different value, if supported and repeat
		 * tuning until at least one phase fails. Then set the original
		 * drive type back.
		 *
		 * If all the phases still pass after trying all possible
		 * drive types, then one of those 16 phases will be picked.
		 * This is no different from what was going on before the
		 * modification to change drive type and retune.
		 */
		pr_debug("%s: tuned phases count: %d\n", mmc_hostname(mmc),
				tuned_phase_cnt);

		/* set drive type to other value . default setting is 0x0 */
		while (++drv_type <= MAX_DRV_TYPES_SUPPORTED_HS200) {
			pr_debug("%s: trying different drive strength (%d)\n",
				mmc_hostname(mmc), drv_type);
			if (card->ext_csd.raw_driver_strength &
					(1 << drv_type)) {
				sdhci_msm_set_mmc_drv_type(host, opcode,
						drv_type);
				if (!drv_type_changed)
					drv_type_changed = true;
				goto retry;
			}
		}
	}

	/* reset drive type to default (50 ohm) if changed */
	if (drv_type_changed)
		sdhci_msm_set_mmc_drv_type(host, opcode, 0);

	if (tuned_phase_cnt) {
		rc = msm_find_most_appropriate_phase(host, tuned_phases,
							tuned_phase_cnt);
		if (rc < 0)
			goto kfree;
		else
			phase = (u8)rc;

		/*
		 * Finally set the selected phase in delay
		 * line hw block.
		 */
		rc = msm_config_cm_dll_phase(host, phase);
		if (rc)
			goto kfree;
		msm_host->saved_tuning_phase = phase;
		pr_debug("%s: %s: finally setting the tuning phase to %d\n",
				mmc_hostname(mmc), __func__, phase);
	} else {
		if (--tuning_seq_cnt)
			goto retry;
		/* tuning failed */
		pr_err("%s: %s: no tuning point found\n",
			mmc_hostname(mmc), __func__);
		rc = -EIO;
	}

kfree:
	kfree(data_buf);
out:
	spin_lock_irqsave(&host->lock, flags);
	if (!rc)
		msm_host->tuning_done = true;
	spin_unlock_irqrestore(&host->lock, flags);
	msm_host->tuning_in_progress = false;
	pr_debug("%s: Exit %s, err(%d)\n", mmc_hostname(mmc), __func__, rc);
	return rc;
}

static int sdhci_msm_setup_gpio(struct sdhci_msm_pltfm_data *pdata, bool enable)
{
	struct sdhci_msm_gpio_data *curr;
	int i, ret = 0;

	curr = pdata->pin_data->gpio_data;
	for (i = 0; i < curr->size; i++) {
		if (!gpio_is_valid(curr->gpio[i].no)) {
			ret = -EINVAL;
			pr_err("%s: Invalid gpio = %d\n", __func__,
					curr->gpio[i].no);
			goto free_gpios;
		}
		if (enable) {
			ret = gpio_request(curr->gpio[i].no,
						curr->gpio[i].name);
			if (ret) {
				pr_err("%s: gpio_request(%d, %s) failed %d\n",
					__func__, curr->gpio[i].no,
					curr->gpio[i].name, ret);
				goto free_gpios;
			}
			curr->gpio[i].is_enabled = true;
		} else {
			gpio_free(curr->gpio[i].no);
			curr->gpio[i].is_enabled = false;
		}
	}
	return ret;

free_gpios:
	for (i--; i >= 0; i--) {
		gpio_free(curr->gpio[i].no);
		curr->gpio[i].is_enabled = false;
	}
	return ret;
}

static int sdhci_msm_config_pinctrl_drv_type(struct sdhci_msm_pltfm_data *pdata,
		unsigned int clock)
{
	int ret = 0;

	if (clock > 150000000) {
		if (pdata->pctrl_data->pins_drv_type_200MHz)
			ret = pinctrl_select_state(pdata->pctrl_data->pctrl,
				pdata->pctrl_data->pins_drv_type_200MHz);
	} else if (clock > 75000000) {
		if (pdata->pctrl_data->pins_drv_type_100MHz)
			ret = pinctrl_select_state(pdata->pctrl_data->pctrl,
				pdata->pctrl_data->pins_drv_type_100MHz);
	} else if (clock > 400000) {
		if (pdata->pctrl_data->pins_drv_type_50MHz)
			ret = pinctrl_select_state(pdata->pctrl_data->pctrl,
				pdata->pctrl_data->pins_drv_type_50MHz);
	} else {
		if (pdata->pctrl_data->pins_drv_type_400KHz)
			ret = pinctrl_select_state(pdata->pctrl_data->pctrl,
				pdata->pctrl_data->pins_drv_type_400KHz);
	}

	return ret;
}

static int sdhci_msm_setup_pinctrl(struct sdhci_msm_pltfm_data *pdata,
		bool enable)
{
	int ret = 0;

	if (enable)
		ret = pinctrl_select_state(pdata->pctrl_data->pctrl,
			pdata->pctrl_data->pins_active);
	else
		ret = pinctrl_select_state(pdata->pctrl_data->pctrl,
			pdata->pctrl_data->pins_sleep);

	if (ret < 0)
		pr_err("%s state for pinctrl failed with %d\n",
			enable ? "Enabling" : "Disabling", ret);

	return ret;
}

static int sdhci_msm_setup_pins(struct sdhci_msm_pltfm_data *pdata, bool enable)
{
	int ret = 0;

	if  (pdata->pin_cfg_sts == enable) {
		return 0;
	} else if (pdata->pctrl_data) {
		ret = sdhci_msm_setup_pinctrl(pdata, enable);
		goto out;
	} else if (!pdata->pin_data) {
		return 0;
	}

	if (pdata->pin_data->is_gpio)
		ret = sdhci_msm_setup_gpio(pdata, enable);
out:
	if (!ret)
		pdata->pin_cfg_sts = enable;

	return ret;
}

static int sdhci_msm_dt_get_array(struct device *dev, const char *prop_name,
				 u32 **out, int *len, u32 size)
{
	int ret = 0;
	struct device_node *np = dev->of_node;
	size_t sz;
	u32 *arr = NULL;

	if (!of_get_property(np, prop_name, len)) {
		ret = -EINVAL;
		goto out;
	}
	sz = *len = *len / sizeof(*arr);
	if (sz <= 0 || (size > 0 && (sz > size))) {
		dev_err(dev, "%s invalid size\n", prop_name);
		ret = -EINVAL;
		goto out;
	}

	arr = devm_kzalloc(dev, sz * sizeof(*arr), GFP_KERNEL);
	if (!arr) {
		ret = -ENOMEM;
		goto out;
	}

	ret = of_property_read_u32_array(np, prop_name, arr, sz);
	if (ret < 0) {
		dev_err(dev, "%s failed reading array %d\n", prop_name, ret);
		goto out;
	}
	*out = arr;
out:
	if (ret)
		*len = 0;
	return ret;
}

#define MAX_PROP_SIZE 32
static int sdhci_msm_dt_parse_vreg_info(struct device *dev,
		struct sdhci_msm_reg_data **vreg_data, const char *vreg_name)
{
	int len, ret = 0;
	const __be32 *prop;
	char prop_name[MAX_PROP_SIZE];
	struct sdhci_msm_reg_data *vreg;
	struct device_node *np = dev->of_node;

	snprintf(prop_name, MAX_PROP_SIZE, "%s-supply", vreg_name);
	if (!of_parse_phandle(np, prop_name, 0)) {
		dev_info(dev, "No vreg data found for %s\n", vreg_name);
		return ret;
	}

	vreg = devm_kzalloc(dev, sizeof(*vreg), GFP_KERNEL);
	if (!vreg) {
		ret = -ENOMEM;
		return ret;
	}

	vreg->name = vreg_name;

	snprintf(prop_name, MAX_PROP_SIZE,
			"qcom,%s-always-on", vreg_name);
	if (of_get_property(np, prop_name, NULL))
		vreg->is_always_on = true;

	snprintf(prop_name, MAX_PROP_SIZE,
			"qcom,%s-lpm-sup", vreg_name);
	if (of_get_property(np, prop_name, NULL))
		vreg->lpm_sup = true;

	snprintf(prop_name, MAX_PROP_SIZE,
			"qcom,%s-voltage-level", vreg_name);
	prop = of_get_property(np, prop_name, &len);
	if (!prop || (len != (2 * sizeof(__be32)))) {
		dev_warn(dev, "%s %s property\n",
			prop ? "invalid format" : "no", prop_name);
	} else {
		vreg->low_vol_level = be32_to_cpup(&prop[0]);
		vreg->high_vol_level = be32_to_cpup(&prop[1]);
	}

	snprintf(prop_name, MAX_PROP_SIZE,
			"qcom,%s-current-level", vreg_name);
	prop = of_get_property(np, prop_name, &len);
	if (!prop || (len != (2 * sizeof(__be32)))) {
		dev_warn(dev, "%s %s property\n",
			prop ? "invalid format" : "no", prop_name);
	} else {
		vreg->lpm_uA = be32_to_cpup(&prop[0]);
		vreg->hpm_uA = be32_to_cpup(&prop[1]);
	}

	*vreg_data = vreg;
	dev_dbg(dev, "%s: %s %s vol=[%d %d]uV, curr=[%d %d]uA\n",
		vreg->name, vreg->is_always_on ? "always_on," : "",
		vreg->lpm_sup ? "lpm_sup," : "", vreg->low_vol_level,
		vreg->high_vol_level, vreg->lpm_uA, vreg->hpm_uA);

	return ret;
}

static int sdhci_msm_parse_pinctrl_info(struct device *dev,
		struct sdhci_msm_pltfm_data *pdata)
{
	struct sdhci_pinctrl_data *pctrl_data;
	struct pinctrl *pctrl;
	int ret = 0;

	/* Try to obtain pinctrl handle */
	pctrl = devm_pinctrl_get(dev);
	if (IS_ERR(pctrl)) {
		ret = PTR_ERR(pctrl);
		goto out;
	}
	pctrl_data = devm_kzalloc(dev, sizeof(*pctrl_data), GFP_KERNEL);
	if (!pctrl_data) {
		ret = -ENOMEM;
		goto out;
	}
	pctrl_data->pctrl = pctrl;
	/* Look-up and keep the states handy to be used later */
	pctrl_data->pins_active = pinctrl_lookup_state(
			pctrl_data->pctrl, "active");
	if (IS_ERR(pctrl_data->pins_active)) {
		ret = PTR_ERR(pctrl_data->pins_active);
		dev_err(dev, "Could not get active pinstates, err:%d\n", ret);
		goto out;
	}
	pctrl_data->pins_sleep = pinctrl_lookup_state(
			pctrl_data->pctrl, "sleep");
	if (IS_ERR(pctrl_data->pins_sleep)) {
		ret = PTR_ERR(pctrl_data->pins_sleep);
		dev_err(dev, "Could not get sleep pinstates, err:%d\n", ret);
		goto out;
	}

	pctrl_data->pins_drv_type_400KHz = pinctrl_lookup_state(
			pctrl_data->pctrl, "ds_400KHz");
	if (IS_ERR(pctrl_data->pins_drv_type_400KHz)) {
		dev_dbg(dev, "Could not get 400K pinstates, err:%d\n", ret);
		pctrl_data->pins_drv_type_400KHz = NULL;
	}

	pctrl_data->pins_drv_type_50MHz = pinctrl_lookup_state(
			pctrl_data->pctrl, "ds_50MHz");
	if (IS_ERR(pctrl_data->pins_drv_type_50MHz)) {
		dev_dbg(dev, "Could not get 50M pinstates, err:%d\n", ret);
		pctrl_data->pins_drv_type_50MHz = NULL;
	}

	pctrl_data->pins_drv_type_100MHz = pinctrl_lookup_state(
			pctrl_data->pctrl, "ds_100MHz");
	if (IS_ERR(pctrl_data->pins_drv_type_100MHz)) {
		dev_dbg(dev, "Could not get 100M pinstates, err:%d\n", ret);
		pctrl_data->pins_drv_type_100MHz = NULL;
	}

	pctrl_data->pins_drv_type_200MHz = pinctrl_lookup_state(
			pctrl_data->pctrl, "ds_200MHz");
	if (IS_ERR(pctrl_data->pins_drv_type_200MHz)) {
		dev_dbg(dev, "Could not get 200M pinstates, err:%d\n", ret);
		pctrl_data->pins_drv_type_200MHz = NULL;
	}

	pdata->pctrl_data = pctrl_data;
out:
	return ret;
}

#define GPIO_NAME_MAX_LEN 32
static int sdhci_msm_dt_parse_gpio_info(struct device *dev,
		struct sdhci_msm_pltfm_data *pdata)
{
	int ret = 0, cnt, i;
	struct sdhci_msm_pin_data *pin_data;
	struct device_node *np = dev->of_node;

	ret = sdhci_msm_parse_pinctrl_info(dev, pdata);
	if (!ret) {
		goto out;
	} else if (ret == -EPROBE_DEFER) {
		dev_err(dev, "Pinctrl framework not registered, err:%d\n", ret);
		goto out;
	} else {
		dev_err(dev, "Parsing Pinctrl failed with %d, falling back on GPIO lib\n",
			ret);
		ret = 0;
	}
	pin_data = devm_kzalloc(dev, sizeof(*pin_data), GFP_KERNEL);
	if (!pin_data) {
		ret = -ENOMEM;
		goto out;
	}

	cnt = of_gpio_count(np);
	if (cnt > 0) {
		pin_data->gpio_data = devm_kzalloc(dev,
				sizeof(struct sdhci_msm_gpio_data), GFP_KERNEL);
		if (!pin_data->gpio_data) {
			ret = -ENOMEM;
			goto out;
		}
		pin_data->gpio_data->size = cnt;
		pin_data->gpio_data->gpio = devm_kzalloc(dev, cnt *
				sizeof(struct sdhci_msm_gpio), GFP_KERNEL);

		if (!pin_data->gpio_data->gpio) {
			ret = -ENOMEM;
			goto out;
		}

		for (i = 0; i < cnt; i++) {
			const char *name = NULL;
			char result[GPIO_NAME_MAX_LEN];

			pin_data->gpio_data->gpio[i].no = of_get_gpio(np, i);
			of_property_read_string_index(np,
					"qcom,gpio-names", i, &name);

			snprintf(result, GPIO_NAME_MAX_LEN, "%s-%s",
					dev_name(dev), name ? name : "?");
			pin_data->gpio_data->gpio[i].name = result;
			dev_dbg(dev, "%s: gpio[%s] = %d\n", __func__,
					pin_data->gpio_data->gpio[i].name,
					pin_data->gpio_data->gpio[i].no);
		}
	}
	pdata->pin_data = pin_data;
out:
	if (ret)
		dev_err(dev, "%s failed with err %d\n", __func__, ret);
	return ret;
}

#ifdef CONFIG_SMP
static inline void parse_affine_irq(struct sdhci_msm_pltfm_data *pdata)
{
	pdata->pm_qos_data.irq_req_type = PM_QOS_REQ_AFFINE_IRQ;
}
#else
static inline void parse_affine_irq(struct sdhci_msm_pltfm_data *pdata) { }
#endif

static int sdhci_msm_pm_qos_parse_irq(struct device *dev,
		struct sdhci_msm_pltfm_data *pdata)
{
	struct device_node *np = dev->of_node;
	const char *str;
	u32 cpu;
	int ret = 0;
	int i;

	pdata->pm_qos_data.irq_valid = false;
	pdata->pm_qos_data.irq_req_type = PM_QOS_REQ_AFFINE_CORES;
	if (!of_property_read_string(np, "qcom,pm-qos-irq-type", &str) &&
		!strcmp(str, "affine_irq")) {
		parse_affine_irq(pdata);
	}

	/* must specify cpu for "affine_cores" type */
	if (pdata->pm_qos_data.irq_req_type == PM_QOS_REQ_AFFINE_CORES) {
		pdata->pm_qos_data.irq_cpu = -1;
		ret = of_property_read_u32(np, "qcom,pm-qos-irq-cpu", &cpu);
		if (ret) {
			dev_err(dev, "%s: error %d reading irq cpu\n", __func__,
				ret);
			goto out;
		}
		if (cpu < 0 || cpu >= num_possible_cpus()) {
			dev_err(dev, "%s: invalid irq cpu %d (NR_CPUS=%d)\n",
				__func__, cpu, num_possible_cpus());
			ret = -EINVAL;
			goto out;
		}
		pdata->pm_qos_data.irq_cpu = cpu;
	}

	if (of_property_count_u32_elems(np, "qcom,pm-qos-irq-latency") !=
		SDHCI_POWER_POLICY_NUM) {
		dev_err(dev, "%s: could not read %d values for 'qcom,pm-qos-irq-latency'\n",
			__func__, SDHCI_POWER_POLICY_NUM);
		ret = -EINVAL;
		goto out;
	}

	for (i = 0; i < SDHCI_POWER_POLICY_NUM; i++)
		of_property_read_u32_index(np, "qcom,pm-qos-irq-latency", i,
			&pdata->pm_qos_data.irq_latency.latency[i]);

	pdata->pm_qos_data.irq_valid = true;
out:
	return ret;
}

static int sdhci_msm_pm_qos_parse_cpu_groups(struct device *dev,
		struct sdhci_msm_pltfm_data *pdata)
{
	struct device_node *np = dev->of_node;
	u32 mask;
	int nr_groups;
	int ret;
	int i;

	/* Read cpu group mapping */
	nr_groups = of_property_count_u32_elems(np, "qcom,pm-qos-cpu-groups");
	if (nr_groups <= 0) {
		ret = -EINVAL;
		goto out;
	}
	pdata->pm_qos_data.cpu_group_map.nr_groups = nr_groups;
	pdata->pm_qos_data.cpu_group_map.mask =
		kcalloc(nr_groups, sizeof(cpumask_t), GFP_KERNEL);
	if (!pdata->pm_qos_data.cpu_group_map.mask) {
		ret = -ENOMEM;
		goto out;
	}

	for (i = 0; i < nr_groups; i++) {
		of_property_read_u32_index(np, "qcom,pm-qos-cpu-groups",
			i, &mask);

		pdata->pm_qos_data.cpu_group_map.mask[i].bits[0] = mask;
		if (!cpumask_subset(&pdata->pm_qos_data.cpu_group_map.mask[i],
			cpu_possible_mask)) {
			dev_err(dev, "%s: invalid mask 0x%x of cpu group #%d\n",
				__func__, mask, i);
			ret = -EINVAL;
			goto free_res;
		}
	}
	return 0;

free_res:
	kfree(pdata->pm_qos_data.cpu_group_map.mask);
out:
	return ret;
}

static int sdhci_msm_pm_qos_parse_latency(struct device *dev, const char *name,
		int nr_groups, struct sdhci_msm_pm_qos_latency **latency)
{
	struct device_node *np = dev->of_node;
	struct sdhci_msm_pm_qos_latency *values;
	int ret;
	int i;
	int group;
	int cfg;

	ret = of_property_count_u32_elems(np, name);
	if (ret > 0 && ret != SDHCI_POWER_POLICY_NUM * nr_groups) {
		dev_err(dev, "%s: invalid number of values for property %s: expected=%d actual=%d\n",
			__func__, name,	SDHCI_POWER_POLICY_NUM * nr_groups,
			ret);
		return -EINVAL;
	} else if (ret < 0) {
		return ret;
	}

	values = kcalloc(nr_groups, sizeof(struct sdhci_msm_pm_qos_latency),
			GFP_KERNEL);
	if (!values)
		return -ENOMEM;

	for (i = 0; i < SDHCI_POWER_POLICY_NUM * nr_groups; i++) {
		group = i / SDHCI_POWER_POLICY_NUM;
		cfg = i % SDHCI_POWER_POLICY_NUM;
		of_property_read_u32_index(np, name, i,
				&(values[group].latency[cfg]));
	}

	*latency = values;
	return 0;
}

static void sdhci_msm_pm_qos_parse(struct device *dev,
				struct sdhci_msm_pltfm_data *pdata)
{
	if (sdhci_msm_pm_qos_parse_irq(dev, pdata))
		dev_notice(dev, "%s: PM QoS voting for IRQ will be disabled\n",
			__func__);

	if (!sdhci_msm_pm_qos_parse_cpu_groups(dev, pdata)) {
		pdata->pm_qos_data.cmdq_valid =
			!sdhci_msm_pm_qos_parse_latency(dev,
				"qcom,pm-qos-cmdq-latency-us",
				pdata->pm_qos_data.cpu_group_map.nr_groups,
				&pdata->pm_qos_data.cmdq_latency);
		pdata->pm_qos_data.legacy_valid =
			!sdhci_msm_pm_qos_parse_latency(dev,
				"qcom,pm-qos-legacy-latency-us",
				pdata->pm_qos_data.cpu_group_map.nr_groups,
				&pdata->pm_qos_data.latency);
		if (!pdata->pm_qos_data.cmdq_valid &&
			!pdata->pm_qos_data.legacy_valid) {
			/* clean-up previously allocated arrays */
			kfree(pdata->pm_qos_data.latency);
			kfree(pdata->pm_qos_data.cmdq_latency);
			dev_err(dev, "%s: invalid PM QoS latency values. Voting for cpu group will be disabled\n",
				__func__);
		}
	} else {
		dev_notice(dev, "%s: PM QoS voting for cpu group will be disabled\n",
			__func__);
	}
}

/* Parse platform data */
static
struct sdhci_msm_pltfm_data *sdhci_msm_populate_pdata(struct device *dev,
						struct sdhci_msm_host *msm_host)
{
	struct sdhci_msm_pltfm_data *pdata = NULL;
	struct device_node *np = dev->of_node;
	u32 bus_width = 0;
	int len, i;
	int clk_table_len;
	u32 *clk_table = NULL;
	int ice_clk_table_len;
	u32 *ice_clk_table = NULL;
	enum of_gpio_flags flags = OF_GPIO_ACTIVE_LOW;
	const char *lower_bus_speed = NULL;
	int bus_clk_table_len;
	u32 *bus_clk_table = NULL;

	pdata = devm_kzalloc(dev, sizeof(*pdata), GFP_KERNEL);
	if (!pdata)
		goto out;

	pdata->status_gpio = of_get_named_gpio_flags(np, "cd-gpios", 0, &flags);
	if (gpio_is_valid(pdata->status_gpio) && !(flags & OF_GPIO_ACTIVE_LOW))
		pdata->caps2 |= MMC_CAP2_CD_ACTIVE_HIGH;

	of_property_read_u32(np, "qcom,bus-width", &bus_width);
	if (bus_width == 8)
		pdata->mmc_bus_width = MMC_CAP_8_BIT_DATA;
	else if (bus_width == 4)
		pdata->mmc_bus_width = MMC_CAP_4_BIT_DATA;
	else {
		dev_notice(dev, "invalid bus-width, default to 1-bit mode\n");
		pdata->mmc_bus_width = 0;
	}

	if (sdhci_msm_dt_get_array(dev, "qcom,devfreq,freq-table",
			&msm_host->mmc->clk_scaling.pltfm_freq_table,
			&msm_host->mmc->clk_scaling.pltfm_freq_table_sz, 0))
		pr_debug("%s: no clock scaling frequencies were supplied\n",
			dev_name(dev));
	else if (!msm_host->mmc->clk_scaling.pltfm_freq_table ||
			!msm_host->mmc->clk_scaling.pltfm_freq_table_sz)
		dev_err(dev, "bad dts clock scaling frequencies\n");

	/*
	 * Few hosts can support DDR52 mode at the same lower
	 * system voltage corner as high-speed mode. In such cases,
	 * it is always better to put it in DDR mode which will
	 * improve the performance without any power impact.
	 */
	if (!of_property_read_string(np, "qcom,scaling-lower-bus-speed-mode",
				&lower_bus_speed)) {
		if (!strcmp(lower_bus_speed, "DDR52"))
			msm_host->mmc->clk_scaling.lower_bus_speed_mode |=
				MMC_SCALING_LOWER_DDR52_MODE;
	}

	if (sdhci_msm_dt_get_array(dev, "qcom,clk-rates",
			&clk_table, &clk_table_len, 0)) {
		dev_err(dev, "failed parsing supported clock rates\n");
		goto out;
	}
	if (!clk_table || !clk_table_len) {
		dev_err(dev, "Invalid clock table\n");
		goto out;
	}
	pdata->sup_clk_table = clk_table;
	pdata->sup_clk_cnt = clk_table_len;

	if (!sdhci_msm_dt_get_array(dev, "qcom,bus-aggr-clk-rates",
			&bus_clk_table, &bus_clk_table_len, 0)) {
		if (bus_clk_table && bus_clk_table_len) {
			pdata->bus_clk_table = bus_clk_table;
			pdata->bus_clk_cnt = bus_clk_table_len;
		}
	}

	if (msm_host->ice.pdev) {
		if (sdhci_msm_dt_get_array(dev, "qcom,ice-clk-rates",
				&ice_clk_table, &ice_clk_table_len, 0)) {
			dev_err(dev, "failed parsing supported ice clock rates\n");
			goto out;
		}
		if (!ice_clk_table || !ice_clk_table_len) {
			dev_err(dev, "Invalid clock table\n");
			goto out;
		}
		if (ice_clk_table_len != 2) {
			dev_err(dev, "Need max and min frequencies in the table\n");
			goto out;
		}
		pdata->sup_ice_clk_table = ice_clk_table;
		pdata->sup_ice_clk_cnt = ice_clk_table_len;
		pdata->ice_clk_max = pdata->sup_ice_clk_table[0];
		pdata->ice_clk_min = pdata->sup_ice_clk_table[1];
		dev_dbg(dev, "supported ICE clock rates (Hz): max: %u min: %u\n",
				pdata->ice_clk_max, pdata->ice_clk_min);
	}

	pdata->vreg_data = devm_kzalloc(dev, sizeof(struct
						    sdhci_msm_slot_reg_data),
					GFP_KERNEL);
	if (!pdata->vreg_data) {
		dev_err(dev, "failed to allocate memory for vreg data\n");
		goto out;
	}

	if (sdhci_msm_dt_parse_vreg_info(dev, &pdata->vreg_data->vdd_data,
					 "vdd")) {
		dev_err(dev, "failed parsing vdd data\n");
		goto out;
	}
	if (sdhci_msm_dt_parse_vreg_info(dev,
					 &pdata->vreg_data->vdd_io_data,
					 "vdd-io")) {
		dev_err(dev, "failed parsing vdd-io data\n");
		goto out;
	}

	if (sdhci_msm_dt_parse_gpio_info(dev, pdata)) {
		dev_err(dev, "failed parsing gpio data\n");
		goto out;
	}

	len = of_property_count_strings(np, "qcom,bus-speed-mode");

	for (i = 0; i < len; i++) {
		const char *name = NULL;

		of_property_read_string_index(np,
			"qcom,bus-speed-mode", i, &name);
		if (!name)
			continue;

		if (!strncmp(name, "HS400_1p8v", sizeof("HS400_1p8v")))
			pdata->caps2 |= MMC_CAP2_HS400_1_8V;
		else if (!strncmp(name, "HS400_1p2v", sizeof("HS400_1p2v")))
			pdata->caps2 |= MMC_CAP2_HS400_1_2V;
		else if (!strncmp(name, "HS200_1p8v", sizeof("HS200_1p8v")))
			pdata->caps2 |= MMC_CAP2_HS200_1_8V_SDR;
		else if (!strncmp(name, "HS200_1p2v", sizeof("HS200_1p2v")))
			pdata->caps2 |= MMC_CAP2_HS200_1_2V_SDR;
		else if (!strncmp(name, "DDR_1p8v", sizeof("DDR_1p8v")))
			pdata->caps |= MMC_CAP_1_8V_DDR
						| MMC_CAP_UHS_DDR50;
		else if (!strncmp(name, "DDR_1p2v", sizeof("DDR_1p2v")))
			pdata->caps |= MMC_CAP_1_2V_DDR
						| MMC_CAP_UHS_DDR50;
	}

	if (of_get_property(np, "qcom,nonremovable", NULL))
		pdata->nonremovable = true;

	if (of_get_property(np, "qcom,nonhotplug", NULL))
		pdata->nonhotplug = true;

	pdata->largeaddressbus =
		of_property_read_bool(np, "qcom,large-address-bus");

	if (of_property_read_bool(np, "qcom,wakeup-on-idle"))
		msm_host->mmc->wakeup_on_idle = true;

	sdhci_msm_pm_qos_parse(dev, pdata);

	if (of_get_property(np, "qcom,core_3_0v_support", NULL))
		msm_host->core_3_0v_support = true;

	pdata->sdr104_wa = of_property_read_bool(np, "qcom,sdr104-wa");
	msm_host->regs_restore.is_supported =
		of_property_read_bool(np, "qcom,restore-after-cx-collapse");

	if (!of_property_read_u32(np, "qcom,ddr-config", &pdata->ddr_config))
		pdata->rclk_wa = true;

	return pdata;
out:
	return NULL;
}

/* Returns required bandwidth in Bytes per Sec */
static unsigned int sdhci_get_bw_required(struct sdhci_host *host,
					struct mmc_ios *ios)
{
	struct sdhci_pltfm_host *pltfm_host = sdhci_priv(host);
	struct sdhci_msm_host *msm_host = pltfm_host->priv;

	unsigned int bw;

	bw = msm_host->clk_rate;
	/*
	 * For DDR mode, SDCC controller clock will be at
	 * the double rate than the actual clock that goes to card.
	 */
	if (ios->bus_width == MMC_BUS_WIDTH_4)
		bw /= 2;
	else if (ios->bus_width == MMC_BUS_WIDTH_1)
		bw /= 8;

	return bw;
}

static int sdhci_msm_bus_get_vote_for_bw(struct sdhci_msm_host *host,
					   unsigned int bw)
{
	unsigned int *table = host->pdata->voting_data->bw_vecs;
	unsigned int size = host->pdata->voting_data->bw_vecs_size;
	int i;

	if (host->msm_bus_vote.is_max_bw_needed && bw)
		return host->msm_bus_vote.max_bw_vote;

	for (i = 0; i < size; i++) {
		if (bw <= table[i])
			break;
	}

	if (i && (i == size))
		i--;

	return i;
}

/*
 * This function must be called with host lock acquired.
 * Caller of this function should also ensure that msm bus client
 * handle is not null.
 */
static inline int sdhci_msm_bus_set_vote(struct sdhci_msm_host *msm_host,
					     int vote,
					     unsigned long *flags)
{
	struct sdhci_host *host =  platform_get_drvdata(msm_host->pdev);
	int rc = 0;

	BUG_ON(!flags);

	if (vote != msm_host->msm_bus_vote.curr_vote) {
		spin_unlock_irqrestore(&host->lock, *flags);
		rc = msm_bus_scale_client_update_request(
				msm_host->msm_bus_vote.client_handle, vote);
		spin_lock_irqsave(&host->lock, *flags);
		if (rc) {
			pr_err("%s: msm_bus_scale_client_update_request() failed: bus_client_handle=0x%x, vote=%d, err=%d\n",
				mmc_hostname(host->mmc),
				msm_host->msm_bus_vote.client_handle, vote, rc);
			goto out;
		}
		msm_host->msm_bus_vote.curr_vote = vote;
	}
out:
	return rc;
}

/*
 * Internal work. Work to set 0 bandwidth for msm bus.
 */
static void sdhci_msm_bus_work(struct work_struct *work)
{
	struct sdhci_msm_host *msm_host;
	struct sdhci_host *host;
	unsigned long flags;

	msm_host = container_of(work, struct sdhci_msm_host,
				msm_bus_vote.vote_work.work);
	host =  platform_get_drvdata(msm_host->pdev);

	if (!msm_host->msm_bus_vote.client_handle)
		return;

	spin_lock_irqsave(&host->lock, flags);
	/* don't vote for 0 bandwidth if any request is in progress */
	if (!host->mrq) {
		sdhci_msm_bus_set_vote(msm_host,
			msm_host->msm_bus_vote.min_bw_vote, &flags);
	} else
		pr_warn("%s: %s: Transfer in progress. skipping bus voting to 0 bandwidth\n",
			   mmc_hostname(host->mmc), __func__);
	spin_unlock_irqrestore(&host->lock, flags);
}

/*
 * This function cancels any scheduled delayed work and sets the bus
 * vote based on bw (bandwidth) argument.
 */
static void sdhci_msm_bus_cancel_work_and_set_vote(struct sdhci_host *host,
						unsigned int bw)
{
	int vote;
	unsigned long flags;
	struct sdhci_pltfm_host *pltfm_host = sdhci_priv(host);
	struct sdhci_msm_host *msm_host = pltfm_host->priv;

	cancel_delayed_work_sync(&msm_host->msm_bus_vote.vote_work);
	spin_lock_irqsave(&host->lock, flags);
	vote = sdhci_msm_bus_get_vote_for_bw(msm_host, bw);
	sdhci_msm_bus_set_vote(msm_host, vote, &flags);
	spin_unlock_irqrestore(&host->lock, flags);
}

#define MSM_MMC_BUS_VOTING_DELAY	200 /* msecs */

/* This function queues a work which will set the bandwidth requiement to 0 */
static void sdhci_msm_bus_queue_work(struct sdhci_host *host)
{
	unsigned long flags;
	struct sdhci_pltfm_host *pltfm_host = sdhci_priv(host);
	struct sdhci_msm_host *msm_host = pltfm_host->priv;

	spin_lock_irqsave(&host->lock, flags);
	if (msm_host->msm_bus_vote.min_bw_vote !=
		msm_host->msm_bus_vote.curr_vote)
		queue_delayed_work(system_wq,
				   &msm_host->msm_bus_vote.vote_work,
				   msecs_to_jiffies(MSM_MMC_BUS_VOTING_DELAY));
	spin_unlock_irqrestore(&host->lock, flags);
}

static int sdhci_msm_bus_register(struct sdhci_msm_host *host,
				struct platform_device *pdev)
{
	int rc = 0;
	struct msm_bus_scale_pdata *bus_pdata;

	struct sdhci_msm_bus_voting_data *data;
	struct device *dev = &pdev->dev;

	data = devm_kzalloc(dev,
		sizeof(struct sdhci_msm_bus_voting_data), GFP_KERNEL);
	if (!data) {
		rc = -ENOMEM;
		goto out;
	}
	data->bus_pdata = msm_bus_cl_get_pdata(pdev);
	if (data->bus_pdata) {
		rc = sdhci_msm_dt_get_array(dev, "qcom,bus-bw-vectors-bps",
				&data->bw_vecs, &data->bw_vecs_size, 0);
		if (rc) {
			dev_err(&pdev->dev,
				"%s: Failed to get bus-bw-vectors-bps\n",
				__func__);
			goto out;
		}
		host->pdata->voting_data = data;
	}
	if (host->pdata->voting_data &&
		host->pdata->voting_data->bus_pdata &&
		host->pdata->voting_data->bw_vecs &&
		host->pdata->voting_data->bw_vecs_size) {

		bus_pdata = host->pdata->voting_data->bus_pdata;
		host->msm_bus_vote.client_handle =
				msm_bus_scale_register_client(bus_pdata);
		if (!host->msm_bus_vote.client_handle) {
			dev_err(&pdev->dev, "msm_bus_scale_register_client()\n");
			rc = -EFAULT;
			goto out;
		}
		/* cache the vote index for minimum and maximum bandwidth */
		host->msm_bus_vote.min_bw_vote =
				sdhci_msm_bus_get_vote_for_bw(host, 0);
		host->msm_bus_vote.max_bw_vote =
				sdhci_msm_bus_get_vote_for_bw(host, UINT_MAX);
	} else {
		devm_kfree(dev, data);
	}

out:
	return rc;
}

static void sdhci_msm_bus_unregister(struct sdhci_msm_host *host)
{
	if (host->msm_bus_vote.client_handle)
		msm_bus_scale_unregister_client(
			host->msm_bus_vote.client_handle);
}

static void sdhci_msm_bus_voting(struct sdhci_host *host, u32 enable)
{
	struct sdhci_pltfm_host *pltfm_host = sdhci_priv(host);
	struct sdhci_msm_host *msm_host = pltfm_host->priv;
	struct mmc_ios *ios = &host->mmc->ios;
	unsigned int bw;

	if (!msm_host->msm_bus_vote.client_handle)
		return;

	bw = sdhci_get_bw_required(host, ios);
	if (enable) {
		sdhci_msm_bus_cancel_work_and_set_vote(host, bw);
	} else {
		/*
		 * If clock gating is enabled, then remove the vote
		 * immediately because clocks will be disabled only
		 * after SDHCI_MSM_MMC_CLK_GATE_DELAY and thus no
		 * additional delay is required to remove the bus vote.
		 */
#ifdef CONFIG_MMC_CLKGATE
		if (host->mmc->clkgate_delay)
			sdhci_msm_bus_cancel_work_and_set_vote(host, 0);
		else
#endif
			sdhci_msm_bus_queue_work(host);
	}
}

/* Regulator utility functions */
static int sdhci_msm_vreg_init_reg(struct device *dev,
					struct sdhci_msm_reg_data *vreg)
{
	int ret = 0;

	/* check if regulator is already initialized? */
	if (vreg->reg)
		goto out;

	/* Get the regulator handle */
	vreg->reg = devm_regulator_get(dev, vreg->name);
	if (IS_ERR(vreg->reg)) {
		ret = PTR_ERR(vreg->reg);
		pr_err("%s: devm_regulator_get(%s) failed. ret=%d\n",
			__func__, vreg->name, ret);
		goto out;
	}

	if (regulator_count_voltages(vreg->reg) > 0) {
		vreg->set_voltage_sup = true;
		/* sanity check */
		if (!vreg->high_vol_level || !vreg->hpm_uA) {
			pr_err("%s: %s invalid constraints specified\n",
			       __func__, vreg->name);
			ret = -EINVAL;
		}
	}

out:
	return ret;
}

static void sdhci_msm_vreg_deinit_reg(struct sdhci_msm_reg_data *vreg)
{
	if (vreg->reg)
		devm_regulator_put(vreg->reg);
}

static int sdhci_msm_vreg_set_optimum_mode(struct sdhci_msm_reg_data
						  *vreg, int uA_load)
{
	int ret = 0;

	/*
	 * regulators that do not support regulator_set_voltage also
	 * do not support regulator_set_optimum_mode
	 */
	if (vreg->set_voltage_sup) {
		ret = regulator_set_load(vreg->reg, uA_load);
		if (ret < 0)
			pr_err("%s: regulator_set_load(reg=%s,uA_load=%d) failed. ret=%d\n",
			       __func__, vreg->name, uA_load, ret);
		else
			/*
			 * regulator_set_load() can return non zero
			 * value even for success case.
			 */
			ret = 0;
	}
	return ret;
}

static int sdhci_msm_vreg_set_voltage(struct sdhci_msm_reg_data *vreg,
					int min_uV, int max_uV)
{
	int ret = 0;

	if (vreg->set_voltage_sup) {
		ret = regulator_set_voltage(vreg->reg, min_uV, max_uV);
		if (ret) {
			pr_err("%s: regulator_set_voltage(%s)failed. min_uV=%d,max_uV=%d,ret=%d\n",
			       __func__, vreg->name, min_uV, max_uV, ret);
		}
	}

	return ret;
}

static int sdhci_msm_vreg_enable(struct sdhci_msm_reg_data *vreg)
{
	int ret = 0;

	/* Put regulator in HPM (high power mode) */
	ret = sdhci_msm_vreg_set_optimum_mode(vreg, vreg->hpm_uA);
	if (ret < 0)
		return ret;

	if (!vreg->is_enabled) {
		/* Set voltage level */
		ret = sdhci_msm_vreg_set_voltage(vreg, vreg->high_vol_level,
						vreg->high_vol_level);
		if (ret)
			return ret;
	}
	ret = regulator_enable(vreg->reg);
	if (ret) {
		pr_err("%s: regulator_enable(%s) failed. ret=%d\n",
				__func__, vreg->name, ret);
		return ret;
	}
	vreg->is_enabled = true;
	return ret;
}

static int sdhci_msm_vreg_disable(struct sdhci_msm_reg_data *vreg)
{
	int ret = 0;

	/* Never disable regulator marked as always_on */
	if (vreg->is_enabled && !vreg->is_always_on) {
		ret = regulator_disable(vreg->reg);
		if (ret) {
			pr_err("%s: regulator_disable(%s) failed. ret=%d\n",
				__func__, vreg->name, ret);
			goto out;
		}
		vreg->is_enabled = false;

		ret = sdhci_msm_vreg_set_optimum_mode(vreg, 0);
		if (ret < 0)
			goto out;

		/* Set min. voltage level to 0 */
		ret = sdhci_msm_vreg_set_voltage(vreg, 0, vreg->high_vol_level);
		if (ret)
			goto out;
	} else if (vreg->is_enabled && vreg->is_always_on) {
		if (vreg->lpm_sup) {
			/* Put always_on regulator in LPM (low power mode) */
			ret = sdhci_msm_vreg_set_optimum_mode(vreg,
							      vreg->lpm_uA);
			if (ret < 0)
				goto out;
		}
	}
out:
	return ret;
}

static int sdhci_msm_setup_vreg(struct sdhci_msm_pltfm_data *pdata,
			bool enable, bool is_init)
{
	int ret = 0, i;
	struct sdhci_msm_slot_reg_data *curr_slot;
	struct sdhci_msm_reg_data *vreg_table[2];

	curr_slot = pdata->vreg_data;
	if (!curr_slot) {
		pr_debug("%s: vreg info unavailable,assuming the slot is powered by always on domain\n",
			 __func__);
		goto out;
	}

	vreg_table[0] = curr_slot->vdd_data;
	vreg_table[1] = curr_slot->vdd_io_data;

	for (i = 0; i < ARRAY_SIZE(vreg_table); i++) {
		if (vreg_table[i]) {
			if (enable)
				ret = sdhci_msm_vreg_enable(vreg_table[i]);
			else
				ret = sdhci_msm_vreg_disable(vreg_table[i]);
			if (ret)
				goto out;
		}
	}
out:
	return ret;
}

/* This init function should be called only once for each SDHC slot */
static int sdhci_msm_vreg_init(struct device *dev,
				struct sdhci_msm_pltfm_data *pdata,
				bool is_init)
{
	int ret = 0;
	struct sdhci_msm_slot_reg_data *curr_slot;
	struct sdhci_msm_reg_data *curr_vdd_reg, *curr_vdd_io_reg;

	curr_slot = pdata->vreg_data;
	if (!curr_slot)
		goto out;

	curr_vdd_reg = curr_slot->vdd_data;
	curr_vdd_io_reg = curr_slot->vdd_io_data;

	if (!is_init)
		/* Deregister all regulators from regulator framework */
		goto vdd_io_reg_deinit;

	/*
	 * Get the regulator handle from voltage regulator framework
	 * and then try to set the voltage level for the regulator
	 */
	if (curr_vdd_reg) {
		ret = sdhci_msm_vreg_init_reg(dev, curr_vdd_reg);
		if (ret)
			goto out;
	}
	if (curr_vdd_io_reg) {
		ret = sdhci_msm_vreg_init_reg(dev, curr_vdd_io_reg);
		if (ret)
			goto vdd_reg_deinit;
	}

	if (ret)
		dev_err(dev, "vreg reset failed (%d)\n", ret);
	goto out;

vdd_io_reg_deinit:
	if (curr_vdd_io_reg)
		sdhci_msm_vreg_deinit_reg(curr_vdd_io_reg);
vdd_reg_deinit:
	if (curr_vdd_reg)
		sdhci_msm_vreg_deinit_reg(curr_vdd_reg);
out:
	return ret;
}


static int sdhci_msm_set_vdd_io_vol(struct sdhci_msm_pltfm_data *pdata,
			enum vdd_io_level level,
			unsigned int voltage_level)
{
	int ret = 0;
	int set_level;
	struct sdhci_msm_reg_data *vdd_io_reg;

	if (!pdata->vreg_data)
		return ret;

	vdd_io_reg = pdata->vreg_data->vdd_io_data;
	if (vdd_io_reg && vdd_io_reg->is_enabled) {
		switch (level) {
		case VDD_IO_LOW:
			set_level = vdd_io_reg->low_vol_level;
			break;
		case VDD_IO_HIGH:
			set_level = vdd_io_reg->high_vol_level;
			break;
		case VDD_IO_SET_LEVEL:
			set_level = voltage_level;
			break;
		default:
			pr_err("%s: invalid argument level = %d",
					__func__, level);
			ret = -EINVAL;
			return ret;
		}
		ret = sdhci_msm_vreg_set_voltage(vdd_io_reg, set_level,
				set_level);
	}
	return ret;
}

/*
 * Acquire spin-lock host->lock before calling this function
 */
static void sdhci_msm_cfg_sdiowakeup_gpio_irq(struct sdhci_host *host,
					      bool enable)
{
	struct sdhci_pltfm_host *pltfm_host = sdhci_priv(host);
	struct sdhci_msm_host *msm_host = pltfm_host->priv;

	if (enable && !msm_host->is_sdiowakeup_enabled)
		enable_irq(msm_host->pdata->sdiowakeup_irq);
	else if (!enable && msm_host->is_sdiowakeup_enabled)
		disable_irq_nosync(msm_host->pdata->sdiowakeup_irq);
	else
		dev_warn(&msm_host->pdev->dev, "%s: wakeup to config: %d curr: %d\n",
			__func__, enable, msm_host->is_sdiowakeup_enabled);
	msm_host->is_sdiowakeup_enabled = enable;
}

static irqreturn_t sdhci_msm_sdiowakeup_irq(int irq, void *data)
{
	struct sdhci_host *host = (struct sdhci_host *)data;
	struct sdhci_pltfm_host *pltfm_host = sdhci_priv(host);
	struct sdhci_msm_host *msm_host = pltfm_host->priv;

	unsigned long flags;

	pr_debug("%s: irq (%d) received\n", __func__, irq);

	spin_lock_irqsave(&host->lock, flags);
	sdhci_msm_cfg_sdiowakeup_gpio_irq(host, false);
	spin_unlock_irqrestore(&host->lock, flags);
	msm_host->sdio_pending_processing = true;

	return IRQ_HANDLED;
}

void sdhci_msm_dump_pwr_ctrl_regs(struct sdhci_host *host)
{
	struct sdhci_pltfm_host *pltfm_host = sdhci_priv(host);
	struct sdhci_msm_host *msm_host = pltfm_host->priv;
	const struct sdhci_msm_offset *msm_host_offset =
					msm_host->offset;
	unsigned int irq_flags = 0;
	struct irq_desc *pwr_irq_desc = irq_to_desc(msm_host->pwr_irq);

	if (pwr_irq_desc)
		irq_flags = ACCESS_PRIVATE(pwr_irq_desc->irq_data.common,
				state_use_accessors);

	pr_err("%s: PWRCTL_STATUS: 0x%08x | PWRCTL_MASK: 0x%08x | PWRCTL_CTL: 0x%08x, pwr isr state=0x%x\n",
		mmc_hostname(host->mmc),
		sdhci_msm_readl_relaxed(host,
			msm_host_offset->CORE_PWRCTL_STATUS),
		sdhci_msm_readl_relaxed(host,
			msm_host_offset->CORE_PWRCTL_MASK),
		sdhci_msm_readl_relaxed(host,
			msm_host_offset->CORE_PWRCTL_CTL), irq_flags);

	MMC_TRACE(host->mmc,
		"%s: Sts: 0x%08x | Mask: 0x%08x | Ctrl: 0x%08x, pwr isr state=0x%x\n",
		__func__,
		sdhci_msm_readb_relaxed(host,
			msm_host_offset->CORE_PWRCTL_STATUS),
		sdhci_msm_readb_relaxed(host,
			msm_host_offset->CORE_PWRCTL_MASK),
		sdhci_msm_readb_relaxed(host,
			msm_host_offset->CORE_PWRCTL_CTL), irq_flags);
}

static int sdhci_msm_clear_pwrctl_status(struct sdhci_host *host, u8 value)
{
	struct sdhci_pltfm_host *pltfm_host = sdhci_priv(host);
	struct sdhci_msm_host *msm_host = pltfm_host->priv;
	const struct sdhci_msm_offset *msm_host_offset = msm_host->offset;
	int ret = 0, retry = 10;

	/*
	 * There is a rare HW scenario where the first clear pulse could be
	 * lost when actual reset and clear/read of status register is
	 * happening at a time. Hence, retry for at least 10 times to make
	 * sure status register is cleared. Otherwise, this will result in
	 * a spurious power IRQ resulting in system instability.
	 */
	do {
		if (retry == 0) {
			pr_err("%s: Timedout clearing (0x%x) pwrctl status register\n",
				mmc_hostname(host->mmc), value);
			sdhci_msm_dump_pwr_ctrl_regs(host);
			WARN_ON(1);
			ret = -EBUSY;
			break;
		}

		/*
		 * Clear the PWRCTL_STATUS interrupt bits by writing to the
		 * corresponding bits in the PWRCTL_CLEAR register.
		 */
		sdhci_msm_writeb_relaxed(value, host,
				msm_host_offset->CORE_PWRCTL_CLEAR);
		/*
		 * SDHC has core_mem and hc_mem device memory and these memory
		 * addresses do not fall within 1KB region. Hence, any update
		 * to core_mem address space would require an mb() to ensure
		 * this gets completed before its next update to registers
		 * within hc_mem.
		 */
		mb();
		retry--;
		udelay(10);
	} while (value & sdhci_msm_readb_relaxed(host,
				msm_host_offset->CORE_PWRCTL_STATUS));

	return ret;
}

static irqreturn_t sdhci_msm_pwr_irq(int irq, void *data)
{
	struct sdhci_host *host = (struct sdhci_host *)data;
	struct sdhci_pltfm_host *pltfm_host = sdhci_priv(host);
	struct sdhci_msm_host *msm_host = pltfm_host->priv;
	const struct sdhci_msm_offset *msm_host_offset =
					msm_host->offset;
	u8 irq_status = 0;
	u8 irq_ack = 0;
	int ret = 0;
	int pwr_state = 0, io_level = 0;
	unsigned long flags;

	irq_status = sdhci_msm_readb_relaxed(host,
		msm_host_offset->CORE_PWRCTL_STATUS);

	pr_debug("%s: Received IRQ(%d), status=0x%x\n",
		mmc_hostname(msm_host->mmc), irq, irq_status);

	sdhci_msm_clear_pwrctl_status(host, irq_status);

	/* Handle BUS ON/OFF*/
	if (irq_status & CORE_PWRCTL_BUS_ON) {
		ret = sdhci_msm_setup_vreg(msm_host->pdata, true, false);
		if (!ret) {
			ret = sdhci_msm_setup_pins(msm_host->pdata, true);
			ret |= sdhci_msm_set_vdd_io_vol(msm_host->pdata,
					VDD_IO_HIGH, 0);
		}
		if (ret)
			irq_ack |= CORE_PWRCTL_BUS_FAIL;
		else
			irq_ack |= CORE_PWRCTL_BUS_SUCCESS;

		pwr_state = REQ_BUS_ON;
		io_level = REQ_IO_HIGH;
	}
	if (irq_status & CORE_PWRCTL_BUS_OFF) {
		if (msm_host->pltfm_init_done)
			ret = sdhci_msm_setup_vreg(msm_host->pdata,
					false, false);
		if (!ret) {
			ret = sdhci_msm_setup_pins(msm_host->pdata, false);
			ret |= sdhci_msm_set_vdd_io_vol(msm_host->pdata,
					VDD_IO_LOW, 0);
		}
		if (ret)
			irq_ack |= CORE_PWRCTL_BUS_FAIL;
		else
			irq_ack |= CORE_PWRCTL_BUS_SUCCESS;

		pwr_state = REQ_BUS_OFF;
		io_level = REQ_IO_LOW;
	}
	/* Handle IO LOW/HIGH */
	if (irq_status & CORE_PWRCTL_IO_LOW) {
		/* Switch voltage Low */
		ret = sdhci_msm_set_vdd_io_vol(msm_host->pdata, VDD_IO_LOW, 0);
		if (ret)
			irq_ack |= CORE_PWRCTL_IO_FAIL;
		else
			irq_ack |= CORE_PWRCTL_IO_SUCCESS;

		io_level = REQ_IO_LOW;
	}
	if (irq_status & CORE_PWRCTL_IO_HIGH) {
		/* Switch voltage High */
		ret = sdhci_msm_set_vdd_io_vol(msm_host->pdata, VDD_IO_HIGH, 0);
		if (ret)
			irq_ack |= CORE_PWRCTL_IO_FAIL;
		else
			irq_ack |= CORE_PWRCTL_IO_SUCCESS;

		io_level = REQ_IO_HIGH;
	}

	/* ACK status to the core */
	sdhci_msm_writeb_relaxed(irq_ack, host,
			msm_host_offset->CORE_PWRCTL_CTL);
	/*
	 * SDHC has core_mem and hc_mem device memory and these memory
	 * addresses do not fall within 1KB region. Hence, any update to
	 * core_mem address space would require an mb() to ensure this gets
	 * completed before its next update to registers within hc_mem.
	 */
	mb();
	if ((io_level & REQ_IO_HIGH) &&
			(msm_host->caps_0 & CORE_3_0V_SUPPORT) &&
			!msm_host->core_3_0v_support)
		writel_relaxed((readl_relaxed(host->ioaddr +
				msm_host_offset->CORE_VENDOR_SPEC) &
				~CORE_IO_PAD_PWR_SWITCH), host->ioaddr +
				msm_host_offset->CORE_VENDOR_SPEC);
	else if ((io_level & REQ_IO_LOW) ||
			(msm_host->caps_0 & CORE_1_8V_SUPPORT))
		writel_relaxed((readl_relaxed(host->ioaddr +
				msm_host_offset->CORE_VENDOR_SPEC) |
				CORE_IO_PAD_PWR_SWITCH), host->ioaddr +
				msm_host_offset->CORE_VENDOR_SPEC);
	mb();

	pr_debug("%s: Handled IRQ(%d), ret=%d, ack=0x%x\n",
		mmc_hostname(msm_host->mmc), irq, ret, irq_ack);
	spin_lock_irqsave(&host->lock, flags);
	if (pwr_state)
		msm_host->curr_pwr_state = pwr_state;
	if (io_level)
		msm_host->curr_io_level = io_level;
	complete(&msm_host->pwr_irq_completion);
	spin_unlock_irqrestore(&host->lock, flags);

	return IRQ_HANDLED;
}

static ssize_t
show_polling(struct device *dev, struct device_attribute *attr, char *buf)
{
	struct sdhci_host *host = dev_get_drvdata(dev);
	int poll;
	unsigned long flags;

	spin_lock_irqsave(&host->lock, flags);
	poll = !!(host->mmc->caps & MMC_CAP_NEEDS_POLL);
	spin_unlock_irqrestore(&host->lock, flags);

	return snprintf(buf, PAGE_SIZE, "%d\n", poll);
}

static ssize_t
store_polling(struct device *dev, struct device_attribute *attr,
		const char *buf, size_t count)
{
	struct sdhci_host *host = dev_get_drvdata(dev);
	int value;
	unsigned long flags;

	if (!kstrtou32(buf, 0, &value)) {
		spin_lock_irqsave(&host->lock, flags);
		if (value) {
			host->mmc->caps |= MMC_CAP_NEEDS_POLL;
			mmc_detect_change(host->mmc, 0);
		} else {
			host->mmc->caps &= ~MMC_CAP_NEEDS_POLL;
		}
		spin_unlock_irqrestore(&host->lock, flags);
	}
	return count;
}

static ssize_t
show_sdhci_max_bus_bw(struct device *dev, struct device_attribute *attr,
			char *buf)
{
	struct sdhci_host *host = dev_get_drvdata(dev);
	struct sdhci_pltfm_host *pltfm_host = sdhci_priv(host);
	struct sdhci_msm_host *msm_host = pltfm_host->priv;

	return snprintf(buf, PAGE_SIZE, "%u\n",
			msm_host->msm_bus_vote.is_max_bw_needed);
}

static ssize_t
store_sdhci_max_bus_bw(struct device *dev, struct device_attribute *attr,
		const char *buf, size_t count)
{
	struct sdhci_host *host = dev_get_drvdata(dev);
	struct sdhci_pltfm_host *pltfm_host = sdhci_priv(host);
	struct sdhci_msm_host *msm_host = pltfm_host->priv;
	uint32_t value;
	unsigned long flags;

	if (!kstrtou32(buf, 0, &value)) {
		spin_lock_irqsave(&host->lock, flags);
		msm_host->msm_bus_vote.is_max_bw_needed = !!value;
		spin_unlock_irqrestore(&host->lock, flags);
	}
	return count;
}

static void sdhci_msm_check_power_status(struct sdhci_host *host, u32 req_type)
{
	struct sdhci_pltfm_host *pltfm_host = sdhci_priv(host);
	struct sdhci_msm_host *msm_host = pltfm_host->priv;
	const struct sdhci_msm_offset *msm_host_offset =
					msm_host->offset;
	unsigned long flags;
	bool done = false;
	u32 io_sig_sts = SWITCHABLE_SIGNALLING_VOL;

	spin_lock_irqsave(&host->lock, flags);
	pr_debug("%s: %s: request %d curr_pwr_state %x curr_io_level %x\n",
			mmc_hostname(host->mmc), __func__, req_type,
			msm_host->curr_pwr_state, msm_host->curr_io_level);
	if (!msm_host->mci_removed)
		io_sig_sts = sdhci_msm_readl_relaxed(host,
				msm_host_offset->CORE_GENERICS);

	/*
	 * The IRQ for request type IO High/Low will be generated when -
	 * 1. SWITCHABLE_SIGNALLING_VOL is enabled in HW.
	 * 2. If 1 is true and when there is a state change in 1.8V enable
	 * bit (bit 3) of SDHCI_HOST_CONTROL2 register. The reset state of
	 * that bit is 0 which indicates 3.3V IO voltage. So, when MMC core
	 * layer tries to set it to 3.3V before card detection happens, the
	 * IRQ doesn't get triggered as there is no state change in this bit.
	 * The driver already handles this case by changing the IO voltage
	 * level to high as part of controller power up sequence. Hence, check
	 * for host->pwr to handle a case where IO voltage high request is
	 * issued even before controller power up.
	 */
	if (req_type & (REQ_IO_HIGH | REQ_IO_LOW)) {
		if (!(io_sig_sts & SWITCHABLE_SIGNALLING_VOL) ||
				((req_type & REQ_IO_HIGH) && !host->pwr)) {
			pr_debug("%s: do not wait for power IRQ that never comes\n",
					mmc_hostname(host->mmc));
			spin_unlock_irqrestore(&host->lock, flags);
			return;
		}
	}

	if ((req_type & msm_host->curr_pwr_state) ||
			(req_type & msm_host->curr_io_level))
		done = true;
	spin_unlock_irqrestore(&host->lock, flags);

	/*
	 * This is needed here to hanlde a case where IRQ gets
	 * triggered even before this function is called so that
	 * x->done counter of completion gets reset. Otherwise,
	 * next call to wait_for_completion returns immediately
	 * without actually waiting for the IRQ to be handled.
	 */
	if (done)
		init_completion(&msm_host->pwr_irq_completion);
	else if (!wait_for_completion_timeout(&msm_host->pwr_irq_completion,
				msecs_to_jiffies(MSM_PWR_IRQ_TIMEOUT_MS))) {
		__WARN_printf("%s: request(%d) timed out waiting for pwr_irq\n",
					mmc_hostname(host->mmc), req_type);
		MMC_TRACE(host->mmc,
			"%s: request(%d) timed out waiting for pwr_irq\n",
			__func__, req_type);
		sdhci_msm_dump_pwr_ctrl_regs(host);
	}
	pr_debug("%s: %s: request %d done\n", mmc_hostname(host->mmc),
			__func__, req_type);
}

static void sdhci_msm_toggle_cdr(struct sdhci_host *host, bool enable)
{
	struct sdhci_pltfm_host *pltfm_host = sdhci_priv(host);
	struct sdhci_msm_host *msm_host = pltfm_host->priv;
	const struct sdhci_msm_offset *msm_host_offset =
					msm_host->offset;
	u32 config = readl_relaxed(host->ioaddr +
		msm_host_offset->CORE_DLL_CONFIG);

	if (enable) {
		config |= CORE_CDR_EN;
		config &= ~CORE_CDR_EXT_EN;
		writel_relaxed(config, host->ioaddr +
			msm_host_offset->CORE_DLL_CONFIG);
	} else {
		config &= ~CORE_CDR_EN;
		config |= CORE_CDR_EXT_EN;
		writel_relaxed(config, host->ioaddr +
			msm_host_offset->CORE_DLL_CONFIG);
	}
}

static unsigned int sdhci_msm_max_segs(void)
{
	return SDHCI_MSM_MAX_SEGMENTS;
}

static unsigned int sdhci_msm_get_min_clock(struct sdhci_host *host)
{
	struct sdhci_pltfm_host *pltfm_host = sdhci_priv(host);
	struct sdhci_msm_host *msm_host = pltfm_host->priv;

	return msm_host->pdata->sup_clk_table[0];
}

static unsigned int sdhci_msm_get_max_clock(struct sdhci_host *host)
{
	struct sdhci_pltfm_host *pltfm_host = sdhci_priv(host);
	struct sdhci_msm_host *msm_host = pltfm_host->priv;
	int max_clk_index = msm_host->pdata->sup_clk_cnt;

	return msm_host->pdata->sup_clk_table[max_clk_index - 1];
}

static unsigned int sdhci_msm_get_sup_clk_rate(struct sdhci_host *host,
						u32 req_clk)
{
	struct sdhci_pltfm_host *pltfm_host = sdhci_priv(host);
	struct sdhci_msm_host *msm_host = pltfm_host->priv;
	unsigned int sel_clk = -1;
	unsigned char cnt;

	if (req_clk < sdhci_msm_get_min_clock(host)) {
		sel_clk = sdhci_msm_get_min_clock(host);
		return sel_clk;
	}

	for (cnt = 0; cnt < msm_host->pdata->sup_clk_cnt; cnt++) {
		if (msm_host->pdata->sup_clk_table[cnt] > req_clk) {
			break;
		} else if (msm_host->pdata->sup_clk_table[cnt] == req_clk) {
			sel_clk = msm_host->pdata->sup_clk_table[cnt];
			break;
		}
		sel_clk = msm_host->pdata->sup_clk_table[cnt];
	}
	return sel_clk;
}

static long sdhci_msm_get_bus_aggr_clk_rate(struct sdhci_host *host,
						u32 apps_clk)
{
	struct sdhci_pltfm_host *pltfm_host = sdhci_priv(host);
	struct sdhci_msm_host *msm_host = pltfm_host->priv;
	long sel_clk = -1;
	unsigned char cnt;

	if (msm_host->pdata->bus_clk_cnt != msm_host->pdata->sup_clk_cnt) {
		pr_err("%s: %s: mismatch between bus_clk_cnt(%u) and apps_clk_cnt(%u)\n",
				mmc_hostname(host->mmc), __func__,
				(unsigned int)msm_host->pdata->bus_clk_cnt,
				(unsigned int)msm_host->pdata->sup_clk_cnt);
		return msm_host->pdata->bus_clk_table[0];
	}
	if (apps_clk == sdhci_msm_get_min_clock(host)) {
		sel_clk = msm_host->pdata->bus_clk_table[0];
		return sel_clk;
	}

	for (cnt = 0; cnt < msm_host->pdata->bus_clk_cnt; cnt++) {
		if (msm_host->pdata->sup_clk_table[cnt] > apps_clk)
			break;
		sel_clk = msm_host->pdata->bus_clk_table[cnt];
	}
	return sel_clk;
}

static void sdhci_msm_registers_save(struct sdhci_host *host)
{
	struct sdhci_pltfm_host *pltfm_host = sdhci_priv(host);
	struct sdhci_msm_host *msm_host = pltfm_host->priv;
	const struct sdhci_msm_offset *msm_host_offset =
					msm_host->offset;

	if (!msm_host->regs_restore.is_supported)
		return;

	msm_host->regs_restore.vendor_func = readl_relaxed(host->ioaddr +
		msm_host_offset->CORE_VENDOR_SPEC);
	msm_host->regs_restore.vendor_pwrctl_mask =
		readl_relaxed(host->ioaddr +
		msm_host_offset->CORE_PWRCTL_MASK);
	msm_host->regs_restore.vendor_func2 =
		readl_relaxed(host->ioaddr +
		msm_host_offset->CORE_VENDOR_SPEC_FUNC2);
	msm_host->regs_restore.vendor_func3 =
		readl_relaxed(host->ioaddr +
		msm_host_offset->CORE_VENDOR_SPEC3);
	msm_host->regs_restore.hc_2c_2e =
		sdhci_readl(host, SDHCI_CLOCK_CONTROL);
	msm_host->regs_restore.hc_3c_3e =
		sdhci_readl(host, SDHCI_ACMD12_ERR);
	msm_host->regs_restore.vendor_pwrctl_ctl =
		readl_relaxed(host->ioaddr +
		msm_host_offset->CORE_PWRCTL_CTL);
	msm_host->regs_restore.hc_38_3a =
		sdhci_readl(host, SDHCI_SIGNAL_ENABLE);
	msm_host->regs_restore.hc_34_36 =
		sdhci_readl(host, SDHCI_INT_ENABLE);
	msm_host->regs_restore.hc_28_2a =
		sdhci_readl(host, SDHCI_HOST_CONTROL);
	msm_host->regs_restore.vendor_caps_0 =
		readl_relaxed(host->ioaddr +
		msm_host_offset->CORE_VENDOR_SPEC_CAPABILITIES0);
	msm_host->regs_restore.hc_caps_1 =
		sdhci_readl(host, SDHCI_CAPABILITIES_1);
	msm_host->regs_restore.testbus_config = readl_relaxed(host->ioaddr +
		msm_host_offset->CORE_TESTBUS_CONFIG);
	msm_host->regs_restore.is_valid = true;

	pr_debug("%s: %s: registers saved. PWRCTL_MASK = 0x%x\n",
		mmc_hostname(host->mmc), __func__,
		readl_relaxed(host->ioaddr +
			msm_host_offset->CORE_PWRCTL_MASK));
}

static void sdhci_msm_registers_restore(struct sdhci_host *host)
{
	struct sdhci_pltfm_host *pltfm_host = sdhci_priv(host);
	struct sdhci_msm_host *msm_host = pltfm_host->priv;
	u8 irq_status;
	const struct sdhci_msm_offset *msm_host_offset =
					msm_host->offset;

	if (!msm_host->regs_restore.is_supported ||
		!msm_host->regs_restore.is_valid)
		return;

	writel_relaxed(0, host->ioaddr + msm_host_offset->CORE_PWRCTL_MASK);
	writel_relaxed(msm_host->regs_restore.vendor_func, host->ioaddr +
			msm_host_offset->CORE_VENDOR_SPEC);
	writel_relaxed(msm_host->regs_restore.vendor_func2,
			host->ioaddr +
			msm_host_offset->CORE_VENDOR_SPEC_FUNC2);
	writel_relaxed(msm_host->regs_restore.vendor_func3,
			host->ioaddr +
			msm_host_offset->CORE_VENDOR_SPEC3);
	sdhci_writel(host, msm_host->regs_restore.hc_2c_2e,
			SDHCI_CLOCK_CONTROL);
	sdhci_writel(host, msm_host->regs_restore.hc_3c_3e,
			SDHCI_ACMD12_ERR);
	sdhci_writel(host, msm_host->regs_restore.hc_38_3a,
			SDHCI_SIGNAL_ENABLE);
	sdhci_writel(host, msm_host->regs_restore.hc_34_36,
			SDHCI_INT_ENABLE);
	sdhci_writel(host, msm_host->regs_restore.hc_28_2a,
			SDHCI_HOST_CONTROL);
	writel_relaxed(msm_host->regs_restore.vendor_caps_0,
			host->ioaddr +
			msm_host_offset->CORE_VENDOR_SPEC_CAPABILITIES0);
	sdhci_writel(host, msm_host->regs_restore.hc_caps_1,
			SDHCI_CAPABILITIES_1);
	writel_relaxed(msm_host->regs_restore.testbus_config, host->ioaddr +
			msm_host_offset->CORE_TESTBUS_CONFIG);
	msm_host->regs_restore.is_valid = false;

	/*
	 * Clear the PWRCTL_STATUS register.
	 * There is a rare HW scenario where the first clear pulse could be
	 * lost when actual reset and clear/read of status register is
	 * happening at a time. Hence, retry for at least 10 times to make
	 * sure status register is cleared. Otherwise, this will result in
	 * a spurious power IRQ resulting in system instability.
	 */
	irq_status = sdhci_msm_readb_relaxed(host,
				msm_host_offset->CORE_PWRCTL_STATUS);

	sdhci_msm_clear_pwrctl_status(host, irq_status);

	writel_relaxed(msm_host->regs_restore.vendor_pwrctl_ctl,
			host->ioaddr + msm_host_offset->CORE_PWRCTL_CTL);
	writel_relaxed(msm_host->regs_restore.vendor_pwrctl_mask,
			host->ioaddr + msm_host_offset->CORE_PWRCTL_MASK);

	pr_debug("%s: %s: registers restored. PWRCTL_MASK = 0x%x\n",
		mmc_hostname(host->mmc), __func__,
		readl_relaxed(host->ioaddr +
			msm_host_offset->CORE_PWRCTL_MASK));
}

static int sdhci_msm_enable_controller_clock(struct sdhci_host *host)
{
	struct sdhci_pltfm_host *pltfm_host = sdhci_priv(host);
	struct sdhci_msm_host *msm_host = pltfm_host->priv;
	int rc = 0;

	if (atomic_read(&msm_host->controller_clock))
		return 0;

	sdhci_msm_bus_voting(host, 1);

	if (!IS_ERR(msm_host->pclk)) {
		rc = clk_prepare_enable(msm_host->pclk);
		if (rc) {
			pr_err("%s: %s: failed to enable the pclk with error %d\n",
			       mmc_hostname(host->mmc), __func__, rc);
			goto remove_vote;
		}
	}

	if (!IS_ERR(msm_host->bus_aggr_clk)) {
		rc = clk_prepare_enable(msm_host->bus_aggr_clk);
		if (rc) {
			pr_err("%s: %s: failed to enable the bus aggr clk with error %d\n",
			       mmc_hostname(host->mmc), __func__, rc);
			goto disable_pclk;
		}
	}

	rc = clk_prepare_enable(msm_host->clk);
	if (rc) {
		pr_err("%s: %s: failed to enable the host-clk with error %d\n",
		       mmc_hostname(host->mmc), __func__, rc);
		goto disable_bus_aggr_clk;
	}

	if (!IS_ERR(msm_host->ice_clk)) {
		rc = clk_prepare_enable(msm_host->ice_clk);
		if (rc) {
			pr_err("%s: %s: failed to enable the ice-clk with error %d\n",
				mmc_hostname(host->mmc), __func__, rc);
			goto disable_host_clk;
		}
	}
	atomic_set(&msm_host->controller_clock, 1);
	pr_debug("%s: %s: enabled controller clock\n",
			mmc_hostname(host->mmc), __func__);
	sdhci_msm_registers_restore(host);
	goto out;

disable_host_clk:
	if (!IS_ERR(msm_host->clk))
		clk_disable_unprepare(msm_host->clk);
disable_bus_aggr_clk:
	if (!IS_ERR(msm_host->bus_aggr_clk))
		clk_disable_unprepare(msm_host->bus_aggr_clk);
disable_pclk:
	if (!IS_ERR(msm_host->pclk))
		clk_disable_unprepare(msm_host->pclk);
remove_vote:
	if (msm_host->msm_bus_vote.client_handle)
		sdhci_msm_bus_cancel_work_and_set_vote(host, 0);
out:
	return rc;
}

static void sdhci_msm_disable_controller_clock(struct sdhci_host *host)
{
	struct sdhci_pltfm_host *pltfm_host = sdhci_priv(host);
	struct sdhci_msm_host *msm_host = pltfm_host->priv;

	if (atomic_read(&msm_host->controller_clock)) {
		sdhci_msm_registers_save(host);
		if (!IS_ERR(msm_host->clk))
			clk_disable_unprepare(msm_host->clk);
		if (!IS_ERR(msm_host->ice_clk))
			clk_disable_unprepare(msm_host->ice_clk);
		if (!IS_ERR(msm_host->bus_aggr_clk))
			clk_disable_unprepare(msm_host->bus_aggr_clk);
		if (!IS_ERR(msm_host->pclk))
			clk_disable_unprepare(msm_host->pclk);
		sdhci_msm_bus_voting(host, 0);
		atomic_set(&msm_host->controller_clock, 0);
		pr_debug("%s: %s: disabled controller clock\n",
			mmc_hostname(host->mmc), __func__);
	}
}

static int sdhci_msm_prepare_clocks(struct sdhci_host *host, bool enable)
{
	struct sdhci_pltfm_host *pltfm_host = sdhci_priv(host);
	struct sdhci_msm_host *msm_host = pltfm_host->priv;
	int rc = 0;

	if (enable && !atomic_read(&msm_host->clks_on)) {
		pr_debug("%s: request to enable clocks\n",
				mmc_hostname(host->mmc));

		/*
		 * The bus-width or the clock rate might have changed
		 * after controller clocks are enbaled, update bus vote
		 * in such case.
		 */
		if (atomic_read(&msm_host->controller_clock))
			sdhci_msm_bus_voting(host, 1);

		rc = sdhci_msm_enable_controller_clock(host);
		if (rc)
			goto remove_vote;

		if (!IS_ERR_OR_NULL(msm_host->bus_clk)) {
			rc = clk_prepare_enable(msm_host->bus_clk);
			if (rc) {
				pr_err("%s: %s: failed to enable the bus-clock with error %d\n",
					mmc_hostname(host->mmc), __func__, rc);
				goto disable_controller_clk;
			}
		}
		if (!IS_ERR(msm_host->ff_clk)) {
			rc = clk_prepare_enable(msm_host->ff_clk);
			if (rc) {
				pr_err("%s: %s: failed to enable the ff_clk with error %d\n",
					mmc_hostname(host->mmc), __func__, rc);
				goto disable_bus_clk;
			}
		}
		if (!IS_ERR(msm_host->sleep_clk)) {
			rc = clk_prepare_enable(msm_host->sleep_clk);
			if (rc) {
				pr_err("%s: %s: failed to enable the sleep_clk with error %d\n",
					mmc_hostname(host->mmc), __func__, rc);
				goto disable_ff_clk;
			}
		}
		mb();

	} else if (!enable && atomic_read(&msm_host->clks_on)) {
		sdhci_writew(host, 0, SDHCI_CLOCK_CONTROL);
		mb();
		/*
		 * During 1.8V signal switching the clock source must
		 * still be ON as it requires accessing SDHC
		 * registers (SDHCi host control2 register bit 3 must
		 * be written and polled after stopping the SDCLK).
		 */
		if (host->mmc->card_clock_off)
			return 0;
		pr_debug("%s: request to disable clocks\n",
				mmc_hostname(host->mmc));
		if (!IS_ERR_OR_NULL(msm_host->sleep_clk))
			clk_disable_unprepare(msm_host->sleep_clk);
		if (!IS_ERR_OR_NULL(msm_host->ff_clk))
			clk_disable_unprepare(msm_host->ff_clk);
		if (!IS_ERR_OR_NULL(msm_host->bus_clk))
			clk_disable_unprepare(msm_host->bus_clk);
		sdhci_msm_disable_controller_clock(host);
	}
	atomic_set(&msm_host->clks_on, enable);
	goto out;
disable_ff_clk:
	if (!IS_ERR_OR_NULL(msm_host->ff_clk))
		clk_disable_unprepare(msm_host->ff_clk);
disable_bus_clk:
	if (!IS_ERR_OR_NULL(msm_host->bus_clk))
		clk_disable_unprepare(msm_host->bus_clk);
disable_controller_clk:
	if (!IS_ERR_OR_NULL(msm_host->clk))
		clk_disable_unprepare(msm_host->clk);
	if (!IS_ERR(msm_host->ice_clk))
		clk_disable_unprepare(msm_host->ice_clk);
	if (!IS_ERR_OR_NULL(msm_host->bus_aggr_clk))
		clk_disable_unprepare(msm_host->bus_aggr_clk);
	if (!IS_ERR_OR_NULL(msm_host->pclk))
		clk_disable_unprepare(msm_host->pclk);
	atomic_set(&msm_host->controller_clock, 0);
remove_vote:
	if (msm_host->msm_bus_vote.client_handle)
		sdhci_msm_bus_cancel_work_and_set_vote(host, 0);
out:
	return rc;
}

static void sdhci_msm_set_clock(struct sdhci_host *host, unsigned int clock)
{
	int rc;
	struct sdhci_pltfm_host *pltfm_host = sdhci_priv(host);
	struct sdhci_msm_host *msm_host = pltfm_host->priv;
	const struct sdhci_msm_offset *msm_host_offset =
					msm_host->offset;
	struct mmc_card *card = host->mmc->card;
	struct mmc_ios	curr_ios = host->mmc->ios;
	u32 sup_clock, ddr_clock, dll_lock;
	long bus_clk_rate;
	bool curr_pwrsave;

	if (!clock) {
		/*
		 * disable pwrsave to ensure clock is not auto-gated until
		 * the rate is >400KHz (initialization complete).
		 */
		writel_relaxed(readl_relaxed(host->ioaddr +
			msm_host_offset->CORE_VENDOR_SPEC) &
			~CORE_CLK_PWRSAVE, host->ioaddr +
			msm_host_offset->CORE_VENDOR_SPEC);
		sdhci_msm_prepare_clocks(host, false);
		host->clock = clock;
		goto out;
	}

	rc = sdhci_msm_prepare_clocks(host, true);
	if (rc)
		goto out;

	curr_pwrsave = !!(readl_relaxed(host->ioaddr +
	msm_host_offset->CORE_VENDOR_SPEC) & CORE_CLK_PWRSAVE);
	if ((clock > 400000) &&
	    !curr_pwrsave && card && mmc_host_may_gate_card(card))
		writel_relaxed(readl_relaxed(host->ioaddr +
				msm_host_offset->CORE_VENDOR_SPEC)
				| CORE_CLK_PWRSAVE, host->ioaddr +
				msm_host_offset->CORE_VENDOR_SPEC);
	/*
	 * Disable pwrsave for a newly added card if doesn't allow clock
	 * gating.
	 */
	else if (curr_pwrsave && card && !mmc_host_may_gate_card(card))
		writel_relaxed(readl_relaxed(host->ioaddr +
				msm_host_offset->CORE_VENDOR_SPEC)
				& ~CORE_CLK_PWRSAVE, host->ioaddr +
				msm_host_offset->CORE_VENDOR_SPEC);

	sup_clock = sdhci_msm_get_sup_clk_rate(host, clock);
	if ((curr_ios.timing == MMC_TIMING_UHS_DDR50) ||
		(curr_ios.timing == MMC_TIMING_MMC_DDR52) ||
		(curr_ios.timing == MMC_TIMING_MMC_HS400)) {
		/*
		 * The SDHC requires internal clock frequency to be double the
		 * actual clock that will be set for DDR mode. The controller
		 * uses the faster clock(100/400MHz) for some of its parts and
		 * send the actual required clock (50/200MHz) to the card.
		 */
		ddr_clock = clock * 2;
		sup_clock = sdhci_msm_get_sup_clk_rate(host,
				ddr_clock);
	}

	/*
	 * In general all timing modes are controlled via UHS mode select in
	 * Host Control2 register. eMMC specific HS200/HS400 doesn't have
	 * their respective modes defined here, hence we use these values.
	 *
	 * HS200 - SDR104 (Since they both are equivalent in functionality)
	 * HS400 - This involves multiple configurations
	 *		Initially SDR104 - when tuning is required as HS200
	 *		Then when switching to DDR @ 400MHz (HS400) we use
	 *		the vendor specific HC_SELECT_IN to control the mode.
	 *
	 * In addition to controlling the modes we also need to select the
	 * correct input clock for DLL depending on the mode.
	 *
	 * HS400 - divided clock (free running MCLK/2)
	 * All other modes - default (free running MCLK)
	 */
	if (curr_ios.timing == MMC_TIMING_MMC_HS400) {
		/* Select the divided clock (free running MCLK/2) */
		writel_relaxed(((readl_relaxed(host->ioaddr +
				msm_host_offset->CORE_VENDOR_SPEC)
				& ~CORE_HC_MCLK_SEL_MASK)
				| CORE_HC_MCLK_SEL_HS400), host->ioaddr +
				msm_host_offset->CORE_VENDOR_SPEC);
		/*
		 * Select HS400 mode using the HC_SELECT_IN from VENDOR SPEC
		 * register
		 */
		if ((msm_host->tuning_done ||
				(card && mmc_card_strobe(card) &&
				 msm_host->enhanced_strobe)) &&
				!msm_host->calibration_done) {
			/*
			 * Write 0x6 to HC_SELECT_IN and 1 to HC_SELECT_IN_EN
			 * field in VENDOR_SPEC_FUNC
			 */
			writel_relaxed((readl_relaxed(host->ioaddr +
					msm_host_offset->CORE_VENDOR_SPEC)
					| CORE_HC_SELECT_IN_HS400
					| CORE_HC_SELECT_IN_EN), host->ioaddr +
					msm_host_offset->CORE_VENDOR_SPEC);
		}
		if (!host->mmc->ios.old_rate && !msm_host->use_cdclp533) {
			/*
			 * Poll on DLL_LOCK and DDR_DLL_LOCK bits in
			 * CORE_DLL_STATUS to be set.  This should get set
			 * with in 15 us at 200 MHz.
			 */
			rc = readl_poll_timeout(host->ioaddr +
					msm_host_offset->CORE_DLL_STATUS,
					dll_lock, (dll_lock & (CORE_DLL_LOCK |
					CORE_DDR_DLL_LOCK)), 10, 1000);
			if (rc == -ETIMEDOUT)
				pr_err("%s: Unable to get DLL_LOCK/DDR_DLL_LOCK, dll_status: 0x%08x\n",
						mmc_hostname(host->mmc),
						dll_lock);
		}
	} else {
		if (!msm_host->use_cdclp533)
			/* set CORE_PWRSAVE_DLL bit in CORE_VENDOR_SPEC3 */
			writel_relaxed((readl_relaxed(host->ioaddr +
					msm_host_offset->CORE_VENDOR_SPEC3)
					& ~CORE_PWRSAVE_DLL), host->ioaddr +
					msm_host_offset->CORE_VENDOR_SPEC3);

		/* Select the default clock (free running MCLK) */
		writel_relaxed(((readl_relaxed(host->ioaddr +
					msm_host_offset->CORE_VENDOR_SPEC)
					& ~CORE_HC_MCLK_SEL_MASK)
					| CORE_HC_MCLK_SEL_DFLT), host->ioaddr +
					msm_host_offset->CORE_VENDOR_SPEC);

		/*
		 * Disable HC_SELECT_IN to be able to use the UHS mode select
		 * configuration from Host Control2 register for all other
		 * modes.
		 *
		 * Write 0 to HC_SELECT_IN and HC_SELECT_IN_EN field
		 * in VENDOR_SPEC_FUNC
		 */
		writel_relaxed((readl_relaxed(host->ioaddr +
				msm_host_offset->CORE_VENDOR_SPEC)
				& ~CORE_HC_SELECT_IN_EN
				& ~CORE_HC_SELECT_IN_MASK), host->ioaddr +
				msm_host_offset->CORE_VENDOR_SPEC);
	}
	mb();

	if (sup_clock != msm_host->clk_rate) {
		pr_debug("%s: %s: setting clk rate to %u\n",
				mmc_hostname(host->mmc), __func__, sup_clock);
		rc = clk_set_rate(msm_host->clk, sup_clock);
		if (rc) {
			pr_err("%s: %s: Failed to set rate %u for host-clk : %d\n",
					mmc_hostname(host->mmc), __func__,
					sup_clock, rc);
			goto out;
		}
		msm_host->clk_rate = sup_clock;
		host->clock = clock;

		if (!IS_ERR(msm_host->bus_aggr_clk) &&
				msm_host->pdata->bus_clk_cnt) {
			bus_clk_rate = sdhci_msm_get_bus_aggr_clk_rate(host,
					sup_clock);
			if (bus_clk_rate >= 0) {
				rc = clk_set_rate(msm_host->bus_aggr_clk,
						bus_clk_rate);
				if (rc) {
					pr_err("%s: %s: Failed to set rate %ld for bus-aggr-clk : %d\n",
						mmc_hostname(host->mmc),
						__func__, bus_clk_rate, rc);
					goto out;
				}
			} else {
				pr_err("%s: %s: Unsupported apps clk rate %u for bus-aggr-clk, err: %ld\n",
					mmc_hostname(host->mmc), __func__,
					sup_clock, bus_clk_rate);
			}
		}

		/* Configure pinctrl drive type according to
		 * current clock rate
		 */
		rc = sdhci_msm_config_pinctrl_drv_type(msm_host->pdata, clock);
		if (rc)
			pr_err("%s: %s: Failed to set pinctrl drive type for clock rate %u (%d)\n",
					mmc_hostname(host->mmc), __func__,
					clock, rc);

		/*
		 * Update the bus vote in case of frequency change due to
		 * clock scaling.
		 */
		sdhci_msm_bus_voting(host, 1);
	}
out:
	sdhci_set_clock(host, clock);
}

static void sdhci_msm_set_uhs_signaling(struct sdhci_host *host,
					unsigned int uhs)
{
	struct sdhci_pltfm_host *pltfm_host = sdhci_priv(host);
	struct sdhci_msm_host *msm_host = pltfm_host->priv;
	const struct sdhci_msm_offset *msm_host_offset =
					msm_host->offset;
	u16 ctrl_2;

	ctrl_2 = sdhci_readw(host, SDHCI_HOST_CONTROL2);
	/* Select Bus Speed Mode for host */
	ctrl_2 &= ~SDHCI_CTRL_UHS_MASK;
	if ((uhs == MMC_TIMING_MMC_HS400) ||
		(uhs == MMC_TIMING_MMC_HS200) ||
		(uhs == MMC_TIMING_UHS_SDR104))
		ctrl_2 |= SDHCI_CTRL_UHS_SDR104;
	else if (uhs == MMC_TIMING_UHS_SDR12)
		ctrl_2 |= SDHCI_CTRL_UHS_SDR12;
	else if (uhs == MMC_TIMING_UHS_SDR25)
		ctrl_2 |= SDHCI_CTRL_UHS_SDR25;
	else if (uhs == MMC_TIMING_UHS_SDR50)
		ctrl_2 |= SDHCI_CTRL_UHS_SDR50;
	else if ((uhs == MMC_TIMING_UHS_DDR50) ||
		 (uhs == MMC_TIMING_MMC_DDR52))
		ctrl_2 |= SDHCI_CTRL_UHS_DDR50;
	/*
	 * When clock frquency is less than 100MHz, the feedback clock must be
	 * provided and DLL must not be used so that tuning can be skipped. To
	 * provide feedback clock, the mode selection can be any value less
	 * than 3'b011 in bits [2:0] of HOST CONTROL2 register.
	 */
	if (host->clock <= CORE_FREQ_100MHZ) {
		if ((uhs == MMC_TIMING_MMC_HS400) ||
		    (uhs == MMC_TIMING_MMC_HS200) ||
		    (uhs == MMC_TIMING_UHS_SDR104))
			ctrl_2 &= ~SDHCI_CTRL_UHS_MASK;

		/*
		 * Make sure DLL is disabled when not required
		 *
		 * Write 1 to DLL_RST bit of DLL_CONFIG register
		 */
		writel_relaxed((readl_relaxed(host->ioaddr +
				msm_host_offset->CORE_DLL_CONFIG)
				| CORE_DLL_RST), host->ioaddr +
				msm_host_offset->CORE_DLL_CONFIG);

		/* Write 1 to DLL_PDN bit of DLL_CONFIG register */
		writel_relaxed((readl_relaxed(host->ioaddr +
				msm_host_offset->CORE_DLL_CONFIG)
				| CORE_DLL_PDN), host->ioaddr +
				msm_host_offset->CORE_DLL_CONFIG);
		mb();

		/*
		 * The DLL needs to be restored and CDCLP533 recalibrated
		 * when the clock frequency is set back to 400MHz.
		 */
		msm_host->calibration_done = false;
	}

	pr_debug("%s: %s-clock:%u uhs mode:%u ctrl_2:0x%x\n",
		mmc_hostname(host->mmc), __func__, host->clock, uhs, ctrl_2);
	sdhci_writew(host, ctrl_2, SDHCI_HOST_CONTROL2);

}

#define MAX_TEST_BUS 60
#define DRV_NAME "cmdq-host"
static void sdhci_msm_cmdq_dump_debug_ram(struct sdhci_host *host)
{
	int i = 0;
	struct sdhci_pltfm_host *pltfm_host = sdhci_priv(host);
	struct sdhci_msm_host *msm_host = pltfm_host->priv;
	const struct sdhci_msm_offset *msm_host_offset =
					msm_host->offset;
	struct cmdq_host *cq_host = host->cq_host;

	u32 version = sdhci_msm_readl_relaxed(host,
		msm_host_offset->CORE_MCI_VERSION);
	u16 minor = version & CORE_VERSION_TARGET_MASK;
	/* registers offset changed starting from 4.2.0 */
	int offset = minor >= SDHCI_MSM_VER_420 ? 0 : 0x48;

	if (cq_host->offset_changed)
		offset += CQ_V5_VENDOR_CFG;
	pr_err("---- Debug RAM dump ----\n");
	pr_err(DRV_NAME ": Debug RAM wrap-around: 0x%08x | Debug RAM overlap: 0x%08x\n",
	       cmdq_readl(cq_host, CQ_CMD_DBG_RAM_WA + offset),
	       cmdq_readl(cq_host, CQ_CMD_DBG_RAM_OL + offset));

	while (i < 16) {
		pr_err(DRV_NAME ": Debug RAM dump [%d]: 0x%08x\n", i,
		       cmdq_readl(cq_host, CQ_CMD_DBG_RAM + offset + (4 * i)));
		i++;
	}
	pr_err("-------------------------\n");
}

static void sdhci_msm_cache_debug_data(struct sdhci_host *host)
{
	struct sdhci_pltfm_host *pltfm_host = sdhci_priv(host);
	struct sdhci_msm_host *msm_host = pltfm_host->priv;
	struct sdhci_msm_debug_data *cached_data = &msm_host->cached_data;

	memcpy(&cached_data->copy_mmc, msm_host->mmc,
		sizeof(struct mmc_host));
	if (msm_host->mmc->card)
		memcpy(&cached_data->copy_card, msm_host->mmc->card,
			sizeof(struct mmc_card));
	memcpy(&cached_data->copy_host, host,
		sizeof(struct sdhci_host));
}

void sdhci_msm_dump_vendor_regs(struct sdhci_host *host)
{
	struct sdhci_pltfm_host *pltfm_host = sdhci_priv(host);
	struct sdhci_msm_host *msm_host = pltfm_host->priv;
	const struct sdhci_msm_offset *msm_host_offset =
					msm_host->offset;
	int tbsel, tbsel2;
	int i, index = 0;
	u32 test_bus_val = 0;
	u32 debug_reg[MAX_TEST_BUS] = {0};
	u32 sts = 0;

	sdhci_msm_cache_debug_data(host);
	pr_info("----------- VENDOR REGISTER DUMP -----------\n");
	if (host->cq_host)
		sdhci_msm_cmdq_dump_debug_ram(host);

	MMC_TRACE(host->mmc, "Data cnt: 0x%08x | Fifo cnt: 0x%08x\n",
		sdhci_msm_readl_relaxed(host,
			msm_host_offset->CORE_MCI_DATA_CNT),
		sdhci_msm_readl_relaxed(host,
			msm_host_offset->CORE_MCI_FIFO_CNT));
	pr_info("Data cnt: 0x%08x | Fifo cnt: 0x%08x | Int sts: 0x%08x\n",
		sdhci_msm_readl_relaxed(host,
			msm_host_offset->CORE_MCI_DATA_CNT),
		sdhci_msm_readl_relaxed(host,
			msm_host_offset->CORE_MCI_FIFO_CNT),
		sdhci_msm_readl_relaxed(host,
			msm_host_offset->CORE_MCI_STATUS));
	pr_info("DLL cfg:  0x%08x | DLL sts:  0x%08x | SDCC ver: 0x%08x\n",
		readl_relaxed(host->ioaddr +
			msm_host_offset->CORE_DLL_CONFIG),
		readl_relaxed(host->ioaddr +
			msm_host_offset->CORE_DLL_STATUS),
		sdhci_msm_readl_relaxed(host,
			msm_host_offset->CORE_MCI_VERSION));
	pr_info("Vndr func: 0x%08x | Vndr adma err : addr0: 0x%08x addr1: 0x%08x\n",
		readl_relaxed(host->ioaddr +
			msm_host_offset->CORE_VENDOR_SPEC),
		readl_relaxed(host->ioaddr +
			msm_host_offset->CORE_VENDOR_SPEC_ADMA_ERR_ADDR0),
		readl_relaxed(host->ioaddr +
			msm_host_offset->CORE_VENDOR_SPEC_ADMA_ERR_ADDR1));
	pr_info("Vndr func2: 0x%08x | dll_config_2: 0x%08x\n",
		readl_relaxed(host->ioaddr +
			msm_host_offset->CORE_VENDOR_SPEC_FUNC2),
		readl_relaxed(host->ioaddr +
			msm_host_offset->CORE_DLL_CONFIG_2));
	pr_info("dll_config_3: 0x%08x | ddr_config: 0x%08x |  dll_usr_ctl: 0x%08x\n",
		readl_relaxed(host->ioaddr +
			msm_host_offset->CORE_DLL_CONFIG_3),
		readl_relaxed(host->ioaddr +
			msm_host_offset->CORE_DDR_CONFIG),
		readl_relaxed(host->ioaddr +
			msm_host_offset->CORE_DLL_USR_CTL));
	/*
	 * tbsel indicates [2:0] bits and tbsel2 indicates [7:4] bits
	 * of CORE_TESTBUS_CONFIG register.
	 *
	 * To select test bus 0 to 7 use tbsel and to select any test bus
	 * above 7 use (tbsel2 | tbsel) to get the test bus number. For eg,
	 * to select test bus 14, write 0x1E to CORE_TESTBUS_CONFIG register
	 * i.e., tbsel2[7:4] = 0001, tbsel[2:0] = 110.
	 */
	for (tbsel2 = 0; tbsel2 < 7; tbsel2++) {
		for (tbsel = 0; tbsel < 8; tbsel++) {
			if (index >= MAX_TEST_BUS)
				break;
			test_bus_val =
			(tbsel2 << msm_host_offset->CORE_TESTBUS_SEL2_BIT) |
				tbsel | msm_host_offset->CORE_TESTBUS_ENA;
			sdhci_msm_writel_relaxed(test_bus_val, host,
				msm_host_offset->CORE_TESTBUS_CONFIG);
			debug_reg[index++] = sdhci_msm_readl_relaxed(host,
				msm_host_offset->CORE_SDCC_DEBUG_REG);
		}
	}
	for (i = 0; i < MAX_TEST_BUS; i = i + 4)
		pr_info(" Test bus[%d to %d]: 0x%08x 0x%08x 0x%08x 0x%08x\n",
				i, i + 3, debug_reg[i], debug_reg[i+1],
				debug_reg[i+2], debug_reg[i+3]);
	if (host->is_crypto_en) {
		sdhci_msm_ice_get_status(host, &sts);
		pr_info("%s: ICE status %x\n", mmc_hostname(host->mmc), sts);
		sdhci_msm_ice_print_regs(host);
	}
}

static void sdhci_msm_reset(struct sdhci_host *host, u8 mask)
{
	struct sdhci_pltfm_host *pltfm_host = sdhci_priv(host);
	struct sdhci_msm_host *msm_host = pltfm_host->priv;

	/* Set ICE core to be reset in sync with SDHC core */
	if (msm_host->ice.pdev) {
		if (msm_host->ice_hci_support)
			writel_relaxed(1, host->ioaddr +
						HC_VENDOR_SPECIFIC_ICE_CTRL);
		else
			writel_relaxed(1,
				host->ioaddr + CORE_VENDOR_SPEC_ICE_CTRL);
	}

	sdhci_reset(host, mask);
}

/*
 * sdhci_msm_enhanced_strobe_mask :-
 * Before running CMDQ transfers in HS400 Enhanced Strobe mode,
 * SW should write 3 to
 * HC_VENDOR_SPECIFIC_FUNC3.CMDEN_HS400_INPUT_MASK_CNT register.
 * The default reset value of this register is 2.
 */
static void sdhci_msm_enhanced_strobe_mask(struct sdhci_host *host, bool set)
{
	struct sdhci_pltfm_host *pltfm_host = sdhci_priv(host);
	struct sdhci_msm_host *msm_host = pltfm_host->priv;
	const struct sdhci_msm_offset *msm_host_offset =
					msm_host->offset;

	if (!msm_host->enhanced_strobe ||
			!mmc_card_strobe(msm_host->mmc->card)) {
		pr_debug("%s: host/card does not support hs400 enhanced strobe\n",
				mmc_hostname(host->mmc));
		return;
	}

	if (set) {
		writel_relaxed((readl_relaxed(host->ioaddr +
			msm_host_offset->CORE_VENDOR_SPEC3)
			| CORE_CMDEN_HS400_INPUT_MASK_CNT),
			host->ioaddr + msm_host_offset->CORE_VENDOR_SPEC3);
	} else {
		writel_relaxed((readl_relaxed(host->ioaddr +
			msm_host_offset->CORE_VENDOR_SPEC3)
			& ~CORE_CMDEN_HS400_INPUT_MASK_CNT),
			host->ioaddr + msm_host_offset->CORE_VENDOR_SPEC3);
	}
}

static void sdhci_msm_clear_set_dumpregs(struct sdhci_host *host, bool set)
{
	struct sdhci_pltfm_host *pltfm_host = sdhci_priv(host);
	struct sdhci_msm_host *msm_host = pltfm_host->priv;
	const struct sdhci_msm_offset *msm_host_offset =
					msm_host->offset;

	if (set) {
		sdhci_msm_writel_relaxed(msm_host_offset->CORE_TESTBUS_ENA,
			host, msm_host_offset->CORE_TESTBUS_CONFIG);
	} else {
		u32 value;

		value = sdhci_msm_readl_relaxed(host,
			msm_host_offset->CORE_TESTBUS_CONFIG);
		value &= ~(msm_host_offset->CORE_TESTBUS_ENA);
		sdhci_msm_writel_relaxed(value, host,
			msm_host_offset->CORE_TESTBUS_CONFIG);
	}
}

void sdhci_msm_reset_workaround(struct sdhci_host *host, u32 enable)
{
	u32 vendor_func2;
	unsigned long timeout;
	struct sdhci_pltfm_host *pltfm_host = sdhci_priv(host);
	struct sdhci_msm_host *msm_host = pltfm_host->priv;
	const struct sdhci_msm_offset *msm_host_offset =
					msm_host->offset;

	vendor_func2 = readl_relaxed(host->ioaddr +
		msm_host_offset->CORE_VENDOR_SPEC_FUNC2);

	if (enable) {
		writel_relaxed(vendor_func2 | HC_SW_RST_REQ, host->ioaddr +
				msm_host_offset->CORE_VENDOR_SPEC_FUNC2);
		timeout = 10000;
		while (readl_relaxed(host->ioaddr +
		msm_host_offset->CORE_VENDOR_SPEC_FUNC2) & HC_SW_RST_REQ) {
			if (timeout == 0) {
				pr_info("%s: Applying wait idle disable workaround\n",
					mmc_hostname(host->mmc));
				/*
				 * Apply the reset workaround to not wait for
				 * pending data transfers on AXI before
				 * resetting the controller. This could be
				 * risky if the transfers were stuck on the
				 * AXI bus.
				 */
				vendor_func2 = readl_relaxed(host->ioaddr +
				msm_host_offset->CORE_VENDOR_SPEC_FUNC2);
				writel_relaxed(vendor_func2 |
				HC_SW_RST_WAIT_IDLE_DIS, host->ioaddr +
				msm_host_offset->CORE_VENDOR_SPEC_FUNC2);
				host->reset_wa_t = ktime_get();
				return;
			}
			timeout--;
			udelay(10);
		}
		pr_info("%s: waiting for SW_RST_REQ is successful\n",
				mmc_hostname(host->mmc));
	} else {
		writel_relaxed(vendor_func2 & ~HC_SW_RST_WAIT_IDLE_DIS,
			host->ioaddr + msm_host_offset->CORE_VENDOR_SPEC_FUNC2);
	}
}

static void sdhci_msm_pm_qos_irq_unvote_work(struct work_struct *work)
{
	struct sdhci_msm_pm_qos_irq *pm_qos_irq =
		container_of(work, struct sdhci_msm_pm_qos_irq,
			     unvote_work.work);

	if (atomic_read(&pm_qos_irq->counter))
		return;

	pm_qos_irq->latency = PM_QOS_DEFAULT_VALUE;
	pm_qos_update_request(&pm_qos_irq->req, pm_qos_irq->latency);
}

void sdhci_msm_pm_qos_irq_vote(struct sdhci_host *host)
{
	struct sdhci_pltfm_host *pltfm_host = sdhci_priv(host);
	struct sdhci_msm_host *msm_host = pltfm_host->priv;
	struct sdhci_msm_pm_qos_latency *latency =
		&msm_host->pdata->pm_qos_data.irq_latency;
	int counter;

	if (!msm_host->pm_qos_irq.enabled)
		return;

	counter = atomic_inc_return(&msm_host->pm_qos_irq.counter);
	/* Make sure to update the voting in case power policy has changed */
	if (msm_host->pm_qos_irq.latency == latency->latency[host->power_policy]
		&& counter > 1)
		return;

	cancel_delayed_work_sync(&msm_host->pm_qos_irq.unvote_work);
	msm_host->pm_qos_irq.latency = latency->latency[host->power_policy];
	pm_qos_update_request(&msm_host->pm_qos_irq.req,
				msm_host->pm_qos_irq.latency);
}

void sdhci_msm_pm_qos_irq_unvote(struct sdhci_host *host, bool async)
{
	struct sdhci_pltfm_host *pltfm_host = sdhci_priv(host);
	struct sdhci_msm_host *msm_host = pltfm_host->priv;
	int counter;

	if (!msm_host->pm_qos_irq.enabled)
		return;

	if (atomic_read(&msm_host->pm_qos_irq.counter)) {
		counter = atomic_dec_return(&msm_host->pm_qos_irq.counter);
	} else {
		WARN(1, "attempt to decrement pm_qos_irq.counter when it's 0");
		return;
	}

	if (counter)
		return;

	if (async) {
		queue_delayed_work(msm_host->pm_qos_wq,
				&msm_host->pm_qos_irq.unvote_work,
				msecs_to_jiffies(QOS_REMOVE_DELAY_MS));
		return;
	}

	msm_host->pm_qos_irq.latency = PM_QOS_DEFAULT_VALUE;
	pm_qos_update_request(&msm_host->pm_qos_irq.req,
			msm_host->pm_qos_irq.latency);
}

static ssize_t
sdhci_msm_pm_qos_irq_show(struct device *dev,
		struct device_attribute *attr, char *buf)
{
	struct sdhci_host *host = dev_get_drvdata(dev);
	struct sdhci_pltfm_host *pltfm_host = sdhci_priv(host);
	struct sdhci_msm_host *msm_host = pltfm_host->priv;
	struct sdhci_msm_pm_qos_irq *irq = &msm_host->pm_qos_irq;

	return snprintf(buf, PAGE_SIZE,
		"IRQ PM QoS: enabled=%d, counter=%d, latency=%d\n",
		irq->enabled, atomic_read(&irq->counter), irq->latency);
}

static ssize_t
sdhci_msm_pm_qos_irq_enable_show(struct device *dev,
		struct device_attribute *attr, char *buf)
{
	struct sdhci_host *host = dev_get_drvdata(dev);
	struct sdhci_pltfm_host *pltfm_host = sdhci_priv(host);
	struct sdhci_msm_host *msm_host = pltfm_host->priv;

	return snprintf(buf, PAGE_SIZE, "%u\n", msm_host->pm_qos_irq.enabled);
}

static ssize_t
sdhci_msm_pm_qos_irq_enable_store(struct device *dev,
		struct device_attribute *attr, const char *buf, size_t count)
{
	struct sdhci_host *host = dev_get_drvdata(dev);
	struct sdhci_pltfm_host *pltfm_host = sdhci_priv(host);
	struct sdhci_msm_host *msm_host = pltfm_host->priv;
	uint32_t value;
	bool enable;
	int ret;

	ret = kstrtou32(buf, 0, &value);
	if (ret)
		goto out;
	enable = !!value;

	if (enable == msm_host->pm_qos_irq.enabled)
		goto out;

	msm_host->pm_qos_irq.enabled = enable;
	if (!enable) {
		cancel_delayed_work_sync(&msm_host->pm_qos_irq.unvote_work);
		atomic_set(&msm_host->pm_qos_irq.counter, 0);
		msm_host->pm_qos_irq.latency = PM_QOS_DEFAULT_VALUE;
		pm_qos_update_request(&msm_host->pm_qos_irq.req,
				msm_host->pm_qos_irq.latency);
	}

out:
	return count;
}

#ifdef CONFIG_SMP
static inline void set_affine_irq(struct sdhci_msm_host *msm_host,
				struct sdhci_host *host)
{
	msm_host->pm_qos_irq.req.irq = host->irq;
}
#else
static inline void set_affine_irq(struct sdhci_msm_host *msm_host,
				struct sdhci_host *host) { }
#endif

static bool sdhci_msm_pm_qos_wq_init(struct sdhci_msm_host *msm_host)
{
	char *wq = NULL;
	bool ret = true;

	wq = kasprintf(GFP_KERNEL, "sdhci_msm_pm_qos/%s",
			dev_name(&msm_host->pdev->dev));
	if (!wq)
		return false;
	/*
	 * Create a work queue with flag WQ_MEM_RECLAIM set for
	 * pm_qos_unvote work. Because mmc thread is created with
	 * flag PF_MEMALLOC set, kernel will check for work queue
	 * flag WQ_MEM_RECLAIM when flush the work queue. If work
	 * queue flag WQ_MEM_RECLAIM is not set, kernel warning
	 * will be triggered.
	 */
	msm_host->pm_qos_wq = create_workqueue(wq);
	if (!msm_host->pm_qos_wq) {
		ret = false;
		dev_err(&msm_host->pdev->dev,
				"failed to create pm qos unvote work queue\n");
	}
	kfree(wq);
	return ret;
}

void sdhci_msm_pm_qos_irq_init(struct sdhci_host *host)
{
	struct sdhci_pltfm_host *pltfm_host = sdhci_priv(host);
	struct sdhci_msm_host *msm_host = pltfm_host->priv;
	struct sdhci_msm_pm_qos_latency *irq_latency;
	int ret;

	if (!msm_host->pdata->pm_qos_data.irq_valid)
		return;

	/* Initialize only once as this gets called per partition */
	if (msm_host->pm_qos_irq.enabled)
		return;

	atomic_set(&msm_host->pm_qos_irq.counter, 0);
	msm_host->pm_qos_irq.req.type =
			msm_host->pdata->pm_qos_data.irq_req_type;
	if ((msm_host->pm_qos_irq.req.type != PM_QOS_REQ_AFFINE_CORES) &&
		(msm_host->pm_qos_irq.req.type != PM_QOS_REQ_ALL_CORES))
		set_affine_irq(msm_host, host);
	else
		cpumask_copy(&msm_host->pm_qos_irq.req.cpus_affine,
			cpumask_of(msm_host->pdata->pm_qos_data.irq_cpu));

	sdhci_msm_pm_qos_wq_init(msm_host);

	INIT_DELAYED_WORK(&msm_host->pm_qos_irq.unvote_work,
		sdhci_msm_pm_qos_irq_unvote_work);
	/* For initialization phase, set the performance latency */
	irq_latency = &msm_host->pdata->pm_qos_data.irq_latency;
	msm_host->pm_qos_irq.latency =
		irq_latency->latency[SDHCI_PERFORMANCE_MODE];
	pm_qos_add_request(&msm_host->pm_qos_irq.req, PM_QOS_CPU_DMA_LATENCY,
			msm_host->pm_qos_irq.latency);
	msm_host->pm_qos_irq.enabled = true;

	/* sysfs */
	msm_host->pm_qos_irq.enable_attr.show =
		sdhci_msm_pm_qos_irq_enable_show;
	msm_host->pm_qos_irq.enable_attr.store =
		sdhci_msm_pm_qos_irq_enable_store;
	sysfs_attr_init(&msm_host->pm_qos_irq.enable_attr.attr);
	msm_host->pm_qos_irq.enable_attr.attr.name = "pm_qos_irq_enable";
	msm_host->pm_qos_irq.enable_attr.attr.mode = 0644;
	ret = device_create_file(&msm_host->pdev->dev,
		&msm_host->pm_qos_irq.enable_attr);
	if (ret)
		pr_err("%s: fail to create pm_qos_irq_enable (%d)\n",
			__func__, ret);

	msm_host->pm_qos_irq.status_attr.show = sdhci_msm_pm_qos_irq_show;
	msm_host->pm_qos_irq.status_attr.store = NULL;
	sysfs_attr_init(&msm_host->pm_qos_irq.status_attr.attr);
	msm_host->pm_qos_irq.status_attr.attr.name = "pm_qos_irq_status";
	msm_host->pm_qos_irq.status_attr.attr.mode = 0444;
	ret = device_create_file(&msm_host->pdev->dev,
			&msm_host->pm_qos_irq.status_attr);
	if (ret)
		pr_err("%s: fail to create pm_qos_irq_status (%d)\n",
			__func__, ret);
}

static ssize_t sdhci_msm_pm_qos_group_show(struct device *dev,
		struct device_attribute *attr, char *buf)
{
	struct sdhci_host *host = dev_get_drvdata(dev);
	struct sdhci_pltfm_host *pltfm_host = sdhci_priv(host);
	struct sdhci_msm_host *msm_host = pltfm_host->priv;
	struct sdhci_msm_pm_qos_group *group;
	int i;
	int nr_groups = msm_host->pdata->pm_qos_data.cpu_group_map.nr_groups;
	int offset = 0;

	for (i = 0; i < nr_groups; i++) {
		group = &msm_host->pm_qos[i];
		offset += snprintf(&buf[offset], PAGE_SIZE,
			"Group #%d (mask=0x%lx) PM QoS: enabled=%d, counter=%d, latency=%d\n",
			i, group->req.cpus_affine.bits[0],
			msm_host->pm_qos_group_enable,
			atomic_read(&group->counter),
			group->latency);
	}

	return offset;
}

static ssize_t sdhci_msm_pm_qos_group_enable_show(struct device *dev,
		struct device_attribute *attr, char *buf)
{
	struct sdhci_host *host = dev_get_drvdata(dev);
	struct sdhci_pltfm_host *pltfm_host = sdhci_priv(host);
	struct sdhci_msm_host *msm_host = pltfm_host->priv;

	return snprintf(buf, PAGE_SIZE, "%s\n",
		msm_host->pm_qos_group_enable ? "enabled" : "disabled");
}

static ssize_t sdhci_msm_pm_qos_group_enable_store(struct device *dev,
		struct device_attribute *attr, const char *buf, size_t count)
{
	struct sdhci_host *host = dev_get_drvdata(dev);
	struct sdhci_pltfm_host *pltfm_host = sdhci_priv(host);
	struct sdhci_msm_host *msm_host = pltfm_host->priv;
	int nr_groups = msm_host->pdata->pm_qos_data.cpu_group_map.nr_groups;
	uint32_t value;
	bool enable;
	int ret;
	int i;

	ret = kstrtou32(buf, 0, &value);
	if (ret)
		goto out;
	enable = !!value;

	if (enable == msm_host->pm_qos_group_enable)
		goto out;

	msm_host->pm_qos_group_enable = enable;
	if (!enable) {
		for (i = 0; i < nr_groups; i++) {
			cancel_delayed_work_sync(
				&msm_host->pm_qos[i].unvote_work);
			atomic_set(&msm_host->pm_qos[i].counter, 0);
			msm_host->pm_qos[i].latency = PM_QOS_DEFAULT_VALUE;
			pm_qos_update_request(&msm_host->pm_qos[i].req,
				msm_host->pm_qos[i].latency);
		}
	}

out:
	return count;
}

static int sdhci_msm_get_cpu_group(struct sdhci_msm_host *msm_host, int cpu)
{
	int i;
	struct sdhci_msm_cpu_group_map *map =
			&msm_host->pdata->pm_qos_data.cpu_group_map;

	if (cpu < 0)
		goto not_found;

	for (i = 0; i < map->nr_groups; i++)
		if (cpumask_test_cpu(cpu, &map->mask[i]))
			return i;

not_found:
	return -EINVAL;
}

void sdhci_msm_pm_qos_cpu_vote(struct sdhci_host *host,
		struct sdhci_msm_pm_qos_latency *latency, int cpu)
{
	struct sdhci_pltfm_host *pltfm_host = sdhci_priv(host);
	struct sdhci_msm_host *msm_host = pltfm_host->priv;
	int group = sdhci_msm_get_cpu_group(msm_host, cpu);
	struct sdhci_msm_pm_qos_group *pm_qos_group;
	int counter;

	if (!msm_host->pm_qos_group_enable || group < 0)
		return;

	pm_qos_group = &msm_host->pm_qos[group];
	counter = atomic_inc_return(&pm_qos_group->counter);

	/* Make sure to update the voting in case power policy has changed */
	if (pm_qos_group->latency == latency->latency[host->power_policy]
		&& counter > 1)
		return;

	cancel_delayed_work_sync(&pm_qos_group->unvote_work);

	pm_qos_group->latency = latency->latency[host->power_policy];
	pm_qos_update_request(&pm_qos_group->req, pm_qos_group->latency);
}

static void sdhci_msm_pm_qos_cpu_unvote_work(struct work_struct *work)
{
	struct sdhci_msm_pm_qos_group *group =
		container_of(work, struct sdhci_msm_pm_qos_group,
			     unvote_work.work);

	if (atomic_read(&group->counter))
		return;

	group->latency = PM_QOS_DEFAULT_VALUE;
	pm_qos_update_request(&group->req, group->latency);
}

bool sdhci_msm_pm_qos_cpu_unvote(struct sdhci_host *host, int cpu, bool async)
{
	struct sdhci_pltfm_host *pltfm_host = sdhci_priv(host);
	struct sdhci_msm_host *msm_host = pltfm_host->priv;
	int group = sdhci_msm_get_cpu_group(msm_host, cpu);

	if (!msm_host->pm_qos_group_enable || group < 0 ||
		atomic_dec_return(&msm_host->pm_qos[group].counter))
		return false;

	if (async) {
		queue_delayed_work(msm_host->pm_qos_wq,
				&msm_host->pm_qos[group].unvote_work,
				msecs_to_jiffies(QOS_REMOVE_DELAY_MS));
		return true;
	}

	msm_host->pm_qos[group].latency = PM_QOS_DEFAULT_VALUE;
	pm_qos_update_request(&msm_host->pm_qos[group].req,
				msm_host->pm_qos[group].latency);
	return true;
}

void sdhci_msm_pm_qos_cpu_init(struct sdhci_host *host,
		struct sdhci_msm_pm_qos_latency *latency)
{
	struct sdhci_pltfm_host *pltfm_host = sdhci_priv(host);
	struct sdhci_msm_host *msm_host = pltfm_host->priv;
	int nr_groups = msm_host->pdata->pm_qos_data.cpu_group_map.nr_groups;
	struct sdhci_msm_pm_qos_group *group;
	int i;
	int ret;

	if (msm_host->pm_qos_group_enable)
		return;

	msm_host->pm_qos = kcalloc(nr_groups, sizeof(*msm_host->pm_qos),
			GFP_KERNEL);
	if (!msm_host->pm_qos)
		return;

	for (i = 0; i < nr_groups; i++) {
		group = &msm_host->pm_qos[i];
		INIT_DELAYED_WORK(&group->unvote_work,
			sdhci_msm_pm_qos_cpu_unvote_work);
		atomic_set(&group->counter, 0);
		group->req.type = PM_QOS_REQ_AFFINE_CORES;
		cpumask_copy(&group->req.cpus_affine,
			&msm_host->pdata->pm_qos_data.cpu_group_map.mask[i]);
		/* We set default latency here for all pm_qos cpu groups. */
		group->latency = PM_QOS_DEFAULT_VALUE;
		pm_qos_add_request(&group->req, PM_QOS_CPU_DMA_LATENCY,
			group->latency);
		pr_info("%s (): voted for group #%d (mask=0x%lx) latency=%d\n",
			__func__, i,
			group->req.cpus_affine.bits[0],
			group->latency);
	}
	msm_host->pm_qos_prev_cpu = -1;
	msm_host->pm_qos_group_enable = true;

	/* sysfs */
	msm_host->pm_qos_group_status_attr.show = sdhci_msm_pm_qos_group_show;
	msm_host->pm_qos_group_status_attr.store = NULL;
	sysfs_attr_init(&msm_host->pm_qos_group_status_attr.attr);
	msm_host->pm_qos_group_status_attr.attr.name =
			"pm_qos_cpu_groups_status";
	msm_host->pm_qos_group_status_attr.attr.mode = 0444;
	ret = device_create_file(&msm_host->pdev->dev,
			&msm_host->pm_qos_group_status_attr);
	if (ret)
		dev_err(&msm_host->pdev->dev, "%s: fail to create pm_qos_group_status_attr (%d)\n",
			__func__, ret);
	msm_host->pm_qos_group_enable_attr.show =
			sdhci_msm_pm_qos_group_enable_show;
	msm_host->pm_qos_group_enable_attr.store =
			sdhci_msm_pm_qos_group_enable_store;
	sysfs_attr_init(&msm_host->pm_qos_group_enable_attr.attr);
	msm_host->pm_qos_group_enable_attr.attr.name =
			"pm_qos_cpu_groups_enable";
	msm_host->pm_qos_group_enable_attr.attr.mode = 0444;
	ret = device_create_file(&msm_host->pdev->dev,
			&msm_host->pm_qos_group_enable_attr);
	if (ret)
		dev_err(&msm_host->pdev->dev, "%s: fail to create pm_qos_group_enable_attr (%d)\n",
			__func__, ret);
}

static void sdhci_msm_pre_req(struct sdhci_host *host,
		struct mmc_request *mmc_req)
{
	int cpu;
	int group;
	struct sdhci_pltfm_host *pltfm_host = sdhci_priv(host);
	struct sdhci_msm_host *msm_host = pltfm_host->priv;
	int prev_group = sdhci_msm_get_cpu_group(msm_host,
			msm_host->pm_qos_prev_cpu);

	sdhci_msm_pm_qos_irq_vote(host);

	cpu = get_cpu();
	put_cpu();
	group = sdhci_msm_get_cpu_group(msm_host, cpu);
	if (group < 0)
		return;

	if (group != prev_group && prev_group >= 0) {
		sdhci_msm_pm_qos_cpu_unvote(host,
				msm_host->pm_qos_prev_cpu, false);
		prev_group = -1; /* make sure to vote for new group */
	}

	if (prev_group < 0) {
		sdhci_msm_pm_qos_cpu_vote(host,
				msm_host->pdata->pm_qos_data.latency, cpu);
		msm_host->pm_qos_prev_cpu = cpu;
	}
}

static void sdhci_msm_post_req(struct sdhci_host *host,
				struct mmc_request *mmc_req)
{
	struct sdhci_pltfm_host *pltfm_host = sdhci_priv(host);
	struct sdhci_msm_host *msm_host = pltfm_host->priv;

	sdhci_msm_pm_qos_irq_unvote(host, false);

	if (sdhci_msm_pm_qos_cpu_unvote(host, msm_host->pm_qos_prev_cpu, false))
		msm_host->pm_qos_prev_cpu = -1;
}

static void sdhci_msm_init(struct sdhci_host *host)
{
	struct sdhci_pltfm_host *pltfm_host = sdhci_priv(host);
	struct sdhci_msm_host *msm_host = pltfm_host->priv;

	sdhci_msm_pm_qos_irq_init(host);

	if (msm_host->pdata->pm_qos_data.legacy_valid)
		sdhci_msm_pm_qos_cpu_init(host,
				msm_host->pdata->pm_qos_data.latency);
}

static unsigned int sdhci_msm_get_current_limit(struct sdhci_host *host)
{
	struct sdhci_pltfm_host *pltfm_host = sdhci_priv(host);
	struct sdhci_msm_host *msm_host = pltfm_host->priv;
	struct sdhci_msm_slot_reg_data *curr_slot = msm_host->pdata->vreg_data;
	u32 max_curr = 0;

	if (curr_slot && curr_slot->vdd_data)
		max_curr = curr_slot->vdd_data->hpm_uA;

	return max_curr;
}

static int sdhci_msm_notify_load(struct sdhci_host *host, enum mmc_load state)
{
	struct sdhci_pltfm_host *pltfm_host = sdhci_priv(host);
	struct sdhci_msm_host *msm_host = pltfm_host->priv;
	int ret = 0;
	u32 clk_rate = 0;

	if (!IS_ERR(msm_host->ice_clk)) {
		clk_rate = (state == MMC_LOAD_LOW) ?
			msm_host->pdata->ice_clk_min :
			msm_host->pdata->ice_clk_max;
		if (msm_host->ice_clk_rate == clk_rate)
			return 0;
		pr_debug("%s: changing ICE clk rate to %u\n",
				mmc_hostname(host->mmc), clk_rate);
		ret = clk_set_rate(msm_host->ice_clk, clk_rate);
		if (ret) {
			pr_err("%s: ICE_CLK rate set failed (%d) for %u\n",
				mmc_hostname(host->mmc), ret, clk_rate);
			return ret;
		}
		msm_host->ice_clk_rate = clk_rate;
	}
	return 0;
}

static struct sdhci_ops sdhci_msm_ops = {
	.crypto_engine_cfg = sdhci_msm_ice_cfg,
	.crypto_engine_cmdq_cfg = sdhci_msm_ice_cmdq_cfg,
	.crypto_engine_cfg_end = sdhci_msm_ice_cfg_end,
	.crypto_cfg_reset = sdhci_msm_ice_cfg_reset,
	.crypto_engine_reset = sdhci_msm_ice_reset,
	.set_uhs_signaling = sdhci_msm_set_uhs_signaling,
	.check_power_status = sdhci_msm_check_power_status,
	.platform_execute_tuning = sdhci_msm_execute_tuning,
	.enhanced_strobe = sdhci_msm_enhanced_strobe,
	.toggle_cdr = sdhci_msm_toggle_cdr,
	.get_max_segments = sdhci_msm_max_segs,
	.set_clock = sdhci_msm_set_clock,
	.get_min_clock = sdhci_msm_get_min_clock,
	.get_max_clock = sdhci_msm_get_max_clock,
	.dump_vendor_regs = sdhci_msm_dump_vendor_regs,
	.config_auto_tuning_cmd = sdhci_msm_config_auto_tuning_cmd,
	.enable_controller_clock = sdhci_msm_enable_controller_clock,
	.set_bus_width = sdhci_set_bus_width,
	.reset = sdhci_msm_reset,
	.clear_set_dumpregs = sdhci_msm_clear_set_dumpregs,
	.enhanced_strobe_mask = sdhci_msm_enhanced_strobe_mask,
	.reset_workaround = sdhci_msm_reset_workaround,
	.init = sdhci_msm_init,
	.pre_req = sdhci_msm_pre_req,
	.post_req = sdhci_msm_post_req,
	.get_current_limit = sdhci_msm_get_current_limit,
	.notify_load = sdhci_msm_notify_load,
};

static void sdhci_set_default_hw_caps(struct sdhci_msm_host *msm_host,
		struct sdhci_host *host)
{
	u32 version, caps = 0;
	u16 minor;
	u8 major;
	u32 val;
	const struct sdhci_msm_offset *msm_host_offset =
					msm_host->offset;

	version = sdhci_msm_readl_relaxed(host,
		msm_host_offset->CORE_MCI_VERSION);
	major = (version & CORE_VERSION_MAJOR_MASK) >>
			CORE_VERSION_MAJOR_SHIFT;
	minor = version & CORE_VERSION_TARGET_MASK;

	caps = readl_relaxed(host->ioaddr + SDHCI_CAPABILITIES);

	/*
	 * Starting with SDCC 5 controller (core major version = 1)
	 * controller won't advertise 3.0v, 1.8v and 8-bit features
	 * except for some targets.
	 */
	if (major >= 1 && minor != 0x11 && minor != 0x12) {
		struct sdhci_msm_reg_data *vdd_io_reg;
		/*
		 * Enable 1.8V support capability on controllers that
		 * support dual voltage
		 */
		vdd_io_reg = msm_host->pdata->vreg_data->vdd_io_data;
		if (vdd_io_reg && (vdd_io_reg->high_vol_level > 2700000))
			caps |= CORE_3_0V_SUPPORT;
		if (vdd_io_reg && (vdd_io_reg->low_vol_level < 1950000))
			caps |= CORE_1_8V_SUPPORT;
		if (msm_host->pdata->mmc_bus_width == MMC_CAP_8_BIT_DATA)
			caps |= CORE_8_BIT_SUPPORT;
	}

	/*
	 * Enable one MID mode for SDCC5 (major 1) on 8916/8939 (minor 0x2e) and
	 * on 8992 (minor 0x3e) as a workaround to reset for data stuck issue.
	 */
	if (major == 1 && (minor == 0x2e || minor == 0x3e)) {
		host->quirks2 |= SDHCI_QUIRK2_USE_RESET_WORKAROUND;
		val = readl_relaxed(host->ioaddr +
			msm_host_offset->CORE_VENDOR_SPEC_FUNC2);
		writel_relaxed((val | CORE_ONE_MID_EN),
			host->ioaddr + msm_host_offset->CORE_VENDOR_SPEC_FUNC2);
	}
	/*
	 * SDCC 5 controller with major version 1, minor version 0x34 and later
	 * with HS 400 mode support will use CM DLL instead of CDC LP 533 DLL.
	 */
	if ((major == 1) && (minor < 0x34))
		msm_host->use_cdclp533 = true;

	/*
	 * SDCC 5 controller with major version 1, minor version 0x42 and later
	 * will require additional steps when resetting DLL.
	 * It also supports HS400 enhanced strobe mode.
	 */
	if ((major == 1) && (minor >= 0x42)) {
		msm_host->use_updated_dll_reset = true;
		msm_host->enhanced_strobe = true;
	}

	/*
	 * SDCC 5 controller with major version 1 and minor version 0x42,
	 * 0x46 and 0x49 currently uses 14lpp tech DLL whose internal
	 * gating cannot guarantee MCLK timing requirement i.e.
	 * when MCLK is gated OFF, it is not gated for less than 0.5us
	 * and MCLK must be switched on for at-least 1us before DATA
	 * starts coming.
	 */
	if ((major == 1) && ((minor == 0x42) || (minor == 0x46) ||
				(minor == 0x49) || (minor >= 0x6b)))
		msm_host->use_14lpp_dll = true;

	/* Fake 3.0V support for SDIO devices which requires such voltage */
	if (msm_host->core_3_0v_support) {
		caps |= CORE_3_0V_SUPPORT;
			writel_relaxed((readl_relaxed(host->ioaddr +
			SDHCI_CAPABILITIES) | caps), host->ioaddr +
			msm_host_offset->CORE_VENDOR_SPEC_CAPABILITIES0);
	}

	if ((major == 1) && (minor >= 0x49))
		msm_host->rclk_delay_fix = true;
	/*
	 * Mask 64-bit support for controller with 32-bit address bus so that
	 * smaller descriptor size will be used and improve memory consumption.
	 */
	if (!msm_host->pdata->largeaddressbus)
		caps &= ~CORE_SYS_BUS_SUPPORT_64_BIT;

	writel_relaxed(caps, host->ioaddr +
		msm_host_offset->CORE_VENDOR_SPEC_CAPABILITIES0);
	/* keep track of the value in SDHCI_CAPABILITIES */
	msm_host->caps_0 = caps;

	if ((major == 1) && (minor >= 0x6b)) {
		msm_host->ice_hci_support = true;
		host->cdr_support = true;
	}

	/* 7FF projects with 7nm DLL */
	if ((major == 1) && ((minor == 0x6e) || (minor == 0x71) ||
				(minor == 0x72)))
		msm_host->use_7nm_dll = true;
}

#ifdef CONFIG_MMC_CQ_HCI
static void sdhci_msm_cmdq_init(struct sdhci_host *host,
				struct platform_device *pdev)
{
	struct sdhci_pltfm_host *pltfm_host = sdhci_priv(host);
	struct sdhci_msm_host *msm_host = pltfm_host->priv;

	if (nocmdq) {
		dev_dbg(&pdev->dev, "CMDQ disabled via cmdline\n");
		return;
	}

	host->cq_host = cmdq_pltfm_init(pdev);
	if (IS_ERR(host->cq_host)) {
		dev_dbg(&pdev->dev, "cmdq-pltfm init: failed: %ld\n",
			PTR_ERR(host->cq_host));
		host->cq_host = NULL;
	} else {
		msm_host->mmc->caps2 |= MMC_CAP2_CMD_QUEUE;
	}
}
#else
static void sdhci_msm_cmdq_init(struct sdhci_host *host,
				struct platform_device *pdev)
{

}
#endif

static bool sdhci_msm_is_bootdevice(struct device *dev)
{
	if (strnstr(saved_command_line, "androidboot.bootdevice=",
		    strlen(saved_command_line))) {
		char search_string[50];

		snprintf(search_string, ARRAY_SIZE(search_string),
			"androidboot.bootdevice=%s", dev_name(dev));
		if (strnstr(saved_command_line, search_string,
		    strlen(saved_command_line)))
			return true;
		else
			return false;
	}

	/*
	 * "androidboot.bootdevice=" argument is not present then
	 * return true as we don't know the boot device anyways.
	 */
	return true;
}

static int sdhci_msm_probe(struct platform_device *pdev)
{
	const struct sdhci_msm_offset *msm_host_offset;
	struct sdhci_host *host;
	struct sdhci_pltfm_host *pltfm_host;
	struct sdhci_msm_host *msm_host;
	struct resource *core_memres = NULL;
	int ret = 0, dead = 0;
	u16 host_version;
	u32 irq_status, irq_ctl;
	struct resource *tlmm_memres = NULL;
	void __iomem *tlmm_mem;
	unsigned long flags;
	bool force_probe;

	pr_debug("%s: Enter %s\n", dev_name(&pdev->dev), __func__);
	msm_host = devm_kzalloc(&pdev->dev, sizeof(struct sdhci_msm_host),
				GFP_KERNEL);
	if (!msm_host) {
		ret = -ENOMEM;
		goto out;
	}

	if (of_find_compatible_node(NULL, NULL, "qcom,sdhci-msm-v5")) {
		msm_host->mci_removed = true;
		msm_host->offset = &sdhci_msm_offset_mci_removed;
	} else {
		msm_host->mci_removed = false;
		msm_host->offset = &sdhci_msm_offset_mci_present;
	}
	msm_host_offset = msm_host->offset;
	msm_host->sdhci_msm_pdata.ops = &sdhci_msm_ops;
	host = sdhci_pltfm_init(pdev, &msm_host->sdhci_msm_pdata, 0);
	if (IS_ERR(host)) {
		ret = PTR_ERR(host);
		goto out_host_free;
	}

	pltfm_host = sdhci_priv(host);
	pltfm_host->priv = msm_host;
	msm_host->mmc = host->mmc;
	msm_host->pdev = pdev;

	/* get the ice device vops if present */
	ret = sdhci_msm_ice_get_dev(host);
	if (ret == -EPROBE_DEFER) {
		/*
		 * SDHCI driver might be probed before ICE driver does.
		 * In that case we would like to return EPROBE_DEFER code
		 * in order to delay its probing.
		 */
		dev_err(&pdev->dev, "%s: required ICE device not probed yet err = %d\n",
			__func__, ret);
		goto pltfm_free;

	} else if (ret == -ENODEV) {
		/*
		 * ICE device is not enabled in DTS file. No need for further
		 * initialization of ICE driver.
		 */
		dev_warn(&pdev->dev, "%s: ICE device is not enabled",
			__func__);
	} else if (ret) {
		dev_err(&pdev->dev, "%s: sdhci_msm_ice_get_dev failed %d\n",
			__func__, ret);
		goto pltfm_free;
	}

	/* Extract platform data */
	if (pdev->dev.of_node) {
		ret = of_alias_get_id(pdev->dev.of_node, "sdhc");
		if (ret <= 0) {
			dev_err(&pdev->dev, "Failed to get slot index %d\n",
				ret);
			goto pltfm_free;
		}

		/* Read property to determine if the probe is forced */
		force_probe = of_find_property(pdev->dev.of_node,
			"qcom,force-sdhc1-probe", NULL);

		/* skip the probe if eMMC isn't a boot device */
		if ((ret == 1) && !sdhci_msm_is_bootdevice(&pdev->dev)
		    && !force_probe) {
			ret = -ENODEV;
			goto pltfm_free;
		}

		if (disable_slots & (1 << (ret - 1))) {
			dev_info(&pdev->dev, "%s: Slot %d disabled\n", __func__,
				ret);
			ret = -ENODEV;
			goto pltfm_free;
		}

		if (ret <= 2)
			sdhci_slot[ret-1] = msm_host;

		msm_host->pdata = sdhci_msm_populate_pdata(&pdev->dev,
							   msm_host);
		if (!msm_host->pdata) {
			dev_err(&pdev->dev, "DT parsing error\n");
			goto pltfm_free;
		}
	} else {
		dev_err(&pdev->dev, "No device tree node\n");
		goto pltfm_free;
	}

	/* Setup Clocks */

	/* Setup SDCC bus voter clock. */
	msm_host->bus_clk = devm_clk_get(&pdev->dev, "bus_clk");
	if (!IS_ERR_OR_NULL(msm_host->bus_clk)) {
		/* Vote for max. clk rate for max. performance */
		ret = clk_set_rate(msm_host->bus_clk, INT_MAX);
		if (ret)
			goto pltfm_free;
		ret = clk_prepare_enable(msm_host->bus_clk);
		if (ret)
			goto pltfm_free;
	}

	/* Setup main peripheral bus clock */
	msm_host->pclk = devm_clk_get(&pdev->dev, "iface_clk");
	if (!IS_ERR(msm_host->pclk)) {
		ret = clk_prepare_enable(msm_host->pclk);
		if (ret)
			goto bus_clk_disable;
	}
	atomic_set(&msm_host->controller_clock, 1);

	/* Setup SDC ufs bus aggr clock */
	msm_host->bus_aggr_clk = devm_clk_get(&pdev->dev, "bus_aggr_clk");
	if (!IS_ERR(msm_host->bus_aggr_clk)) {
		ret = clk_prepare_enable(msm_host->bus_aggr_clk);
		if (ret) {
			dev_err(&pdev->dev, "Bus aggregate clk not enabled\n");
			goto pclk_disable;
		}
	}

	if (msm_host->ice.pdev) {
		/* Setup SDC ICE clock */
		msm_host->ice_clk = devm_clk_get(&pdev->dev, "ice_core_clk");
		if (!IS_ERR(msm_host->ice_clk)) {
			/* ICE core has only one clock frequency for now */
			ret = clk_set_rate(msm_host->ice_clk,
					msm_host->pdata->ice_clk_max);
			if (ret) {
				dev_err(&pdev->dev, "ICE_CLK rate set failed (%d) for %u\n",
					ret,
					msm_host->pdata->ice_clk_max);
				goto bus_aggr_clk_disable;
			}
			ret = clk_prepare_enable(msm_host->ice_clk);
			if (ret)
				goto bus_aggr_clk_disable;

			msm_host->ice_clk_rate =
				msm_host->pdata->ice_clk_max;
		}
	}

	/* Setup SDC MMC clock */
	msm_host->clk = devm_clk_get(&pdev->dev, "core_clk");
	if (IS_ERR(msm_host->clk)) {
		ret = PTR_ERR(msm_host->clk);
		goto bus_aggr_clk_disable;
	}

	/* Set to the minimum supported clock frequency */
	ret = clk_set_rate(msm_host->clk, sdhci_msm_get_min_clock(host));
	if (ret) {
		dev_err(&pdev->dev, "MClk rate set failed (%d)\n", ret);
		goto bus_aggr_clk_disable;
	}
	ret = clk_prepare_enable(msm_host->clk);
	if (ret)
		goto bus_aggr_clk_disable;

	msm_host->clk_rate = sdhci_msm_get_min_clock(host);
	atomic_set(&msm_host->clks_on, 1);

	/* Setup CDC calibration fixed feedback clock */
	msm_host->ff_clk = devm_clk_get(&pdev->dev, "cal_clk");
	if (!IS_ERR(msm_host->ff_clk)) {
		ret = clk_prepare_enable(msm_host->ff_clk);
		if (ret)
			goto clk_disable;
	}

	/* Setup CDC calibration sleep clock */
	msm_host->sleep_clk = devm_clk_get(&pdev->dev, "sleep_clk");
	if (!IS_ERR(msm_host->sleep_clk)) {
		ret = clk_prepare_enable(msm_host->sleep_clk);
		if (ret)
			goto ff_clk_disable;
	}

	msm_host->saved_tuning_phase = INVALID_TUNING_PHASE;

	ret = sdhci_msm_bus_register(msm_host, pdev);
	if (ret)
		goto sleep_clk_disable;

	if (msm_host->msm_bus_vote.client_handle)
		INIT_DELAYED_WORK(&msm_host->msm_bus_vote.vote_work,
				  sdhci_msm_bus_work);
	sdhci_msm_bus_voting(host, 1);

	/* Setup regulators */
	ret = sdhci_msm_vreg_init(&pdev->dev, msm_host->pdata, true);
	if (ret) {
		dev_err(&pdev->dev, "Regulator setup failed (%d)\n", ret);
		goto bus_unregister;
	}

	/* Reset the core and Enable SDHC mode */
	core_memres = platform_get_resource_byname(pdev,
				IORESOURCE_MEM, "core_mem");
	if (!msm_host->mci_removed) {
		if (!core_memres) {
			dev_err(&pdev->dev, "Failed to get iomem resource\n");
			goto vreg_deinit;
		}
		msm_host->core_mem = devm_ioremap(&pdev->dev,
			core_memres->start, resource_size(core_memres));

		if (!msm_host->core_mem) {
			dev_err(&pdev->dev, "Failed to remap registers\n");
			ret = -ENOMEM;
			goto vreg_deinit;
		}
	}

	tlmm_memres = platform_get_resource_byname(pdev,
				IORESOURCE_MEM, "tlmm_mem");
	if (tlmm_memres) {
		tlmm_mem = devm_ioremap(&pdev->dev, tlmm_memres->start,
						resource_size(tlmm_memres));

		if (!tlmm_mem) {
			dev_err(&pdev->dev, "Failed to remap tlmm registers\n");
			ret = -ENOMEM;
			goto vreg_deinit;
		}
		writel_relaxed(readl_relaxed(tlmm_mem) | 0x2, tlmm_mem);
	}

	/*
	 * Reset the vendor spec register to power on reset state.
	 */
	writel_relaxed(CORE_VENDOR_SPEC_POR_VAL,
	host->ioaddr + msm_host_offset->CORE_VENDOR_SPEC);

	/* This enable ADMA error interrupt in case of length mismatch */
	writel_relaxed((readl_relaxed(host->ioaddr +
			msm_host_offset->CORE_VENDOR_SPEC) |
			CORE_VNDR_SPEC_ADMA_ERR_SIZE_EN),
			host->ioaddr + msm_host_offset->CORE_VENDOR_SPEC);

	/*
	 * Ensure SDHCI FIFO is enabled by disabling alternative FIFO
	 */
	writel_relaxed((readl_relaxed(host->ioaddr +
			msm_host_offset->CORE_VENDOR_SPEC3) &
			~CORE_FIFO_ALT_EN), host->ioaddr +
			msm_host_offset->CORE_VENDOR_SPEC3);

	if (!msm_host->mci_removed) {
		/* Set HC_MODE_EN bit in HC_MODE register */
		writel_relaxed(HC_MODE_EN, (msm_host->core_mem + CORE_HC_MODE));

		/* Set FF_CLK_SW_RST_DIS bit in HC_MODE register */
		writel_relaxed(readl_relaxed(msm_host->core_mem +
				CORE_HC_MODE) | FF_CLK_SW_RST_DIS,
				msm_host->core_mem + CORE_HC_MODE);
	}
	sdhci_set_default_hw_caps(msm_host, host);

	/*
	 * Set the PAD_PWR_SWITCH_EN bit so that the PAD_PWR_SWITCH bit can
	 * be used as required later on.
	 */
	writel_relaxed((readl_relaxed(host->ioaddr +
			msm_host_offset->CORE_VENDOR_SPEC) |
			CORE_IO_PAD_PWR_SWITCH_EN), host->ioaddr +
			msm_host_offset->CORE_VENDOR_SPEC);
	/*
	 * CORE_SW_RST above may trigger power irq if previous status of PWRCTL
	 * was either BUS_ON or IO_HIGH_V. So before we enable the power irq
	 * interrupt in GIC (by registering the interrupt handler), we need to
	 * ensure that any pending power irq interrupt status is acknowledged
	 * otherwise power irq interrupt handler would be fired prematurely.
	 */
	irq_status = sdhci_msm_readl_relaxed(host,
		msm_host_offset->CORE_PWRCTL_STATUS);
	sdhci_msm_writel_relaxed(irq_status, host,
		msm_host_offset->CORE_PWRCTL_CLEAR);
	irq_ctl = sdhci_msm_readl_relaxed(host,
		msm_host_offset->CORE_PWRCTL_CTL);

	if (irq_status & (CORE_PWRCTL_BUS_ON | CORE_PWRCTL_BUS_OFF))
		irq_ctl |= CORE_PWRCTL_BUS_SUCCESS;
	if (irq_status & (CORE_PWRCTL_IO_HIGH | CORE_PWRCTL_IO_LOW))
		irq_ctl |= CORE_PWRCTL_IO_SUCCESS;
	sdhci_msm_writel_relaxed(irq_ctl, host,
		msm_host_offset->CORE_PWRCTL_CTL);

	/*
	 * Ensure that above writes are propogated before interrupt enablement
	 * in GIC.
	 */
	mb();

	/*
	 * Following are the deviations from SDHC spec v3.0 -
	 * 1. Card detection is handled using separate GPIO.
	 * 2. Bus power control is handled by interacting with PMIC.
	 */
	host->quirks |= SDHCI_QUIRK_BROKEN_CARD_DETECTION;
	host->quirks |= SDHCI_QUIRK_SINGLE_POWER_WRITE;
	host->quirks |= SDHCI_QUIRK_CAP_CLOCK_BASE_BROKEN;
	host->quirks |= SDHCI_QUIRK_NO_ENDATTR_IN_NOPDESC;
	host->quirks2 |= SDHCI_QUIRK2_ALWAYS_USE_BASE_CLOCK;
	host->quirks2 |= SDHCI_QUIRK2_IGNORE_DATATOUT_FOR_R1BCMD;
	host->quirks2 |= SDHCI_QUIRK2_BROKEN_PRESET_VALUE;
	host->quirks2 |= SDHCI_QUIRK2_USE_RESERVED_MAX_TIMEOUT;
	host->quirks2 |= SDHCI_QUIRK2_NON_STANDARD_TUNING;
	host->quirks2 |= SDHCI_QUIRK2_USE_PIO_FOR_EMMC_TUNING;

	if (host->quirks2 & SDHCI_QUIRK2_ALWAYS_USE_BASE_CLOCK)
		host->quirks2 |= SDHCI_QUIRK2_DIVIDE_TOUT_BY_4;

	host_version = readw_relaxed((host->ioaddr + SDHCI_HOST_VERSION));
	dev_dbg(&pdev->dev, "Host Version: 0x%x Vendor Version 0x%x\n",
		host_version, ((host_version & SDHCI_VENDOR_VER_MASK) >>
		  SDHCI_VENDOR_VER_SHIFT));
	if (((host_version & SDHCI_VENDOR_VER_MASK) >>
		SDHCI_VENDOR_VER_SHIFT) == SDHCI_VER_100) {
		/*
		 * Add 40us delay in interrupt handler when
		 * operating at initialization frequency(400KHz).
		 */
		host->quirks2 |= SDHCI_QUIRK2_SLOW_INT_CLR;
		/*
		 * Set Software Reset for DAT line in Software
		 * Reset Register (Bit 2).
		 */
		host->quirks2 |= SDHCI_QUIRK2_RDWR_TX_ACTIVE_EOT;
	}

	host->quirks2 |= SDHCI_QUIRK2_IGN_DATA_END_BIT_ERROR;

	/* Setup PWRCTL irq */
	msm_host->pwr_irq = platform_get_irq_byname(pdev, "pwr_irq");
	if (msm_host->pwr_irq < 0) {
		dev_err(&pdev->dev, "Failed to get pwr_irq by name (%d)\n",
				msm_host->pwr_irq);
		goto vreg_deinit;
	}
	ret = devm_request_threaded_irq(&pdev->dev, msm_host->pwr_irq, NULL,
					sdhci_msm_pwr_irq, IRQF_ONESHOT,
					dev_name(&pdev->dev), host);
	if (ret) {
		dev_err(&pdev->dev, "Request threaded irq(%d) failed (%d)\n",
				msm_host->pwr_irq, ret);
		goto vreg_deinit;
	}

	/* Enable pwr irq interrupts */
	sdhci_msm_writel_relaxed(INT_MASK, host,
		msm_host_offset->CORE_PWRCTL_MASK);

#ifdef CONFIG_MMC_CLKGATE
	/* Set clock gating delay to be used when CONFIG_MMC_CLKGATE is set */
	msm_host->mmc->clkgate_delay = SDHCI_MSM_MMC_CLK_GATE_DELAY;
#endif

	/* Set host capabilities */
	msm_host->mmc->caps |= msm_host->pdata->mmc_bus_width;
	msm_host->mmc->caps |= msm_host->pdata->caps;
	msm_host->mmc->caps |= MMC_CAP_AGGRESSIVE_PM;
	msm_host->mmc->caps |= MMC_CAP_WAIT_WHILE_BUSY;
	msm_host->mmc->caps2 |= msm_host->pdata->caps2;
	msm_host->mmc->caps2 |= MMC_CAP2_BOOTPART_NOACC;
	msm_host->mmc->caps2 |= MMC_CAP2_HS400_POST_TUNING;
	msm_host->mmc->caps2 |= MMC_CAP2_CLK_SCALE;
	msm_host->mmc->caps2 |= MMC_CAP2_SANITIZE;
	msm_host->mmc->caps2 |= MMC_CAP2_MAX_DISCARD_SIZE;
	msm_host->mmc->caps2 |= MMC_CAP2_SLEEP_AWAKE;
	msm_host->mmc->pm_caps |= MMC_PM_KEEP_POWER | MMC_PM_WAKE_SDIO_IRQ;

	if (msm_host->pdata->nonremovable)
		msm_host->mmc->caps |= MMC_CAP_NONREMOVABLE;

	if (msm_host->pdata->nonhotplug)
		msm_host->mmc->caps2 |= MMC_CAP2_NONHOTPLUG;

	msm_host->mmc->sdr104_wa = msm_host->pdata->sdr104_wa;

	/* Initialize ICE if present */
	if (msm_host->ice.pdev) {
		ret = sdhci_msm_ice_init(host);
		if (ret) {
			dev_err(&pdev->dev, "%s: SDHCi ICE init failed (%d)\n",
					mmc_hostname(host->mmc), ret);
			ret = -EINVAL;
			goto vreg_deinit;
		}
		host->is_crypto_en = true;
		msm_host->mmc->inlinecrypt_support = true;
		/* Packed commands cannot be encrypted/decrypted using ICE */
		msm_host->mmc->caps2 &= ~(MMC_CAP2_PACKED_WR |
				MMC_CAP2_PACKED_WR_CONTROL);
	}

	init_completion(&msm_host->pwr_irq_completion);

	if (gpio_is_valid(msm_host->pdata->status_gpio)) {
		/*
		 * Set up the card detect GPIO in active configuration before
		 * configuring it as an IRQ. Otherwise, it can be in some
		 * weird/inconsistent state resulting in flood of interrupts.
		 */
		sdhci_msm_setup_pins(msm_host->pdata, true);

		/*
		 * This delay is needed for stabilizing the card detect GPIO
		 * line after changing the pull configs.
		 */
		usleep_range(10000, 10500);
		ret = mmc_gpio_request_cd(msm_host->mmc,
				msm_host->pdata->status_gpio, 0);
		if (ret) {
			dev_err(&pdev->dev, "%s: Failed to request card detection IRQ %d\n",
					__func__, ret);
			goto vreg_deinit;
		}
	}

	if ((sdhci_readl(host, SDHCI_CAPABILITIES) & SDHCI_CAN_64BIT) &&
		(dma_supported(mmc_dev(host->mmc), DMA_BIT_MASK(64)))) {
		host->dma_mask = DMA_BIT_MASK(64);
		mmc_dev(host->mmc)->dma_mask = &host->dma_mask;
		mmc_dev(host->mmc)->coherent_dma_mask  = host->dma_mask;
	} else if (dma_supported(mmc_dev(host->mmc), DMA_BIT_MASK(32))) {
		host->dma_mask = DMA_BIT_MASK(32);
		mmc_dev(host->mmc)->dma_mask = &host->dma_mask;
		mmc_dev(host->mmc)->coherent_dma_mask  = host->dma_mask;
	} else {
		dev_err(&pdev->dev, "%s: Failed to set dma mask\n", __func__);
	}

	msm_host->pdata->sdiowakeup_irq = platform_get_irq_byname(pdev,
							  "sdiowakeup_irq");
	if (sdhci_is_valid_gpio_wakeup_int(msm_host)) {
		dev_info(&pdev->dev, "%s: sdiowakeup_irq = %d\n", __func__,
				msm_host->pdata->sdiowakeup_irq);
		msm_host->is_sdiowakeup_enabled = true;
		ret = request_irq(msm_host->pdata->sdiowakeup_irq,
				  sdhci_msm_sdiowakeup_irq,
				  IRQF_SHARED | IRQF_TRIGGER_HIGH,
				  "sdhci-msm sdiowakeup", host);
		if (ret) {
			dev_err(&pdev->dev, "%s: request sdiowakeup IRQ %d: failed: %d\n",
				__func__, msm_host->pdata->sdiowakeup_irq, ret);
			msm_host->pdata->sdiowakeup_irq = -1;
			msm_host->is_sdiowakeup_enabled = false;
			goto vreg_deinit;
		} else {
			spin_lock_irqsave(&host->lock, flags);
			sdhci_msm_cfg_sdiowakeup_gpio_irq(host, false);
			msm_host->sdio_pending_processing = false;
			spin_unlock_irqrestore(&host->lock, flags);
		}
	}

	sdhci_msm_cmdq_init(host, pdev);
	ret = sdhci_add_host(host);
	if (ret) {
		dev_err(&pdev->dev, "Add host failed (%d)\n", ret);
		goto vreg_deinit;
	}

	msm_host->pltfm_init_done = true;

	pm_runtime_set_active(&pdev->dev);
	pm_runtime_enable(&pdev->dev);
	pm_runtime_set_autosuspend_delay(&pdev->dev, MSM_AUTOSUSPEND_DELAY_MS);
	pm_runtime_use_autosuspend(&pdev->dev);

	msm_host->msm_bus_vote.max_bus_bw.show = show_sdhci_max_bus_bw;
	msm_host->msm_bus_vote.max_bus_bw.store = store_sdhci_max_bus_bw;
	sysfs_attr_init(&msm_host->msm_bus_vote.max_bus_bw.attr);
	msm_host->msm_bus_vote.max_bus_bw.attr.name = "max_bus_bw";
	msm_host->msm_bus_vote.max_bus_bw.attr.mode = 0644;
	ret = device_create_file(&pdev->dev,
			&msm_host->msm_bus_vote.max_bus_bw);
	if (ret)
		goto remove_host;

	if (!gpio_is_valid(msm_host->pdata->status_gpio)) {
		msm_host->polling.show = show_polling;
		msm_host->polling.store = store_polling;
		sysfs_attr_init(&msm_host->polling.attr);
		msm_host->polling.attr.name = "polling";
		msm_host->polling.attr.mode = 0644;
		ret = device_create_file(&pdev->dev, &msm_host->polling);
		if (ret)
			goto remove_max_bus_bw_file;
	}

	msm_host->auto_cmd21_attr.show = show_auto_cmd21;
	msm_host->auto_cmd21_attr.store = store_auto_cmd21;
	sysfs_attr_init(&msm_host->auto_cmd21_attr.attr);
	msm_host->auto_cmd21_attr.attr.name = "enable_auto_cmd21";
	msm_host->auto_cmd21_attr.attr.mode = 0644;
	ret = device_create_file(&pdev->dev, &msm_host->auto_cmd21_attr);
	if (ret) {
		pr_err("%s: %s: failed creating auto-cmd21 attr: %d\n",
		       mmc_hostname(host->mmc), __func__, ret);
		device_remove_file(&pdev->dev, &msm_host->auto_cmd21_attr);
	}
	if (sdhci_msm_is_bootdevice(&pdev->dev))
		mmc_flush_detect_work(host->mmc);

	/* Successful initialization */
	goto out;

remove_max_bus_bw_file:
	device_remove_file(&pdev->dev, &msm_host->msm_bus_vote.max_bus_bw);
remove_host:
	dead = (readl_relaxed(host->ioaddr + SDHCI_INT_STATUS) == 0xffffffff);
	pm_runtime_disable(&pdev->dev);
	sdhci_remove_host(host, dead);
vreg_deinit:
	sdhci_msm_vreg_init(&pdev->dev, msm_host->pdata, false);
bus_unregister:
	if (msm_host->msm_bus_vote.client_handle)
		sdhci_msm_bus_cancel_work_and_set_vote(host, 0);
	sdhci_msm_bus_unregister(msm_host);
sleep_clk_disable:
	if (!IS_ERR(msm_host->sleep_clk))
		clk_disable_unprepare(msm_host->sleep_clk);
ff_clk_disable:
	if (!IS_ERR(msm_host->ff_clk))
		clk_disable_unprepare(msm_host->ff_clk);
clk_disable:
	if (!IS_ERR(msm_host->clk))
		clk_disable_unprepare(msm_host->clk);
bus_aggr_clk_disable:
	if (!IS_ERR(msm_host->bus_aggr_clk))
		clk_disable_unprepare(msm_host->bus_aggr_clk);
pclk_disable:
	if (!IS_ERR(msm_host->pclk))
		clk_disable_unprepare(msm_host->pclk);
bus_clk_disable:
	if (!IS_ERR_OR_NULL(msm_host->bus_clk))
		clk_disable_unprepare(msm_host->bus_clk);
pltfm_free:
	sdhci_pltfm_free(pdev);
out_host_free:
	devm_kfree(&pdev->dev, msm_host);
out:
	pr_debug("%s: Exit %s\n", dev_name(&pdev->dev), __func__);
	return ret;
}

static int sdhci_msm_remove(struct platform_device *pdev)
{
	struct sdhci_host *host = platform_get_drvdata(pdev);
	struct sdhci_pltfm_host *pltfm_host = sdhci_priv(host);
	struct sdhci_msm_host *msm_host = pltfm_host->priv;
	struct sdhci_msm_pltfm_data *pdata = msm_host->pdata;
	int nr_groups = msm_host->pdata->pm_qos_data.cpu_group_map.nr_groups;
	int i;
	int dead = (readl_relaxed(host->ioaddr + SDHCI_INT_STATUS) ==
			0xffffffff);

	pr_debug("%s: %s Enter\n", dev_name(&pdev->dev), __func__);
	if (!gpio_is_valid(msm_host->pdata->status_gpio))
		device_remove_file(&pdev->dev, &msm_host->polling);

	device_remove_file(&pdev->dev, &msm_host->auto_cmd21_attr);
	device_remove_file(&pdev->dev, &msm_host->msm_bus_vote.max_bus_bw);
	pm_runtime_disable(&pdev->dev);

	if (msm_host->pm_qos_group_enable) {
		struct sdhci_msm_pm_qos_group *group;

		for (i = 0; i < nr_groups; i++)
			cancel_delayed_work_sync(
					&msm_host->pm_qos[i].unvote_work);

		device_remove_file(&msm_host->pdev->dev,
			&msm_host->pm_qos_group_enable_attr);
		device_remove_file(&msm_host->pdev->dev,
			&msm_host->pm_qos_group_status_attr);

		for (i = 0; i < nr_groups; i++) {
			group = &msm_host->pm_qos[i];
			pm_qos_remove_request(&group->req);
		}
	}

	if (msm_host->pm_qos_irq.enabled) {
		cancel_delayed_work_sync(&msm_host->pm_qos_irq.unvote_work);
		device_remove_file(&pdev->dev,
				&msm_host->pm_qos_irq.enable_attr);
		device_remove_file(&pdev->dev,
				&msm_host->pm_qos_irq.status_attr);
		pm_qos_remove_request(&msm_host->pm_qos_irq.req);
	}

	if (msm_host->pm_qos_wq)
		destroy_workqueue(msm_host->pm_qos_wq);

	sdhci_remove_host(host, dead);

	sdhci_msm_vreg_init(&pdev->dev, msm_host->pdata, false);

	sdhci_msm_setup_pins(pdata, true);
	sdhci_msm_setup_pins(pdata, false);

	if (msm_host->msm_bus_vote.client_handle) {
		sdhci_msm_bus_cancel_work_and_set_vote(host, 0);
		sdhci_msm_bus_unregister(msm_host);
	}

	sdhci_pltfm_free(pdev);

	return 0;
}

#ifdef CONFIG_PM
static int sdhci_msm_cfg_sdio_wakeup(struct sdhci_host *host, bool enable)
{
	struct sdhci_pltfm_host *pltfm_host = sdhci_priv(host);
	struct sdhci_msm_host *msm_host = pltfm_host->priv;
	unsigned long flags;
	int ret = 0;

	if (!(host->mmc->card && mmc_card_sdio(host->mmc->card) &&
	      sdhci_is_valid_gpio_wakeup_int(msm_host) &&
	      mmc_card_wake_sdio_irq(host->mmc))) {
		msm_host->sdio_pending_processing = false;
		return 1;
	}

	spin_lock_irqsave(&host->lock, flags);
	if (enable) {
		/* configure DAT1 gpio if applicable */
		if (sdhci_is_valid_gpio_wakeup_int(msm_host)) {
			msm_host->sdio_pending_processing = false;
			ret = enable_irq_wake(msm_host->pdata->sdiowakeup_irq);
			if (!ret)
				sdhci_msm_cfg_sdiowakeup_gpio_irq(host, true);
			goto out;
		} else {
			pr_err("%s: sdiowakeup_irq(%d) invalid\n",
					mmc_hostname(host->mmc), enable);
		}
	} else {
		if (sdhci_is_valid_gpio_wakeup_int(msm_host)) {
			ret = disable_irq_wake(msm_host->pdata->sdiowakeup_irq);
			sdhci_msm_cfg_sdiowakeup_gpio_irq(host, false);
			msm_host->sdio_pending_processing = false;
		} else {
			pr_err("%s: sdiowakeup_irq(%d)invalid\n",
					mmc_hostname(host->mmc), enable);

		}
	}
out:
	if (ret)
		pr_err("%s: %s: %sable wakeup: failed: %d gpio: %d\n",
		       mmc_hostname(host->mmc), __func__, enable ? "en" : "dis",
		       ret, msm_host->pdata->sdiowakeup_irq);
	spin_unlock_irqrestore(&host->lock, flags);
	return ret;
}


static int sdhci_msm_runtime_suspend(struct device *dev)
{
	struct sdhci_host *host = dev_get_drvdata(dev);
	struct sdhci_pltfm_host *pltfm_host = sdhci_priv(host);
	struct sdhci_msm_host *msm_host = pltfm_host->priv;
	ktime_t start = ktime_get();
	int ret;

	if (host->mmc->card && mmc_card_sdio(host->mmc->card))
		goto defer_disable_host_irq;

	sdhci_cfg_irq(host, false, true);

defer_disable_host_irq:
	disable_irq(msm_host->pwr_irq);

	/*
	 * Remove the vote immediately only if clocks are off in which
	 * case we might have queued work to remove vote but it may not
	 * be completed before runtime suspend or system suspend.
	 */
	if (!atomic_read(&msm_host->clks_on)) {
		if (msm_host->msm_bus_vote.client_handle)
			sdhci_msm_bus_cancel_work_and_set_vote(host, 0);
	}

	if (host->is_crypto_en) {
		ret = sdhci_msm_ice_suspend(host);
		if (ret < 0)
			pr_err("%s: failed to suspend crypto engine %d\n",
					mmc_hostname(host->mmc), ret);
	}
	trace_sdhci_msm_runtime_suspend(mmc_hostname(host->mmc), 0,
			ktime_to_us(ktime_sub(ktime_get(), start)));
	return 0;
}

static int sdhci_msm_runtime_resume(struct device *dev)
{
	struct sdhci_host *host = dev_get_drvdata(dev);
	struct sdhci_pltfm_host *pltfm_host = sdhci_priv(host);
	struct sdhci_msm_host *msm_host = pltfm_host->priv;
	ktime_t start = ktime_get();
	int ret;

	if (host->is_crypto_en) {
		ret = sdhci_msm_enable_controller_clock(host);
		if (ret) {
			pr_err("%s: Failed to enable reqd clocks\n",
					mmc_hostname(host->mmc));
			goto skip_ice_resume;
		}
		ret = sdhci_msm_ice_resume(host);
		if (ret)
			pr_err("%s: failed to resume crypto engine %d\n",
					mmc_hostname(host->mmc), ret);
	}
skip_ice_resume:

	if (host->mmc->card && mmc_card_sdio(host->mmc->card))
		goto defer_enable_host_irq;

	sdhci_cfg_irq(host, true, true);

defer_enable_host_irq:
	enable_irq(msm_host->pwr_irq);

	trace_sdhci_msm_runtime_resume(mmc_hostname(host->mmc), 0,
			ktime_to_us(ktime_sub(ktime_get(), start)));
	return 0;
}

static int sdhci_msm_suspend(struct device *dev)
{
	struct sdhci_host *host = dev_get_drvdata(dev);
	struct sdhci_pltfm_host *pltfm_host = sdhci_priv(host);
	struct sdhci_msm_host *msm_host = pltfm_host->priv;
	int ret = 0;
	int sdio_cfg = 0;
	ktime_t start = ktime_get();

	if (gpio_is_valid(msm_host->pdata->status_gpio) &&
			 (msm_host->mmc->slot.cd_irq >= 0))
		disable_irq(msm_host->mmc->slot.cd_irq);

	if (pm_runtime_suspended(dev)) {
		pr_debug("%s: %s: already runtime suspended\n",
		mmc_hostname(host->mmc), __func__);
		goto out;
	}
	ret = sdhci_msm_runtime_suspend(dev);
out:
	sdhci_msm_disable_controller_clock(host);
	if (host->mmc->card && mmc_card_sdio(host->mmc->card)) {
		sdio_cfg = sdhci_msm_cfg_sdio_wakeup(host, true);
		if (sdio_cfg)
			sdhci_cfg_irq(host, false, true);
	}

	trace_sdhci_msm_suspend(mmc_hostname(host->mmc), ret,
			ktime_to_us(ktime_sub(ktime_get(), start)));
	return ret;
}

static int sdhci_msm_resume(struct device *dev)
{
	struct sdhci_host *host = dev_get_drvdata(dev);
	struct sdhci_pltfm_host *pltfm_host = sdhci_priv(host);
	struct sdhci_msm_host *msm_host = pltfm_host->priv;
	int ret = 0;
	int sdio_cfg = 0;
	ktime_t start = ktime_get();

	if (gpio_is_valid(msm_host->pdata->status_gpio) &&
			 (msm_host->mmc->slot.cd_irq >= 0))
		enable_irq(msm_host->mmc->slot.cd_irq);

	if (pm_runtime_suspended(dev)) {
		pr_debug("%s: %s: runtime suspended, defer system resume\n",
		mmc_hostname(host->mmc), __func__);
		goto out;
	}

	ret = sdhci_msm_runtime_resume(dev);
out:
	if (host->mmc->card && mmc_card_sdio(host->mmc->card)) {
		sdio_cfg = sdhci_msm_cfg_sdio_wakeup(host, false);
		if (sdio_cfg)
			sdhci_cfg_irq(host, true, true);
	}

	trace_sdhci_msm_resume(mmc_hostname(host->mmc), ret,
			ktime_to_us(ktime_sub(ktime_get(), start)));
	return ret;
}

static int sdhci_msm_suspend_noirq(struct device *dev)
{
	struct sdhci_host *host = dev_get_drvdata(dev);
	struct sdhci_pltfm_host *pltfm_host = sdhci_priv(host);
	struct sdhci_msm_host *msm_host = pltfm_host->priv;
	int ret = 0;

	/*
	 * ksdioirqd may be running, hence retry
	 * suspend in case the clocks are ON
	 */
	if (atomic_read(&msm_host->clks_on)) {
		pr_warn("%s: %s: clock ON after suspend, aborting suspend\n",
			mmc_hostname(host->mmc), __func__);
		ret = -EAGAIN;
	}

	if (host->mmc->card && mmc_card_sdio(host->mmc->card))
		if (msm_host->sdio_pending_processing)
			ret = -EBUSY;

	return ret;
}

static const struct dev_pm_ops sdhci_msm_pmops = {
	SET_LATE_SYSTEM_SLEEP_PM_OPS(sdhci_msm_suspend, sdhci_msm_resume)
	SET_RUNTIME_PM_OPS(sdhci_msm_runtime_suspend, sdhci_msm_runtime_resume,
			   NULL)
	.suspend_noirq = sdhci_msm_suspend_noirq,
};

#define SDHCI_MSM_PMOPS (&sdhci_msm_pmops)

#else
#define SDHCI_MSM_PMOPS NULL
#endif
static const struct of_device_id sdhci_msm_dt_match[] = {
	{.compatible = "qcom,sdhci-msm"},
	{.compatible = "qcom,sdhci-msm-v5"},
	{},
};
MODULE_DEVICE_TABLE(of, sdhci_msm_dt_match);

static struct platform_driver sdhci_msm_driver = {
	.probe		= sdhci_msm_probe,
	.remove		= sdhci_msm_remove,
	.driver		= {
		.name	= "sdhci_msm",
		.owner	= THIS_MODULE,
		.probe_type = PROBE_PREFER_ASYNCHRONOUS,
		.of_match_table = sdhci_msm_dt_match,
		.pm	= SDHCI_MSM_PMOPS,
	},
};

module_platform_driver(sdhci_msm_driver);

MODULE_DESCRIPTION("Qualcomm Technologies, Inc. Secure Digital Host Controller Interface driver");
MODULE_LICENSE("GPL v2");<|MERGE_RESOLUTION|>--- conflicted
+++ resolved
@@ -202,10 +202,7 @@
 	u32 CORE_DLL_CONFIG_2;
 	u32 CORE_DLL_CONFIG_3;
 	u32 CORE_DDR_CONFIG;
-<<<<<<< HEAD
-=======
 	u32 CORE_DDR_CONFIG_OLD; /* Applcable to sddcc minor ver < 0x49 only */
->>>>>>> 4e0853b7
 	u32 CORE_DLL_USR_CTL; /* Present on SDCC5.1 onwards */
 };
 
@@ -1005,22 +1002,11 @@
 		writel_relaxed(msm_host->pdata->ddr_config, host->ioaddr +
 			msm_host_offset->CORE_DDR_CONFIG);
 	} else if (msm_host->rclk_delay_fix) {
-<<<<<<< HEAD
-		writel_relaxed(DDR_CONFIG_2_POR_VAL, host->ioaddr +
-			msm_host_offset->CORE_DDR_CONFIG);
-	} else {
-		ddr_config = DDR_CONFIG_POR_VAL &
-				~DDR_CONFIG_PRG_RCLK_DLY_MASK;
-		ddr_config |= DDR_CONFIG_PRG_RCLK_DLY;
-		writel_relaxed(ddr_config, host->ioaddr +
-			msm_host_offset->CORE_DLL_CONFIG_3);
-=======
 		writel_relaxed(DDR_CONFIG_POR_VAL, host->ioaddr +
 			msm_host_offset->CORE_DDR_CONFIG);
 	} else {
 		writel_relaxed(DDR_CONFIG_POR_VAL, host->ioaddr +
 			msm_host_offset->CORE_DDR_CONFIG_OLD);
->>>>>>> 4e0853b7
 	}
 
 	if (msm_host->enhanced_strobe && mmc_card_strobe(msm_host->mmc->card))
