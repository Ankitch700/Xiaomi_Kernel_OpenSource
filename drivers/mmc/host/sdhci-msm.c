--- conflicted
+++ resolved
@@ -440,19 +440,9 @@
 struct sdhci_msm_host {
 	struct platform_device *pdev;
 	void __iomem *core_mem;	/* MSM SDCC mapped address */
-<<<<<<< HEAD
-#ifdef CONFIG_MMC_CRYPTO
-	void __iomem *ice_mem;	/* MSM ICE mapped address (if available) */
-#endif
 #if IS_ENABLED(CONFIG_QTI_HW_KEY_MANAGER)
 	void __iomem *ice_hwkm_mem;
 #endif
-	int pwr_irq;		/* power irq */
-	struct clk *bus_clk;	/* SDHC bus voter clock */
-	struct clk *xo_clk;	/* TCXO clk needed for FLL feature of cm_dll*/
-	/* core, iface, ice, cal, sleep clocks */
-	struct clk_bulk_data bulk_clks[5];
-=======
 	int pwr_irq;		/* power irq */
 	struct clk *bus_clk;	/* SDHC bus voter clock */
 	struct clk *xo_clk;	/* TCXO clk needed for FLL feature of cm_dll*/
@@ -461,7 +451,6 @@
 #ifdef CONFIG_MMC_CRYPTO
 	struct qcom_ice *ice;
 #endif
->>>>>>> eb7e0192
 	unsigned long clk_rate;
 	struct sdhci_msm_vreg_data *vreg_data;
 	struct mmc_host *mmc;
@@ -2770,37 +2759,19 @@
 {
 	struct mmc_host *mmc = msm_host->mmc;
 	struct device *dev = mmc_dev(mmc);
-<<<<<<< HEAD
-	struct resource *ice_base_res;
 #if IS_ENABLED(CONFIG_QTI_HW_KEY_MANAGER)
 	struct resource *ice_hwkm_res;
 #endif
 	int err;
-=======
 	struct qcom_ice *ice;
->>>>>>> eb7e0192
 
 	if (!(cqhci_readl(cq_host, CQHCI_CAP) & CQHCI_CAP_CS))
 		return 0;
 
-<<<<<<< HEAD
-	ice_base_res = platform_get_resource_byname(msm_host->pdev, IORESOURCE_MEM,
-					   "cqhci_ice");
-	if (!ice_base_res) {
-		dev_warn(dev, "ICE registers not found\n");
-		goto disable;
-	}
-
-	if (!qcom_scm_ice_available()) {
-		dev_warn(dev, "ICE SCM interface not found\n");
-		goto disable;
-	}
-
-	msm_host->ice_mem = devm_ioremap_resource(dev, ice_base_res);
-	if (IS_ERR(msm_host->ice_mem)) {
-		err = PTR_ERR(msm_host->ice_mem);
-		dev_err(dev, "Failed to map ICE registers; err=%d\n", err);
-		return err;
+	ice = of_qcom_ice_get(dev);
+	if (ice == ERR_PTR(-EOPNOTSUPP)) {
+		dev_warn(dev, "Disabling inline encryption support\n");
+		ice = NULL;
 	}
 
 #if IS_ENABLED(CONFIG_QTI_HW_KEY_MANAGER)
@@ -2819,18 +2790,8 @@
 	}
 #endif
 
-	if (!sdhci_msm_ice_supported(msm_host))
-		goto disable;
-=======
-	ice = of_qcom_ice_get(dev);
-	if (ice == ERR_PTR(-EOPNOTSUPP)) {
-		dev_warn(dev, "Disabling inline encryption support\n");
-		ice = NULL;
-	}
-
 	if (IS_ERR_OR_NULL(ice))
 		return PTR_ERR_OR_ZERO(ice);
->>>>>>> eb7e0192
 
 	msm_host->ice = ice;
 	mmc->caps2 |= MMC_CAP2_CRYPTO;
@@ -2889,7 +2850,6 @@
 		return qcom_ice_evict_key(msm_host->ice, slot);
 }
 
-<<<<<<< HEAD
 void sdhci_msm_ice_disable(struct sdhci_msm_host *msm_host)
 {
 	if (!(msm_host->mmc->caps2 & MMC_CAP2_CRYPTO))
@@ -2898,8 +2858,6 @@
 	crypto_qti_disable();
 #endif
 }
-=======
->>>>>>> eb7e0192
 #else /* CONFIG_MMC_CRYPTO */
 
 static inline int sdhci_msm_ice_init(struct sdhci_msm_host *msm_host,
@@ -2918,15 +2876,14 @@
 	return 0;
 }
 
-<<<<<<< HEAD
-void sdhci_msm_ice_disable(struct sdhci_msm_host *msm_host)
-{
-=======
 static inline __maybe_unused int
 sdhci_msm_ice_suspend(struct sdhci_msm_host *msm_host)
 {
 	return 0;
->>>>>>> eb7e0192
+}
+
+void sdhci_msm_ice_disable(struct sdhci_msm_host *msm_host)
+{
 }
 #endif /* !CONFIG_MMC_CRYPTO */
 
@@ -4716,14 +4673,6 @@
 		clk = NULL;
 	msm_host->bulk_clks[3].clk = clk;
 
-<<<<<<< HEAD
-	clk = devm_clk_get(&pdev->dev, "sleep");
-	if (IS_ERR(clk))
-		clk = NULL;
-	msm_host->bulk_clks[4].clk = clk;
-
-=======
->>>>>>> eb7e0192
 	ret = clk_bulk_prepare_enable(ARRAY_SIZE(msm_host->bulk_clks),
 				      msm_host->bulk_clks);
 	if (ret)
@@ -5008,15 +4957,11 @@
 		goto skip_qos;
 	sdhci_msm_unvote_qos_all(msm_host);
 
-<<<<<<< HEAD
 skip_qos:
 	queue_delayed_work(msm_host->workq,
 			&msm_host->clk_gating_work,
 			msecs_to_jiffies(msm_host->clk_gating_delay));
-	return 0;
-=======
 	return sdhci_msm_ice_suspend(msm_host);
->>>>>>> eb7e0192
 }
 
 static __maybe_unused int sdhci_msm_runtime_resume(struct device *dev)
