--- conflicted
+++ resolved
@@ -909,7 +909,6 @@
 	writel_relaxed((readl_relaxed(host->ioaddr +
 		msm_offset->core_dll_config) | CORE_DLL_RST),
 		host->ioaddr + msm_offset->core_dll_config);
-<<<<<<< HEAD
 
 	writel_relaxed((readl_relaxed(host->ioaddr +
 		msm_offset->core_dll_config) | CORE_DLL_PDN),
@@ -977,74 +976,6 @@
 				msm_offset->core_dll_config_2)
 				& ~(0xFF << 10)) | (mclk_freq << 10)),
 				host->ioaddr + msm_offset->core_dll_config_2);
-=======
-
-	writel_relaxed((readl_relaxed(host->ioaddr +
-		msm_offset->core_dll_config) | CORE_DLL_PDN),
-		host->ioaddr + msm_offset->core_dll_config);
-
-	/*
-	 * Step 5 and Step 6 - Configure Tassadar DLL and USER_CTRL
-	 * (Only applicable for 7FF projects).
-	 */
-	if (msm_host->use_7nm_dll) {
-		if (msm_host->dll_hsr) {
-			writel_relaxed(msm_host->dll_hsr->dll_config_3,
-					host->ioaddr +
-					msm_offset->core_dll_config_3);
-			writel_relaxed(msm_host->dll_hsr->dll_usr_ctl,
-					host->ioaddr +
-					msm_offset->core_dll_usr_ctl);
-		} else {
-			writel_relaxed(DLL_CONFIG_3_POR_VAL, host->ioaddr +
-				msm_offset->core_dll_config_3);
-			writel_relaxed(DLL_USR_CTL_POR_VAL | FINE_TUNE_MODE_EN |
-					ENABLE_DLL_LOCK_STATUS | BIAS_OK_SIGNAL,
-					host->ioaddr +
-					msm_offset->core_dll_usr_ctl);
-		}
-	}
-
-	/*
-	 * Step 8 - Set DDR_CONFIG since step 7 is setting TEST_CTRL
-	 * that can be skipped.
-	 */
-	if (msm_host->updated_ddr_cfg)
-		ddr_cfg_offset = msm_offset->core_ddr_config;
-	else
-		ddr_cfg_offset = msm_offset->core_ddr_config_old;
-
-	if (msm_host->dll_hsr && msm_host->dll_hsr->ddr_config)
-		writel_relaxed(msm_host->dll_hsr->ddr_config, host->ioaddr +
-			ddr_cfg_offset);
-	else
-		writel_relaxed(DDR_CONFIG_POR_VAL, host->ioaddr +
-			ddr_cfg_offset);
-
-	/* Step 9 - Set DLL_CONFIG_2 */
-	if (msm_host->use_14lpp_dll_reset) {
-		u32 mclk_freq = 0;
-		int cycle_cnt = 0;
-		/*
-		 * Only configure the mclk_freq in normal DLL init
-		 * context. If the DLL init is coming from
-		 * CX Collapse Exit context, the host->clock may be zero.
-		 * The DLL_CONFIG_2 register has already been restored to
-		 * proper value prior to getting here.
-		 */
-		if (init_context == DLL_INIT_NORMAL) {
-			cycle_cnt = readl_relaxed(host->ioaddr +
-					msm_offset->core_dll_config_2)
-					& CORE_FLL_CYCLE_CNT ? 8 : 4;
-
-			mclk_freq = ROUND(dll_clock * cycle_cnt, TCXO_FREQ);
-			if (dll_clock < 100000000)
-				pr_err("%s: %s: Non standard clk freq =%u\n",
-				mmc_hostname(mmc), __func__, dll_clock);
-			writel_relaxed(((readl_relaxed(host->ioaddr +
-				msm_offset->core_dll_config_2)
-				& ~(0xFF << 10)) | (mclk_freq << 10)),
-				host->ioaddr + msm_offset->core_dll_config_2);
 		}
 
 
@@ -1054,7 +985,6 @@
 				msm_offset->core_dll_config_2)
 				| CORE_LOW_FREQ_MODE), host->ioaddr +
 				msm_offset->core_dll_config_2);
->>>>>>> a3322986
 		}
 		/* wait for 5us before enabling DLL clock */
 		udelay(5);
@@ -4078,10 +4008,7 @@
 	if (ret)
 		dev_err(&pdev->dev, "%s: core_reset deassert failed, err = %d\n",
 				__func__, ret);
-<<<<<<< HEAD
-=======
 	usleep_range(200, 210);
->>>>>>> a3322986
 
 	sdhci_msm_registers_restore(host);
 	msm_host->reg_store = false;
@@ -5080,11 +5007,6 @@
 
 	sdhci_msm_set_caps(msm_host);
 
-<<<<<<< HEAD
-	msm_host->pltfm_init_done = true;
-
-=======
->>>>>>> a3322986
 	sdhci_msm_setup_pm(pdev, msm_host);
 
 	host->mmc_host_ops.start_signal_voltage_switch =
