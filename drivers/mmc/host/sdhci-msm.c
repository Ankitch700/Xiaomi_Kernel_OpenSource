--- conflicted
+++ resolved
@@ -5286,15 +5286,12 @@
 	struct sdhci_host *host = dev_get_drvdata(dev);
 	struct sdhci_pltfm_host *pltfm_host = sdhci_priv(host);
 	struct sdhci_msm_host *msm_host = sdhci_pltfm_priv(pltfm_host);
-<<<<<<< HEAD
 	struct sdhci_msm_qos_req *qos_req = msm_host->sdhci_qos;
-=======
 	unsigned long flags;
 
 	spin_lock_irqsave(&host->lock, flags);
 	host->runtime_suspended = true;
 	spin_unlock_irqrestore(&host->lock, flags);
->>>>>>> bcbb10d1
 
 	sdhci_msm_log_str(msm_host, "Enter\n");
 	if (!qos_req)
@@ -5313,11 +5310,8 @@
 	struct sdhci_host *host = dev_get_drvdata(dev);
 	struct sdhci_pltfm_host *pltfm_host = sdhci_priv(host);
 	struct sdhci_msm_host *msm_host = sdhci_pltfm_priv(pltfm_host);
-<<<<<<< HEAD
 	struct sdhci_msm_qos_req *qos_req = msm_host->sdhci_qos;
-=======
 	unsigned long flags;
->>>>>>> bcbb10d1
 	int ret;
 
 	sdhci_msm_log_str(msm_host, "Enter\n");
