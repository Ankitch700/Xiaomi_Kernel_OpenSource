--- conflicted
+++ resolved
@@ -1081,9 +1081,6 @@
 	  Tracing sdhci_msm events helps to trace significant events
 	  used for debugging purpose.
 
-<<<<<<< HEAD
-	  If unsure, say N here.
-=======
 	  If unsure, say N here.
 
 config MMC_CRYPTO_QTI
@@ -1095,5 +1092,4 @@
          for QCOM chipsets is part of Linux upstream.
 
          Select this to enable QCOM Hardware Wrapped Key support for the
-         ICE hardware.
->>>>>>> 90b11dc2
+         ICE hardware.