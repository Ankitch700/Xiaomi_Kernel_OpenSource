--- conflicted
+++ resolved
@@ -888,7 +888,6 @@
 	  To compile this driver as a module, choose M here: the module
 	  will be called leds-ip30.
 
-<<<<<<< HEAD
 config LEDS_SGM3140
 	tristate "LED support for the SGM3140"
 	depends on LEDS_CLASS_FLASH
@@ -907,8 +906,6 @@
 	  To compile this driver as a module, choose 'M' here: the module
 	  will be called regulator-vibrator.
 
-=======
->>>>>>> ce9e960b
 config LEDS_ACER_A500
 	tristate "Power button LED support for Acer Iconia Tab A500"
 	depends on LEDS_CLASS && MFD_ACER_A500_EC
