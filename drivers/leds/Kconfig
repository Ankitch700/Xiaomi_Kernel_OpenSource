# SPDX-License-Identifier: GPL-2.0-only
config LEDS_GPIO_REGISTER
	bool
	help
	  This option provides the function gpio_led_register_device.
	  As this function is used by arch code it must not be compiled as a
	  module.

menuconfig NEW_LEDS
	bool "LED Support"
	help
	  Say Y to enable Linux LED support.  This allows control of supported
	  LEDs from both userspace and optionally, by kernel events (triggers).

if NEW_LEDS

config LEDS_CLASS
	tristate "LED Class Support"
	help
	  This option enables the LED sysfs class in /sys/class/leds.  You'll
	  need this to do anything useful with LEDs.  If unsure, say N.

config LEDS_CLASS_FLASH
	tristate "LED Flash Class Support"
	depends on LEDS_CLASS
	help
	  This option enables the flash LED sysfs class in /sys/class/leds.
	  It wraps LED Class and adds flash LEDs specific sysfs attributes
	  and kernel internal API to it. You'll need this to provide support
	  for the flash related features of a LED device. It can be built
	  as a module.

config LEDS_CLASS_MULTICOLOR
	tristate "LED Multicolor Class Support"
	depends on LEDS_CLASS
	help
	  This option enables the multicolor LED sysfs class in /sys/class/leds.
	  It wraps LED class and adds multicolor LED specific sysfs attributes
	  and kernel internal API to it. You'll need this to provide support
	  for multicolor LEDs that are grouped together. This class is not
	  intended for single color LEDs. It can be built as a module.

config LEDS_BRIGHTNESS_HW_CHANGED
	bool "LED Class brightness_hw_changed attribute support"
	depends on LEDS_CLASS
	help
	  This option enables support for the brightness_hw_changed attribute
	  for LED sysfs class devices under /sys/class/leds.

	  See Documentation/ABI/testing/sysfs-class-led for details.

comment "LED drivers"

config LEDS_88PM860X
	tristate "LED Support for Marvell 88PM860x PMIC"
	depends on LEDS_CLASS
	depends on MFD_88PM860X
	help
	  This option enables support for on-chip LED drivers found on Marvell
	  Semiconductor 88PM8606 PMIC.

config LEDS_AAT1290
	tristate "LED support for the AAT1290"
	depends on LEDS_CLASS_FLASH
	depends on V4L2_FLASH_LED_CLASS || !V4L2_FLASH_LED_CLASS
	depends on GPIOLIB || COMPILE_TEST
	depends on OF
	depends on PINCTRL
	help
	  This option enables support for the LEDs on the AAT1290.

config LEDS_AN30259A
	tristate "LED support for Panasonic AN30259A"
	depends on LEDS_CLASS && I2C && OF
	help
	  This option enables support for the AN30259A 3-channel
	  LED driver.

	  To compile this driver as a module, choose M here: the module
	  will be called leds-an30259a.

config LEDS_APU
	tristate "Front panel LED support for PC Engines APU/APU2/APU3 boards"
	depends on LEDS_CLASS
	depends on X86 && DMI
	help
	  This driver makes the PC Engines APU1 front panel LEDs
	  accessible from userspace programs through the LED subsystem.

	  If you're looking for APU2/3, use the pcengines-apu2 driver.
	  (symbol CONFIG_PCENGINES_APU2)

	  To compile this driver as a module, choose M here: the
	  module will be called leds-apu.

config LEDS_ARIEL
	tristate "Dell Wyse 3020 status LED support"
	depends on LEDS_CLASS
	depends on (MACH_MMP3_DT && MFD_ENE_KB3930) || COMPILE_TEST
	help
	  This driver adds support for controlling the front panel status
	  LEDs on Dell Wyse 3020 (Ariel) board via the KB3930 Embedded
	  Controller.

	  Say Y to if your machine is a Dell Wyse 3020 thin client.

config LEDS_AS3645A
	tristate "AS3645A and LM3555 LED flash controllers support"
	depends on I2C && LEDS_CLASS_FLASH
	depends on V4L2_FLASH_LED_CLASS || !V4L2_FLASH_LED_CLASS
	help
	  Enable LED flash class support for AS3645A LED flash
	  controller. V4L2 flash API is provided as well if
	  CONFIG_V4L2_FLASH_API is enabled.

config LEDS_AW2013
	tristate "LED support for Awinic AW2013"
	depends on LEDS_CLASS && I2C && OF
	help
	  This option enables support for the AW2013 3-channel
	  LED driver.

	  To compile this driver as a module, choose M here: the module
	  will be called leds-aw2013.

config LEDS_BCM6328
	tristate "LED Support for Broadcom BCM6328"
	depends on LEDS_CLASS
	depends on HAS_IOMEM
	depends on OF
	help
	  This option enables support for LEDs connected to the BCM6328
	  LED HW controller accessed via MMIO registers.

config LEDS_BCM6358
	tristate "LED Support for Broadcom BCM6358"
	depends on LEDS_CLASS
	depends on HAS_IOMEM
	depends on OF
	help
	  This option enables support for LEDs connected to the BCM6358
	  LED HW controller accessed via MMIO registers.

config LEDS_CPCAP
	tristate "LED Support for Motorola CPCAP"
	depends on LEDS_CLASS
	depends on MFD_CPCAP
	depends on OF
	help
	  This option enables support for LEDs offered by Motorola's
	  CPCAP PMIC.

config LEDS_CR0014114
	tristate "LED Support for Crane CR0014114"
	depends on LEDS_CLASS
	depends on SPI
	depends on OF
	help
	  This option enables support for CR0014114 LED Board which
	  is widely used in vending machines produced by
	  Crane Merchandising Systems.

	  To compile this driver as a module, choose M here: the module
	  will be called leds-cr0014114.

config LEDS_EL15203000
	tristate "LED Support for Crane EL15203000"
	depends on LEDS_CLASS
	depends on SPI
	depends on OF
	help
	  This option enables support for EL15203000 LED Board
	  (aka RED LED board) which is widely used in coffee vending
	  machines produced by Crane Merchandising Systems.

	  To compile this driver as a module, choose M here: the module
	  will be called leds-el15203000.

config LEDS_TURRIS_OMNIA
	tristate "LED support for CZ.NIC's Turris Omnia"
	depends on LEDS_CLASS_MULTICOLOR
	depends on I2C
	depends on MACH_ARMADA_38X || COMPILE_TEST
	depends on OF
	help
	  This option enables basic support for the LEDs found on the front
	  side of CZ.NIC's Turris Omnia router. There are 12 RGB LEDs on the
	  front panel.

config LEDS_LM3530
	tristate "LCD Backlight driver for LM3530"
	depends on LEDS_CLASS
	depends on I2C
	help
	  This option enables support for the LCD backlight using
	  LM3530 ambient light sensor chip. This ALS chip can be
	  controlled manually or using PWM input or using ambient
	  light automatically.

config LEDS_LM3532
	tristate "LCD Backlight driver for LM3532"
	depends on LEDS_CLASS
	depends on I2C
	help
	  This option enables support for the LCD backlight using
	  LM3532 ambient light sensor chip. This ALS chip can be
	  controlled manually or using PWM input or using ambient
	  light automatically.

config LEDS_LM3533
	tristate "LED support for LM3533"
	depends on LEDS_CLASS
	depends on MFD_LM3533
	help
	  This option enables support for the LEDs on National Semiconductor /
	  TI LM3533 Lighting Power chips.

	  The LEDs can be controlled directly, through PWM input, or by the
	  ambient-light-sensor interface. The chip supports
	  hardware-accelerated blinking with maximum on and off periods of 9.8
	  and 77 seconds respectively.

config LEDS_LM3642
	tristate "LED support for LM3642 Chip"
	depends on LEDS_CLASS && I2C
	select REGMAP_I2C
	help
	  This option enables support for LEDs connected to LM3642.
	  The LM3642 is a 4MHz fixed-frequency synchronous boost
	  converter plus 1.5A constant current driver for a high-current
	  white LED.

config LEDS_LM3692X
	tristate "LED support for LM3692x Chips"
	depends on LEDS_CLASS && I2C && OF
	select REGMAP_I2C
	help
	  This option enables support for the TI LM3692x family
	  of white LED string drivers used for backlighting.

config LEDS_LM3601X
	tristate "LED support for LM3601x Chips"
	depends on LEDS_CLASS && I2C
	depends on LEDS_CLASS_FLASH
	select REGMAP_I2C
	help
	  This option enables support for the TI LM3601x family
	  of flash, torch and indicator classes.

config LEDS_LOCOMO
	tristate "LED Support for Locomo device"
	depends on LEDS_CLASS
	depends on SHARP_LOCOMO
	help
	  This option enables support for the LEDs on Sharp Locomo.
	  Zaurus models SL-5500 and SL-5600.

config LEDS_MIKROTIK_RB532
	tristate "LED Support for Mikrotik Routerboard 532"
	depends on LEDS_CLASS
	depends on MIKROTIK_RB532
	help
	  This option enables support for the so called "User LED" of
	  Mikrotik's Routerboard 532.

config LEDS_MT6323
	tristate "LED Support for Mediatek MT6323 PMIC"
	depends on LEDS_CLASS
	depends on MFD_MT6397
	help
	  This option enables support for on-chip LED drivers found on
	  Mediatek MT6323 PMIC.

config LEDS_MT6360
	tristate "LED Support for Mediatek MT6360 PMIC"
	depends on LEDS_CLASS_FLASH && OF
	depends on V4L2_FLASH_LED_CLASS || !V4L2_FLASH_LED_CLASS
	depends on MFD_MT6360
	help
	  This option enables support for dual Flash LED drivers found on
	  Mediatek MT6360 PMIC.
	  Support Torch and Strobe mode independently current source.
	  Include Low-VF and short protection.

config LEDS_MT6362
	tristate "MT6362 SPMI LEDS driver"
	depends on LEDS_CLASS_FLASH && OF
	depends on V4L2_FLASH_LED_CLASS || !V4L2_FLASH_LED_CLASS
	depends on MFD_MT6362
	help
	  Say yes here to have support for the MT6362 LEDS
	  Provide strobe and torch mode with flashlight, and
	  indicator and moonlight with rgbled.

	  The driver can also be build as a module.
	  If so, the module will be called leds_mt6362

config LEDS_S3C24XX
	tristate "LED Support for Samsung S3C24XX GPIO LEDs"
	depends on LEDS_CLASS
	depends on ARCH_S3C24XX || COMPILE_TEST
	help
	  This option enables support for LEDs connected to GPIO lines
	  on Samsung S3C24XX series CPUs, such as the S3C2410 and S3C2440.

config LEDS_NET48XX
	tristate "LED Support for Soekris net48xx series Error LED"
	depends on LEDS_CLASS
	depends on SCx200_GPIO
	help
	  This option enables support for the Soekris net4801 and net4826 error
	  LED.

config LEDS_FSG
	tristate "LED Support for the Freecom FSG-3"
	depends on LEDS_CLASS
	depends on MACH_FSG
	help
	  This option enables support for the LEDs on the Freecom FSG-3.

config LEDS_WRAP
	tristate "LED Support for the WRAP series LEDs"
	depends on LEDS_CLASS
	depends on SCx200_GPIO
	help
	  This option enables support for the PCEngines WRAP programmable LEDs.

config LEDS_COBALT_QUBE
	tristate "LED Support for the Cobalt Qube series front LED"
	depends on LEDS_CLASS
	depends on MIPS_COBALT || COMPILE_TEST
	help
	  This option enables support for the front LED on Cobalt Qube series

config LEDS_COBALT_RAQ
	bool "LED Support for the Cobalt Raq series"
	depends on LEDS_CLASS=y && (MIPS_COBALT || COMPILE_TEST)
	select LEDS_TRIGGERS
	help
	  This option enables support for the Cobalt Raq series LEDs.

config LEDS_SUNFIRE
	tristate "LED support for SunFire servers."
	depends on LEDS_CLASS
	depends on SPARC64
	select LEDS_TRIGGERS
	help
	  This option enables support for the Left, Middle, and Right
	  LEDs on the I/O and CPU boards of SunFire UltraSPARC servers.

config LEDS_IPAQ_MICRO
	tristate "LED Support for the Compaq iPAQ h3xxx"
	depends on LEDS_CLASS
	depends on MFD_IPAQ_MICRO
	help
	  Choose this option if you want to use the notification LED on
	  Compaq/HP iPAQ h3100 and h3600.

config LEDS_HP6XX
	tristate "LED Support for the HP Jornada 6xx"
	depends on LEDS_CLASS
	depends on SH_HP6XX
	help
	  This option enables LED support for the handheld
	  HP Jornada 620/660/680/690.

config LEDS_PCA9532
	tristate "LED driver for PCA9532 dimmer"
	depends on LEDS_CLASS
	depends on I2C && INPUT
	help
	  This option enables support for NXP pca9532
	  LED controller. It is generally only useful
	  as a platform driver

config LEDS_PCA9532_GPIO
	bool "Enable GPIO support for PCA9532"
	depends on LEDS_PCA9532
	depends on GPIOLIB
	help
	  Allow unused pins on PCA9532 to be used as gpio.

	  To use a pin as gpio pca9532_type in pca9532_platform data needs to
	  set to PCA9532_TYPE_GPIO.

config LEDS_GPIO
	tristate "LED Support for GPIO connected LEDs"
	depends on LEDS_CLASS
	depends on GPIOLIB || COMPILE_TEST
	help
	  This option enables support for the LEDs connected to GPIO
	  outputs. To be useful the particular board must have LEDs
	  and they must be connected to the GPIO lines.  The LEDs must be
	  defined as platform devices and/or OpenFirmware platform devices.
	  The code to use these bindings can be selected below.

config LEDS_LP3944
	tristate "LED Support for N.S. LP3944 (Fun Light) I2C chip"
	depends on LEDS_CLASS
	depends on I2C
	help
	  This option enables support for LEDs connected to the National
	  Semiconductor LP3944 Lighting Management Unit (LMU) also known as
	  Fun Light Chip.

	  To compile this driver as a module, choose M here: the
	  module will be called leds-lp3944.

config LEDS_LP3952
	tristate "LED Support for TI LP3952 2 channel LED driver"
	depends on LEDS_CLASS
	depends on I2C
	depends on GPIOLIB
	select REGMAP_I2C
	help
	  This option enables support for LEDs connected to the Texas
	  Instruments LP3952 LED driver.

	  To compile this driver as a module, choose M here: the
	  module will be called leds-lp3952.

config LEDS_LP50XX
	tristate "LED Support for TI LP5036/30/24/18/12/9 LED driver chip"
	depends on LEDS_CLASS && REGMAP_I2C
	depends on LEDS_CLASS_MULTICOLOR || !LEDS_CLASS_MULTICOLOR
	help
	  If you say yes here you get support for the Texas Instruments
	  LP5036, LP5030, LP5024, LP5018, LP5012 and LP5009 LED driver.

	  To compile this driver as a module, choose M here: the
	  module will be called leds-lp50xx.

config LEDS_LP55XX_COMMON
	tristate "Common Driver for TI/National LP5521/5523/55231/5562/8501"
	depends on LEDS_CLASS
	depends on LEDS_CLASS_MULTICOLOR || !LEDS_CLASS_MULTICOLOR
	depends on OF
	depends on I2C
	select FW_LOADER
	select FW_LOADER_USER_HELPER
	help
	  This option supports common operations for LP5521/5523/55231/5562/8501
	  devices.

config LEDS_LP5521
	tristate "LED Support for N.S. LP5521 LED driver chip"
	depends on LEDS_CLASS && I2C
	depends on LEDS_LP55XX_COMMON
	help
	  If you say yes here you get support for the National Semiconductor
	  LP5521 LED driver. It is 3 channel chip with programmable engines.
	  Driver provides direct control via LED class and interface for
	  programming the engines.

config LEDS_LP5523
	tristate "LED Support for TI/National LP5523/55231 LED driver chip"
	depends on LEDS_CLASS && I2C
	depends on LEDS_LP55XX_COMMON
	help
	  If you say yes here you get support for TI/National Semiconductor
	  LP5523/55231 LED driver.
	  It is 9 channel chip with programmable engines.
	  Driver provides direct control via LED class and interface for
	  programming the engines.

config LEDS_LP5562
	tristate "LED Support for TI LP5562 LED driver chip"
	depends on LEDS_CLASS && I2C
	depends on LEDS_LP55XX_COMMON
	help
	  If you say yes here you get support for TI LP5562 LED driver.
	  It is 4 channels chip with programmable engines.
	  Driver provides direct control via LED class and interface for
	  programming the engines.

config LEDS_LP8501
	tristate "LED Support for TI LP8501 LED driver chip"
	depends on LEDS_CLASS && I2C
	depends on LEDS_LP55XX_COMMON
	help
	  If you say yes here you get support for TI LP8501 LED driver.
	  It is 9 channel chip with programmable engines.
	  Driver provides direct control via LED class and interface for
	  programming the engines.
	  It is similar as LP5523, but output power selection is available.
	  And register layout and engine program schemes are different.

config LEDS_LP8788
	tristate "LED support for the TI LP8788 PMIC"
	depends on LEDS_CLASS
	depends on MFD_LP8788
	help
	  This option enables support for the Keyboard LEDs on the LP8788 PMIC.

config LEDS_LP8860
	tristate "LED support for the TI LP8860 4 channel LED driver"
	depends on LEDS_CLASS && I2C && OF
	select REGMAP_I2C
	help
	  If you say yes here you get support for the TI LP8860 4 channel
	  LED driver.
	  This option enables support for the display cluster LEDs
	  on the LP8860 4 channel LED driver using the I2C communication
	  bus.

config LEDS_CLEVO_MAIL
	tristate "Mail LED on Clevo notebook"
	depends on LEDS_CLASS
	depends on X86 && SERIO_I8042 && DMI
	help
	  This driver makes the mail LED accessible from userspace
	  programs through the leds subsystem. This LED have three
	  known mode: off, blink at 0.5Hz and blink at 1Hz.

	  The driver supports two kinds of interface: using ledtrig-timer
	  or through /sys/class/leds/clevo::mail/brightness. As this LED
	  cannot change it's brightness it blinks instead. The brightness
	  value 0 means off, 1..127 means blink at 0.5Hz and 128..255 means
	  blink at 1Hz.

	  This module can drive the mail LED for the following notebooks:

	        Clevo D400P
	        Clevo D410J
	        Clevo D410V
	        Clevo D400V/D470V (not tested, but might work)
	        Clevo M540N
	        Clevo M5x0N (not tested, but might work)
	        Positivo Mobile (Clevo M5x0V)

	  If your model is not listed here you can try the "nodetect"
	  module parameter.

	  To compile this driver as a module, choose M here: the
	  module will be called leds-clevo-mail.

config LEDS_PCA955X
	tristate "LED Support for PCA955x I2C chips"
	depends on LEDS_CLASS
	depends on I2C
	help
	  This option enables support for LEDs connected to PCA955x
	  LED driver chips accessed via the I2C bus.  Supported
	  devices include PCA9550, PCA9551, PCA9552, and PCA9553.

config LEDS_PCA955X_GPIO
	bool "Enable GPIO support for PCA955X"
	depends on LEDS_PCA955X
	depends on GPIOLIB
	help
	  Allow unused pins on PCA955X to be used as gpio.

	  To use a pin as gpio the pin type should be set to
	  PCA955X_TYPE_GPIO in the device tree.


config LEDS_PCA963X
	tristate "LED support for PCA963x I2C chip"
	depends on LEDS_CLASS
	depends on I2C
	help
	  This option enables support for LEDs connected to the PCA963x
	  LED driver chip accessed via the I2C bus. Supported
	  devices include PCA9633 and PCA9634

config LEDS_WM831X_STATUS
	tristate "LED support for status LEDs on WM831x PMICs"
	depends on LEDS_CLASS
	depends on MFD_WM831X
	help
	  This option enables support for the status LEDs of the WM831x
	  series of PMICs.

config LEDS_WM8350
	tristate "LED Support for WM8350 AudioPlus PMIC"
	depends on LEDS_CLASS
	depends on MFD_WM8350
	help
	  This option enables support for LEDs driven by the Wolfson
	  Microelectronics WM8350 AudioPlus PMIC.

config LEDS_DA903X
	tristate "LED Support for DA9030/DA9034 PMIC"
	depends on LEDS_CLASS
	depends on PMIC_DA903X
	help
	  This option enables support for on-chip LED drivers found
	  on Dialog Semiconductor DA9030/DA9034 PMICs.

config LEDS_DA9052
	tristate "Dialog DA9052/DA9053 LEDS"
	depends on LEDS_CLASS
	depends on PMIC_DA9052
	help
	  This option enables support for on-chip LED drivers found
	  on Dialog Semiconductor DA9052-BC and DA9053-AA/Bx PMICs.

config LEDS_DAC124S085
	tristate "LED Support for DAC124S085 SPI DAC"
	depends on LEDS_CLASS
	depends on SPI
	help
	  This option enables support for DAC124S085 SPI DAC from NatSemi,
	  which can be used to control up to four LEDs.

config LEDS_PWM
	tristate "PWM driven LED Support"
	depends on LEDS_CLASS
	depends on PWM
	help
	  This option enables support for pwm driven LEDs

config LEDS_REGULATOR
	tristate "REGULATOR driven LED support"
	depends on LEDS_CLASS
	depends on REGULATOR
	help
	  This option enables support for regulator driven LEDs.

config LEDS_BD2802
	tristate "LED driver for BD2802 RGB LED"
	depends on LEDS_CLASS
	depends on I2C
	help
	  This option enables support for BD2802GU RGB LED driver chips
	  accessed via the I2C bus.

config LEDS_INTEL_SS4200
	tristate "LED driver for Intel NAS SS4200 series"
	depends on LEDS_CLASS
	depends on PCI && DMI
	depends on X86
	help
	  This option enables support for the Intel SS4200 series of
	  Network Attached Storage servers. You may control the hard
	  drive or power LEDs on the front panel. Using this driver
	  can stop the front LED from blinking after startup.

config LEDS_LT3593
	tristate "LED driver for LT3593 controllers"
	depends on LEDS_CLASS
	depends on GPIOLIB || COMPILE_TEST
	depends on OF
	help
	  This option enables support for LEDs driven by a Linear Technology
	  LT3593 controller. This controller uses a special one-wire pulse
	  coding protocol to set the brightness.

config LEDS_ADP5520
	tristate "LED Support for ADP5520/ADP5501 PMIC"
	depends on LEDS_CLASS
	depends on PMIC_ADP5520
	help
	  This option enables support for on-chip LED drivers found
	  on Analog Devices ADP5520/ADP5501 PMICs.

	  To compile this driver as a module, choose M here: the module will
	  be called leds-adp5520.

config LEDS_MC13783
	tristate "LED Support for MC13XXX PMIC"
	depends on LEDS_CLASS
	depends on MFD_MC13XXX
	help
	  This option enables support for on-chip LED drivers found
	  on Freescale Semiconductor MC13783/MC13892/MC34708 PMIC.

config LEDS_NS2
	tristate "LED support for Network Space v2 GPIO LEDs"
	depends on LEDS_CLASS
	depends on MACH_KIRKWOOD || MACH_ARMADA_370 || COMPILE_TEST
	default y
	help
	  This option enables support for the dual-GPIO LEDs found on the
	  following LaCie/Seagate boards:

		Network Space v2 (and parents: Max, Mini)
		Internet Space v2
		d2 Network v2
		n090401 (Seagate NAS 4-Bay)

config LEDS_NETXBIG
	tristate "LED support for Big Network series LEDs"
	depends on LEDS_CLASS
	depends on MACH_KIRKWOOD || COMPILE_TEST
	depends on OF_GPIO
	default y
	help
	  This option enables support for LEDs found on the LaCie 2Big
	  and 5Big Network v2 boards. The LEDs are wired to a CPLD and are
	  controlled through a GPIO extension bus.

config LEDS_ASIC3
	bool "LED support for the HTC ASIC3"
	depends on LEDS_CLASS=y
	depends on MFD_ASIC3
	default y
	help
	  This option enables support for the LEDs on the HTC ASIC3. The HTC
	  ASIC3 LED GPIOs are inputs, not outputs, thus the leds-gpio driver
	  cannot be used. This driver supports hardware blinking with an on+off
	  period from 62ms to 125s. Say Y to enable LEDs on the HP iPAQ hx4700.

config LEDS_TCA6507
	tristate "LED Support for TCA6507 I2C chip"
	depends on LEDS_CLASS && I2C
	help
	  This option enables support for LEDs connected to TC6507
	  LED driver chips accessed via the I2C bus.
	  Driver support brightness control and hardware-assisted blinking.

config LEDS_TLC591XX
	tristate "LED driver for TLC59108 and TLC59116 controllers"
	depends on LEDS_CLASS && I2C
	select REGMAP_I2C
	help
	  This option enables support for Texas Instruments TLC59108
	  and TLC59116 LED controllers.

config LEDS_MAX77650
	tristate "LED support for Maxim MAX77650 PMIC"
	depends on LEDS_CLASS && MFD_MAX77650
	help
	  LEDs driver for MAX77650 family of PMICs from Maxim Integrated.

config LEDS_MAX77693
	tristate "LED support for MAX77693 Flash"
	depends on LEDS_CLASS_FLASH
	depends on V4L2_FLASH_LED_CLASS || !V4L2_FLASH_LED_CLASS
	depends on MFD_MAX77693
	depends on OF
	help
	  This option enables support for the flash part of the MAX77693
	  multifunction device. It has build in control for two leds in flash
	  and torch mode.

config LEDS_MAX8997
	tristate "LED support for MAX8997 PMIC"
	depends on LEDS_CLASS && MFD_MAX8997
	help
	  This option enables support for on-chip LED drivers on
	  MAXIM MAX8997 PMIC.

config LEDS_LM355x
	tristate "LED support for LM3554 and LM3556 chips"
	depends on LEDS_CLASS && I2C
	select REGMAP_I2C
	help
	  This option enables support for LEDs connected to LM3554
	  and LM3556. It includes Torch, Flash and Indicator functions.

config LEDS_OT200
	tristate "LED support for the Bachmann OT200"
	depends on LEDS_CLASS && HAS_IOMEM && (X86_32 || COMPILE_TEST)
	help
	  This option enables support for the LEDs on the Bachmann OT200.
	  Say Y to enable LEDs on the Bachmann OT200.

config LEDS_MENF21BMC
	tristate "LED support for the MEN 14F021P00 BMC"
	depends on LEDS_CLASS && MFD_MENF21BMC
	help
	  Say Y here to include support for the MEN 14F021P00 BMC LEDs.

	  This driver can also be built as a module. If so the module
	  will be called leds-menf21bmc.

config LEDS_KTD2692
	tristate "LED support for KTD2692 flash LED controller"
	depends on LEDS_CLASS_FLASH && OF
	depends on GPIOLIB || COMPILE_TEST
	help
	  This option enables support for KTD2692 LED flash connected
	  through ExpressWire interface.

	  Say Y to enable this driver.

config LEDS_IS31FL319X
	tristate "LED Support for ISSI IS31FL319x I2C LED controller family"
	depends on LEDS_CLASS && I2C && OF
	select REGMAP_I2C
	help
	  This option enables support for LEDs connected to ISSI IS31FL319x
	  fancy LED driver chips accessed via the I2C bus.
	  Driver supports individual PWM brightness control for each channel.

	  This driver can also be built as a module. If so the module will be
	  called leds-is31fl319x.

config LEDS_IS31FL32XX
	tristate "LED support for ISSI IS31FL32XX I2C LED controller family"
	depends on LEDS_CLASS && I2C && OF
	help
	  Say Y here to include support for ISSI IS31FL32XX and Si-En SN32xx
	  LED controllers. They are I2C devices with multiple constant-current
	  channels, each with independent 256-level PWM control.

config LEDS_SC27XX_BLTC
	tristate "LED support for the SC27xx breathing light controller"
	depends on LEDS_CLASS && MFD_SC27XX_PMIC
	depends on OF
	help
	  Say Y here to include support for the SC27xx breathing light controller
	  LEDs.

	  This driver can also be built as a module. If so the module will be
	  called leds-sc27xx-bltc.

comment "LED driver for blink(1) USB RGB LED is under Special HID drivers (HID_THINGM)"

config LEDS_BLINKM
	tristate "LED support for the BlinkM I2C RGB LED"
	depends on LEDS_CLASS
	depends on I2C
	help
	  This option enables support for the BlinkM RGB LED connected
	  through I2C. Say Y to enable support for the BlinkM LED.

config LEDS_POWERNV
	tristate "LED support for PowerNV Platform"
	depends on LEDS_CLASS
	depends on PPC_POWERNV
	depends on OF
	help
	  This option enables support for the system LEDs present on
	  PowerNV platforms. Say 'y' to enable this support in kernel.
	  To compile this driver as a module, choose 'm' here: the module
	  will be called leds-powernv.

config LEDS_SYSCON
	bool "LED support for LEDs on system controllers"
	depends on LEDS_CLASS=y
	depends on MFD_SYSCON
	depends on OF
	help
	  This option enables support for the LEDs on syscon type
	  devices. This will only work with device tree enabled
	  devices.

config LEDS_PM8058
	tristate "LED Support for the Qualcomm PM8058 PMIC"
	depends on MFD_PM8XXX
	depends on LEDS_CLASS
	help
	  Choose this option if you want to use the LED drivers in
	  the Qualcomm PM8058 PMIC.

config LEDS_MLXCPLD
	tristate "LED support for the Mellanox boards"
	depends on X86 && DMI
	depends on LEDS_CLASS
	help
	  This option enables support for the LEDs on the Mellanox
	  boards. Say Y to enable these.

config LEDS_MLXREG
	tristate "LED support for the Mellanox switches management control"
	depends on LEDS_CLASS
	help
	  This option enables support for the LEDs on the Mellanox Ethernet and
	  InfiniBand switches. The driver can be activated by the platform device
	  device add call. Say Y to enable these. To compile this driver as a
	  module, choose 'M' here: the module will be called leds-mlxreg.

config LEDS_USER
	tristate "Userspace LED support"
	depends on LEDS_CLASS
	help
	  This option enables support for userspace LEDs. Say 'y' to enable this
	  support in kernel. To compile this driver as a module, choose 'm' here:
	  the module will be called uleds.

config LEDS_NIC78BX
	tristate "LED support for NI PXI NIC78bx devices"
	depends on LEDS_CLASS
	depends on X86 && ACPI
	help
	  This option enables support for the User1 and User2 LEDs on NI
	  PXI NIC78bx devices.

	  To compile this driver as a module, choose M here: the module
	  will be called leds-nic78bx.

config LEDS_SPI_BYTE
	tristate "LED support for SPI LED controller with a single byte"
	depends on LEDS_CLASS
	depends on SPI
	depends on OF
	help
	  This option enables support for LED controller which use a single byte
	  for controlling the brightness. Currently the following controller is
	  supported: Ubiquiti airCube ISP microcontroller based LED controller.

config LEDS_TI_LMU_COMMON
	tristate "LED driver for TI LMU"
	depends on LEDS_CLASS
	depends on REGMAP
	help
	  Say Y to enable the LED driver for TI LMU devices.
	  This supports common features between the TI LM3532, LM3631, LM3632,
	  LM3633, LM3695 and LM3697.

config LEDS_LM3697
	tristate "LED driver for LM3697"
	depends on LEDS_TI_LMU_COMMON
	depends on I2C && OF
	help
	  Say Y to enable the LM3697 LED driver for TI LMU devices.
	  This supports the LED device LM3697.

config LEDS_LM36274
	tristate "LED driver for LM36274"
	depends on LEDS_TI_LMU_COMMON
	depends on MFD_TI_LMU
	help
	  Say Y to enable the LM36274 LED driver for TI LMU devices.
	  This supports the LED device LM36274.

config LEDS_TPS6105X
	tristate "LED support for TI TPS6105X"
	depends on LEDS_CLASS
	depends on TPS6105X
	default y if TPS6105X
	help
	  This driver supports TPS61050/TPS61052 LED chips.
	  It is a single boost converter primarily for white LEDs and
	  audio amplifiers.

config LEDS_IP30
	tristate "LED support for SGI Octane machines"
	depends on LEDS_CLASS
	depends on SGI_MFD_IOC3 || COMPILE_TEST
	help
	  This option enables support for the Red and White LEDs of
	  SGI Octane machines.

	  To compile this driver as a module, choose M here: the module
	  will be called leds-ip30.

config LEDS_SGM3140
	tristate "LED support for the SGM3140"
	depends on LEDS_CLASS_FLASH
	depends on V4L2_FLASH_LED_CLASS || !V4L2_FLASH_LED_CLASS
	help
	  This option enables support for the SGM3140 500mA Buck/Boost Charge
	  Pump LED Driver.

<<<<<<< HEAD
config LEDS_REGULATOR_VIBRATOR
	tristate "LED regulator vibrator support"
	depends on LEDS_CLASS
	help
	  This option enables support for LED regulator vibrator.
	  say 'y' to enable this

	  To compile this driver as a module, choose 'M' here: the module
	  will be called regulator-vibrator.
=======
config LEDS_ACER_A500
	tristate "Power button LED support for Acer Iconia Tab A500"
	depends on LEDS_CLASS && MFD_ACER_A500_EC
	help
	  This option enables support for the Power Button LED of
	  Acer Iconia Tab A500.
>>>>>>> 67d3ed57

comment "LED Triggers"
source "drivers/leds/trigger/Kconfig"

endif # NEW_LEDS<|MERGE_RESOLUTION|>--- conflicted
+++ resolved
@@ -945,7 +945,6 @@
 	  This option enables support for the SGM3140 500mA Buck/Boost Charge
 	  Pump LED Driver.
 
-<<<<<<< HEAD
 config LEDS_REGULATOR_VIBRATOR
 	tristate "LED regulator vibrator support"
 	depends on LEDS_CLASS
@@ -955,14 +954,13 @@
 
 	  To compile this driver as a module, choose 'M' here: the module
 	  will be called regulator-vibrator.
-=======
+
 config LEDS_ACER_A500
 	tristate "Power button LED support for Acer Iconia Tab A500"
 	depends on LEDS_CLASS && MFD_ACER_A500_EC
 	help
 	  This option enables support for the Power Button LED of
 	  Acer Iconia Tab A500.
->>>>>>> 67d3ed57
 
 comment "LED Triggers"
 source "drivers/leds/trigger/Kconfig"
