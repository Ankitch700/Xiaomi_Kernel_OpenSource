--- conflicted
+++ resolved
@@ -108,7 +108,6 @@
 #define QPNP_WLED_SWITCH_FREQ_1600_KHZ	1600
 #define QPNP_WLED_SWITCH_FREQ_OVERWRITE 0x80
 #define QPNP_WLED_OVP_MASK		GENMASK(1, 0)
-<<<<<<< HEAD
 #define QPNP_WLED_TEST4_EN_DEB_BYPASS_ILIM_BIT	BIT(6)
 #define QPNP_WLED_TEST4_EN_SH_FOR_SS_BIT	BIT(5)
 #define QPNP_WLED_TEST4_EN_CLAMP_BIT		BIT(4)
@@ -117,9 +116,6 @@
 		(QPNP_WLED_TEST4_EN_SH_FOR_SS_BIT |	\
 		QPNP_WLED_TEST4_EN_CLAMP_BIT |		\
 		QPNP_WLED_TEST4_EN_SOFT_START_BIT)
-=======
-#define QPNP_WLED_TEST4_EN_VREF_UP	0x32
->>>>>>> 7aa1be41
 #define QPNP_WLED_TEST4_EN_IIND_UP	0x1
 
 /* sink registers */
@@ -1047,12 +1043,8 @@
 		/*
 		 * enable VREF_UP to avoid false ovp on low brightness for LCD
 		 */
-<<<<<<< HEAD
 		reg = QPNP_WLED_TEST4_EN_VREF_UP
 				| QPNP_WLED_TEST4_EN_DEB_BYPASS_ILIM_BIT;
-=======
-		reg = QPNP_WLED_TEST4_EN_VREF_UP;
->>>>>>> 7aa1be41
 		rc = qpnp_wled_sec_write_reg(wled,
 				QPNP_WLED_TEST4_REG(base_addr), reg);
 		if (rc)
@@ -1299,12 +1291,6 @@
 		rc = qpnp_wled_write_reg(wled,
 				QPNP_WLED_AMOLED_VOUT_REG(wled->ctrl_base),
 				reg);
-<<<<<<< HEAD
-	} else {
-		rc = qpnp_wled_write_reg(wled,
-				QPNP_WLED_SWIRE_AVDD_REG(wled->ctrl_base),
-				reg);
-=======
 		if (rc < 0)
 			pr_err("Write to AMOLED_VOUT register failed, rc=%d\n",
 				rc);
@@ -1313,7 +1299,6 @@
 		if (rc < 0)
 			pr_err("Write to SWIRE_AVDD_DEFAULT register failed rc:%d\n",
 				rc);
->>>>>>> 7aa1be41
 	}
 
 	return rc;
