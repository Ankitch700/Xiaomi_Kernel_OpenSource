--- conflicted
+++ resolved
@@ -220,13 +220,6 @@
 config USB_F_TCM
 	tristate
 
-<<<<<<< HEAD
-config USB_F_ACC
-	tristate
-
-config USB_F_AUDIO_SRC
-	tristate
-
 config USB_F_CDEV
 	tristate
 
@@ -251,8 +244,6 @@
 	 userspace client. Separate IPC log contexts are created for each
 	 function instance at mount time.
 
-=======
->>>>>>> 6de5cb02
 # this first set of drivers all depend on bulk-capable hardware.
 
 config USB_CONFIGFS
