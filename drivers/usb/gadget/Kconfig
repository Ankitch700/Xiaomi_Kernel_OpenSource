#
# USB Gadget support on a system involves
#    (a) a peripheral controller, and
#    (b) the gadget driver using it.
#
# NOTE:  Gadget support ** DOES NOT ** depend on host-side CONFIG_USB !!
#
#  - Host systems (like PCs) need CONFIG_USB (with "A" jacks).
#  - Peripherals (like PDAs) need CONFIG_USB_GADGET (with "B" jacks).
#  - Some systems have both kinds of controllers.
#
# With help from a special transceiver and a "Mini-AB" jack, systems with
# both kinds of controller can also support "USB On-the-Go" (CONFIG_USB_OTG).
#

menuconfig USB_GADGET
	tristate "USB Gadget Support"
	select USB_COMMON
	select NLS
	help
	   USB is a master/slave protocol, organized with one master
	   host (such as a PC) controlling up to 127 peripheral devices.
	   The USB hardware is asymmetric, which makes it easier to set up:
	   you can't connect a "to-the-host" connector to a peripheral.

	   Linux can run in the host, or in the peripheral.  In both cases
	   you need a low level bus controller driver, and some software
	   talking to it.  Peripheral controllers are often discrete silicon,
	   or are integrated with the CPU in a microcontroller.  The more
	   familiar host side controllers have names like "EHCI", "OHCI",
	   or "UHCI", and are usually integrated into southbridges on PC
	   motherboards.

	   Enable this configuration option if you want to run Linux inside
	   a USB peripheral device.  Configure one hardware driver for your
	   peripheral/device side bus controller, and a "gadget driver" for
	   your peripheral protocol.  (If you use modular gadget drivers,
	   you may configure more than one.)

	   If in doubt, say "N" and don't enable these drivers; most people
	   don't have this kind of hardware (except maybe inside Linux PDAs).

	   For more information, see <http://www.linux-usb.org/gadget> and
	   the kernel documentation for this API.

if USB_GADGET

config USB_GADGET_DEBUG
	bool "Debugging messages (DEVELOPMENT)"
	depends on DEBUG_KERNEL
	help
	   Many controller and gadget drivers will print some debugging
	   messages if you use this option to ask for those messages.

	   Avoid enabling these messages, even if you're actively
	   debugging such a driver.  Many drivers will emit so many
	   messages that the driver timings are affected, which will
	   either create new failure modes or remove the one you're
	   trying to track down.  Never enable these messages for a
	   production build.

config USB_GADGET_VERBOSE
	bool "Verbose debugging Messages (DEVELOPMENT)"
	depends on USB_GADGET_DEBUG
	help
	   Many controller and gadget drivers will print verbose debugging
	   messages if you use this option to ask for those messages.

	   Avoid enabling these messages, even if you're actively
	   debugging such a driver.  Many drivers will emit so many
	   messages that the driver timings are affected, which will
	   either create new failure modes or remove the one you're
	   trying to track down.  Never enable these messages for a
	   production build.

config USB_GADGET_DEBUG_FILES
	bool "Debugging information files (DEVELOPMENT)"
	depends on PROC_FS
	help
	   Some of the drivers in the "gadget" framework can expose
	   debugging information in files such as /proc/driver/udc
	   (for a peripheral controller).  The information in these
	   files may help when you're troubleshooting or bringing up a
	   driver on a new board.   Enable these files by choosing "Y"
	   here.  If in doubt, or to conserve kernel memory, say "N".

config USB_GADGET_DEBUG_FS
	bool "Debugging information files in debugfs (DEVELOPMENT)"
	depends on DEBUG_FS
	help
	   Some of the drivers in the "gadget" framework can expose
	   debugging information in files under /sys/kernel/debug/.
	   The information in these files may help when you're
	   troubleshooting or bringing up a driver on a new board.
	   Enable these files by choosing "Y" here.  If in doubt, or
	   to conserve kernel memory, say "N".

config USB_GADGET_VBUS_DRAW
	int "Maximum VBUS Power usage (2-900 mA)"
	range 2 900
	default 2
	help
	   Some devices need to draw power from USB when they are
	   configured, perhaps to operate circuitry or to recharge
	   batteries.  This is in addition to any local power supply,
	   such as an AC adapter or batteries.

	   Enter the maximum power your device draws through USB, in
	   milliAmperes.  The permitted range of values depends on the
	   connected speed: for SuperSpeed and up it is 2 - 900 mA, but
	   connections at High Speed or slower will be capped at 500 mA;
	   0 mA would be legal, but can make some hosts misbehave.

	   This value will be used except for system-specific gadget
	   drivers that have more specific information.

config USB_GADGET_STORAGE_NUM_BUFFERS
	int "Number of storage pipeline buffers"
	range 2 256
	default 2
	help
	   Usually 2 buffers are enough to establish a good buffering
	   pipeline. The number may be increased in order to compensate
	   for a bursty VFS behaviour. For instance there may be CPU wake up
	   latencies that makes the VFS to appear bursty in a system with
	   an CPU on-demand governor. Especially if DMA is doing IO to
	   offload the CPU. In this case the CPU will go into power
	   save often and spin up occasionally to move data within VFS.
	   If selecting USB_GADGET_DEBUG_FILES this value may be set by
	   a module parameter as well.
	   If unsure, say 2.

config U_SERIAL_CONSOLE
	bool "Serial gadget console support"
	depends on USB_U_SERIAL
	help
	   It supports the serial gadget can be used as a console.

source "drivers/usb/gadget/udc/Kconfig"

#
# USB Gadget Drivers
#

# composite based drivers
config USB_LIBCOMPOSITE
	tristate
	select CONFIGFS_FS
	depends on USB_GADGET

config USB_F_ACM
	tristate

config USB_F_SS_LB
	tristate

config USB_U_SERIAL
	tristate

config USB_U_ETHER
	tristate

config USB_U_AUDIO
	tristate

config USB_F_SERIAL
	tristate

config USB_F_OBEX
	tristate

config USB_F_NCM
	tristate

config USB_F_ECM
	tristate

config USB_F_PHONET
	tristate

config USB_F_EEM
	tristate

config USB_F_SUBSET
	tristate

config USB_F_RNDIS
	tristate

config USB_F_MASS_STORAGE
	tristate

config USB_F_FS
	tristate

config USB_F_UAC1
	tristate

config USB_F_UAC1_LEGACY
	tristate

config USB_F_UAC2
	tristate

config USB_F_UVC
	tristate

config USB_F_MIDI
	tristate

config USB_F_HID
	tristate

config USB_F_PRINTER
	tristate

config USB_F_TCM
	tristate

<<<<<<< HEAD
config USB_F_DIAG
	tristate

config USB_F_CDEV
	tristate

config USB_F_CCID
	tristate

config USB_F_AUDIO_SRC
	tristate

config USB_F_ACC
	tristate

config USB_F_QDSS
	tristate
config USB_F_GSI
=======
config USB_F_ACC
	tristate

config USB_F_AUDIO_SRC
>>>>>>> 0567d2f4
	tristate

# this first set of drivers all depend on bulk-capable hardware.

config USB_CONFIGFS
	tristate "USB Gadget functions configurable through configfs"
	select USB_LIBCOMPOSITE
	help
	  A Linux USB "gadget" can be set up through configfs.
	  If this is the case, the USB functions (which from the host's
	  perspective are seen as interfaces) and configurations are
	  specified simply by creating appropriate directories in configfs.
	  Associating functions with configurations is done by creating
	  appropriate symbolic links.
	  For more information see Documentation/usb/gadget_configfs.txt.

config USB_CONFIGFS_UEVENT
	bool "Uevent notification of Gadget state"
	depends on USB_CONFIGFS
	help
	  Enable uevent notifications to userspace when the gadget
	  state changes. The gadget can be in any of the following
	  three states: "CONNECTED/DISCONNECTED/CONFIGURED"

config USB_CONFIGFS_SERIAL
	bool "Generic serial bulk in/out"
	depends on USB_CONFIGFS
	depends on TTY
	select USB_U_SERIAL
	select USB_F_SERIAL
	help
	  The function talks to the Linux-USB generic serial driver.

config USB_CONFIGFS_ACM
	bool "Abstract Control Model (CDC ACM)"
	depends on USB_CONFIGFS
	depends on TTY
	select USB_U_SERIAL
	select USB_F_ACM
	help
	  ACM serial link.  This function can be used to interoperate with
	  MS-Windows hosts or with the Linux-USB "cdc-acm" driver.

config USB_CONFIGFS_OBEX
	bool "Object Exchange Model (CDC OBEX)"
	depends on USB_CONFIGFS
	depends on TTY
	select USB_U_SERIAL
	select USB_F_OBEX
	help
	  You will need a user space OBEX server talking to /dev/ttyGS*,
	  since the kernel itself doesn't implement the OBEX protocol.

config USB_CONFIGFS_NCM
	bool "Network Control Model (CDC NCM)"
	depends on USB_CONFIGFS
	depends on NET
	select USB_U_ETHER
	select USB_F_NCM
	help
	  NCM is an advanced protocol for Ethernet encapsulation, allows
	  grouping of several ethernet frames into one USB transfer and
	  different alignment possibilities.

config USB_CONFIGFS_ECM
	bool "Ethernet Control Model (CDC ECM)"
	depends on USB_CONFIGFS
	depends on NET
	select USB_U_ETHER
	select USB_F_ECM
	help
	  The "Communication Device Class" (CDC) Ethernet Control Model.
	  That protocol is often avoided with pure Ethernet adapters, in
	  favor of simpler vendor-specific hardware, but is widely
	  supported by firmware for smart network devices.

config USB_CONFIGFS_ECM_SUBSET
	bool "Ethernet Control Model (CDC ECM) subset"
	depends on USB_CONFIGFS
	depends on NET
	select USB_U_ETHER
	select USB_F_SUBSET
	help
	  On hardware that can't implement the full protocol,
	  a simple CDC subset is used, placing fewer demands on USB.

config USB_CONFIGFS_RNDIS
	bool "RNDIS"
	depends on USB_CONFIGFS
	depends on NET
	select USB_U_ETHER
	select USB_F_RNDIS
	help
	   Microsoft Windows XP bundles the "Remote NDIS" (RNDIS) protocol,
	   and Microsoft provides redistributable binary RNDIS drivers for
	   older versions of Windows.

	   To make MS-Windows work with this, use Documentation/usb/linux.inf
	   as the "driver info file".  For versions of MS-Windows older than
	   XP, you'll need to download drivers from Microsoft's website; a URL
	   is given in comments found in that info file.

config USB_CONFIGFS_EEM
	bool "Ethernet Emulation Model (EEM)"
	depends on USB_CONFIGFS
	depends on NET
	select USB_U_ETHER
	select USB_F_EEM
	help
	  CDC EEM is a newer USB standard that is somewhat simpler than CDC ECM
	  and therefore can be supported by more hardware.  Technically ECM and
	  EEM are designed for different applications.  The ECM model extends
	  the network interface to the target (e.g. a USB cable modem), and the
	  EEM model is for mobile devices to communicate with hosts using
	  ethernet over USB.  For Linux gadgets, however, the interface with
	  the host is the same (a usbX device), so the differences are minimal.

config USB_CONFIGFS_PHONET
	bool "Phonet protocol"
	depends on USB_CONFIGFS
	depends on NET
	depends on PHONET
	select USB_U_ETHER
	select USB_F_PHONET
	help
	  The Phonet protocol implementation for USB device.

config USB_CONFIGFS_MASS_STORAGE
	bool "Mass storage"
	depends on USB_CONFIGFS
	depends on BLOCK
	select USB_F_MASS_STORAGE
	help
	  The Mass Storage Gadget acts as a USB Mass Storage disk drive.
	  As its storage repository it can use a regular file or a block
	  device (in much the same way as the "loop" device driver),
	  specified as a module parameter or sysfs option.

config USB_CONFIGFS_F_LB_SS
	bool "Loopback and sourcesink function (for testing)"
	depends on USB_CONFIGFS
	select USB_F_SS_LB
	help
	  Loopback function loops back a configurable number of transfers.
	  Sourcesink function either sinks and sources bulk data.
	  It also implements control requests, for "chapter 9" conformance.
	  Make this be the first driver you try using on top of any new
	  USB peripheral controller driver.  Then you can use host-side
	  test software, like the "usbtest" driver, to put your hardware
	  and its driver through a basic set of functional tests.

config USB_CONFIGFS_F_FS
	bool "Function filesystem (FunctionFS)"
	depends on USB_CONFIGFS
	select USB_F_FS
	help
	  The Function Filesystem (FunctionFS) lets one create USB
	  composite functions in user space in the same way GadgetFS
	  lets one create USB gadgets in user space.  This allows creation
	  of composite gadgets such that some of the functions are
	  implemented in kernel space (for instance Ethernet, serial or
	  mass storage) and other are implemented in user space.

config USB_CONFIGFS_F_ACC
	bool "Accessory gadget"
	depends on USB_CONFIGFS
	select USB_F_ACC
	help
	  USB gadget Accessory support

config USB_CONFIGFS_F_AUDIO_SRC
	bool "Audio Source gadget"
<<<<<<< HEAD
	depends on USB_CONFIGFS && USB_CONFIGFS_F_ACC
=======
	depends on USB_CONFIGFS
>>>>>>> 0567d2f4
	depends on SND
	select SND_PCM
	select USB_F_AUDIO_SRC
	help
	  USB gadget Audio Source support

<<<<<<< HEAD
config USB_CONFIGFS_UEVENT
	bool "Uevent notification of Gadget state"
	depends on USB_CONFIGFS
	help
	  Enable uevent notifications to userspace when the gadget
	  state changes. The gadget can be in any of the following
	  three states: "CONNECTED/DISCONNECTED/CONFIGURED"

=======
>>>>>>> 0567d2f4
config USB_CONFIGFS_F_UAC1
	bool "Audio Class 1.0"
	depends on USB_CONFIGFS
	depends on SND
	select USB_LIBCOMPOSITE
	select SND_PCM
	select USB_U_AUDIO
	select USB_F_UAC1
	help
	  This Audio function implements 1 AudioControl interface,
	  1 AudioStreaming Interface each for USB-OUT and USB-IN.
	  This driver doesn't expect any real Audio codec to be present
	  on the device - the audio streams are simply sinked to and
	  sourced from a virtual ALSA sound card created. The user-space
	  application may choose to do whatever it wants with the data
	  received from the USB Host and choose to provide whatever it
	  wants as audio data to the USB Host.

config USB_CONFIGFS_F_UAC1_LEGACY
	bool "Audio Class 1.0 (legacy implementation)"
	depends on USB_CONFIGFS
	depends on SND
	select USB_LIBCOMPOSITE
	select SND_PCM
	select USB_F_UAC1_LEGACY
	help
	  This Audio function implements 1 AudioControl interface,
	  1 AudioStreaming Interface each for USB-OUT and USB-IN.
	  This is a legacy driver and requires a real Audio codec
	  to be present on the device.

config USB_CONFIGFS_F_UAC2
	bool "Audio Class 2.0"
	depends on USB_CONFIGFS
	depends on SND
	select USB_LIBCOMPOSITE
	select SND_PCM
	select USB_U_AUDIO
	select USB_F_UAC2
	help
	  This Audio function is compatible with USB Audio Class
	  specification 2.0. It implements 1 AudioControl interface,
	  1 AudioStreaming Interface each for USB-OUT and USB-IN.
	  This driver doesn't expect any real Audio codec to be present
	  on the device - the audio streams are simply sinked to and
	  sourced from a virtual ALSA sound card created. The user-space
	  application may choose to do whatever it wants with the data
	  received from the USB Host and choose to provide whatever it
	  wants as audio data to the USB Host.

config USB_CONFIGFS_F_MIDI
	bool "MIDI function"
	depends on USB_CONFIGFS
	depends on SND
	select USB_LIBCOMPOSITE
	select SND_RAWMIDI
	select USB_F_MIDI
	help
	  The MIDI Function acts as a USB Audio device, with one MIDI
	  input and one MIDI output. These MIDI jacks appear as
	  a sound "card" in the ALSA sound system. Other MIDI
	  connections can then be made on the gadget system, using
	  ALSA's aconnect utility etc.

config USB_CONFIGFS_F_HID
	bool "HID function"
	depends on USB_CONFIGFS
	select USB_F_HID
	help
	  The HID function driver provides generic emulation of USB
	  Human Interface Devices (HID).

	  For more information, see Documentation/usb/gadget_hid.txt.

config USB_CONFIGFS_F_UVC
	bool "USB Webcam function"
	depends on USB_CONFIGFS
	depends on VIDEO_V4L2
	depends on VIDEO_DEV
	select VIDEOBUF2_VMALLOC
	select USB_F_UVC
	help
	  The Webcam function acts as a composite USB Audio and Video Class
	  device. It provides a userspace API to process UVC control requests
	  and stream video data to the host.

config USB_CONFIGFS_F_PRINTER
	bool "Printer function"
	select USB_F_PRINTER
	depends on USB_CONFIGFS
	help
	  The Printer function channels data between the USB host and a
	  userspace program driving the print engine. The user space
	  program reads and writes the device file /dev/g_printer<X> to
	  receive or send printer data. It can use ioctl calls to
	  the device file to get or set printer status.

	  For more information, see Documentation/usb/gadget_printer.txt
	  which includes sample code for accessing the device file.

config USB_CONFIGFS_F_TCM
	bool "USB Gadget Target Fabric"
	depends on TARGET_CORE
	depends on USB_CONFIGFS
	select USB_LIBCOMPOSITE
	select USB_F_TCM
	help
	  This fabric is a USB gadget component. Two USB protocols are
	  supported that is BBB or BOT (Bulk Only Transport) and UAS
	  (USB Attached SCSI). BOT is advertised on alternative
	  interface 0 (primary) and UAS is on alternative interface 1.
	  Both protocols can work on USB2.0 and USB3.0.
	  UAS utilizes the USB 3.0 feature called streams support.

config USB_CONFIGFS_F_DIAG
	bool "USB Diag function"
	select USB_F_DIAG
	depends on USB_CONFIGFS
	help
	  Diag function driver enables support for diagnostics service over USB.
	  Diagnostics application running on Host receives  stream of log data
	  over USB. Applications can also send commands to diagnostics client
	  running on device.

config USB_CONFIGFS_F_CDEV
	bool "USB Serial Character function"
	select USB_F_CDEV
	depends on USB_CONFIGFS
	help
	  The serial character function is a generic function driver that
	  exposes a pair of bulk IN and OUT endpoints which are backed by
	  a character device and mapped to its read/write routines. The
	  function also supports a single interrupt IN endpoint for
	  asynchronous notification to the host. This driver is typically
	  used to support DUN/NMEA functions.

config USB_CONFIGFS_F_CCID
	bool "USB CCID function"
	select USB_F_CCID
	depends on USB_CONFIGFS
	help
	  The Chip Card Interface Device (CCID) function implements a USB
	  interface that exposes a standard CSCID class that consists of a
	  pair of bulk IN and OUT endpoints and a single interrupt IN
	  endpoint. This driver provides a character device interface
	  allowing a userspace component to be able to provide the
	  implementation necessary to interface with the smartcard.

config USB_CONFIGFS_F_QDSS
	bool "USB QDSS function"
	select USB_F_QDSS
	depends on USB_CONFIGFS
	help
	  USB QDSS function driver to get hwtracing related data over
	  USB. USB QDSS function driver which allows communication
	  between USB BAM and QDSS BAM for QDSS debug functionality
	  over USB.

config USB_CONFIGFS_F_GSI
	bool "USB GSI function"
	select USB_F_GSI
	depends on USB_CONFIGFS
	help
	  Generic function driver to support h/w acceleration to IPA
	  over GSI. This driver provides USB RMNET/RNDIS/ECM/MBIM/DPL
	  related functionalities using GSI hardware accelerated data
	  path and control path.

choice
	tristate "USB Gadget precomposed configurations"
	default USB_ETH
	optional
	help
	  A Linux "Gadget Driver" talks to the USB Peripheral Controller
	  driver through the abstract "gadget" API.  Some other operating
	  systems call these "client" drivers, of which "class drivers"
	  are a subset (implementing a USB device class specification).
	  A gadget driver implements one or more USB functions using
	  the peripheral hardware.

	  Gadget drivers are hardware-neutral, or "platform independent",
	  except that they sometimes must understand quirks or limitations
	  of the particular controllers they work with.  For example, when
	  a controller doesn't support alternate configurations or provide
	  enough of the right types of endpoints, the gadget driver might
	  not be able work with that controller, or might need to implement
	  a less common variant of a device class protocol.

	  The available choices each represent a single precomposed USB
	  gadget configuration. In the device model, each option contains
	  both the device instantiation as a child for a USB gadget
	  controller, and the relevant drivers for each function declared
	  by the device.

source "drivers/usb/gadget/legacy/Kconfig"

endchoice

endif # USB_GADGET<|MERGE_RESOLUTION|>--- conflicted
+++ resolved
@@ -217,7 +217,6 @@
 config USB_F_TCM
 	tristate
 
-<<<<<<< HEAD
 config USB_F_DIAG
 	tristate
 
@@ -235,13 +234,8 @@
 
 config USB_F_QDSS
 	tristate
+
 config USB_F_GSI
-=======
-config USB_F_ACC
-	tristate
-
-config USB_F_AUDIO_SRC
->>>>>>> 0567d2f4
 	tristate
 
 # this first set of drivers all depend on bulk-capable hardware.
@@ -414,28 +408,13 @@
 
 config USB_CONFIGFS_F_AUDIO_SRC
 	bool "Audio Source gadget"
-<<<<<<< HEAD
 	depends on USB_CONFIGFS && USB_CONFIGFS_F_ACC
-=======
-	depends on USB_CONFIGFS
->>>>>>> 0567d2f4
 	depends on SND
 	select SND_PCM
 	select USB_F_AUDIO_SRC
 	help
 	  USB gadget Audio Source support
 
-<<<<<<< HEAD
-config USB_CONFIGFS_UEVENT
-	bool "Uevent notification of Gadget state"
-	depends on USB_CONFIGFS
-	help
-	  Enable uevent notifications to userspace when the gadget
-	  state changes. The gadget can be in any of the following
-	  three states: "CONNECTED/DISCONNECTED/CONFIGURED"
-
-=======
->>>>>>> 0567d2f4
 config USB_CONFIGFS_F_UAC1
 	bool "Audio Class 1.0"
 	depends on USB_CONFIGFS
