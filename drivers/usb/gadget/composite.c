--- conflicted
+++ resolved
@@ -569,16 +569,6 @@
 		val = CONFIG_USB_GADGET_VBUS_DRAW;
 	if (!val)
 		return 0;
-<<<<<<< HEAD
-	switch (speed) {
-	case USB_SPEED_SUPER:
-	case USB_SPEED_SUPER_PLUS:
-		return (u8)(val / 8);
-	default:
-		/* only SuperSpeed and faster support > 500mA */
-		return DIV_ROUND_UP(min(val, 500U), 2);
-	}
-=======
 	if (speed < USB_SPEED_SUPER)
 		return min(val, 500U) / 2;
 	else
@@ -587,7 +577,6 @@
 		 * by 8 the integral division will effectively cap to 896mA.
 		 */
 		return min(val, 900U) / 8;
->>>>>>> d6fb2070
 }
 
 static int config_buf(struct usb_configuration *config,
@@ -989,12 +978,8 @@
 	power = c->MaxPower ? c->MaxPower : CONFIG_USB_GADGET_VBUS_DRAW;
 	if (gadget->speed < USB_SPEED_SUPER)
 		power = min(power, 500U);
-<<<<<<< HEAD
-
-=======
 	else
 		power = min(power, 900U);
->>>>>>> d6fb2070
 done:
 	if (power <= USB_SELF_POWER_VBUS_MAX_DRAW)
 		usb_gadget_set_selfpowered(gadget);
@@ -2446,13 +2431,9 @@
 {
 	struct usb_composite_dev	*cdev = get_gadget_data(gadget);
 	struct usb_function		*f;
-<<<<<<< HEAD
 	unsigned int			maxpower;
 	int				ret;
 	unsigned long			flags;
-=======
-	unsigned			maxpower;
->>>>>>> d6fb2070
 
 	/* REVISIT:  should we have config level
 	 * suspend/resume callbacks?
@@ -2492,12 +2473,6 @@
 				f->resume(f);
 		}
 
-<<<<<<< HEAD
-		maxpower = cdev->config->MaxPower;
-		maxpower = maxpower ? maxpower : CONFIG_USB_GADGET_VBUS_DRAW;
-		if (gadget->speed < USB_SPEED_SUPER)
-			maxpower = min(maxpower, 500U);
-=======
 		maxpower = cdev->config->MaxPower ?
 			cdev->config->MaxPower : CONFIG_USB_GADGET_VBUS_DRAW;
 		if (gadget->speed < USB_SPEED_SUPER)
@@ -2508,7 +2483,6 @@
 		if (maxpower > USB_SELF_POWER_VBUS_MAX_DRAW)
 			usb_gadget_clear_selfpowered(gadget);
 
->>>>>>> d6fb2070
 		usb_gadget_vbus_draw(gadget, maxpower);
 	}
 
