--- conflicted
+++ resolved
@@ -1538,10 +1538,7 @@
 	spin_lock_irqsave(&gi->spinlock, flags);
 	gi->unbind = 1;
 	spin_unlock_irqrestore(&gi->spinlock, flags);
-<<<<<<< HEAD
-=======
-
->>>>>>> 32bc956b
+
 	kfree(otg_desc[0]);
 	otg_desc[0] = NULL;
 	purge_configs_funcs(gi);
@@ -1551,8 +1548,6 @@
 	cdev->gadget = NULL;
 	set_gadget_data(gadget, NULL);
 	spin_unlock_irqrestore(&gi->spinlock, flags);
-<<<<<<< HEAD
-=======
 }
 
 static int configfs_composite_setup(struct usb_gadget *gadget,
@@ -1644,7 +1639,6 @@
 
 	composite_resume(gadget);
 	spin_unlock_irqrestore(&gi->spinlock, flags);
->>>>>>> 32bc956b
 }
 
 #ifdef CONFIG_USB_CONFIGFS_UEVENT
