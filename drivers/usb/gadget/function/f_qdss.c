--- conflicted
+++ resolved
@@ -844,12 +844,7 @@
 	 * be populated. But data_write_pool is populated only
 	 * when debug_inface_enbled is not set.
 	 */
-<<<<<<< HEAD
-	if (!list_empty(&qdss->ctrl_write_pool) &&
-	    list_empty(&qdss->data_write_pool) &&
-=======
 	if (list_empty(&qdss->data_write_pool) &&
->>>>>>> a1b440b2
 	    qdss->debug_inface_enabled) {
 		pr_err("%s:error: Invalid operation.\n", __func__);
 		spin_unlock_irqrestore(&qdss->lock, flags);
