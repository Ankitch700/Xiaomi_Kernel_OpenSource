// SPDX-License-Identifier: GPL-2.0-only
/*
 * f_qdss.c -- QDSS function Driver
 *
 * Copyright (c) 2012-2021, The Linux Foundation. All rights reserved.
 */

#include <linux/init.h>
#include <linux/module.h>
#include <linux/kernel.h>
#include <linux/device.h>
#include <linux/usb/usb_qdss.h>
#include <linux/usb/cdc.h>
#include <linux/usb/dwc3-msm.h>

#include "f_qdss.h"

static void *_qdss_ipc_log;

#define NUM_PAGES	10 /* # of pages for ipc logging */

#ifdef CONFIG_DYNAMIC_DEBUG
#define qdss_log(fmt, ...) do { \
	ipc_log_string(_qdss_ipc_log, "%s: " fmt,  __func__, ##__VA_ARGS__); \
	dynamic_pr_debug("%s: " fmt, __func__, ##__VA_ARGS__); \
} while (0)
#else
#define qdss_log(fmt, ...) \
	ipc_log_string(_qdss_ipc_log, "%s: " fmt,  __func__, ##__VA_ARGS__)
#endif

static DEFINE_SPINLOCK(channel_lock);
static LIST_HEAD(usb_qdss_ch_list);

static struct usb_interface_descriptor qdss_data_intf_desc = {
	.bLength            =	sizeof(qdss_data_intf_desc),
	.bDescriptorType    =	USB_DT_INTERFACE,
	.bAlternateSetting  =   0,
	.bNumEndpoints      =	1,
	.bInterfaceClass    =	USB_CLASS_VENDOR_SPEC,
	.bInterfaceSubClass =	USB_SUBCLASS_VENDOR_SPEC,
	.bInterfaceProtocol =	0x70,
};

static struct usb_endpoint_descriptor qdss_hs_data_desc = {
	.bLength              =	 USB_DT_ENDPOINT_SIZE,
	.bDescriptorType      =	 USB_DT_ENDPOINT,
	.bEndpointAddress     =	 USB_DIR_IN,
	.bmAttributes         =	 USB_ENDPOINT_XFER_BULK,
	.wMaxPacketSize       =	 cpu_to_le16(512),
};

static struct usb_endpoint_descriptor qdss_ss_data_desc = {
	.bLength              =	 USB_DT_ENDPOINT_SIZE,
	.bDescriptorType      =	 USB_DT_ENDPOINT,
	.bEndpointAddress     =	 USB_DIR_IN,
	.bmAttributes         =  USB_ENDPOINT_XFER_BULK,
	.wMaxPacketSize       =	 cpu_to_le16(1024),
};

static struct usb_ss_ep_comp_descriptor qdss_data_ep_comp_desc = {
	.bLength              =	 sizeof(qdss_data_ep_comp_desc),
	.bDescriptorType      =	 USB_DT_SS_ENDPOINT_COMP,
	.bMaxBurst            =	 1,
	.bmAttributes         =	 0,
	.wBytesPerInterval    =	 0,
};

static struct usb_interface_descriptor qdss_ctrl_intf_desc = {
	.bLength            =	sizeof(qdss_ctrl_intf_desc),
	.bDescriptorType    =	USB_DT_INTERFACE,
	.bAlternateSetting  =   0,
	.bNumEndpoints      =	2,
	.bInterfaceClass    =	USB_CLASS_VENDOR_SPEC,
	.bInterfaceSubClass =	USB_SUBCLASS_VENDOR_SPEC,
	.bInterfaceProtocol =	0x70,
};

static struct usb_endpoint_descriptor qdss_hs_ctrl_in_desc = {
	.bLength            =	USB_DT_ENDPOINT_SIZE,
	.bDescriptorType    =	USB_DT_ENDPOINT,
	.bEndpointAddress   =	USB_DIR_IN,
	.bmAttributes       =	USB_ENDPOINT_XFER_BULK,
	.wMaxPacketSize     =	cpu_to_le16(512),
};

static struct usb_endpoint_descriptor qdss_ss_ctrl_in_desc = {
	.bLength            =	USB_DT_ENDPOINT_SIZE,
	.bDescriptorType    =	USB_DT_ENDPOINT,
	.bEndpointAddress   =	USB_DIR_IN,
	.bmAttributes       =	USB_ENDPOINT_XFER_BULK,
	.wMaxPacketSize     =	cpu_to_le16(1024),
};

static struct usb_endpoint_descriptor qdss_hs_ctrl_out_desc = {
	.bLength            =	USB_DT_ENDPOINT_SIZE,
	.bDescriptorType    =	USB_DT_ENDPOINT,
	.bEndpointAddress   =	USB_DIR_OUT,
	.bmAttributes       =	USB_ENDPOINT_XFER_BULK,
	.wMaxPacketSize     =	cpu_to_le16(512),
};

static struct usb_endpoint_descriptor qdss_ss_ctrl_out_desc = {
	.bLength            =	USB_DT_ENDPOINT_SIZE,
	.bDescriptorType    =	USB_DT_ENDPOINT,
	.bEndpointAddress   =	USB_DIR_OUT,
	.bmAttributes       =	USB_ENDPOINT_XFER_BULK,
	.wMaxPacketSize     =	cpu_to_le16(0x400),
};

static struct usb_ss_ep_comp_descriptor qdss_ctrl_in_ep_comp_desc = {
	.bLength            =	sizeof(qdss_ctrl_in_ep_comp_desc),
	.bDescriptorType    =	USB_DT_SS_ENDPOINT_COMP,
	.bMaxBurst          =	0,
	.bmAttributes       =	0,
	.wBytesPerInterval  =	0,
};

static struct usb_ss_ep_comp_descriptor qdss_ctrl_out_ep_comp_desc = {
	.bLength            =	sizeof(qdss_ctrl_out_ep_comp_desc),
	.bDescriptorType    =	USB_DT_SS_ENDPOINT_COMP,
	.bMaxBurst          =	0,
	.bmAttributes       =	0,
	.wBytesPerInterval  =	0,
};

/* Full speed support */
static struct usb_endpoint_descriptor qdss_fs_data_desc = {
	.bLength            =	USB_DT_ENDPOINT_SIZE,
	.bDescriptorType    =	USB_DT_ENDPOINT,
	.bEndpointAddress   =	USB_DIR_IN,
	.bmAttributes       =	USB_ENDPOINT_XFER_BULK,
	.wMaxPacketSize     =	cpu_to_le16(64),
};

static struct usb_endpoint_descriptor qdss_fs_ctrl_in_desc  = {
	.bLength            =	USB_DT_ENDPOINT_SIZE,
	.bDescriptorType    =	USB_DT_ENDPOINT,
	.bEndpointAddress   =	USB_DIR_IN,
	.bmAttributes       =	USB_ENDPOINT_XFER_BULK,
	.wMaxPacketSize     =	cpu_to_le16(64),
};

static struct usb_endpoint_descriptor qdss_fs_ctrl_out_desc = {
	.bLength            =	USB_DT_ENDPOINT_SIZE,
	.bDescriptorType    =	USB_DT_ENDPOINT,
	.bEndpointAddress   =	USB_DIR_OUT,
	.bmAttributes       =	USB_ENDPOINT_XFER_BULK,
	.wMaxPacketSize     =	cpu_to_le16(64),
};

static struct usb_descriptor_header *qdss_fs_desc[] = {
	(struct usb_descriptor_header *) &qdss_data_intf_desc,
	(struct usb_descriptor_header *) &qdss_fs_data_desc,
	(struct usb_descriptor_header *) &qdss_ctrl_intf_desc,
	(struct usb_descriptor_header *) &qdss_fs_ctrl_in_desc,
	(struct usb_descriptor_header *) &qdss_fs_ctrl_out_desc,
	NULL,
};

static struct usb_descriptor_header *qdss_hs_desc[] = {
	(struct usb_descriptor_header *) &qdss_data_intf_desc,
	(struct usb_descriptor_header *) &qdss_hs_data_desc,
	(struct usb_descriptor_header *) &qdss_ctrl_intf_desc,
	(struct usb_descriptor_header *) &qdss_hs_ctrl_in_desc,
	(struct usb_descriptor_header *) &qdss_hs_ctrl_out_desc,
	NULL,
};

static struct usb_descriptor_header *qdss_ss_desc[] = {
	(struct usb_descriptor_header *) &qdss_data_intf_desc,
	(struct usb_descriptor_header *) &qdss_ss_data_desc,
	(struct usb_descriptor_header *) &qdss_data_ep_comp_desc,
	(struct usb_descriptor_header *) &qdss_ctrl_intf_desc,
	(struct usb_descriptor_header *) &qdss_ss_ctrl_in_desc,
	(struct usb_descriptor_header *) &qdss_ctrl_in_ep_comp_desc,
	(struct usb_descriptor_header *) &qdss_ss_ctrl_out_desc,
	(struct usb_descriptor_header *) &qdss_ctrl_out_ep_comp_desc,
	NULL,
};

static struct usb_descriptor_header *qdss_fs_data_only_desc[] = {
	(struct usb_descriptor_header *) &qdss_data_intf_desc,
	(struct usb_descriptor_header *) &qdss_fs_data_desc,
	NULL,
};

static struct usb_descriptor_header *qdss_hs_data_only_desc[] = {
	(struct usb_descriptor_header *) &qdss_data_intf_desc,
	(struct usb_descriptor_header *) &qdss_hs_data_desc,
	NULL,
};

static struct usb_descriptor_header *qdss_ss_data_only_desc[] = {
	(struct usb_descriptor_header *) &qdss_data_intf_desc,
	(struct usb_descriptor_header *) &qdss_ss_data_desc,
	(struct usb_descriptor_header *) &qdss_data_ep_comp_desc,
	NULL,
};

/* string descriptors: */
#define QDSS_DATA_IDX	0
#define QDSS_CTRL_IDX	1

static struct usb_string qdss_string_defs[] = {
	[QDSS_DATA_IDX].s = "QDSS DATA",
	[QDSS_CTRL_IDX].s = "QDSS CTRL",
	{}, /* end of list */
};

static struct usb_gadget_strings qdss_string_table = {
	.language =		0x0409,
	.strings =		qdss_string_defs,
};

static struct usb_gadget_strings *qdss_strings[] = {
	&qdss_string_table,
	NULL,
};

static void qdss_disable(struct usb_function *f);

static inline struct f_qdss *func_to_qdss(struct usb_function *f)
{
	return container_of(f, struct f_qdss, port.function);
}

static
struct usb_qdss_opts *to_fi_usb_qdss_opts(struct usb_function_instance *fi)
{
	return container_of(fi, struct usb_qdss_opts, func_inst);
}

static inline bool qdss_uses_sw_path(struct f_qdss *qdss)
{
	return (!strcmp(qdss->ch.name, USB_QDSS_CH_MDM) ||
		!strcmp(qdss->ch.name, USB_QDSS_CH_SW));
}

/*----------------------------------------------------------------------*/

static void qdss_write_complete(struct usb_ep *ep,
	struct usb_request *req)
{
	struct f_qdss *qdss = ep->driver_data;
	struct qdss_req *qreq = req->context;
	struct qdss_request *d_req = qreq->qdss_req;
	struct usb_ep *in;
	enum qdss_state state;
	unsigned long flags;

	in = qdss->port.data;
	state = USB_QDSS_DATA_WRITE_DONE;

	qdss_log("channel:%s ep:%s req:%pK req->status:%d req->length:%d\n",
		qdss->ch.name, ep->name, req, req->status, req->length);
	spin_lock_irqsave(&qdss->lock, flags);
	list_move_tail(&qreq->list, &qdss->data_write_pool);
	complete(&qreq->write_done);
	if (req->length != 0) {
		d_req->actual = req->actual;
		d_req->status = req->status;
	}
	spin_unlock_irqrestore(&qdss->lock, flags);

	if (qdss->ch.notify)
		qdss->ch.notify(qdss->ch.priv, state, d_req, NULL);
}

void usb_qdss_free_req(struct usb_qdss_ch *ch)
{
	struct f_qdss *qdss;
	struct list_head *act, *tmp;
	struct qdss_req *qreq;
	int data_write_req = 0;
	unsigned long flags;

	spin_lock_irqsave(&channel_lock, flags);
	if (ch == NULL || ch->priv_usb == NULL) {
		spin_unlock_irqrestore(&channel_lock, flags);
		pr_err("%s: qdss channel or qdss ctx is NULL\n", __func__);
		return;
	}

	qdss = ch->priv_usb;
	spin_unlock_irqrestore(&channel_lock, flags);

	spin_lock_irqsave(&qdss->lock, flags);

	list_for_each_safe(act, tmp, &qdss->data_write_pool) {
		qreq = list_entry(act, struct qdss_req, list);
		list_del(&qreq->list);
		usb_ep_free_request(qdss->port.data, qreq->usb_req);
		kfree(qreq);
		data_write_req++;
	}

	qdss_log("channel:%s data_write_req:%d freed\n", qdss->ch.name,
							data_write_req);
	spin_unlock_irqrestore(&qdss->lock, flags);
}
EXPORT_SYMBOL(usb_qdss_free_req);

int usb_qdss_alloc_req(struct usb_qdss_ch *ch, int no_write_buf)
{
	struct f_qdss *qdss = ch->priv_usb;
	struct usb_request *req;
	struct usb_ep *in;
	struct list_head *list_pool;
	int i;
	struct qdss_req *qreq;
	unsigned long flags;

	qdss_log("channel:%s num_write_buf:%d\n", ch->name, no_write_buf);

	if (!qdss) {
		pr_err("%s: %s closed\n", __func__, ch->name);
		return -ENODEV;
	}

	in = qdss->port.data;
	list_pool = &qdss->data_write_pool;

	for (i = 0; i < no_write_buf; i++) {
		qreq = kzalloc(sizeof(struct qdss_req), GFP_KERNEL);
		if (!qreq)
			goto fail;

		req = usb_ep_alloc_request(in, GFP_ATOMIC);
		if (!req) {
			pr_err("%s: ctrl_in allocation err\n", __func__);
			kfree(qreq);
			goto fail;
		}
		spin_lock_irqsave(&qdss->lock, flags);
		qreq->usb_req = req;
		req->context = qreq;
		req->complete = qdss_write_complete;
		list_add_tail(&qreq->list, list_pool);
		init_completion(&qreq->write_done);
		spin_unlock_irqrestore(&qdss->lock, flags);
	}

	return 0;

fail:
	usb_qdss_free_req(ch);
	return -ENOMEM;
}
EXPORT_SYMBOL(usb_qdss_alloc_req);

static void clear_eps(struct usb_function *f)
{
	struct f_qdss *qdss = func_to_qdss(f);

	qdss_log("channel:%s\n", qdss->ch.name);

	if (qdss->port.ctrl_in)
		qdss->port.ctrl_in->driver_data = NULL;
	if (qdss->port.ctrl_out)
		qdss->port.ctrl_out->driver_data = NULL;
	if (qdss->port.data) {
		msm_ep_clear_ops(qdss->port.data);
		msm_ep_set_mode(qdss->port.data, USB_EP_NONE);
		qdss->port.data->driver_data = NULL;
	}
}

static void clear_desc(struct usb_gadget *gadget, struct usb_function *f)
{
	struct f_qdss *qdss = func_to_qdss(f);

	qdss_log("channel:%s\n", qdss->ch.name);

	usb_free_all_descriptors(f);
}

static int qdss_bind(struct usb_configuration *c, struct usb_function *f)
{
	struct usb_gadget *gadget = c->cdev->gadget;
	struct f_qdss *qdss = func_to_qdss(f);
	struct usb_ep *ep;
	int iface, id, ret;

	qdss_log("channel:%s\n", qdss->ch.name);

	/* Allocate data I/F */
	iface = usb_interface_id(c, f);
	if (iface < 0) {
		pr_err("interface allocation error\n");
		return iface;
	}
	qdss_data_intf_desc.bInterfaceNumber = iface;
	qdss->data_iface_id = iface;

	if (!qdss_string_defs[QDSS_DATA_IDX].id) {
		id = usb_string_id(c->cdev);
		if (id < 0)
			return id;
		qdss_string_defs[QDSS_DATA_IDX].id = id;
		qdss_data_intf_desc.iInterface = id;
	}

	if (qdss->debug_inface_enabled) {
		/* Allocate ctrl I/F */
		iface = usb_interface_id(c, f);
		if (iface < 0) {
			pr_err("interface allocation error\n");
			return iface;
		}
		qdss_ctrl_intf_desc.bInterfaceNumber = iface;
		qdss->ctrl_iface_id = iface;

		if (!qdss_string_defs[QDSS_CTRL_IDX].id) {
			id = usb_string_id(c->cdev);
			if (id < 0)
				return id;
			qdss_string_defs[QDSS_CTRL_IDX].id = id;
			qdss_ctrl_intf_desc.iInterface = id;
		}
	}

	/* for non-accelerated path keep tx fifo size 1k */
	if (qdss_uses_sw_path(qdss))
		qdss_data_ep_comp_desc.bMaxBurst = 0;

	ep = usb_ep_autoconfig(gadget, &qdss_fs_data_desc);
	if (!ep) {
		pr_err("%s: ep_autoconfig error\n", __func__);
		goto clear_ep;
	}
	qdss->port.data = ep;
	ep->driver_data = qdss;

	if (!strcmp(qdss->ch.name, USB_QDSS_CH_MSM)) {
		ret = msm_ep_set_mode(qdss->port.data, USB_EP_BAM);
		msm_ep_update_ops(qdss->port.data);
	}

	if (qdss->debug_inface_enabled) {
		ep = usb_ep_autoconfig(gadget, &qdss_fs_ctrl_in_desc);
		if (!ep) {
			pr_err("%s: ep_autoconfig error\n", __func__);
			goto clear_ep;
		}

		qdss->port.ctrl_in = ep;
		ep->driver_data = qdss;

		ep = usb_ep_autoconfig(gadget, &qdss_fs_ctrl_out_desc);
		if (!ep) {
			pr_err("%s: ep_autoconfig error\n", __func__);
			goto clear_ep;
		}
		qdss->port.ctrl_out = ep;
		ep->driver_data = qdss;
	}

	if (!strcmp(qdss->ch.name, USB_QDSS_CH_MSM)) {
		ret = alloc_sps_req(qdss->port.data);
		if (ret) {
			pr_err("%s: alloc_sps_req error (%d)\n",
							__func__, ret);
			goto clear_ep;
		}
	}

	/* update hs/ss descriptors */
	qdss_hs_data_desc.bEndpointAddress =
		qdss_ss_data_desc.bEndpointAddress =
			qdss_fs_data_desc.bEndpointAddress;
	if (qdss->debug_inface_enabled) {
		qdss_hs_ctrl_in_desc.bEndpointAddress =
			qdss_ss_ctrl_in_desc.bEndpointAddress =
				qdss_fs_ctrl_in_desc.bEndpointAddress;
		qdss_hs_ctrl_out_desc.bEndpointAddress =
			qdss_ss_ctrl_out_desc.bEndpointAddress =
				qdss_fs_ctrl_out_desc.bEndpointAddress;
	}

	if (qdss->debug_inface_enabled)
		ret = usb_assign_descriptors(f, qdss_fs_desc, qdss_hs_desc,
				qdss_ss_desc, qdss_ss_desc);
	else
		ret = usb_assign_descriptors(f, qdss_fs_data_only_desc,
				qdss_hs_data_only_desc, qdss_ss_data_only_desc,
				qdss_ss_data_only_desc);

	if (ret)
		goto fail;

	return 0;

fail:
	/* check if usb_request allocated */
	if (qdss->endless_req) {
		usb_ep_free_request(qdss->port.data,
				qdss->endless_req);
		qdss->endless_req = NULL;
	}

clear_ep:
	clear_eps(f);

	return -ENOTSUPP;
}


static void qdss_unbind(struct usb_configuration *c, struct usb_function *f)
{
	struct f_qdss  *qdss = func_to_qdss(f);
	struct usb_gadget *gadget = c->cdev->gadget;

	qdss_log("channel:%s\n", qdss->ch.name);

	qdss_disable(f);
	flush_workqueue(qdss->wq);

	if (qdss->endless_req) {
		usb_ep_free_request(qdss->port.data,
				qdss->endless_req);
		qdss->endless_req = NULL;
	}

	/* Reset string ids */
	qdss_string_defs[QDSS_DATA_IDX].id = 0;
	qdss_string_defs[QDSS_CTRL_IDX].id = 0;

	clear_eps(f);
	clear_desc(gadget, f);
}

static void qdss_eps_disable(struct usb_function *f)
{
	struct f_qdss  *qdss = func_to_qdss(f);

	qdss_log("channel:%s\n", qdss->ch.name);

	if (qdss->ctrl_in_enabled) {
		usb_ep_disable(qdss->port.ctrl_in);
		qdss->ctrl_in_enabled = 0;
	}

	if (qdss->ctrl_out_enabled) {
		usb_ep_disable(qdss->port.ctrl_out);
		qdss->ctrl_out_enabled = 0;
	}

	if (qdss->data_enabled) {
		usb_ep_disable(qdss->port.data);
		qdss->data_enabled = 0;
	}
}

static void usb_qdss_disconnect_work(struct work_struct *work)
{
	struct f_qdss *qdss;
	int status;

	qdss = container_of(work, struct f_qdss, disconnect_w);
	qdss_log("channel:%s\n", qdss->ch.name);

	/* Notify qdss to cancel all active transfers */
	if (qdss->ch.notify)
		qdss->ch.notify(qdss->ch.priv,
			USB_QDSS_DISCONNECT,
			NULL,
			NULL);

	/* Uninitialized init data i.e. ep specific operation */
	if (qdss->ch.app_conn && !strcmp(qdss->ch.name, USB_QDSS_CH_MSM)) {
		status = uninit_data(qdss->port.data);
		if (status)
			pr_err("%s: uninit_data error\n", __func__);

		status = set_qdss_data_connection(qdss, 0);
		if (status)
			pr_err("qdss_disconnect error\n");
	}

	/*
	 * Decrement usage count which was incremented
	 * before calling connect work
	 */
	usb_gadget_autopm_put_async(qdss->gadget);
}

static void qdss_disable(struct usb_function *f)
{
	struct f_qdss	*qdss = func_to_qdss(f);
	unsigned long flags;

	qdss_log("channel:%s\n", qdss->ch.name);
	spin_lock_irqsave(&qdss->lock, flags);
	if (!qdss->usb_connected) {
		spin_unlock_irqrestore(&qdss->lock, flags);
		return;
	}

	qdss->usb_connected = 0;
	spin_unlock_irqrestore(&qdss->lock, flags);
	/*cancell all active xfers*/
	qdss_eps_disable(f);
	queue_work(qdss->wq, &qdss->disconnect_w);
}

static void usb_qdss_connect_work(struct work_struct *work)
{
	struct f_qdss *qdss;
	int status;
	struct usb_request *req = NULL;
	unsigned long flags;

	qdss = container_of(work, struct f_qdss, connect_w);

	/* If cable is already removed, discard connect_work */
	if (qdss->usb_connected == 0) {
		cancel_work_sync(&qdss->disconnect_w);
		return;
	}

	qdss_log("channel:%s\n", qdss->ch.name);

	if (qdss_uses_sw_path(qdss))
		goto notify;

	status = set_qdss_data_connection(qdss, 1);
	if (status) {
		pr_err("set_qdss_data_connection error(%d)\n", status);
		return;
	}

	spin_lock_irqsave(&qdss->lock, flags);
	req = qdss->endless_req;
	spin_unlock_irqrestore(&qdss->lock, flags);
	if (!req)
		return;

	status = usb_ep_queue(qdss->port.data, req, GFP_ATOMIC);
	if (status) {
		pr_err("%s: usb_ep_queue error (%d)\n", __func__, status);
		return;
	}

notify:
	if (qdss->ch.notify)
		qdss->ch.notify(qdss->ch.priv, USB_QDSS_CONNECT,
						NULL, &qdss->ch);
}

static int qdss_set_alt(struct usb_function *f, unsigned int intf,
				unsigned int alt)
{
	struct f_qdss  *qdss = func_to_qdss(f);
	struct usb_gadget *gadget = f->config->cdev->gadget;
	struct usb_qdss_ch *ch = &qdss->ch;
	int ret = 0;

	qdss_log("qdss pointer = %pK\n", qdss);
	qdss->gadget = gadget;

	if (alt != 0)
		goto fail1;

	if (gadget->speed < USB_SPEED_HIGH) {
		pr_err("%s: qdss doesn't support USB full or low speed\n",
								__func__);
		ret = -EINVAL;
		goto fail1;
	}

	if (intf == qdss->data_iface_id && !qdss->data_enabled) {
		/* Increment usage count on connect */
		usb_gadget_autopm_get_async(qdss->gadget);

		ret = config_ep_by_speed(gadget, f, qdss->port.data);
		if (ret) {
			pr_err("%s: failed config_ep_by_speed ret:%d\n",
							__func__, ret);
			goto fail;
		}

		ret = usb_ep_enable(qdss->port.data);
		if (ret) {
			pr_err("%s: failed to enable ep ret:%d\n",
							__func__, ret);
			goto fail;
		}

		qdss->port.data->driver_data = qdss;
		qdss->data_enabled = 1;


	} else if ((intf == qdss->ctrl_iface_id) &&
	(qdss->debug_inface_enabled)) {

		if (config_ep_by_speed(gadget, f, qdss->port.ctrl_in)) {
			ret = -EINVAL;
			goto fail1;
		}

		ret = usb_ep_enable(qdss->port.ctrl_in);
		if (ret)
			goto fail1;

		qdss->port.ctrl_in->driver_data = qdss;
		qdss->ctrl_in_enabled = 1;

		if (config_ep_by_speed(gadget, f, qdss->port.ctrl_out)) {
			ret = -EINVAL;
			goto fail1;
		}


		ret = usb_ep_enable(qdss->port.ctrl_out);
		if (ret)
			goto fail1;

		qdss->port.ctrl_out->driver_data = qdss;
		qdss->ctrl_out_enabled = 1;
	}

	if (qdss->debug_inface_enabled) {
		if (qdss->ctrl_out_enabled && qdss->ctrl_in_enabled &&
			qdss->data_enabled) {
			qdss->usb_connected = 1;
			qdss_log("usb_connected INTF enabled\n");
		}
	} else {
		if (qdss->data_enabled) {
			qdss->usb_connected = 1;
			qdss_log("usb_connected INTF disabled\n");
		}
	}

	if (qdss->usb_connected && ch->app_conn)
		queue_work(qdss->wq, &qdss->connect_w);

	return 0;
fail:
	/* Decrement usage count in case of failure */
	usb_gadget_autopm_put_async(qdss->gadget);
fail1:
	pr_err("%s failed ret:%d\n", __func__, ret);
	qdss_eps_disable(f);
	return ret;
}

static struct f_qdss *alloc_usb_qdss(char *channel_name)
{
	struct f_qdss *qdss;
	int found = 0;
	struct usb_qdss_ch *ch;
	unsigned long flags;

	spin_lock_irqsave(&channel_lock, flags);
	list_for_each_entry(ch, &usb_qdss_ch_list, list) {
		if (!strcmp(channel_name, ch->name)) {
			found = 1;
			break;
		}
	}

	if (found) {
		spin_unlock_irqrestore(&channel_lock, flags);
		pr_err("%s: (%s) is already available.\n",
				__func__, channel_name);
		return ERR_PTR(-EEXIST);
	}

	spin_unlock_irqrestore(&channel_lock, flags);
	qdss = kzalloc(sizeof(struct f_qdss), GFP_KERNEL);
	if (!qdss) {
		pr_err("%s: Unable to allocate qdss device\n", __func__);
		return ERR_PTR(-ENOMEM);
	}

	qdss->wq = create_singlethread_workqueue(channel_name);
	if (!qdss->wq) {
		kfree(qdss);
		return ERR_PTR(-ENOMEM);
	}

	spin_lock_irqsave(&channel_lock, flags);
	ch = &qdss->ch;
	ch->name = channel_name;
	list_add_tail(&ch->list, &usb_qdss_ch_list);
	spin_unlock_irqrestore(&channel_lock, flags);

	spin_lock_init(&qdss->lock);
	INIT_LIST_HEAD(&qdss->data_write_pool);
	INIT_LIST_HEAD(&qdss->queued_data_pool);
	INIT_WORK(&qdss->connect_w, usb_qdss_connect_work);
	INIT_WORK(&qdss->disconnect_w, usb_qdss_disconnect_work);

	return qdss;
}

int usb_qdss_write(struct usb_qdss_ch *ch, struct qdss_request *d_req)
{
	struct f_qdss *qdss = ch->priv_usb;
	unsigned long flags;
	struct usb_request *req = NULL;
	struct qdss_req *qreq;


	if (!qdss)
		return -ENODEV;

	qdss_log("channel:%s d_req:%pK\n", ch->name, d_req);
	spin_lock_irqsave(&qdss->lock, flags);

	if (qdss->qdss_close || qdss->usb_connected == 0) {
		spin_unlock_irqrestore(&qdss->lock, flags);
		qdss_log("return -EIO\n");
		return -EIO;
	}

	if (list_empty(&qdss->data_write_pool)) {
		pr_err("error: usb_qdss_data_write list is empty\n");
		spin_unlock_irqrestore(&qdss->lock, flags);
		return -EAGAIN;
	}

	qreq = list_first_entry(&qdss->data_write_pool, struct qdss_req,
		list);
	list_move_tail(&qreq->list, &qdss->queued_data_pool);
	spin_unlock_irqrestore(&qdss->lock, flags);

	qreq->qdss_req = d_req;
	req = qreq->usb_req;
	req->buf = d_req->buf;
	req->length = d_req->length;
	req->sg = d_req->sg;
	req->num_sgs = d_req->num_sgs;
	req->num_mapped_sgs = d_req->num_mapped_sgs;
	reinit_completion(&qreq->write_done);
	if (req->sg)
		qdss_log("%s: req:%pK req->num_sgs:0x%x\n",
			ch->name, req, req->num_sgs);
	else
		qdss_log("%s: req:%pK rq->length:0x%x\n",
			ch->name, req, req->length);
	if (usb_ep_queue(qdss->port.data, req, GFP_ATOMIC)) {
		spin_lock_irqsave(&qdss->lock, flags);
		/* Remove from queued pool and add back to data pool */
		list_move_tail(&qreq->list, &qdss->data_write_pool);
		complete(&qreq->write_done);
		spin_unlock_irqrestore(&qdss->lock, flags);
		pr_err("qdss usb_ep_queue failed\n");
		return -EIO;
	}

	return 0;
}
EXPORT_SYMBOL(usb_qdss_write);

struct usb_qdss_ch *usb_qdss_open(const char *name, void *priv,
	void (*notify)(void *priv, unsigned int event,
		struct qdss_request *d_req, struct usb_qdss_ch *))
{
	struct usb_qdss_ch *ch;
	struct f_qdss *qdss = NULL;
	unsigned long flags;

	qdss_log("called for channel:%s\n", name);
	if (!notify) {
		pr_err("%s: notification func is missing\n", __func__);
		return NULL;
	}

	spin_lock_irqsave(&channel_lock, flags);
retry:
	/* Check if we already have a channel with this name */
	list_for_each_entry(ch, &usb_qdss_ch_list, list) {
		if (!strcmp(name, ch->name)) {
			qdss = container_of(ch, struct f_qdss, ch);
			break;
		}
	}

	if (!strcmp(name, USB_QDSS_CH_SW) &&
			(!qdss || !qdss->port.function.name)) {
		qdss_log("qdss_sw not added to config, fall back to qdss_mdm\n");
		name = USB_QDSS_CH_MDM;
		qdss = NULL;
		goto retry;
	}

	if (!qdss) {
		spin_unlock_irqrestore(&channel_lock, flags);
		qdss_log("failed to find channel:%s\n", name);
		return NULL;
	}

	qdss_log("qdss ctx found for channel:%s\n", name);
	ch->priv_usb = qdss;
	ch->priv = priv;
	ch->notify = notify;
	ch->app_conn = 1;
	qdss->qdss_close = false;
	spin_unlock_irqrestore(&channel_lock, flags);

	/* the case USB cabel was connected before qdss called qdss_open */
	if (qdss->usb_connected == 1)
		queue_work(qdss->wq, &qdss->connect_w);

	return ch;
}
EXPORT_SYMBOL(usb_qdss_open);

void usb_qdss_close(struct usb_qdss_ch *ch)
{
	struct f_qdss *qdss;
	struct usb_gadget *gadget;
	unsigned long flags;
	int status;
<<<<<<< HEAD
	struct qdss_req *qreq = NULL;
=======
	struct qdss_req *qreq;
>>>>>>> 346c7c4f
	LIST_HEAD(dequeued);

	spin_lock_irqsave(&channel_lock, flags);
	if (!ch->priv_usb) {
		spin_unlock_irqrestore(&channel_lock, flags);
		pr_err("%s is called for %s without calling usb_qdss_open()\n",
						__func__, ch->name);
		return;
	}

	qdss_log("channel:%s\n", ch->name);
	qdss = ch->priv_usb;
	qdss->qdss_close = true;
	spin_lock(&qdss->lock);
	while (!list_empty(&qdss->queued_data_pool)) {
		qreq = list_first_entry(&qdss->queued_data_pool,
				struct qdss_req, list);
		list_move_tail(&qreq->list, &dequeued);
		spin_unlock(&qdss->lock);
		spin_unlock_irqrestore(&channel_lock, flags);
		qdss_log("dequeue req:%pK\n", qreq->usb_req);
		usb_ep_dequeue(qdss->port.data, qreq->usb_req);
		spin_lock_irqsave(&channel_lock, flags);
		spin_lock(&qdss->lock);
	}

	/*
	 * It's possible that requests may be completed synchronously during
	 * usb_ep_dequeue() and would have already been moved back to
	 * data_write_pool.  So make sure to check the last item on the
	 * dequeued list (if any) rather than the last qreq that we just
	 * called ep_dequeue() on in the loop above.
	 */
	qreq = list_empty(&dequeued) ? NULL :
		list_last_entry(&dequeued, struct qdss_req, list);

	spin_unlock(&qdss->lock);
	spin_unlock_irqrestore(&channel_lock, flags);

	/* wait for the last qreq to be completed before freeing them */
	if (qreq) {
		qdss_log("waiting for completion on %pK\n", qreq->usb_req);
		wait_for_completion(&qreq->write_done);
	}

	WARN_ON(!list_empty(&dequeued));

	usb_qdss_free_req(ch);
	spin_lock_irqsave(&channel_lock, flags);
	ch->priv_usb = NULL;
	ch->notify = NULL;
	if (!qdss || !qdss->usb_connected || qdss_uses_sw_path(qdss)) {
		ch->app_conn = 0;
		spin_unlock_irqrestore(&channel_lock, flags);
		return;
	}

	if (qdss->endless_req) {
		spin_unlock_irqrestore(&channel_lock, flags);
		usb_ep_dequeue(qdss->port.data, qdss->endless_req);
		spin_lock_irqsave(&channel_lock, flags);
	}
	gadget = qdss->gadget;
	ch->app_conn = 0;
	spin_unlock_irqrestore(&channel_lock, flags);

	status = uninit_data(qdss->port.data);
	if (status)
		pr_err("%s: uninit_data error\n", __func__);

	status = set_qdss_data_connection(qdss, 0);
	if (status)
		pr_err("%s:qdss_disconnect error\n", __func__);
}
EXPORT_SYMBOL(usb_qdss_close);

static void qdss_cleanup(void)
{
	struct f_qdss *qdss;
	struct list_head *act, *tmp;
	struct usb_qdss_ch *_ch;
	unsigned long flags;

	qdss_log("cleaning up channel resources.\n");

	list_for_each_safe(act, tmp, &usb_qdss_ch_list) {
		_ch = list_entry(act, struct usb_qdss_ch, list);
		qdss = container_of(_ch, struct f_qdss, ch);
		spin_lock_irqsave(&channel_lock, flags);
		destroy_workqueue(qdss->wq);
		if (!_ch->priv) {
			list_del(&_ch->list);
			kfree(qdss);
		}
		spin_unlock_irqrestore(&channel_lock, flags);
	}
}

static void qdss_free_func(struct usb_function *f)
{
	struct f_qdss *qdss = func_to_qdss(f);

	qdss->debug_inface_enabled = false;
}

static inline struct usb_qdss_opts *to_f_qdss_opts(struct config_item *item)
{
	return container_of(to_config_group(item), struct usb_qdss_opts,
			func_inst.group);
}

static void qdss_attr_release(struct config_item *item)
{
	struct usb_qdss_opts *opts = to_f_qdss_opts(item);

	usb_put_function_instance(&opts->func_inst);
}

static struct configfs_item_operations qdss_item_ops = {
	.release	= qdss_attr_release,
};

static ssize_t qdss_enable_debug_inface_show(struct config_item *item,
			char *page)
{
	return snprintf(page, PAGE_SIZE, "%s\n",
		(to_f_qdss_opts(item)->usb_qdss->debug_inface_enabled) ?
		"Enabled" : "Disabled");
}

static ssize_t qdss_enable_debug_inface_store(struct config_item *item,
			const char *page, size_t len)
{
	struct f_qdss *qdss = to_f_qdss_opts(item)->usb_qdss;
	unsigned long flags;
	u8 stats;

	if (page == NULL) {
		pr_err("Invalid buffer\n");
		return len;
	}

	if (kstrtou8(page, 0, &stats) != 0 && !(stats == 0 || stats == 1)) {
		pr_err("(%u)Wrong value. enter 0 to disable or 1 to enable.\n",
			stats);
		return len;
	}

	spin_lock_irqsave(&qdss->lock, flags);
	qdss->debug_inface_enabled = stats;
	spin_unlock_irqrestore(&qdss->lock, flags);
	return len;
}

CONFIGFS_ATTR(qdss_, enable_debug_inface);
static struct configfs_attribute *qdss_attrs[] = {
	&qdss_attr_enable_debug_inface,
	NULL,
};

static struct config_item_type qdss_func_type = {
	.ct_item_ops	= &qdss_item_ops,
	.ct_attrs	= qdss_attrs,
	.ct_owner	= THIS_MODULE,
};

static void usb_qdss_free_inst(struct usb_function_instance *fi)
{
	struct usb_qdss_opts *opts;

	opts = container_of(fi, struct usb_qdss_opts, func_inst);
	kfree(opts->usb_qdss);
	kfree(opts);
}

static int usb_qdss_set_inst_name(struct usb_function_instance *f,
				const char *name)
{
	struct usb_qdss_opts *opts =
		container_of(f, struct usb_qdss_opts, func_inst);
	char *ptr;
	size_t name_len;
	struct f_qdss *usb_qdss;

	/* get channel_name as expected input qdss.<channel_name> */
	name_len = strlen(name) + 1;
	if (name_len > 15)
		return -ENAMETOOLONG;

	/* get channel name */
	ptr = kstrndup(name, name_len, GFP_KERNEL);
	if (!ptr) {
		pr_err("error:%ld\n", PTR_ERR(ptr));
		return -ENOMEM;
	}

	opts->channel_name = ptr;
	qdss_log("qdss: channel_name:%s\n", opts->channel_name);

	usb_qdss = alloc_usb_qdss(opts->channel_name);
	if (IS_ERR(usb_qdss)) {
		pr_err("Failed to create usb_qdss port(%s)\n",
				opts->channel_name);
		return -ENOMEM;
	}

	opts->usb_qdss = usb_qdss;
	return 0;
}

static struct usb_function_instance *qdss_alloc_inst(void)
{
	struct usb_qdss_opts *opts;

	opts = kzalloc(sizeof(*opts), GFP_KERNEL);
	if (!opts)
		return ERR_PTR(-ENOMEM);

	opts->func_inst.free_func_inst = usb_qdss_free_inst;
	opts->func_inst.set_inst_name = usb_qdss_set_inst_name;

	config_group_init_type_name(&opts->func_inst.group, "",
				    &qdss_func_type);
	return &opts->func_inst;
}

static struct usb_function *qdss_alloc(struct usb_function_instance *fi)
{
	struct usb_qdss_opts *opts = to_fi_usb_qdss_opts(fi);
	struct f_qdss *usb_qdss = opts->usb_qdss;

	usb_qdss->port.function.name = "usb_qdss";
	usb_qdss->port.function.strings = qdss_strings;
	usb_qdss->port.function.bind = qdss_bind;
	usb_qdss->port.function.unbind = qdss_unbind;
	usb_qdss->port.function.set_alt = qdss_set_alt;
	usb_qdss->port.function.disable = qdss_disable;
	usb_qdss->port.function.setup = NULL;
	usb_qdss->port.function.free_func = qdss_free_func;

	return &usb_qdss->port.function;
}

DECLARE_USB_FUNCTION(qdss, qdss_alloc_inst, qdss_alloc);
static int __init usb_qdss_init(void)
{
	int ret;

	_qdss_ipc_log = ipc_log_context_create(NUM_PAGES, "usb_qdss", 0);
	if (IS_ERR_OR_NULL(_qdss_ipc_log))
		_qdss_ipc_log =  NULL;

	INIT_LIST_HEAD(&usb_qdss_ch_list);
	ret = usb_function_register(&qdssusb_func);
	if (ret) {
		pr_err("%s: failed to register diag %d\n", __func__, ret);
		return ret;
	}
	return ret;
}

static void __exit usb_qdss_exit(void)
{
	ipc_log_context_destroy(_qdss_ipc_log);
	usb_function_unregister(&qdssusb_func);
	qdss_cleanup();
}

module_init(usb_qdss_init);
module_exit(usb_qdss_exit);
MODULE_DESCRIPTION("USB QDSS Function Driver");
MODULE_LICENSE("GPL v2");<|MERGE_RESOLUTION|>--- conflicted
+++ resolved
@@ -915,11 +915,7 @@
 	struct usb_gadget *gadget;
 	unsigned long flags;
 	int status;
-<<<<<<< HEAD
-	struct qdss_req *qreq = NULL;
-=======
 	struct qdss_req *qreq;
->>>>>>> 346c7c4f
 	LIST_HEAD(dequeued);
 
 	spin_lock_irqsave(&channel_lock, flags);
