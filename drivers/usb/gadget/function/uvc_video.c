--- conflicted
+++ resolved
@@ -472,10 +472,6 @@
 			 * Put request back in req_free for it to be cleaned
 			 * up later.
 			 */
-<<<<<<< HEAD
-			uvcg_queue_cancel(queue, 0);
-=======
->>>>>>> fe79432f
 			list_add_tail(&to_queue->list, &video->req_free);
 		}
 	} else {
