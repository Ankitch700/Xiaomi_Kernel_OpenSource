# SPDX-License-Identifier: GPL-2.0
#
# USB peripheral controller drivers
#

ccflags-y			:= -I$(srctree)/drivers/usb/gadget/
ccflags-y			+= -I$(srctree)/drivers/usb/gadget/udc/

# USB Functions
usb_f_acm-y			:= f_acm.o
obj-$(CONFIG_USB_F_ACM)		+= usb_f_acm.o
usb_f_ss_lb-y			:= f_loopback.o f_sourcesink.o
obj-$(CONFIG_USB_F_SS_LB)	+= usb_f_ss_lb.o
obj-$(CONFIG_USB_U_SERIAL)	+= u_serial.o
usb_f_serial-y			:= f_serial.o
obj-$(CONFIG_USB_F_SERIAL)	+= usb_f_serial.o
usb_f_obex-y			:= f_obex.o
obj-$(CONFIG_USB_F_OBEX)	+= usb_f_obex.o
obj-$(CONFIG_USB_U_ETHER)	+= u_ether.o
usb_f_ncm-y			:= f_ncm.o
obj-$(CONFIG_USB_F_NCM)		+= usb_f_ncm.o
usb_f_ecm-y			:= f_ecm.o
obj-$(CONFIG_USB_F_ECM)		+= usb_f_ecm.o
usb_f_phonet-y			:= f_phonet.o
obj-$(CONFIG_USB_F_PHONET)	+= usb_f_phonet.o
usb_f_eem-y			:= f_eem.o
obj-$(CONFIG_USB_F_EEM)		+= usb_f_eem.o
usb_f_ecm_subset-y		:= f_subset.o
obj-$(CONFIG_USB_F_SUBSET)	+= usb_f_ecm_subset.o
usb_f_rndis-y			:= f_rndis.o rndis.o
obj-$(CONFIG_USB_F_RNDIS)	+= usb_f_rndis.o
usb_f_mass_storage-y		:= f_mass_storage.o storage_common.o
obj-$(CONFIG_USB_F_MASS_STORAGE)+= usb_f_mass_storage.o
usb_f_fs-y			:= f_fs.o
obj-$(CONFIG_USB_F_FS)		+= usb_f_fs.o
obj-$(CONFIG_USB_U_AUDIO)	+= u_audio.o
usb_f_uac1-y			:= f_uac1.o
obj-$(CONFIG_USB_F_UAC1)	+= usb_f_uac1.o
usb_f_uac1_legacy-y		:= f_uac1_legacy.o u_uac1_legacy.o
obj-$(CONFIG_USB_F_UAC1_LEGACY)	+= usb_f_uac1_legacy.o
usb_f_uac2-y			:= f_uac2.o
obj-$(CONFIG_USB_F_UAC2)	+= usb_f_uac2.o
usb_f_uvc-y			:= f_uvc.o uvc_queue.o uvc_v4l2.o uvc_video.o uvc_configfs.o
obj-$(CONFIG_USB_F_UVC)		+= usb_f_uvc.o
usb_f_midi-y			:= f_midi.o
obj-$(CONFIG_USB_F_MIDI)	+= usb_f_midi.o
usb_f_midi2-y			:= f_midi2.o
obj-$(CONFIG_USB_F_MIDI2)	+= usb_f_midi2.o
usb_f_hid-y			:= f_hid.o
obj-$(CONFIG_USB_F_HID)		+= usb_f_hid.o
usb_f_printer-y			:= f_printer.o
obj-$(CONFIG_USB_F_PRINTER)	+= usb_f_printer.o
usb_f_tcm-y			:= f_tcm.o
<<<<<<< HEAD
obj-$(CONFIG_USB_F_TCM)		+= usb_f_tcm.o
usb_f_accessory-y		:= f_accessory.o
obj-$(CONFIG_USB_F_ACC)		+= usb_f_accessory.o
usb_f_audio_source-y		:= f_audio_source.o
obj-$(CONFIG_USB_F_AUDIO_SRC)	+= usb_f_audio_source.o
obj-$(CONFIG_USB_F_FS_IPC_LOGGING)	+= f_fs_ipc_log.o
usb_f_cdev-y			:= f_cdev.o
obj-$(CONFIG_USB_F_CDEV)	+= usb_f_cdev.o
usb_f_ccid-y			:= f_ccid.o
obj-$(CONFIG_USB_F_CCID)	+= usb_f_ccid.o
usb_f_qdss-y			:= f_qdss.o u_qdss.o
obj-$(CONFIG_USB_F_QDSS)	+= usb_f_qdss.o
usb_f_gsi-y			:= f_gsi.o
ifeq ($(CONFIG_USB_F_RNDIS),)
usb_f_gsi-y			+= rndis.o
endif
obj-$(CONFIG_USB_F_GSI)		+= usb_f_gsi.o
=======
obj-$(CONFIG_USB_F_TCM)		+= usb_f_tcm.o
>>>>>>> 6de5cb02
<|MERGE_RESOLUTION|>--- conflicted
+++ resolved
@@ -51,12 +51,7 @@
 usb_f_printer-y			:= f_printer.o
 obj-$(CONFIG_USB_F_PRINTER)	+= usb_f_printer.o
 usb_f_tcm-y			:= f_tcm.o
-<<<<<<< HEAD
 obj-$(CONFIG_USB_F_TCM)		+= usb_f_tcm.o
-usb_f_accessory-y		:= f_accessory.o
-obj-$(CONFIG_USB_F_ACC)		+= usb_f_accessory.o
-usb_f_audio_source-y		:= f_audio_source.o
-obj-$(CONFIG_USB_F_AUDIO_SRC)	+= usb_f_audio_source.o
 obj-$(CONFIG_USB_F_FS_IPC_LOGGING)	+= f_fs_ipc_log.o
 usb_f_cdev-y			:= f_cdev.o
 obj-$(CONFIG_USB_F_CDEV)	+= usb_f_cdev.o
@@ -68,7 +63,4 @@
 ifeq ($(CONFIG_USB_F_RNDIS),)
 usb_f_gsi-y			+= rndis.o
 endif
-obj-$(CONFIG_USB_F_GSI)		+= usb_f_gsi.o
-=======
-obj-$(CONFIG_USB_F_TCM)		+= usb_f_tcm.o
->>>>>>> 6de5cb02
+obj-$(CONFIG_USB_F_GSI)		+= usb_f_gsi.o