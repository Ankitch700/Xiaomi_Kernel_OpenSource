--- conflicted
+++ resolved
@@ -408,30 +408,14 @@
 				xhci_free_command(xhci, command);
 				goto cmd_cleanup;
 			}
-<<<<<<< HEAD
-
-			ret = xhci_queue_stop_endpoint(xhci, command, slot_id,
-					i, suspend);
-			if (ret) {
-				spin_unlock_irqrestore(&xhci->lock, flags);
-				xhci_free_command(xhci, command);
-				goto err_cmd_queue;
-			}
-=======
->>>>>>> aed4c54a
 		}
 	}
 	ret = xhci_queue_stop_endpoint(xhci, cmd, slot_id, 0, suspend);
 	if (ret) {
 		spin_unlock_irqrestore(&xhci->lock, flags);
-<<<<<<< HEAD
-		goto err_cmd_queue;
-	}
-=======
 		goto cmd_cleanup;
 	}
 
->>>>>>> aed4c54a
 	xhci_ring_cmd_db(xhci);
 	spin_unlock_irqrestore(&xhci->lock, flags);
 
@@ -443,11 +427,7 @@
 		ret = -ETIME;
 	}
 
-<<<<<<< HEAD
-err_cmd_queue:
-=======
 cmd_cleanup:
->>>>>>> aed4c54a
 	xhci_free_command(xhci, cmd);
 	return ret;
 }
