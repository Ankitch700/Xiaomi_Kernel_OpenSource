# SPDX-License-Identifier: GPL-2.0
#
# USB Host Controller Drivers
#
comment "USB Host Controller Drivers"

config USB_C67X00_HCD
	tristate "Cypress C67x00 HCD support"
	depends on HAS_IOMEM
	help
	  The Cypress C67x00 (EZ-Host/EZ-OTG) chips are dual-role
	  host/peripheral/OTG USB controllers.

	  Enable this option to support this chip in host controller mode.
	  If unsure, say N.

	  To compile this driver as a module, choose M here: the
	  module will be called c67x00.

config USB_XHCI_HCD
	tristate "xHCI HCD (USB 3.0) support"
	depends on HAS_DMA && HAS_IOMEM
	help
	  The eXtensible Host Controller Interface (xHCI) is standard for USB 3.0
	  "SuperSpeed" host controller hardware.

	  To compile this driver as a module, choose M here: the
	  module will be called xhci-hcd.

if USB_XHCI_HCD
config USB_XHCI_DBGCAP
	bool "xHCI support for debug capability"
	depends on TTY
	help
	  Say 'Y' to enable the support for the xHCI debug capability. Make
	  sure that your xHCI host supports the extended debug capability and
	  you want a TTY serial device based on the xHCI debug capability
	  before enabling this option. If unsure, say 'N'.

config USB_XHCI_PCI
	tristate
	depends on USB_PCI
	depends on USB_XHCI_PCI_RENESAS || !USB_XHCI_PCI_RENESAS
	default y

config USB_XHCI_PCI_RENESAS
	tristate "Support for additional Renesas xHCI controller with firmware"
	help
	  Say 'Y' to enable the support for the Renesas xHCI controller with
	  firmware. Make sure you have the firmware for the device and
	  installed on your system for this device to work.
	  If unsure, say 'N'.

config USB_XHCI_PLATFORM
	tristate "Generic xHCI driver for a platform device"
	help
	  Adds an xHCI host driver for a generic platform device, which
	  provides a memory space and an irq.
	  It is also a prerequisite for platform specific drivers that
	  implement some extra quirks.

	  If unsure, say N.

config USB_XHCI_HISTB
	tristate "xHCI support for HiSilicon STB SoCs"
	depends on USB_XHCI_PLATFORM && (ARCH_HISI || COMPILE_TEST)
	help
	  Say 'Y' to enable the support for the xHCI host controller
	  found in HiSilicon STB SoCs.

config USB_XHCI_MTK
	tristate "xHCI support for MediaTek SoCs"
	select MFD_SYSCON
	depends on (MIPS && SOC_MT7621) || ARCH_MEDIATEK || COMPILE_TEST
	help
	  Say 'Y' to enable the support for the xHCI host controller
	  found in MediaTek SoCs.
	  If unsure, say N.

config USB_XHCI_MVEBU
	tristate "xHCI support for Marvell Armada 375/38x/37xx"
	select USB_XHCI_PLATFORM
	depends on HAS_IOMEM
	depends on ARCH_MVEBU || COMPILE_TEST
	help
	  Say 'Y' to enable the support for the xHCI host controller
	  found in Marvell Armada 375/38x/37xx ARM SOCs.

config USB_XHCI_RCAR
	tristate "xHCI support for Renesas R-Car SoCs"
	depends on USB_XHCI_PLATFORM
	depends on ARCH_RENESAS || COMPILE_TEST
	default ARCH_RENESAS
	help
	  Say 'Y' to enable the support for the xHCI host controller
	  found in Renesas R-Car ARM SoCs.

config USB_XHCI_RZV2M
	bool "xHCI support for Renesas RZ/V2M SoC"
	depends on USB_XHCI_RCAR
	depends on ARCH_R9A09G011 || COMPILE_TEST
	depends on USB_RZV2M_USB3DRD=y || (USB_RZV2M_USB3DRD=USB_XHCI_RCAR)
	help
	  Say 'Y' to enable the support for the xHCI host controller
	  found in Renesas RZ/V2M SoC.

config USB_XHCI_SIDEBAND
<<<<<<< HEAD
	bool "xHCI support for sideband"
=======
	tristate "xHCI support for sideband"
>>>>>>> 6de5cb02
	help
	  Say 'Y' to enable the support for the xHCI sideband capability.
	  provide a mechanism for a sideband datapath for payload associated
	  with audio class endpoints. This allows for an audio DSP to use
	  xHCI USB endpoints directly, allowing CPU to sleep while playing
	  audio

config USB_XHCI_TEGRA
	tristate "xHCI support for NVIDIA Tegra SoCs"
	depends on PHY_TEGRA_XUSB
	depends on RESET_CONTROLLER
	select FW_LOADER
	help
	  Say 'Y' to enable the support for the xHCI host controller
	  found in NVIDIA Tegra124 and later SoCs.

endif # USB_XHCI_HCD

config USB_EHCI_BRCMSTB
       tristate

config USB_BRCMSTB
	tristate "Broadcom STB USB support"
	depends on (ARCH_BRCMSTB && PHY_BRCM_USB) || COMPILE_TEST
	select USB_OHCI_HCD_PLATFORM if USB_OHCI_HCD
	select USB_EHCI_BRCMSTB if USB_EHCI_HCD
	select USB_XHCI_PLATFORM if USB_XHCI_HCD
	help
	  Enables support for XHCI, EHCI and OHCI host controllers
	  found in Broadcom STB SoC's.

	  To compile these drivers as modules, choose M here: the
	  modules will be called ohci-platform.ko, ehci-brcm.ko and
	  xhci-plat-hcd.ko

	  Disabling this will keep the controllers and corresponding
	  PHYs powered down.

config USB_EHCI_HCD
	tristate "EHCI HCD (USB 2.0) support"
	depends on HAS_DMA && HAS_IOMEM
	help
	  The Enhanced Host Controller Interface (EHCI) is standard for USB 2.0
	  "high speed" (480 Mbit/sec, 60 Mbyte/sec) host controller hardware.
	  If your USB host controller supports USB 2.0, you will likely want to
	  configure this Host Controller Driver.

	  EHCI controllers are packaged with "companion" host controllers (OHCI
	  or UHCI) to handle USB 1.1 devices connected to root hub ports.  Ports
	  will connect to EHCI if the device is high speed, otherwise they
	  connect to a companion controller.  If you configure EHCI, you should
	  probably configure the OHCI (for NEC and some other vendors) USB Host
	  Controller Driver or UHCI (for Via motherboards) Host Controller
	  Driver too.

	  You may want to read <file:Documentation/usb/ehci.rst>.

	  To compile this driver as a module, choose M here: the
	  module will be called ehci-hcd.

config USB_EHCI_ROOT_HUB_TT
	bool "Root Hub Transaction Translators"
	depends on USB_EHCI_HCD
	help
	  Some EHCI chips have vendor-specific extensions to integrate
	  transaction translators, so that no OHCI or UHCI companion
	  controller is needed.  It's safe to say "y" even if your
	  controller doesn't support this feature.

	  This supports the EHCI implementation that's originally
	  from ARC, and has since changed hands a few times.

config USB_EHCI_TT_NEWSCHED
	bool "Improved Transaction Translator scheduling"
	depends on USB_EHCI_HCD
	default y
	help
	  This changes the periodic scheduling code to fill more of the low
	  and full speed bandwidth available from the Transaction Translator
	  (TT) in USB 2.0 hubs.  Without this, only one transfer will be
	  issued in each microframe, significantly reducing the number of
	  periodic low/fullspeed transfers possible.

	  If you have multiple periodic low/fullspeed devices connected to a
	  highspeed USB hub which is connected to a highspeed USB Host
	  Controller, and some of those devices will not work correctly
	  (possibly due to "ENOSPC" or "-28" errors), say Y.  Conversely, if
	  you have only one such device and it doesn't work, you could try
	  saying N.

	  If unsure, say Y.

if USB_EHCI_HCD

config USB_EHCI_PCI
	tristate
	depends on USB_PCI
	default y

config XPS_USB_HCD_XILINX
	bool "Use Xilinx usb host EHCI controller core"
	depends on (PPC32 || MICROBLAZE)
	select USB_EHCI_BIG_ENDIAN_DESC
	select USB_EHCI_BIG_ENDIAN_MMIO
	help
		Xilinx xps USB host controller core is EHCI compliant and has
		transaction translator built-in. It can be configured to either
		support both high speed and full speed devices, or high speed
		devices only.

config USB_EHCI_FSL
	tristate "Support for Freescale on-chip EHCI USB controller"
	select USB_EHCI_ROOT_HUB_TT
	help
	  Variation of ARC USB block used in some Freescale chips.

config USB_EHCI_HCD_NPCM7XX
	tristate "Support for Nuvoton NPCM on-chip EHCI USB controller"
	depends on (USB_EHCI_HCD && ARCH_NPCM) || COMPILE_TEST
	default y if (USB_EHCI_HCD && ARCH_NPCM)
	help
	  Enables support for the on-chip EHCI controller on
	  Nuvoton NPCM chips.

config USB_EHCI_HCD_OMAP
	tristate "EHCI support for OMAP3 and later chips"
	depends on ARCH_OMAP || COMPILE_TEST
	depends on NOP_USB_XCEIV
	default y
	help
	  Enables support for the on-chip EHCI controller on
	  OMAP3 and later chips.

config USB_EHCI_HCD_ORION
	tristate  "Support for Marvell EBU on-chip EHCI USB controller"
	depends on USB_EHCI_HCD && (PLAT_ORION || ARCH_MVEBU || COMPILE_TEST)
	default y if (PLAT_ORION || ARCH_MVEBU)
	help
	  Enables support for the on-chip EHCI controller on Marvell's
	  embedded ARM SoCs, including Orion, Kirkwood, Dove, Armada XP,
	  Armada 370.  This is different from the EHCI implementation
	  on Marvell's mobile PXA and MMP SoC, see "EHCI support for
	  Marvell PXA/MMP USB controller" for those.

config USB_EHCI_HCD_SPEAR
	tristate "Support for ST SPEAr on-chip EHCI USB controller"
	depends on USB_EHCI_HCD && (PLAT_SPEAR || COMPILE_TEST)
	default y if PLAT_SPEAR
	help
	  Enables support for the on-chip EHCI controller on
	  ST SPEAr chips.

config USB_EHCI_HCD_STI
	tristate "Support for ST STiHxxx on-chip EHCI USB controller"
	depends on (ARCH_STI || COMPILE_TEST) && OF
	select GENERIC_PHY
	select USB_EHCI_HCD_PLATFORM
	help
	  Enable support for the on-chip EHCI controller found on
	  STMicroelectronics consumer electronics SoC's.

config USB_EHCI_HCD_AT91
	tristate  "Support for Atmel on-chip EHCI USB controller"
	depends on USB_EHCI_HCD && (ARCH_AT91 || COMPILE_TEST)
	default y if ARCH_AT91
	help
	  Enables support for the on-chip EHCI controller on
	  Atmel chips.

config USB_EHCI_TEGRA
	tristate "NVIDIA Tegra HCD support"
	depends on ARCH_TEGRA
	select USB_CHIPIDEA
	select USB_CHIPIDEA_HOST
	select USB_CHIPIDEA_TEGRA
	select USB_GADGET
	help
	  This option is deprecated now and the driver was removed, use
	  USB_CHIPIDEA_TEGRA instead.

	  Enable support for the internal USB Host Controllers
	  found in NVIDIA Tegra SoCs. The controllers are EHCI compliant.

config USB_EHCI_HCD_PPC_OF
	bool "EHCI support for PPC USB controller on OF platform bus"
	depends on PPC
	default y
	help
	  Enables support for the USB controller present on the PowerPC
	  OpenFirmware platform bus.

config USB_EHCI_SH
	bool "EHCI support for SuperH USB controller"
	depends on SUPERH || COMPILE_TEST
	help
	  Enables support for the on-chip EHCI controller on the SuperH.
	  If you use the PCI EHCI controller, this option is not necessary.

config USB_EHCI_EXYNOS
	tristate "EHCI support for Samsung S5P/Exynos SoC Series"
	depends on ARCH_S5PV210 || ARCH_EXYNOS || COMPILE_TEST
	help
	  Enable support for the Samsung S5Pv210 and Exynos SOC's on-chip EHCI
	  controller.

config USB_EHCI_MV
	tristate "EHCI support for Marvell PXA/MMP USB controller"
	depends on ARCH_PXA || ARCH_MMP || COMPILE_TEST
	select USB_EHCI_ROOT_HUB_TT
	help
	  Enables support for Marvell (including PXA and MMP series) on-chip
	  USB SPH and OTG controller. SPH is a single port host, and it can
	  only be EHCI host. OTG is controller that can switch to host mode.
	  Note that this driver will not work on Marvell's other EHCI
	  controller used by the EBU-type SoCs including Orion, Kirkwood,
	  Dova, Armada 370 and Armada XP. See "Support for Marvell EBU
	  on-chip EHCI USB controller" for those.

config USB_OCTEON_HCD
	tristate "Cavium Networks Octeon USB support"
	depends on CAVIUM_OCTEON_SOC && USB
	help
	  This driver supports USB host controller on some Cavium
	  Networks' products in the Octeon family.

	  To compile this driver as a module, choose M here. The module
	  will be called octeon-hcd.

config USB_EHCI_HCD_PLATFORM
	tristate "Generic EHCI driver for a platform device"
	help
	  Adds an EHCI host driver for a generic platform device, which
	  provides a memory space and an irq.

	  If unsure, say N.

config USB_OCTEON_EHCI
	bool "Octeon on-chip EHCI support (DEPRECATED)"
	depends on CAVIUM_OCTEON_SOC
	select USB_EHCI_BIG_ENDIAN_MMIO if CPU_BIG_ENDIAN
	select USB_EHCI_HCD_PLATFORM
	help
	  This option is deprecated now and the driver was removed, use
	  USB_EHCI_HCD_PLATFORM instead.

	  Enable support for the Octeon II SOC's on-chip EHCI
	  controller.  It is needed for high-speed (480Mbit/sec)
	  USB 2.0 device support.  All CN6XXX based chips with USB are
	  supported.

endif # USB_EHCI_HCD

config USB_OXU210HP_HCD
	tristate "OXU210HP HCD support"
	depends on HAS_IOMEM
	help
	  The OXU210HP is an USB host/OTG/device controller. Enable this
	  option if your board has this chip. If unsure, say N.

	  This driver does not support isochronous transfers and doesn't
	  implement OTG nor USB device controllers.

	  To compile this driver as a module, choose M here: the
	  module will be called oxu210hp-hcd.

config USB_ISP116X_HCD
	tristate "ISP116X HCD support"
	depends on HAS_IOMEM
	help
	  The ISP1160 and ISP1161 chips are USB host controllers. Enable this
	  option if your board has this chip. If unsure, say N.

	  This driver does not support isochronous transfers.

	  To compile this driver as a module, choose M here: the
	  module will be called isp116x-hcd.

config USB_ISP1362_HCD
	tristate "ISP1362 HCD support"
	depends on HAS_IOPORT
	depends on COMPILE_TEST # nothing uses this
	help
	  Supports the Philips ISP1362 chip as a host controller

	  This driver does not support isochronous transfers.

	  To compile this driver as a module, choose M here: the
	  module will be called isp1362-hcd.

config USB_MAX3421_HCD
	tristate "MAX3421 HCD (USB-over-SPI) support"
	depends on USB && SPI
	help
	  The Maxim MAX3421E chip supports standard USB 2.0-compliant
	  full-speed devices either in host or peripheral mode.  This
	  driver supports the host-mode of the MAX3421E only.

	  To compile this driver as a module, choose M here: the module will
	  be called max3421-hcd.

config USB_OHCI_HCD
	tristate "OHCI HCD (USB 1.1) support"
	depends on HAS_DMA && HAS_IOMEM
	help
	  The Open Host Controller Interface (OHCI) is a standard for accessing
	  USB 1.1 host controller hardware.  It does more in hardware than Intel's
	  UHCI specification.  If your USB host controller follows the OHCI spec,
	  say Y.  On most non-x86 systems, and on x86 hardware that's not using a
	  USB controller from Intel or VIA, this is appropriate.  If your host
	  controller doesn't use PCI, this is probably appropriate.  For a PCI
	  based system where you're not sure, the "lspci -v" entry will list the
	  right "prog-if" for your USB controller(s):  EHCI, OHCI, or UHCI.

	  To compile this driver as a module, choose M here: the
	  module will be called ohci-hcd.

if USB_OHCI_HCD

config USB_OHCI_HCD_OMAP1
	tristate "OHCI support for OMAP1/2 chips"
	depends on ARCH_OMAP1
	default y
	help
	  Enables support for the OHCI controller on OMAP1/2 chips.

config USB_OHCI_HCD_SPEAR
	tristate "Support for ST SPEAr on-chip OHCI USB controller"
	depends on USB_OHCI_HCD && (PLAT_SPEAR || COMPILE_TEST)
	default y if PLAT_SPEAR
	help
	  Enables support for the on-chip OHCI controller on
	  ST SPEAr chips.

config USB_OHCI_HCD_STI
	tristate "Support for ST STiHxxx on-chip OHCI USB controller"
	depends on (ARCH_STI || COMPILE_TEST) && OF
	select GENERIC_PHY
	select USB_OHCI_HCD_PLATFORM
	help
	  Enable support for the on-chip OHCI controller found on
	  STMicroelectronics consumer electronics SoC's.

config USB_OHCI_HCD_S3C2410
	tristate "OHCI support for Samsung S3C64xx SoC series"
	depends on USB_OHCI_HCD && (ARCH_S3C64XX || COMPILE_TEST)
	default ARCH_S3C64XX
	help
	  Enables support for the on-chip OHCI controller on
	  S3C64xx chips.

config USB_OHCI_HCD_LPC32XX
	tristate "Support for LPC on-chip OHCI USB controller"
	depends on USB_OHCI_HCD
	depends on ARCH_LPC32XX || COMPILE_TEST
	depends on USB_ISP1301
	default y
	help
	  Enables support for the on-chip OHCI controller on
	  NXP chips.

config USB_OHCI_HCD_PXA27X
	tristate "Support for PXA27X/PXA3XX on-chip OHCI USB controller"
	depends on USB_OHCI_HCD && (PXA27x || PXA3xx)
	default y
	help
	  Enables support for the on-chip OHCI controller on
	  PXA27x/PXA3xx chips.

config USB_OHCI_HCD_AT91
	tristate "Support for Atmel on-chip OHCI USB controller"
	depends on USB_OHCI_HCD && (ARCH_AT91 || COMPILE_TEST) && OF
	default y if ARCH_AT91
	help
	  Enables support for the on-chip OHCI controller on
	  Atmel chips.

config USB_OHCI_HCD_OMAP3
	tristate "OHCI support for OMAP3 and later chips"
	depends on ARCH_OMAP3 || ARCH_OMAP4 || SOC_OMAP5 || COMPILE_TEST
	select USB_OHCI_HCD_PLATFORM
	default y if ARCH_OMAP3 || ARCH_OMAP4 || SOC_OMAP5
	help
	  This option is deprecated now and the driver was removed, use
	  USB_OHCI_HCD_PLATFORM instead.

	  Enables support for the on-chip OHCI controller on
	  OMAP3 and later chips.

config USB_OHCI_HCD_DAVINCI
	tristate "OHCI support for TI DaVinci DA8xx"
	depends on ARCH_DAVINCI_DA8XX || COMPILE_TEST
	depends on USB_OHCI_HCD
	select PHY_DA8XX_USB
	default y if ARCH_DAVINCI_DA8XX
	help
	  Enables support for the DaVinci DA8xx integrated OHCI
	  controller. This driver cannot currently be a loadable
	  module because it lacks a proper PHY abstraction.

config USB_OHCI_HCD_PPC_OF_BE
	bool "OHCI support for OF platform bus (big endian)"
	depends on PPC
	select USB_OHCI_BIG_ENDIAN_DESC
	select USB_OHCI_BIG_ENDIAN_MMIO
	help
	  Enables support for big-endian USB controllers present on the
	  OpenFirmware platform bus.

config USB_OHCI_HCD_PPC_OF_LE
	bool "OHCI support for OF platform bus (little endian)"
	depends on PPC
	select USB_OHCI_LITTLE_ENDIAN
	help
	  Enables support for little-endian USB controllers present on the
	  OpenFirmware platform bus.

config USB_OHCI_HCD_PPC_OF
	bool
	depends on PPC
	default USB_OHCI_HCD_PPC_OF_BE || USB_OHCI_HCD_PPC_OF_LE

config USB_OHCI_HCD_PCI
	tristate "OHCI support for PCI-bus USB controllers"
	depends on USB_PCI
	default y
	select USB_OHCI_LITTLE_ENDIAN
	help
	  Enables support for PCI-bus plug-in USB controller cards.
	  If unsure, say Y.

config USB_OHCI_HCD_SSB
	bool "OHCI support for Broadcom SSB OHCI core (DEPRECATED)"
	depends on (SSB = y || SSB = USB_OHCI_HCD)
	select USB_HCD_SSB
	select USB_OHCI_HCD_PLATFORM
	help
	  This option is deprecated now and the driver was removed, use
	  USB_HCD_SSB and USB_OHCI_HCD_PLATFORM instead.

	  Support for the Sonics Silicon Backplane (SSB) attached
	  Broadcom USB OHCI core.

	  This device is present in some embedded devices with
	  Broadcom based SSB bus.

	  If unsure, say N.

config USB_OHCI_EXYNOS
	tristate "OHCI support for Samsung S5P/Exynos SoC Series"
	depends on ARCH_S5PV210 || ARCH_EXYNOS || COMPILE_TEST
	help
	  Enable support for the Samsung S5Pv210 and Exynos SOC's on-chip OHCI
	  controller.

config USB_OHCI_HCD_PLATFORM
	tristate "Generic OHCI driver for a platform device"
	help
	  Adds an OHCI host driver for a generic platform device, which
	  provides a memory space and an irq.

	  If unsure, say N.

config USB_OCTEON_OHCI
	bool "Octeon on-chip OHCI support (DEPRECATED)"
	depends on CAVIUM_OCTEON_SOC
	default USB_OCTEON_EHCI
	select USB_OHCI_BIG_ENDIAN_MMIO if CPU_BIG_ENDIAN
	select USB_OHCI_LITTLE_ENDIAN
	select USB_OHCI_HCD_PLATFORM
	help
	  This option is deprecated now and the driver was removed, use
	  USB_OHCI_HCD_PLATFORM instead.

	  Enable support for the Octeon II SOC's on-chip OHCI
	  controller.  It is needed for low-speed USB 1.0 device
	  support.  All CN6XXX based chips with USB are supported.

endif # USB_OHCI_HCD

config USB_UHCI_HCD
	tristate "UHCI HCD (most Intel and VIA) support"
	depends on (USB_PCI && HAS_IOPORT) || USB_UHCI_SUPPORT_NON_PCI_HC
	help
	  The Universal Host Controller Interface is a standard by Intel for
	  accessing the USB hardware in the PC (which is also called the USB
	  host controller). If your USB host controller conforms to this
	  standard, you may want to say Y, but see below. All recent boards
	  with Intel PCI chipsets (like intel 430TX, 440FX, 440LX, 440BX,
	  i810, i820) conform to this standard. Also all VIA PCI chipsets
	  (like VIA VP2, VP3, MVP3, Apollo Pro, Apollo Pro II or Apollo Pro
	  133) and LEON/GRLIB SoCs with the GRUSBHC controller.
	  If unsure, say Y.

	  To compile this driver as a module, choose M here: the
	  module will be called uhci-hcd.

config USB_UHCI_SUPPORT_NON_PCI_HC
	bool
	default y if (SPARC_LEON || USB_UHCI_PLATFORM)

config USB_UHCI_PLATFORM
	bool
	default y if (ARCH_VT8500 || ARCH_ASPEED)

config USB_UHCI_ASPEED
	bool
	default y if ARCH_ASPEED

config USB_FHCI_HCD
	tristate "Freescale QE USB Host Controller support"
	depends on OF_GPIO && QE_GPIO && QUICC_ENGINE
	select FSL_GTM
	select QE_USB
	help
	  This driver enables support for Freescale QE USB Host Controller
	  (as found on MPC8360 and MPC8323 processors), the driver supports
	  Full and Low Speed USB.

config FHCI_DEBUG
	bool "Freescale QE USB Host Controller debug support"
	depends on USB_FHCI_HCD && DEBUG_FS
	help
	  Say "y" to see some FHCI debug information and statistics
	  through debugfs.

config USB_SL811_HCD
	tristate "SL811HS HCD support"
	depends on HAS_IOMEM
	help
	  The SL811HS is a single-port USB controller that supports either
	  host side or peripheral side roles.  Enable this option if your
	  board has this chip, and you want to use it as a host controller. 
	  If unsure, say N.

	  To compile this driver as a module, choose M here: the
	  module will be called sl811-hcd.

config USB_SL811_HCD_ISO
	bool "partial ISO support"
	depends on USB_SL811_HCD
	help
	  The driver doesn't support iso_frame_desc (yet), but for some simple
	  devices that just queue one ISO frame per URB, then ISO transfers
	  "should" work using the normal urb status fields.

	  If unsure, say N.

config USB_SL811_CS
	tristate "CF/PCMCIA support for SL811HS HCD"
	depends on USB_SL811_HCD && PCMCIA
	help
	  Wraps a PCMCIA driver around the SL811HS HCD, supporting the RATOC
	  REX-CFU1U CF card (often used with PDAs).  If unsure, say N.

	  To compile this driver as a module, choose M here: the
	  module will be called "sl811_cs".

config USB_R8A66597_HCD
	tristate "R8A66597 HCD support"
	depends on HAS_IOMEM
	help
	  The R8A66597 is a USB 2.0 host and peripheral controller.

	  Enable this option if your board has this chip, and you want
	  to use it as a host controller.  If unsure, say N.

	  To compile this driver as a module, choose M here: the
	  module will be called r8a66597-hcd.

config USB_RENESAS_USBHS_HCD
	tristate "Renesas USBHS HCD support"
	depends on USB_RENESAS_USBHS
	help
	  The Renesas USBHS is a USB 2.0 host and peripheral controller.

	  Enable this option if your board has this chip, and you want
	  to use it as a host controller.  If unsure, say N.

	  To compile this driver as a module, choose M here: the
	  module will be called renesas-usbhs.

config USB_HCD_BCMA
	tristate "BCMA usb host driver"
	depends on BCMA
	select USB_OHCI_HCD_PLATFORM if USB_OHCI_HCD
	select USB_EHCI_HCD_PLATFORM if USB_EHCI_HCD
	help
	  Enable support for the EHCI and OCHI host controller on an bcma bus.
	  It converts the bcma driver into two platform device drivers
	  for ehci and ohci.

	  If unsure, say N.

config USB_HCD_SSB
	tristate "SSB usb host driver"
	depends on SSB
	select USB_OHCI_HCD_PLATFORM if USB_OHCI_HCD
	select USB_EHCI_HCD_PLATFORM if USB_EHCI_HCD
	help
	  Enable support for the EHCI and OCHI host controller on an bcma bus.
	  It converts the bcma driver into two platform device drivers
	  for ehci and ohci.

	  If unsure, say N.

config USB_HCD_TEST_MODE
	bool "HCD test mode support"
	help
	  Say 'Y' to enable additional software test modes that may be
	  supported by the host controller drivers.

	  One such test mode is the Embedded High-speed Host Electrical Test
	  (EHSET) for EHCI host controller hardware, specifically the "Single
	  Step Set Feature" test.  Typically this will be enabled for On-the-Go
	  or embedded hosts that need to undergo USB-IF compliance testing with
	  the aid of special testing hardware.  In the future, this may expand
	  to include other tests that require support from a HCD driver.

	  This option is of interest only to developers who need to validate
	  their USB hardware designs.  It is not needed for normal use.  If
	  unsure, say N.

config USB_XEN_HCD
	tristate "Xen usb virtual host driver"
	depends on XEN
	select XEN_XENBUS_FRONTEND
	help
	  The Xen usb virtual host driver serves as a frontend driver enabling
	  a Xen guest system to access USB Devices passed through to the guest
	  by the Xen host (usually Dom0).
	  Only needed if the kernel is running in a Xen guest and generic
	  access to a USB device is needed.<|MERGE_RESOLUTION|>--- conflicted
+++ resolved
@@ -105,11 +105,7 @@
 	  found in Renesas RZ/V2M SoC.
 
 config USB_XHCI_SIDEBAND
-<<<<<<< HEAD
-	bool "xHCI support for sideband"
-=======
 	tristate "xHCI support for sideband"
->>>>>>> 6de5cb02
 	help
 	  Say 'Y' to enable the support for the xHCI sideband capability.
 	  provide a mechanism for a sideband datapath for payload associated
