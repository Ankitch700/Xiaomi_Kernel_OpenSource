// SPDX-License-Identifier: GPL-2.0
/*
 * xhci-plat.c - xHCI host controller driver platform Bus Glue.
 *
 * Copyright (C) 2012 Texas Instruments Incorporated - http://www.ti.com
 * Author: Sebastian Andrzej Siewior <bigeasy@linutronix.de>
 *
 * A lot of code borrowed from the Linux xHCI driver.
 */

#include <linux/clk.h>
#include <linux/dma-mapping.h>
#include <linux/module.h>
#include <linux/pci.h>
#include <linux/of.h>
#include <linux/of_device.h>
#include <linux/platform_device.h>
#include <linux/usb/phy.h>
#include <linux/slab.h>
#include <linux/acpi.h>

#include "xhci.h"
#include "xhci-plat.h"
#include "xhci-mvebu.h"
#include "xhci-rcar.h"

static struct hc_driver __read_mostly xhci_plat_hc_driver;

static int xhci_plat_setup(struct usb_hcd *hcd);
static int xhci_plat_start(struct usb_hcd *hcd);

static const struct xhci_driver_overrides xhci_plat_overrides __initconst = {
	.extra_priv_size = sizeof(struct xhci_plat_priv),
	.reset = xhci_plat_setup,
	.start = xhci_plat_start,
};

static void xhci_priv_plat_start(struct usb_hcd *hcd)
{
	struct xhci_plat_priv *priv = hcd_to_xhci_priv(hcd);

	if (priv->plat_start)
		priv->plat_start(hcd);
}

static int xhci_priv_init_quirk(struct usb_hcd *hcd)
{
	struct xhci_plat_priv *priv = hcd_to_xhci_priv(hcd);

	if (!priv->init_quirk)
		return 0;

	return priv->init_quirk(hcd);
}

static int xhci_priv_resume_quirk(struct usb_hcd *hcd)
{
	struct xhci_plat_priv *priv = hcd_to_xhci_priv(hcd);

	if (!priv->resume_quirk)
		return 0;

	return priv->resume_quirk(hcd);
}

static void xhci_plat_quirks(struct device *dev, struct xhci_hcd *xhci)
{
	/*
	 * As of now platform drivers don't provide MSI support so we ensure
	 * here that the generic code does not try to make a pci_dev from our
	 * dev struct in order to setup MSI
	 */
	xhci->quirks |= XHCI_PLAT;
}

/* called during probe() after chip reset completes */
static int xhci_plat_setup(struct usb_hcd *hcd)
{
	int ret;


	ret = xhci_priv_init_quirk(hcd);
	if (ret)
		return ret;

	return xhci_gen_setup(hcd, xhci_plat_quirks);
}

static int xhci_plat_start(struct usb_hcd *hcd)
{
	xhci_priv_plat_start(hcd);
	return xhci_run(hcd);
}

#ifdef CONFIG_OF
static const struct xhci_plat_priv xhci_plat_marvell_armada = {
	.init_quirk = xhci_mvebu_mbus_init_quirk,
};

static const struct xhci_plat_priv xhci_plat_renesas_rcar_gen2 = {
	.firmware_name = XHCI_RCAR_FIRMWARE_NAME_V1,
	.init_quirk = xhci_rcar_init_quirk,
	.plat_start = xhci_rcar_start,
	.resume_quirk = xhci_rcar_resume_quirk,
};

static const struct xhci_plat_priv xhci_plat_renesas_rcar_gen3 = {
	.firmware_name = XHCI_RCAR_FIRMWARE_NAME_V3,
	.init_quirk = xhci_rcar_init_quirk,
	.plat_start = xhci_rcar_start,
	.resume_quirk = xhci_rcar_resume_quirk,
};

static const struct of_device_id usb_xhci_of_match[] = {
	{
		.compatible = "generic-xhci",
	}, {
		.compatible = "xhci-platform",
	}, {
		.compatible = "marvell,armada-375-xhci",
		.data = &xhci_plat_marvell_armada,
	}, {
		.compatible = "marvell,armada-380-xhci",
		.data = &xhci_plat_marvell_armada,
	}, {
		.compatible = "renesas,xhci-r8a7790",
		.data = &xhci_plat_renesas_rcar_gen2,
	}, {
		.compatible = "renesas,xhci-r8a7791",
		.data = &xhci_plat_renesas_rcar_gen2,
	}, {
		.compatible = "renesas,xhci-r8a7793",
		.data = &xhci_plat_renesas_rcar_gen2,
	}, {
		.compatible = "renesas,xhci-r8a7795",
		.data = &xhci_plat_renesas_rcar_gen3,
	}, {
		.compatible = "renesas,xhci-r8a7796",
		.data = &xhci_plat_renesas_rcar_gen3,
	}, {
		.compatible = "renesas,rcar-gen2-xhci",
		.data = &xhci_plat_renesas_rcar_gen2,
	}, {
		.compatible = "renesas,rcar-gen3-xhci",
		.data = &xhci_plat_renesas_rcar_gen3,
	},
	{},
};
MODULE_DEVICE_TABLE(of, usb_xhci_of_match);
#endif

static ssize_t config_imod_store(struct device *pdev,
		struct device_attribute *attr, const char *buff, size_t size)
{
	struct usb_hcd *hcd = dev_get_drvdata(pdev);
	struct xhci_hcd	*xhci = hcd_to_xhci(hcd);
	u32 imod;

	if (kstrtouint(buff, 10, &imod) != 1)
		return 0;

	xhci = hcd_to_xhci(hcd);
	xhci->imod_interval = imod;

	return size;
}

static ssize_t config_imod_show(struct device *pdev,
		struct device_attribute *attr, char *buff)
{
	struct usb_hcd *hcd = dev_get_drvdata(pdev);
	struct xhci_hcd	*xhci = hcd_to_xhci(hcd);

	return snprintf(buff, PAGE_SIZE, "%08u\n", xhci->imod_interval);
}

static DEVICE_ATTR_RW(config_imod);

static int xhci_plat_probe(struct platform_device *pdev)
{
	const struct xhci_plat_priv *priv_match;
	const struct hc_driver	*driver;
	struct device		*sysdev, *tmpdev;
	struct xhci_hcd		*xhci;
	struct resource         *res;
	struct usb_hcd		*hcd;
	struct clk              *clk;
	struct clk              *reg_clk;
	int			ret;
	int			irq;

	if (usb_disabled())
		return -ENODEV;

	driver = &xhci_plat_hc_driver;

	irq = platform_get_irq(pdev, 0);
	if (irq < 0)
		return irq;

	/*
	 * sysdev must point to a device that is known to the system firmware
	 * or PCI hardware. We handle these three cases here:
	 * 1. xhci_plat comes from firmware
	 * 2. xhci_plat is child of a device from firmware (dwc3-plat)
	 * 3. xhci_plat is grandchild of a pci device (dwc3-pci)
	 */
	for (sysdev = &pdev->dev; sysdev; sysdev = sysdev->parent) {
		if (is_of_node(sysdev->fwnode) ||
			is_acpi_device_node(sysdev->fwnode))
			break;
#ifdef CONFIG_PCI
		else if (sysdev->bus == &pci_bus_type)
			break;
#endif
	}

	if (!sysdev)
		sysdev = &pdev->dev;

	/*
	 * If sysdev dev is having parent i.e. "linux,sysdev_is_parent" is true,
	 * then use sysdev->parent device.
	 */
	if (sysdev->parent && sysdev->parent->of_node &&
		device_property_read_bool(sysdev, "linux,sysdev_is_parent"))
		sysdev = sysdev->parent;

	/* Try to set 64-bit DMA first */
	if (WARN_ON(!sysdev->dma_mask))
		/* Platform did not initialize dma_mask */
		ret = dma_coerce_mask_and_coherent(sysdev,
						   DMA_BIT_MASK(64));
	else
		ret = dma_set_mask_and_coherent(sysdev, DMA_BIT_MASK(64));

	/* If seting 64-bit DMA mask fails, fall back to 32-bit DMA mask */
	if (ret) {
		ret = dma_set_mask_and_coherent(sysdev, DMA_BIT_MASK(32));
		if (ret)
			return ret;
	}

	pm_runtime_set_active(&pdev->dev);
	pm_runtime_enable(&pdev->dev);
	pm_runtime_get_noresume(&pdev->dev);

	hcd = __usb_create_hcd(driver, sysdev, &pdev->dev,
			       dev_name(&pdev->dev), NULL);
	if (!hcd) {
		ret = -ENOMEM;
		goto disable_runtime;
	}

	res = platform_get_resource(pdev, IORESOURCE_MEM, 0);
	hcd->regs = devm_ioremap_resource(&pdev->dev, res);
	if (IS_ERR(hcd->regs)) {
		ret = PTR_ERR(hcd->regs);
		goto put_hcd;
	}

	hcd->rsrc_start = res->start;
	hcd->rsrc_len = resource_size(res);

	/*
	 * Not all platforms have clks so it is not an error if the
	 * clock do not exist.
	 */
	reg_clk = devm_clk_get(&pdev->dev, "reg");
	if (!IS_ERR(reg_clk)) {
		ret = clk_prepare_enable(reg_clk);
		if (ret)
			goto put_hcd;
	} else if (PTR_ERR(reg_clk) == -EPROBE_DEFER) {
		ret = -EPROBE_DEFER;
		goto put_hcd;
	}

	clk = devm_clk_get(&pdev->dev, NULL);
	if (!IS_ERR(clk)) {
		ret = clk_prepare_enable(clk);
		if (ret)
			goto disable_reg_clk;
	} else if (PTR_ERR(clk) == -EPROBE_DEFER) {
		ret = -EPROBE_DEFER;
		goto disable_reg_clk;
	}

	xhci = hcd_to_xhci(hcd);
	priv_match = of_device_get_match_data(&pdev->dev);
	if (priv_match) {
		struct xhci_plat_priv *priv = hcd_to_xhci_priv(hcd);

		/* Just copy data for now */
		if (priv_match)
			*priv = *priv_match;
	}

	device_wakeup_enable(hcd->self.controller);

	xhci->clk = clk;
	xhci->reg_clk = reg_clk;
	xhci->main_hcd = hcd;
	xhci->shared_hcd = __usb_create_hcd(driver, sysdev, &pdev->dev,
			dev_name(&pdev->dev), hcd);
	if (!xhci->shared_hcd) {
		ret = -ENOMEM;
		goto disable_clk;
	}

	/* imod_interval is the interrupt moderation value in nanoseconds. */
	xhci->imod_interval = 40000;

<<<<<<< HEAD
	if (device_property_read_bool(&pdev->dev, "usb3-lpm-capable"))
		xhci->quirks |= XHCI_LPM_SUPPORT;
=======
	/* Iterate over all parent nodes for finding quirks */
	for (tmpdev = &pdev->dev; tmpdev; tmpdev = tmpdev->parent) {
>>>>>>> 7876320f

		if (device_property_read_bool(tmpdev, "usb2-lpm-disable"))
			xhci->quirks |= XHCI_HW_LPM_DISABLE;

<<<<<<< HEAD
	/* imod_interval is the interrupt moderation value in nanoseconds. */
	xhci->imod_interval = 40000;
	device_property_read_u32(&pdev->dev, "imod-interval-ns",
				 &xhci->imod_interval);
=======
		if (device_property_read_bool(tmpdev, "usb3-lpm-capable"))
			xhci->quirks |= XHCI_LPM_SUPPORT;

		if (device_property_read_bool(tmpdev, "quirk-broken-port-ped"))
			xhci->quirks |= XHCI_BROKEN_PORT_PED;

		device_property_read_u32(tmpdev, "imod-interval-ns",
					 &xhci->imod_interval);
	}
>>>>>>> 7876320f

	if (device_property_read_u32(&pdev->dev, "usb-core-id", &xhci->core_id))
		xhci->core_id = -EINVAL;

	hcd->usb_phy = devm_usb_get_phy_by_phandle(sysdev, "usb-phy", 0);
	if (IS_ERR(hcd->usb_phy)) {
		ret = PTR_ERR(hcd->usb_phy);
		if (ret == -EPROBE_DEFER)
			goto put_usb3_hcd;
		hcd->usb_phy = NULL;
	} else {
		ret = usb_phy_init(hcd->usb_phy);
		if (ret)
			goto put_usb3_hcd;
		hcd->skip_phy_initialization = 1;
	}

	ret = usb_add_hcd(hcd, irq, IRQF_SHARED);
	if (ret)
		goto disable_usb_phy;

	if (HCC_MAX_PSA(xhci->hcc_params) >= 4)
		xhci->shared_hcd->can_do_streams = 1;

	ret = usb_add_hcd(xhci->shared_hcd, irq, IRQF_SHARED);
	if (ret)
		goto dealloc_usb2_hcd;

	ret = device_create_file(&pdev->dev, &dev_attr_config_imod);
	if (ret)
		dev_err(&pdev->dev, "%s: unable to create imod sysfs entry\n",
					__func__);

	device_enable_async_suspend(&pdev->dev);
	pm_runtime_put_noidle(&pdev->dev);

	/*
	 * Prevent runtime pm from being on as default, users should enable
	 * runtime pm using power/control in sysfs.
	 */
	pm_runtime_forbid(&pdev->dev);

	return 0;


dealloc_usb2_hcd:
	usb_remove_hcd(hcd);

disable_usb_phy:
	usb_phy_shutdown(hcd->usb_phy);

put_usb3_hcd:
	usb_put_hcd(xhci->shared_hcd);

disable_clk:
	clk_disable_unprepare(clk);

disable_reg_clk:
	clk_disable_unprepare(reg_clk);

put_hcd:
	usb_put_hcd(hcd);

disable_runtime:
	pm_runtime_put_noidle(&pdev->dev);
	pm_runtime_disable(&pdev->dev);

	return ret;
}

static int xhci_plat_remove(struct platform_device *dev)
{
	struct usb_hcd	*hcd = platform_get_drvdata(dev);
	struct xhci_hcd	*xhci = hcd_to_xhci(hcd);
	struct clk *clk = xhci->clk;
	struct clk *reg_clk = xhci->reg_clk;

	xhci->xhc_state |= XHCI_STATE_REMOVING;

	device_remove_file(&dev->dev, &dev_attr_config_imod);
	usb_remove_hcd(xhci->shared_hcd);
	usb_phy_shutdown(hcd->usb_phy);

	usb_remove_hcd(hcd);
	usb_put_hcd(xhci->shared_hcd);

	clk_disable_unprepare(clk);
	clk_disable_unprepare(reg_clk);
	usb_put_hcd(hcd);

	pm_runtime_set_suspended(&dev->dev);
	pm_runtime_disable(&dev->dev);

	return 0;
}

static int __maybe_unused xhci_plat_runtime_idle(struct device *dev)
{
	/*
	 * When pm_runtime_put_autosuspend() is called on this device,
	 * after this idle callback returns the PM core will schedule the
	 * autosuspend if there is any remaining time until expiry. However,
	 * when reaching this point because the child_count becomes 0, the
	 * core does not honor autosuspend in that case and results in
	 * idle/suspend happening immediately. In order to have a delay
	 * before suspend we have to call pm_runtime_autosuspend() manually.
	 */

	pm_runtime_mark_last_busy(dev);
	pm_runtime_autosuspend(dev);
	return -EBUSY;
}

static int __maybe_unused xhci_plat_runtime_suspend(struct device *dev)
{
	struct usb_hcd  *hcd = dev_get_drvdata(dev);
	struct xhci_hcd *xhci = hcd_to_xhci(hcd);

	return xhci_suspend(xhci, true);
}

static int __maybe_unused xhci_plat_runtime_resume(struct device *dev)
{
	struct usb_hcd  *hcd = dev_get_drvdata(dev);
	struct xhci_hcd *xhci = hcd_to_xhci(hcd);
	int ret;

	if (!xhci)
		return 0;

	dev_dbg(dev, "xhci-plat runtime resume\n");

	ret = xhci_priv_resume_quirk(hcd);
	if (ret)
		return ret;

	ret = xhci_resume(xhci, false);
	pm_runtime_mark_last_busy(dev);

	return ret;
}

static const struct dev_pm_ops xhci_plat_pm_ops = {
	SET_SYSTEM_SLEEP_PM_OPS(NULL, NULL)

	SET_RUNTIME_PM_OPS(xhci_plat_runtime_suspend,
			   xhci_plat_runtime_resume,
			   NULL)
};

static const struct acpi_device_id usb_xhci_acpi_match[] = {
	/* XHCI-compliant USB Controller */
	{ "PNP0D10", },
	{ }
};
MODULE_DEVICE_TABLE(acpi, usb_xhci_acpi_match);

static struct platform_driver usb_xhci_driver = {
	.probe	= xhci_plat_probe,
	.remove	= xhci_plat_remove,
	.driver	= {
		.name = "xhci-hcd",
		.pm = &xhci_plat_pm_ops,
		.of_match_table = of_match_ptr(usb_xhci_of_match),
		.acpi_match_table = ACPI_PTR(usb_xhci_acpi_match),
	},
};
MODULE_ALIAS("platform:xhci-hcd");

static int __init xhci_plat_init(void)
{
	xhci_init_driver(&xhci_plat_hc_driver, &xhci_plat_overrides);
	return platform_driver_register(&usb_xhci_driver);
}
module_init(xhci_plat_init);

static void __exit xhci_plat_exit(void)
{
	platform_driver_unregister(&usb_xhci_driver);
}
module_exit(xhci_plat_exit);

MODULE_DESCRIPTION("xHCI Platform Host Controller Driver");
MODULE_LICENSE("GPL");<|MERGE_RESOLUTION|>--- conflicted
+++ resolved
@@ -311,23 +311,12 @@
 	/* imod_interval is the interrupt moderation value in nanoseconds. */
 	xhci->imod_interval = 40000;
 
-<<<<<<< HEAD
-	if (device_property_read_bool(&pdev->dev, "usb3-lpm-capable"))
-		xhci->quirks |= XHCI_LPM_SUPPORT;
-=======
 	/* Iterate over all parent nodes for finding quirks */
 	for (tmpdev = &pdev->dev; tmpdev; tmpdev = tmpdev->parent) {
->>>>>>> 7876320f
 
 		if (device_property_read_bool(tmpdev, "usb2-lpm-disable"))
 			xhci->quirks |= XHCI_HW_LPM_DISABLE;
 
-<<<<<<< HEAD
-	/* imod_interval is the interrupt moderation value in nanoseconds. */
-	xhci->imod_interval = 40000;
-	device_property_read_u32(&pdev->dev, "imod-interval-ns",
-				 &xhci->imod_interval);
-=======
 		if (device_property_read_bool(tmpdev, "usb3-lpm-capable"))
 			xhci->quirks |= XHCI_LPM_SUPPORT;
 
@@ -337,7 +326,6 @@
 		device_property_read_u32(tmpdev, "imod-interval-ns",
 					 &xhci->imod_interval);
 	}
->>>>>>> 7876320f
 
 	if (device_property_read_u32(&pdev->dev, "usb-core-id", &xhci->core_id))
 		xhci->core_id = -EINVAL;
