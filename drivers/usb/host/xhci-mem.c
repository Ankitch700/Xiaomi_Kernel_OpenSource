// SPDX-License-Identifier: GPL-2.0
/*
 * xHCI host controller driver
 *
 * Copyright (C) 2008 Intel Corp.
 *
 * Author: Sarah Sharp
 * Some code borrowed from the Linux EHCI driver.
 */

#include <linux/usb.h>
#include <linux/overflow.h>
#include <linux/pci.h>
#include <linux/slab.h>
#include <linux/dmapool.h>
#include <linux/dma-mapping.h>

#include "xhci.h"
#include "xhci-trace.h"
#include "xhci-debugfs.h"

/*
 * Allocates a generic ring segment from the ring pool, sets the dma address,
 * initializes the segment to zero, and sets the private next pointer to NULL.
 *
 * Section 4.11.1.1:
 * "All components of all Command and Transfer TRBs shall be initialized to '0'"
 */
static struct xhci_segment *xhci_segment_alloc(struct xhci_hcd *xhci,
					       unsigned int cycle_state,
					       unsigned int max_packet,
					       gfp_t flags)
{
	struct xhci_segment *seg;
	dma_addr_t	dma;
	int		i;
	struct device *dev = xhci_to_hcd(xhci)->self.sysdev;

	seg = kzalloc_node(sizeof(*seg), flags, dev_to_node(dev));
	if (!seg)
		return NULL;

	seg->trbs = dma_pool_zalloc(xhci->segment_pool, flags, &dma);
	if (!seg->trbs) {
		kfree(seg);
		return NULL;
	}

	if (max_packet) {
		seg->bounce_buf = kzalloc_node(max_packet, flags,
					dev_to_node(dev));
		if (!seg->bounce_buf) {
			dma_pool_free(xhci->segment_pool, seg->trbs, dma);
			kfree(seg);
			return NULL;
		}
	}
	/* If the cycle state is 0, set the cycle bit to 1 for all the TRBs */
	if (cycle_state == 0) {
		for (i = 0; i < TRBS_PER_SEGMENT; i++)
			seg->trbs[i].link.control = cpu_to_le32(TRB_CYCLE);
	}
	seg->dma = dma;
	seg->next = NULL;

	return seg;
}

static void xhci_segment_free(struct xhci_hcd *xhci, struct xhci_segment *seg)
{
	if (seg->trbs) {
		dma_pool_free(xhci->segment_pool, seg->trbs, seg->dma);
		seg->trbs = NULL;
	}
	kfree(seg->bounce_buf);
	kfree(seg);
}

static void xhci_free_segments_for_ring(struct xhci_hcd *xhci,
				struct xhci_segment *first)
{
	struct xhci_segment *seg;

	seg = first->next;
	while (seg != first) {
		struct xhci_segment *next = seg->next;
		xhci_segment_free(xhci, seg);
		seg = next;
	}
	xhci_segment_free(xhci, first);
}

/*
 * Make the prev segment point to the next segment.
 *
 * Change the last TRB in the prev segment to be a Link TRB which points to the
 * DMA address of the next segment.  The caller needs to set any Link TRB
 * related flags, such as End TRB, Toggle Cycle, and no snoop.
 */
static void xhci_link_segments(struct xhci_segment *prev,
			       struct xhci_segment *next,
			       enum xhci_ring_type type, bool chain_links)
{
	u32 val;

	if (!prev || !next)
		return;
	prev->next = next;
	if (type != TYPE_EVENT) {
		prev->trbs[TRBS_PER_SEGMENT-1].link.segment_ptr =
			cpu_to_le64(next->dma);

		/* Set the last TRB in the segment to have a TRB type ID of Link TRB */
		val = le32_to_cpu(prev->trbs[TRBS_PER_SEGMENT-1].link.control);
		val &= ~TRB_TYPE_BITMASK;
		val |= TRB_TYPE(TRB_LINK);
		if (chain_links)
			val |= TRB_CHAIN;
		prev->trbs[TRBS_PER_SEGMENT-1].link.control = cpu_to_le32(val);
	}
}

/*
 * Link the ring to the new segments.
 * Set Toggle Cycle for the new ring if needed.
 */
static void xhci_link_rings(struct xhci_hcd *xhci, struct xhci_ring *ring,
		struct xhci_segment *first, struct xhci_segment *last,
		unsigned int num_segs)
{
	struct xhci_segment *next;
	bool chain_links;

	if (!ring || !first || !last)
		return;

	/* Set chain bit for 0.95 hosts, and for isoc rings on AMD 0.96 host */
	chain_links = !!(xhci_link_trb_quirk(xhci) ||
			 (ring->type == TYPE_ISOC &&
			  (xhci->quirks & XHCI_AMD_0x96_HOST)));

	next = ring->enq_seg->next;
	xhci_link_segments(ring->enq_seg, first, ring->type, chain_links);
	xhci_link_segments(last, next, ring->type, chain_links);
	ring->num_segs += num_segs;

	if (ring->type != TYPE_EVENT && ring->enq_seg == ring->last_seg) {
		ring->last_seg->trbs[TRBS_PER_SEGMENT-1].link.control
			&= ~cpu_to_le32(LINK_TOGGLE);
		last->trbs[TRBS_PER_SEGMENT-1].link.control
			|= cpu_to_le32(LINK_TOGGLE);
		ring->last_seg = last;
	}
}

/*
 * We need a radix tree for mapping physical addresses of TRBs to which stream
 * ID they belong to.  We need to do this because the host controller won't tell
 * us which stream ring the TRB came from.  We could store the stream ID in an
 * event data TRB, but that doesn't help us for the cancellation case, since the
 * endpoint may stop before it reaches that event data TRB.
 *
 * The radix tree maps the upper portion of the TRB DMA address to a ring
 * segment that has the same upper portion of DMA addresses.  For example, say I
 * have segments of size 1KB, that are always 1KB aligned.  A segment may
 * start at 0x10c91000 and end at 0x10c913f0.  If I use the upper 10 bits, the
 * key to the stream ID is 0x43244.  I can use the DMA address of the TRB to
 * pass the radix tree a key to get the right stream ID:
 *
 *	0x10c90fff >> 10 = 0x43243
 *	0x10c912c0 >> 10 = 0x43244
 *	0x10c91400 >> 10 = 0x43245
 *
 * Obviously, only those TRBs with DMA addresses that are within the segment
 * will make the radix tree return the stream ID for that ring.
 *
 * Caveats for the radix tree:
 *
 * The radix tree uses an unsigned long as a key pair.  On 32-bit systems, an
 * unsigned long will be 32-bits; on a 64-bit system an unsigned long will be
 * 64-bits.  Since we only request 32-bit DMA addresses, we can use that as the
 * key on 32-bit or 64-bit systems (it would also be fine if we asked for 64-bit
 * PCI DMA addresses on a 64-bit system).  There might be a problem on 32-bit
 * extended systems (where the DMA address can be bigger than 32-bits),
 * if we allow the PCI dma mask to be bigger than 32-bits.  So don't do that.
 */
static int xhci_insert_segment_mapping(struct radix_tree_root *trb_address_map,
		struct xhci_ring *ring,
		struct xhci_segment *seg,
		gfp_t mem_flags)
{
	unsigned long key;
	int ret;

	key = (unsigned long)(seg->dma >> TRB_SEGMENT_SHIFT);
	/* Skip any segments that were already added. */
	if (radix_tree_lookup(trb_address_map, key))
		return 0;

	ret = radix_tree_maybe_preload(mem_flags);
	if (ret)
		return ret;
	ret = radix_tree_insert(trb_address_map,
			key, ring);
	radix_tree_preload_end();
	return ret;
}

static void xhci_remove_segment_mapping(struct radix_tree_root *trb_address_map,
		struct xhci_segment *seg)
{
	unsigned long key;

	key = (unsigned long)(seg->dma >> TRB_SEGMENT_SHIFT);
	if (radix_tree_lookup(trb_address_map, key))
		radix_tree_delete(trb_address_map, key);
}

static int xhci_update_stream_segment_mapping(
		struct radix_tree_root *trb_address_map,
		struct xhci_ring *ring,
		struct xhci_segment *first_seg,
		struct xhci_segment *last_seg,
		gfp_t mem_flags)
{
	struct xhci_segment *seg;
	struct xhci_segment *failed_seg;
	int ret;

	if (WARN_ON_ONCE(trb_address_map == NULL))
		return 0;

	seg = first_seg;
	do {
		ret = xhci_insert_segment_mapping(trb_address_map,
				ring, seg, mem_flags);
		if (ret)
			goto remove_streams;
		if (seg == last_seg)
			return 0;
		seg = seg->next;
	} while (seg != first_seg);

	return 0;

remove_streams:
	failed_seg = seg;
	seg = first_seg;
	do {
		xhci_remove_segment_mapping(trb_address_map, seg);
		if (seg == failed_seg)
			return ret;
		seg = seg->next;
	} while (seg != first_seg);

	return ret;
}

static void xhci_remove_stream_mapping(struct xhci_ring *ring)
{
	struct xhci_segment *seg;

	if (WARN_ON_ONCE(ring->trb_address_map == NULL))
		return;

	seg = ring->first_seg;
	do {
		xhci_remove_segment_mapping(ring->trb_address_map, seg);
		seg = seg->next;
	} while (seg != ring->first_seg);
}

static int xhci_update_stream_mapping(struct xhci_ring *ring, gfp_t mem_flags)
{
	return xhci_update_stream_segment_mapping(ring->trb_address_map, ring,
			ring->first_seg, ring->last_seg, mem_flags);
}

/* XXX: Do we need the hcd structure in all these functions? */
void xhci_ring_free(struct xhci_hcd *xhci, struct xhci_ring *ring)
{
	if (!ring)
		return;

	trace_xhci_ring_free(ring);

	if (ring->first_seg) {
		if (ring->type == TYPE_STREAM)
			xhci_remove_stream_mapping(ring);
		xhci_free_segments_for_ring(xhci, ring->first_seg);
	}

	kfree(ring);
}

void xhci_initialize_ring_info(struct xhci_ring *ring,
			       unsigned int cycle_state)
{
	/* The ring is empty, so the enqueue pointer == dequeue pointer */
	ring->enqueue = ring->first_seg->trbs;
	ring->enq_seg = ring->first_seg;
	ring->dequeue = ring->enqueue;
	ring->deq_seg = ring->first_seg;
	/* The ring is initialized to 0. The producer must write 1 to the cycle
	 * bit to handover ownership of the TRB, so PCS = 1.  The consumer must
	 * compare CCS to the cycle bit to check ownership, so CCS = 1.
	 *
	 * New rings are initialized with cycle state equal to 1; if we are
	 * handling ring expansion, set the cycle state equal to the old ring.
	 */
	ring->cycle_state = cycle_state;

	/*
	 * Each segment has a link TRB, and leave an extra TRB for SW
	 * accounting purpose
	 */
	ring->num_trbs_free = ring->num_segs * (TRBS_PER_SEGMENT - 1) - 1;
}
EXPORT_SYMBOL_GPL(xhci_initialize_ring_info);

/* Allocate segments and link them for a ring */
static int xhci_alloc_segments_for_ring(struct xhci_hcd *xhci,
		struct xhci_segment **first, struct xhci_segment **last,
		unsigned int num_segs, unsigned int cycle_state,
		enum xhci_ring_type type, unsigned int max_packet, gfp_t flags)
{
	struct xhci_segment *prev;
	bool chain_links;

	/* Set chain bit for 0.95 hosts, and for isoc rings on AMD 0.96 host */
	chain_links = !!(xhci_link_trb_quirk(xhci) ||
			 (type == TYPE_ISOC &&
			  (xhci->quirks & XHCI_AMD_0x96_HOST)));

	prev = xhci_segment_alloc(xhci, cycle_state, max_packet, flags);
	if (!prev)
		return -ENOMEM;
	num_segs--;

	*first = prev;
	while (num_segs > 0) {
		struct xhci_segment	*next;

		next = xhci_segment_alloc(xhci, cycle_state, max_packet, flags);
		if (!next) {
			prev = *first;
			while (prev) {
				next = prev->next;
				xhci_segment_free(xhci, prev);
				prev = next;
			}
			return -ENOMEM;
		}
		xhci_link_segments(prev, next, type, chain_links);

		prev = next;
		num_segs--;
	}
	xhci_link_segments(prev, *first, type, chain_links);
	*last = prev;

	return 0;
}

/*
 * Create a new ring with zero or more segments.
 *
 * Link each segment together into a ring.
 * Set the end flag and the cycle toggle bit on the last segment.
 * See section 4.9.1 and figures 15 and 16.
 */
struct xhci_ring *xhci_ring_alloc(struct xhci_hcd *xhci,
		unsigned int num_segs, unsigned int cycle_state,
		enum xhci_ring_type type, unsigned int max_packet, gfp_t flags)
{
	struct xhci_ring	*ring;
	int ret;
	struct device *dev = xhci_to_hcd(xhci)->self.sysdev;

	ring = kzalloc_node(sizeof(*ring), flags, dev_to_node(dev));
	if (!ring)
		return NULL;

	ring->num_segs = num_segs;
	ring->bounce_buf_len = max_packet;
	INIT_LIST_HEAD(&ring->td_list);
	ring->type = type;
	if (num_segs == 0)
		return ring;

	ret = xhci_alloc_segments_for_ring(xhci, &ring->first_seg,
			&ring->last_seg, num_segs, cycle_state, type,
			max_packet, flags);
	if (ret)
		goto fail;

	/* Only event ring does not use link TRB */
	if (type != TYPE_EVENT) {
		/* See section 4.9.2.1 and 6.4.4.1 */
		ring->last_seg->trbs[TRBS_PER_SEGMENT - 1].link.control |=
			cpu_to_le32(LINK_TOGGLE);
	}
	xhci_initialize_ring_info(ring, cycle_state);
	trace_xhci_ring_alloc(ring);
	return ring;

fail:
	kfree(ring);
	return NULL;
}

void xhci_free_endpoint_ring(struct xhci_hcd *xhci,
		struct xhci_virt_device *virt_dev,
		unsigned int ep_index)
{
	xhci_ring_free(xhci, virt_dev->eps[ep_index].ring);
	virt_dev->eps[ep_index].ring = NULL;
}

/*
 * Expand an existing ring.
 * Allocate a new ring which has same segment numbers and link the two rings.
 */
int xhci_ring_expansion(struct xhci_hcd *xhci, struct xhci_ring *ring,
				unsigned int num_new_segs, gfp_t flags)
{
	struct xhci_segment	*first;
	struct xhci_segment	*last;
	int			ret;

	ret = xhci_alloc_segments_for_ring(xhci, &first, &last,
			num_new_segs, ring->cycle_state, ring->type,
			ring->bounce_buf_len, flags);
	if (ret)
		return -ENOMEM;

	if (ring->type == TYPE_STREAM)
		ret = xhci_update_stream_segment_mapping(ring->trb_address_map,
						ring, first, last, flags);
	if (ret) {
		struct xhci_segment *next;
		do {
			next = first->next;
			xhci_segment_free(xhci, first);
			if (first == last)
				break;
			first = next;
		} while (true);
		return ret;
	}

	xhci_link_rings(xhci, ring, first, last, num_new_segs);
	trace_xhci_ring_expansion(ring);
	xhci_dbg_trace(xhci, trace_xhci_dbg_ring_expansion,
			"ring expansion succeed, now has %d segments",
			ring->num_segs);

	return 0;
}

struct xhci_container_ctx *xhci_alloc_container_ctx(struct xhci_hcd *xhci,
						    int type, gfp_t flags)
{
	struct xhci_container_ctx *ctx;
	struct device *dev = xhci_to_hcd(xhci)->self.sysdev;

	if ((type != XHCI_CTX_TYPE_DEVICE) && (type != XHCI_CTX_TYPE_INPUT))
		return NULL;

	ctx = kzalloc_node(sizeof(*ctx), flags, dev_to_node(dev));
	if (!ctx)
		return NULL;

	ctx->type = type;
	ctx->size = HCC_64BYTE_CONTEXT(xhci->hcc_params) ? 2048 : 1024;
	if (type == XHCI_CTX_TYPE_INPUT)
		ctx->size += CTX_SIZE(xhci->hcc_params);

	ctx->bytes = dma_pool_zalloc(xhci->device_pool, flags, &ctx->dma);
	if (!ctx->bytes) {
		kfree(ctx);
		return NULL;
	}
	return ctx;
}

void xhci_free_container_ctx(struct xhci_hcd *xhci,
			     struct xhci_container_ctx *ctx)
{
	if (!ctx)
		return;
	dma_pool_free(xhci->device_pool, ctx->bytes, ctx->dma);
	kfree(ctx);
}

struct xhci_input_control_ctx *xhci_get_input_control_ctx(
					      struct xhci_container_ctx *ctx)
{
	if (ctx->type != XHCI_CTX_TYPE_INPUT)
		return NULL;

	return (struct xhci_input_control_ctx *)ctx->bytes;
}

struct xhci_slot_ctx *xhci_get_slot_ctx(struct xhci_hcd *xhci,
					struct xhci_container_ctx *ctx)
{
	if (ctx->type == XHCI_CTX_TYPE_DEVICE)
		return (struct xhci_slot_ctx *)ctx->bytes;

	return (struct xhci_slot_ctx *)
		(ctx->bytes + CTX_SIZE(xhci->hcc_params));
}

struct xhci_ep_ctx *xhci_get_ep_ctx(struct xhci_hcd *xhci,
				    struct xhci_container_ctx *ctx,
				    unsigned int ep_index)
{
	/* increment ep index by offset of start of ep ctx array */
	ep_index++;
	if (ctx->type == XHCI_CTX_TYPE_INPUT)
		ep_index++;

	return (struct xhci_ep_ctx *)
		(ctx->bytes + (ep_index * CTX_SIZE(xhci->hcc_params)));
}
EXPORT_SYMBOL_GPL(xhci_get_ep_ctx);

/***************** Streams structures manipulation *************************/

static void xhci_free_stream_ctx(struct xhci_hcd *xhci,
		unsigned int num_stream_ctxs,
		struct xhci_stream_ctx *stream_ctx, dma_addr_t dma)
{
	struct device *dev = xhci_to_hcd(xhci)->self.sysdev;
	size_t size = sizeof(struct xhci_stream_ctx) * num_stream_ctxs;

	if (size > MEDIUM_STREAM_ARRAY_SIZE)
		dma_free_coherent(dev, size, stream_ctx, dma);
	else if (size > SMALL_STREAM_ARRAY_SIZE)
		dma_pool_free(xhci->medium_streams_pool, stream_ctx, dma);
	else
		dma_pool_free(xhci->small_streams_pool, stream_ctx, dma);
}

/*
 * The stream context array for each endpoint with bulk streams enabled can
 * vary in size, based on:
 *  - how many streams the endpoint supports,
 *  - the maximum primary stream array size the host controller supports,
 *  - and how many streams the device driver asks for.
 *
 * The stream context array must be a power of 2, and can be as small as
 * 64 bytes or as large as 1MB.
 */
static struct xhci_stream_ctx *xhci_alloc_stream_ctx(struct xhci_hcd *xhci,
		unsigned int num_stream_ctxs, dma_addr_t *dma,
		gfp_t mem_flags)
{
	struct device *dev = xhci_to_hcd(xhci)->self.sysdev;
	size_t size = size_mul(sizeof(struct xhci_stream_ctx), num_stream_ctxs);

	if (size > MEDIUM_STREAM_ARRAY_SIZE)
		return dma_alloc_coherent(dev, size, dma, mem_flags);
	if (size > SMALL_STREAM_ARRAY_SIZE)
		return dma_pool_zalloc(xhci->medium_streams_pool, mem_flags, dma);
	else
		return dma_pool_zalloc(xhci->small_streams_pool, mem_flags, dma);
}

struct xhci_ring *xhci_dma_to_transfer_ring(
		struct xhci_virt_ep *ep,
		u64 address)
{
	if (ep->ep_state & EP_HAS_STREAMS)
		return radix_tree_lookup(&ep->stream_info->trb_address_map,
				address >> TRB_SEGMENT_SHIFT);
	return ep->ring;
}

/*
 * Change an endpoint's internal structure so it supports stream IDs.  The
 * number of requested streams includes stream 0, which cannot be used by device
 * drivers.
 *
 * The number of stream contexts in the stream context array may be bigger than
 * the number of streams the driver wants to use.  This is because the number of
 * stream context array entries must be a power of two.
 */
struct xhci_stream_info *xhci_alloc_stream_info(struct xhci_hcd *xhci,
		unsigned int num_stream_ctxs,
		unsigned int num_streams,
		unsigned int max_packet, gfp_t mem_flags)
{
	struct xhci_stream_info *stream_info;
	u32 cur_stream;
	struct xhci_ring *cur_ring;
	u64 addr;
	int ret;
	struct device *dev = xhci_to_hcd(xhci)->self.sysdev;

	xhci_dbg(xhci, "Allocating %u streams and %u stream context array entries.\n",
			num_streams, num_stream_ctxs);
	if (xhci->cmd_ring_reserved_trbs == MAX_RSVD_CMD_TRBS) {
		xhci_dbg(xhci, "Command ring has no reserved TRBs available\n");
		return NULL;
	}
	xhci->cmd_ring_reserved_trbs++;

	stream_info = kzalloc_node(sizeof(*stream_info), mem_flags,
			dev_to_node(dev));
	if (!stream_info)
		goto cleanup_trbs;

	stream_info->num_streams = num_streams;
	stream_info->num_stream_ctxs = num_stream_ctxs;

	/* Initialize the array of virtual pointers to stream rings. */
	stream_info->stream_rings = kcalloc_node(
			num_streams, sizeof(struct xhci_ring *), mem_flags,
			dev_to_node(dev));
	if (!stream_info->stream_rings)
		goto cleanup_info;

	/* Initialize the array of DMA addresses for stream rings for the HW. */
	stream_info->stream_ctx_array = xhci_alloc_stream_ctx(xhci,
			num_stream_ctxs, &stream_info->ctx_array_dma,
			mem_flags);
	if (!stream_info->stream_ctx_array)
		goto cleanup_ring_array;

	/* Allocate everything needed to free the stream rings later */
	stream_info->free_streams_command =
		xhci_alloc_command_with_ctx(xhci, true, mem_flags);
	if (!stream_info->free_streams_command)
		goto cleanup_ctx;

	INIT_RADIX_TREE(&stream_info->trb_address_map, GFP_ATOMIC);

	/* Allocate rings for all the streams that the driver will use,
	 * and add their segment DMA addresses to the radix tree.
	 * Stream 0 is reserved.
	 */

	for (cur_stream = 1; cur_stream < num_streams; cur_stream++) {
		stream_info->stream_rings[cur_stream] =
			xhci_ring_alloc(xhci, 2, 1, TYPE_STREAM, max_packet,
					mem_flags);
		cur_ring = stream_info->stream_rings[cur_stream];
		if (!cur_ring)
			goto cleanup_rings;
		cur_ring->stream_id = cur_stream;
		cur_ring->trb_address_map = &stream_info->trb_address_map;
		/* Set deq ptr, cycle bit, and stream context type */
		addr = cur_ring->first_seg->dma |
			SCT_FOR_CTX(SCT_PRI_TR) |
			cur_ring->cycle_state;
		stream_info->stream_ctx_array[cur_stream].stream_ring =
			cpu_to_le64(addr);
		xhci_dbg(xhci, "Setting stream %d ring ptr to 0x%08llx\n", cur_stream, addr);

		ret = xhci_update_stream_mapping(cur_ring, mem_flags);
		if (ret) {
			xhci_ring_free(xhci, cur_ring);
			stream_info->stream_rings[cur_stream] = NULL;
			goto cleanup_rings;
		}
	}
	/* Leave the other unused stream ring pointers in the stream context
	 * array initialized to zero.  This will cause the xHC to give us an
	 * error if the device asks for a stream ID we don't have setup (if it
	 * was any other way, the host controller would assume the ring is
	 * "empty" and wait forever for data to be queued to that stream ID).
	 */

	return stream_info;

cleanup_rings:
	for (cur_stream = 1; cur_stream < num_streams; cur_stream++) {
		cur_ring = stream_info->stream_rings[cur_stream];
		if (cur_ring) {
			xhci_ring_free(xhci, cur_ring);
			stream_info->stream_rings[cur_stream] = NULL;
		}
	}
	xhci_free_command(xhci, stream_info->free_streams_command);
cleanup_ctx:
	xhci_free_stream_ctx(xhci,
		stream_info->num_stream_ctxs,
		stream_info->stream_ctx_array,
		stream_info->ctx_array_dma);
cleanup_ring_array:
	kfree(stream_info->stream_rings);
cleanup_info:
	kfree(stream_info);
cleanup_trbs:
	xhci->cmd_ring_reserved_trbs--;
	return NULL;
}
/*
 * Sets the MaxPStreams field and the Linear Stream Array field.
 * Sets the dequeue pointer to the stream context array.
 */
void xhci_setup_streams_ep_input_ctx(struct xhci_hcd *xhci,
		struct xhci_ep_ctx *ep_ctx,
		struct xhci_stream_info *stream_info)
{
	u32 max_primary_streams;
	/* MaxPStreams is the number of stream context array entries, not the
	 * number we're actually using.  Must be in 2^(MaxPstreams + 1) format.
	 * fls(0) = 0, fls(0x1) = 1, fls(0x10) = 2, fls(0x100) = 3, etc.
	 */
	max_primary_streams = fls(stream_info->num_stream_ctxs) - 2;
	xhci_dbg_trace(xhci,  trace_xhci_dbg_context_change,
			"Setting number of stream ctx array entries to %u",
			1 << (max_primary_streams + 1));
	ep_ctx->ep_info &= cpu_to_le32(~EP_MAXPSTREAMS_MASK);
	ep_ctx->ep_info |= cpu_to_le32(EP_MAXPSTREAMS(max_primary_streams)
				       | EP_HAS_LSA);
	ep_ctx->deq  = cpu_to_le64(stream_info->ctx_array_dma);
}

/*
 * Sets the MaxPStreams field and the Linear Stream Array field to 0.
 * Reinstalls the "normal" endpoint ring (at its previous dequeue mark,
 * not at the beginning of the ring).
 */
void xhci_setup_no_streams_ep_input_ctx(struct xhci_ep_ctx *ep_ctx,
		struct xhci_virt_ep *ep)
{
	dma_addr_t addr;
	ep_ctx->ep_info &= cpu_to_le32(~(EP_MAXPSTREAMS_MASK | EP_HAS_LSA));
	addr = xhci_trb_virt_to_dma(ep->ring->deq_seg, ep->ring->dequeue);
	ep_ctx->deq  = cpu_to_le64(addr | ep->ring->cycle_state);
}

/* Frees all stream contexts associated with the endpoint,
 *
 * Caller should fix the endpoint context streams fields.
 */
void xhci_free_stream_info(struct xhci_hcd *xhci,
		struct xhci_stream_info *stream_info)
{
	int cur_stream;
	struct xhci_ring *cur_ring;

	if (!stream_info)
		return;

	for (cur_stream = 1; cur_stream < stream_info->num_streams;
			cur_stream++) {
		cur_ring = stream_info->stream_rings[cur_stream];
		if (cur_ring) {
			xhci_ring_free(xhci, cur_ring);
			stream_info->stream_rings[cur_stream] = NULL;
		}
	}
	xhci_free_command(xhci, stream_info->free_streams_command);
	xhci->cmd_ring_reserved_trbs--;
	if (stream_info->stream_ctx_array)
		xhci_free_stream_ctx(xhci,
				stream_info->num_stream_ctxs,
				stream_info->stream_ctx_array,
				stream_info->ctx_array_dma);

	kfree(stream_info->stream_rings);
	kfree(stream_info);
}


/***************** Device context manipulation *************************/

static void xhci_free_tt_info(struct xhci_hcd *xhci,
		struct xhci_virt_device *virt_dev,
		int slot_id)
{
	struct list_head *tt_list_head;
	struct xhci_tt_bw_info *tt_info, *next;
	bool slot_found = false;

	/* If the device never made it past the Set Address stage,
	 * it may not have the real_port set correctly.
	 */
	if (virt_dev->real_port == 0 ||
			virt_dev->real_port > HCS_MAX_PORTS(xhci->hcs_params1)) {
		xhci_dbg(xhci, "Bad real port.\n");
		return;
	}

	tt_list_head = &(xhci->rh_bw[virt_dev->real_port - 1].tts);
	list_for_each_entry_safe(tt_info, next, tt_list_head, tt_list) {
		/* Multi-TT hubs will have more than one entry */
		if (tt_info->slot_id == slot_id) {
			slot_found = true;
			list_del(&tt_info->tt_list);
			kfree(tt_info);
		} else if (slot_found) {
			break;
		}
	}
}

int xhci_alloc_tt_info(struct xhci_hcd *xhci,
		struct xhci_virt_device *virt_dev,
		struct usb_device *hdev,
		struct usb_tt *tt, gfp_t mem_flags)
{
	struct xhci_tt_bw_info		*tt_info;
	unsigned int			num_ports;
	int				i, j;
	struct device *dev = xhci_to_hcd(xhci)->self.sysdev;

	if (!tt->multi)
		num_ports = 1;
	else
		num_ports = hdev->maxchild;

	for (i = 0; i < num_ports; i++, tt_info++) {
		struct xhci_interval_bw_table *bw_table;

		tt_info = kzalloc_node(sizeof(*tt_info), mem_flags,
				dev_to_node(dev));
		if (!tt_info)
			goto free_tts;
		INIT_LIST_HEAD(&tt_info->tt_list);
		list_add(&tt_info->tt_list,
				&xhci->rh_bw[virt_dev->real_port - 1].tts);
		tt_info->slot_id = virt_dev->udev->slot_id;
		if (tt->multi)
			tt_info->ttport = i+1;
		bw_table = &tt_info->bw_table;
		for (j = 0; j < XHCI_MAX_INTERVAL; j++)
			INIT_LIST_HEAD(&bw_table->interval_bw[j].endpoints);
	}
	return 0;

free_tts:
	xhci_free_tt_info(xhci, virt_dev, virt_dev->udev->slot_id);
	return -ENOMEM;
}


/* All the xhci_tds in the ring's TD list should be freed at this point.
 * Should be called with xhci->lock held if there is any chance the TT lists
 * will be manipulated by the configure endpoint, allocate device, or update
 * hub functions while this function is removing the TT entries from the list.
 */
void xhci_free_virt_device(struct xhci_hcd *xhci, int slot_id)
{
	struct xhci_virt_device *dev;
	int i;
	int old_active_eps = 0;

	/* Slot ID 0 is reserved */
	if (slot_id == 0 || !xhci->devs[slot_id])
		return;

	dev = xhci->devs[slot_id];

	xhci->dcbaa->dev_context_ptrs[slot_id] = 0;
	if (!dev)
		return;

	trace_xhci_free_virt_device(dev);

	if (dev->tt_info)
		old_active_eps = dev->tt_info->active_eps;

	for (i = 0; i < 31; i++) {
		if (dev->eps[i].ring)
			xhci_ring_free(xhci, dev->eps[i].ring);
		if (dev->eps[i].stream_info)
			xhci_free_stream_info(xhci,
					dev->eps[i].stream_info);
		/*
		 * Endpoints are normally deleted from the bandwidth list when
		 * endpoints are dropped, before device is freed.
		 * If host is dying or being removed then endpoints aren't
		 * dropped cleanly, so delete the endpoint from list here.
		 * Only applicable for hosts with software bandwidth checking.
		 */

		if (!list_empty(&dev->eps[i].bw_endpoint_list)) {
			list_del_init(&dev->eps[i].bw_endpoint_list);
			xhci_dbg(xhci, "Slot %u endpoint %u not removed from BW list!\n",
				 slot_id, i);
		}
	}
	/* If this is a hub, free the TT(s) from the TT list */
	xhci_free_tt_info(xhci, dev, slot_id);
	/* If necessary, update the number of active TTs on this root port */
	xhci_update_tt_active_eps(xhci, dev, old_active_eps);

	if (dev->in_ctx)
		xhci_free_container_ctx(xhci, dev->in_ctx);
	if (dev->out_ctx)
		xhci_free_container_ctx(xhci, dev->out_ctx);

	if (dev->udev && dev->udev->slot_id)
		dev->udev->slot_id = 0;
	kfree(xhci->devs[slot_id]);
	xhci->devs[slot_id] = NULL;
}

/*
 * Free a virt_device structure.
 * If the virt_device added a tt_info (a hub) and has children pointing to
 * that tt_info, then free the child first. Recursive.
 * We can't rely on udev at this point to find child-parent relationships.
 */
static void xhci_free_virt_devices_depth_first(struct xhci_hcd *xhci, int slot_id)
{
	struct xhci_virt_device *vdev;
	struct list_head *tt_list_head;
	struct xhci_tt_bw_info *tt_info, *next;
	int i;

	vdev = xhci->devs[slot_id];
	if (!vdev)
		return;

	if (vdev->real_port == 0 ||
			vdev->real_port > HCS_MAX_PORTS(xhci->hcs_params1)) {
		xhci_dbg(xhci, "Bad vdev->real_port.\n");
		goto out;
	}

	tt_list_head = &(xhci->rh_bw[vdev->real_port - 1].tts);
	list_for_each_entry_safe(tt_info, next, tt_list_head, tt_list) {
		/* is this a hub device that added a tt_info to the tts list */
		if (tt_info->slot_id == slot_id) {
			/* are any devices using this tt_info? */
			for (i = 1; i < HCS_MAX_SLOTS(xhci->hcs_params1); i++) {
				vdev = xhci->devs[i];
				if (vdev && (vdev->tt_info == tt_info))
					xhci_free_virt_devices_depth_first(
						xhci, i);
			}
		}
	}
out:
	/* we are now at a leaf device */
	xhci_debugfs_remove_slot(xhci, slot_id);
	xhci_free_virt_device(xhci, slot_id);
}

int xhci_alloc_virt_device(struct xhci_hcd *xhci, int slot_id,
		struct usb_device *udev, gfp_t flags)
{
	struct xhci_virt_device *dev;
	int i;

	/* Slot ID 0 is reserved */
	if (slot_id == 0 || xhci->devs[slot_id]) {
		xhci_warn(xhci, "Bad Slot ID %d\n", slot_id);
		return 0;
	}

	dev = kzalloc(sizeof(*dev), flags);
	if (!dev)
		return 0;

	dev->slot_id = slot_id;

	/* Allocate the (output) device context that will be used in the HC. */
	dev->out_ctx = xhci_alloc_container_ctx(xhci, XHCI_CTX_TYPE_DEVICE, flags);
	if (!dev->out_ctx)
		goto fail;

	xhci_dbg(xhci, "Slot %d output ctx = 0x%pad (dma)\n", slot_id, &dev->out_ctx->dma);

	/* Allocate the (input) device context for address device command */
	dev->in_ctx = xhci_alloc_container_ctx(xhci, XHCI_CTX_TYPE_INPUT, flags);
	if (!dev->in_ctx)
		goto fail;

	xhci_dbg(xhci, "Slot %d input ctx = 0x%pad (dma)\n", slot_id, &dev->in_ctx->dma);

	/* Initialize the cancellation and bandwidth list for each ep */
	for (i = 0; i < 31; i++) {
		dev->eps[i].ep_index = i;
		dev->eps[i].vdev = dev;
		dev->eps[i].xhci = xhci;
		INIT_LIST_HEAD(&dev->eps[i].cancelled_td_list);
		INIT_LIST_HEAD(&dev->eps[i].bw_endpoint_list);
	}

	/* Allocate endpoint 0 ring */
	dev->eps[0].ring = xhci_ring_alloc(xhci, 2, 1, TYPE_CTRL, 0, flags);
	if (!dev->eps[0].ring)
		goto fail;

	dev->udev = udev;

	/* Point to output device context in dcbaa. */
	xhci->dcbaa->dev_context_ptrs[slot_id] = cpu_to_le64(dev->out_ctx->dma);
	xhci_dbg(xhci, "Set slot id %d dcbaa entry %p to 0x%llx\n",
		 slot_id,
		 &xhci->dcbaa->dev_context_ptrs[slot_id],
		 le64_to_cpu(xhci->dcbaa->dev_context_ptrs[slot_id]));

	trace_xhci_alloc_virt_device(dev);

	xhci->devs[slot_id] = dev;

	return 1;
fail:

	if (dev->in_ctx)
		xhci_free_container_ctx(xhci, dev->in_ctx);
	if (dev->out_ctx)
		xhci_free_container_ctx(xhci, dev->out_ctx);
	kfree(dev);

	return 0;
}

void xhci_copy_ep0_dequeue_into_input_ctx(struct xhci_hcd *xhci,
		struct usb_device *udev)
{
	struct xhci_virt_device *virt_dev;
	struct xhci_ep_ctx	*ep0_ctx;
	struct xhci_ring	*ep_ring;

	virt_dev = xhci->devs[udev->slot_id];
	ep0_ctx = xhci_get_ep_ctx(xhci, virt_dev->in_ctx, 0);
	ep_ring = virt_dev->eps[0].ring;
	/*
	 * FIXME we don't keep track of the dequeue pointer very well after a
	 * Set TR dequeue pointer, so we're setting the dequeue pointer of the
	 * host to our enqueue pointer.  This should only be called after a
	 * configured device has reset, so all control transfers should have
	 * been completed or cancelled before the reset.
	 */
	ep0_ctx->deq = cpu_to_le64(xhci_trb_virt_to_dma(ep_ring->enq_seg,
							ep_ring->enqueue)
				   | ep_ring->cycle_state);
}

/*
 * The xHCI roothub may have ports of differing speeds in any order in the port
 * status registers.
 *
 * The xHCI hardware wants to know the roothub port number that the USB device
 * is attached to (or the roothub port its ancestor hub is attached to).  All we
 * know is the index of that port under either the USB 2.0 or the USB 3.0
 * roothub, but that doesn't give us the real index into the HW port status
 * registers. Call xhci_find_raw_port_number() to get real index.
 */
static u32 xhci_find_real_port_number(struct xhci_hcd *xhci,
		struct usb_device *udev)
{
	struct usb_device *top_dev;
	struct usb_hcd *hcd;

	if (udev->speed >= USB_SPEED_SUPER)
		hcd = xhci_get_usb3_hcd(xhci);
	else
		hcd = xhci->main_hcd;

	for (top_dev = udev; top_dev->parent && top_dev->parent->parent;
			top_dev = top_dev->parent)
		/* Found device below root hub */;

	return	xhci_find_raw_port_number(hcd, top_dev->portnum);
}

/* Setup an xHCI virtual device for a Set Address command */
int xhci_setup_addressable_virt_dev(struct xhci_hcd *xhci, struct usb_device *udev)
{
	struct xhci_virt_device *dev;
	struct xhci_ep_ctx	*ep0_ctx;
	struct xhci_slot_ctx    *slot_ctx;
	u32			port_num;
	u32			max_packets;
	struct usb_device *top_dev;

	dev = xhci->devs[udev->slot_id];
	/* Slot ID 0 is reserved */
	if (udev->slot_id == 0 || !dev) {
		xhci_warn(xhci, "Slot ID %d is not assigned to this device\n",
				udev->slot_id);
		return -EINVAL;
	}
	ep0_ctx = xhci_get_ep_ctx(xhci, dev->in_ctx, 0);
	slot_ctx = xhci_get_slot_ctx(xhci, dev->in_ctx);

	/* 3) Only the control endpoint is valid - one endpoint context */
	slot_ctx->dev_info |= cpu_to_le32(LAST_CTX(1) | udev->route);
	switch (udev->speed) {
	case USB_SPEED_SUPER_PLUS:
		slot_ctx->dev_info |= cpu_to_le32(SLOT_SPEED_SSP);
		max_packets = MAX_PACKET(512);
		break;
	case USB_SPEED_SUPER:
		slot_ctx->dev_info |= cpu_to_le32(SLOT_SPEED_SS);
		max_packets = MAX_PACKET(512);
		break;
	case USB_SPEED_HIGH:
		slot_ctx->dev_info |= cpu_to_le32(SLOT_SPEED_HS);
		max_packets = MAX_PACKET(64);
		break;
	/* USB core guesses at a 64-byte max packet first for FS devices */
	case USB_SPEED_FULL:
		slot_ctx->dev_info |= cpu_to_le32(SLOT_SPEED_FS);
		max_packets = MAX_PACKET(64);
		break;
	case USB_SPEED_LOW:
		slot_ctx->dev_info |= cpu_to_le32(SLOT_SPEED_LS);
		max_packets = MAX_PACKET(8);
		break;
	default:
		/* Speed was set earlier, this shouldn't happen. */
		return -EINVAL;
	}
	/* Find the root hub port this device is under */
	port_num = xhci_find_real_port_number(xhci, udev);
	if (!port_num)
		return -EINVAL;
	slot_ctx->dev_info2 |= cpu_to_le32(ROOT_HUB_PORT(port_num));
	/* Set the port number in the virtual_device to the faked port number */
	for (top_dev = udev; top_dev->parent && top_dev->parent->parent;
			top_dev = top_dev->parent)
		/* Found device below root hub */;
	dev->fake_port = top_dev->portnum;
	dev->real_port = port_num;
	xhci_dbg(xhci, "Set root hub portnum to %d\n", port_num);
	xhci_dbg(xhci, "Set fake root hub portnum to %d\n", dev->fake_port);

	/* Find the right bandwidth table that this device will be a part of.
	 * If this is a full speed device attached directly to a root port (or a
	 * decendent of one), it counts as a primary bandwidth domain, not a
	 * secondary bandwidth domain under a TT.  An xhci_tt_info structure
	 * will never be created for the HS root hub.
	 */
	if (!udev->tt || !udev->tt->hub->parent) {
		dev->bw_table = &xhci->rh_bw[port_num - 1].bw_table;
	} else {
		struct xhci_root_port_bw_info *rh_bw;
		struct xhci_tt_bw_info *tt_bw;

		rh_bw = &xhci->rh_bw[port_num - 1];
		/* Find the right TT. */
		list_for_each_entry(tt_bw, &rh_bw->tts, tt_list) {
			if (tt_bw->slot_id != udev->tt->hub->slot_id)
				continue;

			if (!dev->udev->tt->multi ||
					(udev->tt->multi &&
					 tt_bw->ttport == dev->udev->ttport)) {
				dev->bw_table = &tt_bw->bw_table;
				dev->tt_info = tt_bw;
				break;
			}
		}
		if (!dev->tt_info)
			xhci_warn(xhci, "WARN: Didn't find a matching TT\n");
	}

	/* Is this a LS/FS device under an external HS hub? */
	if (udev->tt && udev->tt->hub->parent) {
		slot_ctx->tt_info = cpu_to_le32(udev->tt->hub->slot_id |
						(udev->ttport << 8));
		if (udev->tt->multi)
			slot_ctx->dev_info |= cpu_to_le32(DEV_MTT);
	}
	xhci_dbg(xhci, "udev->tt = %p\n", udev->tt);
	xhci_dbg(xhci, "udev->ttport = 0x%x\n", udev->ttport);

	/* Step 4 - ring already allocated */
	/* Step 5 */
	ep0_ctx->ep_info2 = cpu_to_le32(EP_TYPE(CTRL_EP));

	/* EP 0 can handle "burst" sizes of 1, so Max Burst Size field is 0 */
	ep0_ctx->ep_info2 |= cpu_to_le32(MAX_BURST(0) | ERROR_COUNT(3) |
					 max_packets);

	ep0_ctx->deq = cpu_to_le64(dev->eps[0].ring->first_seg->dma |
				   dev->eps[0].ring->cycle_state);

	trace_xhci_setup_addressable_virt_device(dev);

	/* Steps 7 and 8 were done in xhci_alloc_virt_device() */

	return 0;
}

/*
 * Convert interval expressed as 2^(bInterval - 1) == interval into
 * straight exponent value 2^n == interval.
 *
 */
static unsigned int xhci_parse_exponent_interval(struct usb_device *udev,
		struct usb_host_endpoint *ep)
{
	unsigned int interval;

	interval = clamp_val(ep->desc.bInterval, 1, 16) - 1;
	if (interval != ep->desc.bInterval - 1)
		dev_warn(&udev->dev,
			 "ep %#x - rounding interval to %d %sframes\n",
			 ep->desc.bEndpointAddress,
			 1 << interval,
			 udev->speed == USB_SPEED_FULL ? "" : "micro");

	if (udev->speed == USB_SPEED_FULL) {
		/*
		 * Full speed isoc endpoints specify interval in frames,
		 * not microframes. We are using microframes everywhere,
		 * so adjust accordingly.
		 */
		interval += 3;	/* 1 frame = 2^3 uframes */
	}

	return interval;
}

/*
 * Convert bInterval expressed in microframes (in 1-255 range) to exponent of
 * microframes, rounded down to nearest power of 2.
 */
static unsigned int xhci_microframes_to_exponent(struct usb_device *udev,
		struct usb_host_endpoint *ep, unsigned int desc_interval,
		unsigned int min_exponent, unsigned int max_exponent)
{
	unsigned int interval;

	interval = fls(desc_interval) - 1;
	interval = clamp_val(interval, min_exponent, max_exponent);
	if ((1 << interval) != desc_interval)
		dev_dbg(&udev->dev,
			 "ep %#x - rounding interval to %d microframes, ep desc says %d microframes\n",
			 ep->desc.bEndpointAddress,
			 1 << interval,
			 desc_interval);

	return interval;
}

static unsigned int xhci_parse_microframe_interval(struct usb_device *udev,
		struct usb_host_endpoint *ep)
{
	if (ep->desc.bInterval == 0)
		return 0;
	return xhci_microframes_to_exponent(udev, ep,
			ep->desc.bInterval, 0, 15);
}


static unsigned int xhci_parse_frame_interval(struct usb_device *udev,
		struct usb_host_endpoint *ep)
{
	return xhci_microframes_to_exponent(udev, ep,
			ep->desc.bInterval * 8, 3, 10);
}

/* Return the polling or NAK interval.
 *
 * The polling interval is expressed in "microframes".  If xHCI's Interval field
 * is set to N, it will service the endpoint every 2^(Interval)*125us.
 *
 * The NAK interval is one NAK per 1 to 255 microframes, or no NAKs if interval
 * is set to 0.
 */
static unsigned int xhci_get_endpoint_interval(struct usb_device *udev,
		struct usb_host_endpoint *ep)
{
	unsigned int interval = 0;

	switch (udev->speed) {
	case USB_SPEED_HIGH:
		/* Max NAK rate */
		if (usb_endpoint_xfer_control(&ep->desc) ||
		    usb_endpoint_xfer_bulk(&ep->desc)) {
			interval = xhci_parse_microframe_interval(udev, ep);
			break;
		}
		fallthrough;	/* SS and HS isoc/int have same decoding */

	case USB_SPEED_SUPER_PLUS:
	case USB_SPEED_SUPER:
		if (usb_endpoint_xfer_int(&ep->desc) ||
		    usb_endpoint_xfer_isoc(&ep->desc)) {
			interval = xhci_parse_exponent_interval(udev, ep);
		}
		break;

	case USB_SPEED_FULL:
		if (usb_endpoint_xfer_isoc(&ep->desc)) {
			interval = xhci_parse_exponent_interval(udev, ep);
			break;
		}
		/*
		 * Fall through for interrupt endpoint interval decoding
		 * since it uses the same rules as low speed interrupt
		 * endpoints.
		 */
		fallthrough;

	case USB_SPEED_LOW:
		if (usb_endpoint_xfer_int(&ep->desc) ||
		    usb_endpoint_xfer_isoc(&ep->desc)) {

			interval = xhci_parse_frame_interval(udev, ep);
		}
		break;

	default:
		BUG();
	}
	return interval;
}

/* The "Mult" field in the endpoint context is only set for SuperSpeed isoc eps.
 * High speed endpoint descriptors can define "the number of additional
 * transaction opportunities per microframe", but that goes in the Max Burst
 * endpoint context field.
 */
static u32 xhci_get_endpoint_mult(struct usb_device *udev,
		struct usb_host_endpoint *ep)
{
	if (udev->speed < USB_SPEED_SUPER ||
			!usb_endpoint_xfer_isoc(&ep->desc))
		return 0;
	return ep->ss_ep_comp.bmAttributes;
}

static u32 xhci_get_endpoint_max_burst(struct usb_device *udev,
				       struct usb_host_endpoint *ep)
{
	/* Super speed and Plus have max burst in ep companion desc */
	if (udev->speed >= USB_SPEED_SUPER)
		return ep->ss_ep_comp.bMaxBurst;

	if (udev->speed == USB_SPEED_HIGH &&
	    (usb_endpoint_xfer_isoc(&ep->desc) ||
	     usb_endpoint_xfer_int(&ep->desc)))
		return usb_endpoint_maxp_mult(&ep->desc) - 1;

	return 0;
}

static u32 xhci_get_endpoint_type(struct usb_host_endpoint *ep)
{
	int in;

	in = usb_endpoint_dir_in(&ep->desc);

	switch (usb_endpoint_type(&ep->desc)) {
	case USB_ENDPOINT_XFER_CONTROL:
		return CTRL_EP;
	case USB_ENDPOINT_XFER_BULK:
		return in ? BULK_IN_EP : BULK_OUT_EP;
	case USB_ENDPOINT_XFER_ISOC:
		return in ? ISOC_IN_EP : ISOC_OUT_EP;
	case USB_ENDPOINT_XFER_INT:
		return in ? INT_IN_EP : INT_OUT_EP;
	}
	return 0;
}

/* Return the maximum endpoint service interval time (ESIT) payload.
 * Basically, this is the maxpacket size, multiplied by the burst size
 * and mult size.
 */
static u32 xhci_get_max_esit_payload(struct usb_device *udev,
		struct usb_host_endpoint *ep)
{
	int max_burst;
	int max_packet;

	/* Only applies for interrupt or isochronous endpoints */
	if (usb_endpoint_xfer_control(&ep->desc) ||
			usb_endpoint_xfer_bulk(&ep->desc))
		return 0;

	/* SuperSpeedPlus Isoc ep sending over 48k per esit */
	if ((udev->speed >= USB_SPEED_SUPER_PLUS) &&
	    USB_SS_SSP_ISOC_COMP(ep->ss_ep_comp.bmAttributes))
		return le32_to_cpu(ep->ssp_isoc_ep_comp.dwBytesPerInterval);

	/* SuperSpeed or SuperSpeedPlus Isoc ep with less than 48k per esit */
	if (udev->speed >= USB_SPEED_SUPER)
		return le16_to_cpu(ep->ss_ep_comp.wBytesPerInterval);

	max_packet = usb_endpoint_maxp(&ep->desc);
	max_burst = usb_endpoint_maxp_mult(&ep->desc);
	/* A 0 in max burst means 1 transfer per ESIT */
	return max_packet * max_burst;
}

/* Set up an endpoint with one ring segment.  Do not allocate stream rings.
 * Drivers will have to call usb_alloc_streams() to do that.
 */
int xhci_endpoint_init(struct xhci_hcd *xhci,
		struct xhci_virt_device *virt_dev,
		struct usb_device *udev,
		struct usb_host_endpoint *ep,
		gfp_t mem_flags)
{
	unsigned int ep_index;
	struct xhci_ep_ctx *ep_ctx;
	struct xhci_ring *ep_ring;
	unsigned int max_packet;
	enum xhci_ring_type ring_type;
	u32 max_esit_payload;
	u32 endpoint_type;
	unsigned int max_burst;
	unsigned int interval;
	unsigned int mult;
	unsigned int avg_trb_len;
	unsigned int err_count = 0;

	ep_index = xhci_get_endpoint_index(&ep->desc);
	ep_ctx = xhci_get_ep_ctx(xhci, virt_dev->in_ctx, ep_index);

	endpoint_type = xhci_get_endpoint_type(ep);
	if (!endpoint_type)
		return -EINVAL;

	ring_type = usb_endpoint_type(&ep->desc);

	/*
	 * Get values to fill the endpoint context, mostly from ep descriptor.
	 * The average TRB buffer lengt for bulk endpoints is unclear as we
	 * have no clue on scatter gather list entry size. For Isoc and Int,
	 * set it to max available. See xHCI 1.1 spec 4.14.1.1 for details.
	 */
	max_esit_payload = xhci_get_max_esit_payload(udev, ep);
	interval = xhci_get_endpoint_interval(udev, ep);

	/* Periodic endpoint bInterval limit quirk */
	if (usb_endpoint_xfer_int(&ep->desc) ||
	    usb_endpoint_xfer_isoc(&ep->desc)) {
		if ((xhci->quirks & XHCI_LIMIT_ENDPOINT_INTERVAL_7) &&
		    udev->speed >= USB_SPEED_HIGH &&
		    interval >= 7) {
			interval = 6;
		}
	}

	mult = xhci_get_endpoint_mult(udev, ep);
	max_packet = usb_endpoint_maxp(&ep->desc);
	max_burst = xhci_get_endpoint_max_burst(udev, ep);
	avg_trb_len = max_esit_payload;

	/* FIXME dig Mult and streams info out of ep companion desc */

	/* Allow 3 retries for everything but isoc, set CErr = 3 */
	if (!usb_endpoint_xfer_isoc(&ep->desc))
		err_count = 3;
	/* HS bulk max packet should be 512, FS bulk supports 8, 16, 32 or 64 */
	if (usb_endpoint_xfer_bulk(&ep->desc)) {
		if (udev->speed == USB_SPEED_HIGH)
			max_packet = 512;
		if (udev->speed == USB_SPEED_FULL) {
			max_packet = rounddown_pow_of_two(max_packet);
			max_packet = clamp_val(max_packet, 8, 64);
		}
	}
	/* xHCI 1.0 and 1.1 indicates that ctrl ep avg TRB Length should be 8 */
	if (usb_endpoint_xfer_control(&ep->desc) && xhci->hci_version >= 0x100)
		avg_trb_len = 8;
	/* xhci 1.1 with LEC support doesn't use mult field, use RsvdZ */
	if ((xhci->hci_version > 0x100) && HCC2_LEC(xhci->hcc_params2))
		mult = 0;

	/* Set up the endpoint ring */
	virt_dev->eps[ep_index].new_ring =
		xhci_ring_alloc(xhci, 2, 1, ring_type, max_packet, mem_flags);
	if (!virt_dev->eps[ep_index].new_ring)
		return -ENOMEM;

	virt_dev->eps[ep_index].skip = false;
	ep_ring = virt_dev->eps[ep_index].new_ring;

	/* Fill the endpoint context */
	ep_ctx->ep_info = cpu_to_le32(EP_MAX_ESIT_PAYLOAD_HI(max_esit_payload) |
				      EP_INTERVAL(interval) |
				      EP_MULT(mult));
	ep_ctx->ep_info2 = cpu_to_le32(EP_TYPE(endpoint_type) |
				       MAX_PACKET(max_packet) |
				       MAX_BURST(max_burst) |
				       ERROR_COUNT(err_count));
	ep_ctx->deq = cpu_to_le64(ep_ring->first_seg->dma |
				  ep_ring->cycle_state);

	ep_ctx->tx_info = cpu_to_le32(EP_MAX_ESIT_PAYLOAD_LO(max_esit_payload) |
				      EP_AVG_TRB_LENGTH(avg_trb_len));

	return 0;
}

void xhci_endpoint_zero(struct xhci_hcd *xhci,
		struct xhci_virt_device *virt_dev,
		struct usb_host_endpoint *ep)
{
	unsigned int ep_index;
	struct xhci_ep_ctx *ep_ctx;

	ep_index = xhci_get_endpoint_index(&ep->desc);
	ep_ctx = xhci_get_ep_ctx(xhci, virt_dev->in_ctx, ep_index);

	ep_ctx->ep_info = 0;
	ep_ctx->ep_info2 = 0;
	ep_ctx->deq = 0;
	ep_ctx->tx_info = 0;
	/* Don't free the endpoint ring until the set interface or configuration
	 * request succeeds.
	 */
}

void xhci_clear_endpoint_bw_info(struct xhci_bw_info *bw_info)
{
	bw_info->ep_interval = 0;
	bw_info->mult = 0;
	bw_info->num_packets = 0;
	bw_info->max_packet_size = 0;
	bw_info->type = 0;
	bw_info->max_esit_payload = 0;
}

void xhci_update_bw_info(struct xhci_hcd *xhci,
		struct xhci_container_ctx *in_ctx,
		struct xhci_input_control_ctx *ctrl_ctx,
		struct xhci_virt_device *virt_dev)
{
	struct xhci_bw_info *bw_info;
	struct xhci_ep_ctx *ep_ctx;
	unsigned int ep_type;
	int i;

	for (i = 1; i < 31; i++) {
		bw_info = &virt_dev->eps[i].bw_info;

		/* We can't tell what endpoint type is being dropped, but
		 * unconditionally clearing the bandwidth info for non-periodic
		 * endpoints should be harmless because the info will never be
		 * set in the first place.
		 */
		if (!EP_IS_ADDED(ctrl_ctx, i) && EP_IS_DROPPED(ctrl_ctx, i)) {
			/* Dropped endpoint */
			xhci_clear_endpoint_bw_info(bw_info);
			continue;
		}

		if (EP_IS_ADDED(ctrl_ctx, i)) {
			ep_ctx = xhci_get_ep_ctx(xhci, in_ctx, i);
			ep_type = CTX_TO_EP_TYPE(le32_to_cpu(ep_ctx->ep_info2));

			/* Ignore non-periodic endpoints */
			if (ep_type != ISOC_OUT_EP && ep_type != INT_OUT_EP &&
					ep_type != ISOC_IN_EP &&
					ep_type != INT_IN_EP)
				continue;

			/* Added or changed endpoint */
			bw_info->ep_interval = CTX_TO_EP_INTERVAL(
					le32_to_cpu(ep_ctx->ep_info));
			/* Number of packets and mult are zero-based in the
			 * input context, but we want one-based for the
			 * interval table.
			 */
			bw_info->mult = CTX_TO_EP_MULT(
					le32_to_cpu(ep_ctx->ep_info)) + 1;
			bw_info->num_packets = CTX_TO_MAX_BURST(
					le32_to_cpu(ep_ctx->ep_info2)) + 1;
			bw_info->max_packet_size = MAX_PACKET_DECODED(
					le32_to_cpu(ep_ctx->ep_info2));
			bw_info->type = ep_type;
			bw_info->max_esit_payload = CTX_TO_MAX_ESIT_PAYLOAD(
					le32_to_cpu(ep_ctx->tx_info));
		}
	}
}

/* Copy output xhci_ep_ctx to the input xhci_ep_ctx copy.
 * Useful when you want to change one particular aspect of the endpoint and then
 * issue a configure endpoint command.
 */
void xhci_endpoint_copy(struct xhci_hcd *xhci,
		struct xhci_container_ctx *in_ctx,
		struct xhci_container_ctx *out_ctx,
		unsigned int ep_index)
{
	struct xhci_ep_ctx *out_ep_ctx;
	struct xhci_ep_ctx *in_ep_ctx;

	out_ep_ctx = xhci_get_ep_ctx(xhci, out_ctx, ep_index);
	in_ep_ctx = xhci_get_ep_ctx(xhci, in_ctx, ep_index);

	in_ep_ctx->ep_info = out_ep_ctx->ep_info;
	in_ep_ctx->ep_info2 = out_ep_ctx->ep_info2;
	in_ep_ctx->deq = out_ep_ctx->deq;
	in_ep_ctx->tx_info = out_ep_ctx->tx_info;
	if (xhci->quirks & XHCI_MTK_HOST) {
		in_ep_ctx->reserved[0] = out_ep_ctx->reserved[0];
		in_ep_ctx->reserved[1] = out_ep_ctx->reserved[1];
	}
}

/* Copy output xhci_slot_ctx to the input xhci_slot_ctx.
 * Useful when you want to change one particular aspect of the endpoint and then
 * issue a configure endpoint command.  Only the context entries field matters,
 * but we'll copy the whole thing anyway.
 */
void xhci_slot_copy(struct xhci_hcd *xhci,
		struct xhci_container_ctx *in_ctx,
		struct xhci_container_ctx *out_ctx)
{
	struct xhci_slot_ctx *in_slot_ctx;
	struct xhci_slot_ctx *out_slot_ctx;

	in_slot_ctx = xhci_get_slot_ctx(xhci, in_ctx);
	out_slot_ctx = xhci_get_slot_ctx(xhci, out_ctx);

	in_slot_ctx->dev_info = out_slot_ctx->dev_info;
	in_slot_ctx->dev_info2 = out_slot_ctx->dev_info2;
	in_slot_ctx->tt_info = out_slot_ctx->tt_info;
	in_slot_ctx->dev_state = out_slot_ctx->dev_state;
}

/* Set up the scratchpad buffer array and scratchpad buffers, if needed. */
static int scratchpad_alloc(struct xhci_hcd *xhci, gfp_t flags)
{
	int i;
	struct device *dev = xhci_to_hcd(xhci)->self.sysdev;
	int num_sp = HCS_MAX_SCRATCHPAD(xhci->hcs_params2);

	xhci_dbg_trace(xhci, trace_xhci_dbg_init,
			"Allocating %d scratchpad buffers", num_sp);

	if (!num_sp)
		return 0;

	xhci->scratchpad = kzalloc_node(sizeof(*xhci->scratchpad), flags,
				dev_to_node(dev));
	if (!xhci->scratchpad)
		goto fail_sp;

	xhci->scratchpad->sp_array = dma_alloc_coherent(dev,
				     size_mul(sizeof(u64), num_sp),
				     &xhci->scratchpad->sp_dma, flags);
	if (!xhci->scratchpad->sp_array)
		goto fail_sp2;

	xhci->scratchpad->sp_buffers = kcalloc_node(num_sp, sizeof(void *),
					flags, dev_to_node(dev));
	if (!xhci->scratchpad->sp_buffers)
		goto fail_sp3;

	xhci->dcbaa->dev_context_ptrs[0] = cpu_to_le64(xhci->scratchpad->sp_dma);
	for (i = 0; i < num_sp; i++) {
		dma_addr_t dma;
		void *buf = dma_alloc_coherent(dev, xhci->page_size, &dma,
					       flags);
		if (!buf)
			goto fail_sp4;

		xhci->scratchpad->sp_array[i] = dma;
		xhci->scratchpad->sp_buffers[i] = buf;
	}

	return 0;

 fail_sp4:
	while (i--)
		dma_free_coherent(dev, xhci->page_size,
				    xhci->scratchpad->sp_buffers[i],
				    xhci->scratchpad->sp_array[i]);

	kfree(xhci->scratchpad->sp_buffers);

 fail_sp3:
	dma_free_coherent(dev, num_sp * sizeof(u64),
			    xhci->scratchpad->sp_array,
			    xhci->scratchpad->sp_dma);

 fail_sp2:
	kfree(xhci->scratchpad);
	xhci->scratchpad = NULL;

 fail_sp:
	return -ENOMEM;
}

static void scratchpad_free(struct xhci_hcd *xhci)
{
	int num_sp;
	int i;
	struct device *dev = xhci_to_hcd(xhci)->self.sysdev;

	if (!xhci->scratchpad)
		return;

	num_sp = HCS_MAX_SCRATCHPAD(xhci->hcs_params2);

	for (i = 0; i < num_sp; i++) {
		dma_free_coherent(dev, xhci->page_size,
				    xhci->scratchpad->sp_buffers[i],
				    xhci->scratchpad->sp_array[i]);
	}
	kfree(xhci->scratchpad->sp_buffers);
	dma_free_coherent(dev, num_sp * sizeof(u64),
			    xhci->scratchpad->sp_array,
			    xhci->scratchpad->sp_dma);
	kfree(xhci->scratchpad);
	xhci->scratchpad = NULL;
}

struct xhci_command *xhci_alloc_command(struct xhci_hcd *xhci,
		bool allocate_completion, gfp_t mem_flags)
{
	struct xhci_command *command;
	struct device *dev = xhci_to_hcd(xhci)->self.sysdev;

	command = kzalloc_node(sizeof(*command), mem_flags, dev_to_node(dev));
	if (!command)
		return NULL;

	if (allocate_completion) {
		command->completion =
			kzalloc_node(sizeof(struct completion), mem_flags,
				dev_to_node(dev));
		if (!command->completion) {
			kfree(command);
			return NULL;
		}
		init_completion(command->completion);
	}

	command->status = 0;
	INIT_LIST_HEAD(&command->cmd_list);
	return command;
}

struct xhci_command *xhci_alloc_command_with_ctx(struct xhci_hcd *xhci,
		bool allocate_completion, gfp_t mem_flags)
{
	struct xhci_command *command;

	command = xhci_alloc_command(xhci, allocate_completion, mem_flags);
	if (!command)
		return NULL;

	command->in_ctx = xhci_alloc_container_ctx(xhci, XHCI_CTX_TYPE_INPUT,
						   mem_flags);
	if (!command->in_ctx) {
		kfree(command->completion);
		kfree(command);
		return NULL;
	}
	return command;
}

void xhci_urb_free_priv(struct urb_priv *urb_priv)
{
	kfree(urb_priv);
}

void xhci_free_command(struct xhci_hcd *xhci,
		struct xhci_command *command)
{
	xhci_free_container_ctx(xhci,
			command->in_ctx);
	kfree(command->completion);
	kfree(command);
}

int xhci_alloc_erst(struct xhci_hcd *xhci,
		    struct xhci_ring *evt_ring,
		    struct xhci_erst *erst,
		    gfp_t flags)
{
	size_t size;
	unsigned int val;
	struct xhci_segment *seg;
	struct xhci_erst_entry *entry;

	size = size_mul(sizeof(struct xhci_erst_entry), evt_ring->num_segs);
	erst->entries = dma_alloc_coherent(xhci_to_hcd(xhci)->self.sysdev,
					   size, &erst->erst_dma_addr, flags);
	if (!erst->entries)
		return -ENOMEM;

	erst->num_entries = evt_ring->num_segs;

	seg = evt_ring->first_seg;
	for (val = 0; val < evt_ring->num_segs; val++) {
		entry = &erst->entries[val];
		entry->seg_addr = cpu_to_le64(seg->dma);
		entry->seg_size = cpu_to_le32(TRBS_PER_SEGMENT);
		entry->rsvd = 0;
		seg = seg->next;
	}

	return 0;
}

static void
xhci_remove_interrupter(struct xhci_hcd *xhci, struct xhci_interrupter *ir)
{
	u32 tmp;

	if (!ir)
		return;

	/*
	 * Clean out interrupter registers except ERSTBA. Clearing either the
	 * low or high 32 bits of ERSTBA immediately causes the controller to
	 * dereference the partially cleared 64 bit address, causing IOMMU error.
	 */
	if (ir->ir_set) {
		tmp = readl(&ir->ir_set->erst_size);
		tmp &= ERST_SIZE_MASK;
		writel(tmp, &ir->ir_set->erst_size);

<<<<<<< HEAD
		xhci_update_erst_dequeue(xhci, ir, ir->event_ring->first_seg->trbs, true);
=======
		xhci_update_erst_dequeue(xhci, ir, ir->event_ring->first_seg->trbs,
					 true);
>>>>>>> 6de5cb02
	}
}

static void
xhci_free_interrupter(struct xhci_hcd *xhci, struct xhci_interrupter *ir)
{
	struct device *dev = xhci_to_hcd(xhci)->self.sysdev;
	size_t erst_size;

	if (!ir)
		return;

	erst_size = sizeof(struct xhci_erst_entry) * ir->erst.num_entries;
	if (ir->erst.entries)
		dma_free_coherent(dev, erst_size,
				  ir->erst.entries,
				  ir->erst.erst_dma_addr);
	ir->erst.entries = NULL;

	/* free interrupter event ring */
	if (ir->event_ring)
		xhci_ring_free(xhci, ir->event_ring);

	ir->event_ring = NULL;

	kfree(ir);
}

void xhci_remove_secondary_interrupter(struct usb_hcd *hcd, struct xhci_interrupter *ir)
{
	struct xhci_hcd *xhci = hcd_to_xhci(hcd);
	unsigned int intr_num;

	/* interrupter 0 is primary interrupter, don't touch it */
	if (!ir || !ir->intr_num || ir->intr_num >= xhci->max_interrupters)
		xhci_dbg(xhci, "Invalid secondary interrupter, can't remove\n");

	spin_lock_irq(&xhci->lock);
	/*
	 * Cleanup secondary interrupter to ensure there are no pending events.
	 * This also updates event ring dequeue pointer back to the start.
	 */
	xhci_skip_sec_intr_events(xhci, ir->event_ring, ir);
	intr_num = ir->intr_num;

	xhci_remove_interrupter(xhci, ir);
	xhci->interrupters[intr_num] = NULL;

	spin_unlock_irq(&xhci->lock);

	xhci_free_interrupter(xhci, ir);
}
EXPORT_SYMBOL_GPL(xhci_remove_secondary_interrupter);

void xhci_mem_cleanup(struct xhci_hcd *xhci)
{
	struct device	*dev = xhci_to_hcd(xhci)->self.sysdev;
	int i, j, num_ports;

	cancel_delayed_work_sync(&xhci->cmd_timer);

	for (i = 0; i < xhci->max_interrupters; i++) {
		if (xhci->interrupters[i]) {
			xhci_remove_interrupter(xhci, xhci->interrupters[i]);
			xhci_free_interrupter(xhci, xhci->interrupters[i]);
			xhci->interrupters[i] = NULL;
		}
	}
	xhci_dbg_trace(xhci, trace_xhci_dbg_init, "Freed interrupters");

	if (xhci->cmd_ring)
		xhci_ring_free(xhci, xhci->cmd_ring);
	xhci->cmd_ring = NULL;
	xhci_dbg_trace(xhci, trace_xhci_dbg_init, "Freed command ring");
	xhci_cleanup_command_queue(xhci);

	num_ports = HCS_MAX_PORTS(xhci->hcs_params1);
	for (i = 0; i < num_ports && xhci->rh_bw; i++) {
		struct xhci_interval_bw_table *bwt = &xhci->rh_bw[i].bw_table;
		for (j = 0; j < XHCI_MAX_INTERVAL; j++) {
			struct list_head *ep = &bwt->interval_bw[j].endpoints;
			while (!list_empty(ep))
				list_del_init(ep->next);
		}
	}

	for (i = HCS_MAX_SLOTS(xhci->hcs_params1); i > 0; i--)
		xhci_free_virt_devices_depth_first(xhci, i);

	dma_pool_destroy(xhci->segment_pool);
	xhci->segment_pool = NULL;
	xhci_dbg_trace(xhci, trace_xhci_dbg_init, "Freed segment pool");

	dma_pool_destroy(xhci->device_pool);
	xhci->device_pool = NULL;
	xhci_dbg_trace(xhci, trace_xhci_dbg_init, "Freed device context pool");

	dma_pool_destroy(xhci->small_streams_pool);
	xhci->small_streams_pool = NULL;
	xhci_dbg_trace(xhci, trace_xhci_dbg_init,
			"Freed small stream array pool");

	dma_pool_destroy(xhci->medium_streams_pool);
	xhci->medium_streams_pool = NULL;
	xhci_dbg_trace(xhci, trace_xhci_dbg_init,
			"Freed medium stream array pool");

	if (xhci->dcbaa)
		dma_free_coherent(dev, sizeof(*xhci->dcbaa),
				xhci->dcbaa, xhci->dcbaa->dma);
	xhci->dcbaa = NULL;

	scratchpad_free(xhci);

	if (!xhci->rh_bw)
		goto no_bw;

	for (i = 0; i < num_ports; i++) {
		struct xhci_tt_bw_info *tt, *n;
		list_for_each_entry_safe(tt, n, &xhci->rh_bw[i].tts, tt_list) {
			list_del(&tt->tt_list);
			kfree(tt);
		}
	}

no_bw:
	xhci->cmd_ring_reserved_trbs = 0;
	xhci->usb2_rhub.num_ports = 0;
	xhci->usb3_rhub.num_ports = 0;
	xhci->num_active_eps = 0;
	kfree(xhci->usb2_rhub.ports);
	kfree(xhci->usb3_rhub.ports);
	kfree(xhci->hw_ports);
	kfree(xhci->rh_bw);
	kfree(xhci->ext_caps);
	for (i = 0; i < xhci->num_port_caps; i++)
		kfree(xhci->port_caps[i].psi);
	kfree(xhci->port_caps);
	kfree(xhci->interrupters);
	xhci->num_port_caps = 0;

	xhci->usb2_rhub.ports = NULL;
	xhci->usb3_rhub.ports = NULL;
	xhci->hw_ports = NULL;
	xhci->rh_bw = NULL;
	xhci->ext_caps = NULL;
	xhci->port_caps = NULL;
	xhci->interrupters = NULL;

	xhci->page_size = 0;
	xhci->page_shift = 0;
	xhci->usb2_rhub.bus_state.bus_suspended = 0;
	xhci->usb3_rhub.bus_state.bus_suspended = 0;
}

static void xhci_set_hc_event_deq(struct xhci_hcd *xhci, struct xhci_interrupter *ir)
{
	u64 temp;
	dma_addr_t deq;

	deq = xhci_trb_virt_to_dma(ir->event_ring->deq_seg,
			ir->event_ring->dequeue);
	if (!deq)
		xhci_warn(xhci, "WARN something wrong with SW event ring dequeue ptr.\n");
	/* Update HC event ring dequeue pointer */
	temp = xhci_read_64(xhci, &ir->ir_set->erst_dequeue);
	temp &= ERST_PTR_MASK;
	/* Don't clear the EHB bit (which is RW1C) because
	 * there might be more events to service.
	 */
	temp &= ~ERST_EHB;
	xhci_dbg_trace(xhci, trace_xhci_dbg_init,
		       "// Write event ring dequeue pointer, preserving EHB bit");
	xhci_write_64(xhci, ((u64) deq & (u64) ~ERST_PTR_MASK) | temp,
			&ir->ir_set->erst_dequeue);
}

static void xhci_add_in_port(struct xhci_hcd *xhci, unsigned int num_ports,
		__le32 __iomem *addr, int max_caps)
{
	u32 temp, port_offset, port_count;
	int i;
	u8 major_revision, minor_revision, tmp_minor_revision;
	struct xhci_hub *rhub;
	struct device *dev = xhci_to_hcd(xhci)->self.sysdev;
	struct xhci_port_cap *port_cap;

	temp = readl(addr);
	major_revision = XHCI_EXT_PORT_MAJOR(temp);
	minor_revision = XHCI_EXT_PORT_MINOR(temp);

	if (major_revision == 0x03) {
		rhub = &xhci->usb3_rhub;
		/*
		 * Some hosts incorrectly use sub-minor version for minor
		 * version (i.e. 0x02 instead of 0x20 for bcdUSB 0x320 and 0x01
		 * for bcdUSB 0x310). Since there is no USB release with sub
		 * minor version 0x301 to 0x309, we can assume that they are
		 * incorrect and fix it here.
		 */
		if (minor_revision > 0x00 && minor_revision < 0x10)
			minor_revision <<= 4;
		/*
		 * Some zhaoxin's xHCI controller that follow usb3.1 spec
		 * but only support Gen1.
		 */
		if (xhci->quirks & XHCI_ZHAOXIN_HOST) {
			tmp_minor_revision = minor_revision;
			minor_revision = 0;
		}

	} else if (major_revision <= 0x02) {
		rhub = &xhci->usb2_rhub;
	} else {
		xhci_warn(xhci, "Ignoring unknown port speed, Ext Cap %p, revision = 0x%x\n",
				addr, major_revision);
		/* Ignoring port protocol we can't understand. FIXME */
		return;
	}

	/* Port offset and count in the third dword, see section 7.2 */
	temp = readl(addr + 2);
	port_offset = XHCI_EXT_PORT_OFF(temp);
	port_count = XHCI_EXT_PORT_COUNT(temp);
	xhci_dbg_trace(xhci, trace_xhci_dbg_init,
		       "Ext Cap %p, port offset = %u, count = %u, revision = 0x%x",
		       addr, port_offset, port_count, major_revision);
	/* Port count includes the current port offset */
	if (port_offset == 0 || (port_offset + port_count - 1) > num_ports)
		/* WTF? "Valid values are ‘1’ to MaxPorts" */
		return;

	port_cap = &xhci->port_caps[xhci->num_port_caps++];
	if (xhci->num_port_caps > max_caps)
		return;

	port_cap->psi_count = XHCI_EXT_PORT_PSIC(temp);

	if (port_cap->psi_count) {
		port_cap->psi = kcalloc_node(port_cap->psi_count,
					     sizeof(*port_cap->psi),
					     GFP_KERNEL, dev_to_node(dev));
		if (!port_cap->psi)
			port_cap->psi_count = 0;

		port_cap->psi_uid_count++;
		for (i = 0; i < port_cap->psi_count; i++) {
			port_cap->psi[i] = readl(addr + 4 + i);

			/* count unique ID values, two consecutive entries can
			 * have the same ID if link is assymetric
			 */
			if (i && (XHCI_EXT_PORT_PSIV(port_cap->psi[i]) !=
				  XHCI_EXT_PORT_PSIV(port_cap->psi[i - 1])))
				port_cap->psi_uid_count++;

			if (xhci->quirks & XHCI_ZHAOXIN_HOST &&
			    major_revision == 0x03 &&
			    XHCI_EXT_PORT_PSIV(port_cap->psi[i]) >= 5)
				minor_revision = tmp_minor_revision;

			xhci_dbg(xhci, "PSIV:%d PSIE:%d PLT:%d PFD:%d LP:%d PSIM:%d\n",
				  XHCI_EXT_PORT_PSIV(port_cap->psi[i]),
				  XHCI_EXT_PORT_PSIE(port_cap->psi[i]),
				  XHCI_EXT_PORT_PLT(port_cap->psi[i]),
				  XHCI_EXT_PORT_PFD(port_cap->psi[i]),
				  XHCI_EXT_PORT_LP(port_cap->psi[i]),
				  XHCI_EXT_PORT_PSIM(port_cap->psi[i]));
		}
	}

	rhub->maj_rev = major_revision;

	if (rhub->min_rev < minor_revision)
		rhub->min_rev = minor_revision;

	port_cap->maj_rev = major_revision;
	port_cap->min_rev = minor_revision;

	/* cache usb2 port capabilities */
	if (major_revision < 0x03 && xhci->num_ext_caps < max_caps)
		xhci->ext_caps[xhci->num_ext_caps++] = temp;

	if ((xhci->hci_version >= 0x100) && (major_revision != 0x03) &&
		 (temp & XHCI_HLC)) {
		xhci_dbg_trace(xhci, trace_xhci_dbg_init,
			       "xHCI 1.0: support USB2 hardware lpm");
		xhci->hw_lpm_support = 1;
	}

	port_offset--;
	for (i = port_offset; i < (port_offset + port_count); i++) {
		struct xhci_port *hw_port = &xhci->hw_ports[i];
		/* Duplicate entry.  Ignore the port if the revisions differ. */
		if (hw_port->rhub) {
			xhci_warn(xhci, "Duplicate port entry, Ext Cap %p, port %u\n", addr, i);
			xhci_warn(xhci, "Port was marked as USB %u, duplicated as USB %u\n",
					hw_port->rhub->maj_rev, major_revision);
			/* Only adjust the roothub port counts if we haven't
			 * found a similar duplicate.
			 */
			if (hw_port->rhub != rhub &&
				 hw_port->hcd_portnum != DUPLICATE_ENTRY) {
				hw_port->rhub->num_ports--;
				hw_port->hcd_portnum = DUPLICATE_ENTRY;
			}
			continue;
		}
		hw_port->rhub = rhub;
		hw_port->port_cap = port_cap;
		rhub->num_ports++;
	}
	/* FIXME: Should we disable ports not in the Extended Capabilities? */
}

static void xhci_create_rhub_port_array(struct xhci_hcd *xhci,
					struct xhci_hub *rhub, gfp_t flags)
{
	int port_index = 0;
	int i;
	struct device *dev = xhci_to_hcd(xhci)->self.sysdev;

	if (!rhub->num_ports)
		return;
	rhub->ports = kcalloc_node(rhub->num_ports, sizeof(*rhub->ports),
			flags, dev_to_node(dev));
	if (!rhub->ports)
		return;

	for (i = 0; i < HCS_MAX_PORTS(xhci->hcs_params1); i++) {
		if (xhci->hw_ports[i].rhub != rhub ||
		    xhci->hw_ports[i].hcd_portnum == DUPLICATE_ENTRY)
			continue;
		xhci->hw_ports[i].hcd_portnum = port_index;
		rhub->ports[port_index] = &xhci->hw_ports[i];
		port_index++;
		if (port_index == rhub->num_ports)
			break;
	}
}

/*
 * Scan the Extended Capabilities for the "Supported Protocol Capabilities" that
 * specify what speeds each port is supposed to be.  We can't count on the port
 * speed bits in the PORTSC register being correct until a device is connected,
 * but we need to set up the two fake roothubs with the correct number of USB
 * 3.0 and USB 2.0 ports at host controller initialization time.
 */
static int xhci_setup_port_arrays(struct xhci_hcd *xhci, gfp_t flags)
{
	void __iomem *base;
	u32 offset;
	unsigned int num_ports;
	int i, j;
	int cap_count = 0;
	u32 cap_start;
	struct device *dev = xhci_to_hcd(xhci)->self.sysdev;

	num_ports = HCS_MAX_PORTS(xhci->hcs_params1);
	xhci->hw_ports = kcalloc_node(num_ports, sizeof(*xhci->hw_ports),
				flags, dev_to_node(dev));
	if (!xhci->hw_ports)
		return -ENOMEM;

	for (i = 0; i < num_ports; i++) {
		xhci->hw_ports[i].addr = &xhci->op_regs->port_status_base +
			NUM_PORT_REGS * i;
		xhci->hw_ports[i].hw_portnum = i;

		init_completion(&xhci->hw_ports[i].rexit_done);
		init_completion(&xhci->hw_ports[i].u3exit_done);
	}

	xhci->rh_bw = kcalloc_node(num_ports, sizeof(*xhci->rh_bw), flags,
				   dev_to_node(dev));
	if (!xhci->rh_bw)
		return -ENOMEM;
	for (i = 0; i < num_ports; i++) {
		struct xhci_interval_bw_table *bw_table;

		INIT_LIST_HEAD(&xhci->rh_bw[i].tts);
		bw_table = &xhci->rh_bw[i].bw_table;
		for (j = 0; j < XHCI_MAX_INTERVAL; j++)
			INIT_LIST_HEAD(&bw_table->interval_bw[j].endpoints);
	}
	base = &xhci->cap_regs->hc_capbase;

	cap_start = xhci_find_next_ext_cap(base, 0, XHCI_EXT_CAPS_PROTOCOL);
	if (!cap_start) {
		xhci_err(xhci, "No Extended Capability registers, unable to set up roothub\n");
		return -ENODEV;
	}

	offset = cap_start;
	/* count extended protocol capability entries for later caching */
	while (offset) {
		cap_count++;
		offset = xhci_find_next_ext_cap(base, offset,
						      XHCI_EXT_CAPS_PROTOCOL);
	}

	xhci->ext_caps = kcalloc_node(cap_count, sizeof(*xhci->ext_caps),
				flags, dev_to_node(dev));
	if (!xhci->ext_caps)
		return -ENOMEM;

	xhci->port_caps = kcalloc_node(cap_count, sizeof(*xhci->port_caps),
				flags, dev_to_node(dev));
	if (!xhci->port_caps)
		return -ENOMEM;

	offset = cap_start;

	while (offset) {
		xhci_add_in_port(xhci, num_ports, base + offset, cap_count);
		if (xhci->usb2_rhub.num_ports + xhci->usb3_rhub.num_ports ==
		    num_ports)
			break;
		offset = xhci_find_next_ext_cap(base, offset,
						XHCI_EXT_CAPS_PROTOCOL);
	}
	if (xhci->usb2_rhub.num_ports == 0 && xhci->usb3_rhub.num_ports == 0) {
		xhci_warn(xhci, "No ports on the roothubs?\n");
		return -ENODEV;
	}
	xhci_dbg_trace(xhci, trace_xhci_dbg_init,
		       "Found %u USB 2.0 ports and %u USB 3.0 ports.",
		       xhci->usb2_rhub.num_ports, xhci->usb3_rhub.num_ports);

	/* Place limits on the number of roothub ports so that the hub
	 * descriptors aren't longer than the USB core will allocate.
	 */
	if (xhci->usb3_rhub.num_ports > USB_SS_MAXPORTS) {
		xhci_dbg_trace(xhci, trace_xhci_dbg_init,
				"Limiting USB 3.0 roothub ports to %u.",
				USB_SS_MAXPORTS);
		xhci->usb3_rhub.num_ports = USB_SS_MAXPORTS;
	}
	if (xhci->usb2_rhub.num_ports > USB_MAXCHILDREN) {
		xhci_dbg_trace(xhci, trace_xhci_dbg_init,
				"Limiting USB 2.0 roothub ports to %u.",
				USB_MAXCHILDREN);
		xhci->usb2_rhub.num_ports = USB_MAXCHILDREN;
	}

	if (!xhci->usb2_rhub.num_ports)
		xhci_info(xhci, "USB2 root hub has no ports\n");

	if (!xhci->usb3_rhub.num_ports)
		xhci_info(xhci, "USB3 root hub has no ports\n");

	xhci_create_rhub_port_array(xhci, &xhci->usb2_rhub, flags);
	xhci_create_rhub_port_array(xhci, &xhci->usb3_rhub, flags);

	return 0;
}

static struct xhci_interrupter *
xhci_alloc_interrupter(struct xhci_hcd *xhci, gfp_t flags)
{
	struct device *dev = xhci_to_hcd(xhci)->self.sysdev;
	struct xhci_interrupter *ir;
	int ret;

	ir = kzalloc_node(sizeof(*ir), flags, dev_to_node(dev));
	if (!ir)
		return NULL;

	ir->event_ring = xhci_ring_alloc(xhci, ERST_NUM_SEGS, 1, TYPE_EVENT,
					0, flags);
	if (!ir->event_ring) {
		xhci_warn(xhci, "Failed to allocate interrupter event ring\n");
		kfree(ir);
		return NULL;
	}

	ret = xhci_alloc_erst(xhci, ir->event_ring, &ir->erst, flags);
	if (ret) {
		xhci_warn(xhci, "Failed to allocate interrupter erst\n");
		xhci_ring_free(xhci, ir->event_ring);
		kfree(ir);
		return NULL;
	}

	return ir;
}

static int
xhci_add_interrupter(struct xhci_hcd *xhci, struct xhci_interrupter *ir,
		     unsigned int intr_num)
{
	u64 erst_base;
	u32 erst_size;

	if (intr_num > xhci->max_interrupters) {
		xhci_warn(xhci, "Can't add interrupter %d, max interrupters %d\n",
			  intr_num, xhci->max_interrupters);
		return -EINVAL;
	}

	if (xhci->interrupters[intr_num]) {
		xhci_warn(xhci, "Interrupter %d\n already set up", intr_num);
		return -EINVAL;
	}

	xhci->interrupters[intr_num] = ir;
	ir->intr_num = intr_num;
	ir->ir_set = &xhci->run_regs->ir_set[intr_num];

	/* set ERST count with the number of entries in the segment table */
	erst_size = readl(&ir->ir_set->erst_size);
	erst_size &= ERST_SIZE_MASK;
	erst_size |= ERST_NUM_SEGS;
	writel(erst_size, &ir->ir_set->erst_size);

	erst_base = xhci_read_64(xhci, &ir->ir_set->erst_base);
	erst_base &= ERST_BASE_RSVDP;
	erst_base |= ir->erst.erst_dma_addr & ~ERST_BASE_RSVDP;
	xhci_write_64(xhci, erst_base, &ir->ir_set->erst_base);

	/* Set the event ring dequeue address of this interrupter */
	xhci_set_hc_event_deq(xhci, ir);

	return 0;
}

struct xhci_interrupter *
xhci_create_secondary_interrupter(struct usb_hcd *hcd, int intr_num)
{
	struct xhci_hcd *xhci = hcd_to_xhci(hcd);
	struct xhci_interrupter *ir;
	unsigned int i;
	int err = -ENOSPC;

	if (!xhci->interrupters)
		return NULL;

	ir = xhci_alloc_interrupter(xhci, GFP_KERNEL);
	if (!ir)
		return NULL;

	spin_lock_irq(&xhci->lock);
	/* Find available secondary interrupter, interrupter 0 is reserverd for primary */
	for (i = 1; i < xhci->max_interrupters; i++) {
		if ((intr_num > 0 && i == intr_num) || intr_num <= 0) {
			if (xhci->interrupters[i] == NULL) {
				err = xhci_add_interrupter(xhci, ir, i);
				if (err) {
					spin_unlock_irq(&xhci->lock);
					goto free_ir;
				}
				break;
			}
		}
	}
	spin_unlock_irq(&xhci->lock);

	xhci_dbg(xhci, "Add secondary interrupter %d, max interrupters %d\n",
		 i, xhci->max_interrupters);

	return ir;

free_ir:
	xhci_free_interrupter(xhci, ir);

	return NULL;
}
EXPORT_SYMBOL_GPL(xhci_create_secondary_interrupter);

int xhci_mem_init(struct xhci_hcd *xhci, gfp_t flags)
{
	struct xhci_interrupter *ir;
	struct device	*dev = xhci_to_hcd(xhci)->self.sysdev;
	dma_addr_t	dma;
	unsigned int	val, val2;
	u64		val_64;
	u32		page_size, temp;
	int		i;

	INIT_LIST_HEAD(&xhci->cmd_list);

	/* init command timeout work */
	INIT_DELAYED_WORK(&xhci->cmd_timer, xhci_handle_command_timeout);
	init_completion(&xhci->cmd_ring_stop_completion);

	page_size = readl(&xhci->op_regs->page_size);
	xhci_dbg_trace(xhci, trace_xhci_dbg_init,
			"Supported page size register = 0x%x", page_size);
	i = ffs(page_size);
	if (i < 16)
		xhci_dbg_trace(xhci, trace_xhci_dbg_init,
			"Supported page size of %iK", (1 << (i+12)) / 1024);
	else
		xhci_warn(xhci, "WARN: no supported page size\n");
	/* Use 4K pages, since that's common and the minimum the HC supports */
	xhci->page_shift = 12;
	xhci->page_size = 1 << xhci->page_shift;
	xhci_dbg_trace(xhci, trace_xhci_dbg_init,
			"HCD page size set to %iK", xhci->page_size / 1024);

	/*
	 * Program the Number of Device Slots Enabled field in the CONFIG
	 * register with the max value of slots the HC can handle.
	 */
	val = HCS_MAX_SLOTS(readl(&xhci->cap_regs->hcs_params1));
	xhci_dbg_trace(xhci, trace_xhci_dbg_init,
			"// xHC can handle at most %d device slots.", val);
	val2 = readl(&xhci->op_regs->config_reg);
	val |= (val2 & ~HCS_SLOTS_MASK);
	xhci_dbg_trace(xhci, trace_xhci_dbg_init,
			"// Setting Max device slots reg = 0x%x.", val);
	writel(val, &xhci->op_regs->config_reg);

	/*
	 * xHCI section 5.4.6 - Device Context array must be
	 * "physically contiguous and 64-byte (cache line) aligned".
	 */
	xhci->dcbaa = dma_alloc_coherent(dev, sizeof(*xhci->dcbaa), &dma,
			flags);
	if (!xhci->dcbaa)
		goto fail;
	xhci->dcbaa->dma = dma;
	xhci_dbg_trace(xhci, trace_xhci_dbg_init,
			"// Device context base array address = 0x%pad (DMA), %p (virt)",
			&xhci->dcbaa->dma, xhci->dcbaa);
	xhci_write_64(xhci, dma, &xhci->op_regs->dcbaa_ptr);

	/*
	 * Initialize the ring segment pool.  The ring must be a contiguous
	 * structure comprised of TRBs.  The TRBs must be 16 byte aligned,
	 * however, the command ring segment needs 64-byte aligned segments
	 * and our use of dma addresses in the trb_address_map radix tree needs
	 * TRB_SEGMENT_SIZE alignment, so we pick the greater alignment need.
	 */
	if (xhci->quirks & XHCI_ZHAOXIN_TRB_FETCH)
		xhci->segment_pool = dma_pool_create("xHCI ring segments", dev,
				TRB_SEGMENT_SIZE * 2, TRB_SEGMENT_SIZE * 2, xhci->page_size * 2);
	else
		xhci->segment_pool = dma_pool_create("xHCI ring segments", dev,
				TRB_SEGMENT_SIZE, TRB_SEGMENT_SIZE, xhci->page_size);

	/* See Table 46 and Note on Figure 55 */
	xhci->device_pool = dma_pool_create("xHCI input/output contexts", dev,
			2112, 64, xhci->page_size);
	if (!xhci->segment_pool || !xhci->device_pool)
		goto fail;

	/* Linear stream context arrays don't have any boundary restrictions,
	 * and only need to be 16-byte aligned.
	 */
	xhci->small_streams_pool =
		dma_pool_create("xHCI 256 byte stream ctx arrays",
			dev, SMALL_STREAM_ARRAY_SIZE, 16, 0);
	xhci->medium_streams_pool =
		dma_pool_create("xHCI 1KB stream ctx arrays",
			dev, MEDIUM_STREAM_ARRAY_SIZE, 16, 0);
	/* Any stream context array bigger than MEDIUM_STREAM_ARRAY_SIZE
	 * will be allocated with dma_alloc_coherent()
	 */

	if (!xhci->small_streams_pool || !xhci->medium_streams_pool)
		goto fail;

	/* Set up the command ring to have one segments for now. */
	xhci->cmd_ring = xhci_ring_alloc(xhci, 1, 1, TYPE_COMMAND, 0, flags);
	if (!xhci->cmd_ring)
		goto fail;
	xhci_dbg_trace(xhci, trace_xhci_dbg_init,
			"Allocated command ring at %p", xhci->cmd_ring);
	xhci_dbg_trace(xhci, trace_xhci_dbg_init, "First segment DMA is 0x%pad",
			&xhci->cmd_ring->first_seg->dma);

	/* Set the address in the Command Ring Control register */
	val_64 = xhci_read_64(xhci, &xhci->op_regs->cmd_ring);
	val_64 = (val_64 & (u64) CMD_RING_RSVD_BITS) |
		(xhci->cmd_ring->first_seg->dma & (u64) ~CMD_RING_RSVD_BITS) |
		xhci->cmd_ring->cycle_state;
	xhci_dbg_trace(xhci, trace_xhci_dbg_init,
			"// Setting command ring address to 0x%016llx", val_64);
	xhci_write_64(xhci, val_64, &xhci->op_regs->cmd_ring);

	/* Reserve one command ring TRB for disabling LPM.
	 * Since the USB core grabs the shared usb_bus bandwidth mutex before
	 * disabling LPM, we only need to reserve one TRB for all devices.
	 */
	xhci->cmd_ring_reserved_trbs++;

	val = readl(&xhci->cap_regs->db_off);
	val &= DBOFF_MASK;
	xhci_dbg_trace(xhci, trace_xhci_dbg_init,
		       "// Doorbell array is located at offset 0x%x from cap regs base addr",
		       val);
	xhci->dba = (void __iomem *) xhci->cap_regs + val;

	/* Allocate and set up primary interrupter 0 with an event ring. */
	xhci_dbg_trace(xhci, trace_xhci_dbg_init,
		       "Allocating primary event ring");
	xhci->interrupters = kcalloc_node(xhci->max_interrupters, sizeof(*xhci->interrupters),
					  flags, dev_to_node(dev));

	ir = xhci_alloc_interrupter(xhci, flags);
	if (!ir)
		goto fail;

	if (xhci_add_interrupter(xhci, ir, 0))
		goto fail;

	xhci->isoc_bei_interval = AVOID_BEI_INTERVAL_MAX;

	/*
	 * XXX: Might need to set the Interrupter Moderation Register to
	 * something other than the default (~1ms minimum between interrupts).
	 * See section 5.5.1.2.
	 */
	for (i = 0; i < MAX_HC_SLOTS; i++)
		xhci->devs[i] = NULL;

	if (scratchpad_alloc(xhci, flags))
		goto fail;
	if (xhci_setup_port_arrays(xhci, flags))
		goto fail;

	/* Enable USB 3.0 device notifications for function remote wake, which
	 * is necessary for allowing USB 3.0 devices to do remote wakeup from
	 * U3 (device suspend).
	 */
	temp = readl(&xhci->op_regs->dev_notification);
	temp &= ~DEV_NOTE_MASK;
	temp |= DEV_NOTE_FWAKE;
	writel(temp, &xhci->op_regs->dev_notification);

	return 0;

fail:
	xhci_halt(xhci);
	xhci_reset(xhci, XHCI_RESET_SHORT_USEC);
	xhci_mem_cleanup(xhci);
	return -ENOMEM;
}<|MERGE_RESOLUTION|>--- conflicted
+++ resolved
@@ -1815,12 +1815,8 @@
 		tmp &= ERST_SIZE_MASK;
 		writel(tmp, &ir->ir_set->erst_size);
 
-<<<<<<< HEAD
-		xhci_update_erst_dequeue(xhci, ir, ir->event_ring->first_seg->trbs, true);
-=======
 		xhci_update_erst_dequeue(xhci, ir, ir->event_ring->first_seg->trbs,
 					 true);
->>>>>>> 6de5cb02
 	}
 }
 
