# SPDX-License-Identifier: GPL-2.0
#
# Makefile for USB Host Controller Drivers
#

# tell define_trace.h where to find the xhci trace header
CFLAGS_xhci-trace.o := -I$(src)

fhci-y := fhci-hcd.o fhci-hub.o fhci-q.o
fhci-y += fhci-mem.o fhci-tds.o fhci-sched.o

fhci-$(CONFIG_FHCI_DEBUG) += fhci-dbg.o

xhci-hcd-y := xhci.o xhci-mem.o xhci-ext-caps.o
xhci-hcd-y += xhci-ring.o xhci-hub.o xhci-dbg.o
xhci-hcd-y += xhci-trace.o

ifneq ($(CONFIG_USB_XHCI_DBGCAP), )
	xhci-hcd-y += xhci-dbgcap.o xhci-dbgtty.o
endif

xhci-mtk-hcd-y := xhci-mtk.o xhci-mtk-sch.o

xhci-plat-hcd-y := xhci-plat.o
ifneq ($(CONFIG_USB_XHCI_MVEBU), )
	xhci-plat-hcd-y		+= xhci-mvebu.o
endif
ifneq ($(CONFIG_DEBUG_FS),)
	xhci-hcd-y		+= xhci-debugfs.o
endif

xhci-rcar-hcd-y				+= xhci-rcar.o
xhci-rcar-hcd-$(CONFIG_USB_XHCI_RZV2M)	+= xhci-rzv2m.o

<<<<<<< HEAD
ifneq ($(CONFIG_USB_XHCI_SIDEBAND),)
	xhci-hcd-y		+= xhci-sideband.o
endif
=======
obj-$(CONFIG_USB_XHCI_SIDEBAND) += xhci-sideband.o
>>>>>>> 6de5cb02

obj-$(CONFIG_USB_PCI)	+= pci-quirks.o

obj-$(CONFIG_USB_EHCI_HCD)	+= ehci-hcd.o
obj-$(CONFIG_USB_EHCI_PCI)	+= ehci-pci.o
obj-$(CONFIG_USB_EHCI_HCD_PLATFORM)	+= ehci-platform.o
obj-$(CONFIG_USB_EHCI_HCD_NPCM7XX)	+= ehci-npcm7xx.o
obj-$(CONFIG_USB_EHCI_HCD_OMAP)	+= ehci-omap.o
obj-$(CONFIG_USB_EHCI_HCD_ORION)	+= ehci-orion.o
obj-$(CONFIG_USB_EHCI_HCD_SPEAR)	+= ehci-spear.o
obj-$(CONFIG_USB_EHCI_HCD_STI)	+= ehci-st.o
obj-$(CONFIG_USB_EHCI_EXYNOS)	+= ehci-exynos.o
obj-$(CONFIG_USB_EHCI_HCD_AT91) += ehci-atmel.o
obj-$(CONFIG_USB_EHCI_BRCMSTB)	+= ehci-brcm.o

obj-$(CONFIG_USB_OXU210HP_HCD)	+= oxu210hp-hcd.o
obj-$(CONFIG_USB_ISP116X_HCD)	+= isp116x-hcd.o
obj-$(CONFIG_USB_ISP1362_HCD)	+= isp1362-hcd.o

obj-$(CONFIG_USB_OHCI_HCD)	+= ohci-hcd.o
obj-$(CONFIG_USB_OHCI_HCD_PCI)	+= ohci-pci.o
obj-$(CONFIG_USB_OHCI_HCD_PLATFORM)	+= ohci-platform.o
obj-$(CONFIG_USB_OHCI_EXYNOS)	+= ohci-exynos.o
obj-$(CONFIG_USB_OHCI_HCD_OMAP1)	+= ohci-omap.o
obj-$(CONFIG_USB_OHCI_HCD_SPEAR)	+= ohci-spear.o
obj-$(CONFIG_USB_OHCI_HCD_STI)	+= ohci-st.o
obj-$(CONFIG_USB_OHCI_HCD_AT91)	+= ohci-at91.o
obj-$(CONFIG_USB_OHCI_HCD_S3C2410)	+= ohci-s3c2410.o
obj-$(CONFIG_USB_OHCI_HCD_LPC32XX)	+= ohci-nxp.o
obj-$(CONFIG_USB_OHCI_HCD_PXA27X)	+= ohci-pxa27x.o
obj-$(CONFIG_USB_OHCI_HCD_DAVINCI)	+= ohci-da8xx.o
obj-$(CONFIG_USB_OCTEON_HCD)	+= octeon-hcd.o

obj-$(CONFIG_USB_UHCI_HCD)	+= uhci-hcd.o
obj-$(CONFIG_USB_FHCI_HCD)	+= fhci.o
obj-$(CONFIG_USB_XHCI_HCD)	+= xhci-hcd.o
obj-$(CONFIG_USB_XHCI_PCI)	+= xhci-pci.o
obj-$(CONFIG_USB_XHCI_PCI_RENESAS)	+= xhci-pci-renesas.o
obj-$(CONFIG_USB_XHCI_PLATFORM) += xhci-plat-hcd.o
obj-$(CONFIG_USB_XHCI_HISTB)	+= xhci-histb.o
obj-$(CONFIG_USB_XHCI_RCAR)	+= xhci-rcar-hcd.o
obj-$(CONFIG_USB_XHCI_MTK)	+= xhci-mtk-hcd.o
obj-$(CONFIG_USB_XHCI_TEGRA)	+= xhci-tegra.o
obj-$(CONFIG_USB_SL811_HCD)	+= sl811-hcd.o
obj-$(CONFIG_USB_SL811_CS)	+= sl811_cs.o
obj-$(CONFIG_USB_R8A66597_HCD)	+= r8a66597-hcd.o
obj-$(CONFIG_USB_FSL_USB2)	+= fsl-mph-dr-of.o
obj-$(CONFIG_USB_EHCI_FSL)	+= fsl-mph-dr-of.o
obj-$(CONFIG_USB_EHCI_FSL)	+= ehci-fsl.o
obj-$(CONFIG_USB_EHCI_MV)	+= ehci-mv.o
obj-$(CONFIG_USB_HCD_BCMA)	+= bcma-hcd.o
obj-$(CONFIG_USB_HCD_SSB)	+= ssb-hcd.o
obj-$(CONFIG_USB_MAX3421_HCD)	+= max3421-hcd.o
obj-$(CONFIG_USB_XEN_HCD)	+= xen-hcd.o<|MERGE_RESOLUTION|>--- conflicted
+++ resolved
@@ -32,13 +32,7 @@
 xhci-rcar-hcd-y				+= xhci-rcar.o
 xhci-rcar-hcd-$(CONFIG_USB_XHCI_RZV2M)	+= xhci-rzv2m.o
 
-<<<<<<< HEAD
-ifneq ($(CONFIG_USB_XHCI_SIDEBAND),)
-	xhci-hcd-y		+= xhci-sideband.o
-endif
-=======
 obj-$(CONFIG_USB_XHCI_SIDEBAND) += xhci-sideband.o
->>>>>>> 6de5cb02
 
 obj-$(CONFIG_USB_PCI)	+= pci-quirks.o
 
