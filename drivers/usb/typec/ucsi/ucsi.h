--- conflicted
+++ resolved
@@ -12,10 +12,7 @@
 /* -------------------------------------------------------------------------- */
 
 struct ucsi;
-<<<<<<< HEAD
 struct ucsi_altmode;
-=======
->>>>>>> 69e489fe
 
 /* UCSI offsets (Bytes) */
 #define UCSI_VERSION			0
@@ -40,10 +37,7 @@
  * @read: Read operation
  * @sync_write: Blocking write operation
  * @async_write: Non-blocking write operation
-<<<<<<< HEAD
  * @update_altmodes: Squashes duplicate DP altmodes
-=======
->>>>>>> 69e489fe
  *
  * Read and write routines for UCSI interface. @sync_write must wait for the
  * Command Completion Event from the PPM before returning, and @async_write must
@@ -56,11 +50,8 @@
 			  const void *val, size_t val_len);
 	int (*async_write)(struct ucsi *ucsi, unsigned int offset,
 			   const void *val, size_t val_len);
-<<<<<<< HEAD
 	bool (*update_altmodes)(struct ucsi *ucsi, struct ucsi_altmode *orig,
 				struct ucsi_altmode *updated);
-=======
->>>>>>> 69e489fe
 };
 
 struct ucsi *ucsi_create(struct device *dev, const struct ucsi_operations *ops);
@@ -96,10 +87,7 @@
 #define UCSI_GET_ERROR_STATUS		0x13
 
 #define UCSI_CONNECTOR_NUMBER(_num_)		((u64)(_num_) << 16)
-<<<<<<< HEAD
 #define UCSI_COMMAND(_cmd_)			((_cmd_) & 0xff)
-=======
->>>>>>> 69e489fe
 
 /* CONNECTOR_RESET command bits */
 #define UCSI_CONNECTOR_RESET_HARD		BIT(23) /* Deprecated in v1.1 */
@@ -157,15 +145,12 @@
 #define UCSI_ERROR_HARD_RESET			BIT(10)
 #define UCSI_ERROR_PPM_POLICY_CONFLICT		BIT(11)
 #define UCSI_ERROR_SWAP_REJECTED		BIT(12)
-<<<<<<< HEAD
 
 #define UCSI_SET_NEW_CAM_ENTER(x)		(((x) >> 23) & 0x1)
 #define UCSI_SET_NEW_CAM_GET_AM(x)		(((x) >> 24) & 0xff)
 #define UCSI_SET_NEW_CAM_AM_MASK		(0xff << 24)
 #define UCSI_SET_NEW_CAM_SET_AM(x)		(((x) & 0xff) << 24)
 #define UCSI_CMD_CONNECTOR_MASK			(0x7)
-=======
->>>>>>> 69e489fe
 
 /* Data structure filled by PPM in response to GET_CAPABILITY command. */
 struct ucsi_capability {
