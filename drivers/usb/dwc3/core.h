--- conflicted
+++ resolved
@@ -1144,7 +1144,6 @@
  * 	2	- No de-emphasis
  * 	3	- Reserved
  * @dis_metastability_quirk: set to disable metastability quirk.
-<<<<<<< HEAD
  * @ssp_u3_u0_quirk: set to enable ss specific u3 to u0 quirk.
  * @err_evt_seen: previous event in queue was erratic error
  * @in_lpm: indicates if controller is in low power mode (no clocks)
@@ -1154,9 +1153,7 @@
  * @bh_handled_evt_cnt: no. of events handled per IRQ bottom-half
  * @irq_dbg_index: index for capturing IRQ stats
  * @vbus_draw: current to be drawn from USB
-=======
  * @dis_split_quirk: set to disable split boundary.
->>>>>>> 5a490914
  * @imod_interval: set the interrupt moderation interval in 250ns
  *                 increments or 0 to disable.
  * @xhci_imod_value: imod value to use with xhci
