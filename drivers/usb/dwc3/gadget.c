--- conflicted
+++ resolved
@@ -1058,16 +1058,11 @@
 	 * pending to be processed by the driver.
 	 */
 	if (dep->trb_enqueue == dep->trb_dequeue) {
-<<<<<<< HEAD
-		tmp = dwc3_ep_prev_trb(dep, dep->trb_enqueue);
-		if (!tmp || tmp->ctrl & DWC3_TRB_CTRL_HWO)
-=======
 		/*
 		 * If there is any request remained in the started_list at
 		 * this point, that means there is no TRB available.
 		 */
 		if (!list_empty(&dep->started_list))
->>>>>>> 412723db
 			return 0;
 
 		return DWC3_TRB_NUM - 1;
