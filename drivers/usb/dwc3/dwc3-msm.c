// SPDX-License-Identifier: GPL-2.0-only
/*
 * Copyright (c) 2012-2021, The Linux Foundation. All rights reserved.
 */

#include <linux/module.h>
#include <linux/kernel.h>
#include <linux/slab.h>
#include <linux/platform_device.h>
#include <linux/dma-mapping.h>
#include <linux/dmapool.h>
#include <linux/pm_runtime.h>
#include <linux/ratelimit.h>
#include <linux/iio/consumer.h>
#include <linux/interrupt.h>
#include <linux/iommu.h>
#include <linux/ioport.h>
#include <linux/clk.h>
#include <linux/clk/qcom.h>
#include <linux/io.h>
#include <linux/module.h>
#include <linux/types.h>
#include <linux/delay.h>
#include <linux/of.h>
#include <linux/of_platform.h>
#include <linux/of_gpio.h>
#include <linux/list.h>
#include <linux/uaccess.h>
#include <linux/usb/ch9.h>
#include <linux/usb/gadget.h>
#include <linux/usb/of.h>
#include <linux/regulator/consumer.h>
#include <linux/regulator/driver.h>
#include <linux/pm_wakeup.h>
#include <linux/pm_qos.h>
#include <linux/power_supply.h>
#include <linux/qti_power_supply.h>
#include <linux/cdev.h>
#include <linux/completion.h>
#include <linux/interconnect.h>
#include <linux/irq.h>
#include <linux/extcon.h>
#include <linux/reset.h>
#include <linux/usb/dwc3-msm.h>
#include <linux/usb/role.h>
#include <linux/usb/redriver.h>
#ifdef CONFIG_QGKI_MSM_BOOT_TIME_MARKER
#include <soc/qcom/boot_stats.h>
#endif

#include "core.h"
#include "gadget.h"
#include "debug.h"
#include "xhci.h"

#define SDP_CONNECTION_CHECK_TIME 10000 /* in ms */

/* time out to wait for USB cable status notification (in ms)*/
#define SM_INIT_TIMEOUT 30000

/* AHB2PHY register offsets */
#define PERIPH_SS_AHB2PHY_TOP_CFG 0x10

/* AHB2PHY read/write waite value */
#define ONE_READ_WRITE_WAIT 0x11

/* XHCI registers */
#define USB3_HCSPARAMS1		(0x4)
#define USB3_PORTSC		(0x420)

/**
 *  USB QSCRATCH Hardware registers
 *
 */
#define QSCRATCH_REG_OFFSET	(0x000F8800)
#define QSCRATCH_GENERAL_CFG	(QSCRATCH_REG_OFFSET + 0x08)
#define CGCTL_REG		(QSCRATCH_REG_OFFSET + 0x28)
#define PWR_EVNT_IRQ_STAT_REG    (QSCRATCH_REG_OFFSET + 0x58)
#define PWR_EVNT_IRQ_MASK_REG    (QSCRATCH_REG_OFFSET + 0x5C)
#define PWR_EVNT_IRQ_STAT_REG1   (QSCRATCH_REG_OFFSET + 0x1DC)

#define PWR_EVNT_POWERDOWN_IN_P3_MASK		BIT(2)
#define PWR_EVNT_POWERDOWN_OUT_P3_MASK		BIT(3)
#define PWR_EVNT_LPM_IN_L2_MASK			BIT(4)
#define PWR_EVNT_LPM_OUT_L2_MASK		BIT(5)
#define PWR_EVNT_LPM_OUT_RX_ELECIDLE_IRQ_MASK	BIT(12)
#define PWR_EVNT_LPM_OUT_L1_MASK		BIT(13)

/* QSCRATCH_GENERAL_CFG register bit offset */
#define PIPE_UTMI_CLK_SEL	BIT(0)
#define PIPE3_PHYSTATUS_SW	BIT(3)
#define PIPE_UTMI_CLK_DIS	BIT(8)

#define HS_PHY_CTRL_REG		(QSCRATCH_REG_OFFSET + 0x10)
#define UTMI_OTG_VBUS_VALID	BIT(20)
#define SW_SESSVLD_SEL		BIT(28)

#define SS_PHY_CTRL_REG		(QSCRATCH_REG_OFFSET + 0x30)
#define LANE0_PWR_PRESENT	BIT(24)

/* USB DBM Hardware registers */
#define DBM_REG_OFFSET		0xF8000

/* DBM_GEN_CFG */
#define DBM_EN_USB3		0x00000001

/* DBM_EP_CFG */
#define DBM_EN_EP		0x00000001
#define USB3_EPNUM		0x0000003E
#define DBM_BAM_PIPE_NUM	0x000000C0
#define DBM_PRODUCER		0x00000100
#define DBM_DISABLE_WB		0x00000200
#define DBM_INT_RAM_ACC		0x00000400

/* DBM_DATA_FIFO_SIZE */
#define DBM_DATA_FIFO_SIZE_MASK	0x0000ffff

/* DBM_GEVNTSIZ */
#define DBM_GEVNTSIZ_MASK	0x0000ffff

/* DBM_DBG_CNFG */
#define DBM_ENABLE_IOC_MASK	0x0000000f

/* DBM_SOFT_RESET */
#define DBM_SFT_RST_EP0		0x00000001
#define DBM_SFT_RST_EP1		0x00000002
#define DBM_SFT_RST_EP2		0x00000004
#define DBM_SFT_RST_EP3		0x00000008
#define DBM_SFT_RST_EPS_MASK	0x0000000F
#define DBM_SFT_RST_MASK	0x80000000
#define DBM_EN_MASK		0x00000002

/* DBM TRB configurations */
#define DBM_TRB_BIT		0x80000000
#define DBM_TRB_DATA_SRC	0x40000000
#define DBM_TRB_DMA		0x20000000
#define DBM_TRB_EP_NUM(ep)	(ep<<24)

/* GSI related registers */
#define GSI_TRB_ADDR_BIT_53_MASK	(1 << 21)
#define GSI_TRB_ADDR_BIT_55_MASK	(1 << 23)

#define	GSI_GENERAL_CFG_REG(reg)	(QSCRATCH_REG_OFFSET + \
						reg[GENERAL_CFG_REG])
#define	GSI_RESTART_DBL_PNTR_MASK	BIT(20)
#define	GSI_CLK_EN_MASK			BIT(12)
#define	BLOCK_GSI_WR_GO_MASK		BIT(1)
#define	GSI_EN_MASK			BIT(0)

#define GSI_DBL_ADDR_L(reg, n)		(QSCRATCH_REG_OFFSET + \
						reg[DBL_ADDR_L] + (n*4))
#define GSI_DBL_ADDR_H(reg, n)		(QSCRATCH_REG_OFFSET + \
						reg[DBL_ADDR_H] + (n*4))
#define GSI_RING_BASE_ADDR_L(reg, n)	(QSCRATCH_REG_OFFSET + \
						reg[RING_BASE_ADDR_L] + (n*4))
#define GSI_RING_BASE_ADDR_H(reg, n)	(QSCRATCH_REG_OFFSET + \
						reg[RING_BASE_ADDR_H] + (n*4))

#define	GSI_IF_STS(reg)			(QSCRATCH_REG_OFFSET + reg[IF_STS])
#define	GSI_WR_CTRL_STATE_MASK	BIT(15)

#define DWC3_GEVNTCOUNT_EVNTINTRPTMASK		(1 << 31)
#define DWC3_GEVNTADRHI_EVNTADRHI_GSI_EN(n)	(n << 22)
#define DWC3_GEVNTADRHI_EVNTADRHI_GSI_IDX(n)	(n << 16)
#define DWC3_GEVENT_TYPE_GSI			0x3

/* BAM pipe mask */
#define MSM_PIPE_ID_MASK	(0x1F)

enum dbm_reg {
	DBM_EP_CFG,
	DBM_DATA_FIFO,
	DBM_DATA_FIFO_SIZE,
	DBM_DATA_FIFO_EN,
	DBM_GEVNTADR,
	DBM_GEVNTSIZ,
	DBM_DBG_CNFG,
	DBM_HW_TRB0_EP,
	DBM_HW_TRB1_EP,
	DBM_HW_TRB2_EP,
	DBM_HW_TRB3_EP,
	DBM_PIPE_CFG,
	DBM_DISABLE_UPDXFER,
	DBM_SOFT_RESET,
	DBM_GEN_CFG,
	DBM_GEVNTADR_LSB,
	DBM_GEVNTADR_MSB,
	DBM_DATA_FIFO_LSB,
	DBM_DATA_FIFO_MSB,
	DBM_DATA_FIFO_ADDR_EN,
	DBM_DATA_FIFO_SIZE_EN,
};

enum charger_detection_type {
	REMOTE_PROC,
	IIO,
	PSY,
};

struct dbm_reg_data {
	u32 offset;
	unsigned int ep_mult;
};

#define DBM_1_4_NUM_EP		4
#define DBM_1_5_NUM_EP		8

static const struct dbm_reg_data dbm_1_4_regtable[] = {
	[DBM_EP_CFG]		= { 0x0000, 0x4 },
	[DBM_DATA_FIFO]		= { 0x0010, 0x4 },
	[DBM_DATA_FIFO_SIZE]	= { 0x0020, 0x4 },
	[DBM_DATA_FIFO_EN]	= { 0x0030, 0x0 },
	[DBM_GEVNTADR]		= { 0x0034, 0x0 },
	[DBM_GEVNTSIZ]		= { 0x0038, 0x0 },
	[DBM_DBG_CNFG]		= { 0x003C, 0x0 },
	[DBM_HW_TRB0_EP]	= { 0x0040, 0x4 },
	[DBM_HW_TRB1_EP]	= { 0x0050, 0x4 },
	[DBM_HW_TRB2_EP]	= { 0x0060, 0x4 },
	[DBM_HW_TRB3_EP]	= { 0x0070, 0x4 },
	[DBM_PIPE_CFG]		= { 0x0080, 0x0 },
	[DBM_SOFT_RESET]	= { 0x0084, 0x0 },
	[DBM_GEN_CFG]		= { 0x0088, 0x0 },
	[DBM_GEVNTADR_LSB]	= { 0x0098, 0x0 },
	[DBM_GEVNTADR_MSB]	= { 0x009C, 0x0 },
	[DBM_DATA_FIFO_LSB]	= { 0x00A0, 0x8 },
	[DBM_DATA_FIFO_MSB]	= { 0x00A4, 0x8 },
};

static const struct dbm_reg_data dbm_1_5_regtable[] = {
	[DBM_EP_CFG]		= { 0x0000, 0x4 },
	[DBM_DATA_FIFO]		= { 0x0280, 0x4 },
	[DBM_DATA_FIFO_SIZE]	= { 0x0080, 0x4 },
	[DBM_DATA_FIFO_EN]	= { 0x026C, 0x0 },
	[DBM_GEVNTADR]		= { 0x0270, 0x0 },
	[DBM_GEVNTSIZ]		= { 0x0268, 0x0 },
	[DBM_DBG_CNFG]		= { 0x0208, 0x0 },
	[DBM_HW_TRB0_EP]	= { 0x0220, 0x4 },
	[DBM_HW_TRB1_EP]	= { 0x0230, 0x4 },
	[DBM_HW_TRB2_EP]	= { 0x0240, 0x4 },
	[DBM_HW_TRB3_EP]	= { 0x0250, 0x4 },
	[DBM_PIPE_CFG]		= { 0x0274, 0x0 },
	[DBM_DISABLE_UPDXFER]	= { 0x0298, 0x0 },
	[DBM_SOFT_RESET]	= { 0x020C, 0x0 },
	[DBM_GEN_CFG]		= { 0x0210, 0x0 },
	[DBM_GEVNTADR_LSB]	= { 0x0260, 0x0 },
	[DBM_GEVNTADR_MSB]	= { 0x0264, 0x0 },
	[DBM_DATA_FIFO_LSB]	= { 0x0100, 0x8 },
	[DBM_DATA_FIFO_MSB]	= { 0x0104, 0x8 },
	[DBM_DATA_FIFO_ADDR_EN]	= { 0x0200, 0x0 },
	[DBM_DATA_FIFO_SIZE_EN]	= { 0x0204, 0x0 },
};

enum usb_gsi_reg {
	GENERAL_CFG_REG,
	DBL_ADDR_L,
	DBL_ADDR_H,
	RING_BASE_ADDR_L,
	RING_BASE_ADDR_H,
	IF_STS,
	GSI_REG_MAX,
};

struct dwc3_msm_req_complete {
	struct list_head list_item;
	struct usb_request *req;
	void (*orig_complete)(struct usb_ep *ep,
			      struct usb_request *req);
};

enum dwc3_drd_state {
	DRD_STATE_UNDEFINED = 0,

	DRD_STATE_IDLE,
	DRD_STATE_PERIPHERAL,
	DRD_STATE_PERIPHERAL_SUSPEND,

	DRD_STATE_HOST_IDLE,
	DRD_STATE_HOST,
};

static const char *const state_names[] = {
	[DRD_STATE_UNDEFINED] = "undefined",
	[DRD_STATE_IDLE] = "idle",
	[DRD_STATE_PERIPHERAL] = "peripheral",
	[DRD_STATE_PERIPHERAL_SUSPEND] = "peripheral_suspend",
	[DRD_STATE_HOST_IDLE] = "host_idle",
	[DRD_STATE_HOST] = "host",
};

static const char *dwc3_drd_state_string(enum dwc3_drd_state state)
{
	if (state < 0 || state >= ARRAY_SIZE(state_names))
		return "UNKNOWN";

	return state_names[state];
}

enum dwc3_id_state {
	DWC3_ID_GROUND = 0,
	DWC3_ID_FLOAT,
};

enum msm_usb_irq {
	HS_PHY_IRQ,
	PWR_EVNT_IRQ,
	DP_HS_PHY_IRQ,
	DM_HS_PHY_IRQ,
	SS_PHY_IRQ,
	DP_HS_PHY_IRQ_1,
	DM_HS_PHY_IRQ_1,
	SS_PHY_IRQ_1,
	USB_MAX_IRQ
};

enum icc_paths {
	USB_DDR,
	USB_IPA,
	DDR_USB,
	USB_MAX_PATH
};

enum bus_vote {
	BUS_VOTE_NONE,
	BUS_VOTE_NOMINAL,
	BUS_VOTE_SVS,
	BUS_VOTE_MIN,
	BUS_VOTE_MAX
};

static const char * const icc_path_names[] = {
	"usb-ddr", "usb-ipa", "ddr-usb",
};

static struct {
	u32 avg, peak;
} bus_vote_values[BUS_VOTE_MAX][3] = {
	/* usb_ddr avg/peak, usb_ipa avg/peak, apps_usb avg/peak */
	[BUS_VOTE_NONE]    = { {0, 0}, {0, 0}, {0, 0} },
	[BUS_VOTE_NOMINAL] = { {1000000, 1250000}, {0, 2400}, {0, 40000}, },
	[BUS_VOTE_SVS]     = { {240000, 700000}, {0, 2400}, {0, 40000}, },
	[BUS_VOTE_MIN]     = { {1, 1}, {1, 1}, {1, 1}, },
};

struct usb_irq_info {
	const char	*name;
	unsigned long	irq_type;
	bool		required;
};

static const struct usb_irq_info usb_irq_info[USB_MAX_IRQ] = {
	{ "hs_phy_irq",
	  IRQF_TRIGGER_HIGH | IRQF_ONESHOT | IRQ_TYPE_LEVEL_HIGH |
		 IRQF_EARLY_RESUME,
	  false,
	},
	{ "pwr_event_irq",
	  IRQF_TRIGGER_HIGH | IRQF_ONESHOT | IRQ_TYPE_LEVEL_HIGH |
		 IRQF_EARLY_RESUME,
	  true,
	},
	{ "dp_hs_phy_irq",
	  IRQF_TRIGGER_RISING | IRQF_ONESHOT | IRQF_EARLY_RESUME,
	  false,
	},
	{ "dm_hs_phy_irq",
	  IRQF_TRIGGER_RISING | IRQF_ONESHOT | IRQF_EARLY_RESUME,
	  false,
	},
	{ "ss_phy_irq",
	  IRQF_TRIGGER_HIGH | IRQF_ONESHOT | IRQ_TYPE_LEVEL_HIGH |
		 IRQF_EARLY_RESUME,
	  false,
	},
	{ "dp_hs_phy_irq1",
	  IRQF_TRIGGER_RISING | IRQF_ONESHOT | IRQF_EARLY_RESUME,
	  false,
	},
	{ "dm_hs_phy_irq1",
	  IRQF_TRIGGER_RISING | IRQF_ONESHOT | IRQF_EARLY_RESUME,
	  false,
	},
	{ "ss_phy_irq1",
	  IRQF_TRIGGER_HIGH | IRQF_ONESHOT | IRQ_TYPE_LEVEL_HIGH |
		 IRQF_EARLY_RESUME,
	  false,
	},
};

struct usb_irq {
	int irq;
	bool enable;
};

static const char * const gsi_op_strings[] = {
	"EP_CONFIG", "START_XFER", "STORE_DBL_INFO",
	"ENABLE_GSI", "UPDATE_XFER", "RING_DB",
	"END_XFER", "GET_CH_INFO", "GET_XFER_IDX", "PREPARE_TRBS",
	"FREE_TRBS", "SET_CLR_BLOCK_DBL", "CHECK_FOR_SUSP",
	"EP_DISABLE" };

static const char * const usb_role_strings[] = {
	"NONE",
	"HOST",
	"DEVICE"
};

struct dwc3_msm;

struct extcon_nb {
	struct extcon_dev	*edev;
	struct dwc3_msm		*mdwc;
	int			idx;
	struct notifier_block	vbus_nb;
	struct notifier_block	id_nb;
};

/* Input bits to state machine (mdwc->inputs) */

#define ID			0
#define B_SESS_VLD		1
#define B_SUSPEND		2
#define WAIT_FOR_LPM		3

#define PM_QOS_SAMPLE_SEC	2
#define PM_QOS_THRESHOLD	400

struct dwc3_msm {
	struct device *dev;
	void __iomem *base;
	void __iomem *ahb2phy_base;
	struct platform_device	*dwc3;
	struct dma_iommu_mapping *iommu_map;
	const struct usb_ep_ops *original_ep_ops[DWC3_ENDPOINTS_NUM];
	struct list_head req_complete_list;
	struct clk		*xo_clk;
	struct clk		*core_clk;
	long			core_clk_rate;
	long			core_clk_rate_hs;
	struct clk		*iface_clk;
	struct clk		*sleep_clk;
	struct clk		*utmi_clk;
	unsigned int		utmi_clk_rate;
	struct clk		*utmi_clk_src;
	struct clk		*bus_aggr_clk;
	struct clk		*noc_aggr_clk;
	struct clk		*noc_aggr_north_clk;
	struct clk		*noc_aggr_south_clk;
	struct clk		*noc_sys_clk;
	struct clk		*cfg_ahb_clk;
	struct reset_control	*core_reset;
	struct regulator	*dwc3_gdsc;

	struct usb_phy		*hs_phy, *ss_phy;
	struct usb_phy		*hs_phy1, *ss_phy1;

	const struct dbm_reg_data *dbm_reg_table;
	int			dbm_num_eps;
	u8			dbm_ep_num_mapping[DBM_1_5_NUM_EP];
	bool			dbm_reset_ep_after_lpm;
	bool			dbm_is_1p4;

	/* VBUS regulator for host mode */
	struct regulator	*vbus_reg;
	int			vbus_retry_count;
	bool			resume_pending;
	atomic_t                pm_suspended;
	struct usb_irq		wakeup_irq[USB_MAX_IRQ];
	struct work_struct	resume_work;
	struct work_struct	restart_usb_work;
	bool			in_restart;
	struct workqueue_struct *dwc3_wq;
	struct workqueue_struct *sm_usb_wq;
	struct delayed_work	sm_work;
	unsigned long		inputs;
	unsigned int		max_power;
	enum dwc3_drd_state	drd_state;
	enum bus_vote		default_bus_vote;
	enum bus_vote		override_bus_vote;
	struct icc_path		*icc_paths[3];
	struct power_supply	*usb_psy;
	struct iio_channel	*chg_type;
	struct work_struct	vbus_draw_work;
	bool			in_host_mode;
	bool			in_device_mode;
	enum usb_device_speed	max_rh_port_speed;
	unsigned int		tx_fifo_size;
	bool			check_eud_state;
	bool			vbus_active;
	bool			eud_active;
	bool			suspend;
	bool			use_pdc_interrupts;
	enum dwc3_id_state	id_state;
	unsigned long		use_pwr_event_for_wakeup;
<<<<<<< HEAD
=======
#define PWR_EVENT_SS_WAKEUP		BIT(0)
#define PWR_EVENT_HS_WAKEUP		BIT(1)

>>>>>>> 774e9013
	unsigned long		lpm_flags;
#define MDWC3_SS_PHY_SUSPEND		BIT(0)
#define MDWC3_ASYNC_IRQ_WAKE_CAPABILITY	BIT(1)
#define MDWC3_POWER_COLLAPSE		BIT(2)
#define MDWC3_USE_PWR_EVENT_IRQ_FOR_WAKEUP BIT(3)
<<<<<<< HEAD

#define PWR_EVENT_SS_WAKEUP		BIT(0)
#define PWR_EVENT_HS_WAKEUP		BIT(1)
=======
>>>>>>> 774e9013

	struct extcon_nb	*extcon;
	int			ext_idx;
	struct notifier_block	host_nb;

	atomic_t                in_p3;
	unsigned int		lpm_to_suspend_delay;
	u32			num_gsi_event_buffers;
	struct dwc3_event_buffer **gsi_ev_buff;
	int pm_qos_latency;
	struct pm_qos_request pm_qos_req_dma;
	struct delayed_work perf_vote_work;
	struct delayed_work sdp_check;
	struct mutex suspend_resume_mutex;

	enum usb_device_speed override_usb_speed;
	enum charger_detection_type apsd_source;
	u32			*gsi_reg;
	int			gsi_reg_offset_cnt;

	struct notifier_block	dpdm_nb;
	struct regulator	*dpdm_reg;

	u64			dummy_gsi_db;
	dma_addr_t		dummy_gsi_db_dma;

	struct usb_role_switch *role_switch;
	bool			ss_release_called;
	int			orientation_override;

	struct device_node	*ss_redriver_node;
	bool			dual_port;

	bool			perf_mode;
};

#define USB_HSPHY_3P3_VOL_MIN		3050000 /* uV */
#define USB_HSPHY_3P3_VOL_MAX		3300000 /* uV */
#define USB_HSPHY_3P3_HPM_LOAD		16000	/* uA */

#define USB_HSPHY_1P8_VOL_MIN		1800000 /* uV */
#define USB_HSPHY_1P8_VOL_MAX		1800000 /* uV */
#define USB_HSPHY_1P8_HPM_LOAD		19000	/* uA */

#define USB_SSPHY_1P8_VOL_MIN		1800000 /* uV */
#define USB_SSPHY_1P8_VOL_MAX		1800000 /* uV */
#define USB_SSPHY_1P8_HPM_LOAD		23000	/* uA */

static void dwc3_pwr_event_handler(struct dwc3_msm *mdwc);
static int dwc3_msm_gadget_vbus_draw(struct dwc3_msm *mdwc, unsigned int mA);
static void dwc3_msm_notify_event(struct dwc3 *dwc,
		enum dwc3_notify_event event, unsigned int value);

/**
 *
 * Read register with debug info.
 *
 * @base - DWC3 base virtual address.
 * @offset - register offset.
 *
 * @return u32
 */
static inline u32 dwc3_msm_read_reg(void __iomem *base, u32 offset)
{
	u32 val = ioread32(base + offset);
	return val;
}

/**
 * Read register masked field with debug info.
 *
 * @base - DWC3 base virtual address.
 * @offset - register offset.
 * @mask - register bitmask.
 *
 * @return u32
 */
static inline u32 dwc3_msm_read_reg_field(void __iomem *base,
					  u32 offset,
					  const u32 mask)
{
	u32 shift = __ffs(mask);
	u32 val = ioread32(base + offset);

	val &= mask;		/* clear other bits */
	val >>= shift;
	return val;
}

/**
 *
 * Write register with debug info.
 *
 * @base - DWC3 base virtual address.
 * @offset - register offset.
 * @val - value to write.
 *
 */
static inline void dwc3_msm_write_reg(void __iomem *base, u32 offset, u32 val)
{
	iowrite32(val, base + offset);
}

/**
 * Write register masked field with debug info.
 *
 * @base - DWC3 base virtual address.
 * @offset - register offset.
 * @mask - register bitmask.
 * @val - value to write.
 *
 */
static inline void dwc3_msm_write_reg_field(void __iomem *base, u32 offset,
					    const u32 mask, u32 val)
{
	u32 shift = __ffs(mask);
	u32 tmp = ioread32(base + offset);

	tmp &= ~mask;		/* clear written bits */
	val = tmp | (val << shift);
	iowrite32(val, base + offset);

	/* Read back to make sure that previous write goes through */
	ioread32(base + offset);
}

/**
 * Write DBM register masked field with debug info.
 *
 * @dbm - DBM specific data
 * @reg - DBM register, used to look up the offset value
 * @ep - endpoint number
 * @mask - register bitmask.
 * @val - value to write.
 */
static inline void msm_dbm_write_ep_reg_field(struct dwc3_msm *mdwc,
					      enum dbm_reg reg, int ep,
					      const u32 mask, u32 val)
{
	u32 offset = DBM_REG_OFFSET + mdwc->dbm_reg_table[reg].offset +
			(mdwc->dbm_reg_table[reg].ep_mult * ep);
	dwc3_msm_write_reg_field(mdwc->base, offset, mask, val);
}

#define msm_dbm_write_reg_field(d, r, m, v) \
	msm_dbm_write_ep_reg_field(d, r, 0, m, v)

/**
 * Read DBM register with debug info.
 *
 * @dbm - DBM specific data
 * @reg - DBM register, used to look up the offset value
 * @ep - endpoint number
 *
 * @return u32
 */
static inline u32 msm_dbm_read_ep_reg(struct dwc3_msm *mdwc,
				      enum dbm_reg reg, int ep)
{
	u32 offset = DBM_REG_OFFSET + mdwc->dbm_reg_table[reg].offset +
			(mdwc->dbm_reg_table[reg].ep_mult * ep);
	return dwc3_msm_read_reg(mdwc->base, offset);
}

#define msm_dbm_read_reg(d, r) msm_dbm_read_ep_reg(d, r, 0)

/**
 * Write DBM register with debug info.
 *
 * @dbm - DBM specific data
 * @reg - DBM register, used to look up the offset value
 * @ep - endpoint number
 */
static inline void msm_dbm_write_ep_reg(struct dwc3_msm *mdwc, enum dbm_reg reg,
					int ep, u32 val)
{
	u32 offset = DBM_REG_OFFSET + mdwc->dbm_reg_table[reg].offset +
			(mdwc->dbm_reg_table[reg].ep_mult * ep);
	dwc3_msm_write_reg(mdwc->base, offset, val);
}

#define msm_dbm_write_reg(d, r, v) msm_dbm_write_ep_reg(d, r, 0, v)

/**
 * Return DBM EP number according to usb endpoint number.
 */
static int find_matching_dbm_ep(struct dwc3_msm *mdwc, u8 usb_ep)
{
	int i;

	for (i = 0; i < mdwc->dbm_num_eps; i++)
		if (mdwc->dbm_ep_num_mapping[i] == usb_ep)
			return i;

	dev_dbg(mdwc->dev, "%s: No DBM EP matches USB EP %d\n",
			__func__, usb_ep);
	return -ENODEV; /* Not found */
}

/**
 * Return number of configured DBM endpoints.
 */
static int dbm_get_num_of_eps_configured(struct dwc3_msm *mdwc)
{
	int i;
	int count = 0;

	for (i = 0; i < min(mdwc->dbm_num_eps, DBM_1_5_NUM_EP); i++)
		if (mdwc->dbm_ep_num_mapping[i])
			count++;

	return count;
}

static bool dwc3_msm_is_ss_rhport_connected(struct dwc3_msm *mdwc)
{
	int i, num_ports;
	u32 reg;

	reg = dwc3_msm_read_reg(mdwc->base, USB3_HCSPARAMS1);
	num_ports = HCS_MAX_PORTS(reg);

	for (i = 0; i < num_ports; i++) {
		reg = dwc3_msm_read_reg(mdwc->base, USB3_PORTSC + i*0x10);
		if ((reg & PORT_CONNECT) && DEV_SUPERSPEED_ANY(reg))
			return true;
	}

	return false;
}

static bool dwc3_msm_is_host_superspeed(struct dwc3_msm *mdwc)
{
	int i, num_ports;
	u32 reg;
	bool is_host_ss = false;

	reg = dwc3_msm_read_reg(mdwc->base, USB3_HCSPARAMS1);
	num_ports = HCS_MAX_PORTS(reg);

	/*
	 * For single port controller, PORTSC register 1 is for SS bus, hence it
	 * maps to the only SSPHY. But for dual port controllers, PORTSC
	 * registers 2 and 3 are for SS busses 0 and 1 respectively. Hence,
	 * PORTSC register 2 maps to SSPHY0 and 3 maps to SSPHY1. Handle the
	 * flag setting using the below logic which will also maintain single
	 * port core.
	 *       num_ports = 2 (or) 4 (depending on no. of ports)
	 *   ->num_ports/2 = 1 (or) 2
	 * So, for single port core, i % (num_ports/2) = 0, hence we will always
	 * be updating SSPHY0 flags.
	 * For dual port, i % (num_ports/2) = 0 for port 0 (or) 1 for port 1.
	 * Hence we update SSPHY0 for reg 0 and 2; and SSPHY1 for reg 1 and 3.
	 */
	for (i = 0; i < num_ports; i++) {
		reg = dwc3_msm_read_reg(mdwc->base, USB3_PORTSC + i*0x10);
		if ((reg & PORT_PE) && DEV_SUPERSPEED_ANY(reg)) {
			is_host_ss = true;
			if (i % (num_ports / 2))
				mdwc->ss_phy1->flags |= DEVICE_IN_SS_MODE;
			else
				mdwc->ss_phy->flags |= DEVICE_IN_SS_MODE;
		}
	}

	return is_host_ss;
}

static inline bool dwc3_msm_is_dev_superspeed(struct dwc3_msm *mdwc)
{
	u8 speed;

	speed = dwc3_msm_read_reg(mdwc->base, DWC3_DSTS) & DWC3_DSTS_CONNECTSPD;
	if ((speed == DWC3_DSTS_SUPERSPEED) ||
			(speed == DWC3_DSTS_SUPERSPEED_PLUS)) {
		mdwc->ss_phy->flags |= DEVICE_IN_SS_MODE;
		return true;
	}

	return false;
}

static inline bool dwc3_msm_is_superspeed(struct dwc3_msm *mdwc)
{
	if (mdwc->in_host_mode)
		return dwc3_msm_is_host_superspeed(mdwc);

	return dwc3_msm_is_dev_superspeed(mdwc);
}

static int dwc3_msm_dbm_disable_updxfer(struct dwc3 *dwc, u8 usb_ep)
{
	struct dwc3_msm *mdwc = dev_get_drvdata(dwc->dev->parent);
	u32 data;
	int dbm_ep;

	dev_dbg(mdwc->dev, "%s\n", __func__);

	dbm_ep = find_matching_dbm_ep(mdwc, usb_ep);
	if (dbm_ep < 0)
		return dbm_ep;

	data = msm_dbm_read_reg(mdwc, DBM_DISABLE_UPDXFER);
	data |= (0x1 << dbm_ep);
	msm_dbm_write_reg(mdwc, DBM_DISABLE_UPDXFER, data);

	return 0;
}

#if IS_ENABLED(CONFIG_USB_DWC3_GADGET) || IS_ENABLED(CONFIG_USB_DWC3_DUAL_ROLE)
/**
 * Configure the DBM with the BAM's data fifo.
 * This function is called by the USB BAM Driver
 * upon initialization.
 *
 * @ep - pointer to usb endpoint.
 * @addr - address of data fifo.
 * @size - size of data fifo.
 *
 */
int msm_data_fifo_config(struct usb_ep *ep, unsigned long addr,
			 u32 size, u8 dbm_ep)
{
	struct dwc3_ep *dep = to_dwc3_ep(ep);
	struct dwc3 *dwc = dep->dwc;
	struct dwc3_msm *mdwc = dev_get_drvdata(dwc->dev->parent);
	u32 lo = lower_32_bits(addr);
	u32 hi = upper_32_bits(addr);

	dev_dbg(mdwc->dev, "%s\n", __func__);

	if (dbm_ep >= DBM_1_5_NUM_EP) {
		dev_err(mdwc->dev, "Invalid DBM EP num:%d\n", dbm_ep);
		return -EINVAL;
	}

	mdwc->dbm_ep_num_mapping[dbm_ep] = dep->number;

	if (!mdwc->dbm_is_1p4 || sizeof(addr) > sizeof(u32)) {
		msm_dbm_write_ep_reg(mdwc, DBM_DATA_FIFO_LSB, dbm_ep, lo);
		msm_dbm_write_ep_reg(mdwc, DBM_DATA_FIFO_MSB, dbm_ep, hi);
	} else {
		msm_dbm_write_ep_reg(mdwc, DBM_DATA_FIFO, dbm_ep, addr);
	}

	msm_dbm_write_ep_reg_field(mdwc, DBM_DATA_FIFO_SIZE, dbm_ep,
		DBM_DATA_FIFO_SIZE_MASK, size);

	return 0;
}
EXPORT_SYMBOL(msm_data_fifo_config);

static int dbm_ep_unconfig(struct dwc3_msm *mdwc, u8 usb_ep);

/**
 * Configure the DBM with the USB3 core event buffer.
 * This function is called by the SNPS UDC upon initialization.
 *
 * @addr - address of the event buffer.
 * @size - size of the event buffer.
 *
 */
static int dbm_event_buffer_config(struct dwc3_msm *mdwc, u32 addr_lo,
				   u32 addr_hi, int size)
{
	dev_dbg(mdwc->dev, "Configuring event buffer\n");

	if (size < 0) {
		dev_err(mdwc->dev, "Invalid size %d\n", size);
		return -EINVAL;
	}

	/* In case event buffer is already configured, Do nothing. */
	if (msm_dbm_read_reg(mdwc, DBM_GEVNTSIZ))
		return 0;

	if (!mdwc->dbm_is_1p4 || sizeof(phys_addr_t) > sizeof(u32)) {
		msm_dbm_write_reg(mdwc, DBM_GEVNTADR_LSB, addr_lo);
		msm_dbm_write_reg(mdwc, DBM_GEVNTADR_MSB, addr_hi);
	} else {
		msm_dbm_write_reg(mdwc, DBM_GEVNTADR, addr_lo);
	}

	msm_dbm_write_reg_field(mdwc, DBM_GEVNTSIZ, DBM_GEVNTSIZ_MASK, size);

	return 0;
}

/**
 * Cleanups for msm endpoint on request complete.
 *
 * Also call original request complete.
 *
 * @usb_ep - pointer to usb_ep instance.
 * @request - pointer to usb_request instance.
 *
 * @return int - 0 on success, negative on error.
 */
static void dwc3_msm_req_complete_func(struct usb_ep *ep,
				       struct usb_request *request)
{
	struct dwc3_ep *dep = to_dwc3_ep(ep);
	struct dwc3 *dwc = dep->dwc;
	struct dwc3_msm *mdwc = dev_get_drvdata(dwc->dev->parent);
	struct dwc3_msm_req_complete *req_complete = NULL;

	/* Find original request complete function and remove it from list */
	list_for_each_entry(req_complete, &mdwc->req_complete_list, list_item) {
		if (req_complete->req == request)
			break;
	}
	if (!req_complete || req_complete->req != request) {
		dev_err(dep->dwc->dev, "%s: could not find the request\n",
					__func__);
		return;
	}
	list_del(&req_complete->list_item);

	/*
	 * Release another one TRB to the pool since DBM queue took 2 TRBs
	 * (normal and link), and the dwc3/gadget.c :: dwc3_gadget_giveback
	 * released only one.
	 */
	dep->trb_dequeue++;

	/* Unconfigure dbm ep */
	dbm_ep_unconfig(mdwc, dep->number);

	/*
	 * If this is the last endpoint we unconfigured, than reset also
	 * the event buffers; unless unconfiguring the ep due to lpm,
	 * in which case the event buffer only gets reset during the
	 * block reset.
	 */
	if (dbm_get_num_of_eps_configured(mdwc) == 0 &&
		!mdwc->dbm_reset_ep_after_lpm)
		dbm_event_buffer_config(mdwc, 0, 0, 0);

	/*
	 * Call original complete function, notice that dwc->lock is already
	 * taken by the caller of this function (dwc3_gadget_giveback()).
	 */
	request->complete = req_complete->orig_complete;
	if (request->complete)
		request->complete(ep, request);

	kfree(req_complete);
}

/**
 * Reset the DBM endpoint which is linked to the given USB endpoint.
 * This function is called by the function driver upon events
 * such as transfer aborting, USB re-enumeration and USB
 * disconnection.
 *
 * @usb_ep - pointer to usb_ep instance.
 *
 * @return int - 0 on success, negative on error.
 */
int msm_dwc3_reset_dbm_ep(struct usb_ep *ep)
{
	struct dwc3_ep *dep = to_dwc3_ep(ep);
	struct dwc3 *dwc = dep->dwc;
	struct dwc3_msm *mdwc = dev_get_drvdata(dwc->dev->parent);
	int dbm_ep;

	dbm_ep = find_matching_dbm_ep(mdwc, dep->number);
	if (dbm_ep < 0)
		return dbm_ep;

	dev_dbg(mdwc->dev, "Resetting endpoint %d, DBM ep %d\n", dep->number,
			dbm_ep);

	/* Reset the dbm endpoint */
	msm_dbm_write_reg_field(mdwc, DBM_SOFT_RESET,
			DBM_SFT_RST_EPS_MASK & 1 << dbm_ep, 1);

	/*
	 * The necessary delay between asserting and deasserting the dbm ep
	 * reset is based on the number of active endpoints. If there is more
	 * than one endpoint, a 1 msec delay is required. Otherwise, a shorter
	 * delay will suffice.
	 */
	if (dbm_get_num_of_eps_configured(mdwc) > 1)
		usleep_range(1000, 1200);
	else
		udelay(10);

	msm_dbm_write_reg_field(mdwc, DBM_SOFT_RESET,
			DBM_SFT_RST_EPS_MASK & 1 << dbm_ep, 0);

	return 0;
}
EXPORT_SYMBOL(msm_dwc3_reset_dbm_ep);

/**
 * Helper function.
 * See the header of the dwc3_msm_ep_queue function.
 *
 * @dwc3_ep - pointer to dwc3_ep instance.
 * @req - pointer to dwc3_request instance.
 *
 * @return int - 0 on success, negative on error.
 */
static int __dwc3_msm_ep_queue(struct dwc3_ep *dep, struct dwc3_request *req)
{
	struct dwc3_trb *trb;
	struct dwc3_trb *trb_link;
	struct dwc3_gadget_ep_cmd_params params;
	u32 cmd;
	int ret = 0;

	/* We push the request to the dep->started_list list to indicate that
	 * this request is issued with start transfer. The request will be out
	 * from this list in 2 cases. The first is that the transfer will be
	 * completed (not if the transfer is endless using a circular TRBs with
	 * with link TRB). The second case is an option to do stop stransfer,
	 * this can be initiated by the function driver when calling dequeue.
	 */
	req->status = DWC3_REQUEST_STATUS_STARTED;
	list_add_tail(&req->list, &dep->started_list);

	/* First, prepare a normal TRB, point to the fake buffer */
	trb = &dep->trb_pool[dep->trb_enqueue];
	if (++dep->trb_enqueue == (DWC3_TRB_NUM - 1))
		dep->trb_enqueue = 0;
	memset(trb, 0, sizeof(*trb));

	req->trb = trb;
	req->num_trbs = 1;
	trb->bph = DBM_TRB_BIT | DBM_TRB_DMA | DBM_TRB_EP_NUM(dep->number);
	trb->size = DWC3_TRB_SIZE_LENGTH(req->request.length);
	trb->ctrl = DWC3_TRBCTL_NORMAL | DWC3_TRB_CTRL_HWO |
		DWC3_TRB_CTRL_CHN | (req->direction ? 0 : DWC3_TRB_CTRL_CSP);
	req->trb_dma = dwc3_trb_dma_offset(dep, trb);

	/* Second, prepare a Link TRB that points to the first TRB*/
	trb_link = &dep->trb_pool[dep->trb_enqueue];
	if (++dep->trb_enqueue == (DWC3_TRB_NUM - 1))
		dep->trb_enqueue = 0;
	memset(trb_link, 0, sizeof(*trb_link));

	trb_link->bpl = lower_32_bits(req->trb_dma);
	trb_link->bph = upper_32_bits(req->trb_dma) | DBM_TRB_BIT |
			DBM_TRB_DMA | DBM_TRB_EP_NUM(dep->number);
	trb_link->size = 0;
	trb_link->ctrl = DWC3_TRBCTL_LINK_TRB | DWC3_TRB_CTRL_HWO;

	/*
	 * Now start the transfer
	 */
	memset(&params, 0, sizeof(params));
	params.param0 = upper_32_bits(req->trb_dma); /* TDAddr High */
	params.param1 = lower_32_bits(req->trb_dma); /* DAddr Low */

	/* DBM requires IOC to be set */
	cmd = DWC3_DEPCMD_STARTTRANSFER | DWC3_DEPCMD_CMDIOC;
	ret = dwc3_send_gadget_ep_cmd(dep, cmd, &params);
	if (ret < 0) {
		dev_dbg(dep->dwc->dev,
			"%s: failed to send STARTTRANSFER command\n",
			__func__);

		list_del(&req->list);
		return ret;
	}

	return ret;
}

/**
 * Queue a usb request to the DBM endpoint.
 * This function should be called after the endpoint
 * was enabled by the ep_enable.
 *
 * This function prepares special structure of TRBs which
 * is familiar with the DBM HW, so it will possible to use
 * this endpoint in DBM mode.
 *
 * The TRBs prepared by this function, is one normal TRB
 * which point to a fake buffer, followed by a link TRB
 * that points to the first TRB.
 *
 * The API of this function follow the regular API of
 * usb_ep_queue (see usb_ep_ops in include/linuk/usb/gadget.h).
 *
 * @usb_ep - pointer to usb_ep instance.
 * @request - pointer to usb_request instance.
 * @gfp_flags - possible flags.
 *
 * @return int - 0 on success, negative on error.
 */
static int dwc3_msm_ep_queue(struct usb_ep *ep,
			     struct usb_request *request, gfp_t gfp_flags)
{
	struct dwc3_request *req = to_dwc3_request(request);
	struct dwc3_ep *dep = to_dwc3_ep(ep);
	struct dwc3 *dwc = dep->dwc;
	struct dwc3_msm *mdwc = dev_get_drvdata(dwc->dev->parent);
	struct dwc3_msm_req_complete *req_complete;
	unsigned long flags;
	int ret = 0, size;

	/*
	 * We must obtain the lock of the dwc3 core driver,
	 * including disabling interrupts, so we will be sure
	 * that we are the only ones that configure the HW device
	 * core and ensure that we queuing the request will finish
	 * as soon as possible so we will release back the lock.
	 */
	spin_lock_irqsave(&dwc->lock, flags);
	if (!dep->endpoint.desc) {
		dev_err(mdwc->dev,
			"%s: trying to queue request %pK to disabled ep %s\n",
			__func__, request, ep->name);
		spin_unlock_irqrestore(&dwc->lock, flags);
		return -EPERM;
	}

	if (!mdwc->original_ep_ops[dep->number]) {
		dev_err(mdwc->dev,
			"ep [%s,%d] was unconfigured as msm endpoint\n",
			ep->name, dep->number);
		spin_unlock_irqrestore(&dwc->lock, flags);
		return -EINVAL;
	}

	if (!request) {
		dev_err(mdwc->dev, "%s: request is NULL\n", __func__);
		spin_unlock_irqrestore(&dwc->lock, flags);
		return -EINVAL;
	}

	/* HW restriction regarding TRB size (8KB) */
	if (req->request.length < 0x2000) {
		dev_err(mdwc->dev, "%s: Min TRB size is 8KB\n", __func__);
		spin_unlock_irqrestore(&dwc->lock, flags);
		return -EINVAL;
	}

	if (dep->number == 0 || dep->number == 1) {
		dev_err(mdwc->dev,
			"%s: trying to queue dbm request %pK to ep %s\n",
			__func__, request, ep->name);
		spin_unlock_irqrestore(&dwc->lock, flags);
		return -EPERM;
	}

	if (dep->trb_dequeue != dep->trb_enqueue
					|| !list_empty(&dep->pending_list)
					|| !list_empty(&dep->started_list)) {
		dev_err(mdwc->dev,
			"%s: trying to queue dbm request %pK tp ep %s\n",
			__func__, request, ep->name);
		spin_unlock_irqrestore(&dwc->lock, flags);
		return -EPERM;
	}
	dep->trb_dequeue = 0;
	dep->trb_enqueue = 0;

	/*
	 * Override req->complete function, but before doing that,
	 * store it's original pointer in the req_complete_list.
	 */
	req_complete = kzalloc(sizeof(*req_complete), gfp_flags);

	if (!req_complete) {
		spin_unlock_irqrestore(&dwc->lock, flags);
		return -ENOMEM;
	}

	req_complete->req = request;
	req_complete->orig_complete = request->complete;
	list_add_tail(&req_complete->list_item, &mdwc->req_complete_list);
	request->complete = dwc3_msm_req_complete_func;

	dev_vdbg(dwc->dev, "%s: queuing request %pK to ep %s length %d\n",
			__func__, request, ep->name, request->length);
	size = dwc3_msm_read_reg(mdwc->base, DWC3_GEVNTSIZ(0));
	dbm_event_buffer_config(mdwc,
		dwc3_msm_read_reg(mdwc->base, DWC3_GEVNTADRLO(0)),
		dwc3_msm_read_reg(mdwc->base, DWC3_GEVNTADRHI(0)),
		DWC3_GEVNTSIZ_SIZE(size));

	ret = __dwc3_msm_ep_queue(dep, req);
	if (ret < 0) {
		dev_err(mdwc->dev,
			"error %d after calling __dwc3_msm_ep_queue\n", ret);
		goto err;
	}

	spin_unlock_irqrestore(&dwc->lock, flags);

	msm_dbm_write_reg_field(mdwc, DBM_GEN_CFG, DBM_EN_USB3,
			dwc3_msm_is_dev_superspeed(mdwc) ? 1 : 0);

	return 0;

err:
	spin_unlock_irqrestore(&dwc->lock, flags);
	kfree(req_complete);
	return ret;
}

/**
 * Returns XferRscIndex for the EP. This is stored at StartXfer GSI EP OP
 *
 * @usb_ep - pointer to usb_ep instance.
 *
 * @return int - XferRscIndex
 */
static inline int gsi_get_xfer_index(struct usb_ep *ep)
{
	struct dwc3_ep			*dep = to_dwc3_ep(ep);

	return dep->resource_index;
}

/**
 * Fills up the GSI channel information needed in call to IPA driver
 * for GSI channel creation.
 *
 * @usb_ep - pointer to usb_ep instance.
 * @ch_info - output parameter with requested channel info
 */
static void gsi_get_channel_info(struct usb_ep *ep,
			struct gsi_channel_info *ch_info)
{
	struct dwc3_ep *dep = to_dwc3_ep(ep);
	int last_trb_index = 0;
	struct dwc3	*dwc = dep->dwc;
	struct usb_gsi_request *request = ch_info->ch_req;

	/* Provide physical USB addresses for DEPCMD and GEVENTCNT registers */
	ch_info->depcmd_low_addr = (u32)(dwc->reg_phys +
				DWC3_DEP_BASE(dep->number) + DWC3_DEPCMD);

	ch_info->depcmd_hi_addr = 0;

	ch_info->xfer_ring_base_addr = dwc3_trb_dma_offset(dep,
							&dep->trb_pool[0]);
	/* Convert to multipled of 1KB */
	ch_info->const_buffer_size = request->buf_len/1024;

	/* IN direction */
	if (dep->direction) {
		/*
		 * Multiply by size of each TRB for xfer_ring_len in bytes.
		 * 2n + 2 TRBs as per GSI h/w requirement. n Xfer TRBs + 1
		 * extra Xfer TRB followed by n ZLP TRBs + 1 LINK TRB.
		 */
		ch_info->xfer_ring_len = (2 * request->num_bufs + 2) * 0x10;
		last_trb_index = 2 * request->num_bufs + 2;
	} else { /* OUT direction */
		/*
		 * Multiply by size of each TRB for xfer_ring_len in bytes.
		 * n + 1 TRBs as per GSI h/w requirement. n Xfer TRBs + 1
		 * LINK TRB.
		 */
		ch_info->xfer_ring_len = (request->num_bufs + 2) * 0x10;
		last_trb_index = request->num_bufs + 2;
	}

	/* Store last 16 bits of LINK TRB address as per GSI hw requirement */
	ch_info->last_trb_addr = (dwc3_trb_dma_offset(dep,
			&dep->trb_pool[last_trb_index - 1]) & 0x0000FFFF);
	ch_info->gevntcount_low_addr = (u32)(dwc->reg_phys +
			DWC3_GEVNTCOUNT(request->ep_intr_num));
	ch_info->gevntcount_hi_addr = 0;

	dev_dbg(dwc->dev,
	"depcmd_laddr=%x last_trb_addr=%x gevtcnt_laddr=%x gevtcnt_haddr=%x",
		ch_info->depcmd_low_addr, ch_info->last_trb_addr,
		ch_info->gevntcount_low_addr, ch_info->gevntcount_hi_addr);
}

/**
 * Perform StartXfer on GSI EP. Stores XferRscIndex.
 *
 * @usb_ep - pointer to usb_ep instance.
 *
 * @return int - 0 on success
 */
static int gsi_startxfer_for_ep(struct usb_ep *ep, struct usb_gsi_request *req)
{
	int ret;
	struct dwc3_gadget_ep_cmd_params params;
	u32				cmd;
	struct dwc3_ep *dep = to_dwc3_ep(ep);
	struct dwc3	*dwc = dep->dwc;

	memset(&params, 0, sizeof(params));
	params.param0 = GSI_TRB_ADDR_BIT_53_MASK | GSI_TRB_ADDR_BIT_55_MASK;
	params.param0 |= upper_32_bits(dwc3_trb_dma_offset(dep,
						&dep->trb_pool[0])) & 0xffff;
	params.param0 |= (req->ep_intr_num << 16);
	params.param1 = lower_32_bits(dwc3_trb_dma_offset(dep,
						&dep->trb_pool[0]));
	cmd = DWC3_DEPCMD_STARTTRANSFER;
	cmd |= DWC3_DEPCMD_PARAM(0);
	ret = dwc3_send_gadget_ep_cmd(dep, cmd, &params);

	if (ret < 0)
		dev_dbg(dwc->dev, "Fail StrtXfr on GSI EP#%d\n", dep->number);
	dev_dbg(dwc->dev, "XferRsc = %x", dep->resource_index);
	return ret;
}

/**
 * Store Ring Base and Doorbell Address for GSI EP
 * for GSI channel creation.
 *
 * @usb_ep - pointer to usb_ep instance.
 * @request - USB GSI request to get Doorbell address obtained from IPA driver
 */
static void gsi_store_ringbase_dbl_info(struct usb_ep *ep,
			struct usb_gsi_request *request)
{
	struct dwc3_ep *dep = to_dwc3_ep(ep);
	struct dwc3	*dwc = dep->dwc;
	struct dwc3_msm *mdwc = dev_get_drvdata(dwc->dev->parent);
	int n = request->ep_intr_num - 1;

	dwc3_msm_write_reg(mdwc->base, GSI_RING_BASE_ADDR_L(mdwc->gsi_reg, n),
		lower_32_bits(dwc3_trb_dma_offset(dep, &dep->trb_pool[0])));
	dwc3_msm_write_reg(mdwc->base, GSI_RING_BASE_ADDR_H(mdwc->gsi_reg, n),
		upper_32_bits(dwc3_trb_dma_offset(dep, &dep->trb_pool[0])));

	dev_dbg(mdwc->dev, "Ring Base Addr %d: %x (LSB) %x (MSB)\n", n,
		lower_32_bits(dwc3_trb_dma_offset(dep, &dep->trb_pool[0])),
		upper_32_bits(dwc3_trb_dma_offset(dep, &dep->trb_pool[0])));

	if (request->mapped_db_reg_phs_addr_lsb &&
			dwc->sysdev != request->dev) {
		dma_unmap_resource(request->dev,
			request->mapped_db_reg_phs_addr_lsb,
			PAGE_SIZE, DMA_BIDIRECTIONAL, 0);
		request->mapped_db_reg_phs_addr_lsb = 0;
	}

	if (!request->mapped_db_reg_phs_addr_lsb) {
		request->mapped_db_reg_phs_addr_lsb =
			dma_map_resource(dwc->sysdev,
				(phys_addr_t)request->db_reg_phs_addr_lsb,
				PAGE_SIZE, DMA_BIDIRECTIONAL, 0);
		request->dev = dwc->sysdev;
		if (dma_mapping_error(dwc->sysdev,
				request->mapped_db_reg_phs_addr_lsb))
			dev_err(mdwc->dev, "mapping error for db_reg_phs_addr_lsb\n");
	}

	dev_dbg(mdwc->dev, "ep:%s dbl_addr_lsb:%x mapped_dbl_addr_lsb:%llx\n",
		ep->name, request->db_reg_phs_addr_lsb,
		(unsigned long long)request->mapped_db_reg_phs_addr_lsb);

	dbg_log_string("ep:%s dbl_addr_lsb:%x mapped_addr:%llx\n",
		ep->name, request->db_reg_phs_addr_lsb,
		(unsigned long long)request->mapped_db_reg_phs_addr_lsb);

	/*
	 * Replace dummy doorbell address with real one as IPA connection
	 * is setup now and GSI must be ready to handle doorbell updates.
	 */
	dwc3_msm_write_reg(mdwc->base, GSI_DBL_ADDR_H(mdwc->gsi_reg, n),
		upper_32_bits(request->mapped_db_reg_phs_addr_lsb));

	dwc3_msm_write_reg(mdwc->base, GSI_DBL_ADDR_L(mdwc->gsi_reg, n),
		lower_32_bits(request->mapped_db_reg_phs_addr_lsb));

	dev_dbg(mdwc->dev, "GSI DB Addr %d: %pad\n", n,
		&request->mapped_db_reg_phs_addr_lsb);
}

/**
 * Rings Doorbell for GSI Channel
 *
 * @usb_ep - pointer to usb_ep instance.
 * @request - pointer to GSI request. This is used to pass in the
 * address of the GSI doorbell obtained from IPA driver
 */
static void gsi_ring_db(struct usb_ep *ep, struct usb_gsi_request *request)
{
	void __iomem *gsi_dbl_address_lsb;
	void __iomem *gsi_dbl_address_msb;
	dma_addr_t trb_dma;
	struct dwc3_ep *dep = to_dwc3_ep(ep);
	struct dwc3	*dwc = dep->dwc;
	struct dwc3_msm *mdwc = dev_get_drvdata(dwc->dev->parent);
	int num_trbs = (dep->direction) ? (2 * (request->num_bufs) + 2)
					: (request->num_bufs + 2);

	gsi_dbl_address_lsb = ioremap_nocache(request->db_reg_phs_addr_lsb,
				sizeof(u32));
	if (!gsi_dbl_address_lsb) {
		dev_err(mdwc->dev, "Failed to map GSI DBL address LSB 0x%x\n",
				request->db_reg_phs_addr_lsb);
		return;
	}

	gsi_dbl_address_msb = ioremap_nocache(request->db_reg_phs_addr_msb,
				sizeof(u32));
	if (!gsi_dbl_address_msb) {
		dev_err(mdwc->dev, "Failed to map GSI DBL address MSB 0x%x\n",
				request->db_reg_phs_addr_msb);
		iounmap(gsi_dbl_address_lsb);
		return;
	}

	trb_dma = dwc3_trb_dma_offset(dep, &dep->trb_pool[num_trbs-1]);
	dev_dbg(mdwc->dev, "Writing link TRB addr: %pad to %pK (lsb:%x msb:%x) for ep:%s\n",
		&trb_dma, gsi_dbl_address_lsb, request->db_reg_phs_addr_lsb,
		request->db_reg_phs_addr_msb, ep->name);

	dbg_log_string("ep:%s link TRB addr:%pad db_lsb:%pad db_msb:%pad\n",
		ep->name, &trb_dma, &request->db_reg_phs_addr_lsb,
		&request->db_reg_phs_addr_msb);

	writel_relaxed(lower_32_bits(trb_dma), gsi_dbl_address_lsb);
	writel_relaxed(upper_32_bits(trb_dma), gsi_dbl_address_msb);

	iounmap(gsi_dbl_address_lsb);
	iounmap(gsi_dbl_address_msb);
}

/**
 * Sets HWO bit for TRBs and performs UpdateXfer for OUT EP.
 *
 * @usb_ep - pointer to usb_ep instance.
 * @request - pointer to GSI request. Used to determine num of TRBs for OUT EP.
 *
 * @return int - 0 on success
 */
static int gsi_updatexfer_for_ep(struct usb_ep *ep,
					struct usb_gsi_request *request)
{
	int i;
	int ret;
	u32				cmd;
	int num_trbs = request->num_bufs + 1;
	struct dwc3_trb *trb;
	struct dwc3_gadget_ep_cmd_params params;
	struct dwc3_ep *dep = to_dwc3_ep(ep);
	struct dwc3 *dwc = dep->dwc;

	for (i = 0; i < num_trbs - 1; i++) {
		trb = &dep->trb_pool[i];
		trb->ctrl |= DWC3_TRB_CTRL_HWO;
	}

	memset(&params, 0, sizeof(params));
	cmd = DWC3_DEPCMD_UPDATETRANSFER;
	cmd |= DWC3_DEPCMD_PARAM(dep->resource_index);
	ret = dwc3_send_gadget_ep_cmd(dep, cmd, &params);
	if (ret < 0)
		dev_dbg(dwc->dev, "UpdateXfr fail on GSI EP#%d\n", dep->number);
	return ret;
}

#define TCM_BUF_SIZE	(16 * 1024)
#define TCM_BUF_NUM	8
#define TCM_MEM_REQ	(TCM_BUF_SIZE * TCM_BUF_NUM)

/* Using IOVA base address at end of USB IOVA address */
#define TCM_IOVA_BASE	0x9ffe0000
static void gsi_free_data_buffers(struct usb_ep *ep,
			struct usb_gsi_request *req)
{
	struct dwc3_ep *dep = to_dwc3_ep(ep);
	struct dwc3 *dwc = dep->dwc;

	if (req->tcm_mem) {
		dbg_log_string("free tcm based buffer for ep:%s\n", dep->name);
		iommu_unmap(iommu_get_domain_for_dev(dwc->sysdev),
				TCM_IOVA_BASE, TCM_MEM_REQ);
		llcc_tcm_deactivate(req->tcm_mem);
		req->tcm_mem = NULL;
		req->dma = 0;
	} else {
		dma_free_coherent(dwc->sysdev,
			req->buf_len * req->num_bufs,
			req->buf_base_addr, req->dma);
	}
	req->buf_base_addr = NULL;
	sg_free_table(&req->sgt_data_buff);
}

static int gsi_allocate_data_buffers(struct usb_ep *ep,
			struct usb_gsi_request *req)
{
	size_t len = 0;
	int ret = 0;
	struct dwc3_ep *dep = to_dwc3_ep(ep);
	struct dwc3 *dwc = dep->dwc;
	struct iommu_domain *usb_domain = NULL;

	/* Check need of using tcm for IN endpoint only */
	if (!(req->use_tcm_mem && dep->direction))
		goto normal_alloc;

	usb_domain = iommu_get_domain_for_dev(dwc->sysdev);
	if (usb_domain == NULL) {
		dev_err(dwc->dev, "No USB IOMMU domain\n");
		goto normal_alloc;
	}

	/* Validate USB IOVA range with TCM IOVA base */
	if (usb_domain->geometry.aperture_start <= TCM_IOVA_BASE &&
		usb_domain->geometry.aperture_end > TCM_IOVA_BASE) {
		dev_err(dwc->dev, "overlap IOVA: TCM:%x USB:(%x-%x)\n",
				TCM_IOVA_BASE,
				usb_domain->geometry.aperture_start,
				usb_domain->geometry.aperture_end);
		goto normal_alloc;
	}

	/* Check availability of TCM memory */
	req->tcm_mem = llcc_tcm_activate();
	if (IS_ERR_OR_NULL(req->tcm_mem)) {
		dev_err(dwc->dev, "can't use tcm_mem ep:%s err:%ld\n",
				dep->name, PTR_ERR(req->tcm_mem));
		req->tcm_mem = NULL;
		goto normal_alloc;
	}

	if (req->tcm_mem->mem_size < TCM_MEM_REQ) {
		dev_err(dwc->dev, "err:tcm_mem: req sz:(%d) > avail_sz(%d)\n",
				TCM_MEM_REQ, req->tcm_mem->mem_size);
		llcc_tcm_deactivate(req->tcm_mem);
		req->tcm_mem = NULL;
		goto normal_alloc;
	}

	len = TCM_MEM_REQ;
	ret = iommu_map(usb_domain, TCM_IOVA_BASE, req->tcm_mem->phys_addr, len,
			IOMMU_READ | IOMMU_WRITE | IOMMU_NOEXEC);
	if (ret) {
		dev_err(dwc->dev, "%s: can't map TCM mem, using DDR\n",
				dep->name);
		llcc_tcm_deactivate(req->tcm_mem);
		req->tcm_mem = NULL;
		goto normal_alloc;
	}

	req->buf_base_addr = (void __force *)req->tcm_mem->virt_addr;
	req->buf_len = TCM_BUF_SIZE;
	req->num_bufs = TCM_BUF_NUM;
	req->dma = TCM_IOVA_BASE;
	goto fill_sgtable;

normal_alloc:
	len = req->buf_len * req->num_bufs;
	req->buf_base_addr = dma_alloc_coherent(dwc->sysdev, len,
			&req->dma, GFP_KERNEL);
	if (!req->buf_base_addr)
		return -ENOMEM;

fill_sgtable:
	dma_get_sgtable(dwc->sysdev, &req->sgt_data_buff,
			req->buf_base_addr, req->dma, len);
	dbg_log_string("alloc buffer for ep:%s use_tcm_mem:%d mem_type:%s\n",
		dep->name, req->use_tcm_mem, req->tcm_mem ? "TCM" : "DDR");
	return 0;
}

/**
 * Allocates Buffers and TRBs. Configures TRBs for GSI EPs.
 *
 * @usb_ep - pointer to usb_ep instance.
 * @request - pointer to GSI request.
 *
 * @return int - 0 on success
 */
static int gsi_prepare_trbs(struct usb_ep *ep, struct usb_gsi_request *req)
{
	int i = 0, ret;
	dma_addr_t buffer_addr;
	dma_addr_t trb0_dma;
	struct dwc3_ep *dep = to_dwc3_ep(ep);
	struct dwc3		*dwc = dep->dwc;
	struct dwc3_trb *trb;
	int num_trbs;
	struct scatterlist *sg;
	struct sg_table *sgt;

	ret = gsi_allocate_data_buffers(ep, req);
	if (ret) {
		dev_err(dep->dwc->dev, "failed to alloc TRB buffer for %s\n",
				dep->name);
		return ret;
	}

	buffer_addr = req->dma;
	/* Allocate and configure TRBs */
	num_trbs = (dep->direction) ? (2 * (req->num_bufs) + 2)
					: (req->num_bufs + 2);
	dep->trb_pool = dma_alloc_coherent(dwc->sysdev,
				num_trbs * sizeof(struct dwc3_trb),
				&dep->trb_pool_dma, GFP_KERNEL);
	if (!dep->trb_pool) {
		dev_err(dep->dwc->dev, "failed to alloc trb dma pool for %s\n",
				dep->name);
		goto free_trb_buffer;
	}

	memset(dep->trb_pool, 0, num_trbs * sizeof(struct dwc3_trb));

	trb0_dma = dwc3_trb_dma_offset(dep, &dep->trb_pool[0]);

	dep->num_trbs = num_trbs;
	dma_get_sgtable(dwc->sysdev, &req->sgt_trb_xfer_ring, dep->trb_pool,
		dep->trb_pool_dma, num_trbs * sizeof(struct dwc3_trb));

	sgt = &req->sgt_trb_xfer_ring;
	dev_dbg(dwc->dev, "%s(): trb_pool:%pK trb_pool_dma:%lx\n",
		__func__, dep->trb_pool, (unsigned long)dep->trb_pool_dma);

	for_each_sg(sgt->sgl, sg, sgt->nents, i)
		dev_dbg(dwc->dev,
			"%i: page_link:%lx offset:%x length:%x address:%lx\n",
			i, sg->page_link, sg->offset, sg->length,
			(unsigned long)sg->dma_address);

	/* IN direction */
	if (dep->direction) {
		trb = &dep->trb_pool[0];
		/* Set up first n+1 TRBs for ZLPs */
		for (i = 0; i < req->num_bufs + 1; i++, trb++)
			trb->ctrl = DWC3_TRBCTL_NORMAL | DWC3_TRB_CTRL_IOC;

		/* Setup next n TRBs pointing to valid buffers */
		for (; i < num_trbs - 1; i++, trb++) {
			trb->bpl = lower_32_bits(buffer_addr);
			trb->bph = upper_32_bits(buffer_addr);
			trb->ctrl = DWC3_TRBCTL_NORMAL | DWC3_TRB_CTRL_IOC;
			buffer_addr += req->buf_len;
		}

		/* Set up the Link TRB at the end */
		trb->bpl = lower_32_bits(trb0_dma);
		trb->bph = upper_32_bits(trb0_dma) & 0xffff;
		trb->bph |= (1 << 23) | (1 << 21) | (req->ep_intr_num << 16);
		trb->ctrl = DWC3_TRBCTL_LINK_TRB | DWC3_TRB_CTRL_HWO;
	} else { /* OUT direction */
		/* Start ring with LINK TRB pointing to second entry */
		trb = &dep->trb_pool[0];
		trb->bpl = lower_32_bits(trb0_dma + sizeof(*trb));
		trb->bph = upper_32_bits(trb0_dma + sizeof(*trb));
		trb->ctrl = DWC3_TRBCTL_LINK_TRB;

		/* Setup next n-1 TRBs pointing to valid buffers */
		for (i = 1, trb++; i < num_trbs - 1; i++, trb++) {
			trb->bpl = lower_32_bits(buffer_addr);
			trb->bph = upper_32_bits(buffer_addr);
			trb->size = req->buf_len;
			buffer_addr += req->buf_len;
			trb->ctrl = DWC3_TRBCTL_NORMAL | DWC3_TRB_CTRL_IOC
				| DWC3_TRB_CTRL_CSP | DWC3_TRB_CTRL_ISP_IMI;
		}

		/* Set up the Link TRB at the end */
		trb->bpl = lower_32_bits(trb0_dma);
		trb->bph = upper_32_bits(trb0_dma) & 0xffff;
		trb->bph |= (1 << 23) | (1 << 21) | (req->ep_intr_num << 16);
		trb->ctrl = DWC3_TRBCTL_LINK_TRB | DWC3_TRB_CTRL_HWO;
	}

	dev_dbg(dwc->dev, "%s: Initialized TRB Ring for %s\n",
					__func__, dep->name);

	return 0;

free_trb_buffer:
	gsi_free_data_buffers(ep, req);
	return -ENOMEM;
}

/**
 * Frees TRBs and buffers for GSI EPs.
 *
 * @usb_ep - pointer to usb_ep instance.
 *
 */
static void gsi_free_trbs(struct usb_ep *ep, struct usb_gsi_request *req)
{
	struct dwc3_ep *dep = to_dwc3_ep(ep);
	struct dwc3 *dwc = dep->dwc;

	if (!dep->gsi)
		return;

	/*  Free TRBs and TRB pool for EP */
	if (dep->trb_pool_dma) {
		dma_free_coherent(dwc->sysdev,
			dep->num_trbs * sizeof(struct dwc3_trb),
			dep->trb_pool,
			dep->trb_pool_dma);
		dep->trb_pool = NULL;
		dep->trb_pool_dma = 0;
	}
	sg_free_table(&req->sgt_trb_xfer_ring);

	/* free TRB buffers */
	gsi_free_data_buffers(ep, req);
}
/**
 * Configures GSI EPs. For GSI EPs we need to set interrupter numbers.
 *
 * @usb_ep - pointer to usb_ep instance.
 * @request - pointer to GSI request.
 */
static void gsi_configure_ep(struct usb_ep *ep, struct usb_gsi_request *request)
{
	struct dwc3_ep *dep = to_dwc3_ep(ep);
	struct dwc3		*dwc = dep->dwc;
	struct dwc3_msm *mdwc = dev_get_drvdata(dwc->dev->parent);
	struct dwc3_gadget_ep_cmd_params params;
	const struct usb_endpoint_descriptor *desc = ep->desc;
	const struct usb_ss_ep_comp_descriptor *comp_desc = ep->comp_desc;
	int n = request->ep_intr_num - 1;
	u32 reg;
	int ret;

	/* setup dummy doorbell as IPA connection isn't setup yet */
	dwc3_msm_write_reg(mdwc->base, GSI_DBL_ADDR_H(mdwc->gsi_reg, n),
			upper_32_bits(mdwc->dummy_gsi_db_dma));
	dwc3_msm_write_reg(mdwc->base, GSI_DBL_ADDR_L(mdwc->gsi_reg, n),
			lower_32_bits(mdwc->dummy_gsi_db_dma));
	dev_dbg(mdwc->dev, "Dummy DB Addr %pK: %llx\n",
		&mdwc->dummy_gsi_db, mdwc->dummy_gsi_db_dma);

	memset(&params, 0x00, sizeof(params));

	/* Configure GSI EP */
	params.param0 = DWC3_DEPCFG_EP_TYPE(usb_endpoint_type(desc))
		| DWC3_DEPCFG_MAX_PACKET_SIZE(usb_endpoint_maxp(desc));

	/* Burst size is only needed in SuperSpeed mode */
	if (dwc->gadget.speed >= USB_SPEED_SUPER) {
		u32 burst = dep->endpoint.maxburst - 1;

		params.param0 |= DWC3_DEPCFG_BURST_SIZE(burst);
	}

	if (usb_ss_max_streams(comp_desc) && usb_endpoint_xfer_bulk(desc)) {
		params.param1 |= DWC3_DEPCFG_STREAM_CAPABLE
					| DWC3_DEPCFG_STREAM_EVENT_EN;
		dep->stream_capable = true;
	}

	/* Set EP number */
	params.param1 |= DWC3_DEPCFG_EP_NUMBER(dep->number);

	/* Set interrupter number for GSI endpoints */
	params.param1 |= DWC3_DEPCFG_INT_NUM(request->ep_intr_num);

	/* Enable XferInProgress and XferComplete Interrupts */
	params.param1 |= DWC3_DEPCFG_XFER_COMPLETE_EN;
	params.param1 |= DWC3_DEPCFG_XFER_IN_PROGRESS_EN;
	params.param1 |= DWC3_DEPCFG_FIFO_ERROR_EN;
	/*
	 * We must use the lower 16 TX FIFOs even though
	 * HW might have more
	 */
	/* Remove FIFO Number for GSI EP*/
	if (dep->direction)
		params.param0 |= DWC3_DEPCFG_FIFO_NUMBER(dep->number >> 1);

	params.param0 |= DWC3_DEPCFG_ACTION_INIT;

	dev_dbg(mdwc->dev, "Set EP config to params = %x %x %x, for %s\n",
	params.param0, params.param1, params.param2, dep->name);

	dwc3_send_gadget_ep_cmd(dep, DWC3_DEPCMD_SETEPCONFIG, &params);

	if (!(dep->flags & DWC3_EP_ENABLED)) {
		ret = dwc3_gadget_resize_tx_fifos(dwc, dep);
		if (ret)
			return;

		dep->endpoint.desc = desc;
		dep->endpoint.comp_desc = comp_desc;
		dep->type = usb_endpoint_type(desc);
		dep->flags |= DWC3_EP_ENABLED;
		reg = dwc3_msm_read_reg(mdwc->base, DWC3_DALEPENA);
		reg |= DWC3_DALEPENA_EP(dep->number);
		dwc3_msm_write_reg(mdwc->base, DWC3_DALEPENA, reg);
	}

}

/**
 * Enables USB wrapper for GSI
 *
 * @usb_ep - pointer to usb_ep instance.
 */
static void gsi_enable(struct usb_ep *ep)
{
	struct dwc3_ep *dep = to_dwc3_ep(ep);
	struct dwc3 *dwc = dep->dwc;
	struct dwc3_msm *mdwc = dev_get_drvdata(dwc->dev->parent);

	dwc3_msm_write_reg_field(mdwc->base, GSI_GENERAL_CFG_REG(mdwc->gsi_reg),
		GSI_CLK_EN_MASK, 1);
	dwc3_msm_write_reg_field(mdwc->base, GSI_GENERAL_CFG_REG(mdwc->gsi_reg),
		GSI_RESTART_DBL_PNTR_MASK, 1);
	dwc3_msm_write_reg_field(mdwc->base, GSI_GENERAL_CFG_REG(mdwc->gsi_reg),
		GSI_RESTART_DBL_PNTR_MASK, 0);
	dev_dbg(mdwc->dev, "%s: Enable GSI\n", __func__);
	dwc3_msm_write_reg_field(mdwc->base, GSI_GENERAL_CFG_REG(mdwc->gsi_reg),
		GSI_EN_MASK, 1);
}

/**
 * Block or allow doorbell towards GSI
 *
 * @usb_ep - pointer to usb_ep instance.
 * @request - pointer to GSI request. In this case num_bufs is used as a bool
 * to set or clear the doorbell bit
 */
static void gsi_set_clear_dbell(struct usb_ep *ep,
					bool block_db)
{

	struct dwc3_ep *dep = to_dwc3_ep(ep);
	struct dwc3 *dwc = dep->dwc;
	struct dwc3_msm *mdwc = dev_get_drvdata(dwc->dev->parent);

	dbg_log_string("block_db(%d)", block_db);
	dwc3_msm_write_reg_field(mdwc->base, GSI_GENERAL_CFG_REG(mdwc->gsi_reg),
		BLOCK_GSI_WR_GO_MASK, block_db);
}

/**
 * Performs necessary checks before stopping GSI channels
 *
 * @usb_ep - pointer to usb_ep instance to access DWC3 regs
 */
static bool gsi_check_ready_to_suspend(struct dwc3_msm *mdwc)
{
	u32	timeout = 1500;

	while (dwc3_msm_read_reg_field(mdwc->base,
		GSI_IF_STS(mdwc->gsi_reg), GSI_WR_CTRL_STATE_MASK)) {
		if (!timeout--) {
			dev_err(mdwc->dev,
			"Unable to suspend GSI ch. WR_CTRL_STATE != 0\n");
			return false;
		}
	}

	return true;
}

static inline const char *gsi_op_to_string(unsigned int op)
{
	if (op < ARRAY_SIZE(gsi_op_strings))
		return gsi_op_strings[op];

	return "Invalid";
}

/**
 * Performs GSI operations or GSI EP related operations.
 *
 * @usb_ep - pointer to usb_ep instance.
 * @op_data - pointer to opcode related data.
 * @op - GSI related or GSI EP related op code.
 *
 * @return int - 0 on success, negative on error.
 * Also returns XferRscIdx for GSI_EP_OP_GET_XFER_IDX.
 */
int usb_gsi_ep_op(struct usb_ep *ep, void *op_data, enum gsi_ep_op op)
{
	u32 ret = 0;
	struct dwc3_ep *dep = to_dwc3_ep(ep);
	struct dwc3 *dwc = dep->dwc;
	struct dwc3_msm *mdwc = dev_get_drvdata(dwc->dev->parent);
	struct usb_gsi_request *request;
	struct gsi_channel_info *ch_info;
	bool block_db;
	unsigned long flags;

	dbg_log_string("%s(%d):%s", ep->name, dep->number >> 1,
			gsi_op_to_string(op));

	switch (op) {
	case GSI_EP_OP_PREPARE_TRBS:
		if (!dwc->pullups_connected) {
			dbg_log_string("No Pullup\n");
			return -ESHUTDOWN;
		}

		request = (struct usb_gsi_request *)op_data;
		ret = gsi_prepare_trbs(ep, request);
		break;
	case GSI_EP_OP_FREE_TRBS:
		request = (struct usb_gsi_request *)op_data;
		gsi_free_trbs(ep, request);
		break;
	case GSI_EP_OP_CONFIG:
		if (!dwc->pullups_connected) {
			dbg_log_string("No Pullup\n");
			return -ESHUTDOWN;
		}

		request = (struct usb_gsi_request *)op_data;
		spin_lock_irqsave(&dwc->lock, flags);
		gsi_configure_ep(ep, request);
		spin_unlock_irqrestore(&dwc->lock, flags);
		break;
	case GSI_EP_OP_STARTXFER:
		if (!dwc->pullups_connected) {
			dbg_log_string("No Pullup\n");
			return -ESHUTDOWN;
		}

		request = (struct usb_gsi_request *)op_data;
		spin_lock_irqsave(&dwc->lock, flags);
		ret = gsi_startxfer_for_ep(ep, request);
		spin_unlock_irqrestore(&dwc->lock, flags);
		break;
	case GSI_EP_OP_GET_XFER_IDX:
		ret = gsi_get_xfer_index(ep);
		break;
	case GSI_EP_OP_STORE_DBL_INFO:
		request = (struct usb_gsi_request *)op_data;
		gsi_store_ringbase_dbl_info(ep, request);
		break;
	case GSI_EP_OP_ENABLE_GSI:
		if (!dwc->pullups_connected) {
			dbg_log_string("No Pullup\n");
			return -ESHUTDOWN;
		}

		gsi_enable(ep);
		break;
	case GSI_EP_OP_GET_CH_INFO:
		ch_info = (struct gsi_channel_info *)op_data;
		gsi_get_channel_info(ep, ch_info);
		break;
	case GSI_EP_OP_RING_DB:
		if (!dwc->pullups_connected) {
			dbg_log_string("No Pullup\n");
			return -ESHUTDOWN;
		}

		request = (struct usb_gsi_request *)op_data;
		gsi_ring_db(ep, request);
		break;
	case GSI_EP_OP_UPDATEXFER:
		request = (struct usb_gsi_request *)op_data;
		spin_lock_irqsave(&dwc->lock, flags);
		ret = gsi_updatexfer_for_ep(ep, request);
		spin_unlock_irqrestore(&dwc->lock, flags);
		break;
	case GSI_EP_OP_ENDXFER:
		spin_lock_irqsave(&dwc->lock, flags);
		dwc3_stop_active_transfer(dep, true, false);
		spin_unlock_irqrestore(&dwc->lock, flags);
		break;
	case GSI_EP_OP_SET_CLR_BLOCK_DBL:
		block_db = *((bool *)op_data);
		spin_lock_irqsave(&dwc->lock, flags);
		if (!dwc->pullups_connected && !block_db) {
			dbg_log_string("No Pullup\n");
			spin_unlock_irqrestore(&dwc->lock, flags);
			return -ESHUTDOWN;
		}

		spin_unlock_irqrestore(&dwc->lock, flags);
		gsi_set_clear_dbell(ep, block_db);
		break;
	case GSI_EP_OP_CHECK_FOR_SUSPEND:
		ret = gsi_check_ready_to_suspend(mdwc);
		break;
	case GSI_EP_OP_DISABLE:
		ret = ep->ops->disable(ep);
		break;
	default:
		dev_err(mdwc->dev, "%s: Invalid opcode GSI EP\n", __func__);
	}

	return ret;
}
EXPORT_SYMBOL(usb_gsi_ep_op);

/* Return true if host is supporting remote wakeup functionality. */
bool usb_get_remote_wakeup_status(struct usb_gadget *gadget)
{
	struct dwc3 *dwc = gadget_to_dwc(gadget);
	unsigned long flags;
	bool rw = false;

	spin_lock_irqsave(&dwc->lock, flags);
	rw = dwc->is_remote_wakeup_enabled ? true : false;
	spin_unlock_irqrestore(&dwc->lock, flags);

	return rw;
}
EXPORT_SYMBOL(usb_get_remote_wakeup_status);

/**
 * Configure a USB DBM ep to work in BAM mode.
 *
 * @usb_ep - USB physical EP number.
 * @producer - producer/consumer.
 * @disable_wb - disable write back to system memory.
 * @internal_mem - use internal USB memory for data fifo.
 * @ioc - enable interrupt on completion.
 *
 * @return int - DBM ep number.
 */
static int dbm_ep_config(struct dwc3_msm *mdwc, u8 usb_ep, u8 bam_pipe,
		bool producer, bool disable_wb, bool internal_mem, bool ioc)
{
	int dbm_ep;
	u32 ep_cfg;
	u32 data;

	dev_dbg(mdwc->dev, "Configuring DBM ep\n");

	dbm_ep = find_matching_dbm_ep(mdwc, usb_ep);
	if (dbm_ep < 0)
		return dbm_ep;

	/* Due to HW issue, EP 7 can be set as IN EP only */
	if (!mdwc->dbm_is_1p4 && dbm_ep == 7 && producer) {
		pr_err("last DBM EP can't be OUT EP\n");
		return -ENODEV;
	}

	/* Set ioc bit for dbm_ep if needed */
	msm_dbm_write_reg_field(mdwc, DBM_DBG_CNFG,
		DBM_ENABLE_IOC_MASK & 1 << dbm_ep, ioc ? 1 : 0);

	ep_cfg = (producer ? DBM_PRODUCER : 0) |
		(disable_wb ? DBM_DISABLE_WB : 0) |
		(internal_mem ? DBM_INT_RAM_ACC : 0);

	msm_dbm_write_ep_reg_field(mdwc, DBM_EP_CFG, dbm_ep,
		DBM_PRODUCER | DBM_DISABLE_WB | DBM_INT_RAM_ACC, ep_cfg >> 8);

	msm_dbm_write_ep_reg_field(mdwc, DBM_EP_CFG, dbm_ep, USB3_EPNUM,
		usb_ep);

	if (mdwc->dbm_is_1p4) {
		msm_dbm_write_ep_reg_field(mdwc, DBM_EP_CFG, dbm_ep,
				DBM_BAM_PIPE_NUM, bam_pipe);
		msm_dbm_write_reg_field(mdwc, DBM_PIPE_CFG, 0x000000ff, 0xe4);
	}

	msm_dbm_write_ep_reg_field(mdwc, DBM_EP_CFG, dbm_ep, DBM_EN_EP, 1);

	data = msm_dbm_read_reg(mdwc, DBM_DISABLE_UPDXFER);
	data &= ~(0x1 << dbm_ep);
	msm_dbm_write_reg(mdwc, DBM_DISABLE_UPDXFER, data);

	return dbm_ep;
}

/**
 * usb_ep_autoconfig_by_name - Used to pick the endpoint by name. eg gsi-epin1
 * @gadget: The device to which the endpoint must belong.
 * @desc: Endpoint descriptor, with endpoint direction and transfer mode
 *	initialized.
 * @ep_name: EP name that is to be searched.
 *
 */
struct usb_ep *usb_ep_autoconfig_by_name(
			struct usb_gadget		*gadget,
			struct usb_endpoint_descriptor	*desc,
			const char			*ep_name
)
{
	struct usb_ep *ep;
	struct dwc3_ep *dep;
	bool ep_found = false;

	if (!ep_name || !strlen(ep_name))
		goto err;

	list_for_each_entry(ep, &gadget->ep_list, ep_list)
		if (strncmp(ep->name, ep_name, strlen(ep_name)) == 0 &&
				!ep->driver_data) {
			ep_found = true;
			break;
		}

	if (ep_found) {
		dep = to_dwc3_ep(ep);
		desc->bEndpointAddress &= USB_DIR_IN;
		desc->bEndpointAddress |= dep->number >> 1;
		ep->address = desc->bEndpointAddress;
		pr_debug("Allocating ep address:%x\n", ep->address);
		ep->desc = NULL;
		ep->comp_desc = NULL;
		return ep;
	}

err:
	pr_err("%s:error finding ep %s\n", __func__, ep_name);
	return NULL;
}
EXPORT_SYMBOL(usb_ep_autoconfig_by_name);

/**
 * Configure MSM endpoint.
 * This function do specific configurations
 * to an endpoint which need specific implementaion
 * in the MSM architecture.
 *
 * This function should be called by usb function/class
 * layer which need a support from the specific MSM HW
 * which wrap the USB3 core. (like GSI or DBM specific endpoints)
 *
 * @ep - a pointer to some usb_ep instance
 *
 * @return int - 0 on success, negetive on error.
 */
int msm_ep_config(struct usb_ep *ep, struct usb_request *request, u32 bam_opts)
{
	struct dwc3_ep *dep = to_dwc3_ep(ep);
	struct dwc3 *dwc = dep->dwc;
	struct dwc3_msm *mdwc = dev_get_drvdata(dwc->dev->parent);
	struct usb_ep_ops *new_ep_ops;
	int ret = 0;
	unsigned long flags;


	spin_lock_irqsave(&dwc->lock, flags);
	/* Save original ep ops for future restore*/
	if (mdwc->original_ep_ops[dep->number]) {
		dev_err(mdwc->dev,
			"ep [%s,%d] already configured as msm endpoint\n",
			ep->name, dep->number);
		spin_unlock_irqrestore(&dwc->lock, flags);
		return -EPERM;
	}
	mdwc->original_ep_ops[dep->number] = ep->ops;

	/* Set new usb ops as we like */
	new_ep_ops = kzalloc(sizeof(struct usb_ep_ops), GFP_ATOMIC);
	if (!new_ep_ops) {
		spin_unlock_irqrestore(&dwc->lock, flags);
		return -ENOMEM;
	}

	(*new_ep_ops) = (*ep->ops);
	new_ep_ops->queue = dwc3_msm_ep_queue;
	ep->ops = new_ep_ops;

	if (!request || dep->gsi) {
		spin_unlock_irqrestore(&dwc->lock, flags);
		return 0;
	}

	/*
	 * Configure the DBM endpoint if required.
	 */
	ret = dbm_ep_config(mdwc, dep->number,
			    bam_opts & MSM_PIPE_ID_MASK,
			    bam_opts & MSM_PRODUCER,
			    bam_opts & MSM_DISABLE_WB,
			    bam_opts & MSM_INTERNAL_MEM,
			    bam_opts & MSM_ETD_IOC);
	if (ret < 0) {
		dev_err(mdwc->dev,
			"error %d after calling dbm_ep_config\n", ret);
		spin_unlock_irqrestore(&dwc->lock, flags);
		return ret;
	}

	spin_unlock_irqrestore(&dwc->lock, flags);

	return 0;
}
EXPORT_SYMBOL(msm_ep_config);

static int dbm_ep_unconfig(struct dwc3_msm *mdwc, u8 usb_ep)
{
	int dbm_ep;
	u32 data;

	dev_dbg(mdwc->dev, "Unconfiguring DB ep\n");

	dbm_ep = find_matching_dbm_ep(mdwc, usb_ep);
	if (dbm_ep < 0)
		return dbm_ep;

	mdwc->dbm_ep_num_mapping[dbm_ep] = 0;

	data = msm_dbm_read_ep_reg(mdwc, DBM_EP_CFG, dbm_ep);
	data &= (~0x1);
	msm_dbm_write_ep_reg(mdwc, DBM_EP_CFG, dbm_ep, data);

	/*
	 * ep_soft_reset is not required during disconnect as pipe reset on
	 * next connect will take care of the same.
	 */
	return 0;
}

/**
 * Un-configure MSM endpoint.
 * Tear down configurations done in the
 * dwc3_msm_ep_config function.
 *
 * @ep - a pointer to some usb_ep instance
 *
 * @return int - 0 on success, negative on error.
 */
int msm_ep_unconfig(struct usb_ep *ep)
{
	struct dwc3_ep *dep = to_dwc3_ep(ep);
	struct dwc3 *dwc = dep->dwc;
	struct dwc3_msm *mdwc = dev_get_drvdata(dwc->dev->parent);
	struct usb_ep_ops *old_ep_ops;
	unsigned long flags;

	spin_lock_irqsave(&dwc->lock, flags);
	/* Restore original ep ops */
	if (!mdwc->original_ep_ops[dep->number]) {
		dev_err(mdwc->dev,
			"ep [%s,%d] was not configured as msm endpoint\n",
			ep->name, dep->number);
		spin_unlock_irqrestore(&dwc->lock, flags);
		return -EINVAL;
	}
	old_ep_ops = (struct usb_ep_ops	*)ep->ops;
	ep->ops = mdwc->original_ep_ops[dep->number];
	mdwc->original_ep_ops[dep->number] = NULL;
	kfree(old_ep_ops);

	/* If this is a GSI endpoint, we're done */
	if (dep->gsi) {
		spin_unlock_irqrestore(&dwc->lock, flags);
		return 0;
	}

	if (dep->trb_dequeue == dep->trb_enqueue
					&& list_empty(&dep->pending_list)
					&& list_empty(&dep->started_list)) {
		dev_dbg(mdwc->dev,
			"%s: request is not queued, disable DBM ep for ep %s\n",
			__func__, ep->name);
		/* Unconfigure dbm ep */
		dbm_ep_unconfig(mdwc, dep->number);

		/*
		 * If this is the last endpoint we unconfigured, than reset also
		 * the event buffers; unless unconfiguring the ep due to lpm,
		 * in which case the event buffer only gets reset during the
		 * block reset.
		 */
		if (dbm_get_num_of_eps_configured(mdwc) == 0 &&
				!mdwc->dbm_reset_ep_after_lpm)
			dbm_event_buffer_config(mdwc, 0, 0, 0);
	}

	spin_unlock_irqrestore(&dwc->lock, flags);

	return 0;
}
EXPORT_SYMBOL(msm_ep_unconfig);

void msm_ep_set_endless(struct usb_ep *ep, bool set_clear)
{
	struct dwc3_ep *dep = to_dwc3_ep(ep);

	dep->endless = !!set_clear;
}
EXPORT_SYMBOL(msm_ep_set_endless);

#endif /* (CONFIG_USB_DWC3_GADGET) || (CONFIG_USB_DWC3_DUAL_ROLE) */

static void dwc3_resume_work(struct work_struct *w);

static void dwc3_restart_usb_work(struct work_struct *w)
{
	struct dwc3_msm *mdwc = container_of(w, struct dwc3_msm,
						restart_usb_work);
	struct dwc3 *dwc = platform_get_drvdata(mdwc->dwc3);
	unsigned int timeout = 50;

	dev_dbg(mdwc->dev, "%s\n", __func__);

	if (atomic_read(&dwc->in_lpm) || dwc->dr_mode != USB_DR_MODE_OTG) {
		dev_dbg(mdwc->dev, "%s failed!!!\n", __func__);
		return;
	}

	/* guard against concurrent VBUS handling */
	mdwc->in_restart = true;

	if (!mdwc->vbus_active) {
		dev_dbg(mdwc->dev, "%s bailing out in disconnect\n", __func__);
		dwc->err_evt_seen = false;
		mdwc->in_restart = false;
		return;
	}

	dbg_event(0xFF, "RestartUSB", 0);
	/* Reset active USB connection */
	dwc3_resume_work(&mdwc->resume_work);

	/* Make sure disconnect is processed before sending connect */
	while (--timeout && !pm_runtime_suspended(mdwc->dev))
		msleep(20);

	if (!timeout) {
		dev_dbg(mdwc->dev,
			"Not in LPM after disconnect, forcing suspend...\n");
		dbg_event(0xFF, "ReStart:RT SUSP",
			atomic_read(&mdwc->dev->power.usage_count));
		pm_runtime_suspend(mdwc->dev);
	}

	mdwc->in_restart = false;
	/* Force reconnect only if cable is still connected */
	if (mdwc->vbus_active)
		dwc3_resume_work(&mdwc->resume_work);

	dwc->err_evt_seen = false;
	flush_delayed_work(&mdwc->sm_work);
}

/*
 * Check whether the DWC3 requires resetting the ep
 * after going to Low Power Mode (lpm)
 */
bool msm_dwc3_reset_ep_after_lpm(struct usb_gadget *gadget)
{
	struct dwc3 *dwc = container_of(gadget, struct dwc3, gadget);
	struct dwc3_msm *mdwc = dev_get_drvdata(dwc->dev->parent);

	return mdwc->dbm_reset_ep_after_lpm;
}
EXPORT_SYMBOL(msm_dwc3_reset_ep_after_lpm);

/*
 * Config Global Distributed Switch Controller (GDSC)
 * to support controller power collapse
 */
static int dwc3_msm_config_gdsc(struct dwc3_msm *mdwc, int on)
{
	int ret;

	if (IS_ERR_OR_NULL(mdwc->dwc3_gdsc))
		return -EPERM;

	if (on) {
		ret = regulator_enable(mdwc->dwc3_gdsc);
		if (ret) {
			dev_err(mdwc->dev, "unable to enable usb3 gdsc\n");
			return ret;
		}

		qcom_clk_set_flags(mdwc->core_clk, CLKFLAG_RETAIN_MEM);
	} else {
		qcom_clk_set_flags(mdwc->core_clk, CLKFLAG_NORETAIN_MEM);
		ret = regulator_disable(mdwc->dwc3_gdsc);
		if (ret) {
			dev_err(mdwc->dev, "unable to disable usb3 gdsc\n");
			return ret;
		}
	}

	return ret;
}

static int dwc3_msm_link_clk_reset(struct dwc3_msm *mdwc, bool assert)
{
	int ret = 0;

	if (assert) {
		disable_irq(mdwc->wakeup_irq[PWR_EVNT_IRQ].irq);
		/* Using asynchronous block reset to the hardware */
		dev_dbg(mdwc->dev, "block_reset ASSERT\n");
		clk_disable_unprepare(mdwc->utmi_clk);
		clk_disable_unprepare(mdwc->sleep_clk);
		clk_disable_unprepare(mdwc->core_clk);
		clk_disable_unprepare(mdwc->iface_clk);
		ret = reset_control_assert(mdwc->core_reset);
		if (ret)
			dev_err(mdwc->dev, "dwc3 core_reset assert failed\n");
	} else {
		dev_dbg(mdwc->dev, "block_reset DEASSERT\n");
		ret = reset_control_deassert(mdwc->core_reset);
		if (ret)
			dev_err(mdwc->dev, "dwc3 core_reset deassert failed\n");
		ndelay(200);
		clk_prepare_enable(mdwc->iface_clk);
		clk_prepare_enable(mdwc->core_clk);
		clk_prepare_enable(mdwc->sleep_clk);
		clk_prepare_enable(mdwc->utmi_clk);
		enable_irq(mdwc->wakeup_irq[PWR_EVNT_IRQ].irq);
	}

	return ret;
}

static void dwc3_msm_vbus_draw_work(struct work_struct *w)
{
	struct dwc3_msm *mdwc = container_of(w, struct dwc3_msm,
			vbus_draw_work);
	struct dwc3 *dwc = platform_get_drvdata(mdwc->dwc3);

	dwc3_msm_gadget_vbus_draw(mdwc, dwc->vbus_draw);
}

static void dwc3_gsi_event_buf_alloc(struct dwc3 *dwc)
{
	struct dwc3_msm *mdwc = dev_get_drvdata(dwc->dev->parent);
	struct dwc3_event_buffer *evt;
	int i;

	if (!mdwc->num_gsi_event_buffers)
		return;

	mdwc->gsi_ev_buff = devm_kzalloc(dwc->dev,
		sizeof(*dwc->ev_buf) * mdwc->num_gsi_event_buffers,
		GFP_KERNEL);
	if (!mdwc->gsi_ev_buff) {
		dev_err(dwc->dev, "can't allocate gsi_ev_buff\n");
		return;
	}

	for (i = 0; i < mdwc->num_gsi_event_buffers; i++) {

		evt = devm_kzalloc(dwc->dev, sizeof(*evt), GFP_KERNEL);
		if (!evt)
			return;
		evt->dwc	= dwc;
		evt->length	= DWC3_EVENT_BUFFERS_SIZE;
		evt->buf	= dma_alloc_coherent(dwc->sysdev,
					DWC3_EVENT_BUFFERS_SIZE,
					&evt->dma, GFP_KERNEL);
		if (!evt->buf) {
			dev_err(dwc->dev,
				"can't allocate gsi_evt_buf(%d)\n", i);
			return;
		}
		mdwc->gsi_ev_buff[i] = evt;
	}
	/*
	 * Set-up dummy buffer to use as doorbell while IPA GSI
	 * connection is in progress.
	 */
	mdwc->dummy_gsi_db_dma = dma_map_single(dwc->sysdev,
					&mdwc->dummy_gsi_db,
					sizeof(mdwc->dummy_gsi_db),
					DMA_FROM_DEVICE);

	if (dma_mapping_error(dwc->sysdev, mdwc->dummy_gsi_db_dma)) {
		dev_err(dwc->dev, "failed to map dummy doorbell buffer\n");
		mdwc->dummy_gsi_db_dma = (dma_addr_t)NULL;
	}
}

static void dwc3_msm_notify_event(struct dwc3 *dwc,
		enum dwc3_notify_event event, unsigned int value)
{
	struct dwc3_msm *mdwc = dev_get_drvdata(dwc->dev->parent);
	struct dwc3_event_buffer *evt;
	u32 reg;
	int i;

	switch (event) {
	case DWC3_CONTROLLER_ERROR_EVENT:
		dev_info(mdwc->dev,
			"DWC3_CONTROLLER_ERROR_EVENT received, irq cnt %lu\n",
			atomic_read(&dwc->irq_cnt));

		dwc3_msm_write_reg(mdwc->base, DWC3_DEVTEN, 0x00);

		/* prevent core from generating interrupts until recovery */
		reg = dwc3_msm_read_reg(mdwc->base, DWC3_GCTL);
		reg |= DWC3_GCTL_CORESOFTRESET;
		dwc3_msm_write_reg(mdwc->base, DWC3_GCTL, reg);

		/*
		 * If core could not recover after MAX_ERROR_RECOVERY_TRIES
		 * skip the restart USB work and keep the core in softreset
		 * state
		 */
		if (dwc->retries_on_error < MAX_ERROR_RECOVERY_TRIES)
			schedule_work(&mdwc->restart_usb_work);
		break;
	case DWC3_CONTROLLER_CONNDONE_EVENT:
		dev_dbg(mdwc->dev, "DWC3_CONTROLLER_CONNDONE_EVENT received\n");
		/*
		 * Add power event if the dbm indicates coming out of L1 by
		 * interrupt
		 */
		if (!mdwc->dbm_is_1p4)
			dwc3_msm_write_reg_field(mdwc->base,
					PWR_EVNT_IRQ_MASK_REG,
					PWR_EVNT_LPM_OUT_L1_MASK, 1);

		atomic_set(&dwc->in_lpm, 0);
		break;
	case DWC3_CONTROLLER_NOTIFY_OTG_EVENT:
		dev_dbg(mdwc->dev, "DWC3_CONTROLLER_NOTIFY_OTG_EVENT received\n");
		if (dwc->enable_bus_suspend) {
			mdwc->suspend = dwc->b_suspend;
			queue_work(mdwc->dwc3_wq, &mdwc->resume_work);
		}
		break;
	case DWC3_CONTROLLER_SET_CURRENT_DRAW_EVENT:
		dev_dbg(mdwc->dev, "DWC3_CONTROLLER_SET_CURRENT_DRAW_EVENT received\n");
		schedule_work(&mdwc->vbus_draw_work);
		break;
	case DWC3_CONTROLLER_PULLUP:
		dev_dbg(mdwc->dev, "DWC3_CONTROLLER_PULLUP received\n");
		redriver_gadget_pullup(mdwc->ss_redriver_node, value);
		break;
	case DWC3_GSI_EVT_BUF_ALLOC:
		dev_dbg(mdwc->dev, "DWC3_GSI_EVT_BUF_ALLOC\n");
		dwc3_gsi_event_buf_alloc(dwc);
		break;
	case DWC3_GSI_EVT_BUF_SETUP:
		dev_dbg(mdwc->dev, "DWC3_GSI_EVT_BUF_SETUP\n");
		for (i = 0; i < mdwc->num_gsi_event_buffers; i++) {
			evt = mdwc->gsi_ev_buff[i];
			if (!evt)
				break;

			dev_dbg(mdwc->dev, "Evt buf %pK dma %08llx length %d\n",
				evt->buf, (unsigned long long) evt->dma,
				evt->length);
			memset(evt->buf, 0, evt->length);
			evt->lpos = 0;
			/*
			 * Primary event buffer is programmed with registers
			 * DWC3_GEVNT*(0). Hence use DWC3_GEVNT*(i+1) to
			 * program USB GSI related event buffer with DWC3
			 * controller.
			 */
			dwc3_msm_write_reg(mdwc->base, DWC3_GEVNTADRLO((i+1)),
				lower_32_bits(evt->dma));
			dwc3_msm_write_reg(mdwc->base, DWC3_GEVNTADRHI((i+1)),
				(upper_32_bits(evt->dma) & 0xffff) |
				DWC3_GEVNTADRHI_EVNTADRHI_GSI_EN(
				DWC3_GEVENT_TYPE_GSI) |
				DWC3_GEVNTADRHI_EVNTADRHI_GSI_IDX((i+1)));
			dwc3_msm_write_reg(mdwc->base, DWC3_GEVNTSIZ((i+1)),
				DWC3_GEVNTCOUNT_EVNTINTRPTMASK |
				((evt->length) & 0xffff));
			dwc3_msm_write_reg(mdwc->base,
					DWC3_GEVNTCOUNT((i+1)), 0);
		}
		break;
	case DWC3_GSI_EVT_BUF_CLEANUP:
		dev_dbg(mdwc->dev, "DWC3_GSI_EVT_BUF_CLEANUP\n");
		if (!mdwc->gsi_ev_buff)
			break;

		for (i = 0; i < mdwc->num_gsi_event_buffers; i++) {
			evt = mdwc->gsi_ev_buff[i];
			evt->lpos = 0;
			/*
			 * Primary event buffer is programmed with registers
			 * DWC3_GEVNT*(0). Hence use DWC3_GEVNT*(i+1) to
			 * program USB GSI related event buffer with DWC3
			 * controller.
			 */
			dwc3_msm_write_reg(mdwc->base,
					DWC3_GEVNTADRLO((i+1)), 0);
			dwc3_msm_write_reg(mdwc->base,
					DWC3_GEVNTADRHI((i+1)), 0);
			dwc3_msm_write_reg(mdwc->base, DWC3_GEVNTSIZ((i+1)),
					DWC3_GEVNTSIZ_INTMASK |
					DWC3_GEVNTSIZ_SIZE((i+1)));
			dwc3_msm_write_reg(mdwc->base,
					DWC3_GEVNTCOUNT((i+1)), 0);
		}
		break;
	case DWC3_GSI_EVT_BUF_FREE:
		dev_dbg(mdwc->dev, "DWC3_GSI_EVT_BUF_FREE\n");
		if (!mdwc->gsi_ev_buff)
			break;

		for (i = 0; i < mdwc->num_gsi_event_buffers; i++) {
			evt = mdwc->gsi_ev_buff[i];
			if (evt)
				dma_free_coherent(dwc->sysdev, evt->length,
							evt->buf, evt->dma);
		}
		if (mdwc->dummy_gsi_db_dma) {
			dma_unmap_single(dwc->sysdev, mdwc->dummy_gsi_db_dma,
					 sizeof(mdwc->dummy_gsi_db),
					 DMA_FROM_DEVICE);
			mdwc->dummy_gsi_db_dma = (dma_addr_t)NULL;
		}
		break;
	case DWC3_GSI_EVT_BUF_CLEAR:
		dev_dbg(mdwc->dev, "DWC3_GSI_EVT_BUF_CLEAR\n");
		for (i = 0; i < mdwc->num_gsi_event_buffers; i++) {
			reg = dwc3_msm_read_reg(mdwc->base,
					DWC3_GEVNTCOUNT((i+1)));
			reg &= DWC3_GEVNTCOUNT_MASK;
			dwc3_msm_write_reg(mdwc->base,
					DWC3_GEVNTCOUNT((i+1)), reg);
			dbg_log_string("remaining EVNTCOUNT(%d)=%d", i+1, reg);
		}
		break;
	case DWC3_CONTROLLER_NOTIFY_DISABLE_UPDXFER:
		dwc3_msm_dbm_disable_updxfer(dwc, value);
		break;
	case DWC3_CONTROLLER_NOTIFY_CLEAR_DB:
		dev_dbg(mdwc->dev, "DWC3_CONTROLLER_NOTIFY_CLEAR_DB\n");
		if (mdwc->gsi_reg) {
			dwc3_msm_write_reg_field(mdwc->base,
				GSI_GENERAL_CFG_REG(mdwc->gsi_reg),
				BLOCK_GSI_WR_GO_MASK, true);
			dwc3_msm_write_reg_field(mdwc->base,
				GSI_GENERAL_CFG_REG(mdwc->gsi_reg),
				GSI_EN_MASK, 0);
		}
		break;
	default:
		dev_dbg(mdwc->dev, "unknown dwc3 event\n");
		break;
	}
}

static void dwc3_msm_block_reset(struct dwc3_msm *mdwc, bool core_reset)
{
	int ret  = 0;

	if (core_reset) {
		ret = dwc3_msm_link_clk_reset(mdwc, 1);
		if (ret)
			return;

		usleep_range(1000, 1200);
		ret = dwc3_msm_link_clk_reset(mdwc, 0);
		if (ret)
			return;

		usleep_range(10000, 12000);
	}

	/* Reset the DBM */
	msm_dbm_write_reg_field(mdwc, DBM_SOFT_RESET, DBM_SFT_RST_MASK, 1);
	usleep_range(1000, 1200);
	msm_dbm_write_reg_field(mdwc, DBM_SOFT_RESET, DBM_SFT_RST_MASK, 0);

	/* enable DBM */
	dwc3_msm_write_reg_field(mdwc->base, QSCRATCH_GENERAL_CFG,
		DBM_EN_MASK, 0x1);
	if (!mdwc->dbm_is_1p4) {
		msm_dbm_write_reg(mdwc, DBM_DATA_FIFO_ADDR_EN, 0xFF);
		msm_dbm_write_reg(mdwc, DBM_DATA_FIFO_SIZE_EN, 0xFF);
	}
}

static void dwc3_en_sleep_mode(struct dwc3_msm *mdwc)
{
	u32 reg;

	reg = dwc3_msm_read_reg(mdwc->base, DWC3_GUSB2PHYCFG(0));
	reg |= DWC3_GUSB2PHYCFG_ENBLSLPM;
	dwc3_msm_write_reg(mdwc->base, DWC3_GUSB2PHYCFG(0), reg);

	if (mdwc->dual_port) {
		reg = dwc3_msm_read_reg(mdwc->base, DWC3_GUSB2PHYCFG(1));
		reg |= DWC3_GUSB2PHYCFG_ENBLSLPM;
		dwc3_msm_write_reg(mdwc->base, DWC3_GUSB2PHYCFG(1), reg);
	}

	reg = dwc3_msm_read_reg(mdwc->base, DWC3_GUCTL1);
	reg |= DWC3_GUCTL1_L1_SUSP_THRLD_EN_FOR_HOST;
	dwc3_msm_write_reg(mdwc->base, DWC3_GUCTL1, reg);
}

static void dwc3_dis_sleep_mode(struct dwc3_msm *mdwc)
{
	u32 reg;

	reg = dwc3_msm_read_reg(mdwc->base, DWC3_GUSB2PHYCFG(0));
	reg &= ~DWC3_GUSB2PHYCFG_ENBLSLPM;
	dwc3_msm_write_reg(mdwc->base, DWC3_GUSB2PHYCFG(0), reg);

	reg = dwc3_msm_read_reg(mdwc->base, DWC3_GUCTL1);
	reg &= ~DWC3_GUCTL1_L1_SUSP_THRLD_EN_FOR_HOST;
	dwc3_msm_write_reg(mdwc->base, DWC3_GUCTL1, reg);
}

static void dwc3_msm_power_collapse_por(struct dwc3_msm *mdwc)
{
	struct dwc3 *dwc = platform_get_drvdata(mdwc->dwc3);
	u32 val = 0, val1 = 0;
	int ret;

	/* Configure AHB2PHY for one wait state read/write */
	if (mdwc->ahb2phy_base) {
		clk_prepare_enable(mdwc->cfg_ahb_clk);
		val = readl_relaxed(mdwc->ahb2phy_base +
				PERIPH_SS_AHB2PHY_TOP_CFG);
		if (val != ONE_READ_WRITE_WAIT) {
			writel_relaxed(ONE_READ_WRITE_WAIT,
				mdwc->ahb2phy_base + PERIPH_SS_AHB2PHY_TOP_CFG);
			/* complete above write before configuring USB PHY. */
			mb();
		}
		clk_disable_unprepare(mdwc->cfg_ahb_clk);
	}

	/*
	 * Below sequence is used when controller is working without
	 * having ssphy and only USB high/full speed is supported.
	 */
	if (dwc->maximum_speed == USB_SPEED_HIGH ||
				dwc->maximum_speed == USB_SPEED_FULL) {
		dwc3_msm_write_reg(mdwc->base, QSCRATCH_GENERAL_CFG,
			dwc3_msm_read_reg(mdwc->base,
			QSCRATCH_GENERAL_CFG)
			| PIPE_UTMI_CLK_DIS);

		usleep_range(2, 5);


		dwc3_msm_write_reg(mdwc->base, QSCRATCH_GENERAL_CFG,
			dwc3_msm_read_reg(mdwc->base,
			QSCRATCH_GENERAL_CFG)
			| PIPE_UTMI_CLK_SEL
			| PIPE3_PHYSTATUS_SW);

		usleep_range(2, 5);

		dwc3_msm_write_reg(mdwc->base, QSCRATCH_GENERAL_CFG,
			dwc3_msm_read_reg(mdwc->base,
			QSCRATCH_GENERAL_CFG)
			& ~PIPE_UTMI_CLK_DIS);
	}

	dwc->tx_fifo_size = mdwc->tx_fifo_size;
	ret = dwc3_core_init(dwc);
	if (ret)
		dev_err(mdwc->dev, "%s: dwc3_core init failed (%d)\n",
							__func__, ret);

	/* Get initial P3 status and enable IN_P3 event */
	if (dwc3_is_usb31(dwc)) {
		val = dwc3_msm_read_reg_field(mdwc->base,
			DWC31_LINK_GDBGLTSSM(0),
			DWC3_GDBGLTSSM_LINKSTATE_MASK);
		if (mdwc->dual_port)
			val1 = dwc3_msm_read_reg_field(mdwc->base,
				DWC31_LINK_GDBGLTSSM(1),
				DWC3_GDBGLTSSM_LINKSTATE_MASK);
	} else {
		val = dwc3_msm_read_reg_field(mdwc->base,
			DWC3_GDBGLTSSM, DWC3_GDBGLTSSM_LINKSTATE_MASK);
	}

	if (!mdwc->dual_port)
		val1 = DWC3_LINK_STATE_U3;

	atomic_set(&mdwc->in_p3, (val == DWC3_LINK_STATE_U3) &&
					(val1 == DWC3_LINK_STATE_U3));

	if (!mdwc->dual_port)
		dwc3_msm_write_reg_field(mdwc->base, PWR_EVNT_IRQ_MASK_REG,
				PWR_EVNT_POWERDOWN_IN_P3_MASK, 1);

	/* Set the core in host mode if it was in host mode during pm_suspend */
	if (mdwc->in_host_mode) {
		dwc3_set_prtcap(dwc, DWC3_GCTL_PRTCAP_HOST);
		if (!dwc->dis_enblslpm_quirk)
			dwc3_en_sleep_mode(mdwc);
	}

}

/*
 * Suspend SSPHY0/SSPHY1 based on the index. 'idx' argument will choose
 * appropriate PWR_EVT_IRQ_STAT and GUSBPIPECTL registers.
 *
 * The return value is a boolean flag denoting if SSPHY was suspended or not.
 */
static bool dwc3_msm_ssphy_autosuspend(struct dwc3_msm *mdwc, int idx)
{
	unsigned long timeout;
	u32 reg = 0, stat_reg;
	bool suspended = false;

	idx = !!idx;
	stat_reg = idx ? PWR_EVNT_IRQ_STAT_REG1 : PWR_EVNT_IRQ_STAT_REG;

	/* Clear previous P3 events */
	dwc3_msm_write_reg(mdwc->base, stat_reg,
		PWR_EVNT_POWERDOWN_IN_P3_MASK | PWR_EVNT_POWERDOWN_OUT_P3_MASK);

	/* Prepare SSPHY for suspend */
	reg = dwc3_msm_read_reg(mdwc->base, DWC3_GUSB3PIPECTL(idx));
	dwc3_msm_write_reg(mdwc->base, DWC3_GUSB3PIPECTL(idx),
					reg | DWC3_GUSB3PIPECTL_SUSPHY);

	/* Wait for SSPHY to go into P3 */
	timeout = jiffies + msecs_to_jiffies(5);
	while (!time_after(jiffies, timeout)) {
		reg = dwc3_msm_read_reg(mdwc->base, stat_reg);
		if (reg & PWR_EVNT_POWERDOWN_IN_P3_MASK) {
			suspended = true;
			break;
		}
	}

	/* Clear P3 event bit */
	dwc3_msm_write_reg(mdwc->base, stat_reg, PWR_EVNT_POWERDOWN_IN_P3_MASK);

	return suspended;
}

static int dwc3_msm_prepare_suspend(struct dwc3_msm *mdwc, bool ignore_p3_state)
{
	struct dwc3 *dwc = platform_get_drvdata(mdwc->dwc3);
	unsigned long timeout;
	u32 reg = 0;
	bool ssphy0_sus = false, ssphy1_sus = false;

	/* Allow SSPHY(s) to go to P3 state if SSPHY autosuspend is disabled */
	if (dwc->dis_u3_susphy_quirk) {
		/* Clear in_p3 and allow SSPHY suspend explicitly */
		atomic_set(&mdwc->in_p3, 0);

		ssphy0_sus = dwc3_msm_ssphy_autosuspend(mdwc, 0);
		if (mdwc->ss_phy1)
			ssphy1_sus = dwc3_msm_ssphy_autosuspend(mdwc, 1);

		if (!mdwc->dual_port)
			atomic_set(&mdwc->in_p3, ssphy0_sus);
		else
			atomic_set(&mdwc->in_p3, ssphy0_sus & ssphy1_sus);
	}

	/* SSPHY(s) should be in P3 to detect port events */
	if (!ignore_p3_state && ((mdwc->in_host_mode || mdwc->in_device_mode)
		&& (dwc3_msm_is_superspeed(mdwc) || dwc->dis_u3_susphy_quirk) &&
							!mdwc->in_restart)) {
		if (!atomic_read(&mdwc->in_p3)) {
			dev_err(mdwc->dev, "Not in P3,aborting LPM sequence\n");
			return -EBUSY;
		}
	}

	/* Clear previous L2 events */
	dwc3_msm_write_reg(mdwc->base, PWR_EVNT_IRQ_STAT_REG,
		PWR_EVNT_LPM_IN_L2_MASK | PWR_EVNT_LPM_OUT_L2_MASK);

	/* Prepare HSPHY for suspend */
	reg = dwc3_msm_read_reg(mdwc->base, DWC3_GUSB2PHYCFG(0));
	dwc3_msm_write_reg(mdwc->base, DWC3_GUSB2PHYCFG(0),
		reg | DWC3_GUSB2PHYCFG_ENBLSLPM | DWC3_GUSB2PHYCFG_SUSPHY);

	/* Wait for PHY to go into L2 */
	timeout = jiffies + msecs_to_jiffies(5);
	while (!time_after(jiffies, timeout)) {
		reg = dwc3_msm_read_reg(mdwc->base, PWR_EVNT_IRQ_STAT_REG);
		if (reg & PWR_EVNT_LPM_IN_L2_MASK)
			break;
	}
	if (!(reg & PWR_EVNT_LPM_IN_L2_MASK))
		dev_err(mdwc->dev, "could not transition HS PHY to L2\n");

	/* Clear L2 event bit */
	dwc3_msm_write_reg(mdwc->base, PWR_EVNT_IRQ_STAT_REG,
		PWR_EVNT_LPM_IN_L2_MASK);

	/* Handling for dual port core */
	if (!mdwc->dual_port)
		return 0;

	/* Clear previous L2 events */
	dwc3_msm_write_reg(mdwc->base, PWR_EVNT_IRQ_STAT_REG1,
		PWR_EVNT_LPM_IN_L2_MASK | PWR_EVNT_LPM_OUT_L2_MASK);

	/* Prepare HSPHY for suspend */
	reg = dwc3_msm_read_reg(mdwc->base, DWC3_GUSB2PHYCFG(1));
	dwc3_msm_write_reg(mdwc->base, DWC3_GUSB2PHYCFG(1),
		reg | DWC3_GUSB2PHYCFG_ENBLSLPM | DWC3_GUSB2PHYCFG_SUSPHY);

	/* Wait for PHY to go into L2 */
	timeout = jiffies + msecs_to_jiffies(5);
	while (!time_after(jiffies, timeout)) {
		reg = dwc3_msm_read_reg(mdwc->base, PWR_EVNT_IRQ_STAT_REG1);
		if (reg & PWR_EVNT_LPM_IN_L2_MASK)
			break;
	}
	if (!(reg & PWR_EVNT_LPM_IN_L2_MASK))
		dev_err(mdwc->dev, "could not transition HS PHY1 to L2\n");

	/* Clear L2 event bit */
	dwc3_msm_write_reg(mdwc->base, PWR_EVNT_IRQ_STAT_REG1,
		PWR_EVNT_LPM_IN_L2_MASK);

	return 0;
}

/* Generic functions to set/clear PHY flags */
static void dwc3_msm_set_hsphy_flags(struct dwc3_msm *mdwc, int set)
{
	mdwc->hs_phy->flags |= set;
	if (mdwc->hs_phy1)
		mdwc->hs_phy1->flags |= set;
}

static void dwc3_msm_clear_hsphy_flags(struct dwc3_msm *mdwc, int clear)
{
	mdwc->hs_phy->flags &= ~clear;
	if (mdwc->hs_phy1)
		mdwc->hs_phy1->flags &= ~clear;
}

static void dwc3_msm_set_ssphy_flags(struct dwc3_msm *mdwc, int set)
{
	mdwc->ss_phy->flags |= set;
	if (mdwc->ss_phy1)
		mdwc->ss_phy1->flags |= set;
}

static void dwc3_msm_clear_ssphy_flags(struct dwc3_msm *mdwc, int clear)
{
	mdwc->ss_phy->flags &= ~clear;
	if (mdwc->ss_phy1)
		mdwc->ss_phy1->flags &= ~clear;
}

static void dwc3_set_phy_speed_flags(struct dwc3_msm *mdwc)
{
	struct dwc3 *dwc = platform_get_drvdata(mdwc->dwc3);
	int i, num_ports;
	u32 reg;

	dwc3_msm_clear_hsphy_flags(mdwc, PHY_HSFS_MODE | PHY_LS_MODE);

	/*
	 * For single port controller, there are 2 PORTSC registers, one for
	 * HS bus and other for SS bus, hence both mapping to the only HSPHY.
	 * But for dual port controllers, there are 4 PORTSC registers: 0 and 1
	 * for HS busses 0 and 1 respectively; and registers 2 and 3 for SS
	 * busses 0 and 1 respectively. Hence, PORTSC registers 0 and 2 map to
	 * HSPHY 0 and registers 1 and 3 map to HSPHY1. Handle the flag setting
	 * using the below logic which will also maintain single port core.
	 *       num_ports = 2 (or) 4 (depending on no. of ports)
	 *   ->num_ports/2 = 1 (or) 2
	 * So, for single port core, i % (num_ports/2) = 0, hence we will always
	 * be updating HSPHY0 flags.
	 * For dual port, i % (num_ports/2) = 0 for port 0 (or) 1 for port 1.
	 * Hence we update HSPHY0 for reg 0 and 2; and HSPHY1 for reg 1 and 3.
	 */
	if (mdwc->in_host_mode) {
		reg = dwc3_msm_read_reg(mdwc->base, USB3_HCSPARAMS1);
		num_ports = HCS_MAX_PORTS(reg);
		for (i = 0; i < num_ports; i++) {
			reg = dwc3_msm_read_reg(mdwc->base,
					USB3_PORTSC + i*0x10);
			if (reg & PORT_CONNECT) {
				if (DEV_HIGHSPEED(reg) || DEV_FULLSPEED(reg)) {
					if (i % (num_ports / 2))
						mdwc->hs_phy1->flags |=
								PHY_HSFS_MODE;
					else
						mdwc->hs_phy->flags |=
								PHY_HSFS_MODE;
				} else if (DEV_LOWSPEED(reg)) {
					if (i % (num_ports / 2))
						mdwc->hs_phy1->flags |=
								PHY_LS_MODE;
					else
						mdwc->hs_phy->flags |=
								PHY_LS_MODE;
				}
			}
		}
	} else {
		if (dwc->gadget.speed == USB_SPEED_HIGH ||
			dwc->gadget.speed == USB_SPEED_FULL)
			mdwc->hs_phy->flags |= PHY_HSFS_MODE;
		else if (dwc->gadget.speed == USB_SPEED_LOW)
			mdwc->hs_phy->flags |= PHY_LS_MODE;
	}
}

static void dwc3_set_ssphy_orientation_flag(struct dwc3_msm *mdwc)
{
	struct dwc3 *dwc = platform_get_drvdata(mdwc->dwc3);
	union extcon_property_value val;
	struct extcon_dev *edev = NULL;
	unsigned int extcon_id;
	int ret;

	dwc3_msm_clear_ssphy_flags(mdwc, PHY_LANE_A | PHY_LANE_B);

	if (mdwc->orientation_override) {
		mdwc->ss_phy->flags |= mdwc->orientation_override;
	} else if (mdwc->ss_redriver_node) {
		ret = redriver_orientation_get(mdwc->ss_redriver_node);
		if (ret == 0)
			mdwc->ss_phy->flags |= PHY_LANE_A;
		else
			mdwc->ss_phy->flags |= PHY_LANE_B;
	} else {
		if (mdwc->extcon && mdwc->vbus_active && !mdwc->in_restart) {
			extcon_id = EXTCON_USB;
			edev = mdwc->extcon[mdwc->ext_idx].edev;
		} else if (mdwc->extcon && mdwc->id_state == DWC3_ID_GROUND) {
			extcon_id = EXTCON_USB_HOST;
			edev = mdwc->extcon[mdwc->ext_idx].edev;
		}

		if (edev && extcon_get_state(edev, extcon_id)) {
			ret = extcon_get_property(edev, extcon_id,
					EXTCON_PROP_USB_TYPEC_POLARITY, &val);
			if (ret == 0)
				mdwc->ss_phy->flags |= val.intval ?
						PHY_LANE_B : PHY_LANE_A;
		}
	}

	dbg_event(0xFF, "ss_flag", mdwc->ss_phy->flags);
}

static void msm_dwc3_perf_vote_update(struct dwc3_msm *mdwc,
						bool perf_mode);

static void configure_usb_wakeup_interrupt(struct dwc3_msm *mdwc,
	struct usb_irq *uirq, unsigned int polarity, bool enable)
{
	struct dwc3 *dwc = platform_get_drvdata(mdwc->dwc3);

	if (uirq && enable && !uirq->enable) {
		dbg_event(0xFF, "PDC_IRQ_EN", uirq->irq);
		dbg_event(0xFF, "PDC_IRQ_POL", polarity);
		/* clear any pending interrupt */
		irq_set_irqchip_state(uirq->irq, IRQCHIP_STATE_PENDING, 0);
		irq_set_irq_type(uirq->irq, polarity);
		enable_irq_wake(uirq->irq);
		enable_irq(uirq->irq);
		uirq->enable = true;
	}

	if (uirq && !enable && uirq->enable) {
		dbg_event(0xFF, "PDC_IRQ_DIS", uirq->irq);
		disable_irq_wake(uirq->irq);
		disable_irq_nosync(uirq->irq);
		uirq->enable = false;
	}
}

static void configure_usb_wakeup_interrupts(struct dwc3_msm *mdwc, bool enable)
{
	if (!enable)
		goto disable_usb_irq;

	if (mdwc->hs_phy->flags & PHY_LS_MODE) {
		configure_usb_wakeup_interrupt(mdwc,
			&mdwc->wakeup_irq[DM_HS_PHY_IRQ],
			IRQ_TYPE_EDGE_FALLING, enable);
	} else if (mdwc->hs_phy->flags & PHY_HSFS_MODE) {
		configure_usb_wakeup_interrupt(mdwc,
			&mdwc->wakeup_irq[DP_HS_PHY_IRQ],
			IRQ_TYPE_EDGE_FALLING, enable);
	} else {
		configure_usb_wakeup_interrupt(mdwc,
			&mdwc->wakeup_irq[DP_HS_PHY_IRQ],
			IRQ_TYPE_EDGE_RISING, true);
		configure_usb_wakeup_interrupt(mdwc,
			&mdwc->wakeup_irq[DM_HS_PHY_IRQ],
			IRQ_TYPE_EDGE_RISING, true);
	}

	if (mdwc->dual_port) {
		if (mdwc->hs_phy1->flags & PHY_LS_MODE) {
			configure_usb_wakeup_interrupt(mdwc,
				&mdwc->wakeup_irq[DM_HS_PHY_IRQ_1],
				IRQ_TYPE_EDGE_FALLING, enable);
		} else if (mdwc->hs_phy1->flags & PHY_HSFS_MODE) {
			configure_usb_wakeup_interrupt(mdwc,
				&mdwc->wakeup_irq[DP_HS_PHY_IRQ_1],
				IRQ_TYPE_EDGE_FALLING, enable);
		} else {
			configure_usb_wakeup_interrupt(mdwc,
				&mdwc->wakeup_irq[DP_HS_PHY_IRQ_1],
				IRQ_TYPE_EDGE_RISING, true);
			configure_usb_wakeup_interrupt(mdwc,
				&mdwc->wakeup_irq[DM_HS_PHY_IRQ_1],
				IRQ_TYPE_EDGE_RISING, true);
		}
	}

	configure_usb_wakeup_interrupt(mdwc,
		&mdwc->wakeup_irq[SS_PHY_IRQ],
		IRQF_TRIGGER_HIGH | IRQ_TYPE_LEVEL_HIGH, enable);
	configure_usb_wakeup_interrupt(mdwc,
		&mdwc->wakeup_irq[SS_PHY_IRQ_1],
		IRQF_TRIGGER_HIGH | IRQ_TYPE_LEVEL_HIGH, enable);
	return;

disable_usb_irq:
	configure_usb_wakeup_interrupt(mdwc,
			&mdwc->wakeup_irq[DP_HS_PHY_IRQ_1], 0, enable);
	configure_usb_wakeup_interrupt(mdwc,
			&mdwc->wakeup_irq[DM_HS_PHY_IRQ_1], 0, enable);
	configure_usb_wakeup_interrupt(mdwc,
			&mdwc->wakeup_irq[SS_PHY_IRQ_1], 0, enable);
	configure_usb_wakeup_interrupt(mdwc,
			&mdwc->wakeup_irq[DP_HS_PHY_IRQ], 0, enable);
	configure_usb_wakeup_interrupt(mdwc,
			&mdwc->wakeup_irq[DM_HS_PHY_IRQ], 0, enable);
	configure_usb_wakeup_interrupt(mdwc,
			&mdwc->wakeup_irq[SS_PHY_IRQ], 0, enable);
}

static void configure_nonpdc_usb_interrupt(struct dwc3_msm *mdwc,
		struct usb_irq *uirq, bool enable)
{
	struct dwc3 *dwc = platform_get_drvdata(mdwc->dwc3);

	if (uirq && enable && !uirq->enable) {
		dbg_event(0xFF, "IRQ_EN", uirq->irq);
		enable_irq_wake(uirq->irq);
		enable_irq(uirq->irq);
		uirq->enable = true;
	}

	if (uirq && !enable && uirq->enable) {
		dbg_event(0xFF, "IRQ_DIS", uirq->irq);
		disable_irq_wake(uirq->irq);
		disable_irq_nosync(uirq->irq);
		uirq->enable = false;
	}
}

static void dwc3_msm_set_pwr_events(struct dwc3_msm *mdwc, bool on)
{
	u32 irq_mask, irq_stat;

	irq_stat = dwc3_msm_read_reg(mdwc->base, PWR_EVNT_IRQ_STAT_REG);

	/* clear pending interrupts */
	dwc3_msm_write_reg(mdwc->base, PWR_EVNT_IRQ_STAT_REG, irq_stat);

	irq_mask = dwc3_msm_read_reg(mdwc->base, PWR_EVNT_IRQ_MASK_REG);

	if (on) {
		/*
		 * In case of platforms which use mpm interrupts, in case where
		 * suspend happens with a hs/fs/ls device connected in host mode.
		 * DP/DM falling edge will be monitored, but gic doesn't have
		 * capability to detect falling edge. So program power event irq
		 * to notify exit from lpm in such case.
		 */
		if (mdwc->use_pwr_event_for_wakeup & PWR_EVENT_HS_WAKEUP)
			irq_mask |= PWR_EVNT_LPM_OUT_L2_MASK;
<<<<<<< HEAD
		if (mdwc->use_pwr_event_for_wakeup & PWR_EVENT_SS_WAKEUP)
=======
		if ((mdwc->use_pwr_event_for_wakeup & PWR_EVENT_SS_WAKEUP)
					&& !(mdwc->lpm_flags & MDWC3_SS_PHY_SUSPEND))
>>>>>>> 774e9013
			irq_mask |= (PWR_EVNT_POWERDOWN_OUT_P3_MASK |
						PWR_EVNT_LPM_OUT_RX_ELECIDLE_IRQ_MASK);
	} else {
		if (mdwc->use_pwr_event_for_wakeup & PWR_EVENT_HS_WAKEUP)
			irq_mask &= ~PWR_EVNT_LPM_OUT_L2_MASK;
<<<<<<< HEAD
		if (mdwc->use_pwr_event_for_wakeup & PWR_EVENT_SS_WAKEUP)
=======
		if ((mdwc->use_pwr_event_for_wakeup & PWR_EVENT_SS_WAKEUP)
					&& !(mdwc->lpm_flags & MDWC3_SS_PHY_SUSPEND))
>>>>>>> 774e9013
			irq_mask &= ~(PWR_EVNT_POWERDOWN_OUT_P3_MASK |
						PWR_EVNT_LPM_OUT_RX_ELECIDLE_IRQ_MASK);
	}

	dwc3_msm_write_reg(mdwc->base, PWR_EVNT_IRQ_MASK_REG, irq_mask);
}

static int dwc3_msm_update_bus_bw(struct dwc3_msm *mdwc, enum bus_vote bv)
{
	int i, ret = 0;
	struct dwc3 *dwc = platform_get_drvdata(mdwc->dwc3);
	unsigned int bv_index = mdwc->override_bus_vote ?: bv;

	dbg_event(0xFF, "bus_vote_start", bv);

	/* On some platforms SVS does not have separate vote.
	 * Vote for nominal if svs usecase does not exist.
	 * If the request is to set the bus_vote to _NONE,
	 * set it to _NONE irrespective of the requested vote
	 * from userspace.
	 */
	if (bv_index >= BUS_VOTE_MAX)
		bv_index = BUS_VOTE_MAX - 1;
	else if (bv_index < BUS_VOTE_NONE)
		bv_index = BUS_VOTE_NONE;

	for (i = 0; i < ARRAY_SIZE(mdwc->icc_paths); i++) {
		ret = icc_set_bw(mdwc->icc_paths[i],
				bus_vote_values[bv_index][i].avg,
				bus_vote_values[bv_index][i].peak);
		if (ret)
			dev_err(mdwc->dev, "bus bw voting path:%s bv:%d failed %d\n",
					icc_path_names[i], bv_index, ret);
	}

	dbg_event(0xFF, "bus_vote_end", bv_index);

	return ret;
}

static int dwc3_msm_suspend(struct dwc3_msm *mdwc, bool force_power_collapse,
					bool enable_wakeup)
{
	int ret;
	struct dwc3 *dwc = platform_get_drvdata(mdwc->dwc3);
	struct dwc3_event_buffer *evt;
	struct usb_irq *uirq;
	bool can_suspend_ssphy, no_active_ss;

	mutex_lock(&mdwc->suspend_resume_mutex);
	if (atomic_read(&dwc->in_lpm)) {
		dev_dbg(mdwc->dev, "%s: Already suspended\n", __func__);
		mutex_unlock(&mdwc->suspend_resume_mutex);
		return 0;
	}

	cancel_delayed_work_sync(&mdwc->perf_vote_work);
	msm_dwc3_perf_vote_update(mdwc, false);

	if (!mdwc->in_host_mode) {
		evt = dwc->ev_buf;
		if ((evt->flags & DWC3_EVENT_PENDING)) {
			dev_dbg(mdwc->dev,
				"%s: %d device events pending, abort suspend\n",
				__func__, evt->count / 4);
			mutex_unlock(&mdwc->suspend_resume_mutex);
			return -EBUSY;
		}
	}

	if (!mdwc->vbus_active && dwc->dr_mode == USB_DR_MODE_OTG &&
		mdwc->drd_state == DRD_STATE_PERIPHERAL) {
		/*
		 * In some cases, the pm_runtime_suspend may be called by
		 * usb_bam when there is pending lpm flag. However, if this is
		 * done when cable was disconnected and otg state has not
		 * yet changed to IDLE, then it means OTG state machine
		 * is running and we race against it. So cancel LPM for now,
		 * and OTG state machine will go for LPM later, after completing
		 * transition to IDLE state.
		 */
		dev_dbg(mdwc->dev,
			"%s: cable disconnected while not in idle otg state\n",
			__func__);
		mutex_unlock(&mdwc->suspend_resume_mutex);
		return -EBUSY;
	}

	/*
	 * Check if device is not in CONFIGURED state
	 * then check controller state of L2 and break
	 * LPM sequence. Check this for device bus suspend case.
	 */
	if ((dwc->dr_mode == USB_DR_MODE_OTG &&
			mdwc->drd_state == DRD_STATE_PERIPHERAL_SUSPEND) &&
			(dwc->gadget.state != USB_STATE_CONFIGURED)) {
		pr_err("%s(): Trying to go in LPM with state:%d\n",
					__func__, dwc->gadget.state);
		pr_err("%s(): LPM is not performed.\n", __func__);
		mutex_unlock(&mdwc->suspend_resume_mutex);
		return -EBUSY;
	}

	ret = dwc3_msm_prepare_suspend(mdwc, force_power_collapse);
	if (ret) {
		mutex_unlock(&mdwc->suspend_resume_mutex);
		return ret;
	}

	/* Disable core irq */
	if (dwc->irq)
		disable_irq(dwc->irq);

	if (work_busy(&dwc->bh_work))
		dbg_event(0xFF, "pend evt", 0);

	/* disable power event irq, hs and ss phy irq is used as wake up src */
	disable_irq(mdwc->wakeup_irq[PWR_EVNT_IRQ].irq);

	dwc3_set_phy_speed_flags(mdwc);
	/* Suspend HS PHY */
	usb_phy_set_suspend(mdwc->hs_phy, 1);
	usb_phy_set_suspend(mdwc->hs_phy1, 1);

	/*
	 * Synopsys Superspeed PHY does not support ss_phy_irq, so to detect
	 * any wakeup events in host mode PHY cannot be suspended.
	 * This Superspeed PHY can be suspended only in the following cases:
	 *	1. The core is not in host mode
	 *	2. A Highspeed device is connected but not a Superspeed device
	 */
	no_active_ss = (!mdwc->in_host_mode) || (mdwc->in_host_mode &&
		((mdwc->hs_phy->flags & (PHY_HSFS_MODE | PHY_LS_MODE)) &&
			!dwc3_msm_is_superspeed(mdwc)));
	can_suspend_ssphy = dwc->maximum_speed >= USB_SPEED_SUPER &&
			(!(mdwc->use_pwr_event_for_wakeup & PWR_EVENT_SS_WAKEUP) || no_active_ss ||
			 !enable_wakeup);
	/* Suspend SS PHY */
	if (can_suspend_ssphy) {
		if (mdwc->in_host_mode) {
			u32 reg = dwc3_msm_read_reg(mdwc->base,
					DWC3_GUSB3PIPECTL(0));

			reg |= DWC3_GUSB3PIPECTL_DISRXDETU3;
			dwc3_msm_write_reg(mdwc->base, DWC3_GUSB3PIPECTL(0),
					reg);

			if (mdwc->dual_port) {
				reg = dwc3_msm_read_reg(mdwc->base,
						DWC3_GUSB3PIPECTL(1));
				reg |= DWC3_GUSB3PIPECTL_DISRXDETU3;
				dwc3_msm_write_reg(mdwc->base, DWC3_GUSB3PIPECTL(1),
						reg);
			}
		}
		/* indicate phy about SS mode */
		dwc3_msm_is_superspeed(mdwc);

		usb_phy_set_suspend(mdwc->ss_phy, 1);
		usb_phy_set_suspend(mdwc->ss_phy1, 1);
		mdwc->lpm_flags |= MDWC3_SS_PHY_SUSPEND;
	} else if (mdwc->use_pwr_event_for_wakeup & PWR_EVENT_SS_WAKEUP) {
		mdwc->lpm_flags |= MDWC3_USE_PWR_EVENT_IRQ_FOR_WAKEUP;
<<<<<<< HEAD
	}

	/*
	 * When operating in HS host mode, check if pwr event IRQ is
	 * required for wakep.
	 */
	if (mdwc->in_host_mode && no_active_ss &&
			(mdwc->use_pwr_event_for_wakeup & PWR_EVENT_HS_WAKEUP))
		mdwc->lpm_flags |= MDWC3_USE_PWR_EVENT_IRQ_FOR_WAKEUP;

	if (mdwc->lpm_flags & MDWC3_USE_PWR_EVENT_IRQ_FOR_WAKEUP) {
		dwc3_msm_set_pwr_events(mdwc, true);
		enable_irq(mdwc->wakeup_irq[PWR_EVNT_IRQ].irq);
=======
>>>>>>> 774e9013
	}

	/*
	 * When operating in HS host mode, check if pwr event IRQ is
	 * required for wakeup.
	 */
	if (mdwc->in_host_mode && (mdwc->use_pwr_event_for_wakeup
						& PWR_EVENT_HS_WAKEUP))
		mdwc->lpm_flags |= MDWC3_USE_PWR_EVENT_IRQ_FOR_WAKEUP;

	if (mdwc->lpm_flags & MDWC3_USE_PWR_EVENT_IRQ_FOR_WAKEUP)
		dwc3_msm_set_pwr_events(mdwc, true);

	/* make sure above writes are completed before turning off clocks */
	wmb();

	/* Disable clocks */
	clk_disable_unprepare(mdwc->bus_aggr_clk);
	clk_disable_unprepare(mdwc->utmi_clk);

	clk_set_rate(mdwc->core_clk, 19200000);
	clk_disable_unprepare(mdwc->core_clk);
	clk_disable_unprepare(mdwc->noc_aggr_clk);
	clk_disable_unprepare(mdwc->noc_aggr_north_clk);
	clk_disable_unprepare(mdwc->noc_aggr_south_clk);
	clk_disable_unprepare(mdwc->noc_sys_clk);
	/*
	 * Disable iface_clk only after core_clk as core_clk has FSM
	 * depedency on iface_clk. Hence iface_clk should be turned off
	 * after core_clk is turned off.
	 */
	clk_disable_unprepare(mdwc->iface_clk);
	/* USB PHY no more requires TCXO */
	clk_disable_unprepare(mdwc->xo_clk);

	/* Perform controller power collapse */
	if (!(mdwc->in_host_mode || mdwc->in_device_mode) ||
	      mdwc->in_restart || force_power_collapse) {
		mdwc->lpm_flags |= MDWC3_POWER_COLLAPSE;
		dev_dbg(mdwc->dev, "%s: power collapse\n", __func__);
		dwc3_msm_config_gdsc(mdwc, 0);
		clk_disable_unprepare(mdwc->sleep_clk);
	}

	dwc3_msm_update_bus_bw(mdwc, BUS_VOTE_NONE);

	/*
	 * release wakeup source with timeout to defer system suspend to
	 * handle case where on USB cable disconnect, SUSPEND and DISCONNECT
	 * event is received.
	 */
	if (mdwc->lpm_to_suspend_delay) {
		dev_dbg(mdwc->dev, "defer suspend with %d(msecs)\n",
					mdwc->lpm_to_suspend_delay);
		pm_wakeup_event(mdwc->dev, mdwc->lpm_to_suspend_delay);
	} else {
		pm_relax(mdwc->dev);
	}

	atomic_set(&dwc->in_lpm, 1);

	/*
	 * with the core in power collapse, we dont require wakeup
	 * using HS_PHY_IRQ or SS_PHY_IRQ. Hence enable wakeup only in
	 * case of host bus suspend and device bus suspend. Also in
	 * case of platforms with mpm interrupts and snps phy, enable
	 * dpse hsphy irq and dmse hsphy irq as done for pdc interrupts.
	 */
	if (!(mdwc->lpm_flags & MDWC3_POWER_COLLAPSE) && enable_wakeup) {
		if (mdwc->use_pdc_interrupts || !mdwc->wakeup_irq[HS_PHY_IRQ].irq) {
			configure_usb_wakeup_interrupts(mdwc, true);
		} else {
			uirq = &mdwc->wakeup_irq[HS_PHY_IRQ];
			configure_nonpdc_usb_interrupt(mdwc, uirq, true);
			uirq = &mdwc->wakeup_irq[SS_PHY_IRQ];
			configure_nonpdc_usb_interrupt(mdwc, uirq, true);
		}
		mdwc->lpm_flags |= MDWC3_ASYNC_IRQ_WAKE_CAPABILITY;
	}

	if (mdwc->lpm_flags & MDWC3_USE_PWR_EVENT_IRQ_FOR_WAKEUP)
		enable_irq(mdwc->wakeup_irq[PWR_EVNT_IRQ].irq);

	dev_info(mdwc->dev, "DWC3 in low power mode\n");
	dbg_event(0xFF, "Ctl Sus", atomic_read(&dwc->in_lpm));

	/* kick_sm if it is waiting for lpm sequence to finish */
	if (test_and_clear_bit(WAIT_FOR_LPM, &mdwc->inputs))
		queue_delayed_work(mdwc->sm_usb_wq, &mdwc->sm_work, 0);

	mutex_unlock(&mdwc->suspend_resume_mutex);

	return 0;
}

static int dwc3_msm_resume(struct dwc3_msm *mdwc)
{
	int ret;
	long core_clk_rate;
	struct dwc3 *dwc = platform_get_drvdata(mdwc->dwc3);
	struct usb_irq *uirq;

	dev_dbg(mdwc->dev, "%s: exiting lpm\n", __func__);

	/*
	 * If h/w exited LPM without any events, ensure
	 * h/w is reset before processing any new events.
	 */
	if (!mdwc->vbus_active && mdwc->id_state)
		set_bit(WAIT_FOR_LPM, &mdwc->inputs);

	mutex_lock(&mdwc->suspend_resume_mutex);
	if (!atomic_read(&dwc->in_lpm)) {
		dev_dbg(mdwc->dev, "%s: Already resumed\n", __func__);
		mutex_unlock(&mdwc->suspend_resume_mutex);
		return 0;
	}

	pm_stay_awake(mdwc->dev);

	if (mdwc->in_host_mode && mdwc->max_rh_port_speed == USB_SPEED_HIGH)
		dwc3_msm_update_bus_bw(mdwc, BUS_VOTE_SVS);
	else
		dwc3_msm_update_bus_bw(mdwc, mdwc->default_bus_vote);

	/* Vote for TCXO while waking up USB HSPHY */
	ret = clk_prepare_enable(mdwc->xo_clk);
	if (ret)
		dev_err(mdwc->dev, "%s failed to vote TCXO buffer%d\n",
						__func__, ret);

	/* Restore controller power collapse */
	if (mdwc->lpm_flags & MDWC3_POWER_COLLAPSE) {
		dev_dbg(mdwc->dev, "%s: exit power collapse\n", __func__);
		dwc3_msm_config_gdsc(mdwc, 1);
		ret = reset_control_assert(mdwc->core_reset);
		if (ret)
			dev_err(mdwc->dev, "%s:core_reset assert failed\n",
					__func__);
		/* HW requires a short delay for reset to take place properly */
		usleep_range(1000, 1200);
		ret = reset_control_deassert(mdwc->core_reset);
		if (ret)
			dev_err(mdwc->dev, "%s:core_reset deassert failed\n",
					__func__);
		clk_prepare_enable(mdwc->sleep_clk);
	}

	/*
	 * Enable clocks
	 * Turned ON iface_clk before core_clk due to FSM depedency.
	 */
	clk_prepare_enable(mdwc->iface_clk);
	clk_prepare_enable(mdwc->noc_aggr_clk);
	clk_prepare_enable(mdwc->noc_aggr_north_clk);
	clk_prepare_enable(mdwc->noc_aggr_south_clk);
	clk_prepare_enable(mdwc->noc_sys_clk);

	core_clk_rate = mdwc->core_clk_rate;
	if (mdwc->in_host_mode && mdwc->max_rh_port_speed == USB_SPEED_HIGH) {
		core_clk_rate = mdwc->core_clk_rate_hs;
		dev_dbg(mdwc->dev, "%s: set hs core clk rate %ld\n", __func__,
			core_clk_rate);
	}

	clk_set_rate(mdwc->core_clk, core_clk_rate);
	clk_prepare_enable(mdwc->core_clk);

	clk_prepare_enable(mdwc->utmi_clk);
	clk_prepare_enable(mdwc->bus_aggr_clk);

	/*
	 * Disable any wakeup events that were enabled if pwr_event_irq
	 * is used as wakeup interrupt.
	 */
	if (mdwc->lpm_flags & MDWC3_USE_PWR_EVENT_IRQ_FOR_WAKEUP) {
		disable_irq_nosync(mdwc->wakeup_irq[PWR_EVNT_IRQ].irq);
		dwc3_msm_set_pwr_events(mdwc, false);
		mdwc->lpm_flags &= ~MDWC3_USE_PWR_EVENT_IRQ_FOR_WAKEUP;
	}

	/* Resume SS PHY */
	if (dwc->maximum_speed >= USB_SPEED_SUPER &&
			mdwc->lpm_flags & MDWC3_SS_PHY_SUSPEND) {
		dwc3_set_ssphy_orientation_flag(mdwc);
		usb_phy_set_suspend(mdwc->ss_phy1, 0);
		usb_phy_set_suspend(mdwc->ss_phy, 0);
		dwc3_msm_clear_ssphy_flags(mdwc, DEVICE_IN_SS_MODE);
		mdwc->lpm_flags &= ~MDWC3_SS_PHY_SUSPEND;

		if (mdwc->in_host_mode) {
			u32 reg = dwc3_msm_read_reg(mdwc->base,
					DWC3_GUSB3PIPECTL(0));

			reg &= ~DWC3_GUSB3PIPECTL_DISRXDETU3;
			dwc3_msm_write_reg(mdwc->base, DWC3_GUSB3PIPECTL(0),
					reg);

			if (mdwc->dual_port) {
				reg = dwc3_msm_read_reg(mdwc->base,
						DWC3_GUSB3PIPECTL(1));
				reg &= ~DWC3_GUSB3PIPECTL_DISRXDETU3;
				dwc3_msm_write_reg(mdwc->base, DWC3_GUSB3PIPECTL(1),
						reg);
			}
		}
	}

	dwc3_msm_clear_hsphy_flags(mdwc, PHY_HSFS_MODE | PHY_LS_MODE);
	/* Resume HS PHY */
	usb_phy_set_suspend(mdwc->hs_phy1, 0);
	usb_phy_set_suspend(mdwc->hs_phy, 0);

	/* Recover from controller power collapse */
	if (mdwc->lpm_flags & MDWC3_POWER_COLLAPSE) {
		dev_dbg(mdwc->dev, "%s: exit power collapse\n", __func__);

		dwc3_msm_power_collapse_por(mdwc);

		mdwc->lpm_flags &= ~MDWC3_POWER_COLLAPSE;
	}

	atomic_set(&dwc->in_lpm, 0);

	/* enable power evt irq for IN P3 detection */
	enable_irq(mdwc->wakeup_irq[PWR_EVNT_IRQ].irq);

	/* Disable HSPHY auto suspend */
	dwc3_msm_write_reg(mdwc->base, DWC3_GUSB2PHYCFG(0),
		dwc3_msm_read_reg(mdwc->base, DWC3_GUSB2PHYCFG(0)) &
				~DWC3_GUSB2PHYCFG_SUSPHY);

	if (mdwc->dual_port)
		dwc3_msm_write_reg(mdwc->base, DWC3_GUSB2PHYCFG(1),
			dwc3_msm_read_reg(mdwc->base, DWC3_GUSB2PHYCFG(1)) &
					~DWC3_GUSB2PHYCFG_SUSPHY);

	if (dwc->dis_u3_susphy_quirk) {
		dwc3_msm_write_reg(mdwc->base, DWC3_GUSB3PIPECTL(0),
			dwc3_msm_read_reg(mdwc->base, DWC3_GUSB3PIPECTL(0)) &
					~DWC3_GUSB3PIPECTL_SUSPHY);
		if (mdwc->dual_port)
			dwc3_msm_write_reg(mdwc->base, DWC3_GUSB3PIPECTL(1),
			   dwc3_msm_read_reg(mdwc->base, DWC3_GUSB3PIPECTL(1)) &
						~DWC3_GUSB3PIPECTL_SUSPHY);
	}

	/* Disable wakeup capable for HS_PHY IRQ & SS_PHY_IRQ if enabled */
	if (mdwc->lpm_flags & MDWC3_ASYNC_IRQ_WAKE_CAPABILITY) {
		if (mdwc->use_pdc_interrupts || !mdwc->wakeup_irq[HS_PHY_IRQ].irq) {
			configure_usb_wakeup_interrupts(mdwc, false);
		} else {
			uirq = &mdwc->wakeup_irq[HS_PHY_IRQ];
			configure_nonpdc_usb_interrupt(mdwc, uirq, false);
			uirq = &mdwc->wakeup_irq[SS_PHY_IRQ];
			configure_nonpdc_usb_interrupt(mdwc, uirq, false);
		}
		mdwc->lpm_flags &= ~MDWC3_ASYNC_IRQ_WAKE_CAPABILITY;
	}

	dev_info(mdwc->dev, "DWC3 exited from low power mode\n");

	/* Enable core irq */
	if (dwc->irq)
		enable_irq(dwc->irq);

	/*
	 * Handle other power events that could not have been handled during
	 * Low Power Mode
	 */
	if (!mdwc->dual_port)
		dwc3_pwr_event_handler(mdwc);

	if (pm_qos_request_active(&mdwc->pm_qos_req_dma))
		schedule_delayed_work(&mdwc->perf_vote_work,
			msecs_to_jiffies(1000 * PM_QOS_SAMPLE_SEC));

	dbg_event(0xFF, "Ctl Res", atomic_read(&dwc->in_lpm));
	mutex_unlock(&mdwc->suspend_resume_mutex);

	return 0;
}

/**
 * dwc3_ext_event_notify - callback to handle events from external transceiver
 *
 * Returns 0 on success
 */
static void dwc3_ext_event_notify(struct dwc3_msm *mdwc)
{
	struct dwc3 *dwc = platform_get_drvdata(mdwc->dwc3);

	/* Flush processing any pending events before handling new ones */
	flush_delayed_work(&mdwc->sm_work);

	dbg_log_string("enter: mdwc->inputs:%x hs_phy_flags:%x\n",
				mdwc->inputs, mdwc->hs_phy->flags);
	if (mdwc->id_state == DWC3_ID_FLOAT) {
		dbg_log_string("XCVR: ID set\n");
		set_bit(ID, &mdwc->inputs);
	} else {
		dbg_log_string("XCVR: ID clear\n");
		clear_bit(ID, &mdwc->inputs);
	}

	if (mdwc->vbus_active && !mdwc->in_restart) {
		if (mdwc->hs_phy->flags & EUD_SPOOF_DISCONNECT) {
			dbg_log_string("XCVR: BSV clear\n");
			clear_bit(B_SESS_VLD, &mdwc->inputs);
		} else {
			dbg_log_string("XCVR: BSV set\n");
			set_bit(B_SESS_VLD, &mdwc->inputs);
		}
	} else {
		dbg_log_string("XCVR: BSV clear\n");
		clear_bit(B_SESS_VLD, &mdwc->inputs);
	}

	if (mdwc->suspend) {
		dbg_log_string("XCVR: SUSP set\n");
		set_bit(B_SUSPEND, &mdwc->inputs);
	} else {
		dbg_log_string("XCVR: SUSP clear\n");
		clear_bit(B_SUSPEND, &mdwc->inputs);
	}

	if (mdwc->check_eud_state) {
		mdwc->hs_phy->flags &=
			~(EUD_SPOOF_CONNECT | EUD_SPOOF_DISCONNECT);
		dbg_log_string("eud: state:%d active:%d hs_phy_flags:0x%x\n",
			mdwc->check_eud_state, mdwc->eud_active,
			mdwc->hs_phy->flags);
		if (mdwc->eud_active) {
			mdwc->hs_phy->flags |= EUD_SPOOF_CONNECT;
			dbg_log_string("EUD: XCVR: BSV set\n");
			set_bit(B_SESS_VLD, &mdwc->inputs);
		} else {
			mdwc->hs_phy->flags |= EUD_SPOOF_DISCONNECT;
			dbg_log_string("EUD: XCVR: BSV clear\n");
			clear_bit(B_SESS_VLD, &mdwc->inputs);
		}

		mdwc->check_eud_state = false;
	}


	dbg_log_string("eud: state:%d active:%d hs_phy_flags:0x%x\n",
		mdwc->check_eud_state, mdwc->eud_active, mdwc->hs_phy->flags);

	/* handle case of USB cable disconnect after USB spoof disconnect */
	if (!mdwc->vbus_active &&
			(mdwc->hs_phy->flags & EUD_SPOOF_DISCONNECT)) {
		mdwc->hs_phy->flags &= ~EUD_SPOOF_DISCONNECT;
		mdwc->hs_phy->flags |= PHY_SUS_OVERRIDE;
		usb_phy_set_suspend(mdwc->hs_phy, 1);
		mdwc->hs_phy->flags &= ~PHY_SUS_OVERRIDE;
		return;
	}

	dbg_log_string("exit: mdwc->inputs:%x\n", mdwc->inputs);
	queue_delayed_work(mdwc->sm_usb_wq, &mdwc->sm_work, 0);
}

static void dwc3_resume_work(struct work_struct *w)
{
	struct dwc3_msm *mdwc = container_of(w, struct dwc3_msm, resume_work);
	struct dwc3 *dwc = platform_get_drvdata(mdwc->dwc3);
	union extcon_property_value val;
	unsigned int extcon_id;
	struct extcon_dev *edev = NULL;
	const char *edev_name;
	char *eud_str;
	int ret = 0;

	dev_dbg(mdwc->dev, "%s: dwc3 resume work\n", __func__);
	dbg_log_string("resume_work: ext_idx:%d\n", mdwc->ext_idx);
	if (mdwc->extcon && mdwc->vbus_active && !mdwc->in_restart) {
		extcon_id = EXTCON_USB;
		edev = mdwc->extcon[mdwc->ext_idx].edev;
	} else if (mdwc->extcon && mdwc->id_state == DWC3_ID_GROUND) {
		extcon_id = EXTCON_USB_HOST;
		edev = mdwc->extcon[mdwc->ext_idx].edev;
	}

	if (edev) {
		edev_name = extcon_get_edev_name(edev);
		dbg_log_string("edev:%s\n", edev_name);
		/* Skip querying speed and cc_state for EUD edev */
		eud_str = strnstr(edev_name, "eud", strlen(edev_name));
		if (eud_str)
			goto skip_update;
	}

	dwc->maximum_speed = dwc->max_hw_supp_speed;

	if (edev && extcon_get_state(edev, extcon_id)) {
		ret = extcon_get_property(edev, extcon_id,
				EXTCON_PROP_USB_SS, &val);

		if (!ret && val.intval == 0)
			dwc->maximum_speed = USB_SPEED_HIGH;
	}

	if (dwc->maximum_speed >= USB_SPEED_SUPER)
		dwc3_set_ssphy_orientation_flag(mdwc);

skip_update:
	dbg_log_string("max_speed:%d hw_supp_speed:%d override_speed:%d",
		dwc->maximum_speed, dwc->max_hw_supp_speed,
		mdwc->override_usb_speed);
	if (mdwc->override_usb_speed &&
			mdwc->override_usb_speed <= dwc->maximum_speed) {
		dwc->maximum_speed = mdwc->override_usb_speed;
		dwc->gadget.max_speed = dwc->maximum_speed;
	}

	dbg_event(0xFF, "speed", dwc->maximum_speed);

	/*
	 * Skip scheduling sm work if no work is pending. When boot-up
	 * with USB cable connected, usb state m/c is skipped to avoid
	 * any changes to dp/dm lines. As PM supsend and resume can
	 * happen while charger is connected, scheduling sm work during
	 * pm resume will reset the controller and phy which might impact
	 * dp/dm lines (and charging voltage).
	 */
	if (mdwc->drd_state == DRD_STATE_UNDEFINED &&
		!edev && !mdwc->resume_pending)
		return;
	/*
	 * exit LPM first to meet resume timeline from device side.
	 * resume_pending flag would prevent calling
	 * dwc3_msm_resume() in case we are here due to system
	 * wide resume without usb cable connected. This flag is set
	 * only in case of power event irq in lpm.
	 */
	if (mdwc->resume_pending) {
		dwc3_msm_resume(mdwc);
		mdwc->resume_pending = false;
	}

	if (atomic_read(&mdwc->pm_suspended)) {
		dbg_event(0xFF, "RWrk PMSus", 0);
		/* let pm resume kick in resume work later */
		return;
	}
	dwc3_ext_event_notify(mdwc);
}

static void dwc3_pwr_event_handler(struct dwc3_msm *mdwc)
{
	struct dwc3 *dwc = platform_get_drvdata(mdwc->dwc3);
	u32 irq_stat, irq_clear = 0;

	irq_stat = dwc3_msm_read_reg(mdwc->base, PWR_EVNT_IRQ_STAT_REG);
	dev_dbg(mdwc->dev, "%s irq_stat=%X\n", __func__, irq_stat);

	/* Check for P3 events */
	if ((irq_stat & PWR_EVNT_POWERDOWN_OUT_P3_MASK) &&
			(irq_stat & PWR_EVNT_POWERDOWN_IN_P3_MASK)) {
		u32 ls;

		/* Can't tell if entered or exit P3, so check LINKSTATE */
		if (dwc3_is_usb31(dwc))
			ls = dwc3_msm_read_reg_field(mdwc->base,
				DWC31_LINK_GDBGLTSSM(0),
				DWC3_GDBGLTSSM_LINKSTATE_MASK);
		else
			ls = dwc3_msm_read_reg_field(mdwc->base,
				DWC3_GDBGLTSSM, DWC3_GDBGLTSSM_LINKSTATE_MASK);
		dev_dbg(mdwc->dev, "%s link state = 0x%04x\n", __func__, ls);
		atomic_set(&mdwc->in_p3, ls == DWC3_LINK_STATE_U3);

		irq_stat &= ~(PWR_EVNT_POWERDOWN_OUT_P3_MASK |
				PWR_EVNT_POWERDOWN_IN_P3_MASK);
		irq_clear |= (PWR_EVNT_POWERDOWN_OUT_P3_MASK |
				PWR_EVNT_POWERDOWN_IN_P3_MASK);
	} else if (irq_stat & PWR_EVNT_POWERDOWN_OUT_P3_MASK) {
		atomic_set(&mdwc->in_p3, 0);
		irq_stat &= ~PWR_EVNT_POWERDOWN_OUT_P3_MASK;
		irq_clear |= PWR_EVNT_POWERDOWN_OUT_P3_MASK;
	} else if (irq_stat & PWR_EVNT_POWERDOWN_IN_P3_MASK) {
		atomic_set(&mdwc->in_p3, 1);
		irq_stat &= ~PWR_EVNT_POWERDOWN_IN_P3_MASK;
		irq_clear |= PWR_EVNT_POWERDOWN_IN_P3_MASK;
	}

	/* Handle exit from L1 events */
	if (irq_stat & PWR_EVNT_LPM_OUT_L1_MASK) {
		dev_dbg(mdwc->dev, "%s: handling PWR_EVNT_LPM_OUT_L1_MASK\n",
				__func__);
		if (usb_gadget_wakeup(&dwc->gadget))
			dev_err(mdwc->dev, "%s failed to take dwc out of L1\n",
					__func__);
		irq_stat &= ~PWR_EVNT_LPM_OUT_L1_MASK;
		irq_clear |= PWR_EVNT_LPM_OUT_L1_MASK;
	}

	/* Handle exit from L2 events */
	if (irq_stat & PWR_EVNT_LPM_OUT_L2_MASK) {
		dev_dbg(mdwc->dev, "%s: handling PWR_EVNT_LPM_OUT_L2_MASK\n",
				__func__);
		irq_stat &= ~PWR_EVNT_LPM_OUT_L2_MASK;
		irq_clear |= PWR_EVNT_LPM_OUT_L2_MASK;
	}
	/* Unhandled events */
	if (irq_stat)
		dev_dbg(mdwc->dev, "%s: unexpected PWR_EVNT, irq_stat=%X\n",
			__func__, irq_stat);

	dwc3_msm_write_reg(mdwc->base, PWR_EVNT_IRQ_STAT_REG, irq_clear);
}

static irqreturn_t msm_dwc3_pwr_irq_thread(int irq, void *_mdwc)
{
	struct dwc3_msm *mdwc = _mdwc;
	struct dwc3 *dwc = platform_get_drvdata(mdwc->dwc3);

	dev_dbg(mdwc->dev, "%s\n", __func__);

	if (atomic_read(&dwc->in_lpm))
		dwc3_resume_work(&mdwc->resume_work);
	else
		dwc3_pwr_event_handler(mdwc);

	dbg_event(0xFF, "PWR IRQ", atomic_read(&dwc->in_lpm));
	return IRQ_HANDLED;
}

static irqreturn_t msm_dwc3_pwr_irq(int irq, void *data)
{
	struct dwc3_msm *mdwc = data;
	struct dwc3 *dwc = platform_get_drvdata(mdwc->dwc3);

	dwc->t_pwr_evt_irq = ktime_get();
	dev_dbg(mdwc->dev, "%s received\n", __func__);

	if (mdwc->drd_state == DRD_STATE_PERIPHERAL_SUSPEND) {
		dev_info(mdwc->dev, "USB Resume start\n");
#ifdef CONFIG_QGKI_MSM_BOOT_TIME_MARKER
		place_marker("M - USB device resume started");
#endif
	}

	/*
	 * When in Low Power Mode, can't read PWR_EVNT_IRQ_STAT_REG to acertain
	 * which interrupts have been triggered, as the clocks are disabled.
	 * Resume controller by waking up pwr event irq thread.After re-enabling
	 * clocks, dwc3_msm_resume will call dwc3_pwr_event_handler to handle
	 * all other power events.
	 */
	if (atomic_read(&dwc->in_lpm)) {
		/* set this to call dwc3_msm_resume() */
		mdwc->resume_pending = true;
		return IRQ_WAKE_THREAD;
	}

	dwc3_pwr_event_handler(mdwc);
	return IRQ_HANDLED;
}

static void dwc3_otg_sm_work(struct work_struct *w);
static int get_chg_type(struct dwc3_msm *mdwc);

static int dwc3_msm_get_clk_gdsc(struct dwc3_msm *mdwc)
{
	int ret;

	mdwc->dwc3_gdsc = devm_regulator_get(mdwc->dev, "USB3_GDSC");
	if (IS_ERR(mdwc->dwc3_gdsc)) {
		if (PTR_ERR(mdwc->dwc3_gdsc) == -EPROBE_DEFER)
			return PTR_ERR(mdwc->dwc3_gdsc);
		mdwc->dwc3_gdsc = NULL;
	}

	mdwc->xo_clk = devm_clk_get(mdwc->dev, "xo");
	if (IS_ERR(mdwc->xo_clk))
		mdwc->xo_clk = NULL;
	clk_set_rate(mdwc->xo_clk, 19200000);

	mdwc->iface_clk = devm_clk_get(mdwc->dev, "iface_clk");
	if (IS_ERR(mdwc->iface_clk)) {
		dev_err(mdwc->dev, "failed to get iface_clk\n");
		ret = PTR_ERR(mdwc->iface_clk);
		return ret;
	}

	/*
	 * DWC3 Core requires its CORE CLK (aka master / bus clk) to
	 * run at 125Mhz in SSUSB mode and >60MHZ for HSUSB mode.
	 * On newer platform it can run at 150MHz as well.
	 */
	mdwc->core_clk = devm_clk_get(mdwc->dev, "core_clk");
	if (IS_ERR(mdwc->core_clk)) {
		dev_err(mdwc->dev, "failed to get core_clk\n");
		ret = PTR_ERR(mdwc->core_clk);
		return ret;
	}

	mdwc->core_reset = devm_reset_control_get(mdwc->dev, "core_reset");
	if (IS_ERR(mdwc->core_reset)) {
		dev_err(mdwc->dev, "failed to get core_reset\n");
		return PTR_ERR(mdwc->core_reset);
	}

	if (of_property_read_u32(mdwc->dev->of_node, "qcom,core-clk-rate",
				(u32 *)&mdwc->core_clk_rate)) {
		dev_err(mdwc->dev, "USB core-clk-rate is not present\n");
		return -EINVAL;
	}

	mdwc->core_clk_rate = clk_round_rate(mdwc->core_clk,
							mdwc->core_clk_rate);
	dev_dbg(mdwc->dev, "USB core frequency = %ld\n",
						mdwc->core_clk_rate);
	ret = clk_set_rate(mdwc->core_clk, mdwc->core_clk_rate);
	if (ret)
		dev_err(mdwc->dev, "fail to set core_clk freq:%d\n", ret);

	if (of_property_read_u32(mdwc->dev->of_node, "qcom,core-clk-rate-hs",
				(u32 *)&mdwc->core_clk_rate_hs)) {
		dev_dbg(mdwc->dev, "USB core-clk-rate-hs is not present\n");
		mdwc->core_clk_rate_hs = mdwc->core_clk_rate;
	}

	mdwc->sleep_clk = devm_clk_get(mdwc->dev, "sleep_clk");
	if (IS_ERR(mdwc->sleep_clk)) {
		dev_err(mdwc->dev, "failed to get sleep_clk\n");
		ret = PTR_ERR(mdwc->sleep_clk);
		return ret;
	}

	clk_set_rate(mdwc->sleep_clk, 32000);
	mdwc->utmi_clk_rate = 19200000;
	mdwc->utmi_clk = devm_clk_get(mdwc->dev, "utmi_clk");
	if (IS_ERR(mdwc->utmi_clk)) {
		dev_err(mdwc->dev, "failed to get utmi_clk\n");
		ret = PTR_ERR(mdwc->utmi_clk);
		return ret;
	}

	clk_set_rate(mdwc->utmi_clk, mdwc->utmi_clk_rate);
	mdwc->bus_aggr_clk = devm_clk_get(mdwc->dev, "bus_aggr_clk");
	if (IS_ERR(mdwc->bus_aggr_clk))
		mdwc->bus_aggr_clk = NULL;

	mdwc->noc_aggr_clk = devm_clk_get(mdwc->dev, "noc_aggr_clk");
	if (IS_ERR(mdwc->noc_aggr_clk))
		mdwc->noc_aggr_clk = NULL;

	mdwc->noc_aggr_north_clk = devm_clk_get(mdwc->dev,
						"noc_aggr_north_clk");
	if (IS_ERR(mdwc->noc_aggr_north_clk))
		mdwc->noc_aggr_north_clk = NULL;

	mdwc->noc_aggr_south_clk = devm_clk_get(mdwc->dev,
						"noc_aggr_south_clk");
	if (IS_ERR(mdwc->noc_aggr_south_clk))
		mdwc->noc_aggr_south_clk = NULL;

	mdwc->noc_sys_clk = devm_clk_get(mdwc->dev, "noc_sys_clk");
	if (IS_ERR(mdwc->noc_sys_clk))
		mdwc->noc_sys_clk = NULL;

	if (of_property_match_string(mdwc->dev->of_node,
				"clock-names", "cfg_ahb_clk") >= 0) {
		mdwc->cfg_ahb_clk = devm_clk_get(mdwc->dev, "cfg_ahb_clk");
		if (IS_ERR(mdwc->cfg_ahb_clk)) {
			ret = PTR_ERR(mdwc->cfg_ahb_clk);
			mdwc->cfg_ahb_clk = NULL;
			if (ret != -EPROBE_DEFER)
				dev_err(mdwc->dev,
					"failed to get cfg_ahb_clk ret %d\n",
					ret);
			return ret;
		}
	}

	return 0;
}

static int dwc3_msm_id_notifier(struct notifier_block *nb,
	unsigned long event, void *ptr)
{
	struct dwc3 *dwc;
	struct extcon_dev *edev = ptr;
	struct extcon_nb *enb = container_of(nb, struct extcon_nb, id_nb);
	struct dwc3_msm *mdwc = enb->mdwc;
	enum dwc3_id_state id;

	if (!edev || !mdwc)
		return NOTIFY_DONE;

	dwc = platform_get_drvdata(mdwc->dwc3);

	dbg_event(0xFF, "extcon idx", enb->idx);

	id = event ? DWC3_ID_GROUND : DWC3_ID_FLOAT;

	if (mdwc->id_state == id)
		return NOTIFY_DONE;

	mdwc->ext_idx = enb->idx;

	dev_dbg(mdwc->dev, "host:%ld (id:%d) event received\n", event, id);

	mdwc->id_state = id;
	dbg_event(0xFF, "id_state", mdwc->id_state);
	queue_work(mdwc->dwc3_wq, &mdwc->resume_work);

	return NOTIFY_DONE;
}

static void check_for_sdp_connection(struct work_struct *w)
{
	struct dwc3_msm *mdwc =
		container_of(w, struct dwc3_msm, sdp_check.work);
	struct dwc3 *dwc = platform_get_drvdata(mdwc->dwc3);

	if (!mdwc->vbus_active)
		return;

	/* floating D+/D- lines detected */
	if (dwc->gadget.state < USB_STATE_DEFAULT &&
		dwc3_gadget_get_link_state(dwc) != DWC3_LINK_STATE_CMPLY) {
		mdwc->vbus_active = false;
		dbg_event(0xFF, "Q RW SPD CHK", mdwc->vbus_active);
		queue_work(mdwc->dwc3_wq, &mdwc->resume_work);
	}
}

#define DP_PULSE_WIDTH_MSEC 200

static int dwc3_msm_vbus_notifier(struct notifier_block *nb,
	unsigned long event, void *ptr)
{
	struct dwc3 *dwc;
	struct extcon_dev *edev = ptr;
	struct extcon_nb *enb = container_of(nb, struct extcon_nb, vbus_nb);
	struct dwc3_msm *mdwc = enb->mdwc;
	char *eud_str;
	const char *edev_name;

	if (!edev || !mdwc)
		return NOTIFY_DONE;

	dwc = platform_get_drvdata(mdwc->dwc3);

	dbg_event(0xFF, "extcon idx", enb->idx);
	dev_dbg(mdwc->dev, "vbus:%ld event received\n", event);
	edev_name = extcon_get_edev_name(edev);
	dbg_log_string("edev:%s\n", edev_name);

	/* detect USB spoof disconnect/connect notification with EUD device */
	eud_str = strnstr(edev_name, "eud", strlen(edev_name));
	if (eud_str) {
		if (mdwc->eud_active == event)
			return NOTIFY_DONE;
		mdwc->eud_active = event;
		mdwc->check_eud_state = true;
	} else {
		if (mdwc->vbus_active == event)
			return NOTIFY_DONE;
		mdwc->vbus_active = event;
	}

	/*
	 * Drive a pulse on DP to ensure proper CDP detection
	 * and only when the vbus connect event is a valid one.
	 */
	if (get_chg_type(mdwc) == POWER_SUPPLY_USB_TYPE_CDP &&
			mdwc->vbus_active && !mdwc->check_eud_state) {
		dev_dbg(mdwc->dev, "Connected to CDP, pull DP up\n");
		mdwc->hs_phy->charger_detect(mdwc->hs_phy);
	}

	mdwc->ext_idx = enb->idx;
	if (dwc->dr_mode == USB_DR_MODE_OTG && !mdwc->in_restart)
		queue_work(mdwc->dwc3_wq, &mdwc->resume_work);

	return NOTIFY_DONE;
}

static int dwc3_msm_extcon_register(struct dwc3_msm *mdwc)
{
	struct device_node *node = mdwc->dev->of_node;
	struct extcon_dev *edev;
	int idx, extcon_cnt, ret = 0;
	bool check_vbus_state, check_id_state, phandle_found = false;

	extcon_cnt = of_count_phandle_with_args(node, "extcon", NULL);
	if (extcon_cnt < 0) {
		dev_err(mdwc->dev, "of_count_phandle_with_args failed\n");
		return -ENODEV;
	}

	mdwc->extcon = devm_kcalloc(mdwc->dev, extcon_cnt,
					sizeof(*mdwc->extcon), GFP_KERNEL);
	if (!mdwc->extcon)
		return -ENOMEM;

	for (idx = 0; idx < extcon_cnt; idx++) {
		edev = extcon_get_edev_by_phandle(mdwc->dev, idx);
		if (IS_ERR(edev) && PTR_ERR(edev) != -ENODEV)
			return PTR_ERR(edev);

		if (IS_ERR_OR_NULL(edev))
			continue;

		check_vbus_state = check_id_state = true;
		phandle_found = true;

		mdwc->extcon[idx].mdwc = mdwc;
		mdwc->extcon[idx].edev = edev;
		mdwc->extcon[idx].idx = idx;

		mdwc->extcon[idx].vbus_nb.notifier_call =
						dwc3_msm_vbus_notifier;
		ret = extcon_register_notifier(edev, EXTCON_USB,
						&mdwc->extcon[idx].vbus_nb);
		if (ret < 0)
			check_vbus_state = false;

		mdwc->extcon[idx].id_nb.notifier_call = dwc3_msm_id_notifier;
		ret = extcon_register_notifier(edev, EXTCON_USB_HOST,
						&mdwc->extcon[idx].id_nb);
		if (ret < 0)
			check_id_state = false;

		/* Update initial VBUS/ID state */
		if (check_vbus_state && extcon_get_state(edev, EXTCON_USB))
			dwc3_msm_vbus_notifier(&mdwc->extcon[idx].vbus_nb,
						true, edev);
		else  if (check_id_state &&
				extcon_get_state(edev, EXTCON_USB_HOST))
			dwc3_msm_id_notifier(&mdwc->extcon[idx].id_nb,
						true, edev);
	}

	if (!phandle_found) {
		dev_err(mdwc->dev, "no extcon device found\n");
		return -ENODEV;
	}

	return 0;
}

static inline const char *usb_role_string(enum usb_role role)
{
	if (role < ARRAY_SIZE(usb_role_strings))
		return usb_role_strings[role];

	return "Invalid";
}

static enum usb_role dwc3_msm_usb_get_role(struct device *dev)
{
	struct dwc3_msm *mdwc = dev_get_drvdata(dev);
	struct dwc3 *dwc = platform_get_drvdata(mdwc->dwc3);
	enum usb_role role;

	if (mdwc->vbus_active)
		role = USB_ROLE_DEVICE;
	else if (mdwc->id_state == DWC3_ID_GROUND)
		role = USB_ROLE_HOST;
	else
		role = USB_ROLE_NONE;

	dbg_log_string("get_role:%s\n", usb_role_string(role));
	return role;
}

static int dwc3_msm_usb_set_role(struct device *dev, enum usb_role role)
{
	struct dwc3_msm *mdwc = dev_get_drvdata(dev);
	struct dwc3 *dwc = platform_get_drvdata(mdwc->dwc3);
	enum usb_role cur_role = USB_ROLE_NONE;

	cur_role = dwc3_msm_usb_get_role(dev);

	switch (role) {
	case USB_ROLE_HOST:
		mdwc->vbus_active = false;
		mdwc->id_state = DWC3_ID_GROUND;
		break;

	case USB_ROLE_DEVICE:
		mdwc->vbus_active = true;
		mdwc->id_state = DWC3_ID_FLOAT;
		break;

	case USB_ROLE_NONE:
		mdwc->vbus_active = false;
		mdwc->id_state = DWC3_ID_FLOAT;
		break;
	}

	dbg_log_string("cur_role:%s new_role:%s\n", usb_role_string(cur_role),
						usb_role_string(role));

	/*
	 * For boot up without USB cable connected case, don't check
	 * previous role value to allow resetting USB controller and
	 * PHYs.
	 */
	if (mdwc->drd_state != DRD_STATE_UNDEFINED && cur_role == role) {
		dbg_log_string("no USB role change");
		return 0;
	}

	if (mdwc->ss_release_called) {
		flush_delayed_work(&mdwc->sm_work);
		dwc->maximum_speed = USB_SPEED_HIGH;
		if (role == USB_ROLE_NONE) {
			dwc->maximum_speed = USB_SPEED_UNKNOWN;
			mdwc->ss_release_called = false;
		}
	}

	dwc3_ext_event_notify(mdwc);
	return 0;
}

static struct usb_role_switch_desc role_desc = {
	.set = dwc3_msm_usb_set_role,
	.get = dwc3_msm_usb_get_role,
	.allow_userspace_control = true,
};

static ssize_t orientation_show(struct device *dev,
		struct device_attribute *attr, char *buf)
{
	struct dwc3_msm *mdwc = dev_get_drvdata(dev);

	if (mdwc->orientation_override == PHY_LANE_A)
		return scnprintf(buf, PAGE_SIZE, "A\n");
	if (mdwc->orientation_override == PHY_LANE_B)
		return scnprintf(buf, PAGE_SIZE, "B\n");

	return scnprintf(buf, PAGE_SIZE, "none\n");
}

static ssize_t orientation_store(struct device *dev,
		struct device_attribute *attr, const char *buf, size_t count)
{
	struct dwc3_msm *mdwc = dev_get_drvdata(dev);

	if (sysfs_streq(buf, "A"))
		mdwc->orientation_override = PHY_LANE_A;
	else if (sysfs_streq(buf, "B"))
		mdwc->orientation_override = PHY_LANE_B;
	else
		mdwc->orientation_override = 0;

	return count;
}

static DEVICE_ATTR_RW(orientation);

static ssize_t mode_show(struct device *dev, struct device_attribute *attr,
		char *buf)
{
	struct dwc3_msm *mdwc = dev_get_drvdata(dev);

	if (mdwc->vbus_active)
		return scnprintf(buf, PAGE_SIZE, "peripheral\n");
	if (mdwc->id_state == DWC3_ID_GROUND)
		return scnprintf(buf, PAGE_SIZE, "host\n");

	return scnprintf(buf, PAGE_SIZE, "none\n");
}

static ssize_t mode_store(struct device *dev, struct device_attribute *attr,
		const char *buf, size_t count)
{
	struct dwc3_msm *mdwc = dev_get_drvdata(dev);
	struct dwc3 *dwc = platform_get_drvdata(mdwc->dwc3);

	if (sysfs_streq(buf, "peripheral")) {
		if (dwc->dr_mode == USB_DR_MODE_HOST) {
			dev_err(dev, "Core supports host mode only.\n");
			return -EINVAL;
		}

		mdwc->vbus_active = true;
		mdwc->id_state = DWC3_ID_FLOAT;
	} else if (sysfs_streq(buf, "host")) {
		mdwc->vbus_active = false;
		mdwc->id_state = DWC3_ID_GROUND;
	} else {
		mdwc->vbus_active = false;
		mdwc->id_state = DWC3_ID_FLOAT;
	}

	dwc3_ext_event_notify(mdwc);

	return count;
}

static DEVICE_ATTR_RW(mode);
static void msm_dwc3_perf_vote_work(struct work_struct *w);

/* This node only shows max speed supported dwc3 and it should be
 * same as what is reported in udc/core.c max_speed node. For current
 * operating gadget speed, query current_speed node which is implemented
 * by udc/core.c
 */
static ssize_t speed_show(struct device *dev, struct device_attribute *attr,
		char *buf)
{
	struct dwc3_msm *mdwc = dev_get_drvdata(dev);
	struct dwc3 *dwc = platform_get_drvdata(mdwc->dwc3);

	return scnprintf(buf, PAGE_SIZE, "%s\n",
			usb_speed_string(dwc->maximum_speed));
}

static ssize_t speed_store(struct device *dev, struct device_attribute *attr,
		const char *buf, size_t count)
{
	struct dwc3_msm *mdwc = dev_get_drvdata(dev);
	struct dwc3 *dwc = platform_get_drvdata(mdwc->dwc3);
	enum usb_device_speed req_speed = USB_SPEED_UNKNOWN;

	/* DEVSPD can only have values SS(0x4), HS(0x0) and FS(0x1).
	 * per 3.20a data book. Allow only these settings. Note that,
	 * xhci does not support full-speed only mode.
	 */
	if (sysfs_streq(buf, "full"))
		req_speed = USB_SPEED_FULL;
	else if (sysfs_streq(buf, "high"))
		req_speed = USB_SPEED_HIGH;
	else if (sysfs_streq(buf, "super"))
		req_speed = USB_SPEED_SUPER;
	else if (sysfs_streq(buf, "ssp"))
		req_speed = USB_SPEED_SUPER_PLUS;
	else
		return -EINVAL;

	/* restart usb only works for device mode. Perform manual cable
	 * plug in/out for host mode restart.
	 */
	if (req_speed != dwc->maximum_speed &&
			req_speed <= dwc->max_hw_supp_speed) {
		mdwc->override_usb_speed = req_speed;
		schedule_work(&mdwc->restart_usb_work);
	} else if (req_speed >= dwc->max_hw_supp_speed) {
		mdwc->override_usb_speed = 0;
	}

	return count;
}
static DEVICE_ATTR_RW(speed);

static ssize_t bus_vote_show(struct device *dev,
		struct device_attribute *attr, char *buf)
{
	struct dwc3_msm *mdwc = dev_get_drvdata(dev);

	if (mdwc->override_bus_vote == BUS_VOTE_MIN)
		return scnprintf(buf, PAGE_SIZE, "%s\n",
			"Fixed bus vote: min");
	else if (mdwc->override_bus_vote == BUS_VOTE_MAX)
		return scnprintf(buf, PAGE_SIZE, "%s\n",
			"Fixed bus vote: max");
	else
		return scnprintf(buf, PAGE_SIZE, "%s\n",
			"Do not have fixed bus vote");
}

static ssize_t bus_vote_store(struct device *dev,
		struct device_attribute *attr, const char *buf,
		size_t count)
{
	struct dwc3_msm *mdwc = dev_get_drvdata(dev);
	struct dwc3 *dwc = platform_get_drvdata(mdwc->dwc3);
	bool bv_fixed = false;
	enum bus_vote bv;

	if (sysfs_streq(buf, "min")) {
		bv_fixed = true;
		mdwc->override_bus_vote = BUS_VOTE_MIN;
	} else if (sysfs_streq(buf, "max")) {
		bv_fixed = true;
		mdwc->override_bus_vote = BUS_VOTE_MAX;
	} else if (sysfs_streq(buf, "cancel")) {
		bv_fixed = false;
		mdwc->override_bus_vote = BUS_VOTE_NONE;
	} else {
		dev_err(dev, "min/max/cancel only.\n");
		return -EINVAL;
	}

	/* Update bus vote value only when not suspend */
	if (!atomic_read(&dwc->in_lpm)) {
		if (bv_fixed)
			bv = mdwc->override_bus_vote;
		else if (mdwc->in_host_mode
			&& (mdwc->max_rh_port_speed == USB_SPEED_HIGH))
			bv = BUS_VOTE_SVS;
		else
			bv = mdwc->default_bus_vote;

		dwc3_msm_update_bus_bw(mdwc, bv);
	}

	return count;
}
static DEVICE_ATTR_RW(bus_vote);

static int dwc3_msm_interconnect_vote_populate(struct dwc3_msm *mdwc)
{
	int ret_nom = 0, i = 0, j = 0, count = 0;
	int ret_svs = 0, ret = 0;
	u32 *vv_nom, *vv_svs;

	count = of_property_count_strings(mdwc->dev->of_node,
						"interconnect-names");
	if (count < 0) {
		dev_err(mdwc->dev, "No interconnects found.\n");
		return -EINVAL;
	}

	/* 2 signifies the two types of values avg & peak */
	vv_nom = kzalloc(count * 2 * sizeof(*vv_nom), GFP_KERNEL);
	if (!vv_nom)
		return -ENOMEM;

	vv_svs = kzalloc(count * 2 * sizeof(*vv_svs), GFP_KERNEL);
	if (!vv_svs)
		return -ENOMEM;

	/* of_property_read_u32_array returns 0 on success */
	ret_nom = of_property_read_u32_array(mdwc->dev->of_node,
				"qcom,interconnect-values-nom",
					vv_nom, count * 2);
	if (ret_nom) {
		dev_err(mdwc->dev, "Nominal values not found.\n");
		ret = ret_nom;
		goto icc_err;
	}

	ret_svs = of_property_read_u32_array(mdwc->dev->of_node,
				"qcom,interconnect-values-svs",
					vv_svs, count * 2);
	if (ret_svs) {
		dev_err(mdwc->dev, "Svs values not found.\n");
		ret = ret_svs;
		goto icc_err;
	}

	for (i = USB_DDR; i < count && i < USB_MAX_PATH; i++) {
		/* Updating votes NOMINAL */
		bus_vote_values[BUS_VOTE_NOMINAL][i].avg
						= vv_nom[j];
		bus_vote_values[BUS_VOTE_NOMINAL][i].peak
						= vv_nom[j+1];
		/* Updating votes SVS */
		bus_vote_values[BUS_VOTE_SVS][i].avg
						= vv_svs[j];
		bus_vote_values[BUS_VOTE_SVS][i].peak
						= vv_svs[j+1];
		j += 2;
	}
icc_err:
	/* freeing the temporary resource */
	kfree(vv_nom);
	kfree(vv_svs);

	return ret;
}

static int dwc_dpdm_cb(struct notifier_block *nb, unsigned long evt, void *p)
{
	struct dwc3_msm *mdwc = container_of(nb, struct dwc3_msm, dpdm_nb);

	switch (evt) {
	case REGULATOR_EVENT_ENABLE:
		dev_dbg(mdwc->dev, "%s: enable state:%s\n", __func__,
				dwc3_drd_state_string(mdwc->drd_state));
		break;
	case REGULATOR_EVENT_DISABLE:
		dev_dbg(mdwc->dev, "%s: disable state:%s\n", __func__,
				dwc3_drd_state_string(mdwc->drd_state));
		if (mdwc->drd_state == DRD_STATE_UNDEFINED)
			queue_delayed_work(mdwc->sm_usb_wq, &mdwc->sm_work, 0);
		break;
	default:
		dev_dbg(mdwc->dev, "%s: unknown event state:%s\n", __func__,
				dwc3_drd_state_string(mdwc->drd_state));
		break;
	}

	return NOTIFY_OK;
}

static void dwc3_init_dbm(struct dwc3_msm *mdwc)
{
	const char *dbm_ver;
	int ret;

	ret = of_property_read_string(mdwc->dev->of_node, "qcom,dbm-version",
			&dbm_ver);
	if (!ret && !strcmp(dbm_ver, "1.4")) {
		mdwc->dbm_reg_table = dbm_1_4_regtable;
		mdwc->dbm_num_eps = DBM_1_4_NUM_EP;
		mdwc->dbm_is_1p4 = true;
	} else {
		/* default to v1.5 register layout */
		mdwc->dbm_reg_table = dbm_1_5_regtable;
		mdwc->dbm_num_eps = DBM_1_5_NUM_EP;
	}

	mdwc->dbm_reset_ep_after_lpm = of_property_read_bool(mdwc->dev->of_node,
			"qcom,reset-ep-after-lpm-resume");
}

static void dwc3_start_stop_host(struct dwc3_msm *mdwc, bool start)
{
	struct dwc3 *dwc = platform_get_drvdata(mdwc->dwc3);

	if (start) {
		dbg_log_string("start host mode");
		mdwc->id_state = DWC3_ID_GROUND;
		mdwc->vbus_active = false;
	} else {
		dbg_log_string("stop_host_mode started");
		mdwc->id_state = DWC3_ID_FLOAT;
		mdwc->vbus_active = false;
	}

	dwc3_ext_event_notify(mdwc);
	dbg_event(0xFF, "flush_work", 0);
	flush_work(&mdwc->resume_work);
	drain_workqueue(mdwc->sm_usb_wq);
	if (start)
		dbg_log_string("host mode started");
	else
		dbg_log_string("stop_host_mode completed");
}

static void dwc3_start_stop_device(struct dwc3_msm *mdwc, bool start)
{
	struct dwc3 *dwc = platform_get_drvdata(mdwc->dwc3);

	if (start) {
		dbg_log_string("start device mode");
		mdwc->id_state = DWC3_ID_FLOAT;
		mdwc->vbus_active = true;
	} else {
		dbg_log_string("stop device mode");
		mdwc->id_state = DWC3_ID_FLOAT;
		mdwc->vbus_active = false;
	}

	dwc3_ext_event_notify(mdwc);
	dbg_event(0xFF, "flush_work", 0);
	flush_work(&mdwc->resume_work);
	drain_workqueue(mdwc->sm_usb_wq);
	if (start)
		dbg_log_string("device mode restarted");
	else
		dbg_log_string("stop_device_mode completed");
}

int dwc3_msm_release_ss_lane(struct device *dev, bool usb_dp_concurrent_mode)
{
	struct dwc3_msm *mdwc = dev_get_drvdata(dev);
	struct dwc3 *dwc = NULL;

	if (mdwc == NULL) {
		dev_err(dev, "dwc3-msm is not initialized yet.\n");
		return -EAGAIN;
	}

	dwc = platform_get_drvdata(mdwc->dwc3);
	if (dwc == NULL) {
		dev_err(dev, "dwc3 controller is not initialized yet.\n");
		return -EAGAIN;
	}

	/*
	 * If the MPA connected is multi_func capable set the flag assuming
	 * that USB and DP is operating in concurrent mode and bail out early.
	 */
	if (usb_dp_concurrent_mode) {
		mdwc->ss_phy->flags |= PHY_USB_DP_CONCURRENT_MODE;
		dbg_event(0xFF, "USB_DP_CONCURRENT_MODE", 1);
		return 0;
	}

	dbg_event(0xFF, "ss_lane_release", 0);
	/* flush any pending work */
	flush_work(&mdwc->resume_work);
	drain_workqueue(mdwc->sm_usb_wq);

	redriver_release_usb_lanes(mdwc->ss_redriver_node);

	mdwc->ss_release_called = true;
	if (mdwc->id_state == DWC3_ID_GROUND) {
		/* stop USB host mode */
		dwc3_start_stop_host(mdwc, false);
		/* restart USB host mode into high speed */
		dwc->maximum_speed = USB_SPEED_HIGH;
		dwc3_start_stop_host(mdwc, true);
	} else if (mdwc->vbus_active) {
		/* stop USB device mode */
		dwc3_start_stop_device(mdwc, false);
		/* restart USB device mode into high speed */
		dwc->maximum_speed = USB_SPEED_HIGH;
		dwc3_start_stop_device(mdwc, true);
	} else {
		dbg_log_string("USB is not active.\n");
		dwc->maximum_speed = USB_SPEED_HIGH;
	}

	return 0;
}
EXPORT_SYMBOL(dwc3_msm_release_ss_lane);

static int dwc3_msm_probe(struct platform_device *pdev)
{
	struct device_node *node = pdev->dev.of_node, *dwc3_node;
	struct device	*dev = &pdev->dev;
	struct dwc3_msm *mdwc;
	struct dwc3	*dwc;
	struct resource *res;
	int ret = 0, size = 0, i;
	u32 val;

	mdwc = devm_kzalloc(&pdev->dev, sizeof(*mdwc), GFP_KERNEL);
	if (!mdwc)
		return -ENOMEM;

	platform_set_drvdata(pdev, mdwc);
	mdwc->dev = &pdev->dev;

	INIT_LIST_HEAD(&mdwc->req_complete_list);
	INIT_WORK(&mdwc->resume_work, dwc3_resume_work);
	INIT_WORK(&mdwc->restart_usb_work, dwc3_restart_usb_work);
	INIT_WORK(&mdwc->vbus_draw_work, dwc3_msm_vbus_draw_work);
	INIT_DELAYED_WORK(&mdwc->sm_work, dwc3_otg_sm_work);
	INIT_DELAYED_WORK(&mdwc->perf_vote_work, msm_dwc3_perf_vote_work);
	INIT_DELAYED_WORK(&mdwc->sdp_check, check_for_sdp_connection);

	mdwc->dwc3_wq = alloc_ordered_workqueue("dwc3_wq", 0);
	if (!mdwc->dwc3_wq) {
		pr_err("%s: Unable to create workqueue dwc3_wq\n", __func__);
		return -ENOMEM;
	}

	/*
	 * Create an ordered freezable workqueue for sm_work so that it gets
	 * scheduled only after pm_resume has happened completely. This helps
	 * in avoiding race conditions between xhci_plat_resume and
	 * xhci_runtime_resume and also between hcd disconnect and xhci_resume.
	 */
	mdwc->sm_usb_wq = alloc_ordered_workqueue("k_sm_usb", WQ_FREEZABLE);
	if (!mdwc->sm_usb_wq) {
		destroy_workqueue(mdwc->dwc3_wq);
		return -ENOMEM;
	}

	/* Get all clks and gdsc reference */
	ret = dwc3_msm_get_clk_gdsc(mdwc);
	if (ret) {
		dev_err(&pdev->dev, "error getting clock or gdsc.\n");
		goto err;
	}

	mdwc->id_state = DWC3_ID_FLOAT;
	set_bit(ID, &mdwc->inputs);

	mdwc->dual_port = of_property_read_bool(node, "qcom,dual-port");

	ret = of_property_read_u32(node, "qcom,lpm-to-suspend-delay-ms",
				&mdwc->lpm_to_suspend_delay);
	if (ret) {
		dev_dbg(&pdev->dev, "setting lpm_to_suspend_delay to zero.\n");
		mdwc->lpm_to_suspend_delay = 0;
	}

	res = platform_get_resource_byname(pdev, IORESOURCE_MEM, "core_base");
	if (!res) {
		dev_err(&pdev->dev, "missing memory base resource\n");
		ret = -ENODEV;
		goto err;
	}

	mdwc->base = devm_ioremap_nocache(&pdev->dev, res->start,
			resource_size(res));
	if (!mdwc->base) {
		dev_err(&pdev->dev, "ioremap failed\n");
		ret = -ENODEV;
		goto err;
	}

	res = platform_get_resource_byname(pdev, IORESOURCE_MEM,
							"ahb2phy_base");
	if (res) {
		mdwc->ahb2phy_base = devm_ioremap_nocache(&pdev->dev,
					res->start, resource_size(res));
		if (IS_ERR_OR_NULL(mdwc->ahb2phy_base)) {
			dev_err(dev, "couldn't find ahb2phy_base addr.\n");
			mdwc->ahb2phy_base = NULL;
		} else {
			/*
			 * On some targets cfg_ahb_clk depends upon usb gdsc
			 * regulator. If cfg_ahb_clk is enabled without
			 * turning on usb gdsc regulator clk is stuck off.
			 */
			dwc3_msm_config_gdsc(mdwc, 1);
			clk_prepare_enable(mdwc->cfg_ahb_clk);
			/* Configure AHB2PHY for one wait state read/write*/
			val = readl_relaxed(mdwc->ahb2phy_base +
					PERIPH_SS_AHB2PHY_TOP_CFG);
			if (val != ONE_READ_WRITE_WAIT) {
				writel_relaxed(ONE_READ_WRITE_WAIT,
					mdwc->ahb2phy_base +
					PERIPH_SS_AHB2PHY_TOP_CFG);
				/* complete above write before using USB PHY */
				mb();
			}
			clk_disable_unprepare(mdwc->cfg_ahb_clk);
			dwc3_msm_config_gdsc(mdwc, 0);
		}
	}

	if (of_property_read_u32(node, "qcom,dwc-usb3-msm-tx-fifo-size",
				 &mdwc->tx_fifo_size))
		dev_err(&pdev->dev,
			"unable to read platform data tx fifo size\n");

	ret = of_property_read_u32(node, "qcom,num-gsi-evt-buffs",
				&mdwc->num_gsi_event_buffers);

	if (mdwc->num_gsi_event_buffers) {
		of_get_property(node, "qcom,gsi-reg-offset", &size);
		if (size) {
			mdwc->gsi_reg = devm_kzalloc(dev, size, GFP_KERNEL);
			if (!mdwc->gsi_reg)
				return -ENOMEM;

			mdwc->gsi_reg_offset_cnt =
					(size / sizeof(*mdwc->gsi_reg));
			if (mdwc->gsi_reg_offset_cnt != GSI_REG_MAX) {
				dev_err(dev, "invalid reg offset count\n");
				return -EINVAL;
			}

			of_property_read_u32_array(dev->of_node,
				"qcom,gsi-reg-offset", mdwc->gsi_reg,
				mdwc->gsi_reg_offset_cnt);
		} else {
			dev_err(dev, "err provide qcom,gsi-reg-offset\n");
			return -EINVAL;
		}
	}

	mdwc->use_pdc_interrupts = of_property_read_bool(node,
				"qcom,use-pdc-interrupts");
	dwc3_set_notifier(&dwc3_msm_notify_event);

	if (dma_set_mask_and_coherent(dev, DMA_BIT_MASK(64))) {
		dev_err(&pdev->dev, "setting DMA mask to 64 failed.\n");
		if (dma_set_mask_and_coherent(dev, DMA_BIT_MASK(32))) {
			dev_err(&pdev->dev, "setting DMA mask to 32 failed.\n");
			ret = -EOPNOTSUPP;
			goto err;
		}
	}

	/* Assumes dwc3 is the first DT child of dwc3-msm */
	dwc3_node = of_get_next_available_child(node, NULL);
	if (!dwc3_node) {
		dev_err(&pdev->dev, "failed to find dwc3 child\n");
		ret = -ENODEV;
		goto err;
	}

	ret = of_platform_populate(node, NULL, NULL, &pdev->dev);
	if (ret) {
		dev_err(&pdev->dev,
				"failed to add create dwc3 core\n");
		of_node_put(dwc3_node);
		goto err;
	}

	mdwc->dwc3 = of_find_device_by_node(dwc3_node);
	of_node_put(dwc3_node);
	if (!mdwc->dwc3) {
		dev_err(&pdev->dev, "failed to get dwc3 platform device\n");
		goto put_dwc3;
	}

	mdwc->hs_phy = devm_usb_get_phy_by_phandle(&mdwc->dwc3->dev,
							"usb-phy", 0);
	if (IS_ERR(mdwc->hs_phy)) {
		dev_err(&pdev->dev, "unable to get hsphy device\n");
		ret = PTR_ERR(mdwc->hs_phy);
		goto put_dwc3;
	}
	mdwc->ss_phy = devm_usb_get_phy_by_phandle(&mdwc->dwc3->dev,
							"usb-phy", 1);
	if (IS_ERR(mdwc->ss_phy)) {
		dev_err(&pdev->dev, "unable to get ssphy device\n");
		ret = PTR_ERR(mdwc->ss_phy);
		goto put_dwc3;
	}

	if (mdwc->dual_port) {
		mdwc->hs_phy1 = devm_usb_get_phy_by_phandle(&mdwc->dwc3->dev,
							"usb-phy", 2);
		if (IS_ERR(mdwc->hs_phy1)) {
			dev_err(&pdev->dev, "unable to get hsphy1 device\n");
			ret = PTR_ERR(mdwc->hs_phy1);
			goto put_dwc3;
		}

		mdwc->ss_phy1 = devm_usb_get_phy_by_phandle(&mdwc->dwc3->dev,
							"usb-phy", 3);
		if (IS_ERR(mdwc->ss_phy1)) {
			dev_err(&pdev->dev, "unable to get ssphy1 device\n");
			ret = PTR_ERR(mdwc->ss_phy1);
			goto put_dwc3;
		}
	}

	ret = dwc3_msm_interconnect_vote_populate(mdwc);
	if (ret)
		dev_err(&pdev->dev, "Dynamic voting failed\n");

	/* use default as nominal bus voting */
	mdwc->default_bus_vote = BUS_VOTE_NOMINAL;
	ret = of_property_read_u32(node, "qcom,default-bus-vote",
			&mdwc->default_bus_vote);

	if (mdwc->default_bus_vote >= BUS_VOTE_MAX)
		mdwc->default_bus_vote = BUS_VOTE_MAX - 1;
	else if (mdwc->default_bus_vote < BUS_VOTE_NONE)
		mdwc->default_bus_vote = BUS_VOTE_NONE;

	for (i = 0; i < ARRAY_SIZE(mdwc->icc_paths); i++) {
		mdwc->icc_paths[i] = of_icc_get(&pdev->dev, icc_path_names[i]);
		if (IS_ERR(mdwc->icc_paths[i]))
			mdwc->icc_paths[i] = NULL;
	}

	dwc = platform_get_drvdata(mdwc->dwc3);
	if (!dwc) {
		dev_err(&pdev->dev, "Failed to get dwc3 device\n");
		goto put_dwc3;
	}

	for (i = 0; i < USB_MAX_IRQ; i++) {
		mdwc->wakeup_irq[i].irq = platform_get_irq_byname(pdev,
					usb_irq_info[i].name);
		/* pwr_evnt_irq is mandatory for cores allowing SSPHY suspend */
		if (mdwc->wakeup_irq[i].irq < 0) {
			if (!dwc->dis_u3_susphy_quirk &&
					usb_irq_info[i].required) {
				dev_err(&pdev->dev, "get_irq for %s failed\n\n",
						usb_irq_info[i].name);
				ret = -EINVAL;
				goto put_dwc3;
			}
			mdwc->wakeup_irq[i].irq = 0;
		} else {
			irq_set_status_flags(mdwc->wakeup_irq[i].irq,
						IRQ_NOAUTOEN);

			ret = devm_request_threaded_irq(&pdev->dev,
					mdwc->wakeup_irq[i].irq,
					msm_dwc3_pwr_irq,
					msm_dwc3_pwr_irq_thread,
					usb_irq_info[i].irq_type,
					usb_irq_info[i].name, mdwc);
			if (ret) {
				dev_err(&pdev->dev, "irq req %s failed: %d\n\n",
						usb_irq_info[i].name, ret);
				goto put_dwc3;
			}
		}
	}

	dwc3_init_dbm(mdwc);

	/* Add power event if the dbm indicates coming out of L1 by interrupt */
	if (!mdwc->dbm_is_1p4) {
		/* pwr_evnt_irq is mandatory for cores allowing SSPHY suspend */
		if (!dwc->dis_u3_susphy_quirk &&
				!mdwc->wakeup_irq[PWR_EVNT_IRQ].irq) {
			dev_err(&pdev->dev,
				"need pwr_event_irq exiting L1\n");
			ret = -EINVAL;
			goto put_dwc3;
		}
	}

	if (of_property_read_bool(node, "qcom,ignore-wakeup-src-in-hostmode")) {
		dwc->ignore_wakeup_src_in_hostmode = true;
		dev_dbg(mdwc->dev, "%s: Allow system suspend irrespective of runtime suspend\n",
								__func__);
	}

	/*
	 * On platforms with SS PHY that do not support ss_phy_irq for wakeup
	 * events, use pwr_event_irq for wakeup events in superspeed mode.
	 */
	if (dwc->maximum_speed >= USB_SPEED_SUPER
			&& !mdwc->wakeup_irq[SS_PHY_IRQ].irq)
		mdwc->use_pwr_event_for_wakeup |= PWR_EVENT_SS_WAKEUP;

	/*
	 * On platforms with mpm interrupts and snps phy, when operating in
	 * HS host mode use power event irq for wakeup events as GIC is not
	 * capable to detect falling edge of dp/dm hsphy irq.
	 */
	if (!mdwc->use_pdc_interrupts && !mdwc->wakeup_irq[HS_PHY_IRQ].irq)
		mdwc->use_pwr_event_for_wakeup |= PWR_EVENT_HS_WAKEUP;

	/*
	 * Clocks and regulators will not be turned on until the first time
	 * runtime PM resume is called. This is to allow for booting up with
	 * charger already connected so as not to disturb PHY line states.
	 */
	mdwc->lpm_flags = MDWC3_POWER_COLLAPSE | MDWC3_SS_PHY_SUSPEND;
	atomic_set(&dwc->in_lpm, 1);
	pm_runtime_set_autosuspend_delay(mdwc->dev, 1000);
	pm_runtime_use_autosuspend(mdwc->dev);
	/* Skip creating device wakeup node if remote wakeup is not a requirement*/
	if (!dwc->ignore_wakeup_src_in_hostmode)
		device_init_wakeup(mdwc->dev, 1);

	if (of_property_read_bool(node, "qcom,disable-dev-mode-pm"))
		pm_runtime_get_noresume(mdwc->dev);

	ret = of_property_read_u32(node, "qcom,pm-qos-latency",
				&mdwc->pm_qos_latency);
	if (ret) {
		dev_dbg(&pdev->dev, "setting pm-qos-latency to zero.\n");
		mdwc->pm_qos_latency = 0;
	}

	if (mdwc->dual_port && dwc->dr_mode != USB_DR_MODE_HOST) {
		dev_err(&pdev->dev, "Dual port not allowed for DRD core\n");
		goto put_dwc3;
	}

	dwc->dual_port = mdwc->dual_port;

	mutex_init(&mdwc->suspend_resume_mutex);

	mdwc->ss_redriver_node = of_parse_phandle(node, "ssusb_redriver", 0);

	if (of_property_read_bool(node, "usb-role-switch")) {
		role_desc.fwnode = dev_fwnode(&pdev->dev);
		mdwc->role_switch = usb_role_switch_register(mdwc->dev,
								&role_desc);
		if (IS_ERR(mdwc->role_switch)) {
			ret = PTR_ERR(mdwc->role_switch);
			goto put_dwc3;
		}
	}

	/* Check charger detection type to obtain charger type */
	if (of_get_property(mdwc->dev->of_node, "io-channel-names", NULL))
		mdwc->apsd_source = IIO;
	else if (of_get_property(mdwc->dev->of_node, "usb-role-switch", NULL))
		mdwc->apsd_source = REMOTE_PROC;
	else
		mdwc->apsd_source = PSY;

	if (of_property_read_bool(node, "extcon")) {
		ret = dwc3_msm_extcon_register(mdwc);
		if (ret)
			goto put_dwc3;

		/*
		 * dpdm regulator will be turned on to perform apsd
		 * (automatic power source detection). dpdm regulator is
		 * used to float (or high-z) dp/dm lines. Do not reset
		 * controller/phy if regulator is turned on.
		 * if dpdm is not present controller can be reset
		 * as this controller may not be used for charger detection.
		 */
		mdwc->dpdm_reg = devm_regulator_get_optional(&pdev->dev,
				"dpdm");
		if (IS_ERR(mdwc->dpdm_reg)) {
			dev_dbg(mdwc->dev, "assume cable is not connected\n");
			mdwc->dpdm_reg = NULL;
		}

		if (!mdwc->vbus_active && mdwc->dpdm_reg &&
				regulator_is_enabled(mdwc->dpdm_reg)) {
			mdwc->dpdm_nb.notifier_call = dwc_dpdm_cb;
			regulator_register_notifier(mdwc->dpdm_reg,
					&mdwc->dpdm_nb);
		} else {
			if (!mdwc->role_switch)
				queue_delayed_work(mdwc->sm_usb_wq,
							&mdwc->sm_work, 0);
		}
	}

	if (!mdwc->role_switch && !mdwc->extcon) {
		switch (dwc->dr_mode) {
		case USB_DR_MODE_OTG:
			if (of_property_read_bool(node,
						"qcom,default-mode-host")) {
				dev_dbg(mdwc->dev, "%s: start host mode\n",
								__func__);
				mdwc->id_state = DWC3_ID_GROUND;
			} else if (of_property_read_bool(node,
						"qcom,default-mode-none")) {
				dev_dbg(mdwc->dev, "%s: stay in none mode\n",
								__func__);
			} else {
				dev_dbg(mdwc->dev, "%s: start peripheral mode\n",
								__func__);
				mdwc->vbus_active = true;
			}
			break;
		case USB_DR_MODE_HOST:
			mdwc->id_state = DWC3_ID_GROUND;
			break;
		case USB_DR_MODE_PERIPHERAL:
			/* fall through */
		default:
			mdwc->vbus_active = true;
			dwc->vbus_active = true;
			break;
		}

		dwc3_ext_event_notify(mdwc);
	}

	device_create_file(&pdev->dev, &dev_attr_orientation);
	device_create_file(&pdev->dev, &dev_attr_mode);
	device_create_file(&pdev->dev, &dev_attr_speed);
	device_create_file(&pdev->dev, &dev_attr_bus_vote);

	return 0;

put_dwc3:
	usb_role_switch_unregister(mdwc->role_switch);
	of_node_put(mdwc->ss_redriver_node);
	platform_device_put(mdwc->dwc3);
	for (i = 0; i < ARRAY_SIZE(mdwc->icc_paths); i++)
		icc_put(mdwc->icc_paths[i]);

	of_platform_depopulate(&pdev->dev);
err:
	destroy_workqueue(mdwc->sm_usb_wq);
	destroy_workqueue(mdwc->dwc3_wq);
	return ret;
}

static int dwc3_msm_remove(struct platform_device *pdev)
{
	struct dwc3_msm	*mdwc = platform_get_drvdata(pdev);
	struct dwc3 *dwc = platform_get_drvdata(mdwc->dwc3);
	int i, ret_pm;

	usb_role_switch_unregister(mdwc->role_switch);
	of_node_put(mdwc->ss_redriver_node);
	device_remove_file(&pdev->dev, &dev_attr_mode);
	device_remove_file(&pdev->dev, &dev_attr_speed);
	device_remove_file(&pdev->dev, &dev_attr_bus_vote);

	if (mdwc->dpdm_nb.notifier_call) {
		regulator_unregister_notifier(mdwc->dpdm_reg, &mdwc->dpdm_nb);
		mdwc->dpdm_nb.notifier_call = NULL;
	}

	if (mdwc->usb_psy)
		power_supply_put(mdwc->usb_psy);

	/*
	 * In case of system suspend, pm_runtime_get_sync fails.
	 * Hence turn ON the clocks manually.
	 */
	ret_pm = pm_runtime_get_sync(mdwc->dev);
	dbg_event(0xFF, "Remov gsyn", ret_pm);
	if (ret_pm < 0) {
		dev_err(mdwc->dev,
			"pm_runtime_get_sync failed with %d\n", ret_pm);
		clk_prepare_enable(mdwc->noc_aggr_north_clk);
		clk_prepare_enable(mdwc->noc_aggr_south_clk);
		clk_prepare_enable(mdwc->noc_sys_clk);
		clk_prepare_enable(mdwc->noc_aggr_clk);
		clk_prepare_enable(mdwc->utmi_clk);
		clk_prepare_enable(mdwc->core_clk);
		clk_prepare_enable(mdwc->iface_clk);
		clk_prepare_enable(mdwc->sleep_clk);
		clk_prepare_enable(mdwc->bus_aggr_clk);
		clk_prepare_enable(mdwc->xo_clk);
	}

	cancel_delayed_work_sync(&mdwc->perf_vote_work);
	cancel_delayed_work_sync(&mdwc->sm_work);

	dwc3_msm_clear_hsphy_flags(mdwc, PHY_HOST_MODE);
	dbg_event(0xFF, "Remov put", 0);
	platform_device_put(mdwc->dwc3);
	of_platform_depopulate(&pdev->dev);

	pm_runtime_disable(mdwc->dev);
	pm_runtime_barrier(mdwc->dev);
	pm_runtime_put_sync(mdwc->dev);
	pm_runtime_set_suspended(mdwc->dev);
	device_wakeup_disable(mdwc->dev);

	for (i = 0; i < ARRAY_SIZE(mdwc->icc_paths); i++)
		icc_put(mdwc->icc_paths[i]);

	if (!IS_ERR_OR_NULL(mdwc->vbus_reg))
		regulator_disable(mdwc->vbus_reg);

	if (mdwc->wakeup_irq[HS_PHY_IRQ].irq)
		disable_irq(mdwc->wakeup_irq[HS_PHY_IRQ].irq);
	if (mdwc->wakeup_irq[DP_HS_PHY_IRQ].irq)
		disable_irq(mdwc->wakeup_irq[DP_HS_PHY_IRQ].irq);
	if (mdwc->wakeup_irq[DM_HS_PHY_IRQ].irq)
		disable_irq(mdwc->wakeup_irq[DM_HS_PHY_IRQ].irq);
	if (mdwc->wakeup_irq[SS_PHY_IRQ].irq)
		disable_irq(mdwc->wakeup_irq[SS_PHY_IRQ].irq);
	if (mdwc->wakeup_irq[DP_HS_PHY_IRQ_1].irq)
		disable_irq(mdwc->wakeup_irq[DP_HS_PHY_IRQ_1].irq);
	if (mdwc->wakeup_irq[DM_HS_PHY_IRQ_1].irq)
		disable_irq(mdwc->wakeup_irq[DM_HS_PHY_IRQ_1].irq);
	if (mdwc->wakeup_irq[SS_PHY_IRQ_1].irq)
		disable_irq(mdwc->wakeup_irq[SS_PHY_IRQ_1].irq);
	disable_irq(mdwc->wakeup_irq[PWR_EVNT_IRQ].irq);

	clk_disable_unprepare(mdwc->utmi_clk);
	clk_set_rate(mdwc->core_clk, 19200000);
	clk_disable_unprepare(mdwc->core_clk);
	clk_disable_unprepare(mdwc->iface_clk);
	clk_disable_unprepare(mdwc->sleep_clk);
	clk_disable_unprepare(mdwc->xo_clk);

	dwc3_msm_config_gdsc(mdwc, 0);

	destroy_workqueue(mdwc->sm_usb_wq);
	destroy_workqueue(mdwc->dwc3_wq);

	return 0;
}

static int dwc3_msm_host_notifier(struct notifier_block *nb,
	unsigned long event, void *ptr)
{
	struct dwc3_msm *mdwc = container_of(nb, struct dwc3_msm, host_nb);
	struct dwc3 *dwc = platform_get_drvdata(mdwc->dwc3);
	struct usb_device *udev = ptr;

	if (event != USB_DEVICE_ADD && event != USB_DEVICE_REMOVE)
		return NOTIFY_DONE;

	/*
	 * STAR: 9001378493: SSPHY1 going in and out of P3 when HS transfers
	 * being done on port 0. We do not need the below workaround of
	 * corresponding SSPHY powerdown for multiport controller. Instead, we
	 * will keep the SSPHY autosuspend disabled when USB is in resumed
	 * state. Since dual port controller is present only on automotive
	 * platforms, power leakage is not a concern. Also, as a part of USB
	 * suspend sequence, we will enable autosuspend for SSPHYs to go to P3.
	 */
	if (dwc->dis_u3_susphy_quirk)
		return NOTIFY_DONE;

	/*
	 * For direct-attach devices, new udev is direct child of root hub
	 * i.e. dwc -> xhci -> root_hub -> udev
	 * root_hub's udev->parent==NULL, so traverse struct device hierarchy
	 */
	if (udev->parent && !udev->parent->parent &&
			udev->dev.parent->parent == &dwc->xhci->dev) {
		if (event == USB_DEVICE_ADD && udev->actconfig) {
			if (!dwc3_msm_is_ss_rhport_connected(mdwc)) {
				/*
				 * Core clock rate can be reduced only if root
				 * hub SS port is not enabled/connected.
				 */
				clk_set_rate(mdwc->core_clk,
				mdwc->core_clk_rate_hs);
				dev_dbg(mdwc->dev,
					"set hs core clk rate %ld\n",
					mdwc->core_clk_rate_hs);
				mdwc->max_rh_port_speed = USB_SPEED_HIGH;
				dwc3_msm_update_bus_bw(mdwc, BUS_VOTE_SVS);
			} else {
				mdwc->max_rh_port_speed = USB_SPEED_SUPER;
			}
		} else {
			/* set rate back to default core clk rate */
			clk_set_rate(mdwc->core_clk, mdwc->core_clk_rate);
			dev_dbg(mdwc->dev, "set core clk rate %ld\n",
				mdwc->core_clk_rate);
			mdwc->max_rh_port_speed = USB_SPEED_UNKNOWN;
			dwc3_msm_update_bus_bw(mdwc, mdwc->default_bus_vote);
		}
	}

	return NOTIFY_DONE;
}

static void msm_dwc3_perf_vote_update(struct dwc3_msm *mdwc, bool perf_mode)
{
	int latency = mdwc->pm_qos_latency;

	if ((mdwc->perf_mode == perf_mode) || !latency)
		return;

	if (perf_mode)
		pm_qos_update_request(&mdwc->pm_qos_req_dma, latency);
	else
		pm_qos_update_request(&mdwc->pm_qos_req_dma,
						PM_QOS_DEFAULT_VALUE);

	mdwc->perf_mode = perf_mode;
	pr_debug("%s: latency updated to: %d\n", __func__,
			perf_mode ? latency : PM_QOS_DEFAULT_VALUE);
}

static void msm_dwc3_perf_vote_work(struct work_struct *w)
{
	struct dwc3_msm *mdwc = container_of(w, struct dwc3_msm,
						perf_vote_work.work);
	struct dwc3 *dwc = platform_get_drvdata(mdwc->dwc3);
	unsigned int irq_cnt = atomic_xchg(&dwc->irq_cnt, 0);
	bool in_perf_mode = false;

	if (irq_cnt >= PM_QOS_THRESHOLD)
		in_perf_mode = true;

	pr_debug("%s: in_perf_mode:%u, interrupts in last sample:%lu\n",
		 __func__, in_perf_mode, irq_cnt);

	msm_dwc3_perf_vote_update(mdwc, in_perf_mode);
	schedule_delayed_work(&mdwc->perf_vote_work,
			msecs_to_jiffies(1000 * PM_QOS_SAMPLE_SEC));
}

#define VBUS_REG_CHECK_DELAY	(msecs_to_jiffies(1000))

/**
 * dwc3_otg_start_host -  helper function for starting/stopping the host
 * controller driver.
 *
 * @mdwc: Pointer to the dwc3_msm structure.
 * @on: start / stop the host controller driver.
 *
 * Returns 0 on success otherwise negative errno.
 */
static int dwc3_otg_start_host(struct dwc3_msm *mdwc, int on)
{
	struct dwc3 *dwc = platform_get_drvdata(mdwc->dwc3);
	int ret = 0;

	/*
	 * The vbus_reg pointer could have multiple values
	 * NULL: regulator_get() hasn't been called, or was previously deferred
	 * IS_ERR: regulator could not be obtained, so skip using it
	 * Valid pointer otherwise
	 */
	if (!mdwc->vbus_reg) {
		mdwc->vbus_reg = devm_regulator_get_optional(mdwc->dev,
					"vbus_dwc3");
		if (IS_ERR(mdwc->vbus_reg) &&
				PTR_ERR(mdwc->vbus_reg) == -EPROBE_DEFER) {
			/* regulators may not be ready, so retry again later */
			mdwc->vbus_reg = NULL;
			return -EPROBE_DEFER;
		}
	}

	if (on) {
		dev_dbg(mdwc->dev, "%s: turn on host\n", __func__);
		dwc3_msm_set_hsphy_flags(mdwc, PHY_HOST_MODE);
		dbg_event(0xFF, "hs_phy_flag:%x", mdwc->hs_phy->flags);
		pm_runtime_get_sync(mdwc->dev);
		dbg_event(0xFF, "StrtHost gync",
			atomic_read(&mdwc->dev->power.usage_count));
		redriver_notify_connect(mdwc->ss_redriver_node);
		if (dwc->maximum_speed >= USB_SPEED_SUPER) {
			dwc3_msm_set_ssphy_flags(mdwc, PHY_HOST_MODE);
			usb_phy_notify_connect(mdwc->ss_phy,
						USB_SPEED_SUPER);
			usb_phy_notify_connect(mdwc->ss_phy1,
						USB_SPEED_SUPER);
		}

		usb_phy_notify_connect(mdwc->hs_phy, USB_SPEED_HIGH);
		usb_phy_notify_connect(mdwc->hs_phy1, USB_SPEED_HIGH);
		if (!IS_ERR_OR_NULL(mdwc->vbus_reg))
			ret = regulator_enable(mdwc->vbus_reg);
		if (ret) {
			dev_err(mdwc->dev, "unable to enable vbus_reg\n");
			dwc3_msm_clear_hsphy_flags(mdwc, PHY_HOST_MODE);
			dwc3_msm_clear_ssphy_flags(mdwc, PHY_HOST_MODE);
			pm_runtime_put_sync(mdwc->dev);
			dbg_event(0xFF, "vregerr psync",
				atomic_read(&mdwc->dev->power.usage_count));
			return ret;
		}


		mdwc->host_nb.notifier_call = dwc3_msm_host_notifier;
#ifdef CONFIG_USB
		usb_register_notify(&mdwc->host_nb);
#endif

		dwc3_set_prtcap(dwc, DWC3_GCTL_PRTCAP_HOST);
		if (!dwc->dis_enblslpm_quirk)
			dwc3_en_sleep_mode(mdwc);
		ret = dwc3_host_init(dwc);
		if (ret) {
			dev_err(mdwc->dev,
				"%s: failed to add XHCI pdev ret=%d\n",
				__func__, ret);
			if (!IS_ERR_OR_NULL(mdwc->vbus_reg))
				regulator_disable(mdwc->vbus_reg);

			dwc3_msm_clear_hsphy_flags(mdwc, PHY_HOST_MODE);
			dwc3_msm_clear_ssphy_flags(mdwc, PHY_HOST_MODE);
			pm_runtime_put_sync(mdwc->dev);
			dbg_event(0xFF, "pdeverr psync",
				atomic_read(&mdwc->dev->power.usage_count));
			usb_unregister_notify(&mdwc->host_nb);
			return ret;
		}

		mdwc->in_host_mode = true;
		if (!dwc->dis_u3_susphy_quirk) {
			dwc3_msm_write_reg_field(mdwc->base, DWC3_GUSB3PIPECTL(0),
					DWC3_GUSB3PIPECTL_SUSPHY, 1);
			if (mdwc->dual_port) {
				dwc3_msm_write_reg_field(mdwc->base, DWC3_GUSB3PIPECTL(1),
						DWC3_GUSB3PIPECTL_SUSPHY, 1);
			}
		}

		/* Reduce the U3 exit handshake timer from 8us to approximately
		 * 300ns to avoid lfps handshake interoperability issues
		 */
		if (dwc->revision == DWC3_USB31_REVISION_170A) {
			dwc3_msm_write_reg_field(mdwc->base,
					DWC31_LINK_LU3LFPSRXTIM(0),
					GEN2_U3_EXIT_RSP_RX_CLK_MASK, 6);
			dwc3_msm_write_reg_field(mdwc->base,
					DWC31_LINK_LU3LFPSRXTIM(0),
					GEN1_U3_EXIT_RSP_RX_CLK_MASK, 5);
			dev_dbg(mdwc->dev, "link0 LU3:%08x\n",
				dwc3_msm_read_reg(mdwc->base,
					DWC31_LINK_LU3LFPSRXTIM(0)));

			if (mdwc->dual_port) {
				dwc3_msm_write_reg_field(mdwc->base,
					       DWC31_LINK_LU3LFPSRXTIM(1),
					       GEN2_U3_EXIT_RSP_RX_CLK_MASK, 6);
				dwc3_msm_write_reg_field(mdwc->base,
					       DWC31_LINK_LU3LFPSRXTIM(1),
					       GEN1_U3_EXIT_RSP_RX_CLK_MASK, 5);
				dev_dbg(mdwc->dev, "link1 LU3:%08x\n",
					dwc3_msm_read_reg(mdwc->base,
					       DWC31_LINK_LU3LFPSRXTIM(1)));
			}
		}

		/* xHCI should have incremented child count as necessary */
		dbg_event(0xFF, "StrtHost psync",
			atomic_read(&mdwc->dev->power.usage_count));
		pm_runtime_mark_last_busy(mdwc->dev);
		pm_runtime_put_sync_autosuspend(mdwc->dev);
		pm_qos_add_request(&mdwc->pm_qos_req_dma,
				PM_QOS_CPU_DMA_LATENCY, PM_QOS_DEFAULT_VALUE);
		/* start in perf mode for better performance initially */
		msm_dwc3_perf_vote_update(mdwc, true);
		schedule_delayed_work(&mdwc->perf_vote_work,
				msecs_to_jiffies(1000 * PM_QOS_SAMPLE_SEC));
	} else {
		dev_dbg(mdwc->dev, "%s: turn off host\n", __func__);

		if (!IS_ERR_OR_NULL(mdwc->vbus_reg))
			ret = regulator_disable(mdwc->vbus_reg);
		if (ret) {
			dev_err(mdwc->dev, "unable to disable vbus_reg\n");
			return ret;
		}

		cancel_delayed_work_sync(&mdwc->perf_vote_work);
		msm_dwc3_perf_vote_update(mdwc, false);
		pm_qos_remove_request(&mdwc->pm_qos_req_dma);

		pm_runtime_get_sync(mdwc->dev);
		dbg_event(0xFF, "StopHost gsync",
			atomic_read(&mdwc->dev->power.usage_count));
		usb_phy_notify_disconnect(mdwc->hs_phy1, USB_SPEED_HIGH);
		usb_phy_notify_disconnect(mdwc->hs_phy, USB_SPEED_HIGH);
		if (dwc->maximum_speed >= USB_SPEED_SUPER) {
			usb_phy_notify_disconnect(mdwc->ss_phy1,
					USB_SPEED_SUPER);
			usb_phy_notify_disconnect(mdwc->ss_phy,
					USB_SPEED_SUPER);
			mdwc->ss_phy->flags &= ~PHY_USB_DP_CONCURRENT_MODE;
		}
		redriver_notify_disconnect(mdwc->ss_redriver_node);

		dwc3_msm_clear_ssphy_flags(mdwc, PHY_HOST_MODE);
		dwc3_msm_clear_hsphy_flags(mdwc, PHY_HOST_MODE);
		dwc3_host_exit(dwc);
#ifdef CONFIG_USB
		usb_unregister_notify(&mdwc->host_nb);
#endif

		dwc3_set_prtcap(dwc, DWC3_GCTL_PRTCAP_DEVICE);
		if (!dwc->dis_u3_susphy_quirk) {
			dwc3_msm_write_reg_field(mdwc->base, DWC3_GUSB3PIPECTL(0),
					DWC3_GUSB3PIPECTL_SUSPHY, 0);
			if (mdwc->dual_port) {
				dwc3_msm_write_reg_field(mdwc->base, DWC3_GUSB3PIPECTL(1),
						DWC3_GUSB3PIPECTL_SUSPHY, 0);
			}
		}
		mdwc->in_host_mode = false;

		/* wait for LPM, to ensure h/w is reset after stop_host */
		set_bit(WAIT_FOR_LPM, &mdwc->inputs);

		pm_runtime_put_sync_suspend(mdwc->dev);
		dbg_event(0xFF, "StopHost psync",
			atomic_read(&mdwc->dev->power.usage_count));
	}

	return 0;
}

static void dwc3_override_vbus_status(struct dwc3_msm *mdwc, bool vbus_present)
{
	struct dwc3 *dwc = platform_get_drvdata(mdwc->dwc3);

	/* Update OTG VBUS Valid from HSPHY to controller */
	dwc3_msm_write_reg_field(mdwc->base, HS_PHY_CTRL_REG,
			UTMI_OTG_VBUS_VALID, !!vbus_present);

	/* Update only if Super Speed is supported */
	if (dwc->maximum_speed >= USB_SPEED_SUPER) {
		/* Update VBUS Valid from SSPHY to controller */
		dwc3_msm_write_reg_field(mdwc->base, SS_PHY_CTRL_REG,
			LANE0_PWR_PRESENT, !!vbus_present);
	}
}

/**
 * dwc3_otg_start_peripheral -  bind/unbind the peripheral controller.
 *
 * @mdwc: Pointer to the dwc3_msm structure.
 * @on:   Turn ON/OFF the gadget.
 *
 * Returns 0 on success otherwise negative errno.
 */
static int dwc3_otg_start_peripheral(struct dwc3_msm *mdwc, int on)
{
	struct dwc3 *dwc = platform_get_drvdata(mdwc->dwc3);

	pm_runtime_get_sync(mdwc->dev);
	dbg_event(0xFF, "StrtGdgt gsync",
		atomic_read(&mdwc->dev->power.usage_count));

	if (on) {
		dev_dbg(mdwc->dev, "%s: turn on gadget %s\n",
					__func__, dwc->gadget.name);

		dwc3_override_vbus_status(mdwc, true);
		redriver_notify_connect(mdwc->ss_redriver_node);
		usb_phy_notify_connect(mdwc->hs_phy, USB_SPEED_HIGH);
		usb_phy_notify_connect(mdwc->ss_phy, USB_SPEED_SUPER);

		/*
		 * Core reset is not required during start peripheral. Only
		 * DBM reset is required, hence perform only DBM reset here.
		 */
		dwc3_msm_block_reset(mdwc, false);
		dwc3_set_prtcap(dwc, DWC3_GCTL_PRTCAP_DEVICE);
		dwc3_dis_sleep_mode(mdwc);
		mdwc->in_device_mode = true;

		/* Reduce the U3 exit handshake timer from 8us to approximately
		 * 300ns to avoid lfps handshake interoperability issues
		 */
		if (dwc->revision == DWC3_USB31_REVISION_170A) {
			dwc3_msm_write_reg_field(mdwc->base,
					DWC31_LINK_LU3LFPSRXTIM(0),
					GEN2_U3_EXIT_RSP_RX_CLK_MASK, 6);
			dwc3_msm_write_reg_field(mdwc->base,
					DWC31_LINK_LU3LFPSRXTIM(0),
					GEN1_U3_EXIT_RSP_RX_CLK_MASK, 5);
			dev_dbg(mdwc->dev, "LU3:%08x\n",
				dwc3_msm_read_reg(mdwc->base,
					DWC31_LINK_LU3LFPSRXTIM(0)));
		}

		usb_gadget_vbus_connect(&dwc->gadget);
		pm_qos_add_request(&mdwc->pm_qos_req_dma,
				PM_QOS_CPU_DMA_LATENCY, PM_QOS_DEFAULT_VALUE);
		/* start in perf mode for better performance initially */
		msm_dwc3_perf_vote_update(mdwc, true);
		schedule_delayed_work(&mdwc->perf_vote_work,
				msecs_to_jiffies(1000 * PM_QOS_SAMPLE_SEC));
	} else {
		dev_dbg(mdwc->dev, "%s: turn off gadget %s\n",
					__func__, dwc->gadget.name);
		cancel_delayed_work_sync(&mdwc->perf_vote_work);
		msm_dwc3_perf_vote_update(mdwc, false);
		pm_qos_remove_request(&mdwc->pm_qos_req_dma);

		mdwc->in_device_mode = false;
		usb_gadget_vbus_disconnect(&dwc->gadget);
		/*
		 * Clearing err_evt_seen after disconnect ensures that interrupts
		 * are ignored if err_evt_seen is set
		 */
		dwc->err_evt_seen = false;
		usb_phy_notify_disconnect(mdwc->hs_phy, USB_SPEED_HIGH);
		usb_phy_notify_disconnect(mdwc->ss_phy, USB_SPEED_SUPER);
		redriver_notify_disconnect(mdwc->ss_redriver_node);
		mdwc->ss_phy->flags &= ~PHY_USB_DP_CONCURRENT_MODE;
		dwc3_override_vbus_status(mdwc, false);
		dwc3_msm_write_reg_field(mdwc->base, DWC3_GUSB3PIPECTL(0),
				DWC3_GUSB3PIPECTL_SUSPHY, 0);

		/* wait for LPM, to ensure h/w is reset after stop_peripheral */
		set_bit(WAIT_FOR_LPM, &mdwc->inputs);
	}

	pm_runtime_put_sync(mdwc->dev);
	dbg_event(0xFF, "StopGdgt psync",
		atomic_read(&mdwc->dev->power.usage_count));

	return 0;
}

static int get_chg_type(struct dwc3_msm *mdwc)
{
	int ret, value = 0;
	union power_supply_propval pval = {0};

	switch (mdwc->apsd_source) {
	case IIO:
		if (!mdwc->chg_type) {
			mdwc->chg_type = devm_iio_channel_get(mdwc->dev,
						"chg_type");
			if (IS_ERR_OR_NULL(mdwc->chg_type)) {
				dev_dbg(mdwc->dev,
					"unable to get iio channel\n");
				mdwc->chg_type = NULL;
				return -ENODEV;
			}
		}

		ret = iio_read_channel_processed(mdwc->chg_type, &value);
		if (ret < 0) {
			dev_err(mdwc->dev, "failed to get charger type\n");
			return ret;
		}
		break;
	case PSY:
		if (!mdwc->usb_psy) {
			mdwc->usb_psy = power_supply_get_by_name("usb");
			if (!mdwc->usb_psy) {
				dev_err(mdwc->dev, "Could not get usb psy\n");
				return -ENODEV;
			}
		}

		power_supply_get_property(mdwc->usb_psy,
				POWER_SUPPLY_PROP_USB_TYPE, &pval);
		value = pval.intval;
		break;
	default:
		return -EINVAL;
	}

	return value;
}

static int dwc3_msm_gadget_vbus_draw(struct dwc3_msm *mdwc, unsigned int mA)
{
	union power_supply_propval pval = {0};
	int ret, chg_type;

	if (!mdwc->usb_psy && of_property_read_bool(mdwc->dev->of_node,
					"qcom,usb-charger")) {
		mdwc->usb_psy = power_supply_get_by_name("usb");
		if (!mdwc->usb_psy) {
			dev_err(mdwc->dev, "Could not get usb psy\n");
			return -ENODEV;
		}
	}

	if (!mdwc->usb_psy)
		return 0;

	chg_type = get_chg_type(mdwc);
	if (chg_type == QTI_POWER_SUPPLY_TYPE_USB_FLOAT) {
		/*
		 * Do not notify charger driver for any current and
		 * bail out if suspend happened with float cable
		 * connected
		 */
		if (mA == 2)
			return 0;

		if (!mA)
			pval.intval = -ETIMEDOUT;
		else
			pval.intval = 1000 * mA;
		goto set_prop;
	}

	/* Do not set current multiple times */
	if (mdwc->max_power == mA)
		return 0;

	/*
	 * Set the valid current only when the device
	 * is connected to a Standard Downstream Port.
	 * For ADSP based charger detection set current
	 * for all charger types. For psy based charger
	 * detection power_supply_usb_type enum is
	 * returned from pmic while for iio based charger
	 * detection power_supply_type enum is returned.
	 */
	if (mdwc->apsd_source == PSY && chg_type != POWER_SUPPLY_USB_TYPE_SDP)
		return 0;

	if (mdwc->apsd_source == IIO && chg_type != POWER_SUPPLY_TYPE_USB)
		return 0;

	/* Set max current limit in uA */
	pval.intval = 1000 * mA;

set_prop:
	dev_info(mdwc->dev, "Avail curr from USB = %u\n", mA);
	ret = power_supply_set_property(mdwc->usb_psy,
				POWER_SUPPLY_PROP_INPUT_CURRENT_LIMIT, &pval);
	if (ret) {
		dev_dbg(mdwc->dev, "power supply error when setting property\n");
		return ret;
	}

	mdwc->max_power = mA;
	return 0;
}

/**
 * dwc3_otg_sm_work - workqueue function.
 *
 * @w: Pointer to the dwc3 otg workqueue
 *
 * NOTE: After any change in drd_state, we must reschdule the state machine.
 */
static void dwc3_otg_sm_work(struct work_struct *w)
{
	struct dwc3_msm *mdwc = container_of(w, struct dwc3_msm, sm_work.work);
	struct dwc3 *dwc = NULL;
	bool work = false;
	int ret = 0;
	unsigned long delay = 0;
	const char *state;

	if (mdwc->dwc3)
		dwc = platform_get_drvdata(mdwc->dwc3);

	if (!dwc) {
		dev_err(mdwc->dev, "dwc is NULL.\n");
		return;
	}

	state = dwc3_drd_state_string(mdwc->drd_state);
	dev_dbg(mdwc->dev, "%s state\n", state);
	dbg_event(0xFF, state, 0);

	/* Check OTG state */
	switch (mdwc->drd_state) {
	case DRD_STATE_UNDEFINED:
		if (mdwc->dpdm_nb.notifier_call) {
			regulator_unregister_notifier(mdwc->dpdm_reg,
					&mdwc->dpdm_nb);
			mdwc->dpdm_nb.notifier_call = NULL;
		}

		/* put controller and phy in suspend if no cable connected */
		if (test_bit(ID, &mdwc->inputs) &&
				!test_bit(B_SESS_VLD, &mdwc->inputs)) {
			dbg_event(0xFF, "undef_id_!bsv", 0);
			pm_runtime_set_active(mdwc->dev);
			pm_runtime_enable(mdwc->dev);
			pm_runtime_get_noresume(mdwc->dev);
			dwc3_msm_resume(mdwc);
			pm_runtime_put_sync(mdwc->dev);
			dbg_event(0xFF, "Undef NoUSB",
				atomic_read(&mdwc->dev->power.usage_count));
			mdwc->drd_state = DRD_STATE_IDLE;
			break;
		}

		dbg_event(0xFF, "Exit UNDEF", 0);
		mdwc->drd_state = DRD_STATE_IDLE;
		pm_runtime_set_suspended(mdwc->dev);
		pm_runtime_enable(mdwc->dev);
		/* fall-through */
	case DRD_STATE_IDLE:
		if (test_bit(WAIT_FOR_LPM, &mdwc->inputs)) {
			dev_dbg(mdwc->dev, "still not in lpm, wait.\n");
			break;
		}

		if (!test_bit(ID, &mdwc->inputs)) {
			dev_dbg(mdwc->dev, "!id\n");
			mdwc->drd_state = DRD_STATE_HOST_IDLE;
			work = true;
		} else if (test_bit(B_SESS_VLD, &mdwc->inputs)) {
			dev_dbg(mdwc->dev, "b_sess_vld\n");
			if (get_chg_type(mdwc) == QTI_POWER_SUPPLY_TYPE_USB_FLOAT)
				queue_delayed_work(mdwc->dwc3_wq,
						&mdwc->sdp_check,
				msecs_to_jiffies(SDP_CONNECTION_CHECK_TIME));
			/*
			 * Increment pm usage count upon cable connect. Count
			 * is decremented in DRD_STATE_PERIPHERAL state on
			 * cable disconnect or in bus suspend.
			 */
			pm_runtime_get_sync(mdwc->dev);
			dbg_event(0xFF, "BIDLE gsync",
				atomic_read(&mdwc->dev->power.usage_count));
			dwc3_otg_start_peripheral(mdwc, 1);
			mdwc->drd_state = DRD_STATE_PERIPHERAL;
			work = true;
		} else {
			dwc3_msm_gadget_vbus_draw(mdwc, 0);
			dev_dbg(mdwc->dev, "Cable disconnected\n");
		}
		break;

	case DRD_STATE_PERIPHERAL:
		if (!test_bit(B_SESS_VLD, &mdwc->inputs) ||
				!test_bit(ID, &mdwc->inputs)) {
			dev_dbg(mdwc->dev, "!id || !bsv\n");
			mdwc->drd_state = DRD_STATE_IDLE;
			cancel_delayed_work_sync(&mdwc->sdp_check);
			dwc3_otg_start_peripheral(mdwc, 0);
			/*
			 * Decrement pm usage count upon cable disconnect
			 * which was incremented upon cable connect in
			 * DRD_STATE_IDLE state
			 */
			pm_runtime_put_sync_suspend(mdwc->dev);
			dbg_event(0xFF, "!BSV psync",
				atomic_read(&mdwc->dev->power.usage_count));
			work = true;
		} else if (test_bit(B_SUSPEND, &mdwc->inputs) &&
			test_bit(B_SESS_VLD, &mdwc->inputs)) {
			dev_dbg(mdwc->dev, "BPER bsv && susp\n");
			mdwc->drd_state = DRD_STATE_PERIPHERAL_SUSPEND;
			/*
			 * Decrement pm usage count upon bus suspend.
			 * Count was incremented either upon cable
			 * connect in DRD_STATE_IDLE or host
			 * initiated resume after bus suspend in
			 * DRD_STATE_PERIPHERAL_SUSPEND state
			 */
			pm_runtime_mark_last_busy(mdwc->dev);
			pm_runtime_put_autosuspend(mdwc->dev);
			dbg_event(0xFF, "SUSP put",
				atomic_read(&mdwc->dev->power.usage_count));
		}
		break;

	case DRD_STATE_PERIPHERAL_SUSPEND:
		if (!test_bit(B_SESS_VLD, &mdwc->inputs)) {
			dev_dbg(mdwc->dev, "BSUSP: !bsv\n");
			mdwc->drd_state = DRD_STATE_IDLE;
			cancel_delayed_work_sync(&mdwc->sdp_check);
			dwc3_otg_start_peripheral(mdwc, 0);
		} else if (!test_bit(B_SUSPEND, &mdwc->inputs)) {
			dev_dbg(mdwc->dev, "BSUSP !susp\n");
			mdwc->drd_state = DRD_STATE_PERIPHERAL;
			/*
			 * Increment pm usage count upon host
			 * initiated resume. Count was decremented
			 * upon bus suspend in
			 * DRD_STATE_PERIPHERAL state.
			 */
			pm_runtime_get_sync(mdwc->dev);
			dbg_event(0xFF, "!SUSP gsync",
				atomic_read(&mdwc->dev->power.usage_count));
		}
		break;

	case DRD_STATE_HOST_IDLE:
		/* Switch to A-Device*/
		if (test_bit(ID, &mdwc->inputs)) {
			dev_dbg(mdwc->dev, "id\n");
			mdwc->drd_state = DRD_STATE_IDLE;
			mdwc->vbus_retry_count = 0;
			work = true;
		} else {
			mdwc->drd_state = DRD_STATE_HOST;

			ret = dwc3_otg_start_host(mdwc, 1);
			if ((ret == -EPROBE_DEFER) &&
						mdwc->vbus_retry_count < 3) {
				/*
				 * Get regulator failed as regulator driver is
				 * not up yet. Will try to start host after 1sec
				 */
				mdwc->drd_state = DRD_STATE_HOST_IDLE;
				dev_dbg(mdwc->dev, "Unable to get vbus regulator. Retrying...\n");
				delay = VBUS_REG_CHECK_DELAY;
				work = true;
				mdwc->vbus_retry_count++;
			} else if (ret) {
				dev_err(mdwc->dev, "unable to start host\n");
				mdwc->drd_state = DRD_STATE_HOST_IDLE;
				goto ret;
			}
		}
		break;

	case DRD_STATE_HOST:
		if (test_bit(ID, &mdwc->inputs)) {
			dev_dbg(mdwc->dev, "id\n");
			dwc3_otg_start_host(mdwc, 0);
			mdwc->drd_state = DRD_STATE_IDLE;
			mdwc->vbus_retry_count = 0;
			work = true;
		} else {
			dev_dbg(mdwc->dev, "still in a_host state. Resuming root hub.\n");
			dbg_event(0xFF, "XHCIResume", 0);
			if (dwc)
				pm_runtime_resume(&dwc->xhci->dev);
		}
		break;

	default:
		dev_err(mdwc->dev, "%s: invalid otg-state\n", __func__);

	}

	if (work)
		queue_delayed_work(mdwc->sm_usb_wq, &mdwc->sm_work, delay);

ret:
	return;
}

#ifdef CONFIG_PM_SLEEP
static int dwc3_msm_pm_suspend(struct device *dev)
{
	int ret = 0;
	struct dwc3_msm *mdwc = dev_get_drvdata(dev);
	struct dwc3 *dwc = platform_get_drvdata(mdwc->dwc3);

	dev_dbg(dev, "dwc3-msm PM suspend\n");
	dbg_event(0xFF, "PM Sus", 0);

	/*
	 * Check if pm_suspend can proceed irrespective of runtimePM state of
	 * host.
	 */
	if (!dwc->ignore_wakeup_src_in_hostmode || !mdwc->in_host_mode) {
		if (!atomic_read(&dwc->in_lpm)) {
			dev_err(mdwc->dev, "Abort PM suspend!! (USB is outside LPM)\n");
			return -EBUSY;
		}

		atomic_set(&mdwc->pm_suspended, 1);

		return 0;
	}

	/* Wakeup not required for automotive/telematics platform host mode */
	ret = dwc3_msm_suspend(mdwc, false, device_may_wakeup(dev));
	if (!ret)
		atomic_set(&mdwc->pm_suspended, 1);

	return ret;
}

static int dwc3_msm_pm_resume(struct device *dev)
{
	struct dwc3_msm *mdwc = dev_get_drvdata(dev);
	struct dwc3 *dwc = platform_get_drvdata(mdwc->dwc3);

	dev_dbg(dev, "dwc3-msm PM resume\n");
	dbg_event(0xFF, "PM Res", 0);

	atomic_set(&mdwc->pm_suspended, 0);

	if (atomic_read(&dwc->in_lpm) &&
			mdwc->drd_state == DRD_STATE_PERIPHERAL_SUSPEND) {
		dev_info(mdwc->dev, "USB Resume start\n");
#ifdef CONFIG_QGKI_MSM_BOOT_TIME_MARKER
		place_marker("M - USB device resume started");
#endif
	}

	if (!mdwc->in_host_mode) {
		/* kick in otg state machine */
		queue_work(mdwc->dwc3_wq, &mdwc->resume_work);

		return 0;
	}

	/* Resume dwc to avoid unclocked access by xhci_plat_resume */
	if (pm_runtime_status_suspended(dev))
		pm_runtime_resume(dev);
	else
		dwc3_msm_resume(mdwc);

	/* kick in otg state machine */
	queue_work(mdwc->dwc3_wq, &mdwc->resume_work);

	return 0;
}

static int dwc3_msm_pm_freeze(struct device *dev)
{
	int ret = 0;
	struct dwc3_msm *mdwc = dev_get_drvdata(dev);
	struct dwc3 *dwc = platform_get_drvdata(mdwc->dwc3);

	dev_dbg(dev, "dwc3-msm PM freeze\n");
	dbg_event(0xFF, "PM Freeze", 0);

	/*
	 * Check if pm_freeze can proceed irrespective of runtimePM state of
	 * host.
	 */
	if (!dwc->ignore_wakeup_src_in_hostmode || !mdwc->in_host_mode) {
		if (!atomic_read(&dwc->in_lpm)) {
			dev_err(mdwc->dev, "Abort PM freeze!! (USB is outside LPM)\n");
			return -EBUSY;
		}

		atomic_set(&mdwc->pm_suspended, 1);

		return 0;
	}

	/*
	 * PHYs also need to be power collapsed, so call notify_disconnect
	 * before suspend to ensure it.
	 */
	usb_phy_notify_disconnect(mdwc->hs_phy1, USB_SPEED_HIGH);
	usb_phy_notify_disconnect(mdwc->hs_phy, USB_SPEED_HIGH);
	dwc3_msm_clear_hsphy_flags(mdwc, PHY_HOST_MODE);
	usb_phy_notify_disconnect(mdwc->ss_phy1, USB_SPEED_SUPER);
	usb_phy_notify_disconnect(mdwc->ss_phy, USB_SPEED_SUPER);
	dwc3_msm_clear_ssphy_flags(mdwc, PHY_HOST_MODE);

	/*
	 * Power collapse the core. Hence call dwc3_msm_suspend with
	 * 'force_power_collapse' set to 'true'.
	 * Wakeup not required for automotive/telematics platform host mode.
	 */
	ret = dwc3_msm_suspend(mdwc, true, false);
	if (!ret)
		atomic_set(&mdwc->pm_suspended, 1);

	return ret;
}

static int dwc3_msm_pm_restore(struct device *dev)
{
	struct dwc3_msm *mdwc = dev_get_drvdata(dev);
	struct dwc3 *dwc = platform_get_drvdata(mdwc->dwc3);

	dev_dbg(dev, "dwc3-msm PM restore\n");
	dbg_event(0xFF, "PM Restore", 0);

	atomic_set(&mdwc->pm_suspended, 0);

	if (!mdwc->in_host_mode) {
		/* kick in otg state machine */
		queue_work(mdwc->dwc3_wq, &mdwc->resume_work);

		return 0;
	}

	/* Resume dwc to avoid unclocked access by xhci_plat_resume */
	dwc3_msm_resume(mdwc);

	/* Restore PHY flags if hibernated in host mode */
	dwc3_msm_set_hsphy_flags(mdwc, PHY_HOST_MODE);
	usb_phy_notify_connect(mdwc->hs_phy, USB_SPEED_HIGH);
	usb_phy_notify_connect(mdwc->hs_phy1, USB_SPEED_HIGH);

	if (dwc->maximum_speed >= USB_SPEED_SUPER) {
		dwc3_msm_set_ssphy_flags(mdwc, PHY_HOST_MODE);
		usb_phy_notify_connect(mdwc->ss_phy,
					USB_SPEED_SUPER);
		usb_phy_notify_connect(mdwc->ss_phy1,
					USB_SPEED_SUPER);
	}

	/* kick in otg state machine */
	queue_work(mdwc->dwc3_wq, &mdwc->resume_work);

	return 0;
}
#endif

#ifdef CONFIG_PM
static int dwc3_msm_runtime_idle(struct device *dev)
{
	struct dwc3_msm *mdwc = dev_get_drvdata(dev);
	struct dwc3 *dwc = platform_get_drvdata(mdwc->dwc3);

	dev_dbg(dev, "DWC3-msm runtime idle\n");
	dbg_event(0xFF, "RT Idle", 0);

	return 0;
}

static int dwc3_msm_runtime_suspend(struct device *dev)
{
	struct dwc3_msm *mdwc = dev_get_drvdata(dev);
	struct dwc3 *dwc = platform_get_drvdata(mdwc->dwc3);

	dev_dbg(dev, "DWC3-msm runtime suspend\n");
	dbg_event(0xFF, "RT Sus", 0);

	return dwc3_msm_suspend(mdwc, false, true);
}

static int dwc3_msm_runtime_resume(struct device *dev)
{
	struct dwc3_msm *mdwc = dev_get_drvdata(dev);
	struct dwc3 *dwc = platform_get_drvdata(mdwc->dwc3);

	dev_dbg(dev, "DWC3-msm runtime resume\n");
	dbg_event(0xFF, "RT Res", 0);

	return dwc3_msm_resume(mdwc);
}
#endif

static const struct dev_pm_ops dwc3_msm_dev_pm_ops = {
	.suspend	= dwc3_msm_pm_suspend,
	.resume		= dwc3_msm_pm_resume,
	.freeze		= dwc3_msm_pm_freeze,
	.thaw		= dwc3_msm_pm_restore,
	.poweroff	= dwc3_msm_pm_suspend,
	.restore	= dwc3_msm_pm_restore,
	SET_RUNTIME_PM_OPS(dwc3_msm_runtime_suspend, dwc3_msm_runtime_resume,
				dwc3_msm_runtime_idle)
};

static const struct of_device_id of_dwc3_matach[] = {
	{
		.compatible = "qcom,dwc-usb3-msm",
	},
	{ },
};
MODULE_DEVICE_TABLE(of, of_dwc3_matach);

static struct platform_driver dwc3_msm_driver = {
	.probe		= dwc3_msm_probe,
	.remove		= dwc3_msm_remove,
	.driver		= {
		.name	= "msm-dwc3",
		.pm	= &dwc3_msm_dev_pm_ops,
		.of_match_table	= of_dwc3_matach,
	},
};

MODULE_LICENSE("GPL v2");
MODULE_DESCRIPTION("DesignWare USB3 MSM Glue Layer");
MODULE_SOFTDEP("pre: phy-generic phy-msm-snps-hs phy-msm-ssusb-qmp eud");

static int dwc3_msm_init(void)
{
	return platform_driver_register(&dwc3_msm_driver);
}
module_init(dwc3_msm_init);

static void __exit dwc3_msm_exit(void)
{
	platform_driver_unregister(&dwc3_msm_driver);
}
module_exit(dwc3_msm_exit);<|MERGE_RESOLUTION|>--- conflicted
+++ resolved
@@ -491,23 +491,14 @@
 	bool			use_pdc_interrupts;
 	enum dwc3_id_state	id_state;
 	unsigned long		use_pwr_event_for_wakeup;
-<<<<<<< HEAD
-=======
 #define PWR_EVENT_SS_WAKEUP		BIT(0)
 #define PWR_EVENT_HS_WAKEUP		BIT(1)
 
->>>>>>> 774e9013
 	unsigned long		lpm_flags;
 #define MDWC3_SS_PHY_SUSPEND		BIT(0)
 #define MDWC3_ASYNC_IRQ_WAKE_CAPABILITY	BIT(1)
 #define MDWC3_POWER_COLLAPSE		BIT(2)
 #define MDWC3_USE_PWR_EVENT_IRQ_FOR_WAKEUP BIT(3)
-<<<<<<< HEAD
-
-#define PWR_EVENT_SS_WAKEUP		BIT(0)
-#define PWR_EVENT_HS_WAKEUP		BIT(1)
-=======
->>>>>>> 774e9013
 
 	struct extcon_nb	*extcon;
 	int			ext_idx;
@@ -3165,23 +3156,15 @@
 		 */
 		if (mdwc->use_pwr_event_for_wakeup & PWR_EVENT_HS_WAKEUP)
 			irq_mask |= PWR_EVNT_LPM_OUT_L2_MASK;
-<<<<<<< HEAD
-		if (mdwc->use_pwr_event_for_wakeup & PWR_EVENT_SS_WAKEUP)
-=======
 		if ((mdwc->use_pwr_event_for_wakeup & PWR_EVENT_SS_WAKEUP)
 					&& !(mdwc->lpm_flags & MDWC3_SS_PHY_SUSPEND))
->>>>>>> 774e9013
 			irq_mask |= (PWR_EVNT_POWERDOWN_OUT_P3_MASK |
 						PWR_EVNT_LPM_OUT_RX_ELECIDLE_IRQ_MASK);
 	} else {
 		if (mdwc->use_pwr_event_for_wakeup & PWR_EVENT_HS_WAKEUP)
 			irq_mask &= ~PWR_EVNT_LPM_OUT_L2_MASK;
-<<<<<<< HEAD
-		if (mdwc->use_pwr_event_for_wakeup & PWR_EVENT_SS_WAKEUP)
-=======
 		if ((mdwc->use_pwr_event_for_wakeup & PWR_EVENT_SS_WAKEUP)
 					&& !(mdwc->lpm_flags & MDWC3_SS_PHY_SUSPEND))
->>>>>>> 774e9013
 			irq_mask &= ~(PWR_EVNT_POWERDOWN_OUT_P3_MASK |
 						PWR_EVNT_LPM_OUT_RX_ELECIDLE_IRQ_MASK);
 	}
@@ -3345,22 +3328,6 @@
 		mdwc->lpm_flags |= MDWC3_SS_PHY_SUSPEND;
 	} else if (mdwc->use_pwr_event_for_wakeup & PWR_EVENT_SS_WAKEUP) {
 		mdwc->lpm_flags |= MDWC3_USE_PWR_EVENT_IRQ_FOR_WAKEUP;
-<<<<<<< HEAD
-	}
-
-	/*
-	 * When operating in HS host mode, check if pwr event IRQ is
-	 * required for wakep.
-	 */
-	if (mdwc->in_host_mode && no_active_ss &&
-			(mdwc->use_pwr_event_for_wakeup & PWR_EVENT_HS_WAKEUP))
-		mdwc->lpm_flags |= MDWC3_USE_PWR_EVENT_IRQ_FOR_WAKEUP;
-
-	if (mdwc->lpm_flags & MDWC3_USE_PWR_EVENT_IRQ_FOR_WAKEUP) {
-		dwc3_msm_set_pwr_events(mdwc, true);
-		enable_irq(mdwc->wakeup_irq[PWR_EVNT_IRQ].irq);
-=======
->>>>>>> 774e9013
 	}
 
 	/*
