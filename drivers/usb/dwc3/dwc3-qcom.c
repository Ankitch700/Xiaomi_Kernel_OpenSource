// SPDX-License-Identifier: GPL-2.0
/* Copyright (c) 2018-2019, The Linux Foundation. All rights reserved.
 *
 * Inspired by dwc3-of-simple.c
 */

#include <linux/acpi.h>
#include <linux/io.h>
#include <linux/of.h>
#include <linux/clk.h>
#include <linux/irq.h>
#include <linux/of_clk.h>
#include <linux/module.h>
#include <linux/kernel.h>
#include <linux/extcon.h>
#include <linux/of_platform.h>
#include <linux/platform_device.h>
#include <linux/phy/phy.h>
#include <linux/usb/of.h>
#include <linux/regulator/consumer.h>
#include <linux/reset.h>
#include <linux/iopoll.h>

#include "core.h"

/* USB QSCRATCH Hardware registers */
#define QSCRATCH_HS_PHY_CTRL			0x10
#define UTMI_OTG_VBUS_VALID			BIT(20)
#define SW_SESSVLD_SEL				BIT(28)

#define QSCRATCH_SS_PHY_CTRL			0x30
#define LANE0_PWR_PRESENT			BIT(24)

#define QSCRATCH_GENERAL_CFG			0x08
#define PIPE_UTMI_CLK_SEL			BIT(0)
#define PIPE3_PHYSTATUS_SW			BIT(3)
#define PIPE_UTMI_CLK_DIS			BIT(8)

#define PWR_EVNT_IRQ_STAT_REG			0x58
#define PWR_EVNT_LPM_IN_L2_MASK			BIT(4)
#define PWR_EVNT_LPM_OUT_L2_MASK		BIT(5)

#define SDM845_QSCRATCH_BASE_OFFSET		0xf8800
#define SDM845_QSCRATCH_SIZE			0x400
#define SDM845_DWC3_CORE_SIZE			0xcd00

struct dwc3_acpi_pdata {
	u32			qscratch_base_offset;
	u32			qscratch_base_size;
	u32			dwc3_core_base_size;
	int			hs_phy_irq_index;
	int			dp_hs_phy_irq_index;
	int			dm_hs_phy_irq_index;
	int			ss_phy_irq_index;
};

struct dwc3_qcom {
	struct device		*dev;
	void __iomem		*qscratch_base;
	struct platform_device	*dwc3;
	struct clk		**clks;
	int			num_clocks;
	struct reset_control	*resets;
	struct regulator	*gdsc;

	int			hs_phy_irq;
	int			dp_hs_phy_irq;
	int			dm_hs_phy_irq;
	int			ss_phy_irq;

	struct extcon_dev	*edev;
	struct extcon_dev	*host_edev;
	struct notifier_block	vbus_nb;
	struct notifier_block	host_nb;

	const struct dwc3_acpi_pdata *acpi_pdata;

	enum usb_dr_mode	mode;
	bool			is_suspended;
	bool			pm_suspended;
};

static inline void dwc3_qcom_setbits(void __iomem *base, u32 offset, u32 val)
{
	u32 reg;

	reg = readl(base + offset);
	reg |= val;
	writel(reg, base + offset);

	/* ensure that above write is through */
	readl(base + offset);
}

static inline void dwc3_qcom_clrbits(void __iomem *base, u32 offset, u32 val)
{
	u32 reg;

	reg = readl(base + offset);
	reg &= ~val;
	writel(reg, base + offset);

	/* ensure that above write is through */
	readl(base + offset);
}

static void dwc3_qcom_vbus_overrride_enable(struct dwc3_qcom *qcom, bool enable)
{
	if (enable) {
		dwc3_qcom_setbits(qcom->qscratch_base, QSCRATCH_SS_PHY_CTRL,
				  LANE0_PWR_PRESENT);
		dwc3_qcom_setbits(qcom->qscratch_base, QSCRATCH_HS_PHY_CTRL,
				  UTMI_OTG_VBUS_VALID | SW_SESSVLD_SEL);
	} else {
		dwc3_qcom_clrbits(qcom->qscratch_base, QSCRATCH_SS_PHY_CTRL,
				  LANE0_PWR_PRESENT);
		dwc3_qcom_clrbits(qcom->qscratch_base, QSCRATCH_HS_PHY_CTRL,
				  UTMI_OTG_VBUS_VALID | SW_SESSVLD_SEL);
	}
}

static int dwc3_qcom_vbus_notifier(struct notifier_block *nb,
				   unsigned long event, void *ptr)
{
	struct dwc3_qcom *qcom = container_of(nb, struct dwc3_qcom, vbus_nb);

	/* enable vbus override for device mode */
	dwc3_qcom_vbus_overrride_enable(qcom, event);
	qcom->mode = event ? USB_DR_MODE_PERIPHERAL : USB_DR_MODE_HOST;

	return NOTIFY_DONE;
}

static int dwc3_qcom_host_notifier(struct notifier_block *nb,
				   unsigned long event, void *ptr)
{
	struct dwc3_qcom *qcom = container_of(nb, struct dwc3_qcom, host_nb);

	/* disable vbus override in host mode */
	dwc3_qcom_vbus_overrride_enable(qcom, !event);
	qcom->mode = event ? USB_DR_MODE_HOST : USB_DR_MODE_PERIPHERAL;

	return NOTIFY_DONE;
}

static int dwc3_qcom_register_extcon(struct dwc3_qcom *qcom)
{
	struct device		*dev = qcom->dev;
	struct extcon_dev	*host_edev;
	int			ret;

	if (!of_property_read_bool(dev->of_node, "extcon"))
		return 0;

	qcom->edev = extcon_get_edev_by_phandle(dev, 0);
	if (IS_ERR(qcom->edev))
		return PTR_ERR(qcom->edev);

	qcom->vbus_nb.notifier_call = dwc3_qcom_vbus_notifier;

	qcom->host_edev = extcon_get_edev_by_phandle(dev, 1);
	if (IS_ERR(qcom->host_edev))
		qcom->host_edev = NULL;

	ret = devm_extcon_register_notifier(dev, qcom->edev, EXTCON_USB,
					    &qcom->vbus_nb);
	if (ret < 0) {
		dev_err(dev, "VBUS notifier register failed\n");
		return ret;
	}

	if (qcom->host_edev)
		host_edev = qcom->host_edev;
	else
		host_edev = qcom->edev;

	qcom->host_nb.notifier_call = dwc3_qcom_host_notifier;
	ret = devm_extcon_register_notifier(dev, host_edev, EXTCON_USB_HOST,
					    &qcom->host_nb);
	if (ret < 0) {
		dev_err(dev, "Host notifier register failed\n");
		return ret;
	}

	/* Update initial VBUS override based on extcon state */
	if (extcon_get_state(qcom->edev, EXTCON_USB) ||
	    !extcon_get_state(host_edev, EXTCON_USB_HOST))
		dwc3_qcom_vbus_notifier(&qcom->vbus_nb, true, qcom->edev);
	else
		dwc3_qcom_vbus_notifier(&qcom->vbus_nb, false, qcom->edev);

	return 0;
}

static void dwc3_qcom_disable_interrupts(struct dwc3_qcom *qcom)
{
	if (qcom->hs_phy_irq) {
		disable_irq_wake(qcom->hs_phy_irq);
		disable_irq_nosync(qcom->hs_phy_irq);
	}

	if (qcom->dp_hs_phy_irq) {
		disable_irq_wake(qcom->dp_hs_phy_irq);
		disable_irq_nosync(qcom->dp_hs_phy_irq);
	}

	if (qcom->dm_hs_phy_irq) {
		disable_irq_wake(qcom->dm_hs_phy_irq);
		disable_irq_nosync(qcom->dm_hs_phy_irq);
	}

	if (qcom->ss_phy_irq) {
		disable_irq_wake(qcom->ss_phy_irq);
		disable_irq_nosync(qcom->ss_phy_irq);
	}
}

static void dwc3_qcom_enable_interrupts(struct dwc3_qcom *qcom)
{
	if (qcom->hs_phy_irq) {
		enable_irq(qcom->hs_phy_irq);
		enable_irq_wake(qcom->hs_phy_irq);
	}

	if (qcom->dp_hs_phy_irq) {
		enable_irq(qcom->dp_hs_phy_irq);
		enable_irq_wake(qcom->dp_hs_phy_irq);
	}

	if (qcom->dm_hs_phy_irq) {
		enable_irq(qcom->dm_hs_phy_irq);
		enable_irq_wake(qcom->dm_hs_phy_irq);
	}

	if (qcom->ss_phy_irq) {
		enable_irq(qcom->ss_phy_irq);
		enable_irq_wake(qcom->ss_phy_irq);
	}
}

static int dwc3_qcom_suspend(struct dwc3_qcom *qcom)
{
	u32 val;
	int i;

	if (qcom->is_suspended)
		return 0;

	val = readl(qcom->qscratch_base + PWR_EVNT_IRQ_STAT_REG);
	if (!(val & PWR_EVNT_LPM_IN_L2_MASK))
		dev_err(qcom->dev, "HS-PHY not in L2\n");

	for (i = qcom->num_clocks - 1; i >= 0; i--)
		clk_disable_unprepare(qcom->clks[i]);

	qcom->is_suspended = true;
	dwc3_qcom_enable_interrupts(qcom);

	return 0;
}

static int dwc3_qcom_resume(struct dwc3_qcom *qcom)
{
	int ret;
	int i;

	if (!qcom->is_suspended)
		return 0;

	dwc3_qcom_disable_interrupts(qcom);

	for (i = 0; i < qcom->num_clocks; i++) {
		ret = clk_prepare_enable(qcom->clks[i]);
		if (ret < 0) {
			while (--i >= 0)
				clk_disable_unprepare(qcom->clks[i]);
			return ret;
		}
	}

	/* Clear existing events from PHY related to L2 in/out */
	dwc3_qcom_setbits(qcom->qscratch_base, PWR_EVNT_IRQ_STAT_REG,
			  PWR_EVNT_LPM_IN_L2_MASK | PWR_EVNT_LPM_OUT_L2_MASK);

	qcom->is_suspended = false;

	return 0;
}

static irqreturn_t qcom_dwc3_resume_irq(int irq, void *data)
{
	struct dwc3_qcom *qcom = data;
	struct dwc3	*dwc = platform_get_drvdata(qcom->dwc3);

	/* If pm_suspended then let pm_resume take care of resuming h/w */
	if (qcom->pm_suspended)
		return IRQ_HANDLED;

	if (dwc->xhci)
		pm_runtime_resume(&dwc->xhci->dev);

	return IRQ_HANDLED;
}

static void dwc3_qcom_select_utmi_clk(struct dwc3_qcom *qcom)
{
	/* Configure dwc3 to use UTMI clock as PIPE clock not present */
	dwc3_qcom_setbits(qcom->qscratch_base, QSCRATCH_GENERAL_CFG,
			  PIPE_UTMI_CLK_DIS);

	usleep_range(100, 1000);

	dwc3_qcom_setbits(qcom->qscratch_base, QSCRATCH_GENERAL_CFG,
			  PIPE_UTMI_CLK_SEL | PIPE3_PHYSTATUS_SW);

	usleep_range(100, 1000);

	dwc3_qcom_clrbits(qcom->qscratch_base, QSCRATCH_GENERAL_CFG,
			  PIPE_UTMI_CLK_DIS);
}

static int dwc3_qcom_get_irq(struct platform_device *pdev,
			     const char *name, int num)
{
	struct device_node *np = pdev->dev.of_node;
	int ret;

	if (np)
		ret = platform_get_irq_byname(pdev, name);
	else
		ret = platform_get_irq(pdev, num);

	return ret;
}

static int dwc3_qcom_setup_irq(struct platform_device *pdev)
{
	struct dwc3_qcom *qcom = platform_get_drvdata(pdev);
	const struct dwc3_acpi_pdata *pdata = qcom->acpi_pdata;
	int irq, ret;
	irq = dwc3_qcom_get_irq(pdev, "hs_phy_irq",
				pdata ? pdata->hs_phy_irq_index : -1);
	if (irq > 0) {
		/* Keep wakeup interrupts disabled until suspend */
		irq_set_status_flags(irq, IRQ_NOAUTOEN);
		ret = devm_request_threaded_irq(qcom->dev, irq, NULL,
					qcom_dwc3_resume_irq,
					IRQF_TRIGGER_HIGH | IRQF_ONESHOT,
					"qcom_dwc3 HS", qcom);
		if (ret) {
			dev_err(qcom->dev, "hs_phy_irq failed: %d\n", ret);
			return ret;
		}
		qcom->hs_phy_irq = irq;
	}

	irq = dwc3_qcom_get_irq(pdev, "dp_hs_phy_irq",
				pdata ? pdata->dp_hs_phy_irq_index : -1);
	if (irq > 0) {
		irq_set_status_flags(irq, IRQ_NOAUTOEN);
		ret = devm_request_threaded_irq(qcom->dev, irq, NULL,
					qcom_dwc3_resume_irq,
					IRQF_TRIGGER_HIGH | IRQF_ONESHOT,
					"qcom_dwc3 DP_HS", qcom);
		if (ret) {
			dev_err(qcom->dev, "dp_hs_phy_irq failed: %d\n", ret);
			return ret;
		}
		qcom->dp_hs_phy_irq = irq;
	}

	irq = dwc3_qcom_get_irq(pdev, "dm_hs_phy_irq",
				pdata ? pdata->dm_hs_phy_irq_index : -1);
	if (irq > 0) {
		irq_set_status_flags(irq, IRQ_NOAUTOEN);
		ret = devm_request_threaded_irq(qcom->dev, irq, NULL,
					qcom_dwc3_resume_irq,
					IRQF_TRIGGER_HIGH | IRQF_ONESHOT,
					"qcom_dwc3 DM_HS", qcom);
		if (ret) {
			dev_err(qcom->dev, "dm_hs_phy_irq failed: %d\n", ret);
			return ret;
		}
		qcom->dm_hs_phy_irq = irq;
	}

	irq = dwc3_qcom_get_irq(pdev, "ss_phy_irq",
				pdata ? pdata->ss_phy_irq_index : -1);
	if (irq > 0) {
		irq_set_status_flags(irq, IRQ_NOAUTOEN);
		ret = devm_request_threaded_irq(qcom->dev, irq, NULL,
					qcom_dwc3_resume_irq,
					IRQF_TRIGGER_HIGH | IRQF_ONESHOT,
					"qcom_dwc3 SS", qcom);
		if (ret) {
			dev_err(qcom->dev, "ss_phy_irq failed: %d\n", ret);
			return ret;
		}
		qcom->ss_phy_irq = irq;
	}

	return 0;
}

static int dwc3_qcom_clk_init(struct dwc3_qcom *qcom, int count)
{
	struct device		*dev = qcom->dev;
	struct device_node	*np = dev->of_node;
	int			i, ret;

	if (!np || !count)
		return 0;

	if (count < 0)
		return count;

	qcom->num_clocks = count;

	qcom->clks = devm_kcalloc(dev, qcom->num_clocks,
				  sizeof(struct clk *), GFP_KERNEL);
	if (!qcom->clks)
		return -ENOMEM;

	qcom->gdsc = devm_regulator_get(qcom->dev, "USB3_GDSC");
	if (IS_ERR(qcom->gdsc)) {
		if (PTR_ERR(qcom->gdsc) == -EPROBE_DEFER)
			return PTR_ERR(qcom->gdsc);
		qcom->gdsc = NULL;
	}

	if (qcom->gdsc) {
		ret = regulator_enable(qcom->gdsc);
		if (ret) {
			dev_err(qcom->dev, "unable to enable usb3 gdsc\n");
			return ret;
		}
	}

	for (i = 0; i < qcom->num_clocks; i++) {
		struct clk	*clk;

		clk = of_clk_get(np, i);
		if (IS_ERR(clk)) {
			while (--i >= 0)
				clk_put(qcom->clks[i]);
			return PTR_ERR(clk);
		}

		ret = clk_prepare_enable(clk);
		if (ret < 0) {
			while (--i >= 0) {
				clk_disable_unprepare(qcom->clks[i]);
				clk_put(qcom->clks[i]);
			}
			clk_put(clk);

			if (qcom->gdsc) {
				ret = regulator_disable(qcom->gdsc);
				if (ret) {
					dev_err(qcom->dev, "unable to disable usb3 gdsc\n");
					return ret;
				}
			}

			return ret;
		}

		qcom->clks[i] = clk;
	}

	return 0;
}

static const struct property_entry dwc3_qcom_acpi_properties[] = {
	PROPERTY_ENTRY_STRING("dr_mode", "host"),
	{}
};

static int dwc3_qcom_acpi_register_core(struct platform_device *pdev)
{
	struct dwc3_qcom 	*qcom = platform_get_drvdata(pdev);
	struct device		*dev = &pdev->dev;
	struct resource		*res, *child_res = NULL;
	int			irq;
	int			ret;

	qcom->dwc3 = platform_device_alloc("dwc3", PLATFORM_DEVID_AUTO);
	if (!qcom->dwc3)
		return -ENOMEM;

	qcom->dwc3->dev.parent = dev;
	qcom->dwc3->dev.type = dev->type;
	qcom->dwc3->dev.dma_mask = dev->dma_mask;
	qcom->dwc3->dev.dma_parms = dev->dma_parms;
	qcom->dwc3->dev.coherent_dma_mask = dev->coherent_dma_mask;

	child_res = kcalloc(2, sizeof(*child_res), GFP_KERNEL);
	if (!child_res)
		return -ENOMEM;

	res = platform_get_resource(pdev, IORESOURCE_MEM, 0);
	if (!res) {
		dev_err(&pdev->dev, "failed to get memory resource\n");
		ret = -ENODEV;
		goto out;
	}

	child_res[0].flags = res->flags;
	child_res[0].start = res->start;
	child_res[0].end = child_res[0].start +
		qcom->acpi_pdata->dwc3_core_base_size;

	irq = platform_get_irq(pdev, 0);
	child_res[1].flags = IORESOURCE_IRQ;
	child_res[1].start = child_res[1].end = irq;

	ret = platform_device_add_resources(qcom->dwc3, child_res, 2);
	if (ret) {
		dev_err(&pdev->dev, "failed to add resources\n");
		goto out;
	}

	ret = platform_device_add_properties(qcom->dwc3,
					     dwc3_qcom_acpi_properties);
	if (ret < 0) {
		dev_err(&pdev->dev, "failed to add properties\n");
		goto out;
	}

	ret = platform_device_add(qcom->dwc3);
	if (ret)
		dev_err(&pdev->dev, "failed to add device\n");

out:
	kfree(child_res);
	return ret;
}

static int dwc3_qcom_of_register_core(struct platform_device *pdev)
{
	struct dwc3_qcom 	*qcom = platform_get_drvdata(pdev);
	struct device_node	*np = pdev->dev.of_node, *dwc3_np;
	struct device		*dev = &pdev->dev;
	int			ret;

	dwc3_np = of_get_child_by_name(np, "dwc3");
	if (!dwc3_np) {
		dev_err(dev, "failed to find dwc3 core child\n");
		return -ENODEV;
	}

	ret = of_platform_populate(np, NULL, NULL, dev);
	if (ret) {
		dev_err(dev, "failed to register dwc3 core - %d\n", ret);
		return ret;
	}

	qcom->dwc3 = of_find_device_by_node(dwc3_np);
	if (!qcom->dwc3) {
		dev_err(dev, "failed to get dwc3 platform device\n");
		return -ENODEV;
	}

	return 0;
}

<<<<<<< HEAD
#ifdef CONFIG_ACPI
static const struct dwc3_acpi_pdata sdm845_acpi_pdata = {
	.qscratch_base_offset = SDM845_QSCRATCH_BASE_OFFSET,
	.qscratch_base_size = SDM845_QSCRATCH_SIZE,
	.dwc3_core_base_size = SDM845_DWC3_CORE_SIZE,
	.hs_phy_irq_index = 1,
	.dp_hs_phy_irq_index = 4,
	.dm_hs_phy_irq_index = 3,
	.ss_phy_irq_index = 2
};
#endif

=======
>>>>>>> 9ea491ae
static int dwc3_qcom_probe(struct platform_device *pdev)
{
	struct device_node	*np = pdev->dev.of_node;
	struct device		*dev = &pdev->dev;
	struct dwc3_qcom	*qcom;
	struct resource		*res, *parent_res = NULL;
	int			ret, i;
	bool			ignore_pipe_clk;

	qcom = devm_kzalloc(&pdev->dev, sizeof(*qcom), GFP_KERNEL);
	if (!qcom)
		return -ENOMEM;

	platform_set_drvdata(pdev, qcom);
	qcom->dev = &pdev->dev;

	if (has_acpi_companion(dev)) {
		qcom->acpi_pdata = acpi_device_get_match_data(dev);
		if (!qcom->acpi_pdata) {
			dev_err(&pdev->dev, "no supporting ACPI device data\n");
			return -EINVAL;
		}
	}

	qcom->resets = devm_reset_control_array_get_optional_exclusive(dev);
	if (IS_ERR(qcom->resets)) {
		ret = PTR_ERR(qcom->resets);
		dev_err(&pdev->dev, "failed to get resets, err=%d\n", ret);
		return ret;
	}

	ret = reset_control_assert(qcom->resets);
	if (ret) {
		dev_err(&pdev->dev, "failed to assert resets, err=%d\n", ret);
		return ret;
	}

	usleep_range(10, 1000);

	ret = reset_control_deassert(qcom->resets);
	if (ret) {
		dev_err(&pdev->dev, "failed to deassert resets, err=%d\n", ret);
		goto reset_assert;
	}

	ret = dwc3_qcom_clk_init(qcom, of_clk_get_parent_count(np));
	if (ret) {
		dev_err(dev, "failed to get clocks\n");
		goto reset_assert;
	}

	res = platform_get_resource(pdev, IORESOURCE_MEM, 0);

	if (np) {
		parent_res = res;
	} else {
		parent_res = kmemdup(res, sizeof(struct resource), GFP_KERNEL);
		if (!parent_res)
			return -ENOMEM;

		parent_res->start = res->start +
			qcom->acpi_pdata->qscratch_base_offset;
		parent_res->end = parent_res->start +
			qcom->acpi_pdata->qscratch_base_size;
	}

	qcom->qscratch_base = devm_ioremap_resource(dev, parent_res);
	if (IS_ERR(qcom->qscratch_base)) {
		dev_err(dev, "failed to map qscratch, err=%d\n", ret);
		ret = PTR_ERR(qcom->qscratch_base);
		goto clk_disable;
	}

	ret = dwc3_qcom_setup_irq(pdev);
	if (ret) {
		dev_err(dev, "failed to setup IRQs, err=%d\n", ret);
		goto clk_disable;
	}

	/*
	 * Disable pipe_clk requirement if specified. Used when dwc3
	 * operates without SSPHY and only HS/FS/LS modes are supported.
	 */
	ignore_pipe_clk = device_property_read_bool(dev,
				"qcom,select-utmi-as-pipe-clk");
	if (ignore_pipe_clk)
		dwc3_qcom_select_utmi_clk(qcom);

	if (np)
		ret = dwc3_qcom_of_register_core(pdev);
	else
		ret = dwc3_qcom_acpi_register_core(pdev);

	if (ret) {
		dev_err(dev, "failed to register DWC3 Core, err=%d\n", ret);
		goto depopulate;
	}

	qcom->mode = usb_get_dr_mode(&qcom->dwc3->dev);

	/* enable vbus override for device mode */
	if (qcom->mode == USB_DR_MODE_PERIPHERAL)
		dwc3_qcom_vbus_overrride_enable(qcom, true);

	/* register extcon to override sw_vbus on Vbus change later */
	ret = dwc3_qcom_register_extcon(qcom);
	if (ret)
		goto depopulate;

	device_init_wakeup(&pdev->dev, 1);
	qcom->is_suspended = false;
	pm_runtime_set_active(dev);
	pm_runtime_enable(dev);
	pm_runtime_forbid(dev);

	return 0;

depopulate:
	if (np)
		of_platform_depopulate(&pdev->dev);
	else
		platform_device_put(pdev);
clk_disable:
	for (i = qcom->num_clocks - 1; i >= 0; i--) {
		clk_disable_unprepare(qcom->clks[i]);
		clk_put(qcom->clks[i]);
	}
	if (qcom->gdsc)
		if (regulator_disable(qcom->gdsc))
			dev_err(qcom->dev, "unable to disable usb3 gdsc\n");
reset_assert:
	reset_control_assert(qcom->resets);

	return ret;
}

static int dwc3_qcom_remove(struct platform_device *pdev)
{
	struct dwc3_qcom *qcom = platform_get_drvdata(pdev);
	struct device *dev = &pdev->dev;
	int i;

	of_platform_depopulate(dev);

	for (i = qcom->num_clocks - 1; i >= 0; i--) {
		clk_disable_unprepare(qcom->clks[i]);
		clk_put(qcom->clks[i]);
	}
	qcom->num_clocks = 0;

	reset_control_assert(qcom->resets);

	pm_runtime_allow(dev);
	pm_runtime_disable(dev);

	return 0;
}

static int __maybe_unused dwc3_qcom_pm_suspend(struct device *dev)
{
	struct dwc3_qcom *qcom = dev_get_drvdata(dev);
	int ret = 0;

	ret = dwc3_qcom_suspend(qcom);
	if (!ret)
		qcom->pm_suspended = true;

	return ret;
}

static int __maybe_unused dwc3_qcom_pm_resume(struct device *dev)
{
	struct dwc3_qcom *qcom = dev_get_drvdata(dev);
	int ret;

	ret = dwc3_qcom_resume(qcom);
	if (!ret)
		qcom->pm_suspended = false;

	return ret;
}

static int __maybe_unused dwc3_qcom_runtime_suspend(struct device *dev)
{
	struct dwc3_qcom *qcom = dev_get_drvdata(dev);

	return dwc3_qcom_suspend(qcom);
}

static int __maybe_unused dwc3_qcom_runtime_resume(struct device *dev)
{
	struct dwc3_qcom *qcom = dev_get_drvdata(dev);

	return dwc3_qcom_resume(qcom);
}

static const struct dev_pm_ops dwc3_qcom_dev_pm_ops = {
	SET_SYSTEM_SLEEP_PM_OPS(dwc3_qcom_pm_suspend, dwc3_qcom_pm_resume)
	SET_RUNTIME_PM_OPS(dwc3_qcom_runtime_suspend, dwc3_qcom_runtime_resume,
			   NULL)
};

static const struct of_device_id dwc3_qcom_of_match[] = {
	{ .compatible = "qcom,dwc3" },
	{ .compatible = "qcom,msm8996-dwc3" },
	{ .compatible = "qcom,msm8998-dwc3" },
	{ .compatible = "qcom,sdm845-dwc3" },
	{ }
};
MODULE_DEVICE_TABLE(of, dwc3_qcom_of_match);

#ifdef CONFIG_ACPI
<<<<<<< HEAD
=======
static const struct dwc3_acpi_pdata sdm845_acpi_pdata = {
	.qscratch_base_offset = SDM845_QSCRATCH_BASE_OFFSET,
	.qscratch_base_size = SDM845_QSCRATCH_SIZE,
	.dwc3_core_base_size = SDM845_DWC3_CORE_SIZE,
	.hs_phy_irq_index = 1,
	.dp_hs_phy_irq_index = 4,
	.dm_hs_phy_irq_index = 3,
	.ss_phy_irq_index = 2
};

>>>>>>> 9ea491ae
static const struct acpi_device_id dwc3_qcom_acpi_match[] = {
	{ "QCOM2430", (unsigned long)&sdm845_acpi_pdata },
	{ },
};
MODULE_DEVICE_TABLE(acpi, dwc3_qcom_acpi_match);
#endif

static struct platform_driver dwc3_qcom_driver = {
	.probe		= dwc3_qcom_probe,
	.remove		= dwc3_qcom_remove,
	.driver		= {
		.name	= "dwc3-qcom",
		.pm	= &dwc3_qcom_dev_pm_ops,
		.of_match_table	= dwc3_qcom_of_match,
#ifdef CONFIG_ACPI
		.acpi_match_table = ACPI_PTR(dwc3_qcom_acpi_match),
#endif
	},
};

module_platform_driver(dwc3_qcom_driver);

MODULE_LICENSE("GPL v2");
MODULE_DESCRIPTION("DesignWare DWC3 QCOM Glue Driver");<|MERGE_RESOLUTION|>--- conflicted
+++ resolved
@@ -564,7 +564,217 @@
 	return 0;
 }
 
-<<<<<<< HEAD
+static int dwc3_qcom_probe(struct platform_device *pdev)
+{
+	struct device_node	*np = pdev->dev.of_node;
+	struct device		*dev = &pdev->dev;
+	struct dwc3_qcom	*qcom;
+	struct resource		*res, *parent_res = NULL;
+	int			ret, i;
+	bool			ignore_pipe_clk;
+
+	qcom = devm_kzalloc(&pdev->dev, sizeof(*qcom), GFP_KERNEL);
+	if (!qcom)
+		return -ENOMEM;
+
+	platform_set_drvdata(pdev, qcom);
+	qcom->dev = &pdev->dev;
+
+	if (has_acpi_companion(dev)) {
+		qcom->acpi_pdata = acpi_device_get_match_data(dev);
+		if (!qcom->acpi_pdata) {
+			dev_err(&pdev->dev, "no supporting ACPI device data\n");
+			return -EINVAL;
+		}
+	}
+
+	qcom->resets = devm_reset_control_array_get_optional_exclusive(dev);
+	if (IS_ERR(qcom->resets)) {
+		ret = PTR_ERR(qcom->resets);
+		dev_err(&pdev->dev, "failed to get resets, err=%d\n", ret);
+		return ret;
+	}
+
+	ret = reset_control_assert(qcom->resets);
+	if (ret) {
+		dev_err(&pdev->dev, "failed to assert resets, err=%d\n", ret);
+		return ret;
+	}
+
+	usleep_range(10, 1000);
+
+	ret = reset_control_deassert(qcom->resets);
+	if (ret) {
+		dev_err(&pdev->dev, "failed to deassert resets, err=%d\n", ret);
+		goto reset_assert;
+	}
+
+	ret = dwc3_qcom_clk_init(qcom, of_clk_get_parent_count(np));
+	if (ret) {
+		dev_err(dev, "failed to get clocks\n");
+		goto reset_assert;
+	}
+
+	res = platform_get_resource(pdev, IORESOURCE_MEM, 0);
+
+	if (np) {
+		parent_res = res;
+	} else {
+		parent_res = kmemdup(res, sizeof(struct resource), GFP_KERNEL);
+		if (!parent_res)
+			return -ENOMEM;
+
+		parent_res->start = res->start +
+			qcom->acpi_pdata->qscratch_base_offset;
+		parent_res->end = parent_res->start +
+			qcom->acpi_pdata->qscratch_base_size;
+	}
+
+	qcom->qscratch_base = devm_ioremap_resource(dev, parent_res);
+	if (IS_ERR(qcom->qscratch_base)) {
+		dev_err(dev, "failed to map qscratch, err=%d\n", ret);
+		ret = PTR_ERR(qcom->qscratch_base);
+		goto clk_disable;
+	}
+
+	ret = dwc3_qcom_setup_irq(pdev);
+	if (ret) {
+		dev_err(dev, "failed to setup IRQs, err=%d\n", ret);
+		goto clk_disable;
+	}
+
+	/*
+	 * Disable pipe_clk requirement if specified. Used when dwc3
+	 * operates without SSPHY and only HS/FS/LS modes are supported.
+	 */
+	ignore_pipe_clk = device_property_read_bool(dev,
+				"qcom,select-utmi-as-pipe-clk");
+	if (ignore_pipe_clk)
+		dwc3_qcom_select_utmi_clk(qcom);
+
+	if (np)
+		ret = dwc3_qcom_of_register_core(pdev);
+	else
+		ret = dwc3_qcom_acpi_register_core(pdev);
+
+	if (ret) {
+		dev_err(dev, "failed to register DWC3 Core, err=%d\n", ret);
+		goto depopulate;
+	}
+
+	qcom->mode = usb_get_dr_mode(&qcom->dwc3->dev);
+
+	/* enable vbus override for device mode */
+	if (qcom->mode == USB_DR_MODE_PERIPHERAL)
+		dwc3_qcom_vbus_overrride_enable(qcom, true);
+
+	/* register extcon to override sw_vbus on Vbus change later */
+	ret = dwc3_qcom_register_extcon(qcom);
+	if (ret)
+		goto depopulate;
+
+	device_init_wakeup(&pdev->dev, 1);
+	qcom->is_suspended = false;
+	pm_runtime_set_active(dev);
+	pm_runtime_enable(dev);
+	pm_runtime_forbid(dev);
+
+	return 0;
+
+depopulate:
+	if (np)
+		of_platform_depopulate(&pdev->dev);
+	else
+		platform_device_put(pdev);
+clk_disable:
+	for (i = qcom->num_clocks - 1; i >= 0; i--) {
+		clk_disable_unprepare(qcom->clks[i]);
+		clk_put(qcom->clks[i]);
+	}
+	if (qcom->gdsc)
+		if (regulator_disable(qcom->gdsc))
+			dev_err(qcom->dev, "unable to disable usb3 gdsc\n");
+reset_assert:
+	reset_control_assert(qcom->resets);
+
+	return ret;
+}
+
+static int dwc3_qcom_remove(struct platform_device *pdev)
+{
+	struct dwc3_qcom *qcom = platform_get_drvdata(pdev);
+	struct device *dev = &pdev->dev;
+	int i;
+
+	of_platform_depopulate(dev);
+
+	for (i = qcom->num_clocks - 1; i >= 0; i--) {
+		clk_disable_unprepare(qcom->clks[i]);
+		clk_put(qcom->clks[i]);
+	}
+	qcom->num_clocks = 0;
+
+	reset_control_assert(qcom->resets);
+
+	pm_runtime_allow(dev);
+	pm_runtime_disable(dev);
+
+	return 0;
+}
+
+static int __maybe_unused dwc3_qcom_pm_suspend(struct device *dev)
+{
+	struct dwc3_qcom *qcom = dev_get_drvdata(dev);
+	int ret = 0;
+
+	ret = dwc3_qcom_suspend(qcom);
+	if (!ret)
+		qcom->pm_suspended = true;
+
+	return ret;
+}
+
+static int __maybe_unused dwc3_qcom_pm_resume(struct device *dev)
+{
+	struct dwc3_qcom *qcom = dev_get_drvdata(dev);
+	int ret;
+
+	ret = dwc3_qcom_resume(qcom);
+	if (!ret)
+		qcom->pm_suspended = false;
+
+	return ret;
+}
+
+static int __maybe_unused dwc3_qcom_runtime_suspend(struct device *dev)
+{
+	struct dwc3_qcom *qcom = dev_get_drvdata(dev);
+
+	return dwc3_qcom_suspend(qcom);
+}
+
+static int __maybe_unused dwc3_qcom_runtime_resume(struct device *dev)
+{
+	struct dwc3_qcom *qcom = dev_get_drvdata(dev);
+
+	return dwc3_qcom_resume(qcom);
+}
+
+static const struct dev_pm_ops dwc3_qcom_dev_pm_ops = {
+	SET_SYSTEM_SLEEP_PM_OPS(dwc3_qcom_pm_suspend, dwc3_qcom_pm_resume)
+	SET_RUNTIME_PM_OPS(dwc3_qcom_runtime_suspend, dwc3_qcom_runtime_resume,
+			   NULL)
+};
+
+static const struct of_device_id dwc3_qcom_of_match[] = {
+	{ .compatible = "qcom,dwc3" },
+	{ .compatible = "qcom,msm8996-dwc3" },
+	{ .compatible = "qcom,msm8998-dwc3" },
+	{ .compatible = "qcom,sdm845-dwc3" },
+	{ }
+};
+MODULE_DEVICE_TABLE(of, dwc3_qcom_of_match);
+
 #ifdef CONFIG_ACPI
 static const struct dwc3_acpi_pdata sdm845_acpi_pdata = {
 	.qscratch_base_offset = SDM845_QSCRATCH_BASE_OFFSET,
@@ -575,235 +785,7 @@
 	.dm_hs_phy_irq_index = 3,
 	.ss_phy_irq_index = 2
 };
-#endif
-
-=======
->>>>>>> 9ea491ae
-static int dwc3_qcom_probe(struct platform_device *pdev)
-{
-	struct device_node	*np = pdev->dev.of_node;
-	struct device		*dev = &pdev->dev;
-	struct dwc3_qcom	*qcom;
-	struct resource		*res, *parent_res = NULL;
-	int			ret, i;
-	bool			ignore_pipe_clk;
-
-	qcom = devm_kzalloc(&pdev->dev, sizeof(*qcom), GFP_KERNEL);
-	if (!qcom)
-		return -ENOMEM;
-
-	platform_set_drvdata(pdev, qcom);
-	qcom->dev = &pdev->dev;
-
-	if (has_acpi_companion(dev)) {
-		qcom->acpi_pdata = acpi_device_get_match_data(dev);
-		if (!qcom->acpi_pdata) {
-			dev_err(&pdev->dev, "no supporting ACPI device data\n");
-			return -EINVAL;
-		}
-	}
-
-	qcom->resets = devm_reset_control_array_get_optional_exclusive(dev);
-	if (IS_ERR(qcom->resets)) {
-		ret = PTR_ERR(qcom->resets);
-		dev_err(&pdev->dev, "failed to get resets, err=%d\n", ret);
-		return ret;
-	}
-
-	ret = reset_control_assert(qcom->resets);
-	if (ret) {
-		dev_err(&pdev->dev, "failed to assert resets, err=%d\n", ret);
-		return ret;
-	}
-
-	usleep_range(10, 1000);
-
-	ret = reset_control_deassert(qcom->resets);
-	if (ret) {
-		dev_err(&pdev->dev, "failed to deassert resets, err=%d\n", ret);
-		goto reset_assert;
-	}
-
-	ret = dwc3_qcom_clk_init(qcom, of_clk_get_parent_count(np));
-	if (ret) {
-		dev_err(dev, "failed to get clocks\n");
-		goto reset_assert;
-	}
-
-	res = platform_get_resource(pdev, IORESOURCE_MEM, 0);
-
-	if (np) {
-		parent_res = res;
-	} else {
-		parent_res = kmemdup(res, sizeof(struct resource), GFP_KERNEL);
-		if (!parent_res)
-			return -ENOMEM;
-
-		parent_res->start = res->start +
-			qcom->acpi_pdata->qscratch_base_offset;
-		parent_res->end = parent_res->start +
-			qcom->acpi_pdata->qscratch_base_size;
-	}
-
-	qcom->qscratch_base = devm_ioremap_resource(dev, parent_res);
-	if (IS_ERR(qcom->qscratch_base)) {
-		dev_err(dev, "failed to map qscratch, err=%d\n", ret);
-		ret = PTR_ERR(qcom->qscratch_base);
-		goto clk_disable;
-	}
-
-	ret = dwc3_qcom_setup_irq(pdev);
-	if (ret) {
-		dev_err(dev, "failed to setup IRQs, err=%d\n", ret);
-		goto clk_disable;
-	}
-
-	/*
-	 * Disable pipe_clk requirement if specified. Used when dwc3
-	 * operates without SSPHY and only HS/FS/LS modes are supported.
-	 */
-	ignore_pipe_clk = device_property_read_bool(dev,
-				"qcom,select-utmi-as-pipe-clk");
-	if (ignore_pipe_clk)
-		dwc3_qcom_select_utmi_clk(qcom);
-
-	if (np)
-		ret = dwc3_qcom_of_register_core(pdev);
-	else
-		ret = dwc3_qcom_acpi_register_core(pdev);
-
-	if (ret) {
-		dev_err(dev, "failed to register DWC3 Core, err=%d\n", ret);
-		goto depopulate;
-	}
-
-	qcom->mode = usb_get_dr_mode(&qcom->dwc3->dev);
-
-	/* enable vbus override for device mode */
-	if (qcom->mode == USB_DR_MODE_PERIPHERAL)
-		dwc3_qcom_vbus_overrride_enable(qcom, true);
-
-	/* register extcon to override sw_vbus on Vbus change later */
-	ret = dwc3_qcom_register_extcon(qcom);
-	if (ret)
-		goto depopulate;
-
-	device_init_wakeup(&pdev->dev, 1);
-	qcom->is_suspended = false;
-	pm_runtime_set_active(dev);
-	pm_runtime_enable(dev);
-	pm_runtime_forbid(dev);
-
-	return 0;
-
-depopulate:
-	if (np)
-		of_platform_depopulate(&pdev->dev);
-	else
-		platform_device_put(pdev);
-clk_disable:
-	for (i = qcom->num_clocks - 1; i >= 0; i--) {
-		clk_disable_unprepare(qcom->clks[i]);
-		clk_put(qcom->clks[i]);
-	}
-	if (qcom->gdsc)
-		if (regulator_disable(qcom->gdsc))
-			dev_err(qcom->dev, "unable to disable usb3 gdsc\n");
-reset_assert:
-	reset_control_assert(qcom->resets);
-
-	return ret;
-}
-
-static int dwc3_qcom_remove(struct platform_device *pdev)
-{
-	struct dwc3_qcom *qcom = platform_get_drvdata(pdev);
-	struct device *dev = &pdev->dev;
-	int i;
-
-	of_platform_depopulate(dev);
-
-	for (i = qcom->num_clocks - 1; i >= 0; i--) {
-		clk_disable_unprepare(qcom->clks[i]);
-		clk_put(qcom->clks[i]);
-	}
-	qcom->num_clocks = 0;
-
-	reset_control_assert(qcom->resets);
-
-	pm_runtime_allow(dev);
-	pm_runtime_disable(dev);
-
-	return 0;
-}
-
-static int __maybe_unused dwc3_qcom_pm_suspend(struct device *dev)
-{
-	struct dwc3_qcom *qcom = dev_get_drvdata(dev);
-	int ret = 0;
-
-	ret = dwc3_qcom_suspend(qcom);
-	if (!ret)
-		qcom->pm_suspended = true;
-
-	return ret;
-}
-
-static int __maybe_unused dwc3_qcom_pm_resume(struct device *dev)
-{
-	struct dwc3_qcom *qcom = dev_get_drvdata(dev);
-	int ret;
-
-	ret = dwc3_qcom_resume(qcom);
-	if (!ret)
-		qcom->pm_suspended = false;
-
-	return ret;
-}
-
-static int __maybe_unused dwc3_qcom_runtime_suspend(struct device *dev)
-{
-	struct dwc3_qcom *qcom = dev_get_drvdata(dev);
-
-	return dwc3_qcom_suspend(qcom);
-}
-
-static int __maybe_unused dwc3_qcom_runtime_resume(struct device *dev)
-{
-	struct dwc3_qcom *qcom = dev_get_drvdata(dev);
-
-	return dwc3_qcom_resume(qcom);
-}
-
-static const struct dev_pm_ops dwc3_qcom_dev_pm_ops = {
-	SET_SYSTEM_SLEEP_PM_OPS(dwc3_qcom_pm_suspend, dwc3_qcom_pm_resume)
-	SET_RUNTIME_PM_OPS(dwc3_qcom_runtime_suspend, dwc3_qcom_runtime_resume,
-			   NULL)
-};
-
-static const struct of_device_id dwc3_qcom_of_match[] = {
-	{ .compatible = "qcom,dwc3" },
-	{ .compatible = "qcom,msm8996-dwc3" },
-	{ .compatible = "qcom,msm8998-dwc3" },
-	{ .compatible = "qcom,sdm845-dwc3" },
-	{ }
-};
-MODULE_DEVICE_TABLE(of, dwc3_qcom_of_match);
-
-#ifdef CONFIG_ACPI
-<<<<<<< HEAD
-=======
-static const struct dwc3_acpi_pdata sdm845_acpi_pdata = {
-	.qscratch_base_offset = SDM845_QSCRATCH_BASE_OFFSET,
-	.qscratch_base_size = SDM845_QSCRATCH_SIZE,
-	.dwc3_core_base_size = SDM845_DWC3_CORE_SIZE,
-	.hs_phy_irq_index = 1,
-	.dp_hs_phy_irq_index = 4,
-	.dm_hs_phy_irq_index = 3,
-	.ss_phy_irq_index = 2
-};
-
->>>>>>> 9ea491ae
+
 static const struct acpi_device_id dwc3_qcom_acpi_match[] = {
 	{ "QCOM2430", (unsigned long)&sdm845_acpi_pdata },
 	{ },
