// SPDX-License-Identifier: GPL-2.0
/*
 * ep0.c - DesignWare USB3 DRD Controller Endpoint 0 Handling
 *
 * Copyright (C) 2010-2011 Texas Instruments Incorporated - http://www.ti.com
 *
 * Authors: Felipe Balbi <balbi@ti.com>,
 *	    Sebastian Andrzej Siewior <bigeasy@linutronix.de>
 */

#include <linux/module.h>
#include <linux/kernel.h>
#include <linux/slab.h>
#include <linux/spinlock.h>
#include <linux/platform_device.h>
#include <linux/pm_runtime.h>
#include <linux/interrupt.h>
#include <linux/io.h>
#include <linux/list.h>
#include <linux/dma-mapping.h>

#include <linux/usb/ch9.h>
#include <linux/usb/gadget.h>
#include <linux/usb/composite.h>

#include "core.h"
#include "debug.h"
#include "gadget.h"
#include "io.h"

static bool enable_dwc3_u1u2;
module_param(enable_dwc3_u1u2, bool, 0644);
MODULE_PARM_DESC(enable_dwc3_u1u2, "Enable support for U1U2 low power modes");

static void __dwc3_ep0_do_control_status(struct dwc3 *dwc, struct dwc3_ep *dep);
static void __dwc3_ep0_do_control_data(struct dwc3 *dwc,
		struct dwc3_ep *dep, struct dwc3_request *req);
static int dwc3_ep0_delegate_req(struct dwc3 *dwc,
		struct usb_ctrlrequest *ctrl);

static void dwc3_ep0_prepare_one_trb(struct dwc3_ep *dep,
		dma_addr_t buf_dma, u32 len, u32 type, bool chain)
{
	struct dwc3_trb			*trb;
	struct dwc3			*dwc;

	dwc = dep->dwc;
	trb = &dwc->ep0_trb[dep->trb_enqueue];

	if (chain)
		dep->trb_enqueue++;

	trb->bpl = lower_32_bits(buf_dma);
	trb->bph = upper_32_bits(buf_dma);
	trb->size = len;
	trb->ctrl = type;

	trb->ctrl |= (DWC3_TRB_CTRL_HWO
			| DWC3_TRB_CTRL_ISP_IMI);

	if (chain)
		trb->ctrl |= DWC3_TRB_CTRL_CHN;
	else
		trb->ctrl |= (DWC3_TRB_CTRL_IOC
				| DWC3_TRB_CTRL_LST);

	trace_dwc3_prepare_trb(dep, trb);
}

static int dwc3_ep0_start_trans(struct dwc3_ep *dep)
{
	struct dwc3_gadget_ep_cmd_params params;
	struct dwc3			*dwc;
	int				ret;

	if (dep->flags & DWC3_EP_TRANSFER_STARTED)
		return 0;

	dwc = dep->dwc;

	memset(&params, 0, sizeof(params));
	params.param0 = upper_32_bits(dwc->ep0_trb_addr);
	params.param1 = lower_32_bits(dwc->ep0_trb_addr);

	ret = dwc3_send_gadget_ep_cmd(dep, DWC3_DEPCMD_STARTTRANSFER, &params);
	if (ret < 0)
		return ret;

	dwc->ep0_next_event = DWC3_EP0_COMPLETE;

	return 0;
}

static int __dwc3_gadget_ep0_queue(struct dwc3_ep *dep,
		struct dwc3_request *req)
{
	struct dwc3		*dwc = dep->dwc;

	req->request.actual	= 0;
	req->request.status	= -EINPROGRESS;
	req->epnum		= dep->number;

	list_add_tail(&req->list, &dep->pending_list);

	/*
	 * Gadget driver might not be quick enough to queue a request
	 * before we get a Transfer Not Ready event on this endpoint.
	 *
	 * In that case, we will set DWC3_EP_PENDING_REQUEST. When that
	 * flag is set, it's telling us that as soon as Gadget queues the
	 * required request, we should kick the transfer here because the
	 * IRQ we were waiting for is long gone.
	 */
	if (dep->flags & DWC3_EP_PENDING_REQUEST) {
		unsigned	direction;

		direction = !!(dep->flags & DWC3_EP0_DIR_IN);

		if (dwc->ep0state != EP0_DATA_PHASE) {
			dev_WARN(dwc->dev, "Unexpected pending request\n");
			return 0;
		}

		__dwc3_ep0_do_control_data(dwc, dwc->eps[direction], req);

		dep->flags &= ~(DWC3_EP_PENDING_REQUEST |
				DWC3_EP0_DIR_IN);

		return 0;
	}

	/*
	 * In case gadget driver asked us to delay the STATUS phase,
	 * handle it here.
	 */
	if (dwc->delayed_status) {
		unsigned	direction;

		direction = !dwc->ep0_expect_in;
		dwc->delayed_status = false;
		usb_gadget_set_state(&dwc->gadget, USB_STATE_CONFIGURED);

		if (dwc->ep0state == EP0_STATUS_PHASE)
			__dwc3_ep0_do_control_status(dwc, dwc->eps[direction]);

		return 0;
	}

	/*
	 * Unfortunately we have uncovered a limitation wrt the Data Phase.
	 *
	 * Section 9.4 says we can wait for the XferNotReady(DATA) event to
	 * come before issueing Start Transfer command, but if we do, we will
	 * miss situations where the host starts another SETUP phase instead of
	 * the DATA phase.  Such cases happen at least on TD.7.6 of the Link
	 * Layer Compliance Suite.
	 *
	 * The problem surfaces due to the fact that in case of back-to-back
	 * SETUP packets there will be no XferNotReady(DATA) generated and we
	 * will be stuck waiting for XferNotReady(DATA) forever.
	 *
	 * By looking at tables 9-13 and 9-14 of the Databook, we can see that
	 * it tells us to start Data Phase right away. It also mentions that if
	 * we receive a SETUP phase instead of the DATA phase, core will issue
	 * XferComplete for the DATA phase, before actually initiating it in
	 * the wire, with the TRB's status set to "SETUP_PENDING". Such status
	 * can only be used to print some debugging logs, as the core expects
	 * us to go through to the STATUS phase and start a CONTROL_STATUS TRB,
	 * just so it completes right away, without transferring anything and,
	 * only then, we can go back to the SETUP phase.
	 *
	 * Because of this scenario, SNPS decided to change the programming
	 * model of control transfers and support on-demand transfers only for
	 * the STATUS phase. To fix the issue we have now, we will always wait
	 * for gadget driver to queue the DATA phase's struct usb_request, then
	 * start it right away.
	 *
	 * If we're actually in a 2-stage transfer, we will wait for
	 * XferNotReady(STATUS).
	 */
	if (dwc->three_stage_setup) {
		unsigned        direction;

		direction = dwc->ep0_expect_in;
		dwc->ep0state = EP0_DATA_PHASE;

		__dwc3_ep0_do_control_data(dwc, dwc->eps[direction], req);

		dep->flags &= ~DWC3_EP0_DIR_IN;
	}

	return 0;
}

int dwc3_gadget_ep0_queue(struct usb_ep *ep, struct usb_request *request,
		gfp_t gfp_flags)
{
	struct dwc3_request		*req = to_dwc3_request(request);
	struct dwc3_ep			*dep = to_dwc3_ep(ep);
	struct dwc3			*dwc = dep->dwc;

	unsigned long			flags;

	int				ret;
	enum dwc3_link_state		link_state;
	u32				reg;

	spin_lock_irqsave(&dwc->lock, flags);
	if (!dep->endpoint.desc || !dwc->softconnect ||
		!dwc->vbus_active) {
		dev_err(dwc->dev, "%s: can't queue to disabled endpoint\n",
				dep->name);
		ret = -ESHUTDOWN;
		goto out;
	}

	/* we share one TRB for ep0/1 */
	if (!list_empty(&dep->pending_list)) {
		ret = -EBUSY;
		goto out;
	}

	/* if link stats is in L1 initiate  remote wakeup before queuing req */
	if (dwc->speed != DWC3_DSTS_SUPERSPEED) {
		link_state = dwc3_get_link_state(dwc);
		/* in HS this link state is same as L1 */
		if (link_state == DWC3_LINK_STATE_U2) {
			dwc->l1_remote_wakeup_cnt++;
			reg = dwc3_readl(dwc->regs, DWC3_DCTL);
			reg |= DWC3_DCTL_ULSTCHNG_RECOVERY;
			dwc3_writel(dwc->regs, DWC3_DCTL, reg);
		}
	}

	ret = __dwc3_gadget_ep0_queue(dep, req);

out:
	spin_unlock_irqrestore(&dwc->lock, flags);

	return ret;
}

void dwc3_ep0_stall_and_restart(struct dwc3 *dwc)
{
	struct dwc3_ep		*dep;

	/* reinitialize physical ep1 */
	dep = dwc->eps[1];
	dep->flags = DWC3_EP_ENABLED;

	/* stall is always issued on EP0 */
	dep = dwc->eps[0];
	__dwc3_gadget_ep_set_halt(dep, 1, false);
	dep->flags = DWC3_EP_ENABLED;
	dwc->delayed_status = false;

	if (!list_empty(&dep->pending_list)) {
		struct dwc3_request	*req;

		req = next_request(&dep->pending_list);
		dwc3_gadget_giveback(dep, req, -ECONNRESET);
	}

	dwc->ep0state = EP0_SETUP_PHASE;
	dwc3_ep0_out_start(dwc);
}

int __dwc3_gadget_ep0_set_halt(struct usb_ep *ep, int value)
{
	struct dwc3_ep			*dep = to_dwc3_ep(ep);
	struct dwc3			*dwc = dep->dwc;

	dbg_event(dep->number, "EP0STAL", value);
	dwc3_ep0_stall_and_restart(dwc);

	return 0;
}

int dwc3_gadget_ep0_set_halt(struct usb_ep *ep, int value)
{
	struct dwc3_ep			*dep = to_dwc3_ep(ep);
	struct dwc3			*dwc = dep->dwc;
	unsigned long			flags;
	int				ret;

	spin_lock_irqsave(&dwc->lock, flags);
	ret = __dwc3_gadget_ep0_set_halt(ep, value);
	spin_unlock_irqrestore(&dwc->lock, flags);

	return ret;
}

void dwc3_ep0_out_start(struct dwc3 *dwc)
{
	struct dwc3_ep			*dep;
	int				ret;

	complete(&dwc->ep0_in_setup);

	if (!dwc->softconnect)
		return;

	dep = dwc->eps[0];
	dwc3_ep0_prepare_one_trb(dep, dwc->ep0_trb_addr, 8,
			DWC3_TRBCTL_CONTROL_SETUP, false);
	ret = dwc3_ep0_start_trans(dep);
	if (WARN_ON(ret < 0))
		dbg_event(dwc->eps[0]->number, "EOUTSTART", ret);
}

static struct dwc3_ep *dwc3_wIndex_to_dep(struct dwc3 *dwc, __le16 wIndex_le)
{
	struct dwc3_ep		*dep;
	u32			windex = le16_to_cpu(wIndex_le);
	u32			epnum;

	epnum = (windex & USB_ENDPOINT_NUMBER_MASK) << 1;
	if ((windex & USB_ENDPOINT_DIR_MASK) == USB_DIR_IN)
		epnum |= 1;

	dep = dwc->eps[epnum];
	if (dep->flags & DWC3_EP_ENABLED)
		return dep;

	return NULL;
}

static void dwc3_ep0_status_cmpl(struct usb_ep *ep, struct usb_request *req)
{
}

/*
 * ch 9.4.5
 */
static int dwc3_ep0_handle_status(struct dwc3 *dwc,
		struct usb_ctrlrequest *ctrl)
{
	int ret;
	struct dwc3_ep		*dep;
	u32			recip;
	u32			value;
	u32			reg;
	u16			usb_status = 0;
	__le16			*response_pkt;

	/* We don't support PTM_STATUS */
	value = le16_to_cpu(ctrl->wValue);
	if (value != 0)
		return -EINVAL;

	recip = ctrl->bRequestType & USB_RECIP_MASK;
	switch (recip) {
	case USB_RECIP_DEVICE:
		/*
		 * LTM will be set once we know how to set this in HW.
		 */
		usb_status |= dwc->gadget.is_selfpowered;

		if ((dwc->speed == DWC3_DSTS_SUPERSPEED) ||
		    (dwc->speed == DWC3_DSTS_SUPERSPEED_PLUS)) {
			reg = dwc3_readl(dwc->regs, DWC3_DCTL);
			if (reg & DWC3_DCTL_INITU1ENA)
				usb_status |= 1 << USB_DEV_STAT_U1_ENABLED;
			if (reg & DWC3_DCTL_INITU2ENA)
				usb_status |= 1 << USB_DEV_STAT_U2_ENABLED;
		} else {
			usb_status |= dwc->gadget.remote_wakeup <<
				USB_DEVICE_REMOTE_WAKEUP;
		}

		break;

	case USB_RECIP_INTERFACE:
		/*
		 * Function Remote Wake Capable	D0
		 * Function Remote Wakeup	D1
		 */
		ret = dwc3_ep0_delegate_req(dwc, ctrl);
		return ret;

	case USB_RECIP_ENDPOINT:
		dep = dwc3_wIndex_to_dep(dwc, ctrl->wIndex);
		if (!dep)
			return -EINVAL;

		if (dep->flags & DWC3_EP_STALL)
			usb_status = 1 << USB_ENDPOINT_HALT;
		break;
	default:
		return -EINVAL;
	}

	response_pkt = (__le16 *) dwc->setup_buf;
	*response_pkt = cpu_to_le16(usb_status);

	dep = dwc->eps[0];
	dwc->ep0_usb_req.dep = dep;
	dwc->ep0_usb_req.request.length = sizeof(*response_pkt);
	dwc->ep0_usb_req.request.buf = dwc->setup_buf;
	dwc->ep0_usb_req.request.complete = dwc3_ep0_status_cmpl;

	return __dwc3_gadget_ep0_queue(dep, &dwc->ep0_usb_req);
}

static int dwc3_ep0_handle_u1(struct dwc3 *dwc, enum usb_device_state state,
		int set)
{
	u32 reg;

	if (state != USB_STATE_CONFIGURED)
		return -EINVAL;
	if ((dwc->speed != DWC3_DSTS_SUPERSPEED) &&
			(dwc->speed != DWC3_DSTS_SUPERSPEED_PLUS))
		return -EINVAL;

	if (dwc->usb3_u1u2_disable && !enable_dwc3_u1u2)
		return -EINVAL;

	reg = dwc3_readl(dwc->regs, DWC3_DCTL);
	if (set)
		reg |= DWC3_DCTL_INITU1ENA;
	else
		reg &= ~DWC3_DCTL_INITU1ENA;
	dwc3_writel(dwc->regs, DWC3_DCTL, reg);

	return 0;
}

static int dwc3_ep0_handle_u2(struct dwc3 *dwc, enum usb_device_state state,
		int set)
{
	u32 reg;


	if (state != USB_STATE_CONFIGURED)
		return -EINVAL;
	if ((dwc->speed != DWC3_DSTS_SUPERSPEED) &&
			(dwc->speed != DWC3_DSTS_SUPERSPEED_PLUS))
		return -EINVAL;

	if (dwc->usb3_u1u2_disable && !enable_dwc3_u1u2)
		return -EINVAL;

	reg = dwc3_readl(dwc->regs, DWC3_DCTL);
	if (set)
		reg |= DWC3_DCTL_INITU2ENA;
	else
		reg &= ~DWC3_DCTL_INITU2ENA;
	dwc3_writel(dwc->regs, DWC3_DCTL, reg);

	return 0;
}

static int dwc3_ep0_handle_test(struct dwc3 *dwc, enum usb_device_state state,
		u32 wIndex, int set)
{
	if ((wIndex & 0xff) != 0)
		return -EINVAL;
	if (!set)
		return -EINVAL;

	switch (wIndex >> 8) {
	case TEST_J:
	case TEST_K:
	case TEST_SE0_NAK:
	case TEST_PACKET:
	case TEST_FORCE_EN:
		dwc->test_mode_nr = wIndex >> 8;
		dwc->test_mode = true;
		break;
	default:
		return -EINVAL;
	}

	return 0;
}

static int dwc3_ep0_handle_device(struct dwc3 *dwc,
		struct usb_ctrlrequest *ctrl, int set)
{
	enum usb_device_state	state;
	u32			wValue;
	u32			wIndex;
	int			ret = 0;

	wValue = le16_to_cpu(ctrl->wValue);
	wIndex = le16_to_cpu(ctrl->wIndex);
	state = dwc->gadget.state;

	switch (wValue) {
	case USB_DEVICE_REMOTE_WAKEUP:
		pr_debug("%s(): remote wakeup :%s\n", __func__,
				(set ? "enabled" : "disabled"));
		dwc->gadget.remote_wakeup = set;
		break;
	/*
	 * 9.4.1 says only only for SS, in AddressState only for
	 * default control pipe
	 */
	case USB_DEVICE_U1_ENABLE:
		ret = dwc3_ep0_handle_u1(dwc, state, set);
		break;
	case USB_DEVICE_U2_ENABLE:
		ret = dwc3_ep0_handle_u2(dwc, state, set);
		break;
	case USB_DEVICE_LTM_ENABLE:
		ret = -EINVAL;
		break;
	case USB_DEVICE_TEST_MODE:
		ret = dwc3_ep0_handle_test(dwc, state, wIndex, set);
		break;
	default:
		ret = -EINVAL;
	}

	return ret;
}

static int dwc3_ep0_handle_intf(struct dwc3 *dwc,
		struct usb_ctrlrequest *ctrl, int set)
{
	u32			wValue;
	int			ret = 0;

	wValue = le16_to_cpu(ctrl->wValue);

	switch (wValue) {
	case USB_INTRF_FUNC_SUSPEND:
		/*
		 * REVISIT: Ideally we would enable some low power mode here,
		 * however it's unclear what we should be doing here.
		 *
		 * For now, we're not doing anything, just making sure we return
		 * 0 so USB Command Verifier tests pass without any errors.
		 */
		ret = dwc3_ep0_delegate_req(dwc, ctrl);
		if (ret)
			return ret;
		break;
	default:
		ret = -EINVAL;
	}

	return ret;
}

static int dwc3_ep0_handle_endpoint(struct dwc3 *dwc,
		struct usb_ctrlrequest *ctrl, int set)
{
	struct dwc3_ep		*dep;
	u32			wValue;
	int			ret;

	wValue = le16_to_cpu(ctrl->wValue);

	switch (wValue) {
	case USB_ENDPOINT_HALT:
		dep = dwc3_wIndex_to_dep(dwc, ctrl->wIndex);
		if (!dep)
			return -EINVAL;

		if (set == 0 && (dep->flags & DWC3_EP_WEDGE))
			break;

		ret = __dwc3_gadget_ep_set_halt(dep, set, true);
		if (ret)
			return -EINVAL;
		break;
	default:
		return -EINVAL;
	}

	return 0;
}

static int dwc3_ep0_handle_feature(struct dwc3 *dwc,
		struct usb_ctrlrequest *ctrl, int set)
{
	u32			recip;
	int			ret;

	recip = ctrl->bRequestType & USB_RECIP_MASK;

	switch (recip) {
	case USB_RECIP_DEVICE:
		ret = dwc3_ep0_handle_device(dwc, ctrl, set);
		break;
	case USB_RECIP_INTERFACE:
		ret = dwc3_ep0_handle_intf(dwc, ctrl, set);
		break;
	case USB_RECIP_ENDPOINT:
		ret = dwc3_ep0_handle_endpoint(dwc, ctrl, set);
		break;
	default:
		ret = -EINVAL;
	}

	return ret;
}

static int dwc3_ep0_set_address(struct dwc3 *dwc, struct usb_ctrlrequest *ctrl)
{
	enum usb_device_state state = dwc->gadget.state;
	u32 addr;
	u32 reg;

	addr = le16_to_cpu(ctrl->wValue);
	if (addr > 127) {
		dev_err(dwc->dev, "invalid device address %d\n", addr);
		return -EINVAL;
	}

	if (state == USB_STATE_CONFIGURED) {
		dev_err(dwc->dev, "can't SetAddress() from Configured State\n");
		return -EINVAL;
	}

	reg = dwc3_readl(dwc->regs, DWC3_DCFG);
	reg &= ~(DWC3_DCFG_DEVADDR_MASK);
	reg |= DWC3_DCFG_DEVADDR(addr);
	dwc3_writel(dwc->regs, DWC3_DCFG, reg);

	if (addr)
		usb_gadget_set_state(&dwc->gadget, USB_STATE_ADDRESS);
	else
		usb_gadget_set_state(&dwc->gadget, USB_STATE_DEFAULT);

	return 0;
}

static int dwc3_ep0_delegate_req(struct dwc3 *dwc, struct usb_ctrlrequest *ctrl)
{
	int ret;

	spin_unlock(&dwc->lock);
	ret = dwc->gadget_driver->setup(&dwc->gadget, ctrl);
	spin_lock(&dwc->lock);
	return ret;
}

static int dwc3_ep0_set_config(struct dwc3 *dwc, struct usb_ctrlrequest *ctrl)
{
	enum usb_device_state state = dwc->gadget.state;
	u32 cfg;
	int ret, num;
	u32 reg;
	struct dwc3_ep	*dep;
	int size;

	cfg = le16_to_cpu(ctrl->wValue);

	switch (state) {
	case USB_STATE_DEFAULT:
		return -EINVAL;

	case USB_STATE_ADDRESS:
		/*
		 * If tx-fifo-resize flag is not set for the controller, then
		 * do not clear existing allocated TXFIFO since we do not
		 * allocate it again in dwc3_gadget_resize_tx_fifos
		 */
		if (dwc->needs_fifo_resize && dwc->tx_fifo_size) {
			/* Read ep0IN related TXFIFO size */
			dep = dwc->eps[1];
			size = dwc3_readl(dwc->regs, DWC3_GTXFIFOSIZ(0));
			if (dwc3_is_usb31(dwc))
				dep->fifo_depth = DWC31_GTXFIFOSIZ_TXFDEF(size);
			else
				dep->fifo_depth = DWC3_GTXFIFOSIZ_TXFDEF(size);

			dwc->last_fifo_depth = dep->fifo_depth;
			/* Clear existing TXFIFO for all IN eps except ep0 */
			for (num = 3; num < min_t(int, dwc->num_eps,
						DWC3_ENDPOINTS_NUM); num += 2) {
				dep = dwc->eps[num];
				size = 0;
				/* Don't change TXFRAMNUM on usb31 version */
				if (dwc3_is_usb31(dwc))
					size = dwc3_readl(dwc->regs,
						DWC3_GTXFIFOSIZ(num >> 1)) &
						DWC31_GTXFIFOSIZ_TXFRAMNUM;

				dwc3_writel(dwc->regs,
					DWC3_GTXFIFOSIZ(num >> 1), size);
				dep->fifo_depth = 0;

				dev_dbg(dwc->dev, "%s(): %s fifo_depth:%x\n",
					__func__, dep->name, dep->fifo_depth);
				dbg_event(0xFF, "fifo_reset", dep->number);
			}
		}

		ret = dwc3_ep0_delegate_req(dwc, ctrl);
		/* if the cfg matches and the cfg is non zero */
		if (cfg && (!ret || (ret == USB_GADGET_DELAYED_STATUS))) {

			/*
			 * only change state if set_config has already
			 * been processed. If gadget driver returns
			 * USB_GADGET_DELAYED_STATUS, we will wait
			 * to change the state on the next usb_ep_queue()
			 */
			if (ret == 0)
				usb_gadget_set_state(&dwc->gadget,
						USB_STATE_CONFIGURED);

			if (!dwc->usb3_u1u2_disable || enable_dwc3_u1u2) {
				/*
				 * Enable transition to U1/U2 state when
				 * nothing is pending from application.
				 */
				reg = dwc3_readl(dwc->regs, DWC3_DCTL);
				reg |= (DWC3_DCTL_ACCEPTU1ENA |
							DWC3_DCTL_ACCEPTU2ENA);
				dwc3_writel(dwc->regs, DWC3_DCTL, reg);
			}
		}
		break;

	case USB_STATE_CONFIGURED:
		ret = dwc3_ep0_delegate_req(dwc, ctrl);
		if (!cfg && !ret)
			usb_gadget_set_state(&dwc->gadget,
					USB_STATE_ADDRESS);
		break;
	default:
		ret = -EINVAL;
	}
	return ret;
}

static void dwc3_ep0_set_sel_cmpl(struct usb_ep *ep, struct usb_request *req)
{
	struct dwc3_ep	*dep = to_dwc3_ep(ep);
	struct dwc3	*dwc = dep->dwc;

	u32		param = 0;
	u32		reg;

	struct timing {
		u8	u1sel;
		u8	u1pel;
		__le16	u2sel;
		__le16	u2pel;
	} __packed timing;

	int		ret;

	memcpy(&timing, req->buf, sizeof(timing));

	dwc->u1sel = timing.u1sel;
	dwc->u1pel = timing.u1pel;
	dwc->u2sel = le16_to_cpu(timing.u2sel);
	dwc->u2pel = le16_to_cpu(timing.u2pel);

	reg = dwc3_readl(dwc->regs, DWC3_DCTL);
	if (reg & DWC3_DCTL_INITU2ENA)
		param = dwc->u2pel;
	if (reg & DWC3_DCTL_INITU1ENA)
		param = dwc->u1pel;

	/*
	 * According to Synopsys Databook, if parameter is
	 * greater than 125, a value of zero should be
	 * programmed in the register.
	 */
	if (param > 125)
		param = 0;

	/* now that we have the time, issue DGCMD Set Sel */
	ret = dwc3_send_gadget_generic_command(dwc,
			DWC3_DGCMD_SET_PERIODIC_PAR, param);
	if (WARN_ON(ret < 0))
		dbg_event(dep->number, "ESET_SELCMPL", ret);
}

static int dwc3_ep0_set_sel(struct dwc3 *dwc, struct usb_ctrlrequest *ctrl)
{
	struct dwc3_ep	*dep;
	enum usb_device_state state = dwc->gadget.state;
	u16		wLength;

	if (state == USB_STATE_DEFAULT)
		return -EINVAL;

	wLength = le16_to_cpu(ctrl->wLength);

	if (wLength != 6) {
		dev_err(dwc->dev, "Set SEL should be 6 bytes, got %d\n",
				wLength);
		return -EINVAL;
	}

	/*
	 * To handle Set SEL we need to receive 6 bytes from Host. So let's
	 * queue a usb_request for 6 bytes.
	 *
	 * Remember, though, this controller can't handle non-wMaxPacketSize
	 * aligned transfers on the OUT direction, so we queue a request for
	 * wMaxPacketSize instead.
	 */
	dep = dwc->eps[0];
	dwc->ep0_usb_req.dep = dep;
	dwc->ep0_usb_req.request.length = dep->endpoint.maxpacket;
	dwc->ep0_usb_req.request.buf = dwc->setup_buf;
	dwc->ep0_usb_req.request.complete = dwc3_ep0_set_sel_cmpl;

	return __dwc3_gadget_ep0_queue(dep, &dwc->ep0_usb_req);
}

static int dwc3_ep0_set_isoch_delay(struct dwc3 *dwc, struct usb_ctrlrequest *ctrl)
{
	u16		wLength;
	u16		wValue;
	u16		wIndex;

	wValue = le16_to_cpu(ctrl->wValue);
	wLength = le16_to_cpu(ctrl->wLength);
	wIndex = le16_to_cpu(ctrl->wIndex);

	if (wIndex || wLength)
		return -EINVAL;

	dwc->gadget.isoch_delay = wValue;

	return 0;
}

static int dwc3_ep0_std_request(struct dwc3 *dwc, struct usb_ctrlrequest *ctrl)
{
	int ret;

	switch (ctrl->bRequest) {
	case USB_REQ_GET_STATUS:
		ret = dwc3_ep0_handle_status(dwc, ctrl);
		break;
	case USB_REQ_CLEAR_FEATURE:
		ret = dwc3_ep0_handle_feature(dwc, ctrl, 0);
		break;
	case USB_REQ_SET_FEATURE:
		ret = dwc3_ep0_handle_feature(dwc, ctrl, 1);
		break;
	case USB_REQ_SET_ADDRESS:
		ret = dwc3_ep0_set_address(dwc, ctrl);
		break;
	case USB_REQ_SET_CONFIGURATION:
		ret = dwc3_ep0_set_config(dwc, ctrl);
		break;
	case USB_REQ_SET_SEL:
		ret = dwc3_ep0_set_sel(dwc, ctrl);
		break;
	case USB_REQ_SET_ISOCH_DELAY:
		ret = dwc3_ep0_set_isoch_delay(dwc, ctrl);
		break;
	default:
		ret = dwc3_ep0_delegate_req(dwc, ctrl);
		break;
	}

	return ret;
}

static void dwc3_ep0_inspect_setup(struct dwc3 *dwc,
		const struct dwc3_event_depevt *event)
{
	struct usb_ctrlrequest *ctrl = (void *) dwc->ep0_trb;
	int ret = -EINVAL;
	u32 len;

	if (!dwc->gadget_driver)
		goto out;

	trace_dwc3_ctrl_req(ctrl);

	len = le16_to_cpu(ctrl->wLength);
	if (!len) {
		dwc->three_stage_setup = false;
		dwc->ep0_expect_in = false;
		dwc->ep0_next_event = DWC3_EP0_NRDY_STATUS;
	} else {
		dwc->three_stage_setup = true;
		dwc->ep0_expect_in = !!(ctrl->bRequestType & USB_DIR_IN);
		dwc->ep0_next_event = DWC3_EP0_NRDY_DATA;
	}

	dbg_setup(0x00, ctrl);
	if ((ctrl->bRequestType & USB_TYPE_MASK) == USB_TYPE_STANDARD)
		ret = dwc3_ep0_std_request(dwc, ctrl);
	else
		ret = dwc3_ep0_delegate_req(dwc, ctrl);

	if (ret == USB_GADGET_DELAYED_STATUS)
		dwc->delayed_status = true;

out:
	/*
	 * Don't try to halt ep0 if ret is -ESHUTDOWN.
	 * ret as -ESHUTDOWN suggests that setup packet related response
	 * is available but queueing of ep0 is failed. Possibly ep0 is
	 * already disabled.
	 */
	if (ret < 0 && ret != -ESHUTDOWN) {
		dbg_event(0x0, "ERRSTAL", ret);
		dwc3_ep0_stall_and_restart(dwc);
	}
}

static void dwc3_ep0_complete_data(struct dwc3 *dwc,
		const struct dwc3_event_depevt *event)
{
	struct dwc3_request	*r;
	struct usb_request	*ur;
	struct dwc3_trb		*trb;
	struct dwc3_ep		*ep0;
	u32			transferred = 0;
	u32			status;
	u32			length;
	u8			epnum;

	epnum = event->endpoint_number;
	ep0 = dwc->eps[0];

	dwc->ep0_next_event = DWC3_EP0_NRDY_STATUS;
	trb = dwc->ep0_trb;
	trace_dwc3_complete_trb(ep0, trb);

	r = next_request(&ep0->pending_list);
	if (!r)
		return;

	status = DWC3_TRB_SIZE_TRBSTS(trb->size);
	if (status == DWC3_TRBSTS_SETUP_PENDING) {
		dwc->setup_packet_pending = true;
		dbg_event(0x0, "SETUPPEND", status);
	}

	ur = &r->request;

	length = trb->size & DWC3_TRB_SIZE_MASK;
	transferred = ur->length - length;
	ur->actual += transferred;

	if ((IS_ALIGNED(ur->length, ep0->endpoint.maxpacket) &&
	     ur->length && ur->zero) || dwc->ep0_bounced) {
		trb++;
		trb->ctrl &= ~DWC3_TRB_CTRL_HWO;
		trace_dwc3_complete_trb(ep0, trb);

		if (r->direction)
			dwc->eps[1]->trb_enqueue = 0;
		else
			dwc->eps[0]->trb_enqueue = 0;

		dwc->ep0_bounced = false;
	}

	if ((epnum & 1) && ur->actual < ur->length) {
		/* for some reason we did not get everything out */
		dbg_event(epnum, "INDATSTAL", 0);
		dwc3_ep0_stall_and_restart(dwc);
	} else {
		dwc3_gadget_giveback(ep0, r, 0);
	}
}

static void dwc3_ep0_complete_status(struct dwc3 *dwc,
		const struct dwc3_event_depevt *event)
{
	struct dwc3_request	*r;
	struct dwc3_ep		*dep;
	struct dwc3_trb		*trb;
	u32			status;

	dep = dwc->eps[0];
	trb = dwc->ep0_trb;

	trace_dwc3_complete_trb(dep, trb);

	if (!list_empty(&dep->pending_list)) {
		r = next_request(&dep->pending_list);

		dwc3_gadget_giveback(dep, r, 0);
	}

	if (dwc->test_mode) {
		int ret;

		ret = dwc3_gadget_set_test_mode(dwc, dwc->test_mode_nr);
		if (ret < 0) {
			dev_err(dwc->dev, "invalid test #%d\n",
					dwc->test_mode_nr);
			dbg_event(0x00, "INVALTEST", ret);
			dwc3_ep0_stall_and_restart(dwc);
			return;
		}
	}

	status = DWC3_TRB_SIZE_TRBSTS(trb->size);
	if (status == DWC3_TRBSTS_SETUP_PENDING)
		dwc->setup_packet_pending = true;

	dbg_print(dep->number, "DONE", status, "STATUS");
	dwc->ep0state = EP0_SETUP_PHASE;
	dwc3_ep0_out_start(dwc);
}

static void dwc3_ep0_xfer_complete(struct dwc3 *dwc,
			const struct dwc3_event_depevt *event)
{
	struct dwc3_ep		*dep = dwc->eps[event->endpoint_number];

	dep->flags &= ~DWC3_EP_TRANSFER_STARTED;
	dep->resource_index = 0;
	dwc->setup_packet_pending = false;

	switch (dwc->ep0state) {
	case EP0_SETUP_PHASE:
		dwc3_ep0_inspect_setup(dwc, event);
		break;

	case EP0_DATA_PHASE:
		dwc3_ep0_complete_data(dwc, event);
		break;

	case EP0_STATUS_PHASE:
		dwc3_ep0_complete_status(dwc, event);
		break;
	default:
		WARN(true, "UNKNOWN ep0state %d\n", dwc->ep0state);
	}
}

static void __dwc3_ep0_do_control_data(struct dwc3 *dwc,
		struct dwc3_ep *dep, struct dwc3_request *req)
{
	int			ret;

	req->direction = !!dep->number;

	if (req->request.length == 0) {
		dwc3_ep0_prepare_one_trb(dep, dwc->ep0_trb_addr, 0,
				DWC3_TRBCTL_CONTROL_DATA, false);
		ret = dwc3_ep0_start_trans(dep);
	} else if (!IS_ALIGNED(req->request.length, dep->endpoint.maxpacket)
			&& (dep->number == 0)) {
		u32	maxpacket;
		u32	rem;

		ret = usb_gadget_map_request_by_dev(dwc->sysdev,
				&req->request, dep->number);
		if (ret)
			return;

		maxpacket = dep->endpoint.maxpacket;
		rem = req->request.length % maxpacket;
		dwc->ep0_bounced = true;

		/* prepare normal TRB */
		dwc3_ep0_prepare_one_trb(dep, req->request.dma,
					 req->request.length,
					 DWC3_TRBCTL_CONTROL_DATA,
					 true);

		req->trb = &dwc->ep0_trb[dep->trb_enqueue - 1];

		/* Now prepare one extra TRB to align transfer size */
		dwc3_ep0_prepare_one_trb(dep, dwc->bounce_addr,
					 maxpacket - rem,
					 DWC3_TRBCTL_CONTROL_DATA,
					 false);
		ret = dwc3_ep0_start_trans(dep);
	} else if (IS_ALIGNED(req->request.length, dep->endpoint.maxpacket) &&
		   req->request.length && req->request.zero) {

		ret = usb_gadget_map_request_by_dev(dwc->sysdev,
				&req->request, dep->number);
		if (ret)
			return;

		/* prepare normal TRB */
		dwc3_ep0_prepare_one_trb(dep, req->request.dma,
					 req->request.length,
					 DWC3_TRBCTL_CONTROL_DATA,
					 true);

		req->trb = &dwc->ep0_trb[dep->trb_enqueue - 1];

		/* Now prepare one extra TRB to align transfer size */
		dwc3_ep0_prepare_one_trb(dep, dwc->bounce_addr,
					 0, DWC3_TRBCTL_CONTROL_DATA,
					 false);
		ret = dwc3_ep0_start_trans(dep);
	} else {
		ret = usb_gadget_map_request_by_dev(dwc->sysdev,
				&req->request, dep->number);
		if (ret)
			return;

		dwc3_ep0_prepare_one_trb(dep, req->request.dma,
				req->request.length, DWC3_TRBCTL_CONTROL_DATA,
				false);

		req->trb = &dwc->ep0_trb[dep->trb_enqueue];

		ret = dwc3_ep0_start_trans(dep);
	}

	WARN_ON(ret < 0);
	dbg_queue(dep->number, &req->request, ret);
}

static int dwc3_ep0_start_control_status(struct dwc3_ep *dep)
{
	struct dwc3		*dwc = dep->dwc;
	u32			type;

	type = dwc->three_stage_setup ? DWC3_TRBCTL_CONTROL_STATUS3
		: DWC3_TRBCTL_CONTROL_STATUS2;

	dwc3_ep0_prepare_one_trb(dep, dwc->ep0_trb_addr, 0, type, false);
	return dwc3_ep0_start_trans(dep);
}

static void __dwc3_ep0_do_control_status(struct dwc3 *dwc, struct dwc3_ep *dep)
{
	int ret;

	ret = dwc3_ep0_start_control_status(dep);
	if (WARN_ON_ONCE(ret))
		dbg_event(dep->number, "ECTRLSTATUS", ret);
}

static void dwc3_ep0_do_control_status(struct dwc3 *dwc,
		const struct dwc3_event_depevt *event)
{
	struct dwc3_ep		*dep = dwc->eps[event->endpoint_number];

	__dwc3_ep0_do_control_status(dwc, dep);
}

void dwc3_ep0_end_control_data(struct dwc3 *dwc, struct dwc3_ep *dep)
{
	struct dwc3_gadget_ep_cmd_params params;
	u32			cmd;
	int			ret;

	/*
	 * For status/DATA OUT stage, TRB will be queued on ep0 out
	 * endpoint for which resource index is zero. Hence allow
	 * queuing ENDXFER command for ep0 out endpoint.
	 */
	if (!dep->resource_index && dep->number)
		return;

	cmd = DWC3_DEPCMD_ENDTRANSFER;
	cmd |= DWC3_DEPCMD_CMDIOC;
	cmd |= DWC3_DEPCMD_PARAM(dep->resource_index);
	memset(&params, 0, sizeof(params));
	ret = dwc3_send_gadget_ep_cmd(dep, cmd, &params);
	if (ret) {
		dev_dbg(dwc->dev, "%s: send ep cmd ENDTRANSFER failed",
			dep->name);
		dbg_event(dep->number, "EENDXFER", ret);
	}
	dep->resource_index = 0;
}

static void dwc3_ep0_xfernotready(struct dwc3 *dwc,
		const struct dwc3_event_depevt *event)
{
	u8			epnum;
	struct dwc3_ep		*dep;

	epnum = event->endpoint_number;
	dep = dwc->eps[epnum];

	switch (event->status) {
	case DEPEVT_STATUS_CONTROL_DATA:
		dep->dbg_ep_events.control_data++;

		/*
		 * We already have a DATA transfer in the controller's cache,
		 * if we receive a XferNotReady(DATA) we will ignore it, unless
		 * it's for the wrong direction.
		 *
		 * In that case, we must issue END_TRANSFER command to the Data
		 * Phase we already have started and issue SetStall on the
		 * control endpoint.
		 */
		if (dwc->ep0_expect_in != event->endpoint_number) {
			struct dwc3_ep	*dep = dwc->eps[dwc->ep0_expect_in];

			dev_err(dwc->dev, "unexpected direction for Data Phase\n");
			dwc3_ep0_end_control_data(dwc, dep);
			dbg_event(epnum, "WRONGDR", 0);
			dwc3_ep0_stall_and_restart(dwc);
			return;
		}

		break;

	case DEPEVT_STATUS_CONTROL_STATUS:
		dep->dbg_ep_events.control_status++;
		if (dwc->ep0_next_event != DWC3_EP0_NRDY_STATUS)
			return;

		dwc->ep0state = EP0_STATUS_PHASE;

		if (dwc->delayed_status) {
			struct dwc3_ep *dep = dwc->eps[0];

			if (event->endpoint_number != 1)
				dbg_event(epnum, "EEPNUM", event->status);
			/*
			 * We should handle the delay STATUS phase here if the
			 * request for handling delay STATUS has been queued
			 * into the list.
			 */
			if (!list_empty(&dep->pending_list)) {
				dwc->delayed_status = false;
				usb_gadget_set_state(&dwc->gadget,
						     USB_STATE_CONFIGURED);
				dwc3_ep0_do_control_status(dwc, event);
			}

			return;
		}

		dwc3_ep0_do_control_status(dwc, event);
	}
}

void dwc3_ep0_interrupt(struct dwc3 *dwc,
		const struct dwc3_event_depevt *event)
{
<<<<<<< HEAD
	struct dwc3_ep	*dep;
	u8 epnum = event->endpoint_number;

	dep = dwc->eps[epnum];
=======
	struct dwc3_ep	*dep = dwc->eps[event->endpoint_number];
	u8		cmd;

>>>>>>> 52141fa9
	switch (event->endpoint_event) {
	case DWC3_DEPEVT_XFERCOMPLETE:
		dwc3_ep0_xfer_complete(dwc, event);
		dep->dbg_ep_events.xfercomplete++;
		break;

	case DWC3_DEPEVT_XFERNOTREADY:
		dwc3_ep0_xfernotready(dwc, event);
		dep->dbg_ep_events.xfernotready++;
		break;

	case DWC3_DEPEVT_XFERINPROGRESS:
		dep->dbg_ep_events.xferinprogress++;
		break;
	case DWC3_DEPEVT_RXTXFIFOEVT:
		dep->dbg_ep_events.rxtxfifoevent++;
		break;
	case DWC3_DEPEVT_STREAMEVT:
<<<<<<< HEAD
		dep->dbg_ep_events.streamevent++;
		break;
	case DWC3_DEPEVT_EPCMDCMPLT:
		dep->dbg_ep_events.epcmdcomplete++;
=======
		break;
	case DWC3_DEPEVT_EPCMDCMPLT:
		cmd = DEPEVT_PARAMETER_CMD(event->parameters);

		if (cmd == DWC3_DEPCMD_ENDTRANSFER)
			dep->flags &= ~DWC3_EP_TRANSFER_STARTED;
>>>>>>> 52141fa9
		break;
	}
}<|MERGE_RESOLUTION|>--- conflicted
+++ resolved
@@ -1233,16 +1233,9 @@
 void dwc3_ep0_interrupt(struct dwc3 *dwc,
 		const struct dwc3_event_depevt *event)
 {
-<<<<<<< HEAD
-	struct dwc3_ep	*dep;
-	u8 epnum = event->endpoint_number;
-
-	dep = dwc->eps[epnum];
-=======
 	struct dwc3_ep	*dep = dwc->eps[event->endpoint_number];
 	u8		cmd;
 
->>>>>>> 52141fa9
 	switch (event->endpoint_event) {
 	case DWC3_DEPEVT_XFERCOMPLETE:
 		dwc3_ep0_xfer_complete(dwc, event);
@@ -1261,19 +1254,14 @@
 		dep->dbg_ep_events.rxtxfifoevent++;
 		break;
 	case DWC3_DEPEVT_STREAMEVT:
-<<<<<<< HEAD
 		dep->dbg_ep_events.streamevent++;
-		break;
-	case DWC3_DEPEVT_EPCMDCMPLT:
-		dep->dbg_ep_events.epcmdcomplete++;
-=======
 		break;
 	case DWC3_DEPEVT_EPCMDCMPLT:
 		cmd = DEPEVT_PARAMETER_CMD(event->parameters);
 
 		if (cmd == DWC3_DEPCMD_ENDTRANSFER)
 			dep->flags &= ~DWC3_EP_TRANSFER_STARTED;
->>>>>>> 52141fa9
+		dep->dbg_ep_events.epcmdcomplete++;
 		break;
 	}
 }