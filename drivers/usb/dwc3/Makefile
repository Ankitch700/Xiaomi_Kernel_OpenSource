--- conflicted
+++ resolved
@@ -55,12 +55,9 @@
 obj-$(CONFIG_USB_DWC3_QCOM)		+= dwc3-qcom.o
 obj-$(CONFIG_USB_DWC3_IMX8MP)		+= dwc3-imx8mp.o
 obj-$(CONFIG_USB_DWC3_XILINX)		+= dwc3-xilinx.o
-<<<<<<< HEAD
 obj-$(CONFIG_USB_DWC3_MSM)		+= dwc3-msm.o
 dwc3-msm-y				:= dwc3-msm-core.o debug_ipc.o
 ifneq ($(CONFIG_ARM64),)
 dwc3-msm-y				+= dwc3-msm-ops.o
 endif
-=======
-obj-$(CONFIG_USB_DWC3_OCTEON)		+= dwc3-octeon.o
->>>>>>> 7ea6fd6d
+obj-$(CONFIG_USB_DWC3_OCTEON)		+= dwc3-octeon.o