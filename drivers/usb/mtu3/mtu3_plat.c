--- conflicted
+++ resolved
@@ -274,14 +274,8 @@
 	if (IS_ERR(ssusb->ippc_base))
 		return PTR_ERR(ssusb->ippc_base);
 
-<<<<<<< HEAD
 	ssusb->force_vbus = of_property_read_bool(node, "mediatek,force-vbus");
 	ssusb->clk_mgr = of_property_read_bool(node, "mediatek,clk-mgr");
-=======
-	ssusb->wakeup_irq = platform_get_irq_byname_optional(pdev, "wakeup");
-	if (ssusb->wakeup_irq == -EPROBE_DEFER)
-		return ssusb->wakeup_irq;
->>>>>>> ce9e960b
 
 	ssusb->dr_mode = usb_get_dr_mode(dev);
 	if (ssusb->dr_mode == USB_DR_MODE_UNKNOWN)
@@ -380,20 +374,6 @@
 	if (ret)
 		goto comm_init_err;
 
-<<<<<<< HEAD
-=======
-	if (ssusb->wakeup_irq > 0) {
-		ret = dev_pm_set_dedicated_wake_irq(dev, ssusb->wakeup_irq);
-		if (ret) {
-			dev_err(dev, "failed to set wakeup irq %d\n", ssusb->wakeup_irq);
-			goto comm_exit;
-		}
-		dev_info(dev, "wakeup irq %d\n", ssusb->wakeup_irq);
-	}
-
-	ssusb_ip_sw_reset(ssusb);
-
->>>>>>> ce9e960b
 	if (IS_ENABLED(CONFIG_USB_MTU3_HOST))
 		ssusb->dr_mode = USB_DR_MODE_HOST;
 	else if (IS_ENABLED(CONFIG_USB_MTU3_GADGET))
