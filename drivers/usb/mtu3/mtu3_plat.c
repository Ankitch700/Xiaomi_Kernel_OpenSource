// SPDX-License-Identifier: GPL-2.0
/*
 * Copyright (C) 2016 MediaTek Inc.
 *
 * Author: Chunfeng Yun <chunfeng.yun@mediatek.com>
 */

#include <linux/dma-mapping.h>
#include <linux/iopoll.h>
#include <linux/kernel.h>
#include <linux/module.h>
#include <linux/of_address.h>
#include <linux/of_irq.h>
#include <linux/platform_device.h>

#include "mtu3.h"
#include "mtu3_dr.h"
#include "mtu3_debug.h"

void ssusb_set_force_vbus(struct ssusb_mtk *ssusb, bool vbus_on)
{
	u32 u2ctl;
	u32 misc;

	if (!ssusb->force_vbus)
		return;

	u2ctl = mtu3_readl(ssusb->ippc_base, SSUSB_U2_CTRL(0));
	misc = mtu3_readl(ssusb->mac_base, U3D_MISC_CTRL);
	if (vbus_on) {
		u2ctl &= ~SSUSB_U2_PORT_OTG_SEL;
		misc |= VBUS_FRC_EN | VBUS_ON;
	} else {
		u2ctl |= SSUSB_U2_PORT_OTG_SEL;
		misc &= ~(VBUS_FRC_EN | VBUS_ON);
	}
	mtu3_writel(ssusb->ippc_base, SSUSB_U2_CTRL(0), u2ctl);
	mtu3_writel(ssusb->mac_base, U3D_MISC_CTRL, misc);
}

/* u2-port0 should be powered on and enabled; */
int ssusb_check_clocks(struct ssusb_mtk *ssusb, u32 ex_clks)
{
	void __iomem *ibase = ssusb->ippc_base;
	u32 value, check_val;
	int ret;

	check_val = ex_clks | SSUSB_SYS125_RST_B_STS | SSUSB_SYSPLL_STABLE |
			SSUSB_REF_RST_B_STS;

	ret = readl_poll_timeout(ibase + U3D_SSUSB_IP_PW_STS1, value,
			(check_val == (value & check_val)), 100, 20000);
	if (ret) {
		dev_err(ssusb->dev, "clks of sts1 are not stable!\n");
		return ret;
	}

	ret = readl_poll_timeout(ibase + U3D_SSUSB_IP_PW_STS2, value,
			(value & SSUSB_U2_MAC_SYS_RST_B_STS), 100, 10000);
	if (ret) {
		dev_err(ssusb->dev, "mac2 clock is not stable\n");
		return ret;
	}

	return 0;
}

static int ssusb_phy_init(struct ssusb_mtk *ssusb)
{
	int i;
	int ret;

	for (i = 0; i < ssusb->num_phys; i++) {
		ret = phy_init(ssusb->phys[i]);
		if (ret)
			goto exit_phy;
	}
	return 0;

exit_phy:
	for (; i > 0; i--)
		phy_exit(ssusb->phys[i - 1]);

	return ret;
}

static int ssusb_phy_exit(struct ssusb_mtk *ssusb)
{
	int i;

	for (i = 0; i < ssusb->num_phys; i++)
		phy_exit(ssusb->phys[i]);

	return 0;
}

int ssusb_phy_power_on(struct ssusb_mtk *ssusb)
{
	int i;
	int ret;

	for (i = 0; i < ssusb->num_phys; i++) {
		ret = phy_power_on(ssusb->phys[i]);
		if (ret)
			goto power_off_phy;
	}
	return 0;

power_off_phy:
	for (; i > 0; i--)
		phy_power_off(ssusb->phys[i - 1]);

	return ret;
}

void ssusb_phy_power_off(struct ssusb_mtk *ssusb)
{
	unsigned int i;

	for (i = 0; i < ssusb->num_phys; i++)
		phy_power_off(ssusb->phys[i]);
}

<<<<<<< HEAD
int ssusb_clks_enable(struct ssusb_mtk *ssusb)
{
	int ret;

	ret = clk_prepare_enable(ssusb->sys_clk);
	if (ret) {
		dev_err(ssusb->dev, "failed to enable sys_clk\n");
		goto sys_clk_err;
	}

	ret = clk_prepare_enable(ssusb->ref_clk);
	if (ret) {
		dev_err(ssusb->dev, "failed to enable ref_clk\n");
		goto ref_clk_err;
	}

	ret = clk_prepare_enable(ssusb->mcu_clk);
	if (ret) {
		dev_err(ssusb->dev, "failed to enable mcu_clk\n");
		goto mcu_clk_err;
	}

	ret = clk_prepare_enable(ssusb->dma_clk);
	if (ret) {
		dev_err(ssusb->dev, "failed to enable dma_clk\n");
		goto dma_clk_err;
	}

	return 0;

dma_clk_err:
	clk_disable_unprepare(ssusb->mcu_clk);
mcu_clk_err:
	clk_disable_unprepare(ssusb->ref_clk);
ref_clk_err:
	clk_disable_unprepare(ssusb->sys_clk);
sys_clk_err:
	return ret;
}

void ssusb_clks_disable(struct ssusb_mtk *ssusb)
{
	clk_disable_unprepare(ssusb->dma_clk);
	clk_disable_unprepare(ssusb->mcu_clk);
	clk_disable_unprepare(ssusb->ref_clk);
	clk_disable_unprepare(ssusb->sys_clk);
}

=======
>>>>>>> 7f367545
static int ssusb_rscs_init(struct ssusb_mtk *ssusb)
{
	int ret = 0;

	ret = regulator_enable(ssusb->vusb33);
	if (ret) {
		dev_err(ssusb->dev, "failed to enable vusb33\n");
		goto vusb33_err;
	}

	ret = clk_bulk_prepare_enable(BULK_CLKS_CNT, ssusb->clks);
	if (ret)
		goto clks_err;

	ret = ssusb_phy_init(ssusb);
	if (ret) {
		dev_err(ssusb->dev, "failed to init phy\n");
		goto phy_init_err;
	}

	ret = ssusb_phy_power_on(ssusb);
	if (ret) {
		dev_err(ssusb->dev, "failed to power on phy\n");
		goto phy_err;
	}

	return 0;

phy_err:
	ssusb_phy_exit(ssusb);
phy_init_err:
	clk_bulk_disable_unprepare(BULK_CLKS_CNT, ssusb->clks);
clks_err:
	regulator_disable(ssusb->vusb33);
vusb33_err:
	return ret;
}

static void ssusb_rscs_exit(struct ssusb_mtk *ssusb)
{
	clk_bulk_disable_unprepare(BULK_CLKS_CNT, ssusb->clks);
	regulator_disable(ssusb->vusb33);
	ssusb_phy_power_off(ssusb);
	ssusb_phy_exit(ssusb);
}

void ssusb_ip_sw_reset(struct ssusb_mtk *ssusb)
{
	/* reset whole ip (xhci & u3d) */
	mtu3_setbits(ssusb->ippc_base, U3D_SSUSB_IP_PW_CTRL0, SSUSB_IP_SW_RST);
	udelay(1);
	mtu3_clrbits(ssusb->ippc_base, U3D_SSUSB_IP_PW_CTRL0, SSUSB_IP_SW_RST);

	/*
	 * device ip may be powered on in firmware/BROM stage before entering
	 * kernel stage;
	 * power down device ip, otherwise ip-sleep will fail when working as
	 * host only mode
	 */
	if (ssusb->dr_mode == USB_DR_MODE_HOST)
		mtu3_setbits(ssusb->ippc_base, U3D_SSUSB_IP_PW_CTRL2,
				SSUSB_IP_DEV_PDN);
}

static int get_ssusb_rscs(struct platform_device *pdev, struct ssusb_mtk *ssusb)
{
	struct device_node *node = pdev->dev.of_node;
	struct otg_switch_mtk *otg_sx = &ssusb->otg_switch;
	struct clk_bulk_data *clks = ssusb->clks;
	struct device *dev = &pdev->dev;
	int i;
	int ret;

	ssusb->vusb33 = devm_regulator_get(dev, "vusb33");
	if (IS_ERR(ssusb->vusb33)) {
		dev_err(dev, "failed to get vusb33\n");
		return PTR_ERR(ssusb->vusb33);
	}

	clks[0].id = "sys_ck";
	clks[1].id = "ref_ck";
	clks[2].id = "mcu_ck";
	clks[3].id = "dma_ck";
	ret = devm_clk_bulk_get_optional(dev, BULK_CLKS_CNT, clks);
	if (ret)
		return ret;

	ssusb->num_phys = of_count_phandle_with_args(node,
			"phys", "#phy-cells");
	if (ssusb->num_phys > 0) {
		ssusb->phys = devm_kcalloc(dev, ssusb->num_phys,
					sizeof(*ssusb->phys), GFP_KERNEL);
		if (!ssusb->phys)
			return -ENOMEM;
	} else {
		ssusb->num_phys = 0;
	}

	for (i = 0; i < ssusb->num_phys; i++) {
		ssusb->phys[i] = devm_of_phy_get_by_index(dev, node, i);
		if (IS_ERR(ssusb->phys[i])) {
			dev_err(dev, "failed to get phy-%d\n", i);
			return PTR_ERR(ssusb->phys[i]);
		}
	}

	ssusb->ippc_base = devm_platform_ioremap_resource_byname(pdev, "ippc");
	if (IS_ERR(ssusb->ippc_base))
		return PTR_ERR(ssusb->ippc_base);

	ssusb->force_vbus = of_property_read_bool(node, "mediatek,force-vbus");
	ssusb->clk_mgr = of_property_read_bool(node, "mediatek,clk-mgr");

	ssusb->dr_mode = usb_get_dr_mode(dev);
	if (ssusb->dr_mode == USB_DR_MODE_UNKNOWN)
		ssusb->dr_mode = USB_DR_MODE_OTG;

	if (ssusb->dr_mode == USB_DR_MODE_PERIPHERAL)
		goto out;

	/* if host role is supported */
	ret = ssusb_wakeup_of_property_parse(ssusb, node);
	if (ret) {
		dev_err(dev, "failed to parse uwk property\n");
		return ret;
	}

	/* optional property, ignore the error if it does not exist */
	of_property_read_u32(node, "mediatek,u3p-dis-msk",
			     &ssusb->u3p_dis_msk);

	otg_sx->vbus = devm_regulator_get(dev, "vbus");
	if (IS_ERR(otg_sx->vbus)) {
		dev_err(dev, "failed to get vbus\n");
		return PTR_ERR(otg_sx->vbus);
	}

	if (ssusb->dr_mode == USB_DR_MODE_HOST)
		goto out;

	/* if dual-role mode is supported */
	otg_sx->is_u3_drd = of_property_read_bool(node, "mediatek,usb3-drd");
	otg_sx->manual_drd_enabled =
		of_property_read_bool(node, "enable-manual-drd");
	otg_sx->role_sw_used = of_property_read_bool(node, "usb-role-switch");

	if (otg_sx->role_sw_used || otg_sx->manual_drd_enabled)
		goto out;

	if (of_property_read_bool(node, "extcon")) {
		otg_sx->edev = extcon_get_edev_by_phandle(ssusb->dev, 0);
		if (IS_ERR(otg_sx->edev)) {
			return dev_err_probe(dev, PTR_ERR(otg_sx->edev),
					     "couldn't get extcon device\n");
		}
	}

out:
	dev_info(dev, "dr_mode: %d, is_u3_dr: %d, u3p_dis_msk: %x, drd: %s\n",
		ssusb->dr_mode, otg_sx->is_u3_drd, ssusb->u3p_dis_msk,
		otg_sx->manual_drd_enabled ? "manual" : "auto");

	return 0;
}

static int mtu3_probe(struct platform_device *pdev)
{
	struct device_node *node = pdev->dev.of_node;
	struct device *dev = &pdev->dev;
	struct ssusb_mtk *ssusb;
	int ret = -ENOMEM;

	/* all elements are set to ZERO as default value */
	ssusb = devm_kzalloc(dev, sizeof(*ssusb), GFP_KERNEL);
	if (!ssusb)
		return -ENOMEM;

	ret = dma_set_mask_and_coherent(dev, DMA_BIT_MASK(32));
	if (ret) {
		dev_err(dev, "No suitable DMA config available\n");
		return -ENOTSUPP;
	}

	platform_set_drvdata(pdev, ssusb);
	ssusb->dev = dev;

	ret = get_ssusb_rscs(pdev, ssusb);
	if (ret)
		return ret;

	ssusb_debugfs_create_root(ssusb);

	/* enable power domain */
	pm_runtime_enable(dev);
	pm_runtime_get_sync(dev);
	device_enable_async_suspend(dev);

	ret = ssusb_rscs_init(ssusb);
	if (ret)
		goto comm_init_err;

	if (IS_ENABLED(CONFIG_USB_MTU3_HOST))
		ssusb->dr_mode = USB_DR_MODE_HOST;
	else if (IS_ENABLED(CONFIG_USB_MTU3_GADGET))
		ssusb->dr_mode = USB_DR_MODE_PERIPHERAL;

	ssusb_ip_sw_reset(ssusb);

	/* default as host */
	ssusb->is_host = !(ssusb->dr_mode == USB_DR_MODE_PERIPHERAL);

	switch (ssusb->dr_mode) {
	case USB_DR_MODE_PERIPHERAL:
		ret = ssusb_gadget_init(ssusb);
		if (ret) {
			dev_err(dev, "failed to initialize gadget\n");
			goto comm_exit;
		}
		break;
	case USB_DR_MODE_HOST:
		ret = ssusb_host_init(ssusb, node);
		if (ret) {
			dev_err(dev, "failed to initialize host\n");
			goto comm_exit;
		}
		break;
	case USB_DR_MODE_OTG:
		ret = ssusb_gadget_init(ssusb);
		if (ret) {
			dev_err(dev, "failed to initialize gadget\n");
			goto comm_exit;
		}

		ret = ssusb_host_init(ssusb, node);
		if (ret) {
			dev_err(dev, "failed to initialize host\n");
			goto gadget_exit;
		}

		ret = ssusb_otg_switch_init(ssusb);
		if (ret) {
			dev_err(dev, "failed to initialize switch\n");
			goto host_exit;
		}
		break;
	default:
		dev_err(dev, "unsupported mode: %d\n", ssusb->dr_mode);
		ret = -EINVAL;
		goto comm_exit;
	}

	return 0;

host_exit:
	ssusb_host_exit(ssusb);
gadget_exit:
	ssusb_gadget_exit(ssusb);
comm_exit:
	ssusb_rscs_exit(ssusb);
comm_init_err:
	pm_runtime_put_sync(dev);
	pm_runtime_disable(dev);
	ssusb_debugfs_remove_root(ssusb);

	return ret;
}

static int mtu3_remove(struct platform_device *pdev)
{
	struct ssusb_mtk *ssusb = platform_get_drvdata(pdev);

	switch (ssusb->dr_mode) {
	case USB_DR_MODE_PERIPHERAL:
		ssusb_gadget_exit(ssusb);
		break;
	case USB_DR_MODE_HOST:
		ssusb_host_exit(ssusb);
		break;
	case USB_DR_MODE_OTG:
		ssusb_otg_switch_exit(ssusb);
		ssusb_gadget_exit(ssusb);
		ssusb_host_exit(ssusb);
		break;
	default:
		return -EINVAL;
	}

	ssusb_rscs_exit(ssusb);
	pm_runtime_put_sync(&pdev->dev);
	pm_runtime_disable(&pdev->dev);
	ssusb_debugfs_remove_root(ssusb);

	return 0;
}

/*
 * when support dual-role mode, we reject suspend when
 * it works as device mode;
 */
static int __maybe_unused mtu3_suspend(struct device *dev)
{
	struct ssusb_mtk *ssusb = dev_get_drvdata(dev);

	dev_dbg(dev, "%s\n", __func__);

	/* REVISIT: disconnect it for only device mode? */
	if (!ssusb->is_host)
		return 0;

	ssusb_host_disable(ssusb, true);
	ssusb_phy_power_off(ssusb);
	clk_bulk_disable_unprepare(BULK_CLKS_CNT, ssusb->clks);
	ssusb_wakeup_set(ssusb, true);

	return 0;
}

static int __maybe_unused mtu3_resume(struct device *dev)
{
	struct ssusb_mtk *ssusb = dev_get_drvdata(dev);
	int ret;

	dev_dbg(dev, "%s\n", __func__);

	if (!ssusb->is_host)
		return 0;

	ssusb_wakeup_set(ssusb, false);
	ret = clk_bulk_prepare_enable(BULK_CLKS_CNT, ssusb->clks);
	if (ret)
		goto clks_err;

	ret = ssusb_phy_power_on(ssusb);
	if (ret)
		goto phy_err;

	ssusb_host_enable(ssusb);

	return 0;

phy_err:
	clk_bulk_disable_unprepare(BULK_CLKS_CNT, ssusb->clks);
clks_err:
	return ret;
}

static const struct dev_pm_ops mtu3_pm_ops = {
	SET_SYSTEM_SLEEP_PM_OPS(mtu3_suspend, mtu3_resume)
};

#define DEV_PM_OPS (IS_ENABLED(CONFIG_PM) ? &mtu3_pm_ops : NULL)

static const struct of_device_id mtu3_of_match[] = {
	{.compatible = "mediatek,mt8173-mtu3",},
	{.compatible = "mediatek,mtu3",},
	{},
};
MODULE_DEVICE_TABLE(of, mtu3_of_match);

static struct platform_driver mtu3_driver = {
	.probe = mtu3_probe,
	.remove = mtu3_remove,
	.driver = {
		.name = MTU3_DRIVER_NAME,
		.pm = DEV_PM_OPS,
		.of_match_table = mtu3_of_match,
	},
};
module_platform_driver(mtu3_driver);

MODULE_AUTHOR("Chunfeng Yun <chunfeng.yun@mediatek.com>");
MODULE_LICENSE("GPL v2");
MODULE_DESCRIPTION("MediaTek USB3 DRD Controller Driver");<|MERGE_RESOLUTION|>--- conflicted
+++ resolved
@@ -121,57 +121,22 @@
 		phy_power_off(ssusb->phys[i]);
 }
 
-<<<<<<< HEAD
 int ssusb_clks_enable(struct ssusb_mtk *ssusb)
 {
 	int ret;
 
-	ret = clk_prepare_enable(ssusb->sys_clk);
-	if (ret) {
-		dev_err(ssusb->dev, "failed to enable sys_clk\n");
-		goto sys_clk_err;
-	}
-
-	ret = clk_prepare_enable(ssusb->ref_clk);
-	if (ret) {
-		dev_err(ssusb->dev, "failed to enable ref_clk\n");
-		goto ref_clk_err;
-	}
-
-	ret = clk_prepare_enable(ssusb->mcu_clk);
-	if (ret) {
-		dev_err(ssusb->dev, "failed to enable mcu_clk\n");
-		goto mcu_clk_err;
-	}
-
-	ret = clk_prepare_enable(ssusb->dma_clk);
-	if (ret) {
-		dev_err(ssusb->dev, "failed to enable dma_clk\n");
-		goto dma_clk_err;
-	}
-
-	return 0;
-
-dma_clk_err:
-	clk_disable_unprepare(ssusb->mcu_clk);
-mcu_clk_err:
-	clk_disable_unprepare(ssusb->ref_clk);
-ref_clk_err:
-	clk_disable_unprepare(ssusb->sys_clk);
-sys_clk_err:
+	ret = clk_bulk_prepare_enable(BULK_CLKS_CNT, ssusb->clks);
+	if (ret)
+		dev_err(ssusb->dev, "failed to enable clk\n");
+
 	return ret;
 }
 
 void ssusb_clks_disable(struct ssusb_mtk *ssusb)
 {
-	clk_disable_unprepare(ssusb->dma_clk);
-	clk_disable_unprepare(ssusb->mcu_clk);
-	clk_disable_unprepare(ssusb->ref_clk);
-	clk_disable_unprepare(ssusb->sys_clk);
-}
-
-=======
->>>>>>> 7f367545
+	clk_bulk_disable_unprepare(BULK_CLKS_CNT, ssusb->clks);
+}
+
 static int ssusb_rscs_init(struct ssusb_mtk *ssusb)
 {
 	int ret = 0;
