--- conflicted
+++ resolved
@@ -225,7 +225,6 @@
 	  this interface to expose it capabilities to the userspace
 	  and thereby allowing userspace to change the port mode.
 
-<<<<<<< HEAD
 config USB_MSM_SSPHY_QMP
 	tristate "MSM SSUSB QMP PHY Driver"
 	depends on ARCH_QCOM
@@ -266,6 +265,4 @@
 	  required after resetting the hardware and power management.
 	  This driver is required even for peripheral only or host only
 	  mode configurations.
-=======
->>>>>>> a9d02737
 endmenu