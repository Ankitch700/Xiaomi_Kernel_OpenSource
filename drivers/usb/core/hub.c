--- conflicted
+++ resolved
@@ -1022,21 +1022,6 @@
 
 	/* Continue a partial initialization */
 	if (type == HUB_INIT2 || type == HUB_INIT3) {
-<<<<<<< HEAD
-                device_lock(hub->intfdev);
-
-                /* Was the hub disconnected while we were waiting? */
-                if (hub->disconnected) {
-                        device_unlock(hub->intfdev);
-                        kref_put(&hub->kref, hub_release);
-                        return;
-		}
-                if (type == HUB_INIT2)
-                        goto init2;
-		goto init3;
-	}
-        kref_get(&hub->kref);
-=======
 		device_lock(hub->intfdev);
 
 		/* Was the hub disconnected while we were waiting? */
@@ -1050,7 +1035,6 @@
 		goto init3;
 	}
 	kref_get(&hub->kref);
->>>>>>> 1094ee80
 
 	/* The superspeed hub except for root hub has to use Hub Depth
 	 * value as an offset into the route string to locate the bits
@@ -1256,11 +1240,7 @@
 			PREPARE_DELAYED_WORK(&hub->init_work, hub_init_func3);
 			schedule_delayed_work(&hub->init_work,
 					msecs_to_jiffies(delay));
-<<<<<<< HEAD
-                        device_unlock(hub->intfdev);
-=======
 			device_unlock(hub->intfdev);
->>>>>>> 1094ee80
 			return;		/* Continues at init3: below */
 		} else {
 			msleep(delay);
