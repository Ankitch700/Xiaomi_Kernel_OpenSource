--- conflicted
+++ resolved
@@ -3581,12 +3581,6 @@
 		 * sequence.
 		 */
 		status = hub_port_status(hub, port1, &portstatus, &portchange);
-<<<<<<< HEAD
-
-		/* TRSMRCY = 10 msec */
-		usleep_range(10000, 10500);
-=======
->>>>>>> dca02b19
 	}
 
  SuspendCleared:
@@ -3603,7 +3597,7 @@
 		}
 
 		/* TRSMRCY = 10 msec */
-		msleep(10);
+		usleep_range(10000, 10500);
 	}
 
 	if (udev->persist_enabled)
