--- conflicted
+++ resolved
@@ -173,11 +173,7 @@
 	  memory devices such as NAND and SRAM.
 
 config MTK_SMI
-<<<<<<< HEAD
-	tristate "Support Memory Control for Multimedia"
-=======
 	tristate "MediaTek SoC Memory Controller driver" if COMPILE_TEST
->>>>>>> ab8b108b
 	depends on ARCH_MEDIATEK || COMPILE_TEST
 	help
 	  This driver is for the Memory Controller module in MediaTek SoCs,
