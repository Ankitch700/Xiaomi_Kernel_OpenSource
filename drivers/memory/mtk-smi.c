// SPDX-License-Identifier: GPL-2.0-only
/*
 * Copyright (c) 2015-2016 MediaTek Inc.
 * Author: Yong Wu <yong.wu@mediatek.com>
 */
#include <linux/clk.h>
#include <linux/component.h>
#include <linux/device.h>
#include <linux/err.h>
#include <linux/io.h>
#include <linux/iopoll.h>
#include <linux/module.h>
#include <linux/of.h>
#include <linux/of_platform.h>
#include <linux/platform_device.h>
#include <linux/pm_opp.h>
#include <linux/pm_runtime.h>
#include <soc/mediatek/smi.h>
#include <dt-bindings/memory/mt2701-larb-port.h>
#include <dt-bindings/memory/mtk-memory-port.h>

/* mt8173 */
#define SMI_LARB_MMU_EN		0xf00

/* mt8167 */
#define MT8167_SMI_LARB_MMU_EN	0xfc0

/* mt2701 */
#define REG_SMI_SECUR_CON_BASE		0x5c0

/* every register control 8 port, register offset 0x4 */
#define REG_SMI_SECUR_CON_OFFSET(id)	(((id) >> 3) << 2)
#define REG_SMI_SECUR_CON_ADDR(id)	\
	(REG_SMI_SECUR_CON_BASE + REG_SMI_SECUR_CON_OFFSET(id))

/*
 * every port have 4 bit to control, bit[port + 3] control virtual or physical,
 * bit[port + 2 : port + 1] control the domain, bit[port] control the security
 * or non-security.
 */
#define SMI_SECUR_CON_VAL_MSK(id)	(~(0xf << (((id) & 0x7) << 2)))
#define SMI_SECUR_CON_VAL_VIRT(id)	BIT((((id) & 0x7) << 2) + 3)
/* mt2701 domain should be set to 3 */
#define SMI_SECUR_CON_VAL_DOMAIN(id)	(0x3 << ((((id) & 0x7) << 2) + 1))

/* mt2712 */
#define SMI_LARB_NONSEC_CON(id)	(0x380 + ((id) * 4))
#define F_MMU_EN		BIT(0)
#define BANK_SEL(id)		({			\
	u32 _id = (id) & 0x3;				\
	(_id << 8 | _id << 10 | _id << 12 | _id << 14);	\
})
/* mt6873 */
#define SMI_LARB_OSTDL_PORT		0x200
#define SMI_LARB_OSTDL_PORTx(id)	(SMI_LARB_OSTDL_PORT + ((id) << 2))


#define SMI_LARB_SLP_CON		0x00c
#define SLP_PROT_EN			BIT(0)
#define SLP_PROT_RDY			BIT(16)
#define SMI_LARB_CMD_THRT_CON		0x24
#define SMI_LARB_SW_FLAG		0x40
#define SMI_LARB_WRR_PORT		0x100
#define SMI_LARB_WRR_PORTx(id)		(SMI_LARB_WRR_PORT + ((id) << 2))
#define SMI_LARB_FORCE_ULTRA		0x78
/* SMI COMMON */
#define SMI_BUS_SEL			0x220
#define SMI_BUS_LARB_SHIFT(larbid)	((larbid) << 1)
/* All are MMU0 defaultly. Only specialize mmu1 here. */
#define F_MMU1_LARB(larbid)		(0x1 << SMI_BUS_LARB_SHIFT(larbid))
#define SMI_L1LEN			0x100
#define SMI_L1ARB0			0x104
#define SMI_L1ARB(id)			(SMI_L1ARB0 + ((id) << 2))
#define SMI_M4U_TH			0x234
#define SMI_FIFO_TH1			0x238
#define SMI_FIFO_TH2			0x23c
#define SMI_DCM				0x300
#define SMI_DUMMY			0x444
#define SMI_LARB_PORT_NR_MAX		32
#define SMI_COMMON_LARB_NR_MAX		8
#define SMI_LARB_MISC_NR		3
#define SMI_COMMON_MISC_NR		6
struct mtk_smi_reg_pair {
	u16	offset;
	u32	value;
};


#define SMI_L1LEN			0x100
#define SMI_L1ARB0			0x104
#define SMI_L1ARB(id)			(SMI_L1ARB0 + ((id) << 2))

enum mtk_smi_gen {
	MTK_SMI_GEN1,
	MTK_SMI_GEN2
};

struct mtk_smi_common_plat {
	enum mtk_smi_gen gen;
	bool             has_gals;
	u32              bus_sel; /* Balance some larbs to enter mmu0 or mmu1 */
	bool		has_bwl;
	u16		*bwl;
	struct mtk_smi_reg_pair *misc;

};

struct mtk_smi_larb_gen {
	int port_in_larb[MTK_LARB_NR_MAX + 1];
	int port_in_larb_gen2[MTK_LARB_NR_MAX + 1];
	void (*config_port)(struct device *);
	void (*sleep_ctrl)(struct device *dev, bool toslp);
	unsigned int			larb_direct_to_common_mask;
	bool				has_gals;
	bool		has_bwl;
	u8		*bwl;
	struct mtk_smi_reg_pair *misc;
};

struct mtk_smi {
	struct device			*dev;
	struct clk			*clk_apb, *clk_smi;
	struct clk			*clk_gals0, *clk_gals1;
	struct clk			*clk_async; /*only needed by mt2701*/
	union {
		void __iomem		*smi_ao_base; /* only for gen1 */
		void __iomem		*base;	      /* only for gen2 */
	};
	const struct mtk_smi_common_plat *plat;
};

struct mtk_smi_larb { /* larb: local arbiter */
	struct mtk_smi			smi;
	void __iomem			*base;
	struct device			*smi_common_dev;
	const struct mtk_smi_larb_gen	*larb_gen;
	int				larbid;
	u32				*mmu;
	unsigned char			*bank;
};

void mtk_smi_common_bw_set(struct device *dev, const u32 port, const u32 val)
{
	struct mtk_smi_larb *larb = dev_get_drvdata(dev);
	struct mtk_smi *common = dev_get_drvdata(larb->smi_common_dev);

	writel(val, common->base + SMI_L1ARB(port));
}
EXPORT_SYMBOL_GPL(mtk_smi_common_bw_set);

void mtk_smi_larb_bw_set(struct device *dev, const u32 port, const u32 val)
{
	struct mtk_smi_larb *larb = dev_get_drvdata(dev);

	if (val)
		writel(val, larb->base + SMI_LARB_OSTDL_PORTx(port));
}
EXPORT_SYMBOL_GPL(mtk_smi_larb_bw_set);

static int mtk_smi_clk_enable(const struct mtk_smi *smi)
{
	int ret;

	ret = clk_prepare_enable(smi->clk_apb);
	if (ret)
		return ret;

	ret = clk_prepare_enable(smi->clk_smi);
	if (ret)
		goto err_disable_apb;

	ret = clk_prepare_enable(smi->clk_gals0);
	if (ret)
		goto err_disable_smi;

	ret = clk_prepare_enable(smi->clk_gals1);
	if (ret)
		goto err_disable_gals0;

	return 0;

err_disable_gals0:
	clk_disable_unprepare(smi->clk_gals0);
err_disable_smi:
	clk_disable_unprepare(smi->clk_smi);
err_disable_apb:
	clk_disable_unprepare(smi->clk_apb);
	return ret;
}

static void mtk_smi_clk_disable(const struct mtk_smi *smi)
{
	clk_disable_unprepare(smi->clk_gals1);
	clk_disable_unprepare(smi->clk_gals0);
	clk_disable_unprepare(smi->clk_smi);
	clk_disable_unprepare(smi->clk_apb);
}

int mtk_smi_larb_get(struct device *larbdev)
{
	int ret = pm_runtime_resume_and_get(larbdev);

	return (ret < 0) ? ret : 0;
}
EXPORT_SYMBOL_GPL(mtk_smi_larb_get);

void mtk_smi_larb_put(struct device *larbdev)
{
	pm_runtime_put_sync(larbdev);
}
EXPORT_SYMBOL_GPL(mtk_smi_larb_put);

static int
mtk_smi_larb_bind(struct device *dev, struct device *master, void *data)
{
	struct mtk_smi_larb *larb = dev_get_drvdata(dev);
	struct mtk_smi_larb_iommu *larb_mmu = data;
	unsigned int         i;

	for (i = 0; i < MTK_LARB_NR_MAX; i++) {
		if (dev == larb_mmu[i].dev) {
			larb->larbid = i;
			larb->mmu = &larb_mmu[i].mmu;
			larb->bank = larb_mmu[i].bank;
			return 0;
		}
	}
	return -ENODEV;
}

static void mtk_smi_larb_config_port_gen2_general(struct device *dev)
{
	struct mtk_smi_larb *larb = dev_get_drvdata(dev);
	u32 reg;
	int i;

	if (BIT(larb->larbid) & larb->larb_gen->larb_direct_to_common_mask)
		return;

	if (larb->mmu) {
		for_each_set_bit(i, (unsigned long *)larb->mmu, 32) {
			reg = readl_relaxed(larb->base + SMI_LARB_NONSEC_CON(i));
			reg |= F_MMU_EN;
			reg |= BANK_SEL(larb->bank[i]);
			writel(reg, larb->base + SMI_LARB_NONSEC_CON(i));
		}
	}
	if (!larb->larb_gen->has_bwl)
		return;
	for (i = 0; i < larb->larb_gen->port_in_larb_gen2[larb->larbid]; i++)
		mtk_smi_larb_bw_set(larb->smi.dev, i, larb->larb_gen->bwl[
			larb->larbid * SMI_LARB_PORT_NR_MAX + i]);
	for (i = 0; i < SMI_LARB_MISC_NR; i++)
		writel_relaxed(larb->larb_gen->misc[
			larb->larbid * SMI_LARB_MISC_NR + i].value,
			larb->base + larb->larb_gen->misc[
			larb->larbid * SMI_LARB_MISC_NR + i].offset);
	wmb(); /* make sure settings are written */

}

static void mtk_smi_larb_config_port_mt8173(struct device *dev)
{
	struct mtk_smi_larb *larb = dev_get_drvdata(dev);

	writel(*larb->mmu, larb->base + SMI_LARB_MMU_EN);
}

static void mtk_smi_larb_config_port_mt8167(struct device *dev)
{
	struct mtk_smi_larb *larb = dev_get_drvdata(dev);

	writel(*larb->mmu, larb->base + MT8167_SMI_LARB_MMU_EN);
}

static void mtk_smi_larb_config_port_gen1(struct device *dev)
{
	struct mtk_smi_larb *larb = dev_get_drvdata(dev);
	const struct mtk_smi_larb_gen *larb_gen = larb->larb_gen;
	struct mtk_smi *common = dev_get_drvdata(larb->smi_common_dev);
	int i, m4u_port_id, larb_port_num;
	u32 sec_con_val, reg_val;

	m4u_port_id = larb_gen->port_in_larb[larb->larbid];
	larb_port_num = larb_gen->port_in_larb[larb->larbid + 1]
			- larb_gen->port_in_larb[larb->larbid];

	for (i = 0; i < larb_port_num; i++, m4u_port_id++) {
		if (*larb->mmu & BIT(i)) {
			/* bit[port + 3] controls the virtual or physical */
			sec_con_val = SMI_SECUR_CON_VAL_VIRT(m4u_port_id);
		} else {
			/* do not need to enable m4u for this port */
			continue;
		}
		reg_val = readl(common->smi_ao_base
			+ REG_SMI_SECUR_CON_ADDR(m4u_port_id));
		reg_val &= SMI_SECUR_CON_VAL_MSK(m4u_port_id);
		reg_val |= sec_con_val;
		reg_val |= SMI_SECUR_CON_VAL_DOMAIN(m4u_port_id);
		writel(reg_val,
			common->smi_ao_base
			+ REG_SMI_SECUR_CON_ADDR(m4u_port_id));
	}
}

static void
mtk_smi_larb_unbind(struct device *dev, struct device *master, void *data)
{
	/* Do nothing as the iommu is always enabled. */
}

static const struct component_ops mtk_smi_larb_component_ops = {
	.bind = mtk_smi_larb_bind,
	.unbind = mtk_smi_larb_unbind,
};

static u8
mtk_smi_larb_mt6873_bwl[MTK_LARB_NR_MAX][SMI_LARB_PORT_NR_MAX] = {
	{0x2, 0x2, 0x28, 0xa, 0xc, 0x28,},
	{0x2, 0x2, 0x18, 0x18, 0x18, 0xa, 0xc, 0x28,},
	{0x5, 0x5, 0x5, 0x5, 0x1,},
	{},
	{0x28, 0x19, 0xb, 0x1, 0x1, 0x1, 0x1, 0x1, 0x1, 0x4, 0x1,},
	{0x1, 0x1, 0x4, 0x1, 0x1, 0x1, 0x1, 0x16,},
	{},
	{0x1, 0x3, 0x2, 0x1, 0x1, 0x5, 0x2, 0x12, 0x13, 0x4, 0x4, 0x1,
	 0x4, 0x2, 0x1,},
	{},
	{0xa, 0x7, 0xf, 0x8, 0x1, 0x8, 0x9, 0x3, 0x3, 0x6, 0x7, 0x4,
	 0xa, 0x3, 0x4, 0xe, 0x1, 0x7, 0x1, 0x1, 0x1, 0x1, 0x1, 0x1,
	 0x1, 0x1, 0x1, 0x1, 0x1,},
	{},
	{0x1, 0x1, 0x1, 0x1, 0x1, 0x1, 0x1, 0x1, 0x1, 0x1, 0x1, 0x1,
	 0x1, 0x1, 0x1, 0xe, 0x1, 0x7, 0x8, 0x7, 0x7, 0x1, 0x6, 0x2,
	 0xf, 0x8, 0x1, 0x1, 0x1,},
	{},
	{0x2, 0xc, 0xc, 0xe, 0x6, 0x6, 0x6, 0x6, 0x6, 0x12, 0x6, 0x28,},
	{0x2, 0xc, 0xc, 0x28, 0x12, 0x6,},
	{},
	{0x28, 0x14, 0x2, 0xc, 0x18, 0x4, 0x28, 0x14, 0x4, 0x4, 0x4, 0x2,
	 0x4, 0x2, 0x8, 0x4, 0x4,},
	{0x28, 0x14, 0x2, 0xc, 0x18, 0x4, 0x28, 0x14, 0x4, 0x4, 0x4, 0x2,
	 0x4, 0x2, 0x8, 0x4, 0x4,},
	{0x28, 0x14, 0x2, 0xc, 0x18, 0x4, 0x28, 0x14, 0x4, 0x4, 0x4, 0x2,
	 0x4, 0x2, 0x8, 0x4, 0x4,},
	{0x2, 0x2, 0x4, 0x2,},
	{0x9, 0x9, 0x5, 0x5, 0x1, 0x1,},
};

static u8
mtk_smi_larb_mt6853_bwl[MTK_LARB_NR_MAX][SMI_LARB_PORT_NR_MAX] = {
	{0x2, 0x2, 0x28, 0x28,},
	{0x2, 0x18, 0xa, 0xc, 0x28,},
	{0x5, 0x5, 0x5, 0x5, 0x1,},
	{},
	{0x28, 0x19, 0xb, 0x1, 0x1, 0x1, 0x1, 0x1, 0x1, 0x4, 0x1, 0x16,},
	{},
	{},
	{0x1, 0x3, 0x2, 0x1, 0x1, 0x5, 0x2, 0x12, 0x13, 0x4, 0x4, 0x1, 0x4,},
	{},
	{0xa, 0x7, 0xf, 0x8, 0x1, 0x8, 0x9, 0x3, 0x3, 0x6, 0x7, 0x4,
	 0xa, 0x3, 0x4, 0xe, 0x1, 0x7, 0x1, 0x1, 0x1, 0x1, 0x1, 0x1,
	 0x1, 0x1, 0x1, 0x1, 0x1,},
	{},
	{0x1, 0x1, 0x1, 0x1, 0x1, 0x1, 0x1, 0x1, 0x1, 0x1, 0x1, 0x1,
	 0x1, 0x1, 0x1, 0xe, 0x1, 0x7, 0x8, 0x7, 0x7, 0x1, 0x6, 0x2,
	 0xf, 0x8, 0x1, 0x1, 0x1,},
	{},
	{0x2, 0xc, 0xc, 0x1, 0x1, 0x1, 0x6, 0x6, 0x6, 0x12, 0x6, 0x1,},
	{0x1, 0x1, 0x1, 0x28, 0x12, 0x6,},
	{0x28, 0x1, 0x2, 0x28, 0x1,},
	{0x28, 0x14, 0x2, 0xc, 0x18, 0x4, 0x28, 0x14, 0x4, 0x4, 0x4, 0x2,
	 0x4, 0x2, 0x8, 0x4, 0x4,},
	{0x28, 0x14, 0x2, 0xc, 0x18, 0x4, 0x28, 0x14, 0x4, 0x4, 0x4, 0x2,
	 0x4, 0x2, 0x8, 0x4, 0x4,},
	{0x28, 0x14, 0x2, 0xc, 0x18, 0x4, 0x28, 0x14, 0x4, 0x4, 0x4, 0x2,
	 0x4, 0x2, 0x8, 0x4, 0x4,},
	{0x2, 0x2, 0x4, 0x2,},
	{0x9, 0x9, 0x5, 0x5, 0x1, 0x1,},
};


static struct mtk_smi_reg_pair
mtk_smi_larb_mt6873_misc[MTK_LARB_NR_MAX][SMI_LARB_MISC_NR] = {
	{{SMI_LARB_CMD_THRT_CON, 0x370256}, {SMI_LARB_SW_FLAG, 0x1},},
	{{SMI_LARB_CMD_THRT_CON, 0x370256}, {SMI_LARB_SW_FLAG, 0x1},},
	{{SMI_LARB_CMD_THRT_CON, 0x370256}, {SMI_LARB_SW_FLAG, 0x1},},
	{},
	{{SMI_LARB_CMD_THRT_CON, 0x370256}, {SMI_LARB_SW_FLAG, 0x1},},
	{{SMI_LARB_CMD_THRT_CON, 0x370256}, {SMI_LARB_SW_FLAG, 0x1},},
	{},
	{{SMI_LARB_CMD_THRT_CON, 0x370256}, {SMI_LARB_SW_FLAG, 0x1},},
	{},
	{{SMI_LARB_CMD_THRT_CON, 0x370256}, {SMI_LARB_SW_FLAG, 0x1},},
	{},
	{{SMI_LARB_CMD_THRT_CON, 0x370256}, {SMI_LARB_SW_FLAG, 0x1},},
	{},
	{{SMI_LARB_CMD_THRT_CON, 0x370256}, {SMI_LARB_SW_FLAG, 0x1},},
	{{SMI_LARB_CMD_THRT_CON, 0x370256}, {SMI_LARB_SW_FLAG, 0x1},},
	{},
	{{SMI_LARB_CMD_THRT_CON, 0x370256}, {SMI_LARB_FORCE_ULTRA, 0x8000},
	{SMI_LARB_SW_FLAG, 0x1},},
	{{SMI_LARB_CMD_THRT_CON, 0x370256}, {SMI_LARB_FORCE_ULTRA, 0x8000},
	{SMI_LARB_SW_FLAG, 0x1},},
	{{SMI_LARB_CMD_THRT_CON, 0x370256}, {SMI_LARB_FORCE_ULTRA, 0x8000},
	{SMI_LARB_SW_FLAG, 0x1},},
	{{SMI_LARB_CMD_THRT_CON, 0x370256}, {SMI_LARB_SW_FLAG, 0x1},},
	{{SMI_LARB_CMD_THRT_CON, 0x370256}, {SMI_LARB_SW_FLAG, 0x1},},
};

static struct mtk_smi_reg_pair
mtk_smi_larb_mt6853_misc[MTK_LARB_NR_MAX][SMI_LARB_MISC_NR] = {
	{{SMI_LARB_CMD_THRT_CON, 0x370256}, {SMI_LARB_SW_FLAG, 0x1},},
	{{SMI_LARB_CMD_THRT_CON, 0x370256}, {SMI_LARB_SW_FLAG, 0x1},},
	{{SMI_LARB_CMD_THRT_CON, 0x370256}, {SMI_LARB_SW_FLAG, 0x1},},
	{{SMI_LARB_CMD_THRT_CON,  0x370256}, {SMI_LARB_SW_FLAG, 0x1},},
	{{SMI_LARB_CMD_THRT_CON, 0x370256}, {SMI_LARB_SW_FLAG, 0x1},},
	{{SMI_LARB_CMD_THRT_CON, 0x370256}, {SMI_LARB_SW_FLAG, 0x1},},
	{{SMI_LARB_CMD_THRT_CON, 0x370256}, {SMI_LARB_SW_FLAG, 0x1},},
	{{SMI_LARB_CMD_THRT_CON, 0x370256}, {SMI_LARB_SW_FLAG, 0x1},},
	{{SMI_LARB_CMD_THRT_CON, 0x370256}, {SMI_LARB_SW_FLAG, 0x1},},
	{{SMI_LARB_CMD_THRT_CON, 0x370256}, {SMI_LARB_SW_FLAG, 0x1},},
	{{SMI_LARB_CMD_THRT_CON, 0x370256}, {SMI_LARB_SW_FLAG, 0x1},},
	{{SMI_LARB_CMD_THRT_CON, 0x370256}, {SMI_LARB_SW_FLAG, 0x1},},
	{{SMI_LARB_CMD_THRT_CON, 0x370256}, {SMI_LARB_SW_FLAG, 0x1},},
	{{SMI_LARB_CMD_THRT_CON, 0x370256}, {SMI_LARB_SW_FLAG, 0x1},},
	{{SMI_LARB_CMD_THRT_CON, 0x370256}, {SMI_LARB_SW_FLAG, 0x1},},
	{{SMI_LARB_CMD_THRT_CON, 0x300256}, {SMI_LARB_SW_FLAG, 0x1},},
	{{SMI_LARB_CMD_THRT_CON, 0x370256},  {SMI_LARB_FORCE_ULTRA, 0x8000},
		{SMI_LARB_SW_FLAG, 0x1},},
	{{SMI_LARB_CMD_THRT_CON, 0x370256},  {SMI_LARB_FORCE_ULTRA, 0x8000},
		{SMI_LARB_SW_FLAG, 0x1},},
	{{SMI_LARB_CMD_THRT_CON, 0x370256},  {SMI_LARB_FORCE_ULTRA, 0x8000},
		{SMI_LARB_SW_FLAG, 0x1},},
	{{SMI_LARB_CMD_THRT_CON, 0x370256}, {SMI_LARB_SW_FLAG, 0x1},},
	{{SMI_LARB_CMD_THRT_CON, 0x370256}, {SMI_LARB_SW_FLAG, 0x1},},
};

static const struct mtk_smi_larb_gen mtk_smi_larb_mt8173 = {
	/* mt8173 do not need the port in larb */
	.config_port = mtk_smi_larb_config_port_mt8173,
};

static const struct mtk_smi_larb_gen mtk_smi_larb_mt8167 = {
	/* mt8167 do not need the port in larb */
	.config_port = mtk_smi_larb_config_port_mt8167,
};

static const struct mtk_smi_larb_gen mtk_smi_larb_mt2701 = {
	.port_in_larb = {
		LARB0_PORT_OFFSET, LARB1_PORT_OFFSET,
		LARB2_PORT_OFFSET, LARB3_PORT_OFFSET
	},
	.config_port = mtk_smi_larb_config_port_gen1,
};

static const struct mtk_smi_larb_gen mtk_smi_larb_mt2712 = {
	.config_port                = mtk_smi_larb_config_port_gen2_general,
	.larb_direct_to_common_mask = BIT(8) | BIT(9),      /* bdpsys */
};

static const struct mtk_smi_larb_gen mtk_smi_larb_mt6779 = {
	.config_port  = mtk_smi_larb_config_port_gen2_general,
	.larb_direct_to_common_mask =
		BIT(4) | BIT(6) | BIT(11) | BIT(12) | BIT(13),
		/* DUMMY | IPU0 | IPU1 | CCU | MDLA */
};

static const struct mtk_smi_larb_gen mtk_smi_larb_mt6873 = {
	.port_in_larb_gen2 = {6, 8, 5, 0, 11, 8, 0, 15, 0, 29, 0, 29,
			      0, 12, 6, 0, 17, 17, 17, 4, 6,},
	.config_port                = mtk_smi_larb_config_port_gen2_general,
	.larb_direct_to_common_mask = BIT(3) | BIT(6) | BIT(8) |
				      BIT(10) | BIT(12) | BIT(15) | BIT(21) |
					  BIT(22),
				      /*skip larb: 3,6,8,10,12,15,21,22*/
	.has_bwl                    = true,
	.bwl                        = (u8 *)mtk_smi_larb_mt6873_bwl,
	.misc = (struct mtk_smi_reg_pair *)mtk_smi_larb_mt6873_misc,
};

static const struct mtk_smi_larb_gen mtk_smi_larb_mt6853 = {
	.port_in_larb_gen2 = {4, 5, 5, 0, 12, 0, 0, 13, 0, 29,
				0, 29, 0, 12, 6, 5, 17, 17, 17, 4, 6,},
	.config_port                = mtk_smi_larb_config_port_gen2_general,
	.larb_direct_to_common_mask = BIT(3) | BIT(5) | BIT(6) | BIT(8) |
				      BIT(10) | BIT(12) | BIT(15) | BIT(18) | BIT(21) |
					  BIT(22),
				      /*skip larb: 3,6,8,10,12,15,21,22*/
	.has_bwl                    = true,
	.bwl                        = (u8 *)mtk_smi_larb_mt6853_bwl,
	.misc = (struct mtk_smi_reg_pair *)mtk_smi_larb_mt6853_misc,
};

static const struct mtk_smi_larb_gen mtk_smi_larb_mt8183 = {
	.has_gals                   = true,
	.config_port                = mtk_smi_larb_config_port_gen2_general,
	.larb_direct_to_common_mask = BIT(2) | BIT(3) | BIT(7),
				      /* IPU0 | IPU1 | CCU */
};

static const struct mtk_smi_larb_gen mtk_smi_larb_mt8192 = {
	.config_port                = mtk_smi_larb_config_port_gen2_general,
};

static const struct of_device_id mtk_smi_larb_of_ids[] = {
	{
		.compatible = "mediatek,mt8167-smi-larb",
		.data = &mtk_smi_larb_mt8167
	},
	{
		.compatible = "mediatek,mt8173-smi-larb",
		.data = &mtk_smi_larb_mt8173
	},
	{
		.compatible = "mediatek,mt2701-smi-larb",
		.data = &mtk_smi_larb_mt2701
	},
	{
		.compatible = "mediatek,mt6853-smi-larb",
		.data = &mtk_smi_larb_mt6853
	},
	{
		.compatible = "mediatek,mt6873-smi-larb",
		.data = &mtk_smi_larb_mt6873
	},
	{
		.compatible = "mediatek,mt2712-smi-larb",
		.data = &mtk_smi_larb_mt2712
	},
	{
		.compatible = "mediatek,mt6779-smi-larb",
		.data = &mtk_smi_larb_mt6779
	},
	{
		.compatible = "mediatek,mt8183-smi-larb",
		.data = &mtk_smi_larb_mt8183
	},
	{
		.compatible = "mediatek,mt8192-smi-larb",
		.data = &mtk_smi_larb_mt8192
	},
	{}
};

static int mtk_smi_larb_probe(struct platform_device *pdev)
{
	struct mtk_smi_larb *larb;
	struct resource *res;
	struct device *dev = &pdev->dev;
	struct device_node *smi_node;
	struct platform_device *smi_pdev;
	struct device_link *link;
<<<<<<< HEAD
	int ret;
=======
>>>>>>> 75615149

	larb = devm_kzalloc(dev, sizeof(*larb), GFP_KERNEL);
	if (!larb)
		return -ENOMEM;

	larb->larb_gen = of_device_get_match_data(dev);
	res = platform_get_resource(pdev, IORESOURCE_MEM, 0);
	larb->base = devm_ioremap_resource(dev, res);
	if (IS_ERR(larb->base))
		return PTR_ERR(larb->base);

	larb->smi.clk_apb = devm_clk_get(dev, "apb");
	if (IS_ERR(larb->smi.clk_apb))
		return PTR_ERR(larb->smi.clk_apb);

	larb->smi.clk_smi = devm_clk_get(dev, "smi");
	if (IS_ERR(larb->smi.clk_smi))
		return PTR_ERR(larb->smi.clk_smi);

	if (larb->larb_gen->has_gals) {
		/* The larbs may still haven't gals even if the SoC support.*/
		larb->smi.clk_gals0 = devm_clk_get(dev, "gals");
		if (PTR_ERR(larb->smi.clk_gals0) == -ENOENT)
			larb->smi.clk_gals0 = NULL;
		else if (IS_ERR(larb->smi.clk_gals0))
			return PTR_ERR(larb->smi.clk_gals0);
	}
	larb->smi.dev = dev;

	smi_node = of_parse_phandle(dev->of_node, "mediatek,smi", 0);
	if (!smi_node)
		return -EINVAL;

	smi_pdev = of_find_device_by_node(smi_node);
	of_node_put(smi_node);
	if (smi_pdev) {
		if (!platform_get_drvdata(smi_pdev))
			return -EPROBE_DEFER;
		larb->smi_common_dev = &smi_pdev->dev;
		link = device_link_add(dev, larb->smi_common_dev,
				       DL_FLAG_PM_RUNTIME | DL_FLAG_STATELESS);
		if (!link) {
<<<<<<< HEAD
			dev_notice(dev, "Unable to link smi_common device\n");
=======
			dev_err(dev, "Unable to link smi-common dev\n");
>>>>>>> 75615149
			return -ENODEV;
		}
	} else {
		dev_err(dev, "Failed to get the smi_common device\n");
		return -EINVAL;
	}

	pm_runtime_enable(dev);
	platform_set_drvdata(pdev, larb);
	ret = component_add(dev, &mtk_smi_larb_component_ops);

	if (of_property_read_bool(dev->of_node, "init-power-on"))
		pm_runtime_get_sync(dev);

	return ret;
}

static int mtk_smi_larb_remove(struct platform_device *pdev)
{
	struct mtk_smi_larb *larb = platform_get_drvdata(pdev);

	device_link_remove(&pdev->dev, larb->smi_common_dev);
	pm_runtime_disable(&pdev->dev);
	component_del(&pdev->dev, &mtk_smi_larb_component_ops);
	return 0;
}

static int __maybe_unused mtk_smi_larb_resume(struct device *dev)
{
	struct mtk_smi_larb *larb = dev_get_drvdata(dev);
	const struct mtk_smi_larb_gen *larb_gen = larb->larb_gen;
	int ret;

	ret = mtk_smi_clk_enable(&larb->smi);
	if (ret < 0) {
		dev_err(dev, "Failed to enable clock(%d).\n", ret);
		return ret;
	}

	if (larb_gen->sleep_ctrl)
		larb_gen->sleep_ctrl(dev, false);

	/* Configure the basic setting for this larb */
	larb_gen->config_port(dev);

	return 0;
}

static int __maybe_unused mtk_smi_larb_suspend(struct device *dev)
{
	struct mtk_smi_larb *larb = dev_get_drvdata(dev);
	const struct mtk_smi_larb_gen *larb_gen = larb->larb_gen;

	if (larb_gen->sleep_ctrl)
		larb_gen->sleep_ctrl(dev, true);

	mtk_smi_clk_disable(&larb->smi);
	return 0;
}

static const struct dev_pm_ops smi_larb_pm_ops = {
	SET_RUNTIME_PM_OPS(mtk_smi_larb_suspend, mtk_smi_larb_resume, NULL)
	SET_LATE_SYSTEM_SLEEP_PM_OPS(pm_runtime_force_suspend,
				     pm_runtime_force_resume)
};

static struct platform_driver mtk_smi_larb_driver = {
	.probe	= mtk_smi_larb_probe,
	.remove	= mtk_smi_larb_remove,
	.driver	= {
		.name = "mtk-smi-larb",
		.of_match_table = mtk_smi_larb_of_ids,
		.pm             = &smi_larb_pm_ops,
	}
};

static u16 mtk_smi_common_mt6873_bwl[SMI_COMMON_LARB_NR_MAX] = {
	0x1000, 0x1000, 0x1000, 0x1000, 0x1000, 0x1000, 0x1000, 0x1000,
};

static u16 mtk_smi_common_mt6853_bwl[SMI_COMMON_LARB_NR_MAX] = {
	0x1000, 0x1000, 0x1000, 0x1000, 0x1000, 0x1000, 0x1000, 0x1000,
};

static struct mtk_smi_reg_pair
mtk_smi_common_mt6873_misc[SMI_COMMON_MISC_NR] = {
	{SMI_L1LEN, 0xb},
	{SMI_M4U_TH, 0xe100e10},
	{SMI_FIFO_TH1, 0x90a090a},
	{SMI_FIFO_TH2, 0x506090a},
	{SMI_DCM, 0x4f1},
	{SMI_DUMMY, 0x1},
};

static struct mtk_smi_reg_pair
mtk_smi_common_mt6853_misc[SMI_COMMON_MISC_NR] = {
	{SMI_L1LEN, 0xb},
	{SMI_M4U_TH, 0xe100e10},
	{SMI_FIFO_TH1, 0x9100910},
	{SMI_FIFO_TH2, 0x5060910},
	{SMI_DCM, 0x4f1},
	{SMI_DUMMY, 0x1},
};

static const struct mtk_smi_common_plat mtk_smi_common_gen1 = {
	.gen = MTK_SMI_GEN1,
};

static const struct mtk_smi_common_plat mtk_smi_common_gen2 = {
	.gen = MTK_SMI_GEN2,
};

static const struct mtk_smi_common_plat mtk_smi_common_mt6779 = {
	.gen		= MTK_SMI_GEN2,
	.has_gals	= true,
	.bus_sel	= F_MMU1_LARB(1) | F_MMU1_LARB(2) | F_MMU1_LARB(4) |
			  F_MMU1_LARB(5) | F_MMU1_LARB(6) | F_MMU1_LARB(7),
};

static const struct mtk_smi_common_plat mtk_smi_common_mt6873 = {
	.gen      = MTK_SMI_GEN2,
	.has_gals = true,
	.bus_sel  = F_MMU1_LARB(1) | F_MMU1_LARB(2) | F_MMU1_LARB(4) |
		    F_MMU1_LARB(5) | F_MMU1_LARB(7),
	.has_bwl  = true,
	.bwl      = mtk_smi_common_mt6873_bwl,
	.misc     = mtk_smi_common_mt6873_misc,
};

static const struct mtk_smi_common_plat mtk_smi_common_mt6853 = {
	.gen      = MTK_SMI_GEN2,
	.has_gals = true,
	.bus_sel  = F_MMU1_LARB(1) | F_MMU1_LARB(2) | F_MMU1_LARB(4) |
		    F_MMU1_LARB(5) | F_MMU1_LARB(7),
	.has_bwl  = true,
	.bwl      = mtk_smi_common_mt6853_bwl,
	.misc     = mtk_smi_common_mt6853_misc,
};

static const struct mtk_smi_common_plat mtk_smi_common_mt8183 = {
	.gen      = MTK_SMI_GEN2,
	.has_gals = true,
	.bus_sel  = F_MMU1_LARB(1) | F_MMU1_LARB(2) | F_MMU1_LARB(5) |
		    F_MMU1_LARB(7),
};

static const struct mtk_smi_common_plat mtk_smi_common_mt8192 = {
	.gen      = MTK_SMI_GEN2,
	.has_gals = true,
	.bus_sel  = F_MMU1_LARB(1) | F_MMU1_LARB(2) | F_MMU1_LARB(5) |
		    F_MMU1_LARB(6),
};

static const struct of_device_id mtk_smi_common_of_ids[] = {
	{
		.compatible = "mediatek,mt8173-smi-common",
		.data = &mtk_smi_common_gen2,
	},
	{
		.compatible = "mediatek,mt8167-smi-common",
		.data = &mtk_smi_common_gen2,
	},
	{
		.compatible = "mediatek,mt2701-smi-common",
		.data = &mtk_smi_common_gen1,
	},
	{
		.compatible = "mediatek,mt2712-smi-common",
		.data = &mtk_smi_common_gen2,
	},
	{
		.compatible = "mediatek,mt6779-smi-common",
		.data = &mtk_smi_common_mt6779,
	},
	{
		.compatible = "mediatek,mt6853-smi-common",
		.data = &mtk_smi_common_mt6853,
	},
	{
		.compatible = "mediatek,mt6873-smi-common",
		.data = &mtk_smi_common_mt6873,
	},
	{
		.compatible = "mediatek,mt8183-smi-common",
		.data = &mtk_smi_common_mt8183,
	},
	{
		.compatible = "mediatek,mt8192-smi-common",
		.data = &mtk_smi_common_mt8192,
	},
	{}
};

static int mtk_smi_common_probe(struct platform_device *pdev)
{
	struct device *dev = &pdev->dev;
	struct mtk_smi *common;
	struct resource *res;
	int ret;

	common = devm_kzalloc(dev, sizeof(*common), GFP_KERNEL);
	if (!common)
		return -ENOMEM;
	common->dev = dev;
	common->plat = of_device_get_match_data(dev);

	common->clk_apb = devm_clk_get(dev, "apb");
	if (IS_ERR(common->clk_apb))
		return PTR_ERR(common->clk_apb);

	common->clk_smi = devm_clk_get(dev, "smi");
	if (IS_ERR(common->clk_smi))
		return PTR_ERR(common->clk_smi);

	if (common->plat->has_gals) {
		common->clk_gals0 = devm_clk_get(dev, "gals0");
		if (IS_ERR(common->clk_gals0))
			return PTR_ERR(common->clk_gals0);

		common->clk_gals1 = devm_clk_get(dev, "gals1");
		if (IS_ERR(common->clk_gals1))
			return PTR_ERR(common->clk_gals1);
	}

	/*
	 * for mtk smi gen 1, we need to get the ao(always on) base to config
	 * m4u port, and we need to enable the aync clock for transform the smi
	 * clock into emi clock domain, but for mtk smi gen2, there's no smi ao
	 * base.
	 */
	if (common->plat->gen == MTK_SMI_GEN1) {
		res = platform_get_resource(pdev, IORESOURCE_MEM, 0);
		common->smi_ao_base = devm_ioremap_resource(dev, res);
		if (IS_ERR(common->smi_ao_base))
			return PTR_ERR(common->smi_ao_base);

		common->clk_async = devm_clk_get(dev, "async");
		if (IS_ERR(common->clk_async))
			return PTR_ERR(common->clk_async);

		ret = clk_prepare_enable(common->clk_async);
		if (ret)
			return ret;
	} else {
		res = platform_get_resource(pdev, IORESOURCE_MEM, 0);
		common->base = devm_ioremap_resource(dev, res);
		if (IS_ERR(common->base))
			return PTR_ERR(common->base);
	}
	pm_runtime_enable(dev);
	platform_set_drvdata(pdev, common);
	return 0;
}

static int mtk_smi_common_remove(struct platform_device *pdev)
{
	pm_runtime_disable(&pdev->dev);
	return 0;
}

static int __maybe_unused mtk_smi_common_resume(struct device *dev)
{
	struct mtk_smi *common = dev_get_drvdata(dev);
	u32 bus_sel = common->plat->bus_sel;
	int i, ret;

	ret = mtk_smi_clk_enable(common);
	if (ret) {
		dev_err(common->dev, "Failed to enable clock(%d).\n", ret);
		return ret;
	}

	if (common->plat->gen == MTK_SMI_GEN2 && bus_sel)
		writel(bus_sel, common->base + SMI_BUS_SEL);
	if (common->plat->gen != MTK_SMI_GEN2 || !common->plat->has_bwl)
		return 0;
	for (i = 0; i < SMI_COMMON_LARB_NR_MAX; i++)
		writel_relaxed(common->plat->bwl[i],
			common->base + SMI_L1ARB(i));
	for (i = 0; i < SMI_COMMON_MISC_NR; i++)
		writel_relaxed(common->plat->misc[i].value,
			common->base + common->plat->misc[i].offset);
	wmb(); /* make sure settings are written */

	return 0;
}

static int __maybe_unused mtk_smi_common_suspend(struct device *dev)
{
	struct mtk_smi *common = dev_get_drvdata(dev);

	mtk_smi_clk_disable(common);
	return 0;
}

static const struct dev_pm_ops smi_common_pm_ops = {
	SET_RUNTIME_PM_OPS(mtk_smi_common_suspend, mtk_smi_common_resume, NULL)
	SET_LATE_SYSTEM_SLEEP_PM_OPS(pm_runtime_force_suspend,
				     pm_runtime_force_resume)
};

static struct platform_driver mtk_smi_common_driver = {
	.probe	= mtk_smi_common_probe,
	.remove = mtk_smi_common_remove,
	.driver	= {
		.name = "mtk-smi-common",
		.of_match_table = mtk_smi_common_of_ids,
		.pm             = &smi_common_pm_ops,
	}
};

static struct platform_driver * const smidrivers[] = {
	&mtk_smi_common_driver,
	&mtk_smi_larb_driver,
};

static int __init mtk_smi_init(void)
{
	return platform_register_drivers(smidrivers, ARRAY_SIZE(smidrivers));
}
module_init(mtk_smi_init);

static void __exit mtk_smi_exit(void)
{
	platform_unregister_drivers(smidrivers, ARRAY_SIZE(smidrivers));
}
module_exit(mtk_smi_exit);

MODULE_DESCRIPTION("MediaTek SMI driver");
MODULE_LICENSE("GPL v2");<|MERGE_RESOLUTION|>--- conflicted
+++ resolved
@@ -552,10 +552,7 @@
 	struct device_node *smi_node;
 	struct platform_device *smi_pdev;
 	struct device_link *link;
-<<<<<<< HEAD
 	int ret;
-=======
->>>>>>> 75615149
 
 	larb = devm_kzalloc(dev, sizeof(*larb), GFP_KERNEL);
 	if (!larb)
@@ -598,11 +595,7 @@
 		link = device_link_add(dev, larb->smi_common_dev,
 				       DL_FLAG_PM_RUNTIME | DL_FLAG_STATELESS);
 		if (!link) {
-<<<<<<< HEAD
-			dev_notice(dev, "Unable to link smi_common device\n");
-=======
 			dev_err(dev, "Unable to link smi-common dev\n");
->>>>>>> 75615149
 			return -ENODEV;
 		}
 	} else {
