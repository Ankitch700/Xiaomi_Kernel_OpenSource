--- conflicted
+++ resolved
@@ -540,6 +540,10 @@
 		.data = &mtk_smi_larb_mt2701
 	},
 	{
+		.compatible = "mediatek,mt6853-smi-larb",
+		.data = &mtk_smi_larb_mt6853
+	},
+	{
 		.compatible = "mediatek,mt6873-smi-larb",
 		.data = &mtk_smi_larb_mt6873
 	},
@@ -556,13 +560,8 @@
 		.data = &mtk_smi_larb_mt8183
 	},
 	{
-<<<<<<< HEAD
-		.compatible = "mediatek,mt6853-smi-larb",
-		.data = &mtk_smi_larb_mt6853
-=======
 		.compatible = "mediatek,mt8192-smi-larb",
 		.data = &mtk_smi_larb_mt8192
->>>>>>> 6a70670a
 	},
 	{}
 };
@@ -807,6 +806,10 @@
 		.data = &mtk_smi_common_mt6779,
 	},
 	{
+		.compatible = "mediatek,mt6853-smi-common",
+		.data = &mtk_smi_common_mt6853,
+	},
+	{
 		.compatible = "mediatek,mt6873-smi-common",
 		.data = &mtk_smi_common_mt6873,
 	},
@@ -815,13 +818,8 @@
 		.data = &mtk_smi_common_mt8183,
 	},
 	{
-<<<<<<< HEAD
-		.compatible = "mediatek,mt6853-smi-common",
-		.data = &mtk_smi_common_mt6853,
-=======
 		.compatible = "mediatek,mt8192-smi-common",
 		.data = &mtk_smi_common_mt8192,
->>>>>>> 6a70670a
 	},
 	{}
 };
