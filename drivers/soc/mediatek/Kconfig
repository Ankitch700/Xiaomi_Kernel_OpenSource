--- conflicted
+++ resolved
@@ -46,12 +46,8 @@
 
 config MTK_SCPSYS
 	bool "MediaTek SCPSYS Support"
-<<<<<<< HEAD
 	depends on ARCH_MEDIATEK
-=======
-	default ARCH_MEDIATEK
 	depends on OF
->>>>>>> 07650916
 	select REGMAP
 	select MTK_INFRACFG
 	select PM_GENERIC_DOMAINS if PM
