// SPDX-License-Identifier: GPL-2.0
/*
 * Copyright (c) 2016-2018, The Linux Foundation. All rights reserved.
 * Copyright (c) 2022-2024, Qualcomm Innovation Center, Inc. All rights reserved.
 */

#define pr_fmt(fmt) "%s " fmt, KBUILD_MODNAME

#include <linux/atomic.h>
#include <linux/cpu_pm.h>
#include <linux/delay.h>
#include <linux/interrupt.h>
#include <linux/io.h>
#include <linux/iopoll.h>
#include <linux/kernel.h>
#include <linux/ktime.h>
#include <linux/list.h>
#include <linux/module.h>
#include <linux/notifier.h>
#include <linux/of.h>
#include <linux/of_irq.h>
#include <linux/of_platform.h>
#include <linux/platform_device.h>
#include <linux/pm_domain.h>
#include <linux/pm_runtime.h>
#include <linux/slab.h>
#include <linux/spinlock.h>
#include <linux/wait.h>

#include <clocksource/arm_arch_timer.h>
#include <soc/qcom/cmd-db.h>
#include <soc/qcom/tcs.h>
#include <soc/qcom/crm.h>
#include <dt-bindings/soc/qcom,rpmh-rsc.h>

#include "rpmh-internal.h"

#define CREATE_TRACE_POINTS
#include "trace-rpmh.h"

#if IS_ENABLED(CONFIG_IPC_LOGGING)
#include <linux/ipc_logging.h>
#endif

#define RSC_DRV_IPC_LOG_SIZE		2

/* DRV ID Register */
#define RSC_DRV_ID			0

#define MAJOR_VER_MASK			0xFF
#define MAJOR_VER_SHIFT			16
#define MINOR_VER_MASK			0xFF
#define MINOR_VER_SHIFT			8

enum {
	RSC_DRV_TCS_OFFSET,
	RSC_DRV_CMD_OFFSET,
	DRV_SOLVER_CONFIG,
	DRV_PRNT_CHLD_CONFIG,
	RSC_DRV_IRQ_ENABLE,
	RSC_DRV_IRQ_STATUS,
	RSC_DRV_IRQ_CLEAR,
	RSC_DRV_CMD_WAIT_FOR_CMPL,
	RSC_DRV_CONTROL,
	RSC_DRV_STATUS,
	RSC_DRV_CMD_ENABLE,
	RSC_DRV_CMD_MSGID,
	RSC_DRV_CMD_ADDR,
	RSC_DRV_CMD_DATA,
	RSC_DRV_CMD_STATUS,
	RSC_DRV_CMD_RESP_DATA,
	/* DRV channel Registers */
	RSC_DRV_CHN_TCS_TRIGGER,
	RSC_DRV_CHN_TCS_COMPLETE,
	RSC_DRV_CHN_SEQ_BUSY,
	RSC_DRV_CHN_SEQ_PC,
	RSC_DRV_CHN_UPDATE,
	RSC_DRV_CHN_BUSY,
	RSC_DRV_CHN_EN,
};

/* DRV HW Solver Configuration Information Register */
#define DRV_HW_SOLVER_MASK		1
#define DRV_HW_SOLVER_SHIFT		24

/* DRV TCS Configuration Information Register */
#define DRV_NUM_TCS_MASK		0x3F
#define DRV_NUM_TCS_SHIFT		6
#define DRV_NCPT_MASK			0x1F
#define DRV_NCPT_SHIFT			27

/* Offsets for CONTROL TCS Registers */
#define RSC_DRV_CTL_TCS_DATA_HI		0x38
#define RSC_DRV_CTL_TCS_DATA_HI_MASK	0xFFFFFF
#define RSC_DRV_CTL_TCS_DATA_HI_VALID	BIT(31)
#define RSC_DRV_CTL_TCS_DATA_LO		0x40
#define RSC_DRV_CTL_TCS_DATA_LO_MASK	0xFFFFFFFF
#define RSC_DRV_CTL_TCS_DATA_SIZE	32

#define TCS_AMC_MODE_ENABLE		BIT(16)
#define TCS_AMC_MODE_TRIGGER		BIT(24)

/* TCS CMD register bit mask */
#define CMD_MSGID_LEN			8
#define CMD_MSGID_RESP_REQ		BIT(8)
#define CMD_MSGID_WRITE			BIT(16)
#define CMD_STATUS_ISSUED		BIT(8)
#define CMD_STATUS_COMPL		BIT(16)

/* Offsets for DRV channel status register */
#define CH0_CHN_BUSY			BIT(0)
#define CH1_CHN_BUSY			BIT(1)
#define CH0_WAKE_TCS_STATUS		BIT(0)
#define CH0_SLEEP_TCS_STATUS		BIT(1)
#define CH1_WAKE_TCS_STATUS		BIT(2)
#define CH1_SLEEP_TCS_STATUS		BIT(3)
#define CH_CLEAR_STATUS			BIT(31)

#define ACCL_TYPE(addr)			((addr >> 16) & 0xF)
#define VREG_ADDR(addr)			(addr & ~0xF)

#define MAX_RSC_COUNT			5

enum {
	HW_ACCL_CLK = 0x3,
	HW_ACCL_VREG,
	HW_ACCL_BUS,
};

static const char * const accl_str[] = {
	"", "", "", "CLK", "VREG", "BUS",
};

static LIST_HEAD(rpmh_rsc_dev_list);
static struct rsc_drv *__rsc_drv[MAX_RSC_COUNT];
static int __rsc_count;
bool rpmh_standalone;

/*
 * Here's a high level overview of how all the registers in RPMH work
 * together:
 *
 * - The main rpmh-rsc address is the base of a register space that can
 *   be used to find overall configuration of the hardware
 *   (DRV_PRNT_CHLD_CONFIG). Also found within the rpmh-rsc register
 *   space are all the TCS blocks. The offset of the TCS blocks is
 *   specified in the device tree by "qcom,tcs-offset" and used to
 *   compute tcs_base.
 * - TCS blocks come one after another. Type, count, and order are
 *   specified by the device tree as "qcom,tcs-config".
 * - Each TCS block has some registers, then space for up to 16 commands.
 *   Note that though address space is reserved for 16 commands, fewer
 *   might be present. See ncpt (num cmds per TCS).
 *
 * Here's a picture:
 *
 *  +---------------------------------------------------+
 *  |RSC                                                |
 *  | ctrl                                              |
 *  |                                                   |
 *  | Drvs:                                             |
 *  | +-----------------------------------------------+ |
 *  | |DRV0                                           | |
 *  | | ctrl/config                                   | |
 *  | | IRQ                                           | |
 *  | |                                               | |
 *  | | TCSes:                                        | |
 *  | | +------------------------------------------+  | |
 *  | | |TCS0  |  |  |  |  |  |  |  |  |  |  |  |  |  | |
 *  | | | ctrl | 0| 1| 2| 3| 4| 5| .| .| .| .|14|15|  | |
 *  | | |      |  |  |  |  |  |  |  |  |  |  |  |  |  | |
 *  | | +------------------------------------------+  | |
 *  | | +------------------------------------------+  | |
 *  | | |TCS1  |  |  |  |  |  |  |  |  |  |  |  |  |  | |
 *  | | | ctrl | 0| 1| 2| 3| 4| 5| .| .| .| .|14|15|  | |
 *  | | |      |  |  |  |  |  |  |  |  |  |  |  |  |  | |
 *  | | +------------------------------------------+  | |
 *  | | +------------------------------------------+  | |
 *  | | |TCS2  |  |  |  |  |  |  |  |  |  |  |  |  |  | |
 *  | | | ctrl | 0| 1| 2| 3| 4| 5| .| .| .| .|14|15|  | |
 *  | | |      |  |  |  |  |  |  |  |  |  |  |  |  |  | |
 *  | | +------------------------------------------+  | |
 *  | |                    ......                     | |
 *  | +-----------------------------------------------+ |
 *  | +-----------------------------------------------+ |
 *  | |DRV1                                           | |
 *  | | (same as DRV0)                                | |
 *  | +-----------------------------------------------+ |
 *  |                      ......                       |
 *  +---------------------------------------------------+
 */

#define USECS_TO_CYCLES(time_usecs)			\
	xloops_to_cycles((time_usecs) * 0x10C7UL)

static inline unsigned long xloops_to_cycles(u64 xloops)
{
	return (xloops * loops_per_jiffy * HZ) >> 32;
}

static u32 rpmh_rsc_reg_offset_ver_2_7[] = {
	[RSC_DRV_TCS_OFFSET]		= 672,
	[RSC_DRV_CMD_OFFSET]		= 20,
	[DRV_SOLVER_CONFIG]		= 0x04,
	[DRV_PRNT_CHLD_CONFIG]		= 0x0C,
	[RSC_DRV_IRQ_ENABLE]		= 0x00,
	[RSC_DRV_IRQ_STATUS]		= 0x04,
	[RSC_DRV_IRQ_CLEAR]		= 0x08,
	[RSC_DRV_CMD_WAIT_FOR_CMPL]	= 0x10,
	[RSC_DRV_CONTROL]		= 0x14,
	[RSC_DRV_STATUS]		= 0x18,
	[RSC_DRV_CMD_ENABLE]		= 0x1C,
	[RSC_DRV_CMD_MSGID]		= 0x30,
	[RSC_DRV_CMD_ADDR]		= 0x34,
	[RSC_DRV_CMD_DATA]		= 0x38,
	[RSC_DRV_CMD_STATUS]		= 0x3C,
	[RSC_DRV_CMD_RESP_DATA]		= 0x40,
	[RSC_DRV_CHN_SEQ_BUSY]		= 0x0,
	[RSC_DRV_CHN_SEQ_PC]		= 0x0,
	[RSC_DRV_CHN_TCS_TRIGGER]	= 0x0,
	[RSC_DRV_CHN_TCS_COMPLETE]	= 0x0,
	[RSC_DRV_CHN_UPDATE]		= 0x0,
	[RSC_DRV_CHN_BUSY]		= 0x0,
	[RSC_DRV_CHN_EN]		= 0x0,
};

static u32 rpmh_rsc_reg_offset_ver_3_0[] = {
	[RSC_DRV_TCS_OFFSET]		= 672,
	[RSC_DRV_CMD_OFFSET]		= 24,
	[DRV_SOLVER_CONFIG]		= 0x04,
	[DRV_PRNT_CHLD_CONFIG]		= 0x0C,
	[RSC_DRV_IRQ_ENABLE]		= 0x00,
	[RSC_DRV_IRQ_STATUS]		= 0x04,
	[RSC_DRV_IRQ_CLEAR]		= 0x08,
	[RSC_DRV_CMD_WAIT_FOR_CMPL]	= 0x20,
	[RSC_DRV_CONTROL]		= 0x24,
	[RSC_DRV_STATUS]		= 0x28,
	[RSC_DRV_CMD_ENABLE]		= 0x2C,
	[RSC_DRV_CMD_MSGID]		= 0x34,
	[RSC_DRV_CMD_ADDR]		= 0x38,
	[RSC_DRV_CMD_DATA]		= 0x3C,
	[RSC_DRV_CMD_STATUS]		= 0x40,
	[RSC_DRV_CMD_RESP_DATA]		= 0x44,
	[RSC_DRV_CHN_SEQ_BUSY]		= 0x464,
	[RSC_DRV_CHN_SEQ_PC]		= 0x468,
	[RSC_DRV_CHN_TCS_TRIGGER]	= 0x490,
	[RSC_DRV_CHN_TCS_COMPLETE]	= 0x494,
	[RSC_DRV_CHN_UPDATE]		= 0x498,
	[RSC_DRV_CHN_BUSY]		= 0x49C,
	[RSC_DRV_CHN_EN]		= 0x4A0,
};

static u32 rpmh_rsc_reg_offset_ver_3_0_hw_channel[] = {
	[RSC_DRV_TCS_OFFSET]		= 336,
	[RSC_DRV_CMD_OFFSET]		= 24,
	[DRV_SOLVER_CONFIG]		= 0x04,
	[DRV_PRNT_CHLD_CONFIG]		= 0x0C,
	[RSC_DRV_IRQ_ENABLE]		= 0x00,
	[RSC_DRV_IRQ_STATUS]		= 0x04,
	[RSC_DRV_IRQ_CLEAR]		= 0x08,
	[RSC_DRV_CMD_WAIT_FOR_CMPL]	= 0x20,
	[RSC_DRV_CONTROL]		= 0x24,
	[RSC_DRV_STATUS]		= 0x28,
	[RSC_DRV_CMD_ENABLE]		= 0x2C,
	[RSC_DRV_CMD_MSGID]		= 0x34,
	[RSC_DRV_CMD_ADDR]		= 0x38,
	[RSC_DRV_CMD_DATA]		= 0x3C,
	[RSC_DRV_CMD_STATUS]		= 0x40,
	[RSC_DRV_CMD_RESP_DATA]		= 0x44,
	[RSC_DRV_CHN_SEQ_BUSY]		= 0x464,
	[RSC_DRV_CHN_SEQ_PC]		= 0x468,
	[RSC_DRV_CHN_TCS_TRIGGER]	= 0x490,
	[RSC_DRV_CHN_TCS_COMPLETE]	= 0x494,
	[RSC_DRV_CHN_UPDATE]		= 0x498,
	[RSC_DRV_CHN_BUSY]		= 0x49C,
	[RSC_DRV_CHN_EN]		= 0x4A0,
};

static inline void __iomem *
tcs_reg_addr(const struct rsc_drv *drv, int reg, int tcs_id)
{
	if (!drv->tcs_distance)
		return drv->tcs_base + drv->regs[RSC_DRV_TCS_OFFSET] * tcs_id + reg;

	return drv->tcs_base + drv->tcs_distance * tcs_id + reg;
}

static inline void __iomem *
tcs_cmd_addr(const struct rsc_drv *drv, int reg, int tcs_id, int cmd_id)
{
	return tcs_reg_addr(drv, reg, tcs_id) + drv->regs[RSC_DRV_CMD_OFFSET] * cmd_id;
}

static u32 read_tcs_cmd(const struct rsc_drv *drv, int reg, int tcs_id,
			int cmd_id)
{
	return readl_relaxed(tcs_cmd_addr(drv, reg, tcs_id, cmd_id));
}

static u32 read_tcs_reg(const struct rsc_drv *drv, int reg, int tcs_id)
{
	return readl_relaxed(tcs_reg_addr(drv, reg, tcs_id));
}

static void write_tcs_cmd(const struct rsc_drv *drv, int reg, int tcs_id,
			  int cmd_id, u32 data)
{
	writel_relaxed(data, tcs_cmd_addr(drv, reg, tcs_id, cmd_id));
}

static void write_tcs_reg(const struct rsc_drv *drv, int reg, int tcs_id,
			  u32 data)
{
	writel_relaxed(data, tcs_reg_addr(drv, reg, tcs_id));
}

static void write_tcs_reg_sync(const struct rsc_drv *drv, int reg, int tcs_id,
			       u32 data)
{
	int i;

	writel(data, tcs_reg_addr(drv, reg, tcs_id));

	/*
	 * Wait until we read back the same value.  Use a counter rather than
	 * ktime for timeout since this may be called after timekeeping stops.
	 */
	for (i = 0; i < USEC_PER_SEC; i++) {
		if (readl(tcs_reg_addr(drv, reg, tcs_id)) == data)
			return;
		udelay(1);
	}
	pr_err("%s: error writing %#x to %d:%#x\n", drv->name,
	       data, tcs_id, reg);
}

/**
 * tcs_invalidate() - Invalidate all TCSes of the given type (sleep or wake).
 * @drv:  The RSC controller.
 * @type: SLEEP_TCS or WAKE_TCS
 * @ch:   Channel number
 *
 * This will clear the "slots" variable of the given tcs_group and also
 * tell the hardware to forget about all entries.
 *
 * The caller must ensure that no other RPMH actions are happening when this
 * function is called, since otherwise the device may immediately become
 * used again even before this function exits.
 */
static void tcs_invalidate(struct rsc_drv *drv, int type, int ch)
{
	int m;
	struct tcs_group *tcs = &drv->ch[ch].tcs[type];

	/* Caller ensures nobody else is running so no lock */
	if (bitmap_empty(tcs->slots, tcs->ncpt * tcs->num_tcs))
		return;

	for (m = tcs->offset; m < tcs->offset + tcs->num_tcs; m++) {
		write_tcs_reg_sync(drv, drv->regs[RSC_DRV_CMD_ENABLE], m, 0);
		write_tcs_reg_sync(drv, drv->regs[RSC_DRV_CMD_WAIT_FOR_CMPL], m, 0);
	}

	bitmap_zero(tcs->slots, tcs->ncpt * tcs->num_tcs);
}

/**
 * rpmh_rsc_get_channel() - Get the Unused channel to send data on.
 * @drv: The RSC controller.
 *
 * Return: 0 on success, else -error.
 */
int rpmh_rsc_get_channel(struct rsc_drv *drv)
{
	int chn_update, chn_busy;

	if (drv->num_channels == 1)
		return CH0;

	/* Select Unused channel */
	do {
		chn_update = readl_relaxed(drv->base + drv->regs[RSC_DRV_CHN_UPDATE]);
		chn_busy = readl_relaxed(drv->base + drv->regs[RSC_DRV_CHN_BUSY]);
	} while (chn_busy != chn_update);

	if (chn_busy & CH0_CHN_BUSY)
		return CH1;
	else if (chn_busy & CH1_CHN_BUSY)
		return CH0;
	else
		return -EBUSY;
}

/**
 * rpmh_rsc_invalidate() - Invalidate sleep and wake TCSes.
 * @drv: The RSC controller.
 * @ch:  Channel number
 *
 * The caller must ensure that no other RPMH actions are happening when this
 * function is called, since otherwise the device may immediately become
 * used again even before this function exits.
 */
void rpmh_rsc_invalidate(struct rsc_drv *drv, int ch)
{
	tcs_invalidate(drv, SLEEP_TCS, ch);
	tcs_invalidate(drv, WAKE_TCS, ch);
}

/**
 * get_tcs_for_msg() - Get the tcs_group used to send the given message.
 * @drv: The RSC controller.
 * @msg: The message we want to send.
 *
 * This is normally pretty straightforward except if we are trying to send
 * an ACTIVE_ONLY message but don't have any active_only TCSes.
 *
 * Return: A pointer to a tcs_group or an ERR_PTR.
 */
static struct tcs_group *get_tcs_for_msg(struct rsc_drv *drv,
					 enum rpmh_state state,
					 int ch)
{
	int type;
	struct tcs_group *tcs;

	switch (state) {
	case RPMH_ACTIVE_ONLY_STATE:
		type = ACTIVE_TCS;
		break;
	case RPMH_WAKE_ONLY_STATE:
		type = WAKE_TCS;
		break;
	case RPMH_SLEEP_STATE:
		type = SLEEP_TCS;
		break;
	default:
		return ERR_PTR(-EINVAL);
	}

	/*
	 * If we are making an active request on a RSC that does not have a
	 * dedicated TCS for active state use, then re-purpose a wake TCS to
	 * send active votes. This is safe because we ensure any active-only
	 * transfers have finished before we use it (maybe by running from
	 * the last CPU in PM code).
	 */
	tcs = &drv->ch[ch].tcs[type];
	if (state == RPMH_ACTIVE_ONLY_STATE && !tcs->num_tcs)
		tcs = &drv->ch[ch].tcs[WAKE_TCS];

	return tcs;
}

/**
 * get_req_from_tcs() - Get a stashed request that was xfering on the given TCS.
 * @drv:    The RSC controller.
 * @tcs_id: The global ID of this TCS.
 *
 * For ACTIVE_ONLY transfers we want to call back into the client when the
 * transfer finishes. To do this we need the "request" that the client
 * originally provided us. This function grabs the request that we stashed
 * when we started the transfer.
 *
 * This only makes sense for ACTIVE_ONLY transfers since those are the only
 * ones we track sending (the only ones we enable interrupts for and the only
 * ones we call back to the client for).
 *
 * Return: The stashed request.
 */
static const struct tcs_request *get_req_from_tcs(struct rsc_drv *drv,
						  int tcs_id,
						  int *ch)
{
	struct tcs_group *tcs;
	int i;

	for (i = 0; i < MAX_CHANNEL; i++) {
		if (!drv->ch[i].initialized)
			continue;

		tcs = get_tcs_for_msg(drv, RPMH_ACTIVE_ONLY_STATE, i);
		if (tcs->mask & BIT(tcs_id)) {
			*ch = i;
			return tcs->req[tcs_id - tcs->offset];
		}
	}

	return NULL;
}

/**
 * __tcs_set_trigger() - Start xfer on a TCS or unset trigger on a borrowed TCS
 * @drv:     The controller.
 * @tcs_id:  The global ID of this TCS.
 * @trigger: If true then untrigger/retrigger. If false then just untrigger.
 *
 * In the normal case we only ever call with "trigger=true" to start a
 * transfer. That will un-trigger/disable the TCS from the last transfer
 * then trigger/enable for this transfer.
 *
 * If we borrowed a wake TCS for an active-only transfer we'll also call
 * this function with "trigger=false" to just do the un-trigger/disable
 * before using the TCS for wake purposes again.
 *
 * Note that the AP is only in charge of triggering active-only transfers.
 * The AP never triggers sleep/wake values using this function.
 */
static void __tcs_set_trigger(struct rsc_drv *drv, int tcs_id, bool trigger)
{
	u32 enable;
	u32 reg = drv->regs[RSC_DRV_CONTROL];

	/*
	 * HW req: Clear the DRV_CONTROL and enable TCS again
	 * While clearing ensure that the AMC mode trigger is cleared
	 * and then the mode enable is cleared.
	 */
	enable = read_tcs_reg(drv, reg, tcs_id);
	enable &= ~TCS_AMC_MODE_TRIGGER;
	write_tcs_reg_sync(drv, reg, tcs_id, enable);
	enable &= ~TCS_AMC_MODE_ENABLE;
	write_tcs_reg_sync(drv, reg, tcs_id, enable);

	if (trigger) {
		/* Enable the AMC mode on the TCS and then trigger the TCS */
		enable = TCS_AMC_MODE_ENABLE;
		write_tcs_reg_sync(drv, reg, tcs_id, enable);
		enable |= TCS_AMC_MODE_TRIGGER;
		write_tcs_reg(drv, reg, tcs_id, enable);
	}
}

/**
 * enable_tcs_irq() - Enable or disable interrupts on the given TCS.
 * @drv:     The controller.
 * @tcs_id:  The global ID of this TCS.
 * @enable:  If true then enable; if false then disable
 *
 * We only ever call this when we borrow a wake TCS for an active-only
 * transfer. For active-only TCSes interrupts are always left enabled.
 */
static void enable_tcs_irq(struct rsc_drv *drv, int tcs_id, bool enable)
{
	u32 data;
	u32 reg = drv->regs[RSC_DRV_IRQ_ENABLE];

	data = readl_relaxed(drv->tcs_base + reg);
	if (enable)
		data |= BIT(tcs_id);
	else
		data &= ~BIT(tcs_id);
	writel_relaxed(data, drv->tcs_base + reg);
}

/**
 * tcs_tx_done() - TX Done interrupt handler.
 * @irq: The IRQ number (ignored).
 * @p:   Pointer to "struct rsc_drv".
 *
 * Called for ACTIVE_ONLY transfers (those are the only ones we enable the
 * IRQ for) when a transfer is done.
 *
 * Return: IRQ_HANDLED
 */
static irqreturn_t tcs_tx_done(int irq, void *p)
{
	struct rsc_drv *drv = p;
	int i, ch;
	unsigned long irq_status;
	const struct tcs_request *req;

	irq_status = readl_relaxed(drv->tcs_base + drv->regs[RSC_DRV_IRQ_STATUS]);

	for_each_set_bit(i, &irq_status, BITS_PER_TYPE(u32)) {
		req = get_req_from_tcs(drv, i, &ch);
		if (WARN_ON(!req))
			goto skip;

		trace_rpmh_tx_done(drv, i, req);
#if IS_ENABLED(CONFIG_IPC_LOGGING)
		ipc_log_string(drv->ipc_log_ctx, "IRQ response: m=%d", i);
#endif

		/*
		 * If wake tcs was re-purposed for sending active
		 * votes, clear AMC trigger & enable modes and
		 * disable interrupt for this TCS
		 */
		if (!drv->ch[ch].tcs[ACTIVE_TCS].num_tcs)
			__tcs_set_trigger(drv, i, false);
skip:
		/* Reclaim the TCS */
		write_tcs_reg(drv, drv->regs[RSC_DRV_CMD_ENABLE], i, 0);
		write_tcs_reg(drv, drv->regs[RSC_DRV_CMD_WAIT_FOR_CMPL], i, 0);
		writel_relaxed(BIT(i), drv->tcs_base + drv->regs[RSC_DRV_IRQ_CLEAR]);
		spin_lock(&drv->lock);
		clear_bit(i, drv->tcs_in_use);
		/*
		 * Disable interrupt for WAKE TCS to avoid being
		 * spammed with interrupts coming when the solver
		 * sends its wake votes.
		 */
		if (!drv->ch[ch].tcs[ACTIVE_TCS].num_tcs)
			enable_tcs_irq(drv, i, false);
		spin_unlock(&drv->lock);
		wake_up(&drv->tcs_wait);
		if (req)
			rpmh_tx_done(req);
	}

	return IRQ_HANDLED;
}

/**
 * __tcs_buffer_write() - Write to TCS hardware from a request; don't trigger.
 * @drv:    The controller.
 * @tcs_id: The global ID of this TCS.
 * @cmd_id: The index within the TCS to start writing.
 * @msg:    The message we want to send, which will contain several addr/data
 *          pairs to program (but few enough that they all fit in one TCS).
 *
 * This is used for all types of transfers (active, sleep, and wake).
 */
static void __tcs_buffer_write(struct rsc_drv *drv, int tcs_id, int cmd_id,
			       const struct tcs_request *msg)
{
	u32 msgid;
	u32 cmd_msgid = CMD_MSGID_LEN | CMD_MSGID_WRITE;
	u32 cmd_enable = 0;
	u32 cmd_complete;
	struct tcs_cmd *cmd;
	int i, j;

	/* Convert all commands to RR when the request has wait_for_compl set */
	cmd_msgid |= msg->wait_for_compl ? CMD_MSGID_RESP_REQ : 0;
	cmd_complete = read_tcs_reg(drv, drv->regs[RSC_DRV_CMD_WAIT_FOR_CMPL], tcs_id);

	for (i = 0, j = cmd_id; i < msg->num_cmds; i++, j++) {
		cmd = &msg->cmds[i];
		cmd_enable |= BIT(j);
		cmd_complete |= cmd->wait << j;
		msgid = cmd_msgid;
		/*
		 * Additionally, if the cmd->wait is set, make the command
		 * response reqd even if the overall request was fire-n-forget.
		 */
		msgid |= cmd->wait ? CMD_MSGID_RESP_REQ : 0;

		write_tcs_cmd(drv, drv->regs[RSC_DRV_CMD_MSGID], tcs_id, j, msgid);
		write_tcs_cmd(drv, drv->regs[RSC_DRV_CMD_ADDR], tcs_id, j, cmd->addr);
		write_tcs_cmd(drv, drv->regs[RSC_DRV_CMD_DATA], tcs_id, j, cmd->data);
		trace_rpmh_send_msg(drv, tcs_id, msg->state, j, msgid, cmd);
#if IS_ENABLED(CONFIG_IPC_LOGGING)
		ipc_log_string(drv->ipc_log_ctx,
			       "TCS write: m=%d n=%d msgid=%#x addr=%#x data=%#x wait=%d",
			       tcs_id, j, msgid, cmd->addr,
			       cmd->data, cmd->wait);
#endif
	}

	write_tcs_reg(drv, drv->regs[RSC_DRV_CMD_WAIT_FOR_CMPL], tcs_id, cmd_complete);
	cmd_enable |= read_tcs_reg(drv, drv->regs[RSC_DRV_CMD_ENABLE], tcs_id);
	write_tcs_reg(drv, drv->regs[RSC_DRV_CMD_ENABLE], tcs_id, cmd_enable);
}

/**
 * check_for_req_inflight() - Look to see if conflicting cmds are in flight.
 * @drv: The controller.
 * @tcs: A pointer to the tcs_group used for ACTIVE_ONLY transfers.
 * @msg: The message we want to send, which will contain several addr/data
 *       pairs to program (but few enough that they all fit in one TCS).
 *
 * This will walk through the TCSes in the group and check if any of them
 * appear to be sending to addresses referenced in the message. If it finds
 * one it'll return -EBUSY.
 *
 * Only for use for active-only transfers.
 *
 * Must be called with the drv->lock held since that protects tcs_in_use.
 *
 * Return: 0 if nothing in flight or -EBUSY if we should try again later.
 *         The caller must re-enable interrupts between tries since that's
 *         the only way tcs_in_use will ever be updated and the only way
 *         RSC_DRV_CMD_ENABLE will ever be cleared.
 */
static int check_for_req_inflight(struct rsc_drv *drv, struct tcs_group *tcs,
				  const struct tcs_request *msg)
{
	unsigned long curr_enabled;
	u32 addr;
	int j, k;
	int i = tcs->offset;
	unsigned long accl;

	for_each_set_bit_from(i, drv->tcs_in_use, tcs->offset + tcs->num_tcs) {
		curr_enabled = read_tcs_reg(drv, drv->regs[RSC_DRV_CMD_ENABLE], i);

		for_each_set_bit(j, &curr_enabled, tcs->ncpt) {
			addr = read_tcs_cmd(drv, drv->regs[RSC_DRV_CMD_ADDR], i, j);
			for (k = 0; k < msg->num_cmds; k++) {
			/*
			 * Each RPMh VREG accelerator resource has 3 or 4 contiguous 4-byte
			 * aligned addresses associated with it. Ignore the offset to check
			 * for in-flight VREG requests.
			 */
				accl = ACCL_TYPE(msg->cmds[k].addr);
				if (accl == HW_ACCL_VREG &&
				    VREG_ADDR(addr) == VREG_ADDR(msg->cmds[k].addr))
					return -EBUSY;
				else if (addr == msg->cmds[k].addr)
					return -EBUSY;
			}
		}
	}

	return 0;
}

/**
 * find_free_tcs() - Find free tcs in the given tcs_group; only for active.
 * @tcs: A pointer to the active-only tcs_group (or the wake tcs_group if
 *       we borrowed it because there are zero active-only ones).
 *
 * Must be called with the drv->lock held since that protects tcs_in_use.
 *
 * Return: The first tcs that's free or -EBUSY if all in use.
 */
static int find_free_tcs(struct tcs_group *tcs)
{
	const struct rsc_drv *drv = tcs->drv;
	unsigned long i;
	unsigned long max = tcs->offset + tcs->num_tcs;
	int timeout = 100;

	i = find_next_zero_bit(drv->tcs_in_use, max, tcs->offset);
	if (i >= max)
		return -EBUSY;

	while (timeout) {
		if (read_tcs_reg(drv, drv->regs[RSC_DRV_STATUS], i))
			break;
		timeout--;
		udelay(1);
	}

	if (!timeout)
		return -EBUSY;

	return i;
}

/**
 * claim_tcs_for_req() - Claim a tcs in the given tcs_group; only for active.
 * @drv: The controller.
 * @tcs: The tcs_group used for ACTIVE_ONLY transfers.
 * @msg: The data to be sent.
 *
 * Claims a tcs in the given tcs_group while making sure that no existing cmd
 * is in flight that would conflict with the one in @msg.
 *
 * Context: Must be called with the drv->lock held since that protects
 * tcs_in_use.
 *
 * Return: The id of the claimed tcs or -EBUSY if a matching msg is in flight
 * or the tcs_group is full.
 */
static int claim_tcs_for_req(struct rsc_drv *drv, struct tcs_group *tcs,
			     const struct tcs_request *msg)
{
	int ret;

	/*
	 * The h/w does not like if we send a request to the same address,
	 * when one is already in-flight or being processed.
	 */
	ret = check_for_req_inflight(drv, tcs, msg);
	if (ret)
		return ret;

	return find_free_tcs(tcs);
}

/**
 * rpmh_rsc_send_data() - Write / trigger active-only message.
 * @drv: The controller.
 * @msg: The data to be sent.
 * @ch:  Channel number
 *
 * NOTES:
 * - This is only used for "ACTIVE_ONLY" since the limitations of this
 *   function don't make sense for sleep/wake cases.
 * - To do the transfer, we will grab a whole TCS for ourselves--we don't
 *   try to share. If there are none available we'll wait indefinitely
 *   for a free one.
 * - This function will not wait for the commands to be finished, only for
 *   data to be programmed into the RPMh. See rpmh_tx_done() which will
 *   be called when the transfer is fully complete.
 * - This function must be called with interrupts enabled. If the hardware
 *   is busy doing someone else's transfer we need that transfer to fully
 *   finish so that we can have the hardware, and to fully finish it needs
 *   the interrupt handler to run. If the interrupts is set to run on the
 *   active CPU this can never happen if interrupts are disabled.
 *
 * Return: 0 on success, -EINVAL on error.
 */
int rpmh_rsc_send_data(struct rsc_drv *drv, const struct tcs_request *msg, int ch)
{
	struct tcs_group *tcs;
	int tcs_id;
	unsigned long flags;

	tcs = get_tcs_for_msg(drv, msg->state, ch);
	if (IS_ERR(tcs))
		return PTR_ERR(tcs);

	spin_lock_irqsave(&drv->lock, flags);

	/* Controller is busy in 'solver' mode */
	if (drv->in_solver_mode) {
		spin_unlock_irqrestore(&drv->lock, flags);
		return -EBUSY;
	}

	/* Wait forever for a free tcs. It better be there eventually! */
	wait_event_lock_irq(drv->tcs_wait,
			    (tcs_id = claim_tcs_for_req(drv, tcs, msg)) >= 0,
			    drv->lock);

	tcs->req[tcs_id - tcs->offset] = msg;
	set_bit(tcs_id, drv->tcs_in_use);

	/*
	 * Clear previously programmed ACTIVE/WAKE commands in selected
	 * repurposed TCS to avoid triggering them. tcs->slots will be
	 * cleaned from rpmh_flush() by invoking rpmh_rsc_invalidate()
	 */
	write_tcs_reg_sync(drv, drv->regs[RSC_DRV_CMD_ENABLE], tcs_id, 0);
	write_tcs_reg_sync(drv, drv->regs[RSC_DRV_CMD_WAIT_FOR_CMPL], tcs_id, 0);

	if (msg->wait_for_compl || (msg->state == RPMH_ACTIVE_ONLY_STATE &&
	    tcs->type != ACTIVE_TCS))
		enable_tcs_irq(drv, tcs_id, true);
	else
		enable_tcs_irq(drv, tcs_id, false);

	/*
	 * These two can be done after the lock is released because:
	 * - We marked "tcs_in_use" under lock.
	 * - Once "tcs_in_use" has been marked nobody else could be writing
	 *   to these registers until the interrupt goes off.
	 * - The interrupt can't go off until we trigger w/ the last line
	 *   of __tcs_set_trigger() below.
	 */
	__tcs_buffer_write(drv, tcs_id, 0, msg);
	__tcs_set_trigger(drv, tcs_id, true);
#if IS_ENABLED(CONFIG_IPC_LOGGING)
	ipc_log_string(drv->ipc_log_ctx, "TCS trigger: m=%d wait_for_compl=%u",
		       tcs_id, msg->wait_for_compl);
#endif
	if (!msg->wait_for_compl)
		clear_bit(tcs_id, drv->tcs_in_use);

	spin_unlock_irqrestore(&drv->lock, flags);

	if (!msg->wait_for_compl)
		wake_up(&drv->tcs_wait);

	return 0;
}

/**
 * find_slots() - Find a place to write the given message.
 * @tcs:    The tcs group to search.
 * @msg:    The message we want to find room for.
 * @tcs_id: If we return 0 from the function, we return the global ID of the
 *          TCS to write to here.
 * @cmd_id: If we return 0 from the function, we return the index of
 *          the command array of the returned TCS where the client should
 *          start writing the message.
 *
 * Only for use on sleep/wake TCSes since those are the only ones we maintain
 * tcs->slots for.
 *
 * Return: -ENOMEM if there was no room, else 0.
 */
static int find_slots(struct tcs_group *tcs, const struct tcs_request *msg,
		      int *tcs_id, int *cmd_id)
{
	int slot, offset;
	int i = 0;

	/* Do over, until we can fit the full payload in a single TCS */
	do {
		slot = bitmap_find_next_zero_area(tcs->slots,
						  tcs->ncpt * tcs->num_tcs,
						  i, msg->num_cmds, 0);
		if (slot >= tcs->num_tcs * tcs->ncpt)
			return -ENOMEM;
		i += tcs->ncpt;
	} while (slot + msg->num_cmds - 1 >= i);

	bitmap_set(tcs->slots, slot, msg->num_cmds);

	offset = slot / tcs->ncpt;
	*tcs_id = offset + tcs->offset;
	*cmd_id = slot % tcs->ncpt;

	return 0;
}

/**
 * rpmh_rsc_write_ctrl_data() - Write request to controller but don't trigger.
 * @drv: The controller.
 * @msg: The data to be written to the controller.
 * @ch:  Channel number
 *
 * This should only be called for sleep/wake state, never active-only
 * state.
 *
 * The caller must ensure that no other RPMH actions are happening and the
 * controller is idle when this function is called since it runs lockless.
 *
 * Return: 0 if no error; else -error.
 */
int rpmh_rsc_write_ctrl_data(struct rsc_drv *drv, const struct tcs_request *msg, int ch)
{
	struct tcs_group *tcs;
	int tcs_id = 0, cmd_id = 0;
	int ret;

	if (!msg->num_cmds) {
<<<<<<< HEAD
		ipc_log_string(drv->ipc_log_ctx, "Empty num_cmds, returning");
=======
#if IS_ENABLED(CONFIG_IPC_LOGGING)
		ipc_log_string(drv->ipc_log_ctx, "Empty num_cmds, returning");
#endif
>>>>>>> 90b11dc2
		return 0;
	}

	tcs = get_tcs_for_msg(drv, msg->state, ch);
	if (IS_ERR(tcs))
		return PTR_ERR(tcs);

	/* find the TCS id and the command in the TCS to write to */
	ret = find_slots(tcs, msg, &tcs_id, &cmd_id);
	if (!ret)
		__tcs_buffer_write(drv, tcs_id, cmd_id, msg);

	return ret;
}

static struct tcs_group *get_tcs_from_index(struct rsc_drv *drv, int tcs_id)
{
	unsigned int i, j;

	for (i = 0; i < TCS_TYPE_NR; i++) {
		for (j = 0; j < MAX_CHANNEL; j++) {
			if (!drv->ch[j].initialized)
				continue;

			if (drv->ch[j].tcs[i].mask & BIT(tcs_id))
				return &drv->ch[j].tcs[i];
		}
	}

	return NULL;
}

static void print_tcs_info(struct rsc_drv *drv, int tcs_id, unsigned long *accl,
			   bool *aoss_irq_sts)
{
	int ch = 0;
	struct tcs_group *tcs_grp = get_tcs_from_index(drv, tcs_id);
	const struct tcs_request *req = get_req_from_tcs(drv, tcs_id, &ch);
	unsigned long cmds_enabled;
	u32 addr, data, msgid, sts, irq_sts;
	bool in_use = test_bit(tcs_id, drv->tcs_in_use);
	int i;

	sts = read_tcs_reg(drv, drv->regs[RSC_DRV_STATUS], tcs_id);
	cmds_enabled = read_tcs_reg(drv, drv->regs[RSC_DRV_CMD_ENABLE], tcs_id);
	if (!cmds_enabled || !tcs_grp)
		return;

	if (!req)
		goto print_tcs_data;

	data = read_tcs_reg(drv, drv->regs[RSC_DRV_CONTROL], tcs_id);
	irq_sts = readl_relaxed(drv->tcs_base + drv->regs[RSC_DRV_IRQ_STATUS]);
	pr_warn("Request: tcs-in-use:%s active_tcs=%s(%d) state=%d wait_for_compl=%u]\n",
		(in_use ? "YES" : "NO"),
		((tcs_grp->type == ACTIVE_TCS) ? "YES" : "NO"),
		tcs_grp->type, req->state, req->wait_for_compl);
	pr_warn("TCS=%d [ctrlr-sts:%s amc-mode:0x%x irq-sts:%s]\n",
		tcs_id, sts ? "IDLE" : "BUSY", data,
		(irq_sts & BIT(tcs_id)) ? "COMPLETED" : "PENDING");

	*aoss_irq_sts = (irq_sts & BIT(tcs_id)) ? true : false;

print_tcs_data:
	for_each_set_bit(i, &cmds_enabled, tcs_grp->ncpt) {
		addr = read_tcs_cmd(drv, drv->regs[RSC_DRV_CMD_ADDR], tcs_id, i);
		data = read_tcs_cmd(drv, drv->regs[RSC_DRV_CMD_DATA], tcs_id, i);
		msgid = read_tcs_cmd(drv, drv->regs[RSC_DRV_CMD_MSGID], tcs_id, i);
		sts = read_tcs_cmd(drv, drv->regs[RSC_DRV_CMD_STATUS], tcs_id, i);
		pr_warn("\tCMD=%d [addr=0x%x data=0x%x hdr=0x%x sts=0x%x enabled=1]\n",
			i, addr, data, msgid, sts);
		if (!(sts & CMD_STATUS_ISSUED))
			continue;
		if (!(sts & CMD_STATUS_COMPL))
			*accl |= BIT(ACCL_TYPE(addr));
	}
}

void rpmh_rsc_debug_channel_busy(struct rsc_drv *drv)
{
	u32 event_sts, ctrl_sts;
	u32 chn_update, chn_busy, chn_en;
	u32 seq_busy, seq_pc;

	pr_err("RSC:%s\n", drv->name);

	event_sts = readl_relaxed(drv->base + drv->regs[RSC_DRV_CHN_TCS_COMPLETE]);
	ctrl_sts = readl_relaxed(drv->base + drv->regs[RSC_DRV_CHN_TCS_TRIGGER]);
	chn_update = readl_relaxed(drv->base + drv->regs[RSC_DRV_CHN_UPDATE]);
	chn_busy = readl_relaxed(drv->base + drv->regs[RSC_DRV_CHN_BUSY]);
	chn_en = readl_relaxed(drv->base + drv->regs[RSC_DRV_CHN_EN]);
	seq_busy = readl_relaxed(drv->base + drv->regs[RSC_DRV_CHN_SEQ_BUSY]);
	seq_pc = readl_relaxed(drv->base + drv->regs[RSC_DRV_CHN_SEQ_PC]);

	pr_err("event sts: 0x%x ctrl_sts: 0x%x\n", event_sts, ctrl_sts);
	pr_err("chn_update: 0x%x chn_busy: 0x%x chn_en: 0x%x\n", chn_update, chn_busy, chn_en);
	pr_err("seq_busy: 0x%x seq_pc: 0x%x\n", seq_busy, seq_pc);

	crm_dump_regs("cam_crm");
	crm_dump_drv_regs("cam_crm", drv->id);
}

void rpmh_rsc_debug(struct rsc_drv *drv, struct completion *compl)
{
	struct irq_data *rsc_irq_data = irq_get_irq_data(drv->irq);
	bool gic_irq_sts, aoss_irq_sts = false;
	int i;
	int busy = 0;
	unsigned long accl = 0;
	char str[20] = "";

	pr_warn("RSC:%s\n", drv->name);

	for (i = 0; i < drv->num_tcs; i++) {
		if (!test_bit(i, drv->tcs_in_use))
			continue;
		busy++;
		print_tcs_info(drv, i, &accl, &aoss_irq_sts);
	}

	if (!rsc_irq_data) {
		pr_err("No IRQ data for RSC:%s\n", drv->name);
		return;
	}

	irq_get_irqchip_state(drv->irq, IRQCHIP_STATE_PENDING, &gic_irq_sts);
	pr_warn("HW IRQ %lu is %s at GIC\n", rsc_irq_data->hwirq,
		gic_irq_sts ? "PENDING" : "NOT PENDING");
	pr_warn("Completion is %s to finish\n",
		completion_done(compl) ? "PENDING" : "NOT PENDING");

	for_each_set_bit(i, &accl, ARRAY_SIZE(accl_str)) {
		strlcat(str, accl_str[i], sizeof(str));
		strlcat(str, " ", sizeof(str));
	}

	if ((busy && !gic_irq_sts) || !aoss_irq_sts)
		pr_warn("ERROR:Accelerator(s) { %s } at AOSS did not respond\n",
			str);
	else if (gic_irq_sts)
		pr_warn("ERROR:Possible lockup in Linux\n");

	/* Show fast path status, if the TCS is busy */
	for (i = 0; i < MAX_CHANNEL; i++) {
		if (!drv->ch[i].initialized)
			continue;

		/* Show fast path status, if the TCS is busy */
		if (drv->ch[i].tcs[FAST_PATH_TCS].num_tcs) {
			int tcs_id = drv->ch[i].tcs[FAST_PATH_TCS].offset;
			bool sts = read_tcs_reg(drv,
						drv->regs[RSC_DRV_STATUS],
						tcs_id);

			if (!sts) {
				pr_err("Fast-path TCS information:\n");
				print_tcs_info(drv, tcs_id, &accl, &aoss_irq_sts);
			}
		}
	}

	/*
	 * The TCS(s) are busy waiting, we have no way to recover from this.
	 * If this debug function is called, we assume it's because timeout
	 * has happened.
	 * Crash and report.
	 */
	BUG_ON(busy);
}

/**
 * rpmh_rsc_ctrlr_is_busy() - Check if any of the AMCs are busy.
 * @drv: The controller
 *
 * Checks if any of the AMCs are busy in handling ACTIVE sets.
 * This is called from the last cpu powering down before flushing
 * SLEEP and WAKE sets. If AMCs are busy, controller can not enter
 * power collapse, so deny from the last cpu's pm notification.
 *
 * Context: Must be called with the drv->lock held.
 *
 * Return:
 * * False		- AMCs are idle
 * * True		- AMCs are busy
 */
static bool rpmh_rsc_ctrlr_is_busy(struct rsc_drv *drv)
{
	int i;
	struct tcs_group *tcs;
	unsigned long set;
	unsigned long max;

	for (i = 0; i < MAX_CHANNEL; i++) {
		if (!drv->ch[i].initialized)
			continue;

		tcs = &drv->ch[i].tcs[ACTIVE_TCS];
		/*
		 * If we made an active request on a RSC that does not have a
		 * dedicated TCS for active state use, then re-purposed wake TCSes
		 * should be checked for not busy, because we used wake TCSes for
		 * active requests in this case.
		 */
		if (!tcs->num_tcs)
			tcs = &drv->ch[i].tcs[WAKE_TCS];

		max = tcs->offset + tcs->num_tcs;
		set = find_next_bit(drv->tcs_in_use, max, tcs->offset);
		if (set < max)
			return true;

		/* Check if there is pending fastpath transaction */
		tcs = &drv->ch[i].tcs[FAST_PATH_TCS];
		if (tcs->num_tcs &&
		    !read_tcs_reg(drv, drv->regs[RSC_DRV_STATUS], tcs->offset))
			return true;
	}

	return false;
}

/**
 * rpmh_rsc_write_next_wakeup() - Write next wakeup in CONTROL_TCS.
 * @drv: The controller
 *
 * Writes maximum wakeup cycles when called from suspend.
 * Writes earliest hrtimer wakeup when called from idle.
 */
void rpmh_rsc_write_next_wakeup(struct rsc_drv *drv)
{
	ktime_t now, wakeup;
	u64 wakeup_us, wakeup_cycles = ~0;
	u32 lo, hi;

	if (!drv->tcs[CONTROL_TCS].num_tcs || !drv->genpd_nb.notifier_call)
		return;

	/* Set highest time when system (timekeeping) is suspended */
	if (system_state == SYSTEM_SUSPEND)
		goto exit;

	/* Find the earliest hrtimer wakeup from online cpus */
	wakeup = dev_pm_genpd_get_next_hrtimer(drv->dev);

	/* Find the relative wakeup in kernel time scale */
	now = ktime_get();
	wakeup = ktime_sub(wakeup, now);
	wakeup_us = ktime_to_us(wakeup);

	/* Convert the wakeup to arch timer scale */
	wakeup_cycles = USECS_TO_CYCLES(wakeup_us);
	wakeup_cycles += arch_timer_read_counter();

exit:
	lo = wakeup_cycles & RSC_DRV_CTL_TCS_DATA_LO_MASK;
	hi = wakeup_cycles >> RSC_DRV_CTL_TCS_DATA_SIZE;
	hi &= RSC_DRV_CTL_TCS_DATA_HI_MASK;
	hi |= RSC_DRV_CTL_TCS_DATA_HI_VALID;

	writel_relaxed(lo, drv->base + RSC_DRV_CTL_TCS_DATA_LO);
	writel_relaxed(hi, drv->base + RSC_DRV_CTL_TCS_DATA_HI);
}

/**
 * rpmh_rsc_cpu_pm_callback() - Check if any of the AMCs are busy.
 * @nfb:    Pointer to the notifier block in struct rsc_drv.
 * @action: CPU_PM_ENTER, CPU_PM_ENTER_FAILED, or CPU_PM_EXIT.
 * @v:      Unused
 *
 * This function is given to cpu_pm_register_notifier so we can be informed
 * about when CPUs go down. When all CPUs go down we know no more active
 * transfers will be started so we write sleep/wake sets. This function gets
 * called from cpuidle code paths and also at system suspend time.
 *
 * If its last CPU going down and AMCs are not busy then writes cached sleep
 * and wake messages to TCSes. The firmware then takes care of triggering
 * them when entering deepest low power modes.
 *
 * Return: See cpu_pm_register_notifier()
 */
static int rpmh_rsc_cpu_pm_callback(struct notifier_block *nfb,
				    unsigned long action, void *v)
{
	struct rsc_drv *drv = container_of(nfb, struct rsc_drv, rsc_pm);
	int ret = NOTIFY_OK;
	int cpus_in_pm, ch;

	switch (action) {
	case CPU_PM_ENTER:
		cpus_in_pm = atomic_inc_return(&drv->cpus_in_pm);
		/*
		 * NOTE: comments for num_online_cpus() point out that it's
		 * only a snapshot so we need to be careful. It should be OK
		 * for us to use, though.  It's important for us not to miss
		 * if we're the last CPU going down so it would only be a
		 * problem if a CPU went offline right after we did the check
		 * AND that CPU was not idle AND that CPU was the last non-idle
		 * CPU. That can't happen. CPUs would have to come out of idle
		 * before the CPU could go offline.
		 */
		if (cpus_in_pm < num_online_cpus())
			return NOTIFY_OK;
		break;
	case CPU_PM_ENTER_FAILED:
	case CPU_PM_EXIT:
		atomic_dec(&drv->cpus_in_pm);
		return NOTIFY_OK;
	default:
		return NOTIFY_DONE;
	}

	/*
	 * It's likely we're on the last CPU. Grab the drv->lock and write
	 * out the sleep/wake commands to RPMH hardware. Grabbing the lock
	 * means that if we race with another CPU coming up we are still
	 * guaranteed to be safe. If another CPU came up just after we checked
	 * and has grabbed the lock or started an active transfer then we'll
	 * notice we're busy and abort. If another CPU comes up after we start
	 * flushing it will be blocked from starting an active transfer until
	 * we're done flushing. If another CPU starts an active transfer after
	 * we release the lock we're still OK because we're no longer the last
	 * CPU.
	 */
	if (spin_trylock(&drv->lock)) {
		ch = rpmh_rsc_get_channel(drv);
		if (ch < 0 || rpmh_rsc_ctrlr_is_busy(drv) || rpmh_flush(&drv->client, ch))
			ret = NOTIFY_BAD;
		spin_unlock(&drv->lock);
	} else {
		/* Another CPU must be up */
		return NOTIFY_OK;
	}

	if (ret == NOTIFY_BAD) {
		/* Double-check if we're here because someone else is up */
		if (cpus_in_pm < num_online_cpus())
			ret = NOTIFY_OK;
		else
			/* We won't be called w/ CPU_PM_ENTER_FAILED */
			atomic_dec(&drv->cpus_in_pm);
	}

	return ret;
}

/**
 * rpmh_rsc_mode_solver_set() - Enable/disable solver mode.
 * @drv:     The controller.
 * @enable:  Boolean state to be set - true/false
 *
 * Return:
 * * 0			- success
 * * -EBUSY		- AMCs are busy
 */
int rpmh_rsc_mode_solver_set(struct rsc_drv *drv, bool enable)
{
	int ret = -EBUSY;

	if (spin_trylock(&drv->lock)) {
		if (!enable || !rpmh_rsc_ctrlr_is_busy(drv)) {
			drv->in_solver_mode = enable;
			trace_rpmh_solver_set(drv, enable);
#if IS_ENABLED(CONFIG_IPC_LOGGING)
			ipc_log_string(drv->ipc_log_ctx,
				       "solver mode set: %d", enable);
#endif
			ret = 0;
		}
		spin_unlock(&drv->lock);
	}

	return ret;
}

int rpmh_rsc_is_tcs_completed(struct rsc_drv *drv, int ch)
{
	u32 sts;
	int retry = 10, ret = 0;

	do {
		sts = readl_relaxed(drv->base + drv->regs[RSC_DRV_CHN_TCS_COMPLETE]);

		if (ch == 0)
			sts &= CH0_WAKE_TCS_STATUS;
		else
			sts &= CH1_WAKE_TCS_STATUS;

		retry--;
		/*
		 * Wait till all the WAKE votes of the new channel are
		 * applied during channel switch.
		 * Maximum delay of 100 usec.
		 */
		if (!sts)
			udelay(10);
	} while (!sts && retry);

	if (!retry) {
		ret = -EBUSY;
		goto exit;
	}

	writel_relaxed(CH_CLEAR_STATUS,
		       drv->base + drv->regs[RSC_DRV_CHN_TCS_COMPLETE]);

exit:
	trace_rpmh_switch_channel(drv, ch, ret);
#if IS_ENABLED(CONFIG_IPC_LOGGING)
	ipc_log_string(drv->ipc_log_ctx, "channel switched to: %d ret: %d", ch, ret);
#endif
	return 0;
}

/**
 * rpmh_rsc_switch_channel() - Switch to the channel
 * @drv:     The controller.
 * @ch:      The channel number to switch to.
 *
 * NOTE: Caller should ensure serialization before making this call.
 * Return:
 * * 0			- success
 * * -Error             - Error code
 */
int rpmh_rsc_switch_channel(struct rsc_drv *drv, int ch)
{
	writel_relaxed(BIT(ch), drv->base + drv->regs[RSC_DRV_CHN_UPDATE]);
	return rpmh_rsc_is_tcs_completed(drv, ch);
}

/**
 * rpmh_rsc_drv_enable() - Enable the DRV and trigger Wake vote
 * @drv:     The controller.
 *
 * NOTE: Caller should ensure serialization before making this call.
 * Return:
 * * 0			- success
 * * -Error             - Error code
 */
int rpmh_rsc_drv_enable(struct rsc_drv *drv, bool enable)
{
	int ret = 0, ch;
	u32 chn_en;

	spin_lock(&drv->lock);

	chn_en = readl_relaxed(drv->base + drv->regs[RSC_DRV_CHN_EN]);
	if (chn_en == enable) {
		ret = -EINVAL;
		goto exit;
	}

	if (enable) {
		/* Start with channel 0 */
		ch = 0;

		ret = rpmh_flush(&drv->client, ch);
		if (ret)
			goto exit;

		writel_relaxed(enable, drv->base + drv->regs[RSC_DRV_CHN_EN]);

		ret = rpmh_rsc_switch_channel(drv, ch);
		if (ret)
			goto exit;
	} else {
		/* Select unused channel */
		ch = rpmh_rsc_get_channel(drv);
		if (ch < 0)
			goto exit;

		ret = rpmh_flush(&drv->client, ch);
		if (ret)
			goto exit;

		ret = rpmh_rsc_switch_channel(drv, ch);
		if (ret)
			goto exit;

		writel_relaxed(0, drv->base + drv->regs[RSC_DRV_CHN_UPDATE]);
		writel_relaxed(enable, drv->base + drv->regs[RSC_DRV_CHN_EN]);
	}
exit:
	spin_unlock(&drv->lock);
	trace_rpmh_drv_enable(drv, enable, ret);
#if IS_ENABLED(CONFIG_IPC_LOGGING)
	ipc_log_string(drv->ipc_log_ctx, "drv enable: %d ret: %d", enable, ret);
#endif
	return ret;
}

/**
 * rpmh_rsc_init_fast_path() - Initialize the fast-path TCS contents
 * @drv:    The controller.
 * @msg:    The TCS request to populate.
 * @ch:     Channel number
 *
 * Return:
 * * 0			- success
 * * -ENODEV            - no fast-path TCS available
 */
int rpmh_rsc_init_fast_path(struct rsc_drv *drv, const struct tcs_request *msg, int ch)
{
	int tcs_id;

	if (!drv->ch[ch].tcs[FAST_PATH_TCS].num_tcs)
		return -ENODEV;

	tcs_id = drv->ch[ch].tcs[FAST_PATH_TCS].offset;

	/* We won't use the AMC IRQ to confirm if the TCS is free */
	enable_tcs_irq(drv, tcs_id, false);

	__tcs_buffer_write(drv, tcs_id, 0, msg);

	return 0;
}

/**
 * rpmh_rsc_update_fast_path() - Update the fast-path TCS data and trigger
 * @drv:     The controller.
 * @msg:     The TCS request data to be updated.
 * @mask:    The update mask for elements in @msg to be sent
 * @ch:      Channel number
 *
 * NOTE: Caller should ensure serialization before making this call.
 * Return:
 * * 0			- success
 * * -ENODEV            - no fast-path TCS available
 */
int rpmh_rsc_update_fast_path(struct rsc_drv *drv,
			      const struct tcs_request *msg,
			      u32 mask, int ch)
{
	int i;
	u32 sts;
	int tcs_id;
	struct tcs_cmd *cmd;
	int retry = 5;

	if (!drv->ch[ch].tcs[FAST_PATH_TCS].num_tcs)
		return -ENODEV;

	tcs_id = drv->ch[ch].tcs[FAST_PATH_TCS].offset;

	/* Ensure the TCS is free before writing to the TCS */
	do {
		sts = read_tcs_reg(drv, drv->regs[RSC_DRV_STATUS], tcs_id);
		if (!sts) {
			retry--;
			/* Report and bail, if it took too many attempts */
			if (!retry) {
				pr_err("Fast-path TCS is too busy\n");
				return -EBUSY;
			}
			udelay(1);
		}
	} while (!sts);

	/*
	 * We only update the data, everything else remains the same.
	 * The number of commands and the addresses do not change with
	 * updates.
	 */
	for (i = 0; i < msg->num_cmds; i++) {
		if (!(mask & BIT(i)))
			continue;
		cmd = &msg->cmds[i];
		write_tcs_cmd(drv, drv->regs[RSC_DRV_CMD_DATA], tcs_id, i, cmd->data);
	}

	/* Trigger the TCS to send the request */
	__tcs_set_trigger(drv, tcs_id, true);

	return 0;
}

static int rpmh_rsc_poweroff_noirq(struct device *dev)
{
	return 0;
}

static void rpmh_rsc_tcs_irq_enable(struct rsc_drv *drv)
{
	u32 tcs_mask;
	int ch;

	for (ch = 0; ch < MAX_CHANNEL; ch++) {
		if (!drv->ch[ch].initialized)
			continue;

		tcs_mask = readl_relaxed(drv->tcs_base + drv->regs[RSC_DRV_IRQ_ENABLE]);
		tcs_mask |= drv->ch[ch].tcs[ACTIVE_TCS].mask;
		writel_relaxed(tcs_mask, drv->tcs_base + drv->regs[RSC_DRV_IRQ_ENABLE]);
	}
}

static int rpmh_rsc_restore_noirq(struct device *dev)
{
	struct rsc_drv_top *rsc_top = dev_get_drvdata(dev);
	int i;

	for (i = 0; i < rsc_top->drv_count; i++) {
		if (rsc_top->drv[i].initialized)
			rpmh_rsc_tcs_irq_enable(&rsc_top->drv[i]);
	}

	return 0;
}

static struct rsc_drv_top *rpmh_rsc_get_top_device(const char *name)
{
	struct rsc_drv_top *rsc_top;
	bool rsc_dev_present = false;

	list_for_each_entry(rsc_top, &rpmh_rsc_dev_list, list) {
		if (!strcmp(name, rsc_top->name)) {
			rsc_dev_present = true;
			break;
		}
	}

	if (!rsc_dev_present)
		return ERR_PTR(-ENODEV);

	return rsc_top;
}

const struct device *rpmh_rsc_get_device(const char *name, u32 drv_id)
{
	struct rsc_drv_top *rsc_top = rpmh_rsc_get_top_device(name);
	int i;

	if (IS_ERR(rsc_top) || strcmp(name, "cam_rsc"))
		return ERR_PTR(-ENODEV);

	for (i = 0; i < rsc_top->drv_count; i++) {
		if (i == drv_id && rsc_top->drv[i].initialized)
			return rsc_top->drv[i].dev;
	}

	return ERR_PTR(-ENODEV);
}

static int rpmh_probe_channel_tcs_config(struct device_node *np,
					 struct rsc_drv *drv,
					 u32 max_tcs, u32 ncpt, int ch)
{
	struct tcs_type_config {
		u32 type;
		u32 n;
	} tcs_cfg[TCS_TYPE_NR] = { { 0 } };
	struct tcs_group *tcs;
	struct drv_channel *channel = &drv->ch[ch];
	int i, ret, n, st = 0;
	u32 tcs_mask;

	n = of_property_count_u32_elems(np, "qcom,tcs-config");
	if (n != 2 * TCS_TYPE_NR)
		return -EINVAL;

	for (i = 0; i < TCS_TYPE_NR; i++) {
		ret = of_property_read_u32_index(np, "qcom,tcs-config",
						 i * 2, &tcs_cfg[i].type);
		if (ret)
			return ret;
		if (tcs_cfg[i].type >= TCS_TYPE_NR)
			return -EINVAL;

		ret = of_property_read_u32_index(np, "qcom,tcs-config",
						 i * 2 + 1, &tcs_cfg[i].n);
		if (ret)
			return ret;
		if (tcs_cfg[i].n > MAX_TCS_PER_TYPE)
			return -EINVAL;
	}

	for (i = 0; i < TCS_TYPE_NR; i++) {
		tcs = &channel->tcs[tcs_cfg[i].type];
		if (tcs->drv)
			return -EINVAL;
		tcs->drv = drv;
		tcs->type = tcs_cfg[i].type;
		tcs->num_tcs = tcs_cfg[i].n;
		tcs->ncpt = ncpt;

		if (!tcs->num_tcs || tcs->type == CONTROL_TCS)
			continue;

		if (st + tcs->num_tcs > max_tcs ||
		    st + tcs->num_tcs >= BITS_PER_BYTE * sizeof(tcs->mask))
			return -EINVAL;

		tcs->mask = ((1 << tcs->num_tcs) - 1) << (st + drv->num_tcs);
		tcs->offset = st + drv->num_tcs;
		st += tcs->num_tcs;
	}

	/* Enable the active TCS to send requests immediately */
	tcs_mask = readl_relaxed(drv->tcs_base + drv->regs[RSC_DRV_IRQ_ENABLE]);
	tcs_mask |= drv->ch[ch].tcs[ACTIVE_TCS].mask;
	writel_relaxed(tcs_mask, drv->tcs_base + drv->regs[RSC_DRV_IRQ_ENABLE]);

	channel->drv = drv;
	channel->initialized = true;
	drv->num_tcs += st;

	return 0;
}

/**
 * rpmh_rsc_pd_callback() - Check if any of the AMCs are busy.
 * @nfb:    Pointer to the genpd notifier block in struct rsc_drv.
 * @action: GENPD_NOTIFY_PRE_OFF, GENPD_NOTIFY_OFF, GENPD_NOTIFY_PRE_ON or GENPD_NOTIFY_ON.
 * @v:      Unused
 *
 * This function is given to dev_pm_genpd_add_notifier() so we can be informed
 * about when cluster-pd is going down. When cluster go down we know no more active
 * transfers will be started so we write sleep/wake sets. This function gets
 * called from cpuidle code paths and also at system suspend time.
 *
 * If AMCs are not busy then writes cached sleep and wake messages to TCSes.
 * The firmware then takes care of triggering them when entering deepest low power modes.
 *
 * Return:
 * * NOTIFY_OK          - success
 * * NOTIFY_BAD         - failure
 */
static int rpmh_rsc_pd_callback(struct notifier_block *nfb,
				unsigned long action, void *v)
{
	struct rsc_drv *drv = container_of(nfb, struct rsc_drv, genpd_nb);
	int ch;

	ch = rpmh_rsc_get_channel(drv);

	/* We don't need to lock as genpd on/off are serialized */
	if ((action == GENPD_NOTIFY_PRE_OFF) &&
	    (ch < 0 || rpmh_rsc_ctrlr_is_busy(drv) || _rpmh_flush(&drv->client, ch)))
		return NOTIFY_BAD;

	return NOTIFY_OK;
}

static int rpmh_rsc_pd_attach(struct rsc_drv *drv, struct device *dev)
{
	int ret;

	pm_runtime_enable(dev);
	drv->genpd_nb.notifier_call = rpmh_rsc_pd_callback;
	ret = dev_pm_genpd_add_notifier(dev, &drv->genpd_nb);
	if (ret)
		pm_runtime_disable(dev);

	return ret;
}

static int rpmh_probe_tcs_config(struct rsc_drv *drv)
{
	struct device_node *cn, *np = drv->dev->of_node;
	int ch = 0, ret;
	u32 offset, config;
	u32 max_tcs, ncpt;

	ret = of_property_read_u32(np, "qcom,tcs-offset", &offset);
	if (ret)
		return ret;
	drv->tcs_base = drv->base + offset;

	ret = of_property_read_u32(np, "qcom,tcs-distance", &drv->tcs_distance);
	if (ret)
		drv->tcs_distance = 0;

	config = readl_relaxed(drv->base + drv->regs[DRV_PRNT_CHLD_CONFIG]);

	max_tcs = config;
	max_tcs &= DRV_NUM_TCS_MASK << (DRV_NUM_TCS_SHIFT * drv->id);
	max_tcs = max_tcs >> (DRV_NUM_TCS_SHIFT * drv->id);

	ncpt = config & (DRV_NCPT_MASK << DRV_NCPT_SHIFT);
	ncpt = ncpt >> DRV_NCPT_SHIFT;
	for_each_child_of_node(np, cn) {

		if (!of_node_name_eq(cn, "channel"))
			continue;

		ret = rpmh_probe_channel_tcs_config(cn, drv, max_tcs, ncpt, ch);
		if (ret)
			return ret;
		ch++;
	}
	drv->num_channels = ch;

	return 0;
}

static int rpmh_rsc_probe(struct platform_device *pdev)
{
	struct device_node *np, *dn = pdev->dev.of_node;
	struct rsc_drv *drv;
	struct rsc_drv_top *rsc_top;
	int ret, irq;
	u32 rsc_id, major_ver, minor_ver, solver_config;
	int i, j, drv_count;
	const char *name;

	/*
	 * Even though RPMh doesn't directly use cmd-db, all of its children
	 * do. To avoid adding this check to our children we'll do it now.
	 */
	ret = cmd_db_ready();
	if (ret) {
		if (ret != -EPROBE_DEFER)
			dev_err(&pdev->dev, "Command DB not available (%d)\n",
									ret);
		return ret;
	}

	rpmh_standalone = cmd_db_is_standalone();
	if (rpmh_standalone)
		dev_info(&pdev->dev, "RPMH is running in standalone mode.\n");


	rsc_top = devm_kzalloc(&pdev->dev, sizeof(*rsc_top), GFP_KERNEL);
	if (!rsc_top)
		return -ENOMEM;

	ret = of_property_read_u32(dn, "qcom,drv-count", &drv_count);
	if (ret)
		return ret;

	drv = devm_kcalloc(&pdev->dev, drv_count, sizeof(*drv), GFP_KERNEL);
	if (!drv)
		return -ENOMEM;

	name = of_get_property(dn, "label", NULL);
	if (!name)
		name = dev_name(&pdev->dev);

	rsc_top->drv_count = drv_count;
	rsc_top->drv = drv;
	rsc_top->dev = &pdev->dev;
	scnprintf(rsc_top->name, sizeof(rsc_top->name), "%s", name);

	for_each_child_of_node(dn, np) {
		struct device *drv_dev;

		if (!of_node_name_eq(np, "drv"))
			continue;

		ret = of_property_read_u32(np, "qcom,drv-id", &i);
		if (ret)
			return ret;

		scnprintf(drv[i].name, sizeof(drv[i].name), "%s-drv-%d", name, i);

		drv[i].base = devm_platform_ioremap_resource(pdev, i);
		if (IS_ERR(drv[i].base))
			return PTR_ERR(drv[i].base);

		drv_dev = kzalloc(sizeof(*drv_dev), GFP_KERNEL);
		if (!drv_dev)
			return -ENOMEM;

		drv[i].id = i;
		drv[i].pdev = pdev;
		drv[i].dev = drv_dev;
		drv_dev->parent = &pdev->dev;
		drv_dev->of_node = np;
		dev_set_name(drv_dev, "%s:%pOFn%d", dev_name(drv_dev->parent), np, i);
		ret = device_register(drv_dev);
		if (ret)
			return ret;

		rsc_id = readl_relaxed(drv[i].base + RSC_DRV_ID);
		major_ver = rsc_id & (MAJOR_VER_MASK << MAJOR_VER_SHIFT);
		major_ver >>= MAJOR_VER_SHIFT;
		minor_ver = rsc_id & (MINOR_VER_MASK << MINOR_VER_SHIFT);
		minor_ver >>= MINOR_VER_SHIFT;

		if (major_ver >= 3)
			drv[i].regs = rpmh_rsc_reg_offset_ver_3_0;
		else
			drv[i].regs = rpmh_rsc_reg_offset_ver_2_7;

		ret = rpmh_probe_tcs_config(&drv[i]);
		if (ret)
			return ret;

		dev_set_drvdata(drv_dev, &drv[i]);
		drv[i].initialized = true;
	}

	for (i = 0; i < drv_count; i++) {
		if (!drv[i].initialized)
			continue;

		/*
		 * CPU PM notification are not required for controllers that support
		 * 'HW solver' mode where they can be in autonomous mode executing low
		 * power mode to power down.
		 */
		solver_config = readl_relaxed(drv[i].base +
					      drv[i].regs[DRV_SOLVER_CONFIG]);
		solver_config &= DRV_HW_SOLVER_MASK << DRV_HW_SOLVER_SHIFT;
		solver_config = solver_config >> DRV_HW_SOLVER_SHIFT;

		spin_lock_init(&drv[i].lock);
		spin_lock_init(&drv[i].client.cache_lock);

		if (of_find_property(dn, "power-domains", NULL) && pdev->dev.pm_domain) {
			ret = rpmh_rsc_pd_attach(&drv[i], &pdev->dev);
			if (ret)
				return ret;
		} else if (!solver_config &&
			   !of_find_property(dn, "qcom,hw-channel", NULL)) {
			drv[i].rsc_pm.notifier_call = rpmh_rsc_cpu_pm_callback;
			cpu_pm_register_notifier(&drv[i].rsc_pm);
		} else if (solver_config) {
			drv[i].client.flags = SOLVER_PRESENT;
		} else {
		/*
		 * The requets for HW channel TCSes has to be either
		 * RPMH_SLEEP_STATE or RPMH_WAKE_ONLY_STATE.
		 *
		 * Assume 'solver' state which does nothing but to disallow
		 * RPMH_ACTIVE_ONLY_STATE requests.
		 */
			drv[i].client.flags = SOLVER_PRESENT | HW_CHANNEL_PRESENT;
			drv[i].client.in_solver_mode = true;
			drv[i].in_solver_mode = true;
			drv[i].regs = rpmh_rsc_reg_offset_ver_3_0_hw_channel;
		}

		init_waitqueue_head(&drv[i].tcs_wait);
		bitmap_zero(drv[i].tcs_in_use, MAX_TCS_NR);
		drv[i].client.non_batch_cache = devm_kcalloc(&pdev->dev, CMD_DB_MAX_RESOURCES,
							     sizeof(struct cache_req), GFP_KERNEL);
		if (!drv[i].client.non_batch_cache)
			return -ENOMEM;

		for (j = 0; j < CMD_DB_MAX_RESOURCES; j++)
			INIT_LIST_HEAD(&drv[i].client.non_batch_cache[j].list);

		irq = platform_get_irq(pdev, drv[i].id);
		if (irq < 0)
			return irq;

		drv[i].irq = irq;

		ret = devm_request_irq(&pdev->dev, irq, tcs_tx_done,
				       IRQF_TRIGGER_HIGH | IRQF_NO_SUSPEND,
				       drv[i].name, &drv[i]);
		if (ret)
			return ret;

#if IS_ENABLED(CONFIG_IPC_LOGGING)
		drv[i].ipc_log_ctx = ipc_log_context_create(
						RSC_DRV_IPC_LOG_SIZE,
						drv[i].name, 0);
#endif

		if (__rsc_count < MAX_RSC_COUNT)
			__rsc_drv[__rsc_count++] = &drv[i];

		ret = devm_of_platform_populate(drv[i].dev);
		if (ret)
			return ret;
	}

	INIT_LIST_HEAD(&rsc_top->list);
	list_add_tail(&rsc_top->list, &rpmh_rsc_dev_list);
	dev_set_drvdata(&pdev->dev, rsc_top);

	return devm_of_platform_populate(&pdev->dev);
}

static const struct dev_pm_ops rpmh_rsc_dev_pm_ops = {
	.poweroff_noirq = rpmh_rsc_poweroff_noirq,
	.restore_noirq = rpmh_rsc_restore_noirq,
};

static const struct of_device_id rpmh_drv_match[] = {
	{ .compatible = "qcom,rpmh-rsc", },
	{ }
};
MODULE_DEVICE_TABLE(of, rpmh_drv_match);

static struct platform_driver rpmh_driver = {
	.probe = rpmh_rsc_probe,
	.driver = {
		  .name = "rpmh",
		  .of_match_table = rpmh_drv_match,
		  .pm = &rpmh_rsc_dev_pm_ops,
		  .suppress_bind_attrs = true,
	},
};

static int __init rpmh_driver_init(void)
{
	return platform_driver_register(&rpmh_driver);
}
arch_initcall(rpmh_driver_init);

MODULE_DESCRIPTION("Qualcomm Technologies, Inc. RPMh Driver");
MODULE_LICENSE("GPL v2");<|MERGE_RESOLUTION|>--- conflicted
+++ resolved
@@ -929,13 +929,9 @@
 	int ret;
 
 	if (!msg->num_cmds) {
-<<<<<<< HEAD
-		ipc_log_string(drv->ipc_log_ctx, "Empty num_cmds, returning");
-=======
 #if IS_ENABLED(CONFIG_IPC_LOGGING)
 		ipc_log_string(drv->ipc_log_ctx, "Empty num_cmds, returning");
 #endif
->>>>>>> 90b11dc2
 		return 0;
 	}
 
