// SPDX-License-Identifier: GPL-2.0
/*
 * Copyright (c) 2016-2018, The Linux Foundation. All rights reserved.
 * Copyright (c) 2022-2023, Qualcomm Innovation Center, Inc. All rights reserved.
 */

#define pr_fmt(fmt) "%s " fmt, KBUILD_MODNAME

#include <linux/atomic.h>
#include <linux/cpu_pm.h>
#include <linux/delay.h>
#include <linux/interrupt.h>
#include <linux/io.h>
#include <linux/iopoll.h>
#include <linux/kernel.h>
#include <linux/ktime.h>
#include <linux/list.h>
#include <linux/module.h>
#include <linux/notifier.h>
#include <linux/of.h>
#include <linux/of_irq.h>
#include <linux/of_platform.h>
#include <linux/platform_device.h>
#include <linux/pm_domain.h>
#include <linux/pm_runtime.h>
#include <linux/slab.h>
#include <linux/spinlock.h>
#include <linux/wait.h>

#include <clocksource/arm_arch_timer.h>
#include <soc/qcom/cmd-db.h>
#include <soc/qcom/tcs.h>
#include <dt-bindings/soc/qcom,rpmh-rsc.h>

#include "rpmh-internal.h"

#define CREATE_TRACE_POINTS
#include "trace-rpmh.h"

#if IS_ENABLED(CONFIG_IPC_LOGGING)
#include <linux/ipc_logging.h>
#endif

#define RSC_DRV_IPC_LOG_SIZE		2

/* DRV ID Register */
#define RSC_DRV_ID			0

#define MAJOR_VER_MASK			0xFF
#define MAJOR_VER_SHIFT			16
#define MINOR_VER_MASK			0xFF
#define MINOR_VER_SHIFT			8

enum {
	RSC_DRV_TCS_OFFSET,
	RSC_DRV_CMD_OFFSET,
	DRV_SOLVER_CONFIG,
	DRV_PRNT_CHLD_CONFIG,
	RSC_DRV_IRQ_ENABLE,
	RSC_DRV_IRQ_STATUS,
	RSC_DRV_IRQ_CLEAR,
	RSC_DRV_CMD_WAIT_FOR_CMPL,
	RSC_DRV_CONTROL,
	RSC_DRV_STATUS,
	RSC_DRV_CMD_ENABLE,
	RSC_DRV_CMD_MSGID,
	RSC_DRV_CMD_ADDR,
	RSC_DRV_CMD_DATA,
	RSC_DRV_CMD_STATUS,
	RSC_DRV_CMD_RESP_DATA,
	/* DRV channel Registers */
	RSC_DRV_CHN_TCS_TRIGGER,
	RSC_DRV_CHN_TCS_COMPLETE,
	RSC_DRV_CHN_UPDATE,
	RSC_DRV_CHN_BUSY,
	RSC_DRV_CHN_EN,
};

/* DRV HW Solver Configuration Information Register */
#define DRV_HW_SOLVER_MASK		1
#define DRV_HW_SOLVER_SHIFT		24

/* DRV TCS Configuration Information Register */
#define DRV_NUM_TCS_MASK		0x3F
#define DRV_NUM_TCS_SHIFT		6
#define DRV_NCPT_MASK			0x1F
#define DRV_NCPT_SHIFT			27

/* Offsets for CONTROL TCS Registers */
#define RSC_DRV_CTL_TCS_DATA_HI		0x38
#define RSC_DRV_CTL_TCS_DATA_HI_MASK	0xFFFFFF
#define RSC_DRV_CTL_TCS_DATA_HI_VALID	BIT(31)
#define RSC_DRV_CTL_TCS_DATA_LO		0x40
#define RSC_DRV_CTL_TCS_DATA_LO_MASK	0xFFFFFFFF
#define RSC_DRV_CTL_TCS_DATA_SIZE	32

#define TCS_AMC_MODE_ENABLE		BIT(16)
#define TCS_AMC_MODE_TRIGGER		BIT(24)

/* TCS CMD register bit mask */
#define CMD_MSGID_LEN			8
#define CMD_MSGID_RESP_REQ		BIT(8)
#define CMD_MSGID_WRITE			BIT(16)
#define CMD_STATUS_ISSUED		BIT(8)
#define CMD_STATUS_COMPL		BIT(16)

/* Offsets for DRV channel status register */
#define CH0_CHN_BUSY			BIT(0)
#define CH1_CHN_BUSY			BIT(1)
#define CH0_WAKE_TCS_STATUS		BIT(0)
#define CH0_SLEEP_TCS_STATUS		BIT(1)
#define CH1_WAKE_TCS_STATUS		BIT(2)
#define CH1_SLEEP_TCS_STATUS		BIT(3)
#define CH_CLEAR_STATUS			BIT(31)

#define ACCL_TYPE(addr)			((addr >> 16) & 0xF)
#define VREG_ADDR(addr)			(addr & ~0xF)

#define MAX_RSC_COUNT			5

enum {
	HW_ACCL_CLK = 0x3,
	HW_ACCL_VREG,
	HW_ACCL_BUS,
};

static const char * const accl_str[] = {
	"", "", "", "CLK", "VREG", "BUS",
};

static LIST_HEAD(rpmh_rsc_dev_list);
static struct rsc_drv *__rsc_drv[MAX_RSC_COUNT];
static int __rsc_count;
bool rpmh_standalone;

/*
 * Here's a high level overview of how all the registers in RPMH work
 * together:
 *
 * - The main rpmh-rsc address is the base of a register space that can
 *   be used to find overall configuration of the hardware
 *   (DRV_PRNT_CHLD_CONFIG). Also found within the rpmh-rsc register
 *   space are all the TCS blocks. The offset of the TCS blocks is
 *   specified in the device tree by "qcom,tcs-offset" and used to
 *   compute tcs_base.
 * - TCS blocks come one after another. Type, count, and order are
 *   specified by the device tree as "qcom,tcs-config".
 * - Each TCS block has some registers, then space for up to 16 commands.
 *   Note that though address space is reserved for 16 commands, fewer
 *   might be present. See ncpt (num cmds per TCS).
 *
 * Here's a picture:
 *
 *  +---------------------------------------------------+
 *  |RSC                                                |
 *  | ctrl                                              |
 *  |                                                   |
 *  | Drvs:                                             |
 *  | +-----------------------------------------------+ |
 *  | |DRV0                                           | |
 *  | | ctrl/config                                   | |
 *  | | IRQ                                           | |
 *  | |                                               | |
 *  | | TCSes:                                        | |
 *  | | +------------------------------------------+  | |
 *  | | |TCS0  |  |  |  |  |  |  |  |  |  |  |  |  |  | |
 *  | | | ctrl | 0| 1| 2| 3| 4| 5| .| .| .| .|14|15|  | |
 *  | | |      |  |  |  |  |  |  |  |  |  |  |  |  |  | |
 *  | | +------------------------------------------+  | |
 *  | | +------------------------------------------+  | |
 *  | | |TCS1  |  |  |  |  |  |  |  |  |  |  |  |  |  | |
 *  | | | ctrl | 0| 1| 2| 3| 4| 5| .| .| .| .|14|15|  | |
 *  | | |      |  |  |  |  |  |  |  |  |  |  |  |  |  | |
 *  | | +------------------------------------------+  | |
 *  | | +------------------------------------------+  | |
 *  | | |TCS2  |  |  |  |  |  |  |  |  |  |  |  |  |  | |
 *  | | | ctrl | 0| 1| 2| 3| 4| 5| .| .| .| .|14|15|  | |
 *  | | |      |  |  |  |  |  |  |  |  |  |  |  |  |  | |
 *  | | +------------------------------------------+  | |
 *  | |                    ......                     | |
 *  | +-----------------------------------------------+ |
 *  | +-----------------------------------------------+ |
 *  | |DRV1                                           | |
 *  | | (same as DRV0)                                | |
 *  | +-----------------------------------------------+ |
 *  |                      ......                       |
 *  +---------------------------------------------------+
 */

#define USECS_TO_CYCLES(time_usecs)			\
	xloops_to_cycles((time_usecs) * 0x10C7UL)

static inline unsigned long xloops_to_cycles(u64 xloops)
{
	return (xloops * loops_per_jiffy * HZ) >> 32;
}

static u32 rpmh_rsc_reg_offset_ver_2_7[] = {
	[RSC_DRV_TCS_OFFSET]		= 672,
	[RSC_DRV_CMD_OFFSET]		= 20,
	[DRV_SOLVER_CONFIG]		= 0x04,
	[DRV_PRNT_CHLD_CONFIG]		= 0x0C,
	[RSC_DRV_IRQ_ENABLE]		= 0x00,
	[RSC_DRV_IRQ_STATUS]		= 0x04,
	[RSC_DRV_IRQ_CLEAR]		= 0x08,
	[RSC_DRV_CMD_WAIT_FOR_CMPL]	= 0x10,
	[RSC_DRV_CONTROL]		= 0x14,
	[RSC_DRV_STATUS]		= 0x18,
	[RSC_DRV_CMD_ENABLE]		= 0x1C,
	[RSC_DRV_CMD_MSGID]		= 0x30,
	[RSC_DRV_CMD_ADDR]		= 0x34,
	[RSC_DRV_CMD_DATA]		= 0x38,
	[RSC_DRV_CMD_STATUS]		= 0x3C,
	[RSC_DRV_CMD_RESP_DATA]		= 0x40,
	[RSC_DRV_CHN_TCS_TRIGGER]	=	0x0,
	[RSC_DRV_CHN_TCS_COMPLETE]	=	0x0,
	[RSC_DRV_CHN_UPDATE]		=	0x0,
	[RSC_DRV_CHN_BUSY]		=	0x0,
	[RSC_DRV_CHN_EN]		=	0x0,
};

static u32 rpmh_rsc_reg_offset_ver_3_0[] = {
	[RSC_DRV_TCS_OFFSET]		= 672,
	[RSC_DRV_CMD_OFFSET]		= 24,
	[DRV_SOLVER_CONFIG]		= 0x04,
	[DRV_PRNT_CHLD_CONFIG]		= 0x0C,
	[RSC_DRV_IRQ_ENABLE]		= 0x00,
	[RSC_DRV_IRQ_STATUS]		= 0x04,
	[RSC_DRV_IRQ_CLEAR]		= 0x08,
	[RSC_DRV_CMD_WAIT_FOR_CMPL]	= 0x20,
	[RSC_DRV_CONTROL]		= 0x24,
	[RSC_DRV_STATUS]		= 0x28,
	[RSC_DRV_CMD_ENABLE]		= 0x2C,
	[RSC_DRV_CMD_MSGID]		= 0x34,
	[RSC_DRV_CMD_ADDR]		= 0x38,
	[RSC_DRV_CMD_DATA]		= 0x3C,
	[RSC_DRV_CMD_STATUS]		= 0x40,
	[RSC_DRV_CMD_RESP_DATA]		= 0x44,
	[RSC_DRV_CHN_TCS_TRIGGER]	=	0x490,
	[RSC_DRV_CHN_TCS_COMPLETE]	=	0x494,
	[RSC_DRV_CHN_UPDATE]		=	0x498,
	[RSC_DRV_CHN_BUSY]		=	0x49C,
	[RSC_DRV_CHN_EN]		=	0x4A0,
};

static u32 rpmh_rsc_reg_offsets_ver_3_0_hw_channel[] = {
	[RSC_DRV_TCS_OFFSET]		=	336,
	[RSC_DRV_CMD_OFFSET]		=	24,
	[DRV_SOLVER_CONFIG]		=	0x04,
	[DRV_PRNT_CHLD_CONFIG]		=	0x0C,
	[RSC_DRV_IRQ_ENABLE]		=	0x00,
	[RSC_DRV_IRQ_STATUS]		=	0x04,
	[RSC_DRV_IRQ_CLEAR]		=	0x08,
	[RSC_DRV_CMD_WAIT_FOR_CMPL]	=	0x20,
	[RSC_DRV_CONTROL]		=	0x24,
	[RSC_DRV_STATUS]		=	0x28,
	[RSC_DRV_CMD_ENABLE]		=	0x2C,
	[RSC_DRV_CMD_MSGID]		=	0x34,
	[RSC_DRV_CMD_ADDR]		=	0x38,
	[RSC_DRV_CMD_DATA]		=	0x3C,
	[RSC_DRV_CMD_STATUS]		=	0x40,
	[RSC_DRV_CMD_RESP_DATA]		=	0x44,
	[RSC_DRV_CHN_TCS_TRIGGER]	=	0x490,
	[RSC_DRV_CHN_TCS_COMPLETE]	=	0x494,
	[RSC_DRV_CHN_UPDATE]		=	0x498,
	[RSC_DRV_CHN_BUSY]		=	0x49C,
	[RSC_DRV_CHN_EN]		=	0x4A0,
};

static inline void __iomem *
tcs_reg_addr(const struct rsc_drv *drv, int reg, int tcs_id)
{
	return drv->tcs_base + drv->regs[RSC_DRV_TCS_OFFSET] * tcs_id + reg;
}

static inline void __iomem *
tcs_cmd_addr(const struct rsc_drv *drv, int reg, int tcs_id, int cmd_id)
{
	return tcs_reg_addr(drv, reg, tcs_id) + drv->regs[RSC_DRV_CMD_OFFSET] * cmd_id;
}

static u32 read_tcs_cmd(const struct rsc_drv *drv, int reg, int tcs_id,
			int cmd_id)
{
	return readl_relaxed(tcs_cmd_addr(drv, reg, tcs_id, cmd_id));
}

static u32 read_tcs_reg(const struct rsc_drv *drv, int reg, int tcs_id)
{
	return readl_relaxed(tcs_reg_addr(drv, reg, tcs_id));
}

static void write_tcs_cmd(const struct rsc_drv *drv, int reg, int tcs_id,
			  int cmd_id, u32 data)
{
	writel_relaxed(data, tcs_cmd_addr(drv, reg, tcs_id, cmd_id));
}

static void write_tcs_reg(const struct rsc_drv *drv, int reg, int tcs_id,
			  u32 data)
{
	writel_relaxed(data, tcs_reg_addr(drv, reg, tcs_id));
}

static void write_tcs_reg_sync(const struct rsc_drv *drv, int reg, int tcs_id,
			       u32 data)
{
	int i;

	writel(data, tcs_reg_addr(drv, reg, tcs_id));

	/*
	 * Wait until we read back the same value.  Use a counter rather than
	 * ktime for timeout since this may be called after timekeeping stops.
	 */
	for (i = 0; i < USEC_PER_SEC; i++) {
		if (readl(tcs_reg_addr(drv, reg, tcs_id)) == data)
			return;
		udelay(1);
	}
	pr_err("%s: error writing %#x to %d:%#x\n", drv->name,
	       data, tcs_id, reg);
}

/**
 * tcs_invalidate() - Invalidate all TCSes of the given type (sleep or wake).
 * @drv:  The RSC controller.
 * @type: SLEEP_TCS or WAKE_TCS
 * @ch:   Channel number
 *
 * This will clear the "slots" variable of the given tcs_group and also
 * tell the hardware to forget about all entries.
 *
 * The caller must ensure that no other RPMH actions are happening when this
 * function is called, since otherwise the device may immediately become
 * used again even before this function exits.
 */
static void tcs_invalidate(struct rsc_drv *drv, int type, int ch)
{
	int m;
	struct tcs_group *tcs = &drv->ch[ch].tcs[type];

	/* Caller ensures nobody else is running so no lock */
	if (bitmap_empty(tcs->slots, tcs->ncpt * tcs->num_tcs))
		return;

	for (m = tcs->offset; m < tcs->offset + tcs->num_tcs; m++) {
		write_tcs_reg_sync(drv, drv->regs[RSC_DRV_CMD_ENABLE], m, 0);
		write_tcs_reg_sync(drv, drv->regs[RSC_DRV_CMD_WAIT_FOR_CMPL], m, 0);
	}

	bitmap_zero(tcs->slots, tcs->ncpt * tcs->num_tcs);
}

/**
 * rpmh_rsc_get_channel() - Get the Unused channel to send data on.
 * @drv: The RSC controller.
 *
 * Return: 0 on success, else -error.
 */
int rpmh_rsc_get_channel(struct rsc_drv *drv)
{
	int chn_update, chn_busy;

	if (drv->num_channels == 1)
		return CH0;

	/* Select Unused channel */
	do {
		chn_update = readl_relaxed(drv->base + drv->regs[RSC_DRV_CHN_UPDATE]);
		chn_busy = readl_relaxed(drv->base + drv->regs[RSC_DRV_CHN_BUSY]);
	} while (chn_busy != chn_update);

	if (chn_busy & CH0_CHN_BUSY)
		return CH1;
	else if (chn_busy & CH1_CHN_BUSY)
		return CH0;
	else
		return -EBUSY;
}

/**
 * rpmh_rsc_invalidate() - Invalidate sleep and wake TCSes.
 * @drv: The RSC controller.
 * @ch:  Channel number
 *
 * The caller must ensure that no other RPMH actions are happening when this
 * function is called, since otherwise the device may immediately become
 * used again even before this function exits.
 */
void rpmh_rsc_invalidate(struct rsc_drv *drv, int ch)
{
	tcs_invalidate(drv, SLEEP_TCS, ch);
	tcs_invalidate(drv, WAKE_TCS, ch);
}

/**
 * get_tcs_for_msg() - Get the tcs_group used to send the given message.
 * @drv: The RSC controller.
 * @msg: The message we want to send.
 *
 * This is normally pretty straightforward except if we are trying to send
 * an ACTIVE_ONLY message but don't have any active_only TCSes.
 *
 * Return: A pointer to a tcs_group or an ERR_PTR.
 */
static struct tcs_group *get_tcs_for_msg(struct rsc_drv *drv,
					 enum rpmh_state state,
					 int ch)
{
	int type;
	struct tcs_group *tcs;

	switch (state) {
	case RPMH_ACTIVE_ONLY_STATE:
		type = ACTIVE_TCS;
		break;
	case RPMH_WAKE_ONLY_STATE:
		type = WAKE_TCS;
		break;
	case RPMH_SLEEP_STATE:
		type = SLEEP_TCS;
		break;
	default:
		return ERR_PTR(-EINVAL);
	}

	/*
	 * If we are making an active request on a RSC that does not have a
	 * dedicated TCS for active state use, then re-purpose a wake TCS to
	 * send active votes. This is safe because we ensure any active-only
	 * transfers have finished before we use it (maybe by running from
	 * the last CPU in PM code).
	 */
	tcs = &drv->ch[ch].tcs[type];
	if (state == RPMH_ACTIVE_ONLY_STATE && !tcs->num_tcs)
		tcs = &drv->ch[ch].tcs[WAKE_TCS];

	return tcs;
}

/**
 * get_req_from_tcs() - Get a stashed request that was xfering on the given TCS.
 * @drv:    The RSC controller.
 * @tcs_id: The global ID of this TCS.
 *
 * For ACTIVE_ONLY transfers we want to call back into the client when the
 * transfer finishes. To do this we need the "request" that the client
 * originally provided us. This function grabs the request that we stashed
 * when we started the transfer.
 *
 * This only makes sense for ACTIVE_ONLY transfers since those are the only
 * ones we track sending (the only ones we enable interrupts for and the only
 * ones we call back to the client for).
 *
 * Return: The stashed request.
 */
static const struct tcs_request *get_req_from_tcs(struct rsc_drv *drv,
						  int tcs_id,
						  int *ch)
{
	struct tcs_group *tcs;
	int i;

	for (i = 0; i < MAX_CHANNEL; i++) {
		if (!drv->ch[i].initialized)
			continue;

		tcs = get_tcs_for_msg(drv, RPMH_ACTIVE_ONLY_STATE, i);
		if (tcs->mask & BIT(tcs_id)) {
			*ch = i;
			return tcs->req[tcs_id - tcs->offset];
		}
	}

	return NULL;
}

/**
 * __tcs_set_trigger() - Start xfer on a TCS or unset trigger on a borrowed TCS
 * @drv:     The controller.
 * @tcs_id:  The global ID of this TCS.
 * @trigger: If true then untrigger/retrigger. If false then just untrigger.
 *
 * In the normal case we only ever call with "trigger=true" to start a
 * transfer. That will un-trigger/disable the TCS from the last transfer
 * then trigger/enable for this transfer.
 *
 * If we borrowed a wake TCS for an active-only transfer we'll also call
 * this function with "trigger=false" to just do the un-trigger/disable
 * before using the TCS for wake purposes again.
 *
 * Note that the AP is only in charge of triggering active-only transfers.
 * The AP never triggers sleep/wake values using this function.
 */
static void __tcs_set_trigger(struct rsc_drv *drv, int tcs_id, bool trigger)
{
	u32 enable;
	u32 reg = drv->regs[RSC_DRV_CONTROL];

	/*
	 * HW req: Clear the DRV_CONTROL and enable TCS again
	 * While clearing ensure that the AMC mode trigger is cleared
	 * and then the mode enable is cleared.
	 */
	enable = read_tcs_reg(drv, reg, tcs_id);
	enable &= ~TCS_AMC_MODE_TRIGGER;
	write_tcs_reg_sync(drv, reg, tcs_id, enable);
	enable &= ~TCS_AMC_MODE_ENABLE;
	write_tcs_reg_sync(drv, reg, tcs_id, enable);

	if (trigger) {
		/* Enable the AMC mode on the TCS and then trigger the TCS */
		enable = TCS_AMC_MODE_ENABLE;
		write_tcs_reg_sync(drv, reg, tcs_id, enable);
		enable |= TCS_AMC_MODE_TRIGGER;
		write_tcs_reg(drv, reg, tcs_id, enable);
	}
}

/**
 * enable_tcs_irq() - Enable or disable interrupts on the given TCS.
 * @drv:     The controller.
 * @tcs_id:  The global ID of this TCS.
 * @enable:  If true then enable; if false then disable
 *
 * We only ever call this when we borrow a wake TCS for an active-only
 * transfer. For active-only TCSes interrupts are always left enabled.
 */
static void enable_tcs_irq(struct rsc_drv *drv, int tcs_id, bool enable)
{
	u32 data;
	u32 reg = drv->regs[RSC_DRV_IRQ_ENABLE];

	data = readl_relaxed(drv->tcs_base + reg);
	if (enable)
		data |= BIT(tcs_id);
	else
		data &= ~BIT(tcs_id);
	writel_relaxed(data, drv->tcs_base + reg);
}

/**
 * tcs_tx_done() - TX Done interrupt handler.
 * @irq: The IRQ number (ignored).
 * @p:   Pointer to "struct rsc_drv".
 *
 * Called for ACTIVE_ONLY transfers (those are the only ones we enable the
 * IRQ for) when a transfer is done.
 *
 * Return: IRQ_HANDLED
 */
static irqreturn_t tcs_tx_done(int irq, void *p)
{
	struct rsc_drv *drv = p;
	int i, ch;
	unsigned long irq_status;
	const struct tcs_request *req;

	irq_status = readl_relaxed(drv->tcs_base + drv->regs[RSC_DRV_IRQ_STATUS]);

	for_each_set_bit(i, &irq_status, BITS_PER_TYPE(u32)) {
		req = get_req_from_tcs(drv, i, &ch);
		if (WARN_ON(!req))
			goto skip;

		trace_rpmh_tx_done(drv, i, req);
#if IS_ENABLED(CONFIG_IPC_LOGGING)
		ipc_log_string(drv->ipc_log_ctx, "IRQ response: m=%d", i);
#endif

		/*
		 * If wake tcs was re-purposed for sending active
		 * votes, clear AMC trigger & enable modes and
		 * disable interrupt for this TCS
		 */
		if (!drv->ch[ch].tcs[ACTIVE_TCS].num_tcs)
			__tcs_set_trigger(drv, i, false);
skip:
		/* Reclaim the TCS */
		write_tcs_reg(drv, drv->regs[RSC_DRV_CMD_ENABLE], i, 0);
		write_tcs_reg(drv, drv->regs[RSC_DRV_CMD_WAIT_FOR_CMPL], i, 0);
		writel_relaxed(BIT(i), drv->tcs_base + drv->regs[RSC_DRV_IRQ_CLEAR]);
		spin_lock(&drv->lock);
		clear_bit(i, drv->tcs_in_use);
		/*
		 * Disable interrupt for WAKE TCS to avoid being
		 * spammed with interrupts coming when the solver
		 * sends its wake votes.
		 */
		if (!drv->ch[ch].tcs[ACTIVE_TCS].num_tcs)
			enable_tcs_irq(drv, i, false);
		spin_unlock(&drv->lock);
		wake_up(&drv->tcs_wait);
		if (req)
			rpmh_tx_done(req);
	}

	return IRQ_HANDLED;
}

/**
 * __tcs_buffer_write() - Write to TCS hardware from a request; don't trigger.
 * @drv:    The controller.
 * @tcs_id: The global ID of this TCS.
 * @cmd_id: The index within the TCS to start writing.
 * @msg:    The message we want to send, which will contain several addr/data
 *          pairs to program (but few enough that they all fit in one TCS).
 *
 * This is used for all types of transfers (active, sleep, and wake).
 */
static void __tcs_buffer_write(struct rsc_drv *drv, int tcs_id, int cmd_id,
			       const struct tcs_request *msg)
{
	u32 msgid;
	u32 cmd_msgid = CMD_MSGID_LEN | CMD_MSGID_WRITE;
	u32 cmd_enable = 0;
	u32 cmd_complete;
	struct tcs_cmd *cmd;
	int i, j;

	/* Convert all commands to RR when the request has wait_for_compl set */
	cmd_msgid |= msg->wait_for_compl ? CMD_MSGID_RESP_REQ : 0;
	cmd_complete = read_tcs_reg(drv, drv->regs[RSC_DRV_CMD_WAIT_FOR_CMPL], tcs_id);

	for (i = 0, j = cmd_id; i < msg->num_cmds; i++, j++) {
		cmd = &msg->cmds[i];
		cmd_enable |= BIT(j);
		cmd_complete |= cmd->wait << j;
		msgid = cmd_msgid;
		/*
		 * Additionally, if the cmd->wait is set, make the command
		 * response reqd even if the overall request was fire-n-forget.
		 */
		msgid |= cmd->wait ? CMD_MSGID_RESP_REQ : 0;

		write_tcs_cmd(drv, drv->regs[RSC_DRV_CMD_MSGID], tcs_id, j, msgid);
		write_tcs_cmd(drv, drv->regs[RSC_DRV_CMD_ADDR], tcs_id, j, cmd->addr);
		write_tcs_cmd(drv, drv->regs[RSC_DRV_CMD_DATA], tcs_id, j, cmd->data);
		trace_rpmh_send_msg(drv, tcs_id, j, msgid, cmd);
#if IS_ENABLED(CONFIG_IPC_LOGGING)
		ipc_log_string(drv->ipc_log_ctx,
			       "TCS write: m=%d n=%d msgid=%#x addr=%#x data=%#x wait=%d",
			       tcs_id, j, msgid, cmd->addr,
			       cmd->data, cmd->wait);
#endif
	}

	write_tcs_reg(drv, drv->regs[RSC_DRV_CMD_WAIT_FOR_CMPL], tcs_id, cmd_complete);
	cmd_enable |= read_tcs_reg(drv, drv->regs[RSC_DRV_CMD_ENABLE], tcs_id);
	write_tcs_reg(drv, drv->regs[RSC_DRV_CMD_ENABLE], tcs_id, cmd_enable);
}

/**
 * check_for_req_inflight() - Look to see if conflicting cmds are in flight.
 * @drv: The controller.
 * @tcs: A pointer to the tcs_group used for ACTIVE_ONLY transfers.
 * @msg: The message we want to send, which will contain several addr/data
 *       pairs to program (but few enough that they all fit in one TCS).
 *
 * This will walk through the TCSes in the group and check if any of them
 * appear to be sending to addresses referenced in the message. If it finds
 * one it'll return -EBUSY.
 *
 * Only for use for active-only transfers.
 *
 * Must be called with the drv->lock held since that protects tcs_in_use.
 *
 * Return: 0 if nothing in flight or -EBUSY if we should try again later.
 *         The caller must re-enable interrupts between tries since that's
 *         the only way tcs_in_use will ever be updated and the only way
 *         RSC_DRV_CMD_ENABLE will ever be cleared.
 */
static int check_for_req_inflight(struct rsc_drv *drv, struct tcs_group *tcs,
				  const struct tcs_request *msg)
{
	unsigned long curr_enabled;
	u32 addr;
	int j, k;
	int i = tcs->offset;
	unsigned long accl;

	for_each_set_bit_from(i, drv->tcs_in_use, tcs->offset + tcs->num_tcs) {
		curr_enabled = read_tcs_reg(drv, drv->regs[RSC_DRV_CMD_ENABLE], i);

		for_each_set_bit(j, &curr_enabled, tcs->ncpt) {
			addr = read_tcs_cmd(drv, drv->regs[RSC_DRV_CMD_ADDR], i, j);
			for (k = 0; k < msg->num_cmds; k++) {
			/*
			 * Each RPMh VREG accelerator resource has 3 or 4 contiguous 4-byte
			 * aligned addresses associated with it. Ignore the offset to check
			 * for in-flight VREG requests.
			 */
				accl = ACCL_TYPE(msg->cmds[k].addr);
				if (accl == HW_ACCL_VREG &&
				    VREG_ADDR(addr) == VREG_ADDR(msg->cmds[k].addr))
					return -EBUSY;
				else if (addr == msg->cmds[k].addr)
					return -EBUSY;
			}
		}
	}

	return 0;
}

/**
 * find_free_tcs() - Find free tcs in the given tcs_group; only for active.
 * @tcs: A pointer to the active-only tcs_group (or the wake tcs_group if
 *       we borrowed it because there are zero active-only ones).
 *
 * Must be called with the drv->lock held since that protects tcs_in_use.
 *
 * Return: The first tcs that's free or -EBUSY if all in use.
 */
static int find_free_tcs(struct tcs_group *tcs)
{
	const struct rsc_drv *drv = tcs->drv;
	unsigned long i;
	unsigned long max = tcs->offset + tcs->num_tcs;

	i = find_next_zero_bit(drv->tcs_in_use, max, tcs->offset);
	if (i >= max)
		return -EBUSY;

	return i;
}

/**
 * claim_tcs_for_req() - Claim a tcs in the given tcs_group; only for active.
 * @drv: The controller.
 * @tcs: The tcs_group used for ACTIVE_ONLY transfers.
 * @msg: The data to be sent.
 *
 * Claims a tcs in the given tcs_group while making sure that no existing cmd
 * is in flight that would conflict with the one in @msg.
 *
 * Context: Must be called with the drv->lock held since that protects
 * tcs_in_use.
 *
 * Return: The id of the claimed tcs or -EBUSY if a matching msg is in flight
 * or the tcs_group is full.
 */
static int claim_tcs_for_req(struct rsc_drv *drv, struct tcs_group *tcs,
			     const struct tcs_request *msg)
{
	int ret;

	/*
	 * The h/w does not like if we send a request to the same address,
	 * when one is already in-flight or being processed.
	 */
	ret = check_for_req_inflight(drv, tcs, msg);
	if (ret)
		return ret;

	return find_free_tcs(tcs);
}

/**
 * rpmh_rsc_send_data() - Write / trigger active-only message.
 * @drv: The controller.
 * @msg: The data to be sent.
 * @ch:  Channel number
 *
 * NOTES:
 * - This is only used for "ACTIVE_ONLY" since the limitations of this
 *   function don't make sense for sleep/wake cases.
 * - To do the transfer, we will grab a whole TCS for ourselves--we don't
 *   try to share. If there are none available we'll wait indefinitely
 *   for a free one.
 * - This function will not wait for the commands to be finished, only for
 *   data to be programmed into the RPMh. See rpmh_tx_done() which will
 *   be called when the transfer is fully complete.
 * - This function must be called with interrupts enabled. If the hardware
 *   is busy doing someone else's transfer we need that transfer to fully
 *   finish so that we can have the hardware, and to fully finish it needs
 *   the interrupt handler to run. If the interrupts is set to run on the
 *   active CPU this can never happen if interrupts are disabled.
 *
 * Return: 0 on success, -EINVAL on error.
 */
int rpmh_rsc_send_data(struct rsc_drv *drv, const struct tcs_request *msg, int ch)
{
	struct tcs_group *tcs;
	int tcs_id;
	unsigned long flags;

	tcs = get_tcs_for_msg(drv, msg->state, ch);
	if (IS_ERR(tcs))
		return PTR_ERR(tcs);

	spin_lock_irqsave(&drv->lock, flags);

	/* Controller is busy in 'solver' mode */
	if (drv->in_solver_mode) {
		spin_unlock_irqrestore(&drv->lock, flags);
		return -EBUSY;
	}

	/* Wait forever for a free tcs. It better be there eventually! */
	wait_event_lock_irq(drv->tcs_wait,
			    (tcs_id = claim_tcs_for_req(drv, tcs, msg)) >= 0,
			    drv->lock);

	tcs->req[tcs_id - tcs->offset] = msg;
	set_bit(tcs_id, drv->tcs_in_use);
	if (msg->state == RPMH_ACTIVE_ONLY_STATE && tcs->type != ACTIVE_TCS) {
		/*
		 * Clear previously programmed WAKE commands in selected
		 * repurposed TCS to avoid triggering them. tcs->slots will be
		 * cleaned from rpmh_flush() by invoking rpmh_rsc_invalidate()
		 */
		write_tcs_reg_sync(drv, drv->regs[RSC_DRV_CMD_ENABLE], tcs_id, 0);
		write_tcs_reg_sync(drv, drv->regs[RSC_DRV_CMD_WAIT_FOR_CMPL], tcs_id, 0);
		enable_tcs_irq(drv, tcs_id, true);
	}
	spin_unlock_irqrestore(&drv->lock, flags);

	/*
	 * These two can be done after the lock is released because:
	 * - We marked "tcs_in_use" under lock.
	 * - Once "tcs_in_use" has been marked nobody else could be writing
	 *   to these registers until the interrupt goes off.
	 * - The interrupt can't go off until we trigger w/ the last line
	 *   of __tcs_set_trigger() below.
	 */
	__tcs_buffer_write(drv, tcs_id, 0, msg);
	__tcs_set_trigger(drv, tcs_id, true);
#if IS_ENABLED(CONFIG_IPC_LOGGING)
	ipc_log_string(drv->ipc_log_ctx, "TCS trigger: m=%d", tcs_id);
#endif

	return 0;
}

/**
 * find_slots() - Find a place to write the given message.
 * @tcs:    The tcs group to search.
 * @msg:    The message we want to find room for.
 * @tcs_id: If we return 0 from the function, we return the global ID of the
 *          TCS to write to here.
 * @cmd_id: If we return 0 from the function, we return the index of
 *          the command array of the returned TCS where the client should
 *          start writing the message.
 *
 * Only for use on sleep/wake TCSes since those are the only ones we maintain
 * tcs->slots for.
 *
 * Return: -ENOMEM if there was no room, else 0.
 */
static int find_slots(struct tcs_group *tcs, const struct tcs_request *msg,
		      int *tcs_id, int *cmd_id)
{
	int slot, offset;
	int i = 0;

	/* Do over, until we can fit the full payload in a single TCS */
	do {
		slot = bitmap_find_next_zero_area(tcs->slots,
						  tcs->ncpt * tcs->num_tcs,
						  i, msg->num_cmds, 0);
		if (slot >= tcs->num_tcs * tcs->ncpt)
			return -ENOMEM;
		i += tcs->ncpt;
	} while (slot + msg->num_cmds - 1 >= i);

	bitmap_set(tcs->slots, slot, msg->num_cmds);

	offset = slot / tcs->ncpt;
	*tcs_id = offset + tcs->offset;
	*cmd_id = slot % tcs->ncpt;

	return 0;
}

/**
 * rpmh_rsc_write_ctrl_data() - Write request to controller but don't trigger.
 * @drv: The controller.
 * @msg: The data to be written to the controller.
 * @ch:  Channel number
 *
 * This should only be called for sleep/wake state, never active-only
 * state.
 *
 * The caller must ensure that no other RPMH actions are happening and the
 * controller is idle when this function is called since it runs lockless.
 *
 * Return: 0 if no error; else -error.
 */
int rpmh_rsc_write_ctrl_data(struct rsc_drv *drv, const struct tcs_request *msg, int ch)
{
	struct tcs_group *tcs;
	int tcs_id = 0, cmd_id = 0;
	int ret;

	tcs = get_tcs_for_msg(drv, msg->state, ch);
	if (IS_ERR(tcs))
		return PTR_ERR(tcs);

	/* find the TCS id and the command in the TCS to write to */
	ret = find_slots(tcs, msg, &tcs_id, &cmd_id);
	if (!ret)
		__tcs_buffer_write(drv, tcs_id, cmd_id, msg);

	return ret;
}

static struct tcs_group *get_tcs_from_index(struct rsc_drv *drv, int tcs_id)
{
	unsigned int i, j;

	for (i = 0; i < TCS_TYPE_NR; i++) {
		for (j = 0; j < MAX_CHANNEL; j++) {
			if (!drv->ch[j].initialized)
				continue;

			if (drv->ch[j].tcs[i].mask & BIT(tcs_id))
				return &drv->ch[j].tcs[i];
		}
	}

	return NULL;
}

static void print_tcs_info(struct rsc_drv *drv, int tcs_id, unsigned long *accl,
			   bool *aoss_irq_sts)
{
	int ch = 0;
	struct tcs_group *tcs_grp = get_tcs_from_index(drv, tcs_id);
	const struct tcs_request *req = get_req_from_tcs(drv, tcs_id, &ch);
	unsigned long cmds_enabled;
	u32 addr, data, msgid, sts, irq_sts;
	bool in_use = test_bit(tcs_id, drv->tcs_in_use);
	int i;

	sts = read_tcs_reg(drv, drv->regs[RSC_DRV_STATUS], tcs_id);
	cmds_enabled = read_tcs_reg(drv, drv->regs[RSC_DRV_CMD_ENABLE], tcs_id);
	if (!cmds_enabled || !tcs_grp)
		return;

	if (!req)
		goto print_tcs_data;

	data = read_tcs_reg(drv, drv->regs[RSC_DRV_CONTROL], tcs_id);
	irq_sts = readl_relaxed(drv->tcs_base + drv->regs[RSC_DRV_IRQ_STATUS]);
	pr_warn("Request: tcs-in-use:%s active_tcs=%s(%d) state=%d wait_for_compl=%u]\n",
		(in_use ? "YES" : "NO"),
		((tcs_grp->type == ACTIVE_TCS) ? "YES" : "NO"),
		tcs_grp->type, req->state, req->wait_for_compl);
	pr_warn("TCS=%d [ctrlr-sts:%s amc-mode:0x%x irq-sts:%s]\n",
		tcs_id, sts ? "IDLE" : "BUSY", data,
		(irq_sts & BIT(tcs_id)) ? "COMPLETED" : "PENDING");

	*aoss_irq_sts = (irq_sts & BIT(tcs_id)) ? true : false;

print_tcs_data:
	for_each_set_bit(i, &cmds_enabled, tcs_grp->ncpt) {
		addr = read_tcs_cmd(drv, drv->regs[RSC_DRV_CMD_ADDR], tcs_id, i);
		data = read_tcs_cmd(drv, drv->regs[RSC_DRV_CMD_DATA], tcs_id, i);
		msgid = read_tcs_cmd(drv, drv->regs[RSC_DRV_CMD_MSGID], tcs_id, i);
		sts = read_tcs_cmd(drv, drv->regs[RSC_DRV_CMD_STATUS], tcs_id, i);
		pr_warn("\tCMD=%d [addr=0x%x data=0x%x hdr=0x%x sts=0x%x enabled=1]\n",
			i, addr, data, msgid, sts);
		if (!(sts & CMD_STATUS_ISSUED))
			continue;
		if (!(sts & CMD_STATUS_COMPL))
			*accl |= BIT(ACCL_TYPE(addr));
	}
}

void rpmh_rsc_debug(struct rsc_drv *drv, struct completion *compl)
{
	struct irq_data *rsc_irq_data = irq_get_irq_data(drv->irq);
	bool gic_irq_sts, aoss_irq_sts = false;
	int i;
	int busy = 0;
	unsigned long accl = 0;
	char str[20] = "";

	pr_warn("RSC:%s\n", drv->name);

	for (i = 0; i < drv->num_tcs; i++) {
		if (!test_bit(i, drv->tcs_in_use))
			continue;
		busy++;
		print_tcs_info(drv, i, &accl, &aoss_irq_sts);
	}

	if (!rsc_irq_data) {
		pr_err("No IRQ data for RSC:%s\n", drv->name);
		return;
	}

	irq_get_irqchip_state(drv->irq, IRQCHIP_STATE_PENDING, &gic_irq_sts);
	pr_warn("HW IRQ %lu is %s at GIC\n", rsc_irq_data->hwirq,
		gic_irq_sts ? "PENDING" : "NOT PENDING");
	pr_warn("Completion is %s to finish\n",
		completion_done(compl) ? "PENDING" : "NOT PENDING");

	for_each_set_bit(i, &accl, ARRAY_SIZE(accl_str)) {
		strlcat(str, accl_str[i], sizeof(str));
		strlcat(str, " ", sizeof(str));
	}

	if ((busy && !gic_irq_sts) || !aoss_irq_sts)
		pr_warn("ERROR:Accelerator(s) { %s } at AOSS did not respond\n",
			str);
	else if (gic_irq_sts)
		pr_warn("ERROR:Possible lockup in Linux\n");

	/* Show fast path status, if the TCS is busy */
	for (i = 0; i < MAX_CHANNEL; i++) {
		if (!drv->ch[i].initialized)
			continue;

		/* Show fast path status, if the TCS is busy */
		if (drv->ch[i].tcs[FAST_PATH_TCS].num_tcs) {
			int tcs_id = drv->ch[i].tcs[FAST_PATH_TCS].offset;
			bool sts = read_tcs_reg(drv,
						drv->regs[RSC_DRV_STATUS],
						tcs_id);

			if (!sts) {
				pr_err("Fast-path TCS information:\n");
				print_tcs_info(drv, tcs_id, &accl, &aoss_irq_sts);
			}
		}
	}

	/*
	 * The TCS(s) are busy waiting, we have no way to recover from this.
	 * If this debug function is called, we assume it's because timeout
	 * has happened.
	 * Crash and report.
	 */
	BUG_ON(busy);
}

/**
 * rpmh_rsc_ctrlr_is_busy() - Check if any of the AMCs are busy.
 * @drv: The controller
 *
 * Checks if any of the AMCs are busy in handling ACTIVE sets.
 * This is called from the last cpu powering down before flushing
 * SLEEP and WAKE sets. If AMCs are busy, controller can not enter
 * power collapse, so deny from the last cpu's pm notification.
 *
 * Context: Must be called with the drv->lock held.
 *
 * Return:
 * * False		- AMCs are idle
 * * True		- AMCs are busy
 */
static bool rpmh_rsc_ctrlr_is_busy(struct rsc_drv *drv)
{
	int i;
	struct tcs_group *tcs;
	unsigned long set;
	unsigned long max;

	for (i = 0; i < MAX_CHANNEL; i++) {
		if (!drv->ch[i].initialized)
			continue;

		tcs = &drv->ch[i].tcs[ACTIVE_TCS];
		/*
		 * If we made an active request on a RSC that does not have a
		 * dedicated TCS for active state use, then re-purposed wake TCSes
		 * should be checked for not busy, because we used wake TCSes for
		 * active requests in this case.
		 */
		if (!tcs->num_tcs)
			tcs = &drv->ch[i].tcs[WAKE_TCS];

		max = tcs->offset + tcs->num_tcs;
		set = find_next_bit(drv->tcs_in_use, max, tcs->offset);
		if (set < max)
			return true;

		/* Check if there is pending fastpath transaction */
		tcs = &drv->ch[i].tcs[FAST_PATH_TCS];
		if (tcs->num_tcs &&
		    !read_tcs_reg(drv, drv->regs[RSC_DRV_STATUS], tcs->offset))
			return true;
	}

	return false;
}

/**
 * rpmh_rsc_write_next_wakeup() - Write next wakeup in CONTROL_TCS.
 * @drv: The controller
 *
 * Writes maximum wakeup cycles when called from suspend.
 * Writes earliest hrtimer wakeup when called from idle.
 */
void rpmh_rsc_write_next_wakeup(struct rsc_drv *drv)
{
	ktime_t now, wakeup;
	u64 wakeup_us, wakeup_cycles = ~0;
	u32 lo, hi;

	if (!drv->tcs[CONTROL_TCS].num_tcs || !drv->genpd_nb.notifier_call)
		return;

	/* Set highest time when system (timekeeping) is suspended */
	if (system_state == SYSTEM_SUSPEND)
		goto exit;

	/* Find the earliest hrtimer wakeup from online cpus */
	wakeup = dev_pm_genpd_get_next_hrtimer(drv->dev);

	/* Find the relative wakeup in kernel time scale */
	now = ktime_get();
	wakeup = ktime_sub(wakeup, now);
	wakeup_us = ktime_to_us(wakeup);

	/* Convert the wakeup to arch timer scale */
	wakeup_cycles = USECS_TO_CYCLES(wakeup_us);
	wakeup_cycles += arch_timer_read_counter();

exit:
	lo = wakeup_cycles & RSC_DRV_CTL_TCS_DATA_LO_MASK;
	hi = wakeup_cycles >> RSC_DRV_CTL_TCS_DATA_SIZE;
	hi &= RSC_DRV_CTL_TCS_DATA_HI_MASK;
	hi |= RSC_DRV_CTL_TCS_DATA_HI_VALID;

	writel_relaxed(lo, drv->base + RSC_DRV_CTL_TCS_DATA_LO);
	writel_relaxed(hi, drv->base + RSC_DRV_CTL_TCS_DATA_HI);
}

/**
 * rpmh_rsc_cpu_pm_callback() - Check if any of the AMCs are busy.
 * @nfb:    Pointer to the notifier block in struct rsc_drv.
 * @action: CPU_PM_ENTER, CPU_PM_ENTER_FAILED, or CPU_PM_EXIT.
 * @v:      Unused
 *
 * This function is given to cpu_pm_register_notifier so we can be informed
 * about when CPUs go down. When all CPUs go down we know no more active
 * transfers will be started so we write sleep/wake sets. This function gets
 * called from cpuidle code paths and also at system suspend time.
 *
 * If its last CPU going down and AMCs are not busy then writes cached sleep
 * and wake messages to TCSes. The firmware then takes care of triggering
 * them when entering deepest low power modes.
 *
 * Return: See cpu_pm_register_notifier()
 */
static int rpmh_rsc_cpu_pm_callback(struct notifier_block *nfb,
				    unsigned long action, void *v)
{
	struct rsc_drv *drv = container_of(nfb, struct rsc_drv, rsc_pm);
	int ret = NOTIFY_OK;
	int cpus_in_pm, ch;

	switch (action) {
	case CPU_PM_ENTER:
		cpus_in_pm = atomic_inc_return(&drv->cpus_in_pm);
		/*
		 * NOTE: comments for num_online_cpus() point out that it's
		 * only a snapshot so we need to be careful. It should be OK
		 * for us to use, though.  It's important for us not to miss
		 * if we're the last CPU going down so it would only be a
		 * problem if a CPU went offline right after we did the check
		 * AND that CPU was not idle AND that CPU was the last non-idle
		 * CPU. That can't happen. CPUs would have to come out of idle
		 * before the CPU could go offline.
		 */
		if (cpus_in_pm < num_online_cpus())
			return NOTIFY_OK;
		break;
	case CPU_PM_ENTER_FAILED:
	case CPU_PM_EXIT:
		atomic_dec(&drv->cpus_in_pm);
		return NOTIFY_OK;
	default:
		return NOTIFY_DONE;
	}

	/*
	 * It's likely we're on the last CPU. Grab the drv->lock and write
	 * out the sleep/wake commands to RPMH hardware. Grabbing the lock
	 * means that if we race with another CPU coming up we are still
	 * guaranteed to be safe. If another CPU came up just after we checked
	 * and has grabbed the lock or started an active transfer then we'll
	 * notice we're busy and abort. If another CPU comes up after we start
	 * flushing it will be blocked from starting an active transfer until
	 * we're done flushing. If another CPU starts an active transfer after
	 * we release the lock we're still OK because we're no longer the last
	 * CPU.
	 */
	if (spin_trylock(&drv->lock)) {
		ch = rpmh_rsc_get_channel(drv);
		if (ch < 0 || rpmh_rsc_ctrlr_is_busy(drv) || rpmh_flush(&drv->client, ch))
			ret = NOTIFY_BAD;
		spin_unlock(&drv->lock);
	} else {
		/* Another CPU must be up */
		return NOTIFY_OK;
	}

	if (ret == NOTIFY_BAD) {
		/* Double-check if we're here because someone else is up */
		if (cpus_in_pm < num_online_cpus())
			ret = NOTIFY_OK;
		else
			/* We won't be called w/ CPU_PM_ENTER_FAILED */
			atomic_dec(&drv->cpus_in_pm);
	}

	return ret;
}

/**
 * rpmh_rsc_mode_solver_set() - Enable/disable solver mode.
 * @drv:     The controller.
 * @enable:  Boolean state to be set - true/false
 *
 * Return:
 * * 0			- success
 * * -EBUSY		- AMCs are busy
 */
int rpmh_rsc_mode_solver_set(struct rsc_drv *drv, bool enable)
{
	int ret = -EBUSY;

	if (spin_trylock(&drv->lock)) {
		if (!enable || !rpmh_rsc_ctrlr_is_busy(drv)) {
			drv->in_solver_mode = enable;
			trace_rpmh_solver_set(drv, enable);
#if IS_ENABLED(CONFIG_IPC_LOGGING)
			ipc_log_string(drv->ipc_log_ctx,
				       "solver mode set: %d", enable);
#endif
			ret = 0;
		}
		spin_unlock(&drv->lock);
	}

	return ret;
}

int rpmh_rsc_is_tcs_completed(struct rsc_drv *drv, int ch)
{
	u32 sts;
	int retry = 10, ret = 0;

	do {
		sts = readl_relaxed(drv->base + drv->regs[RSC_DRV_CHN_TCS_COMPLETE]);

		if (ch == 0)
			sts &= CH0_WAKE_TCS_STATUS;
		else
			sts &= CH1_WAKE_TCS_STATUS;

		retry--;
	} while (!sts && retry);

	if (!retry) {
		ret = -EBUSY;
		goto exit;
	}

	writel_relaxed(CH_CLEAR_STATUS,
		       drv->base + drv->regs[RSC_DRV_CHN_TCS_COMPLETE]);

exit:
	trace_rpmh_switch_channel(drv, ch, ret);
#if IS_ENABLED(CONFIG_IPC_LOGGING)
	ipc_log_string(drv->ipc_log_ctx, "channel switched to: %d ret: %d", ch, ret);
#endif
	return 0;
}

/**
 * rpmh_rsc_switch_channel() - Switch to the channel
 * @drv:     The controller.
 * @ch:      The channel number to switch to.
 *
 * NOTE: Caller should ensure serialization before making this call.
 * Return:
 * * 0			- success
 * * -Error             - Error code
 */
int rpmh_rsc_switch_channel(struct rsc_drv *drv, int ch)
{
	writel_relaxed(BIT(ch), drv->base + drv->regs[RSC_DRV_CHN_UPDATE]);
	return rpmh_rsc_is_tcs_completed(drv, ch);
}

/**
 * rpmh_rsc_drv_enable() - Enable the DRV and trigger Wake vote
 * @drv:     The controller.
 *
 * NOTE: Caller should ensure serialization before making this call.
 * Return:
 * * 0			- success
 * * -Error             - Error code
 */
int rpmh_rsc_drv_enable(struct rsc_drv *drv, bool enable)
{
	int ret = 0, ch;
	u32 chn_en;

	spin_lock(&drv->lock);

	chn_en = readl_relaxed(drv->base + drv->regs[RSC_DRV_CHN_EN]);
	if (chn_en == enable) {
		ret = -EINVAL;
		goto exit;
	}

	if (enable) {
		/* Start with channel 0 */
		ch = 0;

		ret = rpmh_flush(&drv->client, ch);
		if (ret)
			goto exit;

		writel_relaxed(enable, drv->base + drv->regs[RSC_DRV_CHN_EN]);

		ret = rpmh_rsc_switch_channel(drv, ch);
		if (ret)
			goto exit;
	} else {
		/* Select unused channel */
		ch = rpmh_rsc_get_channel(drv);
		if (ch < 0)
			goto exit;

		ret = rpmh_flush(&drv->client, ch);
		if (ret)
			goto exit;

		ret = rpmh_rsc_switch_channel(drv, ch);
		if (ret)
			goto exit;

		writel_relaxed(0, drv->base + drv->regs[RSC_DRV_CHN_UPDATE]);
		writel_relaxed(enable, drv->base + drv->regs[RSC_DRV_CHN_EN]);
	}
exit:
	spin_unlock(&drv->lock);
	trace_rpmh_drv_enable(drv, enable, ret);
#if IS_ENABLED(CONFIG_IPC_LOGGING)
	ipc_log_string(drv->ipc_log_ctx, "drv enable: %d ret: %d", enable, ret);
#endif
	return ret;
}

/**
 * rpmh_rsc_init_fast_path() - Initialize the fast-path TCS contents
 * @drv:    The controller.
 * @msg:    The TCS request to populate.
 * @ch:     Channel number
 *
 * Return:
 * * 0			- success
 * * -ENODEV            - no fast-path TCS available
 */
int rpmh_rsc_init_fast_path(struct rsc_drv *drv, const struct tcs_request *msg, int ch)
{
	int tcs_id;

	if (!drv->ch[ch].tcs[FAST_PATH_TCS].num_tcs)
		return -ENODEV;

	tcs_id = drv->ch[ch].tcs[FAST_PATH_TCS].offset;

	/* We won't use the AMC IRQ to confirm if the TCS is free */
	enable_tcs_irq(drv, tcs_id, false);

	__tcs_buffer_write(drv, tcs_id, 0, msg);

	return 0;
}

/**
 * rpmh_rsc_update_fast_path() - Update the fast-path TCS data and trigger
 * @drv:     The controller.
 * @msg:     The TCS request data to be updated.
 * @mask:    The update mask for elements in @msg to be sent
 * @ch:      Channel number
 *
 * NOTE: Caller should ensure serialization before making this call.
 * Return:
 * * 0			- success
 * * -ENODEV            - no fast-path TCS available
 */
int rpmh_rsc_update_fast_path(struct rsc_drv *drv,
			      const struct tcs_request *msg,
			      u32 mask, int ch)
{
	int i;
	u32 sts;
	int tcs_id;
	struct tcs_cmd *cmd;
	int retry = 5;

	if (!drv->ch[ch].tcs[FAST_PATH_TCS].num_tcs)
		return -ENODEV;

	tcs_id = drv->ch[ch].tcs[FAST_PATH_TCS].offset;

	/* Ensure the TCS is free before writing to the TCS */
	do {
		sts = read_tcs_reg(drv, drv->regs[RSC_DRV_STATUS], tcs_id);
		if (!sts) {
			retry--;
			/* Report and bail, if it took too many attempts */
			if (!retry) {
				pr_err("Fast-path TCS is too busy\n");
				return -EBUSY;
			}
			udelay(1);
		}
	} while (!sts);

	/*
	 * We only update the data, everything else remains the same.
	 * The number of commands and the addresses do not change with
	 * updates.
	 */
	for (i = 0; i < msg->num_cmds; i++) {
		if (!(mask & BIT(i)))
			continue;
		cmd = &msg->cmds[i];
		write_tcs_cmd(drv, drv->regs[RSC_DRV_CMD_DATA], tcs_id, i, cmd->data);
	}

	/* Trigger the TCS to send the request */
	__tcs_set_trigger(drv, tcs_id, true);

	return 0;
}

static int rpmh_rsc_poweroff_noirq(struct device *dev)
{
	return 0;
}

static void rpmh_rsc_tcs_irq_enable(struct rsc_drv *drv)
{
	u32 tcs_mask;
	int ch;

	for (ch = 0; ch < MAX_CHANNEL; ch++) {
		if (!drv->ch[ch].initialized)
			continue;

		tcs_mask = readl_relaxed(drv->tcs_base + drv->regs[RSC_DRV_IRQ_ENABLE]);
		tcs_mask |= drv->ch[ch].tcs[ACTIVE_TCS].mask;
		writel_relaxed(tcs_mask, drv->tcs_base + drv->regs[RSC_DRV_IRQ_ENABLE]);
	}
}

static int rpmh_rsc_restore_noirq(struct device *dev)
{
	struct rsc_drv_top *rsc_top = dev_get_drvdata(dev);
	int i;

	for (i = 0; i < rsc_top->drv_count; i++) {
		if (rsc_top->drv[i].initialized)
			rpmh_rsc_tcs_irq_enable(&rsc_top->drv[i]);
	}

	return 0;
}

static struct rsc_drv_top *rpmh_rsc_get_top_device(const char *name)
{
	struct rsc_drv_top *rsc_top;
	bool rsc_dev_present = false;

	list_for_each_entry(rsc_top, &rpmh_rsc_dev_list, list) {
		if (!strcmp(name, rsc_top->name)) {
			rsc_dev_present = true;
			break;
		}
	}

	if (!rsc_dev_present)
		return ERR_PTR(-ENODEV);

	return rsc_top;
}

const struct device *rpmh_rsc_get_device(const char *name, u32 drv_id)
{
	struct rsc_drv_top *rsc_top = rpmh_rsc_get_top_device(name);
	int i;

	if (IS_ERR(rsc_top))
		return ERR_PTR(-ENODEV);

	for (i = 0; i < rsc_top->drv_count; i++) {
		if (i == drv_id && rsc_top->drv[i].initialized)
			return rsc_top->drv[i].dev;
	}

	return ERR_PTR(-ENODEV);
}

static int rpmh_probe_channel_tcs_config(struct device_node *np,
					 struct rsc_drv *drv,
					 u32 max_tcs, u32 ncpt, int ch)
{
	struct tcs_type_config {
		u32 type;
		u32 n;
	} tcs_cfg[TCS_TYPE_NR] = { { 0 } };
	struct tcs_group *tcs;
	struct drv_channel *channel = &drv->ch[ch];
	int i, ret, n, st = 0;
	u32 tcs_mask;

	n = of_property_count_u32_elems(np, "qcom,tcs-config");
	if (n != 2 * TCS_TYPE_NR)
		return -EINVAL;

	for (i = 0; i < TCS_TYPE_NR; i++) {
		ret = of_property_read_u32_index(np, "qcom,tcs-config",
						 i * 2, &tcs_cfg[i].type);
		if (ret)
			return ret;
		if (tcs_cfg[i].type >= TCS_TYPE_NR)
			return -EINVAL;

		ret = of_property_read_u32_index(np, "qcom,tcs-config",
						 i * 2 + 1, &tcs_cfg[i].n);
		if (ret)
			return ret;
		if (tcs_cfg[i].n > MAX_TCS_PER_TYPE)
			return -EINVAL;
	}

	for (i = 0; i < TCS_TYPE_NR; i++) {
		tcs = &channel->tcs[tcs_cfg[i].type];
		if (tcs->drv)
			return -EINVAL;
		tcs->drv = drv;
		tcs->type = tcs_cfg[i].type;
		tcs->num_tcs = tcs_cfg[i].n;
		tcs->ncpt = ncpt;

		if (!tcs->num_tcs || tcs->type == CONTROL_TCS)
			continue;

		if (st + tcs->num_tcs > max_tcs ||
		    st + tcs->num_tcs >= BITS_PER_BYTE * sizeof(tcs->mask))
			return -EINVAL;

		tcs->mask = ((1 << tcs->num_tcs) - 1) << (st + drv->num_tcs);
		tcs->offset = st + drv->num_tcs;
		st += tcs->num_tcs;
	}

	/* Enable the active TCS to send requests immediately */
	tcs_mask = readl_relaxed(drv->tcs_base + drv->regs[RSC_DRV_IRQ_ENABLE]);
	tcs_mask |= drv->ch[ch].tcs[ACTIVE_TCS].mask;
	writel_relaxed(tcs_mask, drv->tcs_base + drv->regs[RSC_DRV_IRQ_ENABLE]);

	channel->drv = drv;
	channel->initialized = true;
	drv->num_tcs += st;

	return 0;
}

/**
 * rpmh_rsc_pd_callback() - Check if any of the AMCs are busy.
 * @nfb:    Pointer to the genpd notifier block in struct rsc_drv.
 * @action: GENPD_NOTIFY_PRE_OFF, GENPD_NOTIFY_OFF, GENPD_NOTIFY_PRE_ON or GENPD_NOTIFY_ON.
 * @v:      Unused
 *
 * This function is given to dev_pm_genpd_add_notifier() so we can be informed
 * about when cluster-pd is going down. When cluster go down we know no more active
 * transfers will be started so we write sleep/wake sets. This function gets
 * called from cpuidle code paths and also at system suspend time.
 *
 * If AMCs are not busy then writes cached sleep and wake messages to TCSes.
 * The firmware then takes care of triggering them when entering deepest low power modes.
 *
 * Return:
 * * NOTIFY_OK          - success
 * * NOTIFY_BAD         - failure
 */
static int rpmh_rsc_pd_callback(struct notifier_block *nfb,
				unsigned long action, void *v)
{
	struct rsc_drv *drv = container_of(nfb, struct rsc_drv, genpd_nb);
	int ch;

	ch = rpmh_rsc_get_channel(drv);

	/* We don't need to lock as genpd on/off are serialized */
	if ((action == GENPD_NOTIFY_PRE_OFF) &&
	    (ch < 0 || rpmh_rsc_ctrlr_is_busy(drv) || rpmh_flush(&drv->client, ch)))
		return NOTIFY_BAD;

	return NOTIFY_OK;
}

static int rpmh_rsc_pd_attach(struct rsc_drv *drv, struct device *dev)
{
	int ret;

	pm_runtime_enable(dev);
	drv->genpd_nb.notifier_call = rpmh_rsc_pd_callback;
	ret = dev_pm_genpd_add_notifier(dev, &drv->genpd_nb);
	if (ret)
		pm_runtime_disable(dev);

	return ret;
}

static int rpmh_probe_tcs_config(struct rsc_drv *drv)
{
	struct device_node *cn, *np = drv->dev->of_node;
	int ch = 0, ret;
	u32 offset, config;
	u32 max_tcs, ncpt;

	ret = of_property_read_u32(np, "qcom,tcs-offset", &offset);
	if (ret)
		return ret;
	drv->tcs_base = drv->base + offset;

	config = readl_relaxed(drv->base + drv->regs[DRV_PRNT_CHLD_CONFIG]);

	max_tcs = config;
	max_tcs &= DRV_NUM_TCS_MASK << (DRV_NUM_TCS_SHIFT * drv->id);
	max_tcs = max_tcs >> (DRV_NUM_TCS_SHIFT * drv->id);

	ncpt = config & (DRV_NCPT_MASK << DRV_NCPT_SHIFT);
	ncpt = ncpt >> DRV_NCPT_SHIFT;
	for_each_child_of_node(np, cn) {

		if (!of_node_name_eq(cn, "channel"))
			continue;

		ret = rpmh_probe_channel_tcs_config(cn, drv, max_tcs, ncpt, ch);
		if (ret)
			return ret;
		ch++;
	}
	drv->num_channels = ch;

	return 0;
}

static int rpmh_rsc_probe(struct platform_device *pdev)
{
	struct device_node *np, *dn = pdev->dev.of_node;
	struct rsc_drv *drv;
	struct rsc_drv_top *rsc_top;
	int ret, irq;
	u32 rsc_id, major_ver, minor_ver, solver_config;
	int i, drv_count;
	const char *name;

	/*
	 * Even though RPMh doesn't directly use cmd-db, all of its children
	 * do. To avoid adding this check to our children we'll do it now.
	 */
	ret = cmd_db_ready();
	if (ret) {
		if (ret != -EPROBE_DEFER)
			dev_err(&pdev->dev, "Command DB not available (%d)\n",
									ret);
		return ret;
	}

	rpmh_standalone = cmd_db_is_standalone();
	if (rpmh_standalone)
		dev_info(&pdev->dev, "RPMH is running in standalone mode.\n");


	rsc_top = devm_kzalloc(&pdev->dev, sizeof(*rsc_top), GFP_KERNEL);
	if (!rsc_top)
		return -ENOMEM;

	ret = of_property_read_u32(dn, "qcom,drv-count", &drv_count);
	if (ret)
		return ret;

	drv = devm_kcalloc(&pdev->dev, drv_count, sizeof(*drv), GFP_KERNEL);
	if (!drv)
		return -ENOMEM;

	name = of_get_property(dn, "label", NULL);
	if (!name)
		name = dev_name(&pdev->dev);

	rsc_top->drv_count = drv_count;
	rsc_top->drv = drv;
	rsc_top->dev = &pdev->dev;
	scnprintf(rsc_top->name, sizeof(rsc_top->name), "%s", name);

<<<<<<< HEAD
	for_each_child_of_node(dn, np) {
		struct device *drv_dev;
=======
	if (drv->ver.major == 3)
		drv->regs = rpmh_rsc_reg_offset_ver_3_0;
	else
		drv->regs = rpmh_rsc_reg_offset_ver_2_7;
>>>>>>> 6ecb2fc0

		if (!of_node_name_eq(np, "drv"))
			continue;

		ret = of_property_read_u32(np, "qcom,drv-id", &i);
		if (ret)
			return ret;

		scnprintf(drv[i].name, sizeof(drv[i].name), "%s-drv-%d", name, i);

		drv[i].base = devm_platform_ioremap_resource(pdev, i);
		if (IS_ERR(drv[i].base))
			return PTR_ERR(drv[i].base);

		drv_dev = kzalloc(sizeof(*drv_dev), GFP_KERNEL);
		if (!drv_dev)
			return -ENOMEM;

		drv[i].id = i;
		drv[i].pdev = pdev;
		drv[i].dev = drv_dev;
		drv_dev->parent = &pdev->dev;
		drv_dev->of_node = np;
		dev_set_name(drv_dev, "%s:%pOFn%d", dev_name(drv_dev->parent), np, i);
		ret = device_register(drv_dev);
		if (ret)
			return ret;

		rsc_id = readl_relaxed(drv[i].base + RSC_DRV_ID);
		major_ver = rsc_id & (MAJOR_VER_MASK << MAJOR_VER_SHIFT);
		major_ver >>= MAJOR_VER_SHIFT;
		minor_ver = rsc_id & (MINOR_VER_MASK << MINOR_VER_SHIFT);
		minor_ver >>= MINOR_VER_SHIFT;

		if (major_ver >= 3 && minor_ver)
			drv[i].regs = rpmh_rsc_reg_offset_ver_3_0;
		else
			drv[i].regs = rpmh_rsc_reg_offset_ver_2_7;

		ret = rpmh_probe_tcs_config(&drv[i]);
		if (ret)
			return ret;

		dev_set_drvdata(drv_dev, &drv[i]);
		drv[i].initialized = true;
	}

	for (i = 0; i < drv_count; i++) {
		if (!drv[i].initialized)
			continue;

		/*
		 * CPU PM notification are not required for controllers that support
		 * 'HW solver' mode where they can be in autonomous mode executing low
		 * power mode to power down.
		 */
		solver_config = readl_relaxed(drv[i].base +
					      drv[i].regs[DRV_SOLVER_CONFIG]);
		solver_config &= DRV_HW_SOLVER_MASK << DRV_HW_SOLVER_SHIFT;
		solver_config = solver_config >> DRV_HW_SOLVER_SHIFT;
		if (of_find_property(dn, "power-domains", NULL) && pdev->dev.pm_domain) {
			ret = rpmh_rsc_pd_attach(&drv[i], &pdev->dev);
			if (ret)
				return ret;
		} else if (!solver_config &&
			   !of_find_property(dn, "qcom,hw-channel", NULL)) {
			drv[i].rsc_pm.notifier_call = rpmh_rsc_cpu_pm_callback;
			cpu_pm_register_notifier(&drv[i].rsc_pm);
		} else if (solver_config) {
			drv[i].client.flags = SOLVER_PRESENT;
		} else {
		/*
		 * The requets for HW channel TCSes has to be either
		 * RPMH_SLEEP_STATE or RPMH_WAKE_ONLY_STATE.
		 *
		 * Assume 'solver' state which does nothing but to disallow
		 * RPMH_ACTIVE_ONLY_STATE requests.
		 */
			drv[i].client.flags = SOLVER_PRESENT | HW_CHANNEL_PRESENT;
			drv[i].client.in_solver_mode = true;
			drv[i].in_solver_mode = true;
			drv[i].regs = rpmh_rsc_reg_offsets_ver_3_0_hw_channel;
		}

		spin_lock_init(&drv[i].lock);
		init_waitqueue_head(&drv[i].tcs_wait);
		bitmap_zero(drv[i].tcs_in_use, MAX_TCS_NR);

		irq = platform_get_irq(pdev, drv[i].id);
		if (irq < 0)
			return irq;

		drv[i].irq = irq;

		ret = devm_request_irq(&pdev->dev, irq, tcs_tx_done,
				       IRQF_TRIGGER_HIGH | IRQF_NO_SUSPEND,
				       drv[i].name, &drv[i]);
		if (ret)
			return ret;

		spin_lock_init(&drv[i].client.cache_lock);
		INIT_LIST_HEAD(&drv[i].client.cache);
		INIT_LIST_HEAD(&drv[i].client.batch_cache);

#if IS_ENABLED(CONFIG_IPC_LOGGING)
		drv[i].ipc_log_ctx = ipc_log_context_create(
						RSC_DRV_IPC_LOG_SIZE,
						drv[i].name, 0);
#endif

		if (__rsc_count < MAX_RSC_COUNT)
			__rsc_drv[__rsc_count++] = &drv[i];

		ret = devm_of_platform_populate(drv[i].dev);
		if (ret)
			return ret;
	}

	INIT_LIST_HEAD(&rsc_top->list);
	list_add_tail(&rsc_top->list, &rpmh_rsc_dev_list);
	dev_set_drvdata(&pdev->dev, rsc_top);

	return devm_of_platform_populate(&pdev->dev);
}

static const struct dev_pm_ops rpmh_rsc_dev_pm_ops = {
	.poweroff_noirq = rpmh_rsc_poweroff_noirq,
	.restore_noirq = rpmh_rsc_restore_noirq,
};

static const struct of_device_id rpmh_drv_match[] = {
	{ .compatible = "qcom,rpmh-rsc", },
	{ }
};
MODULE_DEVICE_TABLE(of, rpmh_drv_match);

static struct platform_driver rpmh_driver = {
	.probe = rpmh_rsc_probe,
	.driver = {
		  .name = "rpmh",
		  .of_match_table = rpmh_drv_match,
		  .pm = &rpmh_rsc_dev_pm_ops,
		  .suppress_bind_attrs = true,
	},
};

static int __init rpmh_driver_init(void)
{
	return platform_driver_register(&rpmh_driver);
}
arch_initcall(rpmh_driver_init);

MODULE_DESCRIPTION("Qualcomm Technologies, Inc. RPMh Driver");
MODULE_LICENSE("GPL v2");<|MERGE_RESOLUTION|>--- conflicted
+++ resolved
@@ -1699,15 +1699,8 @@
 	rsc_top->dev = &pdev->dev;
 	scnprintf(rsc_top->name, sizeof(rsc_top->name), "%s", name);
 
-<<<<<<< HEAD
 	for_each_child_of_node(dn, np) {
 		struct device *drv_dev;
-=======
-	if (drv->ver.major == 3)
-		drv->regs = rpmh_rsc_reg_offset_ver_3_0;
-	else
-		drv->regs = rpmh_rsc_reg_offset_ver_2_7;
->>>>>>> 6ecb2fc0
 
 		if (!of_node_name_eq(np, "drv"))
 			continue;
@@ -1742,7 +1735,7 @@
 		minor_ver = rsc_id & (MINOR_VER_MASK << MINOR_VER_SHIFT);
 		minor_ver >>= MINOR_VER_SHIFT;
 
-		if (major_ver >= 3 && minor_ver)
+		if (major_ver >= 3)
 			drv[i].regs = rpmh_rsc_reg_offset_ver_3_0;
 		else
 			drv[i].regs = rpmh_rsc_reg_offset_ver_2_7;
