--- conflicted
+++ resolved
@@ -878,11 +878,8 @@
 	{ .compatible = "qcom,msm8974-rpm-stats", .data = &rpm_data_dba0 },
 	{ .compatible = "qcom,rpm-stats", .data = &rpm_data },
 	{ .compatible = "qcom,rpmh-stats", .data = &rpmh_data },
-<<<<<<< HEAD
 	{ .compatible = "qcom,rpmh-stats-v2", .data = &rpmh_v2_data },
-=======
 	{ .compatible = "qcom,sdm845-rpmh-stats", .data = &rpmh_data_sdm845 },
->>>>>>> e9630af1
 	{ }
 };
 MODULE_DEVICE_TABLE(of, qcom_stats_table);
