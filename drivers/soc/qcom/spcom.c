--- conflicted
+++ resolved
@@ -626,50 +626,6 @@
 }
 
 /**
-<<<<<<< HEAD
- * spcom_local_powerup() - Helper function that causes PIL boot to skip
- * powerup. This function sets the INIT DONE register.
- *
- * @subsys: subsystem descriptor.
- *
- * Return: 0 on successful operation, negative value otherwise.
- */
-static int spcom_local_powerup(const struct subsys_desc *subsys)
-{
-	void __iomem *regs;
-
-	regs = ioremap(spcom_sp2soc_rmb_reg_addr, sizeof(u32));
-	if (!regs)
-		return -ENOMEM;
-
-	writel_relaxed(spcom_sp2soc_pbldone_mask|spcom_sp2soc_initdone_mask,
-		regs);
-	iounmap(regs);
-	spcom_pr_dbg("spcom local powerup - SPSS cold boot\n");
-	return 0;
-}
-
-/**
- * spcom_local_powerup_after_fota() - SSR is not allowed after FOTA -
- * might cause cryptographic erase. Reset the device
- *
- * @subsys: subsystem descriptor.
- *
- * Return: 0 on successful operation, negative value otherwise.
- */
-static int spcom_local_powerup_after_fota(const struct subsys_desc *subsys)
-{
-	(void)subsys;
-
-	spcom_pr_err("SSR after firmware update before calling IAR update - panic\n");
-	panic("SSR after SPU firmware update\n");
-
-	return 0;
-}
-
-/**
-=======
->>>>>>> 0070b55b
  * spcom_handle_restart_sp_command() - Handle Restart SP command from
  * user space.
  *
@@ -1831,18 +1787,6 @@
 					  &spcom_dev->rpmsg_state_change);
 			spcom_pr_dbg("ch [%s] link state change signaled\n",
 				     name);
-<<<<<<< HEAD
-			regs = ioremap(spcom_soc2sp_rmb_reg_addr,
-					sizeof(u32));
-			if (regs) {
-				writel_relaxed(spcom_soc2sp_rmb_sp_ssr_mask,
-					regs);
-				iounmap(regs);
-			} else {
-				spcom_pr_err("failed to set register indicating SSR\n");
-			}
-=======
->>>>>>> 0070b55b
 		}
 		op->retval = atomic_read(&spcom_dev->rpmsg_dev_count) > 0;
 		break;
