// SPDX-License-Identifier: GPL-2.0
/*
 * Copyright (c) 2020-2021, The Linux Foundation. All rights reserved.
 * Copyright (c) 2019, Linaro Ltd
 */
#include <dt-bindings/power/qcom-aoss-qmp.h>
#include <linux/clk-provider.h>
#include <linux/debugfs.h>
#include <linux/interrupt.h>
#include <linux/io.h>
#include <linux/mailbox_client.h>
#include <linux/module.h>
#include <linux/of_platform.h>
#include <linux/platform_device.h>
#include <linux/pm_domain.h>
#include <linux/thermal.h>
#include <linux/slab.h>
#include <linux/soc/qcom/qcom_aoss.h>
<<<<<<< HEAD
#include <linux/ipc_logging.h>
=======
>>>>>>> edf2d959

#define QMP_DESC_MAGIC			0x0
#define QMP_DESC_VERSION		0x4
#define QMP_DESC_FEATURES		0x8

/* AOP-side offsets */
#define QMP_DESC_UCORE_LINK_STATE	0xc
#define QMP_DESC_UCORE_LINK_STATE_ACK	0x10
#define QMP_DESC_UCORE_CH_STATE		0x14
#define QMP_DESC_UCORE_CH_STATE_ACK	0x18
#define QMP_DESC_UCORE_MBOX_SIZE	0x1c
#define QMP_DESC_UCORE_MBOX_OFFSET	0x20

/* Linux-side offsets */
#define QMP_DESC_MCORE_LINK_STATE	0x24
#define QMP_DESC_MCORE_LINK_STATE_ACK	0x28
#define QMP_DESC_MCORE_CH_STATE		0x2c
#define QMP_DESC_MCORE_CH_STATE_ACK	0x30
#define QMP_DESC_MCORE_MBOX_SIZE	0x34
#define QMP_DESC_MCORE_MBOX_OFFSET	0x38

#define QMP_STATE_UP			GENMASK(15, 0)
#define QMP_STATE_DOWN			GENMASK(31, 16)

#define QMP_MAGIC			0x4d41494c /* mail */
#define QMP_VERSION			1

/* 64 bytes is enough to store the requests and provides padding to 4 bytes */
#define QMP_MSG_LEN			64

#define QMP_NUM_COOLING_RESOURCES	2

static bool qmp_cdev_max_state = 1;

struct qmp_cooling_device {
	struct thermal_cooling_device *cdev;
	struct qmp *qmp;
	char *name;
	bool state;
};

/**
 * struct qmp - driver state for QMP implementation
 * @msgram: iomem referencing the message RAM used for communication
 * @dev: reference to QMP device
 * @mbox_client: mailbox client used to ring the doorbell on transmit
 * @mbox_chan: mailbox channel used to ring the doorbell on transmit
 * @offset: offset within @msgram where messages should be written
 * @size: maximum size of the messages to be transmitted
 * @event: wait_queue for synchronization with the IRQ
 * @tx_lock: provides synchronization between multiple callers of qmp_send()
 * @qdss_clk: QDSS clock hw struct
 * @pd_data: genpd data
 * @cooling_devs: thermal cooling devices
 */
struct qmp {
	void __iomem *msgram;
	struct device *dev;

	struct mbox_client mbox_client;
	struct mbox_chan *mbox_chan;

	size_t offset;
	size_t size;

	wait_queue_head_t event;

	struct mutex tx_lock;

	struct clk_hw qdss_clk;
	struct genpd_onecell_data pd_data;
	struct qmp_cooling_device *cooling_devs;
#if IS_ENABLED(CONFIG_DEBUG_FS)
	struct dentry *debugfs_file;
#endif /* CONFIG_DEBUG_FS */
};

struct qmp_pd {
	struct qmp *qmp;
	struct generic_pm_domain pd;
};

#define to_qmp_pd_resource(res) container_of(res, struct qmp_pd, pd)

/* IPC Logging helpers */
#define AOSS_IPC_LOG_PAGE_CNT	2
static void *ilc;
#define AOSS_INFO(x, ...)						  \
	ipc_log_string(ilc, "[%s]: "x, __func__, ##__VA_ARGS__)

static void qmp_kick(struct qmp *qmp)
{
	mbox_send_message(qmp->mbox_chan, NULL);
	mbox_client_txdone(qmp->mbox_chan, 0);
}

static bool qmp_magic_valid(struct qmp *qmp)
{
	return readl(qmp->msgram + QMP_DESC_MAGIC) == QMP_MAGIC;
}

static bool qmp_link_acked(struct qmp *qmp)
{
	return readl(qmp->msgram + QMP_DESC_MCORE_LINK_STATE_ACK) == QMP_STATE_UP;
}

static bool qmp_mcore_channel_acked(struct qmp *qmp)
{
	return readl(qmp->msgram + QMP_DESC_MCORE_CH_STATE_ACK) == QMP_STATE_UP;
}

static bool qmp_ucore_channel_up(struct qmp *qmp)
{
	return readl(qmp->msgram + QMP_DESC_UCORE_CH_STATE) == QMP_STATE_UP;
}

static int qmp_open(struct qmp *qmp)
{
	int ret;
	u32 val;

	if (!qmp_magic_valid(qmp)) {
		dev_err(qmp->dev, "QMP magic doesn't match\n");
		return -EINVAL;
	}

	val = readl(qmp->msgram + QMP_DESC_VERSION);
	if (val != QMP_VERSION) {
		dev_err(qmp->dev, "unsupported QMP version %d\n", val);
		return -EINVAL;
	}

	qmp->offset = readl(qmp->msgram + QMP_DESC_MCORE_MBOX_OFFSET);
	qmp->size = readl(qmp->msgram + QMP_DESC_MCORE_MBOX_SIZE);
	if (!qmp->size) {
		dev_err(qmp->dev, "invalid mailbox size\n");
		return -EINVAL;
	}

	/* Ack remote core's link state */
	val = readl(qmp->msgram + QMP_DESC_UCORE_LINK_STATE);
	writel(val, qmp->msgram + QMP_DESC_UCORE_LINK_STATE_ACK);

	/* Set local core's link state to up */
	writel(QMP_STATE_UP, qmp->msgram + QMP_DESC_MCORE_LINK_STATE);

	qmp_kick(qmp);

	ret = wait_event_timeout(qmp->event, qmp_link_acked(qmp), HZ);
	if (!ret) {
		dev_err(qmp->dev, "ucore didn't ack link\n");
		goto timeout_close_link;
	}

	writel(QMP_STATE_UP, qmp->msgram + QMP_DESC_MCORE_CH_STATE);

	qmp_kick(qmp);

	ret = wait_event_timeout(qmp->event, qmp_ucore_channel_up(qmp), HZ);
	if (!ret) {
		dev_err(qmp->dev, "ucore didn't open channel\n");
		goto timeout_close_channel;
	}

	/* Ack remote core's channel state */
	writel(QMP_STATE_UP, qmp->msgram + QMP_DESC_UCORE_CH_STATE_ACK);

	qmp_kick(qmp);

	ret = wait_event_timeout(qmp->event, qmp_mcore_channel_acked(qmp), HZ);
	if (!ret) {
		dev_err(qmp->dev, "ucore didn't ack channel\n");
		goto timeout_close_channel;
	}

	return 0;

timeout_close_channel:
	writel(QMP_STATE_DOWN, qmp->msgram + QMP_DESC_MCORE_CH_STATE);

timeout_close_link:
	writel(QMP_STATE_DOWN, qmp->msgram + QMP_DESC_MCORE_LINK_STATE);
	qmp_kick(qmp);

	return -ETIMEDOUT;
}

static void qmp_close(struct qmp *qmp)
{
	writel(QMP_STATE_DOWN, qmp->msgram + QMP_DESC_MCORE_CH_STATE);
	writel(QMP_STATE_DOWN, qmp->msgram + QMP_DESC_MCORE_LINK_STATE);
	qmp_kick(qmp);
}

static irqreturn_t qmp_intr(int irq, void *data)
{
	struct qmp *qmp = data;

	AOSS_INFO("\n");
	wake_up_all(&qmp->event);

	return IRQ_HANDLED;
}

static bool qmp_message_empty(struct qmp *qmp)
{
	return readl(qmp->msgram + qmp->offset) == 0;
}

/**
 * qmp_send() - send a message to the AOSS
 * @qmp: qmp context
 * @data: message to be sent
 * @len: length of the message
 *
 * Transmit @data to AOSS and wait for the AOSS to acknowledge the message.
 * @len must be a multiple of 4 and not longer than the mailbox size. Access is
 * synchronized by this implementation.
 *
 * Return: 0 on success, negative errno on failure
 */
int qmp_send(struct qmp *qmp, const void *data, size_t len)
{
	long time_left;
	int ret;

	if (WARN_ON(IS_ERR_OR_NULL(qmp) || !data))
		return -EINVAL;

	if (WARN_ON(len + sizeof(u32) > qmp->size))
		return -EINVAL;

	if (WARN_ON(len % sizeof(u32)))
		return -EINVAL;

	mutex_lock(&qmp->tx_lock);

	/* The message RAM only implements 32-bit accesses */
	__iowrite32_copy(qmp->msgram + qmp->offset + sizeof(u32),
			 data, len / sizeof(u32));
	writel(len, qmp->msgram + qmp->offset);

	/* Read back len to confirm data written in message RAM */
	readl(qmp->msgram + qmp->offset);
	qmp_kick(qmp);
	AOSS_INFO("msg: %.*s\n", len, (char *)data);

	time_left = wait_event_interruptible_timeout(qmp->event,
						     qmp_message_empty(qmp), HZ);
	if (!time_left) {
		dev_err(qmp->dev, "ucore did not ack channel\n");
		ret = -ETIMEDOUT;

		/* Clear message from buffer */
		AOSS_INFO("timed out clearing msg: %.*s\n", len, (char *)data);
		writel(0, qmp->msgram + qmp->offset);
	} else {
		ret = 0;
	}
	AOSS_INFO("ack: %.*s\n", len, (char *)data);

	mutex_unlock(&qmp->tx_lock);

	return ret;
}
EXPORT_SYMBOL(qmp_send);

static int qmp_qdss_clk_prepare(struct clk_hw *hw)
{
	static const char buf[QMP_MSG_LEN] = "{class: clock, res: qdss, val: 1}";
	struct qmp *qmp = container_of(hw, struct qmp, qdss_clk);

	return qmp_send(qmp, buf, sizeof(buf));
}

static void qmp_qdss_clk_unprepare(struct clk_hw *hw)
{
	static const char buf[QMP_MSG_LEN] = "{class: clock, res: qdss, val: 0}";
	struct qmp *qmp = container_of(hw, struct qmp, qdss_clk);

	qmp_send(qmp, buf, sizeof(buf));
}

static const struct clk_ops qmp_qdss_clk_ops = {
	.prepare = qmp_qdss_clk_prepare,
	.unprepare = qmp_qdss_clk_unprepare,
};

static int qmp_qdss_clk_add(struct qmp *qmp)
{
	static const struct clk_init_data qdss_init = {
		.ops = &qmp_qdss_clk_ops,
		.name = "qdss",
	};
	int ret;

	qmp->qdss_clk.init = &qdss_init;
	ret = clk_hw_register(qmp->dev, &qmp->qdss_clk);
	if (ret < 0) {
		dev_err(qmp->dev, "failed to register qdss clock\n");
		return ret;
	}

	ret = of_clk_add_hw_provider(qmp->dev->of_node, of_clk_hw_simple_get,
				     &qmp->qdss_clk);
	if (ret < 0) {
		dev_err(qmp->dev, "unable to register of clk hw provider\n");
		clk_hw_unregister(&qmp->qdss_clk);
	}

	return ret;
}

static void qmp_qdss_clk_remove(struct qmp *qmp)
{
	of_clk_del_provider(qmp->dev->of_node);
	clk_hw_unregister(&qmp->qdss_clk);
}

static int qmp_pd_power_toggle(struct qmp_pd *res, bool enable)
{
	char buf[QMP_MSG_LEN] = {};

	snprintf(buf, sizeof(buf),
		 "{class: image, res: load_state, name: %s, val: %s}",
		 res->pd.name, enable ? "on" : "off");
	return qmp_send(res->qmp, buf, sizeof(buf));
}

static int qmp_pd_power_on(struct generic_pm_domain *domain)
{
	return qmp_pd_power_toggle(to_qmp_pd_resource(domain), true);
}

static int qmp_pd_power_off(struct generic_pm_domain *domain)
{
	return qmp_pd_power_toggle(to_qmp_pd_resource(domain), false);
}

static const char * const sdm845_resources[] = {
	[AOSS_QMP_LS_CDSP] = "cdsp",
	[AOSS_QMP_LS_LPASS] = "adsp",
	[AOSS_QMP_LS_MODEM] = "modem",
	[AOSS_QMP_LS_SLPI] = "slpi",
	[AOSS_QMP_LS_SPSS] = "spss",
	[AOSS_QMP_LS_VENUS] = "venus",
};

static int qmp_pd_add(struct qmp *qmp)
{
	struct genpd_onecell_data *data = &qmp->pd_data;
	struct device *dev = qmp->dev;
	struct qmp_pd *res;
	size_t num = ARRAY_SIZE(sdm845_resources);
	int ret;
	int i;

	res = devm_kcalloc(dev, num, sizeof(*res), GFP_KERNEL);
	if (!res)
		return -ENOMEM;

	data->domains = devm_kcalloc(dev, num, sizeof(*data->domains),
				     GFP_KERNEL);
	if (!data->domains)
		return -ENOMEM;

	for (i = 0; i < num; i++) {
		res[i].qmp = qmp;
		res[i].pd.name = sdm845_resources[i];
		res[i].pd.power_on = qmp_pd_power_on;
		res[i].pd.power_off = qmp_pd_power_off;

		ret = pm_genpd_init(&res[i].pd, NULL, true);
		if (ret < 0) {
			dev_err(dev, "failed to init genpd\n");
			goto unroll_genpds;
		}

		data->domains[i] = &res[i].pd;
	}

	data->num_domains = i;

	ret = of_genpd_add_provider_onecell(dev->of_node, data);
	if (ret < 0)
		goto unroll_genpds;

	return 0;

unroll_genpds:
	for (i--; i >= 0; i--)
		pm_genpd_remove(data->domains[i]);

	return ret;
}

static void qmp_pd_remove(struct qmp *qmp)
{
	struct genpd_onecell_data *data = &qmp->pd_data;
	struct device *dev = qmp->dev;
	int i;

	of_genpd_del_provider(dev->of_node);

	for (i = 0; i < data->num_domains; i++)
		pm_genpd_remove(data->domains[i]);
}

static int qmp_cdev_get_max_state(struct thermal_cooling_device *cdev,
				  unsigned long *state)
{
	*state = qmp_cdev_max_state;
	return 0;
}

static int qmp_cdev_get_cur_state(struct thermal_cooling_device *cdev,
				  unsigned long *state)
{
	struct qmp_cooling_device *qmp_cdev = cdev->devdata;

	*state = qmp_cdev->state;
	return 0;
}

static int qmp_cdev_set_cur_state(struct thermal_cooling_device *cdev,
				  unsigned long state)
{
	struct qmp_cooling_device *qmp_cdev = cdev->devdata;
	char buf[QMP_MSG_LEN] = {};
	bool cdev_state;
	int ret;

	/* Normalize state */
	cdev_state = !!state;

	if (qmp_cdev->state == state)
		return 0;

	snprintf(buf, sizeof(buf),
		 "{class: volt_flr, event:zero_temp, res:%s, value:%s}",
			qmp_cdev->name,
			cdev_state ? "on" : "off");

	ret = qmp_send(qmp_cdev->qmp, buf, sizeof(buf));

	if (!ret)
		qmp_cdev->state = cdev_state;

	return ret;
}

static struct thermal_cooling_device_ops qmp_cooling_device_ops = {
	.get_max_state = qmp_cdev_get_max_state,
	.get_cur_state = qmp_cdev_get_cur_state,
	.set_cur_state = qmp_cdev_set_cur_state,
};

static int qmp_cooling_device_add(struct qmp *qmp,
				  struct qmp_cooling_device *qmp_cdev,
				  struct device_node *node)
{
	char *cdev_name = (char *)node->name;

	qmp_cdev->qmp = qmp;
	qmp_cdev->state = !qmp_cdev_max_state;
	qmp_cdev->name = cdev_name;
	qmp_cdev->cdev = devm_thermal_of_cooling_device_register
				(qmp->dev, node,
				cdev_name,
				qmp_cdev, &qmp_cooling_device_ops);

	if (IS_ERR(qmp_cdev->cdev))
		dev_err(qmp->dev, "unable to register %s cooling device\n",
			cdev_name);

	return PTR_ERR_OR_ZERO(qmp_cdev->cdev);
}

static int qmp_cooling_devices_register(struct qmp *qmp)
{
	struct device_node *np, *child;
	int count = 0;
	int ret;

	np = qmp->dev->of_node;

	qmp->cooling_devs = devm_kcalloc(qmp->dev, QMP_NUM_COOLING_RESOURCES,
					 sizeof(*qmp->cooling_devs),
					 GFP_KERNEL);

	if (!qmp->cooling_devs)
		return -ENOMEM;

	for_each_available_child_of_node(np, child) {
		if (!of_find_property(child, "#cooling-cells", NULL))
			continue;
		ret = qmp_cooling_device_add(qmp, &qmp->cooling_devs[count++],
					     child);
		if (ret)
			goto unroll;
	}

	if (!count)
		devm_kfree(qmp->dev, qmp->cooling_devs);

	return 0;

unroll:
	while (--count >= 0)
		thermal_cooling_device_unregister
			(qmp->cooling_devs[count].cdev);
	devm_kfree(qmp->dev, qmp->cooling_devs);

	return ret;
}

static void qmp_cooling_devices_remove(struct qmp *qmp)
{
	int i;

	for (i = 0; i < QMP_NUM_COOLING_RESOURCES; i++)
		thermal_cooling_device_unregister(qmp->cooling_devs[i].cdev);
}

/**
 * qmp_get() - get a qmp handle from a device
 * @dev: client device pointer
 *
 * Return: handle to qmp device on success, ERR_PTR() on failure
 */
struct qmp *qmp_get(struct device *dev)
{
	struct platform_device *pdev;
	struct device_node *np;
	struct qmp *qmp;

	if (!dev || !dev->of_node)
		return ERR_PTR(-EINVAL);

	np = of_parse_phandle(dev->of_node, "qcom,qmp", 0);
	if (!np)
		return ERR_PTR(-ENODEV);

	pdev = of_find_device_by_node(np);
	of_node_put(np);
	if (!pdev)
		return ERR_PTR(-EINVAL);

	qmp = platform_get_drvdata(pdev);

<<<<<<< HEAD
	return qmp ? qmp : ERR_PTR(-EPROBE_DEFER);
=======
	if (!qmp) {
		put_device(&pdev->dev);
		return ERR_PTR(-EPROBE_DEFER);
	}
	return qmp;
>>>>>>> edf2d959
}
EXPORT_SYMBOL(qmp_get);

/**
<<<<<<< HEAD
 * qmp_put() - Match get_device() inside of_find_device_by_node()
 *             in qmp_get()
=======
 * qmp_put() - release a qmp handle
>>>>>>> edf2d959
 * @qmp: qmp handle obtained from qmp_get()
 */
void qmp_put(struct qmp *qmp)
{
<<<<<<< HEAD
=======
	/*
	 * Match get_device() inside of_find_device_by_node() in
	 * qmp_get()
	 */
>>>>>>> edf2d959
	if (!IS_ERR_OR_NULL(qmp))
		put_device(qmp->dev);
}
EXPORT_SYMBOL(qmp_put);

<<<<<<< HEAD
#if IS_ENABLED(CONFIG_DEBUG_FS)
static ssize_t aoss_dbg_write(struct file *file, const char __user *userstr,
			      size_t len, loff_t *pos)
{
	struct qmp *qmp = file->private_data;
	char buf[QMP_MSG_LEN] = {};
	int ret;

	if (!len || len >= QMP_MSG_LEN)
		return -EINVAL;

	ret = copy_from_user(buf, userstr, len);
	if (ret)
		return -EFAULT;

	ret = qmp_send(qmp, strim(buf), QMP_MSG_LEN);

	return ret ? ret : len;
}

static const struct file_operations aoss_dbg_fops = {
	.open = simple_open,
	.write = aoss_dbg_write,
};
#endif /* CONFIG_DEBUG_FS */

=======
>>>>>>> edf2d959
static int qmp_probe(struct platform_device *pdev)
{
	struct resource *res;
	struct qmp *qmp;
	int irq;
	int ret;

	qmp = devm_kzalloc(&pdev->dev, sizeof(*qmp), GFP_KERNEL);
	if (!qmp)
		return -ENOMEM;

	qmp->dev = &pdev->dev;
	init_waitqueue_head(&qmp->event);
	mutex_init(&qmp->tx_lock);
	ilc = ipc_log_context_create(AOSS_IPC_LOG_PAGE_CNT, "aoss", 0);

	res = platform_get_resource(pdev, IORESOURCE_MEM, 0);
	qmp->msgram = devm_ioremap_resource(&pdev->dev, res);
	if (IS_ERR(qmp->msgram))
		return PTR_ERR(qmp->msgram);

	qmp->mbox_client.dev = &pdev->dev;
	qmp->mbox_client.knows_txdone = true;
	qmp->mbox_chan = mbox_request_channel(&qmp->mbox_client, 0);
	if (IS_ERR(qmp->mbox_chan)) {
		dev_err(&pdev->dev, "failed to acquire ipc mailbox\n");
		return PTR_ERR(qmp->mbox_chan);
	}

	irq = platform_get_irq(pdev, 0);
	ret = devm_request_irq(&pdev->dev, irq, qmp_intr, 0,
			       "aoss-qmp", qmp);
	if (ret < 0) {
		dev_err(&pdev->dev, "failed to request interrupt\n");
		goto err_free_mbox;
	}
	enable_irq_wake(irq);

	ret = qmp_open(qmp);
	if (ret < 0)
		goto err_free_mbox;

	ret = qmp_qdss_clk_add(qmp);
	if (ret)
		goto err_close_qmp;

	ret = qmp_pd_add(qmp);
	if (ret)
		goto err_remove_qdss_clk;

	ret = qmp_cooling_devices_register(qmp);
	if (ret)
		dev_err(&pdev->dev, "failed to register aoss cooling devices\n");

	platform_set_drvdata(pdev, qmp);

#if IS_ENABLED(CONFIG_DEBUG_FS)
	qmp->debugfs_file = debugfs_create_file("aoss_send_message", 0220, NULL,
						qmp, &aoss_dbg_fops);
#endif /* CONFIG_DEBUG_FS */

	return 0;

err_remove_qdss_clk:
	qmp_qdss_clk_remove(qmp);
err_close_qmp:
	qmp_close(qmp);
err_free_mbox:
	mbox_free_channel(qmp->mbox_chan);

	return ret;
}

static int qmp_remove(struct platform_device *pdev)
{
	struct qmp *qmp = platform_get_drvdata(pdev);

#if IS_ENABLED(CONFIG_DEBUG_FS)
	debugfs_remove(qmp->debugfs_file);
#endif /* CONFIG_DEBUG_FS */

	qmp_qdss_clk_remove(qmp);
	qmp_pd_remove(qmp);
	qmp_cooling_devices_remove(qmp);

	qmp_close(qmp);
	mbox_free_channel(qmp->mbox_chan);

	return 0;
}

static const struct of_device_id qmp_dt_match[] = {
	{ .compatible = "qcom,sc7180-aoss-qmp", },
	{ .compatible = "qcom,sc7280-aoss-qmp", },
	{ .compatible = "qcom,sdm845-aoss-qmp", },
	{ .compatible = "qcom,sm8150-aoss-qmp", },
	{ .compatible = "qcom,sm8250-aoss-qmp", },
	{ .compatible = "qcom,sm8350-aoss-qmp", },
	{ .compatible = "qcom,kalama-aoss-qmp", },
	{ .compatible = "qcom,aoss-qmp", },
	{ .compatible = "qcom,waipio-aoss-qmp", },
	{ .compatible = "qcom,cinder-aoss-qmp", },
	{}
};
MODULE_DEVICE_TABLE(of, qmp_dt_match);

static struct platform_driver qmp_driver = {
	.driver = {
		.name		= "qcom_aoss_qmp",
		.of_match_table	= qmp_dt_match,
		.suppress_bind_attrs = true,
	},
	.probe = qmp_probe,
	.remove	= qmp_remove,
};
module_platform_driver(qmp_driver);

MODULE_DESCRIPTION("Qualcomm AOSS QMP driver");
MODULE_LICENSE("GPL v2");<|MERGE_RESOLUTION|>--- conflicted
+++ resolved
@@ -16,10 +16,7 @@
 #include <linux/thermal.h>
 #include <linux/slab.h>
 #include <linux/soc/qcom/qcom_aoss.h>
-<<<<<<< HEAD
 #include <linux/ipc_logging.h>
-=======
->>>>>>> edf2d959
 
 #define QMP_DESC_MAGIC			0x0
 #define QMP_DESC_VERSION		0x4
@@ -570,42 +567,29 @@
 
 	qmp = platform_get_drvdata(pdev);
 
-<<<<<<< HEAD
-	return qmp ? qmp : ERR_PTR(-EPROBE_DEFER);
-=======
 	if (!qmp) {
 		put_device(&pdev->dev);
 		return ERR_PTR(-EPROBE_DEFER);
 	}
 	return qmp;
->>>>>>> edf2d959
 }
 EXPORT_SYMBOL(qmp_get);
 
 /**
-<<<<<<< HEAD
- * qmp_put() - Match get_device() inside of_find_device_by_node()
- *             in qmp_get()
-=======
  * qmp_put() - release a qmp handle
->>>>>>> edf2d959
  * @qmp: qmp handle obtained from qmp_get()
  */
 void qmp_put(struct qmp *qmp)
 {
-<<<<<<< HEAD
-=======
 	/*
 	 * Match get_device() inside of_find_device_by_node() in
 	 * qmp_get()
 	 */
->>>>>>> edf2d959
 	if (!IS_ERR_OR_NULL(qmp))
 		put_device(qmp->dev);
 }
 EXPORT_SYMBOL(qmp_put);
 
-<<<<<<< HEAD
 #if IS_ENABLED(CONFIG_DEBUG_FS)
 static ssize_t aoss_dbg_write(struct file *file, const char __user *userstr,
 			      size_t len, loff_t *pos)
@@ -632,8 +616,6 @@
 };
 #endif /* CONFIG_DEBUG_FS */
 
-=======
->>>>>>> edf2d959
 static int qmp_probe(struct platform_device *pdev)
 {
 	struct resource *res;
