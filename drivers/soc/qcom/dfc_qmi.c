/*
 * Copyright (c) 2018, The Linux Foundation. All rights reserved.
 *
 * This program is free software; you can redistribute it and/or modify
 * it under the terms of the GNU General Public License version 2 and
 * only version 2 as published by the Free Software Foundation.
 *
 * This program is distributed in the hope that it will be useful,
 * but WITHOUT ANY WARRANTY; without even the implied warranty of
 * MERCHANTABILITY or FITNESS FOR A PARTICULAR PURPOSE.  See the
 * GNU General Public License for more details.
 */

#include <linux/rtnetlink.h>
#include <net/pkt_sched.h>
#include <linux/soc/qcom/qmi.h>
#include <soc/qcom/rmnet_qmi.h>

#include "qmi_rmnet_i.h"
#define CREATE_TRACE_POINTS
#include <trace/events/dfc.h>

#define DFC_IS_ANCILLARY(type) ((type) != AF_INET && (type) != AF_INET6)

#define DFC_MAX_BEARERS_V01 16
#define DFC_MAX_QOS_ID_V01 2

#define DFC_ACK_TYPE_DISABLE 1
#define DFC_ACK_TYPE_THRESHOLD 2

struct dfc_qmap_header {
	u8  pad_len:6;
	u8  reserved_bit:1;
	u8  cd_bit:1;
	u8  mux_id;
	__be16   pkt_len;
} __aligned(1);

struct dfc_ack_cmd {
	struct dfc_qmap_header header;
	u8  command_name;
	u8  cmd_type:2;
	u8  reserved:6;
	u16 reserved2;
	u32 transaction_id;
	u8  ver:2;
	u8  reserved3:6;
	u8  type:2;
	u8  reserved4:6;
	u16 dfc_seq;
	u8  reserved5[3];
	u8  bearer_id;
} __aligned(1);

struct dfc_qmi_data {
	void *rmnet_port;
	struct workqueue_struct *dfc_wq;
	struct work_struct svc_arrive;
	struct qmi_handle handle;
	struct sockaddr_qrtr ssctl;
	int index;
	int restart_state;
};

static void dfc_svc_init(struct work_struct *work);
static void dfc_do_burst_flow_control(struct work_struct *work);

/* **************************************************** */
#define DFC_SERVICE_ID_V01 0x4E
#define DFC_SERVICE_VERS_V01 0x01
#define DFC_TIMEOUT_MS 10000

#define QMI_DFC_BIND_CLIENT_REQ_V01 0x0020
#define QMI_DFC_BIND_CLIENT_RESP_V01 0x0020
#define QMI_DFC_BIND_CLIENT_REQ_V01_MAX_MSG_LEN  11
#define QMI_DFC_BIND_CLIENT_RESP_V01_MAX_MSG_LEN 7

#define QMI_DFC_INDICATION_REGISTER_REQ_V01 0x0001
#define QMI_DFC_INDICATION_REGISTER_RESP_V01 0x0001
#define QMI_DFC_INDICATION_REGISTER_REQ_V01_MAX_MSG_LEN 4
#define QMI_DFC_INDICATION_REGISTER_RESP_V01_MAX_MSG_LEN 7

#define QMI_DFC_FLOW_STATUS_IND_V01 0x0022
#define QMI_DFC_FLOW_STATUS_IND_V01_MAX_MSG_LEN 540

struct dfc_bind_client_req_msg_v01 {
	u8 ep_id_valid;
	struct data_ep_id_type_v01 ep_id;
};

struct dfc_bind_client_resp_msg_v01 {
	struct qmi_response_type_v01 resp;
};

struct dfc_indication_register_req_msg_v01 {
	u8 report_flow_status_valid;
	u8 report_flow_status;
};

struct dfc_indication_register_resp_msg_v01 {
	struct qmi_response_type_v01 resp;
};

enum dfc_ip_type_enum_v01 {
	DFC_IP_TYPE_ENUM_MIN_ENUM_VAL_V01 = -2147483647,
	DFC_IPV4_TYPE_V01 = 0x4,
	DFC_IPV6_TYPE_V01 = 0x6,
	DFC_IP_TYPE_ENUM_MAX_ENUM_VAL_V01 = 2147483647
};

struct dfc_qos_id_type_v01 {
	u32 qos_id;
	enum dfc_ip_type_enum_v01 ip_type;
};

struct dfc_flow_status_info_type_v01 {
	u8 subs_id;
	u8 mux_id;
	u8 bearer_id;
	u32 num_bytes;
	u16 seq_num;
	u8 qos_ids_len;
	struct dfc_qos_id_type_v01 qos_ids[DFC_MAX_QOS_ID_V01];
};

static struct qmi_elem_info dfc_qos_id_type_v01_ei[] = {
	{
		.data_type	= QMI_UNSIGNED_4_BYTE,
		.elem_len	= 1,
		.elem_size	= sizeof(u32),
		.is_array	= NO_ARRAY,
		.tlv_type	= QMI_COMMON_TLV_TYPE,
		.offset		= offsetof(struct dfc_qos_id_type_v01,
					   qos_id),
		.ei_array	= NULL,
	},
	{
		.data_type	= QMI_SIGNED_4_BYTE_ENUM,
		.elem_len	= 1,
		.elem_size	= sizeof(enum dfc_ip_type_enum_v01),
		.is_array	= NO_ARRAY,
		.tlv_type	= QMI_COMMON_TLV_TYPE,
		.offset		= offsetof(struct dfc_qos_id_type_v01,
					   ip_type),
		.ei_array	= NULL,
	},
	{
		.data_type	= QMI_EOTI,
		.is_array	= NO_ARRAY,
		.tlv_type	= QMI_COMMON_TLV_TYPE,
	},
};

static struct qmi_elem_info dfc_flow_status_info_type_v01_ei[] = {
	{
		.data_type	= QMI_UNSIGNED_1_BYTE,
		.elem_len	= 1,
		.elem_size	= sizeof(u8),
		.is_array	= NO_ARRAY,
		.tlv_type	= QMI_COMMON_TLV_TYPE,
		.offset		= offsetof(struct
					   dfc_flow_status_info_type_v01,
					   subs_id),
		.ei_array	= NULL,
	},
	{
		.data_type	= QMI_UNSIGNED_1_BYTE,
		.elem_len	= 1,
		.elem_size	= sizeof(u8),
		.is_array	= NO_ARRAY,
		.tlv_type	= QMI_COMMON_TLV_TYPE,
		.offset		= offsetof(struct
					   dfc_flow_status_info_type_v01,
					   mux_id),
		.ei_array	= NULL,
	},
	{
		.data_type	= QMI_UNSIGNED_1_BYTE,
		.elem_len	= 1,
		.elem_size	= sizeof(u8),
		.is_array	= NO_ARRAY,
		.tlv_type	= QMI_COMMON_TLV_TYPE,
		.offset		= offsetof(struct
					   dfc_flow_status_info_type_v01,
					   bearer_id),
		.ei_array	= NULL,
	},
	{
		.data_type	= QMI_UNSIGNED_4_BYTE,
		.elem_len	= 1,
		.elem_size	= sizeof(u32),
		.is_array	= NO_ARRAY,
		.tlv_type	= QMI_COMMON_TLV_TYPE,
		.offset		= offsetof(struct
					   dfc_flow_status_info_type_v01,
					   num_bytes),
		.ei_array	= NULL,
	},
	{
		.data_type	= QMI_UNSIGNED_2_BYTE,
		.elem_len	= 1,
		.elem_size	= sizeof(u16),
		.is_array	= NO_ARRAY,
		.tlv_type	= QMI_COMMON_TLV_TYPE,
		.offset		= offsetof(struct
					   dfc_flow_status_info_type_v01,
					   seq_num),
		.ei_array	= NULL,
	},
	{
		.data_type	= QMI_DATA_LEN,
		.elem_len	= 1,
		.elem_size	= sizeof(u8),
		.is_array	= NO_ARRAY,
		.tlv_type	= QMI_COMMON_TLV_TYPE,
		.offset		= offsetof(struct
					   dfc_flow_status_info_type_v01,
					   qos_ids_len),
		.ei_array	= NULL,
	},
	{
		.data_type	= QMI_STRUCT,
		.elem_len	= DFC_MAX_QOS_ID_V01,
		.elem_size	= sizeof(struct dfc_qos_id_type_v01),
		.is_array	= VAR_LEN_ARRAY,
		.tlv_type	= 0x10,
		.offset		= offsetof(struct
					   dfc_flow_status_info_type_v01,
					   qos_ids),
		.ei_array	= dfc_qos_id_type_v01_ei,
	},
	{
		.data_type	= QMI_EOTI,
		.is_array	= NO_ARRAY,
		.tlv_type	= QMI_COMMON_TLV_TYPE,
	},
};

struct dfc_ancillary_info_type_v01 {
	u8 subs_id;
	u8 mux_id;
	u8 bearer_id;
	u32 reserved;
};

static struct qmi_elem_info dfc_ancillary_info_type_v01_ei[] = {
	{
		.data_type	= QMI_UNSIGNED_1_BYTE,
		.elem_len	= 1,
		.elem_size	= sizeof(u8),
		.is_array	= NO_ARRAY,
		.tlv_type	= QMI_COMMON_TLV_TYPE,
		.offset		= offsetof(struct
					   dfc_ancillary_info_type_v01,
					   subs_id),
		.ei_array	= NULL,
	},
	{
		.data_type	= QMI_UNSIGNED_1_BYTE,
		.elem_len	= 1,
		.elem_size	= sizeof(u8),
		.is_array	= NO_ARRAY,
		.tlv_type	= QMI_COMMON_TLV_TYPE,
		.offset		= offsetof(struct
					   dfc_ancillary_info_type_v01,
					   mux_id),
		.ei_array	= NULL,
	},
	{
		.data_type	= QMI_UNSIGNED_1_BYTE,
		.elem_len	= 1,
		.elem_size	= sizeof(u8),
		.is_array	= NO_ARRAY,
		.tlv_type	= QMI_COMMON_TLV_TYPE,
		.offset		= offsetof(struct
					   dfc_ancillary_info_type_v01,
					   bearer_id),
		.ei_array	= NULL,
	},
	{
		.data_type	= QMI_UNSIGNED_4_BYTE,
		.elem_len	= 1,
		.elem_size	= sizeof(u32),
		.is_array	= NO_ARRAY,
		.tlv_type	= QMI_COMMON_TLV_TYPE,
		.offset		= offsetof(struct
					   dfc_ancillary_info_type_v01,
					   reserved),
		.ei_array	= NULL,
	},
	{
		.data_type	= QMI_EOTI,
		.is_array	= NO_ARRAY,
		.tlv_type	= QMI_COMMON_TLV_TYPE,
	},
};

struct dfc_flow_status_ind_msg_v01 {
	u8 flow_status_valid;
	u8 flow_status_len;
	struct dfc_flow_status_info_type_v01 flow_status[DFC_MAX_BEARERS_V01];
	u8 eod_ack_reqd_valid;
	u8 eod_ack_reqd;
	u8 ancillary_info_valid;
	u8 ancillary_info_len;
	struct dfc_ancillary_info_type_v01 ancillary_info[DFC_MAX_BEARERS_V01];
};

struct dfc_svc_ind {
	struct work_struct work;
	struct dfc_qmi_data *data;
	struct dfc_flow_status_ind_msg_v01 dfc_info;
};

struct dfc_svc_ind {
	struct work_struct work;
	struct dfc_qmi_data *data;
	struct dfc_flow_status_ind_msg_v01 dfc_info;
};

static struct qmi_elem_info dfc_bind_client_req_msg_v01_ei[] = {
	{
		.data_type	= QMI_OPT_FLAG,
		.elem_len	= 1,
		.elem_size	= sizeof(u8),
		.is_array	= NO_ARRAY,
		.tlv_type	= 0x10,
		.offset		= offsetof(struct dfc_bind_client_req_msg_v01,
					   ep_id_valid),
		.ei_array	= NULL,
	},
	{
		.data_type	= QMI_STRUCT,
		.elem_len	= 1,
		.elem_size	= sizeof(struct data_ep_id_type_v01),
		.is_array	= NO_ARRAY,
		.tlv_type	= 0x10,
		.offset		= offsetof(struct dfc_bind_client_req_msg_v01,
					   ep_id),
		.ei_array	= data_ep_id_type_v01_ei,
	},
	{
		.data_type	= QMI_EOTI,
		.is_array	= NO_ARRAY,
		.tlv_type	= QMI_COMMON_TLV_TYPE,
	},
};

static struct qmi_elem_info dfc_bind_client_resp_msg_v01_ei[] = {
	{
		.data_type	= QMI_STRUCT,
		.elem_len	= 1,
		.elem_size	= sizeof(struct qmi_response_type_v01),
		.is_array	= NO_ARRAY,
		.tlv_type	= 0x02,
		.offset		= offsetof(struct dfc_bind_client_resp_msg_v01,
					   resp),
		.ei_array	= qmi_response_type_v01_ei,
	},
	{
		.data_type	= QMI_EOTI,
		.is_array	= NO_ARRAY,
		.tlv_type	= QMI_COMMON_TLV_TYPE,
	},
};

static struct qmi_elem_info dfc_indication_register_req_msg_v01_ei[] = {
	{
		.data_type	= QMI_OPT_FLAG,
		.elem_len	= 1,
		.elem_size	= sizeof(u8),
		.is_array	= NO_ARRAY,
		.tlv_type	= 0x10,
		.offset		= offsetof(struct
					   dfc_indication_register_req_msg_v01,
					   report_flow_status_valid),
		.ei_array	= NULL,
	},
	{
		.data_type	= QMI_UNSIGNED_1_BYTE,
		.elem_len	= 1,
		.elem_size	= sizeof(u8),
		.is_array	= NO_ARRAY,
		.tlv_type	= 0x10,
		.offset		= offsetof(struct
					   dfc_indication_register_req_msg_v01,
					   report_flow_status),
		.ei_array	= NULL,
	},
	{
		.data_type	= QMI_EOTI,
		.is_array	= NO_ARRAY,
		.tlv_type	= QMI_COMMON_TLV_TYPE,
	},
};

static struct qmi_elem_info dfc_indication_register_resp_msg_v01_ei[] = {
	{
		.data_type	= QMI_STRUCT,
		.elem_len	= 1,
		.elem_size	= sizeof(struct qmi_response_type_v01),
		.is_array	= NO_ARRAY,
		.tlv_type	= 0x02,
		.offset		= offsetof(struct
					   dfc_indication_register_resp_msg_v01,
					   resp),
		.ei_array	= qmi_response_type_v01_ei,
	},
	{
		.data_type	= QMI_EOTI,
		.is_array	= NO_ARRAY,
		.tlv_type	= QMI_COMMON_TLV_TYPE,
	},
};

static struct qmi_elem_info dfc_flow_status_ind_v01_ei[] = {
	{
		.data_type	= QMI_OPT_FLAG,
		.elem_len	= 1,
		.elem_size	= sizeof(u8),
		.is_array	= NO_ARRAY,
		.tlv_type	= 0x10,
		.offset		= offsetof(struct
					   dfc_flow_status_ind_msg_v01,
					   flow_status_valid),
		.ei_array	= NULL,
	},
	{
		.data_type	= QMI_DATA_LEN,
		.elem_len	= 1,
		.elem_size	= sizeof(u8),
		.is_array	= NO_ARRAY,
		.tlv_type	= 0x10,
		.offset		= offsetof(struct
					   dfc_flow_status_ind_msg_v01,
					   flow_status_len),
		.ei_array	= NULL,
	},
	{
		.data_type	= QMI_STRUCT,
		.elem_len	= DFC_MAX_BEARERS_V01,
		.elem_size	= sizeof(struct
					 dfc_flow_status_info_type_v01),
		.is_array	= VAR_LEN_ARRAY,
		.tlv_type	= 0x10,
		.offset		= offsetof(struct
					   dfc_flow_status_ind_msg_v01,
					   flow_status),
		.ei_array	= dfc_flow_status_info_type_v01_ei,
	},
	{
		.data_type	= QMI_OPT_FLAG,
		.elem_len	= 1,
		.elem_size	= sizeof(u8),
		.is_array	= NO_ARRAY,
		.tlv_type	= 0x11,
		.offset		= offsetof(struct
					   dfc_flow_status_ind_msg_v01,
					   eod_ack_reqd_valid),
		.ei_array	= NULL,
	},
	{
		.data_type	= QMI_UNSIGNED_1_BYTE,
		.elem_len	= 1,
		.elem_size	= sizeof(u8),
		.is_array	= NO_ARRAY,
		.tlv_type	= 0x11,
		.offset		= offsetof(struct
					   dfc_flow_status_ind_msg_v01,
					   eod_ack_reqd),
		.ei_array	= NULL,
	},
	{
		.data_type	= QMI_OPT_FLAG,
		.elem_len	= 1,
		.elem_size	= sizeof(u8),
		.is_array	= NO_ARRAY,
		.tlv_type	= 0x12,
		.offset		= offsetof(struct
					   dfc_flow_status_ind_msg_v01,
					   ancillary_info_valid),
		.ei_array	= NULL,
	},
	{
		.data_type	= QMI_DATA_LEN,
		.elem_len	= 1,
		.elem_size	= sizeof(u8),
		.is_array	= NO_ARRAY,
		.tlv_type	= 0x12,
		.offset		= offsetof(struct
					   dfc_flow_status_ind_msg_v01,
					   ancillary_info_len),
		.ei_array	= NULL,
	},
	{
		.data_type	= QMI_STRUCT,
		.elem_len	= DFC_MAX_BEARERS_V01,
		.elem_size	= sizeof(struct
					 dfc_ancillary_info_type_v01),
		.is_array	= VAR_LEN_ARRAY,
		.tlv_type	= 0x12,
		.offset		= offsetof(struct
					   dfc_flow_status_ind_msg_v01,
					   ancillary_info),
		.ei_array	= dfc_ancillary_info_type_v01_ei,
	},
	{
		.data_type	= QMI_EOTI,
		.is_array	= NO_ARRAY,
		.tlv_type	= QMI_COMMON_TLV_TYPE,
	},
};

static int
dfc_bind_client_req(struct qmi_handle *dfc_handle,
		    struct sockaddr_qrtr *ssctl, struct svc_info *svc)
{
	struct dfc_bind_client_resp_msg_v01 *resp;
	struct dfc_bind_client_req_msg_v01 *req;
	struct qmi_txn txn;
	int ret;

	req = kzalloc(sizeof(*req), GFP_ATOMIC);
	if (!req)
		return -ENOMEM;

	resp = kzalloc(sizeof(*resp), GFP_ATOMIC);
	if (!resp) {
		kfree(req);
		return -ENOMEM;
	}

	ret = qmi_txn_init(dfc_handle, &txn,
			   dfc_bind_client_resp_msg_v01_ei, resp);
	if (ret < 0) {
		pr_err("%s() Failed init for response, err: %d\n",
			__func__, ret);
		goto out;
	}

	req->ep_id_valid = 1;
	req->ep_id.ep_type = svc->ep_type;
	req->ep_id.iface_id = svc->iface_id;
	ret = qmi_send_request(dfc_handle, ssctl, &txn,
			       QMI_DFC_BIND_CLIENT_REQ_V01,
			       QMI_DFC_BIND_CLIENT_REQ_V01_MAX_MSG_LEN,
			       dfc_bind_client_req_msg_v01_ei, req);
	if (ret < 0) {
		qmi_txn_cancel(&txn);
		pr_err("%s() Failed sending request, err: %d\n",
			__func__, ret);
		goto out;
	}

	ret = qmi_txn_wait(&txn, DFC_TIMEOUT_MS);
	if (ret < 0) {
		pr_err("%s() Response waiting failed, err: %d\n",
			__func__, ret);
	} else if (resp->resp.result != QMI_RESULT_SUCCESS_V01) {
		pr_err("%s() Request rejected, result: %d, err: %d\n",
			__func__, resp->resp.result, resp->resp.error);
		ret = -resp->resp.result;
	}

out:
	kfree(resp);
	kfree(req);
	return ret;
}

static int
dfc_indication_register_req(struct qmi_handle *dfc_handle,
			    struct sockaddr_qrtr *ssctl, u8 reg)
{
	struct dfc_indication_register_resp_msg_v01 *resp;
	struct dfc_indication_register_req_msg_v01 *req;
	struct qmi_txn txn;
	int ret;

	req = kzalloc(sizeof(*req), GFP_ATOMIC);
	if (!req)
		return -ENOMEM;

	resp = kzalloc(sizeof(*resp), GFP_ATOMIC);
	if (!resp) {
		kfree(req);
		return -ENOMEM;
	}

	ret = qmi_txn_init(dfc_handle, &txn,
			   dfc_indication_register_resp_msg_v01_ei, resp);
	if (ret < 0) {
		pr_err("%s() Failed init for response, err: %d\n",
			__func__, ret);
		goto out;
	}

	req->report_flow_status_valid = 1;
	req->report_flow_status = reg;
	ret = qmi_send_request(dfc_handle, ssctl, &txn,
			       QMI_DFC_INDICATION_REGISTER_REQ_V01,
			       QMI_DFC_INDICATION_REGISTER_REQ_V01_MAX_MSG_LEN,
			       dfc_indication_register_req_msg_v01_ei, req);
	if (ret < 0) {
		qmi_txn_cancel(&txn);
		pr_err("%s() Failed sending request, err: %d\n",
			__func__, ret);
		goto out;
	}

	ret = qmi_txn_wait(&txn, DFC_TIMEOUT_MS);
	if (ret < 0) {
		pr_err("%s() Response waiting failed, err: %d\n",
			__func__, ret);
	} else if (resp->resp.result != QMI_RESULT_SUCCESS_V01) {
		pr_err("%s() Request rejected, result: %d, err: %d\n",
			__func__, resp->resp.result, resp->resp.error);
		ret = -resp->resp.result;
	}

out:
	kfree(resp);
	kfree(req);
	return ret;
}

static int dfc_init_service(struct dfc_qmi_data *data, struct qmi_info *qmi)
{
	int rc;

	rc = dfc_bind_client_req(&data->handle, &data->ssctl,
				 &qmi->fc_info[data->index].svc);
	if (rc < 0)
		return rc;

	return dfc_indication_register_req(&data->handle, &data->ssctl, 1);
}

static void
dfc_send_ack(struct net_device *dev, u8 bearer_id, u16 seq, u8 mux_id, u8 type)
{
	struct qos_info *qos = rmnet_get_qos_pt(dev);
	struct sk_buff *skb;
	struct dfc_ack_cmd *msg;
	int data_size = sizeof(struct dfc_ack_cmd);
	int header_size = sizeof(struct dfc_qmap_header);

	if (!qos)
		return;

	skb = alloc_skb(data_size, GFP_ATOMIC);
	if (!skb)
		return;

	msg = (struct dfc_ack_cmd *)skb_put(skb, data_size);
	memset(msg, 0, data_size);

	msg->header.cd_bit = 1;
	msg->header.mux_id = mux_id;
	msg->header.pkt_len = htons(data_size - header_size);

	msg->bearer_id = bearer_id;
	msg->command_name = 4;
	msg->cmd_type = 0;
	msg->dfc_seq = htons(seq);
	msg->type = type;
	msg->ver = 2;
	msg->transaction_id = htonl(qos->tran_num);

	skb->dev = qos->real_dev;
	skb->protocol = htons(ETH_P_MAP);

	trace_dfc_qmap_cmd(mux_id, bearer_id, seq, type, qos->tran_num);
	qos->tran_num++;

	rmnet_map_tx_qmap_cmd(skb);
}

static int dfc_bearer_flow_ctl(struct net_device *dev,
			       struct rmnet_bearer_map *bearer,
			       struct qos_info *qos)
{
	struct list_head *p;
	struct rmnet_flow_map *itm;
	int rc = 0, qlen;
	int enable;

	enable = bearer->grant_size ? 1 : 0;

	list_for_each(p, &qos->flow_head) {
		itm = list_entry(p, struct rmnet_flow_map, list);

		if (itm->bearer_id == bearer->bearer_id) {
<<<<<<< HEAD
=======
			/*
			 * Do not flow disable ancillary q if ancillary is true
			 */
			if (bearer->ancillary && enable == 0 &&
					DFC_IS_ANCILLARY(itm->ip_type))
				continue;

>>>>>>> 0482853e
			qlen = qmi_rmnet_flow_control(dev, itm->tcm_handle,
						    enable);
			trace_dfc_qmi_tc(dev->name, itm->bearer_id,
					 itm->flow_id, bearer->grant_size,
					 qlen, itm->tcm_handle, enable);
			rc++;
		}
	}

	if (enable == 0 && bearer->ack_req)
		dfc_send_ack(dev, bearer->bearer_id,
			     bearer->seq, qos->mux_id,
			     DFC_ACK_TYPE_DISABLE);

	return rc;
}

static int dfc_all_bearer_flow_ctl(struct net_device *dev,
				struct qos_info *qos, u8 ack_req, u32 ancillary,
				struct dfc_flow_status_info_type_v01 *fc_info)
{
	struct list_head *p;
	struct rmnet_bearer_map *bearer_itm = NULL;
	int enable;
	int rc = 0;

	list_for_each(p, &qos->bearer_head) {
		bearer_itm = list_entry(p, struct rmnet_bearer_map, list);

		bearer_itm->grant_size = fc_info->num_bytes;
		bearer_itm->grant_thresh =
			qmi_rmnet_grant_per(bearer_itm->grant_size);
		bearer_itm->seq = fc_info->seq_num;
		bearer_itm->ack_req = ack_req;
		bearer_itm->ancillary = ancillary;
	}

	enable = fc_info->num_bytes > 0 ? 1 : 0;

	if (enable)
		netif_tx_wake_all_queues(dev);
	else
		netif_tx_stop_all_queues(dev);

<<<<<<< HEAD
	trace_dfc_qmi_tc(0xFF, 0, fc_info->num_bytes, 0, 0, enable);
=======
	trace_dfc_qmi_tc(dev->name, 0xFF, 0, fc_info->num_bytes, 0, 0, enable);
>>>>>>> 0482853e

	if (enable == 0 && ack_req)
		dfc_send_ack(dev, fc_info->bearer_id,
			     fc_info->seq_num, fc_info->mux_id,
			     DFC_ACK_TYPE_DISABLE);

	return rc;
}

static int dfc_update_fc_map(struct net_device *dev, struct qos_info *qos,
			     u8 ack_req, u32 ancillary,
			     struct dfc_flow_status_info_type_v01 *fc_info)
{
	struct rmnet_bearer_map *itm = NULL;
	int rc = 0;
	int action = -1;

	itm = qmi_rmnet_get_bearer_map(qos, fc_info->bearer_id);
	if (itm) {
		if (itm->grant_size == 0 && fc_info->num_bytes > 0)
			action = 1;
		else if (itm->grant_size > 0 && fc_info->num_bytes == 0)
			action = 0;

		itm->grant_size = fc_info->num_bytes;
		itm->grant_thresh = qmi_rmnet_grant_per(itm->grant_size);
		itm->seq = fc_info->seq_num;
		itm->ack_req = ack_req;
		itm->ancillary = ancillary;

		if (action != -1)
			rc = dfc_bearer_flow_ctl(dev, itm, qos);
	} else {
		pr_debug("grant %u before flow activate", fc_info->num_bytes);
		qos->default_grant = fc_info->num_bytes;
	}
	return rc;
}

static void dfc_do_burst_flow_control(struct work_struct *work)
{
	struct dfc_svc_ind *svc_ind = (struct dfc_svc_ind *)work;
<<<<<<< HEAD
	struct dfc_flow_status_ind_msg_v01 *ind =
		(struct dfc_flow_status_ind_msg_v01 *)&svc_ind->dfc_info;
=======
	struct dfc_flow_status_ind_msg_v01 *ind = &svc_ind->dfc_info;
>>>>>>> 0482853e
	struct net_device *dev;
	struct qos_info *qos;
	struct dfc_flow_status_info_type_v01 *flow_status;
	struct dfc_ancillary_info_type_v01 *ai;
	u8 ack_req = ind->eod_ack_reqd_valid ? ind->eod_ack_reqd : 0;
<<<<<<< HEAD
	int i;
=======
	u32 ancillary;
	int i, j;
>>>>>>> 0482853e

	if (unlikely(svc_ind->data->restart_state)) {
		kfree(svc_ind);
		return;
	}

	rcu_read_lock();

	for (i = 0; i < ind->flow_status_len; i++) {
		flow_status = &ind->flow_status[i];

		ancillary = 0;
		if (ind->ancillary_info_valid) {
			for (j = 0; j < ind->ancillary_info_len; j++) {
				ai = &ind->ancillary_info[j];
				if (ai->mux_id == flow_status->mux_id &&
				    ai->bearer_id == flow_status->bearer_id) {
					ancillary = ai->reserved;
					break;
				}
			}
		}

		trace_dfc_flow_ind(svc_ind->data->index,
				   i, flow_status->mux_id,
				   flow_status->bearer_id,
				   flow_status->num_bytes,
				   flow_status->seq_num,
				   ack_req,
				   ancillary);

		dev = rmnet_get_rmnet_dev(svc_ind->data->rmnet_port,
					  flow_status->mux_id);
		if (!dev)
			goto clean_out;

		qos = (struct qos_info *)rmnet_get_qos_pt(dev);
		if (!qos)
			continue;

		spin_lock_bh(&qos->qos_lock);

		if (unlikely(flow_status->bearer_id == 0xFF))
			dfc_all_bearer_flow_ctl(
<<<<<<< HEAD
				dev, qos, ack_req, flow_status);
		else
			dfc_update_fc_map(dev, qos, ack_req, flow_status);
=======
				dev, qos, ack_req, ancillary, flow_status);
		else
			dfc_update_fc_map(
				dev, qos, ack_req, ancillary, flow_status);
>>>>>>> 0482853e

		spin_unlock_bh(&qos->qos_lock);
	}

clean_out:
	rcu_read_unlock();
	kfree(svc_ind);
}

static void dfc_clnt_ind_cb(struct qmi_handle *qmi, struct sockaddr_qrtr *sq,
			    struct qmi_txn *txn, const void *data)
{
	struct dfc_qmi_data *dfc = container_of(qmi, struct dfc_qmi_data,
						handle);
	struct dfc_flow_status_ind_msg_v01 *ind_msg;
	struct dfc_svc_ind *svc_ind;

	if (qmi != &dfc->handle)
		return;

	ind_msg = (struct dfc_flow_status_ind_msg_v01 *)data;
	if (ind_msg->flow_status_valid) {
		if (ind_msg->flow_status_len > DFC_MAX_BEARERS_V01) {
			pr_err("%s() Invalid fc info len: %d\n",
			       __func__, ind_msg->flow_status_len);
			return;
		}

		svc_ind = kzalloc(sizeof(struct dfc_svc_ind), GFP_ATOMIC);
		if (!svc_ind)
			return;

		INIT_WORK((struct work_struct *)svc_ind,
			  dfc_do_burst_flow_control);

		memcpy(&svc_ind->dfc_info, ind_msg, sizeof(*ind_msg));
		svc_ind->data = dfc;

		queue_work(dfc->dfc_wq, (struct work_struct *)svc_ind);
	}
}

static void dfc_svc_init(struct work_struct *work)
{
	int rc = 0;
	struct dfc_qmi_data *data = container_of(work, struct dfc_qmi_data,
						 svc_arrive);
	struct qmi_info *qmi;

	qmi = (struct qmi_info *)rmnet_get_qmi_pt(data->rmnet_port);
	if (!qmi)
		goto clean_out;

	rc = dfc_init_service(data, qmi);
	if (rc < 0)
		goto clean_out;

	qmi->fc_info[data->index].dfc_client = (void *)data;
	trace_dfc_client_state_up(data->index,
				  qmi->fc_info[data->index].svc.instance,
				  qmi->fc_info[data->index].svc.ep_type,
				  qmi->fc_info[data->index].svc.iface_id);
	return;

clean_out:
	qmi_handle_release(&data->handle);
	destroy_workqueue(data->dfc_wq);
	kfree(data);
}

static int dfc_svc_arrive(struct qmi_handle *qmi, struct qmi_service *svc)
{
	struct dfc_qmi_data *data = container_of(qmi, struct dfc_qmi_data,
						 handle);

	data->ssctl.sq_family = AF_QIPCRTR;
	data->ssctl.sq_node = svc->node;
	data->ssctl.sq_port = svc->port;

	queue_work(data->dfc_wq, &data->svc_arrive);

	return 0;
}

static void dfc_svc_exit(struct qmi_handle *qmi, struct qmi_service *svc)
{
	struct dfc_qmi_data *data = container_of(qmi, struct dfc_qmi_data,
						 handle);

	if (!data)
		pr_debug("%s() data is null\n", __func__);
}

static struct qmi_ops server_ops = {
	.new_server = dfc_svc_arrive,
	.del_server = dfc_svc_exit,
};

static struct qmi_msg_handler qmi_indication_handler[] = {
	{
		.type = QMI_INDICATION,
		.msg_id = QMI_DFC_FLOW_STATUS_IND_V01,
		.ei = dfc_flow_status_ind_v01_ei,
		.decoded_size = QMI_DFC_FLOW_STATUS_IND_V01_MAX_MSG_LEN,
		.fn = dfc_clnt_ind_cb,
	},
	{},
};

int dfc_qmi_client_init(void *port, int index, struct qmi_info *qmi)
{
	struct dfc_qmi_data *data;
	int rc = -ENOMEM;

	data = kzalloc(sizeof(struct dfc_qmi_data), GFP_KERNEL);
	if (!data)
		return -ENOMEM;

	data->rmnet_port = port;
	data->index = index;
	data->restart_state = 0;

	data->dfc_wq = create_singlethread_workqueue("dfc_wq");
	if (!data->dfc_wq) {
		pr_err("%s Could not create workqueue\n", __func__);
		goto err0;
	}

	INIT_WORK(&data->svc_arrive, dfc_svc_init);
	rc = qmi_handle_init(&data->handle,
			     QMI_DFC_FLOW_STATUS_IND_V01_MAX_MSG_LEN,
			     &server_ops, qmi_indication_handler);
	if (rc < 0) {
		pr_err("%s: failed qmi_handle_init - rc[%d]\n", __func__, rc);
		goto err1;
	}

	rc = qmi_add_lookup(&data->handle, DFC_SERVICE_ID_V01,
			    DFC_SERVICE_VERS_V01,
			    qmi->fc_info[index].svc.instance);
	if (rc < 0) {
		pr_err("%s: failed qmi_add_lookup - rc[%d]\n", __func__, rc);
		goto err2;
	}

	return 0;

err2:
	qmi_handle_release(&data->handle);
err1:
	destroy_workqueue(data->dfc_wq);
err0:
	kfree(data);
	return rc;
}

void dfc_qmi_client_exit(void *dfc_data)
{
	struct dfc_qmi_data *data = (struct dfc_qmi_data *)dfc_data;

	if (!data) {
		pr_err("%s() data is null\n", __func__);
		return;
	}

	data->restart_state = 1;
	trace_dfc_client_state_down(data->index, 0);
	qmi_handle_release(&data->handle);

	drain_workqueue(data->dfc_wq);
	destroy_workqueue(data->dfc_wq);
	kfree(data);
}

void dfc_qmi_burst_check(struct net_device *dev, struct qos_info *qos,
			 int ip_type, u32 mark, unsigned int len)
{
	struct rmnet_bearer_map *bearer;
	struct rmnet_flow_map *itm;
	u32 start_grant;

<<<<<<< HEAD
	spin_lock(&qos->qos_lock);
=======
	spin_lock_bh(&qos->qos_lock);
>>>>>>> 0482853e

	itm = qmi_rmnet_get_flow_map(qos, mark, ip_type);
	if (unlikely(!itm))
		goto out;

	bearer = qmi_rmnet_get_bearer_map(qos, itm->bearer_id);
	if (unlikely(!bearer))
		goto out;

<<<<<<< HEAD
	trace_dfc_flow_check(bearer->bearer_id, len, bearer->grant_size);
=======
	trace_dfc_flow_check(dev->name, bearer->bearer_id,
			     len, bearer->grant_size);
>>>>>>> 0482853e

	if (!bearer->grant_size)
		goto out;

	start_grant = bearer->grant_size;
	if (len >= bearer->grant_size)
		bearer->grant_size = 0;
	else
		bearer->grant_size -= len;

	if (start_grant > bearer->grant_thresh &&
	    bearer->grant_size <= bearer->grant_thresh) {
		dfc_send_ack(dev, bearer->bearer_id,
			     bearer->seq, qos->mux_id,
			     DFC_ACK_TYPE_THRESHOLD);
	}

	if (!bearer->grant_size)
		dfc_bearer_flow_ctl(dev, bearer, qos);
<<<<<<< HEAD

out:
	spin_unlock(&qos->qos_lock);
=======

out:
	spin_unlock_bh(&qos->qos_lock);
}

void dfc_qmi_wq_flush(struct qmi_info *qmi)
{
	struct dfc_qmi_data *dfc_data;
	int i;

	for (i = 0; i < MAX_CLIENT_NUM; i++) {
		dfc_data = (struct dfc_qmi_data *)(qmi->fc_info[i].dfc_client);
		if (dfc_data)
			flush_workqueue(dfc_data->dfc_wq);
	}
>>>>>>> 0482853e
}<|MERGE_RESOLUTION|>--- conflicted
+++ resolved
@@ -312,12 +312,6 @@
 	struct dfc_flow_status_ind_msg_v01 dfc_info;
 };
 
-struct dfc_svc_ind {
-	struct work_struct work;
-	struct dfc_qmi_data *data;
-	struct dfc_flow_status_ind_msg_v01 dfc_info;
-};
-
 static struct qmi_elem_info dfc_bind_client_req_msg_v01_ei[] = {
 	{
 		.data_type	= QMI_OPT_FLAG,
@@ -691,8 +685,6 @@
 		itm = list_entry(p, struct rmnet_flow_map, list);
 
 		if (itm->bearer_id == bearer->bearer_id) {
-<<<<<<< HEAD
-=======
 			/*
 			 * Do not flow disable ancillary q if ancillary is true
 			 */
@@ -700,7 +692,6 @@
 					DFC_IS_ANCILLARY(itm->ip_type))
 				continue;
 
->>>>>>> 0482853e
 			qlen = qmi_rmnet_flow_control(dev, itm->tcm_handle,
 						    enable);
 			trace_dfc_qmi_tc(dev->name, itm->bearer_id,
@@ -745,11 +736,7 @@
 	else
 		netif_tx_stop_all_queues(dev);
 
-<<<<<<< HEAD
-	trace_dfc_qmi_tc(0xFF, 0, fc_info->num_bytes, 0, 0, enable);
-=======
 	trace_dfc_qmi_tc(dev->name, 0xFF, 0, fc_info->num_bytes, 0, 0, enable);
->>>>>>> 0482853e
 
 	if (enable == 0 && ack_req)
 		dfc_send_ack(dev, fc_info->bearer_id,
@@ -792,23 +779,14 @@
 static void dfc_do_burst_flow_control(struct work_struct *work)
 {
 	struct dfc_svc_ind *svc_ind = (struct dfc_svc_ind *)work;
-<<<<<<< HEAD
-	struct dfc_flow_status_ind_msg_v01 *ind =
-		(struct dfc_flow_status_ind_msg_v01 *)&svc_ind->dfc_info;
-=======
 	struct dfc_flow_status_ind_msg_v01 *ind = &svc_ind->dfc_info;
->>>>>>> 0482853e
 	struct net_device *dev;
 	struct qos_info *qos;
 	struct dfc_flow_status_info_type_v01 *flow_status;
 	struct dfc_ancillary_info_type_v01 *ai;
 	u8 ack_req = ind->eod_ack_reqd_valid ? ind->eod_ack_reqd : 0;
-<<<<<<< HEAD
-	int i;
-=======
 	u32 ancillary;
 	int i, j;
->>>>>>> 0482853e
 
 	if (unlikely(svc_ind->data->restart_state)) {
 		kfree(svc_ind);
@@ -853,16 +831,10 @@
 
 		if (unlikely(flow_status->bearer_id == 0xFF))
 			dfc_all_bearer_flow_ctl(
-<<<<<<< HEAD
-				dev, qos, ack_req, flow_status);
-		else
-			dfc_update_fc_map(dev, qos, ack_req, flow_status);
-=======
 				dev, qos, ack_req, ancillary, flow_status);
 		else
 			dfc_update_fc_map(
 				dev, qos, ack_req, ancillary, flow_status);
->>>>>>> 0482853e
 
 		spin_unlock_bh(&qos->qos_lock);
 	}
@@ -1044,11 +1016,7 @@
 	struct rmnet_flow_map *itm;
 	u32 start_grant;
 
-<<<<<<< HEAD
-	spin_lock(&qos->qos_lock);
-=======
 	spin_lock_bh(&qos->qos_lock);
->>>>>>> 0482853e
 
 	itm = qmi_rmnet_get_flow_map(qos, mark, ip_type);
 	if (unlikely(!itm))
@@ -1058,12 +1026,8 @@
 	if (unlikely(!bearer))
 		goto out;
 
-<<<<<<< HEAD
-	trace_dfc_flow_check(bearer->bearer_id, len, bearer->grant_size);
-=======
 	trace_dfc_flow_check(dev->name, bearer->bearer_id,
 			     len, bearer->grant_size);
->>>>>>> 0482853e
 
 	if (!bearer->grant_size)
 		goto out;
@@ -1083,11 +1047,6 @@
 
 	if (!bearer->grant_size)
 		dfc_bearer_flow_ctl(dev, bearer, qos);
-<<<<<<< HEAD
-
-out:
-	spin_unlock(&qos->qos_lock);
-=======
 
 out:
 	spin_unlock_bh(&qos->qos_lock);
@@ -1103,5 +1062,4 @@
 		if (dfc_data)
 			flush_workqueue(dfc_data->dfc_wq);
 	}
->>>>>>> 0482853e
 }