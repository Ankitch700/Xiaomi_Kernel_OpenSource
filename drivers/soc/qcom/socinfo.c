--- conflicted
+++ resolved
@@ -658,16 +658,13 @@
 	{ 321, "SDM845" },
 	{ 341, "SDA845" },
 	{ 356, "SM8250" },
-<<<<<<< HEAD
+	{ 402, "IPQ6018" },
+	{ 425, "SC7180" },
 	{ 415, "LAHAINA" },
 	{ 450, "SHIMA" },
 	{ 454, "HOLI" },
 	{ 457, "WAIPIO" },
 	{ 458, "SDXLEMUR" },
-=======
-	{ 402, "IPQ6018" },
-	{ 425, "SC7180" },
->>>>>>> 561eb836
 };
 
 static struct qcom_socinfo *qsocinfo;
