// SPDX-License-Identifier: GPL-2.0
/*
 * Copyright (c) 2009-2017, 2021 The Linux Foundation. All rights reserved.
 * Copyright (c) 2017-2019, Linaro Ltd.
 * Copyright (c) 2022-2024, Qualcomm Innovation Center, Inc. All rights reserved.
 */

#include <linux/debugfs.h>
#include <linux/err.h>
#include <linux/module.h>
#include <linux/platform_device.h>
#include <linux/random.h>
#include <linux/slab.h>
#include <linux/soc/qcom/smem.h>
#include <linux/soc/qcom/socinfo.h>
#include <linux/string.h>
#include <linux/stringify.h>
#include <linux/sys_soc.h>
#include <linux/types.h>
#include <soc/qcom/socinfo.h>

#include <asm/unaligned.h>

#include <dt-bindings/arm/qcom,ids.h>

/*
 * SoC version type with major number in the upper 16 bits and minor
 * number in the lower 16 bits.
 */
#define SOCINFO_MAJOR(ver) (((ver) >> 16) & 0xffff)
#define SOCINFO_MINOR(ver) ((ver) & 0xffff)
#define SOCINFO_VERSION(maj, min)  ((((maj) & 0xffff) << 16)|((min) & 0xffff))

/* Helper macros to create soc_id table */
#define qcom_board_id(id) QCOM_ID_ ## id, __stringify(id)
#define qcom_board_id_named(id, name) QCOM_ID_ ## id, (name)

static uint32_t socinfo_format;
static const char *sku;
struct socinfo *socinfo;

enum {
	HW_PLATFORM_UNKNOWN = 0,
	HW_PLATFORM_SURF    = 1,
	HW_PLATFORM_FFA     = 2,
	HW_PLATFORM_FLUID   = 3,
	HW_PLATFORM_SVLTE_FFA   = 4,
	HW_PLATFORM_SVLTE_SURF  = 5,
	HW_PLATFORM_MTP_MDM = 7,
	HW_PLATFORM_MTP  = 8,
	HW_PLATFORM_LIQUID  = 9,
	/* Dragonboard platform id is assigned as 10 in CDT */
	HW_PLATFORM_DRAGON      = 10,
	HW_PLATFORM_QRD = 11,
	HW_PLATFORM_HRD = 13,
	HW_PLATFORM_DTV = 14,
	HW_PLATFORM_RCM = 21,
	HW_PLATFORM_STP = 23,
	HW_PLATFORM_SBC = 24,
	HW_PLATFORM_ADP = 25,
	HW_PLATFORM_HDK = 31,
	HW_PLATFORM_ATP = 33,
	HW_PLATFORM_IDP = 34,
	HW_PLATFORM_CRD = 40,
	HW_PLATFORM_INVALID
};

static const char * const hw_platform[] = {
	[HW_PLATFORM_UNKNOWN] = "Unknown",
	[HW_PLATFORM_SURF] = "Surf",
	[HW_PLATFORM_FFA] = "FFA",
	[HW_PLATFORM_FLUID] = "Fluid",
	[HW_PLATFORM_SVLTE_FFA] = "SVLTE_FFA",
	[HW_PLATFORM_SVLTE_SURF] = "SLVTE_SURF",
	[HW_PLATFORM_MTP_MDM] = "MDM_MTP_NO_DISPLAY",
	[HW_PLATFORM_MTP] = "MTP",
	[HW_PLATFORM_RCM] = "RCM",
	[HW_PLATFORM_LIQUID] = "Liquid",
	[HW_PLATFORM_DRAGON] = "Dragon",
	[HW_PLATFORM_QRD] = "QRD",
	[HW_PLATFORM_HRD] = "HRD",
	[HW_PLATFORM_DTV] = "DTV",
	[HW_PLATFORM_STP] = "STP",
	[HW_PLATFORM_SBC] = "SBC",
	[HW_PLATFORM_ADP] = "ADP",
	[HW_PLATFORM_HDK] = "HDK",
	[HW_PLATFORM_ATP] = "ATP",
	[HW_PLATFORM_IDP] = "IDP",
	[HW_PLATFORM_CRD] = "CRD",
};

enum {
	PLATFORM_SUBTYPE_QRD = 0x0,
	PLATFORM_SUBTYPE_SKUAA = 0x1,
	PLATFORM_SUBTYPE_SKUF = 0x2,
	PLATFORM_SUBTYPE_SKUAB = 0x3,
	PLATFORM_SUBTYPE_SKUG = 0x5,
	PLATFORM_SUBTYPE_QRD_INVALID,
};

static const char * const qrd_hw_platform_subtype[] = {
	[PLATFORM_SUBTYPE_QRD] = "QRD",
	[PLATFORM_SUBTYPE_SKUAA] = "SKUAA",
	[PLATFORM_SUBTYPE_SKUF] = "SKUF",
	[PLATFORM_SUBTYPE_SKUAB] = "SKUAB",
	[PLATFORM_SUBTYPE_SKUG] = "SKUG",
	[PLATFORM_SUBTYPE_QRD_INVALID] = "INVALID",
};

enum {
	PLATFORM_SUBTYPE_UNKNOWN = 0x0,
	PLATFORM_SUBTYPE_CHARM = 0x1,
	PLATFORM_SUBTYPE_STRANGE = 0x2,
	PLATFORM_SUBTYPE_STRANGE_2A = 0x3,
	PLATFORM_SUBTYPE_INVALID,
};

static const char * const hw_platform_subtype[] = {
	[PLATFORM_SUBTYPE_UNKNOWN] = "Unknown",
	[PLATFORM_SUBTYPE_CHARM] = "charm",
	[PLATFORM_SUBTYPE_STRANGE] = "strange",
	[PLATFORM_SUBTYPE_STRANGE_2A] = "strange_2a",
	[PLATFORM_SUBTYPE_INVALID] = "Invalid",
};

static const char * const hw_platform_feature_code[] = {
	[SOCINFO_FC_UNKNOWN] = "Unknown",
	[SOCINFO_FC_AA] = "AA",
	[SOCINFO_FC_AB] = "AB",
	[SOCINFO_FC_AC] = "AC",
	[SOCINFO_FC_AD] = "AD",
	[SOCINFO_FC_AE] = "AE",
	[SOCINFO_FC_AF] = "AF",
	[SOCINFO_FC_AG] = "AG",
	[SOCINFO_FC_AH] = "AH",
};

<<<<<<< HEAD
=======
static const char * const hw_platform_wfeature_code[] = {
	[SOCINFO_FC_W0 - SOCINFO_FC_W0] = "W0",
	[SOCINFO_FC_W1 - SOCINFO_FC_W0] = "W1",
	[SOCINFO_FC_W2 - SOCINFO_FC_W0] = "W2",
	[SOCINFO_FC_W3 - SOCINFO_FC_W0] = "W3",
	[SOCINFO_FC_W4 - SOCINFO_FC_W0] = "W4",
	[SOCINFO_FC_W5 - SOCINFO_FC_W0] = "W5",
	[SOCINFO_FC_W6 - SOCINFO_FC_W0] = "W6",
	[SOCINFO_FC_W7 - SOCINFO_FC_W0] = "W7",
	[SOCINFO_FC_W8 - SOCINFO_FC_W0] = "W8",
	[SOCINFO_FC_W9 - SOCINFO_FC_W0] = "W9",
	[SOCINFO_FC_WA - SOCINFO_FC_W0] = "WA",
	[SOCINFO_FC_WB - SOCINFO_FC_W0] = "WB",
	[SOCINFO_FC_WC - SOCINFO_FC_W0] = "WC",
	[SOCINFO_FC_WD - SOCINFO_FC_W0] = "WD",
	[SOCINFO_FC_WE - SOCINFO_FC_W0] = "WE",
	[SOCINFO_FC_WF - SOCINFO_FC_W0] = "WF",
};

>>>>>>> 90b11dc2
static const char * const hw_platform_ifeature_code[] = {
	[SOCINFO_FC_Y0 - SOCINFO_FC_Y0] = "Y0",
	[SOCINFO_FC_Y1 - SOCINFO_FC_Y0] = "Y1",
	[SOCINFO_FC_Y2 - SOCINFO_FC_Y0] = "Y2",
	[SOCINFO_FC_Y3 - SOCINFO_FC_Y0] = "Y3",
	[SOCINFO_FC_Y4 - SOCINFO_FC_Y0] = "Y4",
	[SOCINFO_FC_Y5 - SOCINFO_FC_Y0] = "Y5",
	[SOCINFO_FC_Y6 - SOCINFO_FC_Y0] = "Y6",
	[SOCINFO_FC_Y7 - SOCINFO_FC_Y0] = "Y7",
	[SOCINFO_FC_Y8 - SOCINFO_FC_Y0] = "Y8",
	[SOCINFO_FC_Y9 - SOCINFO_FC_Y0] = "Y9",
	[SOCINFO_FC_YA - SOCINFO_FC_Y0] = "YA",
	[SOCINFO_FC_YB - SOCINFO_FC_Y0] = "YB",
	[SOCINFO_FC_YC - SOCINFO_FC_Y0] = "YC",
	[SOCINFO_FC_YD - SOCINFO_FC_Y0] = "YD",
	[SOCINFO_FC_YE - SOCINFO_FC_Y0] = "YE",
	[SOCINFO_FC_YF - SOCINFO_FC_Y0] = "YF",
};

#ifdef CONFIG_DEBUG_FS
#define SMEM_IMAGE_VERSION_BLOCKS_COUNT        32
#define SMEM_IMAGE_VERSION_SIZE                4096
#define SMEM_IMAGE_VERSION_NAME_SIZE           75
#define SMEM_IMAGE_VERSION_VARIANT_SIZE        20
#define SMEM_IMAGE_VERSION_OEM_SIZE            32

/*
 * SMEM Image table indices
 */
#define SMEM_IMAGE_TABLE_BOOT_INDEX     0
#define SMEM_IMAGE_TABLE_TZ_INDEX       1
#define SMEM_IMAGE_TABLE_RPM_INDEX      3
#define SMEM_IMAGE_TABLE_APPS_INDEX     10
#define SMEM_IMAGE_TABLE_MPSS_INDEX     11
#define SMEM_IMAGE_TABLE_ADSP_INDEX     12
#define SMEM_IMAGE_TABLE_CNSS_INDEX     13
#define SMEM_IMAGE_TABLE_VIDEO_INDEX    14
#define SMEM_IMAGE_TABLE_DSPS_INDEX     15
#define SMEM_IMAGE_TABLE_CDSP_INDEX     16
#define SMEM_IMAGE_TABLE_CDSP1_INDEX    19
#define SMEM_IMAGE_TABLE_GPDSP_INDEX    20
#define SMEM_IMAGE_TABLE_GPDSP1_INDEX   21
#define SMEM_IMAGE_VERSION_TABLE       469

/*
 * SMEM Image table names
 */
static const char *const socinfo_image_names[] = {
	[SMEM_IMAGE_TABLE_ADSP_INDEX] = "adsp",
	[SMEM_IMAGE_TABLE_APPS_INDEX] = "apps",
	[SMEM_IMAGE_TABLE_BOOT_INDEX] = "boot",
	[SMEM_IMAGE_TABLE_CNSS_INDEX] = "cnss",
	[SMEM_IMAGE_TABLE_MPSS_INDEX] = "mpss",
	[SMEM_IMAGE_TABLE_RPM_INDEX] = "rpm",
	[SMEM_IMAGE_TABLE_TZ_INDEX] = "tz",
	[SMEM_IMAGE_TABLE_VIDEO_INDEX] = "video",
	[SMEM_IMAGE_TABLE_DSPS_INDEX] = "dsps",
	[SMEM_IMAGE_TABLE_CDSP_INDEX] = "cdsp",
	[SMEM_IMAGE_TABLE_CDSP1_INDEX] = "cdsp1",
	[SMEM_IMAGE_TABLE_GPDSP_INDEX] = "gpdsp",
	[SMEM_IMAGE_TABLE_GPDSP1_INDEX] = "gpdsp1",
};

static const char *const pmic_models[] = {
	[0]  = "Unknown PMIC model",
	[1]  = "PM8941",
	[2]  = "PM8841",
	[3]  = "PM8019",
	[4]  = "PM8226",
	[5]  = "PM8110",
	[6]  = "PMA8084",
	[7]  = "PMI8962",
	[8]  = "PMD9635",
	[9]  = "PM8994",
	[10] = "PMI8994",
	[11] = "PM8916",
	[12] = "PM8004",
	[13] = "PM8909/PM8058",
	[14] = "PM8028",
	[15] = "PM8901",
	[16] = "PM8950/PM8027",
	[17] = "PMI8950/ISL9519",
	[18] = "PMK8001/PM8921",
	[19] = "PMI8996/PM8018",
	[20] = "PM8998/PM8015",
	[21] = "PMI8998/PM8014",
	[22] = "PM8821",
	[23] = "PM8038",
	[24] = "PM8005/PM8922",
	[25] = "PM8917",
	[26] = "PM660L",
	[27] = "PM660",
	[30] = "PM8150",
	[31] = "PM8150L",
	[32] = "PM8150B",
	[33] = "PMK8002",
	[36] = "PM8009",
	[37] = "PMI632",
	[38] = "PM8150C",
	[40] = "PM6150",
	[41] = "SMB2351",
	[44] = "PM8008",
	[45] = "PM6125",
	[46] = "PM7250B",
	[47] = "PMK8350",
	[48] = "PM8350",
	[49] = "PM8350C",
	[50] = "PM8350B",
	[51] = "PMR735A",
	[52] = "PMR735B",
	[55] = "PM4125",
	[58] = "PM8450",
	[65] = "PM8010",
};

struct socinfo_params {
	u32 raw_device_family;
	u32 hw_plat_subtype;
	u32 accessory_chip;
	u32 raw_device_num;
	u32 chip_family;
	u32 foundry_id;
	u32 plat_ver;
	u32 raw_ver;
	u32 hw_plat;
	u32 fmt;
	u32 nproduct_id;
	u32 num_clusters;
	u32 ncluster_array_offset;
	u32 num_subset_parts;
	u32 nsubset_parts_array_offset;
	u32 nmodem_supported;
	u32 feature_code;
	u32 pcode;
	u32 oem_variant;
	u32 num_func_clusters;
	u32 boot_cluster;
	u32 boot_core;
	u32 raw_package_type;
<<<<<<< HEAD
	u32 nsubpart_feat_array_offset;
=======
>>>>>>> 90b11dc2
};

struct smem_image_version {
	char name[SMEM_IMAGE_VERSION_NAME_SIZE];
	char variant[SMEM_IMAGE_VERSION_VARIANT_SIZE];
	char pad;
	char oem[SMEM_IMAGE_VERSION_OEM_SIZE];
};
#endif /* CONFIG_DEBUG_FS */

#define MAX_SOCINFO_ATTRS 50
/* sysfs attributes */
#define ATTR_DEFINE(param)      \
	static DEVICE_ATTR(param, 0644, msm_get_##param, NULL)

/* sysfs attributes for subpart information */
#define CREATE_PART_FUNCTION(part, part_enum)  \
	static ssize_t \
	msm_get_##part(struct device *dev, \
			struct device_attribute *attr, \
			char *buf) \
	{ \
		u32 *part_info; \
		int num_parts = 0; \
		int str_pos = 0, i = 0; \
		num_parts = socinfo_get_part_count(part_enum); \
		part_info = kmalloc_array(num_parts, sizeof(*part_info), GFP_KERNEL); \
		if (!part_info)							      \
			return -ENOMEM;						      \
		socinfo_get_subpart_info(part_enum, part_info, num_parts); \
		for (i = 0; i < num_parts; i++) { \
			str_pos += scnprintf(buf+str_pos, PAGE_SIZE-str_pos, "0x%x", \
					part_info[i]); \
			if (i != num_parts-1) \
				str_pos += scnprintf(buf+str_pos, PAGE_SIZE-str_pos, ","); \
		} \
		str_pos += scnprintf(buf+str_pos, PAGE_SIZE-str_pos, "\n"); \
		kfree(part_info); \
		return str_pos; \
	} \
	ATTR_DEFINE(part) \

struct qcom_socinfo {
	struct soc_device *soc_dev;
	struct soc_device_attribute attr;
#ifdef CONFIG_DEBUG_FS
	struct dentry *dbg_root;
	struct socinfo_params info;
#endif /* CONFIG_DEBUG_FS */
};

struct soc_id {
	unsigned int id;
	const char *name;
};

#define PART_NAME_MAX		32
struct gpu_info {
	__le32 gpu_chip_id;
	__le32 vulkan_id;
	char part_name[PART_NAME_MAX];
};

struct socinfo_partinfo {
	__le32 part_type;
	union {
		struct gpu_info gpu_info;
	};
};
struct socinfo_partinfo partinfo[SOCINFO_PART_MAX_PARTTYPE];

static const struct soc_id soc_id[] = {
	{ qcom_board_id(MSM8260) },
	{ qcom_board_id(MSM8660) },
	{ qcom_board_id(APQ8060) },
	{ qcom_board_id(MSM8960) },
	{ qcom_board_id(APQ8064) },
	{ qcom_board_id(MSM8930) },
	{ qcom_board_id(MSM8630) },
	{ qcom_board_id(MSM8230) },
	{ qcom_board_id(APQ8030) },
	{ qcom_board_id(MSM8627) },
	{ qcom_board_id(MSM8227) },
	{ qcom_board_id(MSM8660A) },
	{ qcom_board_id(MSM8260A) },
	{ qcom_board_id(APQ8060A) },
	{ qcom_board_id(MSM8974) },
	{ qcom_board_id(MSM8225) },
	{ qcom_board_id(MSM8625) },
	{ qcom_board_id(MPQ8064) },
	{ qcom_board_id(MSM8960AB) },
	{ qcom_board_id(APQ8060AB) },
	{ qcom_board_id(MSM8260AB) },
	{ qcom_board_id(MSM8660AB) },
	{ qcom_board_id(MSM8930AA) },
	{ qcom_board_id(MSM8630AA) },
	{ qcom_board_id(MSM8230AA) },
	{ qcom_board_id(MSM8626) },
	{ qcom_board_id(MSM8610) },
	{ qcom_board_id(APQ8064AB) },
	{ qcom_board_id(MSM8930AB) },
	{ qcom_board_id(MSM8630AB) },
	{ qcom_board_id(MSM8230AB) },
	{ qcom_board_id(APQ8030AB) },
	{ qcom_board_id(MSM8226) },
	{ qcom_board_id(MSM8526) },
	{ qcom_board_id(APQ8030AA) },
	{ qcom_board_id(MSM8110) },
	{ qcom_board_id(MSM8210) },
	{ qcom_board_id(MSM8810) },
	{ qcom_board_id(MSM8212) },
	{ qcom_board_id(MSM8612) },
	{ qcom_board_id(MSM8112) },
	{ qcom_board_id(MSM8125) },
	{ qcom_board_id(MSM8225Q) },
	{ qcom_board_id(MSM8625Q) },
	{ qcom_board_id(MSM8125Q) },
	{ qcom_board_id(APQ8064AA) },
	{ qcom_board_id(APQ8084) },
	{ qcom_board_id(MSM8130) },
	{ qcom_board_id(MSM8130AA) },
	{ qcom_board_id(MSM8130AB) },
	{ qcom_board_id(MSM8627AA) },
	{ qcom_board_id(MSM8227AA) },
	{ qcom_board_id(APQ8074) },
	{ qcom_board_id(MSM8274) },
	{ qcom_board_id(MSM8674) },
	{ qcom_board_id(MDM9635) },
	{ qcom_board_id_named(MSM8974PRO_AC, "MSM8974PRO-AC") },
	{ qcom_board_id(MSM8126) },
	{ qcom_board_id(APQ8026) },
	{ qcom_board_id(MSM8926) },
	{ qcom_board_id(IPQ8062) },
	{ qcom_board_id(IPQ8064) },
	{ qcom_board_id(IPQ8066) },
	{ qcom_board_id(IPQ8068) },
	{ qcom_board_id(MSM8326) },
	{ qcom_board_id(MSM8916) },
	{ qcom_board_id(MSM8994) },
	{ qcom_board_id_named(APQ8074PRO_AA, "APQ8074PRO-AA") },
	{ qcom_board_id_named(APQ8074PRO_AB, "APQ8074PRO-AB") },
	{ qcom_board_id_named(APQ8074PRO_AC, "APQ8074PRO-AC") },
	{ qcom_board_id_named(MSM8274PRO_AA, "MSM8274PRO-AA") },
	{ qcom_board_id_named(MSM8274PRO_AB, "MSM8274PRO-AB") },
	{ qcom_board_id_named(MSM8274PRO_AC, "MSM8274PRO-AC") },
	{ qcom_board_id_named(MSM8674PRO_AA, "MSM8674PRO-AA") },
	{ qcom_board_id_named(MSM8674PRO_AB, "MSM8674PRO-AB") },
	{ qcom_board_id_named(MSM8674PRO_AC, "MSM8674PRO-AC") },
	{ qcom_board_id_named(MSM8974PRO_AA, "MSM8974PRO-AA") },
	{ qcom_board_id_named(MSM8974PRO_AB, "MSM8974PRO-AB") },
	{ qcom_board_id(APQ8028) },
	{ qcom_board_id(MSM8128) },
	{ qcom_board_id(MSM8228) },
	{ qcom_board_id(MSM8528) },
	{ qcom_board_id(MSM8628) },
	{ qcom_board_id(MSM8928) },
	{ qcom_board_id(MSM8510) },
	{ qcom_board_id(MSM8512) },
	{ qcom_board_id(MSM8936) },
	{ qcom_board_id(MDM9640) },
	{ qcom_board_id(MSM8939) },
	{ qcom_board_id(APQ8036) },
	{ qcom_board_id(APQ8039) },
	{ qcom_board_id(MSM8236) },
	{ qcom_board_id(MSM8636) },
	{ qcom_board_id(MSM8909) },
	{ qcom_board_id(MSM8996) },
	{ qcom_board_id(APQ8016) },
	{ qcom_board_id(MSM8216) },
	{ qcom_board_id(MSM8116) },
	{ qcom_board_id(MSM8616) },
	{ qcom_board_id(MSM8992) },
	{ qcom_board_id(APQ8092) },
	{ qcom_board_id(APQ8094) },
	{ qcom_board_id(MSM8209) },
	{ qcom_board_id(MSM8208) },
	{ qcom_board_id(MDM9209) },
	{ qcom_board_id(MDM9309) },
	{ qcom_board_id(MDM9609) },
	{ qcom_board_id(MSM8239) },
	{ qcom_board_id(MSM8952) },
	{ qcom_board_id(APQ8009) },
	{ qcom_board_id(MSM8956) },
	{ qcom_board_id(MSM8929) },
	{ qcom_board_id(MSM8629) },
	{ qcom_board_id(MSM8229) },
	{ qcom_board_id(APQ8029) },
	{ qcom_board_id(APQ8056) },
	{ qcom_board_id(MSM8609) },
	{ qcom_board_id(APQ8076) },
	{ qcom_board_id(MSM8976) },
	{ qcom_board_id(IPQ8065) },
	{ qcom_board_id(IPQ8069) },
	{ qcom_board_id(MDM9650) },
	{ qcom_board_id(MDM9655) },
	{ qcom_board_id(MDM9250) },
	{ qcom_board_id(MDM9255) },
	{ qcom_board_id(MDM9350) },
	{ qcom_board_id(APQ8052) },
	{ qcom_board_id(MDM9607) },
	{ qcom_board_id(APQ8096) },
	{ qcom_board_id(MSM8998) },
	{ qcom_board_id(MSM8953) },
	{ qcom_board_id(MSM8937) },
	{ qcom_board_id(APQ8037) },
	{ qcom_board_id(MDM8207) },
	{ qcom_board_id(MDM9207) },
	{ qcom_board_id(MDM9307) },
	{ qcom_board_id(MDM9628) },
	{ qcom_board_id(MSM8909W) },
	{ qcom_board_id(APQ8009W) },
	{ qcom_board_id(MSM8996L) },
	{ qcom_board_id(MSM8917) },
	{ qcom_board_id(APQ8053) },
	{ qcom_board_id(MSM8996SG) },
	{ qcom_board_id(APQ8017) },
	{ qcom_board_id(MSM8217) },
	{ qcom_board_id(MSM8617) },
	{ qcom_board_id(MSM8996AU) },
	{ qcom_board_id(APQ8096AU) },
	{ qcom_board_id(APQ8096SG) },
	{ qcom_board_id(MSM8940) },
	{ qcom_board_id(SDX201) },
	{ qcom_board_id(SDM660) },
	{ qcom_board_id(SDM630) },
	{ qcom_board_id(APQ8098) },
	{ qcom_board_id(MSM8920) },
	{ qcom_board_id(SDM845) },
	{ qcom_board_id(MDM9206) },
	{ qcom_board_id(IPQ8074) },
	{ qcom_board_id(SDA660) },
	{ qcom_board_id(SDM658) },
	{ qcom_board_id(SDA658) },
	{ qcom_board_id(SDA630) },
	{ qcom_board_id(MSM8905) },
	{ qcom_board_id(SDX202) },
	{ qcom_board_id(SDM450) },
	{ qcom_board_id(SM8150) },
	{ qcom_board_id(SDA845) },
	{ qcom_board_id(IPQ8072) },
	{ qcom_board_id(IPQ8076) },
	{ qcom_board_id(IPQ8078) },
	{ qcom_board_id(SDM636) },
	{ qcom_board_id(SDA636) },
	{ qcom_board_id(SDM632) },
	{ qcom_board_id(SDA632) },
	{ qcom_board_id(SDA450) },
	{ qcom_board_id(SDM439) },
	{ qcom_board_id(SDM429) },
	{ qcom_board_id(SM8250) },
	{ qcom_board_id(SA8155) },
	{ qcom_board_id(SDA439) },
	{ qcom_board_id(SDA429) },
	{ qcom_board_id(SM7150) },
	{ qcom_board_id(IPQ8070) },
	{ qcom_board_id(IPQ8071) },
	{ qcom_board_id(QM215) },
	{ qcom_board_id(IPQ8072A) },
	{ qcom_board_id(IPQ8074A) },
	{ qcom_board_id(IPQ8076A) },
	{ qcom_board_id(IPQ8078A) },
	{ qcom_board_id(SM6125) },
	{ qcom_board_id(IPQ8070A) },
	{ qcom_board_id(IPQ8071A) },
	{ qcom_board_id(IPQ6018) },
	{ qcom_board_id(IPQ6028) },
	{ qcom_board_id(SDM429W) },
	{ qcom_board_id(SM4250) },
	{ qcom_board_id(IPQ6000) },
	{ qcom_board_id(IPQ6010) },
	{ qcom_board_id(SC7180) },
	{ qcom_board_id(SM6350) },
	{ qcom_board_id(QCM2150) },
	{ qcom_board_id(SDA429W) },
	{ qcom_board_id(SM8350) },
	{ qcom_board_id(QCM2290) },
	{ qcom_board_id(SM7125) },
	{ qcom_board_id(SM6115) },
	{ qcom_board_id(IPQ5010) },
	{ qcom_board_id(IPQ5018) },
	{ qcom_board_id(IPQ5028) },
	{ qcom_board_id(SC8280XP) },
	{ qcom_board_id(IPQ6005) },
	{ qcom_board_id(QRB5165) },
	{ qcom_board_id(SM8450) },
	{ qcom_board_id(SM7225) },
	{ qcom_board_id(SA8295P) },
	{ qcom_board_id(SA8540P) },
	{ qcom_board_id(QCM4290) },
	{ qcom_board_id(QCS4290) },
	{ qcom_board_id_named(SM8450_2, "SM8450") },
	{ qcom_board_id_named(SM8450_3, "SM8450") },
	{ qcom_board_id(SC7280) },
	{ qcom_board_id(SC7180P) },
	{ qcom_board_id(IPQ5000) },
	{ qcom_board_id(IPQ0509) },
	{ qcom_board_id(IPQ0518) },
	{ qcom_board_id(SM6375) },
	{ qcom_board_id(IPQ9514) },
	{ qcom_board_id(IPQ9550) },
	{ qcom_board_id(IPQ9554) },
	{ qcom_board_id(IPQ9570) },
	{ qcom_board_id(IPQ9574) },
	{ qcom_board_id(SM8550) },
	{ qcom_board_id(IPQ5016) },
	{ qcom_board_id(IPQ9510) },
	{ qcom_board_id(QRB4210) },
	{ qcom_board_id(QRB2210) },
	{ qcom_board_id(SA8775P) },
	{ qcom_board_id(QRU1000) },
	{ qcom_board_id(QDU1000) },
	{ qcom_board_id(X1E80100) },
	{ qcom_board_id(SM4450) },
	{ qcom_board_id(QDU1010) },
	{ qcom_board_id(QRU1032) },
	{ qcom_board_id(QRU1052) },
	{ qcom_board_id(QRU1062) },
	{ qcom_board_id(PINEAPPLE) },
	{ qcom_board_id(PINEAPPLEP) },
	{ qcom_board_id(SUN) },
	{ qcom_board_id(SUNP) },
	{ qcom_board_id(PARROT) },
	{ qcom_board_id(PARROTP) },
	{ qcom_board_id(PARROT7) },
	{ qcom_board_id(PARROT7P) },
	{ qcom_board_id(PARROTQ) },
	{ qcom_board_id(SG_PARROT) },
	{ qcom_board_id(SG_PARROTP) },
	{ qcom_board_id(PARROTPRO) },
	{ qcom_board_id(RAVELIN) },
	{ qcom_board_id(RAVELINP) },
	{ qcom_board_id(SG_RAVELIN) },
	{ qcom_board_id(SG_RAVELINP) },
	{ qcom_board_id(IPQ5332) },
	{ qcom_board_id(IPQ5322) },
	{ qcom_board_id(IPQ5312) },
	{ qcom_board_id(IPQ5302) },
	{ qcom_board_id(IPQ5300) },
	{ qcom_board_id(MONACO) },
	{ qcom_board_id(TUNA) },
	{ qcom_board_id(KERA) },
};

static struct attribute *msm_custom_socinfo_attrs[MAX_SOCINFO_ATTRS];

static const char *socinfo_machine(struct device *dev, unsigned int id)
{
	int idx;

	for (idx = 0; idx < ARRAY_SIZE(soc_id); idx++) {
		if (soc_id[idx].id == id)
			return soc_id[idx].name;
	}

	return NULL;
}

/* Version 3 */
static uint32_t socinfo_get_platform_type(void)
{
	return socinfo ?
		(socinfo_format >= SOCINFO_VERSION(0, 3) ?
		 le32_to_cpu(socinfo->hw_plat) : 0)
		: 0;
}

/* Version 4 */
static uint32_t socinfo_get_platform_version(void)
{
	return socinfo ?
		(socinfo_format >= SOCINFO_VERSION(0, 4) ?
		 le32_to_cpu(socinfo->plat_ver) : 0)
		: 0;
}

/* Version 6 */
static uint32_t socinfo_get_platform_subtype(void)
{
	return socinfo ?
		(socinfo_format >= SOCINFO_VERSION(0, 6) ?
		 le32_to_cpu(socinfo->hw_plat_subtype) : 0)
		: 0;
}

/* Version 12 */
static uint32_t socinfo_get_chip_family(void)
{
	return socinfo ?
		(socinfo_format >= SOCINFO_VERSION(0, 12) ?
		 le32_to_cpu(socinfo->chip_family) : 0)
		: 0;
}

/* Version 13 */
static char *socinfo_get_chip_name(void)
{
	return socinfo ?
		(socinfo_format >= SOCINFO_VERSION(0, 13) ?
		 socinfo->chip_id : "N/A")
		: "N/A";
}

/* Version 14 */
static uint32_t socinfo_get_num_clusters(void)
{
	return socinfo ?
		(socinfo_format >= SOCINFO_VERSION(0, 14) ?
		 le32_to_cpu(socinfo->num_clusters) : 0)
		: 0;
}

static uint32_t socinfo_get_ncluster_array_offset(void)
{
	return socinfo ?
		(socinfo_format >= SOCINFO_VERSION(0, 14) ?
		 le32_to_cpu(socinfo->ncluster_array_offset) : 0)
		: 0;
}

static uint32_t socinfo_get_num_subset_parts(void)
{
	return socinfo ?
		(socinfo_format >= SOCINFO_VERSION(0, 14) ?
		 le32_to_cpu(socinfo->num_subset_parts) : 0)
		: 0;
}

static uint32_t socinfo_get_nsubset_parts_array_offset(void)
{
	return socinfo ?
		(socinfo_format >= SOCINFO_VERSION(0, 14) ?
		 le32_to_cpu(socinfo->nsubset_parts_array_offset) : 0)
		: 0;
}

static uint32_t
socinfo_get_subset_parts(void)
{
	uint32_t num_parts = socinfo_get_num_subset_parts();
	uint32_t offset = socinfo_get_nsubset_parts_array_offset();
	uint32_t sub_parts = 0;
	void *info = socinfo;
	uint32_t part_entry;
	int i;

	if (!num_parts || !offset)
		return -EINVAL;

	info += offset;
	for (i = 0; i < num_parts; i++) {
		part_entry = get_unaligned_le32(info);
		if (part_entry & 1)
			sub_parts |= BIT(i);
		info += sizeof(uint32_t);
	}
	return sub_parts;
}

/* Version 16 */
static uint32_t socinfo_get_feature_code_id(void)
{
	uint32_t fc_id;

	if (!socinfo || socinfo_format < SOCINFO_VERSION(0, 16))
		return SOCINFO_FC_UNKNOWN;

	fc_id = le32_to_cpu(socinfo->feature_code);
	if (fc_id <= SOCINFO_FC_UNKNOWN || fc_id >= SOCINFO_FC_INT_RESERVE)
		return SOCINFO_FC_UNKNOWN;

	return fc_id;
}

static const char *socinfo_get_feature_code_mapping(void)
{
	uint32_t id = socinfo_get_feature_code_id();

	if (id > SOCINFO_FC_UNKNOWN && id < SOCINFO_FC_EXT_RESERVE)
		return hw_platform_feature_code[id];
<<<<<<< HEAD
=======
	else if (id >= SOCINFO_FC_W0 && id < SOCINFO_FC_SUBPART_RESERVE)
		return hw_platform_wfeature_code[id - SOCINFO_FC_W0];
>>>>>>> 90b11dc2
	else if (id >= SOCINFO_FC_Y0 && id < SOCINFO_FC_INT_RESERVE)
		return hw_platform_ifeature_code[id - SOCINFO_FC_Y0];

	return NULL;
}

static uint32_t socinfo_get_pcode_id(void)
{
	uint32_t pcode;

	if (!socinfo || socinfo_format < SOCINFO_VERSION(0, 16))
		return SOCINFO_PCODE_RESERVE;

	pcode = le32_to_cpu(socinfo->pcode);
	if (pcode <= SOCINFO_PCODE_UNKNOWN || pcode >= SOCINFO_PCODE_RESERVE)
		return SOCINFO_PCODE_UNKNOWN;

	return pcode;
}

/* Version 21 */
static uint32_t socinfo_get_nsubpart_feat_array_offset(void)
{
	return socinfo ?
		(socinfo_format >= SOCINFO_VERSION(0, 21) ?
		 le32_to_cpu(socinfo->nsubpart_feat_array_offset) : 0)
		: 0;
}

/* Exported APIs */

uint32_t socinfo_get_id(void)
{
	return (socinfo) ? le32_to_cpu(socinfo->id) : 0;
}
EXPORT_SYMBOL(socinfo_get_id);

const char *socinfo_get_id_string(void)
{
	uint32_t id = socinfo_get_id();

	return socinfo_machine(NULL, id);
}
EXPORT_SYMBOL(socinfo_get_id_string);

uint32_t socinfo_get_serial_number(void)
{
	return (socinfo) ? le32_to_cpu(socinfo->serial_num) : 0;
}
EXPORT_SYMBOL(socinfo_get_serial_number);

int socinfo_get_feature_code(void)
{
	if (socinfo_format < SOCINFO_VERSION(0, 16)) {
		pr_warn("socinfo: Feature code is not supported by bootloaders\n");
		return -EINVAL;
	}

	return socinfo_get_feature_code_id();
}
EXPORT_SYMBOL(socinfo_get_feature_code);

int socinfo_get_pcode(void)
{
	if (socinfo_format < SOCINFO_VERSION(0, 16)) {
		pr_warn("socinfo: pcode is not supported by bootloaders\n");
		return -EINVAL;
	}

	return socinfo_get_pcode_id();
}
EXPORT_SYMBOL(socinfo_get_pcode);

char *socinfo_get_partinfo_part_name(unsigned int part_id)
{
	if (socinfo_format < SOCINFO_VERSION(0, 16) || part_id >= SOCINFO_PART_MAX_PARTTYPE)
		return NULL;

	switch (part_id) {
	case SOCINFO_PART_GPU:
		return partinfo[part_id].gpu_info.part_name;
	default:
		break;
	}

	return NULL;
}
EXPORT_SYMBOL(socinfo_get_partinfo_part_name);

uint32_t socinfo_get_partinfo_chip_id(unsigned int part_id)
{
	uint32_t chip_id;

	if (socinfo_format < SOCINFO_VERSION(0, 16) || part_id >= SOCINFO_PART_MAX_PARTTYPE)
		return 0;

	switch (part_id) {
	case SOCINFO_PART_GPU:
		chip_id = partinfo[part_id].gpu_info.gpu_chip_id;
		break;
	default:
		chip_id = 0;
		break;
	}

	return chip_id;
}
EXPORT_SYMBOL(socinfo_get_partinfo_chip_id);

uint32_t socinfo_get_partinfo_vulkan_id(unsigned int part_id)
{
	if (socinfo_format < SOCINFO_VERSION(0, 16) || part_id != SOCINFO_PART_GPU)
		return  0;

	return partinfo[part_id].gpu_info.vulkan_id;
}
EXPORT_SYMBOL(socinfo_get_partinfo_vulkan_id);

<<<<<<< HEAD
uint32_t
socinfo_get_cluster_info(enum subset_cluster_type cluster)
{
	uint32_t sub_cluster, num_cluster, offset;
	void *cluster_val;
	void *info = socinfo;

	if (cluster >= NUM_CLUSTERS_MAX) {
		pr_err("Bad cluster\n");
		return -EINVAL;
	}

	num_cluster = socinfo_get_num_clusters();
	offset = socinfo_get_ncluster_array_offset();

	if (!num_cluster || !offset)
		return -EINVAL;

	info += offset;
	cluster_val = info + (sizeof(uint32_t) * cluster);
	sub_cluster = get_unaligned_le32(cluster_val);

	return sub_cluster;
=======
uint32_t socinfo_get_cluster_info(void)
{
	uint32_t cluster_info = 0, num_cluster, offset;
	uint32_t num_cpu_offset, shift = 0;
	void *tmp_cluster_val;
	void *info = socinfo;
	void *cpuinfo = socinfo;
	int i;

	num_cluster = socinfo_get_num_clusters();
	offset = socinfo_get_ncluster_array_offset();
	if (!num_cluster || !offset)
		return 0;

	info += offset;
	if (socinfo_format >= SOCINFO_VERSION(0, 22)) {
		num_cpu_offset = le32_to_cpu(socinfo->ncluster_cores_array_offset);
		if (!num_cpu_offset)
			return 0;

		cpuinfo += num_cpu_offset;
		for (i = 0; i < num_cluster; i++) {
			void *tmp_cpu_val;
			int cluster_val, num_cpu_val;

			tmp_cluster_val = info + (sizeof(uint32_t) * i);
			cluster_val = get_unaligned_le32(tmp_cluster_val);
			tmp_cpu_val = cpuinfo + (sizeof(uint32_t) * i);
			num_cpu_val = get_unaligned_le32(tmp_cpu_val);
			cluster_info |= (cluster_val & ((1 << num_cpu_val) - 1)) << shift;
			shift += num_cpu_val;
		}
	} else if (num_cluster == 1) {
		tmp_cluster_val = info + sizeof(uint32_t) * (num_cluster - 1);
		cluster_info = get_unaligned_le32(tmp_cluster_val);
	} else {
		pr_err("Socinfo version < 22 and num_cluster > 1\n");
		return 0;
	}

	return cluster_info;
>>>>>>> 90b11dc2
}
EXPORT_SYMBOL(socinfo_get_cluster_info);

bool
socinfo_get_part_info(enum subset_part_type part)
{
	uint32_t partinfo;

	if (part >= NUM_PARTS_MAX) {
		pr_err("Bad part number\n");
		return false;
	}

	partinfo = socinfo_get_subset_parts();
	if (partinfo < 0) {
		pr_err("Failed to get part information\n");
		return false;
	}

	return (partinfo & BIT(part));
}
EXPORT_SYMBOL(socinfo_get_part_info);

/**
 * socinfo_get_part_count - Get part count
 * @part: The subset_part_type to be checked
 *
 * Return the number of instances supported by the
 * firmware for the part on success and a negative
 * errno will be returned in error cases.
 */
int
socinfo_get_part_count(enum subset_part_type part)
{
	int part_count = 1;

	/* TODO: part_count to be read from SMEM after firmware adds support */

	if ((part <= PART_UNKNOWN) || (part >= NUM_PARTS_MAX)) {
		pr_err("Bad part number\n");
		return -EINVAL;
	}

	return part_count;
}
EXPORT_SYMBOL(socinfo_get_part_count);

/**
 * socinfo_get_subpart_info - Get subpart information
 * @part: The subset_part_type to be checked
 * @part_info: Pointer to the subpart information.
 *             Used to store the subpart information
 *             for num_parts instances of the part.
 * @num_parts: Number of instances of the part for
 *             which the subpart information is required.
 *
 * On success subpart information will be stored in the part_info
 * array for minimum of the number of instances requested and
 * the number of instances supported by the firmware.
 *
 * A value of zero will be returned on success and a negative
 * errno will be returned in error cases.
 */
int
socinfo_get_subpart_info(enum subset_part_type part,
		u32 *part_info,
		u32 num_parts)
{
	uint32_t num_subset_parts = 0, offset = 0;
	void *info = socinfo;
	u32 i = 0, count = 0;
	int part_count = 0;

	part_count = socinfo_get_part_count(part);
	if (part_count <= 0)
		return -EINVAL;

	num_subset_parts = socinfo_get_num_subset_parts();
	offset = socinfo_get_nsubset_parts_array_offset();
	if (socinfo_format >= SOCINFO_VERSION(0, 21))
		offset = socinfo_get_nsubpart_feat_array_offset();

	if (!num_subset_parts || !offset)
		return -EINVAL;

	info += (offset + (part * sizeof(u32)));
	count = min_t(u32, num_parts, part_count);
	for (i = 0; i < count; i++) {
		part_info[i] = get_unaligned_le32(info);
		info += sizeof(u32);
	}

	return 0;
}
EXPORT_SYMBOL(socinfo_get_subpart_info);

uint32_t socinfo_get_package_type(void)
{
	return (socinfo) ? le32_to_cpu(socinfo->raw_package_type) : 0;
}
EXPORT_SYMBOL_GPL(socinfo_get_package_type);

/* End Exported APIs */

/* Sysfs interface */

/* Version 3 */
static ssize_t
msm_get_hw_platform(struct device *dev,
		struct device_attribute *attr,
		char *buf)
{
	uint32_t hw_type;

	hw_type = socinfo_get_platform_type();

	return scnprintf(buf, PAGE_SIZE, "%-.32s\n",
			hw_platform[hw_type]);
}
ATTR_DEFINE(hw_platform);

/* Version 4 */
static ssize_t
msm_get_platform_version(struct device *dev,
		struct device_attribute *attr,
		char *buf)
{
	return scnprintf(buf, PAGE_SIZE, "%u\n",
			socinfo_get_platform_version());
}
ATTR_DEFINE(platform_version);

/* Version 6 */
static ssize_t
msm_get_platform_subtype_id(struct device *dev,
		struct device_attribute *attr,
		char *buf)
{
	uint32_t hw_subtype;

	hw_subtype = socinfo_get_platform_subtype();
	return scnprintf(buf, PAGE_SIZE, "%u\n",
			hw_subtype);
}
ATTR_DEFINE(platform_subtype_id);

static ssize_t
msm_get_platform_subtype(struct device *dev,
		struct device_attribute *attr,
		char *buf)
{
	uint32_t hw_subtype;

	hw_subtype = socinfo_get_platform_subtype();
	if (socinfo_get_platform_type() == HW_PLATFORM_QRD) {
		if (hw_subtype >= PLATFORM_SUBTYPE_QRD_INVALID) {
			pr_err("Invalid hardware platform sub type for qrd found\n");
			hw_subtype = PLATFORM_SUBTYPE_QRD_INVALID;
		}
		return scnprintf(buf, PAGE_SIZE, "%-.32s\n",
				qrd_hw_platform_subtype[hw_subtype]);
	} else {
		if (hw_subtype >= PLATFORM_SUBTYPE_INVALID) {
			pr_err("Invalid hardware platform subtype\n");
			hw_subtype = PLATFORM_SUBTYPE_INVALID;
		}
		return scnprintf(buf, PAGE_SIZE, "%-.32s\n",
				hw_platform_subtype[hw_subtype]);
	}
}
ATTR_DEFINE(platform_subtype);

/* Version 12 */
static ssize_t
msm_get_chip_family(struct device *dev,
		struct device_attribute *attr,
		char *buf)
{
	return scnprintf(buf, PAGE_SIZE, "0x%x\n",
			socinfo_get_chip_family());
}
ATTR_DEFINE(chip_family);

/* Version 13 */
static ssize_t
msm_get_chip_id(struct device *dev,
		struct device_attribute *attr,
		char *buf)
{
	return scnprintf(buf, PAGE_SIZE, "%-.32s\n",
			socinfo_get_chip_name());
}
ATTR_DEFINE(chip_id);

/* Version 14 */
static ssize_t
msm_get_num_clusters(struct device *dev,
		struct device_attribute *attr,
		char *buf)
{
	return scnprintf(buf, PAGE_SIZE, "0x%x\n",
			socinfo_get_num_clusters());
}
ATTR_DEFINE(num_clusters);

static ssize_t
msm_get_ncluster_array_offset(struct device *dev,
		struct device_attribute *attr,
		char *buf)
{
	return scnprintf(buf, PAGE_SIZE, "0x%x\n",
			socinfo_get_ncluster_array_offset());
}
ATTR_DEFINE(ncluster_array_offset);

static ssize_t
msm_get_subset_cores(struct device *dev,
		struct device_attribute *attr,
		char *buf)
{
<<<<<<< HEAD
	uint32_t sub_cluster = socinfo_get_cluster_info(CLUSTER_CPUSS);

	return scnprintf(buf, PAGE_SIZE, "%x\n", sub_cluster);
=======
	return scnprintf(buf, PAGE_SIZE, "%x\n", socinfo_get_cluster_info());
>>>>>>> 90b11dc2
}
ATTR_DEFINE(subset_cores);

static ssize_t
msm_get_num_subset_parts(struct device *dev,
		struct device_attribute *attr,
		char *buf)
{
	return scnprintf(buf, PAGE_SIZE, "0x%x\n",
			socinfo_get_num_subset_parts());
}
ATTR_DEFINE(num_subset_parts);

static ssize_t
msm_get_nsubset_parts_array_offset(struct device *dev,
		struct device_attribute *attr,
		char *buf)
{
	return scnprintf(buf, PAGE_SIZE, "0x%x\n",
			socinfo_get_nsubset_parts_array_offset());
}
ATTR_DEFINE(nsubset_parts_array_offset);

static ssize_t
msm_get_subset_parts(struct device *dev,
		struct device_attribute *attr,
		char *buf)
{
	uint32_t sub_parts = socinfo_get_subset_parts();

	return scnprintf(buf, PAGE_SIZE, "%x\n", sub_parts);
}
ATTR_DEFINE(subset_parts);

CREATE_PART_FUNCTION(gpu, PART_GPU);
CREATE_PART_FUNCTION(video, PART_VIDEO);
CREATE_PART_FUNCTION(camera, PART_CAMERA);
CREATE_PART_FUNCTION(display, PART_DISPLAY);
CREATE_PART_FUNCTION(audio, PART_AUDIO);
CREATE_PART_FUNCTION(modem, PART_MODEM);
CREATE_PART_FUNCTION(wlan, PART_WLAN);
CREATE_PART_FUNCTION(comp, PART_COMP);
CREATE_PART_FUNCTION(sensors, PART_SENSORS);
CREATE_PART_FUNCTION(npu, PART_NPU);
CREATE_PART_FUNCTION(spss, PART_SPSS);
CREATE_PART_FUNCTION(nav, PART_NAV);
CREATE_PART_FUNCTION(comp1, PART_COMP1);
CREATE_PART_FUNCTION(display1, PART_DISPLAY1);
CREATE_PART_FUNCTION(nsp, PART_NSP);
CREATE_PART_FUNCTION(eva, PART_EVA);

/* Version 16 */
static ssize_t
msm_get_sku(struct device *dev,
			struct device_attribute *attr,
			char *buf)
{
	return sysfs_emit(buf, "%s\n", sku ? sku : "Unknown");
}
ATTR_DEFINE(sku);

static ssize_t
msm_get_pcode(struct device *dev,
			struct device_attribute *attr,
			char *buf)
{
	return scnprintf(buf, PAGE_SIZE, "0x%x\n", socinfo_get_pcode_id());
}
ATTR_DEFINE(pcode);

static ssize_t
msm_get_feature_code(struct device *dev,
			struct device_attribute *attr,
			char *buf)
{
	const char *feature_code = socinfo_get_feature_code_mapping();

	return sysfs_emit(buf, "%s\n", feature_code ? feature_code : "Unknown");
}
ATTR_DEFINE(feature_code);

/* Version 20 */
static ssize_t
msm_get_raw_package_type(struct device *dev,
			    struct device_attribute *attr,
			    char *buf)
{
	return sysfs_emit(buf, "0x%x\n", socinfo_get_package_type());
}
ATTR_DEFINE(raw_package_type);

/* End Sysfs Interfaces */

static umode_t soc_info_attribute(struct kobject *kobj,
		struct attribute *attr,
		int index)
{
	return attr->mode;
}

static const struct attribute_group custom_soc_attr_group = {
	.attrs = msm_custom_socinfo_attrs,
	.is_visible = soc_info_attribute,
};

static void socinfo_populate_sysfs(struct qcom_socinfo *qcom_socinfo)
{
	int i = 0;

	switch (socinfo_format) {
	case SOCINFO_VERSION(0, 22):
	case SOCINFO_VERSION(0, 21):
	case SOCINFO_VERSION(0, 20):
		msm_custom_socinfo_attrs[i++] = &dev_attr_raw_package_type.attr;
		fallthrough;
	case SOCINFO_VERSION(0, 19):
	case SOCINFO_VERSION(0, 18):
	case SOCINFO_VERSION(0, 17):
	case SOCINFO_VERSION(0, 16):
		msm_custom_socinfo_attrs[i++] = &dev_attr_sku.attr;
		msm_custom_socinfo_attrs[i++] = &dev_attr_feature_code.attr;
		msm_custom_socinfo_attrs[i++] = &dev_attr_pcode.attr;
		fallthrough;
	case SOCINFO_VERSION(0, 15):
	case SOCINFO_VERSION(0, 14):
		msm_custom_socinfo_attrs[i++] = &dev_attr_num_clusters.attr;
		msm_custom_socinfo_attrs[i++] =
			&dev_attr_ncluster_array_offset.attr;
		msm_custom_socinfo_attrs[i++] =
			&dev_attr_num_subset_parts.attr;
		msm_custom_socinfo_attrs[i++] =
			&dev_attr_nsubset_parts_array_offset.attr;
		msm_custom_socinfo_attrs[i++] = &dev_attr_subset_cores.attr;
		msm_custom_socinfo_attrs[i++] = &dev_attr_subset_parts.attr;
		msm_custom_socinfo_attrs[i++] = &dev_attr_gpu.attr;
		msm_custom_socinfo_attrs[i++] = &dev_attr_video.attr;
		msm_custom_socinfo_attrs[i++] = &dev_attr_camera.attr;
		msm_custom_socinfo_attrs[i++] = &dev_attr_display.attr;
		msm_custom_socinfo_attrs[i++] = &dev_attr_audio.attr;
		msm_custom_socinfo_attrs[i++] = &dev_attr_modem.attr;
		msm_custom_socinfo_attrs[i++] = &dev_attr_wlan.attr;
		msm_custom_socinfo_attrs[i++] = &dev_attr_comp.attr;
		msm_custom_socinfo_attrs[i++] = &dev_attr_sensors.attr;
		msm_custom_socinfo_attrs[i++] = &dev_attr_npu.attr;
		msm_custom_socinfo_attrs[i++] = &dev_attr_spss.attr;
		msm_custom_socinfo_attrs[i++] = &dev_attr_nav.attr;
		msm_custom_socinfo_attrs[i++] = &dev_attr_comp1.attr;
		msm_custom_socinfo_attrs[i++] = &dev_attr_display1.attr;
		msm_custom_socinfo_attrs[i++] = &dev_attr_nsp.attr;
		msm_custom_socinfo_attrs[i++] = &dev_attr_eva.attr;
		fallthrough;
	case SOCINFO_VERSION(0, 13):
		msm_custom_socinfo_attrs[i++] = &dev_attr_chip_id.attr;
		fallthrough;
	case SOCINFO_VERSION(0, 12):
		msm_custom_socinfo_attrs[i++] = &dev_attr_chip_family.attr;
		fallthrough;
	case SOCINFO_VERSION(0, 11):
	case SOCINFO_VERSION(0, 10):
	case SOCINFO_VERSION(0, 9):
	case SOCINFO_VERSION(0, 8):
	case SOCINFO_VERSION(0, 7):
	case SOCINFO_VERSION(0, 6):
		msm_custom_socinfo_attrs[i++] =
			&dev_attr_platform_subtype_id.attr;
		msm_custom_socinfo_attrs[i++] = &dev_attr_platform_subtype.attr;
		fallthrough;
	case SOCINFO_VERSION(0, 5):
	case SOCINFO_VERSION(0, 4):
		msm_custom_socinfo_attrs[i++] = &dev_attr_platform_version.attr;
		fallthrough;
	case SOCINFO_VERSION(0, 3):
		msm_custom_socinfo_attrs[i++] = &dev_attr_hw_platform.attr;
		fallthrough;
	case SOCINFO_VERSION(0, 2):
	case SOCINFO_VERSION(0, 1):
		break;
	default:
		pr_err("Unknown socinfo format: v%u.%u\n",
				SOCINFO_MAJOR(socinfo_format),
				SOCINFO_MINOR(socinfo_format));
		break;
	}

	msm_custom_socinfo_attrs[i++] = NULL;
	qcom_socinfo->attr.custom_attr_group = &custom_soc_attr_group;
}

void socinfo_enumerate_partinfo_details(void)
{
	unsigned int partinfo_array_offset;
	unsigned int nnum_partname_mapping;
	void *ptr = socinfo;
	int i, part_type;

	if (socinfo_format < SOCINFO_VERSION(0, 16))
		return;

	partinfo_array_offset = le32_to_cpu(socinfo->npartnamemap_offset);
	nnum_partname_mapping = le32_to_cpu(socinfo->nnum_partname_mapping);

	if (nnum_partname_mapping >  SOCINFO_PART_MAX_PARTTYPE) {
		pr_warn("socinfo: Mismatch between bootloaders and hlos\n");
		return;
	}

	ptr += partinfo_array_offset;
	for (i = 0; i < nnum_partname_mapping; i++) {
		part_type = get_unaligned_le32(ptr);
		if (part_type > SOCINFO_PART_MAX_PARTTYPE)
			pr_warn("socinfo: part type mismatch\n");

		partinfo[part_type].part_type = part_type;
		ptr += sizeof(u32);

		partinfo[part_type].gpu_info.gpu_chip_id = get_unaligned_le32(ptr);
		ptr += sizeof(u32);

		partinfo[part_type].gpu_info.vulkan_id = get_unaligned_le32(ptr);
		ptr += sizeof(u32);

		strscpy(partinfo[part_type].gpu_info.part_name, ptr, PART_NAME_MAX);
		ptr += PART_NAME_MAX;
	}
}

#ifdef CONFIG_DEBUG_FS

#define QCOM_OPEN(name, _func)						\
static int qcom_open_##name(struct inode *inode, struct file *file)	\
{									\
	return single_open(file, _func, inode->i_private);		\
}									\
									\
static const struct file_operations qcom_ ##name## _ops = {		\
	.open = qcom_open_##name,					\
	.read = seq_read,						\
	.llseek = seq_lseek,						\
	.release = single_release,					\
}

#define DEBUGFS_ADD(info, name)						\
	debugfs_create_file(__stringify(name), 0444,			\
			    qcom_socinfo->dbg_root,			\
			    info, &qcom_ ##name## _ops)


static int qcom_show_build_id(struct seq_file *seq, void *p)
{
	struct socinfo *socinfo = seq->private;

	seq_printf(seq, "%s\n", socinfo->build_id);

	return 0;
}

static int qcom_show_pmic_model(struct seq_file *seq, void *p)
{
	struct socinfo *socinfo = seq->private;
	int model = SOCINFO_MINOR(le32_to_cpu(socinfo->pmic_model));

	if (model < 0)
		return -EINVAL;

	if (model < ARRAY_SIZE(pmic_models) && pmic_models[model])
		seq_printf(seq, "%s\n", pmic_models[model]);
	else
		seq_printf(seq, "unknown (%d)\n", model);

	return 0;
}

static int qcom_show_pmic_model_array(struct seq_file *seq, void *p)
{
	struct socinfo *socinfo = seq->private;
	unsigned int num_pmics = le32_to_cpu(socinfo->num_pmics);
	unsigned int pmic_array_offset = le32_to_cpu(socinfo->pmic_array_offset);
	int i;
	void *ptr = socinfo;

	ptr += pmic_array_offset;

	/* No need for bounds checking, it happened at socinfo_debugfs_init */
	for (i = 0; i < num_pmics; i++) {
		unsigned int model = SOCINFO_MINOR(get_unaligned_le32(ptr + 2 * i * sizeof(u32)));
		unsigned int die_rev = get_unaligned_le32(ptr + (2 * i + 1) * sizeof(u32));

		if (model < ARRAY_SIZE(pmic_models) && pmic_models[model])
			seq_printf(seq, "%s %u.%u\n", pmic_models[model],
				   SOCINFO_MAJOR(die_rev),
				   SOCINFO_MINOR(die_rev));
		else
			seq_printf(seq, "unknown (%d)\n", model);
	}

	return 0;
}

static int qcom_show_pmic_die_revision(struct seq_file *seq, void *p)
{
	struct socinfo *socinfo = seq->private;

	seq_printf(seq, "%u.%u\n",
		   SOCINFO_MAJOR(le32_to_cpu(socinfo->pmic_die_rev)),
		   SOCINFO_MINOR(le32_to_cpu(socinfo->pmic_die_rev)));

	return 0;
}

static int qcom_show_chip_id(struct seq_file *seq, void *p)
{
	struct socinfo *socinfo = seq->private;

	seq_printf(seq, "%s\n", socinfo->chip_id);

	return 0;
}

QCOM_OPEN(build_id, qcom_show_build_id);
QCOM_OPEN(pmic_model, qcom_show_pmic_model);
QCOM_OPEN(pmic_model_array, qcom_show_pmic_model_array);
QCOM_OPEN(pmic_die_rev, qcom_show_pmic_die_revision);
QCOM_OPEN(chip_id, qcom_show_chip_id);

#define DEFINE_IMAGE_OPS(type)					\
static int show_image_##type(struct seq_file *seq, void *p)		  \
{								  \
	struct smem_image_version *image_version = seq->private;  \
	if (image_version->type[0] != '\0')			  \
		seq_printf(seq, "%s\n", image_version->type);	  \
	return 0;						  \
}								  \
static int open_image_##type(struct inode *inode, struct file *file)	  \
{									  \
	return single_open(file, show_image_##type, inode->i_private); \
}									  \
									  \
static const struct file_operations qcom_image_##type##_ops = {	  \
	.open = open_image_##type,					  \
	.read = seq_read,						  \
	.llseek = seq_lseek,						  \
	.release = single_release,					  \
}

DEFINE_IMAGE_OPS(name);
DEFINE_IMAGE_OPS(variant);
DEFINE_IMAGE_OPS(oem);

static void socinfo_debugfs_init(struct qcom_socinfo *qcom_socinfo,
				 struct socinfo *info, size_t info_size)
{
	struct smem_image_version *versions;
	struct dentry *dentry;
	size_t size;
	int i;
	unsigned int num_pmics;
	unsigned int pmic_array_offset;

	qcom_socinfo->dbg_root = debugfs_create_dir("qcom_socinfo", NULL);

	qcom_socinfo->info.fmt = __le32_to_cpu(info->fmt);

	debugfs_create_x32("info_fmt", 0444, qcom_socinfo->dbg_root,
			   &qcom_socinfo->info.fmt);

	switch (qcom_socinfo->info.fmt) {
	case SOCINFO_VERSION(0, 22):
	case SOCINFO_VERSION(0, 21):
	case SOCINFO_VERSION(0, 20):
		qcom_socinfo->info.raw_package_type = __le32_to_cpu(info->raw_package_type);
		debugfs_create_u32("raw_package_type", 0444, qcom_socinfo->dbg_root,
				   &qcom_socinfo->info.raw_package_type);
		fallthrough;
	case SOCINFO_VERSION(0, 19):
		qcom_socinfo->info.num_func_clusters = __le32_to_cpu(info->num_func_clusters);
		qcom_socinfo->info.boot_cluster = __le32_to_cpu(info->boot_cluster);
		qcom_socinfo->info.boot_core = __le32_to_cpu(info->boot_core);

		debugfs_create_u32("num_func_clusters", 0444, qcom_socinfo->dbg_root,
				   &qcom_socinfo->info.num_func_clusters);
		debugfs_create_u32("boot_cluster", 0444, qcom_socinfo->dbg_root,
				   &qcom_socinfo->info.boot_cluster);
		debugfs_create_u32("boot_core", 0444, qcom_socinfo->dbg_root,
				   &qcom_socinfo->info.boot_core);
		fallthrough;
	case SOCINFO_VERSION(0, 18):
	case SOCINFO_VERSION(0, 17):
		qcom_socinfo->info.oem_variant = __le32_to_cpu(info->oem_variant);
		debugfs_create_u32("oem_variant", 0444, qcom_socinfo->dbg_root,
				   &qcom_socinfo->info.oem_variant);
		fallthrough;
	case SOCINFO_VERSION(0, 16):
		qcom_socinfo->info.feature_code = __le32_to_cpu(info->feature_code);
		qcom_socinfo->info.pcode = __le32_to_cpu(info->pcode);

		debugfs_create_u32("feature_code", 0444, qcom_socinfo->dbg_root,
				   &qcom_socinfo->info.feature_code);
		debugfs_create_u32("pcode", 0444, qcom_socinfo->dbg_root,
				   &qcom_socinfo->info.pcode);
		fallthrough;
	case SOCINFO_VERSION(0, 15):
		qcom_socinfo->info.nmodem_supported = __le32_to_cpu(info->nmodem_supported);

		debugfs_create_u32("nmodem_supported", 0444, qcom_socinfo->dbg_root,
				   &qcom_socinfo->info.nmodem_supported);
		fallthrough;
	case SOCINFO_VERSION(0, 14):
		qcom_socinfo->info.num_clusters = __le32_to_cpu(info->num_clusters);
		qcom_socinfo->info.ncluster_array_offset = __le32_to_cpu(info->ncluster_array_offset);
		qcom_socinfo->info.num_subset_parts = __le32_to_cpu(info->num_subset_parts);
		qcom_socinfo->info.nsubset_parts_array_offset =
			__le32_to_cpu(info->nsubset_parts_array_offset);

		debugfs_create_u32("num_clusters", 0444, qcom_socinfo->dbg_root,
				   &qcom_socinfo->info.num_clusters);
		debugfs_create_u32("ncluster_array_offset", 0444, qcom_socinfo->dbg_root,
				   &qcom_socinfo->info.ncluster_array_offset);
		debugfs_create_u32("num_subset_parts", 0444, qcom_socinfo->dbg_root,
				   &qcom_socinfo->info.num_subset_parts);
		debugfs_create_u32("nsubset_parts_array_offset", 0444, qcom_socinfo->dbg_root,
				   &qcom_socinfo->info.nsubset_parts_array_offset);
		fallthrough;
	case SOCINFO_VERSION(0, 13):
		qcom_socinfo->info.nproduct_id = __le32_to_cpu(info->nproduct_id);

		debugfs_create_u32("nproduct_id", 0444, qcom_socinfo->dbg_root,
				   &qcom_socinfo->info.nproduct_id);
		DEBUGFS_ADD(info, chip_id);
		fallthrough;
	case SOCINFO_VERSION(0, 12):
		qcom_socinfo->info.chip_family =
			__le32_to_cpu(info->chip_family);
		qcom_socinfo->info.raw_device_family =
			__le32_to_cpu(info->raw_device_family);
		qcom_socinfo->info.raw_device_num =
			__le32_to_cpu(info->raw_device_num);

		debugfs_create_x32("chip_family", 0444, qcom_socinfo->dbg_root,
				   &qcom_socinfo->info.chip_family);
		debugfs_create_x32("raw_device_family", 0444,
				   qcom_socinfo->dbg_root,
				   &qcom_socinfo->info.raw_device_family);
		debugfs_create_x32("raw_device_number", 0444,
				   qcom_socinfo->dbg_root,
				   &qcom_socinfo->info.raw_device_num);
		fallthrough;
	case SOCINFO_VERSION(0, 11):
		num_pmics = le32_to_cpu(info->num_pmics);
		pmic_array_offset = le32_to_cpu(info->pmic_array_offset);
		if (pmic_array_offset + 2 * num_pmics * sizeof(u32) <= info_size)
			DEBUGFS_ADD(info, pmic_model_array);
		fallthrough;
	case SOCINFO_VERSION(0, 10):
	case SOCINFO_VERSION(0, 9):
		qcom_socinfo->info.foundry_id = __le32_to_cpu(info->foundry_id);

		debugfs_create_u32("foundry_id", 0444, qcom_socinfo->dbg_root,
				   &qcom_socinfo->info.foundry_id);
		fallthrough;
	case SOCINFO_VERSION(0, 8):
	case SOCINFO_VERSION(0, 7):
		DEBUGFS_ADD(info, pmic_model);
		DEBUGFS_ADD(info, pmic_die_rev);
		fallthrough;
	case SOCINFO_VERSION(0, 6):
		qcom_socinfo->info.hw_plat_subtype =
			__le32_to_cpu(info->hw_plat_subtype);

		debugfs_create_u32("hardware_platform_subtype", 0444,
				   qcom_socinfo->dbg_root,
				   &qcom_socinfo->info.hw_plat_subtype);
		fallthrough;
	case SOCINFO_VERSION(0, 5):
		qcom_socinfo->info.accessory_chip =
			__le32_to_cpu(info->accessory_chip);

		debugfs_create_u32("accessory_chip", 0444,
				   qcom_socinfo->dbg_root,
				   &qcom_socinfo->info.accessory_chip);
		fallthrough;
	case SOCINFO_VERSION(0, 4):
		qcom_socinfo->info.plat_ver = __le32_to_cpu(info->plat_ver);

		debugfs_create_u32("platform_version", 0444,
				   qcom_socinfo->dbg_root,
				   &qcom_socinfo->info.plat_ver);
		fallthrough;
	case SOCINFO_VERSION(0, 3):
		qcom_socinfo->info.hw_plat = __le32_to_cpu(info->hw_plat);

		debugfs_create_u32("hardware_platform", 0444,
				   qcom_socinfo->dbg_root,
				   &qcom_socinfo->info.hw_plat);
		fallthrough;
	case SOCINFO_VERSION(0, 2):
		qcom_socinfo->info.raw_ver  = __le32_to_cpu(info->raw_ver);

		debugfs_create_u32("raw_version", 0444, qcom_socinfo->dbg_root,
				   &qcom_socinfo->info.raw_ver);
		fallthrough;
	case SOCINFO_VERSION(0, 1):
		DEBUGFS_ADD(info, build_id);
		break;
	}

	versions = qcom_smem_get(QCOM_SMEM_HOST_ANY, SMEM_IMAGE_VERSION_TABLE,
				 &size);

	for (i = 0; i < ARRAY_SIZE(socinfo_image_names); i++) {
		if (!socinfo_image_names[i])
			continue;

		dentry = debugfs_create_dir(socinfo_image_names[i],
					    qcom_socinfo->dbg_root);
		debugfs_create_file("name", 0444, dentry, &versions[i],
				    &qcom_image_name_ops);
		debugfs_create_file("variant", 0444, dentry, &versions[i],
				    &qcom_image_variant_ops);
		debugfs_create_file("oem", 0444, dentry, &versions[i],
				    &qcom_image_oem_ops);
	}
}

static void socinfo_debugfs_exit(struct qcom_socinfo *qcom_socinfo)
{
	debugfs_remove_recursive(qcom_socinfo->dbg_root);
}
#else
static void socinfo_debugfs_init(struct qcom_socinfo *qcom_socinfo,
				 struct socinfo *info, size_t info_size)
{
}
static void socinfo_debugfs_exit(struct qcom_socinfo *qcom_socinfo) {  }
#endif /* CONFIG_DEBUG_FS */

static int qcom_socinfo_probe(struct platform_device *pdev)
{
	struct qcom_socinfo *qs;
	struct socinfo *info;
	size_t item_size;
	const char *machine, *fc;

	info = qcom_smem_get(QCOM_SMEM_HOST_ANY, SMEM_HW_SW_BUILD_ID,
			      &item_size);
	if (IS_ERR(info)) {
		dev_err(&pdev->dev, "Couldn't find socinfo\n");
		return PTR_ERR(info);
	}

	socinfo_format = le32_to_cpu(info->fmt);
	socinfo = info;
	qs = devm_kzalloc(&pdev->dev, sizeof(*qs), GFP_KERNEL);
	if (!qs)
		return -ENOMEM;

	qs->attr.family = "Snapdragon";
	qs->attr.machine = socinfo_machine(&pdev->dev,
					   le32_to_cpu(info->id));
	qs->attr.soc_id = devm_kasprintf(&pdev->dev, GFP_KERNEL, "%u",
					 le32_to_cpu(info->id));
	qs->attr.revision = devm_kasprintf(&pdev->dev, GFP_KERNEL, "%u.%u",
					   SOCINFO_MAJOR(le32_to_cpu(info->ver)),
					   SOCINFO_MINOR(le32_to_cpu(info->ver)));
	if (offsetof(struct socinfo, serial_num) <= item_size)
		qs->attr.serial_number = devm_kasprintf(&pdev->dev, GFP_KERNEL,
							"%u",
							le32_to_cpu(info->serial_num));

	if (socinfo_format >= SOCINFO_VERSION(0, 16)) {
		socinfo_enumerate_partinfo_details();
		machine = socinfo_machine(&pdev->dev, le32_to_cpu(info->id));
		fc = socinfo_get_feature_code_mapping();
		sku = devm_kasprintf(&pdev->dev, GFP_KERNEL, "%s-%u-%s",
			machine, socinfo_get_pcode_id(), fc);
	}

	socinfo_populate_sysfs(qs);
	qs->soc_dev = soc_device_register(&qs->attr);
	if (IS_ERR(qs->soc_dev))
		return PTR_ERR(qs->soc_dev);

	socinfo_debugfs_init(qs, info, item_size);

	/* Feed the soc specific unique data into entropy pool */
	add_device_randomness(info, item_size);

	platform_set_drvdata(pdev, qs);

	return 0;
}

static int qcom_socinfo_remove(struct platform_device *pdev)
{
	struct qcom_socinfo *qs = platform_get_drvdata(pdev);

	soc_device_unregister(qs->soc_dev);

	socinfo_debugfs_exit(qs);

	return 0;
}

static struct platform_driver qcom_socinfo_driver = {
	.probe = qcom_socinfo_probe,
	.remove = qcom_socinfo_remove,
	.driver  = {
		.name = "qcom-socinfo",
	},
};

module_platform_driver(qcom_socinfo_driver);

MODULE_DESCRIPTION("Qualcomm SoCinfo driver");
MODULE_LICENSE("GPL v2");
MODULE_ALIAS("platform:qcom-socinfo");<|MERGE_RESOLUTION|>--- conflicted
+++ resolved
@@ -135,8 +135,6 @@
 	[SOCINFO_FC_AH] = "AH",
 };
 
-<<<<<<< HEAD
-=======
 static const char * const hw_platform_wfeature_code[] = {
 	[SOCINFO_FC_W0 - SOCINFO_FC_W0] = "W0",
 	[SOCINFO_FC_W1 - SOCINFO_FC_W0] = "W1",
@@ -156,7 +154,6 @@
 	[SOCINFO_FC_WF - SOCINFO_FC_W0] = "WF",
 };
 
->>>>>>> 90b11dc2
 static const char * const hw_platform_ifeature_code[] = {
 	[SOCINFO_FC_Y0 - SOCINFO_FC_Y0] = "Y0",
 	[SOCINFO_FC_Y1 - SOCINFO_FC_Y0] = "Y1",
@@ -296,10 +293,6 @@
 	u32 boot_cluster;
 	u32 boot_core;
 	u32 raw_package_type;
-<<<<<<< HEAD
-	u32 nsubpart_feat_array_offset;
-=======
->>>>>>> 90b11dc2
 };
 
 struct smem_image_version {
@@ -779,11 +772,8 @@
 
 	if (id > SOCINFO_FC_UNKNOWN && id < SOCINFO_FC_EXT_RESERVE)
 		return hw_platform_feature_code[id];
-<<<<<<< HEAD
-=======
 	else if (id >= SOCINFO_FC_W0 && id < SOCINFO_FC_SUBPART_RESERVE)
 		return hw_platform_wfeature_code[id - SOCINFO_FC_W0];
->>>>>>> 90b11dc2
 	else if (id >= SOCINFO_FC_Y0 && id < SOCINFO_FC_INT_RESERVE)
 		return hw_platform_ifeature_code[id - SOCINFO_FC_Y0];
 
@@ -902,31 +892,6 @@
 }
 EXPORT_SYMBOL(socinfo_get_partinfo_vulkan_id);
 
-<<<<<<< HEAD
-uint32_t
-socinfo_get_cluster_info(enum subset_cluster_type cluster)
-{
-	uint32_t sub_cluster, num_cluster, offset;
-	void *cluster_val;
-	void *info = socinfo;
-
-	if (cluster >= NUM_CLUSTERS_MAX) {
-		pr_err("Bad cluster\n");
-		return -EINVAL;
-	}
-
-	num_cluster = socinfo_get_num_clusters();
-	offset = socinfo_get_ncluster_array_offset();
-
-	if (!num_cluster || !offset)
-		return -EINVAL;
-
-	info += offset;
-	cluster_val = info + (sizeof(uint32_t) * cluster);
-	sub_cluster = get_unaligned_le32(cluster_val);
-
-	return sub_cluster;
-=======
 uint32_t socinfo_get_cluster_info(void)
 {
 	uint32_t cluster_info = 0, num_cluster, offset;
@@ -968,7 +933,6 @@
 	}
 
 	return cluster_info;
->>>>>>> 90b11dc2
 }
 EXPORT_SYMBOL(socinfo_get_cluster_info);
 
@@ -1189,13 +1153,7 @@
 		struct device_attribute *attr,
 		char *buf)
 {
-<<<<<<< HEAD
-	uint32_t sub_cluster = socinfo_get_cluster_info(CLUSTER_CPUSS);
-
-	return scnprintf(buf, PAGE_SIZE, "%x\n", sub_cluster);
-=======
 	return scnprintf(buf, PAGE_SIZE, "%x\n", socinfo_get_cluster_info());
->>>>>>> 90b11dc2
 }
 ATTR_DEFINE(subset_cores);
 
