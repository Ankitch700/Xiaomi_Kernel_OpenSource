// SPDX-License-Identifier: GPL-2.0
/*
 * Copyright (c) 2009-2020, The Linux Foundation. All rights reserved.
 * Copyright (c) 2017-2019, Linaro Ltd.
 */

#include <linux/err.h>
#include <linux/module.h>
#include <linux/platform_device.h>
#include <linux/random.h>
#include <linux/slab.h>
#include <linux/soc/qcom/smem.h>
#include <linux/string.h>
#include <linux/sys_soc.h>
#include <linux/types.h>
#include <soc/qcom/socinfo.h>

/*
 * SoC version type with major number in the upper 16 bits and minor
 * number in the lower 16 bits.
 */
#define SOCINFO_MAJOR(ver) (((ver) >> 16) & 0xffff)
#define SOCINFO_MINOR(ver) ((ver) & 0xffff)
#define SOCINFO_VERSION(maj, min)  ((((maj) & 0xffff) << 16)|((min) & 0xffff))

#define SMEM_SOCINFO_BUILD_ID_LENGTH           32
#define SMEM_SOCINFO_CHIP_ID_LENGTH			   32

/*
 * SMEM item id, used to acquire handles to respective
 * SMEM region.
 */
#define SMEM_HW_SW_BUILD_ID            137
#define SMEM_IMAGE_VERSION_TABLE	469

static uint32_t socinfo_format;

enum {
	HW_PLATFORM_UNKNOWN = 0,
	HW_PLATFORM_SURF    = 1,
	HW_PLATFORM_FFA     = 2,
	HW_PLATFORM_FLUID   = 3,
	HW_PLATFORM_SVLTE_FFA	= 4,
	HW_PLATFORM_SVLTE_SURF	= 5,
	HW_PLATFORM_MTP_MDM = 7,
	HW_PLATFORM_MTP  = 8,
	HW_PLATFORM_LIQUID  = 9,
	/* Dragonboard platform id is assigned as 10 in CDT */
	HW_PLATFORM_DRAGON	= 10,
	HW_PLATFORM_QRD	= 11,
	HW_PLATFORM_HRD	= 13,
	HW_PLATFORM_DTV	= 14,
	HW_PLATFORM_RCM	= 21,
	HW_PLATFORM_STP = 23,
	HW_PLATFORM_SBC = 24,
	HW_PLATFORM_HDK = 31,
	HW_PLATFORM_INVALID
};

static const char * const hw_platform[] = {
	[HW_PLATFORM_UNKNOWN] = "Unknown",
	[HW_PLATFORM_SURF] = "Surf",
	[HW_PLATFORM_FFA] = "FFA",
	[HW_PLATFORM_FLUID] = "Fluid",
	[HW_PLATFORM_SVLTE_FFA] = "SVLTE_FFA",
	[HW_PLATFORM_SVLTE_SURF] = "SLVTE_SURF",
	[HW_PLATFORM_MTP_MDM] = "MDM_MTP_NO_DISPLAY",
	[HW_PLATFORM_MTP] = "MTP",
	[HW_PLATFORM_RCM] = "RCM",
	[HW_PLATFORM_LIQUID] = "Liquid",
	[HW_PLATFORM_DRAGON] = "Dragon",
	[HW_PLATFORM_QRD] = "QRD",
	[HW_PLATFORM_HRD] = "HRD",
	[HW_PLATFORM_DTV] = "DTV",
	[HW_PLATFORM_STP] = "STP",
	[HW_PLATFORM_SBC] = "SBC",
	[HW_PLATFORM_HDK] = "HDK",
};

enum {
	PLATFORM_SUBTYPE_QRD = 0x0,
	PLATFORM_SUBTYPE_SKUAA = 0x1,
	PLATFORM_SUBTYPE_SKUF = 0x2,
	PLATFORM_SUBTYPE_SKUAB = 0x3,
	PLATFORM_SUBTYPE_SKUG = 0x5,
	PLATFORM_SUBTYPE_QRD_INVALID,
};

static const char * const qrd_hw_platform_subtype[] = {
	[PLATFORM_SUBTYPE_QRD] = "QRD",
	[PLATFORM_SUBTYPE_SKUAA] = "SKUAA",
	[PLATFORM_SUBTYPE_SKUF] = "SKUF",
	[PLATFORM_SUBTYPE_SKUAB] = "SKUAB",
	[PLATFORM_SUBTYPE_SKUG] = "SKUG",
	[PLATFORM_SUBTYPE_QRD_INVALID] = "INVALID",
};

enum {
	PLATFORM_SUBTYPE_UNKNOWN = 0x0,
	PLATFORM_SUBTYPE_CHARM = 0x1,
	PLATFORM_SUBTYPE_STRANGE = 0x2,
	PLATFORM_SUBTYPE_STRANGE_2A = 0x3,
	PLATFORM_SUBTYPE_INVALID,
};

static const char * const hw_platform_subtype[] = {
	[PLATFORM_SUBTYPE_UNKNOWN] = "Unknown",
	[PLATFORM_SUBTYPE_CHARM] = "charm",
	[PLATFORM_SUBTYPE_STRANGE] = "strange",
	[PLATFORM_SUBTYPE_STRANGE_2A] = "strange_2a",
	[PLATFORM_SUBTYPE_INVALID] = "Invalid",
};

/* Socinfo SMEM item structure */
static struct socinfo {
	__le32 fmt;
	__le32 id;
	__le32 ver;
	char build_id[SMEM_SOCINFO_BUILD_ID_LENGTH];
	/* Version 2 */
	__le32 raw_id;
	__le32 raw_ver;
	/* Version 3 */
	__le32 hw_plat;
	/* Version 4 */
	__le32 plat_ver;
	/* Version 5 */
	__le32 accessory_chip;
	/* Version 6 */
	__le32 hw_plat_subtype;
	/* Version 7 */
	__le32 pmic_model;
	__le32 pmic_die_rev;
	/* Version 8 */
	__le32 pmic_model_1;
	__le32 pmic_die_rev_1;
	__le32 pmic_model_2;
	__le32 pmic_die_rev_2;
	/* Version 9 */
	__le32 foundry_id;
	/* Version 10 */
	__le32 serial_num;
	/* Version 11 */
	__le32 num_pmics;
	__le32 pmic_array_offset;
	/* Version 12 */
	__le32 chip_family;
	__le32 raw_device_family;
	__le32 raw_device_num;
	/* Version 13 */
	__le32 nproduct_id;
	char chip_name[SMEM_SOCINFO_CHIP_ID_LENGTH];
	/* Version 14 */
	__le32 num_clusters;
	__le32 ncluster_array_offset;
	__le32 num_defective_parts;
	__le32 ndefective_parts_array_offset;
	/* Version 15 */
	__le32  nmodem_supported;
} *socinfo;

/* sysfs attributes */
#define ATTR_DEFINE(param)	\
	static DEVICE_ATTR(param, 0644,	\
		   msm_get_##param,	\
		   NULL)

#define BUILD_ID_LENGTH 32
#define CHIP_ID_LENGTH 32
#define SMEM_IMAGE_VERSION_BLOCKS_COUNT 32
#define SMEM_IMAGE_VERSION_SINGLE_BLOCK_SIZE 128
#define SMEM_IMAGE_VERSION_SIZE 4096
#define SMEM_IMAGE_VERSION_NAME_SIZE 75
#define SMEM_IMAGE_VERSION_VARIANT_SIZE 20
#define SMEM_IMAGE_VERSION_VARIANT_OFFSET 75
#define SMEM_IMAGE_VERSION_OEM_SIZE 33
#define SMEM_IMAGE_VERSION_OEM_OFFSET 95
#define SMEM_IMAGE_VERSION_PARTITION_APPS 10

/* Version 2 */
static uint32_t socinfo_get_raw_id(void)
{
	return socinfo ?
		(socinfo_format >= SOCINFO_VERSION(0, 2) ?
			le32_to_cpu(socinfo->raw_id) : 0)
		: 0;
}

static uint32_t socinfo_get_raw_version(void)
{
	return socinfo ?
		(socinfo_format >= SOCINFO_VERSION(0, 2) ?
			le32_to_cpu(socinfo->raw_ver) : 0)
		: 0;
}

/* Version 3 */
static uint32_t socinfo_get_platform_type(void)
{
	return socinfo ?
		(socinfo_format >= SOCINFO_VERSION(0, 3) ?
			le32_to_cpu(socinfo->hw_plat) : 0)
		: 0;
}

/* Version 4 */
static uint32_t socinfo_get_platform_version(void)
{
	return socinfo ?
		(socinfo_format >= SOCINFO_VERSION(0, 4) ?
			le32_to_cpu(socinfo->plat_ver) : 0)
		: 0;
}
/* Version 5 */
static uint32_t socinfo_get_accessory_chip(void)
{
	return socinfo ?
		(socinfo_format >= SOCINFO_VERSION(0, 5) ?
			le32_to_cpu(socinfo->accessory_chip) : 0)
		: 0;
}

/* Version 6 */
static uint32_t socinfo_get_platform_subtype(void)
{
	return socinfo ?
		(socinfo_format >= SOCINFO_VERSION(0, 6) ?
			le32_to_cpu(socinfo->hw_plat_subtype) : 0)
		: 0;
}

/* Version 7 */
static int socinfo_get_pmic_model(void)
{
	return socinfo ?
		(socinfo_format >= SOCINFO_VERSION(0, 7) ?
			le32_to_cpu(socinfo->pmic_model) : 0xFFFFFFFF)
		: 0xFFFFFFFF;
}

static uint32_t socinfo_get_pmic_die_revision(void)
{
	return socinfo ?
		(socinfo_format >= SOCINFO_VERSION(0, 7) ?
			le32_to_cpu(socinfo->pmic_die_rev) : 0)
		: 0;
}

/* Version 9 */
static uint32_t socinfo_get_foundry_id(void)
{
	return socinfo ?
		(socinfo_format >= SOCINFO_VERSION(0, 9) ?
			le32_to_cpu(socinfo->foundry_id) : 0)
		: 0;
}

/* Version 10 */
uint32_t socinfo_get_serial_number(void)
{
	return socinfo ?
		(socinfo_format >= SOCINFO_VERSION(0, 10) ?
			le32_to_cpu(socinfo->serial_num) : 0)
		: 0;
}
EXPORT_SYMBOL(socinfo_get_serial_number);

/* Version 12 */
static uint32_t socinfo_get_chip_family(void)
{
	return socinfo ?
		(socinfo_format >= SOCINFO_VERSION(0, 12) ?
			le32_to_cpu(socinfo->chip_family) : 0)
		: 0;
}

static uint32_t socinfo_get_raw_device_family(void)
{
	return socinfo ?
		(socinfo_format >= SOCINFO_VERSION(0, 12) ?
			le32_to_cpu(socinfo->raw_device_family) : 0)
		: 0;
}

static uint32_t socinfo_get_raw_device_number(void)
{
	return socinfo ?
		(socinfo_format >= SOCINFO_VERSION(0, 12) ?
			le32_to_cpu(socinfo->raw_device_num) : 0)
		: 0;
}

/* Version 13 */
static uint32_t socinfo_get_nproduct_id(void)
{
	return socinfo ?
		(socinfo_format >= SOCINFO_VERSION(0, 13) ?
			le32_to_cpu(socinfo->nproduct_id) : 0)
		: 0;
}

static char *socinfo_get_chip_name(void)
{
	return socinfo ?
		(socinfo_format >= SOCINFO_VERSION(0, 13) ?
			socinfo->chip_name : "N/A")
		: "N/A";
}

/* Version 14 */
static uint32_t socinfo_get_num_clusters(void)
{
	return socinfo ?
		(socinfo_format >= SOCINFO_VERSION(0, 14) ?
			le32_to_cpu(socinfo->num_clusters) : 0)
		: 0;
}

static uint32_t socinfo_get_ncluster_array_offset(void)
{
	return socinfo ?
		(socinfo_format >= SOCINFO_VERSION(0, 14) ?
			le32_to_cpu(socinfo->ncluster_array_offset) : 0)
		: 0;
}

static uint32_t socinfo_get_num_defective_parts(void)
{
	return socinfo ?
		(socinfo_format >= SOCINFO_VERSION(0, 14) ?
			le32_to_cpu(socinfo->num_defective_parts) : 0)
		: 0;
}

static uint32_t socinfo_get_ndefective_parts_array_offset(void)
{
	return socinfo ?
		(socinfo_format >= SOCINFO_VERSION(0, 14) ?
			le32_to_cpu(socinfo->ndefective_parts_array_offset) : 0)
		: 0;
}

/* Version 15 */
static uint32_t socinfo_get_nmodem_supported(void)
{
	return socinfo ?
		(socinfo_format >= SOCINFO_VERSION(0, 15) ?
			le32_to_cpu(socinfo->nmodem_supported) : 0)
		: 0;
}

/* Version 2 */
static ssize_t
msm_get_raw_id(struct device *dev,
		struct device_attribute *attr,
		char *buf)
{
	return snprintf(buf, PAGE_SIZE, "%u\n",
		socinfo_get_raw_id());
}
ATTR_DEFINE(raw_id);

static ssize_t
msm_get_raw_version(struct device *dev,
		     struct device_attribute *attr,
		     char *buf)
{
	return snprintf(buf, PAGE_SIZE, "%u\n",
		socinfo_get_raw_version());
}
ATTR_DEFINE(raw_version);

/* Version 3 */
static ssize_t
msm_get_hw_platform(struct device *dev,
			struct device_attribute *attr,
			char *buf)
{
	uint32_t hw_type;

	hw_type = socinfo_get_platform_type();

	return snprintf(buf, PAGE_SIZE, "%-.32s\n",
			hw_platform[hw_type]);
}
ATTR_DEFINE(hw_platform);

/* Version 4 */
static ssize_t
msm_get_platform_version(struct device *dev,
				struct device_attribute *attr,
				char *buf)
{
	return snprintf(buf, PAGE_SIZE, "%u\n",
		socinfo_get_platform_version());
}
ATTR_DEFINE(platform_version);

/* Version 5 */
static ssize_t
msm_get_accessory_chip(struct device *dev,
				struct device_attribute *attr,
				char *buf)
{
	return snprintf(buf, PAGE_SIZE, "%u\n",
		socinfo_get_accessory_chip());
}
ATTR_DEFINE(accessory_chip);

/* Version 6 */
static ssize_t
msm_get_platform_subtype_id(struct device *dev,
			struct device_attribute *attr,
			char *buf)
{
	uint32_t hw_subtype;

	hw_subtype = socinfo_get_platform_subtype();
	return snprintf(buf, PAGE_SIZE, "%u\n",
		hw_subtype);
}
ATTR_DEFINE(platform_subtype_id);

static ssize_t
msm_get_platform_subtype(struct device *dev,
			struct device_attribute *attr,
			char *buf)
{
	uint32_t hw_subtype;

	hw_subtype = socinfo_get_platform_subtype();
	if (socinfo_get_platform_type() == HW_PLATFORM_QRD) {
		if (hw_subtype >= PLATFORM_SUBTYPE_QRD_INVALID) {
			pr_err("Invalid hardware platform sub type for qrd found\n");
			hw_subtype = PLATFORM_SUBTYPE_QRD_INVALID;
		}
		return snprintf(buf, PAGE_SIZE, "%-.32s\n",
					qrd_hw_platform_subtype[hw_subtype]);
	} else {
		if (hw_subtype >= PLATFORM_SUBTYPE_INVALID) {
			pr_err("Invalid hardware platform subtype\n");
			hw_subtype = PLATFORM_SUBTYPE_INVALID;
		}
		return snprintf(buf, PAGE_SIZE, "%-.32s\n",
			hw_platform_subtype[hw_subtype]);
	}
}
ATTR_DEFINE(platform_subtype);

/* Version 7 */
static ssize_t
msm_get_pmic_model(struct device *dev,
			struct device_attribute *attr,
			char *buf)
{
	return snprintf(buf, PAGE_SIZE, "%u\n",
		socinfo_get_pmic_model());
}
ATTR_DEFINE(pmic_model);

static ssize_t
msm_get_pmic_die_revision(struct device *dev,
			       struct device_attribute *attr,
			       char *buf)
{
	return snprintf(buf, PAGE_SIZE, "%u\n",
			 socinfo_get_pmic_die_revision());
}
ATTR_DEFINE(pmic_die_revision);

/* Version 8 (skip) */
/* Version 9 */
static ssize_t
msm_get_foundry_id(struct device *dev,
			struct device_attribute *attr,
			char *buf)
{
	return snprintf(buf, PAGE_SIZE, "%u\n",
		socinfo_get_foundry_id());
}
ATTR_DEFINE(foundry_id);

/* Version 10 */
static ssize_t
msm_get_serial_number(struct device *dev,
			struct device_attribute *attr,
			char *buf)
{
	return snprintf(buf, PAGE_SIZE, "%u\n",
		socinfo_get_serial_number());
}
ATTR_DEFINE(serial_number);

/* Version 11 (skip) */
/* Version 12 */
static ssize_t
msm_get_chip_family(struct device *dev,
			struct device_attribute *attr,
			char *buf)
{
	return snprintf(buf, PAGE_SIZE, "0x%x\n",
		socinfo_get_chip_family());
}
ATTR_DEFINE(chip_family);

static ssize_t
msm_get_raw_device_family(struct device *dev,
			struct device_attribute *attr,
			char *buf)
{
	return snprintf(buf, PAGE_SIZE, "0x%x\n",
		socinfo_get_raw_device_family());
}
ATTR_DEFINE(raw_device_family);

static ssize_t
msm_get_raw_device_number(struct device *dev,
			struct device_attribute *attr,
			char *buf)
{
	return snprintf(buf, PAGE_SIZE, "0x%x\n",
		socinfo_get_raw_device_number());
}
ATTR_DEFINE(raw_device_number);

/* Version 13 */
static ssize_t
msm_get_nproduct_id(struct device *dev,
			struct device_attribute *attr,
			char *buf)
{
	return snprintf(buf, PAGE_SIZE, "0x%x\n",
		socinfo_get_nproduct_id());
}
ATTR_DEFINE(nproduct_id);

static ssize_t
msm_get_chip_name(struct device *dev,
		   struct device_attribute *attr,
		   char *buf)
{
	return snprintf(buf, PAGE_SIZE, "%-.32s\n",
			socinfo_get_chip_name());
}
ATTR_DEFINE(chip_name);

/* Version 14 */
static ssize_t
msm_get_num_clusters(struct device *dev,
			struct device_attribute *attr,
			char *buf)
{
	return snprintf(buf, PAGE_SIZE, "0x%x\n",
		socinfo_get_num_clusters());
}
ATTR_DEFINE(num_clusters);

static ssize_t
msm_get_ncluster_array_offset(struct device *dev,
			struct device_attribute *attr,
			char *buf)
{
	return snprintf(buf, PAGE_SIZE, "0x%x\n",
		socinfo_get_ncluster_array_offset());
}
ATTR_DEFINE(ncluster_array_offset);

static ssize_t
msm_get_num_defective_parts(struct device *dev,
			struct device_attribute *attr,
			char *buf)
{
	return snprintf(buf, PAGE_SIZE, "0x%x\n",
		socinfo_get_num_defective_parts());
}
ATTR_DEFINE(num_defective_parts);

static ssize_t
msm_get_ndefective_parts_array_offset(struct device *dev,
			struct device_attribute *attr,
			char *buf)
{
	return snprintf(buf, PAGE_SIZE, "0x%x\n",
		socinfo_get_ndefective_parts_array_offset());
}
ATTR_DEFINE(ndefective_parts_array_offset);

/* Version 15 */
static ssize_t
msm_get_nmodem_supported(struct device *dev,
			struct device_attribute *attr,
			char *buf)
{
	return snprintf(buf, PAGE_SIZE, "0x%x\n",
		socinfo_get_nmodem_supported());
}
ATTR_DEFINE(nmodem_supported);

struct qcom_socinfo {
	struct soc_device *soc_dev;
	struct soc_device_attribute attr;
	uint32_t current_image;
	struct rw_semaphore current_image_rwsem;
};

struct soc_id {
	unsigned int id;
	const char *name;
};

static const struct soc_id soc_id[] = {
	{ 87, "MSM8960" },
	{ 109, "APQ8064" },
	{ 122, "MSM8660A" },
	{ 123, "MSM8260A" },
	{ 124, "APQ8060A" },
	{ 126, "MSM8974" },
	{ 130, "MPQ8064" },
	{ 138, "MSM8960AB" },
	{ 139, "APQ8060AB" },
	{ 140, "MSM8260AB" },
	{ 141, "MSM8660AB" },
	{ 178, "APQ8084" },
	{ 184, "APQ8074" },
	{ 185, "MSM8274" },
	{ 186, "MSM8674" },
	{ 194, "MSM8974PRO" },
	{ 206, "MSM8916" },
	{ 208, "APQ8074-AA" },
	{ 209, "APQ8074-AB" },
	{ 210, "APQ8074PRO" },
	{ 211, "MSM8274-AA" },
	{ 212, "MSM8274-AB" },
	{ 213, "MSM8274PRO" },
	{ 214, "MSM8674-AA" },
	{ 215, "MSM8674-AB" },
	{ 216, "MSM8674PRO" },
	{ 217, "MSM8974-AA" },
	{ 218, "MSM8974-AB" },
	{ 233, "MSM8936" },
	{ 239, "MSM8939" },
	{ 240, "APQ8036" },
	{ 241, "APQ8039" },
	{ 246, "MSM8996" },
	{ 247, "APQ8016" },
	{ 248, "MSM8216" },
	{ 249, "MSM8116" },
	{ 250, "MSM8616" },
	{ 291, "APQ8096" },
	{ 305, "MSM8996SG" },
	{ 310, "MSM8996AU" },
	{ 311, "APQ8096AU" },
	{ 312, "APQ8096SG" },
	{ 321, "SDM845" },
	{ 341, "SDA845" },
	{ 356, "KONA" },
	{ 415, "LAHAINA" },
	{ 450, "SHIMA" },
	{ 454, "HOLI" },
	{ 458, "SDXLEMUR" },
};

static struct qcom_socinfo *qsocinfo;
static struct attribute *msm_custom_socinfo_attrs[35];

static char *socinfo_get_image_version_base_address(void)
{
	size_t size;

	return qcom_smem_get(QCOM_SMEM_HOST_ANY, SMEM_IMAGE_VERSION_TABLE,
			&size);
}

static ssize_t
msm_get_image_version(struct device *dev,
			struct device_attribute *attr,
			char *buf)
{
	char *string_address;

	string_address = socinfo_get_image_version_base_address();
	if (IS_ERR_OR_NULL(string_address)) {
		pr_err("Failed to get image version base address\n");
		return snprintf(buf, SMEM_IMAGE_VERSION_NAME_SIZE, "Unknown");
	}

	down_read(&qsocinfo->current_image_rwsem);
	string_address +=
		qsocinfo->current_image * SMEM_IMAGE_VERSION_SINGLE_BLOCK_SIZE;
	up_read(&qsocinfo->current_image_rwsem);
	return snprintf(buf, SMEM_IMAGE_VERSION_NAME_SIZE, "%-.75s\n",
			string_address);
}

static ssize_t
msm_set_image_version(struct device *dev,
			struct device_attribute *attr,
			const char *buf,
			size_t count)
{
	char *store_address;

	down_read(&qsocinfo->current_image_rwsem);
	if (qsocinfo->current_image != SMEM_IMAGE_VERSION_PARTITION_APPS) {
		up_read(&qsocinfo->current_image_rwsem);
		return count;
	}
	store_address = socinfo_get_image_version_base_address();
	if (IS_ERR_OR_NULL(store_address)) {
		pr_err("Failed to get image version base address\n");
		up_read(&qsocinfo->current_image_rwsem);
		return count;
	}
	store_address +=
		qsocinfo->current_image * SMEM_IMAGE_VERSION_SINGLE_BLOCK_SIZE;
	up_read(&qsocinfo->current_image_rwsem);
	snprintf(store_address, SMEM_IMAGE_VERSION_NAME_SIZE, "%-.75s", buf);
	return count;
}

static ssize_t
msm_get_image_variant(struct device *dev,
			struct device_attribute *attr,
			char *buf)
{
	char *string_address;

	string_address = socinfo_get_image_version_base_address();
	if (IS_ERR_OR_NULL(string_address)) {
		pr_err("Failed to get image version base address\n");
		return snprintf(buf, SMEM_IMAGE_VERSION_VARIANT_SIZE,
		"Unknown");
	}

	down_read(&qsocinfo->current_image_rwsem);
	string_address +=
		qsocinfo->current_image * SMEM_IMAGE_VERSION_SINGLE_BLOCK_SIZE;
	up_read(&qsocinfo->current_image_rwsem);
	string_address += SMEM_IMAGE_VERSION_VARIANT_OFFSET;
	return snprintf(buf, SMEM_IMAGE_VERSION_VARIANT_SIZE, "%-.20s\n",
			string_address);
}

static ssize_t
msm_set_image_variant(struct device *dev,
			struct device_attribute *attr,
			const char *buf,
			size_t count)
{
	char *store_address;

	down_read(&qsocinfo->current_image_rwsem);
	if (qsocinfo->current_image != SMEM_IMAGE_VERSION_PARTITION_APPS) {
		up_read(&qsocinfo->current_image_rwsem);
		return count;
	}
	store_address = socinfo_get_image_version_base_address();
	if (IS_ERR_OR_NULL(store_address)) {
		pr_err("Failed to get image version base address\n");
		up_read(&qsocinfo->current_image_rwsem);
		return count;
	}
	store_address +=
		qsocinfo->current_image * SMEM_IMAGE_VERSION_SINGLE_BLOCK_SIZE;
	up_read(&qsocinfo->current_image_rwsem);
	store_address += SMEM_IMAGE_VERSION_VARIANT_OFFSET;
	snprintf(store_address, SMEM_IMAGE_VERSION_VARIANT_SIZE, "%-.20s", buf);
	return count;
}

static ssize_t
msm_get_image_crm_version(struct device *dev,
			struct device_attribute *attr,
			char *buf)
{
	char *string_address;

	string_address = socinfo_get_image_version_base_address();
	if (IS_ERR_OR_NULL(string_address)) {
		pr_err("Failed to get image version base address\n");
		return snprintf(buf, SMEM_IMAGE_VERSION_OEM_SIZE, "Unknown");
	}
	down_read(&qsocinfo->current_image_rwsem);
	string_address +=
		qsocinfo->current_image * SMEM_IMAGE_VERSION_SINGLE_BLOCK_SIZE;
	up_read(&qsocinfo->current_image_rwsem);
	string_address += SMEM_IMAGE_VERSION_OEM_OFFSET;
	return snprintf(buf, SMEM_IMAGE_VERSION_OEM_SIZE, "%-.33s\n",
			string_address);
}

static ssize_t
msm_set_image_crm_version(struct device *dev,
			struct device_attribute *attr,
			const char *buf,
			size_t count)
{
	char *store_address;

	down_read(&qsocinfo->current_image_rwsem);
	if (qsocinfo->current_image != SMEM_IMAGE_VERSION_PARTITION_APPS) {
		up_read(&qsocinfo->current_image_rwsem);
		return count;
	}
	store_address = socinfo_get_image_version_base_address();
	if (IS_ERR_OR_NULL(store_address)) {
		pr_err("Failed to get image version base address\n");
		up_read(&qsocinfo->current_image_rwsem);
		return count;
	}
	store_address +=
		qsocinfo->current_image * SMEM_IMAGE_VERSION_SINGLE_BLOCK_SIZE;
	up_read(&qsocinfo->current_image_rwsem);
	store_address += SMEM_IMAGE_VERSION_OEM_OFFSET;
	snprintf(store_address, SMEM_IMAGE_VERSION_OEM_SIZE, "%-.33s", buf);
	return count;
}

static ssize_t
msm_get_image_number(struct device *dev,
			struct device_attribute *attr,
			char *buf)
{
	int ret;

	down_read(&qsocinfo->current_image_rwsem);
	ret = snprintf(buf, PAGE_SIZE, "%d\n",
			qsocinfo->current_image);
	up_read(&qsocinfo->current_image_rwsem);
	return ret;

}

static ssize_t
msm_select_image(struct device *dev, struct device_attribute *attr,
			const char *buf, size_t count)
{
	int ret, digit;

	ret = kstrtoint(buf, 10, &digit);
	if (ret)
		return ret;
	down_write(&qsocinfo->current_image_rwsem);
	if (digit >= 0 && digit < SMEM_IMAGE_VERSION_BLOCKS_COUNT)
		qsocinfo->current_image = digit;
	else
		qsocinfo->current_image = 0;
	up_write(&qsocinfo->current_image_rwsem);
	return count;
}

static ssize_t
msm_get_images(struct device *dev,
		struct device_attribute *attr, char *buf)
{
	int pos = 0;
	int image;
	char *image_address;

	image_address = socinfo_get_image_version_base_address();
	if (IS_ERR_OR_NULL(image_address))
		return snprintf(buf, PAGE_SIZE, "Unavailable\n");

	*buf = '\0';
	for (image = 0; image < SMEM_IMAGE_VERSION_BLOCKS_COUNT; image++) {
		if (*image_address == '\0') {
			image_address += SMEM_IMAGE_VERSION_SINGLE_BLOCK_SIZE;
			continue;
		}

		pos += snprintf(buf + pos, PAGE_SIZE - pos, "%d:\n",
			image);
		pos += snprintf(buf + pos, PAGE_SIZE - pos,
			"\tCRM:\t\t%-.75s\n", image_address);
		pos += snprintf(buf + pos, PAGE_SIZE - pos,
			"\tVariant:\t%-.20s\n",
			image_address + SMEM_IMAGE_VERSION_VARIANT_OFFSET);
		pos += snprintf(buf + pos, PAGE_SIZE - pos,
			"\tVersion:\t%-.33s\n",
			image_address + SMEM_IMAGE_VERSION_OEM_OFFSET);

		image_address += SMEM_IMAGE_VERSION_SINGLE_BLOCK_SIZE;
	}

	return pos;
}

<<<<<<< HEAD
static struct device_attribute image_version =
	__ATTR(image_version, 0644,
			msm_get_image_version, msm_set_image_version);
=======
QCOM_OPEN(build_id, qcom_show_build_id);
QCOM_OPEN(pmic_model, qcom_show_pmic_model);
QCOM_OPEN(pmic_die_rev, qcom_show_pmic_die_revision);

#define DEFINE_IMAGE_OPS(type)					\
static int show_image_##type(struct seq_file *seq, void *p)		  \
{								  \
	struct smem_image_version *image_version = seq->private;  \
	seq_puts(seq, image_version->type);			  \
	seq_putc(seq, '\n');					  \
	return 0;						  \
}								  \
static int open_image_##type(struct inode *inode, struct file *file)	  \
{									  \
	return single_open(file, show_image_##type, inode->i_private); \
}									  \
									  \
static const struct file_operations qcom_image_##type##_ops = {	  \
	.open = open_image_##type,					  \
	.read = seq_read,						  \
	.llseek = seq_lseek,						  \
	.release = single_release,					  \
}

DEFINE_IMAGE_OPS(name);
DEFINE_IMAGE_OPS(variant);
DEFINE_IMAGE_OPS(oem);

static void socinfo_debugfs_init(struct qcom_socinfo *qcom_socinfo,
				 struct socinfo *info)
{
	struct smem_image_version *versions;
	struct dentry *dentry;
	size_t size;
	int i;
>>>>>>> 86b41f49

static struct device_attribute image_variant =
	__ATTR(image_variant, 0644,
			msm_get_image_variant, msm_set_image_variant);

static struct device_attribute image_crm_version =
	__ATTR(image_crm_version, 0644,
			msm_get_image_crm_version, msm_set_image_crm_version);

static struct device_attribute select_image =
	__ATTR(select_image, 0644,
			msm_get_image_number, msm_select_image);

static struct device_attribute images =
	__ATTR(images, 0444, msm_get_images, NULL);


static umode_t soc_info_attribute(struct kobject *kobj,
						   struct attribute *attr,
						   int index)
{
	return attr->mode;
}

static const struct attribute_group custom_soc_attr_group = {
	.attrs = msm_custom_socinfo_attrs,
	.is_visible = soc_info_attribute,
};

static void socinfo_populate_sysfs(struct qcom_socinfo *qcom_socinfo)
{
	int i = 0;

	switch (socinfo_format) {
	case SOCINFO_VERSION(0, 15):
		msm_custom_socinfo_attrs[i++] = &dev_attr_nmodem_supported.attr;
	case SOCINFO_VERSION(0, 14):
		msm_custom_socinfo_attrs[i++] = &dev_attr_num_clusters.attr;
		msm_custom_socinfo_attrs[i++] =
		&dev_attr_ncluster_array_offset.attr;
		msm_custom_socinfo_attrs[i++] =
		&dev_attr_num_defective_parts.attr;
		msm_custom_socinfo_attrs[i++] =
		&dev_attr_ndefective_parts_array_offset.attr;
	case SOCINFO_VERSION(0, 13):
		msm_custom_socinfo_attrs[i++] = &dev_attr_nproduct_id.attr;
		msm_custom_socinfo_attrs[i++] = &dev_attr_chip_name.attr;
	case SOCINFO_VERSION(0, 12):
		msm_custom_socinfo_attrs[i++] = &dev_attr_chip_family.attr;
		msm_custom_socinfo_attrs[i++] =
		&dev_attr_raw_device_family.attr;
		msm_custom_socinfo_attrs[i++] =
		&dev_attr_raw_device_number.attr;
	case SOCINFO_VERSION(0, 11):
	case SOCINFO_VERSION(0, 10):
		msm_custom_socinfo_attrs[i++] = &dev_attr_serial_number.attr;
	case SOCINFO_VERSION(0, 9):
		msm_custom_socinfo_attrs[i++] = &dev_attr_foundry_id.attr;
	case SOCINFO_VERSION(0, 8):
	case SOCINFO_VERSION(0, 7):
		msm_custom_socinfo_attrs[i++] = &dev_attr_pmic_model.attr;
		msm_custom_socinfo_attrs[i++] =
		&dev_attr_pmic_die_revision.attr;
	case SOCINFO_VERSION(0, 6):
		msm_custom_socinfo_attrs[i++] =
		&dev_attr_platform_subtype_id.attr;
		msm_custom_socinfo_attrs[i++] = &dev_attr_platform_subtype.attr;
	case SOCINFO_VERSION(0, 5):
		msm_custom_socinfo_attrs[i++] = &dev_attr_accessory_chip.attr;
	case SOCINFO_VERSION(0, 4):
		msm_custom_socinfo_attrs[i++] = &dev_attr_platform_version.attr;
	case SOCINFO_VERSION(0, 3):
		msm_custom_socinfo_attrs[i++] = &dev_attr_hw_platform.attr;
	case SOCINFO_VERSION(0, 2):
		msm_custom_socinfo_attrs[i++] = &dev_attr_raw_id.attr;
		msm_custom_socinfo_attrs[i++] = &dev_attr_raw_version.attr;
	case SOCINFO_VERSION(0, 1):
		break;
	default:
		pr_err("Unknown socinfo format: v%u.%u\n",
				SOCINFO_MAJOR(socinfo_format),
				SOCINFO_MINOR(socinfo_format));
		break;
	}

	msm_custom_socinfo_attrs[i++] = &image_version.attr;
	msm_custom_socinfo_attrs[i++] = &image_variant.attr;
	msm_custom_socinfo_attrs[i++] = &image_crm_version.attr;
	msm_custom_socinfo_attrs[i++] = &select_image.attr;
	msm_custom_socinfo_attrs[i++] = &images.attr;
	msm_custom_socinfo_attrs[i++] = NULL;
	qcom_socinfo->attr.custom_attr_group = &custom_soc_attr_group;
}

static void socinfo_print(void)
{
	uint32_t f_maj = SOCINFO_MAJOR(socinfo_format);
	uint32_t f_min = SOCINFO_MINOR(socinfo_format);
	uint32_t v_maj = SOCINFO_MAJOR(le32_to_cpu(socinfo->ver));
	uint32_t v_min = SOCINFO_MINOR(le32_to_cpu(socinfo->ver));

	switch (socinfo_format) {
	case SOCINFO_VERSION(0, 1):
		pr_info("v%u.%u, id=%u, ver=%u.%u\n",
				f_maj, f_min, socinfo->id, v_maj, v_min);
		break;
	case SOCINFO_VERSION(0, 2):
		pr_info("v%u.%u, id=%u, ver=%u.%u, raw_id=%u, raw_ver=%u\n",
				f_maj, f_min, socinfo->id, v_maj, v_min,
				socinfo->raw_id, socinfo->raw_ver);
		break;
	case SOCINFO_VERSION(0, 3):
		pr_info("v%u.%u, id=%u, ver=%u.%u, raw_id=%u, raw_ver=%u, hw_plat=%u\n",
				f_maj, f_min, socinfo->id, v_maj, v_min,
				socinfo->raw_id, socinfo->raw_ver,
				socinfo->hw_plat);
		break;
	case SOCINFO_VERSION(0, 4):
		pr_info("v%u.%u, id=%u, ver=%u.%u, raw_id=%u, raw_ver=%u, hw_plat=%u, hw_plat_ver=%u\n",
			f_maj, f_min, socinfo->id, v_maj, v_min,
			socinfo->raw_id, socinfo->raw_ver,
			socinfo->hw_plat,
			socinfo->plat_ver);
		break;
	case SOCINFO_VERSION(0, 5):
		pr_info("v%u.%u, id=%u, ver=%u.%u, raw_id=%u, raw_ver=%u, hw_plat=%u, hw_plat_ver=%u\n accessory_chip=%u\n",
			f_maj, f_min, socinfo->id, v_maj, v_min,
			socinfo->raw_id, socinfo->raw_ver,
			socinfo->hw_plat,
			socinfo->plat_ver,
			socinfo->accessory_chip);
		break;
	case SOCINFO_VERSION(0, 6):
		pr_info("v%u.%u, id=%u, ver=%u.%u, raw_id=%u, raw_ver=%u, hw_plat=%u, hw_plat_ver=%u\n accessory_chip=%u hw_plat_subtype=%u\n",
			f_maj, f_min, socinfo->id, v_maj, v_min,
			socinfo->raw_id, socinfo->raw_ver,
			socinfo->hw_plat,
			socinfo->plat_ver,
			socinfo->accessory_chip,
			socinfo->hw_plat_subtype);
		break;
	case SOCINFO_VERSION(0, 7):
	case SOCINFO_VERSION(0, 8):
		pr_info("v%u.%u, id=%u, ver=%u.%u, raw_id=%u, raw_ver=%u, hw_plat=%u, hw_plat_ver=%u\n accessory_chip=%u, hw_plat_subtype=%u, pmic_model=%u, pmic_die_revision=%u\n",
			f_maj, f_min, socinfo->id, v_maj, v_min,
			socinfo->raw_id, socinfo->raw_ver,
			socinfo->hw_plat,
			socinfo->plat_ver,
			socinfo->accessory_chip,
			socinfo->hw_plat_subtype,
			socinfo->pmic_model,
			socinfo->pmic_die_rev);
		break;
	case SOCINFO_VERSION(0, 9):
		pr_info("v%u.%u, id=%u, ver=%u.%u, raw_id=%u, raw_ver=%u, hw_plat=%u, hw_plat_ver=%u\n accessory_chip=%u, hw_plat_subtype=%u, pmic_model=%u, pmic_die_revision=%u foundry_id=%u\n",
			f_maj, f_min, socinfo->id, v_maj, v_min,
			socinfo->raw_id, socinfo->raw_ver,
			socinfo->hw_plat,
			socinfo->plat_ver,
			socinfo->accessory_chip,
			socinfo->hw_plat_subtype,
			socinfo->pmic_model,
			socinfo->pmic_die_rev,
			socinfo->foundry_id);
		break;
	case SOCINFO_VERSION(0, 10):
		pr_info("v%u.%u, id=%u, ver=%u.%u, raw_id=%u, raw_ver=%u, hw_plat=%u, hw_plat_ver=%u\n accessory_chip=%u, hw_plat_subtype=%u, pmic_model=%u, pmic_die_revision=%u foundry_id=%u serial_number=%u\n",
			f_maj, f_min, socinfo->id, v_maj, v_min,
			socinfo->raw_id, socinfo->raw_ver,
			socinfo->hw_plat,
			socinfo->plat_ver,
			socinfo->accessory_chip,
			socinfo->hw_plat_subtype,
			socinfo->pmic_model,
			socinfo->pmic_die_rev,
			socinfo->foundry_id,
			socinfo->serial_num);
		break;
	case SOCINFO_VERSION(0, 11):
		pr_info("v%u.%u, id=%u, ver=%u.%u, raw_id=%u, raw_ver=%u, hw_plat=%u, hw_plat_ver=%u\n accessory_chip=%u, hw_plat_subtype=%u, pmic_model=%u, pmic_die_revision=%u foundry_id=%u serial_number=%u num_pmics=%u\n",
			f_maj, f_min, socinfo->id, v_maj, v_min,
			socinfo->raw_id, socinfo->raw_ver,
			socinfo->hw_plat,
			socinfo->plat_ver,
			socinfo->accessory_chip,
			socinfo->hw_plat_subtype,
			socinfo->pmic_model,
			socinfo->pmic_die_rev,
			socinfo->foundry_id,
			socinfo->serial_num,
			socinfo->num_pmics);
		break;
	case SOCINFO_VERSION(0, 12):
		pr_info("v%u.%u, id=%u, ver=%u.%u, raw_id=%u, raw_ver=%u, hw_plat=%u, hw_plat_ver=%u\n accessory_chip=%u, hw_plat_subtype=%u, pmic_model=%u, pmic_die_revision=%u foundry_id=%u serial_number=%u num_pmics=%u chip_family=0x%x raw_device_family=0x%x raw_device_number=0x%x\n",
			f_maj, f_min, socinfo->id, v_maj, v_min,
			socinfo->raw_id, socinfo->raw_ver,
			socinfo->hw_plat,
			socinfo->plat_ver,
			socinfo->accessory_chip,
			socinfo->hw_plat_subtype,
			socinfo->pmic_model,
			socinfo->pmic_die_rev,
			socinfo->foundry_id,
			socinfo->serial_num,
			socinfo->num_pmics,
			socinfo->chip_family,
			socinfo->raw_device_family,
			socinfo->raw_device_num);
		break;
	case SOCINFO_VERSION(0, 13):
		pr_info("v%u.%u, id=%u, ver=%u.%u, raw_id=%u, raw_ver=%u, hw_plat=%u, hw_plat_ver=%u\n accessory_chip=%u, hw_plat_subtype=%u, pmic_model=%u, pmic_die_revision=%u foundry_id=%u serial_number=%u num_pmics=%u chip_family=0x%x raw_device_family=0x%x raw_device_number=0x%x nproduct_id=0x%x\n",
			f_maj, f_min, socinfo->id, v_maj, v_min,
			socinfo->raw_id, socinfo->raw_ver,
			socinfo->hw_plat,
			socinfo->plat_ver,
			socinfo->accessory_chip,
			socinfo->hw_plat_subtype,
			socinfo->pmic_model,
			socinfo->pmic_die_rev,
			socinfo->foundry_id,
			socinfo->serial_num,
			socinfo->num_pmics,
			socinfo->chip_family,
			socinfo->raw_device_family,
			socinfo->raw_device_num,
			socinfo->nproduct_id);
		break;

	case SOCINFO_VERSION(0, 14):
		pr_info("v%u.%u, id=%u, ver=%u.%u, raw_id=%u, raw_ver=%u, hw_plat=%u, hw_plat_ver=%u\n accessory_chip=%u, hw_plat_subtype=%u, pmic_model=%u, pmic_die_revision=%u foundry_id=%u serial_number=%u num_pmics=%u chip_family=0x%x raw_device_family=0x%x raw_device_number=0x%x nproduct_id=0x%x num_clusters=0x%x ncluster_array_offset=0x%x num_defective_parts=0x%x ndefective_parts_array_offset=0x%x\n",
			f_maj, f_min, socinfo->id, v_maj, v_min,
			socinfo->raw_id, socinfo->raw_ver,
			socinfo->hw_plat,
			socinfo->plat_ver,
			socinfo->accessory_chip,
			socinfo->hw_plat_subtype,
			socinfo->pmic_model,
			socinfo->pmic_die_rev,
			socinfo->foundry_id,
			socinfo->serial_num,
			socinfo->num_pmics,
			socinfo->chip_family,
			socinfo->raw_device_family,
			socinfo->raw_device_num,
			socinfo->nproduct_id,
			socinfo->num_clusters,
			socinfo->ncluster_array_offset,
			socinfo->num_defective_parts,
			socinfo->ndefective_parts_array_offset);
		break;

	case SOCINFO_VERSION(0, 15):
		pr_info("v%u.%u, id=%u, ver=%u.%u, raw_id=%u, raw_ver=%u, hw_plat=%u, hw_plat_ver=%u\n accessory_chip=%u, hw_plat_subtype=%u, pmic_model=%u, pmic_die_revision=%u foundry_id=%u serial_number=%u num_pmics=%u chip_family=0x%x raw_device_family=0x%x raw_device_number=0x%x nproduct_id=0x%x num_clusters=0x%x ncluster_array_offset=0x%x num_defective_parts=0x%x ndefective_parts_array_offset=0x%x nmodem_supported=0x%x\n",
			f_maj, f_min, socinfo->id, v_maj, v_min,
			socinfo->raw_id, socinfo->raw_ver,
			socinfo->hw_plat,
			socinfo->plat_ver,
			socinfo->accessory_chip,
			socinfo->hw_plat_subtype,
			socinfo->pmic_model,
			socinfo->pmic_die_rev,
			socinfo->foundry_id,
			socinfo->serial_num,
			socinfo->num_pmics,
			socinfo->chip_family,
			socinfo->raw_device_family,
			socinfo->raw_device_num,
			socinfo->nproduct_id,
			socinfo->num_clusters,
			socinfo->ncluster_array_offset,
			socinfo->num_defective_parts,
			socinfo->ndefective_parts_array_offset,
			socinfo->nmodem_supported);
		break;

	default:
		pr_err("Unknown format found: v%u.%u\n", f_maj, f_min);
		break;
	}
}

uint32_t socinfo_get_id(void)
{
	return (socinfo) ? le32_to_cpu(socinfo->id) : 0;
}
EXPORT_SYMBOL(socinfo_get_id);

const char *socinfo_get_id_string(void)
{
	uint32_t id = socinfo_get_id();

	return (socinfo) ? soc_id[id].name : NULL;
}
EXPORT_SYMBOL(socinfo_get_id_string);

static const char *socinfo_machine(unsigned int id)
{
	int idx;

	for (idx = 0; idx < ARRAY_SIZE(soc_id); idx++) {
		if (soc_id[idx].id == id)
			return soc_id[idx].name;
	}

	return NULL;
}

static int qcom_socinfo_probe(struct platform_device *pdev)
{
	struct qcom_socinfo *qs;
	struct socinfo *info;
	size_t item_size;

	info = qcom_smem_get(QCOM_SMEM_HOST_ANY, SMEM_HW_SW_BUILD_ID,
			      &item_size);
	if (IS_ERR(info)) {
		dev_err(&pdev->dev, "Couldn't find socinfo\n");
		return PTR_ERR(info);
	}

	socinfo_format = le32_to_cpu(info->fmt);
	socinfo = info;

	qs = devm_kzalloc(&pdev->dev, sizeof(*qs), GFP_KERNEL);
	if (!qs)
		return -ENOMEM;

	qs->attr.machine = socinfo_machine(le32_to_cpu(info->id));
	qs->attr.family = "Snapdragon";
<<<<<<< HEAD
=======
	qs->attr.machine = socinfo_machine(&pdev->dev,
					   le32_to_cpu(info->id));
	qs->attr.soc_id = devm_kasprintf(&pdev->dev, GFP_KERNEL, "%u",
					 le32_to_cpu(info->id));
>>>>>>> 86b41f49
	qs->attr.revision = devm_kasprintf(&pdev->dev, GFP_KERNEL, "%u.%u",
					   SOCINFO_MAJOR(le32_to_cpu(info->ver)),
					   SOCINFO_MINOR(le32_to_cpu(info->ver)));
	qs->attr.soc_id = kasprintf(GFP_KERNEL, "%d", socinfo_get_id());

	qsocinfo = qs;
	init_rwsem(&qs->current_image_rwsem);
	socinfo_populate_sysfs(qs);
	socinfo_print();

	qs->soc_dev = soc_device_register(&qs->attr);
	if (IS_ERR(qs->soc_dev))
		return PTR_ERR(qs->soc_dev);

	/* Feed the soc specific unique data into entropy pool */
	add_device_randomness(info, item_size);

	platform_set_drvdata(pdev, qs);

	return 0;
}

static int qcom_socinfo_remove(struct platform_device *pdev)
{
	struct qcom_socinfo *qs = platform_get_drvdata(pdev);

	soc_device_unregister(qs->soc_dev);

	return 0;
}

static struct platform_driver qcom_socinfo_driver = {
	.probe = qcom_socinfo_probe,
	.remove = qcom_socinfo_remove,
	.driver  = {
		.name = "qcom-socinfo",
	},
};

module_platform_driver(qcom_socinfo_driver);

MODULE_DESCRIPTION("Qualcomm SoCinfo driver");
MODULE_LICENSE("GPL v2");
MODULE_ALIAS("platform:qcom-socinfo");<|MERGE_RESOLUTION|>--- conflicted
+++ resolved
@@ -885,47 +885,9 @@
 	return pos;
 }
 
-<<<<<<< HEAD
 static struct device_attribute image_version =
 	__ATTR(image_version, 0644,
 			msm_get_image_version, msm_set_image_version);
-=======
-QCOM_OPEN(build_id, qcom_show_build_id);
-QCOM_OPEN(pmic_model, qcom_show_pmic_model);
-QCOM_OPEN(pmic_die_rev, qcom_show_pmic_die_revision);
-
-#define DEFINE_IMAGE_OPS(type)					\
-static int show_image_##type(struct seq_file *seq, void *p)		  \
-{								  \
-	struct smem_image_version *image_version = seq->private;  \
-	seq_puts(seq, image_version->type);			  \
-	seq_putc(seq, '\n');					  \
-	return 0;						  \
-}								  \
-static int open_image_##type(struct inode *inode, struct file *file)	  \
-{									  \
-	return single_open(file, show_image_##type, inode->i_private); \
-}									  \
-									  \
-static const struct file_operations qcom_image_##type##_ops = {	  \
-	.open = open_image_##type,					  \
-	.read = seq_read,						  \
-	.llseek = seq_lseek,						  \
-	.release = single_release,					  \
-}
-
-DEFINE_IMAGE_OPS(name);
-DEFINE_IMAGE_OPS(variant);
-DEFINE_IMAGE_OPS(oem);
-
-static void socinfo_debugfs_init(struct qcom_socinfo *qcom_socinfo,
-				 struct socinfo *info)
-{
-	struct smem_image_version *versions;
-	struct dentry *dentry;
-	size_t size;
-	int i;
->>>>>>> 86b41f49
 
 static struct device_attribute image_variant =
 	__ATTR(image_variant, 0644,
@@ -1255,13 +1217,6 @@
 
 	qs->attr.machine = socinfo_machine(le32_to_cpu(info->id));
 	qs->attr.family = "Snapdragon";
-<<<<<<< HEAD
-=======
-	qs->attr.machine = socinfo_machine(&pdev->dev,
-					   le32_to_cpu(info->id));
-	qs->attr.soc_id = devm_kasprintf(&pdev->dev, GFP_KERNEL, "%u",
-					 le32_to_cpu(info->id));
->>>>>>> 86b41f49
 	qs->attr.revision = devm_kasprintf(&pdev->dev, GFP_KERNEL, "%u.%u",
 					   SOCINFO_MAJOR(le32_to_cpu(info->ver)),
 					   SOCINFO_MINOR(le32_to_cpu(info->ver)));
