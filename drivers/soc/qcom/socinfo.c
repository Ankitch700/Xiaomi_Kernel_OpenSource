--- conflicted
+++ resolved
@@ -58,10 +58,7 @@
 	HW_PLATFORM_HDK = 31,
 	HW_PLATFORM_ATP = 33,
 	HW_PLATFORM_IDP = 34,
-<<<<<<< HEAD
-=======
 	HW_PLATFORM_QXR = 38,
->>>>>>> a3322986
 	HW_PLATFORM_INVALID
 };
 
@@ -85,10 +82,7 @@
 	[HW_PLATFORM_HDK] = "HDK",
 	[HW_PLATFORM_ATP] = "ATP",
 	[HW_PLATFORM_IDP] = "IDP",
-<<<<<<< HEAD
-=======
 	[HW_PLATFORM_QXR] = "QXR",
->>>>>>> a3322986
 };
 
 enum {
@@ -792,10 +786,7 @@
 	{ 525, "NEO-LE" },
 	{ 552, "WAIPIO-LTE" },
 	{ 554, "NEO-LA" },
-<<<<<<< HEAD
-=======
 	{ 568, "RAVELIN" },
->>>>>>> a3322986
 };
 
 static struct qcom_socinfo *qsocinfo;
