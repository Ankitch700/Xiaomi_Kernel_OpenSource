--- conflicted
+++ resolved
@@ -27,12 +27,9 @@
 #include <trace/hooks/cpufreq.h>
 #include <trace/hooks/mm.h>
 #include <trace/hooks/preemptirq.h>
-<<<<<<< HEAD
 #include <trace/hooks/cgroup.h>
 #include <trace/hooks/sys.h>
-=======
 #include <trace/hooks/ftrace_dump.h>
->>>>>>> 9ecdd51a
 
 /*
  * Export tracepoints that act as a bare tracehook (ie: have no trace event
