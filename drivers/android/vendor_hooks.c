--- conflicted
+++ resolved
@@ -44,11 +44,8 @@
 #include <trace/hooks/fips140.h>
 #include <trace/hooks/dmabuf.h>
 #include <trace/hooks/timer.h>
-<<<<<<< HEAD
+#include <trace/hooks/topology.h>
 #include <trace/hooks/audio_usboffload.h>
-=======
-#include <trace/hooks/topology.h>
->>>>>>> 13e6a166
 
 /*
  * Export tracepoints that act as a bare tracehook (ie: have no trace event
