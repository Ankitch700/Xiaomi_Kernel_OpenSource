--- conflicted
+++ resolved
@@ -953,10 +953,6 @@
 			__free_page(alloc->pages[i].page_ptr);
 			page_count++;
 		}
-<<<<<<< HEAD
-		kvfree(alloc->pages);
-=======
->>>>>>> 6c5c64ac
 	}
 	spin_unlock(&alloc->lock);
 	kvfree(alloc->pages);
