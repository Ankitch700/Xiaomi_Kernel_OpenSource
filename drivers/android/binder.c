/* binder.c
 *
 * Android IPC Subsystem
 *
 * Copyright (C) 2007-2008 Google, Inc.
 *
 * This software is licensed under the terms of the GNU General Public
 * License version 2, as published by the Free Software Foundation, and
 * may be copied, distributed, and modified under those terms.
 *
 * This program is distributed in the hope that it will be useful,
 * but WITHOUT ANY WARRANTY; without even the implied warranty of
 * MERCHANTABILITY or FITNESS FOR A PARTICULAR PURPOSE.  See the
 * GNU General Public License for more details.
 *
 */

/*
 * Locking overview
 *
 * There are 3 main spinlocks which must be acquired in the
 * order shown:
 *
 * 1) proc->outer_lock : protects binder_ref
 *    binder_proc_lock() and binder_proc_unlock() are
 *    used to acq/rel.
 * 2) node->lock : protects most fields of binder_node.
 *    binder_node_lock() and binder_node_unlock() are
 *    used to acq/rel
 * 3) proc->inner_lock : protects the thread and node lists
 *    (proc->threads, proc->waiting_threads, proc->nodes)
 *    and all todo lists associated with the binder_proc
 *    (proc->todo, thread->todo, proc->delivered_death and
 *    node->async_todo), as well as thread->transaction_stack
 *    binder_inner_proc_lock() and binder_inner_proc_unlock()
 *    are used to acq/rel
 *
 * Any lock under procA must never be nested under any lock at the same
 * level or below on procB.
 *
 * Functions that require a lock held on entry indicate which lock
 * in the suffix of the function name:
 *
 * foo_olocked() : requires node->outer_lock
 * foo_nlocked() : requires node->lock
 * foo_ilocked() : requires proc->inner_lock
 * foo_oilocked(): requires proc->outer_lock and proc->inner_lock
 * foo_nilocked(): requires node->lock and proc->inner_lock
 * ...
 */

#define pr_fmt(fmt) KBUILD_MODNAME ": " fmt

#include <asm/cacheflush.h>
#include <linux/fdtable.h>
#include <linux/file.h>
#include <linux/freezer.h>
#include <linux/fs.h>
#include <linux/list.h>
#include <linux/miscdevice.h>
#include <linux/module.h>
#include <linux/mutex.h>
#include <linux/nsproxy.h>
#include <linux/poll.h>
#include <linux/debugfs.h>
#include <linux/rbtree.h>
#include <linux/sched/signal.h>
#include <linux/sched/mm.h>
#include <linux/seq_file.h>
#include <linux/uaccess.h>
#include <linux/pid_namespace.h>
#include <linux/security.h>
#include <linux/spinlock.h>

#include <uapi/linux/android/binder.h>
#include <uapi/linux/sched/types.h>
#include "binder_alloc.h"
#include "binder_trace.h"

#ifdef CONFIG_MTK_ENG_BUILD
#define BINDER_WATCHDOG		"v0.1"
#endif
#define BINDER_USER_TRACKING	1

#ifdef BINDER_USER_TRACKING
#include <linux/rtc.h>
#include <linux/time.h>
#endif

#ifdef BINDER_WATCHDOG
#include <linux/mm.h>
#include <linux/slab.h>
#include <linux/types.h>
#include <linux/delay.h>
#include <linux/kthread.h>

static DEFINE_MUTEX(mtk_binder_main_lock);
static pid_t system_server_pid;

/*****************************************************************************/
/* Payload layout of addService():                                           */
/*                                                                           */
/* Parcel header | IServiceManager.descriptor | Parcel header | Service name */
/* (Please refer ServiceManagerNative.java:addService())                     */
/* IServiceManager.descriptor is 'android.os.IServiceManager' interleaved    */
/* with character '\0'.                                                      */
/* that is, 'a', '\0', 'n', '\0', 'd', '\0', 'r', '\0', 'o', ...             */
/*                                                                           */
/* so the offset of Service name                                             */
/* = Parcel header x2 + strlen(android.os.IServiceManager) x2                */
/* = 8x2 + 26x2 = 68                                                         */
/*****************************************************************************/
#define MAX_SERVICE_NAME_LEN    32
#define MAGIC_SERVICE_NAME_OFFSET       68
#define MAX_ENG_TRANS_LOG_BUFF_LEN      10240

enum wait_on_reason {
	WAIT_ON_NONE = 0U,
	WAIT_ON_READ = 1U,
	WAIT_ON_EXEC = 2U,
	WAIT_ON_REPLY_READ = 3U,
};

/* work should be done within how many secs */
#define WAIT_BUDGET_READ                2
#define WAIT_BUDGET_EXEC                4
#define WAIT_BUDGET_MIN   min(WAIT_BUDGET_READ, WAIT_BUDGET_EXEC)

static struct rb_root bwdog_transacts;

static const char *const binder_wait_on_str[] = {
	"none",
	"read",
	"exec",
	"rply"
};
#endif

static HLIST_HEAD(binder_deferred_list);
static DEFINE_MUTEX(binder_deferred_lock);

static HLIST_HEAD(binder_devices);
static HLIST_HEAD(binder_procs);
static DEFINE_MUTEX(binder_procs_lock);

static HLIST_HEAD(binder_dead_nodes);
static DEFINE_SPINLOCK(binder_dead_nodes_lock);

static struct dentry *binder_debugfs_dir_entry_root;
static struct dentry *binder_debugfs_dir_entry_proc;
static atomic_t binder_last_id;

#define BINDER_DEBUG_ENTRY(name) \
static int binder_##name##_open(struct inode *inode, struct file *file) \
{ \
	return single_open(file, binder_##name##_show, inode->i_private); \
} \
\
static const struct file_operations binder_##name##_fops = { \
	.owner = THIS_MODULE, \
	.open = binder_##name##_open, \
	.read = seq_read, \
	.llseek = seq_lseek, \
	.release = single_release, \
}

static int binder_proc_show(struct seq_file *m, void *unused);
BINDER_DEBUG_ENTRY(proc);

/* This is only defined in include/asm-arm/sizes.h */
#ifndef SZ_1K
#define SZ_1K                               0x400
#endif

#ifndef SZ_4M
#define SZ_4M                               0x400000
#endif

#define FORBIDDEN_MMAP_FLAGS                (VM_WRITE)

enum {
	BINDER_DEBUG_USER_ERROR             = 1U << 0,
	BINDER_DEBUG_FAILED_TRANSACTION     = 1U << 1,
	BINDER_DEBUG_DEAD_TRANSACTION       = 1U << 2,
	BINDER_DEBUG_OPEN_CLOSE             = 1U << 3,
	BINDER_DEBUG_DEAD_BINDER            = 1U << 4,
	BINDER_DEBUG_DEATH_NOTIFICATION     = 1U << 5,
	BINDER_DEBUG_READ_WRITE             = 1U << 6,
	BINDER_DEBUG_USER_REFS              = 1U << 7,
	BINDER_DEBUG_THREADS                = 1U << 8,
	BINDER_DEBUG_TRANSACTION            = 1U << 9,
	BINDER_DEBUG_TRANSACTION_COMPLETE   = 1U << 10,
	BINDER_DEBUG_FREE_BUFFER            = 1U << 11,
	BINDER_DEBUG_INTERNAL_REFS          = 1U << 12,
	BINDER_DEBUG_PRIORITY_CAP           = 1U << 13,
	BINDER_DEBUG_SPINLOCKS              = 1U << 14,
};
static uint32_t binder_debug_mask = BINDER_DEBUG_USER_ERROR |
	BINDER_DEBUG_FAILED_TRANSACTION | BINDER_DEBUG_DEAD_TRANSACTION;
module_param_named(debug_mask, binder_debug_mask, uint, 0644);

static char *binder_devices_param = CONFIG_ANDROID_BINDER_DEVICES;
module_param_named(devices, binder_devices_param, charp, 0444);

static DECLARE_WAIT_QUEUE_HEAD(binder_user_error_wait);
static int binder_stop_on_user_error;

static int binder_set_stop_on_user_error(const char *val,
					 const struct kernel_param *kp)
{
	int ret;

	ret = param_set_int(val, kp);
	if (binder_stop_on_user_error < 2)
		wake_up(&binder_user_error_wait);
	return ret;
}
module_param_call(stop_on_user_error, binder_set_stop_on_user_error,
	param_get_int, &binder_stop_on_user_error, 0644);

#define binder_debug(mask, x...) \
	do { \
		if (binder_debug_mask & mask) \
			pr_info(x); \
	} while (0)

#define binder_user_error(x...) \
	do { \
		if (binder_debug_mask & BINDER_DEBUG_USER_ERROR) \
			pr_info(x); \
		if (binder_stop_on_user_error) \
			binder_stop_on_user_error = 2; \
	} while (0)

#define to_flat_binder_object(hdr) \
	container_of(hdr, struct flat_binder_object, hdr)

#define to_binder_fd_object(hdr) container_of(hdr, struct binder_fd_object, hdr)

#define to_binder_buffer_object(hdr) \
	container_of(hdr, struct binder_buffer_object, hdr)

#define to_binder_fd_array_object(hdr) \
	container_of(hdr, struct binder_fd_array_object, hdr)

enum binder_stat_types {
	BINDER_STAT_PROC,
	BINDER_STAT_THREAD,
	BINDER_STAT_NODE,
	BINDER_STAT_REF,
	BINDER_STAT_DEATH,
	BINDER_STAT_TRANSACTION,
	BINDER_STAT_TRANSACTION_COMPLETE,
	BINDER_STAT_COUNT
};

struct binder_stats {
	atomic_t br[_IOC_NR(BR_FAILED_REPLY) + 1];
	atomic_t bc[_IOC_NR(BC_REPLY_SG) + 1];
	atomic_t obj_created[BINDER_STAT_COUNT];
	atomic_t obj_deleted[BINDER_STAT_COUNT];
};

static struct binder_stats binder_stats;

static inline void binder_stats_deleted(enum binder_stat_types type)
{
	atomic_inc(&binder_stats.obj_deleted[type]);
}

static inline void binder_stats_created(enum binder_stat_types type)
{
	atomic_inc(&binder_stats.obj_created[type]);
}

struct binder_transaction_log_entry {
	int debug_id;
	int debug_id_done;
	int call_type;
	int from_proc;
	int from_thread;
	int target_handle;
	int to_proc;
	int to_thread;
	int to_node;
	int data_size;
	int offsets_size;
	int return_error_line;
	uint32_t return_error;
	uint32_t return_error_param;
	const char *context_name;
#ifdef BINDER_WATCHDOG
	unsigned int code;
	char service[MAX_SERVICE_NAME_LEN];
	int fd;
	struct timespec readstamp;
	struct timespec endstamp;
	unsigned int cur;
#endif
#ifdef BINDER_USER_TRACKING
	struct timespec timestamp;
	struct timeval tv;
#endif
};
#ifdef BINDER_WATCHDOG
struct binder_timeout_log_entry {
	enum wait_on_reason r;
	pid_t from_proc;
	pid_t from_thrd;
	pid_t to_proc;
	pid_t to_thrd;
	unsigned int over_sec;
	struct timespec ts;
	struct timeval tv;
	unsigned int code;
	char service[MAX_SERVICE_NAME_LEN];
	int debug_id;
};
#endif

struct binder_transaction_log {
	atomic_t cur;
	bool full;
#ifdef BINDER_WATCHDOG
	unsigned int size;
	struct binder_transaction_log_entry *entry;
#else
	struct binder_transaction_log_entry entry[32];
#endif
};
static struct binder_transaction_log binder_transaction_log;
static struct binder_transaction_log binder_transaction_log_failed;

static struct binder_transaction_log_entry *binder_transaction_log_add(
	struct binder_transaction_log *log)
{
	struct binder_transaction_log_entry *e;
	unsigned int cur = atomic_inc_return(&log->cur);

#ifdef BINDER_WATCHDOG
	if (cur >= log->size)
		log->full = 1;
	e = &log->entry[cur % (log->size)];
#else
	if (cur >= ARRAY_SIZE(log->entry))
		log->full = true;
	e = &log->entry[cur % ARRAY_SIZE(log->entry)];
#endif
	WRITE_ONCE(e->debug_id_done, 0);
	/*
	 * write-barrier to synchronize access to e->debug_id_done.
	 * We make sure the initialized 0 value is seen before
	 * memset() other fields are zeroed by memset.
	 */
	smp_wmb();
	memset(e, 0, sizeof(*e));
#ifdef BINDER_WATCHDOG
	e->cur = cur;
#endif
	return e;
}

#ifdef BINDER_WATCHDOG
static struct binder_transaction_log_entry entry_failed[32];

#define BINDER_LOG_RESUME       0x2
#define BINDER_BUF_WARN         0x4

#ifdef CONFIG_MTK_EXTMEM
#include <linux/exm_driver.h>
#else
struct binder_transaction_log_entry entry_t[MAX_ENG_TRANS_LOG_BUFF_LEN];
#endif
#endif

struct binder_context {
	struct binder_node *binder_context_mgr_node;
	struct mutex context_mgr_node_lock;

	kuid_t binder_context_mgr_uid;
	const char *name;
};

struct binder_device {
	struct hlist_node hlist;
	struct miscdevice miscdev;
	struct binder_context context;
};

#ifdef BINDER_WATCHDOG
#ifdef CONFIG_MTK_EXTMEM
#include <linux/exm_driver.h>
#else
struct binder_transaction_log_entry entry_t[MAX_ENG_TRANS_LOG_BUFF_LEN];
#endif
#endif

/**
 * struct binder_work - work enqueued on a worklist
 * @entry:             node enqueued on list
 * @type:              type of work to be performed
 *
 * There are separate work lists for proc, thread, and node (async).
 */
struct binder_work {
	struct list_head entry;

	enum {
		BINDER_WORK_TRANSACTION = 1,
		BINDER_WORK_TRANSACTION_COMPLETE,
		BINDER_WORK_RETURN_ERROR,
		BINDER_WORK_NODE,
		BINDER_WORK_DEAD_BINDER,
		BINDER_WORK_DEAD_BINDER_AND_CLEAR,
		BINDER_WORK_CLEAR_DEATH_NOTIFICATION,
	} type;
};

struct binder_error {
	struct binder_work work;
	uint32_t cmd;
};

/**
 * struct binder_node - binder node bookkeeping
 * @debug_id:             unique ID for debugging
 *                        (invariant after initialized)
 * @lock:                 lock for node fields
 * @work:                 worklist element for node work
 *                        (protected by @proc->inner_lock)
 * @rb_node:              element for proc->nodes tree
 *                        (protected by @proc->inner_lock)
 * @dead_node:            element for binder_dead_nodes list
 *                        (protected by binder_dead_nodes_lock)
 * @proc:                 binder_proc that owns this node
 *                        (invariant after initialized)
 * @refs:                 list of references on this node
 *                        (protected by @lock)
 * @internal_strong_refs: used to take strong references when
 *                        initiating a transaction
 *                        (protected by @proc->inner_lock if @proc
 *                        and by @lock)
 * @local_weak_refs:      weak user refs from local process
 *                        (protected by @proc->inner_lock if @proc
 *                        and by @lock)
 * @local_strong_refs:    strong user refs from local process
 *                        (protected by @proc->inner_lock if @proc
 *                        and by @lock)
 * @tmp_refs:             temporary kernel refs
 *                        (protected by @proc->inner_lock while @proc
 *                        is valid, and by binder_dead_nodes_lock
 *                        if @proc is NULL. During inc/dec and node release
 *                        it is also protected by @lock to provide safety
 *                        as the node dies and @proc becomes NULL)
 * @ptr:                  userspace pointer for node
 *                        (invariant, no lock needed)
 * @cookie:               userspace cookie for node
 *                        (invariant, no lock needed)
 * @has_strong_ref:       userspace notified of strong ref
 *                        (protected by @proc->inner_lock if @proc
 *                        and by @lock)
 * @pending_strong_ref:   userspace has acked notification of strong ref
 *                        (protected by @proc->inner_lock if @proc
 *                        and by @lock)
 * @has_weak_ref:         userspace notified of weak ref
 *                        (protected by @proc->inner_lock if @proc
 *                        and by @lock)
 * @pending_weak_ref:     userspace has acked notification of weak ref
 *                        (protected by @proc->inner_lock if @proc
 *                        and by @lock)
 * @has_async_transaction: async transaction to node in progress
 *                        (protected by @lock)
 * @sched_policy:         minimum scheduling policy for node
 *                        (invariant after initialized)
 * @accept_fds:           file descriptor operations supported for node
 *                        (invariant after initialized)
 * @min_priority:         minimum scheduling priority
 *                        (invariant after initialized)
 * @inherit_rt:           inherit RT scheduling policy from caller
 * @txn_security_ctx:     require sender's security context
 *                        (invariant after initialized)
 * @async_todo:           list of async work items
 *                        (protected by @proc->inner_lock)
 *
 * Bookkeeping structure for binder nodes.
 */
struct binder_node {
	int debug_id;
	spinlock_t lock;
	struct binder_work work;
	union {
		struct rb_node rb_node;
		struct hlist_node dead_node;
	};
	struct binder_proc *proc;
	struct hlist_head refs;
	int internal_strong_refs;
	int local_weak_refs;
	int local_strong_refs;
	int tmp_refs;
	binder_uintptr_t ptr;
	binder_uintptr_t cookie;
	struct {
		/*
		 * bitfield elements protected by
		 * proc inner_lock
		 */
		u8 has_strong_ref:1;
		u8 pending_strong_ref:1;
		u8 has_weak_ref:1;
		u8 pending_weak_ref:1;
	};
	struct {
		/*
		 * invariant after initialization
		 */
		u8 sched_policy:2;
		u8 inherit_rt:1;
		u8 accept_fds:1;
		u8 txn_security_ctx:1;
		u8 min_priority;
	};
	bool has_async_transaction;
	struct list_head async_todo;
#ifdef BINDER_WATCHDOG
	char name[MAX_SERVICE_NAME_LEN];
#endif
};

struct binder_ref_death {
	/**
	 * @work: worklist element for death notifications
	 *        (protected by inner_lock of the proc that
	 *        this ref belongs to)
	 */
	struct binder_work work;
	binder_uintptr_t cookie;
};

/**
 * struct binder_ref_data - binder_ref counts and id
 * @debug_id:        unique ID for the ref
 * @desc:            unique userspace handle for ref
 * @strong:          strong ref count (debugging only if not locked)
 * @weak:            weak ref count (debugging only if not locked)
 *
 * Structure to hold ref count and ref id information. Since
 * the actual ref can only be accessed with a lock, this structure
 * is used to return information about the ref to callers of
 * ref inc/dec functions.
 */
struct binder_ref_data {
	int debug_id;
	uint32_t desc;
	int strong;
	int weak;
};

/**
 * struct binder_ref - struct to track references on nodes
 * @data:        binder_ref_data containing id, handle, and current refcounts
 * @rb_node_desc: node for lookup by @data.desc in proc's rb_tree
 * @rb_node_node: node for lookup by @node in proc's rb_tree
 * @node_entry:  list entry for node->refs list in target node
 *               (protected by @node->lock)
 * @proc:        binder_proc containing ref
 * @node:        binder_node of target node. When cleaning up a
 *               ref for deletion in binder_cleanup_ref, a non-NULL
 *               @node indicates the node must be freed
 * @death:       pointer to death notification (ref_death) if requested
 *               (protected by @node->lock)
 *
 * Structure to track references from procA to target node (on procB). This
 * structure is unsafe to access without holding @proc->outer_lock.
 */
struct binder_ref {
	/* Lookups needed: */
	/*   node + proc => ref (transaction) */
	/*   desc + proc => ref (transaction, inc/dec ref) */
	/*   node => refs + procs (proc exit) */
	struct binder_ref_data data;
	struct rb_node rb_node_desc;
	struct rb_node rb_node_node;
	struct hlist_node node_entry;
	struct binder_proc *proc;
	struct binder_node *node;
	struct binder_ref_death *death;
};

enum binder_deferred_state {
	BINDER_DEFERRED_PUT_FILES    = 0x01,
	BINDER_DEFERRED_FLUSH        = 0x02,
	BINDER_DEFERRED_RELEASE      = 0x04,
};

/**
 * struct binder_priority - scheduler policy and priority
 * @sched_policy            scheduler policy
 * @prio                    [100..139] for SCHED_NORMAL, [0..99] for FIFO/RT
 *
 * The binder driver supports inheriting the following scheduler policies:
 * SCHED_NORMAL
 * SCHED_BATCH
 * SCHED_FIFO
 * SCHED_RR
 */
struct binder_priority {
	unsigned int sched_policy;
	int prio;
};

/**
 * struct binder_proc - binder process bookkeeping
 * @proc_node:            element for binder_procs list
 * @threads:              rbtree of binder_threads in this proc
 *                        (protected by @inner_lock)
 * @nodes:                rbtree of binder nodes associated with
 *                        this proc ordered by node->ptr
 *                        (protected by @inner_lock)
 * @refs_by_desc:         rbtree of refs ordered by ref->desc
 *                        (protected by @outer_lock)
 * @refs_by_node:         rbtree of refs ordered by ref->node
 *                        (protected by @outer_lock)
 * @waiting_threads:      threads currently waiting for proc work
 *                        (protected by @inner_lock)
 * @pid                   PID of group_leader of process
 *                        (invariant after initialized)
 * @tsk                   task_struct for group_leader of process
 *                        (invariant after initialized)
 * @files                 files_struct for process
 *                        (protected by @files_lock)
 * @files_lock            mutex to protect @files
 * @deferred_work_node:   element for binder_deferred_list
 *                        (protected by binder_deferred_lock)
 * @deferred_work:        bitmap of deferred work to perform
 *                        (protected by binder_deferred_lock)
 * @is_dead:              process is dead and awaiting free
 *                        when outstanding transactions are cleaned up
 *                        (protected by @inner_lock)
 * @todo:                 list of work for this process
 *                        (protected by @inner_lock)
 * @stats:                per-process binder statistics
 *                        (atomics, no lock needed)
 * @delivered_death:      list of delivered death notification
 *                        (protected by @inner_lock)
 * @max_threads:          cap on number of binder threads
 *                        (protected by @inner_lock)
 * @requested_threads:    number of binder threads requested but not
 *                        yet started. In current implementation, can
 *                        only be 0 or 1.
 *                        (protected by @inner_lock)
 * @requested_threads_started: number binder threads started
 *                        (protected by @inner_lock)
 * @tmp_ref:              temporary reference to indicate proc is in use
 *                        (protected by @inner_lock)
 * @default_priority:     default scheduler priority
 *                        (invariant after initialized)
 * @debugfs_entry:        debugfs node
 * @alloc:                binder allocator bookkeeping
 * @context:              binder_context for this proc
 *                        (invariant after initialized)
 * @inner_lock:           can nest under outer_lock and/or node lock
 * @outer_lock:           no nesting under innor or node lock
 *                        Lock order: 1) outer, 2) node, 3) inner
 *
 * Bookkeeping structure for binder processes
 */
struct binder_proc {
	struct hlist_node proc_node;
	struct rb_root threads;
	struct rb_root nodes;
	struct rb_root refs_by_desc;
	struct rb_root refs_by_node;
	struct list_head waiting_threads;
	int pid;
	struct task_struct *tsk;
	struct files_struct *files;
	struct mutex files_lock;
	struct hlist_node deferred_work_node;
	int deferred_work;
	bool is_dead;

	struct list_head todo;
	struct binder_stats stats;
	struct list_head delivered_death;
	int max_threads;
	int requested_threads;
	int requested_threads_started;
	int tmp_ref;
	struct binder_priority default_priority;
	struct dentry *debugfs_entry;
	struct binder_alloc alloc;
	struct binder_context *context;
	spinlock_t inner_lock;
	spinlock_t outer_lock;
};

enum {
	BINDER_LOOPER_STATE_REGISTERED  = 0x01,
	BINDER_LOOPER_STATE_ENTERED     = 0x02,
	BINDER_LOOPER_STATE_EXITED      = 0x04,
	BINDER_LOOPER_STATE_INVALID     = 0x08,
	BINDER_LOOPER_STATE_WAITING     = 0x10,
	BINDER_LOOPER_STATE_POLL        = 0x20,
};

/**
 * struct binder_thread - binder thread bookkeeping
 * @proc:                 binder process for this thread
 *                        (invariant after initialization)
 * @rb_node:              element for proc->threads rbtree
 *                        (protected by @proc->inner_lock)
 * @waiting_thread_node:  element for @proc->waiting_threads list
 *                        (protected by @proc->inner_lock)
 * @pid:                  PID for this thread
 *                        (invariant after initialization)
 * @looper:               bitmap of looping state
 *                        (only accessed by this thread)
 * @looper_needs_return:  looping thread needs to exit driver
 *                        (no lock needed)
 * @transaction_stack:    stack of in-progress transactions for this thread
 *                        (protected by @proc->inner_lock)
 * @todo:                 list of work to do for this thread
 *                        (protected by @proc->inner_lock)
 * @process_todo:         whether work in @todo should be processed
 *                        (protected by @proc->inner_lock)
 * @return_error:         transaction errors reported by this thread
 *                        (only accessed by this thread)
 * @reply_error:          transaction errors reported by target thread
 *                        (protected by @proc->inner_lock)
 * @wait:                 wait queue for thread work
 * @stats:                per-thread statistics
 *                        (atomics, no lock needed)
 * @tmp_ref:              temporary reference to indicate thread is in use
 *                        (atomic since @proc->inner_lock cannot
 *                        always be acquired)
 * @is_dead:              thread is dead and awaiting free
 *                        when outstanding transactions are cleaned up
 *                        (protected by @proc->inner_lock)
 * @task:                 struct task_struct for this thread
 *
 * Bookkeeping structure for binder threads.
 */
struct binder_thread {
	struct binder_proc *proc;
	struct rb_node rb_node;
	struct list_head waiting_thread_node;
	int pid;
	int looper;              /* only modified by this thread */
	bool looper_need_return; /* can be written by other thread */
	struct binder_transaction *transaction_stack;
	struct list_head todo;
	bool process_todo;
	struct binder_error return_error;
	struct binder_error reply_error;
	wait_queue_head_t wait;
	struct binder_stats stats;
	atomic_t tmp_ref;
	bool is_dead;
	struct task_struct *task;
};

struct binder_transaction {
	int debug_id;
	struct binder_work work;
	struct binder_thread *from;
	struct binder_transaction *from_parent;
	struct binder_proc *to_proc;
	struct binder_thread *to_thread;
	struct binder_transaction *to_parent;
	unsigned need_reply:1;
	/* unsigned is_dead:1; */	/* not used at the moment */

	struct binder_buffer *buffer;
	unsigned int	code;
	unsigned int	flags;
	struct binder_priority	priority;
	struct binder_priority	saved_priority;
	bool    set_priority_called;
	kuid_t	sender_euid;
	binder_uintptr_t security_ctx;
	/**
	 * @lock:  protects @from, @to_proc, and @to_thread
	 *
	 * @from, @to_proc, and @to_thread can be set to NULL
	 * during thread teardown
	 */
	spinlock_t lock;
#ifdef BINDER_WATCHDOG
	enum wait_on_reason wait_on;
	enum wait_on_reason bark_on;
	struct rb_node rb_node;         /* by bark_time */
	struct timespec bark_time;
	struct timespec exe_timestamp;
	char service[MAX_SERVICE_NAME_LEN];
	pid_t fproc;
	pid_t fthrd;
	pid_t tproc;
	pid_t tthrd;
	unsigned int log_idx;
#endif
#ifdef BINDER_USER_TRACKING
	struct timespec timestamp;
	struct timeval tv;
#endif

};

#ifdef BINDER_USER_TRACKING
#ifndef BINDER_WATCHDOG
/*
 * binder_print_delay - Output info of a delay transaction
 * @t:          pointer to the over-time transaction
 */
static void binder_print_delay(struct binder_transaction *t)
{
	struct rtc_time tm;
	struct timespec *startime;
	struct timespec cur, sub_t;

	ktime_get_ts(&cur);
	startime = &t->timestamp;
	sub_t = timespec_sub(cur, *startime);

	/* if transaction time is over than 2 sec,
	 * show timeout warning log.
	 */
	if (sub_t.tv_sec < 2)
		return;

	rtc_time_to_tm(t->tv.tv_sec, &tm);

	spin_lock(&t->lock);
	pr_info_ratelimited("%d: from %d:%d to %d:%d",
			t->debug_id,
			t->from ? t->from->proc->pid : 0,
			t->from ? t->from->pid : 0,
			t->to_proc ? t->to_proc->pid : 0,
			t->to_thread ? t->to_thread->pid : 0);
	spin_unlock(&t->lock);

	pr_info_ratelimited(" total %u.%03ld s code %u start %lu.%03ld android %d-%02d-%02d %02d:%02d:%02d.%03lu\n",
			(unsigned int)sub_t.tv_sec,
			(sub_t.tv_nsec / NSEC_PER_MSEC),
			t->code,
			(unsigned long)startime->tv_sec,
			(startime->tv_nsec / NSEC_PER_MSEC),
			(tm.tm_year + 1900), (tm.tm_mon + 1), tm.tm_mday,
			tm.tm_hour, tm.tm_min, tm.tm_sec,
			(unsigned long)(t->tv.tv_usec / USEC_PER_MSEC));
}
#else
static void binder_print_delay(struct binder_transaction *t)
{
}
#endif
#endif

#ifdef BINDER_WATCHDOG
struct binder_timeout_log {
	atomic_t cur;
	int full;
#ifdef BINDER_PERF_EVAL
	struct binder_timeout_log_entry entry[256];
#else
	struct binder_timeout_log_entry entry[64];
#endif
};

static struct binder_timeout_log binder_timeout_log_t;

static inline void mtk_binder_lock(const char *tag)
{
	trace_binder_lock(tag);
	mutex_lock(&mtk_binder_main_lock);
	trace_binder_locked(tag);
}

static inline void mtk_binder_unlock(const char *tag)
{
	trace_binder_unlock(tag);
	mutex_unlock(&mtk_binder_main_lock);
}

/*
 * binder_timeout_log_add - Insert a timeout log
 */
static struct binder_timeout_log_entry *binder_timeout_log_add(void)
{
	struct binder_timeout_log *log = &binder_timeout_log_t;
	struct binder_timeout_log_entry *e;
	unsigned int cur = atomic_inc_return(&log->cur);

	if (cur >= ARRAY_SIZE(log->entry))
		log->full = 1;
	e = &log->entry[cur % ARRAY_SIZE(log->entry)];
	memset(e, 0, sizeof(*e));
	return e;
}

/*
 * binder_print_bwdog - Output info of a timeout transaction
 * @t:          pointer to the timeout transaction
 * @cur_in:     current timespec while going to print
 * @e:          timeout log entry to record
 * @r:          output reason, either while barking or after barked
 */
static void binder_print_bwdog(struct binder_transaction *t,
		struct timespec *cur_in,
		struct binder_timeout_log_entry *e, enum wait_on_reason r)
{
	struct rtc_time tm;
	struct timespec *startime;
	struct timespec cur, sub_t;

	if (cur_in && e) {
		memcpy(&cur, cur_in, sizeof(struct timespec));
	} else {
		ktime_get_ts(&cur);
		/*monotonic_to_bootbased(&cur); */
	}
	startime = (r == WAIT_ON_EXEC) ? &t->exe_timestamp : &t->timestamp;
	sub_t = timespec_sub(cur, *startime);

	rtc_time_to_tm(t->tv.tv_sec, &tm);
	pr_info("%d %s %d:%d to %d:%d %s %u.%03ld s (%s) dex %u start %lu.%03ld android %d-%02d-%02d %02d:%02d:%02d.%03lu\n",
			t->debug_id, binder_wait_on_str[r],
			t->fproc, t->fthrd, t->tproc, t->tthrd,
			(cur_in && e) ? "over" : "total",
			(unsigned int)sub_t.tv_sec,
			(sub_t.tv_nsec / NSEC_PER_MSEC),
			t->service, t->code,
			(unsigned long)startime->tv_sec,
			(startime->tv_nsec / NSEC_PER_MSEC),
			(tm.tm_year + 1900), (tm.tm_mon + 1), tm.tm_mday,
			tm.tm_hour, tm.tm_min, tm.tm_sec,
			(unsigned long)(t->tv.tv_usec / USEC_PER_MSEC));
	if (e) {
		e->over_sec = sub_t.tv_sec;
		memcpy(&e->ts, startime, sizeof(struct timespec));
	}
}

/*
 * binder_bwdog_safe - Check a transaction is monitor-free or not
 * @t:  pointer to the transaction to check
 *
 * Returns 1 means safe.
 */
static inline int binder_bwdog_safe(struct binder_transaction *t)
{
	return (t->wait_on == WAIT_ON_NONE) ? 1 : 0;
}

/*
 * binder_query_bwdog - Check a transaction is queued or not
 * @t:  pointer to the transaction to check
 *
 * Returns a pointer points to t, or NULL if it's not queued.
 */
static struct rb_node **binder_query_bwdog(struct binder_transaction *t)
{
	struct rb_node **p = &bwdog_transacts.rb_node;
	struct rb_node *parent = NULL;
	struct binder_transaction *transact = NULL;
	int comp;

	while (*p) {
		parent = *p;
		transact = rb_entry(parent, struct binder_transaction, rb_node);

		comp = timespec_compare(&t->bark_time, &transact->bark_time);
		if (comp < 0)
			p = &(*p)->rb_left;
		else if (comp > 0)
			p = &(*p)->rb_right;
		else
			break;
	}
	return p;
}

/*
 * binder_queue_bwdog - Queue a transaction to keep tracking
 * @t:          pointer to the transaction being tracked
 * @budget:     seconds, which this transaction can afford
 */
void binder_queue_bwdog(struct binder_transaction *t, time_t budget)
{
	struct rb_node **p = &bwdog_transacts.rb_node;
	struct rb_node *parent = NULL;
	struct binder_transaction *transact = NULL;
	int ret;

	mtk_binder_lock(__func__);
	ktime_get_ts(&t->bark_time);
	/* monotonic_to_bootbased(&t->bark_time); */
	t->bark_time.tv_sec += budget;

	while (*p) {
		parent = *p;
		transact = rb_entry(parent, struct binder_transaction, rb_node);
		ret = timespec_compare(&t->bark_time, &transact->bark_time);
		if (ret < 0)
			p = &(*p)->rb_left;
		else if (ret > 0)
			p = &(*p)->rb_right;
		else {
			pr_debug("%d found same key\n", t->debug_id);
			t->bark_time.tv_nsec += 1;
			p = &(*p)->rb_right;
		}
	}
	rb_link_node(&t->rb_node, parent, p);
	rb_insert_color(&t->rb_node, &bwdog_transacts);
	mtk_binder_unlock(__func__);
}

/*
 * binder_cancel_bwdog - Cancel a transaction from tracking list
 * @t:          pointer to the transaction being cancelled
 */
void binder_cancel_bwdog_locked(struct binder_transaction *t)
{
	struct rb_node **p = NULL;

	if (binder_bwdog_safe(t)) {
		if (t->bark_on) {
			binder_print_bwdog(t, NULL, NULL, t->bark_on);
			t->bark_on = WAIT_ON_NONE;
		}
		return;
	}

	p = binder_query_bwdog(t);
	if (*p == NULL) {
		pr_debug("%d waits %s, but not queued...\n",
				t->debug_id, binder_wait_on_str[t->wait_on]);
		return;
	}
	rb_erase(&t->rb_node, &bwdog_transacts);
	t->wait_on = WAIT_ON_NONE;
}

void binder_cancel_bwdog(struct binder_transaction *t)
{
	mtk_binder_lock(__func__);
	binder_cancel_bwdog_locked(t);
	mtk_binder_unlock(__func__);
}

/*
 * binder_bwdog_bark -
 *     Barking function while timeout. Record target process or thread, which
 * cannot handle transaction in time, including todo list. Also add a log
 * entry for AMS reference.
 *
 * @t:          pointer to the transaction, which triggers watchdog
 * @cur:        current kernel timespec
 */
static void binder_bwdog_bark(struct binder_transaction *t,
		struct timespec *cur)
{
	struct binder_timeout_log_entry *e;

	if (binder_bwdog_safe(t)) {
		pr_debug("%d watched, but wait nothing\n", t->debug_id);
		return;
	}

	e = binder_timeout_log_add();
	binder_print_bwdog(t, cur, e, t->wait_on);

	e->r = t->wait_on;
	e->from_proc = t->fproc;
	e->from_thrd = t->fthrd;
	e->debug_id = t->debug_id;
	memcpy(&e->tv, &t->tv, sizeof(struct timeval));

	switch (t->wait_on) {
		case WAIT_ON_READ:{
					spin_lock(&t->lock);
					if (!t->to_proc) {
						spin_unlock(&t->lock);
						pr_debug("%d has NULL target\n",
								t->debug_id);
						return;
					}
					spin_unlock(&t->lock);
					e->to_proc = t->tproc;
					e->to_thrd = t->tthrd;
					e->code = t->code;
					strncpy(e->service, t->service,
						MAX_SERVICE_NAME_LEN);
					break;
				}

		case WAIT_ON_EXEC:{
					spin_lock(&t->lock);
					if (!t->to_thread) {
						spin_unlock(&t->lock);
						pr_debug("%d has NULL target for execution\n",
								t->debug_id);
						return;
					}
					spin_unlock(&t->lock);
					e->to_proc = t->tproc;
					e->to_thrd = t->tthrd;
					e->code = t->code;
					strncpy(e->service, t->service,
						MAX_SERVICE_NAME_LEN);
					break;
				}

		case WAIT_ON_REPLY_READ:{
					spin_lock(&t->lock);
					if (!t->to_thread) {
						spin_unlock(&t->lock);
						pr_debug("%d has NULL target thread\n",
								t->debug_id);
						return;
					}
					spin_unlock(&t->lock);
					e->to_proc = t->tproc;
					e->to_thrd = t->tthrd;
					strncpy(e->service, "",
						MAX_SERVICE_NAME_LEN);
					break;
				}

		default:{
				return;
			}
	}
}

/* binder_update_transaction_time - update read/exec done time for transaction
 * step:
 *        0: start // not used
 *        1: read
 *        2: reply
 */
void binder_update_transaction_time(
		struct binder_transaction_log *transaction_log,
		struct binder_transaction *t,
		int step)
{
	struct binder_transaction_log_entry *e;

	if (step < 1 || step > 2) {
		pr_debug("update trans time fail, wrong step value for id %d\n",
				t->debug_id);
		return;
	}

	if ((t == NULL) || (t->log_idx == -1)
			|| (t->log_idx > (transaction_log->size - 1)))
		return;

	e = &transaction_log->entry[t->log_idx];
	if (e->debug_id == t->debug_id) {
		if (step == 1)
			ktime_get_ts(&e->readstamp);
		else if (step == 2)
			ktime_get_ts(&e->endstamp);
	}
}

/* binder_update_transaction_tid - update to thread pid transaction
 */
void binder_update_transaction_ttid(
		struct binder_transaction_log *transaction_log,
		struct binder_transaction *t)
{
	struct binder_transaction_log_entry *e;

	if ((t == NULL) || (transaction_log == NULL))
		return;
	if ((t->log_idx == -1) ||
			(t->log_idx > (transaction_log->size - 1)))
		return;
	if (t->tthrd < 0)
		return;

	e = &transaction_log->entry[t->log_idx];
	if ((e->debug_id == t->debug_id) && (e->to_thread == 0))
		e->to_thread = t->tthrd;
}

/* this is an addService() transaction identified by:
 * fp->type == BINDER_TYPE_BINDER && tr->target.handle == 0
 */
void parse_service_name(struct binder_transaction_data *tr,
		struct binder_proc *proc,
		char *name)
{
	unsigned int i, len = 0;
	char *tmp;
	char c;

	/* TODO: Implement hwbinder service name parser. */
	if (!strcmp(proc->context->name, "hwbinder")) {
		name[0] = '\0';
		return;
	}

	if (tr->target.handle == 0) {
		for (i = 0; (2 * i) < tr->data_size; i++) {
			/* hack into addService() payload:
			 * service name string is located at
			 * MAGIC_SERVICE_NAME_OFFSET, and interleaved
			 * with character '\0'. for example,
			 * 'p', '\0', 'h', '\0', 'o', '\0', 'n', '\0', 'e'
			 */
			if ((2 * i) < MAGIC_SERVICE_NAME_OFFSET)
				continue;
			/* prevent array index overflow */
			if (len >= (MAX_SERVICE_NAME_LEN - 1))
				break;
			tmp = (char *)(uintptr_t)(tr->data.ptr.buffer + (2*i));
			get_user(c, tmp);
			len += sprintf(name + len, "%c", c);
		}
		name[len] = '\0';
	} else {
		name[0] = '\0';
	}
	/* via addService of activity service, identify
	 * system_server's process id.
	 */
	if (!strcmp(name, "activity")) {
		system_server_pid = proc->pid;
		pr_debug("system_server %d\n", system_server_pid);
	}
}

/*
 * binder_bwdog_thread - Main thread to check timeout list periodically
 */
static int binder_bwdog_thread(void *__unused)
{
	unsigned long sleep_sec;
	struct rb_node *n = NULL;
	struct timespec cur_time;
	struct binder_transaction *t = NULL;

	for (;;) {
		mtk_binder_lock(__func__);
		ktime_get_ts(&cur_time);
		/* monotonic_to_bootbased(&cur_time); */

		for (n = rb_first(&bwdog_transacts); n != NULL;
				n = rb_next(n)) {
			t = rb_entry(n, struct binder_transaction, rb_node);
			if (timespec_compare(&cur_time, &t->bark_time) < 0)
				break;
			binder_bwdog_bark(t, &cur_time);
			rb_erase(&t->rb_node, &bwdog_transacts);
			t->bark_on = t->wait_on;
			t->wait_on = WAIT_ON_NONE;
		}

		if (!n)
			sleep_sec = WAIT_BUDGET_MIN;
		else
			sleep_sec = timespec_sub(t->bark_time, cur_time).tv_sec;

		mtk_binder_unlock(__func__);
		msleep(sleep_sec * MSEC_PER_SEC);
	}
	pr_debug("%s exit...\n", __func__);
	return 0;
}

static void print_binder_timeout_log_entry(struct seq_file *m,
		struct binder_timeout_log_entry *e)
{
	struct rtc_time tm;

	/* pr_info_ratelimited("transaction id:%d is timeout ", e->debug_id); */
	rtc_time_to_tm(e->tv.tv_sec, &tm);
	seq_printf(m, "%d:%s %d:%d to %d:%d spends %u000 ms (%s) dex_code %u ",
			e->debug_id, binder_wait_on_str[e->r],
			e->from_proc, e->from_thrd, e->to_proc, e->to_thrd,
			e->over_sec, e->service, e->code);
	seq_printf(m, "start_at %lu.%03ld android %d-%02d-%02d %02d:%02d:%02d.%03lu\n",
			(unsigned long)e->ts.tv_sec,
			(e->ts.tv_nsec / NSEC_PER_MSEC),
			(tm.tm_year + 1900), (tm.tm_mon + 1), tm.tm_mday,
			tm.tm_hour, tm.tm_min, tm.tm_sec,
			(unsigned long)(e->tv.tv_usec / USEC_PER_MSEC));
}

int binder_timeout_log_show(struct seq_file *m, void *unused)
{
	struct binder_timeout_log *log = &binder_timeout_log_t;
	unsigned int log_cur = atomic_read(&log->cur);
	unsigned int count;
	unsigned int cur;
	int i;

	mtk_binder_lock(__func__);
	count = log_cur + 1;

	if (count == 1)
		goto timeout_log_show_unlock;

	cur = count < ARRAY_SIZE(log->entry) && !log->full ?
		0 : count % ARRAY_SIZE(log->entry);
	if (count > ARRAY_SIZE(log->entry) || log->full)
		count = ARRAY_SIZE(log->entry);
	for (i = 0; i < count; i++) {
		unsigned int index = cur++ % ARRAY_SIZE(log->entry);

		print_binder_timeout_log_entry(m, &log->entry[index]);
	}

timeout_log_show_unlock:
	mtk_binder_unlock(__func__);
	return 0;
}

/*
 * init_binder_wtdog() - Create binder watchdog for timeout monitor
 */
static void init_binder_wtdog(void)
{
	struct task_struct *th;

	pr_info("create watchdog thread");
	th = kthread_create(binder_bwdog_thread, NULL, "binder_watchdog");
	if (IS_ERR(th))
		pr_debug("fail to create watchdog thread (err:%li)\n",
				PTR_ERR(th));
	else
		wake_up_process(th);
}


/*
 * init_binder_transaction_log() - Initialize transaction log and failed log
 */
void init_binder_transaction_log(struct binder_transaction_log *transaction_log,
		struct binder_transaction_log *transaction_log_failed)
{
	transaction_log_failed->entry = &entry_failed[0];
	transaction_log_failed->size = ARRAY_SIZE(entry_failed);

#ifdef CONFIG_MTK_EXTMEM
	transaction_log->entry =
		extmem_malloc_page_align(
				sizeof(struct binder_transaction_log_entry)
				* MAX_ENG_TRANS_LOG_BUFF_LEN);
	transaction_log->size = MAX_ENG_TRANS_LOG_BUFF_LEN;
	if (transaction_log->entry == NULL) {
		pr_debug("%s[%s] ext emory alloc failed!!!\n",
			 __FILE__, __func__);
		transaction_log->entry =
			vmalloc(sizeof(struct binder_transaction_log_entry) *
					MAX_ENG_TRANS_LOG_BUFF_LEN);
	}
#else
	transaction_log->entry = &entry_t[0];
	transaction_log->size = ARRAY_SIZE(entry_t);
#endif
}
#endif

/**
 * struct binder_object - union of flat binder object types
 * @hdr:   generic object header
 * @fbo:   binder object (nodes and refs)
 * @fdo:   file descriptor object
 * @bbo:   binder buffer pointer
 * @fdao:  file descriptor array
 *
 * Used for type-independent object copies
 */
struct binder_object {
	union {
		struct binder_object_header hdr;
		struct flat_binder_object fbo;
		struct binder_fd_object fdo;
		struct binder_buffer_object bbo;
		struct binder_fd_array_object fdao;
	};
};

/**
 * binder_proc_lock() - Acquire outer lock for given binder_proc
 * @proc:         struct binder_proc to acquire
 *
 * Acquires proc->outer_lock. Used to protect binder_ref
 * structures associated with the given proc.
 */
#define binder_proc_lock(proc) _binder_proc_lock(proc, __LINE__)
static void
_binder_proc_lock(struct binder_proc *proc, int line)
{
	binder_debug(BINDER_DEBUG_SPINLOCKS,
		     "%s: line=%d\n", __func__, line);
	spin_lock(&proc->outer_lock);
}

/**
 * binder_proc_unlock() - Release spinlock for given binder_proc
 * @proc:         struct binder_proc to acquire
 *
 * Release lock acquired via binder_proc_lock()
 */
#define binder_proc_unlock(_proc) _binder_proc_unlock(_proc, __LINE__)
static void
_binder_proc_unlock(struct binder_proc *proc, int line)
{
	binder_debug(BINDER_DEBUG_SPINLOCKS,
		     "%s: line=%d\n", __func__, line);
	spin_unlock(&proc->outer_lock);
}

/**
 * binder_inner_proc_lock() - Acquire inner lock for given binder_proc
 * @proc:         struct binder_proc to acquire
 *
 * Acquires proc->inner_lock. Used to protect todo lists
 */
#define binder_inner_proc_lock(proc) _binder_inner_proc_lock(proc, __LINE__)
static void
_binder_inner_proc_lock(struct binder_proc *proc, int line)
{
	binder_debug(BINDER_DEBUG_SPINLOCKS,
		     "%s: line=%d\n", __func__, line);
	spin_lock(&proc->inner_lock);
}

/**
 * binder_inner_proc_unlock() - Release inner lock for given binder_proc
 * @proc:         struct binder_proc to acquire
 *
 * Release lock acquired via binder_inner_proc_lock()
 */
#define binder_inner_proc_unlock(proc) _binder_inner_proc_unlock(proc, __LINE__)
static void
_binder_inner_proc_unlock(struct binder_proc *proc, int line)
{
	binder_debug(BINDER_DEBUG_SPINLOCKS,
		     "%s: line=%d\n", __func__, line);
	spin_unlock(&proc->inner_lock);
}

/**
 * binder_node_lock() - Acquire spinlock for given binder_node
 * @node:         struct binder_node to acquire
 *
 * Acquires node->lock. Used to protect binder_node fields
 */
#define binder_node_lock(node) _binder_node_lock(node, __LINE__)
static void
_binder_node_lock(struct binder_node *node, int line)
{
	binder_debug(BINDER_DEBUG_SPINLOCKS,
		     "%s: line=%d\n", __func__, line);
	spin_lock(&node->lock);
}

/**
 * binder_node_unlock() - Release spinlock for given binder_proc
 * @node:         struct binder_node to acquire
 *
 * Release lock acquired via binder_node_lock()
 */
#define binder_node_unlock(node) _binder_node_unlock(node, __LINE__)
static void
_binder_node_unlock(struct binder_node *node, int line)
{
	binder_debug(BINDER_DEBUG_SPINLOCKS,
		     "%s: line=%d\n", __func__, line);
	spin_unlock(&node->lock);
}

/**
 * binder_node_inner_lock() - Acquire node and inner locks
 * @node:         struct binder_node to acquire
 *
 * Acquires node->lock. If node->proc also acquires
 * proc->inner_lock. Used to protect binder_node fields
 */
#define binder_node_inner_lock(node) _binder_node_inner_lock(node, __LINE__)
static void
_binder_node_inner_lock(struct binder_node *node, int line)
{
	binder_debug(BINDER_DEBUG_SPINLOCKS,
		     "%s: line=%d\n", __func__, line);
	spin_lock(&node->lock);
	if (node->proc)
		binder_inner_proc_lock(node->proc);
}

/**
 * binder_node_unlock() - Release node and inner locks
 * @node:         struct binder_node to acquire
 *
 * Release lock acquired via binder_node_lock()
 */
#define binder_node_inner_unlock(node) _binder_node_inner_unlock(node, __LINE__)
static void
_binder_node_inner_unlock(struct binder_node *node, int line)
{
	struct binder_proc *proc = node->proc;

	binder_debug(BINDER_DEBUG_SPINLOCKS,
		     "%s: line=%d\n", __func__, line);
	if (proc)
		binder_inner_proc_unlock(proc);
	spin_unlock(&node->lock);
}

static bool binder_worklist_empty_ilocked(struct list_head *list)
{
	return list_empty(list);
}

/**
 * binder_worklist_empty() - Check if no items on the work list
 * @proc:       binder_proc associated with list
 * @list:	list to check
 *
 * Return: true if there are no items on list, else false
 */
static bool binder_worklist_empty(struct binder_proc *proc,
				  struct list_head *list)
{
	bool ret;

	binder_inner_proc_lock(proc);
	ret = binder_worklist_empty_ilocked(list);
	binder_inner_proc_unlock(proc);
	return ret;
}

/**
 * binder_enqueue_work_ilocked() - Add an item to the work list
 * @work:         struct binder_work to add to list
 * @target_list:  list to add work to
 *
 * Adds the work to the specified list. Asserts that work
 * is not already on a list.
 *
 * Requires the proc->inner_lock to be held.
 */
static void
binder_enqueue_work_ilocked(struct binder_work *work,
			   struct list_head *target_list)
{
	BUG_ON(target_list == NULL);
	BUG_ON(work->entry.next && !list_empty(&work->entry));
	list_add_tail(&work->entry, target_list);
}

/**
 * binder_enqueue_deferred_thread_work_ilocked() - Add deferred thread work
 * @thread:       thread to queue work to
 * @work:         struct binder_work to add to list
 *
 * Adds the work to the todo list of the thread. Doesn't set the process_todo
 * flag, which means that (if it wasn't already set) the thread will go to
 * sleep without handling this work when it calls read.
 *
 * Requires the proc->inner_lock to be held.
 */
static void
binder_enqueue_deferred_thread_work_ilocked(struct binder_thread *thread,
					    struct binder_work *work)
{
	binder_enqueue_work_ilocked(work, &thread->todo);
}

/**
 * binder_enqueue_thread_work_ilocked() - Add an item to the thread work list
 * @thread:       thread to queue work to
 * @work:         struct binder_work to add to list
 *
 * Adds the work to the todo list of the thread, and enables processing
 * of the todo queue.
 *
 * Requires the proc->inner_lock to be held.
 */
static void
binder_enqueue_thread_work_ilocked(struct binder_thread *thread,
				   struct binder_work *work)
{
	binder_enqueue_work_ilocked(work, &thread->todo);
	thread->process_todo = true;
}

/**
 * binder_enqueue_thread_work() - Add an item to the thread work list
 * @thread:       thread to queue work to
 * @work:         struct binder_work to add to list
 *
 * Adds the work to the todo list of the thread, and enables processing
 * of the todo queue.
 */
static void
binder_enqueue_thread_work(struct binder_thread *thread,
			   struct binder_work *work)
{
	binder_inner_proc_lock(thread->proc);
	binder_enqueue_thread_work_ilocked(thread, work);
	binder_inner_proc_unlock(thread->proc);
}

static void
binder_dequeue_work_ilocked(struct binder_work *work)
{
	list_del_init(&work->entry);
}

/**
 * binder_dequeue_work() - Removes an item from the work list
 * @proc:         binder_proc associated with list
 * @work:         struct binder_work to remove from list
 *
 * Removes the specified work item from whatever list it is on.
 * Can safely be called if work is not on any list.
 */
static void
binder_dequeue_work(struct binder_proc *proc, struct binder_work *work)
{
	binder_inner_proc_lock(proc);
	binder_dequeue_work_ilocked(work);
	binder_inner_proc_unlock(proc);
}

static struct binder_work *binder_dequeue_work_head_ilocked(
					struct list_head *list)
{
	struct binder_work *w;

	w = list_first_entry_or_null(list, struct binder_work, entry);
	if (w)
		list_del_init(&w->entry);
	return w;
}

/**
 * binder_dequeue_work_head() - Dequeues the item at head of list
 * @proc:         binder_proc associated with list
 * @list:         list to dequeue head
 *
 * Removes the head of the list if there are items on the list
 *
 * Return: pointer dequeued binder_work, NULL if list was empty
 */
static struct binder_work *binder_dequeue_work_head(
					struct binder_proc *proc,
					struct list_head *list)
{
	struct binder_work *w;

	binder_inner_proc_lock(proc);
	w = binder_dequeue_work_head_ilocked(list);
	binder_inner_proc_unlock(proc);
	return w;
}

static void
binder_defer_work(struct binder_proc *proc, enum binder_deferred_state defer);
static void binder_free_thread(struct binder_thread *thread);
static void binder_free_proc(struct binder_proc *proc);
static void binder_inc_node_tmpref_ilocked(struct binder_node *node);

static int task_get_unused_fd_flags(struct binder_proc *proc, int flags)
{
	unsigned long rlim_cur;
	unsigned long irqs;
	int ret;

	mutex_lock(&proc->files_lock);
	if (proc->files == NULL) {
		ret = -ESRCH;
		goto err;
	}
	if (!lock_task_sighand(proc->tsk, &irqs)) {
		ret = -EMFILE;
		goto err;
	}
	rlim_cur = task_rlimit(proc->tsk, RLIMIT_NOFILE);
	unlock_task_sighand(proc->tsk, &irqs);

	ret = __alloc_fd(proc->files, 0, rlim_cur, flags);
err:
	mutex_unlock(&proc->files_lock);
	return ret;
}

/*
 * copied from fd_install
 */
static void task_fd_install(
	struct binder_proc *proc, unsigned int fd, struct file *file)
{
	mutex_lock(&proc->files_lock);
	if (proc->files)
		__fd_install(proc->files, fd, file);
	mutex_unlock(&proc->files_lock);
}

/*
 * copied from sys_close
 */
static long task_close_fd(struct binder_proc *proc, unsigned int fd)
{
	int retval;

	mutex_lock(&proc->files_lock);
	if (proc->files == NULL) {
		retval = -ESRCH;
		goto err;
	}
	retval = __close_fd(proc->files, fd);
	/* can't restart close syscall because file table entry was cleared */
	if (unlikely(retval == -ERESTARTSYS ||
		     retval == -ERESTARTNOINTR ||
		     retval == -ERESTARTNOHAND ||
		     retval == -ERESTART_RESTARTBLOCK))
		retval = -EINTR;
err:
	mutex_unlock(&proc->files_lock);
	return retval;
}

static bool binder_has_work_ilocked(struct binder_thread *thread,
				    bool do_proc_work)
{
	return thread->process_todo ||
		thread->looper_need_return ||
		(do_proc_work &&
		 !binder_worklist_empty_ilocked(&thread->proc->todo));
}

static bool binder_has_work(struct binder_thread *thread, bool do_proc_work)
{
	bool has_work;

	binder_inner_proc_lock(thread->proc);
	has_work = binder_has_work_ilocked(thread, do_proc_work);
	binder_inner_proc_unlock(thread->proc);

	return has_work;
}

static bool binder_available_for_proc_work_ilocked(struct binder_thread *thread)
{
	return !thread->transaction_stack &&
		binder_worklist_empty_ilocked(&thread->todo) &&
		(thread->looper & (BINDER_LOOPER_STATE_ENTERED |
				   BINDER_LOOPER_STATE_REGISTERED));
}

static void binder_wakeup_poll_threads_ilocked(struct binder_proc *proc,
					       bool sync)
{
	struct rb_node *n;
	struct binder_thread *thread;

	for (n = rb_first(&proc->threads); n != NULL; n = rb_next(n)) {
		thread = rb_entry(n, struct binder_thread, rb_node);
		if (thread->looper & BINDER_LOOPER_STATE_POLL &&
		    binder_available_for_proc_work_ilocked(thread)) {
			if (sync)
				wake_up_interruptible_sync(&thread->wait);
			else
				wake_up_interruptible(&thread->wait);
		}
	}
}

/**
 * binder_select_thread_ilocked() - selects a thread for doing proc work.
 * @proc:	process to select a thread from
 *
 * Note that calling this function moves the thread off the waiting_threads
 * list, so it can only be woken up by the caller of this function, or a
 * signal. Therefore, callers *should* always wake up the thread this function
 * returns.
 *
 * Return:	If there's a thread currently waiting for process work,
 *		returns that thread. Otherwise returns NULL.
 */
static struct binder_thread *
binder_select_thread_ilocked(struct binder_proc *proc)
{
	struct binder_thread *thread;

	assert_spin_locked(&proc->inner_lock);
	thread = list_first_entry_or_null(&proc->waiting_threads,
					  struct binder_thread,
					  waiting_thread_node);

	if (thread)
		list_del_init(&thread->waiting_thread_node);

	return thread;
}

/**
 * binder_wakeup_thread_ilocked() - wakes up a thread for doing proc work.
 * @proc:	process to wake up a thread in
 * @thread:	specific thread to wake-up (may be NULL)
 * @sync:	whether to do a synchronous wake-up
 *
 * This function wakes up a thread in the @proc process.
 * The caller may provide a specific thread to wake-up in
 * the @thread parameter. If @thread is NULL, this function
 * will wake up threads that have called poll().
 *
 * Note that for this function to work as expected, callers
 * should first call binder_select_thread() to find a thread
 * to handle the work (if they don't have a thread already),
 * and pass the result into the @thread parameter.
 */
static void binder_wakeup_thread_ilocked(struct binder_proc *proc,
					 struct binder_thread *thread,
					 bool sync)
{
	assert_spin_locked(&proc->inner_lock);

	if (thread) {
		if (sync)
			wake_up_interruptible_sync(&thread->wait);
		else
			wake_up_interruptible(&thread->wait);
		return;
	}

	/* Didn't find a thread waiting for proc work; this can happen
	 * in two scenarios:
	 * 1. All threads are busy handling transactions
	 *    In that case, one of those threads should call back into
	 *    the kernel driver soon and pick up this work.
	 * 2. Threads are using the (e)poll interface, in which case
	 *    they may be blocked on the waitqueue without having been
	 *    added to waiting_threads. For this case, we just iterate
	 *    over all threads not handling transaction work, and
	 *    wake them all up. We wake all because we don't know whether
	 *    a thread that called into (e)poll is handling non-binder
	 *    work currently.
	 */
	binder_wakeup_poll_threads_ilocked(proc, sync);
}

static void binder_wakeup_proc_ilocked(struct binder_proc *proc)
{
	struct binder_thread *thread = binder_select_thread_ilocked(proc);

	binder_wakeup_thread_ilocked(proc, thread, /* sync = */false);
}

static bool is_rt_policy(int policy)
{
	return policy == SCHED_FIFO || policy == SCHED_RR;
}

static bool is_fair_policy(int policy)
{
	return policy == SCHED_NORMAL || policy == SCHED_BATCH;
}

static bool binder_supported_policy(int policy)
{
	return is_fair_policy(policy) || is_rt_policy(policy);
}

static int to_userspace_prio(int policy, int kernel_priority)
{
	if (is_fair_policy(policy))
		return PRIO_TO_NICE(kernel_priority);
	else
		return MAX_USER_RT_PRIO - 1 - kernel_priority;
}

static int to_kernel_prio(int policy, int user_priority)
{
	if (is_fair_policy(policy))
		return NICE_TO_PRIO(user_priority);
	else
		return MAX_USER_RT_PRIO - 1 - user_priority;
}

static void binder_do_set_priority(struct task_struct *task,
				   struct binder_priority desired,
				   bool verify)
{
	int priority; /* user-space prio value */
	bool has_cap_nice;
	unsigned int policy = desired.sched_policy;

	if (task->policy == policy && task->normal_prio == desired.prio)
		return;

	has_cap_nice = has_capability_noaudit(task, CAP_SYS_NICE);

	priority = to_userspace_prio(policy, desired.prio);

	if (verify && is_rt_policy(policy) && !has_cap_nice) {
		long max_rtprio = task_rlimit(task, RLIMIT_RTPRIO);

		if (max_rtprio == 0) {
			policy = SCHED_NORMAL;
			priority = MIN_NICE;
		} else if (priority > max_rtprio) {
			priority = max_rtprio;
		}
	}

	if (verify && is_fair_policy(policy) && !has_cap_nice) {
		long min_nice = rlimit_to_nice(task_rlimit(task, RLIMIT_NICE));

		if (min_nice > MAX_NICE) {
			binder_user_error("%d RLIMIT_NICE not set\n",
					  task->pid);
			return;
		} else if (priority < min_nice) {
			priority = min_nice;
		}
	}

	if (policy != desired.sched_policy ||
	    to_kernel_prio(policy, priority) != desired.prio)
		binder_debug(BINDER_DEBUG_PRIORITY_CAP,
			     "%d: priority %d not allowed, using %d instead\n",
			      task->pid, desired.prio,
			      to_kernel_prio(policy, priority));

	trace_binder_set_priority(task->tgid, task->pid, task->normal_prio,
				  to_kernel_prio(policy, priority),
				  desired.prio);

	/* Set the actual priority */
	if (task->policy != policy || is_rt_policy(policy)) {
		struct sched_param params;

		params.sched_priority = is_rt_policy(policy) ? priority : 0;

		sched_setscheduler_nocheck(task,
					   policy | SCHED_RESET_ON_FORK,
					   &params);
	}
	if (is_fair_policy(policy))
		set_user_nice(task, priority);
}

static void binder_set_priority(struct task_struct *task,
				struct binder_priority desired)
{
	binder_do_set_priority(task, desired, /* verify = */ true);
}

static void binder_restore_priority(struct task_struct *task,
				    struct binder_priority desired)
{
	binder_do_set_priority(task, desired, /* verify = */ false);
}

static void binder_transaction_priority(struct task_struct *task,
					struct binder_transaction *t,
					struct binder_priority node_prio,
					bool inherit_rt)
{
	struct binder_priority desired_prio = t->priority;

	if (t->set_priority_called)
		return;

	t->set_priority_called = true;
	t->saved_priority.sched_policy = task->policy;
	t->saved_priority.prio = task->normal_prio;

	if (!inherit_rt && is_rt_policy(desired_prio.sched_policy)) {
		desired_prio.prio = NICE_TO_PRIO(0);
		desired_prio.sched_policy = SCHED_NORMAL;
	}

	if (node_prio.prio < t->priority.prio ||
	    (node_prio.prio == t->priority.prio &&
	     node_prio.sched_policy == SCHED_FIFO)) {
		/*
		 * In case the minimum priority on the node is
		 * higher (lower value), use that priority. If
		 * the priority is the same, but the node uses
		 * SCHED_FIFO, prefer SCHED_FIFO, since it can
		 * run unbounded, unlike SCHED_RR.
		 */
		desired_prio = node_prio;
	}

	binder_set_priority(task, desired_prio);
}

static struct binder_node *binder_get_node_ilocked(struct binder_proc *proc,
						   binder_uintptr_t ptr)
{
	struct rb_node *n = proc->nodes.rb_node;
	struct binder_node *node;

	assert_spin_locked(&proc->inner_lock);

	while (n) {
		node = rb_entry(n, struct binder_node, rb_node);

		if (ptr < node->ptr)
			n = n->rb_left;
		else if (ptr > node->ptr)
			n = n->rb_right;
		else {
			/*
			 * take an implicit weak reference
			 * to ensure node stays alive until
			 * call to binder_put_node()
			 */
			binder_inc_node_tmpref_ilocked(node);
			return node;
		}
	}
	return NULL;
}

static struct binder_node *binder_get_node(struct binder_proc *proc,
					   binder_uintptr_t ptr)
{
	struct binder_node *node;

	binder_inner_proc_lock(proc);
	node = binder_get_node_ilocked(proc, ptr);
	binder_inner_proc_unlock(proc);
	return node;
}

static struct binder_node *binder_init_node_ilocked(
						struct binder_proc *proc,
						struct binder_node *new_node,
						struct flat_binder_object *fp)
{
	struct rb_node **p = &proc->nodes.rb_node;
	struct rb_node *parent = NULL;
	struct binder_node *node;
	binder_uintptr_t ptr = fp ? fp->binder : 0;
	binder_uintptr_t cookie = fp ? fp->cookie : 0;
	__u32 flags = fp ? fp->flags : 0;
	s8 priority;

	assert_spin_locked(&proc->inner_lock);

	while (*p) {

		parent = *p;
		node = rb_entry(parent, struct binder_node, rb_node);

		if (ptr < node->ptr)
			p = &(*p)->rb_left;
		else if (ptr > node->ptr)
			p = &(*p)->rb_right;
		else {
			/*
			 * A matching node is already in
			 * the rb tree. Abandon the init
			 * and return it.
			 */
			binder_inc_node_tmpref_ilocked(node);
			return node;
		}
	}
	node = new_node;
	binder_stats_created(BINDER_STAT_NODE);
	node->tmp_refs++;
	rb_link_node(&node->rb_node, parent, p);
	rb_insert_color(&node->rb_node, &proc->nodes);
	node->debug_id = atomic_inc_return(&binder_last_id);
	node->proc = proc;
	node->ptr = ptr;
	node->cookie = cookie;
	node->work.type = BINDER_WORK_NODE;
	priority = flags & FLAT_BINDER_FLAG_PRIORITY_MASK;
	node->sched_policy = (flags & FLAT_BINDER_FLAG_SCHED_POLICY_MASK) >>
		FLAT_BINDER_FLAG_SCHED_POLICY_SHIFT;
	node->min_priority = to_kernel_prio(node->sched_policy, priority);
	node->accept_fds = !!(flags & FLAT_BINDER_FLAG_ACCEPTS_FDS);
	node->inherit_rt = !!(flags & FLAT_BINDER_FLAG_INHERIT_RT);
	node->txn_security_ctx = !!(flags & FLAT_BINDER_FLAG_TXN_SECURITY_CTX);
	spin_lock_init(&node->lock);
	INIT_LIST_HEAD(&node->work.entry);
	INIT_LIST_HEAD(&node->async_todo);
	binder_debug(BINDER_DEBUG_INTERNAL_REFS,
		     "%d:%d node %d u%016llx c%016llx created\n",
		     proc->pid, current->pid, node->debug_id,
		     (u64)node->ptr, (u64)node->cookie);

	return node;
}

static struct binder_node *binder_new_node(struct binder_proc *proc,
					   struct flat_binder_object *fp)
{
	struct binder_node *node;
	struct binder_node *new_node = kzalloc(sizeof(*node), GFP_KERNEL);

	if (!new_node)
		return NULL;
	binder_inner_proc_lock(proc);
	node = binder_init_node_ilocked(proc, new_node, fp);
	binder_inner_proc_unlock(proc);
	if (node != new_node)
		/*
		 * The node was already added by another thread
		 */
		kfree(new_node);

	return node;
}

static void binder_free_node(struct binder_node *node)
{
	kfree(node);
	binder_stats_deleted(BINDER_STAT_NODE);
}

static int binder_inc_node_nilocked(struct binder_node *node, int strong,
				    int internal,
				    struct list_head *target_list)
{
	struct binder_proc *proc = node->proc;

	assert_spin_locked(&node->lock);
	if (proc)
		assert_spin_locked(&proc->inner_lock);
	if (strong) {
		if (internal) {
			if (target_list == NULL &&
			    node->internal_strong_refs == 0 &&
			    !(node->proc &&
			      node == node->proc->context->binder_context_mgr_node &&
			      node->has_strong_ref)) {
				pr_err("invalid inc strong node for %d\n",
					node->debug_id);
				return -EINVAL;
			}
			node->internal_strong_refs++;
		} else
			node->local_strong_refs++;
		if (!node->has_strong_ref && target_list) {
			binder_dequeue_work_ilocked(&node->work);
			/*
			 * Note: this function is the only place where we queue
			 * directly to a thread->todo without using the
			 * corresponding binder_enqueue_thread_work() helper
			 * functions; in this case it's ok to not set the
			 * process_todo flag, since we know this node work will
			 * always be followed by other work that starts queue
			 * processing: in case of synchronous transactions, a
			 * BR_REPLY or BR_ERROR; in case of oneway
			 * transactions, a BR_TRANSACTION_COMPLETE.
			 */
			binder_enqueue_work_ilocked(&node->work, target_list);
		}
	} else {
		if (!internal)
			node->local_weak_refs++;
		if (!node->has_weak_ref && list_empty(&node->work.entry)) {
			if (target_list == NULL) {
				pr_err("invalid inc weak node for %d\n",
					node->debug_id);
				return -EINVAL;
			}
			/*
			 * See comment above
			 */
			binder_enqueue_work_ilocked(&node->work, target_list);
		}
	}
	return 0;
}

static int binder_inc_node(struct binder_node *node, int strong, int internal,
			   struct list_head *target_list)
{
	int ret;

	binder_node_inner_lock(node);
	ret = binder_inc_node_nilocked(node, strong, internal, target_list);
	binder_node_inner_unlock(node);

	return ret;
}

static bool binder_dec_node_nilocked(struct binder_node *node,
				     int strong, int internal)
{
	struct binder_proc *proc = node->proc;

	assert_spin_locked(&node->lock);
	if (proc)
		assert_spin_locked(&proc->inner_lock);
	if (strong) {
		if (internal)
			node->internal_strong_refs--;
		else
			node->local_strong_refs--;
		if (node->local_strong_refs || node->internal_strong_refs)
			return false;
	} else {
		if (!internal)
			node->local_weak_refs--;
		if (node->local_weak_refs || node->tmp_refs ||
				!hlist_empty(&node->refs))
			return false;
	}

	if (proc && (node->has_strong_ref || node->has_weak_ref)) {
		if (list_empty(&node->work.entry)) {
			binder_enqueue_work_ilocked(&node->work, &proc->todo);
			binder_wakeup_proc_ilocked(proc);
		}
	} else {
		if (hlist_empty(&node->refs) && !node->local_strong_refs &&
		    !node->local_weak_refs && !node->tmp_refs) {
			if (proc) {
				binder_dequeue_work_ilocked(&node->work);
				rb_erase(&node->rb_node, &proc->nodes);
				binder_debug(BINDER_DEBUG_INTERNAL_REFS,
					     "refless node %d deleted\n",
					     node->debug_id);
			} else {
				BUG_ON(!list_empty(&node->work.entry));
				spin_lock(&binder_dead_nodes_lock);
				/*
				 * tmp_refs could have changed so
				 * check it again
				 */
				if (node->tmp_refs) {
					spin_unlock(&binder_dead_nodes_lock);
					return false;
				}
				hlist_del(&node->dead_node);
				spin_unlock(&binder_dead_nodes_lock);
				binder_debug(BINDER_DEBUG_INTERNAL_REFS,
					     "dead node %d deleted\n",
					     node->debug_id);
			}
			return true;
		}
	}
	return false;
}

static void binder_dec_node(struct binder_node *node, int strong, int internal)
{
	bool free_node;

	binder_node_inner_lock(node);
	free_node = binder_dec_node_nilocked(node, strong, internal);
	binder_node_inner_unlock(node);
	if (free_node)
		binder_free_node(node);
}

static void binder_inc_node_tmpref_ilocked(struct binder_node *node)
{
	/*
	 * No call to binder_inc_node() is needed since we
	 * don't need to inform userspace of any changes to
	 * tmp_refs
	 */
	node->tmp_refs++;
}

/**
 * binder_inc_node_tmpref() - take a temporary reference on node
 * @node:	node to reference
 *
 * Take reference on node to prevent the node from being freed
 * while referenced only by a local variable. The inner lock is
 * needed to serialize with the node work on the queue (which
 * isn't needed after the node is dead). If the node is dead
 * (node->proc is NULL), use binder_dead_nodes_lock to protect
 * node->tmp_refs against dead-node-only cases where the node
 * lock cannot be acquired (eg traversing the dead node list to
 * print nodes)
 */
static void binder_inc_node_tmpref(struct binder_node *node)
{
	binder_node_lock(node);
	if (node->proc)
		binder_inner_proc_lock(node->proc);
	else
		spin_lock(&binder_dead_nodes_lock);
	binder_inc_node_tmpref_ilocked(node);
	if (node->proc)
		binder_inner_proc_unlock(node->proc);
	else
		spin_unlock(&binder_dead_nodes_lock);
	binder_node_unlock(node);
}

/**
 * binder_dec_node_tmpref() - remove a temporary reference on node
 * @node:	node to reference
 *
 * Release temporary reference on node taken via binder_inc_node_tmpref()
 */
static void binder_dec_node_tmpref(struct binder_node *node)
{
	bool free_node;

	binder_node_inner_lock(node);
	if (!node->proc)
		spin_lock(&binder_dead_nodes_lock);
	node->tmp_refs--;
	BUG_ON(node->tmp_refs < 0);
	if (!node->proc)
		spin_unlock(&binder_dead_nodes_lock);
	/*
	 * Call binder_dec_node() to check if all refcounts are 0
	 * and cleanup is needed. Calling with strong=0 and internal=1
	 * causes no actual reference to be released in binder_dec_node().
	 * If that changes, a change is needed here too.
	 */
	free_node = binder_dec_node_nilocked(node, 0, 1);
	binder_node_inner_unlock(node);
	if (free_node)
		binder_free_node(node);
}

static void binder_put_node(struct binder_node *node)
{
	binder_dec_node_tmpref(node);
}

static struct binder_ref *binder_get_ref_olocked(struct binder_proc *proc,
						 u32 desc, bool need_strong_ref)
{
	struct rb_node *n = proc->refs_by_desc.rb_node;
	struct binder_ref *ref;

	while (n) {
		ref = rb_entry(n, struct binder_ref, rb_node_desc);

		if (desc < ref->data.desc) {
			n = n->rb_left;
		} else if (desc > ref->data.desc) {
			n = n->rb_right;
		} else if (need_strong_ref && !ref->data.strong) {
			binder_user_error("tried to use weak ref as strong ref\n");
			return NULL;
		} else {
			return ref;
		}
	}
	return NULL;
}

/**
 * binder_get_ref_for_node_olocked() - get the ref associated with given node
 * @proc:	binder_proc that owns the ref
 * @node:	binder_node of target
 * @new_ref:	newly allocated binder_ref to be initialized or %NULL
 *
 * Look up the ref for the given node and return it if it exists
 *
 * If it doesn't exist and the caller provides a newly allocated
 * ref, initialize the fields of the newly allocated ref and insert
 * into the given proc rb_trees and node refs list.
 *
 * Return:	the ref for node. It is possible that another thread
 *		allocated/initialized the ref first in which case the
 *		returned ref would be different than the passed-in
 *		new_ref. new_ref must be kfree'd by the caller in
 *		this case.
 */
static struct binder_ref *binder_get_ref_for_node_olocked(
					struct binder_proc *proc,
					struct binder_node *node,
					struct binder_ref *new_ref)
{
	struct binder_context *context = proc->context;
	struct rb_node **p = &proc->refs_by_node.rb_node;
	struct rb_node *parent = NULL;
	struct binder_ref *ref;
	struct rb_node *n;

	while (*p) {
		parent = *p;
		ref = rb_entry(parent, struct binder_ref, rb_node_node);

		if (node < ref->node)
			p = &(*p)->rb_left;
		else if (node > ref->node)
			p = &(*p)->rb_right;
		else
			return ref;
	}
	if (!new_ref)
		return NULL;

	binder_stats_created(BINDER_STAT_REF);
	new_ref->data.debug_id = atomic_inc_return(&binder_last_id);
	new_ref->proc = proc;
	new_ref->node = node;
	rb_link_node(&new_ref->rb_node_node, parent, p);
	rb_insert_color(&new_ref->rb_node_node, &proc->refs_by_node);

	new_ref->data.desc = (node == context->binder_context_mgr_node) ? 0 : 1;
	for (n = rb_first(&proc->refs_by_desc); n != NULL; n = rb_next(n)) {
		ref = rb_entry(n, struct binder_ref, rb_node_desc);
		if (ref->data.desc > new_ref->data.desc)
			break;
		new_ref->data.desc = ref->data.desc + 1;
	}

	p = &proc->refs_by_desc.rb_node;
	while (*p) {
		parent = *p;
		ref = rb_entry(parent, struct binder_ref, rb_node_desc);

		if (new_ref->data.desc < ref->data.desc)
			p = &(*p)->rb_left;
		else if (new_ref->data.desc > ref->data.desc)
			p = &(*p)->rb_right;
		else
			BUG();
	}
	rb_link_node(&new_ref->rb_node_desc, parent, p);
	rb_insert_color(&new_ref->rb_node_desc, &proc->refs_by_desc);

	binder_node_lock(node);
	hlist_add_head(&new_ref->node_entry, &node->refs);

	binder_debug(BINDER_DEBUG_INTERNAL_REFS,
		     "%d new ref %d desc %d for node %d\n",
		      proc->pid, new_ref->data.debug_id, new_ref->data.desc,
		      node->debug_id);
	binder_node_unlock(node);
	return new_ref;
}

static void binder_cleanup_ref_olocked(struct binder_ref *ref)
{
	bool delete_node = false;

	binder_debug(BINDER_DEBUG_INTERNAL_REFS,
		     "%d delete ref %d desc %d for node %d\n",
		      ref->proc->pid, ref->data.debug_id, ref->data.desc,
		      ref->node->debug_id);

	rb_erase(&ref->rb_node_desc, &ref->proc->refs_by_desc);
	rb_erase(&ref->rb_node_node, &ref->proc->refs_by_node);

	binder_node_inner_lock(ref->node);
	if (ref->data.strong)
		binder_dec_node_nilocked(ref->node, 1, 1);

	hlist_del(&ref->node_entry);
	delete_node = binder_dec_node_nilocked(ref->node, 0, 1);
	binder_node_inner_unlock(ref->node);
	/*
	 * Clear ref->node unless we want the caller to free the node
	 */
	if (!delete_node) {
		/*
		 * The caller uses ref->node to determine
		 * whether the node needs to be freed. Clear
		 * it since the node is still alive.
		 */
		ref->node = NULL;
	}

	if (ref->death) {
		binder_debug(BINDER_DEBUG_DEAD_BINDER,
			     "%d delete ref %d desc %d has death notification\n",
			      ref->proc->pid, ref->data.debug_id,
			      ref->data.desc);
		binder_dequeue_work(ref->proc, &ref->death->work);
		binder_stats_deleted(BINDER_STAT_DEATH);
	}
	binder_stats_deleted(BINDER_STAT_REF);
}

/**
 * binder_inc_ref_olocked() - increment the ref for given handle
 * @ref:         ref to be incremented
 * @strong:      if true, strong increment, else weak
 * @target_list: list to queue node work on
 *
 * Increment the ref. @ref->proc->outer_lock must be held on entry
 *
 * Return: 0, if successful, else errno
 */
static int binder_inc_ref_olocked(struct binder_ref *ref, int strong,
				  struct list_head *target_list)
{
	int ret;

	if (strong) {
		if (ref->data.strong == 0) {
			ret = binder_inc_node(ref->node, 1, 1, target_list);
			if (ret)
				return ret;
		}
		ref->data.strong++;
	} else {
		if (ref->data.weak == 0) {
			ret = binder_inc_node(ref->node, 0, 1, target_list);
			if (ret)
				return ret;
		}
		ref->data.weak++;
	}
	return 0;
}

/**
 * binder_dec_ref() - dec the ref for given handle
 * @ref:	ref to be decremented
 * @strong:	if true, strong decrement, else weak
 *
 * Decrement the ref.
 *
 * Return: true if ref is cleaned up and ready to be freed
 */
static bool binder_dec_ref_olocked(struct binder_ref *ref, int strong)
{
	if (strong) {
		if (ref->data.strong == 0) {
			binder_user_error("%d invalid dec strong, ref %d desc %d s %d w %d\n",
					  ref->proc->pid, ref->data.debug_id,
					  ref->data.desc, ref->data.strong,
					  ref->data.weak);
			return false;
		}
		ref->data.strong--;
		if (ref->data.strong == 0)
			binder_dec_node(ref->node, strong, 1);
	} else {
		if (ref->data.weak == 0) {
			binder_user_error("%d invalid dec weak, ref %d desc %d s %d w %d\n",
					  ref->proc->pid, ref->data.debug_id,
					  ref->data.desc, ref->data.strong,
					  ref->data.weak);
			return false;
		}
		ref->data.weak--;
	}
	if (ref->data.strong == 0 && ref->data.weak == 0) {
		binder_cleanup_ref_olocked(ref);
		return true;
	}
	return false;
}

/**
 * binder_get_node_from_ref() - get the node from the given proc/desc
 * @proc:	proc containing the ref
 * @desc:	the handle associated with the ref
 * @need_strong_ref: if true, only return node if ref is strong
 * @rdata:	the id/refcount data for the ref
 *
 * Given a proc and ref handle, return the associated binder_node
 *
 * Return: a binder_node or NULL if not found or not strong when strong required
 */
static struct binder_node *binder_get_node_from_ref(
		struct binder_proc *proc,
		u32 desc, bool need_strong_ref,
		struct binder_ref_data *rdata)
{
	struct binder_node *node;
	struct binder_ref *ref;

	binder_proc_lock(proc);
	ref = binder_get_ref_olocked(proc, desc, need_strong_ref);
	if (!ref)
		goto err_no_ref;
	node = ref->node;
	/*
	 * Take an implicit reference on the node to ensure
	 * it stays alive until the call to binder_put_node()
	 */
	binder_inc_node_tmpref(node);
	if (rdata)
		*rdata = ref->data;
	binder_proc_unlock(proc);

	return node;

err_no_ref:
	binder_proc_unlock(proc);
	return NULL;
}

/**
 * binder_free_ref() - free the binder_ref
 * @ref:	ref to free
 *
 * Free the binder_ref. Free the binder_node indicated by ref->node
 * (if non-NULL) and the binder_ref_death indicated by ref->death.
 */
static void binder_free_ref(struct binder_ref *ref)
{
	if (ref->node)
		binder_free_node(ref->node);
	kfree(ref->death);
	kfree(ref);
}

/**
 * binder_update_ref_for_handle() - inc/dec the ref for given handle
 * @proc:	proc containing the ref
 * @desc:	the handle associated with the ref
 * @increment:	true=inc reference, false=dec reference
 * @strong:	true=strong reference, false=weak reference
 * @rdata:	the id/refcount data for the ref
 *
 * Given a proc and ref handle, increment or decrement the ref
 * according to "increment" arg.
 *
 * Return: 0 if successful, else errno
 */
static int binder_update_ref_for_handle(struct binder_proc *proc,
		uint32_t desc, bool increment, bool strong,
		struct binder_ref_data *rdata)
{
	int ret = 0;
	struct binder_ref *ref;
	bool delete_ref = false;

	binder_proc_lock(proc);
	ref = binder_get_ref_olocked(proc, desc, strong);
	if (!ref) {
		ret = -EINVAL;
		goto err_no_ref;
	}
	if (increment)
		ret = binder_inc_ref_olocked(ref, strong, NULL);
	else
		delete_ref = binder_dec_ref_olocked(ref, strong);

	if (rdata)
		*rdata = ref->data;
	binder_proc_unlock(proc);

	if (delete_ref)
		binder_free_ref(ref);
	return ret;

err_no_ref:
	binder_proc_unlock(proc);
	return ret;
}

/**
 * binder_dec_ref_for_handle() - dec the ref for given handle
 * @proc:	proc containing the ref
 * @desc:	the handle associated with the ref
 * @strong:	true=strong reference, false=weak reference
 * @rdata:	the id/refcount data for the ref
 *
 * Just calls binder_update_ref_for_handle() to decrement the ref.
 *
 * Return: 0 if successful, else errno
 */
static int binder_dec_ref_for_handle(struct binder_proc *proc,
		uint32_t desc, bool strong, struct binder_ref_data *rdata)
{
	return binder_update_ref_for_handle(proc, desc, false, strong, rdata);
}


/**
 * binder_inc_ref_for_node() - increment the ref for given proc/node
 * @proc:	 proc containing the ref
 * @node:	 target node
 * @strong:	 true=strong reference, false=weak reference
 * @target_list: worklist to use if node is incremented
 * @rdata:	 the id/refcount data for the ref
 *
 * Given a proc and node, increment the ref. Create the ref if it
 * doesn't already exist
 *
 * Return: 0 if successful, else errno
 */
static int binder_inc_ref_for_node(struct binder_proc *proc,
			struct binder_node *node,
			bool strong,
			struct list_head *target_list,
			struct binder_ref_data *rdata)
{
	struct binder_ref *ref;
	struct binder_ref *new_ref = NULL;
	int ret = 0;

	binder_proc_lock(proc);
	ref = binder_get_ref_for_node_olocked(proc, node, NULL);
	if (!ref) {
		binder_proc_unlock(proc);
		new_ref = kzalloc(sizeof(*ref), GFP_KERNEL);
		if (!new_ref)
			return -ENOMEM;
		binder_proc_lock(proc);
		ref = binder_get_ref_for_node_olocked(proc, node, new_ref);
	}
	ret = binder_inc_ref_olocked(ref, strong, target_list);
	*rdata = ref->data;
	binder_proc_unlock(proc);
	if (new_ref && ref != new_ref)
		/*
		 * Another thread created the ref first so
		 * free the one we allocated
		 */
		kfree(new_ref);
	return ret;
}

static void binder_pop_transaction_ilocked(struct binder_thread *target_thread,
					   struct binder_transaction *t)
{
	BUG_ON(!target_thread);
	assert_spin_locked(&target_thread->proc->inner_lock);
	BUG_ON(target_thread->transaction_stack != t);
	BUG_ON(target_thread->transaction_stack->from != target_thread);
	target_thread->transaction_stack =
		target_thread->transaction_stack->from_parent;
	t->from = NULL;
}

/**
 * binder_thread_dec_tmpref() - decrement thread->tmp_ref
 * @thread:	thread to decrement
 *
 * A thread needs to be kept alive while being used to create or
 * handle a transaction. binder_get_txn_from() is used to safely
 * extract t->from from a binder_transaction and keep the thread
 * indicated by t->from from being freed. When done with that
 * binder_thread, this function is called to decrement the
 * tmp_ref and free if appropriate (thread has been released
 * and no transaction being processed by the driver)
 */
static void binder_thread_dec_tmpref(struct binder_thread *thread)
{
	/*
	 * atomic is used to protect the counter value while
	 * it cannot reach zero or thread->is_dead is false
	 */
	binder_inner_proc_lock(thread->proc);
	atomic_dec(&thread->tmp_ref);
	if (thread->is_dead && !atomic_read(&thread->tmp_ref)) {
		binder_inner_proc_unlock(thread->proc);
		binder_free_thread(thread);
		return;
	}
	binder_inner_proc_unlock(thread->proc);
}

/**
 * binder_proc_dec_tmpref() - decrement proc->tmp_ref
 * @proc:	proc to decrement
 *
 * A binder_proc needs to be kept alive while being used to create or
 * handle a transaction. proc->tmp_ref is incremented when
 * creating a new transaction or the binder_proc is currently in-use
 * by threads that are being released. When done with the binder_proc,
 * this function is called to decrement the counter and free the
 * proc if appropriate (proc has been released, all threads have
 * been released and not currenly in-use to process a transaction).
 */
static void binder_proc_dec_tmpref(struct binder_proc *proc)
{
	binder_inner_proc_lock(proc);
	proc->tmp_ref--;
	if (proc->is_dead && RB_EMPTY_ROOT(&proc->threads) &&
			!proc->tmp_ref) {
		binder_inner_proc_unlock(proc);
		binder_free_proc(proc);
		return;
	}
	binder_inner_proc_unlock(proc);
}

/**
 * binder_get_txn_from() - safely extract the "from" thread in transaction
 * @t:	binder transaction for t->from
 *
 * Atomically return the "from" thread and increment the tmp_ref
 * count for the thread to ensure it stays alive until
 * binder_thread_dec_tmpref() is called.
 *
 * Return: the value of t->from
 */
static struct binder_thread *binder_get_txn_from(
		struct binder_transaction *t)
{
	struct binder_thread *from;

	spin_lock(&t->lock);
	from = t->from;
	if (from)
		atomic_inc(&from->tmp_ref);
	spin_unlock(&t->lock);
	return from;
}

/**
 * binder_get_txn_from_and_acq_inner() - get t->from and acquire inner lock
 * @t:	binder transaction for t->from
 *
 * Same as binder_get_txn_from() except it also acquires the proc->inner_lock
 * to guarantee that the thread cannot be released while operating on it.
 * The caller must call binder_inner_proc_unlock() to release the inner lock
 * as well as call binder_dec_thread_txn() to release the reference.
 *
 * Return: the value of t->from
 */
static struct binder_thread *binder_get_txn_from_and_acq_inner(
		struct binder_transaction *t)
{
	struct binder_thread *from;

	from = binder_get_txn_from(t);
	if (!from)
		return NULL;
	binder_inner_proc_lock(from->proc);
	if (t->from) {
		BUG_ON(from != t->from);
		return from;
	}
	binder_inner_proc_unlock(from->proc);
	binder_thread_dec_tmpref(from);
	return NULL;
}

static void binder_free_transaction(struct binder_transaction *t)
{
	if (t->buffer)
		t->buffer->transaction = NULL;
#ifdef BINDER_WATCHDOG
	binder_cancel_bwdog(t);
#endif
#ifdef BINDER_USER_TRACKING
	binder_print_delay(t);
#endif
	kfree(t);
	binder_stats_deleted(BINDER_STAT_TRANSACTION);
}

static void binder_send_failed_reply(struct binder_transaction *t,
				     uint32_t error_code)
{
	struct binder_thread *target_thread;
	struct binder_transaction *next;

	BUG_ON(t->flags & TF_ONE_WAY);
	while (1) {
		target_thread = binder_get_txn_from_and_acq_inner(t);
		if (target_thread) {
			binder_debug(BINDER_DEBUG_FAILED_TRANSACTION,
				     "send failed reply for transaction %d to %d:%d\n",
				      t->debug_id,
				      target_thread->proc->pid,
				      target_thread->pid);

			binder_pop_transaction_ilocked(target_thread, t);
			if (target_thread->reply_error.cmd == BR_OK) {
				target_thread->reply_error.cmd = error_code;
				binder_enqueue_thread_work_ilocked(
					target_thread,
					&target_thread->reply_error.work);
				wake_up_interruptible(&target_thread->wait);
			} else {
				/*
				 * Cannot get here for normal operation, but
				 * we can if multiple synchronous transactions
				 * are sent without blocking for responses.
				 * Just ignore the 2nd error in this case.
				 */
				pr_warn("Unexpected reply error: %u\n",
					target_thread->reply_error.cmd);
			}
			binder_inner_proc_unlock(target_thread->proc);
			binder_thread_dec_tmpref(target_thread);
			binder_free_transaction(t);
			return;
		}
		next = t->from_parent;

		binder_debug(BINDER_DEBUG_FAILED_TRANSACTION,
			     "send failed reply for transaction %d, target dead\n",
			     t->debug_id);

		binder_free_transaction(t);
		if (next == NULL) {
			binder_debug(BINDER_DEBUG_DEAD_BINDER,
				     "reply failed, no target thread at root\n");
			return;
		}
		t = next;
		binder_debug(BINDER_DEBUG_DEAD_BINDER,
			     "reply failed, no target thread -- retry %d\n",
			      t->debug_id);
	}
}

/**
 * binder_cleanup_transaction() - cleans up undelivered transaction
 * @t:		transaction that needs to be cleaned up
 * @reason:	reason the transaction wasn't delivered
 * @error_code:	error to return to caller (if synchronous call)
 */
static void binder_cleanup_transaction(struct binder_transaction *t,
				       const char *reason,
				       uint32_t error_code)
{
	if (t->buffer->target_node && !(t->flags & TF_ONE_WAY)) {
		binder_send_failed_reply(t, error_code);
	} else {
		binder_debug(BINDER_DEBUG_DEAD_TRANSACTION,
			"undelivered transaction %d, %s\n",
			t->debug_id, reason);
		binder_free_transaction(t);
	}
}

/**
 * binder_get_object() - gets object and checks for valid metadata
 * @proc:	binder_proc owning the buffer
 * @buffer:	binder_buffer that we're parsing.
 * @offset:	offset in the @buffer at which to validate an object.
 * @object:	struct binder_object to read into
 *
 * Return:	If there's a valid metadata object at @offset in @buffer, the
 *		size of that object. Otherwise, it returns zero. The object
 *		is read into the struct binder_object pointed to by @object.
 */
static size_t binder_get_object(struct binder_proc *proc,
				struct binder_buffer *buffer,
				unsigned long offset,
				struct binder_object *object)
{
	size_t read_size;
	struct binder_object_header *hdr;
	size_t object_size = 0;

	read_size = min_t(size_t, sizeof(*object), buffer->data_size - offset);
	if (offset > buffer->data_size || read_size < sizeof(*hdr) ||
	    !IS_ALIGNED(offset, sizeof(u32)))
		return 0;
	binder_alloc_copy_from_buffer(&proc->alloc, object, buffer,
				      offset, read_size);

	/* Ok, now see if we read a complete object. */
	hdr = &object->hdr;
	switch (hdr->type) {
	case BINDER_TYPE_BINDER:
	case BINDER_TYPE_WEAK_BINDER:
	case BINDER_TYPE_HANDLE:
	case BINDER_TYPE_WEAK_HANDLE:
		object_size = sizeof(struct flat_binder_object);
		break;
	case BINDER_TYPE_FD:
		object_size = sizeof(struct binder_fd_object);
		break;
	case BINDER_TYPE_PTR:
		object_size = sizeof(struct binder_buffer_object);
		break;
	case BINDER_TYPE_FDA:
		object_size = sizeof(struct binder_fd_array_object);
		break;
	default:
		return 0;
	}
	if (offset <= buffer->data_size - object_size &&
	    buffer->data_size >= object_size)
		return object_size;
	else
		return 0;
}

/**
 * binder_validate_ptr() - validates binder_buffer_object in a binder_buffer.
 * @proc:	binder_proc owning the buffer
 * @b:		binder_buffer containing the object
 * @object:	struct binder_object to read into
 * @index:	index in offset array at which the binder_buffer_object is
 *		located
 * @start_offset: points to the start of the offset array
 * @object_offsetp: offset of @object read from @b
 * @num_valid:	the number of valid offsets in the offset array
 *
 * Return:	If @index is within the valid range of the offset array
 *		described by @start and @num_valid, and if there's a valid
 *		binder_buffer_object at the offset found in index @index
 *		of the offset array, that object is returned. Otherwise,
 *		%NULL is returned.
 *		Note that the offset found in index @index itself is not
 *		verified; this function assumes that @num_valid elements
 *		from @start were previously verified to have valid offsets.
 *		If @object_offsetp is non-NULL, then the offset within
 *		@b is written to it.
 */
static struct binder_buffer_object *binder_validate_ptr(
						struct binder_proc *proc,
						struct binder_buffer *b,
						struct binder_object *object,
						binder_size_t index,
						binder_size_t start_offset,
						binder_size_t *object_offsetp,
						binder_size_t num_valid)
{
	size_t object_size;
	binder_size_t object_offset;
	unsigned long buffer_offset;

	if (index >= num_valid)
		return NULL;

	buffer_offset = start_offset + sizeof(binder_size_t) * index;
	binder_alloc_copy_from_buffer(&proc->alloc, &object_offset,
				      b, buffer_offset, sizeof(object_offset));
	object_size = binder_get_object(proc, b, object_offset, object);
	if (!object_size || object->hdr.type != BINDER_TYPE_PTR)
		return NULL;
	if (object_offsetp)
		*object_offsetp = object_offset;

	return &object->bbo;
}

/**
 * binder_validate_fixup() - validates pointer/fd fixups happen in order.
 * @proc:		binder_proc owning the buffer
 * @b:			transaction buffer
 * @objects_start_offset: offset to start of objects buffer
 * @buffer_obj_offset:	offset to binder_buffer_object in which to fix up
 * @fixup_offset:	start offset in @buffer to fix up
 * @last_obj_offset:	offset to last binder_buffer_object that we fixed
 * @last_min_offset:	minimum fixup offset in object at @last_obj_offset
 *
 * Return:		%true if a fixup in buffer @buffer at offset @offset is
 *			allowed.
 *
 * For safety reasons, we only allow fixups inside a buffer to happen
 * at increasing offsets; additionally, we only allow fixup on the last
 * buffer object that was verified, or one of its parents.
 *
 * Example of what is allowed:
 *
 * A
 *   B (parent = A, offset = 0)
 *   C (parent = A, offset = 16)
 *     D (parent = C, offset = 0)
 *   E (parent = A, offset = 32) // min_offset is 16 (C.parent_offset)
 *
 * Examples of what is not allowed:
 *
 * Decreasing offsets within the same parent:
 * A
 *   C (parent = A, offset = 16)
 *   B (parent = A, offset = 0) // decreasing offset within A
 *
 * Referring to a parent that wasn't the last object or any of its parents:
 * A
 *   B (parent = A, offset = 0)
 *   C (parent = A, offset = 0)
 *   C (parent = A, offset = 16)
 *     D (parent = B, offset = 0) // B is not A or any of A's parents
 */
static bool binder_validate_fixup(struct binder_proc *proc,
				  struct binder_buffer *b,
				  binder_size_t objects_start_offset,
				  binder_size_t buffer_obj_offset,
				  binder_size_t fixup_offset,
				  binder_size_t last_obj_offset,
				  binder_size_t last_min_offset)
{
	if (!last_obj_offset) {
		/* Nothing to fix up in */
		return false;
	}

	while (last_obj_offset != buffer_obj_offset) {
		unsigned long buffer_offset;
		struct binder_object last_object;
		struct binder_buffer_object *last_bbo;
		size_t object_size = binder_get_object(proc, b, last_obj_offset,
						       &last_object);
		if (object_size != sizeof(*last_bbo))
			return false;

		last_bbo = &last_object.bbo;
		/*
		 * Safe to retrieve the parent of last_obj, since it
		 * was already previously verified by the driver.
		 */
		if ((last_bbo->flags & BINDER_BUFFER_FLAG_HAS_PARENT) == 0)
			return false;
		last_min_offset = last_bbo->parent_offset + sizeof(uintptr_t);
		buffer_offset = objects_start_offset +
			sizeof(binder_size_t) * last_bbo->parent,
		binder_alloc_copy_from_buffer(&proc->alloc, &last_obj_offset,
					      b, buffer_offset,
					      sizeof(last_obj_offset));
	}
	return (fixup_offset >= last_min_offset);
}

static void binder_transaction_buffer_release(struct binder_proc *proc,
					      struct binder_buffer *buffer,
					      binder_size_t failed_at,
					      bool is_failure)
{
	int debug_id = buffer->debug_id;
	binder_size_t off_start_offset, buffer_offset, off_end_offset;

	binder_debug(BINDER_DEBUG_TRANSACTION,
		     "%d buffer release %d, size %zd-%zd, failed at %llx\n",
		     proc->pid, buffer->debug_id,
		     buffer->data_size, buffer->offsets_size,
		     (unsigned long long)failed_at);

	if (buffer->target_node)
		binder_dec_node(buffer->target_node, 1, 0);

	off_start_offset = ALIGN(buffer->data_size, sizeof(void *));
	off_end_offset = is_failure ? failed_at :
				off_start_offset + buffer->offsets_size;
	for (buffer_offset = off_start_offset; buffer_offset < off_end_offset;
	     buffer_offset += sizeof(binder_size_t)) {
		struct binder_object_header *hdr;
		size_t object_size;
		struct binder_object object;
		binder_size_t object_offset;

		binder_alloc_copy_from_buffer(&proc->alloc, &object_offset,
					      buffer, buffer_offset,
					      sizeof(object_offset));
		object_size = binder_get_object(proc, buffer,
						object_offset, &object);
		if (object_size == 0) {
			pr_err("transaction release %d bad object at offset %lld, size %zd\n",
			       debug_id, (u64)object_offset, buffer->data_size);
			continue;
		}
		hdr = &object.hdr;
		switch (hdr->type) {
		case BINDER_TYPE_BINDER:
		case BINDER_TYPE_WEAK_BINDER: {
			struct flat_binder_object *fp;
			struct binder_node *node;

			fp = to_flat_binder_object(hdr);
			node = binder_get_node(proc, fp->binder);
			if (node == NULL) {
				pr_err("transaction release %d bad node %016llx\n",
				       debug_id, (u64)fp->binder);
				break;
			}
			binder_debug(BINDER_DEBUG_TRANSACTION,
				     "        node %d u%016llx\n",
				     node->debug_id, (u64)node->ptr);
			binder_dec_node(node, hdr->type == BINDER_TYPE_BINDER,
					0);
			binder_put_node(node);
		} break;
		case BINDER_TYPE_HANDLE:
		case BINDER_TYPE_WEAK_HANDLE: {
			struct flat_binder_object *fp;
			struct binder_ref_data rdata;
			int ret;

			fp = to_flat_binder_object(hdr);
			ret = binder_dec_ref_for_handle(proc, fp->handle,
				hdr->type == BINDER_TYPE_HANDLE, &rdata);

			if (ret) {
				pr_err("transaction release %d bad handle %d, ret = %d\n",
				 debug_id, fp->handle, ret);
				break;
			}
			binder_debug(BINDER_DEBUG_TRANSACTION,
				     "        ref %d desc %d\n",
				     rdata.debug_id, rdata.desc);
		} break;

		case BINDER_TYPE_FD: {
			struct binder_fd_object *fp = to_binder_fd_object(hdr);

			binder_debug(BINDER_DEBUG_TRANSACTION,
				     "        fd %d\n", fp->fd);
			if (failed_at)
				task_close_fd(proc, fp->fd);
		} break;
		case BINDER_TYPE_PTR:
			/*
			 * Nothing to do here, this will get cleaned up when the
			 * transaction buffer gets freed
			 */
			break;
		case BINDER_TYPE_FDA: {
			struct binder_fd_array_object *fda;
			struct binder_buffer_object *parent;
			struct binder_object ptr_object;
			binder_size_t fda_offset;
			size_t fd_index;
			binder_size_t fd_buf_size;
			binder_size_t num_valid;

			num_valid = (buffer_offset - off_start_offset) /
						sizeof(binder_size_t);
			fda = to_binder_fd_array_object(hdr);
			parent = binder_validate_ptr(proc, buffer, &ptr_object,
						     fda->parent,
						     off_start_offset,
						     NULL,
						     num_valid);
			if (!parent) {
				pr_err("transaction release %d bad parent offset",
				       debug_id);
				continue;
			}
			fd_buf_size = sizeof(u32) * fda->num_fds;
			if (fda->num_fds >= SIZE_MAX / sizeof(u32)) {
				pr_err("transaction release %d invalid number of fds (%lld)\n",
				       debug_id, (u64)fda->num_fds);
				continue;
			}
			if (fd_buf_size > parent->length ||
			    fda->parent_offset > parent->length - fd_buf_size) {
				/* No space for all file descriptors here. */
				pr_err("transaction release %d not enough space for %lld fds in buffer\n",
				       debug_id, (u64)fda->num_fds);
				continue;
			}
			/*
			 * the source data for binder_buffer_object is visible
			 * to user-space and the @buffer element is the user
			 * pointer to the buffer_object containing the fd_array.
			 * Convert the address to an offset relative to
			 * the base of the transaction buffer.
			 */
			fda_offset =
			    (parent->buffer - (uintptr_t)buffer->user_data) +
			    fda->parent_offset;
			for (fd_index = 0; fd_index < fda->num_fds;
			     fd_index++) {
				u32 fd;
				binder_size_t offset = fda_offset +
					fd_index * sizeof(fd);

				binder_alloc_copy_from_buffer(&proc->alloc,
							      &fd,
							      buffer,
							      offset,
							      sizeof(fd));
				task_close_fd(proc, fd);
			}
		} break;
		default:
			pr_err("transaction release %d bad object type %x\n",
				debug_id, hdr->type);
			break;
		}
	}
}
#ifdef BINDER_WATCHDOG
static int binder_translate_binder(struct binder_transaction_data *tr,
				   struct flat_binder_object *fp,
				   struct binder_transaction *t,
				   struct binder_thread *thread)
#else
static int binder_translate_binder(struct flat_binder_object *fp,
				   struct binder_transaction *t,
				   struct binder_thread *thread)
#endif
{
	struct binder_node *node;
	struct binder_proc *proc = thread->proc;
	struct binder_proc *target_proc = t->to_proc;
	struct binder_ref_data rdata;
	int ret = 0;

	node = binder_get_node(proc, fp->binder);
	if (!node) {
		node = binder_new_node(proc, fp);
		if (!node)
			return -ENOMEM;
#ifdef BINDER_WATCHDOG
		parse_service_name(tr, proc, node->name);
#endif
	}
	if (fp->cookie != node->cookie) {
		binder_user_error("%d:%d sending u%016llx node %d, cookie mismatch %016llx != %016llx\n",
				  proc->pid, thread->pid, (u64)fp->binder,
				  node->debug_id, (u64)fp->cookie,
				  (u64)node->cookie);
		ret = -EINVAL;
		goto done;
	}
	if (security_binder_transfer_binder(proc->tsk, target_proc->tsk)) {
		ret = -EPERM;
		goto done;
	}

	ret = binder_inc_ref_for_node(target_proc, node,
			fp->hdr.type == BINDER_TYPE_BINDER,
			&thread->todo, &rdata);
	if (ret)
		goto done;

	if (fp->hdr.type == BINDER_TYPE_BINDER)
		fp->hdr.type = BINDER_TYPE_HANDLE;
	else
		fp->hdr.type = BINDER_TYPE_WEAK_HANDLE;
	fp->binder = 0;
	fp->handle = rdata.desc;
	fp->cookie = 0;

	trace_binder_transaction_node_to_ref(t, node, &rdata);
	binder_debug(BINDER_DEBUG_TRANSACTION,
		     "        node %d u%016llx -> ref %d desc %d\n",
		     node->debug_id, (u64)node->ptr,
		     rdata.debug_id, rdata.desc);
done:
	binder_put_node(node);
	return ret;
}

static int binder_translate_handle(struct flat_binder_object *fp,
				   struct binder_transaction *t,
				   struct binder_thread *thread)
{
	struct binder_proc *proc = thread->proc;
	struct binder_proc *target_proc = t->to_proc;
	struct binder_node *node;
	struct binder_ref_data src_rdata;
	int ret = 0;

	node = binder_get_node_from_ref(proc, fp->handle,
			fp->hdr.type == BINDER_TYPE_HANDLE, &src_rdata);
	if (!node) {
		binder_user_error("%d:%d got transaction with invalid handle, %d\n",
				  proc->pid, thread->pid, fp->handle);
		return -EINVAL;
	}
	if (security_binder_transfer_binder(proc->tsk, target_proc->tsk)) {
		ret = -EPERM;
		goto done;
	}

	binder_node_lock(node);
	if (node->proc == target_proc) {
		if (fp->hdr.type == BINDER_TYPE_HANDLE)
			fp->hdr.type = BINDER_TYPE_BINDER;
		else
			fp->hdr.type = BINDER_TYPE_WEAK_BINDER;
		fp->binder = node->ptr;
		fp->cookie = node->cookie;
		if (node->proc)
			binder_inner_proc_lock(node->proc);
		binder_inc_node_nilocked(node,
					 fp->hdr.type == BINDER_TYPE_BINDER,
					 0, NULL);
		if (node->proc)
			binder_inner_proc_unlock(node->proc);
		trace_binder_transaction_ref_to_node(t, node, &src_rdata);
		binder_debug(BINDER_DEBUG_TRANSACTION,
			     "        ref %d desc %d -> node %d u%016llx\n",
			     src_rdata.debug_id, src_rdata.desc, node->debug_id,
			     (u64)node->ptr);
		binder_node_unlock(node);
	} else {
		struct binder_ref_data dest_rdata;

		binder_node_unlock(node);
		ret = binder_inc_ref_for_node(target_proc, node,
				fp->hdr.type == BINDER_TYPE_HANDLE,
				NULL, &dest_rdata);
		if (ret)
			goto done;

		fp->binder = 0;
		fp->handle = dest_rdata.desc;
		fp->cookie = 0;
		trace_binder_transaction_ref_to_ref(t, node, &src_rdata,
						    &dest_rdata);
		binder_debug(BINDER_DEBUG_TRANSACTION,
			     "        ref %d desc %d -> ref %d desc %d (node %d)\n",
			     src_rdata.debug_id, src_rdata.desc,
			     dest_rdata.debug_id, dest_rdata.desc,
			     node->debug_id);
	}
done:
	binder_put_node(node);
	return ret;
}

static int binder_translate_fd(int fd,
			       struct binder_transaction *t,
			       struct binder_thread *thread,
			       struct binder_transaction *in_reply_to)
{
	struct binder_proc *proc = thread->proc;
	struct binder_proc *target_proc = t->to_proc;
	int target_fd;
	struct file *file;
	int ret;
	bool target_allows_fd;

	if (in_reply_to)
		target_allows_fd = !!(in_reply_to->flags & TF_ACCEPT_FDS);
	else
		target_allows_fd = t->buffer->target_node->accept_fds;
	if (!target_allows_fd) {
		binder_user_error("%d:%d got %s with fd, %d, but target does not allow fds\n",
				  proc->pid, thread->pid,
				  in_reply_to ? "reply" : "transaction",
				  fd);
		ret = -EPERM;
		goto err_fd_not_accepted;
	}

	file = fget(fd);
	if (!file) {
		binder_user_error("%d:%d got transaction with invalid fd, %d\n",
				  proc->pid, thread->pid, fd);
		ret = -EBADF;
		goto err_fget;
	}
	ret = security_binder_transfer_file(proc->tsk, target_proc->tsk, file);
	if (ret < 0) {
		ret = -EPERM;
		goto err_security;
	}

	target_fd = task_get_unused_fd_flags(target_proc, O_CLOEXEC);
	if (target_fd < 0) {
		ret = -ENOMEM;
		goto err_get_unused_fd;
	}
	task_fd_install(target_proc, target_fd, file);
	trace_binder_transaction_fd(t, fd, target_fd);
	binder_debug(BINDER_DEBUG_TRANSACTION, "        fd %d -> %d\n",
		     fd, target_fd);

	return target_fd;

err_get_unused_fd:
err_security:
	fput(file);
err_fget:
err_fd_not_accepted:
	return ret;
}

static int binder_translate_fd_array(struct binder_fd_array_object *fda,
				     struct binder_buffer_object *parent,
				     struct binder_transaction *t,
				     struct binder_thread *thread,
				     struct binder_transaction *in_reply_to)
{
	binder_size_t fdi, fd_buf_size, num_installed_fds;
	binder_size_t fda_offset;
	int target_fd;
	struct binder_proc *proc = thread->proc;
	struct binder_proc *target_proc = t->to_proc;

	fd_buf_size = sizeof(u32) * fda->num_fds;
	if (fda->num_fds >= SIZE_MAX / sizeof(u32)) {
		binder_user_error("%d:%d got transaction with invalid number of fds (%lld)\n",
				  proc->pid, thread->pid, (u64)fda->num_fds);
		return -EINVAL;
	}
	if (fd_buf_size > parent->length ||
	    fda->parent_offset > parent->length - fd_buf_size) {
		/* No space for all file descriptors here. */
		binder_user_error("%d:%d not enough space to store %lld fds in buffer\n",
				  proc->pid, thread->pid, (u64)fda->num_fds);
		return -EINVAL;
	}
	/*
	 * the source data for binder_buffer_object is visible
	 * to user-space and the @buffer element is the user
	 * pointer to the buffer_object containing the fd_array.
	 * Convert the address to an offset relative to
	 * the base of the transaction buffer.
	 */
	fda_offset = (parent->buffer - (uintptr_t)t->buffer->user_data) +
		fda->parent_offset;
	if (!IS_ALIGNED((unsigned long)fda_offset, sizeof(u32))) {
		binder_user_error("%d:%d parent offset not aligned correctly.\n",
				  proc->pid, thread->pid);
		return -EINVAL;
	}
	for (fdi = 0; fdi < fda->num_fds; fdi++) {
		u32 fd;

		binder_size_t offset = fda_offset + fdi * sizeof(fd);

		binder_alloc_copy_from_buffer(&target_proc->alloc,
					      &fd, t->buffer,
					      offset, sizeof(fd));
		target_fd = binder_translate_fd(fd, t, thread, in_reply_to);
		if (target_fd < 0)
			goto err_translate_fd_failed;
		binder_alloc_copy_to_buffer(&target_proc->alloc,
					    t->buffer, offset,
					    &target_fd, sizeof(fd));
	}
	return 0;

err_translate_fd_failed:
	/*
	 * Failed to allocate fd or security error, free fds
	 * installed so far.
	 */
	num_installed_fds = fdi;
	for (fdi = 0; fdi < num_installed_fds; fdi++) {
		u32 fd;
		binder_size_t offset = fda_offset + fdi * sizeof(fd);
		binder_alloc_copy_from_buffer(&target_proc->alloc,
					      &fd, t->buffer,
					      offset, sizeof(fd));
		task_close_fd(target_proc, fd);
	}
	return target_fd;
}

static int binder_fixup_parent(struct binder_transaction *t,
			       struct binder_thread *thread,
			       struct binder_buffer_object *bp,
			       binder_size_t off_start_offset,
			       binder_size_t num_valid,
			       binder_size_t last_fixup_obj_off,
			       binder_size_t last_fixup_min_off)
{
	struct binder_buffer_object *parent;
	struct binder_buffer *b = t->buffer;
	struct binder_proc *proc = thread->proc;
	struct binder_proc *target_proc = t->to_proc;
	struct binder_object object;
	binder_size_t buffer_offset;
	binder_size_t parent_offset;

	if (!(bp->flags & BINDER_BUFFER_FLAG_HAS_PARENT))
		return 0;

	parent = binder_validate_ptr(target_proc, b, &object, bp->parent,
				     off_start_offset, &parent_offset,
				     num_valid);
	if (!parent) {
		binder_user_error("%d:%d got transaction with invalid parent offset or type\n",
				  proc->pid, thread->pid);
		return -EINVAL;
	}

	if (!binder_validate_fixup(target_proc, b, off_start_offset,
				   parent_offset, bp->parent_offset,
				   last_fixup_obj_off,
				   last_fixup_min_off)) {
		binder_user_error("%d:%d got transaction with out-of-order buffer fixup\n",
				  proc->pid, thread->pid);
		return -EINVAL;
	}

	if (parent->length < sizeof(binder_uintptr_t) ||
	    bp->parent_offset > parent->length - sizeof(binder_uintptr_t)) {
		/* No space for a pointer here! */
		binder_user_error("%d:%d got transaction with invalid parent offset\n",
				  proc->pid, thread->pid);
		return -EINVAL;
	}
	buffer_offset = bp->parent_offset +
			(uintptr_t)parent->buffer - (uintptr_t)b->user_data;
	binder_alloc_copy_to_buffer(&target_proc->alloc, b, buffer_offset,
				    &bp->buffer, sizeof(bp->buffer));

	return 0;
}

/**
 * binder_proc_transaction() - sends a transaction to a process and wakes it up
 * @t:		transaction to send
 * @proc:	process to send the transaction to
 * @thread:	thread in @proc to send the transaction to (may be NULL)
 *
 * This function queues a transaction to the specified process. It will try
 * to find a thread in the target process to handle the transaction and
 * wake it up. If no thread is found, the work is queued to the proc
 * waitqueue.
 *
 * If the @thread parameter is not NULL, the transaction is always queued
 * to the waitlist of that specific thread.
 *
 * Return:	true if the transactions was successfully queued
 *		false if the target process or thread is dead
 */
static bool binder_proc_transaction(struct binder_transaction *t,
				    struct binder_proc *proc,
				    struct binder_thread *thread)
{
	struct binder_node *node = t->buffer->target_node;
	struct binder_priority node_prio;
	bool oneway = !!(t->flags & TF_ONE_WAY);
	bool pending_async = false;

	BUG_ON(!node);
	binder_node_lock(node);
	node_prio.prio = node->min_priority;
	node_prio.sched_policy = node->sched_policy;

	if (oneway) {
		BUG_ON(thread);
		if (node->has_async_transaction) {
			pending_async = true;
		} else {
			node->has_async_transaction = true;
		}
	}

	binder_inner_proc_lock(proc);

	if (proc->is_dead || (thread && thread->is_dead)) {
		binder_inner_proc_unlock(proc);
		binder_node_unlock(node);
		return false;
	}

	if (!thread && !pending_async)
		thread = binder_select_thread_ilocked(proc);

	if (thread) {
		binder_transaction_priority(thread->task, t, node_prio,
					    node->inherit_rt);
		binder_enqueue_thread_work_ilocked(thread, &t->work);
	} else if (!pending_async) {
		binder_enqueue_work_ilocked(&t->work, &proc->todo);
	} else {
		binder_enqueue_work_ilocked(&t->work, &node->async_todo);
	}

	if (!pending_async)
		binder_wakeup_thread_ilocked(proc, thread, !oneway /* sync */);

	binder_inner_proc_unlock(proc);
	binder_node_unlock(node);

	return true;
}

/**
 * binder_get_node_refs_for_txn() - Get required refs on node for txn
 * @node:         struct binder_node for which to get refs
 * @proc:         returns @node->proc if valid
 * @error:        if no @proc then returns BR_DEAD_REPLY
 *
 * User-space normally keeps the node alive when creating a transaction
 * since it has a reference to the target. The local strong ref keeps it
 * alive if the sending process dies before the target process processes
 * the transaction. If the source process is malicious or has a reference
 * counting bug, relying on the local strong ref can fail.
 *
 * Since user-space can cause the local strong ref to go away, we also take
 * a tmpref on the node to ensure it survives while we are constructing
 * the transaction. We also need a tmpref on the proc while we are
 * constructing the transaction, so we take that here as well.
 *
 * Return: The target_node with refs taken or NULL if no @node->proc is NULL.
 * Also sets @proc if valid. If the @node->proc is NULL indicating that the
 * target proc has died, @error is set to BR_DEAD_REPLY
 */
static struct binder_node *binder_get_node_refs_for_txn(
		struct binder_node *node,
		struct binder_proc **procp,
		uint32_t *error)
{
	struct binder_node *target_node = NULL;

	binder_node_inner_lock(node);
	if (node->proc) {
		target_node = node;
		binder_inc_node_nilocked(node, 1, 0, NULL);
		binder_inc_node_tmpref_ilocked(node);
		node->proc->tmp_ref++;
		*procp = node->proc;
	} else
		*error = BR_DEAD_REPLY;
	binder_node_inner_unlock(node);

	return target_node;
}

static void binder_transaction(struct binder_proc *proc,
			       struct binder_thread *thread,
			       struct binder_transaction_data *tr, int reply,
			       binder_size_t extra_buffers_size)
{
	int ret;
	struct binder_transaction *t;
	struct binder_work *tcomplete;
	binder_size_t buffer_offset = 0;
	binder_size_t off_start_offset, off_end_offset;
	binder_size_t off_min;
	binder_size_t sg_buf_offset, sg_buf_end_offset;
	struct binder_proc *target_proc = NULL;
	struct binder_thread *target_thread = NULL;
	struct binder_node *target_node = NULL;
	struct binder_transaction *in_reply_to = NULL;
	struct binder_transaction_log_entry *e;
	uint32_t return_error = 0;
	uint32_t return_error_param = 0;
	uint32_t return_error_line = 0;
	binder_size_t last_fixup_obj_off = 0;
	binder_size_t last_fixup_min_off = 0;
	struct binder_context *context = proc->context;
	int t_debug_id = atomic_inc_return(&binder_last_id);
	char *secctx = NULL;
	u32 secctx_sz = 0;
#ifdef BINDER_WATCHDOG
	struct binder_transaction_log_entry log_entry;
	unsigned int log_idx = -1;

	if ((reply && (tr->data_size < (proc->alloc.buffer_size / 16))))
		e = &log_entry;
	else {
		e = binder_transaction_log_add(&binder_transaction_log);
		log_idx = e->cur % binder_transaction_log.size;
	}
#else
	e = binder_transaction_log_add(&binder_transaction_log);
#endif
	e->debug_id = t_debug_id;
	e->call_type = reply ? 2 : !!(tr->flags & TF_ONE_WAY);
	e->from_proc = proc->pid;
	e->from_thread = thread->pid;
	e->target_handle = tr->target.handle;
	e->data_size = tr->data_size;
	e->offsets_size = tr->offsets_size;
	e->context_name = proc->context->name;
#ifdef BINDER_WATCHDOG
	e->code = tr->code;
	/* fd 0 is also valid... set initial value to -1 */
	e->fd = -1;
#endif
#ifdef BINDER_USER_TRACKING
	ktime_get_ts(&e->timestamp);
	/* monotonic_to_bootbased(&e->timestamp); */

	do_gettimeofday(&e->tv);
	/* consider time zone. translate to android time */
	e->tv.tv_sec -= (sys_tz.tz_minuteswest * 60);
#endif
	if (reply) {
		binder_inner_proc_lock(proc);
		in_reply_to = thread->transaction_stack;
		if (in_reply_to == NULL) {
			binder_inner_proc_unlock(proc);
			binder_user_error("%d:%d got reply transaction with no transaction stack\n",
					  proc->pid, thread->pid);
			return_error = BR_FAILED_REPLY;
			return_error_param = -EPROTO;
			return_error_line = __LINE__;
			goto err_empty_call_stack;
		}
#ifdef BINDER_WATCHDOG
		binder_inner_proc_unlock(proc);
		binder_cancel_bwdog(in_reply_to);
		binder_inner_proc_lock(proc);

#endif
		if (in_reply_to->to_thread != thread) {
			spin_lock(&in_reply_to->lock);
			binder_user_error("%d:%d got reply transaction with bad transaction stack, transaction %d has target %d:%d\n",
				proc->pid, thread->pid, in_reply_to->debug_id,
				in_reply_to->to_proc ?
				in_reply_to->to_proc->pid : 0,
				in_reply_to->to_thread ?
				in_reply_to->to_thread->pid : 0);
			spin_unlock(&in_reply_to->lock);
			binder_inner_proc_unlock(proc);
			return_error = BR_FAILED_REPLY;
			return_error_param = -EPROTO;
			return_error_line = __LINE__;
			in_reply_to = NULL;
			goto err_bad_call_stack;
		}
		thread->transaction_stack = in_reply_to->to_parent;
		binder_inner_proc_unlock(proc);
		target_thread = binder_get_txn_from_and_acq_inner(in_reply_to);
		if (target_thread == NULL) {
			return_error = BR_DEAD_REPLY;
			return_error_line = __LINE__;
			goto err_dead_binder;
		}
		if (target_thread->transaction_stack != in_reply_to) {
			binder_user_error("%d:%d got reply transaction with bad target transaction stack %d, expected %d\n",
				proc->pid, thread->pid,
				target_thread->transaction_stack ?
				target_thread->transaction_stack->debug_id : 0,
				in_reply_to->debug_id);
			binder_inner_proc_unlock(target_thread->proc);
			return_error = BR_FAILED_REPLY;
			return_error_param = -EPROTO;
			return_error_line = __LINE__;
			in_reply_to = NULL;
			target_thread = NULL;
			goto err_dead_binder;
		}
		target_proc = target_thread->proc;
		target_proc->tmp_ref++;
		binder_inner_proc_unlock(target_thread->proc);
#ifdef BINDER_WATCHDOG
		e->service[0] = '\0';
#endif
	} else {
		if (tr->target.handle) {
			struct binder_ref *ref;

			/*
			 * There must already be a strong ref
			 * on this node. If so, do a strong
			 * increment on the node to ensure it
			 * stays alive until the transaction is
			 * done.
			 */
			binder_proc_lock(proc);
			ref = binder_get_ref_olocked(proc, tr->target.handle,
						     true);
			if (ref) {
				target_node = binder_get_node_refs_for_txn(
						ref->node, &target_proc,
						&return_error);
			} else {
				binder_user_error("%d:%d got transaction to invalid handle\n",
						  proc->pid, thread->pid);
				return_error = BR_FAILED_REPLY;
			}
			binder_proc_unlock(proc);
		} else {
			mutex_lock(&context->context_mgr_node_lock);
			target_node = context->binder_context_mgr_node;
			if (target_node)
				target_node = binder_get_node_refs_for_txn(
						target_node, &target_proc,
						&return_error);
			else
				return_error = BR_DEAD_REPLY;
			mutex_unlock(&context->context_mgr_node_lock);
			if (target_node && target_proc == proc) {
				binder_user_error("%d:%d got transaction to context manager from process owning it\n",
						  proc->pid, thread->pid);
				return_error = BR_FAILED_REPLY;
				return_error_param = -EINVAL;
				return_error_line = __LINE__;
				goto err_invalid_target_handle;
			}
		}
		if (!target_node) {
			/*
			 * return_error is set above
			 */
			return_error_param = -EINVAL;
			return_error_line = __LINE__;
			goto err_dead_binder;
		}
		e->to_node = target_node->debug_id;
#ifdef BINDER_WATCHDOG
		strncpy(e->service, target_node->name, MAX_SERVICE_NAME_LEN);
#endif
		if (security_binder_transaction(proc->tsk,
						target_proc->tsk) < 0) {
			return_error = BR_FAILED_REPLY;
			return_error_param = -EPERM;
			return_error_line = __LINE__;
			goto err_invalid_target_handle;
		}
		binder_inner_proc_lock(proc);
		if (!(tr->flags & TF_ONE_WAY) && thread->transaction_stack) {
			struct binder_transaction *tmp;

			tmp = thread->transaction_stack;
			if (tmp->to_thread != thread) {
				spin_lock(&tmp->lock);
				binder_user_error("%d:%d got new transaction with bad transaction stack, transaction %d has target %d:%d\n",
					proc->pid, thread->pid, tmp->debug_id,
					tmp->to_proc ? tmp->to_proc->pid : 0,
					tmp->to_thread ?
					tmp->to_thread->pid : 0);
				spin_unlock(&tmp->lock);
				binder_inner_proc_unlock(proc);
				return_error = BR_FAILED_REPLY;
				return_error_param = -EPROTO;
				return_error_line = __LINE__;
				goto err_bad_call_stack;
			}
			while (tmp) {
				struct binder_thread *from;

				spin_lock(&tmp->lock);
				from = tmp->from;
				if (from && from->proc == target_proc) {
					atomic_inc(&from->tmp_ref);
					target_thread = from;
					spin_unlock(&tmp->lock);
					break;
				}
				spin_unlock(&tmp->lock);
				tmp = tmp->from_parent;
			}
		}
		binder_inner_proc_unlock(proc);
	}
	if (target_thread)
		e->to_thread = target_thread->pid;
	e->to_proc = target_proc->pid;

	/* TODO: reuse incoming transaction for reply */
	t = kzalloc(sizeof(*t), GFP_KERNEL);
	if (t == NULL) {
		return_error = BR_FAILED_REPLY;
		return_error_param = -ENOMEM;
		return_error_line = __LINE__;
		goto err_alloc_t_failed;
	}
#ifdef BINDER_USER_TRACKING
	memcpy(&t->timestamp, &e->timestamp, sizeof(struct timespec));
	/* do_gettimeofday(&t->tv); */
	/* consider time zone. translate to android time */
	/* t->tv.tv_sec -= (sys_tz.tz_minuteswest * 60); */
	memcpy(&t->tv, &e->tv, sizeof(struct timeval));
#endif
#ifdef BINDER_WATCHDOG
	if (!reply)
		strncpy(t->service, target_node->name, MAX_SERVICE_NAME_LEN);
#endif
	binder_stats_created(BINDER_STAT_TRANSACTION);
	spin_lock_init(&t->lock);

	tcomplete = kzalloc(sizeof(*tcomplete), GFP_KERNEL);
	if (tcomplete == NULL) {
		return_error = BR_FAILED_REPLY;
		return_error_param = -ENOMEM;
		return_error_line = __LINE__;
		goto err_alloc_tcomplete_failed;
	}
	binder_stats_created(BINDER_STAT_TRANSACTION_COMPLETE);

	t->debug_id = t_debug_id;

	if (reply)
		binder_debug(BINDER_DEBUG_TRANSACTION,
			     "%d:%d BC_REPLY %d -> %d:%d, data %016llx-%016llx size %lld-%lld-%lld\n",
			     proc->pid, thread->pid, t->debug_id,
			     target_proc->pid, target_thread->pid,
			     (u64)tr->data.ptr.buffer,
			     (u64)tr->data.ptr.offsets,
			     (u64)tr->data_size, (u64)tr->offsets_size,
			     (u64)extra_buffers_size);
	else
		binder_debug(BINDER_DEBUG_TRANSACTION,
			     "%d:%d BC_TRANSACTION %d -> %d - node %d, data %016llx-%016llx size %lld-%lld-%lld\n",
			     proc->pid, thread->pid, t->debug_id,
			     target_proc->pid, target_node->debug_id,
			     (u64)tr->data.ptr.buffer,
			     (u64)tr->data.ptr.offsets,
			     (u64)tr->data_size, (u64)tr->offsets_size,
			     (u64)extra_buffers_size);
#ifdef BINDER_WATCHDOG
	t->fproc = proc->pid;
	t->fthrd = thread->pid;
	t->tproc = target_proc->pid;
	t->tthrd = target_thread ? target_thread->pid : 0;
	t->log_idx = log_idx;
#endif
	if (!reply && !(tr->flags & TF_ONE_WAY))
		t->from = thread;
	else
		t->from = NULL;
	t->sender_euid = task_euid(proc->tsk);
	t->to_proc = target_proc;
	t->to_thread = target_thread;
	t->code = tr->code;
	t->flags = tr->flags;
	if (!(t->flags & TF_ONE_WAY) &&
	    binder_supported_policy(current->policy)) {
		/* Inherit supported policies for synchronous transactions */
		t->priority.sched_policy = current->policy;
		t->priority.prio = current->normal_prio;
	} else {
		/* Otherwise, fall back to the default priority */
		t->priority = target_proc->default_priority;
	}

	if (target_node && target_node->txn_security_ctx) {
		u32 secid;

		security_task_getsecid(proc->tsk, &secid);
		ret = security_secid_to_secctx(secid, &secctx, &secctx_sz);
		if (ret) {
			return_error = BR_FAILED_REPLY;
			return_error_param = ret;
			return_error_line = __LINE__;
			goto err_get_secctx_failed;
		}
		extra_buffers_size += ALIGN(secctx_sz, sizeof(u64));
	}

	trace_binder_transaction(reply, t, target_node);

#ifdef BINDER_WATCHDOG
	t->wait_on = reply ? WAIT_ON_REPLY_READ : WAIT_ON_READ;
	binder_queue_bwdog(t, (time_t) WAIT_BUDGET_READ);
#endif
	t->buffer = binder_alloc_new_buf(&target_proc->alloc, tr->data_size,
		tr->offsets_size, extra_buffers_size,
		!reply && (t->flags & TF_ONE_WAY));
	if (IS_ERR(t->buffer)) {
		/*
		 * -ESRCH indicates VMA cleared. The target is dying.
		 */
		return_error_param = PTR_ERR(t->buffer);
		return_error = return_error_param == -ESRCH ?
			BR_DEAD_REPLY : BR_FAILED_REPLY;
		return_error_line = __LINE__;
		t->buffer = NULL;
		goto err_binder_alloc_buf_failed;
	}
	if (secctx) {
		size_t buf_offset = ALIGN(tr->data_size, sizeof(void *)) +
				    ALIGN(tr->offsets_size, sizeof(void *)) +
				    ALIGN(extra_buffers_size, sizeof(void *)) -
				    ALIGN(secctx_sz, sizeof(u64));

		t->security_ctx = (uintptr_t)t->buffer->user_data + buf_offset;
		binder_alloc_copy_to_buffer(&target_proc->alloc,
					    t->buffer, buf_offset,
					    secctx, secctx_sz);
		security_release_secctx(secctx, secctx_sz);
		secctx = NULL;
	}
	t->buffer->debug_id = t->debug_id;
	t->buffer->transaction = t;
	t->buffer->target_node = target_node;
	trace_binder_transaction_alloc_buf(t->buffer);

	if (binder_alloc_copy_user_to_buffer(
				&target_proc->alloc,
				t->buffer, 0,
				(const void __user *)
					(uintptr_t)tr->data.ptr.buffer,
				tr->data_size)) {
		binder_user_error("%d:%d got transaction with invalid data ptr\n",
				proc->pid, thread->pid);
		return_error = BR_FAILED_REPLY;
		return_error_param = -EFAULT;
		return_error_line = __LINE__;
		goto err_copy_data_failed;
	}
	if (binder_alloc_copy_user_to_buffer(
				&target_proc->alloc,
				t->buffer,
				ALIGN(tr->data_size, sizeof(void *)),
				(const void __user *)
					(uintptr_t)tr->data.ptr.offsets,
				tr->offsets_size)) {
		binder_user_error("%d:%d got transaction with invalid offsets ptr\n",
				proc->pid, thread->pid);
		return_error = BR_FAILED_REPLY;
		return_error_param = -EFAULT;
		return_error_line = __LINE__;
		goto err_copy_data_failed;
	}
	if (!IS_ALIGNED(tr->offsets_size, sizeof(binder_size_t))) {
		binder_user_error("%d:%d got transaction with invalid offsets size, %lld\n",
				proc->pid, thread->pid, (u64)tr->offsets_size);
		return_error = BR_FAILED_REPLY;
		return_error_param = -EINVAL;
		return_error_line = __LINE__;
		goto err_bad_offset;
	}
	if (!IS_ALIGNED(extra_buffers_size, sizeof(u64))) {
		binder_user_error("%d:%d got transaction with unaligned buffers size, %lld\n",
				  proc->pid, thread->pid,
				  (u64)extra_buffers_size);
		return_error = BR_FAILED_REPLY;
		return_error_param = -EINVAL;
		return_error_line = __LINE__;
		goto err_bad_offset;
	}
	off_start_offset = ALIGN(tr->data_size, sizeof(void *));
	buffer_offset = off_start_offset;
	off_end_offset = off_start_offset + tr->offsets_size;
	sg_buf_offset = ALIGN(off_end_offset, sizeof(void *));
	sg_buf_end_offset = sg_buf_offset + extra_buffers_size;
	off_min = 0;
	for (buffer_offset = off_start_offset; buffer_offset < off_end_offset;
	     buffer_offset += sizeof(binder_size_t)) {
		struct binder_object_header *hdr;
		size_t object_size;
		struct binder_object object;
		binder_size_t object_offset;

		binder_alloc_copy_from_buffer(&target_proc->alloc,
					      &object_offset,
					      t->buffer,
					      buffer_offset,
					      sizeof(object_offset));
		object_size = binder_get_object(target_proc, t->buffer,
						object_offset, &object);
		if (object_size == 0 || object_offset < off_min) {
			binder_user_error("%d:%d got transaction with invalid offset (%lld, min %lld max %lld) or object.\n",
					  proc->pid, thread->pid,
					  (u64)object_offset,
					  (u64)off_min,
					  (u64)t->buffer->data_size);
			return_error = BR_FAILED_REPLY;
			return_error_param = -EINVAL;
			return_error_line = __LINE__;
			goto err_bad_offset;
		}

		hdr = &object.hdr;
		off_min = object_offset + object_size;
		switch (hdr->type) {
		case BINDER_TYPE_BINDER:
		case BINDER_TYPE_WEAK_BINDER: {
			struct flat_binder_object *fp;

			fp = to_flat_binder_object(hdr);
#ifdef BINDER_WATCHDOG
			ret = binder_translate_binder(tr, fp, t, thread);
#else
			ret = binder_translate_binder(fp, t, thread);
#endif
			if (ret < 0) {
				return_error = BR_FAILED_REPLY;
				return_error_param = ret;
				return_error_line = __LINE__;
				goto err_translate_failed;
			}
			binder_alloc_copy_to_buffer(&target_proc->alloc,
						    t->buffer, object_offset,
						    fp, sizeof(*fp));
		} break;
		case BINDER_TYPE_HANDLE:
		case BINDER_TYPE_WEAK_HANDLE: {
			struct flat_binder_object *fp;

			fp = to_flat_binder_object(hdr);
			ret = binder_translate_handle(fp, t, thread);
			if (ret < 0) {
				return_error = BR_FAILED_REPLY;
				return_error_param = ret;
				return_error_line = __LINE__;
				goto err_translate_failed;
			}
			binder_alloc_copy_to_buffer(&target_proc->alloc,
						    t->buffer, object_offset,
						    fp, sizeof(*fp));
		} break;

		case BINDER_TYPE_FD: {
			struct binder_fd_object *fp = to_binder_fd_object(hdr);
			int target_fd = binder_translate_fd(fp->fd, t, thread,
							    in_reply_to);

			if (target_fd < 0) {
				return_error = BR_FAILED_REPLY;
				return_error_param = target_fd;
				return_error_line = __LINE__;
				goto err_translate_failed;
			}
			fp->pad_binder = 0;
			fp->fd = target_fd;
<<<<<<< HEAD
#ifdef BINDER_WATCHDOG
			e->fd = target_fd;
#endif
=======
			binder_alloc_copy_to_buffer(&target_proc->alloc,
						    t->buffer, object_offset,
						    fp, sizeof(*fp));
>>>>>>> d5d9c959
		} break;
		case BINDER_TYPE_FDA: {
			struct binder_object ptr_object;
			binder_size_t parent_offset;
			struct binder_fd_array_object *fda =
				to_binder_fd_array_object(hdr);
			size_t num_valid = (buffer_offset - off_start_offset) *
						sizeof(binder_size_t);
			struct binder_buffer_object *parent =
				binder_validate_ptr(target_proc, t->buffer,
						    &ptr_object, fda->parent,
						    off_start_offset,
						    &parent_offset,
						    num_valid);
			if (!parent) {
				binder_user_error("%d:%d got transaction with invalid parent offset or type\n",
						  proc->pid, thread->pid);
				return_error = BR_FAILED_REPLY;
				return_error_param = -EINVAL;
				return_error_line = __LINE__;
				goto err_bad_parent;
			}
			if (!binder_validate_fixup(target_proc, t->buffer,
						   off_start_offset,
						   parent_offset,
						   fda->parent_offset,
						   last_fixup_obj_off,
						   last_fixup_min_off)) {
				binder_user_error("%d:%d got transaction with out-of-order buffer fixup\n",
						  proc->pid, thread->pid);
				return_error = BR_FAILED_REPLY;
				return_error_param = -EINVAL;
				return_error_line = __LINE__;
				goto err_bad_parent;
			}
			ret = binder_translate_fd_array(fda, parent, t, thread,
							in_reply_to);
			if (ret < 0) {
				return_error = BR_FAILED_REPLY;
				return_error_param = ret;
				return_error_line = __LINE__;
				goto err_translate_failed;
			}
			last_fixup_obj_off = parent_offset;
			last_fixup_min_off =
				fda->parent_offset + sizeof(u32) * fda->num_fds;
		} break;
		case BINDER_TYPE_PTR: {
			struct binder_buffer_object *bp =
				to_binder_buffer_object(hdr);
			size_t buf_left = sg_buf_end_offset - sg_buf_offset;
			size_t num_valid;

			if (bp->length > buf_left) {
				binder_user_error("%d:%d got transaction with too large buffer\n",
						  proc->pid, thread->pid);
				return_error = BR_FAILED_REPLY;
				return_error_param = -EINVAL;
				return_error_line = __LINE__;
				goto err_bad_offset;
			}
			if (binder_alloc_copy_user_to_buffer(
						&target_proc->alloc,
						t->buffer,
						sg_buf_offset,
						(const void __user *)
							(uintptr_t)bp->buffer,
						bp->length)) {
				binder_user_error("%d:%d got transaction with invalid offsets ptr\n",
						  proc->pid, thread->pid);
				return_error_param = -EFAULT;
				return_error = BR_FAILED_REPLY;
				return_error_line = __LINE__;
				goto err_copy_data_failed;
			}
			/* Fixup buffer pointer to target proc address space */
			bp->buffer = (uintptr_t)
				t->buffer->user_data + sg_buf_offset;
			sg_buf_offset += ALIGN(bp->length, sizeof(u64));

			num_valid = (buffer_offset - off_start_offset) *
					sizeof(binder_size_t);
			ret = binder_fixup_parent(t, thread, bp,
						  off_start_offset,
						  num_valid,
						  last_fixup_obj_off,
						  last_fixup_min_off);
			if (ret < 0) {
				return_error = BR_FAILED_REPLY;
				return_error_param = ret;
				return_error_line = __LINE__;
				goto err_translate_failed;
			}
			binder_alloc_copy_to_buffer(&target_proc->alloc,
						    t->buffer, object_offset,
						    bp, sizeof(*bp));
			last_fixup_obj_off = object_offset;
			last_fixup_min_off = 0;
		} break;
		default:
			binder_user_error("%d:%d got transaction with invalid object type, %x\n",
				proc->pid, thread->pid, hdr->type);
			return_error = BR_FAILED_REPLY;
			return_error_param = -EINVAL;
			return_error_line = __LINE__;
			goto err_bad_object_type;
		}
	}
	tcomplete->type = BINDER_WORK_TRANSACTION_COMPLETE;
	t->work.type = BINDER_WORK_TRANSACTION;

	if (reply) {
		binder_enqueue_thread_work(thread, tcomplete);
#ifdef BINDER_WATCHDOG
		binder_update_transaction_time(&binder_transaction_log,
				in_reply_to, 2);
#endif
		binder_inner_proc_lock(target_proc);
		if (target_thread->is_dead) {
			binder_inner_proc_unlock(target_proc);
			goto err_dead_proc_or_thread;
		}
		BUG_ON(t->buffer->async_transaction != 0);
		binder_pop_transaction_ilocked(target_thread, in_reply_to);
		binder_enqueue_thread_work_ilocked(target_thread, &t->work);
		binder_inner_proc_unlock(target_proc);
		wake_up_interruptible_sync(&target_thread->wait);
		binder_restore_priority(current, in_reply_to->saved_priority);
		binder_free_transaction(in_reply_to);
	} else if (!(t->flags & TF_ONE_WAY)) {
		BUG_ON(t->buffer->async_transaction != 0);
		binder_inner_proc_lock(proc);
		/*
		 * Defer the TRANSACTION_COMPLETE, so we don't return to
		 * userspace immediately; this allows the target process to
		 * immediately start processing this transaction, reducing
		 * latency. We will then return the TRANSACTION_COMPLETE when
		 * the target replies (or there is an error).
		 */
		binder_enqueue_deferred_thread_work_ilocked(thread, tcomplete);
		t->need_reply = 1;
		t->from_parent = thread->transaction_stack;
		thread->transaction_stack = t;
		binder_inner_proc_unlock(proc);
		if (!binder_proc_transaction(t, target_proc, target_thread)) {
			binder_inner_proc_lock(proc);
			binder_pop_transaction_ilocked(thread, t);
			binder_inner_proc_unlock(proc);
			goto err_dead_proc_or_thread;
		}
	} else {
		BUG_ON(target_node == NULL);
		BUG_ON(t->buffer->async_transaction != 1);
		binder_enqueue_thread_work(thread, tcomplete);
		if (!binder_proc_transaction(t, target_proc, NULL))
			goto err_dead_proc_or_thread;
	}
	if (target_thread)
		binder_thread_dec_tmpref(target_thread);
	binder_proc_dec_tmpref(target_proc);
	if (target_node)
		binder_dec_node_tmpref(target_node);
	/*
	 * write barrier to synchronize with initialization
	 * of log entry
	 */
	smp_wmb();
	WRITE_ONCE(e->debug_id_done, t_debug_id);
	return;

err_dead_proc_or_thread:
	return_error = BR_DEAD_REPLY;
	return_error_line = __LINE__;
	binder_dequeue_work(proc, tcomplete);
err_translate_failed:
err_bad_object_type:
err_bad_offset:
err_bad_parent:
err_copy_data_failed:
	trace_binder_transaction_failed_buffer_release(t->buffer);
	binder_transaction_buffer_release(target_proc, t->buffer,
					  buffer_offset, true);
	if (target_node)
		binder_dec_node_tmpref(target_node);
	target_node = NULL;
	t->buffer->transaction = NULL;
	binder_alloc_free_buf(&target_proc->alloc, t->buffer);
err_binder_alloc_buf_failed:
	if (secctx)
		security_release_secctx(secctx, secctx_sz);
err_get_secctx_failed:
	kfree(tcomplete);
	binder_stats_deleted(BINDER_STAT_TRANSACTION_COMPLETE);
err_alloc_tcomplete_failed:
#ifdef BINDER_WATCHDOG
	binder_cancel_bwdog(t);
#endif
#ifdef BINDER_USER_TRACKING
	binder_print_delay(t);
#endif
	kfree(t);
	binder_stats_deleted(BINDER_STAT_TRANSACTION);
err_alloc_t_failed:
err_bad_call_stack:
err_empty_call_stack:
err_dead_binder:
err_invalid_target_handle:
	if (target_thread)
		binder_thread_dec_tmpref(target_thread);
	if (target_proc)
		binder_proc_dec_tmpref(target_proc);
	if (target_node) {
		binder_dec_node(target_node, 1, 0);
		binder_dec_node_tmpref(target_node);
	}

	binder_debug(BINDER_DEBUG_FAILED_TRANSACTION,
		     "%d:%d transaction failed %d/%d, size %lld-%lld line %d\n",
		     proc->pid, thread->pid, return_error, return_error_param,
		     (u64)tr->data_size, (u64)tr->offsets_size,
		     return_error_line);

	{
		struct binder_transaction_log_entry *fe;

		e->return_error = return_error;
		e->return_error_param = return_error_param;
		e->return_error_line = return_error_line;
		fe = binder_transaction_log_add(&binder_transaction_log_failed);
		*fe = *e;
		/*
		 * write barrier to synchronize with initialization
		 * of log entry
		 */
		smp_wmb();
		WRITE_ONCE(e->debug_id_done, t_debug_id);
		WRITE_ONCE(fe->debug_id_done, t_debug_id);
	}

	BUG_ON(thread->return_error.cmd != BR_OK);
	if (in_reply_to) {
		binder_restore_priority(current, in_reply_to->saved_priority);
		thread->return_error.cmd = BR_TRANSACTION_COMPLETE;
		binder_enqueue_thread_work(thread, &thread->return_error.work);
		binder_send_failed_reply(in_reply_to, return_error);
	} else {
		thread->return_error.cmd = return_error;
		binder_enqueue_thread_work(thread, &thread->return_error.work);
	}
}

static int binder_thread_write(struct binder_proc *proc,
			struct binder_thread *thread,
			binder_uintptr_t binder_buffer, size_t size,
			binder_size_t *consumed)
{
	uint32_t cmd;
	struct binder_context *context = proc->context;
	void __user *buffer = (void __user *)(uintptr_t)binder_buffer;
	void __user *ptr = buffer + *consumed;
	void __user *end = buffer + size;

	while (ptr < end && thread->return_error.cmd == BR_OK) {
		int ret;

		if (get_user(cmd, (uint32_t __user *)ptr))
			return -EFAULT;
		ptr += sizeof(uint32_t);
		trace_binder_command(cmd);
		if (_IOC_NR(cmd) < ARRAY_SIZE(binder_stats.bc)) {
			atomic_inc(&binder_stats.bc[_IOC_NR(cmd)]);
			atomic_inc(&proc->stats.bc[_IOC_NR(cmd)]);
			atomic_inc(&thread->stats.bc[_IOC_NR(cmd)]);
		}
		switch (cmd) {
		case BC_INCREFS:
		case BC_ACQUIRE:
		case BC_RELEASE:
		case BC_DECREFS: {
			uint32_t target;
			const char *debug_string;
			bool strong = cmd == BC_ACQUIRE || cmd == BC_RELEASE;
			bool increment = cmd == BC_INCREFS || cmd == BC_ACQUIRE;
			struct binder_ref_data rdata;

			if (get_user(target, (uint32_t __user *)ptr))
				return -EFAULT;

			ptr += sizeof(uint32_t);
			ret = -1;
			if (increment && !target) {
				struct binder_node *ctx_mgr_node;
				mutex_lock(&context->context_mgr_node_lock);
				ctx_mgr_node = context->binder_context_mgr_node;
				if (ctx_mgr_node)
					ret = binder_inc_ref_for_node(
							proc, ctx_mgr_node,
							strong, NULL, &rdata);
				mutex_unlock(&context->context_mgr_node_lock);
			}
			if (ret)
				ret = binder_update_ref_for_handle(
						proc, target, increment, strong,
						&rdata);
			if (!ret && rdata.desc != target) {
				binder_user_error("%d:%d tried to acquire reference to desc %d, got %d instead\n",
					proc->pid, thread->pid,
					target, rdata.desc);
			}
			switch (cmd) {
			case BC_INCREFS:
				debug_string = "IncRefs";
				break;
			case BC_ACQUIRE:
				debug_string = "Acquire";
				break;
			case BC_RELEASE:
				debug_string = "Release";
				break;
			case BC_DECREFS:
			default:
				debug_string = "DecRefs";
				break;
			}
			if (ret) {
				binder_user_error("%d:%d %s %d refcount change on invalid ref %d ret %d\n",
					proc->pid, thread->pid, debug_string,
					strong, target, ret);
				break;
			}
			binder_debug(BINDER_DEBUG_USER_REFS,
				     "%d:%d %s ref %d desc %d s %d w %d\n",
				     proc->pid, thread->pid, debug_string,
				     rdata.debug_id, rdata.desc, rdata.strong,
				     rdata.weak);
			break;
		}
		case BC_INCREFS_DONE:
		case BC_ACQUIRE_DONE: {
			binder_uintptr_t node_ptr;
			binder_uintptr_t cookie;
			struct binder_node *node;
			bool free_node;

			if (get_user(node_ptr, (binder_uintptr_t __user *)ptr))
				return -EFAULT;
			ptr += sizeof(binder_uintptr_t);
			if (get_user(cookie, (binder_uintptr_t __user *)ptr))
				return -EFAULT;
			ptr += sizeof(binder_uintptr_t);
			node = binder_get_node(proc, node_ptr);
			if (node == NULL) {
				binder_user_error("%d:%d %s u%016llx no match\n",
					proc->pid, thread->pid,
					cmd == BC_INCREFS_DONE ?
					"BC_INCREFS_DONE" :
					"BC_ACQUIRE_DONE",
					(u64)node_ptr);
				break;
			}
			if (cookie != node->cookie) {
				binder_user_error("%d:%d %s u%016llx node %d cookie mismatch %016llx != %016llx\n",
					proc->pid, thread->pid,
					cmd == BC_INCREFS_DONE ?
					"BC_INCREFS_DONE" : "BC_ACQUIRE_DONE",
					(u64)node_ptr, node->debug_id,
					(u64)cookie, (u64)node->cookie);
				binder_put_node(node);
				break;
			}
			binder_node_inner_lock(node);
			if (cmd == BC_ACQUIRE_DONE) {
				if (node->pending_strong_ref == 0) {
					binder_user_error("%d:%d BC_ACQUIRE_DONE node %d has no pending acquire request\n",
						proc->pid, thread->pid,
						node->debug_id);
					binder_node_inner_unlock(node);
					binder_put_node(node);
					break;
				}
				node->pending_strong_ref = 0;
			} else {
				if (node->pending_weak_ref == 0) {
					binder_user_error("%d:%d BC_INCREFS_DONE node %d has no pending increfs request\n",
						proc->pid, thread->pid,
						node->debug_id);
					binder_node_inner_unlock(node);
					binder_put_node(node);
					break;
				}
				node->pending_weak_ref = 0;
			}
			free_node = binder_dec_node_nilocked(node,
					cmd == BC_ACQUIRE_DONE, 0);
			WARN_ON(free_node);
			binder_debug(BINDER_DEBUG_USER_REFS,
				     "%d:%d %s node %d ls %d lw %d tr %d\n",
				     proc->pid, thread->pid,
				     cmd == BC_INCREFS_DONE ? "BC_INCREFS_DONE" : "BC_ACQUIRE_DONE",
				     node->debug_id, node->local_strong_refs,
				     node->local_weak_refs, node->tmp_refs);
			binder_node_inner_unlock(node);
			binder_put_node(node);
			break;
		}
		case BC_ATTEMPT_ACQUIRE:
			pr_err("BC_ATTEMPT_ACQUIRE not supported\n");
			return -EINVAL;
		case BC_ACQUIRE_RESULT:
			pr_err("BC_ACQUIRE_RESULT not supported\n");
			return -EINVAL;

		case BC_FREE_BUFFER: {
			binder_uintptr_t data_ptr;
			struct binder_buffer *buffer;

			if (get_user(data_ptr, (binder_uintptr_t __user *)ptr))
				return -EFAULT;
			ptr += sizeof(binder_uintptr_t);

			buffer = binder_alloc_prepare_to_free(&proc->alloc,
							      data_ptr);
			if (IS_ERR_OR_NULL(buffer)) {
				if (PTR_ERR(buffer) == -EPERM) {
					binder_user_error(
						"%d:%d BC_FREE_BUFFER u%016llx matched unreturned or currently freeing buffer\n",
						proc->pid, thread->pid,
						(u64)data_ptr);
				} else {
					binder_user_error(
						"%d:%d BC_FREE_BUFFER u%016llx no match\n",
						proc->pid, thread->pid,
						(u64)data_ptr);
				}
				break;
			}
			binder_debug(BINDER_DEBUG_FREE_BUFFER,
				     "%d:%d BC_FREE_BUFFER u%016llx found buffer %d for %s transaction\n",
				     proc->pid, thread->pid, (u64)data_ptr,
				     buffer->debug_id,
				     buffer->transaction ? "active" : "finished");

			if (buffer->transaction) {
				buffer->transaction->buffer = NULL;
				buffer->transaction = NULL;
			}
			if (buffer->async_transaction && buffer->target_node) {
				struct binder_node *buf_node;
				struct binder_work *w;

				buf_node = buffer->target_node;
				binder_node_inner_lock(buf_node);
				BUG_ON(!buf_node->has_async_transaction);
				BUG_ON(buf_node->proc != proc);
				w = binder_dequeue_work_head_ilocked(
						&buf_node->async_todo);
				if (!w) {
					buf_node->has_async_transaction = false;
				} else {
					binder_enqueue_work_ilocked(
							w, &proc->todo);
					binder_wakeup_proc_ilocked(proc);
				}
				binder_node_inner_unlock(buf_node);
			}
			trace_binder_transaction_buffer_release(buffer);
			binder_transaction_buffer_release(proc, buffer, 0, false);
			binder_alloc_free_buf(&proc->alloc, buffer);
			break;
		}

		case BC_TRANSACTION_SG:
		case BC_REPLY_SG: {
			struct binder_transaction_data_sg tr;

			if (copy_from_user(&tr, ptr, sizeof(tr)))
				return -EFAULT;
			ptr += sizeof(tr);
			binder_transaction(proc, thread, &tr.transaction_data,
					   cmd == BC_REPLY_SG, tr.buffers_size);
			break;
		}
		case BC_TRANSACTION:
		case BC_REPLY: {
			struct binder_transaction_data tr;

			if (copy_from_user(&tr, ptr, sizeof(tr)))
				return -EFAULT;
			ptr += sizeof(tr);
			binder_transaction(proc, thread, &tr,
					   cmd == BC_REPLY, 0);
			break;
		}

		case BC_REGISTER_LOOPER:
			binder_debug(BINDER_DEBUG_THREADS,
				     "%d:%d BC_REGISTER_LOOPER\n",
				     proc->pid, thread->pid);
			binder_inner_proc_lock(proc);
			if (thread->looper & BINDER_LOOPER_STATE_ENTERED) {
				thread->looper |= BINDER_LOOPER_STATE_INVALID;
				binder_user_error("%d:%d ERROR: BC_REGISTER_LOOPER called after BC_ENTER_LOOPER\n",
					proc->pid, thread->pid);
			} else if (proc->requested_threads == 0) {
				thread->looper |= BINDER_LOOPER_STATE_INVALID;
				binder_user_error("%d:%d ERROR: BC_REGISTER_LOOPER called without request\n",
					proc->pid, thread->pid);
			} else {
				proc->requested_threads--;
				proc->requested_threads_started++;
			}
			thread->looper |= BINDER_LOOPER_STATE_REGISTERED;
			binder_inner_proc_unlock(proc);
			break;
		case BC_ENTER_LOOPER:
			binder_debug(BINDER_DEBUG_THREADS,
				     "%d:%d BC_ENTER_LOOPER\n",
				     proc->pid, thread->pid);
			if (thread->looper & BINDER_LOOPER_STATE_REGISTERED) {
				thread->looper |= BINDER_LOOPER_STATE_INVALID;
				binder_user_error("%d:%d ERROR: BC_ENTER_LOOPER called after BC_REGISTER_LOOPER\n",
					proc->pid, thread->pid);
			}
			thread->looper |= BINDER_LOOPER_STATE_ENTERED;
			break;
		case BC_EXIT_LOOPER:
			binder_debug(BINDER_DEBUG_THREADS,
				     "%d:%d BC_EXIT_LOOPER\n",
				     proc->pid, thread->pid);
			thread->looper |= BINDER_LOOPER_STATE_EXITED;
			break;

		case BC_REQUEST_DEATH_NOTIFICATION:
		case BC_CLEAR_DEATH_NOTIFICATION: {
			uint32_t target;
			binder_uintptr_t cookie;
			struct binder_ref *ref;
			struct binder_ref_death *death = NULL;

			if (get_user(target, (uint32_t __user *)ptr))
				return -EFAULT;
			ptr += sizeof(uint32_t);
			if (get_user(cookie, (binder_uintptr_t __user *)ptr))
				return -EFAULT;
			ptr += sizeof(binder_uintptr_t);
			if (cmd == BC_REQUEST_DEATH_NOTIFICATION) {
				/*
				 * Allocate memory for death notification
				 * before taking lock
				 */
				death = kzalloc(sizeof(*death), GFP_KERNEL);
				if (death == NULL) {
					WARN_ON(thread->return_error.cmd !=
						BR_OK);
					thread->return_error.cmd = BR_ERROR;
					binder_enqueue_thread_work(
						thread,
						&thread->return_error.work);
					binder_debug(
						BINDER_DEBUG_FAILED_TRANSACTION,
						"%d:%d BC_REQUEST_DEATH_NOTIFICATION failed\n",
						proc->pid, thread->pid);
					break;
				}
			}
			binder_proc_lock(proc);
			ref = binder_get_ref_olocked(proc, target, false);
			if (ref == NULL) {
				binder_user_error("%d:%d %s invalid ref %d\n",
					proc->pid, thread->pid,
					cmd == BC_REQUEST_DEATH_NOTIFICATION ?
					"BC_REQUEST_DEATH_NOTIFICATION" :
					"BC_CLEAR_DEATH_NOTIFICATION",
					target);
				binder_proc_unlock(proc);
				kfree(death);
				break;
			}

			binder_debug(BINDER_DEBUG_DEATH_NOTIFICATION,
				     "%d:%d %s %016llx ref %d desc %d s %d w %d for node %d\n",
				     proc->pid, thread->pid,
				     cmd == BC_REQUEST_DEATH_NOTIFICATION ?
				     "BC_REQUEST_DEATH_NOTIFICATION" :
				     "BC_CLEAR_DEATH_NOTIFICATION",
				     (u64)cookie, ref->data.debug_id,
				     ref->data.desc, ref->data.strong,
				     ref->data.weak, ref->node->debug_id);

			binder_node_lock(ref->node);
			if (cmd == BC_REQUEST_DEATH_NOTIFICATION) {
				if (ref->death) {
					binder_user_error("%d:%d BC_REQUEST_DEATH_NOTIFICATION death notification already set\n",
						proc->pid, thread->pid);
					binder_node_unlock(ref->node);
					binder_proc_unlock(proc);
					kfree(death);
					break;
				}
				binder_stats_created(BINDER_STAT_DEATH);
				INIT_LIST_HEAD(&death->work.entry);
				death->cookie = cookie;
				ref->death = death;
				if (ref->node->proc == NULL) {
					ref->death->work.type = BINDER_WORK_DEAD_BINDER;

					binder_inner_proc_lock(proc);
					binder_enqueue_work_ilocked(
						&ref->death->work, &proc->todo);
					binder_wakeup_proc_ilocked(proc);
					binder_inner_proc_unlock(proc);
				}
			} else {
				if (ref->death == NULL) {
					binder_user_error("%d:%d BC_CLEAR_DEATH_NOTIFICATION death notification not active\n",
						proc->pid, thread->pid);
					binder_node_unlock(ref->node);
					binder_proc_unlock(proc);
					break;
				}
				death = ref->death;
				if (death->cookie != cookie) {
					binder_user_error("%d:%d BC_CLEAR_DEATH_NOTIFICATION death notification cookie mismatch %016llx != %016llx\n",
						proc->pid, thread->pid,
						(u64)death->cookie,
						(u64)cookie);
					binder_node_unlock(ref->node);
					binder_proc_unlock(proc);
					break;
				}
				ref->death = NULL;
				binder_inner_proc_lock(proc);
				if (list_empty(&death->work.entry)) {
					death->work.type = BINDER_WORK_CLEAR_DEATH_NOTIFICATION;
					if (thread->looper &
					    (BINDER_LOOPER_STATE_REGISTERED |
					     BINDER_LOOPER_STATE_ENTERED))
						binder_enqueue_thread_work_ilocked(
								thread,
								&death->work);
					else {
						binder_enqueue_work_ilocked(
								&death->work,
								&proc->todo);
						binder_wakeup_proc_ilocked(
								proc);
					}
				} else {
					BUG_ON(death->work.type != BINDER_WORK_DEAD_BINDER);
					death->work.type = BINDER_WORK_DEAD_BINDER_AND_CLEAR;
				}
				binder_inner_proc_unlock(proc);
			}
			binder_node_unlock(ref->node);
			binder_proc_unlock(proc);
		} break;
		case BC_DEAD_BINDER_DONE: {
			struct binder_work *w;
			binder_uintptr_t cookie;
			struct binder_ref_death *death = NULL;

			if (get_user(cookie, (binder_uintptr_t __user *)ptr))
				return -EFAULT;

			ptr += sizeof(cookie);
			binder_inner_proc_lock(proc);
			list_for_each_entry(w, &proc->delivered_death,
					    entry) {
				struct binder_ref_death *tmp_death =
					container_of(w,
						     struct binder_ref_death,
						     work);

				if (tmp_death->cookie == cookie) {
					death = tmp_death;
					break;
				}
			}
			binder_debug(BINDER_DEBUG_DEAD_BINDER,
				     "%d:%d BC_DEAD_BINDER_DONE %016llx found %pK\n",
				     proc->pid, thread->pid, (u64)cookie,
				     death);
			if (death == NULL) {
				binder_user_error("%d:%d BC_DEAD_BINDER_DONE %016llx not found\n",
					proc->pid, thread->pid, (u64)cookie);
				binder_inner_proc_unlock(proc);
				break;
			}
			binder_dequeue_work_ilocked(&death->work);
			if (death->work.type == BINDER_WORK_DEAD_BINDER_AND_CLEAR) {
				death->work.type = BINDER_WORK_CLEAR_DEATH_NOTIFICATION;
				if (thread->looper &
					(BINDER_LOOPER_STATE_REGISTERED |
					 BINDER_LOOPER_STATE_ENTERED))
					binder_enqueue_thread_work_ilocked(
						thread, &death->work);
				else {
					binder_enqueue_work_ilocked(
							&death->work,
							&proc->todo);
					binder_wakeup_proc_ilocked(proc);
				}
			}
			binder_inner_proc_unlock(proc);
		} break;

		default:
			pr_err("%d:%d unknown command %d\n",
			       proc->pid, thread->pid, cmd);
			return -EINVAL;
		}
		*consumed = ptr - buffer;
	}
	return 0;
}

static void binder_stat_br(struct binder_proc *proc,
			   struct binder_thread *thread, uint32_t cmd)
{
	trace_binder_return(cmd);
	if (_IOC_NR(cmd) < ARRAY_SIZE(binder_stats.br)) {
		atomic_inc(&binder_stats.br[_IOC_NR(cmd)]);
		atomic_inc(&proc->stats.br[_IOC_NR(cmd)]);
		atomic_inc(&thread->stats.br[_IOC_NR(cmd)]);
	}
}

static int binder_put_node_cmd(struct binder_proc *proc,
			       struct binder_thread *thread,
			       void __user **ptrp,
			       binder_uintptr_t node_ptr,
			       binder_uintptr_t node_cookie,
			       int node_debug_id,
			       uint32_t cmd, const char *cmd_name)
{
	void __user *ptr = *ptrp;

	if (put_user(cmd, (uint32_t __user *)ptr))
		return -EFAULT;
	ptr += sizeof(uint32_t);

	if (put_user(node_ptr, (binder_uintptr_t __user *)ptr))
		return -EFAULT;
	ptr += sizeof(binder_uintptr_t);

	if (put_user(node_cookie, (binder_uintptr_t __user *)ptr))
		return -EFAULT;
	ptr += sizeof(binder_uintptr_t);

	binder_stat_br(proc, thread, cmd);
	binder_debug(BINDER_DEBUG_USER_REFS, "%d:%d %s %d u%016llx c%016llx\n",
		     proc->pid, thread->pid, cmd_name, node_debug_id,
		     (u64)node_ptr, (u64)node_cookie);

	*ptrp = ptr;
	return 0;
}

static int binder_wait_for_work(struct binder_thread *thread,
				bool do_proc_work)
{
	DEFINE_WAIT(wait);
	struct binder_proc *proc = thread->proc;
	int ret = 0;

	freezer_do_not_count();
	binder_inner_proc_lock(proc);
	for (;;) {
		prepare_to_wait(&thread->wait, &wait, TASK_INTERRUPTIBLE);
		if (binder_has_work_ilocked(thread, do_proc_work))
			break;
		if (do_proc_work)
			list_add(&thread->waiting_thread_node,
				 &proc->waiting_threads);
		binder_inner_proc_unlock(proc);
		schedule();
		binder_inner_proc_lock(proc);
		list_del_init(&thread->waiting_thread_node);
		if (signal_pending(current)) {
			ret = -ERESTARTSYS;
			break;
		}
	}
	finish_wait(&thread->wait, &wait);
	binder_inner_proc_unlock(proc);
	freezer_count();

	return ret;
}

static int binder_thread_read(struct binder_proc *proc,
			      struct binder_thread *thread,
			      binder_uintptr_t binder_buffer, size_t size,
			      binder_size_t *consumed, int non_block)
{
	void __user *buffer = (void __user *)(uintptr_t)binder_buffer;
	void __user *ptr = buffer + *consumed;
	void __user *end = buffer + size;

	int ret = 0;
	int wait_for_proc_work;

	if (*consumed == 0) {
		if (put_user(BR_NOOP, (uint32_t __user *)ptr))
			return -EFAULT;
		ptr += sizeof(uint32_t);
	}

retry:
	binder_inner_proc_lock(proc);
	wait_for_proc_work = binder_available_for_proc_work_ilocked(thread);
	binder_inner_proc_unlock(proc);

	thread->looper |= BINDER_LOOPER_STATE_WAITING;

	trace_binder_wait_for_work(wait_for_proc_work,
				   !!thread->transaction_stack,
				   !binder_worklist_empty(proc, &thread->todo));
	if (wait_for_proc_work) {
		if (!(thread->looper & (BINDER_LOOPER_STATE_REGISTERED |
					BINDER_LOOPER_STATE_ENTERED))) {
			binder_user_error("%d:%d ERROR: Thread waiting for process work before calling BC_REGISTER_LOOPER or BC_ENTER_LOOPER (state %x)\n",
				proc->pid, thread->pid, thread->looper);
			wait_event_interruptible(binder_user_error_wait,
						 binder_stop_on_user_error < 2);
		}
		binder_restore_priority(current, proc->default_priority);
	}

	if (non_block) {
		if (!binder_has_work(thread, wait_for_proc_work))
			ret = -EAGAIN;
	} else {
		ret = binder_wait_for_work(thread, wait_for_proc_work);
	}

	thread->looper &= ~BINDER_LOOPER_STATE_WAITING;

	if (ret)
		return ret;

	while (1) {
		uint32_t cmd;
		struct binder_transaction_data_secctx tr;
		struct binder_transaction_data *trd = &tr.transaction_data;
		struct binder_work *w = NULL;
		struct list_head *list = NULL;
		struct binder_transaction *t = NULL;
		struct binder_thread *t_from;
		size_t trsize = sizeof(*trd);

		binder_inner_proc_lock(proc);
		if (!binder_worklist_empty_ilocked(&thread->todo))
			list = &thread->todo;
		else if (!binder_worklist_empty_ilocked(&proc->todo) &&
			   wait_for_proc_work)
			list = &proc->todo;
		else {
			binder_inner_proc_unlock(proc);

			/* no data added */
			if (ptr - buffer == 4 && !thread->looper_need_return)
				goto retry;
			break;
		}

		if (end - ptr < sizeof(tr) + 4) {
			binder_inner_proc_unlock(proc);
			break;
		}
		w = binder_dequeue_work_head_ilocked(list);
		if (binder_worklist_empty_ilocked(&thread->todo))
			thread->process_todo = false;

		switch (w->type) {
		case BINDER_WORK_TRANSACTION: {
			binder_inner_proc_unlock(proc);
			t = container_of(w, struct binder_transaction, work);
#ifdef BINDER_WATCHDOG
			binder_cancel_bwdog(t);
#endif
		} break;
		case BINDER_WORK_RETURN_ERROR: {
			struct binder_error *e = container_of(
					w, struct binder_error, work);

			WARN_ON(e->cmd == BR_OK);
			binder_inner_proc_unlock(proc);
			if (put_user(e->cmd, (uint32_t __user *)ptr))
				return -EFAULT;
			cmd = e->cmd;
			e->cmd = BR_OK;
			ptr += sizeof(uint32_t);

			binder_stat_br(proc, thread, e->cmd);
		} break;
		case BINDER_WORK_TRANSACTION_COMPLETE: {
			binder_inner_proc_unlock(proc);
			cmd = BR_TRANSACTION_COMPLETE;
			if (put_user(cmd, (uint32_t __user *)ptr))
				return -EFAULT;
			ptr += sizeof(uint32_t);

			binder_stat_br(proc, thread, cmd);
			binder_debug(BINDER_DEBUG_TRANSACTION_COMPLETE,
				     "%d:%d BR_TRANSACTION_COMPLETE\n",
				     proc->pid, thread->pid);
			kfree(w);
			binder_stats_deleted(BINDER_STAT_TRANSACTION_COMPLETE);
		} break;
		case BINDER_WORK_NODE: {
			struct binder_node *node = container_of(w, struct binder_node, work);
			int strong, weak;
			binder_uintptr_t node_ptr = node->ptr;
			binder_uintptr_t node_cookie = node->cookie;
			int node_debug_id = node->debug_id;
			int has_weak_ref;
			int has_strong_ref;
			void __user *orig_ptr = ptr;

			BUG_ON(proc != node->proc);
			strong = node->internal_strong_refs ||
					node->local_strong_refs;
			weak = !hlist_empty(&node->refs) ||
					node->local_weak_refs ||
					node->tmp_refs || strong;
			has_strong_ref = node->has_strong_ref;
			has_weak_ref = node->has_weak_ref;

			if (weak && !has_weak_ref) {
				node->has_weak_ref = 1;
				node->pending_weak_ref = 1;
				node->local_weak_refs++;
			}
			if (strong && !has_strong_ref) {
				node->has_strong_ref = 1;
				node->pending_strong_ref = 1;
				node->local_strong_refs++;
			}
			if (!strong && has_strong_ref)
				node->has_strong_ref = 0;
			if (!weak && has_weak_ref)
				node->has_weak_ref = 0;
			if (!weak && !strong) {
				binder_debug(BINDER_DEBUG_INTERNAL_REFS,
					     "%d:%d node %d u%016llx c%016llx deleted\n",
					     proc->pid, thread->pid,
					     node_debug_id,
					     (u64)node_ptr,
					     (u64)node_cookie);
				rb_erase(&node->rb_node, &proc->nodes);
				binder_inner_proc_unlock(proc);
				binder_node_lock(node);
				/*
				 * Acquire the node lock before freeing the
				 * node to serialize with other threads that
				 * may have been holding the node lock while
				 * decrementing this node (avoids race where
				 * this thread frees while the other thread
				 * is unlocking the node after the final
				 * decrement)
				 */
				binder_node_unlock(node);
				binder_free_node(node);
			} else
				binder_inner_proc_unlock(proc);

			if (weak && !has_weak_ref)
				ret = binder_put_node_cmd(
						proc, thread, &ptr, node_ptr,
						node_cookie, node_debug_id,
						BR_INCREFS, "BR_INCREFS");
			if (!ret && strong && !has_strong_ref)
				ret = binder_put_node_cmd(
						proc, thread, &ptr, node_ptr,
						node_cookie, node_debug_id,
						BR_ACQUIRE, "BR_ACQUIRE");
			if (!ret && !strong && has_strong_ref)
				ret = binder_put_node_cmd(
						proc, thread, &ptr, node_ptr,
						node_cookie, node_debug_id,
						BR_RELEASE, "BR_RELEASE");
			if (!ret && !weak && has_weak_ref)
				ret = binder_put_node_cmd(
						proc, thread, &ptr, node_ptr,
						node_cookie, node_debug_id,
						BR_DECREFS, "BR_DECREFS");
			if (orig_ptr == ptr)
				binder_debug(BINDER_DEBUG_INTERNAL_REFS,
					     "%d:%d node %d u%016llx c%016llx state unchanged\n",
					     proc->pid, thread->pid,
					     node_debug_id,
					     (u64)node_ptr,
					     (u64)node_cookie);
			if (ret)
				return ret;
		} break;
		case BINDER_WORK_DEAD_BINDER:
		case BINDER_WORK_DEAD_BINDER_AND_CLEAR:
		case BINDER_WORK_CLEAR_DEATH_NOTIFICATION: {
			struct binder_ref_death *death;
			uint32_t cmd;
			binder_uintptr_t cookie;

			death = container_of(w, struct binder_ref_death, work);
			if (w->type == BINDER_WORK_CLEAR_DEATH_NOTIFICATION)
				cmd = BR_CLEAR_DEATH_NOTIFICATION_DONE;
			else
				cmd = BR_DEAD_BINDER;
			cookie = death->cookie;

			binder_debug(BINDER_DEBUG_DEATH_NOTIFICATION,
				     "%d:%d %s %016llx\n",
				      proc->pid, thread->pid,
				      cmd == BR_DEAD_BINDER ?
				      "BR_DEAD_BINDER" :
				      "BR_CLEAR_DEATH_NOTIFICATION_DONE",
				      (u64)cookie);
			if (w->type == BINDER_WORK_CLEAR_DEATH_NOTIFICATION) {
				binder_inner_proc_unlock(proc);
				kfree(death);
				binder_stats_deleted(BINDER_STAT_DEATH);
			} else {
				binder_enqueue_work_ilocked(
						w, &proc->delivered_death);
				binder_inner_proc_unlock(proc);
			}
			if (put_user(cmd, (uint32_t __user *)ptr))
				return -EFAULT;
			ptr += sizeof(uint32_t);
			if (put_user(cookie,
				     (binder_uintptr_t __user *)ptr))
				return -EFAULT;
			ptr += sizeof(binder_uintptr_t);
			binder_stat_br(proc, thread, cmd);
			if (cmd == BR_DEAD_BINDER)
				goto done; /* DEAD_BINDER notifications can cause transactions */
		} break;
		}

		if (!t)
			continue;

		BUG_ON(t->buffer == NULL);
		if (t->buffer->target_node) {
			struct binder_node *target_node = t->buffer->target_node;
			struct binder_priority node_prio;

			trd->target.ptr = target_node->ptr;
			trd->cookie =  target_node->cookie;
			node_prio.sched_policy = target_node->sched_policy;
			node_prio.prio = target_node->min_priority;
			binder_transaction_priority(current, t, node_prio,
						    target_node->inherit_rt);
			cmd = BR_TRANSACTION;
		} else {
			trd->target.ptr = 0;
			trd->cookie = 0;
			cmd = BR_REPLY;
		}
		trd->code = t->code;
		trd->flags = t->flags;
		trd->sender_euid = from_kuid(current_user_ns(), t->sender_euid);

		t_from = binder_get_txn_from(t);
		if (t_from) {
			struct task_struct *sender = t_from->proc->tsk;

			trd->sender_pid =
				task_tgid_nr_ns(sender,
						task_active_pid_ns(current));
		} else {
			trd->sender_pid = 0;
		}

		trd->data_size = t->buffer->data_size;
		trd->offsets_size = t->buffer->offsets_size;
		trd->data.ptr.buffer = (uintptr_t)t->buffer->user_data;
		trd->data.ptr.offsets = trd->data.ptr.buffer +
					ALIGN(t->buffer->data_size,
					    sizeof(void *));

		tr.secctx = t->security_ctx;
		if (t->security_ctx) {
			cmd = BR_TRANSACTION_SEC_CTX;
			trsize = sizeof(tr);
		}
		if (put_user(cmd, (uint32_t __user *)ptr)) {
			if (t_from)
				binder_thread_dec_tmpref(t_from);

			binder_cleanup_transaction(t, "put_user failed",
						   BR_FAILED_REPLY);

			return -EFAULT;
		}
		ptr += sizeof(uint32_t);
		if (copy_to_user(ptr, &tr, trsize)) {
			if (t_from)
				binder_thread_dec_tmpref(t_from);

			binder_cleanup_transaction(t, "copy_to_user failed",
						   BR_FAILED_REPLY);

			return -EFAULT;
		}
		ptr += trsize;

		trace_binder_transaction_received(t);
		binder_stat_br(proc, thread, cmd);
		binder_debug(BINDER_DEBUG_TRANSACTION,
			     "%d:%d %s %d %d:%d, cmd %d size %zd-%zd ptr %016llx-%016llx\n",
			     proc->pid, thread->pid,
			     (cmd == BR_TRANSACTION) ? "BR_TRANSACTION" :
				(cmd == BR_TRANSACTION_SEC_CTX) ?
				     "BR_TRANSACTION_SEC_CTX" : "BR_REPLY",
			     t->debug_id, t_from ? t_from->proc->pid : 0,
			     t_from ? t_from->pid : 0, cmd,
			     t->buffer->data_size, t->buffer->offsets_size,
			     (u64)trd->data.ptr.buffer,
			     (u64)trd->data.ptr.offsets);

		if (t_from)
			binder_thread_dec_tmpref(t_from);
		t->buffer->allow_user_free = 1;
		if (cmd != BR_REPLY && !(t->flags & TF_ONE_WAY)) {
			binder_inner_proc_lock(thread->proc);
			t->to_parent = thread->transaction_stack;
			t->to_thread = thread;
			thread->transaction_stack = t;
			binder_inner_proc_unlock(thread->proc);
#ifdef BINDER_WATCHDOG
			ktime_get_ts(&t->exe_timestamp);
			/* monotonic_to_bootbased(&t->exe_timestamp); */
			do_gettimeofday(&t->tv);
			/* consider time zone. translate to android time */
			t->tv.tv_sec -= (sys_tz.tz_minuteswest * 60);
			t->wait_on = WAIT_ON_EXEC;
			t->tthrd = thread->pid;
			binder_queue_bwdog(t, (time_t) WAIT_BUDGET_EXEC);
			binder_update_transaction_time(
					&binder_transaction_log, t, 1);
			binder_update_transaction_ttid(
					&binder_transaction_log, t);
#endif
		} else {
#ifdef BINDER_WATCHDOG
			if (cmd == BR_TRANSACTION && (t->flags & TF_ONE_WAY)) {
				binder_update_transaction_time(
						&binder_transaction_log, t, 1);
				t->tthrd = thread->pid;
				binder_update_transaction_ttid(
						&binder_transaction_log, t);
			}
#endif
			binder_free_transaction(t);
		}
		break;
	}

done:

	*consumed = ptr - buffer;
	binder_inner_proc_lock(proc);
	if (proc->requested_threads == 0 &&
	    list_empty(&thread->proc->waiting_threads) &&
	    proc->requested_threads_started < proc->max_threads &&
	    (thread->looper & (BINDER_LOOPER_STATE_REGISTERED |
	     BINDER_LOOPER_STATE_ENTERED)) /* the user-space code fails to */
	     /*spawn a new thread if we leave this out */) {
		proc->requested_threads++;
		binder_inner_proc_unlock(proc);
		binder_debug(BINDER_DEBUG_THREADS,
			     "%d:%d BR_SPAWN_LOOPER\n",
			     proc->pid, thread->pid);
		if (put_user(BR_SPAWN_LOOPER, (uint32_t __user *)buffer))
			return -EFAULT;
		binder_stat_br(proc, thread, BR_SPAWN_LOOPER);
	} else
		binder_inner_proc_unlock(proc);
	return 0;
}

static void binder_release_work(struct binder_proc *proc,
				struct list_head *list)
{
	struct binder_work *w;

	while (1) {
		w = binder_dequeue_work_head(proc, list);
		if (!w)
			return;

		switch (w->type) {
		case BINDER_WORK_TRANSACTION: {
			struct binder_transaction *t;

			t = container_of(w, struct binder_transaction, work);

			binder_cleanup_transaction(t, "process died.",
						   BR_DEAD_REPLY);
		} break;
		case BINDER_WORK_RETURN_ERROR: {
			struct binder_error *e = container_of(
					w, struct binder_error, work);

			binder_debug(BINDER_DEBUG_DEAD_TRANSACTION,
				"undelivered TRANSACTION_ERROR: %u\n",
				e->cmd);
		} break;
		case BINDER_WORK_TRANSACTION_COMPLETE: {
			binder_debug(BINDER_DEBUG_DEAD_TRANSACTION,
				"undelivered TRANSACTION_COMPLETE\n");
			kfree(w);
			binder_stats_deleted(BINDER_STAT_TRANSACTION_COMPLETE);
		} break;
		case BINDER_WORK_DEAD_BINDER_AND_CLEAR:
		case BINDER_WORK_CLEAR_DEATH_NOTIFICATION: {
			struct binder_ref_death *death;

			death = container_of(w, struct binder_ref_death, work);
			binder_debug(BINDER_DEBUG_DEAD_TRANSACTION,
				"undelivered death notification, %016llx\n",
				(u64)death->cookie);
			kfree(death);
			binder_stats_deleted(BINDER_STAT_DEATH);
		} break;
		default:
			pr_err("unexpected work type, %d, not freed\n",
			       w->type);
			break;
		}
	}

}

static struct binder_thread *binder_get_thread_ilocked(
		struct binder_proc *proc, struct binder_thread *new_thread)
{
	struct binder_thread *thread = NULL;
	struct rb_node *parent = NULL;
	struct rb_node **p = &proc->threads.rb_node;

	while (*p) {
		parent = *p;
		thread = rb_entry(parent, struct binder_thread, rb_node);

		if (current->pid < thread->pid)
			p = &(*p)->rb_left;
		else if (current->pid > thread->pid)
			p = &(*p)->rb_right;
		else
			return thread;
	}
	if (!new_thread)
		return NULL;
	thread = new_thread;
	binder_stats_created(BINDER_STAT_THREAD);
	thread->proc = proc;
	thread->pid = current->pid;
	get_task_struct(current);
	thread->task = current;
	atomic_set(&thread->tmp_ref, 0);
	init_waitqueue_head(&thread->wait);
	INIT_LIST_HEAD(&thread->todo);
	rb_link_node(&thread->rb_node, parent, p);
	rb_insert_color(&thread->rb_node, &proc->threads);
	thread->looper_need_return = true;
	thread->return_error.work.type = BINDER_WORK_RETURN_ERROR;
	thread->return_error.cmd = BR_OK;
	thread->reply_error.work.type = BINDER_WORK_RETURN_ERROR;
	thread->reply_error.cmd = BR_OK;
	INIT_LIST_HEAD(&new_thread->waiting_thread_node);
	return thread;
}

static struct binder_thread *binder_get_thread(struct binder_proc *proc)
{
	struct binder_thread *thread;
	struct binder_thread *new_thread;

	binder_inner_proc_lock(proc);
	thread = binder_get_thread_ilocked(proc, NULL);
	binder_inner_proc_unlock(proc);
	if (!thread) {
		new_thread = kzalloc(sizeof(*thread), GFP_KERNEL);
		if (new_thread == NULL)
			return NULL;
		binder_inner_proc_lock(proc);
		thread = binder_get_thread_ilocked(proc, new_thread);
		binder_inner_proc_unlock(proc);
		if (thread != new_thread)
			kfree(new_thread);
	}
	return thread;
}

static void binder_free_proc(struct binder_proc *proc)
{
	BUG_ON(!list_empty(&proc->todo));
	BUG_ON(!list_empty(&proc->delivered_death));
	binder_alloc_deferred_release(&proc->alloc);
	put_task_struct(proc->tsk);
	binder_stats_deleted(BINDER_STAT_PROC);
	kfree(proc);
}

static void binder_free_thread(struct binder_thread *thread)
{
	BUG_ON(!list_empty(&thread->todo));
	binder_stats_deleted(BINDER_STAT_THREAD);
	binder_proc_dec_tmpref(thread->proc);
	put_task_struct(thread->task);
	kfree(thread);
}

static int binder_thread_release(struct binder_proc *proc,
				 struct binder_thread *thread)
{
	struct binder_transaction *t;
	struct binder_transaction *send_reply = NULL;
	int active_transactions = 0;
	struct binder_transaction *last_t = NULL;

	binder_inner_proc_lock(thread->proc);
	/*
	 * take a ref on the proc so it survives
	 * after we remove this thread from proc->threads.
	 * The corresponding dec is when we actually
	 * free the thread in binder_free_thread()
	 */
	proc->tmp_ref++;
	/*
	 * take a ref on this thread to ensure it
	 * survives while we are releasing it
	 */
	atomic_inc(&thread->tmp_ref);
	rb_erase(&thread->rb_node, &proc->threads);
	t = thread->transaction_stack;
	if (t) {
		spin_lock(&t->lock);
		if (t->to_thread == thread)
			send_reply = t;
	}
	thread->is_dead = true;

	while (t) {
		last_t = t;
		active_transactions++;
		binder_debug(BINDER_DEBUG_DEAD_TRANSACTION,
			     "release %d:%d transaction %d %s, still active\n",
			      proc->pid, thread->pid,
			     t->debug_id,
			     (t->to_thread == thread) ? "in" : "out");

		if (t->to_thread == thread) {
			t->to_proc = NULL;
			t->to_thread = NULL;
			if (t->buffer) {
				t->buffer->transaction = NULL;
				t->buffer = NULL;
			}
			t = t->to_parent;
		} else if (t->from == thread) {
			t->from = NULL;
			t = t->from_parent;
		} else
			BUG();
		spin_unlock(&last_t->lock);
		if (t)
			spin_lock(&t->lock);
	}

	/*
	 * If this thread used poll, make sure we remove the waitqueue
	 * from any epoll data structures holding it with POLLFREE.
	 * waitqueue_active() is safe to use here because we're holding
	 * the inner lock.
	 */
	if ((thread->looper & BINDER_LOOPER_STATE_POLL) &&
	    waitqueue_active(&thread->wait)) {
		wake_up_poll(&thread->wait, POLLHUP | POLLFREE);
	}

	binder_inner_proc_unlock(thread->proc);

	/*
	 * This is needed to avoid races between wake_up_poll() above and
	 * and ep_remove_waitqueue() called for other reasons (eg the epoll file
	 * descriptor being closed); ep_remove_waitqueue() holds an RCU read
	 * lock, so we can be sure it's done after calling synchronize_rcu().
	 */
	if (thread->looper & BINDER_LOOPER_STATE_POLL)
		synchronize_rcu();

	if (send_reply)
		binder_send_failed_reply(send_reply, BR_DEAD_REPLY);
	binder_release_work(proc, &thread->todo);
	binder_thread_dec_tmpref(thread);
	return active_transactions;
}

static unsigned int binder_poll(struct file *filp,
				struct poll_table_struct *wait)
{
	struct binder_proc *proc = filp->private_data;
	struct binder_thread *thread = NULL;
	bool wait_for_proc_work;

	thread = binder_get_thread(proc);
	if (!thread)
		return POLLERR;

	binder_inner_proc_lock(thread->proc);
	thread->looper |= BINDER_LOOPER_STATE_POLL;
	wait_for_proc_work = binder_available_for_proc_work_ilocked(thread);

	binder_inner_proc_unlock(thread->proc);

	poll_wait(filp, &thread->wait, wait);

	if (binder_has_work(thread, wait_for_proc_work))
		return POLLIN;

	return 0;
}

static int binder_ioctl_write_read(struct file *filp,
				unsigned int cmd, unsigned long arg,
				struct binder_thread *thread)
{
	int ret = 0;
	struct binder_proc *proc = filp->private_data;
	unsigned int size = _IOC_SIZE(cmd);
	void __user *ubuf = (void __user *)arg;
	struct binder_write_read bwr;

	if (size != sizeof(struct binder_write_read)) {
		ret = -EINVAL;
		goto out;
	}
	if (copy_from_user(&bwr, ubuf, sizeof(bwr))) {
		ret = -EFAULT;
		goto out;
	}
	binder_debug(BINDER_DEBUG_READ_WRITE,
		     "%d:%d write %lld at %016llx, read %lld at %016llx\n",
		     proc->pid, thread->pid,
		     (u64)bwr.write_size, (u64)bwr.write_buffer,
		     (u64)bwr.read_size, (u64)bwr.read_buffer);

	if (bwr.write_size > 0) {
		ret = binder_thread_write(proc, thread,
					  bwr.write_buffer,
					  bwr.write_size,
					  &bwr.write_consumed);
		trace_binder_write_done(ret);
		if (ret < 0) {
			bwr.read_consumed = 0;
			if (copy_to_user(ubuf, &bwr, sizeof(bwr)))
				ret = -EFAULT;
			goto out;
		}
	}
	if (bwr.read_size > 0) {
		ret = binder_thread_read(proc, thread, bwr.read_buffer,
					 bwr.read_size,
					 &bwr.read_consumed,
					 filp->f_flags & O_NONBLOCK);
		trace_binder_read_done(ret);
		binder_inner_proc_lock(proc);
		if (!binder_worklist_empty_ilocked(&proc->todo))
			binder_wakeup_proc_ilocked(proc);
		binder_inner_proc_unlock(proc);
		if (ret < 0) {
			if (copy_to_user(ubuf, &bwr, sizeof(bwr)))
				ret = -EFAULT;
			goto out;
		}
	}
	binder_debug(BINDER_DEBUG_READ_WRITE,
		     "%d:%d wrote %lld of %lld, read return %lld of %lld\n",
		     proc->pid, thread->pid,
		     (u64)bwr.write_consumed, (u64)bwr.write_size,
		     (u64)bwr.read_consumed, (u64)bwr.read_size);
	if (copy_to_user(ubuf, &bwr, sizeof(bwr))) {
		ret = -EFAULT;
		goto out;
	}
out:
	return ret;
}

static int binder_ioctl_set_ctx_mgr(struct file *filp,
				    struct flat_binder_object *fbo)
{
	int ret = 0;
	struct binder_proc *proc = filp->private_data;
	struct binder_context *context = proc->context;
	struct binder_node *new_node;
	kuid_t curr_euid = current_euid();

	mutex_lock(&context->context_mgr_node_lock);
	if (context->binder_context_mgr_node) {
		pr_err("BINDER_SET_CONTEXT_MGR already set\n");
		ret = -EBUSY;
		goto out;
	}
	ret = security_binder_set_context_mgr(proc->tsk);
	if (ret < 0)
		goto out;
	if (uid_valid(context->binder_context_mgr_uid)) {
		if (!uid_eq(context->binder_context_mgr_uid, curr_euid)) {
			pr_err("BINDER_SET_CONTEXT_MGR bad uid %d != %d\n",
			       from_kuid(&init_user_ns, curr_euid),
			       from_kuid(&init_user_ns,
					 context->binder_context_mgr_uid));
			ret = -EPERM;
			goto out;
		}
	} else {
		context->binder_context_mgr_uid = curr_euid;
	}
	new_node = binder_new_node(proc, fbo);
	if (!new_node) {
		ret = -ENOMEM;
		goto out;
	}
	binder_node_lock(new_node);
	new_node->local_weak_refs++;
	new_node->local_strong_refs++;
	new_node->has_strong_ref = 1;
	new_node->has_weak_ref = 1;
	context->binder_context_mgr_node = new_node;
	binder_node_unlock(new_node);
	binder_put_node(new_node);
out:
	mutex_unlock(&context->context_mgr_node_lock);
	return ret;
}

static int binder_ioctl_get_node_info_for_ref(struct binder_proc *proc,
		struct binder_node_info_for_ref *info)
{
	struct binder_node *node;
	struct binder_context *context = proc->context;
	__u32 handle = info->handle;

	if (info->strong_count || info->weak_count || info->reserved1 ||
	    info->reserved2 || info->reserved3) {
		binder_user_error("%d BINDER_GET_NODE_INFO_FOR_REF: only handle may be non-zero.",
				  proc->pid);
		return -EINVAL;
	}

	/* This ioctl may only be used by the context manager */
	mutex_lock(&context->context_mgr_node_lock);
	if (!context->binder_context_mgr_node ||
		context->binder_context_mgr_node->proc != proc) {
		mutex_unlock(&context->context_mgr_node_lock);
		return -EPERM;
	}
	mutex_unlock(&context->context_mgr_node_lock);

	node = binder_get_node_from_ref(proc, handle, true, NULL);
	if (!node)
		return -EINVAL;

	info->strong_count = node->local_strong_refs +
		node->internal_strong_refs;
	info->weak_count = node->local_weak_refs;

	binder_put_node(node);

	return 0;
}

static int binder_ioctl_get_node_debug_info(struct binder_proc *proc,
				struct binder_node_debug_info *info)
{
	struct rb_node *n;
	binder_uintptr_t ptr = info->ptr;

	memset(info, 0, sizeof(*info));

	binder_inner_proc_lock(proc);
	for (n = rb_first(&proc->nodes); n != NULL; n = rb_next(n)) {
		struct binder_node *node = rb_entry(n, struct binder_node,
						    rb_node);
		if (node->ptr > ptr) {
			info->ptr = node->ptr;
			info->cookie = node->cookie;
			info->has_strong_ref = node->has_strong_ref;
			info->has_weak_ref = node->has_weak_ref;
			break;
		}
	}
	binder_inner_proc_unlock(proc);

	return 0;
}

static long binder_ioctl(struct file *filp, unsigned int cmd, unsigned long arg)
{
	int ret;
	struct binder_proc *proc = filp->private_data;
	struct binder_thread *thread;
	unsigned int size = _IOC_SIZE(cmd);
	void __user *ubuf = (void __user *)arg;

	/*pr_info("binder_ioctl: %d:%d %x %lx\n",
			proc->pid, current->pid, cmd, arg);*/

	binder_selftest_alloc(&proc->alloc);

	trace_binder_ioctl(cmd, arg);

	ret = wait_event_interruptible(binder_user_error_wait, binder_stop_on_user_error < 2);
	if (ret)
		goto err_unlocked;

	thread = binder_get_thread(proc);
	if (thread == NULL) {
		ret = -ENOMEM;
		goto err;
	}

	switch (cmd) {
	case BINDER_WRITE_READ:
		ret = binder_ioctl_write_read(filp, cmd, arg, thread);
		if (ret)
			goto err;
		break;
	case BINDER_SET_MAX_THREADS: {
		int max_threads;

		if (copy_from_user(&max_threads, ubuf,
				   sizeof(max_threads))) {
			ret = -EINVAL;
			goto err;
		}
		binder_inner_proc_lock(proc);
		proc->max_threads = max_threads;
		binder_inner_proc_unlock(proc);
		break;
	}
	case BINDER_SET_CONTEXT_MGR_EXT: {
		struct flat_binder_object fbo;

		if (copy_from_user(&fbo, ubuf, sizeof(fbo))) {
			ret = -EINVAL;
			goto err;
		}
		ret = binder_ioctl_set_ctx_mgr(filp, &fbo);
		if (ret)
			goto err;
		break;
	}
	case BINDER_SET_CONTEXT_MGR:
		ret = binder_ioctl_set_ctx_mgr(filp, NULL);
		if (ret)
			goto err;
		break;
	case BINDER_THREAD_EXIT:
		binder_debug(BINDER_DEBUG_THREADS, "%d:%d exit\n",
			     proc->pid, thread->pid);
		binder_thread_release(proc, thread);
		thread = NULL;
		break;
	case BINDER_VERSION: {
		struct binder_version __user *ver = ubuf;

		if (size != sizeof(struct binder_version)) {
			ret = -EINVAL;
			goto err;
		}
		if (put_user(BINDER_CURRENT_PROTOCOL_VERSION,
			     &ver->protocol_version)) {
			ret = -EINVAL;
			goto err;
		}
		break;
	}
	case BINDER_GET_NODE_INFO_FOR_REF: {
		struct binder_node_info_for_ref info;

		if (copy_from_user(&info, ubuf, sizeof(info))) {
			ret = -EFAULT;
			goto err;
		}

		ret = binder_ioctl_get_node_info_for_ref(proc, &info);
		if (ret < 0)
			goto err;

		if (copy_to_user(ubuf, &info, sizeof(info))) {
			ret = -EFAULT;
			goto err;
		}

		break;
	}
	case BINDER_GET_NODE_DEBUG_INFO: {
		struct binder_node_debug_info info;

		if (copy_from_user(&info, ubuf, sizeof(info))) {
			ret = -EFAULT;
			goto err;
		}

		ret = binder_ioctl_get_node_debug_info(proc, &info);
		if (ret < 0)
			goto err;

		if (copy_to_user(ubuf, &info, sizeof(info))) {
			ret = -EFAULT;
			goto err;
		}
		break;
	}
	default:
		ret = -EINVAL;
		goto err;
	}
	ret = 0;
err:
	if (thread)
		thread->looper_need_return = false;
	wait_event_interruptible(binder_user_error_wait, binder_stop_on_user_error < 2);
	if (ret && ret != -ERESTARTSYS)
		pr_info("%d:%d ioctl %x %lx returned %d\n", proc->pid, current->pid, cmd, arg, ret);
err_unlocked:
	trace_binder_ioctl_done(ret);
	return ret;
}

static void binder_vma_open(struct vm_area_struct *vma)
{
	struct binder_proc *proc = vma->vm_private_data;

	binder_debug(BINDER_DEBUG_OPEN_CLOSE,
		     "%d open vm area %lx-%lx (%ld K) vma %lx pagep %lx\n",
		     proc->pid, vma->vm_start, vma->vm_end,
		     (vma->vm_end - vma->vm_start) / SZ_1K, vma->vm_flags,
		     (unsigned long)pgprot_val(vma->vm_page_prot));
}

static void binder_vma_close(struct vm_area_struct *vma)
{
	struct binder_proc *proc = vma->vm_private_data;

	binder_debug(BINDER_DEBUG_OPEN_CLOSE,
		     "%d close vm area %lx-%lx (%ld K) vma %lx pagep %lx\n",
		     proc->pid, vma->vm_start, vma->vm_end,
		     (vma->vm_end - vma->vm_start) / SZ_1K, vma->vm_flags,
		     (unsigned long)pgprot_val(vma->vm_page_prot));
	binder_alloc_vma_close(&proc->alloc);
	binder_defer_work(proc, BINDER_DEFERRED_PUT_FILES);
}

static int binder_vm_fault(struct vm_fault *vmf)
{
	return VM_FAULT_SIGBUS;
}

static const struct vm_operations_struct binder_vm_ops = {
	.open = binder_vma_open,
	.close = binder_vma_close,
	.fault = binder_vm_fault,
};

static int binder_mmap(struct file *filp, struct vm_area_struct *vma)
{
	int ret;
	struct binder_proc *proc = filp->private_data;
	const char *failure_string;

	if (proc->tsk != current->group_leader)
		return -EINVAL;

	if ((vma->vm_end - vma->vm_start) > SZ_4M)
		vma->vm_end = vma->vm_start + SZ_4M;

	binder_debug(BINDER_DEBUG_OPEN_CLOSE,
		     "%s: %d %lx-%lx (%ld K) vma %lx pagep %lx\n",
		     __func__, proc->pid, vma->vm_start, vma->vm_end,
		     (vma->vm_end - vma->vm_start) / SZ_1K, vma->vm_flags,
		     (unsigned long)pgprot_val(vma->vm_page_prot));

	if (vma->vm_flags & FORBIDDEN_MMAP_FLAGS) {
		ret = -EPERM;
		failure_string = "bad vm_flags";
		goto err_bad_arg;
	}
	vma->vm_flags |= VM_DONTCOPY | VM_MIXEDMAP;
	vma->vm_flags &= ~VM_MAYWRITE;

	vma->vm_ops = &binder_vm_ops;
	vma->vm_private_data = proc;

	ret = binder_alloc_mmap_handler(&proc->alloc, vma);
	if (ret)
		return ret;
	mutex_lock(&proc->files_lock);
	proc->files = get_files_struct(current);
	mutex_unlock(&proc->files_lock);
	return 0;

err_bad_arg:
	pr_err("%s: %d %lx-%lx %s failed %d\n", __func__,
	       proc->pid, vma->vm_start, vma->vm_end, failure_string, ret);
	return ret;
}

static int binder_open(struct inode *nodp, struct file *filp)
{
	struct binder_proc *proc;
	struct binder_device *binder_dev;

	binder_debug(BINDER_DEBUG_OPEN_CLOSE, "%s: %d:%d\n", __func__,
		     current->group_leader->pid, current->pid);

	proc = kzalloc(sizeof(*proc), GFP_KERNEL);
	if (proc == NULL)
		return -ENOMEM;
	spin_lock_init(&proc->inner_lock);
	spin_lock_init(&proc->outer_lock);
	get_task_struct(current->group_leader);
	proc->tsk = current->group_leader;
	mutex_init(&proc->files_lock);
	INIT_LIST_HEAD(&proc->todo);
	if (binder_supported_policy(current->policy)) {
		proc->default_priority.sched_policy = current->policy;
		proc->default_priority.prio = current->normal_prio;
	} else {
		proc->default_priority.sched_policy = SCHED_NORMAL;
		proc->default_priority.prio = NICE_TO_PRIO(0);
	}

	binder_dev = container_of(filp->private_data, struct binder_device,
				  miscdev);
	proc->context = &binder_dev->context;
	binder_alloc_init(&proc->alloc);

	binder_stats_created(BINDER_STAT_PROC);
	proc->pid = current->group_leader->pid;
	INIT_LIST_HEAD(&proc->delivered_death);
	INIT_LIST_HEAD(&proc->waiting_threads);
	filp->private_data = proc;

	mutex_lock(&binder_procs_lock);
	hlist_add_head(&proc->proc_node, &binder_procs);
	mutex_unlock(&binder_procs_lock);

	if (binder_debugfs_dir_entry_proc) {
		char strbuf[11];

		snprintf(strbuf, sizeof(strbuf), "%u", proc->pid);
		/*
		 * proc debug entries are shared between contexts, so
		 * this will fail if the process tries to open the driver
		 * again with a different context. The priting code will
		 * anyway print all contexts that a given PID has, so this
		 * is not a problem.
		 */
		proc->debugfs_entry = debugfs_create_file(strbuf, 0444,
			binder_debugfs_dir_entry_proc,
			(void *)(unsigned long)proc->pid,
			&binder_proc_fops);
	}

	return 0;
}

static int binder_flush(struct file *filp, fl_owner_t id)
{
	struct binder_proc *proc = filp->private_data;

	binder_defer_work(proc, BINDER_DEFERRED_FLUSH);

	return 0;
}

static void binder_deferred_flush(struct binder_proc *proc)
{
	struct rb_node *n;
	int wake_count = 0;

	binder_inner_proc_lock(proc);
	for (n = rb_first(&proc->threads); n != NULL; n = rb_next(n)) {
		struct binder_thread *thread = rb_entry(n, struct binder_thread, rb_node);

		thread->looper_need_return = true;
		if (thread->looper & BINDER_LOOPER_STATE_WAITING) {
			wake_up_interruptible(&thread->wait);
			wake_count++;
		}
	}
	binder_inner_proc_unlock(proc);

	binder_debug(BINDER_DEBUG_OPEN_CLOSE,
		     "binder_flush: %d woke %d threads\n", proc->pid,
		     wake_count);
}

static int binder_release(struct inode *nodp, struct file *filp)
{
	struct binder_proc *proc = filp->private_data;

	debugfs_remove(proc->debugfs_entry);
	binder_defer_work(proc, BINDER_DEFERRED_RELEASE);

	return 0;
}

static int binder_node_release(struct binder_node *node, int refs)
{
	struct binder_ref *ref;
	int death = 0;
	struct binder_proc *proc = node->proc;

	binder_release_work(proc, &node->async_todo);

	binder_node_lock(node);
	binder_inner_proc_lock(proc);
	binder_dequeue_work_ilocked(&node->work);
	/*
	 * The caller must have taken a temporary ref on the node,
	 */
	BUG_ON(!node->tmp_refs);
	if (hlist_empty(&node->refs) && node->tmp_refs == 1) {
		binder_inner_proc_unlock(proc);
		binder_node_unlock(node);
		binder_free_node(node);

		return refs;
	}

	node->proc = NULL;
	node->local_strong_refs = 0;
	node->local_weak_refs = 0;
	binder_inner_proc_unlock(proc);

	spin_lock(&binder_dead_nodes_lock);
	hlist_add_head(&node->dead_node, &binder_dead_nodes);
	spin_unlock(&binder_dead_nodes_lock);

	hlist_for_each_entry(ref, &node->refs, node_entry) {
		refs++;
		/*
		 * Need the node lock to synchronize
		 * with new notification requests and the
		 * inner lock to synchronize with queued
		 * death notifications.
		 */
		binder_inner_proc_lock(ref->proc);
		if (!ref->death) {
			binder_inner_proc_unlock(ref->proc);
			continue;
		}

		death++;

		BUG_ON(!list_empty(&ref->death->work.entry));
		ref->death->work.type = BINDER_WORK_DEAD_BINDER;
		binder_enqueue_work_ilocked(&ref->death->work,
					    &ref->proc->todo);
		binder_wakeup_proc_ilocked(ref->proc);
		binder_inner_proc_unlock(ref->proc);
	}

	binder_debug(BINDER_DEBUG_DEAD_BINDER,
		     "node %d now dead, refs %d, death %d\n",
		     node->debug_id, refs, death);
	binder_node_unlock(node);
	binder_put_node(node);

	return refs;
}

static void binder_deferred_release(struct binder_proc *proc)
{
	struct binder_context *context = proc->context;
	struct rb_node *n;
	int threads, nodes, incoming_refs, outgoing_refs, active_transactions;

	BUG_ON(proc->files);

	mutex_lock(&binder_procs_lock);
	hlist_del(&proc->proc_node);
	mutex_unlock(&binder_procs_lock);

	mutex_lock(&context->context_mgr_node_lock);
	if (context->binder_context_mgr_node &&
	    context->binder_context_mgr_node->proc == proc) {
		binder_debug(BINDER_DEBUG_DEAD_BINDER,
			     "%s: %d context_mgr_node gone\n",
			     __func__, proc->pid);
		context->binder_context_mgr_node = NULL;
	}
	mutex_unlock(&context->context_mgr_node_lock);
	binder_inner_proc_lock(proc);
	/*
	 * Make sure proc stays alive after we
	 * remove all the threads
	 */
	proc->tmp_ref++;

	proc->is_dead = true;
	threads = 0;
	active_transactions = 0;
	while ((n = rb_first(&proc->threads))) {
		struct binder_thread *thread;

		thread = rb_entry(n, struct binder_thread, rb_node);
		binder_inner_proc_unlock(proc);
		threads++;
		active_transactions += binder_thread_release(proc, thread);
		binder_inner_proc_lock(proc);
	}

	nodes = 0;
	incoming_refs = 0;
	while ((n = rb_first(&proc->nodes))) {
		struct binder_node *node;

		node = rb_entry(n, struct binder_node, rb_node);
		nodes++;
		/*
		 * take a temporary ref on the node before
		 * calling binder_node_release() which will either
		 * kfree() the node or call binder_put_node()
		 */
		binder_inc_node_tmpref_ilocked(node);
		rb_erase(&node->rb_node, &proc->nodes);
		binder_inner_proc_unlock(proc);
		incoming_refs = binder_node_release(node, incoming_refs);
		binder_inner_proc_lock(proc);
	}
	binder_inner_proc_unlock(proc);

	outgoing_refs = 0;
	binder_proc_lock(proc);
	while ((n = rb_first(&proc->refs_by_desc))) {
		struct binder_ref *ref;

		ref = rb_entry(n, struct binder_ref, rb_node_desc);
		outgoing_refs++;
		binder_cleanup_ref_olocked(ref);
		binder_proc_unlock(proc);
		binder_free_ref(ref);
		binder_proc_lock(proc);
	}
	binder_proc_unlock(proc);

	binder_release_work(proc, &proc->todo);
	binder_release_work(proc, &proc->delivered_death);

	binder_debug(BINDER_DEBUG_OPEN_CLOSE,
		     "%s: %d threads %d, nodes %d (ref %d), refs %d, active transactions %d\n",
		     __func__, proc->pid, threads, nodes, incoming_refs,
		     outgoing_refs, active_transactions);

	binder_proc_dec_tmpref(proc);
}

static void binder_deferred_func(struct work_struct *work)
{
	struct binder_proc *proc;
	struct files_struct *files;

	int defer;

	do {
		mutex_lock(&binder_deferred_lock);
		if (!hlist_empty(&binder_deferred_list)) {
			proc = hlist_entry(binder_deferred_list.first,
					struct binder_proc, deferred_work_node);
			hlist_del_init(&proc->deferred_work_node);
			defer = proc->deferred_work;
			proc->deferred_work = 0;
		} else {
			proc = NULL;
			defer = 0;
		}
		mutex_unlock(&binder_deferred_lock);

		files = NULL;
		if (defer & BINDER_DEFERRED_PUT_FILES) {
			mutex_lock(&proc->files_lock);
			files = proc->files;
			if (files)
				proc->files = NULL;
			mutex_unlock(&proc->files_lock);
		}

		if (defer & BINDER_DEFERRED_FLUSH)
			binder_deferred_flush(proc);

		if (defer & BINDER_DEFERRED_RELEASE)
			binder_deferred_release(proc); /* frees proc */

		if (files)
			put_files_struct(files);
	} while (proc);
}
static DECLARE_WORK(binder_deferred_work, binder_deferred_func);

static void
binder_defer_work(struct binder_proc *proc, enum binder_deferred_state defer)
{
	mutex_lock(&binder_deferred_lock);
	proc->deferred_work |= defer;
	if (hlist_unhashed(&proc->deferred_work_node)) {
		hlist_add_head(&proc->deferred_work_node,
				&binder_deferred_list);
		schedule_work(&binder_deferred_work);
	}
	mutex_unlock(&binder_deferred_lock);
}

static void print_binder_transaction_ilocked(struct seq_file *m,
					     struct binder_proc *proc,
					     const char *prefix,
					     struct binder_transaction *t)
{
	struct binder_proc *to_proc;
	struct binder_buffer *buffer = t->buffer;
#ifdef BINDER_USER_TRACKING
	struct rtc_time tm;

	rtc_time_to_tm(t->tv.tv_sec, &tm);
#endif

	spin_lock(&t->lock);
	to_proc = t->to_proc;
	seq_printf(m,
		   "%s %d: %pK from %d:%d to %d:%d code %x flags %x pri %d:%d r%d",
		   prefix, t->debug_id, t,
		   t->from ? t->from->proc->pid : 0,
		   t->from ? t->from->pid : 0,
		   to_proc ? to_proc->pid : 0,
		   t->to_thread ? t->to_thread->pid : 0,
		   t->code, t->flags, t->priority.sched_policy,
		   t->priority.prio, t->need_reply);
	spin_unlock(&t->lock);
#ifdef BINDER_USER_TRACKING
	seq_printf(m,
		   " start %lu.%06lu android %d-%02d-%02d %02d:%02d:%02d.%03lu",
		   (unsigned long)t->timestamp.tv_sec,
		   (t->timestamp.tv_nsec / NSEC_PER_USEC),
		   (tm.tm_year + 1900), (tm.tm_mon + 1), tm.tm_mday,
		   tm.tm_hour, tm.tm_min, tm.tm_sec,
		   (unsigned long)(t->tv.tv_usec / USEC_PER_MSEC));
#endif

	if (proc != to_proc) {
		/*
		 * Can only safely deref buffer if we are holding the
		 * correct proc inner lock for this node
		 */
		seq_puts(m, "\n");
		return;
	}

	if (buffer == NULL) {
		seq_puts(m, " buffer free\n");
		return;
	}
	if (buffer->target_node)
		seq_printf(m, " node %d", buffer->target_node->debug_id);
	seq_printf(m, " size %zd:%zd data %pK\n",
		   buffer->data_size, buffer->offsets_size,
		   buffer->user_data);
}

static void print_binder_work_ilocked(struct seq_file *m,
				     struct binder_proc *proc,
				     const char *prefix,
				     const char *transaction_prefix,
				     struct binder_work *w)
{
	struct binder_node *node;
	struct binder_transaction *t;

	switch (w->type) {
	case BINDER_WORK_TRANSACTION:
		t = container_of(w, struct binder_transaction, work);
		print_binder_transaction_ilocked(
				m, proc, transaction_prefix, t);
		break;
	case BINDER_WORK_RETURN_ERROR: {
		struct binder_error *e = container_of(
				w, struct binder_error, work);

		seq_printf(m, "%stransaction error: %u\n",
			   prefix, e->cmd);
	} break;
	case BINDER_WORK_TRANSACTION_COMPLETE:
		seq_printf(m, "%stransaction complete\n", prefix);
		break;
	case BINDER_WORK_NODE:
		node = container_of(w, struct binder_node, work);
		seq_printf(m, "%snode work %d: u%016llx c%016llx\n",
			   prefix, node->debug_id,
			   (u64)node->ptr, (u64)node->cookie);
		break;
	case BINDER_WORK_DEAD_BINDER:
		seq_printf(m, "%shas dead binder\n", prefix);
		break;
	case BINDER_WORK_DEAD_BINDER_AND_CLEAR:
		seq_printf(m, "%shas cleared dead binder\n", prefix);
		break;
	case BINDER_WORK_CLEAR_DEATH_NOTIFICATION:
		seq_printf(m, "%shas cleared death notification\n", prefix);
		break;
	default:
		seq_printf(m, "%sunknown work: type %d\n", prefix, w->type);
		break;
	}
}

static void print_binder_thread_ilocked(struct seq_file *m,
					struct binder_thread *thread,
					int print_always)
{
	struct binder_transaction *t;
	struct binder_work *w;
	size_t start_pos = m->count;
	size_t header_pos;

	seq_printf(m, "  thread %d: l %02x need_return %d tr %d\n",
			thread->pid, thread->looper,
			thread->looper_need_return,
			atomic_read(&thread->tmp_ref));
	header_pos = m->count;
	t = thread->transaction_stack;
	while (t) {
		if (t->from == thread) {
			print_binder_transaction_ilocked(m, thread->proc,
					"    outgoing transaction", t);
			t = t->from_parent;
		} else if (t->to_thread == thread) {
			print_binder_transaction_ilocked(m, thread->proc,
						 "    incoming transaction", t);
			t = t->to_parent;
		} else {
			print_binder_transaction_ilocked(m, thread->proc,
					"    bad transaction", t);
			t = NULL;
		}
	}
	list_for_each_entry(w, &thread->todo, entry) {
		print_binder_work_ilocked(m, thread->proc, "    ",
					  "    pending transaction", w);
	}
	if (!print_always && m->count == header_pos)
		m->count = start_pos;
}

static void print_binder_node_nilocked(struct seq_file *m,
				       struct binder_node *node)
{
	struct binder_ref *ref;
	struct binder_work *w;
	int count;

	count = 0;
	hlist_for_each_entry(ref, &node->refs, node_entry)
		count++;

	seq_printf(m, "  node %d: u%016llx c%016llx pri %d:%d hs %d hw %d ls %d lw %d is %d iw %d tr %d",
		   node->debug_id, (u64)node->ptr, (u64)node->cookie,
		   node->sched_policy, node->min_priority,
		   node->has_strong_ref, node->has_weak_ref,
		   node->local_strong_refs, node->local_weak_refs,
		   node->internal_strong_refs, count, node->tmp_refs);
	if (count) {
		seq_puts(m, " proc");
		hlist_for_each_entry(ref, &node->refs, node_entry)
			seq_printf(m, " %d", ref->proc->pid);
	}
	seq_puts(m, "\n");
	if (node->proc) {
		list_for_each_entry(w, &node->async_todo, entry)
			print_binder_work_ilocked(m, node->proc, "    ",
					  "    pending async transaction", w);
	}
}

static void print_binder_ref_olocked(struct seq_file *m,
				     struct binder_ref *ref)
{
	binder_node_lock(ref->node);
	seq_printf(m, "  ref %d: desc %d %snode %d s %d w %d d %pK\n",
		   ref->data.debug_id, ref->data.desc,
		   ref->node->proc ? "" : "dead ",
		   ref->node->debug_id, ref->data.strong,
		   ref->data.weak, ref->death);
	binder_node_unlock(ref->node);
}

static void print_binder_proc(struct seq_file *m,
			      struct binder_proc *proc, int print_all)
{
	struct binder_work *w;
	struct rb_node *n;
	size_t start_pos = m->count;
	size_t header_pos;
	struct binder_node *last_node = NULL;

	seq_printf(m, "proc %d\n", proc->pid);
	seq_printf(m, "context %s\n", proc->context->name);
	header_pos = m->count;

	binder_inner_proc_lock(proc);
	for (n = rb_first(&proc->threads); n != NULL; n = rb_next(n))
		print_binder_thread_ilocked(m, rb_entry(n, struct binder_thread,
						rb_node), print_all);

	for (n = rb_first(&proc->nodes); n != NULL; n = rb_next(n)) {
		struct binder_node *node = rb_entry(n, struct binder_node,
						    rb_node);
		if (!print_all && !node->has_async_transaction)
			continue;

		/*
		 * take a temporary reference on the node so it
		 * survives and isn't removed from the tree
		 * while we print it.
		 */
		binder_inc_node_tmpref_ilocked(node);
		/* Need to drop inner lock to take node lock */
		binder_inner_proc_unlock(proc);
		if (last_node)
			binder_put_node(last_node);
		binder_node_inner_lock(node);
		print_binder_node_nilocked(m, node);
		binder_node_inner_unlock(node);
		last_node = node;
		binder_inner_proc_lock(proc);
	}
	binder_inner_proc_unlock(proc);
	if (last_node)
		binder_put_node(last_node);

	if (print_all) {
		binder_proc_lock(proc);
		for (n = rb_first(&proc->refs_by_desc);
		     n != NULL;
		     n = rb_next(n))
			print_binder_ref_olocked(m, rb_entry(n,
							    struct binder_ref,
							    rb_node_desc));
		binder_proc_unlock(proc);
	}
	binder_alloc_print_allocated(m, &proc->alloc);
	binder_inner_proc_lock(proc);
	list_for_each_entry(w, &proc->todo, entry)
		print_binder_work_ilocked(m, proc, "  ",
					  "  pending transaction", w);
	list_for_each_entry(w, &proc->delivered_death, entry) {
		seq_puts(m, "  has delivered dead binder\n");
		break;
	}
	binder_inner_proc_unlock(proc);
	if (!print_all && m->count == header_pos)
		m->count = start_pos;
}

static const char * const binder_return_strings[] = {
	"BR_ERROR",
	"BR_OK",
	"BR_TRANSACTION",
	"BR_REPLY",
	"BR_ACQUIRE_RESULT",
	"BR_DEAD_REPLY",
	"BR_TRANSACTION_COMPLETE",
	"BR_INCREFS",
	"BR_ACQUIRE",
	"BR_RELEASE",
	"BR_DECREFS",
	"BR_ATTEMPT_ACQUIRE",
	"BR_NOOP",
	"BR_SPAWN_LOOPER",
	"BR_FINISHED",
	"BR_DEAD_BINDER",
	"BR_CLEAR_DEATH_NOTIFICATION_DONE",
	"BR_FAILED_REPLY"
};

static const char * const binder_command_strings[] = {
	"BC_TRANSACTION",
	"BC_REPLY",
	"BC_ACQUIRE_RESULT",
	"BC_FREE_BUFFER",
	"BC_INCREFS",
	"BC_ACQUIRE",
	"BC_RELEASE",
	"BC_DECREFS",
	"BC_INCREFS_DONE",
	"BC_ACQUIRE_DONE",
	"BC_ATTEMPT_ACQUIRE",
	"BC_REGISTER_LOOPER",
	"BC_ENTER_LOOPER",
	"BC_EXIT_LOOPER",
	"BC_REQUEST_DEATH_NOTIFICATION",
	"BC_CLEAR_DEATH_NOTIFICATION",
	"BC_DEAD_BINDER_DONE",
	"BC_TRANSACTION_SG",
	"BC_REPLY_SG",
};

static const char * const binder_objstat_strings[] = {
	"proc",
	"thread",
	"node",
	"ref",
	"death",
	"transaction",
	"transaction_complete"
};

static void print_binder_stats(struct seq_file *m, const char *prefix,
			       struct binder_stats *stats)
{
	int i;

	BUILD_BUG_ON(ARRAY_SIZE(stats->bc) !=
		     ARRAY_SIZE(binder_command_strings));
	for (i = 0; i < ARRAY_SIZE(stats->bc); i++) {
		int temp = atomic_read(&stats->bc[i]);

		if (temp)
			seq_printf(m, "%s%s: %d\n", prefix,
				   binder_command_strings[i], temp);
	}

	BUILD_BUG_ON(ARRAY_SIZE(stats->br) !=
		     ARRAY_SIZE(binder_return_strings));
	for (i = 0; i < ARRAY_SIZE(stats->br); i++) {
		int temp = atomic_read(&stats->br[i]);

		if (temp)
			seq_printf(m, "%s%s: %d\n", prefix,
				   binder_return_strings[i], temp);
	}

	BUILD_BUG_ON(ARRAY_SIZE(stats->obj_created) !=
		     ARRAY_SIZE(binder_objstat_strings));
	BUILD_BUG_ON(ARRAY_SIZE(stats->obj_created) !=
		     ARRAY_SIZE(stats->obj_deleted));
	for (i = 0; i < ARRAY_SIZE(stats->obj_created); i++) {
		int created = atomic_read(&stats->obj_created[i]);
		int deleted = atomic_read(&stats->obj_deleted[i]);

		if (created || deleted)
			seq_printf(m, "%s%s: active %d total %d\n",
				prefix,
				binder_objstat_strings[i],
				created - deleted,
				created);
	}
}

static void print_binder_proc_stats(struct seq_file *m,
				    struct binder_proc *proc)
{
	struct binder_work *w;
	struct binder_thread *thread;
	struct rb_node *n;
	int count, strong, weak, ready_threads;
	size_t free_async_space =
		binder_alloc_get_free_async_space(&proc->alloc);

	seq_printf(m, "proc %d\n", proc->pid);
	seq_printf(m, "context %s\n", proc->context->name);
	count = 0;
	ready_threads = 0;
	binder_inner_proc_lock(proc);
	for (n = rb_first(&proc->threads); n != NULL; n = rb_next(n))
		count++;

	list_for_each_entry(thread, &proc->waiting_threads, waiting_thread_node)
		ready_threads++;

	seq_printf(m, "  threads: %d\n", count);
	seq_printf(m, "  requested threads: %d+%d/%d\n"
			"  ready threads %d\n"
			"  free async space %zd\n", proc->requested_threads,
			proc->requested_threads_started, proc->max_threads,
			ready_threads,
			free_async_space);
	count = 0;
	for (n = rb_first(&proc->nodes); n != NULL; n = rb_next(n))
		count++;
	binder_inner_proc_unlock(proc);
	seq_printf(m, "  nodes: %d\n", count);
	count = 0;
	strong = 0;
	weak = 0;
	binder_proc_lock(proc);
	for (n = rb_first(&proc->refs_by_desc); n != NULL; n = rb_next(n)) {
		struct binder_ref *ref = rb_entry(n, struct binder_ref,
						  rb_node_desc);
		count++;
		strong += ref->data.strong;
		weak += ref->data.weak;
	}
	binder_proc_unlock(proc);
	seq_printf(m, "  refs: %d s %d w %d\n", count, strong, weak);

	count = binder_alloc_get_allocated_count(&proc->alloc);
	seq_printf(m, "  buffers: %d\n", count);

	binder_alloc_print_pages(m, &proc->alloc);

	count = 0;
	binder_inner_proc_lock(proc);
	list_for_each_entry(w, &proc->todo, entry) {
		if (w->type == BINDER_WORK_TRANSACTION)
			count++;
	}
	binder_inner_proc_unlock(proc);
	seq_printf(m, "  pending transactions: %d\n", count);

	print_binder_stats(m, "  ", &proc->stats);
}


static int binder_state_show(struct seq_file *m, void *unused)
{
	struct binder_proc *proc;
	struct binder_node *node;
	struct binder_node *last_node = NULL;

	seq_puts(m, "binder state:\n");

	spin_lock(&binder_dead_nodes_lock);
	if (!hlist_empty(&binder_dead_nodes))
		seq_puts(m, "dead nodes:\n");
	hlist_for_each_entry(node, &binder_dead_nodes, dead_node) {
		/*
		 * take a temporary reference on the node so it
		 * survives and isn't removed from the list
		 * while we print it.
		 */
		node->tmp_refs++;
		spin_unlock(&binder_dead_nodes_lock);
		if (last_node)
			binder_put_node(last_node);
		binder_node_lock(node);
		print_binder_node_nilocked(m, node);
		binder_node_unlock(node);
		last_node = node;
		spin_lock(&binder_dead_nodes_lock);
	}
	spin_unlock(&binder_dead_nodes_lock);
	if (last_node)
		binder_put_node(last_node);

	mutex_lock(&binder_procs_lock);
	hlist_for_each_entry(proc, &binder_procs, proc_node)
		print_binder_proc(m, proc, 1);
	mutex_unlock(&binder_procs_lock);

	return 0;
}

static int binder_stats_show(struct seq_file *m, void *unused)
{
	struct binder_proc *proc;

	seq_puts(m, "binder stats:\n");

	print_binder_stats(m, "", &binder_stats);

	mutex_lock(&binder_procs_lock);
	hlist_for_each_entry(proc, &binder_procs, proc_node)
		print_binder_proc_stats(m, proc);
	mutex_unlock(&binder_procs_lock);

	return 0;
}

static int binder_transactions_show(struct seq_file *m, void *unused)
{
	struct binder_proc *proc;

	seq_puts(m, "binder transactions:\n");
	mutex_lock(&binder_procs_lock);
	hlist_for_each_entry(proc, &binder_procs, proc_node)
		print_binder_proc(m, proc, 0);
	mutex_unlock(&binder_procs_lock);

	return 0;
}

static int binder_proc_show(struct seq_file *m, void *unused)
{
	struct binder_proc *itr;
	int pid = (unsigned long)m->private;

	mutex_lock(&binder_procs_lock);
	hlist_for_each_entry(itr, &binder_procs, proc_node) {
		if (itr->pid == pid) {
			seq_puts(m, "binder proc state:\n");
			print_binder_proc(m, itr, 1);
		}
	}
	mutex_unlock(&binder_procs_lock);

	return 0;
}

static void print_binder_transaction_log_entry(struct seq_file *m,
					struct binder_transaction_log_entry *e)
{
	int debug_id = READ_ONCE(e->debug_id_done);
#ifdef BINDER_WATCHDOG
	char tmp[30];
	struct rtc_time tm;
	struct timespec sub_read_t, sub_total_t;
	unsigned long read_ms = 0;
	unsigned long total_ms = 0;
#endif
	/*
	 * read barrier to guarantee debug_id_done read before
	 * we print the log values
	 */
	smp_rmb();
#ifdef BINDER_WATCHDOG
	memset(&sub_read_t, 0, sizeof(sub_read_t));
	memset(&sub_total_t, 0, sizeof(sub_total_t));

	if (e->fd != -1)
		sprintf(tmp, " (fd %d)", e->fd);
	else
		tmp[0] = '\0';

	if ((e->call_type == 0) && timespec_valid_strict(&e->endstamp) &&
			(timespec_compare(&e->endstamp, &e->timestamp) > 0)) {
		sub_total_t = timespec_sub(e->endstamp, e->timestamp);
		total_ms = ((unsigned long)sub_total_t.tv_sec) * MSEC_PER_SEC +
			sub_total_t.tv_nsec / NSEC_PER_MSEC;
	}
	if ((e->call_type == 1) && timespec_valid_strict(&e->readstamp) &&
			(timespec_compare(&e->readstamp, &e->timestamp) > 0)) {
		sub_read_t = timespec_sub(e->readstamp, e->timestamp);
		read_ms = ((unsigned long)sub_read_t.tv_sec) * MSEC_PER_SEC +
			sub_read_t.tv_nsec / NSEC_PER_MSEC;
	}

	rtc_time_to_tm(e->tv.tv_sec, &tm);
	seq_printf(m,
			"%d: %s from %d:%d to %d:%d context %s node %d handle %d (%s) size %d:%d%s dex %u",
			e->debug_id, (e->call_type == 2) ? "reply" :
			((e->call_type == 1) ? "async" : "call "),
			e->from_proc, e->from_thread, e->to_proc, e->to_thread,
			e->context_name, e->to_node, e->target_handle,
			e->service, e->data_size, e->offsets_size, tmp,
			e->code);
	seq_printf(m,
			" start %lu.%06lu android %d-%02d-%02d %02d:%02d:%02d.%03lu read %lu.%06lu %s %lu.%06lu total %lu.%06lums",
			(unsigned long)e->timestamp.tv_sec,
			(e->timestamp.tv_nsec / NSEC_PER_USEC),
			(tm.tm_year + 1900), (tm.tm_mon + 1), tm.tm_mday,
			tm.tm_hour, tm.tm_min, tm.tm_sec,
			(unsigned long)(e->tv.tv_usec / USEC_PER_MSEC),
			(unsigned long)e->readstamp.tv_sec,
			(e->readstamp.tv_nsec / NSEC_PER_USEC),
			(e->call_type == 0) ? "end" : "",
			(e->call_type ==
			 0) ? ((unsigned long)e->endstamp.tv_sec) : 0,
			(e->call_type ==
			 0) ? (e->endstamp.tv_nsec / NSEC_PER_USEC) : 0,
			(e->call_type == 0) ? total_ms : read_ms,
			(e->call_type ==
			 0) ? (sub_total_t.tv_nsec % NSEC_PER_MSEC) :
			(sub_read_t.tv_nsec % NSEC_PER_MSEC));
#else
	seq_printf(m,
		   "%d: %s from %d:%d to %d:%d context %s node %d handle %d size %d:%d ret %d/%d l=%d",
		   e->debug_id, (e->call_type == 2) ? "reply" :
		   ((e->call_type == 1) ? "async" : "call "), e->from_proc,
		   e->from_thread, e->to_proc, e->to_thread, e->context_name,
		   e->to_node, e->target_handle, e->data_size, e->offsets_size,
		   e->return_error, e->return_error_param,
		   e->return_error_line);
#endif
	/*
	 * read-barrier to guarantee read of debug_id_done after
	 * done printing the fields of the entry
	 */
	smp_rmb();
	seq_printf(m, debug_id && debug_id == READ_ONCE(e->debug_id_done) ?
			"\n" : " (incomplete)\n");
}

static int binder_transaction_log_show(struct seq_file *m, void *unused)
{
	struct binder_transaction_log *log = m->private;
	unsigned int log_cur = atomic_read(&log->cur);
	unsigned int count;
	unsigned int cur;
	int i;

	count = log_cur + 1;
#ifdef BINDER_WATCHDOG
	cur = count < log->size && !log->full ?
		0 : count % log->size;
	if (count > log->size || log->full)
		count = log->size;
	for (i = 0; i < count; i++) {
		unsigned int index = cur++ % log->size;

		print_binder_transaction_log_entry(m, &log->entry[index]);
	}
#else
	cur = count < ARRAY_SIZE(log->entry) && !log->full ?
		0 : count % ARRAY_SIZE(log->entry);
	if (count > ARRAY_SIZE(log->entry) || log->full)
		count = ARRAY_SIZE(log->entry);
	for (i = 0; i < count; i++) {
		unsigned int index = cur++ % ARRAY_SIZE(log->entry);

		print_binder_transaction_log_entry(m, &log->entry[index]);
	}
#endif
	return 0;
}
#ifdef BINDER_WATCHDOG
BINDER_DEBUG_ENTRY(timeout_log);
#endif

static const struct file_operations binder_fops = {
	.owner = THIS_MODULE,
	.poll = binder_poll,
	.unlocked_ioctl = binder_ioctl,
	.compat_ioctl = binder_ioctl,
	.mmap = binder_mmap,
	.open = binder_open,
	.flush = binder_flush,
	.release = binder_release,
};

BINDER_DEBUG_ENTRY(state);
BINDER_DEBUG_ENTRY(stats);
BINDER_DEBUG_ENTRY(transactions);
BINDER_DEBUG_ENTRY(transaction_log);

static int __init init_binder_device(const char *name)
{
	int ret;
	struct binder_device *binder_device;

	binder_device = kzalloc(sizeof(*binder_device), GFP_KERNEL);
	if (!binder_device)
		return -ENOMEM;

	binder_device->miscdev.fops = &binder_fops;
	binder_device->miscdev.minor = MISC_DYNAMIC_MINOR;
	binder_device->miscdev.name = name;

	binder_device->context.binder_context_mgr_uid = INVALID_UID;
	binder_device->context.name = name;
	mutex_init(&binder_device->context.context_mgr_node_lock);

	ret = misc_register(&binder_device->miscdev);
	if (ret < 0) {
		kfree(binder_device);
		return ret;
	}

	hlist_add_head(&binder_device->hlist, &binder_devices);

	return ret;
}

static int __init binder_init(void)
{
	int ret;
	char *device_name, *device_names, *device_tmp;
	struct binder_device *device;
	struct hlist_node *tmp;

	ret = binder_alloc_shrinker_init();
	if (ret)
		return ret;

	atomic_set(&binder_transaction_log.cur, ~0U);
	atomic_set(&binder_transaction_log_failed.cur, ~0U);
#ifdef BINDER_WATCHDOG
	atomic_set(&binder_timeout_log_t.cur, ~0U);
#endif

	binder_debugfs_dir_entry_root = debugfs_create_dir("binder", NULL);
	if (binder_debugfs_dir_entry_root)
		binder_debugfs_dir_entry_proc = debugfs_create_dir("proc",
						 binder_debugfs_dir_entry_root);

	if (binder_debugfs_dir_entry_root) {
		debugfs_create_file("state",
				    0444,
				    binder_debugfs_dir_entry_root,
				    NULL,
				    &binder_state_fops);
		debugfs_create_file("stats",
				    0444,
				    binder_debugfs_dir_entry_root,
				    NULL,
				    &binder_stats_fops);
		debugfs_create_file("transactions",
				    0444,
				    binder_debugfs_dir_entry_root,
				    NULL,
				    &binder_transactions_fops);
		debugfs_create_file("transaction_log",
				    0444,
				    binder_debugfs_dir_entry_root,
				    &binder_transaction_log,
				    &binder_transaction_log_fops);
		debugfs_create_file("failed_transaction_log",
				    0444,
				    binder_debugfs_dir_entry_root,
				    &binder_transaction_log_failed,
				    &binder_transaction_log_fops);
#ifdef BINDER_WATCHDOG
		debugfs_create_file("timeout_log",
				    0444,
				    binder_debugfs_dir_entry_root,
				    NULL,
				    &binder_timeout_log_fops);
#endif
	}

	/*
	 * Copy the module_parameter string, because we don't want to
	 * tokenize it in-place.
	 */
	device_names = kzalloc(strlen(binder_devices_param) + 1, GFP_KERNEL);
	if (!device_names) {
		ret = -ENOMEM;
		goto err_alloc_device_names_failed;
	}
	strcpy(device_names, binder_devices_param);

	device_tmp = device_names;
	while ((device_name = strsep(&device_tmp, ","))) {
		ret = init_binder_device(device_name);
		if (ret)
			goto err_init_binder_device_failed;
	}
#ifdef BINDER_WATCHDOG
	init_binder_wtdog();
	init_binder_transaction_log(
		&binder_transaction_log, &binder_transaction_log_failed);
#endif
	return ret;

err_init_binder_device_failed:
	hlist_for_each_entry_safe(device, tmp, &binder_devices, hlist) {
		misc_deregister(&device->miscdev);
		hlist_del(&device->hlist);
		kfree(device);
	}

	kfree(device_names);

err_alloc_device_names_failed:
	debugfs_remove_recursive(binder_debugfs_dir_entry_root);

	return ret;
}

device_initcall(binder_init);

#define CREATE_TRACE_POINTS
#include "binder_trace.h"

MODULE_LICENSE("GPL v2");<|MERGE_RESOLUTION|>--- conflicted
+++ resolved
@@ -4177,15 +4177,12 @@
 			}
 			fp->pad_binder = 0;
 			fp->fd = target_fd;
-<<<<<<< HEAD
 #ifdef BINDER_WATCHDOG
 			e->fd = target_fd;
 #endif
-=======
 			binder_alloc_copy_to_buffer(&target_proc->alloc,
 						    t->buffer, object_offset,
 						    fp, sizeof(*fp));
->>>>>>> d5d9c959
 		} break;
 		case BINDER_TYPE_FDA: {
 			struct binder_object ptr_object;
