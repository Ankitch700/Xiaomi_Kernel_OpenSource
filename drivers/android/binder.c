--- conflicted
+++ resolved
@@ -340,14 +340,11 @@
 	struct binder_transaction_log_entry *e;
 	unsigned int cur = atomic_inc_return(&log->cur);
 
-<<<<<<< HEAD
 #ifdef BINDER_WATCHDOG
 	if (cur >= log->size)
 		log->full = 1;
 	e = &log->entry[cur % (log->size)];
 #else
-=======
->>>>>>> 633520ac
 	if (cur >= ARRAY_SIZE(log->entry))
 		log->full = true;
 	e = &log->entry[cur % ARRAY_SIZE(log->entry)];
@@ -1396,26 +1393,6 @@
 };
 
 /**
- * struct binder_object - union of flat binder object types
- * @hdr:   generic object header
- * @fbo:   binder object (nodes and refs)
- * @fdo:   file descriptor object
- * @bbo:   binder buffer pointer
- * @fdao:  file descriptor array
- *
- * Used for type-independent object copies
- */
-struct binder_object {
-	union {
-		struct binder_object_header hdr;
-		struct flat_binder_object fbo;
-		struct binder_fd_object fdo;
-		struct binder_buffer_object bbo;
-		struct binder_fd_array_object fdao;
-	};
-};
-
-/**
  * binder_proc_lock() - Acquire outer lock for given binder_proc
  * @proc:         struct binder_proc to acquire
  *
@@ -1886,7 +1863,6 @@
 }
 
 static bool is_rt_policy(int policy)
-<<<<<<< HEAD
 {
 	return policy == SCHED_FIFO || policy == SCHED_RR;
 }
@@ -1925,46 +1901,6 @@
 	bool has_cap_nice;
 	unsigned int policy = desired.sched_policy;
 
-=======
-{
-	return policy == SCHED_FIFO || policy == SCHED_RR;
-}
-
-static bool is_fair_policy(int policy)
-{
-	return policy == SCHED_NORMAL || policy == SCHED_BATCH;
-}
-
-static bool binder_supported_policy(int policy)
-{
-	return is_fair_policy(policy) || is_rt_policy(policy);
-}
-
-static int to_userspace_prio(int policy, int kernel_priority)
-{
-	if (is_fair_policy(policy))
-		return PRIO_TO_NICE(kernel_priority);
-	else
-		return MAX_USER_RT_PRIO - 1 - kernel_priority;
-}
-
-static int to_kernel_prio(int policy, int user_priority)
-{
-	if (is_fair_policy(policy))
-		return NICE_TO_PRIO(user_priority);
-	else
-		return MAX_USER_RT_PRIO - 1 - user_priority;
-}
-
-static void binder_do_set_priority(struct task_struct *task,
-				   struct binder_priority desired,
-				   bool verify)
-{
-	int priority; /* user-space prio value */
-	bool has_cap_nice;
-	unsigned int policy = desired.sched_policy;
-
->>>>>>> 633520ac
 	if (task->policy == policy && task->normal_prio == desired.prio)
 		return;
 
@@ -2908,15 +2844,14 @@
 
 static void binder_free_transaction(struct binder_transaction *t)
 {
-<<<<<<< HEAD
+	if (t->buffer)
+		t->buffer->transaction = NULL;
 #ifdef BINDER_WATCHDOG
 	binder_cancel_bwdog(t);
 #endif
 #ifdef BINDER_USER_TRACKING
 	binder_print_delay(t);
 #endif
-=======
->>>>>>> 633520ac
 	struct binder_proc *target_proc = t->to_proc;
 
 	if (target_proc) {
@@ -3721,14 +3656,11 @@
 		binder_transaction_priority(thread->task, t, node_prio,
 					    node->inherit_rt);
 		binder_enqueue_thread_work_ilocked(thread, &t->work);
-<<<<<<< HEAD
 #ifdef CONFIG_MTK_TASK_TURBO
 		if (binder_start_turbo_inherit(t->from ?
 				t->from->task : NULL, thread->task))
 			t->inherit_task = thread->task;
 #endif
-=======
->>>>>>> 633520ac
 	} else if (!pending_async) {
 		binder_enqueue_work_ilocked(&t->work, &proc->todo);
 	} else {
@@ -3812,7 +3744,6 @@
 	int t_debug_id = atomic_inc_return(&binder_last_id);
 	char *secctx = NULL;
 	u32 secctx_sz = 0;
-<<<<<<< HEAD
 #ifdef BINDER_WATCHDOG
 	struct binder_transaction_log_entry log_entry;
 	unsigned int log_idx = -1;
@@ -3824,9 +3755,6 @@
 		log_idx = e->cur % binder_transaction_log.size;
 	}
 #else
-=======
-
->>>>>>> 633520ac
 	e = binder_transaction_log_add(&binder_transaction_log);
 #endif
 	e->debug_id = t_debug_id;
@@ -4285,12 +4213,9 @@
 			}
 			fp->pad_binder = 0;
 			fp->fd = target_fd;
-<<<<<<< HEAD
 #ifdef BINDER_WATCHDOG
 			e->fd = target_fd;
 #endif
-=======
->>>>>>> 633520ac
 			binder_alloc_copy_to_buffer(&target_proc->alloc,
 						    t->buffer, object_offset,
 						    fp, sizeof(*fp));
@@ -4407,13 +4332,10 @@
 
 	if (reply) {
 		binder_enqueue_thread_work(thread, tcomplete);
-<<<<<<< HEAD
 #ifdef BINDER_WATCHDOG
 		binder_update_transaction_time(&binder_transaction_log,
 				in_reply_to, 2);
 #endif
-=======
->>>>>>> 633520ac
 		binder_inner_proc_lock(target_proc);
 		if (target_thread->is_dead) {
 			binder_inner_proc_unlock(target_proc);
@@ -4424,7 +4346,6 @@
 		binder_enqueue_thread_work_ilocked(target_thread, &t->work);
 		binder_inner_proc_unlock(target_proc);
 		wake_up_interruptible_sync(&target_thread->wait);
-<<<<<<< HEAD
 
 #ifdef CONFIG_MTK_TASK_TURBO
 		if (thread->task && in_reply_to->inherit_task == thread->task) {
@@ -4432,8 +4353,6 @@
 			in_reply_to->inherit_task = NULL;
 		}
 #endif
-=======
->>>>>>> 633520ac
 		binder_restore_priority(current, in_reply_to->saved_priority);
 		binder_free_transaction(in_reply_to);
 	} else if (!(t->flags & TF_ONE_WAY)) {
@@ -4549,15 +4468,12 @@
 
 	BUG_ON(thread->return_error.cmd != BR_OK);
 	if (in_reply_to) {
-<<<<<<< HEAD
 #ifdef CONFIG_MTK_TASK_TURBO
 		if (thread->task && in_reply_to->inherit_task == thread->task) {
 			binder_stop_turbo_inherit(thread->task);
 			in_reply_to->inherit_task = NULL;
 		}
 #endif
-=======
->>>>>>> 633520ac
 		binder_restore_priority(current, in_reply_to->saved_priority);
 		thread->return_error.cmd = BR_TRANSACTION_COMPLETE;
 		binder_enqueue_thread_work(thread, &thread->return_error.work);
@@ -5145,12 +5061,9 @@
 			wait_event_interruptible(binder_user_error_wait,
 						 binder_stop_on_user_error < 2);
 		}
-<<<<<<< HEAD
 #ifdef CONFIG_MTK_TASK_TURBO
 		binder_stop_turbo_inherit(current);
 #endif
-=======
->>>>>>> 633520ac
 		binder_restore_priority(current, proc->default_priority);
 	}
 
@@ -5396,7 +5309,6 @@
 			trd->sender_pid =
 				task_tgid_nr_ns(sender,
 						task_active_pid_ns(current));
-<<<<<<< HEAD
 
 #ifdef CONFIG_MTK_TASK_TURBO
 			if (binder_start_turbo_inherit(t_from->task,
@@ -5404,8 +5316,6 @@
 				t->inherit_task = thread->task;
 #endif
 
-=======
->>>>>>> 633520ac
 		} else {
 			trd->sender_pid = 0;
 		}
