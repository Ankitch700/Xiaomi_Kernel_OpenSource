// SPDX-License-Identifier: GPL-2.0
/*
 * drivers/base/core.c - core driver model code (device registration, etc)
 *
 * Copyright (c) 2002-3 Patrick Mochel
 * Copyright (c) 2002-3 Open Source Development Labs
 * Copyright (c) 2006 Greg Kroah-Hartman <gregkh@suse.de>
 * Copyright (c) 2006 Novell, Inc.
 */

#include <linux/acpi.h>
#include <linux/cpufreq.h>
#include <linux/device.h>
#include <linux/err.h>
#include <linux/fwnode.h>
#include <linux/init.h>
#include <linux/module.h>
#include <linux/slab.h>
#include <linux/string.h>
#include <linux/kdev_t.h>
#include <linux/notifier.h>
#include <linux/of.h>
#include <linux/of_device.h>
#include <linux/genhd.h>
#include <linux/mutex.h>
#include <linux/pm_runtime.h>
#include <linux/netdevice.h>
#include <linux/sched/signal.h>
#include <linux/sched/mm.h>
#include <linux/sysfs.h>

#include "base.h"
#include "power/power.h"

#ifdef CONFIG_SYSFS_DEPRECATED
#ifdef CONFIG_SYSFS_DEPRECATED_V2
long sysfs_deprecated = 1;
#else
long sysfs_deprecated = 0;
#endif
static int __init sysfs_deprecated_setup(char *arg)
{
	return kstrtol(arg, 10, &sysfs_deprecated);
}
early_param("sysfs.deprecated", sysfs_deprecated_setup);
#endif

/* Device links support. */
static LIST_HEAD(deferred_sync);
static unsigned int defer_sync_state_count = 1;
static DEFINE_MUTEX(fwnode_link_lock);
static bool fw_devlink_is_permissive(void);

/**
 * fwnode_link_add - Create a link between two fwnode_handles.
 * @con: Consumer end of the link.
 * @sup: Supplier end of the link.
 *
 * Create a fwnode link between fwnode handles @con and @sup. The fwnode link
 * represents the detail that the firmware lists @sup fwnode as supplying a
 * resource to @con.
 *
 * The driver core will use the fwnode link to create a device link between the
 * two device objects corresponding to @con and @sup when they are created. The
 * driver core will automatically delete the fwnode link between @con and @sup
 * after doing that.
 *
 * Attempts to create duplicate links between the same pair of fwnode handles
 * are ignored and there is no reference counting.
 */
int fwnode_link_add(struct fwnode_handle *con, struct fwnode_handle *sup)
{
	struct fwnode_link *link;
	int ret = 0;

	mutex_lock(&fwnode_link_lock);

	list_for_each_entry(link, &sup->consumers, s_hook)
		if (link->consumer == con)
			goto out;

	link = kzalloc(sizeof(*link), GFP_KERNEL);
	if (!link) {
		ret = -ENOMEM;
		goto out;
	}

	link->supplier = sup;
	INIT_LIST_HEAD(&link->s_hook);
	link->consumer = con;
	INIT_LIST_HEAD(&link->c_hook);

	list_add(&link->s_hook, &sup->consumers);
	list_add(&link->c_hook, &con->suppliers);
out:
	mutex_unlock(&fwnode_link_lock);

	return ret;
}

/**
 * fwnode_links_purge_suppliers - Delete all supplier links of fwnode_handle.
 * @fwnode: fwnode whose supplier links need to be deleted
 *
 * Deletes all supplier links connecting directly to @fwnode.
 */
static void fwnode_links_purge_suppliers(struct fwnode_handle *fwnode)
{
	struct fwnode_link *link, *tmp;

	mutex_lock(&fwnode_link_lock);
	list_for_each_entry_safe(link, tmp, &fwnode->suppliers, c_hook) {
		list_del(&link->s_hook);
		list_del(&link->c_hook);
		kfree(link);
	}
	mutex_unlock(&fwnode_link_lock);
}

/**
 * fwnode_links_purge_consumers - Delete all consumer links of fwnode_handle.
 * @fwnode: fwnode whose consumer links need to be deleted
 *
 * Deletes all consumer links connecting directly to @fwnode.
 */
static void fwnode_links_purge_consumers(struct fwnode_handle *fwnode)
{
	struct fwnode_link *link, *tmp;

	mutex_lock(&fwnode_link_lock);
	list_for_each_entry_safe(link, tmp, &fwnode->consumers, s_hook) {
		list_del(&link->s_hook);
		list_del(&link->c_hook);
		kfree(link);
	}
	mutex_unlock(&fwnode_link_lock);
}

/**
 * fwnode_links_purge - Delete all links connected to a fwnode_handle.
 * @fwnode: fwnode whose links needs to be deleted
 *
 * Deletes all links connecting directly to a fwnode.
 */
void fwnode_links_purge(struct fwnode_handle *fwnode)
{
	fwnode_links_purge_suppliers(fwnode);
	fwnode_links_purge_consumers(fwnode);
}

static void fw_devlink_purge_absent_suppliers(struct fwnode_handle *fwnode)
{
	struct fwnode_handle *child;

	/* Don't purge consumer links of an added child */
	if (fwnode->dev)
		return;

	fwnode->flags |= FWNODE_FLAG_NOT_DEVICE;
	fwnode_links_purge_consumers(fwnode);

	fwnode_for_each_available_child_node(fwnode, child)
		fw_devlink_purge_absent_suppliers(child);
}

#ifdef CONFIG_SRCU
static DEFINE_MUTEX(device_links_lock);
DEFINE_STATIC_SRCU(device_links_srcu);

static inline void device_links_write_lock(void)
{
	mutex_lock(&device_links_lock);
}

static inline void device_links_write_unlock(void)
{
	mutex_unlock(&device_links_lock);
}

int device_links_read_lock(void) __acquires(&device_links_srcu)
{
	return srcu_read_lock(&device_links_srcu);
}

void device_links_read_unlock(int idx) __releases(&device_links_srcu)
{
	srcu_read_unlock(&device_links_srcu, idx);
}

int device_links_read_lock_held(void)
{
	return srcu_read_lock_held(&device_links_srcu);
}
#else /* !CONFIG_SRCU */
static DECLARE_RWSEM(device_links_lock);

static inline void device_links_write_lock(void)
{
	down_write(&device_links_lock);
}

static inline void device_links_write_unlock(void)
{
	up_write(&device_links_lock);
}

int device_links_read_lock(void)
{
	down_read(&device_links_lock);
	return 0;
}

void device_links_read_unlock(int not_used)
{
	up_read(&device_links_lock);
}

#ifdef CONFIG_DEBUG_LOCK_ALLOC
int device_links_read_lock_held(void)
{
	return lockdep_is_held(&device_links_lock);
}
#endif
#endif /* !CONFIG_SRCU */

static bool device_is_ancestor(struct device *dev, struct device *target)
{
	while (target->parent) {
		target = target->parent;
		if (dev == target)
			return true;
	}
	return false;
}

/**
 * device_is_dependent - Check if one device depends on another one
 * @dev: Device to check dependencies for.
 * @target: Device to check against.
 *
 * Check if @target depends on @dev or any device dependent on it (its child or
 * its consumer etc).  Return 1 if that is the case or 0 otherwise.
 */
int device_is_dependent(struct device *dev, void *target)
{
	struct device_link *link;
	int ret;

	/*
	 * The "ancestors" check is needed to catch the case when the target
	 * device has not been completely initialized yet and it is still
	 * missing from the list of children of its parent device.
	 */
	if (dev == target || device_is_ancestor(dev, target))
		return 1;

	ret = device_for_each_child(dev, target, device_is_dependent);
	if (ret)
		return ret;

	list_for_each_entry(link, &dev->links.consumers, s_node) {
		if ((link->flags & ~DL_FLAG_INFERRED) ==
		    (DL_FLAG_SYNC_STATE_ONLY | DL_FLAG_MANAGED))
			continue;

		if (link->consumer == target)
			return 1;

		ret = device_is_dependent(link->consumer, target);
		if (ret)
			break;
	}
	return ret;
}

static void device_link_init_status(struct device_link *link,
				    struct device *consumer,
				    struct device *supplier)
{
	switch (supplier->links.status) {
	case DL_DEV_PROBING:
		switch (consumer->links.status) {
		case DL_DEV_PROBING:
			/*
			 * A consumer driver can create a link to a supplier
			 * that has not completed its probing yet as long as it
			 * knows that the supplier is already functional (for
			 * example, it has just acquired some resources from the
			 * supplier).
			 */
			link->status = DL_STATE_CONSUMER_PROBE;
			break;
		default:
			link->status = DL_STATE_DORMANT;
			break;
		}
		break;
	case DL_DEV_DRIVER_BOUND:
		switch (consumer->links.status) {
		case DL_DEV_PROBING:
			link->status = DL_STATE_CONSUMER_PROBE;
			break;
		case DL_DEV_DRIVER_BOUND:
			link->status = DL_STATE_ACTIVE;
			break;
		default:
			link->status = DL_STATE_AVAILABLE;
			break;
		}
		break;
	case DL_DEV_UNBINDING:
		link->status = DL_STATE_SUPPLIER_UNBIND;
		break;
	default:
		link->status = DL_STATE_DORMANT;
		break;
	}
}

static int device_reorder_to_tail(struct device *dev, void *not_used)
{
	struct device_link *link;

	/*
	 * Devices that have not been registered yet will be put to the ends
	 * of the lists during the registration, so skip them here.
	 */
	if (device_is_registered(dev))
		devices_kset_move_last(dev);

	if (device_pm_initialized(dev))
		device_pm_move_last(dev);

	device_for_each_child(dev, NULL, device_reorder_to_tail);
	list_for_each_entry(link, &dev->links.consumers, s_node) {
		if ((link->flags & ~DL_FLAG_INFERRED) ==
		    (DL_FLAG_SYNC_STATE_ONLY | DL_FLAG_MANAGED))
			continue;
		device_reorder_to_tail(link->consumer, NULL);
	}

	return 0;
}

/**
 * device_pm_move_to_tail - Move set of devices to the end of device lists
 * @dev: Device to move
 *
 * This is a device_reorder_to_tail() wrapper taking the requisite locks.
 *
 * It moves the @dev along with all of its children and all of its consumers
 * to the ends of the device_kset and dpm_list, recursively.
 */
void device_pm_move_to_tail(struct device *dev)
{
	int idx;

	idx = device_links_read_lock();
	device_pm_lock();
	device_reorder_to_tail(dev, NULL);
	device_pm_unlock();
	device_links_read_unlock(idx);
}

#define to_devlink(dev)	container_of((dev), struct device_link, link_dev)

static ssize_t status_show(struct device *dev,
			   struct device_attribute *attr, char *buf)
{
	const char *output;

	switch (to_devlink(dev)->status) {
	case DL_STATE_NONE:
		output = "not tracked";
		break;
	case DL_STATE_DORMANT:
		output = "dormant";
		break;
	case DL_STATE_AVAILABLE:
		output = "available";
		break;
	case DL_STATE_CONSUMER_PROBE:
		output = "consumer probing";
		break;
	case DL_STATE_ACTIVE:
		output = "active";
		break;
	case DL_STATE_SUPPLIER_UNBIND:
		output = "supplier unbinding";
		break;
	default:
		output = "unknown";
		break;
	}

	return sysfs_emit(buf, "%s\n", output);
}
static DEVICE_ATTR_RO(status);

static ssize_t auto_remove_on_show(struct device *dev,
				   struct device_attribute *attr, char *buf)
{
	struct device_link *link = to_devlink(dev);
	const char *output;

	if (link->flags & DL_FLAG_AUTOREMOVE_SUPPLIER)
		output = "supplier unbind";
	else if (link->flags & DL_FLAG_AUTOREMOVE_CONSUMER)
		output = "consumer unbind";
	else
		output = "never";

	return sysfs_emit(buf, "%s\n", output);
}
static DEVICE_ATTR_RO(auto_remove_on);

static ssize_t runtime_pm_show(struct device *dev,
			       struct device_attribute *attr, char *buf)
{
	struct device_link *link = to_devlink(dev);

	return sysfs_emit(buf, "%d\n", !!(link->flags & DL_FLAG_PM_RUNTIME));
}
static DEVICE_ATTR_RO(runtime_pm);

static ssize_t sync_state_only_show(struct device *dev,
				    struct device_attribute *attr, char *buf)
{
	struct device_link *link = to_devlink(dev);

	return sysfs_emit(buf, "%d\n",
			  !!(link->flags & DL_FLAG_SYNC_STATE_ONLY));
}
static DEVICE_ATTR_RO(sync_state_only);

static struct attribute *devlink_attrs[] = {
	&dev_attr_status.attr,
	&dev_attr_auto_remove_on.attr,
	&dev_attr_runtime_pm.attr,
	&dev_attr_sync_state_only.attr,
	NULL,
};
ATTRIBUTE_GROUPS(devlink);

static void device_link_free(struct device_link *link)
{
	while (refcount_dec_not_one(&link->rpm_active))
		pm_runtime_put(link->supplier);

	put_device(link->consumer);
	put_device(link->supplier);
	kfree(link);
}

#ifdef CONFIG_SRCU
static void __device_link_free_srcu(struct rcu_head *rhead)
{
	device_link_free(container_of(rhead, struct device_link, rcu_head));
}

static void devlink_dev_release(struct device *dev)
{
	struct device_link *link = to_devlink(dev);

	call_srcu(&device_links_srcu, &link->rcu_head, __device_link_free_srcu);
}
#else
static void devlink_dev_release(struct device *dev)
{
	device_link_free(to_devlink(dev));
}
#endif

static struct class devlink_class = {
	.name = "devlink",
	.owner = THIS_MODULE,
	.dev_groups = devlink_groups,
	.dev_release = devlink_dev_release,
};

static int devlink_add_symlinks(struct device *dev,
				struct class_interface *class_intf)
{
	int ret;
	size_t len;
	struct device_link *link = to_devlink(dev);
	struct device *sup = link->supplier;
	struct device *con = link->consumer;
	char *buf;

	len = max(strlen(dev_bus_name(sup)) + strlen(dev_name(sup)),
		  strlen(dev_bus_name(con)) + strlen(dev_name(con)));
	len += strlen(":");
	len += strlen("supplier:") + 1;
	buf = kzalloc(len, GFP_KERNEL);
	if (!buf)
		return -ENOMEM;

	ret = sysfs_create_link(&link->link_dev.kobj, &sup->kobj, "supplier");
	if (ret)
		goto out;

	ret = sysfs_create_link(&link->link_dev.kobj, &con->kobj, "consumer");
	if (ret)
		goto err_con;

	snprintf(buf, len, "consumer:%s:%s", dev_bus_name(con), dev_name(con));
	ret = sysfs_create_link(&sup->kobj, &link->link_dev.kobj, buf);
	if (ret)
		goto err_con_dev;

	snprintf(buf, len, "supplier:%s:%s", dev_bus_name(sup), dev_name(sup));
	ret = sysfs_create_link(&con->kobj, &link->link_dev.kobj, buf);
	if (ret)
		goto err_sup_dev;

	goto out;

err_sup_dev:
	snprintf(buf, len, "consumer:%s:%s", dev_bus_name(con), dev_name(con));
	sysfs_remove_link(&sup->kobj, buf);
err_con_dev:
	sysfs_remove_link(&link->link_dev.kobj, "consumer");
err_con:
	sysfs_remove_link(&link->link_dev.kobj, "supplier");
out:
	kfree(buf);
	return ret;
}

static void devlink_remove_symlinks(struct device *dev,
				   struct class_interface *class_intf)
{
	struct device_link *link = to_devlink(dev);
	size_t len;
	struct device *sup = link->supplier;
	struct device *con = link->consumer;
	char *buf;

	sysfs_remove_link(&link->link_dev.kobj, "consumer");
	sysfs_remove_link(&link->link_dev.kobj, "supplier");

	len = max(strlen(dev_bus_name(sup)) + strlen(dev_name(sup)),
		  strlen(dev_bus_name(con)) + strlen(dev_name(con)));
	len += strlen(":");
	len += strlen("supplier:") + 1;
	buf = kzalloc(len, GFP_KERNEL);
	if (!buf) {
		WARN(1, "Unable to properly free device link symlinks!\n");
		return;
	}

	snprintf(buf, len, "supplier:%s:%s", dev_bus_name(sup), dev_name(sup));
	sysfs_remove_link(&con->kobj, buf);
	snprintf(buf, len, "consumer:%s:%s", dev_bus_name(con), dev_name(con));
	sysfs_remove_link(&sup->kobj, buf);
	kfree(buf);
}

static struct class_interface devlink_class_intf = {
	.class = &devlink_class,
	.add_dev = devlink_add_symlinks,
	.remove_dev = devlink_remove_symlinks,
};

static int __init devlink_class_init(void)
{
	int ret;

	ret = class_register(&devlink_class);
	if (ret)
		return ret;

	ret = class_interface_register(&devlink_class_intf);
	if (ret)
		class_unregister(&devlink_class);

	return ret;
}
postcore_initcall(devlink_class_init);

#define DL_MANAGED_LINK_FLAGS (DL_FLAG_AUTOREMOVE_CONSUMER | \
			       DL_FLAG_AUTOREMOVE_SUPPLIER | \
			       DL_FLAG_AUTOPROBE_CONSUMER  | \
			       DL_FLAG_SYNC_STATE_ONLY | \
			       DL_FLAG_INFERRED)

#define DL_ADD_VALID_FLAGS (DL_MANAGED_LINK_FLAGS | DL_FLAG_STATELESS | \
			    DL_FLAG_PM_RUNTIME | DL_FLAG_RPM_ACTIVE)

/**
 * device_link_add - Create a link between two devices.
 * @consumer: Consumer end of the link.
 * @supplier: Supplier end of the link.
 * @flags: Link flags.
 *
 * The caller is responsible for the proper synchronization of the link creation
 * with runtime PM.  First, setting the DL_FLAG_PM_RUNTIME flag will cause the
 * runtime PM framework to take the link into account.  Second, if the
 * DL_FLAG_RPM_ACTIVE flag is set in addition to it, the supplier devices will
 * be forced into the active metastate and reference-counted upon the creation
 * of the link.  If DL_FLAG_PM_RUNTIME is not set, DL_FLAG_RPM_ACTIVE will be
 * ignored.
 *
 * If DL_FLAG_STATELESS is set in @flags, the caller of this function is
 * expected to release the link returned by it directly with the help of either
 * device_link_del() or device_link_remove().
 *
 * If that flag is not set, however, the caller of this function is handing the
 * management of the link over to the driver core entirely and its return value
 * can only be used to check whether or not the link is present.  In that case,
 * the DL_FLAG_AUTOREMOVE_CONSUMER and DL_FLAG_AUTOREMOVE_SUPPLIER device link
 * flags can be used to indicate to the driver core when the link can be safely
 * deleted.  Namely, setting one of them in @flags indicates to the driver core
 * that the link is not going to be used (by the given caller of this function)
 * after unbinding the consumer or supplier driver, respectively, from its
 * device, so the link can be deleted at that point.  If none of them is set,
 * the link will be maintained until one of the devices pointed to by it (either
 * the consumer or the supplier) is unregistered.
 *
 * Also, if DL_FLAG_STATELESS, DL_FLAG_AUTOREMOVE_CONSUMER and
 * DL_FLAG_AUTOREMOVE_SUPPLIER are not set in @flags (that is, a persistent
 * managed device link is being added), the DL_FLAG_AUTOPROBE_CONSUMER flag can
 * be used to request the driver core to automaticall probe for a consmer
 * driver after successfully binding a driver to the supplier device.
 *
 * The combination of DL_FLAG_STATELESS and one of DL_FLAG_AUTOREMOVE_CONSUMER,
 * DL_FLAG_AUTOREMOVE_SUPPLIER, or DL_FLAG_AUTOPROBE_CONSUMER set in @flags at
 * the same time is invalid and will cause NULL to be returned upfront.
 * However, if a device link between the given @consumer and @supplier pair
 * exists already when this function is called for them, the existing link will
 * be returned regardless of its current type and status (the link's flags may
 * be modified then).  The caller of this function is then expected to treat
 * the link as though it has just been created, so (in particular) if
 * DL_FLAG_STATELESS was passed in @flags, the link needs to be released
 * explicitly when not needed any more (as stated above).
 *
 * A side effect of the link creation is re-ordering of dpm_list and the
 * devices_kset list by moving the consumer device and all devices depending
 * on it to the ends of these lists (that does not happen to devices that have
 * not been registered when this function is called).
 *
 * The supplier device is required to be registered when this function is called
 * and NULL will be returned if that is not the case.  The consumer device need
 * not be registered, however.
 */
struct device_link *device_link_add(struct device *consumer,
				    struct device *supplier, u32 flags)
{
	struct device_link *link;

	if (!consumer || !supplier || flags & ~DL_ADD_VALID_FLAGS ||
	    (flags & DL_FLAG_STATELESS && flags & DL_MANAGED_LINK_FLAGS) ||
	    (flags & DL_FLAG_SYNC_STATE_ONLY &&
	     (flags & ~DL_FLAG_INFERRED) != DL_FLAG_SYNC_STATE_ONLY) ||
	    (flags & DL_FLAG_AUTOPROBE_CONSUMER &&
	     flags & (DL_FLAG_AUTOREMOVE_CONSUMER |
		      DL_FLAG_AUTOREMOVE_SUPPLIER)))
		return NULL;

	if (flags & DL_FLAG_PM_RUNTIME && flags & DL_FLAG_RPM_ACTIVE) {
		if (pm_runtime_get_sync(supplier) < 0) {
			pm_runtime_put_noidle(supplier);
			return NULL;
		}
	}

	if (!(flags & DL_FLAG_STATELESS))
		flags |= DL_FLAG_MANAGED;

	device_links_write_lock();
	device_pm_lock();

	/*
	 * If the supplier has not been fully registered yet or there is a
	 * reverse (non-SYNC_STATE_ONLY) dependency between the consumer and
	 * the supplier already in the graph, return NULL. If the link is a
	 * SYNC_STATE_ONLY link, we don't check for reverse dependencies
	 * because it only affects sync_state() callbacks.
	 */
	if (!device_pm_initialized(supplier)
	    || (!(flags & DL_FLAG_SYNC_STATE_ONLY) &&
		  device_is_dependent(consumer, supplier))) {
		link = NULL;
		goto out;
	}

	/*
	 * SYNC_STATE_ONLY links are useless once a consumer device has probed.
	 * So, only create it if the consumer hasn't probed yet.
	 */
	if (flags & DL_FLAG_SYNC_STATE_ONLY &&
	    consumer->links.status != DL_DEV_NO_DRIVER &&
	    consumer->links.status != DL_DEV_PROBING) {
		link = NULL;
		goto out;
	}

	/*
	 * DL_FLAG_AUTOREMOVE_SUPPLIER indicates that the link will be needed
	 * longer than for DL_FLAG_AUTOREMOVE_CONSUMER and setting them both
	 * together doesn't make sense, so prefer DL_FLAG_AUTOREMOVE_SUPPLIER.
	 */
	if (flags & DL_FLAG_AUTOREMOVE_SUPPLIER)
		flags &= ~DL_FLAG_AUTOREMOVE_CONSUMER;

	list_for_each_entry(link, &supplier->links.consumers, s_node) {
		if (link->consumer != consumer)
			continue;

		if (link->flags & DL_FLAG_INFERRED &&
		    !(flags & DL_FLAG_INFERRED))
			link->flags &= ~DL_FLAG_INFERRED;

		if (flags & DL_FLAG_PM_RUNTIME) {
			if (!(link->flags & DL_FLAG_PM_RUNTIME)) {
				pm_runtime_new_link(consumer);
				link->flags |= DL_FLAG_PM_RUNTIME;
			}
			if (flags & DL_FLAG_RPM_ACTIVE)
				refcount_inc(&link->rpm_active);
		}

		if (flags & DL_FLAG_STATELESS) {
			kref_get(&link->kref);
			if (link->flags & DL_FLAG_SYNC_STATE_ONLY &&
			    !(link->flags & DL_FLAG_STATELESS)) {
				link->flags |= DL_FLAG_STATELESS;
				goto reorder;
			} else {
				link->flags |= DL_FLAG_STATELESS;
				goto out;
			}
		}

		/*
		 * If the life time of the link following from the new flags is
		 * longer than indicated by the flags of the existing link,
		 * update the existing link to stay around longer.
		 */
		if (flags & DL_FLAG_AUTOREMOVE_SUPPLIER) {
			if (link->flags & DL_FLAG_AUTOREMOVE_CONSUMER) {
				link->flags &= ~DL_FLAG_AUTOREMOVE_CONSUMER;
				link->flags |= DL_FLAG_AUTOREMOVE_SUPPLIER;
			}
		} else if (!(flags & DL_FLAG_AUTOREMOVE_CONSUMER)) {
			link->flags &= ~(DL_FLAG_AUTOREMOVE_CONSUMER |
					 DL_FLAG_AUTOREMOVE_SUPPLIER);
		}
		if (!(link->flags & DL_FLAG_MANAGED)) {
			kref_get(&link->kref);
			link->flags |= DL_FLAG_MANAGED;
			device_link_init_status(link, consumer, supplier);
		}
		if (link->flags & DL_FLAG_SYNC_STATE_ONLY &&
		    !(flags & DL_FLAG_SYNC_STATE_ONLY)) {
			link->flags &= ~DL_FLAG_SYNC_STATE_ONLY;
			goto reorder;
		}

		goto out;
	}

	link = kzalloc(sizeof(*link), GFP_KERNEL);
	if (!link)
		goto out;

	refcount_set(&link->rpm_active, 1);

	get_device(supplier);
	link->supplier = supplier;
	INIT_LIST_HEAD(&link->s_node);
	get_device(consumer);
	link->consumer = consumer;
	INIT_LIST_HEAD(&link->c_node);
	link->flags = flags;
	kref_init(&link->kref);

	link->link_dev.class = &devlink_class;
	device_set_pm_not_required(&link->link_dev);
	dev_set_name(&link->link_dev, "%s:%s--%s:%s",
		     dev_bus_name(supplier), dev_name(supplier),
		     dev_bus_name(consumer), dev_name(consumer));
	if (device_register(&link->link_dev)) {
		put_device(consumer);
		put_device(supplier);
		kfree(link);
		link = NULL;
		goto out;
	}

	if (flags & DL_FLAG_PM_RUNTIME) {
		if (flags & DL_FLAG_RPM_ACTIVE)
			refcount_inc(&link->rpm_active);

		pm_runtime_new_link(consumer);
	}

	/* Determine the initial link state. */
	if (flags & DL_FLAG_STATELESS)
		link->status = DL_STATE_NONE;
	else
		device_link_init_status(link, consumer, supplier);

	/*
	 * Some callers expect the link creation during consumer driver probe to
	 * resume the supplier even without DL_FLAG_RPM_ACTIVE.
	 */
	if (link->status == DL_STATE_CONSUMER_PROBE &&
	    flags & DL_FLAG_PM_RUNTIME)
		pm_runtime_resume(supplier);

	list_add_tail_rcu(&link->s_node, &supplier->links.consumers);
	list_add_tail_rcu(&link->c_node, &consumer->links.suppliers);

	if (flags & DL_FLAG_SYNC_STATE_ONLY) {
		dev_dbg(consumer,
			"Linked as a sync state only consumer to %s\n",
			dev_name(supplier));
		goto out;
	}

reorder:
	/*
	 * Move the consumer and all of the devices depending on it to the end
	 * of dpm_list and the devices_kset list.
	 *
	 * It is necessary to hold dpm_list locked throughout all that or else
	 * we may end up suspending with a wrong ordering of it.
	 */
	device_reorder_to_tail(consumer, NULL);

	dev_dbg(consumer, "Linked as a consumer to %s\n", dev_name(supplier));

out:
	device_pm_unlock();
	device_links_write_unlock();

	if ((flags & DL_FLAG_PM_RUNTIME && flags & DL_FLAG_RPM_ACTIVE) && !link)
		pm_runtime_put(supplier);

	return link;
}
EXPORT_SYMBOL_GPL(device_link_add);

#ifdef CONFIG_SRCU
static void __device_link_del(struct kref *kref)
{
	struct device_link *link = container_of(kref, struct device_link, kref);

	dev_dbg(link->consumer, "Dropping the link to %s\n",
		dev_name(link->supplier));

	pm_runtime_drop_link(link);

	list_del_rcu(&link->s_node);
	list_del_rcu(&link->c_node);
	device_unregister(&link->link_dev);
}
#else /* !CONFIG_SRCU */
static void __device_link_del(struct kref *kref)
{
	struct device_link *link = container_of(kref, struct device_link, kref);

	dev_info(link->consumer, "Dropping the link to %s\n",
		 dev_name(link->supplier));

	pm_runtime_drop_link(link);

	list_del(&link->s_node);
	list_del(&link->c_node);
	device_unregister(&link->link_dev);
}
#endif /* !CONFIG_SRCU */

static void device_link_put_kref(struct device_link *link)
{
	if (link->flags & DL_FLAG_STATELESS)
		kref_put(&link->kref, __device_link_del);
	else
		WARN(1, "Unable to drop a managed device link reference\n");
}

/**
 * device_link_del - Delete a stateless link between two devices.
 * @link: Device link to delete.
 *
 * The caller must ensure proper synchronization of this function with runtime
 * PM.  If the link was added multiple times, it needs to be deleted as often.
 * Care is required for hotplugged devices:  Their links are purged on removal
 * and calling device_link_del() is then no longer allowed.
 */
void device_link_del(struct device_link *link)
{
	device_links_write_lock();
	device_link_put_kref(link);
	device_links_write_unlock();
}
EXPORT_SYMBOL_GPL(device_link_del);

/**
 * device_link_remove - Delete a stateless link between two devices.
 * @consumer: Consumer end of the link.
 * @supplier: Supplier end of the link.
 *
 * The caller must ensure proper synchronization of this function with runtime
 * PM.
 */
void device_link_remove(void *consumer, struct device *supplier)
{
	struct device_link *link;

	if (WARN_ON(consumer == supplier))
		return;

	device_links_write_lock();

	list_for_each_entry(link, &supplier->links.consumers, s_node) {
		if (link->consumer == consumer) {
			device_link_put_kref(link);
			break;
		}
	}

	device_links_write_unlock();
}
EXPORT_SYMBOL_GPL(device_link_remove);

static void device_links_missing_supplier(struct device *dev)
{
	struct device_link *link;

	list_for_each_entry(link, &dev->links.suppliers, c_node) {
		if (link->status != DL_STATE_CONSUMER_PROBE)
			continue;

		if (link->supplier->links.status == DL_DEV_DRIVER_BOUND) {
			WRITE_ONCE(link->status, DL_STATE_AVAILABLE);
		} else {
			WARN_ON(!(link->flags & DL_FLAG_SYNC_STATE_ONLY));
			WRITE_ONCE(link->status, DL_STATE_DORMANT);
		}
	}
}

/**
 * device_links_check_suppliers - Check presence of supplier drivers.
 * @dev: Consumer device.
 *
 * Check links from this device to any suppliers.  Walk the list of the device's
 * links to suppliers and see if all of them are available.  If not, simply
 * return -EPROBE_DEFER.
 *
 * We need to guarantee that the supplier will not go away after the check has
 * been positive here.  It only can go away in __device_release_driver() and
 * that function  checks the device's links to consumers.  This means we need to
 * mark the link as "consumer probe in progress" to make the supplier removal
 * wait for us to complete (or bad things may happen).
 *
 * Links without the DL_FLAG_MANAGED flag set are ignored.
 */
int device_links_check_suppliers(struct device *dev)
{
	struct device_link *link;
	int ret = 0;

	/*
	 * Device waiting for supplier to become available is not allowed to
	 * probe.
	 */
	mutex_lock(&fwnode_link_lock);
	if (dev->fwnode && !list_empty(&dev->fwnode->suppliers) &&
	    !fw_devlink_is_permissive()) {
		dev_dbg(dev, "probe deferral - wait for supplier %pfwP\n",
			list_first_entry(&dev->fwnode->suppliers,
			struct fwnode_link,
			c_hook)->supplier);
		mutex_unlock(&fwnode_link_lock);
		return -EPROBE_DEFER;
	}
	mutex_unlock(&fwnode_link_lock);

	device_links_write_lock();

	list_for_each_entry(link, &dev->links.suppliers, c_node) {
		if (!(link->flags & DL_FLAG_MANAGED))
			continue;

		if (link->status != DL_STATE_AVAILABLE &&
		    !(link->flags & DL_FLAG_SYNC_STATE_ONLY)) {
			device_links_missing_supplier(dev);
			dev_dbg(dev, "probe deferral - supplier %s not ready\n",
				dev_name(link->supplier));
			ret = -EPROBE_DEFER;
			break;
		}
		WRITE_ONCE(link->status, DL_STATE_CONSUMER_PROBE);
	}
	dev->links.status = DL_DEV_PROBING;

	device_links_write_unlock();
	return ret;
}

/**
 * __device_links_queue_sync_state - Queue a device for sync_state() callback
 * @dev: Device to call sync_state() on
 * @list: List head to queue the @dev on
 *
 * Queues a device for a sync_state() callback when the device links write lock
 * isn't held. This allows the sync_state() execution flow to use device links
 * APIs.  The caller must ensure this function is called with
 * device_links_write_lock() held.
 *
 * This function does a get_device() to make sure the device is not freed while
 * on this list.
 *
 * So the caller must also ensure that device_links_flush_sync_list() is called
 * as soon as the caller releases device_links_write_lock().  This is necessary
 * to make sure the sync_state() is called in a timely fashion and the
 * put_device() is called on this device.
 */
static void __device_links_queue_sync_state(struct device *dev,
					    struct list_head *list)
{
	struct device_link *link;

	if (!dev_has_sync_state(dev))
		return;
	if (dev->state_synced)
		return;

	list_for_each_entry(link, &dev->links.consumers, s_node) {
		if (!(link->flags & DL_FLAG_MANAGED))
			continue;
		if (link->status != DL_STATE_ACTIVE)
			return;
	}

	/*
	 * Set the flag here to avoid adding the same device to a list more
	 * than once. This can happen if new consumers get added to the device
	 * and probed before the list is flushed.
	 */
	dev->state_synced = true;

	if (WARN_ON(!list_empty(&dev->links.defer_sync)))
		return;

	get_device(dev);
	list_add_tail(&dev->links.defer_sync, list);
}

/**
 * device_links_flush_sync_list - Call sync_state() on a list of devices
 * @list: List of devices to call sync_state() on
 * @dont_lock_dev: Device for which lock is already held by the caller
 *
 * Calls sync_state() on all the devices that have been queued for it. This
 * function is used in conjunction with __device_links_queue_sync_state(). The
 * @dont_lock_dev parameter is useful when this function is called from a
 * context where a device lock is already held.
 */
static void device_links_flush_sync_list(struct list_head *list,
					 struct device *dont_lock_dev)
{
	struct device *dev, *tmp;

	list_for_each_entry_safe(dev, tmp, list, links.defer_sync) {
		list_del_init(&dev->links.defer_sync);

		if (dev != dont_lock_dev)
			device_lock(dev);

		if (dev->bus->sync_state)
			dev->bus->sync_state(dev);
		else if (dev->driver && dev->driver->sync_state)
			dev->driver->sync_state(dev);

		if (dev != dont_lock_dev)
			device_unlock(dev);

		put_device(dev);
	}
}

void device_links_supplier_sync_state_pause(void)
{
	device_links_write_lock();
	defer_sync_state_count++;
	device_links_write_unlock();
}

void device_links_supplier_sync_state_resume(void)
{
	struct device *dev, *tmp;
	LIST_HEAD(sync_list);

	device_links_write_lock();
	if (!defer_sync_state_count) {
		WARN(true, "Unmatched sync_state pause/resume!");
		goto out;
	}
	defer_sync_state_count--;
	if (defer_sync_state_count)
		goto out;

	list_for_each_entry_safe(dev, tmp, &deferred_sync, links.defer_sync) {
		/*
		 * Delete from deferred_sync list before queuing it to
		 * sync_list because defer_sync is used for both lists.
		 */
		list_del_init(&dev->links.defer_sync);
		__device_links_queue_sync_state(dev, &sync_list);
	}
out:
	device_links_write_unlock();

	device_links_flush_sync_list(&sync_list, NULL);
}

static int sync_state_resume_initcall(void)
{
	device_links_supplier_sync_state_resume();
	return 0;
}
late_initcall(sync_state_resume_initcall);

static void __device_links_supplier_defer_sync(struct device *sup)
{
	if (list_empty(&sup->links.defer_sync) && dev_has_sync_state(sup))
		list_add_tail(&sup->links.defer_sync, &deferred_sync);
}

static void device_link_drop_managed(struct device_link *link)
{
	link->flags &= ~DL_FLAG_MANAGED;
	WRITE_ONCE(link->status, DL_STATE_NONE);
	kref_put(&link->kref, __device_link_del);
}

static ssize_t waiting_for_supplier_show(struct device *dev,
					 struct device_attribute *attr,
					 char *buf)
{
	bool val;

	device_lock(dev);
<<<<<<< HEAD
	val = !list_empty(&dev->links.needs_suppliers)
	      && dev->links.need_for_probe;
=======
	val = !list_empty(&dev->fwnode->suppliers);
>>>>>>> 892e6188
	device_unlock(dev);
	return sysfs_emit(buf, "%u\n", val);
}
static DEVICE_ATTR_RO(waiting_for_supplier);

/**
 * device_links_driver_bound - Update device links after probing its driver.
 * @dev: Device to update the links for.
 *
 * The probe has been successful, so update links from this device to any
 * consumers by changing their status to "available".
 *
 * Also change the status of @dev's links to suppliers to "active".
 *
 * Links without the DL_FLAG_MANAGED flag set are ignored.
 */
void device_links_driver_bound(struct device *dev)
{
	struct device_link *link, *ln;
	LIST_HEAD(sync_list);

	/*
	 * If a device binds successfully, it's expected to have created all
	 * the device links it needs to or make new device links as it needs
	 * them. So, fw_devlink no longer needs to create device links to any
	 * of the device's suppliers.
	 *
	 * Also, if a child firmware node of this bound device is not added as
	 * a device by now, assume it is never going to be added and make sure
	 * other devices don't defer probe indefinitely by waiting for such a
	 * child device.
	 */
	if (dev->fwnode && dev->fwnode->dev == dev) {
		struct fwnode_handle *child;
		fwnode_links_purge_suppliers(dev->fwnode);
		fwnode_for_each_available_child_node(dev->fwnode, child)
			fw_devlink_purge_absent_suppliers(child);
	}
	device_remove_file(dev, &dev_attr_waiting_for_supplier);

	device_links_write_lock();

	list_for_each_entry(link, &dev->links.consumers, s_node) {
		if (!(link->flags & DL_FLAG_MANAGED))
			continue;

		/*
		 * Links created during consumer probe may be in the "consumer
		 * probe" state to start with if the supplier is still probing
		 * when they are created and they may become "active" if the
		 * consumer probe returns first.  Skip them here.
		 */
		if (link->status == DL_STATE_CONSUMER_PROBE ||
		    link->status == DL_STATE_ACTIVE)
			continue;

		WARN_ON(link->status != DL_STATE_DORMANT);
		WRITE_ONCE(link->status, DL_STATE_AVAILABLE);

		if (link->flags & DL_FLAG_AUTOPROBE_CONSUMER)
			driver_deferred_probe_add(link->consumer);
	}

	if (defer_sync_state_count)
		__device_links_supplier_defer_sync(dev);
	else
		__device_links_queue_sync_state(dev, &sync_list);

	list_for_each_entry_safe(link, ln, &dev->links.suppliers, c_node) {
		struct device *supplier;

		if (!(link->flags & DL_FLAG_MANAGED))
			continue;

		supplier = link->supplier;
		if (link->flags & DL_FLAG_SYNC_STATE_ONLY) {
			/*
			 * When DL_FLAG_SYNC_STATE_ONLY is set, it means no
			 * other DL_MANAGED_LINK_FLAGS have been set. So, it's
			 * save to drop the managed link completely.
			 */
			device_link_drop_managed(link);
		} else {
			WARN_ON(link->status != DL_STATE_CONSUMER_PROBE);
			WRITE_ONCE(link->status, DL_STATE_ACTIVE);
		}

		/*
		 * This needs to be done even for the deleted
		 * DL_FLAG_SYNC_STATE_ONLY device link in case it was the last
		 * device link that was preventing the supplier from getting a
		 * sync_state() call.
		 */
		if (defer_sync_state_count)
			__device_links_supplier_defer_sync(supplier);
		else
			__device_links_queue_sync_state(supplier, &sync_list);
	}

	dev->links.status = DL_DEV_DRIVER_BOUND;

	device_links_write_unlock();

	device_links_flush_sync_list(&sync_list, dev);
}

/**
 * __device_links_no_driver - Update links of a device without a driver.
 * @dev: Device without a drvier.
 *
 * Delete all non-persistent links from this device to any suppliers.
 *
 * Persistent links stay around, but their status is changed to "available",
 * unless they already are in the "supplier unbind in progress" state in which
 * case they need not be updated.
 *
 * Links without the DL_FLAG_MANAGED flag set are ignored.
 */
static void __device_links_no_driver(struct device *dev)
{
	struct device_link *link, *ln;

	list_for_each_entry_safe_reverse(link, ln, &dev->links.suppliers, c_node) {
		if (!(link->flags & DL_FLAG_MANAGED))
			continue;

		if (link->flags & DL_FLAG_AUTOREMOVE_CONSUMER) {
			device_link_drop_managed(link);
			continue;
		}

		if (link->status != DL_STATE_CONSUMER_PROBE &&
		    link->status != DL_STATE_ACTIVE)
			continue;

		if (link->supplier->links.status == DL_DEV_DRIVER_BOUND) {
			WRITE_ONCE(link->status, DL_STATE_AVAILABLE);
		} else {
			WARN_ON(!(link->flags & DL_FLAG_SYNC_STATE_ONLY));
			WRITE_ONCE(link->status, DL_STATE_DORMANT);
		}
	}

	dev->links.status = DL_DEV_NO_DRIVER;
}

/**
 * device_links_no_driver - Update links after failing driver probe.
 * @dev: Device whose driver has just failed to probe.
 *
 * Clean up leftover links to consumers for @dev and invoke
 * %__device_links_no_driver() to update links to suppliers for it as
 * appropriate.
 *
 * Links without the DL_FLAG_MANAGED flag set are ignored.
 */
void device_links_no_driver(struct device *dev)
{
	struct device_link *link;

	device_links_write_lock();

	list_for_each_entry(link, &dev->links.consumers, s_node) {
		if (!(link->flags & DL_FLAG_MANAGED))
			continue;

		/*
		 * The probe has failed, so if the status of the link is
		 * "consumer probe" or "active", it must have been added by
		 * a probing consumer while this device was still probing.
		 * Change its state to "dormant", as it represents a valid
		 * relationship, but it is not functionally meaningful.
		 */
		if (link->status == DL_STATE_CONSUMER_PROBE ||
		    link->status == DL_STATE_ACTIVE)
			WRITE_ONCE(link->status, DL_STATE_DORMANT);
	}

	__device_links_no_driver(dev);

	device_links_write_unlock();
}

/**
 * device_links_driver_cleanup - Update links after driver removal.
 * @dev: Device whose driver has just gone away.
 *
 * Update links to consumers for @dev by changing their status to "dormant" and
 * invoke %__device_links_no_driver() to update links to suppliers for it as
 * appropriate.
 *
 * Links without the DL_FLAG_MANAGED flag set are ignored.
 */
void device_links_driver_cleanup(struct device *dev)
{
	struct device_link *link, *ln;

	device_links_write_lock();

	list_for_each_entry_safe(link, ln, &dev->links.consumers, s_node) {
		if (!(link->flags & DL_FLAG_MANAGED))
			continue;

		WARN_ON(link->flags & DL_FLAG_AUTOREMOVE_CONSUMER);
		WARN_ON(link->status != DL_STATE_SUPPLIER_UNBIND);

		/*
		 * autoremove the links between this @dev and its consumer
		 * devices that are not active, i.e. where the link state
		 * has moved to DL_STATE_SUPPLIER_UNBIND.
		 */
		if (link->status == DL_STATE_SUPPLIER_UNBIND &&
		    link->flags & DL_FLAG_AUTOREMOVE_SUPPLIER)
			device_link_drop_managed(link);

		WRITE_ONCE(link->status, DL_STATE_DORMANT);
	}

	list_del_init(&dev->links.defer_sync);
	__device_links_no_driver(dev);

	device_links_write_unlock();
}

/**
 * device_links_busy - Check if there are any busy links to consumers.
 * @dev: Device to check.
 *
 * Check each consumer of the device and return 'true' if its link's status
 * is one of "consumer probe" or "active" (meaning that the given consumer is
 * probing right now or its driver is present).  Otherwise, change the link
 * state to "supplier unbind" to prevent the consumer from being probed
 * successfully going forward.
 *
 * Return 'false' if there are no probing or active consumers.
 *
 * Links without the DL_FLAG_MANAGED flag set are ignored.
 */
bool device_links_busy(struct device *dev)
{
	struct device_link *link;
	bool ret = false;

	device_links_write_lock();

	list_for_each_entry(link, &dev->links.consumers, s_node) {
		if (!(link->flags & DL_FLAG_MANAGED))
			continue;

		if (link->status == DL_STATE_CONSUMER_PROBE
		    || link->status == DL_STATE_ACTIVE) {
			ret = true;
			break;
		}
		WRITE_ONCE(link->status, DL_STATE_SUPPLIER_UNBIND);
	}

	dev->links.status = DL_DEV_UNBINDING;

	device_links_write_unlock();
	return ret;
}

/**
 * device_links_unbind_consumers - Force unbind consumers of the given device.
 * @dev: Device to unbind the consumers of.
 *
 * Walk the list of links to consumers for @dev and if any of them is in the
 * "consumer probe" state, wait for all device probes in progress to complete
 * and start over.
 *
 * If that's not the case, change the status of the link to "supplier unbind"
 * and check if the link was in the "active" state.  If so, force the consumer
 * driver to unbind and start over (the consumer will not re-probe as we have
 * changed the state of the link already).
 *
 * Links without the DL_FLAG_MANAGED flag set are ignored.
 */
void device_links_unbind_consumers(struct device *dev)
{
	struct device_link *link;

 start:
	device_links_write_lock();

	list_for_each_entry(link, &dev->links.consumers, s_node) {
		enum device_link_state status;

		if (!(link->flags & DL_FLAG_MANAGED) ||
		    link->flags & DL_FLAG_SYNC_STATE_ONLY)
			continue;

		status = link->status;
		if (status == DL_STATE_CONSUMER_PROBE) {
			device_links_write_unlock();

			wait_for_device_probe();
			goto start;
		}
		WRITE_ONCE(link->status, DL_STATE_SUPPLIER_UNBIND);
		if (status == DL_STATE_ACTIVE) {
			struct device *consumer = link->consumer;

			get_device(consumer);

			device_links_write_unlock();

			device_release_driver_internal(consumer, NULL,
						       consumer->parent);
			put_device(consumer);
			goto start;
		}
	}

	device_links_write_unlock();
}

/**
 * device_links_purge - Delete existing links to other devices.
 * @dev: Target device.
 */
static void device_links_purge(struct device *dev)
{
	struct device_link *link, *ln;

	if (dev->class == &devlink_class)
		return;

	/*
	 * Delete all of the remaining links from this device to any other
	 * devices (either consumers or suppliers).
	 */
	device_links_write_lock();

	list_for_each_entry_safe_reverse(link, ln, &dev->links.suppliers, c_node) {
		WARN_ON(link->status == DL_STATE_ACTIVE);
		__device_link_del(&link->kref);
	}

	list_for_each_entry_safe_reverse(link, ln, &dev->links.consumers, s_node) {
		WARN_ON(link->status != DL_STATE_DORMANT &&
			link->status != DL_STATE_NONE);
		__device_link_del(&link->kref);
	}

	device_links_write_unlock();
}

#define FW_DEVLINK_FLAGS_PERMISSIVE	(DL_FLAG_INFERRED | \
					 DL_FLAG_SYNC_STATE_ONLY)
#define FW_DEVLINK_FLAGS_ON		(DL_FLAG_INFERRED | \
					 DL_FLAG_AUTOPROBE_CONSUMER)
#define FW_DEVLINK_FLAGS_RPM		(FW_DEVLINK_FLAGS_ON | \
					 DL_FLAG_PM_RUNTIME)

static u32 fw_devlink_flags = FW_DEVLINK_FLAGS_ON;
static int __init fw_devlink_setup(char *arg)
{
	if (!arg)
		return -EINVAL;

	if (strcmp(arg, "off") == 0) {
		fw_devlink_flags = 0;
	} else if (strcmp(arg, "permissive") == 0) {
		fw_devlink_flags = FW_DEVLINK_FLAGS_PERMISSIVE;
	} else if (strcmp(arg, "on") == 0) {
		fw_devlink_flags = FW_DEVLINK_FLAGS_ON;
	} else if (strcmp(arg, "rpm") == 0) {
		fw_devlink_flags = FW_DEVLINK_FLAGS_RPM;
	}
	return 0;
}
early_param("fw_devlink", fw_devlink_setup);

static bool fw_devlink_strict = true;
static int __init fw_devlink_strict_setup(char *arg)
{
	return strtobool(arg, &fw_devlink_strict);
}
early_param("fw_devlink.strict", fw_devlink_strict_setup);

u32 fw_devlink_get_flags(void)
{
	return fw_devlink_flags;
}

static bool fw_devlink_is_permissive(void)
{
	return fw_devlink_flags == FW_DEVLINK_FLAGS_PERMISSIVE;
}

bool fw_devlink_is_strict(void)
{
	return fw_devlink_strict && !fw_devlink_is_permissive();
}

static void fw_devlink_parse_fwnode(struct fwnode_handle *fwnode)
{
	if (fwnode->flags & FWNODE_FLAG_LINKS_ADDED)
		return;

	fwnode_call_int_op(fwnode, add_links);
	fwnode->flags |= FWNODE_FLAG_LINKS_ADDED;
}

static void fw_devlink_parse_fwtree(struct fwnode_handle *fwnode)
{
	struct fwnode_handle *child = NULL;

	fw_devlink_parse_fwnode(fwnode);

	while ((child = fwnode_get_next_available_child_node(fwnode, child)))
		fw_devlink_parse_fwtree(child);
}

/**
 * fw_devlink_relax_cycle - Convert cyclic links to SYNC_STATE_ONLY links
 * @con: Device to check dependencies for.
 * @sup: Device to check against.
 *
 * Check if @sup depends on @con or any device dependent on it (its child or
 * its consumer etc).  When such a cyclic dependency is found, convert all
 * device links created solely by fw_devlink into SYNC_STATE_ONLY device links.
 * This is the equivalent of doing fw_devlink=permissive just between the
 * devices in the cycle. We need to do this because, at this point, fw_devlink
 * can't tell which of these dependencies is not a real dependency.
 *
 * Return 1 if a cycle is found. Otherwise, return 0.
 */
int fw_devlink_relax_cycle(struct device *con, void *sup)
{
	struct device_link *link;
	int ret;

	if (con == sup)
		return 1;

	ret = device_for_each_child(con, sup, fw_devlink_relax_cycle);
	if (ret)
		return ret;

	list_for_each_entry(link, &con->links.consumers, s_node) {
		if ((link->flags & ~DL_FLAG_INFERRED) ==
		    (DL_FLAG_SYNC_STATE_ONLY | DL_FLAG_MANAGED))
			continue;

		if (!fw_devlink_relax_cycle(link->consumer, sup))
			continue;

		ret = 1;

		if (!(link->flags & DL_FLAG_INFERRED))
			continue;

		pm_runtime_drop_link(link);
		link->flags = DL_FLAG_MANAGED | FW_DEVLINK_FLAGS_PERMISSIVE;
		dev_dbg(link->consumer, "Relaxing link with %s\n",
			dev_name(link->supplier));
	}
	return ret;
}

/**
 * fw_devlink_create_devlink - Create a device link from a consumer to fwnode
 * @con - Consumer device for the device link
 * @sup_handle - fwnode handle of supplier
 *
 * This function will try to create a device link between the consumer device
 * @con and the supplier device represented by @sup_handle.
 *
 * The supplier has to be provided as a fwnode because incorrect cycles in
 * fwnode links can sometimes cause the supplier device to never be created.
 * This function detects such cases and returns an error if it cannot create a
 * device link from the consumer to a missing supplier.
 *
 * Returns,
 * 0 on successfully creating a device link
 * -EINVAL if the device link cannot be created as expected
 * -EAGAIN if the device link cannot be created right now, but it may be
 *  possible to do that in the future
 */
static int fw_devlink_create_devlink(struct device *con,
				     struct fwnode_handle *sup_handle, u32 flags)
{
	struct device *sup_dev;
	int ret = 0;

	sup_dev = get_dev_from_fwnode(sup_handle);
	if (sup_dev) {
		/*
		 * If it's one of those drivers that don't actually bind to
		 * their device using driver core, then don't wait on this
		 * supplier device indefinitely.
		 */
		if (sup_dev->links.status == DL_DEV_NO_DRIVER &&
		    sup_handle->flags & FWNODE_FLAG_INITIALIZED) {
			ret = -EINVAL;
			goto out;
		}

		/*
		 * If this fails, it is due to cycles in device links.  Just
		 * give up on this link and treat it as invalid.
		 */
		if (!device_link_add(con, sup_dev, flags) &&
		    !(flags & DL_FLAG_SYNC_STATE_ONLY)) {
			dev_info(con, "Fixing up cyclic dependency with %s\n",
				 dev_name(sup_dev));
			device_links_write_lock();
			fw_devlink_relax_cycle(con, sup_dev);
			device_links_write_unlock();
			device_link_add(con, sup_dev,
					FW_DEVLINK_FLAGS_PERMISSIVE);
			ret = -EINVAL;
		}

		goto out;
	}

	/* Supplier that's already initialized without a struct device. */
	if (sup_handle->flags & FWNODE_FLAG_INITIALIZED)
		return -EINVAL;

	/*
	 * DL_FLAG_SYNC_STATE_ONLY doesn't block probing and supports
	 * cycles. So cycle detection isn't necessary and shouldn't be
	 * done.
	 */
	if (flags & DL_FLAG_SYNC_STATE_ONLY)
		return -EAGAIN;

	/*
	 * If we can't find the supplier device from its fwnode, it might be
	 * due to a cyclic dependency between fwnodes. Some of these cycles can
	 * be broken by applying logic. Check for these types of cycles and
	 * break them so that devices in the cycle probe properly.
	 *
	 * If the supplier's parent is dependent on the consumer, then
	 * the consumer-supplier dependency is a false dependency. So,
	 * treat it as an invalid link.
	 */
	sup_dev = fwnode_get_next_parent_dev(sup_handle);
	if (sup_dev && device_is_dependent(con, sup_dev)) {
		dev_dbg(con, "Not linking to %pfwP - False link\n",
			sup_handle);
		ret = -EINVAL;
	} else {
		/*
		 * Can't check for cycles or no cycles. So let's try
		 * again later.
		 */
		ret = -EAGAIN;
	}

out:
	put_device(sup_dev);
	return ret;
}

/**
 * __fw_devlink_link_to_consumers - Create device links to consumers of a device
 * @dev - Device that needs to be linked to its consumers
 *
 * This function looks at all the consumer fwnodes of @dev and creates device
 * links between the consumer device and @dev (supplier).
 *
 * If the consumer device has not been added yet, then this function creates a
 * SYNC_STATE_ONLY link between @dev (supplier) and the closest ancestor device
 * of the consumer fwnode. This is necessary to make sure @dev doesn't get a
 * sync_state() callback before the real consumer device gets to be added and
 * then probed.
 *
 * Once device links are created from the real consumer to @dev (supplier), the
 * fwnode links are deleted.
 */
static void __fw_devlink_link_to_consumers(struct device *dev)
{
	struct fwnode_handle *fwnode = dev->fwnode;
	struct fwnode_link *link, *tmp;

	list_for_each_entry_safe(link, tmp, &fwnode->consumers, s_hook) {
		u32 dl_flags = fw_devlink_get_flags();
		struct device *con_dev;
		bool own_link = true;
		int ret;

		con_dev = get_dev_from_fwnode(link->consumer);
		/*
		 * If consumer device is not available yet, make a "proxy"
		 * SYNC_STATE_ONLY link from the consumer's parent device to
		 * the supplier device. This is necessary to make sure the
		 * supplier doesn't get a sync_state() callback before the real
		 * consumer can create a device link to the supplier.
		 *
		 * This proxy link step is needed to handle the case where the
		 * consumer's parent device is added before the supplier.
		 */
		if (!con_dev) {
			con_dev = fwnode_get_next_parent_dev(link->consumer);
			/*
			 * However, if the consumer's parent device is also the
			 * parent of the supplier, don't create a
			 * consumer-supplier link from the parent to its child
			 * device. Such a dependency is impossible.
			 */
			if (con_dev &&
			    fwnode_is_ancestor_of(con_dev->fwnode, fwnode)) {
				put_device(con_dev);
				con_dev = NULL;
			} else {
				own_link = false;
				dl_flags = FW_DEVLINK_FLAGS_PERMISSIVE;
			}
		}

		if (!con_dev)
			continue;

		ret = fw_devlink_create_devlink(con_dev, fwnode, dl_flags);
		put_device(con_dev);
		if (!own_link || ret == -EAGAIN)
			continue;

		list_del(&link->s_hook);
		list_del(&link->c_hook);
		kfree(link);
	}
}

/**
 * __fw_devlink_link_to_suppliers - Create device links to suppliers of a device
 * @dev - The consumer device that needs to be linked to its suppliers
 * @fwnode - Root of the fwnode tree that is used to create device links
 *
 * This function looks at all the supplier fwnodes of fwnode tree rooted at
 * @fwnode and creates device links between @dev (consumer) and all the
 * supplier devices of the entire fwnode tree at @fwnode.
 *
 * The function creates normal (non-SYNC_STATE_ONLY) device links between @dev
 * and the real suppliers of @dev. Once these device links are created, the
 * fwnode links are deleted. When such device links are successfully created,
 * this function is called recursively on those supplier devices. This is
 * needed to detect and break some invalid cycles in fwnode links.  See
 * fw_devlink_create_devlink() for more details.
 *
 * In addition, it also looks at all the suppliers of the entire fwnode tree
 * because some of the child devices of @dev that have not been added yet
 * (because @dev hasn't probed) might already have their suppliers added to
 * driver core. So, this function creates SYNC_STATE_ONLY device links between
 * @dev (consumer) and these suppliers to make sure they don't execute their
 * sync_state() callbacks before these child devices have a chance to create
 * their device links. The fwnode links that correspond to the child devices
 * aren't delete because they are needed later to create the device links
 * between the real consumer and supplier devices.
 */
static void __fw_devlink_link_to_suppliers(struct device *dev,
					   struct fwnode_handle *fwnode)
{
	bool own_link = (dev->fwnode == fwnode);
	struct fwnode_link *link, *tmp;
	struct fwnode_handle *child = NULL;
	u32 dl_flags;

	if (own_link)
		dl_flags = fw_devlink_get_flags();
	else
		dl_flags = FW_DEVLINK_FLAGS_PERMISSIVE;

	list_for_each_entry_safe(link, tmp, &fwnode->suppliers, c_hook) {
		int ret;
		struct device *sup_dev;
		struct fwnode_handle *sup = link->supplier;

		ret = fw_devlink_create_devlink(dev, sup, dl_flags);
		if (!own_link || ret == -EAGAIN)
			continue;

		list_del(&link->s_hook);
		list_del(&link->c_hook);
		kfree(link);

		/* If no device link was created, nothing more to do. */
		if (ret)
			continue;

		/*
		 * If a device link was successfully created to a supplier, we
		 * now need to try and link the supplier to all its suppliers.
		 *
		 * This is needed to detect and delete false dependencies in
		 * fwnode links that haven't been converted to a device link
		 * yet. See comments in fw_devlink_create_devlink() for more
		 * details on the false dependency.
		 *
		 * Without deleting these false dependencies, some devices will
		 * never probe because they'll keep waiting for their false
		 * dependency fwnode links to be converted to device links.
		 */
		sup_dev = get_dev_from_fwnode(sup);
		__fw_devlink_link_to_suppliers(sup_dev, sup_dev->fwnode);
		put_device(sup_dev);
	}

	/*
	 * Make "proxy" SYNC_STATE_ONLY device links to represent the needs of
	 * all the descendants. This proxy link step is needed to handle the
	 * case where the supplier is added before the consumer's parent device
	 * (@dev).
	 */
	while ((child = fwnode_get_next_available_child_node(fwnode, child)))
		__fw_devlink_link_to_suppliers(dev, child);
}

static void fw_devlink_link_device(struct device *dev)
{
	struct fwnode_handle *fwnode = dev->fwnode;

	if (!fw_devlink_flags)
		return;

	fw_devlink_parse_fwtree(fwnode);

	mutex_lock(&fwnode_link_lock);
	__fw_devlink_link_to_consumers(dev);
	__fw_devlink_link_to_suppliers(dev, fwnode);
	mutex_unlock(&fwnode_link_lock);
}

/* Device links support end. */

int (*platform_notify)(struct device *dev) = NULL;
int (*platform_notify_remove)(struct device *dev) = NULL;
static struct kobject *dev_kobj;
struct kobject *sysfs_dev_char_kobj;
struct kobject *sysfs_dev_block_kobj;

static DEFINE_MUTEX(device_hotplug_lock);

void lock_device_hotplug(void)
{
	mutex_lock(&device_hotplug_lock);
}

void unlock_device_hotplug(void)
{
	mutex_unlock(&device_hotplug_lock);
}

int lock_device_hotplug_sysfs(void)
{
	if (mutex_trylock(&device_hotplug_lock))
		return 0;

	/* Avoid busy looping (5 ms of sleep should do). */
	msleep(5);
	return restart_syscall();
}

#ifdef CONFIG_BLOCK
static inline int device_is_not_partition(struct device *dev)
{
	return !(dev->type == &part_type);
}
#else
static inline int device_is_not_partition(struct device *dev)
{
	return 1;
}
#endif

static int
device_platform_notify(struct device *dev, enum kobject_action action)
{
	int ret;

	ret = acpi_platform_notify(dev, action);
	if (ret)
		return ret;

	ret = software_node_notify(dev, action);
	if (ret)
		return ret;

	if (platform_notify && action == KOBJ_ADD)
		platform_notify(dev);
	else if (platform_notify_remove && action == KOBJ_REMOVE)
		platform_notify_remove(dev);
	return 0;
}

/**
 * dev_driver_string - Return a device's driver name, if at all possible
 * @dev: struct device to get the name of
 *
 * Will return the device's driver's name if it is bound to a device.  If
 * the device is not bound to a driver, it will return the name of the bus
 * it is attached to.  If it is not attached to a bus either, an empty
 * string will be returned.
 */
const char *dev_driver_string(const struct device *dev)
{
	struct device_driver *drv;

	/* dev->driver can change to NULL underneath us because of unbinding,
	 * so be careful about accessing it.  dev->bus and dev->class should
	 * never change once they are set, so they don't need special care.
	 */
	drv = READ_ONCE(dev->driver);
	return drv ? drv->name : dev_bus_name(dev);
}
EXPORT_SYMBOL(dev_driver_string);

#define to_dev_attr(_attr) container_of(_attr, struct device_attribute, attr)

static ssize_t dev_attr_show(struct kobject *kobj, struct attribute *attr,
			     char *buf)
{
	struct device_attribute *dev_attr = to_dev_attr(attr);
	struct device *dev = kobj_to_dev(kobj);
	ssize_t ret = -EIO;

	if (dev_attr->show)
		ret = dev_attr->show(dev, dev_attr, buf);
	if (ret >= (ssize_t)PAGE_SIZE) {
		printk("dev_attr_show: %pS returned bad count\n",
				dev_attr->show);
	}
	return ret;
}

static ssize_t dev_attr_store(struct kobject *kobj, struct attribute *attr,
			      const char *buf, size_t count)
{
	struct device_attribute *dev_attr = to_dev_attr(attr);
	struct device *dev = kobj_to_dev(kobj);
	ssize_t ret = -EIO;

	if (dev_attr->store)
		ret = dev_attr->store(dev, dev_attr, buf, count);
	return ret;
}

static const struct sysfs_ops dev_sysfs_ops = {
	.show	= dev_attr_show,
	.store	= dev_attr_store,
};

#define to_ext_attr(x) container_of(x, struct dev_ext_attribute, attr)

ssize_t device_store_ulong(struct device *dev,
			   struct device_attribute *attr,
			   const char *buf, size_t size)
{
	struct dev_ext_attribute *ea = to_ext_attr(attr);
	int ret;
	unsigned long new;

	ret = kstrtoul(buf, 0, &new);
	if (ret)
		return ret;
	*(unsigned long *)(ea->var) = new;
	/* Always return full write size even if we didn't consume all */
	return size;
}
EXPORT_SYMBOL_GPL(device_store_ulong);

ssize_t device_show_ulong(struct device *dev,
			  struct device_attribute *attr,
			  char *buf)
{
	struct dev_ext_attribute *ea = to_ext_attr(attr);
	return sysfs_emit(buf, "%lx\n", *(unsigned long *)(ea->var));
}
EXPORT_SYMBOL_GPL(device_show_ulong);

ssize_t device_store_int(struct device *dev,
			 struct device_attribute *attr,
			 const char *buf, size_t size)
{
	struct dev_ext_attribute *ea = to_ext_attr(attr);
	int ret;
	long new;

	ret = kstrtol(buf, 0, &new);
	if (ret)
		return ret;

	if (new > INT_MAX || new < INT_MIN)
		return -EINVAL;
	*(int *)(ea->var) = new;
	/* Always return full write size even if we didn't consume all */
	return size;
}
EXPORT_SYMBOL_GPL(device_store_int);

ssize_t device_show_int(struct device *dev,
			struct device_attribute *attr,
			char *buf)
{
	struct dev_ext_attribute *ea = to_ext_attr(attr);

	return sysfs_emit(buf, "%d\n", *(int *)(ea->var));
}
EXPORT_SYMBOL_GPL(device_show_int);

ssize_t device_store_bool(struct device *dev, struct device_attribute *attr,
			  const char *buf, size_t size)
{
	struct dev_ext_attribute *ea = to_ext_attr(attr);

	if (strtobool(buf, ea->var) < 0)
		return -EINVAL;

	return size;
}
EXPORT_SYMBOL_GPL(device_store_bool);

ssize_t device_show_bool(struct device *dev, struct device_attribute *attr,
			 char *buf)
{
	struct dev_ext_attribute *ea = to_ext_attr(attr);

	return sysfs_emit(buf, "%d\n", *(bool *)(ea->var));
}
EXPORT_SYMBOL_GPL(device_show_bool);

/**
 * device_release - free device structure.
 * @kobj: device's kobject.
 *
 * This is called once the reference count for the object
 * reaches 0. We forward the call to the device's release
 * method, which should handle actually freeing the structure.
 */
static void device_release(struct kobject *kobj)
{
	struct device *dev = kobj_to_dev(kobj);
	struct device_private *p = dev->p;

	/*
	 * Some platform devices are driven without driver attached
	 * and managed resources may have been acquired.  Make sure
	 * all resources are released.
	 *
	 * Drivers still can add resources into device after device
	 * is deleted but alive, so release devres here to avoid
	 * possible memory leak.
	 */
	devres_release_all(dev);

	kfree(dev->dma_range_map);

	if (dev->release)
		dev->release(dev);
	else if (dev->type && dev->type->release)
		dev->type->release(dev);
	else if (dev->class && dev->class->dev_release)
		dev->class->dev_release(dev);
	else
		WARN(1, KERN_ERR "Device '%s' does not have a release() function, it is broken and must be fixed. See Documentation/core-api/kobject.rst.\n",
			dev_name(dev));
	kfree(p);
}

static const void *device_namespace(struct kobject *kobj)
{
	struct device *dev = kobj_to_dev(kobj);
	const void *ns = NULL;

	if (dev->class && dev->class->ns_type)
		ns = dev->class->namespace(dev);

	return ns;
}

static void device_get_ownership(struct kobject *kobj, kuid_t *uid, kgid_t *gid)
{
	struct device *dev = kobj_to_dev(kobj);

	if (dev->class && dev->class->get_ownership)
		dev->class->get_ownership(dev, uid, gid);
}

static struct kobj_type device_ktype = {
	.release	= device_release,
	.sysfs_ops	= &dev_sysfs_ops,
	.namespace	= device_namespace,
	.get_ownership	= device_get_ownership,
};


static int dev_uevent_filter(struct kset *kset, struct kobject *kobj)
{
	struct kobj_type *ktype = get_ktype(kobj);

	if (ktype == &device_ktype) {
		struct device *dev = kobj_to_dev(kobj);
		if (dev->bus)
			return 1;
		if (dev->class)
			return 1;
	}
	return 0;
}

static const char *dev_uevent_name(struct kset *kset, struct kobject *kobj)
{
	struct device *dev = kobj_to_dev(kobj);

	if (dev->bus)
		return dev->bus->name;
	if (dev->class)
		return dev->class->name;
	return NULL;
}

static int dev_uevent(struct kset *kset, struct kobject *kobj,
		      struct kobj_uevent_env *env)
{
	struct device *dev = kobj_to_dev(kobj);
	int retval = 0;

	/* add device node properties if present */
	if (MAJOR(dev->devt)) {
		const char *tmp;
		const char *name;
		umode_t mode = 0;
		kuid_t uid = GLOBAL_ROOT_UID;
		kgid_t gid = GLOBAL_ROOT_GID;

		add_uevent_var(env, "MAJOR=%u", MAJOR(dev->devt));
		add_uevent_var(env, "MINOR=%u", MINOR(dev->devt));
		name = device_get_devnode(dev, &mode, &uid, &gid, &tmp);
		if (name) {
			add_uevent_var(env, "DEVNAME=%s", name);
			if (mode)
				add_uevent_var(env, "DEVMODE=%#o", mode & 0777);
			if (!uid_eq(uid, GLOBAL_ROOT_UID))
				add_uevent_var(env, "DEVUID=%u", from_kuid(&init_user_ns, uid));
			if (!gid_eq(gid, GLOBAL_ROOT_GID))
				add_uevent_var(env, "DEVGID=%u", from_kgid(&init_user_ns, gid));
			kfree(tmp);
		}
	}

	if (dev->type && dev->type->name)
		add_uevent_var(env, "DEVTYPE=%s", dev->type->name);

	if (dev->driver)
		add_uevent_var(env, "DRIVER=%s", dev->driver->name);

	/* Add common DT information about the device */
	of_device_uevent(dev, env);

	/* have the bus specific function add its stuff */
	if (dev->bus && dev->bus->uevent) {
		retval = dev->bus->uevent(dev, env);
		if (retval)
			pr_debug("device: '%s': %s: bus uevent() returned %d\n",
				 dev_name(dev), __func__, retval);
	}

	/* have the class specific function add its stuff */
	if (dev->class && dev->class->dev_uevent) {
		retval = dev->class->dev_uevent(dev, env);
		if (retval)
			pr_debug("device: '%s': %s: class uevent() "
				 "returned %d\n", dev_name(dev),
				 __func__, retval);
	}

	/* have the device type specific function add its stuff */
	if (dev->type && dev->type->uevent) {
		retval = dev->type->uevent(dev, env);
		if (retval)
			pr_debug("device: '%s': %s: dev_type uevent() "
				 "returned %d\n", dev_name(dev),
				 __func__, retval);
	}

	return retval;
}

static const struct kset_uevent_ops device_uevent_ops = {
	.filter =	dev_uevent_filter,
	.name =		dev_uevent_name,
	.uevent =	dev_uevent,
};

static ssize_t uevent_show(struct device *dev, struct device_attribute *attr,
			   char *buf)
{
	struct kobject *top_kobj;
	struct kset *kset;
	struct kobj_uevent_env *env = NULL;
	int i;
	int len = 0;
	int retval;

	/* search the kset, the device belongs to */
	top_kobj = &dev->kobj;
	while (!top_kobj->kset && top_kobj->parent)
		top_kobj = top_kobj->parent;
	if (!top_kobj->kset)
		goto out;

	kset = top_kobj->kset;
	if (!kset->uevent_ops || !kset->uevent_ops->uevent)
		goto out;

	/* respect filter */
	if (kset->uevent_ops && kset->uevent_ops->filter)
		if (!kset->uevent_ops->filter(kset, &dev->kobj))
			goto out;

	env = kzalloc(sizeof(struct kobj_uevent_env), GFP_KERNEL);
	if (!env)
		return -ENOMEM;

	/* let the kset specific function add its keys */
	retval = kset->uevent_ops->uevent(kset, &dev->kobj, env);
	if (retval)
		goto out;

	/* copy keys to file */
	for (i = 0; i < env->envp_idx; i++)
		len += sysfs_emit_at(buf, len, "%s\n", env->envp[i]);
out:
	kfree(env);
	return len;
}

static ssize_t uevent_store(struct device *dev, struct device_attribute *attr,
			    const char *buf, size_t count)
{
	int rc;

	rc = kobject_synth_uevent(&dev->kobj, buf, count);

	if (rc) {
		dev_err(dev, "uevent: failed to send synthetic uevent\n");
		return rc;
	}

	return count;
}
static DEVICE_ATTR_RW(uevent);

static ssize_t online_show(struct device *dev, struct device_attribute *attr,
			   char *buf)
{
	bool val;

	device_lock(dev);
	val = !dev->offline;
	device_unlock(dev);
	return sysfs_emit(buf, "%u\n", val);
}

static ssize_t online_store(struct device *dev, struct device_attribute *attr,
			    const char *buf, size_t count)
{
	bool val;
	int ret;

	ret = strtobool(buf, &val);
	if (ret < 0)
		return ret;

	ret = lock_device_hotplug_sysfs();
	if (ret)
		return ret;

	ret = val ? device_online(dev) : device_offline(dev);
	unlock_device_hotplug();
	return ret < 0 ? ret : count;
}
static DEVICE_ATTR_RW(online);

int device_add_groups(struct device *dev, const struct attribute_group **groups)
{
	return sysfs_create_groups(&dev->kobj, groups);
}
EXPORT_SYMBOL_GPL(device_add_groups);

void device_remove_groups(struct device *dev,
			  const struct attribute_group **groups)
{
	sysfs_remove_groups(&dev->kobj, groups);
}
EXPORT_SYMBOL_GPL(device_remove_groups);

union device_attr_group_devres {
	const struct attribute_group *group;
	const struct attribute_group **groups;
};

static int devm_attr_group_match(struct device *dev, void *res, void *data)
{
	return ((union device_attr_group_devres *)res)->group == data;
}

static void devm_attr_group_remove(struct device *dev, void *res)
{
	union device_attr_group_devres *devres = res;
	const struct attribute_group *group = devres->group;

	dev_dbg(dev, "%s: removing group %p\n", __func__, group);
	sysfs_remove_group(&dev->kobj, group);
}

static void devm_attr_groups_remove(struct device *dev, void *res)
{
	union device_attr_group_devres *devres = res;
	const struct attribute_group **groups = devres->groups;

	dev_dbg(dev, "%s: removing groups %p\n", __func__, groups);
	sysfs_remove_groups(&dev->kobj, groups);
}

/**
 * devm_device_add_group - given a device, create a managed attribute group
 * @dev:	The device to create the group for
 * @grp:	The attribute group to create
 *
 * This function creates a group for the first time.  It will explicitly
 * warn and error if any of the attribute files being created already exist.
 *
 * Returns 0 on success or error code on failure.
 */
int devm_device_add_group(struct device *dev, const struct attribute_group *grp)
{
	union device_attr_group_devres *devres;
	int error;

	devres = devres_alloc(devm_attr_group_remove,
			      sizeof(*devres), GFP_KERNEL);
	if (!devres)
		return -ENOMEM;

	error = sysfs_create_group(&dev->kobj, grp);
	if (error) {
		devres_free(devres);
		return error;
	}

	devres->group = grp;
	devres_add(dev, devres);
	return 0;
}
EXPORT_SYMBOL_GPL(devm_device_add_group);

/**
 * devm_device_remove_group: remove a managed group from a device
 * @dev:	device to remove the group from
 * @grp:	group to remove
 *
 * This function removes a group of attributes from a device. The attributes
 * previously have to have been created for this group, otherwise it will fail.
 */
void devm_device_remove_group(struct device *dev,
			      const struct attribute_group *grp)
{
	WARN_ON(devres_release(dev, devm_attr_group_remove,
			       devm_attr_group_match,
			       /* cast away const */ (void *)grp));
}
EXPORT_SYMBOL_GPL(devm_device_remove_group);

/**
 * devm_device_add_groups - create a bunch of managed attribute groups
 * @dev:	The device to create the group for
 * @groups:	The attribute groups to create, NULL terminated
 *
 * This function creates a bunch of managed attribute groups.  If an error
 * occurs when creating a group, all previously created groups will be
 * removed, unwinding everything back to the original state when this
 * function was called.  It will explicitly warn and error if any of the
 * attribute files being created already exist.
 *
 * Returns 0 on success or error code from sysfs_create_group on failure.
 */
int devm_device_add_groups(struct device *dev,
			   const struct attribute_group **groups)
{
	union device_attr_group_devres *devres;
	int error;

	devres = devres_alloc(devm_attr_groups_remove,
			      sizeof(*devres), GFP_KERNEL);
	if (!devres)
		return -ENOMEM;

	error = sysfs_create_groups(&dev->kobj, groups);
	if (error) {
		devres_free(devres);
		return error;
	}

	devres->groups = groups;
	devres_add(dev, devres);
	return 0;
}
EXPORT_SYMBOL_GPL(devm_device_add_groups);

/**
 * devm_device_remove_groups - remove a list of managed groups
 *
 * @dev:	The device for the groups to be removed from
 * @groups:	NULL terminated list of groups to be removed
 *
 * If groups is not NULL, remove the specified groups from the device.
 */
void devm_device_remove_groups(struct device *dev,
			       const struct attribute_group **groups)
{
	WARN_ON(devres_release(dev, devm_attr_groups_remove,
			       devm_attr_group_match,
			       /* cast away const */ (void *)groups));
}
EXPORT_SYMBOL_GPL(devm_device_remove_groups);

static int device_add_attrs(struct device *dev)
{
	struct class *class = dev->class;
	const struct device_type *type = dev->type;
	int error;

	if (class) {
		error = device_add_groups(dev, class->dev_groups);
		if (error)
			return error;
	}

	if (type) {
		error = device_add_groups(dev, type->groups);
		if (error)
			goto err_remove_class_groups;
	}

	error = device_add_groups(dev, dev->groups);
	if (error)
		goto err_remove_type_groups;

	if (device_supports_offline(dev) && !dev->offline_disabled) {
		error = device_create_file(dev, &dev_attr_online);
		if (error)
			goto err_remove_dev_groups;
	}

	if (fw_devlink_flags && !fw_devlink_is_permissive() && dev->fwnode) {
		error = device_create_file(dev, &dev_attr_waiting_for_supplier);
		if (error)
			goto err_remove_dev_online;
	}

	return 0;

 err_remove_dev_online:
	device_remove_file(dev, &dev_attr_online);
 err_remove_dev_groups:
	device_remove_groups(dev, dev->groups);
 err_remove_type_groups:
	if (type)
		device_remove_groups(dev, type->groups);
 err_remove_class_groups:
	if (class)
		device_remove_groups(dev, class->dev_groups);

	return error;
}

static void device_remove_attrs(struct device *dev)
{
	struct class *class = dev->class;
	const struct device_type *type = dev->type;

	device_remove_file(dev, &dev_attr_waiting_for_supplier);
	device_remove_file(dev, &dev_attr_online);
	device_remove_groups(dev, dev->groups);

	if (type)
		device_remove_groups(dev, type->groups);

	if (class)
		device_remove_groups(dev, class->dev_groups);
}

static ssize_t dev_show(struct device *dev, struct device_attribute *attr,
			char *buf)
{
	return print_dev_t(buf, dev->devt);
}
static DEVICE_ATTR_RO(dev);

/* /sys/devices/ */
struct kset *devices_kset;

/**
 * devices_kset_move_before - Move device in the devices_kset's list.
 * @deva: Device to move.
 * @devb: Device @deva should come before.
 */
static void devices_kset_move_before(struct device *deva, struct device *devb)
{
	if (!devices_kset)
		return;
	pr_debug("devices_kset: Moving %s before %s\n",
		 dev_name(deva), dev_name(devb));
	spin_lock(&devices_kset->list_lock);
	list_move_tail(&deva->kobj.entry, &devb->kobj.entry);
	spin_unlock(&devices_kset->list_lock);
}

/**
 * devices_kset_move_after - Move device in the devices_kset's list.
 * @deva: Device to move
 * @devb: Device @deva should come after.
 */
static void devices_kset_move_after(struct device *deva, struct device *devb)
{
	if (!devices_kset)
		return;
	pr_debug("devices_kset: Moving %s after %s\n",
		 dev_name(deva), dev_name(devb));
	spin_lock(&devices_kset->list_lock);
	list_move(&deva->kobj.entry, &devb->kobj.entry);
	spin_unlock(&devices_kset->list_lock);
}

/**
 * devices_kset_move_last - move the device to the end of devices_kset's list.
 * @dev: device to move
 */
void devices_kset_move_last(struct device *dev)
{
	if (!devices_kset)
		return;
	pr_debug("devices_kset: Moving %s to end of list\n", dev_name(dev));
	spin_lock(&devices_kset->list_lock);
	list_move_tail(&dev->kobj.entry, &devices_kset->list);
	spin_unlock(&devices_kset->list_lock);
}

/**
 * device_create_file - create sysfs attribute file for device.
 * @dev: device.
 * @attr: device attribute descriptor.
 */
int device_create_file(struct device *dev,
		       const struct device_attribute *attr)
{
	int error = 0;

	if (dev) {
		WARN(((attr->attr.mode & S_IWUGO) && !attr->store),
			"Attribute %s: write permission without 'store'\n",
			attr->attr.name);
		WARN(((attr->attr.mode & S_IRUGO) && !attr->show),
			"Attribute %s: read permission without 'show'\n",
			attr->attr.name);
		error = sysfs_create_file(&dev->kobj, &attr->attr);
	}

	return error;
}
EXPORT_SYMBOL_GPL(device_create_file);

/**
 * device_remove_file - remove sysfs attribute file.
 * @dev: device.
 * @attr: device attribute descriptor.
 */
void device_remove_file(struct device *dev,
			const struct device_attribute *attr)
{
	if (dev)
		sysfs_remove_file(&dev->kobj, &attr->attr);
}
EXPORT_SYMBOL_GPL(device_remove_file);

/**
 * device_remove_file_self - remove sysfs attribute file from its own method.
 * @dev: device.
 * @attr: device attribute descriptor.
 *
 * See kernfs_remove_self() for details.
 */
bool device_remove_file_self(struct device *dev,
			     const struct device_attribute *attr)
{
	if (dev)
		return sysfs_remove_file_self(&dev->kobj, &attr->attr);
	else
		return false;
}
EXPORT_SYMBOL_GPL(device_remove_file_self);

/**
 * device_create_bin_file - create sysfs binary attribute file for device.
 * @dev: device.
 * @attr: device binary attribute descriptor.
 */
int device_create_bin_file(struct device *dev,
			   const struct bin_attribute *attr)
{
	int error = -EINVAL;
	if (dev)
		error = sysfs_create_bin_file(&dev->kobj, attr);
	return error;
}
EXPORT_SYMBOL_GPL(device_create_bin_file);

/**
 * device_remove_bin_file - remove sysfs binary attribute file
 * @dev: device.
 * @attr: device binary attribute descriptor.
 */
void device_remove_bin_file(struct device *dev,
			    const struct bin_attribute *attr)
{
	if (dev)
		sysfs_remove_bin_file(&dev->kobj, attr);
}
EXPORT_SYMBOL_GPL(device_remove_bin_file);

static void klist_children_get(struct klist_node *n)
{
	struct device_private *p = to_device_private_parent(n);
	struct device *dev = p->device;

	get_device(dev);
}

static void klist_children_put(struct klist_node *n)
{
	struct device_private *p = to_device_private_parent(n);
	struct device *dev = p->device;

	put_device(dev);
}

/**
 * device_initialize - init device structure.
 * @dev: device.
 *
 * This prepares the device for use by other layers by initializing
 * its fields.
 * It is the first half of device_register(), if called by
 * that function, though it can also be called separately, so one
 * may use @dev's fields. In particular, get_device()/put_device()
 * may be used for reference counting of @dev after calling this
 * function.
 *
 * All fields in @dev must be initialized by the caller to 0, except
 * for those explicitly set to some other value.  The simplest
 * approach is to use kzalloc() to allocate the structure containing
 * @dev.
 *
 * NOTE: Use put_device() to give up your reference instead of freeing
 * @dev directly once you have called this function.
 */
void device_initialize(struct device *dev)
{
	dev->kobj.kset = devices_kset;
	kobject_init(&dev->kobj, &device_ktype);
	INIT_LIST_HEAD(&dev->dma_pools);
	mutex_init(&dev->mutex);
#ifdef CONFIG_PROVE_LOCKING
	mutex_init(&dev->lockdep_mutex);
#endif
	lockdep_set_novalidate_class(&dev->mutex);
	spin_lock_init(&dev->devres_lock);
	INIT_LIST_HEAD(&dev->devres_head);
	device_pm_init(dev);
	set_dev_node(dev, -1);
#ifdef CONFIG_GENERIC_MSI_IRQ
	INIT_LIST_HEAD(&dev->msi_list);
#endif
	INIT_LIST_HEAD(&dev->links.consumers);
	INIT_LIST_HEAD(&dev->links.suppliers);
	INIT_LIST_HEAD(&dev->links.defer_sync);
	dev->links.status = DL_DEV_NO_DRIVER;
}
EXPORT_SYMBOL_GPL(device_initialize);

struct kobject *virtual_device_parent(struct device *dev)
{
	static struct kobject *virtual_dir = NULL;

	if (!virtual_dir)
		virtual_dir = kobject_create_and_add("virtual",
						     &devices_kset->kobj);

	return virtual_dir;
}

struct class_dir {
	struct kobject kobj;
	struct class *class;
};

#define to_class_dir(obj) container_of(obj, struct class_dir, kobj)

static void class_dir_release(struct kobject *kobj)
{
	struct class_dir *dir = to_class_dir(kobj);
	kfree(dir);
}

static const
struct kobj_ns_type_operations *class_dir_child_ns_type(struct kobject *kobj)
{
	struct class_dir *dir = to_class_dir(kobj);
	return dir->class->ns_type;
}

static struct kobj_type class_dir_ktype = {
	.release	= class_dir_release,
	.sysfs_ops	= &kobj_sysfs_ops,
	.child_ns_type	= class_dir_child_ns_type
};

static struct kobject *
class_dir_create_and_add(struct class *class, struct kobject *parent_kobj)
{
	struct class_dir *dir;
	int retval;

	dir = kzalloc(sizeof(*dir), GFP_KERNEL);
	if (!dir)
		return ERR_PTR(-ENOMEM);

	dir->class = class;
	kobject_init(&dir->kobj, &class_dir_ktype);

	dir->kobj.kset = &class->p->glue_dirs;

	retval = kobject_add(&dir->kobj, parent_kobj, "%s", class->name);
	if (retval < 0) {
		kobject_put(&dir->kobj);
		return ERR_PTR(retval);
	}
	return &dir->kobj;
}

static DEFINE_MUTEX(gdp_mutex);

static struct kobject *get_device_parent(struct device *dev,
					 struct device *parent)
{
	if (dev->class) {
		struct kobject *kobj = NULL;
		struct kobject *parent_kobj;
		struct kobject *k;

#ifdef CONFIG_BLOCK
		/* block disks show up in /sys/block */
		if (sysfs_deprecated && dev->class == &block_class) {
			if (parent && parent->class == &block_class)
				return &parent->kobj;
			return &block_class.p->subsys.kobj;
		}
#endif

		/*
		 * If we have no parent, we live in "virtual".
		 * Class-devices with a non class-device as parent, live
		 * in a "glue" directory to prevent namespace collisions.
		 */
		if (parent == NULL)
			parent_kobj = virtual_device_parent(dev);
		else if (parent->class && !dev->class->ns_type)
			return &parent->kobj;
		else
			parent_kobj = &parent->kobj;

		mutex_lock(&gdp_mutex);

		/* find our class-directory at the parent and reference it */
		spin_lock(&dev->class->p->glue_dirs.list_lock);
		list_for_each_entry(k, &dev->class->p->glue_dirs.list, entry)
			if (k->parent == parent_kobj) {
				kobj = kobject_get(k);
				break;
			}
		spin_unlock(&dev->class->p->glue_dirs.list_lock);
		if (kobj) {
			mutex_unlock(&gdp_mutex);
			return kobj;
		}

		/* or create a new class-directory at the parent device */
		k = class_dir_create_and_add(dev->class, parent_kobj);
		/* do not emit an uevent for this simple "glue" directory */
		mutex_unlock(&gdp_mutex);
		return k;
	}

	/* subsystems can specify a default root directory for their devices */
	if (!parent && dev->bus && dev->bus->dev_root)
		return &dev->bus->dev_root->kobj;

	if (parent)
		return &parent->kobj;
	return NULL;
}

static inline bool live_in_glue_dir(struct kobject *kobj,
				    struct device *dev)
{
	if (!kobj || !dev->class ||
	    kobj->kset != &dev->class->p->glue_dirs)
		return false;
	return true;
}

static inline struct kobject *get_glue_dir(struct device *dev)
{
	return dev->kobj.parent;
}

/*
 * make sure cleaning up dir as the last step, we need to make
 * sure .release handler of kobject is run with holding the
 * global lock
 */
static void cleanup_glue_dir(struct device *dev, struct kobject *glue_dir)
{
	unsigned int ref;

	/* see if we live in a "glue" directory */
	if (!live_in_glue_dir(glue_dir, dev))
		return;

	mutex_lock(&gdp_mutex);
	/**
	 * There is a race condition between removing glue directory
	 * and adding a new device under the glue directory.
	 *
	 * CPU1:                                         CPU2:
	 *
	 * device_add()
	 *   get_device_parent()
	 *     class_dir_create_and_add()
	 *       kobject_add_internal()
	 *         create_dir()    // create glue_dir
	 *
	 *                                               device_add()
	 *                                                 get_device_parent()
	 *                                                   kobject_get() // get glue_dir
	 *
	 * device_del()
	 *   cleanup_glue_dir()
	 *     kobject_del(glue_dir)
	 *
	 *                                               kobject_add()
	 *                                                 kobject_add_internal()
	 *                                                   create_dir() // in glue_dir
	 *                                                     sysfs_create_dir_ns()
	 *                                                       kernfs_create_dir_ns(sd)
	 *
	 *       sysfs_remove_dir() // glue_dir->sd=NULL
	 *       sysfs_put()        // free glue_dir->sd
	 *
	 *                                                         // sd is freed
	 *                                                         kernfs_new_node(sd)
	 *                                                           kernfs_get(glue_dir)
	 *                                                           kernfs_add_one()
	 *                                                           kernfs_put()
	 *
	 * Before CPU1 remove last child device under glue dir, if CPU2 add
	 * a new device under glue dir, the glue_dir kobject reference count
	 * will be increase to 2 in kobject_get(k). And CPU2 has been called
	 * kernfs_create_dir_ns(). Meanwhile, CPU1 call sysfs_remove_dir()
	 * and sysfs_put(). This result in glue_dir->sd is freed.
	 *
	 * Then the CPU2 will see a stale "empty" but still potentially used
	 * glue dir around in kernfs_new_node().
	 *
	 * In order to avoid this happening, we also should make sure that
	 * kernfs_node for glue_dir is released in CPU1 only when refcount
	 * for glue_dir kobj is 1.
	 */
	ref = kref_read(&glue_dir->kref);
	if (!kobject_has_children(glue_dir) && !--ref)
		kobject_del(glue_dir);
	kobject_put(glue_dir);
	mutex_unlock(&gdp_mutex);
}

static int device_add_class_symlinks(struct device *dev)
{
	struct device_node *of_node = dev_of_node(dev);
	int error;

	if (of_node) {
		error = sysfs_create_link(&dev->kobj, of_node_kobj(of_node), "of_node");
		if (error)
			dev_warn(dev, "Error %d creating of_node link\n",error);
		/* An error here doesn't warrant bringing down the device */
	}

	if (!dev->class)
		return 0;

	error = sysfs_create_link(&dev->kobj,
				  &dev->class->p->subsys.kobj,
				  "subsystem");
	if (error)
		goto out_devnode;

	if (dev->parent && device_is_not_partition(dev)) {
		error = sysfs_create_link(&dev->kobj, &dev->parent->kobj,
					  "device");
		if (error)
			goto out_subsys;
	}

#ifdef CONFIG_BLOCK
	/* /sys/block has directories and does not need symlinks */
	if (sysfs_deprecated && dev->class == &block_class)
		return 0;
#endif

	/* link in the class directory pointing to the device */
	error = sysfs_create_link(&dev->class->p->subsys.kobj,
				  &dev->kobj, dev_name(dev));
	if (error)
		goto out_device;

	return 0;

out_device:
	sysfs_remove_link(&dev->kobj, "device");

out_subsys:
	sysfs_remove_link(&dev->kobj, "subsystem");
out_devnode:
	sysfs_remove_link(&dev->kobj, "of_node");
	return error;
}

static void device_remove_class_symlinks(struct device *dev)
{
	if (dev_of_node(dev))
		sysfs_remove_link(&dev->kobj, "of_node");

	if (!dev->class)
		return;

	if (dev->parent && device_is_not_partition(dev))
		sysfs_remove_link(&dev->kobj, "device");
	sysfs_remove_link(&dev->kobj, "subsystem");
#ifdef CONFIG_BLOCK
	if (sysfs_deprecated && dev->class == &block_class)
		return;
#endif
	sysfs_delete_link(&dev->class->p->subsys.kobj, &dev->kobj, dev_name(dev));
}

/**
 * dev_set_name - set a device name
 * @dev: device
 * @fmt: format string for the device's name
 */
int dev_set_name(struct device *dev, const char *fmt, ...)
{
	va_list vargs;
	int err;

	va_start(vargs, fmt);
	err = kobject_set_name_vargs(&dev->kobj, fmt, vargs);
	va_end(vargs);
	return err;
}
EXPORT_SYMBOL_GPL(dev_set_name);

/**
 * device_to_dev_kobj - select a /sys/dev/ directory for the device
 * @dev: device
 *
 * By default we select char/ for new entries.  Setting class->dev_obj
 * to NULL prevents an entry from being created.  class->dev_kobj must
 * be set (or cleared) before any devices are registered to the class
 * otherwise device_create_sys_dev_entry() and
 * device_remove_sys_dev_entry() will disagree about the presence of
 * the link.
 */
static struct kobject *device_to_dev_kobj(struct device *dev)
{
	struct kobject *kobj;

	if (dev->class)
		kobj = dev->class->dev_kobj;
	else
		kobj = sysfs_dev_char_kobj;

	return kobj;
}

static int device_create_sys_dev_entry(struct device *dev)
{
	struct kobject *kobj = device_to_dev_kobj(dev);
	int error = 0;
	char devt_str[15];

	if (kobj) {
		format_dev_t(devt_str, dev->devt);
		error = sysfs_create_link(kobj, &dev->kobj, devt_str);
	}

	return error;
}

static void device_remove_sys_dev_entry(struct device *dev)
{
	struct kobject *kobj = device_to_dev_kobj(dev);
	char devt_str[15];

	if (kobj) {
		format_dev_t(devt_str, dev->devt);
		sysfs_remove_link(kobj, devt_str);
	}
}

static int device_private_init(struct device *dev)
{
	dev->p = kzalloc(sizeof(*dev->p), GFP_KERNEL);
	if (!dev->p)
		return -ENOMEM;
	dev->p->device = dev;
	klist_init(&dev->p->klist_children, klist_children_get,
		   klist_children_put);
	INIT_LIST_HEAD(&dev->p->deferred_probe);
	return 0;
}

/**
 * device_add - add device to device hierarchy.
 * @dev: device.
 *
 * This is part 2 of device_register(), though may be called
 * separately _iff_ device_initialize() has been called separately.
 *
 * This adds @dev to the kobject hierarchy via kobject_add(), adds it
 * to the global and sibling lists for the device, then
 * adds it to the other relevant subsystems of the driver model.
 *
 * Do not call this routine or device_register() more than once for
 * any device structure.  The driver model core is not designed to work
 * with devices that get unregistered and then spring back to life.
 * (Among other things, it's very hard to guarantee that all references
 * to the previous incarnation of @dev have been dropped.)  Allocate
 * and register a fresh new struct device instead.
 *
 * NOTE: _Never_ directly free @dev after calling this function, even
 * if it returned an error! Always use put_device() to give up your
 * reference instead.
 *
 * Rule of thumb is: if device_add() succeeds, you should call
 * device_del() when you want to get rid of it. If device_add() has
 * *not* succeeded, use *only* put_device() to drop the reference
 * count.
 */
int device_add(struct device *dev)
{
	struct device *parent;
	struct kobject *kobj;
	struct class_interface *class_intf;
	int error = -EINVAL;
	struct kobject *glue_dir = NULL;

	dev = get_device(dev);
	if (!dev)
		goto done;

	if (!dev->p) {
		error = device_private_init(dev);
		if (error)
			goto done;
	}

	/*
	 * for statically allocated devices, which should all be converted
	 * some day, we need to initialize the name. We prevent reading back
	 * the name, and force the use of dev_name()
	 */
	if (dev->init_name) {
		dev_set_name(dev, "%s", dev->init_name);
		dev->init_name = NULL;
	}

	/* subsystems can specify simple device enumeration */
	if (!dev_name(dev) && dev->bus && dev->bus->dev_name)
		dev_set_name(dev, "%s%u", dev->bus->dev_name, dev->id);

	if (!dev_name(dev)) {
		error = -EINVAL;
		goto name_error;
	}

	pr_debug("device: '%s': %s\n", dev_name(dev), __func__);

	parent = get_device(dev->parent);
	kobj = get_device_parent(dev, parent);
	if (IS_ERR(kobj)) {
		error = PTR_ERR(kobj);
		goto parent_error;
	}
	if (kobj)
		dev->kobj.parent = kobj;

	/* use parent numa_node */
	if (parent && (dev_to_node(dev) == NUMA_NO_NODE))
		set_dev_node(dev, dev_to_node(parent));

	/* first, register with generic layer. */
	/* we require the name to be set before, and pass NULL */
	error = kobject_add(&dev->kobj, dev->kobj.parent, NULL);
	if (error) {
		glue_dir = get_glue_dir(dev);
		goto Error;
	}

	/* notify platform of device entry */
	error = device_platform_notify(dev, KOBJ_ADD);
	if (error)
		goto platform_error;

	error = device_create_file(dev, &dev_attr_uevent);
	if (error)
		goto attrError;

	error = device_add_class_symlinks(dev);
	if (error)
		goto SymlinkError;
	error = device_add_attrs(dev);
	if (error)
		goto AttrsError;
	error = bus_add_device(dev);
	if (error)
		goto BusError;
	error = dpm_sysfs_add(dev);
	if (error)
		goto DPMError;
	device_pm_add(dev);

	if (MAJOR(dev->devt)) {
		error = device_create_file(dev, &dev_attr_dev);
		if (error)
			goto DevAttrError;

		error = device_create_sys_dev_entry(dev);
		if (error)
			goto SysEntryError;

		devtmpfs_create_node(dev);
	}

	/* Notify clients of device addition.  This call must come
	 * after dpm_sysfs_add() and before kobject_uevent().
	 */
	if (dev->bus)
		blocking_notifier_call_chain(&dev->bus->p->bus_notifier,
					     BUS_NOTIFY_ADD_DEVICE, dev);

	kobject_uevent(&dev->kobj, KOBJ_ADD);

	/*
	 * Check if any of the other devices (consumers) have been waiting for
	 * this device (supplier) to be added so that they can create a device
	 * link to it.
	 *
	 * This needs to happen after device_pm_add() because device_link_add()
	 * requires the supplier be registered before it's called.
	 *
	 * But this also needs to happen before bus_probe_device() to make sure
	 * waiting consumers can link to it before the driver is bound to the
	 * device and the driver sync_state callback is called for this device.
	 */
	if (dev->fwnode && !dev->fwnode->dev) {
		dev->fwnode->dev = dev;
		fw_devlink_link_device(dev);
	}

	bus_probe_device(dev);
	if (parent)
		klist_add_tail(&dev->p->knode_parent,
			       &parent->p->klist_children);

	if (dev->class) {
		mutex_lock(&dev->class->p->mutex);
		/* tie the class to the device */
		klist_add_tail(&dev->p->knode_class,
			       &dev->class->p->klist_devices);

		/* notify any interfaces that the device is here */
		list_for_each_entry(class_intf,
				    &dev->class->p->interfaces, node)
			if (class_intf->add_dev)
				class_intf->add_dev(dev, class_intf);
		mutex_unlock(&dev->class->p->mutex);
	}
done:
	put_device(dev);
	return error;
 SysEntryError:
	if (MAJOR(dev->devt))
		device_remove_file(dev, &dev_attr_dev);
 DevAttrError:
	device_pm_remove(dev);
	dpm_sysfs_remove(dev);
 DPMError:
	bus_remove_device(dev);
 BusError:
	device_remove_attrs(dev);
 AttrsError:
	device_remove_class_symlinks(dev);
 SymlinkError:
	device_remove_file(dev, &dev_attr_uevent);
 attrError:
	device_platform_notify(dev, KOBJ_REMOVE);
platform_error:
	kobject_uevent(&dev->kobj, KOBJ_REMOVE);
	glue_dir = get_glue_dir(dev);
	kobject_del(&dev->kobj);
 Error:
	cleanup_glue_dir(dev, glue_dir);
parent_error:
	put_device(parent);
name_error:
	kfree(dev->p);
	dev->p = NULL;
	goto done;
}
EXPORT_SYMBOL_GPL(device_add);

/**
 * device_register - register a device with the system.
 * @dev: pointer to the device structure
 *
 * This happens in two clean steps - initialize the device
 * and add it to the system. The two steps can be called
 * separately, but this is the easiest and most common.
 * I.e. you should only call the two helpers separately if
 * have a clearly defined need to use and refcount the device
 * before it is added to the hierarchy.
 *
 * For more information, see the kerneldoc for device_initialize()
 * and device_add().
 *
 * NOTE: _Never_ directly free @dev after calling this function, even
 * if it returned an error! Always use put_device() to give up the
 * reference initialized in this function instead.
 */
int device_register(struct device *dev)
{
	device_initialize(dev);
	return device_add(dev);
}
EXPORT_SYMBOL_GPL(device_register);

/**
 * get_device - increment reference count for device.
 * @dev: device.
 *
 * This simply forwards the call to kobject_get(), though
 * we do take care to provide for the case that we get a NULL
 * pointer passed in.
 */
struct device *get_device(struct device *dev)
{
	return dev ? kobj_to_dev(kobject_get(&dev->kobj)) : NULL;
}
EXPORT_SYMBOL_GPL(get_device);

/**
 * put_device - decrement reference count.
 * @dev: device in question.
 */
void put_device(struct device *dev)
{
	/* might_sleep(); */
	if (dev)
		kobject_put(&dev->kobj);
}
EXPORT_SYMBOL_GPL(put_device);

bool kill_device(struct device *dev)
{
	/*
	 * Require the device lock and set the "dead" flag to guarantee that
	 * the update behavior is consistent with the other bitfields near
	 * it and that we cannot have an asynchronous probe routine trying
	 * to run while we are tearing out the bus/class/sysfs from
	 * underneath the device.
	 */
	lockdep_assert_held(&dev->mutex);

	if (dev->p->dead)
		return false;
	dev->p->dead = true;
	return true;
}
EXPORT_SYMBOL_GPL(kill_device);

/**
 * device_del - delete device from system.
 * @dev: device.
 *
 * This is the first part of the device unregistration
 * sequence. This removes the device from the lists we control
 * from here, has it removed from the other driver model
 * subsystems it was added to in device_add(), and removes it
 * from the kobject hierarchy.
 *
 * NOTE: this should be called manually _iff_ device_add() was
 * also called manually.
 */
void device_del(struct device *dev)
{
	struct device *parent = dev->parent;
	struct kobject *glue_dir = NULL;
	struct class_interface *class_intf;
	unsigned int noio_flag;

	device_lock(dev);
	kill_device(dev);
	device_unlock(dev);

	if (dev->fwnode && dev->fwnode->dev == dev)
		dev->fwnode->dev = NULL;

	/* Notify clients of device removal.  This call must come
	 * before dpm_sysfs_remove().
	 */
	noio_flag = memalloc_noio_save();
	if (dev->bus)
		blocking_notifier_call_chain(&dev->bus->p->bus_notifier,
					     BUS_NOTIFY_DEL_DEVICE, dev);

	dpm_sysfs_remove(dev);
	if (parent)
		klist_del(&dev->p->knode_parent);
	if (MAJOR(dev->devt)) {
		devtmpfs_delete_node(dev);
		device_remove_sys_dev_entry(dev);
		device_remove_file(dev, &dev_attr_dev);
	}
	if (dev->class) {
		device_remove_class_symlinks(dev);

		mutex_lock(&dev->class->p->mutex);
		/* notify any interfaces that the device is now gone */
		list_for_each_entry(class_intf,
				    &dev->class->p->interfaces, node)
			if (class_intf->remove_dev)
				class_intf->remove_dev(dev, class_intf);
		/* remove the device from the class list */
		klist_del(&dev->p->knode_class);
		mutex_unlock(&dev->class->p->mutex);
	}
	device_remove_file(dev, &dev_attr_uevent);
	device_remove_attrs(dev);
	bus_remove_device(dev);
	device_pm_remove(dev);
	driver_deferred_probe_del(dev);
	device_platform_notify(dev, KOBJ_REMOVE);
	device_remove_properties(dev);
	device_links_purge(dev);

	if (dev->bus)
		blocking_notifier_call_chain(&dev->bus->p->bus_notifier,
					     BUS_NOTIFY_REMOVED_DEVICE, dev);
	kobject_uevent(&dev->kobj, KOBJ_REMOVE);
	glue_dir = get_glue_dir(dev);
	kobject_del(&dev->kobj);
	cleanup_glue_dir(dev, glue_dir);
	memalloc_noio_restore(noio_flag);
	put_device(parent);
}
EXPORT_SYMBOL_GPL(device_del);

/**
 * device_unregister - unregister device from system.
 * @dev: device going away.
 *
 * We do this in two parts, like we do device_register(). First,
 * we remove it from all the subsystems with device_del(), then
 * we decrement the reference count via put_device(). If that
 * is the final reference count, the device will be cleaned up
 * via device_release() above. Otherwise, the structure will
 * stick around until the final reference to the device is dropped.
 */
void device_unregister(struct device *dev)
{
	pr_debug("device: '%s': %s\n", dev_name(dev), __func__);
	device_del(dev);
	put_device(dev);
}
EXPORT_SYMBOL_GPL(device_unregister);

static struct device *prev_device(struct klist_iter *i)
{
	struct klist_node *n = klist_prev(i);
	struct device *dev = NULL;
	struct device_private *p;

	if (n) {
		p = to_device_private_parent(n);
		dev = p->device;
	}
	return dev;
}

static struct device *next_device(struct klist_iter *i)
{
	struct klist_node *n = klist_next(i);
	struct device *dev = NULL;
	struct device_private *p;

	if (n) {
		p = to_device_private_parent(n);
		dev = p->device;
	}
	return dev;
}

/**
 * device_get_devnode - path of device node file
 * @dev: device
 * @mode: returned file access mode
 * @uid: returned file owner
 * @gid: returned file group
 * @tmp: possibly allocated string
 *
 * Return the relative path of a possible device node.
 * Non-default names may need to allocate a memory to compose
 * a name. This memory is returned in tmp and needs to be
 * freed by the caller.
 */
const char *device_get_devnode(struct device *dev,
			       umode_t *mode, kuid_t *uid, kgid_t *gid,
			       const char **tmp)
{
	char *s;

	*tmp = NULL;

	/* the device type may provide a specific name */
	if (dev->type && dev->type->devnode)
		*tmp = dev->type->devnode(dev, mode, uid, gid);
	if (*tmp)
		return *tmp;

	/* the class may provide a specific name */
	if (dev->class && dev->class->devnode)
		*tmp = dev->class->devnode(dev, mode);
	if (*tmp)
		return *tmp;

	/* return name without allocation, tmp == NULL */
	if (strchr(dev_name(dev), '!') == NULL)
		return dev_name(dev);

	/* replace '!' in the name with '/' */
	s = kstrdup(dev_name(dev), GFP_KERNEL);
	if (!s)
		return NULL;
	strreplace(s, '!', '/');
	return *tmp = s;
}

/**
 * device_for_each_child - device child iterator.
 * @parent: parent struct device.
 * @fn: function to be called for each device.
 * @data: data for the callback.
 *
 * Iterate over @parent's child devices, and call @fn for each,
 * passing it @data.
 *
 * We check the return of @fn each time. If it returns anything
 * other than 0, we break out and return that value.
 */
int device_for_each_child(struct device *parent, void *data,
			  int (*fn)(struct device *dev, void *data))
{
	struct klist_iter i;
	struct device *child;
	int error = 0;

	if (!parent->p)
		return 0;

	klist_iter_init(&parent->p->klist_children, &i);
	while (!error && (child = next_device(&i)))
		error = fn(child, data);
	klist_iter_exit(&i);
	return error;
}
EXPORT_SYMBOL_GPL(device_for_each_child);

/**
 * device_for_each_child_reverse - device child iterator in reversed order.
 * @parent: parent struct device.
 * @fn: function to be called for each device.
 * @data: data for the callback.
 *
 * Iterate over @parent's child devices, and call @fn for each,
 * passing it @data.
 *
 * We check the return of @fn each time. If it returns anything
 * other than 0, we break out and return that value.
 */
int device_for_each_child_reverse(struct device *parent, void *data,
				  int (*fn)(struct device *dev, void *data))
{
	struct klist_iter i;
	struct device *child;
	int error = 0;

	if (!parent->p)
		return 0;

	klist_iter_init(&parent->p->klist_children, &i);
	while ((child = prev_device(&i)) && !error)
		error = fn(child, data);
	klist_iter_exit(&i);
	return error;
}
EXPORT_SYMBOL_GPL(device_for_each_child_reverse);

/**
 * device_find_child - device iterator for locating a particular device.
 * @parent: parent struct device
 * @match: Callback function to check device
 * @data: Data to pass to match function
 *
 * This is similar to the device_for_each_child() function above, but it
 * returns a reference to a device that is 'found' for later use, as
 * determined by the @match callback.
 *
 * The callback should return 0 if the device doesn't match and non-zero
 * if it does.  If the callback returns non-zero and a reference to the
 * current device can be obtained, this function will return to the caller
 * and not iterate over any more devices.
 *
 * NOTE: you will need to drop the reference with put_device() after use.
 */
struct device *device_find_child(struct device *parent, void *data,
				 int (*match)(struct device *dev, void *data))
{
	struct klist_iter i;
	struct device *child;

	if (!parent)
		return NULL;

	klist_iter_init(&parent->p->klist_children, &i);
	while ((child = next_device(&i)))
		if (match(child, data) && get_device(child))
			break;
	klist_iter_exit(&i);
	return child;
}
EXPORT_SYMBOL_GPL(device_find_child);

/**
 * device_find_child_by_name - device iterator for locating a child device.
 * @parent: parent struct device
 * @name: name of the child device
 *
 * This is similar to the device_find_child() function above, but it
 * returns a reference to a device that has the name @name.
 *
 * NOTE: you will need to drop the reference with put_device() after use.
 */
struct device *device_find_child_by_name(struct device *parent,
					 const char *name)
{
	struct klist_iter i;
	struct device *child;

	if (!parent)
		return NULL;

	klist_iter_init(&parent->p->klist_children, &i);
	while ((child = next_device(&i)))
		if (sysfs_streq(dev_name(child), name) && get_device(child))
			break;
	klist_iter_exit(&i);
	return child;
}
EXPORT_SYMBOL_GPL(device_find_child_by_name);

int __init devices_init(void)
{
	devices_kset = kset_create_and_add("devices", &device_uevent_ops, NULL);
	if (!devices_kset)
		return -ENOMEM;
	dev_kobj = kobject_create_and_add("dev", NULL);
	if (!dev_kobj)
		goto dev_kobj_err;
	sysfs_dev_block_kobj = kobject_create_and_add("block", dev_kobj);
	if (!sysfs_dev_block_kobj)
		goto block_kobj_err;
	sysfs_dev_char_kobj = kobject_create_and_add("char", dev_kobj);
	if (!sysfs_dev_char_kobj)
		goto char_kobj_err;

	return 0;

 char_kobj_err:
	kobject_put(sysfs_dev_block_kobj);
 block_kobj_err:
	kobject_put(dev_kobj);
 dev_kobj_err:
	kset_unregister(devices_kset);
	return -ENOMEM;
}

static int device_check_offline(struct device *dev, void *not_used)
{
	int ret;

	ret = device_for_each_child(dev, NULL, device_check_offline);
	if (ret)
		return ret;

	return device_supports_offline(dev) && !dev->offline ? -EBUSY : 0;
}

/**
 * device_offline - Prepare the device for hot-removal.
 * @dev: Device to be put offline.
 *
 * Execute the device bus type's .offline() callback, if present, to prepare
 * the device for a subsequent hot-removal.  If that succeeds, the device must
 * not be used until either it is removed or its bus type's .online() callback
 * is executed.
 *
 * Call under device_hotplug_lock.
 */
int device_offline(struct device *dev)
{
	int ret;

	if (dev->offline_disabled)
		return -EPERM;

	ret = device_for_each_child(dev, NULL, device_check_offline);
	if (ret)
		return ret;

	device_lock(dev);
	if (device_supports_offline(dev)) {
		if (dev->offline) {
			ret = 1;
		} else {
			ret = dev->bus->offline(dev);
			if (!ret) {
				kobject_uevent(&dev->kobj, KOBJ_OFFLINE);
				dev->offline = true;
			}
		}
	}
	device_unlock(dev);

	return ret;
}

/**
 * device_online - Put the device back online after successful device_offline().
 * @dev: Device to be put back online.
 *
 * If device_offline() has been successfully executed for @dev, but the device
 * has not been removed subsequently, execute its bus type's .online() callback
 * to indicate that the device can be used again.
 *
 * Call under device_hotplug_lock.
 */
int device_online(struct device *dev)
{
	int ret = 0;

	device_lock(dev);
	if (device_supports_offline(dev)) {
		if (dev->offline) {
			ret = dev->bus->online(dev);
			if (!ret) {
				kobject_uevent(&dev->kobj, KOBJ_ONLINE);
				dev->offline = false;
			}
		} else {
			ret = 1;
		}
	}
	device_unlock(dev);

	return ret;
}

struct root_device {
	struct device dev;
	struct module *owner;
};

static inline struct root_device *to_root_device(struct device *d)
{
	return container_of(d, struct root_device, dev);
}

static void root_device_release(struct device *dev)
{
	kfree(to_root_device(dev));
}

/**
 * __root_device_register - allocate and register a root device
 * @name: root device name
 * @owner: owner module of the root device, usually THIS_MODULE
 *
 * This function allocates a root device and registers it
 * using device_register(). In order to free the returned
 * device, use root_device_unregister().
 *
 * Root devices are dummy devices which allow other devices
 * to be grouped under /sys/devices. Use this function to
 * allocate a root device and then use it as the parent of
 * any device which should appear under /sys/devices/{name}
 *
 * The /sys/devices/{name} directory will also contain a
 * 'module' symlink which points to the @owner directory
 * in sysfs.
 *
 * Returns &struct device pointer on success, or ERR_PTR() on error.
 *
 * Note: You probably want to use root_device_register().
 */
struct device *__root_device_register(const char *name, struct module *owner)
{
	struct root_device *root;
	int err = -ENOMEM;

	root = kzalloc(sizeof(struct root_device), GFP_KERNEL);
	if (!root)
		return ERR_PTR(err);

	err = dev_set_name(&root->dev, "%s", name);
	if (err) {
		kfree(root);
		return ERR_PTR(err);
	}

	root->dev.release = root_device_release;

	err = device_register(&root->dev);
	if (err) {
		put_device(&root->dev);
		return ERR_PTR(err);
	}

#ifdef CONFIG_MODULES	/* gotta find a "cleaner" way to do this */
	if (owner) {
		struct module_kobject *mk = &owner->mkobj;

		err = sysfs_create_link(&root->dev.kobj, &mk->kobj, "module");
		if (err) {
			device_unregister(&root->dev);
			return ERR_PTR(err);
		}
		root->owner = owner;
	}
#endif

	return &root->dev;
}
EXPORT_SYMBOL_GPL(__root_device_register);

/**
 * root_device_unregister - unregister and free a root device
 * @dev: device going away
 *
 * This function unregisters and cleans up a device that was created by
 * root_device_register().
 */
void root_device_unregister(struct device *dev)
{
	struct root_device *root = to_root_device(dev);

	if (root->owner)
		sysfs_remove_link(&root->dev.kobj, "module");

	device_unregister(dev);
}
EXPORT_SYMBOL_GPL(root_device_unregister);


static void device_create_release(struct device *dev)
{
	pr_debug("device: '%s': %s\n", dev_name(dev), __func__);
	kfree(dev);
}

static __printf(6, 0) struct device *
device_create_groups_vargs(struct class *class, struct device *parent,
			   dev_t devt, void *drvdata,
			   const struct attribute_group **groups,
			   const char *fmt, va_list args)
{
	struct device *dev = NULL;
	int retval = -ENODEV;

	if (class == NULL || IS_ERR(class))
		goto error;

	dev = kzalloc(sizeof(*dev), GFP_KERNEL);
	if (!dev) {
		retval = -ENOMEM;
		goto error;
	}

	device_initialize(dev);
	dev->devt = devt;
	dev->class = class;
	dev->parent = parent;
	dev->groups = groups;
	dev->release = device_create_release;
	dev_set_drvdata(dev, drvdata);

	retval = kobject_set_name_vargs(&dev->kobj, fmt, args);
	if (retval)
		goto error;

	retval = device_add(dev);
	if (retval)
		goto error;

	return dev;

error:
	put_device(dev);
	return ERR_PTR(retval);
}

/**
 * device_create - creates a device and registers it with sysfs
 * @class: pointer to the struct class that this device should be registered to
 * @parent: pointer to the parent struct device of this new device, if any
 * @devt: the dev_t for the char device to be added
 * @drvdata: the data to be added to the device for callbacks
 * @fmt: string for the device's name
 *
 * This function can be used by char device classes.  A struct device
 * will be created in sysfs, registered to the specified class.
 *
 * A "dev" file will be created, showing the dev_t for the device, if
 * the dev_t is not 0,0.
 * If a pointer to a parent struct device is passed in, the newly created
 * struct device will be a child of that device in sysfs.
 * The pointer to the struct device will be returned from the call.
 * Any further sysfs files that might be required can be created using this
 * pointer.
 *
 * Returns &struct device pointer on success, or ERR_PTR() on error.
 *
 * Note: the struct class passed to this function must have previously
 * been created with a call to class_create().
 */
struct device *device_create(struct class *class, struct device *parent,
			     dev_t devt, void *drvdata, const char *fmt, ...)
{
	va_list vargs;
	struct device *dev;

	va_start(vargs, fmt);
	dev = device_create_groups_vargs(class, parent, devt, drvdata, NULL,
					  fmt, vargs);
	va_end(vargs);
	return dev;
}
EXPORT_SYMBOL_GPL(device_create);

/**
 * device_create_with_groups - creates a device and registers it with sysfs
 * @class: pointer to the struct class that this device should be registered to
 * @parent: pointer to the parent struct device of this new device, if any
 * @devt: the dev_t for the char device to be added
 * @drvdata: the data to be added to the device for callbacks
 * @groups: NULL-terminated list of attribute groups to be created
 * @fmt: string for the device's name
 *
 * This function can be used by char device classes.  A struct device
 * will be created in sysfs, registered to the specified class.
 * Additional attributes specified in the groups parameter will also
 * be created automatically.
 *
 * A "dev" file will be created, showing the dev_t for the device, if
 * the dev_t is not 0,0.
 * If a pointer to a parent struct device is passed in, the newly created
 * struct device will be a child of that device in sysfs.
 * The pointer to the struct device will be returned from the call.
 * Any further sysfs files that might be required can be created using this
 * pointer.
 *
 * Returns &struct device pointer on success, or ERR_PTR() on error.
 *
 * Note: the struct class passed to this function must have previously
 * been created with a call to class_create().
 */
struct device *device_create_with_groups(struct class *class,
					 struct device *parent, dev_t devt,
					 void *drvdata,
					 const struct attribute_group **groups,
					 const char *fmt, ...)
{
	va_list vargs;
	struct device *dev;

	va_start(vargs, fmt);
	dev = device_create_groups_vargs(class, parent, devt, drvdata, groups,
					 fmt, vargs);
	va_end(vargs);
	return dev;
}
EXPORT_SYMBOL_GPL(device_create_with_groups);

/**
 * device_destroy - removes a device that was created with device_create()
 * @class: pointer to the struct class that this device was registered with
 * @devt: the dev_t of the device that was previously registered
 *
 * This call unregisters and cleans up a device that was created with a
 * call to device_create().
 */
void device_destroy(struct class *class, dev_t devt)
{
	struct device *dev;

	dev = class_find_device_by_devt(class, devt);
	if (dev) {
		put_device(dev);
		device_unregister(dev);
	}
}
EXPORT_SYMBOL_GPL(device_destroy);

/**
 * device_rename - renames a device
 * @dev: the pointer to the struct device to be renamed
 * @new_name: the new name of the device
 *
 * It is the responsibility of the caller to provide mutual
 * exclusion between two different calls of device_rename
 * on the same device to ensure that new_name is valid and
 * won't conflict with other devices.
 *
 * Note: Don't call this function.  Currently, the networking layer calls this
 * function, but that will change.  The following text from Kay Sievers offers
 * some insight:
 *
 * Renaming devices is racy at many levels, symlinks and other stuff are not
 * replaced atomically, and you get a "move" uevent, but it's not easy to
 * connect the event to the old and new device. Device nodes are not renamed at
 * all, there isn't even support for that in the kernel now.
 *
 * In the meantime, during renaming, your target name might be taken by another
 * driver, creating conflicts. Or the old name is taken directly after you
 * renamed it -- then you get events for the same DEVPATH, before you even see
 * the "move" event. It's just a mess, and nothing new should ever rely on
 * kernel device renaming. Besides that, it's not even implemented now for
 * other things than (driver-core wise very simple) network devices.
 *
 * We are currently about to change network renaming in udev to completely
 * disallow renaming of devices in the same namespace as the kernel uses,
 * because we can't solve the problems properly, that arise with swapping names
 * of multiple interfaces without races. Means, renaming of eth[0-9]* will only
 * be allowed to some other name than eth[0-9]*, for the aforementioned
 * reasons.
 *
 * Make up a "real" name in the driver before you register anything, or add
 * some other attributes for userspace to find the device, or use udev to add
 * symlinks -- but never rename kernel devices later, it's a complete mess. We
 * don't even want to get into that and try to implement the missing pieces in
 * the core. We really have other pieces to fix in the driver core mess. :)
 */
int device_rename(struct device *dev, const char *new_name)
{
	struct kobject *kobj = &dev->kobj;
	char *old_device_name = NULL;
	int error;

	dev = get_device(dev);
	if (!dev)
		return -EINVAL;

	dev_dbg(dev, "renaming to %s\n", new_name);

	old_device_name = kstrdup(dev_name(dev), GFP_KERNEL);
	if (!old_device_name) {
		error = -ENOMEM;
		goto out;
	}

	if (dev->class) {
		error = sysfs_rename_link_ns(&dev->class->p->subsys.kobj,
					     kobj, old_device_name,
					     new_name, kobject_namespace(kobj));
		if (error)
			goto out;
	}

	error = kobject_rename(kobj, new_name);
	if (error)
		goto out;

out:
	put_device(dev);

	kfree(old_device_name);

	return error;
}
EXPORT_SYMBOL_GPL(device_rename);

static int device_move_class_links(struct device *dev,
				   struct device *old_parent,
				   struct device *new_parent)
{
	int error = 0;

	if (old_parent)
		sysfs_remove_link(&dev->kobj, "device");
	if (new_parent)
		error = sysfs_create_link(&dev->kobj, &new_parent->kobj,
					  "device");
	return error;
}

/**
 * device_move - moves a device to a new parent
 * @dev: the pointer to the struct device to be moved
 * @new_parent: the new parent of the device (can be NULL)
 * @dpm_order: how to reorder the dpm_list
 */
int device_move(struct device *dev, struct device *new_parent,
		enum dpm_order dpm_order)
{
	int error;
	struct device *old_parent;
	struct kobject *new_parent_kobj;

	dev = get_device(dev);
	if (!dev)
		return -EINVAL;

	device_pm_lock();
	new_parent = get_device(new_parent);
	new_parent_kobj = get_device_parent(dev, new_parent);
	if (IS_ERR(new_parent_kobj)) {
		error = PTR_ERR(new_parent_kobj);
		put_device(new_parent);
		goto out;
	}

	pr_debug("device: '%s': %s: moving to '%s'\n", dev_name(dev),
		 __func__, new_parent ? dev_name(new_parent) : "<NULL>");
	error = kobject_move(&dev->kobj, new_parent_kobj);
	if (error) {
		cleanup_glue_dir(dev, new_parent_kobj);
		put_device(new_parent);
		goto out;
	}
	old_parent = dev->parent;
	dev->parent = new_parent;
	if (old_parent)
		klist_remove(&dev->p->knode_parent);
	if (new_parent) {
		klist_add_tail(&dev->p->knode_parent,
			       &new_parent->p->klist_children);
		set_dev_node(dev, dev_to_node(new_parent));
	}

	if (dev->class) {
		error = device_move_class_links(dev, old_parent, new_parent);
		if (error) {
			/* We ignore errors on cleanup since we're hosed anyway... */
			device_move_class_links(dev, new_parent, old_parent);
			if (!kobject_move(&dev->kobj, &old_parent->kobj)) {
				if (new_parent)
					klist_remove(&dev->p->knode_parent);
				dev->parent = old_parent;
				if (old_parent) {
					klist_add_tail(&dev->p->knode_parent,
						       &old_parent->p->klist_children);
					set_dev_node(dev, dev_to_node(old_parent));
				}
			}
			cleanup_glue_dir(dev, new_parent_kobj);
			put_device(new_parent);
			goto out;
		}
	}
	switch (dpm_order) {
	case DPM_ORDER_NONE:
		break;
	case DPM_ORDER_DEV_AFTER_PARENT:
		device_pm_move_after(dev, new_parent);
		devices_kset_move_after(dev, new_parent);
		break;
	case DPM_ORDER_PARENT_BEFORE_DEV:
		device_pm_move_before(new_parent, dev);
		devices_kset_move_before(new_parent, dev);
		break;
	case DPM_ORDER_DEV_LAST:
		device_pm_move_last(dev);
		devices_kset_move_last(dev);
		break;
	}

	put_device(old_parent);
out:
	device_pm_unlock();
	put_device(dev);
	return error;
}
EXPORT_SYMBOL_GPL(device_move);

static int device_attrs_change_owner(struct device *dev, kuid_t kuid,
				     kgid_t kgid)
{
	struct kobject *kobj = &dev->kobj;
	struct class *class = dev->class;
	const struct device_type *type = dev->type;
	int error;

	if (class) {
		/*
		 * Change the device groups of the device class for @dev to
		 * @kuid/@kgid.
		 */
		error = sysfs_groups_change_owner(kobj, class->dev_groups, kuid,
						  kgid);
		if (error)
			return error;
	}

	if (type) {
		/*
		 * Change the device groups of the device type for @dev to
		 * @kuid/@kgid.
		 */
		error = sysfs_groups_change_owner(kobj, type->groups, kuid,
						  kgid);
		if (error)
			return error;
	}

	/* Change the device groups of @dev to @kuid/@kgid. */
	error = sysfs_groups_change_owner(kobj, dev->groups, kuid, kgid);
	if (error)
		return error;

	if (device_supports_offline(dev) && !dev->offline_disabled) {
		/* Change online device attributes of @dev to @kuid/@kgid. */
		error = sysfs_file_change_owner(kobj, dev_attr_online.attr.name,
						kuid, kgid);
		if (error)
			return error;
	}

	return 0;
}

/**
 * device_change_owner - change the owner of an existing device.
 * @dev: device.
 * @kuid: new owner's kuid
 * @kgid: new owner's kgid
 *
 * This changes the owner of @dev and its corresponding sysfs entries to
 * @kuid/@kgid. This function closely mirrors how @dev was added via driver
 * core.
 *
 * Returns 0 on success or error code on failure.
 */
int device_change_owner(struct device *dev, kuid_t kuid, kgid_t kgid)
{
	int error;
	struct kobject *kobj = &dev->kobj;

	dev = get_device(dev);
	if (!dev)
		return -EINVAL;

	/*
	 * Change the kobject and the default attributes and groups of the
	 * ktype associated with it to @kuid/@kgid.
	 */
	error = sysfs_change_owner(kobj, kuid, kgid);
	if (error)
		goto out;

	/*
	 * Change the uevent file for @dev to the new owner. The uevent file
	 * was created in a separate step when @dev got added and we mirror
	 * that step here.
	 */
	error = sysfs_file_change_owner(kobj, dev_attr_uevent.attr.name, kuid,
					kgid);
	if (error)
		goto out;

	/*
	 * Change the device groups, the device groups associated with the
	 * device class, and the groups associated with the device type of @dev
	 * to @kuid/@kgid.
	 */
	error = device_attrs_change_owner(dev, kuid, kgid);
	if (error)
		goto out;

	error = dpm_sysfs_change_owner(dev, kuid, kgid);
	if (error)
		goto out;

#ifdef CONFIG_BLOCK
	if (sysfs_deprecated && dev->class == &block_class)
		goto out;
#endif

	/*
	 * Change the owner of the symlink located in the class directory of
	 * the device class associated with @dev which points to the actual
	 * directory entry for @dev to @kuid/@kgid. This ensures that the
	 * symlink shows the same permissions as its target.
	 */
	error = sysfs_link_change_owner(&dev->class->p->subsys.kobj, &dev->kobj,
					dev_name(dev), kuid, kgid);
	if (error)
		goto out;

out:
	put_device(dev);
	return error;
}
EXPORT_SYMBOL_GPL(device_change_owner);

/**
 * device_shutdown - call ->shutdown() on each device to shutdown.
 */
void device_shutdown(void)
{
	struct device *dev, *parent;

	wait_for_device_probe();
	device_block_probing();

	cpufreq_suspend();

	spin_lock(&devices_kset->list_lock);
	/*
	 * Walk the devices list backward, shutting down each in turn.
	 * Beware that device unplug events may also start pulling
	 * devices offline, even as the system is shutting down.
	 */
	while (!list_empty(&devices_kset->list)) {
		dev = list_entry(devices_kset->list.prev, struct device,
				kobj.entry);

		/*
		 * hold reference count of device's parent to
		 * prevent it from being freed because parent's
		 * lock is to be held
		 */
		parent = get_device(dev->parent);
		get_device(dev);
		/*
		 * Make sure the device is off the kset list, in the
		 * event that dev->*->shutdown() doesn't remove it.
		 */
		list_del_init(&dev->kobj.entry);
		spin_unlock(&devices_kset->list_lock);

		/* hold lock to avoid race with probe/release */
		if (parent)
			device_lock(parent);
		device_lock(dev);

		/* Don't allow any more runtime suspends */
		pm_runtime_get_noresume(dev);
		pm_runtime_barrier(dev);

		if (dev->class && dev->class->shutdown_pre) {
			if (initcall_debug)
				dev_info(dev, "shutdown_pre\n");
			dev->class->shutdown_pre(dev);
		}
		if (dev->bus && dev->bus->shutdown) {
			if (initcall_debug)
				dev_info(dev, "shutdown\n");
			dev->bus->shutdown(dev);
		} else if (dev->driver && dev->driver->shutdown) {
			if (initcall_debug)
				dev_info(dev, "shutdown\n");
			dev->driver->shutdown(dev);
		}

		device_unlock(dev);
		if (parent)
			device_unlock(parent);

		put_device(dev);
		put_device(parent);

		spin_lock(&devices_kset->list_lock);
	}
	spin_unlock(&devices_kset->list_lock);
}

/*
 * Device logging functions
 */

#ifdef CONFIG_PRINTK
static void
set_dev_info(const struct device *dev, struct dev_printk_info *dev_info)
{
	const char *subsys;

	memset(dev_info, 0, sizeof(*dev_info));

	if (dev->class)
		subsys = dev->class->name;
	else if (dev->bus)
		subsys = dev->bus->name;
	else
		return;

	strscpy(dev_info->subsystem, subsys, sizeof(dev_info->subsystem));

	/*
	 * Add device identifier DEVICE=:
	 *   b12:8         block dev_t
	 *   c127:3        char dev_t
	 *   n8            netdev ifindex
	 *   +sound:card0  subsystem:devname
	 */
	if (MAJOR(dev->devt)) {
		char c;

		if (strcmp(subsys, "block") == 0)
			c = 'b';
		else
			c = 'c';

		snprintf(dev_info->device, sizeof(dev_info->device),
			 "%c%u:%u", c, MAJOR(dev->devt), MINOR(dev->devt));
	} else if (strcmp(subsys, "net") == 0) {
		struct net_device *net = to_net_dev(dev);

		snprintf(dev_info->device, sizeof(dev_info->device),
			 "n%u", net->ifindex);
	} else {
		snprintf(dev_info->device, sizeof(dev_info->device),
			 "+%s:%s", subsys, dev_name(dev));
	}
}

int dev_vprintk_emit(int level, const struct device *dev,
		     const char *fmt, va_list args)
{
	struct dev_printk_info dev_info;

	set_dev_info(dev, &dev_info);

	return vprintk_emit(0, level, &dev_info, fmt, args);
}
EXPORT_SYMBOL(dev_vprintk_emit);

int dev_printk_emit(int level, const struct device *dev, const char *fmt, ...)
{
	va_list args;
	int r;

	va_start(args, fmt);

	r = dev_vprintk_emit(level, dev, fmt, args);

	va_end(args);

	return r;
}
EXPORT_SYMBOL(dev_printk_emit);

static void __dev_printk(const char *level, const struct device *dev,
			struct va_format *vaf)
{
	if (dev)
		dev_printk_emit(level[1] - '0', dev, "%s %s: %pV",
				dev_driver_string(dev), dev_name(dev), vaf);
	else
		printk("%s(NULL device *): %pV", level, vaf);
}

void dev_printk(const char *level, const struct device *dev,
		const char *fmt, ...)
{
	struct va_format vaf;
	va_list args;

	va_start(args, fmt);

	vaf.fmt = fmt;
	vaf.va = &args;

	__dev_printk(level, dev, &vaf);

	va_end(args);
}
EXPORT_SYMBOL(dev_printk);

#define define_dev_printk_level(func, kern_level)		\
void func(const struct device *dev, const char *fmt, ...)	\
{								\
	struct va_format vaf;					\
	va_list args;						\
								\
	va_start(args, fmt);					\
								\
	vaf.fmt = fmt;						\
	vaf.va = &args;						\
								\
	__dev_printk(kern_level, dev, &vaf);			\
								\
	va_end(args);						\
}								\
EXPORT_SYMBOL(func);

define_dev_printk_level(_dev_emerg, KERN_EMERG);
define_dev_printk_level(_dev_alert, KERN_ALERT);
define_dev_printk_level(_dev_crit, KERN_CRIT);
define_dev_printk_level(_dev_err, KERN_ERR);
define_dev_printk_level(_dev_warn, KERN_WARNING);
define_dev_printk_level(_dev_notice, KERN_NOTICE);
define_dev_printk_level(_dev_info, KERN_INFO);

#endif

/**
 * dev_err_probe - probe error check and log helper
 * @dev: the pointer to the struct device
 * @err: error value to test
 * @fmt: printf-style format string
 * @...: arguments as specified in the format string
 *
 * This helper implements common pattern present in probe functions for error
 * checking: print debug or error message depending if the error value is
 * -EPROBE_DEFER and propagate error upwards.
 * In case of -EPROBE_DEFER it sets also defer probe reason, which can be
 * checked later by reading devices_deferred debugfs attribute.
 * It replaces code sequence::
 *
 * 	if (err != -EPROBE_DEFER)
 * 		dev_err(dev, ...);
 * 	else
 * 		dev_dbg(dev, ...);
 * 	return err;
 *
 * with::
 *
 * 	return dev_err_probe(dev, err, ...);
 *
 * Returns @err.
 *
 */
int dev_err_probe(const struct device *dev, int err, const char *fmt, ...)
{
	struct va_format vaf;
	va_list args;

	va_start(args, fmt);
	vaf.fmt = fmt;
	vaf.va = &args;

	if (err != -EPROBE_DEFER) {
		dev_err(dev, "error %pe: %pV", ERR_PTR(err), &vaf);
	} else {
		device_set_deferred_probe_reason(dev, &vaf);
		dev_dbg(dev, "error %pe: %pV", ERR_PTR(err), &vaf);
	}

	va_end(args);

	return err;
}
EXPORT_SYMBOL_GPL(dev_err_probe);

static inline bool fwnode_is_primary(struct fwnode_handle *fwnode)
{
	return fwnode && !IS_ERR(fwnode->secondary);
}

/**
 * set_primary_fwnode - Change the primary firmware node of a given device.
 * @dev: Device to handle.
 * @fwnode: New primary firmware node of the device.
 *
 * Set the device's firmware node pointer to @fwnode, but if a secondary
 * firmware node of the device is present, preserve it.
 */
void set_primary_fwnode(struct device *dev, struct fwnode_handle *fwnode)
{
	struct device *parent = dev->parent;
	struct fwnode_handle *fn = dev->fwnode;

	if (fwnode) {
		if (fwnode_is_primary(fn))
			fn = fn->secondary;

		if (fn) {
			WARN_ON(fwnode->secondary);
			fwnode->secondary = fn;
		}
		dev->fwnode = fwnode;
	} else {
		if (fwnode_is_primary(fn)) {
			dev->fwnode = fn->secondary;
			if (!(parent && fn == parent->fwnode))
				fn->secondary = NULL;
		} else {
			dev->fwnode = NULL;
		}
	}
}
EXPORT_SYMBOL_GPL(set_primary_fwnode);

/**
 * set_secondary_fwnode - Change the secondary firmware node of a given device.
 * @dev: Device to handle.
 * @fwnode: New secondary firmware node of the device.
 *
 * If a primary firmware node of the device is present, set its secondary
 * pointer to @fwnode.  Otherwise, set the device's firmware node pointer to
 * @fwnode.
 */
void set_secondary_fwnode(struct device *dev, struct fwnode_handle *fwnode)
{
	if (fwnode)
		fwnode->secondary = ERR_PTR(-ENODEV);

	if (fwnode_is_primary(dev->fwnode))
		dev->fwnode->secondary = fwnode;
	else
		dev->fwnode = fwnode;
}
EXPORT_SYMBOL_GPL(set_secondary_fwnode);

/**
 * device_set_of_node_from_dev - reuse device-tree node of another device
 * @dev: device whose device-tree node is being set
 * @dev2: device whose device-tree node is being reused
 *
 * Takes another reference to the new device-tree node after first dropping
 * any reference held to the old node.
 */
void device_set_of_node_from_dev(struct device *dev, const struct device *dev2)
{
	of_node_put(dev->of_node);
	dev->of_node = of_node_get(dev2->of_node);
	dev->of_node_reused = true;
}
EXPORT_SYMBOL_GPL(device_set_of_node_from_dev);

int device_match_name(struct device *dev, const void *name)
{
	return sysfs_streq(dev_name(dev), name);
}
EXPORT_SYMBOL_GPL(device_match_name);

int device_match_of_node(struct device *dev, const void *np)
{
	return dev->of_node == np;
}
EXPORT_SYMBOL_GPL(device_match_of_node);

int device_match_fwnode(struct device *dev, const void *fwnode)
{
	return dev_fwnode(dev) == fwnode;
}
EXPORT_SYMBOL_GPL(device_match_fwnode);

int device_match_devt(struct device *dev, const void *pdevt)
{
	return dev->devt == *(dev_t *)pdevt;
}
EXPORT_SYMBOL_GPL(device_match_devt);

int device_match_acpi_dev(struct device *dev, const void *adev)
{
	return ACPI_COMPANION(dev) == adev;
}
EXPORT_SYMBOL(device_match_acpi_dev);

int device_match_any(struct device *dev, const void *unused)
{
	return 1;
}
EXPORT_SYMBOL_GPL(device_match_any);<|MERGE_RESOLUTION|>--- conflicted
+++ resolved
@@ -1146,12 +1146,7 @@
 	bool val;
 
 	device_lock(dev);
-<<<<<<< HEAD
-	val = !list_empty(&dev->links.needs_suppliers)
-	      && dev->links.need_for_probe;
-=======
 	val = !list_empty(&dev->fwnode->suppliers);
->>>>>>> 892e6188
 	device_unlock(dev);
 	return sysfs_emit(buf, "%u\n", val);
 }
