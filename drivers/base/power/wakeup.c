// SPDX-License-Identifier: GPL-2.0
/*
 * drivers/base/power/wakeup.c - System wakeup events framework
 *
 * Copyright (c) 2010 Rafael J. Wysocki <rjw@sisk.pl>, Novell Inc.
 */
#define pr_fmt(fmt) "PM: " fmt

#include <linux/device.h>
#include <linux/slab.h>
#include <linux/sched/signal.h>
#include <linux/capability.h>
#include <linux/export.h>
#include <linux/suspend.h>
#include <linux/seq_file.h>
#include <linux/debugfs.h>
#include <linux/pm_wakeirq.h>
#include <linux/irq.h>
#include <linux/irqdesc.h>
#include <linux/wakeup_reason.h>
#include <trace/events/power.h>
#include <linux/irq.h>
#include <linux/interrupt.h>
#include <linux/irqdesc.h>

#include "power.h"

#ifndef CONFIG_SUSPEND
suspend_state_t pm_suspend_target_state;
#define pm_suspend_target_state	(PM_SUSPEND_ON)
#endif

/*
 * If set, the suspend/hibernate code will abort transitions to a sleep state
 * if wakeup events are registered during or immediately before the transition.
 */
bool events_check_enabled __read_mostly;

/* First wakeup IRQ seen by the kernel in the last cycle. */
unsigned int pm_wakeup_irq __read_mostly;

/* If greater than 0 and the system is suspending, terminate the suspend. */
static atomic_t pm_abort_suspend __read_mostly;

/*
 * Combined counters of registered wakeup events and wakeup events in progress.
 * They need to be modified together atomically, so it's better to use one
 * atomic variable to hold them both.
 */
static atomic_t combined_event_count = ATOMIC_INIT(0);

#define IN_PROGRESS_BITS	(sizeof(int) * 4)
#define MAX_IN_PROGRESS		((1 << IN_PROGRESS_BITS) - 1)

static void split_counters(unsigned int *cnt, unsigned int *inpr)
{
	unsigned int comb = atomic_read(&combined_event_count);

	*cnt = (comb >> IN_PROGRESS_BITS);
	*inpr = comb & MAX_IN_PROGRESS;
}

/* A preserved old value of the events counter. */
static unsigned int saved_count;

static DEFINE_RAW_SPINLOCK(events_lock);

static void pm_wakeup_timer_fn(struct timer_list *t);

static LIST_HEAD(wakeup_sources);

static DECLARE_WAIT_QUEUE_HEAD(wakeup_count_wait_queue);

DEFINE_STATIC_SRCU(wakeup_srcu);

static struct wakeup_source deleted_ws = {
	.name = "deleted",
	.lock =  __SPIN_LOCK_UNLOCKED(deleted_ws.lock),
};

static DEFINE_IDA(wakeup_ida);

/**
 * wakeup_source_create - Create a struct wakeup_source object.
 * @name: Name of the new wakeup source.
 */
struct wakeup_source *wakeup_source_create(const char *name)
{
	struct wakeup_source *ws;
	const char *ws_name;
	int id;

	ws = kzalloc(sizeof(*ws), GFP_KERNEL);
	if (!ws)
		goto err_ws;

	ws_name = kstrdup_const(name, GFP_KERNEL);
	if (!ws_name)
		goto err_name;
	ws->name = ws_name;

	id = ida_alloc(&wakeup_ida, GFP_KERNEL);
	if (id < 0)
		goto err_id;
	ws->id = id;

	return ws;

err_id:
	kfree_const(ws->name);
err_name:
	kfree(ws);
err_ws:
	return NULL;
}
EXPORT_SYMBOL_GPL(wakeup_source_create);

/*
 * Record wakeup_source statistics being deleted into a dummy wakeup_source.
 */
static void wakeup_source_record(struct wakeup_source *ws)
{
	unsigned long flags;

	spin_lock_irqsave(&deleted_ws.lock, flags);

	if (ws->event_count) {
		deleted_ws.total_time =
			ktime_add(deleted_ws.total_time, ws->total_time);
		deleted_ws.prevent_sleep_time =
			ktime_add(deleted_ws.prevent_sleep_time,
				  ws->prevent_sleep_time);
		deleted_ws.max_time =
			ktime_compare(deleted_ws.max_time, ws->max_time) > 0 ?
				deleted_ws.max_time : ws->max_time;
		deleted_ws.event_count += ws->event_count;
		deleted_ws.active_count += ws->active_count;
		deleted_ws.relax_count += ws->relax_count;
		deleted_ws.expire_count += ws->expire_count;
		deleted_ws.wakeup_count += ws->wakeup_count;
	}

	spin_unlock_irqrestore(&deleted_ws.lock, flags);
}

static void wakeup_source_free(struct wakeup_source *ws)
{
	ida_free(&wakeup_ida, ws->id);
	kfree_const(ws->name);
	kfree(ws);
}

/**
 * wakeup_source_destroy - Destroy a struct wakeup_source object.
 * @ws: Wakeup source to destroy.
 *
 * Use only for wakeup source objects created with wakeup_source_create().
 */
void wakeup_source_destroy(struct wakeup_source *ws)
{
	if (!ws)
		return;

	__pm_relax(ws);
	wakeup_source_record(ws);
	wakeup_source_free(ws);
}
EXPORT_SYMBOL_GPL(wakeup_source_destroy);

/**
 * wakeup_source_add - Add given object to the list of wakeup sources.
 * @ws: Wakeup source object to add to the list.
 */
void wakeup_source_add(struct wakeup_source *ws)
{
	unsigned long flags;

	if (WARN_ON(!ws))
		return;

	spin_lock_init(&ws->lock);
	timer_setup(&ws->timer, pm_wakeup_timer_fn, 0);
	ws->active = false;

	raw_spin_lock_irqsave(&events_lock, flags);
	list_add_rcu(&ws->entry, &wakeup_sources);
	raw_spin_unlock_irqrestore(&events_lock, flags);
}
EXPORT_SYMBOL_GPL(wakeup_source_add);

/**
 * wakeup_source_remove - Remove given object from the wakeup sources list.
 * @ws: Wakeup source object to remove from the list.
 */
void wakeup_source_remove(struct wakeup_source *ws)
{
	unsigned long flags;

	if (WARN_ON(!ws))
		return;

	raw_spin_lock_irqsave(&events_lock, flags);
	list_del_rcu(&ws->entry);
	raw_spin_unlock_irqrestore(&events_lock, flags);
	synchronize_srcu(&wakeup_srcu);

	del_timer_sync(&ws->timer);
	/*
	 * Clear timer.function to make wakeup_source_not_registered() treat
	 * this wakeup source as not registered.
	 */
	ws->timer.function = NULL;
}
EXPORT_SYMBOL_GPL(wakeup_source_remove);

/**
 * wakeup_source_register - Create wakeup source and add it to the list.
 * @dev: Device this wakeup source is associated with (or NULL if virtual).
 * @name: Name of the wakeup source to register.
 */
struct wakeup_source *wakeup_source_register(struct device *dev,
					     const char *name)
{
	struct wakeup_source *ws;
	int ret;

	ws = wakeup_source_create(name);
	if (ws) {
		if (!dev || device_is_registered(dev)) {
			ret = wakeup_source_sysfs_add(dev, ws);
			if (ret) {
				wakeup_source_free(ws);
				return NULL;
			}
		}
		wakeup_source_add(ws);
	}
	return ws;
}
EXPORT_SYMBOL_GPL(wakeup_source_register);

/**
 * wakeup_source_unregister - Remove wakeup source from the list and remove it.
 * @ws: Wakeup source object to unregister.
 */
void wakeup_source_unregister(struct wakeup_source *ws)
{
	if (ws) {
		wakeup_source_remove(ws);
		wakeup_source_sysfs_remove(ws);
		wakeup_source_destroy(ws);
	}
}
EXPORT_SYMBOL_GPL(wakeup_source_unregister);

/**
 * device_wakeup_attach - Attach a wakeup source object to a device object.
 * @dev: Device to handle.
 * @ws: Wakeup source object to attach to @dev.
 *
 * This causes @dev to be treated as a wakeup device.
 */
static int device_wakeup_attach(struct device *dev, struct wakeup_source *ws)
{
	spin_lock_irq(&dev->power.lock);
	if (dev->power.wakeup) {
		spin_unlock_irq(&dev->power.lock);
		return -EEXIST;
	}
	dev->power.wakeup = ws;
	if (dev->power.wakeirq)
		device_wakeup_attach_irq(dev, dev->power.wakeirq);
	spin_unlock_irq(&dev->power.lock);
	return 0;
}

/**
 * device_wakeup_enable - Enable given device to be a wakeup source.
 * @dev: Device to handle.
 *
 * Create a wakeup source object, register it and attach it to @dev.
 */
int device_wakeup_enable(struct device *dev)
{
	struct wakeup_source *ws;
	int ret;

	if (!dev || !dev->power.can_wakeup)
		return -EINVAL;

	if (pm_suspend_target_state != PM_SUSPEND_ON)
		dev_dbg(dev, "Suspicious %s() during system transition!\n", __func__);

	ws = wakeup_source_register(dev, dev_name(dev));
	if (!ws)
		return -ENOMEM;

	ret = device_wakeup_attach(dev, ws);
	if (ret)
		wakeup_source_unregister(ws);

	return ret;
}
EXPORT_SYMBOL_GPL(device_wakeup_enable);

/**
 * device_wakeup_attach_irq - Attach a wakeirq to a wakeup source
 * @dev: Device to handle
 * @wakeirq: Device specific wakeirq entry
 *
 * Attach a device wakeirq to the wakeup source so the device
 * wake IRQ can be configured automatically for suspend and
 * resume.
 *
 * Call under the device's power.lock lock.
 */
void device_wakeup_attach_irq(struct device *dev,
			     struct wake_irq *wakeirq)
{
	struct wakeup_source *ws;

	ws = dev->power.wakeup;
	if (!ws)
		return;

	if (ws->wakeirq)
		dev_err(dev, "Leftover wakeup IRQ found, overriding\n");

	ws->wakeirq = wakeirq;
}

/**
 * device_wakeup_detach_irq - Detach a wakeirq from a wakeup source
 * @dev: Device to handle
 *
 * Removes a device wakeirq from the wakeup source.
 *
 * Call under the device's power.lock lock.
 */
void device_wakeup_detach_irq(struct device *dev)
{
	struct wakeup_source *ws;

	ws = dev->power.wakeup;
	if (ws)
		ws->wakeirq = NULL;
}

/**
 * device_wakeup_arm_wake_irqs(void)
 *
 * Itereates over the list of device wakeirqs to arm them.
 */
void device_wakeup_arm_wake_irqs(void)
{
	struct wakeup_source *ws;
	int srcuidx;

	srcuidx = srcu_read_lock(&wakeup_srcu);
	list_for_each_entry_rcu(ws, &wakeup_sources, entry)
		dev_pm_arm_wake_irq(ws->wakeirq);
	srcu_read_unlock(&wakeup_srcu, srcuidx);
}

/**
 * device_wakeup_disarm_wake_irqs(void)
 *
 * Itereates over the list of device wakeirqs to disarm them.
 */
void device_wakeup_disarm_wake_irqs(void)
{
	struct wakeup_source *ws;
	int srcuidx;

	srcuidx = srcu_read_lock(&wakeup_srcu);
	list_for_each_entry_rcu(ws, &wakeup_sources, entry)
		dev_pm_disarm_wake_irq(ws->wakeirq);
	srcu_read_unlock(&wakeup_srcu, srcuidx);
}

/**
 * device_wakeup_detach - Detach a device's wakeup source object from it.
 * @dev: Device to detach the wakeup source object from.
 *
 * After it returns, @dev will not be treated as a wakeup device any more.
 */
static struct wakeup_source *device_wakeup_detach(struct device *dev)
{
	struct wakeup_source *ws;

	spin_lock_irq(&dev->power.lock);
	ws = dev->power.wakeup;
	dev->power.wakeup = NULL;
	spin_unlock_irq(&dev->power.lock);
	return ws;
}

/**
 * device_wakeup_disable - Do not regard a device as a wakeup source any more.
 * @dev: Device to handle.
 *
 * Detach the @dev's wakeup source object from it, unregister this wakeup source
 * object and destroy it.
 */
int device_wakeup_disable(struct device *dev)
{
	struct wakeup_source *ws;

	if (!dev || !dev->power.can_wakeup)
		return -EINVAL;

	ws = device_wakeup_detach(dev);
	wakeup_source_unregister(ws);
	return 0;
}
EXPORT_SYMBOL_GPL(device_wakeup_disable);

/**
 * device_set_wakeup_capable - Set/reset device wakeup capability flag.
 * @dev: Device to handle.
 * @capable: Whether or not @dev is capable of waking up the system from sleep.
 *
 * If @capable is set, set the @dev's power.can_wakeup flag and add its
 * wakeup-related attributes to sysfs.  Otherwise, unset the @dev's
 * power.can_wakeup flag and remove its wakeup-related attributes from sysfs.
 *
 * This function may sleep and it can't be called from any context where
 * sleeping is not allowed.
 */
void device_set_wakeup_capable(struct device *dev, bool capable)
{
	if (!!dev->power.can_wakeup == !!capable)
		return;

	dev->power.can_wakeup = capable;
	if (device_is_registered(dev) && !list_empty(&dev->power.entry)) {
		if (capable) {
			int ret = wakeup_sysfs_add(dev);

			if (ret)
				dev_info(dev, "Wakeup sysfs attributes not added\n");
		} else {
			wakeup_sysfs_remove(dev);
		}
	}
}
EXPORT_SYMBOL_GPL(device_set_wakeup_capable);

/**
 * device_init_wakeup - Device wakeup initialization.
 * @dev: Device to handle.
 * @enable: Whether or not to enable @dev as a wakeup device.
 *
 * By default, most devices should leave wakeup disabled.  The exceptions are
 * devices that everyone expects to be wakeup sources: keyboards, power buttons,
 * possibly network interfaces, etc.  Also, devices that don't generate their
 * own wakeup requests but merely forward requests from one bus to another
 * (like PCI bridges) should have wakeup enabled by default.
 */
int device_init_wakeup(struct device *dev, bool enable)
{
	int ret = 0;

	if (!dev)
		return -EINVAL;

	if (enable) {
		device_set_wakeup_capable(dev, true);
		ret = device_wakeup_enable(dev);
	} else {
		device_wakeup_disable(dev);
		device_set_wakeup_capable(dev, false);
	}

	return ret;
}
EXPORT_SYMBOL_GPL(device_init_wakeup);

/**
 * device_set_wakeup_enable - Enable or disable a device to wake up the system.
 * @dev: Device to handle.
 */
int device_set_wakeup_enable(struct device *dev, bool enable)
{
	return enable ? device_wakeup_enable(dev) : device_wakeup_disable(dev);
}
EXPORT_SYMBOL_GPL(device_set_wakeup_enable);

/**
 * wakeup_source_not_registered - validate the given wakeup source.
 * @ws: Wakeup source to be validated.
 */
static bool wakeup_source_not_registered(struct wakeup_source *ws)
{
	/*
	 * Use timer struct to check if the given source is initialized
	 * by wakeup_source_add.
	 */
	return ws->timer.function != pm_wakeup_timer_fn;
}

/*
 * The functions below use the observation that each wakeup event starts a
 * period in which the system should not be suspended.  The moment this period
 * will end depends on how the wakeup event is going to be processed after being
 * detected and all of the possible cases can be divided into two distinct
 * groups.
 *
 * First, a wakeup event may be detected by the same functional unit that will
 * carry out the entire processing of it and possibly will pass it to user space
 * for further processing.  In that case the functional unit that has detected
 * the event may later "close" the "no suspend" period associated with it
 * directly as soon as it has been dealt with.  The pair of pm_stay_awake() and
 * pm_relax(), balanced with each other, is supposed to be used in such
 * situations.
 *
 * Second, a wakeup event may be detected by one functional unit and processed
 * by another one.  In that case the unit that has detected it cannot really
 * "close" the "no suspend" period associated with it, unless it knows in
 * advance what's going to happen to the event during processing.  This
 * knowledge, however, may not be available to it, so it can simply specify time
 * to wait before the system can be suspended and pass it as the second
 * argument of pm_wakeup_event().
 *
 * It is valid to call pm_relax() after pm_wakeup_event(), in which case the
 * "no suspend" period will be ended either by the pm_relax(), or by the timer
 * function executed when the timer expires, whichever comes first.
 */

/**
 * wakup_source_activate - Mark given wakeup source as active.
 * @ws: Wakeup source to handle.
 *
 * Update the @ws' statistics and, if @ws has just been activated, notify the PM
 * core of the event by incrementing the counter of of wakeup events being
 * processed.
 */
static void wakeup_source_activate(struct wakeup_source *ws)
{
	unsigned int cec;

	if (WARN_ONCE(wakeup_source_not_registered(ws),
			"unregistered wakeup source\n"))
		return;

	ws->active = true;
	ws->active_count++;
	ws->last_time = ktime_get();
	if (ws->autosleep_enabled)
		ws->start_prevent_time = ws->last_time;

	/* Increment the counter of events in progress. */
	cec = atomic_inc_return(&combined_event_count);

	trace_wakeup_source_activate(ws->name, cec);
}

/**
 * wakeup_source_report_event - Report wakeup event using the given source.
 * @ws: Wakeup source to report the event for.
 * @hard: If set, abort suspends in progress and wake up from suspend-to-idle.
 */
static void wakeup_source_report_event(struct wakeup_source *ws, bool hard)
{
	ws->event_count++;
	/* This is racy, but the counter is approximate anyway. */
	if (events_check_enabled)
		ws->wakeup_count++;

	if (!ws->active)
		wakeup_source_activate(ws);

	if (hard)
		pm_system_wakeup();
}

/**
 * __pm_stay_awake - Notify the PM core of a wakeup event.
 * @ws: Wakeup source object associated with the source of the event.
 *
 * It is safe to call this function from interrupt context.
 */
void __pm_stay_awake(struct wakeup_source *ws)
{
	unsigned long flags;

	if (!ws)
		return;

	spin_lock_irqsave(&ws->lock, flags);

	wakeup_source_report_event(ws, false);
	del_timer(&ws->timer);
	ws->timer_expires = 0;

	spin_unlock_irqrestore(&ws->lock, flags);
}
EXPORT_SYMBOL_GPL(__pm_stay_awake);

/**
 * pm_stay_awake - Notify the PM core that a wakeup event is being processed.
 * @dev: Device the wakeup event is related to.
 *
 * Notify the PM core of a wakeup event (signaled by @dev) by calling
 * __pm_stay_awake for the @dev's wakeup source object.
 *
 * Call this function after detecting of a wakeup event if pm_relax() is going
 * to be called directly after processing the event (and possibly passing it to
 * user space for further processing).
 */
void pm_stay_awake(struct device *dev)
{
	unsigned long flags;

	if (!dev)
		return;

	spin_lock_irqsave(&dev->power.lock, flags);
	__pm_stay_awake(dev->power.wakeup);
	spin_unlock_irqrestore(&dev->power.lock, flags);
}
EXPORT_SYMBOL_GPL(pm_stay_awake);

#ifdef CONFIG_PM_AUTOSLEEP
static void update_prevent_sleep_time(struct wakeup_source *ws, ktime_t now)
{
	ktime_t delta = ktime_sub(now, ws->start_prevent_time);
	ws->prevent_sleep_time = ktime_add(ws->prevent_sleep_time, delta);
}
#else
static inline void update_prevent_sleep_time(struct wakeup_source *ws,
					     ktime_t now) {}
#endif

/**
 * wakup_source_deactivate - Mark given wakeup source as inactive.
 * @ws: Wakeup source to handle.
 *
 * Update the @ws' statistics and notify the PM core that the wakeup source has
 * become inactive by decrementing the counter of wakeup events being processed
 * and incrementing the counter of registered wakeup events.
 */
static void wakeup_source_deactivate(struct wakeup_source *ws)
{
	unsigned int cnt, inpr, cec;
	ktime_t duration;
	ktime_t now;

	ws->relax_count++;
	/*
	 * __pm_relax() may be called directly or from a timer function.
	 * If it is called directly right after the timer function has been
	 * started, but before the timer function calls __pm_relax(), it is
	 * possible that __pm_stay_awake() will be called in the meantime and
	 * will set ws->active.  Then, ws->active may be cleared immediately
	 * by the __pm_relax() called from the timer function, but in such a
	 * case ws->relax_count will be different from ws->active_count.
	 */
	if (ws->relax_count != ws->active_count) {
		ws->relax_count--;
		return;
	}

	ws->active = false;

	now = ktime_get();
	duration = ktime_sub(now, ws->last_time);
	ws->total_time = ktime_add(ws->total_time, duration);
	if (ktime_to_ns(duration) > ktime_to_ns(ws->max_time))
		ws->max_time = duration;

	ws->last_time = now;
	del_timer(&ws->timer);
	ws->timer_expires = 0;

	if (ws->autosleep_enabled)
		update_prevent_sleep_time(ws, now);

	/*
	 * Increment the counter of registered wakeup events and decrement the
	 * couter of wakeup events in progress simultaneously.
	 */
	cec = atomic_add_return(MAX_IN_PROGRESS, &combined_event_count);
	trace_wakeup_source_deactivate(ws->name, cec);

	split_counters(&cnt, &inpr);
	if (!inpr && waitqueue_active(&wakeup_count_wait_queue))
		wake_up(&wakeup_count_wait_queue);
}

/**
 * __pm_relax - Notify the PM core that processing of a wakeup event has ended.
 * @ws: Wakeup source object associated with the source of the event.
 *
 * Call this function for wakeup events whose processing started with calling
 * __pm_stay_awake().
 *
 * It is safe to call it from interrupt context.
 */
void __pm_relax(struct wakeup_source *ws)
{
	unsigned long flags;

	if (!ws)
		return;

	spin_lock_irqsave(&ws->lock, flags);
	if (ws->active)
		wakeup_source_deactivate(ws);
	spin_unlock_irqrestore(&ws->lock, flags);
}
EXPORT_SYMBOL_GPL(__pm_relax);

/**
 * pm_relax - Notify the PM core that processing of a wakeup event has ended.
 * @dev: Device that signaled the event.
 *
 * Execute __pm_relax() for the @dev's wakeup source object.
 */
void pm_relax(struct device *dev)
{
	unsigned long flags;

	if (!dev)
		return;

	spin_lock_irqsave(&dev->power.lock, flags);
	__pm_relax(dev->power.wakeup);
	spin_unlock_irqrestore(&dev->power.lock, flags);
}
EXPORT_SYMBOL_GPL(pm_relax);

/**
 * pm_wakeup_timer_fn - Delayed finalization of a wakeup event.
 * @data: Address of the wakeup source object associated with the event source.
 *
 * Call wakeup_source_deactivate() for the wakeup source whose address is stored
 * in @data if it is currently active and its timer has not been canceled and
 * the expiration time of the timer is not in future.
 */
static void pm_wakeup_timer_fn(struct timer_list *t)
{
	struct wakeup_source *ws = from_timer(ws, t, timer);
	unsigned long flags;

	spin_lock_irqsave(&ws->lock, flags);

	if (ws->active && ws->timer_expires
	    && time_after_eq(jiffies, ws->timer_expires)) {
		wakeup_source_deactivate(ws);
		ws->expire_count++;
	}

	spin_unlock_irqrestore(&ws->lock, flags);
}

/**
 * pm_wakeup_ws_event - Notify the PM core of a wakeup event.
 * @ws: Wakeup source object associated with the event source.
 * @msec: Anticipated event processing time (in milliseconds).
 * @hard: If set, abort suspends in progress and wake up from suspend-to-idle.
 *
 * Notify the PM core of a wakeup event whose source is @ws that will take
 * approximately @msec milliseconds to be processed by the kernel.  If @ws is
 * not active, activate it.  If @msec is nonzero, set up the @ws' timer to
 * execute pm_wakeup_timer_fn() in future.
 *
 * It is safe to call this function from interrupt context.
 */
void pm_wakeup_ws_event(struct wakeup_source *ws, unsigned int msec, bool hard)
{
	unsigned long flags;
	unsigned long expires;

	if (!ws)
		return;

	spin_lock_irqsave(&ws->lock, flags);

	wakeup_source_report_event(ws, hard);

	if (!msec) {
		wakeup_source_deactivate(ws);
		goto unlock;
	}

	expires = jiffies + msecs_to_jiffies(msec);
	if (!expires)
		expires = 1;

	if (!ws->timer_expires || time_after(expires, ws->timer_expires)) {
		mod_timer(&ws->timer, expires);
		ws->timer_expires = expires;
	}

 unlock:
	spin_unlock_irqrestore(&ws->lock, flags);
}
EXPORT_SYMBOL_GPL(pm_wakeup_ws_event);

/**
 * pm_wakeup_dev_event - Notify the PM core of a wakeup event.
 * @dev: Device the wakeup event is related to.
 * @msec: Anticipated event processing time (in milliseconds).
 * @hard: If set, abort suspends in progress and wake up from suspend-to-idle.
 *
 * Call pm_wakeup_ws_event() for the @dev's wakeup source object.
 */
void pm_wakeup_dev_event(struct device *dev, unsigned int msec, bool hard)
{
	unsigned long flags;

	if (!dev)
		return;

	spin_lock_irqsave(&dev->power.lock, flags);
	pm_wakeup_ws_event(dev->power.wakeup, msec, hard);
	spin_unlock_irqrestore(&dev->power.lock, flags);
}
EXPORT_SYMBOL_GPL(pm_wakeup_dev_event);

void pm_get_active_wakeup_sources(char *pending_wakeup_source, size_t max)
{
	struct wakeup_source *ws, *last_active_ws = NULL;
	int len = 0;
	bool active = false;

	rcu_read_lock();
	list_for_each_entry_rcu(ws, &wakeup_sources, entry) {
		if (ws->active && len < max) {
			if (!active)
				len += scnprintf(pending_wakeup_source, max,
						"Pending Wakeup Sources: ");
			len += scnprintf(pending_wakeup_source + len, max - len,
				"%s ", ws->name);
			active = true;
		} else if (!active &&
			   (!last_active_ws ||
			    ktime_to_ns(ws->last_time) >
			    ktime_to_ns(last_active_ws->last_time))) {
			last_active_ws = ws;
		}
	}
	if (!active && last_active_ws) {
		scnprintf(pending_wakeup_source, max,
				"Last active Wakeup Source: %s",
				last_active_ws->name);
	}
	rcu_read_unlock();
}
EXPORT_SYMBOL_GPL(pm_get_active_wakeup_sources);

void pm_print_active_wakeup_sources(void)
{
	struct wakeup_source *ws;
	int srcuidx, active = 0;
	struct wakeup_source *last_activity_ws = NULL;

	srcuidx = srcu_read_lock(&wakeup_srcu);
	list_for_each_entry_rcu(ws, &wakeup_sources, entry) {
		if (ws->active) {
			pm_pr_dbg("active wakeup source: %s\n", ws->name);
			active = 1;
		} else if (!active &&
			   (!last_activity_ws ||
			    ktime_to_ns(ws->last_time) >
			    ktime_to_ns(last_activity_ws->last_time))) {
			last_activity_ws = ws;
		}
	}

	if (!active && last_activity_ws)
		pm_pr_dbg("last active wakeup source: %s\n",
			last_activity_ws->name);
	srcu_read_unlock(&wakeup_srcu, srcuidx);
}
EXPORT_SYMBOL_GPL(pm_print_active_wakeup_sources);

/**
 * pm_wakeup_pending - Check if power transition in progress should be aborted.
 *
 * Compare the current number of registered wakeup events with its preserved
 * value from the past and return true if new wakeup events have been registered
 * since the old value was stored.  Also return true if the current number of
 * wakeup events being processed is different from zero.
 */
bool pm_wakeup_pending(void)
{
	unsigned long flags;
	bool ret = false;
	char suspend_abort[MAX_SUSPEND_ABORT_LEN];

	raw_spin_lock_irqsave(&events_lock, flags);
	if (events_check_enabled) {
		unsigned int cnt, inpr;

		split_counters(&cnt, &inpr);
		ret = (cnt != saved_count || inpr > 0);
		events_check_enabled = !ret;
	}
	raw_spin_unlock_irqrestore(&events_lock, flags);

	if (ret) {
		pm_pr_dbg("Wakeup pending, aborting suspend\n");
		pm_print_active_wakeup_sources();
		pm_get_active_wakeup_sources(suspend_abort,
					     MAX_SUSPEND_ABORT_LEN);
		log_suspend_abort_reason(suspend_abort);
		pr_info("PM: %s\n", suspend_abort);
	}

	return ret || atomic_read(&pm_abort_suspend) > 0;
}

void pm_system_wakeup(void)
{
	atomic_inc(&pm_abort_suspend);
	s2idle_wake();
}
EXPORT_SYMBOL_GPL(pm_system_wakeup);

void pm_system_cancel_wakeup(void)
{
	atomic_dec_if_positive(&pm_abort_suspend);
}

void pm_wakeup_clear(bool reset)
{
	pm_wakeup_irq = 0;
	if (reset)
		atomic_set(&pm_abort_suspend, 0);
}

void pm_system_irq_wakeup(unsigned int irq_number)
{
	struct irq_desc *desc;
	const char *name = "null";

	if (pm_wakeup_irq == 0) {
<<<<<<< HEAD
		if (msm_show_resume_irq_mask) {
			desc = irq_to_desc(irq_number);
			if (desc == NULL)
				name = "stray irq";
			else if (desc->action && desc->action->name)
				name = desc->action->name;

			pr_warn("%s: %d triggered %s\n", __func__,
					irq_number, name);

		}
=======
		struct irq_desc *desc;
		const char *name = "null";

		desc = irq_to_desc(irq_number);
		if (desc == NULL)
			name = "stray irq";
		else if (desc->action && desc->action->name)
			name = desc->action->name;

		log_irq_wakeup_reason(irq_number);
		pr_warn("%s: %d triggered %s\n", __func__, irq_number, name);

>>>>>>> 724ffa00
		pm_wakeup_irq = irq_number;
		pm_system_wakeup();
	}
}

/**
 * pm_get_wakeup_count - Read the number of registered wakeup events.
 * @count: Address to store the value at.
 * @block: Whether or not to block.
 *
 * Store the number of registered wakeup events at the address in @count.  If
 * @block is set, block until the current number of wakeup events being
 * processed is zero.
 *
 * Return 'false' if the current number of wakeup events being processed is
 * nonzero.  Otherwise return 'true'.
 */
bool pm_get_wakeup_count(unsigned int *count, bool block)
{
	unsigned int cnt, inpr;

	if (block) {
		DEFINE_WAIT(wait);

		for (;;) {
			prepare_to_wait(&wakeup_count_wait_queue, &wait,
					TASK_INTERRUPTIBLE);
			split_counters(&cnt, &inpr);
			if (inpr == 0 || signal_pending(current))
				break;
			pm_print_active_wakeup_sources();
			schedule();
		}
		finish_wait(&wakeup_count_wait_queue, &wait);
	}

	split_counters(&cnt, &inpr);
	*count = cnt;
	return !inpr;
}

/**
 * pm_save_wakeup_count - Save the current number of registered wakeup events.
 * @count: Value to compare with the current number of registered wakeup events.
 *
 * If @count is equal to the current number of registered wakeup events and the
 * current number of wakeup events being processed is zero, store @count as the
 * old number of registered wakeup events for pm_check_wakeup_events(), enable
 * wakeup events detection and return 'true'.  Otherwise disable wakeup events
 * detection and return 'false'.
 */
bool pm_save_wakeup_count(unsigned int count)
{
	unsigned int cnt, inpr;
	unsigned long flags;

	events_check_enabled = false;
	raw_spin_lock_irqsave(&events_lock, flags);
	split_counters(&cnt, &inpr);
	if (cnt == count && inpr == 0) {
		saved_count = count;
		events_check_enabled = true;
	}
	raw_spin_unlock_irqrestore(&events_lock, flags);
	return events_check_enabled;
}

#ifdef CONFIG_PM_AUTOSLEEP
/**
 * pm_wakep_autosleep_enabled - Modify autosleep_enabled for all wakeup sources.
 * @enabled: Whether to set or to clear the autosleep_enabled flags.
 */
void pm_wakep_autosleep_enabled(bool set)
{
	struct wakeup_source *ws;
	ktime_t now = ktime_get();
	int srcuidx;

	srcuidx = srcu_read_lock(&wakeup_srcu);
	list_for_each_entry_rcu(ws, &wakeup_sources, entry) {
		spin_lock_irq(&ws->lock);
		if (ws->autosleep_enabled != set) {
			ws->autosleep_enabled = set;
			if (ws->active) {
				if (set)
					ws->start_prevent_time = now;
				else
					update_prevent_sleep_time(ws, now);
			}
		}
		spin_unlock_irq(&ws->lock);
	}
	srcu_read_unlock(&wakeup_srcu, srcuidx);
}
#endif /* CONFIG_PM_AUTOSLEEP */

/**
 * print_wakeup_source_stats - Print wakeup source statistics information.
 * @m: seq_file to print the statistics into.
 * @ws: Wakeup source object to print the statistics for.
 */
static int print_wakeup_source_stats(struct seq_file *m,
				     struct wakeup_source *ws)
{
	unsigned long flags;
	ktime_t total_time;
	ktime_t max_time;
	unsigned long active_count;
	ktime_t active_time;
	ktime_t prevent_sleep_time;

	spin_lock_irqsave(&ws->lock, flags);

	total_time = ws->total_time;
	max_time = ws->max_time;
	prevent_sleep_time = ws->prevent_sleep_time;
	active_count = ws->active_count;
	if (ws->active) {
		ktime_t now = ktime_get();

		active_time = ktime_sub(now, ws->last_time);
		total_time = ktime_add(total_time, active_time);
		if (active_time > max_time)
			max_time = active_time;

		if (ws->autosleep_enabled)
			prevent_sleep_time = ktime_add(prevent_sleep_time,
				ktime_sub(now, ws->start_prevent_time));
	} else {
		active_time = 0;
	}

	seq_printf(m, "%-12s\t%lu\t\t%lu\t\t%lu\t\t%lu\t\t%lld\t\t%lld\t\t%lld\t\t%lld\t\t%lld\n",
		   ws->name, active_count, ws->event_count,
		   ws->wakeup_count, ws->expire_count,
		   ktime_to_ms(active_time), ktime_to_ms(total_time),
		   ktime_to_ms(max_time), ktime_to_ms(ws->last_time),
		   ktime_to_ms(prevent_sleep_time));

	spin_unlock_irqrestore(&ws->lock, flags);

	return 0;
}

static void *wakeup_sources_stats_seq_start(struct seq_file *m,
					loff_t *pos)
{
	struct wakeup_source *ws;
	loff_t n = *pos;
	int *srcuidx = m->private;

	if (n == 0) {
		seq_puts(m, "name\t\tactive_count\tevent_count\twakeup_count\t"
			"expire_count\tactive_since\ttotal_time\tmax_time\t"
			"last_change\tprevent_suspend_time\n");
	}

	*srcuidx = srcu_read_lock(&wakeup_srcu);
	list_for_each_entry_rcu(ws, &wakeup_sources, entry) {
		if (n-- <= 0)
			return ws;
	}

	return NULL;
}

static void *wakeup_sources_stats_seq_next(struct seq_file *m,
					void *v, loff_t *pos)
{
	struct wakeup_source *ws = v;
	struct wakeup_source *next_ws = NULL;

	++(*pos);

	list_for_each_entry_continue_rcu(ws, &wakeup_sources, entry) {
		next_ws = ws;
		break;
	}

	return next_ws;
}

static void wakeup_sources_stats_seq_stop(struct seq_file *m, void *v)
{
	int *srcuidx = m->private;

	srcu_read_unlock(&wakeup_srcu, *srcuidx);
}

/**
 * wakeup_sources_stats_seq_show - Print wakeup sources statistics information.
 * @m: seq_file to print the statistics into.
 * @v: wakeup_source of each iteration
 */
static int wakeup_sources_stats_seq_show(struct seq_file *m, void *v)
{
	struct wakeup_source *ws = v;

	print_wakeup_source_stats(m, ws);

	return 0;
}

static const struct seq_operations wakeup_sources_stats_seq_ops = {
	.start = wakeup_sources_stats_seq_start,
	.next  = wakeup_sources_stats_seq_next,
	.stop  = wakeup_sources_stats_seq_stop,
	.show  = wakeup_sources_stats_seq_show,
};

static int wakeup_sources_stats_open(struct inode *inode, struct file *file)
{
	return seq_open_private(file, &wakeup_sources_stats_seq_ops, sizeof(int));
}

static const struct file_operations wakeup_sources_stats_fops = {
	.owner = THIS_MODULE,
	.open = wakeup_sources_stats_open,
	.read = seq_read,
	.llseek = seq_lseek,
	.release = seq_release_private,
};

static int __init wakeup_sources_debugfs_init(void)
{
	debugfs_create_file("wakeup_sources", S_IRUGO, NULL, NULL,
			    &wakeup_sources_stats_fops);
	return 0;
}

postcore_initcall(wakeup_sources_debugfs_init);<|MERGE_RESOLUTION|>--- conflicted
+++ resolved
@@ -937,7 +937,6 @@
 	const char *name = "null";
 
 	if (pm_wakeup_irq == 0) {
-<<<<<<< HEAD
 		if (msm_show_resume_irq_mask) {
 			desc = irq_to_desc(irq_number);
 			if (desc == NULL)
@@ -945,24 +944,11 @@
 			else if (desc->action && desc->action->name)
 				name = desc->action->name;
 
+			log_irq_wakeup_reason(irq_number);
 			pr_warn("%s: %d triggered %s\n", __func__,
 					irq_number, name);
 
 		}
-=======
-		struct irq_desc *desc;
-		const char *name = "null";
-
-		desc = irq_to_desc(irq_number);
-		if (desc == NULL)
-			name = "stray irq";
-		else if (desc->action && desc->action->name)
-			name = desc->action->name;
-
-		log_irq_wakeup_reason(irq_number);
-		pr_warn("%s: %d triggered %s\n", __func__, irq_number, name);
-
->>>>>>> 724ffa00
 		pm_wakeup_irq = irq_number;
 		pm_system_wakeup();
 	}
