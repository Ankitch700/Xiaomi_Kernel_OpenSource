# SPDX-License-Identifier: GPL-2.0-only
#
# Phy drivers for Qualcomm and Atheros platforms
#
config PHY_ATH79_USB
	tristate "Atheros AR71XX/9XXX USB PHY driver"
	depends on OF && (ATH79 || COMPILE_TEST)
	default y if USB_EHCI_HCD_PLATFORM || USB_OHCI_HCD_PLATFORM
	select RESET_CONTROLLER
	select GENERIC_PHY
	help
	  Enable this to support the USB PHY on Atheros AR71XX/9XXX SoCs.

config PHY_QCOM_APQ8064_SATA
	tristate "Qualcomm APQ8064 SATA SerDes/PHY driver"
	depends on ARCH_QCOM
	depends on HAS_IOMEM
	depends on OF
	select GENERIC_PHY

config PHY_QCOM_EDP
	tristate "Qualcomm eDP PHY driver"
	depends on ARCH_QCOM || COMPILE_TEST
	depends on OF
	depends on COMMON_CLK
	select GENERIC_PHY
	help
	  Enable this driver to support the Qualcomm eDP PHY found in various
	  Qualcomm chipsets.

config PHY_QCOM_IPQ4019_USB
	tristate "Qualcomm IPQ4019 USB PHY driver"
	depends on OF && (ARCH_QCOM || COMPILE_TEST)
	select GENERIC_PHY
	help
	  Support for the USB PHY-s on Qualcomm IPQ40xx SoC-s.

config PHY_QCOM_IPQ806X_SATA
	tristate "Qualcomm IPQ806x SATA SerDes/PHY driver"
	depends on ARCH_QCOM
	depends on HAS_IOMEM
	depends on OF
	select GENERIC_PHY

config PHY_QCOM_PCIE2
	tristate "Qualcomm PCIe Gen2 PHY Driver"
	depends on OF && COMMON_CLK && (ARCH_QCOM || COMPILE_TEST)
	select GENERIC_PHY
	help
	  Enable this to support the Qualcomm PCIe PHY, used with the Synopsys
	  based PCIe controller.

menuconfig PHY_QCOM_QMP
	tristate "Qualcomm QMP PHY Drivers"
	depends on OF && COMMON_CLK && (ARCH_QCOM || COMPILE_TEST)

if PHY_QCOM_QMP

config PHY_QCOM_QMP_COMBO
	tristate "Qualcomm QMP Combo PHY Driver"
	default PHY_QCOM_QMP
	depends on TYPEC || TYPEC=n
	depends on DRM || DRM=n
	select GENERIC_PHY
	select MFD_SYSCON
	select DRM_PANEL_BRIDGE if DRM
	help
	  Enable this to support the QMP Combo PHY transceiver that is used
	  with USB3 and DisplayPort controllers on Qualcomm chips.

config PHY_QCOM_QMP_PCIE
	tristate "Qualcomm QMP PCIe PHY Driver"
	depends on PCI || COMPILE_TEST
	select GENERIC_PHY
	default PHY_QCOM_QMP
	help
	  Enable this to support the QMP PCIe PHY transceiver that is used
	  with PCIe controllers on Qualcomm chips.

config PHY_QCOM_QMP_PCIE_8996
	tristate "Qualcomm QMP PCIe 8996 PHY Driver"
	depends on PCI || COMPILE_TEST
	select GENERIC_PHY
	default PHY_QCOM_QMP
	help
	  Enable this to support the QMP PCIe PHY transceiver that is used
	  with PCIe controllers on Qualcomm msm8996 chips.

config PHY_QCOM_QMP_UFS
	tristate "Qualcomm QMP UFS PHY Driver"
	select GENERIC_PHY
	default PHY_QCOM_QMP
	help
	  Enable this to support the QMP UFS PHY transceiver that is used
	  with UFS controllers on Qualcomm chips.

config PHY_QCOM_QMP_USB
	tristate "Qualcomm QMP USB PHY Driver"
	select GENERIC_PHY
	default PHY_QCOM_QMP
	help
	  Enable this to support the QMP USB PHY transceiver that is used
	  with USB3 controllers on Qualcomm chips.

config PHY_QCOM_QMP_USB_LEGACY
	tristate "Qualcomm QMP legacy USB PHY Driver"
	select GENERIC_PHY
	default n
	help
	  Enable this legacy driver to support the QMP USB+DisplayPort Combo
	  PHY transceivers working only in USB3 mode on Qualcomm chips. This
	  driver exists only for compatibility with older device trees,
	  existing users have been migrated to PHY_QCOM_QMP_COMBO driver.

endif # PHY_QCOM_QMP

config PHY_QCOM_UFS
	tristate "Qualcomm Technologies, Inc. UFS PHY driver"
	depends on OF && ARCH_QCOM
	select GENERIC_PHY
	help
	  Enables support for UFS PHY on Qualcomm Technologies, Inc.
	  chipsets.
	  This driver together with the UFS PHY controller specific
	  driver enables the UFS PHY support for Qualcomm Technologies, Inc.
	  chips.

if PHY_QCOM_UFS

config PHY_QCOM_UFS_V4
	tristate "Qualcomm Technologies, Inc. UFS V4"
	depends on PHY_QCOM_UFS
	help
	  Support for 7nm UFS QMP phy present on QCOM chipsets.
	  This is required to enable UFS on QCOM chipset.
	  To compile this driver as a module, choose M here.

config PHY_QCOM_UFS_QRBTC_SDM845
	tristate "Qualcomm Technologies, Inc. UFS Presil Phy Driver"
	depends on PHY_QCOM_UFS && REGULATOR_STUB
	help
	  Enable this to support UFS PHY on pre-silicon platforms.
	  The support is restricted to HS-G1 only on both Tx and Rx.
	  No low power mode support is present.
	  Doesn't restrict number of lanes.

<<<<<<< HEAD
=======
config PHY_QCOM_UFS_V4_NIOBE
	tristate "Qualcomm Technologies, Inc. UFS Niobe Phy Driver"
	depends on PHY_QCOM_UFS
	help
	  Support for UFS phy present on QCOM Niobe chipsets.
	  This is required to enable UFS on Niobe chipset.
	  To compile this driver as a module, choose M here.
	  This would be needed for all niobe ufs platforms.

>>>>>>> e0715d49
config PHY_QCOM_UFS_V4_PINEAPPLE
	tristate "Qualcomm Technologies, Inc. UFS Pineapple Phy Driver"
	depends on PHY_QCOM_UFS
	help
	  Support for UFS phy present on QCOM Pineapple chipsets.
	  This is required to enable UFS on Pineapple chipset.
	  To compile this driver as a module, choose M here.

config PHY_QCOM_UFS_V4_SUN
	tristate "Qualcomm Technologies, Inc. UFS Sun Phy Driver"
	depends on PHY_QCOM_UFS
	help
	  Support for UFS phy present on QCOM Sun chipsets.
	  This is required to enable UFS on Sun chipset.
	  To compile this driver as a module, choose M here.

config PHY_QCOM_UFS_V4_WAIPIO
	tristate "Qualcomm Technologies, Inc. UFS V4 WAIPIO"
	depends on PHY_QCOM_UFS
	help
	  Support for UFS phy present on QCOM Waipio chipsets is essential
	  for enabling UFS on Waipio chipsets.
	  To compile this driver as a module, users can choose "M" to have
	  the flexibility of loading and unloading the driver as needed.
	  By incorporating support for UFS phy on Waipio chipsets, users
	  can take advantage of the benefits offered by WAIPIO UFS PHY.

endif

config PHY_QCOM_QUSB2
	tristate "Qualcomm QUSB2 PHY Driver"
	depends on OF && (ARCH_QCOM || COMPILE_TEST)
	depends on NVMEM || !NVMEM
	select GENERIC_PHY
	help
	  Enable this to support the HighSpeed QUSB2 PHY transceiver for USB
	  controllers on Qualcomm chips. This driver supports the high-speed
	  PHY which is usually paired with either the ChipIdea or Synopsys DWC3
	  USB IPs on MSM SOCs.

config PHY_QCOM_SNPS_EUSB2
	tristate "Qualcomm SNPS eUSB2 PHY Driver"
	depends on OF && (ARCH_QCOM || COMPILE_TEST)
	select GENERIC_PHY
	help
	  Enable support for the USB high-speed SNPS eUSB2 phy on Qualcomm
	  chipsets. The PHY is paired with a Synopsys DWC3 USB controller
	  on Qualcomm SOCs.

config PHY_QCOM_EUSB2_REPEATER
	tristate "Qualcomm SNPS eUSB2 Repeater Driver"
	depends on OF && (ARCH_QCOM || COMPILE_TEST)
	select GENERIC_PHY
	help
	  Enable support for the USB high-speed SNPS eUSB2 repeater on Qualcomm
	  PMICs. The repeater is paired with a Synopsys eUSB2 Phy
	  on Qualcomm SOCs.

config PHY_QCOM_M31_USB
	tristate "Qualcomm M31 HS PHY driver support"
	depends on USB && (ARCH_QCOM || COMPILE_TEST)
	select GENERIC_PHY
	help
	  Enable this to support M31 HS PHY transceivers on Qualcomm chips
	  with DWC3 USB core. It handles PHY initialization, clock
	  management required after resetting the hardware and power
	  management. This driver is required even for peripheral only or
	  host only mode configurations.

config PHY_QCOM_USB_HS
	tristate "Qualcomm USB HS PHY module"
	depends on USB_ULPI_BUS
	depends on EXTCON || !EXTCON # if EXTCON=m, this cannot be built-in
	select GENERIC_PHY
	help
	  Support for the USB high-speed ULPI compliant phy on Qualcomm
	  chipsets.

config PHY_QCOM_USB_SNPS_FEMTO_V2
	tristate "Qualcomm SNPS FEMTO USB HS PHY V2 module"
	depends on OF && (ARCH_QCOM || COMPILE_TEST)
	select GENERIC_PHY
	help
	  Enable support for the USB high-speed SNPS Femto phy on Qualcomm
	  chipsets.  This PHY has differences in the register map compared
	  to the V1 variants.  The PHY is paired with a Synopsys DWC3 USB
	  controller on Qualcomm SOCs.

config PHY_QCOM_USB_HSIC
	tristate "Qualcomm USB HSIC ULPI PHY module"
	depends on USB_ULPI_BUS
	select GENERIC_PHY
	help
	  Support for the USB HSIC ULPI compliant PHY on QCOM chipsets.

config PHY_QCOM_USB_HS_28NM
	tristate "Qualcomm 28nm High-Speed PHY"
	depends on OF && (ARCH_QCOM || COMPILE_TEST)
	depends on EXTCON || !EXTCON # if EXTCON=m, this cannot be built-in
	select GENERIC_PHY
	help
	  Enable this to support the Qualcomm Synopsys DesignWare Core 28nm
	  High-Speed PHY driver. This driver supports the Hi-Speed PHY which
	  is usually paired with either the ChipIdea or Synopsys DWC3 USB
	  IPs on MSM SOCs.

config PHY_QCOM_USB_SS
	tristate "Qualcomm USB Super-Speed PHY driver"
	depends on OF && (ARCH_QCOM || COMPILE_TEST)
	depends on EXTCON || !EXTCON # if EXTCON=m, this cannot be built-in
	select GENERIC_PHY
	help
	  Enable this to support the Super-Speed USB transceiver on various
	  Qualcomm chipsets.

config PHY_QCOM_IPQ806X_USB
	tristate "Qualcomm IPQ806x DWC3 USB PHY driver"
	depends on HAS_IOMEM
	depends on OF && (ARCH_QCOM || COMPILE_TEST)
	select GENERIC_PHY
	help
	  This option enables support for the Synopsis PHYs present inside the
	  Qualcomm USB3.0 DWC3 controller on ipq806x SoC. This driver supports
	  both HS and SS PHY controllers.

config PHY_QCOM_SGMII_ETH
	tristate "Qualcomm DWMAC SGMII SerDes/PHY driver"
	depends on OF && (ARCH_QCOM || COMPILE_TEST)
	depends on HAS_IOMEM
	select GENERIC_PHY
	help
	  Enable this to support the internal SerDes/SGMII PHY on various
	  Qualcomm chipsets.<|MERGE_RESOLUTION|>--- conflicted
+++ resolved
@@ -144,8 +144,6 @@
 	  No low power mode support is present.
 	  Doesn't restrict number of lanes.
 
-<<<<<<< HEAD
-=======
 config PHY_QCOM_UFS_V4_NIOBE
 	tristate "Qualcomm Technologies, Inc. UFS Niobe Phy Driver"
 	depends on PHY_QCOM_UFS
@@ -155,7 +153,6 @@
 	  To compile this driver as a module, choose M here.
 	  This would be needed for all niobe ufs platforms.
 
->>>>>>> e0715d49
 config PHY_QCOM_UFS_V4_PINEAPPLE
 	tristate "Qualcomm Technologies, Inc. UFS Pineapple Phy Driver"
 	depends on PHY_QCOM_UFS
