--- conflicted
+++ resolved
@@ -956,13 +956,11 @@
 
 	mhi_cntrl->mhi_dev = mhi_dev;
 
-<<<<<<< HEAD
 	if (mhi_misc_register_controller(mhi_cntrl))
 		dev_err(mhi_cntrl->cntrl_dev,
 			"Could not enable miscellaneous features\n");
-=======
+
 	mhi_create_debugfs(mhi_cntrl);
->>>>>>> 561eb836
 
 	return 0;
 
@@ -986,11 +984,8 @@
 	struct mhi_chan *mhi_chan = mhi_cntrl->mhi_chan;
 	unsigned int i;
 
-<<<<<<< HEAD
 	mhi_misc_unregister_controller(mhi_cntrl);
-=======
 	mhi_destroy_debugfs(mhi_cntrl);
->>>>>>> 561eb836
 
 	kfree(mhi_cntrl->mhi_cmd);
 	kfree(mhi_cntrl->mhi_event);
@@ -1356,21 +1351,15 @@
 
 static int __init mhi_init(void)
 {
-<<<<<<< HEAD
 	mhi_misc_init();
-=======
 	mhi_debugfs_init();
->>>>>>> 561eb836
 	return bus_register(&mhi_bus_type);
 }
 
 static void __exit mhi_exit(void)
 {
-<<<<<<< HEAD
 	mhi_misc_exit();
-=======
 	mhi_debugfs_exit();
->>>>>>> 561eb836
 	bus_unregister(&mhi_bus_type);
 }
 
