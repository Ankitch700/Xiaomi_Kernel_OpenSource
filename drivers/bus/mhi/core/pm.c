--- conflicted
+++ resolved
@@ -1159,29 +1159,12 @@
 
 	if (state == MHI_STATE_SYS_ERR) {
 		mhi_set_mhi_state(mhi_cntrl, MHI_STATE_RESET);
-<<<<<<< HEAD
-		ret = wait_event_timeout(mhi_cntrl->state_event,
-				MHI_PM_IN_FATAL_STATE(mhi_cntrl->pm_state) ||
-					mhi_read_reg_field(mhi_cntrl,
-							   mhi_cntrl->regs,
-							   MHICTRL,
-							   MHICTRL_RESET_MASK,
-							   MHICTRL_RESET_SHIFT,
-							   &val) ||
-					!val,
-				msecs_to_jiffies(mhi_cntrl->timeout_ms));
-		if (!ret) {
-			ret = -EIO;
-			MHI_LOG(dev, "Failed to reset MHI due to syserr state\n");
-			goto error_async_power_up;
-=======
 		ret = mhi_poll_reg_field(mhi_cntrl, mhi_cntrl->regs, MHICTRL,
 				 MHICTRL_RESET_MASK, MHICTRL_RESET_SHIFT, 0,
 				 interval_us);
 		if (ret) {
-			dev_info(dev, "Failed to reset MHI due to syserr state\n");
+			MHI_LOG(dev, "Failed to reset MHI due to syserr state\n");
 			goto error_exit;
->>>>>>> d3a142c3
 		}
 
 		/*
