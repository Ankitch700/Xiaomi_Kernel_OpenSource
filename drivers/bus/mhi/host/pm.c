// SPDX-License-Identifier: GPL-2.0
/*
 * Copyright (c) 2018-2021, The Linux Foundation. All rights reserved.
 *
 */

#include <linux/delay.h>
#include <linux/device.h>
#include <linux/dma-direction.h>
#include <linux/dma-mapping.h>
#include <linux/interrupt.h>
#include <linux/list.h>
#include <linux/mhi.h>
#include <linux/module.h>
#include <linux/slab.h>
#include <linux/wait.h>
#include "internal.h"

/*
 * Not all MHI state transitions are synchronous. Transitions like Linkdown,
 * SYS_ERR, and shutdown can happen anytime asynchronously. This function will
 * transition to a new state only if we're allowed to.
 *
 * Priority increases as we go down. For instance, from any state in L0, the
 * transition can be made to states in L1, L2 and L3. A notable exception to
 * this rule is state DISABLE.  From DISABLE state we can only transition to
 * POR state. Also, while in L2 state, user cannot jump back to previous
 * L1 or L0 states.
 *
 * Valid transitions:
 * L0: DISABLE <--> POR
 *     POR <--> POR
 *     POR -> M0 -> M2 --> M0
 *     POR -> FW_DL_ERR
 *     FW_DL_ERR <--> FW_DL_ERR
 *     M0 <--> M0
 *     M0 -> FW_DL_ERR
 *     M0 -> M3_ENTER -> M3 -> M3_EXIT --> M0
 * L1: SYS_ERR_DETECT -> SYS_ERR_PROCESS --> POR
 * L2: SHUTDOWN_PROCESS -> LD_ERR_FATAL_DETECT
 *     SHUTDOWN_PROCESS -> DISABLE
 * L3: LD_ERR_FATAL_DETECT <--> LD_ERR_FATAL_DETECT
 *     LD_ERR_FATAL_DETECT -> DISABLE
 */
static const struct mhi_pm_transitions dev_state_transitions[] = {
	/* L0 States */
	{
		MHI_PM_DISABLE,
		MHI_PM_POR
	},
	{
		MHI_PM_POR,
		MHI_PM_POR | MHI_PM_DISABLE | MHI_PM_M0 |
		MHI_PM_SYS_ERR_DETECT | MHI_PM_SHUTDOWN_PROCESS |
		MHI_PM_LD_ERR_FATAL_DETECT | MHI_PM_FW_DL_ERR
	},
	{
		MHI_PM_M0,
		MHI_PM_M0 | MHI_PM_M2 | MHI_PM_M3_ENTER |
		MHI_PM_SYS_ERR_DETECT | MHI_PM_SHUTDOWN_PROCESS |
		MHI_PM_LD_ERR_FATAL_DETECT | MHI_PM_FW_DL_ERR
	},
	{
		MHI_PM_M2,
		MHI_PM_M0 | MHI_PM_SYS_ERR_DETECT | MHI_PM_SHUTDOWN_PROCESS |
		MHI_PM_LD_ERR_FATAL_DETECT
	},
	{
		MHI_PM_M3_ENTER,
		MHI_PM_M3 | MHI_PM_SYS_ERR_DETECT | MHI_PM_SHUTDOWN_PROCESS |
		MHI_PM_LD_ERR_FATAL_DETECT
	},
	{
		MHI_PM_M3,
		MHI_PM_M3_EXIT | MHI_PM_SYS_ERR_DETECT |
		MHI_PM_LD_ERR_FATAL_DETECT
	},
	{
		MHI_PM_M3_EXIT,
		MHI_PM_M0 | MHI_PM_SYS_ERR_DETECT | MHI_PM_SHUTDOWN_PROCESS |
		MHI_PM_LD_ERR_FATAL_DETECT
	},
	{
		MHI_PM_FW_DL_ERR,
		MHI_PM_FW_DL_ERR | MHI_PM_SYS_ERR_DETECT |
		MHI_PM_SHUTDOWN_PROCESS | MHI_PM_LD_ERR_FATAL_DETECT
	},
	/* L1 States */
	{
		MHI_PM_SYS_ERR_DETECT,
		MHI_PM_SYS_ERR_PROCESS | MHI_PM_SHUTDOWN_PROCESS |
		MHI_PM_LD_ERR_FATAL_DETECT
	},
	{
		MHI_PM_SYS_ERR_PROCESS,
		MHI_PM_POR | MHI_PM_SHUTDOWN_PROCESS |
		MHI_PM_LD_ERR_FATAL_DETECT
	},
	/* L2 States */
	{
		MHI_PM_SHUTDOWN_PROCESS,
		MHI_PM_DISABLE | MHI_PM_LD_ERR_FATAL_DETECT
	},
	/* L3 States */
	{
		MHI_PM_LD_ERR_FATAL_DETECT,
		MHI_PM_LD_ERR_FATAL_DETECT | MHI_PM_DISABLE
	},
};

enum mhi_pm_state __must_check mhi_tryset_pm_state(struct mhi_controller *mhi_cntrl,
						   enum mhi_pm_state state)
{
	unsigned long cur_state = mhi_cntrl->pm_state;
	int index = find_last_bit(&cur_state, 32);

	if (unlikely(index >= ARRAY_SIZE(dev_state_transitions)))
		return cur_state;

	if (unlikely(dev_state_transitions[index].from_state != cur_state))
		return cur_state;

	if (unlikely(!(dev_state_transitions[index].to_states & state)))
		return cur_state;

	mhi_cntrl->pm_state = state;
	return mhi_cntrl->pm_state;
}

void mhi_set_mhi_state(struct mhi_controller *mhi_cntrl, enum mhi_state state)
{
	struct device *dev = &mhi_cntrl->mhi_dev->dev;
	int ret;

	if (state == MHI_STATE_RESET) {
		ret = mhi_write_reg_field(mhi_cntrl, mhi_cntrl->regs, MHICTRL,
					  MHICTRL_RESET_MASK, 1);
	} else {
		ret = mhi_write_reg_field(mhi_cntrl, mhi_cntrl->regs, MHICTRL,
					  MHICTRL_MHISTATE_MASK, state);
	}

	if (ret)
		MHI_ERR(dev, "Failed to set MHI state to: %s\n",
			mhi_state_str(state));
}

/* NOP for backward compatibility, host allowed to ring DB in M2 state */
static void mhi_toggle_dev_wake_nop(struct mhi_controller *mhi_cntrl)
{
}

static void mhi_toggle_dev_wake(struct mhi_controller *mhi_cntrl)
{
	mhi_cntrl->wake_get(mhi_cntrl, false);
	mhi_cntrl->wake_put(mhi_cntrl, true);
}

/* Add event ring elements and ring er db */
static void mhi_setup_event_rings(struct mhi_controller *mhi_cntrl, bool add_el)
{
	struct mhi_event *mhi_event;
	int i;
	bool skip_er_setup;

	mhi_event = mhi_cntrl->mhi_event;
	for (i = 0; i < mhi_cntrl->total_ev_rings; i++, mhi_event++) {
		struct mhi_ring *ring = &mhi_event->ring;

		if (mhi_event->offload_ev)
			continue;

		/* skip HW event ring setup in ready state */
		if (mhi_cntrl->dev_state == MHI_STATE_READY)
			skip_er_setup = mhi_event->hw_ring;
		else
			skip_er_setup = !mhi_event->hw_ring;

		/* if no er element to add, ring all er dbs */
		if (add_el && skip_er_setup)
			continue;

		if (add_el) {
			ring->wp = ring->base + ring->len - ring->el_size;
			*ring->ctxt_wp =
				ring->iommu_base + ring->len - ring->el_size;
			/* Update all cores */
			smp_wmb();
		}

		/* Ring the event ring db */
		spin_lock_irq(&mhi_event->lock);
		mhi_ring_er_db(mhi_event);
		spin_unlock_irq(&mhi_event->lock);
	}
}

/* Handle device ready state transition */
int mhi_ready_state_transition(struct mhi_controller *mhi_cntrl)
{
	enum mhi_pm_state cur_state;
	struct device *dev = &mhi_cntrl->mhi_dev->dev;
	u32 interval_us = 25000; /* poll register field every 25 milliseconds */
	int ret = -EINVAL;

	/* Check if device entered error state */
	if (MHI_PM_IN_FATAL_STATE(mhi_cntrl->pm_state)) {
		MHI_ERR(dev, "Device link is not accessible\n");
		return -EIO;
	}

	/* Wait for RESET to be cleared and READY bit to be set by the device */
	ret = mhi_poll_reg_field(mhi_cntrl, mhi_cntrl->regs, MHICTRL,
				 MHICTRL_RESET_MASK, 0, interval_us);
	if (ret) {
		MHI_ERR(dev, "Device failed to clear MHI Reset\n");
		return ret;
	}

	ret = mhi_poll_reg_field(mhi_cntrl, mhi_cntrl->regs, MHISTATUS,
				 MHISTATUS_READY_MASK, 1, interval_us);
	if (ret) {
		MHI_ERR(dev, "Device failed to enter MHI Ready\n");
		return ret;
	}

	MHI_VERB(dev, "Device in READY State\n");
	write_lock_irq(&mhi_cntrl->pm_lock);
	cur_state = mhi_tryset_pm_state(mhi_cntrl, MHI_PM_POR);
	mhi_cntrl->dev_state = MHI_STATE_READY;
	write_unlock_irq(&mhi_cntrl->pm_lock);

	if (cur_state != MHI_PM_POR) {
		MHI_ERR(dev, "Error moving to state %s from %s\n",
			to_mhi_pm_state_str(MHI_PM_POR),
			to_mhi_pm_state_str(cur_state));
		return -EIO;
	}

	read_lock_bh(&mhi_cntrl->pm_lock);
	if (!MHI_REG_ACCESS_VALID(mhi_cntrl->pm_state)) {
		MHI_ERR(dev, "Device registers not accessible\n");
		goto error_mmio;
	}

	/* Configure MMIO registers */
	ret = mhi_init_mmio(mhi_cntrl);
	if (ret) {
		MHI_ERR(dev, "Error configuring MMIO registers\n");
		goto error_mmio;
	}

	/* add SW event ring elements and ring SW event ring dbs */
	mhi_setup_event_rings(mhi_cntrl, true);

	/* Set MHI to M0 state */
	mhi_set_mhi_state(mhi_cntrl, MHI_STATE_M0);
	read_unlock_bh(&mhi_cntrl->pm_lock);

	return 0;

error_mmio:
	read_unlock_bh(&mhi_cntrl->pm_lock);

	return -EIO;
}

int mhi_pm_m0_transition(struct mhi_controller *mhi_cntrl)
{
	enum mhi_pm_state cur_state;
	struct mhi_chan *mhi_chan;
	struct device *dev = &mhi_cntrl->mhi_dev->dev;
	int i;

	write_lock_irq(&mhi_cntrl->pm_lock);
	mhi_cntrl->dev_state = MHI_STATE_M0;
	cur_state = mhi_tryset_pm_state(mhi_cntrl, MHI_PM_M0);
	write_unlock_irq(&mhi_cntrl->pm_lock);
	if (unlikely(cur_state != MHI_PM_M0)) {
		MHI_ERR(dev, "Unable to transition to M0 state\n");
		return -EIO;
	}
	mhi_cntrl->M0++;

	/* Wake up the device */
	read_lock_bh(&mhi_cntrl->pm_lock);
	mhi_cntrl->wake_get(mhi_cntrl, true);

	/* Ring all event rings and CMD ring only if we're in mission mode */
	if (MHI_IN_MISSION_MODE(mhi_cntrl->ee)) {
		struct mhi_cmd *mhi_cmd =
			&mhi_cntrl->mhi_cmd[PRIMARY_CMD_RING];

		mhi_setup_event_rings(mhi_cntrl, false);

		/* Only ring primary cmd ring if ring is not empty */
		spin_lock_irq(&mhi_cmd->lock);
		if (mhi_cmd->ring.rp != mhi_cmd->ring.wp)
			mhi_ring_cmd_db(mhi_cntrl, mhi_cmd);
		spin_unlock_irq(&mhi_cmd->lock);
		/* ring misc doorbells for certain controllers */
		mhi_misc_dbs_pending(mhi_cntrl);
	}

	/* Ring channel DB registers */
	mhi_chan = mhi_cntrl->mhi_chan;
	for (i = 0; i < mhi_cntrl->max_chan; i++, mhi_chan++) {
		struct mhi_ring *tre_ring = &mhi_chan->tre_ring;

		if (mhi_chan->db_cfg.reset_req) {
			write_lock_irq(&mhi_chan->lock);
			mhi_chan->db_cfg.db_mode = true;
			write_unlock_irq(&mhi_chan->lock);
		}

		read_lock_irq(&mhi_chan->lock);

		/* Only ring DB if ring is not empty */
		if (tre_ring->base && tre_ring->wp  != tre_ring->rp &&
		    mhi_chan->ch_state == MHI_CH_STATE_ENABLED)
			mhi_ring_chan_db(mhi_cntrl, mhi_chan);
		read_unlock_irq(&mhi_chan->lock);
	}

	mhi_cntrl->wake_put(mhi_cntrl, false);
	read_unlock_bh(&mhi_cntrl->pm_lock);
	wake_up_all(&mhi_cntrl->state_event);

	return 0;
}

/*
 * After receiving the MHI state change event from the device indicating the
 * transition to M1 state, the host can transition the device to M2 state
 * for keeping it in low power state.
 */
void mhi_pm_m1_transition(struct mhi_controller *mhi_cntrl)
{
	enum mhi_pm_state state;
	struct device *dev = &mhi_cntrl->mhi_dev->dev;

	write_lock_irq(&mhi_cntrl->pm_lock);
	state = mhi_tryset_pm_state(mhi_cntrl, MHI_PM_M2);
	if (state == MHI_PM_M2) {
		mhi_set_mhi_state(mhi_cntrl, MHI_STATE_M2);
		mhi_cntrl->dev_state = MHI_STATE_M2;

		write_unlock_irq(&mhi_cntrl->pm_lock);

		mhi_cntrl->M2++;
		wake_up_all(&mhi_cntrl->state_event);

		/* If there are any pending resources, exit M2 immediately */
		if (unlikely(atomic_read(&mhi_cntrl->pending_pkts) ||
			     atomic_read(&mhi_cntrl->dev_wake))) {
			MHI_VERB(dev,
				"Exiting M2, pending_pkts: %d dev_wake: %d\n",
				atomic_read(&mhi_cntrl->pending_pkts),
				atomic_read(&mhi_cntrl->dev_wake));
			read_lock_bh(&mhi_cntrl->pm_lock);
			mhi_cntrl->wake_get(mhi_cntrl, true);
			mhi_cntrl->wake_put(mhi_cntrl, true);
			read_unlock_bh(&mhi_cntrl->pm_lock);
		} else {
			mhi_cntrl->status_cb(mhi_cntrl, MHI_CB_IDLE);
		}
	} else {
		write_unlock_irq(&mhi_cntrl->pm_lock);
	}
}

/* MHI M3 completion handler */
int mhi_pm_m3_transition(struct mhi_controller *mhi_cntrl)
{
	enum mhi_pm_state state;
	struct device *dev = &mhi_cntrl->mhi_dev->dev;

	write_lock_irq(&mhi_cntrl->pm_lock);
	mhi_cntrl->dev_state = MHI_STATE_M3;
	state = mhi_tryset_pm_state(mhi_cntrl, MHI_PM_M3);
	write_unlock_irq(&mhi_cntrl->pm_lock);
	if (state != MHI_PM_M3) {
		MHI_ERR(dev, "Unable to transition to M3 state\n");
		return -EIO;
	}

	mhi_cntrl->M3++;
	wake_up_all(&mhi_cntrl->state_event);

	return 0;
}

/* Handle device Mission Mode transition */
static int mhi_pm_mission_mode_transition(struct mhi_controller *mhi_cntrl)
{
	struct device *dev = &mhi_cntrl->mhi_dev->dev;
	enum mhi_ee_type ee = MHI_EE_MAX, current_ee = mhi_cntrl->ee;
	int ret;

	MHI_VERB(dev, "Processing Mission Mode transition\n");

	write_lock_irq(&mhi_cntrl->pm_lock);
	if (MHI_REG_ACCESS_VALID(mhi_cntrl->pm_state))
		ee = mhi_get_exec_env(mhi_cntrl);

	if (!MHI_IN_MISSION_MODE(ee)) {
		mhi_cntrl->pm_state = MHI_PM_LD_ERR_FATAL_DETECT;
		write_unlock_irq(&mhi_cntrl->pm_lock);
		wake_up_all(&mhi_cntrl->state_event);
		return -EIO;
	}
	mhi_cntrl->ee = ee;
	write_unlock_irq(&mhi_cntrl->pm_lock);

	wake_up_all(&mhi_cntrl->state_event);

	mhi_reset_reg_write_q(mhi_cntrl);

	device_for_each_child(&mhi_cntrl->mhi_dev->dev, &current_ee,
			      mhi_destroy_device);
	mhi_cntrl->status_cb(mhi_cntrl, MHI_CB_EE_MISSION_MODE);

	/* Force MHI to be in M0 state before continuing */
	ret = __mhi_device_get_sync(mhi_cntrl);
	if (ret)
		return ret;

	read_lock_bh(&mhi_cntrl->pm_lock);

	if (MHI_PM_IN_ERROR_STATE(mhi_cntrl->pm_state)) {
		ret = -EIO;
		goto error_mission_mode;
	}

	/* Add elements to all HW event rings and ring HW event ring dbs */
	mhi_setup_event_rings(mhi_cntrl, true);

	read_unlock_bh(&mhi_cntrl->pm_lock);

	mhi_process_sleeping_events(mhi_cntrl);

	/*
	 * The MHI devices are only created when the client device switches its
	 * Execution Environment (EE) to either SBL or AMSS states
	 */
	mhi_create_devices(mhi_cntrl);
	mhi_misc_mission_mode(mhi_cntrl);

	read_lock_bh(&mhi_cntrl->pm_lock);

error_mission_mode:
	mhi_cntrl->wake_put(mhi_cntrl, false);
	read_unlock_bh(&mhi_cntrl->pm_lock);

	return ret;
}

/* Handle shutdown transitions */
static void mhi_pm_disable_transition(struct mhi_controller *mhi_cntrl)
{
	enum mhi_pm_state cur_state;
	struct mhi_event *mhi_event;
	struct mhi_cmd_ctxt *cmd_ctxt;
	struct mhi_cmd *mhi_cmd;
	struct mhi_event_ctxt *er_ctxt;
	struct device *dev = &mhi_cntrl->mhi_dev->dev;
	int ret, i;

	MHI_VERB(dev, "Processing disable transition with PM state: %s\n",
		to_mhi_pm_state_str(mhi_cntrl->pm_state));

	mhi_reset_reg_write_q(mhi_cntrl);

	mutex_lock(&mhi_cntrl->pm_mutex);

	/* Trigger MHI RESET so that the device will not access host memory. */
	if (!MHI_PM_IN_FATAL_STATE(mhi_cntrl->pm_state)) {
<<<<<<< HEAD
	    /* Skip MHI RESET if in RDDM state */
		if (mhi_cntrl->rddm_image && mhi_get_exec_env(mhi_cntrl) == MHI_EE_RDDM)
			goto skip_mhi_reset;

		MHI_VERB(dev, "Triggering MHI Reset in device\n");
=======
		/* Skip MHI RESET if in RDDM state */
		if (mhi_cntrl->rddm_image && mhi_get_exec_env(mhi_cntrl) == MHI_EE_RDDM)
			goto skip_mhi_reset;

		dev_dbg(dev, "Triggering MHI Reset in device\n");
>>>>>>> 7ea6fd6d
		mhi_set_mhi_state(mhi_cntrl, MHI_STATE_RESET);

		/* Wait for the reset bit to be cleared by the device */
		ret = mhi_poll_reg_field(mhi_cntrl, mhi_cntrl->regs, MHICTRL,
				 MHICTRL_RESET_MASK, 0, 25000);
		if (ret)
			MHI_ERR(dev, "Device failed to clear MHI Reset\n");

		/*
		 * Device will clear BHI_INTVEC as a part of RESET processing,
		 * hence re-program it
		 */
		mhi_write_reg(mhi_cntrl, mhi_cntrl->bhi, BHI_INTVEC, 0);

		if (!MHI_IN_PBL(mhi_get_exec_env(mhi_cntrl))) {
			/* wait for ready to be set */
			ret = mhi_poll_reg_field(mhi_cntrl, mhi_cntrl->regs,
						 MHISTATUS,
						 MHISTATUS_READY_MASK, 1, 25000);
			if (ret)
				MHI_ERR(dev, "Device failed to enter READY state\n");
		}
	}

skip_mhi_reset:
<<<<<<< HEAD
	MHI_VERB(dev,
=======
	dev_dbg(dev,
>>>>>>> 7ea6fd6d
		 "Waiting for all pending event ring processing to complete\n");
	mhi_event = mhi_cntrl->mhi_event;
	for (i = 0; i < mhi_cntrl->total_ev_rings; i++, mhi_event++) {
		if (mhi_event->offload_ev)
			continue;
		disable_irq(mhi_cntrl->irq[mhi_event->irq]);
		if (mhi_event->priority == MHI_ER_PRIORITY_HI_SLEEP)
			cancel_work_sync(&mhi_event->work);
		else
			tasklet_kill(&mhi_event->task);
	}

	/* Release lock and wait for all pending threads to complete */
	mutex_unlock(&mhi_cntrl->pm_mutex);
	mhi_misc_disable(mhi_cntrl);
	MHI_VERB(dev, "Waiting for all pending threads to complete\n");
	wake_up_all(&mhi_cntrl->state_event);

	MHI_VERB(dev, "Reset all active channels and remove MHI devices\n");
	device_for_each_child(&mhi_cntrl->mhi_dev->dev, NULL, mhi_destroy_device);

	mutex_lock(&mhi_cntrl->pm_mutex);

	WARN_ON(atomic_read(&mhi_cntrl->dev_wake));
	WARN_ON(atomic_read(&mhi_cntrl->pending_pkts));

	/* Reset the ev rings and cmd rings */
	MHI_VERB(dev, "Resetting EV CTXT and CMD CTXT\n");
	mhi_cmd = mhi_cntrl->mhi_cmd;
	cmd_ctxt = mhi_cntrl->mhi_ctxt->cmd_ctxt;
	for (i = 0; i < NR_OF_CMD_RINGS; i++, mhi_cmd++, cmd_ctxt++) {
		struct mhi_ring *ring = &mhi_cmd->ring;

		ring->rp = ring->base;
		ring->wp = ring->base;
		cmd_ctxt->rp = cmd_ctxt->rbase;
		cmd_ctxt->wp = cmd_ctxt->rbase;
	}

	mhi_event = mhi_cntrl->mhi_event;
	er_ctxt = mhi_cntrl->mhi_ctxt->er_ctxt;
	for (i = 0; i < mhi_cntrl->total_ev_rings; i++, er_ctxt++,
		     mhi_event++) {
		struct mhi_ring *ring = &mhi_event->ring;

		/* Skip offload events */
		if (mhi_event->offload_ev)
			continue;

		ring->rp = ring->base;
		ring->wp = ring->base;
		er_ctxt->rp = er_ctxt->rbase;
		er_ctxt->wp = er_ctxt->rbase;
	}

	/* Move to disable state */
	write_lock_irq(&mhi_cntrl->pm_lock);
	cur_state = mhi_tryset_pm_state(mhi_cntrl, MHI_PM_DISABLE);
	write_unlock_irq(&mhi_cntrl->pm_lock);
	if (unlikely(cur_state != MHI_PM_DISABLE))
		MHI_ERR(dev, "Error moving from PM state: %s to: %s\n",
			to_mhi_pm_state_str(cur_state),
			to_mhi_pm_state_str(MHI_PM_DISABLE));

	MHI_VERB(dev, "Exiting with PM state: %s, MHI state: %s\n",
		to_mhi_pm_state_str(mhi_cntrl->pm_state),
		mhi_state_str(mhi_cntrl->dev_state));

	mutex_unlock(&mhi_cntrl->pm_mutex);
}

/* Handle system error transitions */
static void mhi_pm_sys_error_transition(struct mhi_controller *mhi_cntrl)
{
	enum mhi_pm_state cur_state, prev_state;
	enum dev_st_transition next_state;
	struct mhi_event *mhi_event;
	struct mhi_cmd_ctxt *cmd_ctxt;
	struct mhi_cmd *mhi_cmd;
	struct mhi_event_ctxt *er_ctxt;
	struct device *dev = &mhi_cntrl->mhi_dev->dev;
	int ret, i;

	MHI_VERB(dev, "Transitioning from PM state: %s to: %s\n",
		to_mhi_pm_state_str(mhi_cntrl->pm_state),
		to_mhi_pm_state_str(MHI_PM_SYS_ERR_PROCESS));

	/* We must notify MHI control driver so it can clean up first */
	mhi_cntrl->status_cb(mhi_cntrl, MHI_CB_SYS_ERROR);

	mutex_lock(&mhi_cntrl->pm_mutex);
	write_lock_irq(&mhi_cntrl->pm_lock);
	prev_state = mhi_cntrl->pm_state;
	cur_state = mhi_tryset_pm_state(mhi_cntrl, MHI_PM_SYS_ERR_PROCESS);
	write_unlock_irq(&mhi_cntrl->pm_lock);

	if (cur_state != MHI_PM_SYS_ERR_PROCESS) {
		MHI_ERR(dev, "Failed to transition from PM state: %s to: %s\n",
			to_mhi_pm_state_str(cur_state),
			to_mhi_pm_state_str(MHI_PM_SYS_ERR_PROCESS));
		goto exit_sys_error_transition;
	}

	mhi_cntrl->ee = MHI_EE_DISABLE_TRANSITION;
	mhi_cntrl->dev_state = MHI_STATE_RESET;

	/* Wake up threads waiting for state transition */
	wake_up_all(&mhi_cntrl->state_event);

	/* Trigger MHI RESET so that the device will not access host memory */
	if (MHI_REG_ACCESS_VALID(prev_state)) {
		u32 in_reset = -1;
		unsigned long timeout = msecs_to_jiffies(mhi_cntrl->timeout_ms);

		MHI_VERB(dev, "Triggering MHI Reset in device\n");
		mhi_set_mhi_state(mhi_cntrl, MHI_STATE_RESET);

		/* Wait for the reset bit to be cleared by the device */
		ret = wait_event_timeout(mhi_cntrl->state_event,
					 mhi_read_reg_field(mhi_cntrl,
							    mhi_cntrl->regs,
							    MHICTRL,
							    MHICTRL_RESET_MASK,
							    &in_reset) ||
					!in_reset, timeout);
		if (!ret || in_reset) {
			MHI_ERR(dev, "Device failed to exit MHI Reset state\n");
			goto exit_sys_error_transition;
		}

		/*
		 * Device will clear BHI_INTVEC as a part of RESET processing,
		 * hence re-program it
		 */
		mhi_write_reg(mhi_cntrl, mhi_cntrl->bhi, BHI_INTVEC, 0);
	}

	MHI_VERB(dev,
		"Waiting for all pending event ring processing to complete\n");
	mhi_event = mhi_cntrl->mhi_event;
	for (i = 0; i < mhi_cntrl->total_ev_rings; i++, mhi_event++) {
		if (mhi_event->offload_ev)
			continue;
		if (mhi_event->priority == MHI_ER_PRIORITY_HI_SLEEP)
			cancel_work_sync(&mhi_event->work);
		else
			tasklet_kill(&mhi_event->task);
	}

	/* Release lock and wait for all pending threads to complete */
	mutex_unlock(&mhi_cntrl->pm_mutex);
	mhi_misc_disable(mhi_cntrl);
	MHI_VERB(dev, "Waiting for all pending threads to complete\n");
	wake_up_all(&mhi_cntrl->state_event);

	MHI_VERB(dev, "Reset all active channels and remove MHI devices\n");
	device_for_each_child(&mhi_cntrl->mhi_dev->dev, NULL, mhi_destroy_device);

	mutex_lock(&mhi_cntrl->pm_mutex);

	WARN_ON(atomic_read(&mhi_cntrl->dev_wake));
	WARN_ON(atomic_read(&mhi_cntrl->pending_pkts));

	/* Reset the ev rings and cmd rings */
	MHI_VERB(dev, "Resetting EV CTXT and CMD CTXT\n");
	mhi_cmd = mhi_cntrl->mhi_cmd;
	cmd_ctxt = mhi_cntrl->mhi_ctxt->cmd_ctxt;
	for (i = 0; i < NR_OF_CMD_RINGS; i++, mhi_cmd++, cmd_ctxt++) {
		struct mhi_ring *ring = &mhi_cmd->ring;

		ring->rp = ring->base;
		ring->wp = ring->base;
		cmd_ctxt->rp = cmd_ctxt->rbase;
		cmd_ctxt->wp = cmd_ctxt->rbase;
	}

	mhi_event = mhi_cntrl->mhi_event;
	er_ctxt = mhi_cntrl->mhi_ctxt->er_ctxt;
	for (i = 0; i < mhi_cntrl->total_ev_rings; i++, er_ctxt++,
	     mhi_event++) {
		struct mhi_ring *ring = &mhi_event->ring;

		/* Skip offload events */
		if (mhi_event->offload_ev)
			continue;

		ring->rp = ring->base;
		ring->wp = ring->base;
		er_ctxt->rp = er_ctxt->rbase;
		er_ctxt->wp = er_ctxt->rbase;
	}

	/* Transition to next state */
	if (MHI_IN_PBL(mhi_get_exec_env(mhi_cntrl))) {
		write_lock_irq(&mhi_cntrl->pm_lock);
		cur_state = mhi_tryset_pm_state(mhi_cntrl, MHI_PM_POR);
		write_unlock_irq(&mhi_cntrl->pm_lock);
		if (cur_state != MHI_PM_POR) {
			MHI_ERR(dev, "Error moving to state %s from %s\n",
				to_mhi_pm_state_str(MHI_PM_POR),
				to_mhi_pm_state_str(cur_state));
			goto exit_sys_error_transition;
		}
		next_state = DEV_ST_TRANSITION_PBL;
	} else {
		next_state = DEV_ST_TRANSITION_READY;
	}

	mhi_queue_state_transition(mhi_cntrl, next_state);

exit_sys_error_transition:
	MHI_VERB(dev, "Exiting with PM state: %s, MHI state: %s\n",
		to_mhi_pm_state_str(mhi_cntrl->pm_state),
		mhi_state_str(mhi_cntrl->dev_state));

	mutex_unlock(&mhi_cntrl->pm_mutex);
}

/* Queue a new work item and schedule work */
int mhi_queue_state_transition(struct mhi_controller *mhi_cntrl,
			       enum dev_st_transition state)
{
	struct state_transition *item = kmalloc(sizeof(*item), GFP_ATOMIC);
	unsigned long flags;

	if (!item)
		return -ENOMEM;

	item->state = state;
	spin_lock_irqsave(&mhi_cntrl->transition_lock, flags);
	list_add_tail(&item->node, &mhi_cntrl->transition_list);
	spin_unlock_irqrestore(&mhi_cntrl->transition_lock, flags);

	queue_work(mhi_cntrl->hiprio_wq, &mhi_cntrl->st_worker);

	return 0;
}

/* SYS_ERR worker */
void mhi_pm_sys_err_handler(struct mhi_controller *mhi_cntrl)
{
	struct device *dev = &mhi_cntrl->mhi_dev->dev;

	/* skip if controller supports RDDM */
	if (mhi_cntrl->rddm_image) {
		MHI_VERB(dev, "Controller supports RDDM, skip SYS_ERROR\n");
		return;
	}

	mhi_queue_state_transition(mhi_cntrl, DEV_ST_TRANSITION_SYS_ERR);
}

/* Device State Transition worker */
void mhi_pm_st_worker(struct work_struct *work)
{
	struct state_transition *itr, *tmp;
	LIST_HEAD(head);
	struct mhi_controller *mhi_cntrl = container_of(work,
							struct mhi_controller,
							st_worker);
	struct device *dev = &mhi_cntrl->mhi_dev->dev;

	spin_lock_irq(&mhi_cntrl->transition_lock);
	list_splice_tail_init(&mhi_cntrl->transition_list, &head);
	spin_unlock_irq(&mhi_cntrl->transition_lock);

	list_for_each_entry_safe(itr, tmp, &head, node) {
		list_del(&itr->node);
		MHI_VERB(dev, "Handling state transition: %s\n",
			TO_DEV_STATE_TRANS_STR(itr->state));

		switch (itr->state) {
		case DEV_ST_TRANSITION_PBL:
			write_lock_irq(&mhi_cntrl->pm_lock);
			if (MHI_REG_ACCESS_VALID(mhi_cntrl->pm_state))
				mhi_cntrl->ee = mhi_get_exec_env(mhi_cntrl);
			write_unlock_irq(&mhi_cntrl->pm_lock);
			mhi_fw_load_handler(mhi_cntrl);
			break;
		case DEV_ST_TRANSITION_SBL:
			write_lock_irq(&mhi_cntrl->pm_lock);
			mhi_cntrl->ee = MHI_EE_SBL;
			write_unlock_irq(&mhi_cntrl->pm_lock);

			mhi_process_sleeping_events(mhi_cntrl);

			/*
			 * The MHI devices are only created when the client
			 * device switches its Execution Environment (EE) to
			 * either SBL or AMSS states
			 */
			mhi_create_devices(mhi_cntrl);
			if (mhi_cntrl->fbc_download)
				mhi_download_amss_image(mhi_cntrl);
			break;
		case DEV_ST_TRANSITION_MISSION_MODE:
			mhi_pm_mission_mode_transition(mhi_cntrl);
			break;
		case DEV_ST_TRANSITION_FP:
			write_lock_irq(&mhi_cntrl->pm_lock);
			mhi_cntrl->ee = MHI_EE_FP;
			write_unlock_irq(&mhi_cntrl->pm_lock);
			mhi_create_devices(mhi_cntrl);
			break;
		case DEV_ST_TRANSITION_READY:
			mhi_ready_state_transition(mhi_cntrl);
			break;
		case DEV_ST_TRANSITION_SYS_ERR:
			mhi_pm_sys_error_transition(mhi_cntrl);
			break;
		case DEV_ST_TRANSITION_DISABLE:
			mhi_pm_disable_transition(mhi_cntrl);
			break;
		default:
			break;
		}
		kfree(itr);
	}
}

static bool mhi_in_rddm(struct mhi_controller *mhi_cntrl)
{
	struct device *dev = &mhi_cntrl->mhi_dev->dev;

	if (mhi_cntrl->rddm_image && mhi_get_exec_env(mhi_cntrl) == MHI_EE_RDDM
	    && mhi_is_active(mhi_cntrl)) {
		mhi_cntrl->ee = MHI_EE_RDDM;

		MHI_ERR(dev, "RDDM event occurred!\n");

		/* notify critical clients with early notifications */
		mhi_report_error(mhi_cntrl);

		mhi_cntrl->status_cb(mhi_cntrl, MHI_CB_EE_RDDM);
		wake_up_all(&mhi_cntrl->state_event);

		return true;
	}

	return false;
}

int mhi_pm_suspend(struct mhi_controller *mhi_cntrl)
{
	struct mhi_chan *itr, *tmp;
	struct device *dev = &mhi_cntrl->mhi_dev->dev;
	enum mhi_pm_state new_state;
	int ret;

	if (mhi_cntrl->pm_state == MHI_PM_DISABLE)
		return -EINVAL;

	if (MHI_PM_IN_ERROR_STATE(mhi_cntrl->pm_state))
		return -EIO;

	/* Return busy if there are any pending resources */
	if (atomic_read(&mhi_cntrl->dev_wake) ||
	    atomic_read(&mhi_cntrl->pending_pkts))
		return -EBUSY;

	/* Take MHI out of M2 state */
	read_lock_bh(&mhi_cntrl->pm_lock);
	mhi_cntrl->wake_get(mhi_cntrl, false);
	read_unlock_bh(&mhi_cntrl->pm_lock);

	ret = wait_event_timeout(mhi_cntrl->state_event,
				 mhi_cntrl->dev_state == MHI_STATE_M0 ||
				 mhi_cntrl->dev_state == MHI_STATE_M1 ||
				 MHI_PM_IN_ERROR_STATE(mhi_cntrl->pm_state),
				 msecs_to_jiffies(mhi_cntrl->timeout_ms));

	read_lock_bh(&mhi_cntrl->pm_lock);
	mhi_cntrl->wake_put(mhi_cntrl, false);
	read_unlock_bh(&mhi_cntrl->pm_lock);

	if (!ret || MHI_PM_IN_ERROR_STATE(mhi_cntrl->pm_state)) {
		MHI_ERR(dev,
			"Could not enter M0/M1 state");
		return -EIO;
	}

	write_lock_irq(&mhi_cntrl->pm_lock);

	if (atomic_read(&mhi_cntrl->dev_wake) ||
	    atomic_read(&mhi_cntrl->pending_pkts)) {
		write_unlock_irq(&mhi_cntrl->pm_lock);
		return -EBUSY;
	}

	MHI_VERB(dev, "Allowing M3 transition\n");
	new_state = mhi_tryset_pm_state(mhi_cntrl, MHI_PM_M3_ENTER);
	if (new_state != MHI_PM_M3_ENTER) {
		write_unlock_irq(&mhi_cntrl->pm_lock);
		MHI_ERR(dev,
			"Error setting to PM state: %s from: %s\n",
			to_mhi_pm_state_str(MHI_PM_M3_ENTER),
			to_mhi_pm_state_str(mhi_cntrl->pm_state));
		return -EIO;
	}

	/* Set MHI to M3 and wait for completion */
	mhi_set_mhi_state(mhi_cntrl, MHI_STATE_M3);
	write_unlock_irq(&mhi_cntrl->pm_lock);
	MHI_VERB(dev, "Waiting for M3 completion\n");

	/* finish reg writes before D3 cold */
	mhi_force_reg_write(mhi_cntrl);

	ret = wait_event_timeout(mhi_cntrl->state_event,
				 mhi_cntrl->dev_state == MHI_STATE_M3 ||
				 MHI_PM_IN_ERROR_STATE(mhi_cntrl->pm_state),
				 msecs_to_jiffies(mhi_cntrl->timeout_ms));

	if (!ret) {
		mhi_debug_reg_dump(mhi_cntrl);
		panic("Timedout waiting for M3 ACK");
		return -EIO;
	} else if (MHI_PM_IN_ERROR_STATE(mhi_cntrl->pm_state)) {
		MHI_ERR(dev,
			"Did not enter M3 state, MHI state: %s, PM state: %s\n",
			mhi_state_str(mhi_cntrl->dev_state),
			to_mhi_pm_state_str(mhi_cntrl->pm_state));
		return -EIO;
	}

	/* Notify clients about entering LPM */
	list_for_each_entry_safe(itr, tmp, &mhi_cntrl->lpm_chans, node) {
		mutex_lock(&itr->mutex);
		if (itr->mhi_dev)
			mhi_notify(itr->mhi_dev, MHI_CB_LPM_ENTER);
		mutex_unlock(&itr->mutex);
	}

	return 0;
}
EXPORT_SYMBOL_GPL(mhi_pm_suspend);

static int __mhi_pm_resume(struct mhi_controller *mhi_cntrl, bool force)
{
	struct mhi_chan *itr, *tmp;
	struct device *dev = &mhi_cntrl->mhi_dev->dev;
	enum mhi_pm_state cur_state;
	int ret;

	MHI_VERB(dev, "Entered with PM state: %s, MHI state: %s\n",
		to_mhi_pm_state_str(mhi_cntrl->pm_state),
		mhi_state_str(mhi_cntrl->dev_state));

	if (mhi_cntrl->pm_state == MHI_PM_DISABLE)
		return 0;

	if (MHI_PM_IN_ERROR_STATE(mhi_cntrl->pm_state))
		return -EIO;

	if (mhi_get_mhi_state(mhi_cntrl) != MHI_STATE_M3) {
		MHI_ERR(dev, "Resuming from non M3 state (%s)\n",
			 mhi_state_str(mhi_get_mhi_state(mhi_cntrl)));
		if (!force)
			return -EINVAL;
	}

	if (mhi_in_rddm(mhi_cntrl))
		return 0;

	/* Notify clients about exiting LPM */
	list_for_each_entry_safe(itr, tmp, &mhi_cntrl->lpm_chans, node) {
		mutex_lock(&itr->mutex);
		if (itr->mhi_dev)
			mhi_notify(itr->mhi_dev, MHI_CB_LPM_EXIT);
		mutex_unlock(&itr->mutex);
	}

	write_lock_irq(&mhi_cntrl->pm_lock);
	cur_state = mhi_tryset_pm_state(mhi_cntrl, MHI_PM_M3_EXIT);
	if (cur_state != MHI_PM_M3_EXIT) {
		write_unlock_irq(&mhi_cntrl->pm_lock);
		MHI_LOG(dev,
			 "Error setting to PM state: %s from: %s\n",
			 to_mhi_pm_state_str(MHI_PM_M3_EXIT),
			 to_mhi_pm_state_str(mhi_cntrl->pm_state));
		return -EIO;
	}

	/* Set MHI to M0 and wait for completion */
	mhi_set_mhi_state(mhi_cntrl, MHI_STATE_M0);
	write_unlock_irq(&mhi_cntrl->pm_lock);

	ret = wait_event_timeout(mhi_cntrl->state_event,
				 mhi_cntrl->dev_state == MHI_STATE_M0 ||
				 mhi_cntrl->dev_state == MHI_STATE_M2 ||
				 MHI_PM_IN_ERROR_STATE(mhi_cntrl->pm_state),
				 msecs_to_jiffies(mhi_cntrl->timeout_ms));

	if (!ret || MHI_PM_IN_ERROR_STATE(mhi_cntrl->pm_state)) {
		if (mhi_in_rddm(mhi_cntrl))
			return 0;
		MHI_ERR(dev,
			"Did not enter M0 state, MHI state: %s, PM state: %s\n",
			mhi_state_str(mhi_cntrl->dev_state),
			to_mhi_pm_state_str(mhi_cntrl->pm_state));
		return -EIO;
	}

	return 0;
}

int mhi_pm_resume(struct mhi_controller *mhi_cntrl)
{
	return __mhi_pm_resume(mhi_cntrl, false);
}
EXPORT_SYMBOL_GPL(mhi_pm_resume);

int mhi_pm_resume_force(struct mhi_controller *mhi_cntrl)
{
	return __mhi_pm_resume(mhi_cntrl, true);
}
EXPORT_SYMBOL_GPL(mhi_pm_resume_force);

int __mhi_device_get_sync(struct mhi_controller *mhi_cntrl)
{
	int ret;

	/* Wake up the device */
	read_lock_bh(&mhi_cntrl->pm_lock);
	if (MHI_PM_IN_ERROR_STATE(mhi_cntrl->pm_state)) {
		read_unlock_bh(&mhi_cntrl->pm_lock);
		return -EIO;
	}
	mhi_cntrl->wake_get(mhi_cntrl, true);
	if (MHI_PM_IN_SUSPEND_STATE(mhi_cntrl->pm_state))
		mhi_trigger_resume(mhi_cntrl);
	read_unlock_bh(&mhi_cntrl->pm_lock);

	mhi_force_reg_write(mhi_cntrl);

	ret = wait_event_timeout(mhi_cntrl->state_event,
				 mhi_cntrl->pm_state == MHI_PM_M0 ||
				 MHI_PM_IN_ERROR_STATE(mhi_cntrl->pm_state),
				 msecs_to_jiffies(mhi_cntrl->timeout_ms));

	if (!ret || MHI_PM_IN_ERROR_STATE(mhi_cntrl->pm_state)) {
		read_lock_bh(&mhi_cntrl->pm_lock);
		mhi_cntrl->wake_put(mhi_cntrl, false);
		read_unlock_bh(&mhi_cntrl->pm_lock);
		return -EIO;
	}

	return 0;
}

/* Assert device wake db */
static void mhi_assert_dev_wake(struct mhi_controller *mhi_cntrl, bool force)
{
	unsigned long flags;

	/*
	 * If force flag is set, then increment the wake count value and
	 * ring wake db
	 */
	if (unlikely(force)) {
		spin_lock_irqsave(&mhi_cntrl->wlock, flags);
		atomic_inc(&mhi_cntrl->dev_wake);
		if (MHI_WAKE_DB_FORCE_SET_VALID(mhi_cntrl->pm_state) &&
		    !mhi_cntrl->wake_set) {
			if (mhi_cntrl->db_access & MHI_PM_M2)
				mhi_write_db(mhi_cntrl, mhi_cntrl->wake_db, 1);
			else
				mhi_write_offload_wakedb(mhi_cntrl, 1);
			mhi_cntrl->wake_set = true;
		}
		spin_unlock_irqrestore(&mhi_cntrl->wlock, flags);
	} else {
		/*
		 * If resources are already requested, then just increment
		 * the wake count value and return
		 */
		if (likely(atomic_add_unless(&mhi_cntrl->dev_wake, 1, 0)))
			return;

		spin_lock_irqsave(&mhi_cntrl->wlock, flags);
		if ((atomic_inc_return(&mhi_cntrl->dev_wake) == 1) &&
		    MHI_WAKE_DB_SET_VALID(mhi_cntrl->pm_state) &&
		    !mhi_cntrl->wake_set) {
			if (mhi_cntrl->db_access & MHI_PM_M2)
				mhi_write_db(mhi_cntrl, mhi_cntrl->wake_db, 1);
			else
				mhi_write_offload_wakedb(mhi_cntrl, 1);
			mhi_cntrl->wake_set = true;
		}
		spin_unlock_irqrestore(&mhi_cntrl->wlock, flags);
	}
}

/* De-assert device wake db */
static void mhi_deassert_dev_wake(struct mhi_controller *mhi_cntrl,
				  bool override)
{
	unsigned long flags;

	/*
	 * Only continue if there is a single resource, else just decrement
	 * and return
	 */
	if (likely(atomic_add_unless(&mhi_cntrl->dev_wake, -1, 1)))
		return;

	spin_lock_irqsave(&mhi_cntrl->wlock, flags);
	if ((atomic_dec_return(&mhi_cntrl->dev_wake) == 0) &&
	    MHI_WAKE_DB_CLEAR_VALID(mhi_cntrl->pm_state) && !override &&
	    mhi_cntrl->wake_set) {
		if (mhi_cntrl->db_access & MHI_PM_M2)
			mhi_write_db(mhi_cntrl, mhi_cntrl->wake_db, 0);
		else
			mhi_write_offload_wakedb(mhi_cntrl, 0);
		mhi_cntrl->wake_set = false;
	}
	spin_unlock_irqrestore(&mhi_cntrl->wlock, flags);
}

int mhi_async_power_up(struct mhi_controller *mhi_cntrl)
{
	struct mhi_event *mhi_event = mhi_cntrl->mhi_event;
	enum mhi_state state;
	enum mhi_ee_type current_ee;
	enum dev_st_transition next_state;
	struct device *dev = &mhi_cntrl->mhi_dev->dev;
	u32 interval_us = 25000; /* poll register field every 25 milliseconds */
	int ret, i;

	MHI_LOG(dev, "Requested to power ON\n");

	/* Supply default wake routines if not provided by controller driver */
	if (!mhi_cntrl->wake_get || !mhi_cntrl->wake_put ||
	    !mhi_cntrl->wake_toggle) {
		mhi_cntrl->wake_get = mhi_assert_dev_wake;
		mhi_cntrl->wake_put = mhi_deassert_dev_wake;
		mhi_cntrl->wake_toggle = (mhi_cntrl->db_access & MHI_PM_M2) ?
			mhi_toggle_dev_wake_nop : mhi_toggle_dev_wake;
	}

	mutex_lock(&mhi_cntrl->pm_mutex);
	mhi_cntrl->pm_state = MHI_PM_DISABLE;

	/* Setup BHI INTVEC */
	write_lock_irq(&mhi_cntrl->pm_lock);
	mhi_write_reg(mhi_cntrl, mhi_cntrl->bhi, BHI_INTVEC, 0);
	mhi_cntrl->pm_state = MHI_PM_POR;
	mhi_cntrl->ee = MHI_EE_MAX;
	current_ee = mhi_get_exec_env(mhi_cntrl);
	write_unlock_irq(&mhi_cntrl->pm_lock);

	/* Confirm that the device is in valid exec env */
	if (!MHI_POWER_UP_CAPABLE(current_ee)) {
		MHI_ERR(dev, "%s is not a valid EE for power on\n",
			TO_MHI_EXEC_STR(current_ee));
		ret = -EIO;
		goto error_exit;
	}

	state = mhi_get_mhi_state(mhi_cntrl);
	MHI_VERB(dev, "Attempting power on with EE: %s, state: %s\n",
		TO_MHI_EXEC_STR(current_ee), mhi_state_str(state));

	if (state == MHI_STATE_SYS_ERR) {
		mhi_set_mhi_state(mhi_cntrl, MHI_STATE_RESET);
		ret = mhi_poll_reg_field(mhi_cntrl, mhi_cntrl->regs, MHICTRL,
				 MHICTRL_RESET_MASK, 0, interval_us);
		if (ret) {
			MHI_LOG(dev, "Failed to reset MHI due to syserr state\n");
			goto error_exit;
		}

		/*
		 * device cleares INTVEC as part of RESET processing,
		 * re-program it
		 */
		mhi_write_reg(mhi_cntrl, mhi_cntrl->bhi, BHI_INTVEC, 0);
	}

	/* IRQs have been requested during probe, so we just need to enable them. */
	enable_irq(mhi_cntrl->irq[0]);

	for (i = 0; i < mhi_cntrl->total_ev_rings; i++, mhi_event++) {
		if (mhi_event->offload_ev)
			continue;

		enable_irq(mhi_cntrl->irq[mhi_event->irq]);
	}

	/* Transition to next state */
	next_state = MHI_IN_PBL(current_ee) ?
		DEV_ST_TRANSITION_PBL : DEV_ST_TRANSITION_READY;

	mhi_queue_state_transition(mhi_cntrl, next_state);

	mutex_unlock(&mhi_cntrl->pm_mutex);

	MHI_LOG(dev, "Power on setup success\n");

	return 0;

error_exit:
	mhi_cntrl->pm_state = MHI_PM_DISABLE;
	mutex_unlock(&mhi_cntrl->pm_mutex);

	return ret;
}
EXPORT_SYMBOL_GPL(mhi_async_power_up);

void mhi_power_down(struct mhi_controller *mhi_cntrl, bool graceful)
{
	enum mhi_pm_state cur_state, transition_state;
	struct device *dev = &mhi_cntrl->mhi_dev->dev;

	mutex_lock(&mhi_cntrl->pm_mutex);
	write_lock_irq(&mhi_cntrl->pm_lock);
	cur_state = mhi_cntrl->pm_state;
	if (cur_state == MHI_PM_DISABLE) {
		write_unlock_irq(&mhi_cntrl->pm_lock);
		mutex_unlock(&mhi_cntrl->pm_mutex);
		return; /* Already powered down */
	}

	/* If it's not a graceful shutdown, force MHI to linkdown state */
	transition_state = (graceful) ? MHI_PM_SHUTDOWN_PROCESS :
			   MHI_PM_LD_ERR_FATAL_DETECT;

	cur_state = mhi_tryset_pm_state(mhi_cntrl, transition_state);
	if (cur_state != transition_state) {
		MHI_ERR(dev, "Failed to move to state: %s from: %s\n",
			to_mhi_pm_state_str(transition_state),
			to_mhi_pm_state_str(mhi_cntrl->pm_state));
		/* Force link down or error fatal detected state */
		mhi_cntrl->pm_state = MHI_PM_LD_ERR_FATAL_DETECT;
	}

	/* mark device inactive to avoid any further host processing */
	mhi_cntrl->ee = MHI_EE_DISABLE_TRANSITION;
	mhi_cntrl->dev_state = MHI_STATE_RESET;

	wake_up_all(&mhi_cntrl->state_event);

	write_unlock_irq(&mhi_cntrl->pm_lock);
	mutex_unlock(&mhi_cntrl->pm_mutex);

	mhi_queue_state_transition(mhi_cntrl, DEV_ST_TRANSITION_DISABLE);

	/* Wait for shutdown to complete */
	flush_work(&mhi_cntrl->st_worker);

	disable_irq(mhi_cntrl->irq[0]);
	if (mhi_cntrl->fbc_image)
		mhi_free_bhie_table(mhi_cntrl, &mhi_cntrl->fbc_image);
}
EXPORT_SYMBOL_GPL(mhi_power_down);

int mhi_sync_power_up(struct mhi_controller *mhi_cntrl)
{
	int ret = mhi_async_power_up(mhi_cntrl);

	if (ret)
		return ret;

	wait_event_timeout(mhi_cntrl->state_event,
			   MHI_IN_MISSION_MODE(mhi_cntrl->ee) ||
			   MHI_PM_IN_ERROR_STATE(mhi_cntrl->pm_state),
			   msecs_to_jiffies(mhi_cntrl->timeout_ms));

	ret = (MHI_IN_MISSION_MODE(mhi_cntrl->ee)) ? 0 : -ETIMEDOUT;
	if (ret && !mhi_cntrl->rddm_image)
		mhi_power_down(mhi_cntrl, false);

	return ret;
}
EXPORT_SYMBOL(mhi_sync_power_up);

int mhi_force_rddm_mode(struct mhi_controller *mhi_cntrl)
{
	struct device *dev = &mhi_cntrl->mhi_dev->dev;
	int ret;

	/* Check if device is already in RDDM */
	if (mhi_cntrl->ee == MHI_EE_RDDM)
		return 0;

	MHI_VERB(dev, "Triggering SYS_ERR to force RDDM state\n");
	mhi_set_mhi_state(mhi_cntrl, MHI_STATE_SYS_ERR);

	/* Wait for RDDM event */
	ret = wait_event_timeout(mhi_cntrl->state_event,
				 mhi_cntrl->ee == MHI_EE_RDDM,
				 msecs_to_jiffies(mhi_cntrl->timeout_ms));
	ret = ret ? 0 : -EIO;

	return ret;
}
EXPORT_SYMBOL_GPL(mhi_force_rddm_mode);

void mhi_device_get(struct mhi_device *mhi_dev)
{
	struct mhi_controller *mhi_cntrl = mhi_dev->mhi_cntrl;

	mhi_dev->dev_wake++;
	read_lock_bh(&mhi_cntrl->pm_lock);
	if (MHI_PM_IN_SUSPEND_STATE(mhi_cntrl->pm_state))
		mhi_trigger_resume(mhi_cntrl);

	mhi_cntrl->wake_get(mhi_cntrl, true);
	read_unlock_bh(&mhi_cntrl->pm_lock);
}
EXPORT_SYMBOL_GPL(mhi_device_get);

int mhi_device_get_sync(struct mhi_device *mhi_dev)
{
	struct mhi_controller *mhi_cntrl = mhi_dev->mhi_cntrl;
	int ret;

	ret = __mhi_device_get_sync(mhi_cntrl);
	if (!ret)
		mhi_dev->dev_wake++;

	return ret;
}
EXPORT_SYMBOL_GPL(mhi_device_get_sync);

void mhi_device_put(struct mhi_device *mhi_dev)
{
	struct mhi_controller *mhi_cntrl = mhi_dev->mhi_cntrl;

	mhi_dev->dev_wake--;
	read_lock_bh(&mhi_cntrl->pm_lock);
	if (MHI_PM_IN_SUSPEND_STATE(mhi_cntrl->pm_state))
		mhi_trigger_resume(mhi_cntrl);

	mhi_cntrl->wake_put(mhi_cntrl, false);
	read_unlock_bh(&mhi_cntrl->pm_lock);
}
EXPORT_SYMBOL_GPL(mhi_device_put);<|MERGE_RESOLUTION|>--- conflicted
+++ resolved
@@ -475,19 +475,11 @@
 
 	/* Trigger MHI RESET so that the device will not access host memory. */
 	if (!MHI_PM_IN_FATAL_STATE(mhi_cntrl->pm_state)) {
-<<<<<<< HEAD
-	    /* Skip MHI RESET if in RDDM state */
-		if (mhi_cntrl->rddm_image && mhi_get_exec_env(mhi_cntrl) == MHI_EE_RDDM)
-			goto skip_mhi_reset;
-
-		MHI_VERB(dev, "Triggering MHI Reset in device\n");
-=======
 		/* Skip MHI RESET if in RDDM state */
 		if (mhi_cntrl->rddm_image && mhi_get_exec_env(mhi_cntrl) == MHI_EE_RDDM)
 			goto skip_mhi_reset;
 
-		dev_dbg(dev, "Triggering MHI Reset in device\n");
->>>>>>> 7ea6fd6d
+		MHI_VERB(dev, "Triggering MHI Reset in device\n");
 		mhi_set_mhi_state(mhi_cntrl, MHI_STATE_RESET);
 
 		/* Wait for the reset bit to be cleared by the device */
@@ -513,11 +505,7 @@
 	}
 
 skip_mhi_reset:
-<<<<<<< HEAD
 	MHI_VERB(dev,
-=======
-	dev_dbg(dev,
->>>>>>> 7ea6fd6d
 		 "Waiting for all pending event ring processing to complete\n");
 	mhi_event = mhi_cntrl->mhi_event;
 	for (i = 0; i < mhi_cntrl->total_ev_rings; i++, mhi_event++) {
