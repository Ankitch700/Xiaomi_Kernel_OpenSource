--- conflicted
+++ resolved
@@ -394,20 +394,10 @@
 }
 
 static void mhi_firmware_copy(struct mhi_controller *mhi_cntrl,
-<<<<<<< HEAD
-			      const u8 *img_buf,
-			      size_t img_size,
-			      struct image_info *img_info)
-{
-	size_t remainder = img_size;
-	size_t to_cpy;
-	const u8 *buf = img_buf;
-=======
 			      const u8 *buf, size_t remainder,
 			      struct image_info *img_info)
 {
 	size_t to_cpy;
->>>>>>> 7ea6fd6d
 	struct mhi_buf *mhi_buf = img_info->mhi_buf;
 	struct bhi_vec_entry *bhi_vec = img_info->bhi_vec;
 
@@ -433,13 +423,8 @@
 	const u8 *fw_data;
 	void *buf;
 	dma_addr_t dma_addr;
-<<<<<<< HEAD
-	size_t size, img_size;
-=======
 	size_t size, fw_sz;
->>>>>>> 7ea6fd6d
 	int i, ret;
-	const u8 *img_buf;
 
 	if (MHI_PM_IN_ERROR_STATE(mhi_cntrl->pm_state)) {
 		MHI_ERR(dev, "Device MHI is not in valid state\n");
@@ -470,7 +455,7 @@
 
 	/* check if the driver has already provided the firmware data */
 	if (!fw_name && mhi_cntrl->fbc_download &&
-	    mhi_cntrl->fw_data && mhi_cntrl->fw_sz) {
+		mhi_cntrl->fw_data && mhi_cntrl->fw_sz) {
 		if (!mhi_cntrl->sbl_size) {
 			dev_err(dev, "fw_data provided but no sbl_size\n");
 			goto error_fw_load;
@@ -539,31 +524,21 @@
 	 * device transitioning into MHI READY state
 	 */
 	if (mhi_cntrl->fbc_download) {
-<<<<<<< HEAD
-		img_size = firmware->size;
-		img_buf = firmware->data;
 		MHI_LOG(dev, "tme_supported_image:%s\n",
 				(mhi_cntrl->tme_supported_image ? "True" : "False"));
 		if (mhi_cntrl->tme_supported_image) {
-			img_buf = firmware->data + mhi_cntrl->sbl_size;
-			img_size = img_size - mhi_cntrl->sbl_size;
-		}
-
-		ret = mhi_alloc_bhie_table(mhi_cntrl, &mhi_cntrl->fbc_image, img_size);
-=======
+			fw_data = firmware->data + mhi_cntrl->sbl_size;
+			fw_sz = fw_sz - mhi_cntrl->sbl_size;
+		}
+
 		ret = mhi_alloc_bhie_table(mhi_cntrl, &mhi_cntrl->fbc_image, fw_sz);
->>>>>>> 7ea6fd6d
 		if (ret) {
 			release_firmware(firmware);
 			goto error_fw_load;
 		}
 
 		/* Load the firmware into BHIE vec table */
-<<<<<<< HEAD
-		mhi_firmware_copy(mhi_cntrl, img_buf, img_size, mhi_cntrl->fbc_image);
-=======
 		mhi_firmware_copy(mhi_cntrl, fw_data, fw_sz, mhi_cntrl->fbc_image);
->>>>>>> 7ea6fd6d
 	}
 
 	release_firmware(firmware);
