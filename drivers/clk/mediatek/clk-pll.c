--- conflicted
+++ resolved
@@ -253,15 +253,6 @@
 	writel(r, pll->pwr_addr);
 	udelay(1);
 
-<<<<<<< HEAD
-	if (pll->data->en_mask) {
-		r = readl(pll->en_addr) | pll->data->en_mask;
-		writel(r, pll->en_addr);
-	}
-
-	r = readl(pll->en_addr) | BIT(pll->data->pll_en_bit);
-	writel(r, pll->en_addr);
-=======
 	r = readl(pll->en_addr) | BIT(pll->data->pll_en_bit);
 	writel(r, pll->en_addr);
 
@@ -270,7 +261,6 @@
 		r = readl(pll->base_addr + REG_CON0) | div_en_mask;
 		writel(r, pll->base_addr + REG_CON0);
 	}
->>>>>>> d218ba46
 
 	__mtk_pll_tuner_enable(pll);
 
@@ -299,15 +289,6 @@
 
 	__mtk_pll_tuner_disable(pll);
 
-<<<<<<< HEAD
-	r = readl(pll->en_addr) & ~BIT(pll->data->pll_en_bit);
-	writel(r, pll->en_addr);
-
-	if (pll->data->en_mask) {
-		r = readl(pll->en_addr) & ~pll->data->en_mask;
-		writel(r, pll->en_addr);
-	}
-=======
 	div_en_mask = pll->data->en_mask & ~CON0_BASE_EN;
 	if (div_en_mask) {
 		r = readl(pll->base_addr + REG_CON0) & ~div_en_mask;
@@ -316,7 +297,6 @@
 
 	r = readl(pll->en_addr) & ~BIT(pll->data->pll_en_bit);
 	writel(r, pll->en_addr);
->>>>>>> d218ba46
 
 	r = readl(pll->pwr_addr) | CON0_ISO_EN;
 	writel(r, pll->pwr_addr);
