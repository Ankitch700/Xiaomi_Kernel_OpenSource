# SPDX-License-Identifier: GPL-2.0-only
#
# MediaTek Clock Drivers
#
menu "Clock driver for MediaTek SoC"
	depends on ARM || ARM64 || COMPILE_TEST

config COMMON_CLK_MEDIATEK
	tristate
	select RESET_CONTROLLER
	help
	  MediaTek SoCs' clock support.

config COMMON_CLK_MT2701
	bool "Clock driver for MediaTek MT2701"
	depends on ARM || COMPILE_TEST
	select COMMON_CLK_MEDIATEK
	help
	  This driver supports MediaTek MT2701 basic clocks.

config COMMON_CLK_MT2701_MMSYS
	bool "Clock driver for MediaTek MT2701 mmsys"
	depends on COMMON_CLK_MT2701
	help
	  This driver supports MediaTek MT2701 mmsys clocks.

config COMMON_CLK_MT2701_IMGSYS
	bool "Clock driver for MediaTek MT2701 imgsys"
	depends on COMMON_CLK_MT2701
	help
	  This driver supports MediaTek MT2701 imgsys clocks.

config COMMON_CLK_MT2701_VDECSYS
	bool "Clock driver for MediaTek MT2701 vdecsys"
	depends on COMMON_CLK_MT2701
	help
	  This driver supports MediaTek MT2701 vdecsys clocks.

config COMMON_CLK_MT2701_HIFSYS
	bool "Clock driver for MediaTek MT2701 hifsys"
	depends on COMMON_CLK_MT2701
	help
	  This driver supports MediaTek MT2701 hifsys clocks.

config COMMON_CLK_MT2701_ETHSYS
	bool "Clock driver for MediaTek MT2701 ethsys"
	depends on COMMON_CLK_MT2701
	help
	  This driver supports MediaTek MT2701 ethsys clocks.

config COMMON_CLK_MT2701_BDPSYS
	bool "Clock driver for MediaTek MT2701 bdpsys"
	depends on COMMON_CLK_MT2701
	help
	  This driver supports MediaTek MT2701 bdpsys clocks.

config COMMON_CLK_MT2701_AUDSYS
	bool "Clock driver for Mediatek MT2701 audsys"
	depends on COMMON_CLK_MT2701
	help
	  This driver supports Mediatek MT2701 audsys clocks.

config COMMON_CLK_MT2701_G3DSYS
	bool "Clock driver for MediaTek MT2701 g3dsys"
	depends on COMMON_CLK_MT2701
	help
	  This driver supports MediaTek MT2701 g3dsys clocks.

config COMMON_CLK_MT2712
	bool "Clock driver for MediaTek MT2712"
	depends on ARM64 || COMPILE_TEST
	select COMMON_CLK_MEDIATEK
	help
	  This driver supports MediaTek MT2712 basic clocks.

config COMMON_CLK_MT2712_BDPSYS
	bool "Clock driver for MediaTek MT2712 bdpsys"
	depends on COMMON_CLK_MT2712
	help
	  This driver supports MediaTek MT2712 bdpsys clocks.

config COMMON_CLK_MT2712_IMGSYS
	bool "Clock driver for MediaTek MT2712 imgsys"
	depends on COMMON_CLK_MT2712
	help
	  This driver supports MediaTek MT2712 imgsys clocks.

config COMMON_CLK_MT2712_JPGDECSYS
	bool "Clock driver for MediaTek MT2712 jpgdecsys"
	depends on COMMON_CLK_MT2712
	help
	  This driver supports MediaTek MT2712 jpgdecsys clocks.

config COMMON_CLK_MT2712_MFGCFG
	bool "Clock driver for MediaTek MT2712 mfgcfg"
	depends on COMMON_CLK_MT2712
	help
	  This driver supports MediaTek MT2712 mfgcfg clocks.

config COMMON_CLK_MT2712_MMSYS
	bool "Clock driver for MediaTek MT2712 mmsys"
	depends on COMMON_CLK_MT2712
	help
	  This driver supports MediaTek MT2712 mmsys clocks.

config COMMON_CLK_MT2712_VDECSYS
	bool "Clock driver for MediaTek MT2712 vdecsys"
	depends on COMMON_CLK_MT2712
	help
	  This driver supports MediaTek MT2712 vdecsys clocks.

config COMMON_CLK_MT2712_VENCSYS
	bool "Clock driver for MediaTek MT2712 vencsys"
	depends on COMMON_CLK_MT2712
	help
	  This driver supports MediaTek MT2712 vencsys clocks.

config COMMON_CLK_MT6765
       bool "Clock driver for MediaTek MT6765"
       depends on (ARCH_MEDIATEK && ARM64) || COMPILE_TEST
       select COMMON_CLK_MEDIATEK
       help
         This driver supports MediaTek MT6765 basic clocks.

config COMMON_CLK_MT6765_AUDIOSYS
       bool "Clock driver for MediaTek MT6765 audiosys"
       depends on COMMON_CLK_MT6765
       help
         This driver supports MediaTek MT6765 audiosys clocks.

config COMMON_CLK_MT6765_CAMSYS
       bool "Clock driver for MediaTek MT6765 camsys"
       depends on COMMON_CLK_MT6765
       help
         This driver supports MediaTek MT6765 camsys clocks.

config COMMON_CLK_MT6765_GCESYS
       bool "Clock driver for MediaTek MT6765 gcesys"
       depends on COMMON_CLK_MT6765
       help
         This driver supports MediaTek MT6765 gcesys clocks.

config COMMON_CLK_MT6765_MMSYS
       bool "Clock driver for MediaTek MT6765 mmsys"
       depends on COMMON_CLK_MT6765
       help
         This driver supports MediaTek MT6765 mmsys clocks.

config COMMON_CLK_MT6765_IMGSYS
       bool "Clock driver for MediaTek MT6765 imgsys"
       depends on COMMON_CLK_MT6765
       help
         This driver supports MediaTek MT6765 imgsys clocks.

config COMMON_CLK_MT6765_VCODECSYS
       bool "Clock driver for MediaTek MT6765 vcodecsys"
       depends on COMMON_CLK_MT6765
       help
         This driver supports MediaTek MT6765 vcodecsys clocks.

config COMMON_CLK_MT6765_MFGSYS
       bool "Clock driver for MediaTek MT6765 mfgsys"
       depends on COMMON_CLK_MT6765
       help
         This driver supports MediaTek MT6765 mfgsys clocks.

config COMMON_CLK_MT6765_MIPI0ASYS
       bool "Clock driver for MediaTek MT6765 mipi0asys"
       depends on COMMON_CLK_MT6765
       help
         This driver supports MediaTek MT6765 mipi0asys clocks.

config COMMON_CLK_MT6765_MIPI0BSYS
       bool "Clock driver for MediaTek MT6765 mipi0bsys"
       depends on COMMON_CLK_MT6765
       help
         This driver supports MediaTek MT6765 mipi0bsys clocks.

config COMMON_CLK_MT6765_MIPI1ASYS
       bool "Clock driver for MediaTek MT6765 mipi1asys"
       depends on COMMON_CLK_MT6765
       help
         This driver supports MediaTek MT6765 mipi1asys clocks.

config COMMON_CLK_MT6765_MIPI1BSYS
       bool "Clock driver for MediaTek MT6765 mipi1bsys"
       depends on COMMON_CLK_MT6765
       help
         This driver supports MediaTek MT6765 mipi1bsys clocks.

config COMMON_CLK_MT6765_MIPI2ASYS
       bool "Clock driver for MediaTek MT6765 mipi2asys"
       depends on COMMON_CLK_MT6765
      help
         This driver supports MediaTek MT6765 mipi2asys clocks.

config COMMON_CLK_MT6765_MIPI2BSYS
       bool "Clock driver for MediaTek MT6765 mipi2bsys"
       depends on COMMON_CLK_MT6765
       help
         This driver supports MediaTek MT6765 mipi2bsys clocks.

config COMMON_CLK_MT6779
	bool "Clock driver for MediaTek MT6779"
	depends on ARM64 || COMPILE_TEST
	select COMMON_CLK_MEDIATEK
	help
	  This driver supports MediaTek MT6779 basic clocks.

config COMMON_CLK_MT6779_MMSYS
	bool "Clock driver for MediaTek MT6779 mmsys"
	depends on COMMON_CLK_MT6779
	help
	  This driver supports MediaTek MT6779 mmsys clocks.

config COMMON_CLK_MT6779_IMGSYS
	bool "Clock driver for MediaTek MT6779 imgsys"
	depends on COMMON_CLK_MT6779
	help
	  This driver supports MediaTek MT6779 imgsys clocks.

config COMMON_CLK_MT6779_IPESYS
	bool "Clock driver for MediaTek MT6779 ipesys"
	depends on COMMON_CLK_MT6779
	help
	  This driver supports MediaTek MT6779 ipesys clocks.

config COMMON_CLK_MT6779_CAMSYS
	bool "Clock driver for MediaTek MT6779 camsys"
	depends on COMMON_CLK_MT6779
	help
	  This driver supports MediaTek MT6779 camsys clocks.

config COMMON_CLK_MT6779_VDECSYS
	bool "Clock driver for MediaTek MT6779 vdecsys"
	depends on COMMON_CLK_MT6779
	help
	  This driver supports MediaTek MT6779 vdecsys clocks.

config COMMON_CLK_MT6779_VENCSYS
	bool "Clock driver for MediaTek MT6779 vencsys"
	depends on COMMON_CLK_MT6779
	help
	  This driver supports MediaTek MT6779 vencsys clocks.

config COMMON_CLK_MT6779_MFGCFG
	bool "Clock driver for MediaTek MT6779 mfgcfg"
	depends on COMMON_CLK_MT6779
	help
	  This driver supports MediaTek MT6779 mfgcfg clocks.

config COMMON_CLK_MT6779_AUDSYS
	bool "Clock driver for Mediatek MT6779 audsys"
	depends on COMMON_CLK_MT6779
	help
	  This driver supports Mediatek MT6779 audsys clocks.

config COMMON_CLK_MT6797
       bool "Clock driver for MediaTek MT6797"
       depends on ARM64 || COMPILE_TEST
       select COMMON_CLK_MEDIATEK
       help
         This driver supports MediaTek MT6797 basic clocks.

config COMMON_CLK_MT6797_MMSYS
	bool "Clock driver for MediaTek MT6797 mmsys"
	depends on COMMON_CLK_MT6797
	help
	  This driver supports MediaTek MT6797 mmsys clocks.

config COMMON_CLK_MT6797_IMGSYS
	bool "Clock driver for MediaTek MT6797 imgsys"
	depends on COMMON_CLK_MT6797
	help
	  This driver supports MediaTek MT6797 imgsys clocks.

config COMMON_CLK_MT6797_VDECSYS
	bool "Clock driver for MediaTek MT6797 vdecsys"
	depends on COMMON_CLK_MT6797
	help
	  This driver supports MediaTek MT6797 vdecsys clocks.

config COMMON_CLK_MT6797_VENCSYS
	bool "Clock driver for MediaTek MT6797 vencsys"
	depends on COMMON_CLK_MT6797
	help
	  This driver supports MediaTek MT6797 vencsys clocks.

config COMMON_CLK_MT6853
	tristate "Clock driver for MediaTek MT6853"
	depends on ARM64 || COMPILE_TEST
	select COMMON_CLK_MEDIATEK
	default MACH_MT6853
	help
	  This driver supports MediaTek MT6853 basic clocks,
	  which is used to control basic clock output.
	  If you wish to use clock resources from the MT6853 SOC,
	  say Y. Otherwise, say N.

config COMMON_CLK_MT6853_APU0
	tristate "Clock driver for MediaTek MT6853 apu0"
	depends on COMMON_CLK_MT6853
	help
	  This driver supports MediaTek MT6853 apu0 clocks,
	  which is used to control apu0 clock output.
	  If you wish to use clock resources from the apu0 device,
	  say Y. Otherwise, say N.

config COMMON_CLK_MT6853_APU1
	tristate "Clock driver for MediaTek MT6853 apu1"
	depends on COMMON_CLK_MT6853
	help
	  This driver supports MediaTek MT6853 apu1 clocks,
	  which is used to control apu1 clock output.
	  If you wish to use clock resources from the apu1 device,
	  say Y. Otherwise, say N.

config COMMON_CLK_MT6853_APU_VCORE
	tristate "Clock driver for MediaTek MT6853 apu_vcore"
	depends on COMMON_CLK_MT6853
	help
	  This driver supports MediaTek MT6853 apu_vcore clocks,
	  which is used to control apu_vcore clock output.
	  If you wish to use clock resources from the apu_vcore device,
	  say Y. Otherwise, say N.

config COMMON_CLK_MT6853_APU_CONN
	tristate "Clock driver for MediaTek MT6853 apu_conn"
	depends on COMMON_CLK_MT6853
	help
	  This driver supports MediaTek MT6853 apu_conn clocks,
	  which is used to control apu_conn clock output.
	  If you wish to use clock resources from the apu_conn device,
	  say Y. Otherwise, say N.

config COMMON_CLK_MT6853_AUDIOSYS
	tristate "Clock driver for MediaTek MT6853 audiosys"
	depends on COMMON_CLK_MT6853
	help
	  This driver supports MediaTek MT6853 audiosys clocks,
	  which is used to control audiosys clock output.
	  If you wish to use clock resources from the audiosys device,
	  say Y. Otherwise, say N.

config COMMON_CLK_MT6853_CAMSYS_MAIN
	tristate "Clock driver for MediaTek MT6853 camsys_main"
	depends on COMMON_CLK_MT6853
	help
	  This driver supports MediaTek MT6853 camsys_main clocks,
	  which is used to control camsys_main clock output.
	  If you wish to use clock resources from the camsys_main device,
	  say Y. Otherwise, say N.

config COMMON_CLK_MT6853_CAMSYS_RAWA
	tristate "Clock driver for MediaTek MT6853 camsys_rawa"
	depends on COMMON_CLK_MT6853
	help
	  This driver supports MediaTek MT6853 camsys_rawa clocks,
	  which is used to control camsys_rawa clock output.
	  If you wish to use clock resources from the camsys_rawa device,
	  say Y. Otherwise, say N.

config COMMON_CLK_MT6853_CAMSYS_RAWB
	tristate "Clock driver for MediaTek MT6853 camsys_rawb"
	depends on COMMON_CLK_MT6853
	help
	  This driver supports MediaTek MT6853 camsys_rawb clocks,
	  which is used to control camsys_rawb clock output.
	  If you wish to use clock resources from the camsys_rawb device,
	  say Y. Otherwise, say N.

config COMMON_CLK_MT6853_IMGSYS1
	tristate "Clock driver for MediaTek MT6853 imgsys1"
	depends on COMMON_CLK_MT6853
	help
	  This driver supports MediaTek MT6853 imgsys1 clocks,
	  which is used to control imgsys1 clock output.
	  If you wish to use clock resources from the imgsys1 device,
	  say Y. Otherwise, say N.

config COMMON_CLK_MT6853_IMGSYS2
	tristate "Clock driver for MediaTek MT6853 imgsys2"
	depends on COMMON_CLK_MT6853
	help
	  This driver supports MediaTek MT6853 imgsys2 clocks,
	  which is used to control imgsys2 clock output.
	  If you wish to use clock resources from the imgsys2 device,
	  say Y. Otherwise, say N.

config COMMON_CLK_MT6853_IMP_IIC_WRAP_C
	tristate "Clock driver for MediaTek MT6853 imp_iic_wrap_c"
	depends on COMMON_CLK_MT6853
	help
	  This driver supports MediaTek MT6853 imp_iic_wrap_c clocks,
	  which is used to control imp_iic_wrap_c clock output.
	  If you wish to use clock resources from the imp_iic_wrap_c device,
	  say Y. Otherwise, say N.

config COMMON_CLK_MT6853_IMP_IIC_WRAP_E
	tristate "Clock driver for MediaTek MT6853 imp_iic_wrap_e"
	depends on COMMON_CLK_MT6853
	help
	  This driver supports MediaTek MT6853 imp_iic_wrap_e clocks,
	  which is used to control imp_iic_wrap_e clock output.
	  If you wish to use clock resources from the imp_iic_wrap_e device,
	  say Y. Otherwise, say N.

config COMMON_CLK_MT6853_IMP_IIC_WRAP_N
	tristate "Clock driver for MediaTek MT6853 imp_iic_wrap_n"
	depends on COMMON_CLK_MT6853
	help
	  This driver supports MediaTek MT6853 imp_iic_wrap_n clocks,
	  which is used to control imp_iic_wrap_n clock output.
	  If you wish to use clock resources from the imp_iic_wrap_n device,
	  say Y. Otherwise, say N.

config COMMON_CLK_MT6853_IMP_IIC_WRAP_S
	tristate "Clock driver for MediaTek MT6853 imp_iic_wrap_s"
	depends on COMMON_CLK_MT6853
	help
	  This driver supports MediaTek MT6853 imp_iic_wrap_s clocks,
	  which is used to control imp_iic_wrap_s clock output.
	  If you wish to use clock resources from the imp_iic_wrap_s device,
	  say Y. Otherwise, say N.

config COMMON_CLK_MT6853_IMP_IIC_WRAP_W
	tristate "Clock driver for MediaTek MT6853 imp_iic_wrap_w"
	depends on COMMON_CLK_MT6853
	help
	  This driver supports MediaTek MT6853 imp_iic_wrap_w clocks,
	  which is used to control imp_iic_wrap_w clock output.
	  If you wish to use clock resources from the imp_iic_wrap_w device,
	  say Y. Otherwise, say N.

config COMMON_CLK_MT6853_IMP_IIC_WRAP_WS
	tristate "Clock driver for MediaTek MT6853 imp_iic_wrap_ws"
	depends on COMMON_CLK_MT6853
	help
	  This driver supports MediaTek MT6853 imp_iic_wrap_ws clocks,
	  which is used to control imp_iic_wrap_ws clock output.
	  If you wish to use clock resources from the imp_iic_wrap_ws device,
	  say Y. Otherwise, say N.

config COMMON_CLK_MT6853_IPESYS
	tristate "Clock driver for MediaTek MT6853 ipesys"
	depends on COMMON_CLK_MT6853
	help
	  This driver supports MediaTek MT6853 ipesys clocks,
	  which is used to control ipesys clock output.
	  If you wish to use clock resources from the ipesys device,
	  say Y. Otherwise, say N.

config COMMON_CLK_MT6853_MDPSYS_CONFIG
	tristate "Clock driver for MediaTek MT6853 mdpsys_config"
	depends on COMMON_CLK_MT6853
	help
	  This driver supports MediaTek MT6853 mdpsys_config clocks,
	  which is used to control mdpsys_config clock output.
	  If you wish to use clock resources from the mdpsys_config device,
	  say Y. Otherwise, say N.

config COMMON_CLK_MT6853_MFGCFG
	tristate "Clock driver for MediaTek MT6853 mfgcfg"
	depends on COMMON_CLK_MT6853
	help
	  This driver supports MediaTek MT6853 mfgcfg clocks,
	  which is used to control mfgcfg clock output.
	  If you wish to use clock resources from the mfgcfg device,
	  say Y. Otherwise, say N.

config COMMON_CLK_MT6853_MMSYS_CONFIG
	tristate "Clock driver for MediaTek MT6853 mmsys_config"
	depends on COMMON_CLK_MT6853
	help
	  This driver supports MediaTek MT6853 mmsys_config clocks,
	  which is used to control mmsys_config clock output.
	  If you wish to use clock resources from the mmsys_config device,
	  say Y. Otherwise, say N.

config COMMON_CLK_MT6853_SCP_ADSP
	tristate "Clock driver for MediaTek MT6853 scp_adsp"
	depends on COMMON_CLK_MT6853
	help
	  This driver supports MediaTek MT6853 scp_adsp clocks,
	  which is used to control scp_adsp clock output.
	  If you wish to use clock resources from the scp_adsp device,
	  say Y. Otherwise, say N.

config COMMON_CLK_MT6853_VDEC_GCON
	tristate "Clock driver for MediaTek MT6853 vdec_gcon"
	depends on COMMON_CLK_MT6853
	help
	  This driver supports MediaTek MT6853 vdec_gcon clocks,
	  which is used to control vdec_gcon clock output.
	  If you wish to use clock resources from the vdec_gcon device,
	  say Y. Otherwise, say N.

config COMMON_CLK_MT6853_VENC_GCON
	tristate "Clock driver for MediaTek MT6853 venc_gcon"
	depends on COMMON_CLK_MT6853
	help
	  This driver supports MediaTek MT6853 venc_gcon clocks,
	  which is used to control venc_gcon clock output.
	  If you wish to use clock resources from the venc_gcon device,
	  say Y. Otherwise, say N.

config COMMON_CLK_MT7622
	bool "Clock driver for MediaTek MT7622"
	depends on ARM || ARM64 || COMPILE_TEST
	select COMMON_CLK_MEDIATEK
	help
	  This driver supports MediaTek MT7622 basic clocks and clocks
	  required for various periperals found on MediaTek.

config COMMON_CLK_MT7622_ETHSYS
	bool "Clock driver for MediaTek MT7622 ETHSYS"
	depends on COMMON_CLK_MT7622
	help
	  This driver add support for clocks for Ethernet and SGMII
	  required on MediaTek MT7622 SoC.

config COMMON_CLK_MT7622_HIFSYS
	bool "Clock driver for MediaTek MT7622 HIFSYS"
	depends on COMMON_CLK_MT7622
	help
	  This driver supports MediaTek MT7622 HIFSYS clocks providing
	  to PCI-E and USB.

config COMMON_CLK_MT7622_AUDSYS
	bool "Clock driver for MediaTek MT7622 AUDSYS"
	depends on COMMON_CLK_MT7622
	help
	  This driver supports MediaTek MT7622 AUDSYS clocks providing
	  to audio consumers such as I2S and TDM.

config COMMON_CLK_MT7629
	bool "Clock driver for MediaTek MT7629"
	depends on ARM || COMPILE_TEST
	select COMMON_CLK_MEDIATEK
	help
	  This driver supports MediaTek MT7629 basic clocks and clocks
	  required for various periperals found on MediaTek.

config COMMON_CLK_MT7629_ETHSYS
	bool "Clock driver for MediaTek MT7629 ETHSYS"
	depends on COMMON_CLK_MT7629
	help
	  This driver add support for clocks for Ethernet and SGMII
	  required on MediaTek MT7629 SoC.

config COMMON_CLK_MT7629_HIFSYS
	bool "Clock driver for MediaTek MT7629 HIFSYS"
	depends on COMMON_CLK_MT7629
	help
	  This driver supports MediaTek MT7629 HIFSYS clocks providing
	  to PCI-E and USB.

config COMMON_CLK_MT8135
	bool "Clock driver for MediaTek MT8135"
	depends on ARM || COMPILE_TEST
	select COMMON_CLK_MEDIATEK
	help
	  This driver supports MediaTek MT8135 clocks.

config COMMON_CLK_MT8167
	bool "Clock driver for MediaTek MT8167"
	depends on (ARCH_MEDIATEK && ARM64) || COMPILE_TEST
	select COMMON_CLK_MEDIATEK
	help
	  This driver supports MediaTek MT8167 basic clocks.

config COMMON_CLK_MT8167_AUDSYS
	bool "Clock driver for MediaTek MT8167 audsys"
<<<<<<< HEAD
	depends on (ARCH_MEDIATEK && ARM64) || COMPILE_TEST
	select COMMON_CLK_MEDIATEK
=======
	depends on COMMON_CLK_MT8167
	default COMMON_CLK_MT8167
>>>>>>> d218ba46
	help
	  This driver supports MediaTek MT8167 audsys clocks.

config COMMON_CLK_MT8167_IMGSYS
	bool "Clock driver for MediaTek MT8167 imgsys"
<<<<<<< HEAD
	depends on (ARCH_MEDIATEK && ARM64) || COMPILE_TEST
	select COMMON_CLK_MEDIATEK
=======
	depends on COMMON_CLK_MT8167
	default COMMON_CLK_MT8167
>>>>>>> d218ba46
	help
	  This driver supports MediaTek MT8167 imgsys clocks.

config COMMON_CLK_MT8167_MFGCFG
	bool "Clock driver for MediaTek MT8167 mfgcfg"
<<<<<<< HEAD
	depends on (ARCH_MEDIATEK && ARM64) || COMPILE_TEST
	select COMMON_CLK_MEDIATEK
=======
	depends on COMMON_CLK_MT8167
	default COMMON_CLK_MT8167
>>>>>>> d218ba46
	help
	  This driver supports MediaTek MT8167 mfgcfg clocks.

config COMMON_CLK_MT8167_MMSYS
	bool "Clock driver for MediaTek MT8167 mmsys"
<<<<<<< HEAD
	depends on (ARCH_MEDIATEK && ARM64) || COMPILE_TEST
	select COMMON_CLK_MEDIATEK
=======
	depends on COMMON_CLK_MT8167
	default COMMON_CLK_MT8167
>>>>>>> d218ba46
	help
	  This driver supports MediaTek MT8167 mmsys clocks.

config COMMON_CLK_MT8167_VDECSYS
	bool "Clock driver for MediaTek MT8167 vdecsys"
<<<<<<< HEAD
	depends on (ARCH_MEDIATEK && ARM64) || COMPILE_TEST
	select COMMON_CLK_MEDIATEK
=======
	depends on COMMON_CLK_MT8167
	default COMMON_CLK_MT8167
>>>>>>> d218ba46
	help
	  This driver supports MediaTek MT8167 vdecsys clocks.

config COMMON_CLK_MT8173
	bool "Clock driver for MediaTek MT8173"
	depends on ARM || ARM64 || COMPILE_TEST
	select COMMON_CLK_MEDIATEK
	help
	  This driver supports MediaTek MT8173 clocks.

config COMMON_CLK_MT8173_MMSYS
	bool "Clock driver for MediaTek MT8173 mmsys"
	depends on COMMON_CLK_MT8173
	default COMMON_CLK_MT8173
	help
	  This driver supports MediaTek MT8173 mmsys clocks.

config COMMON_CLK_MT8183
	bool "Clock driver for MediaTek MT8183"
	depends on ARM64 || COMPILE_TEST
	select COMMON_CLK_MEDIATEK
	help
	  This driver supports MediaTek MT8183 basic clocks.

config COMMON_CLK_MT8183_AUDIOSYS
	bool "Clock driver for MediaTek MT8183 audiosys"
	depends on COMMON_CLK_MT8183
	default COMMON_CLK_MT8183
	help
	  This driver supports MediaTek MT8183 audiosys clocks.

config COMMON_CLK_MT8183_CAMSYS
	bool "Clock driver for MediaTek MT8183 camsys"
	depends on COMMON_CLK_MT8183
	default COMMON_CLK_MT8183
	help
	  This driver supports MediaTek MT8183 camsys clocks.

config COMMON_CLK_MT8183_IMGSYS
	bool "Clock driver for MediaTek MT8183 imgsys"
	depends on COMMON_CLK_MT8183
	default COMMON_CLK_MT8183
	help
	  This driver supports MediaTek MT8183 imgsys clocks.

config COMMON_CLK_MT8183_IPU_CORE0
	bool "Clock driver for MediaTek MT8183 ipu_core0"
	depends on COMMON_CLK_MT8183
	default COMMON_CLK_MT8183
	help
	  This driver supports MediaTek MT8183 ipu_core0 clocks.

config COMMON_CLK_MT8183_IPU_CORE1
	bool "Clock driver for MediaTek MT8183 ipu_core1"
	depends on COMMON_CLK_MT8183
	default COMMON_CLK_MT8183
	help
	  This driver supports MediaTek MT8183 ipu_core1 clocks.

config COMMON_CLK_MT8183_IPU_ADL
	bool "Clock driver for MediaTek MT8183 ipu_adl"
	depends on COMMON_CLK_MT8183
	default COMMON_CLK_MT8183
	help
	  This driver supports MediaTek MT8183 ipu_adl clocks.

config COMMON_CLK_MT8183_IPU_CONN
	bool "Clock driver for MediaTek MT8183 ipu_conn"
	depends on COMMON_CLK_MT8183
	default COMMON_CLK_MT8183
	help
	  This driver supports MediaTek MT8183 ipu_conn clocks.

config COMMON_CLK_MT8183_MFGCFG
	bool "Clock driver for MediaTek MT8183 mfgcfg"
	depends on COMMON_CLK_MT8183
	default COMMON_CLK_MT8183
	help
	  This driver supports MediaTek MT8183 mfgcfg clocks.

config COMMON_CLK_MT8183_MMSYS
	bool "Clock driver for MediaTek MT8183 mmsys"
	depends on COMMON_CLK_MT8183
	default COMMON_CLK_MT8183
	help
	  This driver supports MediaTek MT8183 mmsys clocks.

config COMMON_CLK_MT8183_VDECSYS
	bool "Clock driver for MediaTek MT8183 vdecsys"
	depends on COMMON_CLK_MT8183
	default COMMON_CLK_MT8183
	help
	  This driver supports MediaTek MT8183 vdecsys clocks.

config COMMON_CLK_MT8183_VENCSYS
	bool "Clock driver for MediaTek MT8183 vencsys"
	depends on COMMON_CLK_MT8183
	default COMMON_CLK_MT8183
	help
	  This driver supports MediaTek MT8183 vencsys clocks.

config COMMON_CLK_MT8192
<<<<<<< HEAD
	tristate "Clock driver for MediaTek MT8192"
	depends on ARM64 || COMPILE_TEST
	select COMMON_CLK_MEDIATEK
	help
	  This driver supports MediaTek MT8192 basic clocks.
          required on MediaTek MT8192 SoC.
          If you wish to use clock resources from the MT8192 SOC,
          say Y. Otherwise, say N.

config COMMON_CLK_MT8192_APU0
	tristate "Clock driver for MediaTek MT8192 apu0"
	depends on COMMON_CLK_MT8192
	help
	  This driver supports MediaTek MT8192 apu0 clocks.
          required on MediaTek MT8192 SoC.
          If you wish to use clock resources from the MT8192 SOC,
          say Y. Otherwise, say N.

config COMMON_CLK_MT8192_APU1
	tristate "Clock driver for MediaTek MT8192 apu1"
	depends on COMMON_CLK_MT8192
	help
	  This driver supports MediaTek MT8192 apu1 clocks.
          required on MediaTek MT8192 SoC.
          If you wish to use clock resources from the MT8192 SOC,
          say Y. Otherwise, say N.

config COMMON_CLK_MT8192_APU_VCORE
	tristate "Clock driver for MediaTek MT8192 apu_vcore"
	depends on COMMON_CLK_MT8192
	help
	  This driver supports MediaTek MT8192 apu_vcore clocks.
          required on MediaTek MT8192 SoC.
          If you wish to use clock resources from the MT8192 SOC,
          say Y. Otherwise, say N.

config COMMON_CLK_MT8192_APU_CONN
	tristate "Clock driver for MediaTek MT8192 apu_conn"
	depends on COMMON_CLK_MT8192
	help
	  This driver supports MediaTek MT8192 apu_conn clocks.
          required on MediaTek MT8192 SoC.
          If you wish to use clock resources from the MT8192 SOC,
          say Y. Otherwise, say N.

config COMMON_CLK_MT8192_APU_MDLA0
	tristate "Clock driver for MediaTek MT8192 apu_mdla0"
	depends on COMMON_CLK_MT8192
	help
	  This driver supports MediaTek MT8192 apu_mdla0 clocks.
          required on MediaTek MT8192 SoC.
          If you wish to use clock resources from the MT8192 SOC,
          say Y. Otherwise, say N.

config COMMON_CLK_MT8192_AUDSYS
	tristate "Clock driver for MediaTek MT8192 audsys"
	depends on COMMON_CLK_MT8192
	help
	  This driver supports MediaTek MT8192 audsys clocks.
          required on MediaTek MT8192 SoC.
          If you wish to use clock resources from the MT8192 SOC,
          say Y. Otherwise, say N.

config COMMON_CLK_MT8192_CAMSYS
	tristate "Clock driver for MediaTek MT8192 camsys"
	depends on COMMON_CLK_MT8192
	help
	  This driver supports MediaTek MT8192 camsys clocks.
          required on MediaTek MT8192 SoC.
          If you wish to use clock resources from the MT8192 SOC,
          say Y. Otherwise, say N.

config COMMON_CLK_MT8192_CAMSYS_RAWA
	tristate "Clock driver for MediaTek MT8192 camsys_rawa"
	depends on COMMON_CLK_MT8192
	help
	  This driver supports MediaTek MT8192 camsys_rawa clocks.
          required on MediaTek MT8192 SoC.
          If you wish to use clock resources from the MT8192 SOC,
          say Y. Otherwise, say N.

config COMMON_CLK_MT8192_CAMSYS_RAWB
	tristate "Clock driver for MediaTek MT8192 camsys_rawb"
	depends on COMMON_CLK_MT8192
	help
	  This driver supports MediaTek MT8192 camsys_rawb clocks.
          required on MediaTek MT8192 SoC.
          If you wish to use clock resources from the MT8192 SOC,
          say Y. Otherwise, say N.

config COMMON_CLK_MT8192_CAMSYS_RAWC
	tristate "Clock driver for MediaTek MT8192 camsys_rawc"
	depends on COMMON_CLK_MT8192
	help
	  This driver supports MediaTek MT8192 camsys_rawc clocks.
          required on MediaTek MT8192 SoC.
          If you wish to use clock resources from the MT8192 SOC,
          say Y. Otherwise, say N.

config COMMON_CLK_MT8192_IMGSYS
	tristate "Clock driver for MediaTek MT8192 imgsys"
	depends on COMMON_CLK_MT8192
	help
	  This driver supports MediaTek MT8192 imgsys clocks.
          required on MediaTek MT8192 SoC.
          If you wish to use clock resources from the MT8192 SOC,
          say Y. Otherwise, say N.

config COMMON_CLK_MT8192_IMGSYS2
	tristate "Clock driver for MediaTek MT8192 imgsys2"
	depends on COMMON_CLK_MT8192
	help
	  This driver supports MediaTek MT8192 imgsys2 clocks.
          required on MediaTek MT8192 SoC.
          If you wish to use clock resources from the MT8192 SOC,
          say Y. Otherwise, say N.

config COMMON_CLK_MT8192_IMP_IIC_WRAP_C
	tristate "Clock driver for MediaTek MT8192 imp_iic_wrap_c"
	depends on COMMON_CLK_MT8192
	help
	  This driver supports MediaTek MT8192 imp_iic_wrap_c clocks.
          required on MediaTek MT8192 SoC.
          If you wish to use clock resources from the MT8192 SOC,
          say Y. Otherwise, say N.

config COMMON_CLK_MT8192_IMP_IIC_WRAP_E
	tristate "Clock driver for MediaTek MT8192 imp_iic_wrap_e"
	depends on COMMON_CLK_MT8192
	help
	  This driver supports MediaTek MT8192 imp_iic_wrap_e clocks.
          required on MediaTek MT8192 SoC.
          If you wish to use clock resources from the MT8192 SOC,
          say Y. Otherwise, say N.

config COMMON_CLK_MT8192_IMP_IIC_WRAP_N
	tristate "Clock driver for MediaTek MT8192 imp_iic_wrap_n"
	depends on COMMON_CLK_MT8192
	help
	  This driver supports MediaTek MT8192 imp_iic_wrap_n clocks.
          required on MediaTek MT8192 SoC.
          If you wish to use clock resources from the MT8192 SOC,
          say Y. Otherwise, say N.

config COMMON_CLK_MT8192_IMP_IIC_WRAP_S
	tristate "Clock driver for MediaTek MT8192 imp_iic_wrap_s"
	depends on COMMON_CLK_MT8192
	help
	  This driver supports MediaTek MT8192 imp_iic_wrap_s clocks.
          required on MediaTek MT8192 SoC.
          If you wish to use clock resources from the MT8192 SOC,
          say Y. Otherwise, say N.

config COMMON_CLK_MT8192_IMP_IIC_WRAP_W
	tristate "Clock driver for MediaTek MT8192 imp_iic_wrap_w"
	depends on COMMON_CLK_MT8192
	help
	  This driver supports MediaTek MT8192 imp_iic_wrap_w clocks.
          required on MediaTek MT8192 SoC.
          If you wish to use clock resources from the MT8192 SOC,
          say Y. Otherwise, say N.

config COMMON_CLK_MT8192_IMP_IIC_WRAP_WS
	tristate "Clock driver for MediaTek MT8192 imp_iic_wrap_ws"
	depends on COMMON_CLK_MT8192
	help
	  This driver supports MediaTek MT8192 imp_iic_wrap_ws clocks.
          required on MediaTek MT8192 SoC.
          If you wish to use clock resources from the MT8192 SOC,
          say Y. Otherwise, say N.

config COMMON_CLK_MT8192_IPESYS
	tristate "Clock driver for MediaTek MT8192 ipesys"
	depends on COMMON_CLK_MT8192
	help
	  This driver supports MediaTek MT8192 ipesys clocks.
          required on MediaTek MT8192 SoC.
          If you wish to use clock resources from the MT8192 SOC,
          say Y. Otherwise, say N.

config COMMON_CLK_MT8192_MDPSYS
	tristate "Clock driver for MediaTek MT8192 mdpsys"
	depends on COMMON_CLK_MT8192
	help
	  This driver supports MediaTek MT8192 mdpsys clocks.
          required on MediaTek MT8192 SoC.
          If you wish to use clock resources from the MT8192 SOC,
          say Y. Otherwise, say N.

config COMMON_CLK_MT8192_MFGCFG
	tristate "Clock driver for MediaTek MT8192 mfgcfg"
	depends on COMMON_CLK_MT8192
	help
	  This driver supports MediaTek MT8192 mfgcfg clocks.
          required on MediaTek MT8192 SoC.
          If you wish to use clock resources from the MT8192 SOC,
          say Y. Otherwise, say N.

config COMMON_CLK_MT8192_MMSYS
	tristate "Clock driver for MediaTek MT8192 mmsys"
	depends on COMMON_CLK_MT8192
	help
	  This driver supports MediaTek MT8192 mmsys clocks.
          required on MediaTek MT8192 SoC.
          If you wish to use clock resources from the MT8192 SOC,
          say Y. Otherwise, say N.

config COMMON_CLK_MT8192_MSDC_TOP
	tristate "Clock driver for MediaTek MT8192 msdc_top"
	depends on COMMON_CLK_MT8192
	help
	  This driver supports MediaTek MT8192 msdc_top clocks.
          required on MediaTek MT8192 SoC.
          If you wish to use clock resources from the MT8192 SOC,
          say Y. Otherwise, say N.

config COMMON_CLK_MT8192_MSDC
	tristate "Clock driver for MediaTek MT8192 msdc"
	depends on COMMON_CLK_MT8192
	help
	  This driver supports MediaTek MT8192 msdc clocks.
          required on MediaTek MT8192 SoC.
          If you wish to use clock resources from the MT8192 SOC,
          say Y. Otherwise, say N.

config COMMON_CLK_MT8192_SCP_ADSP
	tristate "Clock driver for MediaTek MT8192 scp_adsp"
	depends on COMMON_CLK_MT8192
	help
	  This driver supports MediaTek MT8192 scp_adsp clocks.
          required on MediaTek MT8192 SoC.
          If you wish to use clock resources from the MT8192 SOC,
          say Y. Otherwise, say N.

config COMMON_CLK_MT8192_VDECSYS
	tristate "Clock driver for MediaTek MT8192 vdecsys"
	depends on COMMON_CLK_MT8192
	help
	  This driver supports MediaTek MT8192 vdecsys clocks.
          required on MediaTek MT8192 SoC.
          If you wish to use clock resources from the MT8192 SOC,
          say Y. Otherwise, say N.

config COMMON_CLK_MT8192_VDECSYS_SOC
	tristate "Clock driver for MediaTek MT8192 vdecsys_soc"
	depends on COMMON_CLK_MT8192
	help
	  This driver supports MediaTek MT8192 vdecsys_soc clocks.
          required on MediaTek MT8192 SoC.
          If you wish to use clock resources from the MT8192 SOC,
          say Y. Otherwise, say N.

config COMMON_CLK_MT8192_VENCSYS
	tristate "Clock driver for MediaTek MT8192 vencsys"
	depends on COMMON_CLK_MT8192
	help
	  This driver supports MediaTek MT8192 vencsys clocks.
          required on MediaTek MT8192 SoC.
          If you wish to use clock resources from the MT8192 SOC,
          say Y. Otherwise, say N.
=======
	bool "Clock driver for MediaTek MT8192"
	depends on ARM64 || COMPILE_TEST
	select COMMON_CLK_MEDIATEK
	default ARM64
	help
	  This driver supports MediaTek MT8192 basic clocks.

config COMMON_CLK_MT8192_AUDSYS
	bool "Clock driver for MediaTek MT8192 audsys"
	depends on COMMON_CLK_MT8192
	help
	  This driver supports MediaTek MT8192 audsys clocks.

config COMMON_CLK_MT8192_CAMSYS
	bool "Clock driver for MediaTek MT8192 camsys"
	depends on COMMON_CLK_MT8192
	help
	  This driver supports MediaTek MT8192 camsys and camsys_raw clocks.

config COMMON_CLK_MT8192_IMGSYS
	bool "Clock driver for MediaTek MT8192 imgsys"
	depends on COMMON_CLK_MT8192
	help
	  This driver supports MediaTek MT8192 imgsys and imgsys2 clocks.

config COMMON_CLK_MT8192_IMP_IIC_WRAP
	bool "Clock driver for MediaTek MT8192 imp_iic_wrap"
	depends on COMMON_CLK_MT8192
	help
	  This driver supports MediaTek MT8192 imp_iic_wrap clocks.

config COMMON_CLK_MT8192_IPESYS
	bool "Clock driver for MediaTek MT8192 ipesys"
	depends on COMMON_CLK_MT8192
	help
	  This driver supports MediaTek MT8192 ipesys clocks.

config COMMON_CLK_MT8192_MDPSYS
	bool "Clock driver for MediaTek MT8192 mdpsys"
	depends on COMMON_CLK_MT8192
	help
	  This driver supports MediaTek MT8192 mdpsys clocks.

config COMMON_CLK_MT8192_MFGCFG
	bool "Clock driver for MediaTek MT8192 mfgcfg"
	depends on COMMON_CLK_MT8192
	help
	  This driver supports MediaTek MT8192 mfgcfg clocks.

config COMMON_CLK_MT8192_MMSYS
	bool "Clock driver for MediaTek MT8192 mmsys"
	depends on COMMON_CLK_MT8192
	help
	  This driver supports MediaTek MT8192 mmsys clocks.

config COMMON_CLK_MT8192_MSDC
	bool "Clock driver for MediaTek MT8192 msdc"
	depends on COMMON_CLK_MT8192
	help
	  This driver supports MediaTek MT8192 msdc and msdc_top clocks.

config COMMON_CLK_MT8192_SCP_ADSP
	bool "Clock driver for MediaTek MT8192 scp_adsp"
	depends on COMMON_CLK_MT8192
	help
	  This driver supports MediaTek MT8192 scp_adsp clocks.

config COMMON_CLK_MT8192_VDECSYS
	bool "Clock driver for MediaTek MT8192 vdecsys"
	depends on COMMON_CLK_MT8192
	help
	  This driver supports MediaTek MT8192 vdecsys and vdecsys_soc clocks.

config COMMON_CLK_MT8192_VENCSYS
	bool "Clock driver for MediaTek MT8192 vencsys"
	depends on COMMON_CLK_MT8192
	help
	  This driver supports MediaTek MT8192 vencsys clocks.
>>>>>>> d218ba46

config COMMON_CLK_MT8516
	bool "Clock driver for MediaTek MT8516"
	depends on ARM || ARM64 || COMPILE_TEST
	select COMMON_CLK_MEDIATEK
	help
	  This driver supports MediaTek MT8516 clocks.

config COMMON_CLK_MT8516_AUDSYS
	bool "Clock driver for MediaTek MT8516 audsys"
	depends on COMMON_CLK_MT8516
	help
	  This driver supports MediaTek MT8516 audsys clocks.

config COMMON_CLK_MTK_FREQ_HOPPING
	tristate "Mediatek Frequency Hopping driver"
	help
	  FREQHOPPING driver support for MediaTek SOC
	  If you want to use MediaTek FREQHOPPING driver,
	  say Y or M here.
	  If unsure, say N.

config COMMON_CLK_MTK_FREQ_HOPPING_DEBUG
	bool "Mediatek Frequency Hopping debug fs"
	default y
	depends on DEBUG_FS && COMMON_CLK_MTK_FREQ_HOPPING
	help
	  This option is for debugging purpose
	  say Y to use debugfs interface to control
	  Freqhopping.
	  Otherwise, say N

config COMMON_CLK_MTK_FREQ_HOPPING_SUBSYS
	bool "Mediatek Frequency Hopping controlled by subsys"
	help
	  If FREQHOPPING HW is controlled by other processor,
	  such as SSPM, this should be set.
	  This option is selected when subsys configure is enabled.
	  When this option is not enabled, FREQHOPPING HW is controlled
	  by kernel driver directly.

config COMMON_CLK_MTK_FREQ_HOPPING_SSPM
	bool "Mediatek Frequency Hopping controlled by SSPM"
	depends on COMMON_CLK_MTK_FREQ_HOPPING && MTK_TINYSYS_SSPM_SUPPORT
	select COMMON_CLK_MTK_FREQ_HOPPING_SUBSYS
	help
	  If FREQHOPPING HW is controlled by SSPM,
	  say Y here.
	  Otherwise, say N.
	  Enabling this config will auto set COMMON_CLK_MTK_FREQ_HOPPING_SUBSYS

config COMMON_CLK_MTK_FREQ_HOPPING_MCUPM
	bool "Mediatek Frequency Hopping controlled by MCUPM"
	depends on COMMON_CLK_MTK_FREQ_HOPPING && MTK_TINYSYS_MCUPM_SUPPORT
	select COMMON_CLK_MTK_FREQ_HOPPING_SUBSYS
	help
	  If FREQHOPPING HW is controlled by MCUPM,
	  say Y here.
	  Otherwise, say N.
	  Enabling this config will auto set COMMON_CLK_MTK_FREQ_HOPPING_SUBSYS


endmenu<|MERGE_RESOLUTION|>--- conflicted
+++ resolved
@@ -566,66 +566,42 @@
 	bool "Clock driver for MediaTek MT8167"
 	depends on (ARCH_MEDIATEK && ARM64) || COMPILE_TEST
 	select COMMON_CLK_MEDIATEK
+	default ARCH_MEDIATEK
 	help
 	  This driver supports MediaTek MT8167 basic clocks.
 
 config COMMON_CLK_MT8167_AUDSYS
 	bool "Clock driver for MediaTek MT8167 audsys"
-<<<<<<< HEAD
-	depends on (ARCH_MEDIATEK && ARM64) || COMPILE_TEST
-	select COMMON_CLK_MEDIATEK
-=======
 	depends on COMMON_CLK_MT8167
 	default COMMON_CLK_MT8167
->>>>>>> d218ba46
 	help
 	  This driver supports MediaTek MT8167 audsys clocks.
 
 config COMMON_CLK_MT8167_IMGSYS
 	bool "Clock driver for MediaTek MT8167 imgsys"
-<<<<<<< HEAD
-	depends on (ARCH_MEDIATEK && ARM64) || COMPILE_TEST
-	select COMMON_CLK_MEDIATEK
-=======
 	depends on COMMON_CLK_MT8167
 	default COMMON_CLK_MT8167
->>>>>>> d218ba46
 	help
 	  This driver supports MediaTek MT8167 imgsys clocks.
 
 config COMMON_CLK_MT8167_MFGCFG
 	bool "Clock driver for MediaTek MT8167 mfgcfg"
-<<<<<<< HEAD
-	depends on (ARCH_MEDIATEK && ARM64) || COMPILE_TEST
-	select COMMON_CLK_MEDIATEK
-=======
 	depends on COMMON_CLK_MT8167
 	default COMMON_CLK_MT8167
->>>>>>> d218ba46
 	help
 	  This driver supports MediaTek MT8167 mfgcfg clocks.
 
 config COMMON_CLK_MT8167_MMSYS
 	bool "Clock driver for MediaTek MT8167 mmsys"
-<<<<<<< HEAD
-	depends on (ARCH_MEDIATEK && ARM64) || COMPILE_TEST
-	select COMMON_CLK_MEDIATEK
-=======
 	depends on COMMON_CLK_MT8167
 	default COMMON_CLK_MT8167
->>>>>>> d218ba46
 	help
 	  This driver supports MediaTek MT8167 mmsys clocks.
 
 config COMMON_CLK_MT8167_VDECSYS
 	bool "Clock driver for MediaTek MT8167 vdecsys"
-<<<<<<< HEAD
-	depends on (ARCH_MEDIATEK && ARM64) || COMPILE_TEST
-	select COMMON_CLK_MEDIATEK
-=======
 	depends on COMMON_CLK_MT8167
 	default COMMON_CLK_MT8167
->>>>>>> d218ba46
 	help
 	  This driver supports MediaTek MT8167 vdecsys clocks.
 
@@ -728,15 +704,11 @@
 	  This driver supports MediaTek MT8183 vencsys clocks.
 
 config COMMON_CLK_MT8192
-<<<<<<< HEAD
 	tristate "Clock driver for MediaTek MT8192"
 	depends on ARM64 || COMPILE_TEST
 	select COMMON_CLK_MEDIATEK
 	help
 	  This driver supports MediaTek MT8192 basic clocks.
-          required on MediaTek MT8192 SoC.
-          If you wish to use clock resources from the MT8192 SOC,
-          say Y. Otherwise, say N.
 
 config COMMON_CLK_MT8192_APU0
 	tristate "Clock driver for MediaTek MT8192 apu0"
@@ -788,287 +760,73 @@
 	depends on COMMON_CLK_MT8192
 	help
 	  This driver supports MediaTek MT8192 audsys clocks.
-          required on MediaTek MT8192 SoC.
-          If you wish to use clock resources from the MT8192 SOC,
-          say Y. Otherwise, say N.
 
 config COMMON_CLK_MT8192_CAMSYS
 	tristate "Clock driver for MediaTek MT8192 camsys"
 	depends on COMMON_CLK_MT8192
 	help
-	  This driver supports MediaTek MT8192 camsys clocks.
-          required on MediaTek MT8192 SoC.
-          If you wish to use clock resources from the MT8192 SOC,
-          say Y. Otherwise, say N.
-
-config COMMON_CLK_MT8192_CAMSYS_RAWA
-	tristate "Clock driver for MediaTek MT8192 camsys_rawa"
-	depends on COMMON_CLK_MT8192
-	help
-	  This driver supports MediaTek MT8192 camsys_rawa clocks.
-          required on MediaTek MT8192 SoC.
-          If you wish to use clock resources from the MT8192 SOC,
-          say Y. Otherwise, say N.
-
-config COMMON_CLK_MT8192_CAMSYS_RAWB
-	tristate "Clock driver for MediaTek MT8192 camsys_rawb"
-	depends on COMMON_CLK_MT8192
-	help
-	  This driver supports MediaTek MT8192 camsys_rawb clocks.
-          required on MediaTek MT8192 SoC.
-          If you wish to use clock resources from the MT8192 SOC,
-          say Y. Otherwise, say N.
-
-config COMMON_CLK_MT8192_CAMSYS_RAWC
-	tristate "Clock driver for MediaTek MT8192 camsys_rawc"
-	depends on COMMON_CLK_MT8192
-	help
-	  This driver supports MediaTek MT8192 camsys_rawc clocks.
-          required on MediaTek MT8192 SoC.
-          If you wish to use clock resources from the MT8192 SOC,
-          say Y. Otherwise, say N.
+	  This driver supports MediaTek MT8192 camsys and camsys_raw clocks.
 
 config COMMON_CLK_MT8192_IMGSYS
 	tristate "Clock driver for MediaTek MT8192 imgsys"
 	depends on COMMON_CLK_MT8192
 	help
-	  This driver supports MediaTek MT8192 imgsys clocks.
-          required on MediaTek MT8192 SoC.
-          If you wish to use clock resources from the MT8192 SOC,
-          say Y. Otherwise, say N.
-
-config COMMON_CLK_MT8192_IMGSYS2
-	tristate "Clock driver for MediaTek MT8192 imgsys2"
-	depends on COMMON_CLK_MT8192
-	help
-	  This driver supports MediaTek MT8192 imgsys2 clocks.
-          required on MediaTek MT8192 SoC.
-          If you wish to use clock resources from the MT8192 SOC,
-          say Y. Otherwise, say N.
-
-config COMMON_CLK_MT8192_IMP_IIC_WRAP_C
-	tristate "Clock driver for MediaTek MT8192 imp_iic_wrap_c"
-	depends on COMMON_CLK_MT8192
-	help
-	  This driver supports MediaTek MT8192 imp_iic_wrap_c clocks.
-          required on MediaTek MT8192 SoC.
-          If you wish to use clock resources from the MT8192 SOC,
-          say Y. Otherwise, say N.
-
-config COMMON_CLK_MT8192_IMP_IIC_WRAP_E
-	tristate "Clock driver for MediaTek MT8192 imp_iic_wrap_e"
-	depends on COMMON_CLK_MT8192
-	help
-	  This driver supports MediaTek MT8192 imp_iic_wrap_e clocks.
-          required on MediaTek MT8192 SoC.
-          If you wish to use clock resources from the MT8192 SOC,
-          say Y. Otherwise, say N.
-
-config COMMON_CLK_MT8192_IMP_IIC_WRAP_N
-	tristate "Clock driver for MediaTek MT8192 imp_iic_wrap_n"
-	depends on COMMON_CLK_MT8192
-	help
-	  This driver supports MediaTek MT8192 imp_iic_wrap_n clocks.
-          required on MediaTek MT8192 SoC.
-          If you wish to use clock resources from the MT8192 SOC,
-          say Y. Otherwise, say N.
-
-config COMMON_CLK_MT8192_IMP_IIC_WRAP_S
-	tristate "Clock driver for MediaTek MT8192 imp_iic_wrap_s"
-	depends on COMMON_CLK_MT8192
-	help
-	  This driver supports MediaTek MT8192 imp_iic_wrap_s clocks.
-          required on MediaTek MT8192 SoC.
-          If you wish to use clock resources from the MT8192 SOC,
-          say Y. Otherwise, say N.
-
-config COMMON_CLK_MT8192_IMP_IIC_WRAP_W
-	tristate "Clock driver for MediaTek MT8192 imp_iic_wrap_w"
-	depends on COMMON_CLK_MT8192
-	help
-	  This driver supports MediaTek MT8192 imp_iic_wrap_w clocks.
-          required on MediaTek MT8192 SoC.
-          If you wish to use clock resources from the MT8192 SOC,
-          say Y. Otherwise, say N.
-
-config COMMON_CLK_MT8192_IMP_IIC_WRAP_WS
-	tristate "Clock driver for MediaTek MT8192 imp_iic_wrap_ws"
-	depends on COMMON_CLK_MT8192
-	help
-	  This driver supports MediaTek MT8192 imp_iic_wrap_ws clocks.
-          required on MediaTek MT8192 SoC.
-          If you wish to use clock resources from the MT8192 SOC,
-          say Y. Otherwise, say N.
+	  This driver supports MediaTek MT8192 imgsys and imgsys2 clocks.
+
+config COMMON_CLK_MT8192_IMP_IIC_WRAP
+	tristate "Clock driver for MediaTek MT8192 imp_iic_wrap"
+	depends on COMMON_CLK_MT8192
+	help
+	  This driver supports MediaTek MT8192 imp_iic_wrap clocks.
 
 config COMMON_CLK_MT8192_IPESYS
 	tristate "Clock driver for MediaTek MT8192 ipesys"
 	depends on COMMON_CLK_MT8192
 	help
 	  This driver supports MediaTek MT8192 ipesys clocks.
-          required on MediaTek MT8192 SoC.
-          If you wish to use clock resources from the MT8192 SOC,
-          say Y. Otherwise, say N.
 
 config COMMON_CLK_MT8192_MDPSYS
 	tristate "Clock driver for MediaTek MT8192 mdpsys"
 	depends on COMMON_CLK_MT8192
 	help
 	  This driver supports MediaTek MT8192 mdpsys clocks.
-          required on MediaTek MT8192 SoC.
-          If you wish to use clock resources from the MT8192 SOC,
-          say Y. Otherwise, say N.
 
 config COMMON_CLK_MT8192_MFGCFG
 	tristate "Clock driver for MediaTek MT8192 mfgcfg"
+	tristate "Clock driver for MediaTek MT8192 mfgcfg"
 	depends on COMMON_CLK_MT8192
 	help
 	  This driver supports MediaTek MT8192 mfgcfg clocks.
-          required on MediaTek MT8192 SoC.
-          If you wish to use clock resources from the MT8192 SOC,
-          say Y. Otherwise, say N.
 
 config COMMON_CLK_MT8192_MMSYS
 	tristate "Clock driver for MediaTek MT8192 mmsys"
 	depends on COMMON_CLK_MT8192
 	help
 	  This driver supports MediaTek MT8192 mmsys clocks.
-          required on MediaTek MT8192 SoC.
-          If you wish to use clock resources from the MT8192 SOC,
-          say Y. Otherwise, say N.
-
-config COMMON_CLK_MT8192_MSDC_TOP
-	tristate "Clock driver for MediaTek MT8192 msdc_top"
-	depends on COMMON_CLK_MT8192
-	help
-	  This driver supports MediaTek MT8192 msdc_top clocks.
-          required on MediaTek MT8192 SoC.
-          If you wish to use clock resources from the MT8192 SOC,
-          say Y. Otherwise, say N.
 
 config COMMON_CLK_MT8192_MSDC
 	tristate "Clock driver for MediaTek MT8192 msdc"
 	depends on COMMON_CLK_MT8192
 	help
-	  This driver supports MediaTek MT8192 msdc clocks.
-          required on MediaTek MT8192 SoC.
-          If you wish to use clock resources from the MT8192 SOC,
-          say Y. Otherwise, say N.
+	  This driver supports MediaTek MT8192 msdc and msdc_top clocks.
 
 config COMMON_CLK_MT8192_SCP_ADSP
 	tristate "Clock driver for MediaTek MT8192 scp_adsp"
 	depends on COMMON_CLK_MT8192
 	help
 	  This driver supports MediaTek MT8192 scp_adsp clocks.
-          required on MediaTek MT8192 SoC.
-          If you wish to use clock resources from the MT8192 SOC,
-          say Y. Otherwise, say N.
 
 config COMMON_CLK_MT8192_VDECSYS
 	tristate "Clock driver for MediaTek MT8192 vdecsys"
 	depends on COMMON_CLK_MT8192
 	help
-	  This driver supports MediaTek MT8192 vdecsys clocks.
-          required on MediaTek MT8192 SoC.
-          If you wish to use clock resources from the MT8192 SOC,
-          say Y. Otherwise, say N.
-
-config COMMON_CLK_MT8192_VDECSYS_SOC
-	tristate "Clock driver for MediaTek MT8192 vdecsys_soc"
-	depends on COMMON_CLK_MT8192
-	help
-	  This driver supports MediaTek MT8192 vdecsys_soc clocks.
-          required on MediaTek MT8192 SoC.
-          If you wish to use clock resources from the MT8192 SOC,
-          say Y. Otherwise, say N.
+	  This driver supports MediaTek MT8192 vdecsys and vdecsys_soc clocks.
 
 config COMMON_CLK_MT8192_VENCSYS
 	tristate "Clock driver for MediaTek MT8192 vencsys"
 	depends on COMMON_CLK_MT8192
 	help
 	  This driver supports MediaTek MT8192 vencsys clocks.
-          required on MediaTek MT8192 SoC.
-          If you wish to use clock resources from the MT8192 SOC,
-          say Y. Otherwise, say N.
-=======
-	bool "Clock driver for MediaTek MT8192"
-	depends on ARM64 || COMPILE_TEST
-	select COMMON_CLK_MEDIATEK
-	default ARM64
-	help
-	  This driver supports MediaTek MT8192 basic clocks.
-
-config COMMON_CLK_MT8192_AUDSYS
-	bool "Clock driver for MediaTek MT8192 audsys"
-	depends on COMMON_CLK_MT8192
-	help
-	  This driver supports MediaTek MT8192 audsys clocks.
-
-config COMMON_CLK_MT8192_CAMSYS
-	bool "Clock driver for MediaTek MT8192 camsys"
-	depends on COMMON_CLK_MT8192
-	help
-	  This driver supports MediaTek MT8192 camsys and camsys_raw clocks.
-
-config COMMON_CLK_MT8192_IMGSYS
-	bool "Clock driver for MediaTek MT8192 imgsys"
-	depends on COMMON_CLK_MT8192
-	help
-	  This driver supports MediaTek MT8192 imgsys and imgsys2 clocks.
-
-config COMMON_CLK_MT8192_IMP_IIC_WRAP
-	bool "Clock driver for MediaTek MT8192 imp_iic_wrap"
-	depends on COMMON_CLK_MT8192
-	help
-	  This driver supports MediaTek MT8192 imp_iic_wrap clocks.
-
-config COMMON_CLK_MT8192_IPESYS
-	bool "Clock driver for MediaTek MT8192 ipesys"
-	depends on COMMON_CLK_MT8192
-	help
-	  This driver supports MediaTek MT8192 ipesys clocks.
-
-config COMMON_CLK_MT8192_MDPSYS
-	bool "Clock driver for MediaTek MT8192 mdpsys"
-	depends on COMMON_CLK_MT8192
-	help
-	  This driver supports MediaTek MT8192 mdpsys clocks.
-
-config COMMON_CLK_MT8192_MFGCFG
-	bool "Clock driver for MediaTek MT8192 mfgcfg"
-	depends on COMMON_CLK_MT8192
-	help
-	  This driver supports MediaTek MT8192 mfgcfg clocks.
-
-config COMMON_CLK_MT8192_MMSYS
-	bool "Clock driver for MediaTek MT8192 mmsys"
-	depends on COMMON_CLK_MT8192
-	help
-	  This driver supports MediaTek MT8192 mmsys clocks.
-
-config COMMON_CLK_MT8192_MSDC
-	bool "Clock driver for MediaTek MT8192 msdc"
-	depends on COMMON_CLK_MT8192
-	help
-	  This driver supports MediaTek MT8192 msdc and msdc_top clocks.
-
-config COMMON_CLK_MT8192_SCP_ADSP
-	bool "Clock driver for MediaTek MT8192 scp_adsp"
-	depends on COMMON_CLK_MT8192
-	help
-	  This driver supports MediaTek MT8192 scp_adsp clocks.
-
-config COMMON_CLK_MT8192_VDECSYS
-	bool "Clock driver for MediaTek MT8192 vdecsys"
-	depends on COMMON_CLK_MT8192
-	help
-	  This driver supports MediaTek MT8192 vdecsys and vdecsys_soc clocks.
-
-config COMMON_CLK_MT8192_VENCSYS
-	bool "Clock driver for MediaTek MT8192 vencsys"
-	depends on COMMON_CLK_MT8192
-	help
-	  This driver supports MediaTek MT8192 vencsys clocks.
->>>>>>> d218ba46
 
 config COMMON_CLK_MT8516
 	bool "Clock driver for MediaTek MT8516"
