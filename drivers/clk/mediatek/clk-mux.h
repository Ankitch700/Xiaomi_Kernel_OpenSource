/* SPDX-License-Identifier: GPL-2.0 */
/*
 * Copyright (c) 2018 MediaTek Inc.
 * Author: Owen Chen <owen.chen@mediatek.com>
 */

#ifndef __DRV_CLK_MTK_MUX_H
#define __DRV_CLK_MTK_MUX_H

#include <linux/clk-provider.h>

struct mtk_clk_mux {
	struct clk_hw hw;
	struct regmap *regmap;
	const struct mtk_mux *data;
	spinlock_t *lock;
	bool reparent;
};

struct mtk_mux {
	int id;
	const char *name;
	const char * const *parent_names;
	unsigned int flags;

	u32 mux_ofs;
	u32 set_ofs;
	u32 clr_ofs;
	u32 upd_ofs;

	u8 mux_shift;
	u8 mux_width;
	u8 gate_shift;
	s8 upd_shift;

	const struct clk_ops *ops;
	signed char num_parents;
};

#define GATE_CLR_SET_UPD_FLAGS(_id, _name, _parents, _mux_ofs,		\
			_mux_set_ofs, _mux_clr_ofs, _shift, _width,	\
			_gate, _upd_ofs, _upd, _flags, _ops) {		\
		.id = _id,						\
		.name = _name,						\
		.mux_ofs = _mux_ofs,					\
		.set_ofs = _mux_set_ofs,				\
		.clr_ofs = _mux_clr_ofs,				\
		.upd_ofs = _upd_ofs,					\
		.mux_shift = _shift,					\
		.mux_width = _width,					\
		.gate_shift = _gate,					\
		.upd_shift = _upd,					\
		.parent_names = _parents,				\
		.num_parents = ARRAY_SIZE(_parents),			\
		.flags = _flags,					\
		.ops = &_ops,						\
	}

extern const struct clk_ops mtk_mux_clr_set_upd_ops;
extern const struct clk_ops mtk_mux_gate_clr_set_upd_ops;

#define MUX_GATE_CLR_SET_UPD_FLAGS(_id, _name, _parents, _mux_ofs,	\
			_mux_set_ofs, _mux_clr_ofs, _shift, _width,	\
			_gate, _upd_ofs, _upd, _flags)			\
		GATE_CLR_SET_UPD_FLAGS(_id, _name, _parents, _mux_ofs,	\
			_mux_set_ofs, _mux_clr_ofs, _shift, _width,	\
			_gate, _upd_ofs, _upd, _flags,			\
			mtk_mux_gate_clr_set_upd_ops)

#define MUX_GATE_CLR_SET_UPD(_id, _name, _parents, _mux_ofs,		\
			_mux_set_ofs, _mux_clr_ofs, _shift, _width,	\
			_gate, _upd_ofs, _upd)				\
		MUX_GATE_CLR_SET_UPD_FLAGS(_id, _name, _parents,	\
			_mux_ofs, _mux_set_ofs, _mux_clr_ofs, _shift,	\
			_width, _gate, _upd_ofs, _upd,			\
			CLK_SET_RATE_PARENT)

<<<<<<< HEAD
#define MUX_CLR_SET_UPD_FLAGS(_id, _name, _parents, _mux_ofs,		\
			_mux_set_ofs, _mux_clr_ofs, _shift, _width,	\
			_upd_ofs, _upd, _flags)				\
		GATE_CLR_SET_UPD_FLAGS(_id, _name, _parents, _mux_ofs,	\
			_mux_set_ofs, _mux_clr_ofs, _shift, _width,	\
			0, _upd_ofs, _upd, _flags)

#define MUX_CLR_SET_UPD(_id, _name, _parents, _mux_ofs,			\
			_mux_set_ofs, _mux_clr_ofs, _shift, _width,	\
			_upd_ofs, _upd)					\
		MUX_CLR_SET_UPD_FLAGS(_id, _name, _parents,		\
			_mux_ofs, _mux_set_ofs, _mux_clr_ofs, _shift,	\
			_width, _upd_ofs, _upd,	CLK_SET_RATE_PARENT)
=======
#define MUX_CLR_SET_UPD(_id, _name, _parents, _mux_ofs,			\
			_mux_set_ofs, _mux_clr_ofs, _shift, _width,	\
			_upd_ofs, _upd)					\
		GATE_CLR_SET_UPD_FLAGS(_id, _name, _parents, _mux_ofs,	\
			_mux_set_ofs, _mux_clr_ofs, _shift, _width,	\
			0, _upd_ofs, _upd, CLK_SET_RATE_PARENT,		\
			mtk_mux_clr_set_upd_ops)
>>>>>>> d218ba46

int mtk_clk_register_muxes(const struct mtk_mux *muxes,
			   int num, struct device_node *node,
			   spinlock_t *lock,
			   struct clk_onecell_data *clk_data);

#endif /* __DRV_CLK_MTK_MUX_H */<|MERGE_RESOLUTION|>--- conflicted
+++ resolved
@@ -75,21 +75,6 @@
 			_width, _gate, _upd_ofs, _upd,			\
 			CLK_SET_RATE_PARENT)
 
-<<<<<<< HEAD
-#define MUX_CLR_SET_UPD_FLAGS(_id, _name, _parents, _mux_ofs,		\
-			_mux_set_ofs, _mux_clr_ofs, _shift, _width,	\
-			_upd_ofs, _upd, _flags)				\
-		GATE_CLR_SET_UPD_FLAGS(_id, _name, _parents, _mux_ofs,	\
-			_mux_set_ofs, _mux_clr_ofs, _shift, _width,	\
-			0, _upd_ofs, _upd, _flags)
-
-#define MUX_CLR_SET_UPD(_id, _name, _parents, _mux_ofs,			\
-			_mux_set_ofs, _mux_clr_ofs, _shift, _width,	\
-			_upd_ofs, _upd)					\
-		MUX_CLR_SET_UPD_FLAGS(_id, _name, _parents,		\
-			_mux_ofs, _mux_set_ofs, _mux_clr_ofs, _shift,	\
-			_width, _upd_ofs, _upd,	CLK_SET_RATE_PARENT)
-=======
 #define MUX_CLR_SET_UPD(_id, _name, _parents, _mux_ofs,			\
 			_mux_set_ofs, _mux_clr_ofs, _shift, _width,	\
 			_upd_ofs, _upd)					\
@@ -97,7 +82,6 @@
 			_mux_set_ofs, _mux_clr_ofs, _shift, _width,	\
 			0, _upd_ofs, _upd, CLK_SET_RATE_PARENT,		\
 			mtk_mux_clr_set_upd_ops)
->>>>>>> d218ba46
 
 int mtk_clk_register_muxes(const struct mtk_mux *muxes,
 			   int num, struct device_node *node,
