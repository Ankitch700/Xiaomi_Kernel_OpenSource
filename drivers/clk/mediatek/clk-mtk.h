/* SPDX-License-Identifier: GPL-2.0-only */
/*
 * Copyright (c) 2014 MediaTek Inc.
 * Author: James Liao <jamesjj.liao@mediatek.com>
 */

#ifndef __DRV_CLK_MTK_H
#define __DRV_CLK_MTK_H

#include <linux/regmap.h>
#include <linux/bitops.h>
#include <linux/clk-provider.h>
#include <linux/platform_device.h>

struct clk;
struct clk_onecell_data;

#define MAX_MUX_GATE_BIT	31
#define INVALID_MUX_GATE_BIT	(MAX_MUX_GATE_BIT + 1)

#define MHZ (1000 * 1000)

struct mtk_fixed_clk {
	int id;
	const char *name;
	const char *parent;
	unsigned long rate;
};

#define FIXED_CLK(_id, _name, _parent, _rate) {		\
		.id = _id,				\
		.name = _name,				\
		.parent = _parent,			\
		.rate = _rate,				\
	}

void mtk_clk_register_fixed_clks(const struct mtk_fixed_clk *clks,
		int num, struct clk_onecell_data *clk_data);

struct mtk_fixed_factor {
	int id;
	const char *name;
	const char *parent_name;
	int mult;
	int div;
};

#define FACTOR(_id, _name, _parent, _mult, _div) {	\
		.id = _id,				\
		.name = _name,				\
		.parent_name = _parent,			\
		.mult = _mult,				\
		.div = _div,				\
	}

void mtk_clk_register_factors(const struct mtk_fixed_factor *clks,
		int num, struct clk_onecell_data *clk_data);

struct mtk_composite {
	int id;
	const char *name;
	const char * const *parent_names;
	const char *parent;
	unsigned flags;

	uint32_t mux_reg;
	uint32_t divider_reg;
	uint32_t gate_reg;

	signed char mux_shift;
	signed char mux_width;
	signed char gate_shift;

	signed char divider_shift;
	signed char divider_width;

	u8 mux_flags;

	signed char num_parents;
};

#define MUX_GATE_FLAGS_2(_id, _name, _parents, _reg, _shift,		\
				_width, _gate, _flags, _muxflags) {	\
		.id = _id,						\
		.name = _name,						\
		.mux_reg = _reg,					\
		.mux_shift = _shift,					\
		.mux_width = _width,					\
		.gate_reg = _reg,					\
		.gate_shift = _gate,					\
		.divider_shift = -1,					\
		.parent_names = _parents,				\
		.num_parents = ARRAY_SIZE(_parents),			\
		.flags = _flags,					\
		.mux_flags = _muxflags,					\
	}

/*
 * In case the rate change propagation to parent clocks is undesirable,
 * this macro allows to specify the clock flags manually.
 */
#define MUX_GATE_FLAGS(_id, _name, _parents, _reg, _shift, _width,	\
			_gate, _flags)					\
		MUX_GATE_FLAGS_2(_id, _name, _parents, _reg,		\
					_shift, _width, _gate, _flags, 0)

/*
 * Unless necessary, all MUX_GATE clocks propagate rate changes to their
 * parent clock by default.
 */
#define MUX_GATE(_id, _name, _parents, _reg, _shift, _width, _gate)	\
	MUX_GATE_FLAGS(_id, _name, _parents, _reg, _shift, _width,	\
		_gate, CLK_SET_RATE_PARENT)

#define MUX(_id, _name, _parents, _reg, _shift, _width)			\
	MUX_FLAGS(_id, _name, _parents, _reg,				\
		  _shift, _width, CLK_SET_RATE_PARENT)

#define MUX_FLAGS(_id, _name, _parents, _reg, _shift, _width, _flags) {	\
		.id = _id,						\
		.name = _name,						\
		.mux_reg = _reg,					\
		.mux_shift = _shift,					\
		.mux_width = _width,					\
		.gate_shift = -1,					\
		.divider_shift = -1,					\
		.parent_names = _parents,				\
		.num_parents = ARRAY_SIZE(_parents),			\
		.flags = _flags,					\
	}

#define DIV_GATE(_id, _name, _parent, _gate_reg, _gate_shift, _div_reg,	\
					_div_width, _div_shift) {	\
		.id = _id,						\
		.parent = _parent,					\
		.name = _name,						\
		.divider_reg = _div_reg,				\
		.divider_shift = _div_shift,				\
		.divider_width = _div_width,				\
		.gate_reg = _gate_reg,					\
		.gate_shift = _gate_shift,				\
		.mux_shift = -1,					\
		.flags = 0,						\
	}

struct clk *mtk_clk_register_composite(const struct mtk_composite *mc,
		void __iomem *base, spinlock_t *lock);

void mtk_clk_register_composites(const struct mtk_composite *mcs,
		int num, void __iomem *base, spinlock_t *lock,
		struct clk_onecell_data *clk_data);

struct mtk_gate_regs {
	u32 sta_ofs;
	u32 clr_ofs;
	u32 set_ofs;
};

struct mtk_gate {
	int id;
	const char *name;
	const char *parent_name;
	const struct mtk_gate_regs *regs;
	int shift;
	const struct clk_ops *ops;
	unsigned long flags;
};

int mtk_clk_register_gates(struct device_node *node,
			const struct mtk_gate *clks, int num,
			struct clk_onecell_data *clk_data);

int mtk_clk_register_gates_with_dev(struct device_node *node,
		const struct mtk_gate *clks,
		int num, struct clk_onecell_data *clk_data,
		struct device *dev);

struct mtk_clk_divider {
	int id;
	const char *name;
	const char *parent_name;
	unsigned long flags;

	u32 div_reg;
	unsigned char div_shift;
	unsigned char div_width;
	unsigned char clk_divider_flags;
	const struct clk_div_table *clk_div_table;
};

#define DIV_ADJ(_id, _name, _parent, _reg, _shift, _width) {	\
		.id = _id,					\
		.name = _name,					\
		.parent_name = _parent,				\
		.div_reg = _reg,				\
		.div_shift = _shift,				\
		.div_width = _width,				\
}

void mtk_clk_register_dividers(const struct mtk_clk_divider *mcds,
			int num, void __iomem *base, spinlock_t *lock,
				struct clk_onecell_data *clk_data);

struct clk_onecell_data *mtk_alloc_clk_data(unsigned int clk_num);

#define HAVE_RST_BAR	BIT(0)
#define PLL_AO		BIT(1)

struct mtk_pll_div_table {
	u32 div;
	unsigned long freq;
};

struct mtk_pll_data {
	int id;
	const char *name;
<<<<<<< HEAD
	uint32_t reg;
	uint32_t pwr_reg;
	uint32_t en_reg;
	uint32_t en_mask;
	uint32_t pd_reg;
	uint32_t tuner_reg;
	uint32_t tuner_en_reg;
	uint8_t tuner_en_bit;
=======
	u32 reg;
	u32 pwr_reg;
	u32 en_mask;
	u32 pd_reg;
	u32 tuner_reg;
	u32 tuner_en_reg;
	u8 tuner_en_bit;
>>>>>>> d218ba46
	int pd_shift;
	unsigned int flags;
	const struct clk_ops *ops;
	u32 rst_bar_mask;
	unsigned long fmin;
	unsigned long fmax;
	int pcwbits;
	int pcwibits;
	u32 pcw_reg;
	int pcw_shift;
	u32 pcw_chg_reg;
	const struct mtk_pll_div_table *div_table;
	const char *parent_name;
<<<<<<< HEAD
	uint8_t pll_en_bit;
=======
	u32 en_reg;
	u8 pll_en_bit; /* Assume 0, indicates BIT(0) by default */
>>>>>>> d218ba46
};

void mtk_clk_register_plls(struct device_node *node,
		const struct mtk_pll_data *plls, int num_plls,
		struct clk_onecell_data *clk_data);

struct clk *mtk_clk_register_ref2usb_tx(const char *name,
			const char *parent_name, void __iomem *reg);

void mtk_register_reset_controller(struct device_node *np,
			unsigned int num_regs, int regofs);

void mtk_register_reset_controller_set_clr(struct device_node *np,
	unsigned int num_regs, int regofs);

<<<<<<< HEAD
extern bool (*mtk_fh_set_rate)(int pll_id, unsigned long dds, int postdiv);
=======
struct mtk_clk_desc {
	const struct mtk_gate *clks;
	size_t num_clks;
};

int mtk_clk_simple_probe(struct platform_device *pdev);
>>>>>>> d218ba46

#endif /* __DRV_CLK_MTK_H */<|MERGE_RESOLUTION|>--- conflicted
+++ resolved
@@ -126,7 +126,7 @@
 		.divider_shift = -1,					\
 		.parent_names = _parents,				\
 		.num_parents = ARRAY_SIZE(_parents),			\
-		.flags = _flags,					\
+		.flags = _flags,				\
 	}
 
 #define DIV_GATE(_id, _name, _parent, _gate_reg, _gate_shift, _div_reg,	\
@@ -214,16 +214,6 @@
 struct mtk_pll_data {
 	int id;
 	const char *name;
-<<<<<<< HEAD
-	uint32_t reg;
-	uint32_t pwr_reg;
-	uint32_t en_reg;
-	uint32_t en_mask;
-	uint32_t pd_reg;
-	uint32_t tuner_reg;
-	uint32_t tuner_en_reg;
-	uint8_t tuner_en_bit;
-=======
 	u32 reg;
 	u32 pwr_reg;
 	u32 en_mask;
@@ -231,7 +221,6 @@
 	u32 tuner_reg;
 	u32 tuner_en_reg;
 	u8 tuner_en_bit;
->>>>>>> d218ba46
 	int pd_shift;
 	unsigned int flags;
 	const struct clk_ops *ops;
@@ -245,12 +234,8 @@
 	u32 pcw_chg_reg;
 	const struct mtk_pll_div_table *div_table;
 	const char *parent_name;
-<<<<<<< HEAD
-	uint8_t pll_en_bit;
-=======
 	u32 en_reg;
 	u8 pll_en_bit; /* Assume 0, indicates BIT(0) by default */
->>>>>>> d218ba46
 };
 
 void mtk_clk_register_plls(struct device_node *node,
@@ -266,15 +251,13 @@
 void mtk_register_reset_controller_set_clr(struct device_node *np,
 	unsigned int num_regs, int regofs);
 
-<<<<<<< HEAD
 extern bool (*mtk_fh_set_rate)(int pll_id, unsigned long dds, int postdiv);
-=======
+
 struct mtk_clk_desc {
 	const struct mtk_gate *clks;
 	size_t num_clks;
 };
 
 int mtk_clk_simple_probe(struct platform_device *pdev);
->>>>>>> d218ba46
 
 #endif /* __DRV_CLK_MTK_H */