// SPDX-License-Identifier: GPL-2.0
/*
<<<<<<< HEAD
 * Copyright (c) 2015, 2018-2021, The Linux Foundation. All rights reserved.
=======
 * Copyright (c) 2015, 2018, The Linux Foundation. All rights reserved.
 * Copyright (c) 2021, Qualcomm Innovation Center, Inc. All rights reserved.
>>>>>>> 05704826
 */

#include <linux/kernel.h>
#include <linux/export.h>
#include <linux/clk-provider.h>
#include <linux/regmap.h>
#include <linux/delay.h>

#include "clk-alpha-pll.h"
#include "clk-debug.h"
#include "common.h"

#define PLL_MODE(p)		((p)->offset + 0x0)
# define PLL_OUTCTRL		BIT(0)
# define PLL_BYPASSNL		BIT(1)
# define PLL_RESET_N		BIT(2)
# define PLL_OFFLINE_REQ	BIT(7)
# define PLL_LOCK_COUNT_SHIFT	8
# define PLL_LOCK_COUNT_MASK	0x3f
# define PLL_BIAS_COUNT_SHIFT	14
# define PLL_BIAS_COUNT_MASK	0x3f
# define PLL_VOTE_FSM_ENA	BIT(20)
# define PLL_FSM_ENA		BIT(20)
# define PLL_VOTE_FSM_RESET	BIT(21)
# define PLL_UPDATE		BIT(22)
# define PLL_UPDATE_BYPASS	BIT(23)
#define PLL_FSM_LEGACY_MODE	BIT(24)
# define PLL_OFFLINE_ACK	BIT(28)
# define ALPHA_PLL_ACK_LATCH	BIT(29)
# define PLL_ACTIVE_FLAG	BIT(30)
# define PLL_LOCK_DET		BIT(31)

#define PLL_L_VAL(p)		((p)->offset + (p)->regs[PLL_OFF_L_VAL])
#define PLL_CAL_L_VAL(p)	((p)->offset + (p)->regs[PLL_OFF_CAL_L_VAL])
#define PLL_ALPHA_VAL(p)	((p)->offset + (p)->regs[PLL_OFF_ALPHA_VAL])
#define PLL_ALPHA_VAL_U(p)	((p)->offset + (p)->regs[PLL_OFF_ALPHA_VAL_U])

#define PLL_USER_CTL(p)		((p)->offset + (p)->regs[PLL_OFF_USER_CTL])
# define PLL_POST_DIV_SHIFT	8
# define PLL_POST_DIV_MASK(p)	GENMASK((p)->width - 1, 0)
# define PLL_ALPHA_EN		BIT(24)
# define PLL_ALPHA_MODE		BIT(25)
# define PLL_VCO_SHIFT		20
# define PLL_VCO_MASK		0x3

#define PLL_USER_CTL_U(p)	((p)->offset + (p)->regs[PLL_OFF_USER_CTL_U])
#define PLL_USER_CTL_U1(p)	((p)->offset + (p)->regs[PLL_OFF_USER_CTL_U1])

#define PLL_CONFIG_CTL(p)	((p)->offset + (p)->regs[PLL_OFF_CONFIG_CTL])
#define PLL_CONFIG_CTL_U(p)	((p)->offset + (p)->regs[PLL_OFF_CONFIG_CTL_U])
#define PLL_CONFIG_CTL_U1(p)	((p)->offset + (p)->regs[PLL_OFF_CONFIG_CTL_U1])
#define PLL_TEST_CTL(p)		((p)->offset + (p)->regs[PLL_OFF_TEST_CTL])
#define PLL_TEST_CTL_U(p)	((p)->offset + (p)->regs[PLL_OFF_TEST_CTL_U])
#define PLL_TEST_CTL_U1(p)     ((p)->offset + (p)->regs[PLL_OFF_TEST_CTL_U1])
#define PLL_TEST_CTL_U2(p)     ((p)->offset + (p)->regs[PLL_OFF_TEST_CTL_U2])
#define PLL_STATUS(p)		((p)->offset + (p)->regs[PLL_OFF_STATUS])
#define PLL_OPMODE(p)		((p)->offset + (p)->regs[PLL_OFF_OPMODE])
#define PLL_FRAC(p)		((p)->offset + (p)->regs[PLL_OFF_FRAC])

const u8 clk_alpha_pll_regs[][PLL_OFF_MAX_REGS] = {
	[CLK_ALPHA_PLL_TYPE_DEFAULT] =  {
		[PLL_OFF_L_VAL] = 0x04,
		[PLL_OFF_ALPHA_VAL] = 0x08,
		[PLL_OFF_ALPHA_VAL_U] = 0x0c,
		[PLL_OFF_USER_CTL] = 0x10,
		[PLL_OFF_USER_CTL_U] = 0x14,
		[PLL_OFF_CONFIG_CTL] = 0x18,
		[PLL_OFF_TEST_CTL] = 0x1c,
		[PLL_OFF_TEST_CTL_U] = 0x20,
		[PLL_OFF_STATUS] = 0x24,
	},
	[CLK_ALPHA_PLL_TYPE_HUAYRA] =  {
		[PLL_OFF_L_VAL] = 0x04,
		[PLL_OFF_ALPHA_VAL] = 0x08,
		[PLL_OFF_USER_CTL] = 0x10,
		[PLL_OFF_CONFIG_CTL] = 0x14,
		[PLL_OFF_CONFIG_CTL_U] = 0x18,
		[PLL_OFF_TEST_CTL] = 0x1c,
		[PLL_OFF_TEST_CTL_U] = 0x20,
		[PLL_OFF_STATUS] = 0x24,
	},
	[CLK_ALPHA_PLL_TYPE_BRAMMO] =  {
		[PLL_OFF_L_VAL] = 0x04,
		[PLL_OFF_ALPHA_VAL] = 0x08,
		[PLL_OFF_ALPHA_VAL_U] = 0x0c,
		[PLL_OFF_USER_CTL] = 0x10,
		[PLL_OFF_CONFIG_CTL] = 0x18,
		[PLL_OFF_TEST_CTL] = 0x1c,
		[PLL_OFF_STATUS] = 0x24,
	},
	[CLK_ALPHA_PLL_TYPE_FABIA] =  {
		[PLL_OFF_L_VAL] = 0x04,
		[PLL_OFF_USER_CTL] = 0x0c,
		[PLL_OFF_USER_CTL_U] = 0x10,
		[PLL_OFF_CONFIG_CTL] = 0x14,
		[PLL_OFF_CONFIG_CTL_U] = 0x18,
		[PLL_OFF_TEST_CTL] = 0x1c,
		[PLL_OFF_TEST_CTL_U] = 0x20,
		[PLL_OFF_STATUS] = 0x24,
		[PLL_OFF_OPMODE] = 0x2c,
		[PLL_OFF_FRAC] = 0x38,
	},
	[CLK_ALPHA_PLL_TYPE_TRION] = {
		[PLL_OFF_L_VAL] = 0x04,
		[PLL_OFF_CAL_L_VAL] = 0x08,
		[PLL_OFF_USER_CTL] = 0x0c,
		[PLL_OFF_USER_CTL_U] = 0x10,
		[PLL_OFF_USER_CTL_U1] = 0x14,
		[PLL_OFF_CONFIG_CTL] = 0x18,
		[PLL_OFF_CONFIG_CTL_U] = 0x1c,
		[PLL_OFF_CONFIG_CTL_U1] = 0x20,
		[PLL_OFF_TEST_CTL] = 0x24,
		[PLL_OFF_TEST_CTL_U] = 0x28,
		[PLL_OFF_TEST_CTL_U1] = 0x2c,
		[PLL_OFF_STATUS] = 0x30,
		[PLL_OFF_OPMODE] = 0x38,
		[PLL_OFF_ALPHA_VAL] = 0x40,
		[PLL_OFF_SSC_DELTA_ALPHA] = 0x48,
		[PLL_OFF_SSC_NUM_STEPS] = 0x4C,
		[PLL_OFF_SSC_UPDATE_RATE] = 0x50,
	},
	[CLK_ALPHA_PLL_TYPE_AGERA] =  {
		[PLL_OFF_L_VAL] = 0x04,
		[PLL_OFF_ALPHA_VAL] = 0x08,
		[PLL_OFF_USER_CTL] = 0x0c,
		[PLL_OFF_CONFIG_CTL] = 0x10,
		[PLL_OFF_CONFIG_CTL_U] = 0x14,
		[PLL_OFF_TEST_CTL] = 0x18,
		[PLL_OFF_TEST_CTL_U] = 0x1c,
		[PLL_OFF_STATUS] = 0x2c,
	},
	[CLK_ALPHA_PLL_TYPE_ZONDA] =  {
		[PLL_OFF_L_VAL] = 0x04,
		[PLL_OFF_ALPHA_VAL] = 0x08,
		[PLL_OFF_USER_CTL] = 0x0c,
		[PLL_OFF_CONFIG_CTL] = 0x10,
		[PLL_OFF_CONFIG_CTL_U] = 0x14,
		[PLL_OFF_CONFIG_CTL_U1] = 0x18,
		[PLL_OFF_TEST_CTL] = 0x1c,
		[PLL_OFF_TEST_CTL_U] = 0x20,
		[PLL_OFF_TEST_CTL_U1] = 0x24,
		[PLL_OFF_OPMODE] = 0x28,
		[PLL_OFF_STATUS] = 0x38,
	},
<<<<<<< HEAD
	[CLK_ALPHA_PLL_TYPE_ZONDA_5LPE] = {
		[PLL_OFF_L_VAL] = 0x04,
		[PLL_OFF_ALPHA_VAL] = 0x08,
		[PLL_OFF_USER_CTL] = 0x0c,
		[PLL_OFF_CONFIG_CTL] = 0x10,
		[PLL_OFF_CONFIG_CTL_U] = 0x14,
		[PLL_OFF_CONFIG_CTL_U1] = 0x18,
		[PLL_OFF_TEST_CTL] = 0x1c,
		[PLL_OFF_TEST_CTL_U] = 0x20,
		[PLL_OFF_TEST_CTL_U1] = 0x24,
		[PLL_OFF_OPMODE] = 0x28,
		[PLL_OFF_STATUS] = 0x38,
	},
	[CLK_ALPHA_PLL_TYPE_REGERA] =  {
		[PLL_OFF_L_VAL] = 0x04,
		[PLL_OFF_ALPHA_VAL] = 0x08,
		[PLL_OFF_USER_CTL] = 0x0c,
		[PLL_OFF_CONFIG_CTL] = 0x10,
		[PLL_OFF_CONFIG_CTL_U] = 0x14,
		[PLL_OFF_CONFIG_CTL_U1] = 0x18,
		[PLL_OFF_TEST_CTL] = 0x1c,
		[PLL_OFF_TEST_CTL_U] = 0x20,
		[PLL_OFF_TEST_CTL_U1] = 0x24,
		[PLL_OFF_OPMODE] = 0x28,
		[PLL_OFF_STATUS] = 0x38,
	},
=======
>>>>>>> 05704826
	[CLK_ALPHA_PLL_TYPE_LUCID_EVO] = {
		[PLL_OFF_OPMODE] = 0x04,
		[PLL_OFF_STATUS] = 0x0c,
		[PLL_OFF_L_VAL] = 0x10,
		[PLL_OFF_ALPHA_VAL] = 0x14,
		[PLL_OFF_USER_CTL] = 0x18,
		[PLL_OFF_USER_CTL_U] = 0x1c,
		[PLL_OFF_CONFIG_CTL] = 0x20,
		[PLL_OFF_CONFIG_CTL_U] = 0x24,
		[PLL_OFF_CONFIG_CTL_U1] = 0x28,
		[PLL_OFF_TEST_CTL] = 0x2c,
		[PLL_OFF_TEST_CTL_U] = 0x30,
		[PLL_OFF_TEST_CTL_U1] = 0x34,
	},
<<<<<<< HEAD
	[CLK_ALPHA_PLL_TYPE_RIVIAN_EVO] = {
		[PLL_OFF_OPMODE] = 0x04,
		[PLL_OFF_STATUS] = 0x0c,
		[PLL_OFF_L_VAL] = 0x10,
		[PLL_OFF_USER_CTL] = 0x14,
		[PLL_OFF_USER_CTL_U] = 0x18,
		[PLL_OFF_CONFIG_CTL] = 0x1c,
		[PLL_OFF_CONFIG_CTL_U] = 0x20,
		[PLL_OFF_CONFIG_CTL_U1] = 0x24,
		[PLL_OFF_TEST_CTL] = 0x28,
		[PLL_OFF_TEST_CTL_U] = 0x2c,
	},
	[CLK_ALPHA_PLL_TYPE_LUCID_OLE] = {
		[PLL_OFF_OPMODE] = 0x04,
		[PLL_OFF_STATE] = 0x08,
		[PLL_OFF_STATUS] = 0x0c,
		[PLL_OFF_L_VAL] = 0x10,
		[PLL_OFF_ALPHA_VAL] = 0x14,
		[PLL_OFF_USER_CTL] = 0x18,
		[PLL_OFF_USER_CTL_U] = 0x1c,
		[PLL_OFF_CONFIG_CTL] = 0x20,
		[PLL_OFF_CONFIG_CTL_U] = 0x24,
		[PLL_OFF_CONFIG_CTL_U1] = 0x28,
		[PLL_OFF_TEST_CTL] = 0x2c,
		[PLL_OFF_TEST_CTL_U] = 0x30,
		[PLL_OFF_TEST_CTL_U1] = 0x34,
		[PLL_OFF_TEST_CTL_U2] = 0x38,
	},
=======
>>>>>>> 05704826
};
EXPORT_SYMBOL_GPL(clk_alpha_pll_regs);

/*
 * Even though 40 bits are present, use only 32 for ease of calculation.
 */
#define ALPHA_REG_BITWIDTH	40
#define ALPHA_REG_16BIT_WIDTH	16
#define ALPHA_BITWIDTH		32U
#define ALPHA_SHIFT(w)		min(w, ALPHA_BITWIDTH)

#define PLL_HUAYRA_M_WIDTH		8
#define PLL_HUAYRA_M_SHIFT		8
#define PLL_HUAYRA_M_MASK		0xff
#define PLL_HUAYRA_N_SHIFT		0
#define PLL_HUAYRA_N_MASK		0xff
#define PLL_HUAYRA_ALPHA_WIDTH		16

#define PLL_STANDBY		0x0
#define PLL_RUN			0x1
#define PLL_OUT_MASK		0x7
#define PLL_RATE_MARGIN		500

/* TRION PLL specific settings and offsets */
#define TRION_PLL_CAL_VAL	0x44
#define TRION_PCAL_DONE		BIT(26)

/* LUCID PLL specific settings and offsets */
#define LUCID_PCAL_DONE		BIT(27)

/* LUCID 5LPE PLL specific settings and offsets */
#define LUCID_5LPE_PCAL_DONE		BIT(11)
#define LUCID_5LPE_ALPHA_PLL_ACK_LATCH	BIT(13)
#define LUCID_5LPE_PLL_LATCH_INPUT	BIT(14)
#define LUCID_5LPE_ENABLE_VOTE_RUN	BIT(21)
#define LUCID_EVO_PCAL_NOT_DONE		BIT(8)
#define LUCID_EVO_ENABLE_VOTE_RUN	BIT(25)
#define LUCID_EVO_PLL_L_VAL_MASK	GENMASK(15, 0)
#define LUCID_EVO_PLL_CAL_L_VAL_MASK	GENMASK(31, 16)
#define LUCID_EVO_PLL_CAL_L_VAL_SHIFT	16
#define LUCID_OLE_PROCESS_CAL_L_VAL_MASK	GENMASK(23, 16)
#define LUCID_OLE_PROCESS_CAL_L_VAL_SHIFT	16
#define LUCID_OLE_RINGOSC_CAL_L_VAL_MASK	GENMASK(31, 24)
#define LUCID_OLE_RINGOSC_CAL_L_VAL_SHIFT	24

/* LUCID EVO PLL specific settings and offsets */
#define LUCID_EVO_ENABLE_VOTE_RUN       BIT(25)
#define LUCID_EVO_PLL_L_VAL_MASK        GENMASK(15, 0)

/* ZONDA PLL specific */
#define ZONDA_PLL_OUT_MASK	0xf
#define ZONDA_STAY_IN_CFA	BIT(16)
#define ZONDA_PLL_FREQ_LOCK_DET	BIT(29)
#define ZONDA_5LPE_ENABLE_VOTE_RUN	BIT(21)

#define pll_alpha_width(p)					\
		((PLL_ALPHA_VAL_U(p) - PLL_ALPHA_VAL(p) == 4) ?	\
				 ALPHA_REG_BITWIDTH : ALPHA_REG_16BIT_WIDTH)

#define pll_has_64bit_config(p)	((PLL_CONFIG_CTL_U(p) - PLL_CONFIG_CTL(p)) == 4)

#define to_clk_alpha_pll(_hw) container_of(to_clk_regmap(_hw), \
					   struct clk_alpha_pll, clkr)

#define to_clk_alpha_pll_postdiv(_hw) container_of(to_clk_regmap(_hw), \
					   struct clk_alpha_pll_postdiv, clkr)

static int wait_for_pll(struct clk_alpha_pll *pll, u32 mask, bool inverse,
			const char *action)
{
	u32 val;
	int count;
	int ret;

	ret = regmap_read(pll->clkr.regmap, PLL_MODE(pll), &val);
	if (ret)
		return ret;

	for (count = 200; count > 0; count--) {
		ret = regmap_read(pll->clkr.regmap, PLL_MODE(pll), &val);
		if (ret)
			return ret;
		if (inverse && !(val & mask))
			return 0;
		else if ((val & mask) == mask)
			return 0;

		udelay(1);
	}

	WARN_CLK(&pll->clkr.hw, 1, "%s failed to %s!\n", action);
	return -ETIMEDOUT;
}

#define wait_for_pll_enable_active(pll) \
	wait_for_pll(pll, PLL_ACTIVE_FLAG, 0, "enable")

#define wait_for_pll_enable_lock(pll) \
	wait_for_pll(pll, PLL_LOCK_DET, 0, "enable")

#define wait_for_zonda_pll_freq_lock(pll) \
	wait_for_pll(pll, ZONDA_PLL_FREQ_LOCK_DET, 0, "freq enable")

#define wait_for_pll_disable(pll) \
	wait_for_pll(pll, PLL_ACTIVE_FLAG, 1, "disable")

#define wait_for_pll_offline(pll) \
	wait_for_pll(pll, PLL_OFFLINE_ACK, 0, "offline")

#define wait_for_pll_update(pll) \
	wait_for_pll(pll, PLL_UPDATE, 1, "update")

#define wait_for_pll_update_ack_set(pll) \
	wait_for_pll(pll, ALPHA_PLL_ACK_LATCH, 0, "update_ack_set")

#define wait_for_pll_update_ack_clear(pll) \
	wait_for_pll(pll, ALPHA_PLL_ACK_LATCH, 1, "update_ack_clear")

static void clk_alpha_pll_write_config(struct regmap *regmap, unsigned int reg,
					unsigned int val)
{
	if (val)
		regmap_write(regmap, reg, val);
}

void clk_alpha_pll_configure(struct clk_alpha_pll *pll, struct regmap *regmap,
			     const struct alpha_pll_config *config)
{
	u32 val, mask;

	regmap_write(regmap, PLL_L_VAL(pll), config->l);
	regmap_write(regmap, PLL_ALPHA_VAL(pll), config->alpha);
	regmap_write(regmap, PLL_CONFIG_CTL(pll), config->config_ctl_val);

	if (pll_has_64bit_config(pll))
		regmap_write(regmap, PLL_CONFIG_CTL_U(pll),
			     config->config_ctl_hi_val);

	if (pll_alpha_width(pll) > 32)
		regmap_write(regmap, PLL_ALPHA_VAL_U(pll), config->alpha_hi);

	val = config->main_output_mask;
	val |= config->aux_output_mask;
	val |= config->aux2_output_mask;
	val |= config->early_output_mask;
	val |= config->pre_div_val;
	val |= config->post_div_val;
	val |= config->vco_val;
	val |= config->alpha_en_mask;
	val |= config->alpha_mode_mask;

	mask = config->main_output_mask;
	mask |= config->aux_output_mask;
	mask |= config->aux2_output_mask;
	mask |= config->early_output_mask;
	mask |= config->pre_div_mask;
	mask |= config->post_div_mask;
	mask |= config->vco_mask;

	regmap_update_bits(regmap, PLL_USER_CTL(pll), mask, val);

	if (pll->flags & SUPPORTS_FSM_MODE)
		qcom_pll_set_fsm_mode(regmap, PLL_MODE(pll), 6, 0);
}
EXPORT_SYMBOL_GPL(clk_alpha_pll_configure);

static int clk_alpha_pll_hwfsm_enable(struct clk_hw *hw)
{
	int ret;
	struct clk_alpha_pll *pll = to_clk_alpha_pll(hw);
	u32 val;

	ret = regmap_read(pll->clkr.regmap, PLL_MODE(pll), &val);
	if (ret)
		return ret;

	val |= PLL_FSM_ENA;

	if (pll->flags & SUPPORTS_OFFLINE_REQ)
		val &= ~PLL_OFFLINE_REQ;

	ret = regmap_write(pll->clkr.regmap, PLL_MODE(pll), val);
	if (ret)
		return ret;

	/* Make sure enable request goes through before waiting for update */
	mb();

	return wait_for_pll_enable_active(pll);
}

static void clk_alpha_pll_hwfsm_disable(struct clk_hw *hw)
{
	int ret;
	struct clk_alpha_pll *pll = to_clk_alpha_pll(hw);
	u32 val;

	ret = regmap_read(pll->clkr.regmap, PLL_MODE(pll), &val);
	if (ret)
		return;

	if (pll->flags & SUPPORTS_OFFLINE_REQ) {
		ret = regmap_update_bits(pll->clkr.regmap, PLL_MODE(pll),
					 PLL_OFFLINE_REQ, PLL_OFFLINE_REQ);
		if (ret)
			return;

		ret = wait_for_pll_offline(pll);
		if (ret)
			return;
	}

	/* Disable hwfsm */
	ret = regmap_update_bits(pll->clkr.regmap, PLL_MODE(pll),
				 PLL_FSM_ENA, 0);
	if (ret)
		return;

	wait_for_pll_disable(pll);
}

static int pll_is_enabled(struct clk_hw *hw, u32 mask)
{
	int ret;
	struct clk_alpha_pll *pll = to_clk_alpha_pll(hw);
	u32 val;

	ret = regmap_read(pll->clkr.regmap, PLL_MODE(pll), &val);
	if (ret)
		return ret;

	return !!(val & mask);
}

static int clk_alpha_pll_hwfsm_is_enabled(struct clk_hw *hw)
{
	return pll_is_enabled(hw, PLL_ACTIVE_FLAG);
}

static int clk_alpha_pll_is_enabled(struct clk_hw *hw)
{
	return pll_is_enabled(hw, PLL_LOCK_DET);
}

static int clk_alpha_pll_enable(struct clk_hw *hw)
{
	int ret;
	struct clk_alpha_pll *pll = to_clk_alpha_pll(hw);
	u32 val, mask;

	mask = PLL_OUTCTRL | PLL_RESET_N | PLL_BYPASSNL;
	ret = regmap_read(pll->clkr.regmap, PLL_MODE(pll), &val);
	if (ret)
		return ret;

	/* If in FSM mode, just vote for it */
	if (val & PLL_VOTE_FSM_ENA) {
		ret = clk_enable_regmap(hw);
		if (ret)
			return ret;
		return wait_for_pll_enable_active(pll);
	}

	/* Skip if already enabled */
	if ((val & mask) == mask)
		return 0;

	ret = regmap_update_bits(pll->clkr.regmap, PLL_MODE(pll),
				 PLL_BYPASSNL, PLL_BYPASSNL);
	if (ret)
		return ret;

	/*
	 * H/W requires a 5us delay between disabling the bypass and
	 * de-asserting the reset.
	 */
	mb();
	udelay(5);

	ret = regmap_update_bits(pll->clkr.regmap, PLL_MODE(pll),
				 PLL_RESET_N, PLL_RESET_N);
	if (ret)
		return ret;

	ret = wait_for_pll_enable_lock(pll);
	if (ret)
		return ret;

	ret = regmap_update_bits(pll->clkr.regmap, PLL_MODE(pll),
				 PLL_OUTCTRL, PLL_OUTCTRL);

	/* Ensure that the write above goes through before returning. */
	mb();
	return ret;
}

static void clk_alpha_pll_disable(struct clk_hw *hw)
{
	int ret;
	struct clk_alpha_pll *pll = to_clk_alpha_pll(hw);
	u32 val, mask;

	ret = regmap_read(pll->clkr.regmap, PLL_MODE(pll), &val);
	if (ret)
		return;

	/* If in FSM mode, just unvote it */
	if (val & PLL_VOTE_FSM_ENA) {
		clk_disable_regmap(hw);
		return;
	}

	mask = PLL_OUTCTRL;
	regmap_update_bits(pll->clkr.regmap, PLL_MODE(pll), mask, 0);

	/* Delay of 2 output clock ticks required until output is disabled */
	mb();
	udelay(1);

	mask = PLL_RESET_N | PLL_BYPASSNL;
	regmap_update_bits(pll->clkr.regmap, PLL_MODE(pll), mask, 0);
}

static unsigned long
alpha_pll_calc_rate(u64 prate, u32 l, u32 a, u32 alpha_width)
{
	return (prate * l) + ((prate * a) >> ALPHA_SHIFT(alpha_width));
}

static unsigned long
alpha_pll_round_rate(unsigned long rate, unsigned long prate, u32 *l, u64 *a,
		     u32 alpha_width)
{
	u64 remainder;
	u64 quotient;

	quotient = rate;
	remainder = do_div(quotient, prate);
	*l = quotient;

	if (!remainder) {
		*a = 0;
		return rate;
	}

	/* Upper ALPHA_BITWIDTH bits of Alpha */
	quotient = remainder << ALPHA_SHIFT(alpha_width);

	remainder = do_div(quotient, prate);

	if (remainder)
		quotient++;

	*a = quotient;
	return alpha_pll_calc_rate(prate, *l, *a, alpha_width);
}

static const struct pll_vco *
alpha_pll_find_vco(const struct clk_alpha_pll *pll, unsigned long rate)
{
	const struct pll_vco *v = pll->vco_table;
	const struct pll_vco *end = v + pll->num_vco;

	for (; v < end; v++)
		if (rate >= v->min_freq && rate <= v->max_freq)
			return v;

	return NULL;
}

static unsigned long
clk_alpha_pll_recalc_rate(struct clk_hw *hw, unsigned long parent_rate)
{
	u32 l, low, high, ctl;
	u64 a = 0, prate = parent_rate;
	struct clk_alpha_pll *pll = to_clk_alpha_pll(hw);
	u32 alpha_width = pll_alpha_width(pll);

	regmap_read(pll->clkr.regmap, PLL_L_VAL(pll), &l);

	regmap_read(pll->clkr.regmap, PLL_USER_CTL(pll), &ctl);
	if (ctl & PLL_ALPHA_EN) {
		regmap_read(pll->clkr.regmap, PLL_ALPHA_VAL(pll), &low);
		if (alpha_width > 32) {
			regmap_read(pll->clkr.regmap, PLL_ALPHA_VAL_U(pll),
				    &high);
			a = (u64)high << 32 | low;
		} else {
			a = low & GENMASK(alpha_width - 1, 0);
		}

		if (alpha_width > ALPHA_BITWIDTH)
			a >>= alpha_width - ALPHA_BITWIDTH;
	}

	return alpha_pll_calc_rate(prate, l, a, alpha_width);
}


static int __clk_alpha_pll_update_latch(struct clk_alpha_pll *pll)
{
	int ret;
	u32 mode;

	regmap_read(pll->clkr.regmap, PLL_MODE(pll), &mode);

	/* Latch the input to the PLL */
	regmap_update_bits(pll->clkr.regmap, PLL_MODE(pll), PLL_UPDATE,
			   PLL_UPDATE);

	/* Wait for 2 reference cycle before checking ACK bit */
	udelay(1);

	/*
	 * PLL will latch the new L, Alpha and freq control word.
	 * PLL will respond by raising PLL_ACK_LATCH output when new programming
	 * has been latched in and PLL is being updated. When
	 * UPDATE_LOGIC_BYPASS bit is not set, PLL_UPDATE will be cleared
	 * automatically by hardware when PLL_ACK_LATCH is asserted by PLL.
	 */
	if (mode & PLL_UPDATE_BYPASS) {
		ret = wait_for_pll_update_ack_set(pll);
		if (ret)
			return ret;

		regmap_update_bits(pll->clkr.regmap, PLL_MODE(pll), PLL_UPDATE, 0);
	} else {
		ret = wait_for_pll_update(pll);
		if (ret)
			return ret;
	}

	ret = wait_for_pll_update_ack_clear(pll);
	if (ret)
		return ret;

	/* Wait for PLL output to stabilize */
	udelay(10);

	return 0;
}

static int clk_alpha_pll_update_latch(struct clk_alpha_pll *pll,
				      int (*is_enabled)(struct clk_hw *))
{
	if (!is_enabled(&pll->clkr.hw) ||
	    !(pll->flags & SUPPORTS_DYNAMIC_UPDATE))
		return 0;

	return __clk_alpha_pll_update_latch(pll);
}

static int __clk_alpha_pll_set_rate(struct clk_hw *hw, unsigned long rate,
				    unsigned long prate,
				    int (*is_enabled)(struct clk_hw *))
{
	struct clk_alpha_pll *pll = to_clk_alpha_pll(hw);
	const struct pll_vco *vco;
	u32 l, alpha_width = pll_alpha_width(pll);
	u64 a;

	rate = alpha_pll_round_rate(rate, prate, &l, &a, alpha_width);
	vco = alpha_pll_find_vco(pll, rate);
	if (pll->vco_table && !vco) {
		pr_err("%s: alpha pll not in a valid vco range\n",
		       clk_hw_get_name(hw));
		return -EINVAL;
	}

	regmap_write(pll->clkr.regmap, PLL_L_VAL(pll), l);

	if (alpha_width > ALPHA_BITWIDTH)
		a <<= alpha_width - ALPHA_BITWIDTH;

	if (alpha_width > 32)
		regmap_write(pll->clkr.regmap, PLL_ALPHA_VAL_U(pll), a >> 32);

	regmap_write(pll->clkr.regmap, PLL_ALPHA_VAL(pll), a);

	if (vco) {
		regmap_update_bits(pll->clkr.regmap, PLL_USER_CTL(pll),
				   PLL_VCO_MASK << PLL_VCO_SHIFT,
				   vco->val << PLL_VCO_SHIFT);
	}

	regmap_update_bits(pll->clkr.regmap, PLL_USER_CTL(pll),
			   PLL_ALPHA_EN, PLL_ALPHA_EN);

	return clk_alpha_pll_update_latch(pll, is_enabled);
}

static int clk_alpha_pll_set_rate(struct clk_hw *hw, unsigned long rate,
				  unsigned long prate)
{
	return __clk_alpha_pll_set_rate(hw, rate, prate,
					clk_alpha_pll_is_enabled);
}

static int clk_alpha_pll_hwfsm_set_rate(struct clk_hw *hw, unsigned long rate,
					unsigned long prate)
{
	return __clk_alpha_pll_set_rate(hw, rate, prate,
					clk_alpha_pll_hwfsm_is_enabled);
}

static long clk_alpha_pll_round_rate(struct clk_hw *hw, unsigned long rate,
				     unsigned long *prate)
{
	struct clk_alpha_pll *pll = to_clk_alpha_pll(hw);
	u32 l, alpha_width = pll_alpha_width(pll);
	u64 a;
	unsigned long min_freq, max_freq;

	rate = alpha_pll_round_rate(rate, *prate, &l, &a, alpha_width);
	if (!pll->vco_table || alpha_pll_find_vco(pll, rate))
		return rate;

	min_freq = pll->vco_table[0].min_freq;
	max_freq = pll->vco_table[pll->num_vco - 1].max_freq;

	return clamp(rate, min_freq, max_freq);
}

static unsigned long
alpha_huayra_pll_calc_rate(u64 prate, u32 l, u32 a)
{
	/*
	 * a contains 16 bit alpha_val in two’s complement number in the range
	 * of [-0.5, 0.5).
	 */
	if (a >= BIT(PLL_HUAYRA_ALPHA_WIDTH - 1))
		l -= 1;

	return (prate * l) + (prate * a >> PLL_HUAYRA_ALPHA_WIDTH);
}

static unsigned long
alpha_huayra_pll_round_rate(unsigned long rate, unsigned long prate,
			    u32 *l, u32 *a)
{
	u64 remainder;
	u64 quotient;

	quotient = rate;
	remainder = do_div(quotient, prate);
	*l = quotient;

	if (!remainder) {
		*a = 0;
		return rate;
	}

	quotient = remainder << PLL_HUAYRA_ALPHA_WIDTH;
	remainder = do_div(quotient, prate);

	if (remainder)
		quotient++;

	/*
	 * alpha_val should be in two’s complement number in the range
	 * of [-0.5, 0.5) so if quotient >= 0.5 then increment the l value
	 * since alpha value will be subtracted in this case.
	 */
	if (quotient >= BIT(PLL_HUAYRA_ALPHA_WIDTH - 1))
		*l += 1;

	*a = quotient;
	return alpha_huayra_pll_calc_rate(prate, *l, *a);
}

static unsigned long
alpha_pll_huayra_recalc_rate(struct clk_hw *hw, unsigned long parent_rate)
{
	u64 rate = parent_rate, tmp;
	struct clk_alpha_pll *pll = to_clk_alpha_pll(hw);
	u32 l, alpha = 0, ctl, alpha_m, alpha_n;

	regmap_read(pll->clkr.regmap, PLL_L_VAL(pll), &l);
	regmap_read(pll->clkr.regmap, PLL_USER_CTL(pll), &ctl);

	if (ctl & PLL_ALPHA_EN) {
		regmap_read(pll->clkr.regmap, PLL_ALPHA_VAL(pll), &alpha);
		/*
		 * Depending upon alpha_mode, it can be treated as M/N value or
		 * as a two’s complement number. When alpha_mode=1,
		 * pll_alpha_val<15:8>=M and pll_apla_val<7:0>=N
		 *
		 *		Fout=FIN*(L+(M/N))
		 *
		 * M is a signed number (-128 to 127) and N is unsigned
		 * (0 to 255). M/N has to be within +/-0.5.
		 *
		 * When alpha_mode=0, it is a two’s complement number in the
		 * range [-0.5, 0.5).
		 *
		 *		Fout=FIN*(L+(alpha_val)/2^16)
		 *
		 * where alpha_val is two’s complement number.
		 */
		if (!(ctl & PLL_ALPHA_MODE))
			return alpha_huayra_pll_calc_rate(rate, l, alpha);

		alpha_m = alpha >> PLL_HUAYRA_M_SHIFT & PLL_HUAYRA_M_MASK;
		alpha_n = alpha >> PLL_HUAYRA_N_SHIFT & PLL_HUAYRA_N_MASK;

		rate *= l;
		tmp = parent_rate;
		if (alpha_m >= BIT(PLL_HUAYRA_M_WIDTH - 1)) {
			alpha_m = BIT(PLL_HUAYRA_M_WIDTH) - alpha_m;
			tmp *= alpha_m;
			do_div(tmp, alpha_n);
			rate -= tmp;
		} else {
			tmp *= alpha_m;
			do_div(tmp, alpha_n);
			rate += tmp;
		}

		return rate;
	}

	return alpha_huayra_pll_calc_rate(rate, l, alpha);
}

static int alpha_pll_huayra_set_rate(struct clk_hw *hw, unsigned long rate,
				     unsigned long prate)
{
	struct clk_alpha_pll *pll = to_clk_alpha_pll(hw);
	u32 l, a, ctl, cur_alpha = 0;

	rate = alpha_huayra_pll_round_rate(rate, prate, &l, &a);

	regmap_read(pll->clkr.regmap, PLL_USER_CTL(pll), &ctl);

	if (ctl & PLL_ALPHA_EN)
		regmap_read(pll->clkr.regmap, PLL_ALPHA_VAL(pll), &cur_alpha);

	/*
	 * Huayra PLL supports PLL dynamic programming. User can change L_VAL,
	 * without having to go through the power on sequence.
	 */
	if (clk_alpha_pll_is_enabled(hw)) {
		if (cur_alpha != a) {
			pr_err("%s: clock needs to be gated\n",
			       clk_hw_get_name(hw));
			return -EBUSY;
		}

		regmap_write(pll->clkr.regmap, PLL_L_VAL(pll), l);
		/* Ensure that the write above goes to detect L val change. */
		mb();
		return wait_for_pll_enable_lock(pll);
	}

	regmap_write(pll->clkr.regmap, PLL_L_VAL(pll), l);
	regmap_write(pll->clkr.regmap, PLL_ALPHA_VAL(pll), a);

	if (a == 0)
		regmap_update_bits(pll->clkr.regmap, PLL_USER_CTL(pll),
				   PLL_ALPHA_EN, 0x0);
	else
		regmap_update_bits(pll->clkr.regmap, PLL_USER_CTL(pll),
				   PLL_ALPHA_EN | PLL_ALPHA_MODE, PLL_ALPHA_EN);

	return 0;
}

static long alpha_pll_huayra_round_rate(struct clk_hw *hw, unsigned long rate,
					unsigned long *prate)
{
	u32 l, a;

	return alpha_huayra_pll_round_rate(rate, *prate, &l, &a);
}

static int trion_pll_is_enabled(struct clk_alpha_pll *pll,
				struct regmap *regmap)
{
	u32 mode_val, opmode_val;
	int ret;

	ret = regmap_read(regmap, PLL_MODE(pll), &mode_val);
	ret |= regmap_read(regmap, PLL_OPMODE(pll), &opmode_val);
	if (ret)
		return 0;

	return ((opmode_val & PLL_RUN) && (mode_val & PLL_OUTCTRL));
}

static int clk_trion_pll_is_enabled(struct clk_hw *hw)
{
	struct clk_alpha_pll *pll = to_clk_alpha_pll(hw);

	return trion_pll_is_enabled(pll, pll->clkr.regmap);
}

static int clk_trion_pll_enable(struct clk_hw *hw)
{
	struct clk_alpha_pll *pll = to_clk_alpha_pll(hw);
	struct regmap *regmap = pll->clkr.regmap;
	u32 val;
	int ret;

	ret = regmap_read(regmap, PLL_MODE(pll), &val);
	if (ret)
		return ret;

	/* If in FSM mode, just vote for it */
	if (val & PLL_VOTE_FSM_ENA) {
		ret = clk_enable_regmap(hw);
		if (ret)
			return ret;
		return wait_for_pll_enable_active(pll);
	}

	/* Set operation mode to RUN */
	regmap_write(regmap, PLL_OPMODE(pll), PLL_RUN);

	ret = wait_for_pll_enable_lock(pll);
	if (ret)
		return ret;

	/* Enable the PLL outputs */
	ret = regmap_update_bits(regmap, PLL_USER_CTL(pll),
				 PLL_OUT_MASK, PLL_OUT_MASK);
	if (ret)
		return ret;

	/* Enable the global PLL outputs */
	return regmap_update_bits(regmap, PLL_MODE(pll),
				 PLL_OUTCTRL, PLL_OUTCTRL);
}

static void clk_trion_pll_disable(struct clk_hw *hw)
{
	struct clk_alpha_pll *pll = to_clk_alpha_pll(hw);
	struct regmap *regmap = pll->clkr.regmap;
	u32 val;
	int ret;

	ret = regmap_read(regmap, PLL_MODE(pll), &val);
	if (ret)
		return;

	/* If in FSM mode, just unvote it */
	if (val & PLL_VOTE_FSM_ENA) {
		clk_disable_regmap(hw);
		return;
	}

	/* Disable the global PLL output */
	ret = regmap_update_bits(regmap, PLL_MODE(pll), PLL_OUTCTRL, 0);
	if (ret)
		return;

	/* Disable the PLL outputs */
	ret = regmap_update_bits(regmap, PLL_USER_CTL(pll),
				 PLL_OUT_MASK, 0);
	if (ret)
		return;

	/* Place the PLL mode in STANDBY */
	regmap_write(regmap, PLL_OPMODE(pll), PLL_STANDBY);
	regmap_update_bits(regmap, PLL_MODE(pll), PLL_RESET_N, PLL_RESET_N);
}

static unsigned long
clk_trion_pll_recalc_rate(struct clk_hw *hw, unsigned long parent_rate)
{
	struct clk_alpha_pll *pll = to_clk_alpha_pll(hw);
	u32 l, frac, alpha_width = pll_alpha_width(pll);

	regmap_read(pll->clkr.regmap, PLL_L_VAL(pll), &l);
	regmap_read(pll->clkr.regmap, PLL_ALPHA_VAL(pll), &frac);

	return alpha_pll_calc_rate(parent_rate, l, frac, alpha_width);
}

static void clk_alpha_pll_list_registers(struct seq_file *f, struct clk_hw *hw)
{
	struct clk_alpha_pll *pll = to_clk_alpha_pll(hw);
	int size, i, val;

	static struct clk_register_data data[] = {
		{"PLL_MODE", 0x0},
		{"PLL_L_VAL", 0x4},
		{"PLL_ALPHA_VAL", 0x8},
		{"PLL_ALPHA_VAL_U", 0xC},
		{"PLL_USER_CTL", 0x10},
		{"PLL_CONFIG_CTL", 0x18},
	};

	static struct clk_register_data data1[] = {
		{"APSS_PLL_VOTE", 0x0},
	};

	size = ARRAY_SIZE(data);

	for (i = 0; i < size; i++) {
		regmap_read(pll->clkr.regmap, pll->offset + data[i].offset,
					&val);
		clock_debug_output(f, "%20s: 0x%.8x\n", data[i].name, val);
	}

	regmap_read(pll->clkr.regmap, pll->offset + data[0].offset, &val);

	if (val & PLL_FSM_ENA) {
		regmap_read(pll->clkr.regmap, pll->clkr.enable_reg +
					data1[0].offset, &val);
		clock_debug_output(f, "%20s: 0x%.8x\n", data1[0].name, val);
	}
}

static struct clk_regmap_ops clk_alpha_pll_regmap_ops = {
	.list_registers = clk_alpha_pll_list_registers,
};

static int clk_alpha_pll_init(struct clk_hw *hw)
{
	struct clk_regmap *rclk = to_clk_regmap(hw);

	if (!rclk->ops)
		rclk->ops = &clk_alpha_pll_regmap_ops;

	return 0;
}

const struct clk_ops clk_alpha_pll_fixed_ops = {
	.prepare = clk_prepare_regmap,
	.unprepare = clk_unprepare_regmap,
	.pre_rate_change = clk_pre_change_regmap,
	.post_rate_change = clk_post_change_regmap,
	.enable = clk_alpha_pll_enable,
	.disable = clk_alpha_pll_disable,
	.is_enabled = clk_alpha_pll_is_enabled,
	.recalc_rate = clk_alpha_pll_recalc_rate,
	.init = clk_alpha_pll_init,
	.debug_init = clk_common_debug_init,
};
EXPORT_SYMBOL_GPL(clk_alpha_pll_fixed_ops);

const struct clk_ops clk_alpha_pll_ops = {
	.prepare = clk_prepare_regmap,
	.unprepare = clk_unprepare_regmap,
	.pre_rate_change = clk_pre_change_regmap,
	.post_rate_change = clk_post_change_regmap,
	.enable = clk_alpha_pll_enable,
	.disable = clk_alpha_pll_disable,
	.is_enabled = clk_alpha_pll_is_enabled,
	.recalc_rate = clk_alpha_pll_recalc_rate,
	.round_rate = clk_alpha_pll_round_rate,
	.set_rate = clk_alpha_pll_set_rate,
	.init = clk_alpha_pll_init,
	.debug_init = clk_common_debug_init,
};
EXPORT_SYMBOL_GPL(clk_alpha_pll_ops);

static void clk_alpha_pll_huayra_list_registers(struct seq_file *f,
							struct clk_hw *hw)
{
	struct clk_alpha_pll *pll = to_clk_alpha_pll(hw);
	int size, i, val;

	static struct clk_register_data data[] = {
		{"PLL_MODE", PLL_OFF_MODE},
		{"PLL_L_VAL", PLL_OFF_L_VAL},
		{"PLL_ALPHA_VAL", PLL_OFF_ALPHA_VAL},
		{"PLL_USER_CTL", PLL_OFF_USER_CTL},
		{"PLL_CONFIG_CTL", PLL_OFF_CONFIG_CTL},
		{"PLL_CONFIG_CTL_U", PLL_OFF_CONFIG_CTL_U},
		{"PLL_CONFIG_CTL_U1", PLL_OFF_CONFIG_CTL_U1},
		{"PLL_TEST_CTL", PLL_OFF_TEST_CTL},
		{"PLL_TEST_CTL_U", PLL_OFF_TEST_CTL_U},
		{"PLL_TEST_CTL_U1", PLL_OFF_TEST_CTL_U1},
		{"PLL_OPMODE", PLL_OFF_OPMODE},
		{"PLL_STATUS", PLL_OFF_STATUS},
	};

	static struct clk_register_data data1[] = {
		{"APSS_PLL_VOTE", 0x0},
	};

	size = ARRAY_SIZE(data);

	for (i = 0; i < size; i++) {
		regmap_read(pll->clkr.regmap, pll->offset +
					pll->regs[data[i].offset], &val);
		clock_debug_output(f, "%20s: 0x%.8x\n", data[i].name, val);
	}

	regmap_read(pll->clkr.regmap, pll->offset + pll->regs[data[0].offset],
								&val);

	if (val & PLL_FSM_ENA) {
		regmap_read(pll->clkr.regmap, pll->clkr.enable_reg +
				data1[0].offset, &val);
		clock_debug_output(f, "%20s: 0x%.8x\n", data1[0].name, val);
	}
}

static struct clk_regmap_ops clk_alpha_pll_huayra_regmap_ops = {
	.list_registers = clk_alpha_pll_huayra_list_registers,
};

static int clk_alpha_pll_huayra_init(struct clk_hw *hw)
{
	struct clk_regmap *rclk = to_clk_regmap(hw);

	if (!rclk->ops)
		rclk->ops = &clk_alpha_pll_huayra_regmap_ops;

	return 0;
}

const struct clk_ops clk_alpha_pll_huayra_ops = {
	.prepare = clk_prepare_regmap,
	.unprepare = clk_unprepare_regmap,
	.pre_rate_change = clk_pre_change_regmap,
	.post_rate_change = clk_post_change_regmap,
	.enable = clk_alpha_pll_enable,
	.disable = clk_alpha_pll_disable,
	.is_enabled = clk_alpha_pll_is_enabled,
	.recalc_rate = alpha_pll_huayra_recalc_rate,
	.round_rate = alpha_pll_huayra_round_rate,
	.set_rate = alpha_pll_huayra_set_rate,
	.init = clk_alpha_pll_huayra_init,
	.debug_init = clk_common_debug_init,
};
EXPORT_SYMBOL_GPL(clk_alpha_pll_huayra_ops);

const struct clk_ops clk_alpha_pll_hwfsm_ops = {
	.prepare = clk_prepare_regmap,
	.unprepare = clk_unprepare_regmap,
	.pre_rate_change = clk_pre_change_regmap,
	.post_rate_change = clk_post_change_regmap,
	.enable = clk_alpha_pll_hwfsm_enable,
	.disable = clk_alpha_pll_hwfsm_disable,
	.is_enabled = clk_alpha_pll_hwfsm_is_enabled,
	.recalc_rate = clk_alpha_pll_recalc_rate,
	.round_rate = clk_alpha_pll_round_rate,
	.set_rate = clk_alpha_pll_hwfsm_set_rate,
	.init = clk_alpha_pll_init,
	.debug_init = clk_common_debug_init,
};
EXPORT_SYMBOL_GPL(clk_alpha_pll_hwfsm_ops);

static void clk_trion_pll_list_registers(struct seq_file *f, struct clk_hw *hw)
{
	struct clk_alpha_pll *pll = to_clk_alpha_pll(hw);
	int size, i, val;

	static struct clk_register_data data[] = {
		{"PLL_MODE", PLL_OFF_MODE},
		{"PLL_L_VAL", PLL_OFF_L_VAL},
		{"PLL_CAL_L_VAL", PLL_OFF_CAL_L_VAL},
		{"PLL_USER_CTL", PLL_OFF_USER_CTL},
		{"PLL_USER_CTL_U", PLL_OFF_USER_CTL_U},
		{"PLL_USER_CTL_U1", PLL_OFF_USER_CTL_U1},
		{"PLL_CONFIG_CTL", PLL_OFF_CONFIG_CTL},
		{"PLL_CONFIG_CTL_U", PLL_OFF_CONFIG_CTL_U},
		{"PLL_CONFIG_CTL_U1", PLL_OFF_CONFIG_CTL_U1},
		{"PLL_TEST_CTL", PLL_OFF_TEST_CTL},
		{"PLL_TEST_CTL_U", PLL_OFF_TEST_CTL_U},
		{"PLL_TEST_CTL_U1", PLL_OFF_TEST_CTL_U1},
		{"PLL_STATUS", PLL_OFF_STATUS},
		{"PLL_OPMODE", PLL_OFF_OPMODE},
		{"PLL_ALPHA_VAL", PLL_OFF_ALPHA_VAL},
	};

	static struct clk_register_data data1[] = {
		{"APSS_PLL_VOTE", 0x0},
	};

	size = ARRAY_SIZE(data);

	for (i = 0; i < size; i++) {
		regmap_read(pll->clkr.regmap, pll->offset +
					pll->regs[data[i].offset], &val);
		clock_debug_output(f, "%20s: 0x%.8x\n", data[i].name, val);
	}

	regmap_read(pll->clkr.regmap, pll->offset + pll->regs[data[0].offset],
								&val);

	if (val & PLL_FSM_ENA) {
		regmap_read(pll->clkr.regmap, pll->clkr.enable_reg +
				data1[0].offset, &val);
		clock_debug_output(f, "%20s: 0x%.8x\n", data1[0].name, val);
	}
}

static struct clk_regmap_ops clk_trion_pll_regmap_ops = {
	.list_registers = &clk_trion_pll_list_registers,
};

static int clk_trion_pll_init(struct clk_hw *hw)
{
	struct clk_regmap *rclk = to_clk_regmap(hw);

	if (!rclk->ops)
		rclk->ops = &clk_trion_pll_regmap_ops;

	return 0;
}

const struct clk_ops clk_alpha_pll_fixed_trion_ops = {
	.prepare = clk_prepare_regmap,
	.unprepare = clk_unprepare_regmap,
	.pre_rate_change = clk_pre_change_regmap,
	.post_rate_change = clk_post_change_regmap,
	.enable = clk_trion_pll_enable,
	.disable = clk_trion_pll_disable,
	.is_enabled = clk_trion_pll_is_enabled,
	.recalc_rate = clk_trion_pll_recalc_rate,
	.round_rate = clk_alpha_pll_round_rate,
	.debug_init = clk_common_debug_init,
	.init = clk_trion_pll_init,
};
EXPORT_SYMBOL_GPL(clk_alpha_pll_fixed_trion_ops);

static unsigned long
clk_alpha_pll_postdiv_recalc_rate(struct clk_hw *hw, unsigned long parent_rate)
{
	struct clk_alpha_pll_postdiv *pll = to_clk_alpha_pll_postdiv(hw);
	u32 ctl;

	regmap_read(pll->clkr.regmap, PLL_USER_CTL(pll), &ctl);

	ctl >>= PLL_POST_DIV_SHIFT;
	ctl &= PLL_POST_DIV_MASK(pll);

	return parent_rate >> fls(ctl);
}

static const struct clk_div_table clk_alpha_div_table[] = {
	{ 0x0, 1 },
	{ 0x1, 2 },
	{ 0x3, 4 },
	{ 0x7, 8 },
	{ 0xf, 16 },
	{ }
};

static const struct clk_div_table clk_alpha_2bit_div_table[] = {
	{ 0x0, 1 },
	{ 0x1, 2 },
	{ 0x3, 4 },
	{ }
};

static long
clk_alpha_pll_postdiv_round_rate(struct clk_hw *hw, unsigned long rate,
				 unsigned long *prate)
{
	struct clk_alpha_pll_postdiv *pll = to_clk_alpha_pll_postdiv(hw);
	const struct clk_div_table *table;

	if (pll->width == 2)
		table = clk_alpha_2bit_div_table;
	else
		table = clk_alpha_div_table;

	return divider_round_rate(hw, rate, prate, table,
				  pll->width, CLK_DIVIDER_POWER_OF_TWO);
}

static long
clk_alpha_pll_postdiv_round_ro_rate(struct clk_hw *hw, unsigned long rate,
				    unsigned long *prate)
{
	struct clk_alpha_pll_postdiv *pll = to_clk_alpha_pll_postdiv(hw);
	struct clk_hw *parent_hw;
	u32 ctl, div;

	regmap_read(pll->clkr.regmap, PLL_USER_CTL(pll), &ctl);

	ctl >>= PLL_POST_DIV_SHIFT;
	ctl &= BIT(pll->width) - 1;
	div = 1 << fls(ctl);

	if (clk_hw_get_flags(hw) & CLK_SET_RATE_PARENT) {
		parent_hw = clk_hw_get_parent(hw);
		if (!parent_hw)
			return -EINVAL;

		*prate = clk_hw_round_rate(parent_hw, div * rate);
	}

	return DIV_ROUND_UP_ULL((u64)*prate, div);
}

static int clk_alpha_pll_postdiv_set_rate(struct clk_hw *hw, unsigned long rate,
					  unsigned long parent_rate)
{
	struct clk_alpha_pll_postdiv *pll = to_clk_alpha_pll_postdiv(hw);
	int div;

	/* 16 -> 0xf, 8 -> 0x7, 4 -> 0x3, 2 -> 0x1, 1 -> 0x0 */
	div = DIV_ROUND_UP_ULL(parent_rate, rate) - 1;

	return regmap_update_bits(pll->clkr.regmap, PLL_USER_CTL(pll),
				  PLL_POST_DIV_MASK(pll) << PLL_POST_DIV_SHIFT,
				  div << PLL_POST_DIV_SHIFT);
}

const struct clk_ops clk_alpha_pll_postdiv_ops = {
	.recalc_rate = clk_alpha_pll_postdiv_recalc_rate,
	.round_rate = clk_alpha_pll_postdiv_round_rate,
	.set_rate = clk_alpha_pll_postdiv_set_rate,
};
EXPORT_SYMBOL_GPL(clk_alpha_pll_postdiv_ops);

const struct clk_ops clk_alpha_pll_postdiv_ro_ops = {
	.round_rate = clk_alpha_pll_postdiv_round_ro_rate,
	.recalc_rate = clk_alpha_pll_postdiv_recalc_rate,
};
EXPORT_SYMBOL_GPL(clk_alpha_pll_postdiv_ro_ops);

void clk_fabia_pll_configure(struct clk_alpha_pll *pll, struct regmap *regmap,
			     const struct alpha_pll_config *config)
{
	u32 val, mask;

	clk_alpha_pll_write_config(regmap, PLL_L_VAL(pll), config->l);
	clk_alpha_pll_write_config(regmap, PLL_FRAC(pll), config->alpha);
	clk_alpha_pll_write_config(regmap, PLL_CONFIG_CTL(pll),
						config->config_ctl_val);
	clk_alpha_pll_write_config(regmap, PLL_CONFIG_CTL_U(pll),
						config->config_ctl_hi_val);
	clk_alpha_pll_write_config(regmap, PLL_USER_CTL(pll),
						config->user_ctl_val);
	clk_alpha_pll_write_config(regmap, PLL_USER_CTL_U(pll),
						config->user_ctl_hi_val);
	clk_alpha_pll_write_config(regmap, PLL_TEST_CTL(pll),
						config->test_ctl_val);
	clk_alpha_pll_write_config(regmap, PLL_TEST_CTL_U(pll),
						config->test_ctl_hi_val);

	if (config->post_div_mask) {
		mask = config->post_div_mask;
		val = config->post_div_val;
		regmap_update_bits(regmap, PLL_USER_CTL(pll), mask, val);
	}

	if (pll->flags & SUPPORTS_FSM_LEGACY_MODE)
		regmap_update_bits(regmap, PLL_MODE(pll), PLL_FSM_LEGACY_MODE,
						PLL_FSM_LEGACY_MODE);

	regmap_update_bits(regmap, PLL_MODE(pll), PLL_UPDATE_BYPASS,
							PLL_UPDATE_BYPASS);

	regmap_update_bits(regmap, PLL_MODE(pll), PLL_RESET_N, PLL_RESET_N);
}
EXPORT_SYMBOL_GPL(clk_fabia_pll_configure);

static int alpha_pll_fabia_enable(struct clk_hw *hw)
{
	int ret;
	struct clk_alpha_pll *pll = to_clk_alpha_pll(hw);
	u32 val, opmode_val;
	struct regmap *regmap = pll->clkr.regmap;

	ret = regmap_read(regmap, PLL_MODE(pll), &val);
	if (ret)
		return ret;

	/* If in FSM mode, just vote for it */
	if (val & PLL_VOTE_FSM_ENA) {
		ret = clk_enable_regmap(hw);
		if (ret)
			return ret;
		return wait_for_pll_enable_active(pll);
	}

	ret = regmap_read(regmap, PLL_OPMODE(pll), &opmode_val);
	if (ret)
		return ret;

	/* Skip If PLL is already running */
	if ((opmode_val & PLL_RUN) && (val & PLL_OUTCTRL))
		return 0;

	ret = regmap_update_bits(regmap, PLL_MODE(pll), PLL_OUTCTRL, 0);
	if (ret)
		return ret;

	ret = regmap_write(regmap, PLL_OPMODE(pll), PLL_STANDBY);
	if (ret)
		return ret;

	ret = regmap_update_bits(regmap, PLL_MODE(pll), PLL_RESET_N,
				 PLL_RESET_N);
	if (ret)
		return ret;

	ret = regmap_write(regmap, PLL_OPMODE(pll), PLL_RUN);
	if (ret)
		return ret;

	ret = wait_for_pll_enable_lock(pll);
	if (ret)
		return ret;

	ret = regmap_update_bits(regmap, PLL_USER_CTL(pll),
				 PLL_OUT_MASK, PLL_OUT_MASK);
	if (ret)
		return ret;

	return regmap_update_bits(regmap, PLL_MODE(pll), PLL_OUTCTRL,
				 PLL_OUTCTRL);
}

static void alpha_pll_fabia_disable(struct clk_hw *hw)
{
	int ret;
	struct clk_alpha_pll *pll = to_clk_alpha_pll(hw);
	u32 val;
	struct regmap *regmap = pll->clkr.regmap;

	ret = regmap_read(regmap, PLL_MODE(pll), &val);
	if (ret)
		return;

	/* If in FSM mode, just unvote it */
	if (val & PLL_FSM_ENA) {
		clk_disable_regmap(hw);
		return;
	}

	ret = regmap_update_bits(regmap, PLL_MODE(pll), PLL_OUTCTRL, 0);
	if (ret)
		return;

	/* Disable main outputs */
	ret = regmap_update_bits(regmap, PLL_USER_CTL(pll), PLL_OUT_MASK, 0);
	if (ret)
		return;

	/* Place the PLL in STANDBY */
	regmap_write(regmap, PLL_OPMODE(pll), PLL_STANDBY);
}

static unsigned long alpha_pll_fabia_recalc_rate(struct clk_hw *hw,
						unsigned long parent_rate)
{
	struct clk_alpha_pll *pll = to_clk_alpha_pll(hw);
	u32 l, frac, alpha_width = pll_alpha_width(pll);

	regmap_read(pll->clkr.regmap, PLL_L_VAL(pll), &l);
	regmap_read(pll->clkr.regmap, PLL_FRAC(pll), &frac);

	return alpha_pll_calc_rate(parent_rate, l, frac, alpha_width);
}

/*
 * Due to limited number of bits for fractional rate programming, the
 * rounded up rate could be marginally higher than the requested rate.
 */
static int alpha_pll_check_rate_margin(struct clk_hw *hw,
			unsigned long rrate, unsigned long rate)
{
	unsigned long rate_margin = rate + PLL_RATE_MARGIN;

	if (rrate > rate_margin || rrate < rate) {
		pr_err("%s: Rounded rate %lu not within range [%lu, %lu)\n",
		       clk_hw_get_name(hw), rrate, rate, rate_margin);
		return -EINVAL;
	}

	return 0;
}

static int alpha_pll_fabia_set_rate(struct clk_hw *hw, unsigned long rate,
						unsigned long prate)
{
	struct clk_alpha_pll *pll = to_clk_alpha_pll(hw);
	u32 l, alpha_width = pll_alpha_width(pll);
	unsigned long rrate;
	int ret;
	u64 a;

	rrate = alpha_pll_round_rate(rate, prate, &l, &a, alpha_width);

	ret = alpha_pll_check_rate_margin(hw, rrate, rate);
	if (ret < 0)
		return ret;

	regmap_write(pll->clkr.regmap, PLL_L_VAL(pll), l);
	regmap_write(pll->clkr.regmap, PLL_FRAC(pll), a);

	return __clk_alpha_pll_update_latch(pll);
}

static int alpha_pll_fabia_prepare(struct clk_hw *hw)
{
	struct clk_alpha_pll *pll = to_clk_alpha_pll(hw);
	const struct pll_vco *vco;
	struct clk_hw *parent_hw;
	unsigned long cal_freq, rrate;
	u32 cal_l, val, alpha_width = pll_alpha_width(pll);
	const char *name = clk_hw_get_name(hw);
	u64 a;
	int ret;

	ret = clk_prepare_regmap(hw);
	if (ret)
		return ret;

	/* Check if calibration needs to be done i.e. PLL is in reset */
	ret = regmap_read(pll->clkr.regmap, PLL_MODE(pll), &val);
	if (ret)
		return ret;

	/* Return early if calibration is not needed. */
	if (val & PLL_RESET_N)
		return 0;

	vco = alpha_pll_find_vco(pll, clk_hw_get_rate(hw));
	if (!vco) {
		pr_err("%s: alpha pll not in a valid vco range\n", name);
		return -EINVAL;
	}

	cal_freq = DIV_ROUND_CLOSEST((pll->vco_table[0].min_freq +
				pll->vco_table[0].max_freq) * 54, 100);

	parent_hw = clk_hw_get_parent(hw);
	if (!parent_hw)
		return -EINVAL;

	rrate = alpha_pll_round_rate(cal_freq, clk_hw_get_rate(parent_hw),
					&cal_l, &a, alpha_width);

	ret = alpha_pll_check_rate_margin(hw, rrate, cal_freq);
	if (ret < 0)
		return ret;

	/* Setup PLL for calibration frequency */
	regmap_write(pll->clkr.regmap, PLL_CAL_L_VAL(pll), cal_l);

	/* Bringup the PLL at calibration frequency */
	ret = clk_alpha_pll_enable(hw);
	if (ret) {
		pr_err("%s: alpha pll calibration failed\n", name);
		return ret;
	}

	clk_alpha_pll_disable(hw);

	return 0;
}

static void clk_fabia_pll_list_registers(struct seq_file *f, struct clk_hw *hw)
{
	struct clk_alpha_pll *pll = to_clk_alpha_pll(hw);
	int size, i, val;

	static struct clk_register_data data[] = {
		{"PLL_MODE", PLL_OFF_MODE},
		{"PLL_L_VAL", PLL_OFF_L_VAL},
		{"PLL_CAL_L_VAL", PLL_OFF_CAL_L_VAL},
		{"PLL_USER_CTL", PLL_OFF_USER_CTL},
		{"PLL_USER_CTL_U", PLL_OFF_USER_CTL_U},
		{"PLL_CONFIG_CTL", PLL_OFF_CONFIG_CTL},
		{"PLL_CONFIG_CTL_U", PLL_OFF_CONFIG_CTL_U},
		{"PLL_TEST_CTL", PLL_OFF_TEST_CTL},
		{"PLL_TEST_CTL_U", PLL_OFF_TEST_CTL_U},
		{"PLL_STATUS", PLL_OFF_STATUS},
		{"PLL_OPMODE", PLL_OFF_OPMODE},
		{"PLL_FRAC", PLL_OFF_FRAC},
	};

	static struct clk_register_data data1[] = {
		{"APSS_PLL_VOTE", 0x0},
	};

	size = ARRAY_SIZE(data);

	for (i = 0; i < size; i++) {
		regmap_read(pll->clkr.regmap, pll->offset +
					pll->regs[data[i].offset], &val);
		clock_debug_output(f, "%20s: 0x%.8x\n", data[i].name, val);
	}

	regmap_read(pll->clkr.regmap, pll->offset + pll->regs[data[0].offset],
								&val);

	if (val & PLL_FSM_ENA) {
		regmap_read(pll->clkr.regmap, pll->clkr.enable_reg +
				data1[0].offset, &val);
		clock_debug_output(f, "%20s: 0x%.8x\n", data1[0].name, val);
	}
}

static struct clk_regmap_ops clk_fabia_pll_regmap_ops = {
	.list_registers = &clk_fabia_pll_list_registers,
};

static int clk_fabia_pll_init(struct clk_hw *hw)
{
	struct clk_regmap *rclk = to_clk_regmap(hw);

	if (!rclk->ops)
		rclk->ops = &clk_fabia_pll_regmap_ops;

	return 0;
}

const struct clk_ops clk_alpha_pll_fabia_ops = {
	.prepare = alpha_pll_fabia_prepare,
	.unprepare = clk_unprepare_regmap,
	.pre_rate_change = clk_pre_change_regmap,
	.post_rate_change = clk_post_change_regmap,
	.enable = alpha_pll_fabia_enable,
	.disable = alpha_pll_fabia_disable,
	.is_enabled = clk_alpha_pll_is_enabled,
	.set_rate = alpha_pll_fabia_set_rate,
	.recalc_rate = alpha_pll_fabia_recalc_rate,
	.round_rate = clk_alpha_pll_round_rate,
	.debug_init = clk_common_debug_init,
	.init = clk_fabia_pll_init,
};
EXPORT_SYMBOL_GPL(clk_alpha_pll_fabia_ops);

const struct clk_ops clk_alpha_pll_fixed_fabia_ops = {
	.prepare = clk_prepare_regmap,
	.unprepare = clk_unprepare_regmap,
	.pre_rate_change = clk_pre_change_regmap,
	.post_rate_change = clk_post_change_regmap,
	.enable = alpha_pll_fabia_enable,
	.disable = alpha_pll_fabia_disable,
	.is_enabled = clk_alpha_pll_is_enabled,
	.recalc_rate = alpha_pll_fabia_recalc_rate,
	.round_rate = clk_alpha_pll_round_rate,
	.debug_init = clk_common_debug_init,
	.init = clk_fabia_pll_init,
};
EXPORT_SYMBOL_GPL(clk_alpha_pll_fixed_fabia_ops);

static unsigned long clk_alpha_pll_postdiv_fabia_recalc_rate(struct clk_hw *hw,
					unsigned long parent_rate)
{
	struct clk_alpha_pll_postdiv *pll = to_clk_alpha_pll_postdiv(hw);
	u32 i, div = 1, val;
	int ret;

	ret = regmap_read(pll->clkr.regmap, PLL_USER_CTL(pll), &val);
	if (ret)
		return ret;

	val >>= pll->post_div_shift;
	val &= BIT(pll->width) - 1;

	for (i = 0; i < pll->num_post_div; i++) {
		if (pll->post_div_table[i].val == val) {
			div = pll->post_div_table[i].div;
			break;
		}
	}

	return (parent_rate / div);
}

static unsigned long
clk_trion_pll_postdiv_recalc_rate(struct clk_hw *hw, unsigned long parent_rate)
{
	struct clk_alpha_pll_postdiv *pll = to_clk_alpha_pll_postdiv(hw);
	struct regmap *regmap = pll->clkr.regmap;
	u32 i, div = 1, val;

	if (!pll->post_div_table) {
		pr_err("Missing the post_div_table for the PLL\n");
		return -EINVAL;
	}

	regmap_read(regmap, PLL_USER_CTL(pll), &val);

	val >>= pll->post_div_shift;
	val &= PLL_POST_DIV_MASK(pll);

	for (i = 0; i < pll->num_post_div; i++) {
		if (pll->post_div_table[i].val == val) {
			div = pll->post_div_table[i].div;
			break;
		}
	}

	return (parent_rate / div);
}

static long
clk_trion_pll_postdiv_round_rate(struct clk_hw *hw, unsigned long rate,
				 unsigned long *prate)
{
	struct clk_alpha_pll_postdiv *pll = to_clk_alpha_pll_postdiv(hw);

	return divider_round_rate(hw, rate, prate, pll->post_div_table,
				  pll->width, CLK_DIVIDER_ROUND_CLOSEST);
};

static int
clk_trion_pll_postdiv_set_rate(struct clk_hw *hw, unsigned long rate,
			       unsigned long parent_rate)
{
	struct clk_alpha_pll_postdiv *pll = to_clk_alpha_pll_postdiv(hw);
	struct regmap *regmap = pll->clkr.regmap;
	int i, val = 0, div;

	if (!pll->post_div_table) {
		pr_err("Missing the post_div_table for the PLL\n");
		return -EINVAL;
	}

	div = DIV_ROUND_UP_ULL(parent_rate, rate);
	for (i = 0; i < pll->num_post_div; i++) {
		if (pll->post_div_table[i].div == div) {
			val = pll->post_div_table[i].val;
			break;
		}
	}

	return regmap_update_bits(regmap, PLL_USER_CTL(pll),
				  PLL_POST_DIV_MASK(pll) << pll->post_div_shift,
				  val << pll->post_div_shift);
}

const struct clk_ops clk_alpha_pll_postdiv_trion_ops = {
	.recalc_rate = clk_trion_pll_postdiv_recalc_rate,
	.round_rate = clk_trion_pll_postdiv_round_rate,
	.set_rate = clk_trion_pll_postdiv_set_rate,
};
EXPORT_SYMBOL_GPL(clk_alpha_pll_postdiv_trion_ops);

static long clk_alpha_pll_postdiv_fabia_round_rate(struct clk_hw *hw,
				unsigned long rate, unsigned long *prate)
{
	struct clk_alpha_pll_postdiv *pll = to_clk_alpha_pll_postdiv(hw);

	return divider_round_rate(hw, rate, prate, pll->post_div_table,
				pll->width, CLK_DIVIDER_ROUND_CLOSEST);
}

static int clk_alpha_pll_postdiv_fabia_set_rate(struct clk_hw *hw,
				unsigned long rate, unsigned long parent_rate)
{
	struct clk_alpha_pll_postdiv *pll = to_clk_alpha_pll_postdiv(hw);
	int i, val = 0, div, ret;

	/*
	 * If the PLL is in FSM mode, then treat set_rate callback as a
	 * no-operation.
	 */
	ret = regmap_read(pll->clkr.regmap, PLL_MODE(pll), &val);
	if (ret)
		return ret;

	if (val & PLL_VOTE_FSM_ENA)
		return 0;

	div = DIV_ROUND_UP_ULL(parent_rate, rate);
	for (i = 0; i < pll->num_post_div; i++) {
		if (pll->post_div_table[i].div == div) {
			val = pll->post_div_table[i].val;
			break;
		}
	}

	return regmap_update_bits(pll->clkr.regmap, PLL_USER_CTL(pll),
				(BIT(pll->width) - 1) << pll->post_div_shift,
				val << pll->post_div_shift);
}

const struct clk_ops clk_alpha_pll_postdiv_fabia_ops = {
	.recalc_rate = clk_alpha_pll_postdiv_fabia_recalc_rate,
	.round_rate = clk_alpha_pll_postdiv_fabia_round_rate,
	.set_rate = clk_alpha_pll_postdiv_fabia_set_rate,
};
EXPORT_SYMBOL_GPL(clk_alpha_pll_postdiv_fabia_ops);

/**
 * clk_lucid_pll_configure - configure the lucid pll
 *
 * @pll: clk alpha pll
 * @regmap: register map
 * @config: configuration to apply for pll
 */
void clk_trion_pll_configure(struct clk_alpha_pll *pll, struct regmap *regmap,
			     const struct alpha_pll_config *config)
{
	/*
	 * If the bootloader left the PLL enabled it's likely that there are
	 * RCGs that will lock up if we disable the PLL below.
	 */
	if (trion_pll_is_enabled(pll, regmap)) {
		pr_debug("Trion PLL is already enabled, skipping configuration\n");
		return;
	}

	clk_alpha_pll_write_config(regmap, PLL_L_VAL(pll), config->l);

	if (config->cal_l)
		regmap_write(regmap, PLL_CAL_L_VAL(pll), config->cal_l);
	else
		regmap_write(regmap, PLL_CAL_L_VAL(pll), TRION_PLL_CAL_VAL);

	clk_alpha_pll_write_config(regmap, PLL_ALPHA_VAL(pll), config->alpha);
	clk_alpha_pll_write_config(regmap, PLL_CONFIG_CTL(pll),
				     config->config_ctl_val);
	clk_alpha_pll_write_config(regmap, PLL_CONFIG_CTL_U(pll),
				     config->config_ctl_hi_val);
	clk_alpha_pll_write_config(regmap, PLL_CONFIG_CTL_U1(pll),
				     config->config_ctl_hi1_val);
	clk_alpha_pll_write_config(regmap, PLL_USER_CTL(pll),
					config->user_ctl_val);
	clk_alpha_pll_write_config(regmap, PLL_USER_CTL_U(pll),
					config->user_ctl_hi_val);
	clk_alpha_pll_write_config(regmap, PLL_USER_CTL_U1(pll),
					config->user_ctl_hi1_val);
	clk_alpha_pll_write_config(regmap, PLL_TEST_CTL(pll),
					config->test_ctl_val);
	clk_alpha_pll_write_config(regmap, PLL_TEST_CTL_U(pll),
					config->test_ctl_hi_val);
	clk_alpha_pll_write_config(regmap, PLL_TEST_CTL_U1(pll),
					config->test_ctl_hi1_val);

	regmap_update_bits(regmap, PLL_MODE(pll), PLL_UPDATE_BYPASS,
			   PLL_UPDATE_BYPASS);

	/* Disable PLL output */
	regmap_update_bits(regmap, PLL_MODE(pll),  PLL_OUTCTRL, 0);

	/* Set operation mode to OFF */
	regmap_write(regmap, PLL_OPMODE(pll), PLL_STANDBY);

	/* Place the PLL in STANDBY mode */
	regmap_update_bits(regmap, PLL_MODE(pll), PLL_RESET_N, PLL_RESET_N);
}
EXPORT_SYMBOL_GPL(clk_trion_pll_configure);

/*
 * The TRION PLL requires a power-on self-calibration which happens when the
 * PLL comes out of reset. Calibrate in case it is not completed.
 */
static int __alpha_pll_trion_prepare(struct clk_hw *hw, u32 pcal_done)
{
	struct clk_alpha_pll *pll = to_clk_alpha_pll(hw);
	u32 val;
	int ret;

	ret = clk_prepare_regmap(hw);
	if (ret)
		return ret;

	/* Return early if calibration is not needed. */
	regmap_read(pll->clkr.regmap, PLL_STATUS(pll), &val);
	if (val & pcal_done)
		return 0;

	/* On/off to calibrate */
	ret = clk_trion_pll_enable(hw);
	if (!ret)
		clk_trion_pll_disable(hw);

	return ret;
}

static int alpha_pll_trion_prepare(struct clk_hw *hw)
{
	return __alpha_pll_trion_prepare(hw, TRION_PCAL_DONE);
}

static int alpha_pll_lucid_prepare(struct clk_hw *hw)
{
	return __alpha_pll_trion_prepare(hw, LUCID_PCAL_DONE);
}

static int __alpha_pll_trion_set_rate(struct clk_hw *hw, unsigned long rate,
				      unsigned long prate, u32 latch_bit, u32 latch_ack)
{
	struct clk_alpha_pll *pll = to_clk_alpha_pll(hw);
	unsigned long rrate;
	u32 val, l, alpha_width = pll_alpha_width(pll);
	u64 a;
	int ret;

	rrate = alpha_pll_round_rate(rate, prate, &l, &a, alpha_width);

	ret = alpha_pll_check_rate_margin(hw, rrate, rate);
	if (ret < 0)
		return ret;

	regmap_write(pll->clkr.regmap, PLL_L_VAL(pll), l);
	regmap_write(pll->clkr.regmap, PLL_ALPHA_VAL(pll), a);

	/* Latch the PLL input */
	ret = regmap_update_bits(pll->clkr.regmap, PLL_MODE(pll), latch_bit, latch_bit);
	if (ret)
		return ret;

	/* Wait for 2 reference cycles before checking the ACK bit. */
	udelay(1);
	regmap_read(pll->clkr.regmap, PLL_MODE(pll), &val);
	if (!(val & latch_ack)) {
		pr_err("Lucid PLL latch failed. Output may be unstable!\n");
		return -EINVAL;
	}

	/* Return the latch input to 0 */
	ret = regmap_update_bits(pll->clkr.regmap, PLL_MODE(pll), latch_bit, 0);
	if (ret)
		return ret;

	if (clk_hw_is_enabled(hw)) {
		ret = wait_for_pll_enable_lock(pll);
		if (ret)
			return ret;
	}

	/* Wait for PLL output to stabilize */
	udelay(100);
	return 0;
}

static int alpha_pll_trion_set_rate(struct clk_hw *hw, unsigned long rate,
				    unsigned long prate)
{
	return __alpha_pll_trion_set_rate(hw, rate, prate, PLL_UPDATE, ALPHA_PLL_ACK_LATCH);
}

const struct clk_ops clk_alpha_pll_trion_ops = {
	.prepare = alpha_pll_trion_prepare,
	.unprepare = clk_unprepare_regmap,
	.pre_rate_change = clk_pre_change_regmap,
	.post_rate_change = clk_post_change_regmap,
	.enable = clk_trion_pll_enable,
	.disable = clk_trion_pll_disable,
	.is_enabled = clk_trion_pll_is_enabled,
	.recalc_rate = clk_trion_pll_recalc_rate,
	.round_rate = clk_alpha_pll_round_rate,
	.set_rate = alpha_pll_trion_set_rate,
	.debug_init = clk_common_debug_init,
	.init = clk_trion_pll_init,
};
EXPORT_SYMBOL_GPL(clk_alpha_pll_trion_ops);

static void lucid_pll_list_registers(struct seq_file *f,
		struct clk_hw *hw)
{
	struct clk_alpha_pll *pll = to_clk_alpha_pll(hw);
	int size, i, val;

	static struct clk_register_data data[] = {
		{"PLL_MODE", PLL_OFF_MODE},
		{"PLL_L_VAL", PLL_OFF_L_VAL},
		{"PLL_CAL_L_VAL", PLL_OFF_CAL_L_VAL},
		{"PLL_USER_CTL", PLL_OFF_USER_CTL},
		{"PLL_USER_CTL_U", PLL_OFF_USER_CTL_U},
		{"PLL_USER_CTL_U1", PLL_OFF_USER_CTL_U1},
		{"PLL_CONFIG_CTL", PLL_OFF_CONFIG_CTL},
		{"PLL_CONFIG_CTL_U", PLL_OFF_CONFIG_CTL_U},
		{"PLL_CONFIG_CTL_U1", PLL_OFF_CONFIG_CTL_U1},
		{"PLL_TEST_CTL", PLL_OFF_TEST_CTL},
		{"PLL_TEST_CTL_U", PLL_OFF_TEST_CTL_U},
		{"PLL_TEST_CTL_U1", PLL_OFF_TEST_CTL_U1},
		{"PLL_STATUS", PLL_OFF_STATUS},
		{"PLL_OPMODE", PLL_OFF_OPMODE},
		{"PLL_ALPHA_VAL", PLL_OFF_ALPHA_VAL},
		{"PLL_SSC_DELTA_ALPHA", PLL_OFF_SSC_DELTA_ALPHA},
		{"PLL_SSC_NUM_STEPS", PLL_OFF_SSC_NUM_STEPS},
		{"PLL_SSC_UPDATE_RATE", PLL_OFF_SSC_UPDATE_RATE},
	};

	static struct clk_register_data data1[] = {
		{"APSS_PLL_VOTE", 0x0},
	};

	size = ARRAY_SIZE(data);

	for (i = 0; i < size; i++) {
		regmap_read(pll->clkr.regmap, pll->offset +
					pll->regs[data[i].offset], &val);
		clock_debug_output(f, "%20s: 0x%.8x\n", data[i].name, val);
	}

	regmap_read(pll->clkr.regmap, pll->offset +
					pll->regs[data[0].offset], &val);

	if (val & PLL_FSM_ENA) {
		regmap_read(pll->clkr.regmap, pll->clkr.enable_reg +
					data1[0].offset, &val);
		clock_debug_output(f, "%20s: 0x%.8x\n", data[0].name, val);
	}
}

static struct clk_regmap_ops clk_lucid_pll_regmap_ops = {
	.list_registers = &lucid_pll_list_registers,
};

static int clk_lucid_pll_init(struct clk_hw *hw)
{
	struct clk_regmap *rclk = to_clk_regmap(hw);

	if (!rclk->ops)
		rclk->ops = &clk_lucid_pll_regmap_ops;

	return 0;
}

const struct clk_ops clk_alpha_pll_lucid_ops = {
	.prepare = alpha_pll_lucid_prepare,
	.unprepare = clk_unprepare_regmap,
	.pre_rate_change = clk_pre_change_regmap,
	.post_rate_change = clk_post_change_regmap,
	.enable = clk_trion_pll_enable,
	.disable = clk_trion_pll_disable,
	.is_enabled = clk_trion_pll_is_enabled,
	.recalc_rate = clk_trion_pll_recalc_rate,
	.round_rate = clk_alpha_pll_round_rate,
	.set_rate = alpha_pll_trion_set_rate,
	.debug_init = clk_common_debug_init,
	.init = clk_lucid_pll_init,
};
EXPORT_SYMBOL_GPL(clk_alpha_pll_lucid_ops);

const struct clk_ops clk_alpha_pll_postdiv_lucid_ops = {
	.recalc_rate = clk_alpha_pll_postdiv_fabia_recalc_rate,
	.round_rate = clk_alpha_pll_postdiv_fabia_round_rate,
	.set_rate = clk_alpha_pll_postdiv_fabia_set_rate,
};
EXPORT_SYMBOL_GPL(clk_alpha_pll_postdiv_lucid_ops);

void clk_agera_pll_configure(struct clk_alpha_pll *pll, struct regmap *regmap,
			const struct alpha_pll_config *config)
{
	clk_alpha_pll_write_config(regmap, PLL_L_VAL(pll), config->l);
	clk_alpha_pll_write_config(regmap, PLL_ALPHA_VAL(pll), config->alpha);
	clk_alpha_pll_write_config(regmap, PLL_USER_CTL(pll),
							config->user_ctl_val);
	clk_alpha_pll_write_config(regmap, PLL_CONFIG_CTL(pll),
						config->config_ctl_val);
	clk_alpha_pll_write_config(regmap, PLL_CONFIG_CTL_U(pll),
						config->config_ctl_hi_val);
	clk_alpha_pll_write_config(regmap, PLL_TEST_CTL(pll),
						config->test_ctl_val);
	clk_alpha_pll_write_config(regmap,  PLL_TEST_CTL_U(pll),
						config->test_ctl_hi_val);
}
EXPORT_SYMBOL_GPL(clk_agera_pll_configure);

static int clk_alpha_pll_agera_set_rate(struct clk_hw *hw, unsigned long rate,
							unsigned long prate)
{
	struct clk_alpha_pll *pll = to_clk_alpha_pll(hw);
	u32 l, alpha_width = pll_alpha_width(pll);
	int ret;
	unsigned long rrate;
	u64 a;

	rrate = alpha_pll_round_rate(rate, prate, &l, &a, alpha_width);
	ret = alpha_pll_check_rate_margin(hw, rrate, rate);
	if (ret < 0)
		return ret;

	/* change L_VAL without having to go through the power on sequence */
	regmap_write(pll->clkr.regmap, PLL_L_VAL(pll), l);
	regmap_write(pll->clkr.regmap, PLL_ALPHA_VAL(pll), a);

	if (clk_hw_is_enabled(hw))
		return wait_for_pll_enable_lock(pll);

	return 0;
}

static void clk_agera_pll_list_registers(struct seq_file *f, struct clk_hw *hw)
{
	struct clk_alpha_pll *pll = to_clk_alpha_pll(hw);
	int size, i, val;

	static struct clk_register_data data[] = {
		{"PLL_MODE", PLL_OFF_MODE},
		{"PLL_L_VAL", PLL_OFF_L_VAL},
		{"PLL_ALPHA_VAL", PLL_OFF_ALPHA_VAL},
		{"PLL_USER_CTL", PLL_OFF_USER_CTL},
		{"PLL_CONFIG_CTL", PLL_OFF_CONFIG_CTL},
		{"PLL_CONFIG_CTL_U", PLL_OFF_CONFIG_CTL_U},
		{"PLL_TEST_CTL", PLL_OFF_TEST_CTL},
		{"PLL_TEST_CTL_U", PLL_OFF_TEST_CTL_U},
		{"PLL_STATUS", PLL_OFF_STATUS},
	};

	static struct clk_register_data data1[] = {
		{"APSS_PLL_VOTE", 0x0},
	};


	size = ARRAY_SIZE(data);

	for (i = 0; i < size; i++) {
		regmap_read(pll->clkr.regmap, pll->offset +
					pll->regs[data[i].offset], &val);
		clock_debug_output(f, "%20s: 0x%.8x\n", data[i].name, val);
	}

	regmap_read(pll->clkr.regmap, pll->offset + pll->regs[data[0].offset],
								&val);
	if (val & PLL_FSM_ENA) {
		regmap_read(pll->clkr.regmap, pll->clkr.enable_reg +
				data1[0].offset, &val);
		clock_debug_output(f, "%20s: 0x%.8x\n", data[0].name, val);
	}
}

static struct clk_regmap_ops clk_agera_pll_regmap_ops = {
	.list_registers = clk_agera_pll_list_registers,
};

static int clk_agera_pll_init(struct clk_hw *hw)
{
	struct clk_regmap *rclk = to_clk_regmap(hw);

	if (!rclk->ops)
		rclk->ops = &clk_agera_pll_regmap_ops;

	return 0;
}

const struct clk_ops clk_alpha_pll_agera_ops = {
	.prepare = clk_prepare_regmap,
	.unprepare = clk_unprepare_regmap,
	.pre_rate_change = clk_pre_change_regmap,
	.post_rate_change = clk_post_change_regmap,
	.enable = clk_alpha_pll_enable,
	.disable = clk_alpha_pll_disable,
	.is_enabled = clk_alpha_pll_is_enabled,
	.recalc_rate = alpha_pll_fabia_recalc_rate,
	.round_rate = clk_alpha_pll_round_rate,
	.set_rate = clk_alpha_pll_agera_set_rate,
	.debug_init = clk_common_debug_init,
	.init = clk_agera_pll_init,
};
EXPORT_SYMBOL_GPL(clk_alpha_pll_agera_ops);

static int alpha_pll_lucid_5lpe_enable(struct clk_hw *hw)
{
	struct clk_alpha_pll *pll = to_clk_alpha_pll(hw);
	u32 val;
	int ret;

	ret = regmap_read(pll->clkr.regmap, PLL_USER_CTL(pll), &val);
	if (ret)
		return ret;

	/* If in FSM mode, just vote for it */
	if (val & LUCID_5LPE_ENABLE_VOTE_RUN) {
		ret = clk_enable_regmap(hw);
		if (ret)
			return ret;
		return wait_for_pll_enable_lock(pll);
	}

	/* Check if PLL is already enabled, return if enabled */
	ret = trion_pll_is_enabled(pll, pll->clkr.regmap);
	if (ret < 0)
		return ret;

	ret = regmap_update_bits(pll->clkr.regmap, PLL_MODE(pll), PLL_RESET_N, PLL_RESET_N);
	if (ret)
		return ret;

	regmap_write(pll->clkr.regmap, PLL_OPMODE(pll), PLL_RUN);

	ret = wait_for_pll_enable_lock(pll);
	if (ret)
		return ret;

	/* Enable the PLL outputs */
	ret = regmap_update_bits(pll->clkr.regmap, PLL_USER_CTL(pll), PLL_OUT_MASK, PLL_OUT_MASK);
	if (ret)
		return ret;

	/* Enable the global PLL outputs */
	return regmap_update_bits(pll->clkr.regmap, PLL_MODE(pll), PLL_OUTCTRL, PLL_OUTCTRL);
}

static void alpha_pll_lucid_5lpe_disable(struct clk_hw *hw)
{
	struct clk_alpha_pll *pll = to_clk_alpha_pll(hw);
	u32 val;
	int ret;

	ret = regmap_read(pll->clkr.regmap, PLL_USER_CTL(pll), &val);
	if (ret)
		return;

	/* If in FSM mode, just unvote it */
	if (val & LUCID_5LPE_ENABLE_VOTE_RUN) {
		clk_disable_regmap(hw);
		return;
	}

	/* Disable the global PLL output */
	ret = regmap_update_bits(pll->clkr.regmap, PLL_MODE(pll), PLL_OUTCTRL, 0);
	if (ret)
		return;

	/* Disable the PLL outputs */
	ret = regmap_update_bits(pll->clkr.regmap, PLL_USER_CTL(pll), PLL_OUT_MASK, 0);
	if (ret)
		return;

	/* Place the PLL mode in STANDBY */
	regmap_write(pll->clkr.regmap, PLL_OPMODE(pll), PLL_STANDBY);
}

/*
 * The Lucid 5LPE PLL requires a power-on self-calibration which happens
 * when the PLL comes out of reset. Calibrate in case it is not completed.
 */
static int alpha_pll_lucid_5lpe_prepare(struct clk_hw *hw)
{
	struct clk_alpha_pll *pll = to_clk_alpha_pll(hw);
	struct clk_hw *p;
	u32 val = 0;
	int ret;

	ret = clk_prepare_regmap(hw);
	if (ret)
		return ret;

	/* Return early if calibration is not needed. */
	regmap_read(pll->clkr.regmap, PLL_MODE(pll), &val);
	if (val & LUCID_5LPE_PCAL_DONE)
		return 0;

	p = clk_hw_get_parent(hw);
	if (!p)
		return -EINVAL;

	ret = alpha_pll_lucid_5lpe_enable(hw);
	if (ret)
		return ret;

	alpha_pll_lucid_5lpe_disable(hw);

	return 0;
}

static int alpha_pll_lucid_5lpe_set_rate(struct clk_hw *hw, unsigned long rate,
					 unsigned long prate)
{
	return __alpha_pll_trion_set_rate(hw, rate, prate,
					  LUCID_5LPE_PLL_LATCH_INPUT,
					  LUCID_5LPE_ALPHA_PLL_ACK_LATCH);
}

static int __clk_lucid_pll_postdiv_set_rate(struct clk_hw *hw, unsigned long rate,
					    unsigned long parent_rate,
					    unsigned long enable_vote_run)
{
	struct clk_alpha_pll_postdiv *pll = to_clk_alpha_pll_postdiv(hw);
	struct regmap *regmap = pll->clkr.regmap;
	int i, val, div, ret;
	u32 mask;

	/*
	 * If the PLL is in FSM mode, then treat set_rate callback as a
	 * no-operation.
	 */
	ret = regmap_read(regmap, PLL_USER_CTL(pll), &val);
	if (ret)
		return ret;

	if (val & enable_vote_run)
		return 0;

	if (!pll->post_div_table) {
		pr_err("Missing the post_div_table for the %s PLL\n",
		       clk_hw_get_name(&pll->clkr.hw));
		return -EINVAL;
	}

	div = DIV_ROUND_UP_ULL((u64)parent_rate, rate);
	for (i = 0; i < pll->num_post_div; i++) {
		if (pll->post_div_table[i].div == div) {
			val = pll->post_div_table[i].val;
			break;
		}
	}

	mask = GENMASK(pll->width + pll->post_div_shift - 1, pll->post_div_shift);
	return regmap_update_bits(pll->clkr.regmap, PLL_USER_CTL(pll),
				  mask, val << pll->post_div_shift);
}

static int clk_lucid_5lpe_pll_postdiv_set_rate(struct clk_hw *hw, unsigned long rate,
					       unsigned long parent_rate)
{
	return __clk_lucid_pll_postdiv_set_rate(hw, rate, parent_rate, LUCID_5LPE_ENABLE_VOTE_RUN);
}

const struct clk_ops clk_alpha_pll_lucid_5lpe_ops = {
	.prepare = alpha_pll_lucid_5lpe_prepare,
	.unprepare = clk_unprepare_regmap,
	.pre_rate_change = clk_pre_change_regmap,
	.post_rate_change = clk_post_change_regmap,
	.enable = alpha_pll_lucid_5lpe_enable,
	.disable = alpha_pll_lucid_5lpe_disable,
	.is_enabled = clk_trion_pll_is_enabled,
	.recalc_rate = clk_trion_pll_recalc_rate,
	.round_rate = clk_alpha_pll_round_rate,
	.set_rate = alpha_pll_lucid_5lpe_set_rate,
	.debug_init = clk_common_debug_init,
	.init = clk_lucid_pll_init,
};
EXPORT_SYMBOL(clk_alpha_pll_lucid_5lpe_ops);

const struct clk_ops clk_alpha_pll_fixed_lucid_5lpe_ops = {
	.prepare = clk_prepare_regmap,
	.unprepare = clk_unprepare_regmap,
	.pre_rate_change = clk_pre_change_regmap,
	.post_rate_change = clk_post_change_regmap,
	.enable = alpha_pll_lucid_5lpe_enable,
	.disable = alpha_pll_lucid_5lpe_disable,
	.is_enabled = clk_trion_pll_is_enabled,
	.recalc_rate = clk_trion_pll_recalc_rate,
	.round_rate = clk_alpha_pll_round_rate,
	.debug_init = clk_common_debug_init,
	.init = clk_lucid_pll_init,
};
EXPORT_SYMBOL(clk_alpha_pll_fixed_lucid_5lpe_ops);

const struct clk_ops clk_alpha_pll_postdiv_lucid_5lpe_ops = {
	.recalc_rate = clk_alpha_pll_postdiv_fabia_recalc_rate,
	.round_rate = clk_alpha_pll_postdiv_fabia_round_rate,
	.set_rate = clk_lucid_5lpe_pll_postdiv_set_rate,
};
EXPORT_SYMBOL(clk_alpha_pll_postdiv_lucid_5lpe_ops);

void clk_zonda_pll_configure(struct clk_alpha_pll *pll, struct regmap *regmap,
			     const struct alpha_pll_config *config)
{
	clk_alpha_pll_write_config(regmap, PLL_L_VAL(pll), config->l);
	clk_alpha_pll_write_config(regmap, PLL_ALPHA_VAL(pll), config->alpha);
	clk_alpha_pll_write_config(regmap, PLL_CONFIG_CTL(pll), config->config_ctl_val);
	clk_alpha_pll_write_config(regmap, PLL_CONFIG_CTL_U(pll), config->config_ctl_hi_val);
	clk_alpha_pll_write_config(regmap, PLL_CONFIG_CTL_U1(pll), config->config_ctl_hi1_val);
	clk_alpha_pll_write_config(regmap, PLL_USER_CTL(pll), config->user_ctl_val);
	clk_alpha_pll_write_config(regmap, PLL_USER_CTL_U(pll), config->user_ctl_hi_val);
	clk_alpha_pll_write_config(regmap, PLL_USER_CTL_U1(pll), config->user_ctl_hi1_val);
	clk_alpha_pll_write_config(regmap, PLL_TEST_CTL(pll), config->test_ctl_val);
	clk_alpha_pll_write_config(regmap, PLL_TEST_CTL_U(pll), config->test_ctl_hi_val);
	clk_alpha_pll_write_config(regmap, PLL_TEST_CTL_U1(pll), config->test_ctl_hi1_val);

	regmap_update_bits(regmap, PLL_MODE(pll), PLL_BYPASSNL, 0);

	/* Disable PLL output */
	regmap_update_bits(regmap, PLL_MODE(pll), PLL_OUTCTRL, 0);

	/* Set operation mode to OFF */
	regmap_write(regmap, PLL_OPMODE(pll), PLL_STANDBY);

	/* Place the PLL in STANDBY mode */
	regmap_update_bits(regmap, PLL_MODE(pll), PLL_RESET_N, PLL_RESET_N);
}
EXPORT_SYMBOL_GPL(clk_zonda_pll_configure);

static int clk_zonda_pll_enable(struct clk_hw *hw)
{
	struct clk_alpha_pll *pll = to_clk_alpha_pll(hw);
	struct regmap *regmap = pll->clkr.regmap;
	u32 val;
	int ret;

	regmap_read(regmap, PLL_MODE(pll), &val);

	/* If in FSM mode, just vote for it */
	if (val & PLL_VOTE_FSM_ENA) {
		ret = clk_enable_regmap(hw);
		if (ret)
			return ret;
		return wait_for_pll_enable_active(pll);
	}

	/* Get the PLL out of bypass mode */
	regmap_update_bits(regmap, PLL_MODE(pll), PLL_BYPASSNL, PLL_BYPASSNL);

	/*
	 * H/W requires a 1us delay between disabling the bypass and
	 * de-asserting the reset.
	 */
	udelay(1);

	regmap_update_bits(regmap, PLL_MODE(pll), PLL_RESET_N, PLL_RESET_N);

	/* Set operation mode to RUN */
	regmap_write(regmap, PLL_OPMODE(pll), PLL_RUN);

	regmap_read(regmap, PLL_TEST_CTL(pll), &val);

	/* If cfa mode then poll for freq lock */
	if (val & ZONDA_STAY_IN_CFA)
		ret = wait_for_zonda_pll_freq_lock(pll);
	else
		ret = wait_for_pll_enable_lock(pll);
	if (ret)
		return ret;

	/* Enable the PLL outputs */
	regmap_update_bits(regmap, PLL_USER_CTL(pll), ZONDA_PLL_OUT_MASK, ZONDA_PLL_OUT_MASK);

	/* Enable the global PLL outputs */
	regmap_update_bits(regmap, PLL_MODE(pll), PLL_OUTCTRL, PLL_OUTCTRL);

	return 0;
}

static void clk_zonda_pll_disable(struct clk_hw *hw)
{
	struct clk_alpha_pll *pll = to_clk_alpha_pll(hw);
	struct regmap *regmap = pll->clkr.regmap;
	u32 val;

	regmap_read(regmap, PLL_MODE(pll), &val);

	/* If in FSM mode, just unvote it */
	if (val & PLL_VOTE_FSM_ENA) {
		clk_disable_regmap(hw);
		return;
	}

	/* Disable the global PLL output */
	regmap_update_bits(regmap, PLL_MODE(pll), PLL_OUTCTRL, 0);

	/* Disable the PLL outputs */
	regmap_update_bits(regmap, PLL_USER_CTL(pll), ZONDA_PLL_OUT_MASK, 0);

	/* Put the PLL in bypass and reset */
	regmap_update_bits(regmap, PLL_MODE(pll), PLL_RESET_N | PLL_BYPASSNL, 0);

	/* Place the PLL mode in OFF state */
	regmap_write(regmap, PLL_OPMODE(pll), 0x0);
}

static int clk_zonda_pll_set_rate(struct clk_hw *hw, unsigned long rate,
				  unsigned long prate)
{
	struct clk_alpha_pll *pll = to_clk_alpha_pll(hw);
	unsigned long rrate;
	u32 test_ctl_val;
	u32 l, alpha_width = pll_alpha_width(pll);
	u64 a;
	int ret;

	rrate = alpha_pll_round_rate(rate, prate, &l, &a, alpha_width);

	ret = alpha_pll_check_rate_margin(hw, rrate, rate);
	if (ret < 0)
		return ret;

	regmap_write(pll->clkr.regmap, PLL_ALPHA_VAL(pll), a);
	regmap_write(pll->clkr.regmap, PLL_L_VAL(pll), l);

	/* Wait before polling for the frequency latch */
	udelay(5);

	/* Read stay in cfa mode */
	regmap_read(pll->clkr.regmap, PLL_TEST_CTL(pll), &test_ctl_val);

	/* If cfa mode then poll for freq lock */
	if (test_ctl_val & ZONDA_STAY_IN_CFA)
		ret = wait_for_zonda_pll_freq_lock(pll);
	else
		ret = wait_for_pll_enable_lock(pll);
	if (ret)
		return ret;

	/* Wait for PLL output to stabilize */
	udelay(100);
	return 0;
}

static void clk_alpha_pll_zonda_list_registers(struct seq_file *f,
							struct clk_hw *hw)
{
	struct clk_alpha_pll *pll = to_clk_alpha_pll(hw);
	int size, i, val;

	static struct clk_register_data data[] = {
		{"PLL_MODE", PLL_OFF_MODE},
		{"PLL_L_VAL", PLL_OFF_L_VAL},
		{"PLL_ALPHA_VAL", PLL_OFF_ALPHA_VAL},
		{"PLL_USER_CTL", PLL_OFF_USER_CTL},
		{"PLL_CONFIG_CTL", PLL_OFF_CONFIG_CTL},
		{"PLL_CONFIG_CTL_U", PLL_OFF_CONFIG_CTL_U},
		{"PLL_CONFIG_CTL_U1", PLL_OFF_CONFIG_CTL_U1},
		{"PLL_TEST_CTL", PLL_OFF_TEST_CTL},
		{"PLL_TEST_CTL_U", PLL_OFF_TEST_CTL_U},
		{"PLL_TEST_CTL_U1", PLL_OFF_TEST_CTL_U1},
		{"PLL_OPMODE", PLL_OFF_OPMODE},
		{"PLL_STATUS", PLL_OFF_STATUS},
		{"PLL_SSC_DELTA_ALPHA", PLL_OFF_SSC_DELTA_ALPHA},
		{"PLL_SSC_UPDATE_RATE", PLL_OFF_SSC_UPDATE_RATE},
	};

	static struct clk_register_data data1[] = {
		{"APSS_PLL_VOTE", 0x0},
	};

	size = ARRAY_SIZE(data);

	for (i = 0; i < size; i++) {
		regmap_read(pll->clkr.regmap, pll->offset +
					pll->regs[data[i].offset], &val);
		clock_debug_output(f, "%20s: 0x%.8x\n", data[i].name, val);
	}

	regmap_read(pll->clkr.regmap, pll->offset + pll->regs[data[0].offset],
								&val);

	if (val & PLL_FSM_ENA) {
		regmap_read(pll->clkr.regmap, pll->clkr.enable_reg +
				data1[0].offset, &val);
		clock_debug_output(f, "%20s: 0x%.8x\n", data1[0].name, val);
	}
}

static struct clk_regmap_ops clk_alpha_pll_zonda_regmap_ops = {
	.list_registers = clk_alpha_pll_zonda_list_registers,
};

static int clk_alpha_pll_zonda_init(struct clk_hw *hw)
{
	struct clk_regmap *rclk = to_clk_regmap(hw);

	if (!rclk->ops)
		rclk->ops = &clk_alpha_pll_zonda_regmap_ops;

	return 0;
}

const struct clk_ops clk_alpha_pll_zonda_ops = {
	.prepare = clk_prepare_regmap,
	.unprepare = clk_unprepare_regmap,
	.pre_rate_change = clk_pre_change_regmap,
	.post_rate_change = clk_post_change_regmap,
	.enable = clk_zonda_pll_enable,
	.disable = clk_zonda_pll_disable,
	.is_enabled = clk_trion_pll_is_enabled,
	.recalc_rate = clk_trion_pll_recalc_rate,
	.round_rate = clk_alpha_pll_round_rate,
	.set_rate = clk_zonda_pll_set_rate,
	.debug_init = clk_common_debug_init,
	.init = clk_alpha_pll_zonda_init,
};
EXPORT_SYMBOL(clk_alpha_pll_zonda_ops);

static int clk_zonda_5lpe_pll_enable(struct clk_hw *hw)
{
	struct clk_alpha_pll *pll = to_clk_alpha_pll(hw);
	u32 val, test_ctl_val;
	int ret;

	ret = regmap_read(pll->clkr.regmap, PLL_USER_CTL(pll), &val);
	if (ret)
		return ret;

	/* If in FSM mode, just vote for it */
	if (val & ZONDA_5LPE_ENABLE_VOTE_RUN) {
		ret = clk_enable_regmap(hw);
		if (ret)
			return ret;
		return wait_for_pll_enable_active(pll);
	}

	/* Check if PLL is already enabled */
	ret = trion_pll_is_enabled(pll, pll->clkr.regmap);
	if (ret < 0)
		return ret;
	else if (ret) {
		pr_warn("%s PLL is already enabled\n",
				clk_hw_get_name(&pll->clkr.hw));
		return 0;
	}

	ret = regmap_update_bits(pll->clkr.regmap, PLL_MODE(pll),
						 PLL_RESET_N | PLL_BYPASSNL,
						 PLL_RESET_N | PLL_BYPASSNL);
	if (ret)
		return ret;

	/* Set operation mode to RUN */
	regmap_write(pll->clkr.regmap, PLL_OPMODE(pll), PLL_RUN);

	ret = regmap_read(pll->clkr.regmap, PLL_TEST_CTL(pll), &test_ctl_val);
	if (ret)
		return ret;

	/* If cfa mode then poll for freq lock */
	if (test_ctl_val & ZONDA_STAY_IN_CFA)
		ret = wait_for_zonda_pll_freq_lock(pll);
	else
		ret = wait_for_pll_enable_lock(pll);
	if (ret)
		return ret;

	/* Enable the PLL outputs */
	ret = regmap_update_bits(pll->clkr.regmap, PLL_USER_CTL(pll),
				ZONDA_PLL_OUT_MASK, ZONDA_PLL_OUT_MASK);
	if (ret)
		return ret;

	/* Enable the global PLL outputs */
	ret = regmap_update_bits(pll->clkr.regmap, PLL_MODE(pll),
				 PLL_OUTCTRL, PLL_OUTCTRL);
	if (ret)
		return ret;

	/* Ensure that the write above goes through before returning. */
	mb();

	return ret;
}

static void clk_zonda_5lpe_pll_disable(struct clk_hw *hw)
{
	struct clk_alpha_pll *pll = to_clk_alpha_pll(hw);
	u32 val, mask;
	int ret;

	ret = regmap_read(pll->clkr.regmap, PLL_USER_CTL(pll), &val);
	if (ret)
		return;

	/* If in FSM mode, just unvote it */
	if (val & ZONDA_5LPE_ENABLE_VOTE_RUN) {
		clk_disable_regmap(hw);
		return;
	}

	/* Disable the global PLL output */
	ret = regmap_update_bits(pll->clkr.regmap, PLL_MODE(pll),
							PLL_OUTCTRL, 0);
	if (ret)
		return;

	/* Disable the PLL outputs */
	ret = regmap_update_bits(pll->clkr.regmap, PLL_USER_CTL(pll),
			PLL_OUT_MASK, 0);
	if (ret)
		return;

	/* Place the PLL mode in STANDBY */
	regmap_write(pll->clkr.regmap, PLL_OPMODE(pll),
			PLL_STANDBY);

	mask = PLL_RESET_N | PLL_BYPASSNL;
	ret = regmap_update_bits(pll->clkr.regmap, PLL_MODE(pll), mask, 0);
	if (ret)
		return;
}

const struct clk_ops clk_alpha_pll_zonda_5lpe_ops = {
	.prepare = clk_prepare_regmap,
	.unprepare = clk_unprepare_regmap,
	.pre_rate_change = clk_pre_change_regmap,
	.post_rate_change = clk_post_change_regmap,
	.enable = clk_zonda_5lpe_pll_enable,
	.disable = clk_zonda_5lpe_pll_disable,
	.is_enabled = clk_trion_pll_is_enabled,
	.recalc_rate = clk_trion_pll_recalc_rate,
	.round_rate = clk_alpha_pll_round_rate,
	.set_rate = clk_zonda_pll_set_rate,
	.debug_init = clk_common_debug_init,
	.init = clk_alpha_pll_zonda_init,
};
EXPORT_SYMBOL(clk_alpha_pll_zonda_5lpe_ops);

int clk_regera_pll_configure(struct clk_alpha_pll *pll, struct regmap *regmap,
				const struct alpha_pll_config *config)
{
	u32 mode_regval;
	int ret;

	if (!config) {
		pr_err("PLL configuration missing.\n");
		return -EINVAL;
	}

	ret = regmap_read(regmap, PLL_MODE(pll), &mode_regval);
	if (ret)
		return ret;

	if (mode_regval & PLL_LOCK_DET) {
		pr_warn("PLL is already enabled. Skipping configuration.\n");
		return 0;
	}

	if (config->alpha)
		regmap_write(regmap, PLL_ALPHA_VAL(pll), config->alpha);

	if (config->l)
		regmap_write(regmap, PLL_L_VAL(pll), config->l);

	if (config->config_ctl_val)
		regmap_write(regmap, PLL_CONFIG_CTL(pll),
						config->config_ctl_val);

	if (config->config_ctl_hi_val)
		regmap_write(regmap, PLL_CONFIG_CTL_U(pll),
						config->config_ctl_hi_val);

	if (config->config_ctl_hi1_val)
		regmap_write(regmap, PLL_CONFIG_CTL_U1(pll),
						config->config_ctl_hi1_val);

	if (config->user_ctl_val)
		regmap_write(regmap, PLL_USER_CTL(pll), config->user_ctl_val);

	if (config->test_ctl_val)
		regmap_write(regmap, PLL_TEST_CTL(pll), config->test_ctl_val);

	if (config->test_ctl_hi_val)
		regmap_write(regmap, PLL_TEST_CTL_U(pll),
						config->test_ctl_hi_val);

	if (config->test_ctl_hi1_val)
		regmap_write(regmap, PLL_TEST_CTL_U1(pll),
						config->test_ctl_hi1_val);

	/* Set operation mode to OFF */
	regmap_write(regmap, PLL_OPMODE(pll), PLL_STANDBY);

	return 0;
}
EXPORT_SYMBOL(clk_regera_pll_configure);

static int clk_regera_pll_enable(struct clk_hw *hw)
{
	struct clk_alpha_pll *pll = to_clk_alpha_pll(hw);
	u32 val, l_val;
	int ret;

	ret = regmap_read(pll->clkr.regmap, PLL_MODE(pll), &val);
	if (ret)
		return ret;

	/* If in FSM mode, just vote for it */
	if (val & PLL_VOTE_FSM_ENA) {
		ret = clk_enable_regmap(hw);
		if (ret)
			return ret;
		return wait_for_pll_enable_active(pll);
	}

	ret = regmap_read(pll->clkr.regmap, PLL_L_VAL(pll), &l_val);
	if (ret)
		return ret;

	/* PLL has lost it's L value, needs reconfiguration */
	if (!l_val) {
		ret = clk_regera_pll_configure(pll, pll->clkr.regmap,
						pll->config);
		if (ret) {
			pr_err("Failed to configure %s\n", clk_hw_get_name(hw));
			return ret;
		}
		pr_warn("%s: PLL configuration lost, reconfiguration of PLL done.\n",
				clk_hw_get_name(hw));
	}

	/* Get the PLL out of bypass mode */
	ret = regmap_update_bits(pll->clkr.regmap, PLL_MODE(pll),
						PLL_BYPASSNL, PLL_BYPASSNL);
	if (ret)
		return ret;

	/*
	 * H/W requires a 1us delay between disabling the bypass and
	 * de-asserting the reset.
	 */
	mb();
	udelay(1);

	ret = regmap_update_bits(pll->clkr.regmap, PLL_MODE(pll),
						 PLL_RESET_N, PLL_RESET_N);
	if (ret)
		return ret;

	/* Set operation mode to RUN */
	regmap_write(pll->clkr.regmap, PLL_OPMODE(pll), PLL_RUN);

	ret = wait_for_pll_enable_lock(pll);
	if (ret)
		return ret;

	/* Enable the PLL outputs */
	ret = regmap_update_bits(pll->clkr.regmap, PLL_USER_CTL(pll),
				ZONDA_PLL_OUT_MASK, ZONDA_PLL_OUT_MASK);
	if (ret)
		return ret;

	/* Enable the global PLL outputs */
	ret = regmap_update_bits(pll->clkr.regmap, PLL_MODE(pll),
				 PLL_OUTCTRL, PLL_OUTCTRL);
	if (ret)
		return ret;

	/* Ensure that the write above goes through before returning. */
	mb();
	return ret;
}

static void clk_regera_pll_disable(struct clk_hw *hw)
{
	int ret;
	struct clk_alpha_pll *pll = to_clk_alpha_pll(hw);
	u32 val, mask;

	ret = regmap_read(pll->clkr.regmap, PLL_MODE(pll), &val);
	if (ret)
		return;

	/* If in FSM mode, just unvote it */
	if (val & PLL_VOTE_FSM_ENA) {
		clk_disable_regmap(hw);
		return;
	}

	/* Disable the global PLL output */
	ret = regmap_update_bits(pll->clkr.regmap, PLL_MODE(pll),
							PLL_OUTCTRL, 0);
	if (ret)
		return;

	/* Disable the PLL outputs */
	ret = regmap_update_bits(pll->clkr.regmap, PLL_USER_CTL(pll),
					ZONDA_PLL_OUT_MASK, 0);

	/* Put the PLL in bypass and reset */
	mask = PLL_RESET_N | PLL_BYPASSNL;
	ret = regmap_update_bits(pll->clkr.regmap, PLL_MODE(pll), mask, 0);
	if (ret)
		return;

	/* Place the PLL mode in OFF state */
	regmap_write(pll->clkr.regmap, PLL_OPMODE(pll), PLL_STANDBY);
}

static int clk_regera_pll_set_rate(struct clk_hw *hw, unsigned long rate,
				  unsigned long prate)
{
	struct clk_alpha_pll *pll = to_clk_alpha_pll(hw);
	unsigned long rrate;
	u32 l, regval, alpha_width = pll_alpha_width(pll);
	u64 a;
	int ret;

	ret = regmap_read(pll->clkr.regmap, PLL_L_VAL(pll), &l);
	if (ret)
		return ret;

	/* PLL has lost it's L value, needs reconfiguration */
	if (!l) {
		ret = clk_regera_pll_configure(pll, pll->clkr.regmap,
						pll->config);
		if (ret) {
			pr_err("Failed to configure %s\n", clk_hw_get_name(hw));
			return ret;
		}
		pr_warn("%s: PLL configuration lost, reconfiguration of PLL done.\n",
				clk_hw_get_name(hw));
	}

	rrate = alpha_pll_round_rate(rate, prate, &l, &a, alpha_width);
	/*
	 * Due to a limited number of bits for fractional rate programming, the
	 * rounded up rate could be marginally higher than the requested rate.
	 */
	if (rrate > (rate + PLL_RATE_MARGIN) || rrate < rate) {
		pr_err("Call set rate on the PLL with rounded rates!\n");
		return -EINVAL;
	}

	regmap_write(pll->clkr.regmap, PLL_ALPHA_VAL(pll), a);
	regmap_write(pll->clkr.regmap, PLL_L_VAL(pll), l);

	/* Return early if the PLL is disabled */
	ret = regmap_read(pll->clkr.regmap, PLL_OPMODE(pll), &regval);
	if (ret)
		return ret;

	if (regval == PLL_STANDBY)
		return 0;

	/* Wait before polling for the frequency latch */
	udelay(5);

	ret = wait_for_pll_enable_lock(pll);
	if (ret)
		return ret;

	/* Wait for PLL output to stabilize */
	udelay(100);
	return 0;
}

static unsigned long
clk_regera_pll_recalc_rate(struct clk_hw *hw, unsigned long parent_rate)
{
	struct clk_alpha_pll *pll = to_clk_alpha_pll(hw);
	u32 l, frac, alpha_width = pll_alpha_width(pll);

	regmap_read(pll->clkr.regmap, PLL_L_VAL(pll), &l);
	regmap_read(pll->clkr.regmap, PLL_ALPHA_VAL(pll), &frac);

	return alpha_pll_calc_rate(parent_rate, l, frac, alpha_width);
}

static void clk_regera_pll_list_registers(struct seq_file *f, struct clk_hw *hw)
{
	struct clk_alpha_pll *pll = to_clk_alpha_pll(hw);
	int size, i, val;

	static struct clk_register_data data[] = {
		{"PLL_MODE", PLL_OFF_MODE},
		{"PLL_L_VAL", PLL_OFF_L_VAL},
		{"PLL_ALPHA_VAL", PLL_OFF_ALPHA_VAL},
		{"PLL_USER_CTL", PLL_OFF_USER_CTL},
		{"PLL_CONFIG_CTL", PLL_OFF_CONFIG_CTL},
		{"PLL_CONFIG_CTL_U", PLL_OFF_CONFIG_CTL_U},
		{"PLL_CONFIG_CTL_U1", PLL_OFF_CONFIG_CTL_U1},
		{"PLL_TEST_CTL", PLL_OFF_TEST_CTL},
		{"PLL_TEST_CTL_U", PLL_OFF_TEST_CTL_U},
		{"PLL_TEST_CTL_U1", PLL_OFF_TEST_CTL_U1},
		{"PLL_OPMODE", PLL_OFF_OPMODE},
		{"PLL_STATUS", PLL_OFF_STATUS},
	};

	static struct clk_register_data data1[] = {
		{"APSS_PLL_VOTE", 0x0},
	};


	size = ARRAY_SIZE(data);

	for (i = 0; i < size; i++) {
		regmap_read(pll->clkr.regmap, pll->offset +
					pll->regs[data[i].offset], &val);
		clock_debug_output(f, "%20s: 0x%.8x\n", data[i].name, val);
	}

	regmap_read(pll->clkr.regmap, pll->offset + pll->regs[data[0].offset],
								&val);
	if (val & PLL_FSM_ENA) {
		regmap_read(pll->clkr.regmap, pll->clkr.enable_reg +
				data1[0].offset, &val);
		clock_debug_output(f, "%20s: 0x%.8x\n", data[0].name, val);
	}
}

static struct clk_regmap_ops clk_regera_pll_regmap_ops = {
	.list_registers = clk_regera_pll_list_registers,
};

static int clk_regera_pll_init(struct clk_hw *hw)
{
	struct clk_regmap *rclk = to_clk_regmap(hw);

	if (!rclk->ops)
		rclk->ops = &clk_regera_pll_regmap_ops;

	return 0;
}

const struct clk_ops clk_regera_pll_ops = {
	.prepare = clk_prepare_regmap,
	.unprepare = clk_unprepare_regmap,
	.pre_rate_change = clk_pre_change_regmap,
	.post_rate_change = clk_post_change_regmap,
	.enable = clk_regera_pll_enable,
	.disable = clk_regera_pll_disable,
	.is_enabled = clk_alpha_pll_is_enabled,
	.recalc_rate = clk_regera_pll_recalc_rate,
	.round_rate = clk_alpha_pll_round_rate,
	.set_rate = clk_regera_pll_set_rate,
	.debug_init = clk_common_debug_init,
	.init = clk_regera_pll_init,
};
EXPORT_SYMBOL(clk_regera_pll_ops);

int clk_lucid_evo_pll_configure(struct clk_alpha_pll *pll,
		struct regmap *regmap, const struct alpha_pll_config *config)
{
	int ret;

	ret = trion_pll_is_enabled(pll, regmap);
	if (ret)
		return ret;

	if (config->l)
		ret |= regmap_update_bits(regmap, PLL_L_VAL(pll),
					LUCID_EVO_PLL_L_VAL_MASK, config->l);

	if (config->cal_l_ringosc) {
		ret |= regmap_update_bits(regmap, PLL_L_VAL(pll),
					  LUCID_OLE_PROCESS_CAL_L_VAL_MASK,
					  config->cal_l << LUCID_OLE_PROCESS_CAL_L_VAL_SHIFT);
		ret |= regmap_update_bits(regmap, PLL_L_VAL(pll),
					  LUCID_OLE_RINGOSC_CAL_L_VAL_MASK,
					  config->cal_l_ringosc <<
					  LUCID_OLE_RINGOSC_CAL_L_VAL_SHIFT);
	} else if (config->cal_l) {
		ret |= regmap_update_bits(regmap, PLL_L_VAL(pll),
					  LUCID_EVO_PLL_CAL_L_VAL_MASK,
					  config->cal_l << LUCID_EVO_PLL_CAL_L_VAL_SHIFT);
	} else {
		ret |= regmap_write(regmap, PLL_CAL_L_VAL(pll),
				    TRION_PLL_CAL_VAL << LUCID_EVO_PLL_CAL_L_VAL_SHIFT);
	}

	if (config->alpha)
		ret |= regmap_write(regmap, PLL_ALPHA_VAL(pll), config->alpha);

	if (config->config_ctl_val)
		ret |= regmap_write(regmap, PLL_CONFIG_CTL(pll),
				config->config_ctl_val);

	if (config->config_ctl_hi_val)
		ret |= regmap_write(regmap, PLL_CONFIG_CTL_U(pll),
				config->config_ctl_hi_val);

	if (config->config_ctl_hi1_val)
		ret |= regmap_write(regmap, PLL_CONFIG_CTL_U1(pll),
				config->config_ctl_hi1_val);

	if (config->user_ctl_val)
		ret |= regmap_write(regmap, PLL_USER_CTL(pll),
				config->user_ctl_val);

	if (config->user_ctl_hi_val)
		ret |= regmap_write(regmap, PLL_USER_CTL_U(pll),
				config->user_ctl_hi_val);

	if (config->test_ctl_val)
		ret |= regmap_write(regmap, PLL_TEST_CTL(pll),
				config->test_ctl_val);

	if (config->test_ctl_hi_val)
		ret |= regmap_write(regmap, PLL_TEST_CTL_U(pll),
				config->test_ctl_hi_val);

	if (config->test_ctl_hi1_val)
		ret |= regmap_write(regmap, PLL_TEST_CTL_U1(pll),
				config->test_ctl_hi1_val);

	if (config->test_ctl_hi2_val)
		ret |= regmap_write(regmap, PLL_TEST_CTL_U2(pll),
				config->test_ctl_hi2_val);

	/* Disable PLL output */
	ret |= regmap_update_bits(regmap, PLL_MODE(pll),
					PLL_OUTCTRL, 0);

	/* Set operation mode to STANDBY */
	ret |= regmap_write(regmap, PLL_OPMODE(pll), PLL_STANDBY);

	/* PLL should be in OFF mode before continuing */
	wmb();

	/* Place the PLL in STANDBY mode */
	ret |= regmap_update_bits(regmap, PLL_MODE(pll),
				 PLL_RESET_N, PLL_RESET_N);

	return ret ? -EIO : 0;
}
EXPORT_SYMBOL(clk_lucid_evo_pll_configure);

static int alpha_pll_lucid_evo_enable(struct clk_hw *hw)
{
	struct clk_alpha_pll *pll = to_clk_alpha_pll(hw);
	u32 val;
	int ret;

	ret = regmap_read(pll->clkr.regmap, PLL_USER_CTL(pll), &val);
	if (ret)
		return ret;

	/* If in FSM mode, just vote for it */
	if (val & LUCID_EVO_ENABLE_VOTE_RUN) {
		ret = clk_enable_regmap(hw);
		if (ret)
			return ret;
		return wait_for_pll_enable_lock(pll);
	}

	/* Check if PLL is already enabled */
	ret = trion_pll_is_enabled(pll, pll->clkr.regmap);
	if (ret < 0)
		return ret;
	else if (ret) {
		pr_warn("%s PLL is already enabled\n",
				clk_hw_get_name(&pll->clkr.hw));
		return 0;
	}

	ret = regmap_update_bits(pll->clkr.regmap, PLL_MODE(pll),
						 PLL_RESET_N, PLL_RESET_N);
	if (ret)
		return ret;

	/* Set operation mode to RUN */
	regmap_write(pll->clkr.regmap, PLL_OPMODE(pll), PLL_RUN);

	ret = wait_for_pll_enable_lock(pll);
	if (ret)
		return ret;

	/* Enable the PLL outputs */
	ret = regmap_update_bits(pll->clkr.regmap, PLL_USER_CTL(pll),
				 PLL_OUT_MASK, PLL_OUT_MASK);
	if (ret)
		return ret;

	/* Enable the global PLL outputs */
	ret = regmap_update_bits(pll->clkr.regmap, PLL_MODE(pll),
				 PLL_OUTCTRL, PLL_OUTCTRL);
	if (ret)
		return ret;

	/* Ensure that the write above goes through before returning. */
	mb();
	return ret;
}

static void alpha_pll_lucid_evo_disable(struct clk_hw *hw)
{
	struct clk_alpha_pll *pll = to_clk_alpha_pll(hw);
	u32 val;
	int ret;

	ret = regmap_read(pll->clkr.regmap, PLL_USER_CTL(pll), &val);
	if (ret)
		return;

	/* If in FSM mode, just unvote it */
	if (val & LUCID_EVO_ENABLE_VOTE_RUN) {
		clk_disable_regmap(hw);
		return;
	}

	/* Disable the global PLL output */
	ret = regmap_update_bits(pll->clkr.regmap, PLL_MODE(pll),
							PLL_OUTCTRL, 0);
	if (ret)
		return;

	/* Disable the PLL outputs */
	ret = regmap_update_bits(pll->clkr.regmap, PLL_USER_CTL(pll),
			PLL_OUT_MASK, 0);
	if (ret)
		return;

	/* Place the PLL mode in STANDBY */
	regmap_write(pll->clkr.regmap, PLL_OPMODE(pll),
			PLL_STANDBY);

	if (pll->flags & DISABLE_TO_OFF)
		regmap_update_bits(pll->clkr.regmap, PLL_MODE(pll),
				   PLL_RESET_N, 0);
}

/*
 * The Lucid PLL requires a power-on self-calibration which happens when the
 * PLL comes out of reset. The calibration is performed at an output frequency
 * of ~1300 MHz which means that SW will have to vote on a voltage that's
 * equal to or greater than SVS_L1 on the corresponding rail. Since this is not
 * feasable to do in the atomic enable path, temporarily bring up the PLL here,
 * let it calibrate, and place it in standby before returning.
 */
static int alpha_pll_lucid_evo_prepare(struct clk_hw *hw)
{
	struct clk_alpha_pll *pll = to_clk_alpha_pll(hw);
	struct clk_hw *p;
	u32 regval;
	unsigned long prate;
	int ret;

	ret = clk_prepare_regmap(hw);
	if (ret)
		return ret;

	/* Return early if calibration is not needed. */
	regmap_read(pll->clkr.regmap, PLL_MODE(pll), &regval);
	if (!(regval & LUCID_EVO_PCAL_NOT_DONE))
		return 0;

	if (pll->config) {
		/*
		 * Reconfigure the PLL if CAL_L_VAL is 0 (which implies that all
		 * clock controller registers have been reset).
		 */
		regmap_read(pll->clkr.regmap, PLL_L_VAL(pll), &regval);
		regval &= LUCID_EVO_PLL_CAL_L_VAL_MASK;
		if (!regval) {
			pr_debug("reconfiguring %s after it was reset\n",
				clk_hw_get_name(hw));
			ret = clk_lucid_evo_pll_configure(pll,
				pll->clkr.regmap, pll->config);
			if (ret) {
				pr_err("pll configuration failed: %u\n", ret);
				return ret;
			}
		}
	}

	p = clk_hw_get_parent(hw);
	if (!p)
		return -EINVAL;

	prate = clk_hw_get_rate(p);
	if (!prate)
		return -EINVAL;

	ret = alpha_pll_lucid_evo_enable(hw);
	if (ret)
		return ret;

	alpha_pll_lucid_evo_disable(hw);

	return 0;
}

static unsigned long
alpha_pll_lucid_evo_recalc_rate(struct clk_hw *hw, unsigned long parent_rate)
{
	struct clk_alpha_pll *pll = to_clk_alpha_pll(hw);
	u32 l, frac;

	regmap_read(pll->clkr.regmap, PLL_L_VAL(pll), &l);
	l &= LUCID_EVO_PLL_L_VAL_MASK;
	regmap_read(pll->clkr.regmap, PLL_ALPHA_VAL(pll), &frac);

	return alpha_pll_calc_rate(parent_rate, l, frac, ALPHA_REG_16BIT_WIDTH);
}

static int clk_lucid_evo_pll_postdiv_set_rate(struct clk_hw *hw,
				unsigned long rate, unsigned long parent_rate)
{
	struct clk_alpha_pll_postdiv *pll = to_clk_alpha_pll_postdiv(hw);
	int i, val = 0, div, ret;

	/*
	 * If the PLL is in FSM mode, then treat set_rate callback as a
	 * no-operation.
	 */
	ret = regmap_read(pll->clkr.regmap, PLL_USER_CTL(pll), &val);
	if (ret)
		return ret;

	if (val & LUCID_EVO_ENABLE_VOTE_RUN)
		return 0;

	if (!pll->post_div_table) {
		pr_err("Missing the post_div_table for the PLL\n");
		return -EINVAL;
	}

	div = DIV_ROUND_UP_ULL((u64)parent_rate, rate);
	for (i = 0; i < pll->num_post_div; i++) {
		if (pll->post_div_table[i].div == div) {
			val = pll->post_div_table[i].val;
			break;
		}
	}

	return regmap_update_bits(pll->clkr.regmap, PLL_USER_CTL(pll),
				(BIT(pll->width) - 1) << pll->post_div_shift,
				val << pll->post_div_shift);
}

static int alpha_pll_lucid_evo_set_rate(struct clk_hw *hw, unsigned long rate,
					unsigned long prate)
{
	struct clk_alpha_pll *pll = to_clk_alpha_pll(hw);
	unsigned long rrate;
	u32 regval, l;
	u64 a;
	int ret;

	rrate = alpha_pll_round_rate(rate, prate, &l, &a,
					ALPHA_REG_16BIT_WIDTH);
	/*
	 * Due to a limited number of bits for fractional rate programming, the
	 * rounded up rate could be marginally higher than the requested rate.
	 */
	if (rrate > (rate + PLL_RATE_MARGIN) || rrate < rate) {
		pr_err("Call set rate on the PLL with rounded rates!\n");
		return -EINVAL;
	}

	regmap_update_bits(pll->clkr.regmap, PLL_L_VAL(pll),
			   LUCID_EVO_PLL_L_VAL_MASK, l);
	regmap_write(pll->clkr.regmap, PLL_ALPHA_VAL(pll), a);

	/*
	 * Latch the new L and ALPHA values. This is only necessary when the
	 * PLL is in RUN or STANDBY. If the PLL is in RESET, then the latch
	 * interface is disabled and the ACK won't assert. The PLL will
	 * automatically latch the values when transitioning out of RESET.
	 */
	regmap_read(pll->clkr.regmap, PLL_MODE(pll), &regval);
	if (regval & PLL_RESET_N) {
		ret = regmap_update_bits(pll->clkr.regmap, PLL_MODE(pll),
				LUCID_5LPE_PLL_LATCH_INPUT, LUCID_5LPE_PLL_LATCH_INPUT);
		if (ret)
			return ret;

		/* Wait for 2 reference cycles before checking the ACK bit. */
		udelay(1);
		regmap_read(pll->clkr.regmap, PLL_MODE(pll), &regval);
		if (!(regval & LUCID_5LPE_ALPHA_PLL_ACK_LATCH)) {
			WARN_CLK(&pll->clkr.hw, 1,
					"PLL latch failed. Output may be unstable!\n");
			return -EINVAL;
		}

		/* Return the latch input to 0 */
		ret = regmap_update_bits(pll->clkr.regmap, PLL_MODE(pll),
				LUCID_5LPE_PLL_LATCH_INPUT, 0);
		if (ret)
			return ret;
	}

	if (clk_hw_is_enabled(hw)) {
		ret = wait_for_pll_enable_lock(pll);
		if (ret)
			return ret;
	}

	return 0;
}

static void lucid_evo_pll_list_registers(struct seq_file *f,
		struct clk_hw *hw)
{
	struct clk_alpha_pll *pll = to_clk_alpha_pll(hw);
	int size, i, val;

	static struct clk_register_data data[] = {
		{"PLL_MODE", PLL_OFF_MODE},
		{"PLL_OPMODE", PLL_OFF_OPMODE},
		{"PLL_STATUS", PLL_OFF_STATUS},
		{"PLL_L_VAL", PLL_OFF_L_VAL},
		{"PLL_ALPHA_VAL", PLL_OFF_ALPHA_VAL},
		{"PLL_USER_CTL", PLL_OFF_USER_CTL},
		{"PLL_USER_CTL_U", PLL_OFF_USER_CTL_U},
		{"PLL_CONFIG_CTL", PLL_OFF_CONFIG_CTL},
		{"PLL_CONFIG_CTL_U", PLL_OFF_CONFIG_CTL_U},
		{"PLL_CONFIG_CTL_U1", PLL_OFF_CONFIG_CTL_U1},
		{"PLL_TEST_CTL", PLL_OFF_TEST_CTL},
		{"PLL_TEST_CTL_U", PLL_OFF_TEST_CTL_U},
		{"PLL_TEST_CTL_U1", PLL_OFF_TEST_CTL_U1},
	};

	static struct clk_register_data data1[] = {
		{"APSS_PLL_VOTE", 0x0},
	};

	size = ARRAY_SIZE(data);

	for (i = 0; i < size; i++) {
		regmap_read(pll->clkr.regmap, pll->offset +
					pll->regs[data[i].offset], &val);
		clock_debug_output(f, "%20s: 0x%.8x\n", data[i].name, val);
	}

	regmap_read(pll->clkr.regmap, PLL_USER_CTL(pll), &val);

	if (val & LUCID_EVO_ENABLE_VOTE_RUN) {
		regmap_read(pll->clkr.regmap, pll->clkr.enable_reg +
					data1[0].offset, &val);
		clock_debug_output(f, "%20s: 0x%.8x\n", data[0].name, val);
	}
}

static struct clk_regmap_ops clk_lucid_evo_pll_regmap_ops = {
	.list_registers = &lucid_evo_pll_list_registers,
};

static int clk_lucid_evo_pll_init(struct clk_hw *hw)
{
	struct clk_regmap *rclk = to_clk_regmap(hw);

	if (!rclk->ops)
		rclk->ops = &clk_lucid_evo_pll_regmap_ops;

	return 0;
}

const struct clk_ops clk_alpha_pll_fixed_lucid_evo_ops = {
	.prepare = clk_prepare_regmap,
	.unprepare = clk_unprepare_regmap,
	.pre_rate_change = clk_pre_change_regmap,
	.post_rate_change = clk_post_change_regmap,
	.enable = alpha_pll_lucid_evo_enable,
	.disable = alpha_pll_lucid_evo_disable,
	.is_enabled = clk_trion_pll_is_enabled,
	.recalc_rate = alpha_pll_lucid_evo_recalc_rate,
	.round_rate = clk_alpha_pll_round_rate,
	.debug_init = clk_common_debug_init,
	.init = clk_lucid_evo_pll_init,
};
EXPORT_SYMBOL(clk_alpha_pll_fixed_lucid_evo_ops);

const struct clk_ops clk_alpha_pll_postdiv_lucid_evo_ops = {
	.recalc_rate = clk_alpha_pll_postdiv_fabia_recalc_rate,
	.round_rate = clk_alpha_pll_postdiv_fabia_round_rate,
	.set_rate = clk_lucid_evo_pll_postdiv_set_rate,
};
EXPORT_SYMBOL(clk_alpha_pll_postdiv_lucid_evo_ops);

const struct clk_ops clk_alpha_pll_lucid_evo_ops = {
	.prepare = alpha_pll_lucid_evo_prepare,
	.unprepare = clk_unprepare_regmap,
	.pre_rate_change = clk_pre_change_regmap,
	.post_rate_change = clk_post_change_regmap,
	.enable = alpha_pll_lucid_evo_enable,
	.disable = alpha_pll_lucid_evo_disable,
	.is_enabled = clk_trion_pll_is_enabled,
	.recalc_rate = alpha_pll_lucid_evo_recalc_rate,
	.round_rate = clk_alpha_pll_round_rate,
	.set_rate = alpha_pll_lucid_evo_set_rate,
	.debug_init = clk_common_debug_init,
	.init = clk_lucid_evo_pll_init,
};
EXPORT_SYMBOL(clk_alpha_pll_lucid_evo_ops);

int clk_rivian_evo_pll_configure(struct clk_alpha_pll *pll,
		struct regmap *regmap, const struct alpha_pll_config *config)
{
	u32 mask;
	int ret;

	ret = trion_pll_is_enabled(pll, regmap);
	if (ret)
		return ret;

	if (config->config_ctl_val)
		ret |= regmap_write(regmap, PLL_CONFIG_CTL(pll),
				config->config_ctl_val);

	if (config->config_ctl_hi_val)
		ret |= regmap_write(regmap, PLL_CONFIG_CTL_U(pll),
				config->config_ctl_hi_val);

	if (config->config_ctl_hi1_val)
		ret |= regmap_write(regmap, PLL_CONFIG_CTL_U1(pll),
				config->config_ctl_hi1_val);

	if (config->test_ctl_val)
		ret |= regmap_write(regmap, PLL_TEST_CTL(pll),
				config->test_ctl_val);

	if (config->test_ctl_hi_val)
		ret |= regmap_write(regmap, PLL_TEST_CTL_U(pll),
				config->test_ctl_hi_val);

	if (config->l)
		ret |= regmap_write(regmap, PLL_L_VAL(pll), config->l);

	if (config->user_ctl_val)
		ret |= regmap_write(regmap, PLL_USER_CTL(pll),
				config->user_ctl_val);

	if (config->user_ctl_hi_val)
		ret |= regmap_write(regmap, PLL_USER_CTL_U(pll),
				config->user_ctl_hi_val);

	/* pll_opmode to STANDBY */
	ret |= regmap_write(regmap, PLL_OPMODE(pll), PLL_STANDBY);

	mask = PLL_RESET_N | PLL_BYPASSNL;
	ret |= regmap_update_bits(regmap, PLL_MODE(pll), mask, mask);

	return ret ? -EIO : 0;
}
EXPORT_SYMBOL(clk_rivian_evo_pll_configure);

static unsigned long
clk_rivian_evo_pll_recalc_rate(struct clk_hw *hw, unsigned long parent_rate)
{
	struct clk_alpha_pll *pll = to_clk_alpha_pll(hw);
	u32 l;

	regmap_read(pll->clkr.regmap, PLL_L_VAL(pll), &l);

	return parent_rate * l;
}

static long clk_rivian_evo_pll_round_rate(struct clk_hw *hw, unsigned long rate,
				     unsigned long *prate)
{
	struct clk_alpha_pll *pll = to_clk_alpha_pll(hw);
	u32 l;
	u64 a;
	unsigned long min_freq, max_freq;

	rate = alpha_pll_round_rate(rate, *prate, &l, &a, 0);
	if (!pll->vco_table || alpha_pll_find_vco(pll, rate))
		return rate;

	min_freq = pll->vco_table[0].min_freq;
	max_freq = pll->vco_table[pll->num_vco - 1].max_freq;

	return clamp(rate, min_freq, max_freq);
}

static void clk_rivian_evo_pll_list_registers(struct seq_file *f, struct clk_hw *hw)
{
	struct clk_alpha_pll *pll = to_clk_alpha_pll(hw);
	int size, i, val;

	static struct clk_register_data data[] = {
		{"PLL_MODE", PLL_OFF_MODE},
		{"PLL_OPMODE", PLL_OFF_OPMODE},
		{"PLL_STATUS", PLL_OFF_STATUS},
		{"PLL_L_VAL", PLL_OFF_L_VAL},
		{"PLL_USER_CTL", PLL_OFF_USER_CTL},
		{"PLL_USER_CTL_U", PLL_OFF_USER_CTL_U},
		{"PLL_CONFIG_CTL", PLL_OFF_CONFIG_CTL},
		{"PLL_CONFIG_CTL_U", PLL_OFF_CONFIG_CTL_U},
		{"PLL_CONFIG_CTL_U1", PLL_OFF_CONFIG_CTL_U1},
		{"PLL_TEST_CTL", PLL_OFF_TEST_CTL},
		{"PLL_TEST_CTL_U", PLL_OFF_TEST_CTL_U},
	};

	size = ARRAY_SIZE(data);

	for (i = 0; i < size; i++) {
		regmap_read(pll->clkr.regmap, pll->offset +
					pll->regs[data[i].offset], &val);
		clock_debug_output(f, "%20s: 0x%.8x\n", data[i].name, val);
	}
}

static struct clk_regmap_ops clk_rivian_evo_pll_regmap_ops = {
	.list_registers = &clk_rivian_evo_pll_list_registers,
};

static int clk_rivian_evo_pll_init(struct clk_hw *hw)
{
	struct clk_regmap *rclk = to_clk_regmap(hw);

	if (!rclk->ops)
		rclk->ops = &clk_rivian_evo_pll_regmap_ops;

	return 0;
}

const struct clk_ops clk_alpha_pll_rivian_evo_ops = {
	.prepare = clk_prepare_regmap,
	.unprepare = clk_unprepare_regmap,
	.pre_rate_change = clk_pre_change_regmap,
	.post_rate_change = clk_post_change_regmap,
	.enable = alpha_pll_lucid_5lpe_enable,
	.disable = alpha_pll_lucid_5lpe_disable,
	.is_enabled = clk_trion_pll_is_enabled,
	.recalc_rate = clk_rivian_evo_pll_recalc_rate,
	.round_rate = clk_rivian_evo_pll_round_rate,
	.debug_init = clk_common_debug_init,
	.init = clk_rivian_evo_pll_init,
};
<<<<<<< HEAD
EXPORT_SYMBOL(clk_alpha_pll_rivian_evo_ops);
=======
EXPORT_SYMBOL(clk_alpha_pll_zonda_ops);

static int alpha_pll_lucid_evo_enable(struct clk_hw *hw)
{
	struct clk_alpha_pll *pll = to_clk_alpha_pll(hw);
	struct regmap *regmap = pll->clkr.regmap;
	u32 val;
	int ret;

	ret = regmap_read(regmap, PLL_USER_CTL(pll), &val);
	if (ret)
		return ret;

	/* If in FSM mode, just vote for it */
	if (val & LUCID_EVO_ENABLE_VOTE_RUN) {
		ret = clk_enable_regmap(hw);
		if (ret)
			return ret;
		return wait_for_pll_enable_lock(pll);
	}

	/* Check if PLL is already enabled */
	ret = trion_pll_is_enabled(pll, regmap);
	if (ret < 0) {
		return ret;
	} else if (ret) {
		pr_warn("%s PLL is already enabled\n", clk_hw_get_name(&pll->clkr.hw));
		return 0;
	}

	ret = regmap_update_bits(regmap, PLL_MODE(pll), PLL_RESET_N, PLL_RESET_N);
	if (ret)
		return ret;

	/* Set operation mode to RUN */
	regmap_write(regmap, PLL_OPMODE(pll), PLL_RUN);

	ret = wait_for_pll_enable_lock(pll);
	if (ret)
		return ret;

	/* Enable the PLL outputs */
	ret = regmap_update_bits(regmap, PLL_USER_CTL(pll), PLL_OUT_MASK, PLL_OUT_MASK);
	if (ret)
		return ret;

	/* Enable the global PLL outputs */
	ret = regmap_update_bits(regmap, PLL_MODE(pll), PLL_OUTCTRL, PLL_OUTCTRL);
	if (ret)
		return ret;

	/* Ensure that the write above goes through before returning. */
	mb();
	return ret;
}

static void alpha_pll_lucid_evo_disable(struct clk_hw *hw)
{
	struct clk_alpha_pll *pll = to_clk_alpha_pll(hw);
	struct regmap *regmap = pll->clkr.regmap;
	u32 val;
	int ret;

	ret = regmap_read(regmap, PLL_USER_CTL(pll), &val);
	if (ret)
		return;

	/* If in FSM mode, just unvote it */
	if (val & LUCID_EVO_ENABLE_VOTE_RUN) {
		clk_disable_regmap(hw);
		return;
	}

	/* Disable the global PLL output */
	ret = regmap_update_bits(regmap, PLL_MODE(pll), PLL_OUTCTRL, 0);
	if (ret)
		return;

	/* Disable the PLL outputs */
	ret = regmap_update_bits(regmap, PLL_USER_CTL(pll), PLL_OUT_MASK, 0);
	if (ret)
		return;

	/* Place the PLL mode in STANDBY */
	regmap_write(regmap, PLL_OPMODE(pll), PLL_STANDBY);
}

static unsigned long alpha_pll_lucid_evo_recalc_rate(struct clk_hw *hw,
						     unsigned long parent_rate)
{
	struct clk_alpha_pll *pll = to_clk_alpha_pll(hw);
	struct regmap *regmap = pll->clkr.regmap;
	u32 l, frac;

	regmap_read(regmap, PLL_L_VAL(pll), &l);
	l &= LUCID_EVO_PLL_L_VAL_MASK;
	regmap_read(regmap, PLL_ALPHA_VAL(pll), &frac);

	return alpha_pll_calc_rate(parent_rate, l, frac, pll_alpha_width(pll));
}

static int clk_lucid_evo_pll_postdiv_set_rate(struct clk_hw *hw, unsigned long rate,
					      unsigned long parent_rate)
{
	return __clk_lucid_pll_postdiv_set_rate(hw, rate, parent_rate, LUCID_EVO_ENABLE_VOTE_RUN);
}

const struct clk_ops clk_alpha_pll_fixed_lucid_evo_ops = {
	.enable = alpha_pll_lucid_evo_enable,
	.disable = alpha_pll_lucid_evo_disable,
	.is_enabled = clk_trion_pll_is_enabled,
	.recalc_rate = alpha_pll_lucid_evo_recalc_rate,
	.round_rate = clk_alpha_pll_round_rate,
};
EXPORT_SYMBOL_GPL(clk_alpha_pll_fixed_lucid_evo_ops);

const struct clk_ops clk_alpha_pll_postdiv_lucid_evo_ops = {
	.recalc_rate = clk_alpha_pll_postdiv_fabia_recalc_rate,
	.round_rate = clk_alpha_pll_postdiv_fabia_round_rate,
	.set_rate = clk_lucid_evo_pll_postdiv_set_rate,
};
EXPORT_SYMBOL_GPL(clk_alpha_pll_postdiv_lucid_evo_ops);
>>>>>>> 05704826
<|MERGE_RESOLUTION|>--- conflicted
+++ resolved
@@ -1,11 +1,7 @@
 // SPDX-License-Identifier: GPL-2.0
 /*
-<<<<<<< HEAD
  * Copyright (c) 2015, 2018-2021, The Linux Foundation. All rights reserved.
-=======
- * Copyright (c) 2015, 2018, The Linux Foundation. All rights reserved.
  * Copyright (c) 2021, Qualcomm Innovation Center, Inc. All rights reserved.
->>>>>>> 05704826
  */
 
 #include <linux/kernel.h>
@@ -150,7 +146,6 @@
 		[PLL_OFF_OPMODE] = 0x28,
 		[PLL_OFF_STATUS] = 0x38,
 	},
-<<<<<<< HEAD
 	[CLK_ALPHA_PLL_TYPE_ZONDA_5LPE] = {
 		[PLL_OFF_L_VAL] = 0x04,
 		[PLL_OFF_ALPHA_VAL] = 0x08,
@@ -177,8 +172,6 @@
 		[PLL_OFF_OPMODE] = 0x28,
 		[PLL_OFF_STATUS] = 0x38,
 	},
-=======
->>>>>>> 05704826
 	[CLK_ALPHA_PLL_TYPE_LUCID_EVO] = {
 		[PLL_OFF_OPMODE] = 0x04,
 		[PLL_OFF_STATUS] = 0x0c,
@@ -193,7 +186,6 @@
 		[PLL_OFF_TEST_CTL_U] = 0x30,
 		[PLL_OFF_TEST_CTL_U1] = 0x34,
 	},
-<<<<<<< HEAD
 	[CLK_ALPHA_PLL_TYPE_RIVIAN_EVO] = {
 		[PLL_OFF_OPMODE] = 0x04,
 		[PLL_OFF_STATUS] = 0x0c,
@@ -222,8 +214,6 @@
 		[PLL_OFF_TEST_CTL_U1] = 0x34,
 		[PLL_OFF_TEST_CTL_U2] = 0x38,
 	},
-=======
->>>>>>> 05704826
 };
 EXPORT_SYMBOL_GPL(clk_alpha_pll_regs);
 
@@ -3104,10 +3094,11 @@
 static int alpha_pll_lucid_evo_enable(struct clk_hw *hw)
 {
 	struct clk_alpha_pll *pll = to_clk_alpha_pll(hw);
+	struct regmap *regmap = pll->clkr.regmap;
 	u32 val;
 	int ret;
 
-	ret = regmap_read(pll->clkr.regmap, PLL_USER_CTL(pll), &val);
+	ret = regmap_read(regmap, PLL_USER_CTL(pll), &val);
 	if (ret)
 		return ret;
 
@@ -3120,36 +3111,32 @@
 	}
 
 	/* Check if PLL is already enabled */
-	ret = trion_pll_is_enabled(pll, pll->clkr.regmap);
-	if (ret < 0)
-		return ret;
-	else if (ret) {
-		pr_warn("%s PLL is already enabled\n",
-				clk_hw_get_name(&pll->clkr.hw));
+	ret = trion_pll_is_enabled(pll, regmap);
+	if (ret < 0) {
+		return ret;
+	} else if (ret) {
+		pr_warn("%s PLL is already enabled\n", clk_hw_get_name(&pll->clkr.hw));
 		return 0;
 	}
 
-	ret = regmap_update_bits(pll->clkr.regmap, PLL_MODE(pll),
-						 PLL_RESET_N, PLL_RESET_N);
+	ret = regmap_update_bits(regmap, PLL_MODE(pll), PLL_RESET_N, PLL_RESET_N);
 	if (ret)
 		return ret;
 
 	/* Set operation mode to RUN */
-	regmap_write(pll->clkr.regmap, PLL_OPMODE(pll), PLL_RUN);
+	regmap_write(regmap, PLL_OPMODE(pll), PLL_RUN);
 
 	ret = wait_for_pll_enable_lock(pll);
 	if (ret)
 		return ret;
 
 	/* Enable the PLL outputs */
-	ret = regmap_update_bits(pll->clkr.regmap, PLL_USER_CTL(pll),
-				 PLL_OUT_MASK, PLL_OUT_MASK);
+	ret = regmap_update_bits(regmap, PLL_USER_CTL(pll), PLL_OUT_MASK, PLL_OUT_MASK);
 	if (ret)
 		return ret;
 
 	/* Enable the global PLL outputs */
-	ret = regmap_update_bits(pll->clkr.regmap, PLL_MODE(pll),
-				 PLL_OUTCTRL, PLL_OUTCTRL);
+	ret = regmap_update_bits(regmap, PLL_MODE(pll), PLL_OUTCTRL, PLL_OUTCTRL);
 	if (ret)
 		return ret;
 
@@ -3161,10 +3148,11 @@
 static void alpha_pll_lucid_evo_disable(struct clk_hw *hw)
 {
 	struct clk_alpha_pll *pll = to_clk_alpha_pll(hw);
+	struct regmap *regmap = pll->clkr.regmap;
 	u32 val;
 	int ret;
 
-	ret = regmap_read(pll->clkr.regmap, PLL_USER_CTL(pll), &val);
+	ret = regmap_read(regmap, PLL_USER_CTL(pll), &val);
 	if (ret)
 		return;
 
@@ -3175,14 +3163,12 @@
 	}
 
 	/* Disable the global PLL output */
-	ret = regmap_update_bits(pll->clkr.regmap, PLL_MODE(pll),
-							PLL_OUTCTRL, 0);
+	ret = regmap_update_bits(regmap, PLL_MODE(pll), PLL_OUTCTRL, 0);
 	if (ret)
 		return;
 
 	/* Disable the PLL outputs */
-	ret = regmap_update_bits(pll->clkr.regmap, PLL_USER_CTL(pll),
-			PLL_OUT_MASK, 0);
+	ret = regmap_update_bits(regmap, PLL_USER_CTL(pll), PLL_OUT_MASK, 0);
 	if (ret)
 		return;
 
@@ -3256,54 +3242,6 @@
 	return 0;
 }
 
-static unsigned long
-alpha_pll_lucid_evo_recalc_rate(struct clk_hw *hw, unsigned long parent_rate)
-{
-	struct clk_alpha_pll *pll = to_clk_alpha_pll(hw);
-	u32 l, frac;
-
-	regmap_read(pll->clkr.regmap, PLL_L_VAL(pll), &l);
-	l &= LUCID_EVO_PLL_L_VAL_MASK;
-	regmap_read(pll->clkr.regmap, PLL_ALPHA_VAL(pll), &frac);
-
-	return alpha_pll_calc_rate(parent_rate, l, frac, ALPHA_REG_16BIT_WIDTH);
-}
-
-static int clk_lucid_evo_pll_postdiv_set_rate(struct clk_hw *hw,
-				unsigned long rate, unsigned long parent_rate)
-{
-	struct clk_alpha_pll_postdiv *pll = to_clk_alpha_pll_postdiv(hw);
-	int i, val = 0, div, ret;
-
-	/*
-	 * If the PLL is in FSM mode, then treat set_rate callback as a
-	 * no-operation.
-	 */
-	ret = regmap_read(pll->clkr.regmap, PLL_USER_CTL(pll), &val);
-	if (ret)
-		return ret;
-
-	if (val & LUCID_EVO_ENABLE_VOTE_RUN)
-		return 0;
-
-	if (!pll->post_div_table) {
-		pr_err("Missing the post_div_table for the PLL\n");
-		return -EINVAL;
-	}
-
-	div = DIV_ROUND_UP_ULL((u64)parent_rate, rate);
-	for (i = 0; i < pll->num_post_div; i++) {
-		if (pll->post_div_table[i].div == div) {
-			val = pll->post_div_table[i].val;
-			break;
-		}
-	}
-
-	return regmap_update_bits(pll->clkr.regmap, PLL_USER_CTL(pll),
-				(BIT(pll->width) - 1) << pll->post_div_shift,
-				val << pll->post_div_shift);
-}
-
 static int alpha_pll_lucid_evo_set_rate(struct clk_hw *hw, unsigned long rate,
 					unsigned long prate)
 {
@@ -3423,6 +3361,26 @@
 	return 0;
 }
 
+static unsigned long alpha_pll_lucid_evo_recalc_rate(struct clk_hw *hw,
+						     unsigned long parent_rate)
+{
+	struct clk_alpha_pll *pll = to_clk_alpha_pll(hw);
+	struct regmap *regmap = pll->clkr.regmap;
+	u32 l, frac;
+
+	regmap_read(regmap, PLL_L_VAL(pll), &l);
+	l &= LUCID_EVO_PLL_L_VAL_MASK;
+	regmap_read(regmap, PLL_ALPHA_VAL(pll), &frac);
+
+	return alpha_pll_calc_rate(parent_rate, l, frac, pll_alpha_width(pll));
+}
+
+static int clk_lucid_evo_pll_postdiv_set_rate(struct clk_hw *hw, unsigned long rate,
+					      unsigned long parent_rate)
+{
+	return __clk_lucid_pll_postdiv_set_rate(hw, rate, parent_rate, LUCID_EVO_ENABLE_VOTE_RUN);
+}
+
 const struct clk_ops clk_alpha_pll_fixed_lucid_evo_ops = {
 	.prepare = clk_prepare_regmap,
 	.unprepare = clk_unprepare_regmap,
@@ -3436,14 +3394,14 @@
 	.debug_init = clk_common_debug_init,
 	.init = clk_lucid_evo_pll_init,
 };
-EXPORT_SYMBOL(clk_alpha_pll_fixed_lucid_evo_ops);
+EXPORT_SYMBOL_GPL(clk_alpha_pll_fixed_lucid_evo_ops);
 
 const struct clk_ops clk_alpha_pll_postdiv_lucid_evo_ops = {
 	.recalc_rate = clk_alpha_pll_postdiv_fabia_recalc_rate,
 	.round_rate = clk_alpha_pll_postdiv_fabia_round_rate,
 	.set_rate = clk_lucid_evo_pll_postdiv_set_rate,
 };
-EXPORT_SYMBOL(clk_alpha_pll_postdiv_lucid_evo_ops);
+EXPORT_SYMBOL_GPL(clk_alpha_pll_postdiv_lucid_evo_ops);
 
 const struct clk_ops clk_alpha_pll_lucid_evo_ops = {
 	.prepare = alpha_pll_lucid_evo_prepare,
@@ -3596,129 +3554,4 @@
 	.debug_init = clk_common_debug_init,
 	.init = clk_rivian_evo_pll_init,
 };
-<<<<<<< HEAD
-EXPORT_SYMBOL(clk_alpha_pll_rivian_evo_ops);
-=======
-EXPORT_SYMBOL(clk_alpha_pll_zonda_ops);
-
-static int alpha_pll_lucid_evo_enable(struct clk_hw *hw)
-{
-	struct clk_alpha_pll *pll = to_clk_alpha_pll(hw);
-	struct regmap *regmap = pll->clkr.regmap;
-	u32 val;
-	int ret;
-
-	ret = regmap_read(regmap, PLL_USER_CTL(pll), &val);
-	if (ret)
-		return ret;
-
-	/* If in FSM mode, just vote for it */
-	if (val & LUCID_EVO_ENABLE_VOTE_RUN) {
-		ret = clk_enable_regmap(hw);
-		if (ret)
-			return ret;
-		return wait_for_pll_enable_lock(pll);
-	}
-
-	/* Check if PLL is already enabled */
-	ret = trion_pll_is_enabled(pll, regmap);
-	if (ret < 0) {
-		return ret;
-	} else if (ret) {
-		pr_warn("%s PLL is already enabled\n", clk_hw_get_name(&pll->clkr.hw));
-		return 0;
-	}
-
-	ret = regmap_update_bits(regmap, PLL_MODE(pll), PLL_RESET_N, PLL_RESET_N);
-	if (ret)
-		return ret;
-
-	/* Set operation mode to RUN */
-	regmap_write(regmap, PLL_OPMODE(pll), PLL_RUN);
-
-	ret = wait_for_pll_enable_lock(pll);
-	if (ret)
-		return ret;
-
-	/* Enable the PLL outputs */
-	ret = regmap_update_bits(regmap, PLL_USER_CTL(pll), PLL_OUT_MASK, PLL_OUT_MASK);
-	if (ret)
-		return ret;
-
-	/* Enable the global PLL outputs */
-	ret = regmap_update_bits(regmap, PLL_MODE(pll), PLL_OUTCTRL, PLL_OUTCTRL);
-	if (ret)
-		return ret;
-
-	/* Ensure that the write above goes through before returning. */
-	mb();
-	return ret;
-}
-
-static void alpha_pll_lucid_evo_disable(struct clk_hw *hw)
-{
-	struct clk_alpha_pll *pll = to_clk_alpha_pll(hw);
-	struct regmap *regmap = pll->clkr.regmap;
-	u32 val;
-	int ret;
-
-	ret = regmap_read(regmap, PLL_USER_CTL(pll), &val);
-	if (ret)
-		return;
-
-	/* If in FSM mode, just unvote it */
-	if (val & LUCID_EVO_ENABLE_VOTE_RUN) {
-		clk_disable_regmap(hw);
-		return;
-	}
-
-	/* Disable the global PLL output */
-	ret = regmap_update_bits(regmap, PLL_MODE(pll), PLL_OUTCTRL, 0);
-	if (ret)
-		return;
-
-	/* Disable the PLL outputs */
-	ret = regmap_update_bits(regmap, PLL_USER_CTL(pll), PLL_OUT_MASK, 0);
-	if (ret)
-		return;
-
-	/* Place the PLL mode in STANDBY */
-	regmap_write(regmap, PLL_OPMODE(pll), PLL_STANDBY);
-}
-
-static unsigned long alpha_pll_lucid_evo_recalc_rate(struct clk_hw *hw,
-						     unsigned long parent_rate)
-{
-	struct clk_alpha_pll *pll = to_clk_alpha_pll(hw);
-	struct regmap *regmap = pll->clkr.regmap;
-	u32 l, frac;
-
-	regmap_read(regmap, PLL_L_VAL(pll), &l);
-	l &= LUCID_EVO_PLL_L_VAL_MASK;
-	regmap_read(regmap, PLL_ALPHA_VAL(pll), &frac);
-
-	return alpha_pll_calc_rate(parent_rate, l, frac, pll_alpha_width(pll));
-}
-
-static int clk_lucid_evo_pll_postdiv_set_rate(struct clk_hw *hw, unsigned long rate,
-					      unsigned long parent_rate)
-{
-	return __clk_lucid_pll_postdiv_set_rate(hw, rate, parent_rate, LUCID_EVO_ENABLE_VOTE_RUN);
-}
-
-const struct clk_ops clk_alpha_pll_fixed_lucid_evo_ops = {
-	.enable = alpha_pll_lucid_evo_enable,
-	.disable = alpha_pll_lucid_evo_disable,
-	.is_enabled = clk_trion_pll_is_enabled,
-	.recalc_rate = alpha_pll_lucid_evo_recalc_rate,
-	.round_rate = clk_alpha_pll_round_rate,
-};
-EXPORT_SYMBOL_GPL(clk_alpha_pll_fixed_lucid_evo_ops);
-
-const struct clk_ops clk_alpha_pll_postdiv_lucid_evo_ops = {
-	.recalc_rate = clk_alpha_pll_postdiv_fabia_recalc_rate,
-	.round_rate = clk_alpha_pll_postdiv_fabia_round_rate,
-	.set_rate = clk_lucid_evo_pll_postdiv_set_rate,
-};
-EXPORT_SYMBOL_GPL(clk_alpha_pll_postdiv_lucid_evo_ops);
->>>>>>> 05704826
+EXPORT_SYMBOL(clk_alpha_pll_rivian_evo_ops);