// SPDX-License-Identifier: GPL-2.0
/*
 * Copyright (c) 2015, 2018-2021, The Linux Foundation. All rights reserved.
 * Copyright (c) 2021-2022, Qualcomm Innovation Center, Inc. All rights reserved.
 */

#include <linux/kernel.h>
#include <linux/export.h>
#include <linux/clk-provider.h>
#include <linux/regmap.h>
#include <linux/delay.h>

#include "clk-alpha-pll.h"
#include "clk-debug.h"
#include "common.h"

#define PLL_MODE(p)		((p)->offset + 0x0)
# define PLL_OUTCTRL		BIT(0)
# define PLL_BYPASSNL		BIT(1)
# define PLL_RESET_N		BIT(2)
# define PLL_OFFLINE_REQ	BIT(7)
# define PLL_LOCK_COUNT_SHIFT	8
# define PLL_LOCK_COUNT_MASK	0x3f
# define PLL_BIAS_COUNT_SHIFT	14
# define PLL_BIAS_COUNT_MASK	0x3f
# define PLL_VOTE_FSM_ENA	BIT(20)
# define PLL_FSM_ENA		BIT(20)
# define PLL_VOTE_FSM_RESET	BIT(21)
# define PLL_UPDATE		BIT(22)
# define PLL_UPDATE_BYPASS	BIT(23)
<<<<<<< HEAD
#define PLL_FSM_LEGACY_MODE	BIT(24)
=======
# define PLL_FSM_LEGACY_MODE	BIT(24)
>>>>>>> e9630af1
# define PLL_OFFLINE_ACK	BIT(28)
# define ALPHA_PLL_ACK_LATCH	BIT(29)
# define PLL_ACTIVE_FLAG	BIT(30)
# define PLL_LOCK_DET		BIT(31)

#define PLL_L_VAL(p)		((p)->offset + (p)->regs[PLL_OFF_L_VAL])
#define PLL_CAL_L_VAL(p)	((p)->offset + (p)->regs[PLL_OFF_CAL_L_VAL])
#define PLL_ALPHA_VAL(p)	((p)->offset + (p)->regs[PLL_OFF_ALPHA_VAL])
#define PLL_ALPHA_VAL_U(p)	((p)->offset + (p)->regs[PLL_OFF_ALPHA_VAL_U])

#define PLL_USER_CTL(p)		((p)->offset + (p)->regs[PLL_OFF_USER_CTL])
# define PLL_POST_DIV_SHIFT	8
# define PLL_POST_DIV_MASK(p)	GENMASK((p)->width - 1, 0)
# define PLL_ALPHA_EN		BIT(24)
# define PLL_ALPHA_MODE		BIT(25)
# define PLL_VCO_SHIFT		20
# define PLL_VCO_MASK		0x3

#define PLL_USER_CTL_U(p)	((p)->offset + (p)->regs[PLL_OFF_USER_CTL_U])
#define PLL_USER_CTL_U1(p)	((p)->offset + (p)->regs[PLL_OFF_USER_CTL_U1])

#define PLL_CONFIG_CTL(p)	((p)->offset + (p)->regs[PLL_OFF_CONFIG_CTL])
#define PLL_CONFIG_CTL_U(p)	((p)->offset + (p)->regs[PLL_OFF_CONFIG_CTL_U])
#define PLL_CONFIG_CTL_U1(p)	((p)->offset + (p)->regs[PLL_OFF_CONFIG_CTL_U1])
#define PLL_TEST_CTL(p)		((p)->offset + (p)->regs[PLL_OFF_TEST_CTL])
#define PLL_TEST_CTL_U(p)	((p)->offset + (p)->regs[PLL_OFF_TEST_CTL_U])
#define PLL_TEST_CTL_U1(p)     ((p)->offset + (p)->regs[PLL_OFF_TEST_CTL_U1])
#define PLL_TEST_CTL_U2(p)     ((p)->offset + (p)->regs[PLL_OFF_TEST_CTL_U2])
#define PLL_STATUS(p)		((p)->offset + (p)->regs[PLL_OFF_STATUS])
#define PLL_OPMODE(p)		((p)->offset + (p)->regs[PLL_OFF_OPMODE])
#define PLL_FRAC(p)		((p)->offset + (p)->regs[PLL_OFF_FRAC])

const u8 clk_alpha_pll_regs[][PLL_OFF_MAX_REGS] = {
	[CLK_ALPHA_PLL_TYPE_DEFAULT] =  {
		[PLL_OFF_L_VAL] = 0x04,
		[PLL_OFF_ALPHA_VAL] = 0x08,
		[PLL_OFF_ALPHA_VAL_U] = 0x0c,
		[PLL_OFF_USER_CTL] = 0x10,
		[PLL_OFF_USER_CTL_U] = 0x14,
		[PLL_OFF_CONFIG_CTL] = 0x18,
		[PLL_OFF_TEST_CTL] = 0x1c,
		[PLL_OFF_TEST_CTL_U] = 0x20,
		[PLL_OFF_STATUS] = 0x24,
	},
	[CLK_ALPHA_PLL_TYPE_HUAYRA] =  {
		[PLL_OFF_L_VAL] = 0x04,
		[PLL_OFF_ALPHA_VAL] = 0x08,
		[PLL_OFF_USER_CTL] = 0x10,
		[PLL_OFF_CONFIG_CTL] = 0x14,
		[PLL_OFF_CONFIG_CTL_U] = 0x18,
		[PLL_OFF_TEST_CTL] = 0x1c,
		[PLL_OFF_TEST_CTL_U] = 0x20,
		[PLL_OFF_STATUS] = 0x24,
	},
	[CLK_ALPHA_PLL_TYPE_BRAMMO] =  {
		[PLL_OFF_L_VAL] = 0x04,
		[PLL_OFF_ALPHA_VAL] = 0x08,
		[PLL_OFF_ALPHA_VAL_U] = 0x0c,
		[PLL_OFF_USER_CTL] = 0x10,
		[PLL_OFF_CONFIG_CTL] = 0x18,
		[PLL_OFF_TEST_CTL] = 0x1c,
		[PLL_OFF_STATUS] = 0x24,
	},
	[CLK_ALPHA_PLL_TYPE_FABIA] =  {
		[PLL_OFF_L_VAL] = 0x04,
		[PLL_OFF_USER_CTL] = 0x0c,
		[PLL_OFF_USER_CTL_U] = 0x10,
		[PLL_OFF_CONFIG_CTL] = 0x14,
		[PLL_OFF_CONFIG_CTL_U] = 0x18,
		[PLL_OFF_TEST_CTL] = 0x1c,
		[PLL_OFF_TEST_CTL_U] = 0x20,
		[PLL_OFF_STATUS] = 0x24,
		[PLL_OFF_OPMODE] = 0x2c,
		[PLL_OFF_FRAC] = 0x38,
	},
	[CLK_ALPHA_PLL_TYPE_TRION] = {
		[PLL_OFF_L_VAL] = 0x04,
		[PLL_OFF_CAL_L_VAL] = 0x08,
		[PLL_OFF_USER_CTL] = 0x0c,
		[PLL_OFF_USER_CTL_U] = 0x10,
		[PLL_OFF_USER_CTL_U1] = 0x14,
		[PLL_OFF_CONFIG_CTL] = 0x18,
		[PLL_OFF_CONFIG_CTL_U] = 0x1c,
		[PLL_OFF_CONFIG_CTL_U1] = 0x20,
		[PLL_OFF_TEST_CTL] = 0x24,
		[PLL_OFF_TEST_CTL_U] = 0x28,
		[PLL_OFF_TEST_CTL_U1] = 0x2c,
		[PLL_OFF_STATUS] = 0x30,
		[PLL_OFF_OPMODE] = 0x38,
		[PLL_OFF_ALPHA_VAL] = 0x40,
		[PLL_OFF_SSC_DELTA_ALPHA] = 0x48,
		[PLL_OFF_SSC_NUM_STEPS] = 0x4C,
		[PLL_OFF_SSC_UPDATE_RATE] = 0x50,
	},
	[CLK_ALPHA_PLL_TYPE_AGERA] =  {
		[PLL_OFF_L_VAL] = 0x04,
		[PLL_OFF_ALPHA_VAL] = 0x08,
		[PLL_OFF_USER_CTL] = 0x0c,
		[PLL_OFF_CONFIG_CTL] = 0x10,
		[PLL_OFF_CONFIG_CTL_U] = 0x14,
		[PLL_OFF_TEST_CTL] = 0x18,
		[PLL_OFF_TEST_CTL_U] = 0x1c,
		[PLL_OFF_STATUS] = 0x2c,
	},
	[CLK_ALPHA_PLL_TYPE_ZONDA] =  {
		[PLL_OFF_L_VAL] = 0x04,
		[PLL_OFF_ALPHA_VAL] = 0x08,
		[PLL_OFF_USER_CTL] = 0x0c,
		[PLL_OFF_CONFIG_CTL] = 0x10,
		[PLL_OFF_CONFIG_CTL_U] = 0x14,
		[PLL_OFF_CONFIG_CTL_U1] = 0x18,
		[PLL_OFF_TEST_CTL] = 0x1c,
		[PLL_OFF_TEST_CTL_U] = 0x20,
		[PLL_OFF_TEST_CTL_U1] = 0x24,
		[PLL_OFF_OPMODE] = 0x28,
		[PLL_OFF_STATUS] = 0x38,
	},
	[CLK_ALPHA_PLL_TYPE_ZONDA_5LPE] = {
		[PLL_OFF_L_VAL] = 0x04,
		[PLL_OFF_ALPHA_VAL] = 0x08,
		[PLL_OFF_USER_CTL] = 0x0c,
		[PLL_OFF_CONFIG_CTL] = 0x10,
		[PLL_OFF_CONFIG_CTL_U] = 0x14,
		[PLL_OFF_CONFIG_CTL_U1] = 0x18,
		[PLL_OFF_TEST_CTL] = 0x1c,
		[PLL_OFF_TEST_CTL_U] = 0x20,
		[PLL_OFF_TEST_CTL_U1] = 0x24,
		[PLL_OFF_OPMODE] = 0x28,
		[PLL_OFF_STATUS] = 0x38,
	},
	[CLK_ALPHA_PLL_TYPE_REGERA] =  {
		[PLL_OFF_L_VAL] = 0x04,
		[PLL_OFF_ALPHA_VAL] = 0x08,
		[PLL_OFF_USER_CTL] = 0x0c,
		[PLL_OFF_CONFIG_CTL] = 0x10,
		[PLL_OFF_CONFIG_CTL_U] = 0x14,
		[PLL_OFF_CONFIG_CTL_U1] = 0x18,
		[PLL_OFF_TEST_CTL] = 0x1c,
		[PLL_OFF_TEST_CTL_U] = 0x20,
		[PLL_OFF_TEST_CTL_U1] = 0x24,
		[PLL_OFF_OPMODE] = 0x28,
		[PLL_OFF_STATUS] = 0x38,
	},
	[CLK_ALPHA_PLL_TYPE_LUCID_EVO] = {
		[PLL_OFF_OPMODE] = 0x04,
		[PLL_OFF_STATUS] = 0x0c,
		[PLL_OFF_L_VAL] = 0x10,
		[PLL_OFF_ALPHA_VAL] = 0x14,
		[PLL_OFF_USER_CTL] = 0x18,
		[PLL_OFF_USER_CTL_U] = 0x1c,
		[PLL_OFF_CONFIG_CTL] = 0x20,
		[PLL_OFF_CONFIG_CTL_U] = 0x24,
		[PLL_OFF_CONFIG_CTL_U1] = 0x28,
		[PLL_OFF_TEST_CTL] = 0x2c,
		[PLL_OFF_TEST_CTL_U] = 0x30,
		[PLL_OFF_TEST_CTL_U1] = 0x34,
	},
	[CLK_ALPHA_PLL_TYPE_RIVIAN_EVO] = {
		[PLL_OFF_OPMODE] = 0x04,
		[PLL_OFF_STATUS] = 0x0c,
		[PLL_OFF_L_VAL] = 0x10,
		[PLL_OFF_USER_CTL] = 0x14,
		[PLL_OFF_USER_CTL_U] = 0x18,
		[PLL_OFF_CONFIG_CTL] = 0x1c,
		[PLL_OFF_CONFIG_CTL_U] = 0x20,
		[PLL_OFF_CONFIG_CTL_U1] = 0x24,
		[PLL_OFF_TEST_CTL] = 0x28,
		[PLL_OFF_TEST_CTL_U] = 0x2c,
	},
<<<<<<< HEAD
	[CLK_ALPHA_PLL_TYPE_LUCID_OLE] = {
		[PLL_OFF_OPMODE] = 0x04,
		[PLL_OFF_STATE] = 0x08,
		[PLL_OFF_STATUS] = 0x0c,
		[PLL_OFF_L_VAL] = 0x10,
		[PLL_OFF_ALPHA_VAL] = 0x14,
		[PLL_OFF_USER_CTL] = 0x18,
		[PLL_OFF_USER_CTL_U] = 0x1c,
		[PLL_OFF_CONFIG_CTL] = 0x20,
		[PLL_OFF_CONFIG_CTL_U] = 0x24,
		[PLL_OFF_CONFIG_CTL_U1] = 0x28,
		[PLL_OFF_TEST_CTL] = 0x2c,
		[PLL_OFF_TEST_CTL_U] = 0x30,
		[PLL_OFF_TEST_CTL_U1] = 0x34,
		[PLL_OFF_TEST_CTL_U2] = 0x38,
=======
	[CLK_ALPHA_PLL_TYPE_DEFAULT_EVO] =  {
		[PLL_OFF_L_VAL] = 0x04,
		[PLL_OFF_ALPHA_VAL] = 0x08,
		[PLL_OFF_ALPHA_VAL_U] = 0x0c,
		[PLL_OFF_TEST_CTL] = 0x10,
		[PLL_OFF_TEST_CTL_U] = 0x14,
		[PLL_OFF_USER_CTL] = 0x18,
		[PLL_OFF_USER_CTL_U] = 0x1c,
		[PLL_OFF_CONFIG_CTL] = 0x20,
		[PLL_OFF_STATUS] = 0x24,
	},
	[CLK_ALPHA_PLL_TYPE_BRAMMO_EVO] =  {
		[PLL_OFF_L_VAL] = 0x04,
		[PLL_OFF_ALPHA_VAL] = 0x08,
		[PLL_OFF_ALPHA_VAL_U] = 0x0c,
		[PLL_OFF_TEST_CTL] = 0x10,
		[PLL_OFF_TEST_CTL_U] = 0x14,
		[PLL_OFF_USER_CTL] = 0x18,
		[PLL_OFF_CONFIG_CTL] = 0x1C,
		[PLL_OFF_STATUS] = 0x20,
>>>>>>> e9630af1
	},
};
EXPORT_SYMBOL_GPL(clk_alpha_pll_regs);

/*
 * Even though 40 bits are present, use only 32 for ease of calculation.
 */
#define ALPHA_REG_BITWIDTH	40
#define ALPHA_REG_16BIT_WIDTH	16
#define ALPHA_BITWIDTH		32U
#define ALPHA_SHIFT(w)		min(w, ALPHA_BITWIDTH)

#define PLL_HUAYRA_M_WIDTH		8
#define PLL_HUAYRA_M_SHIFT		8
#define PLL_HUAYRA_M_MASK		0xff
#define PLL_HUAYRA_N_SHIFT		0
#define PLL_HUAYRA_N_MASK		0xff
#define PLL_HUAYRA_ALPHA_WIDTH		16

#define PLL_STANDBY		0x0
#define PLL_RUN			0x1
#define PLL_OUT_MASK		0x7
#define PLL_RATE_MARGIN		500

/* TRION PLL specific settings and offsets */
#define TRION_PLL_CAL_VAL	0x44
#define TRION_PCAL_DONE		BIT(26)

/* LUCID PLL specific settings and offsets */
#define LUCID_PCAL_DONE		BIT(27)

/* LUCID 5LPE PLL specific settings and offsets */
#define LUCID_5LPE_PCAL_DONE		BIT(11)
#define LUCID_5LPE_ALPHA_PLL_ACK_LATCH	BIT(13)
#define LUCID_5LPE_PLL_LATCH_INPUT	BIT(14)
#define LUCID_5LPE_ENABLE_VOTE_RUN	BIT(21)
#define LUCID_EVO_PCAL_NOT_DONE		BIT(8)
#define LUCID_EVO_ENABLE_VOTE_RUN	BIT(25)
#define LUCID_EVO_PLL_L_VAL_MASK	GENMASK(15, 0)
#define LUCID_EVO_PLL_CAL_L_VAL_MASK	GENMASK(31, 16)
#define LUCID_EVO_PLL_CAL_L_VAL_SHIFT	16
#define LUCID_OLE_PROCESS_CAL_L_VAL_MASK	GENMASK(23, 16)
#define LUCID_OLE_PROCESS_CAL_L_VAL_SHIFT	16
#define LUCID_OLE_RINGOSC_CAL_L_VAL_MASK	GENMASK(31, 24)
#define LUCID_OLE_RINGOSC_CAL_L_VAL_SHIFT	24

/* LUCID EVO PLL specific settings and offsets */
#define LUCID_EVO_PCAL_NOT_DONE		BIT(8)
#define LUCID_EVO_ENABLE_VOTE_RUN       BIT(25)
#define LUCID_EVO_PLL_L_VAL_MASK        GENMASK(15, 0)
#define LUCID_EVO_PLL_CAL_L_VAL_SHIFT	16

/* ZONDA PLL specific */
#define ZONDA_PLL_OUT_MASK	0xf
#define ZONDA_STAY_IN_CFA	BIT(16)
#define ZONDA_PLL_FREQ_LOCK_DET	BIT(29)
#define ZONDA_5LPE_ENABLE_VOTE_RUN	BIT(21)

#define pll_alpha_width(p)					\
		((PLL_ALPHA_VAL_U(p) - PLL_ALPHA_VAL(p) == 4) ?	\
				 ALPHA_REG_BITWIDTH : ALPHA_REG_16BIT_WIDTH)

#define pll_has_64bit_config(p)	((PLL_CONFIG_CTL_U(p) - PLL_CONFIG_CTL(p)) == 4)

#define to_clk_alpha_pll(_hw) container_of(to_clk_regmap(_hw), \
					   struct clk_alpha_pll, clkr)

#define to_clk_alpha_pll_postdiv(_hw) container_of(to_clk_regmap(_hw), \
					   struct clk_alpha_pll_postdiv, clkr)

static int wait_for_pll(struct clk_alpha_pll *pll, u32 mask, bool inverse,
			const char *action)
{
	u32 val;
	int count;
	int ret;

	ret = regmap_read(pll->clkr.regmap, PLL_MODE(pll), &val);
	if (ret)
		return ret;

	for (count = 200; count > 0; count--) {
		ret = regmap_read(pll->clkr.regmap, PLL_MODE(pll), &val);
		if (ret)
			return ret;
		if (inverse && !(val & mask))
			return 0;
		else if ((val & mask) == mask)
			return 0;

		udelay(1);
	}

	WARN_CLK(&pll->clkr.hw, 1, "pll failed to %s!\n", action);
	return -ETIMEDOUT;
}

#define wait_for_pll_enable_active(pll) \
	wait_for_pll(pll, PLL_ACTIVE_FLAG, 0, "enable")

#define wait_for_pll_enable_lock(pll) \
	wait_for_pll(pll, PLL_LOCK_DET, 0, "enable")

#define wait_for_zonda_pll_freq_lock(pll) \
	wait_for_pll(pll, ZONDA_PLL_FREQ_LOCK_DET, 0, "freq enable")

#define wait_for_pll_disable(pll) \
	wait_for_pll(pll, PLL_ACTIVE_FLAG, 1, "disable")

#define wait_for_pll_offline(pll) \
	wait_for_pll(pll, PLL_OFFLINE_ACK, 0, "offline")

#define wait_for_pll_update(pll) \
	wait_for_pll(pll, PLL_UPDATE, 1, "update")

#define wait_for_pll_update_ack_set(pll) \
	wait_for_pll(pll, ALPHA_PLL_ACK_LATCH, 0, "update_ack_set")

#define wait_for_pll_update_ack_clear(pll) \
	wait_for_pll(pll, ALPHA_PLL_ACK_LATCH, 1, "update_ack_clear")

static void clk_alpha_pll_write_config(struct regmap *regmap, unsigned int reg,
					unsigned int val)
{
	if (val)
		regmap_write(regmap, reg, val);
}

void clk_alpha_pll_configure(struct clk_alpha_pll *pll, struct regmap *regmap,
			     const struct alpha_pll_config *config)
{
	u32 val, mask;

	regmap_write(regmap, PLL_L_VAL(pll), config->l);
	regmap_write(regmap, PLL_ALPHA_VAL(pll), config->alpha);
	regmap_write(regmap, PLL_CONFIG_CTL(pll), config->config_ctl_val);

	if (pll_has_64bit_config(pll))
		regmap_write(regmap, PLL_CONFIG_CTL_U(pll),
			     config->config_ctl_hi_val);

	if (pll_alpha_width(pll) > 32)
		regmap_write(regmap, PLL_ALPHA_VAL_U(pll), config->alpha_hi);

	val = config->main_output_mask;
	val |= config->aux_output_mask;
	val |= config->aux2_output_mask;
	val |= config->early_output_mask;
	val |= config->pre_div_val;
	val |= config->post_div_val;
	val |= config->vco_val;
	val |= config->alpha_en_mask;
	val |= config->alpha_mode_mask;

	mask = config->main_output_mask;
	mask |= config->aux_output_mask;
	mask |= config->aux2_output_mask;
	mask |= config->early_output_mask;
	mask |= config->pre_div_mask;
	mask |= config->post_div_mask;
	mask |= config->vco_mask;

	regmap_update_bits(regmap, PLL_USER_CTL(pll), mask, val);

	if (pll->flags & SUPPORTS_FSM_MODE)
		qcom_pll_set_fsm_mode(regmap, PLL_MODE(pll), 6, 0);
}
EXPORT_SYMBOL_GPL(clk_alpha_pll_configure);

static int clk_alpha_pll_hwfsm_enable(struct clk_hw *hw)
{
	int ret;
	struct clk_alpha_pll *pll = to_clk_alpha_pll(hw);
	u32 val;

	ret = regmap_read(pll->clkr.regmap, PLL_MODE(pll), &val);
	if (ret)
		return ret;

	val |= PLL_FSM_ENA;

	if (pll->flags & SUPPORTS_OFFLINE_REQ)
		val &= ~PLL_OFFLINE_REQ;

	ret = regmap_write(pll->clkr.regmap, PLL_MODE(pll), val);
	if (ret)
		return ret;

	/* Make sure enable request goes through before waiting for update */
	mb();

	return wait_for_pll_enable_active(pll);
}

static void clk_alpha_pll_hwfsm_disable(struct clk_hw *hw)
{
	int ret;
	struct clk_alpha_pll *pll = to_clk_alpha_pll(hw);
	u32 val;

	ret = regmap_read(pll->clkr.regmap, PLL_MODE(pll), &val);
	if (ret)
		return;

	if (pll->flags & SUPPORTS_OFFLINE_REQ) {
		ret = regmap_update_bits(pll->clkr.regmap, PLL_MODE(pll),
					 PLL_OFFLINE_REQ, PLL_OFFLINE_REQ);
		if (ret)
			return;

		ret = wait_for_pll_offline(pll);
		if (ret)
			return;
	}

	/* Disable hwfsm */
	ret = regmap_update_bits(pll->clkr.regmap, PLL_MODE(pll),
				 PLL_FSM_ENA, 0);
	if (ret)
		return;

	wait_for_pll_disable(pll);
}

static int pll_is_enabled(struct clk_hw *hw, u32 mask)
{
	int ret;
	struct clk_alpha_pll *pll = to_clk_alpha_pll(hw);
	u32 val;

	ret = regmap_read(pll->clkr.regmap, PLL_MODE(pll), &val);
	if (ret)
		return ret;

	return !!(val & mask);
}

static int clk_alpha_pll_hwfsm_is_enabled(struct clk_hw *hw)
{
	return pll_is_enabled(hw, PLL_ACTIVE_FLAG);
}

static int clk_alpha_pll_is_enabled(struct clk_hw *hw)
{
	return pll_is_enabled(hw, PLL_LOCK_DET);
}

static int clk_alpha_pll_enable(struct clk_hw *hw)
{
	int ret;
	struct clk_alpha_pll *pll = to_clk_alpha_pll(hw);
	u32 val, mask;

	mask = PLL_OUTCTRL | PLL_RESET_N | PLL_BYPASSNL;
	ret = regmap_read(pll->clkr.regmap, PLL_MODE(pll), &val);
	if (ret)
		return ret;

	/* If in FSM mode, just vote for it */
	if (val & PLL_VOTE_FSM_ENA) {
		ret = clk_enable_regmap(hw);
		if (ret)
			return ret;
		return wait_for_pll_enable_active(pll);
	}

	/* Skip if already enabled */
	if ((val & mask) == mask)
		return 0;

	ret = regmap_update_bits(pll->clkr.regmap, PLL_MODE(pll),
				 PLL_BYPASSNL, PLL_BYPASSNL);
	if (ret)
		return ret;

	/*
	 * H/W requires a 5us delay between disabling the bypass and
	 * de-asserting the reset.
	 */
	mb();
	udelay(5);

	ret = regmap_update_bits(pll->clkr.regmap, PLL_MODE(pll),
				 PLL_RESET_N, PLL_RESET_N);
	if (ret)
		return ret;

	ret = wait_for_pll_enable_lock(pll);
	if (ret)
		return ret;

	ret = regmap_update_bits(pll->clkr.regmap, PLL_MODE(pll),
				 PLL_OUTCTRL, PLL_OUTCTRL);

	/* Ensure that the write above goes through before returning. */
	mb();
	return ret;
}

static void clk_alpha_pll_disable(struct clk_hw *hw)
{
	int ret;
	struct clk_alpha_pll *pll = to_clk_alpha_pll(hw);
	u32 val, mask;

	ret = regmap_read(pll->clkr.regmap, PLL_MODE(pll), &val);
	if (ret)
		return;

	/* If in FSM mode, just unvote it */
	if (val & PLL_VOTE_FSM_ENA) {
		clk_disable_regmap(hw);
		return;
	}

	mask = PLL_OUTCTRL;
	regmap_update_bits(pll->clkr.regmap, PLL_MODE(pll), mask, 0);

	/* Delay of 2 output clock ticks required until output is disabled */
	mb();
	udelay(1);

	mask = PLL_RESET_N | PLL_BYPASSNL;
	regmap_update_bits(pll->clkr.regmap, PLL_MODE(pll), mask, 0);
}

static unsigned long
alpha_pll_calc_rate(u64 prate, u32 l, u32 a, u32 alpha_width)
{
	unsigned long rate;

	rate = (prate * l) + ((prate * a) >> ALPHA_SHIFT(alpha_width));

	/*
	 * PLLs with narrow ALPHA (e.g. 16 bits) aren't able to hit all
	 * frequencies precisely and may be under by a few hundred Hz. Round to
	 * the nearest KHz to avoid reporting strange, slightly lower than
	 * requested frequencies. The small delta has no functional impact.
	 */
	return roundup(rate, 1000);
}

static unsigned long
alpha_pll_round_rate(unsigned long rate, unsigned long prate, u32 *l, u64 *a,
		     u32 alpha_width)
{
	u64 remainder;
	u64 quotient;

	quotient = rate;
	remainder = do_div(quotient, prate);
	*l = quotient;

	if (!remainder) {
		*a = 0;
		return rate;
	}

	/* Upper ALPHA_BITWIDTH bits of Alpha */
	quotient = remainder << ALPHA_SHIFT(alpha_width);

	do_div(quotient, prate);

	*a = quotient;
	return alpha_pll_calc_rate(prate, *l, *a, alpha_width);
}

static const struct pll_vco *
alpha_pll_find_vco(const struct clk_alpha_pll *pll, unsigned long rate)
{
	const struct pll_vco *v = pll->vco_table;
	const struct pll_vco *end = v + pll->num_vco;

	for (; v < end; v++)
		if (rate >= v->min_freq && rate <= v->max_freq)
			return v;

	return NULL;
}

static unsigned long
clk_alpha_pll_recalc_rate(struct clk_hw *hw, unsigned long parent_rate)
{
	u32 l, low, high, ctl;
	u64 a = 0, prate = parent_rate;
	struct clk_alpha_pll *pll = to_clk_alpha_pll(hw);
	u32 alpha_width = pll_alpha_width(pll);

	regmap_read(pll->clkr.regmap, PLL_L_VAL(pll), &l);

	regmap_read(pll->clkr.regmap, PLL_USER_CTL(pll), &ctl);
	if (ctl & PLL_ALPHA_EN) {
		regmap_read(pll->clkr.regmap, PLL_ALPHA_VAL(pll), &low);
		if (alpha_width > 32) {
			regmap_read(pll->clkr.regmap, PLL_ALPHA_VAL_U(pll),
				    &high);
			a = (u64)high << 32 | low;
		} else {
			a = low & GENMASK(alpha_width - 1, 0);
		}

		if (alpha_width > ALPHA_BITWIDTH)
			a >>= alpha_width - ALPHA_BITWIDTH;
	}

	return alpha_pll_calc_rate(prate, l, a, alpha_width);
}


static int __clk_alpha_pll_update_latch(struct clk_alpha_pll *pll)
{
	int ret;
	u32 mode;

	regmap_read(pll->clkr.regmap, PLL_MODE(pll), &mode);

	/* Latch the input to the PLL */
	regmap_update_bits(pll->clkr.regmap, PLL_MODE(pll), PLL_UPDATE,
			   PLL_UPDATE);

	/* Wait for 2 reference cycle before checking ACK bit */
	udelay(1);

	/*
	 * PLL will latch the new L, Alpha and freq control word.
	 * PLL will respond by raising PLL_ACK_LATCH output when new programming
	 * has been latched in and PLL is being updated. When
	 * UPDATE_LOGIC_BYPASS bit is not set, PLL_UPDATE will be cleared
	 * automatically by hardware when PLL_ACK_LATCH is asserted by PLL.
	 */
	if (mode & PLL_UPDATE_BYPASS) {
		ret = wait_for_pll_update_ack_set(pll);
		if (ret)
			return ret;

		regmap_update_bits(pll->clkr.regmap, PLL_MODE(pll), PLL_UPDATE, 0);
	} else {
		ret = wait_for_pll_update(pll);
		if (ret)
			return ret;
	}

	ret = wait_for_pll_update_ack_clear(pll);
	if (ret)
		return ret;

	/* Wait for PLL output to stabilize */
	udelay(10);

	return 0;
}

static int clk_alpha_pll_update_latch(struct clk_alpha_pll *pll,
				      int (*is_enabled)(struct clk_hw *))
{
	if (!is_enabled(&pll->clkr.hw) ||
	    !(pll->flags & SUPPORTS_DYNAMIC_UPDATE))
		return 0;

	return __clk_alpha_pll_update_latch(pll);
}

static int __clk_alpha_pll_set_rate(struct clk_hw *hw, unsigned long rate,
				    unsigned long prate,
				    int (*is_enabled)(struct clk_hw *))
{
	struct clk_alpha_pll *pll = to_clk_alpha_pll(hw);
	const struct pll_vco *vco;
	u32 l, alpha_width = pll_alpha_width(pll);
	u64 a;

	rate = alpha_pll_round_rate(rate, prate, &l, &a, alpha_width);
	vco = alpha_pll_find_vco(pll, rate);
	if (pll->vco_table && !vco) {
		pr_err("%s: alpha pll not in a valid vco range\n",
		       clk_hw_get_name(hw));
		return -EINVAL;
	}

	regmap_write(pll->clkr.regmap, PLL_L_VAL(pll), l);

	if (alpha_width > ALPHA_BITWIDTH)
		a <<= alpha_width - ALPHA_BITWIDTH;

	if (alpha_width > 32)
		regmap_write(pll->clkr.regmap, PLL_ALPHA_VAL_U(pll), a >> 32);

	regmap_write(pll->clkr.regmap, PLL_ALPHA_VAL(pll), a);

	if (vco) {
		regmap_update_bits(pll->clkr.regmap, PLL_USER_CTL(pll),
				   PLL_VCO_MASK << PLL_VCO_SHIFT,
				   vco->val << PLL_VCO_SHIFT);
	}

	regmap_update_bits(pll->clkr.regmap, PLL_USER_CTL(pll),
			   PLL_ALPHA_EN, PLL_ALPHA_EN);

	return clk_alpha_pll_update_latch(pll, is_enabled);
}

static int clk_alpha_pll_set_rate(struct clk_hw *hw, unsigned long rate,
				  unsigned long prate)
{
	return __clk_alpha_pll_set_rate(hw, rate, prate,
					clk_alpha_pll_is_enabled);
}

static int clk_alpha_pll_hwfsm_set_rate(struct clk_hw *hw, unsigned long rate,
					unsigned long prate)
{
	return __clk_alpha_pll_set_rate(hw, rate, prate,
					clk_alpha_pll_hwfsm_is_enabled);
}

static long clk_alpha_pll_round_rate(struct clk_hw *hw, unsigned long rate,
				     unsigned long *prate)
{
	struct clk_alpha_pll *pll = to_clk_alpha_pll(hw);
	u32 l, alpha_width = pll_alpha_width(pll);
	u64 a;
	unsigned long min_freq, max_freq;

	rate = alpha_pll_round_rate(rate, *prate, &l, &a, alpha_width);
	if (!pll->vco_table || alpha_pll_find_vco(pll, rate))
		return rate;

	min_freq = pll->vco_table[0].min_freq;
	max_freq = pll->vco_table[pll->num_vco - 1].max_freq;

	return clamp(rate, min_freq, max_freq);
}

static unsigned long
alpha_huayra_pll_calc_rate(u64 prate, u32 l, u32 a)
{
	/*
	 * a contains 16 bit alpha_val in two’s complement number in the range
	 * of [-0.5, 0.5).
	 */
	if (a >= BIT(PLL_HUAYRA_ALPHA_WIDTH - 1))
		l -= 1;

	return alpha_pll_calc_rate(prate, l, a, PLL_HUAYRA_ALPHA_WIDTH);
}

static unsigned long
alpha_huayra_pll_round_rate(unsigned long rate, unsigned long prate,
			    u32 *l, u32 *a)
{
	u64 remainder;
	u64 quotient;

	quotient = rate;
	remainder = do_div(quotient, prate);
	*l = quotient;

	if (!remainder) {
		*a = 0;
		return rate;
	}

	quotient = remainder << PLL_HUAYRA_ALPHA_WIDTH;
	do_div(quotient, prate);

	/*
	 * alpha_val should be in two’s complement number in the range
	 * of [-0.5, 0.5) so if quotient >= 0.5 then increment the l value
	 * since alpha value will be subtracted in this case.
	 */
	if (quotient >= BIT(PLL_HUAYRA_ALPHA_WIDTH - 1))
		*l += 1;

	*a = quotient;
	return alpha_huayra_pll_calc_rate(prate, *l, *a);
}

static unsigned long
alpha_pll_huayra_recalc_rate(struct clk_hw *hw, unsigned long parent_rate)
{
	u64 rate = parent_rate, tmp;
	struct clk_alpha_pll *pll = to_clk_alpha_pll(hw);
	u32 l, alpha = 0, ctl, alpha_m, alpha_n;

	regmap_read(pll->clkr.regmap, PLL_L_VAL(pll), &l);
	regmap_read(pll->clkr.regmap, PLL_USER_CTL(pll), &ctl);

	if (ctl & PLL_ALPHA_EN) {
		regmap_read(pll->clkr.regmap, PLL_ALPHA_VAL(pll), &alpha);
		/*
		 * Depending upon alpha_mode, it can be treated as M/N value or
		 * as a two’s complement number. When alpha_mode=1,
		 * pll_alpha_val<15:8>=M and pll_apla_val<7:0>=N
		 *
		 *		Fout=FIN*(L+(M/N))
		 *
		 * M is a signed number (-128 to 127) and N is unsigned
		 * (0 to 255). M/N has to be within +/-0.5.
		 *
		 * When alpha_mode=0, it is a two’s complement number in the
		 * range [-0.5, 0.5).
		 *
		 *		Fout=FIN*(L+(alpha_val)/2^16)
		 *
		 * where alpha_val is two’s complement number.
		 */
		if (!(ctl & PLL_ALPHA_MODE))
			return alpha_huayra_pll_calc_rate(rate, l, alpha);

		alpha_m = alpha >> PLL_HUAYRA_M_SHIFT & PLL_HUAYRA_M_MASK;
		alpha_n = alpha >> PLL_HUAYRA_N_SHIFT & PLL_HUAYRA_N_MASK;

		rate *= l;
		tmp = parent_rate;
		if (alpha_m >= BIT(PLL_HUAYRA_M_WIDTH - 1)) {
			alpha_m = BIT(PLL_HUAYRA_M_WIDTH) - alpha_m;
			tmp *= alpha_m;
			do_div(tmp, alpha_n);
			rate -= tmp;
		} else {
			tmp *= alpha_m;
			do_div(tmp, alpha_n);
			rate += tmp;
		}

		return rate;
	}

	return alpha_huayra_pll_calc_rate(rate, l, alpha);
}

static int alpha_pll_huayra_set_rate(struct clk_hw *hw, unsigned long rate,
				     unsigned long prate)
{
	struct clk_alpha_pll *pll = to_clk_alpha_pll(hw);
	u32 l, a, ctl, cur_alpha = 0;

	rate = alpha_huayra_pll_round_rate(rate, prate, &l, &a);

	regmap_read(pll->clkr.regmap, PLL_USER_CTL(pll), &ctl);

	if (ctl & PLL_ALPHA_EN)
		regmap_read(pll->clkr.regmap, PLL_ALPHA_VAL(pll), &cur_alpha);

	/*
	 * Huayra PLL supports PLL dynamic programming. User can change L_VAL,
	 * without having to go through the power on sequence.
	 */
	if (clk_alpha_pll_is_enabled(hw)) {
		if (cur_alpha != a) {
			pr_err("%s: clock needs to be gated\n",
			       clk_hw_get_name(hw));
			return -EBUSY;
		}

		regmap_write(pll->clkr.regmap, PLL_L_VAL(pll), l);
		/* Ensure that the write above goes to detect L val change. */
		mb();
		return wait_for_pll_enable_lock(pll);
	}

	regmap_write(pll->clkr.regmap, PLL_L_VAL(pll), l);
	regmap_write(pll->clkr.regmap, PLL_ALPHA_VAL(pll), a);

	if (a == 0)
		regmap_update_bits(pll->clkr.regmap, PLL_USER_CTL(pll),
				   PLL_ALPHA_EN, 0x0);
	else
		regmap_update_bits(pll->clkr.regmap, PLL_USER_CTL(pll),
				   PLL_ALPHA_EN | PLL_ALPHA_MODE, PLL_ALPHA_EN);

	return 0;
}

static long alpha_pll_huayra_round_rate(struct clk_hw *hw, unsigned long rate,
					unsigned long *prate)
{
	u32 l, a;

	return alpha_huayra_pll_round_rate(rate, *prate, &l, &a);
}

static int trion_pll_is_enabled(struct clk_alpha_pll *pll,
				struct regmap *regmap)
{
	u32 mode_val, opmode_val;
	int ret;

	ret = regmap_read(regmap, PLL_MODE(pll), &mode_val);
	ret |= regmap_read(regmap, PLL_OPMODE(pll), &opmode_val);
	if (ret)
		return 0;

	return ((opmode_val & PLL_RUN) && (mode_val & PLL_OUTCTRL));
}

static int clk_trion_pll_is_enabled(struct clk_hw *hw)
{
	struct clk_alpha_pll *pll = to_clk_alpha_pll(hw);

	return trion_pll_is_enabled(pll, pll->clkr.regmap);
}

static int clk_trion_pll_enable(struct clk_hw *hw)
{
	struct clk_alpha_pll *pll = to_clk_alpha_pll(hw);
	struct regmap *regmap = pll->clkr.regmap;
	u32 val;
	int ret;

	ret = regmap_read(regmap, PLL_MODE(pll), &val);
	if (ret)
		return ret;

	/* If in FSM mode, just vote for it */
	if (val & PLL_VOTE_FSM_ENA) {
		ret = clk_enable_regmap(hw);
		if (ret)
			return ret;
		return wait_for_pll_enable_active(pll);
	}

	/* Set operation mode to RUN */
	regmap_write(regmap, PLL_OPMODE(pll), PLL_RUN);

	ret = wait_for_pll_enable_lock(pll);
	if (ret)
		return ret;

	/* Enable the PLL outputs */
	ret = regmap_update_bits(regmap, PLL_USER_CTL(pll),
				 PLL_OUT_MASK, PLL_OUT_MASK);
	if (ret)
		return ret;

	/* Enable the global PLL outputs */
	return regmap_update_bits(regmap, PLL_MODE(pll),
				 PLL_OUTCTRL, PLL_OUTCTRL);
}

static void clk_trion_pll_disable(struct clk_hw *hw)
{
	struct clk_alpha_pll *pll = to_clk_alpha_pll(hw);
	struct regmap *regmap = pll->clkr.regmap;
	u32 val;
	int ret;

	ret = regmap_read(regmap, PLL_MODE(pll), &val);
	if (ret)
		return;

	/* If in FSM mode, just unvote it */
	if (val & PLL_VOTE_FSM_ENA) {
		clk_disable_regmap(hw);
		return;
	}

	/* Disable the global PLL output */
	ret = regmap_update_bits(regmap, PLL_MODE(pll), PLL_OUTCTRL, 0);
	if (ret)
		return;

	/* Disable the PLL outputs */
	ret = regmap_update_bits(regmap, PLL_USER_CTL(pll),
				 PLL_OUT_MASK, 0);
	if (ret)
		return;

	/* Place the PLL mode in STANDBY */
	regmap_write(regmap, PLL_OPMODE(pll), PLL_STANDBY);
	regmap_update_bits(regmap, PLL_MODE(pll), PLL_RESET_N, PLL_RESET_N);
}

static unsigned long
clk_trion_pll_recalc_rate(struct clk_hw *hw, unsigned long parent_rate)
{
	struct clk_alpha_pll *pll = to_clk_alpha_pll(hw);
	u32 l, frac, alpha_width = pll_alpha_width(pll);

	regmap_read(pll->clkr.regmap, PLL_L_VAL(pll), &l);
	regmap_read(pll->clkr.regmap, PLL_ALPHA_VAL(pll), &frac);

	return alpha_pll_calc_rate(parent_rate, l, frac, alpha_width);
}

static void clk_alpha_pll_list_registers(struct seq_file *f, struct clk_hw *hw)
{
	struct clk_alpha_pll *pll = to_clk_alpha_pll(hw);
	int size, i, val;

	static struct clk_register_data data[] = {
		{"PLL_MODE", PLL_OFF_MODE},
		{"PLL_L_VAL", PLL_OFF_L_VAL},
		{"PLL_ALPHA_VAL", PLL_OFF_ALPHA_VAL},
		{"PLL_ALPHA_VAL_U", PLL_OFF_ALPHA_VAL_U},
		{"PLL_TEST_CTL", PLL_OFF_TEST_CTL},
		{"PLL_TEST_CTL_U", PLL_OFF_TEST_CTL_U},
		{"PLL_USER_CTL", PLL_OFF_USER_CTL},
		{"PLL_USER_CTL_U", PLL_OFF_USER_CTL_U},
		{"PLL_CONFIG_CTL", PLL_OFF_CONFIG_CTL},
		{"PLL_STATUS", PLL_OFF_STATUS},
	};

	static struct clk_register_data data1[] = {
		{"APSS_PLL_VOTE", 0x0},
	};

	size = ARRAY_SIZE(data);

	for (i = 0; i < size; i++) {
		regmap_read(pll->clkr.regmap, pll->offset +
				pll->regs[data[i].offset], &val);
		clock_debug_output(f, "%20s: 0x%.8x\n", data[i].name, val);
	}

	regmap_read(pll->clkr.regmap, pll->offset +
					pll->regs[data[0].offset], &val);

	if (val & PLL_FSM_ENA) {
		regmap_read(pll->clkr.regmap, pll->clkr.enable_reg +
					data1[0].offset, &val);
		clock_debug_output(f, "%20s: 0x%.8x\n", data1[0].name, val);
	}
}

static struct clk_regmap_ops clk_alpha_pll_regmap_ops = {
	.list_registers = clk_alpha_pll_list_registers,
};

static int clk_alpha_pll_init(struct clk_hw *hw)
{
	struct clk_regmap *rclk = to_clk_regmap(hw);

	if (!rclk->ops)
		rclk->ops = &clk_alpha_pll_regmap_ops;

	return 0;
}

const struct clk_ops clk_alpha_pll_fixed_ops = {
	.prepare = clk_prepare_regmap,
	.unprepare = clk_unprepare_regmap,
	.pre_rate_change = clk_pre_change_regmap,
	.post_rate_change = clk_post_change_regmap,
	.enable = clk_alpha_pll_enable,
	.disable = clk_alpha_pll_disable,
	.is_enabled = clk_alpha_pll_is_enabled,
	.recalc_rate = clk_alpha_pll_recalc_rate,
	.init = clk_alpha_pll_init,
	.debug_init = clk_common_debug_init,
};
EXPORT_SYMBOL_GPL(clk_alpha_pll_fixed_ops);

const struct clk_ops clk_alpha_pll_ops = {
	.prepare = clk_prepare_regmap,
	.unprepare = clk_unprepare_regmap,
	.pre_rate_change = clk_pre_change_regmap,
	.post_rate_change = clk_post_change_regmap,
	.enable = clk_alpha_pll_enable,
	.disable = clk_alpha_pll_disable,
	.is_enabled = clk_alpha_pll_is_enabled,
	.recalc_rate = clk_alpha_pll_recalc_rate,
	.round_rate = clk_alpha_pll_round_rate,
	.set_rate = clk_alpha_pll_set_rate,
	.init = clk_alpha_pll_init,
	.debug_init = clk_common_debug_init,
};
EXPORT_SYMBOL_GPL(clk_alpha_pll_ops);

static void clk_alpha_pll_huayra_list_registers(struct seq_file *f,
							struct clk_hw *hw)
{
	struct clk_alpha_pll *pll = to_clk_alpha_pll(hw);
	int size, i, val;

	static struct clk_register_data data[] = {
		{"PLL_MODE", PLL_OFF_MODE},
		{"PLL_L_VAL", PLL_OFF_L_VAL},
		{"PLL_ALPHA_VAL", PLL_OFF_ALPHA_VAL},
		{"PLL_USER_CTL", PLL_OFF_USER_CTL},
		{"PLL_CONFIG_CTL", PLL_OFF_CONFIG_CTL},
		{"PLL_CONFIG_CTL_U", PLL_OFF_CONFIG_CTL_U},
		{"PLL_CONFIG_CTL_U1", PLL_OFF_CONFIG_CTL_U1},
		{"PLL_TEST_CTL", PLL_OFF_TEST_CTL},
		{"PLL_TEST_CTL_U", PLL_OFF_TEST_CTL_U},
		{"PLL_TEST_CTL_U1", PLL_OFF_TEST_CTL_U1},
		{"PLL_OPMODE", PLL_OFF_OPMODE},
		{"PLL_STATUS", PLL_OFF_STATUS},
	};

	static struct clk_register_data data1[] = {
		{"APSS_PLL_VOTE", 0x0},
	};

	size = ARRAY_SIZE(data);

	for (i = 0; i < size; i++) {
		regmap_read(pll->clkr.regmap, pll->offset +
					pll->regs[data[i].offset], &val);
		clock_debug_output(f, "%20s: 0x%.8x\n", data[i].name, val);
	}

	regmap_read(pll->clkr.regmap, pll->offset + pll->regs[data[0].offset],
								&val);

	if (val & PLL_FSM_ENA) {
		regmap_read(pll->clkr.regmap, pll->clkr.enable_reg +
				data1[0].offset, &val);
		clock_debug_output(f, "%20s: 0x%.8x\n", data1[0].name, val);
	}
}

static struct clk_regmap_ops clk_alpha_pll_huayra_regmap_ops = {
	.list_registers = clk_alpha_pll_huayra_list_registers,
};

static int clk_alpha_pll_huayra_init(struct clk_hw *hw)
{
	struct clk_regmap *rclk = to_clk_regmap(hw);

	if (!rclk->ops)
		rclk->ops = &clk_alpha_pll_huayra_regmap_ops;

	return 0;
}

const struct clk_ops clk_alpha_pll_huayra_ops = {
	.prepare = clk_prepare_regmap,
	.unprepare = clk_unprepare_regmap,
	.pre_rate_change = clk_pre_change_regmap,
	.post_rate_change = clk_post_change_regmap,
	.enable = clk_alpha_pll_enable,
	.disable = clk_alpha_pll_disable,
	.is_enabled = clk_alpha_pll_is_enabled,
	.recalc_rate = alpha_pll_huayra_recalc_rate,
	.round_rate = alpha_pll_huayra_round_rate,
	.set_rate = alpha_pll_huayra_set_rate,
	.init = clk_alpha_pll_huayra_init,
	.debug_init = clk_common_debug_init,
};
EXPORT_SYMBOL_GPL(clk_alpha_pll_huayra_ops);

const struct clk_ops clk_alpha_pll_hwfsm_ops = {
	.prepare = clk_prepare_regmap,
	.unprepare = clk_unprepare_regmap,
	.pre_rate_change = clk_pre_change_regmap,
	.post_rate_change = clk_post_change_regmap,
	.enable = clk_alpha_pll_hwfsm_enable,
	.disable = clk_alpha_pll_hwfsm_disable,
	.is_enabled = clk_alpha_pll_hwfsm_is_enabled,
	.recalc_rate = clk_alpha_pll_recalc_rate,
	.round_rate = clk_alpha_pll_round_rate,
	.set_rate = clk_alpha_pll_hwfsm_set_rate,
	.init = clk_alpha_pll_init,
	.debug_init = clk_common_debug_init,
};
EXPORT_SYMBOL_GPL(clk_alpha_pll_hwfsm_ops);

static void clk_trion_pll_list_registers(struct seq_file *f, struct clk_hw *hw)
{
	struct clk_alpha_pll *pll = to_clk_alpha_pll(hw);
	int size, i, val;

	static struct clk_register_data data[] = {
		{"PLL_MODE", PLL_OFF_MODE},
		{"PLL_L_VAL", PLL_OFF_L_VAL},
		{"PLL_CAL_L_VAL", PLL_OFF_CAL_L_VAL},
		{"PLL_USER_CTL", PLL_OFF_USER_CTL},
		{"PLL_USER_CTL_U", PLL_OFF_USER_CTL_U},
		{"PLL_USER_CTL_U1", PLL_OFF_USER_CTL_U1},
		{"PLL_CONFIG_CTL", PLL_OFF_CONFIG_CTL},
		{"PLL_CONFIG_CTL_U", PLL_OFF_CONFIG_CTL_U},
		{"PLL_CONFIG_CTL_U1", PLL_OFF_CONFIG_CTL_U1},
		{"PLL_TEST_CTL", PLL_OFF_TEST_CTL},
		{"PLL_TEST_CTL_U", PLL_OFF_TEST_CTL_U},
		{"PLL_TEST_CTL_U1", PLL_OFF_TEST_CTL_U1},
		{"PLL_STATUS", PLL_OFF_STATUS},
		{"PLL_OPMODE", PLL_OFF_OPMODE},
		{"PLL_ALPHA_VAL", PLL_OFF_ALPHA_VAL},
	};

	static struct clk_register_data data1[] = {
		{"APSS_PLL_VOTE", 0x0},
	};

	size = ARRAY_SIZE(data);

	for (i = 0; i < size; i++) {
		regmap_read(pll->clkr.regmap, pll->offset +
					pll->regs[data[i].offset], &val);
		clock_debug_output(f, "%20s: 0x%.8x\n", data[i].name, val);
	}

	regmap_read(pll->clkr.regmap, pll->offset + pll->regs[data[0].offset],
								&val);

	if (val & PLL_FSM_ENA) {
		regmap_read(pll->clkr.regmap, pll->clkr.enable_reg +
				data1[0].offset, &val);
		clock_debug_output(f, "%20s: 0x%.8x\n", data1[0].name, val);
	}
}

static struct clk_regmap_ops clk_trion_pll_regmap_ops = {
	.list_registers = &clk_trion_pll_list_registers,
};

static int clk_trion_pll_init(struct clk_hw *hw)
{
	struct clk_regmap *rclk = to_clk_regmap(hw);

	if (!rclk->ops)
		rclk->ops = &clk_trion_pll_regmap_ops;

	return 0;
}

const struct clk_ops clk_alpha_pll_fixed_trion_ops = {
	.prepare = clk_prepare_regmap,
	.unprepare = clk_unprepare_regmap,
	.pre_rate_change = clk_pre_change_regmap,
	.post_rate_change = clk_post_change_regmap,
	.enable = clk_trion_pll_enable,
	.disable = clk_trion_pll_disable,
	.is_enabled = clk_trion_pll_is_enabled,
	.recalc_rate = clk_trion_pll_recalc_rate,
	.round_rate = clk_alpha_pll_round_rate,
	.debug_init = clk_common_debug_init,
	.init = clk_trion_pll_init,
};
EXPORT_SYMBOL_GPL(clk_alpha_pll_fixed_trion_ops);

static unsigned long
clk_alpha_pll_postdiv_recalc_rate(struct clk_hw *hw, unsigned long parent_rate)
{
	struct clk_alpha_pll_postdiv *pll = to_clk_alpha_pll_postdiv(hw);
	u32 ctl;

	regmap_read(pll->clkr.regmap, PLL_USER_CTL(pll), &ctl);

	ctl >>= PLL_POST_DIV_SHIFT;
	ctl &= PLL_POST_DIV_MASK(pll);

	return parent_rate >> fls(ctl);
}

static const struct clk_div_table clk_alpha_div_table[] = {
	{ 0x0, 1 },
	{ 0x1, 2 },
	{ 0x3, 4 },
	{ 0x7, 8 },
	{ 0xf, 16 },
	{ }
};

static const struct clk_div_table clk_alpha_2bit_div_table[] = {
	{ 0x0, 1 },
	{ 0x1, 2 },
	{ 0x3, 4 },
	{ }
};

static long
clk_alpha_pll_postdiv_round_rate(struct clk_hw *hw, unsigned long rate,
				 unsigned long *prate)
{
	struct clk_alpha_pll_postdiv *pll = to_clk_alpha_pll_postdiv(hw);
	const struct clk_div_table *table;

	if (pll->width == 2)
		table = clk_alpha_2bit_div_table;
	else
		table = clk_alpha_div_table;

	return divider_round_rate(hw, rate, prate, table,
				  pll->width, CLK_DIVIDER_POWER_OF_TWO);
}

static long
clk_alpha_pll_postdiv_round_ro_rate(struct clk_hw *hw, unsigned long rate,
				    unsigned long *prate)
{
	struct clk_alpha_pll_postdiv *pll = to_clk_alpha_pll_postdiv(hw);
	struct clk_hw *parent_hw;
	u32 ctl, div;

	regmap_read(pll->clkr.regmap, PLL_USER_CTL(pll), &ctl);

	ctl >>= PLL_POST_DIV_SHIFT;
	ctl &= BIT(pll->width) - 1;
	div = 1 << fls(ctl);

	if (clk_hw_get_flags(hw) & CLK_SET_RATE_PARENT) {
		parent_hw = clk_hw_get_parent(hw);
		if (!parent_hw)
			return -EINVAL;

		*prate = clk_hw_round_rate(parent_hw, div * rate);
	}

	return DIV_ROUND_UP_ULL((u64)*prate, div);
}

static int clk_alpha_pll_postdiv_set_rate(struct clk_hw *hw, unsigned long rate,
					  unsigned long parent_rate)
{
	struct clk_alpha_pll_postdiv *pll = to_clk_alpha_pll_postdiv(hw);
	int div;

	/* 16 -> 0xf, 8 -> 0x7, 4 -> 0x3, 2 -> 0x1, 1 -> 0x0 */
	div = DIV_ROUND_UP_ULL(parent_rate, rate) - 1;

	return regmap_update_bits(pll->clkr.regmap, PLL_USER_CTL(pll),
				  PLL_POST_DIV_MASK(pll) << PLL_POST_DIV_SHIFT,
				  div << PLL_POST_DIV_SHIFT);
}

const struct clk_ops clk_alpha_pll_postdiv_ops = {
	.recalc_rate = clk_alpha_pll_postdiv_recalc_rate,
	.round_rate = clk_alpha_pll_postdiv_round_rate,
	.set_rate = clk_alpha_pll_postdiv_set_rate,
};
EXPORT_SYMBOL_GPL(clk_alpha_pll_postdiv_ops);

const struct clk_ops clk_alpha_pll_postdiv_ro_ops = {
	.round_rate = clk_alpha_pll_postdiv_round_ro_rate,
	.recalc_rate = clk_alpha_pll_postdiv_recalc_rate,
};
EXPORT_SYMBOL_GPL(clk_alpha_pll_postdiv_ro_ops);

void clk_fabia_pll_configure(struct clk_alpha_pll *pll, struct regmap *regmap,
			     const struct alpha_pll_config *config)
{
	u32 val, mask;

	clk_alpha_pll_write_config(regmap, PLL_L_VAL(pll), config->l);
	clk_alpha_pll_write_config(regmap, PLL_FRAC(pll), config->alpha);
	clk_alpha_pll_write_config(regmap, PLL_CONFIG_CTL(pll),
						config->config_ctl_val);
	clk_alpha_pll_write_config(regmap, PLL_CONFIG_CTL_U(pll),
						config->config_ctl_hi_val);
	clk_alpha_pll_write_config(regmap, PLL_USER_CTL(pll),
						config->user_ctl_val);
	clk_alpha_pll_write_config(regmap, PLL_USER_CTL_U(pll),
						config->user_ctl_hi_val);
	clk_alpha_pll_write_config(regmap, PLL_TEST_CTL(pll),
						config->test_ctl_val);
	clk_alpha_pll_write_config(regmap, PLL_TEST_CTL_U(pll),
						config->test_ctl_hi_val);

	if (config->post_div_mask) {
		mask = config->post_div_mask;
		val = config->post_div_val;
		regmap_update_bits(regmap, PLL_USER_CTL(pll), mask, val);
	}

	if (pll->flags & SUPPORTS_FSM_LEGACY_MODE)
		regmap_update_bits(regmap, PLL_MODE(pll), PLL_FSM_LEGACY_MODE,
<<<<<<< HEAD
						PLL_FSM_LEGACY_MODE);
=======
							PLL_FSM_LEGACY_MODE);
>>>>>>> e9630af1

	regmap_update_bits(regmap, PLL_MODE(pll), PLL_UPDATE_BYPASS,
							PLL_UPDATE_BYPASS);

	regmap_update_bits(regmap, PLL_MODE(pll), PLL_RESET_N, PLL_RESET_N);
}
EXPORT_SYMBOL_GPL(clk_fabia_pll_configure);

static int alpha_pll_fabia_enable(struct clk_hw *hw)
{
	int ret;
	struct clk_alpha_pll *pll = to_clk_alpha_pll(hw);
	u32 val, opmode_val;
	struct regmap *regmap = pll->clkr.regmap;

	ret = regmap_read(regmap, PLL_MODE(pll), &val);
	if (ret)
		return ret;

	/* If in FSM mode, just vote for it */
	if (val & PLL_VOTE_FSM_ENA) {
		ret = clk_enable_regmap(hw);
		if (ret)
			return ret;
		return wait_for_pll_enable_active(pll);
	}

	ret = regmap_read(regmap, PLL_OPMODE(pll), &opmode_val);
	if (ret)
		return ret;

	/* Skip If PLL is already running */
	if ((opmode_val & PLL_RUN) && (val & PLL_OUTCTRL))
		return 0;

	ret = regmap_update_bits(regmap, PLL_MODE(pll), PLL_OUTCTRL, 0);
	if (ret)
		return ret;

	ret = regmap_write(regmap, PLL_OPMODE(pll), PLL_STANDBY);
	if (ret)
		return ret;

	ret = regmap_update_bits(regmap, PLL_MODE(pll), PLL_RESET_N,
				 PLL_RESET_N);
	if (ret)
		return ret;

	ret = regmap_write(regmap, PLL_OPMODE(pll), PLL_RUN);
	if (ret)
		return ret;

	ret = wait_for_pll_enable_lock(pll);
	if (ret)
		return ret;

	ret = regmap_update_bits(regmap, PLL_USER_CTL(pll),
				 PLL_OUT_MASK, PLL_OUT_MASK);
	if (ret)
		return ret;

	return regmap_update_bits(regmap, PLL_MODE(pll), PLL_OUTCTRL,
				 PLL_OUTCTRL);
}

static void alpha_pll_fabia_disable(struct clk_hw *hw)
{
	int ret;
	struct clk_alpha_pll *pll = to_clk_alpha_pll(hw);
	u32 val;
	struct regmap *regmap = pll->clkr.regmap;

	ret = regmap_read(regmap, PLL_MODE(pll), &val);
	if (ret)
		return;

	/* If in FSM mode, just unvote it */
	if (val & PLL_FSM_ENA) {
		clk_disable_regmap(hw);
		return;
	}

	ret = regmap_update_bits(regmap, PLL_MODE(pll), PLL_OUTCTRL, 0);
	if (ret)
		return;

	/* Disable main outputs */
	ret = regmap_update_bits(regmap, PLL_USER_CTL(pll), PLL_OUT_MASK, 0);
	if (ret)
		return;

	/* Place the PLL in STANDBY */
	regmap_write(regmap, PLL_OPMODE(pll), PLL_STANDBY);
}

static unsigned long alpha_pll_fabia_recalc_rate(struct clk_hw *hw,
						unsigned long parent_rate)
{
	struct clk_alpha_pll *pll = to_clk_alpha_pll(hw);
	u32 l, frac, alpha_width = pll_alpha_width(pll);

	regmap_read(pll->clkr.regmap, PLL_L_VAL(pll), &l);
	regmap_read(pll->clkr.regmap, PLL_FRAC(pll), &frac);

	return alpha_pll_calc_rate(parent_rate, l, frac, alpha_width);
}

/*
 * Due to limited number of bits for fractional rate programming, the
 * rounded up rate could be marginally higher than the requested rate.
 */
static int alpha_pll_check_rate_margin(struct clk_hw *hw,
			unsigned long rrate, unsigned long rate)
{
	unsigned long rate_margin = rate + PLL_RATE_MARGIN;

	if (rrate > rate_margin || rrate < rate) {
		pr_err("%s: Rounded rate %lu not within range [%lu, %lu)\n",
		       clk_hw_get_name(hw), rrate, rate, rate_margin);
		return -EINVAL;
	}

	return 0;
}

static int alpha_pll_fabia_set_rate(struct clk_hw *hw, unsigned long rate,
						unsigned long prate)
{
	struct clk_alpha_pll *pll = to_clk_alpha_pll(hw);
	u32 l, alpha_width = pll_alpha_width(pll);
	unsigned long rrate;
	int ret;
	u64 a;

	rrate = alpha_pll_round_rate(rate, prate, &l, &a, alpha_width);

	ret = alpha_pll_check_rate_margin(hw, rrate, rate);
	if (ret < 0)
		return ret;

	regmap_write(pll->clkr.regmap, PLL_L_VAL(pll), l);
	regmap_write(pll->clkr.regmap, PLL_FRAC(pll), a);

	return __clk_alpha_pll_update_latch(pll);
}

static int alpha_pll_fabia_prepare(struct clk_hw *hw)
{
	struct clk_alpha_pll *pll = to_clk_alpha_pll(hw);
	const struct pll_vco *vco;
	struct clk_hw *parent_hw;
	unsigned long cal_freq, rrate;
	u32 cal_l, val, alpha_width = pll_alpha_width(pll);
	const char *name = clk_hw_get_name(hw);
	u64 a;
	int ret;

	ret = clk_prepare_regmap(hw);
	if (ret)
		return ret;

	/* Check if calibration needs to be done i.e. PLL is in reset */
	ret = regmap_read(pll->clkr.regmap, PLL_MODE(pll), &val);
	if (ret)
		return ret;

	/* Return early if calibration is not needed. */
	if (val & PLL_RESET_N)
		return 0;

	vco = alpha_pll_find_vco(pll, clk_hw_get_rate(hw));
	if (!vco) {
		pr_err("%s: alpha pll not in a valid vco range\n", name);
		return -EINVAL;
	}

	cal_freq = DIV_ROUND_CLOSEST((pll->vco_table[0].min_freq +
				pll->vco_table[0].max_freq) * 54, 100);

	parent_hw = clk_hw_get_parent(hw);
	if (!parent_hw)
		return -EINVAL;

	rrate = alpha_pll_round_rate(cal_freq, clk_hw_get_rate(parent_hw),
					&cal_l, &a, alpha_width);

	ret = alpha_pll_check_rate_margin(hw, rrate, cal_freq);
	if (ret < 0)
		return ret;

	/* Setup PLL for calibration frequency */
	regmap_write(pll->clkr.regmap, PLL_CAL_L_VAL(pll), cal_l);

	/* Bringup the PLL at calibration frequency */
	ret = clk_alpha_pll_enable(hw);
	if (ret) {
		pr_err("%s: alpha pll calibration failed\n", name);
		return ret;
	}

	clk_alpha_pll_disable(hw);

	return 0;
}

static void clk_fabia_pll_list_registers(struct seq_file *f, struct clk_hw *hw)
{
	struct clk_alpha_pll *pll = to_clk_alpha_pll(hw);
	int size, i, val;

	static struct clk_register_data data[] = {
		{"PLL_MODE", PLL_OFF_MODE},
		{"PLL_L_VAL", PLL_OFF_L_VAL},
		{"PLL_CAL_L_VAL", PLL_OFF_CAL_L_VAL},
		{"PLL_USER_CTL", PLL_OFF_USER_CTL},
		{"PLL_USER_CTL_U", PLL_OFF_USER_CTL_U},
		{"PLL_CONFIG_CTL", PLL_OFF_CONFIG_CTL},
		{"PLL_CONFIG_CTL_U", PLL_OFF_CONFIG_CTL_U},
		{"PLL_TEST_CTL", PLL_OFF_TEST_CTL},
		{"PLL_TEST_CTL_U", PLL_OFF_TEST_CTL_U},
		{"PLL_STATUS", PLL_OFF_STATUS},
		{"PLL_OPMODE", PLL_OFF_OPMODE},
		{"PLL_FRAC", PLL_OFF_FRAC},
	};

	static struct clk_register_data data1[] = {
		{"APSS_PLL_VOTE", 0x0},
	};

	size = ARRAY_SIZE(data);

	for (i = 0; i < size; i++) {
		regmap_read(pll->clkr.regmap, pll->offset +
					pll->regs[data[i].offset], &val);
		clock_debug_output(f, "%20s: 0x%.8x\n", data[i].name, val);
	}

	regmap_read(pll->clkr.regmap, pll->offset + pll->regs[data[0].offset],
								&val);

	if (val & PLL_FSM_ENA) {
		regmap_read(pll->clkr.regmap, pll->clkr.enable_reg +
				data1[0].offset, &val);
		clock_debug_output(f, "%20s: 0x%.8x\n", data1[0].name, val);
	}
}

static struct clk_regmap_ops clk_fabia_pll_regmap_ops = {
	.list_registers = &clk_fabia_pll_list_registers,
};

static int clk_fabia_pll_init(struct clk_hw *hw)
{
	struct clk_regmap *rclk = to_clk_regmap(hw);

	if (!rclk->ops)
		rclk->ops = &clk_fabia_pll_regmap_ops;

	return 0;
}

const struct clk_ops clk_alpha_pll_fabia_ops = {
	.prepare = alpha_pll_fabia_prepare,
	.unprepare = clk_unprepare_regmap,
	.pre_rate_change = clk_pre_change_regmap,
	.post_rate_change = clk_post_change_regmap,
	.enable = alpha_pll_fabia_enable,
	.disable = alpha_pll_fabia_disable,
	.is_enabled = clk_alpha_pll_is_enabled,
	.set_rate = alpha_pll_fabia_set_rate,
	.recalc_rate = alpha_pll_fabia_recalc_rate,
	.round_rate = clk_alpha_pll_round_rate,
	.debug_init = clk_common_debug_init,
	.init = clk_fabia_pll_init,
};
EXPORT_SYMBOL_GPL(clk_alpha_pll_fabia_ops);

const struct clk_ops clk_alpha_pll_fixed_fabia_ops = {
	.prepare = clk_prepare_regmap,
	.unprepare = clk_unprepare_regmap,
	.pre_rate_change = clk_pre_change_regmap,
	.post_rate_change = clk_post_change_regmap,
	.enable = alpha_pll_fabia_enable,
	.disable = alpha_pll_fabia_disable,
	.is_enabled = clk_alpha_pll_is_enabled,
	.recalc_rate = alpha_pll_fabia_recalc_rate,
	.round_rate = clk_alpha_pll_round_rate,
	.debug_init = clk_common_debug_init,
	.init = clk_fabia_pll_init,
};
EXPORT_SYMBOL_GPL(clk_alpha_pll_fixed_fabia_ops);

static unsigned long clk_alpha_pll_postdiv_fabia_recalc_rate(struct clk_hw *hw,
					unsigned long parent_rate)
{
	struct clk_alpha_pll_postdiv *pll = to_clk_alpha_pll_postdiv(hw);
	u32 i, div = 1, val;
	int ret;

	ret = regmap_read(pll->clkr.regmap, PLL_USER_CTL(pll), &val);
	if (ret)
		return ret;

	val >>= pll->post_div_shift;
	val &= BIT(pll->width) - 1;

	for (i = 0; i < pll->num_post_div; i++) {
		if (pll->post_div_table[i].val == val) {
			div = pll->post_div_table[i].div;
			break;
		}
	}

	return (parent_rate / div);
}

static unsigned long
clk_trion_pll_postdiv_recalc_rate(struct clk_hw *hw, unsigned long parent_rate)
{
	struct clk_alpha_pll_postdiv *pll = to_clk_alpha_pll_postdiv(hw);
	struct regmap *regmap = pll->clkr.regmap;
	u32 i, div = 1, val;

	if (!pll->post_div_table) {
		pr_err("Missing the post_div_table for the PLL\n");
		return -EINVAL;
	}

	regmap_read(regmap, PLL_USER_CTL(pll), &val);

	val >>= pll->post_div_shift;
	val &= PLL_POST_DIV_MASK(pll);

	for (i = 0; i < pll->num_post_div; i++) {
		if (pll->post_div_table[i].val == val) {
			div = pll->post_div_table[i].div;
			break;
		}
	}

	return (parent_rate / div);
}

static long
clk_trion_pll_postdiv_round_rate(struct clk_hw *hw, unsigned long rate,
				 unsigned long *prate)
{
	struct clk_alpha_pll_postdiv *pll = to_clk_alpha_pll_postdiv(hw);

	return divider_round_rate(hw, rate, prate, pll->post_div_table,
				  pll->width, CLK_DIVIDER_ROUND_CLOSEST);
};

static int
clk_trion_pll_postdiv_set_rate(struct clk_hw *hw, unsigned long rate,
			       unsigned long parent_rate)
{
	struct clk_alpha_pll_postdiv *pll = to_clk_alpha_pll_postdiv(hw);
	struct regmap *regmap = pll->clkr.regmap;
	int i, val = 0, div;

	if (!pll->post_div_table) {
		pr_err("Missing the post_div_table for the PLL\n");
		return -EINVAL;
	}

	div = DIV_ROUND_UP_ULL(parent_rate, rate);
	for (i = 0; i < pll->num_post_div; i++) {
		if (pll->post_div_table[i].div == div) {
			val = pll->post_div_table[i].val;
			break;
		}
	}

	return regmap_update_bits(regmap, PLL_USER_CTL(pll),
				  PLL_POST_DIV_MASK(pll) << pll->post_div_shift,
				  val << pll->post_div_shift);
}

const struct clk_ops clk_alpha_pll_postdiv_trion_ops = {
	.recalc_rate = clk_trion_pll_postdiv_recalc_rate,
	.round_rate = clk_trion_pll_postdiv_round_rate,
	.set_rate = clk_trion_pll_postdiv_set_rate,
};
EXPORT_SYMBOL_GPL(clk_alpha_pll_postdiv_trion_ops);

static long clk_alpha_pll_postdiv_fabia_round_rate(struct clk_hw *hw,
				unsigned long rate, unsigned long *prate)
{
	struct clk_alpha_pll_postdiv *pll = to_clk_alpha_pll_postdiv(hw);

	return divider_round_rate(hw, rate, prate, pll->post_div_table,
				pll->width, CLK_DIVIDER_ROUND_CLOSEST);
}

static int clk_alpha_pll_postdiv_fabia_set_rate(struct clk_hw *hw,
				unsigned long rate, unsigned long parent_rate)
{
	struct clk_alpha_pll_postdiv *pll = to_clk_alpha_pll_postdiv(hw);
	int i, val = 0, div, ret;

	/*
	 * If the PLL is in FSM mode, then treat set_rate callback as a
	 * no-operation.
	 */
	ret = regmap_read(pll->clkr.regmap, PLL_MODE(pll), &val);
	if (ret)
		return ret;

	if (val & PLL_VOTE_FSM_ENA)
		return 0;

	div = DIV_ROUND_UP_ULL(parent_rate, rate);
	for (i = 0; i < pll->num_post_div; i++) {
		if (pll->post_div_table[i].div == div) {
			val = pll->post_div_table[i].val;
			break;
		}
	}

	return regmap_update_bits(pll->clkr.regmap, PLL_USER_CTL(pll),
				(BIT(pll->width) - 1) << pll->post_div_shift,
				val << pll->post_div_shift);
}

const struct clk_ops clk_alpha_pll_postdiv_fabia_ops = {
	.recalc_rate = clk_alpha_pll_postdiv_fabia_recalc_rate,
	.round_rate = clk_alpha_pll_postdiv_fabia_round_rate,
	.set_rate = clk_alpha_pll_postdiv_fabia_set_rate,
};
EXPORT_SYMBOL_GPL(clk_alpha_pll_postdiv_fabia_ops);

/**
 * clk_trion_pll_configure - configure the trion pll
 *
 * @pll: clk alpha pll
 * @regmap: register map
 * @config: configuration to apply for pll
 */
void clk_trion_pll_configure(struct clk_alpha_pll *pll, struct regmap *regmap,
			     const struct alpha_pll_config *config)
{
	/*
	 * If the bootloader left the PLL enabled it's likely that there are
	 * RCGs that will lock up if we disable the PLL below.
	 */
	if (trion_pll_is_enabled(pll, regmap)) {
		pr_debug("Trion PLL is already enabled, skipping configuration\n");
		return;
	}

	clk_alpha_pll_write_config(regmap, PLL_L_VAL(pll), config->l);

	if (config->cal_l)
		regmap_write(regmap, PLL_CAL_L_VAL(pll), config->cal_l);
	else
		regmap_write(regmap, PLL_CAL_L_VAL(pll), TRION_PLL_CAL_VAL);

	clk_alpha_pll_write_config(regmap, PLL_ALPHA_VAL(pll), config->alpha);
	clk_alpha_pll_write_config(regmap, PLL_CONFIG_CTL(pll),
				     config->config_ctl_val);
	clk_alpha_pll_write_config(regmap, PLL_CONFIG_CTL_U(pll),
				     config->config_ctl_hi_val);
	clk_alpha_pll_write_config(regmap, PLL_CONFIG_CTL_U1(pll),
				     config->config_ctl_hi1_val);
	clk_alpha_pll_write_config(regmap, PLL_USER_CTL(pll),
					config->user_ctl_val);
	clk_alpha_pll_write_config(regmap, PLL_USER_CTL_U(pll),
					config->user_ctl_hi_val);
	clk_alpha_pll_write_config(regmap, PLL_USER_CTL_U1(pll),
					config->user_ctl_hi1_val);
	clk_alpha_pll_write_config(regmap, PLL_TEST_CTL(pll),
					config->test_ctl_val);
	clk_alpha_pll_write_config(regmap, PLL_TEST_CTL_U(pll),
					config->test_ctl_hi_val);
	clk_alpha_pll_write_config(regmap, PLL_TEST_CTL_U1(pll),
					config->test_ctl_hi1_val);

	regmap_update_bits(regmap, PLL_MODE(pll), PLL_UPDATE_BYPASS,
			   PLL_UPDATE_BYPASS);

	if (pll->flags & SUPPORTS_FSM_LEGACY_MODE)
		regmap_update_bits(regmap, PLL_MODE(pll), PLL_FSM_LEGACY_MODE,
						PLL_FSM_LEGACY_MODE);

	/* Disable PLL output */
	regmap_update_bits(regmap, PLL_MODE(pll),  PLL_OUTCTRL, 0);

	/* Set operation mode to OFF */
	regmap_write(regmap, PLL_OPMODE(pll), PLL_STANDBY);

	/* Place the PLL in STANDBY mode */
	regmap_update_bits(regmap, PLL_MODE(pll), PLL_RESET_N, PLL_RESET_N);
}
EXPORT_SYMBOL_GPL(clk_trion_pll_configure);

/*
 * The TRION PLL requires a power-on self-calibration which happens when the
 * PLL comes out of reset. Calibrate in case it is not completed.
 */
static int __alpha_pll_trion_prepare(struct clk_hw *hw, u32 pcal_done)
{
	struct clk_alpha_pll *pll = to_clk_alpha_pll(hw);
	u32 val;
	int ret;

	ret = clk_prepare_regmap(hw);
	if (ret)
		return ret;

	/* Return early if calibration is not needed. */
	regmap_read(pll->clkr.regmap, PLL_STATUS(pll), &val);
	if (val & pcal_done)
		return 0;

	/* On/off to calibrate */
	ret = clk_trion_pll_enable(hw);
	if (!ret)
		clk_trion_pll_disable(hw);

	return ret;
}

static int alpha_pll_trion_prepare(struct clk_hw *hw)
{
	return __alpha_pll_trion_prepare(hw, TRION_PCAL_DONE);
}

static int alpha_pll_lucid_prepare(struct clk_hw *hw)
{
	return __alpha_pll_trion_prepare(hw, LUCID_PCAL_DONE);
}

static int __alpha_pll_trion_set_rate(struct clk_hw *hw, unsigned long rate,
				      unsigned long prate, u32 latch_bit, u32 latch_ack)
{
	struct clk_alpha_pll *pll = to_clk_alpha_pll(hw);
	unsigned long rrate;
	u32 val, l, alpha_width = pll_alpha_width(pll);
	u64 a;
	int ret;

	rrate = alpha_pll_round_rate(rate, prate, &l, &a, alpha_width);

	ret = alpha_pll_check_rate_margin(hw, rrate, rate);
	if (ret < 0)
		return ret;

	regmap_write(pll->clkr.regmap, PLL_L_VAL(pll), l);
	regmap_write(pll->clkr.regmap, PLL_ALPHA_VAL(pll), a);

	/* Latch the PLL input */
	ret = regmap_update_bits(pll->clkr.regmap, PLL_MODE(pll), latch_bit, latch_bit);
	if (ret)
		return ret;

	/* Wait for 2 reference cycles before checking the ACK bit. */
	udelay(1);
	regmap_read(pll->clkr.regmap, PLL_MODE(pll), &val);
	if (!(val & latch_ack)) {
		pr_err("Lucid PLL latch failed. Output may be unstable!\n");
		return -EINVAL;
	}

	/* Return the latch input to 0 */
	ret = regmap_update_bits(pll->clkr.regmap, PLL_MODE(pll), latch_bit, 0);
	if (ret)
		return ret;

	if (clk_hw_is_enabled(hw)) {
		ret = wait_for_pll_enable_lock(pll);
		if (ret)
			return ret;
	}

	/* Wait for PLL output to stabilize */
	udelay(100);
	return 0;
}

static int alpha_pll_trion_set_rate(struct clk_hw *hw, unsigned long rate,
				    unsigned long prate)
{
	return __alpha_pll_trion_set_rate(hw, rate, prate, PLL_UPDATE, ALPHA_PLL_ACK_LATCH);
}

const struct clk_ops clk_alpha_pll_trion_ops = {
	.prepare = alpha_pll_trion_prepare,
	.unprepare = clk_unprepare_regmap,
	.pre_rate_change = clk_pre_change_regmap,
	.post_rate_change = clk_post_change_regmap,
	.enable = clk_trion_pll_enable,
	.disable = clk_trion_pll_disable,
	.is_enabled = clk_trion_pll_is_enabled,
	.recalc_rate = clk_trion_pll_recalc_rate,
	.round_rate = clk_alpha_pll_round_rate,
	.set_rate = alpha_pll_trion_set_rate,
	.debug_init = clk_common_debug_init,
	.init = clk_trion_pll_init,
};
EXPORT_SYMBOL_GPL(clk_alpha_pll_trion_ops);

static void lucid_pll_list_registers(struct seq_file *f,
		struct clk_hw *hw)
{
	struct clk_alpha_pll *pll = to_clk_alpha_pll(hw);
	int size, i, val;

	static struct clk_register_data data[] = {
		{"PLL_MODE", PLL_OFF_MODE},
		{"PLL_L_VAL", PLL_OFF_L_VAL},
		{"PLL_CAL_L_VAL", PLL_OFF_CAL_L_VAL},
		{"PLL_USER_CTL", PLL_OFF_USER_CTL},
		{"PLL_USER_CTL_U", PLL_OFF_USER_CTL_U},
		{"PLL_USER_CTL_U1", PLL_OFF_USER_CTL_U1},
		{"PLL_CONFIG_CTL", PLL_OFF_CONFIG_CTL},
		{"PLL_CONFIG_CTL_U", PLL_OFF_CONFIG_CTL_U},
		{"PLL_CONFIG_CTL_U1", PLL_OFF_CONFIG_CTL_U1},
		{"PLL_TEST_CTL", PLL_OFF_TEST_CTL},
		{"PLL_TEST_CTL_U", PLL_OFF_TEST_CTL_U},
		{"PLL_TEST_CTL_U1", PLL_OFF_TEST_CTL_U1},
		{"PLL_STATUS", PLL_OFF_STATUS},
		{"PLL_OPMODE", PLL_OFF_OPMODE},
		{"PLL_ALPHA_VAL", PLL_OFF_ALPHA_VAL},
		{"PLL_SSC_DELTA_ALPHA", PLL_OFF_SSC_DELTA_ALPHA},
		{"PLL_SSC_NUM_STEPS", PLL_OFF_SSC_NUM_STEPS},
		{"PLL_SSC_UPDATE_RATE", PLL_OFF_SSC_UPDATE_RATE},
	};

	static struct clk_register_data data1[] = {
		{"APSS_PLL_VOTE", 0x0},
	};

	size = ARRAY_SIZE(data);

	for (i = 0; i < size; i++) {
		regmap_read(pll->clkr.regmap, pll->offset +
					pll->regs[data[i].offset], &val);
		clock_debug_output(f, "%20s: 0x%.8x\n", data[i].name, val);
	}

	regmap_read(pll->clkr.regmap, pll->offset +
					pll->regs[data[0].offset], &val);

	if (val & PLL_FSM_ENA) {
		regmap_read(pll->clkr.regmap, pll->clkr.enable_reg +
					data1[0].offset, &val);
		clock_debug_output(f, "%20s: 0x%.8x\n", data1[0].name, val);
	}
}

static struct clk_regmap_ops clk_lucid_pll_regmap_ops = {
	.list_registers = &lucid_pll_list_registers,
};

static int clk_lucid_pll_init(struct clk_hw *hw)
{
	struct clk_regmap *rclk = to_clk_regmap(hw);

	if (!rclk->ops)
		rclk->ops = &clk_lucid_pll_regmap_ops;

	return 0;
}

const struct clk_ops clk_alpha_pll_lucid_ops = {
	.prepare = alpha_pll_lucid_prepare,
	.unprepare = clk_unprepare_regmap,
	.pre_rate_change = clk_pre_change_regmap,
	.post_rate_change = clk_post_change_regmap,
	.enable = clk_trion_pll_enable,
	.disable = clk_trion_pll_disable,
	.is_enabled = clk_trion_pll_is_enabled,
	.recalc_rate = clk_trion_pll_recalc_rate,
	.round_rate = clk_alpha_pll_round_rate,
	.set_rate = alpha_pll_trion_set_rate,
	.debug_init = clk_common_debug_init,
	.init = clk_lucid_pll_init,
};
EXPORT_SYMBOL_GPL(clk_alpha_pll_lucid_ops);

const struct clk_ops clk_alpha_pll_postdiv_lucid_ops = {
	.recalc_rate = clk_alpha_pll_postdiv_fabia_recalc_rate,
	.round_rate = clk_alpha_pll_postdiv_fabia_round_rate,
	.set_rate = clk_alpha_pll_postdiv_fabia_set_rate,
};
EXPORT_SYMBOL_GPL(clk_alpha_pll_postdiv_lucid_ops);

void clk_agera_pll_configure(struct clk_alpha_pll *pll, struct regmap *regmap,
			const struct alpha_pll_config *config)
{
	clk_alpha_pll_write_config(regmap, PLL_L_VAL(pll), config->l);
	clk_alpha_pll_write_config(regmap, PLL_ALPHA_VAL(pll), config->alpha);
	clk_alpha_pll_write_config(regmap, PLL_USER_CTL(pll),
							config->user_ctl_val);
	clk_alpha_pll_write_config(regmap, PLL_CONFIG_CTL(pll),
						config->config_ctl_val);
	clk_alpha_pll_write_config(regmap, PLL_CONFIG_CTL_U(pll),
						config->config_ctl_hi_val);
	clk_alpha_pll_write_config(regmap, PLL_TEST_CTL(pll),
						config->test_ctl_val);
	clk_alpha_pll_write_config(regmap,  PLL_TEST_CTL_U(pll),
						config->test_ctl_hi_val);
}
EXPORT_SYMBOL_GPL(clk_agera_pll_configure);

static int clk_alpha_pll_agera_set_rate(struct clk_hw *hw, unsigned long rate,
							unsigned long prate)
{
	struct clk_alpha_pll *pll = to_clk_alpha_pll(hw);
	u32 l, alpha_width = pll_alpha_width(pll);
	int ret;
	unsigned long rrate;
	u64 a;

	rrate = alpha_pll_round_rate(rate, prate, &l, &a, alpha_width);
	ret = alpha_pll_check_rate_margin(hw, rrate, rate);
	if (ret < 0)
		return ret;

	/* change L_VAL without having to go through the power on sequence */
	regmap_write(pll->clkr.regmap, PLL_L_VAL(pll), l);
	regmap_write(pll->clkr.regmap, PLL_ALPHA_VAL(pll), a);

	if (clk_hw_is_enabled(hw))
		return wait_for_pll_enable_lock(pll);

	return 0;
}

static void clk_agera_pll_list_registers(struct seq_file *f, struct clk_hw *hw)
{
	struct clk_alpha_pll *pll = to_clk_alpha_pll(hw);
	int size, i, val;

	static struct clk_register_data data[] = {
		{"PLL_MODE", PLL_OFF_MODE},
		{"PLL_L_VAL", PLL_OFF_L_VAL},
		{"PLL_ALPHA_VAL", PLL_OFF_ALPHA_VAL},
		{"PLL_USER_CTL", PLL_OFF_USER_CTL},
		{"PLL_CONFIG_CTL", PLL_OFF_CONFIG_CTL},
		{"PLL_CONFIG_CTL_U", PLL_OFF_CONFIG_CTL_U},
		{"PLL_TEST_CTL", PLL_OFF_TEST_CTL},
		{"PLL_TEST_CTL_U", PLL_OFF_TEST_CTL_U},
		{"PLL_STATUS", PLL_OFF_STATUS},
	};

	static struct clk_register_data data1[] = {
		{"APSS_PLL_VOTE", 0x0},
	};


	size = ARRAY_SIZE(data);

	for (i = 0; i < size; i++) {
		regmap_read(pll->clkr.regmap, pll->offset +
					pll->regs[data[i].offset], &val);
		clock_debug_output(f, "%20s: 0x%.8x\n", data[i].name, val);
	}

	regmap_read(pll->clkr.regmap, pll->offset + pll->regs[data[0].offset],
								&val);
	if (val & PLL_FSM_ENA) {
		regmap_read(pll->clkr.regmap, pll->clkr.enable_reg +
				data1[0].offset, &val);
		clock_debug_output(f, "%20s: 0x%.8x\n", data1[0].name, val);
	}
}

static struct clk_regmap_ops clk_agera_pll_regmap_ops = {
	.list_registers = clk_agera_pll_list_registers,
};

static int clk_agera_pll_init(struct clk_hw *hw)
{
	struct clk_regmap *rclk = to_clk_regmap(hw);

	if (!rclk->ops)
		rclk->ops = &clk_agera_pll_regmap_ops;

	return 0;
}

const struct clk_ops clk_alpha_pll_agera_ops = {
	.prepare = clk_prepare_regmap,
	.unprepare = clk_unprepare_regmap,
	.pre_rate_change = clk_pre_change_regmap,
	.post_rate_change = clk_post_change_regmap,
	.enable = clk_alpha_pll_enable,
	.disable = clk_alpha_pll_disable,
	.is_enabled = clk_alpha_pll_is_enabled,
	.recalc_rate = alpha_pll_fabia_recalc_rate,
	.round_rate = clk_alpha_pll_round_rate,
	.set_rate = clk_alpha_pll_agera_set_rate,
	.debug_init = clk_common_debug_init,
	.init = clk_agera_pll_init,
};
EXPORT_SYMBOL_GPL(clk_alpha_pll_agera_ops);

static int alpha_pll_lucid_5lpe_enable(struct clk_hw *hw)
{
	struct clk_alpha_pll *pll = to_clk_alpha_pll(hw);
	u32 val;
	int ret;

	ret = regmap_read(pll->clkr.regmap, PLL_USER_CTL(pll), &val);
	if (ret)
		return ret;

	/* If in FSM mode, just vote for it */
	if (val & LUCID_5LPE_ENABLE_VOTE_RUN) {
		ret = clk_enable_regmap(hw);
		if (ret)
			return ret;
		return wait_for_pll_enable_lock(pll);
	}

	/* Check if PLL is already enabled, return if enabled */
	ret = trion_pll_is_enabled(pll, pll->clkr.regmap);
	if (ret < 0)
		return ret;

	ret = regmap_update_bits(pll->clkr.regmap, PLL_MODE(pll), PLL_RESET_N, PLL_RESET_N);
	if (ret)
		return ret;

	regmap_write(pll->clkr.regmap, PLL_OPMODE(pll), PLL_RUN);

	ret = wait_for_pll_enable_lock(pll);
	if (ret)
		return ret;

	/* Enable the PLL outputs */
	ret = regmap_update_bits(pll->clkr.regmap, PLL_USER_CTL(pll), PLL_OUT_MASK, PLL_OUT_MASK);
	if (ret)
		return ret;

	/* Enable the global PLL outputs */
	return regmap_update_bits(pll->clkr.regmap, PLL_MODE(pll), PLL_OUTCTRL, PLL_OUTCTRL);
}

static void alpha_pll_lucid_5lpe_disable(struct clk_hw *hw)
{
	struct clk_alpha_pll *pll = to_clk_alpha_pll(hw);
	u32 val;
	int ret;

	ret = regmap_read(pll->clkr.regmap, PLL_USER_CTL(pll), &val);
	if (ret)
		return;

	/* If in FSM mode, just unvote it */
	if (val & LUCID_5LPE_ENABLE_VOTE_RUN) {
		clk_disable_regmap(hw);
		return;
	}

	/* Disable the global PLL output */
	ret = regmap_update_bits(pll->clkr.regmap, PLL_MODE(pll), PLL_OUTCTRL, 0);
	if (ret)
		return;

	/* Disable the PLL outputs */
	ret = regmap_update_bits(pll->clkr.regmap, PLL_USER_CTL(pll), PLL_OUT_MASK, 0);
	if (ret)
		return;

	/* Place the PLL mode in STANDBY */
	regmap_write(pll->clkr.regmap, PLL_OPMODE(pll), PLL_STANDBY);
}

/*
 * The Lucid 5LPE PLL requires a power-on self-calibration which happens
 * when the PLL comes out of reset. Calibrate in case it is not completed.
 */
static int alpha_pll_lucid_5lpe_prepare(struct clk_hw *hw)
{
	struct clk_alpha_pll *pll = to_clk_alpha_pll(hw);
	struct clk_hw *p;
	u32 val = 0;
	int ret;

	ret = clk_prepare_regmap(hw);
	if (ret)
		return ret;

	/* Return early if calibration is not needed. */
	regmap_read(pll->clkr.regmap, PLL_MODE(pll), &val);
	if (val & LUCID_5LPE_PCAL_DONE)
		return 0;

	p = clk_hw_get_parent(hw);
	if (!p)
		return -EINVAL;

	ret = alpha_pll_lucid_5lpe_enable(hw);
	if (ret)
		return ret;

	alpha_pll_lucid_5lpe_disable(hw);

	return 0;
}

static int alpha_pll_lucid_5lpe_set_rate(struct clk_hw *hw, unsigned long rate,
					 unsigned long prate)
{
	return __alpha_pll_trion_set_rate(hw, rate, prate,
					  LUCID_5LPE_PLL_LATCH_INPUT,
					  LUCID_5LPE_ALPHA_PLL_ACK_LATCH);
}

static int __clk_lucid_pll_postdiv_set_rate(struct clk_hw *hw, unsigned long rate,
					    unsigned long parent_rate,
					    unsigned long enable_vote_run)
{
	struct clk_alpha_pll_postdiv *pll = to_clk_alpha_pll_postdiv(hw);
	struct regmap *regmap = pll->clkr.regmap;
	int i, val, div, ret;
	u32 mask;

	/*
	 * If the PLL is in FSM mode, then treat set_rate callback as a
	 * no-operation.
	 */
	ret = regmap_read(regmap, PLL_USER_CTL(pll), &val);
	if (ret)
		return ret;

	if (val & enable_vote_run)
		return 0;

	if (!pll->post_div_table) {
		pr_err("Missing the post_div_table for the %s PLL\n",
		       clk_hw_get_name(&pll->clkr.hw));
		return -EINVAL;
	}

	div = DIV_ROUND_UP_ULL((u64)parent_rate, rate);
	for (i = 0; i < pll->num_post_div; i++) {
		if (pll->post_div_table[i].div == div) {
			val = pll->post_div_table[i].val;
			break;
		}
	}

	mask = GENMASK(pll->width + pll->post_div_shift - 1, pll->post_div_shift);
	return regmap_update_bits(pll->clkr.regmap, PLL_USER_CTL(pll),
				  mask, val << pll->post_div_shift);
}

static int clk_lucid_5lpe_pll_postdiv_set_rate(struct clk_hw *hw, unsigned long rate,
					       unsigned long parent_rate)
{
	return __clk_lucid_pll_postdiv_set_rate(hw, rate, parent_rate, LUCID_5LPE_ENABLE_VOTE_RUN);
}

const struct clk_ops clk_alpha_pll_lucid_5lpe_ops = {
	.prepare = alpha_pll_lucid_5lpe_prepare,
	.unprepare = clk_unprepare_regmap,
	.pre_rate_change = clk_pre_change_regmap,
	.post_rate_change = clk_post_change_regmap,
	.enable = alpha_pll_lucid_5lpe_enable,
	.disable = alpha_pll_lucid_5lpe_disable,
	.is_enabled = clk_trion_pll_is_enabled,
	.recalc_rate = clk_trion_pll_recalc_rate,
	.round_rate = clk_alpha_pll_round_rate,
	.set_rate = alpha_pll_lucid_5lpe_set_rate,
	.debug_init = clk_common_debug_init,
	.init = clk_lucid_pll_init,
};
EXPORT_SYMBOL_GPL(clk_alpha_pll_lucid_5lpe_ops);

const struct clk_ops clk_alpha_pll_fixed_lucid_5lpe_ops = {
	.prepare = clk_prepare_regmap,
	.unprepare = clk_unprepare_regmap,
	.pre_rate_change = clk_pre_change_regmap,
	.post_rate_change = clk_post_change_regmap,
	.enable = alpha_pll_lucid_5lpe_enable,
	.disable = alpha_pll_lucid_5lpe_disable,
	.is_enabled = clk_trion_pll_is_enabled,
	.recalc_rate = clk_trion_pll_recalc_rate,
	.round_rate = clk_alpha_pll_round_rate,
	.debug_init = clk_common_debug_init,
	.init = clk_lucid_pll_init,
};
EXPORT_SYMBOL_GPL(clk_alpha_pll_fixed_lucid_5lpe_ops);

const struct clk_ops clk_alpha_pll_postdiv_lucid_5lpe_ops = {
	.recalc_rate = clk_alpha_pll_postdiv_fabia_recalc_rate,
	.round_rate = clk_alpha_pll_postdiv_fabia_round_rate,
	.set_rate = clk_lucid_5lpe_pll_postdiv_set_rate,
};
EXPORT_SYMBOL_GPL(clk_alpha_pll_postdiv_lucid_5lpe_ops);

void clk_zonda_pll_configure(struct clk_alpha_pll *pll, struct regmap *regmap,
			     const struct alpha_pll_config *config)
{
	clk_alpha_pll_write_config(regmap, PLL_L_VAL(pll), config->l);
	clk_alpha_pll_write_config(regmap, PLL_ALPHA_VAL(pll), config->alpha);
	clk_alpha_pll_write_config(regmap, PLL_CONFIG_CTL(pll), config->config_ctl_val);
	clk_alpha_pll_write_config(regmap, PLL_CONFIG_CTL_U(pll), config->config_ctl_hi_val);
	clk_alpha_pll_write_config(regmap, PLL_CONFIG_CTL_U1(pll), config->config_ctl_hi1_val);
	clk_alpha_pll_write_config(regmap, PLL_USER_CTL(pll), config->user_ctl_val);
	clk_alpha_pll_write_config(regmap, PLL_USER_CTL_U(pll), config->user_ctl_hi_val);
	clk_alpha_pll_write_config(regmap, PLL_USER_CTL_U1(pll), config->user_ctl_hi1_val);
	clk_alpha_pll_write_config(regmap, PLL_TEST_CTL(pll), config->test_ctl_val);
	clk_alpha_pll_write_config(regmap, PLL_TEST_CTL_U(pll), config->test_ctl_hi_val);
	clk_alpha_pll_write_config(regmap, PLL_TEST_CTL_U1(pll), config->test_ctl_hi1_val);

	regmap_update_bits(regmap, PLL_MODE(pll), PLL_BYPASSNL, 0);

	/* Disable PLL output */
	regmap_update_bits(regmap, PLL_MODE(pll), PLL_OUTCTRL, 0);

	/* Set operation mode to OFF */
	regmap_write(regmap, PLL_OPMODE(pll), PLL_STANDBY);

	/* Place the PLL in STANDBY mode */
	regmap_update_bits(regmap, PLL_MODE(pll), PLL_RESET_N, PLL_RESET_N);
}
EXPORT_SYMBOL_GPL(clk_zonda_pll_configure);

static int clk_zonda_pll_enable(struct clk_hw *hw)
{
	struct clk_alpha_pll *pll = to_clk_alpha_pll(hw);
	struct regmap *regmap = pll->clkr.regmap;
	u32 val;
	int ret;

	regmap_read(regmap, PLL_MODE(pll), &val);

	/* If in FSM mode, just vote for it */
	if (val & PLL_VOTE_FSM_ENA) {
		ret = clk_enable_regmap(hw);
		if (ret)
			return ret;
		return wait_for_pll_enable_active(pll);
	}

	/* Get the PLL out of bypass mode */
	regmap_update_bits(regmap, PLL_MODE(pll), PLL_BYPASSNL, PLL_BYPASSNL);

	/*
	 * H/W requires a 1us delay between disabling the bypass and
	 * de-asserting the reset.
	 */
	udelay(1);

	regmap_update_bits(regmap, PLL_MODE(pll), PLL_RESET_N, PLL_RESET_N);

	/* Set operation mode to RUN */
	regmap_write(regmap, PLL_OPMODE(pll), PLL_RUN);

	regmap_read(regmap, PLL_TEST_CTL(pll), &val);

	/* If cfa mode then poll for freq lock */
	if (val & ZONDA_STAY_IN_CFA)
		ret = wait_for_zonda_pll_freq_lock(pll);
	else
		ret = wait_for_pll_enable_lock(pll);
	if (ret)
		return ret;

	/* Enable the PLL outputs */
	regmap_update_bits(regmap, PLL_USER_CTL(pll), ZONDA_PLL_OUT_MASK, ZONDA_PLL_OUT_MASK);

	/* Enable the global PLL outputs */
	regmap_update_bits(regmap, PLL_MODE(pll), PLL_OUTCTRL, PLL_OUTCTRL);

	return 0;
}

static void clk_zonda_pll_disable(struct clk_hw *hw)
{
	struct clk_alpha_pll *pll = to_clk_alpha_pll(hw);
	struct regmap *regmap = pll->clkr.regmap;
	u32 val;

	regmap_read(regmap, PLL_MODE(pll), &val);

	/* If in FSM mode, just unvote it */
	if (val & PLL_VOTE_FSM_ENA) {
		clk_disable_regmap(hw);
		return;
	}

	/* Disable the global PLL output */
	regmap_update_bits(regmap, PLL_MODE(pll), PLL_OUTCTRL, 0);

	/* Disable the PLL outputs */
	regmap_update_bits(regmap, PLL_USER_CTL(pll), ZONDA_PLL_OUT_MASK, 0);

	/* Put the PLL in bypass and reset */
	regmap_update_bits(regmap, PLL_MODE(pll), PLL_RESET_N | PLL_BYPASSNL, 0);

	/* Place the PLL mode in OFF state */
	regmap_write(regmap, PLL_OPMODE(pll), 0x0);
}

static int clk_zonda_pll_set_rate(struct clk_hw *hw, unsigned long rate,
				  unsigned long prate)
{
	struct clk_alpha_pll *pll = to_clk_alpha_pll(hw);
	unsigned long rrate;
	u32 test_ctl_val;
	u32 l, alpha_width = pll_alpha_width(pll);
	u64 a;
	int ret;

	rrate = alpha_pll_round_rate(rate, prate, &l, &a, alpha_width);

	ret = alpha_pll_check_rate_margin(hw, rrate, rate);
	if (ret < 0)
		return ret;

	regmap_write(pll->clkr.regmap, PLL_ALPHA_VAL(pll), a);
	regmap_write(pll->clkr.regmap, PLL_L_VAL(pll), l);

	/* Wait before polling for the frequency latch */
	udelay(5);

	/* Read stay in cfa mode */
	regmap_read(pll->clkr.regmap, PLL_TEST_CTL(pll), &test_ctl_val);

	/* If cfa mode then poll for freq lock */
	if (test_ctl_val & ZONDA_STAY_IN_CFA)
		ret = wait_for_zonda_pll_freq_lock(pll);
	else
		ret = wait_for_pll_enable_lock(pll);
	if (ret)
		return ret;

	/* Wait for PLL output to stabilize */
	udelay(100);
	return 0;
}

static void clk_alpha_pll_zonda_list_registers(struct seq_file *f,
							struct clk_hw *hw)
{
	struct clk_alpha_pll *pll = to_clk_alpha_pll(hw);
	int size, i, val;

	static struct clk_register_data data[] = {
		{"PLL_MODE", PLL_OFF_MODE},
		{"PLL_L_VAL", PLL_OFF_L_VAL},
		{"PLL_ALPHA_VAL", PLL_OFF_ALPHA_VAL},
		{"PLL_USER_CTL", PLL_OFF_USER_CTL},
		{"PLL_CONFIG_CTL", PLL_OFF_CONFIG_CTL},
		{"PLL_CONFIG_CTL_U", PLL_OFF_CONFIG_CTL_U},
		{"PLL_CONFIG_CTL_U1", PLL_OFF_CONFIG_CTL_U1},
		{"PLL_TEST_CTL", PLL_OFF_TEST_CTL},
		{"PLL_TEST_CTL_U", PLL_OFF_TEST_CTL_U},
		{"PLL_TEST_CTL_U1", PLL_OFF_TEST_CTL_U1},
		{"PLL_OPMODE", PLL_OFF_OPMODE},
		{"PLL_STATUS", PLL_OFF_STATUS},
		{"PLL_SSC_DELTA_ALPHA", PLL_OFF_SSC_DELTA_ALPHA},
		{"PLL_SSC_UPDATE_RATE", PLL_OFF_SSC_UPDATE_RATE},
	};

	static struct clk_register_data data1[] = {
		{"APSS_PLL_VOTE", 0x0},
	};

	size = ARRAY_SIZE(data);

	for (i = 0; i < size; i++) {
		regmap_read(pll->clkr.regmap, pll->offset +
					pll->regs[data[i].offset], &val);
		clock_debug_output(f, "%20s: 0x%.8x\n", data[i].name, val);
	}

	regmap_read(pll->clkr.regmap, pll->offset + pll->regs[data[0].offset],
								&val);

	if (val & PLL_FSM_ENA) {
		regmap_read(pll->clkr.regmap, pll->clkr.enable_reg +
				data1[0].offset, &val);
		clock_debug_output(f, "%20s: 0x%.8x\n", data1[0].name, val);
	}
}

static struct clk_regmap_ops clk_alpha_pll_zonda_regmap_ops = {
	.list_registers = clk_alpha_pll_zonda_list_registers,
};

static int clk_alpha_pll_zonda_init(struct clk_hw *hw)
{
	struct clk_regmap *rclk = to_clk_regmap(hw);

	if (!rclk->ops)
		rclk->ops = &clk_alpha_pll_zonda_regmap_ops;

	return 0;
}

const struct clk_ops clk_alpha_pll_zonda_ops = {
	.prepare = clk_prepare_regmap,
	.unprepare = clk_unprepare_regmap,
	.pre_rate_change = clk_pre_change_regmap,
	.post_rate_change = clk_post_change_regmap,
	.enable = clk_zonda_pll_enable,
	.disable = clk_zonda_pll_disable,
	.is_enabled = clk_trion_pll_is_enabled,
	.recalc_rate = clk_trion_pll_recalc_rate,
	.round_rate = clk_alpha_pll_round_rate,
	.set_rate = clk_zonda_pll_set_rate,
	.debug_init = clk_common_debug_init,
	.init = clk_alpha_pll_zonda_init,
};
EXPORT_SYMBOL_GPL(clk_alpha_pll_zonda_ops);

static int clk_zonda_5lpe_pll_enable(struct clk_hw *hw)
{
	struct clk_alpha_pll *pll = to_clk_alpha_pll(hw);
	u32 val, test_ctl_val;
	int ret;

	ret = regmap_read(pll->clkr.regmap, PLL_USER_CTL(pll), &val);
	if (ret)
		return ret;

	/* If in FSM mode, just vote for it */
	if (val & ZONDA_5LPE_ENABLE_VOTE_RUN) {
		ret = clk_enable_regmap(hw);
		if (ret)
			return ret;
		return wait_for_pll_enable_active(pll);
	}

	/* Check if PLL is already enabled */
	ret = trion_pll_is_enabled(pll, pll->clkr.regmap);
	if (ret < 0)
		return ret;
	else if (ret) {
		pr_warn("%s PLL is already enabled\n",
				clk_hw_get_name(&pll->clkr.hw));
		return 0;
	}

	ret = regmap_update_bits(pll->clkr.regmap, PLL_MODE(pll),
						 PLL_RESET_N | PLL_BYPASSNL,
						 PLL_RESET_N | PLL_BYPASSNL);
	if (ret)
		return ret;

	/* Set operation mode to RUN */
	regmap_write(pll->clkr.regmap, PLL_OPMODE(pll), PLL_RUN);

	ret = regmap_read(pll->clkr.regmap, PLL_TEST_CTL(pll), &test_ctl_val);
	if (ret)
		return ret;

	/* If cfa mode then poll for freq lock */
	if (test_ctl_val & ZONDA_STAY_IN_CFA)
		ret = wait_for_zonda_pll_freq_lock(pll);
	else
		ret = wait_for_pll_enable_lock(pll);
	if (ret)
		return ret;

	/* Enable the PLL outputs */
	ret = regmap_update_bits(pll->clkr.regmap, PLL_USER_CTL(pll),
				ZONDA_PLL_OUT_MASK, ZONDA_PLL_OUT_MASK);
	if (ret)
		return ret;

	/* Enable the global PLL outputs */
	ret = regmap_update_bits(pll->clkr.regmap, PLL_MODE(pll),
				 PLL_OUTCTRL, PLL_OUTCTRL);
	if (ret)
		return ret;

	/* Ensure that the write above goes through before returning. */
	mb();

	return ret;
}

<<<<<<< HEAD
static void clk_zonda_5lpe_pll_disable(struct clk_hw *hw)
=======
static void _alpha_pll_lucid_evo_disable(struct clk_hw *hw, bool reset)
>>>>>>> e9630af1
{
	struct clk_alpha_pll *pll = to_clk_alpha_pll(hw);
	u32 val, mask;
	int ret;

	ret = regmap_read(pll->clkr.regmap, PLL_USER_CTL(pll), &val);
	if (ret)
		return;

	/* If in FSM mode, just unvote it */
	if (val & ZONDA_5LPE_ENABLE_VOTE_RUN) {
		clk_disable_regmap(hw);
		return;
	}

	/* Disable the global PLL output */
	ret = regmap_update_bits(pll->clkr.regmap, PLL_MODE(pll),
							PLL_OUTCTRL, 0);
	if (ret)
		return;

	/* Disable the PLL outputs */
	ret = regmap_update_bits(pll->clkr.regmap, PLL_USER_CTL(pll),
			PLL_OUT_MASK, 0);
	if (ret)
		return;

	/* Place the PLL mode in STANDBY */
<<<<<<< HEAD
	regmap_write(pll->clkr.regmap, PLL_OPMODE(pll),
			PLL_STANDBY);

	mask = PLL_RESET_N | PLL_BYPASSNL;
	ret = regmap_update_bits(pll->clkr.regmap, PLL_MODE(pll), mask, 0);
	if (ret)
		return;
}

const struct clk_ops clk_alpha_pll_zonda_5lpe_ops = {
	.prepare = clk_prepare_regmap,
	.unprepare = clk_unprepare_regmap,
	.pre_rate_change = clk_pre_change_regmap,
	.post_rate_change = clk_post_change_regmap,
	.enable = clk_zonda_5lpe_pll_enable,
	.disable = clk_zonda_5lpe_pll_disable,
	.is_enabled = clk_trion_pll_is_enabled,
	.recalc_rate = clk_trion_pll_recalc_rate,
	.round_rate = clk_alpha_pll_round_rate,
	.set_rate = clk_zonda_pll_set_rate,
	.debug_init = clk_common_debug_init,
	.init = clk_alpha_pll_zonda_init,
};
EXPORT_SYMBOL(clk_alpha_pll_zonda_5lpe_ops);

int clk_regera_pll_configure(struct clk_alpha_pll *pll, struct regmap *regmap,
				const struct alpha_pll_config *config)
{
	u32 mode_regval;
	int ret;

	if (!config) {
		pr_err("PLL configuration missing.\n");
		return -EINVAL;
	}

	ret = regmap_read(regmap, PLL_MODE(pll), &mode_regval);
	if (ret)
		return ret;

	if (mode_regval & PLL_LOCK_DET) {
		pr_warn("PLL is already enabled. Skipping configuration.\n");
		return 0;
	}

	if (config->alpha)
		regmap_write(regmap, PLL_ALPHA_VAL(pll), config->alpha);

	if (config->l)
		regmap_write(regmap, PLL_L_VAL(pll), config->l);

	if (config->config_ctl_val)
		regmap_write(regmap, PLL_CONFIG_CTL(pll),
						config->config_ctl_val);

	if (config->config_ctl_hi_val)
		regmap_write(regmap, PLL_CONFIG_CTL_U(pll),
						config->config_ctl_hi_val);

	if (config->config_ctl_hi1_val)
		regmap_write(regmap, PLL_CONFIG_CTL_U1(pll),
						config->config_ctl_hi1_val);

	if (config->user_ctl_val)
		regmap_write(regmap, PLL_USER_CTL(pll), config->user_ctl_val);

	if (config->test_ctl_val)
		regmap_write(regmap, PLL_TEST_CTL(pll), config->test_ctl_val);

	if (config->test_ctl_hi_val)
		regmap_write(regmap, PLL_TEST_CTL_U(pll),
						config->test_ctl_hi_val);

	if (config->test_ctl_hi1_val)
		regmap_write(regmap, PLL_TEST_CTL_U1(pll),
						config->test_ctl_hi1_val);

	/* Set operation mode to OFF */
	regmap_write(regmap, PLL_OPMODE(pll), PLL_STANDBY);

	return 0;
}
EXPORT_SYMBOL(clk_regera_pll_configure);

static int clk_regera_pll_enable(struct clk_hw *hw)
{
	struct clk_alpha_pll *pll = to_clk_alpha_pll(hw);
	u32 val, l_val;
	int ret;

	ret = regmap_read(pll->clkr.regmap, PLL_MODE(pll), &val);
	if (ret)
		return ret;

	/* If in FSM mode, just vote for it */
	if (val & PLL_VOTE_FSM_ENA) {
		ret = clk_enable_regmap(hw);
		if (ret)
			return ret;
		return wait_for_pll_enable_active(pll);
	}

	ret = regmap_read(pll->clkr.regmap, PLL_L_VAL(pll), &l_val);
	if (ret)
		return ret;

	/* PLL has lost it's L value, needs reconfiguration */
	if (!l_val) {
		ret = clk_regera_pll_configure(pll, pll->clkr.regmap,
						pll->config);
		if (ret) {
			pr_err("Failed to configure %s\n", clk_hw_get_name(hw));
			return ret;
		}
		pr_warn("%s: PLL configuration lost, reconfiguration of PLL done.\n",
				clk_hw_get_name(hw));
	}

	/* Get the PLL out of bypass mode */
	ret = regmap_update_bits(pll->clkr.regmap, PLL_MODE(pll),
						PLL_BYPASSNL, PLL_BYPASSNL);
	if (ret)
		return ret;

	/*
	 * H/W requires a 1us delay between disabling the bypass and
	 * de-asserting the reset.
	 */
	mb();
	udelay(1);

	ret = regmap_update_bits(pll->clkr.regmap, PLL_MODE(pll),
						 PLL_RESET_N, PLL_RESET_N);
	if (ret)
		return ret;

	/* Set operation mode to RUN */
	regmap_write(pll->clkr.regmap, PLL_OPMODE(pll), PLL_RUN);

	ret = wait_for_pll_enable_lock(pll);
	if (ret)
		return ret;

	/* Enable the PLL outputs */
	ret = regmap_update_bits(pll->clkr.regmap, PLL_USER_CTL(pll),
				ZONDA_PLL_OUT_MASK, ZONDA_PLL_OUT_MASK);
	if (ret)
		return ret;

	/* Enable the global PLL outputs */
	ret = regmap_update_bits(pll->clkr.regmap, PLL_MODE(pll),
				 PLL_OUTCTRL, PLL_OUTCTRL);
	if (ret)
		return ret;

	/* Ensure that the write above goes through before returning. */
	mb();
	return ret;
}

static void clk_regera_pll_disable(struct clk_hw *hw)
{
	int ret;
	struct clk_alpha_pll *pll = to_clk_alpha_pll(hw);
	u32 val, mask;

	ret = regmap_read(pll->clkr.regmap, PLL_MODE(pll), &val);
	if (ret)
		return;

	/* If in FSM mode, just unvote it */
	if (val & PLL_VOTE_FSM_ENA) {
		clk_disable_regmap(hw);
		return;
	}

	/* Disable the global PLL output */
	ret = regmap_update_bits(pll->clkr.regmap, PLL_MODE(pll),
							PLL_OUTCTRL, 0);
	if (ret)
		return;

	/* Disable the PLL outputs */
	ret = regmap_update_bits(pll->clkr.regmap, PLL_USER_CTL(pll),
					ZONDA_PLL_OUT_MASK, 0);

	/* Put the PLL in bypass and reset */
	mask = PLL_RESET_N | PLL_BYPASSNL;
	ret = regmap_update_bits(pll->clkr.regmap, PLL_MODE(pll), mask, 0);
	if (ret)
		return;

	/* Place the PLL mode in OFF state */
	regmap_write(pll->clkr.regmap, PLL_OPMODE(pll), PLL_STANDBY);
}

static int clk_regera_pll_set_rate(struct clk_hw *hw, unsigned long rate,
				  unsigned long prate)
{
	struct clk_alpha_pll *pll = to_clk_alpha_pll(hw);
	unsigned long rrate;
	u32 l, regval, alpha_width = pll_alpha_width(pll);
	u64 a;
	int ret;

	ret = regmap_read(pll->clkr.regmap, PLL_L_VAL(pll), &l);
	if (ret)
		return ret;

	/* PLL has lost it's L value, needs reconfiguration */
	if (!l) {
		ret = clk_regera_pll_configure(pll, pll->clkr.regmap,
						pll->config);
		if (ret) {
			pr_err("Failed to configure %s\n", clk_hw_get_name(hw));
			return ret;
		}
		pr_warn("%s: PLL configuration lost, reconfiguration of PLL done.\n",
				clk_hw_get_name(hw));
	}

	rrate = alpha_pll_round_rate(rate, prate, &l, &a, alpha_width);
	/*
	 * Due to a limited number of bits for fractional rate programming, the
	 * rounded up rate could be marginally higher than the requested rate.
	 */
	if (rrate > (rate + PLL_RATE_MARGIN) || rrate < rate) {
		pr_err("Call set rate on the PLL with rounded rates!\n");
		return -EINVAL;
	}

	regmap_write(pll->clkr.regmap, PLL_ALPHA_VAL(pll), a);
	regmap_write(pll->clkr.regmap, PLL_L_VAL(pll), l);

	/* Return early if the PLL is disabled */
	ret = regmap_read(pll->clkr.regmap, PLL_OPMODE(pll), &regval);
	if (ret)
		return ret;

	if (regval == PLL_STANDBY)
		return 0;

	/* Wait before polling for the frequency latch */
	udelay(5);

	ret = wait_for_pll_enable_lock(pll);
	if (ret)
		return ret;

	/* Wait for PLL output to stabilize */
	udelay(100);
	return 0;
}

static unsigned long
clk_regera_pll_recalc_rate(struct clk_hw *hw, unsigned long parent_rate)
{
	struct clk_alpha_pll *pll = to_clk_alpha_pll(hw);
	u32 l, frac, alpha_width = pll_alpha_width(pll);

	regmap_read(pll->clkr.regmap, PLL_L_VAL(pll), &l);
	regmap_read(pll->clkr.regmap, PLL_ALPHA_VAL(pll), &frac);

	return alpha_pll_calc_rate(parent_rate, l, frac, alpha_width);
}

static void clk_regera_pll_list_registers(struct seq_file *f, struct clk_hw *hw)
{
	struct clk_alpha_pll *pll = to_clk_alpha_pll(hw);
	int size, i, val;

	static struct clk_register_data data[] = {
		{"PLL_MODE", PLL_OFF_MODE},
		{"PLL_L_VAL", PLL_OFF_L_VAL},
		{"PLL_ALPHA_VAL", PLL_OFF_ALPHA_VAL},
		{"PLL_USER_CTL", PLL_OFF_USER_CTL},
		{"PLL_CONFIG_CTL", PLL_OFF_CONFIG_CTL},
		{"PLL_CONFIG_CTL_U", PLL_OFF_CONFIG_CTL_U},
		{"PLL_CONFIG_CTL_U1", PLL_OFF_CONFIG_CTL_U1},
		{"PLL_TEST_CTL", PLL_OFF_TEST_CTL},
		{"PLL_TEST_CTL_U", PLL_OFF_TEST_CTL_U},
		{"PLL_TEST_CTL_U1", PLL_OFF_TEST_CTL_U1},
		{"PLL_OPMODE", PLL_OFF_OPMODE},
		{"PLL_STATUS", PLL_OFF_STATUS},
	};

	static struct clk_register_data data1[] = {
		{"APSS_PLL_VOTE", 0x0},
	};


	size = ARRAY_SIZE(data);

	for (i = 0; i < size; i++) {
		regmap_read(pll->clkr.regmap, pll->offset +
					pll->regs[data[i].offset], &val);
		clock_debug_output(f, "%20s: 0x%.8x\n", data[i].name, val);
	}

	regmap_read(pll->clkr.regmap, pll->offset + pll->regs[data[0].offset],
								&val);
	if (val & PLL_FSM_ENA) {
		regmap_read(pll->clkr.regmap, pll->clkr.enable_reg +
				data1[0].offset, &val);
		clock_debug_output(f, "%20s: 0x%.8x\n", data1[0].name, val);
	}
}

static struct clk_regmap_ops clk_regera_pll_regmap_ops = {
	.list_registers = clk_regera_pll_list_registers,
};

static int clk_regera_pll_init(struct clk_hw *hw)
{
	struct clk_regmap *rclk = to_clk_regmap(hw);

	if (!rclk->ops)
		rclk->ops = &clk_regera_pll_regmap_ops;

	return 0;
}

const struct clk_ops clk_regera_pll_ops = {
	.prepare = clk_prepare_regmap,
	.unprepare = clk_unprepare_regmap,
	.pre_rate_change = clk_pre_change_regmap,
	.post_rate_change = clk_post_change_regmap,
	.enable = clk_regera_pll_enable,
	.disable = clk_regera_pll_disable,
	.is_enabled = clk_alpha_pll_is_enabled,
	.recalc_rate = clk_regera_pll_recalc_rate,
	.round_rate = clk_alpha_pll_round_rate,
	.set_rate = clk_regera_pll_set_rate,
	.debug_init = clk_common_debug_init,
	.init = clk_regera_pll_init,
};
EXPORT_SYMBOL(clk_regera_pll_ops);

int clk_lucid_evo_pll_configure(struct clk_alpha_pll *pll,
		struct regmap *regmap, const struct alpha_pll_config *config)
{
	int ret;

	ret = regmap_update_bits(regmap, PLL_USER_CTL(pll), PLL_OUT_MASK, PLL_OUT_MASK);
	if (ret)
		return ret;

	ret = trion_pll_is_enabled(pll, regmap);
	if (ret)
		return ret;

	if (config->l)
		ret |= regmap_update_bits(regmap, PLL_L_VAL(pll),
					LUCID_EVO_PLL_L_VAL_MASK, config->l);

	if (config->cal_l_ringosc) {
		ret |= regmap_update_bits(regmap, PLL_L_VAL(pll),
					  LUCID_OLE_PROCESS_CAL_L_VAL_MASK,
					  config->cal_l << LUCID_OLE_PROCESS_CAL_L_VAL_SHIFT);
		ret |= regmap_update_bits(regmap, PLL_L_VAL(pll),
					  LUCID_OLE_RINGOSC_CAL_L_VAL_MASK,
					  config->cal_l_ringosc <<
					  LUCID_OLE_RINGOSC_CAL_L_VAL_SHIFT);
	} else if (config->cal_l) {
		ret |= regmap_update_bits(regmap, PLL_L_VAL(pll),
					  LUCID_EVO_PLL_CAL_L_VAL_MASK,
					  config->cal_l << LUCID_EVO_PLL_CAL_L_VAL_SHIFT);
	} else {
		ret |= regmap_write(regmap, PLL_CAL_L_VAL(pll),
				    TRION_PLL_CAL_VAL << LUCID_EVO_PLL_CAL_L_VAL_SHIFT);
	}

	if (config->alpha)
		ret |= regmap_write(regmap, PLL_ALPHA_VAL(pll), config->alpha);

	if (config->config_ctl_val)
		ret |= regmap_write(regmap, PLL_CONFIG_CTL(pll),
				config->config_ctl_val);

	if (config->config_ctl_hi_val)
		ret |= regmap_write(regmap, PLL_CONFIG_CTL_U(pll),
				config->config_ctl_hi_val);

	if (config->config_ctl_hi1_val)
		ret |= regmap_write(regmap, PLL_CONFIG_CTL_U1(pll),
				config->config_ctl_hi1_val);

	if (config->user_ctl_val)
		ret |= regmap_write(regmap, PLL_USER_CTL(pll),
				config->user_ctl_val | PLL_OUT_MASK);

	if (config->user_ctl_hi_val)
		ret |= regmap_write(regmap, PLL_USER_CTL_U(pll),
				config->user_ctl_hi_val);

	if (config->test_ctl_val)
		ret |= regmap_write(regmap, PLL_TEST_CTL(pll),
				config->test_ctl_val);

	if (config->test_ctl_hi_val)
		ret |= regmap_write(regmap, PLL_TEST_CTL_U(pll),
				config->test_ctl_hi_val);

	if (config->test_ctl_hi1_val)
		ret |= regmap_write(regmap, PLL_TEST_CTL_U1(pll),
				config->test_ctl_hi1_val);

	if (config->test_ctl_hi2_val)
		ret |= regmap_write(regmap, PLL_TEST_CTL_U2(pll),
				config->test_ctl_hi2_val);

	/* Disable PLL output */
	ret |= regmap_update_bits(regmap, PLL_MODE(pll),
					PLL_OUTCTRL, 0);

	/* Set operation mode to STANDBY */
	ret |= regmap_write(regmap, PLL_OPMODE(pll), PLL_STANDBY);

	/* PLL should be in OFF mode before continuing */
	wmb();

	/* Place the PLL in STANDBY mode */
	ret |= regmap_update_bits(regmap, PLL_MODE(pll),
				 PLL_RESET_N, PLL_RESET_N);

	return ret ? -EIO : 0;
}
EXPORT_SYMBOL(clk_lucid_evo_pll_configure);

static int alpha_pll_lucid_evo_enable(struct clk_hw *hw)
{
	struct clk_alpha_pll *pll = to_clk_alpha_pll(hw);
	struct regmap *regmap = pll->clkr.regmap;
	u32 val;
	int ret;

	ret = regmap_read(regmap, PLL_USER_CTL(pll), &val);
	if (ret)
		return ret;

	/* If in FSM mode, just vote for it */
	if (val & LUCID_EVO_ENABLE_VOTE_RUN) {
		ret = clk_enable_regmap(hw);
		if (ret)
			return ret;
		return wait_for_pll_enable_lock(pll);
	}

	/* Check if PLL is already enabled */
	ret = trion_pll_is_enabled(pll, regmap);
	if (ret < 0) {
		return ret;
	} else if (ret) {
		pr_warn("%s PLL is already enabled\n", clk_hw_get_name(&pll->clkr.hw));
		return 0;
	}

	ret = regmap_update_bits(regmap, PLL_MODE(pll), PLL_RESET_N, PLL_RESET_N);
	if (ret)
		return ret;

	/* Set operation mode to RUN */
	regmap_write(regmap, PLL_OPMODE(pll), PLL_RUN);

	ret = wait_for_pll_enable_lock(pll);
	if (ret)
		return ret;

	/* Enable the global PLL outputs */
	ret = regmap_update_bits(regmap, PLL_MODE(pll), PLL_OUTCTRL, PLL_OUTCTRL);
	if (ret)
		return ret;

	/* Ensure that the write above goes through before returning. */
	mb();
	return ret;
}

static void alpha_pll_lucid_evo_disable(struct clk_hw *hw)
{
	struct clk_alpha_pll *pll = to_clk_alpha_pll(hw);
	struct regmap *regmap = pll->clkr.regmap;
	u32 val;
	int ret;

	ret = regmap_read(regmap, PLL_USER_CTL(pll), &val);
	if (ret)
		return;

	/* If in FSM mode, just unvote it */
	if (val & LUCID_EVO_ENABLE_VOTE_RUN) {
		clk_disable_regmap(hw);
		return;
	}

	/* Disable the global PLL output */
	ret = regmap_update_bits(regmap, PLL_MODE(pll), PLL_OUTCTRL, 0);
	if (ret)
		return;

	/* Place the PLL mode in STANDBY */
	regmap_write(pll->clkr.regmap, PLL_OPMODE(pll),
			PLL_STANDBY);

	if (pll->flags & DISABLE_TO_OFF)
		regmap_update_bits(pll->clkr.regmap, PLL_MODE(pll),
				   PLL_RESET_N, 0);
}

/*
 * The Lucid PLL requires a power-on self-calibration which happens when the
 * PLL comes out of reset. The calibration is performed at an output frequency
 * of ~1300 MHz which means that SW will have to vote on a voltage that's
 * equal to or greater than SVS_L1 on the corresponding rail. Since this is not
 * feasable to do in the atomic enable path, temporarily bring up the PLL here,
 * let it calibrate, and place it in standby before returning.
 */
static int alpha_pll_lucid_evo_prepare(struct clk_hw *hw)
=======
	regmap_write(regmap, PLL_OPMODE(pll), PLL_STANDBY);

	if (reset)
		regmap_update_bits(regmap, PLL_MODE(pll), PLL_RESET_N, 0);
}

static int _alpha_pll_lucid_evo_prepare(struct clk_hw *hw, bool reset)
>>>>>>> e9630af1
{
	struct clk_alpha_pll *pll = to_clk_alpha_pll(hw);
	struct clk_hw *p;
	u32 regval;
	unsigned long prate;
	int ret;

	ret = clk_prepare_regmap(hw);
	if (ret)
		return ret;

	/* Return early if calibration is not needed. */
	regmap_read(pll->clkr.regmap, PLL_MODE(pll), &regval);
	if (!(regval & LUCID_EVO_PCAL_NOT_DONE))
		return 0;

	if (pll->config) {
		/*
		 * Reconfigure the PLL if CAL_L_VAL is 0 (which implies that all
		 * clock controller registers have been reset).
		 */
		regmap_read(pll->clkr.regmap, PLL_L_VAL(pll), &regval);
		regval &= LUCID_EVO_PLL_CAL_L_VAL_MASK;
		if (!regval) {
			pr_debug("reconfiguring %s after it was reset\n",
				clk_hw_get_name(hw));
			ret = clk_lucid_evo_pll_configure(pll,
				pll->clkr.regmap, pll->config);
			if (ret) {
				pr_err("pll configuration failed: %u\n", ret);
				return ret;
			}
		}
	}

	p = clk_hw_get_parent(hw);
	if (!p)
		return -EINVAL;

	prate = clk_hw_get_rate(p);
	if (!prate)
		return -EINVAL;

	ret = alpha_pll_lucid_evo_enable(hw);
	if (ret)
		return ret;

	_alpha_pll_lucid_evo_disable(hw, reset);

	return 0;
}

<<<<<<< HEAD
static int alpha_pll_lucid_evo_set_rate(struct clk_hw *hw, unsigned long rate,
					unsigned long prate)
{
	struct clk_alpha_pll *pll = to_clk_alpha_pll(hw);
	unsigned long rrate;
	u32 regval, l;
	u64 a;
	int ret;

	rrate = alpha_pll_round_rate(rate, prate, &l, &a,
					ALPHA_REG_16BIT_WIDTH);
	/*
	 * Due to a limited number of bits for fractional rate programming, the
	 * rounded up rate could be marginally higher than the requested rate.
	 */
	if (rrate > (rate + PLL_RATE_MARGIN) || rrate < rate) {
		pr_err("Call set rate on the PLL with rounded rates!\n");
		return -EINVAL;
	}

	regmap_update_bits(pll->clkr.regmap, PLL_L_VAL(pll),
			   LUCID_EVO_PLL_L_VAL_MASK, l);
	regmap_write(pll->clkr.regmap, PLL_ALPHA_VAL(pll), a);

	/*
	 * Latch the new L and ALPHA values. This is only necessary when the
	 * PLL is in RUN or STANDBY. If the PLL is in RESET, then the latch
	 * interface is disabled and the ACK won't assert. The PLL will
	 * automatically latch the values when transitioning out of RESET.
	 */
	regmap_read(pll->clkr.regmap, PLL_MODE(pll), &regval);
	if (regval & PLL_RESET_N) {
		ret = regmap_update_bits(pll->clkr.regmap, PLL_MODE(pll),
				LUCID_5LPE_PLL_LATCH_INPUT, LUCID_5LPE_PLL_LATCH_INPUT);
		if (ret)
			return ret;

		/* Wait for 2 reference cycles before checking the ACK bit. */
		udelay(1);
		regmap_read(pll->clkr.regmap, PLL_MODE(pll), &regval);
		if (!(regval & LUCID_5LPE_ALPHA_PLL_ACK_LATCH)) {
			WARN_CLK(&pll->clkr.hw, 1,
					"PLL latch failed. Output may be unstable!\n");
			return -EINVAL;
		}

		/* Return the latch input to 0 */
		ret = regmap_update_bits(pll->clkr.regmap, PLL_MODE(pll),
				LUCID_5LPE_PLL_LATCH_INPUT, 0);
		if (ret)
			return ret;
	}

	if (clk_hw_is_enabled(hw)) {
		ret = wait_for_pll_enable_lock(pll);
		if (ret)
			return ret;
	}

	return 0;
}

static void lucid_evo_pll_list_registers(struct seq_file *f,
		struct clk_hw *hw)
{
	struct clk_alpha_pll *pll = to_clk_alpha_pll(hw);
	int size, i, val;

	static struct clk_register_data data[] = {
		{"PLL_MODE", PLL_OFF_MODE},
		{"PLL_OPMODE", PLL_OFF_OPMODE},
		{"PLL_STATUS", PLL_OFF_STATUS},
		{"PLL_L_VAL", PLL_OFF_L_VAL},
		{"PLL_ALPHA_VAL", PLL_OFF_ALPHA_VAL},
		{"PLL_USER_CTL", PLL_OFF_USER_CTL},
		{"PLL_USER_CTL_U", PLL_OFF_USER_CTL_U},
		{"PLL_CONFIG_CTL", PLL_OFF_CONFIG_CTL},
		{"PLL_CONFIG_CTL_U", PLL_OFF_CONFIG_CTL_U},
		{"PLL_CONFIG_CTL_U1", PLL_OFF_CONFIG_CTL_U1},
		{"PLL_TEST_CTL", PLL_OFF_TEST_CTL},
		{"PLL_TEST_CTL_U", PLL_OFF_TEST_CTL_U},
		{"PLL_TEST_CTL_U1", PLL_OFF_TEST_CTL_U1},
	};

	static struct clk_register_data data1[] = {
		{"APSS_PLL_VOTE", 0x0},
	};

	size = ARRAY_SIZE(data);

	for (i = 0; i < size; i++) {
		regmap_read(pll->clkr.regmap, pll->offset +
					pll->regs[data[i].offset], &val);
		clock_debug_output(f, "%20s: 0x%.8x\n", data[i].name, val);
	}

	regmap_read(pll->clkr.regmap, PLL_USER_CTL(pll), &val);

	if (val & LUCID_EVO_ENABLE_VOTE_RUN) {
		regmap_read(pll->clkr.regmap, pll->clkr.enable_reg +
					data1[0].offset, &val);
		clock_debug_output(f, "%20s: 0x%.8x\n", data1[0].name, val);
	}
}

static struct clk_regmap_ops clk_lucid_evo_pll_regmap_ops = {
	.list_registers = &lucid_evo_pll_list_registers,
};

static int clk_lucid_evo_pll_init(struct clk_hw *hw)
{
	struct clk_regmap *rclk = to_clk_regmap(hw);

	if (!rclk->ops)
		rclk->ops = &clk_lucid_evo_pll_regmap_ops;

	return 0;
=======
static void alpha_pll_lucid_evo_disable(struct clk_hw *hw)
{
	_alpha_pll_lucid_evo_disable(hw, false);
}

static int alpha_pll_lucid_evo_prepare(struct clk_hw *hw)
{
	return _alpha_pll_lucid_evo_prepare(hw, false);
}

static void alpha_pll_reset_lucid_evo_disable(struct clk_hw *hw)
{
	_alpha_pll_lucid_evo_disable(hw, true);
}

static int alpha_pll_reset_lucid_evo_prepare(struct clk_hw *hw)
{
	return _alpha_pll_lucid_evo_prepare(hw, true);
>>>>>>> e9630af1
}

static unsigned long alpha_pll_lucid_evo_recalc_rate(struct clk_hw *hw,
						     unsigned long parent_rate)
{
	struct clk_alpha_pll *pll = to_clk_alpha_pll(hw);
	struct regmap *regmap = pll->clkr.regmap;
	u32 l, frac;

	regmap_read(regmap, PLL_L_VAL(pll), &l);
	l &= LUCID_EVO_PLL_L_VAL_MASK;
	regmap_read(regmap, PLL_ALPHA_VAL(pll), &frac);

	return alpha_pll_calc_rate(parent_rate, l, frac, pll_alpha_width(pll));
}

static int clk_lucid_evo_pll_postdiv_set_rate(struct clk_hw *hw, unsigned long rate,
					      unsigned long parent_rate)
{
	return __clk_lucid_pll_postdiv_set_rate(hw, rate, parent_rate, LUCID_EVO_ENABLE_VOTE_RUN);
}

const struct clk_ops clk_alpha_pll_fixed_lucid_evo_ops = {
	.prepare = clk_prepare_regmap,
	.unprepare = clk_unprepare_regmap,
	.pre_rate_change = clk_pre_change_regmap,
	.post_rate_change = clk_post_change_regmap,
	.enable = alpha_pll_lucid_evo_enable,
	.disable = alpha_pll_lucid_evo_disable,
	.is_enabled = clk_trion_pll_is_enabled,
	.recalc_rate = alpha_pll_lucid_evo_recalc_rate,
	.round_rate = clk_alpha_pll_round_rate,
	.debug_init = clk_common_debug_init,
	.init = clk_lucid_evo_pll_init,
};
EXPORT_SYMBOL_GPL(clk_alpha_pll_fixed_lucid_evo_ops);

const struct clk_ops clk_alpha_pll_postdiv_lucid_evo_ops = {
	.recalc_rate = clk_alpha_pll_postdiv_fabia_recalc_rate,
	.round_rate = clk_alpha_pll_postdiv_fabia_round_rate,
	.set_rate = clk_lucid_evo_pll_postdiv_set_rate,
};
EXPORT_SYMBOL_GPL(clk_alpha_pll_postdiv_lucid_evo_ops);

const struct clk_ops clk_alpha_pll_lucid_evo_ops = {
	.prepare = alpha_pll_lucid_evo_prepare,
	.unprepare = clk_unprepare_regmap,
	.pre_rate_change = clk_pre_change_regmap,
	.post_rate_change = clk_post_change_regmap,
	.enable = alpha_pll_lucid_evo_enable,
	.disable = alpha_pll_lucid_evo_disable,
	.is_enabled = clk_trion_pll_is_enabled,
	.recalc_rate = alpha_pll_lucid_evo_recalc_rate,
	.round_rate = clk_alpha_pll_round_rate,
	.set_rate = alpha_pll_lucid_evo_set_rate,
	.debug_init = clk_common_debug_init,
	.init = clk_lucid_evo_pll_init,
};
EXPORT_SYMBOL(clk_alpha_pll_lucid_evo_ops);

<<<<<<< HEAD
int clk_rivian_evo_pll_configure(struct clk_alpha_pll *pll,
		struct regmap *regmap, const struct alpha_pll_config *config)
=======
const struct clk_ops clk_alpha_pll_reset_lucid_evo_ops = {
	.prepare = alpha_pll_reset_lucid_evo_prepare,
	.enable = alpha_pll_lucid_evo_enable,
	.disable = alpha_pll_reset_lucid_evo_disable,
	.is_enabled = clk_trion_pll_is_enabled,
	.recalc_rate = alpha_pll_lucid_evo_recalc_rate,
	.round_rate = clk_alpha_pll_round_rate,
	.set_rate = alpha_pll_lucid_5lpe_set_rate,
};
EXPORT_SYMBOL_GPL(clk_alpha_pll_reset_lucid_evo_ops);

void clk_rivian_evo_pll_configure(struct clk_alpha_pll *pll, struct regmap *regmap,
				  const struct alpha_pll_config *config)
>>>>>>> e9630af1
{
	u32 mask;
	int ret;

	ret = trion_pll_is_enabled(pll, regmap);
	if (ret)
		return ret;

	if (config->config_ctl_val)
		ret |= regmap_write(regmap, PLL_CONFIG_CTL(pll),
				config->config_ctl_val);

	if (config->config_ctl_hi_val)
		ret |= regmap_write(regmap, PLL_CONFIG_CTL_U(pll),
				config->config_ctl_hi_val);

	if (config->config_ctl_hi1_val)
		ret |= regmap_write(regmap, PLL_CONFIG_CTL_U1(pll),
				config->config_ctl_hi1_val);

	if (config->test_ctl_val)
		ret |= regmap_write(regmap, PLL_TEST_CTL(pll),
				config->test_ctl_val);

	if (config->test_ctl_hi_val)
		ret |= regmap_write(regmap, PLL_TEST_CTL_U(pll),
				config->test_ctl_hi_val);

	if (config->l)
		ret |= regmap_write(regmap, PLL_L_VAL(pll), config->l);

	if (config->user_ctl_val)
		ret |= regmap_write(regmap, PLL_USER_CTL(pll),
				config->user_ctl_val);

	if (config->user_ctl_hi_val)
		ret |= regmap_write(regmap, PLL_USER_CTL_U(pll),
				config->user_ctl_hi_val);

	/* pll_opmode to STANDBY */
	ret |= regmap_write(regmap, PLL_OPMODE(pll), PLL_STANDBY);

	mask = PLL_RESET_N | PLL_BYPASSNL;
	ret |= regmap_update_bits(regmap, PLL_MODE(pll), mask, mask);

	return ret ? -EIO : 0;
}
EXPORT_SYMBOL(clk_rivian_evo_pll_configure);

static unsigned long clk_rivian_evo_pll_recalc_rate(struct clk_hw *hw,
						    unsigned long parent_rate)
{
	struct clk_alpha_pll *pll = to_clk_alpha_pll(hw);
	u32 l;

	regmap_read(pll->clkr.regmap, PLL_L_VAL(pll), &l);

	return parent_rate * l;
}

static long clk_rivian_evo_pll_round_rate(struct clk_hw *hw, unsigned long rate,
					  unsigned long *prate)
{
	struct clk_alpha_pll *pll = to_clk_alpha_pll(hw);
	unsigned long min_freq, max_freq;
	u32 l;
	u64 a;

	rate = alpha_pll_round_rate(rate, *prate, &l, &a, 0);
	if (!pll->vco_table || alpha_pll_find_vco(pll, rate))
		return rate;

	min_freq = pll->vco_table[0].min_freq;
	max_freq = pll->vco_table[pll->num_vco - 1].max_freq;

	return clamp(rate, min_freq, max_freq);
}

static void clk_rivian_evo_pll_list_registers(struct seq_file *f, struct clk_hw *hw)
{
	struct clk_alpha_pll *pll = to_clk_alpha_pll(hw);
	int size, i, val;

	static struct clk_register_data data[] = {
		{"PLL_MODE", PLL_OFF_MODE},
		{"PLL_OPMODE", PLL_OFF_OPMODE},
		{"PLL_STATUS", PLL_OFF_STATUS},
		{"PLL_L_VAL", PLL_OFF_L_VAL},
		{"PLL_USER_CTL", PLL_OFF_USER_CTL},
		{"PLL_USER_CTL_U", PLL_OFF_USER_CTL_U},
		{"PLL_CONFIG_CTL", PLL_OFF_CONFIG_CTL},
		{"PLL_CONFIG_CTL_U", PLL_OFF_CONFIG_CTL_U},
		{"PLL_CONFIG_CTL_U1", PLL_OFF_CONFIG_CTL_U1},
		{"PLL_TEST_CTL", PLL_OFF_TEST_CTL},
		{"PLL_TEST_CTL_U", PLL_OFF_TEST_CTL_U},
	};

	size = ARRAY_SIZE(data);

	for (i = 0; i < size; i++) {
		regmap_read(pll->clkr.regmap, pll->offset +
					pll->regs[data[i].offset], &val);
		clock_debug_output(f, "%20s: 0x%.8x\n", data[i].name, val);
	}
}

static struct clk_regmap_ops clk_rivian_evo_pll_regmap_ops = {
	.list_registers = &clk_rivian_evo_pll_list_registers,
};

static int clk_rivian_evo_pll_init(struct clk_hw *hw)
{
	struct clk_regmap *rclk = to_clk_regmap(hw);

	if (!rclk->ops)
		rclk->ops = &clk_rivian_evo_pll_regmap_ops;

	return 0;
}

const struct clk_ops clk_alpha_pll_rivian_evo_ops = {
	.prepare = clk_prepare_regmap,
	.unprepare = clk_unprepare_regmap,
	.pre_rate_change = clk_pre_change_regmap,
	.post_rate_change = clk_post_change_regmap,
	.enable = alpha_pll_lucid_5lpe_enable,
	.disable = alpha_pll_lucid_5lpe_disable,
	.is_enabled = clk_trion_pll_is_enabled,
	.recalc_rate = clk_rivian_evo_pll_recalc_rate,
	.round_rate = clk_rivian_evo_pll_round_rate,
	.debug_init = clk_common_debug_init,
	.init = clk_rivian_evo_pll_init,
};
EXPORT_SYMBOL_GPL(clk_alpha_pll_rivian_evo_ops);<|MERGE_RESOLUTION|>--- conflicted
+++ resolved
@@ -28,11 +28,7 @@
 # define PLL_VOTE_FSM_RESET	BIT(21)
 # define PLL_UPDATE		BIT(22)
 # define PLL_UPDATE_BYPASS	BIT(23)
-<<<<<<< HEAD
-#define PLL_FSM_LEGACY_MODE	BIT(24)
-=======
 # define PLL_FSM_LEGACY_MODE	BIT(24)
->>>>>>> e9630af1
 # define PLL_OFFLINE_ACK	BIT(28)
 # define ALPHA_PLL_ACK_LATCH	BIT(29)
 # define PLL_ACTIVE_FLAG	BIT(30)
@@ -202,7 +198,6 @@
 		[PLL_OFF_TEST_CTL] = 0x28,
 		[PLL_OFF_TEST_CTL_U] = 0x2c,
 	},
-<<<<<<< HEAD
 	[CLK_ALPHA_PLL_TYPE_LUCID_OLE] = {
 		[PLL_OFF_OPMODE] = 0x04,
 		[PLL_OFF_STATE] = 0x08,
@@ -218,7 +213,7 @@
 		[PLL_OFF_TEST_CTL_U] = 0x30,
 		[PLL_OFF_TEST_CTL_U1] = 0x34,
 		[PLL_OFF_TEST_CTL_U2] = 0x38,
-=======
+	},
 	[CLK_ALPHA_PLL_TYPE_DEFAULT_EVO] =  {
 		[PLL_OFF_L_VAL] = 0x04,
 		[PLL_OFF_ALPHA_VAL] = 0x08,
@@ -239,7 +234,6 @@
 		[PLL_OFF_USER_CTL] = 0x18,
 		[PLL_OFF_CONFIG_CTL] = 0x1C,
 		[PLL_OFF_STATUS] = 0x20,
->>>>>>> e9630af1
 	},
 };
 EXPORT_SYMBOL_GPL(clk_alpha_pll_regs);
@@ -1398,11 +1392,7 @@
 
 	if (pll->flags & SUPPORTS_FSM_LEGACY_MODE)
 		regmap_update_bits(regmap, PLL_MODE(pll), PLL_FSM_LEGACY_MODE,
-<<<<<<< HEAD
-						PLL_FSM_LEGACY_MODE);
-=======
 							PLL_FSM_LEGACY_MODE);
->>>>>>> e9630af1
 
 	regmap_update_bits(regmap, PLL_MODE(pll), PLL_UPDATE_BYPASS,
 							PLL_UPDATE_BYPASS);
@@ -2683,11 +2673,7 @@
 	return ret;
 }
 
-<<<<<<< HEAD
 static void clk_zonda_5lpe_pll_disable(struct clk_hw *hw)
-=======
-static void _alpha_pll_lucid_evo_disable(struct clk_hw *hw, bool reset)
->>>>>>> e9630af1
 {
 	struct clk_alpha_pll *pll = to_clk_alpha_pll(hw);
 	u32 val, mask;
@@ -2716,7 +2702,6 @@
 		return;
 
 	/* Place the PLL mode in STANDBY */
-<<<<<<< HEAD
 	regmap_write(pll->clkr.regmap, PLL_OPMODE(pll),
 			PLL_STANDBY);
 
@@ -3195,7 +3180,7 @@
 	return ret;
 }
 
-static void alpha_pll_lucid_evo_disable(struct clk_hw *hw)
+static void _alpha_pll_lucid_evo_disable(struct clk_hw *hw, bool reset)
 {
 	struct clk_alpha_pll *pll = to_clk_alpha_pll(hw);
 	struct regmap *regmap = pll->clkr.regmap;
@@ -3218,12 +3203,10 @@
 		return;
 
 	/* Place the PLL mode in STANDBY */
-	regmap_write(pll->clkr.regmap, PLL_OPMODE(pll),
-			PLL_STANDBY);
-
-	if (pll->flags & DISABLE_TO_OFF)
-		regmap_update_bits(pll->clkr.regmap, PLL_MODE(pll),
-				   PLL_RESET_N, 0);
+	regmap_write(regmap, PLL_OPMODE(pll), PLL_STANDBY);
+
+	if (reset || pll->flags & DISABLE_TO_OFF)
+		regmap_update_bits(regmap, PLL_MODE(pll), PLL_RESET_N, 0);
 }
 
 /*
@@ -3234,16 +3217,7 @@
  * feasable to do in the atomic enable path, temporarily bring up the PLL here,
  * let it calibrate, and place it in standby before returning.
  */
-static int alpha_pll_lucid_evo_prepare(struct clk_hw *hw)
-=======
-	regmap_write(regmap, PLL_OPMODE(pll), PLL_STANDBY);
-
-	if (reset)
-		regmap_update_bits(regmap, PLL_MODE(pll), PLL_RESET_N, 0);
-}
-
 static int _alpha_pll_lucid_evo_prepare(struct clk_hw *hw, bool reset)
->>>>>>> e9630af1
 {
 	struct clk_alpha_pll *pll = to_clk_alpha_pll(hw);
 	struct clk_hw *p;
@@ -3296,7 +3270,6 @@
 	return 0;
 }
 
-<<<<<<< HEAD
 static int alpha_pll_lucid_evo_set_rate(struct clk_hw *hw, unsigned long rate,
 					unsigned long prate)
 {
@@ -3414,7 +3387,8 @@
 		rclk->ops = &clk_lucid_evo_pll_regmap_ops;
 
 	return 0;
-=======
+}
+
 static void alpha_pll_lucid_evo_disable(struct clk_hw *hw)
 {
 	_alpha_pll_lucid_evo_disable(hw, false);
@@ -3433,7 +3407,6 @@
 static int alpha_pll_reset_lucid_evo_prepare(struct clk_hw *hw)
 {
 	return _alpha_pll_lucid_evo_prepare(hw, true);
->>>>>>> e9630af1
 }
 
 static unsigned long alpha_pll_lucid_evo_recalc_rate(struct clk_hw *hw,
@@ -3494,10 +3467,6 @@
 };
 EXPORT_SYMBOL(clk_alpha_pll_lucid_evo_ops);
 
-<<<<<<< HEAD
-int clk_rivian_evo_pll_configure(struct clk_alpha_pll *pll,
-		struct regmap *regmap, const struct alpha_pll_config *config)
-=======
 const struct clk_ops clk_alpha_pll_reset_lucid_evo_ops = {
 	.prepare = alpha_pll_reset_lucid_evo_prepare,
 	.enable = alpha_pll_lucid_evo_enable,
@@ -3509,9 +3478,8 @@
 };
 EXPORT_SYMBOL_GPL(clk_alpha_pll_reset_lucid_evo_ops);
 
-void clk_rivian_evo_pll_configure(struct clk_alpha_pll *pll, struct regmap *regmap,
-				  const struct alpha_pll_config *config)
->>>>>>> e9630af1
+int clk_rivian_evo_pll_configure(struct clk_alpha_pll *pll,
+		struct regmap *regmap, const struct alpha_pll_config *config)
 {
 	u32 mask;
 	int ret;
