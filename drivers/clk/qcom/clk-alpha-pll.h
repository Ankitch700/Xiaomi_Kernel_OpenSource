/* SPDX-License-Identifier: GPL-2.0 */
/*
 * Copyright (c) 2015, 2018, 2021 The Linux Foundation. All rights reserved.
 * Copyright (c) 2022-2023, Qualcomm Innovation Center, Inc. All rights reserved.
 */


#ifndef __QCOM_CLK_ALPHA_PLL_H__
#define __QCOM_CLK_ALPHA_PLL_H__

#include <linux/clk-provider.h>
#include "clk-regmap.h"

/* Alpha PLL types */
enum {
	CLK_ALPHA_PLL_TYPE_DEFAULT,
	CLK_ALPHA_PLL_TYPE_HUAYRA,
	CLK_ALPHA_PLL_TYPE_BRAMMO,
	CLK_ALPHA_PLL_TYPE_FABIA,
	CLK_ALPHA_PLL_TYPE_TRION,
	CLK_ALPHA_PLL_TYPE_LUCID = CLK_ALPHA_PLL_TYPE_TRION,
	CLK_ALPHA_PLL_TYPE_AGERA,
	CLK_ALPHA_PLL_TYPE_ZONDA,
	CLK_ALPHA_PLL_TYPE_LUCID_EVO,
	CLK_ALPHA_PLL_TYPE_LUCID_OLE,
	CLK_ALPHA_PLL_TYPE_TAYCAN_ELU,
	CLK_ALPHA_PLL_TYPE_PONGO_ELU,
	CLK_ALPHA_PLL_TYPE_RIVIAN_EVO,
	CLK_ALPHA_PLL_TYPE_RIVIAN_OLE = CLK_ALPHA_PLL_TYPE_RIVIAN_EVO,
	CLK_ALPHA_PLL_TYPE_RIVIAN_ELU,
	CLK_ALPHA_PLL_TYPE_DEFAULT_EVO,
	CLK_ALPHA_PLL_TYPE_BRAMMO_EVO,
	CLK_ALPHA_PLL_TYPE_STROMER,
	CLK_ALPHA_PLL_TYPE_STROMER_PLUS,
	CLK_ALPHA_PLL_TYPE_MAX,
};

enum {
	PLL_OFF_MODE,
	PLL_OFF_L_VAL,
	PLL_OFF_CAL_L_VAL,
	PLL_OFF_ALPHA_VAL,
	PLL_OFF_ALPHA_VAL_U,
	PLL_OFF_USER_CTL,
	PLL_OFF_USER_CTL_U,
	PLL_OFF_USER_CTL_U1,
	PLL_OFF_CONFIG_CTL,
	PLL_OFF_CONFIG_CTL_U,
	PLL_OFF_CONFIG_CTL_U1,
	PLL_OFF_CONFIG_CTL_U2,
	PLL_OFF_TEST_CTL,
	PLL_OFF_TEST_CTL_U,
	PLL_OFF_TEST_CTL_U1,
	PLL_OFF_TEST_CTL_U2,
	PLL_OFF_TEST_CTL_U3,
	PLL_OFF_STATE,
	PLL_OFF_STATUS,
	PLL_OFF_OPMODE,
	PLL_OFF_FRAC,
	PLL_OFF_CAL_VAL,
	PLL_OFF_SSC_DELTA_ALPHA,
	PLL_OFF_SSC_NUM_STEPS,
	PLL_OFF_SSC_UPDATE_RATE,
	PLL_OFF_MAX_REGS
};

extern const u8 clk_alpha_pll_regs[CLK_ALPHA_PLL_TYPE_MAX][PLL_OFF_MAX_REGS];

struct pll_vco {
	unsigned long min_freq;
	unsigned long max_freq;
	u32 val;
};

#define VCO(a, b, c) { \
	.val = a,\
	.min_freq = b,\
	.max_freq = c,\
}

/**
 * struct clk_alpha_pll - phase locked loop (PLL)
 * @offset: base address of registers
 * @vco_table: array of VCO settings
 * @regs: alpha pll register map (see @clk_alpha_pll_regs)
 * @clkr: regmap clock handle
 */
struct clk_alpha_pll {
	u32 offset;
	const u8 *regs;

	const struct pll_vco *vco_table;
	size_t num_vco;
#define SUPPORTS_OFFLINE_REQ		BIT(0)
#define SUPPORTS_FSM_MODE		BIT(2)
#define SUPPORTS_DYNAMIC_UPDATE	BIT(3)
#define SUPPORTS_FSM_LEGACY_MODE	BIT(4)
#define DISABLE_TO_OFF		BIT(5)
#define ENABLE_IN_PREPARE	BIT(6)
	u8 flags;

	struct clk_regmap clkr;
};

/**
 * struct clk_alpha_pll_postdiv - phase locked loop (PLL) post-divider
 * @offset: base address of registers
 * @regs: alpha pll register map (see @clk_alpha_pll_regs)
 * @width: width of post-divider
 * @post_div_shift: shift to differentiate between odd & even post-divider
 * @post_div_table: table with PLL odd and even post-divider settings
 * @num_post_div: Number of PLL post-divider settings
 *
 * @clkr: regmap clock handle
 */
struct clk_alpha_pll_postdiv {
	u32 offset;
	u8 width;
	const u8 *regs;

	struct clk_regmap clkr;
	int post_div_shift;
	const struct clk_div_table *post_div_table;
	size_t num_post_div;
};

struct alpha_pll_config {
	u32 l;
	u32 cal_l;
	u32 cal_l_ringosc;
	u32 alpha;
	u32 alpha_hi;
	u32 config_ctl_val;
	u32 config_ctl_hi_val;
	u32 config_ctl_hi1_val;
	u32 config_ctl_hi2_val;
	u32 user_ctl_val;
	u32 user_ctl_hi_val;
	u32 user_ctl_hi1_val;
	u32 test_ctl_val;
	u32 test_ctl_mask;
	u32 test_ctl_hi_val;
	u32 test_ctl_hi_mask;
	u32 test_ctl_hi1_val;
	u32 test_ctl_hi2_val;
<<<<<<< HEAD
	u32 test_ctl_hi3_val;
=======
>>>>>>> eb7e0192
	u32 main_output_mask;
	u32 aux_output_mask;
	u32 aux2_output_mask;
	u32 early_output_mask;
	u32 alpha_en_mask;
	u32 alpha_mode_mask;
	u32 pre_div_val;
	u32 pre_div_mask;
	u32 post_div_val;
	u32 post_div_mask;
	u32 vco_val;
	u32 vco_mask;
	u32 status_val;
	u32 status_mask;
	u32 lock_det;
};

extern const struct clk_ops clk_alpha_pll_ops;
extern const struct clk_ops clk_alpha_pll_fixed_ops;
extern const struct clk_ops clk_alpha_pll_hwfsm_ops;
extern const struct clk_ops clk_alpha_pll_postdiv_ops;
extern const struct clk_ops clk_alpha_pll_huayra_ops;
extern const struct clk_ops clk_alpha_pll_postdiv_ro_ops;
extern const struct clk_ops clk_alpha_pll_stromer_ops;

extern const struct clk_ops clk_alpha_pll_fabia_ops;
extern const struct clk_ops clk_alpha_pll_fixed_fabia_ops;
extern const struct clk_ops clk_alpha_pll_postdiv_fabia_ops;

extern const struct clk_ops clk_alpha_pll_trion_ops;
extern const struct clk_ops clk_alpha_pll_fixed_trion_ops;
extern const struct clk_ops clk_alpha_pll_postdiv_trion_ops;

extern const struct clk_ops clk_alpha_pll_lucid_ops;
#define clk_alpha_pll_fixed_lucid_ops clk_alpha_pll_fixed_trion_ops
extern const struct clk_ops clk_alpha_pll_postdiv_lucid_ops;
extern const struct clk_ops clk_alpha_pll_agera_ops;

extern const struct clk_ops clk_alpha_pll_lucid_5lpe_ops;
extern const struct clk_ops clk_alpha_pll_fixed_lucid_5lpe_ops;
extern const struct clk_ops clk_alpha_pll_postdiv_lucid_5lpe_ops;

extern const struct clk_ops clk_alpha_pll_zonda_ops;
#define clk_alpha_pll_postdiv_zonda_ops clk_alpha_pll_postdiv_fabia_ops

extern const struct clk_ops clk_alpha_pll_lucid_evo_ops;
extern const struct clk_ops clk_alpha_pll_reset_lucid_evo_ops;
#define clk_alpha_pll_reset_lucid_ole_ops clk_alpha_pll_reset_lucid_evo_ops
extern const struct clk_ops clk_alpha_pll_fixed_lucid_evo_ops;
#define clk_alpha_pll_fixed_lucid_ole_ops clk_alpha_pll_fixed_lucid_evo_ops
extern const struct clk_ops clk_alpha_pll_postdiv_lucid_evo_ops;
#define clk_alpha_pll_postdiv_lucid_ole_ops clk_alpha_pll_postdiv_lucid_evo_ops

#define clk_alpha_pll_lucid_ole_ops clk_alpha_pll_lucid_evo_ops

#define clk_alpha_pll_taycan_elu_ops clk_alpha_pll_lucid_evo_ops
#define clk_alpha_pll_fixed_taycan_elu_ops clk_alpha_pll_fixed_lucid_evo_ops
#define clk_alpha_pll_postdiv_taycan_elu_ops clk_alpha_pll_postdiv_lucid_evo_ops

extern const struct clk_ops clk_alpha_pll_crm_lucid_evo_ops;
extern const struct clk_ops clk_alpha_pll_crm_fixed_lucid_evo_ops;
extern const struct clk_ops clk_alpha_pll_crm_postdiv_lucid_evo_ops;

#define clk_alpha_pll_crm_lucid_ole_ops clk_alpha_pll_crm_lucid_evo_ops
#define clk_alpha_pll_crm_fixed_lucid_ole_ops clk_alpha_pll_crm_fixed_lucid_evo_ops
#define clk_alpha_pll_crm_postdiv_lucid_ole_ops clk_alpha_pll_crm_postdiv_lucid_evo_ops

extern const struct clk_ops clk_alpha_pll_rivian_evo_ops;
#define clk_alpha_pll_postdiv_rivian_evo_ops clk_alpha_pll_postdiv_fabia_ops
#define clk_alpha_pll_rivian_ole_ops clk_alpha_pll_rivian_evo_ops
#define clk_alpha_pll_rivian_elu_ops clk_alpha_pll_rivian_evo_ops

extern const struct clk_ops clk_alpha_pll_pongo_elu_ops;

void clk_pongo_elu_pll_configure(struct clk_alpha_pll *pll, struct regmap *regmap,
				 const struct alpha_pll_config *config);
void clk_alpha_pll_configure(struct clk_alpha_pll *pll, struct regmap *regmap,
			     const struct alpha_pll_config *config);
void clk_fabia_pll_configure(struct clk_alpha_pll *pll, struct regmap *regmap,
				const struct alpha_pll_config *config);
void clk_trion_pll_configure(struct clk_alpha_pll *pll, struct regmap *regmap,
			     const struct alpha_pll_config *config);
void clk_agera_pll_configure(struct clk_alpha_pll *pll, struct regmap *regmap,
				const struct alpha_pll_config *config);
#define clk_lucid_pll_configure(pll, regmap, config) \
	clk_trion_pll_configure(pll, regmap, config)

void clk_zonda_pll_configure(struct clk_alpha_pll *pll, struct regmap *regmap,
			     const struct alpha_pll_config *config);
void clk_lucid_evo_pll_configure(struct clk_alpha_pll *pll, struct regmap *regmap,
				 const struct alpha_pll_config *config);
#define clk_lucid_ole_pll_configure(pll, regmap, config) \
	clk_lucid_evo_pll_configure(pll, regmap, config)
#define clk_taycan_elu_pll_configure(pll, regmap, config) \
	clk_lucid_evo_pll_configure(pll, regmap, config)
void clk_rivian_evo_pll_configure(struct clk_alpha_pll *pll, struct regmap *regmap,
				  const struct alpha_pll_config *config);
#define clk_rivian_ole_pll_configure clk_rivian_evo_pll_configure
#define clk_rivian_elu_pll_configure clk_rivian_evo_pll_configure
void clk_stromer_pll_configure(struct clk_alpha_pll *pll, struct regmap *regmap,
			       const struct alpha_pll_config *config);

#endif<|MERGE_RESOLUTION|>--- conflicted
+++ resolved
@@ -143,10 +143,7 @@
 	u32 test_ctl_hi_mask;
 	u32 test_ctl_hi1_val;
 	u32 test_ctl_hi2_val;
-<<<<<<< HEAD
 	u32 test_ctl_hi3_val;
-=======
->>>>>>> eb7e0192
 	u32 main_output_mask;
 	u32 aux_output_mask;
 	u32 aux2_output_mask;
