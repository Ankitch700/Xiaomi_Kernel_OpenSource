# SPDX-License-Identifier: GPL-2.0-only
config KRAIT_CLOCKS
	bool
	select KRAIT_L2_ACCESSORS

config QCOM_GDSC
	bool
	select PM_GENERIC_DOMAINS if PM

config QCOM_RPMCC
	bool

menuconfig COMMON_CLK_QCOM
	tristate "Support for Qualcomm's clock controllers"
	depends on OF
	depends on ARCH_QCOM || COMPILE_TEST
	select RATIONAL
	select REGMAP_MMIO
	select RESET_CONTROLLER

if COMMON_CLK_QCOM

config QCOM_A53PLL
	tristate "MSM8916 A53 PLL"
	help
	  Support for the A53 PLL on MSM8916 devices. It provides
	  the CPU with frequencies above 1GHz.
	  Say Y if you want to support higher CPU frequencies on MSM8916
	  devices.

config QCOM_A7PLL
	tristate "A7 PLL driver for SDX55 and SDX65"
	help
	  Support for the A7 PLL on SDX55 and SDX65 devices. It provides the CPU with
	  frequencies above 1GHz.
	  Say Y if you want to support higher CPU frequencies on SDX55 and SDX65
	  devices.

config QCOM_CLK_APCS_MSM8916
	tristate "MSM8916 APCS Clock Controller"
	depends on QCOM_APCS_IPC || COMPILE_TEST
	help
	  Support for the APCS Clock Controller on msm8916 devices. The
	  APCS is managing the mux and divider which feeds the CPUs.
	  Say Y if you want to support CPU frequency scaling on devices
	  such as msm8916.

config QCOM_CLK_APCC_MSM8996
	tristate "MSM8996 CPU Clock Controller"
	select QCOM_KRYO_L2_ACCESSORS
	select INTERCONNECT_CLK if INTERCONNECT
	depends on ARM64
	help
	  Support for the CPU clock controller on msm8996 devices.
	  Say Y if you want to support CPU clock scaling using CPUfreq
	  drivers for dynamic power management.

config QCOM_CLK_APCS_SDX55
	tristate "SDX55 and SDX65 APCS Clock Controller"
	depends on QCOM_APCS_IPC || COMPILE_TEST
	depends on ARM || COMPILE_TEST
	help
	  Support for the APCS Clock Controller on SDX55, SDX65 platforms. The
	  APCS is managing the mux and divider which feeds the CPUs.
	  Say Y if you want to support CPU frequency scaling on devices
	  such as SDX55, SDX65.

config QCOM_CLK_RPM
	tristate "RPM based Clock Controller"
	depends on MFD_QCOM_RPM
	select QCOM_RPMCC
	help
	  The RPM (Resource Power Manager) is a dedicated hardware engine for
	  managing the shared SoC resources in order to keep the lowest power
	  profile. It communicates with other hardware subsystems via shared
	  memory and accepts clock requests, aggregates the requests and turns
	  the clocks on/off or scales them on demand.
	  Say Y if you want to support the clocks exposed by the RPM on
	  platforms such as apq8064, msm8660, msm8960 etc.

config QCOM_CLK_SMD_RPM
	tristate "RPM over SMD based Clock Controller"
	depends on QCOM_SMD_RPM
	select QCOM_RPMCC
	help
	  The RPM (Resource Power Manager) is a dedicated hardware engine for
	  managing the shared SoC resources in order to keep the lowest power
	  profile. It communicates with other hardware subsystems via shared
	  memory and accepts clock requests, aggregates the requests and turns
	  the clocks on/off or scales them on demand.
	  Say Y if you want to support the clocks exposed by the RPM on
	  platforms such as apq8016, apq8084, msm8974 etc.

config QCOM_CLK_RPMH
	tristate "RPMh Clock Driver"
	depends on QCOM_RPMH
	help
	 RPMh manages shared resources on some Qualcomm Technologies, Inc.
	 SoCs. It accepts requests from other hardware subsystems via RSC.
	 Say Y if you want to support the clocks exposed by RPMh on
	 platforms such as SDM845.

config APQ_GCC_8084
	tristate "APQ8084 Global Clock Controller"
	depends on ARM || COMPILE_TEST
	select QCOM_GDSC
	help
	  Support for the global clock controller on apq8084 devices.
	  Say Y if you want to use peripheral devices such as UART, SPI,
	  i2c, USB, SD/eMMC, SATA, PCIe, etc.

config APQ_MMCC_8084
	tristate "APQ8084 Multimedia Clock Controller"
	depends on ARM || COMPILE_TEST
	select APQ_GCC_8084
	select QCOM_GDSC
	help
	  Support for the multimedia clock controller on apq8084 devices.
	  Say Y if you want to support multimedia devices such as display,
	  graphics, video encode/decode, camera, etc.

config IPQ_APSS_PLL
	tristate "IPQ APSS PLL"
	help
	  Support for APSS PLL on ipq devices. The APSS PLL is the main
	  clock that feeds the CPUs on ipq based devices.
	  Say Y if you want to support CPU frequency scaling on ipq based
	  devices.

config IPQ_APSS_6018
	tristate "IPQ APSS Clock Controller"
	select IPQ_APSS_PLL
	depends on QCOM_APCS_IPC || COMPILE_TEST
	help
	  Support for APSS clock controller on IPQ platforms. The
	  APSS clock controller manages the Mux and enable block that feeds the
	  CPUs.
	  Say Y if you want to support CPU frequency scaling on
	  ipq based devices.

config IPQ_GCC_4019
	tristate "IPQ4019 Global Clock Controller"
	help
	  Support for the global clock controller on ipq4019 devices.
	  Say Y if you want to use peripheral devices such as UART, SPI,
	  i2c, USB, SD/eMMC, etc.

config IPQ_GCC_5332
	tristate "IPQ5332 Global Clock Controller"
	depends on ARM64 || COMPILE_TEST
	help
	  Support for the global clock controller on ipq5332 devices.
	  Say Y if you want to use peripheral devices such as UART, SPI,
	  i2c, USB, SD/eMMC, etc.

config IPQ_GCC_6018
	tristate "IPQ6018 Global Clock Controller"
	help
	  Support for global clock controller on ipq6018 devices.
	  Say Y if you want to use peripheral devices such as UART, SPI,
	  i2c, USB, SD/eMMC, etc. Select this for the root clock
	  of ipq6018.

config IPQ_GCC_806X
	tristate "IPQ806x Global Clock Controller"
	depends on ARM || COMPILE_TEST
	help
	  Support for the global clock controller on ipq806x devices.
	  Say Y if you want to use peripheral devices such as UART, SPI,
	  i2c, USB, SD/eMMC, etc.

config IPQ_LCC_806X
	tristate "IPQ806x LPASS Clock Controller"
	depends on ARM || COMPILE_TEST
	select IPQ_GCC_806X
	help
	  Support for the LPASS clock controller on ipq806x devices.
	  Say Y if you want to use audio devices such as i2s, pcm,
	  S/PDIF, etc.

config IPQ_GCC_8074
	tristate "IPQ8074 Global Clock Controller"
	select QCOM_GDSC
	help
	  Support for global clock controller on ipq8074 devices.
	  Say Y if you want to use peripheral devices such as UART, SPI,
	  i2c, USB, SD/eMMC, etc. Select this for the root clock
	  of ipq8074.

config IPQ_GCC_9574
	tristate "IPQ9574 Global Clock Controller"
	help
	  Support for global clock controller on ipq9574 devices.
	  Say Y if you want to use peripheral devices such as UART, SPI,
	  i2c, USB, SD/eMMC, etc. Select this for the root clock
	  of ipq9574.

config MSM_GCC_8660
	tristate "MSM8660 Global Clock Controller"
	depends on ARM || COMPILE_TEST
	help
	  Support for the global clock controller on msm8660 devices.
	  Say Y if you want to use peripheral devices such as UART, SPI,
	  i2c, USB, SD/eMMC, etc.

config MSM_GCC_8909
	tristate "MSM8909 Global Clock Controller"
	depends on ARM || COMPILE_TEST
	select QCOM_GDSC
	help
	  Support for the global clock controller on msm8909 devices.
	  Say Y if you want to use devices such as UART, SPI, I2C, USB,
	  SD/eMMC, display, graphics, camera etc.

config MSM_GCC_8916
	tristate "MSM8916 Global Clock Controller"
	select QCOM_GDSC
	help
	  Support for the global clock controller on msm8916 devices.
	  Say Y if you want to use devices such as UART, SPI i2c, USB,
	  SD/eMMC, display, graphics, camera etc.

config MSM_GCC_8917
	tristate "MSM8917/QM215 Global Clock Controller"
	depends on ARM64 || COMPILE_TEST
	select QCOM_GDSC
	help
	  Support for the global clock controller on msm8917 and qm215
	  devices.
	  Say Y if you want to use devices such as UART, SPI i2c, USB,
	  SD/eMMC, display, graphics, camera etc.

config MSM_GCC_8939
	tristate "MSM8939 Global Clock Controller"
	select QCOM_GDSC
	help
	  Support for the global clock controller on msm8939 devices.
	  Say Y if you want to use devices such as UART, SPI i2c, USB,
	  SD/eMMC, display, graphics, camera etc.

config MSM_GCC_8960
	tristate "APQ8064/MSM8960 Global Clock Controller"
	depends on ARM || COMPILE_TEST
	help
	  Support for the global clock controller on apq8064/msm8960 devices.
	  Say Y if you want to use peripheral devices such as UART, SPI,
	  i2c, USB, SD/eMMC, SATA, PCIe, etc.

config MSM_LCC_8960
	tristate "APQ8064/MSM8960 LPASS Clock Controller"
	depends on ARM || COMPILE_TEST
	select MSM_GCC_8960
	help
	  Support for the LPASS clock controller on apq8064/msm8960 devices.
	  Say Y if you want to use audio devices such as i2s, pcm,
	  SLIMBus, etc.

config MDM_GCC_9607
	tristate "MDM9607 Global Clock Controller"
	depends on ARM || COMPILE_TEST
	help
	  Support for the global clock controller on mdm9607 devices.
	  Say Y if you want to use peripheral devices such as UART, SPI,
	  I2C, USB, SD/eMMC, etc.

config MDM_GCC_9615
	tristate "MDM9615 Global Clock Controller"
	depends on ARM || COMPILE_TEST
	help
	  Support for the global clock controller on mdm9615 devices.
	  Say Y if you want to use peripheral devices such as UART, SPI,
	  i2c, USB, SD/eMMC, etc.

config MDM_LCC_9615
	tristate "MDM9615 LPASS Clock Controller"
	depends on ARM || COMPILE_TEST
	select MDM_GCC_9615
	help
	  Support for the LPASS clock controller on mdm9615 devices.
	  Say Y if you want to use audio devices such as i2s, pcm,
	  SLIMBus, etc.

config MSM_MMCC_8960
	tristate "MSM8960 Multimedia Clock Controller"
	depends on ARM || COMPILE_TEST
	select MSM_GCC_8960
	help
	  Support for the multimedia clock controller on msm8960 devices.
	  Say Y if you want to support multimedia devices such as display,
	  graphics, video encode/decode, camera, etc.

config MSM_GCC_8953
	tristate "MSM8953 Global Clock Controller"
	select QCOM_GDSC
	help
	  Support for the global clock controller on msm8953 devices.
	  Say Y if you want to use devices such as UART, SPI i2c, USB,
	  SD/eMMC, display, graphics, camera etc.

config MSM_GCC_8974
	tristate "MSM8974 Global Clock Controller"
	depends on ARM || COMPILE_TEST
	select QCOM_GDSC
	help
	  Support for the global clock controller on msm8974 devices.
	  Say Y if you want to use peripheral devices such as UART, SPI,
	  i2c, USB, SD/eMMC, SATA, PCIe, etc.

config MSM_MMCC_8974
	tristate "MSM8974 Multimedia Clock Controller"
	depends on ARM || COMPILE_TEST
	select MSM_GCC_8974
	select QCOM_GDSC
	help
	  Support for the multimedia clock controller on msm8974 devices.
	  Say Y if you want to support multimedia devices such as display,
	  graphics, video encode/decode, camera, etc.

config MSM_GCC_8976
	tristate "MSM8956/76 Global Clock Controller"
	select QCOM_GDSC
	help
	  Support for the global clock controller on msm8956/76 devices.
	  Say Y if you want to use peripheral devices such as UART, SPI,
	  i2c, USB, SD/eMMC, SATA, PCIe, etc.

config MSM_MMCC_8994
	tristate "MSM8994 Multimedia Clock Controller"
	select MSM_GCC_8994
	select QCOM_GDSC
	help
	  Support for the multimedia clock controller on msm8994 devices.
	  Say Y if you want to support multimedia devices such as display,
	  graphics, video encode/decode, camera, etc.

config MSM_GCC_8994
	tristate "MSM8994 Global Clock Controller"
	help
	  Support for the global clock controller on msm8994 devices.
	  Say Y if you want to use peripheral devices such as UART, SPI,
	  i2c, USB, UFS, SD/eMMC, PCIe, etc.

config MSM_GCC_8996
	tristate "MSM8996 Global Clock Controller"
	select QCOM_GDSC
	help
	  Support for the global clock controller on msm8996 devices.
	  Say Y if you want to use peripheral devices such as UART, SPI,
	  i2c, USB, UFS, SD/eMMC, PCIe, etc.

config MSM_MMCC_8996
	tristate "MSM8996 Multimedia Clock Controller"
	select MSM_GCC_8996
	select QCOM_GDSC
	help
	  Support for the multimedia clock controller on msm8996 devices.
	  Say Y if you want to support multimedia devices such as display,
	  graphics, video encode/decode, camera, etc.

config MSM_GCC_8998
	tristate "MSM8998 Global Clock Controller"
	select QCOM_GDSC
	help
	  Support for the global clock controller on msm8998 devices.
	  Say Y if you want to use peripheral devices such as UART, SPI,
	  i2c, USB, UFS, SD/eMMC, PCIe, etc.

config MSM_GPUCC_8998
	tristate "MSM8998 Graphics Clock Controller"
	select MSM_GCC_8998
	select QCOM_GDSC
	help
	  Support for the graphics clock controller on MSM8998 devices.
	  Say Y if you want to support graphics controller devices and
	  functionality such as 3D graphics.

config MSM_MMCC_8998
	tristate "MSM8998 Multimedia Clock Controller"
	select MSM_GCC_8998
	select QCOM_GDSC
	help
	  Support for the multimedia clock controller on msm8998 devices.
	  Say Y if you want to support multimedia devices such as display,
	  graphics, video encode/decode, camera, etc.

config QCM_GCC_2290
	tristate "QCM2290 Global Clock Controller"
	select QCOM_GDSC
	help
	  Support for the global clock controller on QCM2290 devices.
	  Say Y if you want to use multimedia devices or peripheral
	  devices such as UART, SPI, I2C, USB, SD/eMMC etc.

config QCM_DISPCC_2290
	tristate "QCM2290 Display Clock Controller"
	select QCM_GCC_2290
	help
	  Support for the display clock controller on Qualcomm Technologies, Inc
	  QCM2290 devices.
	  Say Y if you want to support display devices and functionality such as
	  splash screen.

config QCS_GCC_404
	tristate "QCS404 Global Clock Controller"
	help
	  Support for the global clock controller on QCS404 devices.
	  Say Y if you want to use multimedia devices or peripheral
	  devices such as UART, SPI, I2C, USB, SD/eMMC, PCIe etc.

config SC_CAMCC_7180
	tristate "SC7180 Camera Clock Controller"
	depends on ARM64 || COMPILE_TEST
	select SC_GCC_7180
	help
	  Support for the camera clock controller on Qualcomm Technologies, Inc
	  SC7180 devices.
	  Say Y if you want to support camera devices and functionality such as
	  capturing pictures.

config SC_CAMCC_7280
	tristate "SC7280 Camera Clock Controller"
	depends on ARM64 || COMPILE_TEST
	select SC_GCC_7280
	help
	  Support for the camera clock controller on Qualcomm Technologies, Inc
	  SC7280 devices.
	  Say Y if you want to support camera devices and functionality such as
	  capturing pictures.

config SC_DISPCC_7180
	tristate "SC7180 Display Clock Controller"
	depends on ARM64 || COMPILE_TEST
	select SC_GCC_7180
	help
	  Support for the display clock controller on Qualcomm Technologies, Inc
	  SC7180 devices.
	  Say Y if you want to support display devices and functionality such as
	  splash screen.

config SC_DISPCC_7280
	tristate "SC7280 Display Clock Controller"
	depends on ARM64 || COMPILE_TEST
	select SC_GCC_7280
	help
	  Support for the display clock controller on Qualcomm Technologies, Inc.
	  SC7280 devices.
	  Say Y if you want to support display devices and functionality such as
	  splash screen.

config SC_DISPCC_8280XP
	tristate "SC8280XP Display Clock Controller"
	depends on ARM64 || COMPILE_TEST
	select SC_GCC_8280XP
	help
	  Support for the two display clock controllers on Qualcomm
	  Technologies, Inc. SC8280XP devices.
	  Say Y if you want to support display devices and functionality such as
	  splash screen.

config SA_GCC_8775P
	tristate "SA8775 Global Clock Controller"
	select QCOM_GDSC
	depends on COMMON_CLK_QCOM
	help
	  Support for the global clock controller on SA8775 devices.
	  Say Y if you want to use peripheral devices such as UART, SPI,
	  I2C, USB, UFS, SDCC, etc.

config SA_GPUCC_8775P
	tristate "SA8775P Graphics clock controller"
	select QCOM_GDSC
	select SA_GCC_8775P
	help
	  Support for the graphics clock controller on SA8775P devices.
	  Say Y if you want to support graphics controller devices and
	  functionality such as 3D graphics.

config SC_GCC_7180
	tristate "SC7180 Global Clock Controller"
	select QCOM_GDSC
	depends on COMMON_CLK_QCOM
	depends on ARM64 || COMPILE_TEST
	help
	  Support for the global clock controller on SC7180 devices.
	  Say Y if you want to use peripheral devices such as UART, SPI,
	  I2C, USB, UFS, SDCC, etc.

config SC_GCC_7280
	tristate "SC7280 Global Clock Controller"
	select QCOM_GDSC
	depends on COMMON_CLK_QCOM
	depends on ARM64 || COMPILE_TEST
	help
	  Support for the global clock controller on SC7280 devices.
	  Say Y if you want to use peripheral devices such as UART, SPI,
	  I2C, USB, UFS, SDCC, PCIe etc.

config SC_GCC_8180X
	tristate "SC8180X Global Clock Controller"
	select QCOM_GDSC
	depends on COMMON_CLK_QCOM
	depends on ARM64 || COMPILE_TEST
	help
	  Support for the global clock controller on SC8180X devices.
	  Say Y if you want to use peripheral devices such as UART, SPI,
	  I2C, USB, UFS, SDCC, etc.

config SC_GCC_8280XP
	tristate "SC8280XP Global Clock Controller"
	select QCOM_GDSC
	depends on COMMON_CLK_QCOM
	depends on ARM64 || COMPILE_TEST
	help
	  Support for the global clock controller on SC8280XP devices.
	  Say Y if you want to use peripheral devices such as UART, SPI,
	  I2C, USB, UFS, SDCC, etc.

config SC_GPUCC_7180
	tristate "SC7180 Graphics Clock Controller"
	depends on ARM64 || COMPILE_TEST
	select SC_GCC_7180
	help
	  Support for the graphics clock controller on SC7180 devices.
	  Say Y if you want to support graphics controller devices and
	  functionality such as 3D graphics.

config SC_GPUCC_7280
	tristate "SC7280 Graphics Clock Controller"
	depends on ARM64 || COMPILE_TEST
	select SC_GCC_7280
	help
	  Support for the graphics clock controller on SC7280 devices.
	  Say Y if you want to support graphics controller devices and
	  functionality such as 3D graphics.

config SC_GPUCC_8280XP
	tristate "SC8280XP Graphics Clock Controller"
	depends on ARM64 || COMPILE_TEST
	select SC_GCC_8280XP
	help
	  Support for the graphics clock controller on SC8280XP devices.
	  Say Y if you want to support graphics controller devices and
	  functionality such as 3D graphics.

config SC_LPASSCC_7280
	tristate "SC7280 Low Power Audio Subsystem (LPASS) Clock Controller"
	depends on ARM64 || COMPILE_TEST
	select SC_GCC_7280
	help
	  Support for the LPASS clock controller on SC7280 devices.
	  Say Y if you want to use the LPASS branch clocks of the LPASS clock
	  controller to reset the LPASS subsystem.

config SC_LPASSCC_8280XP
	tristate "SC8280 Low Power Audio Subsystem (LPASS) Clock Controller"
	depends on ARM64 || COMPILE_TEST
	select SC_GCC_8280XP
	help
	  Support for the LPASS clock controller on SC8280XP devices.
	  Say Y if you want to use the LPASS branch clocks of the LPASS clock
	  controller to reset the LPASS subsystem.

config SC_LPASS_CORECC_7180
	tristate "SC7180 LPASS Core Clock Controller"
	depends on ARM64 || COMPILE_TEST
	select SC_GCC_7180
	help
	  Support for the LPASS(Low Power Audio Subsystem) core clock controller
	  on SC7180 devices.
	  Say Y if you want to use LPASS clocks and power domains of the LPASS
	  core clock controller.

config SC_LPASS_CORECC_7280
	tristate "SC7280 LPASS Core & Audio Clock Controller"
	depends on ARM64 || COMPILE_TEST
	select SC_GCC_7280
	select QCOM_GDSC
	help
	  Support for the LPASS(Low Power Audio Subsystem) core and audio clock
	  controller on SC7280 devices.
	  Say Y if you want to use LPASS clocks and power domains of the LPASS
	  core clock controller.

config SC_MSS_7180
	tristate "SC7180 Modem Clock Controller"
	depends on ARM64 || COMPILE_TEST
	select SC_GCC_7180
	help
	  Support for the Modem Subsystem clock controller on Qualcomm
	  Technologies, Inc on SC7180 devices.
	  Say Y if you want to use the Modem branch clocks of the Modem
	  subsystem clock controller to reset the MSS subsystem.

config SC_VIDEOCC_7180
	tristate "SC7180 Video Clock Controller"
	depends on ARM64 || COMPILE_TEST
	select SC_GCC_7180
	help
	  Support for the video clock controller on SC7180 devices.
	  Say Y if you want to support video devices and functionality such as
	  video encode and decode.

config SC_VIDEOCC_7280
	tristate "SC7280 Video Clock Controller"
	depends on ARM64 || COMPILE_TEST
	select SC_GCC_7280
	help
	  Support for the video clock controller on SC7280 devices.
	  Say Y if you want to support video devices and functionality such as
	  video encode and decode.

config SDM_CAMCC_845
	tristate "SDM845 Camera Clock Controller"
	depends on ARM64 || COMPILE_TEST
	select SDM_GCC_845
	help
	  Support for the camera clock controller on SDM845 devices.
	  Say Y if you want to support camera devices and camera functionality.

config SDM_GCC_660
	tristate "SDM660 Global Clock Controller"
	depends on ARM64 || COMPILE_TEST
	select QCOM_GDSC
	help
	  Support for the global clock controller on SDM660 devices.
	  Say Y if you want to use peripheral devices such as UART, SPI,
	  i2C, USB, UFS, SDDC, PCIe, etc.

config SDM_MMCC_660
	tristate "SDM660 Multimedia Clock Controller"
	depends on ARM64 || COMPILE_TEST
	select SDM_GCC_660
	select QCOM_GDSC
	help
	  Support for the multimedia clock controller on SDM660 devices.
	  Say Y if you want to support multimedia devices such as display,
	  graphics, video encode/decode, camera, etc.

config SDM_GPUCC_660
	tristate "SDM660 Graphics Clock Controller"
	depends on ARM64 || COMPILE_TEST
	select SDM_GCC_660
	select QCOM_GDSC
	help
	  Support for the graphics clock controller on SDM630/636/660 devices.
	  Say Y if you want to support graphics controller devices and
	  functionality such as 3D graphics

config QCS_TURING_404
	tristate "QCS404 Turing Clock Controller"
	help
	  Support for the Turing Clock Controller on QCS404, provides clocks
	  and resets for the Turing subsystem.

config QCS_Q6SSTOP_404
	tristate "QCS404 Q6SSTOP Clock Controller"
	select QCS_GCC_404
	help
	  Support for the Q6SSTOP clock controller on QCS404 devices.
	  Say Y if you want to use the Q6SSTOP branch clocks of the WCSS clock
	  controller to reset the Q6SSTOP subsystem.

config QDU_GCC_1000
	tristate "QDU1000/QRU1000 Global Clock Controller"
	select QCOM_GDSC
	help
	  Support for the global clock controller on QDU1000 and
	  QRU1000 devices. Say Y if you want to use peripheral
	  devices such as UART, SPI, I2C, USB, SD, PCIe, etc.

config SDM_GCC_845
	tristate "SDM845/SDM670 Global Clock Controller"
	depends on ARM64 || COMPILE_TEST
	select QCOM_GDSC
	help
	  Support for the global clock controller on SDM845 and SDM670 devices.
	  Say Y if you want to use peripheral devices such as UART, SPI,
	  i2C, USB, UFS, SDDC, PCIe, etc.

config SDM_GPUCC_845
	tristate "SDM845 Graphics Clock Controller"
	depends on ARM64 || COMPILE_TEST
	select SDM_GCC_845
	help
	  Support for the graphics clock controller on SDM845 devices.
	  Say Y if you want to support graphics controller devices and
	  functionality such as 3D graphics.

config SDM_VIDEOCC_845
	tristate "SDM845 Video Clock Controller"
	depends on ARM64 || COMPILE_TEST
	select SDM_GCC_845
	select QCOM_GDSC
	help
	  Support for the video clock controller on SDM845 devices.
	  Say Y if you want to support video devices and functionality such as
	  video encode and decode.

config SDM_DISPCC_845
	tristate "SDM845 Display Clock Controller"
	depends on ARM64 || COMPILE_TEST
	select SDM_GCC_845
	help
	  Support for the display clock controller on Qualcomm Technologies, Inc
	  SDM845 devices.
	  Say Y if you want to support display devices and functionality such as
	  splash screen.

config SDM_LPASSCC_845
	tristate "SDM845 Low Power Audio Subsystem (LPAAS) Clock Controller"
	depends on ARM64 || COMPILE_TEST
	select SDM_GCC_845
	help
	  Support for the LPASS clock controller on SDM845 devices.
	  Say Y if you want to use the LPASS branch clocks of the LPASS clock
	  controller to reset the LPASS subsystem.

config SDX_GCC_55
	tristate "SDX55 Global Clock Controller"
	depends on ARM || COMPILE_TEST
	select QCOM_GDSC
	help
	  Support for the global clock controller on SDX55 devices.
	  Say Y if you want to use peripheral devices such as UART,
	  SPI, I2C, USB, SD/UFS, PCIe etc.

config SDX_GCC_65
	tristate "SDX65 Global Clock Controller"
	depends on ARM || COMPILE_TEST
	select QCOM_GDSC
	help
	  Support for the global clock controller on SDX65 devices.
	  Say Y if you want to use peripheral devices such as UART,
	  SPI, I2C, USB, SD/UFS, PCIe etc.

config SDX_GCC_75
	tristate "SDX75 Global Clock Controller"
	select QCOM_GDSC
	help
	  Support for the global clock controller on SDX75 devices.
	  Say Y if you want to use peripheral devices such as UART,
	  SPI, I2C, USB, SD/eMMC, PCIe etc.

config SM_CAMCC_6350
	tristate "SM6350 Camera Clock Controller"
	depends on ARM64 || COMPILE_TEST
	select SM_GCC_6350
	help
	  Support for the camera clock controller on SM6350 devices.
	  Say Y if you want to support camera devices and camera functionality.

config SM_CAMCC_8250
	tristate "SM8250 Camera Clock Controller"
	depends on ARM64 || COMPILE_TEST
	select SM_GCC_8250
	help
	  Support for the camera clock controller on SM8250 devices.
	  Say Y if you want to support camera devices and camera functionality.

config SM_CAMCC_8450
	tristate "SM8450 Camera Clock Controller"
	depends on ARM64 || COMPILE_TEST
	select SM_GCC_8450
	help
	  Support for the camera clock controller on SM8450 devices.
	  Say Y if you want to support camera devices and camera functionality.

config SM_DISPCC_6115
	tristate "SM6115 Display Clock Controller"
	depends on ARM64 || COMPILE_TEST
	depends on SM_GCC_6115
	help
	  Support for the display clock controller on Qualcomm Technologies, Inc
	  SM6115/SM4250 devices.
	  Say Y if you want to support display devices and functionality such as
	  splash screen

config SM_DISPCC_6125
	tristate "SM6125 Display Clock Controller"
	depends on ARM64 || COMPILE_TEST
	depends on SM_GCC_6125
	help
	  Support for the display clock controller on Qualcomm Technologies, Inc
	  SM6125 devices.
	  Say Y if you want to support display devices and functionality such as
	  splash screen

config SM_DISPCC_8250
	tristate "SM8150/SM8250/SM8350 Display Clock Controller"
	depends on ARM64 || COMPILE_TEST
	depends on SM_GCC_8150 || SM_GCC_8250 || SM_GCC_8350
	help
	  Support for the display clock controller on Qualcomm Technologies, Inc
	  SM8150/SM8250/SM8350 devices.
	  Say Y if you want to support display devices and functionality such as
	  splash screen.

config SM_DISPCC_6350
	tristate "SM6350 Display Clock Controller"
	depends on ARM64 || COMPILE_TEST
	depends on SM_GCC_6350
	help
	  Support for the display clock controller on Qualcomm Technologies, Inc
	  SM6350 devices.
	  Say Y if you want to support display devices and functionality such as
	  splash screen.

config SM_DISPCC_6375
	tristate "SM6375 Display Clock Controller"
	depends on ARM64 || COMPILE_TEST
	depends on SM_GCC_6375
	help
	  Support for the display clock controller on Qualcomm Technologies, Inc
	  SM6375 devices.
	  Say Y if you want to support display devices and functionality such as
	  splash screen.

config SM_DISPCC_8450
	tristate "SM8450 Display Clock Controller"
	depends on ARM64 || COMPILE_TEST
	depends on SM_GCC_8450
	help
	  Support for the display clock controller on Qualcomm Technologies, Inc
	  SM8450 devices.
	  Say Y if you want to support display devices and functionality such as
	  splash screen.

config SM_DISPCC_8550
	tristate "SM8550 Display Clock Controller"
	depends on ARM64 || COMPILE_TEST
	depends on SM_GCC_8550
	help
	  Support for the display clock controller on Qualcomm Technologies, Inc
	  SM8550 devices.
	  Say Y if you want to support display devices and functionality such as
	  splash screen.

config SM_GCC_6115
	tristate "SM6115 and SM4250 Global Clock Controller"
	depends on ARM64 || COMPILE_TEST
	select QCOM_GDSC
	help
	  Support for the global clock controller on SM6115 and SM4250 devices.
	  Say Y if you want to use peripheral devices such as UART, SPI,
	  i2C, USB, UFS, SDDC, PCIe, etc.

config SM_GCC_6125
	tristate "SM6125 Global Clock Controller"
	depends on ARM64 || COMPILE_TEST
	help
	  Support for the global clock controller on SM6125 devices.
	  Say Y if you want to use peripheral devices such as UART,
	  SPI, I2C, USB, SD/UFS, PCIe etc.

config SM_GCC_6350
	tristate "SM6350 Global Clock Controller"
	depends on ARM64 || COMPILE_TEST
	select QCOM_GDSC
	help
	  Support for the global clock controller on SM6350 devices.
	  Say Y if you want to use peripheral devices such as UART,
	  SPI, I2C, USB, SD/UFS, PCIe etc.

config SM_GCC_6375
	tristate "SM6375 Global Clock Controller"
	depends on ARM64 || COMPILE_TEST
	select QCOM_GDSC
	help
	  Support for the global clock controller on SM6375 devices.
	  Say Y if you want to use peripheral devices such as UART,
	  SPI, I2C, USB, SD/UFS etc.

config SM_GCC_7150
	tristate "SM7150 Global Clock Controller"
	select QCOM_GDSC
	help
	  Support for the global clock controller on SM7150 devices.
	  Say Y if you want to use peripheral devices such as UART,
	  SPI, I2C, USB, SD/UFS, PCIe etc.

config SM_GCC_8150
	tristate "SM8150 Global Clock Controller"
	depends on ARM64 || COMPILE_TEST
	help
	  Support for the global clock controller on SM8150 devices.
	  Say Y if you want to use peripheral devices such as UART,
	  SPI, I2C, USB, SD/UFS, PCIe etc.

config SM_GCC_8250
	tristate "SM8250 Global Clock Controller"
	depends on ARM64 || COMPILE_TEST
	select QCOM_GDSC
	help
	  Support for the global clock controller on SM8250 devices.
	  Say Y if you want to use peripheral devices such as UART,
	  SPI, I2C, USB, SD/UFS, PCIe etc.

config SM_GCC_8350
	tristate "SM8350 Global Clock Controller"
	depends on ARM64 || COMPILE_TEST
	select QCOM_GDSC
	help
	  Support for the global clock controller on SM8350 devices.
	  Say Y if you want to use peripheral devices such as UART,
	  SPI, I2C, USB, SD/UFS, PCIe etc.

config SM_GCC_8450
	tristate "SM8450 Global Clock Controller"
	depends on ARM64 || COMPILE_TEST
	select QCOM_GDSC
	help
	  Support for the global clock controller on SM8450 devices.
	  Say Y if you want to use peripheral devices such as UART,
	  SPI, I2C, USB, SD/UFS, PCIe etc.

config SM_GCC_SUN
        tristate "SUN Global Clock Controller"
        help
	  Support for the global clock controller on Qualcomm Technologies, Inc
	  Sun devices.

config SM_GCC_8550
	tristate "SM8550 Global Clock Controller"
	depends on ARM64 || COMPILE_TEST
	select QCOM_GDSC
	help
	  Support for the global clock controller on SM8550 devices.
	  Say Y if you want to use peripheral devices such as UART,
	  SPI, I2C, USB, SD/UFS, PCIe etc.

config SM_GCC_PINEAPPLE
        tristate "Pineapple Global Clock Controller"
        help
          Support for the global clock controller on Qualcomm Technologies, Inc
          Pineapple devices.
          Say Y if you want to use peripheral devices such as UART,
          SPI, I2C, USB, SD/UFS, PCIe etc.

config SM_VIDEOCC_PINEAPPLE
	tristate "Pineapple Video Clock Controller"
	depends on SM_GCC_PINEAPPLE
	help
	  Support for the video clock controller on Qualcomm Technologies, Inc.
	  Pineapple devices.
	  Say Y if you want to support video devices and functionality such as
	  video encode/decode.

config SM_CAMCC_PINEAPPLE
	tristate "Pineapple Camera Clock Controller"
	depends on SM_GCC_PINEAPPLE
	help
	  Support for the camera clock controller on Qualcomm Technologies, Inc
	  Pineapple devices.
	  Say Y if you want to support camera devices and functionality such as
	  capturing pictures.

config SM_DISPCC_PINEAPPLE
	tristate "Pineapple Display Clock Controller"
	depends on SM_GCC_PINEAPPLE
	help
	  Support for the display clock controller on Qualcomm Technologies, Inc
	  Pineapple devices.
	  Say Y if you want to support display devices and functionality such as
	  splash screen.

config SM_DEBUGCC_PINEAPPLE
	tristate "Pineapple Debug Clock Controller"
	depends on COMMON_CLK_QCOM
	help
	  Support for the debug clock controller on Qualcomm Technologies, Inc
	  Pineapple devices.
	  Say Y if you want to support the debug clocks such as
	  clock measurement functionality.

config SM_GPUCC_PINEAPPLE
	tristate "Pineapple Graphics Clock Controller"
	depends on SM_GCC_PINEAPPLE
	help
	  Support for the graphics clock controller on Qualcomm Technologies, Inc
	  Pineapple devices.
	  Say Y if you want to support graphics controller devices and
	  functionality such as 3D graphics.

config SM_TCSRCC_PINEAPPLE
	tristate "Pineapple Top-Level CSR Clock Controller"
	depends on SM_GCC_PINEAPPLE
	help
	  Support for the TCSR clock controller on Qualcomm Technologies, Inc
	  Pineapple devices.
	  Say Y if you want to support miscellaneous top-level clocks
	  such as for the PHY references.

config SM_CAMCC_SUN
        tristate "SUN Camera Clock Controller"
        depends on SM_GCC_SUN
        help
          Support for the camera clock controller on Qualcomm Technologies, Inc
          Sun devices.
          Say Y if you want to support camera devices and functionality such as
          capturing pictures.

config SM_EVACC_SUN
	tristate "SUN EVA Clock Controller"
	depends on SM_GCC_SUN
	help
	  Support for the EVA clock controller on Qualcomm Technologies, Inc
	  Sun devices.
	  Say Y if you want to support EVA devices to get better
	  visual analysis.

config SM_GPUCC_SUN
	tristate "SUN Graphics Clock Controller"
        depends on SM_GCC_SUN
        help
	  Support for the graphics clock controller on Qualcomm Technologies, Inc
	  Sun devices.
	  Say Y if you want to support graphics controller devices and
	  functionality such as 3D graphics.

config SM_DISPCC_SUN
	tristate "SUN Display Clock Controller"
	depends on SM_GCC_SUN
	help
	  Support for the display clock controller on Qualcomm Technologies, Inc
	  Sun devices.
	  Say Y if you want to support display devices and functionality such as
	  splash screen.

config SM_CAMBISTMCLKCC_SUN
	tristate "SUN CAMBISTMCLK Clock Controller"
	depends on SM_GCC_SUN
	help
	  Support for the CAMBISTMCLK clock controller on Qualcomm Technologies,
	  Inc Sun devices.
	  Say Y if you want to support camera devices for a better low-latency
	  clock.

config SM_TCSRCC_SUN
	tristate "SUN Top-Level CSR Clock Controller"
	depends on SM_GCC_SUN
	help
	  Support for the TCSR clock controller on Qualcomm Technologies, Inc
	  Sun devices.
	  Say Y if you want to support miscellaneous top-level clocks
	  such as for the PHY references.

config SM_GPUCC_6115
	tristate "SM6115 Graphics Clock Controller"
	select SM_GCC_6115
	depends on ARM64 || COMPILE_TEST
	help
	  Support for the graphics clock controller on SM6115 devices.
	  Say Y if you want to support graphics controller devices and
	  functionality such as 3D graphics.

config SM_GPUCC_6125
	tristate "SM6125 Graphics Clock Controller"
	select SM_GCC_6125
	depends on ARM64 || COMPILE_TEST
	help
	  Support for the graphics clock controller on SM6125 devices.
	  Say Y if you want to support graphics controller devices and
	  functionality such as 3D graphics.

config SM_GPUCC_6375
	tristate "SM6375 Graphics Clock Controller"
	select SM_GCC_6375
	depends on ARM64 || COMPILE_TEST
	help
	  Support for the graphics clock controller on SM6375 devices.
	  Say Y if you want to support graphics controller devices and
	  functionality such as 3D graphics.

config SM_GPUCC_6350
	tristate "SM6350 Graphics Clock Controller"
	depends on ARM64 || COMPILE_TEST
	select SM_GCC_6350
	help
	  Support for the graphics clock controller on SM6350 devices.
	  Say Y if you want to support graphics controller devices and
	  functionality such as 3D graphics.

config SM_GPUCC_8150
	tristate "SM8150 Graphics Clock Controller"
	depends on ARM64 || COMPILE_TEST
	select SM_GCC_8150
	help
	  Support for the graphics clock controller on SM8150 devices.
	  Say Y if you want to support graphics controller devices and
	  functionality such as 3D graphics.

config SM_GPUCC_8250
	tristate "SM8250 Graphics Clock Controller"
	depends on ARM64 || COMPILE_TEST
	select SM_GCC_8250
	help
	  Support for the graphics clock controller on SM8250 devices.
	  Say Y if you want to support graphics controller devices and
	  functionality such as 3D graphics.

config SM_GPUCC_8350
	tristate "SM8350 Graphics Clock Controller"
	depends on ARM64 || COMPILE_TEST
	select SM_GCC_8350
	help
	  Support for the graphics clock controller on SM8350 devices.
	  Say Y if you want to support graphics controller devices and
	  functionality such as 3D graphics.

config SM_GPUCC_8450
	tristate "SM8450 Graphics Clock Controller"
	select SM_GCC_8450
	help
	  Support for the graphics clock controller on SM8450 devices.
	  Say Y if you want to support graphics controller devices and
	  functionality such as 3D graphics.

config SM_GPUCC_8550
	tristate "SM8550 Graphics Clock Controller"
	select SM_GCC_8550
	help
	  Support for the graphics clock controller on SM8550 devices.
	  Say Y if you want to support graphics controller devices and
	  functionality such as 3D graphics.

config SM_TCSRCC_8550
	tristate "SM8550 TCSR Clock Controller"
	depends on ARM64 || COMPILE_TEST
	select QCOM_GDSC
	help
	  Support for the TCSR clock controller on SM8550 devices.
	  Say Y if you want to use peripheral devices such as SD/UFS.

config SM_VIDEOCC_8150
	tristate "SM8150 Video Clock Controller"
	depends on ARM64 || COMPILE_TEST
	select SM_GCC_8150
	select QCOM_GDSC
	help
	  Support for the video clock controller on SM8150 devices.
	  Say Y if you want to support video devices and functionality such as
	  video encode and decode.

config SM_VIDEOCC_8250
	tristate "SM8250 Video Clock Controller"
	depends on ARM64 || COMPILE_TEST
	select SM_GCC_8250
	select QCOM_GDSC
	help
	  Support for the video clock controller on SM8250 devices.
	  Say Y if you want to support video devices and functionality such as
	  video encode and decode.

<<<<<<< HEAD
config SM_VIDEOCC_SUN
	tristate "SUN Video Clock Controller"
	depends on SM_GCC_SUN
	help
	  Support for the video clock controller on Qualcomm Technologies, Inc
	  SUN devices.
=======
config SM_VIDEOCC_8350
	tristate "SM8350 Video Clock Controller"
	select SM_GCC_8350
	select QCOM_GDSC
	help
	  Support for the video clock controller on SM8350 devices.
	  Say Y if you want to support video devices and functionality such as
	  video encode and decode.

config SM_VIDEOCC_8550
	tristate "SM8550 Video Clock Controller"
	select SM_GCC_8550
	select QCOM_GDSC
	help
	  Support for the video clock controller on Qualcomm Technologies, Inc.
	  SM8550 devices.
>>>>>>> eb7e0192
	  Say Y if you want to support video devices and functionality such as
	  video encode/decode.

config SPMI_PMIC_CLKDIV
	tristate "SPMI PMIC clkdiv Support"
	depends on SPMI || COMPILE_TEST
	help
	  This driver supports the clkdiv functionality on the Qualcomm
	  Technologies, Inc. SPMI PMIC. It configures the frequency of
	  clkdiv outputs of the PMIC. These clocks are typically wired
	  through alternate functions on GPIO pins.

config QCOM_HFPLL
	tristate "High-Frequency PLL (HFPLL) Clock Controller"
	help
	  Support for the high-frequency PLLs present on Qualcomm devices.
	  Say Y if you want to support CPU frequency scaling on devices
	  such as MSM8974, APQ8084, etc.

config KPSS_XCC
	tristate "KPSS Clock Controller"
	help
	  Support for the Krait ACC and GCC clock controllers. Say Y
	  if you want to support CPU frequency scaling on devices such
	  as MSM8960, APQ8064, etc.

config KRAITCC
	tristate "Krait Clock Controller"
	depends on ARM
	select KRAIT_CLOCKS
	help
	  Support for the Krait CPU clocks on Qualcomm devices.
	  Say Y if you want to support CPU frequency scaling.

config CLK_GFM_LPASS_SM8250
	tristate "SM8250 GFM LPASS Clocks"
	depends on ARM64 || COMPILE_TEST
	help
	  Support for the Glitch Free Mux (GFM) Low power audio
          subsystem (LPASS) clocks found on SM8250 SoCs.

<<<<<<< HEAD
config QCOM_GDSC_REGULATOR
	tristate "GDSC regulator driver"
	depends on COMMON_CLK_QCOM
	help
	  This driver supports globally distributed switch controller (GDSC)
	  devices in regulator framework.
	  Say Y if you want to support clients using regulator framework APIs
	  to control GDSCs.

=======
config SM_VIDEOCC_8450
	tristate "SM8450 Video Clock Controller"
	select SM_GCC_8450
	select QCOM_GDSC
	help
	  Support for the video clock controller on Qualcomm Technologies, Inc.
	  SM8450 devices.
	  Say Y if you want to support video devices and functionality such as
	  video encode/decode.
>>>>>>> eb7e0192
endif<|MERGE_RESOLUTION|>--- conflicted
+++ resolved
@@ -1151,31 +1151,30 @@
 	  Say Y if you want to support video devices and functionality such as
 	  video encode and decode.
 
-<<<<<<< HEAD
+config SM_VIDEOCC_8350
+	tristate "SM8350 Video Clock Controller"
+	select SM_GCC_8350
+	select QCOM_GDSC
+	help
+	  Support for the video clock controller on SM8350 devices.
+	  Say Y if you want to support video devices and functionality such as
+	  video encode and decode.
+
+config SM_VIDEOCC_8550
+	tristate "SM8550 Video Clock Controller"
+	select SM_GCC_8550
+	select QCOM_GDSC
+	help
+	  Support for the video clock controller on Qualcomm Technologies, Inc.
+	  SM8550 devices.
+	  Say Y if you want to support video devices and functionality such as
+
 config SM_VIDEOCC_SUN
 	tristate "SUN Video Clock Controller"
 	depends on SM_GCC_SUN
 	help
 	  Support for the video clock controller on Qualcomm Technologies, Inc
 	  SUN devices.
-=======
-config SM_VIDEOCC_8350
-	tristate "SM8350 Video Clock Controller"
-	select SM_GCC_8350
-	select QCOM_GDSC
-	help
-	  Support for the video clock controller on SM8350 devices.
-	  Say Y if you want to support video devices and functionality such as
-	  video encode and decode.
-
-config SM_VIDEOCC_8550
-	tristate "SM8550 Video Clock Controller"
-	select SM_GCC_8550
-	select QCOM_GDSC
-	help
-	  Support for the video clock controller on Qualcomm Technologies, Inc.
-	  SM8550 devices.
->>>>>>> eb7e0192
 	  Say Y if you want to support video devices and functionality such as
 	  video encode/decode.
 
@@ -1217,7 +1216,6 @@
 	  Support for the Glitch Free Mux (GFM) Low power audio
           subsystem (LPASS) clocks found on SM8250 SoCs.
 
-<<<<<<< HEAD
 config QCOM_GDSC_REGULATOR
 	tristate "GDSC regulator driver"
 	depends on COMMON_CLK_QCOM
@@ -1227,7 +1225,7 @@
 	  Say Y if you want to support clients using regulator framework APIs
 	  to control GDSCs.
 
-=======
+
 config SM_VIDEOCC_8450
 	tristate "SM8450 Video Clock Controller"
 	select SM_GCC_8450
@@ -1237,5 +1235,4 @@
 	  SM8450 devices.
 	  Say Y if you want to support video devices and functionality such as
 	  video encode/decode.
->>>>>>> eb7e0192
 endif