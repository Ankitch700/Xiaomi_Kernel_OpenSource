--- conflicted
+++ resolved
@@ -753,20 +753,20 @@
 	  Say Y if you want to support graphics controller devices and
 	  functionality such as 3D graphics.
 
-<<<<<<< HEAD
+config SM_GPUCC_8350
+	tristate "SM8350 Graphics Clock Controller"
+	select SM_GCC_8350
+	help
+	  Support for the graphics clock controller on SM8350 devices.
+	  Say Y if you want to support graphics controller devices and
+	  functionality such as 3D graphics.
+
 config SM_GPUCC_PINEAPPLE
 	tristate "PINEAPPLE Graphics Clock Controller"
 	select SM_GCC_PINEAPPLE
 	help
 	  Support for the graphics clock controller on Qualcomm Technologies, Inc
           Pineapple devices.
-=======
-config SM_GPUCC_8350
-	tristate "SM8350 Graphics Clock Controller"
-	select SM_GCC_8350
-	help
-	  Support for the graphics clock controller on SM8350 devices.
->>>>>>> b996f9c3
 	  Say Y if you want to support graphics controller devices and
 	  functionality such as 3D graphics.
 
