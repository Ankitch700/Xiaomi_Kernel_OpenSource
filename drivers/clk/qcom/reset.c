--- conflicted
+++ resolved
@@ -61,14 +61,8 @@
 	return 0;
 }
 
-<<<<<<< HEAD
-static int
-qcom_reset_set(struct reset_controller_dev *rcdev,
-	       unsigned long id, bool assert)
-=======
 static int qcom_reset_set_assert(struct reset_controller_dev *rcdev,
 				 unsigned long id, bool assert)
->>>>>>> 3d294724
 {
 	struct qcom_reset_controller *rst;
 	const struct qcom_reset_map *map;
@@ -79,7 +73,6 @@
 	map = &rst->reset_map[id];
 	mask = map->bitmask ? map->bitmask : BIT(map->bit);
 
-<<<<<<< HEAD
 	ret = qcom_reset_runtime_get(rst);
 	if (ret < 0)
 		return ret;
@@ -107,21 +100,12 @@
 static int
 qcom_reset_assert(struct reset_controller_dev *rcdev, unsigned long id)
 {
-	return qcom_reset_set(rcdev, id, true);
-=======
-	regmap_update_bits(rst->regmap, map->reg, mask, assert ? mask : 0);
-
-	/* Read back the register to ensure write completion, ignore the value */
-	regmap_read(rst->regmap, map->reg, &mask);
-
-	return 0;
->>>>>>> 3d294724
+	return qcom_reset_set_assert(rcdev, id, true);
 }
 
-static int qcom_reset_assert(struct reset_controller_dev *rcdev, unsigned long id)
+static int qcom_reset_deassert(struct reset_controller_dev *rcdev, unsigned long id)
 {
-<<<<<<< HEAD
-	return qcom_reset_set(rcdev, id, false);
+	return qcom_reset_set_assert(rcdev, id, false);
 }
 
 static int
@@ -149,14 +133,6 @@
 	qcom_reset_runtime_put(rst);
 
 	return (reg & mask);
-=======
-	return qcom_reset_set_assert(rcdev, id, true);
-}
-
-static int qcom_reset_deassert(struct reset_controller_dev *rcdev, unsigned long id)
-{
-	return qcom_reset_set_assert(rcdev, id, false);
->>>>>>> 3d294724
 }
 
 const struct reset_control_ops qcom_reset_ops = {
