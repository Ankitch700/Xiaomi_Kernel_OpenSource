--- conflicted
+++ resolved
@@ -56,10 +56,7 @@
 	struct list_head list_node;
 	struct device *dev;
 #define QCOM_CLK_IS_CRITICAL BIT(0)
-<<<<<<< HEAD
-=======
 #define QCOM_CLK_BOOT_CRITICAL BIT(1)
->>>>>>> d7a52a7b
 	unsigned long flags;
 };
 
