/* SPDX-License-Identifier: GPL-2.0-only */
/* Copyright (c) 2013, 2016-2018, 2020 The Linux Foundation. All rights reserved. */

#ifndef __QCOM_CLK_RCG_H__
#define __QCOM_CLK_RCG_H__

#include <linux/clk-provider.h>
#include "clk-regmap.h"

#define F(f, s, h, m, n) { (f), (s), (2 * (h) - 1), (m), (n) }

struct freq_tbl {
	unsigned long freq;
	u8 src;
	u8 pre_div;
	u16 m;
	u16 n;
	unsigned long src_freq;
#define FIXED_FREQ_SRC   0
};

/**
 * struct mn - M/N:D counter
 * @mnctr_en_bit: bit to enable mn counter
 * @mnctr_reset_bit: bit to assert mn counter reset
 * @mnctr_mode_shift: lowest bit of mn counter mode field
 * @n_val_shift: lowest bit of n value field
 * @m_val_shift: lowest bit of m value field
 * @width: number of bits in m/n/d values
 * @reset_in_cc: true if the mnctr_reset_bit is in the CC register
 */
struct mn {
	u8		mnctr_en_bit;
	u8		mnctr_reset_bit;
	u8		mnctr_mode_shift;
#define MNCTR_MODE_DUAL 0x2
#define MNCTR_MODE_MASK 0x3
	u8		n_val_shift;
	u8		m_val_shift;
	u8		width;
	bool		reset_in_cc;
};

/**
 * struct pre_div - pre-divider
 * @pre_div_shift: lowest bit of pre divider field
 * @pre_div_width: number of bits in predivider
 */
struct pre_div {
	u8		pre_div_shift;
	u8		pre_div_width;
};

/**
 * struct src_sel - source selector
 * @src_sel_shift: lowest bit of source selection field
 * @parent_map: map from software's parent index to hardware's src_sel field
 */
struct src_sel {
	u8		src_sel_shift;
#define SRC_SEL_MASK	0x7
	const struct parent_map	*parent_map;
};

/**
 * struct clk_rcg - root clock generator
 *
 * @ns_reg: NS register
 * @md_reg: MD register
 * @mn: mn counter
 * @p: pre divider
 * @s: source selector
 * @freq_tbl: frequency table
 * @clkr: regmap clock handle
 * @lock: register lock
 */
struct clk_rcg {
	u32		ns_reg;
	u32		md_reg;

	struct mn	mn;
	struct pre_div	p;
	struct src_sel	s;

	const struct freq_tbl	*freq_tbl;

	struct clk_regmap	clkr;
};

extern const struct clk_ops clk_rcg_ops;
extern const struct clk_ops clk_rcg_floor_ops;
extern const struct clk_ops clk_rcg_bypass_ops;
extern const struct clk_ops clk_rcg_bypass2_ops;
extern const struct clk_ops clk_rcg_pixel_ops;
extern const struct clk_ops clk_rcg_esc_ops;
extern const struct clk_ops clk_rcg_lcc_ops;

#define to_clk_rcg(_hw) container_of(to_clk_regmap(_hw), struct clk_rcg, clkr)

/**
 * struct clk_dyn_rcg - root clock generator with glitch free mux
 *
 * @mux_sel_bit: bit to switch glitch free mux
 * @ns_reg: NS0 and NS1 register
 * @md_reg: MD0 and MD1 register
 * @bank_reg: register to XOR @mux_sel_bit into to switch glitch free mux
 * @mn: mn counter (banked)
 * @s: source selector (banked)
 * @freq_tbl: frequency table
 * @clkr: regmap clock handle
 * @lock: register lock
 */
struct clk_dyn_rcg {
	u32	ns_reg[2];
	u32	md_reg[2];
	u32	bank_reg;

	u8	mux_sel_bit;

	struct mn	mn[2];
	struct pre_div	p[2];
	struct src_sel	s[2];

	const struct freq_tbl *freq_tbl;

	struct clk_regmap clkr;
};

extern const struct clk_ops clk_dyn_rcg_ops;

#define to_clk_dyn_rcg(_hw) \
	container_of(to_clk_regmap(_hw), struct clk_dyn_rcg, clkr)

/**
 * struct clk_rcg2 - root clock generator
 *
 * @cmd_rcgr: corresponds to *_CMD_RCGR
 * @mnd_width: number of bits in m/n/d values
 * @hid_width: number of bits in half integer divider
 * @safe_src_index: safe src index value
 * @parent_map: map from software's parent index to hardware's src_sel field
 * @freq_tbl: frequency table
 * @current_freq: last cached frequency when using branches with shared RCGs
 * @enable_safe_config: When set, the RCG is parked at CXO when it's disabled
 * @clkr: regmap clock handle
 * @cfg_off: defines the cfg register offset from the CMD_RCGR + CFG_REG
<<<<<<< HEAD
 * @flags: additional flag parameters for the RCG
=======
 * @parked_cfg: cached value of the CFG register for parked RCGs
>>>>>>> 79cfa1b7
 */
struct clk_rcg2 {
	u32			cmd_rcgr;
	u8			mnd_width;
	u8			hid_width;
	u8			safe_src_index;
	const struct parent_map	*parent_map;
	const struct freq_tbl	*freq_tbl;
	unsigned long		current_freq;
	bool			enable_safe_config;
	struct clk_regmap	clkr;
	u8			cfg_off;
<<<<<<< HEAD
	u8			flags;
#define FORCE_ENABLE_RCG	BIT(0)
#define HW_CLK_CTRL_MODE	BIT(1)
#define DFS_SUPPORT		BIT(2)
=======
	u32			parked_cfg;
>>>>>>> 79cfa1b7
};

#define to_clk_rcg2(_hw) container_of(to_clk_regmap(_hw), struct clk_rcg2, clkr)

struct clk_rcg2_gfx3d {
	u8 div;
	struct clk_rcg2 rcg;
	struct clk_hw **hws;
};

#define to_clk_rcg2_gfx3d(_hw) \
	container_of(to_clk_rcg2(_hw), struct clk_rcg2_gfx3d, rcg)

extern const struct clk_ops clk_rcg2_ops;
extern const struct clk_ops clk_rcg2_floor_ops;
extern const struct clk_ops clk_edp_pixel_ops;
extern const struct clk_ops clk_byte_ops;
extern const struct clk_ops clk_byte2_ops;
extern const struct clk_ops clk_pixel_ops;
extern const struct clk_ops clk_gfx3d_ops;
extern const struct clk_ops clk_rcg2_shared_ops;
extern const struct clk_ops clk_dp_ops;

struct clk_rcg_dfs_data {
	struct clk_rcg2 *rcg;
	struct clk_init_data *init;
};

#define DEFINE_RCG_DFS(r) \
	{ .rcg = &r, .init = &r##_init }

extern int qcom_cc_register_rcg_dfs(struct regmap *regmap,
				    const struct clk_rcg_dfs_data *rcgs,
				    size_t len);
#endif<|MERGE_RESOLUTION|>--- conflicted
+++ resolved
@@ -144,11 +144,8 @@
  * @enable_safe_config: When set, the RCG is parked at CXO when it's disabled
  * @clkr: regmap clock handle
  * @cfg_off: defines the cfg register offset from the CMD_RCGR + CFG_REG
-<<<<<<< HEAD
  * @flags: additional flag parameters for the RCG
-=======
  * @parked_cfg: cached value of the CFG register for parked RCGs
->>>>>>> 79cfa1b7
  */
 struct clk_rcg2 {
 	u32			cmd_rcgr;
@@ -161,14 +158,11 @@
 	bool			enable_safe_config;
 	struct clk_regmap	clkr;
 	u8			cfg_off;
-<<<<<<< HEAD
 	u8			flags;
 #define FORCE_ENABLE_RCG	BIT(0)
 #define HW_CLK_CTRL_MODE	BIT(1)
 #define DFS_SUPPORT		BIT(2)
-=======
 	u32			parked_cfg;
->>>>>>> 79cfa1b7
 };
 
 #define to_clk_rcg2(_hw) container_of(to_clk_regmap(_hw), struct clk_rcg2, clkr)
