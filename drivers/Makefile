--- conflicted
+++ resolved
@@ -183,8 +183,5 @@
 obj-$(CONFIG_FSI)		+= fsi/
 obj-$(CONFIG_TEE)		+= tee/
 obj-$(CONFIG_MULTIPLEXER)	+= mux/
-<<<<<<< HEAD
 obj-$(CONFIG_TRUSTY)	+= trusty/
-=======
-obj-$(CONFIG_GNSS)		+= gnss/
->>>>>>> 32bc956b
+obj-$(CONFIG_GNSS)		+= gnss/