/* Copyright (c) 2016 The Linux Foundation. All rights reserved.
 *
 * This program is free software; you can redistribute it and/or modify
 * it under the terms of the GNU General Public License version 2 and
 * only version 2 as published by the Free Software Foundation.
 *
 * This program is distributed in the hope that it will be useful,
 * but WITHOUT ANY WARRANTY; without even the implied warranty of
 * MERCHANTABILITY or FITNESS FOR A PARTICULAR PURPOSE.  See the
 * GNU General Public License for more details.
 */

#include <linux/debugfs.h>
#include <linux/device.h>
#include <linux/module.h>
#include <linux/platform_device.h>
#include <linux/regmap.h>
#include <linux/power_supply.h>
#include <linux/interrupt.h>
#include <linux/of.h>
#include <linux/of_irq.h>
#include <linux/qpnp/qpnp-revid.h>
#include <linux/regulator/driver.h>
#include <linux/regulator/of_regulator.h>
#include <linux/regulator/machine.h>
#include "smb-reg.h"
#include "smb-lib.h"
#include "storm-watch.h"
#include "pmic-voter.h"

#define SMB2_DEFAULT_WPWR_UW	8000000

static struct smb_params v1_params = {
	.fcc			= {
		.name	= "fast charge current",
		.reg	= FAST_CHARGE_CURRENT_CFG_REG,
		.min_u	= 0,
		.max_u	= 4500000,
		.step_u	= 25000,
	},
	.fv			= {
		.name	= "float voltage",
		.reg	= FLOAT_VOLTAGE_CFG_REG,
		.min_u	= 3487500,
		.max_u	= 4920000,
		.step_u	= 7500,
	},
	.usb_icl		= {
		.name	= "usb input current limit",
		.reg	= USBIN_CURRENT_LIMIT_CFG_REG,
		.min_u	= 0,
		.max_u	= 4800000,
		.step_u	= 25000,
	},
	.icl_stat		= {
		.name	= "input current limit status",
		.reg	= ICL_STATUS_REG,
		.min_u	= 0,
		.max_u	= 4800000,
		.step_u	= 25000,
	},
	.otg_cl			= {
		.name	= "usb otg current limit",
		.reg	= OTG_CURRENT_LIMIT_CFG_REG,
		.min_u	= 250000,
		.max_u	= 2000000,
		.step_u	= 250000,
	},
	.dc_icl			= {
		.name	= "dc input current limit",
		.reg	= DCIN_CURRENT_LIMIT_CFG_REG,
		.min_u	= 0,
		.max_u	= 6000000,
		.step_u	= 25000,
	},
	.dc_icl_pt_lv		= {
		.name	= "dc icl PT <8V",
		.reg	= ZIN_ICL_PT_REG,
		.min_u	= 0,
		.max_u	= 3000000,
		.step_u	= 25000,
	},
	.dc_icl_pt_hv		= {
		.name	= "dc icl PT >8V",
		.reg	= ZIN_ICL_PT_HV_REG,
		.min_u	= 0,
		.max_u	= 3000000,
		.step_u	= 25000,
	},
	.dc_icl_div2_lv		= {
		.name	= "dc icl div2 <5.5V",
		.reg	= ZIN_ICL_LV_REG,
		.min_u	= 0,
		.max_u	= 3000000,
		.step_u	= 25000,
	},
	.dc_icl_div2_mid_lv	= {
		.name	= "dc icl div2 5.5-6.5V",
		.reg	= ZIN_ICL_MID_LV_REG,
		.min_u	= 0,
		.max_u	= 3000000,
		.step_u	= 25000,
	},
	.dc_icl_div2_mid_hv	= {
		.name	= "dc icl div2 6.5-8.0V",
		.reg	= ZIN_ICL_MID_HV_REG,
		.min_u	= 0,
		.max_u	= 3000000,
		.step_u	= 25000,
	},
	.dc_icl_div2_hv		= {
		.name	= "dc icl div2 >8.0V",
		.reg	= ZIN_ICL_HV_REG,
		.min_u	= 0,
		.max_u	= 3000000,
		.step_u	= 25000,
	},
	.jeita_cc_comp		= {
		.name	= "jeita fcc reduction",
		.reg	= JEITA_CCCOMP_CFG_REG,
		.min_u	= 0,
		.max_u	= 1575000,
		.step_u	= 25000,
	},
	.step_soc_threshold[0]		= {
		.name	= "step charge soc threshold 1",
		.reg	= STEP_CHG_SOC_OR_BATT_V_TH1_REG,
		.min_u	= 0,
		.max_u	= 100,
		.step_u	= 1,
	},
	.step_soc_threshold[1]		= {
		.name	= "step charge soc threshold 2",
		.reg	= STEP_CHG_SOC_OR_BATT_V_TH2_REG,
		.min_u	= 0,
		.max_u	= 100,
		.step_u	= 1,
	},
	.step_soc_threshold[2]         = {
		.name	= "step charge soc threshold 3",
		.reg	= STEP_CHG_SOC_OR_BATT_V_TH3_REG,
		.min_u	= 0,
		.max_u	= 100,
		.step_u	= 1,
	},
	.step_soc_threshold[3]         = {
		.name	= "step charge soc threshold 4",
		.reg	= STEP_CHG_SOC_OR_BATT_V_TH4_REG,
		.min_u	= 0,
		.max_u	= 100,
		.step_u	= 1,
	},
	.step_soc			= {
		.name	= "step charge soc",
		.reg	= STEP_CHG_SOC_VBATT_V_REG,
		.min_u	= 0,
		.max_u	= 100,
		.step_u	= 1,
		.set_proc	= smblib_mapping_soc_from_field_value,
	},
	.step_cc_delta[0]	= {
		.name	= "step charge current delta 1",
		.reg	= STEP_CHG_CURRENT_DELTA1_REG,
		.min_u	= 100000,
		.max_u	= 3200000,
		.step_u	= 100000,
		.get_proc	= smblib_mapping_cc_delta_to_field_value,
		.set_proc	= smblib_mapping_cc_delta_from_field_value,
	},
	.step_cc_delta[1]	= {
		.name	= "step charge current delta 2",
		.reg	= STEP_CHG_CURRENT_DELTA2_REG,
		.min_u	= 100000,
		.max_u	= 3200000,
		.step_u	= 100000,
		.get_proc	= smblib_mapping_cc_delta_to_field_value,
		.set_proc	= smblib_mapping_cc_delta_from_field_value,
	},
	.step_cc_delta[2]	= {
		.name	= "step charge current delta 3",
		.reg	= STEP_CHG_CURRENT_DELTA3_REG,
		.min_u	= 100000,
		.max_u	= 3200000,
		.step_u	= 100000,
		.get_proc	= smblib_mapping_cc_delta_to_field_value,
		.set_proc	= smblib_mapping_cc_delta_from_field_value,
	},
	.step_cc_delta[3]	= {
		.name	= "step charge current delta 4",
		.reg	= STEP_CHG_CURRENT_DELTA4_REG,
		.min_u	= 100000,
		.max_u	= 3200000,
		.step_u	= 100000,
		.get_proc	= smblib_mapping_cc_delta_to_field_value,
		.set_proc	= smblib_mapping_cc_delta_from_field_value,
	},
	.step_cc_delta[4]	= {
		.name	= "step charge current delta 5",
		.reg	= STEP_CHG_CURRENT_DELTA5_REG,
		.min_u	= 100000,
		.max_u	= 3200000,
		.step_u	= 100000,
		.get_proc	= smblib_mapping_cc_delta_to_field_value,
		.set_proc	= smblib_mapping_cc_delta_from_field_value,
	},
	.freq_buck		= {
		.name	= "buck switching frequency",
		.reg	= CFG_BUCKBOOST_FREQ_SELECT_BUCK_REG,
		.min_u	= 600,
		.max_u	= 2000,
		.step_u	= 200,
	},
	.freq_boost		= {
		.name	= "boost switching frequency",
		.reg	= CFG_BUCKBOOST_FREQ_SELECT_BOOST_REG,
		.min_u	= 600,
		.max_u	= 2000,
		.step_u	= 200,
	},
};

#define STEP_CHARGING_MAX_STEPS	5
struct smb_dt_props {
	int	fcc_ua;
	int	usb_icl_ua;
	int	otg_cl_ua;
	int	dc_icl_ua;
	int	boost_threshold_ua;
	int	fv_uv;
	int	wipower_max_uw;
	u32	step_soc_threshold[STEP_CHARGING_MAX_STEPS - 1];
	s32	step_cc_delta[STEP_CHARGING_MAX_STEPS];
	struct	device_node *revid_dev_node;
	int	float_option;
	int	chg_inhibit_thr_mv;
	bool	no_battery;
	bool	hvdcp_disable;
	bool	auto_recharge_soc;
};

struct smb2 {
	struct smb_charger	chg;
	struct dentry		*dfs_root;
	struct smb_dt_props	dt;
	bool			bad_part;
};

static int __debug_mask;
module_param_named(
	debug_mask, __debug_mask, int, S_IRUSR | S_IWUSR
);

#define MICRO_1P5A	1500000
#define MICRO_P1A	100000
static int smb2_parse_dt(struct smb2 *chip)
{
	struct smb_charger *chg = &chip->chg;
	struct device_node *node = chg->dev->of_node;
	int rc, byte_len;

	if (!node) {
		pr_err("device tree node missing\n");
		return -EINVAL;
	}

	chg->step_chg_enabled = true;

	if (of_property_count_u32_elems(node, "qcom,step-soc-thresholds")
			!= STEP_CHARGING_MAX_STEPS - 1)
		chg->step_chg_enabled = false;

	rc = of_property_read_u32_array(node, "qcom,step-soc-thresholds",
			chip->dt.step_soc_threshold,
			STEP_CHARGING_MAX_STEPS - 1);
	if (rc < 0)
		chg->step_chg_enabled = false;

	if (of_property_count_u32_elems(node, "qcom,step-current-deltas")
			!= STEP_CHARGING_MAX_STEPS)
		chg->step_chg_enabled = false;

	rc = of_property_read_u32_array(node, "qcom,step-current-deltas",
			chip->dt.step_cc_delta,
			STEP_CHARGING_MAX_STEPS);
	if (rc < 0)
		chg->step_chg_enabled = false;

	chip->dt.no_battery = of_property_read_bool(node,
						"qcom,batteryless-platform");

	rc = of_property_read_u32(node,
				"qcom,fcc-max-ua", &chip->dt.fcc_ua);
	if (rc < 0)
		chip->dt.fcc_ua = -EINVAL;

	rc = of_property_read_u32(node,
				"qcom,fv-max-uv", &chip->dt.fv_uv);
	if (rc < 0)
		chip->dt.fv_uv = -EINVAL;

	rc = of_property_read_u32(node,
				"qcom,usb-icl-ua", &chip->dt.usb_icl_ua);
	if (rc < 0)
		chip->dt.usb_icl_ua = -EINVAL;

	rc = of_property_read_u32(node,
				"qcom,otg-cl-ua", &chip->dt.otg_cl_ua);
	if (rc < 0)
		chip->dt.otg_cl_ua = MICRO_1P5A;

	rc = of_property_read_u32(node,
				"qcom,dc-icl-ua", &chip->dt.dc_icl_ua);
	if (rc < 0)
		chip->dt.dc_icl_ua = -EINVAL;

	rc = of_property_read_u32(node,
				"qcom,boost-threshold-ua",
				&chip->dt.boost_threshold_ua);
	if (rc < 0)
		chip->dt.boost_threshold_ua = MICRO_P1A;

	rc = of_property_read_u32(node, "qcom,wipower-max-uw",
				&chip->dt.wipower_max_uw);
	if (rc < 0)
		chip->dt.wipower_max_uw = -EINVAL;

	if (of_find_property(node, "qcom,thermal-mitigation", &byte_len)) {
		chg->thermal_mitigation = devm_kzalloc(chg->dev, byte_len,
			GFP_KERNEL);

		if (chg->thermal_mitigation == NULL)
			return -ENOMEM;

		chg->thermal_levels = byte_len / sizeof(u32);
		rc = of_property_read_u32_array(node,
				"qcom,thermal-mitigation",
				chg->thermal_mitigation,
				chg->thermal_levels);
		if (rc < 0) {
			dev_err(chg->dev,
				"Couldn't read threm limits rc = %d\n", rc);
			return rc;
		}
	}

	of_property_read_u32(node, "qcom,float-option", &chip->dt.float_option);
	if (chip->dt.float_option < 0 || chip->dt.float_option > 4) {
		pr_err("qcom,float-option is out of range [0, 4]\n");
		return -EINVAL;
	}

	chip->dt.hvdcp_disable = of_property_read_bool(node,
						"qcom,hvdcp-disable");

	of_property_read_u32(node, "qcom,chg-inhibit-threshold-mv",
				&chip->dt.chg_inhibit_thr_mv);
	if ((chip->dt.chg_inhibit_thr_mv < 0 ||
		chip->dt.chg_inhibit_thr_mv > 300)) {
		pr_err("qcom,chg-inhibit-threshold-mv is incorrect\n");
		return -EINVAL;
	}

	chip->dt.auto_recharge_soc = of_property_read_bool(node,
						"qcom,auto-recharge-soc");
<<<<<<< HEAD
=======

	chg->micro_usb_mode = of_property_read_bool(node, "qcom,micro-usb");

>>>>>>> 7aa1be41
	return 0;
}

/************************
 * USB PSY REGISTRATION *
 ************************/

static enum power_supply_property smb2_usb_props[] = {
	POWER_SUPPLY_PROP_PRESENT,
	POWER_SUPPLY_PROP_ONLINE,
	POWER_SUPPLY_PROP_VOLTAGE_MIN,
	POWER_SUPPLY_PROP_VOLTAGE_MAX,
	POWER_SUPPLY_PROP_VOLTAGE_NOW,
	POWER_SUPPLY_PROP_PD_CURRENT_MAX,
	POWER_SUPPLY_PROP_CURRENT_MAX,
	POWER_SUPPLY_PROP_TYPE,
	POWER_SUPPLY_PROP_TYPEC_MODE,
	POWER_SUPPLY_PROP_TYPEC_POWER_ROLE,
	POWER_SUPPLY_PROP_TYPEC_CC_ORIENTATION,
	POWER_SUPPLY_PROP_PD_ALLOWED,
	POWER_SUPPLY_PROP_PD_ACTIVE,
	POWER_SUPPLY_PROP_INPUT_CURRENT_SETTLED,
	POWER_SUPPLY_PROP_INPUT_CURRENT_NOW,
	POWER_SUPPLY_PROP_BOOST_CURRENT,
	POWER_SUPPLY_PROP_PE_START,
};

static int smb2_usb_get_prop(struct power_supply *psy,
		enum power_supply_property psp,
		union power_supply_propval *val)
{
	struct smb2 *chip = power_supply_get_drvdata(psy);
	struct smb_charger *chg = &chip->chg;
	int rc = 0;

	switch (psp) {
	case POWER_SUPPLY_PROP_PRESENT:
		if (chip->bad_part)
			val->intval = 1;
		else
			rc = smblib_get_prop_usb_present(chg, val);
		break;
	case POWER_SUPPLY_PROP_ONLINE:
		rc = smblib_get_prop_usb_online(chg, val);
		break;
	case POWER_SUPPLY_PROP_VOLTAGE_MIN:
		val->intval = chg->voltage_min_uv;
		break;
	case POWER_SUPPLY_PROP_VOLTAGE_MAX:
		val->intval = chg->voltage_max_uv;
		break;
	case POWER_SUPPLY_PROP_VOLTAGE_NOW:
		rc = smblib_get_prop_usb_voltage_now(chg, val);
		break;
	case POWER_SUPPLY_PROP_PD_CURRENT_MAX:
		rc = smblib_get_prop_pd_current_max(chg, val);
		break;
	case POWER_SUPPLY_PROP_CURRENT_MAX:
		rc = smblib_get_prop_usb_current_max(chg, val);
		break;
	case POWER_SUPPLY_PROP_TYPE:
		if (chip->bad_part)
			val->intval = POWER_SUPPLY_TYPE_USB;
		else
			val->intval = chg->usb_psy_desc.type;
		break;
	case POWER_SUPPLY_PROP_TYPEC_MODE:
		if (chg->micro_usb_mode)
			val->intval = POWER_SUPPLY_TYPEC_NONE;
		else if (chip->bad_part)
			val->intval = POWER_SUPPLY_TYPEC_SOURCE_DEFAULT;
		else
			rc = smblib_get_prop_typec_mode(chg, val);
		break;
	case POWER_SUPPLY_PROP_TYPEC_POWER_ROLE:
		if (chg->micro_usb_mode)
			val->intval = POWER_SUPPLY_TYPEC_PR_NONE;
		else
			rc = smblib_get_prop_typec_power_role(chg, val);
		break;
	case POWER_SUPPLY_PROP_TYPEC_CC_ORIENTATION:
		if (chg->micro_usb_mode)
			val->intval = 0;
		else
			rc = smblib_get_prop_typec_cc_orientation(chg, val);
		break;
	case POWER_SUPPLY_PROP_PD_ALLOWED:
		rc = smblib_get_prop_pd_allowed(chg, val);
		break;
	case POWER_SUPPLY_PROP_PD_ACTIVE:
		val->intval = chg->pd_active;
		break;
	case POWER_SUPPLY_PROP_INPUT_CURRENT_SETTLED:
		rc = smblib_get_prop_input_current_settled(chg, val);
		break;
	case POWER_SUPPLY_PROP_INPUT_CURRENT_NOW:
		rc = smblib_get_prop_usb_current_now(chg, val);
		break;
	case POWER_SUPPLY_PROP_BOOST_CURRENT:
		val->intval = chg->boost_current_ua;
		break;
	case POWER_SUPPLY_PROP_PD_IN_HARD_RESET:
		rc = smblib_get_prop_pd_in_hard_reset(chg, val);
		break;
	case POWER_SUPPLY_PROP_PD_USB_SUSPEND_SUPPORTED:
		val->intval = chg->system_suspend_supported;
		break;
	case POWER_SUPPLY_PROP_PE_START:
		rc = smblib_get_pe_start(chg, val);
		break;
	default:
		pr_err("get prop %d is not supported\n", psp);
		rc = -EINVAL;
		break;
	}
	if (rc < 0) {
		pr_debug("Couldn't get prop %d rc = %d\n", psp, rc);
		return -ENODATA;
	}
	return 0;
}

static int smb2_usb_set_prop(struct power_supply *psy,
		enum power_supply_property psp,
		const union power_supply_propval *val)
{
	struct smb2 *chip = power_supply_get_drvdata(psy);
	struct smb_charger *chg = &chip->chg;
	int rc = 0;

	switch (psp) {
	case POWER_SUPPLY_PROP_VOLTAGE_MIN:
		rc = smblib_set_prop_usb_voltage_min(chg, val);
		break;
	case POWER_SUPPLY_PROP_VOLTAGE_MAX:
		rc = smblib_set_prop_usb_voltage_max(chg, val);
		break;
	case POWER_SUPPLY_PROP_PD_CURRENT_MAX:
		rc = smblib_set_prop_pd_current_max(chg, val);
		break;
	case POWER_SUPPLY_PROP_CURRENT_MAX:
		rc = smblib_set_prop_usb_current_max(chg, val);
		break;
	case POWER_SUPPLY_PROP_TYPEC_POWER_ROLE:
		rc = smblib_set_prop_typec_power_role(chg, val);
		break;
	case POWER_SUPPLY_PROP_PD_ACTIVE:
		rc = smblib_set_prop_pd_active(chg, val);
		break;
	case POWER_SUPPLY_PROP_PD_IN_HARD_RESET:
		rc = smblib_set_prop_pd_in_hard_reset(chg, val);
		break;
	case POWER_SUPPLY_PROP_PD_USB_SUSPEND_SUPPORTED:
		chg->system_suspend_supported = val->intval;
		break;
	case POWER_SUPPLY_PROP_BOOST_CURRENT:
		rc = smblib_set_prop_boost_current(chg, val);
		break;
	default:
		pr_err("set prop %d is not supported\n", psp);
		rc = -EINVAL;
		break;
	}

	return rc;
}

static int smb2_usb_prop_is_writeable(struct power_supply *psy,
		enum power_supply_property psp)
{
	switch (psp) {
	case POWER_SUPPLY_PROP_TYPEC_POWER_ROLE:
		return 1;
	default:
		break;
	}

	return 0;
}

static int smb2_init_usb_psy(struct smb2 *chip)
{
	struct power_supply_config usb_cfg = {};
	struct smb_charger *chg = &chip->chg;

	chg->usb_psy_desc.name			= "usb";
	chg->usb_psy_desc.type			= POWER_SUPPLY_TYPE_UNKNOWN;
	chg->usb_psy_desc.properties		= smb2_usb_props;
	chg->usb_psy_desc.num_properties	= ARRAY_SIZE(smb2_usb_props);
	chg->usb_psy_desc.get_property		= smb2_usb_get_prop;
	chg->usb_psy_desc.set_property		= smb2_usb_set_prop;
	chg->usb_psy_desc.property_is_writeable	= smb2_usb_prop_is_writeable;

	usb_cfg.drv_data = chip;
	usb_cfg.of_node = chg->dev->of_node;
	chg->usb_psy = devm_power_supply_register(chg->dev,
						  &chg->usb_psy_desc,
						  &usb_cfg);
	if (IS_ERR(chg->usb_psy)) {
		pr_err("Couldn't register USB power supply\n");
		return PTR_ERR(chg->usb_psy);
	}

	return 0;
}

/*************************
 * DC PSY REGISTRATION   *
 *************************/

static enum power_supply_property smb2_dc_props[] = {
	POWER_SUPPLY_PROP_PRESENT,
	POWER_SUPPLY_PROP_ONLINE,
	POWER_SUPPLY_PROP_CURRENT_MAX,
};

static int smb2_dc_get_prop(struct power_supply *psy,
		enum power_supply_property psp,
		union power_supply_propval *val)
{
	struct smb2 *chip = power_supply_get_drvdata(psy);
	struct smb_charger *chg = &chip->chg;
	int rc = 0;

	switch (psp) {
	case POWER_SUPPLY_PROP_PRESENT:
		rc = smblib_get_prop_dc_present(chg, val);
		break;
	case POWER_SUPPLY_PROP_ONLINE:
		rc = smblib_get_prop_dc_online(chg, val);
		break;
	case POWER_SUPPLY_PROP_CURRENT_MAX:
		rc = smblib_get_prop_dc_current_max(chg, val);
		break;
	default:
		return -EINVAL;
	}
	if (rc < 0) {
		pr_debug("Couldn't get prop %d rc = %d\n", psp, rc);
		return -ENODATA;
	}
	return 0;
}

static int smb2_dc_set_prop(struct power_supply *psy,
		enum power_supply_property psp,
		const union power_supply_propval *val)
{
	struct smb2 *chip = power_supply_get_drvdata(psy);
	struct smb_charger *chg = &chip->chg;
	int rc = 0;

	switch (psp) {
	case POWER_SUPPLY_PROP_CURRENT_MAX:
		rc = smblib_set_prop_dc_current_max(chg, val);
		break;
	default:
		return -EINVAL;
	}

	return rc;
}

static int smb2_dc_prop_is_writeable(struct power_supply *psy,
		enum power_supply_property psp)
{
	int rc;

	switch (psp) {
	case POWER_SUPPLY_PROP_CURRENT_MAX:
		rc = 1;
		break;
	default:
		rc = 0;
		break;
	}

	return rc;
}

static const struct power_supply_desc dc_psy_desc = {
	.name = "dc",
	.type = POWER_SUPPLY_TYPE_WIPOWER,
	.properties = smb2_dc_props,
	.num_properties = ARRAY_SIZE(smb2_dc_props),
	.get_property = smb2_dc_get_prop,
	.set_property = smb2_dc_set_prop,
	.property_is_writeable = smb2_dc_prop_is_writeable,
};

static int smb2_init_dc_psy(struct smb2 *chip)
{
	struct power_supply_config dc_cfg = {};
	struct smb_charger *chg = &chip->chg;

	dc_cfg.drv_data = chip;
	dc_cfg.of_node = chg->dev->of_node;
	chg->dc_psy = devm_power_supply_register(chg->dev,
						  &dc_psy_desc,
						  &dc_cfg);
	if (IS_ERR(chg->dc_psy)) {
		pr_err("Couldn't register USB power supply\n");
		return PTR_ERR(chg->dc_psy);
	}

	return 0;
}

/*************************
 * BATT PSY REGISTRATION *
 *************************/

static enum power_supply_property smb2_batt_props[] = {
	POWER_SUPPLY_PROP_INPUT_SUSPEND,
	POWER_SUPPLY_PROP_STATUS,
	POWER_SUPPLY_PROP_HEALTH,
	POWER_SUPPLY_PROP_PRESENT,
	POWER_SUPPLY_PROP_CHARGE_TYPE,
	POWER_SUPPLY_PROP_CAPACITY,
	POWER_SUPPLY_PROP_SYSTEM_TEMP_LEVEL,
	POWER_SUPPLY_PROP_CHARGER_TEMP,
	POWER_SUPPLY_PROP_CHARGER_TEMP_MAX,
	POWER_SUPPLY_PROP_INPUT_CURRENT_LIMITED,
	POWER_SUPPLY_PROP_VOLTAGE_NOW,
	POWER_SUPPLY_PROP_VOLTAGE_MAX,
	POWER_SUPPLY_PROP_CURRENT_NOW,
	POWER_SUPPLY_PROP_CONSTANT_CHARGE_CURRENT_MAX,
	POWER_SUPPLY_PROP_TEMP,
	POWER_SUPPLY_PROP_TECHNOLOGY,
	POWER_SUPPLY_PROP_STEP_CHARGING_ENABLED,
	POWER_SUPPLY_PROP_STEP_CHARGING_STEP,
	POWER_SUPPLY_PROP_CHARGE_DONE,
	POWER_SUPPLY_PROP_PARALLEL_DISABLE,
	POWER_SUPPLY_PROP_PARALLEL_PERCENT,
	POWER_SUPPLY_PROP_SET_SHIP_MODE,
};

static int smb2_batt_get_prop(struct power_supply *psy,
		enum power_supply_property psp,
		union power_supply_propval *val)
{
	struct smb_charger *chg = power_supply_get_drvdata(psy);
	int rc = 0;

	switch (psp) {
	case POWER_SUPPLY_PROP_STATUS:
		rc = smblib_get_prop_batt_status(chg, val);
		break;
	case POWER_SUPPLY_PROP_HEALTH:
		rc = smblib_get_prop_batt_health(chg, val);
		break;
	case POWER_SUPPLY_PROP_PRESENT:
		rc = smblib_get_prop_batt_present(chg, val);
		break;
	case POWER_SUPPLY_PROP_INPUT_SUSPEND:
		rc = smblib_get_prop_input_suspend(chg, val);
		break;
	case POWER_SUPPLY_PROP_CHARGE_TYPE:
		rc = smblib_get_prop_batt_charge_type(chg, val);
		break;
	case POWER_SUPPLY_PROP_CAPACITY:
		rc = smblib_get_prop_batt_capacity(chg, val);
		break;
	case POWER_SUPPLY_PROP_SYSTEM_TEMP_LEVEL:
		rc = smblib_get_prop_system_temp_level(chg, val);
		break;
	case POWER_SUPPLY_PROP_CHARGER_TEMP:
		rc = smblib_get_prop_charger_temp(chg, val);
		break;
	case POWER_SUPPLY_PROP_CHARGER_TEMP_MAX:
		rc = smblib_get_prop_charger_temp_max(chg, val);
		break;
	case POWER_SUPPLY_PROP_INPUT_CURRENT_LIMITED:
		rc = smblib_get_prop_input_current_limited(chg, val);
		break;
	case POWER_SUPPLY_PROP_STEP_CHARGING_ENABLED:
		val->intval = chg->step_chg_enabled;
		break;
	case POWER_SUPPLY_PROP_STEP_CHARGING_STEP:
		rc = smblib_get_prop_step_chg_step(chg, val);
		break;
	case POWER_SUPPLY_PROP_VOLTAGE_NOW:
		rc = smblib_get_prop_batt_voltage_now(chg, val);
		break;
	case POWER_SUPPLY_PROP_VOLTAGE_MAX:
		val->intval = get_client_vote(chg->fv_votable, DEFAULT_VOTER);
		break;
	case POWER_SUPPLY_PROP_CURRENT_NOW:
		rc = smblib_get_prop_batt_current_now(chg, val);
		break;
	case POWER_SUPPLY_PROP_CONSTANT_CHARGE_CURRENT_MAX:
		val->intval = get_client_vote(chg->fcc_max_votable,
					      DEFAULT_VOTER);
		break;
	case POWER_SUPPLY_PROP_TEMP:
		rc = smblib_get_prop_batt_temp(chg, val);
		break;
	case POWER_SUPPLY_PROP_TECHNOLOGY:
		val->intval = POWER_SUPPLY_TECHNOLOGY_LION;
		break;
	case POWER_SUPPLY_PROP_CHARGE_DONE:
		rc = smblib_get_prop_batt_charge_done(chg, val);
		break;
	case POWER_SUPPLY_PROP_PARALLEL_DISABLE:
		val->intval = get_client_vote(chg->pl_disable_votable,
					      USER_VOTER);
		break;
	case POWER_SUPPLY_PROP_PARALLEL_PERCENT:
		val->intval = chg->pl.slave_pct;
		break;
	case POWER_SUPPLY_PROP_SET_SHIP_MODE:
		/* Not in ship mode as long as device is active */
		val->intval = 0;
		break;
	default:
		pr_err("batt power supply prop %d not supported\n", psp);
		return -EINVAL;
	}

	if (rc < 0) {
		pr_debug("Couldn't get prop %d rc = %d\n", psp, rc);
		return -ENODATA;
	}

	return 0;
}

static int smb2_batt_set_prop(struct power_supply *psy,
		enum power_supply_property prop,
		const union power_supply_propval *val)
{
	int rc = 0;
	struct smb_charger *chg = power_supply_get_drvdata(psy);

	switch (prop) {
	case POWER_SUPPLY_PROP_INPUT_SUSPEND:
		rc = smblib_set_prop_input_suspend(chg, val);
		break;
	case POWER_SUPPLY_PROP_SYSTEM_TEMP_LEVEL:
		rc = smblib_set_prop_system_temp_level(chg, val);
		break;
	case POWER_SUPPLY_PROP_CAPACITY:
		rc = smblib_set_prop_batt_capacity(chg, val);
		break;
	case POWER_SUPPLY_PROP_PARALLEL_DISABLE:
		vote(chg->pl_disable_votable, USER_VOTER, (bool)val->intval, 0);
		break;
	case POWER_SUPPLY_PROP_PARALLEL_PERCENT:
		if (val->intval < 0 || val->intval > 100)
			return -EINVAL;
		chg->pl.slave_pct = val->intval;
		rerun_election(chg->fcc_votable);
		break;
	case POWER_SUPPLY_PROP_VOLTAGE_MAX:
		vote(chg->fv_votable, DEFAULT_VOTER, true, val->intval);
		break;
	case POWER_SUPPLY_PROP_CONSTANT_CHARGE_CURRENT_MAX:
		vote(chg->fcc_max_votable, DEFAULT_VOTER, true, val->intval);
		break;
	case POWER_SUPPLY_PROP_SET_SHIP_MODE:
		/* Not in ship mode as long as the device is active */
		if (!val->intval)
			break;
		rc = smblib_set_prop_ship_mode(chg, val);
		break;
	default:
		rc = -EINVAL;
	}

	return rc;
}

static int smb2_batt_prop_is_writeable(struct power_supply *psy,
		enum power_supply_property psp)
{
	switch (psp) {
	case POWER_SUPPLY_PROP_INPUT_SUSPEND:
	case POWER_SUPPLY_PROP_SYSTEM_TEMP_LEVEL:
	case POWER_SUPPLY_PROP_CAPACITY:
	case POWER_SUPPLY_PROP_PARALLEL_DISABLE:
	case POWER_SUPPLY_PROP_PARALLEL_PERCENT:
		return 1;
	default:
		break;
	}

	return 0;
}

static const struct power_supply_desc batt_psy_desc = {
	.name = "battery",
	.type = POWER_SUPPLY_TYPE_BATTERY,
	.properties = smb2_batt_props,
	.num_properties = ARRAY_SIZE(smb2_batt_props),
	.get_property = smb2_batt_get_prop,
	.set_property = smb2_batt_set_prop,
	.property_is_writeable = smb2_batt_prop_is_writeable,
};

static int smb2_init_batt_psy(struct smb2 *chip)
{
	struct power_supply_config batt_cfg = {};
	struct smb_charger *chg = &chip->chg;
	int rc = 0;

	batt_cfg.drv_data = chg;
	batt_cfg.of_node = chg->dev->of_node;
	chg->batt_psy = devm_power_supply_register(chg->dev,
						   &batt_psy_desc,
						   &batt_cfg);
	if (IS_ERR(chg->batt_psy)) {
		pr_err("Couldn't register battery power supply\n");
		return PTR_ERR(chg->batt_psy);
	}

	return rc;
}

/******************************
 * VBUS REGULATOR REGISTRATION *
 ******************************/

struct regulator_ops smb2_vbus_reg_ops = {
	.enable = smblib_vbus_regulator_enable,
	.disable = smblib_vbus_regulator_disable,
	.is_enabled = smblib_vbus_regulator_is_enabled,
};

static int smb2_init_vbus_regulator(struct smb2 *chip)
{
	struct smb_charger *chg = &chip->chg;
	struct regulator_config cfg = {};
	int rc = 0;

	chg->vbus_vreg = devm_kzalloc(chg->dev, sizeof(*chg->vbus_vreg),
				      GFP_KERNEL);
	if (!chg->vbus_vreg)
		return -ENOMEM;

	cfg.dev = chg->dev;
	cfg.driver_data = chip;

	chg->vbus_vreg->rdesc.owner = THIS_MODULE;
	chg->vbus_vreg->rdesc.type = REGULATOR_VOLTAGE;
	chg->vbus_vreg->rdesc.ops = &smb2_vbus_reg_ops;
	chg->vbus_vreg->rdesc.of_match = "qcom,smb2-vbus";
	chg->vbus_vreg->rdesc.name = "qcom,smb2-vbus";

	chg->vbus_vreg->rdev = devm_regulator_register(chg->dev,
						&chg->vbus_vreg->rdesc, &cfg);
	if (IS_ERR(chg->vbus_vreg->rdev)) {
		rc = PTR_ERR(chg->vbus_vreg->rdev);
		chg->vbus_vreg->rdev = NULL;
		if (rc != -EPROBE_DEFER)
			pr_err("Couldn't register VBUS regualtor rc=%d\n", rc);
	}

	return rc;
}

/******************************
 * VCONN REGULATOR REGISTRATION *
 ******************************/

struct regulator_ops smb2_vconn_reg_ops = {
	.enable = smblib_vconn_regulator_enable,
	.disable = smblib_vconn_regulator_disable,
	.is_enabled = smblib_vconn_regulator_is_enabled,
};

static int smb2_init_vconn_regulator(struct smb2 *chip)
{
	struct smb_charger *chg = &chip->chg;
	struct regulator_config cfg = {};
	int rc = 0;

	chg->vconn_vreg = devm_kzalloc(chg->dev, sizeof(*chg->vconn_vreg),
				      GFP_KERNEL);
	if (!chg->vconn_vreg)
		return -ENOMEM;

	cfg.dev = chg->dev;
	cfg.driver_data = chip;

	chg->vconn_vreg->rdesc.owner = THIS_MODULE;
	chg->vconn_vreg->rdesc.type = REGULATOR_VOLTAGE;
	chg->vconn_vreg->rdesc.ops = &smb2_vconn_reg_ops;
	chg->vconn_vreg->rdesc.of_match = "qcom,smb2-vconn";
	chg->vconn_vreg->rdesc.name = "qcom,smb2-vconn";

	chg->vconn_vreg->rdev = devm_regulator_register(chg->dev,
						&chg->vconn_vreg->rdesc, &cfg);
	if (IS_ERR(chg->vconn_vreg->rdev)) {
		rc = PTR_ERR(chg->vconn_vreg->rdev);
		chg->vconn_vreg->rdev = NULL;
		if (rc != -EPROBE_DEFER)
			pr_err("Couldn't register VCONN regualtor rc=%d\n", rc);
	}

	return rc;
}

/***************************
 * HARDWARE INITIALIZATION *
 ***************************/
static int smb2_config_step_charging(struct smb2 *chip)
{
	struct smb_charger *chg = &chip->chg;
	int rc = 0;
	int i;

	if (!chg->step_chg_enabled)
		return rc;

	for (i = 0; i < STEP_CHARGING_MAX_STEPS - 1; i++) {
		rc = smblib_set_charge_param(chg,
					     &chg->param.step_soc_threshold[i],
					     chip->dt.step_soc_threshold[i]);
		if (rc < 0) {
			pr_err("Couldn't configure soc thresholds rc = %d\n",
				rc);
			goto err_out;
		}
	}

	for (i = 0; i < STEP_CHARGING_MAX_STEPS; i++) {
		rc = smblib_set_charge_param(chg, &chg->param.step_cc_delta[i],
					     chip->dt.step_cc_delta[i]);
		if (rc < 0) {
			pr_err("Couldn't configure cc delta rc = %d\n",
				rc);
			goto err_out;
		}
	}

	rc = smblib_write(chg, STEP_CHG_UPDATE_REQUEST_TIMEOUT_CFG_REG,
			  STEP_CHG_UPDATE_REQUEST_TIMEOUT_40S);
	if (rc < 0) {
		dev_err(chg->dev,
			"Couldn't configure soc request timeout reg rc=%d\n",
			 rc);
		goto err_out;
	}

	rc = smblib_write(chg, STEP_CHG_UPDATE_FAIL_TIMEOUT_CFG_REG,
			  STEP_CHG_UPDATE_FAIL_TIMEOUT_120S);
	if (rc < 0) {
		dev_err(chg->dev,
			"Couldn't configure soc fail timeout reg rc=%d\n",
			rc);
		goto err_out;
	}

	/*
	 *  enable step charging, source soc, standard mode, go to final
	 *  state in case of failure.
	 */
	rc = smblib_write(chg, CHGR_STEP_CHG_MODE_CFG_REG,
			       STEP_CHARGING_ENABLE_BIT |
			       STEP_CHARGING_SOURCE_SELECT_BIT |
			       STEP_CHARGING_SOC_FAIL_OPTION_BIT);
	if (rc < 0) {
		dev_err(chg->dev, "Couldn't configure charger rc=%d\n", rc);
		goto err_out;
	}

	return 0;
err_out:
	chg->step_chg_enabled = false;
	return rc;
}

static int smb2_config_wipower_input_power(struct smb2 *chip, int uw)
{
	int rc;
	int ua;
	struct smb_charger *chg = &chip->chg;
	s64 nw = (s64)uw * 1000;

	if (uw < 0)
		return 0;

	ua = div_s64(nw, ZIN_ICL_PT_MAX_MV);
	rc = smblib_set_charge_param(chg, &chg->param.dc_icl_pt_lv, ua);
	if (rc < 0) {
		pr_err("Couldn't configure dc_icl_pt_lv rc = %d\n", rc);
		return rc;
	}

	ua = div_s64(nw, ZIN_ICL_PT_HV_MAX_MV);
	rc = smblib_set_charge_param(chg, &chg->param.dc_icl_pt_hv, ua);
	if (rc < 0) {
		pr_err("Couldn't configure dc_icl_pt_hv rc = %d\n", rc);
		return rc;
	}

	ua = div_s64(nw, ZIN_ICL_LV_MAX_MV);
	rc = smblib_set_charge_param(chg, &chg->param.dc_icl_div2_lv, ua);
	if (rc < 0) {
		pr_err("Couldn't configure dc_icl_div2_lv rc = %d\n", rc);
		return rc;
	}

	ua = div_s64(nw, ZIN_ICL_MID_LV_MAX_MV);
	rc = smblib_set_charge_param(chg, &chg->param.dc_icl_div2_mid_lv, ua);
	if (rc < 0) {
		pr_err("Couldn't configure dc_icl_div2_mid_lv rc = %d\n", rc);
		return rc;
	}

	ua = div_s64(nw, ZIN_ICL_MID_HV_MAX_MV);
	rc = smblib_set_charge_param(chg, &chg->param.dc_icl_div2_mid_hv, ua);
	if (rc < 0) {
		pr_err("Couldn't configure dc_icl_div2_mid_hv rc = %d\n", rc);
		return rc;
	}

	ua = div_s64(nw, ZIN_ICL_HV_MAX_MV);
	rc = smblib_set_charge_param(chg, &chg->param.dc_icl_div2_hv, ua);
	if (rc < 0) {
		pr_err("Couldn't configure dc_icl_div2_hv rc = %d\n", rc);
		return rc;
	}

	return 0;
}

static int smb2_configure_typec(struct smb_charger *chg)
{
	int rc;

	/*
	 * trigger the usb-typec-change interrupt only when the CC state
	 * changes
	 */
	rc = smblib_write(chg, TYPE_C_INTRPT_ENB_REG,
			  TYPEC_CCSTATE_CHANGE_INT_EN_BIT);
	if (rc < 0) {
		dev_err(chg->dev,
			"Couldn't configure Type-C interrupts rc=%d\n", rc);
		return rc;
	}

	/* configure power role for dual-role */
	rc = smblib_masked_write(chg, TYPE_C_INTRPT_ENB_SOFTWARE_CTRL_REG,
				 TYPEC_POWER_ROLE_CMD_MASK, 0);
	if (rc < 0) {
		dev_err(chg->dev,
			"Couldn't configure power role for DRP rc=%d\n", rc);
		return rc;
	}

	/*
	 * disable Type-C factory mode and stay in Attached.SRC state when VCONN
	 * over-current happens
	 */
	rc = smblib_masked_write(chg, TYPE_C_CFG_REG,
			FACTORY_MODE_DETECTION_EN_BIT | VCONN_OC_CFG_BIT, 0);
	if (rc < 0) {
		dev_err(chg->dev, "Couldn't configure Type-C rc=%d\n", rc);
		return rc;
	}

	/* increase VCONN softstart */
	rc = smblib_masked_write(chg, TYPE_C_CFG_2_REG,
			VCONN_SOFTSTART_CFG_MASK, VCONN_SOFTSTART_CFG_MASK);
	if (rc < 0) {
		dev_err(chg->dev, "Couldn't increase VCONN softstart rc=%d\n",
			rc);
		return rc;
	}

	/* disable try.SINK mode */
	rc = smblib_masked_write(chg, TYPE_C_CFG_3_REG, EN_TRYSINK_MODE_BIT, 0);
	if (rc < 0) {
		dev_err(chg->dev, "Couldn't set TRYSINK_MODE rc=%d\n", rc);
		return rc;
	}

	rc = smblib_validate_initial_typec_legacy_status(chg);
	if (rc < 0) {
		dev_err(chg->dev, "Couldn't validate typec legacy status rc=%d\n",
			rc);
		return rc;
	}

	return rc;
}

static int smb2_disable_typec(struct smb_charger *chg)
{
	int rc;

	/* configure FSM in idle state */
	rc = smblib_masked_write(chg, TYPE_C_INTRPT_ENB_SOFTWARE_CTRL_REG,
			TYPEC_DISABLE_CMD_BIT, TYPEC_DISABLE_CMD_BIT);
	if (rc < 0) {
		dev_err(chg->dev, "Couldn't put FSM in idle rc=%d\n", rc);
		return rc;
	}

	/* configure micro USB mode */
	rc = smblib_masked_write(chg, TYPE_C_CFG_REG,
			TYPE_C_OR_U_USB_BIT, TYPE_C_OR_U_USB_BIT);
	if (rc < 0) {
		dev_err(chg->dev, "Couldn't enable micro USB mode rc=%d\n", rc);
		return rc;
	}

	/* release FSM from idle state */
	rc = smblib_masked_write(chg, TYPE_C_INTRPT_ENB_SOFTWARE_CTRL_REG,
			TYPEC_DISABLE_CMD_BIT, 0);
	if (rc < 0) {
		dev_err(chg->dev, "Couldn't release FSM rc=%d\n", rc);
		return rc;
	}

	return rc;
}

static int smb2_init_hw(struct smb2 *chip)
{
	struct smb_charger *chg = &chip->chg;
	int rc;
	u8 stat;

	if (chip->dt.no_battery)
		chg->fake_capacity = 50;

	if (chip->dt.fcc_ua < 0)
		smblib_get_charge_param(chg, &chg->param.fcc, &chip->dt.fcc_ua);

	if (chip->dt.fv_uv < 0)
		smblib_get_charge_param(chg, &chg->param.fv, &chip->dt.fv_uv);

	if (chip->dt.usb_icl_ua < 0)
		smblib_get_charge_param(chg, &chg->param.usb_icl,
					&chip->dt.usb_icl_ua);

	if (chip->dt.dc_icl_ua < 0)
		smblib_get_charge_param(chg, &chg->param.dc_icl,
					&chip->dt.dc_icl_ua);

	chg->otg_cl_ua = chip->dt.otg_cl_ua;
	chg->dcp_icl_ua = chip->dt.usb_icl_ua;
	chg->boost_threshold_ua = chip->dt.boost_threshold_ua;

	rc = smblib_read(chg, APSD_RESULT_STATUS_REG, &stat);
	if (rc < 0) {
		pr_err("Couldn't read APSD_RESULT_STATUS rc=%d\n", rc);
		return rc;
	}

	/* clear the ICL override if it is set */
	if (stat & ICL_OVERRIDE_LATCH_BIT) {
		rc = smblib_write(chg, CMD_APSD_REG, ICL_OVERRIDE_BIT);
		if (rc < 0) {
			pr_err("Couldn't disable ICL override rc=%d\n", rc);
			return rc;
		}
	}

	/* votes must be cast before configuring software control */
	vote(chg->pl_disable_votable,
		PL_INDIRECT_VOTER, true, 0);
	vote(chg->pl_disable_votable,
		CHG_STATE_VOTER, true, 0);
	vote(chg->pl_disable_votable,
		PARALLEL_PSY_VOTER, true, 0);
	vote(chg->usb_suspend_votable,
		DEFAULT_VOTER, chip->dt.no_battery, 0);
	vote(chg->dc_suspend_votable,
		DEFAULT_VOTER, chip->dt.no_battery, 0);
	vote(chg->fcc_max_votable,
		DEFAULT_VOTER, true, chip->dt.fcc_ua);
	vote(chg->fv_votable,
		DEFAULT_VOTER, true, chip->dt.fv_uv);
	vote(chg->usb_icl_votable,
		DCP_VOTER, true, chip->dt.usb_icl_ua);
	vote(chg->dc_icl_votable,
		DEFAULT_VOTER, true, chip->dt.dc_icl_ua);
	vote(chg->hvdcp_disable_votable_indirect, DEFAULT_VOTER,
		chip->dt.hvdcp_disable, 0);
	vote(chg->hvdcp_disable_votable_indirect, PD_INACTIVE_VOTER,
			true, 0);
	vote(chg->pd_disallowed_votable_indirect, CC_DETACHED_VOTER,
			true, 0);
	vote(chg->pd_disallowed_votable_indirect, HVDCP_TIMEOUT_VOTER,
			true, 0);
	vote(chg->pd_disallowed_votable_indirect, MICRO_USB_VOTER,
			chg->micro_usb_mode, 0);
	vote(chg->hvdcp_enable_votable, MICRO_USB_VOTER,
			chg->micro_usb_mode, 0);

	/* Configure charge enable for software control; active high */
	rc = smblib_masked_write(chg, CHGR_CFG2_REG,
				 CHG_EN_POLARITY_BIT |
				 CHG_EN_SRC_BIT, 0);
	if (rc < 0) {
		dev_err(chg->dev, "Couldn't configure charger rc=%d\n", rc);
		return rc;
	}

	/* enable the charging path */
	rc = vote(chg->chg_disable_votable, DEFAULT_VOTER, false, 0);
	if (rc < 0) {
		dev_err(chg->dev, "Couldn't enable charging rc=%d\n", rc);
		return rc;
	}

	if (chg->micro_usb_mode)
		rc = smb2_disable_typec(chg);
	else
		rc = smb2_configure_typec(chg);
	if (rc < 0) {
		dev_err(chg->dev,
			"Couldn't configure Type-C interrupts rc=%d\n", rc);
		return rc;
	}

	/* configure VCONN for software control */
	rc = smblib_masked_write(chg, TYPE_C_INTRPT_ENB_SOFTWARE_CTRL_REG,
				 VCONN_EN_SRC_BIT | VCONN_EN_VALUE_BIT,
				 VCONN_EN_SRC_BIT);
	if (rc < 0) {
		dev_err(chg->dev,
			"Couldn't configure VCONN for SW control rc=%d\n", rc);
		return rc;
	}

	/* configure VBUS for software control */
	rc = smblib_masked_write(chg, OTG_CFG_REG, OTG_EN_SRC_CFG_BIT, 0);
	if (rc < 0) {
		dev_err(chg->dev,
			"Couldn't configure VBUS for SW control rc=%d\n", rc);
		return rc;
	}

<<<<<<< HEAD
	/* configure power role for dual-role */
	rc = smblib_masked_write(chg, TYPE_C_INTRPT_ENB_SOFTWARE_CTRL_REG,
				 TYPEC_POWER_ROLE_CMD_MASK, 0);
	if (rc < 0) {
		dev_err(chg->dev,
			"Couldn't configure power role for DRP rc=%d\n", rc);
		return rc;
	}

	/*
	 * disable Type-C factory mode and stay in Attached.SRC state when VCONN
	 * over-current happens
	 */
	rc = smblib_masked_write(chg, TYPE_C_CFG_REG,
			FACTORY_MODE_DETECTION_EN_BIT | VCONN_OC_CFG_BIT, 0);
	if (rc < 0) {
		dev_err(chg->dev, "Couldn't configure Type-C rc=%d\n", rc);
		return rc;
	}

	/* increase VCONN softstart */
	rc = smblib_masked_write(chg, TYPE_C_CFG_2_REG,
			VCONN_SOFTSTART_CFG_MASK, VCONN_SOFTSTART_CFG_MASK);
	if (rc < 0) {
		dev_err(chg->dev, "Couldn't increase VCONN softstart rc=%d\n",
			rc);
		return rc;
	}

	/* disable try.SINK mode */
	rc = smblib_masked_write(chg, TYPE_C_CFG_3_REG, EN_TRYSINK_MODE_BIT, 0);
	if (rc < 0) {
		dev_err(chg->dev, "Couldn't set TRYSINK_MODE rc=%d\n", rc);
		return rc;
	}

=======
>>>>>>> 7aa1be41
	rc = smblib_masked_write(chg, QNOVO_PT_ENABLE_CMD_REG,
			QNOVO_PT_ENABLE_CMD_BIT, QNOVO_PT_ENABLE_CMD_BIT);
	if (rc < 0) {
		dev_err(chg->dev, "Couldn't enable qnovo rc=%d\n", rc);
		return rc;
	}

	/* configure step charging */
	rc = smb2_config_step_charging(chip);
	if (rc < 0) {
		dev_err(chg->dev, "Couldn't configure step charging rc=%d\n",
			rc);
		return rc;
	}

	/* configure wipower watts */
	rc = smb2_config_wipower_input_power(chip, chip->dt.wipower_max_uw);
	if (rc < 0) {
		dev_err(chg->dev, "Couldn't configure wipower rc=%d\n", rc);
		return rc;
	}

	/* disable SW STAT override */
	rc = smblib_masked_write(chg, STAT_CFG_REG,
				 STAT_SW_OVERRIDE_CFG_BIT, 0);
	if (rc < 0) {
		dev_err(chg->dev, "Couldn't disable SW STAT override rc=%d\n",
			rc);
		return rc;
	}

	/* configure float charger options */
	switch (chip->dt.float_option) {
	case 1:
		rc = smblib_masked_write(chg, USBIN_OPTIONS_2_CFG_REG,
				FLOAT_OPTIONS_MASK, 0);
		break;
	case 2:
		rc = smblib_masked_write(chg, USBIN_OPTIONS_2_CFG_REG,
				FLOAT_OPTIONS_MASK, FORCE_FLOAT_SDP_CFG_BIT);
		break;
	case 3:
		rc = smblib_masked_write(chg, USBIN_OPTIONS_2_CFG_REG,
				FLOAT_OPTIONS_MASK, FLOAT_DIS_CHGING_CFG_BIT);
		break;
	case 4:
		rc = smblib_masked_write(chg, USBIN_OPTIONS_2_CFG_REG,
				FLOAT_OPTIONS_MASK, SUSPEND_FLOAT_CFG_BIT);
		break;
	default:
		rc = 0;
		break;
	}

	if (rc < 0) {
		dev_err(chg->dev, "Couldn't configure float charger options rc=%d\n",
			rc);
		return rc;
	}

	switch (chip->dt.chg_inhibit_thr_mv) {
	case 50:
		rc = smblib_masked_write(chg, CHARGE_INHIBIT_THRESHOLD_CFG_REG,
				CHARGE_INHIBIT_THRESHOLD_MASK,
				CHARGE_INHIBIT_THRESHOLD_50MV);
		break;
	case 100:
		rc = smblib_masked_write(chg, CHARGE_INHIBIT_THRESHOLD_CFG_REG,
				CHARGE_INHIBIT_THRESHOLD_MASK,
				CHARGE_INHIBIT_THRESHOLD_100MV);
		break;
	case 200:
		rc = smblib_masked_write(chg, CHARGE_INHIBIT_THRESHOLD_CFG_REG,
				CHARGE_INHIBIT_THRESHOLD_MASK,
				CHARGE_INHIBIT_THRESHOLD_200MV);
		break;
	case 300:
		rc = smblib_masked_write(chg, CHARGE_INHIBIT_THRESHOLD_CFG_REG,
				CHARGE_INHIBIT_THRESHOLD_MASK,
				CHARGE_INHIBIT_THRESHOLD_300MV);
		break;
	case 0:
		rc = smblib_masked_write(chg, CHGR_CFG2_REG,
				CHARGER_INHIBIT_BIT, 0);
	default:
		break;
	}

	if (rc < 0) {
		dev_err(chg->dev, "Couldn't configure charge inhibit threshold rc=%d\n",
			rc);
		return rc;
	}

	if (chip->dt.auto_recharge_soc) {
		rc = smblib_masked_write(chg, FG_UPDATE_CFG_2_SEL_REG,
				SOC_LT_CHG_RECHARGE_THRESH_SEL_BIT |
				VBT_LT_CHG_RECHARGE_THRESH_SEL_BIT,
				VBT_LT_CHG_RECHARGE_THRESH_SEL_BIT);
		if (rc < 0) {
			dev_err(chg->dev, "Couldn't configure FG_UPDATE_CFG2_SEL_REG rc=%d\n",
				rc);
			return rc;
		}
	} else {
		rc = smblib_masked_write(chg, FG_UPDATE_CFG_2_SEL_REG,
				SOC_LT_CHG_RECHARGE_THRESH_SEL_BIT |
				VBT_LT_CHG_RECHARGE_THRESH_SEL_BIT,
				SOC_LT_CHG_RECHARGE_THRESH_SEL_BIT);
		if (rc < 0) {
			dev_err(chg->dev, "Couldn't configure FG_UPDATE_CFG2_SEL_REG rc=%d\n",
				rc);
			return rc;
		}
	}

	if (chip->dt.auto_recharge_soc) {
		rc = smblib_masked_write(chg, FG_UPDATE_CFG_2_SEL_REG,
				SOC_LT_CHG_RECHARGE_THRESH_SEL_BIT |
				VBT_LT_CHG_RECHARGE_THRESH_SEL_BIT,
				VBT_LT_CHG_RECHARGE_THRESH_SEL_BIT);
		if (rc < 0) {
			dev_err(chg->dev, "Couldn't configure FG_UPDATE_CFG2_SEL_REG rc=%d\n",
				rc);
			return rc;
		}
	} else {
		rc = smblib_masked_write(chg, FG_UPDATE_CFG_2_SEL_REG,
				SOC_LT_CHG_RECHARGE_THRESH_SEL_BIT |
				VBT_LT_CHG_RECHARGE_THRESH_SEL_BIT,
				SOC_LT_CHG_RECHARGE_THRESH_SEL_BIT);
		if (rc < 0) {
			dev_err(chg->dev, "Couldn't configure FG_UPDATE_CFG2_SEL_REG rc=%d\n",
				rc);
			return rc;
		}
	}

	return rc;
}

static int smb2_setup_wa_flags(struct smb2 *chip)
{
	struct smb_charger *chg = &chip->chg;
	struct pmic_revid_data *pmic_rev_id;
	struct device_node *revid_dev_node;

	revid_dev_node = of_parse_phandle(chip->chg.dev->of_node,
					  "qcom,pmic-revid", 0);
	if (!revid_dev_node) {
		pr_err("Missing qcom,pmic-revid property\n");
		return -EINVAL;
	}

	pmic_rev_id = get_revid_data(revid_dev_node);
	if (IS_ERR_OR_NULL(pmic_rev_id)) {
		/*
		 * the revid peripheral must be registered, any failure
		 * here only indicates that the rev-id module has not
		 * probed yet.
		 */
		return -EPROBE_DEFER;
	}

	switch (pmic_rev_id->pmic_subtype) {
	case PMI8998_SUBTYPE:
		chip->chg.wa_flags |= BOOST_BACK_WA;
		if (pmic_rev_id->rev4 == PMI8998_V1P1_REV4) /* PMI rev 1.1 */
			chg->wa_flags |= QC_CHARGER_DETECTION_WA_BIT;
		if (pmic_rev_id->rev4 == PMI8998_V2P0_REV4) /* PMI rev 2.0 */
			chg->wa_flags |= TYPEC_CC2_REMOVAL_WA_BIT;
		break;
	case PMFALCON_SUBTYPE:
		chip->chg.wa_flags |= BOOST_BACK_WA;
		break;
	default:
		pr_err("PMIC subtype %d not supported\n",
				pmic_rev_id->pmic_subtype);
		return -EINVAL;
	}

	return 0;
}

/****************************
 * DETERMINE INITIAL STATUS *
 ****************************/

static int smb2_determine_initial_status(struct smb2 *chip)
{
	struct smb_irq_data irq_data = {chip, "determine-initial-status"};

	smblib_handle_usb_plugin(0, &irq_data);
	smblib_handle_usb_typec_change(0, &irq_data);
	smblib_handle_usb_source_change(0, &irq_data);
	smblib_handle_chg_state_change(0, &irq_data);
	smblib_handle_icl_change(0, &irq_data);
	smblib_handle_step_chg_state_change(0, &irq_data);
	smblib_handle_step_chg_soc_update_request(0, &irq_data);

	return 0;
}

/**************************
 * INTERRUPT REGISTRATION *
 **************************/

struct smb2_irq_info {
	const char			*name;
	const irq_handler_t		handler;
	const bool			wake;
	const struct storm_watch	storm_data;
	int				irq;
};

static struct smb2_irq_info smb2_irqs[] = {
/* CHARGER IRQs */
	{
		.name		= "chg-error",
		.handler	= smblib_handle_debug,
	},
	{
		.name		= "chg-state-change",
		.handler	= smblib_handle_chg_state_change,
		.wake		= true,
	},
	{
		.name		= "step-chg-state-change",
		.handler	= smblib_handle_step_chg_state_change,
		.wake		= true,
	},
	{
		.name		= "step-chg-soc-update-fail",
		.handler	= smblib_handle_step_chg_soc_update_fail,
		.wake		= true,
	},
	{
		.name		= "step-chg-soc-update-request",
		.handler	= smblib_handle_step_chg_soc_update_request,
		.wake		= true,
	},
/* OTG IRQs */
	{
		.name		= "otg-fail",
		.handler	= smblib_handle_debug,
	},
	{
		.name		= "otg-overcurrent",
		.handler	= smblib_handle_debug,
	},
	{
		.name		= "otg-oc-dis-sw-sts",
		.handler	= smblib_handle_debug,
	},
	{
		.name		= "testmode-change-detect",
		.handler	= smblib_handle_debug,
	},
/* BATTERY IRQs */
	{
		.name		= "bat-temp",
		.handler	= smblib_handle_batt_temp_changed,
	},
	{
		.name		= "bat-ocp",
		.handler	= smblib_handle_batt_psy_changed,
	},
	{
		.name		= "bat-ov",
		.handler	= smblib_handle_batt_psy_changed,
	},
	{
		.name		= "bat-low",
		.handler	= smblib_handle_batt_psy_changed,
	},
	{
		.name		= "bat-therm-or-id-missing",
		.handler	= smblib_handle_batt_psy_changed,
	},
	{
		.name		= "bat-terminal-missing",
		.handler	= smblib_handle_batt_psy_changed,
	},
/* USB INPUT IRQs */
	{
		.name		= "usbin-collapse",
		.handler	= smblib_handle_debug,
	},
	{
		.name		= "usbin-lt-3p6v",
		.handler	= smblib_handle_debug,
	},
	{
		.name		= "usbin-uv",
		.handler	= smblib_handle_debug,
	},
	{
		.name		= "usbin-ov",
		.handler	= smblib_handle_debug,
	},
	{
		.name		= "usbin-plugin",
		.handler	= smblib_handle_usb_plugin,
		.wake		= true,
	},
	{
		.name		= "usbin-src-change",
		.handler	= smblib_handle_usb_source_change,
		.wake		= true,
	},
	{
		.name		= "usbin-icl-change",
		.handler	= smblib_handle_icl_change,
		.wake		= true,
	},
	{
		.name		= "type-c-change",
		.handler	= smblib_handle_usb_typec_change,
		.wake		= true,
	},
/* DC INPUT IRQs */
	{
		.name		= "dcin-collapse",
		.handler	= smblib_handle_debug,
	},
	{
		.name		= "dcin-lt-3p6v",
		.handler	= smblib_handle_debug,
	},
	{
		.name		= "dcin-uv",
		.handler	= smblib_handle_debug,
	},
	{
		.name		= "dcin-ov",
		.handler	= smblib_handle_debug,
	},
	{
		.name		= "dcin-plugin",
		.handler	= smblib_handle_dc_plugin,
		.wake		= true,
	},
	{
		.name		= "div2-en-dg",
		.handler	= smblib_handle_debug,
	},
	{
		.name		= "dcin-icl-change",
		.handler	= smblib_handle_debug,
	},
/* MISCELLANEOUS IRQs */
	{
		.name		= "wdog-snarl",
		.handler	= NULL,
	},
	{
		.name		= "wdog-bark",
		.handler	= NULL,
	},
	{
		.name		= "aicl-fail",
		.handler	= smblib_handle_debug,
	},
	{
		.name		= "aicl-done",
		.handler	= smblib_handle_debug,
	},
	{
		.name		= "high-duty-cycle",
		.handler	= smblib_handle_high_duty_cycle,
		.wake		= true,
	},
	{
		.name		= "input-current-limiting",
		.handler	= smblib_handle_debug,
	},
	{
		.name		= "temperature-change",
		.handler	= smblib_handle_debug,
	},
	{
		.name		= "switcher-power-ok",
		.handler	= smblib_handle_switcher_power_ok,
		.storm_data	= {true, 1000, 3},
	},
};

static int smb2_get_irq_index_byname(const char *irq_name)
{
	int i;

	for (i = 0; i < ARRAY_SIZE(smb2_irqs); i++) {
		if (strcmp(smb2_irqs[i].name, irq_name) == 0)
			return i;
	}

	return -ENOENT;
}

static int smb2_request_interrupt(struct smb2 *chip,
				struct device_node *node, const char *irq_name)
{
	struct smb_charger *chg = &chip->chg;
	int rc, irq, irq_index;
	struct smb_irq_data *irq_data;

	irq = of_irq_get_byname(node, irq_name);
	if (irq < 0) {
		pr_err("Couldn't get irq %s byname\n", irq_name);
		return irq;
	}

	irq_index = smb2_get_irq_index_byname(irq_name);
	if (irq_index < 0) {
		pr_err("%s is not a defined irq\n", irq_name);
		return irq_index;
	}

	if (!smb2_irqs[irq_index].handler)
		return 0;

	irq_data = devm_kzalloc(chg->dev, sizeof(*irq_data), GFP_KERNEL);
	if (!irq_data)
		return -ENOMEM;

	irq_data->parent_data = chip;
	irq_data->name = irq_name;
	irq_data->storm_data = smb2_irqs[irq_index].storm_data;

	rc = devm_request_threaded_irq(chg->dev, irq, NULL,
					smb2_irqs[irq_index].handler,
					IRQF_ONESHOT, irq_name, irq_data);
	if (rc < 0) {
		pr_err("Couldn't request irq %d\n", irq);
		return rc;
	}

	smb2_irqs[irq_index].irq = irq;
	if (smb2_irqs[irq_index].wake)
		enable_irq_wake(irq);

	return rc;
}

static int smb2_request_interrupts(struct smb2 *chip)
{
	struct smb_charger *chg = &chip->chg;
	struct device_node *node = chg->dev->of_node;
	struct device_node *child;
	int rc = 0;
	const char *name;
	struct property *prop;

	for_each_available_child_of_node(node, child) {
		of_property_for_each_string(child, "interrupt-names",
					    prop, name) {
			rc = smb2_request_interrupt(chip, child, name);
			if (rc < 0)
				return rc;
		}
	}

	return rc;
}

#if defined(CONFIG_DEBUG_FS)

static int force_batt_psy_update_write(void *data, u64 val)
{
	struct smb_charger *chg = data;

	power_supply_changed(chg->batt_psy);
	return 0;
}
DEFINE_SIMPLE_ATTRIBUTE(force_batt_psy_update_ops, NULL,
			force_batt_psy_update_write, "0x%02llx\n");

static int force_usb_psy_update_write(void *data, u64 val)
{
	struct smb_charger *chg = data;

	power_supply_changed(chg->usb_psy);
	return 0;
}
DEFINE_SIMPLE_ATTRIBUTE(force_usb_psy_update_ops, NULL,
			force_usb_psy_update_write, "0x%02llx\n");

static int force_dc_psy_update_write(void *data, u64 val)
{
	struct smb_charger *chg = data;

	power_supply_changed(chg->dc_psy);
	return 0;
}
DEFINE_SIMPLE_ATTRIBUTE(force_dc_psy_update_ops, NULL,
			force_dc_psy_update_write, "0x%02llx\n");

static void smb2_create_debugfs(struct smb2 *chip)
{
	struct dentry *file;

	chip->dfs_root = debugfs_create_dir("charger", NULL);
	if (IS_ERR_OR_NULL(chip->dfs_root)) {
		pr_err("Couldn't create charger debugfs rc=%ld\n",
			(long)chip->dfs_root);
		return;
	}

	file = debugfs_create_file("force_batt_psy_update", S_IRUSR | S_IWUSR,
			    chip->dfs_root, chip, &force_batt_psy_update_ops);
	if (IS_ERR_OR_NULL(file))
		pr_err("Couldn't create force_batt_psy_update file rc=%ld\n",
			(long)file);

	file = debugfs_create_file("force_usb_psy_update", S_IRUSR | S_IWUSR,
			    chip->dfs_root, chip, &force_usb_psy_update_ops);
	if (IS_ERR_OR_NULL(file))
		pr_err("Couldn't create force_usb_psy_update file rc=%ld\n",
			(long)file);

	file = debugfs_create_file("force_dc_psy_update", S_IRUSR | S_IWUSR,
			    chip->dfs_root, chip, &force_dc_psy_update_ops);
	if (IS_ERR_OR_NULL(file))
		pr_err("Couldn't create force_dc_psy_update file rc=%ld\n",
			(long)file);
}

#else

static void smb2_create_debugfs(struct smb2 *chip)
{}

#endif

static int smb2_probe(struct platform_device *pdev)
{
	struct smb2 *chip;
	struct smb_charger *chg;
	int rc = 0;
	u8 stat;

	chip = devm_kzalloc(&pdev->dev, sizeof(*chip), GFP_KERNEL);
	if (!chip)
		return -ENOMEM;

	chg = &chip->chg;
	chg->dev = &pdev->dev;
	chg->param = v1_params;
	chg->debug_mask = &__debug_mask;
	chg->mode = PARALLEL_MASTER;
	chg->name = "PMI";

	chg->regmap = dev_get_regmap(chg->dev->parent, NULL);
	if (!chg->regmap) {
		pr_err("parent regmap is missing\n");
		return -EINVAL;
	}

	rc = smb2_setup_wa_flags(chip);
	if (rc < 0) {
		if (rc != -EPROBE_DEFER)
			pr_err("Couldn't setup wa flags rc=%d\n", rc);
		return rc;
	}

	rc = smblib_init(chg);
	if (rc < 0) {
		pr_err("Smblib_init failed rc=%d\n", rc);
		goto cleanup;
	}

	rc = smb2_parse_dt(chip);
	if (rc < 0) {
		pr_err("Couldn't parse device tree rc=%d\n", rc);
		goto cleanup;
	}

	/* set driver data before resources request it */
	platform_set_drvdata(pdev, chip);

	rc = smb2_init_vbus_regulator(chip);
	if (rc < 0) {
		pr_err("Couldn't initialize vbus regulator rc=%d\n",
			rc);
		goto cleanup;
	}

	rc = smb2_init_vconn_regulator(chip);
	if (rc < 0) {
		pr_err("Couldn't initialize vconn regulator rc=%d\n",
			rc);
		goto cleanup;
	}

	/* extcon registration */
	chg->extcon = devm_extcon_dev_allocate(chg->dev, smblib_extcon_cable);
	if (IS_ERR(chg->extcon)) {
		rc = PTR_ERR(chg->extcon);
		dev_err(chg->dev, "failed to allocate extcon device rc=%d\n",
				rc);
		goto cleanup;
	}

	rc = devm_extcon_dev_register(chg->dev, chg->extcon);
	if (rc < 0) {
		dev_err(chg->dev, "failed to register extcon device rc=%d\n",
				rc);
		goto cleanup;
	}

	rc = smb2_init_dc_psy(chip);
	if (rc < 0) {
		pr_err("Couldn't initialize dc psy rc=%d\n", rc);
		goto cleanup;
	}

	rc = smb2_init_usb_psy(chip);
	if (rc < 0) {
		pr_err("Couldn't initialize usb psy rc=%d\n", rc);
		goto cleanup;
	}

	rc = smblib_read(chg, SHDN_CMD_REG, &stat);
	if (rc < 0) {
		pr_err("Couldn't read MISC_SHDN_CMD_REG rc=%d\n", rc);
		return rc;
	}

	if (stat) {
		pr_err("bad charger part; faking USB insertion\n");
		chip->bad_part = true;
		power_supply_changed(chg->usb_psy);
		return 0;
	}

	chg->pl.slave_pct = 50;
	rc = smb2_init_batt_psy(chip);
	if (rc < 0) {
		pr_err("Couldn't initialize batt psy rc=%d\n", rc);
		goto cleanup;
	}

	rc = smb2_init_hw(chip);
	if (rc < 0) {
		pr_err("Couldn't initialize hardware rc=%d\n", rc);
		goto cleanup;
	}

	rc = smb2_determine_initial_status(chip);
	if (rc < 0) {
		pr_err("Couldn't determine initial status rc=%d\n",
			rc);
		goto cleanup;
	}

	rc = smb2_request_interrupts(chip);
	if (rc < 0) {
		pr_err("Couldn't request interrupts rc=%d\n", rc);
		goto cleanup;
	}

	smb2_create_debugfs(chip);

	pr_info("QPNP SMB2 probed successfully\n");
	return rc;

cleanup:
	smblib_deinit(chg);
	if (chg->usb_psy)
		power_supply_unregister(chg->usb_psy);
	if (chg->batt_psy)
		power_supply_unregister(chg->batt_psy);
	if (chg->vconn_vreg && chg->vconn_vreg->rdev)
		regulator_unregister(chg->vconn_vreg->rdev);
	if (chg->vbus_vreg && chg->vbus_vreg->rdev)
		regulator_unregister(chg->vbus_vreg->rdev);
	platform_set_drvdata(pdev, NULL);
	return rc;
}

static int smb2_remove(struct platform_device *pdev)
{
	struct smb2 *chip = platform_get_drvdata(pdev);
	struct smb_charger *chg = &chip->chg;

	power_supply_unregister(chg->batt_psy);
	power_supply_unregister(chg->usb_psy);
	regulator_unregister(chg->vconn_vreg->rdev);
	regulator_unregister(chg->vbus_vreg->rdev);

	platform_set_drvdata(pdev, NULL);
	return 0;
}

static void smb2_shutdown(struct platform_device *pdev)
{
	struct smb2 *chip = platform_get_drvdata(pdev);
	struct smb_charger *chg = &chip->chg;

	/* configure power role for UFP */
	smblib_masked_write(chg, TYPE_C_INTRPT_ENB_SOFTWARE_CTRL_REG,
				TYPEC_POWER_ROLE_CMD_MASK, UFP_EN_CMD_BIT);

	/* force HVDCP to 5V */
	smblib_masked_write(chg, USBIN_OPTIONS_1_CFG_REG,
				HVDCP_AUTONOMOUS_MODE_EN_CFG_BIT, 0);
	smblib_write(chg, CMD_HVDCP_2_REG, FORCE_5V_BIT);
}

static const struct of_device_id match_table[] = {
	{ .compatible = "qcom,qpnp-smb2", },
	{ },
};

static struct platform_driver smb2_driver = {
	.driver		= {
		.name		= "qcom,qpnp-smb2",
		.owner		= THIS_MODULE,
		.of_match_table	= match_table,
	},
	.probe		= smb2_probe,
	.remove		= smb2_remove,
	.shutdown	= smb2_shutdown,
};
module_platform_driver(smb2_driver);

MODULE_DESCRIPTION("QPNP SMB2 Charger Driver");
MODULE_LICENSE("GPL v2");<|MERGE_RESOLUTION|>--- conflicted
+++ resolved
@@ -362,12 +362,9 @@
 
 	chip->dt.auto_recharge_soc = of_property_read_bool(node,
 						"qcom,auto-recharge-soc");
-<<<<<<< HEAD
-=======
 
 	chg->micro_usb_mode = of_property_read_bool(node, "qcom,micro-usb");
 
->>>>>>> 7aa1be41
 	return 0;
 }
 
@@ -1306,45 +1303,6 @@
 		return rc;
 	}
 
-<<<<<<< HEAD
-	/* configure power role for dual-role */
-	rc = smblib_masked_write(chg, TYPE_C_INTRPT_ENB_SOFTWARE_CTRL_REG,
-				 TYPEC_POWER_ROLE_CMD_MASK, 0);
-	if (rc < 0) {
-		dev_err(chg->dev,
-			"Couldn't configure power role for DRP rc=%d\n", rc);
-		return rc;
-	}
-
-	/*
-	 * disable Type-C factory mode and stay in Attached.SRC state when VCONN
-	 * over-current happens
-	 */
-	rc = smblib_masked_write(chg, TYPE_C_CFG_REG,
-			FACTORY_MODE_DETECTION_EN_BIT | VCONN_OC_CFG_BIT, 0);
-	if (rc < 0) {
-		dev_err(chg->dev, "Couldn't configure Type-C rc=%d\n", rc);
-		return rc;
-	}
-
-	/* increase VCONN softstart */
-	rc = smblib_masked_write(chg, TYPE_C_CFG_2_REG,
-			VCONN_SOFTSTART_CFG_MASK, VCONN_SOFTSTART_CFG_MASK);
-	if (rc < 0) {
-		dev_err(chg->dev, "Couldn't increase VCONN softstart rc=%d\n",
-			rc);
-		return rc;
-	}
-
-	/* disable try.SINK mode */
-	rc = smblib_masked_write(chg, TYPE_C_CFG_3_REG, EN_TRYSINK_MODE_BIT, 0);
-	if (rc < 0) {
-		dev_err(chg->dev, "Couldn't set TRYSINK_MODE rc=%d\n", rc);
-		return rc;
-	}
-
-=======
->>>>>>> 7aa1be41
 	rc = smblib_masked_write(chg, QNOVO_PT_ENABLE_CMD_REG,
 			QNOVO_PT_ENABLE_CMD_BIT, QNOVO_PT_ENABLE_CMD_BIT);
 	if (rc < 0) {
