/* Copyright (c) 2016, The Linux Foundation. All rights reserved.
 *
 * This program is free software; you can redistribute it and/or modify
 * it under the terms of the GNU General Public License version 2 and
 * only version 2 as published by the Free Software Foundation.
 *
 * This program is distributed in the hope that it will be useful,
 * but WITHOUT ANY WARRANTY; without even the implied warranty of
 * MERCHANTABILITY or FITNESS FOR A PARTICULAR PURPOSE.  See the
 * GNU General Public License for more details.
 */

#ifndef __FG_CORE_H__
#define __FG_CORE_H__

#include <linux/atomic.h>
#include <linux/bitops.h>
#include <linux/debugfs.h>
#include <linux/delay.h>
#include <linux/device.h>
#include <linux/err.h>
#include <linux/interrupt.h>
#include <linux/kernel.h>
#include <linux/module.h>
#include <linux/mutex.h>
#include <linux/power_supply.h>
#include <linux/regmap.h>
#include <linux/slab.h>
#include <linux/string_helpers.h>
#include <linux/types.h>
#include <linux/uaccess.h>
#include "pmic-voter.h"

#define fg_dbg(chip, reason, fmt, ...)			\
	do {							\
		if (*chip->debug_mask & (reason))		\
			pr_info(fmt, ##__VA_ARGS__);	\
		else						\
			pr_debug(fmt, ##__VA_ARGS__);	\
	} while (0)

#define is_between(left, right, value) \
		(((left) >= (right) && (left) >= (value) \
			&& (value) >= (right)) \
		|| ((left) <= (right) && (left) <= (value) \
			&& (value) <= (right)))

/* Awake votable reasons */
#define SRAM_READ	"fg_sram_read"
#define SRAM_WRITE	"fg_sram_write"
#define PROFILE_LOAD	"fg_profile_load"
#define DELTA_SOC	"fg_delta_soc"

#define DEBUG_PRINT_BUFFER_SIZE		64
/* 3 byte address + 1 space character */
#define ADDR_LEN			4
/* Format is 'XX ' */
#define CHARS_PER_ITEM			3
/* 4 data items per line */
#define ITEMS_PER_LINE			4
#define MAX_LINE_LENGTH			(ADDR_LEN + (ITEMS_PER_LINE *	\
					CHARS_PER_ITEM) + 1)		\

#define FG_SRAM_ADDRESS_MAX		255
#define PROFILE_LEN			224
#define PROFILE_COMP_LEN		148
#define BUCKET_COUNT			8
#define BUCKET_SOC_PCT			(256 / BUCKET_COUNT)

#define KI_COEFF_MAX			62200
#define KI_COEFF_SOC_LEVELS		3

/* Debug flag definitions */
enum fg_debug_flag {
	FG_IRQ			= BIT(0), /* Show interrupts */
	FG_STATUS		= BIT(1), /* Show FG status changes */
	FG_POWER_SUPPLY		= BIT(2), /* Show POWER_SUPPLY */
	FG_SRAM_WRITE		= BIT(3), /* Show SRAM writes */
	FG_SRAM_READ		= BIT(4), /* Show SRAM reads */
	FG_BUS_WRITE		= BIT(5), /* Show REGMAP writes */
	FG_BUS_READ		= BIT(6), /* Show REGMAP reads */
	FG_CAP_LEARN		= BIT(7), /* Show capacity learning */
	FG_TTF			= BIT(8), /* Show time to full */
};

/* SRAM access */
enum sram_access_flags {
	FG_IMA_DEFAULT	= 0,
	FG_IMA_ATOMIC	= BIT(0),
	FG_IMA_NO_WLOCK	= BIT(1),
};

/* JEITA */
enum {
	JEITA_COLD = 0,
	JEITA_COOL,
	JEITA_WARM,
	JEITA_HOT,
	NUM_JEITA_LEVELS,
};

/* FG irqs */
enum fg_irq_index {
	MSOC_FULL_IRQ = 0,
	MSOC_HIGH_IRQ,
	MSOC_EMPTY_IRQ,
	MSOC_LOW_IRQ,
	MSOC_DELTA_IRQ,
	BSOC_DELTA_IRQ,
	SOC_READY_IRQ,
	SOC_UPDATE_IRQ,
	BATT_TEMP_DELTA_IRQ,
	BATT_MISSING_IRQ,
	ESR_DELTA_IRQ,
	VBATT_LOW_IRQ,
	VBATT_PRED_DELTA_IRQ,
	DMA_GRANT_IRQ,
	MEM_XCP_IRQ,
	IMA_RDY_IRQ,
	FG_IRQ_MAX,
};

/* WA flags */
enum {
	DELTA_SOC_IRQ_WA = BIT(0),
};

/*
 * List of FG_SRAM parameters. Please add a parameter only if it is an entry
 * that will be used either to configure an entity (e.g. termination current)
 * which might need some encoding (or) it is an entry that will be read from
 * SRAM and decoded (e.g. CC_SOC_SW) for SW to use at various places. For
 * generic read/writes to SRAM registers, please use fg_sram_read/write APIs
 * directly without adding an entry here.
 */
enum fg_sram_param_id {
	FG_SRAM_BATT_SOC = 0,
	FG_SRAM_FULL_SOC,
	FG_SRAM_VOLTAGE_PRED,
	FG_SRAM_OCV,
	FG_SRAM_RSLOW,
	FG_SRAM_ALG_FLAGS,
	FG_SRAM_CC_SOC,
	FG_SRAM_CC_SOC_SW,
	FG_SRAM_ACT_BATT_CAP,
	/* Entries below here are configurable during initialization */
	FG_SRAM_CUTOFF_VOLT,
	FG_SRAM_EMPTY_VOLT,
	FG_SRAM_VBATT_LOW,
	FG_SRAM_FLOAT_VOLT,
	FG_SRAM_VBATT_FULL,
	FG_SRAM_ESR_TIMER_DISCHG_MAX,
	FG_SRAM_ESR_TIMER_DISCHG_INIT,
	FG_SRAM_ESR_TIMER_CHG_MAX,
	FG_SRAM_ESR_TIMER_CHG_INIT,
	FG_SRAM_SYS_TERM_CURR,
	FG_SRAM_CHG_TERM_CURR,
	FG_SRAM_DELTA_SOC_THR,
	FG_SRAM_RECHARGE_SOC_THR,
	FG_SRAM_RECHARGE_VBATT_THR,
	FG_SRAM_KI_COEFF_MED_DISCHG,
	FG_SRAM_KI_COEFF_HI_DISCHG,
	FG_SRAM_MAX,
};

struct fg_sram_param {
	u16 addr_word;
	int addr_byte;
	u8  len;
	int value;
	int numrtr;
	int denmtr;
	int offset;
	void (*encode)(struct fg_sram_param *sp, enum fg_sram_param_id id,
		int val, u8 *buf);
	int (*decode)(struct fg_sram_param *sp, enum fg_sram_param_id id,
		int val);
};

enum fg_alg_flag_id {
	ALG_FLAG_SOC_LT_OTG_MIN = 0,
	ALG_FLAG_SOC_LT_RECHARGE,
	ALG_FLAG_IBATT_LT_ITERM,
	ALG_FLAG_IBATT_GT_HPM,
	ALG_FLAG_IBATT_GT_UPM,
	ALG_FLAG_VBATT_LT_RECHARGE,
	ALG_FLAG_VBATT_GT_VFLOAT,
	ALG_FLAG_MAX,
};

struct fg_alg_flag {
	char	*name;
	u8	bit;
	bool	invalid;
};

enum wa_flags {
	PMI8998_V1_REV_WA = BIT(0),
};

/* DT parameters for FG device */
struct fg_dt_props {
	bool	force_load_profile;
	bool	hold_soc_while_full;
	int	cutoff_volt_mv;
	int	empty_volt_mv;
	int	vbatt_low_thr_mv;
	int	chg_term_curr_ma;
	int	sys_term_curr_ma;
	int	delta_soc_thr;
	int	recharge_soc_thr;
	int	recharge_volt_thr_mv;
	int	rsense_sel;
	int	esr_timer_charging;
	int	esr_timer_awake;
	int	esr_timer_asleep;
	int	rconn_mohms;
	int	cl_start_soc;
	int	cl_max_temp;
	int	cl_min_temp;
	int	cl_max_cap_inc;
	int	cl_max_cap_dec;
	int	cl_max_cap_limit;
	int	cl_min_cap_limit;
	int	jeita_hyst_temp;
	int	batt_temp_delta;
	int	jeita_thresholds[NUM_JEITA_LEVELS];
	int	ki_coeff_soc[KI_COEFF_SOC_LEVELS];
	int	ki_coeff_med_dischg[KI_COEFF_SOC_LEVELS];
	int	ki_coeff_hi_dischg[KI_COEFF_SOC_LEVELS];
};

/* parameters from battery profile */
struct fg_batt_props {
	const char	*batt_type_str;
	char		*batt_profile;
	int		float_volt_uv;
	int		vbatt_full_mv;
	int		fastchg_curr_ma;
};

struct fg_cyc_ctr_data {
	bool		en;
	bool		started[BUCKET_COUNT];
	u16		count[BUCKET_COUNT];
	u8		last_soc[BUCKET_COUNT];
	int		id;
	struct mutex	lock;
};

struct fg_cap_learning {
	bool		active;
	int		init_cc_soc_sw;
	int64_t		nom_cap_uah;
	int64_t		init_cc_uah;
	int64_t		final_cc_uah;
	int64_t		learned_cc_uah;
	struct mutex	lock;
};

struct fg_irq_info {
	const char		*name;
	const irq_handler_t	handler;
	bool			wakeable;
	int			irq;
};

struct fg_circ_buf {
	int	arr[20];
	int	size;
	int	head;
};

struct fg_pt {
	s32 x;
	s32 y;
};

static const struct fg_pt fg_ln_table[] = {
	{ 1000,		0 },
	{ 2000,		693 },
	{ 4000,		1386 },
	{ 6000,		1792 },
	{ 8000,		2079 },
	{ 16000,	2773 },
	{ 32000,	3466 },
	{ 64000,	4159 },
	{ 128000,	4852 },
};

struct fg_chip {
	struct device		*dev;
	struct pmic_revid_data	*pmic_rev_id;
	struct regmap		*regmap;
	struct dentry		*dfs_root;
	struct power_supply	*fg_psy;
	struct power_supply	*batt_psy;
	struct power_supply	*usb_psy;
	struct power_supply	*dc_psy;
	struct power_supply	*parallel_psy;
	struct iio_channel	*batt_id_chan;
	struct fg_memif		*sram;
	struct fg_irq_info	*irqs;
	struct votable		*awake_votable;
	struct fg_sram_param	*sp;
	struct fg_alg_flag	*alg_flags;
	int			*debug_mask;
	char			batt_profile[PROFILE_LEN];
	struct fg_dt_props	dt;
	struct fg_batt_props	bp;
	struct fg_cyc_ctr_data	cyc_ctr;
	struct notifier_block	nb;
	struct fg_cap_learning  cl;
	struct mutex		bus_lock;
	struct mutex		sram_rw_lock;
	struct mutex		batt_avg_lock;
	u32			batt_soc_base;
	u32			batt_info_base;
	u32			mem_if_base;
<<<<<<< HEAD
	u32			wa_flags;
	int			batt_id_kohms;
=======
	u32			rradc_base;
	u32			wa_flags;
	int			batt_id_ohms;
>>>>>>> 7aa1be41
	int			charge_status;
	int			prev_charge_status;
	int			charge_done;
	int			charge_type;
	int			last_soc;
	int			last_batt_temp;
	int			health;
	bool			profile_available;
	bool			profile_loaded;
	bool			battery_missing;
	bool			fg_restarting;
	bool			charge_full;
	bool			recharge_soc_adjusted;
	bool			ki_coeff_dischg_en;
	bool			esr_fcc_ctrl_en;
	struct completion	soc_update;
	struct completion	soc_ready;
	struct delayed_work	profile_load_work;
	struct work_struct	status_change_work;
	struct work_struct	cycle_count_work;
	struct delayed_work	batt_avg_work;
	struct fg_circ_buf	ibatt_circ_buf;
	struct fg_circ_buf	vbatt_circ_buf;
};

/* Debugfs data structures are below */

/* Log buffer */
struct fg_log_buffer {
	size_t		rpos;
	size_t		wpos;
	size_t		len;
	char		data[0];
};

/* transaction parameters */
struct fg_trans {
	struct fg_chip		*chip;
	struct fg_log_buffer	*log;
	u32			cnt;
	u16			addr;
	u32			offset;
	u8			*data;
};

struct fg_dbgfs {
	struct debugfs_blob_wrapper	help_msg;
	struct fg_chip			*chip;
	struct dentry			*root;
	u32				cnt;
	u32				addr;
};

extern int fg_sram_write(struct fg_chip *chip, u16 address, u8 offset,
			u8 *val, int len, int flags);
extern int fg_sram_read(struct fg_chip *chip, u16 address, u8 offset,
			u8 *val, int len, int flags);
extern int fg_sram_masked_write(struct fg_chip *chip, u16 address, u8 offset,
			u8 mask, u8 val, int flags);
extern int fg_interleaved_mem_read(struct fg_chip *chip, u16 address,
			u8 offset, u8 *val, int len);
extern int fg_interleaved_mem_write(struct fg_chip *chip, u16 address,
			u8 offset, u8 *val, int len, bool atomic_access);
extern int fg_read(struct fg_chip *chip, int addr, u8 *val, int len);
extern int fg_write(struct fg_chip *chip, int addr, u8 *val, int len);
extern int fg_masked_write(struct fg_chip *chip, int addr, u8 mask, u8 val);
extern int fg_ima_init(struct fg_chip *chip);
extern int fg_clear_ima_errors_if_any(struct fg_chip *chip, bool check_hw_sts);
extern int fg_clear_dma_errors_if_any(struct fg_chip *chip);
extern int fg_debugfs_create(struct fg_chip *chip);
extern void fill_string(char *str, size_t str_len, u8 *buf, int buf_len);
extern int64_t twos_compliment_extend(int64_t val, int s_bit_pos);
extern s64 fg_float_decode(u16 val);
extern bool is_input_present(struct fg_chip *chip);
extern void fg_circ_buf_add(struct fg_circ_buf *, int);
extern void fg_circ_buf_clr(struct fg_circ_buf *);
extern int fg_circ_buf_avg(struct fg_circ_buf *, int *);
extern int fg_lerp(const struct fg_pt *, size_t, s32, s32 *);
#endif<|MERGE_RESOLUTION|>--- conflicted
+++ resolved
@@ -317,14 +317,9 @@
 	u32			batt_soc_base;
 	u32			batt_info_base;
 	u32			mem_if_base;
-<<<<<<< HEAD
-	u32			wa_flags;
-	int			batt_id_kohms;
-=======
 	u32			rradc_base;
 	u32			wa_flags;
 	int			batt_id_ohms;
->>>>>>> 7aa1be41
 	int			charge_status;
 	int			prev_charge_status;
 	int			charge_done;
