// SPDX-License-Identifier: GPL-2.0-only
/*
 *  Sysfs interface for the universal power supply monitor class
 *
 *  Copyright © 2007  David Woodhouse <dwmw2@infradead.org>
 *  Copyright © 2007  Anton Vorontsov <cbou@mail.ru>
 *  Copyright © 2004  Szabolcs Gyurko
 *  Copyright © 2003  Ian Molton <spyro@f2s.com>
 *
 *  Modified: 2004, Oct     Szabolcs Gyurko
 */

#include <linux/ctype.h>
#include <linux/device.h>
#include <linux/power_supply.h>
#include <linux/slab.h>
#include <linux/stat.h>

#include "power_supply.h"

#define MAX_PROP_NAME_LEN 30

struct power_supply_attr {
	const char *prop_name;
	char attr_name[MAX_PROP_NAME_LEN + 1];
	struct device_attribute dev_attr;
	const char * const *text_values;
	int text_values_len;
};

#define _POWER_SUPPLY_ATTR(_name, _text, _len)	\
[POWER_SUPPLY_PROP_ ## _name] =			\
{						\
	.prop_name = #_name,			\
	.attr_name = #_name "\0",		\
	.text_values = _text,			\
	.text_values_len = _len,		\
}

#define POWER_SUPPLY_ATTR(_name) _POWER_SUPPLY_ATTR(_name, NULL, 0)
#define _POWER_SUPPLY_ENUM_ATTR(_name, _text)	\
	_POWER_SUPPLY_ATTR(_name, _text, ARRAY_SIZE(_text))
#define POWER_SUPPLY_ENUM_ATTR(_name)	\
	_POWER_SUPPLY_ENUM_ATTR(_name, POWER_SUPPLY_ ## _name ## _TEXT)

static const char * const POWER_SUPPLY_TYPE_TEXT[] = {
	[POWER_SUPPLY_TYPE_UNKNOWN]		= "Unknown",
	[POWER_SUPPLY_TYPE_BATTERY]		= "Battery",
	[POWER_SUPPLY_TYPE_UPS]			= "UPS",
	[POWER_SUPPLY_TYPE_MAINS]		= "Mains",
	[POWER_SUPPLY_TYPE_USB]			= "USB",
	[POWER_SUPPLY_TYPE_USB_DCP]		= "USB_DCP",
	[POWER_SUPPLY_TYPE_USB_CDP]		= "USB_CDP",
	[POWER_SUPPLY_TYPE_USB_ACA]		= "USB_ACA",
	[POWER_SUPPLY_TYPE_USB_TYPE_C]		= "USB_C",
	[POWER_SUPPLY_TYPE_USB_PD]		= "USB_PD",
	[POWER_SUPPLY_TYPE_USB_PD_DRP]		= "USB_PD_DRP",
	[POWER_SUPPLY_TYPE_APPLE_BRICK_ID]	= "BrickID",
};

static const char * const POWER_SUPPLY_USB_TYPE_TEXT[] = {
	[POWER_SUPPLY_USB_TYPE_UNKNOWN]		= "Unknown",
	[POWER_SUPPLY_USB_TYPE_SDP]		= "SDP",
	[POWER_SUPPLY_USB_TYPE_DCP]		= "DCP",
	[POWER_SUPPLY_USB_TYPE_CDP]		= "CDP",
	[POWER_SUPPLY_USB_TYPE_ACA]		= "ACA",
	[POWER_SUPPLY_USB_TYPE_C]		= "C",
	[POWER_SUPPLY_USB_TYPE_PD]		= "PD",
	[POWER_SUPPLY_USB_TYPE_PD_DRP]		= "PD_DRP",
	[POWER_SUPPLY_USB_TYPE_PD_PPS]		= "PD_PPS",
	[POWER_SUPPLY_USB_TYPE_APPLE_BRICK_ID]	= "BrickID",
};

static const char * const POWER_SUPPLY_STATUS_TEXT[] = {
	[POWER_SUPPLY_STATUS_UNKNOWN]		= "Unknown",
	[POWER_SUPPLY_STATUS_CHARGING]		= "Charging",
	[POWER_SUPPLY_STATUS_DISCHARGING]	= "Discharging",
	[POWER_SUPPLY_STATUS_NOT_CHARGING]	= "Not charging",
	[POWER_SUPPLY_STATUS_FULL]		= "Full",
};

static const char * const POWER_SUPPLY_CHARGE_TYPE_TEXT[] = {
	[POWER_SUPPLY_CHARGE_TYPE_UNKNOWN]	= "Unknown",
	[POWER_SUPPLY_CHARGE_TYPE_NONE]		= "N/A",
	[POWER_SUPPLY_CHARGE_TYPE_TRICKLE]	= "Trickle",
	[POWER_SUPPLY_CHARGE_TYPE_FAST]		= "Fast",
	[POWER_SUPPLY_CHARGE_TYPE_STANDARD]	= "Standard",
	[POWER_SUPPLY_CHARGE_TYPE_ADAPTIVE]	= "Adaptive",
	[POWER_SUPPLY_CHARGE_TYPE_CUSTOM]	= "Custom",
};

static const char * const POWER_SUPPLY_HEALTH_TEXT[] = {
	[POWER_SUPPLY_HEALTH_UNKNOWN]		    = "Unknown",
	[POWER_SUPPLY_HEALTH_GOOD]		    = "Good",
	[POWER_SUPPLY_HEALTH_OVERHEAT]		    = "Overheat",
	[POWER_SUPPLY_HEALTH_DEAD]		    = "Dead",
	[POWER_SUPPLY_HEALTH_OVERVOLTAGE]	    = "Over voltage",
	[POWER_SUPPLY_HEALTH_UNSPEC_FAILURE]	    = "Unspecified failure",
	[POWER_SUPPLY_HEALTH_COLD]		    = "Cold",
	[POWER_SUPPLY_HEALTH_WATCHDOG_TIMER_EXPIRE] = "Watchdog timer expire",
	[POWER_SUPPLY_HEALTH_SAFETY_TIMER_EXPIRE]   = "Safety timer expire",
	[POWER_SUPPLY_HEALTH_OVERCURRENT]	    = "Over current",
	[POWER_SUPPLY_HEALTH_CALIBRATION_REQUIRED]  = "Calibration required",
	[POWER_SUPPLY_HEALTH_WARM]                  = "Warm",
	[POWER_SUPPLY_HEALTH_COOL]                  = "Cool",
	[POWER_SUPPLY_HEALTH_HOT]                   = "Hot",
};

<<<<<<< HEAD
static const char * const power_supply_health_text[] = {
	"Unknown", "Good", "Overheat", "Dead", "Over voltage",
	"Unspecified failure", "Cold", "Watchdog timer expire",
	"Safety timer expire", "Over current", "Warm", "Cool", "Hot"
=======
static const char * const POWER_SUPPLY_TECHNOLOGY_TEXT[] = {
	[POWER_SUPPLY_TECHNOLOGY_UNKNOWN]	= "Unknown",
	[POWER_SUPPLY_TECHNOLOGY_NiMH]		= "NiMH",
	[POWER_SUPPLY_TECHNOLOGY_LION]		= "Li-ion",
	[POWER_SUPPLY_TECHNOLOGY_LIPO]		= "Li-poly",
	[POWER_SUPPLY_TECHNOLOGY_LiFe]		= "LiFe",
	[POWER_SUPPLY_TECHNOLOGY_NiCd]		= "NiCd",
	[POWER_SUPPLY_TECHNOLOGY_LiMn]		= "LiMn",
>>>>>>> 86b41f49
};

static const char * const POWER_SUPPLY_CAPACITY_LEVEL_TEXT[] = {
	[POWER_SUPPLY_CAPACITY_LEVEL_UNKNOWN]	= "Unknown",
	[POWER_SUPPLY_CAPACITY_LEVEL_CRITICAL]	= "Critical",
	[POWER_SUPPLY_CAPACITY_LEVEL_LOW]	= "Low",
	[POWER_SUPPLY_CAPACITY_LEVEL_NORMAL]	= "Normal",
	[POWER_SUPPLY_CAPACITY_LEVEL_HIGH]	= "High",
	[POWER_SUPPLY_CAPACITY_LEVEL_FULL]	= "Full",
};

static const char * const POWER_SUPPLY_SCOPE_TEXT[] = {
	[POWER_SUPPLY_SCOPE_UNKNOWN]	= "Unknown",
	[POWER_SUPPLY_SCOPE_SYSTEM]	= "System",
	[POWER_SUPPLY_SCOPE_DEVICE]	= "Device",
};

static struct power_supply_attr power_supply_attrs[] = {
	/* Properties of type `int' */
	POWER_SUPPLY_ENUM_ATTR(STATUS),
	POWER_SUPPLY_ENUM_ATTR(CHARGE_TYPE),
	POWER_SUPPLY_ENUM_ATTR(HEALTH),
	POWER_SUPPLY_ATTR(PRESENT),
	POWER_SUPPLY_ATTR(ONLINE),
	POWER_SUPPLY_ATTR(AUTHENTIC),
	POWER_SUPPLY_ENUM_ATTR(TECHNOLOGY),
	POWER_SUPPLY_ATTR(CYCLE_COUNT),
	POWER_SUPPLY_ATTR(VOLTAGE_MAX),
	POWER_SUPPLY_ATTR(VOLTAGE_MIN),
	POWER_SUPPLY_ATTR(VOLTAGE_MAX_DESIGN),
	POWER_SUPPLY_ATTR(VOLTAGE_MIN_DESIGN),
	POWER_SUPPLY_ATTR(VOLTAGE_NOW),
	POWER_SUPPLY_ATTR(VOLTAGE_AVG),
	POWER_SUPPLY_ATTR(VOLTAGE_OCV),
	POWER_SUPPLY_ATTR(VOLTAGE_BOOT),
	POWER_SUPPLY_ATTR(CURRENT_MAX),
	POWER_SUPPLY_ATTR(CURRENT_NOW),
	POWER_SUPPLY_ATTR(CURRENT_AVG),
	POWER_SUPPLY_ATTR(CURRENT_BOOT),
	POWER_SUPPLY_ATTR(POWER_NOW),
	POWER_SUPPLY_ATTR(POWER_AVG),
	POWER_SUPPLY_ATTR(CHARGE_FULL_DESIGN),
	POWER_SUPPLY_ATTR(CHARGE_EMPTY_DESIGN),
	POWER_SUPPLY_ATTR(CHARGE_FULL),
	POWER_SUPPLY_ATTR(CHARGE_EMPTY),
	POWER_SUPPLY_ATTR(CHARGE_NOW),
	POWER_SUPPLY_ATTR(CHARGE_AVG),
	POWER_SUPPLY_ATTR(CHARGE_COUNTER),
	POWER_SUPPLY_ATTR(CONSTANT_CHARGE_CURRENT),
	POWER_SUPPLY_ATTR(CONSTANT_CHARGE_CURRENT_MAX),
	POWER_SUPPLY_ATTR(CONSTANT_CHARGE_VOLTAGE),
	POWER_SUPPLY_ATTR(CONSTANT_CHARGE_VOLTAGE_MAX),
	POWER_SUPPLY_ATTR(CHARGE_CONTROL_LIMIT),
	POWER_SUPPLY_ATTR(CHARGE_CONTROL_LIMIT_MAX),
	POWER_SUPPLY_ATTR(CHARGE_CONTROL_START_THRESHOLD),
	POWER_SUPPLY_ATTR(CHARGE_CONTROL_END_THRESHOLD),
	POWER_SUPPLY_ATTR(INPUT_CURRENT_LIMIT),
	POWER_SUPPLY_ATTR(INPUT_VOLTAGE_LIMIT),
	POWER_SUPPLY_ATTR(INPUT_POWER_LIMIT),
	POWER_SUPPLY_ATTR(ENERGY_FULL_DESIGN),
	POWER_SUPPLY_ATTR(ENERGY_EMPTY_DESIGN),
	POWER_SUPPLY_ATTR(ENERGY_FULL),
	POWER_SUPPLY_ATTR(ENERGY_EMPTY),
	POWER_SUPPLY_ATTR(ENERGY_NOW),
	POWER_SUPPLY_ATTR(ENERGY_AVG),
	POWER_SUPPLY_ATTR(CAPACITY),
	POWER_SUPPLY_ATTR(CAPACITY_ALERT_MIN),
	POWER_SUPPLY_ATTR(CAPACITY_ALERT_MAX),
	POWER_SUPPLY_ATTR(CAPACITY_ERROR_MARGIN),
	POWER_SUPPLY_ENUM_ATTR(CAPACITY_LEVEL),
	POWER_SUPPLY_ATTR(TEMP),
	POWER_SUPPLY_ATTR(TEMP_MAX),
	POWER_SUPPLY_ATTR(TEMP_MIN),
	POWER_SUPPLY_ATTR(TEMP_ALERT_MIN),
	POWER_SUPPLY_ATTR(TEMP_ALERT_MAX),
	POWER_SUPPLY_ATTR(TEMP_AMBIENT),
	POWER_SUPPLY_ATTR(TEMP_AMBIENT_ALERT_MIN),
	POWER_SUPPLY_ATTR(TEMP_AMBIENT_ALERT_MAX),
	POWER_SUPPLY_ATTR(TIME_TO_EMPTY_NOW),
	POWER_SUPPLY_ATTR(TIME_TO_EMPTY_AVG),
	POWER_SUPPLY_ATTR(TIME_TO_FULL_NOW),
	POWER_SUPPLY_ATTR(TIME_TO_FULL_AVG),
	POWER_SUPPLY_ENUM_ATTR(TYPE),
	POWER_SUPPLY_ATTR(USB_TYPE),
	POWER_SUPPLY_ENUM_ATTR(SCOPE),
	POWER_SUPPLY_ATTR(PRECHARGE_CURRENT),
	POWER_SUPPLY_ATTR(CHARGE_TERM_CURRENT),
	POWER_SUPPLY_ATTR(CALIBRATE),
	POWER_SUPPLY_ATTR(MANUFACTURE_YEAR),
	POWER_SUPPLY_ATTR(MANUFACTURE_MONTH),
	POWER_SUPPLY_ATTR(MANUFACTURE_DAY),
	/* Properties of type `const char *' */
	POWER_SUPPLY_ATTR(MODEL_NAME),
	POWER_SUPPLY_ATTR(MANUFACTURER),
	POWER_SUPPLY_ATTR(SERIAL_NUMBER),
};

static struct attribute *
__power_supply_attrs[ARRAY_SIZE(power_supply_attrs) + 1];

static struct power_supply_attr *to_ps_attr(struct device_attribute *attr)
{
	return container_of(attr, struct power_supply_attr, dev_attr);
}

static enum power_supply_property dev_attr_psp(struct device_attribute *attr)
{
	return  to_ps_attr(attr) - power_supply_attrs;
}

static ssize_t power_supply_show_usb_type(struct device *dev,
					  const struct power_supply_desc *desc,
					  union power_supply_propval *value,
					  char *buf)
{
	enum power_supply_usb_type usb_type;
	ssize_t count = 0;
	bool match = false;
	int i;

	for (i = 0; i < desc->num_usb_types; ++i) {
		usb_type = desc->usb_types[i];

		if (value->intval == usb_type) {
			count += sprintf(buf + count, "[%s] ",
					 POWER_SUPPLY_USB_TYPE_TEXT[usb_type]);
			match = true;
		} else {
			count += sprintf(buf + count, "%s ",
					 POWER_SUPPLY_USB_TYPE_TEXT[usb_type]);
		}
	}

	if (!match) {
		dev_warn(dev, "driver reporting unsupported connected type\n");
		return -EINVAL;
	}

	if (count)
		buf[count - 1] = '\n';

	return count;
}

static ssize_t power_supply_show_property(struct device *dev,
					  struct device_attribute *attr,
					  char *buf) {
	ssize_t ret;
	struct power_supply *psy = dev_get_drvdata(dev);
	struct power_supply_attr *ps_attr = to_ps_attr(attr);
	enum power_supply_property psp = dev_attr_psp(attr);
	union power_supply_propval value;

	if (psp == POWER_SUPPLY_PROP_TYPE) {
		value.intval = psy->desc->type;
	} else {
		ret = power_supply_get_property(psy, psp, &value);

		if (ret < 0) {
			if (ret == -ENODATA)
				dev_dbg(dev, "driver has no data for `%s' property\n",
					attr->attr.name);
			else if (ret != -ENODEV && ret != -EAGAIN)
				dev_err_ratelimited(dev,
					"driver failed to report `%s' property: %zd\n",
					attr->attr.name, ret);
			return ret;
		}
	}

	if (ps_attr->text_values_len > 0 &&
	    value.intval < ps_attr->text_values_len && value.intval >= 0) {
		return sprintf(buf, "%s\n", ps_attr->text_values[value.intval]);
	}

	switch (psp) {
	case POWER_SUPPLY_PROP_USB_TYPE:
		ret = power_supply_show_usb_type(dev, psy->desc,
						&value, buf);
		break;
	case POWER_SUPPLY_PROP_MODEL_NAME ... POWER_SUPPLY_PROP_SERIAL_NUMBER:
		ret = sprintf(buf, "%s\n", value.strval);
		break;
	default:
		ret = sprintf(buf, "%d\n", value.intval);
	}

	return ret;
}

static ssize_t power_supply_store_property(struct device *dev,
					   struct device_attribute *attr,
					   const char *buf, size_t count) {
	ssize_t ret;
	struct power_supply *psy = dev_get_drvdata(dev);
	struct power_supply_attr *ps_attr = to_ps_attr(attr);
	enum power_supply_property psp = dev_attr_psp(attr);
	union power_supply_propval value;

	ret = -EINVAL;
	if (ps_attr->text_values_len > 0) {
		ret = __sysfs_match_string(ps_attr->text_values,
					   ps_attr->text_values_len, buf);
	}

	/*
	 * If no match was found, then check to see if it is an integer.
	 * Integer values are valid for enums in addition to the text value.
	 */
	if (ret < 0) {
		long long_val;

		ret = kstrtol(buf, 10, &long_val);
		if (ret < 0)
			return ret;

		ret = long_val;
	}

	value.intval = ret;

	ret = power_supply_set_property(psy, psp, &value);
	if (ret < 0)
		return ret;

	return count;
}

static umode_t power_supply_attr_is_visible(struct kobject *kobj,
					   struct attribute *attr,
					   int attrno)
{
	struct device *dev = container_of(kobj, struct device, kobj);
	struct power_supply *psy = dev_get_drvdata(dev);
	umode_t mode = S_IRUSR | S_IRGRP | S_IROTH;
	int i;

	if (!power_supply_attrs[attrno].prop_name)
		return 0;

	if (attrno == POWER_SUPPLY_PROP_TYPE)
		return mode;

	for (i = 0; i < psy->desc->num_properties; i++) {
		int property = psy->desc->properties[i];

		if (property == attrno) {
			if (psy->desc->property_is_writeable &&
			    psy->desc->property_is_writeable(psy, property) > 0)
				mode |= S_IWUSR;

			return mode;
		}
	}

	return 0;
}

static struct attribute_group power_supply_attr_group = {
	.attrs = __power_supply_attrs,
	.is_visible = power_supply_attr_is_visible,
};

static const struct attribute_group *power_supply_attr_groups[] = {
	&power_supply_attr_group,
	NULL,
};

static void str_to_lower(char *str)
{
	while (*str) {
		*str = tolower(*str);
		str++;
	}
}

void power_supply_init_attrs(struct device_type *dev_type)
{
	int i;

	dev_type->groups = power_supply_attr_groups;

	for (i = 0; i < ARRAY_SIZE(power_supply_attrs); i++) {
		struct device_attribute *attr;

		if (!power_supply_attrs[i].prop_name) {
			pr_warn("%s: Property %d skipped because is is missing from power_supply_attrs\n",
				__func__, i);
			sprintf(power_supply_attrs[i].attr_name, "_err_%d", i);
		} else {
			str_to_lower(power_supply_attrs[i].attr_name);
		}

		attr = &power_supply_attrs[i].dev_attr;

		attr->attr.name = power_supply_attrs[i].attr_name;
		attr->show = power_supply_show_property;
		attr->store = power_supply_store_property;
		__power_supply_attrs[i] = &attr->attr;
	}
}

static int add_prop_uevent(struct device *dev, struct kobj_uevent_env *env,
			   enum power_supply_property prop, char *prop_buf)
{
	int ret = 0;
	struct power_supply_attr *pwr_attr;
	struct device_attribute *dev_attr;
	char *line;

	pwr_attr = &power_supply_attrs[prop];
	dev_attr = &pwr_attr->dev_attr;

	ret = power_supply_show_property(dev, dev_attr, prop_buf);
	if (ret == -ENODEV || ret == -ENODATA) {
		/*
		 * When a battery is absent, we expect -ENODEV. Don't abort;
		 * send the uevent with at least the the PRESENT=0 property
		 */
		return 0;
	}

	if (ret < 0)
		return ret;

	line = strchr(prop_buf, '\n');
	if (line)
		*line = 0;

	return add_uevent_var(env, "POWER_SUPPLY_%s=%s",
			      pwr_attr->prop_name, prop_buf);
}

int power_supply_uevent(struct device *dev, struct kobj_uevent_env *env)
{
	struct power_supply *psy = dev_get_drvdata(dev);
	int ret = 0, j;
	char *prop_buf;

	if (!psy || !psy->desc) {
		dev_dbg(dev, "No power supply yet\n");
		return ret;
	}

	ret = add_uevent_var(env, "POWER_SUPPLY_NAME=%s", psy->desc->name);
	if (ret)
		return ret;

	prop_buf = (char *)get_zeroed_page(GFP_KERNEL);
	if (!prop_buf)
		return -ENOMEM;

	ret = add_prop_uevent(dev, env, POWER_SUPPLY_PROP_TYPE, prop_buf);
	if (ret)
		goto out;

	for (j = 0; j < psy->desc->num_properties; j++) {
		ret = add_prop_uevent(dev, env, psy->desc->properties[j],
				      prop_buf);
		if (ret)
			goto out;
	}

out:
	free_page((unsigned long)prop_buf);

	return ret;
}<|MERGE_RESOLUTION|>--- conflicted
+++ resolved
@@ -106,12 +106,6 @@
 	[POWER_SUPPLY_HEALTH_HOT]                   = "Hot",
 };
 
-<<<<<<< HEAD
-static const char * const power_supply_health_text[] = {
-	"Unknown", "Good", "Overheat", "Dead", "Over voltage",
-	"Unspecified failure", "Cold", "Watchdog timer expire",
-	"Safety timer expire", "Over current", "Warm", "Cool", "Hot"
-=======
 static const char * const POWER_SUPPLY_TECHNOLOGY_TEXT[] = {
 	[POWER_SUPPLY_TECHNOLOGY_UNKNOWN]	= "Unknown",
 	[POWER_SUPPLY_TECHNOLOGY_NiMH]		= "NiMH",
@@ -120,7 +114,6 @@
 	[POWER_SUPPLY_TECHNOLOGY_LiFe]		= "LiFe",
 	[POWER_SUPPLY_TECHNOLOGY_NiCd]		= "NiCd",
 	[POWER_SUPPLY_TECHNOLOGY_LiMn]		= "LiMn",
->>>>>>> 86b41f49
 };
 
 static const char * const POWER_SUPPLY_CAPACITY_LEVEL_TEXT[] = {
