# SPDX-License-Identifier: GPL-2.0-only
menuconfig POWER_SUPPLY
	bool "Power supply class support"
	help
	  Say Y here to enable power supply class support. This allows
	  power supply (batteries, AC, USB) monitoring by userspace
	  via sysfs and uevent (if available) and/or APM kernel interface
	  (if selected below).

if POWER_SUPPLY

config POWER_SUPPLY_DEBUG
	bool "Power supply debug"
	help
	  Say Y here to enable debugging messages for power supply class
	  and drivers.

config POWER_SUPPLY_HWMON
	bool
	prompt "Expose power supply sensors as hwmon device"
	depends on HWMON=y || HWMON=POWER_SUPPLY
	default y
	help
	  This options enables API that allows sensors found on a
	  power supply device (current, voltage, temperature) to be
	  exposed as a hwmon device.

	  Say 'Y' here if you want power supplies to
	  have hwmon sysfs interface too.


config PDA_POWER
	tristate "Generic PDA/phone power driver"
	depends on !S390
	help
	  Say Y here to enable generic power driver for PDAs and phones with
	  one or two external power supplies (AC/USB) connected to main and
	  backup batteries, and optional builtin charger.

config APM_POWER
	tristate "APM emulation for class batteries"
	depends on APM_EMULATION
	help
	  Say Y here to enable support APM status emulation using
	  battery class devices.

config GENERIC_ADC_BATTERY
	tristate "Generic battery support using IIO"
	depends on IIO
	help
	  Say Y here to enable support for the generic battery driver
	  which uses IIO framework to read adc.

config MAX8925_POWER
	tristate "MAX8925 battery charger support"
	depends on MFD_MAX8925
	help
	  Say Y here to enable support for the battery charger in the Maxim
	  MAX8925 PMIC.

config WM831X_BACKUP
	tristate "WM831X backup battery charger support"
	depends on MFD_WM831X
	help
	  Say Y here to enable support for the backup battery charger
	  in the Wolfson Microelectronics WM831x PMICs.

config WM831X_POWER
	tristate "WM831X PMU support"
	depends on MFD_WM831X
	help
	  Say Y here to enable support for the power management unit
	  provided by Wolfson Microelectronics WM831x PMICs.

config WM8350_POWER
	tristate "WM8350 PMU support"
	depends on MFD_WM8350
	help
	  Say Y here to enable support for the power management unit
	  provided by the Wolfson Microelectronics WM8350 PMIC.

config TEST_POWER
	tristate "Test power driver"
	help
	  This driver is used for testing. It's safe to say M here.

config BATTERY_88PM860X
	tristate "Marvell 88PM860x battery driver"
	depends on MFD_88PM860X
	help
	  Say Y here to enable battery monitor for Marvell 88PM860x chip.

config CHARGER_ADP5061
	tristate "ADP5061 battery charger driver"
	depends on I2C
	select REGMAP_I2C
	help
	  Say Y here to enable support for the ADP5061 standalone battery
	  charger.

	  This driver can be built as a module. If so, the module will be
	  called adp5061.

config BATTERY_ACT8945A
	tristate "Active-semi ACT8945A charger driver"
	depends on MFD_ACT8945A || COMPILE_TEST
	help
	  Say Y here to enable support for power supply provided by
	  Active-semi ActivePath ACT8945A charger.

config BATTERY_CPCAP
	tristate "Motorola CPCAP PMIC battery driver"
	depends on MFD_CPCAP && IIO
	default MFD_CPCAP
	help
	  Say Y here to enable support for battery on Motorola
	  phones and tablets such as droid 4.

config BATTERY_CW2015
	tristate "CW2015 Battery driver"
	depends on I2C
	select REGMAP_I2C
	help
	  Say Y here to enable support for the cellwise cw2015
	  battery fuel gauge (used in the Pinebook Pro & others)

	  This driver can also be built as a module. If so, the module will be
	  called cw2015_battery.

config BATTERY_DS2760
	tristate "DS2760 battery driver (HP iPAQ & others)"
	depends on W1
	help
	  Say Y here to enable support for batteries with ds2760 chip.

config BATTERY_DS2780
	tristate "DS2780 battery driver"
	depends on HAS_IOMEM
	select W1
	select W1_SLAVE_DS2780
	help
	  Say Y here to enable support for batteries with ds2780 chip.

config BATTERY_DS2781
	tristate "DS2781 battery driver"
	depends on HAS_IOMEM
	select W1
	select W1_SLAVE_DS2781
	help
	  If you enable this you will have the DS2781 battery driver support.

	  The battery monitor chip is used in many batteries/devices
	  as the one who is responsible for charging/discharging/monitoring
	  Li+ batteries.

	  If you are unsure, say N.

config BATTERY_DS2782
	tristate "DS2782/DS2786 standalone gas-gauge"
	depends on I2C
	help
	  Say Y here to enable support for the DS2782/DS2786 standalone battery
	  gas-gauge.

config BATTERY_LEGO_EV3
	tristate "LEGO MINDSTORMS EV3 battery"
	depends on OF && IIO && GPIOLIB && (ARCH_DAVINCI_DA850 || COMPILE_TEST)
	help
	  Say Y here to enable support for the LEGO MINDSTORMS EV3 battery.

config BATTERY_MT6359P
	tristate "MT6359P fuel gauge support"
	depends on MFD_MT6397
	default m
	help
	  Say Y to enable support for MT6359P battery driver.
	  it measure battery current and temperature to provide
	  battery information , It issues interrupt when trigger
	  threshold is met.

config BATTERY_PMU
	tristate "Apple PMU battery"
	depends on PPC32 && ADB_PMU
	help
	  Say Y here to expose battery information on Apple machines
	  through the generic battery class.

config BATTERY_OLPC
	tristate "One Laptop Per Child battery"
	depends on OLPC_EC
	help
	  Say Y to enable support for the battery on the OLPC laptop.

config BATTERY_TOSA
	tristate "Sharp SL-6000 (tosa) battery"
	depends on MACH_TOSA && MFD_TC6393XB && TOUCHSCREEN_WM97XX
	help
	  Say Y to enable support for the battery on the Sharp Zaurus
	  SL-6000 (tosa) models.

config BATTERY_COLLIE
	tristate "Sharp SL-5500 (collie) battery"
	depends on SA1100_COLLIE && MCP_UCB1200
	help
	  Say Y to enable support for the battery on the Sharp Zaurus
	  SL-5500 (collie) models.

config BATTERY_INGENIC
	tristate "Ingenic JZ47xx SoCs battery driver"
	depends on MIPS || COMPILE_TEST
	depends on INGENIC_ADC
	help
	  Choose this option if you want to monitor battery status on
	  Ingenic JZ47xx SoC based devices.

	  This driver can also be built as a module. If so, the module will be
	  called ingenic-battery.

config BATTERY_IPAQ_MICRO
	tristate "iPAQ Atmel Micro ASIC battery driver"
	depends on MFD_IPAQ_MICRO
	help
	  Choose this option if you want to monitor battery status on
	  Compaq/HP iPAQ h3100 and h3600.

config BATTERY_WM97XX
	bool "WM97xx generic battery driver"
	depends on TOUCHSCREEN_WM97XX=y
	help
	  Say Y to enable support for battery measured by WM97xx aux port.

config BATTERY_SBS
	tristate "SBS Compliant gas gauge"
	depends on I2C
	help
	  Say Y to include support for SBS battery driver for SBS-compliant
	  gas gauges.

config CHARGER_SBS
	tristate "SBS Compliant charger"
	depends on I2C
	help
	  Say Y to include support for SBS compliant battery chargers.

config MANAGER_SBS
	tristate "Smart Battery System Manager"
	depends on I2C && I2C_MUX && GPIOLIB
	select I2C_SMBUS
	help
	  Say Y here to include support for Smart Battery System Manager
	  ICs. The driver reports online and charging status via sysfs.
	  It presents itself also as I2C mux which allows to bind
	  smart battery driver to its ports.
	  Supported is for example LTC1760.

	  This driver can also be built as a module. If so, the module will be
	  called sbs-manager.

config BATTERY_BQ27XXX
	tristate "BQ27xxx battery driver"
	help
	  Say Y here to enable support for batteries with BQ27xxx chips.

config BATTERY_BQ27XXX_I2C
	tristate "BQ27xxx I2C support"
	depends on BATTERY_BQ27XXX
	depends on I2C
	default y
	help
	  Say Y here to enable support for batteries with BQ27xxx chips
	  connected over an I2C bus.

config BATTERY_BQ27XXX_HDQ
	tristate "BQ27xxx HDQ support"
	depends on BATTERY_BQ27XXX
	depends on W1
	default y
	help
	  Say Y here to enable support for batteries with BQ27xxx chips
	  connected over an HDQ bus.

config BATTERY_BQ27XXX_DT_UPDATES_NVM
	bool "BQ27xxx support for update of NVM/flash data memory"
	depends on BATTERY_BQ27XXX_I2C
	help
	  Say Y here to enable devicetree monitored-battery config to update
	  NVM/flash data memory. Only enable this option for devices with a
	  fuel gauge mounted on the circuit board, and a battery that cannot
	  easily be replaced with one of a different type. Not for
	  general-purpose kernels, as this can cause misconfiguration of a
	  smart battery with embedded NVM/flash.

config BATTERY_DA9030
	tristate "DA9030 battery driver"
	depends on PMIC_DA903X
	help
	  Say Y here to enable support for batteries charger integrated into
	  DA9030 PMIC.

config BATTERY_DA9052
	tristate "Dialog DA9052 Battery"
	depends on PMIC_DA9052
	help
	  Say Y here to enable support for batteries charger integrated into
	  DA9052 PMIC.

config CHARGER_DA9150
	tristate "Dialog Semiconductor DA9150 Charger support"
	depends on MFD_DA9150
	depends on DA9150_GPADC
	depends on IIO
	help
	  Say Y here to enable support for charger unit of the DA9150
	  Integrated Charger & Fuel-Gauge IC.

	  This driver can also be built as a module. If so, the module will be
	  called da9150-charger.

config BATTERY_DA9150
	tristate "Dialog Semiconductor DA9150 Fuel Gauge support"
	depends on MFD_DA9150
	help
	  Say Y here to enable support for the Fuel-Gauge unit of the DA9150
	  Integrated Charger & Fuel-Gauge IC

	  This driver can also be built as a module. If so, the module will be
	  called da9150-fg.

config CHARGER_AXP20X
	tristate "X-Powers AXP20X and AXP22X AC power supply driver"
	depends on MFD_AXP20X
	depends on AXP20X_ADC
	depends on IIO
	help
	  Say Y here to enable support for X-Powers AXP20X and AXP22X PMICs' AC
	  power supply.

	  This driver can also be built as a module. If so, the module will be
	  called axp20x_ac_power.

config BATTERY_AXP20X
	tristate "X-Powers AXP20X battery driver"
	depends on MFD_AXP20X
	depends on AXP20X_ADC
	depends on IIO
	help
	  Say Y here to enable support for X-Powers AXP20X PMICs' battery power
	  supply.

	  This driver can also be built as a module. If so, the module will be
	  called axp20x_battery.

config AXP20X_POWER
	tristate "AXP20x power supply driver"
	depends on MFD_AXP20X
	depends on IIO
	help
	  This driver provides support for the power supply features of
	  AXP20x PMIC.

config AXP288_CHARGER
	tristate "X-Powers AXP288 Charger"
	depends on MFD_AXP20X && EXTCON_AXP288
	help
	  Say yes here to have support X-Power AXP288 power management IC (PMIC)
	  integrated charger.

config AXP288_FUEL_GAUGE
	tristate "X-Powers AXP288 Fuel Gauge"
	depends on MFD_AXP20X && IIO
	help
	  Say yes here to have support for X-Power power management IC (PMIC)
	  Fuel Gauge. The device provides battery statistics and status
	  monitoring as well as alerts for battery over/under voltage and
	  over/under temperature.

config BATTERY_MAX17040
	tristate "Maxim MAX17040 Fuel Gauge"
	depends on I2C
	select REGMAP_I2C
	help
	  Maxim models with ModelGauge are fuel-gauge systems for lithium-ion
	  (Li+) batteries in handheld and portable equipment, including
	  max17040, max17041, max17043, max17044, max17048, max17049, max17058,
	  max17059. It is also included in some batteries like max77836.

	  Driver supports reporting SOC (State of Charge, i.e capacity),
	  voltage and configurable low-SOC wakeup interrupt.

config BATTERY_MAX17042
	tristate "Maxim MAX17042/17047/17050/8997/8966 Fuel Gauge"
	depends on I2C
	select REGMAP_I2C
	help
	  MAX17042 is fuel-gauge systems for lithium-ion (Li+) batteries
	  in handheld and portable equipment. The MAX17042 is configured
	  to operate with a single lithium cell. MAX8997 and MAX8966 are
	  multi-function devices that include fuel gauages that are compatible
	  with MAX17042. This driver also supports max17047/50 chips which are
	  improved version of max17042.

config BATTERY_MAX1721X
	tristate "MAX17211/MAX17215 standalone gas-gauge"
	depends on W1
	select REGMAP_W1
	help
	  MAX1721x is fuel-gauge systems for lithium-ion (Li+) batteries
	  in handheld and portable equipment. MAX17211 used with single cell
	  battery. MAX17215 designed for muticell battery. Both them have
	  OneWire (W1) host interface.

	  Say Y here to enable support for the MAX17211/MAX17215 standalone
	  battery gas-gauge.

config BATTERY_Z2
	tristate "Z2 battery driver"
	depends on I2C && MACH_ZIPIT2
	help
	  Say Y to include support for the battery on the Zipit Z2.

config BATTERY_S3C_ADC
	tristate "Battery driver for Samsung ADC based monitoring"
	depends on S3C_ADC
	help
	  Say Y here to enable support for iPAQ h1930/h1940/rx1950 battery

config BATTERY_TWL4030_MADC
	tristate "TWL4030 MADC battery driver"
	depends on TWL4030_MADC
	help
	  Say Y here to enable this dumb driver for batteries managed
	  through the TWL4030 MADC.

config CHARGER_88PM860X
	tristate "Marvell 88PM860x Charger driver"
	depends on MFD_88PM860X && BATTERY_88PM860X
	help
	  Say Y here to enable charger for Marvell 88PM860x chip.

config CHARGER_PCF50633
	tristate "NXP PCF50633 MBC"
	depends on MFD_PCF50633
	help
	  Say Y to include support for NXP PCF50633 Main Battery Charger.

config BATTERY_RX51
	tristate "Nokia RX-51 (N900) battery driver"
	depends on TWL4030_MADC
	help
	  Say Y here to enable support for battery information on Nokia
	  RX-51, also known as N900 tablet.

config CHARGER_CPCAP
	tristate "CPCAP PMIC Charger Driver"
	depends on MFD_CPCAP && IIO
	depends on OMAP_USB2 || (!OMAP_USB2 && COMPILE_TEST)
	default MFD_CPCAP
	help
	  Say Y to enable support for CPCAP PMIC charger driver for Motorola
	  mobile devices such as Droid 4.

config CHARGER_ISP1704
	tristate "ISP1704 USB Charger Detection"
	depends on USB_PHY
	depends on USB_GADGET || !USB_GADGET # if USB_GADGET=m, this can't be 'y'
	help
	  Say Y to enable support for USB Charger Detection with
	  ISP1707/ISP1704 USB transceivers.

config CHARGER_MAX8903
	tristate "MAX8903 Battery DC-DC Charger for USB and Adapter Power"
	help
	  Say Y to enable support for the MAX8903 DC-DC charger and sysfs.
	  The driver supports controlling charger-enable and current-limit
	  pins based on the status of charger connections with interrupt
	  handlers.

config CHARGER_TWL4030
	tristate "OMAP TWL4030 BCI charger driver"
	depends on IIO && TWL4030_CORE
	help
	  Say Y here to enable support for TWL4030 Battery Charge Interface.

config CHARGER_LP8727
	tristate "TI/National Semiconductor LP8727 charger driver"
	depends on I2C
	help
	  Say Y here to enable support for LP8727 Charger Driver.

config CHARGER_LP8788
	tristate "TI LP8788 charger driver"
	depends on MFD_LP8788
	depends on LP8788_ADC
	depends on IIO
	help
	  Say Y to enable support for the LP8788 linear charger.

config CHARGER_GPIO
	tristate "GPIO charger"
	depends on GPIOLIB || COMPILE_TEST
	help
	  Say Y to include support for chargers which report their online status
	  through a GPIO pin.

	  This driver can be build as a module. If so, the module will be
	  called gpio-charger.

config CHARGER_MANAGER
	tristate "Battery charger manager for multiple chargers"
	depends on REGULATOR
	select EXTCON
	help
	  Say Y to enable charger-manager support, which allows multiple
	  chargers attached to a battery and multiple batteries attached to a
	  system. The charger-manager also can monitor charging status in
	  runtime and in suspend-to-RAM by waking up the system periodically
	  with help of suspend_again support.

config CHARGER_LT3651
	tristate "Analog Devices LT3651 charger"
	depends on GPIOLIB
	help
	  Say Y to include support for the Analog Devices (Linear Technology)
	  LT3651 battery charger which reports its status via GPIO lines.

config CHARGER_MAX14577
	tristate "Maxim MAX14577/77836 battery charger driver"
	depends on MFD_MAX14577
	help
	  Say Y to enable support for the battery charger control sysfs and
	  platform data of MAX14577/77836 MUICs.

config CHARGER_DETECTOR_MAX14656
	tristate "Maxim MAX14656 USB charger detector"
	depends on I2C
	depends on OF
	help
	  Say Y to enable support for the Maxim MAX14656 USB charger detector.
	  The device is compliant with the USB Battery Charging Specification
	  Revision 1.2 and can be found e.g. in Kindle 4/5th generation
	  readers and certain LG devices.

config CHARGER_MAX77650
	tristate "Maxim MAX77650 battery charger driver"
	depends on MFD_MAX77650
	help
	  Say Y to enable support for the battery charger control of MAX77650
	  PMICs.

config CHARGER_MAX77693
	tristate "Maxim MAX77693 battery charger driver"
	depends on MFD_MAX77693
	help
	  Say Y to enable support for the Maxim MAX77693 battery charger.

config CHARGER_MAX8997
	tristate "Maxim MAX8997/MAX8966 PMIC battery charger driver"
	depends on MFD_MAX8997 && REGULATOR_MAX8997
	help
	  Say Y to enable support for the battery charger control sysfs and
	  platform data of MAX8997/LP3974 PMICs.

config CHARGER_MAX8998
	tristate "Maxim MAX8998/LP3974 PMIC battery charger driver"
	depends on MFD_MAX8998 && REGULATOR_MAX8998
	help
	  Say Y to enable support for the battery charger control sysfs and
	  platform data of MAX8998/LP3974 PMICs.

config CHARGER_MP2629
	tristate "Monolithic power system MP2629 Battery charger"
	depends on MFD_MP2629
	depends on MP2629_ADC
	depends on IIO
	help
	  Select this option to enable support for Monolithic power system
	  Battery charger. This driver provides Battery charger power management
	  functions on the systems.

config CHARGER_QCOM_SMBB
	tristate "Qualcomm Switch-Mode Battery Charger and Boost"
	depends on MFD_SPMI_PMIC || COMPILE_TEST
	depends on OF
	depends on EXTCON
	depends on REGULATOR
	help
	  Say Y to include support for the Switch-Mode Battery Charger and
	  Boost (SMBB) hardware found in Qualcomm PM8941 PMICs.  The charger
	  is an integrated, single-cell lithium-ion battery charger.  DT
	  configuration is required for loading, see the devicetree
	  documentation for more detail.  The base name for this driver is
	  'pm8941_charger'.

config CHARGER_BQ2415X
	tristate "TI BQ2415x battery charger driver"
	depends on I2C
	help
	  Say Y to enable support for the TI BQ2415x battery charger
	  PMICs.

	  You'll need this driver to charge batteries on e.g. Nokia
	  RX-51/N900.

config CHARGER_BQ24190
	tristate "TI BQ24190 battery charger driver"
	depends on I2C
	depends on EXTCON
	depends on GPIOLIB || COMPILE_TEST
	help
	  Say Y to enable support for the TI BQ24190 battery charger.

config CHARGER_BQ24257
	tristate "TI BQ24250/24251/24257 battery charger driver"
	depends on I2C
	depends on GPIOLIB || COMPILE_TEST
	select REGMAP_I2C
	help
	  Say Y to enable support for the TI BQ24250, BQ24251, and BQ24257 battery
	  chargers.

config CHARGER_BQ24735
	tristate "TI BQ24735 battery charger support"
	depends on I2C
	depends on GPIOLIB || COMPILE_TEST
	help
	  Say Y to enable support for the TI BQ24735 battery charger.

config CHARGER_BQ2515X
	tristate "TI BQ2515X battery charger family"
	depends on I2C
	depends on GPIOLIB || COMPILE_TEST
	select REGMAP_I2C
	help
	  Say Y to enable support for the TI BQ2515X family of battery
	  charging integrated circuits. The BQ2515X are highly integrated
	  battery charge management ICs that integrate the most common
	  functions for wearable devices, namely a charger, an output voltage
	  rail, ADC for battery and system monitoring, and push-button
	  controller.

config CHARGER_BQ25890
	tristate "TI BQ25890 battery charger driver"
	depends on I2C
	depends on GPIOLIB || COMPILE_TEST
	select REGMAP_I2C
	help
	  Say Y to enable support for the TI BQ25890 battery charger.

config CHARGER_BQ25980
	tristate "TI BQ25980 battery charger driver"
	depends on I2C
	depends on GPIOLIB || COMPILE_TEST
	select REGMAP_I2C
	help
	  Say Y to enable support for the TI BQ25980, BQ25975 and BQ25960
	  series of fast battery chargers.

config CHARGER_SMB347
	tristate "Summit Microelectronics SMB3XX Battery Charger"
	depends on I2C
	select REGMAP_I2C
	help
	  Say Y to include support for Summit Microelectronics SMB345,
	  SMB347 or SMB358 Battery Charger.

config CHARGER_TPS65090
	tristate "TPS65090 battery charger driver"
	depends on MFD_TPS65090
	help
	  Say Y here to enable support for battery charging with TPS65090
	  PMIC chips.

config CHARGER_TPS65217
	tristate "TPS65217 battery charger driver"
	depends on MFD_TPS65217
	help
	  Say Y here to enable support for battery charging with TPS65217
	  PMIC chips.

config BATTERY_GAUGE_LTC2941
	tristate "LTC2941/LTC2943 Battery Gauge Driver"
	depends on I2C
	help
	  Say Y here to include support for LTC2941 and LTC2943 Battery
	  Gauge IC. The driver reports the charge count continuously, and
	  measures the voltage and temperature every 10 seconds.

config AB8500_BM
	bool "AB8500 Battery Management Driver"
	depends on AB8500_CORE && AB8500_GPADC && (IIO = y)
	help
	  Say Y to include support for AB8500 battery management.

config BATTERY_GOLDFISH
	tristate "Goldfish battery driver"
	depends on GOLDFISH || COMPILE_TEST
	depends on HAS_IOMEM
	help
	  Say Y to enable support for the battery and AC power in the
	  Goldfish emulator.

config BATTERY_RT5033
	tristate "RT5033 fuel gauge support"
	depends on MFD_RT5033
	help
	  This adds support for battery fuel gauge in Richtek RT5033 PMIC.
	  The fuelgauge calculates and determines the battery state of charge
	  according to battery open circuit voltage.

config CHARGER_RT9455
	tristate "Richtek RT9455 battery charger driver"
	depends on I2C
	depends on GPIOLIB || COMPILE_TEST
	select REGMAP_I2C
	help
	  Say Y to enable support for Richtek RT9455 battery charger.

config CHARGER_CROS_USBPD
	tristate "ChromeOS EC based USBPD charger"
	depends on CROS_USBPD_NOTIFY
	help
	  Say Y here to enable ChromeOS EC based USBPD charger
	  driver. This driver gets various bits of information about
	  what is connected to USB PD ports from the EC and converts
	  that into power_supply properties.

config CHARGER_SC2731
	tristate "Spreadtrum SC2731 charger driver"
	depends on MFD_SC27XX_PMIC || COMPILE_TEST
	help
	  Say Y here to enable support for battery charging with SC2731
	  PMIC chips.

config FUEL_GAUGE_SC27XX
	tristate "Spreadtrum SC27XX fuel gauge driver"
	depends on MFD_SC27XX_PMIC || COMPILE_TEST
	depends on IIO
	help
	  Say Y here to enable support for fuel gauge with SC27XX
	  PMIC chips.

config CHARGER_UCS1002
	tristate "Microchip UCS1002 USB Port Power Controller"
	depends on I2C
	depends on OF
	depends on REGULATOR
	select REGMAP_I2C
	help
	  Say Y to enable support for Microchip UCS1002 Programmable
	  USB Port Power Controller with Charger Emulation.

config CHARGER_BD70528
	tristate "ROHM bd70528 charger driver"
	depends on MFD_ROHM_BD70528
	select LINEAR_RANGES
	help
	  Say Y here to enable support for getting battery status
	  information and altering charger configurations from charger
	  block of the ROHM BD70528 Power Management IC.

config CHARGER_BD99954
	tristate "ROHM bd99954 charger driver"
	depends on I2C
	select LINEAR_RANGES
	help
	  Say Y here to enable support for getting battery and charger
	  information and altering charger configurations from the ROHM
	  BD99954 charger IC.

config CHARGER_WILCO
	tristate "Wilco EC based charger for ChromeOS"
	depends on WILCO_EC
	help
	  Say Y here to enable control of the charging routines performed
	  by the Embedded Controller on the Chromebook named Wilco. Further
	  information can be found in
	  Documentation/ABI/testing/sysfs-class-power-wilco

<<<<<<< HEAD
config CHARGER_MT6360
	tristate "Mediatek MT6360 Charger Driver"
	depends on MFD_MT6360
	depends on REGULATOR
	select EXTCON
	help
	  Say Y here to enable MT6360 Charger Part.
	  support High-Accuracy Voltage/Current Regulation,
	  Average Input Current Regulation, Battery Tempature Sensing,
	  Over-Temperature Protection, DPDM Detection for BC1.2

config CHARGER_MT6362
	tristate "MT6362 SPMI CHG driver"
	depends on MFD_MT6362
	help
	  Say yes here to have support for the MT6362 CHG
	  It supports BC1.2 and OTG boost.
	  The driver can also be build as a module.
	  If so, the module will be called mt6362_chg

config MTK_CHARGER_TYPE_DETECT
	tristate "Mediatek Charger Type Detect Driver"
	depends on TCPC_CLASS
	help
	  Say Y here to enable Mediatek Charger Type Detect.
	  Support enable charger type detect when receiving
	  typec attach notify.
	  Say N to disable.

config MTK_CHARGER
	tristate "MediaTek Charging Driver"
	help
	  Say yes here to enable MediaTek charging driver.
	  This driver contains charging control flow and
	  maintains charging status.
	  Say no if not using MediaTek charging driver.

config MTK_PUMP_EXPRESS_PLUS_SUPPORT
	tristate "MediaTek PUMP EXPRESS PLUS"
	depends on MTK_CHARGER
	help
	  Fast charging technology using switch charger and current pattern
	  to achive better charging ability.
	  Set Yes to enable PE+
	  Set No to disable PE+

config MTK_PUMP_EXPRESS_PLUS_20_SUPPORT
	tristate "MediaTek PUMP EXPRESS PLUS 2.0"
	depends on MTK_CHARGER
	help
	  Fast charging technology using switch charger and current pattern
	  to achive better charging ability. It has higher charging efficiency
	  and has better thermal performance than PE+.
	  Set Yes to enable PE+2.0
	  Set No to disable PE+2.0

config MTK_PUMP_EXPRESS_40_SUPPORT
	tristate "MediaTek PUMP EXPRESS 4.0"
	depends on MTK_CHARGER
	help
	  Fast charging technology supports request adjustments of source output
	  voltage in increments as small as 50 mV to achive better charging ability.
	  It has higher charging efficiency and has better thermal performance than
	  PE+/PE+2.0.
	  Set Yes to enable PE 4.0
	  Set No to disable PE 4.0
=======
config RN5T618_POWER
	tristate "RN5T618 charger/fuel gauge support"
	depends on MFD_RN5T618
	help
	  Say Y here to have support for RN5T618 PMIC family fuel gauge and charger.
	  This driver can also be built as a module. If so, the module will be
	  called rn5t618_power.
>>>>>>> 67d3ed57

endif # POWER_SUPPLY<|MERGE_RESOLUTION|>--- conflicted
+++ resolved
@@ -776,7 +776,6 @@
 	  information can be found in
 	  Documentation/ABI/testing/sysfs-class-power-wilco
 
-<<<<<<< HEAD
 config CHARGER_MT6360
 	tristate "Mediatek MT6360 Charger Driver"
 	depends on MFD_MT6360
@@ -843,7 +842,7 @@
 	  PE+/PE+2.0.
 	  Set Yes to enable PE 4.0
 	  Set No to disable PE 4.0
-=======
+
 config RN5T618_POWER
 	tristate "RN5T618 charger/fuel gauge support"
 	depends on MFD_RN5T618
@@ -851,6 +850,5 @@
 	  Say Y here to have support for RN5T618 PMIC family fuel gauge and charger.
 	  This driver can also be built as a module. If so, the module will be
 	  called rn5t618_power.
->>>>>>> 67d3ed57
 
 endif # POWER_SUPPLY