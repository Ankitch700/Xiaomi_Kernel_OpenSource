/* Copyright (c) 2018 The Linux Foundation. All rights reserved.
 *
 * This program is free software; you can redistribute it and/or modify
 * it under the terms of the GNU General Public License version 2 and
 * only version 2 as published by the Free Software Foundation.
 *
 * This program is distributed in the hope that it will be useful,
 * but WITHOUT ANY WARRANTY; without even the implied warranty of
 * MERCHANTABILITY or FITNESS FOR A PARTICULAR PURPOSE.  See the
 * GNU General Public License for more details.
 */

#define pr_fmt(fmt)	"QG-K: %s: " fmt, __func__

#include <linux/alarmtimer.h>
#include <linux/cdev.h>
#include <linux/device.h>
#include <linux/interrupt.h>
#include <linux/kernel.h>
#include <linux/ktime.h>
#include <linux/module.h>
#include <linux/of.h>
#include <linux/of_irq.h>
#include <linux/of_batterydata.h>
#include <linux/platform_device.h>
#include <linux/power_supply.h>
#include <linux/regmap.h>
#include <linux/slab.h>
#include <linux/uaccess.h>
#include <linux/pmic-voter.h>
#include <linux/iio/consumer.h>
#include <linux/qpnp/qpnp-revid.h>
#include <uapi/linux/qg.h>
#include <uapi/linux/qg-profile.h>
#include "fg-alg.h"
#include "qg-sdam.h"
#include "qg-core.h"
#include "qg-reg.h"
#include "qg-util.h"
#include "qg-soc.h"
#include "qg-battery-profile.h"
#include "qg-defs.h"

static int qg_debug_mask;
module_param_named(
	debug_mask, qg_debug_mask, int, 0600
);

static int qg_esr_mod_count = 30;
module_param_named(
	esr_mod_count, qg_esr_mod_count, int, 0600
);

static int qg_esr_count = 3;
module_param_named(
	esr_count, qg_esr_count, int, 0600
);

static bool is_battery_present(struct qpnp_qg *chip)
{
	u8 reg = 0;
	int rc;

	rc = qg_read(chip, chip->qg_base + QG_STATUS1_REG, &reg, 1);
	if (rc < 0)
		pr_err("Failed to read battery presence, rc=%d\n", rc);

	return !!(reg & BATTERY_PRESENT_BIT);
}

#define DEBUG_BATT_ID_LOW	6000
#define DEBUG_BATT_ID_HIGH	8500
static bool is_debug_batt_id(struct qpnp_qg *chip)
{
	if (is_between(DEBUG_BATT_ID_LOW, DEBUG_BATT_ID_HIGH,
					chip->batt_id_ohm))
		return true;

	return false;
}

static int qg_read_ocv(struct qpnp_qg *chip, u32 *ocv_uv, u32 *ocv_raw, u8 type)
{
	int rc, addr;
	u64 temp = 0;
	char ocv_name[20];

	switch (type) {
	case S3_GOOD_OCV:
		addr = QG_S3_GOOD_OCV_V_DATA0_REG;
		strlcpy(ocv_name, "S3_GOOD_OCV", 20);
		break;
	case S7_PON_OCV:
		addr = QG_S7_PON_OCV_V_DATA0_REG;
		strlcpy(ocv_name, "S7_PON_OCV", 20);
		break;
	case S3_LAST_OCV:
		addr = QG_LAST_S3_SLEEP_V_DATA0_REG;
		strlcpy(ocv_name, "S3_LAST_OCV", 20);
		break;
	case SDAM_PON_OCV:
		addr = QG_SDAM_PON_OCV_OFFSET;
		strlcpy(ocv_name, "SDAM_PON_OCV", 20);
		break;
	default:
		pr_err("Invalid OCV type %d\n", type);
		return -EINVAL;
	}

	if (type == SDAM_PON_OCV) {
		rc = qg_sdam_read(SDAM_PON_OCV_UV, ocv_raw);
		if (rc < 0) {
			pr_err("Failed to read SDAM PON OCV rc=%d\n", rc);
			return rc;
		}
	} else {
		rc = qg_read(chip, chip->qg_base + addr, (u8 *)ocv_raw, 2);
		if (rc < 0) {
			pr_err("Failed to read ocv, rc=%d\n", rc);
			return rc;
		}
	}

	temp = *ocv_raw;
	*ocv_uv = V_RAW_TO_UV(temp);

	pr_debug("%s: OCV_RAW=%x OCV=%duV\n", ocv_name, *ocv_raw, *ocv_uv);

	return rc;
}

#define DEFAULT_S3_FIFO_LENGTH		3
static int qg_update_fifo_length(struct qpnp_qg *chip, u8 length)
{
	int rc;
	u8 s3_entry_fifo_length = 0;

	if (!length || length > 8) {
		pr_err("Invalid FIFO length %d\n", length);
		return -EINVAL;
	}

	rc = qg_masked_write(chip, chip->qg_base + QG_S2_NORMAL_MEAS_CTL2_REG,
			FIFO_LENGTH_MASK, (length - 1) << FIFO_LENGTH_SHIFT);
	if (rc < 0)
		pr_err("Failed to write S2 FIFO length, rc=%d\n", rc);

	/* update the S3 FIFO length, when S2 length is updated */
	if (length > 3)
		s3_entry_fifo_length = (chip->dt.s3_entry_fifo_length > 0) ?
			chip->dt.s3_entry_fifo_length : DEFAULT_S3_FIFO_LENGTH;
	else	/* Use S3 length as 1 for any S2 length <= 3 */
		s3_entry_fifo_length = 1;

	rc = qg_masked_write(chip,
			chip->qg_base + QG_S3_SLEEP_OCV_IBAT_CTL1_REG,
			SLEEP_IBAT_QUALIFIED_LENGTH_MASK,
			s3_entry_fifo_length - 1);
	if (rc < 0)
		pr_err("Failed to write S3-entry fifo-length, rc=%d\n",
						rc);

	return rc;
}

static int qg_master_hold(struct qpnp_qg *chip, bool hold)
{
	int rc;

	/* clear the master */
	rc = qg_masked_write(chip, chip->qg_base + QG_DATA_CTL1_REG,
					MASTER_HOLD_OR_CLR_BIT, 0);
	if (rc < 0)
		return rc;

	if (hold) {
		/* 0 -> 1, hold the master */
		rc = qg_masked_write(chip, chip->qg_base + QG_DATA_CTL1_REG,
					MASTER_HOLD_OR_CLR_BIT,
					MASTER_HOLD_OR_CLR_BIT);
		if (rc < 0)
			return rc;
	}

	qg_dbg(chip, QG_DEBUG_STATUS, "Master hold = %d\n", hold);

	return rc;
}

static void qg_notify_charger(struct qpnp_qg *chip)
{
	union power_supply_propval prop = {0, };
	int rc;

	if (!chip->batt_psy)
		return;

	if (is_debug_batt_id(chip)) {
		prop.intval = 1;
		power_supply_set_property(chip->batt_psy,
			POWER_SUPPLY_PROP_DEBUG_BATTERY, &prop);
		return;
	}

	if (!chip->profile_loaded)
		return;

	prop.intval = chip->bp.float_volt_uv;
	rc = power_supply_set_property(chip->batt_psy,
			POWER_SUPPLY_PROP_VOLTAGE_MAX, &prop);
	if (rc < 0) {
		pr_err("Failed to set voltage_max property on batt_psy, rc=%d\n",
			rc);
		return;
	}

	prop.intval = chip->bp.fastchg_curr_ma * 1000;
	rc = power_supply_set_property(chip->batt_psy,
			POWER_SUPPLY_PROP_CONSTANT_CHARGE_CURRENT_MAX, &prop);
	if (rc < 0) {
		pr_err("Failed to set constant_charge_current_max property on batt_psy, rc=%d\n",
			rc);
		return;
	}

	pr_debug("Notified charger on float voltage and FCC\n");

	rc = power_supply_get_property(chip->batt_psy,
			POWER_SUPPLY_PROP_CHARGE_TERM_CURRENT, &prop);
	if (rc < 0) {
		pr_err("Failed to get charge term current, rc=%d\n", rc);
		return;
	}
	chip->chg_iterm_ma = prop.intval;
}

static bool is_batt_available(struct qpnp_qg *chip)
{
	if (chip->batt_psy)
		return true;

	chip->batt_psy = power_supply_get_by_name("battery");
	if (!chip->batt_psy)
		return false;

	/* batt_psy is initialized, set the fcc and fv */
	qg_notify_charger(chip);

	return true;
}

static int qg_store_soc_params(struct qpnp_qg *chip)
{
	int rc, batt_temp = 0, i;
	unsigned long rtc_sec = 0;

	rc = get_rtc_time(&rtc_sec);
	if (rc < 0)
		pr_err("Failed to get RTC time, rc=%d\n", rc);
	else
		chip->sdam_data[SDAM_TIME_SEC] = rtc_sec;

	rc = qg_get_battery_temp(chip, &batt_temp);
	if (rc < 0)
		pr_err("Failed to get battery-temp, rc = %d\n", rc);
	else
		chip->sdam_data[SDAM_TEMP] = (u32)batt_temp;

	for (i = 0; i <= SDAM_TIME_SEC; i++) {
		rc |= qg_sdam_write(i, chip->sdam_data[i]);
		qg_dbg(chip, QG_DEBUG_STATUS, "SDAM write param %d value=%d\n",
					i, chip->sdam_data[i]);
	}

	return rc;
}

static int qg_process_fifo(struct qpnp_qg *chip, u32 fifo_length)
{
	int rc = 0, i, j = 0, temp;
	u8 v_fifo[MAX_FIFO_LENGTH * 2], i_fifo[MAX_FIFO_LENGTH * 2];
	u32 sample_interval = 0, sample_count = 0, fifo_v = 0, fifo_i = 0;
	unsigned long rtc_sec = 0;

	rc = get_rtc_time(&rtc_sec);
	if (rc < 0)
		pr_err("Failed to get RTC time, rc=%d\n", rc);

	chip->kdata.fifo_time = (u32)rtc_sec;

	if (!fifo_length) {
		pr_debug("No FIFO data\n");
		return 0;
	}

	qg_dbg(chip, QG_DEBUG_FIFO, "FIFO length=%d\n", fifo_length);

	rc = get_sample_interval(chip, &sample_interval);
	if (rc < 0) {
		pr_err("Failed to get FIFO sample interval, rc=%d\n", rc);
		return rc;
	}

	rc = get_sample_count(chip, &sample_count);
	if (rc < 0) {
		pr_err("Failed to get FIFO sample count, rc=%d\n", rc);
		return rc;
	}

	/*
	 * If there is pending data from suspend, append the new FIFO
	 * data to it.
	 */
	if (chip->suspend_data) {
		j = chip->kdata.fifo_length; /* append the data */
		chip->suspend_data = false;
		qg_dbg(chip, QG_DEBUG_FIFO,
			"Pending suspend-data FIFO length=%d\n", j);
	} else {
		/* clear any old pending data */
		chip->kdata.fifo_length = 0;
	}

	for (i = 0; i < fifo_length * 2; i = i + 2, j++) {
		rc = qg_read(chip, chip->qg_base + QG_V_FIFO0_DATA0_REG + i,
					&v_fifo[i], 2);
		if (rc < 0) {
			pr_err("Failed to read QG_V_FIFO, rc=%d\n", rc);
			return rc;
		}
		rc = qg_read(chip, chip->qg_base + QG_I_FIFO0_DATA0_REG + i,
					&i_fifo[i], 2);
		if (rc < 0) {
			pr_err("Failed to read QG_I_FIFO, rc=%d\n", rc);
			return rc;
		}

		fifo_v = v_fifo[i] | (v_fifo[i + 1] << 8);
		fifo_i = i_fifo[i] | (i_fifo[i + 1] << 8);

		if (fifo_v == FIFO_V_RESET_VAL || fifo_i == FIFO_I_RESET_VAL) {
			pr_err("Invalid FIFO data V_RAW=%x I_RAW=%x - FIFO rejected\n",
						fifo_v, fifo_i);
			return -EINVAL;
		}

		temp = sign_extend32(fifo_i, 15);

		chip->kdata.fifo[j].v = V_RAW_TO_UV(fifo_v);
		chip->kdata.fifo[j].i = qg_iraw_to_ua(chip, temp);
		chip->kdata.fifo[j].interval = sample_interval;
		chip->kdata.fifo[j].count = sample_count;

		qg_dbg(chip, QG_DEBUG_FIFO, "FIFO %d raw_v=%d uV=%d raw_i=%d uA=%d interval=%d count=%d\n",
					j, fifo_v,
					chip->kdata.fifo[j].v,
					fifo_i,
					(int)chip->kdata.fifo[j].i,
					chip->kdata.fifo[j].interval,
					chip->kdata.fifo[j].count);
	}

	chip->kdata.fifo_length += fifo_length;
	chip->kdata.seq_no = chip->seq_no++ % U32_MAX;

	return rc;
}

static int qg_process_accumulator(struct qpnp_qg *chip)
{
	int rc, sample_interval = 0;
	u8 count, index = chip->kdata.fifo_length;
	u64 acc_v = 0, acc_i = 0;
	s64 temp = 0;

	rc = qg_read(chip, chip->qg_base + QG_ACCUM_CNT_RT_REG,
			&count, 1);
	if (rc < 0) {
		pr_err("Failed to read ACC count, rc=%d\n", rc);
		return rc;
	}

	if (!count) {
		pr_debug("No ACCUMULATOR data!\n");
		return 0;
	}

	rc = get_sample_interval(chip, &sample_interval);
	if (rc < 0) {
		pr_err("Failed to get ACC sample interval, rc=%d\n", rc);
		return 0;
	}

	rc = qg_read(chip, chip->qg_base + QG_V_ACCUM_DATA0_RT_REG,
			(u8 *)&acc_v, 3);
	if (rc < 0) {
		pr_err("Failed to read ACC RT V data, rc=%d\n", rc);
		return rc;
	}

	rc = qg_read(chip, chip->qg_base + QG_I_ACCUM_DATA0_RT_REG,
			(u8 *)&acc_i, 3);
	if (rc < 0) {
		pr_err("Failed to read ACC RT I data, rc=%d\n", rc);
		return rc;
	}

	temp = sign_extend64(acc_i, 23);

	chip->kdata.fifo[index].v = V_RAW_TO_UV(div_u64(acc_v, count));
	chip->kdata.fifo[index].i = qg_iraw_to_ua(chip, div_s64(temp, count));
	chip->kdata.fifo[index].interval = sample_interval;
	chip->kdata.fifo[index].count = count;
	chip->kdata.fifo_length++;

	if (chip->kdata.fifo_length == 1)	/* Only accumulator data */
		chip->kdata.seq_no = chip->seq_no++ % U32_MAX;

	qg_dbg(chip, QG_DEBUG_FIFO, "ACC v_avg=%duV i_avg=%duA interval=%d count=%d\n",
			chip->kdata.fifo[index].v,
			(int)chip->kdata.fifo[index].i,
			chip->kdata.fifo[index].interval,
			chip->kdata.fifo[index].count);

	return rc;
}

static int qg_process_rt_fifo(struct qpnp_qg *chip)
{
	int rc;
	u32 fifo_length = 0;

	/* Get the real-time FIFO length */
	rc = get_fifo_length(chip, &fifo_length, true);
	if (rc < 0) {
		pr_err("Failed to read RT FIFO length, rc=%d\n", rc);
		return rc;
	}

	rc = qg_process_fifo(chip, fifo_length);
	if (rc < 0) {
		pr_err("Failed to process FIFO data, rc=%d\n", rc);
		return rc;
	}

	rc = qg_process_accumulator(chip);
	if (rc < 0) {
		pr_err("Failed to process ACC data, rc=%d\n", rc);
		return rc;
	}

	return rc;
}

#define MIN_FIFO_FULL_TIME_MS			12000
static int process_rt_fifo_data(struct qpnp_qg *chip, bool update_smb)
{
	int rc = 0;
	ktime_t now = ktime_get();
	s64 time_delta;

	/*
	 * Reject the FIFO read event if there are back-to-back requests
	 * This is done to gaurantee that there is always a minimum FIFO
	 * data to be processed, ignore this if vbat_low is set.
	 */
	time_delta = ktime_ms_delta(now, chip->last_user_update_time);

	qg_dbg(chip, QG_DEBUG_FIFO, "time_delta=%lld ms update_smb=%d\n",
				time_delta, update_smb);

	if (time_delta > MIN_FIFO_FULL_TIME_MS || update_smb) {
		rc = qg_master_hold(chip, true);
		if (rc < 0) {
			pr_err("Failed to hold master, rc=%d\n", rc);
			goto done;
		}

		rc = qg_process_rt_fifo(chip);
		if (rc < 0) {
			pr_err("Failed to process FIFO real-time, rc=%d\n", rc);
			goto done;
		}

		if (update_smb) {
			rc = qg_masked_write(chip, chip->qg_base +
				QG_MODE_CTL1_REG, PARALLEL_IBAT_SENSE_EN_BIT,
				chip->parallel_enabled ?
					PARALLEL_IBAT_SENSE_EN_BIT : 0);
			if (rc < 0) {
				pr_err("Failed to update SMB_EN, rc=%d\n", rc);
				goto done;
			}
			qg_dbg(chip, QG_DEBUG_STATUS, "Parallel SENSE %d\n",
						chip->parallel_enabled);
		}

		rc = qg_master_hold(chip, false);
		if (rc < 0) {
			pr_err("Failed to release master, rc=%d\n", rc);
			goto done;
		}
		/* FIFOs restarted */
		chip->last_fifo_update_time = ktime_get();

		/* signal the read thread */
		chip->data_ready = true;
		wake_up_interruptible(&chip->qg_wait_q);
		chip->last_user_update_time = now;

		/* vote to stay awake until userspace reads data */
		vote(chip->awake_votable, FIFO_RT_DONE_VOTER, true, 0);
	} else {
		qg_dbg(chip, QG_DEBUG_FIFO, "FIFO processing too early time_delta=%lld\n",
							time_delta);
	}
done:
	qg_master_hold(chip, false);
	return rc;
}

#define VBAT_LOW_HYST_UV		50000 /* 50mV */
static int qg_vbat_low_wa(struct qpnp_qg *chip)
{
	int rc, i, temp = 0;
	u32 vbat_low_uv = 0, fifo_length = 0;

	if ((chip->wa_flags & QG_VBAT_LOW_WA) && chip->vbat_low) {
		rc = qg_get_battery_temp(chip, &temp);
		if (rc < 0) {
			pr_err("Failed to read batt_temp rc=%d\n", rc);
			temp = 250;
		}

		vbat_low_uv = 1000 * ((temp < chip->dt.cold_temp_threshold) ?
					chip->dt.vbatt_low_cold_mv :
					chip->dt.vbatt_low_mv);
		vbat_low_uv += VBAT_LOW_HYST_UV;
		/*
		 * PMI632 1.0 does not generate a falling VBAT_LOW IRQ.
		 * To exit from VBAT_LOW config, check if any of the FIFO
		 * averages is > vbat_low threshold and reconfigure the
		 * FIFO length to normal.
		 */
		for (i = 0; i < chip->kdata.fifo_length; i++) {
			if (chip->kdata.fifo[i].v > vbat_low_uv) {
				chip->vbat_low = false;
				pr_info("Exit VBAT_LOW vbat_avg=%duV vbat_low=%duV updated fifo_length=%d\n",
					chip->kdata.fifo[i].v, vbat_low_uv,
					chip->dt.s2_fifo_length);
				break;
			}
		}
	}

	rc = get_fifo_length(chip, &fifo_length, false);
	if (rc < 0) {
		pr_err("Failed to get FIFO length, rc=%d\n", rc);
		return rc;
	}

	if (chip->vbat_low && fifo_length == chip->dt.s2_vbat_low_fifo_length)
		return 0;

	if (!chip->vbat_low && fifo_length == chip->dt.s2_fifo_length)
		return 0;

	rc = qg_master_hold(chip, true);
	if (rc < 0) {
		pr_err("Failed to hold master, rc=%d\n", rc);
		goto done;
	}

	fifo_length = chip->vbat_low ? chip->dt.s2_vbat_low_fifo_length :
					chip->dt.s2_fifo_length;

	rc = qg_update_fifo_length(chip, fifo_length);
	if (rc < 0)
		goto done;

	qg_dbg(chip, QG_DEBUG_STATUS, "FIFO length updated to %d vbat_low=%d\n",
					fifo_length, chip->vbat_low);
done:
	qg_master_hold(chip, false);
	/* FIFOs restarted */
	chip->last_fifo_update_time = ktime_get();
	return rc;
}

static int qg_vbat_thresholds_config(struct qpnp_qg *chip)
{
	int rc, temp = 0, vbat_mv;
	u8 reg;

	rc = qg_get_battery_temp(chip, &temp);
	if (rc < 0) {
		pr_err("Failed to read batt_temp rc=%d\n", rc);
		return rc;
	}

	vbat_mv = (temp < chip->dt.cold_temp_threshold) ?
			chip->dt.vbatt_empty_cold_mv :
			chip->dt.vbatt_empty_mv;

	rc = qg_read(chip, chip->qg_base + QG_VBAT_EMPTY_THRESHOLD_REG,
					&reg, 1);
	if (rc < 0) {
		pr_err("Failed to read vbat-empty, rc=%d\n", rc);
		return rc;
	}

	if (vbat_mv == (reg * 50))	/* No change */
		goto config_vbat_low;

	reg = vbat_mv / 50;
	rc = qg_write(chip, chip->qg_base + QG_VBAT_EMPTY_THRESHOLD_REG,
					&reg, 1);
	if (rc < 0) {
		pr_err("Failed to write vbat-empty, rc=%d\n", rc);
		return rc;
	}

	qg_dbg(chip, QG_DEBUG_STATUS,
		"VBAT EMPTY threshold updated to %dmV temp=%d\n",
						vbat_mv, temp);

config_vbat_low:
	vbat_mv = (temp < chip->dt.cold_temp_threshold) ?
			chip->dt.vbatt_low_cold_mv :
			chip->dt.vbatt_low_mv;

	rc = qg_read(chip, chip->qg_base + QG_VBAT_LOW_THRESHOLD_REG,
					&reg, 1);
	if (rc < 0) {
		pr_err("Failed to read vbat-low, rc=%d\n", rc);
		return rc;
	}

	if (vbat_mv == (reg * 50))	/* No change */
		return 0;

	reg = vbat_mv / 50;
	rc = qg_write(chip, chip->qg_base + QG_VBAT_LOW_THRESHOLD_REG,
					&reg, 1);
	if (rc < 0) {
		pr_err("Failed to write vbat-low, rc=%d\n", rc);
		return rc;
	}

	qg_dbg(chip, QG_DEBUG_STATUS,
		"VBAT LOW threshold updated to %dmV temp=%d\n",
						vbat_mv, temp);

	return rc;
}

static void qg_retrieve_esr_params(struct qpnp_qg *chip)
{
	u32 data = 0;
	int rc;

	rc = qg_sdam_read(SDAM_ESR_CHARGE_DELTA, &data);
	if (!rc && data) {
		chip->kdata.param[QG_ESR_CHARGE_DELTA].data = data;
		chip->kdata.param[QG_ESR_CHARGE_DELTA].valid = true;
		qg_dbg(chip, QG_DEBUG_ESR,
				"ESR_CHARGE_DELTA SDAM=%d\n", data);
	} else if (rc < 0) {
		pr_err("Failed to read ESR_CHARGE_DELTA rc=%d\n", rc);
	}

	rc = qg_sdam_read(SDAM_ESR_DISCHARGE_DELTA, &data);
	if (!rc && data) {
		chip->kdata.param[QG_ESR_DISCHARGE_DELTA].data = data;
		chip->kdata.param[QG_ESR_DISCHARGE_DELTA].valid = true;
		qg_dbg(chip, QG_DEBUG_ESR,
				"ESR_DISCHARGE_DELTA SDAM=%d\n", data);
	} else if (rc < 0) {
		pr_err("Failed to read ESR_DISCHARGE_DELTA rc=%d\n", rc);
	}

	rc = qg_sdam_read(SDAM_ESR_CHARGE_SF, &data);
	if (!rc && data) {
		data = CAP(QG_ESR_SF_MIN, QG_ESR_SF_MAX, data);
		chip->kdata.param[QG_ESR_CHARGE_SF].data = data;
		chip->kdata.param[QG_ESR_CHARGE_SF].valid = true;
		qg_dbg(chip, QG_DEBUG_ESR,
				"ESR_CHARGE_SF SDAM=%d\n", data);
	} else if (rc < 0) {
		pr_err("Failed to read ESR_CHARGE_SF rc=%d\n", rc);
	}

	rc = qg_sdam_read(SDAM_ESR_DISCHARGE_SF, &data);
	if (!rc && data) {
		data = CAP(QG_ESR_SF_MIN, QG_ESR_SF_MAX, data);
		chip->kdata.param[QG_ESR_DISCHARGE_SF].data = data;
		chip->kdata.param[QG_ESR_DISCHARGE_SF].valid = true;
		qg_dbg(chip, QG_DEBUG_ESR,
				"ESR_DISCHARGE_SF SDAM=%d\n", data);
	} else if (rc < 0) {
		pr_err("Failed to read ESR_DISCHARGE_SF rc=%d\n", rc);
	}
}

static void qg_store_esr_params(struct qpnp_qg *chip)
{
	unsigned int esr;

	if (chip->udata.param[QG_ESR_CHARGE_DELTA].valid) {
		esr = chip->udata.param[QG_ESR_CHARGE_DELTA].data;
		qg_sdam_write(SDAM_ESR_CHARGE_DELTA, esr);
		qg_dbg(chip, QG_DEBUG_ESR,
			"SDAM store ESR_CHARGE_DELTA=%d\n", esr);
	}

	if (chip->udata.param[QG_ESR_DISCHARGE_DELTA].valid) {
		esr = chip->udata.param[QG_ESR_DISCHARGE_DELTA].data;
		qg_sdam_write(SDAM_ESR_DISCHARGE_DELTA, esr);
		qg_dbg(chip, QG_DEBUG_ESR,
			"SDAM store ESR_DISCHARGE_DELTA=%d\n", esr);
	}

	if (chip->udata.param[QG_ESR_CHARGE_SF].valid) {
		esr = chip->udata.param[QG_ESR_CHARGE_SF].data;
		qg_sdam_write(SDAM_ESR_CHARGE_SF, esr);
		qg_dbg(chip, QG_DEBUG_ESR,
			"SDAM store ESR_CHARGE_SF=%d\n", esr);
	}

	if (chip->udata.param[QG_ESR_DISCHARGE_SF].valid) {
		esr = chip->udata.param[QG_ESR_DISCHARGE_SF].data;
		qg_sdam_write(SDAM_ESR_DISCHARGE_SF, esr);
		qg_dbg(chip, QG_DEBUG_ESR,
			"SDAM store ESR_DISCHARGE_SF=%d\n", esr);
	}
}

#define MAX_ESR_RETRY_COUNT		10
#define ESR_SD_PERCENT			10
static int qg_process_esr_data(struct qpnp_qg *chip)
{
	int i;
	int pre_i, post_i, pre_v, post_v, first_pre_i = 0;
	int diff_v, diff_i, esr_avg = 0, count = 0;

	for (i = 0; i < qg_esr_count; i++) {
		if (!chip->esr_data[i].valid)
			continue;

		pre_i = chip->esr_data[i].pre_esr_i;
		pre_v = chip->esr_data[i].pre_esr_v;
		post_i = chip->esr_data[i].post_esr_i;
		post_v = chip->esr_data[i].post_esr_v;

		/*
		 * Check if any of the pre/post readings have changed
		 * signs by comparing it with the first valid
		 * pre_i value.
		 */
		if (!first_pre_i)
			first_pre_i = pre_i;

		if ((first_pre_i < 0 && pre_i > 0) ||
			(first_pre_i > 0 && post_i < 0) ||
			(first_pre_i < 0 && post_i > 0)) {
			qg_dbg(chip, QG_DEBUG_ESR,
				"ESR-sign mismatch %d reject all data\n", i);
			esr_avg = count = 0;
			break;
		}

		/* calculate ESR */
		diff_v = abs(post_v - pre_v);
		diff_i = abs(post_i - pre_i);

		if (!diff_v || !diff_i ||
			(diff_i < chip->dt.esr_qual_i_ua) ||
			(diff_v < chip->dt.esr_qual_v_uv)) {
			qg_dbg(chip, QG_DEBUG_ESR,
				"ESR (%d) V/I %duA %duV fails qualification\n",
				i, diff_i, diff_v);
			chip->esr_data[i].valid = false;
			continue;
		}

		chip->esr_data[i].esr =
			DIV_ROUND_CLOSEST(diff_v * 1000, diff_i);
		qg_dbg(chip, QG_DEBUG_ESR,
			"ESR qualified: i=%d pre_i=%d pre_v=%d post_i=%d post_v=%d esr_diff_v=%d esr_diff_i=%d esr=%d\n",
			i, pre_i, pre_v, post_i, post_v,
			diff_v, diff_i, chip->esr_data[i].esr);

		esr_avg += chip->esr_data[i].esr;
		count++;
	}

	if (!count) {
		qg_dbg(chip, QG_DEBUG_ESR,
			"No ESR samples qualified, ESR not found\n");
		chip->esr_avg = 0;
		return 0;
	}

	esr_avg /= count;
	qg_dbg(chip, QG_DEBUG_ESR,
		"ESR all sample average=%d count=%d apply_SD=%d\n",
		esr_avg, count, (esr_avg * ESR_SD_PERCENT) / 100);

	/*
	 * Reject ESR samples which do not fall in
	 * 10% the standard-deviation
	 */
	count = 0;
	for (i = 0; i < qg_esr_count; i++) {
		if (!chip->esr_data[i].valid)
			continue;

		if ((abs(chip->esr_data[i].esr - esr_avg) <=
			(esr_avg * ESR_SD_PERCENT) / 100)) {
			/* valid ESR */
			chip->esr_avg += chip->esr_data[i].esr;
			count++;
			qg_dbg(chip, QG_DEBUG_ESR,
				"Valid ESR after SD (%d) %d mOhm\n",
				i, chip->esr_data[i].esr);
		} else {
			qg_dbg(chip, QG_DEBUG_ESR,
				"ESR (%d) %d falls-out of SD(%d)\n",
				i, chip->esr_data[i].esr, ESR_SD_PERCENT);
		}
	}

	if (count >= QG_MIN_ESR_COUNT) {
		chip->esr_avg /= count;
		qg_dbg(chip, QG_DEBUG_ESR, "Average estimated ESR %d mOhm\n",
					chip->esr_avg);
	} else {
		qg_dbg(chip, QG_DEBUG_ESR,
			"Not enough ESR samples, ESR not found\n");
		chip->esr_avg = 0;
	}

	return 0;
}

static int qg_esr_estimate(struct qpnp_qg *chip)
{
	int rc, i, ibat = 0;
	u8 esr_done_count, reg0 = 0, reg1 = 0;
	bool is_charging = false;

	if (chip->dt.esr_disable)
		return 0;

	/*
	 * Charge - enable ESR estimation if IBAT > MIN_IBAT.
	 * Discharge - enable ESR estimation only if enabled via DT.
	 */
	rc = qg_get_battery_current(chip, &ibat);
	if (rc < 0)
		return rc;
	if (chip->charge_status == POWER_SUPPLY_STATUS_CHARGING &&
				ibat > chip->dt.esr_min_ibat_ua) {
		qg_dbg(chip, QG_DEBUG_ESR,
			"Skip CHG ESR, Fails IBAT ibat(%d) min_ibat(%d)\n",
				ibat, chip->dt.esr_min_ibat_ua);
		return 0;
	}

	if (chip->charge_status != POWER_SUPPLY_STATUS_CHARGING &&
			!chip->dt.esr_discharge_enable)
		return 0;

	if (chip->batt_soc != INT_MIN && (chip->batt_soc <
					chip->dt.esr_disable_soc)) {
		qg_dbg(chip, QG_DEBUG_ESR,
			"Skip ESR, batt-soc below %d\n",
				chip->dt.esr_disable_soc);
		return 0;
	}

	qg_dbg(chip, QG_DEBUG_ESR, "FIFO done count=%d ESR mod count=%d\n",
			chip->fifo_done_count, qg_esr_mod_count);

	if ((chip->fifo_done_count % qg_esr_mod_count) != 0)
		return 0;

	if (qg_esr_count > QG_MAX_ESR_COUNT)
		qg_esr_count = QG_MAX_ESR_COUNT;

	if (qg_esr_count < QG_MIN_ESR_COUNT)
		qg_esr_count = QG_MIN_ESR_COUNT;

	/* clear all data */
	chip->esr_avg = 0;
	memset(&chip->esr_data, 0, sizeof(chip->esr_data));

	rc = qg_master_hold(chip, true);
	if (rc < 0) {
		pr_err("Failed to hold master, rc=%d\n", rc);
		goto done;
	}

	for (i = 0; i < qg_esr_count; i++) {
		/* Fire ESR measurement */
		rc = qg_masked_write(chip,
			chip->qg_base + QG_ESR_MEAS_TRIG_REG,
			HW_ESR_MEAS_START_BIT, HW_ESR_MEAS_START_BIT);
		if (rc < 0) {
			pr_err("Failed to start ESR rc=%d\n", rc);
			continue;
		}

		esr_done_count = reg0 = reg1 = 0;
		do {
			/* delay for ESR processing to complete */
			msleep(50);

			esr_done_count++;

			rc = qg_read(chip,
				chip->qg_base + QG_STATUS1_REG, &reg0, 1);
			if (rc < 0)
				continue;

			rc = qg_read(chip,
				chip->qg_base + QG_STATUS4_REG, &reg1, 1);
			if (rc < 0)
				continue;

			/* check ESR-done status */
			if (!(reg1 & ESR_MEAS_IN_PROGRESS_BIT) &&
					(reg0 & ESR_MEAS_DONE_BIT)) {
				qg_dbg(chip, QG_DEBUG_ESR,
					"ESR measurement done %d count %d\n",
						i, esr_done_count);
				break;
			}
		} while (esr_done_count < MAX_ESR_RETRY_COUNT);

		if (esr_done_count == MAX_ESR_RETRY_COUNT) {
			pr_err("Failed to get ESR done for %d iteration\n", i);
			continue;
		} else {
			/* found a valid ESR, read pre-post data */
			rc = qg_read_raw_data(chip, QG_PRE_ESR_V_DATA0_REG,
					&chip->esr_data[i].pre_esr_v);
			if (rc < 0)
				goto done;

			rc = qg_read_raw_data(chip, QG_PRE_ESR_I_DATA0_REG,
					&chip->esr_data[i].pre_esr_i);
			if (rc < 0)
				goto done;

			rc = qg_read_raw_data(chip, QG_POST_ESR_V_DATA0_REG,
					&chip->esr_data[i].post_esr_v);
			if (rc < 0)
				goto done;

			rc = qg_read_raw_data(chip, QG_POST_ESR_I_DATA0_REG,
					&chip->esr_data[i].post_esr_i);
			if (rc < 0)
				goto done;

			chip->esr_data[i].pre_esr_v =
				V_RAW_TO_UV(chip->esr_data[i].pre_esr_v);
			ibat = sign_extend32(chip->esr_data[i].pre_esr_i, 15);
			chip->esr_data[i].pre_esr_i = qg_iraw_to_ua(chip, ibat);
			chip->esr_data[i].post_esr_v =
				V_RAW_TO_UV(chip->esr_data[i].post_esr_v);
			ibat = sign_extend32(chip->esr_data[i].post_esr_i, 15);
			chip->esr_data[i].post_esr_i =
						qg_iraw_to_ua(chip, ibat);

			chip->esr_data[i].valid = true;

			if ((int)chip->esr_data[i].pre_esr_i < 0)
				is_charging = true;

			qg_dbg(chip, QG_DEBUG_ESR,
				"ESR values for %d iteration pre_v=%d pre_i=%d post_v=%d post_i=%d\n",
				i, chip->esr_data[i].pre_esr_v,
				(int)chip->esr_data[i].pre_esr_i,
				chip->esr_data[i].post_esr_v,
				(int)chip->esr_data[i].post_esr_i);
		}
		/* delay before the next ESR measurement */
		msleep(200);
	}

	rc = qg_process_esr_data(chip);
	if (rc < 0)
		pr_err("Failed to process ESR data rc=%d\n", rc);

	rc = qg_master_hold(chip, false);
	if (rc < 0) {
		pr_err("Failed to release master, rc=%d\n", rc);
		goto done;
	}
	/* FIFOs restarted */
	chip->last_fifo_update_time = ktime_get();

	if (chip->esr_avg) {
		chip->kdata.param[QG_ESR].data = chip->esr_avg;
		chip->kdata.param[QG_ESR].valid = true;
		qg_dbg(chip, QG_DEBUG_ESR, "ESR_SW=%d during %s\n",
			chip->esr_avg, is_charging ? "CHARGE" : "DISCHARGE");
		qg_retrieve_esr_params(chip);
		chip->esr_actual = chip->esr_avg;
	}

	return 0;
done:
	qg_master_hold(chip, false);
	return rc;
}

static void process_udata_work(struct work_struct *work)
{
	struct qpnp_qg *chip = container_of(work,
			struct qpnp_qg, udata_work);
	int rc;

	if (chip->udata.param[QG_CC_SOC].valid)
		chip->cc_soc = chip->udata.param[QG_CC_SOC].data;

	if (chip->udata.param[QG_BATT_SOC].valid)
		chip->batt_soc = chip->udata.param[QG_BATT_SOC].data;

	if (chip->udata.param[QG_FULL_SOC].valid)
		chip->full_soc = chip->udata.param[QG_FULL_SOC].data;

	if (chip->udata.param[QG_SOC].valid ||
			chip->udata.param[QG_SYS_SOC].valid) {

		qg_dbg(chip, QG_DEBUG_SOC, "udata update: QG_SOC=%d QG_SYS_SOC=%d last_catchup_soc=%d\n",
				chip->udata.param[QG_SOC].valid ?
				chip->udata.param[QG_SOC].data : -EINVAL,
				chip->udata.param[QG_SYS_SOC].valid ?
				chip->udata.param[QG_SYS_SOC].data : -EINVAL,
				chip->catch_up_soc);

		if (chip->udata.param[QG_SYS_SOC].valid) {
			chip->sys_soc = chip->udata.param[QG_SYS_SOC].data;
			chip->catch_up_soc = qg_adjust_sys_soc(chip);
		} else {
			chip->catch_up_soc = chip->udata.param[QG_SOC].data;
		}

		qg_scale_soc(chip, false);

		/* update parameters to SDAM */
		chip->sdam_data[SDAM_SOC] = chip->msoc;
		chip->sdam_data[SDAM_OCV_UV] =
				chip->udata.param[QG_OCV_UV].data;
		chip->sdam_data[SDAM_RBAT_MOHM] =
				chip->udata.param[QG_RBAT_MOHM].data;
		chip->sdam_data[SDAM_VALID] = 1;

		rc = qg_store_soc_params(chip);
		if (rc < 0)
			pr_err("Failed to update SDAM params, rc=%d\n", rc);
	}

	if (chip->udata.param[QG_CHARGE_COUNTER].valid)
		chip->charge_counter_uah =
			chip->udata.param[QG_CHARGE_COUNTER].data;

	if (chip->udata.param[QG_ESR].valid)
		chip->esr_last = chip->udata.param[QG_ESR].data;

	if (chip->esr_actual != -EINVAL && chip->udata.param[QG_ESR].valid) {
		chip->esr_nominal = chip->udata.param[QG_ESR].data;
		if (chip->qg_psy)
			power_supply_changed(chip->qg_psy);
	}

	if (!chip->dt.esr_disable)
		qg_store_esr_params(chip);

	qg_dbg(chip, QG_DEBUG_STATUS, "udata update: batt_soc=%d cc_soc=%d full_soc=%d qg_esr=%d\n",
		(chip->batt_soc != INT_MIN) ? chip->batt_soc : -EINVAL,
		(chip->cc_soc != INT_MIN) ? chip->cc_soc : -EINVAL,
		chip->full_soc, chip->esr_last);
	vote(chip->awake_votable, UDATA_READY_VOTER, false, 0);
}

#define MAX_FIFO_DELTA_PERCENT		10
static irqreturn_t qg_fifo_update_done_handler(int irq, void *data)
{
	ktime_t now = ktime_get();
	int rc, hw_delta_ms = 0, margin_ms = 0;
	u32 fifo_length = 0;
	s64 time_delta_ms = 0;
	struct qpnp_qg *chip = data;

	time_delta_ms = ktime_ms_delta(now, chip->last_fifo_update_time);
	chip->last_fifo_update_time = now;

	qg_dbg(chip, QG_DEBUG_IRQ, "IRQ triggered\n");
	mutex_lock(&chip->data_lock);

	rc = get_fifo_length(chip, &fifo_length, false);
	if (rc < 0) {
		pr_err("Failed to get FIFO length, rc=%d\n", rc);
		goto done;
	}

	rc = qg_process_fifo(chip, fifo_length);
	if (rc < 0) {
		pr_err("Failed to process QG FIFO, rc=%d\n", rc);
		goto done;
	}

	if (++chip->fifo_done_count == U32_MAX)
		chip->fifo_done_count = 0;

	rc = qg_vbat_thresholds_config(chip);
	if (rc < 0)
		pr_err("Failed to apply VBAT EMPTY config rc=%d\n", rc);

	rc = qg_vbat_low_wa(chip);
	if (rc < 0) {
		pr_err("Failed to apply VBAT LOW WA, rc=%d\n", rc);
		goto done;
	}

	rc = qg_esr_estimate(chip);
	if (rc < 0) {
		pr_err("Failed to estimate ESR, rc=%d\n", rc);
		goto done;
	}

	rc = get_fifo_done_time(chip, false, &hw_delta_ms);
	if (rc < 0)
		hw_delta_ms = 0;
	else
		margin_ms = (hw_delta_ms * MAX_FIFO_DELTA_PERCENT) / 100;

	if (abs(hw_delta_ms - time_delta_ms) < margin_ms) {
		chip->kdata.param[QG_FIFO_TIME_DELTA].data = time_delta_ms;
		chip->kdata.param[QG_FIFO_TIME_DELTA].valid = true;
		qg_dbg(chip, QG_DEBUG_FIFO, "FIFO_done time_delta_ms=%lld\n",
							time_delta_ms);
	}

	/* signal the read thread */
	chip->data_ready = true;
	wake_up_interruptible(&chip->qg_wait_q);

	/* vote to stay awake until userspace reads data */
	vote(chip->awake_votable, FIFO_DONE_VOTER, true, 0);

done:
	mutex_unlock(&chip->data_lock);
	return IRQ_HANDLED;
}

static irqreturn_t qg_vbat_low_handler(int irq, void *data)
{
	int rc;
	struct qpnp_qg *chip = data;
	u8 status = 0;

	qg_dbg(chip, QG_DEBUG_IRQ, "IRQ triggered\n");
	mutex_lock(&chip->data_lock);

	rc = qg_read(chip, chip->qg_base + QG_INT_RT_STS_REG, &status, 1);
	if (rc < 0) {
		pr_err("Failed to read RT status, rc=%d\n", rc);
		goto done;
	}
	/* ignore VBAT low if battery is missing */
	if ((status & BATTERY_MISSING_INT_RT_STS_BIT) ||
			chip->battery_missing)
		goto done;

	chip->vbat_low = !!(status & VBAT_LOW_INT_RT_STS_BIT);

	qg_dbg(chip, QG_DEBUG_IRQ, "VBAT_LOW = %d\n", chip->vbat_low);
done:
	mutex_unlock(&chip->data_lock);
	return IRQ_HANDLED;
}

static irqreturn_t qg_vbat_empty_handler(int irq, void *data)
{
	struct qpnp_qg *chip = data;
	u32 ocv_uv = 0;
	int rc;
	u8 status = 0;

	qg_dbg(chip, QG_DEBUG_IRQ, "IRQ triggered\n");

	rc = qg_read(chip, chip->qg_base + QG_INT_RT_STS_REG, &status, 1);
	if (rc < 0)
		pr_err("Failed to read RT status rc=%d\n", rc);

	/* ignore VBAT empty if battery is missing */
	if ((status & BATTERY_MISSING_INT_RT_STS_BIT) ||
			chip->battery_missing)
		return IRQ_HANDLED;

	pr_warn("VBATT EMPTY SOC = 0\n");

	chip->catch_up_soc = 0;
	qg_scale_soc(chip, true);

	qg_sdam_read(SDAM_OCV_UV, &ocv_uv);
	chip->sdam_data[SDAM_SOC] = 0;
	chip->sdam_data[SDAM_OCV_UV] = ocv_uv;
	chip->sdam_data[SDAM_VALID] = 1;

	qg_store_soc_params(chip);

	if (chip->qg_psy)
		power_supply_changed(chip->qg_psy);

	return IRQ_HANDLED;
}

static irqreturn_t qg_good_ocv_handler(int irq, void *data)
{
	int rc;
	u8 status = 0;
	u32 ocv_uv = 0, ocv_raw = 0;
	struct qpnp_qg *chip = data;

	qg_dbg(chip, QG_DEBUG_IRQ, "IRQ triggered\n");

	mutex_lock(&chip->data_lock);

	rc = qg_read(chip, chip->qg_base + QG_STATUS2_REG, &status, 1);
	if (rc < 0) {
		pr_err("Failed to read status2 register rc=%d\n", rc);
		goto done;
	}

	if (!(status & GOOD_OCV_BIT))
		goto done;

	rc = qg_read_ocv(chip, &ocv_uv, &ocv_raw, S3_GOOD_OCV);
	if (rc < 0) {
		pr_err("Failed to read good_ocv, rc=%d\n", rc);
		goto done;
	}

	chip->kdata.param[QG_GOOD_OCV_UV].data = ocv_uv;
	chip->kdata.param[QG_GOOD_OCV_UV].valid = true;

	vote(chip->awake_votable, GOOD_OCV_VOTER, true, 0);

	/* signal the readd thread */
	chip->data_ready = true;
	wake_up_interruptible(&chip->qg_wait_q);
done:
	mutex_unlock(&chip->data_lock);
	return IRQ_HANDLED;
}

static struct qg_irq_info qg_irqs[] = {
	[QG_BATT_MISSING_IRQ] = {
		.name		= "qg-batt-missing",
	},
	[QG_VBATT_LOW_IRQ] = {
		.name		= "qg-vbat-low",
		.handler	= qg_vbat_low_handler,
		.wake		= true,
	},
	[QG_VBATT_EMPTY_IRQ] = {
		.name		= "qg-vbat-empty",
		.handler	= qg_vbat_empty_handler,
		.wake		= true,
	},
	[QG_FIFO_UPDATE_DONE_IRQ] = {
		.name		= "qg-fifo-done",
		.handler	= qg_fifo_update_done_handler,
		.wake		= true,
	},
	[QG_GOOD_OCV_IRQ] = {
		.name		= "qg-good-ocv",
		.handler	= qg_good_ocv_handler,
		.wake		= true,
	},
	[QG_FSM_STAT_CHG_IRQ] = {
		.name		= "qg-fsm-state-chg",
	},
	[QG_EVENT_IRQ] = {
		.name		= "qg-event",
	},
};

static int qg_awake_cb(struct votable *votable, void *data, int awake,
			const char *client)
{
	struct qpnp_qg *chip = data;

	/* ignore if the QG device is not open */
	if (!chip->qg_device_open)
		return 0;

	if (awake)
		pm_stay_awake(chip->dev);
	else
		pm_relax(chip->dev);

	pr_debug("client: %s awake: %d\n", client, awake);
	return 0;
}

static int qg_fifo_irq_disable_cb(struct votable *votable, void *data,
				int disable, const char *client)
{
	if (disable) {
		if (qg_irqs[QG_FIFO_UPDATE_DONE_IRQ].wake)
			disable_irq_wake(
				qg_irqs[QG_FIFO_UPDATE_DONE_IRQ].irq);
		if (qg_irqs[QG_FIFO_UPDATE_DONE_IRQ].irq)
			disable_irq_nosync(
				qg_irqs[QG_FIFO_UPDATE_DONE_IRQ].irq);
	} else {
		if (qg_irqs[QG_FIFO_UPDATE_DONE_IRQ].irq)
			enable_irq(qg_irqs[QG_FIFO_UPDATE_DONE_IRQ].irq);
		if (qg_irqs[QG_FIFO_UPDATE_DONE_IRQ].wake)
			enable_irq_wake(
				qg_irqs[QG_FIFO_UPDATE_DONE_IRQ].irq);
	}

	return 0;
}

static int qg_vbatt_irq_disable_cb(struct votable *votable, void *data,
				int disable, const char *client)
{
	if (disable) {
		if (qg_irqs[QG_VBATT_LOW_IRQ].wake)
			disable_irq_wake(qg_irqs[QG_VBATT_LOW_IRQ].irq);
		if (qg_irqs[QG_VBATT_EMPTY_IRQ].wake)
			disable_irq_wake(qg_irqs[QG_VBATT_EMPTY_IRQ].irq);
		if (qg_irqs[QG_VBATT_LOW_IRQ].irq)
			disable_irq_nosync(qg_irqs[QG_VBATT_LOW_IRQ].irq);
		if (qg_irqs[QG_VBATT_EMPTY_IRQ].irq)
			disable_irq_nosync(qg_irqs[QG_VBATT_EMPTY_IRQ].irq);
	} else {
		if (qg_irqs[QG_VBATT_LOW_IRQ].irq)
			enable_irq(qg_irqs[QG_VBATT_LOW_IRQ].irq);
		if (qg_irqs[QG_VBATT_EMPTY_IRQ].irq)
			enable_irq(qg_irqs[QG_VBATT_EMPTY_IRQ].irq);
		if (qg_irqs[QG_VBATT_LOW_IRQ].wake)
			enable_irq_wake(qg_irqs[QG_VBATT_LOW_IRQ].irq);
		if (qg_irqs[QG_VBATT_EMPTY_IRQ].wake)
			enable_irq_wake(qg_irqs[QG_VBATT_EMPTY_IRQ].irq);
	}

	return 0;
}

static int qg_good_ocv_irq_disable_cb(struct votable *votable, void *data,
				int disable, const char *client)
{
	if (disable) {
		if (qg_irqs[QG_GOOD_OCV_IRQ].wake)
			disable_irq_wake(qg_irqs[QG_GOOD_OCV_IRQ].irq);
		if (qg_irqs[QG_GOOD_OCV_IRQ].irq)
			disable_irq_nosync(qg_irqs[QG_GOOD_OCV_IRQ].irq);
	} else {
		if (qg_irqs[QG_GOOD_OCV_IRQ].irq)
			enable_irq(qg_irqs[QG_GOOD_OCV_IRQ].irq);
		if (qg_irqs[QG_GOOD_OCV_IRQ].wake)
			enable_irq_wake(qg_irqs[QG_GOOD_OCV_IRQ].irq);
	}

	return 0;
}

/* ALG callback functions below */

static int qg_get_learned_capacity(void *data, int64_t *learned_cap_uah)
{
	struct qpnp_qg *chip = data;
	int16_t cc_mah;
	int rc;

	if (!chip)
		return -ENODEV;

	if (chip->battery_missing || !chip->profile_loaded)
		return -ENODEV;

	rc = qg_sdam_multibyte_read(QG_SDAM_LEARNED_CAPACITY_OFFSET,
					(u8 *)&cc_mah, 2);
	if (rc < 0) {
		pr_err("Error in reading learned_capacity, rc=%d\n", rc);
		return rc;
	}
	*learned_cap_uah = cc_mah * 1000;

	qg_dbg(chip, QG_DEBUG_ALG_CL, "Retrieved learned capacity %llduah\n",
					*learned_cap_uah);
	return 0;
}

static int qg_store_learned_capacity(void *data, int64_t learned_cap_uah)
{
	struct qpnp_qg *chip = data;
	int16_t cc_mah;
	int rc;

	if (!chip)
		return -ENODEV;

	if (chip->battery_missing || !learned_cap_uah)
		return -ENODEV;

	cc_mah = div64_s64(learned_cap_uah, 1000);
	rc = qg_sdam_multibyte_write(QG_SDAM_LEARNED_CAPACITY_OFFSET,
					 (u8 *)&cc_mah, 2);
	if (rc < 0) {
		pr_err("Error in writing learned_capacity, rc=%d\n", rc);
		return rc;
	}

	qg_dbg(chip, QG_DEBUG_ALG_CL, "Stored learned capacity %llduah\n",
					learned_cap_uah);
	return 0;
}

static int qg_get_cc_soc(void *data, int *cc_soc)
{
	struct qpnp_qg *chip = data;

	if (!chip)
		return -ENODEV;

	if (chip->cc_soc == INT_MIN)
		return -EINVAL;

	*cc_soc = chip->cc_soc;

	return 0;
}

static int qg_restore_cycle_count(void *data, u16 *buf, int length)
{
	struct qpnp_qg *chip = data;
	int id, rc = 0;
	u8 tmp[2];

	if (!chip)
		return -ENODEV;

	if (chip->battery_missing || !chip->profile_loaded)
		return -ENODEV;

	if (!buf || length > BUCKET_COUNT)
		return -EINVAL;

	for (id = 0; id < length; id++) {
		rc = qg_sdam_multibyte_read(
				QG_SDAM_CYCLE_COUNT_OFFSET + (id * 2),
				(u8 *)tmp, 2);
		if (rc < 0) {
			pr_err("failed to read bucket %d rc=%d\n", id, rc);
			return rc;
		}
		*buf++ = tmp[0] | tmp[1] << 8;
	}

	return rc;
}

static int qg_store_cycle_count(void *data, u16 *buf, int id, int length)
{
	struct qpnp_qg *chip = data;
	int rc = 0;

	if (!chip)
		return -ENODEV;

	if (chip->battery_missing || !chip->profile_loaded)
		return -ENODEV;

	if (!buf || length > BUCKET_COUNT * 2 || id < 0 ||
		id > BUCKET_COUNT - 1 ||
		(((id * 2) + length) > BUCKET_COUNT * 2))
		return -EINVAL;

	rc = qg_sdam_multibyte_write(
			QG_SDAM_CYCLE_COUNT_OFFSET + (id * 2),
			(u8 *)buf, length);
	if (rc < 0)
		pr_err("failed to write bucket %d rc=%d\n", id, rc);

	return rc;
}

#define DEFAULT_BATT_TYPE	"Unknown Battery"
#define MISSING_BATT_TYPE	"Missing Battery"
#define DEBUG_BATT_TYPE		"Debug Board"
static const char *qg_get_battery_type(struct qpnp_qg *chip)
{
	if (chip->battery_missing)
		return MISSING_BATT_TYPE;

	if (is_debug_batt_id(chip))
		return DEBUG_BATT_TYPE;

	if (chip->bp.batt_type_str) {
		if (chip->profile_loaded)
			return chip->bp.batt_type_str;
	}

	return DEFAULT_BATT_TYPE;
}

#define DEBUG_BATT_SOC		67
#define BATT_MISSING_SOC	50
#define EMPTY_SOC		0
#define FULL_SOC		100
static int qg_get_battery_capacity(struct qpnp_qg *chip, int *soc)
{
	if (is_debug_batt_id(chip)) {
		*soc = DEBUG_BATT_SOC;
		return 0;
	}

	if (chip->battery_missing || !chip->profile_loaded) {
		*soc = BATT_MISSING_SOC;
		return 0;
	}

	if (chip->charge_full) {
		*soc = FULL_SOC;
		return 0;
	}

	mutex_lock(&chip->soc_lock);

	if (chip->dt.linearize_soc && chip->maint_soc > 0)
		*soc = chip->maint_soc;
	else
		*soc = chip->msoc;

	mutex_unlock(&chip->soc_lock);

	return 0;
}

static int qg_get_ttf_param(void *data, enum ttf_param param, int *val)
{
	union power_supply_propval prop = {0, };
	struct qpnp_qg *chip = data;
	int rc = 0;
	int64_t temp = 0;

	if (!chip)
		return -ENODEV;

	if (chip->battery_missing || !chip->profile_loaded)
		return -ENODEV;

	switch (param) {
	case TTF_MSOC:
		rc = qg_get_battery_capacity(chip, val);
		break;
	case TTF_VBAT:
		rc = qg_get_battery_voltage(chip, val);
		break;
	case TTF_IBAT:
		rc = qg_get_battery_current(chip, val);
		break;
	case TTF_FCC:
		if (chip->qg_psy) {
			rc = power_supply_get_property(chip->qg_psy,
				POWER_SUPPLY_PROP_CHARGE_FULL, &prop);
			if (rc >= 0) {
				temp = div64_u64(prop.intval, 1000);
				*val  = div64_u64(chip->full_soc * temp,
						QG_SOC_FULL);
			}
		}
		break;
	case TTF_MODE:
		*val = TTF_MODE_NORMAL;
		break;
	case TTF_ITERM:
		if (chip->chg_iterm_ma == INT_MIN)
			*val = 0;
		else
			*val = chip->chg_iterm_ma;
		break;
	case TTF_RBATT:
		rc = qg_sdam_read(SDAM_RBAT_MOHM, val);
		if (!rc)
			*val *= 1000;
		break;
	case TTF_VFLOAT:
		*val = chip->bp.float_volt_uv;
		break;
	case TTF_CHG_TYPE:
		*val = chip->charge_type;
		break;
	case TTF_CHG_STATUS:
		*val = chip->charge_status;
		break;
	default:
		pr_err("Unsupported property %d\n", param);
		rc = -EINVAL;
		break;
	}

	return rc;
}

static int qg_ttf_awake_voter(void *data, bool val)
{
	struct qpnp_qg *chip = data;

	if (!chip)
		return -ENODEV;

	if (chip->battery_missing || !chip->profile_loaded)
		return -ENODEV;

	vote(chip->awake_votable, TTF_AWAKE_VOTER, val, 0);

	return 0;
}

static int qg_psy_set_property(struct power_supply *psy,
			       enum power_supply_property psp,
			       const union power_supply_propval *pval)
{
	struct qpnp_qg *chip = power_supply_get_drvdata(psy);
	int rc = 0;

	switch (psp) {
	case POWER_SUPPLY_PROP_CHARGE_FULL:
		if (chip->dt.cl_disable) {
			pr_warn("Capacity learning disabled!\n");
			return 0;
		}
		if (chip->cl->active) {
			pr_warn("Capacity learning active!\n");
			return 0;
		}
		if (pval->intval <= 0 || pval->intval > chip->cl->nom_cap_uah) {
			pr_err("charge_full is out of bounds\n");
			return -EINVAL;
		}
		mutex_lock(&chip->cl->lock);
		rc = qg_store_learned_capacity(chip, pval->intval);
		if (!rc)
			chip->cl->learned_cap_uah = pval->intval;
		mutex_unlock(&chip->cl->lock);
		break;
	case POWER_SUPPLY_PROP_SOH:
		chip->soh = pval->intval;
		qg_dbg(chip, QG_DEBUG_STATUS, "SOH update: SOH=%d esr_actual=%d esr_nominal=%d\n",
				chip->soh, chip->esr_actual, chip->esr_nominal);
		break;
	case POWER_SUPPLY_PROP_ESR_ACTUAL:
		chip->esr_actual = pval->intval;
		break;
	case POWER_SUPPLY_PROP_ESR_NOMINAL:
		chip->esr_nominal = pval->intval;
		break;
	default:
		break;
	}
	return 0;
}

static int qg_psy_get_property(struct power_supply *psy,
			       enum power_supply_property psp,
			       union power_supply_propval *pval)
{
	struct qpnp_qg *chip = power_supply_get_drvdata(psy);
	int rc = 0;
	int64_t temp = 0;

	pval->intval = 0;

	switch (psp) {
	case POWER_SUPPLY_PROP_CAPACITY:
		rc = qg_get_battery_capacity(chip, &pval->intval);
		break;
	case POWER_SUPPLY_PROP_VOLTAGE_NOW:
		rc = qg_get_battery_voltage(chip, &pval->intval);
		break;
	case POWER_SUPPLY_PROP_CURRENT_NOW:
		rc = qg_get_battery_current(chip, &pval->intval);
		break;
	case POWER_SUPPLY_PROP_VOLTAGE_OCV:
		rc = qg_sdam_read(SDAM_OCV_UV, &pval->intval);
		break;
	case POWER_SUPPLY_PROP_TEMP:
		rc = qg_get_battery_temp(chip, &pval->intval);
		break;
	case POWER_SUPPLY_PROP_RESISTANCE_ID:
		pval->intval = chip->batt_id_ohm;
		break;
	case POWER_SUPPLY_PROP_DEBUG_BATTERY:
		pval->intval = is_debug_batt_id(chip);
		break;
	case POWER_SUPPLY_PROP_RESISTANCE:
		rc = qg_sdam_read(SDAM_RBAT_MOHM, &pval->intval);
		if (!rc)
			pval->intval *= 1000;
		break;
	case POWER_SUPPLY_PROP_RESISTANCE_NOW:
		pval->intval = chip->esr_last;
		break;
	case POWER_SUPPLY_PROP_SOC_REPORTING_READY:
		pval->intval = chip->soc_reporting_ready;
		break;
	case POWER_SUPPLY_PROP_RESISTANCE_CAPACITIVE:
		pval->intval = chip->dt.rbat_conn_mohm;
		break;
	case POWER_SUPPLY_PROP_BATTERY_TYPE:
		pval->strval = qg_get_battery_type(chip);
		break;
	case POWER_SUPPLY_PROP_VOLTAGE_MIN:
		pval->intval = chip->dt.vbatt_cutoff_mv * 1000;
		break;
	case POWER_SUPPLY_PROP_VOLTAGE_MAX:
		pval->intval = chip->bp.float_volt_uv;
		break;
	case POWER_SUPPLY_PROP_BATT_FULL_CURRENT:
		pval->intval = chip->dt.iterm_ma * 1000;
		break;
	case POWER_SUPPLY_PROP_BATT_PROFILE_VERSION:
		pval->intval = chip->bp.qg_profile_version;
		break;
	case POWER_SUPPLY_PROP_CHARGE_COUNTER:
		pval->intval = chip->charge_counter_uah;
		break;
	case POWER_SUPPLY_PROP_CHARGE_FULL:
		if (!chip->dt.cl_disable && chip->dt.cl_feedback_on)
			rc = qg_get_learned_capacity(chip, &temp);
		else
			rc = qg_get_nominal_capacity((int *)&temp, 250, true);
		if (!rc)
			pval->intval = (int)temp;
		break;
	case POWER_SUPPLY_PROP_CHARGE_FULL_DESIGN:
		rc = qg_get_nominal_capacity((int *)&temp, 250, true);
		if (!rc)
			pval->intval = (int)temp;
		break;
	case POWER_SUPPLY_PROP_CYCLE_COUNTS:
		rc = get_cycle_counts(chip->counter, &pval->strval);
		if (rc < 0)
			pval->strval = NULL;
		break;
	case POWER_SUPPLY_PROP_CYCLE_COUNT:
		rc = get_cycle_count(chip->counter, &pval->intval);
		break;
	case POWER_SUPPLY_PROP_TIME_TO_FULL_AVG:
		rc = ttf_get_time_to_full(chip->ttf, &pval->intval);
		break;
	case POWER_SUPPLY_PROP_TIME_TO_EMPTY_AVG:
		rc = ttf_get_time_to_empty(chip->ttf, &pval->intval);
		break;
	case POWER_SUPPLY_PROP_ESR_ACTUAL:
		pval->intval = (chip->esr_actual == -EINVAL) ?  -EINVAL :
					(chip->esr_actual * 1000);
		break;
	case POWER_SUPPLY_PROP_ESR_NOMINAL:
		pval->intval = (chip->esr_nominal == -EINVAL) ?  -EINVAL :
					(chip->esr_nominal * 1000);
		break;
	case POWER_SUPPLY_PROP_SOH:
		pval->intval = chip->soh;
		break;
	default:
		pr_debug("Unsupported property %d\n", psp);
		break;
	}

	return rc;
}

static int qg_property_is_writeable(struct power_supply *psy,
				enum power_supply_property psp)
{
	switch (psp) {
	case POWER_SUPPLY_PROP_CHARGE_FULL:
	case POWER_SUPPLY_PROP_ESR_ACTUAL:
	case POWER_SUPPLY_PROP_ESR_NOMINAL:
	case POWER_SUPPLY_PROP_SOH:
		return 1;
	default:
		break;
	}
	return 0;
}

static enum power_supply_property qg_psy_props[] = {
	POWER_SUPPLY_PROP_CAPACITY,
	POWER_SUPPLY_PROP_TEMP,
	POWER_SUPPLY_PROP_VOLTAGE_NOW,
	POWER_SUPPLY_PROP_VOLTAGE_OCV,
	POWER_SUPPLY_PROP_CURRENT_NOW,
	POWER_SUPPLY_PROP_CHARGE_COUNTER,
	POWER_SUPPLY_PROP_RESISTANCE,
	POWER_SUPPLY_PROP_RESISTANCE_ID,
	POWER_SUPPLY_PROP_RESISTANCE_NOW,
	POWER_SUPPLY_PROP_SOC_REPORTING_READY,
	POWER_SUPPLY_PROP_RESISTANCE_CAPACITIVE,
	POWER_SUPPLY_PROP_DEBUG_BATTERY,
	POWER_SUPPLY_PROP_BATTERY_TYPE,
	POWER_SUPPLY_PROP_VOLTAGE_MIN,
	POWER_SUPPLY_PROP_VOLTAGE_MAX,
	POWER_SUPPLY_PROP_BATT_FULL_CURRENT,
	POWER_SUPPLY_PROP_BATT_PROFILE_VERSION,
	POWER_SUPPLY_PROP_CYCLE_COUNT,
	POWER_SUPPLY_PROP_CYCLE_COUNTS,
	POWER_SUPPLY_PROP_CHARGE_FULL,
	POWER_SUPPLY_PROP_CHARGE_FULL_DESIGN,
	POWER_SUPPLY_PROP_TIME_TO_FULL_AVG,
	POWER_SUPPLY_PROP_TIME_TO_EMPTY_AVG,
	POWER_SUPPLY_PROP_ESR_ACTUAL,
	POWER_SUPPLY_PROP_ESR_NOMINAL,
	POWER_SUPPLY_PROP_SOH,
};

static const struct power_supply_desc qg_psy_desc = {
	.name = "bms",
	.type = POWER_SUPPLY_TYPE_BMS,
	.properties = qg_psy_props,
	.num_properties = ARRAY_SIZE(qg_psy_props),
	.get_property = qg_psy_get_property,
	.set_property = qg_psy_set_property,
	.property_is_writeable = qg_property_is_writeable,
};

#define DEFAULT_RECHARGE_SOC 95
static int qg_charge_full_update(struct qpnp_qg *chip)
{
	union power_supply_propval prop = {0, };
	int rc, recharge_soc, health;

	if (!chip->dt.hold_soc_while_full)
		goto out;

	rc = power_supply_get_property(chip->batt_psy,
			POWER_SUPPLY_PROP_HEALTH, &prop);
	if (rc < 0) {
		pr_err("Failed to get battery health, rc=%d\n", rc);
		goto out;
	}
	health = prop.intval;

	rc = power_supply_get_property(chip->batt_psy,
			POWER_SUPPLY_PROP_RECHARGE_SOC, &prop);
	if (rc < 0 || prop.intval < 0) {
		pr_debug("Failed to get recharge-soc\n");
		recharge_soc = DEFAULT_RECHARGE_SOC;
	}
	recharge_soc = prop.intval;
	chip->recharge_soc = recharge_soc;

	qg_dbg(chip, QG_DEBUG_STATUS, "msoc=%d health=%d charge_full=%d charge_done=%d\n",
				chip->msoc, health, chip->charge_full,
				chip->charge_done);
	if (chip->charge_done && !chip->charge_full) {
		if (chip->msoc >= 99 && health == POWER_SUPPLY_HEALTH_GOOD) {
			chip->charge_full = true;
			qg_dbg(chip, QG_DEBUG_STATUS, "Setting charge_full (0->1) @ msoc=%d\n",
					chip->msoc);
		} else if (health != POWER_SUPPLY_HEALTH_GOOD) {
			/* terminated in JEITA */
			qg_dbg(chip, QG_DEBUG_STATUS, "Terminated charging @ msoc=%d\n",
					chip->msoc);
		}
	} else if ((!chip->charge_done || chip->msoc <= recharge_soc)
				&& chip->charge_full) {

		bool usb_present = is_usb_present(chip);

		/*
		 * force a recharge only if SOC <= recharge SOC and
		 * we have not started charging.
		 */
		if ((chip->wa_flags & QG_RECHARGE_SOC_WA) &&
			usb_present && chip->msoc <= recharge_soc &&
			chip->charge_status != POWER_SUPPLY_STATUS_CHARGING) {
			/* Force recharge */
			prop.intval = 0;
			rc = power_supply_set_property(chip->batt_psy,
				POWER_SUPPLY_PROP_FORCE_RECHARGE, &prop);
			if (rc < 0)
				pr_err("Failed to force recharge rc=%d\n", rc);
			else
				qg_dbg(chip, QG_DEBUG_STATUS, "Forced recharge\n");
		}


		if (chip->charge_done)
			return 0;	/* wait for recharge */

		/*
		 * If SOC has indeed dropped below recharge-SOC or
		 * the USB is removed, if linearize-soc is set scale
		 * msoc from 100% for better UX.
		 */
		if (chip->msoc < recharge_soc || !usb_present) {
			if (chip->dt.linearize_soc) {
				get_rtc_time(&chip->last_maint_soc_update_time);
				chip->maint_soc = FULL_SOC;
				qg_scale_soc(chip, false);
			}
			chip->charge_full = false;
			qg_dbg(chip, QG_DEBUG_STATUS, "msoc=%d recharge_soc=%d charge_full (1->0)\n",
					chip->msoc, recharge_soc);
		} else {
			/* continue with charge_full state */
			qg_dbg(chip, QG_DEBUG_STATUS, "msoc=%d recharge_soc=%d charge_full=%d usb_present=%d\n",
					chip->msoc, recharge_soc,
					chip->charge_full, usb_present);
		}
	}
out:
	return 0;
}

static int qg_parallel_status_update(struct qpnp_qg *chip)
{
	int rc;
	bool parallel_enabled = is_parallel_enabled(chip);
	bool update_smb = false;

	if (parallel_enabled == chip->parallel_enabled)
		return 0;

	chip->parallel_enabled = parallel_enabled;
	qg_dbg(chip, QG_DEBUG_STATUS,
		"Parallel status changed Enabled=%d\n", parallel_enabled);

	mutex_lock(&chip->data_lock);

	/*
	 * Parallel charger uses the same external sense, hence do not
	 * enable SMB sensing if PMI632 is configured for external sense.
	 */
	if (!chip->dt.qg_ext_sense)
		update_smb = true;

	rc = process_rt_fifo_data(chip, update_smb);
	if (rc < 0)
		pr_err("Failed to process RT FIFO data, rc=%d\n", rc);

	mutex_unlock(&chip->data_lock);

	return 0;
}

static int qg_usb_status_update(struct qpnp_qg *chip)
{
	bool usb_present = is_usb_present(chip);

	if (chip->usb_present != usb_present) {
		qg_dbg(chip, QG_DEBUG_STATUS,
			"USB status changed Present=%d\n",
							usb_present);
		qg_scale_soc(chip, false);
	}

	chip->usb_present = usb_present;

	return 0;
}

static int qg_handle_battery_removal(struct qpnp_qg *chip)
{
	int rc, length = QG_SDAM_MAX_OFFSET - QG_SDAM_VALID_OFFSET;
	u8 *data;

	/* clear SDAM */
	data = kcalloc(length, sizeof(*data), GFP_KERNEL);
	if (!data)
		return -ENOMEM;

	rc = qg_sdam_multibyte_write(QG_SDAM_VALID_OFFSET, data, length);
	if (rc < 0)
		pr_err("Failed to clear SDAM rc=%d\n", rc);

	return rc;
}

#define MAX_QG_OK_RETRIES	20
static int qg_handle_battery_insertion(struct qpnp_qg *chip)
{
	int rc, count = 0;
	u32 ocv_uv = 0, ocv_raw = 0;
	u8 reg = 0;

	do {
		rc = qg_read(chip, chip->qg_base + QG_STATUS1_REG, &reg, 1);
		if (rc < 0) {
			pr_err("Failed to read STATUS1_REG rc=%d\n", rc);
			return rc;
		}

		if (reg & QG_OK_BIT)
			break;

		msleep(200);
		count++;
	} while (count < MAX_QG_OK_RETRIES);

	if (count == MAX_QG_OK_RETRIES) {
		qg_dbg(chip, QG_DEBUG_STATUS, "QG_OK not set!\n");
		return 0;
	}

	/* read S7 PON OCV */
	rc = qg_read_ocv(chip, &ocv_uv, &ocv_raw, S7_PON_OCV);
	if (rc < 0) {
		pr_err("Failed to read PON OCV rc=%d\n", rc);
		return rc;
	}

	qg_dbg(chip, QG_DEBUG_STATUS,
		"S7_OCV on battery insertion = %duV\n", ocv_uv);

	chip->kdata.param[QG_GOOD_OCV_UV].data = ocv_uv;
	chip->kdata.param[QG_GOOD_OCV_UV].valid = true;
	/* clear all the userspace data */
	chip->kdata.param[QG_CLEAR_LEARNT_DATA].data = 1;
	chip->kdata.param[QG_CLEAR_LEARNT_DATA].valid = true;

	vote(chip->awake_votable, GOOD_OCV_VOTER, true, 0);
	/* signal the read thread */
	chip->data_ready = true;
	wake_up_interruptible(&chip->qg_wait_q);

	return 0;
}

static int qg_battery_status_update(struct qpnp_qg *chip)
{
	int rc;
	union power_supply_propval prop = {0, };

	if (!is_batt_available(chip))
		return 0;

	mutex_lock(&chip->data_lock);

	rc = power_supply_get_property(chip->batt_psy,
			POWER_SUPPLY_PROP_PRESENT, &prop);
	if (rc < 0) {
		pr_err("Failed to get battery-present, rc=%d\n", rc);
		goto done;
	}

	if (chip->battery_missing && prop.intval) {
		pr_warn("Battery inserted!\n");
		rc = qg_handle_battery_insertion(chip);
		if (rc < 0)
			pr_err("Failed in battery-insertion rc=%d\n", rc);
	} else if (!chip->battery_missing && !prop.intval) {
		pr_warn("Battery removed!\n");
		rc = qg_handle_battery_removal(chip);
		if (rc < 0)
			pr_err("Failed in battery-removal rc=%d\n", rc);
	}

	chip->battery_missing = !prop.intval;

done:
	mutex_unlock(&chip->data_lock);
	return rc;
}


static void qg_status_change_work(struct work_struct *work)
{
	struct qpnp_qg *chip = container_of(work,
			struct qpnp_qg, qg_status_change_work);
	union power_supply_propval prop = {0, };
	int rc = 0, batt_temp = 0, batt_soc_32b = 0;

	if (!is_batt_available(chip)) {
		pr_debug("batt-psy not available\n");
		goto out;
	}

	rc = qg_battery_status_update(chip);
	if (rc < 0)
		pr_err("Failed to process battery status update rc=%d\n", rc);

	rc = power_supply_get_property(chip->batt_psy,
			POWER_SUPPLY_PROP_CHARGE_TYPE, &prop);
	if (rc < 0)
		pr_err("Failed to get charge-type, rc=%d\n", rc);
	else
		chip->charge_type = prop.intval;

	rc = power_supply_get_property(chip->batt_psy,
			POWER_SUPPLY_PROP_STATUS, &prop);
	if (rc < 0)
		pr_err("Failed to get charger status, rc=%d\n", rc);
	else
		chip->charge_status = prop.intval;

	rc = power_supply_get_property(chip->batt_psy,
			POWER_SUPPLY_PROP_CHARGE_DONE, &prop);
	if (rc < 0)
		pr_err("Failed to get charge done status, rc=%d\n", rc);
	else
		chip->charge_done = prop.intval;

	qg_dbg(chip, QG_DEBUG_STATUS, "charge_status=%d charge_done=%d\n",
			chip->charge_status, chip->charge_done);

	rc = qg_parallel_status_update(chip);
	if (rc < 0)
		pr_err("Failed to update parallel-status, rc=%d\n", rc);

	rc = qg_usb_status_update(chip);
	if (rc < 0)
		pr_err("Failed to update usb status, rc=%d\n", rc);

	cycle_count_update(chip->counter,
			DIV_ROUND_CLOSEST(chip->msoc * 255, 100),
			chip->charge_status, chip->charge_done,
			chip->usb_present);

	if (!chip->dt.cl_disable) {
		rc = qg_get_battery_temp(chip, &batt_temp);
		if (rc < 0) {
			pr_err("Failed to read BATT_TEMP at PON rc=%d\n", rc);
		} else {
			batt_soc_32b = div64_u64(
					chip->batt_soc * BATT_SOC_32BIT,
					QG_SOC_FULL);
			cap_learning_update(chip->cl, batt_temp, batt_soc_32b,
				chip->charge_status, chip->charge_done,
				chip->usb_present, false);
		}
	}
	rc = qg_charge_full_update(chip);
	if (rc < 0)
		pr_err("Failed in charge_full_update, rc=%d\n", rc);

	ttf_update(chip->ttf, chip->usb_present);
out:
	pm_relax(chip->dev);
}

static int qg_notifier_cb(struct notifier_block *nb,
			unsigned long event, void *data)
{
	struct power_supply *psy = data;
	struct qpnp_qg *chip = container_of(nb, struct qpnp_qg, nb);

	if (event != PSY_EVENT_PROP_CHANGED)
		return NOTIFY_OK;

	if (work_pending(&chip->qg_status_change_work))
		return NOTIFY_OK;

	if ((strcmp(psy->desc->name, "battery") == 0)
		|| (strcmp(psy->desc->name, "parallel") == 0)
		|| (strcmp(psy->desc->name, "usb") == 0)) {
		/*
		 * We cannot vote for awake votable here as that takes
		 * a mutex lock and this is executed in an atomic context.
		 */
		pm_stay_awake(chip->dev);
		schedule_work(&chip->qg_status_change_work);
	}

	return NOTIFY_OK;
}

static int qg_init_psy(struct qpnp_qg *chip)
{
	struct power_supply_config qg_psy_cfg;
	int rc;

	qg_psy_cfg.drv_data = chip;
	qg_psy_cfg.of_node = NULL;
	qg_psy_cfg.supplied_to = NULL;
	qg_psy_cfg.num_supplicants = 0;
	chip->qg_psy = devm_power_supply_register(chip->dev,
				&qg_psy_desc, &qg_psy_cfg);
	if (IS_ERR_OR_NULL(chip->qg_psy)) {
		pr_err("Failed to register qg_psy rc = %ld\n",
				PTR_ERR(chip->qg_psy));
		return -ENODEV;
	}

	chip->nb.notifier_call = qg_notifier_cb;
	rc = power_supply_reg_notifier(&chip->nb);
	if (rc < 0)
		pr_err("Failed register psy notifier rc = %d\n", rc);

	return rc;
}

static ssize_t qg_device_read(struct file *file, char __user *buf, size_t count,
			  loff_t *ppos)
{
	int rc;
	struct qpnp_qg *chip = file->private_data;
	unsigned long data_size = sizeof(chip->kdata);

	/* non-blocking access, return */
	if (!chip->data_ready && (file->f_flags & O_NONBLOCK))
		return 0;

	/* blocking access wait on data_ready */
	if (!(file->f_flags & O_NONBLOCK)) {
		rc = wait_event_interruptible(chip->qg_wait_q,
					chip->data_ready);
		if (rc < 0) {
			pr_debug("Failed wait! rc=%d\n", rc);
			return rc;
		}
	}

	mutex_lock(&chip->data_lock);

	if (!chip->data_ready) {
		pr_debug("No Data, false wakeup\n");
		rc = -EFAULT;
		goto fail_read;
	}


	if (copy_to_user(buf, &chip->kdata, data_size)) {
		pr_err("Failed in copy_to_user\n");
		rc = -EFAULT;
		goto fail_read;
	}
	chip->data_ready = false;

	/* release all wake sources */
	vote(chip->awake_votable, GOOD_OCV_VOTER, false, 0);
	vote(chip->awake_votable, FIFO_DONE_VOTER, false, 0);
	vote(chip->awake_votable, FIFO_RT_DONE_VOTER, false, 0);
	vote(chip->awake_votable, SUSPEND_DATA_VOTER, false, 0);

	qg_dbg(chip, QG_DEBUG_DEVICE,
		"QG device read complete Seq_no=%u Size=%ld\n",
				chip->kdata.seq_no, data_size);

	/* clear data */
	memset(&chip->kdata, 0, sizeof(chip->kdata));

	mutex_unlock(&chip->data_lock);

	return data_size;

fail_read:
	mutex_unlock(&chip->data_lock);
	return rc;
}

static ssize_t qg_device_write(struct file *file, const char __user *buf,
			size_t count, loff_t *ppos)
{
	int rc = -EINVAL;
	struct qpnp_qg *chip = file->private_data;
	unsigned long data_size = sizeof(chip->udata);

	mutex_lock(&chip->data_lock);
	if (count == 0) {
		pr_err("No data!\n");
		goto fail;
	}

	if (count != 0 && count < data_size) {
		pr_err("Invalid datasize %zu expected %lu\n", count, data_size);
		goto fail;
	}

	if (copy_from_user(&chip->udata, buf, data_size)) {
		pr_err("Failed in copy_from_user\n");
		rc = -EFAULT;
		goto fail;
	}

	rc = data_size;
	vote(chip->awake_votable, UDATA_READY_VOTER, true, 0);
	schedule_work(&chip->udata_work);
	qg_dbg(chip, QG_DEBUG_DEVICE, "QG write complete size=%d\n", rc);
fail:
	mutex_unlock(&chip->data_lock);
	return rc;
}

static unsigned int qg_device_poll(struct file *file, poll_table *wait)
{
	struct qpnp_qg *chip = file->private_data;
	unsigned int mask = 0;

	poll_wait(file, &chip->qg_wait_q, wait);

	if (chip->data_ready)
		mask = POLLIN | POLLRDNORM;

	return mask;
}

static int qg_device_open(struct inode *inode, struct file *file)
{
	struct qpnp_qg *chip = container_of(inode->i_cdev,
				struct qpnp_qg, qg_cdev);

	file->private_data = chip;
	chip->qg_device_open = true;
	qg_dbg(chip, QG_DEBUG_DEVICE, "QG device opened!\n");

	return 0;
}

static int qg_device_release(struct inode *inode, struct file *file)
{
	struct qpnp_qg *chip = container_of(inode->i_cdev,
				struct qpnp_qg, qg_cdev);

	file->private_data = chip;
	chip->qg_device_open = false;
	qg_dbg(chip, QG_DEBUG_DEVICE, "QG device closed!\n");

	return 0;
}

static const struct file_operations qg_fops = {
	.owner		= THIS_MODULE,
	.open		= qg_device_open,
	.release	= qg_device_release,
	.read		= qg_device_read,
	.write		= qg_device_write,
	.poll		= qg_device_poll,
};

static int qg_register_device(struct qpnp_qg *chip)
{
	int rc;

	rc = alloc_chrdev_region(&chip->dev_no, 0, 1, "qg");
	if (rc < 0) {
		pr_err("Failed to allocate chardev rc=%d\n", rc);
		return rc;
	}

	cdev_init(&chip->qg_cdev, &qg_fops);
	rc = cdev_add(&chip->qg_cdev, chip->dev_no, 1);
	if (rc < 0) {
		pr_err("Failed to cdev_add rc=%d\n", rc);
		goto unregister_chrdev;
	}

	chip->qg_class = class_create(THIS_MODULE, "qg");
	if (IS_ERR_OR_NULL(chip->qg_class)) {
		pr_err("Failed to create qg class\n");
		rc = -EINVAL;
		goto delete_cdev;
	}
	chip->qg_device = device_create(chip->qg_class, NULL, chip->dev_no,
					NULL, "qg");
	if (IS_ERR(chip->qg_device)) {
		pr_err("Failed to create qg_device\n");
		rc = -EINVAL;
		goto destroy_class;
	}

	qg_dbg(chip, QG_DEBUG_DEVICE, "'/dev/qg' successfully created\n");

	return 0;

destroy_class:
	class_destroy(chip->qg_class);
delete_cdev:
	cdev_del(&chip->qg_cdev);
unregister_chrdev:
	unregister_chrdev_region(chip->dev_no, 1);
	return rc;
}

#define BID_RPULL_OHM		100000
#define BID_VREF_MV		1875
static int get_batt_id_ohm(struct qpnp_qg *chip, u32 *batt_id_ohm)
{
	int rc, batt_id_mv;
	int64_t denom;

	/* Read battery-id */
	rc = iio_read_channel_processed(chip->batt_id_chan, &batt_id_mv);
	if (rc < 0) {
		pr_err("Failed to read BATT_ID over ADC, rc=%d\n", rc);
		return rc;
	}

	batt_id_mv = div_s64(batt_id_mv, 1000);
	if (batt_id_mv == 0) {
		pr_debug("batt_id_mv = 0 from ADC\n");
		return 0;
	}

	denom = div64_s64(BID_VREF_MV * 1000, batt_id_mv) - 1000;
	if (denom <= 0) {
		/* batt id connector might be open, return 0 kohms */
		return 0;
	}

	*batt_id_ohm = div64_u64(BID_RPULL_OHM * 1000 + denom / 2, denom);

	qg_dbg(chip, QG_DEBUG_PROFILE, "batt_id_mv=%d, batt_id_ohm=%d\n",
					batt_id_mv, *batt_id_ohm);

	return 0;
}

static int qg_load_battery_profile(struct qpnp_qg *chip)
{
	struct device_node *node = chip->dev->of_node;
	struct device_node *batt_node, *profile_node;
	int rc;

	batt_node = of_find_node_by_name(node, "qcom,battery-data");
	if (!batt_node) {
		pr_err("Batterydata not available\n");
		return -ENXIO;
	}

	profile_node = of_batterydata_get_best_profile(batt_node,
				chip->batt_id_ohm / 1000, NULL);
	if (IS_ERR(profile_node)) {
		rc = PTR_ERR(profile_node);
		pr_err("Failed to detect valid QG battery profile %d\n", rc);
		return rc;
	}

	rc = of_property_read_string(profile_node, "qcom,battery-type",
				&chip->bp.batt_type_str);
	if (rc < 0) {
		pr_err("Failed to detect battery type rc:%d\n", rc);
		return rc;
	}

	rc = qg_batterydata_init(profile_node);
	if (rc < 0) {
		pr_err("Failed to initialize battery-profile rc=%d\n", rc);
		return rc;
	}

	rc = of_property_read_u32(profile_node, "qcom,max-voltage-uv",
				&chip->bp.float_volt_uv);
	if (rc < 0) {
		pr_err("Failed to read battery float-voltage rc:%d\n", rc);
		chip->bp.float_volt_uv = -EINVAL;
	}

	rc = of_property_read_u32(profile_node, "qcom,fastchg-current-ma",
				&chip->bp.fastchg_curr_ma);
	if (rc < 0) {
		pr_err("Failed to read battery fastcharge current rc:%d\n", rc);
		chip->bp.fastchg_curr_ma = -EINVAL;
	}

	rc = of_property_read_u32(profile_node, "qcom,qg-batt-profile-ver",
				&chip->bp.qg_profile_version);
	if (rc < 0) {
		pr_err("Failed to read QG profile version rc:%d\n", rc);
		chip->bp.qg_profile_version = -EINVAL;
	}

	qg_dbg(chip, QG_DEBUG_PROFILE, "profile=%s FV=%duV FCC=%dma\n",
			chip->bp.batt_type_str, chip->bp.float_volt_uv,
			chip->bp.fastchg_curr_ma);

	return 0;
}

static int qg_setup_battery(struct qpnp_qg *chip)
{
	int rc;

	if (!is_battery_present(chip)) {
		qg_dbg(chip, QG_DEBUG_PROFILE, "Battery Missing!\n");
		chip->battery_missing = true;
		chip->profile_loaded = false;
		chip->soc_reporting_ready = true;
	} else {
		/* battery present */
		rc = get_batt_id_ohm(chip, &chip->batt_id_ohm);
		if (rc < 0) {
			pr_err("Failed to detect batt_id rc=%d\n", rc);
			chip->profile_loaded = false;
		} else {
			rc = qg_load_battery_profile(chip);
			if (rc < 0) {
				pr_err("Failed to load battery-profile rc=%d\n",
								rc);
				chip->profile_loaded = false;
				chip->soc_reporting_ready = true;
			} else {
				chip->profile_loaded = true;
			}
		}
	}

	qg_dbg(chip, QG_DEBUG_PROFILE, "battery_missing=%d batt_id_ohm=%d Ohm profile_loaded=%d profile=%s\n",
			chip->battery_missing, chip->batt_id_ohm,
			chip->profile_loaded, chip->bp.batt_type_str);

	return 0;
}

static struct ocv_all ocv[] = {
	[S7_PON_OCV] = { 0, 0, "S7_PON_OCV"},
	[S3_GOOD_OCV] = { 0, 0, "S3_GOOD_OCV"},
	[S3_LAST_OCV] = { 0, 0, "S3_LAST_OCV"},
	[SDAM_PON_OCV] = { 0, 0, "SDAM_PON_OCV"},
};

#define S7_ERROR_MARGIN_UV		20000
static int qg_determine_pon_soc(struct qpnp_qg *chip)
{
	int rc = 0, batt_temp = 0, i;
	bool use_pon_ocv = true;
	unsigned long rtc_sec = 0;
<<<<<<< HEAD
	u32 ocv_uv = 0, soc = 0, pon_soc = 0, shutdown[SDAM_MAX] = {0};
=======
	u32 ocv_uv = 0, soc = 0, pon_soc = 0, full_soc = 0, cutoff_soc = 0;
	u32 shutdown[SDAM_MAX] = {0};
>>>>>>> 871eac76
	char ocv_type[20] = "NONE";

	if (!chip->profile_loaded) {
		qg_dbg(chip, QG_DEBUG_PON, "No Profile, skipping PON soc\n");
		return 0;
	}

	/* read all OCVs */
	for (i = S7_PON_OCV; i < PON_OCV_MAX; i++) {
		rc = qg_read_ocv(chip, &ocv[i].ocv_uv,
					&ocv[i].ocv_raw, i);
		if (rc < 0)
			pr_err("Failed to read %s OCV rc=%d\n",
					ocv[i].ocv_type, rc);
		else
			qg_dbg(chip, QG_DEBUG_PON, "%s OCV=%d\n",
					ocv[i].ocv_type, ocv[i].ocv_uv);
	}

	rc = qg_get_battery_temp(chip, &batt_temp);
<<<<<<< HEAD
	if (rc) {
=======
	if (rc < 0) {
>>>>>>> 871eac76
		pr_err("Failed to read BATT_TEMP at PON rc=%d\n", rc);
		goto done;
	}

	rc = get_rtc_time(&rtc_sec);
	if (rc < 0) {
		pr_err("Failed to read RTC time rc=%d\n", rc);
		goto use_pon_ocv;
	}

	rc = qg_sdam_read_all(shutdown);
	if (rc < 0) {
		pr_err("Failed to read shutdown params rc=%d\n", rc);
		goto use_pon_ocv;
	}

	rc = lookup_soc_ocv(&pon_soc, ocv[S7_PON_OCV].ocv_uv, batt_temp, false);
	if (rc < 0) {
		pr_err("Failed to lookup S7_PON SOC rc=%d\n", rc);
		goto done;
	}

	qg_dbg(chip, QG_DEBUG_PON, "Shutdown: Valid=%d SOC=%d OCV=%duV time=%dsecs temp=%d, time_now=%ldsecs temp_now=%d S7_soc=%d\n",
			shutdown[SDAM_VALID],
			shutdown[SDAM_SOC],
			shutdown[SDAM_OCV_UV],
			shutdown[SDAM_TIME_SEC],
			shutdown[SDAM_TEMP],
			rtc_sec, batt_temp,
			pon_soc);
	/*
	 * Use the shutdown SOC if
	 * 1. SDAM read is a success & SDAM data is valid
	 * 2. The device was powered off for < ignore_shutdown_time
	 * 2. Batt temp has not changed more than shutdown_temp_diff
	 */
	if (!shutdown[SDAM_VALID])
		goto use_pon_ocv;

	if (!is_between(0, chip->dt.ignore_shutdown_soc_secs,
			(rtc_sec - shutdown[SDAM_TIME_SEC])))
		goto use_pon_ocv;

	if (!is_between(0, chip->dt.shutdown_temp_diff,
			abs(shutdown[SDAM_TEMP] -  batt_temp)))
		goto use_pon_ocv;

	if ((chip->dt.shutdown_soc_threshold != -EINVAL) &&
			!is_between(0, chip->dt.shutdown_soc_threshold,
			abs(pon_soc - shutdown[SDAM_SOC])))
		goto use_pon_ocv;

	use_pon_ocv = false;
	ocv_uv = shutdown[SDAM_OCV_UV];
	soc = shutdown[SDAM_SOC];
	strlcpy(ocv_type, "SHUTDOWN_SOC", 20);
	qg_dbg(chip, QG_DEBUG_PON, "Using SHUTDOWN_SOC @ PON\n");

use_pon_ocv:
	if (use_pon_ocv == true) {
		if (ocv[S3_LAST_OCV].ocv_raw == FIFO_V_RESET_VAL) {
			if (!ocv[SDAM_PON_OCV].ocv_uv) {
				strlcpy(ocv_type, "S7_PON_SOC", 20);
				ocv_uv = ocv[S7_PON_OCV].ocv_uv;
			} else if (ocv[SDAM_PON_OCV].ocv_uv <=
					ocv[S7_PON_OCV].ocv_uv) {
				strlcpy(ocv_type, "S7_PON_SOC", 20);
				ocv_uv = ocv[S7_PON_OCV].ocv_uv;
			} else if (!shutdown[SDAM_VALID] &&
				((ocv[SDAM_PON_OCV].ocv_uv -
					ocv[S7_PON_OCV].ocv_uv) >
					S7_ERROR_MARGIN_UV)) {
				strlcpy(ocv_type, "S7_PON_SOC", 20);
				ocv_uv = ocv[S7_PON_OCV].ocv_uv;
			} else {
				strlcpy(ocv_type, "SDAM_PON_SOC", 20);
				ocv_uv = ocv[SDAM_PON_OCV].ocv_uv;
			}
		} else {
			if (ocv[S3_LAST_OCV].ocv_uv >= ocv[S7_PON_OCV].ocv_uv) {
				strlcpy(ocv_type, "S3_LAST_SOC", 20);
				ocv_uv = ocv[S3_LAST_OCV].ocv_uv;
			} else {
				strlcpy(ocv_type, "S7_PON_SOC", 20);
				ocv_uv = ocv[S7_PON_OCV].ocv_uv;
			}
		}

		ocv_uv = CAP(QG_MIN_OCV_UV, QG_MAX_OCV_UV, ocv_uv);
		rc = lookup_soc_ocv(&pon_soc, ocv_uv, batt_temp, false);
		if (rc < 0) {
			pr_err("Failed to lookup SOC@PON rc=%d\n", rc);
			goto done;
		}

		rc = lookup_soc_ocv(&full_soc, chip->bp.float_volt_uv,
							batt_temp, true);
		if (rc < 0) {
			pr_err("Failed to lookup FULL_SOC@PON rc=%d\n", rc);
			goto done;
		}

		rc = lookup_soc_ocv(&cutoff_soc,
				chip->dt.vbatt_cutoff_mv * 1000,
				batt_temp, false);
		if (rc < 0) {
			pr_err("Failed to lookup CUTOFF_SOC@PON rc=%d\n", rc);
			goto done;
		}

		if ((full_soc - cutoff_soc) > 0 && (pon_soc - cutoff_soc) > 0)
			soc = DIV_ROUND_UP(((pon_soc - cutoff_soc) * 100),
						(full_soc - cutoff_soc));
		else
			soc = pon_soc;

		qg_dbg(chip, QG_DEBUG_PON, "v_float=%d v_cutoff=%d FULL_SOC=%d CUTOFF_SOC=%d PON_SYS_SOC=%d pon_soc=%d\n",
			chip->bp.float_volt_uv, chip->dt.vbatt_cutoff_mv * 1000,
			full_soc, cutoff_soc, pon_soc, soc);
	}
done:
	if (rc < 0) {
		pr_err("Failed to get %s @ PON, rc=%d\n", ocv_type, rc);
		return rc;
	}

	chip->last_adj_ssoc = chip->catch_up_soc = chip->msoc = soc;
	chip->kdata.param[QG_PON_OCV_UV].data = ocv_uv;
	chip->kdata.param[QG_PON_OCV_UV].valid = true;

	/* write back to SDAM */
	chip->sdam_data[SDAM_SOC] = soc;
	chip->sdam_data[SDAM_OCV_UV] = ocv_uv;
	chip->sdam_data[SDAM_VALID] = 1;

	rc = qg_write_monotonic_soc(chip, chip->msoc);
	if (rc < 0)
		pr_err("Failed to update MSOC register rc=%d\n", rc);

	rc = qg_store_soc_params(chip);
	if (rc < 0)
		pr_err("Failed to update sdam params rc=%d\n", rc);

	pr_info("using %s @ PON ocv_uv=%duV soc=%d\n",
			ocv_type, ocv_uv, chip->msoc);

	/* SOC reporting is now ready */
	chip->soc_reporting_ready = 1;

	return 0;
}

static int qg_set_wa_flags(struct qpnp_qg *chip)
{
	switch (chip->pmic_rev_id->pmic_subtype) {
	case PMI632_SUBTYPE:
		chip->wa_flags |= QG_RECHARGE_SOC_WA;
		if (chip->pmic_rev_id->rev4 == PMI632_V1P0_REV4)
			chip->wa_flags |= QG_VBAT_LOW_WA;
		break;
	case PM6150_SUBTYPE:
		chip->wa_flags |= QG_CLK_ADJUST_WA |
				QG_RECHARGE_SOC_WA;
		break;
	default:
		pr_err("Unsupported PMIC subtype %d\n",
			chip->pmic_rev_id->pmic_subtype);
		return -EINVAL;
	}

	qg_dbg(chip, QG_DEBUG_PON, "wa_flags = %x\n", chip->wa_flags);

	return 0;
}

#define ADC_CONV_DLY_512MS		0xA
static int qg_hw_init(struct qpnp_qg *chip)
{
	int rc, temp;
	u8 reg;

	/* read the QG perph_subtype */
	rc = qg_read(chip, chip->qg_base + PERPH_SUBTYPE_REG,
					&chip->qg_subtype, 1);
	if (rc < 0) {
		pr_err("Failed to read QG subtype rc=%d", rc);
		return rc;
	}

	rc = qg_set_wa_flags(chip);
	if (rc < 0) {
		pr_err("Failed to update PMIC type flags, rc=%d\n", rc);
		return rc;
	}

	rc = qg_master_hold(chip, true);
	if (rc < 0) {
		pr_err("Failed to hold master, rc=%d\n", rc);
		goto done_fifo;
	}

	rc = qg_process_rt_fifo(chip);
	if (rc < 0) {
		pr_err("Failed to process FIFO real-time, rc=%d\n", rc);
		goto done_fifo;
	}

	/* update the changed S2 fifo DT parameters */
	if (chip->dt.s2_fifo_length > 0) {
		rc = qg_update_fifo_length(chip, chip->dt.s2_fifo_length);
		if (rc < 0)
			goto done_fifo;
	}

	if (chip->dt.s2_acc_length > 0) {
		reg = ilog2(chip->dt.s2_acc_length) - 1;
		rc = qg_masked_write(chip, chip->qg_base +
				QG_S2_NORMAL_MEAS_CTL2_REG,
				NUM_OF_ACCUM_MASK, reg);
		if (rc < 0) {
			pr_err("Failed to write S2 ACC length, rc=%d\n", rc);
			goto done_fifo;
		}
	}

	if (chip->dt.s2_acc_intvl_ms > 0) {
		reg = chip->dt.s2_acc_intvl_ms / 10;
		rc = qg_write(chip, chip->qg_base +
				QG_S2_NORMAL_MEAS_CTL3_REG,
				&reg, 1);
		if (rc < 0) {
			pr_err("Failed to write S2 ACC intrvl, rc=%d\n", rc);
			goto done_fifo;
		}
	}

	/* signal the read thread */
	chip->data_ready = true;
	wake_up_interruptible(&chip->qg_wait_q);

done_fifo:
	rc = qg_master_hold(chip, false);
	if (rc < 0) {
		pr_err("Failed to release master, rc=%d\n", rc);
		return rc;
	}
	chip->last_fifo_update_time = ktime_get();

	if (chip->dt.ocv_timer_expiry_min != -EINVAL) {
		if (chip->dt.ocv_timer_expiry_min < 2)
			chip->dt.ocv_timer_expiry_min = 2;
		else if (chip->dt.ocv_timer_expiry_min > 30)
			chip->dt.ocv_timer_expiry_min = 30;

		reg = (chip->dt.ocv_timer_expiry_min - 2) / 4;
		rc = qg_masked_write(chip,
			chip->qg_base + QG_S3_SLEEP_OCV_MEAS_CTL4_REG,
			SLEEP_IBAT_QUALIFIED_LENGTH_MASK, reg);
		if (rc < 0) {
			pr_err("Failed to write OCV timer, rc=%d\n", rc);
			return rc;
		}
	}

	if (chip->dt.ocv_tol_threshold_uv != -EINVAL) {
		if (chip->dt.ocv_tol_threshold_uv < 0)
			chip->dt.ocv_tol_threshold_uv = 0;
		else if (chip->dt.ocv_tol_threshold_uv > 12262)
			chip->dt.ocv_tol_threshold_uv = 12262;

		reg = chip->dt.ocv_tol_threshold_uv / 195;
		rc = qg_masked_write(chip,
			chip->qg_base + QG_S3_SLEEP_OCV_TREND_CTL2_REG,
			TREND_TOL_MASK, reg);
		if (rc < 0) {
			pr_err("Failed to write OCV tol-thresh, rc=%d\n", rc);
			return rc;
		}
	}

	if (chip->dt.s3_entry_fifo_length != -EINVAL) {
		if (chip->dt.s3_entry_fifo_length < 1)
			chip->dt.s3_entry_fifo_length = 1;
		else if (chip->dt.s3_entry_fifo_length > 8)
			chip->dt.s3_entry_fifo_length = 8;

		reg = chip->dt.s3_entry_fifo_length - 1;
		rc = qg_masked_write(chip,
			chip->qg_base + QG_S3_SLEEP_OCV_IBAT_CTL1_REG,
			SLEEP_IBAT_QUALIFIED_LENGTH_MASK, reg);
		if (rc < 0) {
			pr_err("Failed to write S3-entry fifo-length, rc=%d\n",
							rc);
			return rc;
		}
	}

	if (chip->dt.s3_entry_ibat_ua != -EINVAL) {
		if (chip->dt.s3_entry_ibat_ua < 0)
			chip->dt.s3_entry_ibat_ua = 0;
		else if (chip->dt.s3_entry_ibat_ua > 155550)
			chip->dt.s3_entry_ibat_ua = 155550;

		reg = chip->dt.s3_entry_ibat_ua / 610;
		rc = qg_write(chip, chip->qg_base +
				QG_S3_ENTRY_IBAT_THRESHOLD_REG,
				&reg, 1);
		if (rc < 0) {
			pr_err("Failed to write S3-entry ibat-uA, rc=%d\n", rc);
			return rc;
		}
	}

	if (chip->dt.s3_exit_ibat_ua != -EINVAL) {
		if (chip->dt.s3_exit_ibat_ua < 0)
			chip->dt.s3_exit_ibat_ua = 0;
		else if (chip->dt.s3_exit_ibat_ua > 155550)
			chip->dt.s3_exit_ibat_ua = 155550;

		rc = qg_read(chip, chip->qg_base +
				QG_S3_ENTRY_IBAT_THRESHOLD_REG,
				&reg, 1);
		if (rc < 0) {
			pr_err("Failed to read S3-entry ibat-uA, rc=%d", rc);
			return rc;
		}
		temp = reg * 610;
		if (chip->dt.s3_exit_ibat_ua < temp)
			chip->dt.s3_exit_ibat_ua = temp;
		else
			chip->dt.s3_exit_ibat_ua -= temp;

		reg = chip->dt.s3_exit_ibat_ua / 610;
		rc = qg_write(chip,
			chip->qg_base + QG_S3_EXIT_IBAT_THRESHOLD_REG,
			&reg, 1);
		if (rc < 0) {
			pr_err("Failed to write S3-entry ibat-uA, rc=%d\n", rc);
			return rc;
		}
	}

	/* vbat based configs */
	if (chip->dt.vbatt_low_mv < 0)
		chip->dt.vbatt_low_mv = 0;
	else if (chip->dt.vbatt_low_mv > 12750)
		chip->dt.vbatt_low_mv = 12750;

	if (chip->dt.vbatt_empty_mv < 0)
		chip->dt.vbatt_empty_mv = 0;
	else if (chip->dt.vbatt_empty_mv > 12750)
		chip->dt.vbatt_empty_mv = 12750;

	if (chip->dt.vbatt_empty_cold_mv < 0)
		chip->dt.vbatt_empty_cold_mv = 0;
	else if (chip->dt.vbatt_empty_cold_mv > 12750)
		chip->dt.vbatt_empty_cold_mv = 12750;

	rc = qg_vbat_thresholds_config(chip);
	if (rc < 0) {
		pr_err("Failed to configure VBAT empty/low rc=%d\n", rc);
		return rc;
	}

	/* disable S5 */
	rc = qg_masked_write(chip, chip->qg_base +
				QG_S5_OCV_VALIDATE_MEAS_CTL1_REG,
				ALLOW_S5_BIT, 0);
	if (rc < 0)
		pr_err("Failed to disable S5 rc=%d\n", rc);

	/* change PON OCV time to 512ms */
	rc = qg_masked_write(chip, chip->qg_base +
				QG_S7_PON_OCV_MEAS_CTL1_REG,
				ADC_CONV_DLY_MASK,
				ADC_CONV_DLY_512MS);
	if (rc < 0)
		pr_err("Failed to reconfigure S7-delay rc=%d\n", rc);


	return 0;
}

static int qg_post_init(struct qpnp_qg *chip)
{
	u8 status = 0;

	/* disable all IRQs if profile is not loaded */
	if (!chip->profile_loaded) {
		vote(chip->vbatt_irq_disable_votable,
				PROFILE_IRQ_DISABLE, true, 0);
		vote(chip->fifo_irq_disable_votable,
				PROFILE_IRQ_DISABLE, true, 0);
		vote(chip->good_ocv_irq_disable_votable,
				PROFILE_IRQ_DISABLE, true, 0);
	}

	/* restore ESR data */
	if (!chip->dt.esr_disable)
		qg_retrieve_esr_params(chip);

	/* read STATUS2 register to clear its last state */
	qg_read(chip, chip->qg_base + QG_STATUS2_REG, &status, 1);

	return 0;
}

static int qg_get_irq_index_byname(const char *irq_name)
{
	int i;

	for (i = 0; i < ARRAY_SIZE(qg_irqs); i++) {
		if (strcmp(qg_irqs[i].name, irq_name) == 0)
			return i;
	}

	return -ENOENT;
}

static int qg_request_interrupt(struct qpnp_qg *chip,
		struct device_node *node, const char *irq_name)
{
	int rc, irq, irq_index;

	irq = of_irq_get_byname(node, irq_name);
	if (irq < 0) {
		pr_err("Failed to get irq %s byname\n", irq_name);
		return irq;
	}

	irq_index = qg_get_irq_index_byname(irq_name);
	if (irq_index < 0) {
		pr_err("%s is not a defined irq\n", irq_name);
		return irq_index;
	}

	if (!qg_irqs[irq_index].handler)
		return 0;

	rc = devm_request_threaded_irq(chip->dev, irq, NULL,
				qg_irqs[irq_index].handler,
				IRQF_ONESHOT, irq_name, chip);
	if (rc < 0) {
		pr_err("Failed to request irq %d\n", irq);
		return rc;
	}

	qg_irqs[irq_index].irq = irq;
	if (qg_irqs[irq_index].wake)
		enable_irq_wake(irq);

	qg_dbg(chip, QG_DEBUG_PON, "IRQ %s registered wakeable=%d\n",
			qg_irqs[irq_index].name, qg_irqs[irq_index].wake);

	return 0;
}

static int qg_request_irqs(struct qpnp_qg *chip)
{
	struct device_node *node = chip->dev->of_node;
	struct device_node *child;
	const char *name;
	struct property *prop;
	int rc = 0;

	for_each_available_child_of_node(node, child) {
		of_property_for_each_string(child, "interrupt-names",
					    prop, name) {
			rc = qg_request_interrupt(chip, child, name);
			if (rc < 0)
				return rc;
		}
	}


	return 0;
}

#define QG_TTF_ITERM_DELTA_MA		1
static int qg_alg_init(struct qpnp_qg *chip)
{
	struct cycle_counter *counter;
	struct cap_learning *cl;
	struct ttf *ttf;
	struct device_node *node = chip->dev->of_node;
	int rc;

	counter = devm_kzalloc(chip->dev, sizeof(*counter), GFP_KERNEL);
	if (!counter)
		return -ENOMEM;

	counter->restore_count = qg_restore_cycle_count;
	counter->store_count = qg_store_cycle_count;
	counter->data = chip;

	rc = cycle_count_init(counter);
	if (rc < 0) {
		dev_err(chip->dev, "Error in initializing cycle counter, rc:%d\n",
			rc);
		counter->data = NULL;
		devm_kfree(chip->dev, counter);
		return rc;
	}

	chip->counter = counter;

	ttf = devm_kzalloc(chip->dev, sizeof(*ttf), GFP_KERNEL);
	if (!ttf)
		return -ENOMEM;

	ttf->get_ttf_param = qg_get_ttf_param;
	ttf->awake_voter = qg_ttf_awake_voter;
	ttf->iterm_delta = QG_TTF_ITERM_DELTA_MA;
	ttf->data = chip;

	rc = ttf_tte_init(ttf);
	if (rc < 0) {
		dev_err(chip->dev, "Error in initializing ttf, rc:%d\n",
			rc);
		ttf->data = NULL;
		counter->data = NULL;
		devm_kfree(chip->dev, ttf);
		devm_kfree(chip->dev, counter);
		return rc;
	}

	chip->ttf = ttf;

	chip->dt.cl_disable = of_property_read_bool(node,
					"qcom,cl-disable");

	/*Return if capacity learning is disabled*/
	if (chip->dt.cl_disable)
		return 0;

	cl = devm_kzalloc(chip->dev, sizeof(*cl), GFP_KERNEL);
	if (!cl)
		return -ENOMEM;

	cl->cc_soc_max = QG_SOC_FULL;
	cl->get_cc_soc = qg_get_cc_soc;
	cl->get_learned_capacity = qg_get_learned_capacity;
	cl->store_learned_capacity = qg_store_learned_capacity;
	cl->data = chip;

	rc = cap_learning_init(cl);
	if (rc < 0) {
		dev_err(chip->dev, "Error in initializing capacity learning, rc:%d\n",
			rc);
		counter->data = NULL;
		cl->data = NULL;
		devm_kfree(chip->dev, counter);
		devm_kfree(chip->dev, ttf);
		devm_kfree(chip->dev, cl);
		return rc;
	}

	chip->cl = cl;
	return 0;
}

#define DEFAULT_VBATT_EMPTY_MV		3200
#define DEFAULT_VBATT_EMPTY_COLD_MV	3000
#define DEFAULT_VBATT_CUTOFF_MV		3400
#define DEFAULT_VBATT_LOW_MV		3500
#define DEFAULT_VBATT_LOW_COLD_MV	3800
#define DEFAULT_ITERM_MA		100
#define DEFAULT_S2_FIFO_LENGTH		5
#define DEFAULT_S2_VBAT_LOW_LENGTH	2
#define DEFAULT_S2_ACC_LENGTH		128
#define DEFAULT_S2_ACC_INTVL_MS		100
#define DEFAULT_DELTA_SOC		1
#define DEFAULT_SHUTDOWN_SOC_SECS	360
#define DEFAULT_COLD_TEMP_THRESHOLD	0
#define DEFAULT_CL_MIN_START_SOC	10
#define DEFAULT_CL_MAX_START_SOC	15
#define DEFAULT_CL_MIN_TEMP_DECIDEGC	150
#define DEFAULT_CL_MAX_TEMP_DECIDEGC	500
#define DEFAULT_CL_MAX_INC_DECIPERC	10
#define DEFAULT_CL_MAX_DEC_DECIPERC	20
#define DEFAULT_CL_MIN_LIM_DECIPERC	500
#define DEFAULT_CL_MAX_LIM_DECIPERC	100
#define DEFAULT_SHUTDOWN_TEMP_DIFF	60	/* 6 degC */
#define DEFAULT_ESR_QUAL_CURRENT_UA	130000
#define DEFAULT_ESR_QUAL_VBAT_UV	7000
#define DEFAULT_ESR_DISABLE_SOC		1000
#define ESR_CHG_MIN_IBAT_UA		(-450000)
static int qg_parse_dt(struct qpnp_qg *chip)
{
	int rc = 0;
	struct device_node *revid_node, *child, *node = chip->dev->of_node;
	u32 base, temp;
	u8 type;

	if (!node)  {
		pr_err("Failed to find device-tree node\n");
		return -ENXIO;
	}

	revid_node = of_parse_phandle(node, "qcom,pmic-revid", 0);
	if (!revid_node) {
		pr_err("Missing qcom,pmic-revid property - driver failed\n");
		return -EINVAL;
	}

	chip->pmic_rev_id = get_revid_data(revid_node);
	of_node_put(revid_node);
	if (IS_ERR_OR_NULL(chip->pmic_rev_id)) {
		pr_err("Failed to get pmic_revid, rc=%ld\n",
			PTR_ERR(chip->pmic_rev_id));
		/*
		 * the revid peripheral must be registered, any failure
		 * here only indicates that the rev-id module has not
		 * probed yet.
		 */
		return -EPROBE_DEFER;
	}

	qg_dbg(chip, QG_DEBUG_PON, "PMIC subtype %d Digital major %d\n",
		chip->pmic_rev_id->pmic_subtype, chip->pmic_rev_id->rev4);

	for_each_available_child_of_node(node, child) {
		rc = of_property_read_u32(child, "reg", &base);
		if (rc < 0) {
			pr_err("Failed to read base address, rc=%d\n", rc);
			return rc;
		}

		rc = qg_read(chip, base + PERPH_TYPE_REG, &type, 1);
		if (rc < 0) {
			pr_err("Failed to read type, rc=%d\n", rc);
			return rc;
		}

		switch (type) {
		case QG_TYPE:
			chip->qg_base = base;
			break;
		default:
			break;
		}
	}

	if (!chip->qg_base) {
		pr_err("QG device node missing\n");
		return -EINVAL;
	}

	/* S2 state params */
	rc = of_property_read_u32(node, "qcom,s2-fifo-length", &temp);
	if (rc < 0)
		chip->dt.s2_fifo_length = DEFAULT_S2_FIFO_LENGTH;
	else
		chip->dt.s2_fifo_length = temp;

	rc = of_property_read_u32(node, "qcom,s2-vbat-low-fifo-length", &temp);
	if (rc < 0)
		chip->dt.s2_vbat_low_fifo_length = DEFAULT_S2_VBAT_LOW_LENGTH;
	else
		chip->dt.s2_vbat_low_fifo_length = temp;

	rc = of_property_read_u32(node, "qcom,s2-acc-length", &temp);
	if (rc < 0)
		chip->dt.s2_acc_length = DEFAULT_S2_ACC_LENGTH;
	else
		chip->dt.s2_acc_length = temp;

	rc = of_property_read_u32(node, "qcom,s2-acc-interval-ms", &temp);
	if (rc < 0)
		chip->dt.s2_acc_intvl_ms = DEFAULT_S2_ACC_INTVL_MS;
	else
		chip->dt.s2_acc_intvl_ms = temp;

	qg_dbg(chip, QG_DEBUG_PON, "DT: S2 FIFO length=%d low_vbat_length=%d acc_length=%d acc_interval=%d\n",
		chip->dt.s2_fifo_length, chip->dt.s2_vbat_low_fifo_length,
		chip->dt.s2_acc_length, chip->dt.s2_acc_intvl_ms);

	/* OCV params */
	rc = of_property_read_u32(node, "qcom,ocv-timer-expiry-min", &temp);
	if (rc < 0)
		chip->dt.ocv_timer_expiry_min = -EINVAL;
	else
		chip->dt.ocv_timer_expiry_min = temp;

	rc = of_property_read_u32(node, "qcom,ocv-tol-threshold-uv", &temp);
	if (rc < 0)
		chip->dt.ocv_tol_threshold_uv = -EINVAL;
	else
		chip->dt.ocv_tol_threshold_uv = temp;

	qg_dbg(chip, QG_DEBUG_PON, "DT: OCV timer_expiry =%dmin ocv_tol_threshold=%duV\n",
		chip->dt.ocv_timer_expiry_min, chip->dt.ocv_tol_threshold_uv);

	/* S3 sleep configuration */
	rc = of_property_read_u32(node, "qcom,s3-entry-fifo-length", &temp);
	if (rc < 0)
		chip->dt.s3_entry_fifo_length = -EINVAL;
	else
		chip->dt.s3_entry_fifo_length = temp;

	rc = of_property_read_u32(node, "qcom,s3-entry-ibat-ua", &temp);
	if (rc < 0)
		chip->dt.s3_entry_ibat_ua = -EINVAL;
	else
		chip->dt.s3_entry_ibat_ua = temp;

	rc = of_property_read_u32(node, "qcom,s3-exit-ibat-ua", &temp);
	if (rc < 0)
		chip->dt.s3_exit_ibat_ua = -EINVAL;
	else
		chip->dt.s3_exit_ibat_ua = temp;

	/* VBAT thresholds */
	rc = of_property_read_u32(node, "qcom,vbatt-empty-mv", &temp);
	if (rc < 0)
		chip->dt.vbatt_empty_mv = DEFAULT_VBATT_EMPTY_MV;
	else
		chip->dt.vbatt_empty_mv = temp;

	rc = of_property_read_u32(node, "qcom,vbatt-empty-cold-mv", &temp);
	if (rc < 0)
		chip->dt.vbatt_empty_cold_mv = DEFAULT_VBATT_EMPTY_COLD_MV;
	else
		chip->dt.vbatt_empty_cold_mv = temp;

	rc = of_property_read_u32(node, "qcom,cold-temp-threshold", &temp);
	if (rc < 0)
		chip->dt.cold_temp_threshold = DEFAULT_COLD_TEMP_THRESHOLD;
	else
		chip->dt.cold_temp_threshold = temp;

	rc = of_property_read_u32(node, "qcom,vbatt-low-mv", &temp);
	if (rc < 0)
		chip->dt.vbatt_low_mv = DEFAULT_VBATT_LOW_MV;
	else
		chip->dt.vbatt_low_mv = temp;

	rc = of_property_read_u32(node, "qcom,vbatt-low-cold-mv", &temp);
	if (rc < 0)
		chip->dt.vbatt_low_cold_mv = DEFAULT_VBATT_LOW_COLD_MV;
	else
		chip->dt.vbatt_low_cold_mv = temp;

	rc = of_property_read_u32(node, "qcom,vbatt-cutoff-mv", &temp);
	if (rc < 0)
		chip->dt.vbatt_cutoff_mv = DEFAULT_VBATT_CUTOFF_MV;
	else
		chip->dt.vbatt_cutoff_mv = temp;

	/* IBAT thresholds */
	rc = of_property_read_u32(node, "qcom,qg-iterm-ma", &temp);
	if (rc < 0)
		chip->dt.iterm_ma = DEFAULT_ITERM_MA;
	else
		chip->dt.iterm_ma = temp;

	rc = of_property_read_u32(node, "qcom,delta-soc", &temp);
	if (rc < 0)
		chip->dt.delta_soc = DEFAULT_DELTA_SOC;
	else
		chip->dt.delta_soc = temp;

	rc = of_property_read_u32(node, "qcom,ignore-shutdown-soc-secs", &temp);
	if (rc < 0)
		chip->dt.ignore_shutdown_soc_secs = DEFAULT_SHUTDOWN_SOC_SECS;
	else
		chip->dt.ignore_shutdown_soc_secs = temp;

	rc = of_property_read_u32(node, "qcom,shutdown-temp-diff", &temp);
	if (rc < 0)
		chip->dt.shutdown_temp_diff = DEFAULT_SHUTDOWN_TEMP_DIFF;
	else
		chip->dt.shutdown_temp_diff = temp;

	chip->dt.hold_soc_while_full = of_property_read_bool(node,
					"qcom,hold-soc-while-full");

	chip->dt.linearize_soc = of_property_read_bool(node,
					"qcom,linearize-soc");

	rc = of_property_read_u32(node, "qcom,rbat-conn-mohm", &temp);
	if (rc < 0)
		chip->dt.rbat_conn_mohm = 0;
	else
		chip->dt.rbat_conn_mohm = temp;

	/* esr */
	chip->dt.esr_disable = of_property_read_bool(node,
					"qcom,esr-disable");

	chip->dt.esr_discharge_enable = of_property_read_bool(node,
					"qcom,esr-discharge-enable");

	rc = of_property_read_u32(node, "qcom,esr-qual-current-ua", &temp);
	if (rc < 0)
		chip->dt.esr_qual_i_ua = DEFAULT_ESR_QUAL_CURRENT_UA;
	else
		chip->dt.esr_qual_i_ua = temp;

	rc = of_property_read_u32(node, "qcom,esr-qual-vbatt-uv", &temp);
	if (rc < 0)
		chip->dt.esr_qual_v_uv = DEFAULT_ESR_QUAL_VBAT_UV;
	else
		chip->dt.esr_qual_v_uv = temp;

	rc = of_property_read_u32(node, "qcom,esr-disable-soc", &temp);
	if (rc < 0)
		chip->dt.esr_disable_soc = DEFAULT_ESR_DISABLE_SOC;
	else
		chip->dt.esr_disable_soc = temp * 100;

	rc = of_property_read_u32(node, "qcom,esr-chg-min-ibat-ua", &temp);
	if (rc < 0)
		chip->dt.esr_min_ibat_ua = ESR_CHG_MIN_IBAT_UA;
	else
		chip->dt.esr_min_ibat_ua = (int)temp;

	rc = of_property_read_u32(node, "qcom,shutdown_soc_threshold", &temp);
	if (rc < 0)
		chip->dt.shutdown_soc_threshold = -EINVAL;
	else
		chip->dt.shutdown_soc_threshold = temp;

	chip->dt.qg_ext_sense = of_property_read_bool(node, "qcom,qg-ext-sns");

	/* Capacity learning params*/
	if (!chip->dt.cl_disable) {
		chip->dt.cl_feedback_on = of_property_read_bool(node,
						"qcom,cl-feedback-on");

		rc = of_property_read_u32(node, "qcom,cl-min-start-soc", &temp);
		if (rc < 0)
			chip->cl->dt.min_start_soc = DEFAULT_CL_MIN_START_SOC;
		else
			chip->cl->dt.min_start_soc = temp;

		rc = of_property_read_u32(node, "qcom,cl-max-start-soc", &temp);
		if (rc < 0)
			chip->cl->dt.max_start_soc = DEFAULT_CL_MAX_START_SOC;
		else
			chip->cl->dt.max_start_soc = temp;

		rc = of_property_read_u32(node, "qcom,cl-min-temp", &temp);
		if (rc < 0)
			chip->cl->dt.min_temp = DEFAULT_CL_MIN_TEMP_DECIDEGC;
		else
			chip->cl->dt.min_temp = temp;

		rc = of_property_read_u32(node, "qcom,cl-max-temp", &temp);
		if (rc < 0)
			chip->cl->dt.max_temp = DEFAULT_CL_MAX_TEMP_DECIDEGC;
		else
			chip->cl->dt.max_temp = temp;

		rc = of_property_read_u32(node, "qcom,cl-max-increment", &temp);
		if (rc < 0)
			chip->cl->dt.max_cap_inc = DEFAULT_CL_MAX_INC_DECIPERC;
		else
			chip->cl->dt.max_cap_inc = temp;

		rc = of_property_read_u32(node, "qcom,cl-max-decrement", &temp);
		if (rc < 0)
			chip->cl->dt.max_cap_dec = DEFAULT_CL_MAX_DEC_DECIPERC;
		else
			chip->cl->dt.max_cap_dec = temp;

		rc = of_property_read_u32(node, "qcom,cl-min-limit", &temp);
		if (rc < 0)
			chip->cl->dt.min_cap_limit =
						DEFAULT_CL_MIN_LIM_DECIPERC;
		else
			chip->cl->dt.min_cap_limit = temp;

		rc = of_property_read_u32(node, "qcom,cl-max-limit", &temp);
		if (rc < 0)
			chip->cl->dt.max_cap_limit =
						DEFAULT_CL_MAX_LIM_DECIPERC;
		else
			chip->cl->dt.max_cap_limit = temp;

		qg_dbg(chip, QG_DEBUG_PON, "DT: cl_min_start_soc=%d cl_max_start_soc=%d cl_min_temp=%d cl_max_temp=%d\n",
			chip->cl->dt.min_start_soc, chip->cl->dt.max_start_soc,
			chip->cl->dt.min_temp, chip->cl->dt.max_temp);
	}
	qg_dbg(chip, QG_DEBUG_PON, "DT: vbatt_empty_mv=%dmV vbatt_low_mv=%dmV delta_soc=%d ext-sns=%d\n",
			chip->dt.vbatt_empty_mv, chip->dt.vbatt_low_mv,
			chip->dt.delta_soc, chip->dt.qg_ext_sense);

	return 0;
}

static int process_suspend(struct qpnp_qg *chip)
{
	u8 status = 0;
	int rc;
	u32 fifo_rt_length = 0, sleep_fifo_length = 0;

	/* skip if profile is not loaded */
	if (!chip->profile_loaded)
		return 0;

	cancel_delayed_work_sync(&chip->ttf->ttf_work);

	chip->suspend_data = false;

	/* read STATUS2 register to clear its last state */
	qg_read(chip, chip->qg_base + QG_STATUS2_REG, &status, 1);

	/* ignore any suspend processing if we are charging */
	if (chip->charge_status == POWER_SUPPLY_STATUS_CHARGING) {
		qg_dbg(chip, QG_DEBUG_PM, "Charging @ suspend - ignore processing\n");
		return 0;
	}

	rc = get_fifo_length(chip, &fifo_rt_length, true);
	if (rc < 0) {
		pr_err("Failed to read FIFO RT count, rc=%d\n", rc);
		return rc;
	}

	rc = qg_read(chip, chip->qg_base + QG_S3_SLEEP_OCV_IBAT_CTL1_REG,
			(u8 *)&sleep_fifo_length, 1);
	if (rc < 0) {
		pr_err("Failed to read sleep FIFO count, rc=%d\n", rc);
		return rc;
	}
	sleep_fifo_length &= SLEEP_IBAT_QUALIFIED_LENGTH_MASK;
	/*
	 * If the real-time FIFO count is greater than
	 * the the #fifo to enter sleep, save the FIFO data
	 * and reset the fifo count.
	 */
	if (fifo_rt_length >= (chip->dt.s2_fifo_length - sleep_fifo_length)) {
		rc = qg_master_hold(chip, true);
		if (rc < 0) {
			pr_err("Failed to hold master, rc=%d\n", rc);
			return rc;
		}

		rc = qg_process_rt_fifo(chip);
		if (rc < 0) {
			pr_err("Failed to process FIFO real-time, rc=%d\n", rc);
			qg_master_hold(chip, false);
			return rc;
		}

		rc = qg_master_hold(chip, false);
		if (rc < 0) {
			pr_err("Failed to release master, rc=%d\n", rc);
			return rc;
		}
		/* FIFOs restarted */
		chip->last_fifo_update_time = ktime_get();

		chip->suspend_data = true;
	}

	qg_dbg(chip, QG_DEBUG_PM, "FIFO rt_length=%d sleep_fifo_length=%d default_s2_count=%d suspend_data=%d\n",
			fifo_rt_length, sleep_fifo_length,
			chip->dt.s2_fifo_length, chip->suspend_data);

	return rc;
}

static int process_resume(struct qpnp_qg *chip)
{
	u8 status2 = 0, rt_status = 0;
	u32 ocv_uv = 0, ocv_raw = 0;
	int rc;

	/* skip if profile is not loaded */
	if (!chip->profile_loaded)
		return 0;

	rc = qg_read(chip, chip->qg_base + QG_STATUS2_REG, &status2, 1);
	if (rc < 0) {
		pr_err("Failed to read status2 register, rc=%d\n", rc);
		return rc;
	}

	if (status2 & GOOD_OCV_BIT) {
		rc = qg_read_ocv(chip, &ocv_uv, &ocv_raw, S3_GOOD_OCV);
		if (rc < 0) {
			pr_err("Failed to read good_ocv, rc=%d\n", rc);
			return rc;
		}

		 /* Clear suspend data as there has been a GOOD OCV */
		memset(&chip->kdata, 0, sizeof(chip->kdata));
		chip->kdata.param[QG_GOOD_OCV_UV].data = ocv_uv;
		chip->kdata.param[QG_GOOD_OCV_UV].valid = true;
		chip->suspend_data = false;

		qg_dbg(chip, QG_DEBUG_PM, "GOOD OCV @ resume good_ocv=%d uV\n",
				ocv_uv);
	}

	rc = qg_read(chip, chip->qg_base + QG_INT_LATCHED_STS_REG,
						&rt_status, 1);
	if (rc < 0) {
		pr_err("Failed to read latched status register, rc=%d\n", rc);
		return rc;
	}
	rt_status &= FIFO_UPDATE_DONE_INT_LAT_STS_BIT;

	qg_dbg(chip, QG_DEBUG_PM, "FIFO_DONE_STS=%d suspend_data=%d good_ocv=%d\n",
				!!rt_status, chip->suspend_data,
				chip->kdata.param[QG_GOOD_OCV_UV].valid);
	/*
	 * If this is not a wakeup from FIFO-done,
	 * process the data immediately if - we have data from
	 * suspend or there is a good OCV.
	 */
	if (!rt_status && (chip->suspend_data ||
			chip->kdata.param[QG_GOOD_OCV_UV].valid)) {
		vote(chip->awake_votable, SUSPEND_DATA_VOTER, true, 0);
		/* signal the read thread */
		chip->data_ready = true;
		wake_up_interruptible(&chip->qg_wait_q);
		chip->suspend_data = false;
	}

	schedule_delayed_work(&chip->ttf->ttf_work, 0);

	return rc;
}

static int qpnp_qg_suspend_noirq(struct device *dev)
{
	int rc;
	struct qpnp_qg *chip = dev_get_drvdata(dev);

	mutex_lock(&chip->data_lock);

	rc = process_suspend(chip);
	if (rc < 0)
		pr_err("Failed to process QG suspend, rc=%d\n", rc);

	mutex_unlock(&chip->data_lock);

	return 0;
}

static int qpnp_qg_resume_noirq(struct device *dev)
{
	int rc;
	struct qpnp_qg *chip = dev_get_drvdata(dev);

	mutex_lock(&chip->data_lock);

	rc = process_resume(chip);
	if (rc < 0)
		pr_err("Failed to process QG resume, rc=%d\n", rc);

	mutex_unlock(&chip->data_lock);

	return 0;
}

static int qpnp_qg_suspend(struct device *dev)
{
	struct qpnp_qg *chip = dev_get_drvdata(dev);

	/* skip if profile is not loaded */
	if (!chip->profile_loaded)
		return 0;

	/* disable GOOD_OCV IRQ in sleep */
	vote(chip->good_ocv_irq_disable_votable,
			QG_INIT_STATE_IRQ_DISABLE, true, 0);

	return 0;
}

static int qpnp_qg_resume(struct device *dev)
{
	struct qpnp_qg *chip = dev_get_drvdata(dev);

	/* skip if profile is not loaded */
	if (!chip->profile_loaded)
		return 0;

	/* enable GOOD_OCV IRQ when active */
	vote(chip->good_ocv_irq_disable_votable,
			QG_INIT_STATE_IRQ_DISABLE, false, 0);

	return 0;
}

static const struct dev_pm_ops qpnp_qg_pm_ops = {
	.suspend_noirq	= qpnp_qg_suspend_noirq,
	.resume_noirq	= qpnp_qg_resume_noirq,
	.suspend	= qpnp_qg_suspend,
	.resume		= qpnp_qg_resume,
};

static int qpnp_qg_probe(struct platform_device *pdev)
{
	int rc = 0, soc = 0, nom_cap_uah;
	struct qpnp_qg *chip;

	chip = devm_kzalloc(&pdev->dev, sizeof(*chip), GFP_KERNEL);
	if (!chip)
		return -ENOMEM;

	chip->regmap = dev_get_regmap(pdev->dev.parent, NULL);
	if (!chip->regmap) {
		pr_err("Parent regmap is unavailable\n");
		return -ENXIO;
	}

	/* ADC for BID & THERM */
	chip->batt_id_chan = iio_channel_get(&pdev->dev, "batt-id");
	if (IS_ERR(chip->batt_id_chan)) {
		rc = PTR_ERR(chip->batt_id_chan);
		if (rc != -EPROBE_DEFER)
			pr_err("batt-id channel unavailable, rc=%d\n", rc);
		chip->batt_id_chan = NULL;
		return rc;
	}

	chip->batt_therm_chan = iio_channel_get(&pdev->dev, "batt-therm");
	if (IS_ERR(chip->batt_therm_chan)) {
		rc = PTR_ERR(chip->batt_therm_chan);
		if (rc != -EPROBE_DEFER)
			pr_err("batt-therm channel unavailable, rc=%d\n", rc);
		chip->batt_therm_chan = NULL;
		return rc;
	}

	chip->dev = &pdev->dev;
	chip->debug_mask = &qg_debug_mask;
	platform_set_drvdata(pdev, chip);
	INIT_WORK(&chip->udata_work, process_udata_work);
	INIT_WORK(&chip->qg_status_change_work, qg_status_change_work);
	mutex_init(&chip->bus_lock);
	mutex_init(&chip->soc_lock);
	mutex_init(&chip->data_lock);
	init_waitqueue_head(&chip->qg_wait_q);
	chip->maint_soc = -EINVAL;
	chip->batt_soc = INT_MIN;
	chip->cc_soc = INT_MIN;
	chip->sys_soc = INT_MIN;
	chip->full_soc = QG_SOC_FULL;
	chip->chg_iterm_ma = INT_MIN;
	chip->soh = -EINVAL;
	chip->esr_actual = -EINVAL;
	chip->esr_nominal = -EINVAL;

	rc = qg_alg_init(chip);
	if (rc < 0) {
		pr_err("Error in alg_init, rc:%d\n", rc);
		return rc;
	}

	rc = qg_parse_dt(chip);
	if (rc < 0) {
		pr_err("Failed to parse DT, rc=%d\n", rc);
		return rc;
	}

	rc = qg_hw_init(chip);
	if (rc < 0) {
		pr_err("Failed to hw_init, rc=%d\n", rc);
		return rc;
	}

	rc = qg_setup_battery(chip);
	if (rc < 0) {
		pr_err("Failed to setup battery, rc=%d\n", rc);
		return rc;
	}

	rc = qg_register_device(chip);
	if (rc < 0) {
		pr_err("Failed to register QG char device, rc=%d\n", rc);
		return rc;
	}

	rc = qg_sdam_init(chip->dev);
	if (rc < 0) {
		pr_err("Failed to initialize QG SDAM, rc=%d\n", rc);
		return rc;
	}

	rc = qg_soc_init(chip);
	if (rc < 0) {
		pr_err("Failed to initialize SOC scaling init rc=%d\n", rc);
		return rc;
	}

	if (chip->profile_loaded) {
		if (!chip->dt.cl_disable) {
			/*
			 * Use FCC @ 25 C and charge-profile for
			 * Nominal Capacity
			 */
			rc = qg_get_nominal_capacity(&nom_cap_uah, 250, true);
			if (!rc) {
				rc = cap_learning_post_profile_init(chip->cl,
						nom_cap_uah);
				if (rc < 0) {
					pr_err("Error in cap_learning_post_profile_init rc=%d\n",
						rc);
					return rc;
				}
			}
		}
		rc = restore_cycle_count(chip->counter);
		if (rc < 0) {
			pr_err("Error in restoring cycle_count, rc=%d\n", rc);
			return rc;
		}
		schedule_delayed_work(&chip->ttf->ttf_work, 10000);
	}

	rc = qg_determine_pon_soc(chip);
	if (rc < 0) {
		pr_err("Failed to determine initial state, rc=%d\n", rc);
		goto fail_device;
	}

	chip->awake_votable = create_votable("QG_WS", VOTE_SET_ANY,
					 qg_awake_cb, chip);
	if (IS_ERR(chip->awake_votable)) {
		rc = PTR_ERR(chip->awake_votable);
		chip->awake_votable = NULL;
		goto fail_device;
	}

	chip->vbatt_irq_disable_votable = create_votable("QG_VBATT_IRQ_DISABLE",
				VOTE_SET_ANY, qg_vbatt_irq_disable_cb, chip);
	if (IS_ERR(chip->vbatt_irq_disable_votable)) {
		rc = PTR_ERR(chip->vbatt_irq_disable_votable);
		chip->vbatt_irq_disable_votable = NULL;
		goto fail_device;
	}

	chip->fifo_irq_disable_votable = create_votable("QG_FIFO_IRQ_DISABLE",
				VOTE_SET_ANY, qg_fifo_irq_disable_cb, chip);
	if (IS_ERR(chip->fifo_irq_disable_votable)) {
		rc = PTR_ERR(chip->fifo_irq_disable_votable);
		chip->fifo_irq_disable_votable = NULL;
		goto fail_device;
	}

	chip->good_ocv_irq_disable_votable =
			create_votable("QG_GOOD_IRQ_DISABLE",
			VOTE_SET_ANY, qg_good_ocv_irq_disable_cb, chip);
	if (IS_ERR(chip->good_ocv_irq_disable_votable)) {
		rc = PTR_ERR(chip->good_ocv_irq_disable_votable);
		chip->good_ocv_irq_disable_votable = NULL;
		goto fail_device;
	}

	rc = qg_init_psy(chip);
	if (rc < 0) {
		pr_err("Failed to initialize QG psy, rc=%d\n", rc);
		goto fail_votable;
	}

	rc = qg_request_irqs(chip);
	if (rc < 0) {
		pr_err("Failed to register QG interrupts, rc=%d\n", rc);
		goto fail_votable;
	}

	rc = qg_post_init(chip);
	if (rc < 0) {
		pr_err("Failed in qg_post_init rc=%d\n", rc);
		goto fail_votable;
	}

	qg_get_battery_capacity(chip, &soc);
	pr_info("QG initialized! battery_profile=%s SOC=%d QG_subtype=%d\n",
			qg_get_battery_type(chip), soc, chip->qg_subtype);

	return rc;

fail_votable:
	destroy_votable(chip->awake_votable);
fail_device:
	device_destroy(chip->qg_class, chip->dev_no);
	cdev_del(&chip->qg_cdev);
	unregister_chrdev_region(chip->dev_no, 1);
	return rc;
}

static int qpnp_qg_remove(struct platform_device *pdev)
{
	struct qpnp_qg *chip = platform_get_drvdata(pdev);

	qg_batterydata_exit();
	qg_soc_exit(chip);

	cancel_work_sync(&chip->udata_work);
	cancel_work_sync(&chip->qg_status_change_work);
	device_destroy(chip->qg_class, chip->dev_no);
	cdev_del(&chip->qg_cdev);
	unregister_chrdev_region(chip->dev_no, 1);
	mutex_destroy(&chip->bus_lock);
	mutex_destroy(&chip->data_lock);
	mutex_destroy(&chip->soc_lock);
	if (chip->awake_votable)
		destroy_votable(chip->awake_votable);

	return 0;
}

static void qpnp_qg_shutdown(struct platform_device *pdev)
{
	struct qpnp_qg *chip = platform_get_drvdata(pdev);

	if (!is_usb_present(chip) || !chip->profile_loaded)
		return;
	/*
	 * Charging status doesn't matter when the device shuts down and we
	 * have to treat this as charge done. Hence pass charge_done as true.
	 */
	cycle_count_update(chip->counter,
			DIV_ROUND_CLOSEST(chip->msoc * 255, 100),
			POWER_SUPPLY_STATUS_NOT_CHARGING,
			true, chip->usb_present);
}

static const struct of_device_id match_table[] = {
	{ .compatible = "qcom,qpnp-qg", },
	{ },
};

static struct platform_driver qpnp_qg_driver = {
	.driver		= {
		.name		= "qcom,qpnp-qg",
		.owner		= THIS_MODULE,
		.of_match_table	= match_table,
		.pm		= &qpnp_qg_pm_ops,
	},
	.probe		= qpnp_qg_probe,
	.remove		= qpnp_qg_remove,
	.shutdown	= qpnp_qg_shutdown,
};
module_platform_driver(qpnp_qg_driver);

MODULE_DESCRIPTION("QPNP QG Driver");
MODULE_LICENSE("GPL v2");<|MERGE_RESOLUTION|>--- conflicted
+++ resolved
@@ -2528,12 +2528,8 @@
 	int rc = 0, batt_temp = 0, i;
 	bool use_pon_ocv = true;
 	unsigned long rtc_sec = 0;
-<<<<<<< HEAD
-	u32 ocv_uv = 0, soc = 0, pon_soc = 0, shutdown[SDAM_MAX] = {0};
-=======
 	u32 ocv_uv = 0, soc = 0, pon_soc = 0, full_soc = 0, cutoff_soc = 0;
 	u32 shutdown[SDAM_MAX] = {0};
->>>>>>> 871eac76
 	char ocv_type[20] = "NONE";
 
 	if (!chip->profile_loaded) {
@@ -2554,11 +2550,7 @@
 	}
 
 	rc = qg_get_battery_temp(chip, &batt_temp);
-<<<<<<< HEAD
-	if (rc) {
-=======
-	if (rc < 0) {
->>>>>>> 871eac76
+	if (rc < 0) {
 		pr_err("Failed to read BATT_TEMP at PON rc=%d\n", rc);
 		goto done;
 	}
