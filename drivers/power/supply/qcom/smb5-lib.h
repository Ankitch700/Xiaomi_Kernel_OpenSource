--- conflicted
+++ resolved
@@ -371,10 +371,6 @@
 	struct votable		*pl_enable_votable_indirect;
 	struct votable		*usb_irq_enable_votable;
 	struct votable		*cp_disable_votable;
-<<<<<<< HEAD
-=======
-	struct votable		*wdog_snarl_irq_en_votable;
->>>>>>> 275774e0
 	struct votable		*smb_override_votable;
 
 	/* work */
@@ -458,10 +454,7 @@
 	u32			jeita_soft_hys_thlds[2];
 	int			jeita_soft_fcc[2];
 	int			jeita_soft_fv[2];
-<<<<<<< HEAD
 	bool			wdog_snarl_irq_enable;
-=======
->>>>>>> 275774e0
 
 	/* workaround flag */
 	u32			wa_flags;
