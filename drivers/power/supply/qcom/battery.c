/* Copyright (c) 2017-2018 The Linux Foundation. All rights reserved.
 *
 * This program is free software; you can redistribute it and/or modify
 * it under the terms of the GNU General Public License version 2 and
 * only version 2 as published by the Free Software Foundation.
 *
 * This program is distributed in the hope that it will be useful,
 * but WITHOUT ANY WARRANTY; without even the implied warranty of
 * MERCHANTABILITY or FITNESS FOR A PARTICULAR PURPOSE.  See the
 * GNU General Public License for more details.
 */

#define pr_fmt(fmt) "QCOM-BATT: %s: " fmt, __func__

#include <linux/device.h>
#include <linux/delay.h>
#include <linux/module.h>
#include <linux/platform_device.h>
#include <linux/regmap.h>
#include <linux/power_supply.h>
#include <linux/interrupt.h>
#include <linux/of.h>
#include <linux/of_irq.h>
#include <linux/qpnp/qpnp-revid.h>
#include <linux/printk.h>
#include <linux/pm_wakeup.h>
#include <linux/slab.h>
#include <linux/pmic-voter.h>
#include <linux/workqueue.h>
#include "battery.h"

#define DRV_MAJOR_VERSION	1
#define DRV_MINOR_VERSION	0

#define CHG_STATE_VOTER			"CHG_STATE_VOTER"
#define TAPER_STEPPER_VOTER		"TAPER_STEPPER_VOTER"
#define TAPER_END_VOTER			"TAPER_END_VOTER"
#define PL_TAPER_EARLY_BAD_VOTER	"PL_TAPER_EARLY_BAD_VOTER"
#define PARALLEL_PSY_VOTER		"PARALLEL_PSY_VOTER"
#define PL_HW_ABSENT_VOTER		"PL_HW_ABSENT_VOTER"
#define PL_VOTER			"PL_VOTER"
#define RESTRICT_CHG_VOTER		"RESTRICT_CHG_VOTER"
#define ICL_CHANGE_VOTER		"ICL_CHANGE_VOTER"
#define PL_INDIRECT_VOTER		"PL_INDIRECT_VOTER"
#define USBIN_I_VOTER			"USBIN_I_VOTER"
#define PL_FCC_LOW_VOTER		"PL_FCC_LOW_VOTER"
#define ICL_LIMIT_VOTER			"ICL_LIMIT_VOTER"
#define FCC_STEPPER_VOTER		"FCC_STEPPER_VOTER"
#define FCC_VOTER			"FCC_VOTER"

struct pl_data {
	int			pl_mode;
	int			pl_batfet_mode;
	int			pl_min_icl_ua;
	int			slave_pct;
	int			slave_fcc_ua;
	int			main_fcc_ua;
	int			restricted_current;
	bool			restricted_charging_enabled;
	struct votable		*fcc_votable;
	struct votable		*fv_votable;
	struct votable		*pl_disable_votable;
	struct votable		*pl_awake_votable;
	struct votable		*hvdcp_hw_inov_dis_votable;
	struct votable		*usb_icl_votable;
	struct votable		*pl_enable_votable_indirect;
	struct votable		*cp_ilim_votable;
	struct delayed_work	status_change_work;
	struct work_struct	pl_disable_forever_work;
	struct work_struct	pl_taper_work;
	struct delayed_work	pl_awake_work;
	struct delayed_work	fcc_stepper_work;
	bool			taper_work_running;
	struct power_supply	*main_psy;
	struct power_supply	*pl_psy;
	struct power_supply	*batt_psy;
	struct power_supply	*usb_psy;
	struct power_supply	*dc_psy;
	struct power_supply	*cp_master_psy;
	int			charge_type;
	int			total_settled_ua;
	int			pl_settled_ua;
	int			pl_fcc_max;
	int			fcc_stepper_enable;
	int			main_step_fcc_dir;
	int			main_step_fcc_count;
	int			main_step_fcc_residual;
	int			parallel_step_fcc_dir;
	int			parallel_step_fcc_count;
	int			parallel_step_fcc_residual;
	int			step_fcc;
	u32			wa_flags;
	struct class		qcom_batt_class;
	struct wakeup_source	*pl_ws;
	struct notifier_block	nb;
	bool			pl_disable;
	bool			cp_disabled;
	int			taper_entry_fv;
	int			main_fcc_max;
};

struct pl_data *the_chip;

enum print_reason {
	PR_PARALLEL	= BIT(0),
};

enum {
	AICL_RERUN_WA_BIT	= BIT(0),
	FORCE_INOV_DISABLE_BIT	= BIT(1),
};

static int debug_mask;
module_param_named(debug_mask, debug_mask, int, 0600);

#define pl_dbg(chip, reason, fmt, ...)				\
	do {								\
		if (debug_mask & (reason))				\
			pr_info(fmt, ##__VA_ARGS__);	\
		else							\
			pr_debug(fmt, ##__VA_ARGS__);		\
	} while (0)

#define IS_USBIN(mode)	((mode == POWER_SUPPLY_PL_USBIN_USBIN) \
			|| (mode == POWER_SUPPLY_PL_USBIN_USBIN_EXT))
enum {
	VER = 0,
	SLAVE_PCT,
	RESTRICT_CHG_ENABLE,
	RESTRICT_CHG_CURRENT,
	FCC_STEPPING_IN_PROGRESS,
};

/*******
 * ICL *
 ********/
static int get_settled_split(struct pl_data *chip, int *main_icl_ua,
				int *slave_icl_ua, int *total_settled_icl_ua)
{
	int slave_icl_pct, total_current_ua;
	int slave_ua = 0, main_settled_ua = 0;
	union power_supply_propval pval = {0, };
	int rc, total_settled_ua = 0;

	if (!IS_USBIN(chip->pl_mode))
		return -EINVAL;

	if (!chip->main_psy)
		return -EINVAL;

	if (!get_effective_result_locked(chip->pl_disable_votable)) {
		/* read the aicl settled value */
		rc = power_supply_get_property(chip->main_psy,
			       POWER_SUPPLY_PROP_INPUT_CURRENT_SETTLED, &pval);
		if (rc < 0) {
			pr_err("Couldn't get aicl settled value rc=%d\n", rc);
			return rc;
		}
		main_settled_ua = pval.intval;
		slave_icl_pct = max(0, chip->slave_pct);
		slave_ua = ((main_settled_ua + chip->pl_settled_ua)
						* slave_icl_pct) / 100;
		total_settled_ua = main_settled_ua + chip->pl_settled_ua;
	}

	total_current_ua = get_effective_result_locked(chip->usb_icl_votable);
	if (total_current_ua < 0) {
		if (!chip->usb_psy)
			chip->usb_psy = power_supply_get_by_name("usb");
		if (!chip->usb_psy) {
			pr_err("Couldn't get usbpsy while splitting settled\n");
			return -ENOENT;
		}
		/* no client is voting, so get the total current from charger */
		rc = power_supply_get_property(chip->usb_psy,
			POWER_SUPPLY_PROP_HW_CURRENT_MAX, &pval);
		if (rc < 0) {
			pr_err("Couldn't get max current rc=%d\n", rc);
			return rc;
		}
		total_current_ua = pval.intval;
	}

	*main_icl_ua = total_current_ua - slave_ua;
	*slave_icl_ua = slave_ua;
	*total_settled_icl_ua = total_settled_ua;

	pl_dbg(chip, PR_PARALLEL,
		"Split total_current_ua=%d total_settled_ua=%d main_settled_ua=%d slave_ua=%d\n",
		total_current_ua, total_settled_ua, main_settled_ua, slave_ua);

	return 0;
}

static int validate_parallel_icl(struct pl_data *chip, bool *disable)
{
	int rc = 0;
	int main_ua = 0, slave_ua = 0, total_settled_ua = 0;

	if (!IS_USBIN(chip->pl_mode)
		|| get_effective_result_locked(chip->pl_disable_votable))
		return 0;

	rc = get_settled_split(chip, &main_ua, &slave_ua, &total_settled_ua);
	if (rc < 0) {
		pr_err("Couldn't  get split current rc=%d\n", rc);
		return rc;
	}

	if (slave_ua < chip->pl_min_icl_ua)
		*disable = true;
	else
		*disable = false;

	return 0;
}

static void split_settled(struct pl_data *chip)
{
	union power_supply_propval pval = {0, };
	int rc, main_ua, slave_ua, total_settled_ua;

	rc = get_settled_split(chip, &main_ua, &slave_ua, &total_settled_ua);
	if (rc < 0) {
		pr_err("Couldn't  get split current rc=%d\n", rc);
		return;
	}

	/*
	 * If there is an increase in slave share
	 * (Also handles parallel enable case)
	 *	Set Main ICL then slave ICL
	 * else
	 * (Also handles parallel disable case)
	 *	Set slave ICL then main ICL.
	 */
	if (slave_ua > chip->pl_settled_ua) {
		pval.intval = main_ua;
		/* Set ICL on main charger */
		rc = power_supply_set_property(chip->main_psy,
				POWER_SUPPLY_PROP_CURRENT_MAX, &pval);
		if (rc < 0) {
			pr_err("Couldn't change slave suspend state rc=%d\n",
					rc);
			return;
		}

		/* set parallel's ICL  could be 0mA when pl is disabled */
		pval.intval = slave_ua;
		rc = power_supply_set_property(chip->pl_psy,
				POWER_SUPPLY_PROP_CURRENT_MAX, &pval);
		if (rc < 0) {
			pr_err("Couldn't set parallel icl, rc=%d\n", rc);
			return;
		}
	} else {
		/* set parallel's ICL  could be 0mA when pl is disabled */
		pval.intval = slave_ua;
		rc = power_supply_set_property(chip->pl_psy,
				POWER_SUPPLY_PROP_CURRENT_MAX, &pval);
		if (rc < 0) {
			pr_err("Couldn't set parallel icl, rc=%d\n", rc);
			return;
		}

		pval.intval = main_ua;
		/* Set ICL on main charger */
		rc = power_supply_set_property(chip->main_psy,
				POWER_SUPPLY_PROP_CURRENT_MAX, &pval);
		if (rc < 0) {
			pr_err("Couldn't change slave suspend state rc=%d\n",
					rc);
			return;
		}
	}

	chip->total_settled_ua = total_settled_ua;
	chip->pl_settled_ua = slave_ua;
}

static ssize_t version_show(struct class *c, struct class_attribute *attr,
			char *buf)
{
	return snprintf(buf, PAGE_SIZE, "%d.%d\n",
			DRV_MAJOR_VERSION, DRV_MINOR_VERSION);
}
static CLASS_ATTR_RO(version);

/*************
 * SLAVE PCT *
 **************/
static ssize_t slave_pct_show(struct class *c, struct class_attribute *attr,
			char *ubuf)
{
	struct pl_data *chip = container_of(c, struct pl_data,
			qcom_batt_class);

	return snprintf(ubuf, PAGE_SIZE, "%d\n", chip->slave_pct);
}

static ssize_t slave_pct_store(struct class *c, struct class_attribute *attr,
			const char *ubuf, size_t count)
{
	struct pl_data *chip = container_of(c, struct pl_data, qcom_batt_class);
	int rc;
	unsigned long val;
	bool disable = false;

	if (kstrtoul(ubuf, 10, &val))
		return -EINVAL;

	chip->slave_pct = val;

	rc = validate_parallel_icl(chip, &disable);
	if (rc < 0)
		return rc;

	vote(chip->pl_disable_votable, ICL_LIMIT_VOTER, disable, 0);
	rerun_election(chip->fcc_votable);
	rerun_election(chip->fv_votable);
	split_settled(chip);

	return count;
}
static struct class_attribute class_attr_slave_pct =
		__ATTR(parallel_pct, 0644, slave_pct_show, slave_pct_store);

/************************
 * RESTRICTED CHARGIGNG *
 ************************/
static ssize_t restrict_chg_show(struct class *c, struct class_attribute *attr,
		char *ubuf)
{
	struct pl_data *chip = container_of(c, struct pl_data,
			qcom_batt_class);

	return snprintf(ubuf, PAGE_SIZE, "%d\n",
			chip->restricted_charging_enabled);
}

static ssize_t restrict_chg_store(struct class *c, struct class_attribute *attr,
			const char *ubuf, size_t count)
{
	struct pl_data *chip = container_of(c, struct pl_data,
			qcom_batt_class);
	unsigned long val;

	if (kstrtoul(ubuf, 10, &val))
		return -EINVAL;

	if (chip->restricted_charging_enabled == !!val)
		goto no_change;

	chip->restricted_charging_enabled = !!val;

	/* disable parallel charger in case of restricted charging */
	vote(chip->pl_disable_votable, RESTRICT_CHG_VOTER,
				chip->restricted_charging_enabled, 0);

	vote(chip->fcc_votable, RESTRICT_CHG_VOTER,
				chip->restricted_charging_enabled,
				chip->restricted_current);

no_change:
	return count;
}
static CLASS_ATTR_RW(restrict_chg);

static ssize_t restrict_cur_show(struct class *c, struct class_attribute *attr,
			char *ubuf)
{
	struct pl_data *chip = container_of(c, struct pl_data,
			qcom_batt_class);

	return snprintf(ubuf, PAGE_SIZE, "%d\n", chip->restricted_current);
}

static ssize_t restrict_cur_store(struct class *c, struct class_attribute *attr,
			const char *ubuf, size_t count)
{
	struct pl_data *chip = container_of(c, struct pl_data,
			qcom_batt_class);
	unsigned long val;

	if (kstrtoul(ubuf, 10, &val))
		return -EINVAL;

	chip->restricted_current = val;

	vote(chip->fcc_votable, RESTRICT_CHG_VOTER,
				chip->restricted_charging_enabled,
				chip->restricted_current);

	return count;
}
static CLASS_ATTR_RW(restrict_cur);

/****************************
 * FCC STEPPING IN PROGRESS *
 ****************************/
static ssize_t fcc_stepping_in_progress_show(struct class *c,
				struct class_attribute *attr, char *ubuf)
{
	struct pl_data *chip = container_of(c, struct pl_data,
			qcom_batt_class);

	return snprintf(ubuf, PAGE_SIZE, "%d\n", chip->step_fcc);
}
static CLASS_ATTR_RO(fcc_stepping_in_progress);

static struct attribute *batt_class_attrs[] = {
	[VER]			= &class_attr_version.attr,
	[SLAVE_PCT]		= &class_attr_slave_pct.attr,
	[RESTRICT_CHG_ENABLE]	= &class_attr_restrict_chg.attr,
	[RESTRICT_CHG_CURRENT]	= &class_attr_restrict_cur.attr,
	[FCC_STEPPING_IN_PROGRESS]
				= &class_attr_fcc_stepping_in_progress.attr,
	NULL,
};
ATTRIBUTE_GROUPS(batt_class);

/*********
 *  FCC  *
 **********/
#define EFFICIENCY_PCT	80
#define FCC_STEP_SIZE_UA 100000
#define FCC_STEP_UPDATE_DELAY_MS 1000
#define STEP_UP 1
#define STEP_DOWN -1
static void get_fcc_split(struct pl_data *chip, int total_ua,
			int *master_ua, int *slave_ua)
{
	int rc, effective_total_ua, slave_limited_ua, hw_cc_delta_ua = 0,
		icl_ua, adapter_uv, bcl_ua;
	union power_supply_propval pval = {0, };

	rc = power_supply_get_property(chip->main_psy,
			       POWER_SUPPLY_PROP_FCC_DELTA, &pval);
	if (rc < 0)
		hw_cc_delta_ua = 0;
	else
		hw_cc_delta_ua = pval.intval;

	bcl_ua = INT_MAX;
	if (chip->pl_mode == POWER_SUPPLY_PL_USBMID_USBMID) {
		rc = power_supply_get_property(chip->main_psy,
			       POWER_SUPPLY_PROP_INPUT_CURRENT_SETTLED, &pval);
		if (rc < 0) {
			pr_err("Couldn't get aicl settled value rc=%d\n", rc);
			return;
		}
		icl_ua = pval.intval;

		rc = power_supply_get_property(chip->main_psy,
			       POWER_SUPPLY_PROP_INPUT_VOLTAGE_SETTLED, &pval);
		if (rc < 0) {
			pr_err("Couldn't get adaptive voltage rc=%d\n", rc);
			return;
		}
		adapter_uv = pval.intval;

		bcl_ua = div64_s64((s64)icl_ua * adapter_uv * EFFICIENCY_PCT,
			(s64)get_effective_result(chip->fv_votable) * 100);
	}

	effective_total_ua = max(0, total_ua + hw_cc_delta_ua);
	slave_limited_ua = min(effective_total_ua, bcl_ua);
	*slave_ua = (slave_limited_ua * chip->slave_pct) / 100;
	*slave_ua = min(*slave_ua, chip->pl_fcc_max);

	/*
	 * In stacked BATFET configuration charger's current goes
	 * through main charger's BATFET, keep the main charger's FCC
	 * to the votable result.
	 */
	if (chip->pl_batfet_mode == POWER_SUPPLY_PL_STACKED_BATFET) {
		*master_ua = max(0, total_ua);
		if (chip->main_fcc_max)
			*master_ua = min(*master_ua,
					chip->main_fcc_max + *slave_ua);
	} else {
		*master_ua = max(0, total_ua - *slave_ua);
		if (chip->main_fcc_max)
			*master_ua = min(*master_ua, chip->main_fcc_max);
	}
<<<<<<< HEAD
=======
}

static void get_main_fcc_config(struct pl_data *chip, int *total_fcc)
{
	union power_supply_propval pval = {0, };
	int rc;

	if (!chip->cp_master_psy)
		chip->cp_master_psy =
			power_supply_get_by_name("charge_pump_master");
	if (!chip->cp_master_psy)
		goto out;

	rc = power_supply_get_property(chip->cp_master_psy,
			POWER_SUPPLY_PROP_CP_SWITCHER_EN, &pval);
	if (rc < 0) {
		pr_err("Couldn't get switcher enable status, rc=%d\n", rc);
		goto out;
	}

	if (!pval.intval) {
		/*
		 * To honor main charger upper FCC limit, on CP switcher
		 * disable, skip fcc slewing as it will cause delay in limiting
		 * the charge current flowing through main charger.
		 */
		if (!chip->cp_disabled) {
			chip->fcc_stepper_enable = false;
			pl_dbg(chip, PR_PARALLEL,
				"Disabling FCC slewing on CP Switcher disable\n");
		}
		chip->cp_disabled = true;
	} else {
		chip->cp_disabled = false;
		pl_dbg(chip, PR_PARALLEL,
			"CP Switcher is enabled, don't limit main fcc\n");
		return;
	}
out:
	*total_fcc = min(*total_fcc, chip->main_fcc_max);
>>>>>>> e0615925
}

static void get_fcc_stepper_params(struct pl_data *chip, int main_fcc_ua,
			int parallel_fcc_ua)
{
	union power_supply_propval pval = {0, };
	int rc;

	/* Read current FCC of main charger */
	rc = power_supply_get_property(chip->main_psy,
		POWER_SUPPLY_PROP_CONSTANT_CHARGE_CURRENT_MAX, &pval);
	if (rc < 0) {
		pr_err("Couldn't get main charger current fcc, rc=%d\n", rc);
		return;
	}
	chip->main_fcc_ua = pval.intval;

	chip->main_step_fcc_dir = (main_fcc_ua > pval.intval) ?
				STEP_UP : STEP_DOWN;
	chip->main_step_fcc_count = abs((main_fcc_ua - pval.intval) /
				FCC_STEP_SIZE_UA);
	chip->main_step_fcc_residual = (main_fcc_ua - pval.intval) %
				FCC_STEP_SIZE_UA;

	chip->parallel_step_fcc_dir = (parallel_fcc_ua > chip->slave_fcc_ua) ?
				STEP_UP : STEP_DOWN;
	chip->parallel_step_fcc_count = abs((parallel_fcc_ua -
				chip->slave_fcc_ua) / FCC_STEP_SIZE_UA);
	chip->parallel_step_fcc_residual = (parallel_fcc_ua -
				chip->slave_fcc_ua) % FCC_STEP_SIZE_UA;

	if (chip->parallel_step_fcc_count || chip->parallel_step_fcc_residual
		|| chip->main_step_fcc_count || chip->main_step_fcc_residual)
		chip->step_fcc = 1;

	pr_debug("Main FCC Stepper parameters: main_step_direction: %d, main_step_count: %d, main_residual_fcc: %d\n",
		chip->main_step_fcc_dir, chip->main_step_fcc_count,
		chip->main_step_fcc_residual);
	pr_debug("Parallel FCC Stepper parameters: parallel_step_direction: %d, parallel_step_count: %d, parallel_residual_fcc: %d\n",
		chip->parallel_step_fcc_dir, chip->parallel_step_fcc_count,
		chip->parallel_step_fcc_residual);
}

#define MINIMUM_PARALLEL_FCC_UA		500000
#define PL_TAPER_WORK_DELAY_MS		500
#define TAPER_RESIDUAL_PCT		90
#define TAPER_REDUCTION_UA		200000
static void pl_taper_work(struct work_struct *work)
{
	struct pl_data *chip = container_of(work, struct pl_data,
						pl_taper_work);
	union power_supply_propval pval = {0, };
	int rc;
	int eff_fcc_ua;
	int total_fcc_ua, master_fcc_ua, slave_fcc_ua = 0;

	chip->taper_entry_fv = get_effective_result(chip->fv_votable);
	chip->taper_work_running = true;
	while (true) {
		if (get_effective_result(chip->pl_disable_votable)) {
			/*
			 * if parallel's FCC share is low, simply disable
			 * parallel with TAPER_END_VOTER
			 */
			total_fcc_ua = get_effective_result_locked(
					chip->fcc_votable);
			get_fcc_split(chip, total_fcc_ua, &master_fcc_ua,
					&slave_fcc_ua);
			if (slave_fcc_ua <= MINIMUM_PARALLEL_FCC_UA) {
				pl_dbg(chip, PR_PARALLEL, "terminating: parallel's share is low\n");
				vote(chip->pl_disable_votable, TAPER_END_VOTER,
						true, 0);
			} else {
				pl_dbg(chip, PR_PARALLEL, "terminating: parallel disabled\n");
			}
			goto done;
		}

		rc = power_supply_get_property(chip->batt_psy,
				       POWER_SUPPLY_PROP_CHARGE_TYPE, &pval);
		if (rc < 0) {
			pr_err("Couldn't get batt charge type rc=%d\n", rc);
			goto done;
		}

		chip->charge_type = pval.intval;
		if (pval.intval == POWER_SUPPLY_CHARGE_TYPE_TAPER) {
			eff_fcc_ua = get_effective_result(chip->fcc_votable);
			if (eff_fcc_ua < 0) {
				pr_err("Couldn't get fcc, exiting taper work\n");
				goto done;
			}
			eff_fcc_ua = eff_fcc_ua - TAPER_REDUCTION_UA;
			if (eff_fcc_ua < 0) {
				pr_err("Can't reduce FCC any more\n");
				goto done;
			}

			pl_dbg(chip, PR_PARALLEL, "master is taper charging; reducing FCC to %dua\n",
					eff_fcc_ua);
			vote(chip->fcc_votable, TAPER_STEPPER_VOTER,
					true, eff_fcc_ua);
		} else {
			/*
			 * Due to reduction of float voltage in JEITA condition
			 * taper charging can be initiated at a lower FV. On
			 * removal of JEITA condition, FV readjusts itself.
			 * However, once taper charging is initiated, it doesn't
			 * exits until parallel chaging is disabled due to which
			 * FCC doesn't scale back to its original value, leading
			 * to slow charging thereafter.
			 * Check if FV increases in comparison to FV at which
			 * taper charging was initiated, and if yes, exit taper
			 * charging.
			 */
			if (get_effective_result(chip->fv_votable) >
						chip->taper_entry_fv) {
				pl_dbg(chip, PR_PARALLEL, "Float voltage increased. Exiting taper\n");
				goto done;
			} else {
				pl_dbg(chip, PR_PARALLEL, "master is fast charging; waiting for next taper\n");
			}
		}
		/* wait for the charger state to deglitch after FCC change */
		msleep(PL_TAPER_WORK_DELAY_MS);
	}
done:
	chip->taper_work_running = false;
	vote(chip->fcc_votable, TAPER_STEPPER_VOTER, false, 0);
	vote(chip->pl_awake_votable, TAPER_END_VOTER, false, 0);
}

static int pl_fcc_vote_callback(struct votable *votable, void *data,
			int total_fcc_ua, const char *client)
{
	struct pl_data *chip = data;
	int master_fcc_ua = total_fcc_ua, slave_fcc_ua = 0;

	if (total_fcc_ua < 0)
		return 0;

	if (!chip->main_psy)
		return 0;

	if (!chip->cp_ilim_votable)
		chip->cp_ilim_votable = find_votable("CP_ILIM");

	if (chip->pl_mode != POWER_SUPPLY_PL_NONE) {
		get_fcc_split(chip, total_fcc_ua, &master_fcc_ua,
				&slave_fcc_ua);

		if (slave_fcc_ua > MINIMUM_PARALLEL_FCC_UA) {
			vote(chip->pl_disable_votable, PL_FCC_LOW_VOTER,
							false, 0);
		} else {
			vote(chip->pl_disable_votable, PL_FCC_LOW_VOTER,
							true, 0);
		}
	}

	rerun_election(chip->pl_disable_votable);

	return 0;
}

static void fcc_stepper_work(struct work_struct *work)
{
	struct pl_data *chip = container_of(work, struct pl_data,
			fcc_stepper_work.work);
	union power_supply_propval pval = {0, };
	int reschedule_ms = 0, rc = 0, charger_present = 0;
	int main_fcc = chip->main_fcc_ua;
	int parallel_fcc = chip->slave_fcc_ua;

	/* Check whether USB is present or not */
	rc = power_supply_get_property(chip->usb_psy,
				POWER_SUPPLY_PROP_PRESENT, &pval);
	if (rc < 0)
		pr_err("Couldn't get USB Present status, rc=%d\n", rc);

	charger_present = pval.intval;

	/*Check whether DC charger is present or not */
	if (!chip->dc_psy)
		chip->dc_psy = power_supply_get_by_name("dc");
	if (chip->dc_psy) {
		rc = power_supply_get_property(chip->dc_psy,
				POWER_SUPPLY_PROP_PRESENT, &pval);
		if (rc < 0)
			pr_err("Couldn't get DC Present status, rc=%d\n", rc);

		charger_present |= pval.intval;
	}

	/*
	 * If USB is not present, then set parallel FCC to min value and
	 * main FCC to the effective value of FCC votable and exit.
	 */
	if (!charger_present) {
		/* Disable parallel */
		parallel_fcc = 0;

		if (chip->pl_psy) {
			pval.intval = 1;
			rc = power_supply_set_property(chip->pl_psy,
				POWER_SUPPLY_PROP_INPUT_SUSPEND, &pval);
			if (rc < 0) {
				pr_err("Couldn't change slave suspend state rc=%d\n",
					rc);
				goto out;
			}

			chip->pl_disable = true;
			power_supply_changed(chip->pl_psy);
		}

		main_fcc = get_effective_result_locked(chip->fcc_votable);
		pval.intval = main_fcc;
		rc = power_supply_set_property(chip->main_psy,
			POWER_SUPPLY_PROP_CONSTANT_CHARGE_CURRENT_MAX, &pval);
		if (rc < 0) {
			pr_err("Couldn't set main charger fcc, rc=%d\n", rc);
			goto out;
		}

		goto stepper_exit;
	}

	if (chip->main_step_fcc_count) {
		main_fcc += (FCC_STEP_SIZE_UA * chip->main_step_fcc_dir);
		chip->main_step_fcc_count--;
		reschedule_ms = FCC_STEP_UPDATE_DELAY_MS;
	} else if (chip->main_step_fcc_residual) {
		main_fcc += chip->main_step_fcc_residual;
		chip->main_step_fcc_residual = 0;
	}

	if (chip->parallel_step_fcc_count) {
		parallel_fcc += (FCC_STEP_SIZE_UA *
			chip->parallel_step_fcc_dir);
		chip->parallel_step_fcc_count--;
		reschedule_ms = FCC_STEP_UPDATE_DELAY_MS;
	} else if (chip->parallel_step_fcc_residual) {
		parallel_fcc += chip->parallel_step_fcc_residual;
		chip->parallel_step_fcc_residual = 0;
	}

	if (parallel_fcc < chip->slave_fcc_ua) {
		/* Set parallel FCC */
		if (chip->pl_psy && !chip->pl_disable) {
			if (parallel_fcc < MINIMUM_PARALLEL_FCC_UA) {
				pval.intval = 1;
				rc = power_supply_set_property(chip->pl_psy,
					POWER_SUPPLY_PROP_INPUT_SUSPEND, &pval);
				if (rc < 0) {
					pr_err("Couldn't change slave suspend state rc=%d\n",
						rc);
					goto out;
				}

				if (IS_USBIN(chip->pl_mode))
					split_settled(chip);

				parallel_fcc = 0;
				chip->parallel_step_fcc_count = 0;
				chip->parallel_step_fcc_residual = 0;
				chip->total_settled_ua = 0;
				chip->pl_settled_ua = 0;
				chip->pl_disable = true;
				power_supply_changed(chip->pl_psy);
			} else {
				/* Set Parallel FCC */
				pval.intval = parallel_fcc;
				rc = power_supply_set_property(chip->pl_psy,
				POWER_SUPPLY_PROP_CONSTANT_CHARGE_CURRENT_MAX,
					&pval);
				if (rc < 0) {
					pr_err("Couldn't set parallel charger fcc, rc=%d\n",
						rc);
					goto out;
				}
			}
		}

		/* Set main FCC */
		pval.intval = main_fcc;
		rc = power_supply_set_property(chip->main_psy,
			POWER_SUPPLY_PROP_CONSTANT_CHARGE_CURRENT_MAX, &pval);
		if (rc < 0) {
			pr_err("Couldn't set main charger fcc, rc=%d\n", rc);
			goto out;
		}
	} else {
		/* Set main FCC */
		pval.intval = main_fcc;
		rc = power_supply_set_property(chip->main_psy,
			POWER_SUPPLY_PROP_CONSTANT_CHARGE_CURRENT_MAX, &pval);
		if (rc < 0) {
			pr_err("Couldn't set main charger fcc, rc=%d\n", rc);
			goto out;
		}

		/* Set parallel FCC */
		if (chip->pl_psy) {
			pval.intval = parallel_fcc;
			rc = power_supply_set_property(chip->pl_psy,
				POWER_SUPPLY_PROP_CONSTANT_CHARGE_CURRENT_MAX,
				&pval);
			if (rc < 0) {
				pr_err("Couldn't set parallel charger fcc, rc=%d\n",
					rc);
				goto out;
			}

			/*
			 * Enable parallel charger only if it was disabled
			 * earlier and configured slave fcc is greater than or
			 * equal to minimum parallel FCC value.
			 */
			if (chip->pl_disable && parallel_fcc
					>= MINIMUM_PARALLEL_FCC_UA) {
				pval.intval = 0;
				rc = power_supply_set_property(chip->pl_psy,
					POWER_SUPPLY_PROP_INPUT_SUSPEND, &pval);
				if (rc < 0) {
					pr_err("Couldn't change slave suspend state rc=%d\n",
						rc);
					goto out;
				}

				if (IS_USBIN(chip->pl_mode))
					split_settled(chip);

				chip->pl_disable = false;
				power_supply_changed(chip->pl_psy);
			}
		}
	}

stepper_exit:
	chip->main_fcc_ua = main_fcc;
	chip->slave_fcc_ua = parallel_fcc;

	if (chip->cp_ilim_votable)
		vote(chip->cp_ilim_votable, FCC_VOTER, true,
					chip->main_fcc_ua / 2);

	if (reschedule_ms) {
		schedule_delayed_work(&chip->fcc_stepper_work,
				msecs_to_jiffies(reschedule_ms));
		pr_debug("Rescheduling FCC_STEPPER work\n");
		return;
	}
out:
	chip->step_fcc = 0;
	vote(chip->pl_awake_votable, FCC_STEPPER_VOTER, false, 0);
}

#define PARALLEL_FLOAT_VOLTAGE_DELTA_UV 50000
static int pl_fv_vote_callback(struct votable *votable, void *data,
			int fv_uv, const char *client)
{
	struct pl_data *chip = data;
	union power_supply_propval pval = {0, };
	int rc = 0;

	if (fv_uv < 0)
		return 0;

	if (!chip->main_psy)
		return 0;

	pval.intval = fv_uv;

	rc = power_supply_set_property(chip->main_psy,
			POWER_SUPPLY_PROP_VOLTAGE_MAX, &pval);
	if (rc < 0) {
		pr_err("Couldn't set main fv, rc=%d\n", rc);
		return rc;
	}

	if (chip->pl_mode != POWER_SUPPLY_PL_NONE) {
		pval.intval += PARALLEL_FLOAT_VOLTAGE_DELTA_UV;
		rc = power_supply_set_property(chip->pl_psy,
				POWER_SUPPLY_PROP_VOLTAGE_MAX, &pval);
		if (rc < 0) {
			pr_err("Couldn't set float on parallel rc=%d\n", rc);
			return rc;
		}
	}

	return 0;
}

#define ICL_STEP_UA	25000
#define PL_DELAY_MS     3000
static int usb_icl_vote_callback(struct votable *votable, void *data,
			int icl_ua, const char *client)
{
	int rc;
	struct pl_data *chip = data;
	union power_supply_propval pval = {0, };
	bool rerun_aicl = false;

	if (!chip->main_psy)
		return 0;

	if (client == NULL)
		icl_ua = INT_MAX;

	/*
	 * Disable parallel for new ICL vote - the call to split_settled will
	 * ensure that all the input current limit gets assigned to the main
	 * charger.
	 */
	vote(chip->pl_disable_votable, ICL_CHANGE_VOTER, true, 0);

	/*
	 * if (ICL < 1400)
	 *	disable parallel charger using USBIN_I_VOTER
	 * else
	 *	instead of re-enabling here rely on status_changed_work
	 *	(triggered via AICL completed or scheduled from here to
	 *	unvote USBIN_I_VOTER) the status_changed_work enables
	 *	USBIN_I_VOTER based on settled current.
	 */
	if (icl_ua <= 1400000)
		vote(chip->pl_enable_votable_indirect, USBIN_I_VOTER, false, 0);
	else
		schedule_delayed_work(&chip->status_change_work,
						msecs_to_jiffies(PL_DELAY_MS));

	/* rerun AICL */
	/* get the settled current */
	rc = power_supply_get_property(chip->main_psy,
			       POWER_SUPPLY_PROP_INPUT_CURRENT_SETTLED,
			       &pval);
	if (rc < 0) {
		pr_err("Couldn't get aicl settled value rc=%d\n", rc);
		return rc;
	}

	/* rerun AICL if new ICL is above settled ICL */
	if (icl_ua > pval.intval)
		rerun_aicl = true;

	if (rerun_aicl && (chip->wa_flags & AICL_RERUN_WA_BIT)) {
		/* set a lower ICL */
		pval.intval = max(pval.intval - ICL_STEP_UA, ICL_STEP_UA);
		power_supply_set_property(chip->main_psy,
				POWER_SUPPLY_PROP_CURRENT_MAX,
				&pval);
	}

	/* set the effective ICL */
	pval.intval = icl_ua;
	power_supply_set_property(chip->main_psy,
			POWER_SUPPLY_PROP_CURRENT_MAX,
			&pval);

	vote(chip->pl_disable_votable, ICL_CHANGE_VOTER, false, 0);

	if (chip->cp_ilim_votable)
		vote(chip->cp_ilim_votable, ICL_CHANGE_VOTER, true, icl_ua);

	return 0;
}

static void pl_disable_forever_work(struct work_struct *work)
{
	struct pl_data *chip = container_of(work,
			struct pl_data, pl_disable_forever_work);

	/* Disable Parallel charger forever */
	vote(chip->pl_disable_votable, PL_HW_ABSENT_VOTER, true, 0);

	/* Re-enable autonomous mode */
	if (chip->hvdcp_hw_inov_dis_votable)
		vote(chip->hvdcp_hw_inov_dis_votable, PL_VOTER, false, 0);
}

static void pl_awake_work(struct work_struct *work)
{
	struct pl_data *chip = container_of(work,
			struct pl_data, pl_awake_work.work);

	vote(chip->pl_awake_votable, PL_VOTER, false, 0);
}

static bool is_main_available(struct pl_data *chip)
{
	if (chip->main_psy)
		return true;

	chip->main_psy = power_supply_get_by_name("main");

	return !!chip->main_psy;
}

static bool is_batt_available(struct pl_data *chip)
{
	if (!chip->batt_psy)
		chip->batt_psy = power_supply_get_by_name("battery");

	if (!chip->batt_psy)
		return false;

	return true;
}

static int pl_disable_vote_callback(struct votable *votable,
		void *data, int pl_disable, const char *client)
{
	struct pl_data *chip = data;
	union power_supply_propval pval = {0, };
	int master_fcc_ua = 0, total_fcc_ua = 0, slave_fcc_ua = 0;
	int rc = 0;
	bool disable = false;

	if (!is_main_available(chip))
		return -ENODEV;

	if (!is_batt_available(chip))
		return -ENODEV;

	if (!chip->usb_psy)
		chip->usb_psy = power_supply_get_by_name("usb");
	if (!chip->usb_psy) {
		pr_err("Couldn't get usb psy\n");
		return -ENODEV;
	}

	rc = power_supply_get_property(chip->batt_psy,
			POWER_SUPPLY_PROP_FCC_STEPPER_ENABLE, &pval);
	if (rc < 0) {
		pr_err("Couldn't read FCC step update status, rc=%d\n", rc);
		return rc;
	}
	chip->fcc_stepper_enable = pval.intval;
	pr_debug("FCC Stepper %s\n", pval.intval ? "enabled" : "disabled");

	rc = power_supply_get_property(chip->main_psy,
			POWER_SUPPLY_PROP_MAIN_FCC_MAX, &pval);
	if (rc < 0) {
		pl_dbg(chip, PR_PARALLEL,
			"Couldn't read primary charger FCC upper limit, rc=%d\n",
			rc);
	} else if (pval.intval > 0) {
		chip->main_fcc_max = pval.intval;
	}

	if (chip->fcc_stepper_enable) {
		cancel_delayed_work_sync(&chip->fcc_stepper_work);
		vote(chip->pl_awake_votable, FCC_STEPPER_VOTER, false, 0);
	}

	total_fcc_ua = get_effective_result_locked(chip->fcc_votable);

	if (chip->pl_mode != POWER_SUPPLY_PL_NONE && !pl_disable) {
		/* keep system awake to talk to slave charger through i2c */
		cancel_delayed_work_sync(&chip->pl_awake_work);
		vote(chip->pl_awake_votable, PL_VOTER, true, 0);

		rc = validate_parallel_icl(chip, &disable);
		if (rc < 0)
			return rc;

		if (disable) {
			pr_info("Parallel ICL is less than min ICL(%d), skipping parallel enable\n",
					chip->pl_min_icl_ua);
			return 0;
		}

		 /* enable parallel charging */
		rc = power_supply_get_property(chip->pl_psy,
				POWER_SUPPLY_PROP_CHARGE_TYPE, &pval);
		if (rc == -ENODEV) {
			/*
			 * -ENODEV is returned only if parallel chip
			 * is not present in the system.
			 * Disable parallel charger forever.
			 */
			schedule_work(&chip->pl_disable_forever_work);
			return rc;
		}

		rerun_election(chip->fv_votable);

		get_fcc_split(chip, total_fcc_ua, &master_fcc_ua,
				&slave_fcc_ua);

		if (chip->fcc_stepper_enable) {
			get_fcc_stepper_params(chip, master_fcc_ua,
					slave_fcc_ua);
			if (chip->step_fcc) {
				vote(chip->pl_awake_votable, FCC_STEPPER_VOTER,
					true, 0);
				schedule_delayed_work(&chip->fcc_stepper_work,
					0);
			}
		} else {
			/*
			 * If there is an increase in slave share
			 * (Also handles parallel enable case)
			 *	Set Main ICL then slave FCC
			 * else
			 * (Also handles parallel disable case)
			 *	Set slave ICL then main FCC.
			 */
			if (slave_fcc_ua > chip->slave_fcc_ua) {
				pval.intval = master_fcc_ua;
				rc = power_supply_set_property(chip->main_psy,
				POWER_SUPPLY_PROP_CONSTANT_CHARGE_CURRENT_MAX,
					&pval);
				if (rc < 0) {
					pr_err("Could not set main fcc, rc=%d\n",
						rc);
					return rc;
				}

				pval.intval = slave_fcc_ua;
				rc = power_supply_set_property(chip->pl_psy,
				POWER_SUPPLY_PROP_CONSTANT_CHARGE_CURRENT_MAX,
					&pval);
				if (rc < 0) {
					pr_err("Couldn't set parallel fcc, rc=%d\n",
						rc);
					return rc;
				}

				chip->slave_fcc_ua = slave_fcc_ua;
			} else {
				pval.intval = slave_fcc_ua;
				rc = power_supply_set_property(chip->pl_psy,
				POWER_SUPPLY_PROP_CONSTANT_CHARGE_CURRENT_MAX,
					&pval);
				if (rc < 0) {
					pr_err("Couldn't set parallel fcc, rc=%d\n",
						rc);
					return rc;
				}

				chip->slave_fcc_ua = slave_fcc_ua;

				pval.intval = master_fcc_ua;
				rc = power_supply_set_property(chip->main_psy,
				POWER_SUPPLY_PROP_CONSTANT_CHARGE_CURRENT_MAX,
					&pval);
				if (rc < 0) {
					pr_err("Could not set main fcc, rc=%d\n",
						rc);
					return rc;
				}
			}

			/*
			 * Enable will be called with a valid pl_psy always. The
			 * PARALLEL_PSY_VOTER keeps it disabled unless a pl_psy
			 * is seen.
			 */
			pval.intval = 0;
			rc = power_supply_set_property(chip->pl_psy,
				POWER_SUPPLY_PROP_INPUT_SUSPEND, &pval);
			if (rc < 0)
				pr_err("Couldn't change slave suspend state rc=%d\n",
					rc);

			if (IS_USBIN(chip->pl_mode))
				split_settled(chip);
		}

		/*
		 * we could have been enabled while in taper mode,
		 *  start the taper work if so
		 */
		rc = power_supply_get_property(chip->batt_psy,
				       POWER_SUPPLY_PROP_CHARGE_TYPE, &pval);
		if (rc < 0) {
			pr_err("Couldn't get batt charge type rc=%d\n", rc);
		} else {
			if (pval.intval == POWER_SUPPLY_CHARGE_TYPE_TAPER
				&& !chip->taper_work_running) {
				pl_dbg(chip, PR_PARALLEL,
					"pl enabled in Taper scheduing work\n");
				vote(chip->pl_awake_votable, TAPER_END_VOTER,
						true, 0);
				queue_work(system_long_wq,
						&chip->pl_taper_work);
			}
		}

		pl_dbg(chip, PR_PARALLEL, "master_fcc=%d slave_fcc=%d distribution=(%d/%d)\n",
			master_fcc_ua, slave_fcc_ua,
			(master_fcc_ua * 100) / total_fcc_ua,
			(slave_fcc_ua * 100) / total_fcc_ua);
	} else {
		if (chip->main_fcc_max)
<<<<<<< HEAD
			total_fcc_ua = min(total_fcc_ua,
						chip->main_fcc_max);
=======
			get_main_fcc_config(chip, &total_fcc_ua);
>>>>>>> e0615925

		if (!chip->fcc_stepper_enable) {
			if (IS_USBIN(chip->pl_mode))
				split_settled(chip);

			/* pl_psy may be NULL while in the disable branch */
			if (chip->pl_psy) {
				pval.intval = 1;
				rc = power_supply_set_property(chip->pl_psy,
					POWER_SUPPLY_PROP_INPUT_SUSPEND, &pval);
				if (rc < 0)
					pr_err("Couldn't change slave suspend state rc=%d\n",
						rc);
			}

			/* main psy gets all share */
			pval.intval = total_fcc_ua;
			rc = power_supply_set_property(chip->main_psy,
				POWER_SUPPLY_PROP_CONSTANT_CHARGE_CURRENT_MAX,
				&pval);
			if (rc < 0) {
				pr_err("Could not set main fcc, rc=%d\n", rc);
				return rc;
			}

			if (chip->cp_ilim_votable)
				vote(chip->cp_ilim_votable, FCC_VOTER, true,
						total_fcc_ua / 2);

			/* reset parallel FCC */
			chip->slave_fcc_ua = 0;
			chip->total_settled_ua = 0;
			chip->pl_settled_ua = 0;
		} else {
			get_fcc_stepper_params(chip, total_fcc_ua, 0);
			if (chip->step_fcc) {
				vote(chip->pl_awake_votable, FCC_STEPPER_VOTER,
					true, 0);
				schedule_delayed_work(&chip->fcc_stepper_work,
					0);
			}
		}

		rerun_election(chip->fv_votable);

		cancel_delayed_work_sync(&chip->pl_awake_work);
		schedule_delayed_work(&chip->pl_awake_work,
						msecs_to_jiffies(5000));
	}

	/* notify parallel state change */
	if (chip->pl_psy && (chip->pl_disable != pl_disable)
				&& !chip->fcc_stepper_enable) {
		power_supply_changed(chip->pl_psy);
		chip->pl_disable = (bool)pl_disable;
	}

	pl_dbg(chip, PR_PARALLEL, "parallel charging %s\n",
		   pl_disable ? "disabled" : "enabled");

	return 0;
}

static int pl_enable_indirect_vote_callback(struct votable *votable,
			void *data, int pl_enable, const char *client)
{
	struct pl_data *chip = data;

	vote(chip->pl_disable_votable, PL_INDIRECT_VOTER, !pl_enable, 0);

	return 0;
}

static int pl_awake_vote_callback(struct votable *votable,
			void *data, int awake, const char *client)
{
	struct pl_data *chip = data;

	if (awake)
		__pm_stay_awake(chip->pl_ws);
	else
		__pm_relax(chip->pl_ws);

	pr_debug("client: %s awake: %d\n", client, awake);
	return 0;
}

static bool is_parallel_available(struct pl_data *chip)
{
	union power_supply_propval pval = {0, };
	int rc;

	if (chip->pl_psy)
		return true;

	chip->pl_psy = power_supply_get_by_name("parallel");
	if (!chip->pl_psy)
		return false;

	vote(chip->pl_disable_votable, PARALLEL_PSY_VOTER, false, 0);

	rc = power_supply_get_property(chip->pl_psy,
			       POWER_SUPPLY_PROP_PARALLEL_MODE, &pval);
	if (rc < 0) {
		pr_err("Couldn't get parallel mode from parallel rc=%d\n",
				rc);
		return false;
	}
	/*
	 * Note that pl_mode will be updated to anything other than a _NONE
	 * only after pl_psy is found. IOW pl_mode != _NONE implies that
	 * pl_psy is present and valid.
	 */
	chip->pl_mode = pval.intval;

	/* Disable autonomous votage increments for USBIN-USBIN */
	if (IS_USBIN(chip->pl_mode)
			&& (chip->wa_flags & FORCE_INOV_DISABLE_BIT)) {
		if (!chip->hvdcp_hw_inov_dis_votable)
			chip->hvdcp_hw_inov_dis_votable =
					find_votable("HVDCP_HW_INOV_DIS");
		if (chip->hvdcp_hw_inov_dis_votable)
			/* Read current pulse count */
			vote(chip->hvdcp_hw_inov_dis_votable, PL_VOTER,
					true, 0);
		else
			return false;
	}

	rc = power_supply_get_property(chip->pl_psy,
		       POWER_SUPPLY_PROP_PARALLEL_BATFET_MODE, &pval);
	if (rc < 0) {
		pr_err("Couldn't get parallel batfet mode rc=%d\n",
				rc);
		return false;
	}
	chip->pl_batfet_mode = pval.intval;

	pval.intval = 0;
	power_supply_get_property(chip->pl_psy, POWER_SUPPLY_PROP_MIN_ICL,
					&pval);
	chip->pl_min_icl_ua = pval.intval;

	chip->pl_fcc_max = INT_MAX;
	rc = power_supply_get_property(chip->pl_psy,
			POWER_SUPPLY_PROP_PARALLEL_FCC_MAX, &pval);
	if (!rc)
		chip->pl_fcc_max = pval.intval;

	return true;
}

static void handle_main_charge_type(struct pl_data *chip)
{
	union power_supply_propval pval = {0, };
	int rc;

	rc = power_supply_get_property(chip->batt_psy,
			       POWER_SUPPLY_PROP_CHARGE_TYPE, &pval);
	if (rc < 0) {
		pr_err("Couldn't get batt charge type rc=%d\n", rc);
		return;
	}

	/* not fast/not taper state to disables parallel */
	if ((pval.intval != POWER_SUPPLY_CHARGE_TYPE_FAST)
		&& (pval.intval != POWER_SUPPLY_CHARGE_TYPE_TAPER)) {
		vote(chip->pl_disable_votable, CHG_STATE_VOTER, true, 0);
		chip->charge_type = pval.intval;
		return;
	}

	/* handle taper charge entry */
	if (chip->charge_type == POWER_SUPPLY_CHARGE_TYPE_FAST
		&& (pval.intval == POWER_SUPPLY_CHARGE_TYPE_TAPER)) {
		chip->charge_type = pval.intval;
		if (!chip->taper_work_running) {
			pl_dbg(chip, PR_PARALLEL, "taper entry scheduling work\n");
			vote(chip->pl_awake_votable, TAPER_END_VOTER, true, 0);
			queue_work(system_long_wq, &chip->pl_taper_work);
		}
		return;
	}

	/* handle fast/taper charge entry */
	if (pval.intval == POWER_SUPPLY_CHARGE_TYPE_TAPER
			|| pval.intval == POWER_SUPPLY_CHARGE_TYPE_FAST) {
		/*
		 * Undo parallel charging termination if entered taper in
		 * reduced float voltage condition due to jeita mitigation.
		 */
		if (pval.intval == POWER_SUPPLY_CHARGE_TYPE_FAST &&
			(chip->taper_entry_fv <
			get_effective_result(chip->fv_votable))) {
			vote(chip->pl_disable_votable, TAPER_END_VOTER,
				false, 0);
		}
		pl_dbg(chip, PR_PARALLEL, "chg_state enabling parallel\n");
		vote(chip->pl_disable_votable, CHG_STATE_VOTER, false, 0);
		chip->charge_type = pval.intval;
		return;
	}

	/* remember the new state only if it isn't any of the above */
	chip->charge_type = pval.intval;
}

#define MIN_ICL_CHANGE_DELTA_UA		300000
static void handle_settled_icl_change(struct pl_data *chip)
{
	union power_supply_propval pval = {0, };
	int new_total_settled_ua;
	int rc;
	int main_settled_ua;
	int main_limited;
	int total_current_ua;
	bool disable = false;

	total_current_ua = get_effective_result_locked(chip->usb_icl_votable);

	/*
	 * call aicl split only when USBIN_USBIN and enabled
	 * and if aicl changed
	 */
	rc = power_supply_get_property(chip->main_psy,
			       POWER_SUPPLY_PROP_INPUT_CURRENT_SETTLED,
			       &pval);
	if (rc < 0) {
		pr_err("Couldn't get aicl settled value rc=%d\n", rc);
		return;
	}
	main_settled_ua = pval.intval;

	rc = power_supply_get_property(chip->batt_psy,
			       POWER_SUPPLY_PROP_INPUT_CURRENT_LIMITED,
			       &pval);
	if (rc < 0) {
		pr_err("Couldn't get aicl settled value rc=%d\n", rc);
		return;
	}
	main_limited = pval.intval;

	if ((main_limited && (main_settled_ua + chip->pl_settled_ua) < 1400000)
			|| (main_settled_ua == 0)
			|| ((total_current_ua >= 0) &&
				(total_current_ua <= 1400000)))
		vote(chip->pl_enable_votable_indirect, USBIN_I_VOTER, false, 0);
	else
		vote(chip->pl_enable_votable_indirect, USBIN_I_VOTER, true, 0);

	rerun_election(chip->fcc_votable);

	if (IS_USBIN(chip->pl_mode)) {
		/*
		 * call aicl split only when USBIN_USBIN and enabled
		 * and if settled current has changed by more than 300mA
		 */

		new_total_settled_ua = main_settled_ua + chip->pl_settled_ua;
		pl_dbg(chip, PR_PARALLEL,
			"total_settled_ua=%d settled_ua=%d new_total_settled_ua=%d\n",
			chip->total_settled_ua, pval.intval,
			new_total_settled_ua);

		/* If ICL change is small skip splitting */
		if (abs(new_total_settled_ua - chip->total_settled_ua)
						> MIN_ICL_CHANGE_DELTA_UA) {
			rc = validate_parallel_icl(chip, &disable);
			if (rc < 0)
				return;

			vote(chip->pl_disable_votable, ICL_LIMIT_VOTER,
						disable, 0);
			if (!get_effective_result_locked(
						chip->pl_disable_votable))
				split_settled(chip);
		}
	}
}

static void handle_parallel_in_taper(struct pl_data *chip)
{
	union power_supply_propval pval = {0, };
	int rc;

	if (get_effective_result_locked(chip->pl_disable_votable))
		return;

	if (!chip->pl_psy)
		return;

	rc = power_supply_get_property(chip->pl_psy,
			       POWER_SUPPLY_PROP_CHARGE_TYPE, &pval);
	if (rc < 0) {
		pr_err("Couldn't get pl charge type rc=%d\n", rc);
		return;
	}

	/*
	 * if parallel is seen in taper mode ever, that is an anomaly and
	 * we disable parallel charger
	 */
	if (pval.intval == POWER_SUPPLY_CHARGE_TYPE_TAPER) {
		vote(chip->pl_disable_votable, PL_TAPER_EARLY_BAD_VOTER,
				true, 0);
		return;
	}
}

static void handle_usb_change(struct pl_data *chip)
{
	int rc;
	union power_supply_propval pval = {0, };

	if (!chip->usb_psy)
		chip->usb_psy = power_supply_get_by_name("usb");
	if (!chip->usb_psy) {
		pr_err("Couldn't get usbpsy\n");
		return;
	}

	rc = power_supply_get_property(chip->usb_psy,
			POWER_SUPPLY_PROP_PRESENT, &pval);
	if (rc < 0) {
		pr_err("Couldn't get present from USB rc=%d\n", rc);
		return;
	}

	if (!pval.intval) {
		/* USB removed: remove all stale votes */
		vote(chip->pl_disable_votable, TAPER_END_VOTER, false, 0);
		vote(chip->pl_disable_votable, PL_TAPER_EARLY_BAD_VOTER,
				false, 0);
		vote(chip->pl_disable_votable, ICL_LIMIT_VOTER, false, 0);
	}
}

static void status_change_work(struct work_struct *work)
{
	struct pl_data *chip = container_of(work,
			struct pl_data, status_change_work.work);

	if (!chip->main_psy && is_main_available(chip)) {
		/*
		 * re-run election for FCC/FV/ICL once main_psy
		 * is available to ensure all votes are reflected
		 * on hardware
		 */
		rerun_election(chip->usb_icl_votable);
		rerun_election(chip->fcc_votable);
		rerun_election(chip->fv_votable);
	}

	if (!chip->main_psy)
		return;

	if (!is_batt_available(chip))
		return;

	is_parallel_available(chip);

	handle_usb_change(chip);
	handle_main_charge_type(chip);
	handle_settled_icl_change(chip);
	handle_parallel_in_taper(chip);
}

static int pl_notifier_call(struct notifier_block *nb,
		unsigned long ev, void *v)
{
	struct power_supply *psy = v;
	struct pl_data *chip = container_of(nb, struct pl_data, nb);

	if (ev != PSY_EVENT_PROP_CHANGED)
		return NOTIFY_OK;

	if ((strcmp(psy->desc->name, "parallel") == 0)
	    || (strcmp(psy->desc->name, "battery") == 0)
	    || (strcmp(psy->desc->name, "main") == 0))
		schedule_delayed_work(&chip->status_change_work, 0);

	return NOTIFY_OK;
}

static int pl_register_notifier(struct pl_data *chip)
{
	int rc;

	chip->nb.notifier_call = pl_notifier_call;
	rc = power_supply_reg_notifier(&chip->nb);
	if (rc < 0) {
		pr_err("Couldn't register psy notifier rc = %d\n", rc);
		return rc;
	}

	return 0;
}

static int pl_determine_initial_status(struct pl_data *chip)
{
	status_change_work(&chip->status_change_work.work);
	return 0;
}

static void pl_config_init(struct pl_data *chip, int smb_version)
{
	switch (smb_version) {
	case PMI8998_SUBTYPE:
	case PM660_SUBTYPE:
		chip->wa_flags = AICL_RERUN_WA_BIT | FORCE_INOV_DISABLE_BIT;
		break;
	case PMI632_SUBTYPE:
		break;
	default:
		break;
	}
}

#define DEFAULT_RESTRICTED_CURRENT_UA	1000000
int qcom_batt_init(int smb_version)
{
	struct pl_data *chip;
	int rc = 0;

	/* initialize just once */
	if (the_chip) {
		pr_err("was initialized earlier. Failing now\n");
		return -EINVAL;
	}

	chip = kzalloc(sizeof(*chip), GFP_KERNEL);
	if (!chip)
		return -ENOMEM;
	chip->slave_pct = 50;
	pl_config_init(chip, smb_version);
	chip->restricted_current = DEFAULT_RESTRICTED_CURRENT_UA;

	chip->pl_ws = wakeup_source_register("qcom-battery");
	if (!chip->pl_ws)
		goto cleanup;

	chip->fcc_votable = create_votable("FCC", VOTE_MIN,
					pl_fcc_vote_callback,
					chip);
	if (IS_ERR(chip->fcc_votable)) {
		rc = PTR_ERR(chip->fcc_votable);
		chip->fcc_votable = NULL;
		goto release_wakeup_source;
	}

	chip->fv_votable = create_votable("FV", VOTE_MIN,
					pl_fv_vote_callback,
					chip);
	if (IS_ERR(chip->fv_votable)) {
		rc = PTR_ERR(chip->fv_votable);
		chip->fv_votable = NULL;
		goto destroy_votable;
	}

	chip->usb_icl_votable = create_votable("USB_ICL", VOTE_MIN,
					usb_icl_vote_callback,
					chip);
	if (IS_ERR(chip->usb_icl_votable)) {
		rc = PTR_ERR(chip->usb_icl_votable);
		chip->usb_icl_votable = NULL;
		goto destroy_votable;
	}

	chip->pl_disable_votable = create_votable("PL_DISABLE", VOTE_SET_ANY,
					pl_disable_vote_callback,
					chip);
	if (IS_ERR(chip->pl_disable_votable)) {
		rc = PTR_ERR(chip->pl_disable_votable);
		chip->pl_disable_votable = NULL;
		goto destroy_votable;
	}
	vote(chip->pl_disable_votable, CHG_STATE_VOTER, true, 0);
	vote(chip->pl_disable_votable, TAPER_END_VOTER, false, 0);
	vote(chip->pl_disable_votable, PARALLEL_PSY_VOTER, true, 0);

	chip->pl_awake_votable = create_votable("PL_AWAKE", VOTE_SET_ANY,
					pl_awake_vote_callback,
					chip);
	if (IS_ERR(chip->pl_awake_votable)) {
		rc = PTR_ERR(chip->pl_awake_votable);
		chip->pl_awake_votable = NULL;
		goto destroy_votable;
	}

	chip->pl_enable_votable_indirect = create_votable("PL_ENABLE_INDIRECT",
					VOTE_SET_ANY,
					pl_enable_indirect_vote_callback,
					chip);
	if (IS_ERR(chip->pl_enable_votable_indirect)) {
		rc = PTR_ERR(chip->pl_enable_votable_indirect);
		chip->pl_enable_votable_indirect = NULL;
		goto destroy_votable;
	}

	vote(chip->pl_disable_votable, PL_INDIRECT_VOTER, true, 0);

	INIT_DELAYED_WORK(&chip->status_change_work, status_change_work);
	INIT_WORK(&chip->pl_taper_work, pl_taper_work);
	INIT_WORK(&chip->pl_disable_forever_work, pl_disable_forever_work);
	INIT_DELAYED_WORK(&chip->pl_awake_work, pl_awake_work);
	INIT_DELAYED_WORK(&chip->fcc_stepper_work, fcc_stepper_work);

	rc = pl_register_notifier(chip);
	if (rc < 0) {
		pr_err("Couldn't register psy notifier rc = %d\n", rc);
		goto unreg_notifier;
	}

	rc = pl_determine_initial_status(chip);
	if (rc < 0) {
		pr_err("Couldn't determine initial status rc=%d\n", rc);
		goto unreg_notifier;
	}

	chip->pl_disable = true;
	chip->cp_disabled = true;
	chip->qcom_batt_class.name = "qcom-battery",
	chip->qcom_batt_class.owner = THIS_MODULE,
	chip->qcom_batt_class.class_groups = batt_class_groups;

	rc = class_register(&chip->qcom_batt_class);
	if (rc < 0) {
		pr_err("couldn't register pl_data sysfs class rc = %d\n", rc);
		goto unreg_notifier;
	}

	the_chip = chip;

	return 0;

unreg_notifier:
	power_supply_unreg_notifier(&chip->nb);
destroy_votable:
	destroy_votable(chip->pl_enable_votable_indirect);
	destroy_votable(chip->pl_awake_votable);
	destroy_votable(chip->pl_disable_votable);
	destroy_votable(chip->fv_votable);
	destroy_votable(chip->fcc_votable);
	destroy_votable(chip->usb_icl_votable);
release_wakeup_source:
	wakeup_source_unregister(chip->pl_ws);
cleanup:
	kfree(chip);
	return rc;
}

void qcom_batt_deinit(void)
{
	struct pl_data *chip = the_chip;

	if (chip == NULL)
		return;

	cancel_delayed_work_sync(&chip->status_change_work);
	cancel_work_sync(&chip->pl_taper_work);
	cancel_work_sync(&chip->pl_disable_forever_work);
	cancel_delayed_work_sync(&chip->pl_awake_work);
	cancel_delayed_work_sync(&chip->fcc_stepper_work);

	power_supply_unreg_notifier(&chip->nb);
	destroy_votable(chip->pl_enable_votable_indirect);
	destroy_votable(chip->pl_awake_votable);
	destroy_votable(chip->pl_disable_votable);
	destroy_votable(chip->fv_votable);
	destroy_votable(chip->fcc_votable);
	wakeup_source_unregister(chip->pl_ws);
	the_chip = NULL;
	kfree(chip);
}<|MERGE_RESOLUTION|>--- conflicted
+++ resolved
@@ -483,8 +483,6 @@
 		if (chip->main_fcc_max)
 			*master_ua = min(*master_ua, chip->main_fcc_max);
 	}
-<<<<<<< HEAD
-=======
 }
 
 static void get_main_fcc_config(struct pl_data *chip, int *total_fcc)
@@ -525,7 +523,6 @@
 	}
 out:
 	*total_fcc = min(*total_fcc, chip->main_fcc_max);
->>>>>>> e0615925
 }
 
 static void get_fcc_stepper_params(struct pl_data *chip, int main_fcc_ua,
@@ -1223,12 +1220,7 @@
 			(slave_fcc_ua * 100) / total_fcc_ua);
 	} else {
 		if (chip->main_fcc_max)
-<<<<<<< HEAD
-			total_fcc_ua = min(total_fcc_ua,
-						chip->main_fcc_max);
-=======
 			get_main_fcc_config(chip, &total_fcc_ua);
->>>>>>> e0615925
 
 		if (!chip->fcc_stepper_enable) {
 			if (IS_USBIN(chip->pl_mode))
