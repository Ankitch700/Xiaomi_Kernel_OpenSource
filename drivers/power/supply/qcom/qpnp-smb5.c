/* Copyright (c) 2018 The Linux Foundation. All rights reserved.
 *
 * This program is free software; you can redistribute it and/or modify
 * it under the terms of the GNU General Public License version 2 and
 * only version 2 as published by the Free Software Foundation.
 *
 * This program is distributed in the hope that it will be useful,
 * but WITHOUT ANY WARRANTY; without even the implied warranty of
 * MERCHANTABILITY or FITNESS FOR A PARTICULAR PURPOSE.  See the
 * GNU General Public License for more details.
 */

#include <linux/debugfs.h>
#include <linux/delay.h>
#include <linux/device.h>
#include <linux/module.h>
#include <linux/platform_device.h>
#include <linux/regmap.h>
#include <linux/power_supply.h>
#include <linux/of.h>
#include <linux/of_irq.h>
#include <linux/log2.h>
#include <linux/qpnp/qpnp-revid.h>
#include <linux/regulator/driver.h>
#include <linux/regulator/of_regulator.h>
#include <linux/regulator/machine.h>
#include <linux/iio/consumer.h>
#include <linux/pmic-voter.h>
#include "smb5-reg.h"
#include "smb5-lib.h"
#include "schgm-flash.h"

static struct smb_params smb5_pmi632_params = {
	.fcc			= {
		.name   = "fast charge current",
		.reg    = CHGR_FAST_CHARGE_CURRENT_CFG_REG,
		.min_u  = 0,
		.max_u  = 3000000,
		.step_u = 50000,
	},
	.fv			= {
		.name   = "float voltage",
		.reg    = CHGR_FLOAT_VOLTAGE_CFG_REG,
		.min_u  = 3600000,
		.max_u  = 4800000,
		.step_u = 10000,
	},
	.usb_icl		= {
		.name   = "usb input current limit",
		.reg    = USBIN_CURRENT_LIMIT_CFG_REG,
		.min_u  = 0,
		.max_u  = 3000000,
		.step_u = 50000,
	},
	.icl_max_stat		= {
		.name   = "dcdc icl max status",
		.reg    = ICL_MAX_STATUS_REG,
		.min_u  = 0,
		.max_u  = 3000000,
		.step_u = 50000,
	},
	.icl_stat		= {
		.name   = "input current limit status",
		.reg    = AICL_ICL_STATUS_REG,
		.min_u  = 0,
		.max_u  = 3000000,
		.step_u = 50000,
	},
	.otg_cl			= {
		.name	= "usb otg current limit",
		.reg	= DCDC_OTG_CURRENT_LIMIT_CFG_REG,
		.min_u	= 500000,
		.max_u	= 1000000,
		.step_u	= 250000,
	},
	.dc_icl		= {
		.name   = "DC input current limit",
		.reg    = DCDC_CFG_REF_MAX_PSNS_REG,
		.min_u  = 0,
		.max_u  = 1500000,
		.step_u = 50000,
	},
	.jeita_cc_comp_hot	= {
		.name	= "jeita fcc reduction",
		.reg	= JEITA_CCCOMP_CFG_HOT_REG,
		.min_u	= 0,
		.max_u	= 1575000,
		.step_u	= 25000,
	},
	.jeita_cc_comp_cold	= {
		.name	= "jeita fcc reduction",
		.reg	= JEITA_CCCOMP_CFG_COLD_REG,
		.min_u	= 0,
		.max_u	= 1575000,
		.step_u	= 25000,
	},
	.freq_switcher		= {
		.name	= "switching frequency",
		.reg	= DCDC_FSW_SEL_REG,
		.min_u	= 600,
		.max_u	= 1200,
		.step_u	= 400,
		.set_proc = smblib_set_chg_freq,
	},
};

static struct smb_params smb5_pm8150b_params = {
	.fcc			= {
		.name   = "fast charge current",
		.reg    = CHGR_FAST_CHARGE_CURRENT_CFG_REG,
		.min_u  = 0,
		.max_u  = 8000000,
		.step_u = 50000,
	},
	.fv			= {
		.name   = "float voltage",
		.reg    = CHGR_FLOAT_VOLTAGE_CFG_REG,
		.min_u  = 3600000,
		.max_u  = 4790000,
		.step_u = 10000,
	},
	.usb_icl		= {
		.name   = "usb input current limit",
		.reg    = USBIN_CURRENT_LIMIT_CFG_REG,
		.min_u  = 0,
		.max_u  = 5000000,
		.step_u = 50000,
	},
	.icl_max_stat		= {
		.name   = "dcdc icl max status",
		.reg    = ICL_MAX_STATUS_REG,
		.min_u  = 0,
		.max_u  = 5000000,
		.step_u = 50000,
	},
	.icl_stat		= {
		.name   = "aicl icl status",
		.reg    = AICL_ICL_STATUS_REG,
		.min_u  = 0,
		.max_u  = 5000000,
		.step_u = 50000,
	},
	.otg_cl			= {
		.name	= "usb otg current limit",
		.reg	= DCDC_OTG_CURRENT_LIMIT_CFG_REG,
		.min_u	= 500000,
		.max_u	= 3000000,
		.step_u	= 500000,
	},
	.dc_icl		= {
		.name   = "DC input current limit",
		.reg    = DCDC_CFG_REF_MAX_PSNS_REG,
		.min_u  = 0,
		.max_u  = 1500000,
		.step_u = 50000,
	},
	.jeita_cc_comp_hot	= {
		.name	= "jeita fcc reduction",
		.reg	= JEITA_CCCOMP_CFG_HOT_REG,
		.min_u	= 0,
		.max_u	= 8000000,
		.step_u	= 25000,
		.set_proc = NULL,
	},
	.jeita_cc_comp_cold	= {
		.name	= "jeita fcc reduction",
		.reg	= JEITA_CCCOMP_CFG_COLD_REG,
		.min_u	= 0,
		.max_u	= 8000000,
		.step_u	= 25000,
		.set_proc = NULL,
	},
	.freq_switcher		= {
		.name	= "switching frequency",
		.reg	= DCDC_FSW_SEL_REG,
		.min_u	= 600,
		.max_u	= 1200,
		.step_u	= 400,
		.set_proc = smblib_set_chg_freq,
	},
};

struct smb_dt_props {
	int			usb_icl_ua;
	struct device_node	*revid_dev_node;
	enum float_options	float_option;
	int			chg_inhibit_thr_mv;
	bool			no_battery;
	bool			hvdcp_disable;
	int			sec_charger_config;
	int			auto_recharge_soc;
	int			auto_recharge_vbat_mv;
	int			wd_bark_time;
	int			batt_profile_fcc_ua;
	int			batt_profile_fv_uv;
	int			term_current_src;
	int			term_current_thresh_hi_ma;
	int			term_current_thresh_lo_ma;
	int			disable_suspend_on_collapse;
};

struct smb5 {
	struct smb_charger	chg;
	struct dentry		*dfs_root;
	struct smb_dt_props	dt;
};

static int __debug_mask;
module_param_named(
	debug_mask, __debug_mask, int, 0600
);

static int __pd_disabled;
module_param_named(
	pd_disabled, __pd_disabled, int, 0600
);

static int __weak_chg_icl_ua = 500000;
module_param_named(
	weak_chg_icl_ua, __weak_chg_icl_ua, int, 0600
);

#define PMI632_MAX_ICL_UA	3000000
#define PM6150_MAX_FCC_UA	3000000
static int smb5_chg_config_init(struct smb5 *chip)
{
	struct smb_charger *chg = &chip->chg;
	struct pmic_revid_data *pmic_rev_id;
	struct device_node *revid_dev_node;
	int rc = 0;

	revid_dev_node = of_parse_phandle(chip->chg.dev->of_node,
					  "qcom,pmic-revid", 0);
	if (!revid_dev_node) {
		pr_err("Missing qcom,pmic-revid property\n");
		return -EINVAL;
	}

	pmic_rev_id = get_revid_data(revid_dev_node);
	if (IS_ERR_OR_NULL(pmic_rev_id)) {
		/*
		 * the revid peripheral must be registered, any failure
		 * here only indicates that the rev-id module has not
		 * probed yet.
		 */
		rc =  -EPROBE_DEFER;
		goto out;
	}

	switch (pmic_rev_id->pmic_subtype) {
	case PM8150B_SUBTYPE:
		chip->chg.smb_version = PM8150B_SUBTYPE;
		chg->param = smb5_pm8150b_params;
		chg->name = "pm8150b_charger";
		break;
	case PM6150_SUBTYPE:
		chip->chg.smb_version = PM6150_SUBTYPE;
		chg->param = smb5_pm8150b_params;
		chg->name = "pm6150_charger";
		chg->wa_flags |= SW_THERM_REGULATION_WA;
		if (pmic_rev_id->rev4 >= 2)
			chg->uusb_moisture_protection_enabled = true;
		chg->main_fcc_max = PM6150_MAX_FCC_UA;
		break;
	case PMI632_SUBTYPE:
		chip->chg.smb_version = PMI632_SUBTYPE;
		chg->param = smb5_pmi632_params;
		chg->use_extcon = true;
		chg->name = "pmi632_charger";
		/* PMI632 does not support PD */
		chg->pd_not_supported = true;
		chg->hw_max_icl_ua =
			(chip->dt.usb_icl_ua > 0) ? chip->dt.usb_icl_ua
						: PMI632_MAX_ICL_UA;
		break;
	default:
		pr_err("PMIC subtype %d not supported\n",
				pmic_rev_id->pmic_subtype);
		rc = -EINVAL;
		goto out;
	}

	chg->chg_freq.freq_5V			= 600;
	chg->chg_freq.freq_6V_8V		= 800;
	chg->chg_freq.freq_9V			= 1050;
	chg->chg_freq.freq_12V                  = 1200;
	chg->chg_freq.freq_removal		= 1050;
	chg->chg_freq.freq_below_otg_threshold	= 800;
	chg->chg_freq.freq_above_otg_threshold	= 800;

out:
	of_node_put(revid_dev_node);
	return rc;
}

#define MICRO_1P5A			1500000
#define MICRO_P1A			100000
#define MICRO_1PA			1000000
#define MICRO_3PA			3000000
#define OTG_DEFAULT_DEGLITCH_TIME_MS	50
#define DEFAULT_WD_BARK_TIME		64
static int smb5_parse_dt(struct smb5 *chip)
{
	struct smb_charger *chg = &chip->chg;
	struct device_node *node = chg->dev->of_node;
	int rc, byte_len;

	if (!node) {
		pr_err("device tree node missing\n");
		return -EINVAL;
	}

	of_property_read_u32(node, "qcom,sec-charger-config",
					&chip->dt.sec_charger_config);
	chg->sec_cp_present =
		chip->dt.sec_charger_config == POWER_SUPPLY_CHARGER_SEC_CP ||
		chip->dt.sec_charger_config == POWER_SUPPLY_CHARGER_SEC_CP_PL;

	chg->sec_pl_present =
		chip->dt.sec_charger_config == POWER_SUPPLY_CHARGER_SEC_PL ||
		chip->dt.sec_charger_config == POWER_SUPPLY_CHARGER_SEC_CP_PL;

	chg->step_chg_enabled = of_property_read_bool(node,
				"qcom,step-charging-enable");

	chg->sw_jeita_enabled = of_property_read_bool(node,
				"qcom,sw-jeita-enable");

	rc = of_property_read_u32(node, "qcom,wd-bark-time-secs",
					&chip->dt.wd_bark_time);
	if (rc < 0 || chip->dt.wd_bark_time < MIN_WD_BARK_TIME)
		chip->dt.wd_bark_time = DEFAULT_WD_BARK_TIME;

	chip->dt.no_battery = of_property_read_bool(node,
						"qcom,batteryless-platform");

	rc = of_property_read_u32(node,
			"qcom,fcc-max-ua", &chip->dt.batt_profile_fcc_ua);
	if (rc < 0)
		chip->dt.batt_profile_fcc_ua = -EINVAL;

	rc = of_property_read_u32(node,
				"qcom,fv-max-uv", &chip->dt.batt_profile_fv_uv);
	if (rc < 0)
		chip->dt.batt_profile_fv_uv = -EINVAL;

	rc = of_property_read_u32(node,
				"qcom,usb-icl-ua", &chip->dt.usb_icl_ua);
	if (rc < 0)
		chip->dt.usb_icl_ua = -EINVAL;

	rc = of_property_read_u32(node,
				"qcom,otg-cl-ua", &chg->otg_cl_ua);
	if (rc < 0)
		chg->otg_cl_ua = (chip->chg.smb_version == PMI632_SUBTYPE) ?
							MICRO_1PA : MICRO_3PA;

	rc = of_property_read_u32(node, "qcom,chg-term-src",
			&chip->dt.term_current_src);
	if (rc < 0)
		chip->dt.term_current_src = ITERM_SRC_UNSPECIFIED;

	rc = of_property_read_u32(node, "qcom,chg-term-current-ma",
			&chip->dt.term_current_thresh_hi_ma);

	if (chip->dt.term_current_src == ITERM_SRC_ADC)
		rc = of_property_read_u32(node, "qcom,chg-term-base-current-ma",
				&chip->dt.term_current_thresh_lo_ma);

	if (of_find_property(node, "qcom,thermal-mitigation", &byte_len)) {
		chg->thermal_mitigation = devm_kzalloc(chg->dev, byte_len,
			GFP_KERNEL);

		if (chg->thermal_mitigation == NULL)
			return -ENOMEM;

		chg->thermal_levels = byte_len / sizeof(u32);
		rc = of_property_read_u32_array(node,
				"qcom,thermal-mitigation",
				chg->thermal_mitigation,
				chg->thermal_levels);
		if (rc < 0) {
			dev_err(chg->dev,
				"Couldn't read threm limits rc = %d\n", rc);
			return rc;
		}
	}

	rc = of_property_read_u32(node, "qcom,charger-temp-max",
			&chg->charger_temp_max);
	if (rc < 0)
		chg->charger_temp_max = -EINVAL;

	rc = of_property_read_u32(node, "qcom,smb-temp-max",
			&chg->smb_temp_max);
	if (rc < 0)
		chg->smb_temp_max = -EINVAL;

	rc = of_property_read_u32(node, "qcom,float-option",
						&chip->dt.float_option);
	if (!rc && (chip->dt.float_option < 0 || chip->dt.float_option > 4)) {
		pr_err("qcom,float-option is out of range [0, 4]\n");
		return -EINVAL;
	}

	chip->dt.hvdcp_disable = of_property_read_bool(node,
						"qcom,hvdcp-disable");
	chg->hvdcp_disable = chip->dt.hvdcp_disable;

	rc = of_property_read_u32(node, "qcom,chg-inhibit-threshold-mv",
				&chip->dt.chg_inhibit_thr_mv);
	if (!rc && (chip->dt.chg_inhibit_thr_mv < 0 ||
				chip->dt.chg_inhibit_thr_mv > 300)) {
		pr_err("qcom,chg-inhibit-threshold-mv is incorrect\n");
		return -EINVAL;
	}

	chip->dt.auto_recharge_soc = -EINVAL;
	rc = of_property_read_u32(node, "qcom,auto-recharge-soc",
				&chip->dt.auto_recharge_soc);
	if (!rc && (chip->dt.auto_recharge_soc < 0 ||
			chip->dt.auto_recharge_soc > 100)) {
		pr_err("qcom,auto-recharge-soc is incorrect\n");
		return -EINVAL;
	}
	chg->auto_recharge_soc = chip->dt.auto_recharge_soc;

	chip->dt.auto_recharge_vbat_mv = -EINVAL;
	rc = of_property_read_u32(node, "qcom,auto-recharge-vbat-mv",
				&chip->dt.auto_recharge_vbat_mv);
	if (!rc && (chip->dt.auto_recharge_vbat_mv < 0)) {
		pr_err("qcom,auto-recharge-vbat-mv is incorrect\n");
		return -EINVAL;
	}

	chg->dcp_icl_ua = chip->dt.usb_icl_ua;

	chg->suspend_input_on_debug_batt = of_property_read_bool(node,
					"qcom,suspend-input-on-debug-batt");

	rc = of_property_read_u32(node, "qcom,otg-deglitch-time-ms",
					&chg->otg_delay_ms);
	if (rc < 0)
		chg->otg_delay_ms = OTG_DEFAULT_DEGLITCH_TIME_MS;

	chg->fcc_stepper_enable = of_property_read_bool(node,
					"qcom,fcc-stepping-enable");

	chg->uusb_moisture_protection_enabled =
				chg->uusb_moisture_protection_enabled &&
				of_property_read_bool(node,
				"qcom,uusb-moisture-protection-enable");

	/* Extract ADC channels */
	rc = smblib_get_iio_channel(chg, "mid_voltage", &chg->iio.mid_chan);
	if (rc < 0)
		return rc;

	if (!chg->iio.mid_chan) {
		rc = smblib_get_iio_channel(chg, "usb_in_voltage",
				&chg->iio.usbin_v_chan);
		if (rc < 0)
			return rc;

		if (!chg->iio.usbin_v_chan) {
			dev_err(chg->dev, "No voltage channel defined");
			return -EINVAL;
		}
	}

	rc = smblib_get_iio_channel(chg, "chg_temp", &chg->iio.temp_chan);
	if (rc < 0)
		return rc;

	rc = smblib_get_iio_channel(chg, "usb_in_current",
					&chg->iio.usbin_i_chan);
	if (rc < 0)
		return rc;

	rc = smblib_get_iio_channel(chg, "sbux_res", &chg->iio.sbux_chan);
	if (rc < 0)
		return rc;

	rc = smblib_get_iio_channel(chg, "vph_voltage", &chg->iio.vph_v_chan);
	if (rc < 0)
		return rc;

	rc = smblib_get_iio_channel(chg, "die_temp", &chg->iio.die_temp_chan);
	if (rc < 0)
		return rc;

	rc = smblib_get_iio_channel(chg, "conn_temp",
					&chg->iio.connector_temp_chan);
	if (rc < 0)
		return rc;

	rc = smblib_get_iio_channel(chg, "skin_temp", &chg->iio.skin_temp_chan);
	if (rc < 0)
		return rc;

	rc = smblib_get_iio_channel(chg, "smb_temp", &chg->iio.smb_temp_chan);
	if (rc < 0)
		return rc;

	chip->dt.disable_suspend_on_collapse = of_property_read_bool(node,
					"qcom,disable-suspend-on-collapse");
	return 0;
}

/************************
 * USB PSY REGISTRATION *
 ************************/
static enum power_supply_property smb5_usb_props[] = {
	POWER_SUPPLY_PROP_PRESENT,
	POWER_SUPPLY_PROP_ONLINE,
	POWER_SUPPLY_PROP_VOLTAGE_NOW,
	POWER_SUPPLY_PROP_PD_CURRENT_MAX,
	POWER_SUPPLY_PROP_CURRENT_MAX,
	POWER_SUPPLY_PROP_TYPE,
	POWER_SUPPLY_PROP_TYPEC_MODE,
	POWER_SUPPLY_PROP_TYPEC_POWER_ROLE,
	POWER_SUPPLY_PROP_TYPEC_CC_ORIENTATION,
	POWER_SUPPLY_PROP_LOW_POWER,
	POWER_SUPPLY_PROP_PD_ACTIVE,
	POWER_SUPPLY_PROP_INPUT_CURRENT_SETTLED,
	POWER_SUPPLY_PROP_INPUT_CURRENT_NOW,
	POWER_SUPPLY_PROP_BOOST_CURRENT,
	POWER_SUPPLY_PROP_PE_START,
	POWER_SUPPLY_PROP_CTM_CURRENT_MAX,
	POWER_SUPPLY_PROP_HW_CURRENT_MAX,
	POWER_SUPPLY_PROP_REAL_TYPE,
	POWER_SUPPLY_PROP_PD_VOLTAGE_MAX,
	POWER_SUPPLY_PROP_PD_VOLTAGE_MIN,
	POWER_SUPPLY_PROP_CONNECTOR_TYPE,
	POWER_SUPPLY_PROP_CONNECTOR_HEALTH,
	POWER_SUPPLY_PROP_VOLTAGE_MAX,
	POWER_SUPPLY_PROP_SMB_EN_MODE,
	POWER_SUPPLY_PROP_SMB_EN_REASON,
	POWER_SUPPLY_PROP_SCOPE,
	POWER_SUPPLY_PROP_MOISTURE_DETECTED,
};

static int smb5_usb_get_prop(struct power_supply *psy,
		enum power_supply_property psp,
		union power_supply_propval *val)
{
	struct smb5 *chip = power_supply_get_drvdata(psy);
	struct smb_charger *chg = &chip->chg;
	union power_supply_propval pval;
	int rc = 0;

	switch (psp) {
	case POWER_SUPPLY_PROP_PRESENT:
		rc = smblib_get_prop_usb_present(chg, val);
		break;
	case POWER_SUPPLY_PROP_ONLINE:
		rc = smblib_get_prop_usb_online(chg, val);
		if (!val->intval)
			break;

		if (((chg->typec_mode == POWER_SUPPLY_TYPEC_SOURCE_DEFAULT) ||
		   (chg->connector_type == POWER_SUPPLY_CONNECTOR_MICRO_USB))
			&& (chg->real_charger_type == POWER_SUPPLY_TYPE_USB))
			val->intval = 0;
		else
			val->intval = 1;

		if (chg->real_charger_type == POWER_SUPPLY_TYPE_UNKNOWN)
			val->intval = 0;
		break;
	case POWER_SUPPLY_PROP_VOLTAGE_MAX:
		rc = smblib_get_prop_usb_voltage_max(chg, val);
		break;
	case POWER_SUPPLY_PROP_VOLTAGE_NOW:
		rc = smblib_get_prop_usb_voltage_now(chg, val);
		break;
	case POWER_SUPPLY_PROP_PD_CURRENT_MAX:
		val->intval = get_client_vote(chg->usb_icl_votable, PD_VOTER);
		break;
	case POWER_SUPPLY_PROP_CURRENT_MAX:
		rc = smblib_get_prop_input_current_settled(chg, val);
		break;
	case POWER_SUPPLY_PROP_TYPE:
		val->intval = POWER_SUPPLY_TYPE_USB_PD;
		break;
	case POWER_SUPPLY_PROP_REAL_TYPE:
		val->intval = chg->real_charger_type;
		break;
	case POWER_SUPPLY_PROP_TYPEC_MODE:
		if (chg->connector_type == POWER_SUPPLY_CONNECTOR_MICRO_USB)
			val->intval = POWER_SUPPLY_TYPEC_NONE;
		else
			val->intval = chg->typec_mode;
		break;
	case POWER_SUPPLY_PROP_TYPEC_POWER_ROLE:
		if (chg->connector_type == POWER_SUPPLY_CONNECTOR_MICRO_USB)
			val->intval = POWER_SUPPLY_TYPEC_PR_NONE;
		else
			rc = smblib_get_prop_typec_power_role(chg, val);
		break;
	case POWER_SUPPLY_PROP_TYPEC_CC_ORIENTATION:
		if (chg->connector_type == POWER_SUPPLY_CONNECTOR_MICRO_USB)
			val->intval = 0;
		else
			rc = smblib_get_prop_typec_cc_orientation(chg, val);
		break;
	case POWER_SUPPLY_PROP_TYPEC_SRC_RP:
		rc = smblib_get_prop_typec_select_rp(chg, val);
		break;
	case POWER_SUPPLY_PROP_LOW_POWER:
		if (chg->sink_src_mode == SRC_MODE)
			rc = smblib_get_prop_low_power(chg, val);
		else
			rc = -ENODATA;
		break;
	case POWER_SUPPLY_PROP_PD_ACTIVE:
		val->intval = chg->pd_active;
		break;
	case POWER_SUPPLY_PROP_INPUT_CURRENT_SETTLED:
		rc = smblib_get_prop_input_current_settled(chg, val);
		break;
	case POWER_SUPPLY_PROP_INPUT_CURRENT_NOW:
		rc = smblib_get_prop_usb_current_now(chg, val);
		break;
	case POWER_SUPPLY_PROP_BOOST_CURRENT:
		val->intval = chg->boost_current_ua;
		break;
	case POWER_SUPPLY_PROP_PD_IN_HARD_RESET:
		rc = smblib_get_prop_pd_in_hard_reset(chg, val);
		break;
	case POWER_SUPPLY_PROP_PD_USB_SUSPEND_SUPPORTED:
		val->intval = chg->system_suspend_supported;
		break;
	case POWER_SUPPLY_PROP_PE_START:
		rc = smblib_get_pe_start(chg, val);
		break;
	case POWER_SUPPLY_PROP_CTM_CURRENT_MAX:
		val->intval = get_client_vote(chg->usb_icl_votable, CTM_VOTER);
		break;
	case POWER_SUPPLY_PROP_HW_CURRENT_MAX:
		rc = smblib_get_charge_current(chg, &val->intval);
		break;
	case POWER_SUPPLY_PROP_PR_SWAP:
		rc = smblib_get_prop_pr_swap_in_progress(chg, val);
		break;
	case POWER_SUPPLY_PROP_PD_VOLTAGE_MAX:
		val->intval = chg->voltage_max_uv;
		break;
	case POWER_SUPPLY_PROP_PD_VOLTAGE_MIN:
		val->intval = chg->voltage_min_uv;
		break;
	case POWER_SUPPLY_PROP_SDP_CURRENT_MAX:
		val->intval = get_client_vote(chg->usb_icl_votable,
					      USB_PSY_VOTER);
		break;
	case POWER_SUPPLY_PROP_CONNECTOR_TYPE:
		val->intval = chg->connector_type;
		break;
	case POWER_SUPPLY_PROP_CONNECTOR_HEALTH:
		if (chg->connector_health == -EINVAL)
			val->intval = smblib_get_prop_connector_health(chg);
		else
			val->intval = chg->connector_health;
		break;
	case POWER_SUPPLY_PROP_SCOPE:
		val->intval = POWER_SUPPLY_SCOPE_UNKNOWN;
		rc = smblib_get_prop_usb_present(chg, &pval);
		if (rc < 0)
			break;
		val->intval = pval.intval ? POWER_SUPPLY_SCOPE_DEVICE
				: chg->otg_present ? POWER_SUPPLY_SCOPE_SYSTEM
						: POWER_SUPPLY_SCOPE_UNKNOWN;
		break;
	case POWER_SUPPLY_PROP_SMB_EN_MODE:
		mutex_lock(&chg->smb_lock);
		val->intval = chg->sec_chg_selected;
		mutex_unlock(&chg->smb_lock);
		break;
	case POWER_SUPPLY_PROP_SMB_EN_REASON:
		val->intval = chg->cp_reason;
		break;
	case POWER_SUPPLY_PROP_MOISTURE_DETECTED:
		val->intval = chg->moisture_present;
		break;
	default:
		pr_err("get prop %d is not supported in usb\n", psp);
		rc = -EINVAL;
		break;
	}

	if (rc < 0) {
		pr_debug("Couldn't get prop %d rc = %d\n", psp, rc);
		return -ENODATA;
	}

	return 0;
}

static int smb5_usb_set_prop(struct power_supply *psy,
		enum power_supply_property psp,
		const union power_supply_propval *val)
{
	struct smb5 *chip = power_supply_get_drvdata(psy);
	struct smb_charger *chg = &chip->chg;
	int rc = 0;

	switch (psp) {
	case POWER_SUPPLY_PROP_PD_CURRENT_MAX:
		rc = smblib_set_prop_pd_current_max(chg, val);
		break;
	case POWER_SUPPLY_PROP_TYPEC_POWER_ROLE:
		rc = smblib_set_prop_typec_power_role(chg, val);
		break;
	case POWER_SUPPLY_PROP_TYPEC_SRC_RP:
		rc = smblib_set_prop_typec_select_rp(chg, val);
		break;
	case POWER_SUPPLY_PROP_PD_ACTIVE:
		rc = smblib_set_prop_pd_active(chg, val);
		break;
	case POWER_SUPPLY_PROP_PD_IN_HARD_RESET:
		rc = smblib_set_prop_pd_in_hard_reset(chg, val);
		break;
	case POWER_SUPPLY_PROP_PD_USB_SUSPEND_SUPPORTED:
		chg->system_suspend_supported = val->intval;
		break;
	case POWER_SUPPLY_PROP_BOOST_CURRENT:
		rc = smblib_set_prop_boost_current(chg, val);
		break;
	case POWER_SUPPLY_PROP_CTM_CURRENT_MAX:
		rc = vote(chg->usb_icl_votable, CTM_VOTER,
						val->intval >= 0, val->intval);
		break;
	case POWER_SUPPLY_PROP_PR_SWAP:
		rc = smblib_set_prop_pr_swap_in_progress(chg, val);
		break;
	case POWER_SUPPLY_PROP_PD_VOLTAGE_MAX:
		rc = smblib_set_prop_pd_voltage_max(chg, val);
		break;
	case POWER_SUPPLY_PROP_PD_VOLTAGE_MIN:
		rc = smblib_set_prop_pd_voltage_min(chg, val);
		break;
	case POWER_SUPPLY_PROP_SDP_CURRENT_MAX:
		rc = smblib_set_prop_sdp_current_max(chg, val);
		break;
	case POWER_SUPPLY_PROP_CONNECTOR_HEALTH:
		chg->connector_health = val->intval;
		power_supply_changed(chg->usb_psy);
		break;
	default:
		pr_err("set prop %d is not supported\n", psp);
		rc = -EINVAL;
		break;
	}

	return rc;
}

static int smb5_usb_prop_is_writeable(struct power_supply *psy,
		enum power_supply_property psp)
{
	switch (psp) {
	case POWER_SUPPLY_PROP_CTM_CURRENT_MAX:
	case POWER_SUPPLY_PROP_CONNECTOR_HEALTH:
		return 1;
	default:
		break;
	}

	return 0;
}

static const struct power_supply_desc usb_psy_desc = {
	.name = "usb",
	.type = POWER_SUPPLY_TYPE_USB_PD,
	.properties = smb5_usb_props,
	.num_properties = ARRAY_SIZE(smb5_usb_props),
	.get_property = smb5_usb_get_prop,
	.set_property = smb5_usb_set_prop,
	.property_is_writeable = smb5_usb_prop_is_writeable,
};

static int smb5_init_usb_psy(struct smb5 *chip)
{
	struct power_supply_config usb_cfg = {};
	struct smb_charger *chg = &chip->chg;

	usb_cfg.drv_data = chip;
	usb_cfg.of_node = chg->dev->of_node;
	chg->usb_psy = devm_power_supply_register(chg->dev,
						  &usb_psy_desc,
						  &usb_cfg);
	if (IS_ERR(chg->usb_psy)) {
		pr_err("Couldn't register USB power supply\n");
		return PTR_ERR(chg->usb_psy);
	}

	return 0;
}

/********************************
 * USB PC_PORT PSY REGISTRATION *
 ********************************/
static enum power_supply_property smb5_usb_port_props[] = {
	POWER_SUPPLY_PROP_TYPE,
	POWER_SUPPLY_PROP_ONLINE,
	POWER_SUPPLY_PROP_VOLTAGE_MAX,
	POWER_SUPPLY_PROP_CURRENT_MAX,
};

static int smb5_usb_port_get_prop(struct power_supply *psy,
		enum power_supply_property psp,
		union power_supply_propval *val)
{
	struct smb5 *chip = power_supply_get_drvdata(psy);
	struct smb_charger *chg = &chip->chg;
	int rc = 0;

	switch (psp) {
	case POWER_SUPPLY_PROP_TYPE:
		val->intval = POWER_SUPPLY_TYPE_USB;
		break;
	case POWER_SUPPLY_PROP_ONLINE:
		rc = smblib_get_prop_usb_online(chg, val);
		if (!val->intval)
			break;

		if (((chg->typec_mode == POWER_SUPPLY_TYPEC_SOURCE_DEFAULT) ||
		   (chg->connector_type == POWER_SUPPLY_CONNECTOR_MICRO_USB))
			&& (chg->real_charger_type == POWER_SUPPLY_TYPE_USB))
			val->intval = 1;
		else
			val->intval = 0;
		break;
	case POWER_SUPPLY_PROP_VOLTAGE_MAX:
		val->intval = 5000000;
		break;
	case POWER_SUPPLY_PROP_CURRENT_MAX:
		rc = smblib_get_prop_input_current_settled(chg, val);
		break;
	default:
		pr_err_ratelimited("Get prop %d is not supported in pc_port\n",
				psp);
		return -EINVAL;
	}

	if (rc < 0) {
		pr_debug("Couldn't get prop %d rc = %d\n", psp, rc);
		return -ENODATA;
	}

	return 0;
}

static int smb5_usb_port_set_prop(struct power_supply *psy,
		enum power_supply_property psp,
		const union power_supply_propval *val)
{
	int rc = 0;

	switch (psp) {
	default:
		pr_err_ratelimited("Set prop %d is not supported in pc_port\n",
				psp);
		rc = -EINVAL;
		break;
	}

	return rc;
}

static const struct power_supply_desc usb_port_psy_desc = {
	.name		= "pc_port",
	.type		= POWER_SUPPLY_TYPE_USB,
	.properties	= smb5_usb_port_props,
	.num_properties	= ARRAY_SIZE(smb5_usb_port_props),
	.get_property	= smb5_usb_port_get_prop,
	.set_property	= smb5_usb_port_set_prop,
};

static int smb5_init_usb_port_psy(struct smb5 *chip)
{
	struct power_supply_config usb_port_cfg = {};
	struct smb_charger *chg = &chip->chg;

	usb_port_cfg.drv_data = chip;
	usb_port_cfg.of_node = chg->dev->of_node;
	chg->usb_port_psy = devm_power_supply_register(chg->dev,
						  &usb_port_psy_desc,
						  &usb_port_cfg);
	if (IS_ERR(chg->usb_port_psy)) {
		pr_err("Couldn't register USB pc_port power supply\n");
		return PTR_ERR(chg->usb_port_psy);
	}

	return 0;
}

/*****************************
 * USB MAIN PSY REGISTRATION *
 *****************************/

static enum power_supply_property smb5_usb_main_props[] = {
	POWER_SUPPLY_PROP_VOLTAGE_MAX,
	POWER_SUPPLY_PROP_CONSTANT_CHARGE_CURRENT_MAX,
	POWER_SUPPLY_PROP_TYPE,
	POWER_SUPPLY_PROP_INPUT_CURRENT_SETTLED,
	POWER_SUPPLY_PROP_INPUT_VOLTAGE_SETTLED,
	POWER_SUPPLY_PROP_FCC_DELTA,
	POWER_SUPPLY_PROP_CURRENT_MAX,
	POWER_SUPPLY_PROP_FLASH_ACTIVE,
	POWER_SUPPLY_PROP_FLASH_TRIGGER,
	POWER_SUPPLY_PROP_TOGGLE_STAT,
	POWER_SUPPLY_PROP_MAIN_FCC_MAX,
};

static int smb5_usb_main_get_prop(struct power_supply *psy,
		enum power_supply_property psp,
		union power_supply_propval *val)
{
	struct smb5 *chip = power_supply_get_drvdata(psy);
	struct smb_charger *chg = &chip->chg;
	int rc = 0;

	switch (psp) {
	case POWER_SUPPLY_PROP_VOLTAGE_MAX:
		rc = smblib_get_charge_param(chg, &chg->param.fv, &val->intval);
		break;
	case POWER_SUPPLY_PROP_CONSTANT_CHARGE_CURRENT_MAX:
		rc = smblib_get_charge_param(chg, &chg->param.fcc,
							&val->intval);
		break;
	case POWER_SUPPLY_PROP_TYPE:
		val->intval = POWER_SUPPLY_TYPE_MAIN;
		break;
	case POWER_SUPPLY_PROP_INPUT_CURRENT_SETTLED:
		rc = smblib_get_prop_input_current_settled(chg, val);
		break;
	case POWER_SUPPLY_PROP_INPUT_VOLTAGE_SETTLED:
		rc = smblib_get_prop_input_voltage_settled(chg, val);
		break;
	case POWER_SUPPLY_PROP_FCC_DELTA:
		rc = smblib_get_prop_fcc_delta(chg, val);
		break;
	case POWER_SUPPLY_PROP_CURRENT_MAX:
		rc = smblib_get_icl_current(chg, &val->intval);
		break;
	case POWER_SUPPLY_PROP_FLASH_ACTIVE:
		val->intval = chg->flash_active;
		break;
	case POWER_SUPPLY_PROP_FLASH_TRIGGER:
		rc = schgm_flash_get_vreg_ok(chg, &val->intval);
		break;
	case POWER_SUPPLY_PROP_TOGGLE_STAT:
		val->intval = 0;
		break;
	case POWER_SUPPLY_PROP_MAIN_FCC_MAX:
		val->intval = chg->main_fcc_max;
		break;
	default:
		pr_debug("get prop %d is not supported in usb-main\n", psp);
		rc = -EINVAL;
		break;
	}
	if (rc < 0) {
		pr_debug("Couldn't get prop %d rc = %d\n", psp, rc);
		return -ENODATA;
	}

	return 0;
}

static int smb5_usb_main_set_prop(struct power_supply *psy,
		enum power_supply_property psp,
		const union power_supply_propval *val)
{
	struct smb5 *chip = power_supply_get_drvdata(psy);
	struct smb_charger *chg = &chip->chg;
	int rc = 0;

	switch (psp) {
	case POWER_SUPPLY_PROP_VOLTAGE_MAX:
		rc = smblib_set_charge_param(chg, &chg->param.fv, val->intval);
		break;
	case POWER_SUPPLY_PROP_CONSTANT_CHARGE_CURRENT_MAX:
		rc = smblib_set_charge_param(chg, &chg->param.fcc, val->intval);
		break;
	case POWER_SUPPLY_PROP_CURRENT_MAX:
		rc = smblib_set_icl_current(chg, val->intval);
		break;
	case POWER_SUPPLY_PROP_FLASH_ACTIVE:
		chg->flash_active = val->intval;
		break;
	case POWER_SUPPLY_PROP_TOGGLE_STAT:
		rc = smblib_toggle_smb_en(chg, val->intval);
		break;
	case POWER_SUPPLY_PROP_MAIN_FCC_MAX:
		chg->main_fcc_max = val->intval;
		rerun_election(chg->fcc_votable);
		break;
	default:
		pr_err("set prop %d is not supported\n", psp);
		rc = -EINVAL;
		break;
	}

	return rc;
}

static int smb5_usb_main_prop_is_writeable(struct power_supply *psy,
				enum power_supply_property psp)
{
	int rc;

	switch (psp) {
	case POWER_SUPPLY_PROP_TOGGLE_STAT:
	case POWER_SUPPLY_PROP_MAIN_FCC_MAX:
		rc = 1;
		break;
	default:
		rc = 0;
		break;
	}

	return rc;
}

static const struct power_supply_desc usb_main_psy_desc = {
	.name		= "main",
	.type		= POWER_SUPPLY_TYPE_MAIN,
	.properties	= smb5_usb_main_props,
	.num_properties	= ARRAY_SIZE(smb5_usb_main_props),
	.get_property	= smb5_usb_main_get_prop,
	.set_property	= smb5_usb_main_set_prop,
	.property_is_writeable = smb5_usb_main_prop_is_writeable,
};

static int smb5_init_usb_main_psy(struct smb5 *chip)
{
	struct power_supply_config usb_main_cfg = {};
	struct smb_charger *chg = &chip->chg;

	usb_main_cfg.drv_data = chip;
	usb_main_cfg.of_node = chg->dev->of_node;
	chg->usb_main_psy = devm_power_supply_register(chg->dev,
						  &usb_main_psy_desc,
						  &usb_main_cfg);
	if (IS_ERR(chg->usb_main_psy)) {
		pr_err("Couldn't register USB main power supply\n");
		return PTR_ERR(chg->usb_main_psy);
	}

	return 0;
}

/*************************
 * DC PSY REGISTRATION   *
 *************************/

static enum power_supply_property smb5_dc_props[] = {
	POWER_SUPPLY_PROP_INPUT_SUSPEND,
	POWER_SUPPLY_PROP_PRESENT,
	POWER_SUPPLY_PROP_ONLINE,
	POWER_SUPPLY_PROP_VOLTAGE_NOW,
	POWER_SUPPLY_PROP_CURRENT_MAX,
	POWER_SUPPLY_PROP_VOLTAGE_MAX,
	POWER_SUPPLY_PROP_INPUT_VOLTAGE_REGULATION,
	POWER_SUPPLY_PROP_REAL_TYPE,
};

static int smb5_dc_get_prop(struct power_supply *psy,
		enum power_supply_property psp,
		union power_supply_propval *val)
{
	struct smb5 *chip = power_supply_get_drvdata(psy);
	struct smb_charger *chg = &chip->chg;
	int rc = 0;

	switch (psp) {
	case POWER_SUPPLY_PROP_INPUT_SUSPEND:
		val->intval = get_effective_result(chg->dc_suspend_votable);
		break;
	case POWER_SUPPLY_PROP_PRESENT:
		rc = smblib_get_prop_dc_present(chg, val);
		break;
	case POWER_SUPPLY_PROP_ONLINE:
		rc = smblib_get_prop_dc_online(chg, val);
		break;
	case POWER_SUPPLY_PROP_VOLTAGE_NOW:
		rc = smblib_get_prop_dc_voltage_now(chg, val);
		break;
	case POWER_SUPPLY_PROP_CURRENT_MAX:
		rc = smblib_get_prop_dc_current_max(chg, val);
		break;
	case POWER_SUPPLY_PROP_VOLTAGE_MAX:
		rc = smblib_get_prop_dc_voltage_max(chg, val);
		break;
	case POWER_SUPPLY_PROP_REAL_TYPE:
		val->intval = POWER_SUPPLY_TYPE_WIPOWER;
		break;
	default:
		return -EINVAL;
	}
	if (rc < 0) {
		pr_debug("Couldn't get prop %d rc = %d\n", psp, rc);
		return -ENODATA;
	}
	return 0;
}

static int smb5_dc_set_prop(struct power_supply *psy,
		enum power_supply_property psp,
		const union power_supply_propval *val)
{
	struct smb5 *chip = power_supply_get_drvdata(psy);
	struct smb_charger *chg = &chip->chg;
	int rc = 0;

	switch (psp) {
	case POWER_SUPPLY_PROP_INPUT_SUSPEND:
		rc = vote(chg->dc_suspend_votable, WBC_VOTER,
				(bool)val->intval, 0);
		break;
	case POWER_SUPPLY_PROP_CURRENT_MAX:
		rc = smblib_set_prop_dc_current_max(chg, val);
		break;
	case POWER_SUPPLY_PROP_INPUT_VOLTAGE_REGULATION:
		rc = smblib_set_prop_voltage_wls_output(chg, val);
		break;
	default:
		return -EINVAL;
	}

	return rc;
}

static int smb5_dc_prop_is_writeable(struct power_supply *psy,
		enum power_supply_property psp)
{
	int rc;

	switch (psp) {
	default:
		rc = 0;
		break;
	}

	return rc;
}

static const struct power_supply_desc dc_psy_desc = {
	.name = "dc",
	.type = POWER_SUPPLY_TYPE_WIRELESS,
	.properties = smb5_dc_props,
	.num_properties = ARRAY_SIZE(smb5_dc_props),
	.get_property = smb5_dc_get_prop,
	.set_property = smb5_dc_set_prop,
	.property_is_writeable = smb5_dc_prop_is_writeable,
};

static int smb5_init_dc_psy(struct smb5 *chip)
{
	struct power_supply_config dc_cfg = {};
	struct smb_charger *chg = &chip->chg;

	dc_cfg.drv_data = chip;
	dc_cfg.of_node = chg->dev->of_node;
	chg->dc_psy = devm_power_supply_register(chg->dev,
						  &dc_psy_desc,
						  &dc_cfg);
	if (IS_ERR(chg->dc_psy)) {
		pr_err("Couldn't register USB power supply\n");
		return PTR_ERR(chg->dc_psy);
	}

	return 0;
}

/*************************
 * BATT PSY REGISTRATION *
 *************************/
static enum power_supply_property smb5_batt_props[] = {
	POWER_SUPPLY_PROP_INPUT_SUSPEND,
	POWER_SUPPLY_PROP_STATUS,
	POWER_SUPPLY_PROP_HEALTH,
	POWER_SUPPLY_PROP_PRESENT,
	POWER_SUPPLY_PROP_CHARGE_TYPE,
	POWER_SUPPLY_PROP_CAPACITY,
	POWER_SUPPLY_PROP_CHARGER_TEMP,
	POWER_SUPPLY_PROP_CHARGER_TEMP_MAX,
	POWER_SUPPLY_PROP_INPUT_CURRENT_LIMITED,
	POWER_SUPPLY_PROP_VOLTAGE_NOW,
	POWER_SUPPLY_PROP_VOLTAGE_MAX,
	POWER_SUPPLY_PROP_VOLTAGE_QNOVO,
	POWER_SUPPLY_PROP_CURRENT_NOW,
	POWER_SUPPLY_PROP_CURRENT_QNOVO,
	POWER_SUPPLY_PROP_CONSTANT_CHARGE_CURRENT_MAX,
	POWER_SUPPLY_PROP_CHARGE_TERM_CURRENT,
	POWER_SUPPLY_PROP_TEMP,
	POWER_SUPPLY_PROP_TECHNOLOGY,
	POWER_SUPPLY_PROP_STEP_CHARGING_ENABLED,
	POWER_SUPPLY_PROP_SW_JEITA_ENABLED,
	POWER_SUPPLY_PROP_CHARGE_DONE,
	POWER_SUPPLY_PROP_PARALLEL_DISABLE,
	POWER_SUPPLY_PROP_SET_SHIP_MODE,
	POWER_SUPPLY_PROP_DIE_HEALTH,
	POWER_SUPPLY_PROP_RERUN_AICL,
	POWER_SUPPLY_PROP_DP_DM,
	POWER_SUPPLY_PROP_CHARGE_CONTROL_LIMIT_MAX,
	POWER_SUPPLY_PROP_CHARGE_CONTROL_LIMIT,
	POWER_SUPPLY_PROP_CHARGE_COUNTER,
	POWER_SUPPLY_PROP_CYCLE_COUNT,
	POWER_SUPPLY_PROP_RECHARGE_SOC,
	POWER_SUPPLY_PROP_CHARGE_FULL,
	POWER_SUPPLY_PROP_FORCE_RECHARGE,
	POWER_SUPPLY_PROP_FCC_STEPPER_ENABLE,
};

static int smb5_batt_get_prop(struct power_supply *psy,
		enum power_supply_property psp,
		union power_supply_propval *val)
{
	struct smb_charger *chg = power_supply_get_drvdata(psy);
	int rc = 0;

	switch (psp) {
	case POWER_SUPPLY_PROP_STATUS:
		rc = smblib_get_prop_batt_status(chg, val);
		break;
	case POWER_SUPPLY_PROP_HEALTH:
		rc = smblib_get_prop_batt_health(chg, val);
		break;
	case POWER_SUPPLY_PROP_PRESENT:
		rc = smblib_get_prop_batt_present(chg, val);
		break;
	case POWER_SUPPLY_PROP_INPUT_SUSPEND:
		rc = smblib_get_prop_input_suspend(chg, val);
		break;
	case POWER_SUPPLY_PROP_CHARGE_TYPE:
		rc = smblib_get_prop_batt_charge_type(chg, val);
		break;
	case POWER_SUPPLY_PROP_CAPACITY:
		rc = smblib_get_prop_batt_capacity(chg, val);
		break;
	case POWER_SUPPLY_PROP_CHARGE_CONTROL_LIMIT:
		rc = smblib_get_prop_system_temp_level(chg, val);
		break;
	case POWER_SUPPLY_PROP_CHARGE_CONTROL_LIMIT_MAX:
		rc = smblib_get_prop_system_temp_level_max(chg, val);
		break;
	case POWER_SUPPLY_PROP_CHARGER_TEMP:
		rc = smblib_get_prop_charger_temp(chg, val);
		break;
	case POWER_SUPPLY_PROP_CHARGER_TEMP_MAX:
		val->intval = chg->charger_temp_max;
		break;
	case POWER_SUPPLY_PROP_INPUT_CURRENT_LIMITED:
		rc = smblib_get_prop_input_current_limited(chg, val);
		break;
	case POWER_SUPPLY_PROP_STEP_CHARGING_ENABLED:
		val->intval = chg->step_chg_enabled;
		break;
	case POWER_SUPPLY_PROP_SW_JEITA_ENABLED:
		val->intval = chg->sw_jeita_enabled;
		break;
	case POWER_SUPPLY_PROP_VOLTAGE_NOW:
		rc = smblib_get_prop_from_bms(chg,
				POWER_SUPPLY_PROP_VOLTAGE_NOW, val);
		break;
	case POWER_SUPPLY_PROP_VOLTAGE_MAX:
		val->intval = get_client_vote(chg->fv_votable,
				BATT_PROFILE_VOTER);
		break;
	case POWER_SUPPLY_PROP_VOLTAGE_QNOVO:
		val->intval = get_client_vote_locked(chg->fv_votable,
				QNOVO_VOTER);
		break;
	case POWER_SUPPLY_PROP_CURRENT_NOW:
		rc = smblib_get_prop_from_bms(chg,
				POWER_SUPPLY_PROP_CURRENT_NOW, val);
		if (!rc)
			val->intval *= (-1);
		break;
	case POWER_SUPPLY_PROP_CURRENT_QNOVO:
		val->intval = get_client_vote_locked(chg->fcc_votable,
				QNOVO_VOTER);
		break;
	case POWER_SUPPLY_PROP_CONSTANT_CHARGE_CURRENT_MAX:
		val->intval = get_client_vote(chg->fcc_votable,
					      BATT_PROFILE_VOTER);
		break;
	case POWER_SUPPLY_PROP_CHARGE_TERM_CURRENT:
		rc = smblib_get_prop_batt_iterm(chg, val);
		break;
	case POWER_SUPPLY_PROP_TEMP:
		rc = smblib_get_prop_from_bms(chg, POWER_SUPPLY_PROP_TEMP, val);
		break;
	case POWER_SUPPLY_PROP_TECHNOLOGY:
		val->intval = POWER_SUPPLY_TECHNOLOGY_LION;
		break;
	case POWER_SUPPLY_PROP_CHARGE_DONE:
		rc = smblib_get_prop_batt_charge_done(chg, val);
		break;
	case POWER_SUPPLY_PROP_PARALLEL_DISABLE:
		val->intval = get_client_vote(chg->pl_disable_votable,
					      USER_VOTER);
		break;
	case POWER_SUPPLY_PROP_SET_SHIP_MODE:
		/* Not in ship mode as long as device is active */
		val->intval = 0;
		break;
	case POWER_SUPPLY_PROP_DIE_HEALTH:
		if (chg->die_health == -EINVAL)
			val->intval = smblib_get_prop_die_health(chg);
		else
			val->intval = chg->die_health;
		break;
	case POWER_SUPPLY_PROP_DP_DM:
		val->intval = chg->pulse_cnt;
		break;
	case POWER_SUPPLY_PROP_RERUN_AICL:
		val->intval = 0;
		break;
	case POWER_SUPPLY_PROP_CHARGE_COUNTER:
		rc = smblib_get_prop_from_bms(chg,
				POWER_SUPPLY_PROP_CHARGE_COUNTER, val);
		break;
	case POWER_SUPPLY_PROP_CYCLE_COUNT:
		rc = smblib_get_prop_from_bms(chg,
				POWER_SUPPLY_PROP_CYCLE_COUNT, val);
		break;
	case POWER_SUPPLY_PROP_RECHARGE_SOC:
		val->intval = chg->auto_recharge_soc;
		break;
	case POWER_SUPPLY_PROP_CHARGE_QNOVO_ENABLE:
		val->intval = 0;
		break;
	case POWER_SUPPLY_PROP_CHARGE_FULL:
		rc = smblib_get_prop_from_bms(chg,
				POWER_SUPPLY_PROP_CHARGE_FULL, val);
		break;
	case POWER_SUPPLY_PROP_FORCE_RECHARGE:
		val->intval = 0;
		break;
	case POWER_SUPPLY_PROP_FCC_STEPPER_ENABLE:
		val->intval = chg->fcc_stepper_enable;
		break;
	default:
		pr_err("batt power supply prop %d not supported\n", psp);
		return -EINVAL;
	}

	if (rc < 0) {
		pr_debug("Couldn't get prop %d rc = %d\n", psp, rc);
		return -ENODATA;
	}

	return 0;
}

static int smb5_batt_set_prop(struct power_supply *psy,
		enum power_supply_property prop,
		const union power_supply_propval *val)
{
	int rc = 0;
	struct smb_charger *chg = power_supply_get_drvdata(psy);

	switch (prop) {
	case POWER_SUPPLY_PROP_STATUS:
		rc = smblib_set_prop_batt_status(chg, val);
		break;
	case POWER_SUPPLY_PROP_INPUT_SUSPEND:
		rc = smblib_set_prop_input_suspend(chg, val);
		break;
	case POWER_SUPPLY_PROP_CHARGE_CONTROL_LIMIT:
		rc = smblib_set_prop_system_temp_level(chg, val);
		break;
	case POWER_SUPPLY_PROP_CAPACITY:
		rc = smblib_set_prop_batt_capacity(chg, val);
		break;
	case POWER_SUPPLY_PROP_PARALLEL_DISABLE:
		vote(chg->pl_disable_votable, USER_VOTER, (bool)val->intval, 0);
		break;
	case POWER_SUPPLY_PROP_VOLTAGE_MAX:
		chg->batt_profile_fv_uv = val->intval;
		vote(chg->fv_votable, BATT_PROFILE_VOTER, true, val->intval);
		break;
	case POWER_SUPPLY_PROP_VOLTAGE_QNOVO:
		vote(chg->fv_votable, QNOVO_VOTER, (val->intval >= 0),
			val->intval);
		break;
	case POWER_SUPPLY_PROP_STEP_CHARGING_ENABLED:
		chg->step_chg_enabled = !!val->intval;
		break;
	case POWER_SUPPLY_PROP_CONSTANT_CHARGE_CURRENT_MAX:
		chg->batt_profile_fcc_ua = val->intval;
		vote(chg->fcc_votable, BATT_PROFILE_VOTER, true, val->intval);
		break;
	case POWER_SUPPLY_PROP_CURRENT_QNOVO:
		vote(chg->pl_disable_votable, PL_QNOVO_VOTER,
			val->intval != -EINVAL && val->intval < 2000000, 0);
		if (val->intval == -EINVAL) {
			vote(chg->fcc_votable, BATT_PROFILE_VOTER,
					true, chg->batt_profile_fcc_ua);
			vote(chg->fcc_votable, QNOVO_VOTER, false, 0);
		} else {
			vote(chg->fcc_votable, QNOVO_VOTER, true, val->intval);
			vote(chg->fcc_votable, BATT_PROFILE_VOTER, false, 0);
		}
		break;
	case POWER_SUPPLY_PROP_SET_SHIP_MODE:
		/* Not in ship mode as long as the device is active */
		if (!val->intval)
			break;
		if (chg->pl.psy)
			power_supply_set_property(chg->pl.psy,
				POWER_SUPPLY_PROP_SET_SHIP_MODE, val);
		rc = smblib_set_prop_ship_mode(chg, val);
		break;
	case POWER_SUPPLY_PROP_RERUN_AICL:
		rc = smblib_rerun_aicl(chg);
		break;
	case POWER_SUPPLY_PROP_DP_DM:
		rc = smblib_dp_dm(chg, val->intval);
		break;
	case POWER_SUPPLY_PROP_INPUT_CURRENT_LIMITED:
		rc = smblib_set_prop_input_current_limited(chg, val);
		break;
	case POWER_SUPPLY_PROP_DIE_HEALTH:
		chg->die_health = val->intval;
		power_supply_changed(chg->batt_psy);
		break;
	case POWER_SUPPLY_PROP_RECHARGE_SOC:
		rc = smblib_set_prop_rechg_soc_thresh(chg, val);
		break;
	case POWER_SUPPLY_PROP_FORCE_RECHARGE:
			/* toggle charging to force recharge */
			vote(chg->chg_disable_votable, FORCE_RECHARGE_VOTER,
					true, 0);
			/* charge disable delay */
			msleep(50);
			vote(chg->chg_disable_votable, FORCE_RECHARGE_VOTER,
					false, 0);
		break;
	case POWER_SUPPLY_PROP_FCC_STEPPER_ENABLE:
		chg->fcc_stepper_enable = val->intval;
		break;
	default:
		rc = -EINVAL;
	}

	return rc;
}

static int smb5_batt_prop_is_writeable(struct power_supply *psy,
		enum power_supply_property psp)
{
	switch (psp) {
	case POWER_SUPPLY_PROP_STATUS:
	case POWER_SUPPLY_PROP_INPUT_SUSPEND:
	case POWER_SUPPLY_PROP_SYSTEM_TEMP_LEVEL:
	case POWER_SUPPLY_PROP_CAPACITY:
	case POWER_SUPPLY_PROP_PARALLEL_DISABLE:
	case POWER_SUPPLY_PROP_DP_DM:
	case POWER_SUPPLY_PROP_RERUN_AICL:
	case POWER_SUPPLY_PROP_INPUT_CURRENT_LIMITED:
	case POWER_SUPPLY_PROP_STEP_CHARGING_ENABLED:
	case POWER_SUPPLY_PROP_DIE_HEALTH:
		return 1;
	default:
		break;
	}

	return 0;
}

static const struct power_supply_desc batt_psy_desc = {
	.name = "battery",
	.type = POWER_SUPPLY_TYPE_BATTERY,
	.properties = smb5_batt_props,
	.num_properties = ARRAY_SIZE(smb5_batt_props),
	.get_property = smb5_batt_get_prop,
	.set_property = smb5_batt_set_prop,
	.property_is_writeable = smb5_batt_prop_is_writeable,
};

static int smb5_init_batt_psy(struct smb5 *chip)
{
	struct power_supply_config batt_cfg = {};
	struct smb_charger *chg = &chip->chg;
	int rc = 0;

	batt_cfg.drv_data = chg;
	batt_cfg.of_node = chg->dev->of_node;
	chg->batt_psy = devm_power_supply_register(chg->dev,
					   &batt_psy_desc,
					   &batt_cfg);
	if (IS_ERR(chg->batt_psy)) {
		pr_err("Couldn't register battery power supply\n");
		return PTR_ERR(chg->batt_psy);
	}

	return rc;
}

/******************************
 * VBUS REGULATOR REGISTRATION *
 ******************************/

static struct regulator_ops smb5_vbus_reg_ops = {
	.enable = smblib_vbus_regulator_enable,
	.disable = smblib_vbus_regulator_disable,
	.is_enabled = smblib_vbus_regulator_is_enabled,
};

static int smb5_init_vbus_regulator(struct smb5 *chip)
{
	struct smb_charger *chg = &chip->chg;
	struct regulator_config cfg = {};
	int rc = 0;

	chg->vbus_vreg = devm_kzalloc(chg->dev, sizeof(*chg->vbus_vreg),
				      GFP_KERNEL);
	if (!chg->vbus_vreg)
		return -ENOMEM;

	cfg.dev = chg->dev;
	cfg.driver_data = chip;

	chg->vbus_vreg->rdesc.owner = THIS_MODULE;
	chg->vbus_vreg->rdesc.type = REGULATOR_VOLTAGE;
	chg->vbus_vreg->rdesc.ops = &smb5_vbus_reg_ops;
	chg->vbus_vreg->rdesc.of_match = "qcom,smb5-vbus";
	chg->vbus_vreg->rdesc.name = "qcom,smb5-vbus";

	chg->vbus_vreg->rdev = devm_regulator_register(chg->dev,
						&chg->vbus_vreg->rdesc, &cfg);
	if (IS_ERR(chg->vbus_vreg->rdev)) {
		rc = PTR_ERR(chg->vbus_vreg->rdev);
		chg->vbus_vreg->rdev = NULL;
		if (rc != -EPROBE_DEFER)
			pr_err("Couldn't register VBUS regulator rc=%d\n", rc);
	}

	return rc;
}

/******************************
 * VCONN REGULATOR REGISTRATION *
 ******************************/

static struct regulator_ops smb5_vconn_reg_ops = {
	.enable = smblib_vconn_regulator_enable,
	.disable = smblib_vconn_regulator_disable,
	.is_enabled = smblib_vconn_regulator_is_enabled,
};

static int smb5_init_vconn_regulator(struct smb5 *chip)
{
	struct smb_charger *chg = &chip->chg;
	struct regulator_config cfg = {};
	int rc = 0;

	if (chg->connector_type == POWER_SUPPLY_CONNECTOR_MICRO_USB)
		return 0;

	chg->vconn_vreg = devm_kzalloc(chg->dev, sizeof(*chg->vconn_vreg),
				      GFP_KERNEL);
	if (!chg->vconn_vreg)
		return -ENOMEM;

	cfg.dev = chg->dev;
	cfg.driver_data = chip;

	chg->vconn_vreg->rdesc.owner = THIS_MODULE;
	chg->vconn_vreg->rdesc.type = REGULATOR_VOLTAGE;
	chg->vconn_vreg->rdesc.ops = &smb5_vconn_reg_ops;
	chg->vconn_vreg->rdesc.of_match = "qcom,smb5-vconn";
	chg->vconn_vreg->rdesc.name = "qcom,smb5-vconn";

	chg->vconn_vreg->rdev = devm_regulator_register(chg->dev,
						&chg->vconn_vreg->rdesc, &cfg);
	if (IS_ERR(chg->vconn_vreg->rdev)) {
		rc = PTR_ERR(chg->vconn_vreg->rdev);
		chg->vconn_vreg->rdev = NULL;
		if (rc != -EPROBE_DEFER)
			pr_err("Couldn't register VCONN regulator rc=%d\n", rc);
	}

	return rc;
}

/***************************
 * HARDWARE INITIALIZATION *
 ***************************/
static int smb5_configure_typec(struct smb_charger *chg)
{
	int rc;

	smblib_apsd_enable(chg, true);
	smblib_hvdcp_detect_enable(chg, false);

	rc = smblib_masked_write(chg, TYPE_C_CFG_REG,
				BC1P2_START_ON_CC_BIT, 0);
	if (rc < 0) {
		dev_err(chg->dev, "failed to write TYPE_C_CFG_REG rc=%d\n",
				rc);

		return rc;
	}

	/* Use simple write to clear interrupts */
	rc = smblib_write(chg, TYPE_C_INTERRUPT_EN_CFG_1_REG, 0);
	if (rc < 0) {
		dev_err(chg->dev,
			"Couldn't configure Type-C interrupts rc=%d\n", rc);
		return rc;
	}

	/* Use simple write to enable only required interrupts */
	rc = smblib_write(chg, TYPE_C_INTERRUPT_EN_CFG_2_REG,
				TYPEC_SRC_BATT_HPWR_INT_EN_BIT |
				TYPEC_WATER_DETECTION_INT_EN_BIT);
	if (rc < 0) {
		dev_err(chg->dev,
			"Couldn't configure Type-C interrupts rc=%d\n", rc);
		return rc;
	}

	rc = smblib_masked_write(chg, TYPE_C_MODE_CFG_REG,
				EN_TRY_SNK_BIT, EN_TRY_SNK_BIT);
	if (rc < 0) {
		dev_err(chg->dev,
			"Couldn't enable try.snk rc=%d\n", rc);
		return rc;
	} else {
		chg->typec_try_mode |= EN_TRY_SNK_BIT;
	}

	/* configure VCONN for software control */
	rc = smblib_masked_write(chg, TYPE_C_VCONN_CONTROL_REG,
				 VCONN_EN_SRC_BIT | VCONN_EN_VALUE_BIT,
				 VCONN_EN_SRC_BIT);
	if (rc < 0) {
		dev_err(chg->dev,
			"Couldn't configure VCONN for SW control rc=%d\n", rc);
		return rc;
	}

	/* Enable detection of unoriented debug accessory in source mode */
	rc = smblib_masked_write(chg, DEBUG_ACCESS_SRC_CFG_REG,
				 EN_UNORIENTED_DEBUG_ACCESS_SRC_BIT,
				 EN_UNORIENTED_DEBUG_ACCESS_SRC_BIT);
	if (rc < 0) {
		dev_err(chg->dev,
			"Couldn't configure TYPE_C_DEBUG_ACCESS_SRC_CFG_REG rc=%d\n",
				rc);
		return rc;
	}

	rc = smblib_masked_write(chg, USBIN_LOAD_CFG_REG,
		USBIN_IN_COLLAPSE_GF_SEL_MASK | USBIN_AICL_STEP_TIMING_SEL_MASK,
		0);
	if (rc < 0)
		dev_err(chg->dev,
			"Couldn't set USBIN_LOAD_CFG_REG rc=%d\n", rc);

	return rc;
}

static int smb5_configure_micro_usb(struct smb_charger *chg)
{
	int rc;

	/* For micro USB connector, use extcon by default */
	chg->use_extcon = true;
	chg->pd_not_supported = true;

	rc = smblib_masked_write(chg, TYPE_C_INTERRUPT_EN_CFG_2_REG,
					MICRO_USB_STATE_CHANGE_INT_EN_BIT,
					MICRO_USB_STATE_CHANGE_INT_EN_BIT);
	if (rc < 0) {
		dev_err(chg->dev,
			"Couldn't configure Type-C interrupts rc=%d\n", rc);
		return rc;
	}

	if (chg->uusb_moisture_protection_enabled) {
		/* Enable moisture detection interrupt */
		rc = smblib_masked_write(chg, TYPE_C_INTERRUPT_EN_CFG_2_REG,
				TYPEC_WATER_DETECTION_INT_EN_BIT,
				TYPEC_WATER_DETECTION_INT_EN_BIT);
		if (rc < 0) {
			dev_err(chg->dev, "Couldn't enable moisture detection interrupt rc=%d\n",
				rc);
			return rc;
		}

		/* Enable uUSB factory mode */
		rc = smblib_masked_write(chg, TYPEC_U_USB_CFG_REG,
					EN_MICRO_USB_FACTORY_MODE_BIT,
					EN_MICRO_USB_FACTORY_MODE_BIT);
		if (rc < 0) {
			dev_err(chg->dev, "Couldn't enable uUSB factory mode c=%d\n",
				rc);
			return rc;
		}

		/* Disable periodic monitoring of CC_ID pin */
		rc = smblib_write(chg, TYPEC_U_USB_WATER_PROTECTION_CFG_REG, 0);
		if (rc < 0) {
			dev_err(chg->dev, "Couldn't disable periodic monitoring of CC_ID rc=%d\n",
				rc);
			return rc;
		}
	}

	return rc;
}

static int smb5_configure_iterm_thresholds_adc(struct smb5 *chip)
{
	u8 *buf;
	int rc = 0;
	s16 raw_hi_thresh, raw_lo_thresh;
	struct smb_charger *chg = &chip->chg;

	if (chip->dt.term_current_thresh_hi_ma < -10000 ||
			chip->dt.term_current_thresh_hi_ma > 10000 ||
			chip->dt.term_current_thresh_lo_ma < -10000 ||
			chip->dt.term_current_thresh_lo_ma > 10000) {
		dev_err(chg->dev, "ITERM threshold out of range rc=%d\n", rc);
		return -EINVAL;
	}

	/*
	 * Conversion:
	 *	raw (A) = (scaled_mA * ADC_CHG_TERM_MASK) / (10 * 1000)
	 * Note: raw needs to be converted to big-endian format.
	 */

	if (chip->dt.term_current_thresh_hi_ma) {
		raw_hi_thresh = ((chip->dt.term_current_thresh_hi_ma *
						ADC_CHG_TERM_MASK) / 10000);
		raw_hi_thresh = sign_extend32(raw_hi_thresh, 15);
		buf = (u8 *)&raw_hi_thresh;
		raw_hi_thresh = buf[1] | (buf[0] << 8);

		rc = smblib_batch_write(chg, CHGR_ADC_ITERM_UP_THD_MSB_REG,
				(u8 *)&raw_hi_thresh, 2);
		if (rc < 0) {
			dev_err(chg->dev, "Couldn't configure ITERM threshold HIGH rc=%d\n",
					rc);
			return rc;
		}
	}

	if (chip->dt.term_current_thresh_lo_ma) {
		raw_lo_thresh = ((chip->dt.term_current_thresh_lo_ma *
					ADC_CHG_TERM_MASK) / 10000);
		raw_lo_thresh = sign_extend32(raw_lo_thresh, 15);
		buf = (u8 *)&raw_lo_thresh;
		raw_lo_thresh = buf[1] | (buf[0] << 8);

		rc = smblib_batch_write(chg, CHGR_ADC_ITERM_LO_THD_MSB_REG,
				(u8 *)&raw_lo_thresh, 2);
		if (rc < 0) {
			dev_err(chg->dev, "Couldn't configure ITERM threshold LOW rc=%d\n",
					rc);
			return rc;
		}
	}

	return rc;
}

static int smb5_configure_iterm_thresholds(struct smb5 *chip)
{
	int rc = 0;

	switch (chip->dt.term_current_src) {
	case ITERM_SRC_ADC:
		rc = smb5_configure_iterm_thresholds_adc(chip);
		break;
	default:
		break;
	}

	return rc;
}

static int smb5_init_hw(struct smb5 *chip)
{
	struct smb_charger *chg = &chip->chg;
	int rc, type = 0;
	u8 val = 0, mask = 0;
	union power_supply_propval pval;

	if (chip->dt.no_battery)
		chg->fake_capacity = 50;

	if (chip->dt.batt_profile_fcc_ua < 0)
		smblib_get_charge_param(chg, &chg->param.fcc,
				&chg->batt_profile_fcc_ua);

	if (chip->dt.batt_profile_fv_uv < 0)
		smblib_get_charge_param(chg, &chg->param.fv,
				&chg->batt_profile_fv_uv);

	smblib_get_charge_param(chg, &chg->param.usb_icl,
				&chg->default_icl_ua);

	if (chg->charger_temp_max == -EINVAL) {
		rc = smblib_get_thermal_threshold(chg,
					DIE_REG_H_THRESHOLD_MSB_REG,
					&chg->charger_temp_max);
		if (rc < 0) {
			dev_err(chg->dev, "Couldn't get charger_temp_max rc=%d\n",
					rc);
			return rc;
		}
	}

	/*
	 * If SW thermal regulation WA is active then all the HW temperature
	 * comparators need to be disabled to prevent HW thermal regulation,
	 * apart from DIE_TEMP analog comparator for SHDN regulation.
	 */
	if (chg->wa_flags & SW_THERM_REGULATION_WA) {
		rc = smblib_write(chg, MISC_THERMREG_SRC_CFG_REG,
					THERMREG_DIE_CMP_SRC_EN_BIT);
		if (rc < 0) {
			dev_err(chg->dev, "Couldn't disable HW thermal regulation rc=%d\n",
				rc);
			return rc;
		}
	} else {
		/* Allows software thermal regulation only */
		rc = smblib_write(chg, MISC_THERMREG_SRC_CFG_REG,
					 THERMREG_SW_ICL_ADJUST_BIT);
		if (rc < 0) {
			dev_err(chg->dev, "Couldn't configure SMB thermal regulation rc=%d\n",
					rc);
			return rc;
		}
	}

	/*
	 * Disable HVDCP autonomous mode operation by default. Additionally, if
	 * specified in DT: disable HVDCP and HVDCP authentication algorithm.
	 */
	val = (chg->hvdcp_disable) ? 0 :
		(HVDCP_AUTH_ALG_EN_CFG_BIT | HVDCP_EN_BIT);
	rc = smblib_masked_write(chg, USBIN_OPTIONS_1_CFG_REG,
			(HVDCP_AUTH_ALG_EN_CFG_BIT | HVDCP_EN_BIT |
			 HVDCP_AUTONOMOUS_MODE_EN_CFG_BIT),
			val);
	if (rc < 0) {
		dev_err(chg->dev, "Couldn't configure HVDCP rc=%d\n", rc);
		return rc;
	}

	/*
	 * PMI632 can have the connector type defined by a dedicated register
	 * TYPEC_MICRO_USB_MODE_REG or by a common TYPEC_U_USB_CFG_REG.
	 */
	if (chg->smb_version == PMI632_SUBTYPE) {
		rc = smblib_read(chg, TYPEC_MICRO_USB_MODE_REG, &val);
		if (rc < 0) {
			dev_err(chg->dev, "Couldn't read USB mode rc=%d\n", rc);
			return rc;
		}
		type = !!(val & MICRO_USB_MODE_ONLY_BIT);
	}

	/*
	 * If TYPEC_MICRO_USB_MODE_REG is not set and for all non-PMI632
	 * check the connector type using TYPEC_U_USB_CFG_REG.
	 */
	if (!type) {
		rc = smblib_read(chg, TYPEC_U_USB_CFG_REG, &val);
		if (rc < 0) {
			dev_err(chg->dev, "Couldn't read U_USB config rc=%d\n",
					rc);
			return rc;
		}

		type = !!(val & EN_MICRO_USB_MODE_BIT);
	}

	pr_debug("Connector type=%s\n", type ? "Micro USB" : "TypeC");

	if (type) {
		chg->connector_type = POWER_SUPPLY_CONNECTOR_MICRO_USB;
		rc = smb5_configure_micro_usb(chg);
	} else {
		chg->connector_type = POWER_SUPPLY_CONNECTOR_TYPEC;
		rc = smb5_configure_typec(chg);
	}
	if (rc < 0) {
		dev_err(chg->dev,
			"Couldn't configure TypeC/micro-USB mode rc=%d\n", rc);
		return rc;
	}

	/*
	 * PMI632 based hw init:
	 * - Rerun APSD to ensure proper charger detection if device
	 *   boots with charger connected.
	 * - Initialize flash module for PMI632
	 */
	if (chg->smb_version == PMI632_SUBTYPE) {
		schgm_flash_init(chg);
		smblib_rerun_apsd_if_required(chg);
	}

	/* Use ICL results from HW */
	rc = smblib_icl_override(chg, HW_AUTO_MODE);
	if (rc < 0) {
		pr_err("Couldn't disable ICL override rc=%d\n", rc);
		return rc;
	}

	/* set OTG current limit */
	rc = smblib_set_charge_param(chg, &chg->param.otg_cl, chg->otg_cl_ua);
	if (rc < 0) {
		pr_err("Couldn't set otg current limit rc=%d\n", rc);
		return rc;
	}

	/* vote 0mA on usb_icl for non battery platforms */
	vote(chg->usb_icl_votable,
		DEFAULT_VOTER, chip->dt.no_battery, 0);
	vote(chg->dc_suspend_votable,
		DEFAULT_VOTER, chip->dt.no_battery, 0);
	vote(chg->fcc_votable, HW_LIMIT_VOTER,
		chip->dt.batt_profile_fcc_ua > 0, chip->dt.batt_profile_fcc_ua);
	vote(chg->fv_votable, HW_LIMIT_VOTER,
		chip->dt.batt_profile_fv_uv > 0, chip->dt.batt_profile_fv_uv);
	vote(chg->fcc_votable,
		BATT_PROFILE_VOTER, chg->batt_profile_fcc_ua > 0,
		chg->batt_profile_fcc_ua);
	vote(chg->fv_votable,
		BATT_PROFILE_VOTER, chg->batt_profile_fv_uv > 0,
		chg->batt_profile_fv_uv);

	/* Some h/w limit maximum supported ICL */
	vote(chg->usb_icl_votable, HW_LIMIT_VOTER,
			chg->hw_max_icl_ua > 0, chg->hw_max_icl_ua);

	/* set DC icl_max 1A */
	rc = smblib_set_charge_param(chg, &chg->param.dc_icl, 1000000);
	if (rc < 0) {
		dev_err(chg->dev,
			"Couldn't set dc_icl rc=%d\n", rc);
		return rc;
	}

	/* Disable DC Input missing poller function */
	rc = smblib_masked_write(chg, DCIN_LOAD_CFG_REG,
					INPUT_MISS_POLL_EN_BIT, 0);
	if (rc < 0) {
		dev_err(chg->dev,
			"Couldn't disable DC Input missing poller rc=%d\n", rc);
		return rc;
	}

	/*
	 * AICL configuration:
	 * start from min and AICL ADC disable, and enable aicl rerun
	 */
	if (chg->smb_version != PMI632_SUBTYPE) {
		mask = USBIN_AICL_PERIODIC_RERUN_EN_BIT | USBIN_AICL_ADC_EN_BIT
			| USBIN_AICL_EN_BIT | SUSPEND_ON_COLLAPSE_USBIN_BIT;
		val = USBIN_AICL_PERIODIC_RERUN_EN_BIT | USBIN_AICL_EN_BIT;
		if (!chip->dt.disable_suspend_on_collapse)
			val |= SUSPEND_ON_COLLAPSE_USBIN_BIT;

		rc = smblib_masked_write(chg, USBIN_AICL_OPTIONS_CFG_REG,
				mask, val);
		if (rc < 0) {
			dev_err(chg->dev, "Couldn't config AICL rc=%d\n", rc);
			return rc;
		}
	}

	rc = smblib_write(chg, AICL_RERUN_TIME_CFG_REG,
				AICL_RERUN_TIME_12S_VAL);
	if (rc < 0) {
		dev_err(chg->dev,
			"Couldn't configure AICL rerun interval rc=%d\n", rc);
		return rc;
	}

	/* enable the charging path */
	rc = vote(chg->chg_disable_votable, DEFAULT_VOTER, false, 0);
	if (rc < 0) {
		dev_err(chg->dev, "Couldn't enable charging rc=%d\n", rc);
		return rc;
	}

	/* configure VBUS for software control */
	rc = smblib_masked_write(chg, DCDC_OTG_CFG_REG, OTG_EN_SRC_CFG_BIT, 0);
	if (rc < 0) {
		dev_err(chg->dev,
			"Couldn't configure VBUS for SW control rc=%d\n", rc);
		return rc;
	}

	val = (ilog2(chip->dt.wd_bark_time / 16) << BARK_WDOG_TIMEOUT_SHIFT)
			& BARK_WDOG_TIMEOUT_MASK;
	val |= BITE_WDOG_TIMEOUT_8S;
	rc = smblib_masked_write(chg, SNARL_BARK_BITE_WD_CFG_REG,
			BITE_WDOG_DISABLE_CHARGING_CFG_BIT |
			BARK_WDOG_TIMEOUT_MASK | BITE_WDOG_TIMEOUT_MASK,
			val);
	if (rc < 0) {
		pr_err("Couldn't configue WD config rc=%d\n", rc);
		return rc;
	}

	/* enable WD BARK and enable it on plugin */
	rc = smblib_masked_write(chg, WD_CFG_REG,
			WATCHDOG_TRIGGER_AFP_EN_BIT |
			WDOG_TIMER_EN_ON_PLUGIN_BIT |
			BARK_WDOG_INT_EN_BIT,
			WDOG_TIMER_EN_ON_PLUGIN_BIT |
			BARK_WDOG_INT_EN_BIT);
	if (rc < 0) {
		pr_err("Couldn't configue WD config rc=%d\n", rc);
		return rc;
	}

	/* set termination current threshold values */
	rc = smb5_configure_iterm_thresholds(chip);
	if (rc < 0) {
		pr_err("Couldn't configure ITERM thresholds rc=%d\n",
				rc);
		return rc;
	}

	/* configure float charger options */
	switch (chip->dt.float_option) {
	case FLOAT_DCP:
		rc = smblib_masked_write(chg, USBIN_OPTIONS_2_CFG_REG,
				FLOAT_OPTIONS_MASK, 0);
		break;
	case FLOAT_SDP:
		rc = smblib_masked_write(chg, USBIN_OPTIONS_2_CFG_REG,
				FLOAT_OPTIONS_MASK, FORCE_FLOAT_SDP_CFG_BIT);
		break;
	case DISABLE_CHARGING:
		rc = smblib_masked_write(chg, USBIN_OPTIONS_2_CFG_REG,
				FLOAT_OPTIONS_MASK, FLOAT_DIS_CHGING_CFG_BIT);
		break;
	case SUSPEND_INPUT:
		rc = smblib_masked_write(chg, USBIN_OPTIONS_2_CFG_REG,
				FLOAT_OPTIONS_MASK, SUSPEND_FLOAT_CFG_BIT);
		break;
	default:
		rc = 0;
		break;
	}

	if (rc < 0) {
		dev_err(chg->dev, "Couldn't configure float charger options rc=%d\n",
			rc);
		return rc;
	}

	rc = smblib_read(chg, USBIN_OPTIONS_2_CFG_REG, &chg->float_cfg);
	if (rc < 0) {
		dev_err(chg->dev, "Couldn't read float charger options rc=%d\n",
			rc);
		return rc;
	}

	switch (chip->dt.chg_inhibit_thr_mv) {
	case 50:
		rc = smblib_masked_write(chg, CHARGE_INHIBIT_THRESHOLD_CFG_REG,
				CHARGE_INHIBIT_THRESHOLD_MASK,
				INHIBIT_ANALOG_VFLT_MINUS_50MV);
		break;
	case 100:
		rc = smblib_masked_write(chg, CHARGE_INHIBIT_THRESHOLD_CFG_REG,
				CHARGE_INHIBIT_THRESHOLD_MASK,
				INHIBIT_ANALOG_VFLT_MINUS_100MV);
		break;
	case 200:
		rc = smblib_masked_write(chg, CHARGE_INHIBIT_THRESHOLD_CFG_REG,
				CHARGE_INHIBIT_THRESHOLD_MASK,
				INHIBIT_ANALOG_VFLT_MINUS_200MV);
		break;
	case 300:
		rc = smblib_masked_write(chg, CHARGE_INHIBIT_THRESHOLD_CFG_REG,
				CHARGE_INHIBIT_THRESHOLD_MASK,
				INHIBIT_ANALOG_VFLT_MINUS_300MV);
		break;
	case 0:
		rc = smblib_masked_write(chg, CHGR_CFG2_REG,
				CHARGER_INHIBIT_BIT, 0);
	default:
		break;
	}

	if (rc < 0) {
		dev_err(chg->dev, "Couldn't configure charge inhibit threshold rc=%d\n",
			rc);
		return rc;
	}

	rc = smblib_write(chg, CHGR_FAST_CHARGE_SAFETY_TIMER_CFG_REG,
					FAST_CHARGE_SAFETY_TIMER_768_MIN);
	if (rc < 0) {
		dev_err(chg->dev, "Couldn't set CHGR_FAST_CHARGE_SAFETY_TIMER_CFG_REG rc=%d\n",
			rc);
		return rc;
	}

	rc = smblib_masked_write(chg, CHGR_CFG2_REG, RECHG_MASK,
				(chip->dt.auto_recharge_vbat_mv != -EINVAL) ?
				VBAT_BASED_RECHG_BIT : 0);
	if (rc < 0) {
		dev_err(chg->dev, "Couldn't configure VBAT-rechg CHG_CFG2_REG rc=%d\n",
			rc);
		return rc;
	}

	/* program the auto-recharge VBAT threshold */
	if (chip->dt.auto_recharge_vbat_mv != -EINVAL) {
		u32 temp = VBAT_TO_VRAW_ADC(chip->dt.auto_recharge_vbat_mv);

		temp = ((temp & 0xFF00) >> 8) | ((temp & 0xFF) << 8);
		rc = smblib_batch_write(chg,
			CHGR_ADC_RECHARGE_THRESHOLD_MSB_REG, (u8 *)&temp, 2);
		if (rc < 0) {
			dev_err(chg->dev, "Couldn't configure ADC_RECHARGE_THRESHOLD REG rc=%d\n",
				rc);
			return rc;
		}
		/* Program the sample count for VBAT based recharge to 3 */
		rc = smblib_masked_write(chg, CHGR_NO_SAMPLE_TERM_RCHG_CFG_REG,
					NO_OF_SAMPLE_FOR_RCHG,
					2 << NO_OF_SAMPLE_FOR_RCHG_SHIFT);
		if (rc < 0) {
			dev_err(chg->dev, "Couldn't configure CHGR_NO_SAMPLE_FOR_TERM_RCHG_CFG rc=%d\n",
				rc);
			return rc;
		}
	}

	rc = smblib_masked_write(chg, CHGR_CFG2_REG, RECHG_MASK,
				(chip->dt.auto_recharge_soc != -EINVAL) ?
				SOC_BASED_RECHG_BIT : VBAT_BASED_RECHG_BIT);
	if (rc < 0) {
		dev_err(chg->dev, "Couldn't configure SOC-rechg CHG_CFG2_REG rc=%d\n",
			rc);
		return rc;
	}

	/* program the auto-recharge threshold */
	if (chip->dt.auto_recharge_soc != -EINVAL) {
		pval.intval = chip->dt.auto_recharge_soc;
		rc = smblib_set_prop_rechg_soc_thresh(chg, &pval);
		if (rc < 0) {
			dev_err(chg->dev, "Couldn't configure CHG_RCHG_SOC_REG rc=%d\n",
					rc);
			return rc;
		}

		/* Program the sample count for SOC based recharge to 1 */
		rc = smblib_masked_write(chg, CHGR_NO_SAMPLE_TERM_RCHG_CFG_REG,
						NO_OF_SAMPLE_FOR_RCHG, 0);
		if (rc < 0) {
			dev_err(chg->dev, "Couldn't configure CHGR_NO_SAMPLE_FOR_TERM_RCHG_CFG rc=%d\n",
				rc);
			return rc;
		}
	}

	rc = smblib_disable_hw_jeita(chg, true);
	if (rc < 0) {
		dev_err(chg->dev, "Couldn't set hw jeita rc=%d\n", rc);
		return rc;
	}

	rc = smblib_masked_write(chg, DCDC_ENG_SDCDC_CFG5_REG,
			ENG_SDCDC_BAT_HPWR_MASK, BOOST_MODE_THRESH_3P6_V);
	if (rc < 0) {
		dev_err(chg->dev, "Couldn't configure DCDC_ENG_SDCDC_CFG5 rc=%d\n",
				rc);
		return rc;
	}

	return rc;
}

static int smb5_post_init(struct smb5 *chip)
{
	struct smb_charger *chg = &chip->chg;
	union power_supply_propval pval;
	int rc;

	/*
	 * In case the usb path is suspended, we would have missed disabling
	 * the icl change interrupt because the interrupt could have been
	 * not requested
	 */
	rerun_election(chg->usb_icl_votable);

	/* configure power role for dual-role */
	pval.intval = POWER_SUPPLY_TYPEC_PR_DUAL;
	rc = smblib_set_prop_typec_power_role(chg, &pval);
	if (rc < 0) {
		dev_err(chg->dev, "Couldn't configure DRP role rc=%d\n",
				rc);
		return rc;
	}

	rerun_election(chg->usb_irq_enable_votable);

	return 0;
}

/****************************
 * DETERMINE INITIAL STATUS *
 ****************************/

static int smb5_determine_initial_status(struct smb5 *chip)
{
	struct smb_irq_data irq_data = {chip, "determine-initial-status"};
	struct smb_charger *chg = &chip->chg;
	union power_supply_propval val;
	int rc;

	rc = smblib_get_prop_usb_present(chg, &val);
	if (rc < 0) {
		pr_err("Couldn't get usb present rc=%d\n", rc);
		return rc;
	}
	chg->early_usb_attach = val.intval;

	if (chg->bms_psy)
		smblib_suspend_on_debug_battery(chg);

	usb_plugin_irq_handler(0, &irq_data);
	typec_attach_detach_irq_handler(0, &irq_data);
	typec_state_change_irq_handler(0, &irq_data);
	usb_source_change_irq_handler(0, &irq_data);
	chg_state_change_irq_handler(0, &irq_data);
	icl_change_irq_handler(0, &irq_data);
	batt_temp_changed_irq_handler(0, &irq_data);
	wdog_bark_irq_handler(0, &irq_data);
	typec_or_rid_detection_change_irq_handler(0, &irq_data);
	wdog_snarl_irq_handler(0, &irq_data);

	return 0;
}

/**************************
 * INTERRUPT REGISTRATION *
 **************************/

static struct smb_irq_info smb5_irqs[] = {
	/* CHARGER IRQs */
	[CHGR_ERROR_IRQ] = {
		.name		= "chgr-error",
		.handler	= default_irq_handler,
	},
	[CHG_STATE_CHANGE_IRQ] = {
		.name		= "chg-state-change",
		.handler	= chg_state_change_irq_handler,
		.wake		= true,
	},
	[STEP_CHG_STATE_CHANGE_IRQ] = {
		.name		= "step-chg-state-change",
	},
	[STEP_CHG_SOC_UPDATE_FAIL_IRQ] = {
		.name		= "step-chg-soc-update-fail",
	},
	[STEP_CHG_SOC_UPDATE_REQ_IRQ] = {
		.name		= "step-chg-soc-update-req",
	},
	[FG_FVCAL_QUALIFIED_IRQ] = {
		.name		= "fg-fvcal-qualified",
	},
	[VPH_ALARM_IRQ] = {
		.name		= "vph-alarm",
	},
	[VPH_DROP_PRECHG_IRQ] = {
		.name		= "vph-drop-prechg",
	},
	/* DCDC IRQs */
	[OTG_FAIL_IRQ] = {
		.name		= "otg-fail",
		.handler	= default_irq_handler,
	},
	[OTG_OC_DISABLE_SW_IRQ] = {
		.name		= "otg-oc-disable-sw",
	},
	[OTG_OC_HICCUP_IRQ] = {
		.name		= "otg-oc-hiccup",
	},
	[BSM_ACTIVE_IRQ] = {
		.name		= "bsm-active",
	},
	[HIGH_DUTY_CYCLE_IRQ] = {
		.name		= "high-duty-cycle",
		.handler	= high_duty_cycle_irq_handler,
		.wake		= true,
	},
	[INPUT_CURRENT_LIMITING_IRQ] = {
		.name		= "input-current-limiting",
		.handler	= default_irq_handler,
	},
	[CONCURRENT_MODE_DISABLE_IRQ] = {
		.name		= "concurrent-mode-disable",
	},
	[SWITCHER_POWER_OK_IRQ] = {
		.name		= "switcher-power-ok",
		.handler	= switcher_power_ok_irq_handler,
	},
	/* BATTERY IRQs */
	[BAT_TEMP_IRQ] = {
		.name		= "bat-temp",
		.handler	= batt_temp_changed_irq_handler,
		.wake		= true,
	},
	[ALL_CHNL_CONV_DONE_IRQ] = {
		.name		= "all-chnl-conv-done",
	},
	[BAT_OV_IRQ] = {
		.name		= "bat-ov",
		.handler	= batt_psy_changed_irq_handler,
	},
	[BAT_LOW_IRQ] = {
		.name		= "bat-low",
		.handler	= batt_psy_changed_irq_handler,
	},
	[BAT_THERM_OR_ID_MISSING_IRQ] = {
		.name		= "bat-therm-or-id-missing",
		.handler	= batt_psy_changed_irq_handler,
	},
	[BAT_TERMINAL_MISSING_IRQ] = {
		.name		= "bat-terminal-missing",
		.handler	= batt_psy_changed_irq_handler,
	},
	[BUCK_OC_IRQ] = {
		.name		= "buck-oc",
	},
	[VPH_OV_IRQ] = {
		.name		= "vph-ov",
	},
	/* USB INPUT IRQs */
	[USBIN_COLLAPSE_IRQ] = {
		.name		= "usbin-collapse",
		.handler	= default_irq_handler,
	},
	[USBIN_VASHDN_IRQ] = {
		.name		= "usbin-vashdn",
		.handler	= default_irq_handler,
	},
	[USBIN_UV_IRQ] = {
		.name		= "usbin-uv",
		.handler	= usbin_uv_irq_handler,
	},
	[USBIN_OV_IRQ] = {
		.name		= "usbin-ov",
		.handler	= default_irq_handler,
	},
	[USBIN_PLUGIN_IRQ] = {
		.name		= "usbin-plugin",
		.handler	= usb_plugin_irq_handler,
		.wake           = true,
	},
	[USBIN_REVI_CHANGE_IRQ] = {
		.name		= "usbin-revi-change",
	},
	[USBIN_SRC_CHANGE_IRQ] = {
		.name		= "usbin-src-change",
		.handler	= usb_source_change_irq_handler,
		.wake           = true,
	},
	[USBIN_ICL_CHANGE_IRQ] = {
		.name		= "usbin-icl-change",
		.handler	= icl_change_irq_handler,
		.wake           = true,
	},
	/* DC INPUT IRQs */
	[DCIN_VASHDN_IRQ] = {
		.name		= "dcin-vashdn",
	},
	[DCIN_UV_IRQ] = {
		.name		= "dcin-uv",
		.handler	= default_irq_handler,
	},
	[DCIN_OV_IRQ] = {
		.name		= "dcin-ov",
		.handler	= default_irq_handler,
	},
	[DCIN_PLUGIN_IRQ] = {
		.name		= "dcin-plugin",
		.handler	= dc_plugin_irq_handler,
		.wake           = true,
	},
	[DCIN_REVI_IRQ] = {
		.name		= "dcin-revi",
	},
	[DCIN_PON_IRQ] = {
		.name		= "dcin-pon",
		.handler	= default_irq_handler,
	},
	[DCIN_EN_IRQ] = {
		.name		= "dcin-en",
		.handler	= default_irq_handler,
	},
	/* TYPEC IRQs */
	[TYPEC_OR_RID_DETECTION_CHANGE_IRQ] = {
		.name		= "typec-or-rid-detect-change",
		.handler	= typec_or_rid_detection_change_irq_handler,
		.wake           = true,
	},
	[TYPEC_VPD_DETECT_IRQ] = {
		.name		= "typec-vpd-detect",
	},
	[TYPEC_CC_STATE_CHANGE_IRQ] = {
		.name		= "typec-cc-state-change",
		.handler	= typec_state_change_irq_handler,
		.wake           = true,
	},
	[TYPEC_VCONN_OC_IRQ] = {
		.name		= "typec-vconn-oc",
		.handler	= default_irq_handler,
	},
	[TYPEC_VBUS_CHANGE_IRQ] = {
		.name		= "typec-vbus-change",
	},
	[TYPEC_ATTACH_DETACH_IRQ] = {
		.name		= "typec-attach-detach",
		.handler	= typec_attach_detach_irq_handler,
		.wake		= true,
	},
	[TYPEC_LEGACY_CABLE_DETECT_IRQ] = {
		.name		= "typec-legacy-cable-detect",
		.handler	= default_irq_handler,
	},
	[TYPEC_TRY_SNK_SRC_DETECT_IRQ] = {
		.name		= "typec-try-snk-src-detect",
	},
	/* MISCELLANEOUS IRQs */
	[WDOG_SNARL_IRQ] = {
		.name		= "wdog-snarl",
		.handler	= wdog_snarl_irq_handler,
		.wake		= true,
	},
	[WDOG_BARK_IRQ] = {
		.name		= "wdog-bark",
		.handler	= wdog_bark_irq_handler,
		.wake		= true,
	},
	[AICL_FAIL_IRQ] = {
		.name		= "aicl-fail",
	},
	[AICL_DONE_IRQ] = {
		.name		= "aicl-done",
		.handler	= default_irq_handler,
	},
	[SMB_EN_IRQ] = {
		.name		= "smb-en",
	},
	[IMP_TRIGGER_IRQ] = {
		.name		= "imp-trigger",
	},
	/*
	 * triggered when DIE or SKIN or CONNECTOR temperature across
	 * either of the _REG_L, _REG_H, _RST, or _SHDN thresholds
	 */
	[TEMP_CHANGE_IRQ] = {
		.name		= "temp-change",
		.handler	= temp_change_irq_handler,
		.wake		= true,
	},
	[TEMP_CHANGE_SMB_IRQ] = {
		.name		= "temp-change-smb",
	},
	/* FLASH */
	[VREG_OK_IRQ] = {
		.name		= "vreg-ok",
	},
	[ILIM_S2_IRQ] = {
		.name		= "ilim2-s2",
		.handler	= schgm_flash_ilim2_irq_handler,
	},
	[ILIM_S1_IRQ] = {
		.name		= "ilim1-s1",
	},
	[VOUT_DOWN_IRQ] = {
		.name		= "vout-down",
	},
	[VOUT_UP_IRQ] = {
		.name		= "vout-up",
	},
	[FLASH_STATE_CHANGE_IRQ] = {
		.name		= "flash-state-change",
		.handler	= schgm_flash_state_change_irq_handler,
	},
	[TORCH_REQ_IRQ] = {
		.name		= "torch-req",
	},
	[FLASH_EN_IRQ] = {
		.name		= "flash-en",
	},
};

static int smb5_get_irq_index_byname(const char *irq_name)
{
	int i;

	for (i = 0; i < ARRAY_SIZE(smb5_irqs); i++) {
		if (strcmp(smb5_irqs[i].name, irq_name) == 0)
			return i;
	}

	return -ENOENT;
}

static int smb5_request_interrupt(struct smb5 *chip,
				struct device_node *node, const char *irq_name)
{
	struct smb_charger *chg = &chip->chg;
	int rc, irq, irq_index;
	struct smb_irq_data *irq_data;

	irq = of_irq_get_byname(node, irq_name);
	if (irq < 0) {
		pr_err("Couldn't get irq %s byname\n", irq_name);
		return irq;
	}

	irq_index = smb5_get_irq_index_byname(irq_name);
	if (irq_index < 0) {
		pr_err("%s is not a defined irq\n", irq_name);
		return irq_index;
	}

	if (!smb5_irqs[irq_index].handler)
		return 0;

	irq_data = devm_kzalloc(chg->dev, sizeof(*irq_data), GFP_KERNEL);
	if (!irq_data)
		return -ENOMEM;

	irq_data->parent_data = chip;
	irq_data->name = irq_name;
	irq_data->storm_data = smb5_irqs[irq_index].storm_data;
	mutex_init(&irq_data->storm_data.storm_lock);

	rc = devm_request_threaded_irq(chg->dev, irq, NULL,
					smb5_irqs[irq_index].handler,
					IRQF_ONESHOT, irq_name, irq_data);
	if (rc < 0) {
		pr_err("Couldn't request irq %d\n", irq);
		return rc;
	}

	smb5_irqs[irq_index].irq = irq;
	smb5_irqs[irq_index].irq_data = irq_data;
	if (smb5_irqs[irq_index].wake)
		enable_irq_wake(irq);

	return rc;
}

static int smb5_request_interrupts(struct smb5 *chip)
{
	struct smb_charger *chg = &chip->chg;
	struct device_node *node = chg->dev->of_node;
	struct device_node *child;
	int rc = 0;
	const char *name;
	struct property *prop;

	for_each_available_child_of_node(node, child) {
		of_property_for_each_string(child, "interrupt-names",
					    prop, name) {
			rc = smb5_request_interrupt(chip, child, name);
			if (rc < 0)
				return rc;
		}
	}
	if (chg->irq_info[USBIN_ICL_CHANGE_IRQ].irq)
		chg->usb_icl_change_irq_enabled = true;

	/*
	 * WDOG_SNARL_IRQ is required for SW Thermal Regulation WA only. In
	 * case the WA is not required, disable the WDOG_SNARL_IRQ to prevent
	 * interrupt storm.
	 */
<<<<<<< HEAD
	if (!chg->wdog_snarl_irq_enable)
		smblib_enable_wdog_snarl_irq(chg, false);
=======

	if (chg->irq_info[WDOG_SNARL_IRQ].irq && !(chg->wa_flags &
						SW_THERM_REGULATION_WA)) {
		disable_irq_wake(chg->irq_info[WDOG_SNARL_IRQ].irq);
		disable_irq_nosync(chg->irq_info[WDOG_SNARL_IRQ].irq);
	}
>>>>>>> 4e0853b7

	return rc;
}

static void smb5_free_interrupts(struct smb_charger *chg)
{
	int i;

	for (i = 0; i < ARRAY_SIZE(smb5_irqs); i++) {
		if (smb5_irqs[i].irq > 0) {
			if (smb5_irqs[i].wake)
				disable_irq_wake(smb5_irqs[i].irq);

			devm_free_irq(chg->dev, smb5_irqs[i].irq,
						smb5_irqs[i].irq_data);
		}
	}
}

static void smb5_disable_interrupts(struct smb_charger *chg)
{
	int i;

	for (i = 0; i < ARRAY_SIZE(smb5_irqs); i++) {
		if (smb5_irqs[i].irq > 0)
			disable_irq(smb5_irqs[i].irq);
	}
}

#if defined(CONFIG_DEBUG_FS)

static int force_batt_psy_update_write(void *data, u64 val)
{
	struct smb_charger *chg = data;

	power_supply_changed(chg->batt_psy);
	return 0;
}
DEFINE_SIMPLE_ATTRIBUTE(force_batt_psy_update_ops, NULL,
			force_batt_psy_update_write, "0x%02llx\n");

static int force_usb_psy_update_write(void *data, u64 val)
{
	struct smb_charger *chg = data;

	power_supply_changed(chg->usb_psy);
	return 0;
}
DEFINE_SIMPLE_ATTRIBUTE(force_usb_psy_update_ops, NULL,
			force_usb_psy_update_write, "0x%02llx\n");

static int force_dc_psy_update_write(void *data, u64 val)
{
	struct smb_charger *chg = data;

	power_supply_changed(chg->dc_psy);
	return 0;
}
DEFINE_SIMPLE_ATTRIBUTE(force_dc_psy_update_ops, NULL,
			force_dc_psy_update_write, "0x%02llx\n");

static void smb5_create_debugfs(struct smb5 *chip)
{
	struct dentry *file;

	chip->dfs_root = debugfs_create_dir("charger", NULL);
	if (IS_ERR_OR_NULL(chip->dfs_root)) {
		pr_err("Couldn't create charger debugfs rc=%ld\n",
			(long)chip->dfs_root);
		return;
	}

	file = debugfs_create_file("force_batt_psy_update", 0600,
			    chip->dfs_root, chip, &force_batt_psy_update_ops);
	if (IS_ERR_OR_NULL(file))
		pr_err("Couldn't create force_batt_psy_update file rc=%ld\n",
			(long)file);

	file = debugfs_create_file("force_usb_psy_update", 0600,
			    chip->dfs_root, chip, &force_usb_psy_update_ops);
	if (IS_ERR_OR_NULL(file))
		pr_err("Couldn't create force_usb_psy_update file rc=%ld\n",
			(long)file);

	file = debugfs_create_file("force_dc_psy_update", 0600,
			    chip->dfs_root, chip, &force_dc_psy_update_ops);
	if (IS_ERR_OR_NULL(file))
		pr_err("Couldn't create force_dc_psy_update file rc=%ld\n",
			(long)file);
}

#else

static void smb5_create_debugfs(struct smb5 *chip)
{}

#endif

static int smb5_show_charger_status(struct smb5 *chip)
{
	struct smb_charger *chg = &chip->chg;
	union power_supply_propval val;
	int usb_present, batt_present, batt_health, batt_charge_type;
	int rc;

	rc = smblib_get_prop_usb_present(chg, &val);
	if (rc < 0) {
		pr_err("Couldn't get usb present rc=%d\n", rc);
		return rc;
	}
	usb_present = val.intval;

	rc = smblib_get_prop_batt_present(chg, &val);
	if (rc < 0) {
		pr_err("Couldn't get batt present rc=%d\n", rc);
		return rc;
	}
	batt_present = val.intval;

	rc = smblib_get_prop_batt_health(chg, &val);
	if (rc < 0) {
		pr_err("Couldn't get batt health rc=%d\n", rc);
		val.intval = POWER_SUPPLY_HEALTH_UNKNOWN;
	}
	batt_health = val.intval;

	rc = smblib_get_prop_batt_charge_type(chg, &val);
	if (rc < 0) {
		pr_err("Couldn't get batt charge type rc=%d\n", rc);
		return rc;
	}
	batt_charge_type = val.intval;

	pr_info("SMB5 status - usb:present=%d type=%d batt:present = %d health = %d charge = %d\n",
		usb_present, chg->real_charger_type,
		batt_present, batt_health, batt_charge_type);
	return rc;
}

static int smb5_probe(struct platform_device *pdev)
{
	struct smb5 *chip;
	struct smb_charger *chg;
	int rc = 0;

	chip = devm_kzalloc(&pdev->dev, sizeof(*chip), GFP_KERNEL);
	if (!chip)
		return -ENOMEM;

	chg = &chip->chg;
	chg->dev = &pdev->dev;
	chg->debug_mask = &__debug_mask;
	chg->pd_disabled = &__pd_disabled;
	chg->weak_chg_icl_ua = &__weak_chg_icl_ua;
	chg->mode = PARALLEL_MASTER;
	chg->irq_info = smb5_irqs;
	chg->die_health = -EINVAL;
	chg->connector_health = -EINVAL;
	chg->otg_present = false;
	chg->main_fcc_max = -EINVAL;

	chg->regmap = dev_get_regmap(chg->dev->parent, NULL);
	if (!chg->regmap) {
		pr_err("parent regmap is missing\n");
		return -EINVAL;
	}

	rc = smb5_chg_config_init(chip);
	if (rc < 0) {
		if (rc != -EPROBE_DEFER)
			pr_err("Couldn't setup chg_config rc=%d\n", rc);
		return rc;
	}

	rc = smb5_parse_dt(chip);
	if (rc < 0) {
		pr_err("Couldn't parse device tree rc=%d\n", rc);
		return rc;
	}

	if (alarmtimer_get_rtcdev())
		alarm_init(&chg->lpd_recheck_timer, ALARM_REALTIME,
				smblib_lpd_recheck_timer);
	else
		return -EPROBE_DEFER;

	rc = smblib_init(chg);
	if (rc < 0) {
		pr_err("Smblib_init failed rc=%d\n", rc);
		return rc;
	}

	/* set driver data before resources request it */
	platform_set_drvdata(pdev, chip);

	/* extcon registration */
	chg->extcon = devm_extcon_dev_allocate(chg->dev, smblib_extcon_cable);
	if (IS_ERR(chg->extcon)) {
		rc = PTR_ERR(chg->extcon);
		dev_err(chg->dev, "failed to allocate extcon device rc=%d\n",
				rc);
		goto cleanup;
	}

	rc = devm_extcon_dev_register(chg->dev, chg->extcon);
	if (rc < 0) {
		dev_err(chg->dev, "failed to register extcon device rc=%d\n",
				rc);
		goto cleanup;
	}

	rc = smb5_init_hw(chip);
	if (rc < 0) {
		pr_err("Couldn't initialize hardware rc=%d\n", rc);
		goto cleanup;
	}

	/*
	 * VBUS regulator enablement/disablement for host mode is handled
	 * by USB-PD driver only. For micro-USB and non-PD typeC designs,
	 * the VBUS regulator is enabled/disabled by the smb driver itself
	 * before sending extcon notifications.
	 * Hence, register vbus and vconn regulators for PD supported designs
	 * only.
	 */
	if (!chg->pd_not_supported) {
		rc = smb5_init_vbus_regulator(chip);
		if (rc < 0) {
			pr_err("Couldn't initialize vbus regulator rc=%d\n",
				rc);
			goto cleanup;
		}

		rc = smb5_init_vconn_regulator(chip);
		if (rc < 0) {
			pr_err("Couldn't initialize vconn regulator rc=%d\n",
				rc);
			goto cleanup;
		}
	}

	switch (chg->smb_version) {
	case PM8150B_SUBTYPE:
	case PM6150_SUBTYPE:
		rc = smb5_init_dc_psy(chip);
		if (rc < 0) {
			pr_err("Couldn't initialize dc psy rc=%d\n", rc);
			goto cleanup;
		}
		break;
	default:
		break;
	}

	rc = smb5_init_usb_psy(chip);
	if (rc < 0) {
		pr_err("Couldn't initialize usb psy rc=%d\n", rc);
		goto cleanup;
	}

	rc = smb5_init_usb_main_psy(chip);
	if (rc < 0) {
		pr_err("Couldn't initialize usb main psy rc=%d\n", rc);
		goto cleanup;
	}

	rc = smb5_init_usb_port_psy(chip);
	if (rc < 0) {
		pr_err("Couldn't initialize usb pc_port psy rc=%d\n", rc);
		goto cleanup;
	}

	rc = smb5_init_batt_psy(chip);
	if (rc < 0) {
		pr_err("Couldn't initialize batt psy rc=%d\n", rc);
		goto cleanup;
	}

	rc = smb5_determine_initial_status(chip);
	if (rc < 0) {
		pr_err("Couldn't determine initial status rc=%d\n",
			rc);
		goto cleanup;
	}

	rc = smb5_request_interrupts(chip);
	if (rc < 0) {
		pr_err("Couldn't request interrupts rc=%d\n", rc);
		goto cleanup;
	}

	rc = smb5_post_init(chip);
	if (rc < 0) {
		pr_err("Failed in post init rc=%d\n", rc);
		goto free_irq;
	}

	smb5_create_debugfs(chip);

	rc = smb5_show_charger_status(chip);
	if (rc < 0) {
		pr_err("Failed in getting charger status rc=%d\n", rc);
		goto free_irq;
	}

	device_init_wakeup(chg->dev, true);

	pr_info("QPNP SMB5 probed successfully\n");

	return rc;

free_irq:
	smb5_free_interrupts(chg);
cleanup:
	smblib_deinit(chg);
	platform_set_drvdata(pdev, NULL);

	return rc;
}

static int smb5_remove(struct platform_device *pdev)
{
	struct smb5 *chip = platform_get_drvdata(pdev);
	struct smb_charger *chg = &chip->chg;

	/* force enable APSD */
	smblib_masked_write(chg, USBIN_OPTIONS_1_CFG_REG,
				BC1P2_SRC_DETECT_BIT, BC1P2_SRC_DETECT_BIT);

	smb5_free_interrupts(chg);
	smblib_deinit(chg);
	platform_set_drvdata(pdev, NULL);
	return 0;
}

static void smb5_shutdown(struct platform_device *pdev)
{
	struct smb5 *chip = platform_get_drvdata(pdev);
	struct smb_charger *chg = &chip->chg;

	/* disable all interrupts */
	smb5_disable_interrupts(chg);

	/* configure power role for UFP */
	if (chg->connector_type == POWER_SUPPLY_CONNECTOR_TYPEC)
		smblib_masked_write(chg, TYPE_C_MODE_CFG_REG,
				TYPEC_POWER_ROLE_CMD_MASK, EN_SNK_ONLY_BIT);

	/* force HVDCP to 5V */
	smblib_masked_write(chg, USBIN_OPTIONS_1_CFG_REG,
				HVDCP_AUTONOMOUS_MODE_EN_CFG_BIT, 0);
	smblib_write(chg, CMD_HVDCP_2_REG, FORCE_5V_BIT);

	/* force enable and rerun APSD */
	smblib_apsd_enable(chg, true);
	smblib_masked_write(chg, CMD_APSD_REG, APSD_RERUN_BIT, APSD_RERUN_BIT);
}

static const struct of_device_id match_table[] = {
	{ .compatible = "qcom,qpnp-smb5", },
	{ },
};

static struct platform_driver smb5_driver = {
	.driver		= {
		.name		= "qcom,qpnp-smb5",
		.owner		= THIS_MODULE,
		.of_match_table	= match_table,
	},
	.probe		= smb5_probe,
	.remove		= smb5_remove,
	.shutdown	= smb5_shutdown,
};
module_platform_driver(smb5_driver);

MODULE_DESCRIPTION("QPNP SMB5 Charger Driver");
MODULE_LICENSE("GPL v2");<|MERGE_RESOLUTION|>--- conflicted
+++ resolved
@@ -2595,17 +2595,12 @@
 	 * case the WA is not required, disable the WDOG_SNARL_IRQ to prevent
 	 * interrupt storm.
 	 */
-<<<<<<< HEAD
-	if (!chg->wdog_snarl_irq_enable)
-		smblib_enable_wdog_snarl_irq(chg, false);
-=======
 
 	if (chg->irq_info[WDOG_SNARL_IRQ].irq && !(chg->wa_flags &
 						SW_THERM_REGULATION_WA)) {
 		disable_irq_wake(chg->irq_info[WDOG_SNARL_IRQ].irq);
 		disable_irq_nosync(chg->irq_info[WDOG_SNARL_IRQ].irq);
 	}
->>>>>>> 4e0853b7
 
 	return rc;
 }
