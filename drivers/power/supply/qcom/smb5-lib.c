/* Copyright (c) 2018 The Linux Foundation. All rights reserved.
 *
 * This program is free software; you can redistribute it and/or modify
 * it under the terms of the GNU General Public License version 2 and
 * only version 2 as published by the Free Software Foundation.
 *
 * This program is distributed in the hope that it will be useful,
 * but WITHOUT ANY WARRANTY; without even the implied warranty of
 * MERCHANTABILITY or FITNESS FOR A PARTICULAR PURPOSE.  See the
 * GNU General Public License for more details.
 */

#include <linux/device.h>
#include <linux/regmap.h>
#include <linux/delay.h>
#include <linux/power_supply.h>
#include <linux/regulator/driver.h>
#include <linux/qpnp/qpnp-revid.h>
#include <linux/irq.h>
#include <linux/iio/consumer.h>
#include <linux/pmic-voter.h>
#include <linux/of_batterydata.h>
#include "smb5-lib.h"
#include "smb5-reg.h"
#include "battery.h"
#include "step-chg-jeita.h"
#include "storm-watch.h"

#define smblib_err(chg, fmt, ...)		\
	pr_err("%s: %s: " fmt, chg->name,	\
		__func__, ##__VA_ARGS__)	\

#define smblib_dbg(chg, reason, fmt, ...)			\
	do {							\
		if (*chg->debug_mask & (reason))		\
			pr_info("%s: %s: " fmt, chg->name,	\
				__func__, ##__VA_ARGS__);	\
		else						\
			pr_debug("%s: %s: " fmt, chg->name,	\
				__func__, ##__VA_ARGS__);	\
	} while (0)

#define typec_rp_med_high(chg, typec_mode)			\
	((typec_mode == POWER_SUPPLY_TYPEC_SOURCE_MEDIUM	\
	|| typec_mode == POWER_SUPPLY_TYPEC_SOURCE_HIGH)	\
	&& !chg->typec_legacy)

int smblib_read(struct smb_charger *chg, u16 addr, u8 *val)
{
	unsigned int value;
	int rc = 0;

	rc = regmap_read(chg->regmap, addr, &value);
	if (rc >= 0)
		*val = (u8)value;

	return rc;
}

int smblib_batch_read(struct smb_charger *chg, u16 addr, u8 *val,
			int count)
{
	return regmap_bulk_read(chg->regmap, addr, val, count);
}

int smblib_write(struct smb_charger *chg, u16 addr, u8 val)
{
	return regmap_write(chg->regmap, addr, val);
}

int smblib_batch_write(struct smb_charger *chg, u16 addr, u8 *val,
			int count)
{
	return regmap_bulk_write(chg->regmap, addr, val, count);
}

int smblib_masked_write(struct smb_charger *chg, u16 addr, u8 mask, u8 val)
{
	return regmap_update_bits(chg->regmap, addr, mask, val);
}

int smblib_get_jeita_cc_delta(struct smb_charger *chg, int *cc_delta_ua)
{
	int rc, cc_minus_ua;
	u8 stat;

	rc = smblib_read(chg, BATTERY_CHARGER_STATUS_7_REG, &stat);
	if (rc < 0) {
		smblib_err(chg, "Couldn't read BATTERY_CHARGER_STATUS_2 rc=%d\n",
			rc);
		return rc;
	}

	if (stat & BAT_TEMP_STATUS_HOT_SOFT_BIT) {
		rc = smblib_get_charge_param(chg, &chg->param.jeita_cc_comp_hot,
					&cc_minus_ua);
		if (rc < 0) {
			smblib_err(chg, "Couldn't get jeita cc minus rc=%d\n",
					rc);
			return rc;
		}
	} else if (stat & BAT_TEMP_STATUS_COLD_SOFT_BIT) {
		rc = smblib_get_charge_param(chg,
					&chg->param.jeita_cc_comp_cold,
					&cc_minus_ua);
		if (rc < 0) {
			smblib_err(chg, "Couldn't get jeita cc minus rc=%d\n",
					rc);
			return rc;
		}
	} else {
		cc_minus_ua = 0;
	}

	*cc_delta_ua = -cc_minus_ua;

	return 0;
}

<<<<<<< HEAD
static int smblib_select_sec_charger(struct smb_charger *chg,
					enum sec_charger_type sec_chg)
=======
static int smblib_select_sec_charger(struct smb_charger *chg, int sec_chg)
>>>>>>> d8914c3a
{
	int rc;

	if (sec_chg == chg->sec_chg_selected)
		return 0;

	switch (sec_chg) {
<<<<<<< HEAD
	case SEC_CHG_CP:
=======
	case POWER_SUPPLY_CHARGER_SEC_CP:
>>>>>>> d8914c3a
		/* select Charge Pump instead of slave charger */
		rc = smblib_masked_write(chg, MISC_SMB_CFG_REG,
					SMB_EN_SEL_BIT, SMB_EN_SEL_BIT);
		if (rc < 0) {
			dev_err(chg->dev, "Couldn't select SMB charger rc=%d\n",
				rc);
			return rc;
		}
		/* Enable Charge Pump, under HW control */
		rc = smblib_write(chg, MISC_SMB_EN_CMD_REG,  EN_CP_CMD_BIT);
		if (rc < 0) {
			dev_err(chg->dev, "Couldn't enable SMB charger rc=%d\n",
						rc);
			return rc;
		}
		break;
<<<<<<< HEAD
	case SEC_CHG_PL:
=======
	case POWER_SUPPLY_CHARGER_SEC_PL:
>>>>>>> d8914c3a
		/* select slave charger instead of Charge Pump */
		rc = smblib_masked_write(chg, MISC_SMB_CFG_REG,
					SMB_EN_SEL_BIT, 0);
		if (rc < 0) {
			dev_err(chg->dev, "Couldn't select SMB charger rc=%d\n",
				rc);
			return rc;
		}
		/* Enable slave charger, under HW control */
		rc = smblib_write(chg, MISC_SMB_EN_CMD_REG,  EN_STAT_CMD_BIT);
		if (rc < 0) {
			dev_err(chg->dev, "Couldn't enable SMB charger rc=%d\n",
						rc);
			return rc;
		}
		break;
<<<<<<< HEAD
	case SEC_CHG_NONE:
=======
	case POWER_SUPPLY_CHARGER_SEC_NONE:
>>>>>>> d8914c3a
	default:
		/* SW override, disabling secondary charger(s) */
		rc = smblib_write(chg, MISC_SMB_EN_CMD_REG,
						SMB_EN_OVERRIDE_BIT);
		if (rc < 0) {
			dev_err(chg->dev, "Couldn't disable charging rc=%d\n",
						rc);
			return rc;
		}
		break;
	}

	chg->sec_chg_selected = sec_chg;

	return rc;
}

static void smblib_notify_extcon_props(struct smb_charger *chg, int id)
{
	union extcon_property_value val;
	union power_supply_propval prop_val;

	if (chg->connector_type == POWER_SUPPLY_CONNECTOR_TYPEC) {
		smblib_get_prop_typec_cc_orientation(chg, &prop_val);
		val.intval = ((prop_val.intval == 2) ? 1 : 0);
		extcon_set_property(chg->extcon, id,
				EXTCON_PROP_USB_TYPEC_POLARITY, val);
	}

	val.intval = true;
	extcon_set_property(chg->extcon, id,
				EXTCON_PROP_USB_SS, val);
}

static void smblib_notify_device_mode(struct smb_charger *chg, bool enable)
{
	if (enable)
		smblib_notify_extcon_props(chg, EXTCON_USB);

	extcon_set_state_sync(chg->extcon, EXTCON_USB, enable);
}

static void smblib_notify_usb_host(struct smb_charger *chg, bool enable)
{
	if (enable)
		smblib_notify_extcon_props(chg, EXTCON_USB_HOST);

	extcon_set_state_sync(chg->extcon, EXTCON_USB_HOST, enable);
}

/********************
 * REGISTER GETTERS *
 ********************/

int smblib_get_charge_param(struct smb_charger *chg,
			    struct smb_chg_param *param, int *val_u)
{
	int rc = 0;
	u8 val_raw;

	rc = smblib_read(chg, param->reg, &val_raw);
	if (rc < 0) {
		smblib_err(chg, "%s: Couldn't read from 0x%04x rc=%d\n",
			param->name, param->reg, rc);
		return rc;
	}

	if (param->get_proc)
		*val_u = param->get_proc(param, val_raw);
	else
		*val_u = val_raw * param->step_u + param->min_u;
	smblib_dbg(chg, PR_REGISTER, "%s = %d (0x%02x)\n",
		   param->name, *val_u, val_raw);

	return rc;
}

int smblib_get_usb_suspend(struct smb_charger *chg, int *suspend)
{
	int rc = 0;
	u8 temp;

	rc = smblib_read(chg, USBIN_CMD_IL_REG, &temp);
	if (rc < 0) {
		smblib_err(chg, "Couldn't read USBIN_CMD_IL rc=%d\n", rc);
		return rc;
	}
	*suspend = temp & USBIN_SUSPEND_BIT;

	return rc;
}

struct apsd_result {
	const char * const name;
	const u8 bit;
	const enum power_supply_type pst;
};

enum {
	UNKNOWN,
	SDP,
	CDP,
	DCP,
	OCP,
	FLOAT,
	HVDCP2,
	HVDCP3,
	MAX_TYPES
};

static const struct apsd_result smblib_apsd_results[] = {
	[UNKNOWN] = {
		.name	= "UNKNOWN",
		.bit	= 0,
		.pst	= POWER_SUPPLY_TYPE_UNKNOWN
	},
	[SDP] = {
		.name	= "SDP",
		.bit	= SDP_CHARGER_BIT,
		.pst	= POWER_SUPPLY_TYPE_USB
	},
	[CDP] = {
		.name	= "CDP",
		.bit	= CDP_CHARGER_BIT,
		.pst	= POWER_SUPPLY_TYPE_USB_CDP
	},
	[DCP] = {
		.name	= "DCP",
		.bit	= DCP_CHARGER_BIT,
		.pst	= POWER_SUPPLY_TYPE_USB_DCP
	},
	[OCP] = {
		.name	= "OCP",
		.bit	= OCP_CHARGER_BIT,
		.pst	= POWER_SUPPLY_TYPE_USB_DCP
	},
	[FLOAT] = {
		.name	= "FLOAT",
		.bit	= FLOAT_CHARGER_BIT,
		.pst	= POWER_SUPPLY_TYPE_USB_FLOAT
	},
	[HVDCP2] = {
		.name	= "HVDCP2",
		.bit	= DCP_CHARGER_BIT | QC_2P0_BIT,
		.pst	= POWER_SUPPLY_TYPE_USB_HVDCP
	},
	[HVDCP3] = {
		.name	= "HVDCP3",
		.bit	= DCP_CHARGER_BIT | QC_3P0_BIT,
		.pst	= POWER_SUPPLY_TYPE_USB_HVDCP_3,
	},
};

static const struct apsd_result *smblib_get_apsd_result(struct smb_charger *chg)
{
	int rc, i;
	u8 apsd_stat, stat;
	const struct apsd_result *result = &smblib_apsd_results[UNKNOWN];

	rc = smblib_read(chg, APSD_STATUS_REG, &apsd_stat);
	if (rc < 0) {
		smblib_err(chg, "Couldn't read APSD_STATUS rc=%d\n", rc);
		return result;
	}
	smblib_dbg(chg, PR_REGISTER, "APSD_STATUS = 0x%02x\n", apsd_stat);

	if (!(apsd_stat & APSD_DTC_STATUS_DONE_BIT))
		return result;

	rc = smblib_read(chg, APSD_RESULT_STATUS_REG, &stat);
	if (rc < 0) {
		smblib_err(chg, "Couldn't read APSD_RESULT_STATUS rc=%d\n",
			rc);
		return result;
	}
	stat &= APSD_RESULT_STATUS_MASK;

	for (i = 0; i < ARRAY_SIZE(smblib_apsd_results); i++) {
		if (smblib_apsd_results[i].bit == stat)
			result = &smblib_apsd_results[i];
	}

	if (apsd_stat & QC_CHARGER_BIT) {
		/* since its a qc_charger, either return HVDCP3 or HVDCP2 */
		if (result != &smblib_apsd_results[HVDCP3])
			result = &smblib_apsd_results[HVDCP2];
	}

	return result;
}

/********************
 * REGISTER SETTERS *
 ********************/
static const struct buck_boost_freq chg_freq_list[] = {
	[0] = {
		.freq_khz	= 2400,
		.val		= 7,
	},
	[1] = {
		.freq_khz	= 2100,
		.val		= 8,
	},
	[2] = {
		.freq_khz	= 1600,
		.val		= 11,
	},
	[3] = {
		.freq_khz	= 1200,
		.val		= 15,
	},
};

int smblib_set_chg_freq(struct smb_chg_param *param,
				int val_u, u8 *val_raw)
{
	u8 i;

	if (val_u > param->max_u || val_u < param->min_u)
		return -EINVAL;

	/* Charger FSW is the configured freqency / 2 */
	val_u *= 2;
	for (i = 0; i < ARRAY_SIZE(chg_freq_list); i++) {
		if (chg_freq_list[i].freq_khz == val_u)
			break;
	}
	if (i == ARRAY_SIZE(chg_freq_list)) {
		pr_err("Invalid frequency %d Hz\n", val_u / 2);
		return -EINVAL;
	}

	*val_raw = chg_freq_list[i].val;

	return 0;
}

int smblib_set_opt_switcher_freq(struct smb_charger *chg, int fsw_khz)
{
	union power_supply_propval pval = {0, };
	int rc = 0;

	rc = smblib_set_charge_param(chg, &chg->param.freq_switcher, fsw_khz);
	if (rc < 0)
		dev_err(chg->dev, "Error in setting freq_buck rc=%d\n", rc);

	if (chg->mode == PARALLEL_MASTER && chg->pl.psy) {
		pval.intval = fsw_khz;
		/*
		 * Some parallel charging implementations may not have
		 * PROP_BUCK_FREQ property - they could be running
		 * with a fixed frequency
		 */
		power_supply_set_property(chg->pl.psy,
				POWER_SUPPLY_PROP_BUCK_FREQ, &pval);
	}

	return rc;
}

int smblib_set_charge_param(struct smb_charger *chg,
			    struct smb_chg_param *param, int val_u)
{
	int rc = 0;
	u8 val_raw;

	if (param->set_proc) {
		rc = param->set_proc(param, val_u, &val_raw);
		if (rc < 0)
			return -EINVAL;
	} else {
		if (val_u > param->max_u || val_u < param->min_u)
			smblib_dbg(chg, PR_MISC,
				"%s: %d is out of range [%d, %d]\n",
				param->name, val_u, param->min_u, param->max_u);

		if (val_u > param->max_u)
			val_u = param->max_u;
		if (val_u < param->min_u)
			val_u = param->min_u;

		val_raw = (val_u - param->min_u) / param->step_u;
	}

	rc = smblib_write(chg, param->reg, val_raw);
	if (rc < 0) {
		smblib_err(chg, "%s: Couldn't write 0x%02x to 0x%04x rc=%d\n",
			param->name, val_raw, param->reg, rc);
		return rc;
	}

	smblib_dbg(chg, PR_REGISTER, "%s = %d (0x%02x)\n",
		   param->name, val_u, val_raw);

	return rc;
}

int smblib_set_usb_suspend(struct smb_charger *chg, bool suspend)
{
	int rc = 0;
	int irq = chg->irq_info[USBIN_ICL_CHANGE_IRQ].irq;

	if (suspend && irq) {
		if (chg->usb_icl_change_irq_enabled) {
			disable_irq_nosync(irq);
			chg->usb_icl_change_irq_enabled = false;
		}
	}

	rc = smblib_masked_write(chg, USBIN_CMD_IL_REG, USBIN_SUSPEND_BIT,
				 suspend ? USBIN_SUSPEND_BIT : 0);
	if (rc < 0)
		smblib_err(chg, "Couldn't write %s to USBIN_SUSPEND_BIT rc=%d\n",
			suspend ? "suspend" : "resume", rc);

	if (!suspend && irq) {
		if (!chg->usb_icl_change_irq_enabled) {
			enable_irq(irq);
			chg->usb_icl_change_irq_enabled = true;
		}
	}

	return rc;
}

int smblib_set_dc_suspend(struct smb_charger *chg, bool suspend)
{
	int rc = 0;

	rc = smblib_masked_write(chg, DCIN_CMD_IL_REG, DCIN_SUSPEND_BIT,
				 suspend ? DCIN_SUSPEND_BIT : 0);
	if (rc < 0)
		smblib_err(chg, "Couldn't write %s to DCIN_SUSPEND_BIT rc=%d\n",
			suspend ? "suspend" : "resume", rc);

	return rc;
}

static int smblib_set_adapter_allowance(struct smb_charger *chg,
					u8 allowed_voltage)
{
	int rc = 0;

	rc = smblib_write(chg, USBIN_ADAPTER_ALLOW_CFG_REG, allowed_voltage);
	if (rc < 0) {
		smblib_err(chg, "Couldn't write 0x%02x to USBIN_ADAPTER_ALLOW_CFG rc=%d\n",
			allowed_voltage, rc);
		return rc;
	}

	return rc;
}

#define MICRO_5V	5000000
#define MICRO_9V	9000000
#define MICRO_12V	12000000
static int smblib_set_usb_pd_allowed_voltage(struct smb_charger *chg,
					int min_allowed_uv, int max_allowed_uv)
{
	int rc;
	u8 allowed_voltage;

	if (min_allowed_uv == MICRO_5V && max_allowed_uv == MICRO_5V) {
		allowed_voltage = USBIN_ADAPTER_ALLOW_5V;
		smblib_set_opt_switcher_freq(chg, chg->chg_freq.freq_5V);
	} else if (min_allowed_uv == MICRO_9V && max_allowed_uv == MICRO_9V) {
		allowed_voltage = USBIN_ADAPTER_ALLOW_9V;
		smblib_set_opt_switcher_freq(chg, chg->chg_freq.freq_9V);
	} else if (min_allowed_uv == MICRO_12V && max_allowed_uv == MICRO_12V) {
		allowed_voltage = USBIN_ADAPTER_ALLOW_12V;
		smblib_set_opt_switcher_freq(chg, chg->chg_freq.freq_12V);
	} else if (min_allowed_uv < MICRO_9V && max_allowed_uv <= MICRO_9V) {
		allowed_voltage = USBIN_ADAPTER_ALLOW_5V_TO_9V;
	} else if (min_allowed_uv < MICRO_9V && max_allowed_uv <= MICRO_12V) {
		allowed_voltage = USBIN_ADAPTER_ALLOW_5V_TO_12V;
	} else if (min_allowed_uv < MICRO_12V && max_allowed_uv <= MICRO_12V) {
		allowed_voltage = USBIN_ADAPTER_ALLOW_9V_TO_12V;
	} else {
		smblib_err(chg, "invalid allowed voltage [%d, %d]\n",
			min_allowed_uv, max_allowed_uv);
		return -EINVAL;
	}

	rc = smblib_set_adapter_allowance(chg, allowed_voltage);
	if (rc < 0) {
		smblib_err(chg, "Couldn't configure adapter allowance rc=%d\n",
				rc);
		return rc;
	}

	return rc;
}

/********************
 * HELPER FUNCTIONS *
 ********************/
int smblib_configure_hvdcp_apsd(struct smb_charger *chg, bool enable)
{
	int rc;
	u8 mask = HVDCP_EN_BIT | BC1P2_SRC_DETECT_BIT;

	if (chg->pd_not_supported)
		return 0;

	rc = smblib_masked_write(chg, USBIN_OPTIONS_1_CFG_REG, mask,
						enable ? mask : 0);
	if (rc < 0)
		smblib_err(chg, "failed to write USBIN_OPTIONS_1_CFG rc=%d\n",
				rc);

	return rc;
}

static int smblib_request_dpdm(struct smb_charger *chg, bool enable)
{
	int rc = 0;

	/* fetch the DPDM regulator */
	if (!chg->dpdm_reg && of_get_property(chg->dev->of_node,
				"dpdm-supply", NULL)) {
		chg->dpdm_reg = devm_regulator_get(chg->dev, "dpdm");
		if (IS_ERR(chg->dpdm_reg)) {
			rc = PTR_ERR(chg->dpdm_reg);
			smblib_err(chg, "Couldn't get dpdm regulator rc=%d\n",
					rc);
			chg->dpdm_reg = NULL;
			return rc;
		}
	}

	if (enable) {
		if (chg->dpdm_reg && !regulator_is_enabled(chg->dpdm_reg)) {
			smblib_dbg(chg, PR_MISC, "enabling DPDM regulator\n");
			rc = regulator_enable(chg->dpdm_reg);
			if (rc < 0)
				smblib_err(chg,
					"Couldn't enable dpdm regulator rc=%d\n",
					rc);
		}
	} else {
		if (chg->dpdm_reg && regulator_is_enabled(chg->dpdm_reg)) {
			smblib_dbg(chg, PR_MISC, "disabling DPDM regulator\n");
			rc = regulator_disable(chg->dpdm_reg);
			if (rc < 0)
				smblib_err(chg,
					"Couldn't disable dpdm regulator rc=%d\n",
					rc);
		}
	}

	return rc;
}

static void smblib_rerun_apsd(struct smb_charger *chg)
{
	int rc;

	smblib_dbg(chg, PR_MISC, "re-running APSD\n");

	rc = smblib_masked_write(chg, CMD_APSD_REG,
				APSD_RERUN_BIT, APSD_RERUN_BIT);
	if (rc < 0)
		smblib_err(chg, "Couldn't re-run APSD rc=%d\n", rc);
}

static const struct apsd_result *smblib_update_usb_type(struct smb_charger *chg)
{
	const struct apsd_result *apsd_result = smblib_get_apsd_result(chg);

	/* if PD is active, APSD is disabled so won't have a valid result */
	if (chg->pd_active) {
		chg->real_charger_type = POWER_SUPPLY_TYPE_USB_PD;
	} else {
		/*
		 * Update real charger type only if its not FLOAT
		 * detected as as SDP
		 */
		if (!(apsd_result->pst == POWER_SUPPLY_TYPE_USB_FLOAT &&
			chg->real_charger_type == POWER_SUPPLY_TYPE_USB))
			chg->real_charger_type = apsd_result->pst;
	}

	smblib_dbg(chg, PR_MISC, "APSD=%s PD=%d\n",
					apsd_result->name, chg->pd_active);
	return apsd_result;
}

static int smblib_notifier_call(struct notifier_block *nb,
		unsigned long ev, void *v)
{
	struct power_supply *psy = v;
	struct smb_charger *chg = container_of(nb, struct smb_charger, nb);

	if (!strcmp(psy->desc->name, "bms")) {
		if (!chg->bms_psy)
			chg->bms_psy = psy;
		if (ev == PSY_EVENT_PROP_CHANGED)
			schedule_work(&chg->bms_update_work);
		if (!chg->jeita_configured)
			schedule_work(&chg->jeita_update_work);
	}

	if (chg->sec_pl_present && !chg->pl.psy
		&& !strcmp(psy->desc->name, "parallel")) {
		chg->pl.psy = psy;
		schedule_work(&chg->pl_update_work);
	}

	return NOTIFY_OK;
}

static int smblib_register_notifier(struct smb_charger *chg)
{
	int rc;

	chg->nb.notifier_call = smblib_notifier_call;
	rc = power_supply_reg_notifier(&chg->nb);
	if (rc < 0) {
		smblib_err(chg, "Couldn't register psy notifier rc = %d\n", rc);
		return rc;
	}

	return 0;
}

int smblib_mapping_soc_from_field_value(struct smb_chg_param *param,
					     int val_u, u8 *val_raw)
{
	if (val_u > param->max_u || val_u < param->min_u)
		return -EINVAL;

	*val_raw = val_u << 1;

	return 0;
}

int smblib_mapping_cc_delta_to_field_value(struct smb_chg_param *param,
					   u8 val_raw)
{
	int val_u  = val_raw * param->step_u + param->min_u;

	if (val_u > param->max_u)
		val_u -= param->max_u * 2;

	return val_u;
}

int smblib_mapping_cc_delta_from_field_value(struct smb_chg_param *param,
					     int val_u, u8 *val_raw)
{
	if (val_u > param->max_u || val_u < param->min_u - param->max_u)
		return -EINVAL;

	val_u += param->max_u * 2 - param->min_u;
	val_u %= param->max_u * 2;
	*val_raw = val_u / param->step_u;

	return 0;
}

#define SDP_100_MA			100000
static void smblib_uusb_removal(struct smb_charger *chg)
{
	int rc;
	struct smb_irq_data *data;
	struct storm_watch *wdata;

	cancel_delayed_work_sync(&chg->pl_enable_work);

	if (chg->wa_flags & BOOST_BACK_WA) {
		data = chg->irq_info[SWITCHER_POWER_OK_IRQ].irq_data;
		if (data) {
			wdata = &data->storm_data;
			update_storm_count(wdata, WEAK_CHG_STORM_COUNT);
			vote(chg->usb_icl_votable, BOOST_BACK_VOTER, false, 0);
			vote(chg->usb_icl_votable, WEAK_CHARGER_VOTER,
					false, 0);
		}
	}
	vote(chg->pl_disable_votable, PL_DELAY_VOTER, true, 0);
	vote(chg->awake_votable, PL_DELAY_VOTER, false, 0);

	/* reset both usbin current and voltage votes */
	vote(chg->pl_enable_votable_indirect, USBIN_I_VOTER, false, 0);
	vote(chg->pl_enable_votable_indirect, USBIN_V_VOTER, false, 0);
	vote(chg->usb_icl_votable, SW_ICL_MAX_VOTER, true, SDP_100_MA);
	vote(chg->usb_icl_votable, SW_QC3_VOTER, false, 0);

	/* reconfigure allowed voltage for HVDCP */
	rc = smblib_set_adapter_allowance(chg,
			USBIN_ADAPTER_ALLOW_5V_OR_9V_TO_12V);
	if (rc < 0)
		smblib_err(chg, "Couldn't set USBIN_ADAPTER_ALLOW_5V_OR_9V_TO_12V rc=%d\n",
			rc);

	chg->voltage_min_uv = MICRO_5V;
	chg->voltage_max_uv = MICRO_5V;
	chg->usb_icl_delta_ua = 0;
	chg->pulse_cnt = 0;
	chg->uusb_apsd_rerun_done = false;

	/* write back the default FLOAT charger configuration */
	rc = smblib_masked_write(chg, USBIN_OPTIONS_2_CFG_REG,
				(u8)FLOAT_OPTIONS_MASK, chg->float_cfg);
	if (rc < 0)
		smblib_err(chg, "Couldn't write float charger options rc=%d\n",
			rc);

	/* clear USB ICL vote for USB_PSY_VOTER */
	rc = vote(chg->usb_icl_votable, USB_PSY_VOTER, false, 0);
	if (rc < 0)
		smblib_err(chg, "Couldn't un-vote for USB ICL rc=%d\n", rc);

	/* clear USB ICL vote for DCP_VOTER */
	rc = vote(chg->usb_icl_votable, DCP_VOTER, false, 0);
	if (rc < 0)
		smblib_err(chg,
			"Couldn't un-vote DCP from USB ICL rc=%d\n", rc);
}

void smblib_suspend_on_debug_battery(struct smb_charger *chg)
{
	int rc;
	union power_supply_propval val;

	rc = power_supply_get_property(chg->bms_psy,
			POWER_SUPPLY_PROP_DEBUG_BATTERY, &val);
	if (rc < 0) {
		smblib_err(chg, "Couldn't get debug battery prop rc=%d\n", rc);
		return;
	}
	if (chg->suspend_input_on_debug_batt) {
		vote(chg->usb_icl_votable, DEBUG_BOARD_VOTER, val.intval, 0);
		vote(chg->dc_suspend_votable, DEBUG_BOARD_VOTER, val.intval, 0);
		if (val.intval)
			pr_info("Input suspended: Fake battery\n");
	} else {
		vote(chg->chg_disable_votable, DEBUG_BOARD_VOTER,
					val.intval, 0);
	}
}

int smblib_rerun_apsd_if_required(struct smb_charger *chg)
{
	union power_supply_propval val;
	int rc;

	rc = smblib_get_prop_usb_present(chg, &val);
	if (rc < 0) {
		smblib_err(chg, "Couldn't get usb present rc = %d\n", rc);
		return rc;
	}

	if (!val.intval)
		return 0;

	rc = smblib_request_dpdm(chg, true);
	if (rc < 0)
		smblib_err(chg, "Couldn't to enable DPDM rc=%d\n", rc);

	chg->uusb_apsd_rerun_done = true;
	smblib_rerun_apsd(chg);

	return 0;
}

static int smblib_get_pulse_cnt(struct smb_charger *chg, int *count)
{
	*count = chg->pulse_cnt;
	return 0;
}

#define USBIN_25MA	25000
#define USBIN_100MA	100000
#define USBIN_150MA	150000
#define USBIN_500MA	500000
#define USBIN_900MA	900000
static int set_sdp_current(struct smb_charger *chg, int icl_ua)
{
	int rc;
	u8 icl_options;
	const struct apsd_result *apsd_result = smblib_get_apsd_result(chg);

	/* power source is SDP */
	switch (icl_ua) {
	case USBIN_100MA:
		/* USB 2.0 100mA */
		icl_options = 0;
		break;
	case USBIN_150MA:
		/* USB 3.0 150mA */
		icl_options = CFG_USB3P0_SEL_BIT;
		break;
	case USBIN_500MA:
		/* USB 2.0 500mA */
		icl_options = USB51_MODE_BIT;
		break;
	case USBIN_900MA:
		/* USB 3.0 900mA */
		icl_options = CFG_USB3P0_SEL_BIT | USB51_MODE_BIT;
		break;
	default:
		smblib_err(chg, "ICL %duA isn't supported for SDP\n", icl_ua);
		return -EINVAL;
	}

	if (chg->real_charger_type == POWER_SUPPLY_TYPE_USB &&
		apsd_result->pst == POWER_SUPPLY_TYPE_USB_FLOAT) {
		/*
		 * change the float charger configuration to SDP, if this
		 * is the case of SDP being detected as FLOAT
		 */
		rc = smblib_masked_write(chg, USBIN_OPTIONS_2_CFG_REG,
			FORCE_FLOAT_SDP_CFG_BIT, FORCE_FLOAT_SDP_CFG_BIT);
		if (rc < 0) {
			smblib_err(chg, "Couldn't set float ICL options rc=%d\n",
						rc);
			return rc;
		}
	}

	rc = smblib_masked_write(chg, USBIN_ICL_OPTIONS_REG,
		CFG_USB3P0_SEL_BIT | USB51_MODE_BIT, icl_options);
	if (rc < 0) {
		smblib_err(chg, "Couldn't set ICL options rc=%d\n", rc);
		return rc;
	}

	return rc;
}

static int get_sdp_current(struct smb_charger *chg, int *icl_ua)
{
	int rc;
	u8 icl_options;
	bool usb3 = false;

	rc = smblib_read(chg, USBIN_ICL_OPTIONS_REG, &icl_options);
	if (rc < 0) {
		smblib_err(chg, "Couldn't get ICL options rc=%d\n", rc);
		return rc;
	}

	usb3 = (icl_options & CFG_USB3P0_SEL_BIT);

	if (icl_options & USB51_MODE_BIT)
		*icl_ua = usb3 ? USBIN_900MA : USBIN_500MA;
	else
		*icl_ua = usb3 ? USBIN_150MA : USBIN_100MA;

	return rc;
}

int smblib_set_icl_current(struct smb_charger *chg, int icl_ua)
{
	int rc = 0;
	bool hc_mode = false;

	/* suspend and return if 25mA or less is requested */
	if (icl_ua <= USBIN_25MA)
		return smblib_set_usb_suspend(chg, true);

	if (icl_ua == INT_MAX)
		goto set_mode;

	/* configure current */
	if (chg->real_charger_type == POWER_SUPPLY_TYPE_USB
		&& (chg->typec_legacy
		|| chg->typec_mode == POWER_SUPPLY_TYPEC_SOURCE_DEFAULT
		|| chg->connector_type == POWER_SUPPLY_CONNECTOR_MICRO_USB)) {
		rc = set_sdp_current(chg, icl_ua);
		if (rc < 0) {
			smblib_err(chg, "Couldn't set SDP ICL rc=%d\n", rc);
			goto out;
		}
	} else {
		set_sdp_current(chg, 100000);
		rc = smblib_set_charge_param(chg, &chg->param.usb_icl, icl_ua);
		if (rc < 0) {
			smblib_err(chg, "Couldn't set HC ICL rc=%d\n", rc);
			goto out;
		}
		hc_mode = true;
	}

set_mode:
	rc = smblib_masked_write(chg, USBIN_ICL_OPTIONS_REG,
		USBIN_MODE_CHG_BIT, hc_mode ? USBIN_MODE_CHG_BIT : 0);
	if (rc < 0) {
		smblib_err(chg, "Couldn't set USBIN_ICL_OPTIONS rc=%d\n", rc);
		goto out;
	}

	/* unsuspend after configuring current and override */
	rc = smblib_set_usb_suspend(chg, false);
	if (rc < 0) {
		smblib_err(chg, "Couldn't resume input rc=%d\n", rc);
		goto out;
	}

	/* Re-run AICL */
	if (chg->real_charger_type != POWER_SUPPLY_TYPE_USB)
		rc = smblib_rerun_aicl(chg);
out:
	return rc;
}

int smblib_get_icl_current(struct smb_charger *chg, int *icl_ua)
{
	int rc = 0;
	u8 load_cfg;
	bool override;

	if ((chg->typec_mode == POWER_SUPPLY_TYPEC_SOURCE_DEFAULT
		|| chg->connector_type == POWER_SUPPLY_CONNECTOR_MICRO_USB)
		&& (chg->usb_psy->desc->type == POWER_SUPPLY_TYPE_USB)) {
		rc = get_sdp_current(chg, icl_ua);
		if (rc < 0) {
			smblib_err(chg, "Couldn't get SDP ICL rc=%d\n", rc);
			return rc;
		}
	} else {
		rc = smblib_read(chg, USBIN_LOAD_CFG_REG, &load_cfg);
		if (rc < 0) {
			smblib_err(chg, "Couldn't get load cfg rc=%d\n", rc);
			return rc;
		}
		override = load_cfg & ICL_OVERRIDE_AFTER_APSD_BIT;
		if (!override)
			return INT_MAX;

		/* override is set */
		rc = smblib_get_charge_param(chg, &chg->param.icl_max_stat,
					icl_ua);
		if (rc < 0) {
			smblib_err(chg, "Couldn't get HC ICL rc=%d\n", rc);
			return rc;
		}
	}

	return 0;
}

/*********************
 * VOTABLE CALLBACKS *
 *********************/

static int smblib_dc_suspend_vote_callback(struct votable *votable, void *data,
			int suspend, const char *client)
{
	struct smb_charger *chg = data;

	if (chg->smb_version == PMI632_SUBTYPE)
		return 0;

	/* resume input if suspend is invalid */
	if (suspend < 0)
		suspend = 0;

	return smblib_set_dc_suspend(chg, (bool)suspend);
}

static int smblib_awake_vote_callback(struct votable *votable, void *data,
			int awake, const char *client)
{
	struct smb_charger *chg = data;

	if (awake)
		pm_stay_awake(chg->dev);
	else
		pm_relax(chg->dev);

	return 0;
}

static int smblib_chg_disable_vote_callback(struct votable *votable, void *data,
			int chg_disable, const char *client)
{
	struct smb_charger *chg = data;
	int rc;

	rc = smblib_masked_write(chg, CHARGING_ENABLE_CMD_REG,
				 CHARGING_ENABLE_CMD_BIT,
				 chg_disable ? 0 : CHARGING_ENABLE_CMD_BIT);
	if (rc < 0) {
		smblib_err(chg, "Couldn't %s charging rc=%d\n",
			chg_disable ? "disable" : "enable", rc);
		return rc;
	}

	return 0;
}

static int smblib_usb_irq_enable_vote_callback(struct votable *votable,
				void *data, int enable, const char *client)
{
	struct smb_charger *chg = data;

	if (!chg->irq_info[INPUT_CURRENT_LIMITING_IRQ].irq ||
				!chg->irq_info[HIGH_DUTY_CYCLE_IRQ].irq)
		return 0;

	if (enable) {
		enable_irq(chg->irq_info[INPUT_CURRENT_LIMITING_IRQ].irq);
		enable_irq(chg->irq_info[HIGH_DUTY_CYCLE_IRQ].irq);
	} else {
		disable_irq_nosync(
			chg->irq_info[INPUT_CURRENT_LIMITING_IRQ].irq);
		disable_irq_nosync(chg->irq_info[HIGH_DUTY_CYCLE_IRQ].irq);
	}

	return 0;
}

/*******************
 * VCONN REGULATOR *
 * *****************/

int smblib_vconn_regulator_enable(struct regulator_dev *rdev)
{
	struct smb_charger *chg = rdev_get_drvdata(rdev);
	int rc = 0;
	u8 stat, orientation;

	smblib_dbg(chg, PR_OTG, "enabling VCONN\n");

	rc = smblib_read(chg, TYPE_C_MISC_STATUS_REG, &stat);
	if (rc < 0) {
		smblib_err(chg, "Couldn't read TYPE_C_STATUS_4 rc=%d\n", rc);
		return rc;
	}

	/* VCONN orientation is opposite to that of CC */
	orientation =
		stat & TYPEC_CCOUT_VALUE_BIT ? 0 : VCONN_EN_ORIENTATION_BIT;
	rc = smblib_masked_write(chg, TYPE_C_VCONN_CONTROL_REG,
				VCONN_EN_VALUE_BIT | VCONN_EN_ORIENTATION_BIT,
				VCONN_EN_VALUE_BIT | orientation);
	if (rc < 0) {
		smblib_err(chg, "Couldn't read TYPE_C_CCOUT_CONTROL_REG rc=%d\n",
			rc);
		return rc;
	}

	return 0;
}

int smblib_vconn_regulator_disable(struct regulator_dev *rdev)
{
	struct smb_charger *chg = rdev_get_drvdata(rdev);
	int rc = 0;

	smblib_dbg(chg, PR_OTG, "disabling VCONN\n");
	rc = smblib_masked_write(chg, TYPE_C_VCONN_CONTROL_REG,
				 VCONN_EN_VALUE_BIT, 0);
	if (rc < 0)
		smblib_err(chg, "Couldn't disable vconn regulator rc=%d\n", rc);

	return 0;
}

int smblib_vconn_regulator_is_enabled(struct regulator_dev *rdev)
{
	struct smb_charger *chg = rdev_get_drvdata(rdev);
	int rc;
	u8 cmd;

	rc = smblib_read(chg, TYPE_C_VCONN_CONTROL_REG, &cmd);
	if (rc < 0) {
		smblib_err(chg, "Couldn't read TYPE_C_INTRPT_ENB_SOFTWARE_CTRL rc=%d\n",
			rc);
		return rc;
	}

	return (cmd & VCONN_EN_VALUE_BIT) ? 1 : 0;
}

/*****************
 * OTG REGULATOR *
 *****************/

int smblib_vbus_regulator_enable(struct regulator_dev *rdev)
{
	struct smb_charger *chg = rdev_get_drvdata(rdev);
	int rc;

	smblib_dbg(chg, PR_OTG, "enabling OTG\n");

	rc = smblib_masked_write(chg, DCDC_CMD_OTG_REG, OTG_EN_BIT, OTG_EN_BIT);
	if (rc < 0) {
		smblib_err(chg, "Couldn't enable OTG rc=%d\n", rc);
		return rc;
	}

	return 0;
}

int smblib_vbus_regulator_disable(struct regulator_dev *rdev)
{
	struct smb_charger *chg = rdev_get_drvdata(rdev);
	int rc;

	smblib_dbg(chg, PR_OTG, "disabling OTG\n");

	rc = smblib_masked_write(chg, DCDC_CMD_OTG_REG, OTG_EN_BIT, 0);
	if (rc < 0) {
		smblib_err(chg, "Couldn't disable OTG regulator rc=%d\n", rc);
		return rc;
	}

	return 0;
}

int smblib_vbus_regulator_is_enabled(struct regulator_dev *rdev)
{
	struct smb_charger *chg = rdev_get_drvdata(rdev);
	int rc = 0;
	u8 cmd;

	rc = smblib_read(chg, DCDC_CMD_OTG_REG, &cmd);
	if (rc < 0) {
		smblib_err(chg, "Couldn't read CMD_OTG rc=%d", rc);
		return rc;
	}

	return (cmd & OTG_EN_BIT) ? 1 : 0;
}

/********************
 * BATT PSY GETTERS *
 ********************/

int smblib_get_prop_input_suspend(struct smb_charger *chg,
				  union power_supply_propval *val)
{
	val->intval
		= (get_client_vote(chg->usb_icl_votable, USER_VOTER) == 0)
		 && get_client_vote(chg->dc_suspend_votable, USER_VOTER);
	return 0;
}

int smblib_get_prop_batt_present(struct smb_charger *chg,
				union power_supply_propval *val)
{
	int rc;
	u8 stat;

	rc = smblib_read(chg, BATIF_BASE + INT_RT_STS_OFFSET, &stat);
	if (rc < 0) {
		smblib_err(chg, "Couldn't read BATIF_INT_RT_STS rc=%d\n", rc);
		return rc;
	}

	val->intval = !(stat & (BAT_THERM_OR_ID_MISSING_RT_STS_BIT
					| BAT_TERMINAL_MISSING_RT_STS_BIT));

	return rc;
}

int smblib_get_prop_batt_capacity(struct smb_charger *chg,
				  union power_supply_propval *val)
{
	int rc = -EINVAL;

	if (chg->fake_capacity >= 0) {
		val->intval = chg->fake_capacity;
		return 0;
	}

	if (chg->bms_psy)
		rc = power_supply_get_property(chg->bms_psy,
				POWER_SUPPLY_PROP_CAPACITY, val);
	return rc;
}

int smblib_get_prop_batt_status(struct smb_charger *chg,
				union power_supply_propval *val)
{
	union power_supply_propval pval = {0, };
	bool usb_online, dc_online;
	u8 stat;
	int rc;

	rc = smblib_get_prop_usb_online(chg, &pval);
	if (rc < 0) {
		smblib_err(chg, "Couldn't get usb online property rc=%d\n",
			rc);
		return rc;
	}
	usb_online = (bool)pval.intval;

	rc = smblib_get_prop_dc_online(chg, &pval);
	if (rc < 0) {
		smblib_err(chg, "Couldn't get dc online property rc=%d\n",
			rc);
		return rc;
	}
	dc_online = (bool)pval.intval;

	rc = smblib_read(chg, BATTERY_CHARGER_STATUS_1_REG, &stat);
	if (rc < 0) {
		smblib_err(chg, "Couldn't read BATTERY_CHARGER_STATUS_1 rc=%d\n",
			rc);
		return rc;
	}
	stat = stat & BATTERY_CHARGER_STATUS_MASK;

	if (!usb_online && !dc_online) {
		switch (stat) {
		case TERMINATE_CHARGE:
		case INHIBIT_CHARGE:
			val->intval = POWER_SUPPLY_STATUS_FULL;
			break;
		default:
			val->intval = POWER_SUPPLY_STATUS_DISCHARGING;
			break;
		}
		return rc;
	}

	switch (stat) {
	case TRICKLE_CHARGE:
	case PRE_CHARGE:
	case FULLON_CHARGE:
	case TAPER_CHARGE:
		val->intval = POWER_SUPPLY_STATUS_CHARGING;
		break;
	case TERMINATE_CHARGE:
	case INHIBIT_CHARGE:
		val->intval = POWER_SUPPLY_STATUS_FULL;
		break;
	case DISABLE_CHARGE:
	case PAUSE_CHARGE:
		val->intval = POWER_SUPPLY_STATUS_NOT_CHARGING;
		break;
	default:
		val->intval = POWER_SUPPLY_STATUS_UNKNOWN;
		break;
	}

	if (val->intval != POWER_SUPPLY_STATUS_CHARGING)
		return 0;

	if (!usb_online && dc_online
		&& chg->fake_batt_status == POWER_SUPPLY_STATUS_FULL) {
		val->intval = POWER_SUPPLY_STATUS_FULL;
		return 0;
	}

	rc = smblib_read(chg, BATTERY_CHARGER_STATUS_5_REG, &stat);
	if (rc < 0) {
		smblib_err(chg, "Couldn't read BATTERY_CHARGER_STATUS_2 rc=%d\n",
				rc);
			return rc;
	}

	stat &= ENABLE_TRICKLE_BIT | ENABLE_PRE_CHARGING_BIT |
						ENABLE_FULLON_MODE_BIT;

	if (!stat)
		val->intval = POWER_SUPPLY_STATUS_NOT_CHARGING;

	return 0;
}

int smblib_get_prop_batt_charge_type(struct smb_charger *chg,
				union power_supply_propval *val)
{
	int rc;
	u8 stat;

	rc = smblib_read(chg, BATTERY_CHARGER_STATUS_1_REG, &stat);
	if (rc < 0) {
		smblib_err(chg, "Couldn't read BATTERY_CHARGER_STATUS_1 rc=%d\n",
			rc);
		return rc;
	}

	switch (stat & BATTERY_CHARGER_STATUS_MASK) {
	case TRICKLE_CHARGE:
	case PRE_CHARGE:
		val->intval = POWER_SUPPLY_CHARGE_TYPE_TRICKLE;
		break;
	case FULLON_CHARGE:
		val->intval = POWER_SUPPLY_CHARGE_TYPE_FAST;
		break;
	case TAPER_CHARGE:
		val->intval = POWER_SUPPLY_CHARGE_TYPE_TAPER;
		break;
	default:
		val->intval = POWER_SUPPLY_CHARGE_TYPE_NONE;
	}

	return rc;
}

int smblib_get_prop_batt_health(struct smb_charger *chg,
				union power_supply_propval *val)
{
	union power_supply_propval pval;
	int rc;
	int effective_fv_uv;
	u8 stat;

	rc = smblib_read(chg, BATTERY_CHARGER_STATUS_2_REG, &stat);
	if (rc < 0) {
		smblib_err(chg, "Couldn't read BATTERY_CHARGER_STATUS_2 rc=%d\n",
			rc);
		return rc;
	}
	smblib_dbg(chg, PR_REGISTER, "BATTERY_CHARGER_STATUS_2 = 0x%02x\n",
		   stat);

	if (stat & CHARGER_ERROR_STATUS_BAT_OV_BIT) {
		rc = smblib_get_prop_batt_voltage_now(chg, &pval);
		if (!rc) {
			/*
			 * If Vbatt is within 40mV above Vfloat, then don't
			 * treat it as overvoltage.
			 */
			effective_fv_uv = get_effective_result(chg->fv_votable);
			if (pval.intval >= effective_fv_uv + 40000) {
				val->intval = POWER_SUPPLY_HEALTH_OVERVOLTAGE;
				smblib_err(chg, "battery over-voltage vbat_fg = %duV, fv = %duV\n",
						pval.intval, effective_fv_uv);
				goto done;
			}
		}
	}

	rc = smblib_read(chg, BATTERY_CHARGER_STATUS_7_REG, &stat);
	if (rc < 0) {
		smblib_err(chg, "Couldn't read BATTERY_CHARGER_STATUS_2 rc=%d\n",
			rc);
		return rc;
	}
	if (stat & BAT_TEMP_STATUS_TOO_COLD_BIT)
		val->intval = POWER_SUPPLY_HEALTH_COLD;
	else if (stat & BAT_TEMP_STATUS_TOO_HOT_BIT)
		val->intval = POWER_SUPPLY_HEALTH_OVERHEAT;
	else if (stat & BAT_TEMP_STATUS_COLD_SOFT_BIT)
		val->intval = POWER_SUPPLY_HEALTH_COOL;
	else if (stat & BAT_TEMP_STATUS_HOT_SOFT_BIT)
		val->intval = POWER_SUPPLY_HEALTH_WARM;
	else
		val->intval = POWER_SUPPLY_HEALTH_GOOD;

done:
	return rc;
}

int smblib_get_prop_system_temp_level(struct smb_charger *chg,
				union power_supply_propval *val)
{
	val->intval = chg->system_temp_level;
	return 0;
}

int smblib_get_prop_system_temp_level_max(struct smb_charger *chg,
				union power_supply_propval *val)
{
	val->intval = chg->thermal_levels;
	return 0;
}

int smblib_get_prop_input_current_limited(struct smb_charger *chg,
				union power_supply_propval *val)
{
	u8 stat;
	int rc;

	if (chg->fake_input_current_limited >= 0) {
		val->intval = chg->fake_input_current_limited;
		return 0;
	}

	rc = smblib_read(chg, AICL_STATUS_REG, &stat);
	if (rc < 0) {
		smblib_err(chg, "Couldn't read AICL_STATUS rc=%d\n", rc);
		return rc;
	}
	val->intval = (stat & SOFT_ILIMIT_BIT) || chg->is_hdc;
	return 0;
}

int smblib_get_prop_batt_voltage_now(struct smb_charger *chg,
				     union power_supply_propval *val)
{
	int rc;

	if (!chg->bms_psy)
		return -EINVAL;

	rc = power_supply_get_property(chg->bms_psy,
				       POWER_SUPPLY_PROP_VOLTAGE_NOW, val);
	return rc;
}

int smblib_get_prop_batt_current_now(struct smb_charger *chg,
				     union power_supply_propval *val)
{
	int rc;

	if (!chg->bms_psy)
		return -EINVAL;

	rc = power_supply_get_property(chg->bms_psy,
				       POWER_SUPPLY_PROP_CURRENT_NOW, val);
	return rc;
}

int smblib_get_prop_batt_iterm(struct smb_charger *chg,
		union power_supply_propval *val)
{
	int rc, temp;
	u8 stat;

	/*
	 * Currently, only ADC comparator-based termination is supported,
	 * hence read only the threshold corresponding to ADC source.
	 * Proceed only if CHGR_ITERM_USE_ANALOG_BIT is 0.
	 */
	rc = smblib_read(chg, CHGR_ENG_CHARGING_CFG_REG, &stat);
	if (rc < 0) {
		smblib_err(chg, "Couldn't read CHGR_ENG_CHARGING_CFG_REG rc=%d\n",
				rc);
		return rc;
	}

	if (stat & CHGR_ITERM_USE_ANALOG_BIT) {
		val->intval = -EINVAL;
		return 0;
	}

	rc = smblib_batch_read(chg, CHGR_ADC_ITERM_UP_THD_MSB_REG,
			(u8 *)&temp, 2);

	if (rc < 0) {
		smblib_err(chg, "Couldn't read CHGR_ADC_ITERM_UP_THD_MSB_REG rc=%d\n",
				rc);
		return rc;
	}

	temp = sign_extend32(temp, 15);
	temp = DIV_ROUND_CLOSEST(temp * 10000, ADC_CHG_TERM_MASK);
	val->intval = temp;

	return rc;
}

int smblib_get_prop_batt_temp(struct smb_charger *chg,
			      union power_supply_propval *val)
{
	int rc;

	if (!chg->bms_psy)
		return -EINVAL;

	rc = power_supply_get_property(chg->bms_psy,
				       POWER_SUPPLY_PROP_TEMP, val);
	return rc;
}

int smblib_get_prop_batt_charge_done(struct smb_charger *chg,
					union power_supply_propval *val)
{
	int rc;
	u8 stat;

	rc = smblib_read(chg, BATTERY_CHARGER_STATUS_1_REG, &stat);
	if (rc < 0) {
		smblib_err(chg, "Couldn't read BATTERY_CHARGER_STATUS_1 rc=%d\n",
			rc);
		return rc;
	}

	stat = stat & BATTERY_CHARGER_STATUS_MASK;
	val->intval = (stat == TERMINATE_CHARGE);
	return 0;
}

int smblib_get_prop_batt_charge_counter(struct smb_charger *chg,
				     union power_supply_propval *val)
{
	int rc;

	if (!chg->bms_psy)
		return -EINVAL;

	rc = power_supply_get_property(chg->bms_psy,
				       POWER_SUPPLY_PROP_CHARGE_COUNTER, val);
	return rc;
}

int smblib_get_prop_batt_cycle_count(struct smb_charger *chg,
				     union power_supply_propval *val)
{
	int rc;

	if (!chg->bms_psy)
		return -EINVAL;

	rc = power_supply_get_property(chg->bms_psy,
				       POWER_SUPPLY_PROP_CYCLE_COUNT, val);
	return rc;
}

/***********************
 * BATTERY PSY SETTERS *
 ***********************/

int smblib_set_prop_input_suspend(struct smb_charger *chg,
				  const union power_supply_propval *val)
{
	int rc;

	/* vote 0mA when suspended */
	rc = vote(chg->usb_icl_votable, USER_VOTER, (bool)val->intval, 0);
	if (rc < 0) {
		smblib_err(chg, "Couldn't vote to %s USB rc=%d\n",
			(bool)val->intval ? "suspend" : "resume", rc);
		return rc;
	}

	rc = vote(chg->dc_suspend_votable, USER_VOTER, (bool)val->intval, 0);
	if (rc < 0) {
		smblib_err(chg, "Couldn't vote to %s DC rc=%d\n",
			(bool)val->intval ? "suspend" : "resume", rc);
		return rc;
	}

	power_supply_changed(chg->batt_psy);
	return rc;
}

int smblib_set_prop_batt_capacity(struct smb_charger *chg,
				  const union power_supply_propval *val)
{
	chg->fake_capacity = val->intval;

	power_supply_changed(chg->batt_psy);

	return 0;
}

int smblib_set_prop_batt_status(struct smb_charger *chg,
				  const union power_supply_propval *val)
{
	/* Faking battery full */
	if (val->intval == POWER_SUPPLY_STATUS_FULL)
		chg->fake_batt_status = val->intval;
	else
		chg->fake_batt_status = -EINVAL;

	power_supply_changed(chg->batt_psy);

	return 0;
}

int smblib_set_prop_system_temp_level(struct smb_charger *chg,
				const union power_supply_propval *val)
{
	if (val->intval < 0)
		return -EINVAL;

	if (chg->thermal_levels <= 0)
		return -EINVAL;

	if (val->intval > chg->thermal_levels)
		return -EINVAL;

	chg->system_temp_level = val->intval;
	/* disable parallel charge in case of system temp level */
	vote(chg->pl_disable_votable, THERMAL_DAEMON_VOTER,
			chg->system_temp_level ? true : false, 0);

	if (chg->system_temp_level == chg->thermal_levels)
		return vote(chg->chg_disable_votable,
			THERMAL_DAEMON_VOTER, true, 0);

	vote(chg->chg_disable_votable, THERMAL_DAEMON_VOTER, false, 0);
	if (chg->system_temp_level == 0)
		return vote(chg->fcc_votable, THERMAL_DAEMON_VOTER, false, 0);

	vote(chg->fcc_votable, THERMAL_DAEMON_VOTER, true,
			chg->thermal_mitigation[chg->system_temp_level]);
	return 0;
}

int smblib_set_prop_input_current_limited(struct smb_charger *chg,
				const union power_supply_propval *val)
{
	chg->fake_input_current_limited = val->intval;
	return 0;
}

int smblib_set_prop_rechg_soc_thresh(struct smb_charger *chg,
				const union power_supply_propval *val)
{
	int rc;
	u8 new_thr = DIV_ROUND_CLOSEST(val->intval * 255, 100);

	rc = smblib_write(chg, CHARGE_RCHG_SOC_THRESHOLD_CFG_REG,
			new_thr);
	if (rc < 0) {
		smblib_err(chg, "Couldn't write to RCHG_SOC_THRESHOLD_CFG_REG rc=%d\n",
				rc);
		return rc;
	}

	chg->auto_recharge_soc = val->intval;

	return rc;
}

int smblib_rerun_aicl(struct smb_charger *chg)
{
	int rc;
	u8 stat;

	rc = smblib_read(chg, POWER_PATH_STATUS_REG, &stat);
	if (rc < 0) {
		smblib_err(chg, "Couldn't read POWER_PATH_STATUS rc=%d\n",
								rc);
		return rc;
	}

	/* USB is suspended so skip re-running AICL */
	if (stat & USBIN_SUSPEND_STS_BIT)
		return rc;

	smblib_dbg(chg, PR_MISC, "re-running AICL\n");

	rc = smblib_masked_write(chg, AICL_CMD_REG, RERUN_AICL_BIT,
				RERUN_AICL_BIT);
	if (rc < 0)
		smblib_err(chg, "Couldn't write to AICL_CMD_REG rc=%d\n",
				rc);
	return 0;
}

static int smblib_dp_pulse(struct smb_charger *chg)
{
	int rc;

	/* QC 3.0 increment */
	rc = smblib_masked_write(chg, CMD_HVDCP_2_REG, SINGLE_INCREMENT_BIT,
			SINGLE_INCREMENT_BIT);
	if (rc < 0)
		smblib_err(chg, "Couldn't write to CMD_HVDCP_2_REG rc=%d\n",
				rc);

	return rc;
}

static int smblib_dm_pulse(struct smb_charger *chg)
{
	int rc;

	/* QC 3.0 decrement */
	rc = smblib_masked_write(chg, CMD_HVDCP_2_REG, SINGLE_DECREMENT_BIT,
			SINGLE_DECREMENT_BIT);
	if (rc < 0)
		smblib_err(chg, "Couldn't write to CMD_HVDCP_2_REG rc=%d\n",
				rc);

	return rc;
}

static int smblib_force_vbus_voltage(struct smb_charger *chg, u8 val)
{
	int rc;

	rc = smblib_masked_write(chg, CMD_HVDCP_2_REG, val, val);
	if (rc < 0)
		smblib_err(chg, "Couldn't write to CMD_HVDCP_2_REG rc=%d\n",
				rc);

	return rc;
}

int smblib_dp_dm(struct smb_charger *chg, int val)
{
	int target_icl_ua, rc = 0;
	union power_supply_propval pval;

	switch (val) {
	case POWER_SUPPLY_DP_DM_DP_PULSE:
		rc = smblib_dp_pulse(chg);
		if (!rc)
			chg->pulse_cnt++;
		smblib_dbg(chg, PR_PARALLEL, "DP_DM_DP_PULSE rc=%d cnt=%d\n",
				rc, chg->pulse_cnt);
		break;
	case POWER_SUPPLY_DP_DM_DM_PULSE:
		rc = smblib_dm_pulse(chg);
		if (!rc && chg->pulse_cnt)
			chg->pulse_cnt--;
		smblib_dbg(chg, PR_PARALLEL, "DP_DM_DM_PULSE rc=%d cnt=%d\n",
				rc, chg->pulse_cnt);
		break;
	case POWER_SUPPLY_DP_DM_ICL_DOWN:
		target_icl_ua = get_effective_result(chg->usb_icl_votable);
		if (target_icl_ua < 0) {
			/* no client vote, get the ICL from charger */
			rc = power_supply_get_property(chg->usb_psy,
					POWER_SUPPLY_PROP_HW_CURRENT_MAX,
					&pval);
			if (rc < 0) {
				smblib_err(chg, "Couldn't get max curr rc=%d\n",
					rc);
				return rc;
			}
			target_icl_ua = pval.intval;
		}

		/*
		 * Check if any other voter voted on USB_ICL in case of
		 * voter other than SW_QC3_VOTER reset and restart reduction
		 * again.
		 */
		if (target_icl_ua != get_client_vote(chg->usb_icl_votable,
							SW_QC3_VOTER))
			chg->usb_icl_delta_ua = 0;

		chg->usb_icl_delta_ua += 100000;
		vote(chg->usb_icl_votable, SW_QC3_VOTER, true,
						target_icl_ua - 100000);
		smblib_dbg(chg, PR_PARALLEL, "ICL DOWN ICL=%d reduction=%d\n",
				target_icl_ua, chg->usb_icl_delta_ua);
		break;
	case POWER_SUPPLY_DP_DM_FORCE_5V:
		rc = smblib_force_vbus_voltage(chg, FORCE_5V_BIT);
		if (rc < 0)
			pr_err("Failed to force 5V\n");
		break;
	case POWER_SUPPLY_DP_DM_FORCE_9V:
		rc = smblib_force_vbus_voltage(chg, FORCE_9V_BIT);
		if (rc < 0)
			pr_err("Failed to force 9V\n");
		break;
	case POWER_SUPPLY_DP_DM_FORCE_12V:
		rc = smblib_force_vbus_voltage(chg, FORCE_12V_BIT);
		if (rc < 0)
			pr_err("Failed to force 12V\n");
		break;
	case POWER_SUPPLY_DP_DM_ICL_UP:
	default:
		break;
	}

	return rc;
}

int smblib_disable_hw_jeita(struct smb_charger *chg, bool disable)
{
	int rc;
	u8 mask;

	/*
	 * Disable h/w base JEITA compensation if s/w JEITA is enabled
	 */
	mask = JEITA_EN_COLD_SL_FCV_BIT
		| JEITA_EN_HOT_SL_FCV_BIT
		| JEITA_EN_HOT_SL_CCC_BIT
		| JEITA_EN_COLD_SL_CCC_BIT,
	rc = smblib_masked_write(chg, JEITA_EN_CFG_REG, mask,
			disable ? 0 : mask);
	if (rc < 0) {
		dev_err(chg->dev, "Couldn't configure s/w jeita rc=%d\n",
				rc);
		return rc;
	}
	return 0;
}

/*******************
 * DC PSY GETTERS *
 *******************/

int smblib_get_prop_dc_present(struct smb_charger *chg,
				union power_supply_propval *val)
{
	int rc;
	u8 stat;

	rc = smblib_read(chg, DCIN_BASE + INT_RT_STS_OFFSET, &stat);
	if (rc < 0) {
		smblib_err(chg, "Couldn't read DCIN_RT_STS rc=%d\n", rc);
		return rc;
	}

	val->intval = (bool)(stat & DCIN_PLUGIN_RT_STS_BIT);
	return 0;
}

int smblib_get_prop_dc_online(struct smb_charger *chg,
			       union power_supply_propval *val)
{
	int rc = 0;
	u8 stat;

	if (get_client_vote(chg->dc_suspend_votable, USER_VOTER)) {
		val->intval = false;
		return rc;
	}

	rc = smblib_read(chg, POWER_PATH_STATUS_REG, &stat);
	if (rc < 0) {
		smblib_err(chg, "Couldn't read POWER_PATH_STATUS rc=%d\n",
			rc);
		return rc;
	}
	smblib_dbg(chg, PR_REGISTER, "POWER_PATH_STATUS = 0x%02x\n",
		   stat);

	val->intval = (stat & USE_DCIN_BIT) &&
		      (stat & VALID_INPUT_POWER_SOURCE_STS_BIT);

	return rc;
}

/*******************
 * USB PSY GETTERS *
 *******************/

int smblib_get_prop_usb_present(struct smb_charger *chg,
				union power_supply_propval *val)
{
	int rc;
	u8 stat;

	rc = smblib_read(chg, USBIN_BASE + INT_RT_STS_OFFSET, &stat);
	if (rc < 0) {
		smblib_err(chg, "Couldn't read USBIN_RT_STS rc=%d\n", rc);
		return rc;
	}

	val->intval = (bool)(stat & USBIN_PLUGIN_RT_STS_BIT);
	return 0;
}

int smblib_get_prop_usb_online(struct smb_charger *chg,
			       union power_supply_propval *val)
{
	int rc = 0;
	u8 stat;

	if (get_client_vote_locked(chg->usb_icl_votable, USER_VOTER) == 0) {
		val->intval = false;
		return rc;
	}

	rc = smblib_read(chg, POWER_PATH_STATUS_REG, &stat);
	if (rc < 0) {
		smblib_err(chg, "Couldn't read POWER_PATH_STATUS rc=%d\n",
			rc);
		return rc;
	}
	smblib_dbg(chg, PR_REGISTER, "POWER_PATH_STATUS = 0x%02x\n",
		   stat);

	val->intval = (stat & USE_USBIN_BIT) &&
		      (stat & VALID_INPUT_POWER_SOURCE_STS_BIT);
	return rc;
}

int smblib_get_prop_usb_voltage_max(struct smb_charger *chg,
				    union power_supply_propval *val)
{
	switch (chg->real_charger_type) {
	case POWER_SUPPLY_TYPE_USB_HVDCP:
	case POWER_SUPPLY_TYPE_USB_HVDCP_3:
	case POWER_SUPPLY_TYPE_USB_PD:
		if (chg->smb_version == PMI632_SUBTYPE)
			val->intval = MICRO_9V;
		else
			val->intval = MICRO_12V;
		break;
	default:
		val->intval = MICRO_5V;
		break;
	}

	return 0;
}

int smblib_get_prop_usb_voltage_now(struct smb_charger *chg,
				    union power_supply_propval *val)
{
	if (chg->iio.usbin_v_chan)
		return iio_read_channel_processed(chg->iio.usbin_v_chan,
				&val->intval);
	else
		return -ENODATA;
}

int smblib_get_prop_charger_temp(struct smb_charger *chg,
				 union power_supply_propval *val)
{
	int rc;

	if (chg->iio.temp_chan) {
		rc = iio_read_channel_processed(chg->iio.temp_chan,
				&val->intval);
		if (rc < 0) {
			pr_err("Error in reading temp channel, rc=%d", rc);
			return rc;
		}
		val->intval /= 100;
	} else {
		return -ENODATA;
	}

	return rc;
}

int smblib_get_prop_typec_cc_orientation(struct smb_charger *chg,
					 union power_supply_propval *val)
{
	int rc = 0;
	u8 stat;

	rc = smblib_read(chg, TYPE_C_MISC_STATUS_REG, &stat);
	if (rc < 0) {
		smblib_err(chg, "Couldn't read TYPE_C_STATUS_4 rc=%d\n", rc);
		return rc;
	}
	smblib_dbg(chg, PR_REGISTER, "TYPE_C_STATUS_4 = 0x%02x\n", stat);

	if (stat & CC_ATTACHED_BIT)
		val->intval = (bool)(stat & CC_ORIENTATION_BIT) + 1;
	else
		val->intval = 0;

	return rc;
}

static const char * const smblib_typec_mode_name[] = {
	[POWER_SUPPLY_TYPEC_NONE]		  = "NONE",
	[POWER_SUPPLY_TYPEC_SOURCE_DEFAULT]	  = "SOURCE_DEFAULT",
	[POWER_SUPPLY_TYPEC_SOURCE_MEDIUM]	  = "SOURCE_MEDIUM",
	[POWER_SUPPLY_TYPEC_SOURCE_HIGH]	  = "SOURCE_HIGH",
	[POWER_SUPPLY_TYPEC_NON_COMPLIANT]	  = "NON_COMPLIANT",
	[POWER_SUPPLY_TYPEC_SINK]		  = "SINK",
	[POWER_SUPPLY_TYPEC_SINK_POWERED_CABLE]   = "SINK_POWERED_CABLE",
	[POWER_SUPPLY_TYPEC_SINK_DEBUG_ACCESSORY] = "SINK_DEBUG_ACCESSORY",
	[POWER_SUPPLY_TYPEC_SINK_AUDIO_ADAPTER]   = "SINK_AUDIO_ADAPTER",
	[POWER_SUPPLY_TYPEC_POWERED_CABLE_ONLY]   = "POWERED_CABLE_ONLY",
};

static int smblib_get_prop_ufp_mode(struct smb_charger *chg)
{
	int rc;
	u8 stat;

	rc = smblib_read(chg, TYPE_C_SNK_STATUS_REG, &stat);
	if (rc < 0) {
		smblib_err(chg, "Couldn't read TYPE_C_STATUS_1 rc=%d\n", rc);
		return POWER_SUPPLY_TYPEC_NONE;
	}
	smblib_dbg(chg, PR_REGISTER, "TYPE_C_STATUS_1 = 0x%02x\n", stat);

	switch (stat & DETECTED_SRC_TYPE_MASK) {
	case SNK_RP_STD_BIT:
		return POWER_SUPPLY_TYPEC_SOURCE_DEFAULT;
	case SNK_RP_1P5_BIT:
		return POWER_SUPPLY_TYPEC_SOURCE_MEDIUM;
	case SNK_RP_3P0_BIT:
		return POWER_SUPPLY_TYPEC_SOURCE_HIGH;
	case SNK_RP_SHORT_BIT:
		return POWER_SUPPLY_TYPEC_NON_COMPLIANT;
	default:
		break;
	}

	return POWER_SUPPLY_TYPEC_NONE;
}

static int smblib_get_prop_dfp_mode(struct smb_charger *chg)
{
	int rc;
	u8 stat;

	rc = smblib_read(chg, TYPE_C_SRC_STATUS_REG, &stat);
	if (rc < 0) {
		smblib_err(chg, "Couldn't read TYPE_C_SRC_STATUS_REG rc=%d\n",
				rc);
		return POWER_SUPPLY_TYPEC_NONE;
	}
	smblib_dbg(chg, PR_REGISTER, "TYPE_C_SRC_STATUS_REG = 0x%02x\n", stat);

	switch (stat & DETECTED_SNK_TYPE_MASK) {
	case AUDIO_ACCESS_RA_RA_BIT:
		return POWER_SUPPLY_TYPEC_SINK_AUDIO_ADAPTER;
	case SRC_DEBUG_ACCESS_BIT:
		return POWER_SUPPLY_TYPEC_SINK_DEBUG_ACCESSORY;
	case SRC_RD_RA_VCONN_BIT:
		return POWER_SUPPLY_TYPEC_SINK_POWERED_CABLE;
	case SRC_RD_OPEN_BIT:
		return POWER_SUPPLY_TYPEC_SINK;
	default:
		break;
	}

	return POWER_SUPPLY_TYPEC_NONE;
}

static int smblib_get_prop_typec_mode(struct smb_charger *chg)
{
	int rc;
	u8 stat;

	rc = smblib_read(chg, TYPE_C_MISC_STATUS_REG, &stat);
	if (rc < 0) {
		smblib_err(chg, "Couldn't read TYPE_C_MISC_STATUS_REG rc=%d\n",
				rc);
		return 0;
	}
	smblib_dbg(chg, PR_REGISTER, "TYPE_C_MISC_STATUS_REG = 0x%02x\n", stat);

	if (stat & SNK_SRC_MODE_BIT)
		return smblib_get_prop_dfp_mode(chg);
	else
		return smblib_get_prop_ufp_mode(chg);
}

int smblib_get_prop_typec_power_role(struct smb_charger *chg,
				     union power_supply_propval *val)
{
	int rc = 0;
	u8 ctrl;

	rc = smblib_read(chg, TYPE_C_MODE_CFG_REG, &ctrl);
	if (rc < 0) {
		smblib_err(chg, "Couldn't read TYPE_C_MODE_CFG_REG rc=%d\n",
			rc);
		return rc;
	}
	smblib_dbg(chg, PR_REGISTER, "TYPE_C_MODE_CFG_REG = 0x%02x\n",
		   ctrl);

	if (ctrl & TYPEC_DISABLE_CMD_BIT) {
		val->intval = POWER_SUPPLY_TYPEC_PR_NONE;
		return rc;
	}

	switch (ctrl & (EN_SRC_ONLY_BIT | EN_SNK_ONLY_BIT)) {
	case 0:
		val->intval = POWER_SUPPLY_TYPEC_PR_DUAL;
		break;
	case EN_SRC_ONLY_BIT:
		val->intval = POWER_SUPPLY_TYPEC_PR_SOURCE;
		break;
	case EN_SNK_ONLY_BIT:
		val->intval = POWER_SUPPLY_TYPEC_PR_SINK;
		break;
	default:
		val->intval = POWER_SUPPLY_TYPEC_PR_NONE;
		smblib_err(chg, "unsupported power role 0x%02lx\n",
			ctrl & (EN_SRC_ONLY_BIT | EN_SNK_ONLY_BIT));
		return -EINVAL;
	}

	return rc;
}

int smblib_get_prop_usb_current_now(struct smb_charger *chg,
				    union power_supply_propval *val)
{
	int rc = 0;

	if (chg->iio.usbin_i_chan) {
		rc = iio_read_channel_processed(chg->iio.usbin_i_chan,
				&val->intval);

		/*
		 * For PM8150B, scaling factor = reciprocal of
		 * 0.2V/A in Buck mode, 0.4V/A in Boost mode.
		 */
		if (smblib_get_prop_ufp_mode(chg) != POWER_SUPPLY_TYPEC_NONE) {
			val->intval *= 5;
			return rc;
		}

		if (smblib_get_prop_dfp_mode(chg) != POWER_SUPPLY_TYPEC_NONE) {
			val->intval = DIV_ROUND_CLOSEST(val->intval * 100, 40);
			return rc;
		}
	} else {
		rc = -ENODATA;
	}

	val->intval = 0;
	return rc;
}

int smblib_get_prop_input_current_settled(struct smb_charger *chg,
					  union power_supply_propval *val)
{
	return smblib_get_charge_param(chg, &chg->param.icl_stat, &val->intval);
}

#define HVDCP3_STEP_UV	200000
int smblib_get_prop_input_voltage_settled(struct smb_charger *chg,
						union power_supply_propval *val)
{
	int rc, pulses;

	switch (chg->real_charger_type) {
	case POWER_SUPPLY_TYPE_USB_HVDCP_3:
		rc = smblib_get_pulse_cnt(chg, &pulses);
		if (rc < 0) {
			smblib_err(chg,
				"Couldn't read QC_PULSE_COUNT rc=%d\n", rc);
			return 0;
		}
		val->intval = MICRO_5V + HVDCP3_STEP_UV * pulses;
		break;
	case POWER_SUPPLY_TYPE_USB_PD:
		val->intval = chg->voltage_min_uv;
		break;
	default:
		val->intval = MICRO_5V;
		break;
	}

	return 0;
}

int smblib_get_prop_pd_in_hard_reset(struct smb_charger *chg,
			       union power_supply_propval *val)
{
	val->intval = chg->pd_hard_reset;
	return 0;
}

int smblib_get_pe_start(struct smb_charger *chg,
			       union power_supply_propval *val)
{
	val->intval = chg->ok_to_pd;
	return 0;
}

int smblib_get_prop_die_health(struct smb_charger *chg,
						union power_supply_propval *val)
{
	int rc;
	u8 stat;

	rc = smblib_read(chg, TEMP_RANGE_STATUS_REG, &stat);
	if (rc < 0) {
		smblib_err(chg, "Couldn't read TEMP_RANGE_STATUS_REG rc=%d\n",
									rc);
		return rc;
	}

	/* TEMP_RANGE bits are mutually exclusive */
	switch (stat & TEMP_RANGE_MASK) {
	case TEMP_BELOW_RANGE_BIT:
		val->intval = POWER_SUPPLY_HEALTH_COOL;
		break;
	case TEMP_WITHIN_RANGE_BIT:
		val->intval = POWER_SUPPLY_HEALTH_WARM;
		break;
	case TEMP_ABOVE_RANGE_BIT:
		val->intval = POWER_SUPPLY_HEALTH_HOT;
		break;
	case ALERT_LEVEL_BIT:
		val->intval = POWER_SUPPLY_HEALTH_OVERHEAT;
		break;
	default:
		val->intval = POWER_SUPPLY_HEALTH_UNKNOWN;
	}

	return 0;
}

#define SDP_CURRENT_UA			500000
#define CDP_CURRENT_UA			1500000
#define DCP_CURRENT_UA			1500000
#define HVDCP_CURRENT_UA		3000000
#define TYPEC_DEFAULT_CURRENT_UA	900000
#define TYPEC_MEDIUM_CURRENT_UA		1500000
#define TYPEC_HIGH_CURRENT_UA		3000000
static int get_rp_based_dcp_current(struct smb_charger *chg, int typec_mode)
{
	int rp_ua;

	switch (typec_mode) {
	case POWER_SUPPLY_TYPEC_SOURCE_HIGH:
		rp_ua = TYPEC_HIGH_CURRENT_UA;
		break;
	case POWER_SUPPLY_TYPEC_SOURCE_MEDIUM:
	case POWER_SUPPLY_TYPEC_SOURCE_DEFAULT:
	/* fall through */
	default:
		rp_ua = DCP_CURRENT_UA;
	}

	return rp_ua;
}

/*******************
 * USB PSY SETTERS *
 * *****************/

int smblib_set_prop_pd_current_max(struct smb_charger *chg,
				    const union power_supply_propval *val)
{
	int rc;

	if (chg->pd_active)
		rc = vote(chg->usb_icl_votable, PD_VOTER, true, val->intval);
	else
		rc = -EPERM;

	return rc;
}

static int smblib_handle_usb_current(struct smb_charger *chg,
					int usb_current)
{
	int rc = 0, rp_ua, typec_mode;

	if (chg->real_charger_type == POWER_SUPPLY_TYPE_USB_FLOAT) {
		if (usb_current == -ETIMEDOUT) {
			if ((chg->float_cfg & FLOAT_OPTIONS_MASK)
						== FORCE_FLOAT_SDP_CFG_BIT) {
				/*
				 * Confiugure USB500 mode if Float charger is
				 * configured for SDP mode.
				 */
				rc = set_sdp_current(chg, USBIN_500MA);
				if (rc < 0)
					smblib_err(chg,
						"Couldn't set SDP ICL rc=%d\n",
						rc);

				return rc;
			}

			if (chg->connector_type ==
					POWER_SUPPLY_CONNECTOR_TYPEC) {
				/*
				 * Valid FLOAT charger, report the current
				 * based of Rp.
				 */
				typec_mode = smblib_get_prop_typec_mode(chg);
				rp_ua = get_rp_based_dcp_current(chg,
								typec_mode);
				rc = vote(chg->usb_icl_votable,
						SW_ICL_MAX_VOTER, true, rp_ua);
				if (rc < 0)
					return rc;
			} else {
				rc = vote(chg->usb_icl_votable,
					SW_ICL_MAX_VOTER, true, DCP_CURRENT_UA);
				if (rc < 0)
					return rc;
			}
		} else {
			/*
			 * FLOAT charger detected as SDP by USB driver,
			 * charge with the requested current and update the
			 * real_charger_type
			 */
			chg->real_charger_type = POWER_SUPPLY_TYPE_USB;
			rc = vote(chg->usb_icl_votable, USB_PSY_VOTER,
						true, usb_current);
			if (rc < 0)
				return rc;
			rc = vote(chg->usb_icl_votable, SW_ICL_MAX_VOTER,
							false, 0);
			if (rc < 0)
				return rc;
		}
	} else {
		rc = vote(chg->usb_icl_votable, USB_PSY_VOTER,
					true, usb_current);
		if (rc < 0) {
			pr_err("Couldn't vote ICL USB_PSY_VOTER rc=%d\n", rc);
			return rc;
		}

		rc = vote(chg->usb_icl_votable, SW_ICL_MAX_VOTER, false, 0);
		if (rc < 0) {
			pr_err("Couldn't remove SW_ICL_MAX vote rc=%d\n", rc);
			return rc;
		}

	}

	return 0;
}

int smblib_set_prop_sdp_current_max(struct smb_charger *chg,
				    const union power_supply_propval *val)
{
	int rc = 0;

	if (!chg->pd_active) {
		rc = smblib_handle_usb_current(chg, val->intval);
	} else if (chg->system_suspend_supported) {
		if (val->intval <= USBIN_25MA)
			rc = vote(chg->usb_icl_votable,
				PD_SUSPEND_SUPPORTED_VOTER, true, val->intval);
		else
			rc = vote(chg->usb_icl_votable,
				PD_SUSPEND_SUPPORTED_VOTER, false, 0);
	}
	return rc;
}

int smblib_set_prop_boost_current(struct smb_charger *chg,
					const union power_supply_propval *val)
{
	int rc = 0;

	rc = smblib_set_charge_param(chg, &chg->param.freq_switcher,
				val->intval <= chg->boost_threshold_ua ?
				chg->chg_freq.freq_below_otg_threshold :
				chg->chg_freq.freq_above_otg_threshold);
	if (rc < 0) {
		dev_err(chg->dev, "Error in setting freq_boost rc=%d\n", rc);
		return rc;
	}

	chg->boost_current_ua = val->intval;
	return rc;
}

int smblib_set_prop_typec_power_role(struct smb_charger *chg,
				     const union power_supply_propval *val)
{
	int rc = 0;
	u8 power_role;

	if (chg->connector_type == POWER_SUPPLY_CONNECTOR_MICRO_USB)
		return 0;

	switch (val->intval) {
	case POWER_SUPPLY_TYPEC_PR_NONE:
		power_role = TYPEC_DISABLE_CMD_BIT;
		break;
	case POWER_SUPPLY_TYPEC_PR_DUAL:
		power_role = 0;
		break;
	case POWER_SUPPLY_TYPEC_PR_SINK:
		power_role = EN_SNK_ONLY_BIT;
		break;
	case POWER_SUPPLY_TYPEC_PR_SOURCE:
		power_role = EN_SRC_ONLY_BIT;
		break;
	default:
		smblib_err(chg, "power role %d not supported\n", val->intval);
		return -EINVAL;
	}

	rc = smblib_masked_write(chg, TYPE_C_MODE_CFG_REG,
				 TYPEC_POWER_ROLE_CMD_MASK, power_role);
	if (rc < 0) {
		smblib_err(chg, "Couldn't write 0x%02x to TYPE_C_INTRPT_ENB_SOFTWARE_CTRL rc=%d\n",
			power_role, rc);
		return rc;
	}

	return rc;
}

int smblib_set_prop_pd_voltage_min(struct smb_charger *chg,
				    const union power_supply_propval *val)
{
	int rc, min_uv;

	min_uv = min(val->intval, chg->voltage_max_uv);
	rc = smblib_set_usb_pd_allowed_voltage(chg, min_uv,
					       chg->voltage_max_uv);
	if (rc < 0) {
		smblib_err(chg, "invalid max voltage %duV rc=%d\n",
			val->intval, rc);
		return rc;
	}

	chg->voltage_min_uv = min_uv;
	power_supply_changed(chg->usb_main_psy);

	return rc;
}

int smblib_set_prop_pd_voltage_max(struct smb_charger *chg,
				    const union power_supply_propval *val)
{
	int rc, max_uv;

	max_uv = max(val->intval, chg->voltage_min_uv);
	rc = smblib_set_usb_pd_allowed_voltage(chg, chg->voltage_min_uv,
					       max_uv);
	if (rc < 0) {
		smblib_err(chg, "invalid min voltage %duV rc=%d\n",
			val->intval, rc);
		return rc;
	}

	chg->voltage_max_uv = max_uv;
	power_supply_changed(chg->usb_main_psy);

	return rc;
}

int smblib_set_prop_pd_active(struct smb_charger *chg,
				const union power_supply_propval *val)
{
	int rc = 0;

	chg->pd_active = val->intval;

	if (chg->pd_active) {
		vote(chg->usb_irq_enable_votable, PD_VOTER, true, 0);

		/*
		 * Enforce 500mA for PD until the real vote comes in later.
		 * It is guaranteed that pd_active is set prior to
		 * pd_current_max
		 */
		vote(chg->usb_icl_votable, PD_VOTER, true, USBIN_500MA);
		vote(chg->usb_icl_votable, SW_ICL_MAX_VOTER, false, 0);

		/*
		 * For PPS, Charge Pump is preferred over parallel charger if
		 * present.
		 */
<<<<<<< HEAD
		if (chg->pd_active == 2 && chg->sec_cp_present) {
			rc = smblib_select_sec_charger(chg, SEC_CHG_CP);
=======
		if (chg->pd_active == POWER_SUPPLY_PD_PPS_ACTIVE
						&& chg->sec_cp_present) {
			rc = smblib_select_sec_charger(chg,
						POWER_SUPPLY_CHARGER_SEC_CP);
>>>>>>> d8914c3a
			if (rc < 0)
				dev_err(chg->dev, "Couldn't enable secondary charger rc=%d\n",
					rc);
		}
	} else {
		vote(chg->usb_icl_votable, SW_ICL_MAX_VOTER, true, SDP_100_MA);
		vote(chg->usb_icl_votable, PD_VOTER, false, 0);
		vote(chg->usb_irq_enable_votable, PD_VOTER, false, 0);

		rc = smblib_select_sec_charger(chg,
<<<<<<< HEAD
			chg->sec_pl_present ? SEC_CHG_PL : SEC_CHG_NONE);
=======
			chg->sec_pl_present ? POWER_SUPPLY_CHARGER_SEC_PL :
						POWER_SUPPLY_CHARGER_SEC_NONE);
>>>>>>> d8914c3a
		if (rc < 0)
			dev_err(chg->dev,
				"Couldn't enable secondary charger rc=%d\n",
					rc);

		/* PD hard resets failed, rerun apsd */
		if (chg->ok_to_pd) {
			chg->ok_to_pd = false;
			rc = smblib_configure_hvdcp_apsd(chg, true);
			if (rc < 0) {
				dev_err(chg->dev,
					"Couldn't enable APSD rc=%d\n", rc);
				return rc;
			}
			smblib_rerun_apsd_if_required(chg);
		}
	}

	smblib_update_usb_type(chg);
	power_supply_changed(chg->usb_psy);
	return rc;
}

int smblib_set_prop_ship_mode(struct smb_charger *chg,
				const union power_supply_propval *val)
{
	int rc;

	smblib_dbg(chg, PR_MISC, "Set ship mode: %d!!\n", !!val->intval);

	rc = smblib_masked_write(chg, SHIP_MODE_REG, SHIP_MODE_EN_BIT,
			!!val->intval ? SHIP_MODE_EN_BIT : 0);
	if (rc < 0)
		dev_err(chg->dev, "Couldn't %s ship mode, rc=%d\n",
				!!val->intval ? "enable" : "disable", rc);

	return rc;
}

int smblib_set_prop_pd_in_hard_reset(struct smb_charger *chg,
				const union power_supply_propval *val)
{
	int rc = 0;

	if (chg->pd_hard_reset == val->intval)
		return rc;

	chg->pd_hard_reset = val->intval;
	rc = smblib_masked_write(chg, TYPE_C_EXIT_STATE_CFG_REG,
			EXIT_SNK_BASED_ON_CC_BIT,
			(chg->pd_hard_reset) ? EXIT_SNK_BASED_ON_CC_BIT : 0);
	if (rc < 0)
		smblib_err(chg, "Couldn't set EXIT_SNK_BASED_ON_CC rc=%d\n",
				rc);

	return rc;
}

static int smblib_recover_from_soft_jeita(struct smb_charger *chg)
{
	u8 stat1, stat7;
	int rc;

	rc = smblib_read(chg, BATTERY_CHARGER_STATUS_1_REG, &stat1);
	if (rc < 0) {
		smblib_err(chg, "Couldn't read BATTERY_CHARGER_STATUS_1 rc=%d\n",
				rc);
		return rc;
	}

	rc = smblib_read(chg, BATTERY_CHARGER_STATUS_7_REG, &stat7);
	if (rc < 0) {
		smblib_err(chg, "Couldn't read BATTERY_CHARGER_STATUS_2 rc=%d\n",
				rc);
		return rc;
	}

	if ((chg->jeita_status && !(stat7 & BAT_TEMP_STATUS_SOFT_LIMIT_MASK) &&
		((stat1 & BATTERY_CHARGER_STATUS_MASK) == TERMINATE_CHARGE))) {
		/*
		 * We are moving from JEITA soft -> Normal and charging
		 * is terminated
		 */
		rc = smblib_write(chg, CHARGING_ENABLE_CMD_REG, 0);
		if (rc < 0) {
			smblib_err(chg, "Couldn't disable charging rc=%d\n",
						rc);
			return rc;
		}
		rc = smblib_write(chg, CHARGING_ENABLE_CMD_REG,
						CHARGING_ENABLE_CMD_BIT);
		if (rc < 0) {
			smblib_err(chg, "Couldn't enable charging rc=%d\n",
						rc);
			return rc;
		}
	}

	chg->jeita_status = stat7 & BAT_TEMP_STATUS_SOFT_LIMIT_MASK;

	return 0;
}

/************************
 * USB MAIN PSY GETTERS *
 ************************/
int smblib_get_prop_fcc_delta(struct smb_charger *chg,
				union power_supply_propval *val)
{
	int rc, jeita_cc_delta_ua = 0;

	if (chg->sw_jeita_enabled) {
		val->intval = 0;
		return 0;
	}

	rc = smblib_get_jeita_cc_delta(chg, &jeita_cc_delta_ua);
	if (rc < 0) {
		smblib_err(chg, "Couldn't get jeita cc delta rc=%d\n", rc);
		jeita_cc_delta_ua = 0;
	}

	val->intval = jeita_cc_delta_ua;
	return 0;
}

/************************
 * USB MAIN PSY SETTERS *
 ************************/
int smblib_get_charge_current(struct smb_charger *chg,
				int *total_current_ua)
{
	const struct apsd_result *apsd_result = smblib_get_apsd_result(chg);
	union power_supply_propval val = {0, };
	int rc = 0, typec_source_rd, current_ua;
	bool non_compliant;
	u8 stat;

	if (chg->pd_active) {
		*total_current_ua =
			get_client_vote_locked(chg->usb_icl_votable, PD_VOTER);
		return rc;
	}

	rc = smblib_read(chg, LEGACY_CABLE_STATUS_REG, &stat);
	if (rc < 0) {
		smblib_err(chg, "Couldn't read TYPE_C_STATUS_5 rc=%d\n", rc);
		return rc;
	}
	non_compliant = stat & TYPEC_NONCOMP_LEGACY_CABLE_STATUS_BIT;

	/* get settled ICL */
	rc = smblib_get_prop_input_current_settled(chg, &val);
	if (rc < 0) {
		smblib_err(chg, "Couldn't get settled ICL rc=%d\n", rc);
		return rc;
	}

	typec_source_rd = smblib_get_prop_ufp_mode(chg);

	/* QC 2.0/3.0 adapter */
	if (apsd_result->bit & (QC_3P0_BIT | QC_2P0_BIT)) {
		*total_current_ua = HVDCP_CURRENT_UA;
		return 0;
	}

	if (non_compliant) {
		switch (apsd_result->bit) {
		case CDP_CHARGER_BIT:
			current_ua = CDP_CURRENT_UA;
			break;
		case DCP_CHARGER_BIT:
		case OCP_CHARGER_BIT:
		case FLOAT_CHARGER_BIT:
			current_ua = DCP_CURRENT_UA;
			break;
		default:
			current_ua = 0;
			break;
		}

		*total_current_ua = max(current_ua, val.intval);
		return 0;
	}

	switch (typec_source_rd) {
	case POWER_SUPPLY_TYPEC_SOURCE_DEFAULT:
		switch (apsd_result->bit) {
		case CDP_CHARGER_BIT:
			current_ua = CDP_CURRENT_UA;
			break;
		case DCP_CHARGER_BIT:
		case OCP_CHARGER_BIT:
		case FLOAT_CHARGER_BIT:
			current_ua = chg->default_icl_ua;
			break;
		default:
			current_ua = 0;
			break;
		}
		break;
	case POWER_SUPPLY_TYPEC_SOURCE_MEDIUM:
		current_ua = TYPEC_MEDIUM_CURRENT_UA;
		break;
	case POWER_SUPPLY_TYPEC_SOURCE_HIGH:
		current_ua = TYPEC_HIGH_CURRENT_UA;
		break;
	case POWER_SUPPLY_TYPEC_NON_COMPLIANT:
	case POWER_SUPPLY_TYPEC_NONE:
	default:
		current_ua = 0;
		break;
	}

	*total_current_ua = max(current_ua, val.intval);
	return 0;
}

/**********************
 * INTERRUPT HANDLERS *
 **********************/

irqreturn_t default_irq_handler(int irq, void *data)
{
	struct smb_irq_data *irq_data = data;
	struct smb_charger *chg = irq_data->parent_data;

	smblib_dbg(chg, PR_INTERRUPT, "IRQ: %s\n", irq_data->name);
	return IRQ_HANDLED;
}

irqreturn_t chg_state_change_irq_handler(int irq, void *data)
{
	struct smb_irq_data *irq_data = data;
	struct smb_charger *chg = irq_data->parent_data;
	u8 stat;
	int rc;

	smblib_dbg(chg, PR_INTERRUPT, "IRQ: %s\n", irq_data->name);

	rc = smblib_read(chg, BATTERY_CHARGER_STATUS_1_REG, &stat);
	if (rc < 0) {
		smblib_err(chg, "Couldn't read BATTERY_CHARGER_STATUS_1 rc=%d\n",
				rc);
		return IRQ_HANDLED;
	}

	stat = stat & BATTERY_CHARGER_STATUS_MASK;
	power_supply_changed(chg->batt_psy);
	return IRQ_HANDLED;
}

irqreturn_t batt_temp_changed_irq_handler(int irq, void *data)
{
	struct smb_irq_data *irq_data = data;
	struct smb_charger *chg = irq_data->parent_data;
	int rc;

	rc = smblib_recover_from_soft_jeita(chg);
	if (rc < 0) {
		smblib_err(chg, "Couldn't recover chg from soft jeita rc=%d\n",
				rc);
		return IRQ_HANDLED;
	}

	rerun_election(chg->fcc_votable);
	power_supply_changed(chg->batt_psy);
	return IRQ_HANDLED;
}

irqreturn_t batt_psy_changed_irq_handler(int irq, void *data)
{
	struct smb_irq_data *irq_data = data;
	struct smb_charger *chg = irq_data->parent_data;

	smblib_dbg(chg, PR_INTERRUPT, "IRQ: %s\n", irq_data->name);
	power_supply_changed(chg->batt_psy);
	return IRQ_HANDLED;
}

irqreturn_t usbin_uv_irq_handler(int irq, void *data)
{
	struct smb_irq_data *irq_data = data;
	struct smb_charger *chg = irq_data->parent_data;
	struct storm_watch *wdata;

	smblib_dbg(chg, PR_INTERRUPT, "IRQ: %s\n", irq_data->name);
	if (!chg->irq_info[SWITCHER_POWER_OK_IRQ].irq_data)
		return IRQ_HANDLED;

	wdata = &chg->irq_info[SWITCHER_POWER_OK_IRQ].irq_data->storm_data;
	reset_storm_count(wdata);
	return IRQ_HANDLED;
}

#define USB_WEAK_INPUT_UA	1400000
#define ICL_CHANGE_DELAY_MS	1000
irqreturn_t icl_change_irq_handler(int irq, void *data)
{
	u8 stat;
	int rc, settled_ua, delay = ICL_CHANGE_DELAY_MS;
	struct smb_irq_data *irq_data = data;
	struct smb_charger *chg = irq_data->parent_data;

	if (chg->mode == PARALLEL_MASTER) {
		rc = smblib_read(chg, AICL_STATUS_REG, &stat);
		if (rc < 0) {
			smblib_err(chg, "Couldn't read AICL_STATUS rc=%d\n",
					rc);
			return IRQ_HANDLED;
		}

		rc = smblib_get_charge_param(chg, &chg->param.icl_stat,
					&settled_ua);
		if (rc < 0) {
			smblib_err(chg, "Couldn't get ICL status rc=%d\n", rc);
			return IRQ_HANDLED;
		}

		/* If AICL settled then schedule work now */
		if (settled_ua == get_effective_result(chg->usb_icl_votable))
			delay = 0;

		cancel_delayed_work_sync(&chg->icl_change_work);
		schedule_delayed_work(&chg->icl_change_work,
						msecs_to_jiffies(delay));
	}

	return IRQ_HANDLED;
}

static void smblib_micro_usb_plugin(struct smb_charger *chg, bool vbus_rising)
{
	if (!vbus_rising) {
		smblib_update_usb_type(chg);
		smblib_notify_device_mode(chg, false);
		smblib_uusb_removal(chg);
	}
}

void smblib_usb_plugin_hard_reset_locked(struct smb_charger *chg)
{
	int rc;
	u8 stat;
	bool vbus_rising;
	struct smb_irq_data *data;
	struct storm_watch *wdata;

	rc = smblib_read(chg, USBIN_BASE + INT_RT_STS_OFFSET, &stat);
	if (rc < 0) {
		smblib_err(chg, "Couldn't read USB_INT_RT_STS rc=%d\n", rc);
		return;
	}

	vbus_rising = (bool)(stat & USBIN_PLUGIN_RT_STS_BIT);

	if (!vbus_rising) {
		if (chg->wa_flags & BOOST_BACK_WA) {
			data = chg->irq_info[SWITCHER_POWER_OK_IRQ].irq_data;
			if (data) {
				wdata = &data->storm_data;
				update_storm_count(wdata,
						WEAK_CHG_STORM_COUNT);
				vote(chg->usb_icl_votable, BOOST_BACK_VOTER,
						false, 0);
				vote(chg->usb_icl_votable, WEAK_CHARGER_VOTER,
						false, 0);
			}
		}
	}

	power_supply_changed(chg->usb_psy);
	smblib_dbg(chg, PR_INTERRUPT, "IRQ: usbin-plugin %s\n",
					vbus_rising ? "attached" : "detached");
}

#define PL_DELAY_MS	30000
void smblib_usb_plugin_locked(struct smb_charger *chg)
{
	int rc;
	u8 stat;
	bool vbus_rising;
	struct smb_irq_data *data;
	struct storm_watch *wdata;

	rc = smblib_read(chg, USBIN_BASE + INT_RT_STS_OFFSET, &stat);
	if (rc < 0) {
		smblib_err(chg, "Couldn't read USB_INT_RT_STS rc=%d\n", rc);
		return;
	}

	vbus_rising = (bool)(stat & USBIN_PLUGIN_RT_STS_BIT);
	smblib_set_opt_switcher_freq(chg, vbus_rising ? chg->chg_freq.freq_5V :
						chg->chg_freq.freq_removal);

	if (vbus_rising) {
		rc = smblib_request_dpdm(chg, true);
		if (rc < 0)
			smblib_err(chg, "Couldn't to enable DPDM rc=%d\n", rc);

		/* Schedule work to enable parallel charger */
		vote(chg->awake_votable, PL_DELAY_VOTER, true, 0);
		schedule_delayed_work(&chg->pl_enable_work,
					msecs_to_jiffies(PL_DELAY_MS));
	} else {
		if (chg->wa_flags & BOOST_BACK_WA) {
			data = chg->irq_info[SWITCHER_POWER_OK_IRQ].irq_data;
			if (data) {
				wdata = &data->storm_data;
				update_storm_count(wdata,
						WEAK_CHG_STORM_COUNT);
				vote(chg->usb_icl_votable, BOOST_BACK_VOTER,
						false, 0);
				vote(chg->usb_icl_votable, WEAK_CHARGER_VOTER,
						false, 0);
			}
		}

		rc = smblib_request_dpdm(chg, false);
		if (rc < 0)
			smblib_err(chg, "Couldn't disable DPDM rc=%d\n", rc);

		smblib_update_usb_type(chg);
	}

	if (chg->connector_type == POWER_SUPPLY_CONNECTOR_MICRO_USB)
		smblib_micro_usb_plugin(chg, vbus_rising);

	power_supply_changed(chg->usb_psy);
	smblib_dbg(chg, PR_INTERRUPT, "IRQ: usbin-plugin %s\n",
					vbus_rising ? "attached" : "detached");
}

irqreturn_t usb_plugin_irq_handler(int irq, void *data)
{
	struct smb_irq_data *irq_data = data;
	struct smb_charger *chg = irq_data->parent_data;

	if (chg->pd_hard_reset)
		smblib_usb_plugin_hard_reset_locked(chg);
	else
		smblib_usb_plugin_locked(chg);

	return IRQ_HANDLED;
}

static void smblib_handle_slow_plugin_timeout(struct smb_charger *chg,
					      bool rising)
{
	smblib_dbg(chg, PR_INTERRUPT, "IRQ: slow-plugin-timeout %s\n",
		   rising ? "rising" : "falling");
}

static void smblib_handle_sdp_enumeration_done(struct smb_charger *chg,
					       bool rising)
{
	smblib_dbg(chg, PR_INTERRUPT, "IRQ: sdp-enumeration-done %s\n",
		   rising ? "rising" : "falling");
}

#define QC3_PULSES_FOR_6V	5
#define QC3_PULSES_FOR_9V	20
#define QC3_PULSES_FOR_12V	35
static void smblib_hvdcp_adaptive_voltage_change(struct smb_charger *chg)
{
	int rc;
	u8 stat;
	int pulses;

	power_supply_changed(chg->usb_main_psy);
	if (chg->real_charger_type == POWER_SUPPLY_TYPE_USB_HVDCP) {
		rc = smblib_read(chg, QC_CHANGE_STATUS_REG, &stat);
		if (rc < 0) {
			smblib_err(chg,
				"Couldn't read QC_CHANGE_STATUS rc=%d\n", rc);
			return;
		}

		switch (stat & QC_2P0_STATUS_MASK) {
		case QC_5V_BIT:
			smblib_set_opt_switcher_freq(chg,
					chg->chg_freq.freq_5V);
			break;
		case QC_9V_BIT:
			smblib_set_opt_switcher_freq(chg,
					chg->chg_freq.freq_9V);
			break;
		case QC_12V_BIT:
			smblib_set_opt_switcher_freq(chg,
					chg->chg_freq.freq_12V);
			break;
		default:
			smblib_set_opt_switcher_freq(chg,
					chg->chg_freq.freq_removal);
			break;
		}
	}

	if (chg->real_charger_type == POWER_SUPPLY_TYPE_USB_HVDCP_3) {
		rc = smblib_get_pulse_cnt(chg, &pulses);
		if (rc < 0) {
			smblib_err(chg,
				"Couldn't read QC_PULSE_COUNT rc=%d\n", rc);
			return;
		}

		if (pulses < QC3_PULSES_FOR_6V)
			smblib_set_opt_switcher_freq(chg,
				chg->chg_freq.freq_5V);
		else if (pulses < QC3_PULSES_FOR_9V)
			smblib_set_opt_switcher_freq(chg,
				chg->chg_freq.freq_6V_8V);
		else if (pulses < QC3_PULSES_FOR_12V)
			smblib_set_opt_switcher_freq(chg,
				chg->chg_freq.freq_9V);
		else
			smblib_set_opt_switcher_freq(chg,
				chg->chg_freq.freq_12V);
	}
}

/* triggers when HVDCP 3.0 authentication has finished */
static void smblib_handle_hvdcp_3p0_auth_done(struct smb_charger *chg,
					      bool rising)
{
	const struct apsd_result *apsd_result;
	int rc;

	if (!rising)
		return;

	if (chg->mode == PARALLEL_MASTER)
		vote(chg->pl_enable_votable_indirect, USBIN_V_VOTER, true, 0);

	/* the APSD done handler will set the USB supply type */
	apsd_result = smblib_get_apsd_result(chg);

	/* for QC3, switch to CP if present */
	if ((apsd_result->bit & QC_3P0_BIT) && chg->sec_cp_present) {
<<<<<<< HEAD
		rc = smblib_select_sec_charger(chg, SEC_CHG_CP);
=======
		rc = smblib_select_sec_charger(chg,
					POWER_SUPPLY_CHARGER_SEC_CP);
>>>>>>> d8914c3a
		if (rc < 0)
			dev_err(chg->dev,
			"Couldn't enable secondary chargers  rc=%d\n", rc);
	}

	smblib_dbg(chg, PR_INTERRUPT, "IRQ: hvdcp-3p0-auth-done rising; %s detected\n",
		   apsd_result->name);
}

static void smblib_handle_hvdcp_check_timeout(struct smb_charger *chg,
					      bool rising, bool qc_charger)
{
	if (rising) {

		if (qc_charger) {
			/* enable HDC and ICL irq for QC2/3 charger */
			vote(chg->usb_irq_enable_votable, QC_VOTER, true, 0);
			vote(chg->usb_icl_votable, SW_ICL_MAX_VOTER, true,
				HVDCP_CURRENT_UA);
		} else {
			/* A plain DCP, enforce DCP ICL if specified */
			vote(chg->usb_icl_votable, DCP_VOTER,
				chg->dcp_icl_ua != -EINVAL, chg->dcp_icl_ua);
		}
	}

	smblib_dbg(chg, PR_INTERRUPT, "IRQ: %s %s\n", __func__,
		   rising ? "rising" : "falling");
}

/* triggers when HVDCP is detected */
static void smblib_handle_hvdcp_detect_done(struct smb_charger *chg,
					    bool rising)
{
	smblib_dbg(chg, PR_INTERRUPT, "IRQ: hvdcp-detect-done %s\n",
		   rising ? "rising" : "falling");
}

static void update_sw_icl_max(struct smb_charger *chg, int pst)
{
	int typec_mode;
	int rp_ua;

	/* while PD is active it should have complete ICL control */
	if (chg->pd_active)
		return;

	/*
	 * HVDCP 2/3, handled separately
	 * For UNKNOWN(input not present) return without updating ICL
	 */
	if (pst == POWER_SUPPLY_TYPE_USB_HVDCP
			|| pst == POWER_SUPPLY_TYPE_USB_HVDCP_3
			|| pst == POWER_SUPPLY_TYPE_UNKNOWN)
		return;

	/* TypeC rp med or high, use rp value */
	typec_mode = smblib_get_prop_typec_mode(chg);
	if (typec_rp_med_high(chg, typec_mode)) {
		rp_ua = get_rp_based_dcp_current(chg, typec_mode);
		vote(chg->usb_icl_votable, SW_ICL_MAX_VOTER, true, rp_ua);
		return;
	}

	/* rp-std or legacy, USB BC 1.2 */
	switch (pst) {
	case POWER_SUPPLY_TYPE_USB:
		/*
		 * USB_PSY will vote to increase the current to 500/900mA once
		 * enumeration is done.
		 */
		if (!is_client_vote_enabled(chg->usb_icl_votable,
								USB_PSY_VOTER))
			vote(chg->usb_icl_votable, USB_PSY_VOTER, true,
					SDP_100_MA);
		vote(chg->usb_icl_votable, SW_ICL_MAX_VOTER, false, 0);
		break;
	case POWER_SUPPLY_TYPE_USB_CDP:
		vote(chg->usb_icl_votable, SW_ICL_MAX_VOTER, true,
					CDP_CURRENT_UA);
		break;
	case POWER_SUPPLY_TYPE_USB_DCP:
		vote(chg->usb_icl_votable, SW_ICL_MAX_VOTER, true,
					DCP_CURRENT_UA);
		break;
	case POWER_SUPPLY_TYPE_USB_FLOAT:
		/*
		 * limit ICL to 100mA, the USB driver will enumerate to check
		 * if this is a SDP and appropriately set the current
		 */
		vote(chg->usb_icl_votable, SW_ICL_MAX_VOTER, true,
					SDP_100_MA);
		break;
	default:
		smblib_err(chg, "Unknown APSD %d; forcing 500mA\n", pst);
		vote(chg->usb_icl_votable, SW_ICL_MAX_VOTER, true,
					SDP_CURRENT_UA);
		break;
	}
}

static void smblib_handle_apsd_done(struct smb_charger *chg, bool rising)
{
	const struct apsd_result *apsd_result;

	if (!rising)
		return;

	apsd_result = smblib_update_usb_type(chg);

	update_sw_icl_max(chg, apsd_result->pst);

	switch (apsd_result->bit) {
	case SDP_CHARGER_BIT:
	case CDP_CHARGER_BIT:
	case FLOAT_CHARGER_BIT:
		if ((chg->connector_type == POWER_SUPPLY_CONNECTOR_MICRO_USB)
				|| chg->use_extcon)
			smblib_notify_device_mode(chg, true);
		break;
	case OCP_CHARGER_BIT:
	case DCP_CHARGER_BIT:
		break;
	default:
		break;
	}

	smblib_dbg(chg, PR_INTERRUPT, "IRQ: apsd-done rising; %s detected\n",
		   apsd_result->name);
}

irqreturn_t usb_source_change_irq_handler(int irq, void *data)
{
	struct smb_irq_data *irq_data = data;
	struct smb_charger *chg = irq_data->parent_data;
	int rc = 0;
	u8 stat;

	/*
	 * Prepared to run PD or PD is active. At this moment, APSD is disabled,
	 * but there still can be irq on apsd_done from previously unfinished
	 * APSD run, skip it.
	 */
	if (chg->ok_to_pd)
		return IRQ_HANDLED;

	rc = smblib_read(chg, APSD_STATUS_REG, &stat);
	if (rc < 0) {
		smblib_err(chg, "Couldn't read APSD_STATUS rc=%d\n", rc);
		return IRQ_HANDLED;
	}
	smblib_dbg(chg, PR_REGISTER, "APSD_STATUS = 0x%02x\n", stat);

	if ((chg->connector_type == POWER_SUPPLY_CONNECTOR_MICRO_USB)
		&& (stat & APSD_DTC_STATUS_DONE_BIT)
		&& !chg->uusb_apsd_rerun_done) {
		/*
		 * Force re-run APSD to handle slow insertion related
		 * charger-mis-detection.
		 */
		chg->uusb_apsd_rerun_done = true;
		smblib_rerun_apsd_if_required(chg);
		return IRQ_HANDLED;
	}

	smblib_handle_apsd_done(chg,
		(bool)(stat & APSD_DTC_STATUS_DONE_BIT));

	smblib_handle_hvdcp_detect_done(chg,
		(bool)(stat & QC_CHARGER_BIT));

	smblib_handle_hvdcp_check_timeout(chg,
		(bool)(stat & HVDCP_CHECK_TIMEOUT_BIT),
		(bool)(stat & QC_CHARGER_BIT));

	smblib_handle_hvdcp_3p0_auth_done(chg,
		(bool)(stat & QC_AUTH_DONE_STATUS_BIT));

	smblib_handle_sdp_enumeration_done(chg,
		(bool)(stat & ENUMERATION_DONE_BIT));

	smblib_handle_slow_plugin_timeout(chg,
		(bool)(stat & SLOW_PLUGIN_TIMEOUT_BIT));

	smblib_hvdcp_adaptive_voltage_change(chg);

	power_supply_changed(chg->usb_psy);

	rc = smblib_read(chg, APSD_STATUS_REG, &stat);
	if (rc < 0) {
		smblib_err(chg, "Couldn't read APSD_STATUS rc=%d\n", rc);
		return IRQ_HANDLED;
	}
	smblib_dbg(chg, PR_REGISTER, "APSD_STATUS = 0x%02x\n", stat);

	return IRQ_HANDLED;
}

static void typec_sink_insertion(struct smb_charger *chg)
{
	vote(chg->usb_icl_votable, OTG_VOTER, true, 0);

	if (chg->use_extcon) {
		smblib_notify_usb_host(chg, true);
		chg->otg_present = true;
	}

	if (!chg->pr_swap_in_progress)
		chg->ok_to_pd = (!(*chg->pd_disabled) || chg->early_usb_attach)
					&& !chg->pd_not_supported;
}

static void typec_src_insertion(struct smb_charger *chg)
{
	int rc = 0;
	u8 stat;

	if (chg->pr_swap_in_progress)
		return;

	rc = smblib_read(chg, LEGACY_CABLE_STATUS_REG, &stat);
	if (rc < 0) {
		smblib_err(chg, "Couldn't read TYPE_C_STATE_MACHINE_STATUS_REG rc=%d\n",
			rc);
		return;
	}

	chg->typec_legacy = stat & TYPEC_LEGACY_CABLE_STATUS_BIT;
	chg->ok_to_pd = (!(chg->typec_legacy || *chg->pd_disabled)
			|| chg->early_usb_attach) && !chg->pd_not_supported;
	if (!chg->ok_to_pd) {
		rc = smblib_configure_hvdcp_apsd(chg, true);
		if (rc < 0) {
			dev_err(chg->dev,
				"Couldn't enable APSD rc=%d\n", rc);
			return;
		}
		smblib_rerun_apsd_if_required(chg);
	}
}

static void typec_sink_removal(struct smb_charger *chg)
{
	vote(chg->usb_icl_votable, OTG_VOTER, false, 0);

	if (chg->use_extcon) {
		if (chg->otg_present)
			smblib_notify_usb_host(chg, false);
		chg->otg_present = false;
	}
}

static void typec_src_removal(struct smb_charger *chg)
{
	int rc;
	struct smb_irq_data *data;
	struct storm_watch *wdata;

	rc = smblib_select_sec_charger(chg,
<<<<<<< HEAD
			chg->sec_pl_present ? SEC_CHG_PL : SEC_CHG_NONE);
=======
			chg->sec_pl_present ? POWER_SUPPLY_CHARGER_SEC_PL :
						POWER_SUPPLY_CHARGER_SEC_NONE);
>>>>>>> d8914c3a
	if (rc < 0)
		dev_err(chg->dev,
			"Couldn't disable secondary charger rc=%d\n", rc);

	/* disable apsd */
	rc = smblib_configure_hvdcp_apsd(chg, false);
	if (rc < 0)
		smblib_err(chg, "Couldn't disable APSD rc=%d\n", rc);

	smblib_update_usb_type(chg);

	if (chg->wa_flags & BOOST_BACK_WA) {
		data = chg->irq_info[SWITCHER_POWER_OK_IRQ].irq_data;
		if (data) {
			wdata = &data->storm_data;
			update_storm_count(wdata, WEAK_CHG_STORM_COUNT);
			vote(chg->usb_icl_votable, BOOST_BACK_VOTER, false, 0);
			vote(chg->usb_icl_votable, WEAK_CHARGER_VOTER,
					false, 0);
		}
	}

	cancel_delayed_work_sync(&chg->pl_enable_work);

	/* reset input current limit voters */
	vote(chg->usb_icl_votable, SW_ICL_MAX_VOTER, true, SDP_100_MA);
	vote(chg->usb_icl_votable, PD_VOTER, false, 0);
	vote(chg->usb_icl_votable, USB_PSY_VOTER, false, 0);
	vote(chg->usb_icl_votable, DCP_VOTER, false, 0);
	vote(chg->usb_icl_votable, PL_USBIN_USBIN_VOTER, false, 0);
	vote(chg->usb_icl_votable, SW_QC3_VOTER, false, 0);
	vote(chg->usb_icl_votable, OTG_VOTER, false, 0);
	vote(chg->usb_icl_votable, CTM_VOTER, false, 0);

	/* reset usb irq voters */
	vote(chg->usb_irq_enable_votable, PD_VOTER, false, 0);
	vote(chg->usb_irq_enable_votable, QC_VOTER, false, 0);

	/* reset parallel voters */
	vote(chg->pl_disable_votable, PL_DELAY_VOTER, true, 0);
	vote(chg->pl_disable_votable, PL_FCC_LOW_VOTER, false, 0);
	vote(chg->pl_enable_votable_indirect, USBIN_I_VOTER, false, 0);
	vote(chg->pl_enable_votable_indirect, USBIN_V_VOTER, false, 0);
	vote(chg->awake_votable, PL_DELAY_VOTER, false, 0);

	chg->pulse_cnt = 0;
	chg->usb_icl_delta_ua = 0;
	chg->voltage_min_uv = MICRO_5V;
	chg->voltage_max_uv = MICRO_5V;

	/* write back the default FLOAT charger configuration */
	rc = smblib_masked_write(chg, USBIN_OPTIONS_2_CFG_REG,
				(u8)FLOAT_OPTIONS_MASK, chg->float_cfg);
	if (rc < 0)
		smblib_err(chg, "Couldn't write float charger options rc=%d\n",
			rc);

	/* reconfigure allowed voltage for HVDCP */
	rc = smblib_set_adapter_allowance(chg,
			USBIN_ADAPTER_ALLOW_5V_OR_9V_TO_12V);
	if (rc < 0)
		smblib_err(chg, "Couldn't set USBIN_ADAPTER_ALLOW_5V_OR_9V_TO_12V rc=%d\n",
			rc);

	if (chg->use_extcon)
		smblib_notify_device_mode(chg, false);

	chg->typec_legacy = false;
}

static void smblib_handle_rp_change(struct smb_charger *chg, int typec_mode)
{
	const struct apsd_result *apsd = smblib_get_apsd_result(chg);

	/*
	 * We want the ICL vote @ 100mA for a FLOAT charger
	 * until the detection by the USB stack is complete.
	 * Ignore the Rp changes unless there is a
	 * pre-existing valid vote or FLOAT is configured for
	 * SDP current.
	 */
	if (apsd->pst == POWER_SUPPLY_TYPE_USB_FLOAT) {
		if (get_client_vote(chg->usb_icl_votable, SW_ICL_MAX_VOTER)
					<= USBIN_100MA
			|| (chg->float_cfg & FLOAT_OPTIONS_MASK)
					== FORCE_FLOAT_SDP_CFG_BIT)
			return;
	}

	update_sw_icl_max(chg, apsd->pst);

	smblib_dbg(chg, PR_MISC, "CC change old_mode=%d new_mode=%d\n",
						chg->typec_mode, typec_mode);
}

irqreturn_t typec_or_rid_detection_change_irq_handler(int irq, void *data)
{
	struct smb_irq_data *irq_data = data;
	struct smb_charger *chg = irq_data->parent_data;

	if (chg->connector_type == POWER_SUPPLY_CONNECTOR_MICRO_USB) {
		cancel_delayed_work_sync(&chg->uusb_otg_work);
		vote(chg->awake_votable, OTG_DELAY_VOTER, true, 0);
		smblib_dbg(chg, PR_INTERRUPT, "Scheduling OTG work\n");
		schedule_delayed_work(&chg->uusb_otg_work,
				msecs_to_jiffies(chg->otg_delay_ms));
		return IRQ_HANDLED;
	}

	return IRQ_HANDLED;
}

irqreturn_t typec_state_change_irq_handler(int irq, void *data)
{
	struct smb_irq_data *irq_data = data;
	struct smb_charger *chg = irq_data->parent_data;
	int typec_mode;

	if (chg->connector_type == POWER_SUPPLY_CONNECTOR_MICRO_USB) {
		smblib_dbg(chg, PR_INTERRUPT,
				"Ignoring for micro USB\n");
		return IRQ_HANDLED;
	}

	typec_mode = smblib_get_prop_typec_mode(chg);
	if (chg->sink_src_mode != UNATTACHED_MODE
			&& (typec_mode != chg->typec_mode))
		smblib_handle_rp_change(chg, typec_mode);
	chg->typec_mode = typec_mode;

	smblib_dbg(chg, PR_INTERRUPT, "IRQ: cc-state-change; Type-C %s detected\n",
				smblib_typec_mode_name[chg->typec_mode]);

	power_supply_changed(chg->usb_psy);

	return IRQ_HANDLED;
}


irqreturn_t typec_attach_detach_irq_handler(int irq, void *data)
{
	struct smb_irq_data *irq_data = data;
	struct smb_charger *chg = irq_data->parent_data;
	u8 stat;
	int rc;

	smblib_dbg(chg, PR_INTERRUPT, "IRQ: %s\n", irq_data->name);

	rc = smblib_read(chg, TYPE_C_STATE_MACHINE_STATUS_REG, &stat);
	if (rc < 0) {
		smblib_err(chg, "Couldn't read TYPE_C_STATE_MACHINE_STATUS_REG rc=%d\n",
			rc);
		return IRQ_HANDLED;
	}

	if (stat & TYPEC_ATTACH_DETACH_STATE_BIT) {
		rc = smblib_read(chg, TYPE_C_MISC_STATUS_REG, &stat);
		if (rc < 0) {
			smblib_err(chg, "Couldn't read TYPE_C_MISC_STATUS_REG rc=%d\n",
				rc);
			return IRQ_HANDLED;
		}

		if (stat & SNK_SRC_MODE_BIT) {
			chg->sink_src_mode = SRC_MODE;
			typec_sink_insertion(chg);
		} else {
			chg->sink_src_mode = SINK_MODE;
			typec_src_insertion(chg);
		}

	} else {
		switch (chg->sink_src_mode) {
		case SRC_MODE:
			typec_sink_removal(chg);
			break;
		case SINK_MODE:
			typec_src_removal(chg);
			break;
		default:
			break;
		}

		if (!chg->pr_swap_in_progress) {
			chg->ok_to_pd = false;
			chg->sink_src_mode = UNATTACHED_MODE;
			chg->early_usb_attach = false;
		}
	}

	power_supply_changed(chg->usb_psy);

	return IRQ_HANDLED;
}

irqreturn_t dc_plugin_irq_handler(int irq, void *data)
{
	struct smb_irq_data *irq_data = data;
	struct smb_charger *chg = irq_data->parent_data;

	power_supply_changed(chg->dc_psy);
	return IRQ_HANDLED;
}

irqreturn_t high_duty_cycle_irq_handler(int irq, void *data)
{
	struct smb_irq_data *irq_data = data;
	struct smb_charger *chg = irq_data->parent_data;

	chg->is_hdc = true;
	/*
	 * Disable usb IRQs after the flag set and re-enable IRQs after
	 * the flag cleared in the delayed work queue, to avoid any IRQ
	 * storming during the delays
	 */
	if (chg->irq_info[HIGH_DUTY_CYCLE_IRQ].irq)
		disable_irq_nosync(chg->irq_info[HIGH_DUTY_CYCLE_IRQ].irq);

	schedule_delayed_work(&chg->clear_hdc_work, msecs_to_jiffies(60));

	return IRQ_HANDLED;
}

static void smblib_bb_removal_work(struct work_struct *work)
{
	struct smb_charger *chg = container_of(work, struct smb_charger,
						bb_removal_work.work);

	vote(chg->usb_icl_votable, BOOST_BACK_VOTER, false, 0);
	vote(chg->awake_votable, BOOST_BACK_VOTER, false, 0);
}

#define BOOST_BACK_UNVOTE_DELAY_MS		750
#define BOOST_BACK_STORM_COUNT			3
#define WEAK_CHG_STORM_COUNT			8
irqreturn_t switcher_power_ok_irq_handler(int irq, void *data)
{
	struct smb_irq_data *irq_data = data;
	struct smb_charger *chg = irq_data->parent_data;
	struct storm_watch *wdata = &irq_data->storm_data;
	int rc, usb_icl;
	u8 stat;

	if (!(chg->wa_flags & BOOST_BACK_WA))
		return IRQ_HANDLED;

	rc = smblib_read(chg, POWER_PATH_STATUS_REG, &stat);
	if (rc < 0) {
		smblib_err(chg, "Couldn't read POWER_PATH_STATUS rc=%d\n", rc);
		return IRQ_HANDLED;
	}

	/* skip suspending input if its already suspended by some other voter */
	usb_icl = get_effective_result(chg->usb_icl_votable);
	if ((stat & USE_USBIN_BIT) && usb_icl >= 0 && usb_icl <= USBIN_25MA)
		return IRQ_HANDLED;

	if (stat & USE_DCIN_BIT)
		return IRQ_HANDLED;

	if (is_storming(&irq_data->storm_data)) {
		/* This could be a weak charger reduce ICL */
		if (!is_client_vote_enabled(chg->usb_icl_votable,
						WEAK_CHARGER_VOTER)) {
			smblib_err(chg,
				"Weak charger detected: voting %dmA ICL\n",
				*chg->weak_chg_icl_ua / 1000);
			vote(chg->usb_icl_votable, WEAK_CHARGER_VOTER,
					true, *chg->weak_chg_icl_ua);
			/*
			 * reset storm data and set the storm threshold
			 * to 3 for reverse boost detection.
			 */
			update_storm_count(wdata, BOOST_BACK_STORM_COUNT);
		} else {
			smblib_err(chg,
				"Reverse boost detected: voting 0mA to suspend input\n");
			vote(chg->usb_icl_votable, BOOST_BACK_VOTER, true, 0);
			vote(chg->awake_votable, BOOST_BACK_VOTER, true, 0);
			/*
			 * Remove the boost-back vote after a delay, to avoid
			 * permanently suspending the input if the boost-back
			 * condition is unintentionally hit.
			 */
			schedule_delayed_work(&chg->bb_removal_work,
				msecs_to_jiffies(BOOST_BACK_UNVOTE_DELAY_MS));
		}
	}

	return IRQ_HANDLED;
}

irqreturn_t wdog_bark_irq_handler(int irq, void *data)
{
	struct smb_irq_data *irq_data = data;
	struct smb_charger *chg = irq_data->parent_data;
	int rc;

	smblib_dbg(chg, PR_INTERRUPT, "IRQ: %s\n", irq_data->name);

	rc = smblib_write(chg, BARK_BITE_WDOG_PET_REG, BARK_BITE_WDOG_PET_BIT);
	if (rc < 0)
		smblib_err(chg, "Couldn't pet the dog rc=%d\n", rc);

	if (chg->step_chg_enabled || chg->sw_jeita_enabled)
		power_supply_changed(chg->batt_psy);

	return IRQ_HANDLED;
}

/**************
 * Additional USB PSY getters/setters
 * that call interrupt functions
 ***************/

int smblib_get_prop_pr_swap_in_progress(struct smb_charger *chg,
				union power_supply_propval *val)
{
	val->intval = chg->pr_swap_in_progress;
	return 0;
}

int smblib_set_prop_pr_swap_in_progress(struct smb_charger *chg,
				const union power_supply_propval *val)
{
	int rc;
	u8 stat, orientation;

	chg->pr_swap_in_progress = val->intval;

	rc = smblib_masked_write(chg, TYPE_C_DEBOUNCE_OPTION_REG,
			REDUCE_TCCDEBOUNCE_TO_2MS_BIT,
			val->intval ? REDUCE_TCCDEBOUNCE_TO_2MS_BIT : 0);
	if (rc < 0)
		smblib_err(chg, "Couldn't set tCC debounce rc=%d\n", rc);

	rc = smblib_masked_write(chg, TYPE_C_EXIT_STATE_CFG_REG,
			BYPASS_VSAFE0V_DURING_ROLE_SWAP_BIT,
			val->intval ? BYPASS_VSAFE0V_DURING_ROLE_SWAP_BIT : 0);
	if (rc < 0)
		smblib_err(chg, "Couldn't set exit state cfg rc=%d\n", rc);

	if (chg->pr_swap_in_progress) {
		rc = smblib_read(chg, TYPE_C_MISC_STATUS_REG, &stat);
		if (rc < 0) {
			smblib_err(chg, "Couldn't read TYPE_C_STATUS_4 rc=%d\n",
				rc);
		}

		orientation =
			stat & CC_ORIENTATION_BIT ? TYPEC_CCOUT_VALUE_BIT : 0;
		rc = smblib_masked_write(chg, TYPE_C_CCOUT_CONTROL_REG,
			TYPEC_CCOUT_SRC_BIT | TYPEC_CCOUT_BUFFER_EN_BIT
					| TYPEC_CCOUT_VALUE_BIT,
			TYPEC_CCOUT_SRC_BIT | TYPEC_CCOUT_BUFFER_EN_BIT
					| orientation);
		if (rc < 0) {
			smblib_err(chg, "Couldn't read TYPE_C_CCOUT_CONTROL_REG rc=%d\n",
				rc);
		}
	} else {
		rc = smblib_masked_write(chg, TYPE_C_CCOUT_CONTROL_REG,
			TYPEC_CCOUT_SRC_BIT, 0);
		if (rc < 0) {
			smblib_err(chg, "Couldn't read TYPE_C_CCOUT_CONTROL_REG rc=%d\n",
				rc);
		}

		/* enable DRP */
		rc = smblib_masked_write(chg, TYPE_C_MODE_CFG_REG,
				 TYPEC_POWER_ROLE_CMD_MASK, 0);
		if (rc < 0)
			smblib_err(chg, "Couldn't enable DRP rc=%d\n", rc);
	}

	return 0;
}

/***************
 * Work Queues *
 ***************/
static void smblib_uusb_otg_work(struct work_struct *work)
{
	struct smb_charger *chg = container_of(work, struct smb_charger,
						uusb_otg_work.work);
	int rc;
	u8 stat;
	bool otg;

	rc = smblib_read(chg, TYPEC_U_USB_STATUS_REG, &stat);
	if (rc < 0) {
		smblib_err(chg, "Couldn't read TYPE_C_STATUS_3 rc=%d\n", rc);
		goto out;
	}
	otg = !!(stat & U_USB_GROUND_NOVBUS_BIT);
	if (chg->otg_present != otg)
		smblib_notify_usb_host(chg, otg);
	else
		goto out;

	chg->otg_present = otg;
	if (!otg)
		chg->boost_current_ua = 0;

	rc = smblib_set_charge_param(chg, &chg->param.freq_switcher,
				otg ? chg->chg_freq.freq_below_otg_threshold
					: chg->chg_freq.freq_removal);
	if (rc < 0)
		dev_err(chg->dev, "Error in setting freq_boost rc=%d\n", rc);

	smblib_dbg(chg, PR_REGISTER, "TYPE_C_U_USB_STATUS = 0x%02x OTG=%d\n",
			stat, otg);
	power_supply_changed(chg->usb_psy);

out:
	vote(chg->awake_votable, OTG_DELAY_VOTER, false, 0);
}

static void bms_update_work(struct work_struct *work)
{
	struct smb_charger *chg = container_of(work, struct smb_charger,
						bms_update_work);

	smblib_suspend_on_debug_battery(chg);

	if (chg->batt_psy)
		power_supply_changed(chg->batt_psy);
}

static void pl_update_work(struct work_struct *work)
{
	struct smb_charger *chg = container_of(work, struct smb_charger,
						pl_update_work);

<<<<<<< HEAD
	if (chg->sec_chg_selected == SEC_CHG_CP)
		return;

	smblib_select_sec_charger(chg, SEC_CHG_PL);
=======
	if (chg->sec_chg_selected == POWER_SUPPLY_CHARGER_SEC_CP)
		return;

	smblib_select_sec_charger(chg, POWER_SUPPLY_CHARGER_SEC_PL);
>>>>>>> d8914c3a
}

static void clear_hdc_work(struct work_struct *work)
{
	struct smb_charger *chg = container_of(work, struct smb_charger,
						clear_hdc_work.work);

	chg->is_hdc = 0;
	if (chg->irq_info[HIGH_DUTY_CYCLE_IRQ].irq)
		enable_irq(chg->irq_info[HIGH_DUTY_CYCLE_IRQ].irq);
}

static void smblib_icl_change_work(struct work_struct *work)
{
	struct smb_charger *chg = container_of(work, struct smb_charger,
							icl_change_work.work);
	int rc, settled_ua;

	rc = smblib_get_charge_param(chg, &chg->param.icl_stat, &settled_ua);
	if (rc < 0) {
		smblib_err(chg, "Couldn't get ICL status rc=%d\n", rc);
		return;
	}

	power_supply_changed(chg->usb_main_psy);

	smblib_dbg(chg, PR_INTERRUPT, "icl_settled=%d\n", settled_ua);
}

static void smblib_pl_enable_work(struct work_struct *work)
{
	struct smb_charger *chg = container_of(work, struct smb_charger,
							pl_enable_work.work);

	smblib_dbg(chg, PR_PARALLEL, "timer expired, enabling parallel\n");
	vote(chg->pl_disable_votable, PL_DELAY_VOTER, false, 0);
	vote(chg->awake_votable, PL_DELAY_VOTER, false, 0);
}

#define JEITA_SOFT			0
#define JEITA_HARD			1
static int smblib_update_jeita(struct smb_charger *chg, u32 *thresholds,
								int type)
{
	int rc;
	u16 temp, base;

	base = CHGR_JEITA_THRESHOLD_BASE_REG(type);

	temp = thresholds[1] & 0xFFFF;
	temp = ((temp & 0xFF00) >> 8) | ((temp & 0xFF) << 8);
	rc = smblib_batch_write(chg, base, (u8 *)&temp, 2);
	if (rc < 0) {
		smblib_err(chg,
			"Couldn't configure Jeita %s hot threshold rc=%d\n",
			(type == JEITA_SOFT) ? "Soft" : "Hard", rc);
		return rc;
	}

	temp = thresholds[0] & 0xFFFF;
	temp = ((temp & 0xFF00) >> 8) | ((temp & 0xFF) << 8);
	rc = smblib_batch_write(chg, base + 2, (u8 *)&temp, 2);
	if (rc < 0) {
		smblib_err(chg,
			"Couldn't configure Jeita %s cold threshold rc=%d\n",
			(type == JEITA_SOFT) ? "Soft" : "Hard", rc);
		return rc;
	}

	smblib_dbg(chg, PR_MISC, "%s Jeita threshold configured\n",
				(type == JEITA_SOFT) ? "Soft" : "Hard");

	return 0;
}

static void jeita_update_work(struct work_struct *work)
{
	struct smb_charger *chg = container_of(work, struct smb_charger,
						jeita_update_work);
	struct device_node *node = chg->dev->of_node;
	struct device_node *batt_node, *pnode;
	union power_supply_propval val;
	int rc;
	u32 jeita_thresholds[2];

	batt_node = of_find_node_by_name(node, "qcom,battery-data");
	if (!batt_node) {
		smblib_err(chg, "Batterydata not available\n");
		goto out;
	}

	rc = power_supply_get_property(chg->bms_psy,
			POWER_SUPPLY_PROP_RESISTANCE_ID, &val);
	if (rc < 0) {
		smblib_err(chg, "Failed to get batt-id rc=%d\n", rc);
		goto out;
	}

	pnode = of_batterydata_get_best_profile(batt_node,
					val.intval / 1000, NULL);
	if (IS_ERR(pnode)) {
		rc = PTR_ERR(pnode);
		smblib_err(chg, "Failed to detect valid battery profile %d\n",
				rc);
		goto out;
	}

	rc = of_property_read_u32_array(pnode, "qcom,jeita-hard-thresholds",
				jeita_thresholds, 2);
	if (!rc) {
		rc = smblib_update_jeita(chg, jeita_thresholds, JEITA_HARD);
		if (rc < 0) {
			smblib_err(chg, "Couldn't configure Hard Jeita rc=%d\n",
					rc);
			goto out;
		}
	}

	rc = of_property_read_u32_array(pnode, "qcom,jeita-soft-thresholds",
				jeita_thresholds, 2);
	if (!rc) {
		rc = smblib_update_jeita(chg, jeita_thresholds, JEITA_SOFT);
		if (rc < 0) {
			smblib_err(chg, "Couldn't configure Soft Jeita rc=%d\n",
					rc);
			goto out;
		}
	}

out:
	chg->jeita_configured = true;
}

static int smblib_create_votables(struct smb_charger *chg)
{
	int rc = 0;

	chg->fcc_votable = find_votable("FCC");
	if (chg->fcc_votable == NULL) {
		rc = -EINVAL;
		smblib_err(chg, "Couldn't find FCC votable rc=%d\n", rc);
		return rc;
	}

	chg->fv_votable = find_votable("FV");
	if (chg->fv_votable == NULL) {
		rc = -EINVAL;
		smblib_err(chg, "Couldn't find FV votable rc=%d\n", rc);
		return rc;
	}

	chg->usb_icl_votable = find_votable("USB_ICL");
	if (chg->usb_icl_votable == NULL) {
		rc = -EINVAL;
		smblib_err(chg, "Couldn't find USB_ICL votable rc=%d\n", rc);
		return rc;
	}

	chg->pl_disable_votable = find_votable("PL_DISABLE");
	if (chg->pl_disable_votable == NULL) {
		rc = -EINVAL;
		smblib_err(chg, "Couldn't find votable PL_DISABLE rc=%d\n", rc);
		return rc;
	}

	chg->pl_enable_votable_indirect = find_votable("PL_ENABLE_INDIRECT");
	if (chg->pl_enable_votable_indirect == NULL) {
		rc = -EINVAL;
		smblib_err(chg,
			"Couldn't find votable PL_ENABLE_INDIRECT rc=%d\n",
			rc);
		return rc;
	}

	vote(chg->pl_disable_votable, PL_DELAY_VOTER, true, 0);

	chg->dc_suspend_votable = create_votable("DC_SUSPEND", VOTE_SET_ANY,
					smblib_dc_suspend_vote_callback,
					chg);
	if (IS_ERR(chg->dc_suspend_votable)) {
		rc = PTR_ERR(chg->dc_suspend_votable);
		chg->dc_suspend_votable = NULL;
		return rc;
	}

	chg->awake_votable = create_votable("AWAKE", VOTE_SET_ANY,
					smblib_awake_vote_callback,
					chg);
	if (IS_ERR(chg->awake_votable)) {
		rc = PTR_ERR(chg->awake_votable);
		chg->awake_votable = NULL;
		return rc;
	}

	chg->chg_disable_votable = create_votable("CHG_DISABLE", VOTE_SET_ANY,
					smblib_chg_disable_vote_callback,
					chg);
	if (IS_ERR(chg->chg_disable_votable)) {
		rc = PTR_ERR(chg->chg_disable_votable);
		chg->chg_disable_votable = NULL;
		return rc;
	}

	chg->usb_irq_enable_votable = create_votable("USB_IRQ_DISABLE",
					VOTE_SET_ANY,
					smblib_usb_irq_enable_vote_callback,
					chg);
	if (IS_ERR(chg->usb_irq_enable_votable)) {
		rc = PTR_ERR(chg->usb_irq_enable_votable);
		chg->usb_irq_enable_votable = NULL;
		return rc;
	}

	return rc;
}

static void smblib_destroy_votables(struct smb_charger *chg)
{
	if (chg->dc_suspend_votable)
		destroy_votable(chg->dc_suspend_votable);
	if (chg->usb_icl_votable)
		destroy_votable(chg->usb_icl_votable);
	if (chg->awake_votable)
		destroy_votable(chg->awake_votable);
	if (chg->chg_disable_votable)
		destroy_votable(chg->chg_disable_votable);
}

static void smblib_iio_deinit(struct smb_charger *chg)
{
	if (!IS_ERR_OR_NULL(chg->iio.usbin_v_chan))
		iio_channel_release(chg->iio.usbin_v_chan);
	if (!IS_ERR_OR_NULL(chg->iio.usbin_i_chan))
		iio_channel_release(chg->iio.usbin_i_chan);
	if (!IS_ERR_OR_NULL(chg->iio.temp_chan))
		iio_channel_release(chg->iio.temp_chan);
}

int smblib_init(struct smb_charger *chg)
{
	int rc = 0;

	mutex_init(&chg->lock);
	INIT_WORK(&chg->bms_update_work, bms_update_work);
	INIT_WORK(&chg->pl_update_work, pl_update_work);
	INIT_WORK(&chg->jeita_update_work, jeita_update_work);
	INIT_DELAYED_WORK(&chg->clear_hdc_work, clear_hdc_work);
	INIT_DELAYED_WORK(&chg->icl_change_work, smblib_icl_change_work);
	INIT_DELAYED_WORK(&chg->pl_enable_work, smblib_pl_enable_work);
	INIT_DELAYED_WORK(&chg->uusb_otg_work, smblib_uusb_otg_work);
	INIT_DELAYED_WORK(&chg->bb_removal_work, smblib_bb_removal_work);
	chg->fake_capacity = -EINVAL;
	chg->fake_input_current_limited = -EINVAL;
	chg->fake_batt_status = -EINVAL;
	chg->sink_src_mode = UNATTACHED_MODE;
	chg->jeita_configured = false;
<<<<<<< HEAD
	chg->sec_chg_selected = SEC_CHG_NONE;
=======
	chg->sec_chg_selected = POWER_SUPPLY_CHARGER_SEC_NONE;
>>>>>>> d8914c3a

	switch (chg->mode) {
	case PARALLEL_MASTER:
		rc = qcom_batt_init(chg->smb_version);
		if (rc < 0) {
			smblib_err(chg, "Couldn't init qcom_batt_init rc=%d\n",
				rc);
			return rc;
		}

		rc = qcom_step_chg_init(chg->dev, chg->step_chg_enabled,
						chg->sw_jeita_enabled);
		if (rc < 0) {
			smblib_err(chg, "Couldn't init qcom_step_chg_init rc=%d\n",
				rc);
			return rc;
		}

		rc = smblib_create_votables(chg);
		if (rc < 0) {
			smblib_err(chg, "Couldn't create votables rc=%d\n",
				rc);
			return rc;
		}

		chg->bms_psy = power_supply_get_by_name("bms");

		if (chg->sec_pl_present) {
			chg->pl.psy = power_supply_get_by_name("parallel");
<<<<<<< HEAD
			if (chg->pl.psy &&
					chg->sec_chg_selected != SEC_CHG_CP) {
				rc = smblib_select_sec_charger(chg, SEC_CHG_PL);
=======
			if (chg->sec_chg_selected != POWER_SUPPLY_CHARGER_SEC_CP
				&& chg->pl.psy) {
				rc = smblib_select_sec_charger(chg,
						POWER_SUPPLY_CHARGER_SEC_PL);
>>>>>>> d8914c3a
				if (rc < 0) {
					smblib_err(chg, "Couldn't config pl charger rc=%d\n",
						rc);
					return rc;
				}
			}
		}

		rc = smblib_register_notifier(chg);
		if (rc < 0) {
			smblib_err(chg,
				"Couldn't register notifier rc=%d\n", rc);
			return rc;
		}
		break;
	case PARALLEL_SLAVE:
		break;
	default:
		smblib_err(chg, "Unsupported mode %d\n", chg->mode);
		return -EINVAL;
	}

	return rc;
}

int smblib_deinit(struct smb_charger *chg)
{
	switch (chg->mode) {
	case PARALLEL_MASTER:
		cancel_work_sync(&chg->bms_update_work);
		cancel_work_sync(&chg->jeita_update_work);
		cancel_work_sync(&chg->pl_update_work);
		cancel_delayed_work_sync(&chg->clear_hdc_work);
		cancel_delayed_work_sync(&chg->icl_change_work);
		cancel_delayed_work_sync(&chg->pl_enable_work);
		cancel_delayed_work_sync(&chg->uusb_otg_work);
		cancel_delayed_work_sync(&chg->bb_removal_work);
		power_supply_unreg_notifier(&chg->nb);
		smblib_destroy_votables(chg);
		qcom_step_chg_deinit();
		qcom_batt_deinit();
		break;
	case PARALLEL_SLAVE:
		break;
	default:
		smblib_err(chg, "Unsupported mode %d\n", chg->mode);
		return -EINVAL;
	}

	smblib_iio_deinit(chg);

	return 0;
}<|MERGE_RESOLUTION|>--- conflicted
+++ resolved
@@ -117,12 +117,7 @@
 	return 0;
 }
 
-<<<<<<< HEAD
-static int smblib_select_sec_charger(struct smb_charger *chg,
-					enum sec_charger_type sec_chg)
-=======
 static int smblib_select_sec_charger(struct smb_charger *chg, int sec_chg)
->>>>>>> d8914c3a
 {
 	int rc;
 
@@ -130,11 +125,7 @@
 		return 0;
 
 	switch (sec_chg) {
-<<<<<<< HEAD
-	case SEC_CHG_CP:
-=======
 	case POWER_SUPPLY_CHARGER_SEC_CP:
->>>>>>> d8914c3a
 		/* select Charge Pump instead of slave charger */
 		rc = smblib_masked_write(chg, MISC_SMB_CFG_REG,
 					SMB_EN_SEL_BIT, SMB_EN_SEL_BIT);
@@ -151,11 +142,7 @@
 			return rc;
 		}
 		break;
-<<<<<<< HEAD
-	case SEC_CHG_PL:
-=======
 	case POWER_SUPPLY_CHARGER_SEC_PL:
->>>>>>> d8914c3a
 		/* select slave charger instead of Charge Pump */
 		rc = smblib_masked_write(chg, MISC_SMB_CFG_REG,
 					SMB_EN_SEL_BIT, 0);
@@ -172,11 +159,7 @@
 			return rc;
 		}
 		break;
-<<<<<<< HEAD
-	case SEC_CHG_NONE:
-=======
 	case POWER_SUPPLY_CHARGER_SEC_NONE:
->>>>>>> d8914c3a
 	default:
 		/* SW override, disabling secondary charger(s) */
 		rc = smblib_write(chg, MISC_SMB_EN_CMD_REG,
@@ -2509,15 +2492,10 @@
 		 * For PPS, Charge Pump is preferred over parallel charger if
 		 * present.
 		 */
-<<<<<<< HEAD
-		if (chg->pd_active == 2 && chg->sec_cp_present) {
-			rc = smblib_select_sec_charger(chg, SEC_CHG_CP);
-=======
 		if (chg->pd_active == POWER_SUPPLY_PD_PPS_ACTIVE
 						&& chg->sec_cp_present) {
 			rc = smblib_select_sec_charger(chg,
 						POWER_SUPPLY_CHARGER_SEC_CP);
->>>>>>> d8914c3a
 			if (rc < 0)
 				dev_err(chg->dev, "Couldn't enable secondary charger rc=%d\n",
 					rc);
@@ -2528,12 +2506,8 @@
 		vote(chg->usb_irq_enable_votable, PD_VOTER, false, 0);
 
 		rc = smblib_select_sec_charger(chg,
-<<<<<<< HEAD
-			chg->sec_pl_present ? SEC_CHG_PL : SEC_CHG_NONE);
-=======
 			chg->sec_pl_present ? POWER_SUPPLY_CHARGER_SEC_PL :
 						POWER_SUPPLY_CHARGER_SEC_NONE);
->>>>>>> d8914c3a
 		if (rc < 0)
 			dev_err(chg->dev,
 				"Couldn't enable secondary charger rc=%d\n",
@@ -3073,12 +3047,8 @@
 
 	/* for QC3, switch to CP if present */
 	if ((apsd_result->bit & QC_3P0_BIT) && chg->sec_cp_present) {
-<<<<<<< HEAD
-		rc = smblib_select_sec_charger(chg, SEC_CHG_CP);
-=======
 		rc = smblib_select_sec_charger(chg,
 					POWER_SUPPLY_CHARGER_SEC_CP);
->>>>>>> d8914c3a
 		if (rc < 0)
 			dev_err(chg->dev,
 			"Couldn't enable secondary chargers  rc=%d\n", rc);
@@ -3338,12 +3308,8 @@
 	struct storm_watch *wdata;
 
 	rc = smblib_select_sec_charger(chg,
-<<<<<<< HEAD
-			chg->sec_pl_present ? SEC_CHG_PL : SEC_CHG_NONE);
-=======
 			chg->sec_pl_present ? POWER_SUPPLY_CHARGER_SEC_PL :
 						POWER_SUPPLY_CHARGER_SEC_NONE);
->>>>>>> d8914c3a
 	if (rc < 0)
 		dev_err(chg->dev,
 			"Couldn't disable secondary charger rc=%d\n", rc);
@@ -3778,17 +3744,10 @@
 	struct smb_charger *chg = container_of(work, struct smb_charger,
 						pl_update_work);
 
-<<<<<<< HEAD
-	if (chg->sec_chg_selected == SEC_CHG_CP)
-		return;
-
-	smblib_select_sec_charger(chg, SEC_CHG_PL);
-=======
 	if (chg->sec_chg_selected == POWER_SUPPLY_CHARGER_SEC_CP)
 		return;
 
 	smblib_select_sec_charger(chg, POWER_SUPPLY_CHARGER_SEC_PL);
->>>>>>> d8914c3a
 }
 
 static void clear_hdc_work(struct work_struct *work)
@@ -4045,11 +4004,7 @@
 	chg->fake_batt_status = -EINVAL;
 	chg->sink_src_mode = UNATTACHED_MODE;
 	chg->jeita_configured = false;
-<<<<<<< HEAD
-	chg->sec_chg_selected = SEC_CHG_NONE;
-=======
 	chg->sec_chg_selected = POWER_SUPPLY_CHARGER_SEC_NONE;
->>>>>>> d8914c3a
 
 	switch (chg->mode) {
 	case PARALLEL_MASTER:
@@ -4079,16 +4034,10 @@
 
 		if (chg->sec_pl_present) {
 			chg->pl.psy = power_supply_get_by_name("parallel");
-<<<<<<< HEAD
-			if (chg->pl.psy &&
-					chg->sec_chg_selected != SEC_CHG_CP) {
-				rc = smblib_select_sec_charger(chg, SEC_CHG_PL);
-=======
 			if (chg->sec_chg_selected != POWER_SUPPLY_CHARGER_SEC_CP
 				&& chg->pl.psy) {
 				rc = smblib_select_sec_charger(chg,
 						POWER_SUPPLY_CHARGER_SEC_PL);
->>>>>>> d8914c3a
 				if (rc < 0) {
 					smblib_err(chg, "Couldn't config pl charger rc=%d\n",
 						rc);
