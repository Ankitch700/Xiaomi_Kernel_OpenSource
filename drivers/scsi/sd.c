--- conflicted
+++ resolved
@@ -3208,16 +3208,10 @@
 	q->limits.max_dev_sectors = logical_to_sectors(sdp, dev_max);
 
 	if (sd_validate_opt_xfer_size(sdkp, dev_max)) {
-<<<<<<< HEAD
-		rw_max = q->limits.io_opt =
-			logical_to_bytes(sdp, sdkp->opt_xfer_blocks);
-	} else
-=======
 		q->limits.io_opt = logical_to_bytes(sdp, sdkp->opt_xfer_blocks);
 		rw_max = logical_to_sectors(sdp, sdkp->opt_xfer_blocks);
 	} else {
 		q->limits.io_opt = 0;
->>>>>>> 95bff4cd
 		rw_max = min_not_zero(logical_to_sectors(sdp, dev_max),
 				      (sector_t)BLK_DEF_MAX_SECTORS);
 	}
