/*
 *      sd.c Copyright (C) 1992 Drew Eckhardt
 *           Copyright (C) 1993, 1994, 1995, 1999 Eric Youngdale
 *
 *      Linux scsi disk driver
 *              Initial versions: Drew Eckhardt
 *              Subsequent revisions: Eric Youngdale
 *	Modification history:
 *       - Drew Eckhardt <drew@colorado.edu> original
 *       - Eric Youngdale <eric@andante.org> add scatter-gather, multiple 
 *         outstanding request, and other enhancements.
 *         Support loadable low-level scsi drivers.
 *       - Jirka Hanika <geo@ff.cuni.cz> support more scsi disks using 
 *         eight major numbers.
 *       - Richard Gooch <rgooch@atnf.csiro.au> support devfs.
 *	 - Torben Mathiasen <tmm@image.dk> Resource allocation fixes in 
 *	   sd_init and cleanups.
 *	 - Alex Davis <letmein@erols.com> Fix problem where partition info
 *	   not being read in sd_open. Fix problem where removable media 
 *	   could be ejected after sd_open.
 *	 - Douglas Gilbert <dgilbert@interlog.com> cleanup for lk 2.5.x
 *	 - Badari Pulavarty <pbadari@us.ibm.com>, Matthew Wilcox 
 *	   <willy@debian.org>, Kurt Garloff <garloff@suse.de>: 
 *	   Support 32k/1M disks.
 *
 *	Logging policy (needs CONFIG_SCSI_LOGGING defined):
 *	 - setting up transfer: SCSI_LOG_HLQUEUE levels 1 and 2
 *	 - end of transfer (bh + scsi_lib): SCSI_LOG_HLCOMPLETE level 1
 *	 - entering sd_ioctl: SCSI_LOG_IOCTL level 1
 *	 - entering other commands: SCSI_LOG_HLQUEUE level 3
 *	Note: when the logging level is set by the user, it must be greater
 *	than the level indicated above to trigger output.	
 */

#include <linux/module.h>
#include <linux/fs.h>
#include <linux/kernel.h>
#include <linux/mm.h>
#include <linux/bio.h>
#include <linux/genhd.h>
#include <linux/hdreg.h>
#include <linux/errno.h>
#include <linux/idr.h>
#include <linux/interrupt.h>
#include <linux/init.h>
#include <linux/blkdev.h>
#include <linux/blkpg.h>
#include <linux/delay.h>
#include <linux/mutex.h>
#include <linux/string_helpers.h>
#include <linux/async.h>
#include <linux/slab.h>
#include <linux/sed-opal.h>
#include <linux/pm_runtime.h>
#include <linux/pr.h>
#include <linux/t10-pi.h>
#include <linux/uaccess.h>
#include <asm/unaligned.h>

#include <scsi/scsi.h>
#include <scsi/scsi_cmnd.h>
#include <scsi/scsi_dbg.h>
#include <scsi/scsi_device.h>
#include <scsi/scsi_driver.h>
#include <scsi/scsi_eh.h>
#include <scsi/scsi_host.h>
#include <scsi/scsi_ioctl.h>
#include <scsi/scsicam.h>

#include "sd.h"
#include "scsi_priv.h"
#include "scsi_logging.h"

MODULE_AUTHOR("Eric Youngdale");
MODULE_DESCRIPTION("SCSI disk (sd) driver");
MODULE_LICENSE("GPL");

MODULE_ALIAS_BLOCKDEV_MAJOR(SCSI_DISK0_MAJOR);
MODULE_ALIAS_BLOCKDEV_MAJOR(SCSI_DISK1_MAJOR);
MODULE_ALIAS_BLOCKDEV_MAJOR(SCSI_DISK2_MAJOR);
MODULE_ALIAS_BLOCKDEV_MAJOR(SCSI_DISK3_MAJOR);
MODULE_ALIAS_BLOCKDEV_MAJOR(SCSI_DISK4_MAJOR);
MODULE_ALIAS_BLOCKDEV_MAJOR(SCSI_DISK5_MAJOR);
MODULE_ALIAS_BLOCKDEV_MAJOR(SCSI_DISK6_MAJOR);
MODULE_ALIAS_BLOCKDEV_MAJOR(SCSI_DISK7_MAJOR);
MODULE_ALIAS_BLOCKDEV_MAJOR(SCSI_DISK8_MAJOR);
MODULE_ALIAS_BLOCKDEV_MAJOR(SCSI_DISK9_MAJOR);
MODULE_ALIAS_BLOCKDEV_MAJOR(SCSI_DISK10_MAJOR);
MODULE_ALIAS_BLOCKDEV_MAJOR(SCSI_DISK11_MAJOR);
MODULE_ALIAS_BLOCKDEV_MAJOR(SCSI_DISK12_MAJOR);
MODULE_ALIAS_BLOCKDEV_MAJOR(SCSI_DISK13_MAJOR);
MODULE_ALIAS_BLOCKDEV_MAJOR(SCSI_DISK14_MAJOR);
MODULE_ALIAS_BLOCKDEV_MAJOR(SCSI_DISK15_MAJOR);
MODULE_ALIAS_SCSI_DEVICE(TYPE_DISK);
MODULE_ALIAS_SCSI_DEVICE(TYPE_MOD);
MODULE_ALIAS_SCSI_DEVICE(TYPE_RBC);
MODULE_ALIAS_SCSI_DEVICE(TYPE_ZBC);

#if !defined(CONFIG_DEBUG_BLOCK_EXT_DEVT)
#define SD_MINORS	16
#else
#define SD_MINORS	0
#endif

static void sd_config_discard(struct scsi_disk *, unsigned int);
static void sd_config_write_same(struct scsi_disk *);
static int  sd_revalidate_disk(struct gendisk *);
static void sd_unlock_native_capacity(struct gendisk *disk);
static int  sd_probe(struct device *);
static int  sd_remove(struct device *);
static void sd_shutdown(struct device *);
static int sd_suspend_system(struct device *);
static int sd_suspend_runtime(struct device *);
static int sd_resume(struct device *);
static void sd_rescan(struct device *);
static int sd_init_command(struct scsi_cmnd *SCpnt);
static void sd_uninit_command(struct scsi_cmnd *SCpnt);
static int sd_done(struct scsi_cmnd *);
static void sd_eh_reset(struct scsi_cmnd *);
static int sd_eh_action(struct scsi_cmnd *, int);
static void sd_read_capacity(struct scsi_disk *sdkp, unsigned char *buffer);
static void scsi_disk_release(struct device *cdev);
static void sd_print_sense_hdr(struct scsi_disk *, struct scsi_sense_hdr *);
static void sd_print_result(const struct scsi_disk *, const char *, int);

static DEFINE_IDA(sd_index_ida);

/* This semaphore is used to mediate the 0->1 reference get in the
 * face of object destruction (i.e. we can't allow a get on an
 * object after last put) */
static DEFINE_MUTEX(sd_ref_mutex);

static struct kmem_cache *sd_cdb_cache;
static mempool_t *sd_cdb_pool;
static mempool_t *sd_page_pool;

static const char *sd_cache_types[] = {
	"write through", "none", "write back",
	"write back, no read (daft)"
};

static void sd_set_flush_flag(struct scsi_disk *sdkp)
{
	bool wc = false, fua = false;

	if (sdkp->WCE) {
		wc = true;
		if (sdkp->DPOFUA)
			fua = true;
	}

	blk_queue_write_cache(sdkp->disk->queue, wc, fua);
}

static ssize_t
cache_type_store(struct device *dev, struct device_attribute *attr,
		 const char *buf, size_t count)
{
	int ct, rcd, wce, sp;
	struct scsi_disk *sdkp = to_scsi_disk(dev);
	struct scsi_device *sdp = sdkp->device;
	char buffer[64];
	char *buffer_data;
	struct scsi_mode_data data;
	struct scsi_sense_hdr sshdr;
	static const char temp[] = "temporary ";
	int len;

	if (sdp->type != TYPE_DISK && sdp->type != TYPE_ZBC)
		/* no cache control on RBC devices; theoretically they
		 * can do it, but there's probably so many exceptions
		 * it's not worth the risk */
		return -EINVAL;

	if (strncmp(buf, temp, sizeof(temp) - 1) == 0) {
		buf += sizeof(temp) - 1;
		sdkp->cache_override = 1;
	} else {
		sdkp->cache_override = 0;
	}

	ct = sysfs_match_string(sd_cache_types, buf);
	if (ct < 0)
		return -EINVAL;

	rcd = ct & 0x01 ? 1 : 0;
	wce = (ct & 0x02) && !sdkp->write_prot ? 1 : 0;

	if (sdkp->cache_override) {
		sdkp->WCE = wce;
		sdkp->RCD = rcd;
		sd_set_flush_flag(sdkp);
		return count;
	}

	if (scsi_mode_sense(sdp, 0x08, 8, buffer, sizeof(buffer), SD_TIMEOUT,
			    SD_MAX_RETRIES, &data, NULL))
		return -EINVAL;
	len = min_t(size_t, sizeof(buffer), data.length - data.header_length -
		  data.block_descriptor_length);
	buffer_data = buffer + data.header_length +
		data.block_descriptor_length;
	buffer_data[2] &= ~0x05;
	buffer_data[2] |= wce << 2 | rcd;
	sp = buffer_data[0] & 0x80 ? 1 : 0;
	buffer_data[0] &= ~0x80;

	/*
	 * Ensure WP, DPOFUA, and RESERVED fields are cleared in
	 * received mode parameter buffer before doing MODE SELECT.
	 */
	data.device_specific = 0;

	if (scsi_mode_select(sdp, 1, sp, 8, buffer_data, len, SD_TIMEOUT,
			     SD_MAX_RETRIES, &data, &sshdr)) {
		if (scsi_sense_valid(&sshdr))
			sd_print_sense_hdr(sdkp, &sshdr);
		return -EINVAL;
	}
	revalidate_disk(sdkp->disk);
	return count;
}

static ssize_t
manage_start_stop_show(struct device *dev, struct device_attribute *attr,
		       char *buf)
{
	struct scsi_disk *sdkp = to_scsi_disk(dev);
	struct scsi_device *sdp = sdkp->device;

	return sprintf(buf, "%u\n", sdp->manage_start_stop);
}

static ssize_t
manage_start_stop_store(struct device *dev, struct device_attribute *attr,
			const char *buf, size_t count)
{
	struct scsi_disk *sdkp = to_scsi_disk(dev);
	struct scsi_device *sdp = sdkp->device;
	bool v;

	if (!capable(CAP_SYS_ADMIN))
		return -EACCES;

	if (kstrtobool(buf, &v))
		return -EINVAL;

	sdp->manage_start_stop = v;

	return count;
}
static DEVICE_ATTR_RW(manage_start_stop);

static ssize_t
allow_restart_show(struct device *dev, struct device_attribute *attr, char *buf)
{
	struct scsi_disk *sdkp = to_scsi_disk(dev);

	return sprintf(buf, "%u\n", sdkp->device->allow_restart);
}

static ssize_t
allow_restart_store(struct device *dev, struct device_attribute *attr,
		    const char *buf, size_t count)
{
	bool v;
	struct scsi_disk *sdkp = to_scsi_disk(dev);
	struct scsi_device *sdp = sdkp->device;

	if (!capable(CAP_SYS_ADMIN))
		return -EACCES;

	if (sdp->type != TYPE_DISK && sdp->type != TYPE_ZBC)
		return -EINVAL;

	if (kstrtobool(buf, &v))
		return -EINVAL;

	sdp->allow_restart = v;

	return count;
}
static DEVICE_ATTR_RW(allow_restart);

static ssize_t
cache_type_show(struct device *dev, struct device_attribute *attr, char *buf)
{
	struct scsi_disk *sdkp = to_scsi_disk(dev);
	int ct = sdkp->RCD + 2*sdkp->WCE;

	return sprintf(buf, "%s\n", sd_cache_types[ct]);
}
static DEVICE_ATTR_RW(cache_type);

static ssize_t
FUA_show(struct device *dev, struct device_attribute *attr, char *buf)
{
	struct scsi_disk *sdkp = to_scsi_disk(dev);

	return sprintf(buf, "%u\n", sdkp->DPOFUA);
}
static DEVICE_ATTR_RO(FUA);

static ssize_t
protection_type_show(struct device *dev, struct device_attribute *attr,
		     char *buf)
{
	struct scsi_disk *sdkp = to_scsi_disk(dev);

	return sprintf(buf, "%u\n", sdkp->protection_type);
}

static ssize_t
protection_type_store(struct device *dev, struct device_attribute *attr,
		      const char *buf, size_t count)
{
	struct scsi_disk *sdkp = to_scsi_disk(dev);
	unsigned int val;
	int err;

	if (!capable(CAP_SYS_ADMIN))
		return -EACCES;

	err = kstrtouint(buf, 10, &val);

	if (err)
		return err;

	if (val <= T10_PI_TYPE3_PROTECTION)
		sdkp->protection_type = val;

	return count;
}
static DEVICE_ATTR_RW(protection_type);

static ssize_t
protection_mode_show(struct device *dev, struct device_attribute *attr,
		     char *buf)
{
	struct scsi_disk *sdkp = to_scsi_disk(dev);
	struct scsi_device *sdp = sdkp->device;
	unsigned int dif, dix;

	dif = scsi_host_dif_capable(sdp->host, sdkp->protection_type);
	dix = scsi_host_dix_capable(sdp->host, sdkp->protection_type);

	if (!dix && scsi_host_dix_capable(sdp->host, T10_PI_TYPE0_PROTECTION)) {
		dif = 0;
		dix = 1;
	}

	if (!dif && !dix)
		return sprintf(buf, "none\n");

	return sprintf(buf, "%s%u\n", dix ? "dix" : "dif", dif);
}
static DEVICE_ATTR_RO(protection_mode);

static ssize_t
app_tag_own_show(struct device *dev, struct device_attribute *attr, char *buf)
{
	struct scsi_disk *sdkp = to_scsi_disk(dev);

	return sprintf(buf, "%u\n", sdkp->ATO);
}
static DEVICE_ATTR_RO(app_tag_own);

static ssize_t
thin_provisioning_show(struct device *dev, struct device_attribute *attr,
		       char *buf)
{
	struct scsi_disk *sdkp = to_scsi_disk(dev);

	return sprintf(buf, "%u\n", sdkp->lbpme);
}
static DEVICE_ATTR_RO(thin_provisioning);

/* sysfs_match_string() requires dense arrays */
static const char *lbp_mode[] = {
	[SD_LBP_FULL]		= "full",
	[SD_LBP_UNMAP]		= "unmap",
	[SD_LBP_WS16]		= "writesame_16",
	[SD_LBP_WS10]		= "writesame_10",
	[SD_LBP_ZERO]		= "writesame_zero",
	[SD_LBP_DISABLE]	= "disabled",
};

static ssize_t
provisioning_mode_show(struct device *dev, struct device_attribute *attr,
		       char *buf)
{
	struct scsi_disk *sdkp = to_scsi_disk(dev);

	return sprintf(buf, "%s\n", lbp_mode[sdkp->provisioning_mode]);
}

static ssize_t
provisioning_mode_store(struct device *dev, struct device_attribute *attr,
			const char *buf, size_t count)
{
	struct scsi_disk *sdkp = to_scsi_disk(dev);
	struct scsi_device *sdp = sdkp->device;
	int mode;

	if (!capable(CAP_SYS_ADMIN))
		return -EACCES;

	if (sd_is_zoned(sdkp)) {
		sd_config_discard(sdkp, SD_LBP_DISABLE);
		return count;
	}

	if (sdp->type != TYPE_DISK)
		return -EINVAL;

	mode = sysfs_match_string(lbp_mode, buf);
	if (mode < 0)
		return -EINVAL;

	sd_config_discard(sdkp, mode);

	return count;
}
static DEVICE_ATTR_RW(provisioning_mode);

/* sysfs_match_string() requires dense arrays */
static const char *zeroing_mode[] = {
	[SD_ZERO_WRITE]		= "write",
	[SD_ZERO_WS]		= "writesame",
	[SD_ZERO_WS16_UNMAP]	= "writesame_16_unmap",
	[SD_ZERO_WS10_UNMAP]	= "writesame_10_unmap",
};

static ssize_t
zeroing_mode_show(struct device *dev, struct device_attribute *attr,
		  char *buf)
{
	struct scsi_disk *sdkp = to_scsi_disk(dev);

	return sprintf(buf, "%s\n", zeroing_mode[sdkp->zeroing_mode]);
}

static ssize_t
zeroing_mode_store(struct device *dev, struct device_attribute *attr,
		   const char *buf, size_t count)
{
	struct scsi_disk *sdkp = to_scsi_disk(dev);
	int mode;

	if (!capable(CAP_SYS_ADMIN))
		return -EACCES;

	mode = sysfs_match_string(zeroing_mode, buf);
	if (mode < 0)
		return -EINVAL;

	sdkp->zeroing_mode = mode;

	return count;
}
static DEVICE_ATTR_RW(zeroing_mode);

static ssize_t
max_medium_access_timeouts_show(struct device *dev,
				struct device_attribute *attr, char *buf)
{
	struct scsi_disk *sdkp = to_scsi_disk(dev);

	return sprintf(buf, "%u\n", sdkp->max_medium_access_timeouts);
}

static ssize_t
max_medium_access_timeouts_store(struct device *dev,
				 struct device_attribute *attr, const char *buf,
				 size_t count)
{
	struct scsi_disk *sdkp = to_scsi_disk(dev);
	int err;

	if (!capable(CAP_SYS_ADMIN))
		return -EACCES;

	err = kstrtouint(buf, 10, &sdkp->max_medium_access_timeouts);

	return err ? err : count;
}
static DEVICE_ATTR_RW(max_medium_access_timeouts);

static ssize_t
max_write_same_blocks_show(struct device *dev, struct device_attribute *attr,
			   char *buf)
{
	struct scsi_disk *sdkp = to_scsi_disk(dev);

	return sprintf(buf, "%u\n", sdkp->max_ws_blocks);
}

static ssize_t
max_write_same_blocks_store(struct device *dev, struct device_attribute *attr,
			    const char *buf, size_t count)
{
	struct scsi_disk *sdkp = to_scsi_disk(dev);
	struct scsi_device *sdp = sdkp->device;
	unsigned long max;
	int err;

	if (!capable(CAP_SYS_ADMIN))
		return -EACCES;

	if (sdp->type != TYPE_DISK && sdp->type != TYPE_ZBC)
		return -EINVAL;

	err = kstrtoul(buf, 10, &max);

	if (err)
		return err;

	if (max == 0)
		sdp->no_write_same = 1;
	else if (max <= SD_MAX_WS16_BLOCKS) {
		sdp->no_write_same = 0;
		sdkp->max_ws_blocks = max;
	}

	sd_config_write_same(sdkp);

	return count;
}
static DEVICE_ATTR_RW(max_write_same_blocks);

static struct attribute *sd_disk_attrs[] = {
	&dev_attr_cache_type.attr,
	&dev_attr_FUA.attr,
	&dev_attr_allow_restart.attr,
	&dev_attr_manage_start_stop.attr,
	&dev_attr_protection_type.attr,
	&dev_attr_protection_mode.attr,
	&dev_attr_app_tag_own.attr,
	&dev_attr_thin_provisioning.attr,
	&dev_attr_provisioning_mode.attr,
	&dev_attr_zeroing_mode.attr,
	&dev_attr_max_write_same_blocks.attr,
	&dev_attr_max_medium_access_timeouts.attr,
	NULL,
};
ATTRIBUTE_GROUPS(sd_disk);

static struct class sd_disk_class = {
	.name		= "scsi_disk",
	.owner		= THIS_MODULE,
	.dev_release	= scsi_disk_release,
	.dev_groups	= sd_disk_groups,
};

static const struct dev_pm_ops sd_pm_ops = {
	.suspend		= sd_suspend_system,
	.resume			= sd_resume,
	.poweroff		= sd_suspend_system,
	.restore		= sd_resume,
	.runtime_suspend	= sd_suspend_runtime,
	.runtime_resume		= sd_resume,
};

static struct scsi_driver sd_template = {
	.gendrv = {
		.name		= "sd",
		.owner		= THIS_MODULE,
		.probe		= sd_probe,
		.remove		= sd_remove,
		.shutdown	= sd_shutdown,
		.pm		= &sd_pm_ops,
	},
	.rescan			= sd_rescan,
	.init_command		= sd_init_command,
	.uninit_command		= sd_uninit_command,
	.done			= sd_done,
	.eh_action		= sd_eh_action,
	.eh_reset		= sd_eh_reset,
};

/*
 * Dummy kobj_map->probe function.
 * The default ->probe function will call modprobe, which is
 * pointless as this module is already loaded.
 */
static struct kobject *sd_default_probe(dev_t devt, int *partno, void *data)
{
	return NULL;
}

/*
 * Device no to disk mapping:
 * 
 *       major         disc2     disc  p1
 *   |............|.............|....|....| <- dev_t
 *    31        20 19          8 7  4 3  0
 * 
 * Inside a major, we have 16k disks, however mapped non-
 * contiguously. The first 16 disks are for major0, the next
 * ones with major1, ... Disk 256 is for major0 again, disk 272 
 * for major1, ... 
 * As we stay compatible with our numbering scheme, we can reuse 
 * the well-know SCSI majors 8, 65--71, 136--143.
 */
static int sd_major(int major_idx)
{
	switch (major_idx) {
	case 0:
		return SCSI_DISK0_MAJOR;
	case 1 ... 7:
		return SCSI_DISK1_MAJOR + major_idx - 1;
	case 8 ... 15:
		return SCSI_DISK8_MAJOR + major_idx - 8;
	default:
		BUG();
		return 0;	/* shut up gcc */
	}
}

static struct scsi_disk *scsi_disk_get(struct gendisk *disk)
{
	struct scsi_disk *sdkp = NULL;

	mutex_lock(&sd_ref_mutex);

	if (disk->private_data) {
		sdkp = scsi_disk(disk);
		if (scsi_device_get(sdkp->device) == 0)
			get_device(&sdkp->dev);
		else
			sdkp = NULL;
	}
	mutex_unlock(&sd_ref_mutex);
	return sdkp;
}

static void scsi_disk_put(struct scsi_disk *sdkp)
{
	struct scsi_device *sdev = sdkp->device;

	mutex_lock(&sd_ref_mutex);
	put_device(&sdkp->dev);
	scsi_device_put(sdev);
	mutex_unlock(&sd_ref_mutex);
}

#ifdef CONFIG_BLK_SED_OPAL
static int sd_sec_submit(void *data, u16 spsp, u8 secp, void *buffer,
		size_t len, bool send)
{
	struct scsi_device *sdev = data;
	u8 cdb[12] = { 0, };
	int ret;

	cdb[0] = send ? SECURITY_PROTOCOL_OUT : SECURITY_PROTOCOL_IN;
	cdb[1] = secp;
	put_unaligned_be16(spsp, &cdb[2]);
	put_unaligned_be32(len, &cdb[6]);

	ret = scsi_execute_req(sdev, cdb,
			send ? DMA_TO_DEVICE : DMA_FROM_DEVICE,
			buffer, len, NULL, SD_TIMEOUT, SD_MAX_RETRIES, NULL);
	return ret <= 0 ? ret : -EIO;
}
#endif /* CONFIG_BLK_SED_OPAL */

static unsigned char sd_setup_protect_cmnd(struct scsi_cmnd *scmd,
					   unsigned int dix, unsigned int dif)
{
	struct bio *bio = scmd->request->bio;
	unsigned int prot_op = sd_prot_op(rq_data_dir(scmd->request), dix, dif);
	unsigned int protect = 0;

	if (dix) {				/* DIX Type 0, 1, 2, 3 */
		if (bio_integrity_flagged(bio, BIP_IP_CHECKSUM))
			scmd->prot_flags |= SCSI_PROT_IP_CHECKSUM;

		if (bio_integrity_flagged(bio, BIP_CTRL_NOCHECK) == false)
			scmd->prot_flags |= SCSI_PROT_GUARD_CHECK;
	}

	if (dif != T10_PI_TYPE3_PROTECTION) {	/* DIX/DIF Type 0, 1, 2 */
		scmd->prot_flags |= SCSI_PROT_REF_INCREMENT;

		if (bio_integrity_flagged(bio, BIP_CTRL_NOCHECK) == false)
			scmd->prot_flags |= SCSI_PROT_REF_CHECK;
	}

	if (dif) {				/* DIX/DIF Type 1, 2, 3 */
		scmd->prot_flags |= SCSI_PROT_TRANSFER_PI;

		if (bio_integrity_flagged(bio, BIP_DISK_NOCHECK))
			protect = 3 << 5;	/* Disable target PI checking */
		else
			protect = 1 << 5;	/* Enable target PI checking */
	}

	scsi_set_prot_op(scmd, prot_op);
	scsi_set_prot_type(scmd, dif);
	scmd->prot_flags &= sd_prot_flag_mask(prot_op);

	return protect;
}

static void sd_config_discard(struct scsi_disk *sdkp, unsigned int mode)
{
	struct request_queue *q = sdkp->disk->queue;
	unsigned int logical_block_size = sdkp->device->sector_size;
	unsigned int max_blocks = 0;

	q->limits.discard_alignment =
		sdkp->unmap_alignment * logical_block_size;
	q->limits.discard_granularity =
		max(sdkp->physical_block_size,
		    sdkp->unmap_granularity * logical_block_size);
	sdkp->provisioning_mode = mode;

	switch (mode) {

	case SD_LBP_FULL:
	case SD_LBP_DISABLE:
		blk_queue_max_discard_sectors(q, 0);
		blk_queue_flag_clear(QUEUE_FLAG_DISCARD, q);
		return;

	case SD_LBP_UNMAP:
		max_blocks = min_not_zero(sdkp->max_unmap_blocks,
					  (u32)SD_MAX_WS16_BLOCKS);
		break;

	case SD_LBP_WS16:
		if (sdkp->device->unmap_limit_for_ws)
			max_blocks = sdkp->max_unmap_blocks;
		else
			max_blocks = sdkp->max_ws_blocks;

		max_blocks = min_not_zero(max_blocks, (u32)SD_MAX_WS16_BLOCKS);
		break;

	case SD_LBP_WS10:
		if (sdkp->device->unmap_limit_for_ws)
			max_blocks = sdkp->max_unmap_blocks;
		else
			max_blocks = sdkp->max_ws_blocks;

		max_blocks = min_not_zero(max_blocks, (u32)SD_MAX_WS10_BLOCKS);
		break;

	case SD_LBP_ZERO:
		max_blocks = min_not_zero(sdkp->max_ws_blocks,
					  (u32)SD_MAX_WS10_BLOCKS);
		break;
	}

	blk_queue_max_discard_sectors(q, max_blocks * (logical_block_size >> 9));
	blk_queue_flag_set(QUEUE_FLAG_DISCARD, q);
}

static int sd_setup_unmap_cmnd(struct scsi_cmnd *cmd)
{
	struct scsi_device *sdp = cmd->device;
	struct request *rq = cmd->request;
	u64 sector = blk_rq_pos(rq) >> (ilog2(sdp->sector_size) - 9);
	u32 nr_sectors = blk_rq_sectors(rq) >> (ilog2(sdp->sector_size) - 9);
	unsigned int data_len = 24;
	char *buf;

	rq->special_vec.bv_page = mempool_alloc(sd_page_pool, GFP_ATOMIC);
	if (!rq->special_vec.bv_page)
		return BLKPREP_DEFER;
	clear_highpage(rq->special_vec.bv_page);
	rq->special_vec.bv_offset = 0;
	rq->special_vec.bv_len = data_len;
	rq->rq_flags |= RQF_SPECIAL_PAYLOAD;

	cmd->cmd_len = 10;
	cmd->cmnd[0] = UNMAP;
	cmd->cmnd[8] = 24;

	buf = page_address(rq->special_vec.bv_page);
	put_unaligned_be16(6 + 16, &buf[0]);
	put_unaligned_be16(16, &buf[2]);
	put_unaligned_be64(sector, &buf[8]);
	put_unaligned_be32(nr_sectors, &buf[16]);

	cmd->allowed = SD_MAX_RETRIES;
	cmd->transfersize = data_len;
	rq->timeout = SD_TIMEOUT;
	scsi_req(rq)->resid_len = data_len;

	return scsi_init_io(cmd);
}

static int sd_setup_write_same16_cmnd(struct scsi_cmnd *cmd, bool unmap)
{
	struct scsi_device *sdp = cmd->device;
	struct request *rq = cmd->request;
	u64 sector = blk_rq_pos(rq) >> (ilog2(sdp->sector_size) - 9);
	u32 nr_sectors = blk_rq_sectors(rq) >> (ilog2(sdp->sector_size) - 9);
	u32 data_len = sdp->sector_size;

	rq->special_vec.bv_page = mempool_alloc(sd_page_pool, GFP_ATOMIC);
	if (!rq->special_vec.bv_page)
		return BLKPREP_DEFER;
	clear_highpage(rq->special_vec.bv_page);
	rq->special_vec.bv_offset = 0;
	rq->special_vec.bv_len = data_len;
	rq->rq_flags |= RQF_SPECIAL_PAYLOAD;

	cmd->cmd_len = 16;
	cmd->cmnd[0] = WRITE_SAME_16;
	if (unmap)
		cmd->cmnd[1] = 0x8; /* UNMAP */
	put_unaligned_be64(sector, &cmd->cmnd[2]);
	put_unaligned_be32(nr_sectors, &cmd->cmnd[10]);

	cmd->allowed = SD_MAX_RETRIES;
	cmd->transfersize = data_len;
	rq->timeout = unmap ? SD_TIMEOUT : SD_WRITE_SAME_TIMEOUT;
	scsi_req(rq)->resid_len = data_len;

	return scsi_init_io(cmd);
}

static int sd_setup_write_same10_cmnd(struct scsi_cmnd *cmd, bool unmap)
{
	struct scsi_device *sdp = cmd->device;
	struct request *rq = cmd->request;
	u64 sector = blk_rq_pos(rq) >> (ilog2(sdp->sector_size) - 9);
	u32 nr_sectors = blk_rq_sectors(rq) >> (ilog2(sdp->sector_size) - 9);
	u32 data_len = sdp->sector_size;

	rq->special_vec.bv_page = mempool_alloc(sd_page_pool, GFP_ATOMIC);
	if (!rq->special_vec.bv_page)
		return BLKPREP_DEFER;
	clear_highpage(rq->special_vec.bv_page);
	rq->special_vec.bv_offset = 0;
	rq->special_vec.bv_len = data_len;
	rq->rq_flags |= RQF_SPECIAL_PAYLOAD;

	cmd->cmd_len = 10;
	cmd->cmnd[0] = WRITE_SAME;
	if (unmap)
		cmd->cmnd[1] = 0x8; /* UNMAP */
	put_unaligned_be32(sector, &cmd->cmnd[2]);
	put_unaligned_be16(nr_sectors, &cmd->cmnd[7]);

	cmd->allowed = SD_MAX_RETRIES;
	cmd->transfersize = data_len;
	rq->timeout = unmap ? SD_TIMEOUT : SD_WRITE_SAME_TIMEOUT;
	scsi_req(rq)->resid_len = data_len;

	return scsi_init_io(cmd);
}

static int sd_setup_write_zeroes_cmnd(struct scsi_cmnd *cmd)
{
	struct request *rq = cmd->request;
	struct scsi_device *sdp = cmd->device;
	struct scsi_disk *sdkp = scsi_disk(rq->rq_disk);
	u64 sector = blk_rq_pos(rq) >> (ilog2(sdp->sector_size) - 9);
	u32 nr_sectors = blk_rq_sectors(rq) >> (ilog2(sdp->sector_size) - 9);

	if (!(rq->cmd_flags & REQ_NOUNMAP)) {
		switch (sdkp->zeroing_mode) {
		case SD_ZERO_WS16_UNMAP:
			return sd_setup_write_same16_cmnd(cmd, true);
		case SD_ZERO_WS10_UNMAP:
			return sd_setup_write_same10_cmnd(cmd, true);
		}
	}

	if (sdp->no_write_same)
		return BLKPREP_INVALID;

	if (sdkp->ws16 || sector > 0xffffffff || nr_sectors > 0xffff)
		return sd_setup_write_same16_cmnd(cmd, false);

	return sd_setup_write_same10_cmnd(cmd, false);
}

static void sd_config_write_same(struct scsi_disk *sdkp)
{
	struct request_queue *q = sdkp->disk->queue;
	unsigned int logical_block_size = sdkp->device->sector_size;

	if (sdkp->device->no_write_same) {
		sdkp->max_ws_blocks = 0;
		goto out;
	}

	/* Some devices can not handle block counts above 0xffff despite
	 * supporting WRITE SAME(16). Consequently we default to 64k
	 * blocks per I/O unless the device explicitly advertises a
	 * bigger limit.
	 */
	if (sdkp->max_ws_blocks > SD_MAX_WS10_BLOCKS)
		sdkp->max_ws_blocks = min_not_zero(sdkp->max_ws_blocks,
						   (u32)SD_MAX_WS16_BLOCKS);
	else if (sdkp->ws16 || sdkp->ws10 || sdkp->device->no_report_opcodes)
		sdkp->max_ws_blocks = min_not_zero(sdkp->max_ws_blocks,
						   (u32)SD_MAX_WS10_BLOCKS);
	else {
		sdkp->device->no_write_same = 1;
		sdkp->max_ws_blocks = 0;
	}

	if (sdkp->lbprz && sdkp->lbpws)
		sdkp->zeroing_mode = SD_ZERO_WS16_UNMAP;
	else if (sdkp->lbprz && sdkp->lbpws10)
		sdkp->zeroing_mode = SD_ZERO_WS10_UNMAP;
	else if (sdkp->max_ws_blocks)
		sdkp->zeroing_mode = SD_ZERO_WS;
	else
		sdkp->zeroing_mode = SD_ZERO_WRITE;

	if (sdkp->max_ws_blocks &&
	    sdkp->physical_block_size > logical_block_size) {
		/*
		 * Reporting a maximum number of blocks that is not aligned
		 * on the device physical size would cause a large write same
		 * request to be split into physically unaligned chunks by
		 * __blkdev_issue_write_zeroes() and __blkdev_issue_write_same()
		 * even if the caller of these functions took care to align the
		 * large request. So make sure the maximum reported is aligned
		 * to the device physical block size. This is only an optional
		 * optimization for regular disks, but this is mandatory to
		 * avoid failure of large write same requests directed at
		 * sequential write required zones of host-managed ZBC disks.
		 */
		sdkp->max_ws_blocks =
			round_down(sdkp->max_ws_blocks,
				   bytes_to_logical(sdkp->device,
						    sdkp->physical_block_size));
	}

out:
	blk_queue_max_write_same_sectors(q, sdkp->max_ws_blocks *
					 (logical_block_size >> 9));
	blk_queue_max_write_zeroes_sectors(q, sdkp->max_ws_blocks *
					 (logical_block_size >> 9));
}

/**
 * sd_setup_write_same_cmnd - write the same data to multiple blocks
 * @cmd: command to prepare
 *
 * Will set up either WRITE SAME(10) or WRITE SAME(16) depending on
 * the preference indicated by the target device.
 **/
static int sd_setup_write_same_cmnd(struct scsi_cmnd *cmd)
{
	struct request *rq = cmd->request;
	struct scsi_device *sdp = cmd->device;
	struct scsi_disk *sdkp = scsi_disk(rq->rq_disk);
	struct bio *bio = rq->bio;
	sector_t sector = blk_rq_pos(rq);
	unsigned int nr_sectors = blk_rq_sectors(rq);
	unsigned int nr_bytes = blk_rq_bytes(rq);
	int ret;

	if (sdkp->device->no_write_same)
		return BLKPREP_INVALID;

	BUG_ON(bio_offset(bio) || bio_iovec(bio).bv_len != sdp->sector_size);

	sector >>= ilog2(sdp->sector_size) - 9;
	nr_sectors >>= ilog2(sdp->sector_size) - 9;

	rq->timeout = SD_WRITE_SAME_TIMEOUT;

	if (sdkp->ws16 || sector > 0xffffffff || nr_sectors > 0xffff) {
		cmd->cmd_len = 16;
		cmd->cmnd[0] = WRITE_SAME_16;
		put_unaligned_be64(sector, &cmd->cmnd[2]);
		put_unaligned_be32(nr_sectors, &cmd->cmnd[10]);
	} else {
		cmd->cmd_len = 10;
		cmd->cmnd[0] = WRITE_SAME;
		put_unaligned_be32(sector, &cmd->cmnd[2]);
		put_unaligned_be16(nr_sectors, &cmd->cmnd[7]);
	}

	cmd->transfersize = sdp->sector_size;
	cmd->allowed = SD_MAX_RETRIES;

	/*
	 * For WRITE SAME the data transferred via the DATA OUT buffer is
	 * different from the amount of data actually written to the target.
	 *
	 * We set up __data_len to the amount of data transferred via the
	 * DATA OUT buffer so that blk_rq_map_sg sets up the proper S/G list
	 * to transfer a single sector of data first, but then reset it to
	 * the amount of data to be written right after so that the I/O path
	 * knows how much to actually write.
	 */
	rq->__data_len = sdp->sector_size;
	ret = scsi_init_io(cmd);
	rq->__data_len = nr_bytes;

	return ret;
}

static int sd_setup_flush_cmnd(struct scsi_cmnd *cmd)
{
	struct request *rq = cmd->request;

	/* flush requests don't perform I/O, zero the S/G table */
	memset(&cmd->sdb, 0, sizeof(cmd->sdb));

	cmd->cmnd[0] = SYNCHRONIZE_CACHE;
	cmd->cmd_len = 10;
	cmd->transfersize = 0;
	cmd->allowed = SD_MAX_RETRIES;

	rq->timeout = rq->q->rq_timeout * SD_FLUSH_TIMEOUT_MULTIPLIER;
	return BLKPREP_OK;
}

static int sd_setup_read_write_cmnd(struct scsi_cmnd *SCpnt)
{
	struct request *rq = SCpnt->request;
	struct scsi_device *sdp = SCpnt->device;
	struct gendisk *disk = rq->rq_disk;
	struct scsi_disk *sdkp = scsi_disk(disk);
	sector_t block = blk_rq_pos(rq);
	sector_t threshold;
	unsigned int this_count = blk_rq_sectors(rq);
	unsigned int dif, dix;
	int ret;
	unsigned char protect;

	ret = scsi_init_io(SCpnt);
	if (ret != BLKPREP_OK)
		return ret;
	WARN_ON_ONCE(SCpnt != rq->special);

	/* from here on until we're complete, any goto out
	 * is used for a killable error condition */
	ret = BLKPREP_KILL;

	SCSI_LOG_HLQUEUE(1,
		scmd_printk(KERN_INFO, SCpnt,
			"%s: block=%llu, count=%d\n",
			__func__, (unsigned long long)block, this_count));

	if (!sdp || !scsi_device_online(sdp) ||
	    block + blk_rq_sectors(rq) > get_capacity(disk)) {
		SCSI_LOG_HLQUEUE(2, scmd_printk(KERN_INFO, SCpnt,
						"Finishing %u sectors\n",
						blk_rq_sectors(rq)));
		SCSI_LOG_HLQUEUE(2, scmd_printk(KERN_INFO, SCpnt,
						"Retry with 0x%p\n", SCpnt));
		goto out;
	}

	if (sdp->changed) {
		/*
		 * quietly refuse to do anything to a changed disc until 
		 * the changed bit has been reset
		 */
		/* printk("SCSI disk has been changed or is not present. Prohibiting further I/O.\n"); */
		goto out;
	}

	/*
	 * Some SD card readers can't handle multi-sector accesses which touch
	 * the last one or two hardware sectors.  Split accesses as needed.
	 */
	threshold = get_capacity(disk) - SD_LAST_BUGGY_SECTORS *
		(sdp->sector_size / 512);

	if (unlikely(sdp->last_sector_bug && block + this_count > threshold)) {
		if (block < threshold) {
			/* Access up to the threshold but not beyond */
			this_count = threshold - block;
		} else {
			/* Access only a single hardware sector */
			this_count = sdp->sector_size / 512;
		}
	}

	SCSI_LOG_HLQUEUE(2, scmd_printk(KERN_INFO, SCpnt, "block=%llu\n",
					(unsigned long long)block));

	/*
	 * If we have a 1K hardware sectorsize, prevent access to single
	 * 512 byte sectors.  In theory we could handle this - in fact
	 * the scsi cdrom driver must be able to handle this because
	 * we typically use 1K blocksizes, and cdroms typically have
	 * 2K hardware sectorsizes.  Of course, things are simpler
	 * with the cdrom, since it is read-only.  For performance
	 * reasons, the filesystems should be able to handle this
	 * and not force the scsi disk driver to use bounce buffers
	 * for this.
	 */
	if (sdp->sector_size == 1024) {
		if ((block & 1) || (blk_rq_sectors(rq) & 1)) {
			scmd_printk(KERN_ERR, SCpnt,
				    "Bad block number requested\n");
			goto out;
		} else {
			block = block >> 1;
			this_count = this_count >> 1;
		}
	}
	if (sdp->sector_size == 2048) {
		if ((block & 3) || (blk_rq_sectors(rq) & 3)) {
			scmd_printk(KERN_ERR, SCpnt,
				    "Bad block number requested\n");
			goto out;
		} else {
			block = block >> 2;
			this_count = this_count >> 2;
		}
	}
	if (sdp->sector_size == 4096) {
		if ((block & 7) || (blk_rq_sectors(rq) & 7)) {
			scmd_printk(KERN_ERR, SCpnt,
				    "Bad block number requested\n");
			goto out;
		} else {
			block = block >> 3;
			this_count = this_count >> 3;
		}
	}
	if (rq_data_dir(rq) == WRITE) {
		SCpnt->cmnd[0] = WRITE_6;

		if (blk_integrity_rq(rq))
			t10_pi_prepare(SCpnt->request, sdkp->protection_type);

	} else if (rq_data_dir(rq) == READ) {
		SCpnt->cmnd[0] = READ_6;
	} else {
		scmd_printk(KERN_ERR, SCpnt, "Unknown command %d\n", req_op(rq));
		goto out;
	}

	SCSI_LOG_HLQUEUE(2, scmd_printk(KERN_INFO, SCpnt,
					"%s %d/%u 512 byte blocks.\n",
					(rq_data_dir(rq) == WRITE) ?
					"writing" : "reading", this_count,
					blk_rq_sectors(rq)));

	dix = scsi_prot_sg_count(SCpnt);
	dif = scsi_host_dif_capable(SCpnt->device->host, sdkp->protection_type);

	if (dif || dix)
		protect = sd_setup_protect_cmnd(SCpnt, dix, dif);
	else
		protect = 0;

	if (protect && sdkp->protection_type == T10_PI_TYPE2_PROTECTION) {
		SCpnt->cmnd = mempool_alloc(sd_cdb_pool, GFP_ATOMIC);

		if (unlikely(SCpnt->cmnd == NULL)) {
			ret = BLKPREP_DEFER;
			goto out;
		}

		SCpnt->cmd_len = SD_EXT_CDB_SIZE;
		memset(SCpnt->cmnd, 0, SCpnt->cmd_len);
		SCpnt->cmnd[0] = VARIABLE_LENGTH_CMD;
		SCpnt->cmnd[7] = 0x18;
		SCpnt->cmnd[9] = (rq_data_dir(rq) == READ) ? READ_32 : WRITE_32;
		SCpnt->cmnd[10] = protect | ((rq->cmd_flags & REQ_FUA) ? 0x8 : 0);

		/* LBA */
		SCpnt->cmnd[12] = sizeof(block) > 4 ? (unsigned char) (block >> 56) & 0xff : 0;
		SCpnt->cmnd[13] = sizeof(block) > 4 ? (unsigned char) (block >> 48) & 0xff : 0;
		SCpnt->cmnd[14] = sizeof(block) > 4 ? (unsigned char) (block >> 40) & 0xff : 0;
		SCpnt->cmnd[15] = sizeof(block) > 4 ? (unsigned char) (block >> 32) & 0xff : 0;
		SCpnt->cmnd[16] = (unsigned char) (block >> 24) & 0xff;
		SCpnt->cmnd[17] = (unsigned char) (block >> 16) & 0xff;
		SCpnt->cmnd[18] = (unsigned char) (block >> 8) & 0xff;
		SCpnt->cmnd[19] = (unsigned char) block & 0xff;

		/* Expected Indirect LBA */
		SCpnt->cmnd[20] = (unsigned char) (block >> 24) & 0xff;
		SCpnt->cmnd[21] = (unsigned char) (block >> 16) & 0xff;
		SCpnt->cmnd[22] = (unsigned char) (block >> 8) & 0xff;
		SCpnt->cmnd[23] = (unsigned char) block & 0xff;

		/* Transfer length */
		SCpnt->cmnd[28] = (unsigned char) (this_count >> 24) & 0xff;
		SCpnt->cmnd[29] = (unsigned char) (this_count >> 16) & 0xff;
		SCpnt->cmnd[30] = (unsigned char) (this_count >> 8) & 0xff;
		SCpnt->cmnd[31] = (unsigned char) this_count & 0xff;
	} else if (sdp->use_16_for_rw || (this_count > 0xffff)) {
		SCpnt->cmnd[0] += READ_16 - READ_6;
		SCpnt->cmnd[1] = protect | ((rq->cmd_flags & REQ_FUA) ? 0x8 : 0);
		SCpnt->cmnd[2] = sizeof(block) > 4 ? (unsigned char) (block >> 56) & 0xff : 0;
		SCpnt->cmnd[3] = sizeof(block) > 4 ? (unsigned char) (block >> 48) & 0xff : 0;
		SCpnt->cmnd[4] = sizeof(block) > 4 ? (unsigned char) (block >> 40) & 0xff : 0;
		SCpnt->cmnd[5] = sizeof(block) > 4 ? (unsigned char) (block >> 32) & 0xff : 0;
		SCpnt->cmnd[6] = (unsigned char) (block >> 24) & 0xff;
		SCpnt->cmnd[7] = (unsigned char) (block >> 16) & 0xff;
		SCpnt->cmnd[8] = (unsigned char) (block >> 8) & 0xff;
		SCpnt->cmnd[9] = (unsigned char) block & 0xff;
		SCpnt->cmnd[10] = (unsigned char) (this_count >> 24) & 0xff;
		SCpnt->cmnd[11] = (unsigned char) (this_count >> 16) & 0xff;
		SCpnt->cmnd[12] = (unsigned char) (this_count >> 8) & 0xff;
		SCpnt->cmnd[13] = (unsigned char) this_count & 0xff;
		SCpnt->cmnd[14] = SCpnt->cmnd[15] = 0;
	} else if ((this_count > 0xff) || (block > 0x1fffff) ||
		   scsi_device_protection(SCpnt->device) ||
		   SCpnt->device->use_10_for_rw) {
		SCpnt->cmnd[0] += READ_10 - READ_6;
		SCpnt->cmnd[1] = protect | ((rq->cmd_flags & REQ_FUA) ? 0x8 : 0);
		SCpnt->cmnd[2] = (unsigned char) (block >> 24) & 0xff;
		SCpnt->cmnd[3] = (unsigned char) (block >> 16) & 0xff;
		SCpnt->cmnd[4] = (unsigned char) (block >> 8) & 0xff;
		SCpnt->cmnd[5] = (unsigned char) block & 0xff;
		SCpnt->cmnd[6] = SCpnt->cmnd[9] = 0;
		SCpnt->cmnd[7] = (unsigned char) (this_count >> 8) & 0xff;
		SCpnt->cmnd[8] = (unsigned char) this_count & 0xff;
	} else {
		if (unlikely(rq->cmd_flags & REQ_FUA)) {
			/*
			 * This happens only if this drive failed
			 * 10byte rw command with ILLEGAL_REQUEST
			 * during operation and thus turned off
			 * use_10_for_rw.
			 */
			scmd_printk(KERN_ERR, SCpnt,
				    "FUA write on READ/WRITE(6) drive\n");
			goto out;
		}

		SCpnt->cmnd[1] |= (unsigned char) ((block >> 16) & 0x1f);
		SCpnt->cmnd[2] = (unsigned char) ((block >> 8) & 0xff);
		SCpnt->cmnd[3] = (unsigned char) block & 0xff;
		SCpnt->cmnd[4] = (unsigned char) this_count;
		SCpnt->cmnd[5] = 0;
	}
	SCpnt->sdb.length = this_count * sdp->sector_size;

	/*
	 * We shouldn't disconnect in the middle of a sector, so with a dumb
	 * host adapter, it's safe to assume that we can at least transfer
	 * this many bytes between each connect / disconnect.
	 */
	SCpnt->transfersize = sdp->sector_size;
	SCpnt->underflow = this_count << 9;
	SCpnt->allowed = SD_MAX_RETRIES;

	/*
	 * This indicates that the command is ready from our end to be
	 * queued.
	 */
	ret = BLKPREP_OK;
 out:
	return ret;
}

static int sd_init_command(struct scsi_cmnd *cmd)
{
	struct request *rq = cmd->request;

	switch (req_op(rq)) {
	case REQ_OP_DISCARD:
		switch (scsi_disk(rq->rq_disk)->provisioning_mode) {
		case SD_LBP_UNMAP:
			return sd_setup_unmap_cmnd(cmd);
		case SD_LBP_WS16:
			return sd_setup_write_same16_cmnd(cmd, true);
		case SD_LBP_WS10:
			return sd_setup_write_same10_cmnd(cmd, true);
		case SD_LBP_ZERO:
			return sd_setup_write_same10_cmnd(cmd, false);
		default:
			return BLKPREP_INVALID;
		}
	case REQ_OP_WRITE_ZEROES:
		return sd_setup_write_zeroes_cmnd(cmd);
	case REQ_OP_WRITE_SAME:
		return sd_setup_write_same_cmnd(cmd);
	case REQ_OP_FLUSH:
		return sd_setup_flush_cmnd(cmd);
	case REQ_OP_READ:
	case REQ_OP_WRITE:
		return sd_setup_read_write_cmnd(cmd);
	case REQ_OP_ZONE_REPORT:
		return sd_zbc_setup_report_cmnd(cmd);
	case REQ_OP_ZONE_RESET:
		return sd_zbc_setup_reset_cmnd(cmd);
	default:
		WARN_ON_ONCE(1);
		return BLKPREP_KILL;
	}
}

static void sd_uninit_command(struct scsi_cmnd *SCpnt)
{
	struct request *rq = SCpnt->request;
	u8 *cmnd;

	if (rq->rq_flags & RQF_SPECIAL_PAYLOAD)
		mempool_free(rq->special_vec.bv_page, sd_page_pool);

	if (SCpnt->cmnd != scsi_req(rq)->cmd) {
		cmnd = SCpnt->cmnd;
		SCpnt->cmnd = NULL;
		SCpnt->cmd_len = 0;
		mempool_free(cmnd, sd_cdb_pool);
	}
}

/**
 *	sd_open - open a scsi disk device
 *	@bdev: Block device of the scsi disk to open
 *	@mode: FMODE_* mask
 *
 *	Returns 0 if successful. Returns a negated errno value in case 
 *	of error.
 *
 *	Note: This can be called from a user context (e.g. fsck(1) )
 *	or from within the kernel (e.g. as a result of a mount(1) ).
 *	In the latter case @inode and @filp carry an abridged amount
 *	of information as noted above.
 *
 *	Locking: called with bdev->bd_mutex held.
 **/
static int sd_open(struct block_device *bdev, fmode_t mode)
{
	struct scsi_disk *sdkp = scsi_disk_get(bdev->bd_disk);
	struct scsi_device *sdev;
	int retval;

	if (!sdkp)
		return -ENXIO;

	SCSI_LOG_HLQUEUE(3, sd_printk(KERN_INFO, sdkp, "sd_open\n"));

	sdev = sdkp->device;

	/*
	 * If the device is in error recovery, wait until it is done.
	 * If the device is offline, then disallow any access to it.
	 */
	retval = -ENXIO;
	if (!scsi_block_when_processing_errors(sdev))
		goto error_out;

	if (sdev->removable || sdkp->write_prot)
		check_disk_change(bdev);

	/*
	 * If the drive is empty, just let the open fail.
	 */
	retval = -ENOMEDIUM;
	if (sdev->removable && !sdkp->media_present && !(mode & FMODE_NDELAY))
		goto error_out;

	/*
	 * If the device has the write protect tab set, have the open fail
	 * if the user expects to be able to write to the thing.
	 */
	retval = -EROFS;
	if (sdkp->write_prot && (mode & FMODE_WRITE))
		goto error_out;

	/*
	 * It is possible that the disk changing stuff resulted in
	 * the device being taken offline.  If this is the case,
	 * report this to the user, and don't pretend that the
	 * open actually succeeded.
	 */
	retval = -ENXIO;
	if (!scsi_device_online(sdev))
		goto error_out;

	if ((atomic_inc_return(&sdkp->openers) == 1) && sdev->removable) {
		if (scsi_block_when_processing_errors(sdev))
			scsi_set_medium_removal(sdev, SCSI_REMOVAL_PREVENT);
	}

	return 0;

error_out:
	scsi_disk_put(sdkp);
	return retval;	
}

/**
 *	sd_release - invoked when the (last) close(2) is called on this
 *	scsi disk.
 *	@disk: disk to release
 *	@mode: FMODE_* mask
 *
 *	Returns 0. 
 *
 *	Note: may block (uninterruptible) if error recovery is underway
 *	on this disk.
 *
 *	Locking: called with bdev->bd_mutex held.
 **/
static void sd_release(struct gendisk *disk, fmode_t mode)
{
	struct scsi_disk *sdkp = scsi_disk(disk);
	struct scsi_device *sdev = sdkp->device;

	SCSI_LOG_HLQUEUE(3, sd_printk(KERN_INFO, sdkp, "sd_release\n"));

	if (atomic_dec_return(&sdkp->openers) == 0 && sdev->removable) {
		if (scsi_block_when_processing_errors(sdev))
			scsi_set_medium_removal(sdev, SCSI_REMOVAL_ALLOW);
	}

	scsi_disk_put(sdkp);
}

static int sd_getgeo(struct block_device *bdev, struct hd_geometry *geo)
{
	struct scsi_disk *sdkp = scsi_disk(bdev->bd_disk);
	struct scsi_device *sdp = sdkp->device;
	struct Scsi_Host *host = sdp->host;
	sector_t capacity = logical_to_sectors(sdp, sdkp->capacity);
	int diskinfo[4];

	/* default to most commonly used values */
	diskinfo[0] = 0x40;	/* 1 << 6 */
	diskinfo[1] = 0x20;	/* 1 << 5 */
	diskinfo[2] = capacity >> 11;

	/* override with calculated, extended default, or driver values */
	if (host->hostt->bios_param)
		host->hostt->bios_param(sdp, bdev, capacity, diskinfo);
	else
		scsicam_bios_param(bdev, capacity, diskinfo);

	geo->heads = diskinfo[0];
	geo->sectors = diskinfo[1];
	geo->cylinders = diskinfo[2];
	return 0;
}

/**
 *	sd_ioctl - process an ioctl
 *	@bdev: target block device
 *	@mode: FMODE_* mask
 *	@cmd: ioctl command number
 *	@arg: this is third argument given to ioctl(2) system call.
 *	Often contains a pointer.
 *
 *	Returns 0 if successful (some ioctls return positive numbers on
 *	success as well). Returns a negated errno value in case of error.
 *
 *	Note: most ioctls are forward onto the block subsystem or further
 *	down in the scsi subsystem.
 **/
static int sd_ioctl(struct block_device *bdev, fmode_t mode,
		    unsigned int cmd, unsigned long arg)
{
	struct gendisk *disk = bdev->bd_disk;
	struct scsi_disk *sdkp = scsi_disk(disk);
	struct scsi_device *sdp = sdkp->device;
	void __user *p = (void __user *)arg;
	int error;
    
	SCSI_LOG_IOCTL(1, sd_printk(KERN_INFO, sdkp, "sd_ioctl: disk=%s, "
				    "cmd=0x%x\n", disk->disk_name, cmd));

	error = scsi_verify_blk_ioctl(bdev, cmd);
	if (error < 0)
		return error;

	/*
	 * If we are in the middle of error recovery, don't let anyone
	 * else try and use this device.  Also, if error recovery fails, it
	 * may try and take the device offline, in which case all further
	 * access to the device is prohibited.
	 */
	error = scsi_ioctl_block_when_processing_errors(sdp, cmd,
			(mode & FMODE_NDELAY) != 0);
	if (error)
		goto out;

	if (is_sed_ioctl(cmd))
		return sed_ioctl(sdkp->opal_dev, cmd, p);

	/*
	 * Send SCSI addressing ioctls directly to mid level, send other
	 * ioctls to block level and then onto mid level if they can't be
	 * resolved.
	 */
	switch (cmd) {
		case SCSI_IOCTL_GET_IDLUN:
		case SCSI_IOCTL_GET_BUS_NUMBER:
			error = scsi_ioctl(sdp, cmd, p);
			break;
		default:
			error = scsi_cmd_blk_ioctl(bdev, mode, cmd, p);
			if (error != -ENOTTY)
				break;
			error = scsi_ioctl(sdp, cmd, p);
			break;
	}
out:
	return error;
}

static void set_media_not_present(struct scsi_disk *sdkp)
{
	if (sdkp->media_present)
		sdkp->device->changed = 1;

	if (sdkp->device->removable) {
		sdkp->media_present = 0;
		sdkp->capacity = 0;
	}
}

static int media_not_present(struct scsi_disk *sdkp,
			     struct scsi_sense_hdr *sshdr)
{
	if (!scsi_sense_valid(sshdr))
		return 0;

	/* not invoked for commands that could return deferred errors */
	switch (sshdr->sense_key) {
	case UNIT_ATTENTION:
	case NOT_READY:
		/* medium not present */
		if (sshdr->asc == 0x3A) {
			set_media_not_present(sdkp);
			return 1;
		}
	}
	return 0;
}

/**
 *	sd_check_events - check media events
 *	@disk: kernel device descriptor
 *	@clearing: disk events currently being cleared
 *
 *	Returns mask of DISK_EVENT_*.
 *
 *	Note: this function is invoked from the block subsystem.
 **/
static unsigned int sd_check_events(struct gendisk *disk, unsigned int clearing)
{
	struct scsi_disk *sdkp = scsi_disk_get(disk);
	struct scsi_device *sdp;
	int retval;

	if (!sdkp)
		return 0;

	sdp = sdkp->device;
	SCSI_LOG_HLQUEUE(3, sd_printk(KERN_INFO, sdkp, "sd_check_events\n"));

	/*
	 * If the device is offline, don't send any commands - just pretend as
	 * if the command failed.  If the device ever comes back online, we
	 * can deal with it then.  It is only because of unrecoverable errors
	 * that we would ever take a device offline in the first place.
	 */
	if (!scsi_device_online(sdp)) {
		set_media_not_present(sdkp);
		goto out;
	}

	/*
	 * Using TEST_UNIT_READY enables differentiation between drive with
	 * no cartridge loaded - NOT READY, drive with changed cartridge -
	 * UNIT ATTENTION, or with same cartridge - GOOD STATUS.
	 *
	 * Drives that auto spin down. eg iomega jaz 1G, will be started
	 * by sd_spinup_disk() from sd_revalidate_disk(), which happens whenever
	 * sd_revalidate() is called.
	 */
	if (scsi_block_when_processing_errors(sdp)) {
		struct scsi_sense_hdr sshdr = { 0, };

		retval = scsi_test_unit_ready(sdp, SD_TIMEOUT, SD_MAX_RETRIES,
					      &sshdr);

		/* failed to execute TUR, assume media not present */
		if (host_byte(retval)) {
			set_media_not_present(sdkp);
			goto out;
		}

		if (media_not_present(sdkp, &sshdr))
			goto out;
	}

	/*
	 * For removable scsi disk we have to recognise the presence
	 * of a disk in the drive.
	 */
	if (!sdkp->media_present)
		sdp->changed = 1;
	sdkp->media_present = 1;
out:
	/*
	 * sdp->changed is set under the following conditions:
	 *
	 *	Medium present state has changed in either direction.
	 *	Device has indicated UNIT_ATTENTION.
	 */
	retval = sdp->changed ? DISK_EVENT_MEDIA_CHANGE : 0;
	sdp->changed = 0;
	scsi_disk_put(sdkp);
	return retval;
}

static int sd_sync_cache(struct scsi_disk *sdkp, struct scsi_sense_hdr *sshdr)
{
	int retries, res;
	struct scsi_device *sdp = sdkp->device;
	const int timeout = sdp->request_queue->rq_timeout
		* SD_FLUSH_TIMEOUT_MULTIPLIER;
	struct scsi_sense_hdr my_sshdr;

	if (!scsi_device_online(sdp))
		return -ENODEV;

	/* caller might not be interested in sense, but we need it */
	if (!sshdr)
		sshdr = &my_sshdr;

	for (retries = 3; retries > 0; --retries) {
		unsigned char cmd[10] = { 0 };

		cmd[0] = SYNCHRONIZE_CACHE;
		/*
		 * Leave the rest of the command zero to indicate
		 * flush everything.
		 */
		res = scsi_execute(sdp, cmd, DMA_NONE, NULL, 0, NULL, sshdr,
				timeout, SD_MAX_RETRIES, 0, RQF_PM, NULL);
		if (res == 0)
			break;
	}

	if (res) {
		sd_print_result(sdkp, "Synchronize Cache(10) failed", res);

		if (driver_byte(res) == DRIVER_SENSE)
			sd_print_sense_hdr(sdkp, sshdr);

		/* we need to evaluate the error return  */
		if (scsi_sense_valid(sshdr) &&
			(sshdr->asc == 0x3a ||	/* medium not present */
			 sshdr->asc == 0x20 ||	/* invalid command */
			 (sshdr->asc == 0x74 && sshdr->ascq == 0x71)))	/* drive is password locked */
				/* this is no error here */
				return 0;

		switch (host_byte(res)) {
		/* ignore errors due to racing a disconnection */
		case DID_BAD_TARGET:
		case DID_NO_CONNECT:
			return 0;
		/* signal the upper layer it might try again */
		case DID_BUS_BUSY:
		case DID_IMM_RETRY:
		case DID_REQUEUE:
		case DID_SOFT_ERROR:
			return -EBUSY;
		default:
			return -EIO;
		}
	}
	return 0;
}

static void sd_rescan(struct device *dev)
{
	struct scsi_disk *sdkp = dev_get_drvdata(dev);

	revalidate_disk(sdkp->disk);
}


#ifdef CONFIG_COMPAT
/* 
 * This gets directly called from VFS. When the ioctl 
 * is not recognized we go back to the other translation paths. 
 */
static int sd_compat_ioctl(struct block_device *bdev, fmode_t mode,
			   unsigned int cmd, unsigned long arg)
{
	struct scsi_device *sdev = scsi_disk(bdev->bd_disk)->device;
	int error;

	error = scsi_ioctl_block_when_processing_errors(sdev, cmd,
			(mode & FMODE_NDELAY) != 0);
	if (error)
		return error;
	       
	/* 
	 * Let the static ioctl translation table take care of it.
	 */
	if (!sdev->host->hostt->compat_ioctl)
		return -ENOIOCTLCMD; 
	return sdev->host->hostt->compat_ioctl(sdev, cmd, (void __user *)arg);
}
#endif

static char sd_pr_type(enum pr_type type)
{
	switch (type) {
	case PR_WRITE_EXCLUSIVE:
		return 0x01;
	case PR_EXCLUSIVE_ACCESS:
		return 0x03;
	case PR_WRITE_EXCLUSIVE_REG_ONLY:
		return 0x05;
	case PR_EXCLUSIVE_ACCESS_REG_ONLY:
		return 0x06;
	case PR_WRITE_EXCLUSIVE_ALL_REGS:
		return 0x07;
	case PR_EXCLUSIVE_ACCESS_ALL_REGS:
		return 0x08;
	default:
		return 0;
	}
};

static int sd_pr_command(struct block_device *bdev, u8 sa,
		u64 key, u64 sa_key, u8 type, u8 flags)
{
	struct scsi_device *sdev = scsi_disk(bdev->bd_disk)->device;
	struct scsi_sense_hdr sshdr;
	int result;
	u8 cmd[16] = { 0, };
	u8 data[24] = { 0, };

	cmd[0] = PERSISTENT_RESERVE_OUT;
	cmd[1] = sa;
	cmd[2] = type;
	put_unaligned_be32(sizeof(data), &cmd[5]);

	put_unaligned_be64(key, &data[0]);
	put_unaligned_be64(sa_key, &data[8]);
	data[20] = flags;

	result = scsi_execute_req(sdev, cmd, DMA_TO_DEVICE, &data, sizeof(data),
			&sshdr, SD_TIMEOUT, SD_MAX_RETRIES, NULL);

	if (driver_byte(result) == DRIVER_SENSE &&
	    scsi_sense_valid(&sshdr)) {
		sdev_printk(KERN_INFO, sdev, "PR command failed: %d\n", result);
		scsi_print_sense_hdr(sdev, NULL, &sshdr);
	}

	return result;
}

static int sd_pr_register(struct block_device *bdev, u64 old_key, u64 new_key,
		u32 flags)
{
	if (flags & ~PR_FL_IGNORE_KEY)
		return -EOPNOTSUPP;
	return sd_pr_command(bdev, (flags & PR_FL_IGNORE_KEY) ? 0x06 : 0x00,
			old_key, new_key, 0,
			(1 << 0) /* APTPL */);
}

static int sd_pr_reserve(struct block_device *bdev, u64 key, enum pr_type type,
		u32 flags)
{
	if (flags)
		return -EOPNOTSUPP;
	return sd_pr_command(bdev, 0x01, key, 0, sd_pr_type(type), 0);
}

static int sd_pr_release(struct block_device *bdev, u64 key, enum pr_type type)
{
	return sd_pr_command(bdev, 0x02, key, 0, sd_pr_type(type), 0);
}

static int sd_pr_preempt(struct block_device *bdev, u64 old_key, u64 new_key,
		enum pr_type type, bool abort)
{
	return sd_pr_command(bdev, abort ? 0x05 : 0x04, old_key, new_key,
			     sd_pr_type(type), 0);
}

static int sd_pr_clear(struct block_device *bdev, u64 key)
{
	return sd_pr_command(bdev, 0x03, key, 0, 0, 0);
}

static const struct pr_ops sd_pr_ops = {
	.pr_register	= sd_pr_register,
	.pr_reserve	= sd_pr_reserve,
	.pr_release	= sd_pr_release,
	.pr_preempt	= sd_pr_preempt,
	.pr_clear	= sd_pr_clear,
};

static const struct block_device_operations sd_fops = {
	.owner			= THIS_MODULE,
	.open			= sd_open,
	.release		= sd_release,
	.ioctl			= sd_ioctl,
	.getgeo			= sd_getgeo,
#ifdef CONFIG_COMPAT
	.compat_ioctl		= sd_compat_ioctl,
#endif
	.check_events		= sd_check_events,
	.revalidate_disk	= sd_revalidate_disk,
	.unlock_native_capacity	= sd_unlock_native_capacity,
	.pr_ops			= &sd_pr_ops,
};

/**
 *	sd_eh_reset - reset error handling callback
 *	@scmd:		sd-issued command that has failed
 *
 *	This function is called by the SCSI midlayer before starting
 *	SCSI EH. When counting medium access failures we have to be
 *	careful to register it only only once per device and SCSI EH run;
 *	there might be several timed out commands which will cause the
 *	'max_medium_access_timeouts' counter to trigger after the first
 *	SCSI EH run already and set the device to offline.
 *	So this function resets the internal counter before starting SCSI EH.
 **/
static void sd_eh_reset(struct scsi_cmnd *scmd)
{
	struct scsi_disk *sdkp = scsi_disk(scmd->request->rq_disk);

	/* New SCSI EH run, reset gate variable */
	sdkp->ignore_medium_access_errors = false;
}

/**
 *	sd_eh_action - error handling callback
 *	@scmd:		sd-issued command that has failed
 *	@eh_disp:	The recovery disposition suggested by the midlayer
 *
 *	This function is called by the SCSI midlayer upon completion of an
 *	error test command (currently TEST UNIT READY). The result of sending
 *	the eh command is passed in eh_disp.  We're looking for devices that
 *	fail medium access commands but are OK with non access commands like
 *	test unit ready (so wrongly see the device as having a successful
 *	recovery)
 **/
static int sd_eh_action(struct scsi_cmnd *scmd, int eh_disp)
{
	struct scsi_disk *sdkp = scsi_disk(scmd->request->rq_disk);
	struct scsi_device *sdev = scmd->device;

	if (!scsi_device_online(sdev) ||
	    !scsi_medium_access_command(scmd) ||
	    host_byte(scmd->result) != DID_TIME_OUT ||
	    eh_disp != SUCCESS)
		return eh_disp;

	/*
	 * The device has timed out executing a medium access command.
	 * However, the TEST UNIT READY command sent during error
	 * handling completed successfully. Either the device is in the
	 * process of recovering or has it suffered an internal failure
	 * that prevents access to the storage medium.
	 */
	if (!sdkp->ignore_medium_access_errors) {
		sdkp->medium_access_timed_out++;
		sdkp->ignore_medium_access_errors = true;
	}

	/*
	 * If the device keeps failing read/write commands but TEST UNIT
	 * READY always completes successfully we assume that medium
	 * access is no longer possible and take the device offline.
	 */
	if (sdkp->medium_access_timed_out >= sdkp->max_medium_access_timeouts) {
		scmd_printk(KERN_ERR, scmd,
			    "Medium access timeout failure. Offlining disk!\n");
		mutex_lock(&sdev->state_mutex);
		scsi_device_set_state(sdev, SDEV_OFFLINE);
		mutex_unlock(&sdev->state_mutex);

		return SUCCESS;
	}

	return eh_disp;
}

static unsigned int sd_completed_bytes(struct scsi_cmnd *scmd)
{
	struct request *req = scmd->request;
	struct scsi_device *sdev = scmd->device;
	unsigned int transferred, good_bytes;
	u64 start_lba, end_lba, bad_lba;

	/*
	 * Some commands have a payload smaller than the device logical
	 * block size (e.g. INQUIRY on a 4K disk).
	 */
	if (scsi_bufflen(scmd) <= sdev->sector_size)
		return 0;

	/* Check if we have a 'bad_lba' information */
	if (!scsi_get_sense_info_fld(scmd->sense_buffer,
				     SCSI_SENSE_BUFFERSIZE,
				     &bad_lba))
		return 0;

	/*
	 * If the bad lba was reported incorrectly, we have no idea where
	 * the error is.
	 */
	start_lba = sectors_to_logical(sdev, blk_rq_pos(req));
	end_lba = start_lba + bytes_to_logical(sdev, scsi_bufflen(scmd));
	if (bad_lba < start_lba || bad_lba >= end_lba)
		return 0;

	/*
	 * resid is optional but mostly filled in.  When it's unused,
	 * its value is zero, so we assume the whole buffer transferred
	 */
	transferred = scsi_bufflen(scmd) - scsi_get_resid(scmd);

	/* This computation should always be done in terms of the
	 * resolution of the device's medium.
	 */
	good_bytes = logical_to_bytes(sdev, bad_lba - start_lba);

	return min(good_bytes, transferred);
}

/**
 *	sd_done - bottom half handler: called when the lower level
 *	driver has completed (successfully or otherwise) a scsi command.
 *	@SCpnt: mid-level's per command structure.
 *
 *	Note: potentially run from within an ISR. Must not block.
 **/
static int sd_done(struct scsi_cmnd *SCpnt)
{
	int result = SCpnt->result;
	unsigned int good_bytes = result ? 0 : scsi_bufflen(SCpnt);
	unsigned int sector_size = SCpnt->device->sector_size;
	unsigned int resid;
	struct scsi_sense_hdr sshdr;
	struct scsi_disk *sdkp = scsi_disk(SCpnt->request->rq_disk);
	struct request *req = SCpnt->request;
	int sense_valid = 0;
	int sense_deferred = 0;

	switch (req_op(req)) {
	case REQ_OP_DISCARD:
	case REQ_OP_WRITE_ZEROES:
	case REQ_OP_WRITE_SAME:
	case REQ_OP_ZONE_RESET:
		if (!result) {
			good_bytes = blk_rq_bytes(req);
			scsi_set_resid(SCpnt, 0);
		} else {
			good_bytes = 0;
			scsi_set_resid(SCpnt, blk_rq_bytes(req));
		}
		break;
	case REQ_OP_ZONE_REPORT:
		if (!result) {
			good_bytes = scsi_bufflen(SCpnt)
				- scsi_get_resid(SCpnt);
			scsi_set_resid(SCpnt, 0);
		} else {
			good_bytes = 0;
			scsi_set_resid(SCpnt, blk_rq_bytes(req));
		}
		break;
	default:
		/*
		 * In case of bogus fw or device, we could end up having
		 * an unaligned partial completion. Check this here and force
		 * alignment.
		 */
		resid = scsi_get_resid(SCpnt);
		if (resid & (sector_size - 1)) {
			sd_printk(KERN_INFO, sdkp,
				"Unaligned partial completion (resid=%u, sector_sz=%u)\n",
				resid, sector_size);
			resid = min(scsi_bufflen(SCpnt),
				    round_up(resid, sector_size));
			scsi_set_resid(SCpnt, resid);
		}
	}

	if (result) {
		sense_valid = scsi_command_normalize_sense(SCpnt, &sshdr);
		if (sense_valid)
			sense_deferred = scsi_sense_is_deferred(&sshdr);
	}
	sdkp->medium_access_timed_out = 0;

	if (driver_byte(result) != DRIVER_SENSE &&
	    (!sense_valid || sense_deferred))
		goto out;

	switch (sshdr.sense_key) {
	case HARDWARE_ERROR:
	case MEDIUM_ERROR:
		good_bytes = sd_completed_bytes(SCpnt);
		break;
	case RECOVERED_ERROR:
		good_bytes = scsi_bufflen(SCpnt);
		break;
	case NO_SENSE:
		/* This indicates a false check condition, so ignore it.  An
		 * unknown amount of data was transferred so treat it as an
		 * error.
		 */
		SCpnt->result = 0;
		memset(SCpnt->sense_buffer, 0, SCSI_SENSE_BUFFERSIZE);
		break;
	case ABORTED_COMMAND:
		if (sshdr.asc == 0x10)  /* DIF: Target detected corruption */
			good_bytes = sd_completed_bytes(SCpnt);
		break;
	case ILLEGAL_REQUEST:
		switch (sshdr.asc) {
		case 0x10:	/* DIX: Host detected corruption */
			good_bytes = sd_completed_bytes(SCpnt);
			break;
		case 0x20:	/* INVALID COMMAND OPCODE */
		case 0x24:	/* INVALID FIELD IN CDB */
			switch (SCpnt->cmnd[0]) {
			case UNMAP:
				sd_config_discard(sdkp, SD_LBP_DISABLE);
				break;
			case WRITE_SAME_16:
			case WRITE_SAME:
				if (SCpnt->cmnd[1] & 8) { /* UNMAP */
					sd_config_discard(sdkp, SD_LBP_DISABLE);
				} else {
					sdkp->device->no_write_same = 1;
					sd_config_write_same(sdkp);
					req->rq_flags |= RQF_QUIET;
				}
				break;
			}
		}
		break;
	default:
		break;
	}

 out:
	if (sd_is_zoned(sdkp))
		sd_zbc_complete(SCpnt, good_bytes, &sshdr);

	SCSI_LOG_HLCOMPLETE(1, scmd_printk(KERN_INFO, SCpnt,
					   "sd_done: completed %d of %d bytes\n",
					   good_bytes, scsi_bufflen(SCpnt)));

	if (rq_data_dir(SCpnt->request) == READ && scsi_prot_sg_count(SCpnt) &&
	    good_bytes)
		t10_pi_complete(SCpnt->request, sdkp->protection_type,
				good_bytes / scsi_prot_interval(SCpnt));

	return good_bytes;
}

/*
 * spinup disk - called only in sd_revalidate_disk()
 */
static void
sd_spinup_disk(struct scsi_disk *sdkp)
{
	unsigned char cmd[10];
	unsigned long spintime_expire = 0;
	int retries, spintime;
	unsigned int the_result;
	struct scsi_sense_hdr sshdr;
	int sense_valid = 0;

	spintime = 0;

	/* Spin up drives, as required.  Only do this at boot time */
	/* Spinup needs to be done for module loads too. */
	do {
		retries = 0;

		do {
			cmd[0] = TEST_UNIT_READY;
			memset((void *) &cmd[1], 0, 9);

			the_result = scsi_execute_req(sdkp->device, cmd,
						      DMA_NONE, NULL, 0,
						      &sshdr, SD_TIMEOUT,
						      SD_MAX_RETRIES, NULL);

			/*
			 * If the drive has indicated to us that it
			 * doesn't have any media in it, don't bother
			 * with any more polling.
			 */
			if (media_not_present(sdkp, &sshdr))
				return;

			if (the_result)
				sense_valid = scsi_sense_valid(&sshdr);
			retries++;
		} while (retries < 3 && 
			 (!scsi_status_is_good(the_result) ||
			  ((driver_byte(the_result) == DRIVER_SENSE) &&
			  sense_valid && sshdr.sense_key == UNIT_ATTENTION)));

		if (driver_byte(the_result) != DRIVER_SENSE) {
			/* no sense, TUR either succeeded or failed
			 * with a status error */
			if(!spintime && !scsi_status_is_good(the_result)) {
				sd_print_result(sdkp, "Test Unit Ready failed",
						the_result);
			}
			break;
		}

		/*
		 * The device does not want the automatic start to be issued.
		 */
		if (sdkp->device->no_start_on_add)
			break;

		if (sense_valid && sshdr.sense_key == NOT_READY) {
			if (sshdr.asc == 4 && sshdr.ascq == 3)
				break;	/* manual intervention required */
			if (sshdr.asc == 4 && sshdr.ascq == 0xb)
				break;	/* standby */
			if (sshdr.asc == 4 && sshdr.ascq == 0xc)
				break;	/* unavailable */
			if (sshdr.asc == 4 && sshdr.ascq == 0x1b)
				break;	/* sanitize in progress */
			/*
			 * Issue command to spin up drive when not ready
			 */
			if (!spintime) {
				sd_printk(KERN_NOTICE, sdkp, "Spinning up disk...");
				cmd[0] = START_STOP;
				cmd[1] = 1;	/* Return immediately */
				memset((void *) &cmd[2], 0, 8);
				cmd[4] = 1;	/* Start spin cycle */
				if (sdkp->device->start_stop_pwr_cond)
					cmd[4] |= 1 << 4;
				scsi_execute_req(sdkp->device, cmd, DMA_NONE,
						 NULL, 0, &sshdr,
						 SD_TIMEOUT, SD_MAX_RETRIES,
						 NULL);
				spintime_expire = jiffies + 100 * HZ;
				spintime = 1;
			}
			/* Wait 1 second for next try */
			msleep(1000);
			printk(KERN_CONT ".");

		/*
		 * Wait for USB flash devices with slow firmware.
		 * Yes, this sense key/ASC combination shouldn't
		 * occur here.  It's characteristic of these devices.
		 */
		} else if (sense_valid &&
				sshdr.sense_key == UNIT_ATTENTION &&
				sshdr.asc == 0x28) {
			if (!spintime) {
				spintime_expire = jiffies + 5 * HZ;
				spintime = 1;
			}
			/* Wait 1 second for next try */
			msleep(1000);
		} else {
			/* we don't understand the sense code, so it's
			 * probably pointless to loop */
			if(!spintime) {
				sd_printk(KERN_NOTICE, sdkp, "Unit Not Ready\n");
				sd_print_sense_hdr(sdkp, &sshdr);
			}
			break;
		}
				
	} while (spintime && time_before_eq(jiffies, spintime_expire));

	if (spintime) {
		if (scsi_status_is_good(the_result))
			printk(KERN_CONT "ready\n");
		else
			printk(KERN_CONT "not responding...\n");
	}
}

/*
 * Determine whether disk supports Data Integrity Field.
 */
static int sd_read_protection_type(struct scsi_disk *sdkp, unsigned char *buffer)
{
	struct scsi_device *sdp = sdkp->device;
	u8 type;
	int ret = 0;

	if (scsi_device_protection(sdp) == 0 || (buffer[12] & 1) == 0)
		return ret;

	type = ((buffer[12] >> 1) & 7) + 1; /* P_TYPE 0 = Type 1 */

	if (type > T10_PI_TYPE3_PROTECTION)
		ret = -ENODEV;
	else if (scsi_host_dif_capable(sdp->host, type))
		ret = 1;

	if (sdkp->first_scan || type != sdkp->protection_type)
		switch (ret) {
		case -ENODEV:
			sd_printk(KERN_ERR, sdkp, "formatted with unsupported" \
				  " protection type %u. Disabling disk!\n",
				  type);
			break;
		case 1:
			sd_printk(KERN_NOTICE, sdkp,
				  "Enabling DIF Type %u protection\n", type);
			break;
		case 0:
			sd_printk(KERN_NOTICE, sdkp,
				  "Disabling DIF Type %u protection\n", type);
			break;
		}

	sdkp->protection_type = type;

	return ret;
}

static void read_capacity_error(struct scsi_disk *sdkp, struct scsi_device *sdp,
			struct scsi_sense_hdr *sshdr, int sense_valid,
			int the_result)
{
	if (driver_byte(the_result) == DRIVER_SENSE)
		sd_print_sense_hdr(sdkp, sshdr);
	else
		sd_printk(KERN_NOTICE, sdkp, "Sense not available.\n");

	/*
	 * Set dirty bit for removable devices if not ready -
	 * sometimes drives will not report this properly.
	 */
	if (sdp->removable &&
	    sense_valid && sshdr->sense_key == NOT_READY)
		set_media_not_present(sdkp);

	/*
	 * We used to set media_present to 0 here to indicate no media
	 * in the drive, but some drives fail read capacity even with
	 * media present, so we can't do that.
	 */
	sdkp->capacity = 0; /* unknown mapped to zero - as usual */
}

#define RC16_LEN 32
#if RC16_LEN > SD_BUF_SIZE
#error RC16_LEN must not be more than SD_BUF_SIZE
#endif

#define READ_CAPACITY_RETRIES_ON_RESET	10

/*
 * Ensure that we don't overflow sector_t when CONFIG_LBDAF is not set
 * and the reported logical block size is bigger than 512 bytes. Note
 * that last_sector is a u64 and therefore logical_to_sectors() is not
 * applicable.
 */
static bool sd_addressable_capacity(u64 lba, unsigned int sector_size)
{
	u64 last_sector = (lba + 1ULL) << (ilog2(sector_size) - 9);

	if (sizeof(sector_t) == 4 && last_sector > U32_MAX)
		return false;

	return true;
}

static int read_capacity_16(struct scsi_disk *sdkp, struct scsi_device *sdp,
						unsigned char *buffer)
{
	unsigned char cmd[16];
	struct scsi_sense_hdr sshdr;
	int sense_valid = 0;
	int the_result;
	int retries = 3, reset_retries = READ_CAPACITY_RETRIES_ON_RESET;
	unsigned int alignment;
	unsigned long long lba;
	unsigned sector_size;

	if (sdp->no_read_capacity_16)
		return -EINVAL;

	do {
		memset(cmd, 0, 16);
		cmd[0] = SERVICE_ACTION_IN_16;
		cmd[1] = SAI_READ_CAPACITY_16;
		cmd[13] = RC16_LEN;
		memset(buffer, 0, RC16_LEN);

		the_result = scsi_execute_req(sdp, cmd, DMA_FROM_DEVICE,
					buffer, RC16_LEN, &sshdr,
					SD_TIMEOUT, SD_MAX_RETRIES, NULL);

		if (media_not_present(sdkp, &sshdr))
			return -ENODEV;

		if (the_result) {
			sense_valid = scsi_sense_valid(&sshdr);
			if (sense_valid &&
			    sshdr.sense_key == ILLEGAL_REQUEST &&
			    (sshdr.asc == 0x20 || sshdr.asc == 0x24) &&
			    sshdr.ascq == 0x00)
				/* Invalid Command Operation Code or
				 * Invalid Field in CDB, just retry
				 * silently with RC10 */
				return -EINVAL;
			if (sense_valid &&
			    sshdr.sense_key == UNIT_ATTENTION &&
			    sshdr.asc == 0x29 && sshdr.ascq == 0x00)
				/* Device reset might occur several times,
				 * give it one more chance */
				if (--reset_retries > 0)
					continue;
		}
		retries--;

	} while (the_result && retries);

	if (the_result) {
		sd_print_result(sdkp, "Read Capacity(16) failed", the_result);
		read_capacity_error(sdkp, sdp, &sshdr, sense_valid, the_result);
		return -EINVAL;
	}

	sector_size = get_unaligned_be32(&buffer[8]);
	lba = get_unaligned_be64(&buffer[0]);

	if (sd_read_protection_type(sdkp, buffer) < 0) {
		sdkp->capacity = 0;
		return -ENODEV;
	}

	if (!sd_addressable_capacity(lba, sector_size)) {
		sd_printk(KERN_ERR, sdkp, "Too big for this kernel. Use a "
			"kernel compiled with support for large block "
			"devices.\n");
		sdkp->capacity = 0;
		return -EOVERFLOW;
	}

	/* Logical blocks per physical block exponent */
	sdkp->physical_block_size = (1 << (buffer[13] & 0xf)) * sector_size;

	/* RC basis */
	sdkp->rc_basis = (buffer[12] >> 4) & 0x3;

	/* Lowest aligned logical block */
	alignment = ((buffer[14] & 0x3f) << 8 | buffer[15]) * sector_size;
	blk_queue_alignment_offset(sdp->request_queue, alignment);
	if (alignment && sdkp->first_scan)
		sd_printk(KERN_NOTICE, sdkp,
			  "physical block alignment offset: %u\n", alignment);

	if (buffer[14] & 0x80) { /* LBPME */
		sdkp->lbpme = 1;

		if (buffer[14] & 0x40) /* LBPRZ */
			sdkp->lbprz = 1;

		sd_config_discard(sdkp, SD_LBP_WS16);
	}

	sdkp->capacity = lba + 1;
	return sector_size;
}

static int read_capacity_10(struct scsi_disk *sdkp, struct scsi_device *sdp,
						unsigned char *buffer)
{
	unsigned char cmd[16];
	struct scsi_sense_hdr sshdr;
	int sense_valid = 0;
	int the_result;
	int retries = 3, reset_retries = READ_CAPACITY_RETRIES_ON_RESET;
	sector_t lba;
	unsigned sector_size;

	do {
		cmd[0] = READ_CAPACITY;
		memset(&cmd[1], 0, 9);
		memset(buffer, 0, 8);

		the_result = scsi_execute_req(sdp, cmd, DMA_FROM_DEVICE,
					buffer, 8, &sshdr,
					SD_TIMEOUT, SD_MAX_RETRIES, NULL);

		if (media_not_present(sdkp, &sshdr))
			return -ENODEV;

		if (the_result) {
			sense_valid = scsi_sense_valid(&sshdr);
			if (sense_valid &&
			    sshdr.sense_key == UNIT_ATTENTION &&
			    sshdr.asc == 0x29 && sshdr.ascq == 0x00)
				/* Device reset might occur several times,
				 * give it one more chance */
				if (--reset_retries > 0)
					continue;
		}
		retries--;

	} while (the_result && retries);

	if (the_result) {
		sd_print_result(sdkp, "Read Capacity(10) failed", the_result);
		read_capacity_error(sdkp, sdp, &sshdr, sense_valid, the_result);
		return -EINVAL;
	}

	sector_size = get_unaligned_be32(&buffer[4]);
	lba = get_unaligned_be32(&buffer[0]);

	if (sdp->no_read_capacity_16 && (lba == 0xffffffff)) {
		/* Some buggy (usb cardreader) devices return an lba of
		   0xffffffff when the want to report a size of 0 (with
		   which they really mean no media is present) */
		sdkp->capacity = 0;
		sdkp->physical_block_size = sector_size;
		return sector_size;
	}

	if (!sd_addressable_capacity(lba, sector_size)) {
		sd_printk(KERN_ERR, sdkp, "Too big for this kernel. Use a "
			"kernel compiled with support for large block "
			"devices.\n");
		sdkp->capacity = 0;
		return -EOVERFLOW;
	}

	sdkp->capacity = lba + 1;
	sdkp->physical_block_size = sector_size;
	return sector_size;
}

static int sd_try_rc16_first(struct scsi_device *sdp)
{
	if (sdp->host->max_cmd_len < 16)
		return 0;
	if (sdp->try_rc_10_first)
		return 0;
	if (sdp->scsi_level > SCSI_SPC_2)
		return 1;
	if (scsi_device_protection(sdp))
		return 1;
	return 0;
}

/*
 * read disk capacity
 */
static void
sd_read_capacity(struct scsi_disk *sdkp, unsigned char *buffer)
{
	int sector_size;
	struct scsi_device *sdp = sdkp->device;

	if (sd_try_rc16_first(sdp)) {
		sector_size = read_capacity_16(sdkp, sdp, buffer);
		if (sector_size == -EOVERFLOW)
			goto got_data;
		if (sector_size == -ENODEV)
			return;
		if (sector_size < 0)
			sector_size = read_capacity_10(sdkp, sdp, buffer);
		if (sector_size < 0)
			return;
	} else {
		sector_size = read_capacity_10(sdkp, sdp, buffer);
		if (sector_size == -EOVERFLOW)
			goto got_data;
		if (sector_size < 0)
			return;
		if ((sizeof(sdkp->capacity) > 4) &&
		    (sdkp->capacity > 0xffffffffULL)) {
			int old_sector_size = sector_size;
			sd_printk(KERN_NOTICE, sdkp, "Very big device. "
					"Trying to use READ CAPACITY(16).\n");
			sector_size = read_capacity_16(sdkp, sdp, buffer);
			if (sector_size < 0) {
				sd_printk(KERN_NOTICE, sdkp,
					"Using 0xffffffff as device size\n");
				sdkp->capacity = 1 + (sector_t) 0xffffffff;
				sector_size = old_sector_size;
				goto got_data;
			}
			/* Remember that READ CAPACITY(16) succeeded */
			sdp->try_rc_10_first = 0;
		}
	}

	/* Some devices are known to return the total number of blocks,
	 * not the highest block number.  Some devices have versions
	 * which do this and others which do not.  Some devices we might
	 * suspect of doing this but we don't know for certain.
	 *
	 * If we know the reported capacity is wrong, decrement it.  If
	 * we can only guess, then assume the number of blocks is even
	 * (usually true but not always) and err on the side of lowering
	 * the capacity.
	 */
	if (sdp->fix_capacity ||
	    (sdp->guess_capacity && (sdkp->capacity & 0x01))) {
		sd_printk(KERN_INFO, sdkp, "Adjusting the sector count "
				"from its reported value: %llu\n",
				(unsigned long long) sdkp->capacity);
		--sdkp->capacity;
	}

got_data:
	if (sector_size == 0) {
		sector_size = 512;
		sd_printk(KERN_NOTICE, sdkp, "Sector size 0 reported, "
			  "assuming 512.\n");
	}

	if (sector_size != 512 &&
	    sector_size != 1024 &&
	    sector_size != 2048 &&
	    sector_size != 4096) {
		sd_printk(KERN_NOTICE, sdkp, "Unsupported sector size %d.\n",
			  sector_size);
		/*
		 * The user might want to re-format the drive with
		 * a supported sectorsize.  Once this happens, it
		 * would be relatively trivial to set the thing up.
		 * For this reason, we leave the thing in the table.
		 */
		sdkp->capacity = 0;
		/*
		 * set a bogus sector size so the normal read/write
		 * logic in the block layer will eventually refuse any
		 * request on this device without tripping over power
		 * of two sector size assumptions
		 */
		sector_size = 512;
	}
	blk_queue_logical_block_size(sdp->request_queue, sector_size);
	blk_queue_physical_block_size(sdp->request_queue,
				      sdkp->physical_block_size);
	sdkp->device->sector_size = sector_size;

	if (sdkp->capacity > 0xffffffff)
		sdp->use_16_for_rw = 1;

}

/*
 * Print disk capacity
 */
static void
sd_print_capacity(struct scsi_disk *sdkp,
		  sector_t old_capacity)
{
	int sector_size = sdkp->device->sector_size;
	char cap_str_2[10], cap_str_10[10];

	string_get_size(sdkp->capacity, sector_size,
			STRING_UNITS_2, cap_str_2, sizeof(cap_str_2));
	string_get_size(sdkp->capacity, sector_size,
			STRING_UNITS_10, cap_str_10,
			sizeof(cap_str_10));

	if (sdkp->first_scan || old_capacity != sdkp->capacity) {
		sd_printk(KERN_NOTICE, sdkp,
			  "%llu %d-byte logical blocks: (%s/%s)\n",
			  (unsigned long long)sdkp->capacity,
			  sector_size, cap_str_10, cap_str_2);

		if (sdkp->physical_block_size != sector_size)
			sd_printk(KERN_NOTICE, sdkp,
				  "%u-byte physical blocks\n",
				  sdkp->physical_block_size);

		sd_zbc_print_zones(sdkp);
	}
}

/* called with buffer of length 512 */
static inline int
sd_do_mode_sense(struct scsi_device *sdp, int dbd, int modepage,
		 unsigned char *buffer, int len, struct scsi_mode_data *data,
		 struct scsi_sense_hdr *sshdr)
{
	return scsi_mode_sense(sdp, dbd, modepage, buffer, len,
			       SD_TIMEOUT, SD_MAX_RETRIES, data,
			       sshdr);
}

/*
 * read write protect setting, if possible - called only in sd_revalidate_disk()
 * called with buffer of length SD_BUF_SIZE
 */
static void
sd_read_write_protect_flag(struct scsi_disk *sdkp, unsigned char *buffer)
{
	int res;
	struct scsi_device *sdp = sdkp->device;
	struct scsi_mode_data data;
	int old_wp = sdkp->write_prot;

	set_disk_ro(sdkp->disk, 0);
	if (sdp->skip_ms_page_3f) {
		sd_first_printk(KERN_NOTICE, sdkp, "Assuming Write Enabled\n");
		return;
	}

	if (sdp->use_192_bytes_for_3f) {
		res = sd_do_mode_sense(sdp, 0, 0x3F, buffer, 192, &data, NULL);
	} else {
		/*
		 * First attempt: ask for all pages (0x3F), but only 4 bytes.
		 * We have to start carefully: some devices hang if we ask
		 * for more than is available.
		 */
		res = sd_do_mode_sense(sdp, 0, 0x3F, buffer, 4, &data, NULL);

		/*
		 * Second attempt: ask for page 0 When only page 0 is
		 * implemented, a request for page 3F may return Sense Key
		 * 5: Illegal Request, Sense Code 24: Invalid field in
		 * CDB.
		 */
		if (!scsi_status_is_good(res))
			res = sd_do_mode_sense(sdp, 0, 0, buffer, 4, &data, NULL);

		/*
		 * Third attempt: ask 255 bytes, as we did earlier.
		 */
		if (!scsi_status_is_good(res))
			res = sd_do_mode_sense(sdp, 0, 0x3F, buffer, 255,
					       &data, NULL);
	}

	if (!scsi_status_is_good(res)) {
		sd_first_printk(KERN_WARNING, sdkp,
			  "Test WP failed, assume Write Enabled\n");
	} else {
		sdkp->write_prot = ((data.device_specific & 0x80) != 0);
		set_disk_ro(sdkp->disk, sdkp->write_prot);
		if (sdkp->first_scan || old_wp != sdkp->write_prot) {
			sd_printk(KERN_NOTICE, sdkp, "Write Protect is %s\n",
				  sdkp->write_prot ? "on" : "off");
			sd_printk(KERN_DEBUG, sdkp, "Mode Sense: %4ph\n", buffer);
		}
	}
}

/*
 * sd_read_cache_type - called only from sd_revalidate_disk()
 * called with buffer of length SD_BUF_SIZE
 */
static void
sd_read_cache_type(struct scsi_disk *sdkp, unsigned char *buffer)
{
	int len = 0, res;
	struct scsi_device *sdp = sdkp->device;

	int dbd;
	int modepage;
	int first_len;
	struct scsi_mode_data data;
	struct scsi_sense_hdr sshdr;
	int old_wce = sdkp->WCE;
	int old_rcd = sdkp->RCD;
	int old_dpofua = sdkp->DPOFUA;


	if (sdkp->cache_override)
		return;

	first_len = 4;
	if (sdp->skip_ms_page_8) {
		if (sdp->type == TYPE_RBC)
			goto defaults;
		else {
			if (sdp->skip_ms_page_3f)
				goto defaults;
			modepage = 0x3F;
			if (sdp->use_192_bytes_for_3f)
				first_len = 192;
			dbd = 0;
		}
	} else if (sdp->type == TYPE_RBC) {
		modepage = 6;
		dbd = 8;
	} else {
		modepage = 8;
		dbd = 0;
	}

	/* cautiously ask */
	res = sd_do_mode_sense(sdp, dbd, modepage, buffer, first_len,
			&data, &sshdr);

	if (!scsi_status_is_good(res))
		goto bad_sense;

	if (!data.header_length) {
		modepage = 6;
		first_len = 0;
		sd_first_printk(KERN_ERR, sdkp,
				"Missing header in MODE_SENSE response\n");
	}

	/* that went OK, now ask for the proper length */
	len = data.length;

	/*
	 * We're only interested in the first three bytes, actually.
	 * But the data cache page is defined for the first 20.
	 */
	if (len < 3)
		goto bad_sense;
	else if (len > SD_BUF_SIZE) {
		sd_first_printk(KERN_NOTICE, sdkp, "Truncating mode parameter "
			  "data from %d to %d bytes\n", len, SD_BUF_SIZE);
		len = SD_BUF_SIZE;
	}
	if (modepage == 0x3F && sdp->use_192_bytes_for_3f)
		len = 192;

	/* Get the data */
	if (len > first_len)
		res = sd_do_mode_sense(sdp, dbd, modepage, buffer, len,
				&data, &sshdr);

	if (scsi_status_is_good(res)) {
		int offset = data.header_length + data.block_descriptor_length;

		while (offset < len) {
			u8 page_code = buffer[offset] & 0x3F;
			u8 spf       = buffer[offset] & 0x40;

			if (page_code == 8 || page_code == 6) {
				/* We're interested only in the first 3 bytes.
				 */
				if (len - offset <= 2) {
					sd_first_printk(KERN_ERR, sdkp,
						"Incomplete mode parameter "
							"data\n");
					goto defaults;
				} else {
					modepage = page_code;
					goto Page_found;
				}
			} else {
				/* Go to the next page */
				if (spf && len - offset > 3)
					offset += 4 + (buffer[offset+2] << 8) +
						buffer[offset+3];
				else if (!spf && len - offset > 1)
					offset += 2 + buffer[offset+1];
				else {
					sd_first_printk(KERN_ERR, sdkp,
							"Incomplete mode "
							"parameter data\n");
					goto defaults;
				}
			}
		}

		sd_first_printk(KERN_ERR, sdkp, "No Caching mode page found\n");
		goto defaults;

	Page_found:
		if (modepage == 8) {
			sdkp->WCE = ((buffer[offset + 2] & 0x04) != 0);
			sdkp->RCD = ((buffer[offset + 2] & 0x01) != 0);
		} else {
			sdkp->WCE = ((buffer[offset + 2] & 0x01) == 0);
			sdkp->RCD = 0;
		}

		sdkp->DPOFUA = (data.device_specific & 0x10) != 0;
		if (sdp->broken_fua) {
			sd_first_printk(KERN_NOTICE, sdkp, "Disabling FUA\n");
			sdkp->DPOFUA = 0;
		} else if (sdkp->DPOFUA && !sdkp->device->use_10_for_rw &&
			   !sdkp->device->use_16_for_rw) {
			sd_first_printk(KERN_NOTICE, sdkp,
				  "Uses READ/WRITE(6), disabling FUA\n");
			sdkp->DPOFUA = 0;
		}

		/* No cache flush allowed for write protected devices */
		if (sdkp->WCE && sdkp->write_prot)
			sdkp->WCE = 0;

		if (sdkp->first_scan || old_wce != sdkp->WCE ||
		    old_rcd != sdkp->RCD || old_dpofua != sdkp->DPOFUA)
			sd_printk(KERN_NOTICE, sdkp,
				  "Write cache: %s, read cache: %s, %s\n",
				  sdkp->WCE ? "enabled" : "disabled",
				  sdkp->RCD ? "disabled" : "enabled",
				  sdkp->DPOFUA ? "supports DPO and FUA"
				  : "doesn't support DPO or FUA");

		return;
	}

bad_sense:
	if (scsi_sense_valid(&sshdr) &&
	    sshdr.sense_key == ILLEGAL_REQUEST &&
	    sshdr.asc == 0x24 && sshdr.ascq == 0x0)
		/* Invalid field in CDB */
		sd_first_printk(KERN_NOTICE, sdkp, "Cache data unavailable\n");
	else
		sd_first_printk(KERN_ERR, sdkp,
				"Asking for cache data failed\n");

defaults:
	if (sdp->wce_default_on) {
		sd_first_printk(KERN_NOTICE, sdkp,
				"Assuming drive cache: write back\n");
		sdkp->WCE = 1;
	} else {
		sd_first_printk(KERN_ERR, sdkp,
				"Assuming drive cache: write through\n");
		sdkp->WCE = 0;
	}
	sdkp->RCD = 0;
	sdkp->DPOFUA = 0;
}

/*
 * The ATO bit indicates whether the DIF application tag is available
 * for use by the operating system.
 */
static void sd_read_app_tag_own(struct scsi_disk *sdkp, unsigned char *buffer)
{
	int res, offset;
	struct scsi_device *sdp = sdkp->device;
	struct scsi_mode_data data;
	struct scsi_sense_hdr sshdr;

	if (sdp->type != TYPE_DISK && sdp->type != TYPE_ZBC)
		return;

	if (sdkp->protection_type == 0)
		return;

	res = scsi_mode_sense(sdp, 1, 0x0a, buffer, 36, SD_TIMEOUT,
			      SD_MAX_RETRIES, &data, &sshdr);

	if (!scsi_status_is_good(res) || !data.header_length ||
	    data.length < 6) {
		sd_first_printk(KERN_WARNING, sdkp,
			  "getting Control mode page failed, assume no ATO\n");

		if (scsi_sense_valid(&sshdr))
			sd_print_sense_hdr(sdkp, &sshdr);

		return;
	}

	offset = data.header_length + data.block_descriptor_length;

	if ((buffer[offset] & 0x3f) != 0x0a) {
		sd_first_printk(KERN_ERR, sdkp, "ATO Got wrong page\n");
		return;
	}

	if ((buffer[offset + 5] & 0x80) == 0)
		return;

	sdkp->ATO = 1;

	return;
}

/**
 * sd_read_block_limits - Query disk device for preferred I/O sizes.
 * @sdkp: disk to query
 */
static void sd_read_block_limits(struct scsi_disk *sdkp)
{
	unsigned int sector_sz = sdkp->device->sector_size;
	const int vpd_len = 64;
	unsigned char *buffer = kmalloc(vpd_len, GFP_KERNEL);

	if (!buffer ||
	    /* Block Limits VPD */
	    scsi_get_vpd_page(sdkp->device, 0xb0, buffer, vpd_len))
		goto out;

	blk_queue_io_min(sdkp->disk->queue,
			 get_unaligned_be16(&buffer[6]) * sector_sz);

	sdkp->max_xfer_blocks = get_unaligned_be32(&buffer[8]);
	sdkp->opt_xfer_blocks = get_unaligned_be32(&buffer[12]);

	if (buffer[3] == 0x3c) {
		unsigned int lba_count, desc_count;

		sdkp->max_ws_blocks = (u32)get_unaligned_be64(&buffer[36]);

		if (!sdkp->lbpme)
			goto out;

		lba_count = get_unaligned_be32(&buffer[20]);
		desc_count = get_unaligned_be32(&buffer[24]);

		if (lba_count && desc_count)
			sdkp->max_unmap_blocks = lba_count;

		sdkp->unmap_granularity = get_unaligned_be32(&buffer[28]);

		if (buffer[32] & 0x80)
			sdkp->unmap_alignment =
				get_unaligned_be32(&buffer[32]) & ~(1 << 31);

		if (!sdkp->lbpvpd) { /* LBP VPD page not provided */

			if (sdkp->max_unmap_blocks)
				sd_config_discard(sdkp, SD_LBP_UNMAP);
			else
				sd_config_discard(sdkp, SD_LBP_WS16);

		} else {	/* LBP VPD page tells us what to use */
			if (sdkp->lbpu && sdkp->max_unmap_blocks)
				sd_config_discard(sdkp, SD_LBP_UNMAP);
			else if (sdkp->lbpws)
				sd_config_discard(sdkp, SD_LBP_WS16);
			else if (sdkp->lbpws10)
				sd_config_discard(sdkp, SD_LBP_WS10);
			else
				sd_config_discard(sdkp, SD_LBP_DISABLE);
		}
	}

 out:
	kfree(buffer);
}

/**
 * sd_read_block_characteristics - Query block dev. characteristics
 * @sdkp: disk to query
 */
static void sd_read_block_characteristics(struct scsi_disk *sdkp)
{
	struct request_queue *q = sdkp->disk->queue;
	unsigned char *buffer;
	u16 rot;
	const int vpd_len = 64;

	buffer = kmalloc(vpd_len, GFP_KERNEL);

	if (!buffer ||
	    /* Block Device Characteristics VPD */
	    scsi_get_vpd_page(sdkp->device, 0xb1, buffer, vpd_len))
		goto out;

	rot = get_unaligned_be16(&buffer[4]);

	if (rot == 1) {
		blk_queue_flag_set(QUEUE_FLAG_NONROT, q);
		blk_queue_flag_clear(QUEUE_FLAG_ADD_RANDOM, q);
	}

	if (sdkp->device->type == TYPE_ZBC) {
		/* Host-managed */
		q->limits.zoned = BLK_ZONED_HM;
	} else {
		sdkp->zoned = (buffer[8] >> 4) & 3;
		if (sdkp->zoned == 1)
			/* Host-aware */
			q->limits.zoned = BLK_ZONED_HA;
		else
			/*
			 * Treat drive-managed devices as
			 * regular block devices.
			 */
			q->limits.zoned = BLK_ZONED_NONE;
	}
	if (blk_queue_is_zoned(q) && sdkp->first_scan)
		sd_printk(KERN_NOTICE, sdkp, "Host-%s zoned block device\n",
		      q->limits.zoned == BLK_ZONED_HM ? "managed" : "aware");

 out:
	kfree(buffer);
}

/**
 * sd_read_block_provisioning - Query provisioning VPD page
 * @sdkp: disk to query
 */
static void sd_read_block_provisioning(struct scsi_disk *sdkp)
{
	unsigned char *buffer;
	const int vpd_len = 8;

	if (sdkp->lbpme == 0)
		return;

	buffer = kmalloc(vpd_len, GFP_KERNEL);

	if (!buffer || scsi_get_vpd_page(sdkp->device, 0xb2, buffer, vpd_len))
		goto out;

	sdkp->lbpvpd	= 1;
	sdkp->lbpu	= (buffer[5] >> 7) & 1;	/* UNMAP */
	sdkp->lbpws	= (buffer[5] >> 6) & 1;	/* WRITE SAME(16) with UNMAP */
	sdkp->lbpws10	= (buffer[5] >> 5) & 1;	/* WRITE SAME(10) with UNMAP */

 out:
	kfree(buffer);
}

static void sd_read_write_same(struct scsi_disk *sdkp, unsigned char *buffer)
{
	struct scsi_device *sdev = sdkp->device;

	if (sdev->host->no_write_same) {
		sdev->no_write_same = 1;

		return;
	}

	if (scsi_report_opcode(sdev, buffer, SD_BUF_SIZE, INQUIRY) < 0) {
		/* too large values might cause issues with arcmsr */
		int vpd_buf_len = 64;

		sdev->no_report_opcodes = 1;

		/* Disable WRITE SAME if REPORT SUPPORTED OPERATION
		 * CODES is unsupported and the device has an ATA
		 * Information VPD page (SAT).
		 */
		if (!scsi_get_vpd_page(sdev, 0x89, buffer, vpd_buf_len))
			sdev->no_write_same = 1;
	}

	if (scsi_report_opcode(sdev, buffer, SD_BUF_SIZE, WRITE_SAME_16) == 1)
		sdkp->ws16 = 1;

	if (scsi_report_opcode(sdev, buffer, SD_BUF_SIZE, WRITE_SAME) == 1)
		sdkp->ws10 = 1;
}

static void sd_read_security(struct scsi_disk *sdkp, unsigned char *buffer)
{
	struct scsi_device *sdev = sdkp->device;

	if (!sdev->security_supported)
		return;

	if (scsi_report_opcode(sdev, buffer, SD_BUF_SIZE,
			SECURITY_PROTOCOL_IN) == 1 &&
	    scsi_report_opcode(sdev, buffer, SD_BUF_SIZE,
			SECURITY_PROTOCOL_OUT) == 1)
		sdkp->security = 1;
}

/*
 * Determine the device's preferred I/O size for reads and writes
 * unless the reported value is unreasonably small, large, not a
 * multiple of the physical block size, or simply garbage.
 */
static bool sd_validate_opt_xfer_size(struct scsi_disk *sdkp,
				      unsigned int dev_max)
{
	struct scsi_device *sdp = sdkp->device;
	unsigned int opt_xfer_bytes =
		logical_to_bytes(sdp, sdkp->opt_xfer_blocks);

	if (sdkp->opt_xfer_blocks == 0)
		return false;

	if (sdkp->opt_xfer_blocks > dev_max) {
		sd_first_printk(KERN_WARNING, sdkp,
				"Optimal transfer size %u logical blocks " \
				"> dev_max (%u logical blocks)\n",
				sdkp->opt_xfer_blocks, dev_max);
		return false;
	}

	if (sdkp->opt_xfer_blocks > SD_DEF_XFER_BLOCKS) {
		sd_first_printk(KERN_WARNING, sdkp,
				"Optimal transfer size %u logical blocks " \
				"> sd driver limit (%u logical blocks)\n",
				sdkp->opt_xfer_blocks, SD_DEF_XFER_BLOCKS);
		return false;
	}

	if (opt_xfer_bytes < PAGE_SIZE) {
		sd_first_printk(KERN_WARNING, sdkp,
				"Optimal transfer size %u bytes < " \
				"PAGE_SIZE (%u bytes)\n",
				opt_xfer_bytes, (unsigned int)PAGE_SIZE);
		return false;
	}

	if (opt_xfer_bytes & (sdkp->physical_block_size - 1)) {
		sd_first_printk(KERN_WARNING, sdkp,
				"Optimal transfer size %u bytes not a " \
				"multiple of physical block size (%u bytes)\n",
				opt_xfer_bytes, sdkp->physical_block_size);
		return false;
	}

	sd_first_printk(KERN_INFO, sdkp, "Optimal transfer size %u bytes\n",
			opt_xfer_bytes);
	return true;
}

/**
 *	sd_revalidate_disk - called the first time a new disk is seen,
 *	performs disk spin up, read_capacity, etc.
 *	@disk: struct gendisk we care about
 **/
static int sd_revalidate_disk(struct gendisk *disk)
{
	struct scsi_disk *sdkp = scsi_disk(disk);
	struct scsi_device *sdp = sdkp->device;
	struct request_queue *q = sdkp->disk->queue;
	sector_t old_capacity = sdkp->capacity;
	unsigned char *buffer;
	unsigned int dev_max, rw_max;

	SCSI_LOG_HLQUEUE(3, sd_printk(KERN_INFO, sdkp,
				      "sd_revalidate_disk\n"));

	/*
	 * If the device is offline, don't try and read capacity or any
	 * of the other niceties.
	 */
	if (!scsi_device_online(sdp))
		goto out;

	buffer = kmalloc(SD_BUF_SIZE, GFP_KERNEL);
	if (!buffer) {
		sd_printk(KERN_WARNING, sdkp, "sd_revalidate_disk: Memory "
			  "allocation failure.\n");
		goto out;
	}

	sd_spinup_disk(sdkp);

	/*
	 * Without media there is no reason to ask; moreover, some devices
	 * react badly if we do.
	 */
	if (sdkp->media_present) {
		sd_read_capacity(sdkp, buffer);

		/*
		 * set the default to rotational.  All non-rotational devices
		 * support the block characteristics VPD page, which will
		 * cause this to be updated correctly and any device which
		 * doesn't support it should be treated as rotational.
		 */
		blk_queue_flag_clear(QUEUE_FLAG_NONROT, q);
		blk_queue_flag_set(QUEUE_FLAG_ADD_RANDOM, q);

		if (scsi_device_supports_vpd(sdp)) {
			sd_read_block_provisioning(sdkp);
			sd_read_block_limits(sdkp);
			sd_read_block_characteristics(sdkp);
			sd_zbc_read_zones(sdkp, buffer);
		}

		sd_print_capacity(sdkp, old_capacity);

		sd_read_write_protect_flag(sdkp, buffer);
		sd_read_cache_type(sdkp, buffer);
		sd_read_app_tag_own(sdkp, buffer);
		sd_read_write_same(sdkp, buffer);
		sd_read_security(sdkp, buffer);
	}

	/*
	 * We now have all cache related info, determine how we deal
	 * with flush requests.
	 */
	sd_set_flush_flag(sdkp);

	/* Initial block count limit based on CDB TRANSFER LENGTH field size. */
	dev_max = sdp->use_16_for_rw ? SD_MAX_XFER_BLOCKS : SD_DEF_XFER_BLOCKS;

	/* Some devices report a maximum block count for READ/WRITE requests. */
	dev_max = min_not_zero(dev_max, sdkp->max_xfer_blocks);
	q->limits.max_dev_sectors = logical_to_sectors(sdp, dev_max);

	if (sd_validate_opt_xfer_size(sdkp, dev_max)) {
		rw_max = q->limits.io_opt =
			logical_to_bytes(sdp, sdkp->opt_xfer_blocks);
	} else
		rw_max = min_not_zero(logical_to_sectors(sdp, dev_max),
				      (sector_t)BLK_DEF_MAX_SECTORS);

	/* Do not exceed controller limit */
	rw_max = min(rw_max, queue_max_hw_sectors(q));

	/*
	 * Only update max_sectors if previously unset or if the current value
	 * exceeds the capabilities of the hardware.
	 */
	if (sdkp->first_scan ||
	    q->limits.max_sectors > q->limits.max_dev_sectors ||
	    q->limits.max_sectors > q->limits.max_hw_sectors)
		q->limits.max_sectors = rw_max;

	sdkp->first_scan = 0;

	set_capacity(disk, logical_to_sectors(sdp, sdkp->capacity));
	sd_config_write_same(sdkp);
	kfree(buffer);

 out:
	return 0;
}

/**
 *	sd_unlock_native_capacity - unlock native capacity
 *	@disk: struct gendisk to set capacity for
 *
 *	Block layer calls this function if it detects that partitions
 *	on @disk reach beyond the end of the device.  If the SCSI host
 *	implements ->unlock_native_capacity() method, it's invoked to
 *	give it a chance to adjust the device capacity.
 *
 *	CONTEXT:
 *	Defined by block layer.  Might sleep.
 */
static void sd_unlock_native_capacity(struct gendisk *disk)
{
	struct scsi_device *sdev = scsi_disk(disk)->device;

	if (sdev->host->hostt->unlock_native_capacity)
		sdev->host->hostt->unlock_native_capacity(sdev);
}

/**
 *	sd_format_disk_name - format disk name
 *	@prefix: name prefix - ie. "sd" for SCSI disks
 *	@index: index of the disk to format name for
 *	@buf: output buffer
 *	@buflen: length of the output buffer
 *
 *	SCSI disk names starts at sda.  The 26th device is sdz and the
 *	27th is sdaa.  The last one for two lettered suffix is sdzz
 *	which is followed by sdaaa.
 *
 *	This is basically 26 base counting with one extra 'nil' entry
 *	at the beginning from the second digit on and can be
 *	determined using similar method as 26 base conversion with the
 *	index shifted -1 after each digit is computed.
 *
 *	CONTEXT:
 *	Don't care.
 *
 *	RETURNS:
 *	0 on success, -errno on failure.
 */
static int sd_format_disk_name(char *prefix, int index, char *buf, int buflen)
{
	const int base = 'z' - 'a' + 1;
	char *begin = buf + strlen(prefix);
	char *end = buf + buflen;
	char *p;
	int unit;

	p = end - 1;
	*p = '\0';
	unit = base;
	do {
		if (p == begin)
			return -EINVAL;
		*--p = 'a' + (index % unit);
		index = (index / unit) - 1;
	} while (index >= 0);

	memmove(begin, p, end - p);
	memcpy(buf, prefix, strlen(prefix));

	return 0;
}

/*
 * The asynchronous part of sd_probe
 */
static void sd_probe_async(void *data, async_cookie_t cookie)
{
	struct scsi_disk *sdkp = data;
	struct scsi_device *sdp;
	struct gendisk *gd;
	u32 index;
	struct device *dev;

	sdp = sdkp->device;
	gd = sdkp->disk;
	index = sdkp->index;
	dev = &sdp->sdev_gendev;

	gd->major = sd_major((index & 0xf0) >> 4);
	gd->first_minor = ((index & 0xf) << 4) | (index & 0xfff00);

	gd->fops = &sd_fops;
	gd->private_data = &sdkp->driver;
	gd->queue = sdkp->device->request_queue;

	/* defaults, until the device tells us otherwise */
	sdp->sector_size = 512;
	sdkp->capacity = 0;
	sdkp->media_present = 1;
	sdkp->write_prot = 0;
	sdkp->cache_override = 0;
	sdkp->WCE = 0;
	sdkp->RCD = 0;
	sdkp->ATO = 0;
	sdkp->first_scan = 1;
	sdkp->max_medium_access_timeouts = SD_MAX_MEDIUM_TIMEOUTS;

	sd_revalidate_disk(gd);

	gd->flags = GENHD_FL_EXT_DEVT;
	if (sdp->removable) {
		gd->flags |= GENHD_FL_REMOVABLE;
		gd->events |= DISK_EVENT_MEDIA_CHANGE;
	}

	blk_pm_runtime_init(sdp->request_queue, dev);
<<<<<<< HEAD

	if (sdp->autosuspend_delay >= 0)
		pm_runtime_set_autosuspend_delay(dev, sdp->autosuspend_delay);

=======
	if (sdp->rpm_autosuspend) {
		pm_runtime_set_autosuspend_delay(dev,
			sdp->host->hostt->rpm_autosuspend_delay);
	}
>>>>>>> b777b6f2
	device_add_disk(dev, gd);
	if (sdkp->capacity)
		sd_dif_config_host(sdkp);

	sd_revalidate_disk(gd);

	if (sdkp->security) {
		sdkp->opal_dev = init_opal_dev(sdp, &sd_sec_submit);
		if (sdkp->opal_dev)
			sd_printk(KERN_NOTICE, sdkp, "supports TCG Opal\n");
	}

	sd_printk(KERN_NOTICE, sdkp, "Attached SCSI %sdisk\n",
		  sdp->removable ? "removable " : "");
	scsi_autopm_put_device(sdp);
	put_device(&sdkp->dev);
}

/**
 *	sd_probe - called during driver initialization and whenever a
 *	new scsi device is attached to the system. It is called once
 *	for each scsi device (not just disks) present.
 *	@dev: pointer to device object
 *
 *	Returns 0 if successful (or not interested in this scsi device 
 *	(e.g. scanner)); 1 when there is an error.
 *
 *	Note: this function is invoked from the scsi mid-level.
 *	This function sets up the mapping between a given 
 *	<host,channel,id,lun> (found in sdp) and new device name 
 *	(e.g. /dev/sda). More precisely it is the block device major 
 *	and minor number that is chosen here.
 *
 *	Assume sd_probe is not re-entrant (for time being)
 *	Also think about sd_probe() and sd_remove() running coincidentally.
 **/
static int sd_probe(struct device *dev)
{
	struct scsi_device *sdp = to_scsi_device(dev);
	struct scsi_disk *sdkp;
	struct gendisk *gd;
	int index;
	int error;

	scsi_autopm_get_device(sdp);
	error = -ENODEV;
	if (sdp->type != TYPE_DISK &&
	    sdp->type != TYPE_ZBC &&
	    sdp->type != TYPE_MOD &&
	    sdp->type != TYPE_RBC)
		goto out;

#ifndef CONFIG_BLK_DEV_ZONED
	if (sdp->type == TYPE_ZBC)
		goto out;
#endif
	SCSI_LOG_HLQUEUE(3, sdev_printk(KERN_INFO, sdp,
					"sd_probe\n"));

	error = -ENOMEM;
	sdkp = kzalloc(sizeof(*sdkp), GFP_KERNEL);
	if (!sdkp)
		goto out;

	gd = alloc_disk(SD_MINORS);
	if (!gd)
		goto out_free;

	index = ida_alloc(&sd_index_ida, GFP_KERNEL);
	if (index < 0) {
		sdev_printk(KERN_WARNING, sdp, "sd_probe: memory exhausted.\n");
		goto out_put;
	}

	error = sd_format_disk_name("sd", index, gd->disk_name, DISK_NAME_LEN);
	if (error) {
		sdev_printk(KERN_WARNING, sdp, "SCSI disk (sd) name length exceeded.\n");
		goto out_free_index;
	}

	sdkp->device = sdp;
	sdkp->driver = &sd_template;
	sdkp->disk = gd;
	sdkp->index = index;
	atomic_set(&sdkp->openers, 0);
	atomic_set(&sdkp->device->ioerr_cnt, 0);

	if (!sdp->request_queue->rq_timeout) {
		if (sdp->type != TYPE_MOD)
			blk_queue_rq_timeout(sdp->request_queue, SD_TIMEOUT);
		else
			blk_queue_rq_timeout(sdp->request_queue,
					     SD_MOD_TIMEOUT);
	}

	device_initialize(&sdkp->dev);
	sdkp->dev.parent = dev;
	sdkp->dev.class = &sd_disk_class;
	dev_set_name(&sdkp->dev, "%s", dev_name(dev));

	error = device_add(&sdkp->dev);
	if (error)
		goto out_free_index;

	get_device(dev);
	dev_set_drvdata(dev, sdkp);

	get_device(&sdkp->dev);	/* prevent release before async_schedule */
	async_schedule_domain(sd_probe_async, sdkp, &scsi_sd_probe_domain);

	return 0;

 out_free_index:
	ida_free(&sd_index_ida, index);
 out_put:
	put_disk(gd);
 out_free:
	kfree(sdkp);
 out:
	scsi_autopm_put_device(sdp);
	return error;
}

/**
 *	sd_remove - called whenever a scsi disk (previously recognized by
 *	sd_probe) is detached from the system. It is called (potentially
 *	multiple times) during sd module unload.
 *	@dev: pointer to device object
 *
 *	Note: this function is invoked from the scsi mid-level.
 *	This function potentially frees up a device name (e.g. /dev/sdc)
 *	that could be re-used by a subsequent sd_probe().
 *	This function is not called when the built-in sd driver is "exit-ed".
 **/
static int sd_remove(struct device *dev)
{
	struct scsi_disk *sdkp;
	dev_t devt;

	sdkp = dev_get_drvdata(dev);
	devt = disk_devt(sdkp->disk);
	scsi_autopm_get_device(sdkp->device);

	async_synchronize_full_domain(&scsi_sd_pm_domain);
	async_synchronize_full_domain(&scsi_sd_probe_domain);
	device_del(&sdkp->dev);
	del_gendisk(sdkp->disk);
	sd_shutdown(dev);

	sd_zbc_remove(sdkp);

	free_opal_dev(sdkp->opal_dev);

	blk_register_region(devt, SD_MINORS, NULL,
			    sd_default_probe, NULL, NULL);

	mutex_lock(&sd_ref_mutex);
	dev_set_drvdata(dev, NULL);
	put_device(&sdkp->dev);
	mutex_unlock(&sd_ref_mutex);

	return 0;
}

/**
 *	scsi_disk_release - Called to free the scsi_disk structure
 *	@dev: pointer to embedded class device
 *
 *	sd_ref_mutex must be held entering this routine.  Because it is
 *	called on last put, you should always use the scsi_disk_get()
 *	scsi_disk_put() helpers which manipulate the semaphore directly
 *	and never do a direct put_device.
 **/
static void scsi_disk_release(struct device *dev)
{
	struct scsi_disk *sdkp = to_scsi_disk(dev);
	struct gendisk *disk = sdkp->disk;
	struct request_queue *q = disk->queue;

	ida_free(&sd_index_ida, sdkp->index);

	/*
	 * Wait until all requests that are in progress have completed.
	 * This is necessary to avoid that e.g. scsi_end_request() crashes
	 * due to clearing the disk->private_data pointer. Wait from inside
	 * scsi_disk_release() instead of from sd_release() to avoid that
	 * freezing and unfreezing the request queue affects user space I/O
	 * in case multiple processes open a /dev/sd... node concurrently.
	 */
	blk_mq_freeze_queue(q);
	blk_mq_unfreeze_queue(q);

	disk->private_data = NULL;
	put_disk(disk);
	put_device(&sdkp->device->sdev_gendev);

	kfree(sdkp);
}

static int sd_start_stop_device(struct scsi_disk *sdkp, int start)
{
	unsigned char cmd[6] = { START_STOP };	/* START_VALID */
	struct scsi_sense_hdr sshdr;
	struct scsi_device *sdp = sdkp->device;
	int res;

	if (start)
		cmd[4] |= 1;	/* START */

	if (sdp->start_stop_pwr_cond)
		cmd[4] |= start ? 1 << 4 : 3 << 4;	/* Active or Standby */

	if (!scsi_device_online(sdp))
		return -ENODEV;

	res = scsi_execute(sdp, cmd, DMA_NONE, NULL, 0, NULL, &sshdr,
			SD_TIMEOUT, SD_MAX_RETRIES, 0, RQF_PM, NULL);
	if (res) {
		sd_print_result(sdkp, "Start/Stop Unit failed", res);
		if (driver_byte(res) == DRIVER_SENSE)
			sd_print_sense_hdr(sdkp, &sshdr);
		if (scsi_sense_valid(&sshdr) &&
			/* 0x3a is medium not present */
			sshdr.asc == 0x3a)
			res = 0;
	}

	/* SCSI error codes must not go to the generic layer */
	if (res)
		return -EIO;

	return 0;
}

/*
 * Send a SYNCHRONIZE CACHE instruction down to the device through
 * the normal SCSI command structure.  Wait for the command to
 * complete.
 */
static void sd_shutdown(struct device *dev)
{
	struct scsi_disk *sdkp = dev_get_drvdata(dev);

	if (!sdkp)
		return;         /* this can happen */

	if (pm_runtime_suspended(dev))
		return;

	if (sdkp->WCE && sdkp->media_present) {
		sd_printk(KERN_NOTICE, sdkp, "Synchronizing SCSI cache\n");
		sd_sync_cache(sdkp, NULL);
	}

	if (system_state != SYSTEM_RESTART && sdkp->device->manage_start_stop) {
		sd_printk(KERN_NOTICE, sdkp, "Stopping disk\n");
		sd_start_stop_device(sdkp, 0);
	}
}

static int sd_suspend_common(struct device *dev, bool ignore_stop_errors)
{
	struct scsi_disk *sdkp = dev_get_drvdata(dev);
	struct scsi_sense_hdr sshdr;
	int ret = 0;

	if (!sdkp)	/* E.g.: runtime suspend following sd_remove() */
		return 0;

	if (sdkp->WCE && sdkp->media_present) {
		sd_printk(KERN_NOTICE, sdkp, "Synchronizing SCSI cache\n");
		ret = sd_sync_cache(sdkp, &sshdr);

		if (ret) {
			/* ignore OFFLINE device */
			if (ret == -ENODEV)
				return 0;

			if (!scsi_sense_valid(&sshdr) ||
			    sshdr.sense_key != ILLEGAL_REQUEST)
				return ret;

			/*
			 * sshdr.sense_key == ILLEGAL_REQUEST means this drive
			 * doesn't support sync. There's not much to do and
			 * suspend shouldn't fail.
			 */
			ret = 0;
		}
	}

	if (sdkp->device->manage_start_stop) {
		sd_printk(KERN_NOTICE, sdkp, "Stopping disk\n");
		/* an error is not worth aborting a system sleep */
		ret = sd_start_stop_device(sdkp, 0);
		if (ignore_stop_errors)
			ret = 0;
	}

	return ret;
}

static int sd_suspend_system(struct device *dev)
{
	return sd_suspend_common(dev, true);
}

static int sd_suspend_runtime(struct device *dev)
{
	return sd_suspend_common(dev, false);
}

static int sd_resume(struct device *dev)
{
	struct scsi_disk *sdkp = dev_get_drvdata(dev);
	int ret;

	if (!sdkp)	/* E.g.: runtime resume at the start of sd_probe() */
		return 0;

	if (!sdkp->device->manage_start_stop)
		return 0;

	sd_printk(KERN_NOTICE, sdkp, "Starting disk\n");
	ret = sd_start_stop_device(sdkp, 1);
	if (!ret)
		opal_unlock_from_suspend(sdkp->opal_dev);
	return ret;
}

/**
 *	init_sd - entry point for this driver (both when built in or when
 *	a module).
 *
 *	Note: this function registers this driver with the scsi mid-level.
 **/
static int __init init_sd(void)
{
	int majors = 0, i, err;

	SCSI_LOG_HLQUEUE(3, printk("init_sd: sd driver entry point\n"));

	for (i = 0; i < SD_MAJORS; i++) {
		if (register_blkdev(sd_major(i), "sd") != 0)
			continue;
		majors++;
		blk_register_region(sd_major(i), SD_MINORS, NULL,
				    sd_default_probe, NULL, NULL);
	}

	if (!majors)
		return -ENODEV;

	err = class_register(&sd_disk_class);
	if (err)
		goto err_out;

	sd_cdb_cache = kmem_cache_create("sd_ext_cdb", SD_EXT_CDB_SIZE,
					 0, 0, NULL);
	if (!sd_cdb_cache) {
		printk(KERN_ERR "sd: can't init extended cdb cache\n");
		err = -ENOMEM;
		goto err_out_class;
	}

	sd_cdb_pool = mempool_create_slab_pool(SD_MEMPOOL_SIZE, sd_cdb_cache);
	if (!sd_cdb_pool) {
		printk(KERN_ERR "sd: can't init extended cdb pool\n");
		err = -ENOMEM;
		goto err_out_cache;
	}

	sd_page_pool = mempool_create_page_pool(SD_MEMPOOL_SIZE, 0);
	if (!sd_page_pool) {
		printk(KERN_ERR "sd: can't init discard page pool\n");
		err = -ENOMEM;
		goto err_out_ppool;
	}

	err = scsi_register_driver(&sd_template.gendrv);
	if (err)
		goto err_out_driver;

	return 0;

err_out_driver:
	mempool_destroy(sd_page_pool);

err_out_ppool:
	mempool_destroy(sd_cdb_pool);

err_out_cache:
	kmem_cache_destroy(sd_cdb_cache);

err_out_class:
	class_unregister(&sd_disk_class);
err_out:
	for (i = 0; i < SD_MAJORS; i++)
		unregister_blkdev(sd_major(i), "sd");
	return err;
}

/**
 *	exit_sd - exit point for this driver (when it is a module).
 *
 *	Note: this function unregisters this driver from the scsi mid-level.
 **/
static void __exit exit_sd(void)
{
	int i;

	SCSI_LOG_HLQUEUE(3, printk("exit_sd: exiting sd driver\n"));

	scsi_unregister_driver(&sd_template.gendrv);
	mempool_destroy(sd_cdb_pool);
	mempool_destroy(sd_page_pool);
	kmem_cache_destroy(sd_cdb_cache);

	class_unregister(&sd_disk_class);

	for (i = 0; i < SD_MAJORS; i++) {
		blk_unregister_region(sd_major(i), SD_MINORS);
		unregister_blkdev(sd_major(i), "sd");
	}
}

module_init(init_sd);
module_exit(exit_sd);

static void sd_print_sense_hdr(struct scsi_disk *sdkp,
			       struct scsi_sense_hdr *sshdr)
{
	scsi_print_sense_hdr(sdkp->device,
			     sdkp->disk ? sdkp->disk->disk_name : NULL, sshdr);
}

static void sd_print_result(const struct scsi_disk *sdkp, const char *msg,
			    int result)
{
	const char *hb_string = scsi_hostbyte_string(result);
	const char *db_string = scsi_driverbyte_string(result);

	if (hb_string || db_string)
		sd_printk(KERN_INFO, sdkp,
			  "%s: Result: hostbyte=%s driverbyte=%s\n", msg,
			  hb_string ? hb_string : "invalid",
			  db_string ? db_string : "invalid");
	else
		sd_printk(KERN_INFO, sdkp,
			  "%s: Result: hostbyte=0x%02x driverbyte=0x%02x\n",
			  msg, host_byte(result), driver_byte(result));
}
<|MERGE_RESOLUTION|>--- conflicted
+++ resolved
@@ -3330,17 +3330,10 @@
 	}
 
 	blk_pm_runtime_init(sdp->request_queue, dev);
-<<<<<<< HEAD
-
-	if (sdp->autosuspend_delay >= 0)
-		pm_runtime_set_autosuspend_delay(dev, sdp->autosuspend_delay);
-
-=======
 	if (sdp->rpm_autosuspend) {
 		pm_runtime_set_autosuspend_delay(dev,
 			sdp->host->hostt->rpm_autosuspend_delay);
 	}
->>>>>>> b777b6f2
 	device_add_disk(dev, gd);
 	if (sdkp->capacity)
 		sd_dif_config_host(sdkp);
