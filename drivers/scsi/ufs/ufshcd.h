--- conflicted
+++ resolved
@@ -467,6 +467,15 @@
 	bool is_suspended;
 };
 
+/**
+ * struct ufs_init_prefetch - contains data that is pre-fetched once during
+ * initialization
+ * @icc_level: icc level which was read during initialization
+ */
+struct ufs_init_prefetch {
+	u32 icc_level;
+};
+
 #ifdef CONFIG_SCSI_UFSHCD_QTI
 #define UFS_BIT(x)	BIT(x)
 
@@ -606,7 +615,7 @@
 	u32 hibern8_exit_cnt;
 	ktime_t last_hibern8_exit_tstamp;
 
-#ifdef CONFIG_SCSI_UFSHCD_QTI
+#if defined(CONFIG_SCSI_UFSHCD_QTI) && defined(CONFIG_DEBUG_FS)
 	bool enabled;
 	u64 **tag_stats;
 	int q_depth;
@@ -682,10 +691,7 @@
  * @intr_mask: Interrupt Mask Bits
  * @ee_ctrl_mask: Exception event control mask
  * @is_powered: flag to check if HBA is powered
-<<<<<<< HEAD
  * @init_prefetch_data: data pre-fetched during initialization
-=======
->>>>>>> 69e489fe
  * @eh_work: Worker to handle UFS errors that require s/w attention
  * @eeh_work: Worker to handle exception events
  * @errors: HBA errors
@@ -854,10 +860,7 @@
 	u32 intr_mask;
 	u16 ee_ctrl_mask;
 	bool is_powered;
-<<<<<<< HEAD
 	struct ufs_init_prefetch init_prefetch_data;
-=======
->>>>>>> 69e489fe
 
 	/* Work Queues */
 	struct work_struct eh_work;
