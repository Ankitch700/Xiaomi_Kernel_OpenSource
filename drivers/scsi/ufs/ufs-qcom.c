--- conflicted
+++ resolved
@@ -1075,7 +1075,6 @@
 		err = true;
 	}
 
-<<<<<<< HEAD
 	if (err)
 		ufs_qcom_dump_attribs(hba);
 }
@@ -1099,9 +1098,6 @@
 		dev_err(hba->dev, "%s apply of turbo setting failed\n", __func__);
 
 	host->turbo_unipro_attr_applied = true;
-=======
-	return ufs_qcom_ice_resume(host);
->>>>>>> 3593700c
 }
 
 static void ufs_qcom_remove_turbo_setting(struct ufs_hba *hba)
@@ -1143,7 +1139,6 @@
 		if (host->ml_scale_sup)
 			ufs_qcom_apply_turbo_setting(hba);
 
-<<<<<<< HEAD
 		if (ufs_qcom_cfg_timers(hba, UFS_PWM_G1, SLOWAUTO_MODE,
 					0, true)) {
 			dev_err(hba->dev, "%s: ufs_qcom_cfg_timers() failed\n",
@@ -1174,13 +1169,6 @@
 		writel_relaxed(temp, host->dev_ref_clk_ctrl_mmio);
 		/* ensure that UTP_SCASI_CHECK_DIS is enabled before link startup */
 		wmb();
-=======
-		/*
-		 * Make sure the write to ref_clk reaches the destination and
-		 * not stored in a Write Buffer (WB).
-		 */
-		readl(host->dev_ref_clk_ctrl_mmio);
->>>>>>> 3593700c
 
 		/*
 		 * Some UFS devices (and may be host) have issues if LCC is
@@ -1882,8 +1870,11 @@
 
 		writel_relaxed(temp, host->dev_ref_clk_ctrl_mmio);
 
-		/* ensure that ref_clk is enabled/disabled before we return */
-		wmb();
+		/*
+		 * Make sure the write to ref_clk reaches the destination and
+		 * not stored in a Write Buffer (WB).
+		 */
+		readl(host->dev_ref_clk_ctrl_mmio);
 
 		/*
 		 * If we call hibern8 exit after this, we need to make sure that
