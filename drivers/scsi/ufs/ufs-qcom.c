// SPDX-License-Identifier: GPL-2.0-only
/*
 * Copyright (c) 2013-2021, Linux Foundation. All rights reserved.
 * Copyright (c) 2022 Qualcomm Innovation Center, Inc. All rights reserved.
 */

#include <linux/acpi.h>
#include <linux/time.h>
#include <linux/of.h>
#include <linux/bitfield.h>
#include <linux/platform_device.h>
#include <linux/phy/phy.h>
#include <linux/gpio/consumer.h>
#include <linux/reset-controller.h>
#include <linux/interconnect.h>
#include <linux/phy/phy-qcom-ufs.h>
#include <linux/clk/qcom.h>
#include <linux/devfreq.h>
#include <linux/cpu.h>
#include <linux/blk-mq.h>
#include <linux/blk_types.h>
#include <linux/thermal.h>
#include <linux/cpufreq.h>
#include <linux/debugfs.h>
#include <trace/hooks/ufshcd.h>
#include <linux/ipc_logging.h>
#include <soc/qcom/minidump.h>
#include <linux/nvmem-consumer.h>

#include "ufshcd.h"
#include "ufshcd-pltfrm.h"
#include "unipro.h"
#include "ufs-qcom.h"
#include "ufshci.h"
#include "ufs_quirks.h"
#include "ufshcd-crypto-qti.h"

#define UFS_QCOM_DEFAULT_DBG_PRINT_EN	\
	(UFS_QCOM_DBG_PRINT_REGS_EN | UFS_QCOM_DBG_PRINT_TEST_BUS_EN)

#define UFS_DDR "ufs-ddr"
#define CPU_UFS "cpu-ufs"
#define MAX_PROP_SIZE		   32
#define VDDP_REF_CLK_MIN_UV        1200000
#define VDDP_REF_CLK_MAX_UV        1200000
#define VCCQ_DEFAULT_1_2V	1200000

#define UFS_QCOM_LOAD_MON_DLY_MS 30

#define	ANDROID_BOOT_DEV_MAX	30
#define	UFS_BOOT_DEVICE		0x4

#define	UFS_QCOM_IRQ_PRIME_MASK	0x80
#define	UFS_QCOM_IRQ_SLVR_MASK	0x0f

/* Max number of log pages */
#define UFS_QCOM_MAX_LOG_SZ	10
#define ufs_qcom_log_str(host, fmt, ...)	\
	do {	\
		if (host->ufs_ipc_log_ctx && host->dbg_en)	\
			ipc_log_string(host->ufs_ipc_log_ctx,	\
					",%d,"fmt, current->cpu, ##__VA_ARGS__);\
	} while (0)

#define ufs_qcom_msg(level, dev, fmt, ...) \
	do { \
		if (!IS_ERR_OR_NULL(dev)) { \
			switch (level) { \
			case ERR: \
				dev_err(dev, "ERROR: "fmt, ##__VA_ARGS__); break; \
			case WARN: \
				dev_warn(dev, "WARN: "fmt, ##__VA_ARGS__); break; \
			case DBG: \
				dev_dbg(dev, "DEBUG: "fmt, ##__VA_ARGS__); break; \
			default: \
				dev_info(dev, "INFO: "fmt, ##__VA_ARGS__); \
			} \
		} \
		else { \
			switch (level) { \
			case ERR: \
				pr_err("ERROR: "fmt, ##__VA_ARGS__); break; \
			case WARN: \
				pr_warn("WARN: "fmt, ##__VA_ARGS__); break; \
			case DBG: \
				pr_debug("DEBUG: "fmt, ##__VA_ARGS__); break; \
			default: \
				pr_info("INFO: "fmt, ##__VA_ARGS__); \
			} \
		} \
	} while (0) \

static char android_boot_dev[ANDROID_BOOT_DEV_MAX];

static DEFINE_PER_CPU(struct freq_qos_request, qos_min_req);

enum {
	TSTBUS_UAWM,
	TSTBUS_UARM,
	TSTBUS_TXUC,
	TSTBUS_RXUC,
	TSTBUS_DFC,
	TSTBUS_TRLUT,
	TSTBUS_TMRLUT,
	TSTBUS_OCSC,
	TSTBUS_UTP_HCI,
	TSTBUS_COMBINED,
	TSTBUS_WRAPPER,
	TSTBUS_UNIPRO,
	TSTBUS_MAX,
};

enum ufs_msg_level {
	ERR = 3,
	WARN = 4,
	INFO = 6,
	DBG = 7,
};

struct ufs_qcom_dev_params {
	u32 pwm_rx_gear;	/* pwm rx gear to work in */
	u32 pwm_tx_gear;	/* pwm tx gear to work in */
	u32 hs_rx_gear;		/* hs rx gear to work in */
	u32 hs_tx_gear;		/* hs tx gear to work in */
	u32 rx_lanes;		/* number of rx lanes */
	u32 tx_lanes;		/* number of tx lanes */
	u32 rx_pwr_pwm;		/* rx pwm working pwr */
	u32 tx_pwr_pwm;		/* tx pwm working pwr */
	u32 rx_pwr_hs;		/* rx hs working pwr */
	u32 tx_pwr_hs;		/* tx hs working pwr */
	u32 hs_rate;		/* rate A/B to work in HS */
	u32 desired_working_mode;
};

static struct ufs_qcom_host *ufs_qcom_hosts[MAX_UFS_QCOM_HOSTS];

static void ufs_qcom_get_default_testbus_cfg(struct ufs_qcom_host *host);
static int ufs_qcom_set_dme_vs_core_clk_ctrl_clear_div(struct ufs_hba *hba,
						       u32 clk_1us_cycles,
						       u32 clk_40ns_cycles);
static void ufs_qcom_parse_limits(struct ufs_qcom_host *host);
static void ufs_qcom_parse_lpm(struct ufs_qcom_host *host);
static int ufs_qcom_set_dme_vs_core_clk_ctrl_max_freq_mode(struct ufs_hba *hba);
static int ufs_qcom_init_sysfs(struct ufs_hba *hba);
static int ufs_qcom_update_qos_constraints(struct qos_cpu_group *qcg,
					   enum constraint type);
static int ufs_qcom_unvote_qos_all(struct ufs_hba *hba);
static void ufs_qcom_parse_g4_workaround_flag(struct ufs_qcom_host *host);
static int ufs_qcom_mod_min_cpufreq(unsigned int cpu, s32 new_val);
static int ufs_qcom_config_shared_ice(struct ufs_qcom_host *host);

static inline void cancel_dwork_unvote_cpufreq(struct ufs_hba *hba)
{
	struct ufs_qcom_host *host = ufshcd_get_variant(hba);
	int err;

	if (host->cpufreq_dis)
		return;

	cancel_delayed_work_sync(&host->fwork);
	if (!host->cur_freq_vote)
		return;
	atomic_set(&host->num_reqs_threshold, 0);

	err = ufs_qcom_mod_min_cpufreq(host->config_cpu,
				       host->min_cpu_scale_freq);
	if (err < 0)
		ufs_qcom_msg(ERR, hba->dev, "fail set cpufreq-fmin_def %d:\n",
				err);
	else
		host->cur_freq_vote = false;
	ufs_qcom_msg(DBG, hba->dev, "%s,err=%d\n", __func__, err);
}

static int ufs_qcom_get_pwr_dev_param(struct ufs_qcom_dev_params *qcom_param,
				      struct ufs_pa_layer_attr *dev_max,
				      struct ufs_pa_layer_attr *agreed_pwr)
{
	int min_qcom_gear;
	int min_dev_gear;
	bool is_dev_sup_hs = false;
	bool is_qcom_max_hs = false;

	if (dev_max->pwr_rx == FAST_MODE)
		is_dev_sup_hs = true;

	if (qcom_param->desired_working_mode == FAST) {
		is_qcom_max_hs = true;
		min_qcom_gear = min_t(u32, qcom_param->hs_rx_gear,
				      qcom_param->hs_tx_gear);
	} else {
		min_qcom_gear = min_t(u32, qcom_param->pwm_rx_gear,
				      qcom_param->pwm_tx_gear);
	}

	/*
	 * device doesn't support HS but qcom_param->desired_working_mode is
	 * HS, thus device and qcom_param don't agree
	 */
	if (!is_dev_sup_hs && is_qcom_max_hs) {
		ufs_qcom_msg(ERR, NULL,
			"%s: failed to agree on power mode (device doesn't support HS but requested power is HS)\n",
			__func__);
		return -EOPNOTSUPP;
	} else if (is_dev_sup_hs && is_qcom_max_hs) {
		/*
		 * since device supports HS, it supports FAST_MODE.
		 * since qcom_param->desired_working_mode is also HS
		 * then final decision (FAST/FASTAUTO) is done according
		 * to qcom_params as it is the restricting factor
		 */
		agreed_pwr->pwr_rx = agreed_pwr->pwr_tx =
						qcom_param->rx_pwr_hs;
	} else {
		/*
		 * here qcom_param->desired_working_mode is PWM.
		 * it doesn't matter whether device supports HS or PWM,
		 * in both cases qcom_param->desired_working_mode will
		 * determine the mode
		 */
		agreed_pwr->pwr_rx = agreed_pwr->pwr_tx =
			qcom_param->rx_pwr_pwm;
	}

	/*
	 * we would like tx to work in the minimum number of lanes
	 * between device capability and vendor preferences.
	 * the same decision will be made for rx
	 */
	agreed_pwr->lane_tx = min_t(u32, dev_max->lane_tx,
						qcom_param->tx_lanes);
	agreed_pwr->lane_rx = min_t(u32, dev_max->lane_rx,
						qcom_param->rx_lanes);

	/* device maximum gear is the minimum between device rx and tx gears */
	min_dev_gear = min_t(u32, dev_max->gear_rx, dev_max->gear_tx);

	/*
	 * if both device capabilities and vendor pre-defined preferences are
	 * both HS or both PWM then set the minimum gear to be the chosen
	 * working gear.
	 * if one is PWM and one is HS then the one that is PWM get to decide
	 * what is the gear, as it is the one that also decided previously what
	 * pwr the device will be configured to.
	 */
	if ((is_dev_sup_hs && is_qcom_max_hs) ||
	    (!is_dev_sup_hs && !is_qcom_max_hs))
		agreed_pwr->gear_rx = agreed_pwr->gear_tx =
			min_t(u32, min_dev_gear, min_qcom_gear);
	else if (!is_dev_sup_hs)
		agreed_pwr->gear_rx = agreed_pwr->gear_tx = min_dev_gear;
	else
		agreed_pwr->gear_rx = agreed_pwr->gear_tx = min_qcom_gear;

	agreed_pwr->hs_rate = qcom_param->hs_rate;
	return 0;
}

static struct ufs_qcom_host *rcdev_to_ufs_host(struct reset_controller_dev *rcd)
{
	return container_of(rcd, struct ufs_qcom_host, rcdev);
}

static void ufs_qcom_dump_regs_wrapper(struct ufs_hba *hba, int offset, int len,
				       const char *prefix, void *priv)
{
	ufshcd_dump_regs(hba, offset, len * 4, prefix);
}

static int ufs_qcom_get_connected_tx_lanes(struct ufs_hba *hba, u32 *tx_lanes)
{
	int err = 0;

	err = ufshcd_dme_get(hba,
			UIC_ARG_MIB(PA_CONNECTEDTXDATALANES), tx_lanes);
	if (err)
		ufs_qcom_msg(ERR, hba->dev, "%s: couldn't read PA_CONNECTEDTXDATALANES %d\n",
				__func__, err);

	return err;
}

static int ufs_qcom_get_connected_rx_lanes(struct ufs_hba *hba, u32 *rx_lanes)
{
	int err = 0;

	err = ufshcd_dme_get(hba,
			UIC_ARG_MIB(PA_CONNECTEDRXDATALANES), rx_lanes);
	if (err)
		ufs_qcom_msg(ERR, hba->dev, "%s: couldn't read PA_CONNECTEDRXDATALANES %d\n",
				__func__, err);

	return err;
}

static int ufs_qcom_host_clk_get(struct device *dev,
		const char *name, struct clk **clk_out, bool optional)
{
	struct clk *clk;
	int err = 0;

	clk = devm_clk_get(dev, name);
	if (!IS_ERR(clk)) {
		*clk_out = clk;
		return 0;
	}

	err = PTR_ERR(clk);

	if (optional && err == -ENOENT) {
		*clk_out = NULL;
		return 0;
	}

	if (err != -EPROBE_DEFER)
		ufs_qcom_msg(ERR, dev, "failed to get %s err %d\n", name, err);

	return err;
}

static int ufs_qcom_host_clk_enable(struct device *dev,
		const char *name, struct clk *clk)
{
	int err = 0;

	err = clk_prepare_enable(clk);
	if (err)
		ufs_qcom_msg(ERR, dev, "%s: %s enable failed %d\n", __func__, name, err);

	return err;
}

static void ufs_qcom_disable_lane_clks(struct ufs_qcom_host *host)
{
	if (!host->is_lane_clks_enabled)
		return;

	if (host->tx_l1_sync_clk)
		clk_disable_unprepare(host->tx_l1_sync_clk);
	clk_disable_unprepare(host->tx_l0_sync_clk);
	if (host->rx_l1_sync_clk)
		clk_disable_unprepare(host->rx_l1_sync_clk);
	clk_disable_unprepare(host->rx_l0_sync_clk);

	host->is_lane_clks_enabled = false;
}

static int ufs_qcom_enable_lane_clks(struct ufs_qcom_host *host)
{
	int err = 0;
	struct device *dev = host->hba->dev;

	if (host->is_lane_clks_enabled)
		return 0;

	err = ufs_qcom_host_clk_enable(dev, "rx_lane0_sync_clk",
		host->rx_l0_sync_clk);
	if (err)
		goto out;

	err = ufs_qcom_host_clk_enable(dev, "tx_lane0_sync_clk",
		host->tx_l0_sync_clk);
	if (err)
		goto disable_rx_l0;

	if (host->hba->lanes_per_direction > 1) {
		err = ufs_qcom_host_clk_enable(dev, "rx_lane1_sync_clk",
			host->rx_l1_sync_clk);
		if (err)
			goto disable_tx_l0;

		/* The tx lane1 clk could be muxed, hence keep this optional */
		if (host->tx_l1_sync_clk) {
			err = ufs_qcom_host_clk_enable(dev, "tx_lane1_sync_clk",
					host->tx_l1_sync_clk);
			if (err)
				goto disable_rx_l1;
		}
	}

	host->is_lane_clks_enabled = true;
	goto out;

disable_rx_l1:
	clk_disable_unprepare(host->rx_l1_sync_clk);
disable_tx_l0:
	clk_disable_unprepare(host->tx_l0_sync_clk);
disable_rx_l0:
	clk_disable_unprepare(host->rx_l0_sync_clk);
out:
	return err;
}

static int ufs_qcom_init_lane_clks(struct ufs_qcom_host *host)
{
	int err = 0;
	struct device *dev = host->hba->dev;

	if (has_acpi_companion(dev))
		return 0;

	err = ufs_qcom_host_clk_get(dev, "rx_lane0_sync_clk",
					&host->rx_l0_sync_clk, false);
	if (err) {
		ufs_qcom_msg(ERR, dev, "%s: failed to get rx_lane0_sync_clk, err %d\n",
				__func__, err);
		goto out;
	}

	err = ufs_qcom_host_clk_get(dev, "tx_lane0_sync_clk",
					&host->tx_l0_sync_clk, false);
	if (err) {
		ufs_qcom_msg(ERR, dev, "%s: failed to get tx_lane0_sync_clk, err %d\n",
				__func__, err);
		goto out;
	}

	/* In case of single lane per direction, don't read lane1 clocks */
	if (host->hba->lanes_per_direction > 1) {
		err = ufs_qcom_host_clk_get(dev, "rx_lane1_sync_clk",
			&host->rx_l1_sync_clk, false);
		if (err) {
			ufs_qcom_msg(ERR, dev, "%s: failed to get rx_lane1_sync_clk, err %d\n",
					__func__, err);
			goto out;
		}

		err = ufs_qcom_host_clk_get(dev, "tx_lane1_sync_clk",
			&host->tx_l1_sync_clk, true);
	}
out:
	return err;
}

static int ufs_qcom_link_startup_post_change(struct ufs_hba *hba)
{
	u32 tx_lanes;
	int err = 0;
	struct ufs_qcom_host *host = ufshcd_get_variant(hba);
	struct phy *phy = host->generic_phy;

	err = ufs_qcom_get_connected_tx_lanes(hba, &tx_lanes);
	if (err)
		goto out;

	ufs_qcom_phy_set_tx_lane_enable(phy, tx_lanes);
	/*
	 * Some UFS devices send incorrect LineCfg data as part of power mode
	 * change sequence which may cause host PHY to go into bad state.
	 * Disabling Rx LineCfg of host PHY should help avoid this.
	 */
	if (ufshcd_get_local_unipro_ver(hba) == UFS_UNIPRO_VER_1_41)
		ufs_qcom_phy_ctrl_rx_linecfg(phy, false);

	/*
	 * UFS controller has *clk_req output to GCC, for each of the clocks
	 * entering it. When *clk_req for a specific clock is de-asserted,
	 * a corresponding clock from GCC is stopped. UFS controller de-asserts
	 * *clk_req outputs when it is in Auto Hibernate state only if the
	 * Clock request feature is enabled.
	 * Enable the Clock request feature:
	 * - Enable HW clock control for UFS clocks in GCC (handled by the
	 *   clock driver as part of clk_prepare_enable).
	 * - Set the AH8_CFG.*CLK_REQ register bits to 1.
	 */
	if (ufshcd_is_auto_hibern8_supported(hba))
		ufshcd_writel(hba, ufshcd_readl(hba, UFS_AH8_CFG) |
				   UFS_HW_CLK_CTRL_EN,
				   UFS_AH8_CFG);
	/*
	 * Make sure clock request feature gets enabled for HW clk gating
	 * before further operations.
	 */
	mb();

out:
	return err;
}

static int ufs_qcom_check_hibern8(struct ufs_hba *hba)
{
	int err;
	u32 tx_fsm_val = 0;
	unsigned long timeout = jiffies + msecs_to_jiffies(HBRN8_POLL_TOUT_MS);

	do {
		err = ufshcd_dme_get(hba,
				UIC_ARG_MIB_SEL(MPHY_TX_FSM_STATE,
					UIC_ARG_MPHY_TX_GEN_SEL_INDEX(0)),
				&tx_fsm_val);
		if (err || tx_fsm_val == TX_FSM_HIBERN8)
			break;

		/* sleep for max. 200us */
		usleep_range(100, 200);
	} while (time_before(jiffies, timeout));

	/*
	 * we might have scheduled out for long during polling so
	 * check the state again.
	 */
	if (time_after(jiffies, timeout))
		err = ufshcd_dme_get(hba,
				UIC_ARG_MIB_SEL(MPHY_TX_FSM_STATE,
					UIC_ARG_MPHY_TX_GEN_SEL_INDEX(0)),
				&tx_fsm_val);

	if (err) {
		ufs_qcom_msg(ERR, hba->dev, "%s: unable to get TX_FSM_STATE, err %d\n",
				__func__, err);
	} else if (tx_fsm_val != TX_FSM_HIBERN8) {
		err = tx_fsm_val;
		ufs_qcom_msg(ERR, hba->dev, "%s: invalid TX_FSM_STATE = %d\n",
				__func__, err);
	}

	return err;
}

static void ufs_qcom_select_unipro_mode(struct ufs_qcom_host *host)
{
	ufshcd_rmwl(host->hba, QUNIPRO_SEL,
		   ufs_qcom_cap_qunipro(host) ? QUNIPRO_SEL : 0,
		   REG_UFS_CFG1);

	if (host->hw_ver.major == 0x05)
		ufshcd_rmwl(host->hba, QUNIPRO_G4_SEL, 0, REG_UFS_CFG0);

	/* make sure above configuration is applied before we return */
	mb();
}

/*
 * ufs_qcom_host_reset - reset host controller and PHY
 */
static int ufs_qcom_host_reset(struct ufs_hba *hba)
{
	int ret = 0;
	struct ufs_qcom_host *host = ufshcd_get_variant(hba);
	bool reenable_intr = false;

	if (!host->core_reset) {
		ufs_qcom_msg(WARN, hba->dev, "%s: reset control not set\n", __func__);
		goto out;
	}

	reenable_intr = hba->is_irq_enabled;
	disable_irq(hba->irq);
	hba->is_irq_enabled = false;

	ret = reset_control_assert(host->core_reset);
	if (ret) {
		ufs_qcom_msg(ERR, hba->dev, "%s: core_reset assert failed, err = %d\n",
				 __func__, ret);
		goto out;
	}

	/*
	 * The hardware requirement for delay between assert/deassert
	 * is at least 3-4 sleep clock (32.7KHz) cycles, which comes to
	 * ~125us (4/32768). To be on the safe side add 200us delay.
	 */
	usleep_range(200, 210);

	ret = reset_control_deassert(host->core_reset);
	if (ret)
		ufs_qcom_msg(ERR, hba->dev, "%s: core_reset deassert failed, err = %d\n",
				 __func__, ret);

	usleep_range(1000, 1100);
	/*
	 * The ice registers are also reset to default values after a ufs
	 * host controller reset. Reset the ice internal software flags here
	 * so that the ice hardware will be re-initialized properly in the
	 * later part of the UFS host controller reset.
	 */
	ufs_qcom_ice_disable(host);

	if (reenable_intr) {
		enable_irq(hba->irq);
		hba->is_irq_enabled = true;
	}

out:
	host->vdd_hba_pc = false;
	return ret;
}

static int ufs_qcom_phy_power_on(struct ufs_hba *hba)
{
	struct ufs_qcom_host *host = ufshcd_get_variant(hba);
	struct phy *phy = host->generic_phy;
	int ret = 0;

	mutex_lock(&host->phy_mutex);
	if (!host->is_phy_pwr_on) {
		ret = phy_power_on(phy);
		if (ret) {
			mutex_unlock(&host->phy_mutex);
			return ret;
		}
		host->is_phy_pwr_on = true;
	}
	mutex_unlock(&host->phy_mutex);

	return ret;
}

static int ufs_qcom_phy_power_off(struct ufs_hba *hba)
{
	struct ufs_qcom_host *host = ufshcd_get_variant(hba);
	struct phy *phy = host->generic_phy;
	int ret = 0;

	mutex_lock(&host->phy_mutex);
	if (host->is_phy_pwr_on) {
		ret = phy_power_off(phy);
		if (ret) {
			mutex_unlock(&host->phy_mutex);
			return ret;
		}
		host->is_phy_pwr_on = false;
	}
	mutex_unlock(&host->phy_mutex);

	return ret;
}

static int ufs_qcom_power_up_sequence(struct ufs_hba *hba)
{
	struct ufs_qcom_host *host = ufshcd_get_variant(hba);
	struct phy *phy = host->generic_phy;
	int ret = 0;
	enum phy_mode mode = (host->limit_rate == PA_HS_MODE_B) ?
					PHY_MODE_UFS_HS_B : PHY_MODE_UFS_HS_A;
	int submode = host->limit_phy_submode;

	if (host->hw_ver.major < 0x4)
		submode = UFS_QCOM_PHY_SUBMODE_NON_G4;
	phy_set_mode_ext(phy, mode, submode);

	ret = ufs_qcom_phy_power_on(hba);
	if (ret) {
		ufs_qcom_msg(ERR, hba->dev, "%s: phy power on failed, ret = %d\n",
				 __func__, ret);
		goto out;
	}

	ret = phy_calibrate(phy);
	if (ret) {
		ufs_qcom_msg(ERR, hba->dev, "%s: Failed to calibrate PHY %d\n",
				  __func__, ret);
		goto out;
	}

	ufs_qcom_select_unipro_mode(host);

out:
	return ret;
}

/*
 * The UTP controller has a number of internal clock gating cells (CGCs).
 * Internal hardware sub-modules within the UTP controller control the CGCs.
 * Hardware CGCs disable the clock to inactivate UTP sub-modules not involved
 * in a specific operation, UTP controller CGCs are by default disabled and
 * this function enables them (after every UFS link startup) to save some power
 * leakage.
 *
 * UFS host controller v3.0.0 onwards has internal clock gating mechanism
 * in Qunipro, enable them to save additional power.
 */
static int ufs_qcom_enable_hw_clk_gating(struct ufs_hba *hba)
{
	struct ufs_qcom_host *host = ufshcd_get_variant(hba);
	int err = 0;

	/* Enable UTP internal clock gating */
	ufshcd_writel(hba,
		ufshcd_readl(hba, REG_UFS_CFG2) | REG_UFS_CFG2_CGC_EN_ALL,
		REG_UFS_CFG2);

	if (host->hw_ver.major == 0x05)
		/* Ensure unused Unipro block's clock is gated */
		ufshcd_rmwl(host->hba, UNUSED_UNIPRO_CLK_GATED,
			UNUSED_UNIPRO_CLK_GATED, UFS_AH8_CFG);

	/* Ensure that HW clock gating is enabled before next operations */
	mb();

	/* Enable Qunipro internal clock gating if supported */
	if (!ufs_qcom_cap_qunipro_clk_gating(host))
		goto out;

	/* Enable all the mask bits */
	err = ufshcd_dme_rmw(hba, DL_VS_CLK_CFG_MASK,
				DL_VS_CLK_CFG_MASK, DL_VS_CLK_CFG);
	if (err)
		goto out;

	err = ufshcd_dme_rmw(hba, PA_VS_CLK_CFG_REG_MASK,
				PA_VS_CLK_CFG_REG_MASK, PA_VS_CLK_CFG_REG);
	if (err)
		goto out;

	if (!((host->hw_ver.major == 4) && (host->hw_ver.minor == 0) &&
	     (host->hw_ver.step == 0))) {
		err = ufshcd_dme_rmw(hba, DME_VS_CORE_CLK_CTRL_DME_HW_CGC_EN,
					DME_VS_CORE_CLK_CTRL_DME_HW_CGC_EN,
					DME_VS_CORE_CLK_CTRL);
	} else {
		ufs_qcom_msg(ERR, hba->dev, "%s: skipping DME_HW_CGC_EN set\n",
			__func__);
	}
out:
	return err;
}

static void ufs_qcom_force_mem_config(struct ufs_hba *hba)
{
	struct ufs_clk_info *clki;

	/*
	 * Configure the behavior of ufs clocks core and peripheral
	 * memory state when they are turned off.
	 * This configuration is required to allow retaining
	 * ICE crypto configuration (including keys) when
	 * core_clk_ice is turned off, and powering down
	 * non-ICE RAMs of host controller.
	 *
	 * This is applicable only to gcc clocks.
	 */
	list_for_each_entry(clki, &hba->clk_list_head, list) {

		/* skip it for non-gcc (rpmh) clocks */
		if (!strcmp(clki->name, "ref_clk"))
			continue;

		if (!strcmp(clki->name, "core_clk_ice") ||
			!strcmp(clki->name, "core_clk_ice_hw_ctl"))
			qcom_clk_set_flags(clki->clk, CLKFLAG_RETAIN_MEM);
		else
			qcom_clk_set_flags(clki->clk, CLKFLAG_NORETAIN_MEM);
		qcom_clk_set_flags(clki->clk, CLKFLAG_NORETAIN_PERIPH);
		qcom_clk_set_flags(clki->clk, CLKFLAG_PERIPH_OFF_CLEAR);
	}
}

static int ufs_qcom_hce_enable_notify(struct ufs_hba *hba,
				      enum ufs_notify_change_status status)
{
	struct ufs_qcom_host *host = ufshcd_get_variant(hba);
	int err = 0;

	switch (status) {
	case PRE_CHANGE:
		ufs_qcom_force_mem_config(hba);
		ufs_qcom_power_up_sequence(hba);
		/*
		 * The PHY PLL output is the source of tx/rx lane symbol
		 * clocks, hence, enable the lane clocks only after PHY
		 * is initialized.
		 */
		err = ufs_qcom_enable_lane_clks(host);
		if (err)
			ufs_qcom_msg(ERR, hba->dev, "%s: enable lane clks failed, ret=%d\n",
				__func__, err);
		/*
		 * ICE enable needs to be called before ufshcd_crypto_enable
		 * during resume as it is needed before reprogramming all
		 * keys. So moving it to PRE_CHANGE.
		 */
		ufs_qcom_ice_enable(host);
		break;
	case POST_CHANGE:
		err = ufs_qcom_config_shared_ice(host);
		if (err) {
			ufs_qcom_msg(ERR, hba->dev, "%s: config shared ice failed, ret=%d\n",
				__func__, err);
			break;
		}

		/* check if UFS PHY moved from DISABLED to HIBERN8 */
		err = ufs_qcom_check_hibern8(hba);
		ufs_qcom_enable_hw_clk_gating(hba);
		break;
	default:
		ufs_qcom_msg(ERR, hba->dev, "%s: invalid status %d\n", __func__, status);
		err = -EINVAL;
		break;
	}

	ufs_qcom_log_str(host, "-,%d,%d\n", status, err);
	return err;
}

/*
 * Returns zero for success and non-zero in case of a failure
 */
static int __ufs_qcom_cfg_timers(struct ufs_hba *hba, u32 gear,
			       u32 hs, u32 rate, bool update_link_startup_timer,
			       bool is_pre_scale_up)
{
	int ret = 0;
	struct ufs_qcom_host *host = ufshcd_get_variant(hba);
	struct ufs_clk_info *clki;
	u32 core_clk_period_in_ns;
	u32 tx_clk_cycles_per_us = 0;
	unsigned long core_clk_rate = 0;
	u32 core_clk_cycles_per_us = 0;

	static u32 pwm_fr_table[][2] = {
		{UFS_PWM_G1, 0x1},
		{UFS_PWM_G2, 0x1},
		{UFS_PWM_G3, 0x1},
		{UFS_PWM_G4, 0x1},
	};

	static u32 hs_fr_table_rA[][2] = {
		{UFS_HS_G1, 0x1F},
		{UFS_HS_G2, 0x3e},
		{UFS_HS_G3, 0x7D},
	};

	static u32 hs_fr_table_rB[][2] = {
		{UFS_HS_G1, 0x24},
		{UFS_HS_G2, 0x49},
		{UFS_HS_G3, 0x92},
	};

	/*
	 * The Qunipro controller does not use following registers:
	 * SYS1CLK_1US_REG, TX_SYMBOL_CLK_1US_REG, CLK_NS_REG &
	 * UFS_REG_PA_LINK_STARTUP_TIMER
	 * But UTP controller uses SYS1CLK_1US_REG register for Interrupt
	 * Aggregation logic / Auto hibern8 logic.
	 * It is mandatory to write SYS1CLK_1US_REG register on UFS host
	 * controller V4.0.0 onwards.
	*/
	if (ufs_qcom_cap_qunipro(host) &&
	    (!(ufshcd_is_intr_aggr_allowed(hba) ||
	       ufshcd_is_auto_hibern8_supported(hba) ||
	       host->hw_ver.major >= 4)))
		goto out;

	if (gear == 0) {
		ufs_qcom_msg(ERR, hba->dev, "%s: invalid gear = %d\n", __func__, gear);
		goto out_error;
	}

	list_for_each_entry(clki, &hba->clk_list_head, list) {
		if (!strcmp(clki->name, "core_clk")) {
			if (is_pre_scale_up)
				core_clk_rate = clki->max_freq;
			else
				core_clk_rate = clk_get_rate(clki->clk);
		}
	}

	/* If frequency is smaller than 1MHz, set to 1MHz */
	if (core_clk_rate < DEFAULT_CLK_RATE_HZ)
		core_clk_rate = DEFAULT_CLK_RATE_HZ;

	core_clk_cycles_per_us = core_clk_rate / USEC_PER_SEC;
	if (ufshcd_readl(hba, REG_UFS_SYS1CLK_1US) != core_clk_cycles_per_us) {
		ufshcd_writel(hba, core_clk_cycles_per_us, REG_UFS_SYS1CLK_1US);
		/*
		 * make sure above write gets applied before we return from
		 * this function.
		 */
		mb();
	}

	if (ufs_qcom_cap_qunipro(host))
		goto out;

	core_clk_period_in_ns = NSEC_PER_SEC / core_clk_rate;
	core_clk_period_in_ns <<= OFFSET_CLK_NS_REG;
	core_clk_period_in_ns &= MASK_CLK_NS_REG;

	switch (hs) {
	case FASTAUTO_MODE:
	case FAST_MODE:
		if (rate == PA_HS_MODE_A) {
			if (gear > ARRAY_SIZE(hs_fr_table_rA)) {
				ufs_qcom_msg(ERR, hba->dev,
					"%s: index %d exceeds table size %zu\n",
					__func__, gear,
					ARRAY_SIZE(hs_fr_table_rA));
				goto out_error;
			}
			tx_clk_cycles_per_us = hs_fr_table_rA[gear-1][1];
		} else if (rate == PA_HS_MODE_B) {
			if (gear > ARRAY_SIZE(hs_fr_table_rB)) {
				ufs_qcom_msg(ERR, hba->dev,
					"%s: index %d exceeds table size %zu\n",
					__func__, gear,
					ARRAY_SIZE(hs_fr_table_rB));
				goto out_error;
			}
			tx_clk_cycles_per_us = hs_fr_table_rB[gear-1][1];
		} else {
			ufs_qcom_msg(ERR, hba->dev, "%s: invalid rate = %d\n",
				__func__, rate);
			goto out_error;
		}
		break;
	case SLOWAUTO_MODE:
	case SLOW_MODE:
		if (gear > ARRAY_SIZE(pwm_fr_table)) {
			ufs_qcom_msg(ERR, hba->dev,
					"%s: index %d exceeds table size %zu\n",
					__func__, gear,
					ARRAY_SIZE(pwm_fr_table));
			goto out_error;
		}
		tx_clk_cycles_per_us = pwm_fr_table[gear-1][1];
		break;
	case UNCHANGED:
	default:
		ufs_qcom_msg(ERR, hba->dev, "%s: invalid mode = %d\n", __func__, hs);
		goto out_error;
	}

	if (ufshcd_readl(hba, REG_UFS_TX_SYMBOL_CLK_NS_US) !=
	    (core_clk_period_in_ns | tx_clk_cycles_per_us)) {
		/* this register 2 fields shall be written at once */
		ufshcd_writel(hba, core_clk_period_in_ns | tx_clk_cycles_per_us,
			      REG_UFS_TX_SYMBOL_CLK_NS_US);
		/*
		 * make sure above write gets applied before we return from
		 * this function.
		 */
		mb();
	}

	if (update_link_startup_timer) {
		ufshcd_writel(hba, ((core_clk_rate / MSEC_PER_SEC) * 100),
			      REG_UFS_PA_LINK_STARTUP_TIMER);
		/*
		 * make sure that this configuration is applied before
		 * we return
		 */
		mb();
	}
	goto out;

out_error:
	ret = -EINVAL;
out:
	return ret;
}

static int ufs_qcom_cfg_timers(struct ufs_hba *hba, u32 gear,
			       u32 hs, u32 rate, bool update_link_startup_timer)
{
	return  __ufs_qcom_cfg_timers(hba, gear, hs, rate,
				      update_link_startup_timer, false);
}

static int ufs_qcom_set_dme_vs_core_clk_ctrl_max_freq_mode(struct ufs_hba *hba)
{
	struct ufs_clk_info *clki;
	struct list_head *head = &hba->clk_list_head;
	u32 max_freq = 0;
	int err = 0;

	list_for_each_entry(clki, head, list) {
		if (!IS_ERR_OR_NULL(clki->clk) &&
		    (!strcmp(clki->name, "core_clk_unipro"))) {
			max_freq = clki->max_freq;
			break;
		}
	}

	switch (max_freq) {
	case 300000000:
		err = ufs_qcom_set_dme_vs_core_clk_ctrl_clear_div(hba, 300, 12);
		break;
	case 150000000:
		err = ufs_qcom_set_dme_vs_core_clk_ctrl_clear_div(hba, 150, 6);
		break;
	default:
		err = -EINVAL;
		break;
	}

	return err;
}

/**
 * ufs_qcom_bypass_cfgready_signal - Tunes PA_VS_CONFIG_REG1 and
 * PA_VS_CONFIG_REG2 vendor specific attributes of local unipro
 * to bypass CFGREADY signal on Config interface between UFS
 * controller and PHY.
 *
 * The issue is related to config signals sampling from PHY
 * to controller. The PHY signals which are driven by 150MHz
 * clock and sampled by 300MHz instead of 150MHZ.
 *
 * The issue will be seen when only one of tx_cfg_rdyn_0
 * and tx_cfg_rdyn_1 is 0 around sampling clock edge and
 * if timing is not met as timing margin for some devices is
 * very less in one of the corner.
 *
 * To workaround this issue, controller should bypass the Cfgready
 * signal(TX_CFGREADY and RX_CFGREDY) because controller still wait
 * for another signal tx_savestatusn which will serve same purpose.
 *
 * The corresponding HW CR: 'QCTDD06985523' UFS HSG4 test fails
 * in SDF MAX GLS is linked to this issue.
 */
static int ufs_qcom_bypass_cfgready_signal(struct ufs_hba *hba)
{
	int err = 0;
	u32 pa_vs_config_reg1;
	u32 pa_vs_config_reg2;
	u32 mask;

	err = ufshcd_dme_get(hba, UIC_ARG_MIB(PA_VS_CONFIG_REG1),
			&pa_vs_config_reg1);
	if (err)
		goto out;

	err = ufshcd_dme_set(hba, UIC_ARG_MIB(PA_VS_CONFIG_REG1),
			(pa_vs_config_reg1 | BIT_TX_EOB_COND));
	if (err)
		goto out;

	err = ufshcd_dme_get(hba, UIC_ARG_MIB(PA_VS_CONFIG_REG2),
			&pa_vs_config_reg2);
	if (err)
		goto out;

	mask = (BIT_RX_EOB_COND | BIT_LINKCFG_WAIT_LL1_RX_CFG_RDY |
					H8_ENTER_COND_MASK);
	pa_vs_config_reg2 = (pa_vs_config_reg2 & ~mask) |
				(0x2 << H8_ENTER_COND_OFFSET);

	err = ufshcd_dme_set(hba, UIC_ARG_MIB(PA_VS_CONFIG_REG2),
			(pa_vs_config_reg2));
out:
	return err;
}

static void ufs_qcom_dump_attribs(struct ufs_hba *hba)
{
	int ret;
	int attrs[] = {0x15a0, 0x1552, 0x1553, 0x1554,
		       0x1555, 0x1556, 0x1557, 0x155a,
		       0x155b, 0x155c, 0x155d, 0x155e,
		       0x155f, 0x1560, 0x1561, 0x1568,
		       0x1569, 0x156a, 0x1571, 0x1580,
		       0x1581, 0x1583, 0x1584, 0x1585,
		       0x1586, 0x1587, 0x1590, 0x1591,
		       0x15a1, 0x15a2, 0x15a3, 0x15a4,
		       0x15a5, 0x15a6, 0x15a7, 0x15a8,
		       0x15a9, 0x15aa, 0x15ab, 0x15c0,
		       0x15c1, 0x15c2, 0x15d0, 0x15d1,
		       0x15d2, 0x15d3, 0x15d4, 0x15d5,
	};
	int cnt = ARRAY_SIZE(attrs);
	int i = 0, val;

	for (; i < cnt; i++) {
		ret = ufshcd_dme_get(hba, UIC_ARG_MIB(attrs[i]), &val);
		if (ret) {
			ufs_qcom_msg(ERR, hba->dev, "Failed reading: 0x%04x, ret:%d\n",
				attrs[i], ret);
			continue;
		}
		ufs_qcom_msg(ERR, hba->dev, "0x%04x: %d\n", attrs[i], val);
	}
}

static void ufs_qcom_validate_link_params(struct ufs_hba *hba)
{
	int val = 0;
	bool err = false;

	WARN_ON(ufs_qcom_get_connected_tx_lanes(hba, &val));
	if (val != hba->lanes_per_direction) {
		ufs_qcom_msg(ERR, hba->dev, "%s: Tx lane mismatch [config,reported] [%d,%d]\n",
			__func__, hba->lanes_per_direction, val);
		WARN_ON(1);
		err = true;
	}

	val = 0;
	WARN_ON(ufs_qcom_get_connected_rx_lanes(hba, &val));
	if (val != hba->lanes_per_direction) {
		ufs_qcom_msg(ERR, hba->dev, "%s: Rx lane mismatch [config,reported] [%d,%d]\n",
			__func__, hba->lanes_per_direction, val);
		WARN_ON(1);
		err = true;
	}

	if (err)
		ufs_qcom_dump_attribs(hba);
}

static int ufs_qcom_link_startup_notify(struct ufs_hba *hba,
					enum ufs_notify_change_status status)
{
	int err = 0;
	struct ufs_qcom_host *host = ufshcd_get_variant(hba);
	struct phy *phy = host->generic_phy;
	struct device *dev = hba->dev;
	u32 temp;

	switch (status) {
	case PRE_CHANGE:
		if (strlen(android_boot_dev) && strcmp(android_boot_dev, dev_name(dev))) {
			return -ENODEV;
		}

		if (ufs_qcom_cfg_timers(hba, UFS_PWM_G1, SLOWAUTO_MODE,
					0, true)) {
			ufs_qcom_msg(ERR, hba->dev, "%s: ufs_qcom_cfg_timers() failed\n",
				__func__);
			err = -EINVAL;
			goto out;
		}

		ufs_qcom_phy_ctrl_rx_linecfg(phy, true);

		if (ufs_qcom_cap_qunipro(host)) {
			err = ufs_qcom_set_dme_vs_core_clk_ctrl_max_freq_mode(
				hba);
			if (err)
				goto out;
		}

		err = ufs_qcom_enable_hw_clk_gating(hba);
		if (err)
			goto out;

		/*
		 * Controller checks ICE configuration error without
		 * checking if the command is SCSI command
		 */
		temp = readl_relaxed(host->dev_ref_clk_ctrl_mmio);
		temp |= BIT(31);
		writel_relaxed(temp, host->dev_ref_clk_ctrl_mmio);
		/* ensure that UTP_SCASI_CHECK_DIS is enabled before link startup */
		wmb();

		/*
		 * Some UFS devices (and may be host) have issues if LCC is
		 * enabled. So we are setting PA_Local_TX_LCC_Enable to 0
		 * before link startup which will make sure that both host
		 * and device TX LCC are disabled once link startup is
		 * completed.
		 */
		if (ufshcd_get_local_unipro_ver(hba) != UFS_UNIPRO_VER_1_41)
			err = ufshcd_disable_host_tx_lcc(hba);
		if (err)
			goto out;

		if (host->bypass_g4_cfgready)
			err = ufs_qcom_bypass_cfgready_signal(hba);
		break;
	case POST_CHANGE:
		ufs_qcom_link_startup_post_change(hba);
		ufs_qcom_validate_link_params(hba);
		break;
	default:
		break;
	}

out:
	ufs_qcom_log_str(host, "*,%d,%d\n", status, err);
	return err;
}

static int ufs_qcom_config_vreg(struct device *dev,
		struct ufs_vreg *vreg, bool on)
{
	int ret = 0;
	struct regulator *reg;
	int min_uV, uA_load;

	if (!vreg) {
		WARN_ON(1);
		ret = -EINVAL;
		goto out;
	}

	reg = vreg->reg;
	if (regulator_count_voltages(reg) > 0) {
		uA_load = on ? vreg->max_uA : 0;
		ret = regulator_set_load(vreg->reg, uA_load);
		if (ret)
			goto out;
		if (vreg->min_uV && vreg->max_uV) {
			min_uV = on ? vreg->min_uV : 0;
			ret = regulator_set_voltage(reg, min_uV, vreg->max_uV);
			if (ret) {
				ufs_qcom_msg(ERR, dev, "%s: %s failed, err=%d\n",
					__func__, vreg->name, ret);
				goto out;
			}
		}
	}
out:
	return ret;
}

static int ufs_qcom_enable_vreg(struct device *dev, struct ufs_vreg *vreg)
{
	int ret = 0;

	if (vreg->enabled)
		return ret;

	ret = ufs_qcom_config_vreg(dev, vreg, true);
	if (ret)
		goto out;

	ret = regulator_enable(vreg->reg);
	if (ret)
		goto out;

	vreg->enabled = true;
out:
	return ret;
}

static int ufs_qcom_disable_vreg(struct device *dev, struct ufs_vreg *vreg)
{
	int ret = 0;

	if (!vreg->enabled)
		return ret;

	ret = regulator_disable(vreg->reg);
	if (ret)
		goto out;

	ret = ufs_qcom_config_vreg(dev, vreg, false);
	if (ret)
		goto out;

	vreg->enabled = false;
out:
	return ret;
}


static int ufs_qcom_mod_min_cpufreq(unsigned int cpu, s32 new_val)
{
	int ret = 0;
	struct freq_qos_request *qos_req;

	cpus_read_lock();
	if (cpu_online(cpu)) {
		qos_req = &per_cpu(qos_min_req, cpu);
		ret = freq_qos_update_request(qos_req, new_val);
	}
	cpus_read_unlock();
	return ret;
}

static int ufs_qcom_init_cpu_minfreq_req(struct ufs_qcom_host *host,
					unsigned int cpu)
{
	int ret;
	struct cpufreq_policy *policy;
	struct freq_qos_request *req;

	policy = cpufreq_cpu_get(cpu);
	if (!policy) {
		ufs_qcom_msg(ERR, host->hba->dev, "Failed to get cpu(%u)freq policy\n",
			cpu);
		return -EINVAL;
	}

	req = &per_cpu(qos_min_req, cpu);
	ret = freq_qos_add_request(&policy->constraints, req, FREQ_QOS_MIN,
				FREQ_QOS_MIN_DEFAULT_VALUE);
	if (ret < 0)
		ufs_qcom_msg(ERR, host->hba->dev, "Failed to add freq qos req\n");
	cpufreq_cpu_put(policy);

	return ret;
}

static void ufs_qcom_set_affinity_hint(struct ufs_hba *hba, bool prime)
{
	struct ufs_qcom_host *host = ufshcd_get_variant(hba);
	unsigned int set = 0;
	unsigned int clear = 0;
	int ret;
	cpumask_t *affinity_mask;

	if (prime) {
		set = IRQ_NO_BALANCING;
		affinity_mask = &host->perf_mask;
	} else {
		clear = IRQ_NO_BALANCING;
		affinity_mask = &host->def_mask;
	}

	irq_modify_status(hba->irq, clear, set);
	ret = irq_set_affinity_hint(hba->irq, affinity_mask);
	if (ret < 0)
		ufs_qcom_msg(ERR, host->hba->dev, "prime=%d, err=%d\n", prime, ret);
}

static void ufs_qcom_toggle_pri_affinity(struct ufs_hba *hba, bool on)
{
	struct ufs_qcom_host *host = ufshcd_get_variant(hba);

	if (on && atomic_read(&host->therm_mitigation))
		return;

	atomic_set(&host->hi_pri_en, on);
	ufs_qcom_set_affinity_hint(hba, on);
}

static void ufs_qcom_cpufreq_dwork(struct work_struct *work)
{
	struct ufs_qcom_host *host = container_of(to_delayed_work(work),
							struct ufs_qcom_host,
							fwork);
	unsigned long cur_thres = atomic_read(&host->num_reqs_threshold);
	unsigned int freq_val = -1;
	int err = -1;

	atomic_set(&host->num_reqs_threshold, 0);

	if (cur_thres > NUM_REQS_HIGH_THRESH && !host->cur_freq_vote) {
		freq_val = host->max_cpu_scale_freq;
		ufs_qcom_toggle_pri_affinity(host->hba, true);
	} else if (cur_thres < NUM_REQS_LOW_THRESH && host->cur_freq_vote) {
		freq_val = host->min_cpu_scale_freq;
		ufs_qcom_toggle_pri_affinity(host->hba, false);
	}

	if (freq_val == -1)
		goto out;

	err = ufs_qcom_mod_min_cpufreq(host->config_cpu, freq_val);
	if (err < 0)
		ufs_qcom_msg(ERR, host->hba->dev, "fail set cpufreq-fmin to %d: %u\n",
				err, freq_val);
	else if (freq_val == host->max_cpu_scale_freq)
		host->cur_freq_vote = true;
	else if (freq_val == host->min_cpu_scale_freq)
		host->cur_freq_vote = false;
	ufs_qcom_msg(DBG, host->hba->dev, "cur_freq_vote=%d,freq_val=%u,cth=%u\n",
		host->cur_freq_vote, freq_val, cur_thres);
out:
	queue_delayed_work(host->ufs_qos->workq, &host->fwork,
			   msecs_to_jiffies(UFS_QCOM_LOAD_MON_DLY_MS));
}

static int add_group_qos(struct qos_cpu_group *qcg, enum constraint type)
{
	int cpu, err;
	struct dev_pm_qos_request *qos_req = qcg->qos_req;

	for_each_cpu(cpu, &qcg->mask) {
		ufs_qcom_msg(DBG, qcg->host->hba->dev,
			"%s: cpu: %d | mask: 0x%08x | assoc-qos-req: 0x%08x\n",
			__func__, cpu, qcg->mask, qos_req);
		memset(qos_req, 0,
		       sizeof(struct dev_pm_qos_request));
		err = dev_pm_qos_add_request(get_cpu_device(cpu),
					     qos_req,
					     DEV_PM_QOS_RESUME_LATENCY,
					     type);
		if (err < 0)
			return err;
		qos_req++;
	}
	return 0;
}

static int remove_group_qos(struct qos_cpu_group *qcg)
{
	int err, cpu;
	struct dev_pm_qos_request *qos_req = qcg->qos_req;

	for_each_cpu(cpu, &qcg->mask) {
		if (!dev_pm_qos_request_active(qos_req)) {
			qos_req++;
			continue;
		}
		err = dev_pm_qos_remove_request(qos_req);
		if (err < 0)
			return err;
		qos_req++;
	}
	return 0;
}

static void ufs_qcom_device_reset_ctrl(struct ufs_hba *hba, bool asserted)
{
	struct ufs_qcom_host *host = ufshcd_get_variant(hba);

	/* reset gpio is optional */
	if (!host->device_reset)
		return;

	gpiod_set_value_cansleep(host->device_reset, asserted);
}

static int ufs_qcom_suspend(struct ufs_hba *hba, enum ufs_pm_op pm_op,
	enum ufs_notify_change_status status)
{
	struct ufs_qcom_host *host = ufshcd_get_variant(hba);
	int err = 0;

	if (status == PRE_CHANGE)
		return 0;

	/*
	 * If UniPro link is not active or OFF, PHY ref_clk, main PHY analog
	 * power rail and low noise analog power rail for PLL can be
	 * switched off.
	 */
	if (!ufs_qcom_is_link_active(hba)) {
		ufs_qcom_disable_lane_clks(host);
		if (host->vddp_ref_clk && ufs_qcom_is_link_off(hba))
			err = ufs_qcom_disable_vreg(hba->dev,
					host->vddp_ref_clk);
		if (host->vccq_parent && !hba->auto_bkops_enabled)
			ufs_qcom_disable_vreg(hba->dev, host->vccq_parent);
		if (!err)
			err = ufs_qcom_unvote_qos_all(hba);
	}

	if (!err && ufs_qcom_is_link_off(hba) && host->device_reset)
		ufs_qcom_device_reset_ctrl(hba, true);
	else if (err)
		goto out;

	if (host->vccq_lpm_uV && !ufs_qcom_is_ufs_dev_active(hba) &&
		ufs_qcom_is_link_hibern8(hba)) {
		err = regulator_set_voltage(hba->vreg_info.vccq->reg,
			host->vccq_lpm_uV, host->vccq_lpm_uV);
		if (err)
			ufs_qcom_msg(ERR, hba->dev, "%s:vccq set %duV failed\n",
				__func__, host->vccq_lpm_uV);
	}
out:
	ufs_qcom_log_str(host, "&,%d,%d,%d,%d,%d,%d\n",
			pm_op, hba->rpm_lvl, hba->spm_lvl, hba->uic_link_state,
			hba->curr_dev_pwr_mode, err);
	ufs_qcom_ice_disable(host);

	cancel_dwork_unvote_cpufreq(hba);
	return err;
}

static int ufs_qcom_resume(struct ufs_hba *hba, enum ufs_pm_op pm_op)
{
	struct ufs_qcom_host *host = ufshcd_get_variant(hba);
	int err;

	if (host->vddp_ref_clk && (hba->rpm_lvl > UFS_PM_LVL_3 ||
				   hba->spm_lvl > UFS_PM_LVL_3))
		ufs_qcom_enable_vreg(hba->dev,
				      host->vddp_ref_clk);

	if (host->vccq_parent)
		ufs_qcom_enable_vreg(hba->dev, host->vccq_parent);

	err = ufs_qcom_enable_lane_clks(host);
	if (err)
		goto out;

	if (host->vccq_lpm_uV) {
		err = regulator_set_voltage(hba->vreg_info.vccq->reg,
			VCCQ_DEFAULT_1_2V, VCCQ_DEFAULT_1_2V);
		if (err)
			ufs_qcom_msg(ERR, hba->dev, "%s:vccq set 1.2V failed\n",
				__func__);
	}
out:
	ufs_qcom_log_str(host, "$,%d,%d,%d,%d,%d,%d\n",
			pm_op, hba->rpm_lvl, hba->spm_lvl, hba->uic_link_state,
			hba->curr_dev_pwr_mode, err);
	return err;
}

static int ufs_qcom_get_bus_vote(struct ufs_qcom_host *host,
		const char *speed_mode)
{
	struct device *dev = host->hba->dev;
	struct device_node *np = dev->of_node;
	int err;
	const char *key = "qcom,bus-vector-names";

	if (!speed_mode) {
		err = -EINVAL;
		goto out;
	}

	if (host->bus_vote.is_max_bw_needed && !!strcmp(speed_mode, "MIN"))
		err = of_property_match_string(np, key, "MAX");
	else
		err = of_property_match_string(np, key, speed_mode);

out:
	if (err < 0)
		ufs_qcom_msg(ERR, dev, "%s: Invalid %s mode %d\n",
				__func__, speed_mode, err);
	return err;
}

static void ufs_qcom_get_speed_mode(struct ufs_pa_layer_attr *p, char *result)
{
	int gear = max_t(u32, p->gear_rx, p->gear_tx);
	int lanes = max_t(u32, p->lane_rx, p->lane_tx);
	int pwr;

	/* default to PWM Gear 1, Lane 1 if power mode is not initialized */
	if (!gear)
		gear = 1;

	if (!lanes)
		lanes = 1;

	if (!p->pwr_rx && !p->pwr_tx) {
		pwr = SLOWAUTO_MODE;
		snprintf(result, BUS_VECTOR_NAME_LEN, "MIN");
	} else if (p->pwr_rx == FAST_MODE || p->pwr_rx == FASTAUTO_MODE ||
		 p->pwr_tx == FAST_MODE || p->pwr_tx == FASTAUTO_MODE) {
		pwr = FAST_MODE;
		snprintf(result, BUS_VECTOR_NAME_LEN, "%s_R%s_G%d_L%d", "HS",
			 p->hs_rate == PA_HS_MODE_B ? "B" : "A", gear, lanes);
	} else {
		pwr = SLOW_MODE;
		snprintf(result, BUS_VECTOR_NAME_LEN, "%s_G%d_L%d",
			 "PWM", gear, lanes);
	}
}

static int ufs_qcom_get_ib_ab(struct ufs_qcom_host *host, int index,
			      struct qcom_bus_vectors *ufs_ddr_vec,
			      struct qcom_bus_vectors *cpu_ufs_vec)
{
	struct qcom_bus_path *usecase;

	if (!host->qbsd)
		return -EINVAL;

	if (index > host->qbsd->num_usecase)
		return -EINVAL;

	usecase = host->qbsd->usecase;

	/*
	 *
	 * usecase:0  usecase:0
	 * ufs->ddr   cpu->ufs
	 * |vec[0&1] | vec[2&3]|
	 * +----+----+----+----+
	 * | ab | ib | ab | ib |
	 * |----+----+----+----+
	 * .
	 * .
	 * .
	 * usecase:n  usecase:n
	 * ufs->ddr   cpu->ufs
	 * |vec[0&1] | vec[2&3]|
	 * +----+----+----+----+
	 * | ab | ib | ab | ib |
	 * |----+----+----+----+
	 */

	/* index refers to offset in usecase */
	ufs_ddr_vec->ab = usecase[index].vec[0].ab;
	ufs_ddr_vec->ib = usecase[index].vec[0].ib;

	cpu_ufs_vec->ab = usecase[index].vec[1].ab;
	cpu_ufs_vec->ib = usecase[index].vec[1].ib;

	return 0;
}

static int __ufs_qcom_set_bus_vote(struct ufs_qcom_host *host, int vote)
{
	int err = 0;
	struct qcom_bus_scale_data *d = host->qbsd;
	struct qcom_bus_vectors path0, path1;
	struct device *dev = host->hba->dev;

	err = ufs_qcom_get_ib_ab(host, vote, &path0, &path1);
	if (err) {
		ufs_qcom_msg(ERR, dev, "Error: failed (%d) to get ib/ab\n",
			err);
		return err;
	}

	ufs_qcom_msg(DBG, dev, "Setting vote: %d: ufs-ddr: ab: %llu ib: %llu\n", vote,
		path0.ab, path0.ib);
	err = icc_set_bw(d->ufs_ddr, path0.ab, path0.ib);
	if (err) {
		ufs_qcom_msg(ERR, dev, "Error: failed setting (%s) bus vote\n", err,
			UFS_DDR);
		return err;
	}

	ufs_qcom_msg(DBG, dev, "Setting: cpu-ufs: ab: %llu ib: %llu\n", path1.ab,
		path1.ib);
	err = icc_set_bw(d->cpu_ufs, path1.ab, path1.ib);
	if (err) {
		ufs_qcom_msg(ERR, dev, "Error: failed setting (%s) bus vote\n", err,
			CPU_UFS);
		return err;
	}

	host->bus_vote.curr_vote = vote;

	return err;
}

static int ufs_qcom_update_bus_bw_vote(struct ufs_qcom_host *host)
{
	int vote;
	int err = 0;
	char mode[BUS_VECTOR_NAME_LEN];

	ufs_qcom_get_speed_mode(&host->dev_req_params, mode);

	vote = ufs_qcom_get_bus_vote(host, mode);
	if (vote >= 0)
		err = __ufs_qcom_set_bus_vote(host, vote);
	else
		err = vote;

	if (err)
		ufs_qcom_msg(ERR, host->hba->dev, "%s: failed %d\n", __func__, err);
	else
		host->bus_vote.saved_vote = vote;
	return err;
}

static int ufs_qcom_set_bus_vote(struct ufs_hba *hba, bool on)
{
	struct ufs_qcom_host *host = ufshcd_get_variant(hba);
	int vote, err;

	/*
	 * In case ufs_qcom_init() is not yet done, simply ignore.
	 * This ufs_qcom_set_bus_vote() shall be called from
	 * ufs_qcom_init() after init is done.
	 */
	if (!host)
		return 0;

	if (on) {
		vote = host->bus_vote.saved_vote;
		if (vote == host->bus_vote.min_bw_vote)
			ufs_qcom_update_bus_bw_vote(host);
	} else {
		vote = host->bus_vote.min_bw_vote;
	}

	err = __ufs_qcom_set_bus_vote(host, vote);
	if (err)
		ufs_qcom_msg(ERR, hba->dev, "%s: set bus vote failed %d\n",
				 __func__, err);

	return err;
}

static ssize_t
show_ufs_to_mem_max_bus_bw(struct device *dev, struct device_attribute *attr,
			char *buf)
{
	struct ufs_hba *hba = dev_get_drvdata(dev);
	struct ufs_qcom_host *host = ufshcd_get_variant(hba);

	return scnprintf(buf, PAGE_SIZE, "%u\n",
			host->bus_vote.is_max_bw_needed);
}

static ssize_t
store_ufs_to_mem_max_bus_bw(struct device *dev, struct device_attribute *attr,
		const char *buf, size_t count)
{
	struct ufs_hba *hba = dev_get_drvdata(dev);
	struct ufs_qcom_host *host = ufshcd_get_variant(hba);
	uint32_t value;

	if (!kstrtou32(buf, 0, &value)) {
		host->bus_vote.is_max_bw_needed = !!value;
		ufs_qcom_update_bus_bw_vote(host);
	}

	return count;
}

static struct qcom_bus_scale_data *ufs_qcom_get_bus_scale_data(struct device
							       *dev)

{
	struct platform_device *pdev = to_platform_device(dev);
	struct device_node *of_node = dev->of_node;
	struct qcom_bus_scale_data *qsd;
	struct qcom_bus_path *usecase = NULL;
	int ret = 0, i = 0, j, num_paths, len;
	const uint32_t *vec_arr = NULL;
	bool mem_err = false;

	if (!pdev) {
		ufs_qcom_msg(ERR, dev, "Null platform device!\n");
		return NULL;
	}

	qsd = devm_kzalloc(dev, sizeof(struct qcom_bus_scale_data), GFP_KERNEL);
	if (!qsd)
		return NULL;

	ret = of_property_read_string(of_node, "qcom,ufs-bus-bw,name",
				      &qsd->name);
	if (ret) {
		ufs_qcom_msg(ERR, dev, "Error: (%d) Bus name missing!\n", ret);
		return NULL;
	}

	ret = of_property_read_u32(of_node, "qcom,ufs-bus-bw,num-cases",
		&qsd->num_usecase);
	if (ret) {
		ufs_qcom_msg(ERR, NULL, "Error: num-usecases not found\n");
		goto err;
	}

	usecase = devm_kzalloc(dev, (sizeof(struct qcom_bus_path) *
				   qsd->num_usecase), GFP_KERNEL);
	if (!usecase)
		return NULL;

	ret = of_property_read_u32(of_node, "qcom,ufs-bus-bw,num-paths",
				   &num_paths);
	if (ret) {
		ufs_qcom_msg(ERR, NULL, "Error: num_paths not found\n");
		return NULL;
	}

	vec_arr = of_get_property(of_node, "qcom,ufs-bus-bw,vectors-KBps",
				  &len);
	if (vec_arr == NULL) {
		ufs_qcom_msg(ERR, NULL, "Error: Vector array not found\n");
		return NULL;
	}

	for (i = 0; i < qsd->num_usecase; i++) {
		usecase[i].num_paths = num_paths;
		usecase[i].vec = devm_kzalloc(dev, num_paths *
					      sizeof(struct qcom_bus_vectors),
					      GFP_KERNEL);
		if (!usecase[i].vec) {
			mem_err = true;
			ufs_qcom_msg(ERR, dev, "Error: Failed to alloc mem for vectors\n");
			goto err;
		}

		for (j = 0; j < num_paths; j++) {
			uint32_t tab;
			int idx = ((i * num_paths) + j) * 2;

			tab = vec_arr[idx];
			usecase[i].vec[j].ab = ((tab & 0xff000000) >> 24) |
				((tab & 0x00ff0000) >> 8) |
				((tab & 0x0000ff00) << 8) | (tab << 24);

			tab = vec_arr[idx + 1];
			usecase[i].vec[j].ib = ((tab & 0xff000000) >> 24) |
				((tab & 0x00ff0000) >> 8) |
				((tab & 0x0000ff00) << 8) | (tab << 24);

			ufs_qcom_msg(DBG, dev, "ab: %llu ib:%llu [i]: %d [j]: %d\n",
				usecase[i].vec[j].ab, usecase[i].vec[j].ib, i,
				j);
		}
	}

	qsd->usecase = usecase;
	return qsd;
err:
	return NULL;
}

static int ufs_qcom_bus_register(struct ufs_qcom_host *host)
{
	int err = 0;
	struct device *dev = host->hba->dev;
	struct qcom_bus_scale_data *qsd;

	qsd = ufs_qcom_get_bus_scale_data(dev);
	if (!qsd) {
		ufs_qcom_msg(ERR, dev, "Failed: getting bus_scale data\n");
		return 0;
	}
	host->qbsd = qsd;

	qsd->ufs_ddr = of_icc_get(dev, UFS_DDR);
	if (IS_ERR(qsd->ufs_ddr)) {
		ufs_qcom_msg(ERR, dev, "Error: (%d) failed getting %s path\n",
			PTR_ERR(qsd->ufs_ddr), UFS_DDR);
		return PTR_ERR(qsd->ufs_ddr);
	}

	qsd->cpu_ufs = of_icc_get(dev, CPU_UFS);
	if (IS_ERR(qsd->cpu_ufs)) {
		ufs_qcom_msg(ERR, dev, "Error: (%d) failed getting %s path\n",
			PTR_ERR(qsd->cpu_ufs), CPU_UFS);
		return PTR_ERR(qsd->cpu_ufs);
	}

	/* cache the vote index for minimum and maximum bandwidth */
	host->bus_vote.min_bw_vote = ufs_qcom_get_bus_vote(host, "MIN");
	host->bus_vote.max_bw_vote = ufs_qcom_get_bus_vote(host, "MAX");

	host->bus_vote.max_bus_bw.show = show_ufs_to_mem_max_bus_bw;
	host->bus_vote.max_bus_bw.store = store_ufs_to_mem_max_bus_bw;
	sysfs_attr_init(&host->bus_vote.max_bus_bw.attr);
	host->bus_vote.max_bus_bw.attr.name = "max_bus_bw";
	host->bus_vote.max_bus_bw.attr.mode = 0644;
	err = device_create_file(dev, &host->bus_vote.max_bus_bw);
	if (err)
		ufs_qcom_msg(ERR, dev, "Error: (%d) Failed to create sysfs entries\n",
			err);
	return 0;
}

static void ufs_qcom_dev_ref_clk_ctrl(struct ufs_qcom_host *host, bool enable)
{
	if (host->dev_ref_clk_ctrl_mmio &&
	    (enable ^ host->is_dev_ref_clk_enabled)) {
		u32 temp = readl_relaxed(host->dev_ref_clk_ctrl_mmio);

		if (enable)
			temp |= host->dev_ref_clk_en_mask;
		else
			temp &= ~host->dev_ref_clk_en_mask;

		/*
		 * If we are here to disable this clock it might be immediately
		 * after entering into hibern8 in which case we need to make
		 * sure that device ref_clk is active for specific time after
		 * hibern8 enter.
		 */
		if (!enable) {
			unsigned long gating_wait;

			gating_wait = host->hba->dev_info.clk_gating_wait_us;
			if (!gating_wait) {
				udelay(1);
			} else {
				/*
				 * bRefClkGatingWaitTime defines the minimum
				 * time for which the reference clock is
				 * required by device during transition from
				 * HS-MODE to LS-MODE or HIBERN8 state. Give it
				 * more delay to be on the safe side.
				 */
				gating_wait += 10;
				usleep_range(gating_wait, gating_wait + 10);
			}
		}

		writel_relaxed(temp, host->dev_ref_clk_ctrl_mmio);

		/* ensure that ref_clk is enabled/disabled before we return */
		wmb();

		/*
		 * If we call hibern8 exit after this, we need to make sure that
		 * device ref_clk is stable for a given time before the hibern8
		 * exit command.
		 */
		if (enable)
			usleep_range(50, 60);

		host->is_dev_ref_clk_enabled = enable;
	}
}

static int ufs_qcom_pwr_change_notify(struct ufs_hba *hba,
				enum ufs_notify_change_status status,
				struct ufs_pa_layer_attr *dev_max_params,
				struct ufs_pa_layer_attr *dev_req_params)
{
	u32 val;
	struct ufs_qcom_host *host = ufshcd_get_variant(hba);
	struct phy *phy = host->generic_phy;
	struct ufs_qcom_dev_params ufs_qcom_cap;
	int ret = 0;

	if (!dev_req_params) {
		ufs_qcom_msg(ERR, NULL, "%s: incoming dev_req_params is NULL\n", __func__);
		ret = -EINVAL;
		goto out;
	}

	switch (status) {
	case PRE_CHANGE:
		ufs_qcom_cap.hs_rx_gear = host->limit_rx_hs_gear;
		ufs_qcom_cap.hs_tx_gear = host->limit_tx_hs_gear;
		ufs_qcom_cap.pwm_tx_gear = host->limit_tx_pwm_gear;
		ufs_qcom_cap.pwm_rx_gear = host->limit_rx_pwm_gear;

		ufs_qcom_cap.tx_lanes = UFS_QCOM_LIMIT_NUM_LANES_TX;
		ufs_qcom_cap.rx_lanes = UFS_QCOM_LIMIT_NUM_LANES_RX;

		ufs_qcom_cap.rx_pwr_pwm = UFS_QCOM_LIMIT_RX_PWR_PWM;
		ufs_qcom_cap.tx_pwr_pwm = UFS_QCOM_LIMIT_TX_PWR_PWM;
		ufs_qcom_cap.rx_pwr_hs = UFS_QCOM_LIMIT_RX_PWR_HS;
		ufs_qcom_cap.tx_pwr_hs = UFS_QCOM_LIMIT_TX_PWR_HS;

		ufs_qcom_cap.hs_rate = host->limit_rate;

		ufs_qcom_cap.desired_working_mode =
					UFS_QCOM_LIMIT_DESIRED_MODE;

		ret = ufs_qcom_get_pwr_dev_param(&ufs_qcom_cap,
						 dev_max_params,
						 dev_req_params);
		if (ret) {
			ufs_qcom_msg(ERR, NULL, "%s: failed to determine capabilities\n",
					__func__);
			goto out;
		}

		/* enable the device ref clock before changing to HS mode */
		if (!ufshcd_is_hs_mode(&hba->pwr_info) &&
			ufshcd_is_hs_mode(dev_req_params))
			ufs_qcom_dev_ref_clk_ctrl(host, true);

		if (host->hw_ver.major >= 0x4) {
			if (dev_req_params->gear_tx >= UFS_HS_G4) {
				/* INITIAL ADAPT */
				ufshcd_dme_set(hba,
					       UIC_ARG_MIB(PA_TXHSADAPTTYPE),
					       PA_INITIAL_ADAPT);
			} else {
				/* NO ADAPT */
				ufshcd_dme_set(hba,
					       UIC_ARG_MIB(PA_TXHSADAPTTYPE),
					       PA_NO_ADAPT);
			}
		}
		break;
	case POST_CHANGE:
		if (ufs_qcom_cfg_timers(hba, dev_req_params->gear_rx,
					dev_req_params->pwr_rx,
					dev_req_params->hs_rate, false)) {
			ufs_qcom_msg(ERR, hba->dev, "%s: ufs_qcom_cfg_timers() failed\n",
				__func__);
			/*
			 * we return error code at the end of the routine,
			 * but continue to configure UFS_PHY_TX_LANE_ENABLE
			 * and bus voting as usual
			 */
			ret = -EINVAL;
		}

		val = ~(MAX_U32 << dev_req_params->lane_tx);
		ufs_qcom_phy_set_tx_lane_enable(phy, val);

		/* cache the power mode parameters to use internally */
		memcpy(&host->dev_req_params,
				dev_req_params, sizeof(*dev_req_params));
		ufs_qcom_update_bus_bw_vote(host);

		/* disable the device ref clock if entered PWM mode */
		if (ufshcd_is_hs_mode(&hba->pwr_info) &&
			!ufshcd_is_hs_mode(dev_req_params))
			ufs_qcom_dev_ref_clk_ctrl(host, false);
		break;
	default:
		ret = -EINVAL;
		break;
	}
out:
	if (dev_req_params)
		ufs_qcom_log_str(host, "@,%d,%d,%d,%d,%d\n", status,
			dev_req_params->gear_rx, dev_req_params->pwr_rx,
			dev_req_params->hs_rate, ret);
	else
		ufs_qcom_log_str(host, "@,%d,%d,%d,%d,%d\n", status,
			0, 0, 0, ret);
	return ret;
}

static int ufs_qcom_vdd_hba_reg_notifier(struct notifier_block *nb,
					 unsigned long event, void *data)
{
	struct ufs_qcom_host *host = container_of(nb, struct ufs_qcom_host,
						  vdd_hba_reg_nb);

	switch (event) {
	case REGULATOR_EVENT_DISABLE:
		/* The flag will be cleared during h8 exit post change */
		if (ufs_qcom_is_link_hibern8(host->hba) &&
		    (host->chosen_algo != STATIC_ALLOC_ALG1))
			host->vdd_hba_pc = true;
		break;
	default:
		break;
	}

	return NOTIFY_OK;
}

static void ufs_qcom_hibern8_notify(struct ufs_hba *hba,
				    enum uic_cmd_dme uic_cmd,
				    enum ufs_notify_change_status status)
{
	struct ufs_qcom_host *host = ufshcd_get_variant(hba);

	/* Apply shared ICE WA */
	if (uic_cmd == UIC_CMD_DME_HIBER_EXIT && status == POST_CHANGE &&
	    host->vdd_hba_pc) {
		WARN_ON(host->chosen_algo == STATIC_ALLOC_ALG1);
		host->vdd_hba_pc = false;
		ufshcd_writel(hba, 0x18, UFS_MEM_ICE);
		ufshcd_writel(hba, 0x0, UFS_MEM_ICE);
	}
}

static int ufs_qcom_quirk_host_pa_saveconfigtime(struct ufs_hba *hba)
{
	int err;
	u32 pa_vs_config_reg1;

	err = ufshcd_dme_get(hba, UIC_ARG_MIB(PA_VS_CONFIG_REG1),
			     &pa_vs_config_reg1);
	if (err)
		goto out;

	/* Allow extension of MSB bits of PA_SaveConfigTime attribute */
	err = ufshcd_dme_set(hba, UIC_ARG_MIB(PA_VS_CONFIG_REG1),
			    (pa_vs_config_reg1 | (1 << 12)));

out:
	return err;
}

static void ufs_qcom_override_pa_h8time(struct ufs_hba *hba)
{
	int ret;
	u32 pa_h8time = 0;

	ret = ufshcd_dme_get(hba, UIC_ARG_MIB(PA_HIBERN8TIME),
				&pa_h8time);
	if (ret) {
		ufs_qcom_msg(ERR, hba->dev, "Failed getting PA_HIBERN8TIME: %d\n", ret);
		return;
	}


	/* 1 implies 100 us */
	ret = ufshcd_dme_set(hba, UIC_ARG_MIB(PA_HIBERN8TIME),
				pa_h8time + 1);
	if (ret)
		ufs_qcom_msg(ERR, hba->dev, "Failed updating PA_HIBERN8TIME: %d\n", ret);

}

static inline bool
ufshcd_is_valid_pm_lvl(enum ufs_pm_level lvl)
{
	return lvl >= 0 && lvl < UFS_PM_LVL_MAX;
}

static void ufshcd_parse_pm_levels(struct ufs_hba *hba)
{
	struct device *dev = hba->dev;
	struct device_node *np = dev->of_node;
	struct ufs_qcom_host *host = ufshcd_get_variant(hba);
	enum ufs_pm_level rpm_lvl = UFS_PM_LVL_MAX, spm_lvl = UFS_PM_LVL_MAX;

	if (!np)
		return;

	if (host->is_dt_pm_level_read)
		return;

	if (!of_property_read_u32(np, "rpm-level", &rpm_lvl) &&
		ufshcd_is_valid_pm_lvl(rpm_lvl))
		hba->rpm_lvl = rpm_lvl;
	if (!of_property_read_u32(np, "spm-level", &spm_lvl) &&
		ufshcd_is_valid_pm_lvl(spm_lvl))
		hba->spm_lvl = spm_lvl;
	host->is_dt_pm_level_read = true;
}

static void ufs_qcom_override_pa_tx_hsg1_sync_len(struct ufs_hba *hba)
{
#define PA_TX_HSG1_SYNC_LENGTH 0x1552
	int err;
	int sync_len_val = 0x4A;

	err = ufshcd_dme_peer_set(hba, UIC_ARG_MIB(PA_TX_HSG1_SYNC_LENGTH),
				  sync_len_val);
	if (err)
		ufs_qcom_msg(ERR, hba->dev, "Failed (%d) set PA_TX_HSG1_SYNC_LENGTH(%d)\n",
			     err, sync_len_val);
}

static int ufs_qcom_apply_dev_quirks(struct ufs_hba *hba)
{
	unsigned long flags;
	int err = 0;

	spin_lock_irqsave(hba->host->host_lock, flags);
	/* Set the rpm auto suspend delay to 3s */
	hba->host->hostt->rpm_autosuspend_delay = UFS_QCOM_AUTO_SUSPEND_DELAY;
	/* Set the default auto-hiberate idle timer value to 5ms */
	hba->ahit = FIELD_PREP(UFSHCI_AHIBERN8_TIMER_MASK, 5) |
		    FIELD_PREP(UFSHCI_AHIBERN8_SCALE_MASK, 3);
	/* Set the clock gating delay to performance mode */
	hba->clk_gating.delay_ms = UFS_QCOM_CLK_GATING_DELAY_MS_PERF;
	spin_unlock_irqrestore(hba->host->host_lock, flags);

	if (hba->dev_quirks & UFS_DEVICE_QUIRK_HOST_PA_SAVECONFIGTIME)
		err = ufs_qcom_quirk_host_pa_saveconfigtime(hba);

	if (hba->dev_info.wmanufacturerid == UFS_VENDOR_WDC)
		hba->dev_quirks |= UFS_DEVICE_QUIRK_HOST_PA_TACTIVATE;

	if (hba->dev_quirks & UFS_DEVICE_QUIRK_PA_HIBER8TIME)
		ufs_qcom_override_pa_h8time(hba);

	if (hba->dev_quirks & UFS_DEVICE_QUIRK_PA_TX_HSG1_SYNC_LENGTH)
		ufs_qcom_override_pa_tx_hsg1_sync_len(hba);

	ufshcd_parse_pm_levels(hba);

	if (hba->dev_info.wmanufacturerid == UFS_VENDOR_MICRON)
		hba->dev_quirks |= UFS_DEVICE_QUIRK_DELAY_BEFORE_LPM;

	return err;
}

static u32 ufs_qcom_get_ufs_hci_version(struct ufs_hba *hba)
{
	struct ufs_qcom_host *host = ufshcd_get_variant(hba);

	if (host->hw_ver.major == 0x1)
		return ufshci_version(1, 1);
	else
		return ufshci_version(2, 0);
}

/**
 * ufs_qcom_advertise_quirks - advertise the known QCOM UFS controller quirks
 * @hba: host controller instance
 *
 * QCOM UFS host controller might have some non standard behaviours (quirks)
 * than what is specified by UFSHCI specification. Advertise all such
 * quirks to standard UFS host controller driver so standard takes them into
 * account.
 */
static void ufs_qcom_advertise_quirks(struct ufs_hba *hba)
{
	struct ufs_qcom_host *host = ufshcd_get_variant(hba);

	if (host->hw_ver.major == 0x01) {
		hba->quirks |= UFSHCD_QUIRK_DELAY_BEFORE_DME_CMDS
			    | UFSHCD_QUIRK_BROKEN_PA_RXHSUNTERMCAP
			    | UFSHCD_QUIRK_DME_PEER_ACCESS_AUTO_MODE;

		if (host->hw_ver.minor == 0x0001 && host->hw_ver.step == 0x0001)
			hba->quirks |= UFSHCD_QUIRK_BROKEN_INTR_AGGR;

		hba->quirks |= UFSHCD_QUIRK_BROKEN_LCC;
	}

	if (host->hw_ver.major == 0x2) {
		hba->quirks |= UFSHCD_QUIRK_BROKEN_UFS_HCI_VERSION;

		if (!ufs_qcom_cap_qunipro(host))
			/* Legacy UniPro mode still need following quirks */
			hba->quirks |= (UFSHCD_QUIRK_DELAY_BEFORE_DME_CMDS
				| UFSHCD_QUIRK_DME_PEER_ACCESS_AUTO_MODE
				| UFSHCD_QUIRK_BROKEN_PA_RXHSUNTERMCAP);
	}

	if (host->disable_lpm)
		hba->quirks |= UFSHCD_QUIRK_BROKEN_AUTO_HIBERN8;

#if IS_ENABLED(CONFIG_SCSI_UFS_CRYPTO_QTI)
	hba->quirks |= UFSHCD_QUIRK_CUSTOM_KEYSLOT_MANAGER;
#endif
}

static void ufs_qcom_set_caps(struct ufs_hba *hba)
{
	struct ufs_qcom_host *host = ufshcd_get_variant(hba);

	if (!host->disable_lpm) {
		hba->caps |= UFSHCD_CAP_CLK_GATING |
		UFSHCD_CAP_HIBERN8_WITH_CLK_GATING |
		UFSHCD_CAP_CLK_SCALING | UFSHCD_CAP_AUTO_BKOPS_SUSPEND;
		hba->caps |= UFSHCD_CAP_WB_EN;
		hba->caps |= UFSHCD_CAP_AGGR_POWER_COLLAPSE;
	}

	hba->caps |= UFSHCD_CAP_CRYPTO;

	if (host->hw_ver.major >= 0x2)
		host->caps = UFS_QCOM_CAP_QUNIPRO |
			     UFS_QCOM_CAP_RETAIN_SEC_CFG_AFTER_PWR_COLLAPSE;

	if (host->hw_ver.major >= 0x3) {
		host->caps |= UFS_QCOM_CAP_QUNIPRO_CLK_GATING;
		/*
		 * The UFS PHY attached to v3.0.0 controller supports entering
		 * deeper low power state of SVS2. This lets the controller
		 * run at much lower clock frequencies for saving power.
		 * Assuming this and any future revisions of the controller
		 * support this capability. Need to revist this assumption if
		 * any future platform with this core doesn't support the
		 * capability, as there will be no benefit running at lower
		 * frequencies then.
		 */
		host->caps |= UFS_QCOM_CAP_SVS2;
	}

	if (host->hw_ver.major >= 0x5)
		host->caps |= UFS_QCOM_CAP_SHARED_ICE;
}

static int ufs_qcom_unvote_qos_all(struct ufs_hba *hba)
{
	struct ufs_qcom_host *host = ufshcd_get_variant(hba);
	struct ufs_qcom_qos_req *ufs_qos_req = host->ufs_qos;
	struct qos_cpu_group *qcg;
	int err = 0, i;

	if (!host->ufs_qos)
		return 0;

	qcg = ufs_qos_req->qcg;
	for (i = 0; i < ufs_qos_req->num_groups; i++, qcg++) {
		flush_work(&qcg->vwork);
		if (!qcg->voted)
			continue;
		err = ufs_qcom_update_qos_constraints(qcg, QOS_MAX);
		if (err)
			ufs_qcom_msg(ERR, hba->dev, "Failed (%d) removing qos grp(%d)\n",
				err, i);
	}
	return err;
}

/**
 * ufs_qcom_setup_clocks - enables/disable clocks
 * @hba: host controller instance
 * @on: If true, enable clocks else disable them.
 * @status: PRE_CHANGE or POST_CHANGE notify
 *
 * Returns 0 on success, non-zero on failure.
 */
static int ufs_qcom_setup_clocks(struct ufs_hba *hba, bool on,
				 enum ufs_notify_change_status status)
{
	struct ufs_qcom_host *host = ufshcd_get_variant(hba);
	int err = 0;
	struct phy *phy;

	/*
	 * In case ufs_qcom_init() is not yet done, simply ignore.
	 * This ufs_qcom_setup_clocks() shall be called from
	 * ufs_qcom_init() after init is done.
	 */
	if (!host)
		return 0;

	phy =  host->generic_phy;
	switch (status) {
	case PRE_CHANGE:
		if (on) {
			err = ufs_qcom_set_bus_vote(hba, true);
			if (ufs_qcom_is_link_hibern8(hba))
				ufs_qcom_phy_set_src_clk_h8_exit(phy);

			if (!host->ref_clki->enabled) {
				err = clk_prepare_enable(host->ref_clki->clk);
				if (!err)
					host->ref_clki->enabled = on;
				else
					ufs_qcom_msg(ERR, hba->dev,
						"%s: Fail dev-ref-clk enabled, ret=%d\n",
						__func__, err);
				}

			if (!host->core_unipro_clki->enabled) {
				err = clk_prepare_enable(host->core_unipro_clki->clk);
				if (!err)
					host->core_unipro_clki->enabled = on;
				else
					ufs_qcom_msg(ERR, hba->dev,
						"%s: Fail core-unipro-clk enabled, ret=%d\n",
						__func__, err);
			}

		} else {
			if (!ufs_qcom_is_link_active(hba)) {
				clk_disable_unprepare(host->core_unipro_clki->clk);
				host->core_unipro_clki->enabled = on;

				err = ufs_qcom_phy_power_off(hba);
				if (err) {
					ufs_qcom_msg(ERR, hba->dev,
						"%s: phy power off failed, ret=%d\n",
						__func__, err);
					return err;
				}
				ufs_qcom_dev_ref_clk_ctrl(host, false);

				clk_disable_unprepare(host->ref_clki->clk);
				host->ref_clki->enabled = on;
			}
		}
		break;
	case POST_CHANGE:
		if (!on) {
			if (ufs_qcom_is_link_hibern8(hba))
				ufs_qcom_phy_set_src_clk_h8_enter(phy);
			err = ufs_qcom_set_bus_vote(hba, false);
			if (err)
				return err;
			err = ufs_qcom_unvote_qos_all(hba);
		} else {
			err = ufs_qcom_phy_power_on(hba);
			if (err) {
				ufs_qcom_msg(ERR, hba->dev, "%s: phy power on failed, ret = %d\n",
						 __func__, err);
				return err;
			}

			if (ufshcd_is_hs_mode(&hba->pwr_info))
				ufs_qcom_dev_ref_clk_ctrl(host, true);
		}
		if (!err)
			atomic_set(&host->clks_on, on);
		break;
	}
	ufs_qcom_log_str(host, "#,%d,%d,%d\n", status, on, err);

	return err;
}

static int
ufs_qcom_reset_assert(struct reset_controller_dev *rcdev, unsigned long id)
{
	struct ufs_qcom_host *host = rcdev_to_ufs_host(rcdev);

	/* Currently this code only knows about a single reset. */
	WARN_ON(id);
	ufs_qcom_assert_reset(host->hba);
	/* provide 1ms delay to let the reset pulse propagate. */
	usleep_range(1000, 1100);
	return 0;
}

static int
ufs_qcom_reset_deassert(struct reset_controller_dev *rcdev, unsigned long id)
{
	struct ufs_qcom_host *host = rcdev_to_ufs_host(rcdev);

	/* Currently this code only knows about a single reset. */
	WARN_ON(id);
	ufs_qcom_deassert_reset(host->hba);

	/*
	 * after reset deassertion, phy will need all ref clocks,
	 * voltage, current to settle down before starting serdes.
	 */
	usleep_range(1000, 1100);
	return 0;
}

static const struct reset_control_ops ufs_qcom_reset_ops = {
	.assert = ufs_qcom_reset_assert,
	.deassert = ufs_qcom_reset_deassert,
};

#ifndef MODULE
static int __init get_android_boot_dev(char *str)
{
	strscpy(android_boot_dev, str, ANDROID_BOOT_DEV_MAX);
	return 1;
}
__setup("androidboot.bootdevice=", get_android_boot_dev);
#endif

static int ufs_qcom_parse_reg_info(struct ufs_qcom_host *host, char *name,
				   struct ufs_vreg **out_vreg)
{
	int ret = 0;
	char prop_name[MAX_PROP_SIZE];
	struct ufs_vreg *vreg = NULL;
	struct device *dev = host->hba->dev;
	struct device_node *np = dev->of_node;

	if (!np) {
		ufs_qcom_msg(ERR, dev, "%s: non DT initialization\n", __func__);
		goto out;
	}

	snprintf(prop_name, MAX_PROP_SIZE, "%s-supply", name);
	if (!of_parse_phandle(np, prop_name, 0)) {
		ufs_qcom_msg(INFO, dev, "%s: Unable to find %s regulator, assuming enabled\n",
			 __func__, prop_name);
		ret = -ENODEV;
		goto out;
	}

	vreg = devm_kzalloc(dev, sizeof(*vreg), GFP_KERNEL);
	if (!vreg)
		return -ENOMEM;

	vreg->name = name;

	snprintf(prop_name, MAX_PROP_SIZE, "%s-max-microamp", name);
	ret = of_property_read_u32(np, prop_name, &vreg->max_uA);
	if (ret) {
		ufs_qcom_msg(ERR, dev, "%s: unable to find %s err %d\n",
			__func__, prop_name, ret);
		goto out;
	}

	vreg->reg = devm_regulator_get(dev, vreg->name);
	if (IS_ERR(vreg->reg)) {
		ret = PTR_ERR(vreg->reg);
		ufs_qcom_msg(ERR, dev, "%s: %s get failed, err=%d\n",
			__func__, vreg->name, ret);
	}

	snprintf(prop_name, MAX_PROP_SIZE, "%s-min-uV", name);
	ret = of_property_read_u32(np, prop_name, &vreg->min_uV);
	if (ret) {
		ufs_qcom_msg(DBG, dev, "%s: unable to find %s err %d, using default\n",
			__func__, prop_name, ret);
		if (!strcmp(name, "qcom,vddp-ref-clk"))
			vreg->min_uV = VDDP_REF_CLK_MIN_UV;
		else if (!strcmp(name, "qcom,vccq-parent"))
			vreg->min_uV = 0;
		ret = 0;
	}

	snprintf(prop_name, MAX_PROP_SIZE, "%s-max-uV", name);
	ret = of_property_read_u32(np, prop_name, &vreg->max_uV);
	if (ret) {
		ufs_qcom_msg(DBG, dev, "%s: unable to find %s err %d, using default\n",
			__func__, prop_name, ret);
		if (!strcmp(name, "qcom,vddp-ref-clk"))
			vreg->max_uV = VDDP_REF_CLK_MAX_UV;
		else if (!strcmp(name, "qcom,vccq-parent"))
			vreg->max_uV = 0;
		ret = 0;
	}

out:
	if (!ret)
		*out_vreg = vreg;
	return ret;
}

static void ufs_qcom_save_host_ptr(struct ufs_hba *hba)
{
	struct ufs_qcom_host *host = ufshcd_get_variant(hba);
	int id;

	if (!hba->dev->of_node)
		return;

	/* Extract platform data */
	id = of_alias_get_id(hba->dev->of_node, "ufshc");
	if (id <= 0)
		ufs_qcom_msg(ERR, hba->dev, "Failed to get host index %d\n", id);
	else if (id <= MAX_UFS_QCOM_HOSTS)
		ufs_qcom_hosts[id - 1] = host;
	else
		ufs_qcom_msg(ERR, hba->dev, "invalid host index %d\n", id);
}

/**
 * ufs_qcom_query_ioctl - perform user read queries
 * @hba: per-adapter instance
 * @lun: used for lun specific queries
 * @buffer: user space buffer for reading and submitting query data and params
 * @return: 0 for success negative error code otherwise
 *
 * Expected/Submitted buffer structure is struct ufs_ioctl_query_data.
 * It will read the opcode, idn and buf_length parameters, and, put the
 * response in the buffer field while updating the used size in buf_length.
 */
static int
ufs_qcom_query_ioctl(struct ufs_hba *hba, u8 lun, void __user *buffer)
{
	struct ufs_ioctl_query_data *ioctl_data;
	int err = 0;
	int length = 0;
	void *data_ptr;
	bool flag;
	u32 att;
	u8 index;
	u8 *desc = NULL;

	ioctl_data = kzalloc(sizeof(*ioctl_data), GFP_KERNEL);
	if (!ioctl_data) {
		err = -ENOMEM;
		goto out;
	}

	/* extract params from user buffer */
	err = copy_from_user(ioctl_data, buffer,
			     sizeof(struct ufs_ioctl_query_data));
	if (err) {
		ufs_qcom_msg(ERR, hba->dev,
			"%s: Failed copying buffer from user, err %d\n",
			__func__, err);
		goto out_release_mem;
	}

	/* verify legal parameters & send query */
	switch (ioctl_data->opcode) {
	case UPIU_QUERY_OPCODE_READ_DESC:
		switch (ioctl_data->idn) {
		case QUERY_DESC_IDN_DEVICE:
		case QUERY_DESC_IDN_CONFIGURATION:
		case QUERY_DESC_IDN_INTERCONNECT:
		case QUERY_DESC_IDN_GEOMETRY:
		case QUERY_DESC_IDN_POWER:
			index = 0;
			break;
		case QUERY_DESC_IDN_UNIT:
			if (!ufs_is_valid_unit_desc_lun(&hba->dev_info, lun, 0)) {
				ufs_qcom_msg(ERR, hba->dev,
					"%s: No unit descriptor for lun 0x%x\n",
					__func__, lun);
				err = -EINVAL;
				goto out_release_mem;
			}
			index = lun;
			break;
		default:
			goto out_einval;
		}
		length = min_t(int, QUERY_DESC_MAX_SIZE,
			       ioctl_data->buf_size);
		desc = kzalloc(length, GFP_KERNEL);
		if (!desc) {
			ufs_qcom_msg(ERR, hba->dev, "%s: Failed allocating %d bytes\n",
				__func__, length);
			err = -ENOMEM;
			goto out_release_mem;
		}
		err = ufshcd_query_descriptor_retry(hba, ioctl_data->opcode,
						    ioctl_data->idn, index, 0,
						    desc, &length);
		break;
	case UPIU_QUERY_OPCODE_READ_ATTR:
		switch (ioctl_data->idn) {
		case QUERY_ATTR_IDN_BOOT_LU_EN:
		case QUERY_ATTR_IDN_POWER_MODE:
		case QUERY_ATTR_IDN_ACTIVE_ICC_LVL:
		case QUERY_ATTR_IDN_OOO_DATA_EN:
		case QUERY_ATTR_IDN_BKOPS_STATUS:
		case QUERY_ATTR_IDN_PURGE_STATUS:
		case QUERY_ATTR_IDN_MAX_DATA_IN:
		case QUERY_ATTR_IDN_MAX_DATA_OUT:
		case QUERY_ATTR_IDN_REF_CLK_FREQ:
		case QUERY_ATTR_IDN_CONF_DESC_LOCK:
		case QUERY_ATTR_IDN_MAX_NUM_OF_RTT:
		case QUERY_ATTR_IDN_EE_CONTROL:
		case QUERY_ATTR_IDN_EE_STATUS:
		case QUERY_ATTR_IDN_SECONDS_PASSED:
			index = 0;
			break;
		case QUERY_ATTR_IDN_DYN_CAP_NEEDED:
		case QUERY_ATTR_IDN_CORR_PRG_BLK_NUM:
			index = lun;
			break;
		default:
			goto out_einval;
		}
		err = ufshcd_query_attr(hba, ioctl_data->opcode,
					ioctl_data->idn, index, 0, &att);
		break;

	case UPIU_QUERY_OPCODE_WRITE_ATTR:
		err = copy_from_user(&att,
				     buffer +
				     sizeof(struct ufs_ioctl_query_data),
				     sizeof(u32));
		if (err) {
			ufs_qcom_msg(ERR, hba->dev,
				"%s: Failed copying buffer from user, err %d\n",
				__func__, err);
			goto out_release_mem;
		}

		switch (ioctl_data->idn) {
		case QUERY_ATTR_IDN_BOOT_LU_EN:
			index = 0;
			if (!att) {
				ufs_qcom_msg(ERR, hba->dev,
					"%s: Illegal ufs query ioctl data, opcode 0x%x, idn 0x%x, att 0x%x\n",
					__func__, ioctl_data->opcode,
					(unsigned int)ioctl_data->idn, att);
				err = -EINVAL;
				goto out_release_mem;
			}
			break;
		default:
			goto out_einval;
		}
		err = ufshcd_query_attr(hba, ioctl_data->opcode,
					ioctl_data->idn, index, 0, &att);
		break;

	case UPIU_QUERY_OPCODE_READ_FLAG:
		switch (ioctl_data->idn) {
		case QUERY_FLAG_IDN_FDEVICEINIT:
		case QUERY_FLAG_IDN_PERMANENT_WPE:
		case QUERY_FLAG_IDN_PWR_ON_WPE:
		case QUERY_FLAG_IDN_BKOPS_EN:
		case QUERY_FLAG_IDN_PURGE_ENABLE:
		case QUERY_FLAG_IDN_FPHYRESOURCEREMOVAL:
		case QUERY_FLAG_IDN_BUSY_RTC:
			break;
		default:
			goto out_einval;
		}
		err = ufshcd_query_flag(hba, ioctl_data->opcode,
					ioctl_data->idn, 0, &flag);
		break;
	default:
		goto out_einval;
	}

	if (err) {
		ufs_qcom_msg(ERR, hba->dev, "%s: Query for idn %d failed\n", __func__,
			ioctl_data->idn);
		goto out_release_mem;
	}

	/*
	 * copy response data
	 * As we might end up reading less data than what is specified in
	 * "ioctl_data->buf_size". So we are updating "ioctl_data->
	 * buf_size" to what exactly we have read.
	 */
	switch (ioctl_data->opcode) {
	case UPIU_QUERY_OPCODE_READ_DESC:
		ioctl_data->buf_size = min_t(int, ioctl_data->buf_size, length);
		data_ptr = desc;
		break;
	case UPIU_QUERY_OPCODE_READ_ATTR:
		ioctl_data->buf_size = sizeof(u32);
		data_ptr = &att;
		break;
	case UPIU_QUERY_OPCODE_READ_FLAG:
		ioctl_data->buf_size = 1;
		data_ptr = &flag;
		break;
	case UPIU_QUERY_OPCODE_WRITE_ATTR:
		goto out_release_mem;
	default:
		goto out_einval;
	}

	/* copy to user */
	err = copy_to_user(buffer, ioctl_data,
			   sizeof(struct ufs_ioctl_query_data));
	if (err)
		ufs_qcom_msg(ERR, hba->dev, "%s: Failed copying back to user.\n",
			__func__);
	err = copy_to_user(buffer + sizeof(struct ufs_ioctl_query_data),
			   data_ptr, ioctl_data->buf_size);
	if (err)
		ufs_qcom_msg(ERR, hba->dev, "%s: err %d copying back to user.\n",
			__func__, err);
	goto out_release_mem;

out_einval:
	ufs_qcom_msg(ERR, hba->dev,
		"%s: illegal ufs query ioctl data, opcode 0x%x, idn 0x%x\n",
		__func__, ioctl_data->opcode, (unsigned int)ioctl_data->idn);
	err = -EINVAL;
out_release_mem:
	kfree(ioctl_data);
	kfree(desc);
out:
	return err;
}

/**
 * ufs_qcom_ioctl - ufs ioctl callback registered in scsi_host
 * @dev: scsi device required for per LUN queries
 * @cmd: command opcode
 * @buffer: user space buffer for transferring data
 *
 * Supported commands:
 * UFS_IOCTL_QUERY
 */
static int
ufs_qcom_ioctl(struct scsi_device *dev, unsigned int cmd, void __user *buffer)
{
	struct ufs_hba *hba = shost_priv(dev->host);
	int err = 0;

	BUG_ON(!hba);
	if (!buffer) {
		ufs_qcom_msg(ERR, hba->dev, "%s: User buffer is NULL!\n", __func__);
		return -EINVAL;
	}

	switch (cmd) {
	case UFS_IOCTL_QUERY:
		ufshcd_rpm_get_sync(hba);
		err = ufs_qcom_query_ioctl(hba,
					   ufshcd_scsi_to_upiu_lun(dev->lun),
					   buffer);
		ufshcd_rpm_put_sync(hba);
		break;
	default:
		err = -ENOIOCTLCMD;
		ufs_qcom_msg(DBG, hba->dev, "%s: Unsupported ioctl cmd %d\n", __func__,
			cmd);
		break;
	}

	return err;
}

static int tag_to_cpu(struct ufs_hba *hba, unsigned int tag)
{
	struct ufshcd_lrb *lrbp = &hba->lrb[tag];

	if (lrbp && lrbp->cmd && scsi_cmd_to_rq(lrbp->cmd))
		return blk_mq_rq_cpu(scsi_cmd_to_rq(lrbp->cmd));
	return -EINVAL;
}

static struct qos_cpu_group *cpu_to_group(struct ufs_qcom_qos_req *r,
					  unsigned int cpu)
{
	int i;
	struct qos_cpu_group *g = r->qcg;

	if (cpu > num_possible_cpus())
		return NULL;
	for (i = 0; i < r->num_groups; i++, g++) {
		if (cpumask_test_cpu(cpu, &g->mask))
			return &r->qcg[i];
	}
	return NULL;
}

static int ufs_qcom_update_qos_constraints(struct qos_cpu_group *qcg,
					   enum constraint type)
{
	unsigned int vote;
	int cpu, err;
	struct dev_pm_qos_request *qos_req = qcg->qos_req;

	if (type == QOS_MAX)
		vote = S32_MAX;
	else
		vote = qcg->votes[type];

	ufs_qcom_msg(DBG, qcg->host->hba->dev, "%s: qcg: 0x%08x | const: %d\n",
		__func__, qcg, type);
	if (qcg->curr_vote == vote)
		return 0;
	for_each_cpu(cpu, &qcg->mask) {
		err = dev_pm_qos_update_request(qos_req, vote);
		ufs_qcom_msg(DBG, qcg->host->hba->dev, "%s: vote: %d | cpu: %d | qos_req: 0x%08x\n",
			__func__, vote, cpu, qos_req);
		if (err < 0)
			return err;
		++qos_req;
	}
	if (type == QOS_MAX)
		qcg->voted = false;
	else
		qcg->voted = true;
	qcg->curr_vote = vote;
	return 0;
}

static void ufs_qcom_qos(struct ufs_hba *hba, int tag, bool is_scsi_cmd)
{
	struct ufs_qcom_host *host = ufshcd_get_variant(hba);
	struct qos_cpu_group *qcg;
	int cpu;

	if (!host->ufs_qos)
		return;
	cpu = tag_to_cpu(hba, tag);
	if (cpu < 0)
		return;
	qcg = cpu_to_group(host->ufs_qos, cpu);
	if (!qcg)
		return;

	if (qcg->perf_core && !host->cpufreq_dis &&
					!!atomic_read(&host->scale_up))
		atomic_inc(&host->num_reqs_threshold);

	if (qcg->voted) {
		ufs_qcom_msg(DBG, qcg->host->hba->dev,
			"%s: qcg: 0x%08x | Mask: 0x%08x - Already voted - return\n",
			__func__, qcg, qcg->mask);
		return;
	}
	queue_work(host->ufs_qos->workq, &qcg->vwork);
	ufs_qcom_msg(DBG, hba->dev, "Queued QoS work- cpu: %d\n", cpu);
}

static void ufs_qcom_vote_work(struct work_struct *work)
{
	int err;
	struct qos_cpu_group *qcg = container_of(work, struct qos_cpu_group,
						 vwork);

	err = ufs_qcom_update_qos_constraints(qcg, QOS_PERF);
	if (err)
		ufs_qcom_msg(ERR, qcg->host->hba->dev, "%s: update qos - failed: %d\n",
			__func__, err);
}

static int ufs_qcom_setup_qos(struct ufs_hba *hba)
{
	struct ufs_qcom_host *host = ufshcd_get_variant(hba);
	struct device *dev = hba->dev;
	struct ufs_qcom_qos_req *qr = host->ufs_qos;
	struct qos_cpu_group *qcg = qr->qcg;
	struct cpufreq_policy *policy;
	unsigned int cpu;
	int i, err;

	for (i = 0; i < qr->num_groups; i++, qcg++) {
		qcg->qos_req = kcalloc(cpumask_weight(&qcg->mask),
					sizeof(struct dev_pm_qos_request),
					GFP_KERNEL);
		if (!qcg->qos_req) {
			err = -ENOMEM;
			if (!i)
				return err;
			goto free_mem;
		}
		ufs_qcom_msg(DBG, dev,
			"%s: qcg: 0x%08x | mask: 0x%08x | mask-wt: %d | qos_req: 0x%08x\n",
			__func__, qcg, qcg->mask, cpumask_weight(&qcg->mask),
			qcg->qos_req);
		err = add_group_qos(qcg, S32_MAX);
		if (err < 0) {
			ufs_qcom_msg(ERR, dev, "Fail (%d) add qos-req: grp-%d\n",
				err, i);
			if (!i) {
				kfree(qcg->qos_req);
				return err;
			}
			goto free_mem;
		}
		INIT_WORK(&qcg->vwork, ufs_qcom_vote_work);

		if (host->cpufreq_dis || qcg->perf_core)
			continue;
		/* Bump up the cpufreq of the non-perf group */
		cpu = cpumask_first((const struct cpumask *)&qcg->mask);
		policy = cpufreq_cpu_get(cpu);
		if (!policy) {
			ufs_qcom_msg(ERR, dev, "Failed cpufreq policy,cpu=%d,mask=0x%08x\n",
				__func__, cpu, qcg->mask);
			host->cpufreq_dis = true;
			host->config_cpu = -1;
			continue;
		}
		host->config_cpu = cpu;
		host->min_cpu_scale_freq = policy->cpuinfo.min_freq;
		host->max_cpu_scale_freq = policy->cpuinfo.max_freq;
		cpufreq_cpu_put(policy);
	}

	if (!host->cpufreq_dis) {
		err = ufs_qcom_init_cpu_minfreq_req(host, host->config_cpu);
		if (err) {
			ufs_qcom_msg(ERR, dev, "Failed to register for freq_qos: %d\n",
				err);
			host->cpufreq_dis = true;
		} else {
			INIT_DELAYED_WORK(&host->fwork, ufs_qcom_cpufreq_dwork);
		}
	}
	qr->workq = create_singlethread_workqueue("qc_ufs_qos_swq");
	if (qr->workq)
		return 0;
	err = -1;
free_mem:
	while (i--) {
		kfree(qcg->qos_req);
		qcg--;
	}
	return err;
}

static void ufs_qcom_qos_init(struct ufs_hba *hba)
{
	struct device *dev = hba->dev;
	struct device_node *np = dev->of_node;
	struct device_node *group_node;
	struct ufs_qcom_qos_req *qr;
	struct qos_cpu_group *qcg;
	int i, err, mask = 0;
	struct ufs_qcom_host *host = ufshcd_get_variant(hba);

	host->cpufreq_dis = true;
	qr = kzalloc(sizeof(*qr), GFP_KERNEL);
	if (!qr)
		return;

	host->ufs_qos = qr;
	qr->num_groups = of_get_available_child_count(np);
	ufs_qcom_msg(DBG, hba->dev, "num-groups: %d\n", qr->num_groups);
	if (!qr->num_groups) {
		ufs_qcom_msg(ERR, dev, "QoS groups undefined\n");
		kfree(qr);
		host->ufs_qos = NULL;
		return;
	}
	qcg = kzalloc(sizeof(*qcg) * qr->num_groups, GFP_KERNEL);
	if (!qcg) {
		kfree(qr);
		host->ufs_qos = NULL;
		return;
	}
	qr->qcg = qcg;
	for_each_available_child_of_node(np, group_node) {
		of_property_read_u32(group_node, "mask", &mask);
		qcg->mask.bits[0] = mask;
		if (!cpumask_subset(&qcg->mask, cpu_possible_mask)) {
			ufs_qcom_msg(ERR, dev, "Invalid group mask\n");
			goto out_err;
		}

		if (of_property_read_bool(group_node, "perf")) {
			qcg->perf_core = true;
			host->cpufreq_dis = false;
		} else {
			qcg->perf_core = false;
		}

		err = of_property_count_u32_elems(group_node, "vote");
		if (err <= 0) {
			ufs_qcom_msg(ERR, dev, "1 vote is needed, bailing out: %d\n",
				err);
			goto out_err;
		}
		qcg->votes = kmalloc(sizeof(*qcg->votes) * err, GFP_KERNEL);
		if (!qcg->votes)
			goto out_err;
		for (i = 0; i < err; i++) {
			if (of_property_read_u32_index(group_node, "vote", i,
						       &qcg->votes[i]))
				goto out_vote_err;
		}
		ufs_qcom_msg(DBG, dev, "%s: qcg: 0x%08x\n", __func__, qcg);
		qcg->host = host;
		++qcg;
	}
	if (ufs_qcom_setup_qos(hba))
		goto out_vote_err;
	return;
out_vote_err:
	for (i = 0, qcg = qr->qcg; i < qr->num_groups; i++, qcg++)
		kfree(qcg->votes);
out_err:
	kfree(qr->qcg);
	kfree(qr);
	host->ufs_qos = NULL;
}

static void ufs_qcom_parse_irq_affinity(struct ufs_hba *hba)
{
	struct device *dev = hba->dev;
	struct device_node *np = dev->of_node;
	struct ufs_qcom_host *host = ufshcd_get_variant(hba);
	int mask = 0;

	if (np) {
		of_property_read_u32(np, "qcom,prime-mask", &mask);
		host->perf_mask.bits[0] = mask;
		if (!cpumask_subset(&host->perf_mask, cpu_possible_mask)) {
			ufs_qcom_msg(ERR, dev, "Invalid group prime mask\n");
			host->perf_mask.bits[0] = UFS_QCOM_IRQ_PRIME_MASK;
		}
		mask = 0;
		of_property_read_u32(np, "qcom,silver-mask", &mask);
		host->def_mask.bits[0] = mask;
		if (!cpumask_subset(&host->def_mask, cpu_possible_mask)) {
			ufs_qcom_msg(ERR, dev, "Invalid group silver mask\n");
			host->def_mask.bits[0] = UFS_QCOM_IRQ_SLVR_MASK;
		}
	}
}

static void ufs_qcom_parse_pm_level(struct ufs_hba *hba)
{
	struct device *dev = hba->dev;
	struct device_node *np = dev->of_node;

	if (np) {
		if (of_property_read_u32(np, "rpm-level",
					 &hba->rpm_lvl))
			hba->rpm_lvl = -1;
		if (of_property_read_u32(np, "spm-level",
					 &hba->spm_lvl))
			hba->spm_lvl = -1;
	}
}

/* Returns the max mitigation level supported */
static int ufs_qcom_get_max_therm_state(struct thermal_cooling_device *tcd,
				  unsigned long *data)
{
	*data = UFS_QCOM_LVL_MAX_THERM;

	return 0;
}

/* Returns the current mitigation level */
static int ufs_qcom_get_cur_therm_state(struct thermal_cooling_device *tcd,
				  unsigned long *data)
{
	struct ufs_hba *hba = dev_get_drvdata(tcd->devdata);
	struct ufs_qcom_host *host = ufshcd_get_variant(hba);

	*data = host->uqt.curr_state;

	return 0;
}

/* Convert microseconds to Auto-Hibernate Idle Timer register value */
static u32 ufs_qcom_us_to_ahit(unsigned int timer)
{
	unsigned int scale;

	for (scale = 0; timer > UFSHCI_AHIBERN8_TIMER_MASK; ++scale)
		timer /= UFSHCI_AHIBERN8_SCALE_FACTOR;

	return FIELD_PREP(UFSHCI_AHIBERN8_TIMER_MASK, timer) |
	       FIELD_PREP(UFSHCI_AHIBERN8_SCALE_MASK, scale);
}

/* Sets the mitigation level to requested level */
static int ufs_qcom_set_cur_therm_state(struct thermal_cooling_device *tcd,
				  unsigned long data)
{
	struct ufs_hba *hba = dev_get_drvdata(tcd->devdata);
	struct ufs_qcom_host *host = ufshcd_get_variant(hba);
	struct scsi_device *sdev;

	if (data == host->uqt.curr_state)
		return 0;

	switch (data) {
	case UFS_QCOM_LVL_NO_THERM:
		ufs_qcom_msg(WARN, tcd->devdata, "UFS host thermal mitigation stops\n");

		atomic_set(&host->therm_mitigation, 0);

		/* Set the default auto-hiberate idle timer to 5 ms */
		ufshcd_auto_hibern8_update(hba, ufs_qcom_us_to_ahit(5000));

		/* Set the default auto suspend delay to 3000 ms */
		shost_for_each_device(sdev, hba->host)
			pm_runtime_set_autosuspend_delay(&sdev->sdev_gendev,
						UFS_QCOM_AUTO_SUSPEND_DELAY);
		break;
	case UFS_QCOM_LVL_AGGR_THERM:
	case UFS_QCOM_LVL_MAX_THERM:
		ufs_qcom_msg(WARN, tcd->devdata,
			"Going into UFS host thermal mitigation state, performance may be impacted before UFS host thermal mitigation stops\n");

		/* Stop setting hi-pri to requests and set irq affinity to default value */
		atomic_set(&host->therm_mitigation, 1);
		cancel_dwork_unvote_cpufreq(hba);
		ufs_qcom_toggle_pri_affinity(hba, false);
		/* Set the default auto-hiberate idle timer to 1 ms */
		ufshcd_auto_hibern8_update(hba, ufs_qcom_us_to_ahit(1000));

		/* Set the default auto suspend delay to 100 ms */
		shost_for_each_device(sdev, hba->host)
			pm_runtime_set_autosuspend_delay(&sdev->sdev_gendev,
							 100);
		break;
	default:
		ufs_qcom_msg(ERR, tcd->devdata, "Invalid UFS thermal state (%d)\n", data);
		return -EINVAL;
	}

	host->uqt.curr_state = data;

	return 0;
}

struct thermal_cooling_device_ops ufs_thermal_ops = {
	.get_max_state = ufs_qcom_get_max_therm_state,
	.get_cur_state = ufs_qcom_get_cur_therm_state,
	.set_cur_state = ufs_qcom_set_cur_therm_state,
};

/* Static Algorithm */
static int ufs_qcom_config_alg1(struct ufs_hba *hba)
{
	int ret;
	unsigned int val, rx_aes;
	struct ufs_qcom_host *host = ufshcd_get_variant(hba);
	unsigned int num_aes_cores;

	ret = of_property_read_u32(host->np, "rx-alloc-percent", &val);
	if (ret < 0)
		return ret;

	num_aes_cores = ufshcd_readl(hba, REG_UFS_MEM_ICE_NUM_AES_CORES);
	ufshcd_writel(hba, STATIC_ALLOC_ALG1, REG_UFS_MEM_SHARED_ICE_CONFIG);
	/*
	 * DTS specifies the percent allocation to rx stream
	 * Calculation -
	 *  Num Tx stream = N_TOT - (N_TOT * percent of rx stream allocation)
	 */
	rx_aes = DIV_ROUND_CLOSEST(num_aes_cores * val, 100);
	val = rx_aes | ((num_aes_cores - rx_aes) << 8);
	ufshcd_writel(hba, val, REG_UFS_MEM_SHARED_ICE_ALG1_NUM_CORE);

	return 0;
}

/* Floor based algorithm */
static int ufs_qcom_config_alg2(struct ufs_hba *hba)
{
	int i, ret;
	unsigned int reg = REG_UFS_MEM_SHARED_ICE_ALG2_NUM_CORE_0;
	/* 6 values for each group, refer struct shared_ice_alg2_config */
	unsigned int override_val[6];
	struct ufs_qcom_host *host = ufshcd_get_variant(hba);
	char name[8];

	memset(name, 0, sizeof(name));
	ufshcd_writel(hba, FLOOR_BASED_ALG2, REG_UFS_MEM_SHARED_ICE_CONFIG);
	for (i = 0; i < ARRAY_SIZE(alg2_config); i++) {
		int core = 0, task = 0;

		if (host->np) {
			snprintf(name, sizeof(name), "%s%d", "g", i);
			ret = of_property_read_variable_u32_array(host->np,
								  name,
								  override_val,
								  6, 6);
			/* Some/All parameters may be overwritten */
			if (ret > 0)
				__get_alg2_grp_params(override_val, &core,
						      &task);
			else
				get_alg2_grp_params(i, &core, &task);
		} else {
			get_alg2_grp_params(i, &core, &task);
		}
		/* Num Core and Num task are contiguous & configured for a group together */
		ufshcd_writel(hba, core, reg);
		reg += 4;
		ufshcd_writel(hba, task, reg);
		reg += 4;
	}

	return 0;
}

/* Instantaneous algorithm */
static int ufs_qcom_config_alg3(struct ufs_hba *hba)
{
	unsigned int val[4];
	int ret;
	unsigned int config;
	struct ufs_qcom_host *host = ufshcd_get_variant(hba);

	ret = of_property_read_variable_u32_array(host->np, "num-core", val,
						  4, 4);
	if (ret < 0)
		return ret;

	ufshcd_writel(hba, INSTANTANEOUS_ALG3, REG_UFS_MEM_SHARED_ICE_CONFIG);
	config = val[0] | (val[1] << 8) | (val[2] << 16) | (val[3] << 24);
	ufshcd_writel(hba, config, REG_UFS_MEM_SHARED_ICE_ALG3_NUM_CORE);

	return 0;
}

static int ufs_qcom_parse_shared_ice_config(struct ufs_hba *hba)
{
	struct device_node *np;
	int ret;
	const char *alg_name;
	struct ufs_qcom_host *host = ufshcd_get_variant(hba);

	np = of_parse_phandle(hba->dev->of_node, "shared-ice-cfg", 0);
	if (!np)
		return -ENOENT;

	/* Only 1 algo can be enabled, pick the first */
	host->np = of_get_next_available_child(np, NULL);
	if (!host->np) {
		ufs_qcom_msg(ERR, hba->dev, "Resort to default alg2\n");
		/* No overrides, use floor based as default */
		host->chosen_algo = FLOOR_BASED_ALG2;
		return 0;
	}

	ret = of_property_read_string(host->np, "alg-name", &alg_name);
	if (ret < 0)
		return ret;

	if (!strcmp(alg_name, "alg1"))
		host->chosen_algo = STATIC_ALLOC_ALG1;
	else if (!strcmp(alg_name, "alg2"))
		host->chosen_algo = FLOOR_BASED_ALG2;
	else if (!strcmp(alg_name, "alg3"))
		host->chosen_algo = INSTANTANEOUS_ALG3;
	else
		/* Absurd condition */
		return -ENODATA;
	return ret;
}

static int ufs_qcom_config_shared_ice(struct ufs_qcom_host *host)
{
	if (!is_shared_ice_supported(host))
		return 0;

	switch (host->chosen_algo) {
	case STATIC_ALLOC_ALG1:
		return ufs_qcom_config_alg1(host->hba);
	case FLOOR_BASED_ALG2:
		return ufs_qcom_config_alg2(host->hba);
	case INSTANTANEOUS_ALG3:
		return ufs_qcom_config_alg3(host->hba);
	default:
		ufs_qcom_msg(ERR, host->hba->dev, "Unknown shared ICE algo (%d)\n",
			host->chosen_algo);
	}
	return -EINVAL;
}

static int ufs_qcom_shared_ice_init(struct ufs_hba *hba)
{
	struct ufs_qcom_host *host = ufshcd_get_variant(hba);

<<<<<<< HEAD
	if (!is_shared_ice_supported(host))
		return 0;
=======
	hba->caps |= UFSHCD_CAP_CLK_GATING | UFSHCD_CAP_HIBERN8_WITH_CLK_GATING;
	hba->caps |= UFSHCD_CAP_CLK_SCALING | UFSHCD_CAP_WB_WITH_CLK_SCALING;
	hba->caps |= UFSHCD_CAP_AUTO_BKOPS_SUSPEND;
	hba->caps |= UFSHCD_CAP_WB_EN;
	hba->caps |= UFSHCD_CAP_CRYPTO;
	hba->caps |= UFSHCD_CAP_AGGR_POWER_COLLAPSE;
>>>>>>> 73887a31

	/* Shared ICE is enabled by default */
	return ufs_qcom_parse_shared_ice_config(hba);
}

static int ufs_qcom_populate_ref_clk_ctrl(struct ufs_hba *hba)
{
	struct device *dev = hba->dev;
	struct platform_device *pdev = to_platform_device(dev);
	struct ufs_qcom_host *host = ufshcd_get_variant(hba);
	struct resource *res;

	/*
	 * for newer controllers, device reference clock control bit has
	 * moved inside UFS controller register address space itself.
	 */
	if (host->hw_ver.major >= 0x02) {
		host->dev_ref_clk_ctrl_mmio = hba->mmio_base + REG_UFS_CFG1;
		host->dev_ref_clk_en_mask = BIT(26);
		return 0;
	}

	/* "dev_ref_clk_ctrl_mem" is optional resource */
	res = platform_get_resource_byname(pdev, IORESOURCE_MEM,
						"dev_ref_clk_ctrl_mem");
	if (res) {
		host->dev_ref_clk_ctrl_mmio =
			devm_ioremap_resource(dev, res);
		if (IS_ERR(host->dev_ref_clk_ctrl_mmio)) {
			dev_warn(dev,
				"%s: could not map dev_ref_clk_ctrl_mmio, err %ld\n",
				__func__, PTR_ERR(host->dev_ref_clk_ctrl_mmio));
				host->dev_ref_clk_ctrl_mmio = NULL;
		}
		host->dev_ref_clk_en_mask = BIT(5);
	}
	return 0;
}

static void ufs_qcom_setup_max_hs_gear(struct ufs_qcom_host *host)
{
	u32 param0;

	if (host->hw_ver.major == 0x1) {
		/*
		 * HS-G3 operations may not reliably work on legacy QCOM UFS
		 * host controller hardware even though capability exchange
		 * during link startup phase may end up negotiating maximum
		 * supported gear as G3. Hence, downgrade the maximum supported
		 * gear to HS-G2.
		 */
		host->max_hs_gear = UFS_HS_G2;
	} else if (host->hw_ver.major < 0x4) {
		host->max_hs_gear = UFS_HS_G3;
	} else {
		param0 = ufshcd_readl(host->hba, REG_UFS_PARAM0);
		host->max_hs_gear = UFS_QCOM_MAX_HS_GEAR(param0);
	}
}

static void ufs_qcom_register_minidump(uintptr_t vaddr, u64 size,
					const char *buf_name, u64 id)
{
	struct md_region md_entry;
	int ret;

	if (!msm_minidump_enabled())
		return;

	scnprintf(md_entry.name, sizeof(md_entry.name), "%s_%d",
			buf_name, id);
	md_entry.virt_addr = vaddr;
	md_entry.phys_addr = virt_to_phys((void *)vaddr);
	md_entry.size = size;

	ret = msm_minidump_add_region(&md_entry);
	if (ret < 0) {
		pr_err("Failed to register UFS buffer %s in Minidump ret %d\n",
				buf_name, ret);
		return;
	}
}

/**
 * ufs_qcom_init - bind phy with controller
 * @hba: host controller instance
 *
 * Binds PHY with controller and powers up PHY enabling clocks
 * and regulators.
 *
 * Returns -EPROBE_DEFER if binding fails, returns negative error
 * on phy power up failure and returns zero on success.
 */
static int ufs_qcom_init(struct ufs_hba *hba)
{
	int err;
	struct device *dev = hba->dev;
	struct ufs_qcom_host *host;
	struct ufs_qcom_thermal *ut;
	struct ufs_clk_info *clki;

	host = devm_kzalloc(dev, sizeof(*host), GFP_KERNEL);
	if (!host) {
		err = -ENOMEM;
		ufs_qcom_msg(ERR, dev, "%s: no memory for qcom ufs host\n", __func__);
		goto out;
	}

	/* Make a two way bind between the qcom host and the hba */
	host->hba = hba;
	ufshcd_set_variant(hba, host);
	ut = &host->uqt;
#if defined(CONFIG_UFS_DBG)
	host->dbg_en = true;
#endif

	/* Setup the reset control of HCI */
	host->core_reset = devm_reset_control_get(hba->dev, "rst");
	if (IS_ERR(host->core_reset)) {
		err = PTR_ERR(host->core_reset);
		ufs_qcom_msg(WARN, dev, "Failed to get reset control %d\n", err);
		host->core_reset = NULL;
		err = 0;
	}

	/* Fire up the reset controller. Failure here is non-fatal. */
	host->rcdev.of_node = dev->of_node;
	host->rcdev.ops = &ufs_qcom_reset_ops;
	host->rcdev.owner = dev->driver->owner;
	host->rcdev.nr_resets = 1;
	err = devm_reset_controller_register(dev, &host->rcdev);
	if (err) {
		ufs_qcom_msg(WARN, dev, "Failed to register reset controller\n");
		err = 0;
	}

	/*
	 * voting/devoting device ref_clk source is time consuming hence
	 * skip devoting it during aggressive clock gating. This clock
	 * will still be gated off during runtime suspend.
	 */
	host->generic_phy = devm_phy_get(dev, "ufsphy");

	if (host->generic_phy == ERR_PTR(-EPROBE_DEFER)) {
		/*
		 * UFS driver might be probed before the phy driver does.
		 * In that case we would like to return EPROBE_DEFER code.
		 */
		err = -EPROBE_DEFER;
		ufs_qcom_msg(WARN, dev, "%s: required phy device. hasn't probed yet. err = %d\n",
			__func__, err);
		goto out_variant_clear;
	} else if (IS_ERR(host->generic_phy)) {
		if (has_acpi_companion(dev)) {
			host->generic_phy = NULL;
		} else {
			err = PTR_ERR(host->generic_phy);
			ufs_qcom_msg(ERR, dev, "%s: PHY get failed %d\n", __func__, err);
			goto out_variant_clear;
		}
	}

	host->device_reset = devm_gpiod_get_optional(dev, "reset",
						     GPIOD_OUT_HIGH);
	if (IS_ERR(host->device_reset)) {
		err = PTR_ERR(host->device_reset);
		if (err != -EPROBE_DEFER)
			ufs_qcom_msg(ERR, dev, "failed to acquire reset gpio: %d\n", err);
		goto out_variant_clear;
	}

	err = ufs_qcom_bus_register(host);
	if (err)
		goto out_variant_clear;

	ufs_qcom_get_controller_revision(hba, &host->hw_ver.major,
		&host->hw_ver.minor, &host->hw_ver.step);

	ufs_qcom_populate_ref_clk_ctrl(hba);

	ufs_qcom_setup_max_hs_gear(host);

	/* Register vdd_hba vreg callback */
	host->vdd_hba_reg_nb.notifier_call = ufs_qcom_vdd_hba_reg_notifier;
	devm_regulator_register_notifier(hba->vreg_info.vdd_hba->reg,
					 &host->vdd_hba_reg_nb);

	/* update phy revision information before calling phy_init() */
	/*
	 * FIXME:
	 * ufs_qcom_phy_save_controller_version(host->generic_phy,
	 *	host->hw_ver.major, host->hw_ver.minor, host->hw_ver.step);
	 */
	err = ufs_qcom_parse_reg_info(host, "qcom,vddp-ref-clk",
				      &host->vddp_ref_clk);

	err = phy_init(host->generic_phy);
	if (err) {
		ufs_qcom_msg(ERR, hba->dev, "%s: phy init failed, err %d\n",
				__func__, err);
		goto out_variant_clear;
	}
	mutex_init(&host->phy_mutex);

	if (host->vddp_ref_clk) {
		err = ufs_qcom_enable_vreg(dev, host->vddp_ref_clk);
		if (err) {
			ufs_qcom_msg(ERR, dev, "%s: failed enabling ref clk supply: %d\n",
				__func__, err);
			goto out_phy_exit;
		}
	}

	err = ufs_qcom_parse_reg_info(host, "qcom,vccq-parent",
				      &host->vccq_parent);
	if (host->vccq_parent) {
		err = ufs_qcom_enable_vreg(dev, host->vccq_parent);
		if (err) {
			ufs_qcom_msg(ERR, dev, "%s: failed enable vccq-parent err=%d\n",
				__func__, err);
			goto out_disable_vddp;
		}
	}

	list_for_each_entry(clki, &hba->clk_list_head, list) {
		if (!strcmp(clki->name, "core_clk_unipro")) {
			clki->keep_link_active = true;
			host->core_unipro_clki = clki;
		} else if (!strcmp(clki->name, "ref_clk"))
			host->ref_clki = clki;
	}

	err = ufs_qcom_init_lane_clks(host);
	if (err)
		goto out_disable_vccq_parent;

	ufs_qcom_parse_pm_level(hba);
	ufs_qcom_parse_limits(host);
	ufs_qcom_parse_g4_workaround_flag(host);
	ufs_qcom_parse_lpm(host);
	if (host->disable_lpm)
		pm_runtime_forbid(host->hba->dev);

	ufs_qcom_set_caps(hba);
	ufs_qcom_advertise_quirks(hba);

	err = ufs_qcom_shared_ice_init(hba);
	if (err)
		ufs_qcom_msg(ERR, hba->dev, "Shared ICE Init failed, ret=%d\n", err);

	err = ufs_qcom_ice_init(host);
	if (err)
		goto out_variant_clear;

	/*
	 * Instantiate crypto capabilities for wrapped keys.
	 * It is controlled by CONFIG_SCSI_UFS_CRYPTO_QTI.
	 * If this is not defined, this API would return zero and
	 * non-wrapped crypto capabilities will be instantiated.
	 */
	ufshcd_qti_hba_init_crypto_capabilities(hba);

	ufs_qcom_set_bus_vote(hba, true);
	/* enable the device ref clock for HS mode*/
	if (ufshcd_is_hs_mode(&hba->pwr_info))
		ufs_qcom_dev_ref_clk_ctrl(host, true);

	if (hba->dev->id < MAX_UFS_QCOM_HOSTS)
		ufs_qcom_hosts[hba->dev->id] = host;

	host->dbg_print_en |= UFS_QCOM_DEFAULT_DBG_PRINT_EN;
	ufs_qcom_get_default_testbus_cfg(host);
	err = ufs_qcom_testbus_config(host);
	if (err) {
		ufs_qcom_msg(WARN, dev, "%s: failed to configure the testbus %d\n",
				__func__, err);
		err = 0;
	}

	ufs_qcom_init_sysfs(hba);

	/* Provide SCSI host ioctl API */
	hba->host->hostt->ioctl = (int (*)(struct scsi_device *, unsigned int,
				   void __user *))ufs_qcom_ioctl;
#ifdef CONFIG_COMPAT
	hba->host->hostt->compat_ioctl = (int (*)(struct scsi_device *,
					  unsigned int,
					  void __user *))ufs_qcom_ioctl;
#endif

	ut->tcd = devm_thermal_of_cooling_device_register(dev,
							  dev->of_node,
							  "ufs",
							  dev,
							  &ufs_thermal_ops);
	if (IS_ERR(ut->tcd))
		ufs_qcom_msg(WARN, dev, "Thermal mitigation registration failed: %d\n",
			 PTR_ERR(ut->tcd));
	else
		host->uqt.curr_state = UFS_QCOM_LVL_NO_THERM;

	ufs_qcom_save_host_ptr(hba);

	ufs_qcom_qos_init(hba);
	ufs_qcom_parse_irq_affinity(hba);
	host->ufs_ipc_log_ctx = ipc_log_context_create(UFS_QCOM_MAX_LOG_SZ,
							"ufs-qcom", 0);
	if (!host->ufs_ipc_log_ctx)
		ufs_qcom_msg(WARN, dev, "IPC Log init - failed\n");

	/* register minidump */
	if (msm_minidump_enabled()) {
		ufs_qcom_register_minidump((uintptr_t)host,
					sizeof(struct ufs_qcom_host), "UFS_QHOST", 0);
		ufs_qcom_register_minidump((uintptr_t)hba,
					sizeof(struct ufs_hba), "UFS_HBA", 0);
		ufs_qcom_register_minidump((uintptr_t)hba->host,
					sizeof(struct Scsi_Host), "UFS_SHOST", 0);
	}

	goto out;

out_disable_vccq_parent:
	if (host->vccq_parent)
		ufs_qcom_disable_vreg(dev, host->vccq_parent);
out_disable_vddp:
	if (host->vddp_ref_clk)
		ufs_qcom_disable_vreg(dev, host->vddp_ref_clk);
out_phy_exit:
	phy_exit(host->generic_phy);
out_variant_clear:
	ufshcd_set_variant(hba, NULL);
out:
	return err;
}

static void ufs_qcom_exit(struct ufs_hba *hba)
{
	struct ufs_qcom_host *host = ufshcd_get_variant(hba);

	ufs_qcom_disable_lane_clks(host);
	ufs_qcom_phy_power_off(hba);
	phy_exit(host->generic_phy);
}

static int ufs_qcom_set_dme_vs_core_clk_ctrl_clear_div(struct ufs_hba *hba,
						       u32 clk_1us_cycles,
						       u32 clk_40ns_cycles)
{
	struct ufs_qcom_host *host = ufshcd_get_variant(hba);
	int err;
	u32 core_clk_ctrl_reg, clk_cycles;
	u32 mask = DME_VS_CORE_CLK_CTRL_MAX_CORE_CLK_1US_CYCLES_MASK;
	u32 offset = 0;

	/* Bits mask and offset changed on UFS host controller V4.0.0 onwards */
	if (host->hw_ver.major >= 4) {
		mask = DME_VS_CORE_CLK_CTRL_MAX_CORE_CLK_1US_CYCLES_MASK_V4;
		offset = DME_VS_CORE_CLK_CTRL_MAX_CORE_CLK_1US_CYCLES_OFFSET_V4;
	}

	if (clk_1us_cycles > mask)
		return -EINVAL;

	err = ufshcd_dme_get(hba,
			     UIC_ARG_MIB(DME_VS_CORE_CLK_CTRL),
			     &core_clk_ctrl_reg);
	if (err)
		goto out;

	core_clk_ctrl_reg &= ~mask;
	core_clk_ctrl_reg |= clk_1us_cycles;
	core_clk_ctrl_reg <<= offset;

	/* Clear CORE_CLK_DIV_EN */
	core_clk_ctrl_reg &= ~DME_VS_CORE_CLK_CTRL_CORE_CLK_DIV_EN_BIT;

	err = ufshcd_dme_set(hba,
			     UIC_ARG_MIB(DME_VS_CORE_CLK_CTRL),
			     core_clk_ctrl_reg);

	/* UFS host controller V4.0.0 onwards needs to program
	 * PA_VS_CORE_CLK_40NS_CYCLES attribute per programmed frequency of
	 * unipro core clk of UFS host controller.
	 */
	if (!err && (host->hw_ver.major >= 4)) {
		if (clk_40ns_cycles > PA_VS_CORE_CLK_40NS_CYCLES_MASK)
			return -EINVAL;

		err = ufshcd_dme_get(hba,
				     UIC_ARG_MIB(PA_VS_CORE_CLK_40NS_CYCLES),
				     &clk_cycles);
		if (err)
			goto out;

		clk_cycles &= ~PA_VS_CORE_CLK_40NS_CYCLES_MASK;
		clk_cycles |= clk_40ns_cycles;

		err = ufshcd_dme_set(hba,
				     UIC_ARG_MIB(PA_VS_CORE_CLK_40NS_CYCLES),
				     clk_cycles);
	}
out:
	return err;
}

static int ufs_qcom_clk_scale_up_pre_change(struct ufs_hba *hba)
{
	struct ufs_qcom_host *host = ufshcd_get_variant(hba);
	struct ufs_pa_layer_attr *attr = &host->dev_req_params;
	int err = 0;

	if (!ufs_qcom_cap_qunipro(host))
		goto out;

	if (attr)
		__ufs_qcom_cfg_timers(hba, attr->gear_rx, attr->pwr_rx,
				      attr->hs_rate, false, true);

	err = ufs_qcom_set_dme_vs_core_clk_ctrl_max_freq_mode(hba);
out:
	return err;
}

static int ufs_qcom_clk_scale_up_post_change(struct ufs_hba *hba)
{
	unsigned long flags;

	spin_lock_irqsave(hba->host->host_lock, flags);
	hba->clk_gating.delay_ms = UFS_QCOM_CLK_GATING_DELAY_MS_PERF;
	spin_unlock_irqrestore(hba->host->host_lock, flags);

	return 0;
}

static int ufs_qcom_clk_scale_down_pre_change(struct ufs_hba *hba)
{
	struct ufs_qcom_host *host = ufshcd_get_variant(hba);
	int err;
	u32 core_clk_ctrl_reg;

	if (!ufs_qcom_cap_qunipro(host))
		return 0;

	err = ufshcd_dme_get(hba,
			    UIC_ARG_MIB(DME_VS_CORE_CLK_CTRL),
			    &core_clk_ctrl_reg);

	/* make sure CORE_CLK_DIV_EN is cleared */
	if (!err &&
	    (core_clk_ctrl_reg & DME_VS_CORE_CLK_CTRL_CORE_CLK_DIV_EN_BIT)) {
		core_clk_ctrl_reg &= ~DME_VS_CORE_CLK_CTRL_CORE_CLK_DIV_EN_BIT;
		err = ufshcd_dme_set(hba,
				    UIC_ARG_MIB(DME_VS_CORE_CLK_CTRL),
				    core_clk_ctrl_reg);
	}

	return err;
}

static int ufs_qcom_clk_scale_down_post_change(struct ufs_hba *hba)
{
	struct ufs_qcom_host *host = ufshcd_get_variant(hba);
	struct ufs_pa_layer_attr *attr = &host->dev_req_params;
	int err = 0;
	struct ufs_clk_info *clki;
	struct list_head *head = &hba->clk_list_head;
	u32 curr_freq = 0;
	unsigned long flags;

	spin_lock_irqsave(hba->host->host_lock, flags);
	hba->clk_gating.delay_ms = UFS_QCOM_CLK_GATING_DELAY_MS_PWR_SAVE;
	spin_unlock_irqrestore(hba->host->host_lock, flags);

	if (!ufs_qcom_cap_qunipro(host))
		return 0;

	if (attr)
		ufs_qcom_cfg_timers(hba, attr->gear_rx, attr->pwr_rx,
				    attr->hs_rate, false);

	list_for_each_entry(clki, head, list) {
		if (!IS_ERR_OR_NULL(clki->clk) &&
		    (!strcmp(clki->name, "core_clk_unipro"))) {
			curr_freq = clk_get_rate(clki->clk);
			break;
		}
	}

	switch (curr_freq) {
	case 37500000:
		err = ufs_qcom_set_dme_vs_core_clk_ctrl_clear_div(hba, 38, 2);
		break;
	case 75000000:
		err = ufs_qcom_set_dme_vs_core_clk_ctrl_clear_div(hba, 75, 3);
		break;
	default:
		err = -EINVAL;
		break;
	}

	return err;
}

static int ufs_qcom_clk_scale_notify(struct ufs_hba *hba,
		bool scale_up, enum ufs_notify_change_status status)
{
	struct ufs_qcom_host *host = ufshcd_get_variant(hba);
	struct ufs_pa_layer_attr *dev_req_params = &host->dev_req_params;
	int err = 0;

	if (status == PRE_CHANGE) {
		err = ufshcd_uic_hibern8_enter(hba);
		if (err)
			return err;
		if (scale_up) {
			err = ufs_qcom_clk_scale_up_pre_change(hba);
			if (!host->cpufreq_dis &&
			    !(atomic_read(&host->therm_mitigation))) {
				atomic_set(&host->num_reqs_threshold, 0);
				queue_delayed_work(host->ufs_qos->workq,
						  &host->fwork,
					msecs_to_jiffies(
						UFS_QCOM_LOAD_MON_DLY_MS));
			}
		} else {
			err = ufs_qcom_clk_scale_down_pre_change(hba);
			cancel_dwork_unvote_cpufreq(hba);
		}
		if (err)
			ufshcd_uic_hibern8_exit(hba);
	} else {
		if (scale_up)
			err = ufs_qcom_clk_scale_up_post_change(hba);
		else
			err = ufs_qcom_clk_scale_down_post_change(hba);


		if (err || !dev_req_params) {
			ufshcd_uic_hibern8_exit(hba);
			goto out;
		}
		ufs_qcom_cfg_timers(hba,
				    dev_req_params->gear_rx,
				    dev_req_params->pwr_rx,
				    dev_req_params->hs_rate,
				    false);
		ufs_qcom_update_bus_bw_vote(host);
		ufshcd_uic_hibern8_exit(hba);
	}

	if (!err)
		atomic_set(&host->scale_up, scale_up);
out:
	if (scale_up)
		ufs_qcom_log_str(host, "^,%d,%d\n", status, err);
	else
		ufs_qcom_log_str(host, "v,%d,%d\n", status, err);
	return err;
}

void ufs_qcom_print_hw_debug_reg_all(struct ufs_hba *hba,
		void *priv, void (*print_fn)(struct ufs_hba *hba,
		int offset, int num_regs, const char *str, void *priv))
{
	u32 reg;
	struct ufs_qcom_host *host;

	if (unlikely(!hba)) {
		ufs_qcom_msg(ERR, NULL, "%s: hba is NULL\n", __func__);
		return;
	}
	if (unlikely(!print_fn)) {
		ufs_qcom_msg(ERR, hba->dev, "%s: print_fn is NULL\n", __func__);
		return;
	}

	host = ufshcd_get_variant(hba);
	if (!(host->dbg_print_en & UFS_QCOM_DBG_PRINT_REGS_EN))
		return;

	reg = ufs_qcom_get_debug_reg_offset(host, UFS_UFS_DBG_RD_REG_OCSC);
	print_fn(hba, reg, 44, "UFS_UFS_DBG_RD_REG_OCSC ", priv);

	reg = ufshcd_readl(hba, REG_UFS_CFG1);
	reg |= UTP_DBG_RAMS_EN;
	ufshcd_writel(hba, reg, REG_UFS_CFG1);

	reg = ufs_qcom_get_debug_reg_offset(host, UFS_UFS_DBG_RD_EDTL_RAM);
	print_fn(hba, reg, 32, "UFS_UFS_DBG_RD_EDTL_RAM ", priv);

	reg = ufs_qcom_get_debug_reg_offset(host, UFS_UFS_DBG_RD_DESC_RAM);
	print_fn(hba, reg, 128, "UFS_UFS_DBG_RD_DESC_RAM ", priv);

	reg = ufs_qcom_get_debug_reg_offset(host, UFS_UFS_DBG_RD_PRDT_RAM);
	print_fn(hba, reg, 64, "UFS_UFS_DBG_RD_PRDT_RAM ", priv);

	/* clear bit 17 - UTP_DBG_RAMS_EN */
	ufshcd_rmwl(hba, UTP_DBG_RAMS_EN, 0, REG_UFS_CFG1);

	reg = ufs_qcom_get_debug_reg_offset(host, UFS_DBG_RD_REG_UAWM);
	print_fn(hba, reg, 4, "UFS_DBG_RD_REG_UAWM ", priv);

	reg = ufs_qcom_get_debug_reg_offset(host, UFS_DBG_RD_REG_UARM);
	print_fn(hba, reg, 4, "UFS_DBG_RD_REG_UARM ", priv);

	reg = ufs_qcom_get_debug_reg_offset(host, UFS_DBG_RD_REG_TXUC);
	print_fn(hba, reg, 48, "UFS_DBG_RD_REG_TXUC ", priv);

	reg = ufs_qcom_get_debug_reg_offset(host, UFS_DBG_RD_REG_RXUC);
	print_fn(hba, reg, 27, "UFS_DBG_RD_REG_RXUC ", priv);

	reg = ufs_qcom_get_debug_reg_offset(host, UFS_DBG_RD_REG_DFC);
	print_fn(hba, reg, 19, "UFS_DBG_RD_REG_DFC ", priv);

	reg = ufs_qcom_get_debug_reg_offset(host, UFS_DBG_RD_REG_TRLUT);
	print_fn(hba, reg, 34, "UFS_DBG_RD_REG_TRLUT ", priv);

	reg = ufs_qcom_get_debug_reg_offset(host, UFS_DBG_RD_REG_TMRLUT);
	print_fn(hba, reg, 9, "UFS_DBG_RD_REG_TMRLUT ", priv);
}

static void ufs_qcom_enable_test_bus(struct ufs_qcom_host *host)
{
	if (host->dbg_print_en & UFS_QCOM_DBG_PRINT_TEST_BUS_EN) {
		ufshcd_rmwl(host->hba, UFS_REG_TEST_BUS_EN,
				UFS_REG_TEST_BUS_EN, REG_UFS_CFG1);
		ufshcd_rmwl(host->hba, TEST_BUS_EN, TEST_BUS_EN, REG_UFS_CFG1);
	} else {
		ufshcd_rmwl(host->hba, UFS_REG_TEST_BUS_EN, 0, REG_UFS_CFG1);
		ufshcd_rmwl(host->hba, TEST_BUS_EN, 0, REG_UFS_CFG1);
	}
}

static void ufs_qcom_get_default_testbus_cfg(struct ufs_qcom_host *host)
{
	/* provide a legal default configuration */
	host->testbus.select_major = TSTBUS_UNIPRO;
	host->testbus.select_minor = 37;
}

static bool ufs_qcom_testbus_cfg_is_ok(struct ufs_qcom_host *host)
{
	if (host->testbus.select_major >= TSTBUS_MAX) {
		ufs_qcom_msg(ERR, host->hba->dev,
			"%s: UFS_CFG1[TEST_BUS_SEL} may not equal 0x%05X\n",
			__func__, host->testbus.select_major);
		return false;
	}

	return true;
}

/*
 * The caller of this function must make sure that the controller
 * is out of runtime suspend and appropriate clocks are enabled
 * before accessing.
 */
int ufs_qcom_testbus_config(struct ufs_qcom_host *host)
{
	int reg;
	int offset;
	u32 mask = TEST_BUS_SUB_SEL_MASK;
	unsigned long flags;
	struct ufs_hba *hba;

	if (!host)
		return -EINVAL;
	hba = host->hba;
	spin_lock_irqsave(hba->host->host_lock, flags);
	if (!ufs_qcom_testbus_cfg_is_ok(host))
		return -EPERM;

	switch (host->testbus.select_major) {
	case TSTBUS_UAWM:
		reg = UFS_TEST_BUS_CTRL_0;
		offset = 24;
		break;
	case TSTBUS_UARM:
		reg = UFS_TEST_BUS_CTRL_0;
		offset = 16;
		break;
	case TSTBUS_TXUC:
		reg = UFS_TEST_BUS_CTRL_0;
		offset = 8;
		break;
	case TSTBUS_RXUC:
		reg = UFS_TEST_BUS_CTRL_0;
		offset = 0;
		break;
	case TSTBUS_DFC:
		reg = UFS_TEST_BUS_CTRL_1;
		offset = 24;
		break;
	case TSTBUS_TRLUT:
		reg = UFS_TEST_BUS_CTRL_1;
		offset = 16;
		break;
	case TSTBUS_TMRLUT:
		reg = UFS_TEST_BUS_CTRL_1;
		offset = 8;
		break;
	case TSTBUS_OCSC:
		reg = UFS_TEST_BUS_CTRL_1;
		offset = 0;
		break;
	case TSTBUS_WRAPPER:
		reg = UFS_TEST_BUS_CTRL_2;
		offset = 16;
		break;
	case TSTBUS_COMBINED:
		reg = UFS_TEST_BUS_CTRL_2;
		offset = 8;
		break;
	case TSTBUS_UTP_HCI:
		reg = UFS_TEST_BUS_CTRL_2;
		offset = 0;
		break;
	case TSTBUS_UNIPRO:
		reg = UFS_UNIPRO_CFG;
		offset = 20;
		mask = 0xFFF;
		break;
	/*
	 * No need for a default case, since
	 * ufs_qcom_testbus_cfg_is_ok() checks that the configuration
	 * is legal
	 */
	}
	mask <<= offset;

	spin_unlock_irqrestore(hba->host->host_lock, flags);
	ufshcd_rmwl(host->hba, TEST_BUS_SEL,
		    (u32)host->testbus.select_major << 19,
		    REG_UFS_CFG1);
	ufshcd_rmwl(host->hba, mask,
		    (u32)host->testbus.select_minor << offset,
		    reg);
	ufs_qcom_enable_test_bus(host);
	/*
	 * Make sure the test bus configuration is
	 * committed before returning.
	 */
	mb();

	return 0;
}

static void ufs_qcom_testbus_read(struct ufs_hba *hba)
{
	ufshcd_dump_regs(hba, UFS_TEST_BUS, 4, "UFS_TEST_BUS ");
}

static void ufs_qcom_print_unipro_testbus(struct ufs_hba *hba)
{
	struct ufs_qcom_host *host = ufshcd_get_variant(hba);
	u32 *testbus = NULL;
	int i, nminor = 256, testbus_len = nminor * sizeof(u32);

	testbus = kmalloc(testbus_len, GFP_KERNEL);
	if (!testbus)
		return;

	host->testbus.select_major = TSTBUS_UNIPRO;
	for (i = 0; i < nminor; i++) {
		host->testbus.select_minor = i;
		ufs_qcom_testbus_config(host);
		testbus[i] = ufshcd_readl(hba, UFS_TEST_BUS);
	}
	print_hex_dump(KERN_ERR, "UNIPRO_TEST_BUS ", DUMP_PREFIX_OFFSET,
			16, 4, testbus, testbus_len, false);
	kfree(testbus);
}

static void ufs_qcom_print_utp_hci_testbus(struct ufs_hba *hba)
{
	struct ufs_qcom_host *host = ufshcd_get_variant(hba);
	u32 *testbus = NULL;
	int i, nminor = 32, testbus_len = nminor * sizeof(u32);

	testbus = kmalloc(testbus_len, GFP_KERNEL);
	if (!testbus)
		return;

	host->testbus.select_major = TSTBUS_UTP_HCI;
	for (i = 0; i < nminor; i++) {
		host->testbus.select_minor = i;
		ufs_qcom_testbus_config(host);
		testbus[i] = ufshcd_readl(hba, UFS_TEST_BUS);
	}
	print_hex_dump(KERN_ERR, "UTP_HCI_TEST_BUS ", DUMP_PREFIX_OFFSET,
			16, 4, testbus, testbus_len, false);
	kfree(testbus);
}

static void ufs_qcom_dump_dbg_regs(struct ufs_hba *hba)
{
	struct ufs_qcom_host *host = ufshcd_get_variant(hba);
	struct phy *phy = host->generic_phy;

	host->err_occurred = true;

	ufshcd_dump_regs(hba, REG_UFS_SYS1CLK_1US, 16 * 4,
			 "HCI Vendor Specific Registers ");

	ufshcd_dump_regs(hba, UFS_MEM_ICE, 29 * 4,
			 "HCI Shared ICE Registers ");

	/* sleep a bit intermittently as we are dumping too much data */
	ufs_qcom_print_hw_debug_reg_all(hba, NULL, ufs_qcom_dump_regs_wrapper);

	if (in_task()) {
		usleep_range(1000, 1100);
		ufs_qcom_testbus_read(hba);
		usleep_range(1000, 1100);
		ufs_qcom_print_unipro_testbus(hba);
		usleep_range(1000, 1100);
		ufs_qcom_print_utp_hci_testbus(hba);
		usleep_range(1000, 1100);
		ufs_qcom_phy_dbg_register_dump(phy);
	}

	BUG_ON(host->crash_on_err);
}

/*
 * ufs_qcom_parse_limits - read limits from DTS
 */
static void ufs_qcom_parse_limits(struct ufs_qcom_host *host)
{
	struct device_node *np = host->hba->dev->of_node;
	u32 val;
	u32 dev_major = 0, dev_minor = 0;

	if (!np)
		return;

	host->limit_tx_hs_gear = host->max_hs_gear;
	host->limit_rx_hs_gear = host->max_hs_gear;
	host->limit_tx_pwm_gear = UFS_QCOM_LIMIT_PWMGEAR_TX;
	host->limit_rx_pwm_gear = UFS_QCOM_LIMIT_PWMGEAR_RX;
	host->limit_rate = UFS_QCOM_LIMIT_HS_RATE;
	host->limit_phy_submode = UFS_QCOM_LIMIT_PHY_SUBMODE;

	/*
	 * The bootloader passes the on board device
	 * information to the HLOS using the UFS host controller register's
	 * UFS_MEM_DEBUG_SPARE_CFG Bit[0:3] = device's minor revision
	 * UFS_MEM_DEBUG_SPARE_CFG Bit[4:7] = device's major revision
	 * For example, UFS 3.1 devices would have a 0x31, and UFS 4.0 devices
	 * would have a 0x40 as the content of the mentioned register.
	 * If the bootloader does not support this feature, the default
	 * hardcoded setting would be used. The DT settings can be used to
	 * override any other gear's and Rate's settings.
	 */
	if (host->hw_ver.major >= 0x5) {
		val = ufshcd_readl(host->hba, REG_UFS_DEBUG_SPARE_CFG);
		dev_major = (val & UFS_DEVICE_VER_MAJOR_MASK) >>
				UFS_DEVICE_VER_MAJOR_SHFT;
		dev_minor = val & UFS_DEVICE_VER_MINOR_MASK;
	}

	if (host->hw_ver.major == 0x5 && dev_major == 0x4 && dev_minor == 0) {
		host->limit_rate = PA_HS_MODE_A;
		host->limit_phy_submode = UFS_QCOM_PHY_SUBMODE_G5;
	}

	of_property_read_u32(np, "limit-tx-hs-gear", &host->limit_tx_hs_gear);
	of_property_read_u32(np, "limit-rx-hs-gear", &host->limit_rx_hs_gear);
	of_property_read_u32(np, "limit-tx-pwm-gear", &host->limit_tx_pwm_gear);
	of_property_read_u32(np, "limit-rx-pwm-gear", &host->limit_rx_pwm_gear);
	of_property_read_u32(np, "limit-rate", &host->limit_rate);
	of_property_read_u32(np, "limit-phy-submode", &host->limit_phy_submode);
}

/*
 * ufs_qcom_parse_g4_workaround_flag - read bypass-g4-cfgready entry from DT
 */
static void ufs_qcom_parse_g4_workaround_flag(struct ufs_qcom_host *host)
{
	struct device_node *np = host->hba->dev->of_node;
	const char *str  = "bypass-g4-cfgready";

	if (!np)
		return;

	host->bypass_g4_cfgready = of_property_read_bool(np, str);
}

/*
 * ufs_qcom_parse_lpm - read from DTS whether LPM modes should be disabled.
 */
static void ufs_qcom_parse_lpm(struct ufs_qcom_host *host)
{
	struct device_node *node = host->hba->dev->of_node;

	host->disable_lpm = of_property_read_bool(node, "qcom,disable-lpm");
	if (host->disable_lpm)
		ufs_qcom_msg(INFO, host->hba->dev, "(%s) All LPM is disabled\n",
			 __func__);
	of_property_read_u32(node, "qcom,vccq-lpm-uV", &host->vccq_lpm_uV);
}

/**
 * ufs_qcom_device_reset() - toggle the (optional) device reset line
 * @hba: per-adapter instance
 *
 * Toggles the (optional) reset line to reset the attached device.
 */
static int ufs_qcom_device_reset(struct ufs_hba *hba)
{
	struct ufs_qcom_host *host = ufshcd_get_variant(hba);
	int ret = 0;

	/* Reset UFS Host Controller and PHY */
	ret = ufs_qcom_host_reset(hba);
	if (ret)
		ufs_qcom_msg(WARN, hba->dev, "%s: host reset returned %d\n",
				 __func__, ret);

	/* reset gpio is optional */
	if (!host->device_reset)
		return -EOPNOTSUPP;

	/*
	 * The UFS device shall detect reset pulses of 1us, sleep for 10us to
	 * be on the safe side.
	 */
	ufs_qcom_device_reset_ctrl(hba, true);
	usleep_range(10, 15);

	ufs_qcom_device_reset_ctrl(hba, false);
	usleep_range(10, 15);

	return 0;
}

#if IS_ENABLED(CONFIG_DEVFREQ_GOV_SIMPLE_ONDEMAND)
static void ufs_qcom_config_scaling_param(struct ufs_hba *hba,
					  struct devfreq_dev_profile *p,
					  void *data)
{
	static struct devfreq_simple_ondemand_data *d;

	if (!data)
		return;

	d = (struct devfreq_simple_ondemand_data *)data;
	p->polling_ms = 60;
	p->timer = DEVFREQ_TIMER_DELAYED;
	d->upthreshold = 70;
	d->downdifferential = 65;
}
#else
static void ufs_qcom_config_scaling_param(struct ufs_hba *hba,
					  struct devfreq_dev_profile *p,
					  void *data)
{
}
#endif

static struct ufs_dev_fix ufs_qcom_dev_fixups[] = {
	UFS_FIX(UFS_VENDOR_SAMSUNG, UFS_ANY_MODEL,
		UFS_DEVICE_QUIRK_PA_HIBER8TIME |
		UFS_DEVICE_QUIRK_PA_TX_HSG1_SYNC_LENGTH),
	UFS_FIX(UFS_VENDOR_MICRON, UFS_ANY_MODEL,
		UFS_DEVICE_QUIRK_DELAY_BEFORE_LPM),
	UFS_FIX(UFS_VENDOR_SKHYNIX, UFS_ANY_MODEL,
		UFS_DEVICE_QUIRK_DELAY_BEFORE_LPM),
	UFS_FIX(UFS_VENDOR_WDC, UFS_ANY_MODEL,
		UFS_DEVICE_QUIRK_HOST_PA_TACTIVATE),
	END_FIX
};

static void ufs_qcom_fixup_dev_quirks(struct ufs_hba *hba)
{
	ufshcd_fixup_dev_quirks(hba, ufs_qcom_dev_fixups);
}

/*
 * struct ufs_hba_qcom_vops - UFS QCOM specific variant operations
 *
 * The variant operations configure the necessary controller and PHY
 * handshake during initialization.
 */
static const struct ufs_hba_variant_ops ufs_hba_qcom_vops = {
	.name                   = "qcom",
	.init                   = ufs_qcom_init,
	.exit                   = ufs_qcom_exit,
	.get_ufs_hci_version	= ufs_qcom_get_ufs_hci_version,
	.clk_scale_notify	= ufs_qcom_clk_scale_notify,
	.setup_clocks           = ufs_qcom_setup_clocks,
	.hce_enable_notify      = ufs_qcom_hce_enable_notify,
	.link_startup_notify    = ufs_qcom_link_startup_notify,
	.pwr_change_notify	= ufs_qcom_pwr_change_notify,
	.hibern8_notify		= ufs_qcom_hibern8_notify,
	.apply_dev_quirks	= ufs_qcom_apply_dev_quirks,
	.suspend		= ufs_qcom_suspend,
	.resume			= ufs_qcom_resume,
	.dbg_register_dump	= ufs_qcom_dump_dbg_regs,
	.device_reset		= ufs_qcom_device_reset,
	.config_scaling_param = ufs_qcom_config_scaling_param,
	.setup_xfer_req         = ufs_qcom_qos,
	.program_key		= ufs_qcom_ice_program_key,
	.fixup_dev_quirks       = ufs_qcom_fixup_dev_quirks,
};

/**
 * QCOM specific sysfs group and nodes
 */
static ssize_t err_state_show(struct device *dev,
			struct device_attribute *attr, char *buf)
{
	struct ufs_hba *hba = dev_get_drvdata(dev);
	struct ufs_qcom_host *host = ufshcd_get_variant(hba);

	return scnprintf(buf, PAGE_SIZE, "%d\n", !!host->err_occurred);
}

static DEVICE_ATTR_RO(err_state);

static ssize_t power_mode_show(struct device *dev,
			struct device_attribute *attr, char *buf)
{
	struct ufs_hba *hba = dev_get_drvdata(dev);
	static const char * const names[] = {
		"INVALID MODE",
		"FAST MODE",
		"SLOW MODE",
		"INVALID MODE",
		"FASTAUTO MODE",
		"SLOWAUTO MODE",
		"INVALID MODE",
	};

	/* Print current power info */
	return scnprintf(buf, PAGE_SIZE,
		"[Rx,Tx]: Gear[%d,%d], Lane[%d,%d], PWR[%s,%s], Rate-%c\n",
		hba->pwr_info.gear_rx, hba->pwr_info.gear_tx,
		hba->pwr_info.lane_rx, hba->pwr_info.lane_tx,
		names[hba->pwr_info.pwr_rx],
		names[hba->pwr_info.pwr_tx],
		hba->pwr_info.hs_rate == PA_HS_MODE_B ? 'B' : 'A');
}

static DEVICE_ATTR_RO(power_mode);

static ssize_t bus_speed_mode_show(struct device *dev,
			struct device_attribute *attr, char *buf)
{
	struct ufs_hba *hba = dev_get_drvdata(dev);
	struct ufs_qcom_host *host = ufshcd_get_variant(hba);

	return scnprintf(buf, PAGE_SIZE, "%d\n",
			 !!atomic_read(&host->scale_up));
}

static DEVICE_ATTR_RO(bus_speed_mode);

static ssize_t clk_status_show(struct device *dev,
			struct device_attribute *attr, char *buf)
{
	struct ufs_hba *hba = dev_get_drvdata(dev);
	struct ufs_qcom_host *host = ufshcd_get_variant(hba);

	return scnprintf(buf, PAGE_SIZE, "%d\n",
			 !!atomic_read(&host->clks_on));
}

static DEVICE_ATTR_RO(clk_status);

static unsigned int ufs_qcom_gec(struct ufs_hba *hba, u32 id,
				 char *err_name)
{
	unsigned long flags;
	int i, cnt_err = 0;
	struct ufs_event_hist *e;

	if (id >= UFS_EVT_CNT)
		return -EINVAL;

	e = &hba->ufs_stats.event[id];

	spin_lock_irqsave(hba->host->host_lock, flags);
	for (i = 0; i < UFS_EVENT_HIST_LENGTH; i++) {
		int p = (i + e->pos) % UFS_EVENT_HIST_LENGTH;

		if (e->tstamp[p] == 0)
			continue;
		ufs_qcom_msg(ERR, hba->dev, "%s[%d] = 0x%x at %lld us\n", err_name, p,
			e->val[p], ktime_to_us(e->tstamp[p]));

		++cnt_err;
	}

	spin_unlock_irqrestore(hba->host->host_lock, flags);
	return cnt_err;
}

static ssize_t err_count_show(struct device *dev,
			struct device_attribute *attr, char *buf)
{
	struct ufs_hba *hba = dev_get_drvdata(dev);

	return scnprintf(buf, PAGE_SIZE,
			 "%s: %d\n%s: %d\n%s: %d\n%s: %d\n",
			 "pa_err_cnt_total",
			 ufs_qcom_gec(hba, UFS_EVT_PA_ERR,
				      "pa_err_cnt_total"),
			 "dl_err_cnt_total",
			 ufs_qcom_gec(hba, UFS_EVT_DL_ERR,
				      "dl_err_cnt_total"),
			 "dme_err_cnt",
			 ufs_qcom_gec(hba, UFS_EVT_DME_ERR,
				      "dme_err_cnt"),
			 "req_abort_cnt",
			  hba->req_abort_count);

}

static DEVICE_ATTR_RO(err_count);

static ssize_t dbg_state_store(struct device *dev,
			struct device_attribute *attr,
			const char *buf, size_t count)
{
	struct ufs_hba *hba = dev_get_drvdata(dev);
	struct ufs_qcom_host *host = ufshcd_get_variant(hba);
	bool v;

	if (!capable(CAP_SYS_ADMIN))
		return -EACCES;

	if (kstrtobool(buf, &v))
		return -EINVAL;

	host->dbg_en = v;

	return count;
}

static ssize_t dbg_state_show(struct device *dev,
			struct device_attribute *attr, char *buf)
{
	struct ufs_hba *hba = dev_get_drvdata(dev);
	struct ufs_qcom_host *host = ufshcd_get_variant(hba);

#if defined(CONFIG_UFS_DBG)
	host->dbg_en = true;
#endif

	return scnprintf(buf, PAGE_SIZE, "%d\n", host->dbg_en);
}


static DEVICE_ATTR_RW(dbg_state);

static ssize_t crash_on_err_show(struct device *dev,
			struct device_attribute *attr, char *buf)
{
	struct ufs_hba *hba = dev_get_drvdata(dev);
	struct ufs_qcom_host *host = ufshcd_get_variant(hba);

	return scnprintf(buf, PAGE_SIZE, "%d\n", !!host->crash_on_err);
}

static ssize_t crash_on_err_store(struct device *dev,
			struct device_attribute *attr,
			const char *buf, size_t count)
{
	struct ufs_hba *hba = dev_get_drvdata(dev);
	struct ufs_qcom_host *host = ufshcd_get_variant(hba);
	bool v;

	if (!capable(CAP_SYS_ADMIN))
		return -EACCES;

	if (kstrtobool(buf, &v))
		return -EINVAL;

	host->crash_on_err = v;

	return count;
}


static DEVICE_ATTR_RW(crash_on_err);

static ssize_t hibern8_count_show(struct device *dev,
			struct device_attribute *attr, char *buf)
{
	u32 hw_h8_enter;
	u32 sw_h8_enter;
	u32 sw_hw_h8_enter;
	u32 hw_h8_exit;
	u32	sw_h8_exit;
	struct ufs_hba *hba = dev_get_drvdata(dev);

	pm_runtime_get_sync(hba->dev);
	ufshcd_hold(hba, false);
	hw_h8_enter = ufshcd_readl(hba, REG_UFS_HW_H8_ENTER_CNT);
	sw_h8_enter = ufshcd_readl(hba, REG_UFS_SW_H8_ENTER_CNT);
	sw_hw_h8_enter = ufshcd_readl(hba, REG_UFS_SW_AFTER_HW_H8_ENTER_CNT);
	hw_h8_exit = ufshcd_readl(hba, REG_UFS_HW_H8_EXIT_CNT);
	sw_h8_exit = ufshcd_readl(hba, REG_UFS_SW_H8_EXIT_CNT);
	ufshcd_release(hba);
	pm_runtime_put_sync(hba->dev);

	return scnprintf(buf, PAGE_SIZE,
			 "%s: %d\n%s: %d\n%s: %d\n%s: %d\n%s: %d\n",
			 "hw_h8_enter", hw_h8_enter,
			 "sw_h8_enter", sw_h8_enter,
			 "sw_after_hw_h8_enter", sw_hw_h8_enter,
			 "hw_h8_exit", hw_h8_exit,
			 "sw_h8_exit", sw_h8_exit);
}

static DEVICE_ATTR_RO(hibern8_count);

static struct attribute *ufs_qcom_sysfs_attrs[] = {
	&dev_attr_err_state.attr,
	&dev_attr_power_mode.attr,
	&dev_attr_bus_speed_mode.attr,
	&dev_attr_clk_status.attr,
	&dev_attr_err_count.attr,
	&dev_attr_dbg_state.attr,
	&dev_attr_crash_on_err.attr,
	&dev_attr_hibern8_count.attr,
	NULL
};

static const struct attribute_group ufs_qcom_sysfs_group = {
	.name = "qcom",
	.attrs = ufs_qcom_sysfs_attrs,
};

static int ufs_qcom_init_sysfs(struct ufs_hba *hba)
{
	int ret;

	ret = sysfs_create_group(&hba->dev->kobj, &ufs_qcom_sysfs_group);
	if (ret)
		ufs_qcom_msg(ERR, hba->dev, "%s: Failed to create qcom sysfs group (err = %d)\n",
				 __func__, ret);

	return ret;
}

static void ufs_qcom_hook_send_command(void *param, struct ufs_hba *hba,
				       struct ufshcd_lrb *lrbp)
{
	struct ufs_qcom_host *host = ufshcd_get_variant(hba);

	if (lrbp && lrbp->cmd && lrbp->cmd->cmnd[0]) {
		struct request *rq = scsi_cmd_to_rq(lrbp->cmd);
		int sz = rq ? blk_rq_sectors(rq) : 0;
		ufs_qcom_log_str(host, "<,%x,%d,%x,%d\n",
				lrbp->cmd->cmnd[0],
				lrbp->task_tag,
				ufshcd_readl(hba,
					REG_UTP_TRANSFER_REQ_DOOR_BELL),
				sz);
		if (atomic_read(&host->hi_pri_en) && rq)
			rq->cmd_flags |= REQ_HIPRI;
	}
}

static void ufs_qcom_hook_compl_command(void *param, struct ufs_hba *hba,
				       struct ufshcd_lrb *lrbp)
{

	struct ufs_qcom_host *host = ufshcd_get_variant(hba);

	if (lrbp && lrbp->cmd) {
		int sz = scsi_cmd_to_rq(lrbp->cmd) ?
				blk_rq_sectors(scsi_cmd_to_rq(lrbp->cmd)) : 0;
		ufs_qcom_log_str(host, ">,%x,%d,%x,%d\n",
				lrbp->cmd->cmnd[0],
				lrbp->task_tag,
				ufshcd_readl(hba,
					REG_UTP_TRANSFER_REQ_DOOR_BELL),
				sz);
	}
}

static void ufs_qcom_hook_send_uic_command(void *param, struct ufs_hba *hba,
					struct uic_command *ucmd,
					int str_t)
{
	struct ufs_qcom_host *host = ufshcd_get_variant(hba);
	unsigned int a, b, c, cmd;
	char ch;

	if (str_t == UFS_CMD_SEND) {
		a = ucmd->argument1;
		b = ucmd->argument2;
		c = ucmd->argument3;
		cmd = ucmd->command;
		ch = '(';
	} else {
		a = ufshcd_readl(hba, REG_UIC_COMMAND_ARG_1),
		b = ufshcd_readl(hba, REG_UIC_COMMAND_ARG_2),
		c = ufshcd_readl(hba, REG_UIC_COMMAND_ARG_3);
		cmd = ufshcd_readl(hba, REG_UIC_COMMAND);
		ch = ')';
	}
	ufs_qcom_log_str(host, "%c,%x,%x,%x,%x\n",
				ch, cmd, a, b, c);
}

static void ufs_qcom_hook_send_tm_command(void *param, struct ufs_hba *hba,
					int tag, int str)
{

}

static void ufs_qcom_hook_check_int_errors(void *param, struct ufs_hba *hba,
					bool queue_eh_work)
{
	struct ufs_qcom_host *host = ufshcd_get_variant(hba);

	if (queue_eh_work)
		ufs_qcom_log_str(host, "_,%x,%x\n",
					hba->errors, hba->uic_error);
}

static void ufs_qcom_update_sdev(void *param, struct scsi_device *sdev)
{
	sdev->broken_fua = 1;
}

/*
 * Refer: common/include/trace/hooks/ufshcd.h for available hooks
 */
static void ufs_qcom_register_hooks(void)
{
	register_trace_android_vh_ufs_send_command(ufs_qcom_hook_send_command,
						NULL);
	register_trace_android_vh_ufs_compl_command(
				ufs_qcom_hook_compl_command, NULL);
	register_trace_android_vh_ufs_send_uic_command(
				ufs_qcom_hook_send_uic_command, NULL);
	register_trace_android_vh_ufs_send_tm_command(
				ufs_qcom_hook_send_tm_command, NULL);
	register_trace_android_vh_ufs_check_int_errors(
				ufs_qcom_hook_check_int_errors, NULL);
	register_trace_android_vh_ufs_update_sdev(ufs_qcom_update_sdev, NULL);
}

#ifdef CONFIG_ARM_QCOM_CPUFREQ_HW
static int ufs_cpufreq_status(void)
{
	struct cpufreq_policy *policy;

	policy = cpufreq_cpu_get(0);
	if (!policy) {
		ufs_qcom_msg(WARN, NULL, "cpufreq not probed yet, defer once\n");
		return -EPROBE_DEFER;
	}

	cpufreq_cpu_put(policy);

	return 0;
}
#else
static int ufs_cpufreq_status(void)
{
	return 0;
}
#endif

static u32 is_bootdevice_ufs = UFS_BOOT_DEVICE;

static int ufs_qcom_read_boot_config(struct platform_device *pdev)
{
	u32 *buf;
	size_t len;
	struct nvmem_cell *cell;

	cell = nvmem_cell_get(&pdev->dev, "boot_conf");
	if (IS_ERR(cell))
		return -EINVAL;

	buf = nvmem_cell_read(cell, &len);
	if (IS_ERR(buf))
		return -EINVAL;

	is_bootdevice_ufs = (*buf) >> 1 & 0x1f;
	dev_err(&pdev->dev, "boot_config val = %x is_bootdevice_ufs = %x\n",
			*buf, is_bootdevice_ufs);
	kfree(buf);
	nvmem_cell_put(cell);

	return is_bootdevice_ufs;
}

/**
 * ufs_qcom_probe - probe routine of the driver
 * @pdev: pointer to Platform device handle
 *
 * Return zero for success and non-zero for failure
 */
static int ufs_qcom_probe(struct platform_device *pdev)
{
	int err = 0;
	struct device *dev = &pdev->dev;

	if (!ufs_qcom_read_boot_config(pdev)) {
		dev_err(dev, "UFS is not boot dev.\n");
		return err;
	}

	/**
	 * CPUFreq driver is needed for performance reasons.
	 * Assumption - cpufreq gets probed the second time.
	 * If cpufreq is not probed by the time the driver requests for cpu
	 * policy later on, cpufreq would be disabled and performance would be
	 * impacted adversly.
	 */
	err = ufs_cpufreq_status();
	if (err)
		return err;

	/*
	 * On qcom platforms, bootdevice is the primary storage
	 * device. This device can either be eMMC or UFS.
	 * The type of device connected is detected at runtime.
	 * So, if an eMMC device is connected, and this function
	 * is invoked, it would turn-off the regulator if it detects
	 * that the storage device is not ufs.
	 * These regulators are turned ON by the bootloaders & turning
	 * them off without sending PON may damage the connected device.
	 * Hence, check for the connected device early-on & don't turn-off
	 * the regulators.
	 */

	/* Perform generic probe */
	err = ufshcd_pltfrm_init(pdev, &ufs_hba_qcom_vops);
	if (err)
		ufs_qcom_msg(ERR, dev, "ufshcd_pltfrm_init() failed %d\n", err);

	ufs_qcom_register_hooks();
	return err;
}

/**
 * ufs_qcom_remove - set driver_data of the device to NULL
 * @pdev: pointer to platform device handle
 *
 * Always returns 0
 */
static int ufs_qcom_remove(struct platform_device *pdev)
{
	struct ufs_hba *hba;
	struct ufs_qcom_host *host;
	struct ufs_qcom_qos_req *r;
	struct qos_cpu_group *qcg;
	int i;

	if (!is_bootdevice_ufs) {
		dev_info(&pdev->dev, "UFS is not boot dev.\n");
		return 0;
	}

	hba =  platform_get_drvdata(pdev);
	host = ufshcd_get_variant(hba);
	r = host->ufs_qos;
	qcg = r->qcg;

	pm_runtime_get_sync(&(pdev)->dev);
	for (i = 0; i < r->num_groups; i++, qcg++)
		remove_group_qos(qcg);
	ufshcd_remove(hba);
	return 0;
}

static void ufs_qcom_shutdown(struct platform_device *pdev)
{
	struct ufs_hba *hba;
	struct ufs_qcom_host *host;

	if (!is_bootdevice_ufs) {
		dev_info(&pdev->dev, "UFS is not boot dev.\n");
		return;
	}

	hba =  platform_get_drvdata(pdev);
	host = ufshcd_get_variant(hba);

	ufs_qcom_log_str(host, "0xdead\n");
	ufshcd_pltfrm_shutdown(pdev);

	/* UFS_RESET TLMM register cannot reset to POR value '1' after warm
	 * reset, so deassert ufs device reset line after UFS device shutdown
	 * to ensure the UFS_RESET TLMM register value is POR value
	 */
	ufs_qcom_device_reset_ctrl(hba, false);
}

static int ufs_qcom_system_suspend(struct device *dev)
{
	struct device_node *np = dev->of_node;

	if (of_property_read_bool(np, "non-removable") && !is_bootdevice_ufs) {
		dev_info(dev, "UFS is not boot dev.\n");
		return 0;
	}

	return ufshcd_system_suspend(dev);
}

static int ufs_qcom_system_resume(struct device *dev)
{
	if (!is_bootdevice_ufs) {
		dev_info(dev, "UFS is not boot dev.\n");
		return 0;
	}

	return ufshcd_system_resume(dev);
}

static int ufs_qcom_suspend_prepare(struct device *dev)
{
	if (!is_bootdevice_ufs) {
		dev_info(dev, "UFS is not boot dev.\n");
		return 0;
	}

	return ufshcd_suspend_prepare(dev);
}

static void ufs_qcom_resume_complete(struct device *dev)
{
	if (!is_bootdevice_ufs) {
		dev_info(dev, "UFS is not boot dev.\n");
		return;
	}

	return ufshcd_resume_complete(dev);
}

static const struct of_device_id ufs_qcom_of_match[] = {
	{ .compatible = "qcom,ufshc"},
	{},
};
MODULE_DEVICE_TABLE(of, ufs_qcom_of_match);

#ifdef CONFIG_ACPI
static const struct acpi_device_id ufs_qcom_acpi_match[] = {
	{ "QCOM24A5" },
	{ },
};
MODULE_DEVICE_TABLE(acpi, ufs_qcom_acpi_match);
#endif

static const struct dev_pm_ops ufs_qcom_pm_ops = {
	SET_SYSTEM_SLEEP_PM_OPS(ufs_qcom_system_suspend, ufs_qcom_system_resume)
	SET_RUNTIME_PM_OPS(ufshcd_runtime_suspend, ufshcd_runtime_resume, NULL)
	.prepare	 = ufs_qcom_suspend_prepare,
	.complete	 = ufs_qcom_resume_complete,
};

static struct platform_driver ufs_qcom_pltform = {
	.probe	= ufs_qcom_probe,
	.remove	= ufs_qcom_remove,
	.shutdown = ufs_qcom_shutdown,
	.driver	= {
		.name	= "ufshcd-qcom",
		.pm	= &ufs_qcom_pm_ops,
		.of_match_table = of_match_ptr(ufs_qcom_of_match),
		.acpi_match_table = ACPI_PTR(ufs_qcom_acpi_match),
	},
};
module_platform_driver(ufs_qcom_pltform);

MODULE_LICENSE("GPL v2");<|MERGE_RESOLUTION|>--- conflicted
+++ resolved
@@ -2199,7 +2199,9 @@
 	if (!host->disable_lpm) {
 		hba->caps |= UFSHCD_CAP_CLK_GATING |
 		UFSHCD_CAP_HIBERN8_WITH_CLK_GATING |
-		UFSHCD_CAP_CLK_SCALING | UFSHCD_CAP_AUTO_BKOPS_SUSPEND;
+		UFSHCD_CAP_CLK_SCALING |
+		UFSHCD_CAP_WB_WITH_CLK_SCALING |
+		UFSHCD_CAP_AUTO_BKOPS_SUSPEND;
 		hba->caps |= UFSHCD_CAP_WB_EN;
 		hba->caps |= UFSHCD_CAP_AGGR_POWER_COLLAPSE;
 	}
@@ -3260,17 +3262,8 @@
 {
 	struct ufs_qcom_host *host = ufshcd_get_variant(hba);
 
-<<<<<<< HEAD
 	if (!is_shared_ice_supported(host))
 		return 0;
-=======
-	hba->caps |= UFSHCD_CAP_CLK_GATING | UFSHCD_CAP_HIBERN8_WITH_CLK_GATING;
-	hba->caps |= UFSHCD_CAP_CLK_SCALING | UFSHCD_CAP_WB_WITH_CLK_SCALING;
-	hba->caps |= UFSHCD_CAP_AUTO_BKOPS_SUSPEND;
-	hba->caps |= UFSHCD_CAP_WB_EN;
-	hba->caps |= UFSHCD_CAP_CRYPTO;
-	hba->caps |= UFSHCD_CAP_AGGR_POWER_COLLAPSE;
->>>>>>> 73887a31
 
 	/* Shared ICE is enabled by default */
 	return ufs_qcom_parse_shared_ice_config(hba);
