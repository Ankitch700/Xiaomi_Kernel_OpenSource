--- conflicted
+++ resolved
@@ -337,10 +337,7 @@
 
 	hba->ksm = keyslot_manager_create(hba->dev, ufshcd_num_keyslots(hba),
 					  ksm_ops, crypto_modes_supported, hba);
-<<<<<<< HEAD
-=======
-
->>>>>>> 0070b55b
+
 	if (!hba->ksm) {
 		err = -ENOMEM;
 		goto out_free_caps;
