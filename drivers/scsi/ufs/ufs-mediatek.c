// SPDX-License-Identifier: GPL-2.0
/*
 * Copyright (C) 2019 MediaTek Inc.
 * Authors:
 *	Stanley Chu <stanley.chu@mediatek.com>
 *	Peter Wang <peter.wang@mediatek.com>
 */

#include <linux/arm-smccc.h>
#include <linux/bitfield.h>
#include <linux/cpumask.h>
#include <linux/of.h>
#include <linux/of_address.h>
#include <linux/of_device.h>
#include <linux/phy/phy.h>
#include <linux/platform_device.h>
#include <linux/pm_qos.h>
#include <linux/regulator/consumer.h>
#include <linux/reset.h>
#include <linux/soc/mediatek/mtk_sip_svc.h>
#include <linux/tracepoint.h>

#if IS_ENABLED(CONFIG_RPMB)
#include <asm/unaligned.h>
#include <linux/async.h>
#include <linux/rpmb.h>
#endif

#if IS_ENABLED(CONFIG_MTK_BLOCK_IO_TRACER)
#include <mt-plat/mtk_blocktag.h>
#endif

#include "ufshcd.h"
#include "ufshcd-crypto.h"
#include "ufshcd-pltfrm.h"
#include "ufs_quirks.h"
#include "unipro.h"
#include "ufs-mediatek.h"

#if IS_ENABLED(CONFIG_SCSI_UFS_MEDIATEK_DBG)
#include "ufs-mediatek-dbg.h"
#endif

#if IS_ENABLED(CONFIG_MTK_AEE_FEATURE)
#include <mt-plat/aee.h>
static int ufs_abort_aee_count;
#endif


#define CREATE_TRACE_POINTS
#include "ufs-mediatek-trace.h"
#undef CREATE_TRACE_POINTS

#define ufs_mtk_va09_pwr_ctrl(res, on) \
	ufs_mtk_smc(UFS_MTK_SIP_VA09_PWR_CTRL, res, on)

#define ufs_mtk_crypto_ctrl(res, enable) \
	ufs_mtk_smc(UFS_MTK_SIP_CRYPTO_CTRL, res, enable)

#define ufs_mtk_ref_clk_notify(on, res) \
	ufs_mtk_smc(UFS_MTK_SIP_REF_CLK_NOTIFICATION, res, on)

#define ufs_mtk_device_reset_ctrl(high, res) \
	ufs_mtk_smc(UFS_MTK_SIP_DEVICE_RESET, res, high)

#define ufs_mtk_host_pwr_ctrl(on, ufs_version, res) \
	ufs_mtk_smc(UFS_MTK_SIP_HOST_PWR_CTRL, res, on, ufs_version)

#define ufs_mtk_get_vcc_info(res) \
	ufs_mtk_smc(UFS_MTK_SIP_GET_VCC_INFO, res)

static struct ufs_dev_fix ufs_mtk_dev_fixups[] = {
	UFS_FIX(UFS_ANY_VENDOR, UFS_ANY_MODEL,
		UFS_DEVICE_QUIRK_DELAY_AFTER_LPM),
	UFS_FIX(UFS_VENDOR_SKHYNIX, "H9HQ21AFAMZDAR",
		UFS_DEVICE_QUIRK_SUPPORT_EXTENDED_FEATURES),
	END_FIX
};

static const struct of_device_id ufs_mtk_of_match[] = {
	{ .compatible = "mediatek,mt8183-ufshci" },
	{},
};

static bool ufs_mtk_is_boost_crypt_enabled(struct ufs_hba *hba)
{
	struct ufs_mtk_host *host = ufshcd_get_variant(hba);

	return !!(host->caps & UFS_MTK_CAP_BOOST_CRYPT_ENGINE);
}

static bool ufs_mtk_is_va09_supported(struct ufs_hba *hba)
{
	struct ufs_mtk_host *host = ufshcd_get_variant(hba);

	return !!(host->caps & UFS_MTK_CAP_VA09_PWR_CTRL);
}

static bool ufs_mtk_is_broken_vcc(struct ufs_hba *hba)
{
	struct ufs_mtk_host *host = ufshcd_get_variant(hba);

	return !!(host->caps & UFS_MTK_CAP_BROKEN_VCC);
}

static bool ufs_mtk_is_delay_after_vcc_off(struct ufs_hba *hba)
{
	struct ufs_mtk_host *host = ufshcd_get_variant(hba);

	return !!(host->caps & UFS_MTK_CAP_DEALY_AFTER_VCC_OFF);
}

static bool ufs_mtk_is_clk_scale_ready(struct ufs_hba *hba)
{
	struct ufs_mtk_host *host = ufshcd_get_variant(hba);
	struct ufs_mtk_clk *mclk = &host->mclk;

	return mclk->ufs_sel_clki &&
		mclk->ufs_sel_max_clki &&
		mclk->ufs_sel_min_clki;
}

static void ufs_mtk_cfg_unipro_cg(struct ufs_hba *hba, bool enable)
{
	u32 tmp;

	if (enable) {
		ufshcd_dme_get(hba,
			       UIC_ARG_MIB(VS_SAVEPOWERCONTROL), &tmp);
		tmp = tmp |
		      (1 << RX_SYMBOL_CLK_GATE_EN) |
		      (1 << SYS_CLK_GATE_EN) |
		      (1 << TX_CLK_GATE_EN);
		ufshcd_dme_set(hba,
			       UIC_ARG_MIB(VS_SAVEPOWERCONTROL), tmp);

		ufshcd_dme_get(hba,
			       UIC_ARG_MIB(VS_DEBUGCLOCKENABLE), &tmp);
		tmp = tmp & ~(1 << TX_SYMBOL_CLK_REQ_FORCE);
		ufshcd_dme_set(hba,
			       UIC_ARG_MIB(VS_DEBUGCLOCKENABLE), tmp);
	} else {
		ufshcd_dme_get(hba,
			       UIC_ARG_MIB(VS_SAVEPOWERCONTROL), &tmp);
		tmp = tmp & ~((1 << RX_SYMBOL_CLK_GATE_EN) |
			      (1 << SYS_CLK_GATE_EN) |
			      (1 << TX_CLK_GATE_EN));
		ufshcd_dme_set(hba,
			       UIC_ARG_MIB(VS_SAVEPOWERCONTROL), tmp);

		ufshcd_dme_get(hba,
			       UIC_ARG_MIB(VS_DEBUGCLOCKENABLE), &tmp);
		tmp = tmp | (1 << TX_SYMBOL_CLK_REQ_FORCE);
		ufshcd_dme_set(hba,
			       UIC_ARG_MIB(VS_DEBUGCLOCKENABLE), tmp);
	}
}

static void ufs_mtk_crypto_enable(struct ufs_hba *hba)
{
	struct arm_smccc_res res;

	ufs_mtk_crypto_ctrl(res, 1);
	if (res.a0) {
		dev_info(hba->dev, "%s: crypto enable failed, err: %lu\n",
			 __func__, res.a0);
		hba->caps &= ~UFSHCD_CAP_CRYPTO;
	}
}

static void ufs_mtk_host_reset(struct ufs_hba *hba)
{
	struct ufs_mtk_host *host = ufshcd_get_variant(hba);

	reset_control_assert(host->hci_reset);
	reset_control_assert(host->crypto_reset);
	reset_control_assert(host->unipro_reset);

	usleep_range(100, 110);

	reset_control_deassert(host->unipro_reset);
	reset_control_deassert(host->crypto_reset);
	reset_control_deassert(host->hci_reset);
}

static void ufs_mtk_init_reset_control(struct ufs_hba *hba,
				       struct reset_control **rc,
				       char *str)
{
	*rc = devm_reset_control_get(hba->dev, str);
	if (IS_ERR(*rc)) {
		dev_info(hba->dev, "Failed to get reset control %s: %ld\n",
			 str, PTR_ERR(*rc));
		*rc = NULL;
	}
}

static void ufs_mtk_init_reset(struct ufs_hba *hba)
{
	struct ufs_mtk_host *host = ufshcd_get_variant(hba);

	ufs_mtk_init_reset_control(hba, &host->hci_reset,
				   "hci_rst");
	ufs_mtk_init_reset_control(hba, &host->unipro_reset,
				   "unipro_rst");
	ufs_mtk_init_reset_control(hba, &host->crypto_reset,
				   "crypto_rst");
}

static int ufs_mtk_hce_enable_notify(struct ufs_hba *hba,
				     enum ufs_notify_change_status status)
{
	struct ufs_mtk_host *host = ufshcd_get_variant(hba);
	unsigned long flags;

	if (status == PRE_CHANGE) {
		if (host->unipro_lpm) {
			hba->vps->hba_enable_delay_us = 0;
		} else {
			hba->vps->hba_enable_delay_us = 600;
			ufs_mtk_host_reset(hba);
		}

		if (hba->caps & UFSHCD_CAP_CRYPTO)
			ufs_mtk_crypto_enable(hba);

		if (host->caps & UFS_MTK_CAP_DISABLE_AH8) {
			spin_lock_irqsave(hba->host->host_lock, flags);
			ufshcd_writel(hba, 0,
				      REG_AUTO_HIBERNATE_IDLE_TIMER);
			spin_unlock_irqrestore(hba->host->host_lock,
					       flags);

			hba->capabilities &= ~MASK_AUTO_HIBERN8_SUPPORT;
			hba->ahit = 0;
		}

		ufshcd_writel(hba,
			(ufshcd_readl(hba, REG_UFS_XOUFS_CTRL) | 0x80),
			REG_UFS_XOUFS_CTRL);
	}

	return 0;
}

static int ufs_mtk_bind_mphy(struct ufs_hba *hba)
{
	struct ufs_mtk_host *host = ufshcd_get_variant(hba);
	struct device *dev = hba->dev;
	struct device_node *np = dev->of_node;
	int err = 0;

	host->mphy = devm_of_phy_get_by_index(dev, np, 0);

	if (host->mphy == ERR_PTR(-EPROBE_DEFER)) {
		/*
		 * UFS driver might be probed before the phy driver does.
		 * In that case we would like to return EPROBE_DEFER code.
		 */
		err = -EPROBE_DEFER;
		dev_info(dev,
			 "%s: required phy hasn't probed yet. err = %d\n",
			__func__, err);
	} else if (IS_ERR(host->mphy)) {
		err = PTR_ERR(host->mphy);
		if (err != -ENODEV) {
			dev_info(dev, "%s: PHY get failed %d\n", __func__,
				 err);
		}
	}

	if (err)
		host->mphy = NULL;
	/*
	 * Allow unbound mphy because not every platform needs specific
	 * mphy control.
	 */
	if (err == -ENODEV)
		err = 0;

	return err;
}

static int ufs_mtk_setup_ref_clk(struct ufs_hba *hba, bool on)
{
	struct ufs_mtk_host *host = ufshcd_get_variant(hba);
	struct arm_smccc_res res;
	ktime_t timeout, time_checked;
	u32 value;

	if (host->ref_clk_enabled == on)
		return 0;

	if (on) {
		ufs_mtk_ref_clk_notify(on, res);
		ufshcd_writel(hba, REFCLK_REQUEST, REG_UFS_REFCLK_CTRL);
	} else {
		ufshcd_delay_us(host->ref_clk_gating_wait_us, 10);
		ufshcd_writel(hba, REFCLK_RELEASE, REG_UFS_REFCLK_CTRL);
	}

	/* Wait for ack */
	timeout = ktime_add_us(ktime_get(), REFCLK_REQ_TIMEOUT_US);
	do {
		time_checked = ktime_get();
		value = ufshcd_readl(hba, REG_UFS_REFCLK_CTRL);

		/* Wait until ack bit equals to req bit */
		if (((value & REFCLK_ACK) >> 1) == (value & REFCLK_REQUEST))
			goto out;

		usleep_range(100, 200);
	} while (ktime_before(time_checked, timeout));

	dev_err(hba->dev, "missing ack of refclk req, reg: 0x%x\n", value);

	ufs_mtk_ref_clk_notify(host->ref_clk_enabled, res);

	return -ETIMEDOUT;

out:
	host->ref_clk_enabled = on;
	if (on)
		ufshcd_delay_us(host->ref_clk_ungating_wait_us, 10);
	else
		ufs_mtk_ref_clk_notify(on, res);

	return 0;
}

static void ufs_mtk_setup_ref_clk_wait_us(struct ufs_hba *hba,
					  u16 gating_us, u16 ungating_us)
{
	struct ufs_mtk_host *host = ufshcd_get_variant(hba);

	if (hba->dev_info.clk_gating_wait_us) {
		host->ref_clk_gating_wait_us =
			hba->dev_info.clk_gating_wait_us;
	} else {
		host->ref_clk_gating_wait_us = gating_us;
	}

	host->ref_clk_ungating_wait_us = ungating_us;
}

static void ufs_mtk_dbg_sel(struct ufs_hba *hba)
{
	struct ufs_mtk_host *host = ufshcd_get_variant(hba);

	if (((host->ip_ver >> 16) & 0xFF) >= 0x36) {
		ufshcd_writel(hba, 0x820820, REG_UFS_DEBUG_SEL);
		ufshcd_writel(hba, 0x0, REG_UFS_DEBUG_SEL_B0);
		ufshcd_writel(hba, 0x55555555, REG_UFS_DEBUG_SEL_B1);
		ufshcd_writel(hba, 0xaaaaaaaa, REG_UFS_DEBUG_SEL_B2);
		ufshcd_writel(hba, 0xffffffff, REG_UFS_DEBUG_SEL_B3);
	} else {
		ufshcd_writel(hba, 0x20, REG_UFS_DEBUG_SEL);
	}
}

static void ufs_mtk_wait_idle_state(struct ufs_hba *hba,
			    unsigned long retry_ms)
{
	u64 timeout, time_checked;
	u32 val, sm;
	bool wait_idle;

	timeout = sched_clock() + retry_ms * 1000000UL;


	/* wait a specific time after check base */
	udelay(10);
	wait_idle = false;

	do {
		time_checked = sched_clock();
		ufs_mtk_dbg_sel(hba);
		val = ufshcd_readl(hba, REG_UFS_PROBE);

		sm = val & 0x1f;

		/*
		 * if state is in H8 enter and H8 enter confirm
		 * wait until return to idle state.
		 */
		if ((sm >= VS_HIB_ENTER) && (sm <= VS_HIB_EXIT)) {
			wait_idle = true;
			udelay(50);
			continue;
		} else if (!wait_idle)
			break;

		if (wait_idle && (sm == VS_HCE_BASE))
			break;
	} while (time_checked < timeout);

	if (wait_idle && sm != VS_HCE_BASE)
		dev_info(hba->dev, "wait idle tmo: 0x%x\n", val);
}

static int ufs_mtk_wait_link_state(struct ufs_hba *hba, u32 state,
				   unsigned long max_wait_ms)
{
	ktime_t timeout, time_checked;
	u32 val;

	timeout = ktime_add_ms(ktime_get(), max_wait_ms);
	do {
		time_checked = ktime_get();
		ufs_mtk_dbg_sel(hba);
		val = ufshcd_readl(hba, REG_UFS_PROBE);
		val = val >> 28;

		if (val == state)
			return 0;

		/* Sleep for max. 200us */
		usleep_range(100, 200);
	} while (ktime_before(time_checked, timeout));

	if (val == state)
		return 0;

	return -ETIMEDOUT;
}

static void ufs_mtk_pm_qos(struct ufs_hba *hba, bool qos_en)
{
	struct ufs_mtk_host *host = ufshcd_get_variant(hba);

	if (host && host->pm_qos_init) {
		if (qos_en)
			cpu_latency_qos_update_request(
				&host->pm_qos_req, 0);
		else
			cpu_latency_qos_update_request(
				&host->pm_qos_req,
				PM_QOS_DEFAULT_VALUE);
	}
}

static int ufs_mtk_mphy_power_on(struct ufs_hba *hba, bool on)
{
	struct ufs_mtk_host *host = ufshcd_get_variant(hba);
	struct phy *mphy = host->mphy;
	struct arm_smccc_res res;
	int ret = 0;

	if (!mphy || !(on ^ host->mphy_powered_on))
		return 0;

	if (on) {
		if (ufs_mtk_is_va09_supported(hba)) {
			ret = regulator_enable(host->reg_va09);
			if (ret < 0)
				goto out;
			/* wait 200 us to stablize VA09 */
			usleep_range(200, 210);
			ufs_mtk_va09_pwr_ctrl(res, 1);
		}
		phy_power_on(mphy);
	} else {
		phy_power_off(mphy);
		if (ufs_mtk_is_va09_supported(hba)) {
			ufs_mtk_va09_pwr_ctrl(res, 0);
			ret = regulator_disable(host->reg_va09);
			if (ret < 0)
				goto out;
		}
	}
out:
	if (ret) {
		dev_info(hba->dev,
			 "failed to %s va09: %d\n",
			 on ? "enable" : "disable",
			 ret);
	} else {
		host->mphy_powered_on = on;
	}

	return ret;
}

static int ufs_mtk_get_host_clk(struct device *dev, const char *name,
				struct clk **clk_out)
{
	struct clk *clk;
	int err = 0;

	clk = devm_clk_get(dev, name);
	if (IS_ERR(clk))
		err = PTR_ERR(clk);
	else
		*clk_out = clk;

	return err;
}

static void ufs_mtk_boost_crypt(struct ufs_hba *hba, bool boost)
{
	struct ufs_mtk_host *host = ufshcd_get_variant(hba);
	struct ufs_mtk_crypt_cfg *cfg;
	struct regulator *reg;
	int volt, ret;

	if (!ufs_mtk_is_boost_crypt_enabled(hba))
		return;

	cfg = host->crypt;
	volt = cfg->vcore_volt;
	reg = cfg->reg_vcore;

	ret = clk_prepare_enable(cfg->clk_crypt_mux);
	if (ret) {
		dev_info(hba->dev, "clk_prepare_enable(): %d\n",
			 ret);
		return;
	}

	if (boost) {
		ret = regulator_set_voltage(reg, volt, INT_MAX);
		if (ret) {
			dev_info(hba->dev,
				 "failed to set vcore to %d\n", volt);
			goto out;
		}

		ret = clk_set_parent(cfg->clk_crypt_mux,
				     cfg->clk_crypt_perf);
		if (ret) {
			dev_info(hba->dev,
				 "failed to set clk_crypt_perf\n");
			regulator_set_voltage(reg, 0, INT_MAX);
			goto out;
		}
	} else {
		ret = clk_set_parent(cfg->clk_crypt_mux,
				     cfg->clk_crypt_lp);
		if (ret) {
			dev_info(hba->dev,
				 "failed to set clk_crypt_lp\n");
			goto out;
		}

		ret = regulator_set_voltage(reg, 0, INT_MAX);
		if (ret) {
			dev_info(hba->dev,
				 "failed to set vcore to MIN\n");
		}
	}
out:
	clk_disable_unprepare(cfg->clk_crypt_mux);
}

static int ufs_mtk_init_host_clk(struct ufs_hba *hba, const char *name,
				 struct clk **clk)
{
	int ret;

	ret = ufs_mtk_get_host_clk(hba->dev, name, clk);
	if (ret) {
		dev_info(hba->dev, "%s: failed to get %s: %d", __func__,
			 name, ret);
	}

	return ret;
}

static void ufs_mtk_init_boost_crypt(struct ufs_hba *hba)
{
	struct ufs_mtk_host *host = ufshcd_get_variant(hba);
	struct ufs_mtk_crypt_cfg *cfg;
	struct device *dev = hba->dev;
	struct regulator *reg;
	u32 volt;

	host->crypt = devm_kzalloc(dev, sizeof(*(host->crypt)),
				   GFP_KERNEL);
	if (!host->crypt)
		goto disable_caps;

	reg = devm_regulator_get_optional(dev, "dvfsrc-vcore");
	if (IS_ERR(reg)) {
		dev_info(dev, "failed to get dvfsrc-vcore: %ld",
			 PTR_ERR(reg));
		goto disable_caps;
	}

	if (of_property_read_u32(dev->of_node, "boost-crypt-vcore-min",
				 &volt)) {
		dev_info(dev, "failed to get boost-crypt-vcore-min");
		goto disable_caps;
	}

	cfg = host->crypt;
	if (ufs_mtk_init_host_clk(hba, "crypt_mux",
				  &cfg->clk_crypt_mux))
		goto disable_caps;

	if (ufs_mtk_init_host_clk(hba, "crypt_lp",
				  &cfg->clk_crypt_lp))
		goto disable_caps;

	if (ufs_mtk_init_host_clk(hba, "crypt_perf",
				  &cfg->clk_crypt_perf))
		goto disable_caps;

	cfg->reg_vcore = reg;
	cfg->vcore_volt = volt;
	host->caps |= UFS_MTK_CAP_BOOST_CRYPT_ENGINE;

disable_caps:
	return;
}

static void ufs_mtk_init_va09_pwr_ctrl(struct ufs_hba *hba)
{
	struct ufs_mtk_host *host = ufshcd_get_variant(hba);

	host->reg_va09 = regulator_get(hba->dev, "va09");
	if (IS_ERR(host->reg_va09))
		dev_info(hba->dev, "failed to get va09");
	else
		host->caps |= UFS_MTK_CAP_VA09_PWR_CTRL;
}

static void ufs_mtk_init_host_caps(struct ufs_hba *hba)
{
	struct ufs_mtk_host *host = ufshcd_get_variant(hba);
	struct device_node *np = hba->dev->of_node;
	struct device_node *boot_node = NULL;
	struct tag_bootmode *tag = NULL;

	if (of_property_read_bool(np, "mediatek,ufs-boost-crypt"))
		ufs_mtk_init_boost_crypt(hba);

	if (of_property_read_bool(np, "mediatek,ufs-support-va09"))
		ufs_mtk_init_va09_pwr_ctrl(hba);

	if (of_property_read_bool(np, "mediatek,ufs-disable-ah8"))
		host->caps |= UFS_MTK_CAP_DISABLE_AH8;

	if (of_property_read_bool(np, "mediatek,ufs-qos"))
		host->qos_enabled = host->qos_allowed = true;

	if (of_property_read_bool(np, "mediatek,ufs-broken-vcc"))
		host->caps |= UFS_MTK_CAP_BROKEN_VCC;

	if (of_property_read_bool(np, "mediatek,ufs-delay-after-vcc-off"))
		host->caps |= UFS_MTK_CAP_DEALY_AFTER_VCC_OFF;

	dev_info(hba->dev, "caps: 0x%x", host->caps);

	boot_node = of_parse_phandle(np, "bootmode", 0);

	if (!boot_node)
		dev_info(hba->dev, "failed to get bootmode phandle\n");
	else {
		tag = (struct tag_bootmode *)of_get_property(boot_node,
							"atag,boot", NULL);
		if (!tag)
			dev_info(hba->dev, "failed to get atag,boot\n");
		else if (tag->boottype == BOOTDEV_UFS)
			host->boot_device = true;
	}
}

/**
 * ufs_mtk_setup_clocks - enables/disable clocks
 * @hba: host controller instance
 * @on: If true, enable clocks else disable them.
 * @status: PRE_CHANGE or POST_CHANGE notify
 *
 * Returns 0 on success, non-zero on failure.
 */
static int ufs_mtk_setup_clocks(struct ufs_hba *hba, bool on,
				enum ufs_notify_change_status status)
{
	struct ufs_mtk_host *host = ufshcd_get_variant(hba);
	bool clk_pwr_off = false;
	int ret = 0;

	/*
	 * In case ufs_mtk_init() is not yet done, simply ignore.
	 * This ufs_mtk_setup_clocks() shall be called from
	 * ufs_mtk_init() after init is done.
	 */
	if (!host)
		return 0;

	if (!on && status == PRE_CHANGE) {
		if (ufshcd_is_link_off(hba)) {
			clk_pwr_off = true;
		} else if (ufshcd_is_link_hibern8(hba) ||
			 (!ufshcd_can_hibern8_during_gating(hba) &&
			 ufshcd_is_auto_hibern8_enabled(hba))) {
			/*
			 * Gate ref-clk and poweroff mphy if link state is in
			 * OFF or Hibern8 by either Auto-Hibern8 or
			 * ufshcd_link_state_transition().
			 */
			ret = ufs_mtk_wait_link_state(hba,
						      VS_LINK_HIBERN8,
						      15);
			if (!ret)
				clk_pwr_off = true;
		}

		if (clk_pwr_off) {
			ufs_mtk_pm_qos(hba, on);
			ufs_mtk_boost_crypt(hba, on);
			ufs_mtk_setup_ref_clk(hba, on);
			phy_power_off(host->mphy);
#if IS_ENABLED(CONFIG_MTK_BLOCK_IO_TRACER)
			if (host->qos_enabled)
				ufs_mtk_biolog_clk_gating(on);
#endif
		}
	} else if (on && status == POST_CHANGE) {
		phy_power_on(host->mphy);
		ufs_mtk_setup_ref_clk(hba, on);
		ufs_mtk_boost_crypt(hba, on);
		ufs_mtk_pm_qos(hba, on);
#if IS_ENABLED(CONFIG_MTK_BLOCK_IO_TRACER)
		if (host->qos_enabled)
			ufs_mtk_biolog_clk_gating(on);
#endif
	}

	return ret;
}

static inline bool ufs_mtk_is_data_cmd(struct scsi_cmnd *cmd)
{
	char cmd_op = cmd->cmnd[0];

	if (cmd_op == WRITE_10 || cmd_op == READ_10 ||
	    cmd_op == WRITE_16 || cmd_op == READ_16 ||
	    cmd_op == WRITE_6 || cmd_op == READ_6)
		return true;

	return false;
}

#define UFS_VEND_SAMSUNG  (1 << 0)

struct tracepoints_table {
	const char *name;
	void *func;
	struct tracepoint *tp;
	bool init;
	unsigned int vend;
};

#if defined(CONFIG_UFSFEATURE)
static void ufs_mtk_trace_vh_prepare_command_vend_ss(void *data,
				struct ufs_hba *hba, struct request *rq,
				struct ufshcd_lrb *lrbp, int *err)
{
	ufsf_change_lun(ufs_mtk_get_ufsf(hba), lrbp);
	*err = ufsf_prep_fn(ufs_mtk_get_ufsf(hba), lrbp);
}

static void ufs_mtk_trace_vh_compl_command_vend_ss(struct ufs_hba *hba,
				struct ufshcd_lrb *lrbp,
				unsigned long out_reqs,
				unsigned long out_tasks)
{
	struct scsi_cmnd *cmd = lrbp->cmd;
	struct utp_upiu_header *header = &lrbp->ucd_rsp_ptr->header;
	int result = 0;
	int scsi_status;
	int ocs;
	struct ufsf_feature *ufsf = ufs_mtk_get_ufsf(hba);

	if (!cmd)
		return;

#if defined(CONFIG_UFSSHPB) && defined(CONFIG_HPB_DEBUG)
	trace_printk("%llu + %u cmd 0x%X comp tag[%d] out %lX\n",
		     (unsigned long long) blk_rq_pos(cmd->request),
		     (unsigned int) blk_rq_sectors(cmd->request),
		     cmd->cmnd[0], lrbp->task_tag, hba->outstanding_reqs);
#endif
	ocs = le32_to_cpu(header->dword_2) & MASK_OCS;

	if (ocs == OCS_SUCCESS) {
		result = be32_to_cpu(header->dword_0) >> 24;
		if (result == UPIU_TRANSACTION_RESPONSE) {
			scsi_status = be32_to_cpu(header->dword_1) &
				MASK_SCSI_STATUS;
			if (scsi_status == SAM_STAT_GOOD) {
				ufsf_hpb_noti_rb(ufsf, lrbp);
				if (ufsf_upiu_check_for_ccd(lrbp)) {
					ufsf_copy_sense_data(lrbp);
					/*
					 * this applies to "GOOD" case
					 * in scsi_decide_disposition()
					 * and will pass normally.
					 * if result is 0x00, sense will not
					 * be able to copy in sg_scsi_ioctl()
					 * Finally, ioctl tool in userspace will
					 * receive the error as 1.
					 */
					result |= GOOD_CCD;
				}
			}
		}
	}
#if defined(CONFIG_UFSHID)
	/* Check if it is the last request to be completed */
	if (!out_tasks && (out_reqs == (1 << lrbp->task_tag)))
		schedule_work(&ufsf->on_idle_work);
#endif
}

static void ufs_mtk_trace_vh_send_tm_command_vend_ss(void *data, struct ufs_hba *hba,
			int tag, const char *str)
{
	struct ufsf_feature *ufsf = ufs_mtk_get_ufsf(hba);

	if (strcmp(str, "tm_complete") == 0)
		ufsf_reset_lu(ufsf);

}

static void ufs_mtk_trace_vh_update_sdev_vend_ss(void *data, struct scsi_device *sdev)
{
	struct ufs_hba *hba = shost_priv(sdev->host);
	struct ufsf_feature *ufsf = ufs_mtk_get_ufsf(hba);

	if (hba->dev_info.wmanufacturerid == UFS_VENDOR_SAMSUNG)
		ufsf_slave_configure(ufsf, sdev);
}

static void ufs_mtk_trace_vh_send_command_vend_ss(void *data, struct ufs_hba *hba,
				struct ufshcd_lrb *lrbp)
{
	struct ufsf_feature *ufsf = ufs_mtk_get_ufsf(hba);

	ufsf_hid_acc_io_stat(ufsf, lrbp);
}
#endif

static void ufs_mtk_trace_vh_send_command(void *data, struct ufs_hba *hba, struct ufshcd_lrb *lrbp)
{
	struct scsi_cmnd *cmd = lrbp->cmd;
	struct device_link *link;

	if (!cmd)
		return;

#if IS_ENABLED(CONFIG_MTK_BLOCK_IO_TRACER)
	if (ufs_mtk_is_data_cmd(cmd)) {
		ufs_mtk_biolog_send_command(lrbp->task_tag, cmd);
		ufs_mtk_biolog_check(1);
	}
#endif
	/* something wrong, trigger error dump */
	if ((hba->curr_dev_pwr_mode == UFS_SLEEP_PWR_MODE) &&
		(cmd->cmnd[0] != START_STOP)) {
		dev_err(hba->dev, "Device suspend and send cmd:0x%x in lun:%d",
			cmd->cmnd[0], lrbp->lun);
		dev_err(hba->dev, "Device Wlun Runtime PM: req=%d, status:%d, err:%d, usage_count:%d, links_count:%d\n",
			hba->sdev_ufs_device->sdev_gendev.power.request,
			hba->sdev_ufs_device->sdev_gendev.power.runtime_status,
			hba->sdev_ufs_device->sdev_gendev.power.runtime_error,
			hba->sdev_ufs_device->sdev_gendev.power.usage_count,
			hba->sdev_ufs_device->sdev_gendev.power.links_count);

		list_for_each_entry(link,
			&hba->sdev_ufs_device->sdev_gendev.links.consumers,
			s_node) {
			dev_err(hba->dev, "Consumer: %s Link: status:%d, rpm_active:%d, Runtime PM: req=%d, status:%d, err:%d, usage_count:%d, last_busy:%lld\n",
				dev_name(link->consumer),
				link->status,
				link->rpm_active,
				link->consumer->power.request,
				link->consumer->power.runtime_status,
				link->consumer->power.runtime_error,
				link->consumer->power.usage_count,
				link->consumer->power.last_busy);
		}

		ufs_mtk_dbg_dump(100);

		BUG_ON(1);
	}
}

static void ufs_mtk_trace_vh_compl_command(void *data, struct ufs_hba *hba, struct ufshcd_lrb *lrbp)
{
	struct scsi_cmnd *cmd = lrbp->cmd;
	unsigned long outstanding_reqs;
	unsigned long outstanding_tasks;
	unsigned long flags;

#if IS_ENABLED(CONFIG_MTK_BLOCK_IO_TRACER)
	int tag = lrbp->task_tag;
	unsigned long req_mask;
#endif

#if defined(CONFIG_UFSFEATURE)
	struct ufsf_feature *ufsf;
#endif

	if (!cmd)
		return;

	spin_lock_irqsave(hba->host->host_lock, flags);
	outstanding_reqs = hba->outstanding_reqs;
	outstanding_tasks = hba->outstanding_tasks;
	spin_unlock_irqrestore(hba->host->host_lock, flags);

#if IS_ENABLED(CONFIG_MTK_BLOCK_IO_TRACER)
	if (ufs_mtk_is_data_cmd(cmd)) {
		req_mask = outstanding_reqs & ~(1 << tag);
		ufs_mtk_biolog_transfer_req_compl(tag, req_mask);
		ufs_mtk_biolog_check(req_mask);
	}
#endif

#if defined(CONFIG_UFSFEATURE)
	ufsf = ufs_mtk_get_ufsf(hba);

	if (ufsf->hba)
		ufs_mtk_trace_vh_compl_command_vend_ss(hba, lrbp,
			outstanding_reqs, outstanding_tasks);
#endif
}

static struct tracepoints_table interests[] = {
	{
		.name = "android_vh_ufs_send_command",
		.func = ufs_mtk_trace_vh_send_command
	},
	{
		.name = "android_vh_ufs_compl_command",
		.func = ufs_mtk_trace_vh_compl_command
	},
#if defined(CONFIG_UFSFEATURE)
	{
		.name = "android_vh_ufs_prepare_command",
		.func = ufs_mtk_trace_vh_prepare_command_vend_ss,
		.vend = UFS_VEND_SAMSUNG
	},
	{
		.name = "android_vh_ufs_send_tm_command",
		.func = ufs_mtk_trace_vh_send_tm_command_vend_ss,
		.vend = UFS_VEND_SAMSUNG
	},
	{
		.name = "android_vh_ufs_update_sdev",
		.func = ufs_mtk_trace_vh_update_sdev_vend_ss,
		.vend = UFS_VEND_SAMSUNG
	},
	{
		.name = "android_vh_ufs_send_command",
		.func = ufs_mtk_trace_vh_send_command_vend_ss,
		.vend = UFS_VEND_SAMSUNG
	},
#endif
};

#define FOR_EACH_INTEREST(i) \
	for (i = 0; i < sizeof(interests) / sizeof(struct tracepoints_table); \
	i++)

static void ufs_mtk_lookup_tracepoints(struct tracepoint *tp,
				       void *ignore)
{
	int i;

	FOR_EACH_INTEREST(i) {
		if (strcmp(interests[i].name, tp->name) == 0)
			interests[i].tp = tp;
	}
}

static void ufs_mtk_uninstall_tracepoints(void)
{
	int i;

	FOR_EACH_INTEREST(i) {
		if (interests[i].init) {
			tracepoint_probe_unregister(interests[i].tp,
						    interests[i].func,
						    NULL);
		}
	}
}

static int ufs_mtk_install_tracepoints(struct ufs_hba *hba)
{
	int i;
	unsigned int vend;

	/* Install the tracepoints */
	for_each_kernel_tracepoint(ufs_mtk_lookup_tracepoints, NULL);

	FOR_EACH_INTEREST(i) {
		if (interests[i].tp == NULL) {
			dev_info(hba->dev, "Error: tracepoint %s not found\n",
				interests[i].name);
			continue;
		}

		vend = interests[i].vend;
		if (vend & UFS_VEND_SAMSUNG) {
			if (hba->dev_info.wmanufacturerid != UFS_VENDOR_SAMSUNG)
				continue;
		}

		tracepoint_probe_register(interests[i].tp,
					  interests[i].func,
					  NULL);
		interests[i].init = true;
	}

	return 0;
}

static void ufs_mtk_get_controller_version(struct ufs_hba *hba)
{
	struct ufs_mtk_host *host = ufshcd_get_variant(hba);
	int ret, ver = 0;

	if (host->hw_ver.major)
		return;

	/* Set default (minimum) version anyway */
	host->hw_ver.major = 2;

	ret = ufshcd_dme_get(hba, UIC_ARG_MIB(PA_LOCALVERINFO), &ver);
	if (!ret) {
		if (ver >= UFS_UNIPRO_VER_1_8) {
			host->hw_ver.major = 3;
			/*
			 * Fix HCI version for some platforms with
			 * incorrect version
			 */
			if (hba->ufs_version < ufshci_version(3, 0))
				hba->ufs_version = ufshci_version(3, 0);
		}
	}
}

static u32 ufs_mtk_get_ufs_hci_version(struct ufs_hba *hba)
{
	return hba->ufs_version;
}


#if IS_ENABLED(CONFIG_RPMB)

#define SEC_PROTOCOL_UFS  0xEC
#define SEC_SPECIFIC_UFS_RPMB 0x0001

#define SEC_PROTOCOL_CMD_SIZE 12
#define SEC_PROTOCOL_RETRIES 3
#define SEC_PROTOCOL_RETRIES_ON_RESET 10
#define SEC_PROTOCOL_TIMEOUT msecs_to_jiffies(30000)

int ufs_mtk_rpmb_security_out(struct scsi_device *sdev,
			 struct rpmb_frame *frames, u32 cnt)
{
	struct scsi_sense_hdr sshdr = {0};
	u32 trans_len = cnt * sizeof(struct rpmb_frame);
	int reset_retries = SEC_PROTOCOL_RETRIES_ON_RESET;
	int ret;
	u8 cmd[SEC_PROTOCOL_CMD_SIZE];

	memset(cmd, 0, SEC_PROTOCOL_CMD_SIZE);
	cmd[0] = SECURITY_PROTOCOL_OUT;
	cmd[1] = SEC_PROTOCOL_UFS;
	put_unaligned_be16(SEC_SPECIFIC_UFS_RPMB, cmd + 2);
	cmd[4] = 0;                              /* inc_512 bit 7 set to 0 */
	put_unaligned_be32(trans_len, cmd + 6);  /* transfer length */

	/* Ensure device is resumed before RPMB operation */
	scsi_autopm_get_device(sdev);

retry:
	ret = scsi_execute_req(sdev, cmd, DMA_TO_DEVICE,
				     frames, trans_len, &sshdr,
				     SEC_PROTOCOL_TIMEOUT, SEC_PROTOCOL_RETRIES,
				     NULL);

	if (ret && scsi_sense_valid(&sshdr) &&
	    sshdr.sense_key == UNIT_ATTENTION)
		/*
		 * Device reset might occur several times,
		 * give it one more chance
		 */
		if (--reset_retries > 0)
			goto retry;

	if (ret)
		dev_err(&sdev->sdev_gendev, "%s: failed with err %0x\n",
			__func__, ret);

	if (scsi_sense_valid(&sshdr) && sshdr.sense_key)
		scsi_print_sense_hdr(sdev, "rpmb: security out", &sshdr);

	/* Allow device to be runtime suspended */
	scsi_autopm_put_device(sdev);

	return ret;
}

int ufs_mtk_rpmb_security_in(struct scsi_device *sdev,
			struct rpmb_frame *frames, u32 cnt)
{
	struct scsi_sense_hdr sshdr = {0};
	u32 alloc_len = cnt * sizeof(struct rpmb_frame);
	int reset_retries = SEC_PROTOCOL_RETRIES_ON_RESET;
	int ret;
	u8 cmd[SEC_PROTOCOL_CMD_SIZE];

	memset(cmd, 0, SEC_PROTOCOL_CMD_SIZE);
	cmd[0] = SECURITY_PROTOCOL_IN;
	cmd[1] = SEC_PROTOCOL_UFS;
	put_unaligned_be16(SEC_SPECIFIC_UFS_RPMB, cmd + 2);
	cmd[4] = 0;                             /* inc_512 bit 7 set to 0 */
	put_unaligned_be32(alloc_len, cmd + 6); /* allocation length */

	/* Ensure device is resumed before RPMB operation */
	scsi_autopm_get_device(sdev);

retry:
	ret = scsi_execute_req(sdev, cmd, DMA_FROM_DEVICE,
				     frames, alloc_len, &sshdr,
				     SEC_PROTOCOL_TIMEOUT, SEC_PROTOCOL_RETRIES,
				     NULL);

	if (ret && scsi_sense_valid(&sshdr) &&
	    sshdr.sense_key == UNIT_ATTENTION)
		/*
		 * Device reset might occur several times,
		 * give it one more chance
		 */
		if (--reset_retries > 0)
			goto retry;

	/* Allow device to be runtime suspended */
	scsi_autopm_put_device(sdev);

	if (ret)
		dev_err(&sdev->sdev_gendev, "%s: failed with err %0x\n",
			__func__, ret);

<<<<<<< HEAD
	if (scsi_sense_valid(&sshdr) && sshdr.sense_key)
		scsi_print_sense_hdr(sdev, "rpmb: security in", &sshdr);
=======
	host->ip_ver = ufshcd_readl(hba, REG_UFS_MTK_IP_VER);

	goto out;
>>>>>>> 61b10925

	return ret;
}

static int ufs_mtk_rpmb_cmd_seq(struct device *dev,
			       struct rpmb_cmd *cmds, u32 ncmds)
{
	unsigned long flags;
	struct ufs_hba *hba = dev_get_drvdata(dev);
	struct ufs_mtk_host *host;
	struct scsi_device *sdev;
	struct rpmb_cmd *cmd;
	int i;
	int ret;

	host = ufshcd_get_variant(hba);

	spin_lock_irqsave(hba->host->host_lock, flags);
	sdev = hba->sdev_rpmb;
	if (sdev) {
		ret = scsi_device_get(sdev);
		if (!ret && !scsi_device_online(sdev)) {
			ret = -ENODEV;
			scsi_device_put(sdev);
		}
	} else {
		ret = -ENODEV;
	}
	spin_unlock_irqrestore(hba->host->host_lock, flags);
	if (ret)
		return ret;

	/*
	 * Send all command one by one.
	 * Use rpmb lock to prevent other rpmb read/write threads cut in line.
	 * Use mutex not spin lock because in/out function might sleep.
	 */
	mutex_lock(&host->rpmb_lock);
	for (ret = 0, i = 0; i < ncmds && !ret; i++) {
		cmd = &cmds[i];
		if (cmd->flags & RPMB_F_WRITE)
			ret = ufs_mtk_rpmb_security_out(sdev, cmd->frames,
						       cmd->nframes);
		else
			ret = ufs_mtk_rpmb_security_in(sdev, cmd->frames,
						      cmd->nframes);
	}
	mutex_unlock(&host->rpmb_lock);

	scsi_device_put(sdev);
	return ret;
}

static struct rpmb_ops ufs_mtk_rpmb_dev_ops = {
	.cmd_seq = ufs_mtk_rpmb_cmd_seq,
	.type = RPMB_TYPE_UFS,
};
static struct rpmb_dev *rawdev_ufs_rpmb;

/**
 * ufs_mtk_rpmb_ddd - add mtk rpmb cdev
 * @data: host controller instance (hba)
 *
 * Read max ufs device read/write rpmb size support and
 * set to reliable_wr_cnt for rpmb cdev read/write reference.
 *
 * Register raw cdve device in rawdev_ufs_rpmb
 */
static void ufs_mtk_rpmb_add(void *data, async_cookie_t cookie)
{
	int err;
	u8 *desc_buf;
	struct rpmb_dev *rdev;
	u8 rw_size;
	int retry = 10;
	struct ufs_mtk_host *host;
	struct ufs_hba *hba = (struct ufs_hba *)data;

	host = ufshcd_get_variant(hba);

	/* wait ufshcd_scsi_add_wlus add sdev_rpmb  */
	while (hba->sdev_rpmb == NULL) {
		if (retry) {
			retry--;
			msleep(1000);
		} else {
			dev_err(hba->dev,
				"scsi rpmb device cannot found\n");
			goto out;
		}
	}

	desc_buf = kmalloc(QUERY_DESC_MAX_SIZE, GFP_KERNEL);
	if (!desc_buf)
		goto out;

	err = ufshcd_read_desc_param(hba, QUERY_DESC_IDN_GEOMETRY, 0, 0,
				     desc_buf, QUERY_DESC_MAX_SIZE);
	if (err) {
		dev_warn(hba->dev, "%s: cannot get rpmb rw limit %d\n",
			 dev_name(hba->dev), err);
		/* fallback to singel frame write */
		rw_size = 1;
	} else {
		rw_size = desc_buf[GEOMETRY_DESC_PARAM_RPMB_RW_SIZE];
	}

	kfree(desc_buf);
	dev_info(hba->dev, "rpmb rw_size: %d\n", rw_size);

	ufs_mtk_rpmb_dev_ops.reliable_wr_cnt = rw_size;

	if (unlikely(scsi_device_get(hba->sdev_rpmb)))
		goto out;

	rdev = rpmb_dev_register(hba->dev, &ufs_mtk_rpmb_dev_ops);
	if (IS_ERR(rdev)) {
		dev_warn(hba->dev, "%s: cannot register to rpmb %ld\n",
			 dev_name(hba->dev), PTR_ERR(rdev));
		goto out_put_dev;
	}

	/*
	 * Preserve rpmb_dev to globals for connection of legacy
	 * rpmb ioctl solution.
	 */
	rawdev_ufs_rpmb = rdev;

	/*
	 * Initialize rpmb mutex.
	 */
	mutex_init(&host->rpmb_lock);

out_put_dev:
	scsi_device_put(hba->sdev_rpmb);

out:
	return;
}

struct rpmb_dev *ufs_mtk_rpmb_get_raw_dev(void)
{
	return rawdev_ufs_rpmb;
}
EXPORT_SYMBOL_GPL(ufs_mtk_rpmb_get_raw_dev);
#endif

/**
 * ufs_mtk_query_ioctl - perform user read queries
 * @hba: per-adapter instance
 * @lun: used for lun specific queries
 * @buffer: user space buffer for reading and submitting query data and params
 * @return: 0 for success negative error code otherwise
 *
 * Expected/Submitted buffer structure is struct ufs_ioctl_query_data.
 * It will read the opcode, idn and buf_length parameters, and, put the
 * response in the buffer field while updating the used size in buf_length.
 */
static int
ufs_mtk_query_ioctl(struct ufs_hba *hba, u8 lun, void __user *buffer)
{
	struct ufs_ioctl_query_data *ioctl_data;
	int err = 0;
	int length = 0;
	void *data_ptr;
	bool flag;
	u32 att;
	u8 index = 0;
	u8 *desc = NULL;

	ioctl_data = kzalloc(sizeof(*ioctl_data), GFP_KERNEL);
	if (!ioctl_data) {
		err = -ENOMEM;
		goto out;
	}

	/* extract params from user buffer */
	err = copy_from_user(ioctl_data, buffer,
			     sizeof(struct ufs_ioctl_query_data));
	if (err) {
		dev_err(hba->dev,
			"%s: Failed copying buffer from user, err %d\n",
			__func__, err);
		goto out_release_mem;
	}

#if defined(CONFIG_UFSFEATURE)
	if (ufsf_check_query(ioctl_data->opcode)) {
		err = ufsf_query_ioctl(ufs_mtk_get_ufsf(hba), lun, buffer,
				       ioctl_data, UFSFEATURE_SELECTOR);
		goto out_release_mem;
	}
#endif

	/* verify legal parameters & send query */
	switch (ioctl_data->opcode) {
	case UPIU_QUERY_OPCODE_READ_DESC:
		switch (ioctl_data->idn) {
		case QUERY_DESC_IDN_DEVICE:
		case QUERY_DESC_IDN_CONFIGURATION:
		case QUERY_DESC_IDN_INTERCONNECT:
		case QUERY_DESC_IDN_GEOMETRY:
		case QUERY_DESC_IDN_POWER:
			index = 0;
			break;
		case QUERY_DESC_IDN_UNIT:
			if (!ufs_is_valid_unit_desc_lun(&hba->dev_info, lun, 0)) {
				dev_err(hba->dev,
					"%s: No unit descriptor for lun 0x%x\n",
					__func__, lun);
				err = -EINVAL;
				goto out_release_mem;
			}
			index = lun;
			break;
		default:
			goto out_einval;
		}
		length = min_t(int, QUERY_DESC_MAX_SIZE,
			       ioctl_data->buf_size);
		desc = kzalloc(length, GFP_KERNEL);
		if (!desc) {
			dev_err(hba->dev, "%s: Failed allocating %d bytes\n",
				__func__, length);
			err = -ENOMEM;
			goto out_release_mem;
		}
		err = ufshcd_query_descriptor_retry(hba, ioctl_data->opcode,
						    ioctl_data->idn, index, 0,
						    desc, &length);
		break;
	case UPIU_QUERY_OPCODE_READ_ATTR:
		switch (ioctl_data->idn) {
		case QUERY_ATTR_IDN_BOOT_LU_EN:
		case QUERY_ATTR_IDN_POWER_MODE:
		case QUERY_ATTR_IDN_ACTIVE_ICC_LVL:
		case QUERY_ATTR_IDN_OOO_DATA_EN:
		case QUERY_ATTR_IDN_BKOPS_STATUS:
		case QUERY_ATTR_IDN_PURGE_STATUS:
		case QUERY_ATTR_IDN_MAX_DATA_IN:
		case QUERY_ATTR_IDN_MAX_DATA_OUT:
		case QUERY_ATTR_IDN_REF_CLK_FREQ:
		case QUERY_ATTR_IDN_CONF_DESC_LOCK:
		case QUERY_ATTR_IDN_MAX_NUM_OF_RTT:
		case QUERY_ATTR_IDN_EE_CONTROL:
		case QUERY_ATTR_IDN_EE_STATUS:
		case QUERY_ATTR_IDN_SECONDS_PASSED:
			index = 0;
			break;
		case QUERY_ATTR_IDN_DYN_CAP_NEEDED:
		case QUERY_ATTR_IDN_CORR_PRG_BLK_NUM:
			index = lun;
			break;
		default:
			goto out_einval;
		}
		err = ufshcd_query_attr(hba, ioctl_data->opcode,
					ioctl_data->idn, index, 0, &att);
		break;

	case UPIU_QUERY_OPCODE_WRITE_ATTR:
		err = copy_from_user(&att,
				     buffer +
				     sizeof(struct ufs_ioctl_query_data),
				     sizeof(u32));
		if (err) {
			dev_err(hba->dev,
				"%s: Failed copying buffer from user, err %d\n",
				__func__, err);
			goto out_release_mem;
		}

		switch (ioctl_data->idn) {
		case QUERY_ATTR_IDN_BOOT_LU_EN:
			index = 0;
			if (!att) {
				dev_err(hba->dev,
					"%s: Illegal ufs query ioctl data, opcode 0x%x, idn 0x%x, att 0x%x\n",
					__func__, ioctl_data->opcode,
					(unsigned int)ioctl_data->idn, att);
				err = -EINVAL;
				goto out_release_mem;
			}
			break;
		default:
			goto out_einval;
		}
		err = ufshcd_query_attr(hba, ioctl_data->opcode,
					ioctl_data->idn, index, 0, &att);
		break;

	case UPIU_QUERY_OPCODE_READ_FLAG:
		switch (ioctl_data->idn) {
		case QUERY_FLAG_IDN_FDEVICEINIT:
		case QUERY_FLAG_IDN_PERMANENT_WPE:
		case QUERY_FLAG_IDN_PWR_ON_WPE:
		case QUERY_FLAG_IDN_BKOPS_EN:
		case QUERY_FLAG_IDN_PURGE_ENABLE:
		case QUERY_FLAG_IDN_FPHYRESOURCEREMOVAL:
		case QUERY_FLAG_IDN_BUSY_RTC:
			break;
		default:
			goto out_einval;
		}
		err = ufshcd_query_flag(hba, ioctl_data->opcode,
					ioctl_data->idn, 0, &flag);
		break;
	default:
		goto out_einval;
	}

	if (err) {
		dev_err(hba->dev, "%s: Query for idn %d failed\n", __func__,
			ioctl_data->idn);
		goto out_release_mem;
	}

	/*
	 * copy response data
	 * As we might end up reading less data than what is specified in
	 * "ioctl_data->buf_size". So we are updating "ioctl_data->
	 * buf_size" to what exactly we have read.
	 */
	switch (ioctl_data->opcode) {
	case UPIU_QUERY_OPCODE_READ_DESC:
		ioctl_data->buf_size = min_t(int, ioctl_data->buf_size, length);
		data_ptr = desc;
		break;
	case UPIU_QUERY_OPCODE_READ_ATTR:
		ioctl_data->buf_size = sizeof(u32);
		data_ptr = &att;
		break;
	case UPIU_QUERY_OPCODE_READ_FLAG:
		ioctl_data->buf_size = 1;
		data_ptr = &flag;
		break;
	case UPIU_QUERY_OPCODE_WRITE_ATTR:
		goto out_release_mem;
	default:
		goto out_einval;
	}

	/* copy to user */
	err = copy_to_user(buffer, ioctl_data,
			   sizeof(struct ufs_ioctl_query_data));
	if (err)
		dev_err(hba->dev, "%s: Failed copying back to user.\n",
			__func__);
	err = copy_to_user(buffer + sizeof(struct ufs_ioctl_query_data),
			   data_ptr, ioctl_data->buf_size);
	if (err)
		dev_err(hba->dev, "%s: err %d copying back to user.\n",
			__func__, err);
	goto out_release_mem;

out_einval:
	dev_err(hba->dev,
		"%s: illegal ufs query ioctl data, opcode 0x%x, idn 0x%x\n",
		__func__, ioctl_data->opcode, (unsigned int)ioctl_data->idn);
	err = -EINVAL;
out_release_mem:
	kfree(ioctl_data);
	kfree(desc);
out:
	return err;
}

/**
 * ufs_mtk_ioctl - ufs ioctl callback registered in scsi_host
 * @dev: scsi device required for per LUN queries
 * @cmd: command opcode
 * @buffer: user space buffer for transferring data
 *
 * Supported commands:
 * UFS_IOCTL_QUERY
 */
static int
ufs_mtk_ioctl(struct scsi_device *dev, unsigned int cmd, void __user *buffer)
{
	struct ufs_hba *hba = shost_priv(dev->host);
	int err = 0;

	BUG_ON(!hba);
	if (!buffer) {
		dev_err(hba->dev, "%s: User buffer is NULL!\n", __func__);
		return -EINVAL;
	}

	switch (cmd) {
	case UFS_IOCTL_QUERY:
		pm_runtime_get_sync(hba->dev);
		err = ufs_mtk_query_ioctl(hba,
					  ufshcd_scsi_to_upiu_lun(dev->lun),
					  buffer);
		pm_runtime_put_sync(hba->dev);
		break;
	default:
		err = -ENOIOCTLCMD;
		dev_dbg(hba->dev, "%s: Unsupported ioctl cmd %d\n", __func__,
			cmd);
		break;
	}

	return err;
}

/* Same with ufshcd_populate_vreg, should EXPORT for upstream */
#define MAX_PROP_SIZE 32
static int ufs_mtk_populate_vreg(struct device *dev, const char *name,
		struct ufs_vreg **out_vreg)
{
	int ret = 0;
	char prop_name[MAX_PROP_SIZE];
	struct ufs_vreg *vreg = NULL;
	struct device_node *np = dev->of_node;

	if (!np)
		goto out;

	snprintf(prop_name, MAX_PROP_SIZE, "%s-supply", name);
	if (!of_parse_phandle(np, prop_name, 0)) {
		dev_info(dev, "%s: Unable to find %s regulator, assuming enabled\n",
				__func__, prop_name);
		goto out;
	}

	vreg = devm_kzalloc(dev, sizeof(*vreg), GFP_KERNEL);
	if (!vreg)
		return -ENOMEM;

	vreg->name = kstrdup(name, GFP_KERNEL);

	snprintf(prop_name, MAX_PROP_SIZE, "%s-max-microamp", name);
	if (of_property_read_u32(np, prop_name, &vreg->max_uA)) {
		dev_info(dev, "%s: unable to find %s\n", __func__, prop_name);
		vreg->max_uA = 0;
	}
out:
	if (!ret)
		*out_vreg = vreg;
	return ret;
}

/* Same with ufshcd_get_vreg, should EXPORT for upstream */
static int ufs_mtk_get_vreg(struct device *dev, struct ufs_vreg *vreg)
{
	int ret = 0;

	if (!vreg)
		goto out;

	vreg->reg = devm_regulator_get(dev, vreg->name);
	if (IS_ERR(vreg->reg)) {
		ret = PTR_ERR(vreg->reg);
		dev_err(dev, "%s: %s get failed, err=%d\n",
				__func__, vreg->name, ret);
	}
out:
	return ret;
}

/**
 * ufs_mtk_init_clocks - Init mtk driver private clocks
 *
 * @param hba: per adapter instance
 * Returns zero on success else failed.
 */
static int ufs_mtk_init_clocks(struct ufs_hba *hba)
{
	struct ufs_mtk_host *host = ufshcd_get_variant(hba);
	struct ufs_clk_info *clki, *clki_tmp;
	struct list_head *head = &hba->clk_list_head;
	/*
	 * Find private clocks and store in struct ufs_mtk_clk.
	 * Remove "ufs_sel_min_src" and "ufs_sel_min_src" from list to avoid
	 * being switched on/off in clock gating.
	 */
	list_for_each_entry_safe(clki, clki_tmp, head, list) {
		if (!strcmp(clki->name, "ufs_sel")) {
			/* clk scaling */
			dev_dbg(hba->dev, "ufs_sel found");
			host->mclk.ufs_sel_clki = clki;
		} else if (!strcmp(clki->name, "ufs_sel_max_src")) {
			/* clk scaling */
			host->mclk.ufs_sel_max_clki = clki;
			clk_disable_unprepare(clki->clk);
			list_del(&clki->list);
			dev_dbg(hba->dev, "ufs_sel_max_src found");
		} else if (!strcmp(clki->name, "ufs_sel_min_src")) {
			/* clk scaling */
			host->mclk.ufs_sel_min_clki = clki;
			clk_disable_unprepare(clki->clk);
			list_del(&clki->list);
			dev_dbg(hba->dev, "ufs_sel_min_clki found");
		}
	}

	list_for_each_entry(clki, head, list) {
		dev_info(hba->dev, "clk \"%s\" present", clki->name);
	}

	if (!ufs_mtk_is_clk_scale_ready(hba)) {
		hba->caps &= ~UFSHCD_CAP_CLK_SCALING;
		dev_info(hba->dev, "%s: Clk scaling not ready. Feature disabled.", __func__);
		return -1;
	}
	return 0;
}

/**
 * ufs_mtk_init - find other essential mmio bases
 * @hba: host controller instance
 *
 * Binds PHY with controller and powers up PHY enabling clocks
 * and regulators.
 *
 * Returns -EPROBE_DEFER if binding fails, returns negative error
 * on phy power up failure and returns zero on success.
 */
static int ufs_mtk_init(struct ufs_hba *hba)
{
	const struct of_device_id *id;
	struct device *dev = hba->dev;
	struct ufs_mtk_host *host;
	struct arm_smccc_res res;
	int err = 0;

	host = devm_kzalloc(dev, sizeof(*host), GFP_KERNEL);
	if (!host) {
		err = -ENOMEM;
		dev_info(dev, "%s: no memory for mtk ufs host\n", __func__);
		goto out;
	}

	host->hba = hba;
	ufshcd_set_variant(hba, host);

	id = of_match_device(ufs_mtk_of_match, dev);
	if (!id) {
		err = -EINVAL;
		goto out;
	}

	/* Initialize host capability */
	ufs_mtk_init_host_caps(hba);

	err = ufs_mtk_bind_mphy(hba);
	if (err)
		goto out_variant_clear;

	ufs_mtk_init_reset(hba);

	/* Enable runtime autosuspend */
	hba->caps |= UFSHCD_CAP_RPM_AUTOSUSPEND;

	/* Enable clock-gating */
	hba->caps |= UFSHCD_CAP_CLK_GATING;

	/* Enable inline encryption */
	hba->caps |= UFSHCD_CAP_CRYPTO;

	/* Enable WriteBooster */
	hba->caps |= UFSHCD_CAP_WB_EN;

	/* enable clk scaling*/
	hba->caps |= UFSHCD_CAP_CLK_SCALING;

	hba->quirks |= UFSHCI_QUIRK_SKIP_MANUAL_WB_FLUSH_CTRL;
	hba->vps->wb_flush_threshold = UFS_WB_BUF_REMAIN_PERCENT(80);

	if (host->caps & UFS_MTK_CAP_DISABLE_AH8)
		hba->caps |= UFSHCD_CAP_HIBERN8_WITH_CLK_GATING;

	ufs_mtk_init_clocks(hba);
	/*
	 * ufshcd_vops_init() is invoked after
	 * ufshcd_setup_clock(true) in ufshcd_hba_init() thus
	 * phy clock setup is skipped.
	 *
	 * Enable phy power and clocks specifically here.
	 */
	ufs_mtk_mphy_power_on(hba, true);
	ufs_mtk_setup_clocks(hba, true, POST_CHANGE);

	host->ip_ver = ufshcd_readl(hba, REG_UFS_MTK_IP_VER);

	/* Get vcc-opt */
	ufs_mtk_get_vcc_info(res);
	if (res.a1 == VCC_1)
		err = ufs_mtk_populate_vreg(dev, "vcc-opt1", &host->vcc);
	else if (res.a1 == VCC_2)
		err = ufs_mtk_populate_vreg(dev, "vcc-opt2", &host->vcc);
	else
		goto skip_vcc_opt;
	if (err)
		goto out_variant_clear;
	err = ufs_mtk_get_vreg(dev, host->vcc);
	if (err)
		goto out_variant_clear;

	/* enable vreg */
	if (host->vcc) {
		hba->vreg_info.vcc = host->vcc;
		err = regulator_enable(host->vcc->reg);

		if (!err)
			host->vcc->enabled = true;
		else
			dev_info(dev, "%s: %s enable failed, err=%d\n",
						__func__, host->vcc->name, err);
	}

skip_vcc_opt:

	cpu_latency_qos_add_request(&host->pm_qos_req,
	     	   PM_QOS_DEFAULT_VALUE);
	host->pm_qos_init = true;

#if IS_ENABLED(CONFIG_MTK_BLOCK_IO_TRACER)
	ufs_mtk_biolog_init(host->qos_allowed, host->boot_device);
#endif

#if IS_ENABLED(CONFIG_SCSI_UFS_MEDIATEK_DBG)
	ufs_mtk_dbg_register(hba);
#endif

#if IS_ENABLED(CONFIG_RPMB)
	async_schedule(ufs_mtk_rpmb_add, hba);
#endif

	/* Provide SCSI host ioctl API */
	hba->host->hostt->ioctl = (int (*)(struct scsi_device *, unsigned int,
				   void __user *))ufs_mtk_ioctl;
#ifdef CONFIG_COMPAT
	hba->host->hostt->compat_ioctl = (int (*)(struct scsi_device *,
					  unsigned int,
					  void __user *))ufs_mtk_ioctl;
#endif
	goto out;

out_variant_clear:
	ufshcd_set_variant(hba, NULL);
out:
	return err;
}

static int ufs_mtk_pre_pwr_change(struct ufs_hba *hba,
				  struct ufs_pa_layer_attr *dev_max_params,
				  struct ufs_pa_layer_attr *dev_req_params)
{
	struct ufs_mtk_host *host = ufshcd_get_variant(hba);
	struct ufs_dev_params host_cap;
	int ret;

	ufshcd_init_pwr_dev_param(&host_cap);
	host_cap.hs_rx_gear = UFS_HS_G4;
	host_cap.hs_tx_gear = UFS_HS_G4;

	ret = ufshcd_get_pwr_dev_param(&host_cap,
				       dev_max_params,
				       dev_req_params);
	if (ret) {
		pr_info("%s: failed to determine capabilities\n",
			__func__);
	}

	if (host->hw_ver.major >= 3) {
		ret = ufshcd_dme_configure_adapt(hba,
					   dev_req_params->gear_tx,
					   PA_INITIAL_ADAPT);
	} else {
		ret = ufshcd_dme_configure_adapt(hba,
			   dev_req_params->gear_tx,
			   PA_NO_ADAPT);
	}

	return ret;
}

static int ufs_mtk_pwr_change_notify(struct ufs_hba *hba,
				     enum ufs_notify_change_status stage,
				     struct ufs_pa_layer_attr *dev_max_params,
				     struct ufs_pa_layer_attr *dev_req_params)
{
	int ret = 0;

	switch (stage) {
	case PRE_CHANGE:
		ret = ufs_mtk_pre_pwr_change(hba, dev_max_params,
					     dev_req_params);
		break;
	case POST_CHANGE:
		break;
	default:
		ret = -EINVAL;
		break;
	}

	return ret;
}

static int ufs_mtk_unipro_set_lpm(struct ufs_hba *hba, bool lpm)
{
	int ret;
	struct ufs_mtk_host *host = ufshcd_get_variant(hba);

	ret = ufshcd_dme_set(hba,
			     UIC_ARG_MIB_SEL(VS_UNIPROPOWERDOWNCONTROL, 0),
			     lpm ? 1 : 0);
	if (!ret || !lpm) {
		/*
		 * Forcibly set as non-LPM mode if UIC commands is failed
		 * to use default hba_enable_delay_us value for re-enabling
		 * the host.
		 */
		host->unipro_lpm = lpm;
	}

	return ret;
}

static int ufs_mtk_pre_link(struct ufs_hba *hba)
{
	int ret;
	u32 tmp;

	ufs_mtk_get_controller_version(hba);

	ret = ufs_mtk_unipro_set_lpm(hba, false);
	if (ret)
		return ret;

	/*
	 * Setting PA_Local_TX_LCC_Enable to 0 before link startup
	 * to make sure that both host and device TX LCC are disabled
	 * once link startup is completed.
	 */
	ret = ufshcd_disable_host_tx_lcc(hba);
	if (ret)
		return ret;

	/* disable deep stall */
	ret = ufshcd_dme_get(hba, UIC_ARG_MIB(VS_SAVEPOWERCONTROL), &tmp);
	if (ret)
		return ret;

	tmp &= ~(1 << 6);

	ret = ufshcd_dme_set(hba, UIC_ARG_MIB(VS_SAVEPOWERCONTROL), tmp);

	return ret;
}

static void ufs_mtk_setup_clk_gating(struct ufs_hba *hba)
{
	unsigned long flags;
	u32 ah_ms;

	if (ufshcd_is_clkgating_allowed(hba)) {
		if (ufshcd_is_auto_hibern8_supported(hba) && hba->ahit)
			ah_ms = FIELD_GET(UFSHCI_AHIBERN8_TIMER_MASK,
					  hba->ahit);
		else
			ah_ms = 10;
		spin_lock_irqsave(hba->host->host_lock, flags);
		hba->clk_gating.delay_ms = ah_ms + 5;
		spin_unlock_irqrestore(hba->host->host_lock, flags);
	}
}

static int ufs_mtk_post_link(struct ufs_hba *hba)
{
	/* enable unipro clock gating feature */
	ufs_mtk_cfg_unipro_cg(hba, true);

	/* configure auto-hibern8 timer to 10ms */
	if (ufshcd_is_auto_hibern8_supported(hba)) {
		hba->ahit = FIELD_PREP(UFSHCI_AHIBERN8_TIMER_MASK, 5) |
			    FIELD_PREP(UFSHCI_AHIBERN8_SCALE_MASK, 3);
	}

	ufs_mtk_setup_clk_gating(hba);

	return 0;
}

static int ufs_mtk_link_startup_notify(struct ufs_hba *hba,
				       enum ufs_notify_change_status stage)
{
	int ret = 0;

	switch (stage) {
	case PRE_CHANGE:
		ret = ufs_mtk_pre_link(hba);
		break;
	case POST_CHANGE:
		ret = ufs_mtk_post_link(hba);
		break;
	default:
		ret = -EINVAL;
		break;
	}

	return ret;
}

static int ufs_mtk_device_reset(struct ufs_hba *hba)
{
	struct arm_smccc_res res;

#if IS_ENABLED(CONFIG_UFSFEATURE)
	struct ufsf_feature *ufsf = ufs_mtk_get_ufsf(hba);

	if (ufsf->hba)
		ufsf_reset_host(ufs_mtk_get_ufsf(hba));
#endif

	/* disable hba before device reset */
	ufshcd_hba_stop(hba);

	ufs_mtk_device_reset_ctrl(0, res);

	/*
	 * The reset signal is active low. UFS devices shall detect
	 * more than or equal to 1us of positive or negative RST_n
	 * pulse width.
	 *
	 * To be on safe side, keep the reset low for at least 10us.
	 */
	usleep_range(10, 15);

	ufs_mtk_device_reset_ctrl(1, res);

	/* Some devices may need time to respond to rst_n */
	usleep_range(10000, 15000);

	dev_info(hba->dev, "device reset done\n");

	return 0;
}

static int ufs_mtk_link_set_hpm(struct ufs_hba *hba)
{
	int err;
	u32 val;

	err = ufshcd_hba_enable(hba);
	if (err)
		return err;

	err = ufs_mtk_unipro_set_lpm(hba, false);
	if (err) {
		ufs_mtk_dbg_sel(hba);
		val = ufshcd_readl(hba, REG_UFS_PROBE);
		ufshcd_update_evt_hist(hba, UFS_EVT_RESUME_ERR, (u32)val);
		val = ufshcd_readl(hba, REG_INTERRUPT_STATUS);
		ufshcd_update_evt_hist(hba, UFS_EVT_RESUME_ERR, (u32)val);
		return err;
	}

	err = ufshcd_uic_hibern8_exit(hba);
	if (!err)
		ufshcd_set_link_active(hba);
	else
		return err;

	err = ufshcd_make_hba_operational(hba);
	if (err)
		return err;

	return 0;
}

static int ufs_mtk_link_set_lpm(struct ufs_hba *hba)
{
	int err;

	/* not wait unipro resetCnf */
	ufshcd_writel(hba,
		(ufshcd_readl(hba, REG_UFS_XOUFS_CTRL) & ~0x100),
		REG_UFS_XOUFS_CTRL);

	err = ufs_mtk_unipro_set_lpm(hba, true);
	if (err) {
		/* Resume UniPro state for following error recovery */
		ufs_mtk_unipro_set_lpm(hba, false);
		return err;
	}

	return 0;
}

static void ufs_mtk_vreg_set_lpm(struct ufs_hba *hba, bool lpm)
{
	if (!hba->vreg_info.vccq2 || !hba->vreg_info.vcc)
		return;

	if (lpm && !hba->vreg_info.vcc->enabled)
		regulator_set_mode(hba->vreg_info.vccq2->reg,
				   REGULATOR_MODE_IDLE);
	else if (!lpm)
		regulator_set_mode(hba->vreg_info.vccq2->reg,
				   REGULATOR_MODE_NORMAL);
}

static void ufs_mtk_auto_hibern8_disable(struct ufs_hba *hba)
{
	unsigned long flags;
	int ret;

	/* disable auto-hibern8 */
	spin_lock_irqsave(hba->host->host_lock, flags);
	ufshcd_writel(hba, 0, REG_AUTO_HIBERNATE_IDLE_TIMER);
	spin_unlock_irqrestore(hba->host->host_lock, flags);

	/* wait host return to idle state when auto-hibern8 off */
	ufs_mtk_wait_idle_state(hba, 5);

	ret = ufs_mtk_wait_link_state(hba, VS_LINK_UP, 100);
	if (ret)
		dev_warn(hba->dev, "exit h8 state fail, ret=%d\n", ret);
}

static int ufs_mtk_suspend(struct ufs_hba *hba, enum ufs_pm_op pm_op,
	enum ufs_notify_change_status status)
{
	int err;
	u64 ufs_version;
	struct arm_smccc_res res;

	if (status == PRE_CHANGE) {
		if (!ufshcd_is_auto_hibern8_supported(hba))
			return 0;
		ufs_mtk_auto_hibern8_disable(hba);
		return 0;
	}

	if (ufshcd_is_link_hibern8(hba)) {
		err = ufs_mtk_link_set_lpm(hba);
		if (err)
			goto fail;
	}

	if (!ufshcd_is_link_active(hba)) {
		/*
		 * Make sure no error will be returned to prevent
		 * ufshcd_suspend() re-enabling regulators while vreg is still
		 * in low-power mode.
		 */
		ufs_mtk_vreg_set_lpm(hba, true);
		err = ufs_mtk_mphy_power_on(hba, false);
		if (err)
			goto fail;
	}

	if (ufshcd_is_link_off(hba))
		ufs_mtk_device_reset_ctrl(0, res);

	/* Transfer the ufs version to tfa */
	ufs_version = (u64)hba->dev_info.wspecversion;
	ufs_mtk_host_pwr_ctrl(false, ufs_version, res);

	return 0;
fail:
	/*
	 * Set link as off state enforcedly to trigger
	 * ufshcd_host_reset_and_restore() in ufshcd_suspend()
	 * for completed host reset.
	 */
	ufshcd_set_link_off(hba);
	return -EAGAIN;
}

static int ufs_mtk_resume(struct ufs_hba *hba, enum ufs_pm_op pm_op)
{
	int err;
	u64 ufs_version;
	struct arm_smccc_res res;

	/* Transfer the ufs version to tfa */
	ufs_version = (u64)hba->dev_info.wspecversion;
	ufs_mtk_host_pwr_ctrl(true, ufs_version, res);

	err = ufs_mtk_mphy_power_on(hba, true);
	if (err)
		goto fail;

	ufs_mtk_vreg_set_lpm(hba, false);

	if (ufshcd_is_link_hibern8(hba)) {
		err = ufs_mtk_link_set_hpm(hba);
		if (err)
			goto fail;
	}

	return 0;
fail:
	return ufshcd_link_recovery(hba);
}

static void ufs_mtk_dbg_register_dump(struct ufs_hba *hba)
{
	ufshcd_dump_regs(hba, REG_UFS_REFCLK_CTRL, 0x4, "Ref-Clk Ctrl ");

	ufshcd_dump_regs(hba, REG_UFS_EXTREG, 0x4, "Ext Reg ");

	ufshcd_dump_regs(hba, REG_UFS_MPHYCTRL,
			 REG_UFS_REJECT_MON - REG_UFS_MPHYCTRL + 4,
			 "MPHY Ctrl ");

	/* Direct debugging information to REG_MTK_PROBE */
	ufs_mtk_dbg_sel(hba);
	ufshcd_dump_regs(hba, REG_UFS_PROBE, 0x4, "Debug Probe ");
#if IS_ENABLED(CONFIG_SCSI_UFS_MEDIATEK_DBG)
	ufs_mtk_dbg_dump(100);
#endif
}


static void ufs_mtk_fix_regulators(struct ufs_hba *hba)
{
	struct ufs_dev_info *dev_info = &hba->dev_info;
	struct ufs_vreg_info *vreg_info = &hba->vreg_info;

	if (dev_info->wspecversion >= 0x0300) {
		if (vreg_info->vccq2) {
			regulator_disable(vreg_info->vccq2->reg);
			kfree(vreg_info->vccq2->name);
			devm_kfree(hba->dev, vreg_info->vccq2);
			vreg_info->vccq2 = NULL;
		}
		if (vreg_info->vccq)
			vreg_info->vccq->always_on = true;
	} else {
		if (vreg_info->vccq) {
			regulator_disable(vreg_info->vccq->reg);
			kfree(vreg_info->vccq->name);
			devm_kfree(hba->dev, vreg_info->vccq);
			vreg_info->vccq = NULL;
		}
		if (vreg_info->vccq2)
			vreg_info->vccq2->always_on = true;
	}
}

static int ufs_mtk_fixup_vcc_regulator(struct ufs_hba *hba)
{
	int err = 0;
	u16 ufs_ver;
	char vcc_name[MAX_PROP_SIZE];
	struct device *dev = hba->dev;
	struct ufs_vreg_info *vcc_info = &hba->vreg_info;

	/* Get UFS version to setting VCC */
	ufs_ver = (hba->dev_info.wspecversion & 0xF00) >> 8;
	snprintf(vcc_name, MAX_PROP_SIZE, "vcc_ufs%u", ufs_ver);

	err = ufs_mtk_populate_vreg(dev, vcc_name, &vcc_info->vcc);
	if (err || !vcc_info->vcc) {
		dev_info(dev, "%s: Unable to find %s\n", __func__, vcc_name);
		goto out;
	}

	err = ufs_mtk_get_vreg(dev, vcc_info->vcc);
	if (err)
		goto out;

	err = regulator_enable(vcc_info->vcc->reg);
	if (!err)
		vcc_info->vcc->enabled = true;
	else
		dev_info(dev, "%s: %s enable failed, err=%d\n",
					__func__, vcc_info->vcc->name, err);

out:
	if (err)
		dev_info(hba->dev, "%s: No combo ufs pmic setting\n", __func__);
	return err;
}

static int ufs_mtk_apply_dev_quirks(struct ufs_hba *hba)
{
	struct ufs_dev_info *dev_info = &hba->dev_info;
	u16 mid = dev_info->wmanufacturerid;

	if (mid == UFS_VENDOR_SAMSUNG)
		ufshcd_dme_set(hba, UIC_ARG_MIB(PA_TACTIVATE), 6);

	/*
	 * Decide waiting time before gating reference clock and
	 * after ungating reference clock according to vendors'
	 * requirements. Default 30, 30.
	 */
	if (mid == UFS_VENDOR_SAMSUNG)
		ufs_mtk_setup_ref_clk_wait_us(hba, 1, 32);
	else if (mid == UFS_VENDOR_SKHYNIX)
		ufs_mtk_setup_ref_clk_wait_us(hba, 30, 30);
	else if (mid == UFS_VENDOR_TOSHIBA)
		ufs_mtk_setup_ref_clk_wait_us(hba, 100, 32);
	else
		ufs_mtk_setup_ref_clk_wait_us(hba, 30, 30);

	ufs_mtk_fix_regulators(hba);

	return 0;
}

static void ufs_mtk_fixup_dev_quirks(struct ufs_hba *hba)
{
	struct ufs_dev_info *dev_info = &hba->dev_info;
	struct ufs_mtk_host *host = ufshcd_get_variant(hba);

	/*
	 * If VCC setting is no yet enable,
	 * setting VCC by ufs_mtk_fixup_vcc_regulator.
	 */
	if (!hba->vreg_info.vcc)
		ufs_mtk_fixup_vcc_regulator(hba);

	ufshcd_fixup_dev_quirks(hba, ufs_mtk_dev_fixups);

	if (dev_info->wmanufacturerid == UFS_VENDOR_MICRON)
		host->caps |= UFS_MTK_CAP_BROKEN_VCC;

	if (ufs_mtk_is_delay_after_vcc_off(hba) && hba->vreg_info.vcc) {
		/*
		 * Always delay 5ms after VCC off.
		 */
		hba->dev_quirks |= UFS_DEVICE_QUIRK_DELAY_AFTER_LPM;
	}

	if (ufs_mtk_is_broken_vcc(hba) && hba->vreg_info.vcc &&
	    (hba->dev_quirks & UFS_DEVICE_QUIRK_DELAY_AFTER_LPM)) {
		hba->vreg_info.vcc->always_on = true;
		/*
		 * VCC will be kept always-on thus we don't
		 * need any delay during regulator operations
		 */
		hba->dev_quirks &= ~(UFS_DEVICE_QUIRK_DELAY_BEFORE_LPM |
			UFS_DEVICE_QUIRK_DELAY_AFTER_LPM);
	}

	ufs_mtk_install_tracepoints(hba);

#if IS_ENABLED(CONFIG_UFSFEATURE)
	if (hba->dev_info.wmanufacturerid == UFS_VENDOR_SAMSUNG) {
		host->ufsf.hba = hba;
		ufsf_set_init_state(ufs_mtk_get_ufsf(hba));
	}
#endif
}

static void ufs_mtk_event_notify(struct ufs_hba *hba,
				 enum ufs_event_type evt, void *data)
{
	unsigned int val = *(u32 *)data;

	trace_ufs_mtk_event(evt, val);

	/*
	 * After error handling of ufshcd_host_reset_and_restore
	 * Bypass clear ua to send scsi command request sense, else
	 * deadlock hang because scsi is waiting error handling done.
	 */
	/* TODO: clearing wlun_dev_clr_ua is removed,
	 * make sure related fix is pulled.
	 * https://android-review.googlesource.com/c/kernel/common/+/1905492
	 */

#if IS_ENABLED(CONFIG_MTK_AEE_FEATURE)
	if (evt == UFS_EVT_ABORT && !ufs_abort_aee_count) {
		ufs_abort_aee_count++;
#if IS_ENABLED(CONFIG_SCSI_UFS_MEDIATEK_DBG)
		ufs_mtk_dbg_cmd_hist_disable();
		aee_kernel_warning_api(__FILE__,
			__LINE__, DB_OPT_FS_IO_LOG,
			"ufshcd_abort", "timeout at tag %d", val);
#endif
	}
#endif
}

static void ufs_mtk_auto_hibern8_disable(struct ufs_hba *hba)
{
	unsigned long flags;
	int ret;

	/* disable auto-hibern8 */
	spin_lock_irqsave(hba->host->host_lock, flags);
	ufshcd_writel(hba, 0, REG_AUTO_HIBERNATE_IDLE_TIMER);
	spin_unlock_irqrestore(hba->host->host_lock, flags);

	/* wait host return to idle state when auto-hibern8 off */
	ufs_mtk_wait_idle_state(hba, 5);

	ret = ufs_mtk_wait_link_state(hba, VS_LINK_UP, 100);
	if (ret)
		dev_warn(hba->dev, "exit h8 state fail, ret=%d\n", ret);
}

static void ufs_mtk_hibern8_notify(struct ufs_hba *hba, enum uic_cmd_dme cmd,
				    enum ufs_notify_change_status status)
{
	if (!ufshcd_is_auto_hibern8_supported(hba))
		return;

	if (status == PRE_CHANGE && cmd == UIC_CMD_DME_HIBER_ENTER)
		ufs_mtk_auto_hibern8_disable(hba);
}

void ufs_mtk_setup_task_mgmt(struct ufs_hba *hba, int tag, u8 tm_function)
{
#if IS_ENABLED(CONFIG_UFSFEATURE)
	struct ufsf_feature *ufsf = ufs_mtk_get_ufsf(hba);

	if (ufsf->hba && (tm_function == UFS_LOGICAL_RESET))
		ufsf_prepare_reset_lu(ufsf);
#endif
}


static void ufs_mtk_config_scaling_param(struct ufs_hba *hba,
					struct devfreq_dev_profile *profile,
					void *data)
{
	/* customize min gear in clk scaling */
	hba->clk_scaling.min_gear = 1;
}

/**
 * ufs_mtk_clk_scale - Internal clk scaling operation
 * MTK platform supports clk scaling by switching parent of ufs_sel(mux).
 * The ufs_sel downstream to ufs_ck and fed directly to UFS hardware.
 * Max and min clocks rate of ufs_sel defined in dts should match rate of
 * "ufs_sel_max_src" and "ufs_sel_min_src" respectively.
 * This prevent chaning rate of pll clock that is shared between modules.
 *
 * WARN: Need fix if pll clk rate is not static.
 *
 * @param hba: per adapter instance
 * @param scale_up: True for scaling up and false for scaling down
 */
static void ufs_mtk_clk_scale(struct ufs_hba *hba, bool scale_up)
{
	struct ufs_mtk_host *host = ufshcd_get_variant(hba);
	struct ufs_mtk_clk *mclk = &host->mclk;

	clk_prepare_enable(mclk->ufs_sel_clki->clk);
	if (scale_up) {
		clk_set_parent(mclk->ufs_sel_clki->clk, mclk->ufs_sel_max_clki->clk);
		mclk->ufs_sel_clki->curr_freq = mclk->ufs_sel_clki->max_freq;
	} else {
		clk_set_parent(mclk->ufs_sel_clki->clk, mclk->ufs_sel_min_clki->clk);
		mclk->ufs_sel_clki->curr_freq = mclk->ufs_sel_clki->min_freq;
	}
	clk_disable_unprepare(mclk->ufs_sel_clki->clk);

	trace_ufs_mtk_clk_scale(mclk->ufs_sel_clki, scale_up);
}

static int ufs_mtk_clk_scale_notify(struct ufs_hba *hba, bool scale_up,
				enum ufs_notify_change_status status)
{
	if (status == PRE_CHANGE) {
		/* do parent switching before clk_set_rate() */
		ufs_mtk_clk_scale(hba, scale_up);
	}

	return 0;
}

/*
 * struct ufs_hba_mtk_vops - UFS MTK specific variant operations
 *
 * The variant operations configure the necessary controller and PHY
 * handshake during initialization.
 */
static const struct ufs_hba_variant_ops ufs_hba_mtk_vops = {
	.name                = "mediatek.ufshci",
	.init                = ufs_mtk_init,
	.get_ufs_hci_version = ufs_mtk_get_ufs_hci_version,
	.setup_clocks        = ufs_mtk_setup_clocks,
	.hce_enable_notify   = ufs_mtk_hce_enable_notify,
	.link_startup_notify = ufs_mtk_link_startup_notify,
	.pwr_change_notify   = ufs_mtk_pwr_change_notify,
	.hibern8_notify      = ufs_mtk_hibern8_notify,
	.apply_dev_quirks    = ufs_mtk_apply_dev_quirks,
	.fixup_dev_quirks    = ufs_mtk_fixup_dev_quirks,
	.suspend             = ufs_mtk_suspend,
	.resume              = ufs_mtk_resume,
	.dbg_register_dump   = ufs_mtk_dbg_register_dump,
	.device_reset        = ufs_mtk_device_reset,
	.event_notify        = ufs_mtk_event_notify,
	.setup_task_mgmt     = ufs_mtk_setup_task_mgmt,
	.config_scaling_param = ufs_mtk_config_scaling_param,
	.clk_scale_notify    = ufs_mtk_clk_scale_notify,
};

/**
 * ufs_mtk_probe - probe routine of the driver
 * @pdev: pointer to Platform device handle
 *
 * Return zero for success and non-zero for failure
 */
static int ufs_mtk_probe(struct platform_device *pdev)
{
	int err;
	struct device *dev = &pdev->dev;
	struct device_node *reset_node;
	struct platform_device *reset_pdev;
	struct device_link *link;
	struct ufs_hba *hba;
	struct cpumask imask;

	reset_node = of_find_compatible_node(NULL, NULL,
					     "ti,syscon-reset");
	if (!reset_node) {
		dev_notice(dev, "find ti,syscon-reset fail\n");
		goto skip_reset;
	}
	reset_pdev = of_find_device_by_node(reset_node);
	if (!reset_pdev) {
		dev_notice(dev, "find reset_pdev fail\n");
		goto skip_reset;
	}
	link = device_link_add(dev, &reset_pdev->dev,
		DL_FLAG_AUTOPROBE_CONSUMER);
	if (!link) {
		dev_notice(dev, "add reset device_link fail\n");
		goto skip_reset;
	}
	/* supplier is not probed */
	if (link->status == DL_STATE_DORMANT) {
		err = -EPROBE_DEFER;
		goto out;
	}

skip_reset:
	/* perform generic probe */
	err = ufshcd_pltfrm_init(pdev, &ufs_hba_mtk_vops);

	if (err) {
		dev_info(dev, "probe failed %d\n", err);
		goto out;
	}

	/* set affinity to cpu3 */
	hba = platform_get_drvdata(pdev);
	if (hba && hba->irq) {
		cpumask_clear(&imask);
		cpumask_set_cpu(3, &imask);
		irq_set_affinity_hint(hba->irq, &imask);
	}
out:

	of_node_put(reset_node);
	return err;
}

#if defined(CONFIG_UFSFEATURE)
static void ufs_mtk_remove_ufsf(struct ufs_hba *hba)
{
	struct ufsf_feature *ufsf = ufs_mtk_get_ufsf(hba);

	if (ufsf->hba)
		ufsf_remove(ufsf);
}
#endif

/**
 * ufs_mtk_remove - set driver_data of the device to NULL
 * @pdev: pointer to platform device handle
 *
 * Always return 0
 */
static int ufs_mtk_remove(struct platform_device *pdev)
{
	struct ufs_hba *hba = platform_get_drvdata(pdev);

	pm_runtime_get_sync(&(pdev)->dev);

#if defined(CONFIG_UFSFEATURE)
	ufs_mtk_remove_ufsf(hba);
#endif

	ufshcd_remove(hba);
#if IS_ENABLED(CONFIG_MTK_BLOCK_IO_TRACER)
	ufs_mtk_biolog_exit();
#endif
	ufs_mtk_uninstall_tracepoints();
	return 0;
}

int ufs_mtk_system_suspend(struct device *dev)
{
	int ret = 0;
	struct ufs_hba *hba = dev_get_drvdata(dev);

#if defined(CONFIG_UFSFEATURE)
	struct ufsf_feature *ufsf = ufs_mtk_get_ufsf(hba);

	if (ufsf->hba)
		ufsf_suspend(ufsf);
#endif

	/* Check if shutting down */
	if (!ufshcd_is_user_access_allowed(hba))
		return -EBUSY;

	ret = ufshcd_system_suspend(dev);

#if defined(CONFIG_UFSFEATURE)
	/* We assume link is off */
	if (ret && ufsf)
		ufsf_resume(ufsf, true);
#endif

	return ret;
}

int ufs_mtk_system_resume(struct device *dev)
{
	int ret = 0;
#if defined(CONFIG_UFSFEATURE)
	struct ufs_hba *hba = dev_get_drvdata(dev);
	struct ufsf_feature *ufsf = ufs_mtk_get_ufsf(hba);
	bool is_link_off = ufshcd_is_link_off(hba);
#endif

	ret = ufshcd_system_resume(dev);

#if defined(CONFIG_UFSFEATURE)
	if (!ret && ufsf->hba)
		ufsf_resume(ufsf, is_link_off);
#endif

	return ret;
}

int ufs_mtk_runtime_suspend(struct device *dev)
{
	int ret = 0;
#if defined(CONFIG_UFSFEATURE)
	struct ufs_hba *hba = dev_get_drvdata(dev);
	struct ufsf_feature *ufsf = ufs_mtk_get_ufsf(hba);

	if (ufsf->hba)
		ufsf_suspend(ufsf);
#endif

	ret = ufshcd_runtime_suspend(dev);

#if defined(CONFIG_UFSFEATURE)
	/* We assume link is off */
	if (ret && ufsf->hba)
		ufsf_resume(ufsf, true);
#endif

	return ret;
}

int ufs_mtk_runtime_resume(struct device *dev)
{
	int ret = 0;
#if defined(CONFIG_UFSFEATURE)
	struct ufs_hba *hba = dev_get_drvdata(dev);
	struct ufsf_feature *ufsf = ufs_mtk_get_ufsf(hba);
	bool is_link_off = ufshcd_is_link_off(hba);
#endif

	ret = ufshcd_runtime_resume(dev);

#if defined(CONFIG_UFSFEATURE)
	if (!ret && ufsf->hba)
		ufsf_resume(ufsf, is_link_off);
#endif

	return ret;
}

void ufs_mtk_shutdown(struct platform_device *pdev)
{
	struct device *dev = &pdev->dev;
	struct ufs_hba *hba = dev_get_drvdata(dev);
	struct scsi_device *sdev;

#if defined(CONFIG_UFSFEATURE)
	struct ufsf_feature *ufsf = ufs_mtk_get_ufsf(hba);

	if (ufsf->hba)
		ufsf_suspend(ufsf);
#endif

	/*
	 * Quiesce all SCSI devices to prevent any non-PM requests sending
	 * from block layer during and after shutdown.
	 *
	 * Note. Using scsi_autopm_get_device() instead of pm_runtime_disable()
	 * is to prevent noisy message by below checking,
	 * WARN_ON_ONCE(sdev->quiesced_by && sdev->quiesced_by != current);
	 * This warning shows up if we try to quiesce a runtime-suspended
	 * SCSI device. This is possible during our new shutdown flow.
	 * Using scsi_autopm_get_device() to resume all SCSI devices first
	 * can prevent it.
	 */
	shost_for_each_device(sdev, hba->host)
		scsi_device_quiesce(sdev);


	/* Alaways shutdown even in case of error */
	ufshcd_pltfrm_shutdown(pdev);
}

static const struct dev_pm_ops ufs_mtk_pm_ops = {
	SET_SYSTEM_SLEEP_PM_OPS(ufs_mtk_system_suspend, ufs_mtk_system_resume)
	SET_RUNTIME_PM_OPS(ufs_mtk_runtime_suspend, ufs_mtk_runtime_resume, NULL)
	.prepare	 = ufshcd_suspend_prepare,
	.complete	 = ufshcd_resume_complete,
};

static struct platform_driver ufs_mtk_pltform = {
	.probe      = ufs_mtk_probe,
	.remove     = ufs_mtk_remove,
	.shutdown   = ufs_mtk_shutdown,
	.driver = {
		.name   = "ufshcd-mtk",
		.pm     = &ufs_mtk_pm_ops,
		.of_match_table = ufs_mtk_of_match,
	},
};

MODULE_AUTHOR("Stanley Chu <stanley.chu@mediatek.com>");
MODULE_AUTHOR("Peter Wang <peter.wang@mediatek.com>");
MODULE_DESCRIPTION("MediaTek UFS Host Driver");
MODULE_LICENSE("GPL v2");

module_platform_driver(ufs_mtk_pltform);<|MERGE_RESOLUTION|>--- conflicted
+++ resolved
@@ -46,6 +46,7 @@
 static int ufs_abort_aee_count;
 #endif
 
+static void ufs_mtk_auto_hibern8_disable(struct ufs_hba *hba);
 
 #define CREATE_TRACE_POINTS
 #include "ufs-mediatek-trace.h"
@@ -1149,14 +1150,8 @@
 		dev_err(&sdev->sdev_gendev, "%s: failed with err %0x\n",
 			__func__, ret);
 
-<<<<<<< HEAD
 	if (scsi_sense_valid(&sshdr) && sshdr.sense_key)
 		scsi_print_sense_hdr(sdev, "rpmb: security in", &sshdr);
-=======
-	host->ip_ver = ufshcd_readl(hba, REG_UFS_MTK_IP_VER);
-
-	goto out;
->>>>>>> 61b10925
 
 	return ret;
 }
@@ -2062,24 +2057,6 @@
 				   REGULATOR_MODE_NORMAL);
 }
 
-static void ufs_mtk_auto_hibern8_disable(struct ufs_hba *hba)
-{
-	unsigned long flags;
-	int ret;
-
-	/* disable auto-hibern8 */
-	spin_lock_irqsave(hba->host->host_lock, flags);
-	ufshcd_writel(hba, 0, REG_AUTO_HIBERNATE_IDLE_TIMER);
-	spin_unlock_irqrestore(hba->host->host_lock, flags);
-
-	/* wait host return to idle state when auto-hibern8 off */
-	ufs_mtk_wait_idle_state(hba, 5);
-
-	ret = ufs_mtk_wait_link_state(hba, VS_LINK_UP, 100);
-	if (ret)
-		dev_warn(hba->dev, "exit h8 state fail, ret=%d\n", ret);
-}
-
 static int ufs_mtk_suspend(struct ufs_hba *hba, enum ufs_pm_op pm_op,
 	enum ufs_notify_change_status status)
 {
