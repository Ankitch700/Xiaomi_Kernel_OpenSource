--- conflicted
+++ resolved
@@ -542,13 +542,11 @@
 	if (of_property_read_bool(np, "mediatek,ufs-disable-ah8"))
 		host->caps |= UFS_MTK_CAP_DISABLE_AH8;
 
-<<<<<<< HEAD
 	if (of_property_read_bool(np, "mediatek,ufs-qos"))
 		host->qos_enabled = host->qos_allowed = true;
-=======
+
 	if (of_property_read_bool(np, "mediatek,ufs-broken-vcc"))
 		host->caps |= UFS_MTK_CAP_BROKEN_VCC;
->>>>>>> 2e289f36
 
 	dev_info(hba->dev, "caps: 0x%x", host->caps);
 
