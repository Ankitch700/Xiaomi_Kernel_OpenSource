/*
 * Universal Flash Storage Host controller driver Core
 *
 * This code is based on drivers/scsi/ufs/ufshcd.c
 * Copyright (C) 2011-2013 Samsung India Software Operations
 * Copyright (c) 2013-2016, The Linux Foundation. All rights reserved.
 *
 * Authors:
 *	Santosh Yaraganavi <santosh.sy@samsung.com>
 *	Vinayak Holikatti <h.vinayak@samsung.com>
 *
 * This program is free software; you can redistribute it and/or
 * modify it under the terms of the GNU General Public License
 * as published by the Free Software Foundation; either version 2
 * of the License, or (at your option) any later version.
 * See the COPYING file in the top-level directory or visit
 * <http://www.gnu.org/licenses/gpl-2.0.html>
 *
 * This program is distributed in the hope that it will be useful,
 * but WITHOUT ANY WARRANTY; without even the implied warranty of
 * MERCHANTABILITY or FITNESS FOR A PARTICULAR PURPOSE.  See the
 * GNU General Public License for more details.
 *
 * This program is provided "AS IS" and "WITH ALL FAULTS" and
 * without warranty of any kind. You are solely responsible for
 * determining the appropriateness of using and distributing
 * the program and assume all risks associated with your exercise
 * of rights with respect to the program, including but not limited
 * to infringement of third party rights, the risks and costs of
 * program errors, damage to or loss of data, programs or equipment,
 * and unavailability or interruption of operations. Under no
 * circumstances will the contributor of this Program be liable for
 * any damages of any kind arising from your use or distribution of
 * this program.
 *
 * The Linux Foundation chooses to take subject only to the GPLv2
 * license terms, and distributes only under these terms.
 */

#include <linux/async.h>
#include <linux/devfreq.h>
#include <linux/nls.h>
#include <linux/of.h>
#include <linux/bitfield.h>
#include "ufshcd.h"
#include "ufs_quirks.h"
#include "unipro.h"
#include "ufs-sysfs.h"
#include "ufs_bsg.h"
#include "ufshcd-crypto.h"

#define CREATE_TRACE_POINTS
#include <trace/events/ufs.h>

#define UFSHCD_ENABLE_INTRS	(UTP_TRANSFER_REQ_COMPL |\
				 UTP_TASK_REQ_COMPL |\
				 UFSHCD_ERROR_MASK)
/* UIC command timeout, unit: ms */
#define UIC_CMD_TIMEOUT	500

/* NOP OUT retries waiting for NOP IN response */
#define NOP_OUT_RETRIES    10
/* Timeout after 30 msecs if NOP OUT hangs without response */
#define NOP_OUT_TIMEOUT    30 /* msecs */

/* Query request retries */
#define QUERY_REQ_RETRIES 3
/* Query request timeout */
#define QUERY_REQ_TIMEOUT 1500 /* 1.5 seconds */

/* Task management command timeout */
#define TM_CMD_TIMEOUT	100 /* msecs */

/* maximum number of retries for a general UIC command  */
#define UFS_UIC_COMMAND_RETRIES 3

/* maximum number of link-startup retries */
#define DME_LINKSTARTUP_RETRIES 3

/* Maximum retries for Hibern8 enter */
#define UIC_HIBERN8_ENTER_RETRIES 3

/* maximum number of reset retries before giving up */
#define MAX_HOST_RESET_RETRIES 5

/* Expose the flag value from utp_upiu_query.value */
#define MASK_QUERY_UPIU_FLAG_LOC 0xFF

/* Interrupt aggregation default timeout, unit: 40us */
#define INT_AGGR_DEF_TO	0x02

/* default delay of autosuspend: 2000 ms */
#define RPM_AUTOSUSPEND_DELAY_MS 2000

/* Default value of wait time before gating device ref clock */
#define UFSHCD_REF_CLK_GATING_WAIT_US 0xFF /* microsecs */

#define ufshcd_toggle_vreg(_dev, _vreg, _on)				\
	({                                                              \
		int _ret;                                               \
		if (_on)                                                \
			_ret = ufshcd_enable_vreg(_dev, _vreg);         \
		else                                                    \
			_ret = ufshcd_disable_vreg(_dev, _vreg);        \
		_ret;                                                   \
	})

#define ufshcd_hex_dump(prefix_str, buf, len) do {                       \
	size_t __len = (len);                                            \
	print_hex_dump(KERN_ERR, prefix_str,                             \
		       __len > 4 ? DUMP_PREFIX_OFFSET : DUMP_PREFIX_NONE,\
		       16, 4, buf, __len, false);                        \
} while (0)

int ufshcd_dump_regs(struct ufs_hba *hba, size_t offset, size_t len,
		     const char *prefix)
{
	u32 *regs;
	size_t pos;

	if (offset % 4 != 0 || len % 4 != 0) /* keep readl happy */
		return -EINVAL;

	regs = kzalloc(len, GFP_ATOMIC);
	if (!regs)
		return -ENOMEM;

	for (pos = 0; pos < len; pos += 4)
		regs[pos / 4] = ufshcd_readl(hba, offset + pos);

	ufshcd_hex_dump(prefix, regs, len);
	kfree(regs);

	return 0;
}
EXPORT_SYMBOL_GPL(ufshcd_dump_regs);

enum {
	UFSHCD_MAX_CHANNEL	= 0,
	UFSHCD_MAX_ID		= 1,
	UFSHCD_CMD_PER_LUN	= 32,
	UFSHCD_CAN_QUEUE	= 32,
};

/* UFSHCD states */
enum {
	UFSHCD_STATE_RESET,
	UFSHCD_STATE_ERROR,
	UFSHCD_STATE_OPERATIONAL,
	UFSHCD_STATE_EH_SCHEDULED,
};

/* UFSHCD error handling flags */
enum {
	UFSHCD_EH_IN_PROGRESS = (1 << 0),
};

/* UFSHCD UIC layer error flags */
enum {
	UFSHCD_UIC_DL_PA_INIT_ERROR = (1 << 0), /* Data link layer error */
	UFSHCD_UIC_DL_NAC_RECEIVED_ERROR = (1 << 1), /* Data link layer error */
	UFSHCD_UIC_DL_TCx_REPLAY_ERROR = (1 << 2), /* Data link layer error */
	UFSHCD_UIC_NL_ERROR = (1 << 3), /* Network layer error */
	UFSHCD_UIC_TL_ERROR = (1 << 4), /* Transport Layer error */
	UFSHCD_UIC_DME_ERROR = (1 << 5), /* DME error */
};

#define ufshcd_set_eh_in_progress(h) \
	((h)->eh_flags |= UFSHCD_EH_IN_PROGRESS)
#define ufshcd_eh_in_progress(h) \
	((h)->eh_flags & UFSHCD_EH_IN_PROGRESS)
#define ufshcd_clear_eh_in_progress(h) \
	((h)->eh_flags &= ~UFSHCD_EH_IN_PROGRESS)

struct ufs_pm_lvl_states ufs_pm_lvl_states[] = {
	{UFS_ACTIVE_PWR_MODE, UIC_LINK_ACTIVE_STATE},
	{UFS_ACTIVE_PWR_MODE, UIC_LINK_HIBERN8_STATE},
	{UFS_SLEEP_PWR_MODE, UIC_LINK_ACTIVE_STATE},
	{UFS_SLEEP_PWR_MODE, UIC_LINK_HIBERN8_STATE},
	{UFS_POWERDOWN_PWR_MODE, UIC_LINK_HIBERN8_STATE},
	{UFS_POWERDOWN_PWR_MODE, UIC_LINK_OFF_STATE},
};

static inline enum ufs_dev_pwr_mode
ufs_get_pm_lvl_to_dev_pwr_mode(enum ufs_pm_level lvl)
{
	return ufs_pm_lvl_states[lvl].dev_state;
}

static inline enum uic_link_state
ufs_get_pm_lvl_to_link_pwr_state(enum ufs_pm_level lvl)
{
	return ufs_pm_lvl_states[lvl].link_state;
}

static inline enum ufs_pm_level
ufs_get_desired_pm_lvl_for_dev_link_state(enum ufs_dev_pwr_mode dev_state,
					enum uic_link_state link_state)
{
	enum ufs_pm_level lvl;

	for (lvl = UFS_PM_LVL_0; lvl < UFS_PM_LVL_MAX; lvl++) {
		if ((ufs_pm_lvl_states[lvl].dev_state == dev_state) &&
			(ufs_pm_lvl_states[lvl].link_state == link_state))
			return lvl;
	}

	/* if no match found, return the level 0 */
	return UFS_PM_LVL_0;
}

static struct ufs_dev_fix ufs_fixups[] = {
	/* UFS cards deviations table */
	UFS_FIX(UFS_VENDOR_SAMSUNG, UFS_ANY_MODEL,
		UFS_DEVICE_QUIRK_DELAY_BEFORE_LPM),
	UFS_FIX(UFS_VENDOR_SAMSUNG, UFS_ANY_MODEL,
		UFS_DEVICE_QUIRK_RECOVERY_FROM_DL_NAC_ERRORS),
	UFS_FIX(UFS_VENDOR_SAMSUNG, UFS_ANY_MODEL,
		UFS_DEVICE_QUIRK_HOST_PA_TACTIVATE),
	UFS_FIX(UFS_VENDOR_TOSHIBA, UFS_ANY_MODEL,
		UFS_DEVICE_QUIRK_DELAY_BEFORE_LPM),
	UFS_FIX(UFS_VENDOR_TOSHIBA, "THGLF2G9C8KBADG",
		UFS_DEVICE_QUIRK_PA_TACTIVATE),
	UFS_FIX(UFS_VENDOR_TOSHIBA, "THGLF2G9D8KBADG",
		UFS_DEVICE_QUIRK_PA_TACTIVATE),
	UFS_FIX(UFS_VENDOR_SKHYNIX, UFS_ANY_MODEL,
		UFS_DEVICE_QUIRK_HOST_PA_SAVECONFIGTIME),
	UFS_FIX(UFS_VENDOR_SKHYNIX, "hB8aL1" /*H28U62301AMR*/,
		UFS_DEVICE_QUIRK_HOST_VS_DEBUGSAVECONFIGTIME),

	END_FIX
};

static irqreturn_t ufshcd_tmc_handler(struct ufs_hba *hba);
static void ufshcd_async_scan(void *data, async_cookie_t cookie);
static int ufshcd_reset_and_restore(struct ufs_hba *hba);
static int ufshcd_eh_host_reset_handler(struct scsi_cmnd *cmd);
static int ufshcd_clear_tm_cmd(struct ufs_hba *hba, int tag);
static void ufshcd_hba_exit(struct ufs_hba *hba);
static int ufshcd_probe_hba(struct ufs_hba *hba, bool async);
static int __ufshcd_setup_clocks(struct ufs_hba *hba, bool on,
				 bool skip_ref_clk);
static int ufshcd_setup_clocks(struct ufs_hba *hba, bool on);
static inline void ufshcd_add_delay_before_dme_cmd(struct ufs_hba *hba);
static int ufshcd_host_reset_and_restore(struct ufs_hba *hba);
static void ufshcd_resume_clkscaling(struct ufs_hba *hba);
static void ufshcd_suspend_clkscaling(struct ufs_hba *hba);
static void __ufshcd_suspend_clkscaling(struct ufs_hba *hba);
static int ufshcd_scale_clks(struct ufs_hba *hba, bool scale_up);
static irqreturn_t ufshcd_intr(int irq, void *__hba);
static int ufshcd_change_power_mode(struct ufs_hba *hba,
			     struct ufs_pa_layer_attr *pwr_mode);
static inline bool ufshcd_valid_tag(struct ufs_hba *hba, int tag)
{
	return tag >= 0 && tag < hba->nutrs;
}

static inline void ufshcd_enable_irq(struct ufs_hba *hba)
{
	if (!hba->is_irq_enabled) {
		enable_irq(hba->irq);
		hba->is_irq_enabled = true;
	}
}

static inline void ufshcd_disable_irq(struct ufs_hba *hba)
{
	if (hba->is_irq_enabled) {
		disable_irq(hba->irq);
		hba->is_irq_enabled = false;
	}
}

static void ufshcd_scsi_unblock_requests(struct ufs_hba *hba)
{
	if (atomic_dec_and_test(&hba->scsi_block_reqs_cnt))
		scsi_unblock_requests(hba->host);
}

static void ufshcd_scsi_block_requests(struct ufs_hba *hba)
{
	if (atomic_inc_return(&hba->scsi_block_reqs_cnt) == 1)
		scsi_block_requests(hba->host);
}

static void ufshcd_add_cmd_upiu_trace(struct ufs_hba *hba, unsigned int tag,
		const char *str)
{
	struct utp_upiu_req *rq = hba->lrb[tag].ucd_req_ptr;

	trace_ufshcd_upiu(dev_name(hba->dev), str, &rq->header, &rq->sc.cdb);
}

static void ufshcd_add_query_upiu_trace(struct ufs_hba *hba, unsigned int tag,
		const char *str)
{
	struct utp_upiu_req *rq = hba->lrb[tag].ucd_req_ptr;

	trace_ufshcd_upiu(dev_name(hba->dev), str, &rq->header, &rq->qr);
}

static void ufshcd_add_tm_upiu_trace(struct ufs_hba *hba, unsigned int tag,
		const char *str)
{
	int off = (int)tag - hba->nutrs;
	struct utp_task_req_desc *descp = &hba->utmrdl_base_addr[off];

	trace_ufshcd_upiu(dev_name(hba->dev), str, &descp->req_header,
			&descp->input_param1);
}

static void ufshcd_add_command_trace(struct ufs_hba *hba,
		unsigned int tag, const char *str)
{
	sector_t lba = -1;
	u8 opcode = 0;
	u8 crypt_en = 0, crypt_keyslot = 0;
	u32 intr, doorbell;
	struct ufshcd_lrb *lrbp = &hba->lrb[tag];
	int transfer_len = -1;

	if (!trace_ufshcd_command_enabled()) {
		/* trace UPIU W/O tracing command */
		if (lrbp->cmd)
			ufshcd_add_cmd_upiu_trace(hba, tag, str);
		return;
	}

	if (lrbp->cmd) { /* data phase exists */
		/* trace UPIU also */
		ufshcd_add_cmd_upiu_trace(hba, tag, str);
		opcode = (u8)(*lrbp->cmd->cmnd);
		if ((opcode == READ_10) || (opcode == WRITE_10)) {
			/*
			 * Currently we only fully trace read(10) and write(10)
			 * commands
			 */
			if (lrbp->cmd->request && lrbp->cmd->request->bio)
				lba =
				  lrbp->cmd->request->bio->bi_iter.bi_sector;
			transfer_len = be32_to_cpu(
				lrbp->ucd_req_ptr->sc.exp_data_transfer_len);
			crypt_en = lrbp->crypto_enable;
			crypt_keyslot = crypt_en ? lrbp->crypto_key_slot : 0;
		}
	}

	intr = ufshcd_readl(hba, REG_INTERRUPT_STATUS);
	doorbell = ufshcd_readl(hba, REG_UTP_TRANSFER_REQ_DOOR_BELL);
	trace_ufshcd_command(dev_name(hba->dev), str, tag,
				doorbell, transfer_len, intr, lba, opcode,
				crypt_en, crypt_keyslot);
}

static void ufshcd_print_clk_freqs(struct ufs_hba *hba)
{
	struct ufs_clk_info *clki;
	struct list_head *head = &hba->clk_list_head;

	if (list_empty(head))
		return;

	list_for_each_entry(clki, head, list) {
		if (!IS_ERR_OR_NULL(clki->clk) && clki->min_freq &&
				clki->max_freq)
			dev_err(hba->dev, "clk: %s, rate: %u\n",
					clki->name, clki->curr_freq);
	}
}

static void ufshcd_print_err_hist(struct ufs_hba *hba,
				  struct ufs_err_reg_hist *err_hist,
				  char *err_name)
{
	int i;
	bool found = false;

	for (i = 0; i < UFS_ERR_REG_HIST_LENGTH; i++) {
		int p = (i + err_hist->pos) % UFS_ERR_REG_HIST_LENGTH;

		if (err_hist->tstamp[p] == 0)
			continue;
		dev_err(hba->dev, "%s[%d] = 0x%x at %lld us\n", err_name, p,
			err_hist->reg[p], ktime_to_us(err_hist->tstamp[p]));
		found = true;
	}

	if (!found)
		dev_err(hba->dev, "No record of %s errors\n", err_name);
}

static void ufshcd_print_host_regs(struct ufs_hba *hba)
{
	ufshcd_dump_regs(hba, 0, UFSHCI_REG_SPACE_SIZE, "host_regs: ");
	dev_err(hba->dev, "hba->ufs_version = 0x%x, hba->capabilities = 0x%x\n",
		hba->ufs_version, hba->capabilities);
	dev_err(hba->dev,
		"hba->outstanding_reqs = 0x%x, hba->outstanding_tasks = 0x%x\n",
		(u32)hba->outstanding_reqs, (u32)hba->outstanding_tasks);
	dev_err(hba->dev,
		"last_hibern8_exit_tstamp at %lld us, hibern8_exit_cnt = %d\n",
		ktime_to_us(hba->ufs_stats.last_hibern8_exit_tstamp),
		hba->ufs_stats.hibern8_exit_cnt);

	ufshcd_print_err_hist(hba, &hba->ufs_stats.pa_err, "pa_err");
	ufshcd_print_err_hist(hba, &hba->ufs_stats.dl_err, "dl_err");
	ufshcd_print_err_hist(hba, &hba->ufs_stats.nl_err, "nl_err");
	ufshcd_print_err_hist(hba, &hba->ufs_stats.tl_err, "tl_err");
	ufshcd_print_err_hist(hba, &hba->ufs_stats.dme_err, "dme_err");
	ufshcd_print_err_hist(hba, &hba->ufs_stats.auto_hibern8_err,
			      "auto_hibern8_err");
	ufshcd_print_err_hist(hba, &hba->ufs_stats.fatal_err, "fatal_err");
	ufshcd_print_err_hist(hba, &hba->ufs_stats.link_startup_err,
			      "link_startup_fail");
	ufshcd_print_err_hist(hba, &hba->ufs_stats.resume_err, "resume_fail");
	ufshcd_print_err_hist(hba, &hba->ufs_stats.suspend_err,
			      "suspend_fail");
	ufshcd_print_err_hist(hba, &hba->ufs_stats.dev_reset, "dev_reset");
	ufshcd_print_err_hist(hba, &hba->ufs_stats.host_reset, "host_reset");
	ufshcd_print_err_hist(hba, &hba->ufs_stats.task_abort, "task_abort");

	ufshcd_print_clk_freqs(hba);

	ufshcd_vops_dbg_register_dump(hba);

	ufshcd_crypto_debug(hba);
}

static
void ufshcd_print_trs(struct ufs_hba *hba, unsigned long bitmap, bool pr_prdt)
{
	struct ufshcd_lrb *lrbp;
	int prdt_length;
	int tag;

	for_each_set_bit(tag, &bitmap, hba->nutrs) {
		lrbp = &hba->lrb[tag];

		dev_err(hba->dev, "UPIU[%d] - issue time %lld us\n",
				tag, ktime_to_us(lrbp->issue_time_stamp));
		dev_err(hba->dev, "UPIU[%d] - complete time %lld us\n",
				tag, ktime_to_us(lrbp->compl_time_stamp));
		dev_err(hba->dev,
			"UPIU[%d] - Transfer Request Descriptor phys@0x%llx\n",
			tag, (u64)lrbp->utrd_dma_addr);

		ufshcd_hex_dump("UPIU TRD: ", lrbp->utr_descriptor_ptr,
				sizeof(struct utp_transfer_req_desc));
		dev_err(hba->dev, "UPIU[%d] - Request UPIU phys@0x%llx\n", tag,
			(u64)lrbp->ucd_req_dma_addr);
		ufshcd_hex_dump("UPIU REQ: ", lrbp->ucd_req_ptr,
				sizeof(struct utp_upiu_req));
		dev_err(hba->dev, "UPIU[%d] - Response UPIU phys@0x%llx\n", tag,
			(u64)lrbp->ucd_rsp_dma_addr);
		ufshcd_hex_dump("UPIU RSP: ", lrbp->ucd_rsp_ptr,
				sizeof(struct utp_upiu_rsp));

		prdt_length =
			le16_to_cpu(lrbp->utr_descriptor_ptr->prd_table_length);
		if (hba->quirks & UFSHCD_QUIRK_PRDT_BYTE_GRAN)
			prdt_length /= hba->sg_entry_size;

		dev_err(hba->dev,
			"UPIU[%d] - PRDT - %d entries  phys@0x%llx\n",
			tag, prdt_length,
			(u64)lrbp->ucd_prdt_dma_addr);

		if (pr_prdt)
			ufshcd_hex_dump("UPIU PRDT: ", lrbp->ucd_prdt_ptr,
				hba->sg_entry_size * prdt_length);
	}
}

static void ufshcd_print_tmrs(struct ufs_hba *hba, unsigned long bitmap)
{
	int tag;

	for_each_set_bit(tag, &bitmap, hba->nutmrs) {
		struct utp_task_req_desc *tmrdp = &hba->utmrdl_base_addr[tag];

		dev_err(hba->dev, "TM[%d] - Task Management Header\n", tag);
		ufshcd_hex_dump("", tmrdp, sizeof(*tmrdp));
	}
}

static void ufshcd_print_host_state(struct ufs_hba *hba)
{
	dev_err(hba->dev, "UFS Host state=%d\n", hba->ufshcd_state);
	dev_err(hba->dev, "lrb in use=0x%lx, outstanding reqs=0x%lx tasks=0x%lx\n",
		hba->lrb_in_use, hba->outstanding_reqs, hba->outstanding_tasks);
	dev_err(hba->dev, "saved_err=0x%x, saved_uic_err=0x%x\n",
		hba->saved_err, hba->saved_uic_err);
	dev_err(hba->dev, "Device power mode=%d, UIC link state=%d\n",
		hba->curr_dev_pwr_mode, hba->uic_link_state);
	dev_err(hba->dev, "PM in progress=%d, sys. suspended=%d\n",
		hba->pm_op_in_progress, hba->is_sys_suspended);
	dev_err(hba->dev, "Auto BKOPS=%d, Host self-block=%d\n",
		hba->auto_bkops_enabled, hba->host->host_self_blocked);
	dev_err(hba->dev, "Clk gate=%d\n", hba->clk_gating.state);
	dev_err(hba->dev, "error handling flags=0x%x, req. abort count=%d\n",
		hba->eh_flags, hba->req_abort_count);
	dev_err(hba->dev, "Host capabilities=0x%x, caps=0x%x\n",
		hba->capabilities, hba->caps);
	dev_err(hba->dev, "quirks=0x%x, dev. quirks=0x%x\n", hba->quirks,
		hba->dev_quirks);
}

/**
 * ufshcd_print_pwr_info - print power params as saved in hba
 * power info
 * @hba: per-adapter instance
 */
static void ufshcd_print_pwr_info(struct ufs_hba *hba)
{
	static const char * const names[] = {
		"INVALID MODE",
		"FAST MODE",
		"SLOW_MODE",
		"INVALID MODE",
		"FASTAUTO_MODE",
		"SLOWAUTO_MODE",
		"INVALID MODE",
	};

	dev_err(hba->dev, "%s:[RX, TX]: gear=[%d, %d], lane[%d, %d], pwr[%s, %s], rate = %d\n",
		 __func__,
		 hba->pwr_info.gear_rx, hba->pwr_info.gear_tx,
		 hba->pwr_info.lane_rx, hba->pwr_info.lane_tx,
		 names[hba->pwr_info.pwr_rx],
		 names[hba->pwr_info.pwr_tx],
		 hba->pwr_info.hs_rate);
}

void ufshcd_delay_us(unsigned long us, unsigned long tolerance)
{
	if (!us)
		return;

	if (us < 10)
		udelay(us);
	else
		usleep_range(us, us + tolerance);
}
EXPORT_SYMBOL_GPL(ufshcd_delay_us);

/*
 * ufshcd_wait_for_register - wait for register value to change
 * @hba - per-adapter interface
 * @reg - mmio register offset
 * @mask - mask to apply to read register value
 * @val - wait condition
 * @interval_us - polling interval in microsecs
 * @timeout_ms - timeout in millisecs
 * @can_sleep - perform sleep or just spin
 *
 * Returns -ETIMEDOUT on error, zero on success
 */
int ufshcd_wait_for_register(struct ufs_hba *hba, u32 reg, u32 mask,
				u32 val, unsigned long interval_us,
				unsigned long timeout_ms, bool can_sleep)
{
	int err = 0;
	unsigned long timeout = jiffies + msecs_to_jiffies(timeout_ms);

	/* ignore bits that we don't intend to wait on */
	val = val & mask;

	while ((ufshcd_readl(hba, reg) & mask) != val) {
		if (can_sleep)
			usleep_range(interval_us, interval_us + 50);
		else
			udelay(interval_us);
		if (time_after(jiffies, timeout)) {
			if ((ufshcd_readl(hba, reg) & mask) != val)
				err = -ETIMEDOUT;
			break;
		}
	}

	return err;
}

/**
 * ufshcd_get_intr_mask - Get the interrupt bit mask
 * @hba: Pointer to adapter instance
 *
 * Returns interrupt bit mask per version
 */
static inline u32 ufshcd_get_intr_mask(struct ufs_hba *hba)
{
	u32 intr_mask = 0;

	switch (hba->ufs_version) {
	case UFSHCI_VERSION_10:
		intr_mask = INTERRUPT_MASK_ALL_VER_10;
		break;
	case UFSHCI_VERSION_11:
	case UFSHCI_VERSION_20:
		intr_mask = INTERRUPT_MASK_ALL_VER_11;
		break;
	case UFSHCI_VERSION_21:
	default:
		intr_mask = INTERRUPT_MASK_ALL_VER_21;
		break;
	}

	return intr_mask;
}

/**
 * ufshcd_get_ufs_version - Get the UFS version supported by the HBA
 * @hba: Pointer to adapter instance
 *
 * Returns UFSHCI version supported by the controller
 */
static inline u32 ufshcd_get_ufs_version(struct ufs_hba *hba)
{
	if (hba->quirks & UFSHCD_QUIRK_BROKEN_UFS_HCI_VERSION)
		return ufshcd_vops_get_ufs_hci_version(hba);

	return ufshcd_readl(hba, REG_UFS_VERSION);
}

/**
 * ufshcd_is_device_present - Check if any device connected to
 *			      the host controller
 * @hba: pointer to adapter instance
 *
 * Returns true if device present, false if no device detected
 */
static inline bool ufshcd_is_device_present(struct ufs_hba *hba)
{
	return (ufshcd_readl(hba, REG_CONTROLLER_STATUS) &
						DEVICE_PRESENT) ? true : false;
}

/**
 * ufshcd_get_tr_ocs - Get the UTRD Overall Command Status
 * @lrbp: pointer to local command reference block
 *
 * This function is used to get the OCS field from UTRD
 * Returns the OCS field in the UTRD
 */
static inline int ufshcd_get_tr_ocs(struct ufshcd_lrb *lrbp)
{
	return le32_to_cpu(lrbp->utr_descriptor_ptr->header.dword_2) & MASK_OCS;
}

/**
 * ufshcd_get_tm_free_slot - get a free slot for task management request
 * @hba: per adapter instance
 * @free_slot: pointer to variable with available slot value
 *
 * Get a free tag and lock it until ufshcd_put_tm_slot() is called.
 * Returns 0 if free slot is not available, else return 1 with tag value
 * in @free_slot.
 */
static bool ufshcd_get_tm_free_slot(struct ufs_hba *hba, int *free_slot)
{
	int tag;
	bool ret = false;

	if (!free_slot)
		goto out;

	do {
		tag = find_first_zero_bit(&hba->tm_slots_in_use, hba->nutmrs);
		if (tag >= hba->nutmrs)
			goto out;
	} while (test_and_set_bit_lock(tag, &hba->tm_slots_in_use));

	*free_slot = tag;
	ret = true;
out:
	return ret;
}

static inline void ufshcd_put_tm_slot(struct ufs_hba *hba, int slot)
{
	clear_bit_unlock(slot, &hba->tm_slots_in_use);
}

/**
 * ufshcd_utrl_clear - Clear a bit in UTRLCLR register
 * @hba: per adapter instance
 * @pos: position of the bit to be cleared
 */
static inline void ufshcd_utrl_clear(struct ufs_hba *hba, u32 pos)
{
	ufshcd_writel(hba, ~(1 << pos), REG_UTP_TRANSFER_REQ_LIST_CLEAR);
}

/**
 * ufshcd_utmrl_clear - Clear a bit in UTRMLCLR register
 * @hba: per adapter instance
 * @pos: position of the bit to be cleared
 */
static inline void ufshcd_utmrl_clear(struct ufs_hba *hba, u32 pos)
{
	ufshcd_writel(hba, ~(1 << pos), REG_UTP_TASK_REQ_LIST_CLEAR);
}

/**
 * ufshcd_outstanding_req_clear - Clear a bit in outstanding request field
 * @hba: per adapter instance
 * @tag: position of the bit to be cleared
 */
static inline void ufshcd_outstanding_req_clear(struct ufs_hba *hba, int tag)
{
	__clear_bit(tag, &hba->outstanding_reqs);
}

/**
 * ufshcd_get_lists_status - Check UCRDY, UTRLRDY and UTMRLRDY
 * @reg: Register value of host controller status
 *
 * Returns integer, 0 on Success and positive value if failed
 */
static inline int ufshcd_get_lists_status(u32 reg)
{
	return !((reg & UFSHCD_STATUS_READY) == UFSHCD_STATUS_READY);
}

/**
 * ufshcd_get_uic_cmd_result - Get the UIC command result
 * @hba: Pointer to adapter instance
 *
 * This function gets the result of UIC command completion
 * Returns 0 on success, non zero value on error
 */
static inline int ufshcd_get_uic_cmd_result(struct ufs_hba *hba)
{
	return ufshcd_readl(hba, REG_UIC_COMMAND_ARG_2) &
	       MASK_UIC_COMMAND_RESULT;
}

/**
 * ufshcd_get_dme_attr_val - Get the value of attribute returned by UIC command
 * @hba: Pointer to adapter instance
 *
 * This function gets UIC command argument3
 * Returns 0 on success, non zero value on error
 */
static inline u32 ufshcd_get_dme_attr_val(struct ufs_hba *hba)
{
	return ufshcd_readl(hba, REG_UIC_COMMAND_ARG_3);
}

/**
 * ufshcd_get_req_rsp - returns the TR response transaction type
 * @ucd_rsp_ptr: pointer to response UPIU
 */
static inline int
ufshcd_get_req_rsp(struct utp_upiu_rsp *ucd_rsp_ptr)
{
	return be32_to_cpu(ucd_rsp_ptr->header.dword_0) >> 24;
}

/**
 * ufshcd_get_rsp_upiu_result - Get the result from response UPIU
 * @ucd_rsp_ptr: pointer to response UPIU
 *
 * This function gets the response status and scsi_status from response UPIU
 * Returns the response result code.
 */
static inline int
ufshcd_get_rsp_upiu_result(struct utp_upiu_rsp *ucd_rsp_ptr)
{
	return be32_to_cpu(ucd_rsp_ptr->header.dword_1) & MASK_RSP_UPIU_RESULT;
}

/*
 * ufshcd_get_rsp_upiu_data_seg_len - Get the data segment length
 *				from response UPIU
 * @ucd_rsp_ptr: pointer to response UPIU
 *
 * Return the data segment length.
 */
static inline unsigned int
ufshcd_get_rsp_upiu_data_seg_len(struct utp_upiu_rsp *ucd_rsp_ptr)
{
	return be32_to_cpu(ucd_rsp_ptr->header.dword_2) &
		MASK_RSP_UPIU_DATA_SEG_LEN;
}

/**
 * ufshcd_is_exception_event - Check if the device raised an exception event
 * @ucd_rsp_ptr: pointer to response UPIU
 *
 * The function checks if the device raised an exception event indicated in
 * the Device Information field of response UPIU.
 *
 * Returns true if exception is raised, false otherwise.
 */
static inline bool ufshcd_is_exception_event(struct utp_upiu_rsp *ucd_rsp_ptr)
{
	return be32_to_cpu(ucd_rsp_ptr->header.dword_2) &
			MASK_RSP_EXCEPTION_EVENT ? true : false;
}

/**
 * ufshcd_reset_intr_aggr - Reset interrupt aggregation values.
 * @hba: per adapter instance
 */
static inline void
ufshcd_reset_intr_aggr(struct ufs_hba *hba)
{
	ufshcd_writel(hba, INT_AGGR_ENABLE |
		      INT_AGGR_COUNTER_AND_TIMER_RESET,
		      REG_UTP_TRANSFER_REQ_INT_AGG_CONTROL);
}

/**
 * ufshcd_config_intr_aggr - Configure interrupt aggregation values.
 * @hba: per adapter instance
 * @cnt: Interrupt aggregation counter threshold
 * @tmout: Interrupt aggregation timeout value
 */
static inline void
ufshcd_config_intr_aggr(struct ufs_hba *hba, u8 cnt, u8 tmout)
{
	ufshcd_writel(hba, INT_AGGR_ENABLE | INT_AGGR_PARAM_WRITE |
		      INT_AGGR_COUNTER_THLD_VAL(cnt) |
		      INT_AGGR_TIMEOUT_VAL(tmout),
		      REG_UTP_TRANSFER_REQ_INT_AGG_CONTROL);
}

/**
 * ufshcd_disable_intr_aggr - Disables interrupt aggregation.
 * @hba: per adapter instance
 */
static inline void ufshcd_disable_intr_aggr(struct ufs_hba *hba)
{
	ufshcd_writel(hba, 0, REG_UTP_TRANSFER_REQ_INT_AGG_CONTROL);
}

/**
 * ufshcd_enable_run_stop_reg - Enable run-stop registers,
 *			When run-stop registers are set to 1, it indicates the
 *			host controller that it can process the requests
 * @hba: per adapter instance
 */
static void ufshcd_enable_run_stop_reg(struct ufs_hba *hba)
{
	ufshcd_writel(hba, UTP_TASK_REQ_LIST_RUN_STOP_BIT,
		      REG_UTP_TASK_REQ_LIST_RUN_STOP);
	ufshcd_writel(hba, UTP_TRANSFER_REQ_LIST_RUN_STOP_BIT,
		      REG_UTP_TRANSFER_REQ_LIST_RUN_STOP);
}

/**
 * ufshcd_hba_start - Start controller initialization sequence
 * @hba: per adapter instance
 */
static inline void ufshcd_hba_start(struct ufs_hba *hba)
{
	u32 val = CONTROLLER_ENABLE;

	if (ufshcd_hba_is_crypto_supported(hba)) {
		ufshcd_crypto_enable(hba);
		val |= CRYPTO_GENERAL_ENABLE;
	}

	ufshcd_writel(hba, val, REG_CONTROLLER_ENABLE);
}

/**
 * ufshcd_is_hba_active - Get controller state
 * @hba: per adapter instance
 *
 * Returns false if controller is active, true otherwise
 */
static inline bool ufshcd_is_hba_active(struct ufs_hba *hba)
{
	return (ufshcd_readl(hba, REG_CONTROLLER_ENABLE) & CONTROLLER_ENABLE)
		? false : true;
}

u32 ufshcd_get_local_unipro_ver(struct ufs_hba *hba)
{
	/* HCI version 1.0 and 1.1 supports UniPro 1.41 */
	if ((hba->ufs_version == UFSHCI_VERSION_10) ||
	    (hba->ufs_version == UFSHCI_VERSION_11))
		return UFS_UNIPRO_VER_1_41;
	else
		return UFS_UNIPRO_VER_1_6;
}
EXPORT_SYMBOL(ufshcd_get_local_unipro_ver);

static bool ufshcd_is_unipro_pa_params_tuning_req(struct ufs_hba *hba)
{
	/*
	 * If both host and device support UniPro ver1.6 or later, PA layer
	 * parameters tuning happens during link startup itself.
	 *
	 * We can manually tune PA layer parameters if either host or device
	 * doesn't support UniPro ver 1.6 or later. But to keep manual tuning
	 * logic simple, we will only do manual tuning if local unipro version
	 * doesn't support ver1.6 or later.
	 */
	if (ufshcd_get_local_unipro_ver(hba) < UFS_UNIPRO_VER_1_6)
		return true;
	else
		return false;
}

/**
 * ufshcd_set_clk_freq - set UFS controller clock frequencies
 * @hba: per adapter instance
 * @scale_up: If True, set max possible frequency othewise set low frequency
 *
 * Returns 0 if successful
 * Returns < 0 for any other errors
 */
static int ufshcd_set_clk_freq(struct ufs_hba *hba, bool scale_up)
{
	int ret = 0;
	struct ufs_clk_info *clki;
	struct list_head *head = &hba->clk_list_head;

	if (list_empty(head))
		goto out;

	list_for_each_entry(clki, head, list) {
		if (!IS_ERR_OR_NULL(clki->clk)) {
			if (scale_up && clki->max_freq) {
				if (clki->curr_freq == clki->max_freq)
					continue;

				ret = clk_set_rate(clki->clk, clki->max_freq);
				if (ret) {
					dev_err(hba->dev, "%s: %s clk set rate(%dHz) failed, %d\n",
						__func__, clki->name,
						clki->max_freq, ret);
					break;
				}
				trace_ufshcd_clk_scaling(dev_name(hba->dev),
						"scaled up", clki->name,
						clki->curr_freq,
						clki->max_freq);

				clki->curr_freq = clki->max_freq;

			} else if (!scale_up && clki->min_freq) {
				if (clki->curr_freq == clki->min_freq)
					continue;

				ret = clk_set_rate(clki->clk, clki->min_freq);
				if (ret) {
					dev_err(hba->dev, "%s: %s clk set rate(%dHz) failed, %d\n",
						__func__, clki->name,
						clki->min_freq, ret);
					break;
				}
				trace_ufshcd_clk_scaling(dev_name(hba->dev),
						"scaled down", clki->name,
						clki->curr_freq,
						clki->min_freq);
				clki->curr_freq = clki->min_freq;
			}
		}
		dev_dbg(hba->dev, "%s: clk: %s, rate: %lu\n", __func__,
				clki->name, clk_get_rate(clki->clk));
	}

out:
	return ret;
}

/**
 * ufshcd_scale_clks - scale up or scale down UFS controller clocks
 * @hba: per adapter instance
 * @scale_up: True if scaling up and false if scaling down
 *
 * Returns 0 if successful
 * Returns < 0 for any other errors
 */
static int ufshcd_scale_clks(struct ufs_hba *hba, bool scale_up)
{
	int ret = 0;

	ret = ufshcd_vops_clk_scale_notify(hba, scale_up, PRE_CHANGE);
	if (ret)
		return ret;

	ret = ufshcd_set_clk_freq(hba, scale_up);
	if (ret)
		return ret;

	ret = ufshcd_vops_clk_scale_notify(hba, scale_up, POST_CHANGE);
	if (ret) {
		ufshcd_set_clk_freq(hba, !scale_up);
		return ret;
	}

	return ret;
}

/**
 * ufshcd_is_devfreq_scaling_required - check if scaling is required or not
 * @hba: per adapter instance
 * @scale_up: True if scaling up and false if scaling down
 *
 * Returns true if scaling is required, false otherwise.
 */
static bool ufshcd_is_devfreq_scaling_required(struct ufs_hba *hba,
					       bool scale_up)
{
	struct ufs_clk_info *clki;
	struct list_head *head = &hba->clk_list_head;

	if (list_empty(head))
		return false;

	list_for_each_entry(clki, head, list) {
		if (!IS_ERR_OR_NULL(clki->clk)) {
			if (scale_up && clki->max_freq) {
				if (clki->curr_freq == clki->max_freq)
					continue;
				return true;
			} else if (!scale_up && clki->min_freq) {
				if (clki->curr_freq == clki->min_freq)
					continue;
				return true;
			}
		}
	}

	return false;
}

static int ufshcd_wait_for_doorbell_clr(struct ufs_hba *hba,
					u64 wait_timeout_us)
{
	unsigned long flags;
	int ret = 0;
	u32 tm_doorbell;
	u32 tr_doorbell;
	bool timeout = false, do_last_check = false;
	ktime_t start;

	ufshcd_hold(hba, false);
	spin_lock_irqsave(hba->host->host_lock, flags);
	/*
	 * Wait for all the outstanding tasks/transfer requests.
	 * Verify by checking the doorbell registers are clear.
	 */
	start = ktime_get();
	do {
		if (hba->ufshcd_state != UFSHCD_STATE_OPERATIONAL) {
			ret = -EBUSY;
			goto out;
		}

		tm_doorbell = ufshcd_readl(hba, REG_UTP_TASK_REQ_DOOR_BELL);
		tr_doorbell = ufshcd_readl(hba, REG_UTP_TRANSFER_REQ_DOOR_BELL);
		if (!tm_doorbell && !tr_doorbell) {
			timeout = false;
			break;
		} else if (do_last_check) {
			break;
		}

		spin_unlock_irqrestore(hba->host->host_lock, flags);
		schedule();
		if (ktime_to_us(ktime_sub(ktime_get(), start)) >
		    wait_timeout_us) {
			timeout = true;
			/*
			 * We might have scheduled out for long time so make
			 * sure to check if doorbells are cleared by this time
			 * or not.
			 */
			do_last_check = true;
		}
		spin_lock_irqsave(hba->host->host_lock, flags);
	} while (tm_doorbell || tr_doorbell);

	if (timeout) {
		dev_err(hba->dev,
			"%s: timedout waiting for doorbell to clear (tm=0x%x, tr=0x%x)\n",
			__func__, tm_doorbell, tr_doorbell);
		ret = -EBUSY;
	}
out:
	spin_unlock_irqrestore(hba->host->host_lock, flags);
	ufshcd_release(hba);
	return ret;
}

/**
 * ufshcd_scale_gear - scale up/down UFS gear
 * @hba: per adapter instance
 * @scale_up: True for scaling up gear and false for scaling down
 *
 * Returns 0 for success,
 * Returns -EBUSY if scaling can't happen at this time
 * Returns non-zero for any other errors
 */
static int ufshcd_scale_gear(struct ufs_hba *hba, bool scale_up)
{
	#define UFS_MIN_GEAR_TO_SCALE_DOWN	UFS_HS_G1
	int ret = 0;
	struct ufs_pa_layer_attr new_pwr_info;

	if (scale_up) {
		memcpy(&new_pwr_info, &hba->clk_scaling.saved_pwr_info.info,
		       sizeof(struct ufs_pa_layer_attr));
	} else {
		memcpy(&new_pwr_info, &hba->pwr_info,
		       sizeof(struct ufs_pa_layer_attr));

		if (hba->pwr_info.gear_tx > UFS_MIN_GEAR_TO_SCALE_DOWN
		    || hba->pwr_info.gear_rx > UFS_MIN_GEAR_TO_SCALE_DOWN) {
			/* save the current power mode */
			memcpy(&hba->clk_scaling.saved_pwr_info.info,
				&hba->pwr_info,
				sizeof(struct ufs_pa_layer_attr));

			/* scale down gear */
			new_pwr_info.gear_tx = UFS_MIN_GEAR_TO_SCALE_DOWN;
			new_pwr_info.gear_rx = UFS_MIN_GEAR_TO_SCALE_DOWN;
		}
	}

	/* check if the power mode needs to be changed or not? */
	ret = ufshcd_config_pwr_mode(hba, &new_pwr_info);
	if (ret)
		dev_err(hba->dev, "%s: failed err %d, old gear: (tx %d rx %d), new gear: (tx %d rx %d)",
			__func__, ret,
			hba->pwr_info.gear_tx, hba->pwr_info.gear_rx,
			new_pwr_info.gear_tx, new_pwr_info.gear_rx);

	return ret;
}

static int ufshcd_clock_scaling_prepare(struct ufs_hba *hba)
{
	#define DOORBELL_CLR_TOUT_US		(1000 * 1000) /* 1 sec */
	int ret = 0;
	/*
	 * make sure that there are no outstanding requests when
	 * clock scaling is in progress
	 */
	ufshcd_scsi_block_requests(hba);
	down_write(&hba->clk_scaling_lock);
	if (ufshcd_wait_for_doorbell_clr(hba, DOORBELL_CLR_TOUT_US)) {
		ret = -EBUSY;
		up_write(&hba->clk_scaling_lock);
		ufshcd_scsi_unblock_requests(hba);
	}

	return ret;
}

static void ufshcd_clock_scaling_unprepare(struct ufs_hba *hba)
{
	up_write(&hba->clk_scaling_lock);
	ufshcd_scsi_unblock_requests(hba);
}

/**
 * ufshcd_devfreq_scale - scale up/down UFS clocks and gear
 * @hba: per adapter instance
 * @scale_up: True for scaling up and false for scalin down
 *
 * Returns 0 for success,
 * Returns -EBUSY if scaling can't happen at this time
 * Returns non-zero for any other errors
 */
static int ufshcd_devfreq_scale(struct ufs_hba *hba, bool scale_up)
{
	int ret = 0;

	/* let's not get into low power until clock scaling is completed */
	ufshcd_hold(hba, false);

	ret = ufshcd_clock_scaling_prepare(hba);
	if (ret)
		goto out;

	/* scale down the gear before scaling down clocks */
	if (!scale_up) {
		ret = ufshcd_scale_gear(hba, false);
		if (ret)
			goto clk_scaling_unprepare;
	}

	ret = ufshcd_scale_clks(hba, scale_up);
	if (ret)
		goto scale_up_gear;

	/* scale up the gear after scaling up clocks */
	if (scale_up) {
		ret = ufshcd_scale_gear(hba, true);
		if (ret) {
			ufshcd_scale_clks(hba, false);
			goto clk_scaling_unprepare;
		}
	}

	goto clk_scaling_unprepare;

scale_up_gear:
	if (!scale_up)
		ufshcd_scale_gear(hba, true);
clk_scaling_unprepare:
	ufshcd_clock_scaling_unprepare(hba);
out:
	ufshcd_release(hba);
	return ret;
}

static void ufshcd_clk_scaling_suspend_work(struct work_struct *work)
{
	struct ufs_hba *hba = container_of(work, struct ufs_hba,
					   clk_scaling.suspend_work);
	unsigned long irq_flags;

	spin_lock_irqsave(hba->host->host_lock, irq_flags);
	if (hba->clk_scaling.active_reqs || hba->clk_scaling.is_suspended) {
		spin_unlock_irqrestore(hba->host->host_lock, irq_flags);
		return;
	}
	hba->clk_scaling.is_suspended = true;
	spin_unlock_irqrestore(hba->host->host_lock, irq_flags);

	__ufshcd_suspend_clkscaling(hba);
}

static void ufshcd_clk_scaling_resume_work(struct work_struct *work)
{
	struct ufs_hba *hba = container_of(work, struct ufs_hba,
					   clk_scaling.resume_work);
	unsigned long irq_flags;

	spin_lock_irqsave(hba->host->host_lock, irq_flags);
	if (!hba->clk_scaling.is_suspended) {
		spin_unlock_irqrestore(hba->host->host_lock, irq_flags);
		return;
	}
	hba->clk_scaling.is_suspended = false;
	spin_unlock_irqrestore(hba->host->host_lock, irq_flags);

	devfreq_resume_device(hba->devfreq);
}

static int ufshcd_devfreq_target(struct device *dev,
				unsigned long *freq, u32 flags)
{
	int ret = 0;
	struct ufs_hba *hba = dev_get_drvdata(dev);
	ktime_t start;
	bool scale_up, sched_clk_scaling_suspend_work = false;
	struct list_head *clk_list = &hba->clk_list_head;
	struct ufs_clk_info *clki;
	unsigned long irq_flags;

	if (!ufshcd_is_clkscaling_supported(hba))
		return -EINVAL;

	clki = list_first_entry(&hba->clk_list_head, struct ufs_clk_info, list);
	/* Override with the closest supported frequency */
	*freq = (unsigned long) clk_round_rate(clki->clk, *freq);
	spin_lock_irqsave(hba->host->host_lock, irq_flags);
	if (ufshcd_eh_in_progress(hba)) {
		spin_unlock_irqrestore(hba->host->host_lock, irq_flags);
		return 0;
	}

	if (!hba->clk_scaling.active_reqs)
		sched_clk_scaling_suspend_work = true;

	if (list_empty(clk_list)) {
		spin_unlock_irqrestore(hba->host->host_lock, irq_flags);
		goto out;
	}

	/* Decide based on the rounded-off frequency and update */
	scale_up = (*freq == clki->max_freq) ? true : false;
	if (!scale_up)
		*freq = clki->min_freq;
	/* Update the frequency */
	if (!ufshcd_is_devfreq_scaling_required(hba, scale_up)) {
		spin_unlock_irqrestore(hba->host->host_lock, irq_flags);
		ret = 0;
		goto out; /* no state change required */
	}
	spin_unlock_irqrestore(hba->host->host_lock, irq_flags);

	start = ktime_get();
	ret = ufshcd_devfreq_scale(hba, scale_up);

	trace_ufshcd_profile_clk_scaling(dev_name(hba->dev),
		(scale_up ? "up" : "down"),
		ktime_to_us(ktime_sub(ktime_get(), start)), ret);

out:
	if (sched_clk_scaling_suspend_work)
		queue_work(hba->clk_scaling.workq,
			   &hba->clk_scaling.suspend_work);

	return ret;
}


static int ufshcd_devfreq_get_dev_status(struct device *dev,
		struct devfreq_dev_status *stat)
{
	struct ufs_hba *hba = dev_get_drvdata(dev);
	struct ufs_clk_scaling *scaling = &hba->clk_scaling;
	unsigned long flags;
	struct list_head *clk_list = &hba->clk_list_head;
	struct ufs_clk_info *clki;

	if (!ufshcd_is_clkscaling_supported(hba))
		return -EINVAL;

	memset(stat, 0, sizeof(*stat));

	spin_lock_irqsave(hba->host->host_lock, flags);
	if (!scaling->window_start_t)
		goto start_window;

	clki = list_first_entry(clk_list, struct ufs_clk_info, list);
	/*
	 * If current frequency is 0, then the ondemand governor considers
	 * there's no initial frequency set. And it always requests to set
	 * to max. frequency.
	 */
	stat->current_frequency = clki->curr_freq;
	if (scaling->is_busy_started)
		scaling->tot_busy_t += ktime_to_us(ktime_sub(ktime_get(),
					scaling->busy_start_t));

	stat->total_time = jiffies_to_usecs((long)jiffies -
				(long)scaling->window_start_t);
	stat->busy_time = scaling->tot_busy_t;
start_window:
	scaling->window_start_t = jiffies;
	scaling->tot_busy_t = 0;

	if (hba->outstanding_reqs) {
		scaling->busy_start_t = ktime_get();
		scaling->is_busy_started = true;
	} else {
		scaling->busy_start_t = 0;
		scaling->is_busy_started = false;
	}
	spin_unlock_irqrestore(hba->host->host_lock, flags);
	return 0;
}

static struct devfreq_dev_profile ufs_devfreq_profile = {
	.polling_ms	= 100,
	.target		= ufshcd_devfreq_target,
	.get_dev_status	= ufshcd_devfreq_get_dev_status,
};

#if IS_ENABLED(CONFIG_DEVFREQ_GOV_SIMPLE_ONDEMAND)
static struct devfreq_simple_ondemand_data ufs_ondemand_data = {
	.upthreshold = 70,
	.downdifferential = 5,
};

static void *gov_data = &ufs_ondemand_data;
#else
static void *gov_data; /* NULL */
#endif

static int ufshcd_devfreq_init(struct ufs_hba *hba)
{
	struct list_head *clk_list = &hba->clk_list_head;
	struct ufs_clk_info *clki;
	struct devfreq *devfreq;
	int ret;

	/* Skip devfreq if we don't have any clocks in the list */
	if (list_empty(clk_list))
		return 0;

	clki = list_first_entry(clk_list, struct ufs_clk_info, list);
	dev_pm_opp_add(hba->dev, clki->min_freq, 0);
	dev_pm_opp_add(hba->dev, clki->max_freq, 0);

	ufshcd_vops_config_scaling_param(hba, &ufs_devfreq_profile,
					 gov_data);
	devfreq = devfreq_add_device(hba->dev,
			&ufs_devfreq_profile,
			DEVFREQ_GOV_SIMPLE_ONDEMAND,
			gov_data);
	if (IS_ERR(devfreq)) {
		ret = PTR_ERR(devfreq);
		dev_err(hba->dev, "Unable to register with devfreq %d\n", ret);

		dev_pm_opp_remove(hba->dev, clki->min_freq);
		dev_pm_opp_remove(hba->dev, clki->max_freq);
		return ret;
	}

	hba->devfreq = devfreq;

	return 0;
}

static void ufshcd_devfreq_remove(struct ufs_hba *hba)
{
	struct list_head *clk_list = &hba->clk_list_head;
	struct ufs_clk_info *clki;

	if (!hba->devfreq)
		return;

	devfreq_remove_device(hba->devfreq);
	hba->devfreq = NULL;

	clki = list_first_entry(clk_list, struct ufs_clk_info, list);
	dev_pm_opp_remove(hba->dev, clki->min_freq);
	dev_pm_opp_remove(hba->dev, clki->max_freq);
}

static void __ufshcd_suspend_clkscaling(struct ufs_hba *hba)
{
	unsigned long flags;

	devfreq_suspend_device(hba->devfreq);
	spin_lock_irqsave(hba->host->host_lock, flags);
	hba->clk_scaling.window_start_t = 0;
	spin_unlock_irqrestore(hba->host->host_lock, flags);
}

static void ufshcd_suspend_clkscaling(struct ufs_hba *hba)
{
	unsigned long flags;
	bool suspend = false;

	if (!ufshcd_is_clkscaling_supported(hba))
		return;

	spin_lock_irqsave(hba->host->host_lock, flags);
	if (!hba->clk_scaling.is_suspended) {
		suspend = true;
		hba->clk_scaling.is_suspended = true;
	}
	spin_unlock_irqrestore(hba->host->host_lock, flags);

	if (suspend)
		__ufshcd_suspend_clkscaling(hba);
}

static void ufshcd_resume_clkscaling(struct ufs_hba *hba)
{
	unsigned long flags;
	bool resume = false;

	if (!ufshcd_is_clkscaling_supported(hba))
		return;

	spin_lock_irqsave(hba->host->host_lock, flags);
	if (hba->clk_scaling.is_suspended) {
		resume = true;
		hba->clk_scaling.is_suspended = false;
	}
	spin_unlock_irqrestore(hba->host->host_lock, flags);

	if (resume)
		devfreq_resume_device(hba->devfreq);
}

static ssize_t ufshcd_clkscale_enable_show(struct device *dev,
		struct device_attribute *attr, char *buf)
{
	struct ufs_hba *hba = dev_get_drvdata(dev);

	return snprintf(buf, PAGE_SIZE, "%d\n", hba->clk_scaling.is_allowed);
}

static ssize_t ufshcd_clkscale_enable_store(struct device *dev,
		struct device_attribute *attr, const char *buf, size_t count)
{
	struct ufs_hba *hba = dev_get_drvdata(dev);
	u32 value;
	int err;

	if (kstrtou32(buf, 0, &value))
		return -EINVAL;

	value = !!value;
	if (value == hba->clk_scaling.is_allowed)
		goto out;

	pm_runtime_get_sync(hba->dev);
	ufshcd_hold(hba, false);

	cancel_work_sync(&hba->clk_scaling.suspend_work);
	cancel_work_sync(&hba->clk_scaling.resume_work);

	hba->clk_scaling.is_allowed = value;

	if (value) {
		ufshcd_resume_clkscaling(hba);
	} else {
		ufshcd_suspend_clkscaling(hba);
		err = ufshcd_devfreq_scale(hba, true);
		if (err)
			dev_err(hba->dev, "%s: failed to scale clocks up %d\n",
					__func__, err);
	}

	ufshcd_release(hba);
	pm_runtime_put_sync(hba->dev);
out:
	return count;
}

static void ufshcd_clkscaling_init_sysfs(struct ufs_hba *hba)
{
	hba->clk_scaling.enable_attr.show = ufshcd_clkscale_enable_show;
	hba->clk_scaling.enable_attr.store = ufshcd_clkscale_enable_store;
	sysfs_attr_init(&hba->clk_scaling.enable_attr.attr);
	hba->clk_scaling.enable_attr.attr.name = "clkscale_enable";
	hba->clk_scaling.enable_attr.attr.mode = 0644;
	if (device_create_file(hba->dev, &hba->clk_scaling.enable_attr))
		dev_err(hba->dev, "Failed to create sysfs for clkscale_enable\n");
}

static void ufshcd_ungate_work(struct work_struct *work)
{
	int ret;
	unsigned long flags;
	struct ufs_hba *hba = container_of(work, struct ufs_hba,
			clk_gating.ungate_work);

	cancel_delayed_work_sync(&hba->clk_gating.gate_work);

	spin_lock_irqsave(hba->host->host_lock, flags);
	if (hba->clk_gating.state == CLKS_ON) {
		spin_unlock_irqrestore(hba->host->host_lock, flags);
		goto unblock_reqs;
	}

	spin_unlock_irqrestore(hba->host->host_lock, flags);
	ufshcd_setup_clocks(hba, true);

	ufshcd_enable_irq(hba);

	/* Exit from hibern8 */
	if (ufshcd_can_hibern8_during_gating(hba)) {
		/* Prevent gating in this path */
		hba->clk_gating.is_suspended = true;
		if (ufshcd_is_link_hibern8(hba)) {
			ret = ufshcd_uic_hibern8_exit(hba);
			if (ret)
				dev_err(hba->dev, "%s: hibern8 exit failed %d\n",
					__func__, ret);
			else
				ufshcd_set_link_active(hba);
		}
		hba->clk_gating.is_suspended = false;
	}
unblock_reqs:
	ufshcd_scsi_unblock_requests(hba);
}

/**
 * ufshcd_hold - Enable clocks that were gated earlier due to ufshcd_release.
 * Also, exit from hibern8 mode and set the link as active.
 * @hba: per adapter instance
 * @async: This indicates whether caller should ungate clocks asynchronously.
 */
int ufshcd_hold(struct ufs_hba *hba, bool async)
{
	int rc = 0;
	unsigned long flags;

	if (!ufshcd_is_clkgating_allowed(hba))
		goto out;
	spin_lock_irqsave(hba->host->host_lock, flags);
	hba->clk_gating.active_reqs++;

	if (ufshcd_eh_in_progress(hba)) {
		spin_unlock_irqrestore(hba->host->host_lock, flags);
		return 0;
	}

start:
	switch (hba->clk_gating.state) {
	case CLKS_ON:
		/*
		 * Wait for the ungate work to complete if in progress.
		 * Though the clocks may be in ON state, the link could
		 * still be in hibner8 state if hibern8 is allowed
		 * during clock gating.
		 * Make sure we exit hibern8 state also in addition to
		 * clocks being ON.
		 */
		if (ufshcd_can_hibern8_during_gating(hba) &&
		    ufshcd_is_link_hibern8(hba)) {
			if (async) {
				rc = -EAGAIN;
				hba->clk_gating.active_reqs--;
				break;
			}
			spin_unlock_irqrestore(hba->host->host_lock, flags);
			flush_work(&hba->clk_gating.ungate_work);
			spin_lock_irqsave(hba->host->host_lock, flags);
			goto start;
		}
		break;
	case REQ_CLKS_OFF:
		if (cancel_delayed_work(&hba->clk_gating.gate_work)) {
			hba->clk_gating.state = CLKS_ON;
			trace_ufshcd_clk_gating(dev_name(hba->dev),
						hba->clk_gating.state);
			break;
		}
		/*
		 * If we are here, it means gating work is either done or
		 * currently running. Hence, fall through to cancel gating
		 * work and to enable clocks.
		 */
		/* fallthrough */
	case CLKS_OFF:
		ufshcd_scsi_block_requests(hba);
		hba->clk_gating.state = REQ_CLKS_ON;
		trace_ufshcd_clk_gating(dev_name(hba->dev),
					hba->clk_gating.state);
		queue_work(hba->clk_gating.clk_gating_workq,
			   &hba->clk_gating.ungate_work);
		/*
		 * fall through to check if we should wait for this
		 * work to be done or not.
		 */
		/* fallthrough */
	case REQ_CLKS_ON:
		if (async) {
			rc = -EAGAIN;
			hba->clk_gating.active_reqs--;
			break;
		}

		spin_unlock_irqrestore(hba->host->host_lock, flags);
		flush_work(&hba->clk_gating.ungate_work);
		/* Make sure state is CLKS_ON before returning */
		spin_lock_irqsave(hba->host->host_lock, flags);
		goto start;
	default:
		dev_err(hba->dev, "%s: clk gating is in invalid state %d\n",
				__func__, hba->clk_gating.state);
		break;
	}
	spin_unlock_irqrestore(hba->host->host_lock, flags);
out:
	return rc;
}
EXPORT_SYMBOL_GPL(ufshcd_hold);

static void ufshcd_gate_work(struct work_struct *work)
{
	struct ufs_hba *hba = container_of(work, struct ufs_hba,
			clk_gating.gate_work.work);
	unsigned long flags;

	spin_lock_irqsave(hba->host->host_lock, flags);
	/*
	 * In case you are here to cancel this work the gating state
	 * would be marked as REQ_CLKS_ON. In this case save time by
	 * skipping the gating work and exit after changing the clock
	 * state to CLKS_ON.
	 */
	if (hba->clk_gating.is_suspended ||
		(hba->clk_gating.state != REQ_CLKS_OFF)) {
		hba->clk_gating.state = CLKS_ON;
		trace_ufshcd_clk_gating(dev_name(hba->dev),
					hba->clk_gating.state);
		goto rel_lock;
	}

	if (hba->clk_gating.active_reqs
		|| hba->ufshcd_state != UFSHCD_STATE_OPERATIONAL
		|| hba->lrb_in_use || hba->outstanding_tasks
		|| hba->active_uic_cmd || hba->uic_async_done)
		goto rel_lock;

	spin_unlock_irqrestore(hba->host->host_lock, flags);

	/* put the link into hibern8 mode before turning off clocks */
	if (ufshcd_can_hibern8_during_gating(hba)) {
		if (ufshcd_uic_hibern8_enter(hba)) {
			hba->clk_gating.state = CLKS_ON;
			trace_ufshcd_clk_gating(dev_name(hba->dev),
						hba->clk_gating.state);
			goto out;
		}
		ufshcd_set_link_hibern8(hba);
	}

	ufshcd_disable_irq(hba);

	if (!ufshcd_is_link_active(hba))
		ufshcd_setup_clocks(hba, false);
	else
		/* If link is active, device ref_clk can't be switched off */
		__ufshcd_setup_clocks(hba, false, true);

	/*
	 * In case you are here to cancel this work the gating state
	 * would be marked as REQ_CLKS_ON. In this case keep the state
	 * as REQ_CLKS_ON which would anyway imply that clocks are off
	 * and a request to turn them on is pending. By doing this way,
	 * we keep the state machine in tact and this would ultimately
	 * prevent from doing cancel work multiple times when there are
	 * new requests arriving before the current cancel work is done.
	 */
	spin_lock_irqsave(hba->host->host_lock, flags);
	if (hba->clk_gating.state == REQ_CLKS_OFF) {
		hba->clk_gating.state = CLKS_OFF;
		trace_ufshcd_clk_gating(dev_name(hba->dev),
					hba->clk_gating.state);
	}
rel_lock:
	spin_unlock_irqrestore(hba->host->host_lock, flags);
out:
	return;
}

/* host lock must be held before calling this variant */
static void __ufshcd_release(struct ufs_hba *hba)
{
	if (!ufshcd_is_clkgating_allowed(hba))
		return;

	hba->clk_gating.active_reqs--;

	if (hba->clk_gating.active_reqs || hba->clk_gating.is_suspended
		|| hba->ufshcd_state != UFSHCD_STATE_OPERATIONAL
		|| hba->lrb_in_use || hba->outstanding_tasks
		|| hba->active_uic_cmd || hba->uic_async_done
		|| ufshcd_eh_in_progress(hba))
		return;

	hba->clk_gating.state = REQ_CLKS_OFF;
	trace_ufshcd_clk_gating(dev_name(hba->dev), hba->clk_gating.state);
	queue_delayed_work(hba->clk_gating.clk_gating_workq,
			   &hba->clk_gating.gate_work,
			   msecs_to_jiffies(hba->clk_gating.delay_ms));
}

void ufshcd_release(struct ufs_hba *hba)
{
	unsigned long flags;

	spin_lock_irqsave(hba->host->host_lock, flags);
	__ufshcd_release(hba);
	spin_unlock_irqrestore(hba->host->host_lock, flags);
}
EXPORT_SYMBOL_GPL(ufshcd_release);

static ssize_t ufshcd_clkgate_delay_show(struct device *dev,
		struct device_attribute *attr, char *buf)
{
	struct ufs_hba *hba = dev_get_drvdata(dev);

	return snprintf(buf, PAGE_SIZE, "%lu\n", hba->clk_gating.delay_ms);
}

static ssize_t ufshcd_clkgate_delay_store(struct device *dev,
		struct device_attribute *attr, const char *buf, size_t count)
{
	struct ufs_hba *hba = dev_get_drvdata(dev);
	unsigned long flags, value;

	if (kstrtoul(buf, 0, &value))
		return -EINVAL;

	spin_lock_irqsave(hba->host->host_lock, flags);
	hba->clk_gating.delay_ms = value;
	spin_unlock_irqrestore(hba->host->host_lock, flags);
	return count;
}

static ssize_t ufshcd_clkgate_enable_show(struct device *dev,
		struct device_attribute *attr, char *buf)
{
	struct ufs_hba *hba = dev_get_drvdata(dev);

	return snprintf(buf, PAGE_SIZE, "%d\n", hba->clk_gating.is_enabled);
}

static ssize_t ufshcd_clkgate_enable_store(struct device *dev,
		struct device_attribute *attr, const char *buf, size_t count)
{
	struct ufs_hba *hba = dev_get_drvdata(dev);
	unsigned long flags;
	u32 value;

	if (kstrtou32(buf, 0, &value))
		return -EINVAL;

	value = !!value;
	if (value == hba->clk_gating.is_enabled)
		goto out;

	if (value) {
		ufshcd_release(hba);
	} else {
		spin_lock_irqsave(hba->host->host_lock, flags);
		hba->clk_gating.active_reqs++;
		spin_unlock_irqrestore(hba->host->host_lock, flags);
	}

	hba->clk_gating.is_enabled = value;
out:
	return count;
}

static void ufshcd_init_clk_scaling(struct ufs_hba *hba)
{
	char wq_name[sizeof("ufs_clkscaling_00")];

	if (!ufshcd_is_clkscaling_supported(hba))
		return;

	INIT_WORK(&hba->clk_scaling.suspend_work,
		  ufshcd_clk_scaling_suspend_work);
	INIT_WORK(&hba->clk_scaling.resume_work,
		  ufshcd_clk_scaling_resume_work);

	snprintf(wq_name, sizeof(wq_name), "ufs_clkscaling_%d",
		 hba->host->host_no);
	hba->clk_scaling.workq = create_singlethread_workqueue(wq_name);

	ufshcd_clkscaling_init_sysfs(hba);
}

static void ufshcd_exit_clk_scaling(struct ufs_hba *hba)
{
	if (!ufshcd_is_clkscaling_supported(hba))
		return;

	destroy_workqueue(hba->clk_scaling.workq);
	ufshcd_devfreq_remove(hba);
}

static void ufshcd_init_clk_gating(struct ufs_hba *hba)
{
	char wq_name[sizeof("ufs_clk_gating_00")];

	if (!ufshcd_is_clkgating_allowed(hba))
		return;

	hba->clk_gating.delay_ms = 150;
	INIT_DELAYED_WORK(&hba->clk_gating.gate_work, ufshcd_gate_work);
	INIT_WORK(&hba->clk_gating.ungate_work, ufshcd_ungate_work);

	snprintf(wq_name, ARRAY_SIZE(wq_name), "ufs_clk_gating_%d",
		 hba->host->host_no);
	hba->clk_gating.clk_gating_workq = alloc_ordered_workqueue(wq_name,
							   WQ_MEM_RECLAIM);

	hba->clk_gating.is_enabled = true;

	hba->clk_gating.delay_attr.show = ufshcd_clkgate_delay_show;
	hba->clk_gating.delay_attr.store = ufshcd_clkgate_delay_store;
	sysfs_attr_init(&hba->clk_gating.delay_attr.attr);
	hba->clk_gating.delay_attr.attr.name = "clkgate_delay_ms";
	hba->clk_gating.delay_attr.attr.mode = 0644;
	if (device_create_file(hba->dev, &hba->clk_gating.delay_attr))
		dev_err(hba->dev, "Failed to create sysfs for clkgate_delay\n");

	hba->clk_gating.enable_attr.show = ufshcd_clkgate_enable_show;
	hba->clk_gating.enable_attr.store = ufshcd_clkgate_enable_store;
	sysfs_attr_init(&hba->clk_gating.enable_attr.attr);
	hba->clk_gating.enable_attr.attr.name = "clkgate_enable";
	hba->clk_gating.enable_attr.attr.mode = 0644;
	if (device_create_file(hba->dev, &hba->clk_gating.enable_attr))
		dev_err(hba->dev, "Failed to create sysfs for clkgate_enable\n");
}

static void ufshcd_exit_clk_gating(struct ufs_hba *hba)
{
	if (!ufshcd_is_clkgating_allowed(hba))
		return;
	device_remove_file(hba->dev, &hba->clk_gating.delay_attr);
	device_remove_file(hba->dev, &hba->clk_gating.enable_attr);
	cancel_work_sync(&hba->clk_gating.ungate_work);
	cancel_delayed_work_sync(&hba->clk_gating.gate_work);
	destroy_workqueue(hba->clk_gating.clk_gating_workq);
}

/* Must be called with host lock acquired */
static void ufshcd_clk_scaling_start_busy(struct ufs_hba *hba)
{
	bool queue_resume_work = false;

	if (!ufshcd_is_clkscaling_supported(hba))
		return;

	if (!hba->clk_scaling.active_reqs++)
		queue_resume_work = true;

	if (!hba->clk_scaling.is_allowed || hba->pm_op_in_progress)
		return;

	if (queue_resume_work)
		queue_work(hba->clk_scaling.workq,
			   &hba->clk_scaling.resume_work);

	if (!hba->clk_scaling.window_start_t) {
		hba->clk_scaling.window_start_t = jiffies;
		hba->clk_scaling.tot_busy_t = 0;
		hba->clk_scaling.is_busy_started = false;
	}

	if (!hba->clk_scaling.is_busy_started) {
		hba->clk_scaling.busy_start_t = ktime_get();
		hba->clk_scaling.is_busy_started = true;
	}
}

static void ufshcd_clk_scaling_update_busy(struct ufs_hba *hba)
{
	struct ufs_clk_scaling *scaling = &hba->clk_scaling;

	if (!ufshcd_is_clkscaling_supported(hba))
		return;

	if (!hba->outstanding_reqs && scaling->is_busy_started) {
		scaling->tot_busy_t += ktime_to_us(ktime_sub(ktime_get(),
					scaling->busy_start_t));
		scaling->busy_start_t = 0;
		scaling->is_busy_started = false;
	}
}
/**
 * ufshcd_send_command - Send SCSI or device management commands
 * @hba: per adapter instance
 * @task_tag: Task tag of the command
 */
static inline
void ufshcd_send_command(struct ufs_hba *hba, unsigned int task_tag)
{
	hba->lrb[task_tag].issue_time_stamp = ktime_get();
	hba->lrb[task_tag].compl_time_stamp = ktime_set(0, 0);
	ufshcd_clk_scaling_start_busy(hba);
	__set_bit(task_tag, &hba->outstanding_reqs);
	ufshcd_writel(hba, 1 << task_tag, REG_UTP_TRANSFER_REQ_DOOR_BELL);
	/* Make sure that doorbell is committed immediately */
	wmb();
	ufshcd_add_command_trace(hba, task_tag, "send");
}

/**
 * ufshcd_copy_sense_data - Copy sense data in case of check condition
 * @lrbp: pointer to local reference block
 */
static inline void ufshcd_copy_sense_data(struct ufshcd_lrb *lrbp)
{
	int len;
	if (lrbp->sense_buffer &&
	    ufshcd_get_rsp_upiu_data_seg_len(lrbp->ucd_rsp_ptr)) {
		int len_to_copy;

		len = be16_to_cpu(lrbp->ucd_rsp_ptr->sr.sense_data_len);
		len_to_copy = min_t(int, UFS_SENSE_SIZE, len);

		memcpy(lrbp->sense_buffer, lrbp->ucd_rsp_ptr->sr.sense_data,
		       len_to_copy);
	}
}

/**
 * ufshcd_copy_query_response() - Copy the Query Response and the data
 * descriptor
 * @hba: per adapter instance
 * @lrbp: pointer to local reference block
 */
static
int ufshcd_copy_query_response(struct ufs_hba *hba, struct ufshcd_lrb *lrbp)
{
	struct ufs_query_res *query_res = &hba->dev_cmd.query.response;

	memcpy(&query_res->upiu_res, &lrbp->ucd_rsp_ptr->qr, QUERY_OSF_SIZE);

	/* Get the descriptor */
	if (hba->dev_cmd.query.descriptor &&
	    lrbp->ucd_rsp_ptr->qr.opcode == UPIU_QUERY_OPCODE_READ_DESC) {
		u8 *descp = (u8 *)lrbp->ucd_rsp_ptr +
				GENERAL_UPIU_REQUEST_SIZE;
		u16 resp_len;
		u16 buf_len;

		/* data segment length */
		resp_len = be32_to_cpu(lrbp->ucd_rsp_ptr->header.dword_2) &
						MASK_QUERY_DATA_SEG_LEN;
		buf_len = be16_to_cpu(
				hba->dev_cmd.query.request.upiu_req.length);
		if (likely(buf_len >= resp_len)) {
			memcpy(hba->dev_cmd.query.descriptor, descp, resp_len);
		} else {
			dev_warn(hba->dev,
				"%s: Response size is bigger than buffer",
				__func__);
			return -EINVAL;
		}
	}

	return 0;
}

/**
 * ufshcd_hba_capabilities - Read controller capabilities
 * @hba: per adapter instance
 */
static inline void ufshcd_hba_capabilities(struct ufs_hba *hba)
{
	hba->capabilities = ufshcd_readl(hba, REG_CONTROLLER_CAPABILITIES);

	/* nutrs and nutmrs are 0 based values */
	hba->nutrs = (hba->capabilities & MASK_TRANSFER_REQUESTS_SLOTS) + 1;
	hba->nutmrs =
	((hba->capabilities & MASK_TASK_MANAGEMENT_REQUEST_SLOTS) >> 16) + 1;
}

/**
 * ufshcd_ready_for_uic_cmd - Check if controller is ready
 *                            to accept UIC commands
 * @hba: per adapter instance
 * Return true on success, else false
 */
static inline bool ufshcd_ready_for_uic_cmd(struct ufs_hba *hba)
{
	if (ufshcd_readl(hba, REG_CONTROLLER_STATUS) & UIC_COMMAND_READY)
		return true;
	else
		return false;
}

/**
 * ufshcd_get_upmcrs - Get the power mode change request status
 * @hba: Pointer to adapter instance
 *
 * This function gets the UPMCRS field of HCS register
 * Returns value of UPMCRS field
 */
static inline u8 ufshcd_get_upmcrs(struct ufs_hba *hba)
{
	return (ufshcd_readl(hba, REG_CONTROLLER_STATUS) >> 8) & 0x7;
}

/**
 * ufshcd_dispatch_uic_cmd - Dispatch UIC commands to unipro layers
 * @hba: per adapter instance
 * @uic_cmd: UIC command
 *
 * Mutex must be held.
 */
static inline void
ufshcd_dispatch_uic_cmd(struct ufs_hba *hba, struct uic_command *uic_cmd)
{
	WARN_ON(hba->active_uic_cmd);

	hba->active_uic_cmd = uic_cmd;

	/* Write Args */
	ufshcd_writel(hba, uic_cmd->argument1, REG_UIC_COMMAND_ARG_1);
	ufshcd_writel(hba, uic_cmd->argument2, REG_UIC_COMMAND_ARG_2);
	ufshcd_writel(hba, uic_cmd->argument3, REG_UIC_COMMAND_ARG_3);

	/* Write UIC Cmd */
	ufshcd_writel(hba, uic_cmd->command & COMMAND_OPCODE_MASK,
		      REG_UIC_COMMAND);
}

/**
 * ufshcd_wait_for_uic_cmd - Wait complectioin of UIC command
 * @hba: per adapter instance
 * @uic_cmd: UIC command
 *
 * Must be called with mutex held.
 * Returns 0 only if success.
 */
static int
ufshcd_wait_for_uic_cmd(struct ufs_hba *hba, struct uic_command *uic_cmd)
{
	int ret;
	unsigned long flags;

	if (wait_for_completion_timeout(&uic_cmd->done,
					msecs_to_jiffies(UIC_CMD_TIMEOUT)))
		ret = uic_cmd->argument2 & MASK_UIC_COMMAND_RESULT;
	else
		ret = -ETIMEDOUT;

	spin_lock_irqsave(hba->host->host_lock, flags);
	hba->active_uic_cmd = NULL;
	spin_unlock_irqrestore(hba->host->host_lock, flags);

	return ret;
}

/**
 * __ufshcd_send_uic_cmd - Send UIC commands and retrieve the result
 * @hba: per adapter instance
 * @uic_cmd: UIC command
 * @completion: initialize the completion only if this is set to true
 *
 * Identical to ufshcd_send_uic_cmd() expect mutex. Must be called
 * with mutex held and host_lock locked.
 * Returns 0 only if success.
 */
static int
__ufshcd_send_uic_cmd(struct ufs_hba *hba, struct uic_command *uic_cmd,
		      bool completion)
{
	if (!ufshcd_ready_for_uic_cmd(hba)) {
		dev_err(hba->dev,
			"Controller not ready to accept UIC commands\n");
		return -EIO;
	}

	if (completion)
		init_completion(&uic_cmd->done);

	ufshcd_dispatch_uic_cmd(hba, uic_cmd);

	return 0;
}

/**
 * ufshcd_send_uic_cmd - Send UIC commands and retrieve the result
 * @hba: per adapter instance
 * @uic_cmd: UIC command
 *
 * Returns 0 only if success.
 */
int ufshcd_send_uic_cmd(struct ufs_hba *hba, struct uic_command *uic_cmd)
{
	int ret;
	unsigned long flags;

	ufshcd_hold(hba, false);
	mutex_lock(&hba->uic_cmd_mutex);
	ufshcd_add_delay_before_dme_cmd(hba);

	spin_lock_irqsave(hba->host->host_lock, flags);
	ret = __ufshcd_send_uic_cmd(hba, uic_cmd, true);
	spin_unlock_irqrestore(hba->host->host_lock, flags);
	if (!ret)
		ret = ufshcd_wait_for_uic_cmd(hba, uic_cmd);

	mutex_unlock(&hba->uic_cmd_mutex);

	ufshcd_release(hba);
	return ret;
}

/**
 * ufshcd_map_sg - Map scatter-gather list to prdt
 * @hba: per adapter instance
 * @lrbp: pointer to local reference block
 *
 * Returns 0 in case of success, non-zero value in case of failure
 */
static int ufshcd_map_sg(struct ufs_hba *hba, struct ufshcd_lrb *lrbp)
{
	struct ufshcd_sg_entry *prd;
	struct scatterlist *sg;
	struct scsi_cmnd *cmd;
	int sg_segments;
	int i;

	cmd = lrbp->cmd;
	sg_segments = scsi_dma_map(cmd);
	if (sg_segments < 0)
		return sg_segments;

	if (sg_segments) {
<<<<<<< HEAD
		lrbp->utr_descriptor_ptr->prd_table_length =
			cpu_to_le16((u16) (sg_segments));
=======
		if (hba->quirks & UFSHCD_QUIRK_PRDT_BYTE_GRAN)
			lrbp->utr_descriptor_ptr->prd_table_length =
				cpu_to_le16((u16)(sg_segments *
						  hba->sg_entry_size));
		else
			lrbp->utr_descriptor_ptr->prd_table_length =
				cpu_to_le16((u16) (sg_segments));
>>>>>>> 95bff4cd

		prd = (struct ufshcd_sg_entry *)lrbp->ucd_prdt_ptr;

		scsi_for_each_sg(cmd, sg, sg_segments, i) {
			prd->size =
				cpu_to_le32(((u32) sg_dma_len(sg))-1);
			prd->base_addr =
				cpu_to_le32(lower_32_bits(sg->dma_address));
			prd->upper_addr =
				cpu_to_le32(upper_32_bits(sg->dma_address));
			prd->reserved = 0;
<<<<<<< HEAD
			prd = (void *)prd + sizeof(struct ufshcd_sg_entry);
=======
			prd = (void *)prd + hba->sg_entry_size;
>>>>>>> 95bff4cd
		}
	} else {
		lrbp->utr_descriptor_ptr->prd_table_length = 0;
	}

	return ufshcd_map_sg_crypto(hba, lrbp);
}

/**
 * ufshcd_enable_intr - enable interrupts
 * @hba: per adapter instance
 * @intrs: interrupt bits
 */
static void ufshcd_enable_intr(struct ufs_hba *hba, u32 intrs)
{
	u32 set = ufshcd_readl(hba, REG_INTERRUPT_ENABLE);

	if (hba->ufs_version == UFSHCI_VERSION_10) {
		u32 rw;
		rw = set & INTERRUPT_MASK_RW_VER_10;
		set = rw | ((set ^ intrs) & intrs);
	} else {
		set |= intrs;
	}

	ufshcd_writel(hba, set, REG_INTERRUPT_ENABLE);
}

/**
 * ufshcd_disable_intr - disable interrupts
 * @hba: per adapter instance
 * @intrs: interrupt bits
 */
static void ufshcd_disable_intr(struct ufs_hba *hba, u32 intrs)
{
	u32 set = ufshcd_readl(hba, REG_INTERRUPT_ENABLE);

	if (hba->ufs_version == UFSHCI_VERSION_10) {
		u32 rw;
		rw = (set & INTERRUPT_MASK_RW_VER_10) &
			~(intrs & INTERRUPT_MASK_RW_VER_10);
		set = rw | ((set & intrs) & ~INTERRUPT_MASK_RW_VER_10);

	} else {
		set &= ~intrs;
	}

	ufshcd_writel(hba, set, REG_INTERRUPT_ENABLE);
}

/**
 * ufshcd_prepare_req_desc_hdr() - Fills the requests header
 * descriptor according to request
 * @lrbp: pointer to local reference block
 * @upiu_flags: flags required in the header
 * @cmd_dir: requests data direction
 */
static void ufshcd_prepare_req_desc_hdr(struct ufshcd_lrb *lrbp,
			u32 *upiu_flags, enum dma_data_direction cmd_dir)
{
	struct utp_transfer_req_desc *req_desc = lrbp->utr_descriptor_ptr;
	u32 data_direction;
	u32 dword_0;

	if (cmd_dir == DMA_FROM_DEVICE) {
		data_direction = UTP_DEVICE_TO_HOST;
		*upiu_flags = UPIU_CMD_FLAGS_READ;
	} else if (cmd_dir == DMA_TO_DEVICE) {
		data_direction = UTP_HOST_TO_DEVICE;
		*upiu_flags = UPIU_CMD_FLAGS_WRITE;
	} else {
		data_direction = UTP_NO_DATA_TRANSFER;
		*upiu_flags = UPIU_CMD_FLAGS_NONE;
	}

	dword_0 = data_direction | (lrbp->command_type
				<< UPIU_COMMAND_TYPE_OFFSET);
	if (lrbp->intr_cmd)
		dword_0 |= UTP_REQ_DESC_INT_CMD;

	/* Transfer request descriptor header fields */
	if (lrbp->crypto_enable) {
		dword_0 |= UTP_REQ_DESC_CRYPTO_ENABLE_CMD;
		dword_0 |= lrbp->crypto_key_slot;
		req_desc->header.dword_1 =
			cpu_to_le32((u32)lrbp->data_unit_num);
		req_desc->header.dword_3 =
			cpu_to_le32((u32)(lrbp->data_unit_num >> 32));
	} else {
		/* dword_1 and dword_3 are reserved, hence they are set to 0 */
		req_desc->header.dword_1 = 0;
		req_desc->header.dword_3 = 0;
	}

	req_desc->header.dword_0 = cpu_to_le32(dword_0);

	/*
	 * assigning invalid value for command status. Controller
	 * updates OCS on command completion, with the command
	 * status
	 */
	req_desc->header.dword_2 =
		cpu_to_le32(OCS_INVALID_COMMAND_STATUS);

	req_desc->prd_table_length = 0;
}

/**
 * ufshcd_prepare_utp_scsi_cmd_upiu() - fills the utp_transfer_req_desc,
 * for scsi commands
 * @lrbp: local reference block pointer
 * @upiu_flags: flags
 */
static
void ufshcd_prepare_utp_scsi_cmd_upiu(struct ufshcd_lrb *lrbp, u32 upiu_flags)
{
	struct utp_upiu_req *ucd_req_ptr = lrbp->ucd_req_ptr;
	unsigned short cdb_len;

	/* command descriptor fields */
	ucd_req_ptr->header.dword_0 = UPIU_HEADER_DWORD(
				UPIU_TRANSACTION_COMMAND, upiu_flags,
				lrbp->lun, lrbp->task_tag);
	ucd_req_ptr->header.dword_1 = UPIU_HEADER_DWORD(
				UPIU_COMMAND_SET_TYPE_SCSI, 0, 0, 0);

	/* Total EHS length and Data segment length will be zero */
	ucd_req_ptr->header.dword_2 = 0;

	ucd_req_ptr->sc.exp_data_transfer_len =
		cpu_to_be32(lrbp->cmd->sdb.length);

	cdb_len = min_t(unsigned short, lrbp->cmd->cmd_len, UFS_CDB_SIZE);
	memset(ucd_req_ptr->sc.cdb, 0, UFS_CDB_SIZE);
	memcpy(ucd_req_ptr->sc.cdb, lrbp->cmd->cmnd, cdb_len);

	memset(lrbp->ucd_rsp_ptr, 0, sizeof(struct utp_upiu_rsp));
}

/**
 * ufshcd_prepare_utp_query_req_upiu() - fills the utp_transfer_req_desc,
 * for query requsts
 * @hba: UFS hba
 * @lrbp: local reference block pointer
 * @upiu_flags: flags
 */
static void ufshcd_prepare_utp_query_req_upiu(struct ufs_hba *hba,
				struct ufshcd_lrb *lrbp, u32 upiu_flags)
{
	struct utp_upiu_req *ucd_req_ptr = lrbp->ucd_req_ptr;
	struct ufs_query *query = &hba->dev_cmd.query;
	u16 len = be16_to_cpu(query->request.upiu_req.length);

	/* Query request header */
	ucd_req_ptr->header.dword_0 = UPIU_HEADER_DWORD(
			UPIU_TRANSACTION_QUERY_REQ, upiu_flags,
			lrbp->lun, lrbp->task_tag);
	ucd_req_ptr->header.dword_1 = UPIU_HEADER_DWORD(
			0, query->request.query_func, 0, 0);

	/* Data segment length only need for WRITE_DESC */
	if (query->request.upiu_req.opcode == UPIU_QUERY_OPCODE_WRITE_DESC)
		ucd_req_ptr->header.dword_2 =
			UPIU_HEADER_DWORD(0, 0, (len >> 8), (u8)len);
	else
		ucd_req_ptr->header.dword_2 = 0;

	/* Copy the Query Request buffer as is */
	memcpy(&ucd_req_ptr->qr, &query->request.upiu_req,
			QUERY_OSF_SIZE);

	/* Copy the Descriptor */
	if (query->request.upiu_req.opcode == UPIU_QUERY_OPCODE_WRITE_DESC)
		memcpy(ucd_req_ptr + 1, query->descriptor, len);

	memset(lrbp->ucd_rsp_ptr, 0, sizeof(struct utp_upiu_rsp));
}

static inline void ufshcd_prepare_utp_nop_upiu(struct ufshcd_lrb *lrbp)
{
	struct utp_upiu_req *ucd_req_ptr = lrbp->ucd_req_ptr;

	memset(ucd_req_ptr, 0, sizeof(struct utp_upiu_req));

	/* command descriptor fields */
	ucd_req_ptr->header.dword_0 =
		UPIU_HEADER_DWORD(
			UPIU_TRANSACTION_NOP_OUT, 0, 0, lrbp->task_tag);
	/* clear rest of the fields of basic header */
	ucd_req_ptr->header.dword_1 = 0;
	ucd_req_ptr->header.dword_2 = 0;

	memset(lrbp->ucd_rsp_ptr, 0, sizeof(struct utp_upiu_rsp));
}

/**
 * ufshcd_comp_devman_upiu - UFS Protocol Information Unit(UPIU)
 *			     for Device Management Purposes
 * @hba: per adapter instance
 * @lrbp: pointer to local reference block
 */
static int ufshcd_comp_devman_upiu(struct ufs_hba *hba, struct ufshcd_lrb *lrbp)
{
	u32 upiu_flags;
	int ret = 0;

	if ((hba->ufs_version == UFSHCI_VERSION_10) ||
	    (hba->ufs_version == UFSHCI_VERSION_11))
		lrbp->command_type = UTP_CMD_TYPE_DEV_MANAGE;
	else
		lrbp->command_type = UTP_CMD_TYPE_UFS_STORAGE;

	ufshcd_prepare_req_desc_hdr(lrbp, &upiu_flags, DMA_NONE);
	if (hba->dev_cmd.type == DEV_CMD_TYPE_QUERY)
		ufshcd_prepare_utp_query_req_upiu(hba, lrbp, upiu_flags);
	else if (hba->dev_cmd.type == DEV_CMD_TYPE_NOP)
		ufshcd_prepare_utp_nop_upiu(lrbp);
	else
		ret = -EINVAL;

	return ret;
}

/**
 * ufshcd_comp_scsi_upiu - UFS Protocol Information Unit(UPIU)
 *			   for SCSI Purposes
 * @hba: per adapter instance
 * @lrbp: pointer to local reference block
 */
static int ufshcd_comp_scsi_upiu(struct ufs_hba *hba, struct ufshcd_lrb *lrbp)
{
	u32 upiu_flags;
	int ret = 0;

	if ((hba->ufs_version == UFSHCI_VERSION_10) ||
	    (hba->ufs_version == UFSHCI_VERSION_11))
		lrbp->command_type = UTP_CMD_TYPE_SCSI;
	else
		lrbp->command_type = UTP_CMD_TYPE_UFS_STORAGE;

	if (likely(lrbp->cmd)) {
		ufshcd_prepare_req_desc_hdr(lrbp, &upiu_flags,
						lrbp->cmd->sc_data_direction);
		ufshcd_prepare_utp_scsi_cmd_upiu(lrbp, upiu_flags);
	} else {
		ret = -EINVAL;
	}

	return ret;
}

/**
 * ufshcd_upiu_wlun_to_scsi_wlun - maps UPIU W-LUN id to SCSI W-LUN ID
 * @upiu_wlun_id: UPIU W-LUN id
 *
 * Returns SCSI W-LUN id
 */
static inline u16 ufshcd_upiu_wlun_to_scsi_wlun(u8 upiu_wlun_id)
{
	return (upiu_wlun_id & ~UFS_UPIU_WLUN_ID) | SCSI_W_LUN_BASE;
}

/**
 * ufshcd_queuecommand - main entry point for SCSI requests
 * @host: SCSI host pointer
 * @cmd: command from SCSI Midlayer
 *
 * Returns 0 for success, non-zero in case of failure
 */
static int ufshcd_queuecommand(struct Scsi_Host *host, struct scsi_cmnd *cmd)
{
	struct ufshcd_lrb *lrbp;
	struct ufs_hba *hba;
	unsigned long flags;
	int tag;
	int err = 0;

	hba = shost_priv(host);

	tag = cmd->request->tag;
	if (!ufshcd_valid_tag(hba, tag)) {
		dev_err(hba->dev,
			"%s: invalid command tag %d: cmd=0x%p, cmd->request=0x%p",
			__func__, tag, cmd, cmd->request);
		BUG();
	}

	if (!down_read_trylock(&hba->clk_scaling_lock))
		return SCSI_MLQUEUE_HOST_BUSY;

	spin_lock_irqsave(hba->host->host_lock, flags);
	switch (hba->ufshcd_state) {
	case UFSHCD_STATE_OPERATIONAL:
		break;
	case UFSHCD_STATE_EH_SCHEDULED:
	case UFSHCD_STATE_RESET:
		err = SCSI_MLQUEUE_HOST_BUSY;
		goto out_unlock;
	case UFSHCD_STATE_ERROR:
		set_host_byte(cmd, DID_ERROR);
		cmd->scsi_done(cmd);
		goto out_unlock;
	default:
		dev_WARN_ONCE(hba->dev, 1, "%s: invalid state %d\n",
				__func__, hba->ufshcd_state);
		set_host_byte(cmd, DID_BAD_TARGET);
		cmd->scsi_done(cmd);
		goto out_unlock;
	}

	/* if error handling is in progress, don't issue commands */
	if (ufshcd_eh_in_progress(hba)) {
		set_host_byte(cmd, DID_ERROR);
		cmd->scsi_done(cmd);
		goto out_unlock;
	}
	spin_unlock_irqrestore(hba->host->host_lock, flags);

	hba->req_abort_count = 0;

	/* acquire the tag to make sure device cmds don't use it */
	if (test_and_set_bit_lock(tag, &hba->lrb_in_use)) {
		/*
		 * Dev manage command in progress, requeue the command.
		 * Requeuing the command helps in cases where the request *may*
		 * find different tag instead of waiting for dev manage command
		 * completion.
		 */
		err = SCSI_MLQUEUE_HOST_BUSY;
		goto out;
	}

	err = ufshcd_hold(hba, true);
	if (err) {
		err = SCSI_MLQUEUE_HOST_BUSY;
		clear_bit_unlock(tag, &hba->lrb_in_use);
		goto out;
	}
	WARN_ON(hba->clk_gating.state != CLKS_ON);

	lrbp = &hba->lrb[tag];

	WARN_ON(lrbp->cmd);
	lrbp->cmd = cmd;
	lrbp->sense_bufflen = UFS_SENSE_SIZE;
	lrbp->sense_buffer = cmd->sense_buffer;
	lrbp->task_tag = tag;
	lrbp->lun = ufshcd_scsi_to_upiu_lun(cmd->device->lun);
	lrbp->intr_cmd = !ufshcd_is_intr_aggr_allowed(hba) ? true : false;

	err = ufshcd_prepare_lrbp_crypto(hba, cmd, lrbp);
	if (err) {
		lrbp->cmd = NULL;
		clear_bit_unlock(tag, &hba->lrb_in_use);
		goto out;
	}
	lrbp->req_abort_skip = false;

	ufshcd_comp_scsi_upiu(hba, lrbp);

	err = ufshcd_map_sg(hba, lrbp);
	if (err) {
		ufshcd_release(hba);
		lrbp->cmd = NULL;
		clear_bit_unlock(tag, &hba->lrb_in_use);
		goto out;
	}
	/* Make sure descriptors are ready before ringing the doorbell */
	wmb();

	/* issue command to the controller */
	spin_lock_irqsave(hba->host->host_lock, flags);
	ufshcd_vops_setup_xfer_req(hba, tag, (lrbp->cmd ? true : false));
	ufshcd_send_command(hba, tag);
out_unlock:
	spin_unlock_irqrestore(hba->host->host_lock, flags);
out:
	up_read(&hba->clk_scaling_lock);
	return err;
}

static int ufshcd_compose_dev_cmd(struct ufs_hba *hba,
		struct ufshcd_lrb *lrbp, enum dev_cmd_type cmd_type, int tag)
{
	lrbp->cmd = NULL;
	lrbp->sense_bufflen = 0;
	lrbp->sense_buffer = NULL;
	lrbp->task_tag = tag;
	lrbp->lun = 0; /* device management cmd is not specific to any LUN */
	lrbp->intr_cmd = true; /* No interrupt aggregation */
	lrbp->crypto_enable = false; /* No crypto operations */
	hba->dev_cmd.type = cmd_type;

	return ufshcd_comp_devman_upiu(hba, lrbp);
}

static int
ufshcd_clear_cmd(struct ufs_hba *hba, int tag)
{
	int err = 0;
	unsigned long flags;
	u32 mask = 1 << tag;

	/* clear outstanding transaction before retry */
	spin_lock_irqsave(hba->host->host_lock, flags);
	ufshcd_utrl_clear(hba, tag);
	spin_unlock_irqrestore(hba->host->host_lock, flags);

	/*
	 * wait for for h/w to clear corresponding bit in door-bell.
	 * max. wait is 1 sec.
	 */
	err = ufshcd_wait_for_register(hba,
			REG_UTP_TRANSFER_REQ_DOOR_BELL,
			mask, ~mask, 1000, 1000, true);

	return err;
}

static int
ufshcd_check_query_response(struct ufs_hba *hba, struct ufshcd_lrb *lrbp)
{
	struct ufs_query_res *query_res = &hba->dev_cmd.query.response;

	/* Get the UPIU response */
	query_res->response = ufshcd_get_rsp_upiu_result(lrbp->ucd_rsp_ptr) >>
				UPIU_RSP_CODE_OFFSET;
	return query_res->response;
}

/**
 * ufshcd_dev_cmd_completion() - handles device management command responses
 * @hba: per adapter instance
 * @lrbp: pointer to local reference block
 */
static int
ufshcd_dev_cmd_completion(struct ufs_hba *hba, struct ufshcd_lrb *lrbp)
{
	int resp;
	int err = 0;

	hba->ufs_stats.last_hibern8_exit_tstamp = ktime_set(0, 0);
	resp = ufshcd_get_req_rsp(lrbp->ucd_rsp_ptr);

	switch (resp) {
	case UPIU_TRANSACTION_NOP_IN:
		if (hba->dev_cmd.type != DEV_CMD_TYPE_NOP) {
			err = -EINVAL;
			dev_err(hba->dev, "%s: unexpected response %x\n",
					__func__, resp);
		}
		break;
	case UPIU_TRANSACTION_QUERY_RSP:
		err = ufshcd_check_query_response(hba, lrbp);
		if (!err)
			err = ufshcd_copy_query_response(hba, lrbp);
		break;
	case UPIU_TRANSACTION_REJECT_UPIU:
		/* TODO: handle Reject UPIU Response */
		err = -EPERM;
		dev_err(hba->dev, "%s: Reject UPIU not fully implemented\n",
				__func__);
		break;
	default:
		err = -EINVAL;
		dev_err(hba->dev, "%s: Invalid device management cmd response: %x\n",
				__func__, resp);
		break;
	}

	return err;
}

static int ufshcd_wait_for_dev_cmd(struct ufs_hba *hba,
		struct ufshcd_lrb *lrbp, int max_timeout)
{
	int err = 0;
	unsigned long time_left;
	unsigned long flags;

	time_left = wait_for_completion_timeout(hba->dev_cmd.complete,
			msecs_to_jiffies(max_timeout));

	/* Make sure descriptors are ready before ringing the doorbell */
	wmb();
	spin_lock_irqsave(hba->host->host_lock, flags);
	hba->dev_cmd.complete = NULL;
	if (likely(time_left)) {
		err = ufshcd_get_tr_ocs(lrbp);
		if (!err)
			err = ufshcd_dev_cmd_completion(hba, lrbp);
	}
	spin_unlock_irqrestore(hba->host->host_lock, flags);

	if (!time_left) {
		err = -ETIMEDOUT;
		dev_dbg(hba->dev, "%s: dev_cmd request timedout, tag %d\n",
			__func__, lrbp->task_tag);
		if (!ufshcd_clear_cmd(hba, lrbp->task_tag))
			/* successfully cleared the command, retry if needed */
			err = -EAGAIN;
		/*
		 * in case of an error, after clearing the doorbell,
		 * we also need to clear the outstanding_request
		 * field in hba
		 */
		ufshcd_outstanding_req_clear(hba, lrbp->task_tag);
	}

	return err;
}

/**
 * ufshcd_get_dev_cmd_tag - Get device management command tag
 * @hba: per-adapter instance
 * @tag_out: pointer to variable with available slot value
 *
 * Get a free slot and lock it until device management command
 * completes.
 *
 * Returns false if free slot is unavailable for locking, else
 * return true with tag value in @tag.
 */
static bool ufshcd_get_dev_cmd_tag(struct ufs_hba *hba, int *tag_out)
{
	int tag;
	bool ret = false;
	unsigned long tmp;

	if (!tag_out)
		goto out;

	do {
		tmp = ~hba->lrb_in_use;
		tag = find_last_bit(&tmp, hba->nutrs);
		if (tag >= hba->nutrs)
			goto out;
	} while (test_and_set_bit_lock(tag, &hba->lrb_in_use));

	*tag_out = tag;
	ret = true;
out:
	return ret;
}

static inline void ufshcd_put_dev_cmd_tag(struct ufs_hba *hba, int tag)
{
	clear_bit_unlock(tag, &hba->lrb_in_use);
}

/**
 * ufshcd_exec_dev_cmd - API for sending device management requests
 * @hba: UFS hba
 * @cmd_type: specifies the type (NOP, Query...)
 * @timeout: time in seconds
 *
 * NOTE: Since there is only one available tag for device management commands,
 * it is expected you hold the hba->dev_cmd.lock mutex.
 */
static int ufshcd_exec_dev_cmd(struct ufs_hba *hba,
		enum dev_cmd_type cmd_type, int timeout)
{
	struct ufshcd_lrb *lrbp;
	int err;
	int tag;
	struct completion wait;
	unsigned long flags;

	down_read(&hba->clk_scaling_lock);

	/*
	 * Get free slot, sleep if slots are unavailable.
	 * Even though we use wait_event() which sleeps indefinitely,
	 * the maximum wait time is bounded by SCSI request timeout.
	 */
	wait_event(hba->dev_cmd.tag_wq, ufshcd_get_dev_cmd_tag(hba, &tag));

	init_completion(&wait);
	lrbp = &hba->lrb[tag];
	WARN_ON(lrbp->cmd);
	err = ufshcd_compose_dev_cmd(hba, lrbp, cmd_type, tag);
	if (unlikely(err))
		goto out_put_tag;

	hba->dev_cmd.complete = &wait;

	ufshcd_add_query_upiu_trace(hba, tag, "query_send");
	/* Make sure descriptors are ready before ringing the doorbell */
	wmb();
	spin_lock_irqsave(hba->host->host_lock, flags);
	ufshcd_vops_setup_xfer_req(hba, tag, (lrbp->cmd ? true : false));
	ufshcd_send_command(hba, tag);
	spin_unlock_irqrestore(hba->host->host_lock, flags);

	err = ufshcd_wait_for_dev_cmd(hba, lrbp, timeout);

	ufshcd_add_query_upiu_trace(hba, tag,
			err ? "query_complete_err" : "query_complete");

out_put_tag:
	ufshcd_put_dev_cmd_tag(hba, tag);
	wake_up(&hba->dev_cmd.tag_wq);
	up_read(&hba->clk_scaling_lock);
	return err;
}

/**
 * ufshcd_init_query() - init the query response and request parameters
 * @hba: per-adapter instance
 * @request: address of the request pointer to be initialized
 * @response: address of the response pointer to be initialized
 * @opcode: operation to perform
 * @idn: flag idn to access
 * @index: LU number to access
 * @selector: query/flag/descriptor further identification
 */
static inline void ufshcd_init_query(struct ufs_hba *hba,
		struct ufs_query_req **request, struct ufs_query_res **response,
		enum query_opcode opcode, u8 idn, u8 index, u8 selector)
{
	*request = &hba->dev_cmd.query.request;
	*response = &hba->dev_cmd.query.response;
	memset(*request, 0, sizeof(struct ufs_query_req));
	memset(*response, 0, sizeof(struct ufs_query_res));
	(*request)->upiu_req.opcode = opcode;
	(*request)->upiu_req.idn = idn;
	(*request)->upiu_req.index = index;
	(*request)->upiu_req.selector = selector;
}

static int ufshcd_query_flag_retry(struct ufs_hba *hba,
	enum query_opcode opcode, enum flag_idn idn, bool *flag_res)
{
	int ret;
	int retries;

	for (retries = 0; retries < QUERY_REQ_RETRIES; retries++) {
		ret = ufshcd_query_flag(hba, opcode, idn, flag_res);
		if (ret)
			dev_dbg(hba->dev,
				"%s: failed with error %d, retries %d\n",
				__func__, ret, retries);
		else
			break;
	}

	if (ret)
		dev_err(hba->dev,
			"%s: query attribute, opcode %d, idn %d, failed with error %d after %d retires\n",
			__func__, opcode, idn, ret, retries);
	return ret;
}

/**
 * ufshcd_query_flag() - API function for sending flag query requests
 * @hba: per-adapter instance
 * @opcode: flag query to perform
 * @idn: flag idn to access
 * @flag_res: the flag value after the query request completes
 *
 * Returns 0 for success, non-zero in case of failure
 */
int ufshcd_query_flag(struct ufs_hba *hba, enum query_opcode opcode,
			enum flag_idn idn, bool *flag_res)
{
	struct ufs_query_req *request = NULL;
	struct ufs_query_res *response = NULL;
	int err, index = 0, selector = 0;
	int timeout = QUERY_REQ_TIMEOUT;

	BUG_ON(!hba);

	ufshcd_hold(hba, false);
	mutex_lock(&hba->dev_cmd.lock);
	ufshcd_init_query(hba, &request, &response, opcode, idn, index,
			selector);

	switch (opcode) {
	case UPIU_QUERY_OPCODE_SET_FLAG:
	case UPIU_QUERY_OPCODE_CLEAR_FLAG:
	case UPIU_QUERY_OPCODE_TOGGLE_FLAG:
		request->query_func = UPIU_QUERY_FUNC_STANDARD_WRITE_REQUEST;
		break;
	case UPIU_QUERY_OPCODE_READ_FLAG:
		request->query_func = UPIU_QUERY_FUNC_STANDARD_READ_REQUEST;
		if (!flag_res) {
			/* No dummy reads */
			dev_err(hba->dev, "%s: Invalid argument for read request\n",
					__func__);
			err = -EINVAL;
			goto out_unlock;
		}
		break;
	default:
		dev_err(hba->dev,
			"%s: Expected query flag opcode but got = %d\n",
			__func__, opcode);
		err = -EINVAL;
		goto out_unlock;
	}

	err = ufshcd_exec_dev_cmd(hba, DEV_CMD_TYPE_QUERY, timeout);

	if (err) {
		dev_err(hba->dev,
			"%s: Sending flag query for idn %d failed, err = %d\n",
			__func__, idn, err);
		goto out_unlock;
	}

	if (flag_res)
		*flag_res = (be32_to_cpu(response->upiu_res.value) &
				MASK_QUERY_UPIU_FLAG_LOC) & 0x1;

out_unlock:
	mutex_unlock(&hba->dev_cmd.lock);
	ufshcd_release(hba);
	return err;
}
EXPORT_SYMBOL_GPL(ufshcd_query_flag);

/**
 * ufshcd_query_attr - API function for sending attribute requests
 * @hba: per-adapter instance
 * @opcode: attribute opcode
 * @idn: attribute idn to access
 * @index: index field
 * @selector: selector field
 * @attr_val: the attribute value after the query request completes
 *
 * Returns 0 for success, non-zero in case of failure
*/
int ufshcd_query_attr(struct ufs_hba *hba, enum query_opcode opcode,
		      enum attr_idn idn, u8 index, u8 selector, u32 *attr_val)
{
	struct ufs_query_req *request = NULL;
	struct ufs_query_res *response = NULL;
	int err;

	BUG_ON(!hba);

	ufshcd_hold(hba, false);
	if (!attr_val) {
		dev_err(hba->dev, "%s: attribute value required for opcode 0x%x\n",
				__func__, opcode);
		err = -EINVAL;
		goto out;
	}

	mutex_lock(&hba->dev_cmd.lock);
	ufshcd_init_query(hba, &request, &response, opcode, idn, index,
			selector);

	switch (opcode) {
	case UPIU_QUERY_OPCODE_WRITE_ATTR:
		request->query_func = UPIU_QUERY_FUNC_STANDARD_WRITE_REQUEST;
		request->upiu_req.value = cpu_to_be32(*attr_val);
		break;
	case UPIU_QUERY_OPCODE_READ_ATTR:
		request->query_func = UPIU_QUERY_FUNC_STANDARD_READ_REQUEST;
		break;
	default:
		dev_err(hba->dev, "%s: Expected query attr opcode but got = 0x%.2x\n",
				__func__, opcode);
		err = -EINVAL;
		goto out_unlock;
	}

	err = ufshcd_exec_dev_cmd(hba, DEV_CMD_TYPE_QUERY, QUERY_REQ_TIMEOUT);

	if (err) {
		dev_err(hba->dev, "%s: opcode 0x%.2x for idn %d failed, index %d, err = %d\n",
				__func__, opcode, idn, index, err);
		goto out_unlock;
	}

	*attr_val = be32_to_cpu(response->upiu_res.value);

out_unlock:
	mutex_unlock(&hba->dev_cmd.lock);
out:
	ufshcd_release(hba);
	return err;
}
EXPORT_SYMBOL_GPL(ufshcd_query_attr);

/**
 * ufshcd_query_attr_retry() - API function for sending query
 * attribute with retries
 * @hba: per-adapter instance
 * @opcode: attribute opcode
 * @idn: attribute idn to access
 * @index: index field
 * @selector: selector field
 * @attr_val: the attribute value after the query request
 * completes
 *
 * Returns 0 for success, non-zero in case of failure
*/
static int ufshcd_query_attr_retry(struct ufs_hba *hba,
	enum query_opcode opcode, enum attr_idn idn, u8 index, u8 selector,
	u32 *attr_val)
{
	int ret = 0;
	u32 retries;

	 for (retries = QUERY_REQ_RETRIES; retries > 0; retries--) {
		ret = ufshcd_query_attr(hba, opcode, idn, index,
						selector, attr_val);
		if (ret)
			dev_dbg(hba->dev, "%s: failed with error %d, retries %d\n",
				__func__, ret, retries);
		else
			break;
	}

	if (ret)
		dev_err(hba->dev,
			"%s: query attribute, idn %d, failed with error %d after %d retires\n",
			__func__, idn, ret, QUERY_REQ_RETRIES);
	return ret;
}

static int __ufshcd_query_descriptor(struct ufs_hba *hba,
			enum query_opcode opcode, enum desc_idn idn, u8 index,
			u8 selector, u8 *desc_buf, int *buf_len)
{
	struct ufs_query_req *request = NULL;
	struct ufs_query_res *response = NULL;
	int err;

	BUG_ON(!hba);

	ufshcd_hold(hba, false);
	if (!desc_buf) {
		dev_err(hba->dev, "%s: descriptor buffer required for opcode 0x%x\n",
				__func__, opcode);
		err = -EINVAL;
		goto out;
	}

	if (*buf_len < QUERY_DESC_MIN_SIZE || *buf_len > QUERY_DESC_MAX_SIZE) {
		dev_err(hba->dev, "%s: descriptor buffer size (%d) is out of range\n",
				__func__, *buf_len);
		err = -EINVAL;
		goto out;
	}

	mutex_lock(&hba->dev_cmd.lock);
	ufshcd_init_query(hba, &request, &response, opcode, idn, index,
			selector);
	hba->dev_cmd.query.descriptor = desc_buf;
	request->upiu_req.length = cpu_to_be16(*buf_len);

	switch (opcode) {
	case UPIU_QUERY_OPCODE_WRITE_DESC:
		request->query_func = UPIU_QUERY_FUNC_STANDARD_WRITE_REQUEST;
		break;
	case UPIU_QUERY_OPCODE_READ_DESC:
		request->query_func = UPIU_QUERY_FUNC_STANDARD_READ_REQUEST;
		break;
	default:
		dev_err(hba->dev,
				"%s: Expected query descriptor opcode but got = 0x%.2x\n",
				__func__, opcode);
		err = -EINVAL;
		goto out_unlock;
	}

	err = ufshcd_exec_dev_cmd(hba, DEV_CMD_TYPE_QUERY, QUERY_REQ_TIMEOUT);

	if (err) {
		dev_err(hba->dev, "%s: opcode 0x%.2x for idn %d failed, index %d, err = %d\n",
				__func__, opcode, idn, index, err);
		goto out_unlock;
	}

	*buf_len = be16_to_cpu(response->upiu_res.length);

out_unlock:
	hba->dev_cmd.query.descriptor = NULL;
	mutex_unlock(&hba->dev_cmd.lock);
out:
	ufshcd_release(hba);
	return err;
}

/**
 * ufshcd_query_descriptor_retry - API function for sending descriptor requests
 * @hba: per-adapter instance
 * @opcode: attribute opcode
 * @idn: attribute idn to access
 * @index: index field
 * @selector: selector field
 * @desc_buf: the buffer that contains the descriptor
 * @buf_len: length parameter passed to the device
 *
 * Returns 0 for success, non-zero in case of failure.
 * The buf_len parameter will contain, on return, the length parameter
 * received on the response.
 */
int ufshcd_query_descriptor_retry(struct ufs_hba *hba,
				  enum query_opcode opcode,
				  enum desc_idn idn, u8 index,
				  u8 selector,
				  u8 *desc_buf, int *buf_len)
{
	int err;
	int retries;

	for (retries = QUERY_REQ_RETRIES; retries > 0; retries--) {
		err = __ufshcd_query_descriptor(hba, opcode, idn, index,
						selector, desc_buf, buf_len);
		if (!err || err == -EINVAL)
			break;
	}

	return err;
}
EXPORT_SYMBOL_GPL(ufshcd_query_descriptor_retry);

/**
 * ufshcd_read_desc_length - read the specified descriptor length from header
 * @hba: Pointer to adapter instance
 * @desc_id: descriptor idn value
 * @desc_index: descriptor index
 * @desc_length: pointer to variable to read the length of descriptor
 *
 * Return 0 in case of success, non-zero otherwise
 */
static int ufshcd_read_desc_length(struct ufs_hba *hba,
	enum desc_idn desc_id,
	int desc_index,
	int *desc_length)
{
	int ret;
	u8 header[QUERY_DESC_HDR_SIZE];
	int header_len = QUERY_DESC_HDR_SIZE;

	if (desc_id >= QUERY_DESC_IDN_MAX)
		return -EINVAL;

	ret = ufshcd_query_descriptor_retry(hba, UPIU_QUERY_OPCODE_READ_DESC,
					desc_id, desc_index, 0, header,
					&header_len);

	if (ret) {
		dev_err(hba->dev, "%s: Failed to get descriptor header id %d",
			__func__, desc_id);
		return ret;
	} else if (desc_id != header[QUERY_DESC_DESC_TYPE_OFFSET]) {
		dev_warn(hba->dev, "%s: descriptor header id %d and desc_id %d mismatch",
			__func__, header[QUERY_DESC_DESC_TYPE_OFFSET],
			desc_id);
		ret = -EINVAL;
	}

	*desc_length = header[QUERY_DESC_LENGTH_OFFSET];
	return ret;

}

/**
 * ufshcd_map_desc_id_to_length - map descriptor IDN to its length
 * @hba: Pointer to adapter instance
 * @desc_id: descriptor idn value
 * @desc_len: mapped desc length (out)
 *
 * Return 0 in case of success, non-zero otherwise
 */
int ufshcd_map_desc_id_to_length(struct ufs_hba *hba,
	enum desc_idn desc_id, int *desc_len)
{
	switch (desc_id) {
	case QUERY_DESC_IDN_DEVICE:
		*desc_len = hba->desc_size.dev_desc;
		break;
	case QUERY_DESC_IDN_POWER:
		*desc_len = hba->desc_size.pwr_desc;
		break;
	case QUERY_DESC_IDN_GEOMETRY:
		*desc_len = hba->desc_size.geom_desc;
		break;
	case QUERY_DESC_IDN_CONFIGURATION:
		*desc_len = hba->desc_size.conf_desc;
		break;
	case QUERY_DESC_IDN_UNIT:
		*desc_len = hba->desc_size.unit_desc;
		break;
	case QUERY_DESC_IDN_INTERCONNECT:
		*desc_len = hba->desc_size.interc_desc;
		break;
	case QUERY_DESC_IDN_STRING:
		*desc_len = QUERY_DESC_MAX_SIZE;
		break;
	case QUERY_DESC_IDN_HEALTH:
		*desc_len = hba->desc_size.hlth_desc;
		break;
	case QUERY_DESC_IDN_RFU_0:
	case QUERY_DESC_IDN_RFU_1:
		*desc_len = 0;
		break;
	default:
		*desc_len = 0;
		return -EINVAL;
	}
	return 0;
}
EXPORT_SYMBOL(ufshcd_map_desc_id_to_length);

/**
 * ufshcd_read_desc_param - read the specified descriptor parameter
 * @hba: Pointer to adapter instance
 * @desc_id: descriptor idn value
 * @desc_index: descriptor index
 * @param_offset: offset of the parameter to read
 * @param_read_buf: pointer to buffer where parameter would be read
 * @param_size: sizeof(param_read_buf)
 *
 * Return 0 in case of success, non-zero otherwise
 */
int ufshcd_read_desc_param(struct ufs_hba *hba,
			   enum desc_idn desc_id,
			   int desc_index,
			   u8 param_offset,
			   u8 *param_read_buf,
			   u8 param_size)
{
	int ret;
	u8 *desc_buf;
	int buff_len;
	bool is_kmalloc = true;

	/* Safety check */
	if (desc_id >= QUERY_DESC_IDN_MAX || !param_size)
		return -EINVAL;

	/* Get the max length of descriptor from structure filled up at probe
	 * time.
	 */
	ret = ufshcd_map_desc_id_to_length(hba, desc_id, &buff_len);

	/* Sanity checks */
	if (ret || !buff_len) {
		dev_err(hba->dev, "%s: Failed to get full descriptor length",
			__func__);
		return ret;
	}

	/* Check whether we need temp memory */
	if (param_offset != 0 || param_size < buff_len) {
		desc_buf = kmalloc(buff_len, GFP_KERNEL);
		if (!desc_buf)
			return -ENOMEM;
	} else {
		desc_buf = param_read_buf;
		is_kmalloc = false;
	}

	/* Request for full descriptor */
	ret = ufshcd_query_descriptor_retry(hba, UPIU_QUERY_OPCODE_READ_DESC,
					desc_id, desc_index, 0,
					desc_buf, &buff_len);

	if (ret) {
		dev_err(hba->dev, "%s: Failed reading descriptor. desc_id %d, desc_index %d, param_offset %d, ret %d",
			__func__, desc_id, desc_index, param_offset, ret);
		goto out;
	}

	/* Sanity check */
	if (desc_buf[QUERY_DESC_DESC_TYPE_OFFSET] != desc_id) {
		dev_err(hba->dev, "%s: invalid desc_id %d in descriptor header",
			__func__, desc_buf[QUERY_DESC_DESC_TYPE_OFFSET]);
		ret = -EINVAL;
		goto out;
	}

	/* Check wherher we will not copy more data, than available */
	if (is_kmalloc && param_size > buff_len)
		param_size = buff_len;

	if (is_kmalloc)
		memcpy(param_read_buf, &desc_buf[param_offset], param_size);
out:
	if (is_kmalloc)
		kfree(desc_buf);
	return ret;
}

static inline int ufshcd_read_desc(struct ufs_hba *hba,
				   enum desc_idn desc_id,
				   int desc_index,
				   void *buf,
				   u32 size)
{
	return ufshcd_read_desc_param(hba, desc_id, desc_index, 0, buf, size);
}

static inline int ufshcd_read_power_desc(struct ufs_hba *hba,
					 u8 *buf,
					 u32 size)
{
	return ufshcd_read_desc(hba, QUERY_DESC_IDN_POWER, 0, buf, size);
}

static int ufshcd_read_device_desc(struct ufs_hba *hba, u8 *buf, u32 size)
{
	return ufshcd_read_desc(hba, QUERY_DESC_IDN_DEVICE, 0, buf, size);
}

/**
 * struct uc_string_id - unicode string
 *
 * @len: size of this descriptor inclusive
 * @type: descriptor type
 * @uc: unicode string character
 */
struct uc_string_id {
	u8 len;
	u8 type;
	wchar_t uc[0];
} __packed;

/* replace non-printable or non-ASCII characters with spaces */
static inline char ufshcd_remove_non_printable(u8 ch)
{
	return (ch >= 0x20 && ch <= 0x7e) ? ch : ' ';
}

/**
 * ufshcd_read_string_desc - read string descriptor
 * @hba: pointer to adapter instance
 * @desc_index: descriptor index
 * @buf: pointer to buffer where descriptor would be read,
 *       the caller should free the memory.
 * @ascii: if true convert from unicode to ascii characters
 *         null terminated string.
 *
 * Return:
 * *      string size on success.
 * *      -ENOMEM: on allocation failure
 * *      -EINVAL: on a wrong parameter
 */
int ufshcd_read_string_desc(struct ufs_hba *hba, u8 desc_index,
			    u8 **buf, bool ascii)
{
	struct uc_string_id *uc_str;
	u8 *str;
	int ret;

	if (!buf)
		return -EINVAL;

	uc_str = kzalloc(QUERY_DESC_MAX_SIZE, GFP_KERNEL);
	if (!uc_str)
		return -ENOMEM;

	ret = ufshcd_read_desc(hba, QUERY_DESC_IDN_STRING,
			       desc_index, uc_str,
			       QUERY_DESC_MAX_SIZE);
	if (ret < 0) {
		dev_err(hba->dev, "Reading String Desc failed after %d retries. err = %d\n",
			QUERY_REQ_RETRIES, ret);
		str = NULL;
		goto out;
	}

	if (uc_str->len <= QUERY_DESC_HDR_SIZE) {
		dev_dbg(hba->dev, "String Desc is of zero length\n");
		str = NULL;
		ret = 0;
		goto out;
	}

	if (ascii) {
		ssize_t ascii_len;
		int i;
		/* remove header and divide by 2 to move from UTF16 to UTF8 */
		ascii_len = (uc_str->len - QUERY_DESC_HDR_SIZE) / 2 + 1;
		str = kzalloc(ascii_len, GFP_KERNEL);
		if (!str) {
			ret = -ENOMEM;
			goto out;
		}

		/*
		 * the descriptor contains string in UTF16 format
		 * we need to convert to utf-8 so it can be displayed
		 */
		ret = utf16s_to_utf8s(uc_str->uc,
				      uc_str->len - QUERY_DESC_HDR_SIZE,
				      UTF16_BIG_ENDIAN, str, ascii_len);

		/* replace non-printable or non-ASCII characters with spaces */
		for (i = 0; i < ret; i++)
			str[i] = ufshcd_remove_non_printable(str[i]);

		str[ret++] = '\0';

	} else {
		str = kmemdup(uc_str, uc_str->len, GFP_KERNEL);
		if (!str) {
			ret = -ENOMEM;
			goto out;
		}
		ret = uc_str->len;
	}
out:
	*buf = str;
	kfree(uc_str);
	return ret;
}

/**
 * ufshcd_read_unit_desc_param - read the specified unit descriptor parameter
 * @hba: Pointer to adapter instance
 * @lun: lun id
 * @param_offset: offset of the parameter to read
 * @param_read_buf: pointer to buffer where parameter would be read
 * @param_size: sizeof(param_read_buf)
 *
 * Return 0 in case of success, non-zero otherwise
 */
static inline int ufshcd_read_unit_desc_param(struct ufs_hba *hba,
					      int lun,
					      enum unit_desc_param param_offset,
					      u8 *param_read_buf,
					      u32 param_size)
{
	/*
	 * Unit descriptors are only available for general purpose LUs (LUN id
	 * from 0 to 7) and RPMB Well known LU.
	 */
	if (!ufs_is_valid_unit_desc_lun(&hba->dev_info, lun))
		return -EOPNOTSUPP;

	return ufshcd_read_desc_param(hba, QUERY_DESC_IDN_UNIT, lun,
				      param_offset, param_read_buf, param_size);
}

static int ufshcd_get_ref_clk_gating_wait(struct ufs_hba *hba)
{
	int err = 0;
	u32 gating_wait = UFSHCD_REF_CLK_GATING_WAIT_US;

	if (hba->dev_info.wspecversion >= 0x300) {
		err = ufshcd_query_attr_retry(hba, UPIU_QUERY_OPCODE_READ_ATTR,
				QUERY_ATTR_IDN_REF_CLK_GATING_WAIT_TIME, 0, 0,
				&gating_wait);
		if (err)
			dev_err(hba->dev, "Failed reading bRefClkGatingWait. err = %d, use default %uus\n",
					 err, gating_wait);

		if (gating_wait == 0) {
			gating_wait = UFSHCD_REF_CLK_GATING_WAIT_US;
			dev_err(hba->dev, "Undefined ref clk gating wait time, use default %uus\n",
					 gating_wait);
		}

		hba->dev_info.clk_gating_wait_us = gating_wait;
	}

	return err;
}

/**
 * ufshcd_memory_alloc - allocate memory for host memory space data structures
 * @hba: per adapter instance
 *
 * 1. Allocate DMA memory for Command Descriptor array
 *	Each command descriptor consist of Command UPIU, Response UPIU and PRDT
 * 2. Allocate DMA memory for UTP Transfer Request Descriptor List (UTRDL).
 * 3. Allocate DMA memory for UTP Task Management Request Descriptor List
 *	(UTMRDL)
 * 4. Allocate memory for local reference block(lrb).
 *
 * Returns 0 for success, non-zero in case of failure
 */
static int ufshcd_memory_alloc(struct ufs_hba *hba)
{
	size_t utmrdl_size, utrdl_size, ucdl_size;

	/* Allocate memory for UTP command descriptors */
	ucdl_size = (sizeof_utp_transfer_cmd_desc(hba) * hba->nutrs);
	hba->ucdl_base_addr = dmam_alloc_coherent(hba->dev,
						  ucdl_size,
						  &hba->ucdl_dma_addr,
						  GFP_KERNEL);

	/*
	 * UFSHCI requires UTP command descriptor to be 128 byte aligned.
	 * make sure hba->ucdl_dma_addr is aligned to PAGE_SIZE
	 * if hba->ucdl_dma_addr is aligned to PAGE_SIZE, then it will
	 * be aligned to 128 bytes as well
	 */
	if (!hba->ucdl_base_addr ||
	    WARN_ON(hba->ucdl_dma_addr & (PAGE_SIZE - 1))) {
		dev_err(hba->dev,
			"Command Descriptor Memory allocation failed\n");
		goto out;
	}

	/*
	 * Allocate memory for UTP Transfer descriptors
	 * UFSHCI requires 1024 byte alignment of UTRD
	 */
	utrdl_size = (sizeof(struct utp_transfer_req_desc) * hba->nutrs);
	hba->utrdl_base_addr = dmam_alloc_coherent(hba->dev,
						   utrdl_size,
						   &hba->utrdl_dma_addr,
						   GFP_KERNEL);
	if (!hba->utrdl_base_addr ||
	    WARN_ON(hba->utrdl_dma_addr & (PAGE_SIZE - 1))) {
		dev_err(hba->dev,
			"Transfer Descriptor Memory allocation failed\n");
		goto out;
	}

	/*
	 * Allocate memory for UTP Task Management descriptors
	 * UFSHCI requires 1024 byte alignment of UTMRD
	 */
	utmrdl_size = sizeof(struct utp_task_req_desc) * hba->nutmrs;
	hba->utmrdl_base_addr = dmam_alloc_coherent(hba->dev,
						    utmrdl_size,
						    &hba->utmrdl_dma_addr,
						    GFP_KERNEL);
	if (!hba->utmrdl_base_addr ||
	    WARN_ON(hba->utmrdl_dma_addr & (PAGE_SIZE - 1))) {
		dev_err(hba->dev,
		"Task Management Descriptor Memory allocation failed\n");
		goto out;
	}

	/* Allocate memory for local reference block */
	hba->lrb = devm_kcalloc(hba->dev,
				hba->nutrs, sizeof(struct ufshcd_lrb),
				GFP_KERNEL);
	if (!hba->lrb) {
		dev_err(hba->dev, "LRB Memory allocation failed\n");
		goto out;
	}
	return 0;
out:
	return -ENOMEM;
}

/**
 * ufshcd_host_memory_configure - configure local reference block with
 *				memory offsets
 * @hba: per adapter instance
 *
 * Configure Host memory space
 * 1. Update Corresponding UTRD.UCDBA and UTRD.UCDBAU with UCD DMA
 * address.
 * 2. Update each UTRD with Response UPIU offset, Response UPIU length
 * and PRDT offset.
 * 3. Save the corresponding addresses of UTRD, UCD.CMD, UCD.RSP and UCD.PRDT
 * into local reference block.
 */
static void ufshcd_host_memory_configure(struct ufs_hba *hba)
{
	struct utp_transfer_cmd_desc *cmd_descp;
	struct utp_transfer_req_desc *utrdlp;
	dma_addr_t cmd_desc_dma_addr;
	dma_addr_t cmd_desc_element_addr;
	u16 response_offset;
	u16 prdt_offset;
	int cmd_desc_size;
	int i;

	utrdlp = hba->utrdl_base_addr;
	cmd_descp = hba->ucdl_base_addr;

	response_offset =
		offsetof(struct utp_transfer_cmd_desc, response_upiu);
	prdt_offset =
		offsetof(struct utp_transfer_cmd_desc, prd_table);

	cmd_desc_size = sizeof_utp_transfer_cmd_desc(hba);
	cmd_desc_dma_addr = hba->ucdl_dma_addr;

	for (i = 0; i < hba->nutrs; i++) {
		/* Configure UTRD with command descriptor base address */
		cmd_desc_element_addr =
				(cmd_desc_dma_addr + (cmd_desc_size * i));
		utrdlp[i].command_desc_base_addr_lo =
				cpu_to_le32(lower_32_bits(cmd_desc_element_addr));
		utrdlp[i].command_desc_base_addr_hi =
				cpu_to_le32(upper_32_bits(cmd_desc_element_addr));

		/* Response upiu and prdt offset should be in double words */
		utrdlp[i].response_upiu_offset =
			cpu_to_le16(response_offset >> 2);
		utrdlp[i].prd_table_offset = cpu_to_le16(prdt_offset >> 2);
		utrdlp[i].response_upiu_length =
			cpu_to_le16(ALIGNED_UPIU_SIZE >> 2);

		hba->lrb[i].utr_descriptor_ptr = (utrdlp + i);
		hba->lrb[i].utrd_dma_addr = hba->utrdl_dma_addr +
				(i * sizeof(struct utp_transfer_req_desc));
		hba->lrb[i].ucd_req_ptr = (struct utp_upiu_req *)cmd_descp;
		hba->lrb[i].ucd_req_dma_addr = cmd_desc_element_addr;
		hba->lrb[i].ucd_rsp_ptr =
			(struct utp_upiu_rsp *)cmd_descp->response_upiu;
		hba->lrb[i].ucd_rsp_dma_addr = cmd_desc_element_addr +
				response_offset;
		hba->lrb[i].ucd_prdt_ptr =
			(struct ufshcd_sg_entry *)cmd_descp->prd_table;
		hba->lrb[i].ucd_prdt_dma_addr = cmd_desc_element_addr +
				prdt_offset;
		cmd_descp = (void *)cmd_descp + cmd_desc_size;
	}
}

/**
 * ufshcd_dme_link_startup - Notify Unipro to perform link startup
 * @hba: per adapter instance
 *
 * UIC_CMD_DME_LINK_STARTUP command must be issued to Unipro layer,
 * in order to initialize the Unipro link startup procedure.
 * Once the Unipro links are up, the device connected to the controller
 * is detected.
 *
 * Returns 0 on success, non-zero value on failure
 */
static int ufshcd_dme_link_startup(struct ufs_hba *hba)
{
	struct uic_command uic_cmd = {0};
	int ret;

	uic_cmd.command = UIC_CMD_DME_LINK_STARTUP;

	ret = ufshcd_send_uic_cmd(hba, &uic_cmd);
	if (ret)
		dev_dbg(hba->dev,
			"dme-link-startup: error code %d\n", ret);
	return ret;
}

static inline void ufshcd_add_delay_before_dme_cmd(struct ufs_hba *hba)
{
	#define MIN_DELAY_BEFORE_DME_CMDS_US	1000
	unsigned long min_sleep_time_us;

	if (!(hba->quirks & UFSHCD_QUIRK_DELAY_BEFORE_DME_CMDS))
		return;

	/*
	 * last_dme_cmd_tstamp will be 0 only for 1st call to
	 * this function
	 */
	if (unlikely(!ktime_to_us(hba->last_dme_cmd_tstamp))) {
		min_sleep_time_us = MIN_DELAY_BEFORE_DME_CMDS_US;
	} else {
		unsigned long delta =
			(unsigned long) ktime_to_us(
				ktime_sub(ktime_get(),
				hba->last_dme_cmd_tstamp));

		if (delta < MIN_DELAY_BEFORE_DME_CMDS_US)
			min_sleep_time_us =
				MIN_DELAY_BEFORE_DME_CMDS_US - delta;
		else
			return; /* no more delay required */
	}

	/* allow sleep for extra 50us if needed */
	usleep_range(min_sleep_time_us, min_sleep_time_us + 50);
}

/**
 * ufshcd_dme_set_attr - UIC command for DME_SET, DME_PEER_SET
 * @hba: per adapter instance
 * @attr_sel: uic command argument1
 * @attr_set: attribute set type as uic command argument2
 * @mib_val: setting value as uic command argument3
 * @peer: indicate whether peer or local
 *
 * Returns 0 on success, non-zero value on failure
 */
int ufshcd_dme_set_attr(struct ufs_hba *hba, u32 attr_sel,
			u8 attr_set, u32 mib_val, u8 peer)
{
	struct uic_command uic_cmd = {0};
	static const char *const action[] = {
		"dme-set",
		"dme-peer-set"
	};
	const char *set = action[!!peer];
	int ret;
	int retries = UFS_UIC_COMMAND_RETRIES;

	uic_cmd.command = peer ?
		UIC_CMD_DME_PEER_SET : UIC_CMD_DME_SET;
	uic_cmd.argument1 = attr_sel;
	uic_cmd.argument2 = UIC_ARG_ATTR_TYPE(attr_set);
	uic_cmd.argument3 = mib_val;

	do {
		/* for peer attributes we retry upon failure */
		ret = ufshcd_send_uic_cmd(hba, &uic_cmd);
		if (ret)
			dev_dbg(hba->dev, "%s: attr-id 0x%x val 0x%x error code %d\n",
				set, UIC_GET_ATTR_ID(attr_sel), mib_val, ret);
	} while (ret && peer && --retries);

	if (ret)
		dev_err(hba->dev, "%s: attr-id 0x%x val 0x%x failed %d retries\n",
			set, UIC_GET_ATTR_ID(attr_sel), mib_val,
			UFS_UIC_COMMAND_RETRIES - retries);

	return ret;
}
EXPORT_SYMBOL_GPL(ufshcd_dme_set_attr);

/**
 * ufshcd_dme_get_attr - UIC command for DME_GET, DME_PEER_GET
 * @hba: per adapter instance
 * @attr_sel: uic command argument1
 * @mib_val: the value of the attribute as returned by the UIC command
 * @peer: indicate whether peer or local
 *
 * Returns 0 on success, non-zero value on failure
 */
int ufshcd_dme_get_attr(struct ufs_hba *hba, u32 attr_sel,
			u32 *mib_val, u8 peer)
{
	struct uic_command uic_cmd = {0};
	static const char *const action[] = {
		"dme-get",
		"dme-peer-get"
	};
	const char *get = action[!!peer];
	int ret;
	int retries = UFS_UIC_COMMAND_RETRIES;
	struct ufs_pa_layer_attr orig_pwr_info;
	struct ufs_pa_layer_attr temp_pwr_info;
	bool pwr_mode_change = false;

	if (peer && (hba->quirks & UFSHCD_QUIRK_DME_PEER_ACCESS_AUTO_MODE)) {
		orig_pwr_info = hba->pwr_info;
		temp_pwr_info = orig_pwr_info;

		if (orig_pwr_info.pwr_tx == FAST_MODE ||
		    orig_pwr_info.pwr_rx == FAST_MODE) {
			temp_pwr_info.pwr_tx = FASTAUTO_MODE;
			temp_pwr_info.pwr_rx = FASTAUTO_MODE;
			pwr_mode_change = true;
		} else if (orig_pwr_info.pwr_tx == SLOW_MODE ||
		    orig_pwr_info.pwr_rx == SLOW_MODE) {
			temp_pwr_info.pwr_tx = SLOWAUTO_MODE;
			temp_pwr_info.pwr_rx = SLOWAUTO_MODE;
			pwr_mode_change = true;
		}
		if (pwr_mode_change) {
			ret = ufshcd_change_power_mode(hba, &temp_pwr_info);
			if (ret)
				goto out;
		}
	}

	uic_cmd.command = peer ?
		UIC_CMD_DME_PEER_GET : UIC_CMD_DME_GET;
	uic_cmd.argument1 = attr_sel;

	do {
		/* for peer attributes we retry upon failure */
		ret = ufshcd_send_uic_cmd(hba, &uic_cmd);
		if (ret)
			dev_dbg(hba->dev, "%s: attr-id 0x%x error code %d\n",
				get, UIC_GET_ATTR_ID(attr_sel), ret);
	} while (ret && peer && --retries);

	if (ret)
		dev_err(hba->dev, "%s: attr-id 0x%x failed %d retries\n",
			get, UIC_GET_ATTR_ID(attr_sel),
			UFS_UIC_COMMAND_RETRIES - retries);

	if (mib_val && !ret)
		*mib_val = uic_cmd.argument3;

	if (peer && (hba->quirks & UFSHCD_QUIRK_DME_PEER_ACCESS_AUTO_MODE)
	    && pwr_mode_change)
		ufshcd_change_power_mode(hba, &orig_pwr_info);
out:
	return ret;
}
EXPORT_SYMBOL_GPL(ufshcd_dme_get_attr);

/**
 * ufshcd_uic_pwr_ctrl - executes UIC commands (which affects the link power
 * state) and waits for it to take effect.
 *
 * @hba: per adapter instance
 * @cmd: UIC command to execute
 *
 * DME operations like DME_SET(PA_PWRMODE), DME_HIBERNATE_ENTER &
 * DME_HIBERNATE_EXIT commands take some time to take its effect on both host
 * and device UniPro link and hence it's final completion would be indicated by
 * dedicated status bits in Interrupt Status register (UPMS, UHES, UHXS) in
 * addition to normal UIC command completion Status (UCCS). This function only
 * returns after the relevant status bits indicate the completion.
 *
 * Returns 0 on success, non-zero value on failure
 */
static int ufshcd_uic_pwr_ctrl(struct ufs_hba *hba, struct uic_command *cmd)
{
	struct completion uic_async_done;
	unsigned long flags;
	u8 status;
	int ret;
	bool reenable_intr = false;

	mutex_lock(&hba->uic_cmd_mutex);
	init_completion(&uic_async_done);
	ufshcd_add_delay_before_dme_cmd(hba);

	spin_lock_irqsave(hba->host->host_lock, flags);
	hba->uic_async_done = &uic_async_done;
	if (ufshcd_readl(hba, REG_INTERRUPT_ENABLE) & UIC_COMMAND_COMPL) {
		ufshcd_disable_intr(hba, UIC_COMMAND_COMPL);
		/*
		 * Make sure UIC command completion interrupt is disabled before
		 * issuing UIC command.
		 */
		wmb();
		reenable_intr = true;
	}
	ret = __ufshcd_send_uic_cmd(hba, cmd, false);
	spin_unlock_irqrestore(hba->host->host_lock, flags);
	if (ret) {
		dev_err(hba->dev,
			"pwr ctrl cmd 0x%x with mode 0x%x uic error %d\n",
			cmd->command, cmd->argument3, ret);
		goto out;
	}

	if (!wait_for_completion_timeout(hba->uic_async_done,
					 msecs_to_jiffies(UIC_CMD_TIMEOUT))) {
		dev_err(hba->dev,
			"pwr ctrl cmd 0x%x with mode 0x%x completion timeout\n",
			cmd->command, cmd->argument3);
		ret = -ETIMEDOUT;
		goto out;
	}

	status = ufshcd_get_upmcrs(hba);
	if (status != PWR_LOCAL) {
		dev_err(hba->dev,
			"pwr ctrl cmd 0x%x failed, host upmcrs:0x%x\n",
			cmd->command, status);
		ret = (status != PWR_OK) ? status : -1;
	}
out:
	if (ret) {
		ufshcd_print_host_state(hba);
		ufshcd_print_pwr_info(hba);
		ufshcd_print_host_regs(hba);
	}

	spin_lock_irqsave(hba->host->host_lock, flags);
	hba->active_uic_cmd = NULL;
	hba->uic_async_done = NULL;
	if (reenable_intr)
		ufshcd_enable_intr(hba, UIC_COMMAND_COMPL);
	spin_unlock_irqrestore(hba->host->host_lock, flags);
	mutex_unlock(&hba->uic_cmd_mutex);

	return ret;
}

/**
 * ufshcd_uic_change_pwr_mode - Perform the UIC power mode chage
 *				using DME_SET primitives.
 * @hba: per adapter instance
 * @mode: powr mode value
 *
 * Returns 0 on success, non-zero value on failure
 */
static int ufshcd_uic_change_pwr_mode(struct ufs_hba *hba, u8 mode)
{
	struct uic_command uic_cmd = {0};
	int ret;

	if (hba->quirks & UFSHCD_QUIRK_BROKEN_PA_RXHSUNTERMCAP) {
		ret = ufshcd_dme_set(hba,
				UIC_ARG_MIB_SEL(PA_RXHSUNTERMCAP, 0), 1);
		if (ret) {
			dev_err(hba->dev, "%s: failed to enable PA_RXHSUNTERMCAP ret %d\n",
						__func__, ret);
			goto out;
		}
	}

	uic_cmd.command = UIC_CMD_DME_SET;
	uic_cmd.argument1 = UIC_ARG_MIB(PA_PWRMODE);
	uic_cmd.argument3 = mode;
	ufshcd_hold(hba, false);
	ret = ufshcd_uic_pwr_ctrl(hba, &uic_cmd);
	ufshcd_release(hba);

out:
	return ret;
}

int ufshcd_link_recovery(struct ufs_hba *hba)
{
	int ret;
	unsigned long flags;

	spin_lock_irqsave(hba->host->host_lock, flags);
	hba->ufshcd_state = UFSHCD_STATE_RESET;
	ufshcd_set_eh_in_progress(hba);
	spin_unlock_irqrestore(hba->host->host_lock, flags);

	/* Reset the attached device */
	ufshcd_vops_device_reset(hba);

	ret = ufshcd_host_reset_and_restore(hba);

	spin_lock_irqsave(hba->host->host_lock, flags);
	if (ret)
		hba->ufshcd_state = UFSHCD_STATE_ERROR;
	ufshcd_clear_eh_in_progress(hba);
	spin_unlock_irqrestore(hba->host->host_lock, flags);

	if (ret)
		dev_err(hba->dev, "%s: link recovery failed, err %d",
			__func__, ret);

	return ret;
}
EXPORT_SYMBOL_GPL(ufshcd_link_recovery);

static int __ufshcd_uic_hibern8_enter(struct ufs_hba *hba)
{
	int ret;
	struct uic_command uic_cmd = {0};
	ktime_t start = ktime_get();

	ufshcd_vops_hibern8_notify(hba, UIC_CMD_DME_HIBER_ENTER, PRE_CHANGE);

	uic_cmd.command = UIC_CMD_DME_HIBER_ENTER;
	ret = ufshcd_uic_pwr_ctrl(hba, &uic_cmd);
	trace_ufshcd_profile_hibern8(dev_name(hba->dev), "enter",
			     ktime_to_us(ktime_sub(ktime_get(), start)), ret);

	if (ret) {
		int err;

		dev_err(hba->dev, "%s: hibern8 enter failed. ret = %d\n",
			__func__, ret);

		/*
		 * If link recovery fails then return error code returned from
		 * ufshcd_link_recovery().
		 * If link recovery succeeds then return -EAGAIN to attempt
		 * hibern8 enter retry again.
		 */
		err = ufshcd_link_recovery(hba);
		if (err) {
			dev_err(hba->dev, "%s: link recovery failed", __func__);
			ret = err;
		} else {
			ret = -EAGAIN;
		}
	} else
		ufshcd_vops_hibern8_notify(hba, UIC_CMD_DME_HIBER_ENTER,
								POST_CHANGE);

	return ret;
}

int ufshcd_uic_hibern8_enter(struct ufs_hba *hba)
{
	int ret = 0, retries;

	for (retries = UIC_HIBERN8_ENTER_RETRIES; retries > 0; retries--) {
		ret = __ufshcd_uic_hibern8_enter(hba);
		if (!ret)
			goto out;
	}
out:
	return ret;
}
EXPORT_SYMBOL_GPL(ufshcd_uic_hibern8_enter);

int ufshcd_uic_hibern8_exit(struct ufs_hba *hba)
{
	struct uic_command uic_cmd = {0};
	int ret;
	ktime_t start = ktime_get();

	ufshcd_vops_hibern8_notify(hba, UIC_CMD_DME_HIBER_EXIT, PRE_CHANGE);

	uic_cmd.command = UIC_CMD_DME_HIBER_EXIT;
	ret = ufshcd_uic_pwr_ctrl(hba, &uic_cmd);
	trace_ufshcd_profile_hibern8(dev_name(hba->dev), "exit",
			     ktime_to_us(ktime_sub(ktime_get(), start)), ret);

	if (ret) {
		dev_err(hba->dev, "%s: hibern8 exit failed. ret = %d\n",
			__func__, ret);
		ret = ufshcd_link_recovery(hba);
	} else {
		ufshcd_vops_hibern8_notify(hba, UIC_CMD_DME_HIBER_EXIT,
								POST_CHANGE);
		hba->ufs_stats.last_hibern8_exit_tstamp = ktime_get();
		hba->ufs_stats.hibern8_exit_cnt++;
	}

	return ret;
}
EXPORT_SYMBOL_GPL(ufshcd_uic_hibern8_exit);

void ufshcd_auto_hibern8_update(struct ufs_hba *hba, u32 ahit)
{
	unsigned long flags;
	bool update = false;

	if (!ufshcd_is_auto_hibern8_supported(hba))
		return;

	spin_lock_irqsave(hba->host->host_lock, flags);
	if (hba->ahit != ahit) {
		hba->ahit = ahit;
		update = true;
	}
	spin_unlock_irqrestore(hba->host->host_lock, flags);

	if (update && !pm_runtime_suspended(hba->dev)) {
		pm_runtime_get_sync(hba->dev);
		ufshcd_hold(hba, false);
		ufshcd_auto_hibern8_enable(hba);
		ufshcd_release(hba);
		pm_runtime_put(hba->dev);
	}
}
EXPORT_SYMBOL_GPL(ufshcd_auto_hibern8_update);

void ufshcd_auto_hibern8_enable(struct ufs_hba *hba)
{
	unsigned long flags;

	if (!ufshcd_is_auto_hibern8_supported(hba) || !hba->ahit)
		return;

	spin_lock_irqsave(hba->host->host_lock, flags);
	ufshcd_writel(hba, hba->ahit, REG_AUTO_HIBERNATE_IDLE_TIMER);
	spin_unlock_irqrestore(hba->host->host_lock, flags);
}

 /**
 * ufshcd_init_pwr_info - setting the POR (power on reset)
 * values in hba power info
 * @hba: per-adapter instance
 */
static void ufshcd_init_pwr_info(struct ufs_hba *hba)
{
	hba->pwr_info.gear_rx = UFS_PWM_G1;
	hba->pwr_info.gear_tx = UFS_PWM_G1;
	hba->pwr_info.lane_rx = 1;
	hba->pwr_info.lane_tx = 1;
	hba->pwr_info.pwr_rx = SLOWAUTO_MODE;
	hba->pwr_info.pwr_tx = SLOWAUTO_MODE;
	hba->pwr_info.hs_rate = 0;
}

/**
 * ufshcd_get_max_pwr_mode - reads the max power mode negotiated with device
 * @hba: per-adapter instance
 */
static int ufshcd_get_max_pwr_mode(struct ufs_hba *hba)
{
	struct ufs_pa_layer_attr *pwr_info = &hba->max_pwr_info.info;

	if (hba->max_pwr_info.is_valid)
		return 0;

	pwr_info->pwr_tx = FAST_MODE;
	pwr_info->pwr_rx = FAST_MODE;
	pwr_info->hs_rate = PA_HS_MODE_B;

	/* Get the connected lane count */
	ufshcd_dme_get(hba, UIC_ARG_MIB(PA_CONNECTEDRXDATALANES),
			&pwr_info->lane_rx);
	ufshcd_dme_get(hba, UIC_ARG_MIB(PA_CONNECTEDTXDATALANES),
			&pwr_info->lane_tx);

	if (!pwr_info->lane_rx || !pwr_info->lane_tx) {
		dev_err(hba->dev, "%s: invalid connected lanes value. rx=%d, tx=%d\n",
				__func__,
				pwr_info->lane_rx,
				pwr_info->lane_tx);
		return -EINVAL;
	}

	/*
	 * First, get the maximum gears of HS speed.
	 * If a zero value, it means there is no HSGEAR capability.
	 * Then, get the maximum gears of PWM speed.
	 */
	ufshcd_dme_get(hba, UIC_ARG_MIB(PA_MAXRXHSGEAR), &pwr_info->gear_rx);
	if (!pwr_info->gear_rx) {
		ufshcd_dme_get(hba, UIC_ARG_MIB(PA_MAXRXPWMGEAR),
				&pwr_info->gear_rx);
		if (!pwr_info->gear_rx) {
			dev_err(hba->dev, "%s: invalid max pwm rx gear read = %d\n",
				__func__, pwr_info->gear_rx);
			return -EINVAL;
		}
		pwr_info->pwr_rx = SLOW_MODE;
	}

	ufshcd_dme_peer_get(hba, UIC_ARG_MIB(PA_MAXRXHSGEAR),
			&pwr_info->gear_tx);
	if (!pwr_info->gear_tx) {
		ufshcd_dme_peer_get(hba, UIC_ARG_MIB(PA_MAXRXPWMGEAR),
				&pwr_info->gear_tx);
		if (!pwr_info->gear_tx) {
			dev_err(hba->dev, "%s: invalid max pwm tx gear read = %d\n",
				__func__, pwr_info->gear_tx);
			return -EINVAL;
		}
		pwr_info->pwr_tx = SLOW_MODE;
	}

	hba->max_pwr_info.is_valid = true;
	return 0;
}

static int ufshcd_change_power_mode(struct ufs_hba *hba,
			     struct ufs_pa_layer_attr *pwr_mode)
{
	int ret;

	/* if already configured to the requested pwr_mode */
	if (pwr_mode->gear_rx == hba->pwr_info.gear_rx &&
	    pwr_mode->gear_tx == hba->pwr_info.gear_tx &&
	    pwr_mode->lane_rx == hba->pwr_info.lane_rx &&
	    pwr_mode->lane_tx == hba->pwr_info.lane_tx &&
	    pwr_mode->pwr_rx == hba->pwr_info.pwr_rx &&
	    pwr_mode->pwr_tx == hba->pwr_info.pwr_tx &&
	    pwr_mode->hs_rate == hba->pwr_info.hs_rate) {
		dev_dbg(hba->dev, "%s: power already configured\n", __func__);
		return 0;
	}

	/*
	 * Configure attributes for power mode change with below.
	 * - PA_RXGEAR, PA_ACTIVERXDATALANES, PA_RXTERMINATION,
	 * - PA_TXGEAR, PA_ACTIVETXDATALANES, PA_TXTERMINATION,
	 * - PA_HSSERIES
	 */
	ufshcd_dme_set(hba, UIC_ARG_MIB(PA_RXGEAR), pwr_mode->gear_rx);
	ufshcd_dme_set(hba, UIC_ARG_MIB(PA_ACTIVERXDATALANES),
			pwr_mode->lane_rx);
	if (pwr_mode->pwr_rx == FASTAUTO_MODE ||
			pwr_mode->pwr_rx == FAST_MODE)
		ufshcd_dme_set(hba, UIC_ARG_MIB(PA_RXTERMINATION), TRUE);
	else
		ufshcd_dme_set(hba, UIC_ARG_MIB(PA_RXTERMINATION), FALSE);

	ufshcd_dme_set(hba, UIC_ARG_MIB(PA_TXGEAR), pwr_mode->gear_tx);
	ufshcd_dme_set(hba, UIC_ARG_MIB(PA_ACTIVETXDATALANES),
			pwr_mode->lane_tx);
	if (pwr_mode->pwr_tx == FASTAUTO_MODE ||
			pwr_mode->pwr_tx == FAST_MODE)
		ufshcd_dme_set(hba, UIC_ARG_MIB(PA_TXTERMINATION), TRUE);
	else
		ufshcd_dme_set(hba, UIC_ARG_MIB(PA_TXTERMINATION), FALSE);

	if (pwr_mode->pwr_rx == FASTAUTO_MODE ||
	    pwr_mode->pwr_tx == FASTAUTO_MODE ||
	    pwr_mode->pwr_rx == FAST_MODE ||
	    pwr_mode->pwr_tx == FAST_MODE)
		ufshcd_dme_set(hba, UIC_ARG_MIB(PA_HSSERIES),
						pwr_mode->hs_rate);

	ufshcd_dme_set(hba, UIC_ARG_MIB(PA_PWRMODEUSERDATA0),
			DL_FC0ProtectionTimeOutVal_Default);
	ufshcd_dme_set(hba, UIC_ARG_MIB(PA_PWRMODEUSERDATA1),
			DL_TC0ReplayTimeOutVal_Default);
	ufshcd_dme_set(hba, UIC_ARG_MIB(PA_PWRMODEUSERDATA2),
			DL_AFC0ReqTimeOutVal_Default);
	ufshcd_dme_set(hba, UIC_ARG_MIB(PA_PWRMODEUSERDATA3),
			DL_FC1ProtectionTimeOutVal_Default);
	ufshcd_dme_set(hba, UIC_ARG_MIB(PA_PWRMODEUSERDATA4),
			DL_TC1ReplayTimeOutVal_Default);
	ufshcd_dme_set(hba, UIC_ARG_MIB(PA_PWRMODEUSERDATA5),
			DL_AFC1ReqTimeOutVal_Default);

	ufshcd_dme_set(hba, UIC_ARG_MIB(DME_LocalFC0ProtectionTimeOutVal),
			DL_FC0ProtectionTimeOutVal_Default);
	ufshcd_dme_set(hba, UIC_ARG_MIB(DME_LocalTC0ReplayTimeOutVal),
			DL_TC0ReplayTimeOutVal_Default);
	ufshcd_dme_set(hba, UIC_ARG_MIB(DME_LocalAFC0ReqTimeOutVal),
			DL_AFC0ReqTimeOutVal_Default);

	ret = ufshcd_uic_change_pwr_mode(hba, pwr_mode->pwr_rx << 4
			| pwr_mode->pwr_tx);

	if (ret) {
		dev_err(hba->dev,
			"%s: power mode change failed %d\n", __func__, ret);
	} else {
		ufshcd_vops_pwr_change_notify(hba, POST_CHANGE, NULL,
								pwr_mode);

		memcpy(&hba->pwr_info, pwr_mode,
			sizeof(struct ufs_pa_layer_attr));
	}

	return ret;
}

/**
 * ufshcd_config_pwr_mode - configure a new power mode
 * @hba: per-adapter instance
 * @desired_pwr_mode: desired power configuration
 */
int ufshcd_config_pwr_mode(struct ufs_hba *hba,
		struct ufs_pa_layer_attr *desired_pwr_mode)
{
	struct ufs_pa_layer_attr final_params = { 0 };
	int ret;

	ret = ufshcd_vops_pwr_change_notify(hba, PRE_CHANGE,
					desired_pwr_mode, &final_params);

	if (ret)
		memcpy(&final_params, desired_pwr_mode, sizeof(final_params));

	ret = ufshcd_change_power_mode(hba, &final_params);
	if (!ret)
		ufshcd_print_pwr_info(hba);

	return ret;
}
EXPORT_SYMBOL_GPL(ufshcd_config_pwr_mode);

/**
 * ufshcd_complete_dev_init() - checks device readiness
 * @hba: per-adapter instance
 *
 * Set fDeviceInit flag and poll until device toggles it.
 */
static int ufshcd_complete_dev_init(struct ufs_hba *hba)
{
	int i;
	int err;
	bool flag_res = 1;

	err = ufshcd_query_flag_retry(hba, UPIU_QUERY_OPCODE_SET_FLAG,
		QUERY_FLAG_IDN_FDEVICEINIT, NULL);
	if (err) {
		dev_err(hba->dev,
			"%s setting fDeviceInit flag failed with error %d\n",
			__func__, err);
		goto out;
	}

	/* poll for max. 1000 iterations for fDeviceInit flag to clear */
	for (i = 0; i < 1000 && !err && flag_res; i++)
		err = ufshcd_query_flag_retry(hba, UPIU_QUERY_OPCODE_READ_FLAG,
			QUERY_FLAG_IDN_FDEVICEINIT, &flag_res);

	if (err)
		dev_err(hba->dev,
			"%s reading fDeviceInit flag failed with error %d\n",
			__func__, err);
	else if (flag_res)
		dev_err(hba->dev,
			"%s fDeviceInit was not cleared by the device\n",
			__func__);

out:
	return err;
}

/**
 * ufshcd_make_hba_operational - Make UFS controller operational
 * @hba: per adapter instance
 *
 * To bring UFS host controller to operational state,
 * 1. Enable required interrupts
 * 2. Configure interrupt aggregation
 * 3. Program UTRL and UTMRL base address
 * 4. Configure run-stop-registers
 *
 * Returns 0 on success, non-zero value on failure
 */
int ufshcd_make_hba_operational(struct ufs_hba *hba)
{
	int err = 0;
	u32 reg;

	/* Enable required interrupts */
	ufshcd_enable_intr(hba, UFSHCD_ENABLE_INTRS);

	/* Configure interrupt aggregation */
	if (ufshcd_is_intr_aggr_allowed(hba))
		ufshcd_config_intr_aggr(hba, hba->nutrs - 1, INT_AGGR_DEF_TO);
	else
		ufshcd_disable_intr_aggr(hba);

	/* Configure UTRL and UTMRL base address registers */
	ufshcd_writel(hba, lower_32_bits(hba->utrdl_dma_addr),
			REG_UTP_TRANSFER_REQ_LIST_BASE_L);
	ufshcd_writel(hba, upper_32_bits(hba->utrdl_dma_addr),
			REG_UTP_TRANSFER_REQ_LIST_BASE_H);
	ufshcd_writel(hba, lower_32_bits(hba->utmrdl_dma_addr),
			REG_UTP_TASK_REQ_LIST_BASE_L);
	ufshcd_writel(hba, upper_32_bits(hba->utmrdl_dma_addr),
			REG_UTP_TASK_REQ_LIST_BASE_H);

	/*
	 * Make sure base address and interrupt setup are updated before
	 * enabling the run/stop registers below.
	 */
	wmb();

	/*
	 * UCRDY, UTMRLDY and UTRLRDY bits must be 1
	 */
	reg = ufshcd_readl(hba, REG_CONTROLLER_STATUS);
	if (!(ufshcd_get_lists_status(reg))) {
		ufshcd_enable_run_stop_reg(hba);
	} else {
		dev_err(hba->dev,
			"Host controller not ready to process requests");
		err = -EIO;
		goto out;
	}

out:
	return err;
}
EXPORT_SYMBOL_GPL(ufshcd_make_hba_operational);

/**
 * ufshcd_hba_stop - Send controller to reset state
 * @hba: per adapter instance
 * @can_sleep: perform sleep or just spin
 */
static inline void ufshcd_hba_stop(struct ufs_hba *hba, bool can_sleep)
{
	int err;

	ufshcd_crypto_disable(hba);

	ufshcd_writel(hba, CONTROLLER_DISABLE,  REG_CONTROLLER_ENABLE);
	err = ufshcd_wait_for_register(hba, REG_CONTROLLER_ENABLE,
					CONTROLLER_ENABLE, CONTROLLER_DISABLE,
					10, 1, can_sleep);
	if (err)
		dev_err(hba->dev, "%s: Controller disable failed\n", __func__);
}

/**
 * ufshcd_hba_enable - initialize the controller
 * @hba: per adapter instance
 *
 * The controller resets itself and controller firmware initialization
 * sequence kicks off. When controller is ready it will set
 * the Host Controller Enable bit to 1.
 *
 * Returns 0 on success, non-zero value on failure
 */
int ufshcd_hba_enable(struct ufs_hba *hba)
{
	int retry;

	if (!ufshcd_is_hba_active(hba))
		/* change controller state to "reset state" */
		ufshcd_hba_stop(hba, true);

	/* UniPro link is disabled at this point */
	ufshcd_set_link_off(hba);

	ufshcd_vops_hce_enable_notify(hba, PRE_CHANGE);

	/* start controller initialization sequence */
	ufshcd_hba_start(hba);

	/*
	 * To initialize a UFS host controller HCE bit must be set to 1.
	 * During initialization the HCE bit value changes from 1->0->1.
	 * When the host controller completes initialization sequence
	 * it sets the value of HCE bit to 1. The same HCE bit is read back
	 * to check if the controller has completed initialization sequence.
	 * So without this delay the value HCE = 1, set in the previous
	 * instruction might be read back.
	 * This delay can be changed based on the controller.
	 */
	ufshcd_delay_us(hba->hba_enable_delay_us, 100);

	/* wait for the host controller to complete initialization */
	retry = 50;
	while (ufshcd_is_hba_active(hba)) {
		if (retry) {
			retry--;
		} else {
			dev_err(hba->dev,
				"Controller enable failed\n");
			return -EIO;
		}
		usleep_range(1000, 1100);
	}

	/* enable UIC related interrupts */
	ufshcd_enable_intr(hba, UFSHCD_UIC_MASK);

	ufshcd_vops_hce_enable_notify(hba, POST_CHANGE);

	return 0;
}
EXPORT_SYMBOL_GPL(ufshcd_hba_enable);

static int ufshcd_disable_tx_lcc(struct ufs_hba *hba, bool peer)
{
	int tx_lanes = 0, i, err = 0;

	if (!peer)
		ufshcd_dme_get(hba, UIC_ARG_MIB(PA_CONNECTEDTXDATALANES),
			       &tx_lanes);
	else
		ufshcd_dme_peer_get(hba, UIC_ARG_MIB(PA_CONNECTEDTXDATALANES),
				    &tx_lanes);
	for (i = 0; i < tx_lanes; i++) {
		if (!peer)
			err = ufshcd_dme_set(hba,
				UIC_ARG_MIB_SEL(TX_LCC_ENABLE,
					UIC_ARG_MPHY_TX_GEN_SEL_INDEX(i)),
					0);
		else
			err = ufshcd_dme_peer_set(hba,
				UIC_ARG_MIB_SEL(TX_LCC_ENABLE,
					UIC_ARG_MPHY_TX_GEN_SEL_INDEX(i)),
					0);
		if (err) {
			dev_err(hba->dev, "%s: TX LCC Disable failed, peer = %d, lane = %d, err = %d",
				__func__, peer, i, err);
			break;
		}
	}

	return err;
}

static inline int ufshcd_disable_device_tx_lcc(struct ufs_hba *hba)
{
	return ufshcd_disable_tx_lcc(hba, true);
}

void ufshcd_update_reg_hist(struct ufs_err_reg_hist *reg_hist,
			    u32 reg)
{
	reg_hist->reg[reg_hist->pos] = reg;
	reg_hist->tstamp[reg_hist->pos] = ktime_get();
	reg_hist->pos = (reg_hist->pos + 1) % UFS_ERR_REG_HIST_LENGTH;
}
EXPORT_SYMBOL_GPL(ufshcd_update_reg_hist);

/**
 * ufshcd_link_startup - Initialize unipro link startup
 * @hba: per adapter instance
 *
 * Returns 0 for success, non-zero in case of failure
 */
static int ufshcd_link_startup(struct ufs_hba *hba)
{
	int ret;
	int retries = DME_LINKSTARTUP_RETRIES;
	bool link_startup_again = false;

	/*
	 * If UFS device isn't active then we will have to issue link startup
	 * 2 times to make sure the device state move to active.
	 */
	if (!ufshcd_is_ufs_dev_active(hba))
		link_startup_again = true;

link_startup:
	do {
		ufshcd_vops_link_startup_notify(hba, PRE_CHANGE);

		ret = ufshcd_dme_link_startup(hba);

		/* check if device is detected by inter-connect layer */
		if (!ret && !ufshcd_is_device_present(hba)) {
			ufshcd_update_reg_hist(&hba->ufs_stats.link_startup_err,
					       0);
			dev_err(hba->dev, "%s: Device not present\n", __func__);
			ret = -ENXIO;
			goto out;
		}

		/*
		 * DME link lost indication is only received when link is up,
		 * but we can't be sure if the link is up until link startup
		 * succeeds. So reset the local Uni-Pro and try again.
		 */
		if (ret && ufshcd_hba_enable(hba)) {
			ufshcd_update_reg_hist(&hba->ufs_stats.link_startup_err,
					       (u32)ret);
			goto out;
		}
	} while (ret && retries--);

	if (ret) {
		/* failed to get the link up... retire */
		ufshcd_update_reg_hist(&hba->ufs_stats.link_startup_err,
				       (u32)ret);
		goto out;
	}

	if (link_startup_again) {
		link_startup_again = false;
		retries = DME_LINKSTARTUP_RETRIES;
		goto link_startup;
	}

	/* Mark that link is up in PWM-G1, 1-lane, SLOW-AUTO mode */
	ufshcd_init_pwr_info(hba);
	ufshcd_print_pwr_info(hba);

	if (hba->quirks & UFSHCD_QUIRK_BROKEN_LCC) {
		ret = ufshcd_disable_device_tx_lcc(hba);
		if (ret)
			goto out;
	}

	/* Include any host controller configuration via UIC commands */
	ret = ufshcd_vops_link_startup_notify(hba, POST_CHANGE);
	if (ret)
		goto out;

	ret = ufshcd_make_hba_operational(hba);
out:
	if (ret) {
		dev_err(hba->dev, "link startup failed %d\n", ret);
		ufshcd_print_host_state(hba);
		ufshcd_print_pwr_info(hba);
		ufshcd_print_host_regs(hba);
	}
	return ret;
}

/**
 * ufshcd_verify_dev_init() - Verify device initialization
 * @hba: per-adapter instance
 *
 * Send NOP OUT UPIU and wait for NOP IN response to check whether the
 * device Transport Protocol (UTP) layer is ready after a reset.
 * If the UTP layer at the device side is not initialized, it may
 * not respond with NOP IN UPIU within timeout of %NOP_OUT_TIMEOUT
 * and we retry sending NOP OUT for %NOP_OUT_RETRIES iterations.
 */
static int ufshcd_verify_dev_init(struct ufs_hba *hba)
{
	int err = 0;
	int retries;

	ufshcd_hold(hba, false);
	mutex_lock(&hba->dev_cmd.lock);
	for (retries = NOP_OUT_RETRIES; retries > 0; retries--) {
		err = ufshcd_exec_dev_cmd(hba, DEV_CMD_TYPE_NOP,
					       NOP_OUT_TIMEOUT);

		if (!err || err == -ETIMEDOUT)
			break;

		dev_dbg(hba->dev, "%s: error %d retrying\n", __func__, err);
	}
	mutex_unlock(&hba->dev_cmd.lock);
	ufshcd_release(hba);

	if (err)
		dev_err(hba->dev, "%s: NOP OUT failed %d\n", __func__, err);
	return err;
}

/**
 * ufshcd_set_queue_depth - set lun queue depth
 * @sdev: pointer to SCSI device
 *
 * Read bLUQueueDepth value and activate scsi tagged command
 * queueing. For WLUN, queue depth is set to 1. For best-effort
 * cases (bLUQueueDepth = 0) the queue depth is set to a maximum
 * value that host can queue.
 */
static void ufshcd_set_queue_depth(struct scsi_device *sdev)
{
	int ret = 0;
	u8 lun_qdepth;
	struct ufs_hba *hba;

	hba = shost_priv(sdev->host);

	lun_qdepth = hba->nutrs;
	ret = ufshcd_read_unit_desc_param(hba,
					  ufshcd_scsi_to_upiu_lun(sdev->lun),
					  UNIT_DESC_PARAM_LU_Q_DEPTH,
					  &lun_qdepth,
					  sizeof(lun_qdepth));

	/* Some WLUN doesn't support unit descriptor */
	if (ret == -EOPNOTSUPP)
		lun_qdepth = 1;
	else if (!lun_qdepth)
		/* eventually, we can figure out the real queue depth */
		lun_qdepth = hba->nutrs;
	else
		lun_qdepth = min_t(int, lun_qdepth, hba->nutrs);

	dev_dbg(hba->dev, "%s: activate tcq with queue depth %d\n",
			__func__, lun_qdepth);
	scsi_change_queue_depth(sdev, lun_qdepth);
}

/*
 * ufshcd_get_lu_wp - returns the "b_lu_write_protect" from UNIT DESCRIPTOR
 * @hba: per-adapter instance
 * @lun: UFS device lun id
 * @b_lu_write_protect: pointer to buffer to hold the LU's write protect info
 *
 * Returns 0 in case of success and b_lu_write_protect status would be returned
 * @b_lu_write_protect parameter.
 * Returns -ENOTSUPP if reading b_lu_write_protect is not supported.
 * Returns -EINVAL in case of invalid parameters passed to this function.
 */
static int ufshcd_get_lu_wp(struct ufs_hba *hba,
			    u8 lun,
			    u8 *b_lu_write_protect)
{
	int ret;

	if (!b_lu_write_protect)
		ret = -EINVAL;
	/*
	 * According to UFS device spec, RPMB LU can't be write
	 * protected so skip reading bLUWriteProtect parameter for
	 * it. For other W-LUs, UNIT DESCRIPTOR is not available.
	 */
	else if (lun >= hba->dev_info.max_lu_supported)
		ret = -ENOTSUPP;
	else
		ret = ufshcd_read_unit_desc_param(hba,
					  lun,
					  UNIT_DESC_PARAM_LU_WR_PROTECT,
					  b_lu_write_protect,
					  sizeof(*b_lu_write_protect));
	return ret;
}

/**
 * ufshcd_get_lu_power_on_wp_status - get LU's power on write protect
 * status
 * @hba: per-adapter instance
 * @sdev: pointer to SCSI device
 *
 */
static inline void ufshcd_get_lu_power_on_wp_status(struct ufs_hba *hba,
						    struct scsi_device *sdev)
{
	if (hba->dev_info.f_power_on_wp_en &&
	    !hba->dev_info.is_lu_power_on_wp) {
		u8 b_lu_write_protect;

		if (!ufshcd_get_lu_wp(hba, ufshcd_scsi_to_upiu_lun(sdev->lun),
				      &b_lu_write_protect) &&
		    (b_lu_write_protect == UFS_LU_POWER_ON_WP))
			hba->dev_info.is_lu_power_on_wp = true;
	}
}

/**
 * ufshcd_slave_alloc - handle initial SCSI device configurations
 * @sdev: pointer to SCSI device
 *
 * Returns success
 */
static int ufshcd_slave_alloc(struct scsi_device *sdev)
{
	struct ufs_hba *hba;

	hba = shost_priv(sdev->host);

	/* Mode sense(6) is not supported by UFS, so use Mode sense(10) */
	sdev->use_10_for_ms = 1;

	/* allow SCSI layer to restart the device in case of errors */
	sdev->allow_restart = 1;

	/* REPORT SUPPORTED OPERATION CODES is not supported */
	sdev->no_report_opcodes = 1;

	/* WRITE_SAME command is not supported */
	sdev->no_write_same = 1;

	ufshcd_set_queue_depth(sdev);

	ufshcd_get_lu_power_on_wp_status(hba, sdev);

	return 0;
}

/**
 * ufshcd_change_queue_depth - change queue depth
 * @sdev: pointer to SCSI device
 * @depth: required depth to set
 *
 * Change queue depth and make sure the max. limits are not crossed.
 */
static int ufshcd_change_queue_depth(struct scsi_device *sdev, int depth)
{
	struct ufs_hba *hba = shost_priv(sdev->host);

	if (depth > hba->nutrs)
		depth = hba->nutrs;
	return scsi_change_queue_depth(sdev, depth);
}

/**
 * ufshcd_slave_configure - adjust SCSI device configurations
 * @sdev: pointer to SCSI device
 */
static int ufshcd_slave_configure(struct scsi_device *sdev)
{
	struct ufs_hba *hba = shost_priv(sdev->host);
	struct request_queue *q = sdev->request_queue;

	blk_queue_update_dma_pad(q, PRDT_DATA_BYTE_COUNT_PAD - 1);
	blk_queue_max_segment_size(q, PRDT_DATA_BYTE_COUNT_MAX);

	if (ufshcd_is_rpm_autosuspend_allowed(hba))
		sdev->rpm_autosuspend = 1;

	ufshcd_crypto_setup_rq_keyslot_manager(hba, q);

	return 0;
}

/**
 * ufshcd_slave_destroy - remove SCSI device configurations
 * @sdev: pointer to SCSI device
 */
static void ufshcd_slave_destroy(struct scsi_device *sdev)
{
	struct ufs_hba *hba;
	struct request_queue *q = sdev->request_queue;

	hba = shost_priv(sdev->host);
	/* Drop the reference as it won't be needed anymore */
	if (ufshcd_scsi_to_upiu_lun(sdev->lun) == UFS_UPIU_UFS_DEVICE_WLUN) {
		unsigned long flags;

		spin_lock_irqsave(hba->host->host_lock, flags);
		hba->sdev_ufs_device = NULL;
		spin_unlock_irqrestore(hba->host->host_lock, flags);
	}

	ufshcd_crypto_destroy_rq_keyslot_manager(hba, q);
}

/**
 * ufshcd_scsi_cmd_status - Update SCSI command result based on SCSI status
 * @lrbp: pointer to local reference block of completed command
 * @scsi_status: SCSI command status
 *
 * Returns value base on SCSI command status
 */
static inline int
ufshcd_scsi_cmd_status(struct ufshcd_lrb *lrbp, int scsi_status)
{
	int result = 0;

	switch (scsi_status) {
	case SAM_STAT_CHECK_CONDITION:
		ufshcd_copy_sense_data(lrbp);
		/* fallthrough */
	case SAM_STAT_GOOD:
		result |= DID_OK << 16 |
			  COMMAND_COMPLETE << 8 |
			  scsi_status;
		break;
	case SAM_STAT_TASK_SET_FULL:
	case SAM_STAT_BUSY:
	case SAM_STAT_TASK_ABORTED:
		ufshcd_copy_sense_data(lrbp);
		result |= scsi_status;
		break;
	default:
		result |= DID_ERROR << 16;
		break;
	} /* end of switch */

	return result;
}

/**
 * ufshcd_transfer_rsp_status - Get overall status of the response
 * @hba: per adapter instance
 * @lrbp: pointer to local reference block of completed command
 *
 * Returns result of the command to notify SCSI midlayer
 */
static inline int
ufshcd_transfer_rsp_status(struct ufs_hba *hba, struct ufshcd_lrb *lrbp)
{
	int result = 0;
	int scsi_status;
	int ocs;

	/* overall command status of utrd */
	ocs = ufshcd_get_tr_ocs(lrbp);

	switch (ocs) {
	case OCS_SUCCESS:
		result = ufshcd_get_req_rsp(lrbp->ucd_rsp_ptr);
		hba->ufs_stats.last_hibern8_exit_tstamp = ktime_set(0, 0);
		switch (result) {
		case UPIU_TRANSACTION_RESPONSE:
			/*
			 * get the response UPIU result to extract
			 * the SCSI command status
			 */
			result = ufshcd_get_rsp_upiu_result(lrbp->ucd_rsp_ptr);

			/*
			 * get the result based on SCSI status response
			 * to notify the SCSI midlayer of the command status
			 */
			scsi_status = result & MASK_SCSI_STATUS;
			result = ufshcd_scsi_cmd_status(lrbp, scsi_status);

			/*
			 * Currently we are only supporting BKOPs exception
			 * events hence we can ignore BKOPs exception event
			 * during power management callbacks. BKOPs exception
			 * event is not expected to be raised in runtime suspend
			 * callback as it allows the urgent bkops.
			 * During system suspend, we are anyway forcefully
			 * disabling the bkops and if urgent bkops is needed
			 * it will be enabled on system resume. Long term
			 * solution could be to abort the system suspend if
			 * UFS device needs urgent BKOPs.
			 */
			if (!hba->pm_op_in_progress &&
			    ufshcd_is_exception_event(lrbp->ucd_rsp_ptr)) {
				/*
				 * Prevent suspend once eeh_work is scheduled
				 * to avoid deadlock between ufshcd_suspend
				 * and exception event handler.
				 */
				if (schedule_work(&hba->eeh_work))
					pm_runtime_get_noresume(hba->dev);
			}
			break;
		case UPIU_TRANSACTION_REJECT_UPIU:
			/* TODO: handle Reject UPIU Response */
			result = DID_ERROR << 16;
			dev_err(hba->dev,
				"Reject UPIU not fully implemented\n");
			break;
		default:
			dev_err(hba->dev,
				"Unexpected request response code = %x\n",
				result);
			result = DID_ERROR << 16;
			break;
		}
		break;
	case OCS_ABORTED:
		result |= DID_ABORT << 16;
		break;
	case OCS_INVALID_COMMAND_STATUS:
		result |= DID_REQUEUE << 16;
		break;
	case OCS_INVALID_CMD_TABLE_ATTR:
	case OCS_INVALID_PRDT_ATTR:
	case OCS_MISMATCH_DATA_BUF_SIZE:
	case OCS_MISMATCH_RESP_UPIU_SIZE:
	case OCS_PEER_COMM_FAILURE:
	case OCS_FATAL_ERROR:
	case OCS_INVALID_CRYPTO_CONFIG:
	case OCS_GENERAL_CRYPTO_ERROR:
	default:
		result |= DID_ERROR << 16;
		dev_err(hba->dev,
				"OCS error from controller = %x for tag %d\n",
				ocs, lrbp->task_tag);
		ufshcd_print_host_regs(hba);
		ufshcd_print_host_state(hba);
		break;
	} /* end of switch */

	if ((host_byte(result) != DID_OK) && !hba->silence_err_logs)
		ufshcd_print_trs(hba, 1 << lrbp->task_tag, true);
	return result;
}

/**
 * ufshcd_uic_cmd_compl - handle completion of uic command
 * @hba: per adapter instance
 * @intr_status: interrupt status generated by the controller
 *
 * Returns
 *  IRQ_HANDLED - If interrupt is valid
 *  IRQ_NONE    - If invalid interrupt
 */
static irqreturn_t ufshcd_uic_cmd_compl(struct ufs_hba *hba, u32 intr_status)
{
	irqreturn_t retval = IRQ_NONE;

	if ((intr_status & UIC_COMMAND_COMPL) && hba->active_uic_cmd) {
		hba->active_uic_cmd->argument2 |=
			ufshcd_get_uic_cmd_result(hba);
		hba->active_uic_cmd->argument3 =
			ufshcd_get_dme_attr_val(hba);
		complete(&hba->active_uic_cmd->done);
		retval = IRQ_HANDLED;
	}

	if ((intr_status & UFSHCD_UIC_PWR_MASK) && hba->uic_async_done) {
		complete(hba->uic_async_done);
		retval = IRQ_HANDLED;
	}
	return retval;
}

/**
 * __ufshcd_transfer_req_compl - handle SCSI and query command completion
 * @hba: per adapter instance
 * @completed_reqs: requests to complete
 */
static void __ufshcd_transfer_req_compl(struct ufs_hba *hba,
					unsigned long completed_reqs)
{
	struct ufshcd_lrb *lrbp;
	struct scsi_cmnd *cmd;
	int result;
	int index;

	for_each_set_bit(index, &completed_reqs, hba->nutrs) {
		lrbp = &hba->lrb[index];
		cmd = lrbp->cmd;
		if (cmd) {
			ufshcd_add_command_trace(hba, index, "complete");
			result = ufshcd_transfer_rsp_status(hba, lrbp);
			scsi_dma_unmap(cmd);
			cmd->result = result;
			ufshcd_complete_lrbp_crypto(hba, cmd, lrbp);
			/* Mark completed command as NULL in LRB */
			lrbp->cmd = NULL;
			lrbp->compl_time_stamp = ktime_get();
			clear_bit_unlock(index, &hba->lrb_in_use);
			/* Do not touch lrbp after scsi done */
			cmd->scsi_done(cmd);
			__ufshcd_release(hba);
		} else if (lrbp->command_type == UTP_CMD_TYPE_DEV_MANAGE ||
			lrbp->command_type == UTP_CMD_TYPE_UFS_STORAGE) {
			lrbp->compl_time_stamp = ktime_get();
			if (hba->dev_cmd.complete) {
				ufshcd_add_command_trace(hba, index,
						"dev_complete");
				complete(hba->dev_cmd.complete);
			}
		}
		if (ufshcd_is_clkscaling_supported(hba))
			hba->clk_scaling.active_reqs--;
	}

	/* clear corresponding bits of completed commands */
	hba->outstanding_reqs ^= completed_reqs;

	ufshcd_clk_scaling_update_busy(hba);

	/* we might have free'd some tags above */
	wake_up(&hba->dev_cmd.tag_wq);
}

/**
 * ufshcd_transfer_req_compl - handle SCSI and query command completion
 * @hba: per adapter instance
 *
 * Returns
 *  IRQ_HANDLED - If interrupt is valid
 *  IRQ_NONE    - If invalid interrupt
 */
static irqreturn_t ufshcd_transfer_req_compl(struct ufs_hba *hba)
{
	unsigned long completed_reqs;
	u32 tr_doorbell;

	/* Resetting interrupt aggregation counters first and reading the
	 * DOOR_BELL afterward allows us to handle all the completed requests.
	 * In order to prevent other interrupts starvation the DB is read once
	 * after reset. The down side of this solution is the possibility of
	 * false interrupt if device completes another request after resetting
	 * aggregation and before reading the DB.
	 */
	if (ufshcd_is_intr_aggr_allowed(hba))
		ufshcd_reset_intr_aggr(hba);

	tr_doorbell = ufshcd_readl(hba, REG_UTP_TRANSFER_REQ_DOOR_BELL);
	completed_reqs = tr_doorbell ^ hba->outstanding_reqs;

	if (completed_reqs) {
		__ufshcd_transfer_req_compl(hba, completed_reqs);
		return IRQ_HANDLED;
	} else {
		return IRQ_NONE;
	}
}

/**
 * ufshcd_disable_ee - disable exception event
 * @hba: per-adapter instance
 * @mask: exception event to disable
 *
 * Disables exception event in the device so that the EVENT_ALERT
 * bit is not set.
 *
 * Returns zero on success, non-zero error value on failure.
 */
static int ufshcd_disable_ee(struct ufs_hba *hba, u16 mask)
{
	int err = 0;
	u32 val;

	if (!(hba->ee_ctrl_mask & mask))
		goto out;

	val = hba->ee_ctrl_mask & ~mask;
	val &= MASK_EE_STATUS;
	err = ufshcd_query_attr_retry(hba, UPIU_QUERY_OPCODE_WRITE_ATTR,
			QUERY_ATTR_IDN_EE_CONTROL, 0, 0, &val);
	if (!err)
		hba->ee_ctrl_mask &= ~mask;
out:
	return err;
}

/**
 * ufshcd_enable_ee - enable exception event
 * @hba: per-adapter instance
 * @mask: exception event to enable
 *
 * Enable corresponding exception event in the device to allow
 * device to alert host in critical scenarios.
 *
 * Returns zero on success, non-zero error value on failure.
 */
static int ufshcd_enable_ee(struct ufs_hba *hba, u16 mask)
{
	int err = 0;
	u32 val;

	if (hba->ee_ctrl_mask & mask)
		goto out;

	val = hba->ee_ctrl_mask | mask;
	val &= MASK_EE_STATUS;
	err = ufshcd_query_attr_retry(hba, UPIU_QUERY_OPCODE_WRITE_ATTR,
			QUERY_ATTR_IDN_EE_CONTROL, 0, 0, &val);
	if (!err)
		hba->ee_ctrl_mask |= mask;
out:
	return err;
}

/**
 * ufshcd_enable_auto_bkops - Allow device managed BKOPS
 * @hba: per-adapter instance
 *
 * Allow device to manage background operations on its own. Enabling
 * this might lead to inconsistent latencies during normal data transfers
 * as the device is allowed to manage its own way of handling background
 * operations.
 *
 * Returns zero on success, non-zero on failure.
 */
static int ufshcd_enable_auto_bkops(struct ufs_hba *hba)
{
	int err = 0;

	if (hba->auto_bkops_enabled)
		goto out;

	err = ufshcd_query_flag_retry(hba, UPIU_QUERY_OPCODE_SET_FLAG,
			QUERY_FLAG_IDN_BKOPS_EN, NULL);
	if (err) {
		dev_err(hba->dev, "%s: failed to enable bkops %d\n",
				__func__, err);
		goto out;
	}

	hba->auto_bkops_enabled = true;
	trace_ufshcd_auto_bkops_state(dev_name(hba->dev), "Enabled");

	/* No need of URGENT_BKOPS exception from the device */
	err = ufshcd_disable_ee(hba, MASK_EE_URGENT_BKOPS);
	if (err)
		dev_err(hba->dev, "%s: failed to disable exception event %d\n",
				__func__, err);
out:
	return err;
}

/**
 * ufshcd_disable_auto_bkops - block device in doing background operations
 * @hba: per-adapter instance
 *
 * Disabling background operations improves command response latency but
 * has drawback of device moving into critical state where the device is
 * not-operable. Make sure to call ufshcd_enable_auto_bkops() whenever the
 * host is idle so that BKOPS are managed effectively without any negative
 * impacts.
 *
 * Returns zero on success, non-zero on failure.
 */
static int ufshcd_disable_auto_bkops(struct ufs_hba *hba)
{
	int err = 0;

	if (!hba->auto_bkops_enabled)
		goto out;

	/*
	 * If host assisted BKOPs is to be enabled, make sure
	 * urgent bkops exception is allowed.
	 */
	err = ufshcd_enable_ee(hba, MASK_EE_URGENT_BKOPS);
	if (err) {
		dev_err(hba->dev, "%s: failed to enable exception event %d\n",
				__func__, err);
		goto out;
	}

	err = ufshcd_query_flag_retry(hba, UPIU_QUERY_OPCODE_CLEAR_FLAG,
			QUERY_FLAG_IDN_BKOPS_EN, NULL);
	if (err) {
		dev_err(hba->dev, "%s: failed to disable bkops %d\n",
				__func__, err);
		ufshcd_disable_ee(hba, MASK_EE_URGENT_BKOPS);
		goto out;
	}

	hba->auto_bkops_enabled = false;
	trace_ufshcd_auto_bkops_state(dev_name(hba->dev), "Disabled");
	hba->is_urgent_bkops_lvl_checked = false;
out:
	return err;
}

/**
 * ufshcd_force_reset_auto_bkops - force reset auto bkops state
 * @hba: per adapter instance
 *
 * After a device reset the device may toggle the BKOPS_EN flag
 * to default value. The s/w tracking variables should be updated
 * as well. This function would change the auto-bkops state based on
 * UFSHCD_CAP_KEEP_AUTO_BKOPS_ENABLED_EXCEPT_SUSPEND.
 */
static void ufshcd_force_reset_auto_bkops(struct ufs_hba *hba)
{
	if (ufshcd_keep_autobkops_enabled_except_suspend(hba)) {
		hba->auto_bkops_enabled = false;
		hba->ee_ctrl_mask |= MASK_EE_URGENT_BKOPS;
		ufshcd_enable_auto_bkops(hba);
	} else {
		hba->auto_bkops_enabled = true;
		hba->ee_ctrl_mask &= ~MASK_EE_URGENT_BKOPS;
		ufshcd_disable_auto_bkops(hba);
	}
	hba->is_urgent_bkops_lvl_checked = false;
}

static inline int ufshcd_get_bkops_status(struct ufs_hba *hba, u32 *status)
{
	return ufshcd_query_attr_retry(hba, UPIU_QUERY_OPCODE_READ_ATTR,
			QUERY_ATTR_IDN_BKOPS_STATUS, 0, 0, status);
}

/**
 * ufshcd_bkops_ctrl - control the auto bkops based on current bkops status
 * @hba: per-adapter instance
 * @status: bkops_status value
 *
 * Read the bkops_status from the UFS device and Enable fBackgroundOpsEn
 * flag in the device to permit background operations if the device
 * bkops_status is greater than or equal to "status" argument passed to
 * this function, disable otherwise.
 *
 * Returns 0 for success, non-zero in case of failure.
 *
 * NOTE: Caller of this function can check the "hba->auto_bkops_enabled" flag
 * to know whether auto bkops is enabled or disabled after this function
 * returns control to it.
 */
static int ufshcd_bkops_ctrl(struct ufs_hba *hba,
			     enum bkops_status status)
{
	int err;
	u32 curr_status = 0;

	err = ufshcd_get_bkops_status(hba, &curr_status);
	if (err) {
		dev_err(hba->dev, "%s: failed to get BKOPS status %d\n",
				__func__, err);
		goto out;
	} else if (curr_status > BKOPS_STATUS_MAX) {
		dev_err(hba->dev, "%s: invalid BKOPS status %d\n",
				__func__, curr_status);
		err = -EINVAL;
		goto out;
	}

	if (curr_status >= status)
		err = ufshcd_enable_auto_bkops(hba);
	else
		err = ufshcd_disable_auto_bkops(hba);
	hba->urgent_bkops_lvl = curr_status;
out:
	return err;
}

/**
 * ufshcd_urgent_bkops - handle urgent bkops exception event
 * @hba: per-adapter instance
 *
 * Enable fBackgroundOpsEn flag in the device to permit background
 * operations.
 *
 * If BKOPs is enabled, this function returns 0, 1 if the bkops in not enabled
 * and negative error value for any other failure.
 */
static int ufshcd_urgent_bkops(struct ufs_hba *hba)
{
	return ufshcd_bkops_ctrl(hba, hba->urgent_bkops_lvl);
}

static inline int ufshcd_get_ee_status(struct ufs_hba *hba, u32 *status)
{
	return ufshcd_query_attr_retry(hba, UPIU_QUERY_OPCODE_READ_ATTR,
			QUERY_ATTR_IDN_EE_STATUS, 0, 0, status);
}

static void ufshcd_bkops_exception_event_handler(struct ufs_hba *hba)
{
	int err;
	u32 curr_status = 0;

	if (hba->is_urgent_bkops_lvl_checked)
		goto enable_auto_bkops;

	err = ufshcd_get_bkops_status(hba, &curr_status);
	if (err) {
		dev_err(hba->dev, "%s: failed to get BKOPS status %d\n",
				__func__, err);
		goto out;
	}

	/*
	 * We are seeing that some devices are raising the urgent bkops
	 * exception events even when BKOPS status doesn't indicate performace
	 * impacted or critical. Handle these device by determining their urgent
	 * bkops status at runtime.
	 */
	if (curr_status < BKOPS_STATUS_PERF_IMPACT) {
		dev_err(hba->dev, "%s: device raised urgent BKOPS exception for bkops status %d\n",
				__func__, curr_status);
		/* update the current status as the urgent bkops level */
		hba->urgent_bkops_lvl = curr_status;
		hba->is_urgent_bkops_lvl_checked = true;
	}

enable_auto_bkops:
	err = ufshcd_enable_auto_bkops(hba);
out:
	if (err < 0)
		dev_err(hba->dev, "%s: failed to handle urgent bkops %d\n",
				__func__, err);
}

/**
 * ufshcd_exception_event_handler - handle exceptions raised by device
 * @work: pointer to work data
 *
 * Read bExceptionEventStatus attribute from the device and handle the
 * exception event accordingly.
 */
static void ufshcd_exception_event_handler(struct work_struct *work)
{
	struct ufs_hba *hba;
	int err;
	u32 status = 0;
	hba = container_of(work, struct ufs_hba, eeh_work);

	pm_runtime_get_sync(hba->dev);
	ufshcd_scsi_block_requests(hba);
	err = ufshcd_get_ee_status(hba, &status);
	if (err) {
		dev_err(hba->dev, "%s: failed to get exception status %d\n",
				__func__, err);
		goto out;
	}

	status &= hba->ee_ctrl_mask;

	if (status & MASK_EE_URGENT_BKOPS)
		ufshcd_bkops_exception_event_handler(hba);

out:
	ufshcd_scsi_unblock_requests(hba);
	/*
	 * pm_runtime_get_noresume is called while scheduling
	 * eeh_work to avoid suspend racing with exception work.
	 * Hence decrement usage counter using pm_runtime_put_noidle
	 * to allow suspend on completion of exception event handler.
	 */
	pm_runtime_put_noidle(hba->dev);
	pm_runtime_put(hba->dev);
	return;
}

/* Complete requests that have door-bell cleared */
static void ufshcd_complete_requests(struct ufs_hba *hba)
{
	ufshcd_transfer_req_compl(hba);
	ufshcd_tmc_handler(hba);
}

/**
 * ufshcd_quirk_dl_nac_errors - This function checks if error handling is
 *				to recover from the DL NAC errors or not.
 * @hba: per-adapter instance
 *
 * Returns true if error handling is required, false otherwise
 */
static bool ufshcd_quirk_dl_nac_errors(struct ufs_hba *hba)
{
	unsigned long flags;
	bool err_handling = true;

	spin_lock_irqsave(hba->host->host_lock, flags);
	/*
	 * UFS_DEVICE_QUIRK_RECOVERY_FROM_DL_NAC_ERRORS only workaround the
	 * device fatal error and/or DL NAC & REPLAY timeout errors.
	 */
	if (hba->saved_err & (CONTROLLER_FATAL_ERROR | SYSTEM_BUS_FATAL_ERROR))
		goto out;

	if ((hba->saved_err & DEVICE_FATAL_ERROR) ||
	    ((hba->saved_err & UIC_ERROR) &&
	     (hba->saved_uic_err & UFSHCD_UIC_DL_TCx_REPLAY_ERROR)))
		goto out;

	if ((hba->saved_err & UIC_ERROR) &&
	    (hba->saved_uic_err & UFSHCD_UIC_DL_NAC_RECEIVED_ERROR)) {
		int err;
		/*
		 * wait for 50ms to see if we can get any other errors or not.
		 */
		spin_unlock_irqrestore(hba->host->host_lock, flags);
		msleep(50);
		spin_lock_irqsave(hba->host->host_lock, flags);

		/*
		 * now check if we have got any other severe errors other than
		 * DL NAC error?
		 */
		if ((hba->saved_err & INT_FATAL_ERRORS) ||
		    ((hba->saved_err & UIC_ERROR) &&
		    (hba->saved_uic_err & ~UFSHCD_UIC_DL_NAC_RECEIVED_ERROR)))
			goto out;

		/*
		 * As DL NAC is the only error received so far, send out NOP
		 * command to confirm if link is still active or not.
		 *   - If we don't get any response then do error recovery.
		 *   - If we get response then clear the DL NAC error bit.
		 */

		spin_unlock_irqrestore(hba->host->host_lock, flags);
		err = ufshcd_verify_dev_init(hba);
		spin_lock_irqsave(hba->host->host_lock, flags);

		if (err)
			goto out;

		/* Link seems to be alive hence ignore the DL NAC errors */
		if (hba->saved_uic_err == UFSHCD_UIC_DL_NAC_RECEIVED_ERROR)
			hba->saved_err &= ~UIC_ERROR;
		/* clear NAC error */
		hba->saved_uic_err &= ~UFSHCD_UIC_DL_NAC_RECEIVED_ERROR;
		if (!hba->saved_uic_err) {
			err_handling = false;
			goto out;
		}
	}
out:
	spin_unlock_irqrestore(hba->host->host_lock, flags);
	return err_handling;
}

/**
 * ufshcd_err_handler - handle UFS errors that require s/w attention
 * @work: pointer to work structure
 */
static void ufshcd_err_handler(struct work_struct *work)
{
	struct ufs_hba *hba;
	unsigned long flags;
	u32 err_xfer = 0;
	u32 err_tm = 0;
	int err = 0;
	int tag;
	bool needs_reset = false;

	hba = container_of(work, struct ufs_hba, eh_work);

	pm_runtime_get_sync(hba->dev);
	ufshcd_hold(hba, false);

	spin_lock_irqsave(hba->host->host_lock, flags);
	if (hba->ufshcd_state == UFSHCD_STATE_RESET)
		goto out;

	hba->ufshcd_state = UFSHCD_STATE_RESET;
	ufshcd_set_eh_in_progress(hba);

	/* Complete requests that have door-bell cleared by h/w */
	ufshcd_complete_requests(hba);

	if (hba->dev_quirks & UFS_DEVICE_QUIRK_RECOVERY_FROM_DL_NAC_ERRORS) {
		bool ret;

		spin_unlock_irqrestore(hba->host->host_lock, flags);
		/* release the lock as ufshcd_quirk_dl_nac_errors() may sleep */
		ret = ufshcd_quirk_dl_nac_errors(hba);
		spin_lock_irqsave(hba->host->host_lock, flags);
		if (!ret)
			goto skip_err_handling;
	}
	if ((hba->saved_err & INT_FATAL_ERRORS) ||
	    (hba->saved_err & UFSHCD_UIC_HIBERN8_MASK) ||
	    ((hba->saved_err & UIC_ERROR) &&
	    (hba->saved_uic_err & (UFSHCD_UIC_DL_PA_INIT_ERROR |
				   UFSHCD_UIC_DL_NAC_RECEIVED_ERROR |
				   UFSHCD_UIC_DL_TCx_REPLAY_ERROR))))
		needs_reset = true;

	/*
	 * if host reset is required then skip clearing the pending
	 * transfers forcefully because they will get cleared during
	 * host reset and restore
	 */
	if (needs_reset)
		goto skip_pending_xfer_clear;

	/* release lock as clear command might sleep */
	spin_unlock_irqrestore(hba->host->host_lock, flags);
	/* Clear pending transfer requests */
	for_each_set_bit(tag, &hba->outstanding_reqs, hba->nutrs) {
		if (ufshcd_clear_cmd(hba, tag)) {
			err_xfer = true;
			goto lock_skip_pending_xfer_clear;
		}
	}

	/* Clear pending task management requests */
	for_each_set_bit(tag, &hba->outstanding_tasks, hba->nutmrs) {
		if (ufshcd_clear_tm_cmd(hba, tag)) {
			err_tm = true;
			goto lock_skip_pending_xfer_clear;
		}
	}

lock_skip_pending_xfer_clear:
	spin_lock_irqsave(hba->host->host_lock, flags);

	/* Complete the requests that are cleared by s/w */
	ufshcd_complete_requests(hba);

	if (err_xfer || err_tm)
		needs_reset = true;

skip_pending_xfer_clear:
	/* Fatal errors need reset */
	if (needs_reset) {
		unsigned long max_doorbells = (1UL << hba->nutrs) - 1;

		/*
		 * ufshcd_reset_and_restore() does the link reinitialization
		 * which will need atleast one empty doorbell slot to send the
		 * device management commands (NOP and query commands).
		 * If there is no slot empty at this moment then free up last
		 * slot forcefully.
		 */
		if (hba->outstanding_reqs == max_doorbells)
			__ufshcd_transfer_req_compl(hba,
						    (1UL << (hba->nutrs - 1)));

		spin_unlock_irqrestore(hba->host->host_lock, flags);
		err = ufshcd_reset_and_restore(hba);
		spin_lock_irqsave(hba->host->host_lock, flags);
		if (err) {
			dev_err(hba->dev, "%s: reset and restore failed\n",
					__func__);
			hba->ufshcd_state = UFSHCD_STATE_ERROR;
		}
		/*
		 * Inform scsi mid-layer that we did reset and allow to handle
		 * Unit Attention properly.
		 */
		scsi_report_bus_reset(hba->host, 0);
		hba->saved_err = 0;
		hba->saved_uic_err = 0;
	}

skip_err_handling:
	if (!needs_reset) {
		hba->ufshcd_state = UFSHCD_STATE_OPERATIONAL;
		if (hba->saved_err || hba->saved_uic_err)
			dev_err_ratelimited(hba->dev, "%s: exit: saved_err 0x%x saved_uic_err 0x%x",
			    __func__, hba->saved_err, hba->saved_uic_err);
	}

	ufshcd_clear_eh_in_progress(hba);

out:
	spin_unlock_irqrestore(hba->host->host_lock, flags);
	ufshcd_scsi_unblock_requests(hba);
	ufshcd_release(hba);
	pm_runtime_put_sync(hba->dev);
}

/**
 * ufshcd_update_uic_error - check and set fatal UIC error flags.
 * @hba: per-adapter instance
 *
 * Returns
 *  IRQ_HANDLED - If interrupt is valid
 *  IRQ_NONE    - If invalid interrupt
 */
static irqreturn_t ufshcd_update_uic_error(struct ufs_hba *hba)
{
	u32 reg;
	irqreturn_t retval = IRQ_NONE;

	/* PHY layer lane error */
	reg = ufshcd_readl(hba, REG_UIC_ERROR_CODE_PHY_ADAPTER_LAYER);
	/* Ignore LINERESET indication, as this is not an error */
	if ((reg & UIC_PHY_ADAPTER_LAYER_ERROR) &&
	    (reg & UIC_PHY_ADAPTER_LAYER_LANE_ERR_MASK)) {
		/*
		 * To know whether this error is fatal or not, DB timeout
		 * must be checked but this error is handled separately.
		 */
		dev_dbg(hba->dev, "%s: UIC Lane error reported\n", __func__);
		ufshcd_update_reg_hist(&hba->ufs_stats.pa_err, reg);
		retval |= IRQ_HANDLED;
	}

	/* PA_INIT_ERROR is fatal and needs UIC reset */
	reg = ufshcd_readl(hba, REG_UIC_ERROR_CODE_DATA_LINK_LAYER);
	if ((reg & UIC_DATA_LINK_LAYER_ERROR) &&
	    (reg & UIC_DATA_LINK_LAYER_ERROR_CODE_MASK)) {
		ufshcd_update_reg_hist(&hba->ufs_stats.dl_err, reg);

		if (reg & UIC_DATA_LINK_LAYER_ERROR_PA_INIT)
			hba->uic_error |= UFSHCD_UIC_DL_PA_INIT_ERROR;
		else if (hba->dev_quirks &
				UFS_DEVICE_QUIRK_RECOVERY_FROM_DL_NAC_ERRORS) {
			if (reg & UIC_DATA_LINK_LAYER_ERROR_NAC_RECEIVED)
				hba->uic_error |=
					UFSHCD_UIC_DL_NAC_RECEIVED_ERROR;
			else if (reg & UIC_DATA_LINK_LAYER_ERROR_TCx_REPLAY_TIMEOUT)
				hba->uic_error |= UFSHCD_UIC_DL_TCx_REPLAY_ERROR;
		}
		retval |= IRQ_HANDLED;
	}

	/* UIC NL/TL/DME errors needs software retry */
	reg = ufshcd_readl(hba, REG_UIC_ERROR_CODE_NETWORK_LAYER);
	if ((reg & UIC_NETWORK_LAYER_ERROR) &&
	    (reg & UIC_NETWORK_LAYER_ERROR_CODE_MASK)) {
		ufshcd_update_reg_hist(&hba->ufs_stats.nl_err, reg);
		hba->uic_error |= UFSHCD_UIC_NL_ERROR;
		retval |= IRQ_HANDLED;
	}

	reg = ufshcd_readl(hba, REG_UIC_ERROR_CODE_TRANSPORT_LAYER);
	if ((reg & UIC_TRANSPORT_LAYER_ERROR) &&
	    (reg & UIC_TRANSPORT_LAYER_ERROR_CODE_MASK)) {
		ufshcd_update_reg_hist(&hba->ufs_stats.tl_err, reg);
		hba->uic_error |= UFSHCD_UIC_TL_ERROR;
		retval |= IRQ_HANDLED;
	}

	reg = ufshcd_readl(hba, REG_UIC_ERROR_CODE_DME);
	if ((reg & UIC_DME_ERROR) &&
	    (reg & UIC_DME_ERROR_CODE_MASK)) {
		ufshcd_update_reg_hist(&hba->ufs_stats.dme_err, reg);
		hba->uic_error |= UFSHCD_UIC_DME_ERROR;
		retval |= IRQ_HANDLED;
	}

	dev_dbg(hba->dev, "%s: UIC error flags = 0x%08x\n",
			__func__, hba->uic_error);
	return retval;
}

static bool ufshcd_is_auto_hibern8_error(struct ufs_hba *hba,
					 u32 intr_mask)
{
	if (!ufshcd_is_auto_hibern8_supported(hba) ||
	    !ufshcd_is_auto_hibern8_enabled(hba))
		return false;

	if (!(intr_mask & UFSHCD_UIC_HIBERN8_MASK))
		return false;

	if (hba->active_uic_cmd &&
	    (hba->active_uic_cmd->command == UIC_CMD_DME_HIBER_ENTER ||
	    hba->active_uic_cmd->command == UIC_CMD_DME_HIBER_EXIT))
		return false;

	return true;
}

/**
 * ufshcd_check_errors - Check for errors that need s/w attention
 * @hba: per-adapter instance
 *
 * Returns
 *  IRQ_HANDLED - If interrupt is valid
 *  IRQ_NONE    - If invalid interrupt
 */
static irqreturn_t ufshcd_check_errors(struct ufs_hba *hba)
{
	bool queue_eh_work = false;
	irqreturn_t retval = IRQ_NONE;

	if (hba->errors & INT_FATAL_ERRORS) {
		ufshcd_update_reg_hist(&hba->ufs_stats.fatal_err, hba->errors);
		queue_eh_work = true;
	}

	if (hba->errors & UIC_ERROR) {
		hba->uic_error = 0;
		retval = ufshcd_update_uic_error(hba);
		if (hba->uic_error)
			queue_eh_work = true;
	}

	if (hba->errors & UFSHCD_UIC_HIBERN8_MASK) {
		dev_err(hba->dev,
			"%s: Auto Hibern8 %s failed - status: 0x%08x, upmcrs: 0x%08x\n",
			__func__, (hba->errors & UIC_HIBERNATE_ENTER) ?
			"Enter" : "Exit",
			hba->errors, ufshcd_get_upmcrs(hba));
		ufshcd_update_reg_hist(&hba->ufs_stats.auto_hibern8_err,
				       hba->errors);
		queue_eh_work = true;
	}

	if (queue_eh_work) {
		/*
		 * update the transfer error masks to sticky bits, let's do this
		 * irrespective of current ufshcd_state.
		 */
		hba->saved_err |= hba->errors;
		hba->saved_uic_err |= hba->uic_error;

		/* handle fatal errors only when link is functional */
		if (hba->ufshcd_state == UFSHCD_STATE_OPERATIONAL) {
			/* block commands from scsi mid-layer */
			ufshcd_scsi_block_requests(hba);

			hba->ufshcd_state = UFSHCD_STATE_EH_SCHEDULED;

			/* dump controller state before resetting */
			if (hba->saved_err & (INT_FATAL_ERRORS | UIC_ERROR)) {
				bool pr_prdt = !!(hba->saved_err &
						SYSTEM_BUS_FATAL_ERROR);

				dev_err(hba->dev, "%s: saved_err 0x%x saved_uic_err 0x%x\n",
					__func__, hba->saved_err,
					hba->saved_uic_err);

				ufshcd_print_host_regs(hba);
				ufshcd_print_pwr_info(hba);
				ufshcd_print_tmrs(hba, hba->outstanding_tasks);
				ufshcd_print_trs(hba, hba->outstanding_reqs,
							pr_prdt);
			}
			schedule_work(&hba->eh_work);
		}
		retval |= IRQ_HANDLED;
	}
	/*
	 * if (!queue_eh_work) -
	 * Other errors are either non-fatal where host recovers
	 * itself without s/w intervention or errors that will be
	 * handled by the SCSI core layer.
	 */
	return retval;
}

/**
 * ufshcd_tmc_handler - handle task management function completion
 * @hba: per adapter instance
 *
 * Returns
 *  IRQ_HANDLED - If interrupt is valid
 *  IRQ_NONE    - If invalid interrupt
 */
static irqreturn_t ufshcd_tmc_handler(struct ufs_hba *hba)
{
	u32 tm_doorbell;

	tm_doorbell = ufshcd_readl(hba, REG_UTP_TASK_REQ_DOOR_BELL);
	hba->tm_condition = tm_doorbell ^ hba->outstanding_tasks;
	if (hba->tm_condition) {
		wake_up(&hba->tm_wq);
		return IRQ_HANDLED;
	} else {
		return IRQ_NONE;
	}
}

/**
 * ufshcd_sl_intr - Interrupt service routine
 * @hba: per adapter instance
 * @intr_status: contains interrupts generated by the controller
 *
 * Returns
 *  IRQ_HANDLED - If interrupt is valid
 *  IRQ_NONE    - If invalid interrupt
 */
static irqreturn_t ufshcd_sl_intr(struct ufs_hba *hba, u32 intr_status)
{
	irqreturn_t retval = IRQ_NONE;

	hba->errors = UFSHCD_ERROR_MASK & intr_status;

	if (ufshcd_is_auto_hibern8_error(hba, intr_status))
		hba->errors |= (UFSHCD_UIC_HIBERN8_MASK & intr_status);

	if (hba->errors)
		retval |= ufshcd_check_errors(hba);

	if (intr_status & UFSHCD_UIC_MASK)
		retval |= ufshcd_uic_cmd_compl(hba, intr_status);

	if (intr_status & UTP_TASK_REQ_COMPL)
		retval |= ufshcd_tmc_handler(hba);

	if (intr_status & UTP_TRANSFER_REQ_COMPL)
		retval |= ufshcd_transfer_req_compl(hba);

	return retval;
}

/**
 * ufshcd_intr - Main interrupt service routine
 * @irq: irq number
 * @__hba: pointer to adapter instance
 *
 * Returns
 *  IRQ_HANDLED - If interrupt is valid
 *  IRQ_NONE    - If invalid interrupt
 */
static irqreturn_t ufshcd_intr(int irq, void *__hba)
{
	u32 intr_status, enabled_intr_status;
	irqreturn_t retval = IRQ_NONE;
	struct ufs_hba *hba = __hba;
	int retries = hba->nutrs;

	spin_lock(hba->host->host_lock);
	intr_status = ufshcd_readl(hba, REG_INTERRUPT_STATUS);

	/*
	 * There could be max of hba->nutrs reqs in flight and in worst case
	 * if the reqs get finished 1 by 1 after the interrupt status is
	 * read, make sure we handle them by checking the interrupt status
	 * again in a loop until we process all of the reqs before returning.
	 */
	do {
		enabled_intr_status =
			intr_status & ufshcd_readl(hba, REG_INTERRUPT_ENABLE);
		if (intr_status)
			ufshcd_writel(hba, intr_status, REG_INTERRUPT_STATUS);
		if (enabled_intr_status)
			retval |= ufshcd_sl_intr(hba, enabled_intr_status);

		intr_status = ufshcd_readl(hba, REG_INTERRUPT_STATUS);
	} while (intr_status && --retries);

	if (retval == IRQ_NONE) {
		dev_err(hba->dev, "%s: Unhandled interrupt 0x%08x\n",
					__func__, intr_status);
		ufshcd_dump_regs(hba, 0, UFSHCI_REG_SPACE_SIZE, "host_regs: ");
	}

	spin_unlock(hba->host->host_lock);
	return retval;
}

static int ufshcd_clear_tm_cmd(struct ufs_hba *hba, int tag)
{
	int err = 0;
	u32 mask = 1 << tag;
	unsigned long flags;

	if (!test_bit(tag, &hba->outstanding_tasks))
		goto out;

	spin_lock_irqsave(hba->host->host_lock, flags);
	ufshcd_utmrl_clear(hba, tag);
	spin_unlock_irqrestore(hba->host->host_lock, flags);

	/* poll for max. 1 sec to clear door bell register by h/w */
	err = ufshcd_wait_for_register(hba,
			REG_UTP_TASK_REQ_DOOR_BELL,
			mask, 0, 1000, 1000, true);
out:
	return err;
}

static int __ufshcd_issue_tm_cmd(struct ufs_hba *hba,
		struct utp_task_req_desc *treq, u8 tm_function)
{
	struct Scsi_Host *host = hba->host;
	unsigned long flags;
	int free_slot, task_tag, err;

	/*
	 * Get free slot, sleep if slots are unavailable.
	 * Even though we use wait_event() which sleeps indefinitely,
	 * the maximum wait time is bounded by %TM_CMD_TIMEOUT.
	 */
	wait_event(hba->tm_tag_wq, ufshcd_get_tm_free_slot(hba, &free_slot));
	ufshcd_hold(hba, false);

	spin_lock_irqsave(host->host_lock, flags);
	task_tag = hba->nutrs + free_slot;

	treq->req_header.dword_0 |= cpu_to_be32(task_tag);

	memcpy(hba->utmrdl_base_addr + free_slot, treq, sizeof(*treq));
	ufshcd_vops_setup_task_mgmt(hba, free_slot, tm_function);

	/* send command to the controller */
	__set_bit(free_slot, &hba->outstanding_tasks);

	/* Make sure descriptors are ready before ringing the task doorbell */
	wmb();

	ufshcd_writel(hba, 1 << free_slot, REG_UTP_TASK_REQ_DOOR_BELL);
	/* Make sure that doorbell is committed immediately */
	wmb();

	spin_unlock_irqrestore(host->host_lock, flags);

	ufshcd_add_tm_upiu_trace(hba, task_tag, "tm_send");

	/* wait until the task management command is completed */
	err = wait_event_timeout(hba->tm_wq,
			test_bit(free_slot, &hba->tm_condition),
			msecs_to_jiffies(TM_CMD_TIMEOUT));
	if (!err) {
		ufshcd_add_tm_upiu_trace(hba, task_tag, "tm_complete_err");
		dev_err(hba->dev, "%s: task management cmd 0x%.2x timed-out\n",
				__func__, tm_function);
		if (ufshcd_clear_tm_cmd(hba, free_slot))
			dev_WARN(hba->dev, "%s: unable clear tm cmd (slot %d) after timeout\n",
					__func__, free_slot);
		err = -ETIMEDOUT;
	} else {
		err = 0;
		memcpy(treq, hba->utmrdl_base_addr + free_slot, sizeof(*treq));

		ufshcd_add_tm_upiu_trace(hba, task_tag, "tm_complete");
	}

	spin_lock_irqsave(hba->host->host_lock, flags);
	__clear_bit(free_slot, &hba->outstanding_tasks);
	spin_unlock_irqrestore(hba->host->host_lock, flags);

	clear_bit(free_slot, &hba->tm_condition);
	ufshcd_put_tm_slot(hba, free_slot);
	wake_up(&hba->tm_tag_wq);

	ufshcd_release(hba);
	return err;
}

/**
 * ufshcd_issue_tm_cmd - issues task management commands to controller
 * @hba: per adapter instance
 * @lun_id: LUN ID to which TM command is sent
 * @task_id: task ID to which the TM command is applicable
 * @tm_function: task management function opcode
 * @tm_response: task management service response return value
 *
 * Returns non-zero value on error, zero on success.
 */
static int ufshcd_issue_tm_cmd(struct ufs_hba *hba, int lun_id, int task_id,
		u8 tm_function, u8 *tm_response)
{
	struct utp_task_req_desc treq = { { 0 }, };
	int ocs_value, err;

	/* Configure task request descriptor */
	treq.header.dword_0 = cpu_to_le32(UTP_REQ_DESC_INT_CMD);
	treq.header.dword_2 = cpu_to_le32(OCS_INVALID_COMMAND_STATUS);

	/* Configure task request UPIU */
	treq.req_header.dword_0 = cpu_to_be32(lun_id << 8) |
				  cpu_to_be32(UPIU_TRANSACTION_TASK_REQ << 24);
	treq.req_header.dword_1 = cpu_to_be32(tm_function << 16);

	/*
	 * The host shall provide the same value for LUN field in the basic
	 * header and for Input Parameter.
	 */
	treq.input_param1 = cpu_to_be32(lun_id);
	treq.input_param2 = cpu_to_be32(task_id);

	err = __ufshcd_issue_tm_cmd(hba, &treq, tm_function);
	if (err == -ETIMEDOUT)
		return err;

	ocs_value = le32_to_cpu(treq.header.dword_2) & MASK_OCS;
	if (ocs_value != OCS_SUCCESS)
		dev_err(hba->dev, "%s: failed, ocs = 0x%x\n",
				__func__, ocs_value);
	else if (tm_response)
		*tm_response = be32_to_cpu(treq.output_param1) &
				MASK_TM_SERVICE_RESP;
	return err;
}

/**
 * ufshcd_issue_devman_upiu_cmd - API for sending "utrd" type requests
 * @hba:	per-adapter instance
 * @req_upiu:	upiu request
 * @rsp_upiu:	upiu reply
 * @msgcode:	message code, one of UPIU Transaction Codes Initiator to Target
 * @desc_buff:	pointer to descriptor buffer, NULL if NA
 * @buff_len:	descriptor size, 0 if NA
 * @desc_op:	descriptor operation
 *
 * Those type of requests uses UTP Transfer Request Descriptor - utrd.
 * Therefore, it "rides" the device management infrastructure: uses its tag and
 * tasks work queues.
 *
 * Since there is only one available tag for device management commands,
 * the caller is expected to hold the hba->dev_cmd.lock mutex.
 */
static int ufshcd_issue_devman_upiu_cmd(struct ufs_hba *hba,
					struct utp_upiu_req *req_upiu,
					struct utp_upiu_req *rsp_upiu,
					u8 *desc_buff, int *buff_len,
					int cmd_type,
					enum query_opcode desc_op)
{
	struct ufshcd_lrb *lrbp;
	int err = 0;
	int tag;
	struct completion wait;
	unsigned long flags;
	u32 upiu_flags;

	down_read(&hba->clk_scaling_lock);

	wait_event(hba->dev_cmd.tag_wq, ufshcd_get_dev_cmd_tag(hba, &tag));

	init_completion(&wait);
	lrbp = &hba->lrb[tag];
	WARN_ON(lrbp->cmd);

	lrbp->cmd = NULL;
	lrbp->sense_bufflen = 0;
	lrbp->sense_buffer = NULL;
	lrbp->task_tag = tag;
	lrbp->lun = 0;
	lrbp->intr_cmd = true;
	hba->dev_cmd.type = cmd_type;

	switch (hba->ufs_version) {
	case UFSHCI_VERSION_10:
	case UFSHCI_VERSION_11:
		lrbp->command_type = UTP_CMD_TYPE_DEV_MANAGE;
		break;
	default:
		lrbp->command_type = UTP_CMD_TYPE_UFS_STORAGE;
		break;
	}

	/* update the task tag in the request upiu */
	req_upiu->header.dword_0 |= cpu_to_be32(tag);

	ufshcd_prepare_req_desc_hdr(lrbp, &upiu_flags, DMA_NONE);

	/* just copy the upiu request as it is */
	memcpy(lrbp->ucd_req_ptr, req_upiu, sizeof(*lrbp->ucd_req_ptr));
	if (desc_buff && desc_op == UPIU_QUERY_OPCODE_WRITE_DESC) {
		/* The Data Segment Area is optional depending upon the query
		 * function value. for WRITE DESCRIPTOR, the data segment
		 * follows right after the tsf.
		 */
		memcpy(lrbp->ucd_req_ptr + 1, desc_buff, *buff_len);
		*buff_len = 0;
	}

	memset(lrbp->ucd_rsp_ptr, 0, sizeof(struct utp_upiu_rsp));

	hba->dev_cmd.complete = &wait;

	/* Make sure descriptors are ready before ringing the doorbell */
	wmb();
	spin_lock_irqsave(hba->host->host_lock, flags);
	ufshcd_send_command(hba, tag);
	spin_unlock_irqrestore(hba->host->host_lock, flags);

	/*
	 * ignore the returning value here - ufshcd_check_query_response is
	 * bound to fail since dev_cmd.query and dev_cmd.type were left empty.
	 * read the response directly ignoring all errors.
	 */
	ufshcd_wait_for_dev_cmd(hba, lrbp, QUERY_REQ_TIMEOUT);

	/* just copy the upiu response as it is */
	memcpy(rsp_upiu, lrbp->ucd_rsp_ptr, sizeof(*rsp_upiu));
	if (desc_buff && desc_op == UPIU_QUERY_OPCODE_READ_DESC) {
		u8 *descp = (u8 *)lrbp->ucd_rsp_ptr + sizeof(*rsp_upiu);
		u16 resp_len = be32_to_cpu(lrbp->ucd_rsp_ptr->header.dword_2) &
			       MASK_QUERY_DATA_SEG_LEN;

		if (*buff_len >= resp_len) {
			memcpy(desc_buff, descp, resp_len);
			*buff_len = resp_len;
		} else {
			dev_warn(hba->dev, "rsp size is bigger than buffer");
			*buff_len = 0;
			err = -EINVAL;
		}
	}

	ufshcd_put_dev_cmd_tag(hba, tag);
	wake_up(&hba->dev_cmd.tag_wq);
	up_read(&hba->clk_scaling_lock);
	return err;
}

/**
 * ufshcd_exec_raw_upiu_cmd - API function for sending raw upiu commands
 * @hba:	per-adapter instance
 * @req_upiu:	upiu request
 * @rsp_upiu:	upiu reply - only 8 DW as we do not support scsi commands
 * @msgcode:	message code, one of UPIU Transaction Codes Initiator to Target
 * @desc_buff:	pointer to descriptor buffer, NULL if NA
 * @buff_len:	descriptor size, 0 if NA
 * @desc_op:	descriptor operation
 *
 * Supports UTP Transfer requests (nop and query), and UTP Task
 * Management requests.
 * It is up to the caller to fill the upiu conent properly, as it will
 * be copied without any further input validations.
 */
int ufshcd_exec_raw_upiu_cmd(struct ufs_hba *hba,
			     struct utp_upiu_req *req_upiu,
			     struct utp_upiu_req *rsp_upiu,
			     int msgcode,
			     u8 *desc_buff, int *buff_len,
			     enum query_opcode desc_op)
{
	int err;
	int cmd_type = DEV_CMD_TYPE_QUERY;
	struct utp_task_req_desc treq = { { 0 }, };
	int ocs_value;
	u8 tm_f = be32_to_cpu(req_upiu->header.dword_1) >> 16 & MASK_TM_FUNC;

	switch (msgcode) {
	case UPIU_TRANSACTION_NOP_OUT:
		cmd_type = DEV_CMD_TYPE_NOP;
		/* fall through */
	case UPIU_TRANSACTION_QUERY_REQ:
		ufshcd_hold(hba, false);
		mutex_lock(&hba->dev_cmd.lock);
		err = ufshcd_issue_devman_upiu_cmd(hba, req_upiu, rsp_upiu,
						   desc_buff, buff_len,
						   cmd_type, desc_op);
		mutex_unlock(&hba->dev_cmd.lock);
		ufshcd_release(hba);

		break;
	case UPIU_TRANSACTION_TASK_REQ:
		treq.header.dword_0 = cpu_to_le32(UTP_REQ_DESC_INT_CMD);
		treq.header.dword_2 = cpu_to_le32(OCS_INVALID_COMMAND_STATUS);

		memcpy(&treq.req_header, req_upiu, sizeof(*req_upiu));

		err = __ufshcd_issue_tm_cmd(hba, &treq, tm_f);
		if (err == -ETIMEDOUT)
			break;

		ocs_value = le32_to_cpu(treq.header.dword_2) & MASK_OCS;
		if (ocs_value != OCS_SUCCESS) {
			dev_err(hba->dev, "%s: failed, ocs = 0x%x\n", __func__,
				ocs_value);
			break;
		}

		memcpy(rsp_upiu, &treq.rsp_header, sizeof(*rsp_upiu));

		break;
	default:
		err = -EINVAL;

		break;
	}

	return err;
}

/**
 * ufshcd_eh_device_reset_handler - device reset handler registered to
 *                                    scsi layer.
 * @cmd: SCSI command pointer
 *
 * Returns SUCCESS/FAILED
 */
static int ufshcd_eh_device_reset_handler(struct scsi_cmnd *cmd)
{
	struct Scsi_Host *host;
	struct ufs_hba *hba;
	unsigned int tag;
	u32 pos;
	int err;
	u8 resp = 0xF;
	struct ufshcd_lrb *lrbp;
	unsigned long flags;

	host = cmd->device->host;
	hba = shost_priv(host);
	tag = cmd->request->tag;

	lrbp = &hba->lrb[tag];
	err = ufshcd_issue_tm_cmd(hba, lrbp->lun, 0, UFS_LOGICAL_RESET, &resp);
	if (err || resp != UPIU_TASK_MANAGEMENT_FUNC_COMPL) {
		if (!err)
			err = resp;
		goto out;
	}

	/* clear the commands that were pending for corresponding LUN */
	for_each_set_bit(pos, &hba->outstanding_reqs, hba->nutrs) {
		if (hba->lrb[pos].lun == lrbp->lun) {
			err = ufshcd_clear_cmd(hba, pos);
			if (err)
				break;
		}
	}
	spin_lock_irqsave(host->host_lock, flags);
	ufshcd_transfer_req_compl(hba);
	spin_unlock_irqrestore(host->host_lock, flags);

out:
	hba->req_abort_count = 0;
	ufshcd_update_reg_hist(&hba->ufs_stats.dev_reset, (u32)err);
	if (!err) {
		err = SUCCESS;
	} else {
		dev_err(hba->dev, "%s: failed with err %d\n", __func__, err);
		err = FAILED;
	}
	return err;
}

static void ufshcd_set_req_abort_skip(struct ufs_hba *hba, unsigned long bitmap)
{
	struct ufshcd_lrb *lrbp;
	int tag;

	for_each_set_bit(tag, &bitmap, hba->nutrs) {
		lrbp = &hba->lrb[tag];
		lrbp->req_abort_skip = true;
	}
}

/**
 * ufshcd_abort - abort a specific command
 * @cmd: SCSI command pointer
 *
 * Abort the pending command in device by sending UFS_ABORT_TASK task management
 * command, and in host controller by clearing the door-bell register. There can
 * be race between controller sending the command to the device while abort is
 * issued. To avoid that, first issue UFS_QUERY_TASK to check if the command is
 * really issued and then try to abort it.
 *
 * Returns SUCCESS/FAILED
 */
static int ufshcd_abort(struct scsi_cmnd *cmd)
{
	struct Scsi_Host *host;
	struct ufs_hba *hba;
	unsigned long flags;
	unsigned int tag;
	int err = 0;
	int poll_cnt;
	u8 resp = 0xF;
	struct ufshcd_lrb *lrbp;
	u32 reg;

	host = cmd->device->host;
	hba = shost_priv(host);
	tag = cmd->request->tag;
	lrbp = &hba->lrb[tag];
	if (!ufshcd_valid_tag(hba, tag)) {
		dev_err(hba->dev,
			"%s: invalid command tag %d: cmd=0x%p, cmd->request=0x%p",
			__func__, tag, cmd, cmd->request);
		BUG();
	}

	/*
	 * Task abort to the device W-LUN is illegal. When this command
	 * will fail, due to spec violation, scsi err handling next step
	 * will be to send LU reset which, again, is a spec violation.
	 * To avoid these unnecessary/illegal step we skip to the last error
	 * handling stage: reset and restore.
	 */
	if (lrbp->lun == UFS_UPIU_UFS_DEVICE_WLUN)
		return ufshcd_eh_host_reset_handler(cmd);

	ufshcd_hold(hba, false);
	reg = ufshcd_readl(hba, REG_UTP_TRANSFER_REQ_DOOR_BELL);
	/* If command is already aborted/completed, return SUCCESS */
	if (!(test_bit(tag, &hba->outstanding_reqs))) {
		dev_err(hba->dev,
			"%s: cmd at tag %d already completed, outstanding=0x%lx, doorbell=0x%x\n",
			__func__, tag, hba->outstanding_reqs, reg);
		goto out;
	}

	if (!(reg & (1 << tag))) {
		dev_err(hba->dev,
		"%s: cmd was completed, but without a notifying intr, tag = %d",
		__func__, tag);
	}

	/* Print Transfer Request of aborted task */
	dev_err(hba->dev, "%s: Device abort task at tag %d\n", __func__, tag);

	/*
	 * Print detailed info about aborted request.
	 * As more than one request might get aborted at the same time,
	 * print full information only for the first aborted request in order
	 * to reduce repeated printouts. For other aborted requests only print
	 * basic details.
	 */
	scsi_print_command(hba->lrb[tag].cmd);
	if (!hba->req_abort_count) {
		ufshcd_update_reg_hist(&hba->ufs_stats.task_abort, 0);
		ufshcd_print_host_regs(hba);
		ufshcd_print_host_state(hba);
		ufshcd_print_pwr_info(hba);
		ufshcd_print_trs(hba, 1 << tag, true);
	} else {
		ufshcd_print_trs(hba, 1 << tag, false);
	}
	hba->req_abort_count++;

	/* Skip task abort in case previous aborts failed and report failure */
	if (lrbp->req_abort_skip) {
		err = -EIO;
		goto out;
	}

	for (poll_cnt = 100; poll_cnt; poll_cnt--) {
		err = ufshcd_issue_tm_cmd(hba, lrbp->lun, lrbp->task_tag,
				UFS_QUERY_TASK, &resp);
		if (!err && resp == UPIU_TASK_MANAGEMENT_FUNC_SUCCEEDED) {
			/* cmd pending in the device */
			dev_err(hba->dev, "%s: cmd pending in the device. tag = %d\n",
				__func__, tag);
			break;
		} else if (!err && resp == UPIU_TASK_MANAGEMENT_FUNC_COMPL) {
			/*
			 * cmd not pending in the device, check if it is
			 * in transition.
			 */
			dev_err(hba->dev, "%s: cmd at tag %d not pending in the device.\n",
				__func__, tag);
			reg = ufshcd_readl(hba, REG_UTP_TRANSFER_REQ_DOOR_BELL);
			if (reg & (1 << tag)) {
				/* sleep for max. 200us to stabilize */
				usleep_range(100, 200);
				continue;
			}
			/* command completed already */
			dev_err(hba->dev, "%s: cmd at tag %d successfully cleared from DB.\n",
				__func__, tag);
			goto out;
		} else {
			dev_err(hba->dev,
				"%s: no response from device. tag = %d, err %d\n",
				__func__, tag, err);
			if (!err)
				err = resp; /* service response error */
			goto out;
		}
	}

	if (!poll_cnt) {
		err = -EBUSY;
		goto out;
	}

	err = ufshcd_issue_tm_cmd(hba, lrbp->lun, lrbp->task_tag,
			UFS_ABORT_TASK, &resp);
	if (err || resp != UPIU_TASK_MANAGEMENT_FUNC_COMPL) {
		if (!err) {
			err = resp; /* service response error */
			dev_err(hba->dev, "%s: issued. tag = %d, err %d\n",
				__func__, tag, err);
		}
		goto out;
	}

	err = ufshcd_clear_cmd(hba, tag);
	if (err) {
		dev_err(hba->dev, "%s: Failed clearing cmd at tag %d, err %d\n",
			__func__, tag, err);
		goto out;
	}

	scsi_dma_unmap(cmd);

	spin_lock_irqsave(host->host_lock, flags);
	ufshcd_outstanding_req_clear(hba, tag);
	hba->lrb[tag].cmd = NULL;
	spin_unlock_irqrestore(host->host_lock, flags);

	clear_bit_unlock(tag, &hba->lrb_in_use);
	wake_up(&hba->dev_cmd.tag_wq);

out:
	if (!err) {
		err = SUCCESS;
	} else {
		dev_err(hba->dev, "%s: failed with err %d\n", __func__, err);
		ufshcd_set_req_abort_skip(hba, hba->outstanding_reqs);
		err = FAILED;
	}

	/*
	 * This ufshcd_release() corresponds to the original scsi cmd that got
	 * aborted here (as we won't get any IRQ for it).
	 */
	ufshcd_release(hba);
	return err;
}

/**
 * ufshcd_host_reset_and_restore - reset and restore host controller
 * @hba: per-adapter instance
 *
 * Note that host controller reset may issue DME_RESET to
 * local and remote (device) Uni-Pro stack and the attributes
 * are reset to default state.
 *
 * Returns zero on success, non-zero on failure
 */
static int ufshcd_host_reset_and_restore(struct ufs_hba *hba)
{
	int err;
	unsigned long flags;

	/*
	 * Stop the host controller and complete the requests
	 * cleared by h/w
	 */
	spin_lock_irqsave(hba->host->host_lock, flags);
	ufshcd_hba_stop(hba, false);
	hba->silence_err_logs = true;
	ufshcd_complete_requests(hba);
	hba->silence_err_logs = false;
	spin_unlock_irqrestore(hba->host->host_lock, flags);

	/* scale up clocks to max frequency before full reinitialization */
	ufshcd_set_clk_freq(hba, true);

	err = ufshcd_hba_enable(hba);
	if (err)
		goto out;

	/* Establish the link again and restore the device */
	err = ufshcd_probe_hba(hba, false);

	if (!err && (hba->ufshcd_state != UFSHCD_STATE_OPERATIONAL))
		err = -EIO;
out:
	if (err)
		dev_err(hba->dev, "%s: Host init failed %d\n", __func__, err);
	ufshcd_update_reg_hist(&hba->ufs_stats.host_reset, (u32)err);
	return err;
}

/**
 * ufshcd_reset_and_restore - reset and re-initialize host/device
 * @hba: per-adapter instance
 *
 * Reset and recover device, host and re-establish link. This
 * is helpful to recover the communication in fatal error conditions.
 *
 * Returns zero on success, non-zero on failure
 */
static int ufshcd_reset_and_restore(struct ufs_hba *hba)
{
	int err = 0;
	int retries = MAX_HOST_RESET_RETRIES;

	do {
		/* Reset the attached device */
		ufshcd_vops_device_reset(hba);

		err = ufshcd_host_reset_and_restore(hba);
	} while (err && --retries);

	return err;
}

/**
 * ufshcd_eh_host_reset_handler - host reset handler registered to scsi layer
 * @cmd: SCSI command pointer
 *
 * Returns SUCCESS/FAILED
 */
static int ufshcd_eh_host_reset_handler(struct scsi_cmnd *cmd)
{
	int err;
	unsigned long flags;
	struct ufs_hba *hba;

	hba = shost_priv(cmd->device->host);

	ufshcd_hold(hba, false);
	/*
	 * Check if there is any race with fatal error handling.
	 * If so, wait for it to complete. Even though fatal error
	 * handling does reset and restore in some cases, don't assume
	 * anything out of it. We are just avoiding race here.
	 */
	do {
		spin_lock_irqsave(hba->host->host_lock, flags);
		if (!(work_pending(&hba->eh_work) ||
			    hba->ufshcd_state == UFSHCD_STATE_RESET ||
			    hba->ufshcd_state == UFSHCD_STATE_EH_SCHEDULED))
			break;
		spin_unlock_irqrestore(hba->host->host_lock, flags);
		dev_dbg(hba->dev, "%s: reset in progress\n", __func__);
		flush_work(&hba->eh_work);
	} while (1);

	hba->ufshcd_state = UFSHCD_STATE_RESET;
	ufshcd_set_eh_in_progress(hba);
	spin_unlock_irqrestore(hba->host->host_lock, flags);

	err = ufshcd_reset_and_restore(hba);

	spin_lock_irqsave(hba->host->host_lock, flags);
	if (!err) {
		err = SUCCESS;
		hba->ufshcd_state = UFSHCD_STATE_OPERATIONAL;
	} else {
		err = FAILED;
		hba->ufshcd_state = UFSHCD_STATE_ERROR;
	}
	ufshcd_clear_eh_in_progress(hba);
	spin_unlock_irqrestore(hba->host->host_lock, flags);

	ufshcd_release(hba);
	return err;
}

/**
 * ufshcd_get_max_icc_level - calculate the ICC level
 * @sup_curr_uA: max. current supported by the regulator
 * @start_scan: row at the desc table to start scan from
 * @buff: power descriptor buffer
 *
 * Returns calculated max ICC level for specific regulator
 */
static u32 ufshcd_get_max_icc_level(int sup_curr_uA, u32 start_scan, char *buff)
{
	int i;
	int curr_uA;
	u16 data;
	u16 unit;

	for (i = start_scan; i >= 0; i--) {
		data = be16_to_cpup((__be16 *)&buff[2 * i]);
		unit = (data & ATTR_ICC_LVL_UNIT_MASK) >>
						ATTR_ICC_LVL_UNIT_OFFSET;
		curr_uA = data & ATTR_ICC_LVL_VALUE_MASK;
		switch (unit) {
		case UFSHCD_NANO_AMP:
			curr_uA = curr_uA / 1000;
			break;
		case UFSHCD_MILI_AMP:
			curr_uA = curr_uA * 1000;
			break;
		case UFSHCD_AMP:
			curr_uA = curr_uA * 1000 * 1000;
			break;
		case UFSHCD_MICRO_AMP:
		default:
			break;
		}
		if (sup_curr_uA >= curr_uA)
			break;
	}
	if (i < 0) {
		i = 0;
		pr_err("%s: Couldn't find valid icc_level = %d", __func__, i);
	}

	return (u32)i;
}

/**
 * ufshcd_calc_icc_level - calculate the max ICC level
 * In case regulators are not initialized we'll return 0
 * @hba: per-adapter instance
 * @desc_buf: power descriptor buffer to extract ICC levels from.
 * @len: length of desc_buff
 *
 * Returns calculated ICC level
 */
static u32 ufshcd_find_max_sup_active_icc_level(struct ufs_hba *hba,
							u8 *desc_buf, int len)
{
	u32 icc_level = 0;

	if (!hba->vreg_info.vcc || !hba->vreg_info.vccq ||
						!hba->vreg_info.vccq2) {
		dev_err(hba->dev,
			"%s: Regulator capability was not set, actvIccLevel=%d",
							__func__, icc_level);
		goto out;
	}

	if (hba->vreg_info.vcc && hba->vreg_info.vcc->max_uA)
		icc_level = ufshcd_get_max_icc_level(
				hba->vreg_info.vcc->max_uA,
				POWER_DESC_MAX_ACTV_ICC_LVLS - 1,
				&desc_buf[PWR_DESC_ACTIVE_LVLS_VCC_0]);

	if (hba->vreg_info.vccq && hba->vreg_info.vccq->max_uA)
		icc_level = ufshcd_get_max_icc_level(
				hba->vreg_info.vccq->max_uA,
				icc_level,
				&desc_buf[PWR_DESC_ACTIVE_LVLS_VCCQ_0]);

	if (hba->vreg_info.vccq2 && hba->vreg_info.vccq2->max_uA)
		icc_level = ufshcd_get_max_icc_level(
				hba->vreg_info.vccq2->max_uA,
				icc_level,
				&desc_buf[PWR_DESC_ACTIVE_LVLS_VCCQ2_0]);
out:
	return icc_level;
}

static void ufshcd_set_active_icc_lvl(struct ufs_hba *hba)
{
	int ret;
	int buff_len = hba->desc_size.pwr_desc;
	u8 *desc_buf;
	u32 icc_level;

	desc_buf = kmalloc(buff_len, GFP_KERNEL);
	if (!desc_buf)
		return;

	ret = ufshcd_read_power_desc(hba, desc_buf, buff_len);
	if (ret) {
		dev_err(hba->dev,
			"%s: Failed reading power descriptor.len = %d ret = %d",
			__func__, buff_len, ret);
		goto out;
	}

	icc_level = ufshcd_find_max_sup_active_icc_level(hba, desc_buf,
							 buff_len);
	dev_dbg(hba->dev, "%s: setting icc_level 0x%x", __func__, icc_level);

	ret = ufshcd_query_attr_retry(hba, UPIU_QUERY_OPCODE_WRITE_ATTR,
		QUERY_ATTR_IDN_ACTIVE_ICC_LVL, 0, 0, &icc_level);

	if (ret)
		dev_err(hba->dev,
			"%s: Failed configuring bActiveICCLevel = %d ret = %d",
			__func__, icc_level, ret);

out:
	kfree(desc_buf);
}

/**
 * ufshcd_scsi_add_wlus - Adds required W-LUs
 * @hba: per-adapter instance
 *
 * UFS device specification requires the UFS devices to support 4 well known
 * logical units:
 *	"REPORT_LUNS" (address: 01h)
 *	"UFS Device" (address: 50h)
 *	"RPMB" (address: 44h)
 *	"BOOT" (address: 30h)
 * UFS device's power management needs to be controlled by "POWER CONDITION"
 * field of SSU (START STOP UNIT) command. But this "power condition" field
 * will take effect only when its sent to "UFS device" well known logical unit
 * hence we require the scsi_device instance to represent this logical unit in
 * order for the UFS host driver to send the SSU command for power management.
 *
 * We also require the scsi_device instance for "RPMB" (Replay Protected Memory
 * Block) LU so user space process can control this LU. User space may also
 * want to have access to BOOT LU.
 *
 * This function adds scsi device instances for each of all well known LUs
 * (except "REPORT LUNS" LU).
 *
 * Returns zero on success (all required W-LUs are added successfully),
 * non-zero error value on failure (if failed to add any of the required W-LU).
 */
static int ufshcd_scsi_add_wlus(struct ufs_hba *hba)
{
	int ret = 0;
	struct scsi_device *sdev_rpmb;
	struct scsi_device *sdev_boot;

	hba->sdev_ufs_device = __scsi_add_device(hba->host, 0, 0,
		ufshcd_upiu_wlun_to_scsi_wlun(UFS_UPIU_UFS_DEVICE_WLUN), NULL);
	if (IS_ERR(hba->sdev_ufs_device)) {
		ret = PTR_ERR(hba->sdev_ufs_device);
		hba->sdev_ufs_device = NULL;
		goto out;
	}
	scsi_device_put(hba->sdev_ufs_device);

	sdev_rpmb = __scsi_add_device(hba->host, 0, 0,
		ufshcd_upiu_wlun_to_scsi_wlun(UFS_UPIU_RPMB_WLUN), NULL);
	if (IS_ERR(sdev_rpmb)) {
		ret = PTR_ERR(sdev_rpmb);
		goto remove_sdev_ufs_device;
	}
	scsi_device_put(sdev_rpmb);

	sdev_boot = __scsi_add_device(hba->host, 0, 0,
		ufshcd_upiu_wlun_to_scsi_wlun(UFS_UPIU_BOOT_WLUN), NULL);
	if (IS_ERR(sdev_boot))
		dev_err(hba->dev, "%s: BOOT WLUN not found\n", __func__);
	else
		scsi_device_put(sdev_boot);
	goto out;

remove_sdev_ufs_device:
	scsi_remove_device(hba->sdev_ufs_device);
out:
	return ret;
}

static int ufs_get_device_desc(struct ufs_hba *hba)
{
	int err;
	size_t buff_len;
	u8 model_index;
	u8 *desc_buf;
	struct ufs_dev_info *dev_info = &hba->dev_info;

	buff_len = max_t(size_t, hba->desc_size.dev_desc,
			 QUERY_DESC_MAX_SIZE + 1);
	desc_buf = kmalloc(buff_len, GFP_KERNEL);
	if (!desc_buf) {
		err = -ENOMEM;
		goto out;
	}

	err = ufshcd_read_device_desc(hba, desc_buf, hba->desc_size.dev_desc);
	if (err) {
		dev_err(hba->dev, "%s: Failed reading Device Desc. err = %d\n",
			__func__, err);
		goto out;
	}

	/*
	 * getting vendor (manufacturerID) and Bank Index in big endian
	 * format
	 */
	dev_info->wmanufacturerid = desc_buf[DEVICE_DESC_PARAM_MANF_ID] << 8 |
				     desc_buf[DEVICE_DESC_PARAM_MANF_ID + 1];

	/* getting Specification Version in big endian format */
	dev_info->wspecversion = desc_buf[DEVICE_DESC_PARAM_SPEC_VER] << 8 |
				      desc_buf[DEVICE_DESC_PARAM_SPEC_VER + 1];

	model_index = desc_buf[DEVICE_DESC_PARAM_PRDCT_NAME];
	err = ufshcd_read_string_desc(hba, model_index,
				      &dev_info->model, SD_ASCII_STD);
	if (err < 0) {
		dev_err(hba->dev, "%s: Failed reading Product Name. err = %d\n",
			__func__, err);
		goto out;
	}

	ufshcd_get_ref_clk_gating_wait(hba);

	/*
	 * ufshcd_read_string_desc returns size of the string
	 * reset the error value
	 */
	err = 0;

out:
	kfree(desc_buf);
	return err;
}

static void ufs_put_device_desc(struct ufs_hba *hba)
{
	struct ufs_dev_info *dev_info = &hba->dev_info;

	kfree(dev_info->model);
	dev_info->model = NULL;
}

static void ufs_fixup_device_setup(struct ufs_hba *hba)
{
	struct ufs_dev_fix *f;
	struct ufs_dev_info *dev_info = &hba->dev_info;

	for (f = ufs_fixups; f->quirk; f++) {
		if ((f->wmanufacturerid == dev_info->wmanufacturerid ||
		     f->wmanufacturerid == UFS_ANY_VENDOR) &&
		     ((dev_info->model &&
		       STR_PRFX_EQUAL(f->model, dev_info->model)) ||
		      !strcmp(f->model, UFS_ANY_MODEL)))
			hba->dev_quirks |= f->quirk;
	}
}

/**
 * ufshcd_tune_pa_tactivate - Tunes PA_TActivate of local UniPro
 * @hba: per-adapter instance
 *
 * PA_TActivate parameter can be tuned manually if UniPro version is less than
 * 1.61. PA_TActivate needs to be greater than or equal to peerM-PHY's
 * RX_MIN_ACTIVATETIME_CAPABILITY attribute. This optimal value can help reduce
 * the hibern8 exit latency.
 *
 * Returns zero on success, non-zero error value on failure.
 */
static int ufshcd_tune_pa_tactivate(struct ufs_hba *hba)
{
	int ret = 0;
	u32 peer_rx_min_activatetime = 0, tuned_pa_tactivate;

	ret = ufshcd_dme_peer_get(hba,
				  UIC_ARG_MIB_SEL(
					RX_MIN_ACTIVATETIME_CAPABILITY,
					UIC_ARG_MPHY_RX_GEN_SEL_INDEX(0)),
				  &peer_rx_min_activatetime);
	if (ret)
		goto out;

	/* make sure proper unit conversion is applied */
	tuned_pa_tactivate =
		((peer_rx_min_activatetime * RX_MIN_ACTIVATETIME_UNIT_US)
		 / PA_TACTIVATE_TIME_UNIT_US);
	ret = ufshcd_dme_set(hba, UIC_ARG_MIB(PA_TACTIVATE),
			     tuned_pa_tactivate);

out:
	return ret;
}

/**
 * ufshcd_tune_pa_hibern8time - Tunes PA_Hibern8Time of local UniPro
 * @hba: per-adapter instance
 *
 * PA_Hibern8Time parameter can be tuned manually if UniPro version is less than
 * 1.61. PA_Hibern8Time needs to be maximum of local M-PHY's
 * TX_HIBERN8TIME_CAPABILITY & peer M-PHY's RX_HIBERN8TIME_CAPABILITY.
 * This optimal value can help reduce the hibern8 exit latency.
 *
 * Returns zero on success, non-zero error value on failure.
 */
static int ufshcd_tune_pa_hibern8time(struct ufs_hba *hba)
{
	int ret = 0;
	u32 local_tx_hibern8_time_cap = 0, peer_rx_hibern8_time_cap = 0;
	u32 max_hibern8_time, tuned_pa_hibern8time;

	ret = ufshcd_dme_get(hba,
			     UIC_ARG_MIB_SEL(TX_HIBERN8TIME_CAPABILITY,
					UIC_ARG_MPHY_TX_GEN_SEL_INDEX(0)),
				  &local_tx_hibern8_time_cap);
	if (ret)
		goto out;

	ret = ufshcd_dme_peer_get(hba,
				  UIC_ARG_MIB_SEL(RX_HIBERN8TIME_CAPABILITY,
					UIC_ARG_MPHY_RX_GEN_SEL_INDEX(0)),
				  &peer_rx_hibern8_time_cap);
	if (ret)
		goto out;

	max_hibern8_time = max(local_tx_hibern8_time_cap,
			       peer_rx_hibern8_time_cap);
	/* make sure proper unit conversion is applied */
	tuned_pa_hibern8time = ((max_hibern8_time * HIBERN8TIME_UNIT_US)
				/ PA_HIBERN8_TIME_UNIT_US);
	ret = ufshcd_dme_set(hba, UIC_ARG_MIB(PA_HIBERN8TIME),
			     tuned_pa_hibern8time);
out:
	return ret;
}

/**
 * ufshcd_quirk_tune_host_pa_tactivate - Ensures that host PA_TACTIVATE is
 * less than device PA_TACTIVATE time.
 * @hba: per-adapter instance
 *
 * Some UFS devices require host PA_TACTIVATE to be lower than device
 * PA_TACTIVATE, we need to enable UFS_DEVICE_QUIRK_HOST_PA_TACTIVATE quirk
 * for such devices.
 *
 * Returns zero on success, non-zero error value on failure.
 */
static int ufshcd_quirk_tune_host_pa_tactivate(struct ufs_hba *hba)
{
	int ret = 0;
	u32 granularity, peer_granularity;
	u32 pa_tactivate, peer_pa_tactivate;
	u32 pa_tactivate_us, peer_pa_tactivate_us;
	u8 gran_to_us_table[] = {1, 4, 8, 16, 32, 100};

	ret = ufshcd_dme_get(hba, UIC_ARG_MIB(PA_GRANULARITY),
				  &granularity);
	if (ret)
		goto out;

	ret = ufshcd_dme_peer_get(hba, UIC_ARG_MIB(PA_GRANULARITY),
				  &peer_granularity);
	if (ret)
		goto out;

	if ((granularity < PA_GRANULARITY_MIN_VAL) ||
	    (granularity > PA_GRANULARITY_MAX_VAL)) {
		dev_err(hba->dev, "%s: invalid host PA_GRANULARITY %d",
			__func__, granularity);
		return -EINVAL;
	}

	if ((peer_granularity < PA_GRANULARITY_MIN_VAL) ||
	    (peer_granularity > PA_GRANULARITY_MAX_VAL)) {
		dev_err(hba->dev, "%s: invalid device PA_GRANULARITY %d",
			__func__, peer_granularity);
		return -EINVAL;
	}

	ret = ufshcd_dme_get(hba, UIC_ARG_MIB(PA_TACTIVATE), &pa_tactivate);
	if (ret)
		goto out;

	ret = ufshcd_dme_peer_get(hba, UIC_ARG_MIB(PA_TACTIVATE),
				  &peer_pa_tactivate);
	if (ret)
		goto out;

	pa_tactivate_us = pa_tactivate * gran_to_us_table[granularity - 1];
	peer_pa_tactivate_us = peer_pa_tactivate *
			     gran_to_us_table[peer_granularity - 1];

	if (pa_tactivate_us > peer_pa_tactivate_us) {
		u32 new_peer_pa_tactivate;

		new_peer_pa_tactivate = pa_tactivate_us /
				      gran_to_us_table[peer_granularity - 1];
		new_peer_pa_tactivate++;
		ret = ufshcd_dme_peer_set(hba, UIC_ARG_MIB(PA_TACTIVATE),
					  new_peer_pa_tactivate);
	}

out:
	return ret;
}

static void ufshcd_tune_unipro_params(struct ufs_hba *hba)
{
	if (ufshcd_is_unipro_pa_params_tuning_req(hba)) {
		ufshcd_tune_pa_tactivate(hba);
		ufshcd_tune_pa_hibern8time(hba);
	}

	ufshcd_vops_apply_dev_quirks(hba);

	if (hba->dev_quirks & UFS_DEVICE_QUIRK_PA_TACTIVATE)
		/* set 1ms timeout for PA_TACTIVATE */
		ufshcd_dme_set(hba, UIC_ARG_MIB(PA_TACTIVATE), 10);

	if (hba->dev_quirks & UFS_DEVICE_QUIRK_HOST_PA_TACTIVATE)
		ufshcd_quirk_tune_host_pa_tactivate(hba);
}

static void ufshcd_clear_dbg_ufs_stats(struct ufs_hba *hba)
{
	hba->ufs_stats.hibern8_exit_cnt = 0;
	hba->ufs_stats.last_hibern8_exit_tstamp = ktime_set(0, 0);
	hba->req_abort_count = 0;
}

static void ufshcd_init_desc_sizes(struct ufs_hba *hba)
{
	int err;

	err = ufshcd_read_desc_length(hba, QUERY_DESC_IDN_DEVICE, 0,
		&hba->desc_size.dev_desc);
	if (err)
		hba->desc_size.dev_desc = QUERY_DESC_DEVICE_DEF_SIZE;

	err = ufshcd_read_desc_length(hba, QUERY_DESC_IDN_POWER, 0,
		&hba->desc_size.pwr_desc);
	if (err)
		hba->desc_size.pwr_desc = QUERY_DESC_POWER_DEF_SIZE;

	err = ufshcd_read_desc_length(hba, QUERY_DESC_IDN_INTERCONNECT, 0,
		&hba->desc_size.interc_desc);
	if (err)
		hba->desc_size.interc_desc = QUERY_DESC_INTERCONNECT_DEF_SIZE;

	err = ufshcd_read_desc_length(hba, QUERY_DESC_IDN_CONFIGURATION, 0,
		&hba->desc_size.conf_desc);
	if (err)
		hba->desc_size.conf_desc = QUERY_DESC_CONFIGURATION_DEF_SIZE;

	err = ufshcd_read_desc_length(hba, QUERY_DESC_IDN_UNIT, 0,
		&hba->desc_size.unit_desc);
	if (err)
		hba->desc_size.unit_desc = QUERY_DESC_UNIT_DEF_SIZE;

	err = ufshcd_read_desc_length(hba, QUERY_DESC_IDN_GEOMETRY, 0,
		&hba->desc_size.geom_desc);
	if (err)
		hba->desc_size.geom_desc = QUERY_DESC_GEOMETRY_DEF_SIZE;

	err = ufshcd_read_desc_length(hba, QUERY_DESC_IDN_HEALTH, 0,
		&hba->desc_size.hlth_desc);
	if (err)
		hba->desc_size.hlth_desc = QUERY_DESC_HEALTH_DEF_SIZE;
}

static int ufshcd_device_geo_params_init(struct ufs_hba *hba)
{
	int err;
	size_t buff_len;
	u8 *desc_buf;

	buff_len = hba->desc_size.geom_desc;
	desc_buf = kmalloc(buff_len, GFP_KERNEL);
	if (!desc_buf) {
		err = -ENOMEM;
		goto out;
	}

	err = ufshcd_read_desc(hba, QUERY_DESC_IDN_GEOMETRY, 0,
			desc_buf, buff_len);
	if (err) {
		dev_err(hba->dev, "%s: Failed reading Geometry Desc. err = %d\n",
				__func__, err);
		goto out;
	}

	if (desc_buf[GEOMETRY_DESC_PARAM_MAX_NUM_LUN] == 1)
		hba->dev_info.max_lu_supported = 32;
	else if (desc_buf[GEOMETRY_DESC_PARAM_MAX_NUM_LUN] == 0)
		hba->dev_info.max_lu_supported = 8;

out:
	kfree(desc_buf);
	return err;
}

static struct ufs_ref_clk ufs_ref_clk_freqs[] = {
	{19200000, REF_CLK_FREQ_19_2_MHZ},
	{26000000, REF_CLK_FREQ_26_MHZ},
	{38400000, REF_CLK_FREQ_38_4_MHZ},
	{52000000, REF_CLK_FREQ_52_MHZ},
	{0, REF_CLK_FREQ_INVAL},
};

static enum ufs_ref_clk_freq
ufs_get_bref_clk_from_hz(unsigned long freq)
{
	int i;

	for (i = 0; ufs_ref_clk_freqs[i].freq_hz; i++)
		if (ufs_ref_clk_freqs[i].freq_hz == freq)
			return ufs_ref_clk_freqs[i].val;

	return REF_CLK_FREQ_INVAL;
}

void ufshcd_parse_dev_ref_clk_freq(struct ufs_hba *hba, struct clk *refclk)
{
	unsigned long freq;

	freq = clk_get_rate(refclk);

	hba->dev_ref_clk_freq =
		ufs_get_bref_clk_from_hz(freq);

	if (hba->dev_ref_clk_freq == REF_CLK_FREQ_INVAL)
		dev_err(hba->dev,
		"invalid ref_clk setting = %ld\n", freq);
}

static int ufshcd_set_dev_ref_clk(struct ufs_hba *hba)
{
	int err;
	u32 ref_clk;
	u32 freq = hba->dev_ref_clk_freq;

	err = ufshcd_query_attr_retry(hba, UPIU_QUERY_OPCODE_READ_ATTR,
			QUERY_ATTR_IDN_REF_CLK_FREQ, 0, 0, &ref_clk);

	if (err) {
		dev_err(hba->dev, "failed reading bRefClkFreq. err = %d\n",
			err);
		goto out;
	}

	if (ref_clk == freq)
		goto out; /* nothing to update */

	err = ufshcd_query_attr_retry(hba, UPIU_QUERY_OPCODE_WRITE_ATTR,
			QUERY_ATTR_IDN_REF_CLK_FREQ, 0, 0, &freq);

	if (err) {
		dev_err(hba->dev, "bRefClkFreq setting to %lu Hz failed\n",
			ufs_ref_clk_freqs[freq].freq_hz);
		goto out;
	}

	dev_dbg(hba->dev, "bRefClkFreq setting to %lu Hz succeeded\n",
			ufs_ref_clk_freqs[freq].freq_hz);

out:
	return err;
}

static int ufshcd_device_params_init(struct ufs_hba *hba)
{
	bool flag;
	int ret;

	/* Clear any previous UFS device information */
	memset(&hba->dev_info, 0, sizeof(hba->dev_info));

	/* Init check for device descriptor sizes */
	ufshcd_init_desc_sizes(hba);

	/* Init UFS geometry descriptor related parameters */
	ret = ufshcd_device_geo_params_init(hba);
	if (ret)
		goto out;

	/* Check and apply UFS device quirks */
	ret = ufs_get_device_desc(hba);
	if (ret) {
		dev_err(hba->dev, "%s: Failed getting device info. err = %d\n",
			__func__, ret);
		goto out;
	}

	ufs_fixup_device_setup(hba);

	if (!ufshcd_query_flag_retry(hba, UPIU_QUERY_OPCODE_READ_FLAG,
			QUERY_FLAG_IDN_PWR_ON_WPE, &flag))
		hba->dev_info.f_power_on_wp_en = flag;

	/* Probe maximum power mode co-supported by both UFS host and device */
	if (ufshcd_get_max_pwr_mode(hba))
		dev_err(hba->dev,
			"%s: Failed getting max supported power mode\n",
			__func__);
out:
	return ret;
}

/**
 * ufshcd_add_lus - probe and add UFS logical units
 * @hba: per-adapter instance
 */
static int ufshcd_add_lus(struct ufs_hba *hba)
{
	int ret;

	/* Add required well known logical units to scsi mid layer */
	ret = ufshcd_scsi_add_wlus(hba);
	if (ret)
		goto out;

	/* Initialize devfreq after UFS device is detected */
	if (ufshcd_is_clkscaling_supported(hba)) {
		memcpy(&hba->clk_scaling.saved_pwr_info.info,
			&hba->pwr_info,
			sizeof(struct ufs_pa_layer_attr));
		hba->clk_scaling.saved_pwr_info.is_valid = true;
		if (!hba->devfreq) {
			ret = ufshcd_devfreq_init(hba);
			if (ret)
				goto out;
		}

		hba->clk_scaling.is_allowed = true;
	}

	ufs_bsg_probe(hba);
	scsi_scan_host(hba->host);
	pm_runtime_put_sync(hba->dev);

out:
	return ret;
}

/**
 * ufshcd_probe_hba - probe hba to detect device and initialize
 * @hba: per-adapter instance
 * @async: asynchronous execution or not
 *
 * Execute link-startup and verify device initialization
 */
static int ufshcd_probe_hba(struct ufs_hba *hba, bool async)
{
	int ret;
	ktime_t start = ktime_get();

	ret = ufshcd_link_startup(hba);
	if (ret)
		goto out;

	/* set the default level for urgent bkops */
	hba->urgent_bkops_lvl = BKOPS_STATUS_PERF_IMPACT;
	hba->is_urgent_bkops_lvl_checked = false;

	/* Debug counters initialization */
	ufshcd_clear_dbg_ufs_stats(hba);

	/* UniPro link is active now */
	ufshcd_set_link_active(hba);

	/* Verify device initialization by sending NOP OUT UPIU */
	ret = ufshcd_verify_dev_init(hba);
	if (ret)
		goto out;

	/* Initiate UFS initialization, and waiting until completion */
	ret = ufshcd_complete_dev_init(hba);
	if (ret)
		goto out;

	/* Init check for device descriptor sizes */
	ufshcd_init_desc_sizes(hba);

	/*
	 * Initialize UFS device parameters used by driver, these
	 * parameters are associated with UFS descriptors.
	 */
	if (async) {
		ret = ufshcd_device_params_init(hba);
		if (ret)
			goto out;
	}

	ufshcd_tune_unipro_params(hba);

	/* UFS device is also active now */
	ufshcd_set_ufs_dev_active(hba);
	ufshcd_force_reset_auto_bkops(hba);
	hba->wlun_dev_clr_ua = true;

	/* Gear up to HS gear if supported */
	if (hba->max_pwr_info.is_valid) {
		/*
		 * Set the right value to bRefClkFreq before attempting to
		 * switch to HS gears.
		 */
		if (hba->dev_ref_clk_freq != REF_CLK_FREQ_INVAL)
			ufshcd_set_dev_ref_clk(hba);
		ret = ufshcd_config_pwr_mode(hba, &hba->max_pwr_info.info);
		if (ret) {
			dev_err(hba->dev, "%s: Failed setting power mode, err = %d\n",
					__func__, ret);
			goto out;
		}
		ufshcd_print_pwr_info(hba);
	}

	/*
	 * bActiveICCLevel is volatile for UFS device (as per latest v2.1 spec)
	 * and for removable UFS card as well, hence always set the parameter.
	 * Note: Error handler may issue the device reset hence resetting
	 *       bActiveICCLevel as well so it is always safe to set this here.
	 */
<<<<<<< HEAD
	ufshcd_set_active_icc_lvl(hba);
=======
	if (!ufshcd_eh_in_progress(hba) && !hba->pm_op_in_progress) {
		bool flag;

		/* clear any previous UFS device information */
		memset(&hba->dev_info, 0, sizeof(hba->dev_info));
		if (!ufshcd_query_flag_retry(hba, UPIU_QUERY_OPCODE_READ_FLAG,
				QUERY_FLAG_IDN_PWR_ON_WPE, &flag))
			hba->dev_info.f_power_on_wp_en = flag;

		if (!hba->is_init_prefetch)
			ufshcd_init_icc_levels(hba);

		/* Add required well known logical units to scsi mid layer */
		ret = ufshcd_scsi_add_wlus(hba);
		if (ret)
			goto out;

		/* Initialize devfreq after UFS device is detected */
		if (ufshcd_is_clkscaling_supported(hba)) {
			memcpy(&hba->clk_scaling.saved_pwr_info.info,
				&hba->pwr_info,
				sizeof(struct ufs_pa_layer_attr));
			hba->clk_scaling.saved_pwr_info.is_valid = true;
			if (!hba->devfreq) {
				ret = ufshcd_devfreq_init(hba);
				if (ret)
					goto out;
			}
			hba->clk_scaling.is_allowed = true;
		}
>>>>>>> 95bff4cd

	/* set the state as operational after switching to desired gear */
	hba->ufshcd_state = UFSHCD_STATE_OPERATIONAL;

	/* Enable Auto-Hibernate if configured */
	ufshcd_auto_hibern8_enable(hba);

out:

	trace_ufshcd_init(dev_name(hba->dev), ret,
		ktime_to_us(ktime_sub(ktime_get(), start)),
		hba->curr_dev_pwr_mode, hba->uic_link_state);
	return ret;
}

/**
 * ufshcd_async_scan - asynchronous execution for probing hba
 * @data: data pointer to pass to this function
 * @cookie: cookie data
 */
static void ufshcd_async_scan(void *data, async_cookie_t cookie)
{
	struct ufs_hba *hba = (struct ufs_hba *)data;
	int ret;

	/* Initialize hba, detect and initialize UFS device */
	ret = ufshcd_probe_hba(hba, true);
	if (ret)
		goto out;

	/* Probe and add UFS logical units  */
	ret = ufshcd_add_lus(hba);
out:
	/*
	 * If we failed to initialize the device or the device is not
	 * present, turn off the power/clocks etc.
	 */
	if (ret) {
		pm_runtime_put_sync(hba->dev);
		ufshcd_exit_clk_scaling(hba);
		ufshcd_hba_exit(hba);
	}
}

static enum blk_eh_timer_return ufshcd_eh_timed_out(struct scsi_cmnd *scmd)
{
	unsigned long flags;
	struct Scsi_Host *host;
	struct ufs_hba *hba;
	int index;
	bool found = false;

	if (!scmd || !scmd->device || !scmd->device->host)
		return BLK_EH_DONE;

	host = scmd->device->host;
	hba = shost_priv(host);
	if (!hba)
		return BLK_EH_DONE;

	spin_lock_irqsave(host->host_lock, flags);

	for_each_set_bit(index, &hba->outstanding_reqs, hba->nutrs) {
		if (hba->lrb[index].cmd == scmd) {
			found = true;
			break;
		}
	}

	spin_unlock_irqrestore(host->host_lock, flags);

	/*
	 * Bypass SCSI error handling and reset the block layer timer if this
	 * SCSI command was not actually dispatched to UFS driver, otherwise
	 * let SCSI layer handle the error as usual.
	 */
	return found ? BLK_EH_DONE : BLK_EH_RESET_TIMER;
}

static const struct attribute_group *ufshcd_driver_groups[] = {
	&ufs_sysfs_unit_descriptor_group,
	&ufs_sysfs_lun_attributes_group,
	NULL,
};

static struct scsi_host_template ufshcd_driver_template = {
	.module			= THIS_MODULE,
	.name			= UFSHCD,
	.proc_name		= UFSHCD,
	.queuecommand		= ufshcd_queuecommand,
	.slave_alloc		= ufshcd_slave_alloc,
	.slave_configure	= ufshcd_slave_configure,
	.slave_destroy		= ufshcd_slave_destroy,
	.change_queue_depth	= ufshcd_change_queue_depth,
	.eh_abort_handler	= ufshcd_abort,
	.eh_device_reset_handler = ufshcd_eh_device_reset_handler,
	.eh_host_reset_handler   = ufshcd_eh_host_reset_handler,
	.eh_timed_out		= ufshcd_eh_timed_out,
	.this_id		= -1,
	.sg_tablesize		= SG_ALL,
	.cmd_per_lun		= UFSHCD_CMD_PER_LUN,
	.can_queue		= UFSHCD_CAN_QUEUE,
	.max_host_blocked	= 1,
	.track_queue_depth	= 1,
	.sdev_groups		= ufshcd_driver_groups,
	.dma_boundary		= PAGE_SIZE - 1,
	.rpm_autosuspend_delay	= RPM_AUTOSUSPEND_DELAY_MS,
};

static int ufshcd_config_vreg_load(struct device *dev, struct ufs_vreg *vreg,
				   int ua)
{
	int ret;

	if (!vreg)
		return 0;

	/*
	 * "set_load" operation shall be required on those regulators
	 * which specifically configured current limitation. Otherwise
	 * zero max_uA may cause unexpected behavior when regulator is
	 * enabled or set as high power mode.
	 */
	if (!vreg->max_uA)
		return 0;

	ret = regulator_set_load(vreg->reg, ua);
	if (ret < 0) {
		dev_err(dev, "%s: %s set load (ua=%d) failed, err=%d\n",
				__func__, vreg->name, ua, ret);
	}

	return ret;
}

static inline int ufshcd_config_vreg_lpm(struct ufs_hba *hba,
					 struct ufs_vreg *vreg)
{
	return ufshcd_config_vreg_load(hba->dev, vreg, UFS_VREG_LPM_LOAD_UA);
}

static inline int ufshcd_config_vreg_hpm(struct ufs_hba *hba,
					 struct ufs_vreg *vreg)
{
	if (!vreg)
		return 0;

	return ufshcd_config_vreg_load(hba->dev, vreg, vreg->max_uA);
}

static int ufshcd_config_vreg(struct device *dev,
		struct ufs_vreg *vreg, bool on)
{
	int ret = 0;
	struct regulator *reg;
	const char *name;
	int min_uV, uA_load;

	BUG_ON(!vreg);

	reg = vreg->reg;
	name = vreg->name;

	if (regulator_count_voltages(reg) > 0) {
		uA_load = on ? vreg->max_uA : 0;
		ret = ufshcd_config_vreg_load(dev, vreg, uA_load);
		if (ret)
			goto out;

		if (vreg->min_uV && vreg->max_uV) {
			min_uV = on ? vreg->min_uV : 0;
			ret = regulator_set_voltage(reg, min_uV, vreg->max_uV);
			if (ret) {
				dev_err(dev,
					"%s: %s set voltage failed, err=%d\n",
					__func__, name, ret);
				goto out;
			}
		}
	}
out:
	return ret;
}

static int ufshcd_enable_vreg(struct device *dev, struct ufs_vreg *vreg)
{
	int ret = 0;

	if (!vreg || vreg->enabled)
		goto out;

	ret = ufshcd_config_vreg(dev, vreg, true);
	if (!ret)
		ret = regulator_enable(vreg->reg);

	if (!ret)
		vreg->enabled = true;
	else
		dev_err(dev, "%s: %s enable failed, err=%d\n",
				__func__, vreg->name, ret);
out:
	return ret;
}

static int ufshcd_disable_vreg(struct device *dev, struct ufs_vreg *vreg)
{
	int ret = 0;

	if (!vreg || !vreg->enabled)
		goto out;

	ret = regulator_disable(vreg->reg);

	if (!ret) {
		/* ignore errors on applying disable config */
		ufshcd_config_vreg(dev, vreg, false);
		vreg->enabled = false;
	} else {
		dev_err(dev, "%s: %s disable failed, err=%d\n",
				__func__, vreg->name, ret);
	}
out:
	return ret;
}

static int ufshcd_setup_vreg(struct ufs_hba *hba, bool on)
{
	int ret = 0;
	struct device *dev = hba->dev;
	struct ufs_vreg_info *info = &hba->vreg_info;

	ret = ufshcd_toggle_vreg(dev, info->vcc, on);
	if (ret)
		goto out;

	ret = ufshcd_toggle_vreg(dev, info->vccq, on);
	if (ret)
		goto out;

	ret = ufshcd_toggle_vreg(dev, info->vccq2, on);
	if (ret)
		goto out;

out:
	if (ret) {
		ufshcd_toggle_vreg(dev, info->vccq2, false);
		ufshcd_toggle_vreg(dev, info->vccq, false);
		ufshcd_toggle_vreg(dev, info->vcc, false);
	}
	return ret;
}

static int ufshcd_setup_hba_vreg(struct ufs_hba *hba, bool on)
{
	struct ufs_vreg_info *info = &hba->vreg_info;

	return ufshcd_toggle_vreg(hba->dev, info->vdd_hba, on);
}

static int ufshcd_get_vreg(struct device *dev, struct ufs_vreg *vreg)
{
	int ret = 0;

	if (!vreg)
		goto out;

	vreg->reg = devm_regulator_get(dev, vreg->name);
	if (IS_ERR(vreg->reg)) {
		ret = PTR_ERR(vreg->reg);
		dev_err(dev, "%s: %s get failed, err=%d\n",
				__func__, vreg->name, ret);
	}
out:
	return ret;
}

static int ufshcd_init_vreg(struct ufs_hba *hba)
{
	int ret = 0;
	struct device *dev = hba->dev;
	struct ufs_vreg_info *info = &hba->vreg_info;

	ret = ufshcd_get_vreg(dev, info->vcc);
	if (ret)
		goto out;

	ret = ufshcd_get_vreg(dev, info->vccq);
	if (ret)
		goto out;

	ret = ufshcd_get_vreg(dev, info->vccq2);
out:
	return ret;
}

static int ufshcd_init_hba_vreg(struct ufs_hba *hba)
{
	struct ufs_vreg_info *info = &hba->vreg_info;

	if (info)
		return ufshcd_get_vreg(hba->dev, info->vdd_hba);

	return 0;
}

static int __ufshcd_setup_clocks(struct ufs_hba *hba, bool on,
					bool skip_ref_clk)
{
	int ret = 0;
	struct ufs_clk_info *clki;
	struct list_head *head = &hba->clk_list_head;
	unsigned long flags;
	ktime_t start = ktime_get();
	bool clk_state_changed = false;

	if (list_empty(head))
		goto out;

	ret = ufshcd_vops_setup_clocks(hba, on, PRE_CHANGE);
	if (ret)
		return ret;

	list_for_each_entry(clki, head, list) {
		if (!IS_ERR_OR_NULL(clki->clk)) {
			if (skip_ref_clk && !strcmp(clki->name, "ref_clk"))
				continue;

			clk_state_changed = on ^ clki->enabled;
			if (on && !clki->enabled) {
				ret = clk_prepare_enable(clki->clk);
				if (ret) {
					dev_err(hba->dev, "%s: %s prepare enable failed, %d\n",
						__func__, clki->name, ret);
					goto out;
				}
			} else if (!on && clki->enabled) {
				clk_disable_unprepare(clki->clk);
			}
			clki->enabled = on;
			dev_dbg(hba->dev, "%s: clk: %s %sabled\n", __func__,
					clki->name, on ? "en" : "dis");
		}
	}

	ret = ufshcd_vops_setup_clocks(hba, on, POST_CHANGE);
	if (ret)
		return ret;

out:
	if (ret) {
		list_for_each_entry(clki, head, list) {
			if (!IS_ERR_OR_NULL(clki->clk) && clki->enabled)
				clk_disable_unprepare(clki->clk);
		}
	} else if (!ret && on) {
		spin_lock_irqsave(hba->host->host_lock, flags);
		hba->clk_gating.state = CLKS_ON;
		trace_ufshcd_clk_gating(dev_name(hba->dev),
					hba->clk_gating.state);
		spin_unlock_irqrestore(hba->host->host_lock, flags);
	}

	if (clk_state_changed)
		trace_ufshcd_profile_clk_gating(dev_name(hba->dev),
			(on ? "on" : "off"),
			ktime_to_us(ktime_sub(ktime_get(), start)), ret);
	return ret;
}

static int ufshcd_setup_clocks(struct ufs_hba *hba, bool on)
{
	return  __ufshcd_setup_clocks(hba, on, false);
}

static int ufshcd_init_clocks(struct ufs_hba *hba)
{
	int ret = 0;
	struct ufs_clk_info *clki;
	struct device *dev = hba->dev;
	struct list_head *head = &hba->clk_list_head;

	if (list_empty(head))
		goto out;

	list_for_each_entry(clki, head, list) {
		if (!clki->name)
			continue;

		clki->clk = devm_clk_get(dev, clki->name);
		if (IS_ERR(clki->clk)) {
			ret = PTR_ERR(clki->clk);
			dev_err(dev, "%s: %s clk get failed, %d\n",
					__func__, clki->name, ret);
			goto out;
		}

		/*
		 * Parse device ref clk freq as per device tree "ref_clk".
		 * Default dev_ref_clk_freq is set to REF_CLK_FREQ_INVAL
		 * in ufshcd_alloc_host().
		 */
		if (!strcmp(clki->name, "ref_clk"))
			ufshcd_parse_dev_ref_clk_freq(hba, clki->clk);

		if (clki->max_freq) {
			ret = clk_set_rate(clki->clk, clki->max_freq);
			if (ret) {
				dev_err(hba->dev, "%s: %s clk set rate(%dHz) failed, %d\n",
					__func__, clki->name,
					clki->max_freq, ret);
				goto out;
			}
			clki->curr_freq = clki->max_freq;
		}
		dev_dbg(dev, "%s: clk: %s, rate: %lu\n", __func__,
				clki->name, clk_get_rate(clki->clk));
	}
out:
	return ret;
}

static int ufshcd_variant_hba_init(struct ufs_hba *hba)
{
	int err = 0;

	if (!hba->vops)
		goto out;

	err = ufshcd_vops_init(hba);
	if (err)
		goto out;

	err = ufshcd_vops_setup_regulators(hba, true);
	if (err)
		goto out_exit;

	goto out;

out_exit:
	ufshcd_vops_exit(hba);
out:
	if (err)
		dev_err(hba->dev, "%s: variant %s init failed err %d\n",
			__func__, ufshcd_get_var_name(hba), err);
	return err;
}

static void ufshcd_variant_hba_exit(struct ufs_hba *hba)
{
	if (!hba->vops)
		return;

	ufshcd_vops_setup_regulators(hba, false);

	ufshcd_vops_exit(hba);
}

static int ufshcd_hba_init(struct ufs_hba *hba)
{
	int err;

	/*
	 * Handle host controller power separately from the UFS device power
	 * rails as it will help controlling the UFS host controller power
	 * collapse easily which is different than UFS device power collapse.
	 * Also, enable the host controller power before we go ahead with rest
	 * of the initialization here.
	 */
	err = ufshcd_init_hba_vreg(hba);
	if (err)
		goto out;

	err = ufshcd_setup_hba_vreg(hba, true);
	if (err)
		goto out;

	err = ufshcd_init_clocks(hba);
	if (err)
		goto out_disable_hba_vreg;

	err = ufshcd_setup_clocks(hba, true);
	if (err)
		goto out_disable_hba_vreg;

	err = ufshcd_init_vreg(hba);
	if (err)
		goto out_disable_clks;

	err = ufshcd_setup_vreg(hba, true);
	if (err)
		goto out_disable_clks;

	err = ufshcd_variant_hba_init(hba);
	if (err)
		goto out_disable_vreg;

	hba->is_powered = true;
	goto out;

out_disable_vreg:
	ufshcd_setup_vreg(hba, false);
out_disable_clks:
	ufshcd_setup_clocks(hba, false);
out_disable_hba_vreg:
	ufshcd_setup_hba_vreg(hba, false);
out:
	return err;
}

static void ufshcd_hba_exit(struct ufs_hba *hba)
{
	if (hba->is_powered) {
		ufshcd_variant_hba_exit(hba);
		ufshcd_setup_vreg(hba, false);
		ufshcd_suspend_clkscaling(hba);
		if (ufshcd_is_clkscaling_supported(hba))
			if (hba->devfreq)
				ufshcd_suspend_clkscaling(hba);
		ufshcd_setup_clocks(hba, false);
		ufshcd_setup_hba_vreg(hba, false);
		hba->is_powered = false;
		ufs_put_device_desc(hba);
	}
}

static int
ufshcd_send_request_sense(struct ufs_hba *hba, struct scsi_device *sdp)
{
	unsigned char cmd[6] = {REQUEST_SENSE,
				0,
				0,
				0,
				UFS_SENSE_SIZE,
				0};
	char *buffer;
	int ret;

	buffer = kzalloc(UFS_SENSE_SIZE, GFP_KERNEL);
	if (!buffer) {
		ret = -ENOMEM;
		goto out;
	}

	ret = scsi_execute(sdp, cmd, DMA_FROM_DEVICE, buffer,
			UFS_SENSE_SIZE, NULL, NULL,
			msecs_to_jiffies(1000), 3, 0, RQF_PM, NULL);
	if (ret)
		pr_err("%s: failed with err %d\n", __func__, ret);

	kfree(buffer);
out:
	return ret;
}

/**
 * ufshcd_set_dev_pwr_mode - sends START STOP UNIT command to set device
 *			     power mode
 * @hba: per adapter instance
 * @pwr_mode: device power mode to set
 *
 * Returns 0 if requested power mode is set successfully
 * Returns non-zero if failed to set the requested power mode
 */
static int ufshcd_set_dev_pwr_mode(struct ufs_hba *hba,
				     enum ufs_dev_pwr_mode pwr_mode)
{
	unsigned char cmd[6] = { START_STOP };
	struct scsi_sense_hdr sshdr;
	struct scsi_device *sdp;
	unsigned long flags;
	int ret;

	spin_lock_irqsave(hba->host->host_lock, flags);
	sdp = hba->sdev_ufs_device;
	if (sdp) {
		ret = scsi_device_get(sdp);
		if (!ret && !scsi_device_online(sdp)) {
			ret = -ENODEV;
			scsi_device_put(sdp);
		}
	} else {
		ret = -ENODEV;
	}
	spin_unlock_irqrestore(hba->host->host_lock, flags);

	if (ret)
		return ret;

	/*
	 * If scsi commands fail, the scsi mid-layer schedules scsi error-
	 * handling, which would wait for host to be resumed. Since we know
	 * we are functional while we are here, skip host resume in error
	 * handling context.
	 */
	hba->host->eh_noresume = 1;
	if (hba->wlun_dev_clr_ua) {
		ret = ufshcd_send_request_sense(hba, sdp);
		if (ret)
			goto out;
		/* Unit attention condition is cleared now */
		hba->wlun_dev_clr_ua = false;
	}

	cmd[4] = pwr_mode << 4;

	/*
	 * Current function would be generally called from the power management
	 * callbacks hence set the RQF_PM flag so that it doesn't resume the
	 * already suspended childs.
	 */
	ret = scsi_execute(sdp, cmd, DMA_NONE, NULL, 0, NULL, &sshdr,
			START_STOP_TIMEOUT, 0, 0, RQF_PM, NULL);
	if (ret) {
		sdev_printk(KERN_WARNING, sdp,
			    "START_STOP failed for power mode: %d, result %x\n",
			    pwr_mode, ret);
		if (driver_byte(ret) == DRIVER_SENSE)
			scsi_print_sense_hdr(sdp, NULL, &sshdr);
	}

	if (!ret)
		hba->curr_dev_pwr_mode = pwr_mode;
out:
	scsi_device_put(sdp);
	hba->host->eh_noresume = 0;
	return ret;
}

static int ufshcd_link_state_transition(struct ufs_hba *hba,
					enum uic_link_state req_link_state,
					int check_for_bkops)
{
	int ret = 0;

	if (req_link_state == hba->uic_link_state)
		return 0;

	if (req_link_state == UIC_LINK_HIBERN8_STATE) {
		ret = ufshcd_uic_hibern8_enter(hba);
		if (!ret)
			ufshcd_set_link_hibern8(hba);
		else
			goto out;
	}
	/*
	 * If autobkops is enabled, link can't be turned off because
	 * turning off the link would also turn off the device.
	 */
	else if ((req_link_state == UIC_LINK_OFF_STATE) &&
		   (!check_for_bkops || (check_for_bkops &&
		    !hba->auto_bkops_enabled))) {
		/*
		 * Let's make sure that link is in low power mode, we are doing
		 * this currently by putting the link in Hibern8. Otherway to
		 * put the link in low power mode is to send the DME end point
		 * to device and then send the DME reset command to local
		 * unipro. But putting the link in hibern8 is much faster.
		 */
		ret = ufshcd_uic_hibern8_enter(hba);
		if (ret)
			goto out;
		/*
		 * Change controller state to "reset state" which
		 * should also put the link in off/reset state
		 */
		ufshcd_hba_stop(hba, true);
		/*
		 * TODO: Check if we need any delay to make sure that
		 * controller is reset
		 */
		ufshcd_set_link_off(hba);
	}

out:
	return ret;
}

static void ufshcd_vreg_set_lpm(struct ufs_hba *hba)
{
	/*
	 * It seems some UFS devices may keep drawing more than sleep current
	 * (atleast for 500us) from UFS rails (especially from VCCQ rail).
	 * To avoid this situation, add 2ms delay before putting these UFS
	 * rails in LPM mode.
	 */
	if (!ufshcd_is_link_active(hba) &&
	    hba->dev_quirks & UFS_DEVICE_QUIRK_DELAY_BEFORE_LPM)
		usleep_range(2000, 2100);

	/*
	 * If UFS device is either in UFS_Sleep turn off VCC rail to save some
	 * power.
	 *
	 * If UFS device and link is in OFF state, all power supplies (VCC,
	 * VCCQ, VCCQ2) can be turned off if power on write protect is not
	 * required. If UFS link is inactive (Hibern8 or OFF state) and device
	 * is in sleep state, put VCCQ & VCCQ2 rails in LPM mode.
	 *
	 * Ignore the error returned by ufshcd_toggle_vreg() as device is anyway
	 * in low power state which would save some power.
	 */
	if (ufshcd_is_ufs_dev_poweroff(hba) && ufshcd_is_link_off(hba) &&
	    !hba->dev_info.is_lu_power_on_wp) {
		ufshcd_setup_vreg(hba, false);
	} else if (!ufshcd_is_ufs_dev_active(hba)) {
		ufshcd_toggle_vreg(hba->dev, hba->vreg_info.vcc, false);
		if (!ufshcd_is_link_active(hba)) {
			ufshcd_config_vreg_lpm(hba, hba->vreg_info.vccq);
			ufshcd_config_vreg_lpm(hba, hba->vreg_info.vccq2);
		}
	}
}

static int ufshcd_vreg_set_hpm(struct ufs_hba *hba)
{
	int ret = 0;

	if (ufshcd_is_ufs_dev_poweroff(hba) && ufshcd_is_link_off(hba) &&
	    !hba->dev_info.is_lu_power_on_wp) {
		ret = ufshcd_setup_vreg(hba, true);
	} else if (!ufshcd_is_ufs_dev_active(hba)) {
		if (!ret && !ufshcd_is_link_active(hba)) {
			ret = ufshcd_config_vreg_hpm(hba, hba->vreg_info.vccq);
			if (ret)
				goto vcc_disable;
			ret = ufshcd_config_vreg_hpm(hba, hba->vreg_info.vccq2);
			if (ret)
				goto vccq_lpm;
		}
		ret = ufshcd_toggle_vreg(hba->dev, hba->vreg_info.vcc, true);
	}
	goto out;

vccq_lpm:
	ufshcd_config_vreg_lpm(hba, hba->vreg_info.vccq);
vcc_disable:
	ufshcd_toggle_vreg(hba->dev, hba->vreg_info.vcc, false);
out:
	return ret;
}

static void ufshcd_hba_vreg_set_lpm(struct ufs_hba *hba)
{
	if (ufshcd_is_link_off(hba))
		ufshcd_setup_hba_vreg(hba, false);
}

static void ufshcd_hba_vreg_set_hpm(struct ufs_hba *hba)
{
	if (ufshcd_is_link_off(hba))
		ufshcd_setup_hba_vreg(hba, true);
}

/**
 * ufshcd_suspend - helper function for suspend operations
 * @hba: per adapter instance
 * @pm_op: desired low power operation type
 *
 * This function will try to put the UFS device and link into low power
 * mode based on the "rpm_lvl" (Runtime PM level) or "spm_lvl"
 * (System PM level).
 *
 * If this function is called during shutdown, it will make sure that
 * both UFS device and UFS link is powered off.
 *
 * NOTE: UFS device & link must be active before we enter in this function.
 *
 * Returns 0 for success and non-zero for failure
 */
static int ufshcd_suspend(struct ufs_hba *hba, enum ufs_pm_op pm_op)
{
	int ret = 0;
	enum ufs_pm_level pm_lvl;
	enum ufs_dev_pwr_mode req_dev_pwr_mode;
	enum uic_link_state req_link_state;

	hba->pm_op_in_progress = 1;
	if (!ufshcd_is_shutdown_pm(pm_op)) {
		pm_lvl = ufshcd_is_runtime_pm(pm_op) ?
			 hba->rpm_lvl : hba->spm_lvl;
		req_dev_pwr_mode = ufs_get_pm_lvl_to_dev_pwr_mode(pm_lvl);
		req_link_state = ufs_get_pm_lvl_to_link_pwr_state(pm_lvl);
	} else {
		req_dev_pwr_mode = UFS_POWERDOWN_PWR_MODE;
		req_link_state = UIC_LINK_OFF_STATE;
	}

	ret = ufshcd_crypto_suspend(hba, pm_op);
	if (ret)
		goto out;

	/*
	 * If we can't transition into any of the low power modes
	 * just gate the clocks.
	 */
	ufshcd_hold(hba, false);
	hba->clk_gating.is_suspended = true;

	if (hba->clk_scaling.is_allowed) {
		cancel_work_sync(&hba->clk_scaling.suspend_work);
		cancel_work_sync(&hba->clk_scaling.resume_work);
		ufshcd_suspend_clkscaling(hba);
	}

	if (req_dev_pwr_mode == UFS_ACTIVE_PWR_MODE &&
			req_link_state == UIC_LINK_ACTIVE_STATE) {
		goto disable_clks;
	}

	if ((req_dev_pwr_mode == hba->curr_dev_pwr_mode) &&
	    (req_link_state == hba->uic_link_state))
		goto enable_gating;

	/* UFS device & link must be active before we enter in this function */
	if (!ufshcd_is_ufs_dev_active(hba) || !ufshcd_is_link_active(hba)) {
		ret = -EINVAL;
		goto enable_gating;
	}

	if (ufshcd_is_runtime_pm(pm_op)) {
		if (ufshcd_can_autobkops_during_suspend(hba)) {
			/*
			 * The device is idle with no requests in the queue,
			 * allow background operations if bkops status shows
			 * that performance might be impacted.
			 */
			ret = ufshcd_urgent_bkops(hba);
			if (ret)
				goto enable_gating;
		} else {
			/* make sure that auto bkops is disabled */
			ufshcd_disable_auto_bkops(hba);
		}
	}

	if ((req_dev_pwr_mode != hba->curr_dev_pwr_mode) &&
	     ((ufshcd_is_runtime_pm(pm_op) && !hba->auto_bkops_enabled) ||
	       !ufshcd_is_runtime_pm(pm_op))) {
		/* ensure that bkops is disabled */
		ufshcd_disable_auto_bkops(hba);
		ret = ufshcd_set_dev_pwr_mode(hba, req_dev_pwr_mode);
		if (ret)
			goto enable_gating;
	}

	flush_work(&hba->eeh_work);
	ret = ufshcd_link_state_transition(hba, req_link_state, 1);
	if (ret)
		goto set_dev_active;

	ufshcd_vreg_set_lpm(hba);

disable_clks:
	/*
	 * Call vendor specific suspend callback. As these callbacks may access
	 * vendor specific host controller register space call them before the
	 * host clocks are ON.
	 */
	ret = ufshcd_vops_suspend(hba, pm_op);
	if (ret)
		goto set_link_active;
	/*
	 * Disable the host irq as host controller as there won't be any
	 * host controller transaction expected till resume.
	 */
	ufshcd_disable_irq(hba);

	if (!ufshcd_is_link_active(hba))
		ufshcd_setup_clocks(hba, false);
	else
		/* If link is active, device ref_clk can't be switched off */
		__ufshcd_setup_clocks(hba, false, true);

	hba->clk_gating.state = CLKS_OFF;
	trace_ufshcd_clk_gating(dev_name(hba->dev), hba->clk_gating.state);

	/* Put the host controller in low power mode if possible */
	ufshcd_hba_vreg_set_lpm(hba);
	goto out;

set_link_active:
	if (hba->clk_scaling.is_allowed)
		ufshcd_resume_clkscaling(hba);
	ufshcd_vreg_set_hpm(hba);
	if (ufshcd_is_link_hibern8(hba) && !ufshcd_uic_hibern8_exit(hba))
		ufshcd_set_link_active(hba);
	else if (ufshcd_is_link_off(hba))
		ufshcd_host_reset_and_restore(hba);
set_dev_active:
	if (!ufshcd_set_dev_pwr_mode(hba, UFS_ACTIVE_PWR_MODE))
		ufshcd_disable_auto_bkops(hba);
enable_gating:
	if (hba->clk_scaling.is_allowed)
		ufshcd_resume_clkscaling(hba);
	hba->clk_gating.is_suspended = false;
	ufshcd_release(hba);
	ufshcd_crypto_resume(hba, pm_op);
out:
	hba->pm_op_in_progress = 0;
	if (ret)
		ufshcd_update_reg_hist(&hba->ufs_stats.suspend_err, (u32)ret);
	return ret;
}

/**
 * ufshcd_resume - helper function for resume operations
 * @hba: per adapter instance
 * @pm_op: runtime PM or system PM
 *
 * This function basically brings the UFS device, UniPro link and controller
 * to active state.
 *
 * Returns 0 for success and non-zero for failure
 */
static int ufshcd_resume(struct ufs_hba *hba, enum ufs_pm_op pm_op)
{
	int ret;
	enum uic_link_state old_link_state;
	enum ufs_dev_pwr_mode old_pwr_mode;

	hba->pm_op_in_progress = 1;
	old_link_state = hba->uic_link_state;
	old_pwr_mode = hba->curr_dev_pwr_mode;

	ufshcd_hba_vreg_set_hpm(hba);
	/* Make sure clocks are enabled before accessing controller */
	ret = ufshcd_setup_clocks(hba, true);
	if (ret)
		goto out;

	/* enable the host irq as host controller would be active soon */
	ufshcd_enable_irq(hba);

	ret = ufshcd_vreg_set_hpm(hba);
	if (ret)
		goto disable_irq_and_vops_clks;

	/*
	 * Call vendor specific resume callback. As these callbacks may access
	 * vendor specific host controller register space call them when the
	 * host clocks are ON.
	 */
	ret = ufshcd_vops_resume(hba, pm_op);
	if (ret)
		goto disable_vreg;

	if (ufshcd_is_link_hibern8(hba)) {
		ret = ufshcd_uic_hibern8_exit(hba);
		if (!ret)
			ufshcd_set_link_active(hba);
		else
			goto vendor_suspend;
	} else if (ufshcd_is_link_off(hba)) {
		/*
		 * A full initialization of the host and the device is required
		 * since the link was put to off during suspend.
		 */
		ret = ufshcd_reset_and_restore(hba);
		/*
		 * ufshcd_reset_and_restore() should have already
		 * set the link state as active
		 */
		if (ret || !ufshcd_is_link_active(hba))
			goto vendor_suspend;
	}

	if (!ufshcd_is_ufs_dev_active(hba)) {
		ret = ufshcd_set_dev_pwr_mode(hba, UFS_ACTIVE_PWR_MODE);
		if (ret)
			goto set_old_link_state;
	}

	ret = ufshcd_crypto_resume(hba, pm_op);
	if (ret)
		goto set_old_dev_pwr_mode;

	if (ufshcd_keep_autobkops_enabled_except_suspend(hba))
		ufshcd_enable_auto_bkops(hba);
	else
		/*
		 * If BKOPs operations are urgently needed at this moment then
		 * keep auto-bkops enabled or else disable it.
		 */
		ufshcd_urgent_bkops(hba);

	hba->clk_gating.is_suspended = false;

	if (hba->clk_scaling.is_allowed)
		ufshcd_resume_clkscaling(hba);

	/* Enable Auto-Hibernate if configured */
	ufshcd_auto_hibern8_enable(hba);

	/* Schedule clock gating in case of no access to UFS device yet */
	ufshcd_release(hba);

	goto out;

set_old_dev_pwr_mode:
	if (old_pwr_mode != hba->curr_dev_pwr_mode)
		ufshcd_set_dev_pwr_mode(hba, old_pwr_mode);
set_old_link_state:
	ufshcd_link_state_transition(hba, old_link_state, 0);
vendor_suspend:
	ufshcd_vops_suspend(hba, pm_op);
disable_vreg:
	ufshcd_vreg_set_lpm(hba);
disable_irq_and_vops_clks:
	ufshcd_disable_irq(hba);
	if (hba->clk_scaling.is_allowed)
		ufshcd_suspend_clkscaling(hba);
	ufshcd_setup_clocks(hba, false);
out:
	hba->pm_op_in_progress = 0;
	if (ret)
		ufshcd_update_reg_hist(&hba->ufs_stats.resume_err, (u32)ret);
	return ret;
}

/**
 * ufshcd_system_suspend - system suspend routine
 * @hba: per adapter instance
 *
 * Check the description of ufshcd_suspend() function for more details.
 *
 * Returns 0 for success and non-zero for failure
 */
int ufshcd_system_suspend(struct ufs_hba *hba)
{
	int ret = 0;
	ktime_t start = ktime_get();

	if (!hba || !hba->is_powered)
		return 0;

	if ((ufs_get_pm_lvl_to_dev_pwr_mode(hba->spm_lvl) ==
	     hba->curr_dev_pwr_mode) &&
	    (ufs_get_pm_lvl_to_link_pwr_state(hba->spm_lvl) ==
	     hba->uic_link_state))
		goto out;

	if (pm_runtime_suspended(hba->dev)) {
		/*
		 * UFS device and/or UFS link low power states during runtime
		 * suspend seems to be different than what is expected during
		 * system suspend. Hence runtime resume the devic & link and
		 * let the system suspend low power states to take effect.
		 * TODO: If resume takes longer time, we might have optimize
		 * it in future by not resuming everything if possible.
		 */
		ret = ufshcd_runtime_resume(hba);
		if (ret)
			goto out;
	}

	ret = ufshcd_suspend(hba, UFS_SYSTEM_PM);
out:
	trace_ufshcd_system_suspend(dev_name(hba->dev), ret,
		ktime_to_us(ktime_sub(ktime_get(), start)),
		hba->curr_dev_pwr_mode, hba->uic_link_state);
	if (!ret)
		hba->is_sys_suspended = true;
	return ret;
}
EXPORT_SYMBOL(ufshcd_system_suspend);

/**
 * ufshcd_system_resume - system resume routine
 * @hba: per adapter instance
 *
 * Returns 0 for success and non-zero for failure
 */

int ufshcd_system_resume(struct ufs_hba *hba)
{
	int ret = 0;
	ktime_t start = ktime_get();

	if (!hba)
		return -EINVAL;

	if (!hba->is_powered || pm_runtime_suspended(hba->dev))
		/*
		 * Let the runtime resume take care of resuming
		 * if runtime suspended.
		 */
		goto out;
	else
		ret = ufshcd_resume(hba, UFS_SYSTEM_PM);
out:
	trace_ufshcd_system_resume(dev_name(hba->dev), ret,
		ktime_to_us(ktime_sub(ktime_get(), start)),
		hba->curr_dev_pwr_mode, hba->uic_link_state);
	if (!ret)
		hba->is_sys_suspended = false;
	return ret;
}
EXPORT_SYMBOL(ufshcd_system_resume);

/**
 * ufshcd_runtime_suspend - runtime suspend routine
 * @hba: per adapter instance
 *
 * Check the description of ufshcd_suspend() function for more details.
 *
 * Returns 0 for success and non-zero for failure
 */
int ufshcd_runtime_suspend(struct ufs_hba *hba)
{
	int ret = 0;
	ktime_t start = ktime_get();

	if (!hba)
		return -EINVAL;

	if (!hba->is_powered)
		goto out;
	else
		ret = ufshcd_suspend(hba, UFS_RUNTIME_PM);
out:
	trace_ufshcd_runtime_suspend(dev_name(hba->dev), ret,
		ktime_to_us(ktime_sub(ktime_get(), start)),
		hba->curr_dev_pwr_mode, hba->uic_link_state);
	return ret;
}
EXPORT_SYMBOL(ufshcd_runtime_suspend);

/**
 * ufshcd_runtime_resume - runtime resume routine
 * @hba: per adapter instance
 *
 * This function basically brings the UFS device, UniPro link and controller
 * to active state. Following operations are done in this function:
 *
 * 1. Turn on all the controller related clocks
 * 2. Bring the UniPro link out of Hibernate state
 * 3. If UFS device is in sleep state, turn ON VCC rail and bring the UFS device
 *    to active state.
 * 4. If auto-bkops is enabled on the device, disable it.
 *
 * So following would be the possible power state after this function return
 * successfully:
 *	S1: UFS device in Active state with VCC rail ON
 *	    UniPro link in Active state
 *	    All the UFS/UniPro controller clocks are ON
 *
 * Returns 0 for success and non-zero for failure
 */
int ufshcd_runtime_resume(struct ufs_hba *hba)
{
	int ret = 0;
	ktime_t start = ktime_get();

	if (!hba)
		return -EINVAL;

	if (!hba->is_powered)
		goto out;
	else
		ret = ufshcd_resume(hba, UFS_RUNTIME_PM);
out:
	trace_ufshcd_runtime_resume(dev_name(hba->dev), ret,
		ktime_to_us(ktime_sub(ktime_get(), start)),
		hba->curr_dev_pwr_mode, hba->uic_link_state);
	return ret;
}
EXPORT_SYMBOL(ufshcd_runtime_resume);

int ufshcd_runtime_idle(struct ufs_hba *hba)
{
	return 0;
}
EXPORT_SYMBOL(ufshcd_runtime_idle);

/**
 * ufshcd_shutdown - shutdown routine
 * @hba: per adapter instance
 *
 * This function would power off both UFS device and UFS link.
 *
 * Returns 0 always to allow force shutdown even in case of errors.
 */
int ufshcd_shutdown(struct ufs_hba *hba)
{
	int ret = 0;

	if (!hba->is_powered)
		goto out;

	if (ufshcd_is_ufs_dev_poweroff(hba) && ufshcd_is_link_off(hba))
		goto out;

	if (pm_runtime_suspended(hba->dev)) {
		ret = ufshcd_runtime_resume(hba);
		if (ret)
			goto out;
	}

	ret = ufshcd_suspend(hba, UFS_SHUTDOWN_PM);
out:
	if (ret)
		dev_err(hba->dev, "%s failed, err %d\n", __func__, ret);
	/* allow force shutdown even in case of errors */
	return 0;
}
EXPORT_SYMBOL(ufshcd_shutdown);

/**
 * ufshcd_remove - de-allocate SCSI host and host memory space
 *		data structure memory
 * @hba: per adapter instance
 */
void ufshcd_remove(struct ufs_hba *hba)
{
	ufs_bsg_remove(hba);
	ufs_sysfs_remove_nodes(hba->dev);
	scsi_remove_host(hba->host);
	/* disable interrupts */
	ufshcd_disable_intr(hba, hba->intr_mask);
	ufshcd_hba_stop(hba, true);

	ufshcd_exit_clk_scaling(hba);
	ufshcd_exit_clk_gating(hba);
	if (ufshcd_is_clkscaling_supported(hba))
		device_remove_file(hba->dev, &hba->clk_scaling.enable_attr);
	ufshcd_hba_exit(hba);
}
EXPORT_SYMBOL_GPL(ufshcd_remove);

/**
 * ufshcd_dealloc_host - deallocate Host Bus Adapter (HBA)
 * @hba: pointer to Host Bus Adapter (HBA)
 */
void ufshcd_dealloc_host(struct ufs_hba *hba)
{
	scsi_host_put(hba->host);
}
EXPORT_SYMBOL_GPL(ufshcd_dealloc_host);

/**
 * ufshcd_set_dma_mask - Set dma mask based on the controller
 *			 addressing capability
 * @hba: per adapter instance
 *
 * Returns 0 for success, non-zero for failure
 */
static int ufshcd_set_dma_mask(struct ufs_hba *hba)
{
	if (hba->capabilities & MASK_64_ADDRESSING_SUPPORT) {
		if (!dma_set_mask_and_coherent(hba->dev, DMA_BIT_MASK(64)))
			return 0;
	}
	return dma_set_mask_and_coherent(hba->dev, DMA_BIT_MASK(32));
}

/**
 * ufshcd_alloc_host - allocate Host Bus Adapter (HBA)
 * @dev: pointer to device handle
 * @hba_handle: driver private handle
 * Returns 0 on success, non-zero value on failure
 */
int ufshcd_alloc_host(struct device *dev, struct ufs_hba **hba_handle)
{
	struct Scsi_Host *host;
	struct ufs_hba *hba;
	int err = 0;

	if (!dev) {
		dev_err(dev,
		"Invalid memory reference for dev is NULL\n");
		err = -ENODEV;
		goto out_error;
	}

	host = scsi_host_alloc(&ufshcd_driver_template,
				sizeof(struct ufs_hba));
	if (!host) {
		dev_err(dev, "scsi_host_alloc failed\n");
		err = -ENOMEM;
		goto out_error;
	}

	/*
	 * Do not use blk-mq at this time because blk-mq does not support
	 * runtime pm.
	 */
	host->use_blk_mq = false;

	hba = shost_priv(host);
	hba->host = host;
	hba->dev = dev;
	*hba_handle = hba;
<<<<<<< HEAD
	hba->dev_ref_clk_freq = REF_CLK_FREQ_INVAL;
=======
	hba->sg_entry_size = sizeof(struct ufshcd_sg_entry);
>>>>>>> 95bff4cd

	INIT_LIST_HEAD(&hba->clk_list_head);

out_error:
	return err;
}
EXPORT_SYMBOL(ufshcd_alloc_host);

/**
 * ufshcd_init - Driver initialization routine
 * @hba: per-adapter instance
 * @mmio_base: base register address
 * @irq: Interrupt line of device
 * Returns 0 on success, non-zero value on failure
 */
int ufshcd_init(struct ufs_hba *hba, void __iomem *mmio_base, unsigned int irq)
{
	int err;
	struct Scsi_Host *host = hba->host;
	struct device *dev = hba->dev;

	if (!mmio_base) {
		dev_err(hba->dev,
		"Invalid memory reference for mmio_base is NULL\n");
		err = -ENODEV;
		goto out_error;
	}

	hba->mmio_base = mmio_base;
	hba->irq = irq;
	hba->hba_enable_delay_us = 1000;

	err = ufshcd_hba_init(hba);
	if (err)
		goto out_error;

	/* Read capabilities registers */
	ufshcd_hba_capabilities(hba);

	/* Get UFS version supported by the controller */
	hba->ufs_version = ufshcd_get_ufs_version(hba);

	if ((hba->ufs_version != UFSHCI_VERSION_10) &&
	    (hba->ufs_version != UFSHCI_VERSION_11) &&
	    (hba->ufs_version != UFSHCI_VERSION_20) &&
	    (hba->ufs_version != UFSHCI_VERSION_21))
		dev_err(hba->dev, "invalid UFS version 0x%x\n",
			hba->ufs_version);

	/* Get Interrupt bit mask per version */
	hba->intr_mask = ufshcd_get_intr_mask(hba);

	err = ufshcd_set_dma_mask(hba);
	if (err) {
		dev_err(hba->dev, "set dma mask failed\n");
		goto out_disable;
	}

	/* Allocate memory for host memory space */
	err = ufshcd_memory_alloc(hba);
	if (err) {
		dev_err(hba->dev, "Memory allocation failed\n");
		goto out_disable;
	}

	/* Configure LRB */
	ufshcd_host_memory_configure(hba);

	host->can_queue = hba->nutrs;
	host->cmd_per_lun = hba->nutrs;
	host->max_id = UFSHCD_MAX_ID;
	host->max_lun = UFS_MAX_LUNS;
	host->max_channel = UFSHCD_MAX_CHANNEL;
	host->unique_id = host->host_no;
	host->max_cmd_len = UFS_CDB_SIZE;

	hba->max_pwr_info.is_valid = false;

	/* Initailize wait queue for task management */
	init_waitqueue_head(&hba->tm_wq);
	init_waitqueue_head(&hba->tm_tag_wq);

	/* Initialize work queues */
	INIT_WORK(&hba->eh_work, ufshcd_err_handler);
	INIT_WORK(&hba->eeh_work, ufshcd_exception_event_handler);

	/* Initialize UIC command mutex */
	mutex_init(&hba->uic_cmd_mutex);

	/* Initialize mutex for device management commands */
	mutex_init(&hba->dev_cmd.lock);

	init_rwsem(&hba->clk_scaling_lock);

	/* Initialize device management tag acquire wait queue */
	init_waitqueue_head(&hba->dev_cmd.tag_wq);

	ufshcd_init_clk_gating(hba);

	ufshcd_init_clk_scaling(hba);

	/*
	 * In order to avoid any spurious interrupt immediately after
	 * registering UFS controller interrupt handler, clear any pending UFS
	 * interrupt status and disable all the UFS interrupts.
	 */
	ufshcd_writel(hba, ufshcd_readl(hba, REG_INTERRUPT_STATUS),
		      REG_INTERRUPT_STATUS);
	ufshcd_writel(hba, 0, REG_INTERRUPT_ENABLE);
	/*
	 * Make sure that UFS interrupts are disabled and any pending interrupt
	 * status is cleared before registering UFS interrupt handler.
	 */
	mb();

	/* IRQ registration */
	err = devm_request_irq(dev, irq, ufshcd_intr, IRQF_SHARED, UFSHCD, hba);
	if (err) {
		dev_err(hba->dev, "request irq failed\n");
		goto exit_gating;
	} else {
		hba->is_irq_enabled = true;
	}

	err = scsi_add_host(host, hba->dev);
	if (err) {
		dev_err(hba->dev, "scsi_add_host failed\n");
		goto exit_gating;
	}

	/* Reset the attached device */
	ufshcd_vops_device_reset(hba);

	/* Init crypto */
	err = ufshcd_hba_init_crypto(hba);
	if (err) {
		dev_err(hba->dev, "crypto setup failed\n");
		goto out_remove_scsi_host;
	}

	/* Host controller enable */
	err = ufshcd_hba_enable(hba);
	if (err) {
		dev_err(hba->dev, "Host controller enable failed\n");
		ufshcd_print_host_regs(hba);
		ufshcd_print_host_state(hba);
		goto out_remove_scsi_host;
	}

	/*
	 * Set the default power management level for runtime and system PM.
	 * Default power saving mode is to keep UFS link in Hibern8 state
	 * and UFS device in sleep state.
	 */
	hba->rpm_lvl = ufs_get_desired_pm_lvl_for_dev_link_state(
						UFS_SLEEP_PWR_MODE,
						UIC_LINK_HIBERN8_STATE);
	hba->spm_lvl = ufs_get_desired_pm_lvl_for_dev_link_state(
						UFS_SLEEP_PWR_MODE,
						UIC_LINK_HIBERN8_STATE);

	/* Set the default auto-hiberate idle timer value to 150 ms */
	if (ufshcd_is_auto_hibern8_supported(hba) && !hba->ahit) {
		hba->ahit = FIELD_PREP(UFSHCI_AHIBERN8_TIMER_MASK, 150) |
			    FIELD_PREP(UFSHCI_AHIBERN8_SCALE_MASK, 3);
	}

	/* Hold auto suspend until async scan completes */
	pm_runtime_get_sync(dev);
	atomic_set(&hba->scsi_block_reqs_cnt, 0);
	/*
	 * We are assuming that device wasn't put in sleep/power-down
	 * state exclusively during the boot stage before kernel.
	 * This assumption helps avoid doing link startup twice during
	 * ufshcd_probe_hba().
	 */
	ufshcd_set_ufs_dev_active(hba);

	async_schedule(ufshcd_async_scan, hba);
	ufs_sysfs_add_nodes(hba->dev);

	return 0;

out_remove_scsi_host:
	scsi_remove_host(hba->host);
exit_gating:
	ufshcd_exit_clk_scaling(hba);
	ufshcd_exit_clk_gating(hba);
out_disable:
	hba->is_irq_enabled = false;
	ufshcd_hba_exit(hba);
out_error:
	return err;
}
EXPORT_SYMBOL_GPL(ufshcd_init);

MODULE_AUTHOR("Santosh Yaragnavi <santosh.sy@samsung.com>");
MODULE_AUTHOR("Vinayak Holikatti <h.vinayak@samsung.com>");
MODULE_DESCRIPTION("Generic UFS host controller driver Core");
MODULE_LICENSE("GPL");
MODULE_VERSION(UFSHCD_DRIVER_VERSION);<|MERGE_RESOLUTION|>--- conflicted
+++ resolved
@@ -2176,10 +2176,6 @@
 		return sg_segments;
 
 	if (sg_segments) {
-<<<<<<< HEAD
-		lrbp->utr_descriptor_ptr->prd_table_length =
-			cpu_to_le16((u16) (sg_segments));
-=======
 		if (hba->quirks & UFSHCD_QUIRK_PRDT_BYTE_GRAN)
 			lrbp->utr_descriptor_ptr->prd_table_length =
 				cpu_to_le16((u16)(sg_segments *
@@ -2187,7 +2183,6 @@
 		else
 			lrbp->utr_descriptor_ptr->prd_table_length =
 				cpu_to_le16((u16) (sg_segments));
->>>>>>> 95bff4cd
 
 		prd = (struct ufshcd_sg_entry *)lrbp->ucd_prdt_ptr;
 
@@ -2199,11 +2194,7 @@
 			prd->upper_addr =
 				cpu_to_le32(upper_32_bits(sg->dma_address));
 			prd->reserved = 0;
-<<<<<<< HEAD
-			prd = (void *)prd + sizeof(struct ufshcd_sg_entry);
-=======
 			prd = (void *)prd + hba->sg_entry_size;
->>>>>>> 95bff4cd
 		}
 	} else {
 		lrbp->utr_descriptor_ptr->prd_table_length = 0;
@@ -7229,40 +7220,7 @@
 	 * Note: Error handler may issue the device reset hence resetting
 	 *       bActiveICCLevel as well so it is always safe to set this here.
 	 */
-<<<<<<< HEAD
 	ufshcd_set_active_icc_lvl(hba);
-=======
-	if (!ufshcd_eh_in_progress(hba) && !hba->pm_op_in_progress) {
-		bool flag;
-
-		/* clear any previous UFS device information */
-		memset(&hba->dev_info, 0, sizeof(hba->dev_info));
-		if (!ufshcd_query_flag_retry(hba, UPIU_QUERY_OPCODE_READ_FLAG,
-				QUERY_FLAG_IDN_PWR_ON_WPE, &flag))
-			hba->dev_info.f_power_on_wp_en = flag;
-
-		if (!hba->is_init_prefetch)
-			ufshcd_init_icc_levels(hba);
-
-		/* Add required well known logical units to scsi mid layer */
-		ret = ufshcd_scsi_add_wlus(hba);
-		if (ret)
-			goto out;
-
-		/* Initialize devfreq after UFS device is detected */
-		if (ufshcd_is_clkscaling_supported(hba)) {
-			memcpy(&hba->clk_scaling.saved_pwr_info.info,
-				&hba->pwr_info,
-				sizeof(struct ufs_pa_layer_attr));
-			hba->clk_scaling.saved_pwr_info.is_valid = true;
-			if (!hba->devfreq) {
-				ret = ufshcd_devfreq_init(hba);
-				if (ret)
-					goto out;
-			}
-			hba->clk_scaling.is_allowed = true;
-		}
->>>>>>> 95bff4cd
 
 	/* set the state as operational after switching to desired gear */
 	hba->ufshcd_state = UFSHCD_STATE_OPERATIONAL;
@@ -8555,11 +8513,8 @@
 	hba->host = host;
 	hba->dev = dev;
 	*hba_handle = hba;
-<<<<<<< HEAD
 	hba->dev_ref_clk_freq = REF_CLK_FREQ_INVAL;
-=======
 	hba->sg_entry_size = sizeof(struct ufshcd_sg_entry);
->>>>>>> 95bff4cd
 
 	INIT_LIST_HEAD(&hba->clk_list_head);
 
