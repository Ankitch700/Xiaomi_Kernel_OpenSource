--- conflicted
+++ resolved
@@ -479,11 +479,7 @@
 	ufshcd_print_err_hist(hba, &hba->ufs_stats.host_reset, "host_reset");
 	ufshcd_print_err_hist(hba, &hba->ufs_stats.task_abort, "task_abort");
 
-<<<<<<< HEAD
-	ufshcd_print_clk_freqs(hba);
-=======
 	ufshcd_vops_dbg_register_dump(hba);
->>>>>>> 8ae87ad4
 
 	ufshcd_crypto_debug(hba);
 }
@@ -552,11 +548,6 @@
 	dev_err(hba->dev, "UFS Host state=%d\n", hba->ufshcd_state);
 	dev_err(hba->dev, "lrb in use=0x%lx, outstanding reqs=0x%lx tasks=0x%lx\n",
 		hba->lrb_in_use, hba->outstanding_reqs, hba->outstanding_tasks);
-#if defined(CONFIG_SCSI_UFSHCD_QTI)
-	dev_err(hba->dev, "last intr ts=%lld, last intr status=0x%x\n",
-		ktime_to_us(hba->ufs_stats.last_intr_ts),
-		hba->ufs_stats.last_intr_status);
-#endif
 	dev_err(hba->dev, "saved_err=0x%x, saved_uic_err=0x%x\n",
 		hba->saved_err, hba->saved_uic_err);
 	dev_err(hba->dev, "Device power mode=%d, UIC link state=%d\n",
@@ -2614,13 +2605,8 @@
 		clear_bit_unlock(tag, &hba->lrb_in_use);
 		goto out;
 	}
-<<<<<<< HEAD
-	if (ufshcd_is_clkgating_allowed(hba))
-		WARN_ON(hba->clk_gating.state != CLKS_ON);
-=======
 	WARN_ON(ufshcd_is_clkgating_allowed(hba) &&
 		(hba->clk_gating.state != CLKS_ON));
->>>>>>> 8ae87ad4
 
 	lrbp = &hba->lrb[tag];
 
@@ -4054,7 +4040,6 @@
 		ufshcd_print_host_state(hba);
 		ufshcd_print_pwr_info(hba);
 		ufshcd_print_host_regs(hba);
-		ufshcd_vops_dbg_register_dump(hba);
 	}
 
 	spin_lock_irqsave(hba->host->host_lock, flags);
@@ -4748,7 +4733,6 @@
 		ufshcd_print_host_state(hba);
 		ufshcd_print_pwr_info(hba);
 		ufshcd_print_host_regs(hba);
-		ufshcd_vops_dbg_register_dump(hba);
 	}
 	return ret;
 }
@@ -5112,7 +5096,6 @@
 		ufshcd_print_host_state(hba);
 		ufshcd_print_pwr_info(hba);
 		ufshcd_print_host_regs(hba);
-		ufshcd_vops_dbg_register_dump(hba);
 		break;
 	} /* end of switch */
 
@@ -5972,17 +5955,8 @@
 			goto skip_err_handling;
 	}
 
-<<<<<<< HEAD
-	spin_unlock_irqrestore(hba->host->host_lock, flags);
-	ufshcd_vops_dbg_register_dump(hba);
-	spin_lock_irqsave(hba->host->host_lock, flags);
-
-	if ((hba->saved_err & INT_FATAL_ERRORS) ||
-	    (hba->saved_err & UFSHCD_UIC_HIBERN8_MASK) ||
-=======
 	if (hba->force_reset || ufshcd_is_link_broken(hba) ||
 	    ufshcd_is_saved_err_fatal(hba) ||
->>>>>>> 8ae87ad4
 	    ((hba->saved_err & UIC_ERROR) &&
 	     (hba->saved_uic_err & (UFSHCD_UIC_DL_NAC_RECEIVED_ERROR |
 				    UFSHCD_UIC_DL_TCx_REPLAY_ERROR))))
@@ -6227,21 +6201,9 @@
 			dev_err(hba->dev, "%s: saved_err 0x%x saved_uic_err 0x%x\n",
 					__func__, hba->saved_err,
 					hba->saved_uic_err);
-<<<<<<< HEAD
-
-				ufshcd_print_host_state(hba);
-				ufshcd_print_pwr_info(hba);
-				ufshcd_print_host_regs(hba);
-				ufshcd_print_tmrs(hba, hba->outstanding_tasks);
-				ufshcd_print_trs(hba, hba->outstanding_reqs,
-							pr_prdt);
-			}
-			schedule_work(&hba->eh_work);
-=======
 			ufshcd_dump_regs(hba, 0, UFSHCI_REG_SPACE_SIZE,
 					 "host_regs: ");
 			ufshcd_print_pwr_info(hba);
->>>>>>> 8ae87ad4
 		}
 		ufshcd_schedule_eh_work(hba);
 		retval |= IRQ_HANDLED;
@@ -6328,15 +6290,8 @@
 
 	spin_lock(hba->host->host_lock);
 	intr_status = ufshcd_readl(hba, REG_INTERRUPT_STATUS);
-<<<<<<< HEAD
-#if defined(CONFIG_SCSI_UFSHCD_QTI)
 	hba->ufs_stats.last_intr_status = intr_status;
 	hba->ufs_stats.last_intr_ts = ktime_get();
-#endif
-=======
-	hba->ufs_stats.last_intr_status = intr_status;
-	hba->ufs_stats.last_intr_ts = ktime_get();
->>>>>>> 8ae87ad4
 
 	/*
 	 * There could be max of hba->nutrs reqs in flight and in worst case
@@ -6831,7 +6786,6 @@
 		ufshcd_print_host_state(hba);
 		ufshcd_print_pwr_info(hba);
 		ufshcd_print_host_regs(hba);
-		ufshcd_vops_dbg_register_dump(hba);
 	} else {
 		ufshcd_print_trs(hba, 1 << tag, false);
 	}
@@ -9399,7 +9353,6 @@
 		dev_err(hba->dev, "Host controller enable failed\n");
 		ufshcd_print_host_state(hba);
 		ufshcd_print_host_regs(hba);
-		ufshcd_vops_dbg_register_dump(hba);
 		goto out_remove_scsi_host;
 	}
 
