// SPDX-License-Identifier: GPL-2.0-or-later
/*
 * Universal Flash Storage Host controller driver Core
 * Copyright (C) 2011-2013 Samsung India Software Operations
 * Copyright (c) 2013-2016, The Linux Foundation. All rights reserved.
 *
 * Authors:
 *	Santosh Yaraganavi <santosh.sy@samsung.com>
 *	Vinayak Holikatti <h.vinayak@samsung.com>
 */

#include <linux/async.h>
#include <linux/devfreq.h>
#include <linux/nls.h>
#include <linux/of.h>
#include <linux/bitfield.h>
#include <linux/blk-pm.h>
#include <linux/blkdev.h>
#include <scsi/scsi_driver.h>
#include "ufshcd.h"
#include "ufs_quirks.h"
#include "unipro.h"
#include "ufs-sysfs.h"
#include "ufs-debugfs.h"
#include "ufs-fault-injection.h"
#include "ufs_bsg.h"
#include "ufshcd-crypto.h"
#include "ufshpb.h"
#include <asm/unaligned.h>

#define CREATE_TRACE_POINTS
#include <trace/events/ufs.h>

#undef CREATE_TRACE_POINTS
#include <trace/hooks/ufshcd.h>

#define UFSHCD_ENABLE_INTRS	(UTP_TRANSFER_REQ_COMPL |\
				 UTP_TASK_REQ_COMPL |\
				 UFSHCD_ERROR_MASK)
/* UIC command timeout, unit: ms */
#define UIC_CMD_TIMEOUT	500

/* NOP OUT retries waiting for NOP IN response */
#define NOP_OUT_RETRIES    10
/* Timeout after 50 msecs if NOP OUT hangs without response */
#define NOP_OUT_TIMEOUT    50 /* msecs */

/* Query request retries */
#define QUERY_REQ_RETRIES 3
/* Query request timeout */
#define QUERY_REQ_TIMEOUT 1500 /* 1.5 seconds */

/* Task management command timeout */
#define TM_CMD_TIMEOUT	100 /* msecs */

/* maximum number of retries for a general UIC command  */
#define UFS_UIC_COMMAND_RETRIES 3

/* maximum number of link-startup retries */
#define DME_LINKSTARTUP_RETRIES 3

/* Maximum retries for Hibern8 enter */
#define UIC_HIBERN8_ENTER_RETRIES 3

/* maximum number of reset retries before giving up */
#define MAX_HOST_RESET_RETRIES 5

/* Expose the flag value from utp_upiu_query.value */
#define MASK_QUERY_UPIU_FLAG_LOC 0xFF

/* Interrupt aggregation default timeout, unit: 40us */
#define INT_AGGR_DEF_TO	0x02

/* default delay of autosuspend: 2000 ms */
#define RPM_AUTOSUSPEND_DELAY_MS 2000

/* Default delay of RPM device flush delayed work */
#define RPM_DEV_FLUSH_RECHECK_WORK_DELAY_MS 5000

/* Default value of wait time before gating device ref clock */
#define UFSHCD_REF_CLK_GATING_WAIT_US 0xFF /* microsecs */

/* Polling time to wait for fDeviceInit */
#define FDEVICEINIT_COMPL_TIMEOUT 1500 /* millisecs */

#define wlun_dev_to_hba(dv) shost_priv(to_scsi_device(dv)->host)

#define ufshcd_toggle_vreg(_dev, _vreg, _on)				\
	({                                                              \
		int _ret;                                               \
		if (_on)                                                \
			_ret = ufshcd_enable_vreg(_dev, _vreg);         \
		else                                                    \
			_ret = ufshcd_disable_vreg(_dev, _vreg);        \
		_ret;                                                   \
	})

#define ufshcd_hex_dump(prefix_str, buf, len) do {                       \
	size_t __len = (len);                                            \
	print_hex_dump(KERN_ERR, prefix_str,                             \
		       __len > 4 ? DUMP_PREFIX_OFFSET : DUMP_PREFIX_NONE,\
		       16, 4, buf, __len, false);                        \
} while (0)

int ufshcd_dump_regs(struct ufs_hba *hba, size_t offset, size_t len,
		     const char *prefix)
{
	u32 *regs;
	size_t pos;

	if (offset % 4 != 0 || len % 4 != 0) /* keep readl happy */
		return -EINVAL;

	regs = kzalloc(len, GFP_ATOMIC);
	if (!regs)
		return -ENOMEM;

	for (pos = 0; pos < len; pos += 4) {
		if (offset == 0 &&
		    pos >= REG_UIC_ERROR_CODE_PHY_ADAPTER_LAYER &&
		    pos <= REG_UIC_ERROR_CODE_DME)
			continue;
		regs[pos / 4] = ufshcd_readl(hba, offset + pos);
	}

	ufshcd_hex_dump(prefix, regs, len);
	kfree(regs);

	return 0;
}
EXPORT_SYMBOL_GPL(ufshcd_dump_regs);

enum {
	UFSHCD_MAX_CHANNEL	= 0,
	UFSHCD_MAX_ID		= 1,
	UFSHCD_NUM_RESERVED	= 1,
	UFSHCD_CMD_PER_LUN	= 32 - UFSHCD_NUM_RESERVED,
	UFSHCD_CAN_QUEUE	= 32 - UFSHCD_NUM_RESERVED,
};

/* UFSHCD error handling flags */
enum {
	UFSHCD_EH_IN_PROGRESS = (1 << 0),
};

/* UFSHCD UIC layer error flags */
enum {
	UFSHCD_UIC_DL_PA_INIT_ERROR = (1 << 0), /* Data link layer error */
	UFSHCD_UIC_DL_NAC_RECEIVED_ERROR = (1 << 1), /* Data link layer error */
	UFSHCD_UIC_DL_TCx_REPLAY_ERROR = (1 << 2), /* Data link layer error */
	UFSHCD_UIC_NL_ERROR = (1 << 3), /* Network layer error */
	UFSHCD_UIC_TL_ERROR = (1 << 4), /* Transport Layer error */
	UFSHCD_UIC_DME_ERROR = (1 << 5), /* DME error */
	UFSHCD_UIC_PA_GENERIC_ERROR = (1 << 6), /* Generic PA error */
};

#define ufshcd_set_eh_in_progress(h) \
	((h)->eh_flags |= UFSHCD_EH_IN_PROGRESS)
#define ufshcd_eh_in_progress(h) \
	((h)->eh_flags & UFSHCD_EH_IN_PROGRESS)
#define ufshcd_clear_eh_in_progress(h) \
	((h)->eh_flags &= ~UFSHCD_EH_IN_PROGRESS)

struct ufs_pm_lvl_states ufs_pm_lvl_states[] = {
	[UFS_PM_LVL_0] = {UFS_ACTIVE_PWR_MODE, UIC_LINK_ACTIVE_STATE},
	[UFS_PM_LVL_1] = {UFS_ACTIVE_PWR_MODE, UIC_LINK_HIBERN8_STATE},
	[UFS_PM_LVL_2] = {UFS_SLEEP_PWR_MODE, UIC_LINK_ACTIVE_STATE},
	[UFS_PM_LVL_3] = {UFS_SLEEP_PWR_MODE, UIC_LINK_HIBERN8_STATE},
	[UFS_PM_LVL_4] = {UFS_POWERDOWN_PWR_MODE, UIC_LINK_HIBERN8_STATE},
	[UFS_PM_LVL_5] = {UFS_POWERDOWN_PWR_MODE, UIC_LINK_OFF_STATE},
	/*
	 * For DeepSleep, the link is first put in hibern8 and then off.
	 * Leaving the link in hibern8 is not supported.
	 */
	[UFS_PM_LVL_6] = {UFS_DEEPSLEEP_PWR_MODE, UIC_LINK_OFF_STATE},
};

static inline enum ufs_dev_pwr_mode
ufs_get_pm_lvl_to_dev_pwr_mode(enum ufs_pm_level lvl)
{
	return ufs_pm_lvl_states[lvl].dev_state;
}

static inline enum uic_link_state
ufs_get_pm_lvl_to_link_pwr_state(enum ufs_pm_level lvl)
{
	return ufs_pm_lvl_states[lvl].link_state;
}

static inline enum ufs_pm_level
ufs_get_desired_pm_lvl_for_dev_link_state(enum ufs_dev_pwr_mode dev_state,
					enum uic_link_state link_state)
{
	enum ufs_pm_level lvl;

	for (lvl = UFS_PM_LVL_0; lvl < UFS_PM_LVL_MAX; lvl++) {
		if ((ufs_pm_lvl_states[lvl].dev_state == dev_state) &&
			(ufs_pm_lvl_states[lvl].link_state == link_state))
			return lvl;
	}

	/* if no match found, return the level 0 */
	return UFS_PM_LVL_0;
}

static struct ufs_dev_fix ufs_fixups[] = {
	/* UFS cards deviations table */
	UFS_FIX(UFS_VENDOR_MICRON, UFS_ANY_MODEL,
		UFS_DEVICE_QUIRK_DELAY_BEFORE_LPM |
		UFS_DEVICE_QUIRK_SWAP_L2P_ENTRY_FOR_HPB_READ),
	UFS_FIX(UFS_VENDOR_SAMSUNG, UFS_ANY_MODEL,
		UFS_DEVICE_QUIRK_DELAY_BEFORE_LPM |
		UFS_DEVICE_QUIRK_HOST_PA_TACTIVATE |
		UFS_DEVICE_QUIRK_RECOVERY_FROM_DL_NAC_ERRORS),
	UFS_FIX(UFS_VENDOR_SKHYNIX, UFS_ANY_MODEL,
		UFS_DEVICE_QUIRK_HOST_PA_SAVECONFIGTIME),
	UFS_FIX(UFS_VENDOR_SKHYNIX, "hB8aL1" /*H28U62301AMR*/,
		UFS_DEVICE_QUIRK_HOST_VS_DEBUGSAVECONFIGTIME),
	UFS_FIX(UFS_VENDOR_TOSHIBA, UFS_ANY_MODEL,
		UFS_DEVICE_QUIRK_DELAY_BEFORE_LPM),
	UFS_FIX(UFS_VENDOR_TOSHIBA, "THGLF2G9C8KBADG",
		UFS_DEVICE_QUIRK_PA_TACTIVATE),
	UFS_FIX(UFS_VENDOR_TOSHIBA, "THGLF2G9D8KBADG",
		UFS_DEVICE_QUIRK_PA_TACTIVATE),
	END_FIX
};

static irqreturn_t ufshcd_tmc_handler(struct ufs_hba *hba);
static void ufshcd_async_scan(void *data, async_cookie_t cookie);
static int ufshcd_reset_and_restore(struct ufs_hba *hba);
static int ufshcd_eh_host_reset_handler(struct scsi_cmnd *cmd);
static int ufshcd_clear_tm_cmd(struct ufs_hba *hba, int tag);
static void ufshcd_hba_exit(struct ufs_hba *hba);
static int ufshcd_probe_hba(struct ufs_hba *hba, bool init_dev_params);
static int ufshcd_setup_clocks(struct ufs_hba *hba, bool on);
static inline void ufshcd_add_delay_before_dme_cmd(struct ufs_hba *hba);
static int ufshcd_host_reset_and_restore(struct ufs_hba *hba);
static void ufshcd_resume_clkscaling(struct ufs_hba *hba);
static void ufshcd_suspend_clkscaling(struct ufs_hba *hba);
static void __ufshcd_suspend_clkscaling(struct ufs_hba *hba);
static int ufshcd_scale_clks(struct ufs_hba *hba, bool scale_up);
static irqreturn_t ufshcd_intr(int irq, void *__hba);
static int ufshcd_change_power_mode(struct ufs_hba *hba,
			     struct ufs_pa_layer_attr *pwr_mode);
static void ufshcd_schedule_eh_work(struct ufs_hba *hba);
static int ufshcd_setup_hba_vreg(struct ufs_hba *hba, bool on);
static int ufshcd_setup_vreg(struct ufs_hba *hba, bool on);
static inline int ufshcd_config_vreg_hpm(struct ufs_hba *hba,
					 struct ufs_vreg *vreg);
static int ufshcd_try_to_abort_task(struct ufs_hba *hba, int tag);
static void ufshcd_wb_toggle_flush_during_h8(struct ufs_hba *hba, bool set);
static inline void ufshcd_wb_toggle_flush(struct ufs_hba *hba, bool enable);
static void ufshcd_hba_vreg_set_lpm(struct ufs_hba *hba);
static void ufshcd_hba_vreg_set_hpm(struct ufs_hba *hba);

static inline int ufshcd_use_mcq_hooks(struct ufs_hba *hba)
{
	bool mcq_hooks = false;

	trace_android_vh_ufs_use_mcq_hooks(hba, &mcq_hooks);

	return mcq_hooks;
}

static inline void ufshcd_enable_irq(struct ufs_hba *hba)
{
	if (!hba->is_irq_enabled) {
		enable_irq(hba->irq);
		hba->is_irq_enabled = true;
	}
}

static inline void ufshcd_disable_irq(struct ufs_hba *hba)
{
	if (hba->is_irq_enabled) {
		disable_irq(hba->irq);
		hba->is_irq_enabled = false;
	}
}

static inline void ufshcd_wb_config(struct ufs_hba *hba)
{
	if (!ufshcd_is_wb_allowed(hba))
		return;

	ufshcd_wb_toggle(hba, true);

	ufshcd_wb_toggle_flush_during_h8(hba, true);
	if (!(hba->quirks & UFSHCI_QUIRK_SKIP_MANUAL_WB_FLUSH_CTRL))
		ufshcd_wb_toggle_flush(hba, true);
}

static void ufshcd_scsi_unblock_requests(struct ufs_hba *hba)
{
	if (atomic_dec_and_test(&hba->scsi_block_reqs_cnt))
		scsi_unblock_requests(hba->host);
}

static void ufshcd_scsi_block_requests(struct ufs_hba *hba)
{
	if (atomic_inc_return(&hba->scsi_block_reqs_cnt) == 1)
		scsi_block_requests(hba->host);
}

static void ufshcd_add_cmd_upiu_trace(struct ufs_hba *hba, unsigned int tag,
				      enum ufs_trace_str_t str_t)
{
	struct utp_upiu_req *rq = hba->lrb[tag].ucd_req_ptr;
	struct utp_upiu_header *header;

	if (!trace_ufshcd_upiu_enabled())
		return;

	if (str_t == UFS_CMD_SEND)
		header = &rq->header;
	else
		header = &hba->lrb[tag].ucd_rsp_ptr->header;

	trace_ufshcd_upiu(dev_name(hba->dev), str_t, header, &rq->sc.cdb,
			  UFS_TSF_CDB);
}

static void ufshcd_add_query_upiu_trace(struct ufs_hba *hba,
					enum ufs_trace_str_t str_t,
					struct utp_upiu_req *rq_rsp)
{
	if (!trace_ufshcd_upiu_enabled())
		return;

	trace_ufshcd_upiu(dev_name(hba->dev), str_t, &rq_rsp->header,
			  &rq_rsp->qr, UFS_TSF_OSF);
}

static void ufshcd_add_tm_upiu_trace(struct ufs_hba *hba, unsigned int tag,
				     enum ufs_trace_str_t str_t)
{
	struct utp_task_req_desc *descp = &hba->utmrdl_base_addr[tag];

	trace_android_vh_ufs_send_tm_command(hba, tag, (int)str_t);

	if (!trace_ufshcd_upiu_enabled())
		return;

	if (str_t == UFS_TM_SEND)
		trace_ufshcd_upiu(dev_name(hba->dev), str_t,
				  &descp->upiu_req.req_header,
				  &descp->upiu_req.input_param1,
				  UFS_TSF_TM_INPUT);
	else
		trace_ufshcd_upiu(dev_name(hba->dev), str_t,
				  &descp->upiu_rsp.rsp_header,
				  &descp->upiu_rsp.output_param1,
				  UFS_TSF_TM_OUTPUT);
}

static void ufshcd_add_uic_command_trace(struct ufs_hba *hba,
					 struct uic_command *ucmd,
					 enum ufs_trace_str_t str_t)
{
	u32 cmd;

	trace_android_vh_ufs_send_uic_command(hba, ucmd, (int)str_t);

	if (!trace_ufshcd_uic_command_enabled())
		return;

	if (str_t == UFS_CMD_SEND)
		cmd = ucmd->command;
	else
		cmd = ufshcd_readl(hba, REG_UIC_COMMAND);

	trace_ufshcd_uic_command(dev_name(hba->dev), str_t, cmd,
				 ufshcd_readl(hba, REG_UIC_COMMAND_ARG_1),
				 ufshcd_readl(hba, REG_UIC_COMMAND_ARG_2),
				 ufshcd_readl(hba, REG_UIC_COMMAND_ARG_3));
}

void ufshcd_add_command_trace(struct ufs_hba *hba, unsigned int tag,
				     enum ufs_trace_str_t str_t)
{
	u64 lba = 0;
	u8 opcode = 0, group_id = 0;
	u32 intr, doorbell;
	struct ufshcd_lrb *lrbp = &hba->lrb[tag];
	struct scsi_cmnd *cmd = lrbp->cmd;
	struct request *rq = scsi_cmd_to_rq(cmd);
	int transfer_len = -1;

	if (!cmd)
		return;

	/* trace UPIU also */
	ufshcd_add_cmd_upiu_trace(hba, tag, str_t);
	if (!trace_ufshcd_command_enabled())
		return;

	opcode = cmd->cmnd[0];

	if (opcode == READ_10 || opcode == WRITE_10) {
		/*
		 * Currently we only fully trace read(10) and write(10) commands
		 */
		transfer_len =
		       be32_to_cpu(lrbp->ucd_req_ptr->sc.exp_data_transfer_len);
		lba = scsi_get_lba(cmd);
		if (opcode == WRITE_10)
			group_id = lrbp->cmd->cmnd[6];
	} else if (opcode == UNMAP) {
		/*
		 * The number of Bytes to be unmapped beginning with the lba.
		 */
		transfer_len = blk_rq_bytes(rq);
		lba = scsi_get_lba(cmd);
	}

	intr = ufshcd_readl(hba, REG_INTERRUPT_STATUS);
	doorbell = ufshcd_readl(hba, REG_UTP_TRANSFER_REQ_DOOR_BELL);
	trace_ufshcd_command(dev_name(hba->dev), str_t, tag,
			doorbell, transfer_len, intr, lba, opcode, group_id);
}
EXPORT_SYMBOL_GPL(ufshcd_add_command_trace);

static void ufshcd_print_clk_freqs(struct ufs_hba *hba)
{
	struct ufs_clk_info *clki;
	struct list_head *head = &hba->clk_list_head;

	if (list_empty(head))
		return;

	list_for_each_entry(clki, head, list) {
		if (!IS_ERR_OR_NULL(clki->clk) && clki->min_freq &&
				clki->max_freq)
			dev_err(hba->dev, "clk: %s, rate: %u\n",
					clki->name, clki->curr_freq);
	}
}

static void ufshcd_print_evt(struct ufs_hba *hba, u32 id,
			     char *err_name)
{
	int i;
	bool found = false;
	struct ufs_event_hist *e;

	if (id >= UFS_EVT_CNT)
		return;

	e = &hba->ufs_stats.event[id];

	for (i = 0; i < UFS_EVENT_HIST_LENGTH; i++) {
		int p = (i + e->pos) % UFS_EVENT_HIST_LENGTH;

		if (e->tstamp[p] == 0)
			continue;
		dev_err(hba->dev, "%s[%d] = 0x%x at %lld us\n", err_name, p,
			e->val[p], ktime_to_us(e->tstamp[p]));
		found = true;
	}

	if (!found)
		dev_err(hba->dev, "No record of %s\n", err_name);
	else
		dev_err(hba->dev, "%s: total cnt=%llu\n", err_name, e->cnt);
}

static void ufshcd_print_evt_hist(struct ufs_hba *hba)
{
	ufshcd_dump_regs(hba, 0, UFSHCI_REG_SPACE_SIZE, "host_regs: ");

	ufshcd_print_evt(hba, UFS_EVT_PA_ERR, "pa_err");
	ufshcd_print_evt(hba, UFS_EVT_DL_ERR, "dl_err");
	ufshcd_print_evt(hba, UFS_EVT_NL_ERR, "nl_err");
	ufshcd_print_evt(hba, UFS_EVT_TL_ERR, "tl_err");
	ufshcd_print_evt(hba, UFS_EVT_DME_ERR, "dme_err");
	ufshcd_print_evt(hba, UFS_EVT_AUTO_HIBERN8_ERR,
			 "auto_hibern8_err");
	ufshcd_print_evt(hba, UFS_EVT_FATAL_ERR, "fatal_err");
	ufshcd_print_evt(hba, UFS_EVT_LINK_STARTUP_FAIL,
			 "link_startup_fail");
	ufshcd_print_evt(hba, UFS_EVT_RESUME_ERR, "resume_fail");
	ufshcd_print_evt(hba, UFS_EVT_SUSPEND_ERR,
			 "suspend_fail");
	ufshcd_print_evt(hba, UFS_EVT_DEV_RESET, "dev_reset");
	ufshcd_print_evt(hba, UFS_EVT_HOST_RESET, "host_reset");
	ufshcd_print_evt(hba, UFS_EVT_ABORT, "task_abort");

	ufshcd_vops_dbg_register_dump(hba);
}

static
void ufshcd_print_trs(struct ufs_hba *hba, unsigned long bitmap, bool pr_prdt)
{
	struct ufshcd_lrb *lrbp;
	int prdt_length;
	int tag;

	for_each_set_bit(tag, &bitmap, hba->nutrs) {
		lrbp = &hba->lrb[tag];

		dev_err(hba->dev, "UPIU[%d] - issue time %lld us\n",
				tag, ktime_to_us(lrbp->issue_time_stamp));
		dev_err(hba->dev, "UPIU[%d] - complete time %lld us\n",
				tag, ktime_to_us(lrbp->compl_time_stamp));
		dev_err(hba->dev,
			"UPIU[%d] - Transfer Request Descriptor phys@0x%llx\n",
			tag, (u64)lrbp->utrd_dma_addr);

		ufshcd_hex_dump("UPIU TRD: ", lrbp->utr_descriptor_ptr,
				sizeof(struct utp_transfer_req_desc));
		dev_err(hba->dev, "UPIU[%d] - Request UPIU phys@0x%llx\n", tag,
			(u64)lrbp->ucd_req_dma_addr);
		ufshcd_hex_dump("UPIU REQ: ", lrbp->ucd_req_ptr,
				sizeof(struct utp_upiu_req));
		dev_err(hba->dev, "UPIU[%d] - Response UPIU phys@0x%llx\n", tag,
			(u64)lrbp->ucd_rsp_dma_addr);
		ufshcd_hex_dump("UPIU RSP: ", lrbp->ucd_rsp_ptr,
				sizeof(struct utp_upiu_rsp));

		prdt_length = le16_to_cpu(
			lrbp->utr_descriptor_ptr->prd_table_length);
		if (hba->quirks & UFSHCD_QUIRK_PRDT_BYTE_GRAN)
			prdt_length /= hba->sg_entry_size;

		dev_err(hba->dev,
			"UPIU[%d] - PRDT - %d entries  phys@0x%llx\n",
			tag, prdt_length,
			(u64)lrbp->ucd_prdt_dma_addr);

		if (pr_prdt)
			ufshcd_hex_dump("UPIU PRDT: ", lrbp->ucd_prdt_ptr,
				hba->sg_entry_size * prdt_length);
	}
}

static void ufshcd_print_tmrs(struct ufs_hba *hba, unsigned long bitmap)
{
	int tag;

	for_each_set_bit(tag, &bitmap, hba->nutmrs) {
		struct utp_task_req_desc *tmrdp = &hba->utmrdl_base_addr[tag];

		dev_err(hba->dev, "TM[%d] - Task Management Header\n", tag);
		ufshcd_hex_dump("", tmrdp, sizeof(*tmrdp));
	}
}

static void ufshcd_print_host_state(struct ufs_hba *hba)
{
	struct scsi_device *sdev_ufs = hba->sdev_ufs_device;

	dev_err(hba->dev, "UFS Host state=%d\n", hba->ufshcd_state);
	dev_err(hba->dev, "outstanding reqs=0x%lx tasks=0x%lx\n",
		hba->outstanding_reqs, hba->outstanding_tasks);
	dev_err(hba->dev, "saved_err=0x%x, saved_uic_err=0x%x\n",
		hba->saved_err, hba->saved_uic_err);
	dev_err(hba->dev, "Device power mode=%d, UIC link state=%d\n",
		hba->curr_dev_pwr_mode, hba->uic_link_state);
	dev_err(hba->dev, "PM in progress=%d, sys. suspended=%d\n",
		hba->pm_op_in_progress, hba->is_sys_suspended);
	dev_err(hba->dev, "Auto BKOPS=%d, Host self-block=%d\n",
		hba->auto_bkops_enabled, hba->host->host_self_blocked);
	dev_err(hba->dev, "Clk gate=%d\n", hba->clk_gating.state);
	dev_err(hba->dev,
		"last_hibern8_exit_tstamp at %lld us, hibern8_exit_cnt=%d\n",
		ktime_to_us(hba->ufs_stats.last_hibern8_exit_tstamp),
		hba->ufs_stats.hibern8_exit_cnt);
	dev_err(hba->dev, "last intr at %lld us, last intr status=0x%x\n",
		ktime_to_us(hba->ufs_stats.last_intr_ts),
		hba->ufs_stats.last_intr_status);
	dev_err(hba->dev, "error handling flags=0x%x, req. abort count=%d\n",
		hba->eh_flags, hba->req_abort_count);
	dev_err(hba->dev, "hba->ufs_version=0x%x, Host capabilities=0x%x, caps=0x%x\n",
		hba->ufs_version, hba->capabilities, hba->caps);
	dev_err(hba->dev, "quirks=0x%x, dev. quirks=0x%x\n", hba->quirks,
		hba->dev_quirks);
	if (sdev_ufs)
		dev_err(hba->dev, "UFS dev info: %.8s %.16s rev %.4s\n",
			sdev_ufs->vendor, sdev_ufs->model, sdev_ufs->rev);

	ufshcd_print_clk_freqs(hba);
}

/**
 * ufshcd_print_pwr_info - print power params as saved in hba
 * power info
 * @hba: per-adapter instance
 */
static void ufshcd_print_pwr_info(struct ufs_hba *hba)
{
	static const char * const names[] = {
		"INVALID MODE",
		"FAST MODE",
		"SLOW_MODE",
		"INVALID MODE",
		"FASTAUTO_MODE",
		"SLOWAUTO_MODE",
		"INVALID MODE",
	};

	/*
	 * Using dev_dbg to avoid messages during runtime PM to avoid
	 * never-ending cycles of messages written back to storage by user space
	 * causing runtime resume, causing more messages and so on.
	 */
	dev_dbg(hba->dev, "%s:[RX, TX]: gear=[%d, %d], lane[%d, %d], pwr[%s, %s], rate = %d\n",
		 __func__,
		 hba->pwr_info.gear_rx, hba->pwr_info.gear_tx,
		 hba->pwr_info.lane_rx, hba->pwr_info.lane_tx,
		 names[hba->pwr_info.pwr_rx],
		 names[hba->pwr_info.pwr_tx],
		 hba->pwr_info.hs_rate);
}

static void ufshcd_device_reset(struct ufs_hba *hba)
{
	int err;

	err = ufshcd_vops_device_reset(hba);

	if (!err) {
		ufshcd_set_ufs_dev_active(hba);
		if (ufshcd_is_wb_allowed(hba)) {
			hba->dev_info.wb_enabled = false;
			hba->dev_info.wb_buf_flush_enabled = false;
		}
	}
	if (err != -EOPNOTSUPP)
		ufshcd_update_evt_hist(hba, UFS_EVT_DEV_RESET, err);
}

void ufshcd_delay_us(unsigned long us, unsigned long tolerance)
{
	if (!us)
		return;

	if (us < 10)
		udelay(us);
	else
		usleep_range(us, us + tolerance);
}
EXPORT_SYMBOL_GPL(ufshcd_delay_us);

/**
 * ufshcd_wait_for_register - wait for register value to change
 * @hba: per-adapter interface
 * @reg: mmio register offset
 * @mask: mask to apply to the read register value
 * @val: value to wait for
 * @interval_us: polling interval in microseconds
 * @timeout_ms: timeout in milliseconds
 *
 * Return:
 * -ETIMEDOUT on error, zero on success.
 */
int ufshcd_wait_for_register(struct ufs_hba *hba, u32 reg, u32 mask,
				u32 val, unsigned long interval_us,
				unsigned long timeout_ms)
{
	int err = 0;
	unsigned long timeout = jiffies + msecs_to_jiffies(timeout_ms);

	/* ignore bits that we don't intend to wait on */
	val = val & mask;

	while ((ufshcd_readl(hba, reg) & mask) != val) {
		usleep_range(interval_us, interval_us + 50);
		if (time_after(jiffies, timeout)) {
			if ((ufshcd_readl(hba, reg) & mask) != val)
				err = -ETIMEDOUT;
			break;
		}
	}

	return err;
}

/**
 * ufshcd_get_intr_mask - Get the interrupt bit mask
 * @hba: Pointer to adapter instance
 *
 * Returns interrupt bit mask per version
 */
static inline u32 ufshcd_get_intr_mask(struct ufs_hba *hba)
{
	if (hba->ufs_version == ufshci_version(1, 0))
		return INTERRUPT_MASK_ALL_VER_10;
	if (hba->ufs_version <= ufshci_version(2, 0))
		return INTERRUPT_MASK_ALL_VER_11;

	return INTERRUPT_MASK_ALL_VER_21;
}

/**
 * ufshcd_get_ufs_version - Get the UFS version supported by the HBA
 * @hba: Pointer to adapter instance
 *
 * Returns UFSHCI version supported by the controller
 */
static inline u32 ufshcd_get_ufs_version(struct ufs_hba *hba)
{
	u32 ufshci_ver;

	if (hba->quirks & UFSHCD_QUIRK_BROKEN_UFS_HCI_VERSION)
		ufshci_ver = ufshcd_vops_get_ufs_hci_version(hba);
	else
		ufshci_ver = ufshcd_readl(hba, REG_UFS_VERSION);

	/*
	 * UFSHCI v1.x uses a different version scheme, in order
	 * to allow the use of comparisons with the ufshci_version
	 * function, we convert it to the same scheme as ufs 2.0+.
	 */
	if (ufshci_ver & 0x00010000)
		return ufshci_version(1, ufshci_ver & 0x00000100);

	return ufshci_ver;
}

/**
 * ufshcd_is_device_present - Check if any device connected to
 *			      the host controller
 * @hba: pointer to adapter instance
 *
 * Returns true if device present, false if no device detected
 */
static inline bool ufshcd_is_device_present(struct ufs_hba *hba)
{
	return (ufshcd_readl(hba, REG_CONTROLLER_STATUS) &
						DEVICE_PRESENT) ? true : false;
}

/**
 * ufshcd_get_tr_ocs - Get the UTRD Overall Command Status
 * @lrbp: pointer to local command reference block
 *
 * This function is used to get the OCS field from UTRD
 * Returns the OCS field in the UTRD
 */
static inline int ufshcd_get_tr_ocs(struct ufshcd_lrb *lrbp)
{
	return le32_to_cpu(lrbp->utr_descriptor_ptr->header.dword_2) & MASK_OCS;
}

/**
 * ufshcd_utrl_clear - Clear a bit in UTRLCLR register
 * @hba: per adapter instance
 * @pos: position of the bit to be cleared
 */
static inline void ufshcd_utrl_clear(struct ufs_hba *hba, u32 pos)
{
	if (hba->quirks & UFSHCI_QUIRK_BROKEN_REQ_LIST_CLR)
		ufshcd_writel(hba, (1 << pos), REG_UTP_TRANSFER_REQ_LIST_CLEAR);
	else
		ufshcd_writel(hba, ~(1 << pos),
				REG_UTP_TRANSFER_REQ_LIST_CLEAR);
}

/**
 * ufshcd_utmrl_clear - Clear a bit in UTRMLCLR register
 * @hba: per adapter instance
 * @pos: position of the bit to be cleared
 */
static inline void ufshcd_utmrl_clear(struct ufs_hba *hba, u32 pos)
{
	if (hba->quirks & UFSHCI_QUIRK_BROKEN_REQ_LIST_CLR)
		ufshcd_writel(hba, (1 << pos), REG_UTP_TASK_REQ_LIST_CLEAR);
	else
		ufshcd_writel(hba, ~(1 << pos), REG_UTP_TASK_REQ_LIST_CLEAR);
}

/**
 * ufshcd_get_lists_status - Check UCRDY, UTRLRDY and UTMRLRDY
 * @reg: Register value of host controller status
 *
 * Returns integer, 0 on Success and positive value if failed
 */
static inline int ufshcd_get_lists_status(u32 reg)
{
	return !((reg & UFSHCD_STATUS_READY) == UFSHCD_STATUS_READY);
}

/**
 * ufshcd_get_uic_cmd_result - Get the UIC command result
 * @hba: Pointer to adapter instance
 *
 * This function gets the result of UIC command completion
 * Returns 0 on success, non zero value on error
 */
static inline int ufshcd_get_uic_cmd_result(struct ufs_hba *hba)
{
	return ufshcd_readl(hba, REG_UIC_COMMAND_ARG_2) &
	       MASK_UIC_COMMAND_RESULT;
}

/**
 * ufshcd_get_dme_attr_val - Get the value of attribute returned by UIC command
 * @hba: Pointer to adapter instance
 *
 * This function gets UIC command argument3
 * Returns 0 on success, non zero value on error
 */
static inline u32 ufshcd_get_dme_attr_val(struct ufs_hba *hba)
{
	return ufshcd_readl(hba, REG_UIC_COMMAND_ARG_3);
}

/**
 * ufshcd_get_req_rsp - returns the TR response transaction type
 * @ucd_rsp_ptr: pointer to response UPIU
 */
static inline int
ufshcd_get_req_rsp(struct utp_upiu_rsp *ucd_rsp_ptr)
{
	return be32_to_cpu(ucd_rsp_ptr->header.dword_0) >> 24;
}

/**
 * ufshcd_get_rsp_upiu_result - Get the result from response UPIU
 * @ucd_rsp_ptr: pointer to response UPIU
 *
 * This function gets the response status and scsi_status from response UPIU
 * Returns the response result code.
 */
static inline int
ufshcd_get_rsp_upiu_result(struct utp_upiu_rsp *ucd_rsp_ptr)
{
	return be32_to_cpu(ucd_rsp_ptr->header.dword_1) & MASK_RSP_UPIU_RESULT;
}

/*
 * ufshcd_get_rsp_upiu_data_seg_len - Get the data segment length
 *				from response UPIU
 * @ucd_rsp_ptr: pointer to response UPIU
 *
 * Return the data segment length.
 */
static inline unsigned int
ufshcd_get_rsp_upiu_data_seg_len(struct utp_upiu_rsp *ucd_rsp_ptr)
{
	return be32_to_cpu(ucd_rsp_ptr->header.dword_2) &
		MASK_RSP_UPIU_DATA_SEG_LEN;
}

/**
 * ufshcd_is_exception_event - Check if the device raised an exception event
 * @ucd_rsp_ptr: pointer to response UPIU
 *
 * The function checks if the device raised an exception event indicated in
 * the Device Information field of response UPIU.
 *
 * Returns true if exception is raised, false otherwise.
 */
static inline bool ufshcd_is_exception_event(struct utp_upiu_rsp *ucd_rsp_ptr)
{
	return be32_to_cpu(ucd_rsp_ptr->header.dword_2) &
			MASK_RSP_EXCEPTION_EVENT ? true : false;
}

/**
 * ufshcd_reset_intr_aggr - Reset interrupt aggregation values.
 * @hba: per adapter instance
 */
static inline void
ufshcd_reset_intr_aggr(struct ufs_hba *hba)
{
	ufshcd_writel(hba, INT_AGGR_ENABLE |
		      INT_AGGR_COUNTER_AND_TIMER_RESET,
		      REG_UTP_TRANSFER_REQ_INT_AGG_CONTROL);
}

/**
 * ufshcd_config_intr_aggr - Configure interrupt aggregation values.
 * @hba: per adapter instance
 * @cnt: Interrupt aggregation counter threshold
 * @tmout: Interrupt aggregation timeout value
 */
static inline void
ufshcd_config_intr_aggr(struct ufs_hba *hba, u8 cnt, u8 tmout)
{
	ufshcd_writel(hba, INT_AGGR_ENABLE | INT_AGGR_PARAM_WRITE |
		      INT_AGGR_COUNTER_THLD_VAL(cnt) |
		      INT_AGGR_TIMEOUT_VAL(tmout),
		      REG_UTP_TRANSFER_REQ_INT_AGG_CONTROL);
}

/**
 * ufshcd_disable_intr_aggr - Disables interrupt aggregation.
 * @hba: per adapter instance
 */
static inline void ufshcd_disable_intr_aggr(struct ufs_hba *hba)
{
	ufshcd_writel(hba, 0, REG_UTP_TRANSFER_REQ_INT_AGG_CONTROL);
}

/**
 * ufshcd_enable_run_stop_reg - Enable run-stop registers,
 *			When run-stop registers are set to 1, it indicates the
 *			host controller that it can process the requests
 * @hba: per adapter instance
 */
static void ufshcd_enable_run_stop_reg(struct ufs_hba *hba)
{
	ufshcd_writel(hba, UTP_TASK_REQ_LIST_RUN_STOP_BIT,
		      REG_UTP_TASK_REQ_LIST_RUN_STOP);
	ufshcd_writel(hba, UTP_TRANSFER_REQ_LIST_RUN_STOP_BIT,
		      REG_UTP_TRANSFER_REQ_LIST_RUN_STOP);
}

/**
 * ufshcd_hba_start - Start controller initialization sequence
 * @hba: per adapter instance
 */
static inline void ufshcd_hba_start(struct ufs_hba *hba)
{
	u32 val = CONTROLLER_ENABLE;

	if (ufshcd_crypto_enable(hba))
		val |= CRYPTO_GENERAL_ENABLE;

	ufshcd_writel(hba, val, REG_CONTROLLER_ENABLE);
}

/**
 * ufshcd_is_hba_active - Get controller state
 * @hba: per adapter instance
 *
 * Returns false if controller is active, true otherwise
 */
static inline bool ufshcd_is_hba_active(struct ufs_hba *hba)
{
	return (ufshcd_readl(hba, REG_CONTROLLER_ENABLE) & CONTROLLER_ENABLE)
		? false : true;
}

u32 ufshcd_get_local_unipro_ver(struct ufs_hba *hba)
{
	/* HCI version 1.0 and 1.1 supports UniPro 1.41 */
	if (hba->ufs_version <= ufshci_version(1, 1))
		return UFS_UNIPRO_VER_1_41;
	else
		return UFS_UNIPRO_VER_1_6;
}
EXPORT_SYMBOL(ufshcd_get_local_unipro_ver);

static bool ufshcd_is_unipro_pa_params_tuning_req(struct ufs_hba *hba)
{
	/*
	 * If both host and device support UniPro ver1.6 or later, PA layer
	 * parameters tuning happens during link startup itself.
	 *
	 * We can manually tune PA layer parameters if either host or device
	 * doesn't support UniPro ver 1.6 or later. But to keep manual tuning
	 * logic simple, we will only do manual tuning if local unipro version
	 * doesn't support ver1.6 or later.
	 */
	if (ufshcd_get_local_unipro_ver(hba) < UFS_UNIPRO_VER_1_6)
		return true;
	else
		return false;
}

/**
 * ufshcd_set_clk_freq - set UFS controller clock frequencies
 * @hba: per adapter instance
 * @scale_up: If True, set max possible frequency othewise set low frequency
 *
 * Returns 0 if successful
 * Returns < 0 for any other errors
 */
static int ufshcd_set_clk_freq(struct ufs_hba *hba, bool scale_up)
{
	int ret = 0;
	struct ufs_clk_info *clki;
	struct list_head *head = &hba->clk_list_head;

	if (list_empty(head))
		goto out;

	list_for_each_entry(clki, head, list) {
		if (!IS_ERR_OR_NULL(clki->clk)) {
			if (scale_up && clki->max_freq) {
				if (clki->curr_freq == clki->max_freq)
					continue;

				ret = clk_set_rate(clki->clk, clki->max_freq);
				if (ret) {
					dev_err(hba->dev, "%s: %s clk set rate(%dHz) failed, %d\n",
						__func__, clki->name,
						clki->max_freq, ret);
					break;
				}
				trace_ufshcd_clk_scaling(dev_name(hba->dev),
						"scaled up", clki->name,
						clki->curr_freq,
						clki->max_freq);

				clki->curr_freq = clki->max_freq;

			} else if (!scale_up && clki->min_freq) {
				if (clki->curr_freq == clki->min_freq)
					continue;

				ret = clk_set_rate(clki->clk, clki->min_freq);
				if (ret) {
					dev_err(hba->dev, "%s: %s clk set rate(%dHz) failed, %d\n",
						__func__, clki->name,
						clki->min_freq, ret);
					break;
				}
				trace_ufshcd_clk_scaling(dev_name(hba->dev),
						"scaled down", clki->name,
						clki->curr_freq,
						clki->min_freq);
				clki->curr_freq = clki->min_freq;
			}
		}
		dev_dbg(hba->dev, "%s: clk: %s, rate: %lu\n", __func__,
				clki->name, clk_get_rate(clki->clk));
	}

out:
	return ret;
}

/**
 * ufshcd_scale_clks - scale up or scale down UFS controller clocks
 * @hba: per adapter instance
 * @scale_up: True if scaling up and false if scaling down
 *
 * Returns 0 if successful
 * Returns < 0 for any other errors
 */
static int ufshcd_scale_clks(struct ufs_hba *hba, bool scale_up)
{
	int ret = 0;
	ktime_t start = ktime_get();

	ret = ufshcd_vops_clk_scale_notify(hba, scale_up, PRE_CHANGE);
	if (ret)
		goto out;

	ret = ufshcd_set_clk_freq(hba, scale_up);
	if (ret)
		goto out;

	ret = ufshcd_vops_clk_scale_notify(hba, scale_up, POST_CHANGE);
	if (ret)
		ufshcd_set_clk_freq(hba, !scale_up);

out:
	trace_ufshcd_profile_clk_scaling(dev_name(hba->dev),
			(scale_up ? "up" : "down"),
			ktime_to_us(ktime_sub(ktime_get(), start)), ret);
	return ret;
}

/**
 * ufshcd_is_devfreq_scaling_required - check if scaling is required or not
 * @hba: per adapter instance
 * @scale_up: True if scaling up and false if scaling down
 *
 * Returns true if scaling is required, false otherwise.
 */
static bool ufshcd_is_devfreq_scaling_required(struct ufs_hba *hba,
					       bool scale_up)
{
	struct ufs_clk_info *clki;
	struct list_head *head = &hba->clk_list_head;

	if (list_empty(head))
		return false;

	list_for_each_entry(clki, head, list) {
		if (!IS_ERR_OR_NULL(clki->clk)) {
			if (scale_up && clki->max_freq) {
				if (clki->curr_freq == clki->max_freq)
					continue;
				return true;
			} else if (!scale_up && clki->min_freq) {
				if (clki->curr_freq == clki->min_freq)
					continue;
				return true;
			}
		}
	}

	return false;
}

static int ufshcd_wait_for_doorbell_clr(struct ufs_hba *hba,
					u64 wait_timeout_us)
{
	unsigned long flags;
	int ret = 0;
	u32 tm_doorbell;
	u32 tr_doorbell;
	bool timeout = false, do_last_check = false;
	ktime_t start;

	ufshcd_hold(hba, false);
	spin_lock_irqsave(hba->host->host_lock, flags);
	/*
	 * Wait for all the outstanding tasks/transfer requests.
	 * Verify by checking the doorbell registers are clear.
	 */
	start = ktime_get();
	do {
		if (hba->ufshcd_state != UFSHCD_STATE_OPERATIONAL) {
			ret = -EBUSY;
			goto out;
		}

		tm_doorbell = ufshcd_readl(hba, REG_UTP_TASK_REQ_DOOR_BELL);
		tr_doorbell = ufshcd_readl(hba, REG_UTP_TRANSFER_REQ_DOOR_BELL);
		if (!tm_doorbell && !tr_doorbell) {
			timeout = false;
			break;
		} else if (do_last_check) {
			break;
		}

		spin_unlock_irqrestore(hba->host->host_lock, flags);
		schedule();
		if (ktime_to_us(ktime_sub(ktime_get(), start)) >
		    wait_timeout_us) {
			timeout = true;
			/*
			 * We might have scheduled out for long time so make
			 * sure to check if doorbells are cleared by this time
			 * or not.
			 */
			do_last_check = true;
		}
		spin_lock_irqsave(hba->host->host_lock, flags);
	} while (tm_doorbell || tr_doorbell);

	if (timeout) {
		dev_err(hba->dev,
			"%s: timedout waiting for doorbell to clear (tm=0x%x, tr=0x%x)\n",
			__func__, tm_doorbell, tr_doorbell);
		ret = -EBUSY;
	}
out:
	spin_unlock_irqrestore(hba->host->host_lock, flags);
	ufshcd_release(hba);
	return ret;
}

/**
 * ufshcd_scale_gear - scale up/down UFS gear
 * @hba: per adapter instance
 * @scale_up: True for scaling up gear and false for scaling down
 *
 * Returns 0 for success,
 * Returns -EBUSY if scaling can't happen at this time
 * Returns non-zero for any other errors
 */
static int ufshcd_scale_gear(struct ufs_hba *hba, bool scale_up)
{
	int ret = 0;
	struct ufs_pa_layer_attr new_pwr_info;

	if (scale_up) {
		memcpy(&new_pwr_info, &hba->clk_scaling.saved_pwr_info.info,
		       sizeof(struct ufs_pa_layer_attr));
	} else {
		memcpy(&new_pwr_info, &hba->pwr_info,
		       sizeof(struct ufs_pa_layer_attr));

		if (hba->pwr_info.gear_tx > hba->clk_scaling.min_gear ||
		    hba->pwr_info.gear_rx > hba->clk_scaling.min_gear) {
			/* save the current power mode */
			memcpy(&hba->clk_scaling.saved_pwr_info.info,
				&hba->pwr_info,
				sizeof(struct ufs_pa_layer_attr));

			/* scale down gear */
			new_pwr_info.gear_tx = hba->clk_scaling.min_gear;
			new_pwr_info.gear_rx = hba->clk_scaling.min_gear;
		}
	}

	/* check if the power mode needs to be changed or not? */
	ret = ufshcd_config_pwr_mode(hba, &new_pwr_info);
	if (ret)
		dev_err(hba->dev, "%s: failed err %d, old gear: (tx %d rx %d), new gear: (tx %d rx %d)",
			__func__, ret,
			hba->pwr_info.gear_tx, hba->pwr_info.gear_rx,
			new_pwr_info.gear_tx, new_pwr_info.gear_rx);

	return ret;
}

static int ufshcd_clock_scaling_prepare(struct ufs_hba *hba)
{
	#define DOORBELL_CLR_TOUT_US		(1000 * 1000) /* 1 sec */
	int ret = 0;
	/*
	 * make sure that there are no outstanding requests when
	 * clock scaling is in progress
	 */
	ufshcd_scsi_block_requests(hba);
	down_write(&hba->clk_scaling_lock);

	if (!hba->clk_scaling.is_allowed ||
	    ufshcd_wait_for_doorbell_clr(hba, DOORBELL_CLR_TOUT_US)) {
		ret = -EBUSY;
		up_write(&hba->clk_scaling_lock);
		ufshcd_scsi_unblock_requests(hba);
		goto out;
	}

	/* let's not get into low power until clock scaling is completed */
	ufshcd_hold(hba, false);

out:
	return ret;
}

static void ufshcd_clock_scaling_unprepare(struct ufs_hba *hba, bool writelock)
{
	if (writelock)
		up_write(&hba->clk_scaling_lock);
	else
		up_read(&hba->clk_scaling_lock);
	ufshcd_scsi_unblock_requests(hba);
	ufshcd_release(hba);
}

/**
 * ufshcd_devfreq_scale - scale up/down UFS clocks and gear
 * @hba: per adapter instance
 * @scale_up: True for scaling up and false for scalin down
 *
 * Returns 0 for success,
 * Returns -EBUSY if scaling can't happen at this time
 * Returns non-zero for any other errors
 */
static int ufshcd_devfreq_scale(struct ufs_hba *hba, bool scale_up)
{
	int ret = 0;
	bool is_writelock = true;

	ret = ufshcd_clock_scaling_prepare(hba);
	if (ret)
		return ret;

	/* scale down the gear before scaling down clocks */
	if (!scale_up) {
		ret = ufshcd_scale_gear(hba, false);
		if (ret)
			goto out_unprepare;
	}

	ret = ufshcd_scale_clks(hba, scale_up);
	if (ret) {
		if (!scale_up)
			ufshcd_scale_gear(hba, true);
		goto out_unprepare;
	}

	/* scale up the gear after scaling up clocks */
	if (scale_up) {
		ret = ufshcd_scale_gear(hba, true);
		if (ret) {
			ufshcd_scale_clks(hba, false);
			goto out_unprepare;
		}
	}

	/* Enable Write Booster if we have scaled up else disable it */
	downgrade_write(&hba->clk_scaling_lock);
	is_writelock = false;
	ufshcd_wb_toggle(hba, scale_up);

out_unprepare:
	ufshcd_clock_scaling_unprepare(hba, is_writelock);
	return ret;
}

static void ufshcd_clk_scaling_suspend_work(struct work_struct *work)
{
	struct ufs_hba *hba = container_of(work, struct ufs_hba,
					   clk_scaling.suspend_work);
	unsigned long irq_flags;

	spin_lock_irqsave(hba->host->host_lock, irq_flags);
	if (hba->clk_scaling.active_reqs || hba->clk_scaling.is_suspended) {
		spin_unlock_irqrestore(hba->host->host_lock, irq_flags);
		return;
	}
	hba->clk_scaling.is_suspended = true;
	spin_unlock_irqrestore(hba->host->host_lock, irq_flags);

	__ufshcd_suspend_clkscaling(hba);
}

static void ufshcd_clk_scaling_resume_work(struct work_struct *work)
{
	struct ufs_hba *hba = container_of(work, struct ufs_hba,
					   clk_scaling.resume_work);
	unsigned long irq_flags;

	spin_lock_irqsave(hba->host->host_lock, irq_flags);
	if (!hba->clk_scaling.is_suspended) {
		spin_unlock_irqrestore(hba->host->host_lock, irq_flags);
		return;
	}
	hba->clk_scaling.is_suspended = false;
	spin_unlock_irqrestore(hba->host->host_lock, irq_flags);

	devfreq_resume_device(hba->devfreq);
}

static int ufshcd_devfreq_target(struct device *dev,
				unsigned long *freq, u32 flags)
{
	int ret = 0;
	struct ufs_hba *hba = dev_get_drvdata(dev);
	ktime_t start;
	bool scale_up, sched_clk_scaling_suspend_work = false;
	struct list_head *clk_list = &hba->clk_list_head;
	struct ufs_clk_info *clki;
	unsigned long irq_flags;
	bool force_out = false;
	bool force_scaling = false;

	if (!ufshcd_is_clkscaling_supported(hba))
		return -EINVAL;

	clki = list_first_entry(&hba->clk_list_head, struct ufs_clk_info, list);
	/* Override with the closest supported frequency */
	*freq = (unsigned long) clk_round_rate(clki->clk, *freq);
	spin_lock_irqsave(hba->host->host_lock, irq_flags);
	if (ufshcd_eh_in_progress(hba)) {
		spin_unlock_irqrestore(hba->host->host_lock, irq_flags);
		return 0;
	}

	if (!hba->clk_scaling.active_reqs)
		sched_clk_scaling_suspend_work = true;

	if (list_empty(clk_list)) {
		spin_unlock_irqrestore(hba->host->host_lock, irq_flags);
		goto out;
	}

	/* Decide based on the rounded-off frequency and update */
	scale_up = (*freq == clki->max_freq) ? true : false;
	if (!scale_up)
		*freq = clki->min_freq;

	trace_android_vh_ufs_clock_scaling(hba, &force_out, &force_scaling, &scale_up);

	/* Update the frequency */
	if (force_out || (!force_scaling && !ufshcd_is_devfreq_scaling_required(hba, scale_up))) {
		spin_unlock_irqrestore(hba->host->host_lock, irq_flags);
		ret = 0;
		goto out; /* no state change required */
	}
	spin_unlock_irqrestore(hba->host->host_lock, irq_flags);

	start = ktime_get();
	ret = ufshcd_devfreq_scale(hba, scale_up);

	trace_ufshcd_profile_clk_scaling(dev_name(hba->dev),
		(scale_up ? "up" : "down"),
		ktime_to_us(ktime_sub(ktime_get(), start)), ret);

out:
	if (sched_clk_scaling_suspend_work)
		queue_work(hba->clk_scaling.workq,
			   &hba->clk_scaling.suspend_work);

	return ret;
}

static bool ufshcd_is_busy(struct request *req, void *priv, bool reserved)
{
	int *busy = priv;

	WARN_ON_ONCE(reserved);
	(*busy)++;
	return false;
}

/* Whether or not any tag is in use by a request that is in progress. */
static bool ufshcd_any_tag_in_use(struct ufs_hba *hba)
{
	struct request_queue *q = hba->cmd_queue;
	int busy = 0;

	blk_mq_tagset_busy_iter(q->tag_set, ufshcd_is_busy, &busy);
	return busy;
}

static int ufshcd_devfreq_get_dev_status(struct device *dev,
		struct devfreq_dev_status *stat)
{
	struct ufs_hba *hba = dev_get_drvdata(dev);
	struct ufs_clk_scaling *scaling = &hba->clk_scaling;
	unsigned long flags;
	struct list_head *clk_list = &hba->clk_list_head;
	struct ufs_clk_info *clki;
	ktime_t curr_t;
	bool has_outstanding;

	if (!ufshcd_is_clkscaling_supported(hba))
		return -EINVAL;

	memset(stat, 0, sizeof(*stat));

	spin_lock_irqsave(hba->host->host_lock, flags);
	curr_t = ktime_get();
	if (!scaling->window_start_t)
		goto start_window;

	clki = list_first_entry(clk_list, struct ufs_clk_info, list);
	/*
	 * If current frequency is 0, then the ondemand governor considers
	 * there's no initial frequency set. And it always requests to set
	 * to max. frequency.
	 */
	stat->current_frequency = clki->curr_freq;
	if (scaling->is_busy_started)
		scaling->tot_busy_t += ktime_us_delta(curr_t,
				scaling->busy_start_t);

	stat->total_time = ktime_us_delta(curr_t, scaling->window_start_t);
	stat->busy_time = scaling->tot_busy_t;
start_window:
	scaling->window_start_t = curr_t;
	scaling->tot_busy_t = 0;

	has_outstanding = hba->outstanding_reqs != 0;
	trace_android_vh_ufs_mcq_has_oustanding_reqs(hba, &has_outstanding);

	if (has_outstanding) {
		scaling->busy_start_t = curr_t;
		scaling->is_busy_started = true;
	} else {
		scaling->busy_start_t = 0;
		scaling->is_busy_started = false;
	}
	spin_unlock_irqrestore(hba->host->host_lock, flags);
	return 0;
}

static int ufshcd_devfreq_init(struct ufs_hba *hba)
{
	struct list_head *clk_list = &hba->clk_list_head;
	struct ufs_clk_info *clki;
	struct devfreq *devfreq;
	int ret;

	/* Skip devfreq if we don't have any clocks in the list */
	if (list_empty(clk_list))
		return 0;

	clki = list_first_entry(clk_list, struct ufs_clk_info, list);
	dev_pm_opp_add(hba->dev, clki->min_freq, 0);
	dev_pm_opp_add(hba->dev, clki->max_freq, 0);

	ufshcd_vops_config_scaling_param(hba, &hba->vps->devfreq_profile,
					 &hba->vps->ondemand_data);
	devfreq = devfreq_add_device(hba->dev,
			&hba->vps->devfreq_profile,
			DEVFREQ_GOV_SIMPLE_ONDEMAND,
			&hba->vps->ondemand_data);
	if (IS_ERR(devfreq)) {
		ret = PTR_ERR(devfreq);
		dev_err(hba->dev, "Unable to register with devfreq %d\n", ret);

		dev_pm_opp_remove(hba->dev, clki->min_freq);
		dev_pm_opp_remove(hba->dev, clki->max_freq);
		return ret;
	}

	hba->devfreq = devfreq;

	return 0;
}

static void ufshcd_devfreq_remove(struct ufs_hba *hba)
{
	struct list_head *clk_list = &hba->clk_list_head;
	struct ufs_clk_info *clki;

	if (!hba->devfreq)
		return;

	devfreq_remove_device(hba->devfreq);
	hba->devfreq = NULL;

	clki = list_first_entry(clk_list, struct ufs_clk_info, list);
	dev_pm_opp_remove(hba->dev, clki->min_freq);
	dev_pm_opp_remove(hba->dev, clki->max_freq);
}

static void __ufshcd_suspend_clkscaling(struct ufs_hba *hba)
{
	unsigned long flags;

	devfreq_suspend_device(hba->devfreq);
	spin_lock_irqsave(hba->host->host_lock, flags);
	hba->clk_scaling.window_start_t = 0;
	spin_unlock_irqrestore(hba->host->host_lock, flags);
}

static void ufshcd_suspend_clkscaling(struct ufs_hba *hba)
{
	unsigned long flags;
	bool suspend = false;

	cancel_work_sync(&hba->clk_scaling.suspend_work);
	cancel_work_sync(&hba->clk_scaling.resume_work);

	spin_lock_irqsave(hba->host->host_lock, flags);
	if (!hba->clk_scaling.is_suspended) {
		suspend = true;
		hba->clk_scaling.is_suspended = true;
	}
	spin_unlock_irqrestore(hba->host->host_lock, flags);

	if (suspend)
		__ufshcd_suspend_clkscaling(hba);
}

static void ufshcd_resume_clkscaling(struct ufs_hba *hba)
{
	unsigned long flags;
	bool resume = false;

	spin_lock_irqsave(hba->host->host_lock, flags);
	if (hba->clk_scaling.is_suspended) {
		resume = true;
		hba->clk_scaling.is_suspended = false;
	}
	spin_unlock_irqrestore(hba->host->host_lock, flags);

	if (resume)
		devfreq_resume_device(hba->devfreq);
}

static ssize_t ufshcd_clkscale_enable_show(struct device *dev,
		struct device_attribute *attr, char *buf)
{
	struct ufs_hba *hba = dev_get_drvdata(dev);

	return sysfs_emit(buf, "%d\n", hba->clk_scaling.is_enabled);
}

static ssize_t ufshcd_clkscale_enable_store(struct device *dev,
		struct device_attribute *attr, const char *buf, size_t count)
{
	struct ufs_hba *hba = dev_get_drvdata(dev);
	u32 value;
	int err = 0;

	if (kstrtou32(buf, 0, &value))
		return -EINVAL;

	down(&hba->host_sem);
	if (!ufshcd_is_user_access_allowed(hba)) {
		err = -EBUSY;
		goto out;
	}

	value = !!value;
	if (value == hba->clk_scaling.is_enabled)
		goto out;

	ufshcd_rpm_get_sync(hba);
	ufshcd_hold(hba, false);

	hba->clk_scaling.is_enabled = value;

	if (value) {
		ufshcd_resume_clkscaling(hba);
	} else {
		ufshcd_suspend_clkscaling(hba);
		err = ufshcd_devfreq_scale(hba, true);
		if (err)
			dev_err(hba->dev, "%s: failed to scale clocks up %d\n",
					__func__, err);
	}

	ufshcd_release(hba);
	ufshcd_rpm_put_sync(hba);
out:
	up(&hba->host_sem);
	return err ? err : count;
}

static void ufshcd_init_clk_scaling_sysfs(struct ufs_hba *hba)
{
	hba->clk_scaling.enable_attr.show = ufshcd_clkscale_enable_show;
	hba->clk_scaling.enable_attr.store = ufshcd_clkscale_enable_store;
	sysfs_attr_init(&hba->clk_scaling.enable_attr.attr);
	hba->clk_scaling.enable_attr.attr.name = "clkscale_enable";
	hba->clk_scaling.enable_attr.attr.mode = 0644;
	if (device_create_file(hba->dev, &hba->clk_scaling.enable_attr))
		dev_err(hba->dev, "Failed to create sysfs for clkscale_enable\n");
}

static void ufshcd_remove_clk_scaling_sysfs(struct ufs_hba *hba)
{
	if (hba->clk_scaling.enable_attr.attr.name)
		device_remove_file(hba->dev, &hba->clk_scaling.enable_attr);
}

static void ufshcd_init_clk_scaling(struct ufs_hba *hba)
{
	char wq_name[sizeof("ufs_clkscaling_00")];

	if (!ufshcd_is_clkscaling_supported(hba))
		return;

	if (!hba->clk_scaling.min_gear)
		hba->clk_scaling.min_gear = UFS_HS_G1;

	INIT_WORK(&hba->clk_scaling.suspend_work,
		  ufshcd_clk_scaling_suspend_work);
	INIT_WORK(&hba->clk_scaling.resume_work,
		  ufshcd_clk_scaling_resume_work);

	snprintf(wq_name, sizeof(wq_name), "ufs_clkscaling_%d",
		 hba->host->host_no);
	hba->clk_scaling.workq = create_singlethread_workqueue(wq_name);

	hba->clk_scaling.is_initialized = true;
}

static void ufshcd_exit_clk_scaling(struct ufs_hba *hba)
{
	if (!hba->clk_scaling.is_initialized)
		return;

	ufshcd_remove_clk_scaling_sysfs(hba);
	destroy_workqueue(hba->clk_scaling.workq);
	ufshcd_devfreq_remove(hba);
	hba->clk_scaling.is_initialized = false;
}

static void ufshcd_ungate_work(struct work_struct *work)
{
	int ret;
	unsigned long flags;
	struct ufs_hba *hba = container_of(work, struct ufs_hba,
			clk_gating.ungate_work);

	cancel_delayed_work_sync(&hba->clk_gating.gate_work);

	spin_lock_irqsave(hba->host->host_lock, flags);
	if (hba->clk_gating.state == CLKS_ON) {
		spin_unlock_irqrestore(hba->host->host_lock, flags);
		goto unblock_reqs;
	}

	spin_unlock_irqrestore(hba->host->host_lock, flags);
	ufshcd_hba_vreg_set_hpm(hba);
	ufshcd_setup_clocks(hba, true);

	ufshcd_enable_irq(hba);

	/* Exit from hibern8 */
	if (ufshcd_can_hibern8_during_gating(hba)) {
		/* Prevent gating in this path */
		hba->clk_gating.is_suspended = true;
		if (ufshcd_is_link_hibern8(hba)) {
			ret = ufshcd_uic_hibern8_exit(hba);
			if (ret)
				dev_err(hba->dev, "%s: hibern8 exit failed %d\n",
					__func__, ret);
			else
				ufshcd_set_link_active(hba);
		}
		hba->clk_gating.is_suspended = false;
	}
unblock_reqs:
	ufshcd_scsi_unblock_requests(hba);
}

/**
 * ufshcd_hold - Enable clocks that were gated earlier due to ufshcd_release.
 * Also, exit from hibern8 mode and set the link as active.
 * @hba: per adapter instance
 * @async: This indicates whether caller should ungate clocks asynchronously.
 */
int ufshcd_hold(struct ufs_hba *hba, bool async)
{
	int rc = 0;
	bool flush_result;
	unsigned long flags;

	if (!ufshcd_is_clkgating_allowed(hba) ||
	    !hba->clk_gating.is_initialized)
		goto out;
	spin_lock_irqsave(hba->host->host_lock, flags);
	hba->clk_gating.active_reqs++;

start:
	switch (hba->clk_gating.state) {
	case CLKS_ON:
		/*
		 * Wait for the ungate work to complete if in progress.
		 * Though the clocks may be in ON state, the link could
		 * still be in hibner8 state if hibern8 is allowed
		 * during clock gating.
		 * Make sure we exit hibern8 state also in addition to
		 * clocks being ON.
		 */
		if (ufshcd_can_hibern8_during_gating(hba) &&
		    ufshcd_is_link_hibern8(hba)) {
			if (async) {
				rc = -EAGAIN;
				hba->clk_gating.active_reqs--;
				break;
			}
			spin_unlock_irqrestore(hba->host->host_lock, flags);
			flush_result = flush_work(&hba->clk_gating.ungate_work);
			if (hba->clk_gating.is_suspended && !flush_result)
				goto out;
			spin_lock_irqsave(hba->host->host_lock, flags);
			goto start;
		}
		break;
	case REQ_CLKS_OFF:
		if (cancel_delayed_work(&hba->clk_gating.gate_work)) {
			hba->clk_gating.state = CLKS_ON;
			trace_ufshcd_clk_gating(dev_name(hba->dev),
						hba->clk_gating.state);
			break;
		}
		/*
		 * If we are here, it means gating work is either done or
		 * currently running. Hence, fall through to cancel gating
		 * work and to enable clocks.
		 */
		fallthrough;
	case CLKS_OFF:
		hba->clk_gating.state = REQ_CLKS_ON;
		trace_ufshcd_clk_gating(dev_name(hba->dev),
					hba->clk_gating.state);
		if (queue_work(hba->clk_gating.clk_gating_workq,
			       &hba->clk_gating.ungate_work))
			ufshcd_scsi_block_requests(hba);
		/*
		 * fall through to check if we should wait for this
		 * work to be done or not.
		 */
		fallthrough;
	case REQ_CLKS_ON:
		if (async) {
			rc = -EAGAIN;
			hba->clk_gating.active_reqs--;
			break;
		}

		spin_unlock_irqrestore(hba->host->host_lock, flags);
		flush_work(&hba->clk_gating.ungate_work);
		/* Make sure state is CLKS_ON before returning */
		spin_lock_irqsave(hba->host->host_lock, flags);
		goto start;
	default:
		dev_err(hba->dev, "%s: clk gating is in invalid state %d\n",
				__func__, hba->clk_gating.state);
		break;
	}
	spin_unlock_irqrestore(hba->host->host_lock, flags);
out:
	return rc;
}
EXPORT_SYMBOL_GPL(ufshcd_hold);

static void ufshcd_gate_work(struct work_struct *work)
{
	struct ufs_hba *hba = container_of(work, struct ufs_hba,
			clk_gating.gate_work.work);
	unsigned long flags;
	int ret;

	spin_lock_irqsave(hba->host->host_lock, flags);
	/*
	 * In case you are here to cancel this work the gating state
	 * would be marked as REQ_CLKS_ON. In this case save time by
	 * skipping the gating work and exit after changing the clock
	 * state to CLKS_ON.
	 */
	if (hba->clk_gating.is_suspended ||
		(hba->clk_gating.state != REQ_CLKS_OFF)) {
		hba->clk_gating.state = CLKS_ON;
		trace_ufshcd_clk_gating(dev_name(hba->dev),
					hba->clk_gating.state);
		goto rel_lock;
	}

	if (hba->clk_gating.active_reqs
		|| hba->ufshcd_state != UFSHCD_STATE_OPERATIONAL
		|| ufshcd_any_tag_in_use(hba) || hba->outstanding_tasks
		|| hba->active_uic_cmd || hba->uic_async_done)
		goto rel_lock;

	spin_unlock_irqrestore(hba->host->host_lock, flags);

	/* put the link into hibern8 mode before turning off clocks */
	if (ufshcd_can_hibern8_during_gating(hba)) {
		ret = ufshcd_uic_hibern8_enter(hba);
		if (ret) {
			hba->clk_gating.state = CLKS_ON;
			dev_err(hba->dev, "%s: hibern8 enter failed %d\n",
					__func__, ret);
			trace_ufshcd_clk_gating(dev_name(hba->dev),
						hba->clk_gating.state);
			goto out;
		}
		ufshcd_set_link_hibern8(hba);
	}

	ufshcd_disable_irq(hba);

	ufshcd_setup_clocks(hba, false);

	/* Put the host controller in low power mode if possible */
	ufshcd_hba_vreg_set_lpm(hba);
	/*
	 * In case you are here to cancel this work the gating state
	 * would be marked as REQ_CLKS_ON. In this case keep the state
	 * as REQ_CLKS_ON which would anyway imply that clocks are off
	 * and a request to turn them on is pending. By doing this way,
	 * we keep the state machine in tact and this would ultimately
	 * prevent from doing cancel work multiple times when there are
	 * new requests arriving before the current cancel work is done.
	 */
	spin_lock_irqsave(hba->host->host_lock, flags);
	if (hba->clk_gating.state == REQ_CLKS_OFF) {
		hba->clk_gating.state = CLKS_OFF;
		trace_ufshcd_clk_gating(dev_name(hba->dev),
					hba->clk_gating.state);
	}
rel_lock:
	spin_unlock_irqrestore(hba->host->host_lock, flags);
out:
	return;
}

/* host lock must be held before calling this variant */
static void __ufshcd_release(struct ufs_hba *hba)
{
	if (!ufshcd_is_clkgating_allowed(hba))
		return;

	hba->clk_gating.active_reqs--;

	if (hba->clk_gating.active_reqs || hba->clk_gating.is_suspended ||
	    hba->ufshcd_state != UFSHCD_STATE_OPERATIONAL ||
	    hba->outstanding_tasks || !hba->clk_gating.is_initialized ||
	    hba->active_uic_cmd || hba->uic_async_done ||
	    hba->clk_gating.state == CLKS_OFF)
		return;

	hba->clk_gating.state = REQ_CLKS_OFF;
	trace_ufshcd_clk_gating(dev_name(hba->dev), hba->clk_gating.state);
	queue_delayed_work(hba->clk_gating.clk_gating_workq,
			   &hba->clk_gating.gate_work,
			   msecs_to_jiffies(hba->clk_gating.delay_ms));
}

void ufshcd_release(struct ufs_hba *hba)
{
	unsigned long flags;

	spin_lock_irqsave(hba->host->host_lock, flags);
	__ufshcd_release(hba);
	spin_unlock_irqrestore(hba->host->host_lock, flags);
}
EXPORT_SYMBOL_GPL(ufshcd_release);

static ssize_t ufshcd_clkgate_delay_show(struct device *dev,
		struct device_attribute *attr, char *buf)
{
	struct ufs_hba *hba = dev_get_drvdata(dev);

	return sysfs_emit(buf, "%lu\n", hba->clk_gating.delay_ms);
}

static ssize_t ufshcd_clkgate_delay_store(struct device *dev,
		struct device_attribute *attr, const char *buf, size_t count)
{
	struct ufs_hba *hba = dev_get_drvdata(dev);
	unsigned long flags, value;

	if (kstrtoul(buf, 0, &value))
		return -EINVAL;

	spin_lock_irqsave(hba->host->host_lock, flags);
	hba->clk_gating.delay_ms = value;
	spin_unlock_irqrestore(hba->host->host_lock, flags);
	return count;
}

static ssize_t ufshcd_clkgate_enable_show(struct device *dev,
		struct device_attribute *attr, char *buf)
{
	struct ufs_hba *hba = dev_get_drvdata(dev);

	return sysfs_emit(buf, "%d\n", hba->clk_gating.is_enabled);
}

static ssize_t ufshcd_clkgate_enable_store(struct device *dev,
		struct device_attribute *attr, const char *buf, size_t count)
{
	struct ufs_hba *hba = dev_get_drvdata(dev);
	unsigned long flags;
	u32 value;

	if (kstrtou32(buf, 0, &value))
		return -EINVAL;

	value = !!value;

	spin_lock_irqsave(hba->host->host_lock, flags);
	if (value == hba->clk_gating.is_enabled)
		goto out;

	if (value)
		__ufshcd_release(hba);
	else
		hba->clk_gating.active_reqs++;

	hba->clk_gating.is_enabled = value;
out:
	spin_unlock_irqrestore(hba->host->host_lock, flags);
	return count;
}

static void ufshcd_init_clk_gating_sysfs(struct ufs_hba *hba)
{
	hba->clk_gating.delay_attr.show = ufshcd_clkgate_delay_show;
	hba->clk_gating.delay_attr.store = ufshcd_clkgate_delay_store;
	sysfs_attr_init(&hba->clk_gating.delay_attr.attr);
	hba->clk_gating.delay_attr.attr.name = "clkgate_delay_ms";
	hba->clk_gating.delay_attr.attr.mode = 0644;
	if (device_create_file(hba->dev, &hba->clk_gating.delay_attr))
		dev_err(hba->dev, "Failed to create sysfs for clkgate_delay\n");

	hba->clk_gating.enable_attr.show = ufshcd_clkgate_enable_show;
	hba->clk_gating.enable_attr.store = ufshcd_clkgate_enable_store;
	sysfs_attr_init(&hba->clk_gating.enable_attr.attr);
	hba->clk_gating.enable_attr.attr.name = "clkgate_enable";
	hba->clk_gating.enable_attr.attr.mode = 0644;
	if (device_create_file(hba->dev, &hba->clk_gating.enable_attr))
		dev_err(hba->dev, "Failed to create sysfs for clkgate_enable\n");
}

static void ufshcd_remove_clk_gating_sysfs(struct ufs_hba *hba)
{
	if (hba->clk_gating.delay_attr.attr.name)
		device_remove_file(hba->dev, &hba->clk_gating.delay_attr);
	if (hba->clk_gating.enable_attr.attr.name)
		device_remove_file(hba->dev, &hba->clk_gating.enable_attr);
}

static void ufshcd_init_clk_gating(struct ufs_hba *hba)
{
	char wq_name[sizeof("ufs_clk_gating_00")];

	if (!ufshcd_is_clkgating_allowed(hba))
		return;

	hba->clk_gating.state = CLKS_ON;

	hba->clk_gating.delay_ms = 150;
	INIT_DELAYED_WORK(&hba->clk_gating.gate_work, ufshcd_gate_work);
	INIT_WORK(&hba->clk_gating.ungate_work, ufshcd_ungate_work);

	snprintf(wq_name, ARRAY_SIZE(wq_name), "ufs_clk_gating_%d",
		 hba->host->host_no);
	hba->clk_gating.clk_gating_workq = alloc_ordered_workqueue(wq_name,
					WQ_MEM_RECLAIM | WQ_HIGHPRI);

	ufshcd_init_clk_gating_sysfs(hba);

	hba->clk_gating.is_enabled = true;
	hba->clk_gating.is_initialized = true;
}

static void ufshcd_exit_clk_gating(struct ufs_hba *hba)
{
	if (!hba->clk_gating.is_initialized)
		return;

	ufshcd_remove_clk_gating_sysfs(hba);

	/* Ungate the clock if necessary. */
	ufshcd_hold(hba, false);
	hba->clk_gating.is_initialized = false;
	ufshcd_release(hba);

	destroy_workqueue(hba->clk_gating.clk_gating_workq);
}

/* Must be called with host lock acquired */
void ufshcd_clk_scaling_start_busy(struct ufs_hba *hba)
{
	bool queue_resume_work = false;
	ktime_t curr_t = ktime_get();
	unsigned long flags;

	if (!ufshcd_is_clkscaling_supported(hba))
		return;

	spin_lock_irqsave(hba->host->host_lock, flags);
	if (!hba->clk_scaling.active_reqs++)
		queue_resume_work = true;

	if (!hba->clk_scaling.is_enabled || hba->pm_op_in_progress) {
		spin_unlock_irqrestore(hba->host->host_lock, flags);
		return;
	}

	if (queue_resume_work)
		queue_work(hba->clk_scaling.workq,
			   &hba->clk_scaling.resume_work);

	if (!hba->clk_scaling.window_start_t) {
		hba->clk_scaling.window_start_t = curr_t;
		hba->clk_scaling.tot_busy_t = 0;
		hba->clk_scaling.is_busy_started = false;
	}

	if (!hba->clk_scaling.is_busy_started) {
		hba->clk_scaling.busy_start_t = curr_t;
		hba->clk_scaling.is_busy_started = true;
	}
	spin_unlock_irqrestore(hba->host->host_lock, flags);
}
EXPORT_SYMBOL_GPL(ufshcd_clk_scaling_start_busy);

void ufshcd_clk_scaling_update_busy(struct ufs_hba *hba)
{
	struct ufs_clk_scaling *scaling = &hba->clk_scaling;
	unsigned long flags;
	bool has_outstanding;

	if (!ufshcd_is_clkscaling_supported(hba))
		return;

	spin_lock_irqsave(hba->host->host_lock, flags);
	hba->clk_scaling.active_reqs--;
	has_outstanding = hba->outstanding_reqs != 0;
	trace_android_vh_ufs_mcq_has_oustanding_reqs(hba, &has_outstanding);
	if (!has_outstanding && scaling->is_busy_started) {
		scaling->tot_busy_t += ktime_to_us(ktime_sub(ktime_get(),
					scaling->busy_start_t));
		scaling->busy_start_t = 0;
		scaling->is_busy_started = false;
	}
	spin_unlock_irqrestore(hba->host->host_lock, flags);
}
EXPORT_SYMBOL_GPL(ufshcd_clk_scaling_update_busy);

static inline int ufshcd_monitor_opcode2dir(u8 opcode)
{
	if (opcode == READ_6 || opcode == READ_10 || opcode == READ_16)
		return READ;
	else if (opcode == WRITE_6 || opcode == WRITE_10 || opcode == WRITE_16)
		return WRITE;
	else
		return -EINVAL;
}

static inline bool ufshcd_should_inform_monitor(struct ufs_hba *hba,
						struct ufshcd_lrb *lrbp)
{
	struct ufs_hba_monitor *m = &hba->monitor;

	return (m->enabled && lrbp && lrbp->cmd &&
		(!m->chunk_size || m->chunk_size == lrbp->cmd->sdb.length) &&
		ktime_before(hba->monitor.enabled_ts, lrbp->issue_time_stamp));
}

static void ufshcd_start_monitor(struct ufs_hba *hba, struct ufshcd_lrb *lrbp)
{
	int dir = ufshcd_monitor_opcode2dir(*lrbp->cmd->cmnd);
	unsigned long flags;

	spin_lock_irqsave(hba->host->host_lock, flags);
	if (dir >= 0 && hba->monitor.nr_queued[dir]++ == 0)
		hba->monitor.busy_start_ts[dir] = ktime_get();
	spin_unlock_irqrestore(hba->host->host_lock, flags);
}

static void ufshcd_update_monitor(struct ufs_hba *hba, struct ufshcd_lrb *lrbp)
{
	int dir = ufshcd_monitor_opcode2dir(*lrbp->cmd->cmnd);
	unsigned long flags;

	spin_lock_irqsave(hba->host->host_lock, flags);
	if (dir >= 0 && hba->monitor.nr_queued[dir] > 0) {
		struct request *req = scsi_cmd_to_rq(lrbp->cmd);
		struct ufs_hba_monitor *m = &hba->monitor;
		ktime_t now, inc, lat;

		now = lrbp->compl_time_stamp;
		inc = ktime_sub(now, m->busy_start_ts[dir]);
		m->total_busy[dir] = ktime_add(m->total_busy[dir], inc);
		m->nr_sec_rw[dir] += blk_rq_sectors(req);

		/* Update latencies */
		m->nr_req[dir]++;
		lat = ktime_sub(now, lrbp->issue_time_stamp);
		m->lat_sum[dir] += lat;
		if (m->lat_max[dir] < lat || !m->lat_max[dir])
			m->lat_max[dir] = lat;
		if (m->lat_min[dir] > lat || !m->lat_min[dir])
			m->lat_min[dir] = lat;

		m->nr_queued[dir]--;
		/* Push forward the busy start of monitor */
		m->busy_start_ts[dir] = now;
	}
	spin_unlock_irqrestore(hba->host->host_lock, flags);
}

/**
 * ufshcd_send_command - Send SCSI or device management commands
 * @hba: per adapter instance
 * @task_tag: Task tag of the command
 */
static inline
void ufshcd_send_command(struct ufs_hba *hba, unsigned int task_tag)
{
	struct ufshcd_lrb *lrbp = &hba->lrb[task_tag];
	unsigned long flags;

	if (ufshcd_use_mcq_hooks(hba)) {
		trace_android_vh_ufs_mcq_send_command(hba, task_tag);
		return;
	}

	lrbp->issue_time_stamp = ktime_get();
	lrbp->compl_time_stamp = ktime_set(0, 0);
	trace_android_vh_ufs_send_command(hba, lrbp);
	ufshcd_add_command_trace(hba, task_tag, UFS_CMD_SEND);
	ufshcd_clk_scaling_start_busy(hba);
	if (unlikely(ufshcd_should_inform_monitor(hba, lrbp)))
		ufshcd_start_monitor(hba, lrbp);

	spin_lock_irqsave(&hba->outstanding_lock, flags);
	if (hba->vops && hba->vops->setup_xfer_req)
		hba->vops->setup_xfer_req(hba, task_tag, !!lrbp->cmd);
	__set_bit(task_tag, &hba->outstanding_reqs);
	ufshcd_writel(hba, 1 << task_tag, REG_UTP_TRANSFER_REQ_DOOR_BELL);
	spin_unlock_irqrestore(&hba->outstanding_lock, flags);

	/* Make sure that doorbell is committed immediately */
	wmb();
}

/**
 * ufshcd_copy_sense_data - Copy sense data in case of check condition
 * @lrbp: pointer to local reference block
 */
static inline void ufshcd_copy_sense_data(struct ufshcd_lrb *lrbp)
{
	int len;
	if (lrbp->sense_buffer &&
	    ufshcd_get_rsp_upiu_data_seg_len(lrbp->ucd_rsp_ptr)) {
		int len_to_copy;

		len = be16_to_cpu(lrbp->ucd_rsp_ptr->sr.sense_data_len);
		len_to_copy = min_t(int, UFS_SENSE_SIZE, len);

		memcpy(lrbp->sense_buffer, lrbp->ucd_rsp_ptr->sr.sense_data,
		       len_to_copy);
	}
}

/**
 * ufshcd_copy_query_response() - Copy the Query Response and the data
 * descriptor
 * @hba: per adapter instance
 * @lrbp: pointer to local reference block
 */
static
int ufshcd_copy_query_response(struct ufs_hba *hba, struct ufshcd_lrb *lrbp)
{
	struct ufs_query_res *query_res = &hba->dev_cmd.query.response;

	memcpy(&query_res->upiu_res, &lrbp->ucd_rsp_ptr->qr, QUERY_OSF_SIZE);

	/* Get the descriptor */
	if (hba->dev_cmd.query.descriptor &&
	    lrbp->ucd_rsp_ptr->qr.opcode == UPIU_QUERY_OPCODE_READ_DESC) {
		u8 *descp = (u8 *)lrbp->ucd_rsp_ptr +
				GENERAL_UPIU_REQUEST_SIZE;
		u16 resp_len;
		u16 buf_len;

		/* data segment length */
		resp_len = be32_to_cpu(lrbp->ucd_rsp_ptr->header.dword_2) &
						MASK_QUERY_DATA_SEG_LEN;
		buf_len = be16_to_cpu(
				hba->dev_cmd.query.request.upiu_req.length);
		if (likely(buf_len >= resp_len)) {
			memcpy(hba->dev_cmd.query.descriptor, descp, resp_len);
		} else {
			dev_warn(hba->dev,
				 "%s: rsp size %d is bigger than buffer size %d",
				 __func__, resp_len, buf_len);
			return -EINVAL;
		}
	}

	return 0;
}

/**
 * ufshcd_hba_capabilities - Read controller capabilities
 * @hba: per adapter instance
 *
 * Return: 0 on success, negative on error.
 */
static inline int ufshcd_hba_capabilities(struct ufs_hba *hba)
{
	int err = 0;

	hba->capabilities = ufshcd_readl(hba, REG_CONTROLLER_CAPABILITIES);

	/* nutrs and nutmrs are 0 based values */
	hba->nutrs = (hba->capabilities & MASK_TRANSFER_REQUESTS_SLOTS) + 1;
	hba->nutmrs =
	((hba->capabilities & MASK_TASK_MANAGEMENT_REQUEST_SLOTS) >> 16) + 1;
	hba->reserved_slot = hba->nutrs - 1;

	trace_android_vh_ufs_mcq_hba_capabilities(hba, &err);
	if (err)
		goto out;

	/* Read crypto capabilities */
	err = ufshcd_hba_init_crypto_capabilities(hba);
	if (err)
		dev_err(hba->dev, "crypto setup failed\n");
out:
	return err;
}

/**
 * ufshcd_ready_for_uic_cmd - Check if controller is ready
 *                            to accept UIC commands
 * @hba: per adapter instance
 * Return true on success, else false
 */
static inline bool ufshcd_ready_for_uic_cmd(struct ufs_hba *hba)
{
	if (ufshcd_readl(hba, REG_CONTROLLER_STATUS) & UIC_COMMAND_READY)
		return true;
	else
		return false;
}

/**
 * ufshcd_get_upmcrs - Get the power mode change request status
 * @hba: Pointer to adapter instance
 *
 * This function gets the UPMCRS field of HCS register
 * Returns value of UPMCRS field
 */
static inline u8 ufshcd_get_upmcrs(struct ufs_hba *hba)
{
	return (ufshcd_readl(hba, REG_CONTROLLER_STATUS) >> 8) & 0x7;
}

/**
 * ufshcd_dispatch_uic_cmd - Dispatch an UIC command to the Unipro layer
 * @hba: per adapter instance
 * @uic_cmd: UIC command
 */
static inline void
ufshcd_dispatch_uic_cmd(struct ufs_hba *hba, struct uic_command *uic_cmd)
{
	lockdep_assert_held(&hba->uic_cmd_mutex);

	WARN_ON(hba->active_uic_cmd);

	hba->active_uic_cmd = uic_cmd;

	/* Write Args */
	ufshcd_writel(hba, uic_cmd->argument1, REG_UIC_COMMAND_ARG_1);
	ufshcd_writel(hba, uic_cmd->argument2, REG_UIC_COMMAND_ARG_2);
	ufshcd_writel(hba, uic_cmd->argument3, REG_UIC_COMMAND_ARG_3);

	ufshcd_add_uic_command_trace(hba, uic_cmd, UFS_CMD_SEND);

	/* Write UIC Cmd */
	ufshcd_writel(hba, uic_cmd->command & COMMAND_OPCODE_MASK,
		      REG_UIC_COMMAND);
}

/**
 * ufshcd_wait_for_uic_cmd - Wait for completion of an UIC command
 * @hba: per adapter instance
 * @uic_cmd: UIC command
 *
 * Returns 0 only if success.
 */
static int
ufshcd_wait_for_uic_cmd(struct ufs_hba *hba, struct uic_command *uic_cmd)
{
	int ret;
	unsigned long flags;

	lockdep_assert_held(&hba->uic_cmd_mutex);

	if (wait_for_completion_timeout(&uic_cmd->done,
					msecs_to_jiffies(UIC_CMD_TIMEOUT))) {
		ret = uic_cmd->argument2 & MASK_UIC_COMMAND_RESULT;
	} else {
		ret = -ETIMEDOUT;
		dev_err(hba->dev,
			"uic cmd 0x%x with arg3 0x%x completion timeout\n",
			uic_cmd->command, uic_cmd->argument3);

		if (!uic_cmd->cmd_active) {
			dev_err(hba->dev, "%s: UIC cmd has been completed, return the result\n",
				__func__);
			ret = uic_cmd->argument2 & MASK_UIC_COMMAND_RESULT;
		}
	}

	spin_lock_irqsave(hba->host->host_lock, flags);
	hba->active_uic_cmd = NULL;
	spin_unlock_irqrestore(hba->host->host_lock, flags);

	return ret;
}

/**
 * __ufshcd_send_uic_cmd - Send UIC commands and retrieve the result
 * @hba: per adapter instance
 * @uic_cmd: UIC command
 * @completion: initialize the completion only if this is set to true
 *
 * Returns 0 only if success.
 */
static int
__ufshcd_send_uic_cmd(struct ufs_hba *hba, struct uic_command *uic_cmd,
		      bool completion)
{
	lockdep_assert_held(&hba->uic_cmd_mutex);
	lockdep_assert_held(hba->host->host_lock);

	if (!ufshcd_ready_for_uic_cmd(hba)) {
		dev_err(hba->dev,
			"Controller not ready to accept UIC commands\n");
		return -EIO;
	}

	if (completion)
		init_completion(&uic_cmd->done);

	uic_cmd->cmd_active = 1;
	ufshcd_dispatch_uic_cmd(hba, uic_cmd);

	return 0;
}

/**
 * ufshcd_send_uic_cmd - Send UIC commands and retrieve the result
 * @hba: per adapter instance
 * @uic_cmd: UIC command
 *
 * Returns 0 only if success.
 */
int ufshcd_send_uic_cmd(struct ufs_hba *hba, struct uic_command *uic_cmd)
{
	int ret;
	unsigned long flags;

	if (hba->quirks & UFSHCD_QUIRK_BROKEN_UIC_CMD)
		return 0;

	ufshcd_hold(hba, false);
	mutex_lock(&hba->uic_cmd_mutex);
	ufshcd_add_delay_before_dme_cmd(hba);

	spin_lock_irqsave(hba->host->host_lock, flags);
	ret = __ufshcd_send_uic_cmd(hba, uic_cmd, true);
	spin_unlock_irqrestore(hba->host->host_lock, flags);
	if (!ret)
		ret = ufshcd_wait_for_uic_cmd(hba, uic_cmd);

	mutex_unlock(&hba->uic_cmd_mutex);

	ufshcd_release(hba);
	return ret;
}

/**
 * ufshcd_map_sg - Map scatter-gather list to prdt
 * @hba: per adapter instance
 * @lrbp: pointer to local reference block
 *
 * Returns 0 in case of success, non-zero value in case of failure
 */
static int ufshcd_map_sg(struct ufs_hba *hba, struct ufshcd_lrb *lrbp)
{
	struct ufshcd_sg_entry *prd;
	struct scatterlist *sg;
	struct scsi_cmnd *cmd;
	int sg_segments;
	int i;
	int err;

	cmd = lrbp->cmd;
	sg_segments = scsi_dma_map(cmd);
	if (sg_segments < 0)
		return sg_segments;

	if (sg_segments) {

		if (hba->quirks & UFSHCD_QUIRK_PRDT_BYTE_GRAN)
			lrbp->utr_descriptor_ptr->prd_table_length =
				cpu_to_le16(sg_segments * hba->sg_entry_size);
		else
			lrbp->utr_descriptor_ptr->prd_table_length =
				cpu_to_le16((u16) (sg_segments));

		prd = (struct ufshcd_sg_entry *)lrbp->ucd_prdt_ptr;

		scsi_for_each_sg(cmd, sg, sg_segments, i) {
			prd->size =
				cpu_to_le32(((u32) sg_dma_len(sg))-1);
			prd->base_addr =
				cpu_to_le32(lower_32_bits(sg->dma_address));
			prd->upper_addr =
				cpu_to_le32(upper_32_bits(sg->dma_address));
			prd->reserved = 0;
			prd = (void *)prd + hba->sg_entry_size;
		}
	} else {
		lrbp->utr_descriptor_ptr->prd_table_length = 0;
	}

	err = 0;
	trace_android_vh_ufs_fill_prdt(hba, lrbp, sg_segments, &err);
	return err;
}

/**
 * ufshcd_enable_intr - enable interrupts
 * @hba: per adapter instance
 * @intrs: interrupt bits
 */
static void ufshcd_enable_intr(struct ufs_hba *hba, u32 intrs)
{
	u32 set = ufshcd_readl(hba, REG_INTERRUPT_ENABLE);

	if (hba->ufs_version == ufshci_version(1, 0)) {
		u32 rw;
		rw = set & INTERRUPT_MASK_RW_VER_10;
		set = rw | ((set ^ intrs) & intrs);
	} else {
		set |= intrs;
	}

	ufshcd_writel(hba, set, REG_INTERRUPT_ENABLE);
}

/**
 * ufshcd_disable_intr - disable interrupts
 * @hba: per adapter instance
 * @intrs: interrupt bits
 */
static void ufshcd_disable_intr(struct ufs_hba *hba, u32 intrs)
{
	u32 set = ufshcd_readl(hba, REG_INTERRUPT_ENABLE);

	if (hba->ufs_version == ufshci_version(1, 0)) {
		u32 rw;
		rw = (set & INTERRUPT_MASK_RW_VER_10) &
			~(intrs & INTERRUPT_MASK_RW_VER_10);
		set = rw | ((set & intrs) & ~INTERRUPT_MASK_RW_VER_10);

	} else {
		set &= ~intrs;
	}

	ufshcd_writel(hba, set, REG_INTERRUPT_ENABLE);
}

/**
 * ufshcd_prepare_req_desc_hdr() - Fills the requests header
 * descriptor according to request
 * @lrbp: pointer to local reference block
 * @upiu_flags: flags required in the header
 * @cmd_dir: requests data direction
 */
static void ufshcd_prepare_req_desc_hdr(struct ufshcd_lrb *lrbp,
			u8 *upiu_flags, enum dma_data_direction cmd_dir)
{
	struct utp_transfer_req_desc *req_desc = lrbp->utr_descriptor_ptr;
	u32 data_direction;
	u32 dword_0;
	u32 dword_1 = 0;
	u32 dword_3 = 0;

	if (cmd_dir == DMA_FROM_DEVICE) {
		data_direction = UTP_DEVICE_TO_HOST;
		*upiu_flags = UPIU_CMD_FLAGS_READ;
	} else if (cmd_dir == DMA_TO_DEVICE) {
		data_direction = UTP_HOST_TO_DEVICE;
		*upiu_flags = UPIU_CMD_FLAGS_WRITE;
	} else {
		data_direction = UTP_NO_DATA_TRANSFER;
		*upiu_flags = UPIU_CMD_FLAGS_NONE;
	}

	dword_0 = data_direction | (lrbp->command_type
				<< UPIU_COMMAND_TYPE_OFFSET);
	if (lrbp->intr_cmd)
		dword_0 |= UTP_REQ_DESC_INT_CMD;

	/* Prepare crypto related dwords */
	ufshcd_prepare_req_desc_hdr_crypto(lrbp, &dword_0, &dword_1, &dword_3);

	/* Transfer request descriptor header fields */
	req_desc->header.dword_0 = cpu_to_le32(dword_0);
	req_desc->header.dword_1 = cpu_to_le32(dword_1);
	/*
	 * assigning invalid value for command status. Controller
	 * updates OCS on command completion, with the command
	 * status
	 */
	req_desc->header.dword_2 =
		cpu_to_le32(OCS_INVALID_COMMAND_STATUS);
	req_desc->header.dword_3 = cpu_to_le32(dword_3);

	req_desc->prd_table_length = 0;
}

/**
 * ufshcd_prepare_utp_scsi_cmd_upiu() - fills the utp_transfer_req_desc,
 * for scsi commands
 * @lrbp: local reference block pointer
 * @upiu_flags: flags
 */
static
void ufshcd_prepare_utp_scsi_cmd_upiu(struct ufshcd_lrb *lrbp, u8 upiu_flags)
{
	struct scsi_cmnd *cmd = lrbp->cmd;
	struct utp_upiu_req *ucd_req_ptr = lrbp->ucd_req_ptr;
	unsigned short cdb_len;

	/* command descriptor fields */
	ucd_req_ptr->header.dword_0 = UPIU_HEADER_DWORD(
				UPIU_TRANSACTION_COMMAND, upiu_flags,
				lrbp->lun, lrbp->task_tag);
	ucd_req_ptr->header.dword_1 = UPIU_HEADER_DWORD(
				UPIU_COMMAND_SET_TYPE_SCSI, 0, 0, 0);

	/* Total EHS length and Data segment length will be zero */
	ucd_req_ptr->header.dword_2 = 0;

	ucd_req_ptr->sc.exp_data_transfer_len = cpu_to_be32(cmd->sdb.length);

	cdb_len = min_t(unsigned short, cmd->cmd_len, UFS_CDB_SIZE);
	memset(ucd_req_ptr->sc.cdb, 0, UFS_CDB_SIZE);
	memcpy(ucd_req_ptr->sc.cdb, cmd->cmnd, cdb_len);

	memset(lrbp->ucd_rsp_ptr, 0, sizeof(struct utp_upiu_rsp));
}

/**
 * ufshcd_prepare_utp_query_req_upiu() - fills the utp_transfer_req_desc,
 * for query requsts
 * @hba: UFS hba
 * @lrbp: local reference block pointer
 * @upiu_flags: flags
 */
static void ufshcd_prepare_utp_query_req_upiu(struct ufs_hba *hba,
				struct ufshcd_lrb *lrbp, u8 upiu_flags)
{
	struct utp_upiu_req *ucd_req_ptr = lrbp->ucd_req_ptr;
	struct ufs_query *query = &hba->dev_cmd.query;
	u16 len = be16_to_cpu(query->request.upiu_req.length);

	/* Query request header */
	ucd_req_ptr->header.dword_0 = UPIU_HEADER_DWORD(
			UPIU_TRANSACTION_QUERY_REQ, upiu_flags,
			lrbp->lun, lrbp->task_tag);
	ucd_req_ptr->header.dword_1 = UPIU_HEADER_DWORD(
			0, query->request.query_func, 0, 0);

	/* Data segment length only need for WRITE_DESC */
	if (query->request.upiu_req.opcode == UPIU_QUERY_OPCODE_WRITE_DESC)
		ucd_req_ptr->header.dword_2 =
			UPIU_HEADER_DWORD(0, 0, (len >> 8), (u8)len);
	else
		ucd_req_ptr->header.dword_2 = 0;

	/* Copy the Query Request buffer as is */
	memcpy(&ucd_req_ptr->qr, &query->request.upiu_req,
			QUERY_OSF_SIZE);

	/* Copy the Descriptor */
	if (query->request.upiu_req.opcode == UPIU_QUERY_OPCODE_WRITE_DESC)
		memcpy(ucd_req_ptr + 1, query->descriptor, len);

	memset(lrbp->ucd_rsp_ptr, 0, sizeof(struct utp_upiu_rsp));
}

static inline void ufshcd_prepare_utp_nop_upiu(struct ufshcd_lrb *lrbp)
{
	struct utp_upiu_req *ucd_req_ptr = lrbp->ucd_req_ptr;

	memset(ucd_req_ptr, 0, sizeof(struct utp_upiu_req));

	/* command descriptor fields */
	ucd_req_ptr->header.dword_0 =
		UPIU_HEADER_DWORD(
			UPIU_TRANSACTION_NOP_OUT, 0, 0, lrbp->task_tag);
	/* clear rest of the fields of basic header */
	ucd_req_ptr->header.dword_1 = 0;
	ucd_req_ptr->header.dword_2 = 0;

	memset(lrbp->ucd_rsp_ptr, 0, sizeof(struct utp_upiu_rsp));
}

/**
 * ufshcd_compose_devman_upiu - UFS Protocol Information Unit(UPIU)
 *			     for Device Management Purposes
 * @hba: per adapter instance
 * @lrbp: pointer to local reference block
 */
static int ufshcd_compose_devman_upiu(struct ufs_hba *hba,
				      struct ufshcd_lrb *lrbp)
{
	u8 upiu_flags;
	int ret = 0;

	if (hba->ufs_version <= ufshci_version(1, 1))
		lrbp->command_type = UTP_CMD_TYPE_DEV_MANAGE;
	else
		lrbp->command_type = UTP_CMD_TYPE_UFS_STORAGE;

	ufshcd_prepare_req_desc_hdr(lrbp, &upiu_flags, DMA_NONE);
	if (hba->dev_cmd.type == DEV_CMD_TYPE_QUERY)
		ufshcd_prepare_utp_query_req_upiu(hba, lrbp, upiu_flags);
	else if (hba->dev_cmd.type == DEV_CMD_TYPE_NOP)
		ufshcd_prepare_utp_nop_upiu(lrbp);
	else
		ret = -EINVAL;

	return ret;
}

/**
 * ufshcd_comp_scsi_upiu - UFS Protocol Information Unit(UPIU)
 *			   for SCSI Purposes
 * @hba: per adapter instance
 * @lrbp: pointer to local reference block
 */
static int ufshcd_comp_scsi_upiu(struct ufs_hba *hba, struct ufshcd_lrb *lrbp)
{
	u8 upiu_flags;
	int ret = 0;

	if (hba->ufs_version <= ufshci_version(1, 1))
		lrbp->command_type = UTP_CMD_TYPE_SCSI;
	else
		lrbp->command_type = UTP_CMD_TYPE_UFS_STORAGE;

	if (likely(lrbp->cmd)) {
		ufshcd_prepare_req_desc_hdr(lrbp, &upiu_flags,
						lrbp->cmd->sc_data_direction);
		ufshcd_prepare_utp_scsi_cmd_upiu(lrbp, upiu_flags);
	} else {
		ret = -EINVAL;
	}

	return ret;
}

/**
 * ufshcd_upiu_wlun_to_scsi_wlun - maps UPIU W-LUN id to SCSI W-LUN ID
 * @upiu_wlun_id: UPIU W-LUN id
 *
 * Returns SCSI W-LUN id
 */
static inline u16 ufshcd_upiu_wlun_to_scsi_wlun(u8 upiu_wlun_id)
{
	return (upiu_wlun_id & ~UFS_UPIU_WLUN_ID) | SCSI_W_LUN_BASE;
}

static inline bool is_rpmb_wlun(struct scsi_device *sdev)
{
	return sdev->lun == ufshcd_upiu_wlun_to_scsi_wlun(UFS_UPIU_RPMB_WLUN);
}

static inline bool is_device_wlun(struct scsi_device *sdev)
{
	return sdev->lun ==
		ufshcd_upiu_wlun_to_scsi_wlun(UFS_UPIU_UFS_DEVICE_WLUN);
}

static void ufshcd_init_lrb(struct ufs_hba *hba, struct ufshcd_lrb *lrb, int i)
{
	struct utp_transfer_cmd_desc *cmd_descp = (void *)hba->ucdl_base_addr +
		i * sizeof_utp_transfer_cmd_desc(hba);
	struct utp_transfer_req_desc *utrdlp = hba->utrdl_base_addr;
	dma_addr_t cmd_desc_element_addr = hba->ucdl_dma_addr +
		i * sizeof_utp_transfer_cmd_desc(hba);
	u16 response_offset = offsetof(struct utp_transfer_cmd_desc,
				       response_upiu);
	u16 prdt_offset = offsetof(struct utp_transfer_cmd_desc, prd_table);

	lrb->utr_descriptor_ptr = utrdlp + i;
	lrb->utrd_dma_addr = hba->utrdl_dma_addr +
		i * sizeof(struct utp_transfer_req_desc);
	lrb->ucd_req_ptr = (struct utp_upiu_req *)cmd_descp;
	lrb->ucd_req_dma_addr = cmd_desc_element_addr;
	lrb->ucd_rsp_ptr = (struct utp_upiu_rsp *)cmd_descp->response_upiu;
	lrb->ucd_rsp_dma_addr = cmd_desc_element_addr + response_offset;
	lrb->ucd_prdt_ptr = (struct ufshcd_sg_entry *)cmd_descp->prd_table;
	lrb->ucd_prdt_dma_addr = cmd_desc_element_addr + prdt_offset;
}

/**
 * ufshcd_queuecommand - main entry point for SCSI requests
 * @host: SCSI host pointer
 * @cmd: command from SCSI Midlayer
 *
 * Returns 0 for success, non-zero in case of failure
 */
static int ufshcd_queuecommand(struct Scsi_Host *host, struct scsi_cmnd *cmd)
{
	struct ufs_hba *hba = shost_priv(host);
	int tag = scsi_cmd_to_rq(cmd)->tag;
	struct ufshcd_lrb *lrbp;
	int err = 0;

	trace_android_vh_ufs_mcq_map_tag(hba,
				(scsi_cmd_to_rq(cmd)->mq_hctx->queue_num), &tag);

	WARN_ONCE(tag < 0, "Invalid tag %d\n", tag);

	if (!down_read_trylock(&hba->clk_scaling_lock))
		return SCSI_MLQUEUE_HOST_BUSY;

	switch (hba->ufshcd_state) {
	case UFSHCD_STATE_OPERATIONAL:
	case UFSHCD_STATE_EH_SCHEDULED_NON_FATAL:
		break;
	case UFSHCD_STATE_EH_SCHEDULED_FATAL:
		/*
		 * pm_runtime_get_sync() is used at error handling preparation
		 * stage. If a scsi cmd, e.g. the SSU cmd, is sent from hba's
		 * PM ops, it can never be finished if we let SCSI layer keep
		 * retrying it, which gets err handler stuck forever. Neither
		 * can we let the scsi cmd pass through, because UFS is in bad
		 * state, the scsi cmd may eventually time out, which will get
		 * err handler blocked for too long. So, just fail the scsi cmd
		 * sent from PM ops, err handler can recover PM error anyways.
		 */
		if (hba->pm_op_in_progress) {
			hba->force_reset = true;
			set_host_byte(cmd, DID_BAD_TARGET);
			cmd->scsi_done(cmd);
			goto out;
		}
		fallthrough;
	case UFSHCD_STATE_RESET:
		err = SCSI_MLQUEUE_HOST_BUSY;
		goto out;
	case UFSHCD_STATE_ERROR:
		set_host_byte(cmd, DID_ERROR);
		cmd->scsi_done(cmd);
		goto out;
	}

	hba->req_abort_count = 0;

	err = ufshcd_hold(hba, true);
	if (err) {
		err = SCSI_MLQUEUE_HOST_BUSY;
		goto out;
	}
	WARN_ON(ufshcd_is_clkgating_allowed(hba) &&
		(hba->clk_gating.state != CLKS_ON));

	lrbp = &hba->lrb[tag];
	WARN_ON(lrbp->cmd);
	lrbp->cmd = cmd;
	lrbp->sense_bufflen = UFS_SENSE_SIZE;
	lrbp->sense_buffer = cmd->sense_buffer;
	lrbp->task_tag = tag;
	lrbp->lun = ufshcd_scsi_to_upiu_lun(cmd->device->lun);
	lrbp->intr_cmd = !ufshcd_is_intr_aggr_allowed(hba) ? true : false;

	trace_android_vh_ufs_mcq_set_sqid(hba, scsi_cmd_to_rq(cmd)->mq_hctx->queue_num, lrbp);

	ufshcd_prepare_lrbp_crypto(scsi_cmd_to_rq(cmd), lrbp);

	trace_android_vh_ufs_prepare_command(hba, scsi_cmd_to_rq(cmd), lrbp,
					     &err);
	if (err) {
		lrbp->cmd = NULL;
		ufshcd_release(hba);
		goto out;
	}

	lrbp->req_abort_skip = false;

	ufshpb_prep(hba, lrbp);

	ufshcd_comp_scsi_upiu(hba, lrbp);

	err = ufshcd_map_sg(hba, lrbp);
	if (err) {
		lrbp->cmd = NULL;
		ufshcd_release(hba);
		goto out;
	}

	ufshcd_send_command(hba, tag);
out:
	up_read(&hba->clk_scaling_lock);

	if (ufs_trigger_eh()) {
		unsigned long flags;

		spin_lock_irqsave(hba->host->host_lock, flags);
		ufshcd_schedule_eh_work(hba);
		spin_unlock_irqrestore(hba->host->host_lock, flags);
	}

	return err;
}

static int ufshcd_compose_dev_cmd(struct ufs_hba *hba,
		struct ufshcd_lrb *lrbp, enum dev_cmd_type cmd_type, int tag)
{
	lrbp->cmd = NULL;
	lrbp->sense_bufflen = 0;
	lrbp->sense_buffer = NULL;
	lrbp->task_tag = tag;
	lrbp->lun = 0; /* device management cmd is not specific to any LUN */
	lrbp->intr_cmd = true; /* No interrupt aggregation */
	ufshcd_prepare_lrbp_crypto(NULL, lrbp);
	hba->dev_cmd.type = cmd_type;

	return ufshcd_compose_devman_upiu(hba, lrbp);
}

static int
ufshcd_clear_cmd(struct ufs_hba *hba, int tag)
{
	int err = 0;
	unsigned long flags;
	u32 mask = 1 << tag;

	if (ufshcd_use_mcq_hooks(hba)) {
		trace_android_vh_ufs_mcq_clear_cmd(hba, tag, &err);
		return err;
	}

	/* clear outstanding transaction before retry */
	spin_lock_irqsave(hba->host->host_lock, flags);
	ufshcd_utrl_clear(hba, tag);
	spin_unlock_irqrestore(hba->host->host_lock, flags);

	/*
	 * wait for h/w to clear corresponding bit in door-bell.
	 * max. wait is 1 sec.
	 */
	err = ufshcd_wait_for_register(hba,
			REG_UTP_TRANSFER_REQ_DOOR_BELL,
			mask, ~mask, 1000, 1000);

	return err;
}

static int
ufshcd_check_query_response(struct ufs_hba *hba, struct ufshcd_lrb *lrbp)
{
	struct ufs_query_res *query_res = &hba->dev_cmd.query.response;

	/* Get the UPIU response */
	query_res->response = ufshcd_get_rsp_upiu_result(lrbp->ucd_rsp_ptr) >>
				UPIU_RSP_CODE_OFFSET;
	return query_res->response;
}

/**
 * ufshcd_dev_cmd_completion() - handles device management command responses
 * @hba: per adapter instance
 * @lrbp: pointer to local reference block
 */
static int
ufshcd_dev_cmd_completion(struct ufs_hba *hba, struct ufshcd_lrb *lrbp)
{
	int resp;
	int err = 0;

	hba->ufs_stats.last_hibern8_exit_tstamp = ktime_set(0, 0);
	resp = ufshcd_get_req_rsp(lrbp->ucd_rsp_ptr);

	switch (resp) {
	case UPIU_TRANSACTION_NOP_IN:
		if (hba->dev_cmd.type != DEV_CMD_TYPE_NOP) {
			err = -EINVAL;
			dev_err(hba->dev, "%s: unexpected response %x\n",
					__func__, resp);
		}
		break;
	case UPIU_TRANSACTION_QUERY_RSP:
		err = ufshcd_check_query_response(hba, lrbp);
		if (!err)
			err = ufshcd_copy_query_response(hba, lrbp);
		break;
	case UPIU_TRANSACTION_REJECT_UPIU:
		/* TODO: handle Reject UPIU Response */
		err = -EPERM;
		dev_err(hba->dev, "%s: Reject UPIU not fully implemented\n",
				__func__);
		break;
	default:
		err = -EINVAL;
		dev_err(hba->dev, "%s: Invalid device management cmd response: %x\n",
				__func__, resp);
		break;
	}

	return err;
}

static int ufshcd_wait_for_dev_cmd(struct ufs_hba *hba,
		struct ufshcd_lrb *lrbp, int max_timeout)
{
	int err = 0;
	unsigned long time_left;
	unsigned long flags;
	unsigned long *outstanding_reqs;

	time_left = wait_for_completion_timeout(hba->dev_cmd.complete,
			msecs_to_jiffies(max_timeout));

	spin_lock_irqsave(hba->host->host_lock, flags);
	hba->dev_cmd.complete = NULL;
	if (likely(time_left)) {
		err = ufshcd_get_tr_ocs(lrbp);
		if (!err)
			err = ufshcd_dev_cmd_completion(hba, lrbp);
	}
	spin_unlock_irqrestore(hba->host->host_lock, flags);

	if (!time_left) {
		err = -ETIMEDOUT;
		dev_dbg(hba->dev, "%s: dev_cmd request timedout, tag %d\n",
			__func__, lrbp->task_tag);
		if (!ufshcd_clear_cmd(hba, lrbp->task_tag))
			/* successfully cleared the command, retry if needed */
			err = -EAGAIN;
		/*
		 * in case of an error, after clearing the doorbell,
		 * we also need to clear the outstanding_request
		 * field in hba
		 */
		spin_lock_irqsave(&hba->outstanding_lock, flags);
		outstanding_reqs = &hba->outstanding_reqs;
		trace_android_vh_ufs_mcq_get_outstanding_reqs(hba,
								&outstanding_reqs, NULL);
		__clear_bit(lrbp->task_tag, outstanding_reqs);
		spin_unlock_irqrestore(&hba->outstanding_lock, flags);
	}

	return err;
}

/**
 * ufshcd_exec_dev_cmd - API for sending device management requests
 * @hba: UFS hba
 * @cmd_type: specifies the type (NOP, Query...)
 * @timeout: timeout in milliseconds
 *
 * NOTE: Since there is only one available tag for device management commands,
 * it is expected you hold the hba->dev_cmd.lock mutex.
 */
static int ufshcd_exec_dev_cmd(struct ufs_hba *hba,
		enum dev_cmd_type cmd_type, int timeout)
{
	DECLARE_COMPLETION_ONSTACK(wait);
	const u32 tag = hba->reserved_slot;
	struct ufshcd_lrb *lrbp;
	int err;

	/* Protects use of hba->reserved_slot. */
	lockdep_assert_held(&hba->dev_cmd.lock);

	down_read(&hba->clk_scaling_lock);

	lrbp = &hba->lrb[tag];
	WARN_ON(lrbp->cmd);
	err = ufshcd_compose_dev_cmd(hba, lrbp, cmd_type, tag);
	if (unlikely(err))
		goto out;

	hba->dev_cmd.complete = &wait;

	trace_android_vh_ufs_mcq_set_sqid(hba, 0, lrbp);

	ufshcd_add_query_upiu_trace(hba, UFS_QUERY_SEND, lrbp->ucd_req_ptr);

	ufshcd_send_command(hba, tag);
	err = ufshcd_wait_for_dev_cmd(hba, lrbp, timeout);
	ufshcd_add_query_upiu_trace(hba, err ? UFS_QUERY_ERR : UFS_QUERY_COMP,
				    (struct utp_upiu_req *)lrbp->ucd_rsp_ptr);

out:
	up_read(&hba->clk_scaling_lock);
	return err;
}

/**
 * ufshcd_init_query() - init the query response and request parameters
 * @hba: per-adapter instance
 * @request: address of the request pointer to be initialized
 * @response: address of the response pointer to be initialized
 * @opcode: operation to perform
 * @idn: flag idn to access
 * @index: LU number to access
 * @selector: query/flag/descriptor further identification
 */
static inline void ufshcd_init_query(struct ufs_hba *hba,
		struct ufs_query_req **request, struct ufs_query_res **response,
		enum query_opcode opcode, u8 idn, u8 index, u8 selector)
{
	*request = &hba->dev_cmd.query.request;
	*response = &hba->dev_cmd.query.response;
	memset(*request, 0, sizeof(struct ufs_query_req));
	memset(*response, 0, sizeof(struct ufs_query_res));
	(*request)->upiu_req.opcode = opcode;
	(*request)->upiu_req.idn = idn;
	(*request)->upiu_req.index = index;
	(*request)->upiu_req.selector = selector;
}

int ufshcd_query_flag_retry(struct ufs_hba *hba,
	enum query_opcode opcode, enum flag_idn idn, u8 index, bool *flag_res)
{
	int ret;
	int retries;

	for (retries = 0; retries < QUERY_REQ_RETRIES; retries++) {
		ret = ufshcd_query_flag(hba, opcode, idn, index, flag_res);
		if (ret)
			dev_dbg(hba->dev,
				"%s: failed with error %d, retries %d\n",
				__func__, ret, retries);
		else
			break;
	}

	if (ret)
		dev_err(hba->dev,
			"%s: query attribute, opcode %d, idn %d, failed with error %d after %d retires\n",
			__func__, opcode, idn, ret, retries);
	return ret;
}
EXPORT_SYMBOL_GPL(ufshcd_query_flag_retry);

/**
 * ufshcd_query_flag() - API function for sending flag query requests
 * @hba: per-adapter instance
 * @opcode: flag query to perform
 * @idn: flag idn to access
 * @index: flag index to access
 * @flag_res: the flag value after the query request completes
 *
 * Returns 0 for success, non-zero in case of failure
 */
int ufshcd_query_flag(struct ufs_hba *hba, enum query_opcode opcode,
			enum flag_idn idn, u8 index, bool *flag_res)
{
	struct ufs_query_req *request = NULL;
	struct ufs_query_res *response = NULL;
	int err, selector = 0;
	int timeout = QUERY_REQ_TIMEOUT;

	BUG_ON(!hba);

	ufshcd_hold(hba, false);
	mutex_lock(&hba->dev_cmd.lock);
	ufshcd_init_query(hba, &request, &response, opcode, idn, index,
			selector);

	switch (opcode) {
	case UPIU_QUERY_OPCODE_SET_FLAG:
	case UPIU_QUERY_OPCODE_CLEAR_FLAG:
	case UPIU_QUERY_OPCODE_TOGGLE_FLAG:
		request->query_func = UPIU_QUERY_FUNC_STANDARD_WRITE_REQUEST;
		break;
	case UPIU_QUERY_OPCODE_READ_FLAG:
		request->query_func = UPIU_QUERY_FUNC_STANDARD_READ_REQUEST;
		if (!flag_res) {
			/* No dummy reads */
			dev_err(hba->dev, "%s: Invalid argument for read request\n",
					__func__);
			err = -EINVAL;
			goto out_unlock;
		}
		break;
	default:
		dev_err(hba->dev,
			"%s: Expected query flag opcode but got = %d\n",
			__func__, opcode);
		err = -EINVAL;
		goto out_unlock;
	}

	err = ufshcd_exec_dev_cmd(hba, DEV_CMD_TYPE_QUERY, timeout);

	if (err) {
		dev_err(hba->dev,
			"%s: Sending flag query for idn %d failed, err = %d\n",
			__func__, idn, err);
		goto out_unlock;
	}

	if (flag_res)
		*flag_res = (be32_to_cpu(response->upiu_res.value) &
				MASK_QUERY_UPIU_FLAG_LOC) & 0x1;

out_unlock:
	mutex_unlock(&hba->dev_cmd.lock);
	ufshcd_release(hba);
	return err;
}
EXPORT_SYMBOL_GPL(ufshcd_query_flag);

/**
 * ufshcd_query_attr - API function for sending attribute requests
 * @hba: per-adapter instance
 * @opcode: attribute opcode
 * @idn: attribute idn to access
 * @index: index field
 * @selector: selector field
 * @attr_val: the attribute value after the query request completes
 *
 * Returns 0 for success, non-zero in case of failure
*/
int ufshcd_query_attr(struct ufs_hba *hba, enum query_opcode opcode,
		      enum attr_idn idn, u8 index, u8 selector, u32 *attr_val)
{
	struct ufs_query_req *request = NULL;
	struct ufs_query_res *response = NULL;
	int err;

	BUG_ON(!hba);

	if (!attr_val) {
		dev_err(hba->dev, "%s: attribute value required for opcode 0x%x\n",
				__func__, opcode);
		return -EINVAL;
	}

	ufshcd_hold(hba, false);

	mutex_lock(&hba->dev_cmd.lock);
	ufshcd_init_query(hba, &request, &response, opcode, idn, index,
			selector);

	switch (opcode) {
	case UPIU_QUERY_OPCODE_WRITE_ATTR:
		request->query_func = UPIU_QUERY_FUNC_STANDARD_WRITE_REQUEST;
		request->upiu_req.value = cpu_to_be32(*attr_val);
		break;
	case UPIU_QUERY_OPCODE_READ_ATTR:
		request->query_func = UPIU_QUERY_FUNC_STANDARD_READ_REQUEST;
		break;
	default:
		dev_err(hba->dev, "%s: Expected query attr opcode but got = 0x%.2x\n",
				__func__, opcode);
		err = -EINVAL;
		goto out_unlock;
	}

	err = ufshcd_exec_dev_cmd(hba, DEV_CMD_TYPE_QUERY, QUERY_REQ_TIMEOUT);

	if (err) {
		dev_err(hba->dev, "%s: opcode 0x%.2x for idn %d failed, index %d, err = %d\n",
				__func__, opcode, idn, index, err);
		goto out_unlock;
	}

	*attr_val = be32_to_cpu(response->upiu_res.value);

out_unlock:
	mutex_unlock(&hba->dev_cmd.lock);
	ufshcd_release(hba);
	return err;
}
EXPORT_SYMBOL_GPL(ufshcd_query_attr);

/**
 * ufshcd_query_attr_retry() - API function for sending query
 * attribute with retries
 * @hba: per-adapter instance
 * @opcode: attribute opcode
 * @idn: attribute idn to access
 * @index: index field
 * @selector: selector field
 * @attr_val: the attribute value after the query request
 * completes
 *
 * Returns 0 for success, non-zero in case of failure
*/
int ufshcd_query_attr_retry(struct ufs_hba *hba,
	enum query_opcode opcode, enum attr_idn idn, u8 index, u8 selector,
	u32 *attr_val)
{
	int ret = 0;
	u32 retries;

	for (retries = QUERY_REQ_RETRIES; retries > 0; retries--) {
		ret = ufshcd_query_attr(hba, opcode, idn, index,
						selector, attr_val);
		if (ret)
			dev_dbg(hba->dev, "%s: failed with error %d, retries %d\n",
				__func__, ret, retries);
		else
			break;
	}

	if (ret)
		dev_err(hba->dev,
			"%s: query attribute, idn %d, failed with error %d after %d retires\n",
			__func__, idn, ret, QUERY_REQ_RETRIES);
	return ret;
}
EXPORT_SYMBOL_GPL(ufshcd_query_attr_retry);

static int __ufshcd_query_descriptor(struct ufs_hba *hba,
			enum query_opcode opcode, enum desc_idn idn, u8 index,
			u8 selector, u8 *desc_buf, int *buf_len)
{
	struct ufs_query_req *request = NULL;
	struct ufs_query_res *response = NULL;
	int err;

	BUG_ON(!hba);

	if (!desc_buf) {
		dev_err(hba->dev, "%s: descriptor buffer required for opcode 0x%x\n",
				__func__, opcode);
		return -EINVAL;
	}

	if (*buf_len < QUERY_DESC_MIN_SIZE || *buf_len > QUERY_DESC_MAX_SIZE) {
		dev_err(hba->dev, "%s: descriptor buffer size (%d) is out of range\n",
				__func__, *buf_len);
		return -EINVAL;
	}

	ufshcd_hold(hba, false);

	mutex_lock(&hba->dev_cmd.lock);
	ufshcd_init_query(hba, &request, &response, opcode, idn, index,
			selector);
	hba->dev_cmd.query.descriptor = desc_buf;
	request->upiu_req.length = cpu_to_be16(*buf_len);

	switch (opcode) {
	case UPIU_QUERY_OPCODE_WRITE_DESC:
		request->query_func = UPIU_QUERY_FUNC_STANDARD_WRITE_REQUEST;
		break;
	case UPIU_QUERY_OPCODE_READ_DESC:
		request->query_func = UPIU_QUERY_FUNC_STANDARD_READ_REQUEST;
		break;
	default:
		dev_err(hba->dev,
				"%s: Expected query descriptor opcode but got = 0x%.2x\n",
				__func__, opcode);
		err = -EINVAL;
		goto out_unlock;
	}

	err = ufshcd_exec_dev_cmd(hba, DEV_CMD_TYPE_QUERY, QUERY_REQ_TIMEOUT);

	if (err) {
		dev_err(hba->dev, "%s: opcode 0x%.2x for idn %d failed, index %d, err = %d\n",
				__func__, opcode, idn, index, err);
		goto out_unlock;
	}

	*buf_len = be16_to_cpu(response->upiu_res.length);

out_unlock:
	hba->dev_cmd.query.descriptor = NULL;
	mutex_unlock(&hba->dev_cmd.lock);
	ufshcd_release(hba);
	return err;
}

/**
 * ufshcd_query_descriptor_retry - API function for sending descriptor requests
 * @hba: per-adapter instance
 * @opcode: attribute opcode
 * @idn: attribute idn to access
 * @index: index field
 * @selector: selector field
 * @desc_buf: the buffer that contains the descriptor
 * @buf_len: length parameter passed to the device
 *
 * Returns 0 for success, non-zero in case of failure.
 * The buf_len parameter will contain, on return, the length parameter
 * received on the response.
 */
int ufshcd_query_descriptor_retry(struct ufs_hba *hba,
				  enum query_opcode opcode,
				  enum desc_idn idn, u8 index,
				  u8 selector,
				  u8 *desc_buf, int *buf_len)
{
	int err;
	int retries;

	for (retries = QUERY_REQ_RETRIES; retries > 0; retries--) {
		err = __ufshcd_query_descriptor(hba, opcode, idn, index,
						selector, desc_buf, buf_len);
		if (!err || err == -EINVAL)
			break;
	}

	return err;
}
EXPORT_SYMBOL_GPL(ufshcd_query_descriptor_retry);

/**
 * ufshcd_map_desc_id_to_length - map descriptor IDN to its length
 * @hba: Pointer to adapter instance
 * @desc_id: descriptor idn value
 * @desc_len: mapped desc length (out)
 */
void ufshcd_map_desc_id_to_length(struct ufs_hba *hba, enum desc_idn desc_id,
				  int *desc_len)
{
	if (desc_id >= QUERY_DESC_IDN_MAX || desc_id == QUERY_DESC_IDN_RFU_0 ||
	    desc_id == QUERY_DESC_IDN_RFU_1)
		*desc_len = 0;
	else
		*desc_len = hba->desc_size[desc_id];
}
EXPORT_SYMBOL(ufshcd_map_desc_id_to_length);

static void ufshcd_update_desc_length(struct ufs_hba *hba,
				      enum desc_idn desc_id, int desc_index,
				      unsigned char desc_len)
{
	if (hba->desc_size[desc_id] == QUERY_DESC_MAX_SIZE &&
	    desc_id != QUERY_DESC_IDN_STRING && desc_index != UFS_RPMB_UNIT)
		/* For UFS 3.1, the normal unit descriptor is 10 bytes larger
		 * than the RPMB unit, however, both descriptors share the same
		 * desc_idn, to cover both unit descriptors with one length, we
		 * choose the normal unit descriptor length by desc_index.
		 */
		hba->desc_size[desc_id] = desc_len;
}

/**
 * ufshcd_read_desc_param - read the specified descriptor parameter
 * @hba: Pointer to adapter instance
 * @desc_id: descriptor idn value
 * @desc_index: descriptor index
 * @param_offset: offset of the parameter to read
 * @param_read_buf: pointer to buffer where parameter would be read
 * @param_size: sizeof(param_read_buf)
 *
 * Return 0 in case of success, non-zero otherwise
 */
int ufshcd_read_desc_param(struct ufs_hba *hba,
			   enum desc_idn desc_id,
			   int desc_index,
			   u8 param_offset,
			   u8 *param_read_buf,
			   u8 param_size)
{
	int ret;
	u8 *desc_buf;
	int buff_len;
	bool is_kmalloc = true;

	/* Safety check */
	if (desc_id >= QUERY_DESC_IDN_MAX || !param_size)
		return -EINVAL;

	/* Get the length of descriptor */
	ufshcd_map_desc_id_to_length(hba, desc_id, &buff_len);
	if (!buff_len) {
		dev_err(hba->dev, "%s: Failed to get desc length\n", __func__);
		return -EINVAL;
	}

	if (param_offset >= buff_len) {
		dev_err(hba->dev, "%s: Invalid offset 0x%x in descriptor IDN 0x%x, length 0x%x\n",
			__func__, param_offset, desc_id, buff_len);
		return -EINVAL;
	}

	/* Check whether we need temp memory */
	if (param_offset != 0 || param_size < buff_len) {
		desc_buf = kzalloc(buff_len, GFP_KERNEL);
		if (!desc_buf)
			return -ENOMEM;
	} else {
		desc_buf = param_read_buf;
		is_kmalloc = false;
	}

	/* Request for full descriptor */
	ret = ufshcd_query_descriptor_retry(hba, UPIU_QUERY_OPCODE_READ_DESC,
					desc_id, desc_index, 0,
					desc_buf, &buff_len);

	if (ret) {
		dev_err(hba->dev, "%s: Failed reading descriptor. desc_id %d, desc_index %d, param_offset %d, ret %d\n",
			__func__, desc_id, desc_index, param_offset, ret);
		goto out;
	}

	/* Sanity check */
	if (desc_buf[QUERY_DESC_DESC_TYPE_OFFSET] != desc_id) {
		dev_err(hba->dev, "%s: invalid desc_id %d in descriptor header\n",
			__func__, desc_buf[QUERY_DESC_DESC_TYPE_OFFSET]);
		ret = -EINVAL;
		goto out;
	}

	/* Update descriptor length */
	buff_len = desc_buf[QUERY_DESC_LENGTH_OFFSET];
	ufshcd_update_desc_length(hba, desc_id, desc_index, buff_len);

	if (is_kmalloc) {
		/* Make sure we don't copy more data than available */
		if (param_offset >= buff_len)
			ret = -EINVAL;
		else
			memcpy(param_read_buf, &desc_buf[param_offset],
			       min_t(u32, param_size, buff_len - param_offset));
	}
out:
	if (is_kmalloc)
		kfree(desc_buf);
	return ret;
}
EXPORT_SYMBOL_GPL(ufshcd_read_desc_param);

/**
 * struct uc_string_id - unicode string
 *
 * @len: size of this descriptor inclusive
 * @type: descriptor type
 * @uc: unicode string character
 */
struct uc_string_id {
	u8 len;
	u8 type;
	wchar_t uc[];
} __packed;

/* replace non-printable or non-ASCII characters with spaces */
static inline char ufshcd_remove_non_printable(u8 ch)
{
	return (ch >= 0x20 && ch <= 0x7e) ? ch : ' ';
}

/**
 * ufshcd_read_string_desc - read string descriptor
 * @hba: pointer to adapter instance
 * @desc_index: descriptor index
 * @buf: pointer to buffer where descriptor would be read,
 *       the caller should free the memory.
 * @ascii: if true convert from unicode to ascii characters
 *         null terminated string.
 *
 * Return:
 * *      string size on success.
 * *      -ENOMEM: on allocation failure
 * *      -EINVAL: on a wrong parameter
 */
int ufshcd_read_string_desc(struct ufs_hba *hba, u8 desc_index,
			    u8 **buf, bool ascii)
{
	struct uc_string_id *uc_str;
	u8 *str;
	int ret;

	if (!buf)
		return -EINVAL;

	uc_str = kzalloc(QUERY_DESC_MAX_SIZE, GFP_KERNEL);
	if (!uc_str)
		return -ENOMEM;

	ret = ufshcd_read_desc_param(hba, QUERY_DESC_IDN_STRING, desc_index, 0,
				     (u8 *)uc_str, QUERY_DESC_MAX_SIZE);
	if (ret < 0) {
		dev_err(hba->dev, "Reading String Desc failed after %d retries. err = %d\n",
			QUERY_REQ_RETRIES, ret);
		str = NULL;
		goto out;
	}

	if (uc_str->len <= QUERY_DESC_HDR_SIZE) {
		dev_dbg(hba->dev, "String Desc is of zero length\n");
		str = NULL;
		ret = 0;
		goto out;
	}

	if (ascii) {
		ssize_t ascii_len;
		int i;
		/* remove header and divide by 2 to move from UTF16 to UTF8 */
		ascii_len = (uc_str->len - QUERY_DESC_HDR_SIZE) / 2 + 1;
		str = kzalloc(ascii_len, GFP_KERNEL);
		if (!str) {
			ret = -ENOMEM;
			goto out;
		}

		/*
		 * the descriptor contains string in UTF16 format
		 * we need to convert to utf-8 so it can be displayed
		 */
		ret = utf16s_to_utf8s(uc_str->uc,
				      uc_str->len - QUERY_DESC_HDR_SIZE,
				      UTF16_BIG_ENDIAN, str, ascii_len);

		/* replace non-printable or non-ASCII characters with spaces */
		for (i = 0; i < ret; i++)
			str[i] = ufshcd_remove_non_printable(str[i]);

		str[ret++] = '\0';

	} else {
		str = kmemdup(uc_str, uc_str->len, GFP_KERNEL);
		if (!str) {
			ret = -ENOMEM;
			goto out;
		}
		ret = uc_str->len;
	}
out:
	*buf = str;
	kfree(uc_str);
	return ret;
}

/**
 * ufshcd_read_unit_desc_param - read the specified unit descriptor parameter
 * @hba: Pointer to adapter instance
 * @lun: lun id
 * @param_offset: offset of the parameter to read
 * @param_read_buf: pointer to buffer where parameter would be read
 * @param_size: sizeof(param_read_buf)
 *
 * Return 0 in case of success, non-zero otherwise
 */
static inline int ufshcd_read_unit_desc_param(struct ufs_hba *hba,
					      int lun,
					      enum unit_desc_param param_offset,
					      u8 *param_read_buf,
					      u32 param_size)
{
	/*
	 * Unit descriptors are only available for general purpose LUs (LUN id
	 * from 0 to 7) and RPMB Well known LU.
	 */
	if (!ufs_is_valid_unit_desc_lun(&hba->dev_info, lun, param_offset))
		return -EOPNOTSUPP;

	return ufshcd_read_desc_param(hba, QUERY_DESC_IDN_UNIT, lun,
				      param_offset, param_read_buf, param_size);
}

static int ufshcd_get_ref_clk_gating_wait(struct ufs_hba *hba)
{
	int err = 0;
	u32 gating_wait = UFSHCD_REF_CLK_GATING_WAIT_US;

	if (hba->dev_info.wspecversion >= 0x300) {
		err = ufshcd_query_attr_retry(hba, UPIU_QUERY_OPCODE_READ_ATTR,
				QUERY_ATTR_IDN_REF_CLK_GATING_WAIT_TIME, 0, 0,
				&gating_wait);
		if (err)
			dev_err(hba->dev, "Failed reading bRefClkGatingWait. err = %d, use default %uus\n",
					 err, gating_wait);

		if (gating_wait == 0) {
			gating_wait = UFSHCD_REF_CLK_GATING_WAIT_US;
			dev_err(hba->dev, "Undefined ref clk gating wait time, use default %uus\n",
					 gating_wait);
		}

		hba->dev_info.clk_gating_wait_us = gating_wait;
	}

	return err;
}

/**
 * ufshcd_memory_alloc - allocate memory for host memory space data structures
 * @hba: per adapter instance
 *
 * 1. Allocate DMA memory for Command Descriptor array
 *	Each command descriptor consist of Command UPIU, Response UPIU and PRDT
 * 2. Allocate DMA memory for UTP Transfer Request Descriptor List (UTRDL).
 * 3. Allocate DMA memory for UTP Task Management Request Descriptor List
 *	(UTMRDL)
 * 4. Allocate memory for local reference block(lrb).
 *
 * Returns 0 for success, non-zero in case of failure
 */
static int ufshcd_memory_alloc(struct ufs_hba *hba)
{
	size_t utmrdl_size, utrdl_size, ucdl_size;
	int pool_size = hba->nutrs;

	trace_android_vh_ufs_mcq_max_tag(hba, &pool_size);

	/* Allocate memory for UTP command descriptors */
	ucdl_size = (sizeof_utp_transfer_cmd_desc(hba) * pool_size);
	hba->ucdl_base_addr = dmam_alloc_coherent(hba->dev,
						  ucdl_size,
						  &hba->ucdl_dma_addr,
						  GFP_KERNEL);

	/*
	 * UFSHCI requires UTP command descriptor to be 128 byte aligned.
	 * make sure hba->ucdl_dma_addr is aligned to PAGE_SIZE
	 * if hba->ucdl_dma_addr is aligned to PAGE_SIZE, then it will
	 * be aligned to 128 bytes as well
	 */
	if (!hba->ucdl_base_addr ||
	    WARN_ON(hba->ucdl_dma_addr & (PAGE_SIZE - 1))) {
		dev_err(hba->dev,
			"Command Descriptor Memory allocation failed\n");
		goto out;
	}

	/*
	 * Allocate memory for UTP Transfer descriptors
	 * UFSHCI requires 1024 byte alignment of UTRD
	 */
	utrdl_size = (sizeof(struct utp_transfer_req_desc) * pool_size);
	hba->utrdl_base_addr = dmam_alloc_coherent(hba->dev,
						   utrdl_size,
						   &hba->utrdl_dma_addr,
						   GFP_KERNEL);
	if (!hba->utrdl_base_addr ||
	    WARN_ON(hba->utrdl_dma_addr & (PAGE_SIZE - 1))) {
		dev_err(hba->dev,
			"Transfer Descriptor Memory allocation failed\n");
		goto out;
	}

	/*
	 * Allocate memory for UTP Task Management descriptors
	 * UFSHCI requires 1024 byte alignment of UTMRD
	 */
	utmrdl_size = sizeof(struct utp_task_req_desc) * hba->nutmrs;
	hba->utmrdl_base_addr = dmam_alloc_coherent(hba->dev,
						    utmrdl_size,
						    &hba->utmrdl_dma_addr,
						    GFP_KERNEL);
	if (!hba->utmrdl_base_addr ||
	    WARN_ON(hba->utmrdl_dma_addr & (PAGE_SIZE - 1))) {
		dev_err(hba->dev,
		"Task Management Descriptor Memory allocation failed\n");
		goto out;
	}

	/* Allocate memory for local reference block */
	hba->lrb = devm_kcalloc(hba->dev,
				pool_size, sizeof(struct ufshcd_lrb),
				GFP_KERNEL);
	if (!hba->lrb) {
		dev_err(hba->dev, "LRB Memory allocation failed\n");
		goto out;
	}
	return 0;
out:
	return -ENOMEM;
}

/**
 * ufshcd_host_memory_configure - configure local reference block with
 *				memory offsets
 * @hba: per adapter instance
 *
 * Configure Host memory space
 * 1. Update Corresponding UTRD.UCDBA and UTRD.UCDBAU with UCD DMA
 * address.
 * 2. Update each UTRD with Response UPIU offset, Response UPIU length
 * and PRDT offset.
 * 3. Save the corresponding addresses of UTRD, UCD.CMD, UCD.RSP and UCD.PRDT
 * into local reference block.
 */
static void ufshcd_host_memory_configure(struct ufs_hba *hba)
{
	struct utp_transfer_req_desc *utrdlp;
	dma_addr_t cmd_desc_dma_addr;
	dma_addr_t cmd_desc_element_addr;
	u16 response_offset;
	u16 prdt_offset;
	int cmd_desc_size;
	int i;
	int pool_size = hba->nutrs;

	trace_android_vh_ufs_mcq_max_tag(hba, &pool_size);

	utrdlp = hba->utrdl_base_addr;

	response_offset =
		offsetof(struct utp_transfer_cmd_desc, response_upiu);
	prdt_offset =
		offsetof(struct utp_transfer_cmd_desc, prd_table);

	cmd_desc_size = sizeof_utp_transfer_cmd_desc(hba);
	cmd_desc_dma_addr = hba->ucdl_dma_addr;

	for (i = 0; i < pool_size; i++) {
		/* Configure UTRD with command descriptor base address */
		cmd_desc_element_addr =
				(cmd_desc_dma_addr + (cmd_desc_size * i));
		utrdlp[i].command_desc_base_addr_lo =
				cpu_to_le32(lower_32_bits(cmd_desc_element_addr));
		utrdlp[i].command_desc_base_addr_hi =
				cpu_to_le32(upper_32_bits(cmd_desc_element_addr));

		/* Response upiu and prdt offset should be in double words */
		if (hba->quirks & UFSHCD_QUIRK_PRDT_BYTE_GRAN) {
			utrdlp[i].response_upiu_offset =
				cpu_to_le16(response_offset);
			utrdlp[i].prd_table_offset =
				cpu_to_le16(prdt_offset);
			utrdlp[i].response_upiu_length =
				cpu_to_le16(ALIGNED_UPIU_SIZE);
		} else {
			utrdlp[i].response_upiu_offset =
				cpu_to_le16(response_offset >> 2);
			utrdlp[i].prd_table_offset =
				cpu_to_le16(prdt_offset >> 2);
			utrdlp[i].response_upiu_length =
				cpu_to_le16(ALIGNED_UPIU_SIZE >> 2);
		}

		ufshcd_init_lrb(hba, &hba->lrb[i], i);
	}
}

/**
 * ufshcd_dme_link_startup - Notify Unipro to perform link startup
 * @hba: per adapter instance
 *
 * UIC_CMD_DME_LINK_STARTUP command must be issued to Unipro layer,
 * in order to initialize the Unipro link startup procedure.
 * Once the Unipro links are up, the device connected to the controller
 * is detected.
 *
 * Returns 0 on success, non-zero value on failure
 */
static int ufshcd_dme_link_startup(struct ufs_hba *hba)
{
	struct uic_command uic_cmd = {0};
	int ret;

	uic_cmd.command = UIC_CMD_DME_LINK_STARTUP;

	ret = ufshcd_send_uic_cmd(hba, &uic_cmd);
	if (ret)
		dev_dbg(hba->dev,
			"dme-link-startup: error code %d\n", ret);
	return ret;
}
/**
 * ufshcd_dme_reset - UIC command for DME_RESET
 * @hba: per adapter instance
 *
 * DME_RESET command is issued in order to reset UniPro stack.
 * This function now deals with cold reset.
 *
 * Returns 0 on success, non-zero value on failure
 */
static int ufshcd_dme_reset(struct ufs_hba *hba)
{
	struct uic_command uic_cmd = {0};
	int ret;

	uic_cmd.command = UIC_CMD_DME_RESET;

	ret = ufshcd_send_uic_cmd(hba, &uic_cmd);
	if (ret)
		dev_err(hba->dev,
			"dme-reset: error code %d\n", ret);

	return ret;
}

int ufshcd_dme_configure_adapt(struct ufs_hba *hba,
			       int agreed_gear,
			       int adapt_val)
{
	int ret;

<<<<<<< HEAD
#if IS_ENABLED(CONFIG_MTK_UFS_DEBUG)
	if (agreed_gear < UFS_HS_G4)
		adapt_val = PA_NO_ADAPT;
#else
	if (agreed_gear != UFS_HS_G4)
=======
	if (agreed_gear < UFS_HS_G4)
>>>>>>> d61fe3ad
		adapt_val = PA_NO_ADAPT;
#endif

	ret = ufshcd_dme_set(hba,
			     UIC_ARG_MIB(PA_TXHSADAPTTYPE),
			     adapt_val);
	return ret;
}
EXPORT_SYMBOL_GPL(ufshcd_dme_configure_adapt);

/**
 * ufshcd_dme_enable - UIC command for DME_ENABLE
 * @hba: per adapter instance
 *
 * DME_ENABLE command is issued in order to enable UniPro stack.
 *
 * Returns 0 on success, non-zero value on failure
 */
static int ufshcd_dme_enable(struct ufs_hba *hba)
{
	struct uic_command uic_cmd = {0};
	int ret;

	uic_cmd.command = UIC_CMD_DME_ENABLE;

	ret = ufshcd_send_uic_cmd(hba, &uic_cmd);
	if (ret)
		dev_err(hba->dev,
			"dme-enable: error code %d\n", ret);

	return ret;
}

static inline void ufshcd_add_delay_before_dme_cmd(struct ufs_hba *hba)
{
	#define MIN_DELAY_BEFORE_DME_CMDS_US	1000
	unsigned long min_sleep_time_us;

	if (!(hba->quirks & UFSHCD_QUIRK_DELAY_BEFORE_DME_CMDS))
		return;

	/*
	 * last_dme_cmd_tstamp will be 0 only for 1st call to
	 * this function
	 */
	if (unlikely(!ktime_to_us(hba->last_dme_cmd_tstamp))) {
		min_sleep_time_us = MIN_DELAY_BEFORE_DME_CMDS_US;
	} else {
		unsigned long delta =
			(unsigned long) ktime_to_us(
				ktime_sub(ktime_get(),
				hba->last_dme_cmd_tstamp));

		if (delta < MIN_DELAY_BEFORE_DME_CMDS_US)
			min_sleep_time_us =
				MIN_DELAY_BEFORE_DME_CMDS_US - delta;
		else
			return; /* no more delay required */
	}

	/* allow sleep for extra 50us if needed */
	usleep_range(min_sleep_time_us, min_sleep_time_us + 50);
}

/**
 * ufshcd_dme_set_attr - UIC command for DME_SET, DME_PEER_SET
 * @hba: per adapter instance
 * @attr_sel: uic command argument1
 * @attr_set: attribute set type as uic command argument2
 * @mib_val: setting value as uic command argument3
 * @peer: indicate whether peer or local
 *
 * Returns 0 on success, non-zero value on failure
 */
int ufshcd_dme_set_attr(struct ufs_hba *hba, u32 attr_sel,
			u8 attr_set, u32 mib_val, u8 peer)
{
	struct uic_command uic_cmd = {0};
	static const char *const action[] = {
		"dme-set",
		"dme-peer-set"
	};
	const char *set = action[!!peer];
	int ret;
	int retries = UFS_UIC_COMMAND_RETRIES;

	uic_cmd.command = peer ?
		UIC_CMD_DME_PEER_SET : UIC_CMD_DME_SET;
	uic_cmd.argument1 = attr_sel;
	uic_cmd.argument2 = UIC_ARG_ATTR_TYPE(attr_set);
	uic_cmd.argument3 = mib_val;

	do {
		/* for peer attributes we retry upon failure */
		ret = ufshcd_send_uic_cmd(hba, &uic_cmd);
		if (ret)
			dev_dbg(hba->dev, "%s: attr-id 0x%x val 0x%x error code %d\n",
				set, UIC_GET_ATTR_ID(attr_sel), mib_val, ret);
	} while (ret && peer && --retries);

	if (ret)
		dev_err(hba->dev, "%s: attr-id 0x%x val 0x%x failed %d retries\n",
			set, UIC_GET_ATTR_ID(attr_sel), mib_val,
			UFS_UIC_COMMAND_RETRIES - retries);

	return ret;
}
EXPORT_SYMBOL_GPL(ufshcd_dme_set_attr);

/**
 * ufshcd_dme_get_attr - UIC command for DME_GET, DME_PEER_GET
 * @hba: per adapter instance
 * @attr_sel: uic command argument1
 * @mib_val: the value of the attribute as returned by the UIC command
 * @peer: indicate whether peer or local
 *
 * Returns 0 on success, non-zero value on failure
 */
int ufshcd_dme_get_attr(struct ufs_hba *hba, u32 attr_sel,
			u32 *mib_val, u8 peer)
{
	struct uic_command uic_cmd = {0};
	static const char *const action[] = {
		"dme-get",
		"dme-peer-get"
	};
	const char *get = action[!!peer];
	int ret;
	int retries = UFS_UIC_COMMAND_RETRIES;
	struct ufs_pa_layer_attr orig_pwr_info;
	struct ufs_pa_layer_attr temp_pwr_info;
	bool pwr_mode_change = false;

	if (peer && (hba->quirks & UFSHCD_QUIRK_DME_PEER_ACCESS_AUTO_MODE)) {
		orig_pwr_info = hba->pwr_info;
		temp_pwr_info = orig_pwr_info;

		if (orig_pwr_info.pwr_tx == FAST_MODE ||
		    orig_pwr_info.pwr_rx == FAST_MODE) {
			temp_pwr_info.pwr_tx = FASTAUTO_MODE;
			temp_pwr_info.pwr_rx = FASTAUTO_MODE;
			pwr_mode_change = true;
		} else if (orig_pwr_info.pwr_tx == SLOW_MODE ||
		    orig_pwr_info.pwr_rx == SLOW_MODE) {
			temp_pwr_info.pwr_tx = SLOWAUTO_MODE;
			temp_pwr_info.pwr_rx = SLOWAUTO_MODE;
			pwr_mode_change = true;
		}
		if (pwr_mode_change) {
			ret = ufshcd_change_power_mode(hba, &temp_pwr_info);
			if (ret)
				goto out;
		}
	}

	uic_cmd.command = peer ?
		UIC_CMD_DME_PEER_GET : UIC_CMD_DME_GET;
	uic_cmd.argument1 = attr_sel;

	do {
		/* for peer attributes we retry upon failure */
		ret = ufshcd_send_uic_cmd(hba, &uic_cmd);
		if (ret)
			dev_dbg(hba->dev, "%s: attr-id 0x%x error code %d\n",
				get, UIC_GET_ATTR_ID(attr_sel), ret);
	} while (ret && peer && --retries);

	if (ret)
		dev_err(hba->dev, "%s: attr-id 0x%x failed %d retries\n",
			get, UIC_GET_ATTR_ID(attr_sel),
			UFS_UIC_COMMAND_RETRIES - retries);

	if (mib_val && !ret)
		*mib_val = uic_cmd.argument3;

	if (peer && (hba->quirks & UFSHCD_QUIRK_DME_PEER_ACCESS_AUTO_MODE)
	    && pwr_mode_change)
		ufshcd_change_power_mode(hba, &orig_pwr_info);
out:
	return ret;
}
EXPORT_SYMBOL_GPL(ufshcd_dme_get_attr);

/**
 * ufshcd_uic_pwr_ctrl - executes UIC commands (which affects the link power
 * state) and waits for it to take effect.
 *
 * @hba: per adapter instance
 * @cmd: UIC command to execute
 *
 * DME operations like DME_SET(PA_PWRMODE), DME_HIBERNATE_ENTER &
 * DME_HIBERNATE_EXIT commands take some time to take its effect on both host
 * and device UniPro link and hence it's final completion would be indicated by
 * dedicated status bits in Interrupt Status register (UPMS, UHES, UHXS) in
 * addition to normal UIC command completion Status (UCCS). This function only
 * returns after the relevant status bits indicate the completion.
 *
 * Returns 0 on success, non-zero value on failure
 */
static int ufshcd_uic_pwr_ctrl(struct ufs_hba *hba, struct uic_command *cmd)
{
	DECLARE_COMPLETION_ONSTACK(uic_async_done);
	unsigned long flags;
	u8 status;
	int ret;
	bool reenable_intr = false;

	mutex_lock(&hba->uic_cmd_mutex);
	ufshcd_add_delay_before_dme_cmd(hba);

	spin_lock_irqsave(hba->host->host_lock, flags);
	if (ufshcd_is_link_broken(hba)) {
		ret = -ENOLINK;
		goto out_unlock;
	}
	hba->uic_async_done = &uic_async_done;
	if (ufshcd_readl(hba, REG_INTERRUPT_ENABLE) & UIC_COMMAND_COMPL) {
		ufshcd_disable_intr(hba, UIC_COMMAND_COMPL);
		/*
		 * Make sure UIC command completion interrupt is disabled before
		 * issuing UIC command.
		 */
		wmb();
		reenable_intr = true;
	}
	ret = __ufshcd_send_uic_cmd(hba, cmd, false);
	spin_unlock_irqrestore(hba->host->host_lock, flags);
	if (ret) {
		dev_err(hba->dev,
			"pwr ctrl cmd 0x%x with mode 0x%x uic error %d\n",
			cmd->command, cmd->argument3, ret);
		goto out;
	}

	if (!wait_for_completion_timeout(hba->uic_async_done,
					 msecs_to_jiffies(UIC_CMD_TIMEOUT))) {
		dev_err(hba->dev,
			"pwr ctrl cmd 0x%x with mode 0x%x completion timeout\n",
			cmd->command, cmd->argument3);

		if (!cmd->cmd_active) {
			dev_err(hba->dev, "%s: Power Mode Change operation has been completed, go check UPMCRS\n",
				__func__);
			goto check_upmcrs;
		}

		ret = -ETIMEDOUT;
		goto out;
	}

check_upmcrs:
	status = ufshcd_get_upmcrs(hba);
	if (status != PWR_LOCAL) {
		dev_err(hba->dev,
			"pwr ctrl cmd 0x%x failed, host upmcrs:0x%x\n",
			cmd->command, status);
		ret = (status != PWR_OK) ? status : -1;
	}
out:
	if (ret) {
		ufshcd_print_host_state(hba);
		ufshcd_print_pwr_info(hba);
		ufshcd_print_evt_hist(hba);
	}

	spin_lock_irqsave(hba->host->host_lock, flags);
	hba->active_uic_cmd = NULL;
	hba->uic_async_done = NULL;
	if (reenable_intr)
		ufshcd_enable_intr(hba, UIC_COMMAND_COMPL);
	if (ret) {
		ufshcd_set_link_broken(hba);
		ufshcd_schedule_eh_work(hba);
	}
out_unlock:
	spin_unlock_irqrestore(hba->host->host_lock, flags);
	mutex_unlock(&hba->uic_cmd_mutex);

	return ret;
}

/**
 * ufshcd_uic_change_pwr_mode - Perform the UIC power mode chage
 *				using DME_SET primitives.
 * @hba: per adapter instance
 * @mode: powr mode value
 *
 * Returns 0 on success, non-zero value on failure
 */
<<<<<<< HEAD
#if IS_ENABLED(CONFIG_MTK_UFS_DEBUG)
int ufshcd_uic_change_pwr_mode(struct ufs_hba *hba, u8 mode)
#else
static int ufshcd_uic_change_pwr_mode(struct ufs_hba *hba, u8 mode)
#endif
=======
int ufshcd_uic_change_pwr_mode(struct ufs_hba *hba, u8 mode)
>>>>>>> d61fe3ad
{
	struct uic_command uic_cmd = {0};
	int ret;

	if (hba->quirks & UFSHCD_QUIRK_BROKEN_PA_RXHSUNTERMCAP) {
		ret = ufshcd_dme_set(hba,
				UIC_ARG_MIB_SEL(PA_RXHSUNTERMCAP, 0), 1);
		if (ret) {
			dev_err(hba->dev, "%s: failed to enable PA_RXHSUNTERMCAP ret %d\n",
						__func__, ret);
			goto out;
		}
	}

	uic_cmd.command = UIC_CMD_DME_SET;
	uic_cmd.argument1 = UIC_ARG_MIB(PA_PWRMODE);
	uic_cmd.argument3 = mode;
	ufshcd_hold(hba, false);
	ret = ufshcd_uic_pwr_ctrl(hba, &uic_cmd);
	ufshcd_release(hba);

out:
	return ret;
}
<<<<<<< HEAD
#if IS_ENABLED(CONFIG_MTK_UFS_DEBUG)
EXPORT_SYMBOL(ufshcd_uic_change_pwr_mode);
#endif
=======
EXPORT_SYMBOL_GPL(ufshcd_uic_change_pwr_mode);
>>>>>>> d61fe3ad

int ufshcd_link_recovery(struct ufs_hba *hba)
{
	int ret;
	unsigned long flags;

	spin_lock_irqsave(hba->host->host_lock, flags);
	hba->ufshcd_state = UFSHCD_STATE_RESET;
	ufshcd_set_eh_in_progress(hba);
	spin_unlock_irqrestore(hba->host->host_lock, flags);

	/* Reset the attached device */
	ufshcd_device_reset(hba);

	ret = ufshcd_host_reset_and_restore(hba);

	spin_lock_irqsave(hba->host->host_lock, flags);
	if (ret)
		hba->ufshcd_state = UFSHCD_STATE_ERROR;
	ufshcd_clear_eh_in_progress(hba);
	spin_unlock_irqrestore(hba->host->host_lock, flags);

	if (ret)
		dev_err(hba->dev, "%s: link recovery failed, err %d",
			__func__, ret);

	return ret;
}
EXPORT_SYMBOL_GPL(ufshcd_link_recovery);

int ufshcd_uic_hibern8_enter(struct ufs_hba *hba)
{
	int ret;
	struct uic_command uic_cmd = {0};
	ktime_t start = ktime_get();

	ufshcd_vops_hibern8_notify(hba, UIC_CMD_DME_HIBER_ENTER, PRE_CHANGE);

	uic_cmd.command = UIC_CMD_DME_HIBER_ENTER;
	ret = ufshcd_uic_pwr_ctrl(hba, &uic_cmd);
	trace_ufshcd_profile_hibern8(dev_name(hba->dev), "enter",
			     ktime_to_us(ktime_sub(ktime_get(), start)), ret);

	if (ret)
		dev_err(hba->dev, "%s: hibern8 enter failed. ret = %d\n",
			__func__, ret);
	else
		ufshcd_vops_hibern8_notify(hba, UIC_CMD_DME_HIBER_ENTER,
								POST_CHANGE);

	return ret;
}
EXPORT_SYMBOL_GPL(ufshcd_uic_hibern8_enter);

int ufshcd_uic_hibern8_exit(struct ufs_hba *hba)
{
	struct uic_command uic_cmd = {0};
	int ret;
	ktime_t start = ktime_get();

	ufshcd_vops_hibern8_notify(hba, UIC_CMD_DME_HIBER_EXIT, PRE_CHANGE);

	uic_cmd.command = UIC_CMD_DME_HIBER_EXIT;
	ret = ufshcd_uic_pwr_ctrl(hba, &uic_cmd);
	trace_ufshcd_profile_hibern8(dev_name(hba->dev), "exit",
			     ktime_to_us(ktime_sub(ktime_get(), start)), ret);

	if (ret) {
		dev_err(hba->dev, "%s: hibern8 exit failed. ret = %d\n",
			__func__, ret);
	} else {
		ufshcd_vops_hibern8_notify(hba, UIC_CMD_DME_HIBER_EXIT,
								POST_CHANGE);
		hba->ufs_stats.last_hibern8_exit_tstamp = ktime_get();
		hba->ufs_stats.hibern8_exit_cnt++;
	}

	return ret;
}
EXPORT_SYMBOL_GPL(ufshcd_uic_hibern8_exit);

void ufshcd_auto_hibern8_update(struct ufs_hba *hba, u32 ahit)
{
	unsigned long flags;
	bool update = false;

	if (!ufshcd_is_auto_hibern8_supported(hba))
		return;

	spin_lock_irqsave(hba->host->host_lock, flags);
	if (hba->ahit != ahit) {
		hba->ahit = ahit;
		update = true;
	}
	spin_unlock_irqrestore(hba->host->host_lock, flags);

	if (update &&
	    !pm_runtime_suspended(&hba->sdev_ufs_device->sdev_gendev)) {
		ufshcd_rpm_get_sync(hba);
		ufshcd_hold(hba, false);
		ufshcd_auto_hibern8_enable(hba);
		ufshcd_release(hba);
		ufshcd_rpm_put_sync(hba);
	}
}
EXPORT_SYMBOL_GPL(ufshcd_auto_hibern8_update);

void ufshcd_auto_hibern8_enable(struct ufs_hba *hba)
{
	unsigned long flags;

	if (!ufshcd_is_auto_hibern8_supported(hba))
		return;

	spin_lock_irqsave(hba->host->host_lock, flags);
	ufshcd_writel(hba, hba->ahit, REG_AUTO_HIBERNATE_IDLE_TIMER);
	spin_unlock_irqrestore(hba->host->host_lock, flags);
}

 /**
 * ufshcd_init_pwr_info - setting the POR (power on reset)
 * values in hba power info
 * @hba: per-adapter instance
 */
static void ufshcd_init_pwr_info(struct ufs_hba *hba)
{
	hba->pwr_info.gear_rx = UFS_PWM_G1;
	hba->pwr_info.gear_tx = UFS_PWM_G1;
	hba->pwr_info.lane_rx = 1;
	hba->pwr_info.lane_tx = 1;
	hba->pwr_info.pwr_rx = SLOWAUTO_MODE;
	hba->pwr_info.pwr_tx = SLOWAUTO_MODE;
	hba->pwr_info.hs_rate = 0;
}

/**
 * ufshcd_get_max_pwr_mode - reads the max power mode negotiated with device
 * @hba: per-adapter instance
 */
static int ufshcd_get_max_pwr_mode(struct ufs_hba *hba)
{
	struct ufs_pa_layer_attr *pwr_info = &hba->max_pwr_info.info;

	if (hba->max_pwr_info.is_valid)
		return 0;

	pwr_info->pwr_tx = FAST_MODE;
	pwr_info->pwr_rx = FAST_MODE;
	pwr_info->hs_rate = PA_HS_MODE_B;

	/* Get the connected lane count */
	ufshcd_dme_get(hba, UIC_ARG_MIB(PA_CONNECTEDRXDATALANES),
			&pwr_info->lane_rx);
	ufshcd_dme_get(hba, UIC_ARG_MIB(PA_CONNECTEDTXDATALANES),
			&pwr_info->lane_tx);

	if (!pwr_info->lane_rx || !pwr_info->lane_tx) {
		dev_err(hba->dev, "%s: invalid connected lanes value. rx=%d, tx=%d\n",
				__func__,
				pwr_info->lane_rx,
				pwr_info->lane_tx);
		return -EINVAL;
	}

	/*
	 * First, get the maximum gears of HS speed.
	 * If a zero value, it means there is no HSGEAR capability.
	 * Then, get the maximum gears of PWM speed.
	 */
	ufshcd_dme_get(hba, UIC_ARG_MIB(PA_MAXRXHSGEAR), &pwr_info->gear_rx);
	if (!pwr_info->gear_rx) {
		ufshcd_dme_get(hba, UIC_ARG_MIB(PA_MAXRXPWMGEAR),
				&pwr_info->gear_rx);
		if (!pwr_info->gear_rx) {
			dev_err(hba->dev, "%s: invalid max pwm rx gear read = %d\n",
				__func__, pwr_info->gear_rx);
			return -EINVAL;
		}
		pwr_info->pwr_rx = SLOW_MODE;
	}

	ufshcd_dme_peer_get(hba, UIC_ARG_MIB(PA_MAXRXHSGEAR),
			&pwr_info->gear_tx);
	if (!pwr_info->gear_tx) {
		ufshcd_dme_peer_get(hba, UIC_ARG_MIB(PA_MAXRXPWMGEAR),
				&pwr_info->gear_tx);
		if (!pwr_info->gear_tx) {
			dev_err(hba->dev, "%s: invalid max pwm tx gear read = %d\n",
				__func__, pwr_info->gear_tx);
			return -EINVAL;
		}
		pwr_info->pwr_tx = SLOW_MODE;
	}

	hba->max_pwr_info.is_valid = true;
	return 0;
}

static int ufshcd_change_power_mode(struct ufs_hba *hba,
			     struct ufs_pa_layer_attr *pwr_mode)
{
	int ret;

	/* if already configured to the requested pwr_mode */
	if (!hba->force_pmc &&
	    pwr_mode->gear_rx == hba->pwr_info.gear_rx &&
	    pwr_mode->gear_tx == hba->pwr_info.gear_tx &&
	    pwr_mode->lane_rx == hba->pwr_info.lane_rx &&
	    pwr_mode->lane_tx == hba->pwr_info.lane_tx &&
	    pwr_mode->pwr_rx == hba->pwr_info.pwr_rx &&
	    pwr_mode->pwr_tx == hba->pwr_info.pwr_tx &&
	    pwr_mode->hs_rate == hba->pwr_info.hs_rate) {
		dev_dbg(hba->dev, "%s: power already configured\n", __func__);
		return 0;
	}

	/*
	 * Configure attributes for power mode change with below.
	 * - PA_RXGEAR, PA_ACTIVERXDATALANES, PA_RXTERMINATION,
	 * - PA_TXGEAR, PA_ACTIVETXDATALANES, PA_TXTERMINATION,
	 * - PA_HSSERIES
	 */
	ufshcd_dme_set(hba, UIC_ARG_MIB(PA_RXGEAR), pwr_mode->gear_rx);
	ufshcd_dme_set(hba, UIC_ARG_MIB(PA_ACTIVERXDATALANES),
			pwr_mode->lane_rx);
	if (pwr_mode->pwr_rx == FASTAUTO_MODE ||
			pwr_mode->pwr_rx == FAST_MODE)
		ufshcd_dme_set(hba, UIC_ARG_MIB(PA_RXTERMINATION), TRUE);
	else
		ufshcd_dme_set(hba, UIC_ARG_MIB(PA_RXTERMINATION), FALSE);

	ufshcd_dme_set(hba, UIC_ARG_MIB(PA_TXGEAR), pwr_mode->gear_tx);
	ufshcd_dme_set(hba, UIC_ARG_MIB(PA_ACTIVETXDATALANES),
			pwr_mode->lane_tx);
	if (pwr_mode->pwr_tx == FASTAUTO_MODE ||
			pwr_mode->pwr_tx == FAST_MODE)
		ufshcd_dme_set(hba, UIC_ARG_MIB(PA_TXTERMINATION), TRUE);
	else
		ufshcd_dme_set(hba, UIC_ARG_MIB(PA_TXTERMINATION), FALSE);

	if (pwr_mode->pwr_rx == FASTAUTO_MODE ||
	    pwr_mode->pwr_tx == FASTAUTO_MODE ||
	    pwr_mode->pwr_rx == FAST_MODE ||
	    pwr_mode->pwr_tx == FAST_MODE)
		ufshcd_dme_set(hba, UIC_ARG_MIB(PA_HSSERIES),
						pwr_mode->hs_rate);

	if (!(hba->quirks & UFSHCD_QUIRK_SKIP_DEF_UNIPRO_TIMEOUT_SETTING)) {
		ufshcd_dme_set(hba, UIC_ARG_MIB(PA_PWRMODEUSERDATA0),
				DL_FC0ProtectionTimeOutVal_Default);
		ufshcd_dme_set(hba, UIC_ARG_MIB(PA_PWRMODEUSERDATA1),
				DL_TC0ReplayTimeOutVal_Default);
		ufshcd_dme_set(hba, UIC_ARG_MIB(PA_PWRMODEUSERDATA2),
				DL_AFC0ReqTimeOutVal_Default);
		ufshcd_dme_set(hba, UIC_ARG_MIB(PA_PWRMODEUSERDATA3),
				DL_FC1ProtectionTimeOutVal_Default);
		ufshcd_dme_set(hba, UIC_ARG_MIB(PA_PWRMODEUSERDATA4),
				DL_TC1ReplayTimeOutVal_Default);
		ufshcd_dme_set(hba, UIC_ARG_MIB(PA_PWRMODEUSERDATA5),
				DL_AFC1ReqTimeOutVal_Default);

		ufshcd_dme_set(hba, UIC_ARG_MIB(DME_LocalFC0ProtectionTimeOutVal),
				DL_FC0ProtectionTimeOutVal_Default);
		ufshcd_dme_set(hba, UIC_ARG_MIB(DME_LocalTC0ReplayTimeOutVal),
				DL_TC0ReplayTimeOutVal_Default);
		ufshcd_dme_set(hba, UIC_ARG_MIB(DME_LocalAFC0ReqTimeOutVal),
				DL_AFC0ReqTimeOutVal_Default);
	}

	ret = ufshcd_uic_change_pwr_mode(hba, pwr_mode->pwr_rx << 4
			| pwr_mode->pwr_tx);

	if (ret) {
		dev_err(hba->dev,
			"%s: power mode change failed %d\n", __func__, ret);
	} else {
		ufshcd_vops_pwr_change_notify(hba, POST_CHANGE, NULL,
								pwr_mode);

		memcpy(&hba->pwr_info, pwr_mode,
			sizeof(struct ufs_pa_layer_attr));
	}

	return ret;
}

/**
 * ufshcd_config_pwr_mode - configure a new power mode
 * @hba: per-adapter instance
 * @desired_pwr_mode: desired power configuration
 */
int ufshcd_config_pwr_mode(struct ufs_hba *hba,
		struct ufs_pa_layer_attr *desired_pwr_mode)
{
	struct ufs_pa_layer_attr final_params = { 0 };
	int ret;

	ret = ufshcd_vops_pwr_change_notify(hba, PRE_CHANGE,
					desired_pwr_mode, &final_params);

	if (ret)
		memcpy(&final_params, desired_pwr_mode, sizeof(final_params));

	ret = ufshcd_change_power_mode(hba, &final_params);

	return ret;
}
EXPORT_SYMBOL_GPL(ufshcd_config_pwr_mode);

/**
 * ufshcd_complete_dev_init() - checks device readiness
 * @hba: per-adapter instance
 *
 * Set fDeviceInit flag and poll until device toggles it.
 */
static int ufshcd_complete_dev_init(struct ufs_hba *hba)
{
	int err;
	bool flag_res = true;
	ktime_t timeout;

	err = ufshcd_query_flag_retry(hba, UPIU_QUERY_OPCODE_SET_FLAG,
		QUERY_FLAG_IDN_FDEVICEINIT, 0, NULL);
	if (err) {
		dev_err(hba->dev,
			"%s setting fDeviceInit flag failed with error %d\n",
			__func__, err);
		goto out;
	}

	/* Poll fDeviceInit flag to be cleared */
	timeout = ktime_add_ms(ktime_get(), FDEVICEINIT_COMPL_TIMEOUT);
	do {
		err = ufshcd_query_flag(hba, UPIU_QUERY_OPCODE_READ_FLAG,
					QUERY_FLAG_IDN_FDEVICEINIT, 0, &flag_res);
		if (!flag_res)
			break;
		usleep_range(5000, 10000);
	} while (ktime_before(ktime_get(), timeout));

	if (err) {
		dev_err(hba->dev,
				"%s reading fDeviceInit flag failed with error %d\n",
				__func__, err);
	} else if (flag_res) {
		dev_err(hba->dev,
				"%s fDeviceInit was not cleared by the device\n",
				__func__);
		err = -EBUSY;
	}
out:
	return err;
}

/**
 * ufshcd_make_hba_operational - Make UFS controller operational
 * @hba: per adapter instance
 *
 * To bring UFS host controller to operational state,
 * 1. Enable required interrupts
 * 2. Configure interrupt aggregation
 * 3. Program UTRL and UTMRL base address
 * 4. Configure run-stop-registers
 *
 * Returns 0 on success, non-zero value on failure
 */
int ufshcd_make_hba_operational(struct ufs_hba *hba)
{
	int err = 0;
	u32 reg;

	if (ufshcd_use_mcq_hooks(hba)) {
		trace_android_vh_ufs_mcq_make_hba_operational(hba, &err);
		return err;
	}

	/* Enable required interrupts */
	ufshcd_enable_intr(hba, UFSHCD_ENABLE_INTRS);

	/* Configure interrupt aggregation */
	if (ufshcd_is_intr_aggr_allowed(hba))
		ufshcd_config_intr_aggr(hba, hba->nutrs - 1, INT_AGGR_DEF_TO);
	else
		ufshcd_disable_intr_aggr(hba);

	/* Configure UTRL and UTMRL base address registers */
	ufshcd_writel(hba, lower_32_bits(hba->utrdl_dma_addr),
			REG_UTP_TRANSFER_REQ_LIST_BASE_L);
	ufshcd_writel(hba, upper_32_bits(hba->utrdl_dma_addr),
			REG_UTP_TRANSFER_REQ_LIST_BASE_H);
	ufshcd_writel(hba, lower_32_bits(hba->utmrdl_dma_addr),
			REG_UTP_TASK_REQ_LIST_BASE_L);
	ufshcd_writel(hba, upper_32_bits(hba->utmrdl_dma_addr),
			REG_UTP_TASK_REQ_LIST_BASE_H);

	/*
	 * Make sure base address and interrupt setup are updated before
	 * enabling the run/stop registers below.
	 */
	wmb();

	/*
	 * UCRDY, UTMRLDY and UTRLRDY bits must be 1
	 */
	reg = ufshcd_readl(hba, REG_CONTROLLER_STATUS);
	if (!(ufshcd_get_lists_status(reg))) {
		ufshcd_enable_run_stop_reg(hba);
	} else {
		dev_err(hba->dev,
			"Host controller not ready to process requests");
		err = -EIO;
	}

	return err;
}
EXPORT_SYMBOL_GPL(ufshcd_make_hba_operational);

/**
 * ufshcd_hba_stop - Send controller to reset state
 * @hba: per adapter instance
 */
void ufshcd_hba_stop(struct ufs_hba *hba)
{
	unsigned long flags;
	int err;

	/*
	 * Obtain the host lock to prevent that the controller is disabled
	 * while the UFS interrupt handler is active on another CPU.
	 */
	spin_lock_irqsave(hba->host->host_lock, flags);
	ufshcd_writel(hba, CONTROLLER_DISABLE,  REG_CONTROLLER_ENABLE);
	spin_unlock_irqrestore(hba->host->host_lock, flags);

	err = ufshcd_wait_for_register(hba, REG_CONTROLLER_ENABLE,
					CONTROLLER_ENABLE, CONTROLLER_DISABLE,
					10, 1);
	if (err)
		dev_err(hba->dev, "%s: Controller disable failed\n", __func__);
}
EXPORT_SYMBOL_GPL(ufshcd_hba_stop);

/**
 * ufshcd_hba_execute_hce - initialize the controller
 * @hba: per adapter instance
 *
 * The controller resets itself and controller firmware initialization
 * sequence kicks off. When controller is ready it will set
 * the Host Controller Enable bit to 1.
 *
 * Returns 0 on success, non-zero value on failure
 */
static int ufshcd_hba_execute_hce(struct ufs_hba *hba)
{
	int retry_outer = 3;
	int retry_inner;

start:
	if (!ufshcd_is_hba_active(hba))
		/* change controller state to "reset state" */
		ufshcd_hba_stop(hba);

	/* UniPro link is disabled at this point */
	ufshcd_set_link_off(hba);

	ufshcd_vops_hce_enable_notify(hba, PRE_CHANGE);

	/* start controller initialization sequence */
	ufshcd_hba_start(hba);

	/*
	 * To initialize a UFS host controller HCE bit must be set to 1.
	 * During initialization the HCE bit value changes from 1->0->1.
	 * When the host controller completes initialization sequence
	 * it sets the value of HCE bit to 1. The same HCE bit is read back
	 * to check if the controller has completed initialization sequence.
	 * So without this delay the value HCE = 1, set in the previous
	 * instruction might be read back.
	 * This delay can be changed based on the controller.
	 */
	ufshcd_delay_us(hba->vps->hba_enable_delay_us, 100);

	/* wait for the host controller to complete initialization */
	retry_inner = 50;
	while (ufshcd_is_hba_active(hba)) {
		if (retry_inner) {
			retry_inner--;
		} else {
			dev_err(hba->dev,
				"Controller enable failed\n");
			if (retry_outer) {
				retry_outer--;
				goto start;
			}
			return -EIO;
		}
		usleep_range(1000, 1100);
	}

	/* enable UIC related interrupts */
	ufshcd_enable_intr(hba, UFSHCD_UIC_MASK);

	ufshcd_vops_hce_enable_notify(hba, POST_CHANGE);

	return 0;
}

int ufshcd_hba_enable(struct ufs_hba *hba)
{
	int ret;

	if (hba->quirks & UFSHCI_QUIRK_BROKEN_HCE) {
		ufshcd_set_link_off(hba);
		ufshcd_vops_hce_enable_notify(hba, PRE_CHANGE);

		/* enable UIC related interrupts */
		ufshcd_enable_intr(hba, UFSHCD_UIC_MASK);
		ret = ufshcd_dme_reset(hba);
		if (!ret) {
			ret = ufshcd_dme_enable(hba);
			if (!ret)
				ufshcd_vops_hce_enable_notify(hba, POST_CHANGE);
			if (ret)
				dev_err(hba->dev,
					"Host controller enable failed with non-hce\n");
		}
	} else {
		ret = ufshcd_hba_execute_hce(hba);
	}

	return ret;
}
EXPORT_SYMBOL_GPL(ufshcd_hba_enable);

static int ufshcd_disable_tx_lcc(struct ufs_hba *hba, bool peer)
{
	int tx_lanes = 0, i, err = 0;

	if (!peer)
		ufshcd_dme_get(hba, UIC_ARG_MIB(PA_CONNECTEDTXDATALANES),
			       &tx_lanes);
	else
		ufshcd_dme_peer_get(hba, UIC_ARG_MIB(PA_CONNECTEDTXDATALANES),
				    &tx_lanes);
	for (i = 0; i < tx_lanes; i++) {
		if (!peer)
			err = ufshcd_dme_set(hba,
				UIC_ARG_MIB_SEL(TX_LCC_ENABLE,
					UIC_ARG_MPHY_TX_GEN_SEL_INDEX(i)),
					0);
		else
			err = ufshcd_dme_peer_set(hba,
				UIC_ARG_MIB_SEL(TX_LCC_ENABLE,
					UIC_ARG_MPHY_TX_GEN_SEL_INDEX(i)),
					0);
		if (err) {
			dev_err(hba->dev, "%s: TX LCC Disable failed, peer = %d, lane = %d, err = %d",
				__func__, peer, i, err);
			break;
		}
	}

	return err;
}

static inline int ufshcd_disable_device_tx_lcc(struct ufs_hba *hba)
{
	return ufshcd_disable_tx_lcc(hba, true);
}

void ufshcd_update_evt_hist(struct ufs_hba *hba, u32 id, u32 val)
{
	struct ufs_event_hist *e;

	if (id >= UFS_EVT_CNT)
		return;

	e = &hba->ufs_stats.event[id];
	e->val[e->pos] = val;
	e->tstamp[e->pos] = ktime_get();
	e->cnt += 1;
	e->pos = (e->pos + 1) % UFS_EVENT_HIST_LENGTH;

	ufshcd_vops_event_notify(hba, id, &val);
}
EXPORT_SYMBOL_GPL(ufshcd_update_evt_hist);

/**
 * ufshcd_link_startup - Initialize unipro link startup
 * @hba: per adapter instance
 *
 * Returns 0 for success, non-zero in case of failure
 */
static int ufshcd_link_startup(struct ufs_hba *hba)
{
	int ret;
	int retries = DME_LINKSTARTUP_RETRIES;
	bool link_startup_again = false;

	/*
	 * If UFS device isn't active then we will have to issue link startup
	 * 2 times to make sure the device state move to active.
	 */
	if (!ufshcd_is_ufs_dev_active(hba))
		link_startup_again = true;

link_startup:
	do {
		ufshcd_vops_link_startup_notify(hba, PRE_CHANGE);

		ret = ufshcd_dme_link_startup(hba);

		/* check if device is detected by inter-connect layer */
		if (!ret && !ufshcd_is_device_present(hba)) {
			ufshcd_update_evt_hist(hba,
					       UFS_EVT_LINK_STARTUP_FAIL,
					       0);
			dev_err(hba->dev, "%s: Device not present\n", __func__);
			ret = -ENXIO;
			goto out;
		}

		/*
		 * DME link lost indication is only received when link is up,
		 * but we can't be sure if the link is up until link startup
		 * succeeds. So reset the local Uni-Pro and try again.
		 */
		if (ret && ufshcd_hba_enable(hba)) {
			ufshcd_update_evt_hist(hba,
					       UFS_EVT_LINK_STARTUP_FAIL,
					       (u32)ret);
			goto out;
		}
	} while (ret && retries--);

	if (ret) {
		/* failed to get the link up... retire */
		ufshcd_update_evt_hist(hba,
				       UFS_EVT_LINK_STARTUP_FAIL,
				       (u32)ret);
		goto out;
	}

	if (link_startup_again) {
		link_startup_again = false;
		retries = DME_LINKSTARTUP_RETRIES;
		goto link_startup;
	}

	/* Mark that link is up in PWM-G1, 1-lane, SLOW-AUTO mode */
	ufshcd_init_pwr_info(hba);
	ufshcd_print_pwr_info(hba);

	if (hba->quirks & UFSHCD_QUIRK_BROKEN_LCC) {
		ret = ufshcd_disable_device_tx_lcc(hba);
		if (ret)
			goto out;
	}

	/* Include any host controller configuration via UIC commands */
	ret = ufshcd_vops_link_startup_notify(hba, POST_CHANGE);
	if (ret)
		goto out;

	/* Clear UECPA once due to LINERESET has happened during LINK_STARTUP */
	ufshcd_readl(hba, REG_UIC_ERROR_CODE_PHY_ADAPTER_LAYER);
	ret = ufshcd_make_hba_operational(hba);
out:
	if (ret) {
		dev_err(hba->dev, "link startup failed %d\n", ret);
		ufshcd_print_host_state(hba);
		ufshcd_print_pwr_info(hba);
		ufshcd_print_evt_hist(hba);
	}
	return ret;
}

/**
 * ufshcd_verify_dev_init() - Verify device initialization
 * @hba: per-adapter instance
 *
 * Send NOP OUT UPIU and wait for NOP IN response to check whether the
 * device Transport Protocol (UTP) layer is ready after a reset.
 * If the UTP layer at the device side is not initialized, it may
 * not respond with NOP IN UPIU within timeout of %NOP_OUT_TIMEOUT
 * and we retry sending NOP OUT for %NOP_OUT_RETRIES iterations.
 */
static int ufshcd_verify_dev_init(struct ufs_hba *hba)
{
	int err = 0;
	int retries;

	ufshcd_hold(hba, false);
	mutex_lock(&hba->dev_cmd.lock);
	for (retries = NOP_OUT_RETRIES; retries > 0; retries--) {
		err = ufshcd_exec_dev_cmd(hba, DEV_CMD_TYPE_NOP,
					  hba->nop_out_timeout);

		if (!err || err == -ETIMEDOUT)
			break;

		dev_dbg(hba->dev, "%s: error %d retrying\n", __func__, err);
	}
	mutex_unlock(&hba->dev_cmd.lock);
	ufshcd_release(hba);

	if (err)
		dev_err(hba->dev, "%s: NOP OUT failed %d\n", __func__, err);
	return err;
}

/**
 * ufshcd_set_queue_depth - set lun queue depth
 * @sdev: pointer to SCSI device
 *
 * Read bLUQueueDepth value and activate scsi tagged command
 * queueing. For WLUN, queue depth is set to 1. For best-effort
 * cases (bLUQueueDepth = 0) the queue depth is set to a maximum
 * value that host can queue.
 */
static void ufshcd_set_queue_depth(struct scsi_device *sdev)
{
	int ret = 0;
	u8 lun_qdepth;
	struct ufs_hba *hba;

	hba = shost_priv(sdev->host);

	lun_qdepth = hba->nutrs;
	ret = ufshcd_read_unit_desc_param(hba,
					  ufshcd_scsi_to_upiu_lun(sdev->lun),
					  UNIT_DESC_PARAM_LU_Q_DEPTH,
					  &lun_qdepth,
					  sizeof(lun_qdepth));

	/* Some WLUN doesn't support unit descriptor */
	if (ret == -EOPNOTSUPP)
		lun_qdepth = 1;
	else if (!lun_qdepth)
		/* eventually, we can figure out the real queue depth */
		lun_qdepth = hba->nutrs;
	else
		lun_qdepth = min_t(int, lun_qdepth, hba->nutrs);

	dev_dbg(hba->dev, "%s: activate tcq with queue depth %d\n",
			__func__, lun_qdepth);
	scsi_change_queue_depth(sdev, lun_qdepth);
}

/*
 * ufshcd_get_lu_wp - returns the "b_lu_write_protect" from UNIT DESCRIPTOR
 * @hba: per-adapter instance
 * @lun: UFS device lun id
 * @b_lu_write_protect: pointer to buffer to hold the LU's write protect info
 *
 * Returns 0 in case of success and b_lu_write_protect status would be returned
 * @b_lu_write_protect parameter.
 * Returns -ENOTSUPP if reading b_lu_write_protect is not supported.
 * Returns -EINVAL in case of invalid parameters passed to this function.
 */
static int ufshcd_get_lu_wp(struct ufs_hba *hba,
			    u8 lun,
			    u8 *b_lu_write_protect)
{
	int ret;

	if (!b_lu_write_protect)
		ret = -EINVAL;
	/*
	 * According to UFS device spec, RPMB LU can't be write
	 * protected so skip reading bLUWriteProtect parameter for
	 * it. For other W-LUs, UNIT DESCRIPTOR is not available.
	 */
	else if (lun >= hba->dev_info.max_lu_supported)
		ret = -ENOTSUPP;
	else
		ret = ufshcd_read_unit_desc_param(hba,
					  lun,
					  UNIT_DESC_PARAM_LU_WR_PROTECT,
					  b_lu_write_protect,
					  sizeof(*b_lu_write_protect));
	return ret;
}

/**
 * ufshcd_get_lu_power_on_wp_status - get LU's power on write protect
 * status
 * @hba: per-adapter instance
 * @sdev: pointer to SCSI device
 *
 */
static inline void ufshcd_get_lu_power_on_wp_status(struct ufs_hba *hba,
						    struct scsi_device *sdev)
{
	if (hba->dev_info.f_power_on_wp_en &&
	    !hba->dev_info.is_lu_power_on_wp) {
		u8 b_lu_write_protect;

		if (!ufshcd_get_lu_wp(hba, ufshcd_scsi_to_upiu_lun(sdev->lun),
				      &b_lu_write_protect) &&
		    (b_lu_write_protect == UFS_LU_POWER_ON_WP))
			hba->dev_info.is_lu_power_on_wp = true;
	}
}

/**
 * ufshcd_setup_links - associate link b/w device wlun and other luns
 * @sdev: pointer to SCSI device
 * @hba: pointer to ufs hba
 */
static void ufshcd_setup_links(struct ufs_hba *hba, struct scsi_device *sdev)
{
	struct device_link *link;

	/*
	 * Device wlun is the supplier & rest of the luns are consumers.
	 * This ensures that device wlun suspends after all other luns.
	 */
	if (hba->sdev_ufs_device) {
		link = device_link_add(&sdev->sdev_gendev,
				       &hba->sdev_ufs_device->sdev_gendev,
				       DL_FLAG_PM_RUNTIME | DL_FLAG_RPM_ACTIVE);
		if (!link) {
			dev_err(&sdev->sdev_gendev, "Failed establishing link - %s\n",
				dev_name(&hba->sdev_ufs_device->sdev_gendev));
			return;
		}
		hba->luns_avail--;
		/* Ignore REPORT_LUN wlun probing */
		if (hba->luns_avail == 1) {
			ufshcd_rpm_put(hba);
			return;
		}
	} else {
		/*
		 * Device wlun is probed. The assumption is that WLUNs are
		 * scanned before other LUNs.
		 */
		hba->luns_avail--;
	}
}

/**
 * ufshcd_slave_alloc - handle initial SCSI device configurations
 * @sdev: pointer to SCSI device
 *
 * Returns success
 */
static int ufshcd_slave_alloc(struct scsi_device *sdev)
{
	struct ufs_hba *hba;

	hba = shost_priv(sdev->host);

	/* Mode sense(6) is not supported by UFS, so use Mode sense(10) */
	sdev->use_10_for_ms = 1;

	/* DBD field should be set to 1 in mode sense(10) */
	sdev->set_dbd_for_ms = 1;

	/* allow SCSI layer to restart the device in case of errors */
	sdev->allow_restart = 1;

	/* REPORT SUPPORTED OPERATION CODES is not supported */
	sdev->no_report_opcodes = 1;

	/* WRITE_SAME command is not supported */
	sdev->no_write_same = 1;

	ufshcd_set_queue_depth(sdev);

	ufshcd_get_lu_power_on_wp_status(hba, sdev);

	ufshcd_setup_links(hba, sdev);

	return 0;
}

/**
 * ufshcd_change_queue_depth - change queue depth
 * @sdev: pointer to SCSI device
 * @depth: required depth to set
 *
 * Change queue depth and make sure the max. limits are not crossed.
 */
static int ufshcd_change_queue_depth(struct scsi_device *sdev, int depth)
{
	struct ufs_hba *hba = shost_priv(sdev->host);

	if (depth > hba->nutrs)
		depth = hba->nutrs;
	return scsi_change_queue_depth(sdev, depth);
}

static void ufshcd_hpb_destroy(struct ufs_hba *hba, struct scsi_device *sdev)
{
	/* skip well-known LU */
	if ((sdev->lun >= UFS_UPIU_MAX_UNIT_NUM_ID) ||
	    !(hba->dev_info.hpb_enabled) || !ufshpb_is_allowed(hba))
		return;

	ufshpb_destroy_lu(hba, sdev);
}

static void ufshcd_hpb_configure(struct ufs_hba *hba, struct scsi_device *sdev)
{
	/* skip well-known LU */
	if ((sdev->lun >= UFS_UPIU_MAX_UNIT_NUM_ID) ||
	    !(hba->dev_info.hpb_enabled) || !ufshpb_is_allowed(hba))
		return;

	ufshpb_init_hpb_lu(hba, sdev);
}

/**
 * ufshcd_slave_configure - adjust SCSI device configurations
 * @sdev: pointer to SCSI device
 */
static int ufshcd_slave_configure(struct scsi_device *sdev)
{
	struct ufs_hba *hba = shost_priv(sdev->host);
	struct request_queue *q = sdev->request_queue;

	ufshcd_hpb_configure(hba, sdev);

	blk_queue_update_dma_pad(q, PRDT_DATA_BYTE_COUNT_PAD - 1);
	if (hba->quirks & UFSHCD_QUIRK_ALIGN_SG_WITH_PAGE_SIZE)
		blk_queue_update_dma_alignment(q, PAGE_SIZE - 1);
	/*
	 * Block runtime-pm until all consumers are added.
	 * Refer ufshcd_setup_links().
	 */
	if (is_device_wlun(sdev))
		pm_runtime_get_noresume(&sdev->sdev_gendev);
	else if (ufshcd_is_rpm_autosuspend_allowed(hba))
		sdev->rpm_autosuspend = 1;
	/*
	 * Do not print messages during runtime PM to avoid never-ending cycles
	 * of messages written back to storage by user space causing runtime
	 * resume, causing more messages and so on.
	 */
	sdev->silence_suspend = 1;

	ufshcd_crypto_setup_rq_keyslot_manager(hba, q);

	trace_android_vh_ufs_update_sdev(sdev);

	return 0;
}

/**
 * ufshcd_slave_destroy - remove SCSI device configurations
 * @sdev: pointer to SCSI device
 */
static void ufshcd_slave_destroy(struct scsi_device *sdev)
{
	struct ufs_hba *hba;
	unsigned long flags;

	hba = shost_priv(sdev->host);

	ufshcd_hpb_destroy(hba, sdev);

	/* Drop the reference as it won't be needed anymore */
	if (ufshcd_scsi_to_upiu_lun(sdev->lun) == UFS_UPIU_UFS_DEVICE_WLUN) {
		spin_lock_irqsave(hba->host->host_lock, flags);
		hba->sdev_ufs_device = NULL;
		spin_unlock_irqrestore(hba->host->host_lock, flags);
	} else if (hba->sdev_ufs_device) {
		struct device *supplier = NULL;

		/* Ensure UFS Device WLUN exists and does not disappear */
		spin_lock_irqsave(hba->host->host_lock, flags);
		if (hba->sdev_ufs_device) {
			supplier = &hba->sdev_ufs_device->sdev_gendev;
			get_device(supplier);
		}
		spin_unlock_irqrestore(hba->host->host_lock, flags);

		if (supplier) {
			/*
			 * If a LUN fails to probe (e.g. absent BOOT WLUN), the
			 * device will not have been registered but can still
			 * have a device link holding a reference to the device.
			 */
			device_link_remove(&sdev->sdev_gendev, supplier);
			put_device(supplier);
		}
	}
}

/**
 * ufshcd_scsi_cmd_status - Update SCSI command result based on SCSI status
 * @lrbp: pointer to local reference block of completed command
 * @scsi_status: SCSI command status
 *
 * Returns value base on SCSI command status
 */
static inline int
ufshcd_scsi_cmd_status(struct ufshcd_lrb *lrbp, int scsi_status)
{
	int result = 0;

	switch (scsi_status) {
	case SAM_STAT_CHECK_CONDITION:
		ufshcd_copy_sense_data(lrbp);
		fallthrough;
	case SAM_STAT_GOOD:
		result |= DID_OK << 16 | scsi_status;
		break;
	case SAM_STAT_TASK_SET_FULL:
	case SAM_STAT_BUSY:
	case SAM_STAT_TASK_ABORTED:
		ufshcd_copy_sense_data(lrbp);
		result |= scsi_status;
		break;
	default:
		result |= DID_ERROR << 16;
		break;
	} /* end of switch */

	return result;
}

/**
 * ufshcd_transfer_rsp_status - Get overall status of the response
 * @hba: per adapter instance
 * @lrbp: pointer to local reference block of completed command
 *
 * Returns result of the command to notify SCSI midlayer
 */
int ufshcd_transfer_rsp_status(struct ufs_hba *hba, struct ufshcd_lrb *lrbp)
{
	int result = 0;
	int scsi_status;
	int ocs;

	/* overall command status of utrd */
	ocs = ufshcd_get_tr_ocs(lrbp);

	if (hba->quirks & UFSHCD_QUIRK_BROKEN_OCS_FATAL_ERROR) {
		if (be32_to_cpu(lrbp->ucd_rsp_ptr->header.dword_1) &
					MASK_RSP_UPIU_RESULT)
			ocs = OCS_SUCCESS;
	}

	switch (ocs) {
	case OCS_SUCCESS:
		result = ufshcd_get_req_rsp(lrbp->ucd_rsp_ptr);
		hba->ufs_stats.last_hibern8_exit_tstamp = ktime_set(0, 0);
		switch (result) {
		case UPIU_TRANSACTION_RESPONSE:
			/*
			 * get the response UPIU result to extract
			 * the SCSI command status
			 */
			result = ufshcd_get_rsp_upiu_result(lrbp->ucd_rsp_ptr);

			/*
			 * get the result based on SCSI status response
			 * to notify the SCSI midlayer of the command status
			 */
			scsi_status = result & MASK_SCSI_STATUS;
			result = ufshcd_scsi_cmd_status(lrbp, scsi_status);

			/*
			 * Currently we are only supporting BKOPs exception
			 * events hence we can ignore BKOPs exception event
			 * during power management callbacks. BKOPs exception
			 * event is not expected to be raised in runtime suspend
			 * callback as it allows the urgent bkops.
			 * During system suspend, we are anyway forcefully
			 * disabling the bkops and if urgent bkops is needed
			 * it will be enabled on system resume. Long term
			 * solution could be to abort the system suspend if
			 * UFS device needs urgent BKOPs.
			 */
			if (!hba->pm_op_in_progress &&
			    !ufshcd_eh_in_progress(hba) &&
			    ufshcd_is_exception_event(lrbp->ucd_rsp_ptr))
				/* Flushed in suspend */
				schedule_work(&hba->eeh_work);

			if (scsi_status == SAM_STAT_GOOD)
				ufshpb_rsp_upiu(hba, lrbp);
			break;
		case UPIU_TRANSACTION_REJECT_UPIU:
			/* TODO: handle Reject UPIU Response */
			result = DID_ERROR << 16;
			dev_err(hba->dev,
				"Reject UPIU not fully implemented\n");
			break;
		default:
			dev_err(hba->dev,
				"Unexpected request response code = %x\n",
				result);
			result = DID_ERROR << 16;
			break;
		}
		break;
	case OCS_ABORTED:
		result |= DID_ABORT << 16;
		break;
	case OCS_INVALID_COMMAND_STATUS:
		result |= DID_REQUEUE << 16;
		break;
	case OCS_INVALID_CMD_TABLE_ATTR:
	case OCS_INVALID_PRDT_ATTR:
	case OCS_MISMATCH_DATA_BUF_SIZE:
	case OCS_MISMATCH_RESP_UPIU_SIZE:
	case OCS_PEER_COMM_FAILURE:
	case OCS_FATAL_ERROR:
	case OCS_DEVICE_FATAL_ERROR:
	case OCS_INVALID_CRYPTO_CONFIG:
	case OCS_GENERAL_CRYPTO_ERROR:
	default:
		result |= DID_ERROR << 16;
		dev_err(hba->dev,
				"OCS error from controller = %x for tag %d\n",
				ocs, lrbp->task_tag);
		ufshcd_print_evt_hist(hba);
		ufshcd_print_host_state(hba);
		break;
	} /* end of switch */

	if ((host_byte(result) != DID_OK) &&
	    (host_byte(result) != DID_REQUEUE) && !hba->silence_err_logs)
		ufshcd_print_trs(hba, 1 << lrbp->task_tag, true);
	return result;
}
EXPORT_SYMBOL_GPL(ufshcd_transfer_rsp_status);

static bool ufshcd_is_auto_hibern8_error(struct ufs_hba *hba,
					 u32 intr_mask)
{
	if (!ufshcd_is_auto_hibern8_supported(hba) ||
	    !ufshcd_is_auto_hibern8_enabled(hba))
		return false;

	if (!(intr_mask & UFSHCD_UIC_HIBERN8_MASK))
		return false;

	if (hba->active_uic_cmd &&
	    (hba->active_uic_cmd->command == UIC_CMD_DME_HIBER_ENTER ||
	    hba->active_uic_cmd->command == UIC_CMD_DME_HIBER_EXIT))
		return false;

	return true;
}

/**
 * ufshcd_uic_cmd_compl - handle completion of uic command
 * @hba: per adapter instance
 * @intr_status: interrupt status generated by the controller
 *
 * Returns
 *  IRQ_HANDLED - If interrupt is valid
 *  IRQ_NONE    - If invalid interrupt
 */
static irqreturn_t ufshcd_uic_cmd_compl(struct ufs_hba *hba, u32 intr_status)
{
	irqreturn_t retval = IRQ_NONE;

	spin_lock(hba->host->host_lock);
	if (ufshcd_is_auto_hibern8_error(hba, intr_status))
		hba->errors |= (UFSHCD_UIC_HIBERN8_MASK & intr_status);

	if ((intr_status & UIC_COMMAND_COMPL) && hba->active_uic_cmd) {
		hba->active_uic_cmd->argument2 |=
			ufshcd_get_uic_cmd_result(hba);
		hba->active_uic_cmd->argument3 =
			ufshcd_get_dme_attr_val(hba);
		if (!hba->uic_async_done)
			hba->active_uic_cmd->cmd_active = 0;
		complete(&hba->active_uic_cmd->done);
		retval = IRQ_HANDLED;
	}

	if ((intr_status & UFSHCD_UIC_PWR_MASK) && hba->uic_async_done) {
		hba->active_uic_cmd->cmd_active = 0;
		complete(hba->uic_async_done);
		retval = IRQ_HANDLED;
	}

	if (retval == IRQ_HANDLED)
		ufshcd_add_uic_command_trace(hba, hba->active_uic_cmd,
					     UFS_CMD_COMP);
	spin_unlock(hba->host->host_lock);
	return retval;
}

/**
 * __ufshcd_transfer_req_compl - handle SCSI and query command completion
 * @hba: per adapter instance
 * @completed_reqs: bitmask that indicates which requests to complete
 * @retry_requests: whether to ask the SCSI core to retry completed requests
 */
static void __ufshcd_transfer_req_compl(struct ufs_hba *hba,
					unsigned long completed_reqs,
					bool retry_requests)
{
	struct ufshcd_lrb *lrbp;
	struct scsi_cmnd *cmd;
	int result;
	int index;
	bool update_scaling = false;

	for_each_set_bit(index, &completed_reqs, hba->nutrs) {
		lrbp = &hba->lrb[index];
		lrbp->compl_time_stamp = ktime_get();
		cmd = lrbp->cmd;
		if (cmd) {
			trace_android_vh_ufs_compl_command(hba, lrbp);
			if (unlikely(ufshcd_should_inform_monitor(hba, lrbp)))
				ufshcd_update_monitor(hba, lrbp);
			ufshcd_add_command_trace(hba, index, UFS_CMD_COMP);
			result = retry_requests ? DID_BUS_BUSY << 16 :
				ufshcd_transfer_rsp_status(hba, lrbp);
			scsi_dma_unmap(cmd);
			cmd->result = result;
			ufshcd_crypto_clear_prdt(hba, lrbp);
			/* Mark completed command as NULL in LRB */
			lrbp->cmd = NULL;
			/* Do not touch lrbp after scsi done */
			cmd->scsi_done(cmd);
			ufshcd_release(hba);
			update_scaling = true;
		} else if (lrbp->command_type == UTP_CMD_TYPE_DEV_MANAGE ||
			lrbp->command_type == UTP_CMD_TYPE_UFS_STORAGE) {
			if (hba->dev_cmd.complete) {
				trace_android_vh_ufs_compl_command(hba, lrbp);
				ufshcd_add_command_trace(hba, index,
							 UFS_DEV_COMP);
				complete(hba->dev_cmd.complete);
				update_scaling = true;
			}
		}
		if (update_scaling)
			ufshcd_clk_scaling_update_busy(hba);
	}
}

/**
 * ufshcd_transfer_req_compl - handle SCSI and query command completion
 * @hba: per adapter instance
 * @retry_requests: whether or not to ask to retry requests
 *
 * Returns
 *  IRQ_HANDLED - If interrupt is valid
 *  IRQ_NONE    - If invalid interrupt
 */
static irqreturn_t ufshcd_transfer_req_compl(struct ufs_hba *hba,
					     bool retry_requests)
{
	unsigned long completed_reqs, flags;
	u32 tr_doorbell;

	if (ufshcd_use_mcq_hooks(hba))
		return IRQ_HANDLED;

	/* Resetting interrupt aggregation counters first and reading the
	 * DOOR_BELL afterward allows us to handle all the completed requests.
	 * In order to prevent other interrupts starvation the DB is read once
	 * after reset. The down side of this solution is the possibility of
	 * false interrupt if device completes another request after resetting
	 * aggregation and before reading the DB.
	 */
	if (ufshcd_is_intr_aggr_allowed(hba) &&
	    !(hba->quirks & UFSHCI_QUIRK_SKIP_RESET_INTR_AGGR))
		ufshcd_reset_intr_aggr(hba);

	if (ufs_fail_completion())
		return IRQ_HANDLED;

	spin_lock_irqsave(&hba->outstanding_lock, flags);
	tr_doorbell = ufshcd_readl(hba, REG_UTP_TRANSFER_REQ_DOOR_BELL);
	completed_reqs = ~tr_doorbell & hba->outstanding_reqs;
	WARN_ONCE(completed_reqs & ~hba->outstanding_reqs,
		  "completed: %#lx; outstanding: %#lx\n", completed_reqs,
		  hba->outstanding_reqs);
	hba->outstanding_reqs &= ~completed_reqs;
	spin_unlock_irqrestore(&hba->outstanding_lock, flags);

	if (completed_reqs) {
		__ufshcd_transfer_req_compl(hba, completed_reqs,
					    retry_requests);
		return IRQ_HANDLED;
	} else {
		return IRQ_NONE;
	}
}

int __ufshcd_write_ee_control(struct ufs_hba *hba, u32 ee_ctrl_mask)
{
	return ufshcd_query_attr_retry(hba, UPIU_QUERY_OPCODE_WRITE_ATTR,
				       QUERY_ATTR_IDN_EE_CONTROL, 0, 0,
				       &ee_ctrl_mask);
}

int ufshcd_write_ee_control(struct ufs_hba *hba)
{
	int err;

	mutex_lock(&hba->ee_ctrl_mutex);
	err = __ufshcd_write_ee_control(hba, hba->ee_ctrl_mask);
	mutex_unlock(&hba->ee_ctrl_mutex);
	if (err)
		dev_err(hba->dev, "%s: failed to write ee control %d\n",
			__func__, err);
	return err;
}

int ufshcd_update_ee_control(struct ufs_hba *hba, u16 *mask, u16 *other_mask,
			     u16 set, u16 clr)
{
	u16 new_mask, ee_ctrl_mask;
	int err = 0;

	mutex_lock(&hba->ee_ctrl_mutex);
	new_mask = (*mask & ~clr) | set;
	ee_ctrl_mask = new_mask | *other_mask;
	if (ee_ctrl_mask != hba->ee_ctrl_mask)
		err = __ufshcd_write_ee_control(hba, ee_ctrl_mask);
	/* Still need to update 'mask' even if 'ee_ctrl_mask' was unchanged */
	if (!err) {
		hba->ee_ctrl_mask = ee_ctrl_mask;
		*mask = new_mask;
	}
	mutex_unlock(&hba->ee_ctrl_mutex);
	return err;
}

/**
 * ufshcd_disable_ee - disable exception event
 * @hba: per-adapter instance
 * @mask: exception event to disable
 *
 * Disables exception event in the device so that the EVENT_ALERT
 * bit is not set.
 *
 * Returns zero on success, non-zero error value on failure.
 */
static inline int ufshcd_disable_ee(struct ufs_hba *hba, u16 mask)
{
	return ufshcd_update_ee_drv_mask(hba, 0, mask);
}

/**
 * ufshcd_enable_ee - enable exception event
 * @hba: per-adapter instance
 * @mask: exception event to enable
 *
 * Enable corresponding exception event in the device to allow
 * device to alert host in critical scenarios.
 *
 * Returns zero on success, non-zero error value on failure.
 */
static inline int ufshcd_enable_ee(struct ufs_hba *hba, u16 mask)
{
	return ufshcd_update_ee_drv_mask(hba, mask, 0);
}

/**
 * ufshcd_enable_auto_bkops - Allow device managed BKOPS
 * @hba: per-adapter instance
 *
 * Allow device to manage background operations on its own. Enabling
 * this might lead to inconsistent latencies during normal data transfers
 * as the device is allowed to manage its own way of handling background
 * operations.
 *
 * Returns zero on success, non-zero on failure.
 */
static int ufshcd_enable_auto_bkops(struct ufs_hba *hba)
{
	int err = 0;

	if (hba->auto_bkops_enabled)
		goto out;

	err = ufshcd_query_flag_retry(hba, UPIU_QUERY_OPCODE_SET_FLAG,
			QUERY_FLAG_IDN_BKOPS_EN, 0, NULL);
	if (err) {
		dev_err(hba->dev, "%s: failed to enable bkops %d\n",
				__func__, err);
		goto out;
	}

	hba->auto_bkops_enabled = true;
	trace_ufshcd_auto_bkops_state(dev_name(hba->dev), "Enabled");

	/* No need of URGENT_BKOPS exception from the device */
	err = ufshcd_disable_ee(hba, MASK_EE_URGENT_BKOPS);
	if (err)
		dev_err(hba->dev, "%s: failed to disable exception event %d\n",
				__func__, err);
out:
	return err;
}

/**
 * ufshcd_disable_auto_bkops - block device in doing background operations
 * @hba: per-adapter instance
 *
 * Disabling background operations improves command response latency but
 * has drawback of device moving into critical state where the device is
 * not-operable. Make sure to call ufshcd_enable_auto_bkops() whenever the
 * host is idle so that BKOPS are managed effectively without any negative
 * impacts.
 *
 * Returns zero on success, non-zero on failure.
 */
static int ufshcd_disable_auto_bkops(struct ufs_hba *hba)
{
	int err = 0;

	if (!hba->auto_bkops_enabled)
		goto out;

	/*
	 * If host assisted BKOPs is to be enabled, make sure
	 * urgent bkops exception is allowed.
	 */
	err = ufshcd_enable_ee(hba, MASK_EE_URGENT_BKOPS);
	if (err) {
		dev_err(hba->dev, "%s: failed to enable exception event %d\n",
				__func__, err);
		goto out;
	}

	err = ufshcd_query_flag_retry(hba, UPIU_QUERY_OPCODE_CLEAR_FLAG,
			QUERY_FLAG_IDN_BKOPS_EN, 0, NULL);
	if (err) {
		dev_err(hba->dev, "%s: failed to disable bkops %d\n",
				__func__, err);
		ufshcd_disable_ee(hba, MASK_EE_URGENT_BKOPS);
		goto out;
	}

	hba->auto_bkops_enabled = false;
	trace_ufshcd_auto_bkops_state(dev_name(hba->dev), "Disabled");
	hba->is_urgent_bkops_lvl_checked = false;
out:
	return err;
}

/**
 * ufshcd_force_reset_auto_bkops - force reset auto bkops state
 * @hba: per adapter instance
 *
 * After a device reset the device may toggle the BKOPS_EN flag
 * to default value. The s/w tracking variables should be updated
 * as well. This function would change the auto-bkops state based on
 * UFSHCD_CAP_KEEP_AUTO_BKOPS_ENABLED_EXCEPT_SUSPEND.
 */
static void ufshcd_force_reset_auto_bkops(struct ufs_hba *hba)
{
	if (ufshcd_keep_autobkops_enabled_except_suspend(hba)) {
		hba->auto_bkops_enabled = false;
		hba->ee_ctrl_mask |= MASK_EE_URGENT_BKOPS;
		ufshcd_enable_auto_bkops(hba);
	} else {
		hba->auto_bkops_enabled = true;
		hba->ee_ctrl_mask &= ~MASK_EE_URGENT_BKOPS;
		ufshcd_disable_auto_bkops(hba);
	}
	hba->urgent_bkops_lvl = BKOPS_STATUS_PERF_IMPACT;
	hba->is_urgent_bkops_lvl_checked = false;
}

static inline int ufshcd_get_bkops_status(struct ufs_hba *hba, u32 *status)
{
	return ufshcd_query_attr_retry(hba, UPIU_QUERY_OPCODE_READ_ATTR,
			QUERY_ATTR_IDN_BKOPS_STATUS, 0, 0, status);
}

/**
 * ufshcd_bkops_ctrl - control the auto bkops based on current bkops status
 * @hba: per-adapter instance
 * @status: bkops_status value
 *
 * Read the bkops_status from the UFS device and Enable fBackgroundOpsEn
 * flag in the device to permit background operations if the device
 * bkops_status is greater than or equal to "status" argument passed to
 * this function, disable otherwise.
 *
 * Returns 0 for success, non-zero in case of failure.
 *
 * NOTE: Caller of this function can check the "hba->auto_bkops_enabled" flag
 * to know whether auto bkops is enabled or disabled after this function
 * returns control to it.
 */
int ufshcd_bkops_ctrl(struct ufs_hba *hba,
			     enum bkops_status status)
{
	int err;
	u32 curr_status = 0;

	err = ufshcd_get_bkops_status(hba, &curr_status);
	if (err) {
		dev_err(hba->dev, "%s: failed to get BKOPS status %d\n",
				__func__, err);
		goto out;
	} else if (curr_status > BKOPS_STATUS_MAX) {
		dev_err(hba->dev, "%s: invalid BKOPS status %d\n",
				__func__, curr_status);
		err = -EINVAL;
		goto out;
	}

	if (curr_status >= status)
		err = ufshcd_enable_auto_bkops(hba);
	else
		err = ufshcd_disable_auto_bkops(hba);
out:
	return err;
}
EXPORT_SYMBOL_GPL(ufshcd_bkops_ctrl);

/**
 * ufshcd_urgent_bkops - handle urgent bkops exception event
 * @hba: per-adapter instance
 *
 * Enable fBackgroundOpsEn flag in the device to permit background
 * operations.
 *
 * If BKOPs is enabled, this function returns 0, 1 if the bkops in not enabled
 * and negative error value for any other failure.
 */
static int ufshcd_urgent_bkops(struct ufs_hba *hba)
{
	return ufshcd_bkops_ctrl(hba, hba->urgent_bkops_lvl);
}

static inline int ufshcd_get_ee_status(struct ufs_hba *hba, u32 *status)
{
	return ufshcd_query_attr_retry(hba, UPIU_QUERY_OPCODE_READ_ATTR,
			QUERY_ATTR_IDN_EE_STATUS, 0, 0, status);
}

static void ufshcd_bkops_exception_event_handler(struct ufs_hba *hba)
{
	int err;
	u32 curr_status = 0;

	if (hba->is_urgent_bkops_lvl_checked)
		goto enable_auto_bkops;

	err = ufshcd_get_bkops_status(hba, &curr_status);
	if (err) {
		dev_err(hba->dev, "%s: failed to get BKOPS status %d\n",
				__func__, err);
		goto out;
	}

	/*
	 * We are seeing that some devices are raising the urgent bkops
	 * exception events even when BKOPS status doesn't indicate performace
	 * impacted or critical. Handle these device by determining their urgent
	 * bkops status at runtime.
	 */
	if (curr_status < BKOPS_STATUS_PERF_IMPACT) {
		dev_err(hba->dev, "%s: device raised urgent BKOPS exception for bkops status %d\n",
				__func__, curr_status);
		/* update the current status as the urgent bkops level */
		hba->urgent_bkops_lvl = curr_status;
		hba->is_urgent_bkops_lvl_checked = true;
	}

enable_auto_bkops:
	err = ufshcd_enable_auto_bkops(hba);
out:
	if (err < 0)
		dev_err(hba->dev, "%s: failed to handle urgent bkops %d\n",
				__func__, err);
}

static int __ufshcd_wb_toggle(struct ufs_hba *hba, bool set, enum flag_idn idn)
{
	u8 index;
	enum query_opcode opcode = set ? UPIU_QUERY_OPCODE_SET_FLAG :
				   UPIU_QUERY_OPCODE_CLEAR_FLAG;

	index = ufshcd_wb_get_query_index(hba);
	return ufshcd_query_flag_retry(hba, opcode, idn, index, NULL);
}

int ufshcd_wb_toggle(struct ufs_hba *hba, bool enable)
{
	int ret;

	if (!ufshcd_is_wb_allowed(hba))
		return 0;

	if (!(enable ^ hba->dev_info.wb_enabled))
		return 0;

	ret = __ufshcd_wb_toggle(hba, enable, QUERY_FLAG_IDN_WB_EN);
	if (ret) {
		dev_err(hba->dev, "%s Write Booster %s failed %d\n",
			__func__, enable ? "enable" : "disable", ret);
		return ret;
	}

	hba->dev_info.wb_enabled = enable;
	dev_info(hba->dev, "%s Write Booster %s\n",
			__func__, enable ? "enabled" : "disabled");

	return ret;
}

static void ufshcd_wb_toggle_flush_during_h8(struct ufs_hba *hba, bool set)
{
	int ret;

	ret = __ufshcd_wb_toggle(hba, set,
			QUERY_FLAG_IDN_WB_BUFF_FLUSH_DURING_HIBERN8);
	if (ret) {
		dev_err(hba->dev, "%s: WB-Buf Flush during H8 %s failed: %d\n",
			__func__, set ? "enable" : "disable", ret);
		return;
	}
	dev_dbg(hba->dev, "%s WB-Buf Flush during H8 %s\n",
			__func__, set ? "enabled" : "disabled");
}

static inline void ufshcd_wb_toggle_flush(struct ufs_hba *hba, bool enable)
{
	int ret;

	if (!ufshcd_is_wb_allowed(hba) ||
	    hba->dev_info.wb_buf_flush_enabled == enable)
		return;

	ret = __ufshcd_wb_toggle(hba, enable, QUERY_FLAG_IDN_WB_BUFF_FLUSH_EN);
	if (ret) {
		dev_err(hba->dev, "%s WB-Buf Flush %s failed %d\n", __func__,
			enable ? "enable" : "disable", ret);
		return;
	}

	hba->dev_info.wb_buf_flush_enabled = enable;

	dev_dbg(hba->dev, "%s WB-Buf Flush %s\n",
			__func__, enable ? "enabled" : "disabled");
}

static bool ufshcd_wb_presrv_usrspc_keep_vcc_on(struct ufs_hba *hba,
						u32 avail_buf)
{
	u32 cur_buf;
	int ret;
	u8 index;

	index = ufshcd_wb_get_query_index(hba);
	ret = ufshcd_query_attr_retry(hba, UPIU_QUERY_OPCODE_READ_ATTR,
					      QUERY_ATTR_IDN_CURR_WB_BUFF_SIZE,
					      index, 0, &cur_buf);
	if (ret) {
		dev_err(hba->dev, "%s dCurWriteBoosterBufferSize read failed %d\n",
			__func__, ret);
		return false;
	}

	if (!cur_buf) {
		dev_info(hba->dev, "dCurWBBuf: %d WB disabled until free-space is available\n",
			 cur_buf);
		return false;
	}
	/* Let it continue to flush when available buffer exceeds threshold */
	if (avail_buf < hba->vps->wb_flush_threshold)
		return true;

	return false;
}

static bool ufshcd_wb_need_flush(struct ufs_hba *hba)
{
	int ret;
	u32 avail_buf;
	u8 index;

	if (!ufshcd_is_wb_allowed(hba))
		return false;
	/*
	 * The ufs device needs the vcc to be ON to flush.
	 * With user-space reduction enabled, it's enough to enable flush
	 * by checking only the available buffer. The threshold
	 * defined here is > 90% full.
	 * With user-space preserved enabled, the current-buffer
	 * should be checked too because the wb buffer size can reduce
	 * when disk tends to be full. This info is provided by current
	 * buffer (dCurrentWriteBoosterBufferSize). There's no point in
	 * keeping vcc on when current buffer is empty.
	 */
	index = ufshcd_wb_get_query_index(hba);
	ret = ufshcd_query_attr_retry(hba, UPIU_QUERY_OPCODE_READ_ATTR,
				      QUERY_ATTR_IDN_AVAIL_WB_BUFF_SIZE,
				      index, 0, &avail_buf);
	if (ret) {
		dev_warn(hba->dev, "%s dAvailableWriteBoosterBufferSize read failed %d\n",
			 __func__, ret);
		return false;
	}

	if (!hba->dev_info.b_presrv_uspc_en) {
		if (avail_buf <= UFS_WB_BUF_REMAIN_PERCENT(10))
			return true;
		return false;
	}

	return ufshcd_wb_presrv_usrspc_keep_vcc_on(hba, avail_buf);
}

static void ufshcd_rpm_dev_flush_recheck_work(struct work_struct *work)
{
	struct ufs_hba *hba = container_of(to_delayed_work(work),
					   struct ufs_hba,
					   rpm_dev_flush_recheck_work);
	/*
	 * To prevent unnecessary VCC power drain after device finishes
	 * WriteBooster buffer flush or Auto BKOPs, force runtime resume
	 * after a certain delay to recheck the threshold by next runtime
	 * suspend.
	 */
	ufshcd_rpm_get_sync(hba);
	ufshcd_rpm_put_sync(hba);
}

/**
 * ufshcd_exception_event_handler - handle exceptions raised by device
 * @work: pointer to work data
 *
 * Read bExceptionEventStatus attribute from the device and handle the
 * exception event accordingly.
 */
static void ufshcd_exception_event_handler(struct work_struct *work)
{
	struct ufs_hba *hba;
	int err;
	u32 status = 0;
	hba = container_of(work, struct ufs_hba, eeh_work);

	ufshcd_scsi_block_requests(hba);
	err = ufshcd_get_ee_status(hba, &status);
	if (err) {
		dev_err(hba->dev, "%s: failed to get exception status %d\n",
				__func__, err);
		goto out;
	}

	trace_ufshcd_exception_event(dev_name(hba->dev), status);

	if (status & hba->ee_drv_mask & MASK_EE_URGENT_BKOPS)
		ufshcd_bkops_exception_event_handler(hba);

	ufs_debugfs_exception_event(hba, status);
out:
	ufshcd_scsi_unblock_requests(hba);
	return;
}

/* Complete requests that have door-bell cleared */
static void ufshcd_complete_requests(struct ufs_hba *hba)
{
	ufshcd_transfer_req_compl(hba, /*retry_requests=*/false);
	ufshcd_tmc_handler(hba);
}

static void ufshcd_retry_aborted_requests(struct ufs_hba *hba)
{
	ufshcd_transfer_req_compl(hba, /*retry_requests=*/true);
	ufshcd_tmc_handler(hba);
}

/**
 * ufshcd_quirk_dl_nac_errors - This function checks if error handling is
 *				to recover from the DL NAC errors or not.
 * @hba: per-adapter instance
 *
 * Returns true if error handling is required, false otherwise
 */
static bool ufshcd_quirk_dl_nac_errors(struct ufs_hba *hba)
{
	unsigned long flags;
	bool err_handling = true;

	spin_lock_irqsave(hba->host->host_lock, flags);
	/*
	 * UFS_DEVICE_QUIRK_RECOVERY_FROM_DL_NAC_ERRORS only workaround the
	 * device fatal error and/or DL NAC & REPLAY timeout errors.
	 */
	if (hba->saved_err & (CONTROLLER_FATAL_ERROR | SYSTEM_BUS_FATAL_ERROR))
		goto out;

	if ((hba->saved_err & DEVICE_FATAL_ERROR) ||
	    ((hba->saved_err & UIC_ERROR) &&
	     (hba->saved_uic_err & UFSHCD_UIC_DL_TCx_REPLAY_ERROR)))
		goto out;

	if ((hba->saved_err & UIC_ERROR) &&
	    (hba->saved_uic_err & UFSHCD_UIC_DL_NAC_RECEIVED_ERROR)) {
		int err;
		/*
		 * wait for 50ms to see if we can get any other errors or not.
		 */
		spin_unlock_irqrestore(hba->host->host_lock, flags);
		msleep(50);
		spin_lock_irqsave(hba->host->host_lock, flags);

		/*
		 * now check if we have got any other severe errors other than
		 * DL NAC error?
		 */
		if ((hba->saved_err & INT_FATAL_ERRORS) ||
		    ((hba->saved_err & UIC_ERROR) &&
		    (hba->saved_uic_err & ~UFSHCD_UIC_DL_NAC_RECEIVED_ERROR)))
			goto out;

		/*
		 * As DL NAC is the only error received so far, send out NOP
		 * command to confirm if link is still active or not.
		 *   - If we don't get any response then do error recovery.
		 *   - If we get response then clear the DL NAC error bit.
		 */

		spin_unlock_irqrestore(hba->host->host_lock, flags);
		err = ufshcd_verify_dev_init(hba);
		spin_lock_irqsave(hba->host->host_lock, flags);

		if (err)
			goto out;

		/* Link seems to be alive hence ignore the DL NAC errors */
		if (hba->saved_uic_err == UFSHCD_UIC_DL_NAC_RECEIVED_ERROR)
			hba->saved_err &= ~UIC_ERROR;
		/* clear NAC error */
		hba->saved_uic_err &= ~UFSHCD_UIC_DL_NAC_RECEIVED_ERROR;
		if (!hba->saved_uic_err)
			err_handling = false;
	}
out:
	spin_unlock_irqrestore(hba->host->host_lock, flags);
	return err_handling;
}

/* host lock must be held before calling this func */
static inline bool ufshcd_is_saved_err_fatal(struct ufs_hba *hba)
{
	return (hba->saved_uic_err & UFSHCD_UIC_DL_PA_INIT_ERROR) ||
	       (hba->saved_err & (INT_FATAL_ERRORS | UFSHCD_UIC_HIBERN8_MASK));
}

/* host lock must be held before calling this func */
static inline void ufshcd_schedule_eh_work(struct ufs_hba *hba)
{
	/* handle fatal errors only when link is not in error state */
	if (hba->ufshcd_state != UFSHCD_STATE_ERROR) {
		if (hba->force_reset || ufshcd_is_link_broken(hba) ||
		    ufshcd_is_saved_err_fatal(hba))
			hba->ufshcd_state = UFSHCD_STATE_EH_SCHEDULED_FATAL;
		else
			hba->ufshcd_state = UFSHCD_STATE_EH_SCHEDULED_NON_FATAL;
		queue_work(hba->eh_wq, &hba->eh_work);
	}
}

static void ufshcd_clk_scaling_allow(struct ufs_hba *hba, bool allow)
{
	down_write(&hba->clk_scaling_lock);
	hba->clk_scaling.is_allowed = allow;
	up_write(&hba->clk_scaling_lock);
}

static void ufshcd_clk_scaling_suspend(struct ufs_hba *hba, bool suspend)
{
	if (suspend) {
		if (hba->clk_scaling.is_enabled)
			ufshcd_suspend_clkscaling(hba);
		ufshcd_clk_scaling_allow(hba, false);
	} else {
		ufshcd_clk_scaling_allow(hba, true);
		if (hba->clk_scaling.is_enabled)
			ufshcd_resume_clkscaling(hba);
	}
}

static void ufshcd_err_handling_prepare(struct ufs_hba *hba)
{
	ufshcd_rpm_get_sync(hba);
	if (pm_runtime_status_suspended(&hba->sdev_ufs_device->sdev_gendev) ||
	    hba->is_sys_suspended) {
		enum ufs_pm_op pm_op;

		/*
		 * Don't assume anything of resume, if
		 * resume fails, irq and clocks can be OFF, and powers
		 * can be OFF or in LPM.
		 */
		ufshcd_setup_hba_vreg(hba, true);
		ufshcd_enable_irq(hba);
		ufshcd_setup_vreg(hba, true);
		ufshcd_config_vreg_hpm(hba, hba->vreg_info.vccq);
		ufshcd_config_vreg_hpm(hba, hba->vreg_info.vccq2);
		ufshcd_hold(hba, false);
		if (!ufshcd_is_clkgating_allowed(hba))
			ufshcd_setup_clocks(hba, true);
		ufshcd_release(hba);
		pm_op = hba->is_sys_suspended ? UFS_SYSTEM_PM : UFS_RUNTIME_PM;
		ufshcd_vops_resume(hba, pm_op);
	} else {
		ufshcd_hold(hba, false);
		if (ufshcd_is_clkscaling_supported(hba) &&
		    hba->clk_scaling.is_enabled)
			ufshcd_suspend_clkscaling(hba);
		ufshcd_clk_scaling_allow(hba, false);
	}
	ufshcd_scsi_block_requests(hba);
	/* Drain ufshcd_queuecommand() */
	down_write(&hba->clk_scaling_lock);
	up_write(&hba->clk_scaling_lock);
	cancel_work_sync(&hba->eeh_work);
}

static void ufshcd_err_handling_unprepare(struct ufs_hba *hba)
{
	ufshcd_scsi_unblock_requests(hba);
	ufshcd_release(hba);
	if (ufshcd_is_clkscaling_supported(hba))
		ufshcd_clk_scaling_suspend(hba, false);
	ufshcd_rpm_put(hba);
}

static inline bool ufshcd_err_handling_should_stop(struct ufs_hba *hba)
{
	return (!hba->is_powered || hba->shutting_down ||
		!hba->sdev_ufs_device ||
		hba->ufshcd_state == UFSHCD_STATE_ERROR ||
		(!(hba->saved_err || hba->saved_uic_err || hba->force_reset ||
		   ufshcd_is_link_broken(hba))));
}

#ifdef CONFIG_PM
static void ufshcd_recover_pm_error(struct ufs_hba *hba)
{
	struct Scsi_Host *shost = hba->host;
	struct scsi_device *sdev;
	struct request_queue *q;
	int ret;

	hba->is_sys_suspended = false;
	/*
	 * Set RPM status of wlun device to RPM_ACTIVE,
	 * this also clears its runtime error.
	 */
	ret = pm_runtime_set_active(&hba->sdev_ufs_device->sdev_gendev);

	/* hba device might have a runtime error otherwise */
	if (ret)
		ret = pm_runtime_set_active(hba->dev);
	/*
	 * If wlun device had runtime error, we also need to resume those
	 * consumer scsi devices in case any of them has failed to be
	 * resumed due to supplier runtime resume failure. This is to unblock
	 * blk_queue_enter in case there are bios waiting inside it.
	 */
	if (!ret) {
		shost_for_each_device(sdev, shost) {
			q = sdev->request_queue;
			if (q->dev && (q->rpm_status == RPM_SUSPENDED ||
				       q->rpm_status == RPM_SUSPENDING))
				pm_request_resume(q->dev);
		}
	}
}
#else
static inline void ufshcd_recover_pm_error(struct ufs_hba *hba)
{
}
#endif

static bool ufshcd_is_pwr_mode_restore_needed(struct ufs_hba *hba)
{
	struct ufs_pa_layer_attr *pwr_info = &hba->pwr_info;
	u32 mode;

	ufshcd_dme_get(hba, UIC_ARG_MIB(PA_PWRMODE), &mode);

	if (pwr_info->pwr_rx != ((mode >> PWRMODE_RX_OFFSET) & PWRMODE_MASK))
		return true;

	if (pwr_info->pwr_tx != (mode & PWRMODE_MASK))
		return true;

	return false;
}

/**
 * ufshcd_err_handler - handle UFS errors that require s/w attention
 * @work: pointer to work structure
 */
static void ufshcd_err_handler(struct work_struct *work)
{
	struct ufs_hba *hba;
	unsigned long flags;
	bool err_xfer = false;
	bool err_tm = false;
	int err = 0, pmc_err;
	int tag;
	bool needs_reset = false, needs_restore = false;
	unsigned long *outstanding_reqs;
	int nr_tag;

	hba = container_of(work, struct ufs_hba, eh_work);

	down(&hba->host_sem);
	spin_lock_irqsave(hba->host->host_lock, flags);
	if (ufshcd_err_handling_should_stop(hba)) {
		if (hba->ufshcd_state != UFSHCD_STATE_ERROR)
			hba->ufshcd_state = UFSHCD_STATE_OPERATIONAL;
		spin_unlock_irqrestore(hba->host->host_lock, flags);
		up(&hba->host_sem);
		return;
	}
	ufshcd_set_eh_in_progress(hba);
	spin_unlock_irqrestore(hba->host->host_lock, flags);
	ufshcd_err_handling_prepare(hba);
	/* Complete requests that have door-bell cleared by h/w */
	ufshcd_complete_requests(hba);
	spin_lock_irqsave(hba->host->host_lock, flags);
	if (hba->ufshcd_state != UFSHCD_STATE_ERROR)
		hba->ufshcd_state = UFSHCD_STATE_RESET;
	/*
	 * A full reset and restore might have happened after preparation
	 * is finished, double check whether we should stop.
	 */
	if (ufshcd_err_handling_should_stop(hba))
		goto skip_err_handling;

	if (hba->dev_quirks & UFS_DEVICE_QUIRK_RECOVERY_FROM_DL_NAC_ERRORS) {
		bool ret;

		spin_unlock_irqrestore(hba->host->host_lock, flags);
		/* release the lock as ufshcd_quirk_dl_nac_errors() may sleep */
		ret = ufshcd_quirk_dl_nac_errors(hba);
		spin_lock_irqsave(hba->host->host_lock, flags);
		if (!ret && ufshcd_err_handling_should_stop(hba))
			goto skip_err_handling;
	}

	if ((hba->saved_err & (INT_FATAL_ERRORS | UFSHCD_UIC_HIBERN8_MASK)) ||
	    (hba->saved_uic_err &&
	     (hba->saved_uic_err != UFSHCD_UIC_PA_GENERIC_ERROR))) {
		bool pr_prdt = !!(hba->saved_err & SYSTEM_BUS_FATAL_ERROR);

		spin_unlock_irqrestore(hba->host->host_lock, flags);
		ufshcd_print_host_state(hba);
		ufshcd_print_pwr_info(hba);
		ufshcd_print_evt_hist(hba);
		ufshcd_print_tmrs(hba, hba->outstanding_tasks);

		if (ufshcd_use_mcq_hooks(hba))
			trace_android_vh_ufs_mcq_print_trs(hba, pr_prdt);
		else
			ufshcd_print_trs(hba, hba->outstanding_reqs, pr_prdt);
		spin_lock_irqsave(hba->host->host_lock, flags);
	}

	/*
	 * if host reset is required then skip clearing the pending
	 * transfers forcefully because they will get cleared during
	 * host reset and restore
	 */
	if (hba->force_reset || ufshcd_is_link_broken(hba) ||
	    ufshcd_is_saved_err_fatal(hba) ||
	    ((hba->saved_err & UIC_ERROR) &&
	     (hba->saved_uic_err & (UFSHCD_UIC_DL_NAC_RECEIVED_ERROR |
				    UFSHCD_UIC_DL_TCx_REPLAY_ERROR)))) {
		needs_reset = true;
		goto do_reset;
	}

	/*
	 * If LINERESET was caught, UFS might have been put to PWM mode,
	 * check if power mode restore is needed.
	 */
	if (hba->saved_uic_err & UFSHCD_UIC_PA_GENERIC_ERROR) {
		hba->saved_uic_err &= ~UFSHCD_UIC_PA_GENERIC_ERROR;
		if (!hba->saved_uic_err)
			hba->saved_err &= ~UIC_ERROR;
		spin_unlock_irqrestore(hba->host->host_lock, flags);
		if (ufshcd_is_pwr_mode_restore_needed(hba))
			needs_restore = true;
		spin_lock_irqsave(hba->host->host_lock, flags);
		if (!hba->saved_err && !needs_restore)
			goto skip_err_handling;
	}

	hba->silence_err_logs = true;
	/* release lock as clear command might sleep */
	spin_unlock_irqrestore(hba->host->host_lock, flags);
	outstanding_reqs = &hba->outstanding_reqs;
	nr_tag = hba->nutrs;
	trace_android_vh_ufs_mcq_get_outstanding_reqs(hba,
								&outstanding_reqs, &nr_tag);
	/* Clear pending transfer requests */
	for_each_set_bit(tag, outstanding_reqs, nr_tag) {
		if (ufshcd_try_to_abort_task(hba, tag)) {
			err_xfer = true;
			goto lock_skip_pending_xfer_clear;
		}
	}

	/* Clear pending task management requests */
	for_each_set_bit(tag, &hba->outstanding_tasks, hba->nutmrs) {
		if (ufshcd_clear_tm_cmd(hba, tag)) {
			err_tm = true;
			goto lock_skip_pending_xfer_clear;
		}
	}

lock_skip_pending_xfer_clear:
	ufshcd_retry_aborted_requests(hba);

	spin_lock_irqsave(hba->host->host_lock, flags);
	hba->silence_err_logs = false;
	if (err_xfer || err_tm) {
		needs_reset = true;
		goto do_reset;
	}

	/*
	 * After all reqs and tasks are cleared from doorbell,
	 * now it is safe to retore power mode.
	 */
	if (needs_restore) {
		spin_unlock_irqrestore(hba->host->host_lock, flags);
		/*
		 * Hold the scaling lock just in case dev cmds
		 * are sent via bsg and/or sysfs.
		 */
		down_write(&hba->clk_scaling_lock);
		hba->force_pmc = true;
		pmc_err = ufshcd_config_pwr_mode(hba, &(hba->pwr_info));
		if (pmc_err) {
			needs_reset = true;
			dev_err(hba->dev, "%s: Failed to restore power mode, err = %d\n",
					__func__, pmc_err);
		}
		hba->force_pmc = false;
		ufshcd_print_pwr_info(hba);
		up_write(&hba->clk_scaling_lock);
		spin_lock_irqsave(hba->host->host_lock, flags);
	}

do_reset:
	/* Fatal errors need reset */
	if (needs_reset) {
		hba->force_reset = false;
		spin_unlock_irqrestore(hba->host->host_lock, flags);
		err = ufshcd_reset_and_restore(hba);
		if (err)
			dev_err(hba->dev, "%s: reset and restore failed with err %d\n",
					__func__, err);
		else
			ufshcd_recover_pm_error(hba);
		spin_lock_irqsave(hba->host->host_lock, flags);
	}

skip_err_handling:
	if (!needs_reset) {
		if (hba->ufshcd_state == UFSHCD_STATE_RESET)
			hba->ufshcd_state = UFSHCD_STATE_OPERATIONAL;
		if (hba->saved_err || hba->saved_uic_err)
			dev_err_ratelimited(hba->dev, "%s: exit: saved_err 0x%x saved_uic_err 0x%x",
			    __func__, hba->saved_err, hba->saved_uic_err);
	}
	ufshcd_clear_eh_in_progress(hba);
	spin_unlock_irqrestore(hba->host->host_lock, flags);
	ufshcd_err_handling_unprepare(hba);
	up(&hba->host_sem);
}

/**
 * ufshcd_update_uic_error - check and set fatal UIC error flags.
 * @hba: per-adapter instance
 *
 * Returns
 *  IRQ_HANDLED - If interrupt is valid
 *  IRQ_NONE    - If invalid interrupt
 */
static irqreturn_t ufshcd_update_uic_error(struct ufs_hba *hba)
{
	u32 reg;
	irqreturn_t retval = IRQ_NONE;
#if IS_ENABLED(CONFIG_MTK_UFS_DEBUG)
	unsigned long reg_ul;
#endif

	/* PHY layer error */
	reg = ufshcd_readl(hba, REG_UIC_ERROR_CODE_PHY_ADAPTER_LAYER);

#if IS_ENABLED(CONFIG_MTK_UFS_DEBUG)
	if (reg) {
		dev_err(hba->dev,
			"Host UIC Error Code PHY Adapter Layer: %08x\n", reg);
		reg_ul = reg;
		if (test_bit(0, &reg_ul))
			dev_err(hba->dev, "PHY error on Lane 0\n");
		if (test_bit(1, &reg_ul))
			dev_err(hba->dev, "PHY error on Lane 1\n");
		if (test_bit(2, &reg_ul))
			dev_err(hba->dev, "PHY error on Lane 2\n");
		if (test_bit(3, &reg_ul))
			dev_err(hba->dev, "PHY error on Lane 3\n");
		if (test_bit(4, &reg_ul)) {
			dev_err(hba->dev, "Generic PHY Adapter Error.\n");
			dev_err(hba->dev, "This should be the LINERESET indication\n");
		}
	}
#endif

	if ((reg & UIC_PHY_ADAPTER_LAYER_ERROR) &&
	    (reg & UIC_PHY_ADAPTER_LAYER_ERROR_CODE_MASK)) {
		ufshcd_update_evt_hist(hba, UFS_EVT_PA_ERR, reg);
		/*
		 * To know whether this error is fatal or not, DB timeout
		 * must be checked but this error is handled separately.
		 */
		if (reg & UIC_PHY_ADAPTER_LAYER_LANE_ERR_MASK)
			dev_dbg(hba->dev, "%s: UIC Lane error reported\n",
					__func__);

		/* Got a LINERESET indication. */
		if (reg & UIC_PHY_ADAPTER_LAYER_GENERIC_ERROR) {
			struct uic_command *cmd = NULL;

			hba->uic_error |= UFSHCD_UIC_PA_GENERIC_ERROR;
			if (hba->uic_async_done && hba->active_uic_cmd)
				cmd = hba->active_uic_cmd;
			/*
			 * Ignore the LINERESET during power mode change
			 * operation via DME_SET command.
			 */
			if (cmd && (cmd->command == UIC_CMD_DME_SET))
				hba->uic_error &= ~UFSHCD_UIC_PA_GENERIC_ERROR;
		}
		retval |= IRQ_HANDLED;
	}

	/* PA_INIT_ERROR is fatal and needs UIC reset */
	reg = ufshcd_readl(hba, REG_UIC_ERROR_CODE_DATA_LINK_LAYER);
	if ((reg & UIC_DATA_LINK_LAYER_ERROR) &&
	    (reg & UIC_DATA_LINK_LAYER_ERROR_CODE_MASK)) {
		ufshcd_update_evt_hist(hba, UFS_EVT_DL_ERR, reg);

		if (reg & UIC_DATA_LINK_LAYER_ERROR_PA_INIT)
			hba->uic_error |= UFSHCD_UIC_DL_PA_INIT_ERROR;
		else if (hba->dev_quirks &
				UFS_DEVICE_QUIRK_RECOVERY_FROM_DL_NAC_ERRORS) {
			if (reg & UIC_DATA_LINK_LAYER_ERROR_NAC_RECEIVED)
				hba->uic_error |=
					UFSHCD_UIC_DL_NAC_RECEIVED_ERROR;
			else if (reg & UIC_DATA_LINK_LAYER_ERROR_TCx_REPLAY_TIMEOUT)
				hba->uic_error |= UFSHCD_UIC_DL_TCx_REPLAY_ERROR;
		}
		retval |= IRQ_HANDLED;
	}

#if IS_ENABLED(CONFIG_MTK_UFS_DEBUG)
	if (reg) {
		dev_err(hba->dev,
			"Host UIC Error Code Data Link Layer: %08x\n", reg);
		reg_ul = reg;
		if (test_bit(0, &reg_ul))
			dev_err(hba->dev, "NAC_RECEIVED\n");
		if (test_bit(1, &reg_ul))
			dev_err(hba->dev, "TCx_REPLAY_TIMER_EXPIRED\n");
		if (test_bit(2, &reg_ul))
			dev_err(hba->dev, "AFCx_REQUEST_TIMER_EXPIRED\n");
		if (test_bit(3, &reg_ul))
			dev_err(hba->dev, "FCx_PROTECTION_TIMER_EXPIRED\n");
		if (test_bit(4, &reg_ul))
			dev_err(hba->dev, "CRC_ERROR\n");
		if (test_bit(5, &reg_ul))
			dev_err(hba->dev, "RX_BUFFER_OVERFLOW\n");
		if (test_bit(6, &reg_ul))
			dev_err(hba->dev, "MAX_FRAME_LENGTH_EXCEEDEDn");
		if (test_bit(7, &reg_ul))
			dev_err(hba->dev, "WRONG_SEQUENCE_NUMBER\n");
		if (test_bit(8, &reg_ul))
			dev_err(hba->dev, "AFC_FRAME_SYNTAX_ERROR\n");
		if (test_bit(9, &reg_ul))
			dev_err(hba->dev, "NAC_FRAME_SYNTAX_ERROR\n");
		if (test_bit(10, &reg_ul))
			dev_err(hba->dev, "EOF_SYNTAX_ERROR\n");
		if (test_bit(11, &reg_ul))
			dev_err(hba->dev, "FRAME_SYNTAX_ERROR\n");
		if (test_bit(12, &reg_ul))
			dev_err(hba->dev, "BAD_CTRL_SYMBOL_TYPE\n");
		if (test_bit(13, &reg_ul))
			dev_err(hba->dev, "PA_INIT_ERROR (FATAL ERROR)\n");
		if (test_bit(14, &reg_ul))
			dev_err(hba->dev, "PA_ERROR_IND_RECEIVED\n");
		if (test_bit(15, &reg_ul))
			dev_err(hba->dev, "PA_INIT (3.0 FATAL ERROR)\n");
	}
#endif

	/* UIC NL/TL/DME errors needs software retry */
	reg = ufshcd_readl(hba, REG_UIC_ERROR_CODE_NETWORK_LAYER);
	if ((reg & UIC_NETWORK_LAYER_ERROR) &&
	    (reg & UIC_NETWORK_LAYER_ERROR_CODE_MASK)) {
		ufshcd_update_evt_hist(hba, UFS_EVT_NL_ERR, reg);
		hba->uic_error |= UFSHCD_UIC_NL_ERROR;
		retval |= IRQ_HANDLED;
#if IS_ENABLED(CONFIG_MTK_UFS_DEBUG)
		dev_err(hba->dev,
			"Host UIC Error Code Network Layer: %08x\n", reg);
#endif
	}

	reg = ufshcd_readl(hba, REG_UIC_ERROR_CODE_TRANSPORT_LAYER);
	if ((reg & UIC_TRANSPORT_LAYER_ERROR) &&
	    (reg & UIC_TRANSPORT_LAYER_ERROR_CODE_MASK)) {
		ufshcd_update_evt_hist(hba, UFS_EVT_TL_ERR, reg);
		hba->uic_error |= UFSHCD_UIC_TL_ERROR;
		retval |= IRQ_HANDLED;
#if IS_ENABLED(CONFIG_MTK_UFS_DEBUG)
		dev_err(hba->dev,
			"Host UIC Error Code Transport Layer: %08x\n", reg);
#endif
	}

	reg = ufshcd_readl(hba, REG_UIC_ERROR_CODE_DME);
	if ((reg & UIC_DME_ERROR) &&
	    (reg & UIC_DME_ERROR_CODE_MASK)) {
		ufshcd_update_evt_hist(hba, UFS_EVT_DME_ERR, reg);
		hba->uic_error |= UFSHCD_UIC_DME_ERROR;
		retval |= IRQ_HANDLED;
#if IS_ENABLED(CONFIG_MTK_UFS_DEBUG)
		dev_err(hba->dev,
			"Host UIC Error Code: %08x\n", reg);
#endif
	}

	dev_dbg(hba->dev, "%s: UIC error flags = 0x%08x\n",
			__func__, hba->uic_error);
	return retval;
}

/**
 * ufshcd_check_errors - Check for errors that need s/w attention
 * @hba: per-adapter instance
 * @intr_status: interrupt status generated by the controller
 *
 * Returns
 *  IRQ_HANDLED - If interrupt is valid
 *  IRQ_NONE    - If invalid interrupt
 */
static irqreturn_t ufshcd_check_errors(struct ufs_hba *hba, u32 intr_status)
{
	bool queue_eh_work = false;
	irqreturn_t retval = IRQ_NONE;

	spin_lock(hba->host->host_lock);
	hba->errors |= UFSHCD_ERROR_MASK & intr_status;

	if (hba->errors & INT_FATAL_ERRORS) {
		ufshcd_update_evt_hist(hba, UFS_EVT_FATAL_ERR,
				       hba->errors);
		queue_eh_work = true;
	}

	if (hba->errors & UIC_ERROR) {
		hba->uic_error = 0;
		retval = ufshcd_update_uic_error(hba);
		if (hba->uic_error)
			queue_eh_work = true;
	}

	if (hba->errors & UFSHCD_UIC_HIBERN8_MASK) {
		dev_err(hba->dev,
			"%s: Auto Hibern8 %s failed - status: 0x%08x, upmcrs: 0x%08x\n",
			__func__, (hba->errors & UIC_HIBERNATE_ENTER) ?
			"Enter" : "Exit",
			hba->errors, ufshcd_get_upmcrs(hba));
		ufshcd_update_evt_hist(hba, UFS_EVT_AUTO_HIBERN8_ERR,
				       hba->errors);
		ufshcd_set_link_broken(hba);
		queue_eh_work = true;
	}

	trace_android_vh_ufs_check_int_errors(hba, queue_eh_work);

	if (queue_eh_work) {
		/*
		 * update the transfer error masks to sticky bits, let's do this
		 * irrespective of current ufshcd_state.
		 */
		hba->saved_err |= hba->errors;
		hba->saved_uic_err |= hba->uic_error;

		/* dump controller state before resetting */
		if ((hba->saved_err &
		     (INT_FATAL_ERRORS | UFSHCD_UIC_HIBERN8_MASK)) ||
		    (hba->saved_uic_err &&
		     (hba->saved_uic_err != UFSHCD_UIC_PA_GENERIC_ERROR))) {
			dev_err(hba->dev, "%s: saved_err 0x%x saved_uic_err 0x%x\n",
					__func__, hba->saved_err,
					hba->saved_uic_err);
			ufshcd_dump_regs(hba, 0, UFSHCI_REG_SPACE_SIZE,
					 "host_regs: ");
			ufshcd_print_pwr_info(hba);
		}
		ufshcd_schedule_eh_work(hba);
		retval |= IRQ_HANDLED;
	}
	/*
	 * if (!queue_eh_work) -
	 * Other errors are either non-fatal where host recovers
	 * itself without s/w intervention or errors that will be
	 * handled by the SCSI core layer.
	 */
	hba->errors = 0;
	hba->uic_error = 0;
	spin_unlock(hba->host->host_lock);
	return retval;
}

/**
 * ufshcd_tmc_handler - handle task management function completion
 * @hba: per adapter instance
 *
 * Returns
 *  IRQ_HANDLED - If interrupt is valid
 *  IRQ_NONE    - If invalid interrupt
 */
static irqreturn_t ufshcd_tmc_handler(struct ufs_hba *hba)
{
	unsigned long flags, pending, issued;
	irqreturn_t ret = IRQ_NONE;
	int tag;

	spin_lock_irqsave(hba->host->host_lock, flags);
	pending = ufshcd_readl(hba, REG_UTP_TASK_REQ_DOOR_BELL);
	issued = hba->outstanding_tasks & ~pending;
	for_each_set_bit(tag, &issued, hba->nutmrs) {
		struct request *req = hba->tmf_rqs[tag];
		struct completion *c = req->end_io_data;

		complete(c);
		ret = IRQ_HANDLED;
	}
	spin_unlock_irqrestore(hba->host->host_lock, flags);

	return ret;
}

/**
 * ufshcd_sl_intr - Interrupt service routine
 * @hba: per adapter instance
 * @intr_status: contains interrupts generated by the controller
 *
 * Returns
 *  IRQ_HANDLED - If interrupt is valid
 *  IRQ_NONE    - If invalid interrupt
 */
static irqreturn_t ufshcd_sl_intr(struct ufs_hba *hba, u32 intr_status)
{
	irqreturn_t retval = IRQ_NONE;

	if (intr_status & UFSHCD_UIC_MASK)
		retval |= ufshcd_uic_cmd_compl(hba, intr_status);

	if (intr_status & UFSHCD_ERROR_MASK || hba->errors)
		retval |= ufshcd_check_errors(hba, intr_status);

	if (intr_status & UTP_TASK_REQ_COMPL)
		retval |= ufshcd_tmc_handler(hba);

	if (intr_status & UTP_TRANSFER_REQ_COMPL)
		retval |= ufshcd_transfer_req_compl(hba, /*retry_requests=*/false);

	trace_android_vh_ufs_mcq_handler(hba, intr_status, &retval);

	return retval;
}

/**
 * ufshcd_intr - Main interrupt service routine
 * @irq: irq number
 * @__hba: pointer to adapter instance
 *
 * Returns
 *  IRQ_HANDLED - If interrupt is valid
 *  IRQ_NONE    - If invalid interrupt
 */
static irqreturn_t ufshcd_intr(int irq, void *__hba)
{
	u32 intr_status, enabled_intr_status = 0;
	irqreturn_t retval = IRQ_NONE;
	struct ufs_hba *hba = __hba;
	int retries = hba->nutrs;
	bool has_outstanding;

	intr_status = ufshcd_readl(hba, REG_INTERRUPT_STATUS);
	hba->ufs_stats.last_intr_status = intr_status;
	hba->ufs_stats.last_intr_ts = ktime_get();

	/*
	 * There could be max of hba->nutrs reqs in flight and in worst case
	 * if the reqs get finished 1 by 1 after the interrupt status is
	 * read, make sure we handle them by checking the interrupt status
	 * again in a loop until we process all of the reqs before returning.
	 */
	while (intr_status && retries--) {
		enabled_intr_status =
			intr_status & ufshcd_readl(hba, REG_INTERRUPT_ENABLE);
		ufshcd_writel(hba, intr_status, REG_INTERRUPT_STATUS);
		if (enabled_intr_status)
			retval |= ufshcd_sl_intr(hba, enabled_intr_status);

		intr_status = ufshcd_readl(hba, REG_INTERRUPT_STATUS);
	}

	has_outstanding = hba->outstanding_reqs != 0;
	trace_android_vh_ufs_mcq_has_oustanding_reqs(hba, &has_outstanding);

	if (enabled_intr_status && retval == IRQ_NONE &&
	    (!(enabled_intr_status & UTP_TRANSFER_REQ_COMPL) ||
	     has_outstanding) && !ufshcd_eh_in_progress(hba)) {
		dev_err(hba->dev, "%s: Unhandled interrupt 0x%08x (0x%08x, 0x%08x)\n",
					__func__,
					intr_status,
					hba->ufs_stats.last_intr_status,
					enabled_intr_status);
		ufshcd_dump_regs(hba, 0, UFSHCI_REG_SPACE_SIZE, "host_regs: ");
	}

	return retval;
}

static int ufshcd_clear_tm_cmd(struct ufs_hba *hba, int tag)
{
	int err = 0;
	u32 mask = 1 << tag;
	unsigned long flags;

	if (!test_bit(tag, &hba->outstanding_tasks))
		goto out;

	spin_lock_irqsave(hba->host->host_lock, flags);
	ufshcd_utmrl_clear(hba, tag);
	spin_unlock_irqrestore(hba->host->host_lock, flags);

	/* poll for max. 1 sec to clear door bell register by h/w */
	err = ufshcd_wait_for_register(hba,
			REG_UTP_TASK_REQ_DOOR_BELL,
			mask, 0, 1000, 1000);
out:
	return err;
}

static int __ufshcd_issue_tm_cmd(struct ufs_hba *hba,
		struct utp_task_req_desc *treq, u8 tm_function)
{
	struct request_queue *q = hba->tmf_queue;
	struct Scsi_Host *host = hba->host;
	DECLARE_COMPLETION_ONSTACK(wait);
	struct request *req;
	unsigned long flags;
	int task_tag, err;

	/*
	 * blk_get_request() is used here only to get a free tag.
	 */
	req = blk_get_request(q, REQ_OP_DRV_OUT, 0);
	if (IS_ERR(req))
		return PTR_ERR(req);

	req->end_io_data = &wait;
	ufshcd_hold(hba, false);

	spin_lock_irqsave(host->host_lock, flags);

	task_tag = req->tag;
	hba->tmf_rqs[req->tag] = req;
	treq->upiu_req.req_header.dword_0 |= cpu_to_be32(task_tag);

	memcpy(hba->utmrdl_base_addr + task_tag, treq, sizeof(*treq));
	ufshcd_vops_setup_task_mgmt(hba, task_tag, tm_function);

	/* send command to the controller */
	__set_bit(task_tag, &hba->outstanding_tasks);

	ufshcd_writel(hba, 1 << task_tag, REG_UTP_TASK_REQ_DOOR_BELL);
	/* Make sure that doorbell is committed immediately */
	wmb();

	spin_unlock_irqrestore(host->host_lock, flags);

	ufshcd_add_tm_upiu_trace(hba, task_tag, UFS_TM_SEND);

	/* wait until the task management command is completed */
	err = wait_for_completion_io_timeout(&wait,
			msecs_to_jiffies(TM_CMD_TIMEOUT));
	if (!err) {
		ufshcd_add_tm_upiu_trace(hba, task_tag, UFS_TM_ERR);
		dev_err(hba->dev, "%s: task management cmd 0x%.2x timed-out\n",
				__func__, tm_function);
		if (ufshcd_clear_tm_cmd(hba, task_tag))
			dev_WARN(hba->dev, "%s: unable to clear tm cmd (slot %d) after timeout\n",
					__func__, task_tag);
		err = -ETIMEDOUT;
	} else {
		err = 0;
		memcpy(treq, hba->utmrdl_base_addr + task_tag, sizeof(*treq));

		ufshcd_add_tm_upiu_trace(hba, task_tag, UFS_TM_COMP);
	}

	spin_lock_irqsave(hba->host->host_lock, flags);
	hba->tmf_rqs[req->tag] = NULL;
	__clear_bit(task_tag, &hba->outstanding_tasks);
	spin_unlock_irqrestore(hba->host->host_lock, flags);

	ufshcd_release(hba);
	blk_put_request(req);

	return err;
}

/**
 * ufshcd_issue_tm_cmd - issues task management commands to controller
 * @hba: per adapter instance
 * @lun_id: LUN ID to which TM command is sent
 * @task_id: task ID to which the TM command is applicable
 * @tm_function: task management function opcode
 * @tm_response: task management service response return value
 *
 * Returns non-zero value on error, zero on success.
 */
static int ufshcd_issue_tm_cmd(struct ufs_hba *hba, int lun_id, int task_id,
		u8 tm_function, u8 *tm_response)
{
	struct utp_task_req_desc treq = { { 0 }, };
	int ocs_value, err;

	/* Configure task request descriptor */
	treq.header.dword_0 = cpu_to_le32(UTP_REQ_DESC_INT_CMD);
	treq.header.dword_2 = cpu_to_le32(OCS_INVALID_COMMAND_STATUS);

	/* Configure task request UPIU */
	treq.upiu_req.req_header.dword_0 = cpu_to_be32(lun_id << 8) |
				  cpu_to_be32(UPIU_TRANSACTION_TASK_REQ << 24);
	treq.upiu_req.req_header.dword_1 = cpu_to_be32(tm_function << 16);

	/*
	 * The host shall provide the same value for LUN field in the basic
	 * header and for Input Parameter.
	 */
	treq.upiu_req.input_param1 = cpu_to_be32(lun_id);
	treq.upiu_req.input_param2 = cpu_to_be32(task_id);

	err = __ufshcd_issue_tm_cmd(hba, &treq, tm_function);
	if (err == -ETIMEDOUT)
		return err;

	ocs_value = le32_to_cpu(treq.header.dword_2) & MASK_OCS;
	if (ocs_value != OCS_SUCCESS)
		dev_err(hba->dev, "%s: failed, ocs = 0x%x\n",
				__func__, ocs_value);
	else if (tm_response)
		*tm_response = be32_to_cpu(treq.upiu_rsp.output_param1) &
				MASK_TM_SERVICE_RESP;
	return err;
}

/**
 * ufshcd_issue_devman_upiu_cmd - API for sending "utrd" type requests
 * @hba:	per-adapter instance
 * @req_upiu:	upiu request
 * @rsp_upiu:	upiu reply
 * @desc_buff:	pointer to descriptor buffer, NULL if NA
 * @buff_len:	descriptor size, 0 if NA
 * @cmd_type:	specifies the type (NOP, Query...)
 * @desc_op:	descriptor operation
 *
 * Those type of requests uses UTP Transfer Request Descriptor - utrd.
 * Therefore, it "rides" the device management infrastructure: uses its tag and
 * tasks work queues.
 *
 * Since there is only one available tag for device management commands,
 * the caller is expected to hold the hba->dev_cmd.lock mutex.
 */
static int ufshcd_issue_devman_upiu_cmd(struct ufs_hba *hba,
					struct utp_upiu_req *req_upiu,
					struct utp_upiu_req *rsp_upiu,
					u8 *desc_buff, int *buff_len,
					enum dev_cmd_type cmd_type,
					enum query_opcode desc_op)
{
	DECLARE_COMPLETION_ONSTACK(wait);
	const u32 tag = hba->reserved_slot;
	struct ufshcd_lrb *lrbp;
	int err = 0;
	u8 upiu_flags;

	/* Protects use of hba->reserved_slot. */
	lockdep_assert_held(&hba->dev_cmd.lock);

	down_read(&hba->clk_scaling_lock);

	lrbp = &hba->lrb[tag];
	WARN_ON(lrbp->cmd);
	lrbp->cmd = NULL;
	lrbp->sense_bufflen = 0;
	lrbp->sense_buffer = NULL;
	lrbp->task_tag = tag;
	lrbp->lun = 0;
	lrbp->intr_cmd = true;

	trace_android_vh_ufs_mcq_set_sqid(hba, 0, lrbp);

	ufshcd_prepare_lrbp_crypto(NULL, lrbp);
	hba->dev_cmd.type = cmd_type;

	if (hba->ufs_version <= ufshci_version(1, 1))
		lrbp->command_type = UTP_CMD_TYPE_DEV_MANAGE;
	else
		lrbp->command_type = UTP_CMD_TYPE_UFS_STORAGE;

	/* update the task tag in the request upiu */
	req_upiu->header.dword_0 |= cpu_to_be32(tag);

	ufshcd_prepare_req_desc_hdr(lrbp, &upiu_flags, DMA_NONE);

	/* just copy the upiu request as it is */
	memcpy(lrbp->ucd_req_ptr, req_upiu, sizeof(*lrbp->ucd_req_ptr));
	if (desc_buff && desc_op == UPIU_QUERY_OPCODE_WRITE_DESC) {
		/* The Data Segment Area is optional depending upon the query
		 * function value. for WRITE DESCRIPTOR, the data segment
		 * follows right after the tsf.
		 */
		memcpy(lrbp->ucd_req_ptr + 1, desc_buff, *buff_len);
		*buff_len = 0;
	}

	memset(lrbp->ucd_rsp_ptr, 0, sizeof(struct utp_upiu_rsp));

	hba->dev_cmd.complete = &wait;

	ufshcd_add_query_upiu_trace(hba, UFS_QUERY_SEND, lrbp->ucd_req_ptr);

	ufshcd_send_command(hba, tag);
	/*
	 * ignore the returning value here - ufshcd_check_query_response is
	 * bound to fail since dev_cmd.query and dev_cmd.type were left empty.
	 * read the response directly ignoring all errors.
	 */
	ufshcd_wait_for_dev_cmd(hba, lrbp, QUERY_REQ_TIMEOUT);

	/* just copy the upiu response as it is */
	memcpy(rsp_upiu, lrbp->ucd_rsp_ptr, sizeof(*rsp_upiu));
	if (desc_buff && desc_op == UPIU_QUERY_OPCODE_READ_DESC) {
		u8 *descp = (u8 *)lrbp->ucd_rsp_ptr + sizeof(*rsp_upiu);
		u16 resp_len = be32_to_cpu(lrbp->ucd_rsp_ptr->header.dword_2) &
			       MASK_QUERY_DATA_SEG_LEN;

		if (*buff_len >= resp_len) {
			memcpy(desc_buff, descp, resp_len);
			*buff_len = resp_len;
		} else {
			dev_warn(hba->dev,
				 "%s: rsp size %d is bigger than buffer size %d",
				 __func__, resp_len, *buff_len);
			*buff_len = 0;
			err = -EINVAL;
		}
	}
	ufshcd_add_query_upiu_trace(hba, err ? UFS_QUERY_ERR : UFS_QUERY_COMP,
				    (struct utp_upiu_req *)lrbp->ucd_rsp_ptr);

	up_read(&hba->clk_scaling_lock);
	return err;
}

/**
 * ufshcd_exec_raw_upiu_cmd - API function for sending raw upiu commands
 * @hba:	per-adapter instance
 * @req_upiu:	upiu request
 * @rsp_upiu:	upiu reply - only 8 DW as we do not support scsi commands
 * @msgcode:	message code, one of UPIU Transaction Codes Initiator to Target
 * @desc_buff:	pointer to descriptor buffer, NULL if NA
 * @buff_len:	descriptor size, 0 if NA
 * @desc_op:	descriptor operation
 *
 * Supports UTP Transfer requests (nop and query), and UTP Task
 * Management requests.
 * It is up to the caller to fill the upiu conent properly, as it will
 * be copied without any further input validations.
 */
int ufshcd_exec_raw_upiu_cmd(struct ufs_hba *hba,
			     struct utp_upiu_req *req_upiu,
			     struct utp_upiu_req *rsp_upiu,
			     int msgcode,
			     u8 *desc_buff, int *buff_len,
			     enum query_opcode desc_op)
{
	int err;
	enum dev_cmd_type cmd_type = DEV_CMD_TYPE_QUERY;
	struct utp_task_req_desc treq = { { 0 }, };
	int ocs_value;
	u8 tm_f = be32_to_cpu(req_upiu->header.dword_1) >> 16 & MASK_TM_FUNC;

	switch (msgcode) {
	case UPIU_TRANSACTION_NOP_OUT:
		cmd_type = DEV_CMD_TYPE_NOP;
		fallthrough;
	case UPIU_TRANSACTION_QUERY_REQ:
		ufshcd_hold(hba, false);
		mutex_lock(&hba->dev_cmd.lock);
		err = ufshcd_issue_devman_upiu_cmd(hba, req_upiu, rsp_upiu,
						   desc_buff, buff_len,
						   cmd_type, desc_op);
		mutex_unlock(&hba->dev_cmd.lock);
		ufshcd_release(hba);

		break;
	case UPIU_TRANSACTION_TASK_REQ:
		treq.header.dword_0 = cpu_to_le32(UTP_REQ_DESC_INT_CMD);
		treq.header.dword_2 = cpu_to_le32(OCS_INVALID_COMMAND_STATUS);

		memcpy(&treq.upiu_req, req_upiu, sizeof(*req_upiu));

		err = __ufshcd_issue_tm_cmd(hba, &treq, tm_f);
		if (err == -ETIMEDOUT)
			break;

		ocs_value = le32_to_cpu(treq.header.dword_2) & MASK_OCS;
		if (ocs_value != OCS_SUCCESS) {
			dev_err(hba->dev, "%s: failed, ocs = 0x%x\n", __func__,
				ocs_value);
			break;
		}

		memcpy(rsp_upiu, &treq.upiu_rsp, sizeof(*rsp_upiu));

		break;
	default:
		err = -EINVAL;

		break;
	}

	return err;
}

/**
 * ufshcd_eh_device_reset_handler - device reset handler registered to
 *                                    scsi layer.
 * @cmd: SCSI command pointer
 *
 * Returns SUCCESS/FAILED
 */
static int ufshcd_eh_device_reset_handler(struct scsi_cmnd *cmd)
{
	struct Scsi_Host *host;
	struct ufs_hba *hba;
	u32 pos;
	int err;
	u8 resp = 0xF, lun;

	host = cmd->device->host;
	hba = shost_priv(host);

	lun = ufshcd_scsi_to_upiu_lun(cmd->device->lun);
	err = ufshcd_issue_tm_cmd(hba, lun, 0, UFS_LOGICAL_RESET, &resp);
	if (err || resp != UPIU_TASK_MANAGEMENT_FUNC_COMPL) {
		if (!err)
			err = resp;
		goto out;
	}

	if (ufshcd_use_mcq_hooks(hba)) {
		trace_android_vh_ufs_mcq_clear_pending(hba, &err);
	} else {
		/* clear the commands that were pending for corresponding LUN */
		for_each_set_bit(pos, &hba->outstanding_reqs, hba->nutrs) {
			if (hba->lrb[pos].lun == lun) {
				err = ufshcd_clear_cmd(hba, pos);
				if (err)
					break;
				__ufshcd_transfer_req_compl(hba, 1U << pos, false);
			}
		}
	}

out:
	hba->req_abort_count = 0;
	ufshcd_update_evt_hist(hba, UFS_EVT_DEV_RESET, (u32)err);
	if (!err) {
		err = SUCCESS;
	} else {
		dev_err(hba->dev, "%s: failed with err %d\n", __func__, err);
		err = FAILED;
	}
	return err;
}

static void ufshcd_set_req_abort_skip(struct ufs_hba *hba, unsigned long bitmap)
{
	struct ufshcd_lrb *lrbp;
	int tag;

	for_each_set_bit(tag, &bitmap, hba->nutrs) {
		lrbp = &hba->lrb[tag];
		lrbp->req_abort_skip = true;
	}
}

/**
 * ufshcd_try_to_abort_task - abort a specific task
 * @hba: Pointer to adapter instance
 * @tag: Task tag/index to be aborted
 *
 * Abort the pending command in device by sending UFS_ABORT_TASK task management
 * command, and in host controller by clearing the door-bell register. There can
 * be race between controller sending the command to the device while abort is
 * issued. To avoid that, first issue UFS_QUERY_TASK to check if the command is
 * really issued and then try to abort it.
 *
 * Returns zero on success, non-zero on failure
 */
static int ufshcd_try_to_abort_task(struct ufs_hba *hba, int tag)
{
	struct ufshcd_lrb *lrbp = &hba->lrb[tag];
	int err = 0;
	int poll_cnt;
	u8 resp = 0xF;
	u32 reg;

	for (poll_cnt = 100; poll_cnt; poll_cnt--) {
		err = ufshcd_issue_tm_cmd(hba, lrbp->lun, lrbp->task_tag,
				UFS_QUERY_TASK, &resp);
		if (!err && resp == UPIU_TASK_MANAGEMENT_FUNC_SUCCEEDED) {
			/* cmd pending in the device */
			dev_err(hba->dev, "%s: cmd pending in the device. tag = %d\n",
				__func__, tag);
			break;
		} else if (!err && resp == UPIU_TASK_MANAGEMENT_FUNC_COMPL) {
			/*
			 * cmd not pending in the device, check if it is
			 * in transition.
			 */
			dev_err(hba->dev, "%s: cmd at tag %d not pending in the device.\n",
				__func__, tag);
			reg = ufshcd_readl(hba, REG_UTP_TRANSFER_REQ_DOOR_BELL);
			if (reg & (1 << tag)) {
				/* sleep for max. 200us to stabilize */
				usleep_range(100, 200);
				continue;
			}
			/* command completed already */
			dev_err(hba->dev, "%s: cmd at tag %d successfully cleared from DB.\n",
				__func__, tag);
			goto out;
		} else {
			dev_err(hba->dev,
				"%s: no response from device. tag = %d, err %d\n",
				__func__, tag, err);
			if (!err)
				err = resp; /* service response error */
			goto out;
		}
	}

	if (!poll_cnt) {
		err = -EBUSY;
		goto out;
	}

	err = ufshcd_issue_tm_cmd(hba, lrbp->lun, lrbp->task_tag,
			UFS_ABORT_TASK, &resp);
	if (err || resp != UPIU_TASK_MANAGEMENT_FUNC_COMPL) {
		if (!err) {
			err = resp; /* service response error */
			dev_err(hba->dev, "%s: issued. tag = %d, err %d\n",
				__func__, tag, err);
		}
		goto out;
	}

	err = ufshcd_clear_cmd(hba, tag);
	if (err)
		dev_err(hba->dev, "%s: Failed clearing cmd at tag %d, err %d\n",
			__func__, tag, err);

out:
	return err;
}

/**
 * ufshcd_abort - scsi host template eh_abort_handler callback
 * @cmd: SCSI command pointer
 *
 * Returns SUCCESS/FAILED
 */
static int ufshcd_abort(struct scsi_cmnd *cmd)
{
	struct Scsi_Host *host = cmd->device->host;
	struct ufs_hba *hba = shost_priv(host);
	int tag = scsi_cmd_to_rq(cmd)->tag;
	struct ufshcd_lrb *lrbp = &hba->lrb[tag];
	unsigned long flags;
	int err = FAILED;
	u32 reg;

	trace_android_vh_ufs_mcq_map_tag(hba,
				(scsi_cmd_to_rq(cmd)->mq_hctx->queue_num), &tag);

	WARN_ONCE(tag < 0, "Invalid tag %d\n", tag);

	if (ufshcd_use_mcq_hooks(hba)) {
		trace_android_vh_ufs_mcq_abort(cmd, &err);
		return err;
	}

	ufshcd_hold(hba, false);
	reg = ufshcd_readl(hba, REG_UTP_TRANSFER_REQ_DOOR_BELL);
	/* If command is already aborted/completed, return FAILED. */
	if (!(test_bit(tag, &hba->outstanding_reqs))) {
		dev_err(hba->dev,
			"%s: cmd at tag %d already completed, outstanding=0x%lx, doorbell=0x%x\n",
			__func__, tag, hba->outstanding_reqs, reg);
		goto release;
	}

	/* Print Transfer Request of aborted task */
	dev_info(hba->dev, "%s: Device abort task at tag %d\n", __func__, tag);

	/*
	 * Print detailed info about aborted request.
	 * As more than one request might get aborted at the same time,
	 * print full information only for the first aborted request in order
	 * to reduce repeated printouts. For other aborted requests only print
	 * basic details.
	 */
	scsi_print_command(cmd);
	if (!hba->req_abort_count) {
		ufshcd_update_evt_hist(hba, UFS_EVT_ABORT, tag);
		ufshcd_print_evt_hist(hba);
		ufshcd_print_host_state(hba);
		ufshcd_print_pwr_info(hba);
		ufshcd_print_trs(hba, 1 << tag, true);
	} else {
		ufshcd_print_trs(hba, 1 << tag, false);
	}
	hba->req_abort_count++;

	if (!(reg & (1 << tag))) {
		dev_err(hba->dev,
		"%s: cmd was completed, but without a notifying intr, tag = %d",
		__func__, tag);
		__ufshcd_transfer_req_compl(hba, 1UL << tag, /*retry_requests=*/false);
		goto release;
	}

	/*
	 * Task abort to the device W-LUN is illegal. When this command
	 * will fail, due to spec violation, scsi err handling next step
	 * will be to send LU reset which, again, is a spec violation.
	 * To avoid these unnecessary/illegal steps, first we clean up
	 * the lrb taken by this cmd and re-set it in outstanding_reqs,
	 * then queue the eh_work and bail.
	 */
	if (lrbp->lun == UFS_UPIU_UFS_DEVICE_WLUN) {
		ufshcd_update_evt_hist(hba, UFS_EVT_ABORT, lrbp->lun);

		spin_lock_irqsave(host->host_lock, flags);
		hba->force_reset = true;
		ufshcd_schedule_eh_work(hba);
		spin_unlock_irqrestore(host->host_lock, flags);
		goto release;
	}

	/* Skip task abort in case previous aborts failed and report failure */
	if (lrbp->req_abort_skip) {
		dev_err(hba->dev, "%s: skipping abort\n", __func__);
		ufshcd_set_req_abort_skip(hba, hba->outstanding_reqs);
		goto release;
	}

	err = ufshcd_try_to_abort_task(hba, tag);
	if (err) {
		dev_err(hba->dev, "%s: failed with err %d\n", __func__, err);
		ufshcd_set_req_abort_skip(hba, hba->outstanding_reqs);
		err = FAILED;
		goto release;
	}

	lrbp->cmd = NULL;
	err = SUCCESS;

release:
	/* Matches the ufshcd_hold() call at the start of this function. */
	ufshcd_release(hba);
	return err;
}

/**
 * ufshcd_host_reset_and_restore - reset and restore host controller
 * @hba: per-adapter instance
 *
 * Note that host controller reset may issue DME_RESET to
 * local and remote (device) Uni-Pro stack and the attributes
 * are reset to default state.
 *
 * Returns zero on success, non-zero on failure
 */
static int ufshcd_host_reset_and_restore(struct ufs_hba *hba)
{
	int err;

	/*
	 * Stop the host controller and complete the requests
	 * cleared by h/w
	 */
	ufshpb_reset_host(hba);
	ufshcd_hba_stop(hba);
	hba->silence_err_logs = true;
	ufshcd_retry_aborted_requests(hba);
	hba->silence_err_logs = false;

	/* scale up clocks to max frequency before full reinitialization */
	ufshcd_set_clk_freq(hba, true);

	err = ufshcd_hba_enable(hba);

	/* Establish the link again and restore the device */
	if (!err)
		err = ufshcd_probe_hba(hba, false);

	if (err)
		dev_err(hba->dev, "%s: Host init failed %d\n", __func__, err);
	ufshcd_update_evt_hist(hba, UFS_EVT_HOST_RESET, (u32)err);
	return err;
}

/**
 * ufshcd_reset_and_restore - reset and re-initialize host/device
 * @hba: per-adapter instance
 *
 * Reset and recover device, host and re-establish link. This
 * is helpful to recover the communication in fatal error conditions.
 *
 * Returns zero on success, non-zero on failure
 */
static int ufshcd_reset_and_restore(struct ufs_hba *hba)
{
	u32 saved_err;
	u32 saved_uic_err;
	int err = 0;
	unsigned long flags;
	int retries = MAX_HOST_RESET_RETRIES;

	/*
	 * This is a fresh start, cache and clear saved error first,
	 * in case new error generated during reset and restore.
	 */
	spin_lock_irqsave(hba->host->host_lock, flags);
	saved_err = hba->saved_err;
	saved_uic_err = hba->saved_uic_err;
	hba->saved_err = 0;
	hba->saved_uic_err = 0;
	spin_unlock_irqrestore(hba->host->host_lock, flags);

	do {
		/* Reset the attached device */
		ufshcd_device_reset(hba);

		err = ufshcd_host_reset_and_restore(hba);
	} while (err && --retries);

	spin_lock_irqsave(hba->host->host_lock, flags);
	/*
	 * Inform scsi mid-layer that we did reset and allow to handle
	 * Unit Attention properly.
	 */
	scsi_report_bus_reset(hba->host, 0);
	if (err) {
		hba->ufshcd_state = UFSHCD_STATE_ERROR;
		hba->saved_err |= saved_err;
		hba->saved_uic_err |= saved_uic_err;
	}
	spin_unlock_irqrestore(hba->host->host_lock, flags);

	return err;
}

/**
 * ufshcd_eh_host_reset_handler - host reset handler registered to scsi layer
 * @cmd: SCSI command pointer
 *
 * Returns SUCCESS/FAILED
 */
static int ufshcd_eh_host_reset_handler(struct scsi_cmnd *cmd)
{
	int err = SUCCESS;
	unsigned long flags;
	struct ufs_hba *hba;

	hba = shost_priv(cmd->device->host);

	spin_lock_irqsave(hba->host->host_lock, flags);
	hba->force_reset = true;
	ufshcd_schedule_eh_work(hba);
	dev_err(hba->dev, "%s: reset in progress - 1\n", __func__);
	spin_unlock_irqrestore(hba->host->host_lock, flags);

	flush_work(&hba->eh_work);

	spin_lock_irqsave(hba->host->host_lock, flags);
	if (hba->ufshcd_state == UFSHCD_STATE_ERROR)
		err = FAILED;
	spin_unlock_irqrestore(hba->host->host_lock, flags);

	return err;
}

/**
 * ufshcd_get_max_icc_level - calculate the ICC level
 * @sup_curr_uA: max. current supported by the regulator
 * @start_scan: row at the desc table to start scan from
 * @buff: power descriptor buffer
 *
 * Returns calculated max ICC level for specific regulator
 */
static u32 ufshcd_get_max_icc_level(int sup_curr_uA, u32 start_scan, char *buff)
{
	int i;
	int curr_uA;
	u16 data;
	u16 unit;

	for (i = start_scan; i >= 0; i--) {
		data = be16_to_cpup((__be16 *)&buff[2 * i]);
		unit = (data & ATTR_ICC_LVL_UNIT_MASK) >>
						ATTR_ICC_LVL_UNIT_OFFSET;
		curr_uA = data & ATTR_ICC_LVL_VALUE_MASK;
		switch (unit) {
		case UFSHCD_NANO_AMP:
			curr_uA = curr_uA / 1000;
			break;
		case UFSHCD_MILI_AMP:
			curr_uA = curr_uA * 1000;
			break;
		case UFSHCD_AMP:
			curr_uA = curr_uA * 1000 * 1000;
			break;
		case UFSHCD_MICRO_AMP:
		default:
			break;
		}
		if (sup_curr_uA >= curr_uA)
			break;
	}
	if (i < 0) {
		i = 0;
		pr_err("%s: Couldn't find valid icc_level = %d", __func__, i);
	}

	return (u32)i;
}

/**
 * ufshcd_find_max_sup_active_icc_level - calculate the max ICC level
 * In case regulators are not initialized we'll return 0
 * @hba: per-adapter instance
 * @desc_buf: power descriptor buffer to extract ICC levels from.
 * @len: length of desc_buff
 *
 * Returns calculated ICC level
 */
static u32 ufshcd_find_max_sup_active_icc_level(struct ufs_hba *hba,
							u8 *desc_buf, int len)
{
	u32 icc_level = 0;

	if (!hba->vreg_info.vcc || !hba->vreg_info.vccq ||
						!hba->vreg_info.vccq2) {
		/*
		 * Using dev_dbg to avoid messages during runtime PM to avoid
		 * never-ending cycles of messages written back to storage by
		 * user space causing runtime resume, causing more messages and
		 * so on.
		 */
		dev_dbg(hba->dev,
			"%s: Regulator capability was not set, actvIccLevel=%d",
							__func__, icc_level);
		goto out;
	}

	if (hba->vreg_info.vcc->max_uA)
		icc_level = ufshcd_get_max_icc_level(
				hba->vreg_info.vcc->max_uA,
				POWER_DESC_MAX_ACTV_ICC_LVLS - 1,
				&desc_buf[PWR_DESC_ACTIVE_LVLS_VCC_0]);

	if (hba->vreg_info.vccq->max_uA)
		icc_level = ufshcd_get_max_icc_level(
				hba->vreg_info.vccq->max_uA,
				icc_level,
				&desc_buf[PWR_DESC_ACTIVE_LVLS_VCCQ_0]);

	if (hba->vreg_info.vccq2->max_uA)
		icc_level = ufshcd_get_max_icc_level(
				hba->vreg_info.vccq2->max_uA,
				icc_level,
				&desc_buf[PWR_DESC_ACTIVE_LVLS_VCCQ2_0]);
out:
	return icc_level;
}

static void ufshcd_set_active_icc_lvl(struct ufs_hba *hba)
{
	int ret;
	int buff_len = hba->desc_size[QUERY_DESC_IDN_POWER];
	u8 *desc_buf;
	u32 icc_level;

	desc_buf = kmalloc(buff_len, GFP_KERNEL);
	if (!desc_buf)
		return;

	ret = ufshcd_read_desc_param(hba, QUERY_DESC_IDN_POWER, 0, 0,
				     desc_buf, buff_len);
	if (ret) {
		dev_err(hba->dev,
			"%s: Failed reading power descriptor.len = %d ret = %d",
			__func__, buff_len, ret);
		goto out;
	}

	icc_level = ufshcd_find_max_sup_active_icc_level(hba, desc_buf,
							 buff_len);
	dev_dbg(hba->dev, "%s: setting icc_level 0x%x", __func__, icc_level);

	ret = ufshcd_query_attr_retry(hba, UPIU_QUERY_OPCODE_WRITE_ATTR,
		QUERY_ATTR_IDN_ACTIVE_ICC_LVL, 0, 0, &icc_level);

	if (ret)
		dev_err(hba->dev,
			"%s: Failed configuring bActiveICCLevel = %d ret = %d",
			__func__, icc_level, ret);

out:
	kfree(desc_buf);
}

static inline void ufshcd_blk_pm_runtime_init(struct scsi_device *sdev)
{
	scsi_autopm_get_device(sdev);
	blk_pm_runtime_init(sdev->request_queue, &sdev->sdev_gendev);
	if (sdev->rpm_autosuspend)
		pm_runtime_set_autosuspend_delay(&sdev->sdev_gendev,
						 RPM_AUTOSUSPEND_DELAY_MS);
	scsi_autopm_put_device(sdev);
}

/**
 * ufshcd_scsi_add_wlus - Adds required W-LUs
 * @hba: per-adapter instance
 *
 * UFS device specification requires the UFS devices to support 4 well known
 * logical units:
 *	"REPORT_LUNS" (address: 01h)
 *	"UFS Device" (address: 50h)
 *	"RPMB" (address: 44h)
 *	"BOOT" (address: 30h)
 * UFS device's power management needs to be controlled by "POWER CONDITION"
 * field of SSU (START STOP UNIT) command. But this "power condition" field
 * will take effect only when its sent to "UFS device" well known logical unit
 * hence we require the scsi_device instance to represent this logical unit in
 * order for the UFS host driver to send the SSU command for power management.
 *
 * We also require the scsi_device instance for "RPMB" (Replay Protected Memory
 * Block) LU so user space process can control this LU. User space may also
 * want to have access to BOOT LU.
 *
 * This function adds scsi device instances for each of all well known LUs
 * (except "REPORT LUNS" LU).
 *
 * Returns zero on success (all required W-LUs are added successfully),
 * non-zero error value on failure (if failed to add any of the required W-LU).
 */
static int ufshcd_scsi_add_wlus(struct ufs_hba *hba)
{
	int ret = 0;
	struct scsi_device *sdev_boot;

	hba->sdev_ufs_device = __scsi_add_device(hba->host, 0, 0,
		ufshcd_upiu_wlun_to_scsi_wlun(UFS_UPIU_UFS_DEVICE_WLUN), NULL);
	if (IS_ERR(hba->sdev_ufs_device)) {
		ret = PTR_ERR(hba->sdev_ufs_device);
		hba->sdev_ufs_device = NULL;
		goto out;
	}
	scsi_device_put(hba->sdev_ufs_device);

	hba->sdev_rpmb = __scsi_add_device(hba->host, 0, 0,
		ufshcd_upiu_wlun_to_scsi_wlun(UFS_UPIU_RPMB_WLUN), NULL);
	if (IS_ERR(hba->sdev_rpmb)) {
		ret = PTR_ERR(hba->sdev_rpmb);
		goto remove_sdev_ufs_device;
	}
	ufshcd_blk_pm_runtime_init(hba->sdev_rpmb);
	scsi_device_put(hba->sdev_rpmb);

	sdev_boot = __scsi_add_device(hba->host, 0, 0,
		ufshcd_upiu_wlun_to_scsi_wlun(UFS_UPIU_BOOT_WLUN), NULL);
	if (IS_ERR(sdev_boot)) {
		dev_err(hba->dev, "%s: BOOT WLUN not found\n", __func__);
	} else {
		ufshcd_blk_pm_runtime_init(sdev_boot);
		scsi_device_put(sdev_boot);
	}
	goto out;

remove_sdev_ufs_device:
	scsi_remove_device(hba->sdev_ufs_device);
out:
	return ret;
}

static void ufshcd_wb_probe(struct ufs_hba *hba, u8 *desc_buf)
{
	struct ufs_dev_info *dev_info = &hba->dev_info;
	u8 lun;
	u32 d_lu_wb_buf_alloc;
	u32 ext_ufs_feature;

	if (!ufshcd_is_wb_allowed(hba))
		return;
	/*
	 * Probe WB only for UFS-2.2 and UFS-3.1 (and later) devices or
	 * UFS devices with quirk UFS_DEVICE_QUIRK_SUPPORT_EXTENDED_FEATURES
	 * enabled
	 */
	if (!(dev_info->wspecversion >= 0x310 ||
	      dev_info->wspecversion == 0x220 ||
	     (hba->dev_quirks & UFS_DEVICE_QUIRK_SUPPORT_EXTENDED_FEATURES)))
		goto wb_disabled;

	if (hba->desc_size[QUERY_DESC_IDN_DEVICE] <
	    DEVICE_DESC_PARAM_EXT_UFS_FEATURE_SUP + 4)
		goto wb_disabled;

	ext_ufs_feature = get_unaligned_be32(desc_buf +
					DEVICE_DESC_PARAM_EXT_UFS_FEATURE_SUP);

	if (!(ext_ufs_feature & UFS_DEV_WRITE_BOOSTER_SUP))
		goto wb_disabled;

	/*
	 * WB may be supported but not configured while provisioning. The spec
	 * says, in dedicated wb buffer mode, a max of 1 lun would have wb
	 * buffer configured.
	 */
	dev_info->wb_buffer_type = desc_buf[DEVICE_DESC_PARAM_WB_TYPE];

	dev_info->b_presrv_uspc_en =
		desc_buf[DEVICE_DESC_PARAM_WB_PRESRV_USRSPC_EN];

	if (dev_info->wb_buffer_type == WB_BUF_MODE_SHARED) {
		if (!get_unaligned_be32(desc_buf +
				   DEVICE_DESC_PARAM_WB_SHARED_ALLOC_UNITS))
			goto wb_disabled;
	} else {
		for (lun = 0; lun < UFS_UPIU_MAX_WB_LUN_ID; lun++) {
			d_lu_wb_buf_alloc = 0;
			ufshcd_read_unit_desc_param(hba,
					lun,
					UNIT_DESC_PARAM_WB_BUF_ALLOC_UNITS,
					(u8 *)&d_lu_wb_buf_alloc,
					sizeof(d_lu_wb_buf_alloc));
			if (d_lu_wb_buf_alloc) {
				dev_info->wb_dedicated_lu = lun;
				break;
			}
		}

		if (!d_lu_wb_buf_alloc)
			goto wb_disabled;
	}
	return;

wb_disabled:
	hba->caps &= ~UFSHCD_CAP_WB_EN;
}

static void ufshcd_temp_notif_probe(struct ufs_hba *hba, u8 *desc_buf)
{
	struct ufs_dev_info *dev_info = &hba->dev_info;
	u32 ext_ufs_feature;
	u8 mask = 0;

	if (!(hba->caps & UFSHCD_CAP_TEMP_NOTIF) || dev_info->wspecversion < 0x300)
		return;

	ext_ufs_feature = get_unaligned_be32(desc_buf + DEVICE_DESC_PARAM_EXT_UFS_FEATURE_SUP);

	if (ext_ufs_feature & UFS_DEV_LOW_TEMP_NOTIF)
		mask |= MASK_EE_TOO_LOW_TEMP;

	if (ext_ufs_feature & UFS_DEV_HIGH_TEMP_NOTIF)
		mask |= MASK_EE_TOO_HIGH_TEMP;

	if (mask) {
		ufshcd_enable_ee(hba, mask);
		ufs_hwmon_probe(hba, mask);
	}
}

void ufshcd_fixup_dev_quirks(struct ufs_hba *hba, struct ufs_dev_fix *fixups)
{
	struct ufs_dev_fix *f;
	struct ufs_dev_info *dev_info = &hba->dev_info;

	if (!fixups)
		return;

	for (f = fixups; f->quirk; f++) {
		if ((f->wmanufacturerid == dev_info->wmanufacturerid ||
		     f->wmanufacturerid == UFS_ANY_VENDOR) &&
		     ((dev_info->model &&
		       STR_PRFX_EQUAL(f->model, dev_info->model)) ||
		      !strcmp(f->model, UFS_ANY_MODEL)))
			hba->dev_quirks |= f->quirk;
	}
}
EXPORT_SYMBOL_GPL(ufshcd_fixup_dev_quirks);

static void ufs_fixup_device_setup(struct ufs_hba *hba)
{
	/* fix by general quirk table */
	ufshcd_fixup_dev_quirks(hba, ufs_fixups);

	/* allow vendors to fix quirks */
	ufshcd_vops_fixup_dev_quirks(hba);
}

static int ufs_get_device_desc(struct ufs_hba *hba)
{
	int err;
	u8 model_index;
	u8 b_ufs_feature_sup;
	u8 *desc_buf;
	struct ufs_dev_info *dev_info = &hba->dev_info;

	desc_buf = kmalloc(QUERY_DESC_MAX_SIZE, GFP_KERNEL);
	if (!desc_buf) {
		err = -ENOMEM;
		goto out;
	}

	err = ufshcd_read_desc_param(hba, QUERY_DESC_IDN_DEVICE, 0, 0, desc_buf,
				     hba->desc_size[QUERY_DESC_IDN_DEVICE]);
	if (err) {
		dev_err(hba->dev, "%s: Failed reading Device Desc. err = %d\n",
			__func__, err);
		goto out;
	}

	/*
	 * getting vendor (manufacturerID) and Bank Index in big endian
	 * format
	 */
	dev_info->wmanufacturerid = desc_buf[DEVICE_DESC_PARAM_MANF_ID] << 8 |
				     desc_buf[DEVICE_DESC_PARAM_MANF_ID + 1];

	/* getting Specification Version in big endian format */
	dev_info->wspecversion = desc_buf[DEVICE_DESC_PARAM_SPEC_VER] << 8 |
				      desc_buf[DEVICE_DESC_PARAM_SPEC_VER + 1];
	b_ufs_feature_sup = desc_buf[DEVICE_DESC_PARAM_UFS_FEAT];

	model_index = desc_buf[DEVICE_DESC_PARAM_PRDCT_NAME];

	if (dev_info->wspecversion >= UFS_DEV_HPB_SUPPORT_VERSION &&
	    (b_ufs_feature_sup & UFS_DEV_HPB_SUPPORT)) {
		bool hpb_en = false;

		ufshpb_get_dev_info(hba, desc_buf);

		if (!ufshpb_is_legacy(hba))
			err = ufshcd_query_flag_retry(hba,
						      UPIU_QUERY_OPCODE_READ_FLAG,
						      QUERY_FLAG_IDN_HPB_EN, 0,
						      &hpb_en);

		if (ufshpb_is_legacy(hba) || (!err && hpb_en))
			dev_info->hpb_enabled = true;
	}

	err = ufshcd_read_string_desc(hba, model_index,
				      &dev_info->model, SD_ASCII_STD);
	if (err < 0) {
		dev_err(hba->dev, "%s: Failed reading Product Name. err = %d\n",
			__func__, err);
		goto out;
	}

	hba->luns_avail = desc_buf[DEVICE_DESC_PARAM_NUM_LU] +
		desc_buf[DEVICE_DESC_PARAM_NUM_WLU];

	ufs_fixup_device_setup(hba);

	ufshcd_wb_probe(hba, desc_buf);

	ufshcd_temp_notif_probe(hba, desc_buf);

	/*
	 * ufshcd_read_string_desc returns size of the string
	 * reset the error value
	 */
	err = 0;

out:
	kfree(desc_buf);
	return err;
}

static void ufs_put_device_desc(struct ufs_hba *hba)
{
	struct ufs_dev_info *dev_info = &hba->dev_info;

	kfree(dev_info->model);
	dev_info->model = NULL;
}

/**
 * ufshcd_tune_pa_tactivate - Tunes PA_TActivate of local UniPro
 * @hba: per-adapter instance
 *
 * PA_TActivate parameter can be tuned manually if UniPro version is less than
 * 1.61. PA_TActivate needs to be greater than or equal to peerM-PHY's
 * RX_MIN_ACTIVATETIME_CAPABILITY attribute. This optimal value can help reduce
 * the hibern8 exit latency.
 *
 * Returns zero on success, non-zero error value on failure.
 */
static int ufshcd_tune_pa_tactivate(struct ufs_hba *hba)
{
	int ret = 0;
	u32 peer_rx_min_activatetime = 0, tuned_pa_tactivate;

	ret = ufshcd_dme_peer_get(hba,
				  UIC_ARG_MIB_SEL(
					RX_MIN_ACTIVATETIME_CAPABILITY,
					UIC_ARG_MPHY_RX_GEN_SEL_INDEX(0)),
				  &peer_rx_min_activatetime);
	if (ret)
		goto out;

	/* make sure proper unit conversion is applied */
	tuned_pa_tactivate =
		((peer_rx_min_activatetime * RX_MIN_ACTIVATETIME_UNIT_US)
		 / PA_TACTIVATE_TIME_UNIT_US);
	ret = ufshcd_dme_set(hba, UIC_ARG_MIB(PA_TACTIVATE),
			     tuned_pa_tactivate);

out:
	return ret;
}

/**
 * ufshcd_tune_pa_hibern8time - Tunes PA_Hibern8Time of local UniPro
 * @hba: per-adapter instance
 *
 * PA_Hibern8Time parameter can be tuned manually if UniPro version is less than
 * 1.61. PA_Hibern8Time needs to be maximum of local M-PHY's
 * TX_HIBERN8TIME_CAPABILITY & peer M-PHY's RX_HIBERN8TIME_CAPABILITY.
 * This optimal value can help reduce the hibern8 exit latency.
 *
 * Returns zero on success, non-zero error value on failure.
 */
static int ufshcd_tune_pa_hibern8time(struct ufs_hba *hba)
{
	int ret = 0;
	u32 local_tx_hibern8_time_cap = 0, peer_rx_hibern8_time_cap = 0;
	u32 max_hibern8_time, tuned_pa_hibern8time;

	ret = ufshcd_dme_get(hba,
			     UIC_ARG_MIB_SEL(TX_HIBERN8TIME_CAPABILITY,
					UIC_ARG_MPHY_TX_GEN_SEL_INDEX(0)),
				  &local_tx_hibern8_time_cap);
	if (ret)
		goto out;

	ret = ufshcd_dme_peer_get(hba,
				  UIC_ARG_MIB_SEL(RX_HIBERN8TIME_CAPABILITY,
					UIC_ARG_MPHY_RX_GEN_SEL_INDEX(0)),
				  &peer_rx_hibern8_time_cap);
	if (ret)
		goto out;

	max_hibern8_time = max(local_tx_hibern8_time_cap,
			       peer_rx_hibern8_time_cap);
	/* make sure proper unit conversion is applied */
	tuned_pa_hibern8time = ((max_hibern8_time * HIBERN8TIME_UNIT_US)
				/ PA_HIBERN8_TIME_UNIT_US);
	ret = ufshcd_dme_set(hba, UIC_ARG_MIB(PA_HIBERN8TIME),
			     tuned_pa_hibern8time);
out:
	return ret;
}

/**
 * ufshcd_quirk_tune_host_pa_tactivate - Ensures that host PA_TACTIVATE is
 * less than device PA_TACTIVATE time.
 * @hba: per-adapter instance
 *
 * Some UFS devices require host PA_TACTIVATE to be lower than device
 * PA_TACTIVATE, we need to enable UFS_DEVICE_QUIRK_HOST_PA_TACTIVATE quirk
 * for such devices.
 *
 * Returns zero on success, non-zero error value on failure.
 */
static int ufshcd_quirk_tune_host_pa_tactivate(struct ufs_hba *hba)
{
	int ret = 0;
	u32 granularity, peer_granularity;
	u32 pa_tactivate, peer_pa_tactivate;
	u32 pa_tactivate_us, peer_pa_tactivate_us;
	u8 gran_to_us_table[] = {1, 4, 8, 16, 32, 100};

	ret = ufshcd_dme_get(hba, UIC_ARG_MIB(PA_GRANULARITY),
				  &granularity);
	if (ret)
		goto out;

	ret = ufshcd_dme_peer_get(hba, UIC_ARG_MIB(PA_GRANULARITY),
				  &peer_granularity);
	if (ret)
		goto out;

	if ((granularity < PA_GRANULARITY_MIN_VAL) ||
	    (granularity > PA_GRANULARITY_MAX_VAL)) {
		dev_err(hba->dev, "%s: invalid host PA_GRANULARITY %d",
			__func__, granularity);
		return -EINVAL;
	}

	if ((peer_granularity < PA_GRANULARITY_MIN_VAL) ||
	    (peer_granularity > PA_GRANULARITY_MAX_VAL)) {
		dev_err(hba->dev, "%s: invalid device PA_GRANULARITY %d",
			__func__, peer_granularity);
		return -EINVAL;
	}

	ret = ufshcd_dme_get(hba, UIC_ARG_MIB(PA_TACTIVATE), &pa_tactivate);
	if (ret)
		goto out;

	ret = ufshcd_dme_peer_get(hba, UIC_ARG_MIB(PA_TACTIVATE),
				  &peer_pa_tactivate);
	if (ret)
		goto out;

	pa_tactivate_us = pa_tactivate * gran_to_us_table[granularity - 1];
	peer_pa_tactivate_us = peer_pa_tactivate *
			     gran_to_us_table[peer_granularity - 1];

	if (pa_tactivate_us > peer_pa_tactivate_us) {
		u32 new_peer_pa_tactivate;

		new_peer_pa_tactivate = pa_tactivate_us /
				      gran_to_us_table[peer_granularity - 1];
		new_peer_pa_tactivate++;
		ret = ufshcd_dme_peer_set(hba, UIC_ARG_MIB(PA_TACTIVATE),
					  new_peer_pa_tactivate);
	}

out:
	return ret;
}

#if IS_ENABLED(CONFIG_MTK_UFS_DEBUG)
static int dump_unipro_params(struct ufs_hba *hba)
{
	int ret = 0;
	u32 granularity, peer_granularity;
	u32 pa_tactivate, peer_pa_tactivate;
	u32 pa_h8time, peer_pa_h8time = 0;

	ret += ufshcd_dme_get(hba, UIC_ARG_MIB(PA_GRANULARITY),
				  &granularity);

	ret += ufshcd_dme_peer_get(hba, UIC_ARG_MIB(PA_GRANULARITY),
				  &peer_granularity);


	ret += ufshcd_dme_get(hba, UIC_ARG_MIB(PA_TACTIVATE), &pa_tactivate);


	ret += ufshcd_dme_peer_get(hba, UIC_ARG_MIB(PA_TACTIVATE),
				  &peer_pa_tactivate);


	ret += ufshcd_dme_get(hba,
		     UIC_ARG_MIB(PA_HIBERN8TIME),
			 &pa_h8time);

	ret += ufshcd_dme_peer_get(hba,
			 UIC_ARG_MIB(PA_HIBERN8TIME),
			 &peer_pa_h8time);

	dev_info(hba->dev, "ufs: granularity=0x%x", granularity);
	dev_info(hba->dev, "ufs: peer_granularity=0x%x", peer_granularity);
	dev_info(hba->dev, "ufs: pa_tactivate=0x%x", pa_tactivate);
	dev_info(hba->dev, "ufs: peer_pa_tactivate=0x%x", peer_pa_tactivate);
	dev_info(hba->dev, "ufs: pa_h8time=0x%x", pa_h8time);
	dev_info(hba->dev, "ufs: peer_pa_h8time=0x%x", peer_pa_h8time);

	if (ret)
		dev_info(hba->dev, "ufs: dump unipro error (%d)", ret);
	return ret;
}
#endif

static void ufshcd_tune_unipro_params(struct ufs_hba *hba)
{
	if (ufshcd_is_unipro_pa_params_tuning_req(hba)) {
		ufshcd_tune_pa_tactivate(hba);
		ufshcd_tune_pa_hibern8time(hba);
	}

	ufshcd_vops_apply_dev_quirks(hba);

	if (hba->dev_quirks & UFS_DEVICE_QUIRK_PA_TACTIVATE)
		/* set 1ms timeout for PA_TACTIVATE */
		ufshcd_dme_set(hba, UIC_ARG_MIB(PA_TACTIVATE), 10);

	if (hba->dev_quirks & UFS_DEVICE_QUIRK_HOST_PA_TACTIVATE)
		ufshcd_quirk_tune_host_pa_tactivate(hba);

#if IS_ENABLED(CONFIG_MTK_UFS_DEBUG)
	dump_unipro_params(hba);
#endif
}

static void ufshcd_clear_dbg_ufs_stats(struct ufs_hba *hba)
{
	hba->ufs_stats.hibern8_exit_cnt = 0;
	hba->ufs_stats.last_hibern8_exit_tstamp = ktime_set(0, 0);
	hba->req_abort_count = 0;
}

static int ufshcd_device_geo_params_init(struct ufs_hba *hba)
{
	int err;
	size_t buff_len;
	u8 *desc_buf;

	buff_len = hba->desc_size[QUERY_DESC_IDN_GEOMETRY];
	desc_buf = kmalloc(buff_len, GFP_KERNEL);
	if (!desc_buf) {
		err = -ENOMEM;
		goto out;
	}

	err = ufshcd_read_desc_param(hba, QUERY_DESC_IDN_GEOMETRY, 0, 0,
				     desc_buf, buff_len);
	if (err) {
		dev_err(hba->dev, "%s: Failed reading Geometry Desc. err = %d\n",
				__func__, err);
		goto out;
	}

	if (desc_buf[GEOMETRY_DESC_PARAM_MAX_NUM_LUN] == 1)
		hba->dev_info.max_lu_supported = 32;
	else if (desc_buf[GEOMETRY_DESC_PARAM_MAX_NUM_LUN] == 0)
		hba->dev_info.max_lu_supported = 8;

	if (hba->desc_size[QUERY_DESC_IDN_GEOMETRY] >=
		GEOMETRY_DESC_PARAM_HPB_MAX_ACTIVE_REGS)
		ufshpb_get_geo_info(hba, desc_buf);

out:
	kfree(desc_buf);
	return err;
}

static struct ufs_ref_clk ufs_ref_clk_freqs[] = {
	{19200000, REF_CLK_FREQ_19_2_MHZ},
	{26000000, REF_CLK_FREQ_26_MHZ},
	{38400000, REF_CLK_FREQ_38_4_MHZ},
	{52000000, REF_CLK_FREQ_52_MHZ},
	{0, REF_CLK_FREQ_INVAL},
};

static enum ufs_ref_clk_freq
ufs_get_bref_clk_from_hz(unsigned long freq)
{
	int i;

	for (i = 0; ufs_ref_clk_freqs[i].freq_hz; i++)
		if (ufs_ref_clk_freqs[i].freq_hz == freq)
			return ufs_ref_clk_freqs[i].val;

	return REF_CLK_FREQ_INVAL;
}

void ufshcd_parse_dev_ref_clk_freq(struct ufs_hba *hba, struct clk *refclk)
{
	unsigned long freq;

	freq = clk_get_rate(refclk);

	hba->dev_ref_clk_freq =
		ufs_get_bref_clk_from_hz(freq);

	if (hba->dev_ref_clk_freq == REF_CLK_FREQ_INVAL)
		dev_err(hba->dev,
		"invalid ref_clk setting = %ld\n", freq);
}

static int ufshcd_set_dev_ref_clk(struct ufs_hba *hba)
{
	int err;
	u32 ref_clk;
	u32 freq = hba->dev_ref_clk_freq;

	err = ufshcd_query_attr_retry(hba, UPIU_QUERY_OPCODE_READ_ATTR,
			QUERY_ATTR_IDN_REF_CLK_FREQ, 0, 0, &ref_clk);

	if (err) {
		dev_err(hba->dev, "failed reading bRefClkFreq. err = %d\n",
			err);
		goto out;
	}

	if (ref_clk == freq)
		goto out; /* nothing to update */

	err = ufshcd_query_attr_retry(hba, UPIU_QUERY_OPCODE_WRITE_ATTR,
			QUERY_ATTR_IDN_REF_CLK_FREQ, 0, 0, &freq);

	if (err) {
		dev_err(hba->dev, "bRefClkFreq setting to %lu Hz failed\n",
			ufs_ref_clk_freqs[freq].freq_hz);
		goto out;
	}

	dev_dbg(hba->dev, "bRefClkFreq setting to %lu Hz succeeded\n",
			ufs_ref_clk_freqs[freq].freq_hz);

out:
	return err;
}

static int ufshcd_device_params_init(struct ufs_hba *hba)
{
	bool flag;
	int ret, i;

	 /* Init device descriptor sizes */
	for (i = 0; i < QUERY_DESC_IDN_MAX; i++)
		hba->desc_size[i] = QUERY_DESC_MAX_SIZE;

	/* Init UFS geometry descriptor related parameters */
	ret = ufshcd_device_geo_params_init(hba);
	if (ret)
		goto out;

	/* Check and apply UFS device quirks */
	ret = ufs_get_device_desc(hba);
	if (ret) {
		dev_err(hba->dev, "%s: Failed getting device info. err = %d\n",
			__func__, ret);
		goto out;
	}

	ufshcd_get_ref_clk_gating_wait(hba);

	if (!ufshcd_query_flag_retry(hba, UPIU_QUERY_OPCODE_READ_FLAG,
			QUERY_FLAG_IDN_PWR_ON_WPE, 0, &flag))
		hba->dev_info.f_power_on_wp_en = flag;

	/* Probe maximum power mode co-supported by both UFS host and device */
	if (ufshcd_get_max_pwr_mode(hba))
		dev_err(hba->dev,
			"%s: Failed getting max supported power mode\n",
			__func__);
out:
	return ret;
}

/**
 * ufshcd_add_lus - probe and add UFS logical units
 * @hba: per-adapter instance
 */
static int ufshcd_add_lus(struct ufs_hba *hba)
{
	int ret;

	/* Add required well known logical units to scsi mid layer */
	ret = ufshcd_scsi_add_wlus(hba);
	if (ret)
		goto out;

	/* Initialize devfreq after UFS device is detected */
	if (ufshcd_is_clkscaling_supported(hba)) {
		memcpy(&hba->clk_scaling.saved_pwr_info.info,
			&hba->pwr_info,
			sizeof(struct ufs_pa_layer_attr));
		hba->clk_scaling.saved_pwr_info.is_valid = true;
		hba->clk_scaling.is_allowed = true;

		ret = ufshcd_devfreq_init(hba);
		if (ret)
			goto out;

		hba->clk_scaling.is_enabled = true;
		ufshcd_init_clk_scaling_sysfs(hba);
	}

	ufs_bsg_probe(hba);
	ufshpb_init(hba);
	scsi_scan_host(hba->host);
	pm_runtime_put_sync(hba->dev);

out:
	return ret;
}

/**
 * ufshcd_probe_hba - probe hba to detect device and initialize it
 * @hba: per-adapter instance
 * @init_dev_params: whether or not to call ufshcd_device_params_init().
 *
 * Execute link-startup and verify device initialization
 */
static int ufshcd_probe_hba(struct ufs_hba *hba, bool init_dev_params)
{
	int ret;
	unsigned long flags;
	ktime_t start = ktime_get();

	hba->ufshcd_state = UFSHCD_STATE_RESET;

	ret = ufshcd_link_startup(hba);
	if (ret)
		goto out;

	if (hba->quirks & UFSHCD_QUIRK_SKIP_PH_CONFIGURATION)
		goto out;

	/* Debug counters initialization */
	ufshcd_clear_dbg_ufs_stats(hba);

	/* UniPro link is active now */
	ufshcd_set_link_active(hba);

	/* Verify device initialization by sending NOP OUT UPIU */
	ret = ufshcd_verify_dev_init(hba);
	if (ret)
		goto out;

	/* Initiate UFS initialization, and waiting until completion */
	ret = ufshcd_complete_dev_init(hba);
	if (ret)
		goto out;

	/*
	 * Initialize UFS device parameters used by driver, these
	 * parameters are associated with UFS descriptors.
	 */
	if (init_dev_params) {
		ret = ufshcd_device_params_init(hba);
		if (ret)
			goto out;
	}

	ufshcd_tune_unipro_params(hba);

	/* UFS device is also active now */
	ufshcd_set_ufs_dev_active(hba);
	ufshcd_force_reset_auto_bkops(hba);

	/* Gear up to HS gear if supported */
	if (hba->max_pwr_info.is_valid) {
		/*
		 * Set the right value to bRefClkFreq before attempting to
		 * switch to HS gears.
		 */
		if (hba->dev_ref_clk_freq != REF_CLK_FREQ_INVAL)
			ufshcd_set_dev_ref_clk(hba);
		ret = ufshcd_config_pwr_mode(hba, &hba->max_pwr_info.info);
		if (ret) {
			dev_err(hba->dev, "%s: Failed setting power mode, err = %d\n",
					__func__, ret);
			goto out;
		}
		ufshcd_print_pwr_info(hba);
	}

	/*
	 * bActiveICCLevel is volatile for UFS device (as per latest v2.1 spec)
	 * and for removable UFS card as well, hence always set the parameter.
	 * Note: Error handler may issue the device reset hence resetting
	 * bActiveICCLevel as well so it is always safe to set this here.
	 */
	ufshcd_set_active_icc_lvl(hba);

	ufshcd_wb_config(hba);
	if (hba->ee_usr_mask)
		ufshcd_write_ee_control(hba);
	/* Enable Auto-Hibernate if configured */
	ufshcd_auto_hibern8_enable(hba);

	ufshpb_reset(hba);
out:
	spin_lock_irqsave(hba->host->host_lock, flags);
	if (ret)
		hba->ufshcd_state = UFSHCD_STATE_ERROR;
	else if (hba->ufshcd_state == UFSHCD_STATE_RESET)
		hba->ufshcd_state = UFSHCD_STATE_OPERATIONAL;
	spin_unlock_irqrestore(hba->host->host_lock, flags);

	trace_ufshcd_init(dev_name(hba->dev), ret,
		ktime_to_us(ktime_sub(ktime_get(), start)),
		hba->curr_dev_pwr_mode, hba->uic_link_state);
	return ret;
}

/**
 * ufshcd_async_scan - asynchronous execution for probing hba
 * @data: data pointer to pass to this function
 * @cookie: cookie data
 */
static void ufshcd_async_scan(void *data, async_cookie_t cookie)
{
	struct ufs_hba *hba = (struct ufs_hba *)data;
	int ret;

	down(&hba->host_sem);
	/* Initialize hba, detect and initialize UFS device */
	ret = ufshcd_probe_hba(hba, true);
	up(&hba->host_sem);
	if (ret)
		goto out;

	/* Probe and add UFS logical units  */
	ret = ufshcd_add_lus(hba);
out:
	/*
	 * If we failed to initialize the device or the device is not
	 * present, turn off the power/clocks etc.
	 */
	if (ret) {
		pm_runtime_put_sync(hba->dev);
		ufshcd_hba_exit(hba);
	}
}

static const struct attribute_group *ufshcd_driver_groups[] = {
	&ufs_sysfs_unit_descriptor_group,
	&ufs_sysfs_lun_attributes_group,
#ifdef CONFIG_SCSI_UFS_HPB
	&ufs_sysfs_hpb_stat_group,
	&ufs_sysfs_hpb_param_group,
#endif
	NULL,
};

static struct ufs_hba_variant_params ufs_hba_vps = {
	.hba_enable_delay_us		= 1000,
	.wb_flush_threshold		= UFS_WB_BUF_REMAIN_PERCENT(40),
	.devfreq_profile.polling_ms	= 100,
	.devfreq_profile.target		= ufshcd_devfreq_target,
	.devfreq_profile.get_dev_status	= ufshcd_devfreq_get_dev_status,
	.ondemand_data.upthreshold	= 70,
	.ondemand_data.downdifferential	= 5,
};

static struct scsi_host_template ufshcd_driver_template = {
	.module			= THIS_MODULE,
	.name			= UFSHCD,
	.proc_name		= UFSHCD,
	.queuecommand		= ufshcd_queuecommand,
	.slave_alloc		= ufshcd_slave_alloc,
	.slave_configure	= ufshcd_slave_configure,
	.slave_destroy		= ufshcd_slave_destroy,
	.change_queue_depth	= ufshcd_change_queue_depth,
	.eh_abort_handler	= ufshcd_abort,
	.eh_device_reset_handler = ufshcd_eh_device_reset_handler,
	.eh_host_reset_handler   = ufshcd_eh_host_reset_handler,
	.this_id		= -1,
	.sg_tablesize		= SG_ALL,
	.cmd_per_lun		= UFSHCD_CMD_PER_LUN,
	.can_queue		= UFSHCD_CAN_QUEUE,
	.max_segment_size	= PRDT_DATA_BYTE_COUNT_MAX,
	.max_host_blocked	= 1,
	.track_queue_depth	= 1,
	.sdev_groups		= ufshcd_driver_groups,
	.dma_boundary		= PAGE_SIZE - 1,
	.rpm_autosuspend_delay	= RPM_AUTOSUSPEND_DELAY_MS,
};

static int ufshcd_config_vreg_load(struct device *dev, struct ufs_vreg *vreg,
				   int ua)
{
	int ret;

	if (!vreg)
		return 0;

	/*
	 * "set_load" operation shall be required on those regulators
	 * which specifically configured current limitation. Otherwise
	 * zero max_uA may cause unexpected behavior when regulator is
	 * enabled or set as high power mode.
	 */
	if (!vreg->max_uA)
		return 0;

	ret = regulator_set_load(vreg->reg, ua);
	if (ret < 0) {
		dev_err(dev, "%s: %s set load (ua=%d) failed, err=%d\n",
				__func__, vreg->name, ua, ret);
	}

	return ret;
}

static inline int ufshcd_config_vreg_lpm(struct ufs_hba *hba,
					 struct ufs_vreg *vreg)
{
	return ufshcd_config_vreg_load(hba->dev, vreg, UFS_VREG_LPM_LOAD_UA);
}

static inline int ufshcd_config_vreg_hpm(struct ufs_hba *hba,
					 struct ufs_vreg *vreg)
{
	if (!vreg)
		return 0;

	return ufshcd_config_vreg_load(hba->dev, vreg, vreg->max_uA);
}

static int ufshcd_config_vreg(struct device *dev,
		struct ufs_vreg *vreg, bool on)
{
	int ret = 0;
	struct regulator *reg;
	const char *name;
	int min_uV, uA_load;

	BUG_ON(!vreg);

	reg = vreg->reg;
	name = vreg->name;

	if (regulator_count_voltages(reg) > 0) {
		uA_load = on ? vreg->max_uA : 0;
		ret = ufshcd_config_vreg_load(dev, vreg, uA_load);
		if (ret)
			goto out;

		if (vreg->min_uV && vreg->max_uV) {
			min_uV = on ? vreg->min_uV : 0;
			ret = regulator_set_voltage(reg, min_uV, vreg->max_uV);
			if (ret)
				dev_err(dev,
					"%s: %s set voltage failed, err=%d\n",
					__func__, name, ret);
		}
	}
out:
	return ret;
}

static int ufshcd_enable_vreg(struct device *dev, struct ufs_vreg *vreg)
{
	int ret = 0;

	if (!vreg || vreg->enabled)
		goto out;

	ret = ufshcd_config_vreg(dev, vreg, true);
	if (!ret)
		ret = regulator_enable(vreg->reg);

	if (!ret)
		vreg->enabled = true;
	else
		dev_err(dev, "%s: %s enable failed, err=%d\n",
				__func__, vreg->name, ret);
out:
	return ret;
}

static int ufshcd_disable_vreg(struct device *dev, struct ufs_vreg *vreg)
{
	int ret = 0;

	if (!vreg || !vreg->enabled || vreg->always_on)
		goto out;

	ret = regulator_disable(vreg->reg);

	if (!ret) {
		/* ignore errors on applying disable config */
		ufshcd_config_vreg(dev, vreg, false);
		vreg->enabled = false;
	} else {
		dev_err(dev, "%s: %s disable failed, err=%d\n",
				__func__, vreg->name, ret);
	}
out:
	return ret;
}

static int ufshcd_setup_vreg(struct ufs_hba *hba, bool on)
{
	int ret = 0;
	struct device *dev = hba->dev;
	struct ufs_vreg_info *info = &hba->vreg_info;

	ret = ufshcd_toggle_vreg(dev, info->vcc, on);
	if (ret)
		goto out;

	ret = ufshcd_toggle_vreg(dev, info->vccq, on);
	if (ret)
		goto out;

	ret = ufshcd_toggle_vreg(dev, info->vccq2, on);

out:
	if (ret) {
		ufshcd_toggle_vreg(dev, info->vccq2, false);
		ufshcd_toggle_vreg(dev, info->vccq, false);
		ufshcd_toggle_vreg(dev, info->vcc, false);
	}
	return ret;
}

static int ufshcd_setup_hba_vreg(struct ufs_hba *hba, bool on)
{
	struct ufs_vreg_info *info = &hba->vreg_info;

	return ufshcd_toggle_vreg(hba->dev, info->vdd_hba, on);
}

int ufshcd_get_vreg(struct device *dev, struct ufs_vreg *vreg)
{
	int ret = 0;

	if (!vreg)
		goto out;

	vreg->reg = devm_regulator_get(dev, vreg->name);
	if (IS_ERR(vreg->reg)) {
		ret = PTR_ERR(vreg->reg);
		dev_err(dev, "%s: %s get failed, err=%d\n",
				__func__, vreg->name, ret);
	}
out:
	return ret;
}
EXPORT_SYMBOL_GPL(ufshcd_get_vreg);

static int ufshcd_init_vreg(struct ufs_hba *hba)
{
	int ret = 0;
	struct device *dev = hba->dev;
	struct ufs_vreg_info *info = &hba->vreg_info;

	ret = ufshcd_get_vreg(dev, info->vcc);
	if (ret)
		goto out;

	ret = ufshcd_get_vreg(dev, info->vccq);
	if (!ret)
		ret = ufshcd_get_vreg(dev, info->vccq2);
out:
	return ret;
}

static int ufshcd_init_hba_vreg(struct ufs_hba *hba)
{
	struct ufs_vreg_info *info = &hba->vreg_info;

	if (info)
		return ufshcd_get_vreg(hba->dev, info->vdd_hba);

	return 0;
}

static int ufshcd_setup_clocks(struct ufs_hba *hba, bool on)
{
	int ret = 0;
	struct ufs_clk_info *clki;
	struct list_head *head = &hba->clk_list_head;
	unsigned long flags;
	ktime_t start = ktime_get();
	bool clk_state_changed = false;

	if (list_empty(head))
		goto out;

	ret = ufshcd_vops_setup_clocks(hba, on, PRE_CHANGE);
	if (ret)
		return ret;

	list_for_each_entry(clki, head, list) {
		if (!IS_ERR_OR_NULL(clki->clk)) {
			/*
			 * Don't disable clocks which are needed
			 * to keep the link active.
			 */
			if (ufshcd_is_link_active(hba) &&
			    clki->keep_link_active)
				continue;

			clk_state_changed = on ^ clki->enabled;
			if (on && !clki->enabled) {
				ret = clk_prepare_enable(clki->clk);
				if (ret) {
					dev_err(hba->dev, "%s: %s prepare enable failed, %d\n",
						__func__, clki->name, ret);
					goto out;
				}
			} else if (!on && clki->enabled) {
				clk_disable_unprepare(clki->clk);
			}
			clki->enabled = on;
			dev_dbg(hba->dev, "%s: clk: %s %sabled\n", __func__,
					clki->name, on ? "en" : "dis");
		}
	}

	ret = ufshcd_vops_setup_clocks(hba, on, POST_CHANGE);
	if (ret)
		return ret;

out:
	if (ret) {
		list_for_each_entry(clki, head, list) {
			if (!IS_ERR_OR_NULL(clki->clk) && clki->enabled)
				clk_disable_unprepare(clki->clk);
		}
	} else if (!ret && on) {
		spin_lock_irqsave(hba->host->host_lock, flags);
		hba->clk_gating.state = CLKS_ON;
		trace_ufshcd_clk_gating(dev_name(hba->dev),
					hba->clk_gating.state);
		spin_unlock_irqrestore(hba->host->host_lock, flags);
	}

	if (clk_state_changed)
		trace_ufshcd_profile_clk_gating(dev_name(hba->dev),
			(on ? "on" : "off"),
			ktime_to_us(ktime_sub(ktime_get(), start)), ret);
	return ret;
}

static int ufshcd_init_clocks(struct ufs_hba *hba)
{
	int ret = 0;
	struct ufs_clk_info *clki;
	struct device *dev = hba->dev;
	struct list_head *head = &hba->clk_list_head;

	if (list_empty(head))
		goto out;

	list_for_each_entry(clki, head, list) {
		if (!clki->name)
			continue;

		clki->clk = devm_clk_get(dev, clki->name);
		if (IS_ERR(clki->clk)) {
			ret = PTR_ERR(clki->clk);
			dev_err(dev, "%s: %s clk get failed, %d\n",
					__func__, clki->name, ret);
			goto out;
		}

		/*
		 * Parse device ref clk freq as per device tree "ref_clk".
		 * Default dev_ref_clk_freq is set to REF_CLK_FREQ_INVAL
		 * in ufshcd_alloc_host().
		 */
		if (!strcmp(clki->name, "ref_clk"))
			ufshcd_parse_dev_ref_clk_freq(hba, clki->clk);

		if (clki->max_freq) {
			ret = clk_set_rate(clki->clk, clki->max_freq);
			if (ret) {
				dev_err(hba->dev, "%s: %s clk set rate(%dHz) failed, %d\n",
					__func__, clki->name,
					clki->max_freq, ret);
				goto out;
			}
			clki->curr_freq = clki->max_freq;
		}
		dev_dbg(dev, "%s: clk: %s, rate: %lu\n", __func__,
				clki->name, clk_get_rate(clki->clk));
	}
out:
	return ret;
}

static int ufshcd_variant_hba_init(struct ufs_hba *hba)
{
	int err = 0;

	if (!hba->vops)
		goto out;

	err = ufshcd_vops_init(hba);
	if (err)
		dev_err(hba->dev, "%s: variant %s init failed err %d\n",
			__func__, ufshcd_get_var_name(hba), err);
out:
	return err;
}

static void ufshcd_variant_hba_exit(struct ufs_hba *hba)
{
	if (!hba->vops)
		return;

	ufshcd_vops_exit(hba);
}

static int ufshcd_hba_init(struct ufs_hba *hba)
{
	int err;

	/*
	 * Handle host controller power separately from the UFS device power
	 * rails as it will help controlling the UFS host controller power
	 * collapse easily which is different than UFS device power collapse.
	 * Also, enable the host controller power before we go ahead with rest
	 * of the initialization here.
	 */
	err = ufshcd_init_hba_vreg(hba);
	if (err)
		goto out;

	err = ufshcd_setup_hba_vreg(hba, true);
	if (err)
		goto out;

	err = ufshcd_init_clocks(hba);
	if (err)
		goto out_disable_hba_vreg;

	err = ufshcd_setup_clocks(hba, true);
	if (err)
		goto out_disable_hba_vreg;

	err = ufshcd_init_vreg(hba);
	if (err)
		goto out_disable_clks;

	err = ufshcd_setup_vreg(hba, true);
	if (err)
		goto out_disable_clks;

	err = ufshcd_variant_hba_init(hba);
	if (err)
		goto out_disable_vreg;

	ufs_debugfs_hba_init(hba);

	hba->is_powered = true;
	goto out;

out_disable_vreg:
	ufshcd_setup_vreg(hba, false);
out_disable_clks:
	ufshcd_setup_clocks(hba, false);
out_disable_hba_vreg:
	ufshcd_setup_hba_vreg(hba, false);
out:
	return err;
}

static void ufshcd_hba_exit(struct ufs_hba *hba)
{
	if (hba->is_powered) {
		ufshcd_exit_clk_scaling(hba);
		ufshcd_exit_clk_gating(hba);
		if (hba->eh_wq)
			destroy_workqueue(hba->eh_wq);
		ufs_debugfs_hba_exit(hba);
		ufshcd_variant_hba_exit(hba);
		ufshcd_setup_vreg(hba, false);
		ufshcd_setup_clocks(hba, false);
		ufshcd_setup_hba_vreg(hba, false);
		hba->is_powered = false;
		ufs_put_device_desc(hba);
	}
}

/**
 * ufshcd_set_dev_pwr_mode - sends START STOP UNIT command to set device
 *			     power mode
 * @hba: per adapter instance
 * @pwr_mode: device power mode to set
 *
 * Returns 0 if requested power mode is set successfully
 * Returns < 0 if failed to set the requested power mode
 */
static int ufshcd_set_dev_pwr_mode(struct ufs_hba *hba,
				     enum ufs_dev_pwr_mode pwr_mode)
{
	unsigned char cmd[6] = { START_STOP };
	struct scsi_sense_hdr sshdr;
	struct scsi_device *sdp;
	unsigned long flags;
	int ret, retries;

	spin_lock_irqsave(hba->host->host_lock, flags);
	sdp = hba->sdev_ufs_device;
	if (sdp) {
		ret = scsi_device_get(sdp);
		if (!ret && !scsi_device_online(sdp)) {
			ret = -ENODEV;
			scsi_device_put(sdp);
		}
	} else {
		ret = -ENODEV;
	}
	spin_unlock_irqrestore(hba->host->host_lock, flags);

	if (ret)
		return ret;

	/*
	 * If scsi commands fail, the scsi mid-layer schedules scsi error-
	 * handling, which would wait for host to be resumed. Since we know
	 * we are functional while we are here, skip host resume in error
	 * handling context.
	 */
	hba->host->eh_noresume = 1;

	cmd[4] = pwr_mode << 4;

	/*
	 * Current function would be generally called from the power management
	 * callbacks hence set the RQF_PM flag so that it doesn't resume the
	 * already suspended childs.
	 */
	for (retries = 3; retries > 0; --retries) {
		ret = scsi_execute(sdp, cmd, DMA_NONE, NULL, 0, NULL, &sshdr,
				START_STOP_TIMEOUT, 0, 0, RQF_PM, NULL);
		if (!scsi_status_is_check_condition(ret) ||
				!scsi_sense_valid(&sshdr) ||
				sshdr.sense_key != UNIT_ATTENTION)
			break;
	}
	if (ret) {
		sdev_printk(KERN_WARNING, sdp,
			    "START_STOP failed for power mode: %d, result %x\n",
			    pwr_mode, ret);
		if (ret > 0) {
			if (scsi_sense_valid(&sshdr))
				scsi_print_sense_hdr(sdp, NULL, &sshdr);
			ret = -EIO;
		}
	}

	if (!ret)
		hba->curr_dev_pwr_mode = pwr_mode;

	scsi_device_put(sdp);
	hba->host->eh_noresume = 0;
	return ret;
}

static int ufshcd_link_state_transition(struct ufs_hba *hba,
					enum uic_link_state req_link_state,
					int check_for_bkops)
{
	int ret = 0;

	if (req_link_state == hba->uic_link_state)
		return 0;

	if (req_link_state == UIC_LINK_HIBERN8_STATE) {
		ret = ufshcd_uic_hibern8_enter(hba);
		if (!ret) {
			ufshcd_set_link_hibern8(hba);
		} else {
			dev_err(hba->dev, "%s: hibern8 enter failed %d\n",
					__func__, ret);
			goto out;
		}
	}
	/*
	 * If autobkops is enabled, link can't be turned off because
	 * turning off the link would also turn off the device, except in the
	 * case of DeepSleep where the device is expected to remain powered.
	 */
	else if ((req_link_state == UIC_LINK_OFF_STATE) &&
		 (!check_for_bkops || !hba->auto_bkops_enabled)) {
		/*
		 * Let's make sure that link is in low power mode, we are doing
		 * this currently by putting the link in Hibern8. Otherway to
		 * put the link in low power mode is to send the DME end point
		 * to device and then send the DME reset command to local
		 * unipro. But putting the link in hibern8 is much faster.
		 *
		 * Note also that putting the link in Hibern8 is a requirement
		 * for entering DeepSleep.
		 */
		ret = ufshcd_uic_hibern8_enter(hba);
		if (ret) {
			dev_err(hba->dev, "%s: hibern8 enter failed %d\n",
					__func__, ret);
			goto out;
		}
		/*
		 * Change controller state to "reset state" which
		 * should also put the link in off/reset state
		 */
		ufshcd_hba_stop(hba);
		/*
		 * TODO: Check if we need any delay to make sure that
		 * controller is reset
		 */
		ufshcd_set_link_off(hba);
	}

out:
	return ret;
}

static void ufshcd_vreg_set_lpm(struct ufs_hba *hba)
{
	bool vcc_off = false;

	/*
	 * It seems some UFS devices may keep drawing more than sleep current
	 * (atleast for 500us) from UFS rails (especially from VCCQ rail).
	 * To avoid this situation, add 2ms delay before putting these UFS
	 * rails in LPM mode.
	 */
	if (!ufshcd_is_link_active(hba) &&
	    hba->dev_quirks & UFS_DEVICE_QUIRK_DELAY_BEFORE_LPM)
		usleep_range(2000, 2100);

	/*
	 * If UFS device is either in UFS_Sleep turn off VCC rail to save some
	 * power.
	 *
	 * If UFS device and link is in OFF state, all power supplies (VCC,
	 * VCCQ, VCCQ2) can be turned off if power on write protect is not
	 * required. If UFS link is inactive (Hibern8 or OFF state) and device
	 * is in sleep state, put VCCQ & VCCQ2 rails in LPM mode.
	 *
	 * Ignore the error returned by ufshcd_toggle_vreg() as device is anyway
	 * in low power state which would save some power.
	 *
	 * If Write Booster is enabled and the device needs to flush the WB
	 * buffer OR if bkops status is urgent for WB, keep Vcc on.
	 */
	if (ufshcd_is_ufs_dev_poweroff(hba) && ufshcd_is_link_off(hba) &&
	    !hba->dev_info.is_lu_power_on_wp) {
		ufshcd_setup_vreg(hba, false);
		vcc_off = true;
	} else if (!ufshcd_is_ufs_dev_active(hba)) {
		ufshcd_toggle_vreg(hba->dev, hba->vreg_info.vcc, false);
		vcc_off = true;
		if (ufshcd_is_link_hibern8(hba) || ufshcd_is_link_off(hba)) {
			ufshcd_config_vreg_lpm(hba, hba->vreg_info.vccq);
			ufshcd_config_vreg_lpm(hba, hba->vreg_info.vccq2);
		}
	}

	/*
	 * Some UFS devices require delay after VCC power rail is turned-off.
	 */
	if (vcc_off && hba->vreg_info.vcc &&
		hba->dev_quirks & UFS_DEVICE_QUIRK_DELAY_AFTER_LPM)
		usleep_range(5000, 5100);
}

#ifdef CONFIG_PM
static int ufshcd_vreg_set_hpm(struct ufs_hba *hba)
{
	int ret = 0;

	if (ufshcd_is_ufs_dev_poweroff(hba) && ufshcd_is_link_off(hba) &&
	    !hba->dev_info.is_lu_power_on_wp) {
		ret = ufshcd_setup_vreg(hba, true);
	} else if (!ufshcd_is_ufs_dev_active(hba)) {
		if (!ufshcd_is_link_active(hba)) {
			ret = ufshcd_config_vreg_hpm(hba, hba->vreg_info.vccq);
			if (ret)
				goto vcc_disable;
			ret = ufshcd_config_vreg_hpm(hba, hba->vreg_info.vccq2);
			if (ret)
				goto vccq_lpm;
		}
		ret = ufshcd_toggle_vreg(hba->dev, hba->vreg_info.vcc, true);
	}
	goto out;

vccq_lpm:
	ufshcd_config_vreg_lpm(hba, hba->vreg_info.vccq);
vcc_disable:
	ufshcd_toggle_vreg(hba->dev, hba->vreg_info.vcc, false);
out:
	return ret;
}
#endif /* CONFIG_PM */

static void ufshcd_hba_vreg_set_lpm(struct ufs_hba *hba)
{
	if (ufshcd_is_link_off(hba) || ufshcd_can_aggressive_pc(hba))
		ufshcd_setup_hba_vreg(hba, false);
}

static void ufshcd_hba_vreg_set_hpm(struct ufs_hba *hba)
{
	if (ufshcd_is_link_off(hba) || ufshcd_can_aggressive_pc(hba))
		ufshcd_setup_hba_vreg(hba, true);
}

static int __ufshcd_wl_suspend(struct ufs_hba *hba, enum ufs_pm_op pm_op)
{
	int ret = 0;
	int check_for_bkops;
	enum ufs_pm_level pm_lvl;
	enum ufs_dev_pwr_mode req_dev_pwr_mode;
	enum uic_link_state req_link_state;

	hba->pm_op_in_progress = true;
	if (pm_op != UFS_SHUTDOWN_PM) {
		pm_lvl = pm_op == UFS_RUNTIME_PM ?
			 hba->rpm_lvl : hba->spm_lvl;
		req_dev_pwr_mode = ufs_get_pm_lvl_to_dev_pwr_mode(pm_lvl);
		req_link_state = ufs_get_pm_lvl_to_link_pwr_state(pm_lvl);
	} else {
		req_dev_pwr_mode = UFS_POWERDOWN_PWR_MODE;
		req_link_state = UIC_LINK_OFF_STATE;
	}

	ufshpb_suspend(hba);

	/*
	 * If we can't transition into any of the low power modes
	 * just gate the clocks.
	 */
	ufshcd_hold(hba, false);
	hba->clk_gating.is_suspended = true;

	if (ufshcd_is_clkscaling_supported(hba))
		ufshcd_clk_scaling_suspend(hba, true);

	if (req_dev_pwr_mode == UFS_ACTIVE_PWR_MODE &&
			req_link_state == UIC_LINK_ACTIVE_STATE) {
		goto vops_suspend;
	}

	if ((req_dev_pwr_mode == hba->curr_dev_pwr_mode) &&
	    (req_link_state == hba->uic_link_state))
		goto enable_scaling;

	/* UFS device & link must be active before we enter in this function */
	if (!ufshcd_is_ufs_dev_active(hba) || !ufshcd_is_link_active(hba)) {
		ret = -EINVAL;
		goto enable_scaling;
	}

	if (pm_op == UFS_RUNTIME_PM) {
		if (ufshcd_can_autobkops_during_suspend(hba)) {
			/*
			 * The device is idle with no requests in the queue,
			 * allow background operations if bkops status shows
			 * that performance might be impacted.
			 */
			ret = ufshcd_urgent_bkops(hba);
			if (ret)
				goto enable_scaling;
		} else {
			/* make sure that auto bkops is disabled */
			ufshcd_disable_auto_bkops(hba);
		}
		/*
		 * If device needs to do BKOP or WB buffer flush during
		 * Hibern8, keep device power mode as "active power mode"
		 * and VCC supply.
		 */
		hba->dev_info.b_rpm_dev_flush_capable =
			hba->auto_bkops_enabled ||
			(((req_link_state == UIC_LINK_HIBERN8_STATE) ||
			((req_link_state == UIC_LINK_ACTIVE_STATE) &&
			ufshcd_is_auto_hibern8_enabled(hba))) &&
			ufshcd_wb_need_flush(hba));
	}

	flush_work(&hba->eeh_work);

	ret = ufshcd_vops_suspend(hba, pm_op, PRE_CHANGE);
	if (ret)
		goto enable_scaling;

	if (req_dev_pwr_mode != hba->curr_dev_pwr_mode) {
		if (pm_op != UFS_RUNTIME_PM)
			/* ensure that bkops is disabled */
			ufshcd_disable_auto_bkops(hba);

		if (!hba->dev_info.b_rpm_dev_flush_capable) {
			ret = ufshcd_set_dev_pwr_mode(hba, req_dev_pwr_mode);
			if (ret)
				goto enable_scaling;
		}
	}

	/*
	 * In the case of DeepSleep, the device is expected to remain powered
	 * with the link off, so do not check for bkops.
	 */
	check_for_bkops = !ufshcd_is_ufs_dev_deepsleep(hba);
	ret = ufshcd_link_state_transition(hba, req_link_state, check_for_bkops);
	if (ret)
		goto set_dev_active;

vops_suspend:
	/*
	 * Call vendor specific suspend callback. As these callbacks may access
	 * vendor specific host controller register space call them before the
	 * host clocks are ON.
	 */
	ret = ufshcd_vops_suspend(hba, pm_op, POST_CHANGE);
	if (ret)
		goto set_link_active;
	goto out;

set_link_active:
	/*
	 * Device hardware reset is required to exit DeepSleep. Also, for
	 * DeepSleep, the link is off so host reset and restore will be done
	 * further below.
	 */
	if (ufshcd_is_ufs_dev_deepsleep(hba)) {
		ufshcd_device_reset(hba);
		WARN_ON(!ufshcd_is_link_off(hba));
	}
	if (ufshcd_is_link_hibern8(hba) && !ufshcd_uic_hibern8_exit(hba))
		ufshcd_set_link_active(hba);
	else if (ufshcd_is_link_off(hba))
		ufshcd_host_reset_and_restore(hba);
set_dev_active:
	/* Can also get here needing to exit DeepSleep */
	if (ufshcd_is_ufs_dev_deepsleep(hba)) {
		ufshcd_device_reset(hba);
		ufshcd_host_reset_and_restore(hba);
	}
	if (!ufshcd_set_dev_pwr_mode(hba, UFS_ACTIVE_PWR_MODE))
		ufshcd_disable_auto_bkops(hba);
enable_scaling:
	if (ufshcd_is_clkscaling_supported(hba))
		ufshcd_clk_scaling_suspend(hba, false);

	hba->dev_info.b_rpm_dev_flush_capable = false;
out:
	if (hba->dev_info.b_rpm_dev_flush_capable) {
		schedule_delayed_work(&hba->rpm_dev_flush_recheck_work,
			msecs_to_jiffies(RPM_DEV_FLUSH_RECHECK_WORK_DELAY_MS));
	}

	if (ret) {
		ufshcd_update_evt_hist(hba, UFS_EVT_WL_SUSP_ERR, (u32)ret);
		hba->clk_gating.is_suspended = false;
		ufshcd_release(hba);
		ufshpb_resume(hba);
	}
	hba->pm_op_in_progress = false;
	return ret;
}

#ifdef CONFIG_PM
static int __ufshcd_wl_resume(struct ufs_hba *hba, enum ufs_pm_op pm_op)
{
	int ret;
	enum uic_link_state old_link_state = hba->uic_link_state;

	hba->pm_op_in_progress = true;

	/*
	 * Call vendor specific resume callback. As these callbacks may access
	 * vendor specific host controller register space call them when the
	 * host clocks are ON.
	 */
	ret = ufshcd_vops_resume(hba, pm_op);
	if (ret)
		goto out;

	/* For DeepSleep, the only supported option is to have the link off */
	WARN_ON(ufshcd_is_ufs_dev_deepsleep(hba) && !ufshcd_is_link_off(hba));

	if (ufshcd_is_link_hibern8(hba)) {
		ret = ufshcd_uic_hibern8_exit(hba);
		if (!ret) {
			ufshcd_set_link_active(hba);
		} else {
			dev_err(hba->dev, "%s: hibern8 exit failed %d\n",
					__func__, ret);
			goto vendor_suspend;
		}
	} else if (ufshcd_is_link_off(hba)) {
		/*
		 * A full initialization of the host and the device is
		 * required since the link was put to off during suspend.
		 * Note, in the case of DeepSleep, the device will exit
		 * DeepSleep due to device reset.
		 */
		ret = ufshcd_reset_and_restore(hba);
		/*
		 * ufshcd_reset_and_restore() should have already
		 * set the link state as active
		 */
		if (ret || !ufshcd_is_link_active(hba))
			goto vendor_suspend;
	}

	if (!ufshcd_is_ufs_dev_active(hba)) {
		ret = ufshcd_set_dev_pwr_mode(hba, UFS_ACTIVE_PWR_MODE);
		if (ret)
			goto set_old_link_state;
	}

	if (ufshcd_keep_autobkops_enabled_except_suspend(hba))
		ufshcd_enable_auto_bkops(hba);
	else
		/*
		 * If BKOPs operations are urgently needed at this moment then
		 * keep auto-bkops enabled or else disable it.
		 */
		ufshcd_urgent_bkops(hba);

	if (hba->ee_usr_mask)
		ufshcd_write_ee_control(hba);

	if (ufshcd_is_clkscaling_supported(hba))
		ufshcd_clk_scaling_suspend(hba, false);

	if (hba->dev_info.b_rpm_dev_flush_capable) {
		hba->dev_info.b_rpm_dev_flush_capable = false;
		cancel_delayed_work(&hba->rpm_dev_flush_recheck_work);
	}

	/* Enable Auto-Hibernate if configured */
	ufshcd_auto_hibern8_enable(hba);

	ufshpb_resume(hba);
	goto out;

set_old_link_state:
	ufshcd_link_state_transition(hba, old_link_state, 0);
vendor_suspend:
	ufshcd_vops_suspend(hba, pm_op, PRE_CHANGE);
	ufshcd_vops_suspend(hba, pm_op, POST_CHANGE);
out:
	if (ret)
		ufshcd_update_evt_hist(hba, UFS_EVT_WL_RES_ERR, (u32)ret);
	hba->clk_gating.is_suspended = false;
	ufshcd_release(hba);
	hba->pm_op_in_progress = false;
	return ret;
}

static int ufshcd_wl_runtime_suspend(struct device *dev)
{
	struct scsi_device *sdev = to_scsi_device(dev);
	struct ufs_hba *hba;
	int ret;
	ktime_t start = ktime_get();

	hba = shost_priv(sdev->host);

	ret = __ufshcd_wl_suspend(hba, UFS_RUNTIME_PM);
	if (ret)
		dev_err(&sdev->sdev_gendev, "%s failed: %d\n", __func__, ret);

	trace_ufshcd_wl_runtime_suspend(dev_name(dev), ret,
		ktime_to_us(ktime_sub(ktime_get(), start)),
		hba->curr_dev_pwr_mode, hba->uic_link_state);

	return ret;
}

static int ufshcd_wl_runtime_resume(struct device *dev)
{
	struct scsi_device *sdev = to_scsi_device(dev);
	struct ufs_hba *hba;
	int ret = 0;
	ktime_t start = ktime_get();

	hba = shost_priv(sdev->host);

	ret = __ufshcd_wl_resume(hba, UFS_RUNTIME_PM);
	if (ret)
		dev_err(&sdev->sdev_gendev, "%s failed: %d\n", __func__, ret);

	trace_ufshcd_wl_runtime_resume(dev_name(dev), ret,
		ktime_to_us(ktime_sub(ktime_get(), start)),
		hba->curr_dev_pwr_mode, hba->uic_link_state);

	return ret;
}
#endif

#ifdef CONFIG_PM_SLEEP
static int ufshcd_wl_suspend(struct device *dev)
{
	struct scsi_device *sdev = to_scsi_device(dev);
	struct ufs_hba *hba;
	int ret = 0;
	ktime_t start = ktime_get();

	hba = shost_priv(sdev->host);
	down(&hba->host_sem);

	if (pm_runtime_suspended(dev))
		goto out;

	ret = __ufshcd_wl_suspend(hba, UFS_SYSTEM_PM);
	if (ret) {
		dev_err(&sdev->sdev_gendev, "%s failed: %d\n", __func__,  ret);
		up(&hba->host_sem);
	}

out:
	if (!ret)
		hba->is_sys_suspended = true;
	trace_ufshcd_wl_suspend(dev_name(dev), ret,
		ktime_to_us(ktime_sub(ktime_get(), start)),
		hba->curr_dev_pwr_mode, hba->uic_link_state);

	return ret;
}

static int ufshcd_wl_resume(struct device *dev)
{
	struct scsi_device *sdev = to_scsi_device(dev);
	struct ufs_hba *hba;
	int ret = 0;
	ktime_t start = ktime_get();

	hba = shost_priv(sdev->host);

	if (pm_runtime_suspended(dev))
		goto out;

	ret = __ufshcd_wl_resume(hba, UFS_SYSTEM_PM);
	if (ret)
		dev_err(&sdev->sdev_gendev, "%s failed: %d\n", __func__, ret);
out:
	trace_ufshcd_wl_resume(dev_name(dev), ret,
		ktime_to_us(ktime_sub(ktime_get(), start)),
		hba->curr_dev_pwr_mode, hba->uic_link_state);
	if (!ret)
		hba->is_sys_suspended = false;
	up(&hba->host_sem);
	return ret;
}
#endif

static void ufshcd_wl_shutdown(struct device *dev)
{
	struct scsi_device *sdev = to_scsi_device(dev);
	struct ufs_hba *hba;

	hba = shost_priv(sdev->host);

	down(&hba->host_sem);
	hba->shutting_down = true;
	up(&hba->host_sem);

	/* Turn on everything while shutting down */
	ufshcd_rpm_get_sync(hba);
	scsi_device_quiesce(sdev);
	shost_for_each_device(sdev, hba->host) {
		if (sdev == hba->sdev_ufs_device)
			continue;
		scsi_device_quiesce(sdev);
	}
	__ufshcd_wl_suspend(hba, UFS_SHUTDOWN_PM);
}

/**
 * ufshcd_suspend - helper function for suspend operations
 * @hba: per adapter instance
 *
 * This function will put disable irqs, turn off clocks
 * and set vreg and hba-vreg in lpm mode.
 */
static int ufshcd_suspend(struct ufs_hba *hba)
{
	int ret;

	if (!hba->is_powered)
		return 0;
	/*
	 * Disable the host irq as host controller as there won't be any
	 * host controller transaction expected till resume.
	 */
	ufshcd_disable_irq(hba);
	ret = ufshcd_setup_clocks(hba, false);
	if (ret) {
		ufshcd_enable_irq(hba);
		return ret;
	}
	if (ufshcd_is_clkgating_allowed(hba)) {
		hba->clk_gating.state = CLKS_OFF;
		trace_ufshcd_clk_gating(dev_name(hba->dev),
					hba->clk_gating.state);
	}

	ufshcd_vreg_set_lpm(hba);
	/* Put the host controller in low power mode if possible */
	ufshcd_hba_vreg_set_lpm(hba);
	return ret;
}

#ifdef CONFIG_PM
/**
 * ufshcd_resume - helper function for resume operations
 * @hba: per adapter instance
 *
 * This function basically turns on the regulators, clocks and
 * irqs of the hba.
 *
 * Returns 0 for success and non-zero for failure
 */
static int ufshcd_resume(struct ufs_hba *hba)
{
	int ret;

	if (!hba->is_powered)
		return 0;

	ufshcd_hba_vreg_set_hpm(hba);
	ret = ufshcd_vreg_set_hpm(hba);
	if (ret)
		goto out;

	/* Make sure clocks are enabled before accessing controller */
	ret = ufshcd_setup_clocks(hba, true);
	if (ret)
		goto disable_vreg;

	/* enable the host irq as host controller would be active soon */
	ufshcd_enable_irq(hba);
	goto out;

disable_vreg:
	ufshcd_vreg_set_lpm(hba);
out:
	if (ret)
		ufshcd_update_evt_hist(hba, UFS_EVT_RESUME_ERR, (u32)ret);
	return ret;
}
#endif /* CONFIG_PM */

#ifdef CONFIG_PM_SLEEP
/**
 * ufshcd_system_suspend - system suspend callback
 * @dev: Device associated with the UFS controller.
 *
 * Executed before putting the system into a sleep state in which the contents
 * of main memory are preserved.
 *
 * Returns 0 for success and non-zero for failure
 */
int ufshcd_system_suspend(struct device *dev)
{
	struct ufs_hba *hba = dev_get_drvdata(dev);
	int ret = 0;
	ktime_t start = ktime_get();

	if (pm_runtime_suspended(hba->dev))
		goto out;

	ret = ufshcd_suspend(hba);
out:
	trace_ufshcd_system_suspend(dev_name(hba->dev), ret,
		ktime_to_us(ktime_sub(ktime_get(), start)),
		hba->curr_dev_pwr_mode, hba->uic_link_state);
	return ret;
}
EXPORT_SYMBOL(ufshcd_system_suspend);

/**
 * ufshcd_system_resume - system resume callback
 * @dev: Device associated with the UFS controller.
 *
 * Executed after waking the system up from a sleep state in which the contents
 * of main memory were preserved.
 *
 * Returns 0 for success and non-zero for failure
 */
int ufshcd_system_resume(struct device *dev)
{
	struct ufs_hba *hba = dev_get_drvdata(dev);
	ktime_t start = ktime_get();
	int ret = 0;

	if (pm_runtime_suspended(hba->dev))
		goto out;

	ret = ufshcd_resume(hba);

out:
	trace_ufshcd_system_resume(dev_name(hba->dev), ret,
		ktime_to_us(ktime_sub(ktime_get(), start)),
		hba->curr_dev_pwr_mode, hba->uic_link_state);

	return ret;
}
EXPORT_SYMBOL(ufshcd_system_resume);
#endif /* CONFIG_PM_SLEEP */

#ifdef CONFIG_PM
/**
 * ufshcd_runtime_suspend - runtime suspend callback
 * @dev: Device associated with the UFS controller.
 *
 * Check the description of ufshcd_suspend() function for more details.
 *
 * Returns 0 for success and non-zero for failure
 */
int ufshcd_runtime_suspend(struct device *dev)
{
	struct ufs_hba *hba = dev_get_drvdata(dev);
	int ret;
	ktime_t start = ktime_get();

	ret = ufshcd_suspend(hba);

	trace_ufshcd_runtime_suspend(dev_name(hba->dev), ret,
		ktime_to_us(ktime_sub(ktime_get(), start)),
		hba->curr_dev_pwr_mode, hba->uic_link_state);
	return ret;
}
EXPORT_SYMBOL(ufshcd_runtime_suspend);

/**
 * ufshcd_runtime_resume - runtime resume routine
 * @dev: Device associated with the UFS controller.
 *
 * This function basically brings controller
 * to active state. Following operations are done in this function:
 *
 * 1. Turn on all the controller related clocks
 * 2. Turn ON VCC rail
 */
int ufshcd_runtime_resume(struct device *dev)
{
	struct ufs_hba *hba = dev_get_drvdata(dev);
	int ret;
	ktime_t start = ktime_get();

	ret = ufshcd_resume(hba);

	trace_ufshcd_runtime_resume(dev_name(hba->dev), ret,
		ktime_to_us(ktime_sub(ktime_get(), start)),
		hba->curr_dev_pwr_mode, hba->uic_link_state);
	return ret;
}
EXPORT_SYMBOL(ufshcd_runtime_resume);
#endif /* CONFIG_PM */

/**
 * ufshcd_shutdown - shutdown routine
 * @hba: per adapter instance
 *
 * This function would turn off both UFS device and UFS hba
 * regulators. It would also disable clocks.
 *
 * Returns 0 always to allow force shutdown even in case of errors.
 */
int ufshcd_shutdown(struct ufs_hba *hba)
{
	if (ufshcd_is_ufs_dev_poweroff(hba) && ufshcd_is_link_off(hba))
		goto out;

	pm_runtime_get_sync(hba->dev);

	ufshcd_suspend(hba);
out:
	hba->is_powered = false;
	/* allow force shutdown even in case of errors */
	return 0;
}
EXPORT_SYMBOL(ufshcd_shutdown);

/**
 * ufshcd_remove - de-allocate SCSI host and host memory space
 *		data structure memory
 * @hba: per adapter instance
 */
void ufshcd_remove(struct ufs_hba *hba)
{
	if (hba->sdev_ufs_device)
		ufshcd_rpm_get_sync(hba);
	ufs_hwmon_remove(hba);
	ufs_bsg_remove(hba);
	ufshpb_remove(hba);
	ufs_sysfs_remove_nodes(hba->dev);
	blk_cleanup_queue(hba->tmf_queue);
	blk_mq_free_tag_set(&hba->tmf_tag_set);
	blk_cleanup_queue(hba->cmd_queue);
	scsi_remove_host(hba->host);
	/* disable interrupts */
	ufshcd_disable_intr(hba, hba->intr_mask);
	ufshcd_hba_stop(hba);
	ufshcd_hba_exit(hba);
}
EXPORT_SYMBOL_GPL(ufshcd_remove);

/**
 * ufshcd_dealloc_host - deallocate Host Bus Adapter (HBA)
 * @hba: pointer to Host Bus Adapter (HBA)
 */
void ufshcd_dealloc_host(struct ufs_hba *hba)
{
	scsi_host_put(hba->host);
}
EXPORT_SYMBOL_GPL(ufshcd_dealloc_host);

/**
 * ufshcd_set_dma_mask - Set dma mask based on the controller
 *			 addressing capability
 * @hba: per adapter instance
 *
 * Returns 0 for success, non-zero for failure
 */
static int ufshcd_set_dma_mask(struct ufs_hba *hba)
{
	if (hba->capabilities & MASK_64_ADDRESSING_SUPPORT) {
		if (!dma_set_mask_and_coherent(hba->dev, DMA_BIT_MASK(64)))
			return 0;
	}
	return dma_set_mask_and_coherent(hba->dev, DMA_BIT_MASK(32));
}

/**
 * ufshcd_alloc_host - allocate Host Bus Adapter (HBA)
 * @dev: pointer to device handle
 * @hba_handle: driver private handle
 * Returns 0 on success, non-zero value on failure
 */
int ufshcd_alloc_host(struct device *dev, struct ufs_hba **hba_handle)
{
	struct Scsi_Host *host;
	struct ufs_hba *hba;
	int err = 0;

	if (!dev) {
		dev_err(dev,
		"Invalid memory reference for dev is NULL\n");
		err = -ENODEV;
		goto out_error;
	}

	host = scsi_host_alloc(&ufshcd_driver_template,
				sizeof(struct ufs_hba));
	if (!host) {
		dev_err(dev, "scsi_host_alloc failed\n");
		err = -ENOMEM;
		goto out_error;
	}
	hba = shost_priv(host);
	hba->host = host;
	hba->dev = dev;
	hba->dev_ref_clk_freq = REF_CLK_FREQ_INVAL;
	hba->nop_out_timeout = NOP_OUT_TIMEOUT;
	hba->sg_entry_size = sizeof(struct ufshcd_sg_entry);
	INIT_LIST_HEAD(&hba->clk_list_head);
	spin_lock_init(&hba->outstanding_lock);

	*hba_handle = hba;

out_error:
	return err;
}
EXPORT_SYMBOL(ufshcd_alloc_host);

/* This function exists because blk_mq_alloc_tag_set() requires this. */
static blk_status_t ufshcd_queue_tmf(struct blk_mq_hw_ctx *hctx,
				     const struct blk_mq_queue_data *qd)
{
	WARN_ON_ONCE(true);
	return BLK_STS_NOTSUPP;
}

static const struct blk_mq_ops ufshcd_tmf_ops = {
	.queue_rq = ufshcd_queue_tmf,
};

/**
 * ufshcd_init - Driver initialization routine
 * @hba: per-adapter instance
 * @mmio_base: base register address
 * @irq: Interrupt line of device
 * Returns 0 on success, non-zero value on failure
 */
int ufshcd_init(struct ufs_hba *hba, void __iomem *mmio_base, unsigned int irq)
{
	int err;
	struct Scsi_Host *host = hba->host;
	struct device *dev = hba->dev;
	char eh_wq_name[sizeof("ufs_eh_wq_00")];

	/*
	 * dev_set_drvdata() must be called before any callbacks are registered
	 * that use dev_get_drvdata() (frequency scaling, clock scaling, hwmon,
	 * sysfs).
	 */
	dev_set_drvdata(dev, hba);

	if (!mmio_base) {
		dev_err(hba->dev,
		"Invalid memory reference for mmio_base is NULL\n");
		err = -ENODEV;
		goto out_error;
	}

	hba->mmio_base = mmio_base;
	hba->irq = irq;
	hba->vps = &ufs_hba_vps;

	err = ufshcd_hba_init(hba);
	if (err)
		goto out_error;

	/* Read capabilities registers */
	err = ufshcd_hba_capabilities(hba);
	if (err)
		goto out_disable;

	/* Get UFS version supported by the controller */
	hba->ufs_version = ufshcd_get_ufs_version(hba);

	/* Get Interrupt bit mask per version */
	hba->intr_mask = ufshcd_get_intr_mask(hba);

	err = ufshcd_set_dma_mask(hba);
	if (err) {
		dev_err(hba->dev, "set dma mask failed\n");
		goto out_disable;
	}

	/* Allocate memory for host memory space */
	err = ufshcd_memory_alloc(hba);
	if (err) {
		dev_err(hba->dev, "Memory allocation failed\n");
		goto out_disable;
	}

	/* Configure LRB */
	ufshcd_host_memory_configure(hba);

	host->can_queue = hba->nutrs - UFSHCD_NUM_RESERVED;
	host->cmd_per_lun = hba->nutrs - UFSHCD_NUM_RESERVED;
	host->max_id = UFSHCD_MAX_ID;
	host->max_lun = UFS_MAX_LUNS;
	host->max_channel = UFSHCD_MAX_CHANNEL;
	host->unique_id = host->host_no;
	host->max_cmd_len = UFS_CDB_SIZE;

	hba->max_pwr_info.is_valid = false;

	if (ufshcd_use_mcq_hooks(hba)) {
		trace_android_vh_ufs_mcq_config(hba, &err);
		if (err)
			goto out_disable;
	}

	/* Initialize work queues */
	snprintf(eh_wq_name, sizeof(eh_wq_name), "ufs_eh_wq_%d",
		 hba->host->host_no);
	hba->eh_wq = create_singlethread_workqueue(eh_wq_name);
	if (!hba->eh_wq) {
		dev_err(hba->dev, "%s: failed to create eh workqueue\n",
			__func__);
		err = -ENOMEM;
		goto out_disable;
	}
	INIT_WORK(&hba->eh_work, ufshcd_err_handler);
	INIT_WORK(&hba->eeh_work, ufshcd_exception_event_handler);

	sema_init(&hba->host_sem, 1);

	/* Initialize UIC command mutex */
	mutex_init(&hba->uic_cmd_mutex);

	/* Initialize mutex for device management commands */
	mutex_init(&hba->dev_cmd.lock);

	/* Initialize mutex for exception event control */
	mutex_init(&hba->ee_ctrl_mutex);

	init_rwsem(&hba->clk_scaling_lock);

	ufshcd_init_clk_gating(hba);

	ufshcd_init_clk_scaling(hba);

	/*
	 * In order to avoid any spurious interrupt immediately after
	 * registering UFS controller interrupt handler, clear any pending UFS
	 * interrupt status and disable all the UFS interrupts.
	 */
	ufshcd_writel(hba, ufshcd_readl(hba, REG_INTERRUPT_STATUS),
		      REG_INTERRUPT_STATUS);
	ufshcd_writel(hba, 0, REG_INTERRUPT_ENABLE);
	/*
	 * Make sure that UFS interrupts are disabled and any pending interrupt
	 * status is cleared before registering UFS interrupt handler.
	 */
	mb();

	/* IRQ registration */
	err = devm_request_irq(dev, irq, ufshcd_intr, IRQF_SHARED, UFSHCD, hba);
	if (err) {
		dev_err(hba->dev, "request irq failed\n");
		goto out_disable;
	} else {
		hba->is_irq_enabled = true;
	}

	err = scsi_add_host(host, hba->dev);
	if (err) {
		dev_err(hba->dev, "scsi_add_host failed\n");
		goto out_disable;
	}

	hba->cmd_queue = blk_mq_init_queue(&hba->host->tag_set);
	if (IS_ERR(hba->cmd_queue)) {
		err = PTR_ERR(hba->cmd_queue);
		goto out_remove_scsi_host;
	}

	hba->tmf_tag_set = (struct blk_mq_tag_set) {
		.nr_hw_queues	= 1,
		.queue_depth	= hba->nutmrs,
		.ops		= &ufshcd_tmf_ops,
		.flags		= BLK_MQ_F_NO_SCHED,
	};
	err = blk_mq_alloc_tag_set(&hba->tmf_tag_set);
	if (err < 0)
		goto free_cmd_queue;
	hba->tmf_queue = blk_mq_init_queue(&hba->tmf_tag_set);
	if (IS_ERR(hba->tmf_queue)) {
		err = PTR_ERR(hba->tmf_queue);
		goto free_tmf_tag_set;
	}
	hba->tmf_rqs = devm_kcalloc(hba->dev, hba->nutmrs,
				    sizeof(*hba->tmf_rqs), GFP_KERNEL);
	if (!hba->tmf_rqs) {
		err = -ENOMEM;
		goto free_tmf_queue;
	}

	/* Reset the attached device */
	ufshcd_device_reset(hba);

	ufshcd_init_crypto(hba);

	/* Host controller enable */
	err = ufshcd_hba_enable(hba);
	if (err) {
		dev_err(hba->dev, "Host controller enable failed\n");
		ufshcd_print_evt_hist(hba);
		ufshcd_print_host_state(hba);
		goto free_tmf_queue;
	}

	/*
	 * Set the default power management level for runtime and system PM.
	 * Default power saving mode is to keep UFS link in Hibern8 state
	 * and UFS device in sleep state.
	 */
	hba->rpm_lvl = ufs_get_desired_pm_lvl_for_dev_link_state(
						UFS_SLEEP_PWR_MODE,
						UIC_LINK_HIBERN8_STATE);
	hba->spm_lvl = ufs_get_desired_pm_lvl_for_dev_link_state(
						UFS_SLEEP_PWR_MODE,
						UIC_LINK_HIBERN8_STATE);

	INIT_DELAYED_WORK(&hba->rpm_dev_flush_recheck_work,
			  ufshcd_rpm_dev_flush_recheck_work);

	/* Set the default auto-hiberate idle timer value to 150 ms */
	if (ufshcd_is_auto_hibern8_supported(hba) && !hba->ahit) {
		hba->ahit = FIELD_PREP(UFSHCI_AHIBERN8_TIMER_MASK, 150) |
			    FIELD_PREP(UFSHCI_AHIBERN8_SCALE_MASK, 3);
	}

	/* Hold auto suspend until async scan completes */
	pm_runtime_get_sync(dev);
	atomic_set(&hba->scsi_block_reqs_cnt, 0);
	/*
	 * We are assuming that device wasn't put in sleep/power-down
	 * state exclusively during the boot stage before kernel.
	 * This assumption helps avoid doing link startup twice during
	 * ufshcd_probe_hba().
	 */
	ufshcd_set_ufs_dev_active(hba);

	async_schedule(ufshcd_async_scan, hba);
	ufs_sysfs_add_nodes(hba);

	device_enable_async_suspend(dev);
	return 0;

free_tmf_queue:
	blk_cleanup_queue(hba->tmf_queue);
free_tmf_tag_set:
	blk_mq_free_tag_set(&hba->tmf_tag_set);
free_cmd_queue:
	blk_cleanup_queue(hba->cmd_queue);
out_remove_scsi_host:
	scsi_remove_host(hba->host);
out_disable:
	hba->is_irq_enabled = false;
	ufshcd_hba_exit(hba);
out_error:
	return err;
}
EXPORT_SYMBOL_GPL(ufshcd_init);

void ufshcd_resume_complete(struct device *dev)
{
	struct ufs_hba *hba = dev_get_drvdata(dev);

	if (hba->complete_put) {
		ufshcd_rpm_put(hba);
		hba->complete_put = false;
	}
}
EXPORT_SYMBOL_GPL(ufshcd_resume_complete);

int ufshcd_suspend_prepare(struct device *dev)
{
	struct ufs_hba *hba = dev_get_drvdata(dev);
	int ret;

	/*
	 * SCSI assumes that runtime-pm and system-pm for scsi drivers
	 * are same. And it doesn't wake up the device for system-suspend
	 * if it's runtime suspended. But ufs doesn't follow that.
	 * Refer ufshcd_resume_complete()
	 */
	if (hba->sdev_ufs_device) {
		ret = ufshcd_rpm_get_sync(hba);
		if (ret < 0 && ret != -EACCES) {
			ufshcd_rpm_put(hba);
			return ret;
		}
		hba->complete_put = true;
	}
	return 0;
}
EXPORT_SYMBOL_GPL(ufshcd_suspend_prepare);

#ifdef CONFIG_PM_SLEEP
static int ufshcd_wl_poweroff(struct device *dev)
{
	struct scsi_device *sdev = to_scsi_device(dev);
	struct ufs_hba *hba = shost_priv(sdev->host);

	__ufshcd_wl_suspend(hba, UFS_SHUTDOWN_PM);
	return 0;
}
#endif

static int ufshcd_wl_probe(struct device *dev)
{
	struct scsi_device *sdev = to_scsi_device(dev);

	if (!is_device_wlun(sdev))
		return -ENODEV;

	blk_pm_runtime_init(sdev->request_queue, dev);
	pm_runtime_set_autosuspend_delay(dev, 0);
	pm_runtime_allow(dev);

	return  0;
}

static int ufshcd_wl_remove(struct device *dev)
{
	pm_runtime_forbid(dev);
	return 0;
}

static const struct dev_pm_ops ufshcd_wl_pm_ops = {
#ifdef CONFIG_PM_SLEEP
	.suspend = ufshcd_wl_suspend,
	.resume = ufshcd_wl_resume,
	.freeze = ufshcd_wl_suspend,
	.thaw = ufshcd_wl_resume,
	.poweroff = ufshcd_wl_poweroff,
	.restore = ufshcd_wl_resume,
#endif
	SET_RUNTIME_PM_OPS(ufshcd_wl_runtime_suspend, ufshcd_wl_runtime_resume, NULL)
};

/*
 * ufs_dev_wlun_template - describes ufs device wlun
 * ufs-device wlun - used to send pm commands
 * All luns are consumers of ufs-device wlun.
 *
 * Currently, no sd driver is present for wluns.
 * Hence the no specific pm operations are performed.
 * With ufs design, SSU should be sent to ufs-device wlun.
 * Hence register a scsi driver for ufs wluns only.
 */
static struct scsi_driver ufs_dev_wlun_template = {
	.gendrv = {
		.name = "ufs_device_wlun",
		.owner = THIS_MODULE,
		.probe = ufshcd_wl_probe,
		.remove = ufshcd_wl_remove,
		.pm = &ufshcd_wl_pm_ops,
		.shutdown = ufshcd_wl_shutdown,
	},
};

static int __init ufshcd_core_init(void)
{
	int ret;

	ufs_debugfs_init();

	ret = scsi_register_driver(&ufs_dev_wlun_template.gendrv);
	if (ret)
		ufs_debugfs_exit();
	return ret;
}

static void __exit ufshcd_core_exit(void)
{
	ufs_debugfs_exit();
	scsi_unregister_driver(&ufs_dev_wlun_template.gendrv);
}

module_init(ufshcd_core_init);
module_exit(ufshcd_core_exit);

MODULE_AUTHOR("Santosh Yaragnavi <santosh.sy@samsung.com>");
MODULE_AUTHOR("Vinayak Holikatti <h.vinayak@samsung.com>");
MODULE_DESCRIPTION("Generic UFS host controller driver Core");
MODULE_LICENSE("GPL");
MODULE_VERSION(UFSHCD_DRIVER_VERSION);<|MERGE_RESOLUTION|>--- conflicted
+++ resolved
@@ -3817,17 +3817,8 @@
 {
 	int ret;
 
-<<<<<<< HEAD
-#if IS_ENABLED(CONFIG_MTK_UFS_DEBUG)
 	if (agreed_gear < UFS_HS_G4)
 		adapt_val = PA_NO_ADAPT;
-#else
-	if (agreed_gear != UFS_HS_G4)
-=======
-	if (agreed_gear < UFS_HS_G4)
->>>>>>> d61fe3ad
-		adapt_val = PA_NO_ADAPT;
-#endif
 
 	ret = ufshcd_dme_set(hba,
 			     UIC_ARG_MIB(PA_TXHSADAPTTYPE),
@@ -4115,15 +4106,7 @@
  *
  * Returns 0 on success, non-zero value on failure
  */
-<<<<<<< HEAD
-#if IS_ENABLED(CONFIG_MTK_UFS_DEBUG)
 int ufshcd_uic_change_pwr_mode(struct ufs_hba *hba, u8 mode)
-#else
-static int ufshcd_uic_change_pwr_mode(struct ufs_hba *hba, u8 mode)
-#endif
-=======
-int ufshcd_uic_change_pwr_mode(struct ufs_hba *hba, u8 mode)
->>>>>>> d61fe3ad
 {
 	struct uic_command uic_cmd = {0};
 	int ret;
@@ -4148,13 +4131,7 @@
 out:
 	return ret;
 }
-<<<<<<< HEAD
-#if IS_ENABLED(CONFIG_MTK_UFS_DEBUG)
-EXPORT_SYMBOL(ufshcd_uic_change_pwr_mode);
-#endif
-=======
 EXPORT_SYMBOL_GPL(ufshcd_uic_change_pwr_mode);
->>>>>>> d61fe3ad
 
 int ufshcd_link_recovery(struct ufs_hba *hba)
 {
