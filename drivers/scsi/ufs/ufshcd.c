/*
 * Universal Flash Storage Host controller driver Core
 *
 * This code is based on drivers/scsi/ufs/ufshcd.c
 * Copyright (C) 2011-2013 Samsung India Software Operations
 * Copyright (c) 2013-2021, The Linux Foundation. All rights reserved.
 *
 * Authors:
 *	Santosh Yaraganavi <santosh.sy@samsung.com>
 *	Vinayak Holikatti <h.vinayak@samsung.com>
 *
 * This program is free software; you can redistribute it and/or
 * modify it under the terms of the GNU General Public License
 * as published by the Free Software Foundation; either version 2
 * of the License, or (at your option) any later version.
 * See the COPYING file in the top-level directory or visit
 * <http://www.gnu.org/licenses/gpl-2.0.html>
 *
 * This program is distributed in the hope that it will be useful,
 * but WITHOUT ANY WARRANTY; without even the implied warranty of
 * MERCHANTABILITY or FITNESS FOR A PARTICULAR PURPOSE.  See the
 * GNU General Public License for more details.
 *
 * This program is provided "AS IS" and "WITH ALL FAULTS" and
 * without warranty of any kind. You are solely responsible for
 * determining the appropriateness of using and distributing
 * the program and assume all risks associated with your exercise
 * of rights with respect to the program, including but not limited
 * to infringement of third party rights, the risks and costs of
 * program errors, damage to or loss of data, programs or equipment,
 * and unavailability or interruption of operations. Under no
 * circumstances will the contributor of this Program be liable for
 * any damages of any kind arising from your use or distribution of
 * this program.
 *
 * The Linux Foundation chooses to take subject only to the GPLv2
 * license terms, and distributes only under these terms.
 */

#include <linux/async.h>
#include <linux/devfreq.h>
#include <linux/nls.h>
#include <linux/of.h>
#include <linux/bitfield.h>
#include <linux/blk-pm.h>
#include <asm/unaligned.h>
#include <linux/blkdev.h>
#include "ufshcd.h"
#include "ufs_quirks.h"
#include "unipro.h"
#include "ufs-sysfs.h"
#include "ufs_bsg.h"
#include "ufshcd-crypto.h"

#define CREATE_TRACE_POINTS
#include <trace/events/ufs.h>

#define UFSHCD_ENABLE_INTRS	(UTP_TRANSFER_REQ_COMPL |\
				 UTP_TASK_REQ_COMPL |\
				 UFSHCD_ERROR_MASK)
#if defined(CONFIG_SCSI_UFSHCD_QTI)
/* UIC command timeout, unit: ms */
#define UIC_CMD_TIMEOUT	999
#else
/* UIC command timeout, unit: ms */
#define UIC_CMD_TIMEOUT	500
#endif

/* NOP OUT retries waiting for NOP IN response */
#define NOP_OUT_RETRIES    10
/* Timeout after 30 msecs if NOP OUT hangs without response */
#define NOP_OUT_TIMEOUT    30 /* msecs */

/* Query request retries */
#define QUERY_REQ_RETRIES 3
/* Query request timeout */
#define QUERY_REQ_TIMEOUT 1500 /* 1.5 seconds */

/* Task management command timeout */
#define TM_CMD_TIMEOUT	100 /* msecs */

/* maximum number of retries for a general UIC command  */
#define UFS_UIC_COMMAND_RETRIES 3

/* maximum number of link-startup retries */
#define DME_LINKSTARTUP_RETRIES 3

/* Maximum retries for Hibern8 enter */
#define UIC_HIBERN8_ENTER_RETRIES 3

/* maximum number of reset retries before giving up */
#define MAX_HOST_RESET_RETRIES 5

/* Expose the flag value from utp_upiu_query.value */
#define MASK_QUERY_UPIU_FLAG_LOC 0xFF

/* Interrupt aggregation default timeout, unit: 40us */
#define INT_AGGR_DEF_TO	0x02

/* default delay of autosuspend: 2000 ms */
#define RPM_AUTOSUSPEND_DELAY_MS 2000

/* Default delay of RPM device flush delayed work */
#define RPM_DEV_FLUSH_RECHECK_WORK_DELAY_MS 5000

/* Default value of wait time before gating device ref clock */
#define UFSHCD_REF_CLK_GATING_WAIT_US 0xFF /* microsecs */

/* Polling time to wait for fDeviceInit  */
#define FDEVICEINIT_COMPL_TIMEOUT 1500 /* millisecs */

#define ufshcd_toggle_vreg(_dev, _vreg, _on)				\
	({                                                              \
		int _ret;                                               \
		if (_on)                                                \
			_ret = ufshcd_enable_vreg(_dev, _vreg);         \
		else                                                    \
			_ret = ufshcd_disable_vreg(_dev, _vreg);        \
		_ret;                                                   \
	})

#define ufshcd_hex_dump(prefix_str, buf, len) do {                       \
	size_t __len = (len);                                            \
	print_hex_dump(KERN_ERR, prefix_str,                             \
		       __len > 4 ? DUMP_PREFIX_OFFSET : DUMP_PREFIX_NONE,\
		       16, 4, buf, __len, false);                        \
} while (0)

int ufshcd_dump_regs(struct ufs_hba *hba, size_t offset, size_t len,
		     const char *prefix)
{
	u32 *regs;
	size_t pos;

	if (offset % 4 != 0 || len % 4 != 0) /* keep readl happy */
		return -EINVAL;

	regs = kzalloc(len, GFP_ATOMIC);
	if (!regs)
		return -ENOMEM;

	for (pos = 0; pos < len; pos += 4)
		regs[pos / 4] = ufshcd_readl(hba, offset + pos);

	ufshcd_hex_dump(prefix, regs, len);
	kfree(regs);

	return 0;
}
EXPORT_SYMBOL_GPL(ufshcd_dump_regs);

enum {
	UFSHCD_MAX_CHANNEL	= 0,
	UFSHCD_MAX_ID		= 1,
	UFSHCD_CMD_PER_LUN	= 32,
	UFSHCD_CAN_QUEUE	= 32,
};

/* UFSHCD states */
enum {
	UFSHCD_STATE_RESET,
	UFSHCD_STATE_ERROR,
	UFSHCD_STATE_OPERATIONAL,
	UFSHCD_STATE_EH_SCHEDULED_FATAL,
	UFSHCD_STATE_EH_SCHEDULED_NON_FATAL,
};

/* UFSHCD error handling flags */
enum {
	UFSHCD_EH_IN_PROGRESS = (1 << 0),
};

/* UFSHCD UIC layer error flags */
enum {
	UFSHCD_UIC_DL_PA_INIT_ERROR = (1 << 0), /* Data link layer error */
	UFSHCD_UIC_DL_NAC_RECEIVED_ERROR = (1 << 1), /* Data link layer error */
	UFSHCD_UIC_DL_TCx_REPLAY_ERROR = (1 << 2), /* Data link layer error */
	UFSHCD_UIC_NL_ERROR = (1 << 3), /* Network layer error */
	UFSHCD_UIC_TL_ERROR = (1 << 4), /* Transport Layer error */
	UFSHCD_UIC_DME_ERROR = (1 << 5), /* DME error */
};

#define ufshcd_set_eh_in_progress(h) \
	((h)->eh_flags |= UFSHCD_EH_IN_PROGRESS)
#define ufshcd_eh_in_progress(h) \
	((h)->eh_flags & UFSHCD_EH_IN_PROGRESS)
#define ufshcd_clear_eh_in_progress(h) \
	((h)->eh_flags &= ~UFSHCD_EH_IN_PROGRESS)

struct ufs_pm_lvl_states ufs_pm_lvl_states[] = {
	{UFS_ACTIVE_PWR_MODE, UIC_LINK_ACTIVE_STATE},
	{UFS_ACTIVE_PWR_MODE, UIC_LINK_HIBERN8_STATE},
	{UFS_SLEEP_PWR_MODE, UIC_LINK_ACTIVE_STATE},
	{UFS_SLEEP_PWR_MODE, UIC_LINK_HIBERN8_STATE},
	{UFS_POWERDOWN_PWR_MODE, UIC_LINK_HIBERN8_STATE},
	{UFS_POWERDOWN_PWR_MODE, UIC_LINK_OFF_STATE},
};

static inline enum ufs_dev_pwr_mode
ufs_get_pm_lvl_to_dev_pwr_mode(enum ufs_pm_level lvl)
{
	return ufs_pm_lvl_states[lvl].dev_state;
}

static inline enum uic_link_state
ufs_get_pm_lvl_to_link_pwr_state(enum ufs_pm_level lvl)
{
	return ufs_pm_lvl_states[lvl].link_state;
}

static inline enum ufs_pm_level
ufs_get_desired_pm_lvl_for_dev_link_state(enum ufs_dev_pwr_mode dev_state,
					enum uic_link_state link_state)
{
	enum ufs_pm_level lvl;

	for (lvl = UFS_PM_LVL_0; lvl < UFS_PM_LVL_MAX; lvl++) {
		if ((ufs_pm_lvl_states[lvl].dev_state == dev_state) &&
			(ufs_pm_lvl_states[lvl].link_state == link_state))
			return lvl;
	}

	/* if no match found, return the level 0 */
	return UFS_PM_LVL_0;
}

static struct ufs_dev_fix ufs_fixups[] = {
	/* UFS cards deviations table */
	UFS_FIX(UFS_VENDOR_MICRON, UFS_ANY_MODEL,
		UFS_DEVICE_QUIRK_DELAY_BEFORE_LPM),
	UFS_FIX(UFS_VENDOR_SAMSUNG, UFS_ANY_MODEL,
		UFS_DEVICE_QUIRK_DELAY_BEFORE_LPM),
	UFS_FIX(UFS_VENDOR_SAMSUNG, UFS_ANY_MODEL,
		UFS_DEVICE_QUIRK_RECOVERY_FROM_DL_NAC_ERRORS),
	UFS_FIX(UFS_VENDOR_SAMSUNG, UFS_ANY_MODEL,
		UFS_DEVICE_QUIRK_HOST_PA_TACTIVATE),
	UFS_FIX(UFS_VENDOR_TOSHIBA, UFS_ANY_MODEL,
		UFS_DEVICE_QUIRK_DELAY_BEFORE_LPM),
	UFS_FIX(UFS_VENDOR_TOSHIBA, "THGLF2G9C8KBADG",
		UFS_DEVICE_QUIRK_PA_TACTIVATE),
	UFS_FIX(UFS_VENDOR_TOSHIBA, "THGLF2G9D8KBADG",
		UFS_DEVICE_QUIRK_PA_TACTIVATE),
	UFS_FIX(UFS_VENDOR_SKHYNIX, UFS_ANY_MODEL,
		UFS_DEVICE_QUIRK_HOST_PA_SAVECONFIGTIME),
	UFS_FIX(UFS_VENDOR_SKHYNIX, "hB8aL1" /*H28U62301AMR*/,
		UFS_DEVICE_QUIRK_HOST_VS_DEBUGSAVECONFIGTIME),
#if defined(CONFIG_SCSI_UFSHCD_QTI)
	UFS_FIX(UFS_VENDOR_SAMSUNG, "KLUEG8UHDB-C2D1",
		UFS_DEVICE_QUIRK_PA_HIBER8TIME),
	UFS_FIX(UFS_VENDOR_SAMSUNG, "KLUDG4UHDB-B2D1",
		UFS_DEVICE_QUIRK_PA_HIBER8TIME),
#endif

	END_FIX
};

static irqreturn_t ufshcd_tmc_handler(struct ufs_hba *hba);
static void ufshcd_async_scan(void *data, async_cookie_t cookie);
static int ufshcd_reset_and_restore(struct ufs_hba *hba);
static int ufshcd_eh_host_reset_handler(struct scsi_cmnd *cmd);
static int ufshcd_clear_tm_cmd(struct ufs_hba *hba, int tag);
static void ufshcd_hba_exit(struct ufs_hba *hba);
static int ufshcd_probe_hba(struct ufs_hba *hba, bool async);
static int __ufshcd_setup_clocks(struct ufs_hba *hba, bool on,
				 bool skip_ref_clk);
static int ufshcd_setup_clocks(struct ufs_hba *hba, bool on);
static inline void ufshcd_add_delay_before_dme_cmd(struct ufs_hba *hba);
static int ufshcd_host_reset_and_restore(struct ufs_hba *hba);
static void ufshcd_resume_clkscaling(struct ufs_hba *hba);
static void ufshcd_suspend_clkscaling(struct ufs_hba *hba);
static void __ufshcd_suspend_clkscaling(struct ufs_hba *hba);
static int ufshcd_scale_clks(struct ufs_hba *hba, bool scale_up);
#if defined(CONFIG_SCSI_UFSHCD_QTI)
static void ufshcd_hba_vreg_set_lpm(struct ufs_hba *hba);
static void ufshcd_hba_vreg_set_hpm(struct ufs_hba *hba);
#endif
static irqreturn_t ufshcd_intr(int irq, void *__hba);
static int ufshcd_change_power_mode(struct ufs_hba *hba,
			     struct ufs_pa_layer_attr *pwr_mode);
static void ufshcd_schedule_eh_work(struct ufs_hba *hba);
static int ufshcd_setup_hba_vreg(struct ufs_hba *hba, bool on);
static int ufshcd_setup_vreg(struct ufs_hba *hba, bool on);
static inline int ufshcd_config_vreg_hpm(struct ufs_hba *hba,
					 struct ufs_vreg *vreg);
static int ufshcd_wb_buf_flush_enable(struct ufs_hba *hba);
static int ufshcd_wb_buf_flush_disable(struct ufs_hba *hba);
int ufshcd_wb_ctrl(struct ufs_hba *hba, bool enable);
static int ufshcd_wb_toggle_flush_during_h8(struct ufs_hba *hba, bool set);
static inline void ufshcd_wb_toggle_flush(struct ufs_hba *hba, bool enable);
#if defined(CONFIG_SCSI_UFSHCD_QTI)
static int ufshcd_set_dev_pwr_mode(struct ufs_hba *hba,
				enum ufs_dev_pwr_mode pwr_mode);
static int ufshcd_config_vreg(struct device *dev,
				struct ufs_vreg *vreg, bool on);
static int ufshcd_enable_vreg(struct device *dev, struct ufs_vreg *vreg);
static int ufshcd_disable_vreg(struct device *dev, struct ufs_vreg *vreg);
#endif
static inline bool ufshcd_valid_tag(struct ufs_hba *hba, int tag)
{
	return tag >= 0 && tag < hba->nutrs;
}

static inline void ufshcd_enable_irq(struct ufs_hba *hba)
{
	if (!hba->is_irq_enabled) {
		enable_irq(hba->irq);
		hba->is_irq_enabled = true;
	}
}

static inline void ufshcd_disable_irq(struct ufs_hba *hba)
{
	if (hba->is_irq_enabled) {
		disable_irq(hba->irq);
		hba->is_irq_enabled = false;
	}
}

static inline void ufshcd_wb_config(struct ufs_hba *hba)
{
	int ret;

	if (!ufshcd_is_wb_allowed(hba))
		return;

	ret = ufshcd_wb_ctrl(hba, true);
	if (ret)
		dev_err(hba->dev, "%s: Enable WB failed: %d\n", __func__, ret);
	else
		dev_info(hba->dev, "%s: Write Booster Configured\n", __func__);
	ret = ufshcd_wb_toggle_flush_during_h8(hba, true);
	if (ret)
		dev_err(hba->dev, "%s: En WB flush during H8: failed: %d\n",
			__func__, ret);
	ufshcd_wb_toggle_flush(hba, true);
}

static void ufshcd_scsi_unblock_requests(struct ufs_hba *hba)
{
	if (atomic_dec_and_test(&hba->scsi_block_reqs_cnt))
		scsi_unblock_requests(hba->host);
}

static void ufshcd_scsi_block_requests(struct ufs_hba *hba)
{
	if (atomic_inc_return(&hba->scsi_block_reqs_cnt) == 1)
		scsi_block_requests(hba->host);
}

static void ufshcd_add_cmd_upiu_trace(struct ufs_hba *hba, unsigned int tag,
		const char *str)
{
	struct utp_upiu_req *rq = hba->lrb[tag].ucd_req_ptr;

	trace_ufshcd_upiu(dev_name(hba->dev), str, &rq->header, &rq->sc.cdb);
}

static void ufshcd_add_query_upiu_trace(struct ufs_hba *hba, unsigned int tag,
		const char *str)
{
	struct utp_upiu_req *rq = hba->lrb[tag].ucd_req_ptr;

	trace_ufshcd_upiu(dev_name(hba->dev), str, &rq->header, &rq->qr);
}

static void ufshcd_add_tm_upiu_trace(struct ufs_hba *hba, unsigned int tag,
		const char *str)
{
	int off = (int)tag - hba->nutrs;
	struct utp_task_req_desc *descp = &hba->utmrdl_base_addr[off];

	trace_ufshcd_upiu(dev_name(hba->dev), str, &descp->req_header,
			&descp->input_param1);
}

static void ufshcd_add_uic_command_trace(struct ufs_hba *hba,
					 struct uic_command *ucmd,
					 const char *str)
{
	u32 cmd;

	if (!trace_ufshcd_uic_command_enabled())
		return;

	if (!strcmp(str, "send"))
		cmd = ucmd->command;
	else
		cmd = ufshcd_readl(hba, REG_UIC_COMMAND);

	trace_ufshcd_uic_command(dev_name(hba->dev), str, cmd,
				 ufshcd_readl(hba, REG_UIC_COMMAND_ARG_1),
				 ufshcd_readl(hba, REG_UIC_COMMAND_ARG_2),
				 ufshcd_readl(hba, REG_UIC_COMMAND_ARG_3));
}

static void ufshcd_add_command_trace(struct ufs_hba *hba,
		unsigned int tag, const char *str)
{
	sector_t lba = -1;
	u8 opcode = 0;
	u32 intr, doorbell;
	struct ufshcd_lrb *lrbp = &hba->lrb[tag];
	struct scsi_cmnd *cmd = lrbp->cmd;
	int transfer_len = -1;

	if (!trace_ufshcd_command_enabled()) {
		/* trace UPIU W/O tracing command */
		if (cmd)
			ufshcd_add_cmd_upiu_trace(hba, tag, str);
		return;
	}

	if (cmd) { /* data phase exists */
		/* trace UPIU also */
		ufshcd_add_cmd_upiu_trace(hba, tag, str);
		opcode = cmd->cmnd[0];
		if ((opcode == READ_10) || (opcode == WRITE_10)) {
			/*
			 * Currently we only fully trace read(10) and write(10)
			 * commands
			 */
			if (cmd->request && cmd->request->bio)
				lba = cmd->request->bio->bi_iter.bi_sector;
			transfer_len = be32_to_cpu(
				lrbp->ucd_req_ptr->sc.exp_data_transfer_len);
		}
	}

	intr = ufshcd_readl(hba, REG_INTERRUPT_STATUS);
	doorbell = ufshcd_readl(hba, REG_UTP_TRANSFER_REQ_DOOR_BELL);
	trace_ufshcd_command(dev_name(hba->dev), str, tag,
				doorbell, transfer_len, intr, lba, opcode);
}

static void ufshcd_print_clk_freqs(struct ufs_hba *hba)
{
	struct ufs_clk_info *clki;
	struct list_head *head = &hba->clk_list_head;

	if (list_empty(head))
		return;

	list_for_each_entry(clki, head, list) {
		if (!IS_ERR_OR_NULL(clki->clk) && clki->min_freq &&
				clki->max_freq)
			dev_err(hba->dev, "clk: %s, rate: %u\n",
					clki->name, clki->curr_freq);
	}
}

static void ufshcd_print_err_hist(struct ufs_hba *hba,
				  struct ufs_err_reg_hist *err_hist,
				  char *err_name)
{
	int i;
	bool found = false;

	for (i = 0; i < UFS_ERR_REG_HIST_LENGTH; i++) {
		int p = (i + err_hist->pos) % UFS_ERR_REG_HIST_LENGTH;

		if (err_hist->tstamp[p] == 0)
			continue;
		dev_err(hba->dev, "%s[%d] = 0x%x at %lld us\n", err_name, p,
			err_hist->reg[p], ktime_to_us(err_hist->tstamp[p]));
		found = true;
	}

	if (!found)
		dev_err(hba->dev, "No record of %s errors\n", err_name);
}

static void ufshcd_print_host_regs(struct ufs_hba *hba)
{
	ufshcd_dump_regs(hba, 0, UFSHCI_REG_SPACE_SIZE, "host_regs: ");

	ufshcd_print_err_hist(hba, &hba->ufs_stats.pa_err, "pa_err");
	ufshcd_print_err_hist(hba, &hba->ufs_stats.dl_err, "dl_err");
	ufshcd_print_err_hist(hba, &hba->ufs_stats.nl_err, "nl_err");
	ufshcd_print_err_hist(hba, &hba->ufs_stats.tl_err, "tl_err");
	ufshcd_print_err_hist(hba, &hba->ufs_stats.dme_err, "dme_err");
	ufshcd_print_err_hist(hba, &hba->ufs_stats.auto_hibern8_err,
			      "auto_hibern8_err");
	ufshcd_print_err_hist(hba, &hba->ufs_stats.fatal_err, "fatal_err");
	ufshcd_print_err_hist(hba, &hba->ufs_stats.link_startup_err,
			      "link_startup_fail");
	ufshcd_print_err_hist(hba, &hba->ufs_stats.resume_err, "resume_fail");
	ufshcd_print_err_hist(hba, &hba->ufs_stats.suspend_err,
			      "suspend_fail");
	ufshcd_print_err_hist(hba, &hba->ufs_stats.dev_reset, "dev_reset");
	ufshcd_print_err_hist(hba, &hba->ufs_stats.host_reset, "host_reset");
	ufshcd_print_err_hist(hba, &hba->ufs_stats.task_abort, "task_abort");

	ufshcd_vops_dbg_register_dump(hba);

	ufshcd_crypto_debug(hba);
}

static
void ufshcd_print_trs(struct ufs_hba *hba, unsigned long bitmap, bool pr_prdt)
{
	struct ufshcd_lrb *lrbp;
	int prdt_length;
	int tag;

	for_each_set_bit(tag, &bitmap, hba->nutrs) {
		lrbp = &hba->lrb[tag];

		dev_err(hba->dev, "UPIU[%d] - issue time %lld us\n",
				tag, ktime_to_us(lrbp->issue_time_stamp));
		dev_err(hba->dev, "UPIU[%d] - complete time %lld us\n",
				tag, ktime_to_us(lrbp->compl_time_stamp));
		dev_err(hba->dev,
			"UPIU[%d] - Transfer Request Descriptor phys@0x%llx\n",
			tag, (u64)lrbp->utrd_dma_addr);

		ufshcd_hex_dump("UPIU TRD: ", lrbp->utr_descriptor_ptr,
				sizeof(struct utp_transfer_req_desc));
		dev_err(hba->dev, "UPIU[%d] - Request UPIU phys@0x%llx\n", tag,
			(u64)lrbp->ucd_req_dma_addr);
		ufshcd_hex_dump("UPIU REQ: ", lrbp->ucd_req_ptr,
				sizeof(struct utp_upiu_req));
		dev_err(hba->dev, "UPIU[%d] - Response UPIU phys@0x%llx\n", tag,
			(u64)lrbp->ucd_rsp_dma_addr);
		ufshcd_hex_dump("UPIU RSP: ", lrbp->ucd_rsp_ptr,
				sizeof(struct utp_upiu_rsp));

		prdt_length =
			le16_to_cpu(lrbp->utr_descriptor_ptr->prd_table_length);
		if (hba->quirks & UFSHCD_QUIRK_PRDT_BYTE_GRAN)
			prdt_length /= hba->sg_entry_size;

		dev_err(hba->dev,
			"UPIU[%d] - PRDT - %d entries  phys@0x%llx\n",
			tag, prdt_length,
			(u64)lrbp->ucd_prdt_dma_addr);

		if (pr_prdt)
			ufshcd_hex_dump("UPIU PRDT: ", lrbp->ucd_prdt_ptr,
				hba->sg_entry_size * prdt_length);
	}
}

static void ufshcd_print_tmrs(struct ufs_hba *hba, unsigned long bitmap)
{
	int tag;

	for_each_set_bit(tag, &bitmap, hba->nutmrs) {
		struct utp_task_req_desc *tmrdp = &hba->utmrdl_base_addr[tag];

		dev_err(hba->dev, "TM[%d] - Task Management Header\n", tag);
		ufshcd_hex_dump("", tmrdp, sizeof(*tmrdp));
	}
}

static void ufshcd_print_host_state(struct ufs_hba *hba)
{
	struct scsi_device *sdev_ufs = hba->sdev_ufs_device;

	dev_err(hba->dev, "UFS Host state=%d\n", hba->ufshcd_state);
	dev_err(hba->dev, "lrb in use=0x%lx, outstanding reqs=0x%lx tasks=0x%lx\n",
		hba->lrb_in_use, hba->outstanding_reqs, hba->outstanding_tasks);
	dev_err(hba->dev, "saved_err=0x%x, saved_uic_err=0x%x\n",
		hba->saved_err, hba->saved_uic_err);
	dev_err(hba->dev, "Device power mode=%d, UIC link state=%d\n",
		hba->curr_dev_pwr_mode, hba->uic_link_state);
	dev_err(hba->dev, "PM in progress=%d, sys. suspended=%d\n",
		hba->pm_op_in_progress, hba->is_sys_suspended);
	dev_err(hba->dev, "Auto BKOPS=%d, Host self-block=%d\n",
		hba->auto_bkops_enabled, hba->host->host_self_blocked);
	dev_err(hba->dev, "Clk gate=%d\n", hba->clk_gating.state);
	dev_err(hba->dev,
		"last_hibern8_exit_tstamp at %lld us, hibern8_exit_cnt=%d\n",
		ktime_to_us(hba->ufs_stats.last_hibern8_exit_tstamp),
		hba->ufs_stats.hibern8_exit_cnt);
	dev_err(hba->dev, "last intr at %lld us, last intr status=0x%x\n",
		ktime_to_us(hba->ufs_stats.last_intr_ts),
		hba->ufs_stats.last_intr_status);
	dev_err(hba->dev, "error handling flags=0x%x, req. abort count=%d\n",
		hba->eh_flags, hba->req_abort_count);
	dev_err(hba->dev, "hba->ufs_version=0x%x, Host capabilities=0x%x, caps=0x%x\n",
		hba->ufs_version, hba->capabilities, hba->caps);
	dev_err(hba->dev, "quirks=0x%x, dev. quirks=0x%x\n", hba->quirks,
		hba->dev_quirks);
	if (sdev_ufs)
		dev_err(hba->dev, "UFS dev info: %.8s %.16s rev %.4s\n",
			sdev_ufs->vendor, sdev_ufs->model, sdev_ufs->rev);

	ufshcd_print_clk_freqs(hba);
}

/**
 * ufshcd_print_pwr_info - print power params as saved in hba
 * power info
 * @hba: per-adapter instance
 */
static void ufshcd_print_pwr_info(struct ufs_hba *hba)
{
	static const char * const names[] = {
		"INVALID MODE",
		"FAST MODE",
		"SLOW_MODE",
		"INVALID MODE",
		"FASTAUTO_MODE",
		"SLOWAUTO_MODE",
		"INVALID MODE",
	};

	dev_err(hba->dev, "%s:[RX, TX]: gear=[%d, %d], lane[%d, %d], pwr[%s, %s], rate = %d\n",
		 __func__,
		 hba->pwr_info.gear_rx, hba->pwr_info.gear_tx,
		 hba->pwr_info.lane_rx, hba->pwr_info.lane_tx,
		 names[hba->pwr_info.pwr_rx],
		 names[hba->pwr_info.pwr_tx],
		 hba->pwr_info.hs_rate);
}

void ufshcd_delay_us(unsigned long us, unsigned long tolerance)
{
	if (!us)
		return;

	if (us < 10)
		udelay(us);
	else
		usleep_range(us, us + tolerance);
}
EXPORT_SYMBOL_GPL(ufshcd_delay_us);

/*
 * ufshcd_wait_for_register - wait for register value to change
 * @hba - per-adapter interface
 * @reg - mmio register offset
 * @mask - mask to apply to read register value
 * @val - wait condition
 * @interval_us - polling interval in microsecs
 * @timeout_ms - timeout in millisecs
 * @can_sleep - perform sleep or just spin
 *
 * Returns -ETIMEDOUT on error, zero on success
 */
int ufshcd_wait_for_register(struct ufs_hba *hba, u32 reg, u32 mask,
				u32 val, unsigned long interval_us,
				unsigned long timeout_ms, bool can_sleep)
{
	int err = 0;
	unsigned long timeout = jiffies + msecs_to_jiffies(timeout_ms);

	/* ignore bits that we don't intend to wait on */
	val = val & mask;

	while ((ufshcd_readl(hba, reg) & mask) != val) {
		if (can_sleep)
			usleep_range(interval_us, interval_us + 50);
		else
			udelay(interval_us);
		if (time_after(jiffies, timeout)) {
			if ((ufshcd_readl(hba, reg) & mask) != val)
				err = -ETIMEDOUT;
			break;
		}
	}

	return err;
}

/**
 * ufshcd_get_intr_mask - Get the interrupt bit mask
 * @hba: Pointer to adapter instance
 *
 * Returns interrupt bit mask per version
 */
static inline u32 ufshcd_get_intr_mask(struct ufs_hba *hba)
{
	u32 intr_mask = 0;

	switch (hba->ufs_version) {
	case UFSHCI_VERSION_10:
		intr_mask = INTERRUPT_MASK_ALL_VER_10;
		break;
	case UFSHCI_VERSION_11:
	case UFSHCI_VERSION_20:
		intr_mask = INTERRUPT_MASK_ALL_VER_11;
		break;
	case UFSHCI_VERSION_21:
	default:
		intr_mask = INTERRUPT_MASK_ALL_VER_21;
		break;
	}

	return intr_mask;
}

/**
 * ufshcd_get_ufs_version - Get the UFS version supported by the HBA
 * @hba: Pointer to adapter instance
 *
 * Returns UFSHCI version supported by the controller
 */
static inline u32 ufshcd_get_ufs_version(struct ufs_hba *hba)
{
	if (hba->quirks & UFSHCD_QUIRK_BROKEN_UFS_HCI_VERSION)
		return ufshcd_vops_get_ufs_hci_version(hba);

	return ufshcd_readl(hba, REG_UFS_VERSION);
}

/**
 * ufshcd_is_device_present - Check if any device connected to
 *			      the host controller
 * @hba: pointer to adapter instance
 *
 * Returns true if device present, false if no device detected
 */
static inline bool ufshcd_is_device_present(struct ufs_hba *hba)
{
	return (ufshcd_readl(hba, REG_CONTROLLER_STATUS) &
						DEVICE_PRESENT) ? true : false;
}

/**
 * ufshcd_get_tr_ocs - Get the UTRD Overall Command Status
 * @lrbp: pointer to local command reference block
 *
 * This function is used to get the OCS field from UTRD
 * Returns the OCS field in the UTRD
 */
static inline int ufshcd_get_tr_ocs(struct ufshcd_lrb *lrbp)
{
	return le32_to_cpu(lrbp->utr_descriptor_ptr->header.dword_2) & MASK_OCS;
}

/**
 * ufshcd_get_tm_free_slot - get a free slot for task management request
 * @hba: per adapter instance
 * @free_slot: pointer to variable with available slot value
 *
 * Get a free tag and lock it until ufshcd_put_tm_slot() is called.
 * Returns 0 if free slot is not available, else return 1 with tag value
 * in @free_slot.
 */
static bool ufshcd_get_tm_free_slot(struct ufs_hba *hba, int *free_slot)
{
	int tag;
	bool ret = false;

	if (!free_slot)
		goto out;

	do {
		tag = find_first_zero_bit(&hba->tm_slots_in_use, hba->nutmrs);
		if (tag >= hba->nutmrs)
			goto out;
	} while (test_and_set_bit_lock(tag, &hba->tm_slots_in_use));

	*free_slot = tag;
	ret = true;
out:
	return ret;
}

static inline void ufshcd_put_tm_slot(struct ufs_hba *hba, int slot)
{
	clear_bit_unlock(slot, &hba->tm_slots_in_use);
}

/**
 * ufshcd_utrl_clear - Clear a bit in UTRLCLR register
 * @hba: per adapter instance
 * @pos: position of the bit to be cleared
 */
static inline void ufshcd_utrl_clear(struct ufs_hba *hba, u32 pos)
{
	if (hba->quirks & UFSHCI_QUIRK_BROKEN_REQ_LIST_CLR)
		ufshcd_writel(hba, (1 << pos), REG_UTP_TRANSFER_REQ_LIST_CLEAR);
	else
		ufshcd_writel(hba, ~(1 << pos),
				REG_UTP_TRANSFER_REQ_LIST_CLEAR);
}

/**
 * ufshcd_utmrl_clear - Clear a bit in UTRMLCLR register
 * @hba: per adapter instance
 * @pos: position of the bit to be cleared
 */
static inline void ufshcd_utmrl_clear(struct ufs_hba *hba, u32 pos)
{
	if (hba->quirks & UFSHCI_QUIRK_BROKEN_REQ_LIST_CLR)
		ufshcd_writel(hba, (1 << pos), REG_UTP_TASK_REQ_LIST_CLEAR);
	else
		ufshcd_writel(hba, ~(1 << pos), REG_UTP_TASK_REQ_LIST_CLEAR);
}

/**
 * ufshcd_outstanding_req_clear - Clear a bit in outstanding request field
 * @hba: per adapter instance
 * @tag: position of the bit to be cleared
 */
static inline void ufshcd_outstanding_req_clear(struct ufs_hba *hba, int tag)
{
	__clear_bit(tag, &hba->outstanding_reqs);
}

/**
 * ufshcd_get_lists_status - Check UCRDY, UTRLRDY and UTMRLRDY
 * @reg: Register value of host controller status
 *
 * Returns integer, 0 on Success and positive value if failed
 */
static inline int ufshcd_get_lists_status(u32 reg)
{
	return !((reg & UFSHCD_STATUS_READY) == UFSHCD_STATUS_READY);
}

/**
 * ufshcd_get_uic_cmd_result - Get the UIC command result
 * @hba: Pointer to adapter instance
 *
 * This function gets the result of UIC command completion
 * Returns 0 on success, non zero value on error
 */
static inline int ufshcd_get_uic_cmd_result(struct ufs_hba *hba)
{
	return ufshcd_readl(hba, REG_UIC_COMMAND_ARG_2) &
	       MASK_UIC_COMMAND_RESULT;
}

/**
 * ufshcd_get_dme_attr_val - Get the value of attribute returned by UIC command
 * @hba: Pointer to adapter instance
 *
 * This function gets UIC command argument3
 * Returns 0 on success, non zero value on error
 */
static inline u32 ufshcd_get_dme_attr_val(struct ufs_hba *hba)
{
	return ufshcd_readl(hba, REG_UIC_COMMAND_ARG_3);
}

/**
 * ufshcd_get_req_rsp - returns the TR response transaction type
 * @ucd_rsp_ptr: pointer to response UPIU
 */
static inline int
ufshcd_get_req_rsp(struct utp_upiu_rsp *ucd_rsp_ptr)
{
	return be32_to_cpu(ucd_rsp_ptr->header.dword_0) >> 24;
}

/**
 * ufshcd_get_rsp_upiu_result - Get the result from response UPIU
 * @ucd_rsp_ptr: pointer to response UPIU
 *
 * This function gets the response status and scsi_status from response UPIU
 * Returns the response result code.
 */
static inline int
ufshcd_get_rsp_upiu_result(struct utp_upiu_rsp *ucd_rsp_ptr)
{
	return be32_to_cpu(ucd_rsp_ptr->header.dword_1) & MASK_RSP_UPIU_RESULT;
}

/*
 * ufshcd_get_rsp_upiu_data_seg_len - Get the data segment length
 *				from response UPIU
 * @ucd_rsp_ptr: pointer to response UPIU
 *
 * Return the data segment length.
 */
static inline unsigned int
ufshcd_get_rsp_upiu_data_seg_len(struct utp_upiu_rsp *ucd_rsp_ptr)
{
	return be32_to_cpu(ucd_rsp_ptr->header.dword_2) &
		MASK_RSP_UPIU_DATA_SEG_LEN;
}

/**
 * ufshcd_is_exception_event - Check if the device raised an exception event
 * @ucd_rsp_ptr: pointer to response UPIU
 *
 * The function checks if the device raised an exception event indicated in
 * the Device Information field of response UPIU.
 *
 * Returns true if exception is raised, false otherwise.
 */
static inline bool ufshcd_is_exception_event(struct utp_upiu_rsp *ucd_rsp_ptr)
{
	return be32_to_cpu(ucd_rsp_ptr->header.dword_2) &
			MASK_RSP_EXCEPTION_EVENT ? true : false;
}

/**
 * ufshcd_reset_intr_aggr - Reset interrupt aggregation values.
 * @hba: per adapter instance
 */
static inline void
ufshcd_reset_intr_aggr(struct ufs_hba *hba)
{
	ufshcd_writel(hba, INT_AGGR_ENABLE |
		      INT_AGGR_COUNTER_AND_TIMER_RESET,
		      REG_UTP_TRANSFER_REQ_INT_AGG_CONTROL);
}

/**
 * ufshcd_config_intr_aggr - Configure interrupt aggregation values.
 * @hba: per adapter instance
 * @cnt: Interrupt aggregation counter threshold
 * @tmout: Interrupt aggregation timeout value
 */
static inline void
ufshcd_config_intr_aggr(struct ufs_hba *hba, u8 cnt, u8 tmout)
{
	ufshcd_writel(hba, INT_AGGR_ENABLE | INT_AGGR_PARAM_WRITE |
		      INT_AGGR_COUNTER_THLD_VAL(cnt) |
		      INT_AGGR_TIMEOUT_VAL(tmout),
		      REG_UTP_TRANSFER_REQ_INT_AGG_CONTROL);
}

/**
 * ufshcd_disable_intr_aggr - Disables interrupt aggregation.
 * @hba: per adapter instance
 */
static inline void ufshcd_disable_intr_aggr(struct ufs_hba *hba)
{
	ufshcd_writel(hba, 0, REG_UTP_TRANSFER_REQ_INT_AGG_CONTROL);
}

/**
 * ufshcd_enable_run_stop_reg - Enable run-stop registers,
 *			When run-stop registers are set to 1, it indicates the
 *			host controller that it can process the requests
 * @hba: per adapter instance
 */
static void ufshcd_enable_run_stop_reg(struct ufs_hba *hba)
{
	ufshcd_writel(hba, UTP_TASK_REQ_LIST_RUN_STOP_BIT,
		      REG_UTP_TASK_REQ_LIST_RUN_STOP);
	ufshcd_writel(hba, UTP_TRANSFER_REQ_LIST_RUN_STOP_BIT,
		      REG_UTP_TRANSFER_REQ_LIST_RUN_STOP);
}

/**
 * ufshcd_hba_start - Start controller initialization sequence
 * @hba: per adapter instance
 */
static inline void ufshcd_hba_start(struct ufs_hba *hba)
{
	u32 val = CONTROLLER_ENABLE;

	if (ufshcd_hba_is_crypto_supported(hba)) {
		ufshcd_crypto_enable(hba);
		val |= CRYPTO_GENERAL_ENABLE;
	}

	ufshcd_writel(hba, val, REG_CONTROLLER_ENABLE);
}

/**
 * ufshcd_is_hba_active - Get controller state
 * @hba: per adapter instance
 *
 * Returns false if controller is active, true otherwise
 */
static inline bool ufshcd_is_hba_active(struct ufs_hba *hba)
{
	return (ufshcd_readl(hba, REG_CONTROLLER_ENABLE) & CONTROLLER_ENABLE)
		? false : true;
}

u32 ufshcd_get_local_unipro_ver(struct ufs_hba *hba)
{
	/* HCI version 1.0 and 1.1 supports UniPro 1.41 */
	if ((hba->ufs_version == UFSHCI_VERSION_10) ||
	    (hba->ufs_version == UFSHCI_VERSION_11))
		return UFS_UNIPRO_VER_1_41;
	else
		return UFS_UNIPRO_VER_1_6;
}
EXPORT_SYMBOL(ufshcd_get_local_unipro_ver);

static bool ufshcd_is_unipro_pa_params_tuning_req(struct ufs_hba *hba)
{
	/*
	 * If both host and device support UniPro ver1.6 or later, PA layer
	 * parameters tuning happens during link startup itself.
	 *
	 * We can manually tune PA layer parameters if either host or device
	 * doesn't support UniPro ver 1.6 or later. But to keep manual tuning
	 * logic simple, we will only do manual tuning if local unipro version
	 * doesn't support ver1.6 or later.
	 */
	if (ufshcd_get_local_unipro_ver(hba) < UFS_UNIPRO_VER_1_6)
		return true;
	else
		return false;
}

/**
 * ufshcd_set_clk_freq - set UFS controller clock frequencies
 * @hba: per adapter instance
 * @scale_up: If True, set max possible frequency othewise set low frequency
 *
 * Returns 0 if successful
 * Returns < 0 for any other errors
 */
static int ufshcd_set_clk_freq(struct ufs_hba *hba, bool scale_up)
{
	int ret = 0;
	struct ufs_clk_info *clki;
	struct list_head *head = &hba->clk_list_head;

	if (list_empty(head))
		goto out;

	list_for_each_entry(clki, head, list) {
		if (!IS_ERR_OR_NULL(clki->clk)) {
			if (scale_up && clki->max_freq) {
				if ((clki->curr_freq == clki->max_freq) ||
				   (!strcmp(clki->name, "core_clk_ice_hw_ctl")))
					continue;

				ret = clk_set_rate(clki->clk, clki->max_freq);
				if (ret) {
					dev_err(hba->dev, "%s: %s clk set rate(%dHz) failed, %d\n",
						__func__, clki->name,
						clki->max_freq, ret);
					break;
				}
				trace_ufshcd_clk_scaling(dev_name(hba->dev),
						"scaled up", clki->name,
						clki->curr_freq,
						clki->max_freq);

				clki->curr_freq = clki->max_freq;

			} else if (!scale_up && clki->min_freq) {
				if ((clki->curr_freq == clki->min_freq) ||
				   (!strcmp(clki->name, "core_clk_ice_hw_ctl")))
					continue;

				ret = clk_set_rate(clki->clk, clki->min_freq);
				if (ret) {
					dev_err(hba->dev, "%s: %s clk set rate(%dHz) failed, %d\n",
						__func__, clki->name,
						clki->min_freq, ret);
					break;
				}
				trace_ufshcd_clk_scaling(dev_name(hba->dev),
						"scaled down", clki->name,
						clki->curr_freq,
						clki->min_freq);
				clki->curr_freq = clki->min_freq;
			}
		}
		dev_dbg(hba->dev, "%s: clk: %s, rate: %lu\n", __func__,
				clki->name, clk_get_rate(clki->clk));
	}

out:
	return ret;
}

/**
 * ufshcd_scale_clks - scale up or scale down UFS controller clocks
 * @hba: per adapter instance
 * @scale_up: True if scaling up and false if scaling down
 *
 * Returns 0 if successful
 * Returns < 0 for any other errors
 */
static int ufshcd_scale_clks(struct ufs_hba *hba, bool scale_up)
{
	int ret = 0;

	ret = ufshcd_vops_clk_scale_notify(hba, scale_up, PRE_CHANGE);
	if (ret)
		return ret;

	ret = ufshcd_set_clk_freq(hba, scale_up);
	if (ret)
		return ret;

	ret = ufshcd_vops_clk_scale_notify(hba, scale_up, POST_CHANGE);
	if (ret) {
		ufshcd_set_clk_freq(hba, !scale_up);
		return ret;
	}

	return ret;
}

/**
 * ufshcd_is_devfreq_scaling_required - check if scaling is required or not
 * @hba: per adapter instance
 * @scale_up: True if scaling up and false if scaling down
 *
 * Returns true if scaling is required, false otherwise.
 */
static bool ufshcd_is_devfreq_scaling_required(struct ufs_hba *hba,
					       bool scale_up)
{
	struct ufs_clk_info *clki;
	struct list_head *head = &hba->clk_list_head;

	if (list_empty(head))
		return false;

	list_for_each_entry(clki, head, list) {
		if (!IS_ERR_OR_NULL(clki->clk)) {
			if (scale_up && clki->max_freq) {
				if (clki->curr_freq == clki->max_freq)
					continue;
				return true;
			} else if (!scale_up && clki->min_freq) {
				if (clki->curr_freq == clki->min_freq)
					continue;
				return true;
			}
		}
	}

	return false;
}

static int ufshcd_wait_for_doorbell_clr(struct ufs_hba *hba,
					u64 wait_timeout_us)
{
	unsigned long flags;
	int ret = 0;
	u32 tm_doorbell;
	u32 tr_doorbell;
	bool timeout = false, do_last_check = false;
	ktime_t start;

	ufshcd_hold(hba, false);
	spin_lock_irqsave(hba->host->host_lock, flags);
	/*
	 * Wait for all the outstanding tasks/transfer requests.
	 * Verify by checking the doorbell registers are clear.
	 */
	start = ktime_get();
	do {
		if (hba->ufshcd_state != UFSHCD_STATE_OPERATIONAL) {
			ret = -EBUSY;
			goto out;
		}

		tm_doorbell = ufshcd_readl(hba, REG_UTP_TASK_REQ_DOOR_BELL);
		tr_doorbell = ufshcd_readl(hba, REG_UTP_TRANSFER_REQ_DOOR_BELL);
		if (!tm_doorbell && !tr_doorbell) {
			timeout = false;
			break;
		} else if (do_last_check) {
			break;
		}

		spin_unlock_irqrestore(hba->host->host_lock, flags);
		schedule();
		if (ktime_to_us(ktime_sub(ktime_get(), start)) >
		    wait_timeout_us) {
			timeout = true;
			/*
			 * We might have scheduled out for long time so make
			 * sure to check if doorbells are cleared by this time
			 * or not.
			 */
			do_last_check = true;
		}
		spin_lock_irqsave(hba->host->host_lock, flags);
	} while (tm_doorbell || tr_doorbell);

	if (timeout) {
		dev_err(hba->dev,
			"%s: timedout waiting for doorbell to clear (tm=0x%x, tr=0x%x)\n",
			__func__, tm_doorbell, tr_doorbell);
		ret = -EBUSY;
	}
out:
	spin_unlock_irqrestore(hba->host->host_lock, flags);
	ufshcd_release(hba);
	return ret;
}

/**
 * ufshcd_scale_gear - scale up/down UFS gear
 * @hba: per adapter instance
 * @scale_up: True for scaling up gear and false for scaling down
 *
 * Returns 0 for success,
 * Returns -EBUSY if scaling can't happen at this time
 * Returns non-zero for any other errors
 */
static int ufshcd_scale_gear(struct ufs_hba *hba, bool scale_up)
{
	#define UFS_MIN_GEAR_TO_SCALE_DOWN	UFS_HS_G1
	int ret = 0;
	struct ufs_pa_layer_attr new_pwr_info;

	if (scale_up) {
		memcpy(&new_pwr_info, &hba->clk_scaling.saved_pwr_info.info,
		       sizeof(struct ufs_pa_layer_attr));
	} else {
		memcpy(&new_pwr_info, &hba->pwr_info,
		       sizeof(struct ufs_pa_layer_attr));

		if (hba->pwr_info.gear_tx > UFS_MIN_GEAR_TO_SCALE_DOWN
		    || hba->pwr_info.gear_rx > UFS_MIN_GEAR_TO_SCALE_DOWN) {
			/* save the current power mode */
			memcpy(&hba->clk_scaling.saved_pwr_info.info,
				&hba->pwr_info,
				sizeof(struct ufs_pa_layer_attr));

			/* scale down gear */
			new_pwr_info.gear_tx = UFS_MIN_GEAR_TO_SCALE_DOWN;
			new_pwr_info.gear_rx = UFS_MIN_GEAR_TO_SCALE_DOWN;
		}
	}

	/* check if the power mode needs to be changed or not? */
	ret = ufshcd_config_pwr_mode(hba, &new_pwr_info);
	if (ret)
		dev_err(hba->dev, "%s: failed err %d, old gear: (tx %d rx %d), new gear: (tx %d rx %d)",
			__func__, ret,
			hba->pwr_info.gear_tx, hba->pwr_info.gear_rx,
			new_pwr_info.gear_tx, new_pwr_info.gear_rx);

	return ret;
}

static int ufshcd_clock_scaling_prepare(struct ufs_hba *hba)
{
	#define DOORBELL_CLR_TOUT_US		(1000 * 1000) /* 1 sec */
	int ret = 0;
	/*
	 * make sure that there are no outstanding requests when
	 * clock scaling is in progress
	 */
	ufshcd_scsi_block_requests(hba);
	down_write(&hba->clk_scaling_lock);
	if (ufshcd_wait_for_doorbell_clr(hba, DOORBELL_CLR_TOUT_US)) {
		ret = -EBUSY;
		up_write(&hba->clk_scaling_lock);
		ufshcd_scsi_unblock_requests(hba);
	}

	return ret;
}

static void ufshcd_clock_scaling_unprepare(struct ufs_hba *hba)
{
	up_write(&hba->clk_scaling_lock);
	ufshcd_scsi_unblock_requests(hba);
}

/**
 * ufshcd_devfreq_scale - scale up/down UFS clocks and gear
 * @hba: per adapter instance
 * @scale_up: True for scaling up and false for scalin down
 *
 * Returns 0 for success,
 * Returns -EBUSY if scaling can't happen at this time
 * Returns non-zero for any other errors
 */
static int ufshcd_devfreq_scale(struct ufs_hba *hba, bool scale_up)
{
	int ret = 0;

	/* let's not get into low power until clock scaling is completed */
	ufshcd_hold(hba, false);

	ret = ufshcd_clock_scaling_prepare(hba);
	if (ret)
		goto out;

	/* scale down the gear before scaling down clocks */
	if (!scale_up) {
		ret = ufshcd_scale_gear(hba, false);
		if (ret)
			goto clk_scaling_unprepare;
	}

	ret = ufshcd_scale_clks(hba, scale_up);
	if (ret)
		goto scale_up_gear;

	/* scale up the gear after scaling up clocks */
	if (scale_up) {
		ret = ufshcd_scale_gear(hba, true);
		if (ret) {
			ufshcd_scale_clks(hba, false);
			goto clk_scaling_unprepare;
		}
	}

	/* Enable Write Booster if we have scaled up else disable it */
	up_write(&hba->clk_scaling_lock);
	ufshcd_wb_ctrl(hba, scale_up);
	down_write(&hba->clk_scaling_lock);

	goto clk_scaling_unprepare;

scale_up_gear:
	if (!scale_up)
		ufshcd_scale_gear(hba, true);
clk_scaling_unprepare:
	ufshcd_clock_scaling_unprepare(hba);
out:
	ufshcd_release(hba);
	return ret;
}

static void ufshcd_clk_scaling_suspend_work(struct work_struct *work)
{
	struct ufs_hba *hba = container_of(work, struct ufs_hba,
					   clk_scaling.suspend_work);
	unsigned long irq_flags;

	spin_lock_irqsave(hba->host->host_lock, irq_flags);
	if (hba->clk_scaling.active_reqs || hba->clk_scaling.is_suspended) {
		spin_unlock_irqrestore(hba->host->host_lock, irq_flags);
		return;
	}
	hba->clk_scaling.is_suspended = true;
	spin_unlock_irqrestore(hba->host->host_lock, irq_flags);

	__ufshcd_suspend_clkscaling(hba);
}

static void ufshcd_clk_scaling_resume_work(struct work_struct *work)
{
	struct ufs_hba *hba = container_of(work, struct ufs_hba,
					   clk_scaling.resume_work);
	unsigned long irq_flags;

	spin_lock_irqsave(hba->host->host_lock, irq_flags);
	if (!hba->clk_scaling.is_suspended) {
		spin_unlock_irqrestore(hba->host->host_lock, irq_flags);
		return;
	}
	hba->clk_scaling.is_suspended = false;
	spin_unlock_irqrestore(hba->host->host_lock, irq_flags);

	devfreq_resume_device(hba->devfreq);
}

static int ufshcd_devfreq_target(struct device *dev,
				unsigned long *freq, u32 flags)
{
	int ret = 0;
	struct ufs_hba *hba = dev_get_drvdata(dev);
	ktime_t start;
	bool scale_up, sched_clk_scaling_suspend_work = false;
	struct list_head *clk_list = &hba->clk_list_head;
	struct ufs_clk_info *clki;
	unsigned long irq_flags;

	if (!ufshcd_is_clkscaling_supported(hba))
		return -EINVAL;

	clki = list_first_entry(&hba->clk_list_head, struct ufs_clk_info, list);
	/* Override with the closest supported frequency */
	*freq = (unsigned long) clk_round_rate(clki->clk, *freq);
	spin_lock_irqsave(hba->host->host_lock, irq_flags);
	if (ufshcd_eh_in_progress(hba)) {
		spin_unlock_irqrestore(hba->host->host_lock, irq_flags);
		return 0;
	}

	if (!hba->clk_scaling.active_reqs)
		sched_clk_scaling_suspend_work = true;

	if (list_empty(clk_list)) {
		spin_unlock_irqrestore(hba->host->host_lock, irq_flags);
		goto out;
	}

	/* Decide based on the rounded-off frequency and update */
	scale_up = (*freq == clki->max_freq) ? true : false;
	if (!scale_up)
		*freq = clki->min_freq;
	/* Update the frequency */
	if (!ufshcd_is_devfreq_scaling_required(hba, scale_up)) {
		spin_unlock_irqrestore(hba->host->host_lock, irq_flags);
		ret = 0;
		goto out; /* no state change required */
	}
	spin_unlock_irqrestore(hba->host->host_lock, irq_flags);

<<<<<<< HEAD
#if defined(CONFIG_SCSI_UFSHCD_QTI)
=======
>>>>>>> 5a490914
	pm_runtime_get_noresume(hba->dev);
	if (!pm_runtime_active(hba->dev)) {
		pm_runtime_put_noidle(hba->dev);
		ret = -EAGAIN;
		goto out;
	}
<<<<<<< HEAD
#endif
	start = ktime_get();
	ret = ufshcd_devfreq_scale(hba, scale_up);
#if defined(CONFIG_SCSI_UFSHCD_QTI)
	pm_runtime_put(hba->dev);
#endif
=======
	start = ktime_get();
	ret = ufshcd_devfreq_scale(hba, scale_up);
	pm_runtime_put(hba->dev);
>>>>>>> 5a490914

	trace_ufshcd_profile_clk_scaling(dev_name(hba->dev),
		(scale_up ? "up" : "down"),
		ktime_to_us(ktime_sub(ktime_get(), start)), ret);

out:
	if (sched_clk_scaling_suspend_work)
		queue_work(hba->clk_scaling.workq,
			   &hba->clk_scaling.suspend_work);

	return ret;
}


static int ufshcd_devfreq_get_dev_status(struct device *dev,
		struct devfreq_dev_status *stat)
{
	struct ufs_hba *hba = dev_get_drvdata(dev);
	struct ufs_clk_scaling *scaling = &hba->clk_scaling;
	unsigned long flags;
	struct list_head *clk_list = &hba->clk_list_head;
	struct ufs_clk_info *clki;
	ktime_t curr_t;

	if (!ufshcd_is_clkscaling_supported(hba))
		return -EINVAL;

	memset(stat, 0, sizeof(*stat));

	spin_lock_irqsave(hba->host->host_lock, flags);
	curr_t = ktime_get();
	if (!scaling->window_start_t)
		goto start_window;

	clki = list_first_entry(clk_list, struct ufs_clk_info, list);
	/*
	 * If current frequency is 0, then the ondemand governor considers
	 * there's no initial frequency set. And it always requests to set
	 * to max. frequency.
	 */
	stat->current_frequency = clki->curr_freq;
	if (scaling->is_busy_started)
		scaling->tot_busy_t += ktime_us_delta(curr_t,
				scaling->busy_start_t);

	stat->total_time = ktime_us_delta(curr_t, scaling->window_start_t);
	stat->busy_time = scaling->tot_busy_t;
start_window:
	scaling->window_start_t = curr_t;
	scaling->tot_busy_t = 0;

	if (hba->outstanding_reqs) {
		scaling->busy_start_t = curr_t;
		scaling->is_busy_started = true;
	} else {
		scaling->busy_start_t = 0;
		scaling->is_busy_started = false;
	}
	spin_unlock_irqrestore(hba->host->host_lock, flags);
	return 0;
}

static int ufshcd_devfreq_init(struct ufs_hba *hba)
{
	struct list_head *clk_list = &hba->clk_list_head;
	struct ufs_clk_info *clki;
	struct devfreq *devfreq;
	int ret;

	/* Skip devfreq if we don't have any clocks in the list */
	if (list_empty(clk_list))
		return 0;

	clki = list_first_entry(clk_list, struct ufs_clk_info, list);
	dev_pm_opp_add(hba->dev, clki->min_freq, 0);
	dev_pm_opp_add(hba->dev, clki->max_freq, 0);

	ufshcd_vops_config_scaling_param(hba, &hba->vps->devfreq_profile,
					 &hba->vps->ondemand_data);
	devfreq = devfreq_add_device(hba->dev,
			&hba->vps->devfreq_profile,
			DEVFREQ_GOV_SIMPLE_ONDEMAND,
			&hba->vps->ondemand_data);
	if (IS_ERR(devfreq)) {
		ret = PTR_ERR(devfreq);
		dev_err(hba->dev, "Unable to register with devfreq %d\n", ret);

		dev_pm_opp_remove(hba->dev, clki->min_freq);
		dev_pm_opp_remove(hba->dev, clki->max_freq);
		return ret;
	}

	hba->devfreq = devfreq;

	return 0;
}

static void ufshcd_devfreq_remove(struct ufs_hba *hba)
{
	struct list_head *clk_list = &hba->clk_list_head;
	struct ufs_clk_info *clki;

	if (!hba->devfreq)
		return;

	devfreq_remove_device(hba->devfreq);
	hba->devfreq = NULL;

	clki = list_first_entry(clk_list, struct ufs_clk_info, list);
	dev_pm_opp_remove(hba->dev, clki->min_freq);
	dev_pm_opp_remove(hba->dev, clki->max_freq);
}

static void __ufshcd_suspend_clkscaling(struct ufs_hba *hba)
{
	unsigned long flags;

	devfreq_suspend_device(hba->devfreq);
	spin_lock_irqsave(hba->host->host_lock, flags);
	hba->clk_scaling.window_start_t = 0;
	spin_unlock_irqrestore(hba->host->host_lock, flags);
}

static void ufshcd_suspend_clkscaling(struct ufs_hba *hba)
{
	unsigned long flags;
	bool suspend = false;

	if (!ufshcd_is_clkscaling_supported(hba))
		return;

	spin_lock_irqsave(hba->host->host_lock, flags);
	if (!hba->clk_scaling.is_suspended) {
		suspend = true;
		hba->clk_scaling.is_suspended = true;
	}
	spin_unlock_irqrestore(hba->host->host_lock, flags);

	if (suspend)
		__ufshcd_suspend_clkscaling(hba);
}

static void ufshcd_resume_clkscaling(struct ufs_hba *hba)
{
	unsigned long flags;
	bool resume = false;

	if (!ufshcd_is_clkscaling_supported(hba))
		return;

	spin_lock_irqsave(hba->host->host_lock, flags);
	if (hba->clk_scaling.is_suspended) {
		resume = true;
		hba->clk_scaling.is_suspended = false;
	}
	spin_unlock_irqrestore(hba->host->host_lock, flags);

	if (resume)
		devfreq_resume_device(hba->devfreq);
}

static ssize_t ufshcd_clkscale_enable_show(struct device *dev,
		struct device_attribute *attr, char *buf)
{
	struct ufs_hba *hba = dev_get_drvdata(dev);

	return snprintf(buf, PAGE_SIZE, "%d\n", hba->clk_scaling.is_allowed);
}

static ssize_t ufshcd_clkscale_enable_store(struct device *dev,
		struct device_attribute *attr, const char *buf, size_t count)
{
	struct ufs_hba *hba = dev_get_drvdata(dev);
	u32 value;
	int err;

	if (kstrtou32(buf, 0, &value))
		return -EINVAL;

	value = !!value;
	if (value == hba->clk_scaling.is_allowed)
		goto out;

	pm_runtime_get_sync(hba->dev);
	ufshcd_hold(hba, false);

	cancel_work_sync(&hba->clk_scaling.suspend_work);
	cancel_work_sync(&hba->clk_scaling.resume_work);

	hba->clk_scaling.is_allowed = value;

	if (value) {
		ufshcd_resume_clkscaling(hba);
	} else {
		ufshcd_suspend_clkscaling(hba);
		err = ufshcd_devfreq_scale(hba, true);
		if (err)
			dev_err(hba->dev, "%s: failed to scale clocks up %d\n",
					__func__, err);
	}

	ufshcd_release(hba);
	pm_runtime_put_sync(hba->dev);
out:
	return count;
}

static void ufshcd_clkscaling_init_sysfs(struct ufs_hba *hba)
{
	hba->clk_scaling.enable_attr.show = ufshcd_clkscale_enable_show;
	hba->clk_scaling.enable_attr.store = ufshcd_clkscale_enable_store;
	sysfs_attr_init(&hba->clk_scaling.enable_attr.attr);
	hba->clk_scaling.enable_attr.attr.name = "clkscale_enable";
	hba->clk_scaling.enable_attr.attr.mode = 0644;
	if (device_create_file(hba->dev, &hba->clk_scaling.enable_attr))
		dev_err(hba->dev, "Failed to create sysfs for clkscale_enable\n");
}

static void ufshcd_ungate_work(struct work_struct *work)
{
	int ret;
	unsigned long flags;
	struct ufs_hba *hba = container_of(work, struct ufs_hba,
			clk_gating.ungate_work);

	cancel_delayed_work_sync(&hba->clk_gating.gate_work);

	spin_lock_irqsave(hba->host->host_lock, flags);
	if (hba->clk_gating.state == CLKS_ON) {
		spin_unlock_irqrestore(hba->host->host_lock, flags);
		goto unblock_reqs;
	}

	spin_unlock_irqrestore(hba->host->host_lock, flags);
#if defined(CONFIG_SCSI_UFSHCD_QTI)
	ufshcd_hba_vreg_set_hpm(hba);
#endif
	ufshcd_setup_clocks(hba, true);

	ufshcd_enable_irq(hba);

	/* Exit from hibern8 */
	if (ufshcd_can_hibern8_during_gating(hba)) {
		/* Prevent gating in this path */
		hba->clk_gating.is_suspended = true;
		if (ufshcd_is_link_hibern8(hba)) {
			ret = ufshcd_uic_hibern8_exit(hba);
			if (ret)
				dev_err(hba->dev, "%s: hibern8 exit failed %d\n",
					__func__, ret);
			else
				ufshcd_set_link_active(hba);
		}
		hba->clk_gating.is_suspended = false;
	}
unblock_reqs:
	ufshcd_scsi_unblock_requests(hba);
}

/**
 * ufshcd_hold - Enable clocks that were gated earlier due to ufshcd_release.
 * Also, exit from hibern8 mode and set the link as active.
 * @hba: per adapter instance
 * @async: This indicates whether caller should ungate clocks asynchronously.
 */
int ufshcd_hold(struct ufs_hba *hba, bool async)
{
	int rc = 0;
	bool flush_result;
	unsigned long flags;

	if (!ufshcd_is_clkgating_allowed(hba))
		goto out;
	spin_lock_irqsave(hba->host->host_lock, flags);
	hba->clk_gating.active_reqs++;

start:
	switch (hba->clk_gating.state) {
	case CLKS_ON:
		/*
		 * Wait for the ungate work to complete if in progress.
		 * Though the clocks may be in ON state, the link could
		 * still be in hibner8 state if hibern8 is allowed
		 * during clock gating.
		 * Make sure we exit hibern8 state also in addition to
		 * clocks being ON.
		 */
		if (ufshcd_can_hibern8_during_gating(hba) &&
		    ufshcd_is_link_hibern8(hba)) {
			if (async) {
				rc = -EAGAIN;
				hba->clk_gating.active_reqs--;
				break;
			}
			spin_unlock_irqrestore(hba->host->host_lock, flags);
			flush_result = flush_work(&hba->clk_gating.ungate_work);
			if (hba->clk_gating.is_suspended && !flush_result)
				goto out;
			spin_lock_irqsave(hba->host->host_lock, flags);
			goto start;
		}
		break;
	case REQ_CLKS_OFF:
		if (cancel_delayed_work(&hba->clk_gating.gate_work)) {
			hba->clk_gating.state = CLKS_ON;
			trace_ufshcd_clk_gating(dev_name(hba->dev),
						hba->clk_gating.state);
			break;
		}
		/*
		 * If we are here, it means gating work is either done or
		 * currently running. Hence, fall through to cancel gating
		 * work and to enable clocks.
		 */
		/* fallthrough */
	case CLKS_OFF:
		hba->clk_gating.state = REQ_CLKS_ON;
		trace_ufshcd_clk_gating(dev_name(hba->dev),
					hba->clk_gating.state);
		if (queue_work(hba->clk_gating.clk_gating_workq,
			       &hba->clk_gating.ungate_work))
			ufshcd_scsi_block_requests(hba);
		/*
		 * fall through to check if we should wait for this
		 * work to be done or not.
		 */
		/* fallthrough */
	case REQ_CLKS_ON:
		if (async) {
			rc = -EAGAIN;
			hba->clk_gating.active_reqs--;
			break;
		}

		spin_unlock_irqrestore(hba->host->host_lock, flags);
		flush_work(&hba->clk_gating.ungate_work);
		/* Make sure state is CLKS_ON before returning */
		spin_lock_irqsave(hba->host->host_lock, flags);
		goto start;
	default:
		dev_err(hba->dev, "%s: clk gating is in invalid state %d\n",
				__func__, hba->clk_gating.state);
		break;
	}
	spin_unlock_irqrestore(hba->host->host_lock, flags);
out:
	return rc;
}
EXPORT_SYMBOL_GPL(ufshcd_hold);

static void ufshcd_gate_work(struct work_struct *work)
{
	struct ufs_hba *hba = container_of(work, struct ufs_hba,
			clk_gating.gate_work.work);
	unsigned long flags;
	int ret;

	spin_lock_irqsave(hba->host->host_lock, flags);
	/*
	 * In case you are here to cancel this work the gating state
	 * would be marked as REQ_CLKS_ON. In this case save time by
	 * skipping the gating work and exit after changing the clock
	 * state to CLKS_ON.
	 */
	if (hba->clk_gating.is_suspended ||
		(hba->clk_gating.state != REQ_CLKS_OFF)) {
		hba->clk_gating.state = CLKS_ON;
		trace_ufshcd_clk_gating(dev_name(hba->dev),
					hba->clk_gating.state);
		goto rel_lock;
	}

	if (hba->clk_gating.active_reqs
		|| hba->ufshcd_state != UFSHCD_STATE_OPERATIONAL
		|| hba->lrb_in_use || hba->outstanding_tasks
		|| hba->active_uic_cmd || hba->uic_async_done)
		goto rel_lock;

	spin_unlock_irqrestore(hba->host->host_lock, flags);

	/* put the link into hibern8 mode before turning off clocks */
	if (ufshcd_can_hibern8_during_gating(hba)) {
		ret = ufshcd_uic_hibern8_enter(hba);
		if (ret) {
			hba->clk_gating.state = CLKS_ON;
			dev_err(hba->dev, "%s: hibern8 enter failed %d\n",
					__func__, ret);
			trace_ufshcd_clk_gating(dev_name(hba->dev),
						hba->clk_gating.state);
			goto out;
		}
		ufshcd_set_link_hibern8(hba);
	}

	ufshcd_disable_irq(hba);

	if (!ufshcd_is_link_active(hba))
		ufshcd_setup_clocks(hba, false);
	else
		/* If link is active, device ref_clk can't be switched off */
		__ufshcd_setup_clocks(hba, false, true);

#if defined(CONFIG_SCSI_UFSHCD_QTI)
	/* Put the host controller in low power mode if possible */
	ufshcd_hba_vreg_set_lpm(hba);
#endif
	/*
	 * In case you are here to cancel this work the gating state
	 * would be marked as REQ_CLKS_ON. In this case keep the state
	 * as REQ_CLKS_ON which would anyway imply that clocks are off
	 * and a request to turn them on is pending. By doing this way,
	 * we keep the state machine in tact and this would ultimately
	 * prevent from doing cancel work multiple times when there are
	 * new requests arriving before the current cancel work is done.
	 */
	spin_lock_irqsave(hba->host->host_lock, flags);
	if (hba->clk_gating.state == REQ_CLKS_OFF) {
		hba->clk_gating.state = CLKS_OFF;
		trace_ufshcd_clk_gating(dev_name(hba->dev),
					hba->clk_gating.state);
	}
rel_lock:
	spin_unlock_irqrestore(hba->host->host_lock, flags);
out:
	return;
}

/* host lock must be held before calling this variant */
static void __ufshcd_release(struct ufs_hba *hba)
{
	if (!ufshcd_is_clkgating_allowed(hba))
		return;

	hba->clk_gating.active_reqs--;

	if (hba->clk_gating.active_reqs || hba->clk_gating.is_suspended ||
	    hba->ufshcd_state != UFSHCD_STATE_OPERATIONAL ||
	    hba->lrb_in_use || hba->outstanding_tasks ||
	    hba->active_uic_cmd || hba->uic_async_done)
		return;

	hba->clk_gating.state = REQ_CLKS_OFF;
	trace_ufshcd_clk_gating(dev_name(hba->dev), hba->clk_gating.state);
	queue_delayed_work(hba->clk_gating.clk_gating_workq,
			   &hba->clk_gating.gate_work,
			   msecs_to_jiffies(hba->clk_gating.delay_ms));
}

void ufshcd_release(struct ufs_hba *hba)
{
	unsigned long flags;

	spin_lock_irqsave(hba->host->host_lock, flags);
	__ufshcd_release(hba);
	spin_unlock_irqrestore(hba->host->host_lock, flags);
}
EXPORT_SYMBOL_GPL(ufshcd_release);

static ssize_t ufshcd_clkgate_delay_show(struct device *dev,
		struct device_attribute *attr, char *buf)
{
	struct ufs_hba *hba = dev_get_drvdata(dev);

	return snprintf(buf, PAGE_SIZE, "%lu\n", hba->clk_gating.delay_ms);
}

static ssize_t ufshcd_clkgate_delay_store(struct device *dev,
		struct device_attribute *attr, const char *buf, size_t count)
{
	struct ufs_hba *hba = dev_get_drvdata(dev);
	unsigned long flags, value;

	if (kstrtoul(buf, 0, &value))
		return -EINVAL;

	spin_lock_irqsave(hba->host->host_lock, flags);
	hba->clk_gating.delay_ms = value;
	spin_unlock_irqrestore(hba->host->host_lock, flags);
	return count;
}

static ssize_t ufshcd_clkgate_enable_show(struct device *dev,
		struct device_attribute *attr, char *buf)
{
	struct ufs_hba *hba = dev_get_drvdata(dev);

	return snprintf(buf, PAGE_SIZE, "%d\n", hba->clk_gating.is_enabled);
}

static ssize_t ufshcd_clkgate_enable_store(struct device *dev,
		struct device_attribute *attr, const char *buf, size_t count)
{
	struct ufs_hba *hba = dev_get_drvdata(dev);
	unsigned long flags;
	u32 value;

	if (kstrtou32(buf, 0, &value))
		return -EINVAL;

	value = !!value;
	if (value == hba->clk_gating.is_enabled)
		goto out;

	if (value) {
		ufshcd_release(hba);
	} else {
		spin_lock_irqsave(hba->host->host_lock, flags);
		hba->clk_gating.active_reqs++;
		spin_unlock_irqrestore(hba->host->host_lock, flags);
	}

	hba->clk_gating.is_enabled = value;
out:
	return count;
}

static void ufshcd_init_clk_scaling(struct ufs_hba *hba)
{
	char wq_name[sizeof("ufs_clkscaling_00")];

	if (!ufshcd_is_clkscaling_supported(hba))
		return;

	INIT_WORK(&hba->clk_scaling.suspend_work,
		  ufshcd_clk_scaling_suspend_work);
	INIT_WORK(&hba->clk_scaling.resume_work,
		  ufshcd_clk_scaling_resume_work);

	snprintf(wq_name, sizeof(wq_name), "ufs_clkscaling_%d",
		 hba->host->host_no);
	hba->clk_scaling.workq = create_singlethread_workqueue(wq_name);

	ufshcd_clkscaling_init_sysfs(hba);
}

static void ufshcd_exit_clk_scaling(struct ufs_hba *hba)
{
	if (!ufshcd_is_clkscaling_supported(hba))
		return;

	destroy_workqueue(hba->clk_scaling.workq);
	ufshcd_devfreq_remove(hba);
}

static void ufshcd_init_clk_gating(struct ufs_hba *hba)
{
	char wq_name[sizeof("ufs_clk_gating_00")];

	if (!ufshcd_is_clkgating_allowed(hba))
		return;

	hba->clk_gating.state = CLKS_ON;

	hba->clk_gating.delay_ms = 150;
	INIT_DELAYED_WORK(&hba->clk_gating.gate_work, ufshcd_gate_work);
	INIT_WORK(&hba->clk_gating.ungate_work, ufshcd_ungate_work);

	snprintf(wq_name, ARRAY_SIZE(wq_name), "ufs_clk_gating_%d",
		 hba->host->host_no);
	hba->clk_gating.clk_gating_workq = alloc_ordered_workqueue(wq_name,
							   WQ_MEM_RECLAIM);

	hba->clk_gating.is_enabled = true;

	hba->clk_gating.delay_attr.show = ufshcd_clkgate_delay_show;
	hba->clk_gating.delay_attr.store = ufshcd_clkgate_delay_store;
	sysfs_attr_init(&hba->clk_gating.delay_attr.attr);
	hba->clk_gating.delay_attr.attr.name = "clkgate_delay_ms";
	hba->clk_gating.delay_attr.attr.mode = 0644;
	if (device_create_file(hba->dev, &hba->clk_gating.delay_attr))
		dev_err(hba->dev, "Failed to create sysfs for clkgate_delay\n");

	hba->clk_gating.enable_attr.show = ufshcd_clkgate_enable_show;
	hba->clk_gating.enable_attr.store = ufshcd_clkgate_enable_store;
	sysfs_attr_init(&hba->clk_gating.enable_attr.attr);
	hba->clk_gating.enable_attr.attr.name = "clkgate_enable";
	hba->clk_gating.enable_attr.attr.mode = 0644;
	if (device_create_file(hba->dev, &hba->clk_gating.enable_attr))
		dev_err(hba->dev, "Failed to create sysfs for clkgate_enable\n");
}

static void ufshcd_exit_clk_gating(struct ufs_hba *hba)
{
	if (!ufshcd_is_clkgating_allowed(hba))
		return;
	device_remove_file(hba->dev, &hba->clk_gating.delay_attr);
	device_remove_file(hba->dev, &hba->clk_gating.enable_attr);
	cancel_work_sync(&hba->clk_gating.ungate_work);
	cancel_delayed_work_sync(&hba->clk_gating.gate_work);
	destroy_workqueue(hba->clk_gating.clk_gating_workq);
}

/* Must be called with host lock acquired */
static void ufshcd_clk_scaling_start_busy(struct ufs_hba *hba)
{
	bool queue_resume_work = false;
	ktime_t curr_t = ktime_get();

	if (!ufshcd_is_clkscaling_supported(hba))
		return;

	if (!hba->clk_scaling.active_reqs++)
		queue_resume_work = true;

	if (!hba->clk_scaling.is_allowed || hba->pm_op_in_progress)
		return;

	if (queue_resume_work)
		queue_work(hba->clk_scaling.workq,
			   &hba->clk_scaling.resume_work);

	if (!hba->clk_scaling.window_start_t) {
		hba->clk_scaling.window_start_t = curr_t;
		hba->clk_scaling.tot_busy_t = 0;
		hba->clk_scaling.is_busy_started = false;
	}

	if (!hba->clk_scaling.is_busy_started) {
		hba->clk_scaling.busy_start_t = curr_t;
		hba->clk_scaling.is_busy_started = true;
	}
}

static void ufshcd_clk_scaling_update_busy(struct ufs_hba *hba)
{
	struct ufs_clk_scaling *scaling = &hba->clk_scaling;

	if (!ufshcd_is_clkscaling_supported(hba))
		return;

	if (!hba->outstanding_reqs && scaling->is_busy_started) {
		scaling->tot_busy_t += ktime_to_us(ktime_sub(ktime_get(),
					scaling->busy_start_t));
		scaling->busy_start_t = 0;
		scaling->is_busy_started = false;
	}
}
/**
 * ufshcd_send_command - Send SCSI or device management commands
 * @hba: per adapter instance
 * @task_tag: Task tag of the command
 */
static inline
void ufshcd_send_command(struct ufs_hba *hba, unsigned int task_tag)
{
	struct ufshcd_lrb *lrbp = &hba->lrb[task_tag];

	lrbp->issue_time_stamp = ktime_get();
	lrbp->compl_time_stamp = ktime_set(0, 0);
	ufshcd_vops_setup_xfer_req(hba, task_tag, (lrbp->cmd ? true : false));
	ufshcd_add_command_trace(hba, task_tag, "send");
	ufshcd_clk_scaling_start_busy(hba);
	__set_bit(task_tag, &hba->outstanding_reqs);
	ufshcd_writel(hba, 1 << task_tag, REG_UTP_TRANSFER_REQ_DOOR_BELL);
	/* Make sure that doorbell is committed immediately */
	wmb();
}

/**
 * ufshcd_copy_sense_data - Copy sense data in case of check condition
 * @lrbp: pointer to local reference block
 */
static inline void ufshcd_copy_sense_data(struct ufshcd_lrb *lrbp)
{
	int len;
	if (lrbp->sense_buffer &&
	    ufshcd_get_rsp_upiu_data_seg_len(lrbp->ucd_rsp_ptr)) {
		int len_to_copy;

		len = be16_to_cpu(lrbp->ucd_rsp_ptr->sr.sense_data_len);
		len_to_copy = min_t(int, UFS_SENSE_SIZE, len);

		memcpy(lrbp->sense_buffer, lrbp->ucd_rsp_ptr->sr.sense_data,
		       len_to_copy);
	}
}

/**
 * ufshcd_copy_query_response() - Copy the Query Response and the data
 * descriptor
 * @hba: per adapter instance
 * @lrbp: pointer to local reference block
 */
static
int ufshcd_copy_query_response(struct ufs_hba *hba, struct ufshcd_lrb *lrbp)
{
	struct ufs_query_res *query_res = &hba->dev_cmd.query.response;

	memcpy(&query_res->upiu_res, &lrbp->ucd_rsp_ptr->qr, QUERY_OSF_SIZE);

	/* Get the descriptor */
	if (hba->dev_cmd.query.descriptor &&
	    lrbp->ucd_rsp_ptr->qr.opcode == UPIU_QUERY_OPCODE_READ_DESC) {
		u8 *descp = (u8 *)lrbp->ucd_rsp_ptr +
				GENERAL_UPIU_REQUEST_SIZE;
		u16 resp_len;
		u16 buf_len;

		/* data segment length */
		resp_len = be32_to_cpu(lrbp->ucd_rsp_ptr->header.dword_2) &
						MASK_QUERY_DATA_SEG_LEN;
		buf_len = be16_to_cpu(
				hba->dev_cmd.query.request.upiu_req.length);
		if (likely(buf_len >= resp_len)) {
			memcpy(hba->dev_cmd.query.descriptor, descp, resp_len);
		} else {
			dev_warn(hba->dev,
				"%s: Response size is bigger than buffer",
				__func__);
			return -EINVAL;
		}
	}

	return 0;
}

/**
 * ufshcd_hba_capabilities - Read controller capabilities
 * @hba: per adapter instance
 */
static inline void ufshcd_hba_capabilities(struct ufs_hba *hba)
{
	hba->capabilities = ufshcd_readl(hba, REG_CONTROLLER_CAPABILITIES);

	/* nutrs and nutmrs are 0 based values */
	hba->nutrs = (hba->capabilities & MASK_TRANSFER_REQUESTS_SLOTS) + 1;
	hba->nutmrs =
	((hba->capabilities & MASK_TASK_MANAGEMENT_REQUEST_SLOTS) >> 16) + 1;
}

/**
 * ufshcd_ready_for_uic_cmd - Check if controller is ready
 *                            to accept UIC commands
 * @hba: per adapter instance
 * Return true on success, else false
 */
static inline bool ufshcd_ready_for_uic_cmd(struct ufs_hba *hba)
{
	if (ufshcd_readl(hba, REG_CONTROLLER_STATUS) & UIC_COMMAND_READY)
		return true;
	else
		return false;
}

/**
 * ufshcd_get_upmcrs - Get the power mode change request status
 * @hba: Pointer to adapter instance
 *
 * This function gets the UPMCRS field of HCS register
 * Returns value of UPMCRS field
 */
static inline u8 ufshcd_get_upmcrs(struct ufs_hba *hba)
{
	return (ufshcd_readl(hba, REG_CONTROLLER_STATUS) >> 8) & 0x7;
}

/**
 * ufshcd_dispatch_uic_cmd - Dispatch UIC commands to unipro layers
 * @hba: per adapter instance
 * @uic_cmd: UIC command
 *
 * Mutex must be held.
 */
static inline void
ufshcd_dispatch_uic_cmd(struct ufs_hba *hba, struct uic_command *uic_cmd)
{
	WARN_ON(hba->active_uic_cmd);

	hba->active_uic_cmd = uic_cmd;

	/* Write Args */
	ufshcd_writel(hba, uic_cmd->argument1, REG_UIC_COMMAND_ARG_1);
	ufshcd_writel(hba, uic_cmd->argument2, REG_UIC_COMMAND_ARG_2);
	ufshcd_writel(hba, uic_cmd->argument3, REG_UIC_COMMAND_ARG_3);

	ufshcd_add_uic_command_trace(hba, uic_cmd, "send");

	/* Write UIC Cmd */
	ufshcd_writel(hba, uic_cmd->command & COMMAND_OPCODE_MASK,
		      REG_UIC_COMMAND);
	/* Ensure that the command is written */
	wmb();
}

/**
 * ufshcd_wait_for_uic_cmd - Wait complectioin of UIC command
 * @hba: per adapter instance
 * @uic_cmd: UIC command
 *
 * Must be called with mutex held.
 * Returns 0 only if success.
 */
static int
ufshcd_wait_for_uic_cmd(struct ufs_hba *hba, struct uic_command *uic_cmd)
{
	int ret;
	unsigned long flags;

	if (wait_for_completion_timeout(&uic_cmd->done,
					msecs_to_jiffies(UIC_CMD_TIMEOUT))) {
		ret = uic_cmd->argument2 & MASK_UIC_COMMAND_RESULT;
	} else {
		ret = -ETIMEDOUT;
		dev_err(hba->dev,
			"uic cmd 0x%x with arg3 0x%x completion timeout\n",
			uic_cmd->command, uic_cmd->argument3);

		if (!uic_cmd->cmd_active) {
			dev_err(hba->dev, "%s: UIC cmd has been completed, return the result\n",
				__func__);
			ret = uic_cmd->argument2 & MASK_UIC_COMMAND_RESULT;
		}
	}

	spin_lock_irqsave(hba->host->host_lock, flags);
	hba->active_uic_cmd = NULL;
	spin_unlock_irqrestore(hba->host->host_lock, flags);

	return ret;
}

/**
 * __ufshcd_send_uic_cmd - Send UIC commands and retrieve the result
 * @hba: per adapter instance
 * @uic_cmd: UIC command
 * @completion: initialize the completion only if this is set to true
 *
 * Identical to ufshcd_send_uic_cmd() expect mutex. Must be called
 * with mutex held and host_lock locked.
 * Returns 0 only if success.
 */
static int
__ufshcd_send_uic_cmd(struct ufs_hba *hba, struct uic_command *uic_cmd,
		      bool completion)
{
	if (!ufshcd_ready_for_uic_cmd(hba)) {
		dev_err(hba->dev,
			"Controller not ready to accept UIC commands\n");
		return -EIO;
	}

	if (completion)
		init_completion(&uic_cmd->done);

	uic_cmd->cmd_active = 1;
	ufshcd_dispatch_uic_cmd(hba, uic_cmd);

	return 0;
}

/**
 * ufshcd_send_uic_cmd - Send UIC commands and retrieve the result
 * @hba: per adapter instance
 * @uic_cmd: UIC command
 *
 * Returns 0 only if success.
 */
int ufshcd_send_uic_cmd(struct ufs_hba *hba, struct uic_command *uic_cmd)
{
	int ret;
	unsigned long flags;

	ufshcd_hold(hba, false);
	mutex_lock(&hba->uic_cmd_mutex);
	ufshcd_add_delay_before_dme_cmd(hba);

	spin_lock_irqsave(hba->host->host_lock, flags);
	ret = __ufshcd_send_uic_cmd(hba, uic_cmd, true);
	spin_unlock_irqrestore(hba->host->host_lock, flags);
	if (!ret)
		ret = ufshcd_wait_for_uic_cmd(hba, uic_cmd);

	mutex_unlock(&hba->uic_cmd_mutex);

	ufshcd_release(hba);
	return ret;
}

/**
 * ufshcd_map_sg - Map scatter-gather list to prdt
 * @hba: per adapter instance
 * @lrbp: pointer to local reference block
 *
 * Returns 0 in case of success, non-zero value in case of failure
 */
static int ufshcd_map_sg(struct ufs_hba *hba, struct ufshcd_lrb *lrbp)
{
	struct ufshcd_sg_entry *prd;
	struct scatterlist *sg;
	struct scsi_cmnd *cmd;
	int sg_segments;
	int i;

	cmd = lrbp->cmd;
	sg_segments = scsi_dma_map(cmd);
	if (sg_segments < 0)
		return sg_segments;

	if (sg_segments) {
		if (hba->quirks & UFSHCD_QUIRK_PRDT_BYTE_GRAN)
			lrbp->utr_descriptor_ptr->prd_table_length =
				cpu_to_le16((u16)(sg_segments *
						  hba->sg_entry_size));
		else
			lrbp->utr_descriptor_ptr->prd_table_length =
				cpu_to_le16((u16) (sg_segments));

		prd = (struct ufshcd_sg_entry *)lrbp->ucd_prdt_ptr;

		scsi_for_each_sg(cmd, sg, sg_segments, i) {
			prd->size =
				cpu_to_le32(((u32) sg_dma_len(sg))-1);
			prd->base_addr =
				cpu_to_le32(lower_32_bits(sg->dma_address));
			prd->upper_addr =
				cpu_to_le32(upper_32_bits(sg->dma_address));
			prd->reserved = 0;
			prd = (void *)prd + hba->sg_entry_size;
		}
	} else {
		lrbp->utr_descriptor_ptr->prd_table_length = 0;
	}

	return ufshcd_map_sg_crypto(hba, lrbp);
}

/**
 * ufshcd_enable_intr - enable interrupts
 * @hba: per adapter instance
 * @intrs: interrupt bits
 */
static void ufshcd_enable_intr(struct ufs_hba *hba, u32 intrs)
{
	u32 set = ufshcd_readl(hba, REG_INTERRUPT_ENABLE);

	if (hba->ufs_version == UFSHCI_VERSION_10) {
		u32 rw;
		rw = set & INTERRUPT_MASK_RW_VER_10;
		set = rw | ((set ^ intrs) & intrs);
	} else {
		set |= intrs;
	}

	ufshcd_writel(hba, set, REG_INTERRUPT_ENABLE);
}

/**
 * ufshcd_disable_intr - disable interrupts
 * @hba: per adapter instance
 * @intrs: interrupt bits
 */
static void ufshcd_disable_intr(struct ufs_hba *hba, u32 intrs)
{
	u32 set = ufshcd_readl(hba, REG_INTERRUPT_ENABLE);

	if (hba->ufs_version == UFSHCI_VERSION_10) {
		u32 rw;
		rw = (set & INTERRUPT_MASK_RW_VER_10) &
			~(intrs & INTERRUPT_MASK_RW_VER_10);
		set = rw | ((set & intrs) & ~INTERRUPT_MASK_RW_VER_10);

	} else {
		set &= ~intrs;
	}

	ufshcd_writel(hba, set, REG_INTERRUPT_ENABLE);
}

/**
 * ufshcd_prepare_req_desc_hdr() - Fills the requests header
 * descriptor according to request
 * @lrbp: pointer to local reference block
 * @upiu_flags: flags required in the header
 * @cmd_dir: requests data direction
 */
static void ufshcd_prepare_req_desc_hdr(struct ufshcd_lrb *lrbp,
			u32 *upiu_flags, enum dma_data_direction cmd_dir)
{
	struct utp_transfer_req_desc *req_desc = lrbp->utr_descriptor_ptr;
	u32 data_direction;
	u32 dword_0;

	if (cmd_dir == DMA_FROM_DEVICE) {
		data_direction = UTP_DEVICE_TO_HOST;
		*upiu_flags = UPIU_CMD_FLAGS_READ;
	} else if (cmd_dir == DMA_TO_DEVICE) {
		data_direction = UTP_HOST_TO_DEVICE;
		*upiu_flags = UPIU_CMD_FLAGS_WRITE;
	} else {
		data_direction = UTP_NO_DATA_TRANSFER;
		*upiu_flags = UPIU_CMD_FLAGS_NONE;
	}

	dword_0 = data_direction | (lrbp->command_type
				<< UPIU_COMMAND_TYPE_OFFSET);
	if (lrbp->intr_cmd)
		dword_0 |= UTP_REQ_DESC_INT_CMD;

	/* Transfer request descriptor header fields */
	if (ufshcd_lrbp_crypto_enabled(lrbp)) {
#if IS_ENABLED(CONFIG_SCSI_UFS_CRYPTO)
		dword_0 |= UTP_REQ_DESC_CRYPTO_ENABLE_CMD;
		dword_0 |= lrbp->crypto_key_slot;
		req_desc->header.dword_1 =
			cpu_to_le32(lower_32_bits(lrbp->data_unit_num));
		req_desc->header.dword_3 =
			cpu_to_le32(upper_32_bits(lrbp->data_unit_num));
#endif /* CONFIG_SCSI_UFS_CRYPTO */
	} else {
		/* dword_1 and dword_3 are reserved, hence they are set to 0 */
		req_desc->header.dword_1 = 0;
		req_desc->header.dword_3 = 0;
	}

	req_desc->header.dword_0 = cpu_to_le32(dword_0);

	/*
	 * assigning invalid value for command status. Controller
	 * updates OCS on command completion, with the command
	 * status
	 */
	req_desc->header.dword_2 =
		cpu_to_le32(OCS_INVALID_COMMAND_STATUS);

	req_desc->prd_table_length = 0;
}

/**
 * ufshcd_prepare_utp_scsi_cmd_upiu() - fills the utp_transfer_req_desc,
 * for scsi commands
 * @lrbp: local reference block pointer
 * @upiu_flags: flags
 */
static
void ufshcd_prepare_utp_scsi_cmd_upiu(struct ufshcd_lrb *lrbp, u32 upiu_flags)
{
	struct utp_upiu_req *ucd_req_ptr = lrbp->ucd_req_ptr;
	unsigned short cdb_len;

	/* command descriptor fields */
	ucd_req_ptr->header.dword_0 = UPIU_HEADER_DWORD(
				UPIU_TRANSACTION_COMMAND, upiu_flags,
				lrbp->lun, lrbp->task_tag);
	ucd_req_ptr->header.dword_1 = UPIU_HEADER_DWORD(
				UPIU_COMMAND_SET_TYPE_SCSI, 0, 0, 0);

	/* Total EHS length and Data segment length will be zero */
	ucd_req_ptr->header.dword_2 = 0;

	ucd_req_ptr->sc.exp_data_transfer_len =
		cpu_to_be32(lrbp->cmd->sdb.length);

	cdb_len = min_t(unsigned short, lrbp->cmd->cmd_len, UFS_CDB_SIZE);
	memset(ucd_req_ptr->sc.cdb, 0, UFS_CDB_SIZE);
	memcpy(ucd_req_ptr->sc.cdb, lrbp->cmd->cmnd, cdb_len);

	memset(lrbp->ucd_rsp_ptr, 0, sizeof(struct utp_upiu_rsp));
}

/**
 * ufshcd_prepare_utp_query_req_upiu() - fills the utp_transfer_req_desc,
 * for query requsts
 * @hba: UFS hba
 * @lrbp: local reference block pointer
 * @upiu_flags: flags
 */
static void ufshcd_prepare_utp_query_req_upiu(struct ufs_hba *hba,
				struct ufshcd_lrb *lrbp, u32 upiu_flags)
{
	struct utp_upiu_req *ucd_req_ptr = lrbp->ucd_req_ptr;
	struct ufs_query *query = &hba->dev_cmd.query;
	u16 len = be16_to_cpu(query->request.upiu_req.length);

	/* Query request header */
	ucd_req_ptr->header.dword_0 = UPIU_HEADER_DWORD(
			UPIU_TRANSACTION_QUERY_REQ, upiu_flags,
			lrbp->lun, lrbp->task_tag);
	ucd_req_ptr->header.dword_1 = UPIU_HEADER_DWORD(
			0, query->request.query_func, 0, 0);

	/* Data segment length only need for WRITE_DESC */
	if (query->request.upiu_req.opcode == UPIU_QUERY_OPCODE_WRITE_DESC)
		ucd_req_ptr->header.dword_2 =
			UPIU_HEADER_DWORD(0, 0, (len >> 8), (u8)len);
	else
		ucd_req_ptr->header.dword_2 = 0;

	/* Copy the Query Request buffer as is */
	memcpy(&ucd_req_ptr->qr, &query->request.upiu_req,
			QUERY_OSF_SIZE);

	/* Copy the Descriptor */
	if (query->request.upiu_req.opcode == UPIU_QUERY_OPCODE_WRITE_DESC)
		memcpy(ucd_req_ptr + 1, query->descriptor, len);

	memset(lrbp->ucd_rsp_ptr, 0, sizeof(struct utp_upiu_rsp));
}

static inline void ufshcd_prepare_utp_nop_upiu(struct ufshcd_lrb *lrbp)
{
	struct utp_upiu_req *ucd_req_ptr = lrbp->ucd_req_ptr;

	memset(ucd_req_ptr, 0, sizeof(struct utp_upiu_req));

	/* command descriptor fields */
	ucd_req_ptr->header.dword_0 =
		UPIU_HEADER_DWORD(
			UPIU_TRANSACTION_NOP_OUT, 0, 0, lrbp->task_tag);
	/* clear rest of the fields of basic header */
	ucd_req_ptr->header.dword_1 = 0;
	ucd_req_ptr->header.dword_2 = 0;

	memset(lrbp->ucd_rsp_ptr, 0, sizeof(struct utp_upiu_rsp));
}

/**
 * ufshcd_comp_devman_upiu - UFS Protocol Information Unit(UPIU)
 *			     for Device Management Purposes
 * @hba: per adapter instance
 * @lrbp: pointer to local reference block
 */
static int ufshcd_comp_devman_upiu(struct ufs_hba *hba, struct ufshcd_lrb *lrbp)
{
	u32 upiu_flags;
	int ret = 0;

	if ((hba->ufs_version == UFSHCI_VERSION_10) ||
	    (hba->ufs_version == UFSHCI_VERSION_11))
		lrbp->command_type = UTP_CMD_TYPE_DEV_MANAGE;
	else
		lrbp->command_type = UTP_CMD_TYPE_UFS_STORAGE;

	ufshcd_prepare_req_desc_hdr(lrbp, &upiu_flags, DMA_NONE);
	if (hba->dev_cmd.type == DEV_CMD_TYPE_QUERY)
		ufshcd_prepare_utp_query_req_upiu(hba, lrbp, upiu_flags);
	else if (hba->dev_cmd.type == DEV_CMD_TYPE_NOP)
		ufshcd_prepare_utp_nop_upiu(lrbp);
	else
		ret = -EINVAL;

	return ret;
}

/**
 * ufshcd_comp_scsi_upiu - UFS Protocol Information Unit(UPIU)
 *			   for SCSI Purposes
 * @hba: per adapter instance
 * @lrbp: pointer to local reference block
 */
static int ufshcd_comp_scsi_upiu(struct ufs_hba *hba, struct ufshcd_lrb *lrbp)
{
	u32 upiu_flags;
	int ret = 0;

	if ((hba->ufs_version == UFSHCI_VERSION_10) ||
	    (hba->ufs_version == UFSHCI_VERSION_11))
		lrbp->command_type = UTP_CMD_TYPE_SCSI;
	else
		lrbp->command_type = UTP_CMD_TYPE_UFS_STORAGE;

	if (likely(lrbp->cmd)) {
		ufshcd_prepare_req_desc_hdr(lrbp, &upiu_flags,
						lrbp->cmd->sc_data_direction);
		ufshcd_prepare_utp_scsi_cmd_upiu(lrbp, upiu_flags);
	} else {
		ret = -EINVAL;
	}

	return ret;
}

/**
 * ufshcd_upiu_wlun_to_scsi_wlun - maps UPIU W-LUN id to SCSI W-LUN ID
 * @upiu_wlun_id: UPIU W-LUN id
 *
 * Returns SCSI W-LUN id
 */
static inline u16 ufshcd_upiu_wlun_to_scsi_wlun(u8 upiu_wlun_id)
{
	return (upiu_wlun_id & ~UFS_UPIU_WLUN_ID) | SCSI_W_LUN_BASE;
}

/**
 * ufshcd_queuecommand - main entry point for SCSI requests
 * @host: SCSI host pointer
 * @cmd: command from SCSI Midlayer
 *
 * Returns 0 for success, non-zero in case of failure
 */
static int ufshcd_queuecommand(struct Scsi_Host *host, struct scsi_cmnd *cmd)
{
	struct ufshcd_lrb *lrbp;
	struct ufs_hba *hba;
	unsigned long flags;
	int tag;
	int err = 0;

	hba = shost_priv(host);

	tag = cmd->request->tag;
	if (!ufshcd_valid_tag(hba, tag)) {
		dev_err(hba->dev,
			"%s: invalid command tag %d: cmd=0x%p, cmd->request=0x%p",
			__func__, tag, cmd, cmd->request);
		BUG();
	}

	if (!down_read_trylock(&hba->clk_scaling_lock))
		return SCSI_MLQUEUE_HOST_BUSY;

	hba->req_abort_count = 0;

	/* acquire the tag to make sure device cmds don't use it */
	if (test_and_set_bit_lock(tag, &hba->lrb_in_use)) {
		/*
		 * Dev manage command in progress, requeue the command.
		 * Requeuing the command helps in cases where the request *may*
		 * find different tag instead of waiting for dev manage command
		 * completion.
		 */
		err = SCSI_MLQUEUE_HOST_BUSY;
		goto out;
	}

	err = ufshcd_hold(hba, true);
	if (err) {
		err = SCSI_MLQUEUE_HOST_BUSY;
		clear_bit_unlock(tag, &hba->lrb_in_use);
		goto out;
	}
	WARN_ON(ufshcd_is_clkgating_allowed(hba) &&
		(hba->clk_gating.state != CLKS_ON));

	lrbp = &hba->lrb[tag];

	WARN_ON(lrbp->cmd);
	lrbp->cmd = cmd;
	lrbp->sense_bufflen = UFS_SENSE_SIZE;
	lrbp->sense_buffer = cmd->sense_buffer;
	lrbp->task_tag = tag;
	lrbp->lun = ufshcd_scsi_to_upiu_lun(cmd->device->lun);
	lrbp->intr_cmd = !ufshcd_is_intr_aggr_allowed(hba) ? true : false;

	err = ufshcd_prepare_lrbp_crypto(hba, cmd, lrbp);
	if (err) {
		ufshcd_release(hba);
		lrbp->cmd = NULL;
		clear_bit_unlock(tag, &hba->lrb_in_use);
		goto out;
	}
	lrbp->req_abort_skip = false;

	ufshcd_comp_scsi_upiu(hba, lrbp);

	err = ufshcd_map_sg(hba, lrbp);
	if (err) {
		ufshcd_release(hba);
		lrbp->cmd = NULL;
		clear_bit_unlock(tag, &hba->lrb_in_use);
		goto out;
	}
	/* Make sure descriptors are ready before ringing the doorbell */
	wmb();

	spin_lock_irqsave(hba->host->host_lock, flags);
	switch (hba->ufshcd_state) {
	case UFSHCD_STATE_OPERATIONAL:
	case UFSHCD_STATE_EH_SCHEDULED_NON_FATAL:
		break;
	case UFSHCD_STATE_EH_SCHEDULED_FATAL:
		/*
		 * pm_runtime_get_sync() is used at error handling preparation
		 * stage. If a scsi cmd, e.g. the SSU cmd, is sent from hba's
		 * PM ops, it can never be finished if we let SCSI layer keep
		 * retrying it, which gets err handler stuck forever. Neither
		 * can we let the scsi cmd pass through, because UFS is in bad
		 * state, the scsi cmd may eventually time out, which will get
		 * err handler blocked for too long. So, just fail the scsi cmd
		 * sent from PM ops, err handler can recover PM error anyways.
		 */
		if (hba->pm_op_in_progress) {
			hba->force_reset = true;
			set_host_byte(cmd, DID_BAD_TARGET);
			goto out_compl_cmd;
		}
		fallthrough;
	case UFSHCD_STATE_RESET:
		err = SCSI_MLQUEUE_HOST_BUSY;
		goto out_compl_cmd;
	case UFSHCD_STATE_ERROR:
		set_host_byte(cmd, DID_ERROR);
		goto out_compl_cmd;
	default:
		dev_WARN_ONCE(hba->dev, 1, "%s: invalid state %d\n",
				__func__, hba->ufshcd_state);
		set_host_byte(cmd, DID_BAD_TARGET);
		goto out_compl_cmd;
	}
	ufshcd_send_command(hba, tag);
	spin_unlock_irqrestore(hba->host->host_lock, flags);
	goto out;

out_compl_cmd:
	scsi_dma_unmap(lrbp->cmd);
	lrbp->cmd = NULL;
	clear_bit_unlock(tag, &hba->lrb_in_use);
	spin_unlock_irqrestore(hba->host->host_lock, flags);
	ufshcd_release(hba);
	if (!err)
		cmd->scsi_done(cmd);
out:
	up_read(&hba->clk_scaling_lock);
	return err;
}

static int ufshcd_compose_dev_cmd(struct ufs_hba *hba,
		struct ufshcd_lrb *lrbp, enum dev_cmd_type cmd_type, int tag)
{
	lrbp->cmd = NULL;
	lrbp->sense_bufflen = 0;
	lrbp->sense_buffer = NULL;
	lrbp->task_tag = tag;
	lrbp->lun = 0; /* device management cmd is not specific to any LUN */
	lrbp->intr_cmd = true; /* No interrupt aggregation */
#if IS_ENABLED(CONFIG_SCSI_UFS_CRYPTO)
	lrbp->crypto_enable = false; /* No crypto operations */
#endif
	hba->dev_cmd.type = cmd_type;

	return ufshcd_comp_devman_upiu(hba, lrbp);
}

static int
ufshcd_clear_cmd(struct ufs_hba *hba, int tag)
{
	int err = 0;
	unsigned long flags;
	u32 mask = 1 << tag;

	/* clear outstanding transaction before retry */
	spin_lock_irqsave(hba->host->host_lock, flags);
	ufshcd_utrl_clear(hba, tag);
	spin_unlock_irqrestore(hba->host->host_lock, flags);

	/*
	 * wait for for h/w to clear corresponding bit in door-bell.
	 * max. wait is 1 sec.
	 */
	err = ufshcd_wait_for_register(hba,
			REG_UTP_TRANSFER_REQ_DOOR_BELL,
			mask, ~mask, 1000, 1000, true);

	return err;
}

static int
ufshcd_check_query_response(struct ufs_hba *hba, struct ufshcd_lrb *lrbp)
{
	struct ufs_query_res *query_res = &hba->dev_cmd.query.response;

	/* Get the UPIU response */
	query_res->response = ufshcd_get_rsp_upiu_result(lrbp->ucd_rsp_ptr) >>
				UPIU_RSP_CODE_OFFSET;
	return query_res->response;
}

/**
 * ufshcd_dev_cmd_completion() - handles device management command responses
 * @hba: per adapter instance
 * @lrbp: pointer to local reference block
 */
static int
ufshcd_dev_cmd_completion(struct ufs_hba *hba, struct ufshcd_lrb *lrbp)
{
	int resp;
	int err = 0;

	hba->ufs_stats.last_hibern8_exit_tstamp = ktime_set(0, 0);
	resp = ufshcd_get_req_rsp(lrbp->ucd_rsp_ptr);

	switch (resp) {
	case UPIU_TRANSACTION_NOP_IN:
		if (hba->dev_cmd.type != DEV_CMD_TYPE_NOP) {
			err = -EINVAL;
			dev_err(hba->dev, "%s: unexpected response %x\n",
					__func__, resp);
		}
		break;
	case UPIU_TRANSACTION_QUERY_RSP:
		err = ufshcd_check_query_response(hba, lrbp);
		if (!err)
			err = ufshcd_copy_query_response(hba, lrbp);
		break;
	case UPIU_TRANSACTION_REJECT_UPIU:
		/* TODO: handle Reject UPIU Response */
		err = -EPERM;
		dev_err(hba->dev, "%s: Reject UPIU not fully implemented\n",
				__func__);
		break;
	default:
		err = -EINVAL;
		dev_err(hba->dev, "%s: Invalid device management cmd response: %x\n",
				__func__, resp);
		break;
	}

	return err;
}

static int ufshcd_wait_for_dev_cmd(struct ufs_hba *hba,
		struct ufshcd_lrb *lrbp, int max_timeout)
{
	int err = 0;
	unsigned long time_left;
	unsigned long flags;

	time_left = wait_for_completion_timeout(hba->dev_cmd.complete,
			msecs_to_jiffies(max_timeout));

	/* Make sure descriptors are ready before ringing the doorbell */
	wmb();
	spin_lock_irqsave(hba->host->host_lock, flags);
	hba->dev_cmd.complete = NULL;
	if (likely(time_left)) {
		err = ufshcd_get_tr_ocs(lrbp);
		if (!err)
			err = ufshcd_dev_cmd_completion(hba, lrbp);
	}
	spin_unlock_irqrestore(hba->host->host_lock, flags);

	if (!time_left) {
		err = -ETIMEDOUT;
		dev_dbg(hba->dev, "%s: dev_cmd request timedout, tag %d\n",
			__func__, lrbp->task_tag);
		if (!ufshcd_clear_cmd(hba, lrbp->task_tag))
			/* successfully cleared the command, retry if needed */
			err = -EAGAIN;
		/*
		 * in case of an error, after clearing the doorbell,
		 * we also need to clear the outstanding_request
		 * field in hba
		 */
		ufshcd_outstanding_req_clear(hba, lrbp->task_tag);
	}

	return err;
}

/**
 * ufshcd_get_dev_cmd_tag - Get device management command tag
 * @hba: per-adapter instance
 * @tag_out: pointer to variable with available slot value
 *
 * Get a free slot and lock it until device management command
 * completes.
 *
 * Returns false if free slot is unavailable for locking, else
 * return true with tag value in @tag.
 */
static bool ufshcd_get_dev_cmd_tag(struct ufs_hba *hba, int *tag_out)
{
	int tag;
	bool ret = false;
	unsigned long tmp;

	if (!tag_out)
		goto out;

	do {
		tmp = ~hba->lrb_in_use;
		tag = find_last_bit(&tmp, hba->nutrs);
		if (tag >= hba->nutrs)
			goto out;
	} while (test_and_set_bit_lock(tag, &hba->lrb_in_use));

	*tag_out = tag;
	ret = true;
out:
	return ret;
}

static inline void ufshcd_put_dev_cmd_tag(struct ufs_hba *hba, int tag)
{
	clear_bit_unlock(tag, &hba->lrb_in_use);
}

/**
 * ufshcd_exec_dev_cmd - API for sending device management requests
 * @hba: UFS hba
 * @cmd_type: specifies the type (NOP, Query...)
 * @timeout: time in seconds
 *
 * NOTE: Since there is only one available tag for device management commands,
 * it is expected you hold the hba->dev_cmd.lock mutex.
 */
static int ufshcd_exec_dev_cmd(struct ufs_hba *hba,
		enum dev_cmd_type cmd_type, int timeout)
{
	struct ufshcd_lrb *lrbp;
	int err;
	int tag;
	struct completion wait;
	unsigned long flags;

	down_read(&hba->clk_scaling_lock);

	/*
	 * Get free slot, sleep if slots are unavailable.
	 * Even though we use wait_event() which sleeps indefinitely,
	 * the maximum wait time is bounded by SCSI request timeout.
	 */
	wait_event(hba->dev_cmd.tag_wq, ufshcd_get_dev_cmd_tag(hba, &tag));

	init_completion(&wait);
	lrbp = &hba->lrb[tag];
	WARN_ON(lrbp->cmd);
	err = ufshcd_compose_dev_cmd(hba, lrbp, cmd_type, tag);
	if (unlikely(err))
		goto out_put_tag;

	hba->dev_cmd.complete = &wait;

	ufshcd_add_query_upiu_trace(hba, tag, "query_send");
	/* Make sure descriptors are ready before ringing the doorbell */
	wmb();
	spin_lock_irqsave(hba->host->host_lock, flags);
	ufshcd_send_command(hba, tag);
	spin_unlock_irqrestore(hba->host->host_lock, flags);

	err = ufshcd_wait_for_dev_cmd(hba, lrbp, timeout);

	ufshcd_add_query_upiu_trace(hba, tag,
			err ? "query_complete_err" : "query_complete");

out_put_tag:
	ufshcd_put_dev_cmd_tag(hba, tag);
	wake_up(&hba->dev_cmd.tag_wq);
	up_read(&hba->clk_scaling_lock);
	return err;
}

/**
 * ufshcd_init_query() - init the query response and request parameters
 * @hba: per-adapter instance
 * @request: address of the request pointer to be initialized
 * @response: address of the response pointer to be initialized
 * @opcode: operation to perform
 * @idn: flag idn to access
 * @index: LU number to access
 * @selector: query/flag/descriptor further identification
 */
static inline void ufshcd_init_query(struct ufs_hba *hba,
		struct ufs_query_req **request, struct ufs_query_res **response,
		enum query_opcode opcode, u8 idn, u8 index, u8 selector)
{
	*request = &hba->dev_cmd.query.request;
	*response = &hba->dev_cmd.query.response;
	memset(*request, 0, sizeof(struct ufs_query_req));
	memset(*response, 0, sizeof(struct ufs_query_res));
	(*request)->upiu_req.opcode = opcode;
	(*request)->upiu_req.idn = idn;
	(*request)->upiu_req.index = index;
	(*request)->upiu_req.selector = selector;
}

static int ufshcd_query_flag_retry(struct ufs_hba *hba,
	enum query_opcode opcode, enum flag_idn idn, u8 index, bool *flag_res)
{
	int ret;
	int retries;

	for (retries = 0; retries < QUERY_REQ_RETRIES; retries++) {
		ret = ufshcd_query_flag(hba, opcode, idn, index, flag_res);
		if (ret)
			dev_dbg(hba->dev,
				"%s: failed with error %d, retries %d\n",
				__func__, ret, retries);
		else
			break;
	}

	if (ret)
		dev_err(hba->dev,
			"%s: query attribute, opcode %d, idn %d, failed with error %d after %d retires\n",
			__func__, opcode, idn, ret, retries);
	return ret;
}

/**
 * ufshcd_query_flag() - API function for sending flag query requests
 * @hba: per-adapter instance
 * @opcode: flag query to perform
 * @idn: flag idn to access
 * @index: flag index to access
 * @flag_res: the flag value after the query request completes
 *
 * Returns 0 for success, non-zero in case of failure
 */
int ufshcd_query_flag(struct ufs_hba *hba, enum query_opcode opcode,
			enum flag_idn idn, u8 index, bool *flag_res)
{
	struct ufs_query_req *request = NULL;
	struct ufs_query_res *response = NULL;
	int err, selector = 0;
	int timeout = QUERY_REQ_TIMEOUT;

	BUG_ON(!hba);

	ufshcd_hold(hba, false);
	mutex_lock(&hba->dev_cmd.lock);
	ufshcd_init_query(hba, &request, &response, opcode, idn, index,
			selector);

	switch (opcode) {
	case UPIU_QUERY_OPCODE_SET_FLAG:
	case UPIU_QUERY_OPCODE_CLEAR_FLAG:
	case UPIU_QUERY_OPCODE_TOGGLE_FLAG:
		request->query_func = UPIU_QUERY_FUNC_STANDARD_WRITE_REQUEST;
		break;
	case UPIU_QUERY_OPCODE_READ_FLAG:
		request->query_func = UPIU_QUERY_FUNC_STANDARD_READ_REQUEST;
		if (!flag_res) {
			/* No dummy reads */
			dev_err(hba->dev, "%s: Invalid argument for read request\n",
					__func__);
			err = -EINVAL;
			goto out_unlock;
		}
		break;
	default:
		dev_err(hba->dev,
			"%s: Expected query flag opcode but got = %d\n",
			__func__, opcode);
		err = -EINVAL;
		goto out_unlock;
	}

	err = ufshcd_exec_dev_cmd(hba, DEV_CMD_TYPE_QUERY, timeout);

	if (err) {
		dev_err(hba->dev,
			"%s: Sending flag query for idn %d failed, err = %d\n",
			__func__, idn, err);
		goto out_unlock;
	}

	if (flag_res)
		*flag_res = (be32_to_cpu(response->upiu_res.value) &
				MASK_QUERY_UPIU_FLAG_LOC) & 0x1;

out_unlock:
	mutex_unlock(&hba->dev_cmd.lock);
	ufshcd_release(hba);
	return err;
}
EXPORT_SYMBOL_GPL(ufshcd_query_flag);

/**
 * ufshcd_query_attr - API function for sending attribute requests
 * @hba: per-adapter instance
 * @opcode: attribute opcode
 * @idn: attribute idn to access
 * @index: index field
 * @selector: selector field
 * @attr_val: the attribute value after the query request completes
 *
 * Returns 0 for success, non-zero in case of failure
*/
int ufshcd_query_attr(struct ufs_hba *hba, enum query_opcode opcode,
		      enum attr_idn idn, u8 index, u8 selector, u32 *attr_val)
{
	struct ufs_query_req *request = NULL;
	struct ufs_query_res *response = NULL;
	int err;

	BUG_ON(!hba);

	ufshcd_hold(hba, false);
	if (!attr_val) {
		dev_err(hba->dev, "%s: attribute value required for opcode 0x%x\n",
				__func__, opcode);
		err = -EINVAL;
		goto out;
	}

	mutex_lock(&hba->dev_cmd.lock);
	ufshcd_init_query(hba, &request, &response, opcode, idn, index,
			selector);

	switch (opcode) {
	case UPIU_QUERY_OPCODE_WRITE_ATTR:
		request->query_func = UPIU_QUERY_FUNC_STANDARD_WRITE_REQUEST;
		request->upiu_req.value = cpu_to_be32(*attr_val);
		break;
	case UPIU_QUERY_OPCODE_READ_ATTR:
		request->query_func = UPIU_QUERY_FUNC_STANDARD_READ_REQUEST;
		break;
	default:
		dev_err(hba->dev, "%s: Expected query attr opcode but got = 0x%.2x\n",
				__func__, opcode);
		err = -EINVAL;
		goto out_unlock;
	}

	err = ufshcd_exec_dev_cmd(hba, DEV_CMD_TYPE_QUERY, QUERY_REQ_TIMEOUT);

	if (err) {
		dev_err(hba->dev, "%s: opcode 0x%.2x for idn %d failed, index %d, err = %d\n",
				__func__, opcode, idn, index, err);
		goto out_unlock;
	}

	*attr_val = be32_to_cpu(response->upiu_res.value);

out_unlock:
	mutex_unlock(&hba->dev_cmd.lock);
out:
	ufshcd_release(hba);
	return err;
}
EXPORT_SYMBOL_GPL(ufshcd_query_attr);

/**
 * ufshcd_query_attr_retry() - API function for sending query
 * attribute with retries
 * @hba: per-adapter instance
 * @opcode: attribute opcode
 * @idn: attribute idn to access
 * @index: index field
 * @selector: selector field
 * @attr_val: the attribute value after the query request
 * completes
 *
 * Returns 0 for success, non-zero in case of failure
*/
static int ufshcd_query_attr_retry(struct ufs_hba *hba,
	enum query_opcode opcode, enum attr_idn idn, u8 index, u8 selector,
	u32 *attr_val)
{
	int ret = 0;
	u32 retries;

	 for (retries = QUERY_REQ_RETRIES; retries > 0; retries--) {
		ret = ufshcd_query_attr(hba, opcode, idn, index,
						selector, attr_val);
		if (ret)
			dev_dbg(hba->dev, "%s: failed with error %d, retries %d\n",
				__func__, ret, retries);
		else
			break;
	}

	if (ret)
		dev_err(hba->dev,
			"%s: query attribute, idn %d, failed with error %d after %d retires\n",
			__func__, idn, ret, QUERY_REQ_RETRIES);
	return ret;
}

static int __ufshcd_query_descriptor(struct ufs_hba *hba,
			enum query_opcode opcode, enum desc_idn idn, u8 index,
			u8 selector, u8 *desc_buf, int *buf_len)
{
	struct ufs_query_req *request = NULL;
	struct ufs_query_res *response = NULL;
	int err;

	BUG_ON(!hba);

	ufshcd_hold(hba, false);
	if (!desc_buf) {
		dev_err(hba->dev, "%s: descriptor buffer required for opcode 0x%x\n",
				__func__, opcode);
		err = -EINVAL;
		goto out;
	}

	if (*buf_len < QUERY_DESC_MIN_SIZE || *buf_len > QUERY_DESC_MAX_SIZE) {
		dev_err(hba->dev, "%s: descriptor buffer size (%d) is out of range\n",
				__func__, *buf_len);
		err = -EINVAL;
		goto out;
	}

	mutex_lock(&hba->dev_cmd.lock);
	ufshcd_init_query(hba, &request, &response, opcode, idn, index,
			selector);
	hba->dev_cmd.query.descriptor = desc_buf;
	request->upiu_req.length = cpu_to_be16(*buf_len);

	switch (opcode) {
	case UPIU_QUERY_OPCODE_WRITE_DESC:
		request->query_func = UPIU_QUERY_FUNC_STANDARD_WRITE_REQUEST;
		break;
	case UPIU_QUERY_OPCODE_READ_DESC:
		request->query_func = UPIU_QUERY_FUNC_STANDARD_READ_REQUEST;
		break;
	default:
		dev_err(hba->dev,
				"%s: Expected query descriptor opcode but got = 0x%.2x\n",
				__func__, opcode);
		err = -EINVAL;
		goto out_unlock;
	}

	err = ufshcd_exec_dev_cmd(hba, DEV_CMD_TYPE_QUERY, QUERY_REQ_TIMEOUT);

	if (err) {
		dev_err(hba->dev, "%s: opcode 0x%.2x for idn %d failed, index %d, err = %d\n",
				__func__, opcode, idn, index, err);
		goto out_unlock;
	}

	*buf_len = be16_to_cpu(response->upiu_res.length);

out_unlock:
	hba->dev_cmd.query.descriptor = NULL;
	mutex_unlock(&hba->dev_cmd.lock);
out:
	ufshcd_release(hba);
	return err;
}

/**
 * ufshcd_query_descriptor_retry - API function for sending descriptor requests
 * @hba: per-adapter instance
 * @opcode: attribute opcode
 * @idn: attribute idn to access
 * @index: index field
 * @selector: selector field
 * @desc_buf: the buffer that contains the descriptor
 * @buf_len: length parameter passed to the device
 *
 * Returns 0 for success, non-zero in case of failure.
 * The buf_len parameter will contain, on return, the length parameter
 * received on the response.
 */
int ufshcd_query_descriptor_retry(struct ufs_hba *hba,
				  enum query_opcode opcode,
				  enum desc_idn idn, u8 index,
				  u8 selector,
				  u8 *desc_buf, int *buf_len)
{
	int err;
	int retries;

	for (retries = QUERY_REQ_RETRIES; retries > 0; retries--) {
		err = __ufshcd_query_descriptor(hba, opcode, idn, index,
						selector, desc_buf, buf_len);
		if (!err || err == -EINVAL)
			break;
	}

	return err;
}
EXPORT_SYMBOL_GPL(ufshcd_query_descriptor_retry);

/**
 * ufshcd_read_desc_length - read the specified descriptor length from header
 * @hba: Pointer to adapter instance
 * @desc_id: descriptor idn value
 * @desc_index: descriptor index
 * @desc_length: pointer to variable to read the length of descriptor
 *
 * Return 0 in case of success, non-zero otherwise
 */
static int ufshcd_read_desc_length(struct ufs_hba *hba,
	enum desc_idn desc_id,
	int desc_index,
	int *desc_length)
{
	int ret;
	u8 header[QUERY_DESC_HDR_SIZE];
	int header_len = QUERY_DESC_HDR_SIZE;

	if (desc_id >= QUERY_DESC_IDN_MAX)
		return -EINVAL;

	ret = ufshcd_query_descriptor_retry(hba, UPIU_QUERY_OPCODE_READ_DESC,
					desc_id, desc_index, 0, header,
					&header_len);

	if (ret) {
		dev_err(hba->dev, "%s: Failed to get descriptor header id %d",
			__func__, desc_id);
		return ret;
	} else if (desc_id != header[QUERY_DESC_DESC_TYPE_OFFSET]) {
		dev_warn(hba->dev, "%s: descriptor header id %d and desc_id %d mismatch",
			__func__, header[QUERY_DESC_DESC_TYPE_OFFSET],
			desc_id);
		ret = -EINVAL;
	}

	*desc_length = header[QUERY_DESC_LENGTH_OFFSET];
	return ret;

}

/**
 * ufshcd_map_desc_id_to_length - map descriptor IDN to its length
 * @hba: Pointer to adapter instance
 * @desc_id: descriptor idn value
 * @desc_len: mapped desc length (out)
 *
 * Return 0 in case of success, non-zero otherwise
 */
int ufshcd_map_desc_id_to_length(struct ufs_hba *hba,
	enum desc_idn desc_id, int *desc_len)
{
	switch (desc_id) {
	case QUERY_DESC_IDN_DEVICE:
		*desc_len = hba->desc_size.dev_desc;
		break;
	case QUERY_DESC_IDN_POWER:
		*desc_len = hba->desc_size.pwr_desc;
		break;
	case QUERY_DESC_IDN_GEOMETRY:
		*desc_len = hba->desc_size.geom_desc;
		break;
	case QUERY_DESC_IDN_CONFIGURATION:
		*desc_len = hba->desc_size.conf_desc;
		break;
	case QUERY_DESC_IDN_UNIT:
		*desc_len = hba->desc_size.unit_desc;
		break;
	case QUERY_DESC_IDN_INTERCONNECT:
		*desc_len = hba->desc_size.interc_desc;
		break;
	case QUERY_DESC_IDN_STRING:
		*desc_len = QUERY_DESC_MAX_SIZE;
		break;
	case QUERY_DESC_IDN_HEALTH:
		*desc_len = hba->desc_size.hlth_desc;
		break;
	case QUERY_DESC_IDN_RFU_0:
	case QUERY_DESC_IDN_RFU_1:
		*desc_len = 0;
		break;
	default:
		*desc_len = 0;
		return -EINVAL;
	}
	return 0;
}
EXPORT_SYMBOL(ufshcd_map_desc_id_to_length);

/**
 * ufshcd_read_desc_param - read the specified descriptor parameter
 * @hba: Pointer to adapter instance
 * @desc_id: descriptor idn value
 * @desc_index: descriptor index
 * @param_offset: offset of the parameter to read
 * @param_read_buf: pointer to buffer where parameter would be read
 * @param_size: sizeof(param_read_buf)
 *
 * Return 0 in case of success, non-zero otherwise
 */
int ufshcd_read_desc_param(struct ufs_hba *hba,
			   enum desc_idn desc_id,
			   int desc_index,
			   u8 param_offset,
			   u8 *param_read_buf,
			   u8 param_size)
{
	int ret;
	u8 *desc_buf;
	int buff_len;
	bool is_kmalloc = true;

	/* Safety check */
	if (desc_id >= QUERY_DESC_IDN_MAX || !param_size)
		return -EINVAL;

	/* Get the max length of descriptor from structure filled up at probe
	 * time.
	 */
	ret = ufshcd_map_desc_id_to_length(hba, desc_id, &buff_len);

	/* Sanity checks */
	if (ret || !buff_len) {
		dev_err(hba->dev, "%s: Failed to get full descriptor length",
			__func__);
		return ret;
	}

	/* Check whether we need temp memory */
	if (param_offset != 0 || param_size < buff_len) {
		desc_buf = kmalloc(buff_len, GFP_KERNEL);
		if (!desc_buf)
			return -ENOMEM;
	} else {
		desc_buf = param_read_buf;
		is_kmalloc = false;
	}

	/* Request for full descriptor */
	ret = ufshcd_query_descriptor_retry(hba, UPIU_QUERY_OPCODE_READ_DESC,
					desc_id, desc_index, 0,
					desc_buf, &buff_len);

	if (ret) {
		dev_err(hba->dev, "%s: Failed reading descriptor. desc_id %d, desc_index %d, param_offset %d, ret %d",
			__func__, desc_id, desc_index, param_offset, ret);
		goto out;
	}

	/* Sanity check */
	if (desc_buf[QUERY_DESC_DESC_TYPE_OFFSET] != desc_id) {
		dev_err(hba->dev, "%s: invalid desc_id %d in descriptor header",
			__func__, desc_buf[QUERY_DESC_DESC_TYPE_OFFSET]);
		ret = -EINVAL;
		goto out;
	}

	/* Check wherher we will not copy more data, than available */
	if (is_kmalloc && param_size > buff_len)
		param_size = buff_len;

	if (is_kmalloc)
		memcpy(param_read_buf, &desc_buf[param_offset], param_size);
out:
	if (is_kmalloc)
		kfree(desc_buf);
	return ret;
}

static inline int ufshcd_read_desc(struct ufs_hba *hba,
				   enum desc_idn desc_id,
				   int desc_index,
				   void *buf,
				   u32 size)
{
	return ufshcd_read_desc_param(hba, desc_id, desc_index, 0, buf, size);
}

static inline int ufshcd_read_power_desc(struct ufs_hba *hba,
					 u8 *buf,
					 u32 size)
{
	return ufshcd_read_desc(hba, QUERY_DESC_IDN_POWER, 0, buf, size);
}

static int ufshcd_read_device_desc(struct ufs_hba *hba, u8 *buf, u32 size)
{
	return ufshcd_read_desc(hba, QUERY_DESC_IDN_DEVICE, 0, buf, size);
}

/**
 * struct uc_string_id - unicode string
 *
 * @len: size of this descriptor inclusive
 * @type: descriptor type
 * @uc: unicode string character
 */
struct uc_string_id {
	u8 len;
	u8 type;
	wchar_t uc[0];
} __packed;

/* replace non-printable or non-ASCII characters with spaces */
static inline char ufshcd_remove_non_printable(u8 ch)
{
	return (ch >= 0x20 && ch <= 0x7e) ? ch : ' ';
}

/**
 * ufshcd_read_string_desc - read string descriptor
 * @hba: pointer to adapter instance
 * @desc_index: descriptor index
 * @buf: pointer to buffer where descriptor would be read,
 *       the caller should free the memory.
 * @ascii: if true convert from unicode to ascii characters
 *         null terminated string.
 *
 * Return:
 * *      string size on success.
 * *      -ENOMEM: on allocation failure
 * *      -EINVAL: on a wrong parameter
 */
int ufshcd_read_string_desc(struct ufs_hba *hba, u8 desc_index,
			    u8 **buf, bool ascii)
{
	struct uc_string_id *uc_str;
	u8 *str;
	int ret;

	if (!buf)
		return -EINVAL;

	uc_str = kzalloc(QUERY_DESC_MAX_SIZE, GFP_KERNEL);
	if (!uc_str)
		return -ENOMEM;

	ret = ufshcd_read_desc(hba, QUERY_DESC_IDN_STRING,
			       desc_index, uc_str,
			       QUERY_DESC_MAX_SIZE);
	if (ret < 0) {
		dev_err(hba->dev, "Reading String Desc failed after %d retries. err = %d\n",
			QUERY_REQ_RETRIES, ret);
		str = NULL;
		goto out;
	}

	if (uc_str->len <= QUERY_DESC_HDR_SIZE) {
		dev_dbg(hba->dev, "String Desc is of zero length\n");
		str = NULL;
		ret = 0;
		goto out;
	}

	if (ascii) {
		ssize_t ascii_len;
		int i;
		/* remove header and divide by 2 to move from UTF16 to UTF8 */
		ascii_len = (uc_str->len - QUERY_DESC_HDR_SIZE) / 2 + 1;
		str = kzalloc(ascii_len, GFP_KERNEL);
		if (!str) {
			ret = -ENOMEM;
			goto out;
		}

		/*
		 * the descriptor contains string in UTF16 format
		 * we need to convert to utf-8 so it can be displayed
		 */
		ret = utf16s_to_utf8s(uc_str->uc,
				      uc_str->len - QUERY_DESC_HDR_SIZE,
				      UTF16_BIG_ENDIAN, str, ascii_len);

		/* replace non-printable or non-ASCII characters with spaces */
		for (i = 0; i < ret; i++)
			str[i] = ufshcd_remove_non_printable(str[i]);

		str[ret++] = '\0';

	} else {
		str = kmemdup(uc_str, uc_str->len, GFP_KERNEL);
		if (!str) {
			ret = -ENOMEM;
			goto out;
		}
		ret = uc_str->len;
	}
out:
	*buf = str;
	kfree(uc_str);
	return ret;
}

/**
 * ufshcd_read_unit_desc_param - read the specified unit descriptor parameter
 * @hba: Pointer to adapter instance
 * @lun: lun id
 * @param_offset: offset of the parameter to read
 * @param_read_buf: pointer to buffer where parameter would be read
 * @param_size: sizeof(param_read_buf)
 *
 * Return 0 in case of success, non-zero otherwise
 */
static inline int ufshcd_read_unit_desc_param(struct ufs_hba *hba,
					      int lun,
					      enum unit_desc_param param_offset,
					      u8 *param_read_buf,
					      u32 param_size)
{
	/*
	 * Unit descriptors are only available for general purpose LUs (LUN id
	 * from 0 to 7) and RPMB Well known LU.
	 */
	if (!ufs_is_valid_unit_desc_lun(lun))
		return -EOPNOTSUPP;

	return ufshcd_read_desc_param(hba, QUERY_DESC_IDN_UNIT, lun,
				      param_offset, param_read_buf, param_size);
}

static int ufshcd_get_ref_clk_gating_wait(struct ufs_hba *hba)
{
	int err = 0;
	u32 gating_wait = UFSHCD_REF_CLK_GATING_WAIT_US;

	if (hba->dev_info.wspecversion >= 0x300) {
		err = ufshcd_query_attr_retry(hba, UPIU_QUERY_OPCODE_READ_ATTR,
				QUERY_ATTR_IDN_REF_CLK_GATING_WAIT_TIME, 0, 0,
				&gating_wait);
		if (err)
			dev_err(hba->dev, "Failed reading bRefClkGatingWait. err = %d, use default %uus\n",
					 err, gating_wait);

		if (gating_wait == 0) {
			gating_wait = UFSHCD_REF_CLK_GATING_WAIT_US;
			dev_err(hba->dev, "Undefined ref clk gating wait time, use default %uus\n",
					 gating_wait);
		}

		hba->dev_info.clk_gating_wait_us = gating_wait;
	}

	return err;
}

/**
 * ufshcd_memory_alloc - allocate memory for host memory space data structures
 * @hba: per adapter instance
 *
 * 1. Allocate DMA memory for Command Descriptor array
 *	Each command descriptor consist of Command UPIU, Response UPIU and PRDT
 * 2. Allocate DMA memory for UTP Transfer Request Descriptor List (UTRDL).
 * 3. Allocate DMA memory for UTP Task Management Request Descriptor List
 *	(UTMRDL)
 * 4. Allocate memory for local reference block(lrb).
 *
 * Returns 0 for success, non-zero in case of failure
 */
static int ufshcd_memory_alloc(struct ufs_hba *hba)
{
	size_t utmrdl_size, utrdl_size, ucdl_size;

	/* Allocate memory for UTP command descriptors */
	ucdl_size = (sizeof_utp_transfer_cmd_desc(hba) * hba->nutrs);
	hba->ucdl_base_addr = dmam_alloc_coherent(hba->dev,
						  ucdl_size,
						  &hba->ucdl_dma_addr,
						  GFP_KERNEL);

	/*
	 * UFSHCI requires UTP command descriptor to be 128 byte aligned.
	 * make sure hba->ucdl_dma_addr is aligned to PAGE_SIZE
	 * if hba->ucdl_dma_addr is aligned to PAGE_SIZE, then it will
	 * be aligned to 128 bytes as well
	 */
	if (!hba->ucdl_base_addr ||
	    WARN_ON(hba->ucdl_dma_addr & (PAGE_SIZE - 1))) {
		dev_err(hba->dev,
			"Command Descriptor Memory allocation failed\n");
		goto out;
	}

	/*
	 * Allocate memory for UTP Transfer descriptors
	 * UFSHCI requires 1024 byte alignment of UTRD
	 */
	utrdl_size = (sizeof(struct utp_transfer_req_desc) * hba->nutrs);
	hba->utrdl_base_addr = dmam_alloc_coherent(hba->dev,
						   utrdl_size,
						   &hba->utrdl_dma_addr,
						   GFP_KERNEL);
	if (!hba->utrdl_base_addr ||
	    WARN_ON(hba->utrdl_dma_addr & (PAGE_SIZE - 1))) {
		dev_err(hba->dev,
			"Transfer Descriptor Memory allocation failed\n");
		goto out;
	}

	/*
	 * Allocate memory for UTP Task Management descriptors
	 * UFSHCI requires 1024 byte alignment of UTMRD
	 */
	utmrdl_size = sizeof(struct utp_task_req_desc) * hba->nutmrs;
	hba->utmrdl_base_addr = dmam_alloc_coherent(hba->dev,
						    utmrdl_size,
						    &hba->utmrdl_dma_addr,
						    GFP_KERNEL);
	if (!hba->utmrdl_base_addr ||
	    WARN_ON(hba->utmrdl_dma_addr & (PAGE_SIZE - 1))) {
		dev_err(hba->dev,
		"Task Management Descriptor Memory allocation failed\n");
		goto out;
	}

	/* Allocate memory for local reference block */
	hba->lrb = devm_kcalloc(hba->dev,
				hba->nutrs, sizeof(struct ufshcd_lrb),
				GFP_KERNEL);
	if (!hba->lrb) {
		dev_err(hba->dev, "LRB Memory allocation failed\n");
		goto out;
	}
	return 0;
out:
	return -ENOMEM;
}

/**
 * ufshcd_host_memory_configure - configure local reference block with
 *				memory offsets
 * @hba: per adapter instance
 *
 * Configure Host memory space
 * 1. Update Corresponding UTRD.UCDBA and UTRD.UCDBAU with UCD DMA
 * address.
 * 2. Update each UTRD with Response UPIU offset, Response UPIU length
 * and PRDT offset.
 * 3. Save the corresponding addresses of UTRD, UCD.CMD, UCD.RSP and UCD.PRDT
 * into local reference block.
 */
static void ufshcd_host_memory_configure(struct ufs_hba *hba)
{
	struct utp_transfer_cmd_desc *cmd_descp;
	struct utp_transfer_req_desc *utrdlp;
	dma_addr_t cmd_desc_dma_addr;
	dma_addr_t cmd_desc_element_addr;
	u16 response_offset;
	u16 prdt_offset;
	int cmd_desc_size;
	int i;

	utrdlp = hba->utrdl_base_addr;
	cmd_descp = hba->ucdl_base_addr;

	response_offset =
		offsetof(struct utp_transfer_cmd_desc, response_upiu);
	prdt_offset =
		offsetof(struct utp_transfer_cmd_desc, prd_table);

	cmd_desc_size = sizeof_utp_transfer_cmd_desc(hba);
	cmd_desc_dma_addr = hba->ucdl_dma_addr;

	for (i = 0; i < hba->nutrs; i++) {
		/* Configure UTRD with command descriptor base address */
		cmd_desc_element_addr =
				(cmd_desc_dma_addr + (cmd_desc_size * i));
		utrdlp[i].command_desc_base_addr_lo =
				cpu_to_le32(lower_32_bits(cmd_desc_element_addr));
		utrdlp[i].command_desc_base_addr_hi =
				cpu_to_le32(upper_32_bits(cmd_desc_element_addr));

		/* Response upiu and prdt offset should be in double words */
		if (hba->quirks & UFSHCD_QUIRK_PRDT_BYTE_GRAN) {
			utrdlp[i].response_upiu_offset =
				cpu_to_le16(response_offset);
			utrdlp[i].prd_table_offset =
				cpu_to_le16(prdt_offset);
			utrdlp[i].response_upiu_length =
				cpu_to_le16(ALIGNED_UPIU_SIZE);
		} else {
			utrdlp[i].response_upiu_offset =
				cpu_to_le16((response_offset >> 2));
			utrdlp[i].prd_table_offset =
				cpu_to_le16((prdt_offset >> 2));
			utrdlp[i].response_upiu_length =
				cpu_to_le16(ALIGNED_UPIU_SIZE >> 2);
		}

		hba->lrb[i].utr_descriptor_ptr = (utrdlp + i);
		hba->lrb[i].utrd_dma_addr = hba->utrdl_dma_addr +
				(i * sizeof(struct utp_transfer_req_desc));
		hba->lrb[i].ucd_req_ptr = (struct utp_upiu_req *)cmd_descp;
		hba->lrb[i].ucd_req_dma_addr = cmd_desc_element_addr;
		hba->lrb[i].ucd_rsp_ptr =
			(struct utp_upiu_rsp *)cmd_descp->response_upiu;
		hba->lrb[i].ucd_rsp_dma_addr = cmd_desc_element_addr +
				response_offset;
		hba->lrb[i].ucd_prdt_ptr =
			(struct ufshcd_sg_entry *)cmd_descp->prd_table;
		hba->lrb[i].ucd_prdt_dma_addr = cmd_desc_element_addr +
				prdt_offset;
		cmd_descp = (void *)cmd_descp + cmd_desc_size;
	}
}

/**
 * ufshcd_dme_link_startup - Notify Unipro to perform link startup
 * @hba: per adapter instance
 *
 * UIC_CMD_DME_LINK_STARTUP command must be issued to Unipro layer,
 * in order to initialize the Unipro link startup procedure.
 * Once the Unipro links are up, the device connected to the controller
 * is detected.
 *
 * Returns 0 on success, non-zero value on failure
 */
static int ufshcd_dme_link_startup(struct ufs_hba *hba)
{
	struct uic_command uic_cmd = {0};
	int ret;

	uic_cmd.command = UIC_CMD_DME_LINK_STARTUP;

	ret = ufshcd_send_uic_cmd(hba, &uic_cmd);
	if (ret)
		dev_dbg(hba->dev,
			"dme-link-startup: error code %d\n", ret);
	return ret;
}
/**
 * ufshcd_dme_reset - UIC command for DME_RESET
 * @hba: per adapter instance
 *
 * DME_RESET command is issued in order to reset UniPro stack.
 * This function now deal with cold reset.
 *
 * Returns 0 on success, non-zero value on failure
 */
static int ufshcd_dme_reset(struct ufs_hba *hba)
{
	struct uic_command uic_cmd = {0};
	int ret;

	uic_cmd.command = UIC_CMD_DME_RESET;

	ret = ufshcd_send_uic_cmd(hba, &uic_cmd);
	if (ret)
		dev_err(hba->dev,
			"dme-reset: error code %d\n", ret);

	return ret;
}

/**
 * ufshcd_dme_enable - UIC command for DME_ENABLE
 * @hba: per adapter instance
 *
 * DME_ENABLE command is issued in order to enable UniPro stack.
 *
 * Returns 0 on success, non-zero value on failure
 */
static int ufshcd_dme_enable(struct ufs_hba *hba)
{
	struct uic_command uic_cmd = {0};
	int ret;

	uic_cmd.command = UIC_CMD_DME_ENABLE;

	ret = ufshcd_send_uic_cmd(hba, &uic_cmd);
	if (ret)
		dev_err(hba->dev,
			"dme-reset: error code %d\n", ret);

	return ret;
}

static inline void ufshcd_add_delay_before_dme_cmd(struct ufs_hba *hba)
{
	#define MIN_DELAY_BEFORE_DME_CMDS_US	1000
	unsigned long min_sleep_time_us;

	if (!(hba->quirks & UFSHCD_QUIRK_DELAY_BEFORE_DME_CMDS))
		return;

	/*
	 * last_dme_cmd_tstamp will be 0 only for 1st call to
	 * this function
	 */
	if (unlikely(!ktime_to_us(hba->last_dme_cmd_tstamp))) {
		min_sleep_time_us = MIN_DELAY_BEFORE_DME_CMDS_US;
	} else {
		unsigned long delta =
			(unsigned long) ktime_to_us(
				ktime_sub(ktime_get(),
				hba->last_dme_cmd_tstamp));

		if (delta < MIN_DELAY_BEFORE_DME_CMDS_US)
			min_sleep_time_us =
				MIN_DELAY_BEFORE_DME_CMDS_US - delta;
		else
			return; /* no more delay required */
	}

	/* allow sleep for extra 50us if needed */
	usleep_range(min_sleep_time_us, min_sleep_time_us + 50);
}

/**
 * ufshcd_dme_set_attr - UIC command for DME_SET, DME_PEER_SET
 * @hba: per adapter instance
 * @attr_sel: uic command argument1
 * @attr_set: attribute set type as uic command argument2
 * @mib_val: setting value as uic command argument3
 * @peer: indicate whether peer or local
 *
 * Returns 0 on success, non-zero value on failure
 */
int ufshcd_dme_set_attr(struct ufs_hba *hba, u32 attr_sel,
			u8 attr_set, u32 mib_val, u8 peer)
{
	struct uic_command uic_cmd = {0};
	static const char *const action[] = {
		"dme-set",
		"dme-peer-set"
	};
	const char *set = action[!!peer];
	int ret;
	int retries = UFS_UIC_COMMAND_RETRIES;

	uic_cmd.command = peer ?
		UIC_CMD_DME_PEER_SET : UIC_CMD_DME_SET;
	uic_cmd.argument1 = attr_sel;
	uic_cmd.argument2 = UIC_ARG_ATTR_TYPE(attr_set);
	uic_cmd.argument3 = mib_val;

	do {
		/* for peer attributes we retry upon failure */
		ret = ufshcd_send_uic_cmd(hba, &uic_cmd);
		if (ret)
			dev_dbg(hba->dev, "%s: attr-id 0x%x val 0x%x error code %d\n",
				set, UIC_GET_ATTR_ID(attr_sel), mib_val, ret);
	} while (ret && peer && --retries);

	if (ret)
		dev_err(hba->dev, "%s: attr-id 0x%x val 0x%x failed %d retries\n",
			set, UIC_GET_ATTR_ID(attr_sel), mib_val,
			UFS_UIC_COMMAND_RETRIES - retries);

	return ret;
}
EXPORT_SYMBOL_GPL(ufshcd_dme_set_attr);

/**
 * ufshcd_dme_get_attr - UIC command for DME_GET, DME_PEER_GET
 * @hba: per adapter instance
 * @attr_sel: uic command argument1
 * @mib_val: the value of the attribute as returned by the UIC command
 * @peer: indicate whether peer or local
 *
 * Returns 0 on success, non-zero value on failure
 */
int ufshcd_dme_get_attr(struct ufs_hba *hba, u32 attr_sel,
			u32 *mib_val, u8 peer)
{
	struct uic_command uic_cmd = {0};
	static const char *const action[] = {
		"dme-get",
		"dme-peer-get"
	};
	const char *get = action[!!peer];
	int ret;
	int retries = UFS_UIC_COMMAND_RETRIES;
	struct ufs_pa_layer_attr orig_pwr_info;
	struct ufs_pa_layer_attr temp_pwr_info;
	bool pwr_mode_change = false;

	if (peer && (hba->quirks & UFSHCD_QUIRK_DME_PEER_ACCESS_AUTO_MODE)) {
		orig_pwr_info = hba->pwr_info;
		temp_pwr_info = orig_pwr_info;

		if (orig_pwr_info.pwr_tx == FAST_MODE ||
		    orig_pwr_info.pwr_rx == FAST_MODE) {
			temp_pwr_info.pwr_tx = FASTAUTO_MODE;
			temp_pwr_info.pwr_rx = FASTAUTO_MODE;
			pwr_mode_change = true;
		} else if (orig_pwr_info.pwr_tx == SLOW_MODE ||
		    orig_pwr_info.pwr_rx == SLOW_MODE) {
			temp_pwr_info.pwr_tx = SLOWAUTO_MODE;
			temp_pwr_info.pwr_rx = SLOWAUTO_MODE;
			pwr_mode_change = true;
		}
		if (pwr_mode_change) {
			ret = ufshcd_change_power_mode(hba, &temp_pwr_info);
			if (ret)
				goto out;
		}
	}

	uic_cmd.command = peer ?
		UIC_CMD_DME_PEER_GET : UIC_CMD_DME_GET;
	uic_cmd.argument1 = attr_sel;

	do {
		/* for peer attributes we retry upon failure */
		ret = ufshcd_send_uic_cmd(hba, &uic_cmd);
		if (ret)
			dev_dbg(hba->dev, "%s: attr-id 0x%x error code %d\n",
				get, UIC_GET_ATTR_ID(attr_sel), ret);
	} while (ret && peer && --retries);

	if (ret)
		dev_err(hba->dev, "%s: attr-id 0x%x failed %d retries\n",
			get, UIC_GET_ATTR_ID(attr_sel),
			UFS_UIC_COMMAND_RETRIES - retries);

	if (mib_val && !ret)
		*mib_val = uic_cmd.argument3;

	if (peer && (hba->quirks & UFSHCD_QUIRK_DME_PEER_ACCESS_AUTO_MODE)
	    && pwr_mode_change)
		ufshcd_change_power_mode(hba, &orig_pwr_info);
out:
	return ret;
}
EXPORT_SYMBOL_GPL(ufshcd_dme_get_attr);

/**
 * ufshcd_uic_pwr_ctrl - executes UIC commands (which affects the link power
 * state) and waits for it to take effect.
 *
 * @hba: per adapter instance
 * @cmd: UIC command to execute
 *
 * DME operations like DME_SET(PA_PWRMODE), DME_HIBERNATE_ENTER &
 * DME_HIBERNATE_EXIT commands take some time to take its effect on both host
 * and device UniPro link and hence it's final completion would be indicated by
 * dedicated status bits in Interrupt Status register (UPMS, UHES, UHXS) in
 * addition to normal UIC command completion Status (UCCS). This function only
 * returns after the relevant status bits indicate the completion.
 *
 * Returns 0 on success, non-zero value on failure
 */
static int ufshcd_uic_pwr_ctrl(struct ufs_hba *hba, struct uic_command *cmd)
{
	struct completion uic_async_done;
	unsigned long flags;
	u8 status;
	int ret;
	bool reenable_intr = false;

	mutex_lock(&hba->uic_cmd_mutex);
	init_completion(&uic_async_done);
	ufshcd_add_delay_before_dme_cmd(hba);

	spin_lock_irqsave(hba->host->host_lock, flags);
	if (ufshcd_is_link_broken(hba)) {
		ret = -ENOLINK;
		goto out_unlock;
	}
	hba->uic_async_done = &uic_async_done;
	if (ufshcd_readl(hba, REG_INTERRUPT_ENABLE) & UIC_COMMAND_COMPL) {
		ufshcd_disable_intr(hba, UIC_COMMAND_COMPL);
		/*
		 * Make sure UIC command completion interrupt is disabled before
		 * issuing UIC command.
		 */
		wmb();
		reenable_intr = true;
	}
	ret = __ufshcd_send_uic_cmd(hba, cmd, false);
	spin_unlock_irqrestore(hba->host->host_lock, flags);
	if (ret) {
		dev_err(hba->dev,
			"pwr ctrl cmd 0x%x with mode 0x%x uic error %d\n",
			cmd->command, cmd->argument3, ret);
		goto out;
	}

	if (!wait_for_completion_timeout(hba->uic_async_done,
					 msecs_to_jiffies(UIC_CMD_TIMEOUT))) {
		dev_err(hba->dev,
			"pwr ctrl cmd 0x%x with mode 0x%x completion timeout\n",
			cmd->command, cmd->argument3);

		if (!cmd->cmd_active) {
			dev_err(hba->dev, "%s: Power Mode Change operation has been completed, go check UPMCRS\n",
				__func__);
			goto check_upmcrs;
		}

		ret = -ETIMEDOUT;
		goto out;
	}

check_upmcrs:
	status = ufshcd_get_upmcrs(hba);
	if (status != PWR_LOCAL) {
		dev_err(hba->dev,
			"pwr ctrl cmd 0x%x failed, host upmcrs:0x%x\n",
			cmd->command, status);
		ret = (status != PWR_OK) ? status : -1;
	}
out:
	if (ret) {
		ufshcd_print_host_state(hba);
		ufshcd_print_pwr_info(hba);
		ufshcd_print_host_regs(hba);
	}

	spin_lock_irqsave(hba->host->host_lock, flags);
	hba->active_uic_cmd = NULL;
	hba->uic_async_done = NULL;
	if (reenable_intr)
		ufshcd_enable_intr(hba, UIC_COMMAND_COMPL);
	if (ret) {
		ufshcd_set_link_broken(hba);
		ufshcd_schedule_eh_work(hba);
	}
out_unlock:
	spin_unlock_irqrestore(hba->host->host_lock, flags);
	mutex_unlock(&hba->uic_cmd_mutex);

	return ret;
}

/**
 * ufshcd_uic_change_pwr_mode - Perform the UIC power mode chage
 *				using DME_SET primitives.
 * @hba: per adapter instance
 * @mode: powr mode value
 *
 * Returns 0 on success, non-zero value on failure
 */
static int ufshcd_uic_change_pwr_mode(struct ufs_hba *hba, u8 mode)
{
	struct uic_command uic_cmd = {0};
	int ret;

	if (hba->quirks & UFSHCD_QUIRK_BROKEN_PA_RXHSUNTERMCAP) {
		ret = ufshcd_dme_set(hba,
				UIC_ARG_MIB_SEL(PA_RXHSUNTERMCAP, 0), 1);
		if (ret) {
			dev_err(hba->dev, "%s: failed to enable PA_RXHSUNTERMCAP ret %d\n",
						__func__, ret);
			goto out;
		}
	}

	uic_cmd.command = UIC_CMD_DME_SET;
	uic_cmd.argument1 = UIC_ARG_MIB(PA_PWRMODE);
	uic_cmd.argument3 = mode;
	ufshcd_hold(hba, false);
	ret = ufshcd_uic_pwr_ctrl(hba, &uic_cmd);
	ufshcd_release(hba);

out:
	return ret;
}

int ufshcd_link_recovery(struct ufs_hba *hba)
{
	int ret;
	unsigned long flags;

	spin_lock_irqsave(hba->host->host_lock, flags);
	hba->ufshcd_state = UFSHCD_STATE_RESET;
	ufshcd_set_eh_in_progress(hba);
	spin_unlock_irqrestore(hba->host->host_lock, flags);

	/* Reset the attached device */
	ufshcd_vops_device_reset(hba);

	ret = ufshcd_host_reset_and_restore(hba);

	spin_lock_irqsave(hba->host->host_lock, flags);
	if (ret)
		hba->ufshcd_state = UFSHCD_STATE_ERROR;
	ufshcd_clear_eh_in_progress(hba);
	spin_unlock_irqrestore(hba->host->host_lock, flags);

	if (ret)
		dev_err(hba->dev, "%s: link recovery failed, err %d",
			__func__, ret);

	return ret;
}
EXPORT_SYMBOL_GPL(ufshcd_link_recovery);

int ufshcd_uic_hibern8_enter(struct ufs_hba *hba)
{
	int ret;
	struct uic_command uic_cmd = {0};
	ktime_t start = ktime_get();

	ufshcd_vops_hibern8_notify(hba, UIC_CMD_DME_HIBER_ENTER, PRE_CHANGE);

	uic_cmd.command = UIC_CMD_DME_HIBER_ENTER;
	ret = ufshcd_uic_pwr_ctrl(hba, &uic_cmd);
	trace_ufshcd_profile_hibern8(dev_name(hba->dev), "enter",
			     ktime_to_us(ktime_sub(ktime_get(), start)), ret);

	if (ret)
		dev_err(hba->dev, "%s: hibern8 enter failed. ret = %d\n",
			__func__, ret);
	else
		ufshcd_vops_hibern8_notify(hba, UIC_CMD_DME_HIBER_ENTER,
								POST_CHANGE);

	return ret;
}
EXPORT_SYMBOL_GPL(ufshcd_uic_hibern8_enter);

int ufshcd_uic_hibern8_exit(struct ufs_hba *hba)
{
	struct uic_command uic_cmd = {0};
	int ret;
	ktime_t start = ktime_get();

	ufshcd_vops_hibern8_notify(hba, UIC_CMD_DME_HIBER_EXIT, PRE_CHANGE);

	uic_cmd.command = UIC_CMD_DME_HIBER_EXIT;
	ret = ufshcd_uic_pwr_ctrl(hba, &uic_cmd);
	trace_ufshcd_profile_hibern8(dev_name(hba->dev), "exit",
			     ktime_to_us(ktime_sub(ktime_get(), start)), ret);

	if (ret) {
		dev_err(hba->dev, "%s: hibern8 exit failed. ret = %d\n",
			__func__, ret);
	} else {
		ufshcd_vops_hibern8_notify(hba, UIC_CMD_DME_HIBER_EXIT,
								POST_CHANGE);
		hba->ufs_stats.last_hibern8_exit_tstamp = ktime_get();
		hba->ufs_stats.hibern8_exit_cnt++;
	}

	return ret;
}
EXPORT_SYMBOL_GPL(ufshcd_uic_hibern8_exit);

void ufshcd_auto_hibern8_update(struct ufs_hba *hba, u32 ahit)
{
	unsigned long flags;
	bool update = false;

	if (!ufshcd_is_auto_hibern8_supported(hba))
		return;

	spin_lock_irqsave(hba->host->host_lock, flags);
	if (hba->ahit != ahit) {
		hba->ahit = ahit;
		update = true;
	}
	spin_unlock_irqrestore(hba->host->host_lock, flags);

	if (update && !pm_runtime_suspended(hba->dev)) {
		pm_runtime_get_sync(hba->dev);
		ufshcd_hold(hba, false);
		ufshcd_auto_hibern8_enable(hba);
		ufshcd_release(hba);
		pm_runtime_put(hba->dev);
	}
}
EXPORT_SYMBOL_GPL(ufshcd_auto_hibern8_update);

void ufshcd_auto_hibern8_enable(struct ufs_hba *hba)
{
	unsigned long flags;

	if (!ufshcd_is_auto_hibern8_supported(hba) ||
	    (hba->quirks & UFSHCD_QUIRK_BROKEN_AUTO_HIBERN8))
		return;

	spin_lock_irqsave(hba->host->host_lock, flags);
	ufshcd_writel(hba, hba->ahit, REG_AUTO_HIBERNATE_IDLE_TIMER);
	spin_unlock_irqrestore(hba->host->host_lock, flags);
}

 /**
 * ufshcd_init_pwr_info - setting the POR (power on reset)
 * values in hba power info
 * @hba: per-adapter instance
 */
static void ufshcd_init_pwr_info(struct ufs_hba *hba)
{
	hba->pwr_info.gear_rx = UFS_PWM_G1;
	hba->pwr_info.gear_tx = UFS_PWM_G1;
	hba->pwr_info.lane_rx = 1;
	hba->pwr_info.lane_tx = 1;
	hba->pwr_info.pwr_rx = SLOWAUTO_MODE;
	hba->pwr_info.pwr_tx = SLOWAUTO_MODE;
	hba->pwr_info.hs_rate = 0;
}

/**
 * ufshcd_get_max_pwr_mode - reads the max power mode negotiated with device
 * @hba: per-adapter instance
 */
static int ufshcd_get_max_pwr_mode(struct ufs_hba *hba)
{
	struct ufs_pa_layer_attr *pwr_info = &hba->max_pwr_info.info;

	if (hba->max_pwr_info.is_valid)
		return 0;

	pwr_info->pwr_tx = FAST_MODE;
	pwr_info->pwr_rx = FAST_MODE;
	pwr_info->hs_rate = PA_HS_MODE_B;

	/* Get the connected lane count */
	ufshcd_dme_get(hba, UIC_ARG_MIB(PA_CONNECTEDRXDATALANES),
			&pwr_info->lane_rx);
	ufshcd_dme_get(hba, UIC_ARG_MIB(PA_CONNECTEDTXDATALANES),
			&pwr_info->lane_tx);

	if (!pwr_info->lane_rx || !pwr_info->lane_tx) {
		dev_err(hba->dev, "%s: invalid connected lanes value. rx=%d, tx=%d\n",
				__func__,
				pwr_info->lane_rx,
				pwr_info->lane_tx);
		return -EINVAL;
	}

	/*
	 * First, get the maximum gears of HS speed.
	 * If a zero value, it means there is no HSGEAR capability.
	 * Then, get the maximum gears of PWM speed.
	 */
	ufshcd_dme_get(hba, UIC_ARG_MIB(PA_MAXRXHSGEAR), &pwr_info->gear_rx);
	if (!pwr_info->gear_rx) {
		ufshcd_dme_get(hba, UIC_ARG_MIB(PA_MAXRXPWMGEAR),
				&pwr_info->gear_rx);
		if (!pwr_info->gear_rx) {
			dev_err(hba->dev, "%s: invalid max pwm rx gear read = %d\n",
				__func__, pwr_info->gear_rx);
			return -EINVAL;
		}
		pwr_info->pwr_rx = SLOW_MODE;
	}

	ufshcd_dme_peer_get(hba, UIC_ARG_MIB(PA_MAXRXHSGEAR),
			&pwr_info->gear_tx);
	if (!pwr_info->gear_tx) {
		ufshcd_dme_peer_get(hba, UIC_ARG_MIB(PA_MAXRXPWMGEAR),
				&pwr_info->gear_tx);
		if (!pwr_info->gear_tx) {
			dev_err(hba->dev, "%s: invalid max pwm tx gear read = %d\n",
				__func__, pwr_info->gear_tx);
			return -EINVAL;
		}
		pwr_info->pwr_tx = SLOW_MODE;
	}

	hba->max_pwr_info.is_valid = true;
	return 0;
}

static int ufshcd_change_power_mode(struct ufs_hba *hba,
			     struct ufs_pa_layer_attr *pwr_mode)
{
	int ret;

	/* if already configured to the requested pwr_mode */
	if (pwr_mode->gear_rx == hba->pwr_info.gear_rx &&
	    pwr_mode->gear_tx == hba->pwr_info.gear_tx &&
	    pwr_mode->lane_rx == hba->pwr_info.lane_rx &&
	    pwr_mode->lane_tx == hba->pwr_info.lane_tx &&
	    pwr_mode->pwr_rx == hba->pwr_info.pwr_rx &&
	    pwr_mode->pwr_tx == hba->pwr_info.pwr_tx &&
	    pwr_mode->hs_rate == hba->pwr_info.hs_rate) {
		dev_dbg(hba->dev, "%s: power already configured\n", __func__);
		return 0;
	}

	/*
	 * Configure attributes for power mode change with below.
	 * - PA_RXGEAR, PA_ACTIVERXDATALANES, PA_RXTERMINATION,
	 * - PA_TXGEAR, PA_ACTIVETXDATALANES, PA_TXTERMINATION,
	 * - PA_HSSERIES
	 */
	ufshcd_dme_set(hba, UIC_ARG_MIB(PA_RXGEAR), pwr_mode->gear_rx);
	ufshcd_dme_set(hba, UIC_ARG_MIB(PA_ACTIVERXDATALANES),
			pwr_mode->lane_rx);
	if (pwr_mode->pwr_rx == FASTAUTO_MODE ||
			pwr_mode->pwr_rx == FAST_MODE)
		ufshcd_dme_set(hba, UIC_ARG_MIB(PA_RXTERMINATION), TRUE);
	else
		ufshcd_dme_set(hba, UIC_ARG_MIB(PA_RXTERMINATION), FALSE);

	ufshcd_dme_set(hba, UIC_ARG_MIB(PA_TXGEAR), pwr_mode->gear_tx);
	ufshcd_dme_set(hba, UIC_ARG_MIB(PA_ACTIVETXDATALANES),
			pwr_mode->lane_tx);
	if (pwr_mode->pwr_tx == FASTAUTO_MODE ||
			pwr_mode->pwr_tx == FAST_MODE)
		ufshcd_dme_set(hba, UIC_ARG_MIB(PA_TXTERMINATION), TRUE);
	else
		ufshcd_dme_set(hba, UIC_ARG_MIB(PA_TXTERMINATION), FALSE);

	if (pwr_mode->pwr_rx == FASTAUTO_MODE ||
	    pwr_mode->pwr_tx == FASTAUTO_MODE ||
	    pwr_mode->pwr_rx == FAST_MODE ||
	    pwr_mode->pwr_tx == FAST_MODE)
		ufshcd_dme_set(hba, UIC_ARG_MIB(PA_HSSERIES),
						pwr_mode->hs_rate);

	ufshcd_dme_set(hba, UIC_ARG_MIB(PA_PWRMODEUSERDATA0),
			DL_FC0ProtectionTimeOutVal_Default);
	ufshcd_dme_set(hba, UIC_ARG_MIB(PA_PWRMODEUSERDATA1),
			DL_TC0ReplayTimeOutVal_Default);
	ufshcd_dme_set(hba, UIC_ARG_MIB(PA_PWRMODEUSERDATA2),
			DL_AFC0ReqTimeOutVal_Default);
	ufshcd_dme_set(hba, UIC_ARG_MIB(PA_PWRMODEUSERDATA3),
			DL_FC1ProtectionTimeOutVal_Default);
	ufshcd_dme_set(hba, UIC_ARG_MIB(PA_PWRMODEUSERDATA4),
			DL_TC1ReplayTimeOutVal_Default);
	ufshcd_dme_set(hba, UIC_ARG_MIB(PA_PWRMODEUSERDATA5),
			DL_AFC1ReqTimeOutVal_Default);

	ufshcd_dme_set(hba, UIC_ARG_MIB(DME_LocalFC0ProtectionTimeOutVal),
			DL_FC0ProtectionTimeOutVal_Default);
	ufshcd_dme_set(hba, UIC_ARG_MIB(DME_LocalTC0ReplayTimeOutVal),
			DL_TC0ReplayTimeOutVal_Default);
	ufshcd_dme_set(hba, UIC_ARG_MIB(DME_LocalAFC0ReqTimeOutVal),
			DL_AFC0ReqTimeOutVal_Default);

	ret = ufshcd_uic_change_pwr_mode(hba, pwr_mode->pwr_rx << 4
			| pwr_mode->pwr_tx);

	if (ret) {
		dev_err(hba->dev,
			"%s: power mode change failed %d\n", __func__, ret);
	} else {
		ufshcd_vops_pwr_change_notify(hba, POST_CHANGE, NULL,
								pwr_mode);

		memcpy(&hba->pwr_info, pwr_mode,
			sizeof(struct ufs_pa_layer_attr));
	}

	return ret;
}

/**
 * ufshcd_config_pwr_mode - configure a new power mode
 * @hba: per-adapter instance
 * @desired_pwr_mode: desired power configuration
 */
int ufshcd_config_pwr_mode(struct ufs_hba *hba,
		struct ufs_pa_layer_attr *desired_pwr_mode)
{
	struct ufs_pa_layer_attr final_params = { 0 };
	int ret;

	ret = ufshcd_vops_pwr_change_notify(hba, PRE_CHANGE,
					desired_pwr_mode, &final_params);

	if (ret)
		memcpy(&final_params, desired_pwr_mode, sizeof(final_params));

	ret = ufshcd_change_power_mode(hba, &final_params);

	return ret;
}
EXPORT_SYMBOL_GPL(ufshcd_config_pwr_mode);

/**
 * ufshcd_complete_dev_init() - checks device readiness
 * @hba: per-adapter instance
 *
 * Set fDeviceInit flag and poll until device toggles it.
 */
static int ufshcd_complete_dev_init(struct ufs_hba *hba)
{
	int err;
	bool flag_res = 1;
	ktime_t timeout;

	err = ufshcd_query_flag_retry(hba, UPIU_QUERY_OPCODE_SET_FLAG,
		QUERY_FLAG_IDN_FDEVICEINIT, 0, NULL);
	if (err) {
		dev_err(hba->dev,
			"%s setting fDeviceInit flag failed with error %d\n",
			__func__, err);
		goto out;
	}

	/* Poll fDeviceInit flag to be cleared */
	timeout = ktime_add_ms(ktime_get(), FDEVICEINIT_COMPL_TIMEOUT);
	do {
		err = ufshcd_query_flag(hba, UPIU_QUERY_OPCODE_READ_FLAG,
					QUERY_FLAG_IDN_FDEVICEINIT, 0, &flag_res);
		if (!flag_res)
			break;
		usleep_range(5000, 10000);
	} while (ktime_before(ktime_get(), timeout));

	if (err) {
		dev_err(hba->dev,
				"%s reading fDeviceInit flag failed with error %d\n",
				__func__, err);
	} else if (flag_res) {
		dev_err(hba->dev,
				"%s fDeviceInit was not cleared by the device\n",
				__func__);
		err = -EBUSY;
	}
out:
	return err;
}

/**
 * ufshcd_make_hba_operational - Make UFS controller operational
 * @hba: per adapter instance
 *
 * To bring UFS host controller to operational state,
 * 1. Enable required interrupts
 * 2. Configure interrupt aggregation
 * 3. Program UTRL and UTMRL base address
 * 4. Configure run-stop-registers
 *
 * Returns 0 on success, non-zero value on failure
 */
int ufshcd_make_hba_operational(struct ufs_hba *hba)
{
	int err = 0;
	u32 reg;

	/* Enable required interrupts */
	ufshcd_enable_intr(hba, UFSHCD_ENABLE_INTRS);

	/* Configure interrupt aggregation */
	if (ufshcd_is_intr_aggr_allowed(hba))
		ufshcd_config_intr_aggr(hba, hba->nutrs - 1, INT_AGGR_DEF_TO);
	else
		ufshcd_disable_intr_aggr(hba);

	/* Configure UTRL and UTMRL base address registers */
	ufshcd_writel(hba, lower_32_bits(hba->utrdl_dma_addr),
			REG_UTP_TRANSFER_REQ_LIST_BASE_L);
	ufshcd_writel(hba, upper_32_bits(hba->utrdl_dma_addr),
			REG_UTP_TRANSFER_REQ_LIST_BASE_H);
	ufshcd_writel(hba, lower_32_bits(hba->utmrdl_dma_addr),
			REG_UTP_TASK_REQ_LIST_BASE_L);
	ufshcd_writel(hba, upper_32_bits(hba->utmrdl_dma_addr),
			REG_UTP_TASK_REQ_LIST_BASE_H);

	/*
	 * Make sure base address and interrupt setup are updated before
	 * enabling the run/stop registers below.
	 */
	wmb();

	/*
	 * UCRDY, UTMRLDY and UTRLRDY bits must be 1
	 */
	reg = ufshcd_readl(hba, REG_CONTROLLER_STATUS);
	if (!(ufshcd_get_lists_status(reg))) {
		ufshcd_enable_run_stop_reg(hba);
	} else {
		dev_err(hba->dev,
			"Host controller not ready to process requests");
		err = -EIO;
		goto out;
	}

out:
	return err;
}
EXPORT_SYMBOL_GPL(ufshcd_make_hba_operational);

/**
 * ufshcd_hba_stop - Send controller to reset state
 * @hba: per adapter instance
 * @can_sleep: perform sleep or just spin
 */
static inline void ufshcd_hba_stop(struct ufs_hba *hba, bool can_sleep)
{
	int err;

	ufshcd_crypto_disable(hba);

	ufshcd_writel(hba, CONTROLLER_DISABLE,  REG_CONTROLLER_ENABLE);
	err = ufshcd_wait_for_register(hba, REG_CONTROLLER_ENABLE,
					CONTROLLER_ENABLE, CONTROLLER_DISABLE,
					10, 1, can_sleep);
	if (err)
		dev_err(hba->dev, "%s: Controller disable failed\n", __func__);
}

/**
 * ufshcd_hba_execute_hce - initialize the controller
 * @hba: per adapter instance
 *
 * The controller resets itself and controller firmware initialization
 * sequence kicks off. When controller is ready it will set
 * the Host Controller Enable bit to 1.
 *
 * Returns 0 on success, non-zero value on failure
 */
static int ufshcd_hba_execute_hce(struct ufs_hba *hba)
{
	int retry;

	if (!ufshcd_is_hba_active(hba))
		/* change controller state to "reset state" */
		ufshcd_hba_stop(hba, true);

	/* UniPro link is disabled at this point */
	ufshcd_set_link_off(hba);

	ufshcd_vops_hce_enable_notify(hba, PRE_CHANGE);

	/* start controller initialization sequence */
	ufshcd_hba_start(hba);

	/*
	 * To initialize a UFS host controller HCE bit must be set to 1.
	 * During initialization the HCE bit value changes from 1->0->1.
	 * When the host controller completes initialization sequence
	 * it sets the value of HCE bit to 1. The same HCE bit is read back
	 * to check if the controller has completed initialization sequence.
	 * So without this delay the value HCE = 1, set in the previous
	 * instruction might be read back.
	 * This delay can be changed based on the controller.
	 */
	ufshcd_delay_us(hba->vps->hba_enable_delay_us, 100);

	/* wait for the host controller to complete initialization */
	retry = 50;
	while (ufshcd_is_hba_active(hba)) {
		if (retry) {
			retry--;
		} else {
			dev_err(hba->dev,
				"Controller enable failed\n");
			return -EIO;
		}
		usleep_range(1000, 1100);
	}

	/* enable UIC related interrupts */
	ufshcd_enable_intr(hba, UFSHCD_UIC_MASK);

	ufshcd_vops_hce_enable_notify(hba, POST_CHANGE);

	return 0;
}

int ufshcd_hba_enable(struct ufs_hba *hba)
{
	int ret;

	if (hba->quirks & UFSHCI_QUIRK_BROKEN_HCE) {
		ufshcd_set_link_off(hba);
		ufshcd_vops_hce_enable_notify(hba, PRE_CHANGE);

		/* enable UIC related interrupts */
		ufshcd_enable_intr(hba, UFSHCD_UIC_MASK);
		ret = ufshcd_dme_reset(hba);
		if (!ret) {
			ret = ufshcd_dme_enable(hba);
			if (!ret)
				ufshcd_vops_hce_enable_notify(hba, POST_CHANGE);
			if (ret)
				dev_err(hba->dev,
					"Host controller enable failed with non-hce\n");
		}
	} else {
		ret = ufshcd_hba_execute_hce(hba);
	}

	return ret;
}
EXPORT_SYMBOL_GPL(ufshcd_hba_enable);

static int ufshcd_disable_tx_lcc(struct ufs_hba *hba, bool peer)
{
	int tx_lanes = 0, i, err = 0;

	if (!peer)
		ufshcd_dme_get(hba, UIC_ARG_MIB(PA_CONNECTEDTXDATALANES),
			       &tx_lanes);
	else
		ufshcd_dme_peer_get(hba, UIC_ARG_MIB(PA_CONNECTEDTXDATALANES),
				    &tx_lanes);
	for (i = 0; i < tx_lanes; i++) {
		if (!peer)
			err = ufshcd_dme_set(hba,
				UIC_ARG_MIB_SEL(TX_LCC_ENABLE,
					UIC_ARG_MPHY_TX_GEN_SEL_INDEX(i)),
					0);
		else
			err = ufshcd_dme_peer_set(hba,
				UIC_ARG_MIB_SEL(TX_LCC_ENABLE,
					UIC_ARG_MPHY_TX_GEN_SEL_INDEX(i)),
					0);
		if (err) {
			dev_err(hba->dev, "%s: TX LCC Disable failed, peer = %d, lane = %d, err = %d",
				__func__, peer, i, err);
			break;
		}
	}

	return err;
}

static inline int ufshcd_disable_device_tx_lcc(struct ufs_hba *hba)
{
	return ufshcd_disable_tx_lcc(hba, true);
}

void ufshcd_update_reg_hist(struct ufs_err_reg_hist *reg_hist,
			    u32 reg)
{
	reg_hist->reg[reg_hist->pos] = reg;
	reg_hist->tstamp[reg_hist->pos] = ktime_get();
	reg_hist->pos = (reg_hist->pos + 1) % UFS_ERR_REG_HIST_LENGTH;
}
EXPORT_SYMBOL_GPL(ufshcd_update_reg_hist);

/**
 * ufshcd_link_startup - Initialize unipro link startup
 * @hba: per adapter instance
 *
 * Returns 0 for success, non-zero in case of failure
 */
static int ufshcd_link_startup(struct ufs_hba *hba)
{
	int ret;
	int retries = DME_LINKSTARTUP_RETRIES;
	bool link_startup_again = false;

	/*
	 * If UFS device isn't active then we will have to issue link startup
	 * 2 times to make sure the device state move to active.
	 */
	if (!ufshcd_is_ufs_dev_active(hba))
		link_startup_again = true;

link_startup:
	do {
		ret = ufshcd_vops_link_startup_notify(hba, PRE_CHANGE);
		if (ret == -ENODEV)
			return ret;

		ret = ufshcd_dme_link_startup(hba);

		/* check if device is detected by inter-connect layer */
		if (!ret && !ufshcd_is_device_present(hba)) {
			ufshcd_update_reg_hist(&hba->ufs_stats.link_startup_err,
					       0);
			dev_err(hba->dev, "%s: Device not present\n", __func__);
			ret = -ENXIO;
			goto out;
		}

		/*
		 * DME link lost indication is only received when link is up,
		 * but we can't be sure if the link is up until link startup
		 * succeeds. So reset the local Uni-Pro and try again.
		 */
		if (ret && ufshcd_hba_enable(hba)) {
			ufshcd_update_reg_hist(&hba->ufs_stats.link_startup_err,
					       (u32)ret);
			goto out;
		}
	} while (ret && retries--);

	if (ret) {
		/* failed to get the link up... retire */
		ufshcd_update_reg_hist(&hba->ufs_stats.link_startup_err,
				       (u32)ret);
		goto out;
	}

	if (link_startup_again) {
		link_startup_again = false;
		retries = DME_LINKSTARTUP_RETRIES;
		goto link_startup;
	}

	/* Mark that link is up in PWM-G1, 1-lane, SLOW-AUTO mode */
	ufshcd_init_pwr_info(hba);
	ufshcd_print_pwr_info(hba);

	if (hba->quirks & UFSHCD_QUIRK_BROKEN_LCC) {
		ret = ufshcd_disable_device_tx_lcc(hba);
		if (ret)
			goto out;
	}

	/* Include any host controller configuration via UIC commands */
	ret = ufshcd_vops_link_startup_notify(hba, POST_CHANGE);
	if (ret)
		goto out;

	ret = ufshcd_make_hba_operational(hba);
out:
	if (ret) {
		dev_err(hba->dev, "link startup failed %d\n", ret);
		ufshcd_print_host_state(hba);
		ufshcd_print_pwr_info(hba);
		ufshcd_print_host_regs(hba);
	}
	return ret;
}

/**
 * ufshcd_verify_dev_init() - Verify device initialization
 * @hba: per-adapter instance
 *
 * Send NOP OUT UPIU and wait for NOP IN response to check whether the
 * device Transport Protocol (UTP) layer is ready after a reset.
 * If the UTP layer at the device side is not initialized, it may
 * not respond with NOP IN UPIU within timeout of %NOP_OUT_TIMEOUT
 * and we retry sending NOP OUT for %NOP_OUT_RETRIES iterations.
 */
static int ufshcd_verify_dev_init(struct ufs_hba *hba)
{
	int err = 0;
	int retries;

	ufshcd_hold(hba, false);
	mutex_lock(&hba->dev_cmd.lock);
	for (retries = NOP_OUT_RETRIES; retries > 0; retries--) {
		err = ufshcd_exec_dev_cmd(hba, DEV_CMD_TYPE_NOP,
					       NOP_OUT_TIMEOUT);

		if (!err || err == -ETIMEDOUT)
			break;

		dev_dbg(hba->dev, "%s: error %d retrying\n", __func__, err);
	}
	mutex_unlock(&hba->dev_cmd.lock);
	ufshcd_release(hba);

	if (err)
		dev_err(hba->dev, "%s: NOP OUT failed %d\n", __func__, err);
	return err;
}

/**
 * ufshcd_set_queue_depth - set lun queue depth
 * @sdev: pointer to SCSI device
 *
 * Read bLUQueueDepth value and activate scsi tagged command
 * queueing. For WLUN, queue depth is set to 1. For best-effort
 * cases (bLUQueueDepth = 0) the queue depth is set to a maximum
 * value that host can queue.
 */
static void ufshcd_set_queue_depth(struct scsi_device *sdev)
{
	int ret = 0;
	u8 lun_qdepth;
	struct ufs_hba *hba;

	hba = shost_priv(sdev->host);

	lun_qdepth = hba->nutrs;
	ret = ufshcd_read_unit_desc_param(hba,
					  ufshcd_scsi_to_upiu_lun(sdev->lun),
					  UNIT_DESC_PARAM_LU_Q_DEPTH,
					  &lun_qdepth,
					  sizeof(lun_qdepth));

	/* Some WLUN doesn't support unit descriptor */
	if (ret == -EOPNOTSUPP)
		lun_qdepth = 1;
	else if (!lun_qdepth)
		/* eventually, we can figure out the real queue depth */
		lun_qdepth = hba->nutrs;
	else
		lun_qdepth = min_t(int, lun_qdepth, hba->nutrs);

	dev_dbg(hba->dev, "%s: activate tcq with queue depth %d\n",
			__func__, lun_qdepth);
	scsi_change_queue_depth(sdev, lun_qdepth);
}

/*
 * ufshcd_get_lu_wp - returns the "b_lu_write_protect" from UNIT DESCRIPTOR
 * @hba: per-adapter instance
 * @lun: UFS device lun id
 * @b_lu_write_protect: pointer to buffer to hold the LU's write protect info
 *
 * Returns 0 in case of success and b_lu_write_protect status would be returned
 * @b_lu_write_protect parameter.
 * Returns -ENOTSUPP if reading b_lu_write_protect is not supported.
 * Returns -EINVAL in case of invalid parameters passed to this function.
 */
static int ufshcd_get_lu_wp(struct ufs_hba *hba,
			    u8 lun,
			    u8 *b_lu_write_protect)
{
	int ret;

	if (!b_lu_write_protect)
		ret = -EINVAL;
	/*
	 * According to UFS device spec, RPMB LU can't be write
	 * protected so skip reading bLUWriteProtect parameter for
	 * it. For other W-LUs, UNIT DESCRIPTOR is not available.
	 */
	else if (lun >= UFS_UPIU_MAX_GENERAL_LUN)
		ret = -ENOTSUPP;
	else
		ret = ufshcd_read_unit_desc_param(hba,
					  lun,
					  UNIT_DESC_PARAM_LU_WR_PROTECT,
					  b_lu_write_protect,
					  sizeof(*b_lu_write_protect));
	return ret;
}

/**
 * ufshcd_get_lu_power_on_wp_status - get LU's power on write protect
 * status
 * @hba: per-adapter instance
 * @sdev: pointer to SCSI device
 *
 */
static inline void ufshcd_get_lu_power_on_wp_status(struct ufs_hba *hba,
						    struct scsi_device *sdev)
{
	if (hba->dev_info.f_power_on_wp_en &&
	    !hba->dev_info.is_lu_power_on_wp) {
		u8 b_lu_write_protect;

		if (!ufshcd_get_lu_wp(hba, ufshcd_scsi_to_upiu_lun(sdev->lun),
				      &b_lu_write_protect) &&
		    (b_lu_write_protect == UFS_LU_POWER_ON_WP))
			hba->dev_info.is_lu_power_on_wp = true;
	}
}

/**
 * ufshcd_slave_alloc - handle initial SCSI device configurations
 * @sdev: pointer to SCSI device
 *
 * Returns success
 */
static int ufshcd_slave_alloc(struct scsi_device *sdev)
{
	struct ufs_hba *hba;

	hba = shost_priv(sdev->host);

	/* Mode sense(6) is not supported by UFS, so use Mode sense(10) */
	sdev->use_10_for_ms = 1;

	/* DBD field should be set to 1 in mode sense(10) */
	sdev->set_dbd_for_ms = 1;

	/* allow SCSI layer to restart the device in case of errors */
	sdev->allow_restart = 1;

	/* REPORT SUPPORTED OPERATION CODES is not supported */
	sdev->no_report_opcodes = 1;

	/* WRITE_SAME command is not supported */
	sdev->no_write_same = 1;

	ufshcd_set_queue_depth(sdev);

	ufshcd_get_lu_power_on_wp_status(hba, sdev);

	return 0;
}

/**
 * ufshcd_change_queue_depth - change queue depth
 * @sdev: pointer to SCSI device
 * @depth: required depth to set
 *
 * Change queue depth and make sure the max. limits are not crossed.
 */
static int ufshcd_change_queue_depth(struct scsi_device *sdev, int depth)
{
	struct ufs_hba *hba = shost_priv(sdev->host);

	if (depth > hba->nutrs)
		depth = hba->nutrs;
	return scsi_change_queue_depth(sdev, depth);
}

/**
 * ufshcd_slave_configure - adjust SCSI device configurations
 * @sdev: pointer to SCSI device
 */
static int ufshcd_slave_configure(struct scsi_device *sdev)
{
	struct request_queue *q = sdev->request_queue;
	struct ufs_hba *hba = shost_priv(sdev->host);

	blk_queue_update_dma_pad(q, PRDT_DATA_BYTE_COUNT_PAD - 1);

	ufshcd_crypto_setup_rq_keyslot_manager(hba, q);

	if (ufshcd_is_rpm_autosuspend_allowed(hba))
		sdev->rpm_autosuspend = 1;

	return 0;
}

/**
 * ufshcd_slave_destroy - remove SCSI device configurations
 * @sdev: pointer to SCSI device
 */
static void ufshcd_slave_destroy(struct scsi_device *sdev)
{
	struct ufs_hba *hba;
	struct request_queue *q = sdev->request_queue;

	hba = shost_priv(sdev->host);
	/* Drop the reference as it won't be needed anymore */
	if (ufshcd_scsi_to_upiu_lun(sdev->lun) == UFS_UPIU_UFS_DEVICE_WLUN) {
		unsigned long flags;

		spin_lock_irqsave(hba->host->host_lock, flags);
		hba->sdev_ufs_device = NULL;
		spin_unlock_irqrestore(hba->host->host_lock, flags);
	}

#if defined(CONFIG_SCSI_UFSHCD_QTI)
	return;
#endif

	ufshcd_crypto_destroy_rq_keyslot_manager(hba, q);
}

/**
 * ufshcd_scsi_cmd_status - Update SCSI command result based on SCSI status
 * @lrbp: pointer to local reference block of completed command
 * @scsi_status: SCSI command status
 *
 * Returns value base on SCSI command status
 */
static inline int
ufshcd_scsi_cmd_status(struct ufshcd_lrb *lrbp, int scsi_status)
{
	int result = 0;

	switch (scsi_status) {
	case SAM_STAT_CHECK_CONDITION:
		ufshcd_copy_sense_data(lrbp);
		/* fallthrough */
	case SAM_STAT_GOOD:
		result |= DID_OK << 16 |
			  COMMAND_COMPLETE << 8 |
			  scsi_status;
		break;
	case SAM_STAT_TASK_SET_FULL:
	case SAM_STAT_BUSY:
	case SAM_STAT_TASK_ABORTED:
		ufshcd_copy_sense_data(lrbp);
		result |= scsi_status;
		break;
	default:
		result |= DID_ERROR << 16;
		break;
	} /* end of switch */

	return result;
}

/**
 * ufshcd_transfer_rsp_status - Get overall status of the response
 * @hba: per adapter instance
 * @lrbp: pointer to local reference block of completed command
 *
 * Returns result of the command to notify SCSI midlayer
 */
static inline int
ufshcd_transfer_rsp_status(struct ufs_hba *hba, struct ufshcd_lrb *lrbp)
{
	int result = 0;
	int scsi_status;
	int ocs;

	/* overall command status of utrd */
	ocs = ufshcd_get_tr_ocs(lrbp);

	if (hba->quirks & UFSHCD_QUIRK_BROKEN_OCS_FATAL_ERROR) {
		if (be32_to_cpu(lrbp->ucd_rsp_ptr->header.dword_1) &
					MASK_RSP_UPIU_RESULT)
			ocs = OCS_SUCCESS;
	}

	switch (ocs) {
	case OCS_SUCCESS:
		result = ufshcd_get_req_rsp(lrbp->ucd_rsp_ptr);
		hba->ufs_stats.last_hibern8_exit_tstamp = ktime_set(0, 0);
		switch (result) {
		case UPIU_TRANSACTION_RESPONSE:
			/*
			 * get the response UPIU result to extract
			 * the SCSI command status
			 */
			result = ufshcd_get_rsp_upiu_result(lrbp->ucd_rsp_ptr);

			/*
			 * get the result based on SCSI status response
			 * to notify the SCSI midlayer of the command status
			 */
			scsi_status = result & MASK_SCSI_STATUS;
			result = ufshcd_scsi_cmd_status(lrbp, scsi_status);

			/*
			 * Currently we are only supporting BKOPs exception
			 * events hence we can ignore BKOPs exception event
			 * during power management callbacks. BKOPs exception
			 * event is not expected to be raised in runtime suspend
			 * callback as it allows the urgent bkops.
			 * During system suspend, we are anyway forcefully
			 * disabling the bkops and if urgent bkops is needed
			 * it will be enabled on system resume. Long term
			 * solution could be to abort the system suspend if
			 * UFS device needs urgent BKOPs.
			 */
			if (!hba->pm_op_in_progress &&
			    ufshcd_is_exception_event(lrbp->ucd_rsp_ptr)) {
				/*
				 * Prevent suspend once eeh_work is scheduled
				 * to avoid deadlock between ufshcd_suspend
				 * and exception event handler.
				 */
				if (schedule_work(&hba->eeh_work))
					pm_runtime_get_noresume(hba->dev);
			}
			break;
		case UPIU_TRANSACTION_REJECT_UPIU:
			/* TODO: handle Reject UPIU Response */
			result = DID_ERROR << 16;
			dev_err(hba->dev,
				"Reject UPIU not fully implemented\n");
			break;
		default:
			dev_err(hba->dev,
				"Unexpected request response code = %x\n",
				result);
			result = DID_ERROR << 16;
			break;
		}
		break;
	case OCS_ABORTED:
		result |= DID_ABORT << 16;
		break;
	case OCS_INVALID_COMMAND_STATUS:
		result |= DID_REQUEUE << 16;
		break;
	case OCS_INVALID_CMD_TABLE_ATTR:
	case OCS_INVALID_PRDT_ATTR:
	case OCS_MISMATCH_DATA_BUF_SIZE:
	case OCS_MISMATCH_RESP_UPIU_SIZE:
	case OCS_PEER_COMM_FAILURE:
	case OCS_FATAL_ERROR:
	case OCS_INVALID_CRYPTO_CONFIG:
	case OCS_GENERAL_CRYPTO_ERROR:
	default:
		result |= DID_ERROR << 16;
		dev_err(hba->dev,
				"OCS error from controller = %x for tag %d\n",
				ocs, lrbp->task_tag);
		ufshcd_print_host_state(hba);
		ufshcd_print_pwr_info(hba);
		ufshcd_print_host_regs(hba);
		break;
	} /* end of switch */

	if ((host_byte(result) != DID_OK) && !hba->silence_err_logs)
		ufshcd_print_trs(hba, 1 << lrbp->task_tag, true);
	return result;
}

/**
 * ufshcd_uic_cmd_compl - handle completion of uic command
 * @hba: per adapter instance
 * @intr_status: interrupt status generated by the controller
 *
 * Returns
 *  IRQ_HANDLED - If interrupt is valid
 *  IRQ_NONE    - If invalid interrupt
 */
static irqreturn_t ufshcd_uic_cmd_compl(struct ufs_hba *hba, u32 intr_status)
{
	irqreturn_t retval = IRQ_NONE;

	if ((intr_status & UIC_COMMAND_COMPL) && hba->active_uic_cmd) {
		hba->active_uic_cmd->argument2 |=
			ufshcd_get_uic_cmd_result(hba);
		hba->active_uic_cmd->argument3 =
			ufshcd_get_dme_attr_val(hba);
		if (!hba->uic_async_done)
			hba->active_uic_cmd->cmd_active = 0;
		complete(&hba->active_uic_cmd->done);
		retval = IRQ_HANDLED;
	}

	if ((intr_status & UFSHCD_UIC_PWR_MASK) && hba->uic_async_done) {
		if (hba->active_uic_cmd)
			hba->active_uic_cmd->cmd_active = 0;
		complete(hba->uic_async_done);
		retval = IRQ_HANDLED;
	}

	if (retval == IRQ_HANDLED)
		ufshcd_add_uic_command_trace(hba, hba->active_uic_cmd,
					     "complete");
	return retval;
}

/**
 * __ufshcd_transfer_req_compl - handle SCSI and query command completion
 * @hba: per adapter instance
 * @completed_reqs: requests to complete
 */
static void __ufshcd_transfer_req_compl(struct ufs_hba *hba,
					unsigned long completed_reqs)
{
	struct ufshcd_lrb *lrbp;
	struct scsi_cmnd *cmd;
	int result;
	int index;

	for_each_set_bit(index, &completed_reqs, hba->nutrs) {
		lrbp = &hba->lrb[index];
		cmd = lrbp->cmd;
		ufshcd_vops_compl_xfer_req(hba, index, (cmd) ? true : false);
		if (cmd) {
			ufshcd_add_command_trace(hba, index, "complete");
			result = ufshcd_transfer_rsp_status(hba, lrbp);
			scsi_dma_unmap(cmd);
			cmd->result = result;
			ufshcd_complete_lrbp_crypto(hba, cmd, lrbp);
			/* Mark completed command as NULL in LRB */
			lrbp->cmd = NULL;
			lrbp->compl_time_stamp = ktime_get();
			clear_bit_unlock(index, &hba->lrb_in_use);
			/* Do not touch lrbp after scsi done */
			cmd->scsi_done(cmd);
			__ufshcd_release(hba);
		} else if (lrbp->command_type == UTP_CMD_TYPE_DEV_MANAGE ||
			lrbp->command_type == UTP_CMD_TYPE_UFS_STORAGE) {
			lrbp->compl_time_stamp = ktime_get();
			if (hba->dev_cmd.complete) {
				ufshcd_add_command_trace(hba, index,
						"dev_complete");
				complete(hba->dev_cmd.complete);
			}
		}
		if (ufshcd_is_clkscaling_supported(hba))
			hba->clk_scaling.active_reqs--;
	}

	/* clear corresponding bits of completed commands */
	hba->outstanding_reqs ^= completed_reqs;

	ufshcd_clk_scaling_update_busy(hba);

	/* we might have free'd some tags above */
	wake_up(&hba->dev_cmd.tag_wq);
}

/**
 * ufshcd_transfer_req_compl - handle SCSI and query command completion
 * @hba: per adapter instance
 *
 * Returns
 *  IRQ_HANDLED - If interrupt is valid
 *  IRQ_NONE    - If invalid interrupt
 */
static irqreturn_t ufshcd_transfer_req_compl(struct ufs_hba *hba)
{
	unsigned long completed_reqs;
	u32 tr_doorbell;

	/* Resetting interrupt aggregation counters first and reading the
	 * DOOR_BELL afterward allows us to handle all the completed requests.
	 * In order to prevent other interrupts starvation the DB is read once
	 * after reset. The down side of this solution is the possibility of
	 * false interrupt if device completes another request after resetting
	 * aggregation and before reading the DB.
	 */
	if (ufshcd_is_intr_aggr_allowed(hba) &&
	    !(hba->quirks & UFSHCI_QUIRK_SKIP_RESET_INTR_AGGR))
		ufshcd_reset_intr_aggr(hba);

	tr_doorbell = ufshcd_readl(hba, REG_UTP_TRANSFER_REQ_DOOR_BELL);
	completed_reqs = tr_doorbell ^ hba->outstanding_reqs;

	if (completed_reqs) {
		__ufshcd_transfer_req_compl(hba, completed_reqs);
		return IRQ_HANDLED;
	} else {
		return IRQ_NONE;
	}
}

/**
 * ufshcd_disable_ee - disable exception event
 * @hba: per-adapter instance
 * @mask: exception event to disable
 *
 * Disables exception event in the device so that the EVENT_ALERT
 * bit is not set.
 *
 * Returns zero on success, non-zero error value on failure.
 */
static int ufshcd_disable_ee(struct ufs_hba *hba, u16 mask)
{
	int err = 0;
	u32 val;

	if (!(hba->ee_ctrl_mask & mask))
		goto out;

	val = hba->ee_ctrl_mask & ~mask;
	val &= MASK_EE_STATUS;
	err = ufshcd_query_attr_retry(hba, UPIU_QUERY_OPCODE_WRITE_ATTR,
			QUERY_ATTR_IDN_EE_CONTROL, 0, 0, &val);
	if (!err)
		hba->ee_ctrl_mask &= ~mask;
out:
	return err;
}

/**
 * ufshcd_enable_ee - enable exception event
 * @hba: per-adapter instance
 * @mask: exception event to enable
 *
 * Enable corresponding exception event in the device to allow
 * device to alert host in critical scenarios.
 *
 * Returns zero on success, non-zero error value on failure.
 */
static int ufshcd_enable_ee(struct ufs_hba *hba, u16 mask)
{
	int err = 0;
	u32 val;

	if (hba->ee_ctrl_mask & mask)
		goto out;

	val = hba->ee_ctrl_mask | mask;
	val &= MASK_EE_STATUS;
	err = ufshcd_query_attr_retry(hba, UPIU_QUERY_OPCODE_WRITE_ATTR,
			QUERY_ATTR_IDN_EE_CONTROL, 0, 0, &val);
	if (!err)
		hba->ee_ctrl_mask |= mask;
out:
	return err;
}

/**
 * ufshcd_enable_auto_bkops - Allow device managed BKOPS
 * @hba: per-adapter instance
 *
 * Allow device to manage background operations on its own. Enabling
 * this might lead to inconsistent latencies during normal data transfers
 * as the device is allowed to manage its own way of handling background
 * operations.
 *
 * Returns zero on success, non-zero on failure.
 */
static int ufshcd_enable_auto_bkops(struct ufs_hba *hba)
{
	int err = 0;

	if (hba->auto_bkops_enabled)
		goto out;

	err = ufshcd_query_flag_retry(hba, UPIU_QUERY_OPCODE_SET_FLAG,
			QUERY_FLAG_IDN_BKOPS_EN, 0, NULL);
	if (err) {
		dev_err(hba->dev, "%s: failed to enable bkops %d\n",
				__func__, err);
		goto out;
	}

	hba->auto_bkops_enabled = true;
	trace_ufshcd_auto_bkops_state(dev_name(hba->dev), "Enabled");

	/* No need of URGENT_BKOPS exception from the device */
	err = ufshcd_disable_ee(hba, MASK_EE_URGENT_BKOPS);
	if (err)
		dev_err(hba->dev, "%s: failed to disable exception event %d\n",
				__func__, err);
out:
	return err;
}

/**
 * ufshcd_disable_auto_bkops - block device in doing background operations
 * @hba: per-adapter instance
 *
 * Disabling background operations improves command response latency but
 * has drawback of device moving into critical state where the device is
 * not-operable. Make sure to call ufshcd_enable_auto_bkops() whenever the
 * host is idle so that BKOPS are managed effectively without any negative
 * impacts.
 *
 * Returns zero on success, non-zero on failure.
 */
static int ufshcd_disable_auto_bkops(struct ufs_hba *hba)
{
	int err = 0;

	if (!hba->auto_bkops_enabled)
		goto out;

	/*
	 * If host assisted BKOPs is to be enabled, make sure
	 * urgent bkops exception is allowed.
	 */
	err = ufshcd_enable_ee(hba, MASK_EE_URGENT_BKOPS);
	if (err) {
		dev_err(hba->dev, "%s: failed to enable exception event %d\n",
				__func__, err);
		goto out;
	}

	err = ufshcd_query_flag_retry(hba, UPIU_QUERY_OPCODE_CLEAR_FLAG,
			QUERY_FLAG_IDN_BKOPS_EN, 0, NULL);
	if (err) {
		dev_err(hba->dev, "%s: failed to disable bkops %d\n",
				__func__, err);
		ufshcd_disable_ee(hba, MASK_EE_URGENT_BKOPS);
		goto out;
	}

	hba->auto_bkops_enabled = false;
	trace_ufshcd_auto_bkops_state(dev_name(hba->dev), "Disabled");
	hba->is_urgent_bkops_lvl_checked = false;
out:
	return err;
}

/**
 * ufshcd_force_reset_auto_bkops - force reset auto bkops state
 * @hba: per adapter instance
 *
 * After a device reset the device may toggle the BKOPS_EN flag
 * to default value. The s/w tracking variables should be updated
 * as well. This function would change the auto-bkops state based on
 * UFSHCD_CAP_KEEP_AUTO_BKOPS_ENABLED_EXCEPT_SUSPEND.
 */
static void ufshcd_force_reset_auto_bkops(struct ufs_hba *hba)
{
	if (ufshcd_keep_autobkops_enabled_except_suspend(hba)) {
		hba->auto_bkops_enabled = false;
		hba->ee_ctrl_mask |= MASK_EE_URGENT_BKOPS;
		ufshcd_enable_auto_bkops(hba);
	} else {
		hba->auto_bkops_enabled = true;
		hba->ee_ctrl_mask &= ~MASK_EE_URGENT_BKOPS;
		ufshcd_disable_auto_bkops(hba);
	}
	hba->is_urgent_bkops_lvl_checked = false;
}

static inline int ufshcd_get_bkops_status(struct ufs_hba *hba, u32 *status)
{
	return ufshcd_query_attr_retry(hba, UPIU_QUERY_OPCODE_READ_ATTR,
			QUERY_ATTR_IDN_BKOPS_STATUS, 0, 0, status);
}

/**
 * ufshcd_bkops_ctrl - control the auto bkops based on current bkops status
 * @hba: per-adapter instance
 * @status: bkops_status value
 *
 * Read the bkops_status from the UFS device and Enable fBackgroundOpsEn
 * flag in the device to permit background operations if the device
 * bkops_status is greater than or equal to "status" argument passed to
 * this function, disable otherwise.
 *
 * Returns 0 for success, non-zero in case of failure.
 *
 * NOTE: Caller of this function can check the "hba->auto_bkops_enabled" flag
 * to know whether auto bkops is enabled or disabled after this function
 * returns control to it.
 */
static int ufshcd_bkops_ctrl(struct ufs_hba *hba,
			     enum bkops_status status)
{
	int err;
	u32 curr_status = 0;

	err = ufshcd_get_bkops_status(hba, &curr_status);
	if (err) {
		dev_err(hba->dev, "%s: failed to get BKOPS status %d\n",
				__func__, err);
		goto out;
	} else if (curr_status > BKOPS_STATUS_MAX) {
		dev_err(hba->dev, "%s: invalid BKOPS status %d\n",
				__func__, curr_status);
		err = -EINVAL;
		goto out;
	}

	if (curr_status >= status)
		err = ufshcd_enable_auto_bkops(hba);
	else
		err = ufshcd_disable_auto_bkops(hba);
out:
	return err;
}

/**
 * ufshcd_urgent_bkops - handle urgent bkops exception event
 * @hba: per-adapter instance
 *
 * Enable fBackgroundOpsEn flag in the device to permit background
 * operations.
 *
 * If BKOPs is enabled, this function returns 0, 1 if the bkops in not enabled
 * and negative error value for any other failure.
 */
static int ufshcd_urgent_bkops(struct ufs_hba *hba)
{
	return ufshcd_bkops_ctrl(hba, hba->urgent_bkops_lvl);
}

static inline int ufshcd_get_ee_status(struct ufs_hba *hba, u32 *status)
{
	return ufshcd_query_attr_retry(hba, UPIU_QUERY_OPCODE_READ_ATTR,
			QUERY_ATTR_IDN_EE_STATUS, 0, 0, status);
}

static void ufshcd_bkops_exception_event_handler(struct ufs_hba *hba)
{
	int err;
	u32 curr_status = 0;

	if (hba->is_urgent_bkops_lvl_checked)
		goto enable_auto_bkops;

	err = ufshcd_get_bkops_status(hba, &curr_status);
	if (err) {
		dev_err(hba->dev, "%s: failed to get BKOPS status %d\n",
				__func__, err);
		goto out;
	}

	/*
	 * We are seeing that some devices are raising the urgent bkops
	 * exception events even when BKOPS status doesn't indicate performace
	 * impacted or critical. Handle these device by determining their urgent
	 * bkops status at runtime.
	 */
	if (curr_status < BKOPS_STATUS_PERF_IMPACT) {
		dev_err(hba->dev, "%s: device raised urgent BKOPS exception for bkops status %d\n",
				__func__, curr_status);
		/* update the current status as the urgent bkops level */
		hba->urgent_bkops_lvl = curr_status;
		hba->is_urgent_bkops_lvl_checked = true;
	}

enable_auto_bkops:
	err = ufshcd_enable_auto_bkops(hba);
out:
	if (err < 0)
		dev_err(hba->dev, "%s: failed to handle urgent bkops %d\n",
				__func__, err);
}

int ufshcd_wb_ctrl(struct ufs_hba *hba, bool enable)
{
	int ret;
	u8 index;
	enum query_opcode opcode;

	if (!ufshcd_is_wb_allowed(hba))
		return 0;

	if (!(enable ^ hba->wb_enabled))
		return 0;
	if (enable)
		opcode = UPIU_QUERY_OPCODE_SET_FLAG;
	else
		opcode = UPIU_QUERY_OPCODE_CLEAR_FLAG;

	index = ufshcd_wb_get_query_index(hba);
	ret = ufshcd_query_flag_retry(hba, opcode,
				      QUERY_FLAG_IDN_WB_EN, index, NULL);
	if (ret) {
		dev_err(hba->dev, "%s write booster %s failed %d\n",
			__func__, enable ? "enable" : "disable", ret);
		return ret;
	}

	hba->wb_enabled = enable;
	dev_dbg(hba->dev, "%s write booster %s %d\n",
			__func__, enable ? "enable" : "disable", ret);

	return ret;
}
EXPORT_SYMBOL_GPL(ufshcd_wb_ctrl);

static int ufshcd_wb_toggle_flush_during_h8(struct ufs_hba *hba, bool set)
{
	int val;
	u8 index;

	if (set)
		val =  UPIU_QUERY_OPCODE_SET_FLAG;
	else
		val = UPIU_QUERY_OPCODE_CLEAR_FLAG;

	index = ufshcd_wb_get_query_index(hba);
	return ufshcd_query_flag_retry(hba, val,
				QUERY_FLAG_IDN_WB_BUFF_FLUSH_DURING_HIBERN8,
				index, NULL);
}

static inline void ufshcd_wb_toggle_flush(struct ufs_hba *hba, bool enable)
{
	if (hba->quirks & UFSHCI_QUIRK_SKIP_MANUAL_WB_FLUSH_CTRL)
		return;

	if (enable)
		ufshcd_wb_buf_flush_enable(hba);
	else
		ufshcd_wb_buf_flush_disable(hba);

}

static int ufshcd_wb_buf_flush_enable(struct ufs_hba *hba)
{
	int ret;
	u8 index;

	if (!ufshcd_is_wb_allowed(hba) || hba->wb_buf_flush_enabled)
		return 0;

	index = ufshcd_wb_get_query_index(hba);
	ret = ufshcd_query_flag_retry(hba, UPIU_QUERY_OPCODE_SET_FLAG,
				      QUERY_FLAG_IDN_WB_BUFF_FLUSH_EN,
				      index, NULL);
	if (ret)
		dev_err(hba->dev, "%s WB - buf flush enable failed %d\n",
			__func__, ret);
	else
		hba->wb_buf_flush_enabled = true;

	dev_dbg(hba->dev, "WB - Flush enabled: %d\n", ret);
	return ret;
}

static int ufshcd_wb_buf_flush_disable(struct ufs_hba *hba)
{
	int ret;
	u8 index;

	if (!ufshcd_is_wb_allowed(hba) || !hba->wb_buf_flush_enabled)
		return 0;

	index = ufshcd_wb_get_query_index(hba);
	ret = ufshcd_query_flag_retry(hba, UPIU_QUERY_OPCODE_CLEAR_FLAG,
				      QUERY_FLAG_IDN_WB_BUFF_FLUSH_EN,
				      index, NULL);
	if (ret) {
		dev_warn(hba->dev, "%s: WB - buf flush disable failed %d\n",
			 __func__, ret);
	} else {
		hba->wb_buf_flush_enabled = false;
		dev_dbg(hba->dev, "WB - Flush disabled: %d\n", ret);
	}

	return ret;
}

static bool ufshcd_wb_presrv_usrspc_keep_vcc_on(struct ufs_hba *hba,
						u32 avail_buf)
{
	u32 cur_buf;
	int ret;
	u8 index;

	index = ufshcd_wb_get_query_index(hba);
	ret = ufshcd_query_attr_retry(hba, UPIU_QUERY_OPCODE_READ_ATTR,
					      QUERY_ATTR_IDN_CURR_WB_BUFF_SIZE,
					      index, 0, &cur_buf);
	if (ret) {
		dev_err(hba->dev, "%s dCurWriteBoosterBufferSize read failed %d\n",
			__func__, ret);
		return false;
	}

	if (!cur_buf) {
		dev_info(hba->dev, "dCurWBBuf: %d WB disabled until free-space is available\n",
			 cur_buf);
		return false;
	}
	/* Let it continue to flush when available buffer exceeds threshold */
	if (avail_buf < hba->vps->wb_flush_threshold)
		return true;

	return false;
}

static bool ufshcd_wb_need_flush(struct ufs_hba *hba)
{
	int ret;
	u32 avail_buf;
	u8 index;

	if (!ufshcd_is_wb_allowed(hba))
		return false;
	/*
	 * The ufs device needs the vcc to be ON to flush.
	 * With user-space reduction enabled, it's enough to enable flush
	 * by checking only the available buffer. The threshold
	 * defined here is > 90% full.
	 * With user-space preserved enabled, the current-buffer
	 * should be checked too because the wb buffer size can reduce
	 * when disk tends to be full. This info is provided by current
	 * buffer (dCurrentWriteBoosterBufferSize). There's no point in
	 * keeping vcc on when current buffer is empty.
	 */
	index = ufshcd_wb_get_query_index(hba);
	ret = ufshcd_query_attr_retry(hba, UPIU_QUERY_OPCODE_READ_ATTR,
				      QUERY_ATTR_IDN_AVAIL_WB_BUFF_SIZE,
				      index, 0, &avail_buf);
	if (ret) {
		dev_warn(hba->dev, "%s dAvailableWriteBoosterBufferSize read failed %d\n",
			 __func__, ret);
		return false;
	}

	if (!hba->dev_info.b_presrv_uspc_en) {
		if (avail_buf <= UFS_WB_BUF_REMAIN_PERCENT(10))
			return true;
		return false;
	}

	return ufshcd_wb_presrv_usrspc_keep_vcc_on(hba, avail_buf);
}

static void ufshcd_rpm_dev_flush_recheck_work(struct work_struct *work)
{
	struct ufs_hba *hba = container_of(to_delayed_work(work),
					   struct ufs_hba,
					   rpm_dev_flush_recheck_work);
	/*
	 * To prevent unnecessary VCC power drain after device finishes
	 * WriteBooster buffer flush or Auto BKOPs, force runtime resume
	 * after a certain delay to recheck the threshold by next runtime
	 * suspend.
	 */
	pm_runtime_get_sync(hba->dev);
	pm_runtime_put_sync(hba->dev);
}

/**
 * ufshcd_exception_event_handler - handle exceptions raised by device
 * @work: pointer to work data
 *
 * Read bExceptionEventStatus attribute from the device and handle the
 * exception event accordingly.
 */
static void ufshcd_exception_event_handler(struct work_struct *work)
{
	struct ufs_hba *hba;
	int err;
	u32 status = 0;
	hba = container_of(work, struct ufs_hba, eeh_work);

	pm_runtime_get_sync(hba->dev);
	ufshcd_scsi_block_requests(hba);
	err = ufshcd_get_ee_status(hba, &status);
	if (err) {
		dev_err(hba->dev, "%s: failed to get exception status %d\n",
				__func__, err);
		goto out;
	}

	status &= hba->ee_ctrl_mask;

	if (status & MASK_EE_URGENT_BKOPS)
		ufshcd_bkops_exception_event_handler(hba);

out:
	ufshcd_scsi_unblock_requests(hba);
	/*
	 * pm_runtime_get_noresume is called while scheduling
	 * eeh_work to avoid suspend racing with exception work.
	 * Hence decrement usage counter using pm_runtime_put_noidle
	 * to allow suspend on completion of exception event handler.
	 */
	pm_runtime_put_noidle(hba->dev);
	pm_runtime_put(hba->dev);
	return;
}

/* Complete requests that have door-bell cleared */
static void ufshcd_complete_requests(struct ufs_hba *hba)
{
	ufshcd_transfer_req_compl(hba);
	ufshcd_tmc_handler(hba);
}

/**
 * ufshcd_quirk_dl_nac_errors - This function checks if error handling is
 *				to recover from the DL NAC errors or not.
 * @hba: per-adapter instance
 *
 * Returns true if error handling is required, false otherwise
 */
static bool ufshcd_quirk_dl_nac_errors(struct ufs_hba *hba)
{
	unsigned long flags;
	bool err_handling = true;

	spin_lock_irqsave(hba->host->host_lock, flags);
	/*
	 * UFS_DEVICE_QUIRK_RECOVERY_FROM_DL_NAC_ERRORS only workaround the
	 * device fatal error and/or DL NAC & REPLAY timeout errors.
	 */
	if (hba->saved_err & (CONTROLLER_FATAL_ERROR | SYSTEM_BUS_FATAL_ERROR))
		goto out;

	if ((hba->saved_err & DEVICE_FATAL_ERROR) ||
	    ((hba->saved_err & UIC_ERROR) &&
	     (hba->saved_uic_err & UFSHCD_UIC_DL_TCx_REPLAY_ERROR)))
		goto out;

	if ((hba->saved_err & UIC_ERROR) &&
	    (hba->saved_uic_err & UFSHCD_UIC_DL_NAC_RECEIVED_ERROR)) {
		int err;
		/*
		 * wait for 50ms to see if we can get any other errors or not.
		 */
		spin_unlock_irqrestore(hba->host->host_lock, flags);
		msleep(50);
		spin_lock_irqsave(hba->host->host_lock, flags);

		/*
		 * now check if we have got any other severe errors other than
		 * DL NAC error?
		 */
		if ((hba->saved_err & INT_FATAL_ERRORS) ||
		    ((hba->saved_err & UIC_ERROR) &&
		    (hba->saved_uic_err & ~UFSHCD_UIC_DL_NAC_RECEIVED_ERROR)))
			goto out;

		/*
		 * As DL NAC is the only error received so far, send out NOP
		 * command to confirm if link is still active or not.
		 *   - If we don't get any response then do error recovery.
		 *   - If we get response then clear the DL NAC error bit.
		 */

		spin_unlock_irqrestore(hba->host->host_lock, flags);
		err = ufshcd_verify_dev_init(hba);
		spin_lock_irqsave(hba->host->host_lock, flags);

		if (err)
			goto out;

		/* Link seems to be alive hence ignore the DL NAC errors */
		if (hba->saved_uic_err == UFSHCD_UIC_DL_NAC_RECEIVED_ERROR)
			hba->saved_err &= ~UIC_ERROR;
		/* clear NAC error */
		hba->saved_uic_err &= ~UFSHCD_UIC_DL_NAC_RECEIVED_ERROR;
		if (!hba->saved_uic_err) {
			err_handling = false;
			goto out;
		}
	}
out:
	spin_unlock_irqrestore(hba->host->host_lock, flags);
	return err_handling;
}

/* host lock must be held before calling this func */
static inline bool ufshcd_is_saved_err_fatal(struct ufs_hba *hba)
{
	return (hba->saved_uic_err & UFSHCD_UIC_DL_PA_INIT_ERROR) ||
	       (hba->saved_err & (INT_FATAL_ERRORS | UFSHCD_UIC_HIBERN8_MASK));
}

/* host lock must be held before calling this func */
static inline void ufshcd_schedule_eh_work(struct ufs_hba *hba)
{
	/* handle fatal errors only when link is not in error state */
	if (hba->ufshcd_state != UFSHCD_STATE_ERROR) {
		if (hba->force_reset || ufshcd_is_link_broken(hba) ||
		    ufshcd_is_saved_err_fatal(hba))
			hba->ufshcd_state = UFSHCD_STATE_EH_SCHEDULED_FATAL;
		else
			hba->ufshcd_state = UFSHCD_STATE_EH_SCHEDULED_NON_FATAL;
		queue_work(hba->eh_wq, &hba->eh_work);
	}
}

static void ufshcd_err_handling_prepare(struct ufs_hba *hba)
{
	pm_runtime_get_sync(hba->dev);
	if (pm_runtime_suspended(hba->dev)) {
		/*
		 * Don't assume anything of pm_runtime_get_sync(), if
		 * resume fails, irq and clocks can be OFF, and powers
		 * can be OFF or in LPM.
		 */
		ufshcd_setup_hba_vreg(hba, true);
		ufshcd_enable_irq(hba);
		ufshcd_setup_vreg(hba, true);
		ufshcd_config_vreg_hpm(hba, hba->vreg_info.vccq);
		ufshcd_config_vreg_hpm(hba, hba->vreg_info.vccq2);
		ufshcd_hold(hba, false);
		if (!ufshcd_is_clkgating_allowed(hba))
			ufshcd_setup_clocks(hba, true);
		ufshcd_release(hba);
		ufshcd_vops_resume(hba, UFS_RUNTIME_PM);
	} else {
		ufshcd_hold(hba, false);
		if (hba->clk_scaling.is_allowed) {
			cancel_work_sync(&hba->clk_scaling.suspend_work);
			cancel_work_sync(&hba->clk_scaling.resume_work);
			ufshcd_suspend_clkscaling(hba);
		}
	}
}

static void ufshcd_err_handling_unprepare(struct ufs_hba *hba)
{
	ufshcd_release(hba);
	if (hba->clk_scaling.is_allowed)
		ufshcd_resume_clkscaling(hba);
	pm_runtime_put(hba->dev);
}

static inline bool ufshcd_err_handling_should_stop(struct ufs_hba *hba)
{
	return (hba->ufshcd_state == UFSHCD_STATE_ERROR ||
		(!(hba->saved_err || hba->saved_uic_err || hba->force_reset ||
			ufshcd_is_link_broken(hba))));
}

#ifdef CONFIG_PM
static void ufshcd_recover_pm_error(struct ufs_hba *hba)
{
	struct Scsi_Host *shost = hba->host;
	struct scsi_device *sdev;
	struct request_queue *q;
	int ret;

	/*
	 * Set RPM status of hba device to RPM_ACTIVE,
	 * this also clears its runtime error.
	 */
	ret = pm_runtime_set_active(hba->dev);
	/*
	 * If hba device had runtime error, we also need to resume those
	 * scsi devices under hba in case any of them has failed to be
	 * resumed due to hba runtime resume failure. This is to unblock
	 * blk_queue_enter in case there are bios waiting inside it.
	 */
	if (!ret) {
		shost_for_each_device(sdev, shost) {
			q = sdev->request_queue;
			if (q->dev && (q->rpm_status == RPM_SUSPENDED ||
				       q->rpm_status == RPM_SUSPENDING))
				pm_request_resume(q->dev);
		}
	}
}
#else
static inline void ufshcd_recover_pm_error(struct ufs_hba *hba)
{
}
#endif

/**
 * ufshcd_err_handler - handle UFS errors that require s/w attention
 * @work: pointer to work structure
 */
static void ufshcd_err_handler(struct work_struct *work)
{
	struct ufs_hba *hba;
	unsigned long flags;
	u32 err_xfer = 0;
	u32 err_tm = 0;
	int err = 0;
	int tag;
	bool needs_reset = false;

	hba = container_of(work, struct ufs_hba, eh_work);

	spin_lock_irqsave(hba->host->host_lock, flags);
	if (ufshcd_err_handling_should_stop(hba)) {
		if (hba->ufshcd_state != UFSHCD_STATE_ERROR)
			hba->ufshcd_state = UFSHCD_STATE_OPERATIONAL;
		spin_unlock_irqrestore(hba->host->host_lock, flags);
		return;
	}
	ufshcd_set_eh_in_progress(hba);
	spin_unlock_irqrestore(hba->host->host_lock, flags);
	ufshcd_err_handling_prepare(hba);
	spin_lock_irqsave(hba->host->host_lock, flags);
	ufshcd_scsi_block_requests(hba);
	/*
	 * A full reset and restore might have happened after preparation
	 * is finished, double check whether we should stop.
	 */
	if (ufshcd_err_handling_should_stop(hba)) {
		if (hba->ufshcd_state != UFSHCD_STATE_ERROR)
			hba->ufshcd_state = UFSHCD_STATE_OPERATIONAL;
		goto out;
	}
	hba->ufshcd_state = UFSHCD_STATE_RESET;

	/* Complete requests that have door-bell cleared by h/w */
	ufshcd_complete_requests(hba);

	if (hba->dev_quirks & UFS_DEVICE_QUIRK_RECOVERY_FROM_DL_NAC_ERRORS) {
		bool ret;

		spin_unlock_irqrestore(hba->host->host_lock, flags);
		/* release the lock as ufshcd_quirk_dl_nac_errors() may sleep */
		ret = ufshcd_quirk_dl_nac_errors(hba);
		spin_lock_irqsave(hba->host->host_lock, flags);
		if (!ret && !hba->force_reset && ufshcd_is_link_active(hba))
			goto skip_err_handling;
	}

	if (hba->force_reset || ufshcd_is_link_broken(hba) ||
	    ufshcd_is_saved_err_fatal(hba) ||
	    ((hba->saved_err & UIC_ERROR) &&
	     (hba->saved_uic_err & (UFSHCD_UIC_DL_NAC_RECEIVED_ERROR |
				    UFSHCD_UIC_DL_TCx_REPLAY_ERROR))))
		needs_reset = true;

	if (hba->saved_err & (INT_FATAL_ERRORS | UIC_ERROR |
			      UFSHCD_UIC_HIBERN8_MASK)) {
		bool pr_prdt = !!(hba->saved_err & SYSTEM_BUS_FATAL_ERROR);

		spin_unlock_irqrestore(hba->host->host_lock, flags);
		ufshcd_print_host_state(hba);
		ufshcd_print_pwr_info(hba);
		ufshcd_print_host_regs(hba);
		ufshcd_print_tmrs(hba, hba->outstanding_tasks);
		ufshcd_print_trs(hba, hba->outstanding_reqs, pr_prdt);
		spin_lock_irqsave(hba->host->host_lock, flags);
	}

	/*
	 * if host reset is required then skip clearing the pending
	 * transfers forcefully because they will get cleared during
	 * host reset and restore
	 */
	if (needs_reset)
		goto skip_pending_xfer_clear;

	/* release lock as clear command might sleep */
	spin_unlock_irqrestore(hba->host->host_lock, flags);
	/* Clear pending transfer requests */
	for_each_set_bit(tag, &hba->outstanding_reqs, hba->nutrs) {
		if (ufshcd_clear_cmd(hba, tag)) {
			err_xfer = true;
			goto lock_skip_pending_xfer_clear;
		}
	}

	/* Clear pending task management requests */
	for_each_set_bit(tag, &hba->outstanding_tasks, hba->nutmrs) {
		if (ufshcd_clear_tm_cmd(hba, tag)) {
			err_tm = true;
			goto lock_skip_pending_xfer_clear;
		}
	}

lock_skip_pending_xfer_clear:
	spin_lock_irqsave(hba->host->host_lock, flags);

	/* Complete the requests that are cleared by s/w */
	ufshcd_complete_requests(hba);

	if (err_xfer || err_tm)
		needs_reset = true;

skip_pending_xfer_clear:
	/* Fatal errors need reset */
	if (needs_reset) {
		unsigned long max_doorbells = (1UL << hba->nutrs) - 1;

		/*
		 * ufshcd_reset_and_restore() does the link reinitialization
		 * which will need atleast one empty doorbell slot to send the
		 * device management commands (NOP and query commands).
		 * If there is no slot empty at this moment then free up last
		 * slot forcefully.
		 */
		if (hba->outstanding_reqs == max_doorbells)
			__ufshcd_transfer_req_compl(hba,
						    (1UL << (hba->nutrs - 1)));

		hba->force_reset = false;
		spin_unlock_irqrestore(hba->host->host_lock, flags);
		err = ufshcd_reset_and_restore(hba);
		if (err)
			dev_err(hba->dev, "%s: reset and restore failed with err %d\n",
					__func__, err);
		else
			ufshcd_recover_pm_error(hba);
		spin_lock_irqsave(hba->host->host_lock, flags);
	}

skip_err_handling:
	if (!needs_reset) {
		if (hba->ufshcd_state == UFSHCD_STATE_RESET)
			hba->ufshcd_state = UFSHCD_STATE_OPERATIONAL;
		if (hba->saved_err || hba->saved_uic_err)
			dev_err_ratelimited(hba->dev, "%s: exit: saved_err 0x%x saved_uic_err 0x%x",
			    __func__, hba->saved_err, hba->saved_uic_err);
	}

out:
	ufshcd_clear_eh_in_progress(hba);
	spin_unlock_irqrestore(hba->host->host_lock, flags);
	ufshcd_scsi_unblock_requests(hba);
	ufshcd_err_handling_unprepare(hba);
}

/**
 * ufshcd_update_uic_error - check and set fatal UIC error flags.
 * @hba: per-adapter instance
 *
 * Returns
 *  IRQ_HANDLED - If interrupt is valid
 *  IRQ_NONE    - If invalid interrupt
 */
static irqreturn_t ufshcd_update_uic_error(struct ufs_hba *hba)
{
	u32 reg;
	irqreturn_t retval = IRQ_NONE;

	/* PHY layer lane error */
	reg = ufshcd_readl(hba, REG_UIC_ERROR_CODE_PHY_ADAPTER_LAYER);
#if defined(CONFIG_SCSI_UFSHCD_QTI)
	if (reg & UIC_PHY_ADAPTER_LAYER_GENERIC_ERROR)
		dev_err(hba->dev, "line-reset: 0x%08x\n", reg);
#endif
	/* Ignore LINERESET indication, as this is not an error */
	if ((reg & UIC_PHY_ADAPTER_LAYER_ERROR) &&
	    (reg & UIC_PHY_ADAPTER_LAYER_LANE_ERR_MASK)) {
		/*
		 * To know whether this error is fatal or not, DB timeout
		 * must be checked but this error is handled separately.
		 */
		dev_dbg(hba->dev, "%s: UIC Lane error reported\n", __func__);
		ufshcd_update_reg_hist(&hba->ufs_stats.pa_err, reg);
		retval |= IRQ_HANDLED;
	}

	/* PA_INIT_ERROR is fatal and needs UIC reset */
	reg = ufshcd_readl(hba, REG_UIC_ERROR_CODE_DATA_LINK_LAYER);
	if ((reg & UIC_DATA_LINK_LAYER_ERROR) &&
	    (reg & UIC_DATA_LINK_LAYER_ERROR_CODE_MASK)) {
		ufshcd_update_reg_hist(&hba->ufs_stats.dl_err, reg);

		if (reg & UIC_DATA_LINK_LAYER_ERROR_PA_INIT)
			hba->uic_error |= UFSHCD_UIC_DL_PA_INIT_ERROR;
		else if (hba->dev_quirks &
				UFS_DEVICE_QUIRK_RECOVERY_FROM_DL_NAC_ERRORS) {
			if (reg & UIC_DATA_LINK_LAYER_ERROR_NAC_RECEIVED)
				hba->uic_error |=
					UFSHCD_UIC_DL_NAC_RECEIVED_ERROR;
			else if (reg & UIC_DATA_LINK_LAYER_ERROR_TCx_REPLAY_TIMEOUT)
				hba->uic_error |= UFSHCD_UIC_DL_TCx_REPLAY_ERROR;
		}
		retval |= IRQ_HANDLED;
	}

	/* UIC NL/TL/DME errors needs software retry */
	reg = ufshcd_readl(hba, REG_UIC_ERROR_CODE_NETWORK_LAYER);
	if ((reg & UIC_NETWORK_LAYER_ERROR) &&
	    (reg & UIC_NETWORK_LAYER_ERROR_CODE_MASK)) {
		ufshcd_update_reg_hist(&hba->ufs_stats.nl_err, reg);
		hba->uic_error |= UFSHCD_UIC_NL_ERROR;
		retval |= IRQ_HANDLED;
	}

	reg = ufshcd_readl(hba, REG_UIC_ERROR_CODE_TRANSPORT_LAYER);
	if ((reg & UIC_TRANSPORT_LAYER_ERROR) &&
	    (reg & UIC_TRANSPORT_LAYER_ERROR_CODE_MASK)) {
		ufshcd_update_reg_hist(&hba->ufs_stats.tl_err, reg);
		hba->uic_error |= UFSHCD_UIC_TL_ERROR;
		retval |= IRQ_HANDLED;
	}

	reg = ufshcd_readl(hba, REG_UIC_ERROR_CODE_DME);
	if ((reg & UIC_DME_ERROR) &&
	    (reg & UIC_DME_ERROR_CODE_MASK)) {
		ufshcd_update_reg_hist(&hba->ufs_stats.dme_err, reg);
		hba->uic_error |= UFSHCD_UIC_DME_ERROR;
		retval |= IRQ_HANDLED;
	}

	dev_dbg(hba->dev, "%s: UIC error flags = 0x%08x\n",
			__func__, hba->uic_error);
	return retval;
}

static bool ufshcd_is_auto_hibern8_error(struct ufs_hba *hba,
					 u32 intr_mask)
{
	if (!ufshcd_is_auto_hibern8_supported(hba) ||
	    !ufshcd_is_auto_hibern8_enabled(hba))
		return false;

	if (!(intr_mask & UFSHCD_UIC_HIBERN8_MASK))
		return false;

	if (hba->active_uic_cmd &&
	    (hba->active_uic_cmd->command == UIC_CMD_DME_HIBER_ENTER ||
	    hba->active_uic_cmd->command == UIC_CMD_DME_HIBER_EXIT))
		return false;

	return true;
}

/**
 * ufshcd_check_errors - Check for errors that need s/w attention
 * @hba: per-adapter instance
 *
 * Returns
 *  IRQ_HANDLED - If interrupt is valid
 *  IRQ_NONE    - If invalid interrupt
 */
static irqreturn_t ufshcd_check_errors(struct ufs_hba *hba)
{
	bool queue_eh_work = false;
	irqreturn_t retval = IRQ_NONE;

	if (hba->errors & INT_FATAL_ERRORS) {
		ufshcd_update_reg_hist(&hba->ufs_stats.fatal_err, hba->errors);
		queue_eh_work = true;
	}

	if (hba->errors & UIC_ERROR) {
		hba->uic_error = 0;
		retval = ufshcd_update_uic_error(hba);
		if (hba->uic_error)
			queue_eh_work = true;
	}

	if (hba->errors & UFSHCD_UIC_HIBERN8_MASK) {
		dev_err(hba->dev,
			"%s: Auto Hibern8 %s failed - status: 0x%08x, upmcrs: 0x%08x\n",
			__func__, (hba->errors & UIC_HIBERNATE_ENTER) ?
			"Enter" : "Exit",
			hba->errors, ufshcd_get_upmcrs(hba));
		ufshcd_update_reg_hist(&hba->ufs_stats.auto_hibern8_err,
				       hba->errors);
		ufshcd_set_link_broken(hba);
		queue_eh_work = true;
	}

	if (queue_eh_work) {
		/*
		 * update the transfer error masks to sticky bits, let's do this
		 * irrespective of current ufshcd_state.
		 */
		hba->saved_err |= hba->errors;
		hba->saved_uic_err |= hba->uic_error;

		/* dump controller state before resetting */
		if (hba->saved_err & (INT_FATAL_ERRORS | UIC_ERROR)) {
			dev_err(hba->dev, "%s: saved_err 0x%x saved_uic_err 0x%x\n",
					__func__, hba->saved_err,
					hba->saved_uic_err);
			ufshcd_dump_regs(hba, 0, UFSHCI_REG_SPACE_SIZE,
					 "host_regs: ");
			ufshcd_print_pwr_info(hba);
		}
		ufshcd_schedule_eh_work(hba);
		retval |= IRQ_HANDLED;
	}
	/*
	 * if (!queue_eh_work) -
	 * Other errors are either non-fatal where host recovers
	 * itself without s/w intervention or errors that will be
	 * handled by the SCSI core layer.
	 */
	return retval;
}

/**
 * ufshcd_tmc_handler - handle task management function completion
 * @hba: per adapter instance
 *
 * Returns
 *  IRQ_HANDLED - If interrupt is valid
 *  IRQ_NONE    - If invalid interrupt
 */
static irqreturn_t ufshcd_tmc_handler(struct ufs_hba *hba)
{
	u32 tm_doorbell;

	tm_doorbell = ufshcd_readl(hba, REG_UTP_TASK_REQ_DOOR_BELL);
	hba->tm_condition = tm_doorbell ^ hba->outstanding_tasks;
	if (hba->tm_condition) {
		wake_up(&hba->tm_wq);
		return IRQ_HANDLED;
	} else {
		return IRQ_NONE;
	}
}

/**
 * ufshcd_sl_intr - Interrupt service routine
 * @hba: per adapter instance
 * @intr_status: contains interrupts generated by the controller
 *
 * Returns
 *  IRQ_HANDLED - If interrupt is valid
 *  IRQ_NONE    - If invalid interrupt
 */
static irqreturn_t ufshcd_sl_intr(struct ufs_hba *hba, u32 intr_status)
{
	irqreturn_t retval = IRQ_NONE;

	hba->errors = UFSHCD_ERROR_MASK & intr_status;

	if (ufshcd_is_auto_hibern8_error(hba, intr_status))
		hba->errors |= (UFSHCD_UIC_HIBERN8_MASK & intr_status);

	if (hba->errors)
		retval |= ufshcd_check_errors(hba);

	if (intr_status & UFSHCD_UIC_MASK)
		retval |= ufshcd_uic_cmd_compl(hba, intr_status);

	if (intr_status & UTP_TASK_REQ_COMPL)
		retval |= ufshcd_tmc_handler(hba);

	if (intr_status & UTP_TRANSFER_REQ_COMPL)
		retval |= ufshcd_transfer_req_compl(hba);

	return retval;
}

/**
 * ufshcd_intr - Main interrupt service routine
 * @irq: irq number
 * @__hba: pointer to adapter instance
 *
 * Returns
 *  IRQ_HANDLED - If interrupt is valid
 *  IRQ_NONE    - If invalid interrupt
 */
static irqreturn_t ufshcd_intr(int irq, void *__hba)
{
	u32 intr_status, enabled_intr_status = 0;
	irqreturn_t retval = IRQ_NONE;
	struct ufs_hba *hba = __hba;
	int retries = hba->nutrs;

	spin_lock(hba->host->host_lock);
	intr_status = ufshcd_readl(hba, REG_INTERRUPT_STATUS);
	hba->ufs_stats.last_intr_status = intr_status;
	hba->ufs_stats.last_intr_ts = ktime_get();

	/*
	 * There could be max of hba->nutrs reqs in flight and in worst case
	 * if the reqs get finished 1 by 1 after the interrupt status is
	 * read, make sure we handle them by checking the interrupt status
	 * again in a loop until we process all of the reqs before returning.
	 */
	while (intr_status && retries--) {
		enabled_intr_status =
			intr_status & ufshcd_readl(hba, REG_INTERRUPT_ENABLE);
		if (intr_status)
			ufshcd_writel(hba, intr_status, REG_INTERRUPT_STATUS);
		if (enabled_intr_status)
			retval |= ufshcd_sl_intr(hba, enabled_intr_status);

#if defined(CONFIG_SCSI_UFSHCD_QTI)
		if (enabled_intr_status)
			retval = IRQ_HANDLED;
#endif
		intr_status = ufshcd_readl(hba, REG_INTERRUPT_STATUS);
	}

	if (enabled_intr_status && retval == IRQ_NONE) {
		dev_err(hba->dev, "%s: Unhandled interrupt 0x%08x\n",
					__func__, intr_status);
		ufshcd_dump_regs(hba, 0, UFSHCI_REG_SPACE_SIZE, "host_regs: ");
	}

	spin_unlock(hba->host->host_lock);
	return retval;
}

static int ufshcd_clear_tm_cmd(struct ufs_hba *hba, int tag)
{
	int err = 0;
	u32 mask = 1 << tag;
	unsigned long flags;

	if (!test_bit(tag, &hba->outstanding_tasks))
		goto out;

	spin_lock_irqsave(hba->host->host_lock, flags);
	ufshcd_utmrl_clear(hba, tag);
	spin_unlock_irqrestore(hba->host->host_lock, flags);

	/* poll for max. 1 sec to clear door bell register by h/w */
	err = ufshcd_wait_for_register(hba,
			REG_UTP_TASK_REQ_DOOR_BELL,
			mask, 0, 1000, 1000, true);
out:
	return err;
}

static int __ufshcd_issue_tm_cmd(struct ufs_hba *hba,
		struct utp_task_req_desc *treq, u8 tm_function)
{
	struct Scsi_Host *host = hba->host;
	unsigned long flags;
	int free_slot, task_tag, err;

	/*
	 * Get free slot, sleep if slots are unavailable.
	 * Even though we use wait_event() which sleeps indefinitely,
	 * the maximum wait time is bounded by %TM_CMD_TIMEOUT.
	 */
	wait_event(hba->tm_tag_wq, ufshcd_get_tm_free_slot(hba, &free_slot));
	ufshcd_hold(hba, false);

	spin_lock_irqsave(host->host_lock, flags);
	task_tag = hba->nutrs + free_slot;

	treq->req_header.dword_0 |= cpu_to_be32(task_tag);

	memcpy(hba->utmrdl_base_addr + free_slot, treq, sizeof(*treq));
	ufshcd_vops_setup_task_mgmt(hba, free_slot, tm_function);

	/* send command to the controller */
	__set_bit(free_slot, &hba->outstanding_tasks);

	/* Make sure descriptors are ready before ringing the task doorbell */
	wmb();

	ufshcd_writel(hba, 1 << free_slot, REG_UTP_TASK_REQ_DOOR_BELL);
	/* Make sure that doorbell is committed immediately */
	wmb();

	spin_unlock_irqrestore(host->host_lock, flags);

	ufshcd_add_tm_upiu_trace(hba, task_tag, "tm_send");

	/* wait until the task management command is completed */
	err = wait_event_timeout(hba->tm_wq,
			test_bit(free_slot, &hba->tm_condition),
			msecs_to_jiffies(TM_CMD_TIMEOUT));
	if (!err) {
		ufshcd_add_tm_upiu_trace(hba, task_tag, "tm_complete_err");
		dev_err(hba->dev, "%s: task management cmd 0x%.2x timed-out\n",
				__func__, tm_function);
		if (ufshcd_clear_tm_cmd(hba, free_slot))
			dev_WARN(hba->dev, "%s: unable clear tm cmd (slot %d) after timeout\n",
					__func__, free_slot);
		err = -ETIMEDOUT;
	} else {
		err = 0;
		memcpy(treq, hba->utmrdl_base_addr + free_slot, sizeof(*treq));

		ufshcd_add_tm_upiu_trace(hba, task_tag, "tm_complete");
	}

	spin_lock_irqsave(hba->host->host_lock, flags);
	__clear_bit(free_slot, &hba->outstanding_tasks);
	spin_unlock_irqrestore(hba->host->host_lock, flags);

	clear_bit(free_slot, &hba->tm_condition);
	ufshcd_put_tm_slot(hba, free_slot);
	wake_up(&hba->tm_tag_wq);

	ufshcd_release(hba);
	return err;
}

/**
 * ufshcd_issue_tm_cmd - issues task management commands to controller
 * @hba: per adapter instance
 * @lun_id: LUN ID to which TM command is sent
 * @task_id: task ID to which the TM command is applicable
 * @tm_function: task management function opcode
 * @tm_response: task management service response return value
 *
 * Returns non-zero value on error, zero on success.
 */
static int ufshcd_issue_tm_cmd(struct ufs_hba *hba, int lun_id, int task_id,
		u8 tm_function, u8 *tm_response)
{
	struct utp_task_req_desc treq = { { 0 }, };
	int ocs_value, err;

	/* Configure task request descriptor */
	treq.header.dword_0 = cpu_to_le32(UTP_REQ_DESC_INT_CMD);
	treq.header.dword_2 = cpu_to_le32(OCS_INVALID_COMMAND_STATUS);

	/* Configure task request UPIU */
	treq.req_header.dword_0 = cpu_to_be32(lun_id << 8) |
				  cpu_to_be32(UPIU_TRANSACTION_TASK_REQ << 24);
	treq.req_header.dword_1 = cpu_to_be32(tm_function << 16);

	/*
	 * The host shall provide the same value for LUN field in the basic
	 * header and for Input Parameter.
	 */
	treq.input_param1 = cpu_to_be32(lun_id);
	treq.input_param2 = cpu_to_be32(task_id);

	err = __ufshcd_issue_tm_cmd(hba, &treq, tm_function);
	if (err == -ETIMEDOUT)
		return err;

	ocs_value = le32_to_cpu(treq.header.dword_2) & MASK_OCS;
	if (ocs_value != OCS_SUCCESS)
		dev_err(hba->dev, "%s: failed, ocs = 0x%x\n",
				__func__, ocs_value);
	else if (tm_response)
		*tm_response = be32_to_cpu(treq.output_param1) &
				MASK_TM_SERVICE_RESP;
	return err;
}

/**
 * ufshcd_issue_devman_upiu_cmd - API for sending "utrd" type requests
 * @hba:	per-adapter instance
 * @req_upiu:	upiu request
 * @rsp_upiu:	upiu reply
 * @msgcode:	message code, one of UPIU Transaction Codes Initiator to Target
 * @desc_buff:	pointer to descriptor buffer, NULL if NA
 * @buff_len:	descriptor size, 0 if NA
 * @desc_op:	descriptor operation
 *
 * Those type of requests uses UTP Transfer Request Descriptor - utrd.
 * Therefore, it "rides" the device management infrastructure: uses its tag and
 * tasks work queues.
 *
 * Since there is only one available tag for device management commands,
 * the caller is expected to hold the hba->dev_cmd.lock mutex.
 */
static int ufshcd_issue_devman_upiu_cmd(struct ufs_hba *hba,
					struct utp_upiu_req *req_upiu,
					struct utp_upiu_req *rsp_upiu,
					u8 *desc_buff, int *buff_len,
					int cmd_type,
					enum query_opcode desc_op)
{
	struct ufshcd_lrb *lrbp;
	int err = 0;
	int tag;
	struct completion wait;
	unsigned long flags;
	u32 upiu_flags;

	down_read(&hba->clk_scaling_lock);

	wait_event(hba->dev_cmd.tag_wq, ufshcd_get_dev_cmd_tag(hba, &tag));

	init_completion(&wait);
	lrbp = &hba->lrb[tag];
	WARN_ON(lrbp->cmd);

	lrbp->cmd = NULL;
	lrbp->sense_bufflen = 0;
	lrbp->sense_buffer = NULL;
	lrbp->task_tag = tag;
	lrbp->lun = 0;
	lrbp->intr_cmd = true;
	hba->dev_cmd.type = cmd_type;

	switch (hba->ufs_version) {
	case UFSHCI_VERSION_10:
	case UFSHCI_VERSION_11:
		lrbp->command_type = UTP_CMD_TYPE_DEV_MANAGE;
		break;
	default:
		lrbp->command_type = UTP_CMD_TYPE_UFS_STORAGE;
		break;
	}

	/* update the task tag in the request upiu */
	req_upiu->header.dword_0 |= cpu_to_be32(tag);

	ufshcd_prepare_req_desc_hdr(lrbp, &upiu_flags, DMA_NONE);

	/* just copy the upiu request as it is */
	memcpy(lrbp->ucd_req_ptr, req_upiu, sizeof(*lrbp->ucd_req_ptr));
	if (desc_buff && desc_op == UPIU_QUERY_OPCODE_WRITE_DESC) {
		/* The Data Segment Area is optional depending upon the query
		 * function value. for WRITE DESCRIPTOR, the data segment
		 * follows right after the tsf.
		 */
		memcpy(lrbp->ucd_req_ptr + 1, desc_buff, *buff_len);
		*buff_len = 0;
	}

	memset(lrbp->ucd_rsp_ptr, 0, sizeof(struct utp_upiu_rsp));

	hba->dev_cmd.complete = &wait;

	/* Make sure descriptors are ready before ringing the doorbell */
	wmb();
	spin_lock_irqsave(hba->host->host_lock, flags);
	ufshcd_send_command(hba, tag);
	spin_unlock_irqrestore(hba->host->host_lock, flags);

	/*
	 * ignore the returning value here - ufshcd_check_query_response is
	 * bound to fail since dev_cmd.query and dev_cmd.type were left empty.
	 * read the response directly ignoring all errors.
	 */
	ufshcd_wait_for_dev_cmd(hba, lrbp, QUERY_REQ_TIMEOUT);

	/* just copy the upiu response as it is */
	memcpy(rsp_upiu, lrbp->ucd_rsp_ptr, sizeof(*rsp_upiu));
	if (desc_buff && desc_op == UPIU_QUERY_OPCODE_READ_DESC) {
		u8 *descp = (u8 *)lrbp->ucd_rsp_ptr + sizeof(*rsp_upiu);
		u16 resp_len = be32_to_cpu(lrbp->ucd_rsp_ptr->header.dword_2) &
			       MASK_QUERY_DATA_SEG_LEN;

		if (*buff_len >= resp_len) {
			memcpy(desc_buff, descp, resp_len);
			*buff_len = resp_len;
		} else {
			dev_warn(hba->dev, "rsp size is bigger than buffer");
			*buff_len = 0;
			err = -EINVAL;
		}
	}

	ufshcd_put_dev_cmd_tag(hba, tag);
	wake_up(&hba->dev_cmd.tag_wq);
	up_read(&hba->clk_scaling_lock);
	return err;
}

/**
 * ufshcd_exec_raw_upiu_cmd - API function for sending raw upiu commands
 * @hba:	per-adapter instance
 * @req_upiu:	upiu request
 * @rsp_upiu:	upiu reply - only 8 DW as we do not support scsi commands
 * @msgcode:	message code, one of UPIU Transaction Codes Initiator to Target
 * @desc_buff:	pointer to descriptor buffer, NULL if NA
 * @buff_len:	descriptor size, 0 if NA
 * @desc_op:	descriptor operation
 *
 * Supports UTP Transfer requests (nop and query), and UTP Task
 * Management requests.
 * It is up to the caller to fill the upiu conent properly, as it will
 * be copied without any further input validations.
 */
int ufshcd_exec_raw_upiu_cmd(struct ufs_hba *hba,
			     struct utp_upiu_req *req_upiu,
			     struct utp_upiu_req *rsp_upiu,
			     int msgcode,
			     u8 *desc_buff, int *buff_len,
			     enum query_opcode desc_op)
{
	int err;
	int cmd_type = DEV_CMD_TYPE_QUERY;
	struct utp_task_req_desc treq = { { 0 }, };
	int ocs_value;
	u8 tm_f = be32_to_cpu(req_upiu->header.dword_1) >> 16 & MASK_TM_FUNC;

	switch (msgcode) {
	case UPIU_TRANSACTION_NOP_OUT:
		cmd_type = DEV_CMD_TYPE_NOP;
		/* fall through */
	case UPIU_TRANSACTION_QUERY_REQ:
		ufshcd_hold(hba, false);
		mutex_lock(&hba->dev_cmd.lock);
		err = ufshcd_issue_devman_upiu_cmd(hba, req_upiu, rsp_upiu,
						   desc_buff, buff_len,
						   cmd_type, desc_op);
		mutex_unlock(&hba->dev_cmd.lock);
		ufshcd_release(hba);

		break;
	case UPIU_TRANSACTION_TASK_REQ:
		treq.header.dword_0 = cpu_to_le32(UTP_REQ_DESC_INT_CMD);
		treq.header.dword_2 = cpu_to_le32(OCS_INVALID_COMMAND_STATUS);

		memcpy(&treq.req_header, req_upiu, sizeof(*req_upiu));

		err = __ufshcd_issue_tm_cmd(hba, &treq, tm_f);
		if (err == -ETIMEDOUT)
			break;

		ocs_value = le32_to_cpu(treq.header.dword_2) & MASK_OCS;
		if (ocs_value != OCS_SUCCESS) {
			dev_err(hba->dev, "%s: failed, ocs = 0x%x\n", __func__,
				ocs_value);
			break;
		}

		memcpy(rsp_upiu, &treq.rsp_header, sizeof(*rsp_upiu));

		break;
	default:
		err = -EINVAL;

		break;
	}

	return err;
}

/**
 * ufshcd_eh_device_reset_handler - device reset handler registered to
 *                                    scsi layer.
 * @cmd: SCSI command pointer
 *
 * Returns SUCCESS/FAILED
 */
static int ufshcd_eh_device_reset_handler(struct scsi_cmnd *cmd)
{
	struct Scsi_Host *host;
	struct ufs_hba *hba;
	unsigned int tag;
	u32 pos;
	int err;
	u8 resp = 0xF;
	struct ufshcd_lrb *lrbp;
	unsigned long flags;

	host = cmd->device->host;
	hba = shost_priv(host);
	tag = cmd->request->tag;

	lrbp = &hba->lrb[tag];
	err = ufshcd_issue_tm_cmd(hba, lrbp->lun, 0, UFS_LOGICAL_RESET, &resp);
	if (err || resp != UPIU_TASK_MANAGEMENT_FUNC_COMPL) {
		if (!err)
			err = resp;
		goto out;
	}

	/* clear the commands that were pending for corresponding LUN */
	for_each_set_bit(pos, &hba->outstanding_reqs, hba->nutrs) {
		if (hba->lrb[pos].lun == lrbp->lun) {
			err = ufshcd_clear_cmd(hba, pos);
			if (err)
				break;
		}
	}
	spin_lock_irqsave(host->host_lock, flags);
	ufshcd_transfer_req_compl(hba);
	spin_unlock_irqrestore(host->host_lock, flags);

out:
	hba->req_abort_count = 0;
	ufshcd_update_reg_hist(&hba->ufs_stats.dev_reset, (u32)err);
	if (!err) {
		err = SUCCESS;
	} else {
		dev_err(hba->dev, "%s: failed with err %d\n", __func__, err);
		err = FAILED;
	}
	return err;
}

static void ufshcd_set_req_abort_skip(struct ufs_hba *hba, unsigned long bitmap)
{
	struct ufshcd_lrb *lrbp;
	int tag;

	for_each_set_bit(tag, &bitmap, hba->nutrs) {
		lrbp = &hba->lrb[tag];
		lrbp->req_abort_skip = true;
	}
}

/**
 * ufshcd_abort - abort a specific command
 * @cmd: SCSI command pointer
 *
 * Abort the pending command in device by sending UFS_ABORT_TASK task management
 * command, and in host controller by clearing the door-bell register. There can
 * be race between controller sending the command to the device while abort is
 * issued. To avoid that, first issue UFS_QUERY_TASK to check if the command is
 * really issued and then try to abort it.
 *
 * Returns SUCCESS/FAILED
 */
static int ufshcd_abort(struct scsi_cmnd *cmd)
{
	struct Scsi_Host *host;
	struct ufs_hba *hba;
	unsigned long flags;
	unsigned int tag;
	int err = 0;
	int poll_cnt;
	u8 resp = 0xF;
	struct ufshcd_lrb *lrbp;
	u32 reg;

	host = cmd->device->host;
	hba = shost_priv(host);
	tag = cmd->request->tag;
	lrbp = &hba->lrb[tag];
	if (!ufshcd_valid_tag(hba, tag)) {
		dev_err(hba->dev,
			"%s: invalid command tag %d: cmd=0x%p, cmd->request=0x%p",
			__func__, tag, cmd, cmd->request);
		BUG();
	}

	/*
	 * Task abort to the device W-LUN is illegal. When this command
	 * will fail, due to spec violation, scsi err handling next step
	 * will be to send LU reset which, again, is a spec violation.
	 * To avoid these unnecessary/illegal step we skip to the last error
	 * handling stage: reset and restore.
	 */
	if (lrbp->lun == UFS_UPIU_UFS_DEVICE_WLUN)
		return ufshcd_eh_host_reset_handler(cmd);

	ufshcd_hold(hba, false);
	reg = ufshcd_readl(hba, REG_UTP_TRANSFER_REQ_DOOR_BELL);
	/* If command is already aborted/completed, return SUCCESS */
	if (!(test_bit(tag, &hba->outstanding_reqs))) {
		dev_err(hba->dev,
			"%s: cmd at tag %d already completed, outstanding=0x%lx, doorbell=0x%x\n",
			__func__, tag, hba->outstanding_reqs, reg);
		goto out;
	}

	if (!(reg & (1 << tag))) {
		dev_err(hba->dev,
		"%s: cmd was completed, but without a notifying intr, tag = %d",
		__func__, tag);
	}

	/* Print Transfer Request of aborted task */
	dev_err(hba->dev, "%s: Device abort task at tag %d\n", __func__, tag);

	/*
	 * Print detailed info about aborted request.
	 * As more than one request might get aborted at the same time,
	 * print full information only for the first aborted request in order
	 * to reduce repeated printouts. For other aborted requests only print
	 * basic details.
	 */
	scsi_print_command(hba->lrb[tag].cmd);
	if (!hba->req_abort_count) {
		ufshcd_update_reg_hist(&hba->ufs_stats.task_abort, 0);
		ufshcd_print_trs(hba, 1 << tag, true);
		ufshcd_print_host_state(hba);
		ufshcd_print_pwr_info(hba);
		ufshcd_print_host_regs(hba);
	} else {
		ufshcd_print_trs(hba, 1 << tag, false);
	}
	hba->req_abort_count++;

	/* Skip task abort in case previous aborts failed and report failure */
	if (lrbp->req_abort_skip) {
		err = -EIO;
		goto out;
	}

	for (poll_cnt = 100; poll_cnt; poll_cnt--) {
		err = ufshcd_issue_tm_cmd(hba, lrbp->lun, lrbp->task_tag,
				UFS_QUERY_TASK, &resp);
		if (!err && resp == UPIU_TASK_MANAGEMENT_FUNC_SUCCEEDED) {
			/* cmd pending in the device */
			dev_err(hba->dev, "%s: cmd pending in the device. tag = %d\n",
				__func__, tag);
			break;
		} else if (!err && resp == UPIU_TASK_MANAGEMENT_FUNC_COMPL) {
			/*
			 * cmd not pending in the device, check if it is
			 * in transition.
			 */
			dev_err(hba->dev, "%s: cmd at tag %d not pending in the device.\n",
				__func__, tag);
			reg = ufshcd_readl(hba, REG_UTP_TRANSFER_REQ_DOOR_BELL);
			if (reg & (1 << tag)) {
				/* sleep for max. 200us to stabilize */
				usleep_range(100, 200);
				continue;
			}
			/* command completed already */
			dev_err(hba->dev, "%s: cmd at tag %d successfully cleared from DB.\n",
				__func__, tag);
			goto cleanup;
		} else {
			dev_err(hba->dev,
				"%s: no response from device. tag = %d, err %d\n",
				__func__, tag, err);
			if (!err)
				err = resp; /* service response error */
			goto out;
		}
	}

	if (!poll_cnt) {
		err = -EBUSY;
		goto out;
	}

	err = ufshcd_issue_tm_cmd(hba, lrbp->lun, lrbp->task_tag,
			UFS_ABORT_TASK, &resp);
	if (err || resp != UPIU_TASK_MANAGEMENT_FUNC_COMPL) {
		if (!err) {
			err = resp; /* service response error */
			dev_err(hba->dev, "%s: issued. tag = %d, err %d\n",
				__func__, tag, err);
		}
		goto out;
	}

	err = ufshcd_clear_cmd(hba, tag);
	if (err) {
		dev_err(hba->dev, "%s: Failed clearing cmd at tag %d, err %d\n",
			__func__, tag, err);
		goto out;
	}

cleanup:
	spin_lock_irqsave(host->host_lock, flags);
	__ufshcd_transfer_req_compl(hba, (1UL << tag));
	spin_unlock_irqrestore(host->host_lock, flags);

out:
	if (!err) {
		err = SUCCESS;
	} else {
		dev_err(hba->dev, "%s: failed with err %d\n", __func__, err);
		ufshcd_set_req_abort_skip(hba, hba->outstanding_reqs);
		err = FAILED;
	}

	/*
	 * This ufshcd_release() corresponds to the original scsi cmd that got
	 * aborted here (as we won't get any IRQ for it).
	 */
	ufshcd_release(hba);
	return err;
}

/**
 * ufshcd_host_reset_and_restore - reset and restore host controller
 * @hba: per-adapter instance
 *
 * Note that host controller reset may issue DME_RESET to
 * local and remote (device) Uni-Pro stack and the attributes
 * are reset to default state.
 *
 * Returns zero on success, non-zero on failure
 */
static int ufshcd_host_reset_and_restore(struct ufs_hba *hba)
{
	int err;
	unsigned long flags;

	/*
	 * Stop the host controller and complete the requests
	 * cleared by h/w
	 */
	spin_lock_irqsave(hba->host->host_lock, flags);
	ufshcd_hba_stop(hba, false);
	hba->silence_err_logs = true;
	ufshcd_complete_requests(hba);
	hba->silence_err_logs = false;
	spin_unlock_irqrestore(hba->host->host_lock, flags);

	/* scale up clocks to max frequency before full reinitialization */
	ufshcd_set_clk_freq(hba, true);

	err = ufshcd_hba_enable(hba);
	if (err)
		goto out;

	/* Establish the link again and restore the device */
	err = ufshcd_probe_hba(hba, false);

out:
	if (err)
		dev_err(hba->dev, "%s: Host init failed %d\n", __func__, err);
	ufshcd_update_reg_hist(&hba->ufs_stats.host_reset, (u32)err);
	return err;
}

/**
 * ufshcd_reset_and_restore - reset and re-initialize host/device
 * @hba: per-adapter instance
 *
 * Reset and recover device, host and re-establish link. This
 * is helpful to recover the communication in fatal error conditions.
 *
 * Returns zero on success, non-zero on failure
 */
static int ufshcd_reset_and_restore(struct ufs_hba *hba)
{
	u32 saved_err;
	u32 saved_uic_err;
	int err = 0;
	unsigned long flags;
	int retries = MAX_HOST_RESET_RETRIES;

	/*
	 * This is a fresh start, cache and clear saved error first,
	 * in case new error generated during reset and restore.
	 */
	spin_lock_irqsave(hba->host->host_lock, flags);
	saved_err = hba->saved_err;
	saved_uic_err = hba->saved_uic_err;
	hba->saved_err = 0;
	hba->saved_uic_err = 0;
	spin_unlock_irqrestore(hba->host->host_lock, flags);

	do {
		/* Reset the attached device */
		ufshcd_vops_device_reset(hba);

		err = ufshcd_host_reset_and_restore(hba);
	} while (err && --retries);

	spin_lock_irqsave(hba->host->host_lock, flags);
	/*
	 * Inform scsi mid-layer that we did reset and allow to handle
	 * Unit Attention properly.
	 */
	scsi_report_bus_reset(hba->host, 0);
	if (err) {
		hba->saved_err |= saved_err;
		hba->saved_uic_err |= saved_uic_err;
	}
	spin_unlock_irqrestore(hba->host->host_lock, flags);

	return err;
}

/**
 * ufshcd_eh_host_reset_handler - host reset handler registered to scsi layer
 * @cmd: SCSI command pointer
 *
 * Returns SUCCESS/FAILED
 */
static int ufshcd_eh_host_reset_handler(struct scsi_cmnd *cmd)
{
	int err = SUCCESS;
	unsigned long flags;
	struct ufs_hba *hba;

	hba = shost_priv(cmd->device->host);

	spin_lock_irqsave(hba->host->host_lock, flags);
	hba->force_reset = true;
	ufshcd_schedule_eh_work(hba);
	dev_err(hba->dev, "%s: reset in progress - 1\n", __func__);
	spin_unlock_irqrestore(hba->host->host_lock, flags);

	flush_work(&hba->eh_work);

	spin_lock_irqsave(hba->host->host_lock, flags);
	if (hba->ufshcd_state == UFSHCD_STATE_ERROR)
		err = FAILED;
	spin_unlock_irqrestore(hba->host->host_lock, flags);

	return err;
}

/**
 * ufshcd_get_max_icc_level - calculate the ICC level
 * @sup_curr_uA: max. current supported by the regulator
 * @start_scan: row at the desc table to start scan from
 * @buff: power descriptor buffer
 *
 * Returns calculated max ICC level for specific regulator
 */
static u32 ufshcd_get_max_icc_level(int sup_curr_uA, u32 start_scan, char *buff)
{
	int i;
	int curr_uA;
	u16 data;
	u16 unit;

	for (i = start_scan; i >= 0; i--) {
		data = be16_to_cpup((__be16 *)&buff[2 * i]);
		unit = (data & ATTR_ICC_LVL_UNIT_MASK) >>
						ATTR_ICC_LVL_UNIT_OFFSET;
		curr_uA = data & ATTR_ICC_LVL_VALUE_MASK;
		switch (unit) {
		case UFSHCD_NANO_AMP:
			curr_uA = curr_uA / 1000;
			break;
		case UFSHCD_MILI_AMP:
			curr_uA = curr_uA * 1000;
			break;
		case UFSHCD_AMP:
			curr_uA = curr_uA * 1000 * 1000;
			break;
		case UFSHCD_MICRO_AMP:
		default:
			break;
		}
		if (sup_curr_uA >= curr_uA)
			break;
	}
	if (i < 0) {
		i = 0;
		pr_err("%s: Couldn't find valid icc_level = %d", __func__, i);
	}

	return (u32)i;
}

/**
 * ufshcd_calc_icc_level - calculate the max ICC level
 * In case regulators are not initialized we'll return 0
 * @hba: per-adapter instance
 * @desc_buf: power descriptor buffer to extract ICC levels from.
 * @len: length of desc_buff
 *
 * Returns calculated ICC level
 */
static u32 ufshcd_find_max_sup_active_icc_level(struct ufs_hba *hba,
							u8 *desc_buf, int len)
{
	u32 icc_level = 0;

	if (!hba->vreg_info.vcc ||
		(!hba->vreg_info.vccq && hba->dev_info.wspecversion >= 0x300) ||
		(!hba->vreg_info.vccq2 && hba->dev_info.wspecversion < 0x300)) {
		dev_err(hba->dev,
			"%s: Regulator capability was not set, actvIccLevel=%d",
							__func__, icc_level);
		goto out;
	}

	if (hba->vreg_info.vcc && hba->vreg_info.vcc->max_uA)
		icc_level = ufshcd_get_max_icc_level(
				hba->vreg_info.vcc->max_uA,
				POWER_DESC_MAX_ACTV_ICC_LVLS - 1,
				&desc_buf[PWR_DESC_ACTIVE_LVLS_VCC_0]);

	if (hba->vreg_info.vccq && hba->vreg_info.vccq->max_uA)
		icc_level = ufshcd_get_max_icc_level(
				hba->vreg_info.vccq->max_uA,
				icc_level,
				&desc_buf[PWR_DESC_ACTIVE_LVLS_VCCQ_0]);

	if (hba->vreg_info.vccq2 && hba->vreg_info.vccq2->max_uA)
		icc_level = ufshcd_get_max_icc_level(
				hba->vreg_info.vccq2->max_uA,
				icc_level,
				&desc_buf[PWR_DESC_ACTIVE_LVLS_VCCQ2_0]);
out:
	return icc_level;
}

static void ufshcd_set_active_icc_lvl(struct ufs_hba *hba)
{
	int ret;
	int buff_len = hba->desc_size.pwr_desc;
	u8 *desc_buf;
	u32 icc_level;

	desc_buf = kmalloc(buff_len, GFP_KERNEL);
	if (!desc_buf)
		return;

	ret = ufshcd_read_power_desc(hba, desc_buf, buff_len);
	if (ret) {
		dev_err(hba->dev,
			"%s: Failed reading power descriptor.len = %d ret = %d",
			__func__, buff_len, ret);
		goto out;
	}

	icc_level = ufshcd_find_max_sup_active_icc_level(hba, desc_buf,
							 buff_len);
	dev_dbg(hba->dev, "%s: setting icc_level 0x%x", __func__, icc_level);

	ret = ufshcd_query_attr_retry(hba, UPIU_QUERY_OPCODE_WRITE_ATTR,
		QUERY_ATTR_IDN_ACTIVE_ICC_LVL, 0, 0, &icc_level);

	if (ret)
		dev_err(hba->dev,
			"%s: Failed configuring bActiveICCLevel = %d ret = %d",
			__func__, icc_level, ret);

out:
	kfree(desc_buf);
}

static inline void ufshcd_blk_pm_runtime_init(struct scsi_device *sdev)
{
	scsi_autopm_get_device(sdev);
	blk_pm_runtime_init(sdev->request_queue, &sdev->sdev_gendev);
	if (sdev->rpm_autosuspend)
		pm_runtime_set_autosuspend_delay(&sdev->sdev_gendev,
						 RPM_AUTOSUSPEND_DELAY_MS);
	scsi_autopm_put_device(sdev);
}

 #if defined(CONFIG_SCSI_UFSHCD_QTI)
static int ufshcd_set_low_vcc_level(struct ufs_hba *hba)
{
	int ret;
	struct ufs_vreg *vreg = hba->vreg_info.vcc;

	/* Check if device supports the low voltage VCC feature */
	if (hba->dev_info.wspecversion < 0x300)
		return 0;
	/*
	 * Check if host has support for low VCC voltage?
	 * In addition, also check if we have already set the low VCC level
	 * or not?
	 */
	if (!vreg->low_voltage_sup || vreg->low_voltage_active)
		return 0;

	/* Put the device in sleep before lowering VCC level */
	ret = ufshcd_set_dev_pwr_mode(hba, UFS_SLEEP_PWR_MODE);

	/* Switch off VCC before switching it ON at 2.5v */
	ret = ufshcd_disable_vreg(hba->dev, vreg);
	/* add ~2ms delay before renabling VCC at lower voltage */
	usleep_range(2000, 2100);
	/* Now turn back VCC ON at low voltage */
	vreg->low_voltage_active = true;
	ret = ufshcd_enable_vreg(hba->dev, vreg);

	/* Bring the device in active now */
	ret = ufshcd_set_dev_pwr_mode(hba, UFS_ACTIVE_PWR_MODE);

	return ret;
}
#endif
/**
 * ufshcd_scsi_add_wlus - Adds required W-LUs
 * @hba: per-adapter instance
 *
 * UFS device specification requires the UFS devices to support 4 well known
 * logical units:
 *	"REPORT_LUNS" (address: 01h)
 *	"UFS Device" (address: 50h)
 *	"RPMB" (address: 44h)
 *	"BOOT" (address: 30h)
 * UFS device's power management needs to be controlled by "POWER CONDITION"
 * field of SSU (START STOP UNIT) command. But this "power condition" field
 * will take effect only when its sent to "UFS device" well known logical unit
 * hence we require the scsi_device instance to represent this logical unit in
 * order for the UFS host driver to send the SSU command for power management.
 *
 * We also require the scsi_device instance for "RPMB" (Replay Protected Memory
 * Block) LU so user space process can control this LU. User space may also
 * want to have access to BOOT LU.
 *
 * This function adds scsi device instances for each of all well known LUs
 * (except "REPORT LUNS" LU).
 *
 * Returns zero on success (all required W-LUs are added successfully),
 * non-zero error value on failure (if failed to add any of the required W-LU).
 */
static int ufshcd_scsi_add_wlus(struct ufs_hba *hba)
{
	int ret = 0;
	struct scsi_device *sdev_rpmb;
	struct scsi_device *sdev_boot;

	hba->sdev_ufs_device = __scsi_add_device(hba->host, 0, 0,
		ufshcd_upiu_wlun_to_scsi_wlun(UFS_UPIU_UFS_DEVICE_WLUN), NULL);
	if (IS_ERR(hba->sdev_ufs_device)) {
		ret = PTR_ERR(hba->sdev_ufs_device);
		hba->sdev_ufs_device = NULL;
		goto out;
	}
	ufshcd_blk_pm_runtime_init(hba->sdev_ufs_device);
	scsi_device_put(hba->sdev_ufs_device);

	sdev_rpmb = __scsi_add_device(hba->host, 0, 0,
		ufshcd_upiu_wlun_to_scsi_wlun(UFS_UPIU_RPMB_WLUN), NULL);
	if (IS_ERR(sdev_rpmb)) {
		ret = PTR_ERR(sdev_rpmb);
		goto remove_sdev_ufs_device;
	}
	ufshcd_blk_pm_runtime_init(sdev_rpmb);
	scsi_device_put(sdev_rpmb);

	sdev_boot = __scsi_add_device(hba->host, 0, 0,
		ufshcd_upiu_wlun_to_scsi_wlun(UFS_UPIU_BOOT_WLUN), NULL);
	if (IS_ERR(sdev_boot)) {
		dev_err(hba->dev, "%s: BOOT WLUN not found\n", __func__);
	} else {
		ufshcd_blk_pm_runtime_init(sdev_boot);
		scsi_device_put(sdev_boot);
	}
	goto out;

remove_sdev_ufs_device:
	scsi_remove_device(hba->sdev_ufs_device);
out:
	return ret;
}

static void ufshcd_wb_probe(struct ufs_hba *hba, u8 *desc_buf)
{
	struct ufs_dev_info *dev_info = &hba->dev_info;
	u8 lun;
	u32 d_lu_wb_buf_alloc;

	if (!ufshcd_is_wb_allowed(hba))
		return;
	/*
	 * Probe WB only for UFS-2.2 and UFS-3.1 (and later) devices or
	 * UFS devices with quirk UFS_DEVICE_QUIRK_SUPPORT_EXTENDED_FEATURES
	 * enabled
	 */
	if (!(dev_info->wspecversion >= 0x310 ||
	      dev_info->wspecversion == 0x220 ||
	     (hba->dev_quirks & UFS_DEVICE_QUIRK_SUPPORT_EXTENDED_FEATURES)))
		goto wb_disabled;

	if (hba->desc_size.dev_desc < DEVICE_DESC_PARAM_EXT_UFS_FEATURE_SUP + 4)
		goto wb_disabled;

	dev_info->d_ext_ufs_feature_sup =
		get_unaligned_be32(desc_buf +
				   DEVICE_DESC_PARAM_EXT_UFS_FEATURE_SUP);

	if (!(dev_info->d_ext_ufs_feature_sup & UFS_DEV_WRITE_BOOSTER_SUP))
		goto wb_disabled;

	/*
	 * WB may be supported but not configured while provisioning.
	 * The spec says, in dedicated wb buffer mode,
	 * a max of 1 lun would have wb buffer configured.
	 * Now only shared buffer mode is supported.
	 */
	dev_info->b_wb_buffer_type =
		desc_buf[DEVICE_DESC_PARAM_WB_TYPE];

	dev_info->b_presrv_uspc_en =
		desc_buf[DEVICE_DESC_PARAM_WB_PRESRV_USRSPC_EN];

	if (dev_info->b_wb_buffer_type == WB_BUF_MODE_SHARED) {
		dev_info->d_wb_alloc_units =
		get_unaligned_be32(desc_buf +
				   DEVICE_DESC_PARAM_WB_SHARED_ALLOC_UNITS);
		if (!dev_info->d_wb_alloc_units)
			goto wb_disabled;
	} else {
		for (lun = 0; lun < UFS_UPIU_MAX_WB_LUN_ID; lun++) {
			d_lu_wb_buf_alloc = 0;
			ufshcd_read_unit_desc_param(hba,
					lun,
					UNIT_DESC_PARAM_WB_BUF_ALLOC_UNITS,
					(u8 *)&d_lu_wb_buf_alloc,
					sizeof(d_lu_wb_buf_alloc));
			if (d_lu_wb_buf_alloc) {
				dev_info->wb_dedicated_lu = lun;
				break;
			}
		}

		if (!d_lu_wb_buf_alloc)
			goto wb_disabled;
	}
	return;

wb_disabled:
	hba->caps &= ~UFSHCD_CAP_WB_EN;
}

void ufshcd_fixup_dev_quirks(struct ufs_hba *hba, struct ufs_dev_fix *fixups)
{
	struct ufs_dev_fix *f;
	struct ufs_dev_info *dev_info = &hba->dev_info;

	if (!fixups)
		return;

	for (f = fixups; f->quirk; f++) {
		if ((f->wmanufacturerid == dev_info->wmanufacturerid ||
		     f->wmanufacturerid == UFS_ANY_VENDOR) &&
		     ((dev_info->model &&
		       STR_PRFX_EQUAL(f->model, dev_info->model)) ||
		      !strcmp(f->model, UFS_ANY_MODEL)))
			hba->dev_quirks |= f->quirk;
	}
}
EXPORT_SYMBOL_GPL(ufshcd_fixup_dev_quirks);

static void ufs_fixup_device_setup(struct ufs_hba *hba)
{
	/* fix by general quirk table */
	ufshcd_fixup_dev_quirks(hba, ufs_fixups);

	/* allow vendors to fix quirks */
	ufshcd_vops_fixup_dev_quirks(hba);
}

static int ufs_get_device_desc(struct ufs_hba *hba)
{
	int err;
	size_t buff_len;
	u8 model_index;
	u8 *desc_buf;
	struct ufs_dev_info *dev_info = &hba->dev_info;

	buff_len = max_t(size_t, hba->desc_size.dev_desc,
			 QUERY_DESC_MAX_SIZE + 1);
	desc_buf = kmalloc(buff_len, GFP_KERNEL);
	if (!desc_buf) {
		err = -ENOMEM;
		goto out;
	}

	err = ufshcd_read_device_desc(hba, desc_buf, hba->desc_size.dev_desc);
	if (err) {
		dev_err(hba->dev, "%s: Failed reading Device Desc. err = %d\n",
			__func__, err);
		goto out;
	}

	/*
	 * getting vendor (manufacturerID) and Bank Index in big endian
	 * format
	 */
	dev_info->wmanufacturerid = desc_buf[DEVICE_DESC_PARAM_MANF_ID] << 8 |
				     desc_buf[DEVICE_DESC_PARAM_MANF_ID + 1];

	/* getting Specification Version in big endian format */
	dev_info->wspecversion = desc_buf[DEVICE_DESC_PARAM_SPEC_VER] << 8 |
				      desc_buf[DEVICE_DESC_PARAM_SPEC_VER + 1];

	model_index = desc_buf[DEVICE_DESC_PARAM_PRDCT_NAME];

	err = ufshcd_read_string_desc(hba, model_index,
				      &dev_info->model, SD_ASCII_STD);
	if (err < 0) {
		dev_err(hba->dev, "%s: Failed reading Product Name. err = %d\n",
			__func__, err);
		goto out;
	}

	ufshcd_get_ref_clk_gating_wait(hba);

	ufs_fixup_device_setup(hba);

	ufshcd_wb_probe(hba, desc_buf);

	/*
	 * ufshcd_read_string_desc returns size of the string
	 * reset the error value
	 */
	err = 0;

out:
	kfree(desc_buf);
	return err;
}

static void ufs_put_device_desc(struct ufs_hba *hba)
{
	struct ufs_dev_info *dev_info = &hba->dev_info;

	kfree(dev_info->model);
	dev_info->model = NULL;
}

/**
 * ufshcd_tune_pa_tactivate - Tunes PA_TActivate of local UniPro
 * @hba: per-adapter instance
 *
 * PA_TActivate parameter can be tuned manually if UniPro version is less than
 * 1.61. PA_TActivate needs to be greater than or equal to peerM-PHY's
 * RX_MIN_ACTIVATETIME_CAPABILITY attribute. This optimal value can help reduce
 * the hibern8 exit latency.
 *
 * Returns zero on success, non-zero error value on failure.
 */
static int ufshcd_tune_pa_tactivate(struct ufs_hba *hba)
{
	int ret = 0;
	u32 peer_rx_min_activatetime = 0, tuned_pa_tactivate;

	ret = ufshcd_dme_peer_get(hba,
				  UIC_ARG_MIB_SEL(
					RX_MIN_ACTIVATETIME_CAPABILITY,
					UIC_ARG_MPHY_RX_GEN_SEL_INDEX(0)),
				  &peer_rx_min_activatetime);
	if (ret)
		goto out;

	/* make sure proper unit conversion is applied */
	tuned_pa_tactivate =
		((peer_rx_min_activatetime * RX_MIN_ACTIVATETIME_UNIT_US)
		 / PA_TACTIVATE_TIME_UNIT_US);
	ret = ufshcd_dme_set(hba, UIC_ARG_MIB(PA_TACTIVATE),
			     tuned_pa_tactivate);

out:
	return ret;
}

/**
 * ufshcd_tune_pa_hibern8time - Tunes PA_Hibern8Time of local UniPro
 * @hba: per-adapter instance
 *
 * PA_Hibern8Time parameter can be tuned manually if UniPro version is less than
 * 1.61. PA_Hibern8Time needs to be maximum of local M-PHY's
 * TX_HIBERN8TIME_CAPABILITY & peer M-PHY's RX_HIBERN8TIME_CAPABILITY.
 * This optimal value can help reduce the hibern8 exit latency.
 *
 * Returns zero on success, non-zero error value on failure.
 */
static int ufshcd_tune_pa_hibern8time(struct ufs_hba *hba)
{
	int ret = 0;
	u32 local_tx_hibern8_time_cap = 0, peer_rx_hibern8_time_cap = 0;
	u32 max_hibern8_time, tuned_pa_hibern8time;

	ret = ufshcd_dme_get(hba,
			     UIC_ARG_MIB_SEL(TX_HIBERN8TIME_CAPABILITY,
					UIC_ARG_MPHY_TX_GEN_SEL_INDEX(0)),
				  &local_tx_hibern8_time_cap);
	if (ret)
		goto out;

	ret = ufshcd_dme_peer_get(hba,
				  UIC_ARG_MIB_SEL(RX_HIBERN8TIME_CAPABILITY,
					UIC_ARG_MPHY_RX_GEN_SEL_INDEX(0)),
				  &peer_rx_hibern8_time_cap);
	if (ret)
		goto out;

	max_hibern8_time = max(local_tx_hibern8_time_cap,
			       peer_rx_hibern8_time_cap);
	/* make sure proper unit conversion is applied */
	tuned_pa_hibern8time = ((max_hibern8_time * HIBERN8TIME_UNIT_US)
				/ PA_HIBERN8_TIME_UNIT_US);
	ret = ufshcd_dme_set(hba, UIC_ARG_MIB(PA_HIBERN8TIME),
			     tuned_pa_hibern8time);
out:
	return ret;
}

/**
 * ufshcd_quirk_tune_host_pa_tactivate - Ensures that host PA_TACTIVATE is
 * less than device PA_TACTIVATE time.
 * @hba: per-adapter instance
 *
 * Some UFS devices require host PA_TACTIVATE to be lower than device
 * PA_TACTIVATE, we need to enable UFS_DEVICE_QUIRK_HOST_PA_TACTIVATE quirk
 * for such devices.
 *
 * Returns zero on success, non-zero error value on failure.
 */
static int ufshcd_quirk_tune_host_pa_tactivate(struct ufs_hba *hba)
{
	int ret = 0;
	u32 granularity, peer_granularity;
	u32 pa_tactivate, peer_pa_tactivate;
	u32 pa_tactivate_us, peer_pa_tactivate_us;
	u8 gran_to_us_table[] = {1, 4, 8, 16, 32, 100};

	ret = ufshcd_dme_get(hba, UIC_ARG_MIB(PA_GRANULARITY),
				  &granularity);
	if (ret)
		goto out;

	ret = ufshcd_dme_peer_get(hba, UIC_ARG_MIB(PA_GRANULARITY),
				  &peer_granularity);
	if (ret)
		goto out;

	if ((granularity < PA_GRANULARITY_MIN_VAL) ||
	    (granularity > PA_GRANULARITY_MAX_VAL)) {
		dev_err(hba->dev, "%s: invalid host PA_GRANULARITY %d",
			__func__, granularity);
		return -EINVAL;
	}

	if ((peer_granularity < PA_GRANULARITY_MIN_VAL) ||
	    (peer_granularity > PA_GRANULARITY_MAX_VAL)) {
		dev_err(hba->dev, "%s: invalid device PA_GRANULARITY %d",
			__func__, peer_granularity);
		return -EINVAL;
	}

	ret = ufshcd_dme_get(hba, UIC_ARG_MIB(PA_TACTIVATE), &pa_tactivate);
	if (ret)
		goto out;

	ret = ufshcd_dme_peer_get(hba, UIC_ARG_MIB(PA_TACTIVATE),
				  &peer_pa_tactivate);
	if (ret)
		goto out;

	pa_tactivate_us = pa_tactivate * gran_to_us_table[granularity - 1];
	peer_pa_tactivate_us = peer_pa_tactivate *
			     gran_to_us_table[peer_granularity - 1];

	if (pa_tactivate_us > peer_pa_tactivate_us) {
		u32 new_peer_pa_tactivate;

		new_peer_pa_tactivate = pa_tactivate_us /
				      gran_to_us_table[peer_granularity - 1];
		new_peer_pa_tactivate++;
		ret = ufshcd_dme_peer_set(hba, UIC_ARG_MIB(PA_TACTIVATE),
					  new_peer_pa_tactivate);
	}

out:
	return ret;
}

static void ufshcd_tune_unipro_params(struct ufs_hba *hba)
{
	if (ufshcd_is_unipro_pa_params_tuning_req(hba)) {
		ufshcd_tune_pa_tactivate(hba);
		ufshcd_tune_pa_hibern8time(hba);
	}

	ufshcd_vops_apply_dev_quirks(hba);

	if (hba->dev_quirks & UFS_DEVICE_QUIRK_PA_TACTIVATE)
		/* set 1ms timeout for PA_TACTIVATE */
		ufshcd_dme_set(hba, UIC_ARG_MIB(PA_TACTIVATE), 10);

	if (hba->dev_quirks & UFS_DEVICE_QUIRK_HOST_PA_TACTIVATE)
		ufshcd_quirk_tune_host_pa_tactivate(hba);
}

static void ufshcd_clear_dbg_ufs_stats(struct ufs_hba *hba)
{
	hba->ufs_stats.hibern8_exit_cnt = 0;
	hba->ufs_stats.last_hibern8_exit_tstamp = ktime_set(0, 0);
	hba->req_abort_count = 0;
}

static void ufshcd_init_desc_sizes(struct ufs_hba *hba)
{
	int err;

	err = ufshcd_read_desc_length(hba, QUERY_DESC_IDN_DEVICE, 0,
		&hba->desc_size.dev_desc);
	if (err)
		hba->desc_size.dev_desc = QUERY_DESC_DEVICE_DEF_SIZE;

	err = ufshcd_read_desc_length(hba, QUERY_DESC_IDN_POWER, 0,
		&hba->desc_size.pwr_desc);
	if (err)
		hba->desc_size.pwr_desc = QUERY_DESC_POWER_DEF_SIZE;

	err = ufshcd_read_desc_length(hba, QUERY_DESC_IDN_INTERCONNECT, 0,
		&hba->desc_size.interc_desc);
	if (err)
		hba->desc_size.interc_desc = QUERY_DESC_INTERCONNECT_DEF_SIZE;

	err = ufshcd_read_desc_length(hba, QUERY_DESC_IDN_CONFIGURATION, 0,
		&hba->desc_size.conf_desc);
	if (err)
		hba->desc_size.conf_desc = QUERY_DESC_CONFIGURATION_DEF_SIZE;

	err = ufshcd_read_desc_length(hba, QUERY_DESC_IDN_UNIT, 0,
		&hba->desc_size.unit_desc);
	if (err)
		hba->desc_size.unit_desc = QUERY_DESC_UNIT_DEF_SIZE;

	err = ufshcd_read_desc_length(hba, QUERY_DESC_IDN_GEOMETRY, 0,
		&hba->desc_size.geom_desc);
	if (err)
		hba->desc_size.geom_desc = QUERY_DESC_GEOMETRY_DEF_SIZE;

	err = ufshcd_read_desc_length(hba, QUERY_DESC_IDN_HEALTH, 0,
		&hba->desc_size.hlth_desc);
	if (err)
		hba->desc_size.hlth_desc = QUERY_DESC_HEALTH_DEF_SIZE;
}

static struct ufs_ref_clk ufs_ref_clk_freqs[] = {
	{19200000, REF_CLK_FREQ_19_2_MHZ},
	{26000000, REF_CLK_FREQ_26_MHZ},
	{38400000, REF_CLK_FREQ_38_4_MHZ},
	{52000000, REF_CLK_FREQ_52_MHZ},
	{0, REF_CLK_FREQ_INVAL},
};

static enum ufs_ref_clk_freq
ufs_get_bref_clk_from_hz(unsigned long freq)
{
	int i;

	for (i = 0; ufs_ref_clk_freqs[i].freq_hz; i++)
		if (ufs_ref_clk_freqs[i].freq_hz == freq)
			return ufs_ref_clk_freqs[i].val;

	return REF_CLK_FREQ_INVAL;
}

void ufshcd_parse_dev_ref_clk_freq(struct ufs_hba *hba, struct clk *refclk)
{
	unsigned long freq;

	freq = clk_get_rate(refclk);
	if (freq == 0) {
		dev_warn(hba->dev, " (%s) clk_get_rate - %ld\n", __func__,
			freq);
		freq = clk_round_rate(refclk, 19200000);
	}

	hba->dev_ref_clk_freq =
		ufs_get_bref_clk_from_hz(freq);

	if (hba->dev_ref_clk_freq == REF_CLK_FREQ_INVAL)
		dev_err(hba->dev,
		"invalid ref_clk setting = %ld\n", freq);
}

static int ufshcd_set_dev_ref_clk(struct ufs_hba *hba)
{
	int err;
	u32 ref_clk;
	u32 freq = hba->dev_ref_clk_freq;

	err = ufshcd_query_attr_retry(hba, UPIU_QUERY_OPCODE_READ_ATTR,
			QUERY_ATTR_IDN_REF_CLK_FREQ, 0, 0, &ref_clk);

	if (err) {
		dev_err(hba->dev, "failed reading bRefClkFreq. err = %d\n",
			err);
		goto out;
	}

	if (ref_clk == freq)
		goto out; /* nothing to update */

	err = ufshcd_query_attr_retry(hba, UPIU_QUERY_OPCODE_WRITE_ATTR,
			QUERY_ATTR_IDN_REF_CLK_FREQ, 0, 0, &freq);

	if (err) {
		dev_err(hba->dev, "bRefClkFreq setting to %lu Hz failed\n",
			ufs_ref_clk_freqs[freq].freq_hz);
		goto out;
	}

	dev_dbg(hba->dev, "bRefClkFreq setting to %lu Hz succeeded\n",
			ufs_ref_clk_freqs[freq].freq_hz);

out:
	return err;
}

static int ufshcd_device_params_init(struct ufs_hba *hba)
{
	bool flag;
	int ret;

	/* Init check for device descriptor sizes */
	ufshcd_init_desc_sizes(hba);

	/* Check and apply UFS device quirks */
	ret = ufs_get_device_desc(hba);
	if (ret) {
		dev_err(hba->dev, "%s: Failed getting device info. err = %d\n",
			__func__, ret);
		goto out;
	}

	if (!ufshcd_query_flag_retry(hba, UPIU_QUERY_OPCODE_READ_FLAG,
			QUERY_FLAG_IDN_PWR_ON_WPE, 0, &flag))
		hba->dev_info.f_power_on_wp_en = flag;

	/* Probe maximum power mode co-supported by both UFS host and device */
	if (ufshcd_get_max_pwr_mode(hba))
		dev_err(hba->dev,
			"%s: Failed getting max supported power mode\n",
			__func__);
out:
	return ret;
}

/**
 * ufshcd_add_lus - probe and add UFS logical units
 * @hba: per-adapter instance
 */
static int ufshcd_add_lus(struct ufs_hba *hba)
{
	int ret;

	/* Add required well known logical units to scsi mid layer */
	ret = ufshcd_scsi_add_wlus(hba);
	if (ret)
		goto out;

#if defined(CONFIG_SCSI_UFSHCD_QTI)
	ufshcd_set_low_vcc_level(hba);
#endif

	/* Initialize devfreq after UFS device is detected */
	if (ufshcd_is_clkscaling_supported(hba)) {
		memcpy(&hba->clk_scaling.saved_pwr_info.info,
			&hba->pwr_info,
			sizeof(struct ufs_pa_layer_attr));
		hba->clk_scaling.saved_pwr_info.is_valid = true;
		if (!hba->devfreq) {
			ret = ufshcd_devfreq_init(hba);
			if (ret)
				goto out;
		}

		hba->clk_scaling.is_allowed = true;
	}

	ufs_bsg_probe(hba);
	scsi_scan_host(hba->host);

out:
	return ret;
}

/**
 * ufshcd_probe_hba - probe hba to detect device and initialize
 * @hba: per-adapter instance
 * @async: asynchronous execution or not
 *
 * Execute link-startup and verify device initialization
 */
static int ufshcd_probe_hba(struct ufs_hba *hba, bool async)
{
	int ret;
	unsigned long flags;
#if defined(CONFIG_SCSI_UFSHCD_QTI)
	bool reinit_needed = true;
#endif
	ktime_t start = ktime_get();

	dev_err(hba->dev, "*** This is %s ***\n", __FILE__);
#if defined(CONFIG_SCSI_UFSHCD_QTI)
reinit:
#endif
	ret = ufshcd_link_startup(hba);
	if (ret)
		goto out;

	/* set the default level for urgent bkops */
	hba->urgent_bkops_lvl = BKOPS_STATUS_PERF_IMPACT;
	hba->is_urgent_bkops_lvl_checked = false;

	/* Debug counters initialization */
	ufshcd_clear_dbg_ufs_stats(hba);

	/* UniPro link is active now */
	ufshcd_set_link_active(hba);

	/* Verify device initialization by sending NOP OUT UPIU */
	ret = ufshcd_verify_dev_init(hba);
	if (ret)
		goto out;

	/* Initiate UFS initialization, and waiting until completion */
	ret = ufshcd_complete_dev_init(hba);
	if (ret)
		goto out;

	/*
	 * Initialize UFS device parameters used by driver, these
	 * parameters are associated with UFS descriptors.
	 */
	if (async) {
		ret = ufshcd_device_params_init(hba);
		if (ret)
			goto out;
	}

#if defined(CONFIG_SCSI_UFSHCD_QTI)
	/*
	 * After reading the device descriptor, it is found as UFS 2.x
	 * device and limit_phy_submode is set as 1 in DT file i.e
	 * host phy is calibrated with gear4 setting, we need to
	 * reinitialize UFS phy host with HS-Gear3, Rate B.
	 */
	if (hba->dev_info.wspecversion < 0x300 &&
		hba->limit_phy_submode && reinit_needed) {
		unsigned long flags;
		int err;

		ufshcd_vops_device_reset(hba);

		/* Reset the host controller */
		spin_lock_irqsave(hba->host->host_lock, flags);
		ufshcd_hba_stop(hba, false);
		spin_unlock_irqrestore(hba->host->host_lock, flags);

		hba->limit_phy_submode = 0;
		err = ufshcd_hba_enable(hba);
		if (err)
			goto out;
		reinit_needed = false;

		goto reinit;
	}
#endif
	ufshcd_tune_unipro_params(hba);

	/* UFS device is also active now */
	ufshcd_set_ufs_dev_active(hba);
	ufshcd_force_reset_auto_bkops(hba);
	hba->wlun_dev_clr_ua = true;

	/* Gear up to HS gear if supported */
	if (hba->max_pwr_info.is_valid) {
		/*
		 * Set the right value to bRefClkFreq before attempting to
		 * switch to HS gears.
		 */
		if (hba->dev_ref_clk_freq != REF_CLK_FREQ_INVAL)
			ufshcd_set_dev_ref_clk(hba);
		ret = ufshcd_config_pwr_mode(hba, &hba->max_pwr_info.info);
		if (ret) {
			dev_err(hba->dev, "%s: Failed setting power mode, err = %d\n",
					__func__, ret);
			goto out;
		}
		ufshcd_print_pwr_info(hba);
	}

	/*
	 * bActiveICCLevel is volatile for UFS device (as per latest v2.1 spec)
	 * and for removable UFS card as well, hence always set the parameter.
	 * Note: Error handler may issue the device reset hence resetting
	 *       bActiveICCLevel as well so it is always safe to set this here.
	 */
	ufshcd_set_active_icc_lvl(hba);

	ufshcd_wb_config(hba);
	/* Enable Auto-Hibernate if configured */
	ufshcd_auto_hibern8_enable(hba);

out:
	spin_lock_irqsave(hba->host->host_lock, flags);
	if (ret)
		hba->ufshcd_state = UFSHCD_STATE_ERROR;
	else if (hba->ufshcd_state == UFSHCD_STATE_RESET)
		hba->ufshcd_state = UFSHCD_STATE_OPERATIONAL;
	spin_unlock_irqrestore(hba->host->host_lock, flags);

	trace_ufshcd_init(dev_name(hba->dev), ret,
		ktime_to_us(ktime_sub(ktime_get(), start)),
		hba->curr_dev_pwr_mode, hba->uic_link_state);
	return ret;
}

/**
 * ufshcd_async_scan - asynchronous execution for probing hba
 * @data: data pointer to pass to this function
 * @cookie: cookie data
 */
static void ufshcd_async_scan(void *data, async_cookie_t cookie)
{
	struct ufs_hba *hba = (struct ufs_hba *)data;
	int ret;

	/* Initialize hba, detect and initialize UFS device */
	ret = ufshcd_probe_hba(hba, true);
	if (ret)
		goto out;

	/* Probe and add UFS logical units  */
	ret = ufshcd_add_lus(hba);
out:
	/*
	 * If we failed to initialize the device or the device is not
	 * present, turn off the power/clocks etc.
	 */
	if (ret) {
		ufshcd_exit_clk_scaling(hba);
		ufshcd_hba_exit(hba);
	}
	pm_runtime_put_sync(hba->dev);
}

static enum blk_eh_timer_return ufshcd_eh_timed_out(struct scsi_cmnd *scmd)
{
	unsigned long flags;
	struct Scsi_Host *host;
	struct ufs_hba *hba;
	int index;
	bool found = false;

	if (!scmd || !scmd->device || !scmd->device->host)
		return BLK_EH_DONE;

	host = scmd->device->host;
	hba = shost_priv(host);
	if (!hba)
		return BLK_EH_DONE;

	spin_lock_irqsave(host->host_lock, flags);

	for_each_set_bit(index, &hba->outstanding_reqs, hba->nutrs) {
		if (hba->lrb[index].cmd == scmd) {
			found = true;
			break;
		}
	}

	spin_unlock_irqrestore(host->host_lock, flags);

	/*
	 * Bypass SCSI error handling and reset the block layer timer if this
	 * SCSI command was not actually dispatched to UFS driver, otherwise
	 * let SCSI layer handle the error as usual.
	 */
	return found ? BLK_EH_DONE : BLK_EH_RESET_TIMER;
}

static const struct attribute_group *ufshcd_driver_groups[] = {
	&ufs_sysfs_unit_descriptor_group,
	&ufs_sysfs_lun_attributes_group,
	NULL,
};

static struct ufs_hba_variant_params ufs_hba_vps = {
	.hba_enable_delay_us		= 1000,
	.wb_flush_threshold		= UFS_WB_BUF_REMAIN_PERCENT(40),
	.devfreq_profile.polling_ms	= 100,
	.devfreq_profile.target		= ufshcd_devfreq_target,
	.devfreq_profile.get_dev_status	= ufshcd_devfreq_get_dev_status,
	.ondemand_data.upthreshold	= 70,
	.ondemand_data.downdifferential	= 5,
};

static struct scsi_host_template ufshcd_driver_template = {
	.module			= THIS_MODULE,
	.name			= UFSHCD,
	.proc_name		= UFSHCD,
	.queuecommand		= ufshcd_queuecommand,
	.slave_alloc		= ufshcd_slave_alloc,
	.slave_configure	= ufshcd_slave_configure,
	.slave_destroy		= ufshcd_slave_destroy,
	.change_queue_depth	= ufshcd_change_queue_depth,
	.eh_abort_handler	= ufshcd_abort,
	.eh_device_reset_handler = ufshcd_eh_device_reset_handler,
	.eh_host_reset_handler   = ufshcd_eh_host_reset_handler,
	.eh_timed_out		= ufshcd_eh_timed_out,
	.this_id		= -1,
	.sg_tablesize		= SG_ALL,
	.cmd_per_lun		= UFSHCD_CMD_PER_LUN,
	.can_queue		= UFSHCD_CAN_QUEUE,
	.max_segment_size	= PRDT_DATA_BYTE_COUNT_MAX,
	.max_host_blocked	= 1,
	.track_queue_depth	= 1,
	.sdev_groups		= ufshcd_driver_groups,
	.dma_boundary		= PAGE_SIZE - 1,
	.rpm_autosuspend_delay	= RPM_AUTOSUSPEND_DELAY_MS,
};

static int ufshcd_config_vreg_load(struct device *dev, struct ufs_vreg *vreg,
				   int ua)
{
	int ret;

	if (!vreg)
		return 0;

	/*
	 * "set_load" operation shall be required on those regulators
	 * which specifically configured current limitation. Otherwise
	 * zero max_uA may cause unexpected behavior when regulator is
	 * enabled or set as high power mode.
	 */
	if (!vreg->max_uA)
		return 0;

	ret = regulator_set_load(vreg->reg, ua);
	if (ret < 0) {
		dev_err(dev, "%s: %s set load (ua=%d) failed, err=%d\n",
				__func__, vreg->name, ua, ret);
	}

	return ret;
}
#if defined(CONFIG_SCSI_UFSHCD_QTI)
static inline int ufshcd_config_vreg_lpm(struct ufs_hba *hba,
					 struct ufs_vreg *vreg)
{
	if (!vreg)
		return 0;
	else if (vreg->unused)
		return 0;
	else
		return ufshcd_config_vreg_load(hba->dev, vreg, vreg->min_uA);
}
#else
static inline int ufshcd_config_vreg_lpm(struct ufs_hba *hba,
					struct ufs_vreg *vreg)
{
	return ufshcd_config_vreg_load(hba->dev, vreg, UFS_VREG_LPM_LOAD_UA);
}
#endif

static inline int ufshcd_config_vreg_hpm(struct ufs_hba *hba,
					 struct ufs_vreg *vreg)
{
	if (!vreg)
		return 0;

	return ufshcd_config_vreg_load(hba->dev, vreg, vreg->max_uA);
}

static int ufshcd_config_vreg(struct device *dev,
		struct ufs_vreg *vreg, bool on)
{
	int ret = 0;
	struct regulator *reg;
	const char *name;
	int min_uV, uA_load;

	BUG_ON(!vreg);

	reg = vreg->reg;
	name = vreg->name;

	if (regulator_count_voltages(reg) > 0) {
		uA_load = on ? vreg->max_uA : 0;
		ret = ufshcd_config_vreg_load(dev, vreg, uA_load);
		if (ret)
			goto out;

		if (vreg->min_uV && vreg->max_uV) {
			min_uV = on ? vreg->min_uV : 0;
#if defined(CONFIG_SCSI_UFSHCD_QTI)
			if (vreg->low_voltage_sup && !vreg->low_voltage_active && on)
				min_uV = vreg->max_uV;
#endif
			ret = regulator_set_voltage(reg, min_uV, vreg->max_uV);
			if (ret) {
				dev_err(dev,
					"%s: %s set voltage failed, err=%d\n",
					__func__, name, ret);
				goto out;
			}
		}
	}
out:
	return ret;
}

static int ufshcd_enable_vreg(struct device *dev, struct ufs_vreg *vreg)
{
	int ret = 0;

	if (!vreg || vreg->enabled)
		goto out;

	ret = ufshcd_config_vreg(dev, vreg, true);
	if (!ret)
		ret = regulator_enable(vreg->reg);

	if (!ret)
		vreg->enabled = true;
	else
		dev_err(dev, "%s: %s enable failed, err=%d\n",
				__func__, vreg->name, ret);
out:
	return ret;
}

static int ufshcd_disable_vreg(struct device *dev, struct ufs_vreg *vreg)
{
	int ret = 0;

	if (!vreg || !vreg->enabled)
		goto out;

	ret = regulator_disable(vreg->reg);

	if (!ret) {
		/* ignore errors on applying disable config */
		ufshcd_config_vreg(dev, vreg, false);
		vreg->enabled = false;
	} else {
		dev_err(dev, "%s: %s disable failed, err=%d\n",
				__func__, vreg->name, ret);
	}
out:
	return ret;
}

static int ufshcd_setup_vreg(struct ufs_hba *hba, bool on)
{
	int ret = 0;
	struct device *dev = hba->dev;
	struct ufs_vreg_info *info = &hba->vreg_info;

	ret = ufshcd_toggle_vreg(dev, info->vcc, on);
	if (ret)
		goto out;

	ret = ufshcd_toggle_vreg(dev, info->vccq, on);
	if (ret)
		goto out;

	ret = ufshcd_toggle_vreg(dev, info->vccq2, on);
	if (ret)
		goto out;

out:
	if (ret) {
		ufshcd_toggle_vreg(dev, info->vccq2, false);
		ufshcd_toggle_vreg(dev, info->vccq, false);
		ufshcd_toggle_vreg(dev, info->vcc, false);
	}
	return ret;
}

static int ufshcd_setup_hba_vreg(struct ufs_hba *hba, bool on)
{
	struct ufs_vreg_info *info = &hba->vreg_info;

	return ufshcd_toggle_vreg(hba->dev, info->vdd_hba, on);
}

static int ufshcd_get_vreg(struct device *dev, struct ufs_vreg *vreg)
{
	int ret = 0;

	if (!vreg)
		goto out;

	vreg->reg = devm_regulator_get(dev, vreg->name);
	if (IS_ERR(vreg->reg)) {
		ret = PTR_ERR(vreg->reg);
		dev_err(dev, "%s: %s get failed, err=%d\n",
				__func__, vreg->name, ret);
	}
out:
	return ret;
}

static int ufshcd_init_vreg(struct ufs_hba *hba)
{
	int ret = 0;
	struct device *dev = hba->dev;
	struct ufs_vreg_info *info = &hba->vreg_info;

	ret = ufshcd_get_vreg(dev, info->vcc);
	if (ret)
		goto out;

	ret = ufshcd_get_vreg(dev, info->vccq);
	if (ret)
		goto out;

	ret = ufshcd_get_vreg(dev, info->vccq2);
out:
	return ret;
}

static int ufshcd_init_hba_vreg(struct ufs_hba *hba)
{
	struct ufs_vreg_info *info = &hba->vreg_info;

	if (info)
		return ufshcd_get_vreg(hba->dev, info->vdd_hba);

	return 0;
}

static int __ufshcd_setup_clocks(struct ufs_hba *hba, bool on,
					bool skip_ref_clk)
{
	int ret = 0;
	struct ufs_clk_info *clki;
	struct list_head *head = &hba->clk_list_head;
	unsigned long flags;
	ktime_t start = ktime_get();
	bool clk_state_changed = false;

	if (list_empty(head))
		goto out;

	ret = ufshcd_vops_setup_clocks(hba, on, PRE_CHANGE);
	if (ret)
		return ret;

	list_for_each_entry(clki, head, list) {
		if (!IS_ERR_OR_NULL(clki->clk)) {
#if defined(CONFIG_SCSI_UFSHCD_QTI)
			/*
			 * To keep link active, ref_clk and core_clk_unipro
			 * should be kept ON.
			 */
			if (skip_ref_clk &&
				(!strcmp(clki->name, "ref_clk") ||
				 !strcmp(clki->name, "core_clk_unipro")))
#else
			if (skip_ref_clk && !strcmp(clki->name, "ref_clk"))
#endif
				continue;

			clk_state_changed = on ^ clki->enabled;
			if (on && !clki->enabled) {
				ret = clk_prepare_enable(clki->clk);
				if (ret) {
					dev_err(hba->dev, "%s: %s prepare enable failed, %d\n",
						__func__, clki->name, ret);
					goto out;
				}
			} else if (!on && clki->enabled) {
				clk_disable_unprepare(clki->clk);
			}
			clki->enabled = on;
			dev_dbg(hba->dev, "%s: clk: %s %sabled\n", __func__,
					clki->name, on ? "en" : "dis");
		}
	}

	ret = ufshcd_vops_setup_clocks(hba, on, POST_CHANGE);
	if (ret)
		return ret;

out:
	if (ret) {
		list_for_each_entry(clki, head, list) {
			if (!IS_ERR_OR_NULL(clki->clk) && clki->enabled)
				clk_disable_unprepare(clki->clk);
		}
	} else if (!ret && on) {
		spin_lock_irqsave(hba->host->host_lock, flags);
		hba->clk_gating.state = CLKS_ON;
		trace_ufshcd_clk_gating(dev_name(hba->dev),
					hba->clk_gating.state);
		spin_unlock_irqrestore(hba->host->host_lock, flags);
	}

	if (clk_state_changed)
		trace_ufshcd_profile_clk_gating(dev_name(hba->dev),
			(on ? "on" : "off"),
			ktime_to_us(ktime_sub(ktime_get(), start)), ret);
	return ret;
}

static int ufshcd_setup_clocks(struct ufs_hba *hba, bool on)
{
	return  __ufshcd_setup_clocks(hba, on, false);
}

static int ufshcd_init_clocks(struct ufs_hba *hba)
{
	int ret = 0;
	struct ufs_clk_info *clki;
	struct device *dev = hba->dev;
	struct list_head *head = &hba->clk_list_head;

	if (list_empty(head))
		goto out;

	list_for_each_entry(clki, head, list) {
		if ((!clki->name) ||
		   (!strcmp(clki->name, "core_clk_ice_hw_ctl")))
			continue;

		clki->clk = devm_clk_get(dev, clki->name);
		if (IS_ERR(clki->clk)) {
			ret = PTR_ERR(clki->clk);
			dev_err(dev, "%s: %s clk get failed, %d\n",
					__func__, clki->name, ret);
			goto out;
		}

		/*
		 * Parse device ref clk freq as per device tree "ref_clk".
		 * Default dev_ref_clk_freq is set to REF_CLK_FREQ_INVAL
		 * in ufshcd_alloc_host().
		 */
		if (!strcmp(clki->name, "ref_clk"))
			ufshcd_parse_dev_ref_clk_freq(hba, clki->clk);

		if (clki->max_freq) {
			ret = clk_set_rate(clki->clk, clki->max_freq);
			if (ret) {
				dev_err(hba->dev, "%s: %s clk set rate(%dHz) failed, %d\n",
					__func__, clki->name,
					clki->max_freq, ret);
				goto out;
			}
			clki->curr_freq = clki->max_freq;
		}
		dev_dbg(dev, "%s: clk: %s, rate: %lu\n", __func__,
				clki->name, clk_get_rate(clki->clk));
	}
out:
	return ret;
}

static int ufshcd_variant_hba_init(struct ufs_hba *hba)
{
	int err = 0;

	if (!hba->vops)
		goto out;

	err = ufshcd_vops_init(hba);
	if (err)
		goto out;

	err = ufshcd_vops_setup_regulators(hba, true);
	if (err)
		goto out_exit;

	goto out;

out_exit:
	ufshcd_vops_exit(hba);
out:
	if (err)
		dev_err(hba->dev, "%s: variant %s init failed err %d\n",
			__func__, ufshcd_get_var_name(hba), err);
	return err;
}

static void ufshcd_variant_hba_exit(struct ufs_hba *hba)
{
	if (!hba->vops)
		return;

	ufshcd_vops_setup_regulators(hba, false);

	ufshcd_vops_exit(hba);
}

static int ufshcd_hba_init(struct ufs_hba *hba)
{
	int err;

	/*
	 * Handle host controller power separately from the UFS device power
	 * rails as it will help controlling the UFS host controller power
	 * collapse easily which is different than UFS device power collapse.
	 * Also, enable the host controller power before we go ahead with rest
	 * of the initialization here.
	 */
	err = ufshcd_init_hba_vreg(hba);
	if (err)
		goto out;

	err = ufshcd_setup_hba_vreg(hba, true);
	if (err)
		goto out;

	err = ufshcd_init_clocks(hba);
	if (err)
		goto out_disable_hba_vreg;

	err = ufshcd_setup_clocks(hba, true);
	if (err)
		goto out_disable_hba_vreg;

	err = ufshcd_init_vreg(hba);
	if (err)
		goto out_disable_clks;

	err = ufshcd_setup_vreg(hba, true);
	if (err)
		goto out_disable_clks;

	err = ufshcd_variant_hba_init(hba);
	if (err)
		goto out_disable_vreg;

	hba->is_powered = true;
	goto out;

out_disable_vreg:
	ufshcd_setup_vreg(hba, false);
out_disable_clks:
	ufshcd_setup_clocks(hba, false);
out_disable_hba_vreg:
	ufshcd_setup_hba_vreg(hba, false);
out:
	return err;
}

static void ufshcd_hba_exit(struct ufs_hba *hba)
{
	if (hba->is_powered) {
		ufshcd_variant_hba_exit(hba);
		ufshcd_setup_vreg(hba, false);
		ufshcd_suspend_clkscaling(hba);
		if (ufshcd_is_clkscaling_supported(hba))
			if (hba->devfreq)
				ufshcd_suspend_clkscaling(hba);
		ufshcd_setup_clocks(hba, false);
		ufshcd_setup_hba_vreg(hba, false);
		hba->is_powered = false;
		ufs_put_device_desc(hba);
	}
}

static int
ufshcd_send_request_sense(struct ufs_hba *hba, struct scsi_device *sdp)
{
	unsigned char cmd[6] = {REQUEST_SENSE,
				0,
				0,
				0,
				UFS_SENSE_SIZE,
				0};
	char *buffer;
	int ret;

	buffer = kzalloc(UFS_SENSE_SIZE, GFP_KERNEL);
	if (!buffer) {
		ret = -ENOMEM;
		goto out;
	}

	ret = scsi_execute(sdp, cmd, DMA_FROM_DEVICE, buffer,
			UFS_SENSE_SIZE, NULL, NULL,
			msecs_to_jiffies(1000), 3, 0, RQF_PM, NULL);
	if (ret)
		pr_err("%s: failed with err %d\n", __func__, ret);

	kfree(buffer);
out:
	return ret;
}

/**
 * ufshcd_set_dev_pwr_mode - sends START STOP UNIT command to set device
 *			     power mode
 * @hba: per adapter instance
 * @pwr_mode: device power mode to set
 *
 * Returns 0 if requested power mode is set successfully
 * Returns non-zero if failed to set the requested power mode
 */
static int ufshcd_set_dev_pwr_mode(struct ufs_hba *hba,
				     enum ufs_dev_pwr_mode pwr_mode)
{
	unsigned char cmd[6] = { START_STOP };
	struct scsi_sense_hdr sshdr;
	struct scsi_device *sdp;
	unsigned long flags;
	int ret;

	spin_lock_irqsave(hba->host->host_lock, flags);
	sdp = hba->sdev_ufs_device;
	if (sdp) {
		ret = scsi_device_get(sdp);
		if (!ret && !scsi_device_online(sdp)) {
			ret = -ENODEV;
			scsi_device_put(sdp);
		}
	} else {
		ret = -ENODEV;
	}
	spin_unlock_irqrestore(hba->host->host_lock, flags);

	if (ret)
		return ret;

	/*
	 * If scsi commands fail, the scsi mid-layer schedules scsi error-
	 * handling, which would wait for host to be resumed. Since we know
	 * we are functional while we are here, skip host resume in error
	 * handling context.
	 */
	hba->host->eh_noresume = 1;
	if (hba->wlun_dev_clr_ua) {
		ret = ufshcd_send_request_sense(hba, sdp);
		if (ret)
			goto out;
		/* Unit attention condition is cleared now */
		hba->wlun_dev_clr_ua = false;
	}

	cmd[4] = pwr_mode << 4;

	/*
	 * Current function would be generally called from the power management
	 * callbacks hence set the RQF_PM flag so that it doesn't resume the
	 * already suspended childs.
	 */
	ret = scsi_execute(sdp, cmd, DMA_NONE, NULL, 0, NULL, &sshdr,
			START_STOP_TIMEOUT, 0, 0, RQF_PM, NULL);
	if (ret) {
		sdev_printk(KERN_WARNING, sdp,
			    "START_STOP failed for power mode: %d, result %x\n",
			    pwr_mode, ret);
		if (driver_byte(ret) == DRIVER_SENSE)
			scsi_print_sense_hdr(sdp, NULL, &sshdr);
	}

	if (!ret)
		hba->curr_dev_pwr_mode = pwr_mode;
out:
	scsi_device_put(sdp);
	hba->host->eh_noresume = 0;
	return ret;
}

static int ufshcd_link_state_transition(struct ufs_hba *hba,
					enum uic_link_state req_link_state,
					int check_for_bkops)
{
	int ret = 0;

	if (req_link_state == hba->uic_link_state)
		return 0;

	if (req_link_state == UIC_LINK_HIBERN8_STATE) {
		ret = ufshcd_uic_hibern8_enter(hba);
		if (!ret) {
			ufshcd_set_link_hibern8(hba);
		} else {
			dev_err(hba->dev, "%s: hibern8 enter failed %d\n",
					__func__, ret);
			goto out;
		}
	}
	/*
	 * If autobkops is enabled, link can't be turned off because
	 * turning off the link would also turn off the device.
	 */
	else if ((req_link_state == UIC_LINK_OFF_STATE) &&
		   (!check_for_bkops || (check_for_bkops &&
		    !hba->auto_bkops_enabled))) {
		/*
		 * Let's make sure that link is in low power mode, we are doing
		 * this currently by putting the link in Hibern8. Otherway to
		 * put the link in low power mode is to send the DME end point
		 * to device and then send the DME reset command to local
		 * unipro. But putting the link in hibern8 is much faster.
		 */
		ret = ufshcd_uic_hibern8_enter(hba);
		if (ret) {
			dev_err(hba->dev, "%s: hibern8 enter failed %d\n",
					__func__, ret);
			goto out;
		}
		/*
		 * Change controller state to "reset state" which
		 * should also put the link in off/reset state
		 */
		ufshcd_hba_stop(hba, true);
		/*
		 * TODO: Check if we need any delay to make sure that
		 * controller is reset
		 */
		ufshcd_set_link_off(hba);
	}

out:
	return ret;
}

static void ufshcd_vreg_set_lpm(struct ufs_hba *hba)
{
	bool vcc_off = false;

	/*
	 * It seems some UFS devices may keep drawing more than sleep current
	 * (atleast for 500us) from UFS rails (especially from VCCQ rail).
	 * To avoid this situation, add 2ms delay before putting these UFS
	 * rails in LPM mode.
	 */
	if (!ufshcd_is_link_active(hba) &&
	    hba->dev_quirks & UFS_DEVICE_QUIRK_DELAY_BEFORE_LPM)
		usleep_range(2000, 2100);

	/*
	 * If UFS device is either in UFS_Sleep turn off VCC rail to save some
	 * power.
	 *
	 * If UFS device and link is in OFF state, all power supplies (VCC,
	 * VCCQ, VCCQ2) can be turned off if power on write protect is not
	 * required. If UFS link is inactive (Hibern8 or OFF state) and device
	 * is in sleep state, put VCCQ & VCCQ2 rails in LPM mode.
	 *
	 * Ignore the error returned by ufshcd_toggle_vreg() as device is anyway
	 * in low power state which would save some power.
	 *
	 * If Write Booster is enabled and the device needs to flush the WB
	 * buffer OR if bkops status is urgent for WB, keep Vcc on.
	 */
	if (ufshcd_is_ufs_dev_poweroff(hba) && ufshcd_is_link_off(hba) &&
	    !hba->dev_info.is_lu_power_on_wp) {
		ufshcd_setup_vreg(hba, false);
		vcc_off = true;
	} else if (!ufshcd_is_ufs_dev_active(hba)) {
		ufshcd_toggle_vreg(hba->dev, hba->vreg_info.vcc, false);
		vcc_off = true;
		if (!ufshcd_is_link_active(hba)) {
			ufshcd_config_vreg_lpm(hba, hba->vreg_info.vccq);
			ufshcd_config_vreg_lpm(hba, hba->vreg_info.vccq2);
		}
	}

	/*
	 * Some UFS devices require delay after VCC power rail is turned-off.
	 */
	if (vcc_off && hba->vreg_info.vcc &&
		hba->dev_quirks & UFS_DEVICE_QUIRK_DELAY_AFTER_LPM)
		usleep_range(5000, 5100);
}

static int ufshcd_vreg_set_hpm(struct ufs_hba *hba)
{
	int ret = 0;

	if (ufshcd_is_ufs_dev_poweroff(hba) && ufshcd_is_link_off(hba) &&
	    !hba->dev_info.is_lu_power_on_wp) {
		ret = ufshcd_setup_vreg(hba, true);
	} else if (!ufshcd_is_ufs_dev_active(hba)) {
		if (!ret && !ufshcd_is_link_active(hba)) {
			ret = ufshcd_config_vreg_hpm(hba, hba->vreg_info.vccq);
			if (ret)
				goto vcc_disable;
			ret = ufshcd_config_vreg_hpm(hba, hba->vreg_info.vccq2);
			if (ret)
				goto vccq_lpm;
		}
		ret = ufshcd_toggle_vreg(hba->dev, hba->vreg_info.vcc, true);
	}
	goto out;

vccq_lpm:
	ufshcd_config_vreg_lpm(hba, hba->vreg_info.vccq);
vcc_disable:
	ufshcd_toggle_vreg(hba->dev, hba->vreg_info.vcc, false);
out:
	return ret;
}

#if defined(CONFIG_SCSI_UFSHCD_QTI)
static void ufshcd_hba_vreg_set_lpm(struct ufs_hba *hba)
{
	if (ufshcd_is_link_off(hba) ||
	    (ufshcd_is_link_hibern8(hba)
	     && ufshcd_is_power_collapse_during_hibern8_allowed(hba)))
		ufshcd_setup_hba_vreg(hba, false);
}

static void ufshcd_hba_vreg_set_hpm(struct ufs_hba *hba)
{
	if (ufshcd_is_link_off(hba) ||
	    (ufshcd_is_link_hibern8(hba)
	     && ufshcd_is_power_collapse_during_hibern8_allowed(hba)))
		ufshcd_setup_hba_vreg(hba, true);
}
#else
static void ufshcd_hba_vreg_set_lpm(struct ufs_hba *hba)
{
	if (ufshcd_is_link_off(hba))
		ufshcd_setup_hba_vreg(hba, false);
}

static void ufshcd_hba_vreg_set_hpm(struct ufs_hba *hba)
{
	if (ufshcd_is_link_off(hba))
		ufshcd_setup_hba_vreg(hba, true);
}
#endif

/**
 * ufshcd_suspend - helper function for suspend operations
 * @hba: per adapter instance
 * @pm_op: desired low power operation type
 *
 * This function will try to put the UFS device and link into low power
 * mode based on the "rpm_lvl" (Runtime PM level) or "spm_lvl"
 * (System PM level).
 *
 * If this function is called during shutdown, it will make sure that
 * both UFS device and UFS link is powered off.
 *
 * NOTE: UFS device & link must be active before we enter in this function.
 *
 * Returns 0 for success and non-zero for failure
 */
static int ufshcd_suspend(struct ufs_hba *hba, enum ufs_pm_op pm_op)
{
	int ret = 0;
	enum ufs_pm_level pm_lvl;
	enum ufs_dev_pwr_mode req_dev_pwr_mode;
	enum uic_link_state req_link_state;

	hba->pm_op_in_progress = 1;
	if (!ufshcd_is_shutdown_pm(pm_op)) {
		pm_lvl = ufshcd_is_runtime_pm(pm_op) ?
			 hba->rpm_lvl : hba->spm_lvl;
		req_dev_pwr_mode = ufs_get_pm_lvl_to_dev_pwr_mode(pm_lvl);
		req_link_state = ufs_get_pm_lvl_to_link_pwr_state(pm_lvl);
	} else {
		req_dev_pwr_mode = UFS_POWERDOWN_PWR_MODE;
		req_link_state = UIC_LINK_OFF_STATE;
	}

	ret = ufshcd_crypto_suspend(hba, pm_op);
	if (ret)
		goto out;

	/*
	 * If we can't transition into any of the low power modes
	 * just gate the clocks.
	 */
	ufshcd_hold(hba, false);
	hba->clk_gating.is_suspended = true;

	if (hba->clk_scaling.is_allowed) {
		cancel_work_sync(&hba->clk_scaling.suspend_work);
		cancel_work_sync(&hba->clk_scaling.resume_work);
		ufshcd_suspend_clkscaling(hba);
	}

	if (req_dev_pwr_mode == UFS_ACTIVE_PWR_MODE &&
			req_link_state == UIC_LINK_ACTIVE_STATE) {
		goto disable_clks;
	}

	if ((req_dev_pwr_mode == hba->curr_dev_pwr_mode) &&
	    (req_link_state == hba->uic_link_state))
		goto enable_gating;

	/* UFS device & link must be active before we enter in this function */
	if (!ufshcd_is_ufs_dev_active(hba) || !ufshcd_is_link_active(hba)) {
		ret = -EINVAL;
		goto enable_gating;
	}

	if (ufshcd_is_runtime_pm(pm_op)) {
		if (ufshcd_can_autobkops_during_suspend(hba)) {
			/*
			 * The device is idle with no requests in the queue,
			 * allow background operations if bkops status shows
			 * that performance might be impacted.
			 */
			ret = ufshcd_urgent_bkops(hba);
			if (ret)
				goto enable_gating;
		} else {
			/* make sure that auto bkops is disabled */
			ufshcd_disable_auto_bkops(hba);
		}
		/*
		 * If device needs to do BKOP or WB buffer flush during
		 * Hibern8, keep device power mode as "active power mode"
		 * and VCC supply.
		 */
		hba->dev_info.b_rpm_dev_flush_capable =
			hba->auto_bkops_enabled ||
			(((req_link_state == UIC_LINK_HIBERN8_STATE) ||
			((req_link_state == UIC_LINK_ACTIVE_STATE) &&
			ufshcd_is_auto_hibern8_enabled(hba))) &&
			ufshcd_wb_need_flush(hba));
	}

	if (req_dev_pwr_mode != hba->curr_dev_pwr_mode) {
		if ((ufshcd_is_runtime_pm(pm_op) && !hba->auto_bkops_enabled) ||
		    !ufshcd_is_runtime_pm(pm_op)) {
			/* ensure that bkops is disabled */
			ufshcd_disable_auto_bkops(hba);
		}

		if (!hba->dev_info.b_rpm_dev_flush_capable) {
			ret = ufshcd_set_dev_pwr_mode(hba, req_dev_pwr_mode);
			if (ret)
				goto enable_gating;
		}
	}

	flush_work(&hba->eeh_work);
	ret = ufshcd_link_state_transition(hba, req_link_state, 1);
	if (ret)
		goto set_dev_active;
#if !defined(CONFIG_SCSI_UFSHCD_QTI)
		ufshcd_vreg_set_lpm(hba);
#endif

disable_clks:
	/*
	 * Call vendor specific suspend callback. As these callbacks may access
	 * vendor specific host controller register space call them before the
	 * host clocks are ON.
	 */
	ret = ufshcd_vops_suspend(hba, pm_op);
	if (ret)
		goto set_link_active;
	/*
	 * Disable the host irq as host controller as there won't be any
	 * host controller transaction expected till resume.
	 */
	ufshcd_disable_irq(hba);

	if (!ufshcd_is_link_active(hba))
		ufshcd_setup_clocks(hba, false);
	else
		/* If link is active, device ref_clk can't be switched off */
		__ufshcd_setup_clocks(hba, false, true);

	if (ufshcd_is_clkgating_allowed(hba)) {
		hba->clk_gating.state = CLKS_OFF;
		trace_ufshcd_clk_gating(dev_name(hba->dev),
					hba->clk_gating.state);
	}

	/* Put the host controller in low power mode if possible */
	ufshcd_hba_vreg_set_lpm(hba);
#if defined(CONFIG_SCSI_UFSHCD_QTI)
	if (!hba->auto_bkops_enabled)
		ufshcd_vreg_set_lpm(hba);
#endif
	goto out;

set_link_active:
	if (hba->clk_scaling.is_allowed)
		ufshcd_resume_clkscaling(hba);
	ufshcd_vreg_set_hpm(hba);
	if (ufshcd_is_link_hibern8(hba) && !ufshcd_uic_hibern8_exit(hba))
		ufshcd_set_link_active(hba);
	else if (ufshcd_is_link_off(hba))
		ufshcd_host_reset_and_restore(hba);
set_dev_active:
	if (!ufshcd_set_dev_pwr_mode(hba, UFS_ACTIVE_PWR_MODE))
		ufshcd_disable_auto_bkops(hba);
enable_gating:
	if (hba->clk_scaling.is_allowed)
		ufshcd_resume_clkscaling(hba);
	hba->clk_gating.is_suspended = false;
	hba->dev_info.b_rpm_dev_flush_capable = false;
	ufshcd_release(hba);
	ufshcd_crypto_resume(hba, pm_op);
out:
	if (hba->dev_info.b_rpm_dev_flush_capable) {
		schedule_delayed_work(&hba->rpm_dev_flush_recheck_work,
			msecs_to_jiffies(RPM_DEV_FLUSH_RECHECK_WORK_DELAY_MS));
	}

	hba->pm_op_in_progress = 0;

	if (ret)
		ufshcd_update_reg_hist(&hba->ufs_stats.suspend_err, (u32)ret);
	return ret;
}

/**
 * ufshcd_resume - helper function for resume operations
 * @hba: per adapter instance
 * @pm_op: runtime PM or system PM
 *
 * This function basically brings the UFS device, UniPro link and controller
 * to active state.
 *
 * Returns 0 for success and non-zero for failure
 */
static int ufshcd_resume(struct ufs_hba *hba, enum ufs_pm_op pm_op)
{
	int ret;
	enum uic_link_state old_link_state;
	enum ufs_dev_pwr_mode old_pwr_mode;

	hba->pm_op_in_progress = 1;
	old_link_state = hba->uic_link_state;
	old_pwr_mode = hba->curr_dev_pwr_mode;

	ufshcd_hba_vreg_set_hpm(hba);
#if defined(CONFIG_SCSI_UFSHCD_QTI)
	ret = ufshcd_vreg_set_hpm(hba);
	if (ret)
		goto out;
#endif

	/* Make sure clocks are enabled before accessing controller */
	ret = ufshcd_setup_clocks(hba, true);
	if (ret)
#if defined(CONFIG_SCSI_UFSHCD_QTI)
		goto disable_vreg;
#else
		goto out;
#endif

	/* enable the host irq as host controller would be active soon */
	ufshcd_enable_irq(hba);

#if !defined(CONFIG_SCSI_UFSHCD_QTI)
	ret = ufshcd_vreg_set_hpm(hba);
	if (ret)
		goto disable_irq_and_vops_clks;
#endif

	/*
	 * Call vendor specific resume callback. As these callbacks may access
	 * vendor specific host controller register space call them when the
	 * host clocks are ON.
	 */
	ret = ufshcd_vops_resume(hba, pm_op);
	if (ret)
#if defined(CONFIG_SCSI_UFSHCD_QTI)
		goto disable_irq_and_vops_clks;
#else
		goto disable_vreg;
#endif

	if (ufshcd_is_link_hibern8(hba)) {
		ret = ufshcd_uic_hibern8_exit(hba);
		if (!ret) {
			ufshcd_set_link_active(hba);
		} else {
			dev_err(hba->dev, "%s: hibern8 exit failed %d\n",
					__func__, ret);
			goto vendor_suspend;
		}
	} else if (ufshcd_is_link_off(hba)) {
		/*
		 * A full initialization of the host and the device is required
		 * since the link was put to off during suspend.
		 */
		ret = ufshcd_reset_and_restore(hba);
		/*
		 * ufshcd_reset_and_restore() should have already
		 * set the link state as active
		 */
		if (ret || !ufshcd_is_link_active(hba))
			goto vendor_suspend;
	}

	if (!ufshcd_is_ufs_dev_active(hba)) {
		ret = ufshcd_set_dev_pwr_mode(hba, UFS_ACTIVE_PWR_MODE);
		if (ret)
			goto set_old_link_state;
	}

	ret = ufshcd_crypto_resume(hba, pm_op);
	if (ret)
		goto set_old_dev_pwr_mode;

	if (ufshcd_keep_autobkops_enabled_except_suspend(hba))
		ufshcd_enable_auto_bkops(hba);
	else
		/*
		 * If BKOPs operations are urgently needed at this moment then
		 * keep auto-bkops enabled or else disable it.
		 */
		ufshcd_urgent_bkops(hba);

	hba->clk_gating.is_suspended = false;

	if (hba->clk_scaling.is_allowed)
		ufshcd_resume_clkscaling(hba);

	/* Enable Auto-Hibernate if configured */
	ufshcd_auto_hibern8_enable(hba);

	if (hba->dev_info.b_rpm_dev_flush_capable) {
		hba->dev_info.b_rpm_dev_flush_capable = false;
		cancel_delayed_work(&hba->rpm_dev_flush_recheck_work);
	}

	/* Schedule clock gating in case of no access to UFS device yet */
	ufshcd_release(hba);

	goto out;

set_old_dev_pwr_mode:
	if (old_pwr_mode != hba->curr_dev_pwr_mode)
		ufshcd_set_dev_pwr_mode(hba, old_pwr_mode);
set_old_link_state:
	ufshcd_link_state_transition(hba, old_link_state, 0);
vendor_suspend:
	ufshcd_vops_suspend(hba, pm_op);
#if !defined(CONFIG_SCSI_UFSHCD_QTI)
disable_vreg:
	ufshcd_vreg_set_lpm(hba);
#endif
disable_irq_and_vops_clks:
	ufshcd_disable_irq(hba);
	if (hba->clk_scaling.is_allowed)
		ufshcd_suspend_clkscaling(hba);
	ufshcd_setup_clocks(hba, false);
	if (ufshcd_is_clkgating_allowed(hba)) {
		hba->clk_gating.state = CLKS_OFF;
		trace_ufshcd_clk_gating(dev_name(hba->dev),
					hba->clk_gating.state);
	}
#if defined(CONFIG_SCSI_UFSHCD_QTI)
disable_vreg:
	ufshcd_vreg_set_lpm(hba);
#endif
out:
	hba->pm_op_in_progress = 0;
	if (ret)
		ufshcd_update_reg_hist(&hba->ufs_stats.resume_err, (u32)ret);
	return ret;
}

/**
 * ufshcd_system_suspend - system suspend routine
 * @hba: per adapter instance
 *
 * Check the description of ufshcd_suspend() function for more details.
 *
 * Returns 0 for success and non-zero for failure
 */
int ufshcd_system_suspend(struct ufs_hba *hba)
{
	int ret = 0;
	ktime_t start = ktime_get();

	if (!hba || !hba->is_powered)
		return 0;

	if ((ufs_get_pm_lvl_to_dev_pwr_mode(hba->spm_lvl) ==
	     hba->curr_dev_pwr_mode) &&
	    (ufs_get_pm_lvl_to_link_pwr_state(hba->spm_lvl) ==
	     hba->uic_link_state))
		goto out;

	if (pm_runtime_suspended(hba->dev)) {
		/*
		 * UFS device and/or UFS link low power states during runtime
		 * suspend seems to be different than what is expected during
		 * system suspend. Hence runtime resume the devic & link and
		 * let the system suspend low power states to take effect.
		 * TODO: If resume takes longer time, we might have optimize
		 * it in future by not resuming everything if possible.
		 */
		ret = ufshcd_runtime_resume(hba);
		if (ret)
			goto out;
	}

	ret = ufshcd_suspend(hba, UFS_SYSTEM_PM);
out:
	trace_ufshcd_system_suspend(dev_name(hba->dev), ret,
		ktime_to_us(ktime_sub(ktime_get(), start)),
		hba->curr_dev_pwr_mode, hba->uic_link_state);
	if (!ret)
		hba->is_sys_suspended = true;
	return ret;
}
EXPORT_SYMBOL(ufshcd_system_suspend);

/**
 * ufshcd_system_resume - system resume routine
 * @hba: per adapter instance
 *
 * Returns 0 for success and non-zero for failure
 */

int ufshcd_system_resume(struct ufs_hba *hba)
{
	int ret = 0;
	ktime_t start = ktime_get();

	if (!hba)
		return -EINVAL;

	if (!hba->is_powered || pm_runtime_suspended(hba->dev))
		/*
		 * Let the runtime resume take care of resuming
		 * if runtime suspended.
		 */
		goto out;
	else
		ret = ufshcd_resume(hba, UFS_SYSTEM_PM);
out:
	trace_ufshcd_system_resume(dev_name(hba->dev), ret,
		ktime_to_us(ktime_sub(ktime_get(), start)),
		hba->curr_dev_pwr_mode, hba->uic_link_state);
	if (!ret)
		hba->is_sys_suspended = false;
	return ret;
}
EXPORT_SYMBOL(ufshcd_system_resume);

/**
 * ufshcd_runtime_suspend - runtime suspend routine
 * @hba: per adapter instance
 *
 * Check the description of ufshcd_suspend() function for more details.
 *
 * Returns 0 for success and non-zero for failure
 */
int ufshcd_runtime_suspend(struct ufs_hba *hba)
{
	int ret = 0;
	ktime_t start = ktime_get();

	if (!hba)
		return -EINVAL;

	if (!hba->is_powered)
		goto out;
	else
		ret = ufshcd_suspend(hba, UFS_RUNTIME_PM);
out:
	trace_ufshcd_runtime_suspend(dev_name(hba->dev), ret,
		ktime_to_us(ktime_sub(ktime_get(), start)),
		hba->curr_dev_pwr_mode, hba->uic_link_state);
	return ret;
}
EXPORT_SYMBOL(ufshcd_runtime_suspend);

/**
 * ufshcd_runtime_resume - runtime resume routine
 * @hba: per adapter instance
 *
 * This function basically brings the UFS device, UniPro link and controller
 * to active state. Following operations are done in this function:
 *
 * 1. Turn on all the controller related clocks
 * 2. Bring the UniPro link out of Hibernate state
 * 3. If UFS device is in sleep state, turn ON VCC rail and bring the UFS device
 *    to active state.
 * 4. If auto-bkops is enabled on the device, disable it.
 *
 * So following would be the possible power state after this function return
 * successfully:
 *	S1: UFS device in Active state with VCC rail ON
 *	    UniPro link in Active state
 *	    All the UFS/UniPro controller clocks are ON
 *
 * Returns 0 for success and non-zero for failure
 */
int ufshcd_runtime_resume(struct ufs_hba *hba)
{
	int ret = 0;
	ktime_t start = ktime_get();

	if (!hba)
		return -EINVAL;

	if (!hba->is_powered)
		goto out;
	else
		ret = ufshcd_resume(hba, UFS_RUNTIME_PM);
out:
	trace_ufshcd_runtime_resume(dev_name(hba->dev), ret,
		ktime_to_us(ktime_sub(ktime_get(), start)),
		hba->curr_dev_pwr_mode, hba->uic_link_state);
	return ret;
}
EXPORT_SYMBOL(ufshcd_runtime_resume);

int ufshcd_runtime_idle(struct ufs_hba *hba)
{
	return 0;
}
EXPORT_SYMBOL(ufshcd_runtime_idle);

/**
 * ufshcd_shutdown - shutdown routine
 * @hba: per adapter instance
 *
 * This function would power off both UFS device and UFS link.
 *
 * Returns 0 always to allow force shutdown even in case of errors.
 */
int ufshcd_shutdown(struct ufs_hba *hba)
{
	int ret = 0;
#if defined(CONFIG_SCSI_UFSHCD_QTI)
	struct scsi_device *sdev;
#endif

	if (!hba->is_powered)
		goto out;

	if (ufshcd_is_ufs_dev_poweroff(hba) && ufshcd_is_link_off(hba))
		goto out;

<<<<<<< HEAD
#if defined(CONFIG_SCSI_UFSHCD_QTI)
	pm_runtime_get_sync(hba->dev);

	/*
	 * I/O requests could be still submitted to SCSI devices
	 * when we are here. Quiesce the scsi device of UFS Device
	 * well known LU but remove all the other scsi devices.
	 * After the scsi device is quiesced, only PM requests can
	 * pass through SCSI layer, which well serves the purpose
	 * of sending the SSU cmd during ufshcd_suspend().
	 */
	shost_for_each_device(sdev, hba->host) {
		if (sdev == hba->sdev_ufs_device)
			scsi_device_quiesce(sdev);
		else
			scsi_remove_device(sdev);
	}
#else
	if (pm_runtime_suspended(hba->dev)) {
		ret = ufshcd_runtime_resume(hba);
		if (ret)
			goto out;
	}
#endif
=======
	pm_runtime_get_sync(hba->dev);
>>>>>>> 5a490914

	ret = ufshcd_suspend(hba, UFS_SHUTDOWN_PM);
out:
	if (ret)
		dev_err(hba->dev, "%s failed, err %d\n", __func__, ret);
	/* allow force shutdown even in case of errors */
	return 0;
}
EXPORT_SYMBOL(ufshcd_shutdown);

/**
 * ufshcd_remove - de-allocate SCSI host and host memory space
 *		data structure memory
 * @hba: per adapter instance
 */
void ufshcd_remove(struct ufs_hba *hba)
{
	ufs_bsg_remove(hba);
	ufs_sysfs_remove_nodes(hba->dev);
	scsi_remove_host(hba->host);
	/* disable interrupts */
	ufshcd_disable_intr(hba, hba->intr_mask);
	ufshcd_hba_stop(hba, true);

	ufshcd_exit_clk_scaling(hba);
	ufshcd_exit_clk_gating(hba);
	if (ufshcd_is_clkscaling_supported(hba))
		device_remove_file(hba->dev, &hba->clk_scaling.enable_attr);
	ufshcd_hba_exit(hba);
}
EXPORT_SYMBOL_GPL(ufshcd_remove);

/**
 * ufshcd_dealloc_host - deallocate Host Bus Adapter (HBA)
 * @hba: pointer to Host Bus Adapter (HBA)
 */
void ufshcd_dealloc_host(struct ufs_hba *hba)
{
	scsi_host_put(hba->host);
}
EXPORT_SYMBOL_GPL(ufshcd_dealloc_host);

/**
 * ufshcd_set_dma_mask - Set dma mask based on the controller
 *			 addressing capability
 * @hba: per adapter instance
 *
 * Returns 0 for success, non-zero for failure
 */
static int ufshcd_set_dma_mask(struct ufs_hba *hba)
{
	if (hba->capabilities & MASK_64_ADDRESSING_SUPPORT) {
		if (!dma_set_mask_and_coherent(hba->dev, DMA_BIT_MASK(64)))
			return 0;
	}
	return dma_set_mask_and_coherent(hba->dev, DMA_BIT_MASK(32));
}

/**
 * ufshcd_alloc_host - allocate Host Bus Adapter (HBA)
 * @dev: pointer to device handle
 * @hba_handle: driver private handle
 * Returns 0 on success, non-zero value on failure
 */
int ufshcd_alloc_host(struct device *dev, struct ufs_hba **hba_handle)
{
	struct Scsi_Host *host;
	struct ufs_hba *hba;
	int err = 0;

	if (!dev) {
		dev_err(dev,
		"Invalid memory reference for dev is NULL\n");
		err = -ENODEV;
		goto out_error;
	}

	host = scsi_host_alloc(&ufshcd_driver_template,
				sizeof(struct ufs_hba));
	if (!host) {
		dev_err(dev, "scsi_host_alloc failed\n");
		err = -ENOMEM;
		goto out_error;
	}
	hba = shost_priv(host);
	hba->host = host;
	hba->dev = dev;
	*hba_handle = hba;
	hba->dev_ref_clk_freq = REF_CLK_FREQ_INVAL;
	hba->sg_entry_size = sizeof(struct ufshcd_sg_entry);

	INIT_LIST_HEAD(&hba->clk_list_head);

out_error:
	return err;
}
EXPORT_SYMBOL(ufshcd_alloc_host);

/**
 * ufshcd_init - Driver initialization routine
 * @hba: per-adapter instance
 * @mmio_base: base register address
 * @irq: Interrupt line of device
 * Returns 0 on success, non-zero value on failure
 */
int ufshcd_init(struct ufs_hba *hba, void __iomem *mmio_base, unsigned int irq)
{
	int err;
	struct Scsi_Host *host = hba->host;
	struct device *dev = hba->dev;
	char eh_wq_name[sizeof("ufs_eh_wq_00")];

	if (!mmio_base) {
		dev_err(hba->dev,
		"Invalid memory reference for mmio_base is NULL\n");
		err = -ENODEV;
		goto out_error;
	}

	hba->mmio_base = mmio_base;
	hba->irq = irq;
	hba->vps = &ufs_hba_vps;

	err = ufshcd_hba_init(hba);
	if (err)
		goto out_error;

	/* Read capabilities registers */
	ufshcd_hba_capabilities(hba);

	/* Get UFS version supported by the controller */
	hba->ufs_version = ufshcd_get_ufs_version(hba);

	if ((hba->ufs_version != UFSHCI_VERSION_10) &&
	    (hba->ufs_version != UFSHCI_VERSION_11) &&
	    (hba->ufs_version != UFSHCI_VERSION_20) &&
	    (hba->ufs_version != UFSHCI_VERSION_21) &&
	    (hba->ufs_version != UFSHCI_VERSION_30))
		dev_err(hba->dev, "invalid UFS controller version 0x%x\n",
			hba->ufs_version);

	/* Get Interrupt bit mask per version */
	hba->intr_mask = ufshcd_get_intr_mask(hba);

	err = ufshcd_set_dma_mask(hba);
	if (err) {
		dev_err(hba->dev, "set dma mask failed\n");
		goto out_disable;
	}

	/* Allocate memory for host memory space */
	err = ufshcd_memory_alloc(hba);
	if (err) {
		dev_err(hba->dev, "Memory allocation failed\n");
		goto out_disable;
	}

	/* Configure LRB */
	ufshcd_host_memory_configure(hba);

	host->can_queue = hba->nutrs;
	host->cmd_per_lun = hba->nutrs;
	host->max_id = UFSHCD_MAX_ID;
	host->max_lun = UFS_MAX_LUNS;
	host->max_channel = UFSHCD_MAX_CHANNEL;
	host->unique_id = host->host_no;
	host->max_cmd_len = UFS_CDB_SIZE;

	hba->max_pwr_info.is_valid = false;

	/* Initailize wait queue for task management */
	init_waitqueue_head(&hba->tm_wq);
	init_waitqueue_head(&hba->tm_tag_wq);

	/* Initialize work queues */
	snprintf(eh_wq_name, sizeof(eh_wq_name), "ufs_eh_wq_%d",
		 hba->host->host_no);
	hba->eh_wq = create_singlethread_workqueue(eh_wq_name);
	if (!hba->eh_wq) {
		dev_err(hba->dev, "%s: failed to create eh workqueue\n",
				__func__);
		err = -ENOMEM;
		goto out_disable;
	}
	INIT_WORK(&hba->eh_work, ufshcd_err_handler);
	INIT_WORK(&hba->eeh_work, ufshcd_exception_event_handler);

	/* Initialize UIC command mutex */
	mutex_init(&hba->uic_cmd_mutex);

	/* Initialize mutex for device management commands */
	mutex_init(&hba->dev_cmd.lock);

	init_rwsem(&hba->clk_scaling_lock);

	/* Initialize device management tag acquire wait queue */
	init_waitqueue_head(&hba->dev_cmd.tag_wq);

	ufshcd_init_clk_gating(hba);

	ufshcd_init_clk_scaling(hba);

	/*
	 * In order to avoid any spurious interrupt immediately after
	 * registering UFS controller interrupt handler, clear any pending UFS
	 * interrupt status and disable all the UFS interrupts.
	 */
	ufshcd_writel(hba, ufshcd_readl(hba, REG_INTERRUPT_STATUS),
		      REG_INTERRUPT_STATUS);
	ufshcd_writel(hba, 0, REG_INTERRUPT_ENABLE);
	/*
	 * Make sure that UFS interrupts are disabled and any pending interrupt
	 * status is cleared before registering UFS interrupt handler.
	 */
	mb();

	/* IRQ registration */
	err = devm_request_irq(dev, irq, ufshcd_intr, IRQF_SHARED, UFSHCD, hba);
	if (err) {
		dev_err(hba->dev, "request irq failed\n");
		goto exit_gating;
	} else {
		hba->is_irq_enabled = true;
	}

	err = scsi_add_host(host, hba->dev);
	if (err) {
		dev_err(hba->dev, "scsi_add_host failed\n");
		goto exit_gating;
	}

	/* Reset the attached device */
	ufshcd_vops_device_reset(hba);

	/* Init crypto */
	err = ufshcd_hba_init_crypto(hba);
	if (err) {
		dev_err(hba->dev, "crypto setup failed\n");
		goto out_remove_scsi_host;
	}

	/* Host controller enable */
	err = ufshcd_hba_enable(hba);
	if (err) {
		dev_err(hba->dev, "Host controller enable failed\n");
		ufshcd_print_host_state(hba);
		ufshcd_print_host_regs(hba);
		goto out_remove_scsi_host;
	}

	/*
	 * Set the default power management level for runtime and system PM.
	 * Default power saving mode is to keep UFS link in Hibern8 state
	 * and UFS device in sleep state.
	 */
	hba->rpm_lvl = ufs_get_desired_pm_lvl_for_dev_link_state(
						UFS_SLEEP_PWR_MODE,
						UIC_LINK_HIBERN8_STATE);
	hba->spm_lvl = ufs_get_desired_pm_lvl_for_dev_link_state(
						UFS_SLEEP_PWR_MODE,
						UIC_LINK_HIBERN8_STATE);

	INIT_DELAYED_WORK(&hba->rpm_dev_flush_recheck_work,
			  ufshcd_rpm_dev_flush_recheck_work);

	/* Set the default auto-hiberate idle timer value to 150 ms */
	if (ufshcd_is_auto_hibern8_supported(hba) && !hba->ahit) {
		hba->ahit = FIELD_PREP(UFSHCI_AHIBERN8_TIMER_MASK, 150) |
			    FIELD_PREP(UFSHCI_AHIBERN8_SCALE_MASK, 3);
	}

	/* Hold auto suspend until async scan completes */
	pm_runtime_get_sync(dev);
	atomic_set(&hba->scsi_block_reqs_cnt, 0);
	/*
	 * We are assuming that device wasn't put in sleep/power-down
	 * state exclusively during the boot stage before kernel.
	 * This assumption helps avoid doing link startup twice during
	 * ufshcd_probe_hba().
	 */
	ufshcd_set_ufs_dev_active(hba);

	async_schedule(ufshcd_async_scan, hba);
	ufs_sysfs_add_nodes(hba->dev);

	return 0;

out_remove_scsi_host:
	scsi_remove_host(hba->host);
exit_gating:
	ufshcd_exit_clk_scaling(hba);
	ufshcd_exit_clk_gating(hba);
out_disable:
	hba->is_irq_enabled = false;
	ufshcd_hba_exit(hba);
out_error:
	return err;
}
EXPORT_SYMBOL_GPL(ufshcd_init);

MODULE_AUTHOR("Santosh Yaragnavi <santosh.sy@samsung.com>");
MODULE_AUTHOR("Vinayak Holikatti <h.vinayak@samsung.com>");
MODULE_DESCRIPTION("Generic UFS host controller driver Core");
MODULE_LICENSE("GPL");
MODULE_VERSION(UFSHCD_DRIVER_VERSION);<|MERGE_RESOLUTION|>--- conflicted
+++ resolved
@@ -1385,28 +1385,19 @@
 	}
 	spin_unlock_irqrestore(hba->host->host_lock, irq_flags);
 
-<<<<<<< HEAD
 #if defined(CONFIG_SCSI_UFSHCD_QTI)
-=======
->>>>>>> 5a490914
 	pm_runtime_get_noresume(hba->dev);
 	if (!pm_runtime_active(hba->dev)) {
 		pm_runtime_put_noidle(hba->dev);
 		ret = -EAGAIN;
 		goto out;
 	}
-<<<<<<< HEAD
 #endif
 	start = ktime_get();
 	ret = ufshcd_devfreq_scale(hba, scale_up);
 #if defined(CONFIG_SCSI_UFSHCD_QTI)
 	pm_runtime_put(hba->dev);
 #endif
-=======
-	start = ktime_get();
-	ret = ufshcd_devfreq_scale(hba, scale_up);
-	pm_runtime_put(hba->dev);
->>>>>>> 5a490914
 
 	trace_ufshcd_profile_clk_scaling(dev_name(hba->dev),
 		(scale_up ? "up" : "down"),
@@ -9242,7 +9233,6 @@
 	if (ufshcd_is_ufs_dev_poweroff(hba) && ufshcd_is_link_off(hba))
 		goto out;
 
-<<<<<<< HEAD
 #if defined(CONFIG_SCSI_UFSHCD_QTI)
 	pm_runtime_get_sync(hba->dev);
 
@@ -9261,15 +9251,8 @@
 			scsi_remove_device(sdev);
 	}
 #else
-	if (pm_runtime_suspended(hba->dev)) {
-		ret = ufshcd_runtime_resume(hba);
-		if (ret)
-			goto out;
-	}
+	pm_runtime_get_sync(hba->dev);
 #endif
-=======
-	pm_runtime_get_sync(hba->dev);
->>>>>>> 5a490914
 
 	ret = ufshcd_suspend(hba, UFS_SHUTDOWN_PM);
 out:
