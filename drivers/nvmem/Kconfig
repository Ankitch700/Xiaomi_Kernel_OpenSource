--- conflicted
+++ resolved
@@ -107,7 +107,6 @@
 	  This driver can also be built as a module. If so, the module
 	  will be called efuse-mtk.
 
-<<<<<<< HEAD
 config MTK_DEVINFO
 	tristate "Mediatek SoCs device information support"
 	depends on ARCH_MEDIATEK || COMPILE_TEST
@@ -128,7 +127,7 @@
 
 	  This driver can also be built as a module. If so, the module
 	  will be called nvmem-mt635x-efuse.
-=======
+
 config NVMEM_NINTENDO_OTP
 	tristate "Nintendo Wii and Wii U OTP Support"
 	help
@@ -139,7 +138,6 @@
 
 	  This driver can also be built as a module. If so, the module
 	  will be called nvmem-nintendo-otp.
->>>>>>> ce9e960b
 
 config QCOM_QFPROM
 	tristate "QCOM QFPROM Support"
