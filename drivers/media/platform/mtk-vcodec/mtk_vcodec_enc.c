--- conflicted
+++ resolved
@@ -474,7 +474,6 @@
 	int value = 0;
 	struct venc_resolution_change *reschange;
 
-<<<<<<< HEAD
 	switch (ctrl->id) {
 	case V4L2_CID_MPEG_MTK_ENCODE_ROI_RC_QP:
 		venc_if_get_param(ctx,
@@ -493,9 +492,6 @@
 		ret = -EINVAL;
 		break;
 	}
-=======
-	f->pixelformat = formats[f->index].fourcc;
->>>>>>> 79f312ba
 
 	return ret;
 }
@@ -633,7 +629,6 @@
 			  struct mtk_vcodec_ctx *ctx)
 {
 	struct v4l2_pix_format_mplane *pix_fmt_mp = &f->fmt.pix_mp;
-<<<<<<< HEAD
 	int org_w, org_h, i;
 	int bitsPP = 8;  /* bits per pixel */
 	__u32 bs_fourcc;
@@ -647,8 +642,6 @@
 	unsigned int block_count;
 
 	struct mtk_codec_framesizes *spec_size_info = NULL;
-=======
->>>>>>> 79f312ba
 
 	pix_fmt_mp->field = V4L2_FIELD_NONE;
 
@@ -908,7 +901,6 @@
 			       pix_fmt_mp->plane_fmt[2].sizeimage);
 	}
 
-<<<<<<< HEAD
 	for (i = 0; i < pix_fmt_mp->num_planes; i++)
 		memset(&(pix_fmt_mp->plane_fmt[i].reserved[0]), 0x0,
 		       sizeof(pix_fmt_mp->plane_fmt[0].reserved));
@@ -916,9 +908,6 @@
 	pix_fmt_mp->flags = 0;
 	memset(&pix_fmt_mp->reserved, 0x0,
 	       sizeof(pix_fmt_mp->reserved));
-=======
-	pix_fmt_mp->flags = 0;
->>>>>>> 79f312ba
 
 	return 0;
 }
