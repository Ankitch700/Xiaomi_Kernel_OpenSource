// SPDX-License-Identifier: GPL-2.0
/*
 * Copyright (c) 2016 MediaTek Inc.
 * Author: PC Chen <pc.chen@mediatek.com>
 *         Tiffany Lin <tiffany.lin@mediatek.com>
 */

#include <media/v4l2-event.h>
#include <media/v4l2-mem2mem.h>
#include <media/videobuf2-dma-contig.h>
#include <linux/delay.h>
#include <linux/time.h>
#include <linux/ktime.h>
#include <linux/module.h>

#include "mtk_vcodec_drv.h"
#include "mtk_vcodec_dec.h"
#include "mtk_vcodec_intr.h"
#include "mtk_vcodec_util.h"
#include "mtk_vcodec_dec_pm.h"
#include "vdec_drv_if.h"

#define MTK_VDEC_MIN_W  64U
#define MTK_VDEC_MIN_H  64U
#define DFT_CFG_WIDTH   MTK_VDEC_MIN_W
#define DFT_CFG_HEIGHT  MTK_VDEC_MIN_H

static struct mtk_video_fmt
	mtk_video_formats[MTK_MAX_DEC_CODECS_SUPPORT] = { {0} };
static struct mtk_codec_framesizes
	mtk_vdec_framesizes[MTK_MAX_DEC_CODECS_SUPPORT] = { {0} };
static unsigned int default_out_fmt_idx;
static unsigned int default_cap_fmt_idx;

#define NUM_SUPPORTED_FRAMESIZE ARRAY_SIZE(mtk_vdec_framesizes)
#define NUM_FORMATS ARRAY_SIZE(mtk_video_formats)
#ifdef CONFIG_VB2_MEDIATEK_DMA_CONTIG
static struct vb2_mem_ops vdec_ion_dma_contig_memops;
#endif

void mtk_vdec_do_gettimeofday(unsigned long *time)
{
	ktime_t start_time;

	start_time = ktime_get();
	*time = ktime_to_ns(start_time) / 1000;
}

#ifdef __KERNEL__
static inline __u64 timeval_to_ns(const struct __kernel_v4l2_timeval *tv)
{
	return (__u64)tv->tv_sec * 1000000000ULL + tv->tv_usec * 1000;
}
#endif

static void get_supported_format(struct mtk_vcodec_ctx *ctx)
{
	unsigned int i;

	if (mtk_video_formats[0].fourcc == 0) {
		if (vdec_if_get_param(ctx,
			GET_PARAM_CAPABILITY_SUPPORTED_FORMATS,
			&mtk_video_formats)  != 0) {
			mtk_v4l2_err("Error!! Cannot get supported format");
			return;
		}

		for (i = 0; i < MTK_MAX_DEC_CODECS_SUPPORT; i++) {
			if (mtk_video_formats[i].fourcc != 0)
				mtk_v4l2_debug(1,
				  "fmt[%d] fourcc %d type %d planes %d",
				  i, mtk_video_formats[i].fourcc,
				  mtk_video_formats[i].type,
				  mtk_video_formats[i].num_planes);
		}
		for (i = 0; i < MTK_MAX_DEC_CODECS_SUPPORT; i++) {
			if (mtk_video_formats[i].fourcc != 0 &&
				mtk_video_formats[i].type == MTK_FMT_DEC) {
				default_out_fmt_idx = i;
				break;
			}
		}
		for (i = 0; i < MTK_MAX_DEC_CODECS_SUPPORT; i++) {
			if (mtk_video_formats[i].fourcc != 0 &&
				mtk_video_formats[i].type == MTK_FMT_FRAME) {
				default_cap_fmt_idx = i;
				break;
			}
		}
	}
}

static struct mtk_video_fmt *mtk_vdec_find_format(struct mtk_vcodec_ctx *ctx,
	struct v4l2_format *f, unsigned int t)
{
	struct mtk_video_fmt *fmt;
	unsigned int k;

	mtk_v4l2_debug(3, "[%d] fourcc %d", ctx->id, f->fmt.pix_mp.pixelformat);
	for (k = 0; k < MTK_MAX_DEC_CODECS_SUPPORT &&
		 mtk_video_formats[k].fourcc != 0; k++) {
		fmt = &mtk_video_formats[k];
		if (fmt->fourcc == f->fmt.pix_mp.pixelformat &&
			mtk_video_formats[k].type == t)
			return fmt;
	}

	return NULL;
}

static struct mtk_video_fmt *mtk_find_fmt_by_pixel(unsigned int pixelformat)
{
	struct mtk_video_fmt *fmt;
	unsigned int k;

	for (k = 0; k < NUM_FORMATS; k++) {
		fmt = &mtk_video_formats[k];
		if (fmt->fourcc == pixelformat)
			return fmt;
	}
	mtk_v4l2_err("Error!! Cannot find fourcc: %d use default", pixelformat);

	return &mtk_video_formats[default_out_fmt_idx];
}

static struct mtk_q_data *mtk_vdec_get_q_data(struct mtk_vcodec_ctx *ctx,
	enum v4l2_buf_type type)
{
	if (V4L2_TYPE_IS_OUTPUT(type))
		return &ctx->q_data[MTK_Q_DATA_SRC];

	return &ctx->q_data[MTK_Q_DATA_DST];
}

/*
 * This function tries to clean all display buffers, the buffers will return
 * in display order.
 * Note the buffers returned from codec driver may still be in driver's
 * reference list.
 */
static struct vb2_buffer *get_display_buffer(struct mtk_vcodec_ctx *ctx,
	bool got_early_eos)
{
	struct vdec_fb *disp_frame_buffer = NULL;
	struct mtk_video_dec_buf *dstbuf;
	unsigned int i = 0;
	unsigned int num_planes = 0;

	mtk_v4l2_debug(4, "[%d]", ctx->id);

	mutex_lock(&ctx->buf_lock);
	if (vdec_if_get_param(ctx,
						  GET_PARAM_DISP_FRAME_BUFFER,
						  &disp_frame_buffer)) {
		mtk_v4l2_err("[%d]Cannot get param : GET_PARAM_DISP_FRAME_BUFFER",
					 ctx->id);
		mutex_unlock(&ctx->buf_lock);
		return NULL;
	}
	mutex_unlock(&ctx->buf_lock);

	if (disp_frame_buffer == NULL) {
		mtk_v4l2_debug(4, "No display frame buffer");
		return NULL;
	}
	if (!virt_addr_valid(disp_frame_buffer)) {
		mtk_v4l2_debug(3, "Bad display frame buffer %p",
			disp_frame_buffer);
		return NULL;
	}

	dstbuf = container_of(disp_frame_buffer, struct mtk_video_dec_buf,
						  frame_buffer);
	num_planes = dstbuf->vb.vb2_buf.num_planes;
	mutex_lock(&ctx->buf_lock);
	if (dstbuf->used) {
		for (i = 0; i < num_planes; i++) {
			vb2_set_plane_payload(&dstbuf->vb.vb2_buf, i,
				ctx->picinfo.fb_sz[i]);
		}

		dstbuf->ready_to_display = true;

		if (got_early_eos &&
			dstbuf->vb.vb2_buf.timestamp == ctx->input_max_ts)
			dstbuf->vb.flags |= V4L2_BUF_FLAG_LAST;

		if (ctx->input_driven)
			dstbuf->vb.vb2_buf.timestamp =
				disp_frame_buffer->timestamp;

		mtk_v4l2_debug(2,
			"[%d]status=%x queue id=%d to done_list %d %d flag=%x pts=%llu",
			ctx->id, disp_frame_buffer->status,
			dstbuf->vb.vb2_buf.index,
			dstbuf->queued_in_vb2, got_early_eos,
			dstbuf->vb.flags, dstbuf->vb.vb2_buf.timestamp);

		v4l2_m2m_buf_done(&dstbuf->vb, VB2_BUF_STATE_DONE);
		ctx->decoded_frame_cnt++;
	}
	mutex_unlock(&ctx->buf_lock);
	return &dstbuf->vb.vb2_buf;
}

/*
 * This function tries to clean all capture buffers that are not used as
 * reference buffers by codec driver any more
 * In this case, we need re-queue buffer to vb2 buffer if user space
 * already returns this buffer to v4l2 or this buffer is just the output of
 * previous sps/pps/resolution change decode, or do nothing if user
 * space still owns this buffer
 */
static struct vb2_buffer *get_free_buffer(struct mtk_vcodec_ctx *ctx)
{
	struct mtk_video_dec_buf *dstbuf;
	struct vdec_fb *free_frame_buffer = NULL;

	mutex_lock(&ctx->buf_lock);
	if (vdec_if_get_param(ctx,
						  GET_PARAM_FREE_FRAME_BUFFER,
						  &free_frame_buffer)) {
		mtk_v4l2_err("[%d] Error!! Cannot get param", ctx->id);
		mutex_unlock(&ctx->buf_lock);
		return NULL;
	}
	mutex_unlock(&ctx->buf_lock);

	if (free_frame_buffer == NULL) {
		mtk_v4l2_debug(4, " No free frame buffer");
		return NULL;
	}
	if (!virt_addr_valid(free_frame_buffer)) {
		mtk_v4l2_debug(3, "Bad free frame buffer %p",
			free_frame_buffer);
		return NULL;
	}
	mtk_v4l2_debug(4, "[%d] tmp_frame_addr = 0x%p",
				   ctx->id, free_frame_buffer);

	dstbuf = container_of(free_frame_buffer, struct mtk_video_dec_buf,
						  frame_buffer);
	dstbuf->flags |= REF_FREED;

	mutex_lock(&ctx->buf_lock);
	if (dstbuf->used) {
		if ((dstbuf->queued_in_vb2) &&
			(dstbuf->queued_in_v4l2) &&
			(free_frame_buffer->status == FB_ST_FREE)) {
			/*
			 * After decode sps/pps or non-display buffer, we don't
			 * need to return capture buffer to user space, but
			 * just re-queue this capture buffer to vb2 queue.
			 * This reduce overheads that dq/q unused capture
			 * buffer. In this case, queued_in_vb2 = true.
			 */
			mtk_v4l2_debug(2,
				"[%d]status=%x queue id=%d to rdy_queue %d",
				ctx->id, free_frame_buffer->status,
				dstbuf->vb.vb2_buf.index,
				dstbuf->queued_in_vb2);
			v4l2_m2m_buf_queue_check(ctx->m2m_ctx, &dstbuf->vb);
		} else if ((dstbuf->queued_in_vb2 == false) &&
				   (dstbuf->queued_in_v4l2 == true)) {
			/*
			 * If buffer in v4l2 driver but not in vb2 queue yet,
			 * and we get this buffer from free_list, it means
			 * that codec driver do not use this buffer as
			 * reference buffer anymore. We should q buffer to vb2
			 * queue, so later work thread could get this buffer
			 * for decode. In this case, queued_in_vb2 = false
			 * means this buffer is not from previous decode
			 * output.
			 */
			mtk_v4l2_debug(2,
				"[%d]status=%x queue id=%d to rdy_queue",
				ctx->id, free_frame_buffer->status,
				dstbuf->vb.vb2_buf.index);
			v4l2_m2m_buf_queue_check(ctx->m2m_ctx, &dstbuf->vb);
			dstbuf->queued_in_vb2 = true;
		} else {
			/*
			 * Codec driver do not need to reference this capture
			 * buffer and this buffer is not in v4l2 driver.
			 * Then we don't need to do any thing, just add log when
			 * we need to debug buffer flow.
			 * When this buffer q from user space, it could
			 * directly q to vb2 buffer
			 */
			mtk_v4l2_debug(4, "[%d]status=%x err queue id=%d %d %d",
				ctx->id, free_frame_buffer->status,
				dstbuf->vb.vb2_buf.index,
				dstbuf->queued_in_vb2,
				dstbuf->queued_in_v4l2);
		}
		dstbuf->used = false;
	}
	mutex_unlock(&ctx->buf_lock);
	return &dstbuf->vb.vb2_buf;
}

static struct vb2_buffer *get_free_bs_buffer(struct mtk_vcodec_ctx *ctx,
	struct mtk_vcodec_mem *current_bs)
{
	struct mtk_vcodec_mem *free_bs_buffer;
	struct mtk_video_dec_buf *srcbuf;

	mutex_lock(&ctx->buf_lock);
	if (vdec_if_get_param(ctx, GET_PARAM_FREE_BITSTREAM_BUFFER,
						  &free_bs_buffer) != 0) {
		mtk_v4l2_err("[%d] Cannot get param : GET_PARAM_FREE_BITSTREAM_BUFFER",
					 ctx->id);
		mutex_unlock(&ctx->buf_lock);
		return NULL;
	}
	mutex_unlock(&ctx->buf_lock);

	if (free_bs_buffer == NULL) {
		mtk_v4l2_debug(3, "No free bitstream buffer");
		return NULL;
	}
	if (current_bs == free_bs_buffer) {
		mtk_v4l2_debug(4,
			"No free bitstream buffer except current bs: %p",
			current_bs);
		return NULL;
	}
	if (!virt_addr_valid(free_bs_buffer)) {
		mtk_v4l2_debug(3, "Bad free bitstream buffer %p",
			free_bs_buffer);
		return NULL;
	}

	srcbuf = container_of(free_bs_buffer,
		struct mtk_video_dec_buf, bs_buffer);
	mtk_v4l2_debug(2,
		"[%d] length=%zu size=%zu queue idx=%d to done_list %d",
		ctx->id, free_bs_buffer->length, free_bs_buffer->size,
		srcbuf->vb.vb2_buf.index,
		srcbuf->queued_in_vb2);

	v4l2_m2m_buf_done(&srcbuf->vb, VB2_BUF_STATE_DONE);
	return &srcbuf->vb.vb2_buf;
}

static void clean_free_bs_buffer(struct mtk_vcodec_ctx *ctx,
	struct mtk_vcodec_mem *current_bs)
{
	struct vb2_buffer *framptr;

	do {
		framptr = get_free_bs_buffer(ctx, current_bs);
	} while (framptr);
}


static void clean_display_buffer(struct mtk_vcodec_ctx *ctx, bool got_early_eos)
{
	struct vb2_buffer *framptr;

	do {
		framptr = get_display_buffer(ctx, got_early_eos);
	} while (framptr);
}

static void clean_free_fm_buffer(struct mtk_vcodec_ctx *ctx)
{
	struct vb2_buffer *framptr;

	do {
		framptr = get_free_buffer(ctx);
	} while (framptr);
}

static void mtk_vdec_queue_res_chg_event(struct mtk_vcodec_ctx *ctx)
{
	static const struct v4l2_event ev_src_ch = {
		.type = V4L2_EVENT_SOURCE_CHANGE,
		.u.src_change.changes =
		V4L2_EVENT_SRC_CH_RESOLUTION,
	};

	mtk_v4l2_debug(1, "[%d]", ctx->id);
	v4l2_event_queue_fh(&ctx->fh, &ev_src_ch);

	v4l2_m2m_set_dst_buffered(ctx->m2m_ctx,
		ctx->input_driven);
}

static void mtk_vdec_queue_stop_play_event(struct mtk_vcodec_ctx *ctx)
{
	static const struct v4l2_event ev_eos = {
		.type = V4L2_EVENT_EOS,
	};

	mtk_v4l2_debug(1, "[%d]", ctx->id);
	v4l2_event_queue_fh(&ctx->fh, &ev_eos);
}

static void mtk_vdec_queue_noseqheader_event(struct mtk_vcodec_ctx *ctx)
{
	static const struct v4l2_event ev_eos = {
		.type = V4L2_EVENT_MTK_VDEC_NOHEADER,
	};

	mtk_v4l2_debug(1, "[%d]", ctx->id);
	v4l2_event_queue_fh(&ctx->fh, &ev_eos);
}

static void mtk_vdec_queue_error_event(struct mtk_vcodec_ctx *ctx)
{
	static const struct v4l2_event ev_error = {
		.type = V4L2_EVENT_MTK_VDEC_ERROR,
	};

	mtk_v4l2_debug(1, "[%d]", ctx->id);
	v4l2_event_queue_fh(&ctx->fh, &ev_error);
}

static void mtk_vdec_flush_decoder(struct mtk_vcodec_ctx *ctx)
{
	unsigned int src_chg = 0;
	int ret = 0;

	ctx->state = MTK_STATE_FLUSH;
	if (ctx->input_driven)
		wake_up(&ctx->fm_wq);

	ret = vdec_if_decode(ctx, NULL, NULL, &src_chg);
	if (ret) {
		mtk_v4l2_err("DecodeFinal failed, ret=%d", ret);
		return;
	}

	clean_free_bs_buffer(ctx, NULL);
	clean_display_buffer(ctx, 0);
	clean_free_fm_buffer(ctx);
}

static void mtk_vdec_pic_info_update(struct mtk_vcodec_ctx *ctx)
{
	unsigned int dpbsize = 0;
	int ret;
	struct mtk_color_desc color_desc = {.is_hdr = 0};

	if (vdec_if_get_param(ctx,
						  GET_PARAM_PIC_INFO,
						  &ctx->last_decoded_picinfo)) {
		mtk_v4l2_err("[%d]Error!! Cannot get param : GET_PARAM_PICTURE_INFO ERR",
					 ctx->id);
		return;
	}

	if (ctx->last_decoded_picinfo.pic_w == 0 ||
		ctx->last_decoded_picinfo.pic_h == 0 ||
		ctx->last_decoded_picinfo.buf_w == 0 ||
		ctx->last_decoded_picinfo.buf_h == 0) {
		mtk_v4l2_err("Cannot get correct pic info");
		return;
	}

	ret = vdec_if_get_param(ctx, GET_PARAM_DPB_SIZE, &dpbsize);
	if (dpbsize == 0)
		mtk_v4l2_err("Incorrect dpb size, ret=%d", ret);
	ctx->last_dpb_size = dpbsize;

	ret = vdec_if_get_param(ctx, GET_PARAM_COLOR_DESC, &color_desc);
	if (ret == 0)
		ctx->last_is_hdr = color_desc.is_hdr;

	mtk_v4l2_debug(1,
				   "[%d]-> new(%d,%d),dpb(%d), old(%d,%d),dpb(%d), bit(%d) real(%d,%d) hdr(%d,%d)",
				   ctx->id, ctx->last_decoded_picinfo.pic_w,
				   ctx->last_decoded_picinfo.pic_h,
				   ctx->last_dpb_size,
				   ctx->picinfo.pic_w, ctx->picinfo.pic_h,
				   ctx->dpb_size,
				   ctx->picinfo.bitdepth,
				   ctx->last_decoded_picinfo.buf_w,
				   ctx->last_decoded_picinfo.buf_h,
				   ctx->is_hdr, ctx->last_is_hdr);
}


int mtk_vdec_put_fb(struct mtk_vcodec_ctx *ctx, int type)
{
	struct mtk_video_dec_buf *dst_buf_info, *src_buf_info;
	struct vb2_v4l2_buffer *dst_vb2_v4l2, *src_vb2_v4l2;
	struct vb2_buffer *src_buf, *dst_buf;
	struct vdec_fb *pfb;
	int i, ret = 0;

	mtk_v4l2_debug(1, "type = %d", type);
	src_vb2_v4l2 = v4l2_m2m_next_src_buf(ctx->m2m_ctx);
	src_buf = &src_vb2_v4l2->vb2_buf;

	src_buf_info = container_of(src_vb2_v4l2, struct mtk_video_dec_buf, vb);
	if (src_buf_info == NULL || src_buf == NULL)
		return 0;

	if (src_buf_info->lastframe == EOS) {
		src_buf_info->lastframe = NON_EOS;

		clean_display_buffer(ctx, src_buf->planes[0].bytesused != 0U);
		clean_free_fm_buffer(ctx);

		if (src_buf->planes[0].bytesused == 0U) {
			src_vb2_v4l2->flags |= V4L2_BUF_FLAG_LAST;
			vb2_set_plane_payload(&src_buf_info->vb.vb2_buf, 0, 0);
			if (src_buf_info != ctx->dec_flush_buf)
				v4l2_m2m_buf_done(&src_buf_info->vb,
					VB2_BUF_STATE_DONE);

			if (ctx->input_driven)
				ret = wait_event_interruptible(
					ctx->fm_wq,
					v4l2_m2m_num_dst_bufs_ready(
					ctx->m2m_ctx) > 0 ||
					ctx->state == MTK_STATE_FLUSH);

			/* update dst buf status */
			dst_vb2_v4l2 = v4l2_m2m_dst_buf_remove(ctx->m2m_ctx);
			dst_buf = &dst_vb2_v4l2->vb2_buf;

			if (ctx->state == MTK_STATE_FLUSH
				|| ret != 0 || dst_buf == NULL) {
				mtk_v4l2_debug(0, "wait EOS dst break!state %d, ret %d, dst_buf %p",
				ctx->state, ret, dst_buf);
				return 0;
			}

			dst_buf_info = container_of(dst_vb2_v4l2,
				struct mtk_video_dec_buf, vb);

			dst_buf_info->used = false;
			dst_vb2_v4l2->flags |= V4L2_BUF_FLAG_LAST;
			pfb = &dst_buf_info->frame_buffer;
			for (i = 0; i < pfb->num_planes; i++)
				vb2_set_plane_payload(&dst_buf_info->vb.vb2_buf,
					i, 0);
			v4l2_m2m_buf_done(&dst_buf_info->vb,
				VB2_BUF_STATE_DONE);
		}

		mtk_vdec_queue_stop_play_event(ctx);
	} else {
		if (!ctx->input_driven)
			dst_vb2_v4l2 = v4l2_m2m_dst_buf_remove(ctx->m2m_ctx);
		clean_display_buffer(ctx,
			src_buf_info->lastframe == EOS_WITH_DATA);
		clean_free_fm_buffer(ctx);
	}

	return 0;
}

static void mtk_vdec_worker(struct work_struct *work)
{
	struct mtk_vcodec_ctx *ctx = container_of(work, struct mtk_vcodec_ctx,
		decode_work);
	struct mtk_vcodec_dev *dev = ctx->dev;
	struct vb2_buffer *src_buf, *dst_buf;
	struct mtk_vcodec_mem *buf;
	struct vdec_fb *pfb = NULL;
	unsigned int src_chg = 0;
	bool res_chg = false;
	bool need_more_output = false;
	bool mtk_vcodec_unsupport = false;
	int ret;
	unsigned int i = 0;
	unsigned int num_planes;
	unsigned long worktvstart, worktvstart1, vputvend;
	struct mtk_video_dec_buf *dst_buf_info = NULL, *src_buf_info = NULL;
	struct vb2_v4l2_buffer *dst_vb2_v4l2, *src_vb2_v4l2;
	unsigned int fourcc = ctx->q_data[MTK_Q_DATA_SRC].fmt->fourcc;
	unsigned int dpbsize = 0;
	struct mtk_color_desc color_desc = {.is_hdr = 0};

	mutex_lock(&ctx->worker_lock);
	if (ctx->state != MTK_STATE_HEADER) {
		v4l2_m2m_job_finish(dev->m2m_dev_dec, ctx->m2m_ctx);
		mtk_v4l2_debug(1, " %d", ctx->state);
		mutex_unlock(&ctx->worker_lock);
		return;
	}

	mtk_vdec_do_gettimeofday(&worktvstart);
	src_vb2_v4l2 = v4l2_m2m_next_src_buf(ctx->m2m_ctx);
	if (src_vb2_v4l2 == NULL) {
		v4l2_m2m_job_finish(dev->m2m_dev_dec, ctx->m2m_ctx);
		mtk_v4l2_debug(1, "[%d] src_buf empty!!", ctx->id);
		mutex_unlock(&ctx->worker_lock);
		return;
	}
	src_buf = &src_vb2_v4l2->vb2_buf;

	dst_vb2_v4l2 = v4l2_m2m_next_dst_buf(ctx->m2m_ctx);
	if (dst_vb2_v4l2 == NULL && !ctx->input_driven) {
		v4l2_m2m_job_finish(dev->m2m_dev_dec, ctx->m2m_ctx);
		mtk_v4l2_debug(1, "[%d] dst_buf empty!!", ctx->id);
		mutex_unlock(&ctx->worker_lock);
		return;
	}
	dst_buf = &dst_vb2_v4l2->vb2_buf;

	src_buf_info = container_of(src_vb2_v4l2, struct mtk_video_dec_buf, vb);
	if (!ctx->input_driven) {
		dst_buf_info = container_of(dst_vb2_v4l2,
			struct mtk_video_dec_buf, vb);

		pfb = &dst_buf_info->frame_buffer;
		num_planes = dst_vb2_v4l2->vb2_buf.num_planes;
		pfb->num_planes = num_planes;
		pfb->index = dst_buf->index;

		for (i = 0; i < num_planes; i++) {
			pfb->fb_base[i].va = vb2_plane_vaddr(dst_buf, i);
#ifdef CONFIG_VB2_MEDIATEK_DMA_SG
			pfb->fb_base[i].dma_addr =
				mtk_dma_sg_plane_dma_addr(dst_buf, i);
#else
			pfb->fb_base[i].dma_addr =
				vb2_dma_contig_plane_dma_addr(dst_buf, i);
#endif
			pfb->fb_base[i].size = ctx->picinfo.fb_sz[i];
			pfb->fb_base[i].length = dst_buf->planes[i].length;
			pfb->fb_base[i].dmabuf = dst_buf->planes[i].dbuf;
		}
		pfb->status = 0;

		mtk_v4l2_debug(1,
				"id=%d Framebuf  pfb=%p VA=%p Y_DMA=%lx C_DMA=%lx ion_buffer=(%p %p) Size=%zx, general_buf DMA=%lx fd=%d ",
			dst_buf->index, pfb,
			pfb->fb_base[0].va,
			(unsigned long)pfb->fb_base[0].dma_addr,
			(unsigned long)pfb->fb_base[1].dma_addr,
			pfb->fb_base[0].dmabuf,
			pfb->fb_base[1].dmabuf, pfb->fb_base[0].size,
			(unsigned long)
			dst_buf_info->frame_buffer.dma_general_addr,
			dst_buf_info->general_user_fd);
	}

	mtk_v4l2_debug(4, "===>[%d] vdec_if_decode() ===>", ctx->id);


	if (src_buf_info->lastframe == EOS) {
		mtk_v4l2_debug(4, "===>[%d] vdec_if_decode() EOS ===> %d %d",
			ctx->id, src_buf->planes[0].bytesused,
			src_buf->planes[0].length);

		vdec_if_decode(ctx, NULL, NULL, &src_chg);

		mtk_vdec_put_fb(ctx, -1);
		v4l2_m2m_src_buf_remove(ctx->m2m_ctx);
		clean_free_bs_buffer(ctx, NULL);

		v4l2_m2m_job_finish(dev->m2m_dev_dec, ctx->m2m_ctx);
		mutex_unlock(&ctx->worker_lock);
		return;
	}

	buf = &src_buf_info->bs_buffer;
	buf->va = vb2_plane_vaddr(src_buf, 0);
	buf->dma_addr = vb2_dma_contig_plane_dma_addr(src_buf, 0);
	buf->size = (size_t)src_buf->planes[0].bytesused;
	buf->length = (size_t)src_buf->planes[0].length;
	buf->dmabuf = src_buf->planes[0].dbuf;
	buf->flags = src_vb2_v4l2->flags;
	buf->index = src_buf->index;

	if (buf->va == NULL && buf->dmabuf == NULL) {
		v4l2_m2m_job_finish(dev->m2m_dev_dec, ctx->m2m_ctx);
		mtk_v4l2_err("[%d] id=%d src_addr is NULL!!",
					 ctx->id, src_buf->index);
		mutex_unlock(&ctx->worker_lock);
		return;
	}

	ctx->dec_params.timestamp = src_buf_info->vb.vb2_buf.timestamp;
	mtk_v4l2_debug(1,
	"[%d] Bs VA=%p DMA=%lx Size=%zx Len=%zx ion_buf = %p vb=%p eos=%d pts=%llu",
		ctx->id, buf->va, (unsigned long)buf->dma_addr,
		buf->size, buf->length,
		buf->dmabuf, src_buf,
		src_buf_info->lastframe,
		src_buf_info->vb.vb2_buf.timestamp);
	if (!ctx->input_driven) {
		dst_buf_info->flags &= ~CROP_CHANGED;
		dst_buf_info->flags &= ~REF_FREED;

		dst_buf_info->vb.vb2_buf.timestamp
			= src_buf_info->vb.vb2_buf.timestamp;
		dst_buf_info->vb.timecode
			= src_buf_info->vb.timecode;
		mutex_lock(&ctx->buf_lock);
		dst_buf_info->used = true;
		mutex_unlock(&ctx->buf_lock);
	}
	src_buf_info->used = true;
	mtk_vdec_do_gettimeofday(&worktvstart1);
	ret = vdec_if_decode(ctx, buf, pfb, &src_chg);
	mtk_vdec_do_gettimeofday(&vputvend);
	mtk_vcodec_perf_log("vpud:%ld", vputvend - worktvstart1);

	res_chg = ((src_chg & VDEC_RES_CHANGE) != 0U) ? true : false;
	need_more_output =
		((src_chg & VDEC_NEED_MORE_OUTPUT_BUF) != 0U) ? true : false;
	mtk_vcodec_unsupport = ((src_chg & VDEC_HW_NOT_SUPPORT) != 0) ?
						   true : false;
	if ((src_chg & VDEC_CROP_CHANGED) &&
		(!ctx->input_driven) && dst_buf_info != NULL)
		dst_buf_info->flags |= CROP_CHANGED;

	if (!ctx->input_driven)
		mtk_vdec_put_fb(ctx, -1);

	if (ret < 0 || mtk_vcodec_unsupport) {
		mtk_v4l2_err(
			" <===[%d], src_buf[%d] last_frame = %d sz=0x%zx pts=%llu vdec_if_decode() ret=%d src_chg=%d===>",
			ctx->id,
			src_buf->index,
			src_buf_info->lastframe,
			buf->size,
			src_buf_info->vb.vb2_buf.timestamp,
			ret, src_chg);
		src_vb2_v4l2 = v4l2_m2m_src_buf_remove(ctx->m2m_ctx);
		clean_free_bs_buffer(ctx, &src_buf_info->bs_buffer);
		if (ret == -EIO) {
			/* ipi timeout / VPUD crashed ctx abort */
			ctx->lock_abort = true;
			ctx->state = MTK_STATE_ABORT;
			mtk_vdec_queue_error_event(ctx);
			v4l2_m2m_buf_done(&src_buf_info->vb,
				VB2_BUF_STATE_ERROR);
		} else if (mtk_vcodec_unsupport) {
			/*
			 * If cncounter the src unsupport (fatal) during play,
			 * egs: width/height, bitdepth, level, then teturn
			 * error event to user to stop play it
			 */
			mtk_v4l2_err(" <=== [%d] vcodec not support the source!===>",
				ctx->id);
			ctx->state = MTK_STATE_FLUSH;
			mtk_vdec_queue_error_event(ctx);
			v4l2_m2m_buf_done(&src_buf_info->vb,
				VB2_BUF_STATE_DONE);
		} else
			v4l2_m2m_buf_done(&src_buf_info->vb,
				VB2_BUF_STATE_ERROR);
	} else if (src_buf_info->lastframe == EOS_WITH_DATA &&
		need_more_output == false) {
		/*
		 * Getting early eos bitstream buffer, after decode this
		 * buffer, need to flush decoder. Use the flush_buf
		 * as normal EOS, and flush decoder.
		 */
		mtk_v4l2_debug(0, "[%d] EarlyEos: decode last frame %d",
			ctx->id, src_buf->planes[0].bytesused);
		src_vb2_v4l2 = v4l2_m2m_src_buf_remove(ctx->m2m_ctx);
		src_vb2_v4l2->flags |= V4L2_BUF_FLAG_LAST;
		clean_free_bs_buffer(ctx, NULL);
		ctx->dec_flush_buf->lastframe = EOS;
		ctx->dec_flush_buf->vb.vb2_buf.planes[0].bytesused = 1;
		v4l2_m2m_buf_queue_check(ctx->m2m_ctx, &ctx->dec_flush_buf->vb);
	} else if ((ret == 0) && ((fourcc == V4L2_PIX_FMT_RV40) ||
		(fourcc == V4L2_PIX_FMT_RV30) ||
		(res_chg == false && need_more_output == false))) {
		/*
		 * we only return src buffer with VB2_BUF_STATE_DONE
		 * when decode success without resolution
		 * change except rv30/rv40.
		 */
		src_vb2_v4l2 = v4l2_m2m_src_buf_remove(ctx->m2m_ctx);
		clean_free_bs_buffer(ctx, NULL);
	} else {    /* res_chg == true || need_more_output == true*/
		clean_free_bs_buffer(ctx, &src_buf_info->bs_buffer);
		mtk_v4l2_debug(1, "Need more capture buffer  r:%d n:%d\n",
			res_chg, need_more_output);
	}

	if (ret == 0 && res_chg) {
		if ((fourcc == V4L2_PIX_FMT_RV40) ||
			(fourcc == V4L2_PIX_FMT_RV30)) {
			/*
			 * For rv30/rv40 stream, encountering a resolution
			 * change the current frame needs to refer to the
			 * previous frame,so driver should not flush decode,
			 * but the driver should sends a
			 * V4L2_EVENT_SOURCE_CHANGE
			 * event for source change to app.
			 * app should set new crop to mdp directly.
			 */
			mtk_v4l2_debug(0, "RV30/RV40 RPR res_chg:%d\n",
				res_chg);
			mtk_vdec_queue_res_chg_event(ctx);
		} else {
			mtk_vdec_pic_info_update(ctx);
			/*
			 * On encountering a resolution change in the stream.
			 * The driver must first process and decode all
			 * remaining buffers from before the resolution change
			 * point, so call flush decode here
			 */
			mtk_vdec_flush_decoder(ctx);
			/*
			 * After all buffers containing decoded frames from
			 * before the resolution change point ready to be
			 * dequeued on the CAPTURE queue, the driver sends a
			 * V4L2_EVENT_SOURCE_CHANGE event for source change
			 * type V4L2_EVENT_SRC_CH_RESOLUTION
			 */
			mtk_vdec_queue_res_chg_event(ctx);
		}
	} else if (ret == 0) {
		ret = vdec_if_get_param(ctx, GET_PARAM_DPB_SIZE, &dpbsize);
		if (dpbsize != 0) {
			ctx->dpb_size = dpbsize;
			ctx->last_dpb_size = dpbsize;
		} else {
			mtk_v4l2_err("[%d] GET_PARAM_DPB_SIZE fail=%d",
				 ctx->id, ret);
		}
		ret = vdec_if_get_param(ctx, GET_PARAM_COLOR_DESC, &color_desc);
		if (ret == 0) {
			ctx->is_hdr = color_desc.is_hdr;
			ctx->last_is_hdr = color_desc.is_hdr;
		} else {
			mtk_v4l2_err("[%d] GET_PARAM_COLOR_DESC fail=%d",
				 ctx->id, ret);
		}
	}

	v4l2_m2m_job_finish(dev->m2m_dev_dec, ctx->m2m_ctx);
	mtk_vdec_do_gettimeofday(&vputvend);
	mtk_vcodec_perf_log("worker:%ld", vputvend - worktvstart);

	mutex_unlock(&ctx->worker_lock);
}

static int vidioc_try_decoder_cmd(struct file *file, void *priv,
	struct v4l2_decoder_cmd *cmd)
{
	switch (cmd->cmd) {
	case V4L2_DEC_CMD_STOP:
		cmd->flags = 0; // don't support flags
		break;
	case V4L2_DEC_CMD_START:
		cmd->flags = 0; // don't support flags
		if (cmd->start.speed < 0)
			cmd->start.speed = 0;
		cmd->start.format = V4L2_DEC_START_FMT_NONE;
		break;
	default:
		return -EINVAL;
	}
	return 0;
}

static int vidioc_decoder_cmd(struct file *file, void *priv,
	struct v4l2_decoder_cmd *cmd)
{
	struct mtk_vcodec_ctx *ctx = fh_to_ctx(priv);
	struct vb2_queue *src_vq, *dst_vq;
	int ret;

	ret = vidioc_try_decoder_cmd(file, priv, cmd);
	if (ret)
		return ret;

	mtk_v4l2_debug(1, "decoder cmd= %u", cmd->cmd);
	dst_vq = v4l2_m2m_get_vq(ctx->m2m_ctx,
		V4L2_BUF_TYPE_VIDEO_CAPTURE_MPLANE);
	switch (cmd->cmd) {
	case V4L2_DEC_CMD_STOP:
		src_vq = v4l2_m2m_get_vq(ctx->m2m_ctx,
			V4L2_BUF_TYPE_VIDEO_OUTPUT_MPLANE);
		if (!vb2_is_streaming(src_vq)) {
			mtk_v4l2_debug(1, "Output stream is off. No need to flush.");
			return 0;
		}
		if (!vb2_is_streaming(dst_vq)) {
			mtk_v4l2_debug(1, "Capture stream is off. No need to flush.");
			return 0;
		}
		ctx->dec_flush_buf->lastframe = EOS;
		ctx->dec_flush_buf->vb.vb2_buf.planes[0].bytesused = 0;
		v4l2_m2m_buf_queue_check(ctx->m2m_ctx, &ctx->dec_flush_buf->vb);
		v4l2_m2m_try_schedule(ctx->m2m_ctx);

		// error handle for error bitstream
		// notify error if received stop cmd in init state to avoid decode hang
		if (ctx->state == MTK_STATE_INIT) {
			mtk_v4l2_err("[%d]Error!! cannot stop in init state", ctx->id);
			mtk_vdec_queue_error_event(ctx);
		}
		break;

	case V4L2_DEC_CMD_START:
		vb2_clear_last_buffer_dequeued(dst_vq);
		break;

	default:
		return -EINVAL;
	}

	return 0;
}

void mtk_vdec_unlock(struct mtk_vcodec_ctx *ctx, u32 hw_id)
{
	if (hw_id >= MTK_VDEC_HW_NUM)
		return;

	mtk_v4l2_debug(4, "ctx %p [%d] hw_id %d sem_cnt %d",
		ctx, ctx->id, hw_id, ctx->dev->dec_sem[hw_id].count);

	if (hw_id < MTK_VDEC_HW_NUM)
		up(&ctx->dev->dec_sem[hw_id]);
	ctx->hw_locked[hw_id] = 0;
}

int mtk_vdec_lock(struct mtk_vcodec_ctx *ctx, u32 hw_id)
{
	unsigned int suspend_block_cnt = 0;
	int ret = -1;

	if (hw_id >= MTK_VDEC_HW_NUM)
		return -1;

	while (ctx->dev->is_codec_suspending == 1) {
		suspend_block_cnt++;
		if (suspend_block_cnt > SUSPEND_TIMEOUT_CNT) {
			mtk_v4l2_debug(4, "VDEC blocked by suspend\n");
			suspend_block_cnt = 0;
		}
		usleep_range(10000, 20000);
	}

	mtk_v4l2_debug(4, "ctx %p [%d] hw_id %d sem_cnt %d",
		ctx, ctx->id, hw_id, ctx->dev->dec_sem[hw_id].count);

	while (hw_id < MTK_VDEC_HW_NUM && ret != 0
		&& !ctx->lock_abort)
		ret = down_interruptible(&ctx->dev->dec_sem[hw_id]);

	if (ret != 0) {
		ctx->hw_locked[hw_id] = -1;
		mtk_v4l2_debug(0,
			"fail ctx %p [%d] hw_id %d sem_cnt %d ret %d state %d",
			ctx, ctx->id, hw_id,
			ctx->dev->dec_sem[hw_id].count, ret, ctx->state);
	} else
		ctx->hw_locked[hw_id] = 1;

	return ret;
}

void mtk_vcodec_dec_empty_queues(struct file *file, struct mtk_vcodec_ctx *ctx)
{
	struct vb2_buffer *dst_buf = NULL;
	int i = 0;
	struct v4l2_fh *fh = file->private_data;
	struct vb2_v4l2_buffer *dst_vb2_v4l2, *src_vb2_v4l2;

	// error handle for release before stream-off
	// stream off both queue mannually.
	v4l2_m2m_streamoff(file, fh->m2m_ctx,
		V4L2_BUF_TYPE_VIDEO_OUTPUT_MPLANE);
	v4l2_m2m_streamoff(file, fh->m2m_ctx,
		V4L2_BUF_TYPE_VIDEO_CAPTURE_MPLANE);

	while ((src_vb2_v4l2 = v4l2_m2m_src_buf_remove(ctx->m2m_ctx)))
		if (src_vb2_v4l2 != &ctx->dec_flush_buf->vb)
			v4l2_m2m_buf_done(src_vb2_v4l2,
				VB2_BUF_STATE_ERROR);

	while ((dst_vb2_v4l2 = v4l2_m2m_dst_buf_remove(ctx->m2m_ctx))) {
		dst_buf = &dst_vb2_v4l2->vb2_buf;

		for (i = 0; i < dst_buf->num_planes; i++)
			vb2_set_plane_payload(dst_buf, i, 0);

		v4l2_m2m_buf_done(dst_vb2_v4l2,
			VB2_BUF_STATE_ERROR);
	}

	ctx->state = MTK_STATE_FREE;
}

void mtk_vcodec_dec_release(struct mtk_vcodec_ctx *ctx)
{
	int i = 0;

	vdec_if_deinit(ctx);
	if (ctx->user_lock_hw)
		for (i = 0; i < MTK_VDEC_HW_NUM; i++) {
			/* user killed when holding lock */
			if (ctx->hw_locked[i] == 1)
				vdec_decode_unprepare(ctx, i);
			/* user killed when waiting lock, do not unlock*/
			if (ctx->hw_locked[i] == -1) {
				mtk_vcodec_dec_clock_off(&ctx->dev->pm, i);
				mtk_vdec_pmqos_end_frame(ctx, i);
			}
		}
}

void mtk_vcodec_dec_set_default_params(struct mtk_vcodec_ctx *ctx)
{
	struct mtk_q_data *q_data;

	ctx->m2m_ctx->q_lock = &ctx->dev->dev_mutex;
	ctx->fh.m2m_ctx = ctx->m2m_ctx;
	ctx->fh.ctrl_handler = &ctx->ctrl_hdl;
	INIT_WORK(&ctx->decode_work, mtk_vdec_worker);
	ctx->colorspace = V4L2_COLORSPACE_REC709;
	ctx->ycbcr_enc = V4L2_YCBCR_ENC_DEFAULT;
	ctx->quantization = V4L2_QUANTIZATION_DEFAULT;
	ctx->xfer_func = V4L2_XFER_FUNC_DEFAULT;

	get_supported_format(ctx);

	q_data = &ctx->q_data[MTK_Q_DATA_SRC];
	memset(q_data, 0, sizeof(struct mtk_q_data));
	q_data->visible_width = DFT_CFG_WIDTH;
	q_data->visible_height = DFT_CFG_HEIGHT;
	if (default_out_fmt_idx < MTK_MAX_DEC_CODECS_SUPPORT)
		q_data->fmt = &mtk_video_formats[default_out_fmt_idx];
	q_data->field = V4L2_FIELD_NONE;

	q_data->sizeimage[0] = DFT_CFG_WIDTH * DFT_CFG_HEIGHT;
	q_data->bytesperline[0] = 0;

	q_data = &ctx->q_data[MTK_Q_DATA_DST];
	memset(q_data, 0, sizeof(struct mtk_q_data));
	q_data->visible_width = DFT_CFG_WIDTH;
	q_data->visible_height = DFT_CFG_HEIGHT;
	q_data->coded_width = DFT_CFG_WIDTH;
	q_data->coded_height = DFT_CFG_HEIGHT;
	if (default_cap_fmt_idx < MTK_MAX_DEC_CODECS_SUPPORT)
		q_data->fmt = &mtk_video_formats[default_cap_fmt_idx];
	q_data->field = V4L2_FIELD_NONE;

	v4l_bound_align_image(&q_data->coded_width,
						  MTK_VDEC_MIN_W,
						  MTK_VDEC_MAX_W, 4,
						  &q_data->coded_height,
						  MTK_VDEC_MIN_H,
						  MTK_VDEC_MAX_H, 5, 6);

	if (q_data->fmt->num_planes == 1) {
		q_data->sizeimage[0] =
			q_data->coded_width * q_data->coded_height * 3/2;
		q_data->bytesperline[0] = q_data->coded_width;

	} else if (q_data->fmt->num_planes == 2) {
		q_data->sizeimage[0] =
			q_data->coded_width * q_data->coded_height;
		q_data->bytesperline[0] = q_data->coded_width;
		q_data->sizeimage[1] = q_data->sizeimage[0] / 2;
		q_data->bytesperline[1] = q_data->coded_width;
	}
}

static int mtk_vdec_set_param(struct mtk_vcodec_ctx *ctx)
{
	unsigned long in[8] = {0};

	mtk_v4l2_debug(4,
				   "[%d] param change %d decode mode %d frame width %d frame height %d max width %d max height %d",
				   ctx->id, ctx->dec_param_change,
				   ctx->dec_params.decode_mode,
				   ctx->dec_params.frame_size_width,
				   ctx->dec_params.frame_size_height,
				   ctx->dec_params.fixed_max_frame_size_width,
				   ctx->dec_params.fixed_max_frame_size_height);

	if (ctx->dec_param_change & MTK_DEC_PARAM_DECODE_MODE) {
		in[0] = ctx->dec_params.decode_mode;
		if (vdec_if_set_param(ctx, SET_PARAM_DECODE_MODE, in) != 0) {
			mtk_v4l2_err("[%d] Error!! Cannot set param", ctx->id);
			return -EINVAL;
		}
		ctx->dec_param_change &= (~MTK_DEC_PARAM_DECODE_MODE);
	}

	if (ctx->dec_param_change & MTK_DEC_PARAM_FRAME_SIZE) {
		in[0] = ctx->dec_params.frame_size_width;
		in[1] = ctx->dec_params.frame_size_height;
		if (in[0] != 0 && in[1] != 0) {
			if (vdec_if_set_param(ctx,
				SET_PARAM_FRAME_SIZE, in) != 0) {
				mtk_v4l2_err("[%d] Error!! Cannot set param",
					ctx->id);
				return -EINVAL;
			}
		}
		ctx->dec_param_change &= (~MTK_DEC_PARAM_FRAME_SIZE);
	}

	if (ctx->dec_param_change &
		MTK_DEC_PARAM_FIXED_MAX_FRAME_SIZE) {
		in[0] = ctx->dec_params.fixed_max_frame_size_width;
		in[1] = ctx->dec_params.fixed_max_frame_size_height;
		if (in[0] != 0 && in[1] != 0) {
			if (vdec_if_set_param(ctx,
				SET_PARAM_SET_FIXED_MAX_OUTPUT_BUFFER,
				in) != 0) {
				mtk_v4l2_err("[%d] Error!! Cannot set param",
					ctx->id);
				return -EINVAL;
			}
		}
		ctx->dec_param_change &= (~MTK_DEC_PARAM_FIXED_MAX_FRAME_SIZE);
	}

	if (ctx->dec_param_change & MTK_DEC_PARAM_CRC_PATH) {
		in[0] = (unsigned long)ctx->dec_params.crc_path;
		if (vdec_if_set_param(ctx, SET_PARAM_CRC_PATH, in) != 0) {
			mtk_v4l2_err("[%d] Error!! Cannot set param", ctx->id);
			return -EINVAL;
		}
		ctx->dec_param_change &= (~MTK_DEC_PARAM_CRC_PATH);
	}

	if (ctx->dec_param_change & MTK_DEC_PARAM_GOLDEN_PATH) {
		in[0] = (unsigned long)ctx->dec_params.golden_path;
		if (vdec_if_set_param(ctx, SET_PARAM_GOLDEN_PATH, in) != 0) {
			mtk_v4l2_err("[%d] Error!! Cannot set param", ctx->id);
			return -EINVAL;
		}
		ctx->dec_param_change &= (~MTK_DEC_PARAM_GOLDEN_PATH);
	}

	if (ctx->dec_param_change & MTK_DEC_PARAM_WAIT_KEY_FRAME) {
		in[0] = (unsigned long)ctx->dec_params.wait_key_frame;
		if (vdec_if_set_param(ctx, SET_PARAM_WAIT_KEY_FRAME, in) != 0) {
			mtk_v4l2_err("[%d] Error!! Cannot set param", ctx->id);
			return -EINVAL;
		}
		ctx->dec_param_change &= (~MTK_DEC_PARAM_WAIT_KEY_FRAME);
	}

	if (ctx->dec_param_change & MTK_DEC_PARAM_NAL_SIZE_LENGTH) {
		in[0] = (unsigned long)ctx->dec_params.wait_key_frame;
		if (vdec_if_set_param(ctx, SET_PARAM_NAL_SIZE_LENGTH,
					in) != 0) {
			mtk_v4l2_err("[%d] Error!! Cannot set param", ctx->id);
			return -EINVAL;
		}
		ctx->dec_param_change &= (~MTK_DEC_PARAM_NAL_SIZE_LENGTH);
	}

	if (ctx->dec_param_change & MTK_DEC_PARAM_OPERATING_RATE) {
		in[0] = (unsigned long)ctx->dec_params.operating_rate;
		if (vdec_if_set_param(ctx, SET_PARAM_OPERATING_RATE, in) != 0) {
			mtk_v4l2_err("[%d] Error!! Cannot set param", ctx->id);
			return -EINVAL;
		}
		ctx->dec_param_change &= (~MTK_DEC_PARAM_OPERATING_RATE);
	}

	if (vdec_if_get_param(ctx, GET_PARAM_INPUT_DRIVEN,
		&ctx->input_driven)) {
		mtk_v4l2_err("[%d] Error!! Cannot get param : GET_PARAM_INPUT_DRIVEN ERR",
					 ctx->id);
		return -EINVAL;
	}

	return 0;
}

static int vidioc_vdec_qbuf(struct file *file, void *priv,
							struct v4l2_buffer *buf)
{
	struct mtk_vcodec_ctx *ctx = fh_to_ctx(priv);
	struct vb2_queue *vq;
	struct vb2_buffer *vb;
	struct mtk_video_dec_buf *mtkbuf;
	struct vb2_v4l2_buffer  *vb2_v4l2;

	if (ctx->state == MTK_STATE_ABORT) {
		mtk_v4l2_err("[%d] Call on QBUF after unrecoverable error",
					 ctx->id);
		return -EIO;
	}

	vq = v4l2_m2m_get_vq(ctx->m2m_ctx, buf->type);
	if (buf->index >= vq->num_buffers) {
		mtk_v4l2_err("[%d] buffer index %d out of range %d",
			ctx->id, buf->index, vq->num_buffers);
		return -EINVAL;
	}

	vb = vq->bufs[buf->index];
	vb2_v4l2 = container_of(vb, struct vb2_v4l2_buffer, vb2_buf);
	mtkbuf = container_of(vb2_v4l2, struct mtk_video_dec_buf, vb);

	if (buf->type == V4L2_BUF_TYPE_VIDEO_OUTPUT_MPLANE) {
		ctx->input_max_ts =
			(timeval_to_ns(&buf->timestamp) > ctx->input_max_ts) ?
			timeval_to_ns(&buf->timestamp) : ctx->input_max_ts;
		if (buf->m.planes[0].bytesused == 0) {
			mtkbuf->lastframe = EOS;
			mtk_v4l2_debug(1, "[%d] index=%d Eos BS(%d,%d) vb=%p pts=%llu",
				ctx->id, buf->index,
				buf->bytesused,
				buf->length, vb,
				timeval_to_ns(&buf->timestamp));
		} else if (buf->flags & V4L2_BUF_FLAG_LAST) {
			mtkbuf->lastframe = EOS_WITH_DATA;
			mtk_v4l2_debug(1, "[%d] id=%d EarlyEos BS(%d,%d) vb=%p pts=%llu",
				ctx->id, buf->index, buf->m.planes[0].bytesused,
				buf->length, vb,
				timeval_to_ns(&buf->timestamp));
		} else {
			mtkbuf->lastframe = NON_EOS;
			mtk_v4l2_debug(1, "[%d] id=%d getdata BS(%d,%d) vb=%p pts=%llu %llu",
				ctx->id, buf->index,
				buf->m.planes[0].bytesused,
				buf->length, vb,
				timeval_to_ns(&buf->timestamp),
				ctx->input_max_ts);
		}
	} else {
		if (buf->reserved == 0xFFFFFFFF)
			mtkbuf->general_user_fd = -1;
		else
			mtkbuf->general_user_fd = (int)buf->reserved;
		mtk_v4l2_debug(1, "[%d] id=%d FB (%d) vb=%p, general_buf_fd=%d, mtkbuf->general_buf_fd = %d",
				ctx->id, buf->index,
				buf->length, mtkbuf,
				buf->reserved, mtkbuf->general_user_fd);
	}

	if (buf->flags & V4L2_BUF_FLAG_NO_CACHE_CLEAN) {
		mtk_v4l2_debug(4, "[%d] No need for Cache clean, buf->index:%d. mtkbuf:%p",
			ctx->id, buf->index, mtkbuf);
		mtkbuf->flags |= NO_CAHCE_CLEAN;
	}

	if (buf->flags & V4L2_BUF_FLAG_NO_CACHE_INVALIDATE) {
		mtk_v4l2_debug(4, "[%d] No need for Cache invalidate, buf->index:%d. mtkbuf:%p",
			ctx->id, buf->index, mtkbuf);
		mtkbuf->flags |= NO_CAHCE_INVALIDATE;
	}

	return v4l2_m2m_qbuf(file, ctx->m2m_ctx, buf);
}

static int vidioc_vdec_dqbuf(struct file *file, void *priv,
	struct v4l2_buffer *buf)
{
	int ret = 0;
	struct mtk_vcodec_ctx *ctx = fh_to_ctx(priv);
	struct vb2_queue *vq;
	struct vb2_buffer *vb;
	struct mtk_video_dec_buf *mtkbuf;
	struct vb2_v4l2_buffer  *vb2_v4l2;

	if (ctx->state == MTK_STATE_ABORT) {
		mtk_v4l2_debug(4, "[%d] Call on DQBUF after unrecoverable error",
					 ctx->id);
		return -EIO;
	}

	ret = v4l2_m2m_dqbuf(file, ctx->m2m_ctx, buf);
	if (ctx->errormap_info[buf->index % VB2_MAX_FRAME])
		buf->flags |= V4L2_BUF_FLAG_ERROR;

	if (buf->type == V4L2_BUF_TYPE_VIDEO_CAPTURE_MPLANE &&
		ret == 0) {
		vq = v4l2_m2m_get_vq(ctx->m2m_ctx, buf->type);
		if (buf->index >= vq->num_buffers) {
			mtk_v4l2_err("[%d] buffer index %d out of range %d",
				ctx->id, buf->index, vq->num_buffers);
			return -EINVAL;
		}
		vb = vq->bufs[buf->index];
		vb2_v4l2 = container_of(vb, struct vb2_v4l2_buffer, vb2_buf);
		mtkbuf = container_of(vb2_v4l2, struct mtk_video_dec_buf, vb);

		if (mtkbuf->flags & CROP_CHANGED)
			buf->flags |= V4L2_BUF_FLAG_CROP_CHANGED;
		if (mtkbuf->flags & REF_FREED)
			buf->flags |= V4L2_BUF_FLAG_REF_FREED;
		if (mtkbuf->general_user_fd < 0)
			buf->reserved = 0xFFFFFFFF;
		else
			buf->reserved = mtkbuf->general_user_fd;
		mtk_v4l2_debug(2,
			"dqbuf mtkbuf->general_buf_fd = %d",
			mtkbuf->general_user_fd);
	}

	return ret;
}

static int vidioc_vdec_querycap(struct file *file, void *priv,
	struct v4l2_capability *cap)
{
	strlcpy(cap->driver, MTK_VCODEC_DEC_NAME, sizeof(cap->driver));
	strlcpy(cap->bus_info, MTK_PLATFORM_STR, sizeof(cap->bus_info));
	strlcpy(cap->card, MTK_PLATFORM_STR, sizeof(cap->card));

	cap->device_caps  = V4L2_CAP_VIDEO_M2M_MPLANE | V4L2_CAP_STREAMING;
	cap->capabilities = cap->device_caps | V4L2_CAP_DEVICE_CAPS;

	return 0;
}

static int vidioc_vdec_subscribe_evt(struct v4l2_fh *fh,
	const struct v4l2_event_subscription *sub)
{
	switch (sub->type) {
	case V4L2_EVENT_EOS:
		return v4l2_event_subscribe(fh, sub, 2, NULL);
	case V4L2_EVENT_SOURCE_CHANGE:
		return v4l2_src_change_event_subscribe(fh, sub);
	case V4L2_EVENT_MTK_VDEC_ERROR:
		return v4l2_event_subscribe(fh, sub, 0, NULL);
	case V4L2_EVENT_MTK_VDEC_NOHEADER:
		return v4l2_event_subscribe(fh, sub, 0, NULL);
	default:
		return v4l2_ctrl_subscribe_event(fh, sub);
	}
}

static int vidioc_try_fmt(struct v4l2_format *f, struct mtk_video_fmt *fmt)
{
	struct v4l2_pix_format_mplane *pix_fmt_mp = &f->fmt.pix_mp;
<<<<<<< HEAD
	unsigned int i;
=======
>>>>>>> 79f312ba

	pix_fmt_mp->field = V4L2_FIELD_NONE;

	if (f->type == V4L2_BUF_TYPE_VIDEO_OUTPUT_MPLANE) {
		pix_fmt_mp->num_planes = 1;
		pix_fmt_mp->plane_fmt[0].bytesperline = 0;
	} else if (f->type == V4L2_BUF_TYPE_VIDEO_CAPTURE_MPLANE) {
		int tmp_w, tmp_h;

		pix_fmt_mp->height = clamp(pix_fmt_mp->height,
			MTK_VDEC_MIN_H,
			MTK_VDEC_MAX_H);
		pix_fmt_mp->width = clamp(pix_fmt_mp->width,
			MTK_VDEC_MIN_W,
			MTK_VDEC_MAX_W);

		/*
		 * Find next closer width align 64, heign align 64, size align
		 * 64 rectangle
		 * Note: This only get default value, the real HW needed value
		 *       only available when ctx in MTK_STATE_HEADER state
		 */
		tmp_w = pix_fmt_mp->width;
		tmp_h = pix_fmt_mp->height;
		v4l_bound_align_image(&pix_fmt_mp->width,
							  MTK_VDEC_MIN_W,
							  MTK_VDEC_MAX_W, 6,
							  &pix_fmt_mp->height,
							  MTK_VDEC_MIN_H,
							  MTK_VDEC_MAX_H, 6, 9);

		if (pix_fmt_mp->width < tmp_w &&
			(pix_fmt_mp->width + 64) <= MTK_VDEC_MAX_W)
			pix_fmt_mp->width += 64;
		if (pix_fmt_mp->height < tmp_h &&
			(pix_fmt_mp->height + 64) <= MTK_VDEC_MAX_H)
			pix_fmt_mp->height += 64;

		mtk_v4l2_debug(0,
			"before resize width=%d, height=%d, after resize width=%d, height=%d, sizeimage=%d",
			tmp_w, tmp_h, pix_fmt_mp->width,
			pix_fmt_mp->height,
			pix_fmt_mp->width * pix_fmt_mp->height);

		if (fmt->num_planes > 2)
			pix_fmt_mp->num_planes = 2;
		else
			pix_fmt_mp->num_planes = fmt->num_planes;

		pix_fmt_mp->plane_fmt[0].sizeimage =
				pix_fmt_mp->width * pix_fmt_mp->height;
		pix_fmt_mp->plane_fmt[0].bytesperline = pix_fmt_mp->width;

		if (pix_fmt_mp->num_planes == 2) {
			pix_fmt_mp->plane_fmt[1].sizeimage =
				(pix_fmt_mp->width * pix_fmt_mp->height) / 2;
			pix_fmt_mp->plane_fmt[1].bytesperline =
				pix_fmt_mp->width;
		} else if (pix_fmt_mp->num_planes == 1) {
			pix_fmt_mp->plane_fmt[0].sizeimage +=
				(pix_fmt_mp->width * pix_fmt_mp->height) / 2;
		}

	}

	pix_fmt_mp->flags = 0;
	return 0;
}

static int vidioc_try_fmt_vid_cap_mplane(struct file *file, void *priv,
	struct v4l2_format *f)
{
	struct mtk_video_fmt *fmt;
	struct mtk_vcodec_ctx *ctx = fh_to_ctx(priv);

	fmt = mtk_vdec_find_format(ctx, f, MTK_FMT_FRAME);
	if (!fmt && default_cap_fmt_idx < MTK_MAX_DEC_CODECS_SUPPORT) {
		f->fmt.pix.pixelformat =
			mtk_video_formats[default_cap_fmt_idx].fourcc;
		fmt = mtk_vdec_find_format(ctx, f, MTK_FMT_FRAME);
	}
	if (!fmt)
		return -EINVAL;

	return vidioc_try_fmt(f, fmt);
}

static int vidioc_try_fmt_vid_out_mplane(struct file *file, void *priv,
	struct v4l2_format *f)
{
	struct v4l2_pix_format_mplane *pix_fmt_mp = &f->fmt.pix_mp;
	struct mtk_video_fmt *fmt;
	struct mtk_vcodec_ctx *ctx = fh_to_ctx(priv);

	fmt = mtk_vdec_find_format(ctx, f, MTK_FMT_DEC);
	if (!fmt && default_out_fmt_idx < MTK_MAX_DEC_CODECS_SUPPORT) {
		f->fmt.pix.pixelformat =
			mtk_video_formats[default_out_fmt_idx].fourcc;
		fmt = mtk_vdec_find_format(ctx, f, MTK_FMT_DEC);
	}

	if (pix_fmt_mp->plane_fmt[0].sizeimage == 0) {
		mtk_v4l2_err("sizeimage of output format must be given");
		return -EINVAL;
	}
	if (!fmt)
		return -EINVAL;

	return vidioc_try_fmt(f, fmt);
}

static int vidioc_vdec_g_selection(struct file *file, void *priv,
	struct v4l2_selection *s)
{
	struct mtk_vcodec_ctx *ctx = fh_to_ctx(priv);
	struct mtk_q_data *q_data;

	if (s->type != V4L2_BUF_TYPE_VIDEO_CAPTURE)
		return -EINVAL;

	q_data = &ctx->q_data[MTK_Q_DATA_DST];

	switch (s->target) {
	case V4L2_SEL_TGT_COMPOSE_DEFAULT:
	case V4L2_SEL_TGT_CROP_DEFAULT:
		s->r.left = 0;
		s->r.top = 0;
		s->r.width = ctx->picinfo.pic_w;
		s->r.height = ctx->picinfo.pic_h;
		break;
	case V4L2_SEL_TGT_COMPOSE_BOUNDS:
	case V4L2_SEL_TGT_CROP_BOUNDS:
		s->r.left = 0;
		s->r.top = 0;
		s->r.width = ctx->picinfo.buf_w;
		s->r.height = ctx->picinfo.buf_h;
		break;
	case V4L2_SEL_TGT_COMPOSE:
	case V4L2_SEL_TGT_CROP:
		if (vdec_if_get_param(ctx, GET_PARAM_CROP_INFO, &(s->r))) {
			/* set to default value if header info not ready yet*/
			s->r.left = 0;
			s->r.top = 0;
			s->r.width = q_data->visible_width;
			s->r.height = q_data->visible_height;
		}
		break;
	default:
		return -EINVAL;
	}

	if (ctx->state < MTK_STATE_HEADER) {
		/* set to default value if header info not ready yet*/
		s->r.left = 0;
		s->r.top = 0;
		s->r.width = q_data->visible_width;
		s->r.height = q_data->visible_height;
		return 0;
	}

	return 0;
}

static int vidioc_vdec_s_selection(struct file *file, void *priv,
	struct v4l2_selection *s)
{
	struct mtk_vcodec_ctx *ctx = fh_to_ctx(priv);

	if (s->type != V4L2_BUF_TYPE_VIDEO_CAPTURE)
		return -EINVAL;

	switch (s->target) {
	case V4L2_SEL_TGT_COMPOSE:
	case V4L2_SEL_TGT_CROP:
		s->r.left = 0;
		s->r.top = 0;
		s->r.width = ctx->picinfo.pic_w;
		s->r.height = ctx->picinfo.pic_h;
		break;
	default:
		return -EINVAL;
	}

	return 0;
}

static int vidioc_vdec_s_fmt(struct file *file, void *priv,
							 struct v4l2_format *f)
{
	struct mtk_vcodec_ctx *ctx = fh_to_ctx(priv);
	struct v4l2_pix_format_mplane *pix_mp;
	struct mtk_q_data *q_data;
	int ret = 0;
	struct mtk_video_fmt *fmt;
	uint64_t size[2];

	mtk_v4l2_debug(4, "[%d] type %d", ctx->id, f->type);

	q_data = mtk_vdec_get_q_data(ctx, f->type);
	if (!q_data)
		return -EINVAL;

	pix_mp = &f->fmt.pix_mp;
	if ((f->type == V4L2_BUF_TYPE_VIDEO_OUTPUT_MPLANE) &&
		vb2_is_busy(&ctx->m2m_ctx->out_q_ctx.q)) {
		mtk_v4l2_err("out_q_ctx buffers already requested");
		ret = -EBUSY;
	}

	if ((f->type == V4L2_BUF_TYPE_VIDEO_CAPTURE_MPLANE) &&
		vb2_is_busy(&ctx->m2m_ctx->cap_q_ctx.q)) {
		mtk_v4l2_err("cap_q_ctx buffers already requested");
		ret = -EBUSY;
	}

	fmt = mtk_vdec_find_format(ctx, f,
		(f->type == V4L2_BUF_TYPE_VIDEO_OUTPUT_MPLANE) ?
		MTK_FMT_DEC : MTK_FMT_FRAME);
	if (fmt == NULL) {
		if (f->type == V4L2_BUF_TYPE_VIDEO_OUTPUT_MPLANE
			&& default_out_fmt_idx < MTK_MAX_DEC_CODECS_SUPPORT) {
			f->fmt.pix.pixelformat =
				mtk_video_formats[default_out_fmt_idx].fourcc;
			fmt = mtk_vdec_find_format(ctx, f, MTK_FMT_DEC);
		} else if (f->type == V4L2_BUF_TYPE_VIDEO_CAPTURE_MPLANE
			&& default_cap_fmt_idx < MTK_MAX_DEC_CODECS_SUPPORT) {
			f->fmt.pix.pixelformat =
				mtk_video_formats[default_cap_fmt_idx].fourcc;
			fmt = mtk_vdec_find_format(ctx, f, MTK_FMT_FRAME);
		}
	}
	if (!fmt)
		return -EINVAL;

	q_data->fmt = fmt;
	vidioc_try_fmt(f, q_data->fmt);

	if (f->type == V4L2_BUF_TYPE_VIDEO_OUTPUT_MPLANE) {
		q_data->sizeimage[0] = pix_mp->plane_fmt[0].sizeimage;
		q_data->coded_width = pix_mp->width;
		q_data->coded_height = pix_mp->height;
		size[0] = pix_mp->width;
		size[1] = pix_mp->height;

		ctx->colorspace = f->fmt.pix_mp.colorspace;
		ctx->ycbcr_enc = f->fmt.pix_mp.ycbcr_enc;
		ctx->quantization = f->fmt.pix_mp.quantization;
		ctx->xfer_func = f->fmt.pix_mp.xfer_func;

		if (ctx->state == MTK_STATE_FREE) {
			ret = vdec_if_init(ctx, q_data->fmt->fourcc);
			v4l2_m2m_set_dst_buffered(ctx->m2m_ctx,
				ctx->input_driven);
			if (ctx->input_driven)
				init_waitqueue_head(&ctx->fm_wq);
			if (ret) {
				mtk_v4l2_err("[%d]: vdec_if_init() fail ret=%d",
							 ctx->id, ret);
				ctx->state = MTK_STATE_ABORT;
				return -EINVAL;
			}
			vdec_if_set_param(ctx,
				SET_PARAM_FRAME_SIZE, (void *) size);
			ctx->state = MTK_STATE_INIT;
		}
	}

	if (f->type == V4L2_BUF_TYPE_VIDEO_CAPTURE_MPLANE)
		vdec_if_set_param(ctx, SET_PARAM_FB_NUM_PLANES,
			(void *) &q_data->fmt->num_planes);

	return 0;
}

static int vidioc_enum_framesizes(struct file *file, void *priv,
	struct v4l2_frmsizeenum *fsize)
{
	int i = 0;
	struct mtk_vcodec_ctx *ctx = fh_to_ctx(priv);

	if (fsize->index != 0)
		return -EINVAL;

	if (mtk_vdec_framesizes[0].fourcc == 0) {
		if (vdec_if_get_param(ctx, GET_PARAM_CAPABILITY_FRAME_SIZES,
			&mtk_vdec_framesizes) != 0) {
			mtk_v4l2_err("[%d] Error!! Cannot get frame size",
				ctx->id);
			return -EINVAL;
		}

		for (i = 0; i < MTK_MAX_DEC_CODECS_SUPPORT; i++) {
			if (mtk_vdec_framesizes[i].fourcc != 0) {
				mtk_v4l2_debug(1,
				"vdec_fs[%d] fourcc %d s %d %d %d %d %d %d\n",
				i, mtk_vdec_framesizes[i].fourcc,
				mtk_vdec_framesizes[i].stepwise.min_width,
				mtk_vdec_framesizes[i].stepwise.max_width,
				mtk_vdec_framesizes[i].stepwise.step_width,
				mtk_vdec_framesizes[i].stepwise.min_height,
				mtk_vdec_framesizes[i].stepwise.max_height,
				mtk_vdec_framesizes[i].stepwise.step_height);
			}
		}
	}

	for (i = 0; i < MTK_MAX_DEC_CODECS_SUPPORT &&
		 mtk_vdec_framesizes[i].fourcc != 0; ++i) {
		if (fsize->pixel_format != mtk_vdec_framesizes[i].fourcc)
			continue;

		fsize->type = V4L2_FRMSIZE_TYPE_STEPWISE;
		fsize->reserved[0] = mtk_vdec_framesizes[i].profile;
		fsize->reserved[1] = mtk_vdec_framesizes[i].level;
		fsize->stepwise = mtk_vdec_framesizes[i].stepwise;
		if (!(ctx->dev->dec_capability &
			  VCODEC_CAPABILITY_4K_DISABLED)) {
			mtk_v4l2_debug(1, "4K is enabled");
			fsize->stepwise.max_width =
				VCODEC_DEC_4K_CODED_WIDTH;
			fsize->stepwise.max_height =
				VCODEC_DEC_4K_CODED_HEIGHT;
		}
		mtk_v4l2_debug(1, "%x, %d %d %d %d %d %d %d %d",
					   ctx->dev->dec_capability,
					   fsize->stepwise.min_width,
					   fsize->stepwise.max_width,
					   fsize->stepwise.step_width,
					   fsize->stepwise.min_height,
					   fsize->stepwise.max_height,
					   fsize->stepwise.step_height,
					   fsize->reserved[0],
					   fsize->reserved[1]);
		return 0;
	}

	return -EINVAL;
}

static int vidioc_enum_fmt(struct mtk_vcodec_ctx *ctx, struct v4l2_fmtdesc *f,
	bool output_queue)
{
	struct mtk_video_fmt *fmt;
	int i, j = 0;

	for (i = 0; i < MTK_MAX_DEC_CODECS_SUPPORT &&
		 mtk_video_formats[i].fourcc != 0; i++) {
		if ((output_queue == true) &&
			(mtk_video_formats[i].type != MTK_FMT_DEC))
			continue;
		else if ((output_queue == false) &&
				 (mtk_video_formats[i].type != MTK_FMT_FRAME))
			continue;

		if (j == f->index)
			break;
		++j;
	}

	if (i == MTK_MAX_DEC_CODECS_SUPPORT ||
		mtk_video_formats[i].fourcc == 0)
		return -EINVAL;

	fmt = &mtk_video_formats[i];

	f->pixelformat = fmt->fourcc;
	f->flags = 0;
	memset(f->reserved, 0, sizeof(f->reserved));

	if (mtk_video_formats[i].type != MTK_FMT_DEC)
		f->flags |= V4L2_FMT_FLAG_COMPRESSED;

	v4l_fill_mtk_fmtdesc(f);

	return 0;
}

static int vidioc_vdec_enum_fmt_vid_cap_mplane(struct file *file, void *priv,
	struct v4l2_fmtdesc *f)
{
	struct mtk_vcodec_ctx *ctx = fh_to_ctx(priv);

	return vidioc_enum_fmt(ctx, f, false);
}

static int vidioc_vdec_enum_fmt_vid_out_mplane(struct file *file, void *priv,
	struct v4l2_fmtdesc *f)
{
	struct mtk_vcodec_ctx *ctx = fh_to_ctx(priv);

	return vidioc_enum_fmt(ctx, f, true);
}

static int vidioc_vdec_g_fmt(struct file *file, void *priv,
							 struct v4l2_format *f)
{
	struct mtk_vcodec_ctx *ctx = fh_to_ctx(priv);
	struct v4l2_pix_format_mplane *pix_mp = &f->fmt.pix_mp;
	struct vb2_queue *vq;
	struct mtk_q_data *q_data;
	u32     fourcc;
	unsigned int i = 0;

	vq = v4l2_m2m_get_vq(ctx->m2m_ctx, f->type);
	if (!vq) {
		mtk_v4l2_err("no vb2 queue for type=%d", f->type);
		return -EINVAL;
	}

	q_data = mtk_vdec_get_q_data(ctx, f->type);

	pix_mp->field = V4L2_FIELD_NONE;
	pix_mp->colorspace = ctx->colorspace;
	pix_mp->ycbcr_enc = ctx->ycbcr_enc;
	pix_mp->quantization = ctx->quantization;
	pix_mp->xfer_func = ctx->xfer_func;

	if ((f->type == V4L2_BUF_TYPE_VIDEO_CAPTURE_MPLANE) &&
		(ctx->state >= MTK_STATE_HEADER)) {
		/* Until STREAMOFF is called on the CAPTURE queue
		 * (acknowledging the event), the driver operates as if
		 * the resolution hasn't changed yet.
		 * So we just return picinfo yet, and update picinfo in
		 * stop_streaming hook function
		 */
		for (i = 0; i < q_data->fmt->num_planes; i++) {
			q_data->sizeimage[i] = ctx->picinfo.fb_sz[i];
			q_data->bytesperline[i] =
				ctx->last_decoded_picinfo.buf_w;
		}
		q_data->coded_width = ctx->picinfo.buf_w;
		q_data->coded_height = ctx->picinfo.buf_h;
		fourcc = ctx->picinfo.fourcc;
		q_data->fmt = mtk_find_fmt_by_pixel(fourcc);

		/*
		 * Width and height are set to the dimensions
		 * of the movie, the buffer is bigger and
		 * further processing stages should crop to this
		 * rectangle.
		 */
		fourcc = ctx->q_data[MTK_Q_DATA_SRC].fmt->fourcc;
		if (fourcc == V4L2_PIX_FMT_RV30 ||
			fourcc == V4L2_PIX_FMT_RV40) {
			pix_mp->width = 1920;
			pix_mp->height = 1088;
		} else {
			pix_mp->width = q_data->coded_width;
			pix_mp->height = q_data->coded_height;
		}
		/*
		 * Set pixelformat to the format in which mt vcodec
		 * outputs the decoded frame
		 */
		pix_mp->num_planes = q_data->fmt->num_planes;
		pix_mp->pixelformat = q_data->fmt->fourcc;

		if (fourcc == V4L2_PIX_FMT_RV30 ||
			fourcc == V4L2_PIX_FMT_RV40) {
			for (i = 0; i < pix_mp->num_planes; i++) {
				pix_mp->plane_fmt[i].bytesperline = 1920;
				pix_mp->plane_fmt[i].sizeimage =
					q_data->sizeimage[i];
			}
		} else {
			for (i = 0; i < pix_mp->num_planes; i++) {
				pix_mp->plane_fmt[i].bytesperline =
					q_data->bytesperline[i];
				pix_mp->plane_fmt[i].sizeimage =
					q_data->sizeimage[i];
			}
		}

		mtk_v4l2_debug(1, "fourcc:(%d %d),bytesperline:%d,sizeimage:%d,%d,%d\n",
			ctx->q_data[MTK_Q_DATA_SRC].fmt->fourcc,
			q_data->fmt->fourcc,
			pix_mp->plane_fmt[0].bytesperline,
			pix_mp->plane_fmt[0].sizeimage,
			pix_mp->plane_fmt[1].bytesperline,
			pix_mp->plane_fmt[1].sizeimage);

	} else if (f->type == V4L2_BUF_TYPE_VIDEO_OUTPUT_MPLANE) {
		/*
		 * This is run on OUTPUT
		 * The buffer contains compressed image
		 * so width and height have no meaning.
		 * Assign value here to pass v4l2-compliance test
		 */
		pix_mp->width = q_data->visible_width;
		pix_mp->height = q_data->visible_height;
		pix_mp->plane_fmt[0].bytesperline = q_data->bytesperline[0];
		pix_mp->plane_fmt[0].sizeimage = q_data->sizeimage[0];
		pix_mp->pixelformat = q_data->fmt->fourcc;
		pix_mp->num_planes = q_data->fmt->num_planes;
	} else {
		pix_mp->num_planes = q_data->fmt->num_planes;
		pix_mp->pixelformat = q_data->fmt->fourcc;
		fourcc = ctx->q_data[MTK_Q_DATA_SRC].fmt->fourcc;

		if (fourcc == V4L2_PIX_FMT_RV30 ||
			fourcc == V4L2_PIX_FMT_RV40) {
			for (i = 0; i < pix_mp->num_planes; i++) {
				pix_mp->width = 1920;
				pix_mp->height = 1088;
				pix_mp->plane_fmt[i].bytesperline = 1920;
				pix_mp->plane_fmt[i].sizeimage =
					q_data->sizeimage[i];
			}
		} else {
			pix_mp->width = q_data->coded_width;
			pix_mp->height = q_data->coded_height;
			for (i = 0; i < pix_mp->num_planes; i++) {
				pix_mp->plane_fmt[i].bytesperline =
					q_data->bytesperline[i];
				pix_mp->plane_fmt[i].sizeimage =
					q_data->sizeimage[i];
			}
		}

		mtk_v4l2_debug(1,
					   " [%d] type=%d state=%d Format information could not be read, not ready yet!",
					   ctx->id, f->type, ctx->state);
	}

	return 0;
}

static int vb2ops_vdec_queue_setup(struct vb2_queue *vq,
	unsigned int *nbuffers,
	unsigned int *nplanes,
	unsigned int sizes[],
	struct device *alloc_devs[])
{
	struct mtk_vcodec_ctx *ctx = vb2_get_drv_priv(vq);
	struct mtk_q_data *q_data;
	unsigned int i;

	q_data = mtk_vdec_get_q_data(ctx, vq->type);

	if (q_data == NULL) {
		mtk_v4l2_err("vq->type=%d err\n", vq->type);
		return -EINVAL;
	}

	if (*nplanes) {
		for (i = 0; i < *nplanes; i++) {
			if (sizes[i] < q_data->sizeimage[i])
				return -EINVAL;
		}
	} else {
		if (vq->type == V4L2_BUF_TYPE_VIDEO_CAPTURE_MPLANE)
			*nplanes = q_data->fmt->num_planes;
		else
			*nplanes = 1;

		for (i = 0; i < *nplanes; i++)
			sizes[i] = q_data->sizeimage[i];
	}

	mtk_v4l2_debug(1,
				   "[%d]\t type = %d, get %d plane(s), %d buffer(s) of size 0x%x 0x%x ",
				   ctx->id, vq->type, *nplanes, *nbuffers,
				   sizes[0], sizes[1]);

	return 0;
}

static int vb2ops_vdec_buf_prepare(struct vb2_buffer *vb)
{
	struct mtk_vcodec_ctx *ctx = vb2_get_drv_priv(vb->vb2_queue);
	struct mtk_q_data *q_data;
	struct dma_buf_attachment *buf_att;
	struct sg_table *sgt;
	unsigned int plane = 0;
	unsigned int i;
	struct mtk_video_dec_buf *mtkbuf;
	struct vb2_v4l2_buffer *vb2_v4l2;

	mtk_v4l2_debug(4, "[%d] (%d) id=%d",
				   ctx->id, vb->vb2_queue->type, vb->index);

	q_data = mtk_vdec_get_q_data(ctx, vb->vb2_queue->type);

	for (i = 0; i < q_data->fmt->num_planes; i++) {
		if (vb2_plane_size(vb, i) < q_data->sizeimage[i]) {
			mtk_v4l2_err("data will not fit into plane %d (%lu < %d)",
						 i, vb2_plane_size(vb, i),
						 q_data->sizeimage[i]);
		}
	}

	// Check if need to proceed cache operations
	vb2_v4l2 = container_of(vb, struct vb2_v4l2_buffer, vb2_buf);
	mtkbuf = container_of(vb2_v4l2, struct mtk_video_dec_buf, vb);
	if (vb->vb2_queue->type != V4L2_BUF_TYPE_VIDEO_OUTPUT_MPLANE) {
		if (mtkbuf->general_user_fd > -1) {
			mtkbuf->frame_buffer.dma_general_buf =
				dma_buf_get(mtkbuf->general_user_fd);

			if (IS_ERR(mtkbuf->frame_buffer.dma_general_buf)) {
				mtk_v4l2_err("%s dma_general_buf is err 0x%p.\n",
					__func__,
					mtkbuf->frame_buffer.dma_general_buf);

				mtk_vdec_queue_error_event(ctx);
				return -EINVAL;
			}

			mtkbuf->frame_buffer.buf_att = dma_buf_attach(
				mtkbuf->frame_buffer.dma_general_buf,
				&ctx->dev->plat_dev->dev);
			mtkbuf->frame_buffer.sgt =
				dma_buf_map_attachment(mtkbuf->frame_buffer.buf_att, DMA_TO_DEVICE);
			mtkbuf->frame_buffer.dma_general_addr =
				sg_dma_address(mtkbuf->frame_buffer.sgt->sgl);
		} else
			mtkbuf->frame_buffer.dma_general_buf = 0;
		mtk_v4l2_debug(4,
			"dma_buf_get general_buf fd=%d, dma_buf=%p, DMA=%lx",
			mtkbuf->general_user_fd,
			mtkbuf->frame_buffer.dma_general_buf,
			(unsigned long)mtkbuf->frame_buffer.dma_general_addr);
	}
	if (vb->vb2_queue->memory == VB2_MEMORY_DMABUF &&
		!(mtkbuf->flags & NO_CAHCE_CLEAN) &&
		!(ctx->dec_params.svp_mode)) {
		if (vb->vb2_queue->type == V4L2_BUF_TYPE_VIDEO_OUTPUT_MPLANE) {
			struct mtk_vcodec_mem src_mem;

			mtk_v4l2_debug(4, "[%d] Cache sync+", ctx->id);

			buf_att = dma_buf_attach(vb->planes[0].dbuf,
				&ctx->dev->plat_dev->dev);

			sgt = dma_buf_map_attachment(buf_att, DMA_TO_DEVICE);
			dma_sync_sg_for_device(&ctx->dev->plat_dev->dev,
				sgt->sgl,
				sgt->orig_nents,
				DMA_TO_DEVICE);
			dma_buf_unmap_attachment(buf_att, sgt, DMA_TO_DEVICE);

			src_mem.dma_addr = vb2_dma_contig_plane_dma_addr(vb, 0);
			src_mem.size = (size_t)vb->planes[0].bytesused;
			dma_buf_detach(vb->planes[0].dbuf, buf_att);

			mtk_v4l2_debug(4,
			   "[%d] Cache sync- TD for %lx sz=%d dev %p",
			   ctx->id,
			   (unsigned long)src_mem.dma_addr,
			   (unsigned int)src_mem.size,
			   &ctx->dev->plat_dev->dev);
		} else {
			for (plane = 0; plane < vb->num_planes; plane++) {
				struct vdec_fb dst_mem;

				mtk_v4l2_debug(4, "[%d] Cache sync+", ctx->id);

				buf_att = dma_buf_attach(vb->planes[plane].dbuf,
					&ctx->dev->plat_dev->dev);
				sgt = dma_buf_map_attachment(buf_att,
					DMA_TO_DEVICE);
				dma_sync_sg_for_device(&ctx->dev->plat_dev->dev,
					sgt->sgl,
					sgt->orig_nents,
					DMA_TO_DEVICE);
				dma_buf_unmap_attachment(buf_att,
					sgt, DMA_TO_DEVICE);

				dst_mem.fb_base[plane].dma_addr =
					vb2_dma_contig_plane_dma_addr(vb,
					plane);
				dst_mem.fb_base[plane].size =
					ctx->picinfo.fb_sz[plane];
				dma_buf_detach(vb->planes[plane].dbuf, buf_att);

				mtk_v4l2_debug(4,
				 "[%d] Cache sync- TD for %lx sz=%d dev %p",
				 ctx->id,
				 (unsigned long)dst_mem.fb_base[plane].dma_addr,
				 (unsigned int)dst_mem.fb_base[plane].size,
				 &ctx->dev->plat_dev->dev);
			}
		}
	}
	return 0;
}

static void vb2ops_vdec_buf_queue(struct vb2_buffer *vb)
{
	struct vb2_buffer *src_buf;
	struct vb2_v4l2_buffer *src_vb2_v4l2;
	struct mtk_vcodec_mem *src_mem;
	unsigned int src_chg = 0;
	bool res_chg = false;
	bool mtk_vcodec_unsupport = false;
	bool need_seq_header = false;
	int ret = 0;
	unsigned long frame_size[2];
	unsigned int i = 0;
	unsigned int dpbsize = 1;
	unsigned int bs_fourcc, fm_fourcc;
	struct mtk_vcodec_ctx *ctx = vb2_get_drv_priv(vb->vb2_queue);
	struct vb2_v4l2_buffer *vb2_v4l2 = NULL;
	struct mtk_video_dec_buf *buf = NULL;
	struct mtk_q_data *dst_q_data;
	u32 fourcc;
	int last_frame_type = 0;
	struct mtk_color_desc color_desc;
	struct vb2_queue *dst_vq;

	mtk_v4l2_debug(4, "[%d] (%d) id=%d, vb=%p",
				   ctx->id, vb->vb2_queue->type,
				   vb->index, vb);
	/*
	 * check if this buffer is ready to be used after decode
	 */
	if (vb->vb2_queue->type != V4L2_BUF_TYPE_VIDEO_OUTPUT_MPLANE) {
		vb2_v4l2 = to_vb2_v4l2_buffer(vb);
		buf = container_of(vb2_v4l2, struct mtk_video_dec_buf, vb);
		mutex_lock(&ctx->buf_lock);
		if (buf->used == false) {
			v4l2_m2m_buf_queue_check(ctx->m2m_ctx, vb2_v4l2);
			buf->queued_in_vb2 = true;
			buf->queued_in_v4l2 = true;
			buf->ready_to_display = false;
		} else {
			buf->queued_in_vb2 = false;
			buf->queued_in_v4l2 = true;
			buf->ready_to_display = false;
		}
		mutex_unlock(&ctx->buf_lock);
		if (ctx->input_driven)
			wake_up(&ctx->fm_wq);
		return;
	}

	v4l2_m2m_buf_queue_check(ctx->m2m_ctx, to_vb2_v4l2_buffer(vb));

	if (ctx->state != MTK_STATE_INIT) {
		mtk_v4l2_debug(4, "[%d] already init driver %d",
					   ctx->id, ctx->state);
		return;
	}

	src_vb2_v4l2 = v4l2_m2m_next_src_buf(ctx->m2m_ctx);

	if (!src_vb2_v4l2 ||
		src_vb2_v4l2 == &ctx->dec_flush_buf->vb) {
		mtk_v4l2_err("No src buffer 0x%p", src_vb2_v4l2);
		return;
	}
	src_buf = &src_vb2_v4l2->vb2_buf;

	vb2_v4l2 = to_vb2_v4l2_buffer(vb);
	buf = container_of(vb2_v4l2, struct mtk_video_dec_buf, vb);
	src_mem = &buf->bs_buffer;
	src_mem->va = vb2_plane_vaddr(src_buf, 0);
	src_mem->dma_addr = vb2_dma_contig_plane_dma_addr(src_buf, 0);
	src_mem->size = (size_t)src_buf->planes[0].bytesused;
	src_mem->length = (size_t)src_buf->planes[0].length;
	src_mem->dmabuf = src_buf->planes[0].dbuf;
	src_mem->flags = vb2_v4l2->flags;
	src_mem->index = vb->index;

	mtk_v4l2_debug(2,
		"[%d] buf id=%d va=%p DMA=%lx size=%zx length=%zu dmabuf=%p",
		ctx->id, src_buf->index,
		src_mem->va, (unsigned long)src_mem->dma_addr,
		src_mem->size, src_mem->length,
		src_mem->dmabuf);

	if (src_mem->va != NULL) {
		mtk_v4l2_debug(0, "[%d] %x %x %x %x %x %x %x %x %x\n",
					   ctx->id,
					   ((char *)src_mem->va)[0],
					   ((char *)src_mem->va)[1],
					   ((char *)src_mem->va)[2],
					   ((char *)src_mem->va)[3],
					   ((char *)src_mem->va)[4],
					   ((char *)src_mem->va)[5],
					   ((char *)src_mem->va)[6],
					   ((char *)src_mem->va)[7],
					   ((char *)src_mem->va)[8]);
	}

	frame_size[0] = ctx->dec_params.frame_size_width;
	frame_size[1] = ctx->dec_params.frame_size_height;

	vdec_if_set_param(ctx, SET_PARAM_FRAME_SIZE, frame_size);

	if (ctx->dec_param_change & MTK_DEC_PARAM_DECODE_MODE)
		vdec_if_set_param(ctx, SET_PARAM_DECODE_MODE, &ctx->dec_params.decode_mode);

	ret = vdec_if_decode(ctx, src_mem, NULL, &src_chg);
	mtk_vdec_set_param(ctx);

	/* src_chg bit0 for res change flag, bit1 for realloc mv buf flag,
	 * bit2 for not support flag, other bits are reserved
	 */
	res_chg = ((src_chg & VDEC_RES_CHANGE) != 0U) ? true : false;
	mtk_vcodec_unsupport = ((src_chg & VDEC_HW_NOT_SUPPORT) != 0) ?
						   true : false;
	need_seq_header = ((src_chg & VDEC_NEED_SEQ_HEADER) != 0U) ?
					  true : false;
	if (ret || !res_chg || mtk_vcodec_unsupport
		|| need_seq_header) {
		/*
		 * fb == NULL menas to parse SPS/PPS header or
		 * resolution info in src_mem. Decode can fail
		 * if there is no SPS header or picture info
		 * in bs
		 */
		vb2_v4l2 = to_vb2_v4l2_buffer(vb);
		buf = container_of(vb2_v4l2, struct mtk_video_dec_buf, vb);
		last_frame_type = buf->lastframe;

		src_vb2_v4l2 = v4l2_m2m_src_buf_remove(ctx->m2m_ctx);
		if (!src_vb2_v4l2) {
			mtk_v4l2_err("[%d]Error!!src_buf is NULL!");
			return;
		}
		src_buf = &src_vb2_v4l2->vb2_buf;
		v4l2_m2m_buf_done(src_vb2_v4l2,
						  VB2_BUF_STATE_DONE);
		mtk_v4l2_debug(ret ? 0 : 1,
			"[%d] vdec_if_decode() src_buf=%d, size=%zu, fail=%d, res_chg=%d, mtk_vcodec_unsupport=%d",
			ctx->id, src_buf->index,
			src_mem->size, ret, res_chg,
			mtk_vcodec_unsupport);

		/* If not support the source, eg: w/h,
		 * bitdepth, level, we need to stop to play it
		 */
		if (need_seq_header) {
			mtk_v4l2_debug(3, "[%d]Error!! Need seq header!",
						 ctx->id);
			mtk_vdec_queue_noseqheader_event(ctx);
		} else if (mtk_vcodec_unsupport || last_frame_type != NON_EOS) {
			mtk_v4l2_err("[%d]Error!! Codec driver not support the file!",
						 ctx->id);
			mtk_vdec_queue_error_event(ctx);
		}
		return;
	}

	if (res_chg) {
		mtk_v4l2_debug(3, "[%d] vdec_if_decode() res_chg: %d\n",
					   ctx->id, res_chg);
		mtk_vdec_queue_res_chg_event(ctx);

		/* remove all framebuffer.
		 * framebuffer with old byteused cannot use.
		 */
		while (v4l2_m2m_dst_buf_remove(ctx->m2m_ctx) != NULL)
			mtk_v4l2_debug(3, "[%d] v4l2_m2m_dst_buf_remove()",
					ctx->id);
	}

	ret = vdec_if_get_param(ctx, GET_PARAM_PIC_INFO,
		&ctx->last_decoded_picinfo);
	if (ret) {
		mtk_v4l2_err("[%d]Error!! Cannot get param : GET_PARAM_PICTURE_INFO ERR",
					 ctx->id);
		return;
	}

	dst_q_data = &ctx->q_data[MTK_Q_DATA_DST];
	fourcc = ctx->last_decoded_picinfo.fourcc;
	dst_q_data->fmt = mtk_find_fmt_by_pixel(fourcc);

	for (i = 0; i < dst_q_data->fmt->num_planes; i++) {
		dst_q_data->sizeimage[i] = ctx->last_decoded_picinfo.fb_sz[i];
		dst_q_data->bytesperline[i] = ctx->last_decoded_picinfo.buf_w;
	}

	bs_fourcc = ctx->q_data[MTK_Q_DATA_SRC].fmt->fourcc;
	fm_fourcc = ctx->q_data[MTK_Q_DATA_DST].fmt->fourcc;
	mtk_v4l2_debug(0,
				   "[%d] Init Vdec OK wxh=%dx%d pic wxh=%dx%d bitdepth:%d lo:%d sz[0]=0x%x sz[1]=0x%x",
				   ctx->id,
				   ctx->last_decoded_picinfo.buf_w,
				   ctx->last_decoded_picinfo.buf_h,
				   ctx->last_decoded_picinfo.pic_w,
				   ctx->last_decoded_picinfo.pic_h,
				   ctx->last_decoded_picinfo.bitdepth,
				   ctx->last_decoded_picinfo.layout_mode,
				   dst_q_data->sizeimage[0],
				   dst_q_data->sizeimage[1]);

	mtk_v4l2_debug(0, "[%d] bs %c%c%c%c fm %c%c%c%c, num_planes %d, fb_sz[0] %d, fb_sz[1] %d",
				   ctx->id,
				   bs_fourcc & 0xFF, (bs_fourcc >> 8) & 0xFF,
				   (bs_fourcc >> 16) & 0xFF,
				   (bs_fourcc >> 24) & 0xFF,
				   fm_fourcc & 0xFF, (fm_fourcc >> 8) & 0xFF,
				   (fm_fourcc >> 16) & 0xFF,
				   (fm_fourcc >> 24) & 0xFF,
				   dst_q_data->fmt->num_planes,
				   ctx->last_decoded_picinfo.fb_sz[0],
				   ctx->last_decoded_picinfo.fb_sz[1]);

	ret = vdec_if_get_param(ctx, GET_PARAM_DPB_SIZE, &dpbsize);
	if (dpbsize == 0)
		mtk_v4l2_err("[%d] GET_PARAM_DPB_SIZE fail=%d", ctx->id, ret);

	ctx->last_dpb_size = dpbsize;

	ret = vdec_if_get_param(ctx, GET_PARAM_COLOR_DESC, &color_desc);
	if (ret == 0) {
		ctx->last_is_hdr = color_desc.is_hdr;
	} else {
		mtk_v4l2_err("[%d] GET_PARAM_COLOR_DESC fail=%d",
		ctx->id, ret);
	}

	dst_vq = v4l2_m2m_get_vq(ctx->m2m_ctx,
		V4L2_BUF_TYPE_VIDEO_CAPTURE_MPLANE);

	if (!vb2_is_streaming(dst_vq)) {
		ctx->picinfo = ctx->last_decoded_picinfo;
		ctx->dpb_size = dpbsize;
		ctx->is_hdr = color_desc.is_hdr;
	}

	ctx->state = MTK_STATE_HEADER;
	mtk_v4l2_debug(1, "[%d] dpbsize=%d", ctx->id, ctx->last_dpb_size);

}

static void vb2ops_vdec_buf_finish(struct vb2_buffer *vb)
{
	struct mtk_vcodec_ctx *ctx = vb2_get_drv_priv(vb->vb2_queue);
	struct vb2_v4l2_buffer *vb2_v4l2;
	struct mtk_video_dec_buf *buf;
	unsigned int plane = 0;
	struct mtk_video_dec_buf *mtkbuf;

	if (vb->vb2_queue->type != V4L2_BUF_TYPE_VIDEO_CAPTURE_MPLANE)
		return;

	vb2_v4l2 = container_of(vb, struct vb2_v4l2_buffer, vb2_buf);
	buf = container_of(vb2_v4l2, struct mtk_video_dec_buf, vb);
	mutex_lock(&ctx->buf_lock);
	buf->queued_in_v4l2 = false;
	buf->queued_in_vb2 = false;
	mutex_unlock(&ctx->buf_lock);

	// Check if need to proceed cache operations for Capture Queue
	vb2_v4l2 = container_of(vb, struct vb2_v4l2_buffer, vb2_buf);
	mtkbuf = container_of(vb2_v4l2, struct mtk_video_dec_buf, vb);

	if (mtkbuf->frame_buffer.dma_general_buf != 0) {
		dma_buf_unmap_attachment(mtkbuf->frame_buffer.buf_att,
			mtkbuf->frame_buffer.sgt, DMA_TO_DEVICE);
		dma_buf_detach(mtkbuf->frame_buffer.dma_general_buf,
			mtkbuf->frame_buffer.buf_att);
		dma_buf_put(mtkbuf->frame_buffer.dma_general_buf);
		mtkbuf->frame_buffer.dma_general_buf = 0;
		mtk_v4l2_debug(4,
			"dma_buf_put general_buf fd=%d, dma_buf=%p, DMA=%lx",
			mtkbuf->general_user_fd,
			mtkbuf->frame_buffer.dma_general_buf,
			(unsigned long)mtkbuf->frame_buffer.dma_general_addr);
	}

	if (vb->vb2_queue->memory == VB2_MEMORY_DMABUF &&
		!(mtkbuf->flags & NO_CAHCE_INVALIDATE) &&
		!(ctx->dec_params.svp_mode)) {
		for (plane = 0; plane < buf->frame_buffer.num_planes; plane++) {
			struct vdec_fb dst_mem;
			struct dma_buf_attachment *buf_att;
			struct sg_table *sgt;

			mtk_v4l2_debug(4, "[%d] Cache sync+", ctx->id);

			buf_att = dma_buf_attach(vb->planes[plane].dbuf,
				&ctx->dev->plat_dev->dev);
			sgt = dma_buf_map_attachment(buf_att, DMA_FROM_DEVICE);
			dma_sync_sg_for_cpu(&ctx->dev->plat_dev->dev, sgt->sgl,
				sgt->orig_nents, DMA_FROM_DEVICE);
			dma_buf_unmap_attachment(buf_att, sgt, DMA_FROM_DEVICE);

			dst_mem.fb_base[plane].dma_addr =
				vb2_dma_contig_plane_dma_addr(vb, plane);
			dst_mem.fb_base[plane].size = ctx->picinfo.fb_sz[plane];
			dma_buf_detach(vb->planes[plane].dbuf, buf_att);

			mtk_v4l2_debug(4,
				"[%d] Cache sync- FD for %lx sz=%d dev %p pfb %p",
				ctx->id,
				(unsigned long)dst_mem.fb_base[plane].dma_addr,
				(unsigned int)dst_mem.fb_base[plane].size,
				&ctx->dev->plat_dev->dev,
				&buf->frame_buffer);
		}
	}
}

static int vb2ops_vdec_buf_init(struct vb2_buffer *vb)
{
	int i;
	struct vb2_v4l2_buffer *vb2_v4l2 = container_of(vb,
		struct vb2_v4l2_buffer, vb2_buf);
	struct mtk_video_dec_buf *buf = container_of(vb2_v4l2,
		struct mtk_video_dec_buf, vb);

	if (vb->vb2_queue->type == V4L2_BUF_TYPE_VIDEO_CAPTURE_MPLANE) {
		mtk_v4l2_debug(4, "[%d] pfb=%p used %d ready_to_display %d queued_in_v4l2 %d",
			vb->vb2_queue->type, &buf->frame_buffer,
			buf->used, buf->ready_to_display, buf->queued_in_v4l2);
		/* User could use different struct dma_buf*
		 * with the same index & enter this buf_init.
		 * once this buffer buf->used == true will reset in mistake
		 * VB2 use kzalloc for struct mtk_video_dec_buf,
		 * so init could be no need
		 */
		if (buf->used == false) {
			buf->ready_to_display = false;
			buf->queued_in_v4l2 = false;
		}
		for (i = 0; i < VIDEO_MAX_PLANES; i++)
			buf->frame_buffer.fb_base[i].buf_fd = -1;
	} else if (vb->vb2_queue->type == V4L2_BUF_TYPE_VIDEO_OUTPUT_MPLANE) {
		/* Do not reset EOS for 1st buffer with Early EOS*/
		/* buf->lastframe = NON_EOS; */
	} else {
		mtk_v4l2_err("vb2ops_vdec_buf_init: unknown queue type");
		return -EINVAL;
	}

	return 0;
}

static int vb2ops_vdec_start_streaming(struct vb2_queue *q, unsigned int count)
{
	struct mtk_vcodec_ctx *ctx = vb2_get_drv_priv(q);
	unsigned long total_frame_bufq_count;

	mtk_v4l2_debug(4, "[%d] (%d) state=(%x)", ctx->id, q->type, ctx->state);

	if (ctx->state == MTK_STATE_FLUSH)
		ctx->state = MTK_STATE_HEADER;

	//SET_PARAM_TOTAL_FRAME_BUFQ_COUNT for SW DEC
	if (q->type == V4L2_BUF_TYPE_VIDEO_CAPTURE_MPLANE) {
		total_frame_bufq_count = q->num_buffers;
		if (vdec_if_set_param(ctx,
			SET_PARAM_TOTAL_FRAME_BUFQ_COUNT,
			&total_frame_bufq_count)) {
			mtk_v4l2_err("[%d] Error!! Cannot set param",
				ctx->id);
		}
	}

	mtk_vdec_set_param(ctx);
	return 0;
}

static void vb2ops_vdec_stop_streaming(struct vb2_queue *q)
{
	struct vb2_buffer *dst_buf = NULL;
	struct vb2_v4l2_buffer *src_vb2_v4l2, *dst_vb2_v4l2;
	struct mtk_vcodec_ctx *ctx = vb2_get_drv_priv(q);
	unsigned int i = 0;

	mtk_v4l2_debug(4, "[%d] (%d) state=(%x) ctx->decoded_frame_cnt=%d",
		ctx->id, q->type, ctx->state, ctx->decoded_frame_cnt);

	if (q->type == V4L2_BUF_TYPE_VIDEO_OUTPUT_MPLANE) {
		if (ctx->state >= MTK_STATE_HEADER)
			mtk_vdec_flush_decoder(ctx);
		while ((src_vb2_v4l2 = v4l2_m2m_src_buf_remove(ctx->m2m_ctx)))
			if (src_vb2_v4l2
				!= &ctx->dec_flush_buf->vb)
				v4l2_m2m_buf_done(src_vb2_v4l2,
					VB2_BUF_STATE_ERROR);
		return;
	}

	if (ctx->state >= MTK_STATE_HEADER) {

		/* Until STREAMOFF is called on the CAPTURE queue
		 * (acknowledging the event), the driver operates
		 * as if the resolution hasn't changed yet, i.e.
		 * VIDIOC_G_FMT< etc. return previous resolution.
		 * So we update picinfo here
		 */
		ctx->picinfo = ctx->last_decoded_picinfo;
		ctx->dpb_size = ctx->last_dpb_size;
		ctx->is_hdr = ctx->last_is_hdr;

		mtk_v4l2_debug(2,
			"[%d]-> new(%d,%d), old(%d,%d), real(%d,%d) bit:%d\n",
			ctx->id, ctx->last_decoded_picinfo.pic_w,
			ctx->last_decoded_picinfo.pic_h,
			ctx->picinfo.pic_w, ctx->picinfo.pic_h,
			ctx->last_decoded_picinfo.buf_w,
			ctx->last_decoded_picinfo.buf_h,
			ctx->picinfo.bitdepth);

		mtk_vdec_flush_decoder(ctx);
	}

	while ((dst_vb2_v4l2 = v4l2_m2m_dst_buf_remove(ctx->m2m_ctx))) {
		dst_buf = &dst_vb2_v4l2->vb2_buf;

		for (i = 0; i < dst_buf->num_planes; i++)
			vb2_set_plane_payload(dst_buf, i, 0);

		v4l2_m2m_buf_done(dst_vb2_v4l2,
						  VB2_BUF_STATE_ERROR);
	}

}

static void m2mops_vdec_device_run(void *priv)
{
	struct mtk_vcodec_ctx *ctx = priv;
	struct mtk_vcodec_dev *dev = ctx->dev;

	queue_work(dev->decode_workqueue, &ctx->decode_work);
}

static int m2mops_vdec_job_ready(void *m2m_priv)
{
	struct mtk_vcodec_ctx *ctx = m2m_priv;

	mtk_v4l2_debug(4, "[%d]", ctx->id);

	if (ctx->state == MTK_STATE_ABORT)
		return 0;

	if ((ctx->last_decoded_picinfo.pic_w != ctx->picinfo.pic_w) ||
		(ctx->last_decoded_picinfo.pic_h != ctx->picinfo.pic_h) ||
		(ctx->last_dpb_size != ctx->dpb_size) ||
		(ctx->last_is_hdr != ctx->is_hdr))
		return 0;

	if (ctx->state != MTK_STATE_HEADER)
		return 0;

	return 1;
}

static void m2mops_vdec_job_abort(void *priv)
{
	struct mtk_vcodec_ctx *ctx = priv;

	mtk_v4l2_debug(4, "[%d]", ctx->id);
	ctx->state = MTK_STATE_ABORT;
}

static int mtk_vdec_g_v_ctrl(struct v4l2_ctrl *ctrl)
{
	struct mtk_vcodec_ctx *ctx = ctrl_to_ctx(ctrl);
	int ret = 0;
	static unsigned int value;
	struct mtk_color_desc *color_desc;

	switch (ctrl->id) {
	case V4L2_CID_MIN_BUFFERS_FOR_CAPTURE:
		if (ctx->state >= MTK_STATE_HEADER)
			ctrl->val = ctx->dpb_size;
		else {
			mtk_v4l2_debug(0, "Seqinfo not ready");
			ctrl->val = 0;
		}
		break;
	case V4L2_CID_MPEG_MTK_FRAME_INTERVAL:
		if (vdec_if_get_param(ctx,
			GET_PARAM_FRAME_INTERVAL, &value) != 0) {
			mtk_v4l2_err("[%d] Error!! Cannot get param", ctx->id);
			ret = -EINVAL;
		}
		ctrl->p_new.p_u32 = &value;
		mtk_v4l2_debug(2, "V4L2_CID_MPEG_MTK_FRAME_INTERVAL val = %u",
					   *(ctrl->p_new.p_u32));
		break;
	case V4L2_CID_MPEG_MTK_COLOR_DESC:
		color_desc = (struct mtk_color_desc *)ctrl->p_new.p_u32;
		if (vdec_if_get_param(ctx, GET_PARAM_COLOR_DESC, color_desc)
		    != 0) {
			mtk_v4l2_err("[%d] Error!! Cannot get param", ctx->id);
			ret = -EINVAL;
		}
		break;
	case V4L2_CID_MPEG_MTK_ASPECT_RATIO:
		if (vdec_if_get_param(ctx, GET_PARAM_ASPECT_RATIO, &ctrl->val)
		    != 0) {
			mtk_v4l2_err("[%d] Error!! Cannot get param", ctx->id);
			ret = -EINVAL;
		}
		break;
	case V4L2_CID_MPEG_MTK_FIX_BUFFERS:
		if (vdec_if_get_param(ctx,
		    GET_PARAM_PLATFORM_SUPPORTED_FIX_BUFFERS, &ctrl->val)
		    != 0) {
			mtk_v4l2_err("[%d] Error!! Cannot get param", ctx->id);
			ret = -EINVAL;
		}
		break;
	case V4L2_CID_MPEG_MTK_FIX_BUFFERS_SVP:
		if (vdec_if_get_param(ctx,
		    GET_PARAM_PLATFORM_SUPPORTED_FIX_BUFFERS_SVP, &ctrl->val)
		    != 0) {
			mtk_v4l2_err("[%d] Error!! Cannot get param", ctx->id);
			ret = -EINVAL;
		}
		break;
	case V4L2_CID_MPEG_MTK_INTERLACING:
		if (vdec_if_get_param(ctx, GET_PARAM_INTERLACING, &ctrl->val)
		    != 0) {
			mtk_v4l2_err("[%d] Error!! Cannot get param", ctx->id);
			ret = -EINVAL;
		}
		break;
	case V4L2_CID_MPEG_MTK_CODEC_TYPE:
		if (vdec_if_get_param(ctx, GET_PARAM_CODEC_TYPE, &ctrl->val)
			!= 0) {
			mtk_v4l2_err("[%d] Error!! Cannot get param", ctx->id);
			ret = -EINVAL;
		}
		break;
	default:
		ret = -EINVAL;
	}
	return ret;
}

static int mtk_vdec_s_ctrl(struct v4l2_ctrl *ctrl)
{
	struct mtk_vcodec_ctx *ctx = ctrl_to_ctx(ctrl);

	mtk_v4l2_debug(4, "[%d] id 0x%x val %d array[0] %d array[1] %d",
				   ctx->id, ctrl->id, ctrl->val,
				   ctrl->p_new.p_u32[0], ctrl->p_new.p_u32[1]);

	if (ctrl->id == V4L2_CID_MPEG_MTK_SEC_DECODE) {
		ctx->dec_params.svp_mode = ctrl->val;
		ctx->dec_param_change |= MTK_DEC_PARAM_SEC_DECODE;
#ifdef CONFIG_VB2_MEDIATEK_DMA_CONTIG
		mtk_dma_contig_set_secure_mode(&ctx->dev->plat_dev->dev,
					ctx->dec_params.svp_mode);
#endif
		mtk_v4l2_debug(0, "[%d] V4L2_CID_MPEG_MTK_SEC_DECODE id %d val %d",
			ctx->id, ctrl->id, ctrl->val);
	}

	switch (ctrl->id) {
	case V4L2_CID_MPEG_MTK_DECODE_MODE:
		ctx->dec_params.decode_mode = ctrl->val;
		ctx->dec_param_change |= MTK_DEC_PARAM_DECODE_MODE;
		break;
	case V4L2_CID_MPEG_MTK_SEC_DECODE:
		ctx->dec_params.svp_mode = ctrl->val;
		ctx->dec_param_change |= MTK_DEC_PARAM_SEC_DECODE;
#ifdef CONFIG_VB2_MEDIATEK_DMA_CONTIG
		mtk_dma_contig_set_secure_mode(&ctx->dev->plat_dev->dev,
					ctx->dec_params.svp_mode);
#endif
		break;
	case V4L2_CID_MPEG_MTK_FRAME_SIZE:
		if (ctx->dec_params.frame_size_width == 0)
			ctx->dec_params.frame_size_width = ctrl->val;
		else if (ctx->dec_params.frame_size_height == 0)
			ctx->dec_params.frame_size_height = ctrl->val;
		ctx->dec_param_change |= MTK_DEC_PARAM_FRAME_SIZE;
		break;
	case V4L2_CID_MPEG_MTK_FIXED_MAX_FRAME_BUFFER:
		if (ctx->dec_params.fixed_max_frame_size_width == 0)
			ctx->dec_params.fixed_max_frame_size_width = ctrl->val;
		else if (ctx->dec_params.fixed_max_frame_size_height == 0)
			ctx->dec_params.fixed_max_frame_size_height = ctrl->val;
		ctx->dec_param_change |= MTK_DEC_PARAM_FIXED_MAX_FRAME_SIZE;
		break;
	case V4L2_CID_MPEG_MTK_CRC_PATH:
		ctx->dec_params.crc_path = ctrl->p_new.p_char;
		ctx->dec_param_change |= MTK_DEC_PARAM_CRC_PATH;
		break;
	case V4L2_CID_MPEG_MTK_GOLDEN_PATH:
		ctx->dec_params.golden_path = ctrl->p_new.p_char;
		ctx->dec_param_change |= MTK_DEC_PARAM_GOLDEN_PATH;
		break;
	case V4L2_CID_MPEG_MTK_SET_WAIT_KEY_FRAME:
		ctx->dec_params.wait_key_frame = ctrl->val;
		ctx->dec_param_change |= MTK_DEC_PARAM_WAIT_KEY_FRAME;
		break;
	case V4L2_CID_MPEG_MTK_SET_NAL_SIZE_LENGTH:
		ctx->dec_params.nal_size_length = ctrl->val;
		ctx->dec_param_change |= MTK_DEC_PARAM_NAL_SIZE_LENGTH;
		break;
	case V4L2_CID_MPEG_MTK_OPERATING_RATE:
		ctx->dec_params.operating_rate = ctrl->val;
		ctx->dec_param_change |= MTK_DEC_PARAM_OPERATING_RATE;
		break;
	case V4L2_CID_MPEG_MTK_QUEUED_FRAMEBUF_COUNT:
		ctx->dec_params.queued_frame_buf_count = ctrl->val;
		break;
	default:
		mtk_v4l2_err("ctrl-id=%x not support!", ctrl->id);
		return -EINVAL;
	}

	return 0;
}

static const struct v4l2_ctrl_ops mtk_vcodec_dec_ctrl_ops = {
	.g_volatile_ctrl = mtk_vdec_g_v_ctrl,
	.s_ctrl = mtk_vdec_s_ctrl,
};


void mtk_vcodec_dec_custom_ctrls_check(struct v4l2_ctrl_handler *hdl,
			const struct v4l2_ctrl_config *cfg, void *priv)
{
	v4l2_ctrl_new_custom(hdl, cfg, NULL);

	if (hdl->error) {
		mtk_v4l2_debug(0, "Adding control failed %s %x %d",
			cfg->name, cfg->id, hdl->error);
	} else {
		mtk_v4l2_debug(4, "Adding control %s %x %d",
			cfg->name, cfg->id, hdl->error);
	}
}

int mtk_vcodec_dec_ctrls_setup(struct mtk_vcodec_ctx *ctx)
{
	struct v4l2_ctrl *ctrl;
	const struct v4l2_ctrl_ops *ops = &mtk_vcodec_dec_ctrl_ops;
	struct v4l2_ctrl_handler *handler = &ctx->ctrl_hdl;
	struct v4l2_ctrl_config cfg;

	v4l2_ctrl_handler_init(&ctx->ctrl_hdl, MTK_MAX_CTRLS_HINT);

	/* g_volatile_ctrl */
	ctrl = v4l2_ctrl_new_std(&ctx->ctrl_hdl,
		&mtk_vcodec_dec_ctrl_ops,
		V4L2_CID_MIN_BUFFERS_FOR_CAPTURE,
		0, 32, 1, 1);
	if (ctrl)
		ctrl->flags |= V4L2_CTRL_FLAG_VOLATILE;

	memset(&cfg, 0, sizeof(cfg));
	cfg.id = V4L2_CID_MPEG_MTK_FRAME_INTERVAL;
	cfg.type = V4L2_CTRL_TYPE_INTEGER;
	cfg.flags = V4L2_CTRL_FLAG_READ_ONLY | V4L2_CTRL_FLAG_VOLATILE;
	cfg.name = "Video frame interval";
	cfg.min = 16666;
	cfg.max = 41719;
	cfg.step = 1;
	cfg.def = 33333;
	cfg.ops = ops;
	mtk_vcodec_dec_custom_ctrls_check(handler, &cfg, NULL);

	memset(&cfg, 0, sizeof(cfg));
	cfg.id = V4L2_CID_MPEG_MTK_ASPECT_RATIO;
	cfg.type = V4L2_CTRL_TYPE_INTEGER;
	cfg.flags = V4L2_CTRL_FLAG_READ_ONLY | V4L2_CTRL_FLAG_VOLATILE;
	cfg.name = "Video aspect ratio";
	cfg.min = 0;
	cfg.max = 0xF000F;
	cfg.step = 1;
	cfg.def = 0x10001;
	cfg.ops = ops;
	mtk_vcodec_dec_custom_ctrls_check(handler, &cfg, NULL);

	memset(&cfg, 0, sizeof(cfg));
	cfg.id = V4L2_CID_MPEG_MTK_FIX_BUFFERS;
	cfg.type = V4L2_CTRL_TYPE_INTEGER;
	cfg.flags = V4L2_CTRL_FLAG_READ_ONLY | V4L2_CTRL_FLAG_VOLATILE;
	cfg.name = "Video fix buffers";
	cfg.min = 0;
	cfg.max = 0xF;
	cfg.step = 1;
	cfg.def = 0;
	cfg.ops = ops;
	mtk_vcodec_dec_custom_ctrls_check(handler, &cfg, NULL);

	memset(&cfg, 0, sizeof(cfg));
	cfg.id = V4L2_CID_MPEG_MTK_FIX_BUFFERS_SVP;
	cfg.type = V4L2_CTRL_TYPE_INTEGER;
	cfg.flags = V4L2_CTRL_FLAG_READ_ONLY | V4L2_CTRL_FLAG_VOLATILE;
	cfg.name = "Video fix buffers for svp";
	cfg.min = 0;
	cfg.max = 0xF;
	cfg.step = 1;
	cfg.def = 0;
	cfg.ops = ops;
	mtk_vcodec_dec_custom_ctrls_check(handler, &cfg, NULL);

	memset(&cfg, 0, sizeof(cfg));
	cfg.id = V4L2_CID_MPEG_MTK_INTERLACING;
	cfg.type = V4L2_CTRL_TYPE_BOOLEAN;
	cfg.flags = V4L2_CTRL_FLAG_READ_ONLY | V4L2_CTRL_FLAG_VOLATILE;
	cfg.name = "MTK Query Interlacing";
	cfg.min = 0;
	cfg.max = 1;
	cfg.step = 1;
	cfg.def = 0;
	cfg.ops = ops;
	mtk_vcodec_dec_custom_ctrls_check(handler, &cfg, NULL);

	memset(&cfg, 0, sizeof(cfg));
	cfg.id = V4L2_CID_MPEG_MTK_CODEC_TYPE;
	cfg.type = V4L2_CTRL_TYPE_U32;
	cfg.flags = V4L2_CTRL_FLAG_READ_ONLY | V4L2_CTRL_FLAG_VOLATILE;
	cfg.name = "MTK Query HW/SW Codec Type";
	cfg.min = 0;
	cfg.max = 10;
	cfg.step = 1;
	cfg.def = 0;
	cfg.ops = ops;
	mtk_vcodec_dec_custom_ctrls_check(handler, &cfg, NULL);

	memset(&cfg, 0, sizeof(cfg));
	cfg.id = V4L2_CID_MPEG_MTK_COLOR_DESC;
	cfg.type = V4L2_CTRL_TYPE_U32;
	cfg.flags = V4L2_CTRL_FLAG_READ_ONLY | V4L2_CTRL_FLAG_VOLATILE;
	cfg.name = "MTK vdec Color Description for HDR";
	cfg.min = 0;
	cfg.max = 0xffffffff;
	cfg.step = 1;
	cfg.def = 0;
	cfg.ops = ops;
	cfg.dims[0] = (sizeof(struct mtk_color_desc)/sizeof(u32));
	mtk_vcodec_dec_custom_ctrls_check(handler, &cfg, NULL);

	/* s_ctrl */
	memset(&cfg, 0, sizeof(cfg));
	cfg.id = V4L2_CID_MPEG_MTK_DECODE_MODE;
	cfg.type = V4L2_CTRL_TYPE_INTEGER;
	cfg.flags = V4L2_CTRL_FLAG_WRITE_ONLY;
	cfg.name = "Video decode mode";
	cfg.min = 0;
	cfg.max = 32;
	cfg.step = 1;
	cfg.def = 0;
	cfg.ops = ops;
	mtk_vcodec_dec_custom_ctrls_check(handler, &cfg, NULL);

	memset(&cfg, 0, sizeof(cfg));
	cfg.id = V4L2_CID_MPEG_MTK_SEC_DECODE;
	cfg.type = V4L2_CTRL_TYPE_INTEGER;
	cfg.flags = V4L2_CTRL_FLAG_WRITE_ONLY;
	cfg.name = "Video Sec Decode path";
	cfg.min = 0;
	cfg.max = 32;
	cfg.step = 1;
	cfg.def = 0;
	cfg.ops = ops;
	mtk_vcodec_dec_custom_ctrls_check(handler, &cfg, NULL);

	memset(&cfg, 0, sizeof(cfg));
	cfg.id = V4L2_CID_MPEG_MTK_FRAME_SIZE;
	cfg.type = V4L2_CTRL_TYPE_INTEGER;
	cfg.flags = V4L2_CTRL_FLAG_WRITE_ONLY;
	cfg.name = "Video frame size";
	cfg.min = 0;
	cfg.max = 65535;
	cfg.step = 1;
	cfg.def = 0;
	cfg.ops = ops;
	mtk_vcodec_dec_custom_ctrls_check(handler, &cfg, NULL);

	memset(&cfg, 0, sizeof(cfg));
	cfg.id = V4L2_CID_MPEG_MTK_FIXED_MAX_FRAME_BUFFER;
	cfg.type = V4L2_CTRL_TYPE_INTEGER;
	cfg.flags = V4L2_CTRL_FLAG_WRITE_ONLY;
	cfg.name = "Video fixed maximum frame size";
	cfg.min = 0;
	cfg.max = 65535;
	cfg.step = 1;
	cfg.def = 0;
	cfg.ops = ops;
	mtk_vcodec_dec_custom_ctrls_check(handler, &cfg, NULL);

	memset(&cfg, 0, sizeof(cfg));
	cfg.id = V4L2_CID_MPEG_MTK_CRC_PATH;
	cfg.type = V4L2_CTRL_TYPE_STRING;
	cfg.flags = V4L2_CTRL_FLAG_WRITE_ONLY;
	cfg.name = "Video crc path";
	cfg.min = 0;
	cfg.max = 255;
	cfg.step = 1;
	cfg.def = 0;
	cfg.ops = ops;
	mtk_vcodec_dec_custom_ctrls_check(handler, &cfg, NULL);

	memset(&cfg, 0, sizeof(cfg));
	cfg.id = V4L2_CID_MPEG_MTK_GOLDEN_PATH;
	cfg.type = V4L2_CTRL_TYPE_STRING;
	cfg.flags = V4L2_CTRL_FLAG_WRITE_ONLY;
	cfg.name = "Video golden path";
	cfg.min = 0;
	cfg.max = 255;
	cfg.step = 1;
	cfg.def = 0;
	cfg.ops = ops;
	mtk_vcodec_dec_custom_ctrls_check(handler, &cfg, NULL);

	memset(&cfg, 0, sizeof(cfg));
	cfg.id = V4L2_CID_MPEG_MTK_SET_WAIT_KEY_FRAME;
	cfg.type = V4L2_CTRL_TYPE_INTEGER;
	cfg.flags = V4L2_CTRL_FLAG_WRITE_ONLY;
	cfg.name = "Wait key frame";
	cfg.min = 0;
	cfg.max = 255;
	cfg.step = 1;
	cfg.def = 0;
	cfg.ops = ops;
	mtk_vcodec_dec_custom_ctrls_check(handler, &cfg, NULL);

	memset(&cfg, 0, sizeof(cfg));
	cfg.id = V4L2_CID_MPEG_MTK_OPERATING_RATE;
	cfg.type = V4L2_CTRL_TYPE_INTEGER;
	cfg.flags = V4L2_CTRL_FLAG_WRITE_ONLY;
	cfg.name = "Vdec Operating Rate";
	cfg.min = 0;
	cfg.max = 4096;
	cfg.step = 1;
	cfg.def = 0;
	cfg.ops = ops;
	mtk_vcodec_dec_custom_ctrls_check(handler, &cfg, NULL);

	memset(&cfg, 0, sizeof(cfg));
	cfg.id = V4L2_CID_MPEG_MTK_QUEUED_FRAMEBUF_COUNT;
	cfg.type = V4L2_CTRL_TYPE_INTEGER;
	cfg.flags = V4L2_CTRL_FLAG_WRITE_ONLY;
	cfg.name = "Video queued frame buf count";
	cfg.min = 0;
	cfg.max = 64;
	cfg.step = 1;
	cfg.def = 0;
	cfg.ops = ops;
	mtk_vcodec_dec_custom_ctrls_check(handler, &cfg, NULL);

	if (ctx->ctrl_hdl.error) {
		mtk_v4l2_err("Adding control failed %d",
					 ctx->ctrl_hdl.error);
		return ctx->ctrl_hdl.error;
	}

	v4l2_ctrl_handler_setup(&ctx->ctrl_hdl);
	return 0;
}

const struct v4l2_m2m_ops mtk_vdec_m2m_ops = {
	.device_run     = m2mops_vdec_device_run,
	.job_ready      = m2mops_vdec_job_ready,
	.job_abort      = m2mops_vdec_job_abort,
};

static const struct vb2_ops mtk_vdec_vb2_ops = {
	.queue_setup    = vb2ops_vdec_queue_setup,
	.buf_prepare    = vb2ops_vdec_buf_prepare,
	.buf_queue      = vb2ops_vdec_buf_queue,
	.wait_prepare   = vb2_ops_wait_prepare,
	.wait_finish    = vb2_ops_wait_finish,
	.buf_init       = vb2ops_vdec_buf_init,
	.buf_finish     = vb2ops_vdec_buf_finish,
	.start_streaming        = vb2ops_vdec_start_streaming,
	.stop_streaming = vb2ops_vdec_stop_streaming,
};

const struct v4l2_ioctl_ops mtk_vdec_ioctl_ops = {
	.vidioc_streamon        = v4l2_m2m_ioctl_streamon,
	.vidioc_streamoff       = v4l2_m2m_ioctl_streamoff,
	.vidioc_reqbufs         = v4l2_m2m_ioctl_reqbufs,
	.vidioc_querybuf        = v4l2_m2m_ioctl_querybuf,
	.vidioc_expbuf          = v4l2_m2m_ioctl_expbuf,

	.vidioc_qbuf            = vidioc_vdec_qbuf,
	.vidioc_dqbuf           = vidioc_vdec_dqbuf,

	.vidioc_try_fmt_vid_cap_mplane  = vidioc_try_fmt_vid_cap_mplane,
	.vidioc_try_fmt_vid_out_mplane  = vidioc_try_fmt_vid_out_mplane,

	.vidioc_s_fmt_vid_cap_mplane    = vidioc_vdec_s_fmt,
	.vidioc_s_fmt_vid_out_mplane    = vidioc_vdec_s_fmt,
	.vidioc_g_fmt_vid_cap_mplane    = vidioc_vdec_g_fmt,
	.vidioc_g_fmt_vid_out_mplane    = vidioc_vdec_g_fmt,

	.vidioc_create_bufs             = v4l2_m2m_ioctl_create_bufs,

	.vidioc_enum_fmt_vid_cap = vidioc_vdec_enum_fmt_vid_cap_mplane,
	.vidioc_enum_fmt_vid_out = vidioc_vdec_enum_fmt_vid_out_mplane,
	.vidioc_enum_framesizes = vidioc_enum_framesizes,

	.vidioc_querycap                = vidioc_vdec_querycap,
	.vidioc_subscribe_event         = vidioc_vdec_subscribe_evt,
	.vidioc_unsubscribe_event       = v4l2_event_unsubscribe,
	.vidioc_g_selection             = vidioc_vdec_g_selection,
	.vidioc_s_selection             = vidioc_vdec_s_selection,

	.vidioc_decoder_cmd     = vidioc_decoder_cmd,
	.vidioc_try_decoder_cmd = vidioc_try_decoder_cmd,

	//.vidioc_g_crop                  = vidioc_vdec_g_crop,
};

#ifdef CONFIG_VB2_MEDIATEK_DMA_CONTIG
static int vdec_dc_ion_map_dmabuf(void *mem_priv)
{
	return mtk_dma_contig_memops.map_dmabuf(mem_priv);
}
#endif

int mtk_vcodec_dec_queue_init(void *priv, struct vb2_queue *src_vq,
	struct vb2_queue *dst_vq)
{
	struct mtk_vcodec_ctx *ctx = priv;
	int ret = 0;

	mtk_v4l2_debug(4, "[%d]", ctx->id);

	src_vq->type            = V4L2_BUF_TYPE_VIDEO_OUTPUT_MPLANE;
	src_vq->io_modes        = VB2_DMABUF | VB2_MMAP;
	src_vq->drv_priv        = ctx;
	src_vq->buf_struct_size = sizeof(struct mtk_video_dec_buf);
	src_vq->ops             = &mtk_vdec_vb2_ops;
#ifdef CONFIG_VB2_MEDIATEK_DMA_CONTIG
	vdec_ion_dma_contig_memops = mtk_dma_contig_memops;
	vdec_ion_dma_contig_memops.map_dmabuf = vdec_dc_ion_map_dmabuf;

	src_vq->mem_ops         = &vdec_ion_dma_contig_memops;
	mtk_v4l2_debug(4, "src_vq use mtk_dma_contig_memops");
#else
	src_vq->mem_ops         = &vb2_dma_contig_memops;
	mtk_v4l2_debug(4, "src_vq use vb2_dma_contig_memops");
#endif
	src_vq->timestamp_flags = V4L2_BUF_FLAG_TIMESTAMP_COPY;
	src_vq->lock            = &ctx->dev->dev_mutex;
	src_vq->dev             = &ctx->dev->plat_dev->dev;
	src_vq->allow_zero_bytesused = 1;

	ret = vb2_queue_init(src_vq);
	if (ret) {
		mtk_v4l2_err("Failed to initialize videobuf2 queue(output)");
		return ret;
	}
	dst_vq->type            = V4L2_BUF_TYPE_VIDEO_CAPTURE_MPLANE;
	dst_vq->io_modes        = VB2_DMABUF | VB2_MMAP;
	dst_vq->drv_priv        = ctx;
	dst_vq->buf_struct_size = sizeof(struct mtk_video_dec_buf);
	dst_vq->ops             = &mtk_vdec_vb2_ops;
#ifdef CONFIG_VB2_MEDIATEK_DMA_SG
	dst_vq->mem_ops         = &mtk_dma_sg_memops;
#elif defined(CONFIG_VB2_MEDIATEK_DMA_CONTIG)
	dst_vq->mem_ops         = &vdec_ion_dma_contig_memops;
	mtk_v4l2_debug(4, "dst_vq use mtk_dma_contig_memops");
#else
	dst_vq->mem_ops         = &vb2_dma_contig_memops;
	mtk_v4l2_debug(4, "dst_vq use vb2_dma_contig_memops");
#endif
	dst_vq->timestamp_flags = V4L2_BUF_FLAG_TIMESTAMP_COPY;
	dst_vq->lock            = &ctx->dev->dev_mutex;
	dst_vq->dev             = &ctx->dev->plat_dev->dev;
	dst_vq->allow_zero_bytesused = 1;

	ret = vb2_queue_init(dst_vq);
	if (ret) {
		vb2_queue_release(src_vq);
		mtk_v4l2_err("Failed to initialize videobuf2 queue(capture)");
	}

	return ret;
}

MODULE_LICENSE("GPL v2");
<|MERGE_RESOLUTION|>--- conflicted
+++ resolved
@@ -1330,10 +1330,6 @@
 static int vidioc_try_fmt(struct v4l2_format *f, struct mtk_video_fmt *fmt)
 {
 	struct v4l2_pix_format_mplane *pix_fmt_mp = &f->fmt.pix_mp;
-<<<<<<< HEAD
-	unsigned int i;
-=======
->>>>>>> 79f312ba
 
 	pix_fmt_mp->field = V4L2_FIELD_NONE;
 
