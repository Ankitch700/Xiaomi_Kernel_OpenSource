# SPDX-License-Identifier: GPL-2.0
#
# Makefile for the video capture/playback device drivers.
#

obj-$(CONFIG_VIDEO_ASPEED)		+= aspeed-video.o
obj-$(CONFIG_VIDEO_CADENCE)		+= cadence/
obj-$(CONFIG_VIDEO_VIA_CAMERA) += via-camera.o
obj-$(CONFIG_VIDEO_CAFE_CCIC) += marvell-ccic/
obj-$(CONFIG_VIDEO_MMP_CAMERA) += marvell-ccic/

obj-$(CONFIG_VIDEO_OMAP3)	+= omap3isp/
obj-$(CONFIG_VIDEO_PXA27x)	+= pxa_camera.o

obj-$(CONFIG_VIDEO_VIU) += fsl-viu.o

obj-y	+= ti-vpe/

obj-$(CONFIG_VIDEO_MX2_EMMAPRP)		+= mx2_emmaprp.o
obj-$(CONFIG_VIDEO_CODA)		+= coda/

obj-$(CONFIG_VIDEO_IMX_PXP)		+= imx-pxp.o

obj-$(CONFIG_VIDEO_MEM2MEM_DEINTERLACE)	+= m2m-deinterlace.o

obj-$(CONFIG_VIDEO_MUX)			+= video-mux.o

obj-$(CONFIG_VIDEO_S3C_CAMIF)		+= s3c-camif/
obj-$(CONFIG_VIDEO_SAMSUNG_EXYNOS4_IS)	+= exynos4-is/
obj-$(CONFIG_VIDEO_SAMSUNG_S5P_JPEG)	+= s5p-jpeg/
obj-$(CONFIG_VIDEO_SAMSUNG_S5P_MFC)	+= s5p-mfc/

obj-$(CONFIG_VIDEO_SAMSUNG_S5P_G2D)	+= s5p-g2d/
obj-$(CONFIG_VIDEO_SAMSUNG_EXYNOS_GSC)	+= exynos-gsc/

obj-$(CONFIG_VIDEO_STI_BDISP)		+= sti/bdisp/
obj-$(CONFIG_VIDEO_STI_HVA)		+= sti/hva/
obj-$(CONFIG_DVB_C8SECTPFE)		+= sti/c8sectpfe/

obj-$(CONFIG_VIDEO_STI_DELTA)		+= sti/delta/

obj-y					+= stm32/

obj-y					+= davinci/

obj-$(CONFIG_VIDEO_SH_VOU)		+= sh_vou.o

obj-$(CONFIG_VIDEO_RCAR_DRIF)		+= rcar_drif.o
obj-$(CONFIG_VIDEO_RENESAS_CEU)		+= renesas-ceu.o
obj-$(CONFIG_VIDEO_RENESAS_FCP)		+= rcar-fcp.o
obj-$(CONFIG_VIDEO_RENESAS_FDP1)	+= rcar_fdp1.o
obj-$(CONFIG_VIDEO_RENESAS_JPU)		+= rcar_jpu.o
obj-$(CONFIG_VIDEO_RENESAS_VSP1)	+= vsp1/

obj-$(CONFIG_VIDEO_ROCKCHIP_RGA)	+= rockchip/rga/

obj-y	+= omap/

obj-$(CONFIG_VIDEO_AM437X_VPFE)		+= am437x/

obj-$(CONFIG_VIDEO_XILINX)		+= xilinx/

obj-$(CONFIG_VIDEO_RCAR_VIN)		+= rcar-vin/

obj-$(CONFIG_VIDEO_ATMEL_ISC)		+= atmel/
obj-$(CONFIG_VIDEO_ATMEL_ISI)		+= atmel/

obj-$(CONFIG_VIDEO_STM32_DCMI)		+= stm32/

obj-$(CONFIG_VIDEO_MEDIATEK_VPU)	+= mtk-vpu/

obj-$(CONFIG_VIDEO_MEDIATEK_VCODEC)	+= mtk-vcodec/

obj-$(CONFIG_VIDEO_MEDIATEK_MDP)	+= mtk-mdp/

obj-$(CONFIG_VIDEO_MEDIATEK_JPEG)	+= mtk-jpeg/

obj-$(CONFIG_VIDEO_QCOM_CAMSS)		+= qcom/camss/

obj-$(CONFIG_VIDEO_QCOM_VENUS)		+= qcom/venus/

<<<<<<< HEAD
obj-y					+= meson/

obj-y					+= cros-ec-cec/

obj-y					+= sunxi/

obj-y					+= msm/
=======
obj-y					+= sunxi/
>>>>>>> 86b41f49
<|MERGE_RESOLUTION|>--- conflicted
+++ resolved
@@ -79,14 +79,6 @@
 
 obj-$(CONFIG_VIDEO_QCOM_VENUS)		+= qcom/venus/
 
-<<<<<<< HEAD
-obj-y					+= meson/
-
-obj-y					+= cros-ec-cec/
-
 obj-y					+= sunxi/
 
-obj-y					+= msm/
-=======
-obj-y					+= sunxi/
->>>>>>> 86b41f49
+obj-y					+= msm/