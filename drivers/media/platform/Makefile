--- conflicted
+++ resolved
@@ -71,8 +71,11 @@
 obj-$(CONFIG_VIDEO_MEDIATEK_VPU)	+= mtk-vpu/
 
 obj-$(CONFIG_VIDEO_MEDIATEK_VCU)	+= mtk-vcu/
+
 obj-$(CONFIG_VIDEO_MEDIATEK_VCODEC)	+= mtk-vcodec/
+
 obj-$(CONFIG_VB2_MEDIATEK_DMA_CONTIG)	+= mtk-videobuf/
+
 obj-$(CONFIG_VIDEO_MEDIATEK_MDP)	+= mtk-mdp/
 
 obj-$(CONFIG_VIDEO_MEDIATEK_JPEG)	+= mtk-jpeg/
@@ -83,10 +86,8 @@
 
 obj-y					+= sunxi/
 
-<<<<<<< HEAD
 obj-y					+= mtk-isp/
 
 obj-$(CONFIG_VIDEO_MTK_AIE)		+= mtk-aie/
-=======
-obj-$(CONFIG_VIDEO_MESON_GE2D)		+= meson/ge2d/
->>>>>>> 6a70670a
+
+obj-$(CONFIG_VIDEO_MESON_GE2D)		+= meson/ge2d/