/* Copyright (c) 2013-2018, The Linux Foundation. All rights reserved.
 *
 * This program is free software; you can redistribute it and/or modify
 * it under the terms of the GNU General Public License version 2 and
 * only version 2 as published by the Free Software Foundation.
 *
 * This program is distributed in the hope that it will be useful,
 * but WITHOUT ANY WARRANTY; without even the implied warranty of
 * MERCHANTABILITY or FITNESS FOR A PARTICULAR PURPOSE.  See the
 * GNU General Public License for more details.
 */

#define pr_fmt(fmt) "MSM-CPP %s:%d " fmt, __func__, __LINE__


#include <linux/delay.h>
#include <linux/firmware.h>
#include <linux/io.h>
#include <linux/of.h>
#include <linux/module.h>
#include <linux/ion.h>
#include <linux/proc_fs.h>
#include <linux/msm_ion.h>
#include <linux/iommu.h>
#include <linux/timer.h>
#include <linux/kernel.h>
#include <linux/workqueue.h>
#include <media/v4l2-event.h>
#include <media/v4l2-ioctl.h>
#include <media/msmb_camera.h>
#include <media/msmb_generic_buf_mgr.h>
#include <media/msmb_pproc.h>
#include "msm_cpp.h"
#include "msm_isp_util.h"
#include "msm_camera_io_util.h"
#include <linux/debugfs.h>
#include "cam_smmu_api.h"

#define MSM_CPP_DRV_NAME "msm_cpp"

#define MSM_CPP_MAX_BUFF_QUEUE	16

#define CONFIG_MSM_CPP_DBG	0

#define ENABLE_CPP_LOW		0

#define CPP_CMD_TIMEOUT_MS	300
#define MSM_CPP_INVALID_OFFSET	0x00000000
#define MSM_CPP_NOMINAL_CLOCK	266670000
#define MSM_CPP_TURBO_CLOCK	320000000

#define CPP_FW_VERSION_1_2_0	0x10020000
#define CPP_FW_VERSION_1_4_0	0x10040000
#define CPP_FW_VERSION_1_6_0	0x10060000
#define CPP_FW_VERSION_1_8_0	0x10080000
#define CPP_FW_VERSION_1_10_0	0x10100000

/* dump the frame command before writing to the hardware */
#define  MSM_CPP_DUMP_FRM_CMD 0

#define CPP_CLK_INFO_MAX 16

#define MSM_CPP_IRQ_MASK_VAL 0x7c8

#define CPP_GDSCR_SW_COLLAPSE_ENABLE 0xFFFFFFFE
#define CPP_GDSCR_SW_COLLAPSE_DISABLE 0xFFFFFFFD
#define CPP_GDSCR_HW_CONTROL_ENABLE 0x2
#define CPP_GDSCR_HW_CONTROL_DISABLE 0x1
#define PAYLOAD_NUM_PLANES 3
#define TNR_MASK 0x4
#define UBWC_MASK 0x20
#define CDS_MASK 0x40
#define MMU_PF_MASK 0x80
#define POP_FRONT 1
#define POP_BACK 0
#define BATCH_DUP_MASK 0x100

#define IS_BATCH_BUFFER_ON_PREVIEW(new_frame) \
	(((new_frame->batch_info.batch_mode == BATCH_MODE_PREVIEW) && \
	new_frame->duplicate_output) ? 1 : 0)

#define SWAP_IDENTITY_FOR_BATCH_ON_PREVIEW(new_frame, iden, swap_iden) { \
	if (IS_BATCH_BUFFER_ON_PREVIEW(new_frame)) \
		iden = swap_iden; \
}

#define SWAP_BUF_INDEX_FOR_BATCH_ON_PREVIEW(new_frame, buff_mgr_info, \
	cur_index, swap_index) { \
	if (IS_BATCH_BUFFER_ON_PREVIEW(new_frame)) \
		buff_mgr_info.index = swap_index; \
	else \
		buff_mgr_info.index = cur_index; \
}

/*
 * Default value for get buf to be used - 0xFFFFFFFF
 * 0 is a valid index
 * no valid index from userspace, use last buffer from queue.
 */
#define DEFAULT_OUTPUT_BUF_INDEX 0xFFFFFFFF
#define IS_DEFAULT_OUTPUT_BUF_INDEX(index) \
	((index == DEFAULT_OUTPUT_BUF_INDEX) ? 1 : 0)

static struct msm_cpp_vbif_data cpp_vbif;

static int msm_cpp_buffer_ops(struct cpp_device *cpp_dev,
	uint32_t buff_mgr_ops, uint32_t ids, void *arg);

static int msm_cpp_send_frame_to_hardware(struct cpp_device *cpp_dev,
	struct msm_queue_cmd *frame_qcmd);
static int msm_cpp_send_command_to_hardware(struct cpp_device *cpp_dev,
	uint32_t *cmd_msg, uint32_t payload_size);

static  int msm_cpp_update_gdscr_status(struct cpp_device *cpp_dev,
	bool status);
static int msm_cpp_buffer_private_ops(struct cpp_device *cpp_dev,
	uint32_t buff_mgr_ops, uint32_t id, void *arg);
static void msm_cpp_set_micro_irq_mask(struct cpp_device *cpp_dev,
	uint8_t enable, uint32_t irq_mask);
static void msm_cpp_flush_queue_and_release_buffer(struct cpp_device *cpp_dev,
	int queue_len);
static int msm_cpp_dump_frame_cmd(struct msm_cpp_frame_info_t *frame_info);
static int msm_cpp_dump_addr(struct cpp_device *cpp_dev,
	struct msm_cpp_frame_info_t *frame_info);
static int32_t msm_cpp_reset_vbif_and_load_fw(struct cpp_device *cpp_dev);

#if CONFIG_MSM_CPP_DBG
#define CPP_DBG(fmt, args...) pr_err(fmt, ##args)
#else
#define CPP_DBG(fmt, args...) pr_debug(fmt, ##args)
#endif

#define CPP_LOW(fmt, args...) do { \
	if (ENABLE_CPP_LOW) \
		pr_info(fmt, ##args); \
	} while (0)

#define ERR_USER_COPY(to) pr_err("copy %s user\n", \
			((to) ? "to" : "from"))
#define ERR_COPY_FROM_USER() ERR_USER_COPY(0)

#define msm_dequeue(queue, member, pop_dir) ({	   \
	unsigned long flags;		  \
	struct msm_device_queue *__q = (queue);	 \
	struct msm_queue_cmd *qcmd = 0;	   \
	spin_lock_irqsave(&__q->lock, flags);	 \
	if (!list_empty(&__q->list)) {		\
		__q->len--;		 \
		qcmd = pop_dir ? list_first_entry(&__q->list,   \
			struct msm_queue_cmd, member) :    \
			list_last_entry(&__q->list,   \
			struct msm_queue_cmd, member);    \
		list_del_init(&qcmd->member);	 \
	}			 \
	spin_unlock_irqrestore(&__q->lock, flags);  \
	qcmd;			 \
})

#define MSM_CPP_MAX_TIMEOUT_TRIAL 1

struct msm_cpp_timer_data_t {
	struct cpp_device *cpp_dev;
	struct msm_cpp_frame_info_t *processed_frame[MAX_CPP_PROCESSING_FRAME];
	spinlock_t processed_frame_lock;
};

struct msm_cpp_timer_t {
	atomic_t used;
	struct msm_cpp_timer_data_t data;
	struct timer_list cpp_timer;
};

struct msm_cpp_timer_t cpp_timer;
static void msm_cpp_set_vbif_reg_values(struct cpp_device *cpp_dev);


void msm_cpp_vbif_register_error_handler(void *dev,
	enum cpp_vbif_client client,
	int (*client_vbif_error_handler)(void *, uint32_t))
{
	if (dev == NULL || client >= VBIF_CLIENT_MAX) {
		pr_err("%s: Fail to register handler! dev = %pK,client %d\n",
			__func__, dev, client);
		return;
	}

	if (client_vbif_error_handler != NULL) {
		cpp_vbif.dev[client] = dev;
		cpp_vbif.err_handler[client] = client_vbif_error_handler;
	} else {
		/* if handler = NULL, is unregister case */
		cpp_vbif.dev[client] = NULL;
		cpp_vbif.err_handler[client] = NULL;
	}
}
static int msm_cpp_init_bandwidth_mgr(struct cpp_device *cpp_dev)
{
	int rc = 0;

	rc = msm_camera_register_bus_client(cpp_dev->pdev, CAM_BUS_CLIENT_CPP);
	if (rc < 0) {
		pr_err("Fail to register bus client\n");
		return -ENOENT;
	}

	rc = msm_camera_update_bus_bw(CAM_BUS_CLIENT_CPP, 0, 0);
	if (rc < 0) {
		msm_camera_unregister_bus_client(CAM_BUS_CLIENT_CPP);
		pr_err("Fail bus scale update %d\n", rc);
		return -EINVAL;
	}

	return 0;
}

static int msm_cpp_update_bandwidth(struct cpp_device *cpp_dev,
	uint64_t ab, uint64_t ib)
{

	int rc;

	rc = msm_camera_update_bus_bw(CAM_BUS_CLIENT_CPP, ab, ib);
	if (rc < 0) {
		pr_err("Fail bus scale update %d\n", rc);
		return -EINVAL;
	}

	return 0;
}

void msm_cpp_deinit_bandwidth_mgr(struct cpp_device *cpp_dev)
{
	int rc = 0;

	rc = msm_camera_unregister_bus_client(CAM_BUS_CLIENT_CPP);
	if (rc < 0) {
		pr_err("Failed to unregister %d\n", rc);
		return;
	}
}

static int  msm_cpp_update_bandwidth_setting(struct cpp_device *cpp_dev,
	uint64_t ab, uint64_t ib) {
	int rc;

	if (cpp_dev->bus_master_flag)
		rc = msm_cpp_update_bandwidth(cpp_dev, ab, ib);
	else
		rc = msm_isp_update_bandwidth(ISP_CPP, ab, ib);
	return rc;
}

static void msm_queue_init(struct msm_device_queue *queue, const char *name)
{
	CPP_DBG("E\n");
	spin_lock_init(&queue->lock);
	queue->len = 0;
	queue->max = 0;
	queue->name = name;
	INIT_LIST_HEAD(&queue->list);
	init_waitqueue_head(&queue->wait);
}

static void msm_enqueue(struct msm_device_queue *queue,
			struct list_head *entry)
{
	unsigned long flags;

	spin_lock_irqsave(&queue->lock, flags);
	queue->len++;
	if (queue->len > queue->max) {
		queue->max = queue->len;
		pr_debug("queue %s new max is %d\n", queue->name, queue->max);
	}
	list_add_tail(entry, &queue->list);
	wake_up(&queue->wait);
	CPP_DBG("woke up %s\n", queue->name);
	spin_unlock_irqrestore(&queue->lock, flags);
}

#define msm_cpp_empty_list(queue, member) { \
	unsigned long flags; \
	struct msm_queue_cmd *qcmd = NULL; \
	if (queue) { \
		spin_lock_irqsave(&queue->lock, flags); \
		while (!list_empty(&queue->list)) { \
			queue->len--; \
			qcmd = list_first_entry(&queue->list, \
				struct msm_queue_cmd, member); \
			list_del_init(&qcmd->member); \
			kfree(qcmd); \
		} \
		spin_unlock_irqrestore(&queue->lock, flags); \
	} \
}



static int msm_cpp_notify_frame_done(struct cpp_device *cpp_dev,
	uint8_t put_buf);
static int32_t cpp_load_fw(struct cpp_device *cpp_dev, char *fw_name_bin);
static void cpp_timer_callback(unsigned long data);

uint8_t induce_error;
static int msm_cpp_enable_debugfs(struct cpp_device *cpp_dev);

static void msm_cpp_write(u32 data, void __iomem *cpp_base)
{
	msm_camera_io_w((data), cpp_base + MSM_CPP_MICRO_FIFO_RX_DATA);
}

static void msm_cpp_clear_timer(struct cpp_device *cpp_dev)
{
	uint32_t i = 0;

	if (atomic_read(&cpp_timer.used)) {
		atomic_set(&cpp_timer.used, 0);
		del_timer(&cpp_timer.cpp_timer);
		for (i = 0; i < MAX_CPP_PROCESSING_FRAME; i++)
			cpp_timer.data.processed_frame[i] = NULL;
		cpp_dev->timeout_trial_cnt = 0;
	}
}

static void msm_cpp_timer_queue_update(struct cpp_device *cpp_dev)
{
	uint32_t i;
	unsigned long flags;

	CPP_DBG("Frame done qlen %d\n", cpp_dev->processing_q.len);
	if (cpp_dev->processing_q.len <= 1) {
		msm_cpp_clear_timer(cpp_dev);
	} else {
		spin_lock_irqsave(&cpp_timer.data.processed_frame_lock, flags);
		for (i = 0; i < cpp_dev->processing_q.len - 1; i++)
			cpp_timer.data.processed_frame[i] =
				cpp_timer.data.processed_frame[i + 1];
		cpp_timer.data.processed_frame[i] = NULL;
		cpp_dev->timeout_trial_cnt = 0;
		spin_unlock_irqrestore(&cpp_timer.data.processed_frame_lock,
			flags);

		mod_timer(&cpp_timer.cpp_timer,
			jiffies + msecs_to_jiffies(CPP_CMD_TIMEOUT_MS));
	}
}

static uint32_t msm_cpp_read(void __iomem *cpp_base)
{
	uint32_t tmp, retry = 0;

	do {
		tmp = msm_camera_io_r(cpp_base + MSM_CPP_MICRO_FIFO_TX_STAT);
	} while (((tmp & 0x2) == 0x0) && (retry++ < 10));
	if (retry < 10) {
		tmp = msm_camera_io_r(cpp_base + MSM_CPP_MICRO_FIFO_TX_DATA);
		CPP_DBG("Read data: 0%x\n", tmp);
	} else {
		CPP_DBG("Read failed\n");
		tmp = 0xDEADBEEF;
	}

	return tmp;
}

static struct msm_cpp_buff_queue_info_t *msm_cpp_get_buff_queue_entry(
	struct cpp_device *cpp_dev, uint32_t session_id, uint32_t stream_id)
{
	uint32_t i = 0;
	struct msm_cpp_buff_queue_info_t *buff_queue_info = NULL;

	for (i = 0; i < cpp_dev->num_buffq; i++) {
		if ((cpp_dev->buff_queue[i].used == 1) &&
			(cpp_dev->buff_queue[i].session_id == session_id) &&
			(cpp_dev->buff_queue[i].stream_id == stream_id)) {
			buff_queue_info = &cpp_dev->buff_queue[i];
			break;
		}
	}

	if (buff_queue_info == NULL) {
		CPP_DBG("buffer queue entry for sess:%d strm:%d not found\n",
			session_id, stream_id);
	}
	return buff_queue_info;
}

static unsigned long msm_cpp_get_phy_addr(struct cpp_device *cpp_dev,
	struct msm_cpp_buff_queue_info_t *buff_queue_info, uint32_t buff_index,
	uint8_t native_buff, int32_t *fd)
{
	unsigned long phy_add = 0;
	struct list_head *buff_head;
	struct msm_cpp_buffer_map_list_t *buff, *save;

	if (native_buff)
		buff_head = &buff_queue_info->native_buff_head;
	else
		buff_head = &buff_queue_info->vb2_buff_head;

	list_for_each_entry_safe(buff, save, buff_head, entry) {
		if (buff->map_info.buff_info.index == buff_index) {
			phy_add = buff->map_info.phy_addr;
			*fd = buff->map_info.buff_info.fd;
			break;
		}
	}

	return phy_add;
}

static unsigned long msm_cpp_queue_buffer_info(struct cpp_device *cpp_dev,
	struct msm_cpp_buff_queue_info_t *buff_queue,
	struct msm_cpp_buffer_info_t *buffer_info)
{
	struct list_head *buff_head;
	struct msm_cpp_buffer_map_list_t *buff, *save;
	int rc = 0;

	if (buffer_info->native_buff)
		buff_head = &buff_queue->native_buff_head;
	else
		buff_head = &buff_queue->vb2_buff_head;

	list_for_each_entry_safe(buff, save, buff_head, entry) {
		if (buff->map_info.buff_info.index == buffer_info->index) {
			pr_err("error buffer index already queued\n");
			goto error;
		}
	}

	buff = kzalloc(
		sizeof(struct msm_cpp_buffer_map_list_t), GFP_KERNEL);
	if (!buff)
		goto error;

	buff->map_info.buff_info = *buffer_info;

	buff->map_info.buf_fd = buffer_info->fd;
	rc = cam_smmu_get_phy_addr(cpp_dev->iommu_hdl, buffer_info->fd,
				CAM_SMMU_MAP_RW, &buff->map_info.phy_addr,
				(size_t *)&buff->map_info.len);
	if (rc < 0) {
		pr_err("ION mmap failed\n");
		kzfree(buff);
		goto error;
	}

	INIT_LIST_HEAD(&buff->entry);
	list_add_tail(&buff->entry, buff_head);

	return buff->map_info.phy_addr;
error:
	return 0;
}

static void msm_cpp_dequeue_buffer_info(struct cpp_device *cpp_dev,
	struct msm_cpp_buffer_map_list_t *buff)
{
	int ret = -1;

	ret = cam_smmu_put_phy_addr(cpp_dev->iommu_hdl, buff->map_info.buf_fd);
	if (ret < 0)
		pr_err("Error: cannot put the iommu handle back to ion fd\n");

	list_del_init(&buff->entry);
	kzfree(buff);
}

static unsigned long msm_cpp_fetch_buffer_info(struct cpp_device *cpp_dev,
	struct msm_cpp_buffer_info_t *buffer_info, uint32_t session_id,
	uint32_t stream_id, int32_t *fd)
{
	unsigned long phy_addr = 0;
	struct msm_cpp_buff_queue_info_t *buff_queue_info;
	uint8_t native_buff = buffer_info->native_buff;

	buff_queue_info = msm_cpp_get_buff_queue_entry(cpp_dev, session_id,
		stream_id);
	if (buff_queue_info == NULL) {
		pr_err("error finding buffer queue entry for sessid:%d strmid:%d\n",
			session_id, stream_id);
		return phy_addr;
	}

	phy_addr = msm_cpp_get_phy_addr(cpp_dev, buff_queue_info,
		buffer_info->index, native_buff, fd);
	if ((phy_addr == 0) && (native_buff)) {
		phy_addr = msm_cpp_queue_buffer_info(cpp_dev, buff_queue_info,
			buffer_info);
		*fd = buffer_info->fd;
	}
	return phy_addr;
}

static int32_t msm_cpp_dequeue_buff_info_list(struct cpp_device *cpp_dev,
	struct msm_cpp_buff_queue_info_t *buff_queue_info)
{
	struct msm_cpp_buffer_map_list_t *buff, *save;
	struct list_head *buff_head;

	buff_head = &buff_queue_info->native_buff_head;
	list_for_each_entry_safe(buff, save, buff_head, entry) {
		msm_cpp_dequeue_buffer_info(cpp_dev, buff);
	}

	buff_head = &buff_queue_info->vb2_buff_head;
	list_for_each_entry_safe(buff, save, buff_head, entry) {
		msm_cpp_dequeue_buffer_info(cpp_dev, buff);
	}

	return 0;
}

static int32_t msm_cpp_dequeue_buff(struct cpp_device *cpp_dev,
	struct msm_cpp_buff_queue_info_t *buff_queue_info, uint32_t buff_index,
	uint8_t native_buff)
{
	struct msm_cpp_buffer_map_list_t *buff, *save;
	struct list_head *buff_head;

	if (native_buff)
		buff_head = &buff_queue_info->native_buff_head;
	else
		buff_head = &buff_queue_info->vb2_buff_head;

	list_for_each_entry_safe(buff, save, buff_head, entry) {
		if (buff->map_info.buff_info.index == buff_index) {
			msm_cpp_dequeue_buffer_info(cpp_dev, buff);
			break;
		}
	}

	return 0;
}

static int32_t msm_cpp_add_buff_queue_entry(struct cpp_device *cpp_dev,
	uint16_t session_id, uint16_t stream_id)
{
	uint32_t i;
	struct msm_cpp_buff_queue_info_t *buff_queue_info;

	for (i = 0; i < cpp_dev->num_buffq; i++) {
		if (cpp_dev->buff_queue[i].used == 0) {
			buff_queue_info = &cpp_dev->buff_queue[i];
			buff_queue_info->used = 1;
			buff_queue_info->session_id = session_id;
			buff_queue_info->stream_id = stream_id;
			INIT_LIST_HEAD(&buff_queue_info->vb2_buff_head);
			INIT_LIST_HEAD(&buff_queue_info->native_buff_head);
			return 0;
		}
	}
	pr_err("buffer queue full. error for sessionid: %d streamid: %d\n",
		session_id, stream_id);
	return -EINVAL;
}

static int32_t msm_cpp_free_buff_queue_entry(struct cpp_device *cpp_dev,
	uint32_t session_id, uint32_t stream_id)
{
	struct msm_cpp_buff_queue_info_t *buff_queue_info;

	buff_queue_info = msm_cpp_get_buff_queue_entry(cpp_dev, session_id,
		stream_id);
	if (buff_queue_info == NULL) {
		pr_err("error finding buffer queue entry for sessid:%d strmid:%d\n",
			session_id, stream_id);
		return -EINVAL;
	}

	buff_queue_info->used = 0;
	buff_queue_info->session_id = 0;
	buff_queue_info->stream_id = 0;
	INIT_LIST_HEAD(&buff_queue_info->vb2_buff_head);
	INIT_LIST_HEAD(&buff_queue_info->native_buff_head);
	return 0;
}

static int32_t msm_cpp_create_buff_queue(struct cpp_device *cpp_dev,
	uint32_t num_buffq)
{
	struct msm_cpp_buff_queue_info_t *buff_queue;

	buff_queue = kzalloc(
		sizeof(struct msm_cpp_buff_queue_info_t) * num_buffq,
		GFP_KERNEL);
	if (!buff_queue) {
		pr_err("Buff queue allocation failure\n");
		return -ENOMEM;
	}

	if (cpp_dev->buff_queue) {
		pr_err("Buff queue not empty\n");
		kzfree(buff_queue);
		return -EINVAL;
	}
	cpp_dev->buff_queue = buff_queue;
	cpp_dev->num_buffq = num_buffq;
	return 0;
}

static void msm_cpp_delete_buff_queue(struct cpp_device *cpp_dev)
{
	uint32_t i;

	for (i = 0; i < cpp_dev->num_buffq; i++) {
		if (cpp_dev->buff_queue[i].used == 1) {
			pr_warn("Queue not free sessionid: %d, streamid: %d\n",
				cpp_dev->buff_queue[i].session_id,
				cpp_dev->buff_queue[i].stream_id);
			msm_cpp_dequeue_buff_info_list
				(cpp_dev, &cpp_dev->buff_queue[i]);
			msm_cpp_free_buff_queue_entry(cpp_dev,
				cpp_dev->buff_queue[i].session_id,
				cpp_dev->buff_queue[i].stream_id);
		}
	}
	kzfree(cpp_dev->buff_queue);
	cpp_dev->buff_queue = NULL;
	cpp_dev->num_buffq = 0;
}

static int32_t msm_cpp_poll(void __iomem *cpp_base, u32 val)
{
	uint32_t tmp, retry = 0;
	int32_t rc = 0;

	do {
		tmp = msm_cpp_read(cpp_base);
		if (tmp != 0xDEADBEEF)
			CPP_LOW("poll: 0%x\n", tmp);
		usleep_range(200, 250);
	} while ((tmp != val) && (retry++ < MSM_CPP_POLL_RETRIES));
	if (retry < MSM_CPP_POLL_RETRIES) {
		CPP_LOW("Poll finished\n");
	} else {
		pr_err("Poll failed: expect: 0x%x\n", val);
		rc = -EINVAL;
	}
	return rc;
}

static int32_t msm_cpp_poll_rx_empty(void __iomem *cpp_base)
{
	uint32_t tmp, retry = 0;
	int32_t rc = 0;

	tmp = msm_camera_io_r(cpp_base + MSM_CPP_MICRO_FIFO_RX_STAT);
	while (((tmp & 0x2) != 0x0) && (retry++ < MSM_CPP_POLL_RETRIES)) {
		/*
		* Below usleep values are chosen based on experiments
		* and this was the smallest number which works. This
		* sleep is needed to leave enough time for Microcontroller
		* to read rx fifo.
		*/
		usleep_range(200, 300);
		tmp = msm_camera_io_r(cpp_base + MSM_CPP_MICRO_FIFO_RX_STAT);
	}

	if (retry < MSM_CPP_POLL_RETRIES) {
		CPP_LOW("Poll rx empty\n");
	} else {
		pr_err("Poll rx empty failed\n");
		rc = -EINVAL;
	}
	return rc;
}

static int msm_cpp_dump_addr(struct cpp_device *cpp_dev,
	struct msm_cpp_frame_info_t *frame_info)
{
	int32_t s_base, p_base;
	uint32_t rd_off, wr0_off, wr1_off, wr2_off, wr3_off;
	uint32_t wr0_mdata_off, wr1_mdata_off, wr2_mdata_off, wr3_mdata_off;
	uint32_t rd_ref_off, wr_ref_off;
	uint32_t s_size, p_size;
	uint8_t tnr_enabled, ubwc_enabled, cds_en;
	int32_t i = 0;
	uint32_t *cpp_frame_msg;

	cpp_frame_msg = frame_info->cpp_cmd_msg;

	/* Update stripe/plane size and base offsets */
	s_base = cpp_dev->payload_params.stripe_base;
	s_size = cpp_dev->payload_params.stripe_size;
	p_base = cpp_dev->payload_params.plane_base;
	p_size = cpp_dev->payload_params.plane_size;

	/* Fetch engine Offset */
	rd_off = cpp_dev->payload_params.rd_pntr_off;
	/* Write engine offsets */
	wr0_off = cpp_dev->payload_params.wr_0_pntr_off;
	wr1_off = wr0_off + 1;
	wr2_off = wr1_off + 1;
	wr3_off = wr2_off + 1;
	/* Reference engine offsets */
	rd_ref_off = cpp_dev->payload_params.rd_ref_pntr_off;
	wr_ref_off = cpp_dev->payload_params.wr_ref_pntr_off;
	/* Meta data offsets */
	wr0_mdata_off =
		cpp_dev->payload_params.wr_0_meta_data_wr_pntr_off;
	wr1_mdata_off = (wr0_mdata_off + 1);
	wr2_mdata_off = (wr1_mdata_off + 1);
	wr3_mdata_off = (wr2_mdata_off + 1);

	tnr_enabled = ((frame_info->feature_mask & TNR_MASK) >> 2);
	ubwc_enabled = ((frame_info->feature_mask & UBWC_MASK) >> 5);
	cds_en = ((frame_info->feature_mask & CDS_MASK) >> 6);

	for (i = 0; i < frame_info->num_strips; i++) {
		pr_err("stripe %d: in %x, out1 %x out2 %x, out3 %x, out4 %x\n",
			i, cpp_frame_msg[s_base + rd_off + i * s_size],
			cpp_frame_msg[s_base + wr0_off + i * s_size],
			cpp_frame_msg[s_base + wr1_off + i * s_size],
			cpp_frame_msg[s_base + wr2_off + i * s_size],
			cpp_frame_msg[s_base + wr3_off + i * s_size]);

		if (tnr_enabled) {
			pr_err("stripe %d: read_ref %x, write_ref %x\n", i,
				cpp_frame_msg[s_base + rd_ref_off + i * s_size],
				cpp_frame_msg[s_base + wr_ref_off + i * s_size]
				);
		}

		if (cds_en) {
			pr_err("stripe %d:, dsdn_off %x\n", i,
				cpp_frame_msg[s_base + rd_ref_off + i * s_size]
				);
		}

		if (ubwc_enabled) {
			pr_err("stripe %d: metadata %x, %x, %x, %x\n", i,
				cpp_frame_msg[s_base + wr0_mdata_off +
				i * s_size],
				cpp_frame_msg[s_base + wr1_mdata_off +
				i * s_size],
				cpp_frame_msg[s_base + wr2_mdata_off +
				i * s_size],
				cpp_frame_msg[s_base + wr3_mdata_off +
				i * s_size]
				);
		}

	}
	return 0;
}

static void msm_cpp_iommu_fault_handler(struct iommu_domain *domain,
	struct device *dev, unsigned long iova, int flags, void *token)
{
	struct cpp_device *cpp_dev = NULL;
	struct msm_cpp_frame_info_t *processed_frame[MAX_CPP_PROCESSING_FRAME];
	int32_t i = 0, queue_len = 0;
	struct msm_device_queue *queue = NULL;
	int32_t rc = 0;

	if (token) {
		cpp_dev = token;
		disable_irq(cpp_dev->irq->start);
		if (atomic_read(&cpp_timer.used)) {
			atomic_set(&cpp_timer.used, 0);
			del_timer_sync(&cpp_timer.cpp_timer);
		}
		mutex_lock(&cpp_dev->mutex);
		tasklet_kill(&cpp_dev->cpp_tasklet);
		rc = cpp_load_fw(cpp_dev, cpp_dev->fw_name_bin);
		if (rc < 0) {
			pr_err("load fw failure %d-retry\n", rc);
			rc = msm_cpp_reset_vbif_and_load_fw(cpp_dev);
			if (rc < 0) {
				msm_cpp_set_micro_irq_mask(cpp_dev, 1, 0x8);
				mutex_unlock(&cpp_dev->mutex);
				return;
			}
		}
		queue = &cpp_timer.data.cpp_dev->processing_q;
		queue_len = queue->len;
		if (!queue_len) {
			pr_err("%s:%d: Invalid queuelen\n", __func__, __LINE__);
			msm_cpp_set_micro_irq_mask(cpp_dev, 1, 0x8);
			mutex_unlock(&cpp_dev->mutex);
			return;
		}
		for (i = 0; i < queue_len; i++) {
			if (cpp_timer.data.processed_frame[i]) {
				processed_frame[i] =
					cpp_timer.data.processed_frame[i];
				pr_err("Fault on  identity=0x%x, frame_id=%03d\n",
					processed_frame[i]->identity,
					processed_frame[i]->frame_id);
				msm_cpp_dump_addr(cpp_dev, processed_frame[i]);
				msm_cpp_dump_frame_cmd(processed_frame[i]);
			}
		}
		msm_cpp_flush_queue_and_release_buffer(cpp_dev, queue_len);
		msm_cpp_set_micro_irq_mask(cpp_dev, 1, 0x8);
		mutex_unlock(&cpp_dev->mutex);
	}
}

static int cpp_init_mem(struct cpp_device *cpp_dev)
{
	int rc = 0;
	int iommu_hdl;

	if (cpp_dev->hw_info.cpp_hw_version == CPP_HW_VERSION_5_0_0 ||
		cpp_dev->hw_info.cpp_hw_version == CPP_HW_VERSION_5_1_0)
		rc = cam_smmu_get_handle("cpp_0", &iommu_hdl);
	else
		rc = cam_smmu_get_handle("cpp", &iommu_hdl);

	if (rc < 0)
		return -ENODEV;

	cpp_dev->iommu_hdl = iommu_hdl;
	cam_smmu_reg_client_page_fault_handler(
			cpp_dev->iommu_hdl,
			msm_cpp_iommu_fault_handler, cpp_dev);
	return 0;
}


static irqreturn_t msm_cpp_irq(int irq_num, void *data)
{
	unsigned long flags;
	uint32_t tx_level;
	uint32_t irq_status;
	uint32_t i;
	uint32_t tx_fifo[MSM_CPP_TX_FIFO_LEVEL];
	struct cpp_device *cpp_dev = data;
	struct msm_cpp_tasklet_queue_cmd *queue_cmd;

	irq_status = msm_camera_io_r(cpp_dev->base + MSM_CPP_MICRO_IRQGEN_STAT);

	if (irq_status & 0x8) {
		tx_level = msm_camera_io_r(cpp_dev->base +
			MSM_CPP_MICRO_FIFO_TX_STAT) >> 2;
<<<<<<< HEAD
		for (i = 0; i < tx_level; i++) {
			tx_fifo[i] = msm_camera_io_r(cpp_dev->base +
				MSM_CPP_MICRO_FIFO_TX_DATA);
=======
		if (tx_level < MSM_CPP_TX_FIFO_LEVEL) {
			for (i = 0; i < tx_level; i++) {
				tx_fifo[i] = msm_camera_io_r(cpp_dev->base +
					MSM_CPP_MICRO_FIFO_TX_DATA);
			}
>>>>>>> db0b2e84
		} else {
			pr_err("Fatal invalid tx level %d", tx_level);
			goto err;
		}
		spin_lock_irqsave(&cpp_dev->tasklet_lock, flags);
		queue_cmd = &cpp_dev->tasklet_queue_cmd[cpp_dev->taskletq_idx];
		if (queue_cmd->cmd_used) {
			pr_err("%s:%d] cpp tasklet queue overflow tx %d rc %x",
				__func__, __LINE__, tx_level, irq_status);
			list_del(&queue_cmd->list);
		} else {
			atomic_add(1, &cpp_dev->irq_cnt);
		}
		queue_cmd->irq_status = irq_status;
		queue_cmd->tx_level = tx_level;
		memset(&queue_cmd->tx_fifo[0], 0, sizeof(queue_cmd->tx_fifo));
		for (i = 0; i < tx_level; i++)
			queue_cmd->tx_fifo[i] = tx_fifo[i];

		queue_cmd->cmd_used = 1;
		cpp_dev->taskletq_idx =
			(cpp_dev->taskletq_idx + 1) % MSM_CPP_TASKLETQ_SIZE;
		list_add_tail(&queue_cmd->list, &cpp_dev->tasklet_q);
		spin_unlock_irqrestore(&cpp_dev->tasklet_lock, flags);

		tasklet_schedule(&cpp_dev->cpp_tasklet);
	} else if (irq_status & 0x7C0) {
		pr_debug("irq_status: 0x%x\n", irq_status);
		pr_debug("DEBUG_SP: 0x%x\n",
			msm_camera_io_r(cpp_dev->base + 0x40));
		pr_debug("DEBUG_T: 0x%x\n",
			msm_camera_io_r(cpp_dev->base + 0x44));
		pr_debug("DEBUG_N: 0x%x\n",
			msm_camera_io_r(cpp_dev->base + 0x48));
		pr_debug("DEBUG_R: 0x%x\n",
			msm_camera_io_r(cpp_dev->base + 0x4C));
		pr_debug("DEBUG_OPPC: 0x%x\n",
			msm_camera_io_r(cpp_dev->base + 0x50));
		pr_debug("DEBUG_MO: 0x%x\n",
			msm_camera_io_r(cpp_dev->base + 0x54));
		pr_debug("DEBUG_TIMER0: 0x%x\n",
			msm_camera_io_r(cpp_dev->base + 0x60));
		pr_debug("DEBUG_TIMER1: 0x%x\n",
			msm_camera_io_r(cpp_dev->base + 0x64));
		pr_debug("DEBUG_GPI: 0x%x\n",
			msm_camera_io_r(cpp_dev->base + 0x70));
		pr_debug("DEBUG_GPO: 0x%x\n",
			msm_camera_io_r(cpp_dev->base + 0x74));
		pr_debug("DEBUG_T0: 0x%x\n",
			msm_camera_io_r(cpp_dev->base + 0x80));
		pr_debug("DEBUG_R0: 0x%x\n",
			msm_camera_io_r(cpp_dev->base + 0x84));
		pr_debug("DEBUG_T1: 0x%x\n",
			msm_camera_io_r(cpp_dev->base + 0x88));
		pr_debug("DEBUG_R1: 0x%x\n",
			msm_camera_io_r(cpp_dev->base + 0x8C));
	}
err:
	msm_camera_io_w(irq_status, cpp_dev->base + MSM_CPP_MICRO_IRQGEN_CLR);
	return IRQ_HANDLED;
}

void msm_cpp_do_tasklet(unsigned long data)
{
	unsigned long flags;
	uint32_t irq_status;
	uint32_t tx_level;
	uint32_t msg_id, cmd_len;
	uint32_t i;
	uint32_t tx_fifo[MSM_CPP_TX_FIFO_LEVEL];
	struct cpp_device *cpp_dev = (struct cpp_device *) data;
	struct msm_cpp_tasklet_queue_cmd *queue_cmd;

	while (atomic_read(&cpp_dev->irq_cnt)) {
		spin_lock_irqsave(&cpp_dev->tasklet_lock, flags);
		queue_cmd = list_first_entry(&cpp_dev->tasklet_q,
		struct msm_cpp_tasklet_queue_cmd, list);

		if (!queue_cmd) {
			atomic_set(&cpp_dev->irq_cnt, 0);
			spin_unlock_irqrestore(&cpp_dev->tasklet_lock, flags);
			return;
		}
		atomic_sub(1, &cpp_dev->irq_cnt);
		list_del(&queue_cmd->list);
		queue_cmd->cmd_used = 0;
		irq_status = queue_cmd->irq_status;
		tx_level = queue_cmd->tx_level;
		for (i = 0; i < tx_level; i++)
			tx_fifo[i] = queue_cmd->tx_fifo[i];

		spin_unlock_irqrestore(&cpp_dev->tasklet_lock, flags);

		for (i = 0; i < tx_level; i++) {
			if (tx_fifo[i] == MSM_CPP_MSG_ID_CMD) {
				cmd_len = tx_fifo[i+1];
				msg_id = tx_fifo[i+2];
				if (msg_id == MSM_CPP_MSG_ID_FRAME_ACK) {
					CPP_DBG("Frame done!!\n");
					/* delete CPP timer */
					CPP_DBG("delete timer.\n");
					msm_cpp_timer_queue_update(cpp_dev);
					msm_cpp_notify_frame_done(cpp_dev, 0);
				} else if (msg_id ==
					MSM_CPP_MSG_ID_FRAME_NACK) {
					pr_err("NACK error from hw!!\n");
					CPP_DBG("delete timer.\n");
					msm_cpp_timer_queue_update(cpp_dev);
					msm_cpp_notify_frame_done(cpp_dev, 0);
				}
				i += cmd_len + 2;
			}
		}
	}
}

static int cpp_init_hardware(struct cpp_device *cpp_dev)
{
	int rc = 0;
	uint32_t vbif_version;

	rc = cam_config_ahb_clk(NULL, 0, CAM_AHB_CLIENT_CPP,
			CAM_AHB_SVS_VOTE);
	if (rc < 0) {
		pr_err("%s: failed to vote for AHB\n", __func__);
		goto ahb_vote_fail;
	}

	rc = msm_camera_regulator_enable(cpp_dev->cpp_vdd,
		cpp_dev->num_reg, true);
	if (rc < 0) {
		pr_err("%s: failed to enable regulators\n", __func__);
		goto reg_enable_failed;
	}

	rc = msm_cpp_set_micro_clk(cpp_dev);
	if (rc < 0) {
		pr_err("%s: set micro clk failed\n", __func__);
		goto clk_failed;
	}

	rc = msm_camera_clk_enable(&cpp_dev->pdev->dev, cpp_dev->clk_info,
			cpp_dev->cpp_clk, cpp_dev->num_clks, true);
	if (rc < 0) {
		pr_err("%s: clk enable failed\n", __func__);
		goto clk_failed;
	}

	if (cpp_dev->state != CPP_STATE_BOOT) {
		rc = msm_camera_register_irq(cpp_dev->pdev, cpp_dev->irq,
			msm_cpp_irq, IRQF_TRIGGER_RISING, "cpp", cpp_dev);
		if (rc < 0) {
			pr_err("%s: irq request fail\n", __func__);
			goto req_irq_fail;
		}
		rc = msm_cam_buf_mgr_register_ops(&cpp_dev->buf_mgr_ops);
		if (rc < 0) {
			pr_err("buf mngr req ops failed\n");
			msm_camera_unregister_irq(cpp_dev->pdev,
				cpp_dev->irq, cpp_dev);
			goto req_irq_fail;
		}
	}

	cpp_dev->hw_info.cpp_hw_version =
		msm_camera_io_r(cpp_dev->cpp_hw_base);
	if (cpp_dev->hw_info.cpp_hw_version == CPP_HW_VERSION_4_1_0) {
		vbif_version = msm_camera_io_r(cpp_dev->vbif_base);
		if (vbif_version == VBIF_VERSION_2_3_0)
			cpp_dev->hw_info.cpp_hw_version = CPP_HW_VERSION_4_0_0;
	}
	pr_info("CPP HW Version: 0x%x\n", cpp_dev->hw_info.cpp_hw_version);
	cpp_dev->hw_info.cpp_hw_caps =
		msm_camera_io_r(cpp_dev->cpp_hw_base + 0x4);

	rc = msm_update_freq_tbl(cpp_dev);
	if (rc < 0)
		goto pwr_collapse_reset;

	pr_debug("CPP HW Caps: 0x%x\n", cpp_dev->hw_info.cpp_hw_caps);
	msm_camera_io_w(0x1, cpp_dev->vbif_base + 0x4);
	cpp_dev->taskletq_idx = 0;
	atomic_set(&cpp_dev->irq_cnt, 0);
	rc = msm_cpp_create_buff_queue(cpp_dev, MSM_CPP_MAX_BUFF_QUEUE);
	if (rc < 0) {
		pr_err("%s: create buff queue failed with err %d\n",
			__func__, rc);
		goto pwr_collapse_reset;
	}
	pr_err("stream_cnt:%d\n", cpp_dev->stream_cnt);
	cpp_dev->stream_cnt = 0;
	if (cpp_dev->fw_name_bin) {
		msm_camera_enable_irq(cpp_dev->irq, false);
		rc = cpp_load_fw(cpp_dev, cpp_dev->fw_name_bin);
		if (rc < 0) {
			pr_err("%s: load firmware failure %d-retry\n",
				__func__, rc);
			rc = msm_cpp_reset_vbif_and_load_fw(cpp_dev);
			if (rc < 0) {
				msm_camera_enable_irq(cpp_dev->irq, true);
				goto pwr_collapse_reset;
			}
		}
		msm_camera_enable_irq(cpp_dev->irq, true);
		msm_camera_io_w_mb(0x7C8, cpp_dev->base +
			MSM_CPP_MICRO_IRQGEN_MASK);
		msm_camera_io_w_mb(0xFFFF, cpp_dev->base +
			MSM_CPP_MICRO_IRQGEN_CLR);
	}

	msm_cpp_set_vbif_reg_values(cpp_dev);
	return rc;

pwr_collapse_reset:
	msm_cpp_update_gdscr_status(cpp_dev, false);
	msm_camera_unregister_irq(cpp_dev->pdev, cpp_dev->irq, cpp_dev);
req_irq_fail:
	msm_camera_clk_enable(&cpp_dev->pdev->dev, cpp_dev->clk_info,
		cpp_dev->cpp_clk, cpp_dev->num_clks, false);
clk_failed:
	msm_camera_regulator_enable(cpp_dev->cpp_vdd,
		cpp_dev->num_reg, false);
reg_enable_failed:
	if (cam_config_ahb_clk(NULL, 0, CAM_AHB_CLIENT_CPP,
		CAM_AHB_SUSPEND_VOTE) < 0)
		pr_err("%s: failed to remove vote for AHB\n", __func__);
ahb_vote_fail:
	return rc;
}

static void cpp_release_hardware(struct cpp_device *cpp_dev)
{
	int32_t rc;

	if (cpp_dev->state != CPP_STATE_BOOT) {
		msm_camera_unregister_irq(cpp_dev->pdev, cpp_dev->irq, cpp_dev);
		tasklet_kill(&cpp_dev->cpp_tasklet);
		atomic_set(&cpp_dev->irq_cnt, 0);
	}
	msm_cpp_delete_buff_queue(cpp_dev);
	msm_cpp_update_gdscr_status(cpp_dev, false);
	msm_camera_clk_enable(&cpp_dev->pdev->dev, cpp_dev->clk_info,
		cpp_dev->cpp_clk, cpp_dev->num_clks, false);
	msm_camera_regulator_enable(cpp_dev->cpp_vdd, cpp_dev->num_reg, false);
	if (cpp_dev->stream_cnt > 0) {
		pr_warn("stream count active\n");
		rc = msm_cpp_update_bandwidth_setting(cpp_dev, 0, 0);
	}
	cpp_dev->stream_cnt = 0;

	if (cam_config_ahb_clk(NULL, 0, CAM_AHB_CLIENT_CPP,
		CAM_AHB_SUSPEND_VOTE) < 0)
		pr_err("%s: failed to remove vote for AHB\n", __func__);
}

static int32_t cpp_load_fw(struct cpp_device *cpp_dev, char *fw_name_bin)
{
	uint32_t i;
	uint32_t *ptr_bin = NULL;
	int32_t rc = 0;

	if (!fw_name_bin) {
		pr_err("%s:%d] invalid fw name", __func__, __LINE__);
		rc = -EINVAL;
		goto end;
	}
	pr_debug("%s:%d] FW file: %s\n", __func__, __LINE__, fw_name_bin);
	if (cpp_dev->fw == NULL) {
		pr_err("%s:%d] fw NULL", __func__, __LINE__);
		rc = -EINVAL;
		goto end;
	}

	ptr_bin = (uint32_t *)cpp_dev->fw->data;
	if (!ptr_bin) {
		pr_err("%s:%d] Fw bin NULL", __func__, __LINE__);
		rc = -EINVAL;
		goto end;
	}

	msm_camera_io_w(0x1, cpp_dev->base + MSM_CPP_MICRO_CLKEN_CTL);
	msm_camera_io_w(0x1, cpp_dev->base +
			 MSM_CPP_MICRO_BOOT_START);

	rc = msm_cpp_poll(cpp_dev->base, MSM_CPP_MSG_ID_CMD);
	if (rc) {
		pr_err("%s:%d] poll command %x failed %d", __func__, __LINE__,
			MSM_CPP_MSG_ID_CMD, rc);
		goto end;
	}

	msm_camera_io_w(0xFFFFFFFF, cpp_dev->base +
		MSM_CPP_MICRO_IRQGEN_CLR);

	rc = msm_cpp_poll_rx_empty(cpp_dev->base);
	if (rc) {
		pr_err("%s:%d] poll rx empty failed %d",
			__func__, __LINE__, rc);
		goto end;
	}
	/* Start firmware loading */
	msm_cpp_write(MSM_CPP_CMD_FW_LOAD, cpp_dev->base);
	msm_cpp_write(cpp_dev->fw->size, cpp_dev->base);
	msm_cpp_write(MSM_CPP_START_ADDRESS, cpp_dev->base);
	rc = msm_cpp_poll_rx_empty(cpp_dev->base);
	if (rc) {
		pr_err("%s:%d] poll rx empty failed %d",
			__func__, __LINE__, rc);
		goto end;
	}
	for (i = 0; i < cpp_dev->fw->size/4; i++) {
		msm_cpp_write(*ptr_bin, cpp_dev->base);
		if (i % MSM_CPP_RX_FIFO_LEVEL == 0) {
			rc = msm_cpp_poll_rx_empty(cpp_dev->base);
			if (rc) {
				pr_err("%s:%d] poll rx empty failed %d",
					__func__, __LINE__, rc);
				goto end;
			}
		}
		ptr_bin++;
	}
	msm_camera_io_w_mb(0x00, cpp_dev->cpp_hw_base + 0xC);
	rc = msm_cpp_update_gdscr_status(cpp_dev, true);
	if (rc < 0)
		pr_err("update cpp gdscr status failed\n");
	rc = msm_cpp_poll(cpp_dev->base, MSM_CPP_MSG_ID_OK);
	if (rc) {
		pr_err("%s:%d] poll command %x failed %d", __func__, __LINE__,
			MSM_CPP_MSG_ID_OK, rc);
		goto end;
	}

	rc = msm_cpp_poll(cpp_dev->base, MSM_CPP_MSG_ID_CMD);
	if (rc) {
		pr_err("%s:%d] poll command %x failed %d", __func__, __LINE__,
			MSM_CPP_MSG_ID_CMD, rc);
		goto end;
	}

	rc = msm_cpp_poll_rx_empty(cpp_dev->base);
	if (rc) {
		pr_err("%s:%d] poll rx empty failed %d",
			__func__, __LINE__, rc);
		goto end;
	}
	/* Trigger MC to jump to start address */
	msm_cpp_write(MSM_CPP_CMD_EXEC_JUMP, cpp_dev->base);
	msm_cpp_write(MSM_CPP_JUMP_ADDRESS, cpp_dev->base);

	rc = msm_cpp_poll(cpp_dev->base, MSM_CPP_MSG_ID_CMD);
	if (rc) {
		pr_err("%s:%d] poll command %x failed %d", __func__, __LINE__,
			MSM_CPP_MSG_ID_CMD, rc);
		goto end;
	}

	rc = msm_cpp_poll(cpp_dev->base, 0x1);
	if (rc) {
		pr_err("%s:%d] poll command 0x1 failed %d", __func__, __LINE__,
			rc);
		goto end;
	}

	rc = msm_cpp_poll(cpp_dev->base, MSM_CPP_MSG_ID_JUMP_ACK);
	if (rc) {
		pr_err("%s:%d] poll command %x failed %d", __func__, __LINE__,
			MSM_CPP_MSG_ID_JUMP_ACK, rc);
		goto end;
	}

	rc = msm_cpp_poll(cpp_dev->base, MSM_CPP_MSG_ID_TRAILER);
	if (rc) {
		pr_err("%s:%d] poll command %x failed %d", __func__, __LINE__,
			MSM_CPP_MSG_ID_JUMP_ACK, rc);
	}

end:
	return rc;
}

int32_t msm_cpp_reset_vbif_clients(struct cpp_device *cpp_dev)
{
	uint32_t i;

	pr_warn("%s: handle vbif hang...\n", __func__);
	for (i = 0; i < VBIF_CLIENT_MAX; i++) {
		if (cpp_dev->vbif_data->err_handler[i] == NULL)
			continue;

		cpp_dev->vbif_data->err_handler[i](
			cpp_dev->vbif_data->dev[i], CPP_VBIF_ERROR_HANG);
	}
	return 0;
}

int32_t msm_cpp_reset_vbif_and_load_fw(struct cpp_device *cpp_dev)
{
	int32_t rc = 0;

	msm_cpp_reset_vbif_clients(cpp_dev);

	rc = cpp_load_fw(cpp_dev, cpp_dev->fw_name_bin);
	if (rc < 0)
		pr_err("Reset and load fw failed %d\n", rc);

	return rc;
}

int cpp_vbif_error_handler(void *dev, uint32_t vbif_error)
{
	struct cpp_device *cpp_dev = NULL;

	if (dev == NULL || vbif_error >= CPP_VBIF_ERROR_MAX) {
		pr_err("failed: dev %pK,vbif error %d\n", dev, vbif_error);
		return -EINVAL;
	}

	cpp_dev = (struct cpp_device *) dev;

	/* MMSS_A_CPP_IRQ_STATUS_0 = 0x10 */
	pr_err("%s: before reset halt... read MMSS_A_CPP_IRQ_STATUS_0 = 0x%x",
		__func__, msm_camera_io_r(cpp_dev->cpp_hw_base + 0x10));

	pr_err("%s: start reset bus bridge on FD + CPP!\n", __func__);
	/* MMSS_A_CPP_RST_CMD_0 = 0x8,  firmware reset = 0x3DF77 */
	msm_camera_io_w(0x3DF77, cpp_dev->cpp_hw_base + 0x8);

	/* MMSS_A_CPP_IRQ_STATUS_0 = 0x10 */
	pr_err("%s: after reset halt... read MMSS_A_CPP_IRQ_STATUS_0 = 0x%x",
		__func__, msm_camera_io_r(cpp_dev->cpp_hw_base + 0x10));

	return 0;
}

static int cpp_open_node(struct v4l2_subdev *sd, struct v4l2_subdev_fh *fh)
{
	int rc;
	uint32_t i;
	struct cpp_device *cpp_dev = NULL;

	CPP_DBG("E\n");

	if (!sd || !fh) {
		pr_err("Wrong input parameters sd %pK fh %pK!",
			sd, fh);
		return -EINVAL;
	}
	cpp_dev = v4l2_get_subdevdata(sd);
	if (!cpp_dev) {
		pr_err("failed: cpp_dev %pK\n", cpp_dev);
		return -EINVAL;
	}
	mutex_lock(&cpp_dev->mutex);
	if (cpp_dev->cpp_open_cnt == MAX_ACTIVE_CPP_INSTANCE) {
		pr_err("No free CPP instance\n");
		mutex_unlock(&cpp_dev->mutex);
		return -ENODEV;
	}

	for (i = 0; i < MAX_ACTIVE_CPP_INSTANCE; i++) {
		if (cpp_dev->cpp_subscribe_list[i].active == 0) {
			cpp_dev->cpp_subscribe_list[i].active = 1;
			cpp_dev->cpp_subscribe_list[i].vfh = &fh->vfh;
			break;
		}
	}
	if (i == MAX_ACTIVE_CPP_INSTANCE) {
		pr_err("No free instance\n");
		mutex_unlock(&cpp_dev->mutex);
		return -ENODEV;
	}

	CPP_DBG("open %d %pK\n", i, &fh->vfh);
	cpp_dev->cpp_open_cnt++;

	msm_cpp_vbif_register_error_handler(cpp_dev,
		VBIF_CLIENT_CPP, cpp_vbif_error_handler);

	if (cpp_dev->cpp_open_cnt == 1) {
		rc = cpp_init_hardware(cpp_dev);
		if (rc < 0) {
			cpp_dev->cpp_open_cnt--;
			cpp_dev->cpp_subscribe_list[i].active = 0;
			cpp_dev->cpp_subscribe_list[i].vfh = NULL;
			mutex_unlock(&cpp_dev->mutex);
			return rc;
		}

		rc = cpp_init_mem(cpp_dev);
		if (rc < 0) {
			pr_err("Error: init memory fail\n");
			cpp_dev->cpp_open_cnt--;
			cpp_dev->cpp_subscribe_list[i].active = 0;
			cpp_dev->cpp_subscribe_list[i].vfh = NULL;
			mutex_unlock(&cpp_dev->mutex);
			return rc;
		}
		cpp_dev->state = CPP_STATE_IDLE;
	}

	mutex_unlock(&cpp_dev->mutex);
	return 0;
}

static int cpp_close_node(struct v4l2_subdev *sd, struct v4l2_subdev_fh *fh)
{
	uint32_t i;
	int rc = -1;
	struct cpp_device *cpp_dev = NULL;
	struct msm_device_queue *processing_q = NULL;
	struct msm_device_queue *eventData_q = NULL;

	if (!sd) {
		pr_err("Wrong input sd parameter");
		return -EINVAL;
	}
	cpp_dev =  v4l2_get_subdevdata(sd);

	if (!cpp_dev) {
		pr_err("failed: cpp_dev %pK\n", cpp_dev);
		return -EINVAL;
	}

	mutex_lock(&cpp_dev->mutex);

	processing_q = &cpp_dev->processing_q;
	eventData_q = &cpp_dev->eventData_q;

	if (cpp_dev->cpp_open_cnt == 0) {
		mutex_unlock(&cpp_dev->mutex);
		return 0;
	}

	for (i = 0; i < MAX_ACTIVE_CPP_INSTANCE; i++) {
		if (cpp_dev->cpp_subscribe_list[i].active == 1) {
			cpp_dev->cpp_subscribe_list[i].active = 0;
			cpp_dev->cpp_subscribe_list[i].vfh = NULL;
			break;
		}
	}
	if (i == MAX_ACTIVE_CPP_INSTANCE) {
		pr_err("Invalid close\n");
		mutex_unlock(&cpp_dev->mutex);
		return -ENODEV;
	}

	cpp_dev->cpp_open_cnt--;
	if (cpp_dev->cpp_open_cnt == 0) {
		pr_debug("irq_status: 0x%x\n",
			msm_camera_io_r(cpp_dev->cpp_hw_base + 0x4));
		pr_debug("DEBUG_SP: 0x%x\n",
			msm_camera_io_r(cpp_dev->cpp_hw_base + 0x40));
		pr_debug("DEBUG_T: 0x%x\n",
			msm_camera_io_r(cpp_dev->cpp_hw_base + 0x44));
		pr_debug("DEBUG_N: 0x%x\n",
			msm_camera_io_r(cpp_dev->cpp_hw_base + 0x48));
		pr_debug("DEBUG_R: 0x%x\n",
			msm_camera_io_r(cpp_dev->cpp_hw_base + 0x4C));
		pr_debug("DEBUG_OPPC: 0x%x\n",
			msm_camera_io_r(cpp_dev->cpp_hw_base + 0x50));
		pr_debug("DEBUG_MO: 0x%x\n",
			msm_camera_io_r(cpp_dev->cpp_hw_base + 0x54));
		pr_debug("DEBUG_TIMER0: 0x%x\n",
			msm_camera_io_r(cpp_dev->cpp_hw_base + 0x60));
		pr_debug("DEBUG_TIMER1: 0x%x\n",
			msm_camera_io_r(cpp_dev->cpp_hw_base + 0x64));
		pr_debug("DEBUG_GPI: 0x%x\n",
			msm_camera_io_r(cpp_dev->cpp_hw_base + 0x70));
		pr_debug("DEBUG_GPO: 0x%x\n",
			msm_camera_io_r(cpp_dev->cpp_hw_base + 0x74));
		pr_debug("DEBUG_T0: 0x%x\n",
			msm_camera_io_r(cpp_dev->cpp_hw_base + 0x80));
		pr_debug("DEBUG_R0: 0x%x\n",
			msm_camera_io_r(cpp_dev->cpp_hw_base + 0x84));
		pr_debug("DEBUG_T1: 0x%x\n",
			msm_camera_io_r(cpp_dev->cpp_hw_base + 0x88));
		pr_debug("DEBUG_R1: 0x%x\n",
			msm_camera_io_r(cpp_dev->cpp_hw_base + 0x8C));
		msm_camera_io_w(0x0, cpp_dev->base + MSM_CPP_MICRO_CLKEN_CTL);
		msm_cpp_clear_timer(cpp_dev);
		cpp_release_hardware(cpp_dev);
		if (cpp_dev->iommu_state == CPP_IOMMU_STATE_ATTACHED) {
			cpp_dev->iommu_state = CPP_IOMMU_STATE_DETACHED;
			rc = cam_smmu_ops(cpp_dev->iommu_hdl, CAM_SMMU_DETACH);
			if (rc < 0)
				pr_err("Error: Detach fail in release\n");
		}
		cam_smmu_destroy_handle(cpp_dev->iommu_hdl);
		msm_cpp_empty_list(processing_q, list_frame);
		msm_cpp_empty_list(eventData_q, list_eventdata);
		cpp_dev->state = CPP_STATE_OFF;
	}

	/* unregister vbif error handler */
	msm_cpp_vbif_register_error_handler(cpp_dev,
		VBIF_CLIENT_CPP, NULL);
	mutex_unlock(&cpp_dev->mutex);
	return 0;
}

static const struct v4l2_subdev_internal_ops msm_cpp_internal_ops = {
	.open = cpp_open_node,
	.close = cpp_close_node,
};

static int msm_cpp_buffer_ops(struct cpp_device *cpp_dev,
	uint32_t buff_mgr_ops, uint32_t ids,
	void *arg)
{
	int rc = -EINVAL;

	switch (buff_mgr_ops) {
	case VIDIOC_MSM_BUF_MNGR_IOCTL_CMD: {
		rc = msm_cpp_buffer_private_ops(cpp_dev, buff_mgr_ops,
			ids, arg);
		break;
	}
	case VIDIOC_MSM_BUF_MNGR_PUT_BUF:
	case VIDIOC_MSM_BUF_MNGR_BUF_DONE:
	case VIDIOC_MSM_BUF_MNGR_GET_BUF:
	default: {
		struct msm_buf_mngr_info *buff_mgr_info =
			(struct msm_buf_mngr_info *)arg;
		rc = cpp_dev->buf_mgr_ops.msm_cam_buf_mgr_ops(buff_mgr_ops,
			buff_mgr_info);
		break;
	}
	}
	if (rc < 0)
		pr_debug("%s: line %d rc = %d\n", __func__, __LINE__, rc);
	return rc;
}

static int msm_cpp_notify_frame_done(struct cpp_device *cpp_dev,
	uint8_t put_buf)
{
	struct v4l2_event v4l2_evt;
	struct msm_queue_cmd *frame_qcmd = NULL;
	struct msm_queue_cmd *event_qcmd = NULL;
	struct msm_cpp_frame_info_t *processed_frame = NULL;
	struct msm_device_queue *queue = &cpp_dev->processing_q;
	struct msm_buf_mngr_info buff_mgr_info;
	int rc = 0;

	frame_qcmd = msm_dequeue(queue, list_frame, POP_FRONT);
	if (frame_qcmd) {
		processed_frame = frame_qcmd->command;
		do_gettimeofday(&(processed_frame->out_time));
		kfree(frame_qcmd);
		event_qcmd = kzalloc(sizeof(struct msm_queue_cmd), GFP_ATOMIC);
		if (!event_qcmd) {
			pr_err("Insufficient memory\n");
			return -ENOMEM;
		}
		atomic_set(&event_qcmd->on_heap, 1);
		event_qcmd->command = processed_frame;
		CPP_DBG("fid %d\n", processed_frame->frame_id);
		msm_enqueue(&cpp_dev->eventData_q, &event_qcmd->list_eventdata);

		if ((processed_frame->partial_frame_indicator != 0) &&
			(processed_frame->last_payload == 0))
			goto NOTIFY_FRAME_DONE;

		if (!processed_frame->output_buffer_info[0].processed_divert &&
			!processed_frame->output_buffer_info[0].native_buff &&
			!processed_frame->we_disable) {

			int32_t iden = processed_frame->identity;

			SWAP_IDENTITY_FOR_BATCH_ON_PREVIEW(processed_frame,
				iden, processed_frame->duplicate_identity);
			memset(&buff_mgr_info, 0,
				sizeof(struct msm_buf_mngr_info));

			buff_mgr_info.session_id = ((iden >> 16) & 0xFFFF);
			buff_mgr_info.stream_id = (iden & 0xFFFF);
			buff_mgr_info.frame_id = processed_frame->frame_id;
			buff_mgr_info.timestamp = processed_frame->timestamp;
			if (processed_frame->batch_info.batch_mode ==
				BATCH_MODE_VIDEO ||
				(IS_BATCH_BUFFER_ON_PREVIEW(
				processed_frame))) {
				buff_mgr_info.index =
					processed_frame->batch_info.cont_idx;
			} else {
				buff_mgr_info.index = processed_frame->
					output_buffer_info[0].index;
			}
			if (put_buf) {
				rc = msm_cpp_buffer_ops(cpp_dev,
					VIDIOC_MSM_BUF_MNGR_PUT_BUF,
					0x0, &buff_mgr_info);
				if (rc < 0) {
					pr_err("error putting buffer\n");
					rc = -EINVAL;
				}
			} else {
				rc = msm_cpp_buffer_ops(cpp_dev,
					VIDIOC_MSM_BUF_MNGR_BUF_DONE,
					0x0, &buff_mgr_info);
				if (rc < 0) {
					pr_err("error putting buffer\n");
					rc = -EINVAL;
				}
			}
		}

		if (processed_frame->duplicate_output  &&
			!processed_frame->
				duplicate_buffer_info.processed_divert &&
			!processed_frame->we_disable) {
			int32_t iden = processed_frame->duplicate_identity;

			SWAP_IDENTITY_FOR_BATCH_ON_PREVIEW(processed_frame,
				iden, processed_frame->identity);

			memset(&buff_mgr_info, 0,
				sizeof(struct msm_buf_mngr_info));

			buff_mgr_info.session_id = ((iden >> 16) & 0xFFFF);
			buff_mgr_info.stream_id = (iden & 0xFFFF);
			buff_mgr_info.frame_id = processed_frame->frame_id;
			buff_mgr_info.timestamp = processed_frame->timestamp;
			buff_mgr_info.index =
				processed_frame->duplicate_buffer_info.index;
			if (put_buf) {
				rc = msm_cpp_buffer_ops(cpp_dev,
					VIDIOC_MSM_BUF_MNGR_PUT_BUF,
					0x0, &buff_mgr_info);
				if (rc < 0) {
					pr_err("error putting buffer\n");
					rc = -EINVAL;
				}
			} else {
				rc = msm_cpp_buffer_ops(cpp_dev,
					VIDIOC_MSM_BUF_MNGR_BUF_DONE,
					0x0, &buff_mgr_info);
				if (rc < 0) {
					pr_err("error putting buffer\n");
					rc = -EINVAL;
				}
			}
		}
NOTIFY_FRAME_DONE:
		v4l2_evt.id = processed_frame->inst_id;
		v4l2_evt.type = V4L2_EVENT_CPP_FRAME_DONE;
		v4l2_event_queue(cpp_dev->msm_sd.sd.devnode, &v4l2_evt);
	}
	return rc;
}

#if MSM_CPP_DUMP_FRM_CMD
static int msm_cpp_dump_frame_cmd(struct msm_cpp_frame_info_t *frame_info)
{
	int i, i1, i2;
	struct cpp_device *cpp_dev = cpp_timer.data.cpp_dev;

	CPP_DBG("-- start: cpp frame cmd for identity=0x%x, frame_id=%d --\n",
		frame_info->identity, frame_info->frame_id);

	CPP_DBG("msg[%03d] = 0x%08x\n", 0, 0x6);
	/* send top level and plane level */
	for (i = 0; i < cpp_dev->payload_params.stripe_base; i++)
		CPP_DBG("msg[%03d] = 0x%08x\n", i,
			frame_info->cpp_cmd_msg[i]);
	/* send stripes */
	i1 = cpp_dev->payload_params.stripe_base +
		cpp_dev->payload_params.stripe_size *
		frame_info->first_stripe_index;
	i2 = cpp_dev->payload_params.stripe_size *
		(frame_info->last_stripe_index -
		frame_info->first_stripe_index + 1);
	for (i = 0; i < i2; i++)
		CPP_DBG("msg[%03d] = 0x%08x\n", i+i1,
			frame_info->cpp_cmd_msg[i+i1]);
	/* send trailer */
	CPP_DBG("msg[%03d] = 0x%08x\n", i+i1, MSM_CPP_MSG_ID_TRAILER);
	CPP_DBG("--   end: cpp frame cmd for identity=0x%x, frame_id=%d --\n",
		frame_info->identity, frame_info->frame_id);
	return 0;
}
#else
static int msm_cpp_dump_frame_cmd(struct msm_cpp_frame_info_t *frame_info)
{
	return 0;
}
#endif

static void msm_cpp_flush_queue_and_release_buffer(struct cpp_device *cpp_dev,
	int queue_len) {
	uint32_t i;

	while (queue_len) {
		msm_cpp_notify_frame_done(cpp_dev, 1);
		queue_len--;
	}
	atomic_set(&cpp_timer.used, 0);
	for (i = 0; i < MAX_CPP_PROCESSING_FRAME; i++)
		cpp_timer.data.processed_frame[i] = NULL;
}

static void msm_cpp_set_micro_irq_mask(struct cpp_device *cpp_dev,
	uint8_t enable, uint32_t irq_mask)
{
	msm_camera_io_w_mb(irq_mask, cpp_dev->base +
		MSM_CPP_MICRO_IRQGEN_MASK);
	msm_camera_io_w_mb(0xFFFF, cpp_dev->base +
		MSM_CPP_MICRO_IRQGEN_CLR);
	if (enable)
		enable_irq(cpp_dev->irq->start);
}

static void msm_cpp_do_timeout_work(struct work_struct *work)
{
	uint32_t j = 0, i = 0, i1 = 0, i2 = 0;
	int32_t queue_len = 0, rc = 0, fifo_counter = 0;
	struct msm_device_queue *queue = NULL;
	struct msm_cpp_frame_info_t *processed_frame[MAX_CPP_PROCESSING_FRAME];
	struct cpp_device *cpp_dev = cpp_timer.data.cpp_dev;

	pr_warn("cpp_timer_callback called. (jiffies=%lu)\n",
		jiffies);
	mutex_lock(&cpp_dev->mutex);

	if (!work || (cpp_timer.data.cpp_dev->state != CPP_STATE_ACTIVE)) {
		pr_err("Invalid work:%pK or state:%d\n", work,
			cpp_timer.data.cpp_dev->state);
		/* Do not flush queue here as it is not a fatal error */
		goto end;
	}
	if (!atomic_read(&cpp_timer.used)) {
		pr_warn("Delayed trigger, IRQ serviced\n");
		/* Do not flush queue here as it is not a fatal error */
		goto end;
	}

	msm_camera_enable_irq(cpp_timer.data.cpp_dev->irq, false);
	/* make sure all the pending queued entries are scheduled */
	tasklet_kill(&cpp_dev->cpp_tasklet);

	queue = &cpp_timer.data.cpp_dev->processing_q;
	queue_len = queue->len;
	if (!queue_len) {
		pr_err("%s:%d: irq serviced after timeout.Ignore timeout\n",
			__func__, __LINE__);
		msm_cpp_set_micro_irq_mask(cpp_dev, 1, 0x8);
		goto end;
	}

	pr_debug("Reloading firmware %d\n", queue_len);
	rc = cpp_load_fw(cpp_timer.data.cpp_dev,
		cpp_timer.data.cpp_dev->fw_name_bin);
	if (rc) {
		pr_warn("Firmware loading failed-retry\n");
		rc = msm_cpp_reset_vbif_and_load_fw(cpp_dev);
		if (rc < 0) {
			pr_err("Firmware loading failed\n");
			goto error;
		}
	} else {
		pr_debug("Firmware loading done\n");
	}

	if (!atomic_read(&cpp_timer.used)) {
		pr_warn("Delayed trigger, IRQ serviced\n");
		/* Do not flush queue here as it is not a fatal error */
		msm_cpp_set_micro_irq_mask(cpp_dev, 1, 0x8);
		cpp_dev->timeout_trial_cnt = 0;
		goto end;
	}

	if (cpp_dev->timeout_trial_cnt >=
		cpp_dev->max_timeout_trial_cnt) {
		pr_warn("Max trial reached\n");
		msm_cpp_flush_queue_and_release_buffer(cpp_dev, queue_len);
		msm_cpp_set_micro_irq_mask(cpp_dev, 1, 0x8);
		goto end;
	}

	for (i = 0; i < queue_len; i++) {
		processed_frame[i] = cpp_timer.data.processed_frame[i];
		if (!processed_frame[i]) {
			pr_warn("process frame null , queue len %d", queue_len);
			msm_cpp_flush_queue_and_release_buffer(cpp_dev,
				queue_len);
			msm_cpp_set_micro_irq_mask(cpp_dev, 1, 0x8);
			goto end;
		}
	}

	atomic_set(&cpp_timer.used, 1);
	pr_warn("Starting timer to fire in %d ms. (jiffies=%lu)\n",
		CPP_CMD_TIMEOUT_MS, jiffies);
	mod_timer(&cpp_timer.cpp_timer,
		jiffies + msecs_to_jiffies(CPP_CMD_TIMEOUT_MS));

	msm_cpp_set_micro_irq_mask(cpp_dev, 1, 0x8);

	for (i = 0; i < queue_len; i++) {
		pr_warn("Rescheduling for identity=0x%x, frame_id=%03d\n",
			processed_frame[i]->identity,
			processed_frame[i]->frame_id);

		rc = msm_cpp_poll_rx_empty(cpp_dev->base);
		if (rc) {
			pr_err("%s:%d: Reschedule payload failed %d\n",
				__func__, __LINE__, rc);
			goto error;
		}
		msm_cpp_write(0x6, cpp_dev->base);
		fifo_counter++;
		/* send top level and plane level */
		for (j = 0; j < cpp_dev->payload_params.stripe_base; j++,
			fifo_counter++) {
			if (fifo_counter % MSM_CPP_RX_FIFO_LEVEL == 0) {
				rc = msm_cpp_poll_rx_empty(cpp_dev->base);
				if (rc) {
					pr_err("%s:%d] poll failed %d rc %d",
						__func__, __LINE__, j, rc);
					goto error;
				}
				fifo_counter = 0;
			}
			msm_cpp_write(processed_frame[i]->cpp_cmd_msg[j],
				cpp_dev->base);
		}
		if (rc) {
			pr_err("%s:%d: Rescheduling plane info failed %d\n",
				__func__, __LINE__, rc);
			goto error;
		}
		/* send stripes */
		i1 = cpp_dev->payload_params.stripe_base +
			cpp_dev->payload_params.stripe_size *
			processed_frame[i]->first_stripe_index;
		i2 = cpp_dev->payload_params.stripe_size *
			(processed_frame[i]->last_stripe_index -
			processed_frame[i]->first_stripe_index + 1);
		for (j = 0; j < i2; j++, fifo_counter++) {
			if (fifo_counter % MSM_CPP_RX_FIFO_LEVEL == 0) {
				rc = msm_cpp_poll_rx_empty(cpp_dev->base);
				if (rc) {
					pr_err("%s:%d] poll failed %d rc %d",
						__func__, __LINE__, j, rc);
					break;
				}
				fifo_counter = 0;
			}
			msm_cpp_write(processed_frame[i]->cpp_cmd_msg[j+i1],
				cpp_dev->base);
		}
		if (rc) {
			pr_err("%s:%d] Rescheduling stripe info failed %d\n",
				__func__, __LINE__, rc);
			goto error;
		}
		/* send trailer */

		if (fifo_counter % MSM_CPP_RX_FIFO_LEVEL == 0) {
			rc = msm_cpp_poll_rx_empty(cpp_dev->base);
			if (rc) {
				pr_err("%s:%d] Reschedule trailer failed %d\n",
					__func__, __LINE__, rc);
				goto error;
			}
			fifo_counter = 0;
		}
		msm_cpp_write(0xabcdefaa, cpp_dev->base);
		pr_debug("After frame:%d write\n", i+1);
	}

	cpp_timer.data.cpp_dev->timeout_trial_cnt++;

end:
	mutex_unlock(&cpp_dev->mutex);
	pr_debug("%s:%d] exit\n", __func__, __LINE__);
	return;
error:
	cpp_dev->state = CPP_STATE_OFF;
	/* flush the queue */
	msm_cpp_flush_queue_and_release_buffer(cpp_dev,
		queue_len);
	msm_cpp_set_micro_irq_mask(cpp_dev, 0, 0x0);
	cpp_dev->timeout_trial_cnt = 0;
	mutex_unlock(&cpp_dev->mutex);
	pr_debug("%s:%d] exit\n", __func__, __LINE__);
}

void cpp_timer_callback(unsigned long data)
{
	struct msm_cpp_work_t *work =
		cpp_timer.data.cpp_dev->work;
	queue_work(cpp_timer.data.cpp_dev->timer_wq,
		(struct work_struct *)work);
}

static int msm_cpp_send_frame_to_hardware(struct cpp_device *cpp_dev,
	struct msm_queue_cmd *frame_qcmd)
{
	unsigned long flags;
	uint32_t i, i1, i2;
	int32_t rc = -EAGAIN;
	struct msm_cpp_frame_info_t *process_frame;
	struct msm_queue_cmd *qcmd = NULL;
	uint32_t queue_len = 0, fifo_counter = 0;

	if (cpp_dev->processing_q.len < MAX_CPP_PROCESSING_FRAME) {
		process_frame = frame_qcmd->command;
		msm_cpp_dump_frame_cmd(process_frame);
		spin_lock_irqsave(&cpp_timer.data.processed_frame_lock, flags);
		msm_enqueue(&cpp_dev->processing_q,
			&frame_qcmd->list_frame);
		cpp_timer.data.processed_frame[cpp_dev->processing_q.len - 1] =
			process_frame;
		queue_len = cpp_dev->processing_q.len;
		spin_unlock_irqrestore(&cpp_timer.data.processed_frame_lock,
			flags);
		atomic_set(&cpp_timer.used, 1);

		CPP_DBG("Starting timer to fire in %d ms. (jiffies=%lu)\n",
			CPP_CMD_TIMEOUT_MS, jiffies);
		if (mod_timer(&cpp_timer.cpp_timer,
			(jiffies + msecs_to_jiffies(CPP_CMD_TIMEOUT_MS))) != 0)
			CPP_DBG("Timer has not expired yet\n");

		rc = msm_cpp_poll_rx_empty(cpp_dev->base);
		if (rc) {
			pr_err("%s:%d: Scheduling payload failed %d",
				__func__, __LINE__, rc);
			goto dequeue_frame;
		}
		msm_cpp_write(0x6, cpp_dev->base);
		fifo_counter++;
		/* send top level and plane level */
		for (i = 0; i < cpp_dev->payload_params.stripe_base; i++,
			fifo_counter++) {
			if ((fifo_counter % MSM_CPP_RX_FIFO_LEVEL) == 0) {
				rc = msm_cpp_poll_rx_empty(cpp_dev->base);
				if (rc)
					break;
				fifo_counter = 0;
			}
			msm_cpp_write(process_frame->cpp_cmd_msg[i],
				cpp_dev->base);
		}
		if (rc) {
			pr_err("%s:%d: Scheduling plane info failed %d\n",
				__func__, __LINE__, rc);
			goto dequeue_frame;
		}
		/* send stripes */
		i1 = cpp_dev->payload_params.stripe_base +
			cpp_dev->payload_params.stripe_size *
			process_frame->first_stripe_index;
		i2 = cpp_dev->payload_params.stripe_size *
			(process_frame->last_stripe_index -
			process_frame->first_stripe_index + 1);
		for (i = 0; i < i2; i++, fifo_counter++) {
			if ((fifo_counter % MSM_CPP_RX_FIFO_LEVEL) == 0) {
				rc = msm_cpp_poll_rx_empty(cpp_dev->base);
				if (rc)
					break;
				fifo_counter = 0;
			}
			msm_cpp_write(process_frame->cpp_cmd_msg[i+i1],
				cpp_dev->base);
		}
		if (rc) {
			pr_err("%s:%d: Scheduling stripe info failed %d\n",
				__func__, __LINE__, rc);
			goto dequeue_frame;
		}
		/* send trailer */
		if ((fifo_counter % MSM_CPP_RX_FIFO_LEVEL) == 0) {
			rc = msm_cpp_poll_rx_empty(cpp_dev->base);
			if (rc) {
				pr_err("%s: Scheduling trailer failed %d\n",
				__func__, rc);
				goto dequeue_frame;
			}
			fifo_counter = 0;
		}
		msm_cpp_write(MSM_CPP_MSG_ID_TRAILER, cpp_dev->base);

		do_gettimeofday(&(process_frame->in_time));
		rc = 0;
	} else {
		pr_err("process queue full. drop frame\n");
		goto end;
	}

dequeue_frame:
	if (rc < 0) {
		qcmd = msm_dequeue(&cpp_dev->processing_q, list_frame,
			POP_BACK);
		if (!qcmd)
			pr_warn("%s:%d: no queue cmd\n", __func__, __LINE__);
		spin_lock_irqsave(&cpp_timer.data.processed_frame_lock,
			flags);
		queue_len = cpp_dev->processing_q.len;
		spin_unlock_irqrestore(
			&cpp_timer.data.processed_frame_lock, flags);
		if (queue_len == 0) {
			atomic_set(&cpp_timer.used, 0);
			del_timer(&cpp_timer.cpp_timer);
		}
	}
end:
	return rc;
}

static int msm_cpp_send_command_to_hardware(struct cpp_device *cpp_dev,
	uint32_t *cmd_msg, uint32_t payload_size)
{
	uint32_t i;
	int rc = 0;

	rc = msm_cpp_poll_rx_empty(cpp_dev->base);
	if (rc) {
		pr_err("%s:%d] poll rx empty failed %d",
			__func__, __LINE__, rc);
		goto end;
	}

	for (i = 0; i < payload_size; i++) {
		msm_cpp_write(cmd_msg[i], cpp_dev->base);
		if (i % MSM_CPP_RX_FIFO_LEVEL == 0) {
			rc = msm_cpp_poll_rx_empty(cpp_dev->base);
			if (rc) {
				pr_err("%s:%d] poll rx empty failed %d",
					__func__, __LINE__, rc);
				goto end;
			}
		}
	}
end:
	return rc;
}

static int msm_cpp_flush_frames(struct cpp_device *cpp_dev)
{
	return 0;
}

static struct msm_cpp_frame_info_t *msm_cpp_get_frame(
	struct msm_camera_v4l2_ioctl_t *ioctl_ptr)
{
	uint32_t *cpp_frame_msg;
	struct msm_cpp_frame_info_t *new_frame = NULL;
	int32_t rc = 0;

	new_frame = kzalloc(sizeof(struct msm_cpp_frame_info_t), GFP_KERNEL);

	if (!new_frame) {
		rc = -ENOMEM;
		goto no_mem_err;
	}

	rc = (copy_from_user(new_frame, (void __user *)ioctl_ptr->ioctl_ptr,
			sizeof(struct msm_cpp_frame_info_t)) ? -EFAULT : 0);
	if (rc) {
		ERR_COPY_FROM_USER();
		goto frame_err;
	}

	if ((new_frame->msg_len == 0) ||
		(new_frame->msg_len > MSM_CPP_MAX_FRAME_LENGTH)) {
		pr_err("%s:%d: Invalid frame len:%d\n", __func__,
			__LINE__, new_frame->msg_len);
		goto frame_err;
	}

	cpp_frame_msg = kcalloc(new_frame->msg_len, sizeof(uint32_t),
		GFP_KERNEL);
	if (!cpp_frame_msg)
		goto frame_err;

	rc = (copy_from_user(cpp_frame_msg,
		(void __user *)new_frame->cpp_cmd_msg,
		sizeof(uint32_t) * new_frame->msg_len) ? -EFAULT : 0);
	if (rc) {
		ERR_COPY_FROM_USER();
		goto frame_msg_err;
	}
	new_frame->cpp_cmd_msg = cpp_frame_msg;
	return new_frame;

frame_msg_err:
	kfree(cpp_frame_msg);
frame_err:
	kfree(new_frame);
no_mem_err:
	return NULL;
}

static int msm_cpp_check_buf_type(struct msm_buf_mngr_info *buff_mgr_info,
	struct msm_cpp_frame_info_t *new_frame)
{
	int32_t num_output_bufs = 0;
	uint32_t i = 0;

	if (buff_mgr_info->type == MSM_CAMERA_BUF_MNGR_BUF_USER) {
		new_frame->batch_info.cont_idx =
			buff_mgr_info->index;
		num_output_bufs = buff_mgr_info->user_buf.buf_cnt;
		if (buff_mgr_info->user_buf.buf_cnt <
			new_frame->batch_info.batch_size) {
			/* Less bufs than Input buffer */
			num_output_bufs = buff_mgr_info->user_buf.buf_cnt;
		} else {
			/* More or equal bufs as Input buffer */
			num_output_bufs = new_frame->batch_info.batch_size;
		}
		if (num_output_bufs > MSM_OUTPUT_BUF_CNT)
			return 0;
		for (i = 0; i < num_output_bufs; i++) {
			new_frame->output_buffer_info[i].index =
				buff_mgr_info->user_buf.buf_idx[i];
		}
	} else {
		/* For non-group case use first buf slot */
		new_frame->output_buffer_info[0].index = buff_mgr_info->index;
		num_output_bufs = 1;
	}

	return num_output_bufs;
}

static void msm_cpp_update_frame_msg_phy_address(struct cpp_device *cpp_dev,
	struct msm_cpp_frame_info_t *new_frame, unsigned long in_phyaddr,
	unsigned long out_phyaddr0, unsigned long out_phyaddr1,
	unsigned long tnr_scratch_buffer0, unsigned long tnr_scratch_buffer1)
{
	int32_t stripe_base, plane_base;
	uint32_t rd_pntr_off, wr_0_pntr_off, wr_1_pntr_off,
		wr_2_pntr_off, wr_3_pntr_off;
	uint32_t wr_0_meta_data_wr_pntr_off, wr_1_meta_data_wr_pntr_off,
		wr_2_meta_data_wr_pntr_off, wr_3_meta_data_wr_pntr_off;
	uint32_t rd_ref_pntr_off, wr_ref_pntr_off;
	uint32_t stripe_size, plane_size;
	uint32_t fe_mmu_pf_ptr_off, ref_fe_mmu_pf_ptr_off, we_mmu_pf_ptr_off,
		dup_we_mmu_pf_ptr_off, ref_we_mmu_pf_ptr_off;
	uint8_t tnr_enabled, ubwc_enabled, mmu_pf_en, cds_en;
	int32_t i = 0;
	uint32_t *cpp_frame_msg;

	cpp_frame_msg = new_frame->cpp_cmd_msg;

	/* Update stripe/plane size and base offsets */
	stripe_base = cpp_dev->payload_params.stripe_base;
	stripe_size = cpp_dev->payload_params.stripe_size;
	plane_base = cpp_dev->payload_params.plane_base;
	plane_size = cpp_dev->payload_params.plane_size;

	/* Fetch engine Offset */
	rd_pntr_off = cpp_dev->payload_params.rd_pntr_off;
	/* Write engine offsets */
	wr_0_pntr_off = cpp_dev->payload_params.wr_0_pntr_off;
	wr_1_pntr_off = wr_0_pntr_off + 1;
	wr_2_pntr_off = wr_1_pntr_off + 1;
	wr_3_pntr_off = wr_2_pntr_off + 1;
	/* Reference engine offsets */
	rd_ref_pntr_off = cpp_dev->payload_params.rd_ref_pntr_off;
	wr_ref_pntr_off = cpp_dev->payload_params.wr_ref_pntr_off;
	/* Meta data offsets */
	wr_0_meta_data_wr_pntr_off =
		cpp_dev->payload_params.wr_0_meta_data_wr_pntr_off;
	wr_1_meta_data_wr_pntr_off = (wr_0_meta_data_wr_pntr_off + 1);
	wr_2_meta_data_wr_pntr_off = (wr_1_meta_data_wr_pntr_off + 1);
	wr_3_meta_data_wr_pntr_off = (wr_2_meta_data_wr_pntr_off + 1);
	/* MMU PF offsets */
	fe_mmu_pf_ptr_off = cpp_dev->payload_params.fe_mmu_pf_ptr_off;
	ref_fe_mmu_pf_ptr_off = cpp_dev->payload_params.ref_fe_mmu_pf_ptr_off;
	we_mmu_pf_ptr_off = cpp_dev->payload_params.we_mmu_pf_ptr_off;
	dup_we_mmu_pf_ptr_off = cpp_dev->payload_params.dup_we_mmu_pf_ptr_off;
	ref_we_mmu_pf_ptr_off = cpp_dev->payload_params.ref_we_mmu_pf_ptr_off;

	pr_debug("%s: feature_mask 0x%x\n", __func__, new_frame->feature_mask);

	/* Update individual module status from feature mask */
	tnr_enabled = ((new_frame->feature_mask & TNR_MASK) >> 2);
	ubwc_enabled = ((new_frame->feature_mask & UBWC_MASK) >> 5);
	cds_en = ((new_frame->feature_mask & CDS_MASK) >> 6);
	mmu_pf_en = ((new_frame->feature_mask & MMU_PF_MASK) >> 7);

	/*
	 * Update the stripe based addresses for fetch/write/reference engines.
	 * Update meta data offset for ubwc.
	 * Update ref engine address for cds / tnr.
	 */
	for (i = 0; i < new_frame->num_strips; i++) {
		cpp_frame_msg[stripe_base + rd_pntr_off + i * stripe_size] +=
			(uint32_t) in_phyaddr;
		cpp_frame_msg[stripe_base + wr_0_pntr_off + i * stripe_size] +=
			(uint32_t) out_phyaddr0;
		cpp_frame_msg[stripe_base + wr_1_pntr_off + i * stripe_size] +=
			(uint32_t) out_phyaddr1;
		cpp_frame_msg[stripe_base + wr_2_pntr_off + i * stripe_size] +=
			(uint32_t) out_phyaddr0;
		cpp_frame_msg[stripe_base + wr_3_pntr_off + i * stripe_size] +=
			(uint32_t) out_phyaddr1;
		if (tnr_enabled) {
			cpp_frame_msg[stripe_base + rd_ref_pntr_off +
				i * stripe_size] +=
				(uint32_t)tnr_scratch_buffer0;
			cpp_frame_msg[stripe_base + wr_ref_pntr_off +
				i * stripe_size] +=
				(uint32_t)tnr_scratch_buffer1;
		} else if (cds_en) {
			cpp_frame_msg[stripe_base + rd_ref_pntr_off +
				i * stripe_size] +=
				(uint32_t)in_phyaddr;
		}
		if (ubwc_enabled) {
			cpp_frame_msg[stripe_base + wr_0_meta_data_wr_pntr_off +
				i * stripe_size] += (uint32_t) out_phyaddr0;
			cpp_frame_msg[stripe_base + wr_1_meta_data_wr_pntr_off +
				i * stripe_size] += (uint32_t) out_phyaddr1;
			cpp_frame_msg[stripe_base + wr_2_meta_data_wr_pntr_off +
				i * stripe_size] += (uint32_t) out_phyaddr0;
			cpp_frame_msg[stripe_base + wr_3_meta_data_wr_pntr_off +
				i * stripe_size] += (uint32_t) out_phyaddr1;
		}
	}

	if (!mmu_pf_en)
		goto exit;

	/* Update mmu prefetch related plane specific address */
	for (i = 0; i < PAYLOAD_NUM_PLANES; i++) {
		cpp_frame_msg[plane_base + fe_mmu_pf_ptr_off +
			i * plane_size] += (uint32_t)in_phyaddr;
		cpp_frame_msg[plane_base + fe_mmu_pf_ptr_off +
			i * plane_size + 1] += (uint32_t)in_phyaddr;
		cpp_frame_msg[plane_base + ref_fe_mmu_pf_ptr_off +
			i * plane_size] += (uint32_t)tnr_scratch_buffer0;
		cpp_frame_msg[plane_base + ref_fe_mmu_pf_ptr_off +
			i * plane_size + 1] += (uint32_t)tnr_scratch_buffer0;
		cpp_frame_msg[plane_base + we_mmu_pf_ptr_off +
			i * plane_size] += (uint32_t)out_phyaddr0;
		cpp_frame_msg[plane_base + we_mmu_pf_ptr_off +
			i * plane_size + 1] += (uint32_t)out_phyaddr0;
		cpp_frame_msg[plane_base + dup_we_mmu_pf_ptr_off +
			i * plane_size] += (uint32_t)out_phyaddr1;
		cpp_frame_msg[plane_base + dup_we_mmu_pf_ptr_off +
			i * plane_size + 1] += (uint32_t)out_phyaddr1;
		cpp_frame_msg[plane_base + ref_we_mmu_pf_ptr_off +
			i * plane_size] += (uint32_t)tnr_scratch_buffer1;
		cpp_frame_msg[plane_base + ref_we_mmu_pf_ptr_off +
			i * plane_size + 1] += (uint32_t)tnr_scratch_buffer1;
	}
exit:
	return;
}

static int32_t msm_cpp_set_group_buffer_duplicate(struct cpp_device *cpp_dev,
	struct msm_cpp_frame_info_t *new_frame, unsigned long out_phyaddr,
	uint32_t num_output_bufs)
{

	uint32_t *set_group_buffer_w_duplication = NULL;
	uint32_t *ptr;
	unsigned long out_phyaddr0, out_phyaddr1, distance;
	int32_t rc = 0;
	uint32_t set_group_buffer_len, set_group_buffer_len_bytes,
		dup_frame_off, ubwc_enabled, j, i = 0;

	do {
		int iden = new_frame->identity;

		set_group_buffer_len =
			cpp_dev->payload_params.set_group_buffer_len;
		if (!set_group_buffer_len) {
			pr_err("%s: invalid set group buffer cmd len %d\n",
				 __func__, set_group_buffer_len);
			rc = -EINVAL;
			break;
		}

		/*
		 * Length of  MSM_CPP_CMD_GROUP_BUFFER_DUP command +
		 * 4 byte for header + 4 byte for the length field +
		 * 4 byte for the trailer + 4 byte for
		 * MSM_CPP_CMD_GROUP_BUFFER_DUP prefix before the payload
		 */
		set_group_buffer_len += 4;
		set_group_buffer_len_bytes = set_group_buffer_len *
			sizeof(uint32_t);
		set_group_buffer_w_duplication =
			kzalloc(set_group_buffer_len_bytes, GFP_KERNEL);
		if (!set_group_buffer_w_duplication) {
			pr_err("%s: set group buffer data alloc failed\n",
				__func__);
			rc = -ENOMEM;
			break;
		}

		memset(set_group_buffer_w_duplication, 0x0,
			set_group_buffer_len_bytes);
		dup_frame_off =
			cpp_dev->payload_params.dup_frame_indicator_off;
		/* Add a factor of 1 as command is prefixed to the payload. */
		dup_frame_off += 1;
		ubwc_enabled = ((new_frame->feature_mask & UBWC_MASK) >> 5);
		ptr = set_group_buffer_w_duplication;
		/* create and send Set Group Buffer with Duplicate command */
		*ptr++ = MSM_CPP_CMD_GROUP_BUFFER_DUP;
		*ptr++ = MSM_CPP_MSG_ID_CMD;
		/*
		 * This field is the value read from dt and stands for length of
		 * actual data in payload
		 */
		*ptr++ = cpp_dev->payload_params.set_group_buffer_len;
		*ptr++ = MSM_CPP_CMD_GROUP_BUFFER_DUP;
		*ptr++ = 0;
		out_phyaddr0 = out_phyaddr;

		SWAP_IDENTITY_FOR_BATCH_ON_PREVIEW(new_frame,
				iden, new_frame->duplicate_identity);

		for (i = 1; i < num_output_bufs; i++) {
			out_phyaddr1 = msm_cpp_fetch_buffer_info(cpp_dev,
				&new_frame->output_buffer_info[i],
				((iden >> 16) & 0xFFFF),
				(iden & 0xFFFF),
				&new_frame->output_buffer_info[i].fd);
			if (!out_phyaddr1) {
				pr_err("%s: error getting o/p phy addr\n",
					__func__);
				rc = -EINVAL;
				break;
			}
			distance = out_phyaddr1 - out_phyaddr0;
			out_phyaddr0 = out_phyaddr1;
			for (j = 0; j < PAYLOAD_NUM_PLANES; j++)
				*ptr++ = distance;

			for (j = 0; j < PAYLOAD_NUM_PLANES; j++)
				*ptr++ = ubwc_enabled ? distance : 0;
		}
		if (rc)
			break;

		if (new_frame->duplicate_output)
			set_group_buffer_w_duplication[dup_frame_off] =
				1 << new_frame->batch_info.pick_preview_idx;
		else
			set_group_buffer_w_duplication[dup_frame_off] = 0;

		/*
		 * Index for cpp message id trailer is length of payload for
		 * set group buffer minus 1
		 */
		set_group_buffer_w_duplication[set_group_buffer_len - 1] =
			MSM_CPP_MSG_ID_TRAILER;
		rc = msm_cpp_send_command_to_hardware(cpp_dev,
			set_group_buffer_w_duplication, set_group_buffer_len);
		if (rc < 0) {
			pr_err("%s: Send Command Error rc %d\n", __func__, rc);
			break;
		}

	} while (0);

	kfree(set_group_buffer_w_duplication);
	return rc;
}

static int32_t msm_cpp_set_group_buffer(struct cpp_device *cpp_dev,
	struct msm_cpp_frame_info_t *new_frame, unsigned long out_phyaddr,
	uint32_t num_output_bufs)
{
	uint32_t set_group_buffer_len;
	uint32_t *set_group_buffer = NULL;
	uint32_t *ptr;
	unsigned long out_phyaddr0, out_phyaddr1, distance;
	int32_t rc = 0;
	uint32_t set_group_buffer_len_bytes, i = 0;
	bool batching_valid = false;

	if ((IS_BATCH_BUFFER_ON_PREVIEW(new_frame)) ||
		new_frame->batch_info.batch_mode == BATCH_MODE_VIDEO)
		batching_valid = true;

	if (!batching_valid) {
		pr_debug("%s: batch mode %d, batching valid %d\n",
			__func__, new_frame->batch_info.batch_mode,
			batching_valid);
		return rc;
	}

	if (new_frame->batch_info.batch_size <= 1) {
		pr_debug("%s: batch size is invalid %d\n", __func__,
			new_frame->batch_info.batch_size);
		return rc;
	}

	if ((new_frame->feature_mask & BATCH_DUP_MASK) >> 8) {
		return msm_cpp_set_group_buffer_duplicate(cpp_dev, new_frame,
		out_phyaddr, num_output_bufs);
	}

	if (new_frame->duplicate_output) {
		pr_err("cannot support duplication enable\n");
		rc = -EINVAL;
		goto exit;
	}

	set_group_buffer_len =
		2 + 3 * (num_output_bufs - 1);
	/*
	 * Length of  MSM_CPP_CMD_GROUP_BUFFER command +
	 * 4 byte for header + 4 byte for the length field +
	 * 4 byte for the trailer + 4 byte for
	 * MSM_CPP_CMD_GROUP_BUFFER prefix before the payload
	 */
	set_group_buffer_len += 4;
	set_group_buffer_len_bytes = set_group_buffer_len *
		sizeof(uint32_t);
	set_group_buffer =
		kzalloc(set_group_buffer_len_bytes, GFP_KERNEL);
	if (!set_group_buffer) {
		pr_err("%s: set group buffer data alloc failed\n",
			__func__);
		rc = -ENOMEM;
		goto exit;
	}

	memset(set_group_buffer, 0x0,
		set_group_buffer_len_bytes);
	ptr = set_group_buffer;
	/*Create and send Set Group Buffer*/
	*ptr++ = MSM_CPP_CMD_GROUP_BUFFER;
	*ptr++ = MSM_CPP_MSG_ID_CMD;
	/*
	 * This field is the value read from dt and stands
	 * for length of actual data in payload
	 */
	*ptr++ = set_group_buffer_len - 4;
	*ptr++ = MSM_CPP_CMD_GROUP_BUFFER;
	*ptr++ = 0;
	out_phyaddr0 = out_phyaddr;

	for (i = 1; i < num_output_bufs; i++) {
		out_phyaddr1 =
			msm_cpp_fetch_buffer_info(cpp_dev,
			&new_frame->output_buffer_info[i],
			((new_frame->identity >> 16) & 0xFFFF),
			(new_frame->identity & 0xFFFF),
			&new_frame->output_buffer_info[i].fd);
		if (!out_phyaddr1) {
			pr_err("%s: error getting o/p phy addr\n",
				__func__);
			rc = -EINVAL;
			goto free_and_exit;
		}
		distance = out_phyaddr1 - out_phyaddr0;
		out_phyaddr0 = out_phyaddr1;
		*ptr++ = distance;
		*ptr++ = distance;
		*ptr++ = distance;
	}
	if (rc)
		goto free_and_exit;

	/*
	 * Index for cpp message id trailer is length of
	 * payload for set group buffer minus 1
	 */
	set_group_buffer[set_group_buffer_len - 1] =
		MSM_CPP_MSG_ID_TRAILER;
	rc = msm_cpp_send_command_to_hardware(cpp_dev,
		set_group_buffer, set_group_buffer_len);
	if (rc < 0)
		pr_err("Send Command Error rc %d\n", rc);

free_and_exit:
	kfree(set_group_buffer);
exit:
	return rc;
}

static int msm_cpp_cfg_frame(struct cpp_device *cpp_dev,
	struct msm_cpp_frame_info_t *new_frame)
{
	int32_t rc = 0;
	struct msm_queue_cmd *frame_qcmd = NULL;
	uint32_t *cpp_frame_msg;
	unsigned long in_phyaddr, out_phyaddr0 = (unsigned long)NULL;
	unsigned long out_phyaddr1;
	unsigned long tnr_scratch_buffer0, tnr_scratch_buffer1;
	uint16_t num_stripes = 0;
	struct msm_buf_mngr_info buff_mgr_info, dup_buff_mgr_info;
	int32_t in_fd;
	int32_t num_output_bufs = 1;
	uint32_t stripe_base = 0;
	uint32_t stripe_size;
	uint8_t tnr_enabled;
	enum msm_camera_buf_mngr_buf_type buf_type =
		MSM_CAMERA_BUF_MNGR_BUF_PLANAR;
	uint32_t ioctl_cmd, idx;
	uint32_t op_index, dup_index;

	stripe_base = cpp_dev->payload_params.stripe_base;
	stripe_size = cpp_dev->payload_params.stripe_size;

	if (!new_frame) {
		pr_err("%s: Frame is Null\n", __func__);
		return -EINVAL;
	}

	if (cpp_dev->state == CPP_STATE_OFF) {
		pr_err("%s: cpp state is off, return fatal error\n", __func__);
		return -EINVAL;
	}

	cpp_frame_msg = new_frame->cpp_cmd_msg;

	if (cpp_frame_msg == NULL ||
		(new_frame->msg_len < MSM_CPP_MIN_FRAME_LENGTH)) {
		pr_err("Length is not correct or frame message is missing\n");
		return -EINVAL;
	}

	if (cpp_frame_msg[new_frame->msg_len - 1] !=
		MSM_CPP_MSG_ID_TRAILER) {
		pr_err("Invalid frame message\n");
		return -EINVAL;
	}

	/* Stripe index starts at zero */
	if ((!new_frame->num_strips) ||
		(new_frame->first_stripe_index >= new_frame->num_strips) ||
		(new_frame->last_stripe_index  >= new_frame->num_strips) ||
		(new_frame->first_stripe_index >
			new_frame->last_stripe_index)) {
		pr_err("Invalid frame message, #stripes=%d, stripe indices=[%d,%d]\n",
			new_frame->num_strips,
			new_frame->first_stripe_index,
			new_frame->last_stripe_index);
		return -EINVAL;
	}

	if (!stripe_size) {
		pr_err("Invalid frame message, invalid stripe_size (%d)!\n",
			stripe_size);
		return -EINVAL;
	}

	if ((stripe_base == UINT_MAX) ||
		(new_frame->num_strips >
			(UINT_MAX - 1 - stripe_base) / stripe_size)) {
		pr_err("Invalid frame message, num_strips %d is large\n",
			new_frame->num_strips);
		return -EINVAL;
	}

	if ((stripe_base + new_frame->num_strips * stripe_size + 1) !=
		new_frame->msg_len) {
		pr_err("Invalid frame message,len=%d,expected=%d\n",
			new_frame->msg_len,
			(stripe_base +
			new_frame->num_strips * stripe_size + 1));
		return -EINVAL;
	}

	if (cpp_dev->iommu_state != CPP_IOMMU_STATE_ATTACHED) {
		pr_err("IOMMU is not attached\n");
		return -EAGAIN;
	}

	in_phyaddr = msm_cpp_fetch_buffer_info(cpp_dev,
		&new_frame->input_buffer_info,
		((new_frame->input_buffer_info.identity >> 16) & 0xFFFF),
		(new_frame->input_buffer_info.identity & 0xFFFF), &in_fd);
	if (!in_phyaddr) {
		pr_err("%s: error gettting input physical address\n", __func__);
		rc = -EINVAL;
		goto frame_msg_err;
	}

	op_index = new_frame->output_buffer_info[0].index;
	dup_index = new_frame->duplicate_buffer_info.index;

	if (new_frame->we_disable == 0) {
		int32_t iden = new_frame->identity;

		if ((new_frame->output_buffer_info[0].native_buff == 0) &&
			(new_frame->first_payload)) {
			memset(&buff_mgr_info, 0,
				sizeof(struct msm_buf_mngr_info));
			if ((new_frame->batch_info.batch_mode ==
				BATCH_MODE_VIDEO) ||
				(IS_BATCH_BUFFER_ON_PREVIEW(new_frame)))
				buf_type = MSM_CAMERA_BUF_MNGR_BUF_USER;

			SWAP_IDENTITY_FOR_BATCH_ON_PREVIEW(new_frame,
				iden, new_frame->duplicate_identity);

			/*
			 * Swap the input buffer index for batch mode with
			 * buffer on preview
			 */
			SWAP_BUF_INDEX_FOR_BATCH_ON_PREVIEW(new_frame,
				buff_mgr_info, op_index, dup_index);

			buff_mgr_info.session_id = ((iden >> 16) & 0xFFFF);
			buff_mgr_info.stream_id = (iden & 0xFFFF);
			buff_mgr_info.type = buf_type;

			if (IS_DEFAULT_OUTPUT_BUF_INDEX(buff_mgr_info.index)) {
				ioctl_cmd = VIDIOC_MSM_BUF_MNGR_GET_BUF;
				idx = 0x0;
			} else {
				ioctl_cmd = VIDIOC_MSM_BUF_MNGR_IOCTL_CMD;
				idx =
				MSM_CAMERA_BUF_MNGR_IOCTL_ID_GET_BUF_BY_IDX;
			}
			rc = msm_cpp_buffer_ops(cpp_dev,
				ioctl_cmd, idx, &buff_mgr_info);
			if (rc < 0) {
				rc = -EAGAIN;
				pr_debug("%s:get_buf err rc:%d, index %d\n",
					__func__, rc,
					new_frame->output_buffer_info[0].index);
				goto frame_msg_err;
			}
			num_output_bufs =
				msm_cpp_check_buf_type(&buff_mgr_info,
					new_frame);
			if (!num_output_bufs) {
				pr_err("%s: error getting buffer %d\n",
					__func__, num_output_bufs);
				rc = -EINVAL;
				goto phyaddr_err;
			}
		}

		out_phyaddr0 = msm_cpp_fetch_buffer_info(cpp_dev,
			&new_frame->output_buffer_info[0],
			((iden >> 16) & 0xFFFF),
			(iden & 0xFFFF),
			&new_frame->output_buffer_info[0].fd);
		if (!out_phyaddr0) {
			pr_err("%s: error gettting output physical address\n",
				__func__);
			rc = -EINVAL;
			goto phyaddr_err;
		}
	}
	out_phyaddr1 = out_phyaddr0;

	/* get buffer for duplicate output */
	if (new_frame->duplicate_output) {
		int32_t iden = new_frame->duplicate_identity;

		CPP_DBG("duplication enabled, dup_id=0x%x",
			new_frame->duplicate_identity);

		SWAP_IDENTITY_FOR_BATCH_ON_PREVIEW(new_frame,
			iden, new_frame->identity);

		memset(&dup_buff_mgr_info, 0, sizeof(struct msm_buf_mngr_info));

		/*
		 * Swap the input buffer index for batch mode with
		 * buffer on preview
		 */
		SWAP_BUF_INDEX_FOR_BATCH_ON_PREVIEW(new_frame,
			dup_buff_mgr_info, dup_index, op_index);

		dup_buff_mgr_info.session_id = ((iden >> 16) & 0xFFFF);
		dup_buff_mgr_info.stream_id = (iden & 0xFFFF);
		dup_buff_mgr_info.type =
			MSM_CAMERA_BUF_MNGR_BUF_PLANAR;
		if (IS_DEFAULT_OUTPUT_BUF_INDEX(dup_buff_mgr_info.index)) {
			ioctl_cmd = VIDIOC_MSM_BUF_MNGR_GET_BUF;
			idx = 0x0;
		} else {
			ioctl_cmd = VIDIOC_MSM_BUF_MNGR_IOCTL_CMD;
			idx = MSM_CAMERA_BUF_MNGR_IOCTL_ID_GET_BUF_BY_IDX;
		}
		rc = msm_cpp_buffer_ops(cpp_dev, ioctl_cmd, idx,
			&dup_buff_mgr_info);
		if (rc < 0) {
			rc = -EAGAIN;
			pr_debug("%s: get_buf err rc:%d,  index %d\n",
				__func__, rc,
				new_frame->duplicate_buffer_info.index);
			goto phyaddr_err;
		}
		new_frame->duplicate_buffer_info.index =
			dup_buff_mgr_info.index;
		out_phyaddr1 = msm_cpp_fetch_buffer_info(cpp_dev,
			&new_frame->duplicate_buffer_info,
			((iden >> 16) & 0xFFFF),
			(iden & 0xFFFF),
			&new_frame->duplicate_buffer_info.fd);
		if (!out_phyaddr1) {
			pr_err("error gettting output physical address\n");
			rc = -EINVAL;
			msm_cpp_buffer_ops(cpp_dev, VIDIOC_MSM_BUF_MNGR_PUT_BUF,
				0x0, &dup_buff_mgr_info);
			goto phyaddr_err;
		}
		/* set duplicate enable bit */
		cpp_frame_msg[5] |= 0x1;
		CPP_DBG("out_phyaddr1= %08x\n", (uint32_t)out_phyaddr1);
	}

	tnr_enabled = ((new_frame->feature_mask & TNR_MASK) >> 2);
	if (tnr_enabled) {
		tnr_scratch_buffer0 = msm_cpp_fetch_buffer_info(cpp_dev,
			&new_frame->tnr_scratch_buffer_info[0],
			((new_frame->identity >> 16) & 0xFFFF),
			(new_frame->identity & 0xFFFF),
			&new_frame->tnr_scratch_buffer_info[0].fd);
		if (!tnr_scratch_buffer0) {
			pr_err("error getting scratch buffer physical address\n");
			rc = -EINVAL;
			goto phyaddr_err;
		}

		tnr_scratch_buffer1 = msm_cpp_fetch_buffer_info(cpp_dev,
			&new_frame->tnr_scratch_buffer_info[1],
			((new_frame->identity >> 16) & 0xFFFF),
			(new_frame->identity & 0xFFFF),
			&new_frame->tnr_scratch_buffer_info[1].fd);
		if (!tnr_scratch_buffer1) {
			pr_err("error getting scratch buffer physical address\n");
			rc = -EINVAL;
			goto phyaddr_err;
		}
	} else {
		tnr_scratch_buffer0 = 0;
		tnr_scratch_buffer1 = 0;
	}


	msm_cpp_update_frame_msg_phy_address(cpp_dev, new_frame,
		in_phyaddr, out_phyaddr0, out_phyaddr1,
		tnr_scratch_buffer0, tnr_scratch_buffer1);
	if (tnr_enabled) {
		cpp_frame_msg[10] = tnr_scratch_buffer1 -
			tnr_scratch_buffer0;
	}

	rc = msm_cpp_set_group_buffer(cpp_dev, new_frame, out_phyaddr0,
		num_output_bufs);
	if (rc) {
		pr_err("%s: set group buffer failure %d\n", __func__, rc);
		goto phyaddr_err;
	}

	num_stripes = new_frame->last_stripe_index -
		new_frame->first_stripe_index + 1;
	cpp_frame_msg[1] = stripe_base - 2 + num_stripes * stripe_size;

	frame_qcmd = kzalloc(sizeof(struct msm_queue_cmd), GFP_KERNEL);
	if (!frame_qcmd) {
		rc = -ENOMEM;
		goto qcmd_err;
	}

	atomic_set(&frame_qcmd->on_heap, 1);
	frame_qcmd->command = new_frame;
	rc = msm_cpp_send_frame_to_hardware(cpp_dev, frame_qcmd);
	if (rc < 0) {
		pr_err("%s: error cannot send frame to hardware\n", __func__);
		rc = -EINVAL;
		goto qcmd_err;
	}

	return rc;
qcmd_err:
	kfree(frame_qcmd);
phyaddr_err:
	if (new_frame->output_buffer_info[0].native_buff == 0)
		msm_cpp_buffer_ops(cpp_dev, VIDIOC_MSM_BUF_MNGR_PUT_BUF,
			0x0, &buff_mgr_info);
frame_msg_err:
	kfree(cpp_frame_msg);
	kfree(new_frame);
	return rc;
}

static int msm_cpp_cfg(struct cpp_device *cpp_dev,
	struct msm_camera_v4l2_ioctl_t *ioctl_ptr)
{
	struct msm_cpp_frame_info_t *frame = NULL;
	struct msm_cpp_frame_info_t k_frame_info;
	int32_t rc = 0;
	uint32_t i = 0;
	uint32_t num_buff = sizeof(k_frame_info.output_buffer_info) /
				sizeof(struct msm_cpp_buffer_info_t);

	if (copy_from_user(&k_frame_info,
			(void __user *)ioctl_ptr->ioctl_ptr,
			sizeof(k_frame_info)))
		return -EFAULT;

	frame = msm_cpp_get_frame(ioctl_ptr);
	if (!frame) {
		pr_err("%s: Error allocating frame\n", __func__);
		rc = -EINVAL;
	} else {
		rc = msm_cpp_cfg_frame(cpp_dev, frame);
		if (rc >= 0) {
			for (i = 0; i < num_buff; i++) {
				k_frame_info.output_buffer_info[i] =
					frame->output_buffer_info[i];
			}
		}
	}

	ioctl_ptr->trans_code = rc;

	if (copy_to_user((void __user *)k_frame_info.status, &rc,
		sizeof(int32_t)))
		pr_err("error cannot copy error\n");


	if (copy_to_user((void __user *)ioctl_ptr->ioctl_ptr,
		&k_frame_info, sizeof(k_frame_info))) {
		pr_err("Error: cannot copy k_frame_info");
		return -EFAULT;
	}

	return rc;
}

void msm_cpp_clean_queue(struct cpp_device *cpp_dev)
{
	struct msm_queue_cmd *frame_qcmd = NULL;
	struct msm_cpp_frame_info_t *processed_frame = NULL;
	struct msm_device_queue *queue = NULL;

	while (cpp_dev->processing_q.len) {
		pr_debug("queue len:%d\n", cpp_dev->processing_q.len);
		queue = &cpp_dev->processing_q;
		frame_qcmd = msm_dequeue(queue, list_frame, POP_FRONT);
		if (frame_qcmd) {
			processed_frame = frame_qcmd->command;
			kfree(frame_qcmd);
			if (processed_frame)
				kfree(processed_frame->cpp_cmd_msg);
			kfree(processed_frame);
		}
	}
}

#ifdef CONFIG_COMPAT
static int msm_cpp_copy_from_ioctl_ptr(void *dst_ptr,
	struct msm_camera_v4l2_ioctl_t *ioctl_ptr)
{
	int ret;

	if ((ioctl_ptr->ioctl_ptr == NULL) || (ioctl_ptr->len == 0)) {
		pr_err("%s: Wrong ioctl_ptr %pK / len %zu\n", __func__,
			ioctl_ptr, ioctl_ptr->len);
		return -EINVAL;
	}

	/* For compat task, source ptr is in kernel space */
	if (is_compat_task()) {
		memcpy(dst_ptr, ioctl_ptr->ioctl_ptr, ioctl_ptr->len);
		ret = 0;
	} else {
		ret = copy_from_user(dst_ptr,
			(void __user *)ioctl_ptr->ioctl_ptr, ioctl_ptr->len);
		if (ret)
			pr_err("Copy from user fail %d\n", ret);
	}
	return ret ? -EFAULT : 0;
}
#else
static int msm_cpp_copy_from_ioctl_ptr(void *dst_ptr,
	struct msm_camera_v4l2_ioctl_t *ioctl_ptr)
{
	int ret;

	if ((ioctl_ptr->ioctl_ptr == NULL) || (ioctl_ptr->len == 0)) {
		pr_err("%s: Wrong ioctl_ptr %pK / len %zu\n", __func__,
			ioctl_ptr, ioctl_ptr->len);
		return -EINVAL;
	}

	ret = copy_from_user(dst_ptr,
		(void __user *)ioctl_ptr->ioctl_ptr, ioctl_ptr->len);
	if (ret)
		pr_err("Copy from user fail %d\n", ret);

	return ret ? -EFAULT : 0;
}
#endif

static int32_t msm_cpp_fw_version(struct cpp_device *cpp_dev)
{
	int32_t rc = 0;

	rc = msm_cpp_poll_rx_empty(cpp_dev->base);
	if (rc) {
		pr_err("%s:%d] poll rx empty failed %d",
			__func__, __LINE__, rc);
		goto end;
	}
	/* Get Firmware Version */
	msm_cpp_write(MSM_CPP_CMD_GET_FW_VER, cpp_dev->base);
	msm_cpp_write(MSM_CPP_MSG_ID_CMD, cpp_dev->base);
	msm_cpp_write(0x1, cpp_dev->base);
	msm_cpp_write(MSM_CPP_CMD_GET_FW_VER, cpp_dev->base);
	msm_cpp_write(MSM_CPP_MSG_ID_TRAILER, cpp_dev->base);

	rc = msm_cpp_poll(cpp_dev->base, MSM_CPP_MSG_ID_CMD);
	if (rc) {
		pr_err("%s:%d] poll command %x failed %d", __func__, __LINE__,
			MSM_CPP_MSG_ID_CMD, rc);
		goto end;
	}
	rc = msm_cpp_poll(cpp_dev->base, 0x2);
	if (rc) {
		pr_err("%s:%d] poll command 0x2 failed %d", __func__, __LINE__,
			rc);
		goto end;
	}
	rc = msm_cpp_poll(cpp_dev->base, MSM_CPP_MSG_ID_FW_VER);
	if (rc) {
		pr_err("%s:%d] poll command %x failed %d", __func__, __LINE__,
			MSM_CPP_MSG_ID_FW_VER, rc);
		goto end;
	}

	cpp_dev->fw_version = msm_cpp_read(cpp_dev->base);
	pr_debug("CPP FW Version: 0x%08x\n", cpp_dev->fw_version);

	rc = msm_cpp_poll(cpp_dev->base, MSM_CPP_MSG_ID_TRAILER);
	if (rc) {
		pr_err("%s:%d] poll command %x failed %d", __func__, __LINE__,
			MSM_CPP_MSG_ID_TRAILER, rc);
	}

end:

	return rc;
}

static int msm_cpp_validate_ioctl_input(unsigned int cmd, void *arg,
	struct msm_camera_v4l2_ioctl_t **ioctl_ptr)
{
	switch (cmd) {
	case MSM_SD_SHUTDOWN:
	case MSM_SD_NOTIFY_FREEZE:
	case MSM_SD_UNNOTIFY_FREEZE:
	case VIDIOC_MSM_CPP_IOMMU_ATTACH:
	case VIDIOC_MSM_CPP_IOMMU_DETACH:
		break;
	default: {
		if (ioctl_ptr == NULL) {
			pr_err("Wrong ioctl_ptr for cmd %u\n", cmd);
			return -EINVAL;
		}

		*ioctl_ptr = arg;
		if (((*ioctl_ptr) == NULL) ||
			((*ioctl_ptr)->ioctl_ptr == NULL) ||
			((*ioctl_ptr)->len == 0)) {
			pr_err("Error invalid ioctl argument cmd %u", cmd);
			return -EINVAL;
		}
		break;
	}
	}
	return 0;
}

long msm_cpp_subdev_ioctl(struct v4l2_subdev *sd,
			unsigned int cmd, void *arg)
{
	struct cpp_device *cpp_dev = NULL;
	struct msm_camera_v4l2_ioctl_t *ioctl_ptr = NULL;
	int rc = 0;

	if (sd == NULL) {
		pr_err("sd %pK\n", sd);
		return -EINVAL;
	}


	rc = msm_cpp_validate_ioctl_input(cmd, arg, &ioctl_ptr);
	if (rc != 0) {
		pr_err("input validation failed\n");
		return rc;
	}

	cpp_dev = v4l2_get_subdevdata(sd);
	if (cpp_dev == NULL) {
		pr_err("cpp_dev is null\n");
		return -EINVAL;
	}

	if (_IOC_DIR(cmd) == _IOC_NONE) {
		pr_err("Invalid ioctl/subdev cmd %u", cmd);
		return -EINVAL;
	}

	mutex_lock(&cpp_dev->mutex);

	CPP_DBG("E cmd: 0x%x\n", cmd);
	switch (cmd) {
	case VIDIOC_MSM_CPP_GET_HW_INFO: {
		CPP_DBG("VIDIOC_MSM_CPP_GET_HW_INFO\n");
		if (copy_to_user((void __user *)ioctl_ptr->ioctl_ptr,
			&cpp_dev->hw_info,
			sizeof(struct cpp_hw_info))) {
			mutex_unlock(&cpp_dev->mutex);
			return -EFAULT;
		}
		break;
	}

	case VIDIOC_MSM_CPP_LOAD_FIRMWARE: {
		CPP_DBG("VIDIOC_MSM_CPP_LOAD_FIRMWARE\n");
		if (cpp_dev->is_firmware_loaded == 0) {
			if (cpp_dev->fw_name_bin != NULL) {
				kfree(cpp_dev->fw_name_bin);
				cpp_dev->fw_name_bin = NULL;
			}
			if (cpp_dev->fw) {
				release_firmware(cpp_dev->fw);
				cpp_dev->fw = NULL;
			}
			if ((ioctl_ptr->len == 0) ||
				(ioctl_ptr->len > MSM_CPP_MAX_FW_NAME_LEN)) {
				pr_err("ioctl_ptr->len is 0\n");
				mutex_unlock(&cpp_dev->mutex);
				return -EINVAL;
			}
			cpp_dev->fw_name_bin = kzalloc(ioctl_ptr->len+1,
				GFP_KERNEL);
			if (!cpp_dev->fw_name_bin) {
				mutex_unlock(&cpp_dev->mutex);
				return -EINVAL;
			}
			if (ioctl_ptr->ioctl_ptr == NULL) {
				pr_err("ioctl_ptr->ioctl_ptr=NULL\n");
				kfree(cpp_dev->fw_name_bin);
				cpp_dev->fw_name_bin = NULL;
				mutex_unlock(&cpp_dev->mutex);
				return -EINVAL;
			}
			rc = (copy_from_user(cpp_dev->fw_name_bin,
				(void __user *)ioctl_ptr->ioctl_ptr,
				ioctl_ptr->len) ? -EFAULT : 0);
			if (rc) {
				ERR_COPY_FROM_USER();
				kfree(cpp_dev->fw_name_bin);
				cpp_dev->fw_name_bin = NULL;
				mutex_unlock(&cpp_dev->mutex);
				return -EINVAL;
			}
			*(cpp_dev->fw_name_bin+ioctl_ptr->len) = '\0';
			rc = request_firmware(&cpp_dev->fw,
				cpp_dev->fw_name_bin,
				&cpp_dev->pdev->dev);
			if (rc) {
				dev_err(&cpp_dev->pdev->dev,
					"Fail to loc blob %s dev %pK, rc:%d\n",
					cpp_dev->fw_name_bin,
					&cpp_dev->pdev->dev, rc);
				kfree(cpp_dev->fw_name_bin);
				cpp_dev->fw_name_bin = NULL;
				cpp_dev->fw = NULL;
				mutex_unlock(&cpp_dev->mutex);
				return -EINVAL;
			}
			msm_camera_enable_irq(cpp_dev->irq, false);
			rc = cpp_load_fw(cpp_dev, cpp_dev->fw_name_bin);
			if (rc < 0) {
				pr_err("%s: load firmware failure %d-retry\n",
					__func__, rc);
				rc = msm_cpp_reset_vbif_and_load_fw(cpp_dev);
				if (rc < 0) {
					enable_irq(cpp_dev->irq->start);
					mutex_unlock(&cpp_dev->mutex);
					return rc;
				}
			}
			rc = msm_cpp_fw_version(cpp_dev);
			if (rc < 0) {
				pr_err("%s: get firmware failure %d\n",
					__func__, rc);
				enable_irq(cpp_dev->irq->start);
				mutex_unlock(&cpp_dev->mutex);
				return rc;
			}
			msm_camera_enable_irq(cpp_dev->irq, true);
			cpp_dev->is_firmware_loaded = 1;
		}
		break;
	}
	case VIDIOC_MSM_CPP_CFG:
		CPP_DBG("VIDIOC_MSM_CPP_CFG\n");
		rc = msm_cpp_cfg(cpp_dev, ioctl_ptr);
		break;
	case VIDIOC_MSM_CPP_FLUSH_QUEUE:
		CPP_DBG("VIDIOC_MSM_CPP_FLUSH_QUEUE\n");
		rc = msm_cpp_flush_frames(cpp_dev);
		break;
	case VIDIOC_MSM_CPP_DELETE_STREAM_BUFF:
	case VIDIOC_MSM_CPP_APPEND_STREAM_BUFF_INFO:
	case VIDIOC_MSM_CPP_ENQUEUE_STREAM_BUFF_INFO: {
		uint32_t j;
		struct msm_cpp_stream_buff_info_t *u_stream_buff_info = NULL;
		struct msm_cpp_stream_buff_info_t k_stream_buff_info;
		struct msm_cpp_buff_queue_info_t *buff_queue_info = NULL;

		memset(&k_stream_buff_info, 0, sizeof(k_stream_buff_info));
		CPP_DBG("VIDIOC_MSM_CPP_ENQUEUE_STREAM_BUFF_INFO\n");
		if (sizeof(struct msm_cpp_stream_buff_info_t) !=
			ioctl_ptr->len) {
			pr_err("%s:%d: invalid length\n", __func__, __LINE__);
			mutex_unlock(&cpp_dev->mutex);
			return -EINVAL;
		}
		u_stream_buff_info = kzalloc(ioctl_ptr->len, GFP_KERNEL);
		if (!u_stream_buff_info) {
			mutex_unlock(&cpp_dev->mutex);
			return -EINVAL;
		}

		rc = msm_cpp_copy_from_ioctl_ptr(u_stream_buff_info,
			ioctl_ptr);
		if (rc) {
			ERR_COPY_FROM_USER();
			kfree(u_stream_buff_info);
			mutex_unlock(&cpp_dev->mutex);
			return -EINVAL;
		}
		k_stream_buff_info.num_buffs = u_stream_buff_info->num_buffs;
		k_stream_buff_info.identity = u_stream_buff_info->identity;

		if (k_stream_buff_info.num_buffs > MSM_CAMERA_MAX_STREAM_BUF) {
			pr_err("%s:%d: unexpected large num buff requested\n",
				__func__, __LINE__);
			kfree(u_stream_buff_info);
			mutex_unlock(&cpp_dev->mutex);
			return -EINVAL;
		}

		if (u_stream_buff_info->num_buffs != 0) {
			k_stream_buff_info.buffer_info =
				kzalloc(k_stream_buff_info.num_buffs *
				sizeof(struct msm_cpp_buffer_info_t),
				GFP_KERNEL);
			if (ZERO_OR_NULL_PTR(k_stream_buff_info.buffer_info)) {
				pr_err("%s:%d: malloc error\n",
					__func__, __LINE__);
				kfree(u_stream_buff_info);
				mutex_unlock(&cpp_dev->mutex);
				return -EINVAL;
			}

			rc = (copy_from_user(k_stream_buff_info.buffer_info,
				(void __user *)u_stream_buff_info->buffer_info,
				k_stream_buff_info.num_buffs *
				sizeof(struct msm_cpp_buffer_info_t)) ?
				-EFAULT : 0);
			if (rc) {
				ERR_COPY_FROM_USER();
				kfree(k_stream_buff_info.buffer_info);
				kfree(u_stream_buff_info);
				mutex_unlock(&cpp_dev->mutex);
				return -EINVAL;
			}
		}

		buff_queue_info = msm_cpp_get_buff_queue_entry(cpp_dev,
				(k_stream_buff_info.identity >> 16) & 0xFFFF,
				k_stream_buff_info.identity & 0xFFFF);

		if (buff_queue_info == NULL) {
			if (cmd == VIDIOC_MSM_CPP_DELETE_STREAM_BUFF)
				goto STREAM_BUFF_END;

			rc = msm_cpp_add_buff_queue_entry(cpp_dev,
				((k_stream_buff_info.identity >> 16) & 0xFFFF),
				(k_stream_buff_info.identity & 0xFFFF));

			if (rc)
				goto STREAM_BUFF_END;

			if (cpp_dev->stream_cnt == 0) {
				cpp_dev->state = CPP_STATE_ACTIVE;
				msm_cpp_clear_timer(cpp_dev);
				msm_cpp_clean_queue(cpp_dev);
			}
			cpp_dev->stream_cnt++;
			CPP_DBG("stream_cnt:%d\n", cpp_dev->stream_cnt);
		}
		buff_queue_info = msm_cpp_get_buff_queue_entry(cpp_dev,
			((k_stream_buff_info.identity >> 16) & 0xFFFF),
			(k_stream_buff_info.identity & 0xFFFF));
		if (buff_queue_info == NULL) {
			pr_err("error finding buffer queue entry identity:%d\n",
				k_stream_buff_info.identity);
			kfree(k_stream_buff_info.buffer_info);
			kfree(u_stream_buff_info);
			cpp_dev->stream_cnt--;
			mutex_unlock(&cpp_dev->mutex);
			return -EINVAL;
		}
		if (cmd == VIDIOC_MSM_CPP_DELETE_STREAM_BUFF) {
			for (j = 0; j < k_stream_buff_info.num_buffs; j++) {
				msm_cpp_dequeue_buff(cpp_dev, buff_queue_info,
				k_stream_buff_info.buffer_info[j].index,
				k_stream_buff_info.buffer_info[j].native_buff);
			}
		} else {
			for (j = 0; j < k_stream_buff_info.num_buffs; j++) {
				msm_cpp_queue_buffer_info(cpp_dev,
					buff_queue_info,
					&k_stream_buff_info.buffer_info[j]);
			}
		}

STREAM_BUFF_END:
		kfree(k_stream_buff_info.buffer_info);
		kfree(u_stream_buff_info);

		break;
	}
	case VIDIOC_MSM_CPP_DEQUEUE_STREAM_BUFF_INFO: {
		uint32_t identity;
		struct msm_cpp_buff_queue_info_t *buff_queue_info;

		CPP_DBG("VIDIOC_MSM_CPP_DEQUEUE_STREAM_BUFF_INFO\n");
		if (ioctl_ptr->len != sizeof(uint32_t)) {
			mutex_unlock(&cpp_dev->mutex);
			return -EINVAL;
		}

		rc = msm_cpp_copy_from_ioctl_ptr(&identity, ioctl_ptr);
		if (rc) {
			ERR_COPY_FROM_USER();
			mutex_unlock(&cpp_dev->mutex);
			return -EINVAL;
		}

		buff_queue_info = msm_cpp_get_buff_queue_entry(cpp_dev,
			((identity >> 16) & 0xFFFF), (identity & 0xFFFF));
		if (buff_queue_info == NULL) {
			pr_err("error finding buffer queue entry for identity:%d\n",
				identity);
			mutex_unlock(&cpp_dev->mutex);
			return -EINVAL;
		}

		msm_cpp_dequeue_buff_info_list(cpp_dev, buff_queue_info);
		rc = msm_cpp_free_buff_queue_entry(cpp_dev,
			buff_queue_info->session_id,
			buff_queue_info->stream_id);
		if (cpp_dev->stream_cnt > 0) {
			cpp_dev->stream_cnt--;
			pr_debug("stream_cnt:%d\n", cpp_dev->stream_cnt);
			if (cpp_dev->stream_cnt == 0) {
				rc = msm_cpp_update_bandwidth_setting(cpp_dev,
					0, 0);
				if (rc < 0)
					pr_err("Bandwidth Reset Failed!\n");
				cpp_dev->state = CPP_STATE_IDLE;
				msm_cpp_clear_timer(cpp_dev);
				msm_cpp_clean_queue(cpp_dev);
			}
		} else {
			pr_err("error: stream count underflow %d\n",
				cpp_dev->stream_cnt);
		}
		break;
	}
	case VIDIOC_MSM_CPP_GET_EVENTPAYLOAD: {
		struct msm_device_queue *queue = &cpp_dev->eventData_q;
		struct msm_queue_cmd *event_qcmd;
		struct msm_cpp_frame_info_t *process_frame;

		CPP_DBG("VIDIOC_MSM_CPP_GET_EVENTPAYLOAD\n");
		event_qcmd = msm_dequeue(queue, list_eventdata, POP_FRONT);
		if (!event_qcmd) {
			pr_err("no queue cmd available");
			mutex_unlock(&cpp_dev->mutex);
			return -EINVAL;
		}
		process_frame = event_qcmd->command;
		CPP_DBG("fid %d\n", process_frame->frame_id);
		if (copy_to_user((void __user *)ioctl_ptr->ioctl_ptr,
				process_frame,
				sizeof(struct msm_cpp_frame_info_t))) {
			mutex_unlock(&cpp_dev->mutex);
			kfree(process_frame->cpp_cmd_msg);
			kfree(process_frame);
			kfree(event_qcmd);
			return -EFAULT;
		}

		kfree(process_frame->cpp_cmd_msg);
		kfree(process_frame);
		kfree(event_qcmd);
		break;
	}
	case VIDIOC_MSM_CPP_SET_CLOCK: {
		uint32_t msm_cpp_core_clk_idx;
		struct msm_cpp_clock_settings_t clock_settings;
		unsigned long clock_rate = 0;

		CPP_DBG("VIDIOC_MSM_CPP_SET_CLOCK\n");
		if (ioctl_ptr->len == 0) {
			pr_err("ioctl_ptr->len is 0\n");
			mutex_unlock(&cpp_dev->mutex);
			return -EINVAL;
		}

		if (ioctl_ptr->ioctl_ptr == NULL) {
			pr_err("ioctl_ptr->ioctl_ptr is NULL\n");
			mutex_unlock(&cpp_dev->mutex);
			return -EINVAL;
		}

		if (ioctl_ptr->len != sizeof(struct msm_cpp_clock_settings_t)) {
			pr_err("Not valid ioctl_ptr->len\n");
			mutex_unlock(&cpp_dev->mutex);
			return -EINVAL;
		}

		rc = msm_cpp_copy_from_ioctl_ptr(&clock_settings, ioctl_ptr);
		if (rc) {
			ERR_COPY_FROM_USER();
			mutex_unlock(&cpp_dev->mutex);
			return -EINVAL;
		}

		if (clock_settings.clock_rate > 0) {
			msm_cpp_core_clk_idx = msm_cpp_get_clock_index(cpp_dev,
				"cpp_core_clk");
			if (msm_cpp_core_clk_idx < 0) {
				pr_err(" Fail to get clock index\n");
				mutex_unlock(&cpp_dev->mutex);
				return -EINVAL;
			}
			rc = msm_cpp_update_bandwidth_setting(cpp_dev,
					clock_settings.avg,
					clock_settings.inst);
			if (rc < 0) {
				pr_err("Bandwidth Set Failed!\n");
				rc = msm_cpp_update_bandwidth_setting(cpp_dev,
					0, 0);
				mutex_unlock(&cpp_dev->mutex);
				return -EINVAL;
			}
			clock_rate = msm_cpp_set_core_clk(cpp_dev,
				clock_settings.clock_rate,
				msm_cpp_core_clk_idx);
			if (rc < 0) {
				pr_err("Fail to set core clk\n");
				mutex_unlock(&cpp_dev->mutex);
				return -EINVAL;
			}
			if (clock_rate != clock_settings.clock_rate)
				pr_err("clock rate differ from settings\n");
			msm_isp_util_update_clk_rate(clock_settings.clock_rate);
		}
		break;
	}
	case MSM_SD_NOTIFY_FREEZE:
		break;
	case MSM_SD_UNNOTIFY_FREEZE:
		break;
	case MSM_SD_SHUTDOWN:
		CPP_DBG("MSM_SD_SHUTDOWN\n");
		mutex_unlock(&cpp_dev->mutex);
		pr_warn("shutdown cpp node. open cnt:%d\n",
			cpp_dev->cpp_open_cnt);

		if (atomic_read(&cpp_timer.used))
			pr_debug("Timer state not cleared\n");

		while (cpp_dev->cpp_open_cnt != 0)
			cpp_close_node(sd, NULL);
		mutex_lock(&cpp_dev->mutex);
		rc = 0;
		break;
	case VIDIOC_MSM_CPP_QUEUE_BUF: {
		struct msm_pproc_queue_buf_info queue_buf_info;

		CPP_DBG("VIDIOC_MSM_CPP_QUEUE_BUF\n");

		if (ioctl_ptr->len != sizeof(struct msm_pproc_queue_buf_info)) {
			pr_err("%s: Not valid ioctl_ptr->len\n", __func__);
			mutex_unlock(&cpp_dev->mutex);
			return -EINVAL;
		}
		rc = msm_cpp_copy_from_ioctl_ptr(&queue_buf_info, ioctl_ptr);
		if (rc) {
			ERR_COPY_FROM_USER();
			break;
		}

		if (queue_buf_info.is_buf_dirty) {
			rc = msm_cpp_buffer_ops(cpp_dev,
				VIDIOC_MSM_BUF_MNGR_PUT_BUF,
				0x0, &queue_buf_info.buff_mgr_info);
		} else {
			rc = msm_cpp_buffer_ops(cpp_dev,
				VIDIOC_MSM_BUF_MNGR_BUF_DONE,
				0x0, &queue_buf_info.buff_mgr_info);
		}
		if (rc < 0) {
			pr_err("error in buf done\n");
			rc = -EINVAL;
		}

		break;
	}
	case VIDIOC_MSM_CPP_POP_STREAM_BUFFER: {
		struct msm_buf_mngr_info buff_mgr_info;
		struct msm_cpp_frame_info_t frame_info;
		uint32_t ioctl_cmd, idx;

		if (ioctl_ptr->ioctl_ptr == NULL ||
			(ioctl_ptr->len !=
			sizeof(struct msm_cpp_frame_info_t))) {
			rc = -EINVAL;
			break;
		}

		rc = msm_cpp_copy_from_ioctl_ptr(&frame_info, ioctl_ptr);
		if (rc) {
			ERR_COPY_FROM_USER();
			break;
		}

		memset(&buff_mgr_info, 0, sizeof(struct msm_buf_mngr_info));
		buff_mgr_info.session_id =
			((frame_info.identity >> 16) & 0xFFFF);
		buff_mgr_info.stream_id = (frame_info.identity & 0xFFFF);
		buff_mgr_info.type =
			MSM_CAMERA_BUF_MNGR_BUF_PLANAR;
		if (IS_DEFAULT_OUTPUT_BUF_INDEX(
			frame_info.output_buffer_info[0].index)) {
			ioctl_cmd = VIDIOC_MSM_BUF_MNGR_GET_BUF;
			idx = 0x0;
		} else {
			ioctl_cmd = VIDIOC_MSM_BUF_MNGR_IOCTL_CMD;
			idx = MSM_CAMERA_BUF_MNGR_IOCTL_ID_GET_BUF_BY_IDX;
		}
		rc = msm_cpp_buffer_ops(cpp_dev, ioctl_cmd, idx,
			&buff_mgr_info);
		if (rc < 0) {
			rc = -EAGAIN;
			pr_err_ratelimited("POP: get_buf err rc:%d, index %d\n",
				rc, frame_info.output_buffer_info[0].index);
			break;
		}
		buff_mgr_info.frame_id = frame_info.frame_id;
		rc = msm_cpp_buffer_ops(cpp_dev, VIDIOC_MSM_BUF_MNGR_BUF_DONE,
			0x0, &buff_mgr_info);
		if (rc < 0) {
			pr_err("error in buf done\n");
			rc = -EAGAIN;
		}
		break;
	}
	default:
		pr_err_ratelimited("invalid value: cmd=0x%x\n", cmd);
		break;
	case VIDIOC_MSM_CPP_IOMMU_ATTACH: {
		if (cpp_dev->iommu_state == CPP_IOMMU_STATE_DETACHED) {
			rc = cam_smmu_ops(cpp_dev->iommu_hdl, CAM_SMMU_ATTACH);
			if (rc < 0) {
				pr_err("%s:%dError iommu_attach_device failed\n",
					__func__, __LINE__);
				rc = -EINVAL;
				break;
			}
			cpp_dev->iommu_state = CPP_IOMMU_STATE_ATTACHED;
		} else {
			pr_err("%s:%d IOMMMU attach triggered in invalid state\n",
				__func__, __LINE__);
			rc = -EINVAL;
		}
		break;
	}
	case VIDIOC_MSM_CPP_IOMMU_DETACH: {
		if ((cpp_dev->iommu_state == CPP_IOMMU_STATE_ATTACHED) &&
			(cpp_dev->stream_cnt == 0)) {
			rc = cam_smmu_ops(cpp_dev->iommu_hdl, CAM_SMMU_DETACH);
			if (rc < 0) {
				pr_err("%s:%dError iommu atach failed\n",
					__func__, __LINE__);
				rc = -EINVAL;
				break;
			}
			cpp_dev->iommu_state = CPP_IOMMU_STATE_DETACHED;
		} else {
			pr_err("%s:%d IOMMMU attach triggered in invalid state\n",
				__func__, __LINE__);
			rc = -EINVAL;
		}
		break;
	}
	}
	mutex_unlock(&cpp_dev->mutex);
	CPP_DBG("X\n");
	return rc;
}

int msm_cpp_subscribe_event(struct v4l2_subdev *sd, struct v4l2_fh *fh,
	struct v4l2_event_subscription *sub)
{
	CPP_DBG("Called\n");
	return v4l2_event_subscribe(fh, sub, MAX_CPP_V4l2_EVENTS, NULL);
}

int msm_cpp_unsubscribe_event(struct v4l2_subdev *sd, struct v4l2_fh *fh,
	struct v4l2_event_subscription *sub)
{
	CPP_DBG("Called\n");
	return v4l2_event_unsubscribe(fh, sub);
}

static struct v4l2_subdev_core_ops msm_cpp_subdev_core_ops = {
	.ioctl = msm_cpp_subdev_ioctl,
	.subscribe_event = msm_cpp_subscribe_event,
	.unsubscribe_event = msm_cpp_unsubscribe_event,
};

static const struct v4l2_subdev_ops msm_cpp_subdev_ops = {
	.core = &msm_cpp_subdev_core_ops,
};

static long msm_cpp_subdev_do_ioctl(
	struct file *file, unsigned int cmd, void *arg)
{
	struct video_device *vdev;
	struct v4l2_subdev *sd;
	struct v4l2_fh *vfh = NULL;

	if ((arg == NULL) || (file == NULL)) {
		pr_err("Invalid input parameters arg %pK, file %pK\n",
			arg, file);
		return -EINVAL;
	}
	vdev = video_devdata(file);
	sd = vdev_to_v4l2_subdev(vdev);

	if (sd == NULL) {
		pr_err("Invalid input parameter sd %pK\n", sd);
		return -EINVAL;
	}
	vfh = file->private_data;

	switch (cmd) {
	case VIDIOC_DQEVENT:
		if (!(sd->flags & V4L2_SUBDEV_FL_HAS_EVENTS))
			return -ENOIOCTLCMD;

		return v4l2_event_dequeue(vfh, arg, file->f_flags & O_NONBLOCK);

	case VIDIOC_SUBSCRIBE_EVENT:
		return v4l2_subdev_call(sd, core, subscribe_event, vfh, arg);

	case VIDIOC_UNSUBSCRIBE_EVENT:
		return v4l2_subdev_call(sd, core, unsubscribe_event, vfh, arg);

	case VIDIOC_MSM_CPP_GET_INST_INFO: {
		uint32_t i;
		struct cpp_device *cpp_dev = v4l2_get_subdevdata(sd);
		struct msm_camera_v4l2_ioctl_t *ioctl_ptr = arg;
		struct msm_cpp_frame_info_t inst_info;

		memset(&inst_info, 0, sizeof(struct msm_cpp_frame_info_t));
		for (i = 0; i < MAX_ACTIVE_CPP_INSTANCE; i++) {
			if (cpp_dev->cpp_subscribe_list[i].vfh == vfh) {
				inst_info.inst_id = i;
				break;
			}
		}
		if (copy_to_user(
				(void __user *)ioctl_ptr->ioctl_ptr, &inst_info,
				sizeof(struct msm_cpp_frame_info_t))) {
			return -EFAULT;
		}
	}
	break;
	default:
		return v4l2_subdev_call(sd, core, ioctl, cmd, arg);
	}

	return 0;
}

static long msm_cpp_subdev_fops_ioctl(struct file *file, unsigned int cmd,
	unsigned long arg)
{
	return video_usercopy(file, cmd, arg, msm_cpp_subdev_do_ioctl);
}


#ifdef CONFIG_COMPAT
static struct msm_cpp_frame_info_t *get_64bit_cpp_frame_from_compat(
	struct msm_camera_v4l2_ioctl_t *kp_ioctl)
{
	struct msm_cpp_frame_info32_t *new_frame32 = NULL;
	struct msm_cpp_frame_info_t *new_frame = NULL;
	uint32_t *cpp_frame_msg;
	void *cpp_cmd_msg_64bit;
	int32_t rc, i;

	new_frame32 = kzalloc(sizeof(struct msm_cpp_frame_info32_t),
		GFP_KERNEL);
	if (!new_frame32)
		goto no_mem32;
	new_frame = kzalloc(sizeof(struct msm_cpp_frame_info_t), GFP_KERNEL);
	if (!new_frame)
		goto no_mem;

	rc = (copy_from_user(new_frame32, (void __user *)kp_ioctl->ioctl_ptr,
			sizeof(struct msm_cpp_frame_info32_t)) ? -EFAULT : 0);
	if (rc) {
		ERR_COPY_FROM_USER();
		goto frame_err;
	}

	new_frame->frame_id = new_frame32->frame_id;
	new_frame->inst_id = new_frame32->inst_id;
	new_frame->client_id = new_frame32->client_id;
	new_frame->frame_type = new_frame32->frame_type;
	new_frame->num_strips = new_frame32->num_strips;

	new_frame->src_fd =  new_frame32->src_fd;
	new_frame->dst_fd =  new_frame32->dst_fd;

	new_frame->timestamp.tv_sec =
		(unsigned long)new_frame32->timestamp.tv_sec;
	new_frame->timestamp.tv_usec =
		(unsigned long)new_frame32->timestamp.tv_usec;

	new_frame->in_time.tv_sec =
		(unsigned long)new_frame32->in_time.tv_sec;
	new_frame->in_time.tv_usec =
		(unsigned long)new_frame32->in_time.tv_usec;

	new_frame->out_time.tv_sec =
		(unsigned long)new_frame32->out_time.tv_sec;
	new_frame->out_time.tv_usec =
		(unsigned long)new_frame32->out_time.tv_usec;

	new_frame->msg_len = new_frame32->msg_len;
	new_frame->identity = new_frame32->identity;
	new_frame->input_buffer_info = new_frame32->input_buffer_info;
	new_frame->output_buffer_info[0] =
		new_frame32->output_buffer_info[0];
	new_frame->output_buffer_info[1] =
		new_frame32->output_buffer_info[1];
	new_frame->output_buffer_info[2] =
		new_frame32->output_buffer_info[2];
	new_frame->output_buffer_info[3] =
		new_frame32->output_buffer_info[3];
	new_frame->output_buffer_info[4] =
		new_frame32->output_buffer_info[4];
	new_frame->output_buffer_info[5] =
		new_frame32->output_buffer_info[5];
	new_frame->output_buffer_info[6] =
		new_frame32->output_buffer_info[6];
	new_frame->output_buffer_info[7] =
		new_frame32->output_buffer_info[7];
	new_frame->duplicate_buffer_info =
		new_frame32->duplicate_buffer_info;
	new_frame->tnr_scratch_buffer_info[0] =
		new_frame32->tnr_scratch_buffer_info[0];
	new_frame->tnr_scratch_buffer_info[1] =
		new_frame32->tnr_scratch_buffer_info[1];
	new_frame->duplicate_output = new_frame32->duplicate_output;
	new_frame->we_disable = new_frame32->we_disable;
	new_frame->duplicate_identity = new_frame32->duplicate_identity;
	new_frame->feature_mask = new_frame32->feature_mask;
	new_frame->partial_frame_indicator =
		new_frame32->partial_frame_indicator;
	new_frame->first_payload = new_frame32->first_payload;
	new_frame->last_payload = new_frame32->last_payload;
	new_frame->first_stripe_index = new_frame32->first_stripe_index;
	new_frame->last_stripe_index = new_frame32->last_stripe_index;
	new_frame->stripe_info_offset =
		new_frame32->stripe_info_offset;
	new_frame->stripe_info = new_frame32->stripe_info;
	new_frame->batch_info.batch_mode =
		new_frame32->batch_info.batch_mode;
	new_frame->batch_info.batch_size =
		new_frame32->batch_info.batch_size;
	new_frame->batch_info.cont_idx =
		new_frame32->batch_info.cont_idx;
	for (i = 0; i < MAX_PLANES; i++)
		new_frame->batch_info.intra_plane_offset[i] =
			new_frame32->batch_info.intra_plane_offset[i];
	new_frame->batch_info.pick_preview_idx =
		new_frame32->batch_info.pick_preview_idx;

	/* Convert the 32 bit pointer to 64 bit pointer */
	new_frame->cookie = compat_ptr(new_frame32->cookie);
	cpp_cmd_msg_64bit = compat_ptr(new_frame32->cpp_cmd_msg);
	if ((new_frame->msg_len == 0) ||
		(new_frame->msg_len > MSM_CPP_MAX_FRAME_LENGTH)) {
		pr_err("%s:%d: Invalid frame len:%d\n", __func__,
			__LINE__, new_frame->msg_len);
		goto frame_err;
	}

	cpp_frame_msg = kcalloc(new_frame->msg_len, sizeof(uint32_t),
		GFP_KERNEL);
	if (!cpp_frame_msg)
		goto frame_err;

	rc = (copy_from_user(cpp_frame_msg,
		(void __user *)cpp_cmd_msg_64bit,
		sizeof(uint32_t)*new_frame->msg_len) ? -EFAULT : 0);
	if (rc) {
		ERR_COPY_FROM_USER();
		goto frame_msg_err;
	}
	new_frame->cpp_cmd_msg = cpp_frame_msg;

	kfree(new_frame32);
	return new_frame;

frame_msg_err:
	kfree(cpp_frame_msg);
frame_err:
	kfree(new_frame);
no_mem:
	kfree(new_frame32);
no_mem32:
	return NULL;
}

static void get_compat_frame_from_64bit(struct msm_cpp_frame_info_t *frame,
	struct msm_cpp_frame_info32_t *k32_frame)
{
	int32_t i;

	k32_frame->frame_id = frame->frame_id;
	k32_frame->inst_id = frame->inst_id;
	k32_frame->client_id = frame->client_id;
	k32_frame->frame_type = frame->frame_type;
	k32_frame->num_strips = frame->num_strips;

	k32_frame->src_fd = frame->src_fd;
	k32_frame->dst_fd = frame->dst_fd;

	k32_frame->timestamp.tv_sec = (uint32_t)frame->timestamp.tv_sec;
	k32_frame->timestamp.tv_usec = (uint32_t)frame->timestamp.tv_usec;

	k32_frame->in_time.tv_sec = (uint32_t)frame->in_time.tv_sec;
	k32_frame->in_time.tv_usec = (uint32_t)frame->in_time.tv_usec;

	k32_frame->out_time.tv_sec = (uint32_t)frame->out_time.tv_sec;
	k32_frame->out_time.tv_usec = (uint32_t)frame->out_time.tv_usec;

	k32_frame->msg_len = frame->msg_len;
	k32_frame->identity = frame->identity;
	k32_frame->input_buffer_info = frame->input_buffer_info;
	k32_frame->output_buffer_info[0] = frame->output_buffer_info[0];
	k32_frame->output_buffer_info[1] = frame->output_buffer_info[1];
	k32_frame->output_buffer_info[2] = frame->output_buffer_info[2];
	k32_frame->output_buffer_info[3] = frame->output_buffer_info[3];
	k32_frame->output_buffer_info[4] = frame->output_buffer_info[4];
	k32_frame->output_buffer_info[5] = frame->output_buffer_info[5];
	k32_frame->output_buffer_info[6] = frame->output_buffer_info[6];
	k32_frame->output_buffer_info[7] = frame->output_buffer_info[7];
	k32_frame->duplicate_buffer_info = frame->duplicate_buffer_info;
	k32_frame->duplicate_output = frame->duplicate_output;
	k32_frame->we_disable = frame->we_disable;
	k32_frame->duplicate_identity = frame->duplicate_identity;
	k32_frame->feature_mask = frame->feature_mask;
	k32_frame->cookie = ptr_to_compat(frame->cookie);
	k32_frame->partial_frame_indicator = frame->partial_frame_indicator;
	k32_frame->first_payload = frame->first_payload;
	k32_frame->last_payload = frame->last_payload;
	k32_frame->first_stripe_index = frame->first_stripe_index;
	k32_frame->last_stripe_index = frame->last_stripe_index;
	k32_frame->stripe_info_offset = frame->stripe_info_offset;
	k32_frame->stripe_info = frame->stripe_info;
	k32_frame->batch_info.batch_mode = frame->batch_info.batch_mode;
	k32_frame->batch_info.batch_size = frame->batch_info.batch_size;
	k32_frame->batch_info.cont_idx = frame->batch_info.cont_idx;
	for (i = 0; i < MAX_PLANES; i++)
		k32_frame->batch_info.intra_plane_offset[i] =
			frame->batch_info.intra_plane_offset[i];
	k32_frame->batch_info.pick_preview_idx =
		frame->batch_info.pick_preview_idx;
}

static long msm_cpp_subdev_fops_compat_ioctl(struct file *file,
	unsigned int cmd, unsigned long arg)
{
	struct video_device *vdev = video_devdata(file);
	struct v4l2_subdev *sd = vdev_to_v4l2_subdev(vdev);
	struct cpp_device *cpp_dev = NULL;

	int32_t rc = 0;
	struct msm_camera_v4l2_ioctl_t kp_ioctl;
	struct msm_camera_v4l2_ioctl32_t up32_ioctl;
	struct msm_cpp_clock_settings_t clock_settings;
	struct msm_pproc_queue_buf_info k_queue_buf;
	struct msm_cpp_stream_buff_info_t k_cpp_buff_info;
	struct msm_cpp_frame_info32_t k32_frame_info;
	struct msm_cpp_frame_info_t k64_frame_info;
	uint32_t identity_k = 0;
	bool is_copytouser_req = true;
	void __user *up = (void __user *)arg;

	if (sd == NULL) {
		pr_err("%s: Subdevice is NULL\n", __func__);
		return -EINVAL;
	}
	cpp_dev = v4l2_get_subdevdata(sd);
	if (!vdev || !cpp_dev) {
		pr_err("Invalid vdev %pK or cpp_dev %pK structures!",
			vdev, cpp_dev);
		return -EINVAL;
	}
	mutex_lock(&cpp_dev->mutex);
	/*
	 * copy the user space 32 bit pointer to kernel space 32 bit compat
	 * pointer
	 */
	if (copy_from_user(&up32_ioctl, (void __user *)up,
		sizeof(up32_ioctl))) {
		mutex_unlock(&cpp_dev->mutex);
		return -EFAULT;
	}

	/* copy the data from 32 bit compat to kernel space 64 bit pointer */
	kp_ioctl.id = up32_ioctl.id;
	kp_ioctl.len = up32_ioctl.len;
	kp_ioctl.trans_code = up32_ioctl.trans_code;
	/* Convert the 32 bit pointer to 64 bit pointer */
	kp_ioctl.ioctl_ptr = compat_ptr(up32_ioctl.ioctl_ptr);
	if (!kp_ioctl.ioctl_ptr) {
		pr_err("%s: Invalid ioctl pointer\n", __func__);
		mutex_unlock(&cpp_dev->mutex);
		return -EINVAL;
	}

	/*
	 * Convert 32 bit IOCTL ID's to 64 bit IOCTL ID's
	 * except VIDIOC_MSM_CPP_CFG32, which needs special
	 * processing
	 */
	switch (cmd) {
	case VIDIOC_MSM_CPP_CFG32:
	{
		struct msm_cpp_frame_info32_t k32_frame_info;
		struct msm_cpp_frame_info_t *cpp_frame = NULL;
		int32_t *status;

		if (copy_from_user(&k32_frame_info,
			(void __user *)kp_ioctl.ioctl_ptr,
			sizeof(k32_frame_info))) {
			mutex_unlock(&cpp_dev->mutex);
			return -EFAULT;
		}
		/* Get the cpp frame pointer */
		cpp_frame = get_64bit_cpp_frame_from_compat(&kp_ioctl);

		/* Configure the cpp frame */
		if (cpp_frame) {
			rc = msm_cpp_cfg_frame(cpp_dev, cpp_frame);
			/* Cpp_frame can be free'd by cfg_frame in error */
			if (rc >= 0) {
				k32_frame_info.output_buffer_info[0] =
					cpp_frame->output_buffer_info[0];
				k32_frame_info.output_buffer_info[1] =
					cpp_frame->output_buffer_info[1];
			}
		} else {
			pr_err("%s: Error getting frame\n", __func__);
			mutex_unlock(&cpp_dev->mutex);
			rc = -EINVAL;
		}

		kp_ioctl.trans_code = rc;

		/* Convert the 32 bit pointer to 64 bit pointer */
		status = compat_ptr(k32_frame_info.status);

		if (copy_to_user((void __user *)status, &rc,
			sizeof(int32_t)))
			pr_err("error cannot copy error\n");

		if (copy_to_user((void __user *)kp_ioctl.ioctl_ptr,
			&k32_frame_info,
			sizeof(k32_frame_info))) {
			mutex_unlock(&cpp_dev->mutex);
			return -EFAULT;
		}

		cmd = VIDIOC_MSM_CPP_CFG;
		break;
	}
	case VIDIOC_MSM_CPP_GET_HW_INFO32:
	{
		struct cpp_hw_info_32_t u32_cpp_hw_info;
		uint32_t i;

		u32_cpp_hw_info.cpp_hw_version =
			cpp_dev->hw_info.cpp_hw_version;
		u32_cpp_hw_info.cpp_hw_caps = cpp_dev->hw_info.cpp_hw_caps;
		memset(&u32_cpp_hw_info.freq_tbl, 0x00,
				sizeof(u32_cpp_hw_info.freq_tbl));
		for (i = 0; i < cpp_dev->hw_info.freq_tbl_count; i++)
			u32_cpp_hw_info.freq_tbl[i] =
				cpp_dev->hw_info.freq_tbl[i];

		u32_cpp_hw_info.freq_tbl_count =
			cpp_dev->hw_info.freq_tbl_count;
		if (copy_to_user((void __user *)kp_ioctl.ioctl_ptr,
			&u32_cpp_hw_info, sizeof(struct cpp_hw_info_32_t))) {
			mutex_unlock(&cpp_dev->mutex);
			return -EFAULT;
		}

		cmd = VIDIOC_MSM_CPP_GET_HW_INFO;
		break;
	}
	case VIDIOC_MSM_CPP_LOAD_FIRMWARE32:
		cmd = VIDIOC_MSM_CPP_LOAD_FIRMWARE;
		break;
	case VIDIOC_MSM_CPP_GET_INST_INFO32:
	{
		struct cpp_device *cpp_dev = v4l2_get_subdevdata(sd);
		struct msm_cpp_frame_info32_t inst_info;
		struct v4l2_fh *vfh = NULL;
		uint32_t i;

		vfh = file->private_data;
		memset(&inst_info, 0, sizeof(struct msm_cpp_frame_info32_t));
		for (i = 0; i < MAX_ACTIVE_CPP_INSTANCE; i++) {
			if (cpp_dev->cpp_subscribe_list[i].vfh == vfh) {
				inst_info.inst_id = i;
				break;
			}
		}
		if (copy_to_user((void __user *)kp_ioctl.ioctl_ptr,
			&inst_info, sizeof(struct msm_cpp_frame_info32_t))) {
			mutex_unlock(&cpp_dev->mutex);
			return -EFAULT;
		}
		cmd = VIDIOC_MSM_CPP_GET_INST_INFO;
		break;
	}
	case VIDIOC_MSM_CPP_FLUSH_QUEUE32:
		cmd = VIDIOC_MSM_CPP_FLUSH_QUEUE;
		break;
	case VIDIOC_MSM_CPP_APPEND_STREAM_BUFF_INFO32:
	case VIDIOC_MSM_CPP_ENQUEUE_STREAM_BUFF_INFO32:
	case VIDIOC_MSM_CPP_DELETE_STREAM_BUFF32:
	{
		compat_uptr_t p;
		struct msm_cpp_stream_buff_info32_t *u32_cpp_buff_info =
		  (struct msm_cpp_stream_buff_info32_t *)kp_ioctl.ioctl_ptr;

		get_user(k_cpp_buff_info.identity,
			&u32_cpp_buff_info->identity);
		get_user(k_cpp_buff_info.num_buffs,
			&u32_cpp_buff_info->num_buffs);
		get_user(p, &u32_cpp_buff_info->buffer_info);
		k_cpp_buff_info.buffer_info = compat_ptr(p);

		kp_ioctl.ioctl_ptr = (void *)&k_cpp_buff_info;
		if (is_compat_task()) {
			if (kp_ioctl.len != sizeof(
				struct msm_cpp_stream_buff_info32_t)) {
				mutex_unlock(&cpp_dev->mutex);
				return -EINVAL;
			}
			kp_ioctl.len =
				sizeof(struct msm_cpp_stream_buff_info_t);
		}
		is_copytouser_req = false;
		if (cmd == VIDIOC_MSM_CPP_ENQUEUE_STREAM_BUFF_INFO32)
			cmd = VIDIOC_MSM_CPP_ENQUEUE_STREAM_BUFF_INFO;
		else if (cmd == VIDIOC_MSM_CPP_DELETE_STREAM_BUFF32)
			cmd = VIDIOC_MSM_CPP_DELETE_STREAM_BUFF;
		else
			cmd = VIDIOC_MSM_CPP_APPEND_STREAM_BUFF_INFO;
		break;
	}
	case VIDIOC_MSM_CPP_DEQUEUE_STREAM_BUFF_INFO32: {
		uint32_t *identity_u = (uint32_t *)kp_ioctl.ioctl_ptr;

		get_user(identity_k, identity_u);
		kp_ioctl.ioctl_ptr = (void *)&identity_k;
		kp_ioctl.len = sizeof(uint32_t);
		is_copytouser_req = false;
		cmd = VIDIOC_MSM_CPP_DEQUEUE_STREAM_BUFF_INFO;
		break;
	}
	case VIDIOC_MSM_CPP_GET_EVENTPAYLOAD32:
	{
		struct msm_device_queue *queue = &cpp_dev->eventData_q;
		struct msm_queue_cmd *event_qcmd;
		struct msm_cpp_frame_info_t *process_frame;
		struct msm_cpp_frame_info32_t k32_process_frame;

		CPP_DBG("VIDIOC_MSM_CPP_GET_EVENTPAYLOAD\n");
		event_qcmd = msm_dequeue(queue, list_eventdata, POP_FRONT);
		if (!event_qcmd) {
			pr_err("no queue cmd available");
			mutex_unlock(&cpp_dev->mutex);
			return -EINVAL;
		}
		process_frame = event_qcmd->command;

		memset(&k32_process_frame, 0, sizeof(k32_process_frame));
		get_compat_frame_from_64bit(process_frame, &k32_process_frame);

		CPP_DBG("fid %d\n", process_frame->frame_id);
		if (copy_to_user((void __user *)kp_ioctl.ioctl_ptr,
			&k32_process_frame,
			sizeof(struct msm_cpp_frame_info32_t))) {
			kfree(process_frame->cpp_cmd_msg);
			kfree(process_frame);
			kfree(event_qcmd);
			mutex_unlock(&cpp_dev->mutex);
			return -EFAULT;
		}

		kfree(process_frame->cpp_cmd_msg);
		kfree(process_frame);
		kfree(event_qcmd);
		cmd = VIDIOC_MSM_CPP_GET_EVENTPAYLOAD;
		break;
	}
	case VIDIOC_MSM_CPP_SET_CLOCK32:
	{
		struct msm_cpp_clock_settings32_t *clock_settings32 =
			(struct msm_cpp_clock_settings32_t *)kp_ioctl.ioctl_ptr;
		get_user(clock_settings.clock_rate,
			&clock_settings32->clock_rate);
		get_user(clock_settings.avg, &clock_settings32->avg);
		get_user(clock_settings.inst, &clock_settings32->inst);
		kp_ioctl.ioctl_ptr = (void *)&clock_settings;
		if (is_compat_task()) {
			if (kp_ioctl.len != sizeof(
				struct msm_cpp_clock_settings32_t)) {
				mutex_unlock(&cpp_dev->mutex);
				return -EINVAL;
			}
			kp_ioctl.len = sizeof(struct msm_cpp_clock_settings_t);
		}
		is_copytouser_req = false;
		cmd = VIDIOC_MSM_CPP_SET_CLOCK;
		break;
	}
	case VIDIOC_MSM_CPP_QUEUE_BUF32:
	{
		struct msm_pproc_queue_buf_info32_t *u32_queue_buf =
		  (struct msm_pproc_queue_buf_info32_t *)kp_ioctl.ioctl_ptr;

		get_user(k_queue_buf.is_buf_dirty,
			&u32_queue_buf->is_buf_dirty);
		get_user(k_queue_buf.buff_mgr_info.session_id,
			&u32_queue_buf->buff_mgr_info.session_id);
		get_user(k_queue_buf.buff_mgr_info.stream_id,
			&u32_queue_buf->buff_mgr_info.stream_id);
		get_user(k_queue_buf.buff_mgr_info.frame_id,
			&u32_queue_buf->buff_mgr_info.frame_id);
		get_user(k_queue_buf.buff_mgr_info.index,
			&u32_queue_buf->buff_mgr_info.index);
		get_user(k_queue_buf.buff_mgr_info.timestamp.tv_sec,
			&u32_queue_buf->buff_mgr_info.timestamp.tv_sec);
		get_user(k_queue_buf.buff_mgr_info.timestamp.tv_usec,
			&u32_queue_buf->buff_mgr_info.timestamp.tv_usec);

		kp_ioctl.ioctl_ptr = (void *)&k_queue_buf;
		kp_ioctl.len = sizeof(struct msm_pproc_queue_buf_info);
		is_copytouser_req = false;
		cmd = VIDIOC_MSM_CPP_QUEUE_BUF;
		break;
	}
	case VIDIOC_MSM_CPP_POP_STREAM_BUFFER32:
	{
		if (kp_ioctl.len != sizeof(struct msm_cpp_frame_info32_t)) {
			mutex_unlock(&cpp_dev->mutex);
			return -EINVAL;
		}
		kp_ioctl.len = sizeof(struct msm_cpp_frame_info_t);

		if (copy_from_user(&k32_frame_info,
			(void __user *)kp_ioctl.ioctl_ptr,
			sizeof(k32_frame_info))) {
			mutex_unlock(&cpp_dev->mutex);
			return -EFAULT;
		}

		memset(&k64_frame_info, 0, sizeof(k64_frame_info));
		k64_frame_info.identity = k32_frame_info.identity;
		k64_frame_info.frame_id = k32_frame_info.frame_id;

		kp_ioctl.ioctl_ptr = (void *)&k64_frame_info;

		is_copytouser_req = false;
		cmd = VIDIOC_MSM_CPP_POP_STREAM_BUFFER;
		break;
	}
	case VIDIOC_MSM_CPP_IOMMU_ATTACH32:
		cmd = VIDIOC_MSM_CPP_IOMMU_ATTACH;
		break;
	case VIDIOC_MSM_CPP_IOMMU_DETACH32:
		cmd = VIDIOC_MSM_CPP_IOMMU_DETACH;
		break;
	case MSM_SD_NOTIFY_FREEZE:
		break;
	case MSM_SD_UNNOTIFY_FREEZE:
		break;
	case MSM_SD_SHUTDOWN:
		cmd = MSM_SD_SHUTDOWN;
		break;
	default:
		pr_err_ratelimited("%s: unsupported compat type :%x LOAD %lu\n",
				__func__, cmd, VIDIOC_MSM_CPP_LOAD_FIRMWARE);
		mutex_unlock(&cpp_dev->mutex);
		return -EINVAL;
	}

	mutex_unlock(&cpp_dev->mutex);
	switch (cmd) {
	case VIDIOC_MSM_CPP_LOAD_FIRMWARE:
	case VIDIOC_MSM_CPP_FLUSH_QUEUE:
	case VIDIOC_MSM_CPP_APPEND_STREAM_BUFF_INFO:
	case VIDIOC_MSM_CPP_ENQUEUE_STREAM_BUFF_INFO:
	case VIDIOC_MSM_CPP_DELETE_STREAM_BUFF:
	case VIDIOC_MSM_CPP_DEQUEUE_STREAM_BUFF_INFO:
	case VIDIOC_MSM_CPP_SET_CLOCK:
	case VIDIOC_MSM_CPP_QUEUE_BUF:
	case VIDIOC_MSM_CPP_POP_STREAM_BUFFER:
	case VIDIOC_MSM_CPP_IOMMU_ATTACH:
	case VIDIOC_MSM_CPP_IOMMU_DETACH:
	case MSM_SD_SHUTDOWN:
		rc = v4l2_subdev_call(sd, core, ioctl, cmd, &kp_ioctl);
		break;
	case VIDIOC_MSM_CPP_GET_HW_INFO:
	case VIDIOC_MSM_CPP_CFG:
	case VIDIOC_MSM_CPP_GET_EVENTPAYLOAD:
	case VIDIOC_MSM_CPP_GET_INST_INFO:
		break;
	case MSM_SD_NOTIFY_FREEZE:
		break;
	case MSM_SD_UNNOTIFY_FREEZE:
		break;
	default:
		pr_err_ratelimited("%s: unsupported compat type :%d\n",
				__func__, cmd);
		return -EINVAL;
	}

	if (is_copytouser_req) {
		up32_ioctl.id = kp_ioctl.id;
		up32_ioctl.len = kp_ioctl.len;
		up32_ioctl.trans_code = kp_ioctl.trans_code;
		up32_ioctl.ioctl_ptr = ptr_to_compat(kp_ioctl.ioctl_ptr);

		if (copy_to_user((void __user *)up, &up32_ioctl,
			sizeof(up32_ioctl)))
			return -EFAULT;
	}

	return rc;
}
#endif

struct v4l2_file_operations msm_cpp_v4l2_subdev_fops = {
	.unlocked_ioctl = msm_cpp_subdev_fops_ioctl,
#ifdef CONFIG_COMPAT
	.compat_ioctl32 = msm_cpp_subdev_fops_compat_ioctl,
#endif
};
static  int msm_cpp_update_gdscr_status(struct cpp_device *cpp_dev,
	bool status)
{
	int rc = 0;
	int value = 0;

	if (!cpp_dev) {
		pr_err("%s: cpp device invalid\n", __func__);
		rc = -EINVAL;
		goto end;
	}

	if (cpp_dev->camss_cpp_base) {
		value = msm_camera_io_r(cpp_dev->camss_cpp_base);
		pr_debug("value from camss cpp %x, status %d\n", value, status);
		if (status) {
			value &= CPP_GDSCR_SW_COLLAPSE_ENABLE;
			value |= CPP_GDSCR_HW_CONTROL_ENABLE;
		} else {
			value |= CPP_GDSCR_HW_CONTROL_DISABLE;
			value &= CPP_GDSCR_SW_COLLAPSE_DISABLE;
		}
		pr_debug("value %x after camss cpp mask\n", value);
		msm_camera_io_w(value, cpp_dev->camss_cpp_base);
	}
end:
	return rc;
}
static void msm_cpp_set_vbif_reg_values(struct cpp_device *cpp_dev)
{
	int i, reg, val;
	const u32 *vbif_qos_arr = NULL;
	int vbif_qos_len = 0;
	struct platform_device *pdev;

	pr_debug("%s\n", __func__);
	if (cpp_dev != NULL) {
		pdev = cpp_dev->pdev;
		vbif_qos_arr = of_get_property(pdev->dev.of_node,
					       "qcom,vbif-qos-setting",
						&vbif_qos_len);
		if (!vbif_qos_arr || (vbif_qos_len & 1)) {
			pr_debug("%s: vbif qos setting not found\n",
				 __func__);
			vbif_qos_len = 0;
		}
		vbif_qos_len /= sizeof(u32);
		pr_debug("%s: vbif_qos_len %d\n", __func__, vbif_qos_len);
		if (cpp_dev->vbif_base) {
			for (i = 0; i < vbif_qos_len; i = i+2) {
				reg = be32_to_cpu(vbif_qos_arr[i]);
				val = be32_to_cpu(vbif_qos_arr[i+1]);
				pr_debug("%s: DT: offset %x, val %x\n",
					 __func__, reg, val);
				pr_debug("%s: before write to register 0x%x\n",
					 __func__, msm_camera_io_r(
					 cpp_dev->vbif_base + reg));
				msm_camera_io_w(val, cpp_dev->vbif_base + reg);
				pr_debug("%s: after write to register 0x%x\n",
					 __func__, msm_camera_io_r(
					 cpp_dev->vbif_base + reg));
			}
		}
	}
}

static int msm_cpp_buffer_private_ops(struct cpp_device *cpp_dev,
	uint32_t buff_mgr_ops, uint32_t id, void *arg) {

	int32_t rc = 0;

	switch (id) {
	case MSM_CAMERA_BUF_MNGR_IOCTL_ID_GET_BUF_BY_IDX: {
		struct msm_camera_private_ioctl_arg ioctl_arg;
		struct msm_buf_mngr_info *buff_mgr_info =
			(struct msm_buf_mngr_info *)arg;

		ioctl_arg.id = MSM_CAMERA_BUF_MNGR_IOCTL_ID_GET_BUF_BY_IDX;
		ioctl_arg.size = sizeof(struct msm_buf_mngr_info);
		ioctl_arg.result = 0;
		ioctl_arg.reserved = 0x0;
		ioctl_arg.ioctl_ptr = 0x0;
		MSM_CAM_GET_IOCTL_ARG_PTR(&ioctl_arg.ioctl_ptr, &buff_mgr_info,
			sizeof(void *));
		rc = cpp_dev->buf_mgr_ops.msm_cam_buf_mgr_ops(buff_mgr_ops,
			&ioctl_arg);
		/* Use VIDIOC_MSM_BUF_MNGR_GET_BUF if getbuf with indx fails */
		if (rc < 0) {
			pr_err_ratelimited("get_buf_by_idx for %d err %d,use get_buf\n",
				buff_mgr_info->index, rc);
			rc = cpp_dev->buf_mgr_ops.msm_cam_buf_mgr_ops(
				VIDIOC_MSM_BUF_MNGR_GET_BUF, buff_mgr_info);
		}
		break;
	}
	default: {
		pr_err("unsupported buffer manager ioctl\n");
		break;
	}
	}
	return rc;
}

static int cpp_probe(struct platform_device *pdev)
{
	struct cpp_device *cpp_dev;
	int rc = 0;

	CPP_DBG("E");

	cpp_dev = kzalloc(sizeof(struct cpp_device), GFP_KERNEL);
	if (!cpp_dev)
		return -ENOMEM;

	v4l2_subdev_init(&cpp_dev->msm_sd.sd, &msm_cpp_subdev_ops);
	cpp_dev->msm_sd.sd.internal_ops = &msm_cpp_internal_ops;
	snprintf(cpp_dev->msm_sd.sd.name, ARRAY_SIZE(cpp_dev->msm_sd.sd.name),
		 "cpp");
	cpp_dev->msm_sd.sd.flags |= V4L2_SUBDEV_FL_HAS_DEVNODE;
	cpp_dev->msm_sd.sd.flags |= V4L2_SUBDEV_FL_HAS_EVENTS;
	v4l2_set_subdevdata(&cpp_dev->msm_sd.sd, cpp_dev);
	platform_set_drvdata(pdev, &cpp_dev->msm_sd.sd);
	mutex_init(&cpp_dev->mutex);
	spin_lock_init(&cpp_dev->tasklet_lock);
	spin_lock_init(&cpp_timer.data.processed_frame_lock);

	cpp_dev->pdev = pdev;
	memset(&cpp_vbif, 0, sizeof(struct msm_cpp_vbif_data));
	cpp_dev->vbif_data = &cpp_vbif;

	cpp_dev->camss_cpp_base =
		msm_camera_get_reg_base(pdev, "camss_cpp", true);
	if (!cpp_dev->camss_cpp_base) {
		rc = -ENOMEM;
		pr_err("failed to get camss_cpp_base\n");
		goto camss_cpp_base_failed;
	}

	cpp_dev->base =
		msm_camera_get_reg_base(pdev, "cpp", true);
	if (!cpp_dev->base) {
		rc = -ENOMEM;
		pr_err("failed to get cpp_base\n");
		goto cpp_base_failed;
	}

	cpp_dev->vbif_base =
		msm_camera_get_reg_base(pdev, "cpp_vbif", false);
	if (!cpp_dev->vbif_base) {
		rc = -ENOMEM;
		pr_err("failed to get vbif_base\n");
		goto vbif_base_failed;
	}

	cpp_dev->cpp_hw_base =
		msm_camera_get_reg_base(pdev, "cpp_hw", true);
	if (!cpp_dev->cpp_hw_base) {
		rc = -ENOMEM;
		pr_err("failed to get cpp_hw_base\n");
		goto cpp_hw_base_failed;
	}

	cpp_dev->irq = msm_camera_get_irq(pdev, "cpp");
	if (!cpp_dev->irq) {
		pr_err("%s: no irq resource?\n", __func__);
		rc = -ENODEV;
		goto mem_err;
	}

	rc = msm_camera_get_clk_info(pdev, &cpp_dev->clk_info,
		&cpp_dev->cpp_clk, &cpp_dev->num_clks);
	if (rc < 0) {
		pr_err("%s: failed to get the clocks\n", __func__);
		goto mem_err;
	}

	rc = msm_camera_get_regulator_info(pdev, &cpp_dev->cpp_vdd,
		&cpp_dev->num_reg);
	if (rc < 0) {
		pr_err("%s: failed to get the regulators\n", __func__);
		goto get_reg_err;
	}

	msm_cpp_fetch_dt_params(cpp_dev);

	rc = msm_cpp_read_payload_params_from_dt(cpp_dev);
	if (rc)
		goto cpp_probe_init_error;

	if (cpp_dev->bus_master_flag)
		rc = msm_cpp_init_bandwidth_mgr(cpp_dev);
	else
		rc = msm_isp_init_bandwidth_mgr(NULL, ISP_CPP);
	if (rc < 0) {
		pr_err("%s: Bandwidth registration Failed!\n", __func__);
		goto cpp_probe_init_error;
	}

	cpp_dev->state = CPP_STATE_BOOT;
	rc = cpp_init_hardware(cpp_dev);
	if (rc < 0)
		goto bus_de_init;

	media_entity_init(&cpp_dev->msm_sd.sd.entity, 0, NULL, 0);
	cpp_dev->msm_sd.sd.entity.type = MEDIA_ENT_T_V4L2_SUBDEV;
	cpp_dev->msm_sd.sd.entity.group_id = MSM_CAMERA_SUBDEV_CPP;
	cpp_dev->msm_sd.sd.entity.name = pdev->name;
	cpp_dev->msm_sd.close_seq = MSM_SD_CLOSE_3RD_CATEGORY;
	msm_sd_register(&cpp_dev->msm_sd);
	msm_cam_copy_v4l2_subdev_fops(&msm_cpp_v4l2_subdev_fops);
	msm_cpp_v4l2_subdev_fops.unlocked_ioctl = msm_cpp_subdev_fops_ioctl;
#ifdef CONFIG_COMPAT
	msm_cpp_v4l2_subdev_fops.compat_ioctl32 =
		msm_cpp_subdev_fops_compat_ioctl;
#endif

	cpp_dev->msm_sd.sd.devnode->fops = &msm_cpp_v4l2_subdev_fops;
	cpp_dev->msm_sd.sd.entity.revision = cpp_dev->msm_sd.sd.devnode->num;

	msm_camera_io_w(0x0, cpp_dev->base +
					   MSM_CPP_MICRO_IRQGEN_MASK);
	msm_camera_io_w(0xFFFF, cpp_dev->base +
					   MSM_CPP_MICRO_IRQGEN_CLR);
	msm_camera_io_w(0x80000000, cpp_dev->base + 0xF0);
	cpp_release_hardware(cpp_dev);
	cpp_dev->state = CPP_STATE_OFF;
	msm_cpp_enable_debugfs(cpp_dev);

	msm_queue_init(&cpp_dev->eventData_q, "eventdata");
	msm_queue_init(&cpp_dev->processing_q, "frame");
	INIT_LIST_HEAD(&cpp_dev->tasklet_q);
	tasklet_init(&cpp_dev->cpp_tasklet, msm_cpp_do_tasklet,
		(unsigned long)cpp_dev);
	cpp_dev->timer_wq = create_workqueue("msm_cpp_workqueue");
	cpp_dev->work = kmalloc(sizeof(struct msm_cpp_work_t),
		GFP_KERNEL);

	if (!cpp_dev->work) {
		pr_err("no enough memory\n");
		rc = -ENOMEM;
		goto bus_de_init;
	}

	INIT_WORK((struct work_struct *)cpp_dev->work, msm_cpp_do_timeout_work);
	cpp_dev->cpp_open_cnt = 0;
	cpp_dev->is_firmware_loaded = 0;
	cpp_dev->iommu_state = CPP_IOMMU_STATE_DETACHED;
	cpp_timer.data.cpp_dev = cpp_dev;
	atomic_set(&cpp_timer.used, 0);
	/* install timer for cpp timeout */
	CPP_DBG("Installing cpp_timer\n");
	setup_timer(&cpp_timer.cpp_timer,
		cpp_timer_callback, (unsigned long)&cpp_timer);
	cpp_dev->fw_name_bin = NULL;
	cpp_dev->max_timeout_trial_cnt = MSM_CPP_MAX_TIMEOUT_TRIAL;
	if (rc == 0)
		CPP_DBG("SUCCESS.");
	else
		CPP_DBG("FAILED.");
	return rc;

bus_de_init:
	if (cpp_dev->bus_master_flag)
		msm_cpp_deinit_bandwidth_mgr(cpp_dev);
	else
		msm_isp_deinit_bandwidth_mgr(ISP_CPP);
cpp_probe_init_error:
	media_entity_cleanup(&cpp_dev->msm_sd.sd.entity);
	msm_sd_unregister(&cpp_dev->msm_sd);
get_reg_err:
	msm_camera_put_clk_info(pdev, &cpp_dev->clk_info, &cpp_dev->cpp_clk,
		cpp_dev->num_clks);
mem_err:
	msm_camera_put_reg_base(pdev, cpp_dev->cpp_hw_base, "cpp_hw", true);
cpp_hw_base_failed:
	msm_camera_put_reg_base(pdev, cpp_dev->vbif_base, "cpp_vbif", false);
vbif_base_failed:
	msm_camera_put_reg_base(pdev, cpp_dev->base, "cpp", true);
cpp_base_failed:
	msm_camera_put_reg_base(pdev, cpp_dev->camss_cpp_base,
		"camss_cpp", true);
camss_cpp_base_failed:
	kfree(cpp_dev);
	return rc;
}

static const struct of_device_id msm_cpp_dt_match[] = {
	{.compatible = "qcom,cpp"},
	{}
};

static int cpp_device_remove(struct platform_device *dev)
{
	struct v4l2_subdev *sd = platform_get_drvdata(dev);
	struct cpp_device  *cpp_dev;

	if (!sd) {
		pr_err("%s: Subdevice is NULL\n", __func__);
		return 0;
	}

	cpp_dev = (struct cpp_device *)v4l2_get_subdevdata(sd);
	if (!cpp_dev) {
		pr_err("%s: cpp device is NULL\n", __func__);
		return 0;
	}
	if (cpp_dev->fw) {
		release_firmware(cpp_dev->fw);
		cpp_dev->fw = NULL;
	}
	if (cpp_dev->bus_master_flag)
		msm_cpp_deinit_bandwidth_mgr(cpp_dev);
	else
		msm_isp_deinit_bandwidth_mgr(ISP_CPP);
	msm_sd_unregister(&cpp_dev->msm_sd);
	msm_camera_put_reg_base(dev, cpp_dev->camss_cpp_base,
		"camss_cpp", true);
	msm_camera_put_reg_base(dev, cpp_dev->base, "cpp", true);
	msm_camera_put_reg_base(dev, cpp_dev->vbif_base, "cpp_vbif", false);
	msm_camera_put_reg_base(dev, cpp_dev->cpp_hw_base, "cpp_hw", true);
	msm_camera_put_regulators(dev, &cpp_dev->cpp_vdd,
		cpp_dev->num_reg);
	msm_camera_put_clk_info(dev, &cpp_dev->clk_info,
		&cpp_dev->cpp_clk, cpp_dev->num_clks);
	msm_camera_unregister_bus_client(CAM_BUS_CLIENT_CPP);
	mutex_destroy(&cpp_dev->mutex);
	kfree(cpp_dev->work);
	destroy_workqueue(cpp_dev->timer_wq);
	kfree(cpp_dev->cpp_clk);
	kfree(cpp_dev);
	return 0;
}

static struct platform_driver cpp_driver = {
	.probe = cpp_probe,
	.remove = cpp_device_remove,
	.driver = {
		.name = MSM_CPP_DRV_NAME,
		.owner = THIS_MODULE,
		.of_match_table = msm_cpp_dt_match,
	},
};

static int __init msm_cpp_init_module(void)
{
	return platform_driver_register(&cpp_driver);
}

static void __exit msm_cpp_exit_module(void)
{
	platform_driver_unregister(&cpp_driver);
}

static int msm_cpp_debugfs_error_s(void *data, u64 val)
{
	pr_err("setting error inducement");
	induce_error = val;
	return 0;
}

DEFINE_SIMPLE_ATTRIBUTE(cpp_debugfs_error, NULL,
	msm_cpp_debugfs_error_s, "%llu\n");

static int msm_cpp_enable_debugfs(struct cpp_device *cpp_dev)
{
	struct dentry *debugfs_base;

	debugfs_base = debugfs_create_dir("msm_cpp", NULL);
	if (!debugfs_base)
		return -ENOMEM;

	if (!debugfs_create_file("error", S_IRUGO | S_IWUSR, debugfs_base,
		(void *)cpp_dev, &cpp_debugfs_error))
		return -ENOMEM;

	return 0;
}

module_init(msm_cpp_init_module);
module_exit(msm_cpp_exit_module);
MODULE_DESCRIPTION("MSM CPP driver");
MODULE_LICENSE("GPL v2");<|MERGE_RESOLUTION|>--- conflicted
+++ resolved
@@ -836,17 +836,11 @@
 	if (irq_status & 0x8) {
 		tx_level = msm_camera_io_r(cpp_dev->base +
 			MSM_CPP_MICRO_FIFO_TX_STAT) >> 2;
-<<<<<<< HEAD
-		for (i = 0; i < tx_level; i++) {
-			tx_fifo[i] = msm_camera_io_r(cpp_dev->base +
-				MSM_CPP_MICRO_FIFO_TX_DATA);
-=======
 		if (tx_level < MSM_CPP_TX_FIFO_LEVEL) {
 			for (i = 0; i < tx_level; i++) {
 				tx_fifo[i] = msm_camera_io_r(cpp_dev->base +
 					MSM_CPP_MICRO_FIFO_TX_DATA);
 			}
->>>>>>> db0b2e84
 		} else {
 			pr_err("Fatal invalid tx level %d", tx_level);
 			goto err;
