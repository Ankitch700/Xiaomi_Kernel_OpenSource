/* Copyright (c) 2012-2014, The Linux Foundation. All rights reserved.
 *
 * This program is free software; you can redistribute it and/or modify
 * it under the terms of the GNU General Public License version 2 and
 * only version 2 as published by the Free Software Foundation.
 *
 * This program is distributed in the hope that it will be useful,
 * but WITHOUT ANY WARRANTY; without even the implied warranty of
 * MERCHANTABILITY or FITNESS FOR A PARTICULAR PURPOSE.  See the
 * GNU General Public License for more details.
 */

#include <linux/of.h>
#include <linux/module.h>
#include <linux/workqueue.h>
#include <linux/delay.h>
#include <linux/types.h>
#include <linux/list.h>
#include <linux/ioctl.h>
#include <linux/spinlock.h>
#include <linux/proc_fs.h>
#include <linux/atomic.h>
#include <linux/videodev2.h>
#include <linux/msm_ion.h>
#include <linux/iommu.h>
#include <linux/platform_device.h>
#include <media/v4l2-fh.h>
#include "msm.h"
#include "msm_vb2.h"
#include "msm_sd.h"
#include <media/msmb_generic_buf_mgr.h>


static struct v4l2_device *msm_v4l2_dev;
static struct list_head    ordered_sd_list;

static struct msm_queue_head *msm_session_q;

/* config node envent queue */
static struct v4l2_fh  *msm_eventq;
spinlock_t msm_eventq_lock;

static struct pid *msm_pid;
spinlock_t msm_pid_lock;

#define msm_dequeue(queue, type, member) ({				\
	unsigned long flags;					\
	struct msm_queue_head *__q = (queue);			\
	type *node = 0;				\
	spin_lock_irqsave(&__q->lock, flags);			\
	if (!list_empty(&__q->list)) {				\
		__q->len--;					\
		node = list_first_entry(&__q->list,		\
				type, member);	\
		if ((node) && (&node->member) && (&node->member.next))	\
			list_del_init(&node->member);			\
	}							\
	spin_unlock_irqrestore(&__q->lock, flags);	\
	node;							\
})

#define msm_delete_sd_entry(queue, type, member, q_node) ({		\
	unsigned long flags;					\
	struct msm_queue_head *__q = (queue);			\
	type *node = 0;				\
	spin_lock_irqsave(&__q->lock, flags);			\
	if (!list_empty(&__q->list)) {				\
		list_for_each_entry(node, &__q->list, member)	\
		if (node->sd == q_node) {				\
			__q->len--;				\
			list_del_init(&node->member);		\
			kzfree(node);				\
			break;					\
		}						\
	}							\
	spin_unlock_irqrestore(&__q->lock, flags);		\
})

#define msm_delete_entry(queue, type, member, q_node) ({		\
	unsigned long flags;					\
	struct msm_queue_head *__q = (queue);			\
	type *node = 0;				\
	spin_lock_irqsave(&__q->lock, flags);			\
	if (!list_empty(&__q->list)) {				\
		list_for_each_entry(node, &__q->list, member)	\
		if (node == q_node) {				\
			__q->len--;				\
			list_del_init(&node->member);		\
			kzfree(node);				\
			break;					\
		}						\
	}							\
	spin_unlock_irqrestore(&__q->lock, flags);		\
})

#define msm_queue_drain(queue, type, member) do {			\
	unsigned long flags;					\
	struct msm_queue_head *__q = (queue);			\
	type *node;				\
	spin_lock_irqsave(&__q->lock, flags);			\
	while (!list_empty(&__q->list)) {			\
		__q->len--;					\
		node = list_first_entry(&__q->list,		\
			type, member);		\
		if (node) {					\
			if (&node->member) \
				list_del_init(&node->member);		\
			kzfree(node);	\
		}	\
	}	\
	spin_unlock_irqrestore(&__q->lock, flags);		\
} while (0);

typedef int (*msm_queue_func)(void *d1, void *d2);
#define msm_queue_traverse_action(queue, type, member, func, data) do {\
	unsigned long flags;					\
	struct msm_queue_head *__q = (queue);			\
	type *node = 0; \
	msm_queue_func __f = (func); \
	spin_lock_irqsave(&__q->lock, flags);			\
	if (!list_empty(&__q->list)) { \
		list_for_each_entry(node, &__q->list, member) \
		if (node && __f)  { \
			__f(node, data); \
	  } \
	} \
	spin_unlock_irqrestore(&__q->lock, flags);			\
} while (0)

typedef int (*msm_queue_find_func)(void *d1, void *d2);
#define msm_queue_find(queue, type, member, func, data) ({\
	unsigned long flags;					\
	struct msm_queue_head *__q = (queue);			\
	type *node = 0; \
	typeof(node) __ret = NULL; \
	msm_queue_find_func __f = (func); \
	spin_lock_irqsave(&__q->lock, flags);			\
	if (!list_empty(&__q->list)) { \
		list_for_each_entry(node, &__q->list, member) \
		if ((__f) && __f(node, data)) { \
			__ret = node; \
		  break; \
		} \
	} \
	spin_unlock_irqrestore(&__q->lock, flags); \
	__ret; \
})

static void msm_init_queue(struct msm_queue_head *qhead)
{
	BUG_ON(!qhead);

	INIT_LIST_HEAD(&qhead->list);
	spin_lock_init(&qhead->lock);
	qhead->len = 0;
	qhead->max = 0;
}

static void msm_enqueue(struct msm_queue_head *qhead,
		struct list_head *entry)
{
	unsigned long flags;
	spin_lock_irqsave(&qhead->lock, flags);
	qhead->len++;
	if (qhead->len > qhead->max)
		qhead->max = qhead->len;
	list_add_tail(entry, &qhead->list);
	spin_unlock_irqrestore(&qhead->lock, flags);
}

/* index = session id */
static inline int __msm_queue_find_session(void *d1, void *d2)
{
	struct msm_session *session = d1;
	return (session->session_id == *(unsigned int *)d2) ? 1 : 0;
}

static inline int __msm_queue_find_stream(void *d1, void *d2)
{
	struct msm_stream *stream = d1;
	return (stream->stream_id == *(unsigned int *)d2) ? 1 : 0;
}

static inline int __msm_queue_find_command_ack_q(void *d1, void *d2)
{
	struct msm_command_ack *ack = d1;
	return (ack->stream_id == *(unsigned int *)d2) ? 1 : 0;
}


struct msm_session *msm_session_find(unsigned int session_id)
{
	struct msm_session *session;
	session = msm_queue_find(msm_session_q, struct msm_session,
		list, __msm_queue_find_session, &session_id);
	if (WARN_ON(!session))
		return NULL;
	return session;
}

int msm_create_stream(unsigned int session_id,
	unsigned int stream_id, struct vb2_queue *q)
{
	struct msm_session *session;
	struct msm_stream  *stream;

	session = msm_queue_find(msm_session_q, struct msm_session,
		list, __msm_queue_find_session, &session_id);
	if (!session)
		return -EINVAL;

	stream = kzalloc(sizeof(*stream), GFP_KERNEL);
	if (!stream)
		return -ENOMEM;

	stream->stream_id = stream_id;
	stream->vb2_q = q;
	spin_lock_init(&stream->stream_lock);
	msm_enqueue(&session->stream_q, &stream->list);
	session->stream_q.len++;

	INIT_LIST_HEAD(&stream->queued_list);

	return 0;
}

void msm_delete_stream(unsigned int session_id, unsigned int stream_id)
{
	struct msm_session *session = NULL;
	struct msm_stream  *stream = NULL;
	unsigned long flags;

	session = msm_queue_find(msm_session_q, struct msm_session,
		list, __msm_queue_find_session, &session_id);
	if (!session)
		return;

	stream = msm_queue_find(&session->stream_q, struct msm_stream,
		list, __msm_queue_find_stream, &stream_id);
	if (!stream)
		return;
	spin_lock_irqsave(&(session->stream_q.lock), flags);
	list_del_init(&stream->list);
	session->stream_q.len--;
	spin_unlock_irqrestore(&(session->stream_q.lock), flags);
	kzfree(stream);
}

static void msm_sd_unregister_subdev(struct video_device *vdev)
{
	struct v4l2_subdev *sd = video_get_drvdata(vdev);
	sd->devnode = NULL;
	kzfree(vdev);
}

static inline int __msm_sd_register_subdev(struct v4l2_subdev *sd)
{
	int rc = 0;
	struct video_device *vdev;

	if (!msm_v4l2_dev || !sd || !sd->name[0])
		return -EINVAL;

	rc = v4l2_device_register_subdev(msm_v4l2_dev, sd);
	if (rc < 0)
		return rc;

	/* Register a device node for every subdev marked with the
	 * V4L2_SUBDEV_FL_HAS_DEVNODE flag.
	 */
	if (!(sd->flags & V4L2_SUBDEV_FL_HAS_DEVNODE))
		return rc;

	vdev = kzalloc(sizeof(*vdev), GFP_KERNEL);
	if (!vdev) {
		rc = -ENOMEM;
		goto clean_up;
	}

	video_set_drvdata(vdev, sd);
	strlcpy(vdev->name, sd->name, sizeof(vdev->name));
	vdev->v4l2_dev = msm_v4l2_dev;
	vdev->fops = &v4l2_subdev_fops;
	vdev->release = msm_sd_unregister_subdev;
	rc = __video_register_device(vdev, VFL_TYPE_SUBDEV, -1, 1,
		  sd->owner);
	if (rc < 0) {
		kzfree(vdev);
		goto clean_up;
	}

#if defined(CONFIG_MEDIA_CONTROLLER)
	sd->entity.info.v4l.major = VIDEO_MAJOR;
	sd->entity.info.v4l.minor = vdev->minor;
	sd->entity.name = video_device_node_name(vdev);
#endif
	sd->devnode = vdev;
	return 0;

clean_up:
	if (sd->devnode)
		video_unregister_device(sd->devnode);
	return rc;
}

static void msm_add_sd_in_position(struct msm_sd_subdev *msm_subdev,
	struct list_head *sd_list)
{
	struct msm_sd_subdev *temp_sd;

	list_for_each_entry(temp_sd, sd_list, list) {
		if (msm_subdev->close_seq < temp_sd->close_seq) {
			list_add_tail(&msm_subdev->list, &temp_sd->list);
			return;
		}
	}
	list_add_tail(&msm_subdev->list, sd_list);
}

int msm_sd_register(struct msm_sd_subdev *msm_subdev)
{
	if (WARN_ON(!msm_subdev))
		return -EINVAL;

	if (WARN_ON(!msm_v4l2_dev) || WARN_ON(!msm_v4l2_dev->dev))
		return -EIO;

	msm_add_sd_in_position(msm_subdev, &ordered_sd_list);
	return __msm_sd_register_subdev(&msm_subdev->sd);
}

int msm_sd_unregister(struct msm_sd_subdev *msm_subdev)
{
	if (WARN_ON(!msm_subdev))
		return -EINVAL;

	v4l2_device_unregister_subdev(&msm_subdev->sd);
	return 0;
}

int msm_create_session(unsigned int session_id, struct video_device *vdev)
{
	struct msm_session *session = NULL;

	if (!msm_session_q) {
		pr_err("%s : session queue not available Line %d\n",
				__func__, __LINE__);
		return -ENODEV;
	}

	session = msm_queue_find(msm_session_q, struct msm_session,
		list, __msm_queue_find_session, &session_id);
	if (session) {
		pr_err("%s : Session not found Line %d\n",
				__func__, __LINE__);
		return -EINVAL;
	}

	session = kzalloc(sizeof(*session), GFP_KERNEL);
	if (!session) {
		pr_err("%s : Memory not available Line %d\n",
				__func__, __LINE__);
		return -ENOMEM;
	}

	session->session_id = session_id;
	session->event_q.vdev = vdev;
	msm_init_queue(&session->command_ack_q);
	msm_init_queue(&session->stream_q);
	msm_enqueue(msm_session_q, &session->list);
	mutex_init(&session->lock);
	return 0;
}

int msm_create_command_ack_q(unsigned int session_id, unsigned int stream_id)
{
	struct msm_session *session;
	struct msm_command_ack *cmd_ack;

	if (!msm_session_q) {
		pr_err("%s : Session queue not available Line %d\n",
				__func__, __LINE__);
		return -ENODEV;
	}

	session = msm_queue_find(msm_session_q, struct msm_session,
		list, __msm_queue_find_session, &session_id);
	if (!session) {
		pr_err("%s : Session not found Line %d\n",
				__func__, __LINE__);
		return -EINVAL;
	}
	mutex_lock(&session->lock);
	cmd_ack = kzalloc(sizeof(*cmd_ack), GFP_KERNEL);
	if (!cmd_ack) {
		mutex_unlock(&session->lock);
		pr_err("%s : memory not available Line %d\n",
				__func__, __LINE__);
		return -ENOMEM;
	}

	msm_init_queue(&cmd_ack->command_q);
	INIT_LIST_HEAD(&cmd_ack->list);
	init_completion(&cmd_ack->wait_complete);
	cmd_ack->stream_id = stream_id;

	msm_enqueue(&session->command_ack_q, &cmd_ack->list);
	session->command_ack_q.len++;
	mutex_unlock(&session->lock);
	return 0;
}

void msm_delete_command_ack_q(unsigned int session_id, unsigned int stream_id)
{
	struct msm_session *session;
	struct msm_command_ack *cmd_ack;
	unsigned long flags;

	session = msm_queue_find(msm_session_q, struct msm_session,
		list, __msm_queue_find_session, &session_id);
	if (!session)
		return;
	mutex_lock(&session->lock);

	cmd_ack = msm_queue_find(&session->command_ack_q,
		struct msm_command_ack,	list, __msm_queue_find_command_ack_q,
		&stream_id);
	if (!cmd_ack) {
		mutex_unlock(&session->lock);
		return;
	}

	msm_queue_drain(&cmd_ack->command_q, struct msm_command, list);

	spin_lock_irqsave(&(session->command_ack_q.lock), flags);
	list_del_init(&cmd_ack->list);
	kzfree(cmd_ack);
	session->command_ack_q.len--;
	spin_unlock_irqrestore(&(session->command_ack_q.lock), flags);
	mutex_unlock(&session->lock);
}

static inline int __msm_sd_close_subdevs(struct msm_sd_subdev *msm_sd,
	struct msm_sd_close_ioctl *sd_close)
{
	struct v4l2_subdev *sd;
	sd = &msm_sd->sd;
	pr_debug("%s: Shutting down subdev %s", __func__, sd->name);

	v4l2_subdev_call(sd, core, ioctl, MSM_SD_SHUTDOWN, sd_close);
	v4l2_subdev_call(sd, core, s_power, 0);

	return 0;
}

static inline int __msm_destroy_session_streams(void *d1, void *d2)
{
	struct msm_stream *stream = d1;
	pr_err("%s: Destroyed here due to list is not empty\n", __func__);
	INIT_LIST_HEAD(&stream->queued_list);
	return 0;
}

static void msm_destroy_session_streams(struct msm_session *session)
{

	if (!session)
		return;

	msm_queue_traverse_action(&session->stream_q, struct msm_stream, list,
		__msm_destroy_session_streams, NULL);

	msm_queue_drain(&session->stream_q, struct msm_stream, list);
}

static inline int __msm_remove_session_cmd_ack_q(void *d1, void *d2)
{
	struct msm_command_ack *cmd_ack = d1;

	if (!(&cmd_ack->command_q))
		return 0;

	msm_queue_drain(&cmd_ack->command_q, struct msm_command, list);

	return 0;
}

static void msm_remove_session_cmd_ack_q(struct msm_session *session)
{
	if ((!session) || !(&session->command_ack_q))
		return;

	mutex_lock(&session->lock);
	/* to ensure error handling purpose, it needs to detach all subdevs
	 * which are being connected to streams */
	msm_queue_traverse_action(&session->command_ack_q,
		struct msm_command_ack,	list,
		__msm_remove_session_cmd_ack_q, NULL);

	msm_queue_drain(&session->command_ack_q, struct msm_command_ack, list);

	mutex_unlock(&session->lock);
}

int msm_destroy_session(unsigned int session_id)
{
	struct msm_session *session;
	struct v4l2_subdev *buf_mgr_subdev;

	session = msm_queue_find(msm_session_q, struct msm_session,
		list, __msm_queue_find_session, &session_id);
	if (!session)
		return -EINVAL;

	msm_destroy_session_streams(session);
	msm_remove_session_cmd_ack_q(session);
	mutex_destroy(&session->lock);
	msm_delete_entry(msm_session_q, struct msm_session,
		list, session);
	buf_mgr_subdev = msm_buf_mngr_get_subdev();
	if (buf_mgr_subdev) {
		v4l2_subdev_call(buf_mgr_subdev, core, ioctl,
			MSM_SD_SHUTDOWN, NULL);
	} else
		pr_err("%s: Buff manger device node is NULL\n", __func__);

	return 0;
}

static int __msm_close_destry_session_notify_apps(void *d1, void *d2)
{
	struct v4l2_event event;
	struct msm_v4l2_event_data *event_data =
		(struct msm_v4l2_event_data *)&event.u.data[0];
	struct msm_session *session = d1;

	event.type = MSM_CAMERA_V4L2_EVENT_TYPE;
	event.id   = MSM_CAMERA_MSM_NOTIFY;
	event_data->command = MSM_CAMERA_PRIV_SHUTDOWN;

	v4l2_event_queue(session->event_q.vdev, &event);

	return 0;
}

static long msm_private_ioctl(struct file *file, void *fh,
	bool valid_prio, int cmd, void *arg)
{
	int rc = 0;
	struct msm_v4l2_event_data *event_data;
	struct msm_session *session;
	unsigned int session_id;
	unsigned int stream_id;
	unsigned long spin_flags = 0;

	event_data = (struct msm_v4l2_event_data *)
		((struct v4l2_event *)arg)->u.data;

	session_id = event_data->session_id;
	stream_id = event_data->stream_id;

	session = msm_queue_find(msm_session_q, struct msm_session,
		list, __msm_queue_find_session, &session_id);

	if (!session)
		return -EINVAL;

	switch (cmd) {
	case MSM_CAM_V4L2_IOCTL_NOTIFY: {
		if (WARN_ON(!session->event_q.vdev)) {
			rc = -EFAULT;
			break;
		}

		v4l2_event_queue(session->event_q.vdev,
			(struct v4l2_event *)arg);
	}
		break;

	case MSM_CAM_V4L2_IOCTL_CMD_ACK: {
		struct msm_command_ack *cmd_ack;
		struct msm_command *ret_cmd;

		ret_cmd = kzalloc(sizeof(*ret_cmd), GFP_KERNEL);
		if (!ret_cmd) {
			rc = -ENOMEM;
			break;
		}

		cmd_ack = msm_queue_find(&session->command_ack_q,
			struct msm_command_ack, list,
			__msm_queue_find_command_ack_q,
			&stream_id);
		if (WARN_ON(!cmd_ack)) {
			kzfree(ret_cmd);
			rc = -EFAULT;
			break;
		}

		spin_lock_irqsave(&(session->command_ack_q.lock),
		   spin_flags);
		ret_cmd->event = *(struct v4l2_event *)arg;
		msm_enqueue(&cmd_ack->command_q, &ret_cmd->list);
		complete(&cmd_ack->wait_complete);
		spin_unlock_irqrestore(&(session->command_ack_q.lock),
		   spin_flags);
	}
		break;

	case MSM_CAM_V4L2_IOCTL_NOTIFY_ERROR:
		/* send v4l2_event to HAL next*/
		msm_queue_traverse_action(msm_session_q,
			struct msm_session, list,
			__msm_close_destry_session_notify_apps, NULL);
		break;

	default:
		rc = -ENOTTY;
		break;
	}

	return rc;
}

static int msm_unsubscribe_event(struct v4l2_fh *fh,
	struct v4l2_event_subscription *sub)
{
	return v4l2_event_unsubscribe(fh, sub);
}

static int msm_subscribe_event(struct v4l2_fh *fh,
	struct v4l2_event_subscription *sub)
{
	return v4l2_event_subscribe(fh, sub, 5);
}

static const struct v4l2_ioctl_ops g_msm_ioctl_ops = {
	.vidioc_subscribe_event = msm_subscribe_event,
	.vidioc_unsubscribe_event = msm_unsubscribe_event,
	.vidioc_default = msm_private_ioctl,
};

static unsigned int msm_poll(struct file *f,
	struct poll_table_struct *pll_table)
{
	int rc = 0;
	struct v4l2_fh *eventq = f->private_data;

	BUG_ON(!eventq);

	poll_wait(f, &eventq->wait, pll_table);

	if (v4l2_event_pending(eventq))
		rc = POLLIN | POLLRDNORM;

	return rc;
}

/* something seriously wrong if msm_close is triggered
 *   !!! user space imaging server is shutdown !!!
 */
int msm_post_event(struct v4l2_event *event, int timeout)
{
	int rc = 0;
	struct video_device *vdev;
	struct msm_session *session;
	struct msm_v4l2_event_data *event_data =
		(struct msm_v4l2_event_data *)&event->u.data[0];
	struct msm_command_ack *cmd_ack;
	struct msm_command *cmd;
	int session_id, stream_id;
	unsigned long flags = 0;

	session_id = event_data->session_id;
	stream_id = event_data->stream_id;

	spin_lock_irqsave(&msm_eventq_lock, flags);
	if (!msm_eventq) {
		spin_unlock_irqrestore(&msm_eventq_lock, flags);
		pr_err("%s : msm event queue not available Line %d\n",
				__func__, __LINE__);
		return -ENODEV;
	}
	spin_unlock_irqrestore(&msm_eventq_lock, flags);

	vdev = msm_eventq->vdev;

	/* send to imaging server and wait for ACK */
	session = msm_queue_find(msm_session_q, struct msm_session,
		list, __msm_queue_find_session, &session_id);
	if (WARN_ON(!session)) {
		pr_err("%s : session not found Line %d\n",
				__func__, __LINE__);
		return -EIO;
	}
	mutex_lock(&session->lock);
	cmd_ack = msm_queue_find(&session->command_ack_q,
		struct msm_command_ack, list,
		__msm_queue_find_command_ack_q, &stream_id);
	if (WARN_ON(!cmd_ack)) {
		mutex_unlock(&session->lock);
		pr_err("%s : cmd_ack not found Line %d\n",
				__func__, __LINE__);
		return -EIO;
	}

	/*re-init wait_complete */
	INIT_COMPLETION(cmd_ack->wait_complete);

	v4l2_event_queue(vdev, event);

	if (timeout < 0) {
		mutex_unlock(&session->lock);
		pr_err("%s : timeout cannot be negative Line %d\n",
				__func__, __LINE__);
		return rc;
	}

	if (list_empty_careful(&cmd_ack->command_q.list)) {
	/* should wait on session based condition */
	rc = wait_for_completion_timeout(&cmd_ack->wait_complete,
			msecs_to_jiffies(timeout));
<<<<<<< HEAD
=======
	}
>>>>>>> 4c66b836

	if (list_empty_careful(&cmd_ack->command_q.list)) {
		if (!rc) {
			pr_err("%s: Timed out\n", __func__);
			rc = -ETIMEDOUT;
		} else {
			pr_err("%s: Error: No timeout but list empty!",
					__func__);
			mutex_unlock(&session->lock);
			return -EINVAL;
		}
	}

	/*re-init wait_complete */
	INIT_COMPLETION(cmd_ack->wait_complete);
	cmd = msm_dequeue(&cmd_ack->command_q,
		struct msm_command, list);
	if (!cmd) {
		mutex_unlock(&session->lock);
		pr_err("%s : cmd dequeue failed Line %d\n",
				__func__, __LINE__);
		return -EINVAL;
	}

	event_data = (struct msm_v4l2_event_data *)cmd->event.u.data;

	/* compare cmd_ret and event */
	if (WARN_ON(event->type != cmd->event.type) ||
			WARN_ON(event->id != cmd->event.id)) {
		pr_err("%s : Either event type or id didnot match Line %d\n",
				__func__, __LINE__);
		pr_err("%s : event->type %d event->id %d\n", __func__,
				event->type, event->id);
		pr_err("%s : cmd->event.type %d cmd->event.id %d\n", __func__,
				cmd->event.type, cmd->event.id);
		rc = -EINVAL;
	}
	*event = cmd->event;

	kzfree(cmd);
	mutex_unlock(&session->lock);
	return rc;
}

static int msm_close(struct file *filep)
{
	int rc = 0;
	unsigned long flags;
	struct msm_video_device *pvdev = video_drvdata(filep);
	struct msm_sd_close_ioctl sd_close;
	struct msm_sd_subdev *msm_sd;

	/*stop all hardware blocks immediately*/
	if (!list_empty(&msm_v4l2_dev->subdevs))
		list_for_each_entry(msm_sd, &ordered_sd_list, list)
			__msm_sd_close_subdevs(msm_sd, &sd_close);

	/* send v4l2_event to HAL next*/
	msm_queue_traverse_action(msm_session_q, struct msm_session, list,
		__msm_close_destry_session_notify_apps, NULL);

	spin_lock_irqsave(&msm_eventq_lock, flags);
	msm_eventq = NULL;
	spin_unlock_irqrestore(&msm_eventq_lock, flags);
	v4l2_fh_release(filep);

	spin_lock_irqsave(&msm_pid_lock, flags);
	put_pid(msm_pid);
	msm_pid = NULL;
	spin_unlock_irqrestore(&msm_pid_lock, flags);

	atomic_set(&pvdev->opened, 0);

	return rc;
}

static inline void msm_list_switch(struct list_head *l1,
	struct list_head *l2)
{
	l1->next = l2->next;
	l2->prev = l1->prev;
	l1->prev->next = l2;
	l2->next->prev = l1;
	l1->prev = l2;
	l2->next = l1;
}

static int msm_open(struct file *filep)
{
	int rc;
	unsigned long flags;
	struct msm_video_device *pvdev = video_drvdata(filep);
	BUG_ON(!pvdev);

	/* !!! only ONE open is allowed !!! */
	if (atomic_read(&pvdev->opened))
		return -EBUSY;

	atomic_set(&pvdev->opened, 1);

	spin_lock_irqsave(&msm_pid_lock, flags);
	msm_pid = get_pid(task_pid(current));
	spin_unlock_irqrestore(&msm_pid_lock, flags);

	/* create event queue */
	rc = v4l2_fh_open(filep);
	if (rc  < 0)
		return rc;

	spin_lock_irqsave(&msm_eventq_lock, flags);
	msm_eventq = filep->private_data;
	spin_unlock_irqrestore(&msm_eventq_lock, flags);

	return rc;
}

static struct v4l2_file_operations msm_fops = {
	.owner  = THIS_MODULE,
	.open   = msm_open,
	.poll   = msm_poll,
	.release = msm_close,
	.ioctl   = video_ioctl2,
};

struct msm_stream *msm_get_stream(unsigned int session_id,
	unsigned int stream_id)
{
	struct msm_session *session;
	struct msm_stream *stream;

	session = msm_queue_find(msm_session_q, struct msm_session,
		list, __msm_queue_find_session, &session_id);
	if (!session)
		return ERR_PTR(-EINVAL);

	stream = msm_queue_find(&session->stream_q, struct msm_stream,
		list, __msm_queue_find_stream, &stream_id);

	if (!stream)
		return ERR_PTR(-EINVAL);

	return stream;
}

struct vb2_queue *msm_get_stream_vb2q(unsigned int session_id,
	unsigned int stream_id)
{
	struct msm_session *session;
	struct msm_stream *stream;

	session = msm_queue_find(msm_session_q, struct msm_session,
		list, __msm_queue_find_session, &session_id);
	if (!session)
		return NULL;

	stream = msm_queue_find(&session->stream_q, struct msm_stream,
		list, __msm_queue_find_stream, &stream_id);
	if (!stream)
		return NULL;

	return stream->vb2_q;
}

struct msm_stream *msm_get_stream_from_vb2q(struct vb2_queue *q)
{
	struct msm_session *session;
	struct msm_stream *stream;
	unsigned long flags1;
	unsigned long flags2;
	spin_lock_irqsave(&msm_session_q->lock, flags1);
	list_for_each_entry(session, &(msm_session_q->list), list) {
		spin_lock_irqsave(&(session->stream_q.lock), flags2);
		list_for_each_entry(
			stream, &(session->stream_q.list), list) {
			if (stream->vb2_q == q) {
				spin_unlock_irqrestore
					(&(session->stream_q.lock), flags2);
				spin_unlock_irqrestore
					(&msm_session_q->lock, flags1);
				return stream;
			}
		}
		spin_unlock_irqrestore(&(session->stream_q.lock), flags2);
	}
	spin_unlock_irqrestore(&msm_session_q->lock, flags1);
	return NULL;
}

static struct v4l2_subdev *msm_sd_find(const char *name)
{
	unsigned long flags;
	struct v4l2_subdev *subdev = NULL;
	struct v4l2_subdev *subdev_out = NULL;

	spin_lock_irqsave(&msm_v4l2_dev->lock, flags);
	if (!list_empty(&msm_v4l2_dev->subdevs)) {
		list_for_each_entry(subdev, &msm_v4l2_dev->subdevs, list)
			if (!strcmp(name, subdev->name)) {
				subdev_out = subdev;
				break;
			}
	}
	spin_unlock_irqrestore(&msm_v4l2_dev->lock, flags);

	return subdev_out;
}

static void msm_sd_notify(struct v4l2_subdev *sd,
	unsigned int notification, void *arg)
{
	int rc = 0;
	struct v4l2_subdev *subdev = NULL;

	BUG_ON(!sd);
	BUG_ON(!arg);

	/* Check if subdev exists before processing*/
	if (!msm_sd_find(sd->name))
		return;

	switch (notification) {
	case MSM_SD_NOTIFY_GET_SD: {
		struct msm_sd_req_sd *get_sd = arg;

		get_sd->subdev = msm_sd_find(get_sd->name);
		/* TODO: might need to add ref count on ret_sd */
	}
		break;

	case MSM_SD_NOTIFY_PUT_SD: {
		struct msm_sd_req_sd *put_sd = arg;
		subdev = msm_sd_find(put_sd->name);
	}
		break;

	case MSM_SD_NOTIFY_REQ_CB: {
		struct msm_sd_req_vb2_q *req_sd = arg;
		rc = msm_vb2_request_cb(req_sd);
		if (rc < 0)
			return;
	}
		break;

	default:
		break;
	}
}

static int __devinit msm_probe(struct platform_device *pdev)
{
	struct msm_video_device *pvdev;
	int rc = 0;

	msm_v4l2_dev = kzalloc(sizeof(*msm_v4l2_dev),
		GFP_KERNEL);
	if (WARN_ON(!msm_v4l2_dev)) {
		rc = -ENOMEM;
		goto probe_end;
	}

	pvdev = kzalloc(sizeof(struct msm_video_device),
		GFP_KERNEL);
	if (WARN_ON(!pvdev)) {
		rc = -ENOMEM;
		goto pvdev_fail;
	}

	pvdev->vdev = video_device_alloc();
	if (WARN_ON(!pvdev->vdev)) {
		rc = -ENOMEM;
		goto video_fail;
	}

#if defined(CONFIG_MEDIA_CONTROLLER)
	msm_v4l2_dev->mdev = kzalloc(sizeof(struct media_device),
		GFP_KERNEL);
	if (!msm_v4l2_dev->mdev) {
		rc = -ENOMEM;
		goto mdev_fail;
	}
	strlcpy(msm_v4l2_dev->mdev->model, MSM_CONFIGURATION_NAME,
			sizeof(msm_v4l2_dev->mdev->model));
	msm_v4l2_dev->mdev->dev = &(pdev->dev);

	rc = media_device_register(msm_v4l2_dev->mdev);
	if (WARN_ON(rc < 0))
		goto media_fail;

	if (WARN_ON((rc == media_entity_init(&pvdev->vdev->entity,
			0, NULL, 0)) < 0))
		goto entity_fail;

	pvdev->vdev->entity.type = MEDIA_ENT_T_DEVNODE_V4L;
	pvdev->vdev->entity.group_id = QCAMERA_VNODE_GROUP_ID;
#endif

	msm_v4l2_dev->notify = msm_sd_notify;

	pvdev->vdev->v4l2_dev = msm_v4l2_dev;

	rc = v4l2_device_register(&(pdev->dev), pvdev->vdev->v4l2_dev);
	if (WARN_ON(rc < 0))
		goto register_fail;

	strlcpy(pvdev->vdev->name, "msm-config", sizeof(pvdev->vdev->name));
	pvdev->vdev->release  = video_device_release;
	pvdev->vdev->fops     = &msm_fops;
	pvdev->vdev->ioctl_ops = &g_msm_ioctl_ops;
	pvdev->vdev->minor     = -1;
	pvdev->vdev->vfl_type  = VFL_TYPE_GRABBER;
	rc = video_register_device(pvdev->vdev,
		VFL_TYPE_GRABBER, -1);
	if (WARN_ON(rc < 0))
		goto v4l2_fail;

#if defined(CONFIG_MEDIA_CONTROLLER)
	/* FIXME: How to get rid of this messy? */
	pvdev->vdev->entity.name = video_device_node_name(pvdev->vdev);
#endif

	atomic_set(&pvdev->opened, 0);
	video_set_drvdata(pvdev->vdev, pvdev);

	msm_session_q = kzalloc(sizeof(*msm_session_q), GFP_KERNEL);
	if (WARN_ON(!msm_session_q)) {
		rc = -ENOMEM;
		goto session_fail;
	}

	msm_init_queue(msm_session_q);
	spin_lock_init(&msm_eventq_lock);
	spin_lock_init(&msm_pid_lock);
	INIT_LIST_HEAD(&ordered_sd_list);
	goto probe_end;

session_fail:
	video_unregister_device(pvdev->vdev);
v4l2_fail:
	v4l2_device_unregister(pvdev->vdev->v4l2_dev);
register_fail:
#if defined(CONFIG_MEDIA_CONTROLLER)
	media_entity_cleanup(&pvdev->vdev->entity);
entity_fail:
	media_device_unregister(msm_v4l2_dev->mdev);
media_fail:
	kzfree(msm_v4l2_dev->mdev);
mdev_fail:
#endif
	video_device_release(pvdev->vdev);
video_fail:
	kzfree(pvdev);
pvdev_fail:
	kzfree(msm_v4l2_dev);
probe_end:
	return rc;
}

static const struct of_device_id msm_dt_match[] = {
	{.compatible = "qcom,msm-cam"},
	{}
}

MODULE_DEVICE_TABLE(of, msm_dt_match);

static struct platform_driver msm_driver = {
	.probe = msm_probe,
	.driver = {
		.name = "msm",
		.owner = THIS_MODULE,
		.of_match_table = msm_dt_match,
	},
};

static int __init msm_init(void)
{
	return platform_driver_register(&msm_driver);
}

static void __exit msm_exit(void)
{
	platform_driver_unregister(&msm_driver);
}


module_init(msm_init);
module_exit(msm_exit);
MODULE_DESCRIPTION("MSM V4L2 Camera");
MODULE_LICENSE("GPL v2");<|MERGE_RESOLUTION|>--- conflicted
+++ resolved
@@ -720,10 +720,7 @@
 	/* should wait on session based condition */
 	rc = wait_for_completion_timeout(&cmd_ack->wait_complete,
 			msecs_to_jiffies(timeout));
-<<<<<<< HEAD
-=======
-	}
->>>>>>> 4c66b836
+	}
 
 	if (list_empty_careful(&cmd_ack->command_q.list)) {
 		if (!rc) {
