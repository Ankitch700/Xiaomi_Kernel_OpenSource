--- conflicted
+++ resolved
@@ -856,7 +856,6 @@
 				break;
 			usleep_range(100, 200);
 			counter++;
-<<<<<<< HEAD
 		}
 		/* MMSS_A_CPP_IRQ_STATUS_0 = 0x10 */
 		pr_err("counter %d HALT status later = 0x%x\n",
@@ -874,25 +873,6 @@
 			usleep_range(100, 200);
 			counter++;
 		}
-=======
-		}
-		/* MMSS_A_CPP_IRQ_STATUS_0 = 0x10 */
-		pr_err("counter %d HALT status later = 0x%x\n",
-			counter,
-			msm_camera_io_r(cpp_dev->cpp_hw_base + 0x10));
-
-		/* MMSS_A_CPP_RST_CMD_0 = 0x8 firmware reset = 0x3FFFF */
-		msm_camera_io_w(0x3FFFF, cpp_dev->cpp_hw_base + 0x8);
-
-		counter = 0;
-		while (counter < MSM_CPP_POLL_RETRIES) {
-			result = msm_camera_io_r(cpp_dev->cpp_hw_base + 0x10);
-			if (result & 0x1)
-				break;
-			usleep_range(100, 200);
-			counter++;
-		}
->>>>>>> c6cc8916
 
 		/* MMSS_A_CPP_IRQ_STATUS_0 = 0x10 */
 		pr_err("counter %d after reset IRQ_STATUS_0 = 0x%x\n",
@@ -931,15 +911,8 @@
 			}
 		}
 		msm_cpp_flush_queue_and_release_buffer(cpp_dev, queue_len);
-<<<<<<< HEAD
-		msm_cpp_set_micro_irq_mask(cpp_dev, 1, 0x8);
 		cpp_dev->fault_status = CPP_IOMMU_FAULT_RECOVERED;
 		pr_err("fault recovery successful\n");
-		mutex_unlock(&cpp_dev->mutex);
-=======
-		cpp_dev->fault_status = CPP_IOMMU_FAULT_RECOVERED;
-		pr_err("fault recovery successful\n");
->>>>>>> c6cc8916
 	}
 	return;
 }
