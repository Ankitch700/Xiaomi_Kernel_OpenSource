/* Copyright (c) 2012-2017, The Linux Foundation. All rights reserved.
 *
 * This program is free software; you can redistribute it and/or modify
 * it under the terms of the GNU General Public License version 2 and
 * only version 2 as published by the Free Software Foundation.
 *
 * This program is distributed in the hope that it will be useful,
 * but WITHOUT ANY WARRANTY; without even the implied warranty of
 * MERCHANTABILITY or FITNESS FOR A PARTICULAR PURPOSE.  See the
 * GNU General Public License for more details.
 *
 */

#define CREATE_TRACE_POINTS
#define MAX_SSR_STRING_LEN 10
#include "msm_vidc_debug.h"
#include "vidc_hfi_api.h"

int msm_vidc_debug = VIDC_ERR | VIDC_WARN;
EXPORT_SYMBOL(msm_vidc_debug);

int msm_vidc_debug_out = VIDC_OUT_PRINTK;
EXPORT_SYMBOL(msm_vidc_debug_out);

int msm_vidc_fw_debug = 0x18;
int msm_vidc_fw_debug_mode = 1;
int msm_vidc_fw_low_power_mode = 1;
int msm_vidc_hw_rsp_timeout = 2000;
bool msm_vidc_fw_coverage = false;
bool msm_vidc_vpe_csc_601_to_709 = false;
bool msm_vidc_dec_dcvs_mode = true;
bool msm_vidc_enc_dcvs_mode = true;
bool msm_vidc_sys_idle_indicator = false;
int msm_vidc_firmware_unload_delay = 15000;
bool msm_vidc_thermal_mitigation_disabled = false;
bool msm_vidc_bitrate_clock_scaling = true;
bool msm_vidc_debug_timeout = false;

#define MAX_DBG_BUF_SIZE 4096

struct debug_buffer {
	struct mutex lock;
	char ptr[MAX_DBG_BUF_SIZE];
	char *curr;
	u32 filled_size;
};

static struct debug_buffer dbg_buf;

#define INIT_DBG_BUF(__buf) ({ \
	__buf.curr = __buf.ptr;\
	__buf.filled_size = 0; \
})

#define DYNAMIC_BUF_OWNER(__binfo) ({ \
	atomic_read(&__binfo->ref_count) == 2 ? "video driver" : "firmware";\
})

static int core_info_open(struct inode *inode, struct file *file)
{
	file->private_data = inode->i_private;
	return 0;
}

static u32 write_str(struct debug_buffer *buffer, const char *fmt, ...)
{
	va_list args;
	u32 size;

	char *curr = buffer->curr;
	char *end = buffer->ptr + MAX_DBG_BUF_SIZE;

	va_start(args, fmt);
	size = vscnprintf(curr, end - curr, fmt, args);
	va_end(args);
	buffer->curr += size;
	buffer->filled_size += size;
	return size;
}

static ssize_t core_info_read(struct file *file, char __user *buf,
		size_t count, loff_t *ppos)
{
	struct msm_vidc_core *core = file->private_data;
	struct hfi_device *hdev;
	struct hal_fw_info fw_info = { {0} };
	int i = 0, rc = 0;
	ssize_t len = 0;

	if (!core || !core->device) {
		dprintk(VIDC_ERR, "Invalid params, core: %pK\n", core);
		return 0;
	}
	hdev = core->device;

	mutex_lock(&dbg_buf.lock);
	INIT_DBG_BUF(dbg_buf);
	write_str(&dbg_buf, "===============================\n");
	write_str(&dbg_buf, "CORE %d: %pK\n", core->id, core);
	write_str(&dbg_buf, "===============================\n");
	write_str(&dbg_buf, "Core state: %d\n", core->state);
	rc = call_hfi_op(hdev, get_fw_info, hdev->hfi_device_data, &fw_info);
	if (rc) {
		dprintk(VIDC_WARN, "Failed to read FW info\n");
		goto err_fw_info;
	}

	write_str(&dbg_buf, "FW version : %s\n", &fw_info.version);
	write_str(&dbg_buf, "base addr: 0x%x\n", fw_info.base_addr);
	write_str(&dbg_buf, "register_base: 0x%x\n", fw_info.register_base);
	write_str(&dbg_buf, "register_size: %u\n", fw_info.register_size);
	write_str(&dbg_buf, "irq: %u\n", fw_info.irq);

err_fw_info:
	for (i = SYS_MSG_START; i < SYS_MSG_END; i++) {
		write_str(&dbg_buf, "completions[%d]: %s\n", i,
			completion_done(&core->completions[SYS_MSG_INDEX(i)]) ?
			"pending" : "done");
	}
	len = simple_read_from_buffer(buf, count, ppos,
			dbg_buf.ptr, dbg_buf.filled_size);

	mutex_unlock(&dbg_buf.lock);
	return len;
}

static const struct file_operations core_info_fops = {
	.open = core_info_open,
	.read = core_info_read,
};

static int trigger_ssr_open(struct inode *inode, struct file *file)
{
	file->private_data = inode->i_private;
	return 0;
}

static ssize_t trigger_ssr_write(struct file *filp, const char __user *buf,
		size_t count, loff_t *ppos) {
	unsigned long ssr_trigger_val = 0;
<<<<<<< HEAD
	int rc;
	struct msm_vidc_core *core = filp->private_data;
	char *kbuf = NULL;

	kbuf = kzalloc(count, GFP_KERNEL);
	if (!kbuf) {
		dprintk(VIDC_WARN, "%s No memory\n", __func__);
		rc = -ENOMEM;
		goto exit;
	}
	if (copy_from_user(kbuf, buf, count)) {
=======
	int rc = 0;
	struct msm_vidc_core *core = filp->private_data;
	size_t size = MAX_SSR_STRING_LEN;
	char kbuf[MAX_SSR_STRING_LEN + 1] = {0};

	if (!count)
		goto exit;

	if (count < size)
		size = count;

	if (copy_from_user(kbuf, buf, size)) {
>>>>>>> c6cc8916
		dprintk(VIDC_WARN, "%s User memory fault\n", __func__);
		rc = -EFAULT;
		goto exit;
	}

	rc = kstrtoul(kbuf, 0, &ssr_trigger_val);
	if (rc) {
		dprintk(VIDC_WARN, "returning error err %d\n", rc);
		rc = -EINVAL;
	} else {
		msm_vidc_trigger_ssr(core, ssr_trigger_val);
		rc = count;
	}
exit:
<<<<<<< HEAD
	kfree(kbuf);
=======
>>>>>>> c6cc8916
	return rc;
}

static const struct file_operations ssr_fops = {
	.open = trigger_ssr_open,
	.write = trigger_ssr_write,
};

struct dentry *msm_vidc_debugfs_init_drv(void)
{
	bool ok = false;
	struct dentry *dir = NULL;

	mutex_init(&dbg_buf.lock);
	dir = debugfs_create_dir("msm_vidc", NULL);
	if (IS_ERR_OR_NULL(dir)) {
		dir = NULL;
		goto failed_create_dir;
	}

#define __debugfs_create(__type, __name, __value) ({                          \
	struct dentry *f = debugfs_create_##__type(__name, S_IRUGO | S_IWUSR, \
		dir, __value);                                                \
	if (IS_ERR_OR_NULL(f)) {                                              \
		dprintk(VIDC_ERR, "Failed creating debugfs file '%pd/%s'\n",  \
			dir, __name);                                         \
		f = NULL;                                                     \
	}                                                                     \
	f;                                                                    \
})

	ok =
	__debugfs_create(x32, "debug_level", &msm_vidc_debug) &&
	__debugfs_create(x32, "fw_level", &msm_vidc_fw_debug) &&
	__debugfs_create(u32, "fw_debug_mode", &msm_vidc_fw_debug_mode) &&
	__debugfs_create(bool, "fw_coverage", &msm_vidc_fw_coverage) &&
	__debugfs_create(bool, "dcvs_dec_mode", &msm_vidc_dec_dcvs_mode) &&
	__debugfs_create(bool, "dcvs_enc_mode", &msm_vidc_enc_dcvs_mode) &&
	__debugfs_create(u32, "fw_low_power_mode",
			&msm_vidc_fw_low_power_mode) &&
	__debugfs_create(u32, "debug_output", &msm_vidc_debug_out) &&
	__debugfs_create(u32, "hw_rsp_timeout", &msm_vidc_hw_rsp_timeout) &&
	__debugfs_create(bool, "sys_idle_indicator",
			&msm_vidc_sys_idle_indicator) &&
	__debugfs_create(u32, "firmware_unload_delay",
			&msm_vidc_firmware_unload_delay) &&
	__debugfs_create(bool, "disable_thermal_mitigation",
			&msm_vidc_thermal_mitigation_disabled) &&
	__debugfs_create(bool, "bitrate_clock_scaling",
			&msm_vidc_bitrate_clock_scaling) &&
	__debugfs_create(bool, "debug_timeout",
			&msm_vidc_debug_timeout);

#undef __debugfs_create

	if (!ok)
		goto failed_create_dir;

	return dir;

failed_create_dir:
	if (dir)
		debugfs_remove_recursive(vidc_driver->debugfs_root);

	return NULL;
}

struct dentry *msm_vidc_debugfs_init_core(struct msm_vidc_core *core,
		struct dentry *parent)
{
	struct dentry *dir = NULL;
	char debugfs_name[MAX_DEBUGFS_NAME];
	if (!core) {
		dprintk(VIDC_ERR, "Invalid params, core: %pK\n", core);
		goto failed_create_dir;
	}

	snprintf(debugfs_name, MAX_DEBUGFS_NAME, "core%d", core->id);
	dir = debugfs_create_dir(debugfs_name, parent);
	if (!dir) {
		dprintk(VIDC_ERR, "Failed to create debugfs for msm_vidc\n");
		goto failed_create_dir;
	}

	if (!debugfs_create_file("info", S_IRUGO, dir, core, &core_info_fops)) {
		dprintk(VIDC_ERR, "debugfs_create_file: fail\n");
		goto failed_create_dir;
	}
	if (!debugfs_create_file("trigger_ssr", S_IWUSR,
			dir, core, &ssr_fops)) {
		dprintk(VIDC_ERR, "debugfs_create_file: fail\n");
		goto failed_create_dir;
	}
failed_create_dir:
	return dir;
}

static int inst_info_open(struct inode *inode, struct file *file)
{
	file->private_data = inode->i_private;
	return 0;
}

static int publish_unreleased_reference(struct msm_vidc_inst *inst)
{
	struct buffer_info *temp = NULL;

	if (!inst) {
		dprintk(VIDC_ERR, "%s: invalid param\n", __func__);
		return -EINVAL;
	}

	if (inst->buffer_mode_set[CAPTURE_PORT] == HAL_BUFFER_MODE_DYNAMIC) {
		write_str(&dbg_buf, "Pending buffer references:\n");

		mutex_lock(&inst->registeredbufs.lock);
		list_for_each_entry(temp, &inst->registeredbufs.list, list) {
			if (temp->type == V4L2_BUF_TYPE_VIDEO_CAPTURE_MPLANE &&
			!temp->inactive && atomic_read(&temp->ref_count)) {
				write_str(&dbg_buf,
				"\tpending buffer: %#lx fd[0] = %d ref_count = %d held by: %s\n",
				temp->device_addr[0],
				temp->fd[0],
				atomic_read(&temp->ref_count),
				DYNAMIC_BUF_OWNER(temp));
			}
		}
		mutex_unlock(&inst->registeredbufs.lock);
	}
	return 0;
}

static ssize_t inst_info_read(struct file *file, char __user *buf,
		size_t count, loff_t *ppos)
{
	struct msm_vidc_inst *inst = file->private_data;
	int i, j;
	ssize_t len = 0;

	if (!inst) {
		dprintk(VIDC_ERR, "Invalid params, inst %pK\n", inst);
		return 0;
	}

	mutex_lock(&dbg_buf.lock);
	INIT_DBG_BUF(dbg_buf);
	write_str(&dbg_buf, "===============================\n");
	write_str(&dbg_buf, "INSTANCE: %pK (%s)\n", inst,
		inst->session_type == MSM_VIDC_ENCODER ? "Encoder" : "Decoder");
	write_str(&dbg_buf, "===============================\n");
	write_str(&dbg_buf, "core: %pK\n", inst->core);
	write_str(&dbg_buf, "height: %d\n", inst->prop.height[CAPTURE_PORT]);
	write_str(&dbg_buf, "width: %d\n", inst->prop.width[CAPTURE_PORT]);
	write_str(&dbg_buf, "fps: %d\n", inst->prop.fps);
	write_str(&dbg_buf, "state: %d\n", inst->state);
	write_str(&dbg_buf, "secure: %d\n", !!(inst->flags & VIDC_SECURE));
	write_str(&dbg_buf, "-----------Formats-------------\n");
	for (i = 0; i < MAX_PORT_NUM; i++) {
		write_str(&dbg_buf, "capability: %s\n", i == OUTPUT_PORT ?
			"Output" : "Capture");
		write_str(&dbg_buf, "name : %s\n", inst->fmts[i].name);
		write_str(&dbg_buf, "planes : %d\n", inst->prop.num_planes[i]);
		write_str(
		&dbg_buf, "type: %s\n", inst->fmts[i].type == OUTPUT_PORT ?
		"Output" : "Capture");
		switch (inst->buffer_mode_set[i]) {
		case HAL_BUFFER_MODE_STATIC:
			write_str(&dbg_buf, "buffer mode : %s\n", "static");
			break;
		case HAL_BUFFER_MODE_RING:
			write_str(&dbg_buf, "buffer mode : %s\n", "ring");
			break;
		case HAL_BUFFER_MODE_DYNAMIC:
			write_str(&dbg_buf, "buffer mode : %s\n", "dynamic");
			break;
		default:
			write_str(&dbg_buf, "buffer mode : unsupported\n");
		}

		write_str(&dbg_buf, "count: %u\n",
				inst->bufq[i].vb2_bufq.num_buffers);

		for (j = 0; j < inst->prop.num_planes[i]; j++)
			write_str(&dbg_buf, "size for plane %d: %u\n", j,
			inst->bufq[i].vb2_bufq.plane_sizes[j]);

		if (i < MAX_PORT_NUM - 1)
			write_str(&dbg_buf, "\n");
	}
	write_str(&dbg_buf, "-------------------------------\n");
	for (i = SESSION_MSG_START; i < SESSION_MSG_END; i++) {
		write_str(&dbg_buf, "completions[%d]: %s\n", i,
		completion_done(&inst->completions[SESSION_MSG_INDEX(i)]) ?
		"pending" : "done");
	}
	write_str(&dbg_buf, "ETB Count: %d\n", inst->count.etb);
	write_str(&dbg_buf, "EBD Count: %d\n", inst->count.ebd);
	write_str(&dbg_buf, "FTB Count: %d\n", inst->count.ftb);
	write_str(&dbg_buf, "FBD Count: %d\n", inst->count.fbd);

	publish_unreleased_reference(inst);

	len = simple_read_from_buffer(buf, count, ppos,
		dbg_buf.ptr, dbg_buf.filled_size);
	mutex_unlock(&dbg_buf.lock);
	return len;
}

static const struct file_operations inst_info_fops = {
	.open = inst_info_open,
	.read = inst_info_read,
};

struct dentry *msm_vidc_debugfs_init_inst(struct msm_vidc_inst *inst,
		struct dentry *parent)
{
	struct dentry *dir = NULL;
	char debugfs_name[MAX_DEBUGFS_NAME];
	if (!inst) {
		dprintk(VIDC_ERR, "Invalid params, inst: %pK\n", inst);
		goto failed_create_dir;
	}
	snprintf(debugfs_name, MAX_DEBUGFS_NAME, "inst_%p", inst);
	dir = debugfs_create_dir(debugfs_name, parent);
	if (!dir) {
		dprintk(VIDC_ERR, "Failed to create debugfs for msm_vidc\n");
		goto failed_create_dir;
	}
	if (!debugfs_create_file("info", S_IRUGO, dir, inst, &inst_info_fops)) {
		dprintk(VIDC_ERR, "debugfs_create_file: fail\n");
		goto failed_create_dir;
	}
	inst->debug.pdata[FRAME_PROCESSING].sampling = true;
failed_create_dir:
	return dir;
}

void msm_vidc_debugfs_update(struct msm_vidc_inst *inst,
	enum msm_vidc_debugfs_event e)
{
	struct msm_vidc_debug *d = &inst->debug;
	char a[64] = "Frame processing";
	switch (e) {
	case MSM_VIDC_DEBUGFS_EVENT_ETB:
		mutex_lock(&inst->lock);
		inst->count.etb++;
		mutex_unlock(&inst->lock);
		if (inst->count.ebd && inst->count.ftb > inst->count.fbd) {
			d->pdata[FRAME_PROCESSING].name[0] = '\0';
			tic(inst, FRAME_PROCESSING, a);
		}
	break;
	case MSM_VIDC_DEBUGFS_EVENT_EBD:
		mutex_lock(&inst->lock);
		inst->count.ebd++;
		mutex_unlock(&inst->lock);
		if (inst->count.ebd && inst->count.ebd == inst->count.etb) {
			toc(inst, FRAME_PROCESSING);
			dprintk(VIDC_PROF, "EBD: FW needs input buffers\n");
		}
		if (inst->count.ftb == inst->count.fbd)
			dprintk(VIDC_PROF, "EBD: FW needs output buffers\n");
	break;
	case MSM_VIDC_DEBUGFS_EVENT_FTB: {
		inst->count.ftb++;
		if (inst->count.ebd && inst->count.etb > inst->count.ebd) {
			d->pdata[FRAME_PROCESSING].name[0] = '\0';
			tic(inst, FRAME_PROCESSING, a);
		}
	}
	break;
	case MSM_VIDC_DEBUGFS_EVENT_FBD:
		inst->debug.samples++;
		if (inst->count.ebd && inst->count.fbd == inst->count.ftb) {
			toc(inst, FRAME_PROCESSING);
			dprintk(VIDC_PROF, "FBD: FW needs output buffers\n");
		}
		if (inst->count.etb == inst->count.ebd)
			dprintk(VIDC_PROF, "FBD: FW needs input buffers\n");
		break;
	default:
		dprintk(VIDC_ERR, "Invalid state in debugfs: %d\n", e);
		break;
	}
}

void msm_vidc_debugfs_deinit_drv(void)
{
	mutex_destroy(&dbg_buf.lock);
}
<|MERGE_RESOLUTION|>--- conflicted
+++ resolved
@@ -138,19 +138,6 @@
 static ssize_t trigger_ssr_write(struct file *filp, const char __user *buf,
 		size_t count, loff_t *ppos) {
 	unsigned long ssr_trigger_val = 0;
-<<<<<<< HEAD
-	int rc;
-	struct msm_vidc_core *core = filp->private_data;
-	char *kbuf = NULL;
-
-	kbuf = kzalloc(count, GFP_KERNEL);
-	if (!kbuf) {
-		dprintk(VIDC_WARN, "%s No memory\n", __func__);
-		rc = -ENOMEM;
-		goto exit;
-	}
-	if (copy_from_user(kbuf, buf, count)) {
-=======
 	int rc = 0;
 	struct msm_vidc_core *core = filp->private_data;
 	size_t size = MAX_SSR_STRING_LEN;
@@ -163,7 +150,6 @@
 		size = count;
 
 	if (copy_from_user(kbuf, buf, size)) {
->>>>>>> c6cc8916
 		dprintk(VIDC_WARN, "%s User memory fault\n", __func__);
 		rc = -EFAULT;
 		goto exit;
@@ -178,10 +164,6 @@
 		rc = count;
 	}
 exit:
-<<<<<<< HEAD
-	kfree(kbuf);
-=======
->>>>>>> c6cc8916
 	return rc;
 }
 
