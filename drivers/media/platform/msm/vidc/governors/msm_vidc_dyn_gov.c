/* Copyright (c) 2015-2018, The Linux Foundation. All rights reserved.
 *
 * This program is free software; you can redistribute it and/or modify
 * it under the terms of the GNU General Public License version 2 and
 * only version 2 as published by the Free Software Foundation.
 *
 * This program is distributed in the hope that it will be useful,
 * but WITHOUT ANY WARRANTY; without even the implied warranty of
 * MERCHANTABILITY or FITNESS FOR A PARTICULAR PURPOSE.  See the
 * GNU General Public License for more details.
 */

#include <linux/module.h>
#include "governor.h"
#include "fixedpoint.h"
#include "msm_vidc_internal.h"
#include "msm_vidc_debug.h"
#include "vidc_hfi_api.h"
#define COMPRESSION_RATIO_MAX 5

static bool debug;
module_param(debug, bool, 0644);

enum governor_mode {
	GOVERNOR_DDR,
	GOVERNOR_LLCC,
};

struct governor {
	enum governor_mode mode;
	struct devfreq_governor devfreq_gov;
};

/*
 * Minimum dimensions that the governor is willing to calculate
 * bandwidth for.  This means that anything bandwidth(0, 0) ==
 * bandwidth(BASELINE_DIMENSIONS.width, BASELINE_DIMENSIONS.height)
 */
static const struct {
	int height, width;
} BASELINE_DIMENSIONS = {
	.width = 1280,
	.height = 720,
};

/*
 * These are hardcoded AB values that the governor votes for in certain
 * situations, where a certain bus frequency is desired.  It isn't exactly
 * scalable since different platforms have different bus widths, but we'll
 * deal with that in the future.
 */
const unsigned long NOMINAL_BW_MBPS = 6000 /* ideally 320 Mhz */,
	SVS_BW_MBPS = 2000 /* ideally 100 Mhz */;

/* converts Mbps to bps (the "b" part can be bits or bytes based on context) */
#define kbps(__mbps) ((__mbps) * 1000)
#define bps(__mbps) (kbps(__mbps) * 1000)

#define GENERATE_COMPRESSION_PROFILE(__bpp, __worst) {              \
	.bpp = __bpp,                                                          \
	.ratio = __worst,                \
}

/*
 * The below table is a structural representation of the following table:
 *  Resolution |    Bitrate |              Compression Ratio          |
 * ............|............|.........................................|
 * Width Height|Average High|Avg_8bpc Worst_8bpc Avg_10bpc Worst_10bpc|
 *  1280    720|      7   14|    1.69       1.28      1.49        1.23|
 *  1920   1080|     20   40|    1.69       1.28      1.49        1.23|
 *  2560   1440|     32   64|     2.2       1.26      1.97        1.22|
 *  3840   2160|     42   84|     2.2       1.26      1.97        1.22|
 *  4096   2160|     44   88|     2.2       1.26      1.97        1.22|
 *  4096   2304|     48   96|     2.2       1.26      1.97        1.22|
 */
static struct lut {
	int frame_size; /* width x height */
	int frame_rate;
	unsigned long bitrate;
	struct {
		int bpp;
		fp_t ratio;
	} compression_ratio[COMPRESSION_RATIO_MAX];
} const LUT[] = {
	{
		.frame_size = 1280 * 720,
		.frame_rate = 30,
		.bitrate = 14,
		.compression_ratio = {
			GENERATE_COMPRESSION_PROFILE(8,
					FP(1, 28, 100)),
			GENERATE_COMPRESSION_PROFILE(10,
					FP(1, 23, 100)),
		}
	},
	{
		.frame_size = 1280 * 720,
		.frame_rate = 60,
		.bitrate = 22,
		.compression_ratio = {
			GENERATE_COMPRESSION_PROFILE(8,
					FP(1, 28, 100)),
			GENERATE_COMPRESSION_PROFILE(10,
					FP(1, 23, 100)),
		}
	},
	{
		.frame_size = 1920 * 1088,
		.frame_rate = 30,
		.bitrate = 40,
		.compression_ratio = {
			GENERATE_COMPRESSION_PROFILE(8,
					FP(1, 28, 100)),
			GENERATE_COMPRESSION_PROFILE(10,
					FP(1, 23, 100)),
		}
	},
	{
		.frame_size = 1920 * 1088,
		.frame_rate = 60,
		.bitrate = 64,
		.compression_ratio = {
			GENERATE_COMPRESSION_PROFILE(8,
					FP(1, 28, 100)),
			GENERATE_COMPRESSION_PROFILE(10,
					FP(1, 23, 100)),
		}
	},
	{
		.frame_size = 2560 * 1440,
		.frame_rate = 30,
		.bitrate = 64,
		.compression_ratio = {
			GENERATE_COMPRESSION_PROFILE(8,
					FP(1, 26, 100)),
			GENERATE_COMPRESSION_PROFILE(10,
					FP(1, 22, 100)),
		}
	},
	{
		.frame_size = 2560 * 1440,
		.frame_rate = 60,
		.bitrate = 102,
		.compression_ratio = {
			GENERATE_COMPRESSION_PROFILE(8,
					FP(1, 26, 100)),
			GENERATE_COMPRESSION_PROFILE(10,
					FP(1, 22, 100)),
		}
	},
	{
		.frame_size = 3840 * 2160,
		.frame_rate = 30,
		.bitrate = 84,
		.compression_ratio = {
			GENERATE_COMPRESSION_PROFILE(8,
					FP(1, 26, 100)),
			GENERATE_COMPRESSION_PROFILE(10,
					FP(1, 22, 100)),
		}
	},
	{
		.frame_size = 3840 * 2160,
		.frame_rate = 60,
		.bitrate = 134,
		.compression_ratio = {
			GENERATE_COMPRESSION_PROFILE(8,
					FP(1, 26, 100)),
			GENERATE_COMPRESSION_PROFILE(10,
					FP(1, 22, 100)),
		}
	},
	{
		.frame_size = 4096 * 2160,
		.frame_rate = 30,
		.bitrate = 88,
		.compression_ratio = {
			GENERATE_COMPRESSION_PROFILE(8,
					FP(1, 26, 100)),
			GENERATE_COMPRESSION_PROFILE(10,
					FP(1, 22, 100)),
		}
	},
	{
		.frame_size = 4096 * 2160,
		.frame_rate = 60,
		.bitrate = 141,
		.compression_ratio = {
			GENERATE_COMPRESSION_PROFILE(8,
					FP(1, 26, 100)),
			GENERATE_COMPRESSION_PROFILE(10,
					FP(1, 22, 100)),
		}
	},
	{
		.frame_size = 4096 * 2304,
		.frame_rate = 30,
		.bitrate = 96,
		.compression_ratio = {
			GENERATE_COMPRESSION_PROFILE(8,
					FP(1, 26, 100)),
			GENERATE_COMPRESSION_PROFILE(10,
					FP(1, 22, 100)),
		}
	},
	{
		.frame_size = 4096 * 2304,
		.frame_rate = 60,
		.bitrate = 154,
		.compression_ratio = {
			GENERATE_COMPRESSION_PROFILE(8,
					FP(1, 26, 100)),
			GENERATE_COMPRESSION_PROFILE(10,
					FP(1, 22, 100)),
		}
	},
};

static struct lut const *__lut(int width, int height, int fps)
{
	int frame_size = height * width, c = 0;

	do {
		if (LUT[c].frame_size >= frame_size && LUT[c].frame_rate >= fps)
			return &LUT[c];
	} while (++c < ARRAY_SIZE(LUT));

	return &LUT[ARRAY_SIZE(LUT) - 1];
}

static fp_t __compression_ratio(struct lut const *entry, int bpp)
{
	int c = 0;

	for (c = 0; c < COMPRESSION_RATIO_MAX; ++c) {
		if (entry->compression_ratio[c].bpp == bpp)
			return entry->compression_ratio[c].ratio;
	}

	WARN(true, "Shouldn't be here, LUT possibly corrupted?\n");
	return FP_ZERO; /* impossible */
}

#define DUMP_HEADER_MAGIC 0xdeadbeef
#define DUMP_FP_FMT "%FP" /* special format for fp_t */
struct dump {
	char *key;
	char *format;
	size_t val;
};

static void __dump(struct dump dump[], int len)
{
	int c = 0;

	for (c = 0; c < len; ++c) {
		char format_line[128] = "", formatted_line[128] = "";

		if (dump[c].val == DUMP_HEADER_MAGIC) {
			snprintf(formatted_line, sizeof(formatted_line), "%s\n",
					dump[c].key);
		} else {
			bool fp_format = !strcmp(dump[c].format, DUMP_FP_FMT);

			if (!fp_format) {
				snprintf(format_line, sizeof(format_line),
						"    %-35s: %s\n", dump[c].key,
						dump[c].format);
				snprintf(formatted_line, sizeof(formatted_line),
						format_line, dump[c].val);
			} else {
				size_t integer_part, fractional_part;

				integer_part = fp_int(dump[c].val);
				fractional_part = fp_frac(dump[c].val);
				snprintf(formatted_line, sizeof(formatted_line),
						"    %-35s: %zd + %zd/%zd\n",
						dump[c].key, integer_part,
						fractional_part,
						fp_frac_base());


			}
		}

		dprintk(VIDC_DBG, "%s", formatted_line);
	}
}

static unsigned long __calculate_vpe(struct vidc_bus_vote_data *d,
		enum governor_mode gm)
{
	return 0;
}

static unsigned long __calculate_cvp(struct vidc_bus_vote_data *d,
		enum governor_mode gm)
{
	unsigned long ret = 0;

	switch (gm) {
	case GOVERNOR_DDR:
		ret = d->ddr_bw;
		break;
	case GOVERNOR_LLCC:
		ret = d->sys_cache_bw;
		break;
	default:
		dprintk(VIDC_ERR, "%s - Unknown governor\n", __func__);
		break;
	}

	return ret;
}

static bool __ubwc(enum hal_uncompressed_format f)
{
	switch (f) {
	case HAL_COLOR_FORMAT_NV12_UBWC:
	case HAL_COLOR_FORMAT_NV12_TP10_UBWC:
		return true;
	default:
		return false;
	}
}

static int __bpp(enum hal_uncompressed_format f)
{
	switch (f) {
	case HAL_COLOR_FORMAT_NV12:
	case HAL_COLOR_FORMAT_NV21:
	case HAL_COLOR_FORMAT_NV12_UBWC:
		return 8;
	case HAL_COLOR_FORMAT_NV12_TP10_UBWC:
	case HAL_COLOR_FORMAT_P010:
		return 10;
	default:
		dprintk(VIDC_ERR,
				"What's this?  We don't support this colorformat (%x)",
				f);
		return INT_MAX;
	}
}

static unsigned long __calculate_decoder(struct vidc_bus_vote_data *d,
		enum governor_mode gm)
{
	/*
	 * XXX: Don't fool around with any of the hardcoded numbers unless you
	 * know /exactly/ what you're doing.  Many of these numbers are
	 * measured heuristics and hardcoded numbers taken from the firmware.
	 */
	/* Decoder parameters */
	int width, height, lcu_size, fps, dpb_bpp;
	bool unified_dpb_opb, dpb_compression_enabled = true,
		opb_compression_enabled = false,
		llc_ref_read_l2_cache_enabled = false,
		llc_top_line_buf_enabled = false;
	fp_t dpb_read_compression_factor, dpb_opb_scaling_ratio,
		dpb_write_compression_factor, opb_write_compression_factor,
		qsmmu_bw_overhead_factor;
	bool is_h264_category = true;

	/* Derived parameters */
	int lcu_per_frame, collocated_bytes_per_lcu, tnbr_per_lcu;
	unsigned long bitrate;

	fp_t bins_to_bit_factor, vsp_read_factor, vsp_write_factor,
		dpb_factor, dpb_write_factor,
		y_bw_no_ubwc_8bpp, y_bw_no_ubwc_10bpp, y_bw_10bpp_p010,
		motion_vector_complexity = 0;
	fp_t	dpb_total = 0;

	/* Output parameters */
	struct {
		fp_t vsp_read, vsp_write, collocated_read, collocated_write,
			dpb_read, dpb_write, opb_read, opb_write,
			line_buffer_read, line_buffer_write,
			total;
	} ddr = {0};

	struct {
		fp_t dpb_read, line_buffer_read, line_buffer_write, total;
	} llc = {0};

	unsigned long ret = 0;
	unsigned int integer_part, frac_part;

	width = max(d->input_width, BASELINE_DIMENSIONS.width);
	height = max(d->input_height, BASELINE_DIMENSIONS.height);

	fps = d->fps;

	lcu_size = d->lcu_size;

	dpb_bpp = d->num_formats >= 1 ? __bpp(d->color_formats[0]) : INT_MAX;

	unified_dpb_opb = d->num_formats == 1;

	dpb_opb_scaling_ratio = fp_div(FP_INT(d->input_width * d->input_height),
		FP_INT(d->output_width * d->output_height));

	opb_compression_enabled = d->num_formats >= 2 &&
		__ubwc(d->color_formats[1]);

	/*
	 * convert q16 number into integer and fractional part upto 2 places.
	 * ex : 105752 / 65536 = 1.61; 1.61 in q16 = 105752;
	 * integer part =  105752 / 65536 = 1;
	 * reminder = 105752 - 1 * 65536 = 40216;
	 * fractional part = 40216 * 100 / 65536 = 61;
	 * now converto to fp(1, 61, 100) for below code.
	 */

	integer_part = d->compression_ratio >> 16;
	frac_part =
		((d->compression_ratio - (integer_part << 16)) * 100) >> 16;

	dpb_read_compression_factor = FP(integer_part, frac_part, 100);

	integer_part = d->complexity_factor >> 16;
	frac_part =
		((d->complexity_factor - (integer_part << 16)) * 100) >> 16;

	motion_vector_complexity = FP(integer_part, frac_part, 100);

	dpb_write_compression_factor = dpb_read_compression_factor;
	opb_write_compression_factor = opb_compression_enabled ?
		dpb_write_compression_factor : FP_ONE;

	if (d->codec == HAL_VIDEO_CODEC_HEVC ||
		d->codec == HAL_VIDEO_CODEC_VP9) {
		/* H264, VP8, MPEG2 use the same settings */
		/* HEVC, VP9 use the same setting */
		is_h264_category = false;
	}
	if (d->use_sys_cache) {
		llc_ref_read_l2_cache_enabled = true;
		if (is_h264_category)
			llc_top_line_buf_enabled = true;
	}

	/* Derived parameters setup */
	lcu_per_frame = DIV_ROUND_UP(width, lcu_size) *
		DIV_ROUND_UP(height, lcu_size);

	bitrate = (d->bitrate + 1000000 - 1) / 1000000;

	bins_to_bit_factor = d->work_mode == VIDC_WORK_MODE_1 ?
		FP_INT(0) : FP_INT(4);
	vsp_write_factor = bins_to_bit_factor;
	vsp_read_factor = bins_to_bit_factor + FP_INT(2);

	collocated_bytes_per_lcu = lcu_size == 16 ? 16 :
				lcu_size == 32 ? 64 : 256;

	dpb_factor = FP(1, 50, 100);
	dpb_write_factor = FP(1, 5, 100);

	tnbr_per_lcu = lcu_size == 16 ? 128 :
		lcu_size == 32 ? 64 : 128;

	/* .... For DDR & LLC  ...... */
	ddr.vsp_read = fp_div(fp_mult(FP_INT(bitrate),
				vsp_read_factor), FP_INT(8));
	ddr.vsp_write = fp_div(fp_mult(FP_INT(bitrate),
				vsp_write_factor), FP_INT(8));

	ddr.collocated_read = fp_div(FP_INT(lcu_per_frame *
			collocated_bytes_per_lcu * fps), FP_INT(bps(1)));
	ddr.collocated_write = ddr.collocated_read;

	y_bw_no_ubwc_8bpp = fp_div(fp_mult(
		FP_INT((int)(width * height)), FP_INT((int)fps)),
		FP_INT(1000 * 1000));
	y_bw_no_ubwc_10bpp = fp_div(fp_mult(y_bw_no_ubwc_8bpp, FP_INT(256)),
				FP_INT(192));
<<<<<<< HEAD
=======
	y_bw_10bpp_p010 = y_bw_no_ubwc_8bpp * 2;
>>>>>>> 0482853e

	ddr.dpb_read = dpb_bpp == 8 ? y_bw_no_ubwc_8bpp : y_bw_no_ubwc_10bpp;
	ddr.dpb_read = fp_div(fp_mult(ddr.dpb_read,
			fp_mult(dpb_factor, motion_vector_complexity)),
			dpb_read_compression_factor);

	ddr.dpb_write = dpb_bpp == 8 ? y_bw_no_ubwc_8bpp : y_bw_no_ubwc_10bpp;
	ddr.dpb_write = fp_div(fp_mult(ddr.dpb_write,
			fp_mult(dpb_factor, dpb_write_factor)),
			dpb_write_compression_factor);

	dpb_total = ddr.dpb_read + ddr.dpb_write;

	if (llc_ref_read_l2_cache_enabled) {
		ddr.dpb_read = fp_div(ddr.dpb_read, is_h264_category ?
					FP(1, 15, 100) : FP(1, 30, 100));
		llc.dpb_read = dpb_total - ddr.dpb_write - ddr.dpb_read;
	}

	ddr.opb_read = FP_ZERO;
	ddr.opb_write = unified_dpb_opb ? FP_ZERO : (dpb_bpp == 8 ?
<<<<<<< HEAD
		y_bw_no_ubwc_8bpp : y_bw_no_ubwc_10bpp);
=======
		y_bw_no_ubwc_8bpp : (opb_compression_enabled ?
		y_bw_no_ubwc_10bpp : y_bw_10bpp_p010));
>>>>>>> 0482853e
	ddr.opb_write = fp_div(fp_mult(dpb_factor, ddr.opb_write),
		fp_mult(dpb_opb_scaling_ratio, opb_write_compression_factor));

	ddr.line_buffer_read = FP_INT(tnbr_per_lcu *
			lcu_per_frame * fps / bps(1));
	ddr.line_buffer_write = ddr.line_buffer_read;
	if (llc_top_line_buf_enabled) {
		llc.line_buffer_read = ddr.line_buffer_read;
		llc.line_buffer_write = ddr.line_buffer_write;
		ddr.line_buffer_write = ddr.line_buffer_read = FP_ZERO;
	}

	ddr.total = ddr.vsp_read + ddr.vsp_write +
		ddr.collocated_read + ddr.collocated_write +
		ddr.dpb_read + ddr.dpb_write +
		ddr.opb_read + ddr.opb_write +
		ddr.line_buffer_read + ddr.line_buffer_write;

	qsmmu_bw_overhead_factor = FP(1, 3, 100);

	ddr.total = fp_mult(ddr.total, qsmmu_bw_overhead_factor);
	llc.total = llc.dpb_read + llc.line_buffer_read +
			llc.line_buffer_write + ddr.total;

	/* Dump all the variables for easier debugging */
	if (debug) {
		struct dump dump[] = {
		{"DECODER PARAMETERS", "", DUMP_HEADER_MAGIC},
		{"lcu size", "%d", lcu_size},
		{"dpb bitdepth", "%d", dpb_bpp},
		{"frame rate", "%d", fps},
		{"dpb/opb unified", "%d", unified_dpb_opb},
		{"dpb/opb downscaling ratio", DUMP_FP_FMT,
			dpb_opb_scaling_ratio},
		{"dpb compression", "%d", dpb_compression_enabled},
		{"opb compression", "%d", opb_compression_enabled},
		{"dpb read compression factor", DUMP_FP_FMT,
			dpb_read_compression_factor},
		{"dpb write compression factor", DUMP_FP_FMT,
			dpb_write_compression_factor},
		{"frame width", "%d", width},
		{"frame height", "%d", height},
		{"llc ref read l2 cache enabled", "%d",
			llc_ref_read_l2_cache_enabled},
		{"llc top line buf enabled", "%d",
			llc_top_line_buf_enabled},

		{"DERIVED PARAMETERS (1)", "", DUMP_HEADER_MAGIC},
		{"lcus/frame", "%d", lcu_per_frame},
		{"bitrate (Mbit/sec)", "%d", bitrate},
		{"bins to bit factor", DUMP_FP_FMT, bins_to_bit_factor},
		{"dpb write factor", DUMP_FP_FMT, dpb_write_factor},
		{"vsp read factor", DUMP_FP_FMT, vsp_read_factor},
		{"vsp write factor", DUMP_FP_FMT, vsp_write_factor},
		{"tnbr/lcu", "%d", tnbr_per_lcu},
		{"collocated bytes/LCU", "%d", collocated_bytes_per_lcu},
		{"bw for NV12 8bpc)", DUMP_FP_FMT, y_bw_no_ubwc_8bpp},
		{"bw for NV12 10bpc)", DUMP_FP_FMT, y_bw_no_ubwc_10bpp},

		{"DERIVED PARAMETERS (2)", "", DUMP_HEADER_MAGIC},
		{"mv complexity", DUMP_FP_FMT, motion_vector_complexity},
		{"qsmmu_bw_overhead_factor", DUMP_FP_FMT,
			qsmmu_bw_overhead_factor},

		{"INTERMEDIATE DDR B/W", "", DUMP_HEADER_MAGIC},
		{"vsp read", DUMP_FP_FMT, ddr.vsp_read},
		{"vsp write", DUMP_FP_FMT, ddr.vsp_write},
		{"collocated read", DUMP_FP_FMT, ddr.collocated_read},
		{"collocated write", DUMP_FP_FMT, ddr.collocated_write},
		{"line buffer read", DUMP_FP_FMT, ddr.line_buffer_read},
		{"line buffer write", DUMP_FP_FMT, ddr.line_buffer_write},
		{"opb read", DUMP_FP_FMT, ddr.opb_read},
		{"opb write", DUMP_FP_FMT, ddr.opb_write},
		{"dpb read", DUMP_FP_FMT, ddr.dpb_read},
		{"dpb write", DUMP_FP_FMT, ddr.dpb_write},
		{"dpb total", DUMP_FP_FMT, dpb_total},
		{"INTERMEDIATE LLC B/W", "", DUMP_HEADER_MAGIC},
		{"llc dpb read", DUMP_FP_FMT, llc.dpb_read},
		{"llc line buffer read", DUMP_FP_FMT, llc.line_buffer_read},
		{"llc line buffer write", DUMP_FP_FMT, llc.line_buffer_write},

		};
		__dump(dump, ARRAY_SIZE(dump));
	}

	switch (gm) {
	case GOVERNOR_DDR:
		ret = kbps(fp_round(ddr.total));
		break;
	case GOVERNOR_LLCC:
		ret = kbps(fp_round(llc.total));
		break;
	default:
		dprintk(VIDC_ERR, "%s - Unknown governor\n", __func__);
	}

	return ret;
}

static unsigned long __calculate_encoder(struct vidc_bus_vote_data *d,
		enum governor_mode gm)
{
	/*
	 * XXX: Don't fool around with any of the hardcoded numbers unless you
	 * know /exactly/ what you're doing.  Many of these numbers are
	 * measured heuristics and hardcoded numbers taken from the firmware.
	 */
	/* Encoder Parameters */
	int width, height, fps, lcu_size, bitrate, lcu_per_frame,
		collocated_bytes_per_lcu, tnbr_per_lcu, dpb_bpp,
		original_color_format, vertical_tile_width;
	bool work_mode_1, original_compression_enabled,
		low_power, rotation, cropping_or_scaling,
		b_frames_enabled = false,
		llc_ref_chroma_cache_enabled = false,
		llc_top_line_buf_enabled = false,
		llc_vpss_rot_line_buf_enabled = false;

	fp_t bins_to_bit_factor, dpb_compression_factor,
		original_compression_factor,
		original_compression_factor_y,
<<<<<<< HEAD
		y_bw_no_ubwc_8bpp, y_bw_no_ubwc_10bpp,
=======
		y_bw_no_ubwc_8bpp, y_bw_no_ubwc_10bpp, y_bw_10bpp_p010,
>>>>>>> 0482853e
		input_compression_factor,
		downscaling_ratio,
		ref_y_read_bw_factor, ref_cbcr_read_bw_factor,
		recon_write_bw_factor, mese_read_factor,
		total_ref_read_crcb,
		qsmmu_bw_overhead_factor;
	fp_t integer_part, frac_part;
	unsigned long ret = 0;

	/* Output parameters */
	struct {
		fp_t vsp_read, vsp_write, collocated_read, collocated_write,
			ref_read_y, ref_read_crcb, ref_write,
			ref_write_overlap, orig_read,
			line_buffer_read, line_buffer_write,
			mese_read, mese_write,
			total;
	} ddr = {0};

	struct {
		fp_t ref_read_crcb, line_buffer, total;
	} llc = {0};

	/* Encoder Parameters setup */
	rotation = d->rotation;
	cropping_or_scaling = false;
	vertical_tile_width = 960;
	recon_write_bw_factor = FP(1, 8, 100);
	ref_y_read_bw_factor = FP(1, 30, 100);
	ref_cbcr_read_bw_factor = FP(1, 50, 100);


	/* Derived Parameters */
	fps = d->fps;
<<<<<<< HEAD
	width = max(d->input_width, BASELINE_DIMENSIONS.width);
	height = max(d->input_height, BASELINE_DIMENSIONS.height);
	bitrate = d->bitrate > 0 ? d->bitrate / 1000000 :
=======
	width = max(d->output_width, BASELINE_DIMENSIONS.width);
	height = max(d->output_height, BASELINE_DIMENSIONS.height);
	downscaling_ratio = fp_div(FP_INT(d->input_width * d->input_height),
		FP_INT(d->output_width * d->output_height));
	downscaling_ratio = max(downscaling_ratio, FP_ONE);
	bitrate = d->bitrate > 0 ? (d->bitrate + 1000000 - 1) / 1000000 :
>>>>>>> 0482853e
		__lut(width, height, fps)->bitrate;
	lcu_size = d->lcu_size;
	lcu_per_frame = DIV_ROUND_UP(width, lcu_size) *
		DIV_ROUND_UP(height, lcu_size);
	tnbr_per_lcu = 16;

	y_bw_no_ubwc_8bpp = fp_div(fp_mult(
		FP_INT((int)(width * height)), FP_INT(fps)),
		FP_INT(1000 * 1000));
	y_bw_no_ubwc_10bpp = fp_div(fp_mult(y_bw_no_ubwc_8bpp,
		FP_INT(256)), FP_INT(192));
<<<<<<< HEAD
=======
	y_bw_10bpp_p010 = y_bw_no_ubwc_8bpp * 2;
>>>>>>> 0482853e

	b_frames_enabled = d->b_frames_enabled;
	original_color_format = d->num_formats >= 1 ?
		d->color_formats[0] : HAL_UNUSED_COLOR;

	dpb_bpp = d->num_formats >= 1 ? __bpp(d->color_formats[0]) : INT_MAX;

	original_compression_enabled = __ubwc(original_color_format);

	work_mode_1 = d->work_mode == VIDC_WORK_MODE_1;
	low_power = d->power_mode == VIDC_POWER_LOW;
	bins_to_bit_factor = work_mode_1 ?
		FP_INT(0) : FP_INT(4);

	if (d->use_sys_cache) {
		llc_ref_chroma_cache_enabled = true;
		llc_top_line_buf_enabled = true,
		llc_vpss_rot_line_buf_enabled = true;
	}

	/*
	 * Convert Q16 number into Integer and Fractional part upto 2 places.
	 * Ex : 105752 / 65536 = 1.61; 1.61 in Q16 = 105752;
	 * Integer part =  105752 / 65536 = 1;
	 * Reminder = 105752 - 1 * 65536 = 40216;
	 * Fractional part = 40216 * 100 / 65536 = 61;
	 * Now converto to FP(1, 61, 100) for below code.
	 */

	integer_part = d->compression_ratio >> 16;
	frac_part =
		((d->compression_ratio - (integer_part * 65536)) * 100) >> 16;

	dpb_compression_factor = FP(integer_part, frac_part, 100);

	integer_part = d->input_cr >> 16;
	frac_part =
		((d->input_cr - (integer_part * 65536)) * 100) >> 16;

	input_compression_factor = FP(integer_part, frac_part, 100);

	original_compression_factor = original_compression_factor_y =
		!original_compression_enabled ? FP_ONE :
		__compression_ratio(__lut(width, height, fps), dpb_bpp);
	/* use input cr if it is valid (not 1), otherwise use lut */
	if (original_compression_enabled &&
		input_compression_factor != FP_ONE) {
		original_compression_factor = input_compression_factor;
		/* Luma usually has lower compression factor than Chroma,
		 * input cf is overall cf, add 1.08 factor for Luma cf
		 */
		original_compression_factor_y =
			input_compression_factor > FP(1, 8, 100) ?
			fp_div(input_compression_factor, FP(1, 8, 100)) :
			input_compression_factor;
	}

	mese_read_factor = fp_div(FP_INT((width * height * fps)/4),
		original_compression_factor_y);
	mese_read_factor = fp_div(fp_mult(mese_read_factor, FP(2, 53, 100)),
		 FP_INT(1000 * 1000));

	ddr.vsp_read = fp_div(fp_mult(FP_INT(bitrate), bins_to_bit_factor),
			FP_INT(8));
	ddr.vsp_write = ddr.vsp_read + fp_div(FP_INT(bitrate), FP_INT(8));

	collocated_bytes_per_lcu = lcu_size == 16 ? 16 :
				lcu_size == 32 ? 64 : 256;

	ddr.collocated_read = fp_div(FP_INT(lcu_per_frame *
			collocated_bytes_per_lcu * fps), FP_INT(bps(1)));

	ddr.collocated_write = ddr.collocated_read;

	ddr.ref_read_y = ddr.ref_read_crcb = dpb_bpp == 8 ?
		y_bw_no_ubwc_8bpp : y_bw_no_ubwc_10bpp;

	if (width != vertical_tile_width) {
		ddr.ref_read_y = fp_mult(ddr.ref_read_y,
			ref_y_read_bw_factor);
	}

	ddr.ref_read_y = fp_div(ddr.ref_read_y, dpb_compression_factor);
	if (b_frames_enabled)
		ddr.ref_read_y = fp_mult(ddr.ref_read_y, FP_INT(2));

	ddr.ref_read_crcb = fp_mult(ddr.ref_read_crcb, FP(0, 50, 100));
	ddr.ref_read_crcb = fp_div(ddr.ref_read_crcb, dpb_compression_factor);
	if (b_frames_enabled)
		ddr.ref_read_crcb = fp_mult(ddr.ref_read_crcb, FP_INT(2));

	if (llc_ref_chroma_cache_enabled) {
		total_ref_read_crcb = ddr.ref_read_crcb;
		ddr.ref_read_crcb = fp_div(ddr.ref_read_crcb,
			ref_cbcr_read_bw_factor);
		llc.ref_read_crcb = total_ref_read_crcb - ddr.ref_read_crcb;
	}

	ddr.ref_write = dpb_bpp == 8 ? y_bw_no_ubwc_8bpp : y_bw_no_ubwc_10bpp;
	ddr.ref_write = fp_mult(ddr.ref_write,
		(fp_div(FP(1, 50, 100), dpb_compression_factor)));

	ddr.ref_write_overlap = fp_div(fp_mult(ddr.ref_write,
		(recon_write_bw_factor - FP_ONE)),
		recon_write_bw_factor);

<<<<<<< HEAD
	ddr.orig_read = dpb_bpp == 8 ? y_bw_no_ubwc_8bpp : y_bw_no_ubwc_10bpp;
	ddr.orig_read = fp_div(fp_mult(ddr.orig_read, FP(1, 50, 100)),
		original_compression_factor);
=======
	ddr.orig_read = dpb_bpp == 8 ? y_bw_no_ubwc_8bpp :
		(original_compression_enabled ? y_bw_no_ubwc_10bpp :
		y_bw_10bpp_p010);
	ddr.orig_read = fp_div(fp_mult(fp_mult(ddr.orig_read, FP(1, 50, 100)),
		downscaling_ratio), original_compression_factor);
	if (rotation == 90 || rotation == 270)
		ddr.orig_read *= lcu_size == 32 ? (dpb_bpp == 8 ? 1 : 3) : 2;
>>>>>>> 0482853e

	ddr.line_buffer_read = FP_INT(tnbr_per_lcu * lcu_per_frame *
		fps / bps(1));

	ddr.line_buffer_write = ddr.line_buffer_read;
	if (llc_top_line_buf_enabled) {
		llc.line_buffer = ddr.line_buffer_read + ddr.line_buffer_write;
		ddr.line_buffer_read = ddr.line_buffer_write = FP_ZERO;
	}

	ddr.mese_read = dpb_bpp == 8 ? y_bw_no_ubwc_8bpp : y_bw_no_ubwc_10bpp;
	ddr.mese_read = fp_div(fp_mult(ddr.mese_read, FP(1, 37, 100)),
		original_compression_factor_y) + mese_read_factor;

	ddr.mese_write = FP_INT((width * height)/512) +
		fp_div(FP_INT((width * height)/4),
		original_compression_factor_y) +
		FP_INT((width * height)/128);
	ddr.mese_write = fp_div(fp_mult(ddr.mese_write, FP_INT(fps)),
		FP_INT(1000 * 1000));

	ddr.total = ddr.vsp_read + ddr.vsp_write +
		ddr.collocated_read + ddr.collocated_write +
		ddr.ref_read_y + ddr.ref_read_crcb +
		ddr.ref_write + ddr.ref_write_overlap +
		ddr.orig_read +
		ddr.line_buffer_read + ddr.line_buffer_write +
		ddr.mese_read + ddr.mese_write;

	qsmmu_bw_overhead_factor = FP(1, 3, 100);
	ddr.total = fp_mult(ddr.total, qsmmu_bw_overhead_factor);
	llc.total = llc.ref_read_crcb + llc.line_buffer + ddr.total;

	if (debug) {
		struct dump dump[] = {
		{"ENCODER PARAMETERS", "", DUMP_HEADER_MAGIC},
		{"width", "%d", width},
		{"height", "%d", height},
		{"fps", "%d", fps},
		{"dpb bitdepth", "%d", dpb_bpp},
		{"input downscaling ratio", DUMP_FP_FMT, downscaling_ratio},
		{"rotation", "%d", rotation},
		{"cropping or scaling", "%d", cropping_or_scaling},
		{"low power mode", "%d", low_power},
		{"work Mode", "%d", work_mode_1},
		{"B frame enabled", "%d", b_frames_enabled},
		{"original frame format", "%#x", original_color_format},
		{"original compression enabled", "%d",
			original_compression_enabled},
		{"dpb compression factor", DUMP_FP_FMT,
			dpb_compression_factor},
		{"input compression factor", DUMP_FP_FMT,
			input_compression_factor},
		{"llc ref chroma cache enabled", DUMP_FP_FMT,
			llc_ref_chroma_cache_enabled},
		{"llc top line buf enabled", DUMP_FP_FMT,
			llc_top_line_buf_enabled},
		{"llc vpss rot line buf enabled ", DUMP_FP_FMT,
			llc_vpss_rot_line_buf_enabled},

		{"DERIVED PARAMETERS", "", DUMP_HEADER_MAGIC},
		{"lcu size", "%d", lcu_size},
		{"bitrate (Mbit/sec)", "%lu", bitrate},
		{"bins to bit factor", DUMP_FP_FMT, bins_to_bit_factor},
		{"original compression factor", DUMP_FP_FMT,
			original_compression_factor},
		{"original compression factor y", DUMP_FP_FMT,
			original_compression_factor_y},
		{"mese read factor", DUMP_FP_FMT,
			mese_read_factor},
		{"qsmmu_bw_overhead_factor",
			 DUMP_FP_FMT, qsmmu_bw_overhead_factor},
		{"bw for NV12 8bpc)", DUMP_FP_FMT, y_bw_no_ubwc_8bpp},
		{"bw for NV12 10bpc)", DUMP_FP_FMT, y_bw_no_ubwc_10bpp},

		{"INTERMEDIATE B/W DDR", "", DUMP_HEADER_MAGIC},
		{"vsp read", DUMP_FP_FMT, ddr.vsp_read},
		{"vsp write", DUMP_FP_FMT, ddr.vsp_write},
		{"collocated read", DUMP_FP_FMT, ddr.collocated_read},
		{"collocated write", DUMP_FP_FMT, ddr.collocated_write},
		{"ref read y", DUMP_FP_FMT, ddr.ref_read_y},
		{"ref read crcb", DUMP_FP_FMT, ddr.ref_read_crcb},
		{"ref write", DUMP_FP_FMT, ddr.ref_write},
		{"ref write overlap", DUMP_FP_FMT, ddr.ref_write_overlap},
		{"original read", DUMP_FP_FMT, ddr.orig_read},
		{"line buffer read", DUMP_FP_FMT, ddr.line_buffer_read},
		{"line buffer write", DUMP_FP_FMT, ddr.line_buffer_write},
		{"mese read", DUMP_FP_FMT, ddr.mese_read},
		{"mese write", DUMP_FP_FMT, ddr.mese_write},
		{"INTERMEDIATE LLC B/W", "", DUMP_HEADER_MAGIC},
		{"llc ref read crcb", DUMP_FP_FMT, llc.ref_read_crcb},
		{"llc line buffer", DUMP_FP_FMT, llc.line_buffer},
		};
		__dump(dump, ARRAY_SIZE(dump));
	}

	switch (gm) {
	case GOVERNOR_DDR:
		ret = kbps(fp_round(ddr.total));
		break;
	case GOVERNOR_LLCC:
		ret = kbps(fp_round(llc.total));
		break;
	default:
		dprintk(VIDC_ERR, "%s - Unknown governor\n", __func__);
	}

	return ret;
}

static unsigned long __calculate(struct vidc_bus_vote_data *d,
		enum governor_mode gm)
{
	unsigned long (*calc[])(struct vidc_bus_vote_data *,
			enum governor_mode) = {
		[HAL_VIDEO_DOMAIN_VPE] = __calculate_vpe,
		[HAL_VIDEO_DOMAIN_ENCODER] = __calculate_encoder,
		[HAL_VIDEO_DOMAIN_DECODER] = __calculate_decoder,
		[HAL_VIDEO_DOMAIN_CVP] = __calculate_cvp,
	};

	if (d->domain >= ARRAY_SIZE(calc)) {
		dprintk(VIDC_ERR, "%s: invalid domain %d\n",
			__func__, d->domain);
		return 0;
	}
	return calc[d->domain](d, gm);
}


static int __get_target_freq(struct devfreq *dev, unsigned long *freq)
{
	unsigned long ab_kbps = 0, c = 0;
	struct devfreq_dev_status stats = {0};
	struct msm_vidc_gov_data *vidc_data = NULL;
	struct governor *gov = NULL;

	if (!dev || !freq)
		return -EINVAL;

	gov = container_of(dev->governor,
			struct governor, devfreq_gov);
	dev->profile->get_dev_status(dev->dev.parent, &stats);
	vidc_data = (struct msm_vidc_gov_data *)stats.private_data;

	if (!vidc_data || !vidc_data->data_count)
		goto exit;

	for (c = 0; c < vidc_data->data_count; ++c) {
		if (vidc_data->data->power_mode == VIDC_POWER_TURBO) {
			ab_kbps = INT_MAX;
			goto exit;
		}
	}

	for (c = 0; c < vidc_data->data_count; ++c)
		ab_kbps += __calculate(&vidc_data->data[c], gov->mode);

exit:
	*freq = clamp(ab_kbps, dev->min_freq, dev->max_freq ?: UINT_MAX);
	trace_msm_vidc_perf_bus_vote(gov->devfreq_gov.name, *freq);
	return 0;
}

static int __event_handler(struct devfreq *devfreq, unsigned int event,
		void *data)
{
	int rc = 0;

	if (!devfreq)
		return -EINVAL;

	switch (event) {
	case DEVFREQ_GOV_START:
	case DEVFREQ_GOV_RESUME:
	case DEVFREQ_GOV_SUSPEND:
		mutex_lock(&devfreq->lock);
		rc = update_devfreq(devfreq);
		mutex_unlock(&devfreq->lock);
		break;
	}

	return rc;
}

static struct governor governors[] = {
	{
		.mode = GOVERNOR_DDR,
		.devfreq_gov = {
			.name = "msm-vidc-ddr",
			.get_target_freq = __get_target_freq,
			.event_handler = __event_handler,
		},
	},
	{
		.mode = GOVERNOR_LLCC,
		.devfreq_gov = {
			.name = "msm-vidc-llcc",
			.get_target_freq = __get_target_freq,
			.event_handler = __event_handler,
		},
	},
};

static int __init msm_vidc_bw_gov_init(void)
{
	int c = 0, rc = 0;

	for (c = 0; c < ARRAY_SIZE(governors); ++c) {
		dprintk(VIDC_DBG, "Adding governor %s\n",
				governors[c].devfreq_gov.name);

		rc = devfreq_add_governor(&governors[c].devfreq_gov);
		if (rc) {
			dprintk(VIDC_ERR, "Error adding governor %s: %d\n",
				governors[c].devfreq_gov.name, rc);
			break;
		}
	}

	return rc;
}
module_init(msm_vidc_bw_gov_init);

static void __exit msm_vidc_bw_gov_exit(void)
{
	int c = 0;

	for (c = 0; c < ARRAY_SIZE(governors); ++c) {
		dprintk(VIDC_DBG, "Removing governor %s\n",
				governors[c].devfreq_gov.name);
		devfreq_remove_governor(&governors[c].devfreq_gov);
	}
}
module_exit(msm_vidc_bw_gov_exit);
MODULE_LICENSE("GPL v2");<|MERGE_RESOLUTION|>--- conflicted
+++ resolved
@@ -475,10 +475,7 @@
 		FP_INT(1000 * 1000));
 	y_bw_no_ubwc_10bpp = fp_div(fp_mult(y_bw_no_ubwc_8bpp, FP_INT(256)),
 				FP_INT(192));
-<<<<<<< HEAD
-=======
 	y_bw_10bpp_p010 = y_bw_no_ubwc_8bpp * 2;
->>>>>>> 0482853e
 
 	ddr.dpb_read = dpb_bpp == 8 ? y_bw_no_ubwc_8bpp : y_bw_no_ubwc_10bpp;
 	ddr.dpb_read = fp_div(fp_mult(ddr.dpb_read,
@@ -500,12 +497,8 @@
 
 	ddr.opb_read = FP_ZERO;
 	ddr.opb_write = unified_dpb_opb ? FP_ZERO : (dpb_bpp == 8 ?
-<<<<<<< HEAD
-		y_bw_no_ubwc_8bpp : y_bw_no_ubwc_10bpp);
-=======
 		y_bw_no_ubwc_8bpp : (opb_compression_enabled ?
 		y_bw_no_ubwc_10bpp : y_bw_10bpp_p010));
->>>>>>> 0482853e
 	ddr.opb_write = fp_div(fp_mult(dpb_factor, ddr.opb_write),
 		fp_mult(dpb_opb_scaling_ratio, opb_write_compression_factor));
 
@@ -627,11 +620,7 @@
 	fp_t bins_to_bit_factor, dpb_compression_factor,
 		original_compression_factor,
 		original_compression_factor_y,
-<<<<<<< HEAD
-		y_bw_no_ubwc_8bpp, y_bw_no_ubwc_10bpp,
-=======
 		y_bw_no_ubwc_8bpp, y_bw_no_ubwc_10bpp, y_bw_10bpp_p010,
->>>>>>> 0482853e
 		input_compression_factor,
 		downscaling_ratio,
 		ref_y_read_bw_factor, ref_cbcr_read_bw_factor,
@@ -666,18 +655,12 @@
 
 	/* Derived Parameters */
 	fps = d->fps;
-<<<<<<< HEAD
-	width = max(d->input_width, BASELINE_DIMENSIONS.width);
-	height = max(d->input_height, BASELINE_DIMENSIONS.height);
-	bitrate = d->bitrate > 0 ? d->bitrate / 1000000 :
-=======
 	width = max(d->output_width, BASELINE_DIMENSIONS.width);
 	height = max(d->output_height, BASELINE_DIMENSIONS.height);
 	downscaling_ratio = fp_div(FP_INT(d->input_width * d->input_height),
 		FP_INT(d->output_width * d->output_height));
 	downscaling_ratio = max(downscaling_ratio, FP_ONE);
 	bitrate = d->bitrate > 0 ? (d->bitrate + 1000000 - 1) / 1000000 :
->>>>>>> 0482853e
 		__lut(width, height, fps)->bitrate;
 	lcu_size = d->lcu_size;
 	lcu_per_frame = DIV_ROUND_UP(width, lcu_size) *
@@ -689,10 +672,7 @@
 		FP_INT(1000 * 1000));
 	y_bw_no_ubwc_10bpp = fp_div(fp_mult(y_bw_no_ubwc_8bpp,
 		FP_INT(256)), FP_INT(192));
-<<<<<<< HEAD
-=======
 	y_bw_10bpp_p010 = y_bw_no_ubwc_8bpp * 2;
->>>>>>> 0482853e
 
 	b_frames_enabled = d->b_frames_enabled;
 	original_color_format = d->num_formats >= 1 ?
@@ -799,11 +779,6 @@
 		(recon_write_bw_factor - FP_ONE)),
 		recon_write_bw_factor);
 
-<<<<<<< HEAD
-	ddr.orig_read = dpb_bpp == 8 ? y_bw_no_ubwc_8bpp : y_bw_no_ubwc_10bpp;
-	ddr.orig_read = fp_div(fp_mult(ddr.orig_read, FP(1, 50, 100)),
-		original_compression_factor);
-=======
 	ddr.orig_read = dpb_bpp == 8 ? y_bw_no_ubwc_8bpp :
 		(original_compression_enabled ? y_bw_no_ubwc_10bpp :
 		y_bw_10bpp_p010);
@@ -811,7 +786,6 @@
 		downscaling_ratio), original_compression_factor);
 	if (rotation == 90 || rotation == 270)
 		ddr.orig_read *= lcu_size == 32 ? (dpb_bpp == 8 ? 1 : 3) : 2;
->>>>>>> 0482853e
 
 	ddr.line_buffer_read = FP_INT(tnbr_per_lcu * lcu_per_frame *
 		fps / bps(1));
