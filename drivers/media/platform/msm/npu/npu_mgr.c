// SPDX-License-Identifier: GPL-2.0-only
/*
 * Copyright (c) 2018-2019, The Linux Foundation. All rights reserved.
 */

/* -------------------------------------------------------------------------
 * Includes
 * -------------------------------------------------------------------------
 */
#include "npu_hw_access.h"
#include "npu_mgr.h"
#include "npu_firmware.h"
#include "npu_hw.h"
#include "npu_host_ipc.h"
#include "npu_common.h"
#include <soc/qcom/subsystem_notif.h>
#include <soc/qcom/subsystem_restart.h>

/* -------------------------------------------------------------------------
 * Defines
 * -------------------------------------------------------------------------
 */
#define LOG_MSG_HEADER_SIZE      20
#define LOG_MSG_START_MSG_INDEX  5
#define LOG_MSG_TOTAL_SIZE_INDEX 0
#define LOG_MSG_MSG_ID_INDEX     1

#define NPU_FW_TIMEOUT_POLL_INTERVAL_MS  10
#define NPU_FW_TIMEOUT_MS                5000

/* -------------------------------------------------------------------------
 * File Scope Function Prototypes
 * -------------------------------------------------------------------------
 */
static void npu_ipc_irq_work(struct work_struct *work);
static void npu_wdg_err_irq_work(struct work_struct *work);
static void npu_bridge_mbox_work(struct work_struct *work);
static void npu_disable_fw_work(struct work_struct *work);
static void npu_update_pwr_work(struct work_struct *work);
static void turn_off_fw_logging(struct npu_device *npu_dev);
static int wait_for_status_ready(struct npu_device *npu_dev,
	uint32_t status_reg, uint32_t status_bits, bool poll);
static int wait_npu_cpc_power_off(struct npu_device *npu_dev);
static struct npu_network *alloc_network(struct npu_host_ctx *ctx,
	struct npu_client *client);
static struct npu_network *get_network_by_hdl(struct npu_host_ctx *ctx,
	struct npu_client *client, uint32_t hdl);
static struct npu_network *get_network_by_id(struct npu_host_ctx *ctx,
	struct npu_client *client, int64_t id);
static void free_network(struct npu_host_ctx *ctx, struct npu_client *client,
	int64_t id);
static int network_get(struct npu_network *network);
static int network_put(struct npu_network *network);
static void app_msg_proc(struct npu_host_ctx *host_ctx, uint32_t *msg);
static void log_msg_proc(struct npu_device *npu_dev, uint32_t *msg);
static void host_session_msg_hdlr(struct npu_device *npu_dev);
static void host_session_log_hdlr(struct npu_device *npu_dev);
static int host_error_hdlr(struct npu_device *npu_dev, bool force);
static int npu_send_network_cmd(struct npu_device *npu_dev,
	struct npu_network *network, void *cmd_ptr,
	struct npu_network_cmd *cmd);
static int npu_send_misc_cmd(struct npu_device *npu_dev, uint32_t q_idx,
	void *cmd_ptr, struct npu_misc_cmd *cmd);
static int npu_queue_event(struct npu_client *client, struct npu_kevent *evt);
static int npu_notify_aop(struct npu_device *npu_dev, bool on);
static int npu_notify_fw_pwr_state(struct npu_device *npu_dev,
	uint32_t pwr_level, bool post);
static int load_fw_nolock(struct npu_device *npu_dev, bool enable);
static int disable_fw_nolock(struct npu_device *npu_dev);
static int update_dcvs_activity(struct npu_device *npu_dev, uint32_t activity);
static void npu_queue_network_cmd(struct npu_network *network,
	struct npu_network_cmd *cmd);
static void npu_dequeue_network_cmd(struct npu_network *network,
	struct npu_network_cmd *cmd);
static struct npu_network_cmd *npu_find_network_cmd(struct npu_network *network,
	uint32_t trans_id);
static struct npu_network_cmd *npu_alloc_network_cmd(struct npu_host_ctx *ctx,
	uint32_t stats_buf_size);
static void npu_free_network_cmd(struct npu_host_ctx *ctx,
	struct npu_network_cmd *cmd);
static struct npu_misc_cmd *npu_alloc_misc_cmd(struct npu_host_ctx *ctx);
static void npu_free_misc_cmd(struct npu_host_ctx *ctx,
	struct npu_misc_cmd *cmd);
static void npu_queue_misc_cmd(struct npu_host_ctx *ctx,
	struct npu_misc_cmd *cmd);
static void npu_dequeue_misc_cmd(struct npu_host_ctx *ctx,
	struct npu_misc_cmd *cmd);
static struct npu_misc_cmd *npu_find_misc_cmd(struct npu_host_ctx *ctx,
	uint32_t trans_id);

/* -------------------------------------------------------------------------
 * Function Definitions - Init / Deinit
 * -------------------------------------------------------------------------
 */

static int wait_npu_cpc_power_off(struct npu_device *npu_dev)
{
	uint32_t reg_val = NPU_CPC_PWR_ON;
	uint32_t wait_cnt = 0, max_wait_ms;
	struct npu_host_ctx *host_ctx = &npu_dev->host_ctx;

	max_wait_ms = NPU_FW_TIMEOUT_MS;

	do {
		reg_val = npu_tcsr_reg_read(npu_dev, TCSR_NPU_CPC_PWR_ON);
		if (!(reg_val & NPU_CPC_PWR_ON)) {
			NPU_DBG("npu cpc powers off\n");
			break;
		}

		if ((host_ctx->wdg_irq_sts != 0) ||
			(host_ctx->err_irq_sts != 0)) {
			NPU_WARN("fw is in bad state, skip wait\n");
			return -EIO;
		}

		wait_cnt += NPU_FW_TIMEOUT_POLL_INTERVAL_MS;
		if (wait_cnt > max_wait_ms) {
			NPU_ERR("timeout wait for cpc power off\n");
			return -ETIMEDOUT;
		}
		msleep(NPU_FW_TIMEOUT_POLL_INTERVAL_MS);
	} while (1);

	return 0;
}

static int load_fw_nolock(struct npu_device *npu_dev, bool enable)
{
	struct npu_host_ctx *host_ctx = &npu_dev->host_ctx;
	int ret = 0;

	if (host_ctx->fw_state != FW_UNLOADED) {
		NPU_WARN("fw is loaded already\n");
		return 0;
	}

	/* Boot the NPU subsystem */
	reinit_completion(&host_ctx->npu_power_up_done);
	host_ctx->subsystem_handle = subsystem_get_local("npu");
	if (IS_ERR_OR_NULL(host_ctx->subsystem_handle)) {
		NPU_ERR("pil load npu fw failed\n");
		host_ctx->subsystem_handle = NULL;
		ret = -ENODEV;
		goto load_fw_fail;
	}

	ret = wait_for_completion_timeout(
		&host_ctx->npu_power_up_done, NW_PWR_UP_TIMEOUT);
	if (!ret) {
		NPU_ERR("Wait for npu powers up timed out\n");
		ret = -ETIMEDOUT;
		goto load_fw_fail;
	}

	/* Keep reading ctrl status until NPU is ready */
	if (wait_for_status_ready(npu_dev, REG_NPU_FW_CTRL_STATUS,
		FW_CTRL_STATUS_MAIN_THREAD_READY_VAL, false)) {
		ret = -EPERM;
		goto load_fw_fail;
	}

	npu_host_ipc_post_init(npu_dev);
	NPU_DBG("firmware init complete\n");

	host_ctx->fw_state = FW_ENABLED;
	ret = npu_enable_irq(npu_dev);
	if (ret) {
		NPU_ERR("Enable irq failed\n");
		goto load_fw_fail;
	}

	if (enable) {
		ret = npu_notify_fw_pwr_state(npu_dev,
			npu_dev->pwrctrl.active_pwrlevel, true);
		if (ret) {
			NPU_ERR("notify fw pwr on failed\n");
			goto load_fw_fail;
		}
		return ret;
	}

	reinit_completion(&host_ctx->fw_shutdown_done);
	ret = npu_notify_fw_pwr_state(npu_dev, NPU_PWRLEVEL_OFF, false);
	if (ret) {
		NPU_ERR("notify fw pwr off failed\n");
		goto load_fw_fail;
	}

	ret = wait_for_completion_timeout(
		&host_ctx->fw_shutdown_done, NW_RSC_TIMEOUT_MS);
	if (!ret) {
		NPU_ERR("Wait for fw shutdown timedout\n");
		ret = -ETIMEDOUT;
	} else {
		ret = wait_npu_cpc_power_off(npu_dev);
	}

load_fw_fail:
	npu_disable_irq(npu_dev);
	npu_disable_sys_cache(npu_dev);
	npu_disable_core_power(npu_dev);
	npu_notify_aop(npu_dev, false);
	if (!ret) {
		host_ctx->fw_state = FW_LOADED;
	} else {
		if (!IS_ERR_OR_NULL(host_ctx->subsystem_handle))
			subsystem_put_local(host_ctx->subsystem_handle);

		host_ctx->fw_state = FW_UNLOADED;
	}

	return ret;
}

static void npu_load_fw_work(struct work_struct *work)
{
	int ret;
	struct npu_host_ctx *host_ctx;
	struct npu_device *npu_dev;

	host_ctx = container_of(work, struct npu_host_ctx, load_fw_work);
	npu_dev = container_of(host_ctx, struct npu_device, host_ctx);

	mutex_lock(&host_ctx->lock);
	ret = load_fw_nolock(npu_dev, false);
	mutex_unlock(&host_ctx->lock);

	if (ret)
		NPU_ERR("load fw failed %d\n", ret);
}

int load_fw(struct npu_device *npu_dev)
{
	struct npu_host_ctx *host_ctx = &npu_dev->host_ctx;

	if (host_ctx->auto_pil_disable) {
		NPU_WARN("auto pil is disabled\n");
		return -EINVAL;
	}

	if (host_ctx->wq)
		queue_work(host_ctx->wq, &host_ctx->load_fw_work);

	return 0;
}

int unload_fw(struct npu_device *npu_dev)
{
	struct npu_host_ctx *host_ctx = &npu_dev->host_ctx;

	if (host_ctx->auto_pil_disable) {
		NPU_WARN("auto pil is disabled\n");
		return 0;
	}

	mutex_lock(&host_ctx->lock);
	if (host_ctx->fw_state == FW_UNLOADED) {
		NPU_INFO("fw is unloaded already\n");
		mutex_unlock(&host_ctx->lock);
		return 0;
	} else if (host_ctx->fw_state == FW_ENABLED) {
		NPU_ERR("fw is enabled now, can't be unloaded\n");
		mutex_unlock(&host_ctx->lock);
		return -EBUSY;
	}

	subsystem_put_local(host_ctx->subsystem_handle);
	host_ctx->fw_state = FW_UNLOADED;
	NPU_DBG("fw is unloaded\n");
	mutex_unlock(&host_ctx->lock);

	return 0;
}

static int enable_fw_nolock(struct npu_device *npu_dev)
{
	struct npu_host_ctx *host_ctx = &npu_dev->host_ctx;
	int ret = 0;

	if (host_ctx->fw_state == FW_UNLOADED) {
		ret = load_fw_nolock(npu_dev,
			host_ctx->auto_pil_disable ? true : false);
		if (ret) {
			NPU_ERR("load fw failed\n");
			return ret;
		}

		if (host_ctx->auto_pil_disable) {
			host_ctx->fw_error = false;
			host_ctx->fw_ref_cnt++;
			mutex_unlock(&host_ctx->lock);
			goto enable_log;
		}
	}

	if (host_ctx->fw_state == FW_ENABLED) {
		host_ctx->fw_ref_cnt++;
		NPU_DBG("fw_ref_cnt %d\n", host_ctx->fw_ref_cnt);
		return 0;
	}

	npu_notify_aop(npu_dev, true);

	ret = npu_enable_core_power(npu_dev);
	if (ret) {
		NPU_ERR("Enable core power failed\n");
		goto enable_pw_fail;
	}

	ret = npu_enable_sys_cache(npu_dev);
	if (ret) {
		NPU_ERR("Enable sys cache failed\n");
		goto enable_sys_cache_fail;
	}

	/* Initialize the host side IPC before fw boots up */
	npu_host_ipc_pre_init(npu_dev);
	npu_host_ipc_post_init(npu_dev);

	ret = npu_enable_irq(npu_dev);
	if (ret) {
		NPU_ERR("Enable irq failed\n");
		goto enable_irq_fail;
	}

	/* set fw_state to FW_ENABLED before send IPC command */
	host_ctx->fw_state = FW_ENABLED;

	NPU_DBG("NPU powers up\n");

	/* turn on auto ACK for warm boots up */
	npu_cc_reg_write(npu_dev, NPU_CC_NPU_CPC_RSC_CTRL, 3);
	reinit_completion(&host_ctx->fw_bringup_done);
	ret = npu_notify_fw_pwr_state(npu_dev, npu_dev->pwrctrl.active_pwrlevel,
		true);
	if (ret == -ETIMEDOUT) {
		NPU_ERR("notify fw power state timed out\n");
		goto enable_pw_fail;
	} else if (ret) {
		NPU_ERR("notify fw power state failed\n");
		goto notify_fw_pwr_fail;
	}

	ret = wait_for_completion_timeout(
		&host_ctx->fw_bringup_done, NW_RSC_TIMEOUT_MS);
	if (!ret) {
		NPU_ERR("Wait for fw bringup timedout\n");
		ret = -ETIMEDOUT;
		goto enable_pw_fail;
	} else {
		ret = 0;
	}

	host_ctx->fw_error = false;
	host_ctx->fw_ref_cnt++;


enable_log:
	/* Set logging state */
	if (!npu_hw_log_enabled()) {
		NPU_DBG("fw logging disabled\n");
		turn_off_fw_logging(npu_dev);
	}

	return ret;

notify_fw_pwr_fail:
	host_ctx->fw_state = FW_LOADED;
	npu_disable_irq(npu_dev);
enable_irq_fail:
	npu_disable_sys_cache(npu_dev);
enable_sys_cache_fail:
	npu_disable_core_power(npu_dev);
enable_pw_fail:
	return ret;
}

int enable_fw(struct npu_device *npu_dev)
{
	struct npu_host_ctx *host_ctx = &npu_dev->host_ctx;
	int ret;

	mutex_lock(&host_ctx->lock);
	ret = enable_fw_nolock(npu_dev);
	mutex_unlock(&host_ctx->lock);

	if (ret == -ETIMEDOUT) {
		NPU_ERR("Enable fw timedout, force SSR\n");
		host_error_hdlr(npu_dev, true);
	}
	return ret;
}

static int disable_fw_nolock(struct npu_device *npu_dev)
{
	struct npu_host_ctx *host_ctx = &npu_dev->host_ctx;
	int ret = 0;

	if (!host_ctx->fw_ref_cnt) {
		NPU_WARN("fw_ref_cnt is 0\n");
		return ret;
	}

	host_ctx->fw_ref_cnt--;
	NPU_DBG("fw_ref_cnt %d\n", host_ctx->fw_ref_cnt);

	if (host_ctx->fw_state != FW_ENABLED) {
		NPU_ERR("fw is not enabled\n");
		return ret;
	}

	if (host_ctx->fw_ref_cnt > 0)
		return ret;

	/* turn on auto ACK for warm shuts down */
	npu_cc_reg_write(npu_dev, NPU_CC_NPU_CPC_RSC_CTRL, 3);
	reinit_completion(&host_ctx->fw_shutdown_done);
	ret = npu_notify_fw_pwr_state(npu_dev, NPU_PWRLEVEL_OFF, false);
	if (ret == -ETIMEDOUT) {
		NPU_ERR("notify fw pwr off timed out\n");
		goto fail;
	} else if (ret) {
		NPU_WARN("notify fw pwr off failed\n");
		msleep(500);
	}

	if (!host_ctx->auto_pil_disable) {
		ret = wait_for_completion_timeout(
			&host_ctx->fw_shutdown_done, NW_RSC_TIMEOUT_MS);
<<<<<<< HEAD
		if (!ret)
=======
		if (!ret) {
>>>>>>> b593dd78
			NPU_ERR("Wait for fw shutdown timedout\n");
			ret = -ETIMEDOUT;
			goto fail;
		} else {
			ret = wait_npu_cpc_power_off(npu_dev);
			if (ret)
				goto fail;
		}
	}

	npu_disable_irq(npu_dev);
	npu_disable_sys_cache(npu_dev);
	npu_disable_core_power(npu_dev);
	host_ctx->fw_state = FW_LOADED;

	NPU_DBG("firmware is disabled\n");
	npu_notify_aop(npu_dev, false);
	complete(&host_ctx->fw_deinit_done);

	if (host_ctx->auto_pil_disable) {
		subsystem_put_local(host_ctx->subsystem_handle);
		host_ctx->fw_state = FW_UNLOADED;
		NPU_DBG("fw is unloaded\n");
	}

fail:
	return ret;
}

void disable_fw(struct npu_device *npu_dev)
{
	struct npu_host_ctx *host_ctx = &npu_dev->host_ctx;
	int ret = 0;

	mutex_lock(&host_ctx->lock);
	ret = disable_fw_nolock(npu_dev);
	mutex_unlock(&host_ctx->lock);

	if (ret == -ETIMEDOUT) {
		NPU_ERR("disable fw timedout, force SSR\n");
		host_error_hdlr(npu_dev, true);
	}
}

/* notify fw current power level */
static int npu_notify_fw_pwr_state(struct npu_device *npu_dev,
	uint32_t pwr_level, bool post)
{
	struct npu_host_ctx *host_ctx = &npu_dev->host_ctx;
	struct ipc_cmd_notify_pwr_pkt pwr_notify_pkt;
	int ret = 0;
	uint32_t reg_val;
	struct npu_misc_cmd *misc_cmd = NULL;

	/* Clear PWR_NOTIFY bits before sending cmd */
	reg_val = REGR(npu_dev, REG_NPU_FW_CTRL_STATUS);
	reg_val &=  ~(FW_CTRL_STATUS_PWR_NOTIFY_ERR_VAL|
		FW_CTRL_STATUS_PWR_NOTIFY_DONE_VAL);
	REGW(npu_dev, REG_NPU_FW_CTRL_STATUS, reg_val);
	REGR(npu_dev, REG_NPU_FW_CTRL_STATUS);

	if (pwr_level == NPU_PWRLEVEL_OFF)
		NPU_DBG("Notify fw power off\n");
	else
		NPU_DBG("Notify fw power level %d [%s]", pwr_level,
			post ? "post" : "pre");

	/* send IPC command to FW */
	pwr_notify_pkt.header.cmd_type = NPU_IPC_CMD_NOTIFY_PWR;
	pwr_notify_pkt.header.size = sizeof(struct ipc_cmd_notify_pwr_pkt);
	pwr_notify_pkt.header.trans_id =
		atomic_add_return(1, &host_ctx->ipc_trans_id);
	pwr_notify_pkt.header.flags = 0;
	pwr_notify_pkt.pwr_level = pwr_level;
	pwr_notify_pkt.notify_type = post ?
		NPU_POWER_POST_NOTIFY : NPU_POWER_PRE_NOTIFY;

	misc_cmd = npu_alloc_misc_cmd(host_ctx);
	if (!misc_cmd) {
		NPU_ERR("Can't allocate misc_cmd\n");
		return -ENOMEM;
	}

	misc_cmd->cmd_type = NPU_IPC_CMD_NOTIFY_PWR;
	misc_cmd->trans_id = pwr_notify_pkt.header.trans_id;

	ret = npu_send_misc_cmd(npu_dev, IPC_QUEUE_CMD_HIGH_PRIORITY,
		&pwr_notify_pkt, misc_cmd);

	if (ret) {
		NPU_ERR("NPU_IPC_CMD_NOTIFY_PWR sent failed: %d\n", ret);
	} else {
		ret = wait_for_status_ready(npu_dev, REG_NPU_FW_CTRL_STATUS,
			FW_CTRL_STATUS_PWR_NOTIFY_DONE_VAL, true);
		if (!ret) {
			reg_val = REGR(npu_dev, REG_NPU_FW_CTRL_STATUS);
			if (reg_val & FW_CTRL_STATUS_PWR_NOTIFY_ERR_VAL) {
				NPU_ERR("NOTIfY_PWR failed\n");
				ret = -EPERM;
			}
		}
	}

	npu_free_misc_cmd(host_ctx, misc_cmd);

	return ret;
}

int npu_host_notify_fw_pwr_state(struct npu_device *npu_dev,
	uint32_t pwr_level, bool post)
{
	return npu_notify_fw_pwr_state(npu_dev, pwr_level, post);
}

static int npu_notifier_cb(struct notifier_block *this, unsigned long code,
	void *data)
{
	int ret = 0;
	struct npu_host_ctx *host_ctx =
		container_of(this, struct npu_host_ctx, nb);
	struct npu_device *npu_dev = host_ctx->npu_dev;
	uint32_t reg_val;

	NPU_DBG("notifier code %d\n", code);
	switch (code) {
	case SUBSYS_BEFORE_POWERUP:
	{
		/*
		 * Prepare for loading fw via pil
		 * It will be called during initial load fw
		 * or subsyste restart
		 */
		npu_notify_aop(npu_dev, true);
		ret = npu_enable_core_power(npu_dev);
		if (ret) {
			NPU_WARN("Enable core power failed\n");
			break;
		}

		ret = npu_enable_sys_cache(npu_dev);
		if (ret) {
			NPU_WARN("Enable sys cache failed\n");
			break;
		}

		npu_cc_reg_write(npu_dev, NPU_CC_NPU_CPC_RSC_CTRL, 3);

		/* Clear control/status registers */
		REGW(npu_dev, REG_NPU_FW_CTRL_STATUS, 0x0);
		REGW(npu_dev, REG_NPU_HOST_CTRL_VALUE, 0x0);
		REGW(npu_dev, REG_FW_TO_HOST_EVENT, 0x0);

		NPU_DBG("fw_dbg_mode %x\n", host_ctx->fw_dbg_mode);
		reg_val = 0;
		if (host_ctx->fw_dbg_mode & FW_DBG_MODE_PAUSE)
			reg_val |= HOST_CTRL_STATUS_FW_PAUSE_VAL;

		if (host_ctx->fw_dbg_mode & FW_DBG_DISABLE_WDOG)
			reg_val |= HOST_CTRL_STATUS_DISABLE_WDOG_VAL;

		if (npu_hw_clk_gating_enabled())
			reg_val |= HOST_CTRL_STATUS_BOOT_ENABLE_CLK_GATE_VAL;

		REGW(npu_dev, REG_NPU_HOST_CTRL_STATUS, reg_val);
		/* Read back to flush all registers for fw to read */
		REGR(npu_dev, REG_NPU_HOST_CTRL_STATUS);

		/* Initialize the host side IPC before fw boots up */
		npu_host_ipc_pre_init(npu_dev);
		complete(&host_ctx->npu_power_up_done);
		break;
	}
	case SUBSYS_AFTER_POWERUP:
		break;
	case SUBSYS_BEFORE_SHUTDOWN:
	{
		/* Prepare for unloading fw via PIL */
		if (host_ctx->fw_state == FW_ENABLED) {
			/* only happens during subsystem_restart */
			host_ctx->fw_state = FW_UNLOADED;
			npu_disable_irq(npu_dev);
			npu_disable_sys_cache(npu_dev);
			npu_disable_core_power(npu_dev);
			npu_notify_aop(npu_dev, false);
		}

		/* vote minimum bandwidth before unload npu fw via PIL */
		ret = npu_set_bw(npu_dev, 100, 100);
		if (ret)
			NPU_WARN("Can't update bandwidth\n");

		break;
	}
	case SUBSYS_AFTER_SHUTDOWN:
		ret = npu_set_bw(npu_dev, 0, 0);
		if (ret)
			NPU_WARN("Can't update bandwidth\n");
		break;
	default:
		NPU_DBG("Ignoring event\n");
		break;
	}

	return ret;
}

static void npu_update_pwr_work(struct work_struct *work)
{
	int ret;
	struct npu_host_ctx *host_ctx;
	struct npu_device *npu_dev;

	host_ctx = container_of(work, struct npu_host_ctx, update_pwr_work);
	npu_dev = container_of(host_ctx, struct npu_device, host_ctx);

	mutex_lock(&host_ctx->lock);
	ret = npu_set_power_level(npu_dev, true);
	mutex_unlock(&host_ctx->lock);

	if (ret)
		NPU_ERR("Update power level failed %d\n", ret);
}

int npu_host_update_power(struct npu_device *npu_dev)
{
	struct npu_host_ctx *host_ctx = &npu_dev->host_ctx;

	if (host_ctx->wq)
		queue_work(host_ctx->wq, &host_ctx->update_pwr_work);

	return 0;
}

int npu_host_init(struct npu_device *npu_dev)
{
	int ret = 0;
	struct npu_host_ctx *host_ctx = &npu_dev->host_ctx;

	memset(host_ctx, 0, sizeof(*host_ctx));
	init_completion(&host_ctx->fw_deinit_done);
	init_completion(&host_ctx->fw_bringup_done);
	init_completion(&host_ctx->fw_shutdown_done);
	init_completion(&host_ctx->npu_power_up_done);
	mutex_init(&host_ctx->lock);
	spin_lock_init(&host_ctx->bridge_mbox_lock);
	atomic_set(&host_ctx->ipc_trans_id, 1);

	host_ctx->npu_dev = npu_dev;
	host_ctx->nb.notifier_call = npu_notifier_cb;
	host_ctx->notif_hdle = subsys_notif_register_notifier("npu",
		&host_ctx->nb);
	if (IS_ERR(host_ctx->notif_hdle)) {
		NPU_ERR("register event notification failed\n");
		ret = PTR_ERR(host_ctx->notif_hdle);
		host_ctx->notif_hdle = NULL;
		goto fail;
	}

	host_ctx->wq = create_workqueue("npu_general_wq");
	host_ctx->wq_pri =
		alloc_workqueue("npu_ipc_wq", WQ_HIGHPRI | WQ_UNBOUND, 0);
	if (!host_ctx->wq || !host_ctx->wq_pri) {
		ret = -EPERM;
		goto fail;
	} else {
		INIT_WORK(&host_ctx->ipc_irq_work, npu_ipc_irq_work);
		INIT_WORK(&host_ctx->wdg_err_irq_work, npu_wdg_err_irq_work);
		INIT_WORK(&host_ctx->bridge_mbox_work, npu_bridge_mbox_work);
		INIT_WORK(&host_ctx->load_fw_work, npu_load_fw_work);
		INIT_WORK(&host_ctx->update_pwr_work, npu_update_pwr_work);
		INIT_DELAYED_WORK(&host_ctx->disable_fw_work,
			npu_disable_fw_work);
	}

	host_ctx->network_cmd_cache = kmem_cache_create("network_cmd_cache",
		sizeof(struct npu_network_cmd), 0, 0, NULL);
	if (!host_ctx->network_cmd_cache) {
		NPU_ERR("Failed to create network_cmd_cache\n");
		ret = -ENOMEM;
		goto fail;
	}

	host_ctx->misc_cmd_cache = kmem_cache_create("misc_cmd_cache",
		sizeof(struct npu_misc_cmd), 0, 0, NULL);
	if (!host_ctx->misc_cmd_cache) {
		NPU_ERR("Failed to create misc_cmd_cache\n");
		ret = -ENOMEM;
		goto fail;
	}

	host_ctx->stats_buf_cache = kmem_cache_create_usercopy(
		"stats_buf_cache", NPU_MAX_STATS_BUF_SIZE, 0, 0,
		0, NPU_MAX_STATS_BUF_SIZE, NULL);
	if (!host_ctx->stats_buf_cache) {
		NPU_ERR("Failed to create stats_buf_cache\n");
		ret = -ENOMEM;
		goto fail;
	}

	host_ctx->ipc_msg_buf = kzalloc(NPU_IPC_BUF_LENGTH, GFP_KERNEL);
	if (!host_ctx->ipc_msg_buf) {
		NPU_ERR("Failed to allocate ipc buffer\n");
		ret = -ENOMEM;
		goto fail;
	}

	INIT_LIST_HEAD(&host_ctx->misc_cmd_list);
	host_ctx->auto_pil_disable = false;

	return 0;

fail:
	kfree(host_ctx->ipc_msg_buf);
	kmem_cache_destroy(host_ctx->stats_buf_cache);
	kmem_cache_destroy(host_ctx->network_cmd_cache);
	kmem_cache_destroy(host_ctx->misc_cmd_cache);
	if (host_ctx->wq)
		destroy_workqueue(host_ctx->wq);
	if (host_ctx->wq_pri)
		destroy_workqueue(host_ctx->wq_pri);
	if (host_ctx->notif_hdle)
		subsys_notif_unregister_notifier(host_ctx->notif_hdle,
			&host_ctx->nb);
	mutex_destroy(&host_ctx->lock);
	return ret;
}

void npu_host_deinit(struct npu_device *npu_dev)
{
	struct npu_host_ctx *host_ctx = &npu_dev->host_ctx;

	kfree(host_ctx->ipc_msg_buf);
	kmem_cache_destroy(host_ctx->stats_buf_cache);
	kmem_cache_destroy(host_ctx->network_cmd_cache);
	kmem_cache_destroy(host_ctx->misc_cmd_cache);
	destroy_workqueue(host_ctx->wq);
	destroy_workqueue(host_ctx->wq_pri);
	subsys_notif_unregister_notifier(host_ctx->notif_hdle, &host_ctx->nb);
	mutex_destroy(&host_ctx->lock);
}

/* -------------------------------------------------------------------------
 * Function Definitions - Interrupt Handler
 * -------------------------------------------------------------------------
 */
irqreturn_t npu_ipc_intr_hdlr(int irq, void *ptr)
{
	struct npu_device *npu_dev = (struct npu_device *)ptr;
	struct npu_host_ctx *host_ctx = &npu_dev->host_ctx;

	INTERRUPT_ACK(npu_dev, irq);

	/* Check that the event thread currently is running */
	if (host_ctx->wq)
		queue_work(host_ctx->wq_pri, &host_ctx->ipc_irq_work);

	return IRQ_HANDLED;
}

irqreturn_t npu_general_intr_hdlr(int irq, void *ptr)
{
	uint32_t reg_val, ack_val;
	struct npu_device *npu_dev = (struct npu_device *)ptr;
	struct npu_host_ctx *host_ctx = &npu_dev->host_ctx;

	reg_val = npu_cc_reg_read(npu_dev,
		NPU_CC_NPU_MASTERn_GENERAL_IRQ_STATUS(0));
	NPU_DBG("GENERAL_IRQ_STATUS %x\n", reg_val);
	reg_val &= (RSC_SHUTDOWN_REQ_IRQ_STATUS | RSC_BRINGUP_REQ_IRQ_STATUS);
	ack_val = npu_cc_reg_read(npu_dev, NPU_CC_NPU_CPC_RSC_CTRL);

	if (reg_val & RSC_SHUTDOWN_REQ_IRQ_STATUS)
		ack_val |= Q6SS_RSC_SHUTDOWN_ACK_EN;

	if (reg_val & RSC_BRINGUP_REQ_IRQ_STATUS)
		ack_val |= Q6SS_RSC_BRINGUP_ACK_EN;

	npu_cc_reg_write(npu_dev, NPU_CC_NPU_CPC_RSC_CTRL, ack_val);
	npu_cc_reg_write(npu_dev,
		NPU_CC_NPU_MASTERn_GENERAL_IRQ_CLEAR(0), reg_val);

	if (reg_val & RSC_SHUTDOWN_REQ_IRQ_STATUS)
		complete(&host_ctx->fw_shutdown_done);

	if (reg_val & RSC_BRINGUP_REQ_IRQ_STATUS)
		complete(&host_ctx->fw_bringup_done);

	return IRQ_HANDLED;
}

irqreturn_t npu_err_intr_hdlr(int irq, void *ptr)
{
	struct npu_device *npu_dev = (struct npu_device *)ptr;
	struct npu_host_ctx *host_ctx = &npu_dev->host_ctx;

	host_ctx->err_irq_sts = npu_cc_reg_read(npu_dev,
		NPU_CC_NPU_MASTERn_ERROR_IRQ_STATUS(0));
	npu_cc_reg_write(npu_dev,
		NPU_CC_NPU_MASTERn_ERROR_IRQ_CLEAR(0),
		host_ctx->err_irq_sts);
	NPU_ERR("err_irq_sts %x\n", host_ctx->err_irq_sts);

	if (host_ctx->wq)
		queue_work(host_ctx->wq_pri, &host_ctx->wdg_err_irq_work);

	return IRQ_HANDLED;
}

irqreturn_t npu_wdg_intr_hdlr(int irq, void *ptr)
{
	struct npu_device *npu_dev = (struct npu_device *)ptr;
	struct npu_host_ctx *host_ctx = &npu_dev->host_ctx;

	host_ctx->wdg_irq_sts = npu_cc_reg_read(npu_dev,
		NPU_CC_NPU_MASTERn_WDOG_BITE_IRQ_STATUS(0));
	NPU_ERR("wdg_irq_sts %x\n", host_ctx->wdg_irq_sts);

	if (host_ctx->wq)
		queue_work(host_ctx->wq_pri, &host_ctx->wdg_err_irq_work);

	return IRQ_HANDLED;
}

/* -------------------------------------------------------------------------
 * Function Definitions - Control
 * -------------------------------------------------------------------------
 */
static int host_error_hdlr(struct npu_device *npu_dev, bool force)
{
	struct npu_host_ctx *host_ctx = &npu_dev->host_ctx;
	struct npu_network *network = NULL;
	struct npu_kevent kevt;
	struct npu_network_cmd *cmd;
	struct npu_misc_cmd *misc_cmd;
	bool fw_alive = true;
	int i, ret = 0;

	mutex_lock(&host_ctx->lock);

	if ((host_ctx->wdg_irq_sts == 0) && (host_ctx->err_irq_sts == 0)
		&& !force) {
		mutex_unlock(&host_ctx->lock);
		return 0;
	}

	if (host_ctx->wdg_irq_sts) {
		NPU_INFO("watchdog irq triggered\n");
		fw_alive = false;
	}

	npu_dump_debug_info(npu_dev);

	/*
	 * if fw is still alive, notify fw before power off
	 * otherwise if ssr happens or notify fw returns failure
	 * delay 500 ms to make sure dsp has finished
	 * its own ssr handling.
	 */
	if (fw_alive) {
		if (npu_notify_fw_pwr_state(npu_dev, NPU_PWRLEVEL_OFF, false)) {
			NPU_WARN("notify fw pwr off failed\n");
			msleep(500);
		}
	} else {
		msleep(500);
	}

	NPU_INFO("npu subsystem is restarting\n");
	reinit_completion(&host_ctx->npu_power_up_done);
	ret = subsystem_restart_dev(host_ctx->subsystem_handle);
	if (ret) {
		NPU_ERR("npu subsystem restart failed\n");
		host_ctx->fw_state = FW_UNLOADED;
		goto fw_start_done;
	}
	NPU_INFO("npu subsystem is restarted\n");

	ret = wait_for_completion_timeout(
		&host_ctx->npu_power_up_done, NW_PWR_UP_TIMEOUT);
	if (!ret) {
		NPU_ERR("Wait for npu powers up timed out\n");
		ret = -ETIMEDOUT;
		goto fw_start_done;
	}

	host_ctx->wdg_irq_sts = 0;
	host_ctx->err_irq_sts = 0;

	/* Keep reading ctrl status until NPU is ready */
	if (wait_for_status_ready(npu_dev, REG_NPU_FW_CTRL_STATUS,
		FW_CTRL_STATUS_MAIN_THREAD_READY_VAL, false)) {
		NPU_ERR("wait for fw status ready timedout\n");
		ret = -EPERM;
		goto fw_start_done;
	}

	npu_host_ipc_post_init(npu_dev);
	NPU_DBG("firmware init complete\n");

	host_ctx->fw_state = FW_ENABLED;

	ret = npu_enable_irq(npu_dev);
	if (ret)
		NPU_ERR("Enable irq failed\n");

fw_start_done:
	/* mark all existing network to error state */
	for (i = 0; i < MAX_LOADED_NETWORK; i++) {
		network = &host_ctx->networks[i];
		if (network->is_valid)
			network->fw_error = true;
	}

	complete(&host_ctx->fw_deinit_done);

	/* flush all pending npu cmds */
	for (i = 0; i < MAX_LOADED_NETWORK; i++) {
		network = &host_ctx->networks[i];
		if (!network->is_valid || !network->fw_error)
			continue;

		if (network->is_async) {
			NPU_DBG("async cmd, queue ssr event\n");
			kevt.evt.type = MSM_NPU_EVENT_TYPE_SSR;
			kevt.evt.u.ssr.network_hdl =
				network->network_hdl;
			if (npu_queue_event(network->client, &kevt))
				NPU_ERR("queue npu event failed\n");

			while (!list_empty(&network->cmd_list)) {
				cmd = list_first_entry(&network->cmd_list,
					struct npu_network_cmd, list);
				npu_dequeue_network_cmd(network, cmd);
				npu_free_network_cmd(host_ctx, cmd);
			}
		} else {
			list_for_each_entry(cmd, &network->cmd_list, list) {
				NPU_DBG("complete network %llx trans_id %d\n",
					network->id, cmd->trans_id);
				complete(&cmd->cmd_done);
			}
		}
	}

	list_for_each_entry(misc_cmd, &host_ctx->misc_cmd_list, list) {
		NPU_DBG("complete misc cmd trans_id %d\n",
			misc_cmd->trans_id);
		complete(&misc_cmd->cmd_done);
	}
	mutex_unlock(&host_ctx->lock);

	return ret;
}

static void npu_ipc_irq_work(struct work_struct *work)
{
	struct npu_host_ctx *host_ctx;
	struct npu_device *npu_dev;

	host_ctx = container_of(work, struct npu_host_ctx, ipc_irq_work);
	npu_dev = container_of(host_ctx, struct npu_device, host_ctx);

	host_session_log_hdlr(npu_dev);
	host_session_msg_hdlr(npu_dev);
}

static void npu_wdg_err_irq_work(struct work_struct *work)
{
	struct npu_host_ctx *host_ctx;
	struct npu_device *npu_dev;

	host_ctx = container_of(work, struct npu_host_ctx, wdg_err_irq_work);
	npu_dev = container_of(host_ctx, struct npu_device, host_ctx);

	host_error_hdlr(npu_dev, false);
}

static void npu_disable_fw_work(struct work_struct *work)
{
	struct npu_host_ctx *host_ctx;
	struct npu_device *npu_dev;

	NPU_DBG("Enter disable fw work\n");
	host_ctx = container_of(work, struct npu_host_ctx,
		disable_fw_work.work);
	npu_dev = container_of(host_ctx, struct npu_device, host_ctx);

	mutex_lock(&host_ctx->lock);
	if (host_ctx->bridge_mbox_pwr_on) {
		disable_fw_nolock(npu_dev);
		host_ctx->bridge_mbox_pwr_on = false;
	}
	mutex_unlock(&host_ctx->lock);
	NPU_DBG("Exit disable fw work\n");
}

static int npu_bridge_mbox_send_data(struct npu_host_ctx *host_ctx,
	struct npu_mbox *mbox, void *data)
{
	NPU_DBG("Generating IRQ for client_id: %u; signal_id: %u\n",
		mbox->client_id, mbox->signal_id);
	mbox_send_message(mbox->chan, NULL);
	mbox_client_txdone(mbox->chan, 0);
	mbox->send_data_pending = false;

	return 0;
}

static void npu_bridge_mbox_work(struct work_struct *work)
{
	int i, ret;
	struct npu_host_ctx *host_ctx;
	struct npu_device *npu_dev;
	unsigned long flags;

	NPU_DBG("Enter bridge mbox work\n");
	host_ctx = container_of(work, struct npu_host_ctx, bridge_mbox_work);
	npu_dev = container_of(host_ctx, struct npu_device, host_ctx);

	mutex_lock(&host_ctx->lock);
	if (host_ctx->fw_state == FW_UNLOADED) {
		NPU_WARN("NPU fw is not loaded\n");
		mutex_unlock(&host_ctx->lock);
		return;
	}

	if ((host_ctx->wdg_irq_sts != 0) || (host_ctx->err_irq_sts != 0)) {
		NPU_WARN("SSR is triggered, skip this time\n");
		mutex_unlock(&host_ctx->lock);
		return;
	}

	/* queue or modify delayed work to disable fw */
	mod_delayed_work(host_ctx->wq, &host_ctx->disable_fw_work,
		NPU_MBOX_IDLE_TIMEOUT);

	if (!host_ctx->bridge_mbox_pwr_on) {
		ret = enable_fw_nolock(npu_dev);
		if (ret) {
			mutex_unlock(&host_ctx->lock);
			NPU_ERR("Enable fw failed\n");
			return;
		}
		host_ctx->bridge_mbox_pwr_on = true;
		NPU_DBG("Fw is enabled by mbox\n");
	}

	spin_lock_irqsave(&host_ctx->bridge_mbox_lock, flags);
	for (i = 0; i < NPU_MAX_MBOX_NUM; i++)
		if (npu_dev->mbox[i].send_data_pending)
			npu_bridge_mbox_send_data(host_ctx,
				&npu_dev->mbox[i], NULL);

	spin_unlock_irqrestore(&host_ctx->bridge_mbox_lock, flags);
	mutex_unlock(&host_ctx->lock);
	NPU_DBG("Exit bridge mbox work\n");
}

static void turn_off_fw_logging(struct npu_device *npu_dev)
{
	struct ipc_cmd_log_state_pkt log_packet;
	struct npu_host_ctx *host_ctx = &npu_dev->host_ctx;
	struct npu_misc_cmd *misc_cmd = NULL;
	int ret = 0;

	mutex_lock(&host_ctx->lock);
	log_packet.header.cmd_type = NPU_IPC_CMD_CONFIG_LOG;
	log_packet.header.size = sizeof(struct ipc_cmd_log_state_pkt);
	log_packet.header.trans_id =
		atomic_add_return(1, &host_ctx->ipc_trans_id);
	log_packet.header.flags = 0xF;
	log_packet.log_state.module_msk = 0;
	log_packet.log_state.level_msk = 0;

	misc_cmd = npu_alloc_misc_cmd(host_ctx);
	if (!misc_cmd) {
		NPU_ERR("Can't allocate misc_cmd\n");
		return;
	}

	misc_cmd->cmd_type = NPU_IPC_CMD_CONFIG_LOG;
	misc_cmd->trans_id = log_packet.header.trans_id;

	ret = npu_send_misc_cmd(npu_dev, IPC_QUEUE_CMD_HIGH_PRIORITY,
		&log_packet, misc_cmd);

	NPU_DBG("NPU_IPC_CMD_CONFIG_LOG sent status: %d\n", ret);

	if (ret)
		NPU_ERR("npu_host_ipc_send_cmd failed\n");

	npu_free_misc_cmd(host_ctx, misc_cmd);
	mutex_unlock(&host_ctx->lock);
}

static int wait_for_status_ready(struct npu_device *npu_dev,
	uint32_t status_reg, uint32_t status_bits, bool poll)
{
	uint32_t ctrl_sts = 0;
	uint32_t wait_cnt = 0, max_wait_ms;
	struct npu_host_ctx *host_ctx = &npu_dev->host_ctx;

	max_wait_ms = (host_ctx->fw_dbg_mode & FW_DBG_MODE_INC_TIMEOUT) ?
		NW_DEBUG_TIMEOUT_MS : NPU_FW_TIMEOUT_MS;
	if (poll)
		wait_cnt = max_wait_ms * 10;
	else
		wait_cnt = max_wait_ms / NPU_FW_TIMEOUT_POLL_INTERVAL_MS;

	/* keep reading status register until bits are set */
	do {
		ctrl_sts = REGR(npu_dev, status_reg);
		if ((ctrl_sts & status_bits) == status_bits) {
			NPU_DBG("status %x[reg %x] ready received\n",
				status_bits, status_reg);
			break;
		}

		if (!wait_cnt) {
			NPU_ERR("timeout wait for status %x[%x] in reg %x\n",
				status_bits, ctrl_sts, status_reg);
			return -ETIMEDOUT;
		}

		if ((host_ctx->wdg_irq_sts != 0) ||
			(host_ctx->err_irq_sts != 0)) {
			NPU_WARN("fw is in bad state, skip wait\n");
			return -EIO;
		}

		if (poll)
			udelay(100);
		else
			msleep(NPU_FW_TIMEOUT_POLL_INTERVAL_MS);

		wait_cnt--;
	} while (1);

	return 0;
}

#define MAX_LEN 128

static int npu_notify_aop(struct npu_device *npu_dev, bool on)
{
	char buf[MAX_LEN];
	struct qmp_pkt pkt;
	int buf_size, rc = 0;

	if (!npu_dev->mbox_aop || !npu_dev->mbox_aop->chan)
		return 0;

	buf_size = scnprintf(buf, MAX_LEN, "{class: bcm, res: npu_on, val: %d}",
		on ? 1 : 0);
	if (buf_size < 0) {
		NPU_ERR("prepare qmp notify buf failed\n");
		return -EINVAL;
	}

	NPU_DBG("send msg %s to aop\n", buf);
	memset(&pkt, 0, sizeof(pkt));
	pkt.size = (buf_size + 3) & ~0x3;
	pkt.data = buf;

	rc = mbox_send_message(npu_dev->mbox_aop->chan, &pkt);
	if (rc < 0)
		NPU_ERR("qmp message send failed, ret=%d\n", rc);

	return rc;
}

/* -------------------------------------------------------------------------
 * Function Definitions - Network Management
 * -------------------------------------------------------------------------
 */
static int network_put(struct npu_network *network)
{
	if (!network)
		return 0;

	return atomic_dec_return(&network->ref_cnt);
}

static int network_get(struct npu_network *network)
{
	if (!network)
		return 0;

	return atomic_inc_return(&network->ref_cnt);
}

static struct npu_network *alloc_network(struct npu_host_ctx *ctx,
	struct npu_client *client)
{
	int32_t i;
	struct npu_network *network = ctx->networks;

	WARN_ON(!mutex_is_locked(&ctx->lock));

	for (i = 0; i < MAX_LOADED_NETWORK; i++) {
		if (network->id == 0)
			break;

		network++;
	}

	if (i == MAX_LOADED_NETWORK) {
		NPU_ERR("No free network\n");
		return NULL;
	}

	memset(network, 0, sizeof(struct npu_network));
	network->id = i + 1;
	network->is_valid = true;
	network->client = client;
	INIT_LIST_HEAD(&network->cmd_list);

	ctx->network_num++;
	return network;
}

static struct npu_network *get_network_by_hdl(struct npu_host_ctx *ctx,
	struct npu_client *client, uint32_t hdl)
{
	int32_t i;
	struct npu_network *network = ctx->networks;

	WARN_ON(!mutex_is_locked(&ctx->lock));

	for (i = 0; i < MAX_LOADED_NETWORK; i++) {
		if (network->network_hdl == hdl)
			break;

		network++;
	}

	if ((i == MAX_LOADED_NETWORK) || !network->is_valid) {
		NPU_ERR("network hdl invalid %d\n", hdl);
		return NULL;
	}

	if (client && (client != network->client)) {
		NPU_ERR("network %lld doesn't belong to this client\n",
			network->id);
		return NULL;
	}

	network_get(network);
	return network;
}

static struct npu_network *get_network_by_id(struct npu_host_ctx *ctx,
	struct npu_client *client, int64_t id)
{
	struct npu_network *network = NULL;

	WARN_ON(!mutex_is_locked(&ctx->lock));

	if (id < 1 || id > MAX_LOADED_NETWORK ||
		!ctx->networks[id - 1].is_valid) {
		NPU_ERR("Invalid network id %d\n", (int32_t)id);
		return NULL;
	}

	network = &ctx->networks[id - 1];
	if (client && (client != network->client)) {
		NPU_ERR("network %lld doesn't belong to this client\n", id);
		return NULL;
	}

	network_get(network);
	return network;
}

static void free_network(struct npu_host_ctx *ctx, struct npu_client *client,
	int64_t id)
{
	struct npu_network *network = NULL;
	struct npu_network_cmd *cmd;

	WARN_ON(!mutex_is_locked(&ctx->lock));

	network = get_network_by_id(ctx, client, id);
	if (network) {
		network_put(network);
		while (!list_empty(&network->cmd_list)) {
			cmd = list_first_entry(&network->cmd_list,
				struct npu_network_cmd, list);
			NPU_WARN("Free cmd %x type %x\n", cmd->cmd_id,
				cmd->cmd_type);
			npu_dequeue_network_cmd(network, cmd);
			npu_free_network_cmd(ctx, cmd);
		}

		if (atomic_read(&network->ref_cnt) == 0) {
			memset(network, 0, sizeof(struct npu_network));
			ctx->network_num--;
		} else {
			NPU_WARN("network %lld:%d is in use\n", network->id,
				atomic_read(&network->ref_cnt));
		}
	}
}

/* -------------------------------------------------------------------------
 * Function Definitions - IPC
 * -------------------------------------------------------------------------
 */
static struct npu_network_cmd *npu_alloc_network_cmd(struct npu_host_ctx *ctx,
	uint32_t stats_buf_size)
{
	struct npu_network_cmd *cmd = NULL;

	cmd = kmem_cache_zalloc(ctx->network_cmd_cache, GFP_KERNEL);
	if (!cmd) {
		NPU_ERR("Can't allocate network cmd\n");
		return NULL;
	}

	init_completion(&cmd->cmd_done);

	if (stats_buf_size == 0)
		return cmd;

	cmd->stats_buf = kmem_cache_zalloc(ctx->stats_buf_cache,
		GFP_KERNEL);
	if (!cmd->stats_buf) {
		NPU_ERR("Can't allocate stats buf\n");
		kmem_cache_free(ctx->network_cmd_cache, cmd);
		return NULL;
	}
	cmd->stats_buf_size = stats_buf_size;

	return cmd;
}

static void npu_free_network_cmd(struct npu_host_ctx *ctx,
	struct npu_network_cmd *cmd)
{
	if (cmd->stats_buf)
		kmem_cache_free(ctx->stats_buf_cache, cmd->stats_buf);
	kmem_cache_free(ctx->network_cmd_cache, cmd);
}

static int npu_queue_event(struct npu_client *client, struct npu_kevent *evt)
{
	struct npu_kevent *kevt = kmalloc(sizeof(*kevt), GFP_KERNEL);

	if (!kevt)
		return -ENOMEM;

	*kevt = *evt;
	INIT_LIST_HEAD(&kevt->list);
	mutex_lock(&client->list_lock);
	list_add_tail(&kevt->list, &client->evt_list);
	mutex_unlock(&client->list_lock);
	wake_up_interruptible(&client->wait);

	return 0;
}

static void npu_queue_network_cmd(struct npu_network *network,
	struct npu_network_cmd *cmd)
{
	INIT_LIST_HEAD(&cmd->list);
	list_add_tail(&cmd->list, &network->cmd_list);
}

static void npu_dequeue_network_cmd(struct npu_network *network,
	struct npu_network_cmd *cmd)
{
	list_del(&cmd->list);
}

static struct npu_network_cmd *npu_find_network_cmd(struct npu_network *network,
	uint32_t trans_id)
{
	struct npu_network_cmd *cmd;

	list_for_each_entry(cmd, &network->cmd_list, list) {
		if (cmd->trans_id == trans_id) {
			NPU_DBG("find cmd for trans_id %d\n", trans_id);
			return cmd;
		}
	}

	NPU_ERR("can't find cmd for trans_id %d\n", trans_id);
	return NULL;
}

static struct npu_misc_cmd *npu_alloc_misc_cmd(struct npu_host_ctx *ctx)
{
	struct npu_misc_cmd *cmd = NULL;

	cmd = kmem_cache_zalloc(ctx->misc_cmd_cache, GFP_KERNEL);
	if (!cmd) {
		NPU_ERR("Can't allocate misc cmd\n");
		return NULL;
	}

	init_completion(&cmd->cmd_done);

	return cmd;
}

static void npu_free_misc_cmd(struct npu_host_ctx *ctx,
	struct npu_misc_cmd *cmd)
{
	kmem_cache_free(ctx->misc_cmd_cache, cmd);
}

static void npu_queue_misc_cmd(struct npu_host_ctx *ctx,
	struct npu_misc_cmd *cmd)
{
	INIT_LIST_HEAD(&cmd->list);
	list_add_tail(&cmd->list, &ctx->misc_cmd_list);
}

static void npu_dequeue_misc_cmd(struct npu_host_ctx *ctx,
	struct npu_misc_cmd *cmd)
{
	list_del(&cmd->list);
}

static struct npu_misc_cmd *npu_find_misc_cmd(struct npu_host_ctx *ctx,
	uint32_t trans_id)
{
	struct npu_misc_cmd *cmd;

	list_for_each_entry(cmd, &ctx->misc_cmd_list, list) {
		if (cmd->trans_id == trans_id) {
			NPU_DBG("find misc cmd for trans_id %d\n", trans_id);
			return cmd;
		}
	}

	NPU_ERR("can't find misc cmd for trans_id %d\n", trans_id);
	return NULL;
}

int npu_process_kevent(struct npu_client *client, struct npu_kevent *kevt)
{
	struct npu_device *npu_dev = client->npu_dev;
	struct npu_host_ctx *host_ctx = &npu_dev->host_ctx;
	int ret = 0;

	mutex_lock(&host_ctx->lock);

	switch (kevt->evt.type) {
	case MSM_NPU_EVENT_TYPE_EXEC_V2_DONE:
	{
		struct npu_network_cmd *cmd = NULL;
		struct npu_network *network;

		network = get_network_by_hdl(host_ctx,
			client, kevt->reserved[0]);
		if (!network) {
			NPU_ERR("Can't find network %x\n", kevt->reserved[0]);
			ret = -EINVAL;
			break;
		}

		cmd = npu_find_network_cmd(network, kevt->reserved[1]);
		if (!cmd) {
			NPU_ERR("can't find exec cmd with trans_id:%d\n",
				kevt->reserved[1]);
			network_put(network);
			ret = -EINVAL;
			break;
		}

		kevt->evt.reserved[0] = cmd->cmd_id;
		ret = copy_to_user((void __user *)cmd->stats_buf_u,
			(void *)cmd->stats_buf,
			kevt->evt.u.exec_v2_done.stats_buf_size);
		if (ret) {
			NPU_ERR("fail to copy to user\n");
			kevt->evt.u.exec_v2_done.stats_buf_size = 0;
			ret = -EFAULT;
		}

		npu_dequeue_network_cmd(network, cmd);
		npu_free_network_cmd(host_ctx, cmd);
		network_put(network);
		break;
	}
	default:
		break;
	}
	mutex_unlock(&host_ctx->lock);

	return ret;
}

static void app_msg_proc(struct npu_host_ctx *host_ctx, uint32_t *msg)
{
	uint32_t msg_id;
	struct npu_network *network = NULL;
	struct npu_kevent kevt;
	struct npu_device *npu_dev = host_ctx->npu_dev;
	struct npu_network_cmd *network_cmd = NULL;
	struct npu_misc_cmd *misc_cmd = NULL;

	msg_id = msg[1];
	switch (msg_id) {
	case NPU_IPC_MSG_EXECUTE_DONE:
	{
		struct ipc_msg_execute_pkt *exe_rsp_pkt =
			(struct ipc_msg_execute_pkt *)msg;

		NPU_DBG("NPU_IPC_MSG_EXECUTE_DONE status: %d\n",
			exe_rsp_pkt->header.status);
		NPU_DBG("trans_id : %d\n", exe_rsp_pkt->header.trans_id);

		network = get_network_by_hdl(host_ctx, NULL,
			exe_rsp_pkt->network_hdl);
		if (!network) {
			NPU_ERR("can't find network %x\n",
				exe_rsp_pkt->network_hdl);
			break;
		}

		network_cmd = npu_find_network_cmd(network,
			exe_rsp_pkt->header.trans_id);
		if (!network_cmd) {
			NPU_ERR("can't find exec cmd with trans_id:%d\n",
				exe_rsp_pkt->header.trans_id);
			network_put(network);
			break;
		}

		network_cmd->ret_status = exe_rsp_pkt->header.status;

		if (!network_cmd->async) {
			complete(&network_cmd->cmd_done);
		} else {
			NPU_DBG("async cmd, queue event\n");
			kevt.evt.type = MSM_NPU_EVENT_TYPE_EXEC_DONE;
			kevt.evt.u.exec_done.network_hdl =
				exe_rsp_pkt->network_hdl;
			kevt.evt.u.exec_done.exec_result =
				exe_rsp_pkt->header.status;
			if (npu_queue_event(network->client, &kevt))
				NPU_ERR("queue npu event failed\n");
		}
		network_put(network);

		break;
	}
	case NPU_IPC_MSG_EXECUTE_V2_DONE:
	{
		struct ipc_msg_execute_pkt_v2 *exe_rsp_pkt =
			(struct ipc_msg_execute_pkt_v2 *)msg;
		uint32_t stats_size = 0;

		NPU_DBG("NPU_IPC_MSG_EXECUTE_V2_DONE status: %d\n",
			exe_rsp_pkt->header.status);
		NPU_DBG("trans_id : %d\n", exe_rsp_pkt->header.trans_id);

		network = get_network_by_hdl(host_ctx, NULL,
			exe_rsp_pkt->network_hdl);
		if (!network) {
			NPU_ERR("can't find network %x\n",
				exe_rsp_pkt->network_hdl);
			break;
		}

		network_cmd = npu_find_network_cmd(network,
			exe_rsp_pkt->header.trans_id);
		if (!network_cmd) {
			NPU_ERR("can't find exec cmd with trans_id:%d:%d\n",
				exe_rsp_pkt->header.trans_id,
				exe_rsp_pkt->network_hdl);
			network_put(network);
			break;
		}

		NPU_DBG("network id : %lld\n", network->id);
		stats_size = exe_rsp_pkt->header.size - sizeof(*exe_rsp_pkt);
		NPU_DBG("stats_size %d:%d\n", exe_rsp_pkt->header.size,
			stats_size);
		stats_size = stats_size < network_cmd->stats_buf_size ?
			stats_size : network_cmd->stats_buf_size;
		if (stats_size)
			memcpy(network_cmd->stats_buf, exe_rsp_pkt->stats_data,
				stats_size);

		network_cmd->stats_buf_size = stats_size;
		network_cmd->ret_status = exe_rsp_pkt->header.status;

		if (network_cmd->async) {
			NPU_DBG("async cmd, queue event\n");
			kevt.evt.type = MSM_NPU_EVENT_TYPE_EXEC_V2_DONE;
			kevt.evt.u.exec_v2_done.network_hdl =
				exe_rsp_pkt->network_hdl;
			kevt.evt.u.exec_v2_done.exec_result =
				exe_rsp_pkt->header.status;
			kevt.evt.u.exec_v2_done.stats_buf_size = stats_size;
			kevt.reserved[0] = (uint64_t)network->network_hdl;
			kevt.reserved[1] = (uint64_t)network_cmd->trans_id;
			if (npu_queue_event(network->client, &kevt))
				NPU_ERR("queue npu event failed\n");
		} else {
			complete(&network_cmd->cmd_done);
		}
		network_put(network);
		break;
	}
	case NPU_IPC_MSG_LOAD_DONE:
	{
		uint32_t network_id = 0;
		struct ipc_msg_load_pkt *load_rsp_pkt =
			(struct ipc_msg_load_pkt *)msg;

		NPU_DBG("NPU_IPC_MSG_LOAD_DONE status: %d, trans_id: %d\n",
			load_rsp_pkt->header.status,
			load_rsp_pkt->header.trans_id);

		/*
		 * the upper 16 bits in returned network_hdl is
		 * the network ID
		 */
		NPU_DBG("network_hdl: %x\n", load_rsp_pkt->network_hdl);
		network_id = load_rsp_pkt->network_hdl >> 16;
		network = get_network_by_id(host_ctx, NULL, network_id);
		if (!network) {
			NPU_ERR("can't find network %d\n", network_id);
			break;
		}

		network_cmd = npu_find_network_cmd(network,
			load_rsp_pkt->header.trans_id);
		if (!network_cmd) {
			NPU_ERR("can't find load cmd with trans_id:%d\n",
				load_rsp_pkt->header.trans_id);
			network_put(network);
			break;
		}

		network->network_hdl = load_rsp_pkt->network_hdl;
		network_cmd->ret_status = load_rsp_pkt->header.status;

		complete(&network_cmd->cmd_done);
		network_put(network);
		break;
	}
	case NPU_IPC_MSG_UNLOAD_DONE:
	{
		struct ipc_msg_unload_pkt *unload_rsp_pkt =
			(struct ipc_msg_unload_pkt *)msg;

		NPU_DBG("NPU_IPC_MSG_UNLOAD_DONE status: %d, trans_id: %d\n",
			unload_rsp_pkt->header.status,
			unload_rsp_pkt->header.trans_id);

		network = get_network_by_hdl(host_ctx, NULL,
			unload_rsp_pkt->network_hdl);
		if (!network) {
			NPU_ERR("can't find network %x\n",
				unload_rsp_pkt->network_hdl);
			break;
		}

		network_cmd = npu_find_network_cmd(network,
			unload_rsp_pkt->header.trans_id);
		if (!network_cmd) {
			NPU_ERR("can't find unload cmd with trans_id:%d\n",
				unload_rsp_pkt->header.trans_id);
			network_put(network);
			break;
		}

		network_cmd->ret_status = unload_rsp_pkt->header.status;

		complete(&network_cmd->cmd_done);
		network_put(network);
		break;
	}
	case NPU_IPC_MSG_LOOPBACK_DONE:
	{
		struct ipc_msg_loopback_pkt *lb_rsp_pkt =
			(struct ipc_msg_loopback_pkt *)msg;

		NPU_DBG("NPU_IPC_MSG_LOOPBACK_DONE loopbackParams: 0x%x\n",
			lb_rsp_pkt->loopbackParams);

		misc_cmd = npu_find_misc_cmd(host_ctx,
			lb_rsp_pkt->header.trans_id);
		if (!misc_cmd) {
			NPU_ERR("can't find loopback cmd with trans_id:%d\n",
				lb_rsp_pkt->header.trans_id);
			break;
		}

		misc_cmd->ret_status = lb_rsp_pkt->header.status;
		complete_all(&misc_cmd->cmd_done);
		break;
	}
	case NPU_IPC_MSG_SET_PROPERTY_DONE:
	{
		struct ipc_msg_prop_pkt *prop_rsp_pkt =
			(struct ipc_msg_prop_pkt *)msg;
		uint32_t *param = (uint32_t *)((uint8_t *)prop_rsp_pkt +
			sizeof(struct ipc_msg_prop_pkt));
		NPU_DBG("NPU_IPC_MSG_SET_PROPERTY_DONE %d:0x%x:%d\n",
			prop_rsp_pkt->network_hdl,
			prop_rsp_pkt->prop_id,
			param[0]);

		misc_cmd = npu_find_misc_cmd(host_ctx,
			prop_rsp_pkt->header.trans_id);
		if (!misc_cmd) {
			NPU_ERR("can't find set_prop cmd with trans_id:%d\n",
				prop_rsp_pkt->header.trans_id);
			break;
		}

		misc_cmd->ret_status = prop_rsp_pkt->header.status;
		complete(&misc_cmd->cmd_done);
		break;
	}
	case NPU_IPC_MSG_GET_PROPERTY_DONE:
	{
		struct ipc_msg_prop_pkt *prop_rsp_pkt =
			(struct ipc_msg_prop_pkt *)msg;
		uint32_t prop_size = 0;
		uint32_t *prop_data = (uint32_t *)((uint8_t *)prop_rsp_pkt +
			sizeof(struct ipc_msg_header_pkt));

		NPU_DBG("NPU_IPC_MSG_GET_PROPERTY_DONE %d:0x%x:%d:%d\n",
			prop_rsp_pkt->network_hdl,
			prop_rsp_pkt->prop_id,
			prop_rsp_pkt->num_params,
			prop_rsp_pkt->prop_param[0]);

		misc_cmd = npu_find_misc_cmd(host_ctx,
			prop_rsp_pkt->header.trans_id);
		if (!misc_cmd) {
			NPU_ERR("can't find get_prop cmd with trans_id:%d\n",
				prop_rsp_pkt->header.trans_id);
			break;
		}

		misc_cmd->ret_status = prop_rsp_pkt->header.status;

		if (prop_rsp_pkt->num_params > 0) {
			/* Copy prop data to kernel buffer */
			prop_size = prop_rsp_pkt->header.size -
				sizeof(struct ipc_msg_header_pkt);
			if (prop_size > sizeof(struct msm_npu_property)) {
				NPU_WARN("Invalid prop size %d\n", prop_size);
				prop_size = sizeof(struct msm_npu_property);
			}
			memcpy(&misc_cmd->u.prop, prop_data, prop_size);
		}

		complete_all(&misc_cmd->cmd_done);
		break;
	}
	case NPU_IPC_MSG_GENERAL_NOTIFY:
	{
		struct ipc_msg_general_notify_pkt *notify_msg_pkt =
			(struct ipc_msg_general_notify_pkt *)msg;

		NPU_DBG("NPU_IPC_MSG_GENERAL_NOTIFY %d:0x%x:%d\n",
			notify_msg_pkt->network_hdl,
			notify_msg_pkt->notify_id,
			notify_msg_pkt->notify_param[0]);

		switch (notify_msg_pkt->notify_id) {
		case NPU_NOTIFY_DCVS_MODE:
			NPU_DBG("NPU_IPC_MSG_GENERAL_NOTIFY DCVS_MODE %d\n",
				notify_msg_pkt->notify_param[0]);
			update_dcvs_activity(npu_dev,
				notify_msg_pkt->notify_param[0]);
			break;
		default:
			NPU_ERR("Nothing to do\n");
			break;
		}
		break;
	}
	default:
		NPU_ERR("Not supported apps response received %d\n",
			msg_id);
		break;
	}
}

static void host_session_msg_hdlr(struct npu_device *npu_dev)
{
	struct npu_host_ctx *host_ctx = &npu_dev->host_ctx;

	mutex_lock(&host_ctx->lock);
	if (host_ctx->fw_state != FW_ENABLED) {
		NPU_WARN("handle npu session msg when FW is disabled\n");
		goto skip_read_msg;
	}

	while (npu_host_ipc_read_msg(npu_dev, IPC_QUEUE_APPS_RSP,
		host_ctx->ipc_msg_buf) == 0) {
		NPU_DBG("received from msg queue\n");
		app_msg_proc(host_ctx, host_ctx->ipc_msg_buf);
	}

skip_read_msg:
	mutex_unlock(&host_ctx->lock);
}

static void log_msg_proc(struct npu_device *npu_dev, uint32_t *msg)
{
	uint32_t msg_id;
	uint32_t *log_msg;
	uint32_t size;

	msg_id = msg[LOG_MSG_MSG_ID_INDEX];
	size = msg[LOG_MSG_TOTAL_SIZE_INDEX] - LOG_MSG_HEADER_SIZE;

	switch (msg_id) {
	case NPU_IPC_MSG_EVENT_NOTIFY:
		/* Process the message */
		log_msg = &(msg[LOG_MSG_START_MSG_INDEX]);
		npu_process_log_message(npu_dev, log_msg, size);
		break;
	default:
		NPU_ERR("unsupported log response received %d\n", msg_id);
		break;
	}
}

static void host_session_log_hdlr(struct npu_device *npu_dev)
{
	struct npu_host_ctx *host_ctx = &npu_dev->host_ctx;

	mutex_lock(&host_ctx->lock);
	if (host_ctx->fw_state != FW_ENABLED) {
		NPU_WARN("handle npu session msg when FW is disabled\n");
		goto skip_read_msg;
	}

	while (npu_host_ipc_read_msg(npu_dev, IPC_QUEUE_LOG,
		host_ctx->ipc_msg_buf) == 0) {
		NPU_DBG("received from log queue\n");
		log_msg_proc(npu_dev, host_ctx->ipc_msg_buf);
	}

skip_read_msg:
	mutex_unlock(&host_ctx->lock);
}

/* -------------------------------------------------------------------------
 * Function Definitions - Functionality
 * -------------------------------------------------------------------------
 */
int32_t npu_host_get_info(struct npu_device *npu_dev,
			struct msm_npu_get_info_ioctl *get_info_ioctl)
{
	get_info_ioctl->firmware_version = FIRMWARE_VERSION;
	get_info_ioctl->flags = npu_dev->pwrctrl.num_pwrlevels;
	return 0;
}

int32_t npu_host_map_buf(struct npu_client *client,
			struct msm_npu_map_buf_ioctl *map_ioctl)
{
	struct npu_device *npu_dev = client->npu_dev;
	struct npu_host_ctx *host_ctx = &npu_dev->host_ctx;
	int ret;

	mutex_lock(&host_ctx->lock);
	ret = npu_mem_map(client, map_ioctl->buf_ion_hdl, map_ioctl->size,
		&map_ioctl->npu_phys_addr);
	mutex_unlock(&host_ctx->lock);

	return ret;
}

int32_t npu_host_unmap_buf(struct npu_client *client,
			struct msm_npu_unmap_buf_ioctl *unmap_ioctl)
{
	struct npu_device *npu_dev = client->npu_dev;
	struct npu_host_ctx *host_ctx = &npu_dev->host_ctx;

	/*
	 * Once SSR occurs, all buffers only can be unmapped until
	 * fw is disabled
	 */
	if (host_ctx->fw_error && (host_ctx->fw_state == FW_ENABLED) &&
		!wait_for_completion_timeout(
		&host_ctx->fw_deinit_done, NW_CMD_TIMEOUT))
		NPU_WARN("npu: wait for fw_deinit_done time out\n");

	mutex_lock(&host_ctx->lock);
	npu_mem_unmap(client, unmap_ioctl->buf_ion_hdl,
		unmap_ioctl->npu_phys_addr);
	mutex_unlock(&host_ctx->lock);

	return 0;
}

static int npu_send_network_cmd(struct npu_device *npu_dev,
	struct npu_network *network, void *cmd_ptr,
	struct npu_network_cmd *cmd)
{
	struct npu_host_ctx *host_ctx = &npu_dev->host_ctx;
	int ret = 0;

	WARN_ON(!mutex_is_locked(&host_ctx->lock));

	if (network->fw_error || host_ctx->fw_error ||
		(host_ctx->fw_state != FW_ENABLED)) {
		NPU_ERR("fw is in error state or disabled\n");
		ret = -EIO;
	} else {
		if (cmd)
			reinit_completion(&cmd->cmd_done);
		NPU_DBG("Send cmd %d network id %llx trans id %d\n",
			((struct ipc_cmd_header_pkt *)cmd_ptr)->cmd_type,
			network->id,
			((struct ipc_cmd_header_pkt *)cmd_ptr)->trans_id);
		ret = npu_host_ipc_send_cmd(npu_dev,
			IPC_QUEUE_APPS_EXEC, cmd_ptr);
	}

	return ret;
}

static int npu_send_misc_cmd(struct npu_device *npu_dev, uint32_t q_idx,
	void *cmd_ptr, struct npu_misc_cmd *cmd)
{
	struct npu_host_ctx *host_ctx = &npu_dev->host_ctx;
	int ret = 0;

	WARN_ON(!mutex_is_locked(&host_ctx->lock));

	if (host_ctx->fw_error || (host_ctx->fw_state != FW_ENABLED)) {
		NPU_ERR("fw is in error state or disabled\n");
		ret = -EIO;
	} else {
		NPU_DBG("Send cmd %d\n", cmd->cmd_type);
		reinit_completion(&cmd->cmd_done);
		ret = npu_host_ipc_send_cmd(npu_dev, q_idx, cmd_ptr);
	}

	return ret;
}

static void host_copy_patch_data_v2(struct npu_patch_tuple_v2 *param,
	struct msm_npu_patch_info_v2 *patch_info)
{
	param->value = patch_info->value;
	param->chunk_id = patch_info->chunk_id;
	param->loc_offset = patch_info->loc_offset;
	param->instruction_size_in_bytes =
		patch_info->instruction_size_in_bytes;
	param->shift_value_in_bits = patch_info->shift_value_in_bits;
	param->variable_size_in_bits = patch_info->variable_size_in_bits;
	NPU_DBG("copy_patch_data_v2: %x %d %x %x %x %x\n",
		param->value,
		param->chunk_id,
		param->loc_offset,
		param->instruction_size_in_bytes,
		param->shift_value_in_bits,
		param->variable_size_in_bits);
}

static uint32_t find_networks_perf_mode(struct npu_host_ctx *host_ctx)
{
	struct npu_network *network;
	uint32_t max_perf_mode = 0;
	int i = 0;

	network = host_ctx->networks;

	if (!host_ctx->network_num) {
		/* if no network exists, set to the lowest level */
		max_perf_mode = 1;
	} else {
		/* find the max level among all the networks */
		for (i = 0; i < MAX_LOADED_NETWORK; i++) {
			if ((network->id != 0) &&
				(network->cur_perf_mode != 0) &&
				(network->cur_perf_mode > max_perf_mode))
				max_perf_mode = network->cur_perf_mode;
			network++;
		}
	}
	NPU_DBG("max perf mode for networks: %d\n", max_perf_mode);

	return max_perf_mode;
}

static int set_perf_mode(struct npu_device *npu_dev)
{
	int ret = 0;
	uint32_t networks_perf_mode;
	struct npu_host_ctx *host_ctx = &npu_dev->host_ctx;

	networks_perf_mode = find_networks_perf_mode(host_ctx);

	if (npu_dev->pwrctrl.perf_mode_override)
		networks_perf_mode = npu_dev->pwrctrl.perf_mode_override;

	if (npu_dev->pwrctrl.cur_dcvs_activity != NPU_DCVS_ACTIVITY_MAX_PERF)
		networks_perf_mode = min_t(uint32_t, networks_perf_mode,
			npu_dev->pwrctrl.cur_dcvs_activity);
	ret = npu_set_uc_power_level(npu_dev, networks_perf_mode);
	if (ret)
		NPU_ERR("set uc power level %d failed\n", networks_perf_mode);

	return ret;
}

static int update_dcvs_activity(struct npu_device *npu_dev, uint32_t activity)
{
	npu_dev->pwrctrl.cur_dcvs_activity = activity;
	NPU_DBG("update dcvs activity to %d\n", activity);

	return set_perf_mode(npu_dev);
}

int32_t npu_host_set_fw_property(struct npu_device *npu_dev,
	struct msm_npu_property *property)
{
	int ret = 0, i;
	uint32_t prop_param, prop_id;
	struct ipc_cmd_prop_pkt *prop_packet = NULL;
	struct npu_host_ctx *host_ctx = &npu_dev->host_ctx;
	uint32_t num_of_params, pkt_size;
	struct npu_misc_cmd *misc_cmd = NULL;

	prop_id = property->prop_id;
	num_of_params = min_t(uint32_t, property->num_of_params,
		(uint32_t)PROP_PARAM_MAX_SIZE);
	pkt_size = sizeof(*prop_packet) + num_of_params * sizeof(uint32_t);
	prop_packet = kzalloc(pkt_size, GFP_KERNEL);

	if (!prop_packet)
		return -ENOMEM;

	switch (prop_id) {
	case MSM_NPU_PROP_ID_DCVS_MODE:
		prop_param = min_t(uint32_t, property->prop_param[0],
			(uint32_t)(npu_dev->pwrctrl.num_pwrlevels - 1));
		property->prop_param[0] = prop_param;
		NPU_DBG("setting dcvs_mode to %d[%d:%d]\n", prop_param,
			property->prop_param[0],
			(uint32_t)(npu_dev->pwrctrl.num_pwrlevels - 1));

		if (property->network_hdl == 0) {
			npu_dev->pwrctrl.dcvs_mode = prop_param;
			NPU_DBG("Set global dcvs mode %d\n", prop_param);
		}
		break;
	default:
		NPU_ERR("unsupported property %d\n", property->prop_id);
		goto set_prop_exit;
	}

	prop_packet->header.cmd_type = NPU_IPC_CMD_SET_PROPERTY;
	prop_packet->header.size = pkt_size;
	prop_packet->header.trans_id =
		atomic_add_return(1, &host_ctx->ipc_trans_id);
	prop_packet->header.flags = 0;

	prop_packet->prop_id = prop_id;
	prop_packet->num_params = num_of_params;
	prop_packet->network_hdl = property->network_hdl;
	for (i = 0; i < num_of_params; i++)
		prop_packet->prop_param[i] = property->prop_param[i];

	mutex_lock(&host_ctx->lock);
	misc_cmd = npu_alloc_misc_cmd(host_ctx);
	if (!misc_cmd) {
		NPU_ERR("Can't allocate misc_cmd\n");
		ret = -ENOMEM;
		goto set_prop_exit;
	}

	misc_cmd->cmd_type = NPU_IPC_CMD_SET_PROPERTY;
	misc_cmd->trans_id = prop_packet->header.trans_id;
	npu_queue_misc_cmd(host_ctx, misc_cmd);

	ret = npu_send_misc_cmd(npu_dev, IPC_QUEUE_APPS_EXEC,
		prop_packet, misc_cmd);
	NPU_DBG("NPU_IPC_CMD_SET_PROPERTY sent status: %d\n", ret);

	if (ret) {
		NPU_ERR("NPU_IPC_CMD_SET_PROPERTY failed\n");
		goto free_misc_cmd;
	}
	mutex_unlock(&host_ctx->lock);

	ret = wait_for_completion_interruptible_timeout(
		&misc_cmd->cmd_done,
		(host_ctx->fw_dbg_mode & FW_DBG_MODE_INC_TIMEOUT) ?
		NW_DEBUG_TIMEOUT : NW_CMD_TIMEOUT);

	mutex_lock(&host_ctx->lock);
	if (!ret) {
		NPU_ERR("NPU_IPC_CMD_SET_PROPERTY time out\n");
		ret = -ETIMEDOUT;
		goto free_misc_cmd;
	} else if (ret < 0) {
		NPU_ERR("Wait for set_property done interrupted by signal\n");
		goto free_misc_cmd;
	}

	ret = misc_cmd->ret_status;
	if (ret)
		NPU_ERR("set fw property failed %d\n", ret);

free_misc_cmd:
	npu_dequeue_misc_cmd(host_ctx, misc_cmd);
	npu_free_misc_cmd(host_ctx, misc_cmd);
set_prop_exit:
	mutex_unlock(&host_ctx->lock);
	kfree(prop_packet);
	return ret;
}

int32_t npu_host_get_fw_property(struct npu_device *npu_dev,
	struct msm_npu_property *property)
{
	int ret = 0, i;
	struct ipc_cmd_prop_pkt *prop_packet = NULL;
	struct npu_host_ctx *host_ctx = &npu_dev->host_ctx;
	struct msm_npu_property *prop_from_fw;
	uint32_t num_of_params, pkt_size;
	struct npu_misc_cmd *misc_cmd = NULL;

	if (property->prop_id < MSM_NPU_FW_PROP_ID_START) {
		NPU_ERR("Not supproted fw property id %x\n",
			property->prop_id);
		return -EINVAL;
	}

	num_of_params = min_t(uint32_t, property->num_of_params,
		(uint32_t)PROP_PARAM_MAX_SIZE);
	pkt_size = sizeof(*prop_packet) + num_of_params * sizeof(uint32_t);
	prop_packet = kzalloc(pkt_size, GFP_KERNEL);

	if (!prop_packet)
		return -ENOMEM;

	prop_packet->header.cmd_type = NPU_IPC_CMD_GET_PROPERTY;
	prop_packet->header.size = pkt_size;
	prop_packet->header.trans_id =
		atomic_add_return(1, &host_ctx->ipc_trans_id);
	prop_packet->header.flags = 0;

	prop_packet->prop_id = property->prop_id;
	prop_packet->num_params = num_of_params;
	prop_packet->network_hdl = property->network_hdl;
	for (i = 0; i < num_of_params; i++)
		prop_packet->prop_param[i] = property->prop_param[i];

	mutex_lock(&host_ctx->lock);
	misc_cmd = npu_alloc_misc_cmd(host_ctx);
	if (!misc_cmd) {
		NPU_ERR("Can't allocate misc_cmd\n");
		ret = -ENOMEM;
		goto get_prop_exit;
	}

	misc_cmd->cmd_type = NPU_IPC_CMD_GET_PROPERTY;
	misc_cmd->trans_id = prop_packet->header.trans_id;
	npu_queue_misc_cmd(host_ctx, misc_cmd);

	ret = npu_send_misc_cmd(npu_dev, IPC_QUEUE_APPS_EXEC,
		prop_packet, misc_cmd);
	NPU_DBG("NPU_IPC_CMD_GET_PROPERTY sent status: %d\n", ret);

	if (ret) {
		NPU_ERR("NPU_IPC_CMD_GET_PROPERTY failed\n");
		goto free_misc_cmd;
	}
	mutex_unlock(&host_ctx->lock);

	ret = wait_for_completion_interruptible_timeout(
		&misc_cmd->cmd_done,
		(host_ctx->fw_dbg_mode & FW_DBG_MODE_INC_TIMEOUT) ?
		NW_DEBUG_TIMEOUT : NW_CMD_TIMEOUT);

	mutex_lock(&host_ctx->lock);
	if (!ret) {
		pr_err_ratelimited("npu: NPU_IPC_CMD_GET_PROPERTY time out\n");
		ret = -ETIMEDOUT;
		goto free_misc_cmd;
	} else if (ret < 0) {
		NPU_ERR("Wait for get_property done interrupted by signal\n");
		goto free_misc_cmd;
	}

	ret = misc_cmd->ret_status;
	if (!ret) {
		/* Return prop data retrieved from fw to user */
		prop_from_fw = &misc_cmd->u.prop;
		if (property->prop_id == prop_from_fw->prop_id &&
			property->network_hdl == prop_from_fw->network_hdl) {
			property->num_of_params = num_of_params;
			for (i = 0; i < num_of_params; i++)
				property->prop_param[i] =
					prop_from_fw->prop_param[i];
		}
	} else {
		NPU_ERR("get fw property failed %d\n", ret);
	}

free_misc_cmd:
	npu_dequeue_misc_cmd(host_ctx, misc_cmd);
	npu_free_misc_cmd(host_ctx, misc_cmd);
get_prop_exit:
	mutex_unlock(&host_ctx->lock);
	kfree(prop_packet);
	return ret;
}

int32_t npu_host_load_network_v2(struct npu_client *client,
			struct msm_npu_load_network_ioctl_v2 *load_ioctl,
			struct msm_npu_patch_info_v2 *patch_info)
{
	int ret = 0, retry_cnt = 1, i;
	struct npu_device *npu_dev = client->npu_dev;
	struct npu_pwrctrl *pwr = &npu_dev->pwrctrl;
	struct npu_network *network;
	struct ipc_cmd_load_pkt_v2 *load_packet = NULL;
	struct npu_host_ctx *host_ctx = &npu_dev->host_ctx;
	struct npu_network_cmd *load_cmd = NULL;
	uint32_t num_patch_params, pkt_size;

	ret = enable_fw(npu_dev);
	if (ret)
		return ret;

	mutex_lock(&host_ctx->lock);
	network = alloc_network(host_ctx, client);
	if (!network) {
		ret = -ENOMEM;
		goto err_deinit_fw;
	}

	network_get(network);
	num_patch_params = load_ioctl->patch_info_num;
	pkt_size = sizeof(*load_packet) +
		num_patch_params * sizeof(struct npu_patch_tuple_v2);
	load_packet = kzalloc(pkt_size, GFP_KERNEL);

	if (!load_packet) {
		ret = -ENOMEM;
		goto error_free_network;
	}

	for (i = 0; i < num_patch_params; i++)
		host_copy_patch_data_v2(&load_packet->patch_params[i],
			&patch_info[i]);

	network->buf_hdl = load_ioctl->buf_ion_hdl;
	network->size = load_ioctl->buf_size;
	network->phy_add = load_ioctl->buf_phys_addr;
	network->first_block_size = load_ioctl->first_block_size;
	network->priority = load_ioctl->priority;
	network->cur_perf_mode = network->init_perf_mode =
		(load_ioctl->perf_mode == PERF_MODE_DEFAULT) ?
		pwr->num_pwrlevels : load_ioctl->perf_mode;
	network->num_layers = load_ioctl->num_layers;

	/* verify mapped physical address */
	if (!npu_mem_verify_addr(client, network->phy_add)) {
		NPU_ERR("Invalid network address %llx\n", network->phy_add);
		ret = -EINVAL;
		goto error_free_network;
	}

	ret = set_perf_mode(npu_dev);
	if (ret) {
		NPU_ERR("set_perf_mode failed\n");
		goto error_free_network;
	}

	load_packet->header.cmd_type = NPU_IPC_CMD_LOAD_V2;
	load_packet->header.size = pkt_size;
	load_packet->header.trans_id =
		atomic_add_return(1, &host_ctx->ipc_trans_id);
	load_packet->header.flags = load_ioctl->flags;

	/* ACO Buffer. Use the npu mapped aco address */
	load_packet->buf_pkt.address = (uint32_t)network->phy_add;
	load_packet->buf_pkt.buf_size = network->first_block_size;
	load_packet->buf_pkt.network_id = network->id;
	load_packet->buf_pkt.num_layers = network->num_layers;
	load_packet->num_patch_params = num_patch_params;

	load_cmd = npu_alloc_network_cmd(host_ctx, 0);
	if (!load_cmd) {
		NPU_ERR("Can't allocate load_cmd\n");
		ret = -ENOMEM;
		goto error_free_network;
	}

	load_cmd->cmd_id = 0;
	load_cmd->cmd_type = NPU_IPC_CMD_LOAD_V2;
	load_cmd->trans_id = load_packet->header.trans_id;
	load_cmd->async = false;
	npu_queue_network_cmd(network, load_cmd);

	/* NPU_IPC_CMD_LOAD_V2 will go onto IPC_QUEUE_APPS_EXEC */
	ret = npu_send_network_cmd(npu_dev, network, load_packet, load_cmd);
	if (ret) {
		NPU_ERR("NPU_IPC_CMD_LOAD_V2 sent failed: %d\n", ret);
		goto free_load_cmd;
	}

	mutex_unlock(&host_ctx->lock);

retry:
	ret = wait_for_completion_timeout(
		&load_cmd->cmd_done,
		(host_ctx->fw_dbg_mode & FW_DBG_MODE_INC_TIMEOUT) ?
		NW_DEBUG_TIMEOUT : NW_CMD_TIMEOUT);

	mutex_lock(&host_ctx->lock);

	if (network->fw_error) {
		ret = -EIO;
		NPU_ERR("fw is in error state during load_v2 network\n");
		goto free_load_cmd;
	}

	if (!ret) {
		NPU_ERR("npu: NPU_IPC_CMD_LOAD time out %lld:%d\n",
			network->id, load_cmd->trans_id);
		if (retry_cnt > 0) {
			NPU_WARN("Retry IPC queue\n");
			retry_cnt--;
			mutex_unlock(&host_ctx->lock);
			host_session_msg_hdlr(npu_dev);
			goto retry;
		}

		ret = -ETIMEDOUT;
		goto free_load_cmd;
	}

	ret = load_cmd->ret_status;
	if (ret) {
		NPU_ERR("load network failed status %d\n", ret);
		goto free_load_cmd;
	}

	load_ioctl->network_hdl = network->network_hdl;
	network->is_active = true;
	kfree(load_packet);
	npu_dequeue_network_cmd(network, load_cmd);
	npu_free_network_cmd(host_ctx, load_cmd);
	network_put(network);
	mutex_unlock(&host_ctx->lock);

	return ret;

free_load_cmd:
	npu_dequeue_network_cmd(network, load_cmd);
	npu_free_network_cmd(host_ctx, load_cmd);
error_free_network:
	kfree(load_packet);
	network_put(network);
	free_network(host_ctx, client, network->id);
err_deinit_fw:
	mutex_unlock(&host_ctx->lock);

	/*
	 * treat load network timed out as error in order to
	 * force SSR
	 */
	if (ret == -ETIMEDOUT) {
		NPU_ERR("Error handling after load network failure\n");
		host_error_hdlr(npu_dev, true);
	}

	disable_fw(npu_dev);
	return ret;
}

int32_t npu_host_unload_network(struct npu_client *client,
			struct msm_npu_unload_network_ioctl *unload)
{
	int ret = 0, retry_cnt = 1;
	struct npu_device *npu_dev = client->npu_dev;
	struct ipc_cmd_unload_pkt unload_packet;
	struct npu_network *network;
	struct npu_host_ctx *host_ctx = &npu_dev->host_ctx;
	struct npu_network_cmd *unload_cmd = NULL;

	/* get the corresponding network for ipc trans id purpose */
	mutex_lock(&host_ctx->lock);
	network = get_network_by_hdl(host_ctx, client,
		unload->network_hdl);
	if (!network) {
		mutex_unlock(&host_ctx->lock);
		return -EINVAL;
	}

	if (!network->is_active) {
		NPU_ERR("network is not active\n");
		network_put(network);
		mutex_unlock(&host_ctx->lock);
		return -EINVAL;
	}

	if (network->fw_error) {
		NPU_ERR("fw in error state, skip unload network in fw\n");
		goto free_network;
	}

	NPU_DBG("Unload network %lld\n", network->id);
	/* prepare IPC packet for UNLOAD */
	unload_packet.header.cmd_type = NPU_IPC_CMD_UNLOAD;
	unload_packet.header.size = sizeof(struct ipc_cmd_unload_pkt);
	unload_packet.header.trans_id =
		atomic_add_return(1, &host_ctx->ipc_trans_id);
	unload_packet.header.flags = 0;
	unload_packet.network_hdl = (uint32_t)network->network_hdl;

	unload_cmd = npu_alloc_network_cmd(host_ctx, 0);
	if (!unload_cmd) {
		NPU_ERR("Can't allocate unload_cmd\n");
		ret = -ENOMEM;
		goto free_network;
	}

	unload_cmd->cmd_id = 0;
	unload_cmd->cmd_type = NPU_IPC_CMD_UNLOAD;
	unload_cmd->trans_id = unload_packet.header.trans_id;
	unload_cmd->async = false;
	npu_queue_network_cmd(network, unload_cmd);

	/* NPU_IPC_CMD_UNLOAD will go onto IPC_QUEUE_APPS_EXEC */
	ret = npu_send_network_cmd(npu_dev, network, &unload_packet,
		unload_cmd);

	if (ret) {
		NPU_ERR("NPU_IPC_CMD_UNLOAD sent failed: %d\n", ret);
		/*
		 * If another command is running on this network,
		 * don't free_network now.
		 */
		if (ret == -EBUSY) {
			NPU_ERR("Network is running, retry later\n");
			npu_dequeue_network_cmd(network, unload_cmd);
			npu_free_network_cmd(host_ctx, unload_cmd);
			network_put(network);
			mutex_unlock(&host_ctx->lock);
			return ret;
		}
		goto free_unload_cmd;
	}

	mutex_unlock(&host_ctx->lock);

retry:
	ret = wait_for_completion_timeout(
		&unload_cmd->cmd_done,
		(host_ctx->fw_dbg_mode & FW_DBG_MODE_INC_TIMEOUT) ?
		NW_DEBUG_TIMEOUT : NW_CMD_TIMEOUT);

	mutex_lock(&host_ctx->lock);

	if (network->fw_error) {
		ret = -EIO;
		NPU_ERR("fw is in error state during unload network\n");
		goto free_network;
	}

	if (!ret) {
		NPU_ERR("npu: NPU_IPC_CMD_UNLOAD time out %llx:%d\n",
			network->id, unload_cmd->trans_id);
		if (retry_cnt > 0) {
			NPU_WARN("Retry IPC queue\n");
			retry_cnt--;
			mutex_unlock(&host_ctx->lock);
			host_session_msg_hdlr(npu_dev);
			goto retry;
		}

		ret = -ETIMEDOUT;
		goto free_unload_cmd;
	}

	ret = unload_cmd->ret_status;
	NPU_DBG("unload network status %d\n", ret);

free_unload_cmd:
	npu_dequeue_network_cmd(network, unload_cmd);
	npu_free_network_cmd(host_ctx, unload_cmd);
free_network:
	/*
	 * free the network on the kernel if the corresponding ACO
	 * handle is unloaded on the firmware side
	 */
	network_put(network);
	free_network(host_ctx, client, network->id);

	/* recalculate uc_power_level after unload network */
	if (npu_dev->pwrctrl.cur_dcvs_activity)
		set_perf_mode(npu_dev);

	mutex_unlock(&host_ctx->lock);

	/*
	 * treat unload network timed out as error in order to
	 * force SSR
	 */
	if (ret == -ETIMEDOUT) {
		NPU_ERR("Error handling after load network failure\n");
		host_error_hdlr(npu_dev, true);
	}

	disable_fw(npu_dev);

	return ret;
}

int32_t npu_host_exec_network_v2(struct npu_client *client,
	struct msm_npu_exec_network_ioctl_v2 *exec_ioctl,
	struct msm_npu_patch_buf_info *patch_buf_info)
{
	struct npu_device *npu_dev = client->npu_dev;
	struct ipc_cmd_execute_pkt_v2 *exec_packet;
	struct npu_network_cmd *exec_cmd = NULL;
	int32_t ret;
	struct npu_network *network;
	struct npu_host_ctx *host_ctx = &npu_dev->host_ctx;
	uint32_t num_patch_params, pkt_size;
	bool async_ioctl = !!exec_ioctl->async;
	int i, retry_cnt = 1;

	mutex_lock(&host_ctx->lock);
	network = get_network_by_hdl(host_ctx, client,
		exec_ioctl->network_hdl);

	if (!network) {
		mutex_unlock(&host_ctx->lock);
		return -EINVAL;
	}

	if (!network->is_active) {
		NPU_ERR("network is not active\n");
		ret = -EINVAL;
		goto exec_v2_done;
	}

	if (network->fw_error) {
		NPU_ERR("fw is in error state\n");
		ret = -EIO;
		goto exec_v2_done;
	}

	if (network->is_async && !async_ioctl) {
		NPU_ERR("network is in async mode\n");
		ret = -EINVAL;
		goto exec_v2_done;
	}

	network->is_async = async_ioctl;

	NPU_DBG("execute_v2 network %lld\n", network->id);
	num_patch_params = exec_ioctl->patch_buf_info_num;
	pkt_size = num_patch_params * sizeof(struct npu_patch_params_v2) +
		sizeof(*exec_packet);
	exec_packet = kzalloc(pkt_size, GFP_KERNEL);

	if (!exec_packet) {
		ret = -ENOMEM;
		goto exec_v2_done;
	}

	for (i = 0; i < num_patch_params; i++) {
		exec_packet->patch_params[i].id = patch_buf_info[i].buf_id;
		NPU_DBG("%d: patch_id: %x\n", i,
			exec_packet->patch_params[i].id);
		exec_packet->patch_params[i].value =
			patch_buf_info[i].buf_phys_addr;
		NPU_DBG("%d: patch value: %x\n", i,
			exec_packet->patch_params[i].value);

		/* verify mapped physical address */
		if (!npu_mem_verify_addr(client,
			patch_buf_info[i].buf_phys_addr)) {
			NPU_ERR("Invalid patch value\n");
			ret = -EINVAL;
			goto free_exec_packet;
		}
	}

	exec_packet->header.cmd_type = NPU_IPC_CMD_EXECUTE_V2;
	exec_packet->header.size = pkt_size;
	exec_packet->header.trans_id =
		atomic_add_return(1, &host_ctx->ipc_trans_id);
	exec_packet->header.flags = host_ctx->exec_flags_override > 0 ?
		host_ctx->exec_flags_override : exec_ioctl->flags;
	exec_packet->network_hdl = network->network_hdl;
	exec_packet->num_patch_params = num_patch_params;

	exec_cmd = npu_alloc_network_cmd(host_ctx, exec_ioctl->stats_buf_size);
	if (!exec_cmd) {
		NPU_ERR("Can't allocate exec_cmd\n");
		ret = -ENOMEM;
		goto free_exec_packet;
	}

	exec_cmd->stats_buf_u = (void __user *)exec_ioctl->stats_buf_addr;
	exec_cmd->cmd_id = exec_ioctl->async;
	exec_cmd->cmd_type = NPU_IPC_CMD_EXECUTE_V2;
	exec_cmd->trans_id = exec_packet->header.trans_id;
	exec_cmd->async = async_ioctl;
	npu_queue_network_cmd(network, exec_cmd);

	NPU_DBG("Execute_v2 flags %x stats_buf_size %d\n",
		exec_packet->header.flags, exec_ioctl->stats_buf_size);

	ret = npu_send_network_cmd(npu_dev, network, exec_packet, exec_cmd);

	if (ret) {
		NPU_ERR("NPU_IPC_CMD_EXECUTE_V2 sent failed: %d\n", ret);
		goto free_exec_cmd;
	}

	if (async_ioctl) {
		NPU_DBG("Async ioctl, return now\n");
		goto free_exec_packet;
	}

	mutex_unlock(&host_ctx->lock);

retry:
	ret = wait_for_completion_timeout(
		&exec_cmd->cmd_done,
		(host_ctx->fw_dbg_mode & FW_DBG_MODE_INC_TIMEOUT) ?
		NW_DEBUG_TIMEOUT : NW_CMD_TIMEOUT);

	mutex_lock(&host_ctx->lock);
	if (network->fw_error) {
		ret = -EIO;
		NPU_ERR("fw is in error state during execute_v2 network\n");
		goto free_exec_cmd;
	}

	if (!ret) {
		NPU_ERR("npu: %llx:%d NPU_IPC_CMD_EXECUTE_V2 time out\n",
			network->id, exec_cmd->trans_id);
		if (retry_cnt > 0) {
			NPU_WARN("Retry IPC queue\n");
			retry_cnt--;
			mutex_unlock(&host_ctx->lock);
			host_session_msg_hdlr(npu_dev);
			goto retry;
		}

		ret = -ETIMEDOUT;
		goto free_exec_packet;
	}

	ret = exec_cmd->ret_status;
	if (ret) {
		NPU_ERR("execution failed %d\n", ret);
		goto free_exec_cmd;
	}

	exec_ioctl->stats_buf_size = exec_cmd->stats_buf_size;
	if (copy_to_user(
		(void __user *)exec_ioctl->stats_buf_addr,
		exec_cmd->stats_buf,
		exec_ioctl->stats_buf_size)) {
		NPU_ERR("copy stats to user failed\n");
		exec_ioctl->stats_buf_size = 0;
	}

free_exec_cmd:
	npu_dequeue_network_cmd(network, exec_cmd);
	npu_free_network_cmd(host_ctx, exec_cmd);
free_exec_packet:
	kfree(exec_packet);
exec_v2_done:
	network_put(network);
	mutex_unlock(&host_ctx->lock);

	/*
	 * treat network execution timed out as error in order to
	 * force npu fw to stop execution
	 */
	if (ret == -ETIMEDOUT) {
		NPU_ERR("Error handling after execution failure\n");
		host_error_hdlr(npu_dev, true);
	}

	return ret;
}

int32_t npu_host_loopback_test(struct npu_device *npu_dev)
{
	struct ipc_cmd_loopback_pkt loopback_packet;
	struct npu_host_ctx *host_ctx = &npu_dev->host_ctx;
	struct npu_misc_cmd *misc_cmd = NULL;
	int32_t ret;

	ret = enable_fw(npu_dev);
	if (ret)
		return ret;

	mutex_lock(&host_ctx->lock);

	loopback_packet.header.cmd_type = NPU_IPC_CMD_LOOPBACK;
	loopback_packet.header.size = sizeof(struct ipc_cmd_loopback_pkt);
	loopback_packet.header.trans_id =
		atomic_add_return(1, &host_ctx->ipc_trans_id);
	loopback_packet.header.flags = 0;
	loopback_packet.loopbackParams = 15;

	misc_cmd = npu_alloc_misc_cmd(host_ctx);
	if (!misc_cmd) {
		NPU_ERR("Can't allocate misc_cmd\n");
		ret = -ENOMEM;
		goto loopback_exit;
	}

	misc_cmd->cmd_type = NPU_IPC_CMD_LOOPBACK;
	misc_cmd->trans_id = loopback_packet.header.trans_id;
	npu_queue_misc_cmd(host_ctx, misc_cmd);

	ret = npu_send_misc_cmd(npu_dev, IPC_QUEUE_APPS_EXEC, &loopback_packet,
		misc_cmd);

	if (ret) {
		NPU_ERR("NPU_IPC_CMD_LOOPBACK sent failed: %d\n", ret);
		goto free_misc_cmd;
	}

	mutex_unlock(&host_ctx->lock);

	ret = wait_for_completion_interruptible_timeout(
		&misc_cmd->cmd_done,
		(host_ctx->fw_dbg_mode & FW_DBG_MODE_INC_TIMEOUT) ?
		NW_DEBUG_TIMEOUT : NW_CMD_TIMEOUT);

	mutex_lock(&host_ctx->lock);

	if (!ret) {
		NPU_ERR("npu: NPU_IPC_CMD_LOOPBACK time out\n");
		npu_dump_debug_info(npu_dev);
		ret = -ETIMEDOUT;
	} else if (ret < 0) {
		NPU_ERR("Wait for loopback done interrupted by signal\n");
	} else {
		ret = misc_cmd->ret_status;
	}

free_misc_cmd:
	npu_dequeue_misc_cmd(host_ctx, misc_cmd);
	npu_free_misc_cmd(host_ctx, misc_cmd);
loopback_exit:
	mutex_unlock(&host_ctx->lock);
	disable_fw(npu_dev);

	return ret;
}

void npu_host_cleanup_networks(struct npu_client *client)
{
	int i;
	struct npu_device *npu_dev = client->npu_dev;
	struct npu_host_ctx *host_ctx = &npu_dev->host_ctx;
	struct msm_npu_unload_network_ioctl unload_req;
	struct msm_npu_unmap_buf_ioctl unmap_req;
	struct npu_network *network;
	struct npu_ion_buf *ion_buf;

	for (i = 0; i < MAX_LOADED_NETWORK; i++) {
		network = &host_ctx->networks[i];
		if (network->client == client) {
			NPU_WARN("network %d is not unloaded before close\n",
				network->network_hdl);
			unload_req.network_hdl = network->network_hdl;
			npu_host_unload_network(client, &unload_req);
		}
	}

	/* unmap all remaining buffers */
	while (!list_empty(&client->mapped_buffer_list)) {
		ion_buf = list_first_entry(&client->mapped_buffer_list,
			struct npu_ion_buf, list);
		NPU_WARN("unmap buffer %x:%llx\n", ion_buf->fd, ion_buf->iova);
		unmap_req.buf_ion_hdl = ion_buf->fd;
		unmap_req.npu_phys_addr = ion_buf->iova;
		npu_host_unmap_buf(client, &unmap_req);
	}
}

/*
 * set network or global perf_mode
 * if network_hdl is 0, set global perf_mode_override
 * otherwise set network perf_mode: if perf_mode is 0,
 * change network perf_mode to initial perf_mode from
 * load_network
 */
int32_t npu_host_set_perf_mode(struct npu_client *client, uint32_t network_hdl,
	uint32_t perf_mode)
{
	int ret = 0;
	struct npu_device *npu_dev = client->npu_dev;
	struct npu_host_ctx *host_ctx = &npu_dev->host_ctx;
	struct npu_network *network = NULL;

	mutex_lock(&host_ctx->lock);

	if (network_hdl == 0) {
		NPU_DBG("change perf_mode_override to %d\n", perf_mode);
		npu_dev->pwrctrl.perf_mode_override = perf_mode;
	} else {
		network = get_network_by_hdl(host_ctx, client, network_hdl);
		if (!network) {
			NPU_ERR("invalid network handle %x\n", network_hdl);
			mutex_unlock(&host_ctx->lock);
			return -EINVAL;
		}

		if (perf_mode == 0) {
			network->cur_perf_mode = network->init_perf_mode;
			NPU_DBG("change network %d perf_mode back to %d\n",
				network_hdl, network->cur_perf_mode);
		} else {
			network->cur_perf_mode = perf_mode;
			NPU_DBG("change network %d perf_mode to %d\n",
				network_hdl, network->cur_perf_mode);
		}
	}

	ret = set_perf_mode(npu_dev);
	if (ret)
		NPU_ERR("set_perf_mode failed\n");

	if (network)
		network_put(network);
	mutex_unlock(&host_ctx->lock);

	return ret;
}

/*
 * get the currently set network or global perf_mode
 * if network_hdl is 0, get global perf_mode_override
 * otherwise get network perf_mode
 */
int32_t npu_host_get_perf_mode(struct npu_client *client, uint32_t network_hdl)
{
	int param_val = 0;
	struct npu_device *npu_dev = client->npu_dev;
	struct npu_host_ctx *host_ctx = &npu_dev->host_ctx;
	struct npu_network *network = NULL;

	mutex_lock(&host_ctx->lock);

	if (network_hdl == 0) {
		param_val = npu_dev->pwrctrl.perf_mode_override;
	} else {
		network = get_network_by_hdl(host_ctx, client, network_hdl);
		if (!network) {
			NPU_ERR("invalid network handle %x\n", network_hdl);
			mutex_unlock(&host_ctx->lock);
			return -EINVAL;
		}
		param_val = network->cur_perf_mode;
		network_put(network);
	}

	mutex_unlock(&host_ctx->lock);

	return param_val;
}

void npu_host_suspend(struct npu_device *npu_dev)
{
	struct npu_host_ctx *host_ctx = &npu_dev->host_ctx;

	flush_delayed_work(&host_ctx->disable_fw_work);
}<|MERGE_RESOLUTION|>--- conflicted
+++ resolved
@@ -428,11 +428,7 @@
 	if (!host_ctx->auto_pil_disable) {
 		ret = wait_for_completion_timeout(
 			&host_ctx->fw_shutdown_done, NW_RSC_TIMEOUT_MS);
-<<<<<<< HEAD
-		if (!ret)
-=======
 		if (!ret) {
->>>>>>> b593dd78
 			NPU_ERR("Wait for fw shutdown timedout\n");
 			ret = -ETIMEDOUT;
 			goto fail;
