--- conflicted
+++ resolved
@@ -39,11 +39,7 @@
 static void npu_update_pwr_work(struct work_struct *work);
 static void turn_off_fw_logging(struct npu_device *npu_dev);
 static int wait_for_status_ready(struct npu_device *npu_dev,
-<<<<<<< HEAD
-	uint32_t status_reg, uint32_t status_bits);
-=======
 	uint32_t status_reg, uint32_t status_bits, bool poll);
->>>>>>> cd914bbc
 static int wait_npu_cpc_power_off(struct npu_device *npu_dev);
 static struct npu_network *alloc_network(struct npu_host_ctx *ctx,
 	struct npu_client *client);
@@ -84,11 +80,6 @@
 
 	max_wait_ms = NPU_FW_TIMEOUT_MS;
 
-<<<<<<< HEAD
-	while (reg_val & NPU_CPC_PWR_ON) {
-		wait_cnt += NPU_FW_TIMEOUT_POLL_INTERVAL_MS;
-		if (wait_cnt >= max_wait_ms) {
-=======
 	do {
 		reg_val = npu_tcsr_reg_read(npu_dev, TCSR_NPU_CPC_PWR_ON);
 		if (!(reg_val & NPU_CPC_PWR_ON)) {
@@ -98,20 +89,12 @@
 
 		wait_cnt += NPU_FW_TIMEOUT_POLL_INTERVAL_MS;
 		if (wait_cnt > max_wait_ms) {
->>>>>>> cd914bbc
 			NPU_ERR("timeout wait for cpc power off\n");
 			return -EPERM;
 		}
 		msleep(NPU_FW_TIMEOUT_POLL_INTERVAL_MS);
-<<<<<<< HEAD
-		reg_val = npu_tcsr_reg_read(npu_dev, TCSR_NPU_CPC_PWR_ON);
-	};
-
-	NPU_DBG("npu cpc powers off\n");
-=======
 	} while (1);
 
->>>>>>> cd914bbc
 	return 0;
 }
 
