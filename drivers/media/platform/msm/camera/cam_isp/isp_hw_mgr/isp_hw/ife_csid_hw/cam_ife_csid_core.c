/* Copyright (c) 2018-2019, The Linux Foundation. All rights reserved.
 *
 * This program is free software; you can redistribute it and/or modify
 * it under the terms of the GNU General Public License version 2 and
 * only version 2 as published by the Free Software Foundation.
 *
 * This program is distributed in the hope that it will be useful,
 * but WITHOUT ANY WARRANTY; without even the implied warranty of
 * MERCHANTABILITY or FITNESS FOR A PARTICULAR PURPOSE.  See the
 * GNU General Public License for more details.
 */

#include <linux/iopoll.h>
#include <linux/slab.h>
#include <uapi/media/cam_isp.h>
#include <uapi/media/cam_defs.h>

#include "cam_ife_csid_core.h"
#include "cam_isp_hw.h"
#include "cam_soc_util.h"
#include "cam_io_util.h"
#include "cam_debug_util.h"
#include "cam_cpas_api.h"

/* Timeout value in msec */
#define IFE_CSID_TIMEOUT                               1000

/* TPG VC/DT values */
#define CAM_IFE_CSID_TPG_VC_VAL                        0xA
#define CAM_IFE_CSID_TPG_DT_VAL                        0x2B

/* Timeout values in usec */
#define CAM_IFE_CSID_TIMEOUT_SLEEP_US                  1000
#define CAM_IFE_CSID_TIMEOUT_ALL_US                    100000

/*
 * Constant Factors needed to change QTimer ticks to nanoseconds
 * QTimer Freq = 19.2 MHz
 * Time(us) = ticks/19.2
 * Time(ns) = ticks/19.2 * 1000
 */
#define CAM_IFE_CSID_QTIMER_MUL_FACTOR                 10000
#define CAM_IFE_CSID_QTIMER_DIV_FACTOR                 192

/* Max number of sof irq's triggered in case of SOF freeze */
#define CAM_CSID_IRQ_SOF_DEBUG_CNT_MAX 12

/* Max CSI Rx irq error count threshold value */
#define CAM_IFE_CSID_MAX_IRQ_ERROR_COUNT               20

static int cam_ife_csid_is_ipp_ppp_format_supported(
	uint32_t in_format)
{
	int rc = -EINVAL;

	switch (in_format) {
	case CAM_FORMAT_MIPI_RAW_6:
	case CAM_FORMAT_MIPI_RAW_8:
	case CAM_FORMAT_MIPI_RAW_10:
	case CAM_FORMAT_MIPI_RAW_12:
	case CAM_FORMAT_MIPI_RAW_14:
	case CAM_FORMAT_MIPI_RAW_16:
	case CAM_FORMAT_MIPI_RAW_20:
	case CAM_FORMAT_DPCM_10_6_10:
	case CAM_FORMAT_DPCM_10_8_10:
	case CAM_FORMAT_DPCM_12_6_12:
	case CAM_FORMAT_DPCM_12_8_12:
	case CAM_FORMAT_DPCM_14_8_14:
	case CAM_FORMAT_DPCM_14_10_14:
	case CAM_FORMAT_DPCM_12_10_12:
		rc = 0;
		break;
	default:
		break;
	}
	return rc;
}

static int cam_ife_csid_get_format_rdi(
	uint32_t in_format, uint32_t out_format,
	uint32_t *decode_fmt, uint32_t *plain_fmt)
{
	int rc = 0;

	switch (in_format) {
	case CAM_FORMAT_MIPI_RAW_6:
		switch (out_format) {
		case CAM_FORMAT_MIPI_RAW_6:
			*decode_fmt = 0xf;
			break;
		case CAM_FORMAT_PLAIN8:
			*decode_fmt = 0x0;
			*plain_fmt = 0x0;
			break;
		default:
			rc = -EINVAL;
			break;
		}
		break;
	case CAM_FORMAT_MIPI_RAW_8:
		switch (out_format) {
		case CAM_FORMAT_MIPI_RAW_8:
		case CAM_FORMAT_PLAIN128:
			*decode_fmt = 0xf;
			break;
		case CAM_FORMAT_PLAIN8:
			*decode_fmt = 0x1;
			*plain_fmt = 0x0;
			break;
		default:
			rc = -EINVAL;
			break;
		}
		break;
	case CAM_FORMAT_MIPI_RAW_10:
		switch (out_format) {
		case CAM_FORMAT_MIPI_RAW_10:
		case CAM_FORMAT_PLAIN128:
			*decode_fmt = 0xf;
			break;
		case CAM_FORMAT_PLAIN16_10:
			*decode_fmt = 0x2;
			*plain_fmt = 0x1;
			break;
		default:
			rc = -EINVAL;
			break;
		}
		break;
	case CAM_FORMAT_MIPI_RAW_12:
		switch (out_format) {
		case CAM_FORMAT_MIPI_RAW_12:
			*decode_fmt = 0xf;
			break;
		case CAM_FORMAT_PLAIN16_12:
			*decode_fmt = 0x3;
			*plain_fmt = 0x1;
			break;
		default:
			rc = -EINVAL;
			break;
		}
		break;
	case CAM_FORMAT_MIPI_RAW_14:
		switch (out_format) {
		case CAM_FORMAT_MIPI_RAW_14:
			*decode_fmt = 0xf;
			break;
		case CAM_FORMAT_PLAIN16_14:
			*decode_fmt = 0x4;
			*plain_fmt = 0x1;
			break;
		default:
			rc = -EINVAL;
			break;
		}
		break;
	case CAM_FORMAT_MIPI_RAW_16:
		switch (out_format) {
		case CAM_FORMAT_MIPI_RAW_16:
			*decode_fmt = 0xf;
			break;
		case CAM_FORMAT_PLAIN16_16:
			*decode_fmt = 0x5;
			*plain_fmt = 0x1;
			break;
		default:
			rc = -EINVAL;
			break;
		}
		break;
	case CAM_FORMAT_MIPI_RAW_20:
		switch (out_format) {
		case CAM_FORMAT_MIPI_RAW_20:
			*decode_fmt = 0xf;
			break;
		case CAM_FORMAT_PLAIN32_20:
			*decode_fmt = 0x6;
			*plain_fmt = 0x2;
			break;
		default:
			rc = -EINVAL;
			break;
		}
		break;
	case CAM_FORMAT_DPCM_10_6_10:
		*decode_fmt  = 0x7;
		*plain_fmt = 0x1;
		break;
	case CAM_FORMAT_DPCM_10_8_10:
		*decode_fmt  = 0x8;
		*plain_fmt = 0x1;
		break;
	case CAM_FORMAT_DPCM_12_6_12:
		*decode_fmt  = 0x9;
		*plain_fmt = 0x1;
		break;
	case CAM_FORMAT_DPCM_12_8_12:
		*decode_fmt  = 0xA;
		*plain_fmt = 0x1;
		break;
	case CAM_FORMAT_DPCM_14_8_14:
		*decode_fmt  = 0xB;
		*plain_fmt = 0x1;
		break;
	case CAM_FORMAT_DPCM_14_10_14:
		*decode_fmt  = 0xC;
		*plain_fmt = 0x1;
		break;
	case CAM_FORMAT_DPCM_12_10_12:
		*decode_fmt  = 0xD;
		*plain_fmt = 0x1;
		break;
	default:
		rc = -EINVAL;
		break;
	}

	if (rc)
		CAM_ERR(CAM_ISP, "Unsupported format pair in %d out %d",
			in_format, out_format);

	return rc;
}

static int cam_ife_csid_get_format_ipp_ppp(
	uint32_t in_format,
	uint32_t *decode_fmt, uint32_t *plain_fmt)
{
	int rc = 0;

	CAM_DBG(CAM_ISP, "input format:%d",
		 in_format);

	switch (in_format) {
	case CAM_FORMAT_MIPI_RAW_6:
		*decode_fmt  = 0;
		*plain_fmt = 0;
		break;
	case CAM_FORMAT_MIPI_RAW_8:
		*decode_fmt  = 0x1;
		*plain_fmt = 0;
		break;
	case CAM_FORMAT_MIPI_RAW_10:
		*decode_fmt  = 0x2;
		*plain_fmt = 0x1;
		break;
	case CAM_FORMAT_MIPI_RAW_12:
		*decode_fmt  = 0x3;
		*plain_fmt = 0x1;
		break;
	case CAM_FORMAT_MIPI_RAW_14:
		*decode_fmt  = 0x4;
		*plain_fmt = 0x1;
		break;
	case CAM_FORMAT_MIPI_RAW_16:
		*decode_fmt  = 0x5;
		*plain_fmt = 0x1;
		break;
	case CAM_FORMAT_MIPI_RAW_20:
		*decode_fmt  = 0x6;
		*plain_fmt = 0x2;
		break;
	case CAM_FORMAT_DPCM_10_6_10:
		*decode_fmt  = 0x7;
		*plain_fmt = 0x1;
		break;
	case CAM_FORMAT_DPCM_10_8_10:
		*decode_fmt  = 0x8;
		*plain_fmt = 0x1;
		break;
	case CAM_FORMAT_DPCM_12_6_12:
		*decode_fmt  = 0x9;
		*plain_fmt = 0x1;
		break;
	case CAM_FORMAT_DPCM_12_8_12:
		*decode_fmt  = 0xA;
		*plain_fmt = 0x1;
		break;
	case CAM_FORMAT_DPCM_14_8_14:
		*decode_fmt  = 0xB;
		*plain_fmt = 0x1;
		break;
	case CAM_FORMAT_DPCM_14_10_14:
		*decode_fmt  = 0xC;
		*plain_fmt = 0x1;
		break;
	case CAM_FORMAT_DPCM_12_10_12:
		*decode_fmt  = 0xD;
		*plain_fmt = 0x1;
		break;
	default:
		CAM_ERR(CAM_ISP, "Unsupported format %d",
			in_format);
		rc = -EINVAL;
	}

	CAM_DBG(CAM_ISP, "decode_fmt:%d plain_fmt:%d",
		 *decode_fmt, *plain_fmt);

	return rc;
}

static int cam_ife_csid_cid_get(struct cam_ife_csid_hw *csid_hw,
	struct cam_isp_resource_node **res, int32_t vc, uint32_t dt)
{
	struct cam_ife_csid_cid_data    *cid_data;
	uint32_t  i = 0;

	*res = NULL;

	/* Return already reserved CID if the VC/DT matches */
	for (i = 0; i < CAM_IFE_CSID_CID_RES_MAX; i++) {
		if (csid_hw->cid_res[i].res_state >=
			CAM_ISP_RESOURCE_STATE_RESERVED) {
			cid_data = (struct cam_ife_csid_cid_data *)
				csid_hw->cid_res[i].res_priv;
			if (cid_data->vc == vc && cid_data->dt == dt) {
				cid_data->cnt++;
				*res = &csid_hw->cid_res[i];
				CAM_DBG(CAM_ISP, "CSID:%d CID %d allocated",
					csid_hw->hw_intf->hw_idx,
					csid_hw->cid_res[i].res_id);
				return 0;
			}
		}
	}

	for (i = 0; i < CAM_IFE_CSID_CID_RES_MAX; i++) {
		if (csid_hw->cid_res[i].res_state ==
			CAM_ISP_RESOURCE_STATE_AVAILABLE) {
			cid_data = (struct cam_ife_csid_cid_data *)
				csid_hw->cid_res[i].res_priv;
			cid_data->vc  = vc;
			cid_data->dt  = dt;
			cid_data->cnt = 1;
			csid_hw->cid_res[i].res_state =
				CAM_ISP_RESOURCE_STATE_RESERVED;
			*res = &csid_hw->cid_res[i];
			CAM_DBG(CAM_ISP, "CSID:%d CID %d allocated",
				csid_hw->hw_intf->hw_idx,
				csid_hw->cid_res[i].res_id);
			return 0;
		}
	}

	CAM_ERR(CAM_ISP, "CSID:%d Free cid is not available",
		 csid_hw->hw_intf->hw_idx);

	return -EINVAL;
}


static int cam_ife_csid_global_reset(struct cam_ife_csid_hw *csid_hw)
{
	struct cam_hw_soc_info                *soc_info;
	const struct cam_ife_csid_reg_offset  *csid_reg;
	int rc = 0;
	uint32_t val = 0, i;
	uint32_t status;

	soc_info = &csid_hw->hw_info->soc_info;
	csid_reg = csid_hw->csid_info->csid_reg;

	if (csid_hw->hw_info->hw_state != CAM_HW_STATE_POWER_UP) {
		CAM_ERR(CAM_ISP, "CSID:%d Invalid HW State:%d",
			csid_hw->hw_intf->hw_idx,
			csid_hw->hw_info->hw_state);
		return -EINVAL;
	}

	CAM_DBG(CAM_ISP, "CSID:%d Csid reset",
		csid_hw->hw_intf->hw_idx);

	/* Mask all interrupts */
	cam_io_w_mb(0, soc_info->reg_map[0].mem_base +
		csid_reg->csi2_reg->csid_csi2_rx_irq_mask_addr);

	if (csid_reg->cmn_reg->num_pix)
		cam_io_w_mb(0, soc_info->reg_map[0].mem_base +
			csid_reg->ipp_reg->csid_pxl_irq_mask_addr);

	if (csid_reg->cmn_reg->num_ppp)
		cam_io_w_mb(0, soc_info->reg_map[0].mem_base +
			csid_reg->ppp_reg->csid_pxl_irq_mask_addr);

	for (i = 0; i < csid_reg->cmn_reg->num_rdis; i++)
		cam_io_w_mb(0, soc_info->reg_map[0].mem_base +
			csid_reg->rdi_reg[i]->csid_rdi_irq_mask_addr);

	/* clear all interrupts */
	cam_io_w_mb(1, soc_info->reg_map[0].mem_base +
		csid_reg->cmn_reg->csid_top_irq_clear_addr);

	cam_io_w_mb(csid_reg->csi2_reg->csi2_irq_mask_all,
		soc_info->reg_map[0].mem_base +
		csid_reg->csi2_reg->csid_csi2_rx_irq_clear_addr);

	if (csid_reg->cmn_reg->num_pix)
		cam_io_w_mb(csid_reg->cmn_reg->ipp_irq_mask_all,
			soc_info->reg_map[0].mem_base +
			csid_reg->ipp_reg->csid_pxl_irq_clear_addr);

	if (csid_reg->cmn_reg->num_ppp)
		cam_io_w_mb(csid_reg->cmn_reg->ppp_irq_mask_all,
			soc_info->reg_map[0].mem_base +
			csid_reg->ppp_reg->csid_pxl_irq_clear_addr);

	for (i = 0 ; i < csid_reg->cmn_reg->num_rdis; i++)
		cam_io_w_mb(csid_reg->cmn_reg->rdi_irq_mask_all,
			soc_info->reg_map[0].mem_base +
			csid_reg->rdi_reg[i]->csid_rdi_irq_clear_addr);

	cam_io_w_mb(1, soc_info->reg_map[0].mem_base +
		csid_reg->cmn_reg->csid_irq_cmd_addr);

	cam_io_w_mb(0x80, soc_info->reg_map[0].mem_base +
		csid_hw->csid_info->csid_reg->csi2_reg->csid_csi2_rx_cfg1_addr);

	/* enable the IPP and RDI format measure */
	if (csid_reg->cmn_reg->num_pix)
		cam_io_w_mb(0x1, soc_info->reg_map[0].mem_base +
			csid_reg->ipp_reg->csid_pxl_cfg0_addr);

	if (csid_reg->cmn_reg->num_ppp)
		cam_io_w_mb(0x1, soc_info->reg_map[0].mem_base +
			csid_reg->ppp_reg->csid_pxl_cfg0_addr);

	for (i = 0; i < csid_reg->cmn_reg->num_rdis; i++)
		cam_io_w_mb(0x2, soc_info->reg_map[0].mem_base +
			csid_reg->rdi_reg[i]->csid_rdi_cfg0_addr);

	/* perform the top CSID HW registers reset */
	cam_io_w_mb(csid_reg->cmn_reg->csid_rst_stb,
		soc_info->reg_map[0].mem_base +
		csid_reg->cmn_reg->csid_rst_strobes_addr);

	rc = readl_poll_timeout(soc_info->reg_map[0].mem_base +
		csid_reg->cmn_reg->csid_top_irq_status_addr,
			status, (status & 0x1) == 0x1,
		CAM_IFE_CSID_TIMEOUT_SLEEP_US, CAM_IFE_CSID_TIMEOUT_ALL_US);
	if (rc < 0) {
		CAM_ERR(CAM_ISP, "CSID:%d csid_reset fail rc = %d",
			  csid_hw->hw_intf->hw_idx, rc);
		rc = -ETIMEDOUT;
	}

	/* perform the SW registers reset */
	cam_io_w_mb(csid_reg->cmn_reg->csid_reg_rst_stb,
		soc_info->reg_map[0].mem_base +
		csid_reg->cmn_reg->csid_rst_strobes_addr);

	rc = readl_poll_timeout(soc_info->reg_map[0].mem_base +
		csid_reg->cmn_reg->csid_top_irq_status_addr,
			status, (status & 0x1) == 0x1,
		CAM_IFE_CSID_TIMEOUT_SLEEP_US, CAM_IFE_CSID_TIMEOUT_ALL_US);
	if (rc < 0) {
		CAM_ERR(CAM_ISP, "CSID:%d csid_reset fail rc = %d",
			  csid_hw->hw_intf->hw_idx, rc);
		rc = -ETIMEDOUT;
	}

	usleep_range(3000, 3010);
	val = cam_io_r_mb(soc_info->reg_map[0].mem_base +
		csid_reg->csi2_reg->csid_csi2_rx_irq_mask_addr);
	if (val != 0)
		CAM_ERR(CAM_ISP, "CSID:%d IRQ value after reset rc = %d",
			csid_hw->hw_intf->hw_idx, val);
	csid_hw->error_irq_count = 0;

	return rc;
}

static int cam_ife_csid_path_reset(struct cam_ife_csid_hw *csid_hw,
	struct cam_csid_reset_cfg_args  *reset)
{
	int rc = 0;
	struct cam_hw_soc_info                    *soc_info;
	struct cam_isp_resource_node              *res;
	const struct cam_ife_csid_reg_offset      *csid_reg;
	uint32_t  reset_strb_addr, reset_strb_val, val, id;
	struct completion  *complete;

	csid_reg = csid_hw->csid_info->csid_reg;
	soc_info = &csid_hw->hw_info->soc_info;
	res      = reset->node_res;

	if (csid_hw->hw_info->hw_state != CAM_HW_STATE_POWER_UP) {
		CAM_ERR(CAM_ISP, "CSID:%d Invalid hw state :%d",
			csid_hw->hw_intf->hw_idx,
			csid_hw->hw_info->hw_state);
		return -EINVAL;
	}

	if (res->res_id >= CAM_IFE_PIX_PATH_RES_MAX) {
		CAM_DBG(CAM_ISP, "CSID:%d Invalid res id%d",
			csid_hw->hw_intf->hw_idx, res->res_id);
		rc = -EINVAL;
		goto end;
	}

	CAM_DBG(CAM_ISP, "CSID:%d resource:%d",
		csid_hw->hw_intf->hw_idx, res->res_id);

	if (res->res_id == CAM_IFE_PIX_PATH_RES_IPP) {
		if (!csid_reg->ipp_reg) {
			CAM_ERR(CAM_ISP, "CSID:%d IPP not supported :%d",
				 csid_hw->hw_intf->hw_idx,
				res->res_id);
			return -EINVAL;
		}

		reset_strb_addr = csid_reg->ipp_reg->csid_pxl_rst_strobes_addr;
		complete = &csid_hw->csid_ipp_complete;

		/* Enable path reset done interrupt */
		val = cam_io_r_mb(soc_info->reg_map[0].mem_base +
			csid_reg->ipp_reg->csid_pxl_irq_mask_addr);
		val |= CSID_PATH_INFO_RST_DONE;
		cam_io_w_mb(val, soc_info->reg_map[0].mem_base +
			 csid_reg->ipp_reg->csid_pxl_irq_mask_addr);

	} else if (res->res_id == CAM_IFE_PIX_PATH_RES_PPP) {
		if (!csid_reg->ppp_reg) {
			CAM_ERR(CAM_ISP, "CSID:%d PPP not supported :%d",
				csid_hw->hw_intf->hw_idx,
				res->res_id);
			return -EINVAL;
		}

		reset_strb_addr = csid_reg->ppp_reg->csid_pxl_rst_strobes_addr;
		complete = &csid_hw->csid_ppp_complete;

		/* Enable path reset done interrupt */
		val = cam_io_r_mb(soc_info->reg_map[0].mem_base +
			csid_reg->ppp_reg->csid_pxl_irq_mask_addr);
		val |= CSID_PATH_INFO_RST_DONE;
		cam_io_w_mb(val, soc_info->reg_map[0].mem_base +
			 csid_reg->ppp_reg->csid_pxl_irq_mask_addr);
	} else {
		id = res->res_id;
		if (!csid_reg->rdi_reg[id]) {
			CAM_ERR(CAM_ISP, "CSID:%d RDI res not supported :%d",
				 csid_hw->hw_intf->hw_idx,
				res->res_id);
			return -EINVAL;
		}

		reset_strb_addr =
			csid_reg->rdi_reg[id]->csid_rdi_rst_strobes_addr;
		complete =
			&csid_hw->csid_rdin_complete[id];

		/* Enable path reset done interrupt */
		val = cam_io_r_mb(soc_info->reg_map[0].mem_base +
			csid_reg->rdi_reg[id]->csid_rdi_irq_mask_addr);
		val |= CSID_PATH_INFO_RST_DONE;
		cam_io_w_mb(val, soc_info->reg_map[0].mem_base +
			csid_reg->rdi_reg[id]->csid_rdi_irq_mask_addr);
	}

	init_completion(complete);
	reset_strb_val = csid_reg->cmn_reg->path_rst_stb_all;

	/* Enable the Test gen before reset */
	cam_io_w_mb(1,	csid_hw->hw_info->soc_info.reg_map[0].mem_base +
		csid_reg->tpg_reg->csid_tpg_ctrl_addr);

	/* Reset the corresponding ife csid path */
	cam_io_w_mb(reset_strb_val, soc_info->reg_map[0].mem_base +
				reset_strb_addr);

	rc = wait_for_completion_timeout(complete,
		msecs_to_jiffies(IFE_CSID_TIMEOUT));
	if (rc <= 0) {
		CAM_ERR(CAM_ISP, "CSID:%d Res id %d fail rc = %d",
			 csid_hw->hw_intf->hw_idx,
			res->res_id,  rc);
		if (rc == 0)
			rc = -ETIMEDOUT;
	}

	/* Disable Test Gen after reset*/
	cam_io_w_mb(0, soc_info->reg_map[0].mem_base +
		csid_reg->tpg_reg->csid_tpg_ctrl_addr);

end:
	return rc;

}

static int cam_ife_csid_cid_reserve(struct cam_ife_csid_hw *csid_hw,
	struct cam_csid_hw_reserve_resource_args  *cid_reserv)
{
	int rc = 0;
	struct cam_ife_csid_cid_data       *cid_data;
	uint32_t camera_hw_version;

	CAM_DBG(CAM_ISP,
		"CSID:%d res_sel:0x%x Lane type:%d lane_num:%d dt:%d vc:%d",
		csid_hw->hw_intf->hw_idx,
		cid_reserv->in_port->res_type,
		cid_reserv->in_port->lane_type,
		cid_reserv->in_port->lane_num,
		cid_reserv->in_port->dt,
		cid_reserv->in_port->vc);

	if (cid_reserv->in_port->res_type >= CAM_ISP_IFE_IN_RES_MAX) {
		CAM_ERR(CAM_ISP, "CSID:%d  Invalid phy sel %d",
			csid_hw->hw_intf->hw_idx,
			cid_reserv->in_port->res_type);
		rc = -EINVAL;
		goto end;
	}

	if (cid_reserv->in_port->lane_type >= CAM_ISP_LANE_TYPE_MAX &&
		cid_reserv->in_port->res_type != CAM_ISP_IFE_IN_RES_TPG) {
		CAM_ERR(CAM_ISP, "CSID:%d  Invalid lane type %d",
			csid_hw->hw_intf->hw_idx,
			cid_reserv->in_port->lane_type);
		rc = -EINVAL;
		goto end;
	}

	if ((cid_reserv->in_port->lane_type ==  CAM_ISP_LANE_TYPE_DPHY &&
		cid_reserv->in_port->lane_num > 4) &&
		cid_reserv->in_port->res_type != CAM_ISP_IFE_IN_RES_TPG) {
		CAM_ERR(CAM_ISP, "CSID:%d Invalid lane num %d",
			csid_hw->hw_intf->hw_idx,
			cid_reserv->in_port->lane_num);
		rc = -EINVAL;
		goto end;
	}
	if ((cid_reserv->in_port->lane_type == CAM_ISP_LANE_TYPE_CPHY &&
		cid_reserv->in_port->lane_num > 3) &&
		cid_reserv->in_port->res_type != CAM_ISP_IFE_IN_RES_TPG) {
		CAM_ERR(CAM_ISP, " CSID:%d Invalid lane type %d & num %d",
			 csid_hw->hw_intf->hw_idx,
			cid_reserv->in_port->lane_type,
			cid_reserv->in_port->lane_num);
		rc = -EINVAL;
		goto end;
	}

	/* CSID  CSI2 v2.0 supports 31 vc  */
	if (cid_reserv->in_port->dt > 0x3f ||
		cid_reserv->in_port->vc > 0x1f) {
		CAM_ERR(CAM_ISP, "CSID:%d Invalid vc:%d dt %d",
			csid_hw->hw_intf->hw_idx,
			cid_reserv->in_port->vc, cid_reserv->in_port->dt);
		rc = -EINVAL;
		goto end;
	}

	if (cid_reserv->in_port->res_type == CAM_ISP_IFE_IN_RES_TPG && (
		(cid_reserv->in_port->format < CAM_FORMAT_MIPI_RAW_8 &&
		cid_reserv->in_port->format > CAM_FORMAT_MIPI_RAW_16))) {
		CAM_ERR(CAM_ISP, " CSID:%d Invalid tpg decode fmt %d",
			 csid_hw->hw_intf->hw_idx,
			cid_reserv->in_port->format);
		rc = -EINVAL;
		goto end;
	}

	if (csid_hw->csi2_reserve_cnt == UINT_MAX) {
		CAM_ERR(CAM_ISP,
			"CSID%d reserve cnt reached max",
			csid_hw->hw_intf->hw_idx);
		rc = -EINVAL;
		goto end;
	}

	rc = cam_cpas_get_cpas_hw_version(&camera_hw_version);
	if (rc) {
		CAM_ERR(CAM_ISP, "Failed to get HW version rc:%d", rc);
		goto end;
	}
	CAM_DBG(CAM_ISP, "HW version: %x", camera_hw_version);

	switch (camera_hw_version) {
	case CAM_CPAS_TITAN_NONE:
	case CAM_CPAS_TITAN_MAX:
		CAM_ERR(CAM_ISP, "Invalid HW version: %x", camera_hw_version);
		break;
	case CAM_CPAS_TITAN_170_V100:
	case CAM_CPAS_TITAN_170_V110:
	case CAM_CPAS_TITAN_170_V120:
		if (cid_reserv->in_port->res_type == CAM_ISP_IFE_IN_RES_PHY_3 &&
			csid_hw->hw_intf->hw_idx != 2) {
			rc = -EINVAL;
			goto end;
		}
		break;
	default:
		break;
	}
	CAM_DBG(CAM_ISP, "Reserve_cnt %u", csid_hw->csi2_reserve_cnt);

	if (csid_hw->csi2_reserve_cnt) {
		/* current configure res type should match requested res type */
		if (csid_hw->res_type != cid_reserv->in_port->res_type) {
			rc = -EINVAL;
			goto end;
		}

		if (cid_reserv->in_port->res_type != CAM_ISP_IFE_IN_RES_TPG) {
			if (csid_hw->csi2_rx_cfg.lane_cfg !=
				cid_reserv->in_port->lane_cfg  ||
				csid_hw->csi2_rx_cfg.lane_type !=
				cid_reserv->in_port->lane_type ||
				csid_hw->csi2_rx_cfg.lane_num !=
				cid_reserv->in_port->lane_num) {
				rc = -EINVAL;
				goto end;
				}
		} else {
			if (csid_hw->tpg_cfg.in_format !=
				cid_reserv->in_port->format     ||
				csid_hw->tpg_cfg.width !=
				cid_reserv->in_port->left_width ||
				csid_hw->tpg_cfg.height !=
				cid_reserv->in_port->height     ||
				csid_hw->tpg_cfg.test_pattern !=
				cid_reserv->in_port->test_pattern) {
				rc = -EINVAL;
				goto end;
			}
		}
	}

	switch (cid_reserv->res_id) {
	case CAM_IFE_PIX_PATH_RES_IPP:
		if (csid_hw->ipp_res.res_state !=
			CAM_ISP_RESOURCE_STATE_AVAILABLE) {
			CAM_DBG(CAM_ISP,
				"CSID:%d IPP resource not available",
				csid_hw->hw_intf->hw_idx);
			rc = -EINVAL;
			goto end;
		}
		break;
	case CAM_IFE_PIX_PATH_RES_PPP:
		if (csid_hw->ppp_res.res_state !=
			CAM_ISP_RESOURCE_STATE_AVAILABLE) {
			CAM_ERR(CAM_ISP,
				"CSID:%d PPP resource not available state %d",
				csid_hw->hw_intf->hw_idx,
				csid_hw->ppp_res.res_state);
			rc = -EINVAL;
			goto end;
		}
		break;
	case CAM_IFE_PIX_PATH_RES_RDI_0:
	case CAM_IFE_PIX_PATH_RES_RDI_1:
	case CAM_IFE_PIX_PATH_RES_RDI_2:
	case CAM_IFE_PIX_PATH_RES_RDI_3:
		if (csid_hw->rdi_res[cid_reserv->res_id].res_state !=
			CAM_ISP_RESOURCE_STATE_AVAILABLE) {
			CAM_ERR(CAM_ISP,
				"CSID:%d RDI:%d resource not available",
				csid_hw->hw_intf->hw_idx,
				cid_reserv->res_id);
			rc = -EINVAL;
			goto end;
		}
		break;
	default:
		CAM_ERR(CAM_ISP, "CSID%d: Invalid csid path",
			csid_hw->hw_intf->hw_idx);
		rc = -EINVAL;
		goto end;
	}

	rc = cam_ife_csid_cid_get(csid_hw,
		&cid_reserv->node_res,
		cid_reserv->in_port->vc,
		cid_reserv->in_port->dt);
	if (rc) {
		CAM_ERR(CAM_ISP, "CSID:%d CID Reserve failed res_type %d",
			csid_hw->hw_intf->hw_idx,
			cid_reserv->in_port->res_type);
		goto end;
	}
	cid_data = (struct cam_ife_csid_cid_data *)
		cid_reserv->node_res->res_priv;

	if (!csid_hw->csi2_reserve_cnt) {
		csid_hw->res_type = cid_reserv->in_port->res_type;

		csid_hw->csi2_rx_cfg.lane_cfg =
			cid_reserv->in_port->lane_cfg;
		csid_hw->csi2_rx_cfg.lane_type =
			cid_reserv->in_port->lane_type;
		csid_hw->csi2_rx_cfg.lane_num =
			cid_reserv->in_port->lane_num;

		if (cid_reserv->in_port->res_type == CAM_ISP_IFE_IN_RES_TPG) {
			csid_hw->csi2_rx_cfg.phy_sel = 0;
			if (cid_reserv->in_port->format >
			    CAM_FORMAT_MIPI_RAW_16) {
				CAM_ERR(CAM_ISP, " Wrong TPG format");
				rc = -EINVAL;
				goto end;
			}
			csid_hw->tpg_cfg.in_format =
				cid_reserv->in_port->format;
			csid_hw->tpg_cfg.usage_type =
				cid_reserv->in_port->usage_type;
			if (cid_reserv->in_port->usage_type)
				csid_hw->tpg_cfg.width =
					(cid_reserv->in_port->right_stop + 1);
			else
				csid_hw->tpg_cfg.width =
					cid_reserv->in_port->left_width;

			csid_hw->tpg_cfg.height = cid_reserv->in_port->height;
			csid_hw->tpg_cfg.test_pattern =
				cid_reserv->in_port->test_pattern;

			CAM_DBG(CAM_ISP, "CSID:%d TPG width:%d height:%d",
				csid_hw->hw_intf->hw_idx,
				csid_hw->tpg_cfg.width,
				csid_hw->tpg_cfg.height);

			cid_data->tpg_set = 1;
		} else {
			csid_hw->csi2_rx_cfg.phy_sel =
				(cid_reserv->in_port->res_type & 0xFF) - 1;
		}
	}

	csid_hw->csi2_reserve_cnt++;
	CAM_DBG(CAM_ISP, "CSID:%d CID:%d acquired",
		csid_hw->hw_intf->hw_idx,
		cid_reserv->node_res->res_id);

end:
	return rc;
}


static int cam_ife_csid_path_reserve(struct cam_ife_csid_hw *csid_hw,
	struct cam_csid_hw_reserve_resource_args  *reserve)
{
	int rc = 0;
	struct cam_ife_csid_path_cfg    *path_data;
	struct cam_isp_resource_node    *res;

	/* CSID  CSI2 v2.0 supports 31 vc */
	if (reserve->in_port->dt > 0x3f || reserve->in_port->vc > 0x1f ||
		(reserve->sync_mode >= CAM_ISP_HW_SYNC_MAX)) {
		CAM_ERR(CAM_ISP, "CSID:%d Invalid vc:%d dt %d mode:%d",
			 csid_hw->hw_intf->hw_idx,
			reserve->in_port->vc, reserve->in_port->dt,
			reserve->sync_mode);
		rc = -EINVAL;
		goto end;
	}

	switch (reserve->res_id) {
	case CAM_IFE_PIX_PATH_RES_IPP:
		if (csid_hw->ipp_res.res_state !=
			CAM_ISP_RESOURCE_STATE_AVAILABLE) {
			CAM_ERR(CAM_ISP,
				"CSID:%d IPP resource not available %d",
				csid_hw->hw_intf->hw_idx,
				csid_hw->ipp_res.res_state);
			rc = -EINVAL;
			goto end;
		}

		if (cam_ife_csid_is_ipp_ppp_format_supported(
				reserve->in_port->format)) {
			CAM_ERR(CAM_ISP,
				"CSID:%d res id:%d un support format %d",
				csid_hw->hw_intf->hw_idx, reserve->res_id,
				reserve->in_port->format);
			rc = -EINVAL;
			goto end;
		}

		/* assign the IPP resource */
		res = &csid_hw->ipp_res;
		CAM_DBG(CAM_ISP,
			"CSID:%d IPP resource:%d acquired successfully",
			csid_hw->hw_intf->hw_idx, res->res_id);

		break;
	case CAM_IFE_PIX_PATH_RES_PPP:
		if (csid_hw->ppp_res.res_state !=
			CAM_ISP_RESOURCE_STATE_AVAILABLE) {
			CAM_ERR(CAM_ISP,
				"CSID:%d PPP resource not available %d",
				csid_hw->hw_intf->hw_idx,
				csid_hw->ppp_res.res_state);
			rc = -EINVAL;
			goto end;
		}

		if (cam_ife_csid_is_ipp_ppp_format_supported(
				reserve->in_port->format)) {
			CAM_ERR(CAM_ISP,
				"CSID:%d res id:%d unsupported format %d",
				csid_hw->hw_intf->hw_idx, reserve->res_id,
				reserve->in_port->format);
			rc = -EINVAL;
			goto end;
		}

		/* assign the PPP resource */
		res = &csid_hw->ppp_res;
		CAM_DBG(CAM_ISP,
			"CSID:%d PPP resource:%d acquired successfully",
			csid_hw->hw_intf->hw_idx, res->res_id);

		break;
	case CAM_IFE_PIX_PATH_RES_RDI_0:
	case CAM_IFE_PIX_PATH_RES_RDI_1:
	case CAM_IFE_PIX_PATH_RES_RDI_2:
	case CAM_IFE_PIX_PATH_RES_RDI_3:
		if (csid_hw->rdi_res[reserve->res_id].res_state !=
			CAM_ISP_RESOURCE_STATE_AVAILABLE) {
			CAM_ERR(CAM_ISP,
				"CSID:%d RDI:%d resource not available %d",
				csid_hw->hw_intf->hw_idx,
				reserve->res_id,
				csid_hw->rdi_res[reserve->res_id].res_state);
			rc = -EINVAL;
			goto end;
		} else {
			res = &csid_hw->rdi_res[reserve->res_id];
			CAM_DBG(CAM_ISP,
				"CSID:%d RDI resource:%d acquire success",
				csid_hw->hw_intf->hw_idx,
				res->res_id);
		}

		break;
	default:
		CAM_ERR(CAM_ISP, "CSID:%d Invalid res id:%d",
			csid_hw->hw_intf->hw_idx, reserve->res_id);
		rc = -EINVAL;
		goto end;
	}

	res->res_state = CAM_ISP_RESOURCE_STATE_RESERVED;
	path_data = (struct cam_ife_csid_path_cfg   *)res->res_priv;

	path_data->cid = reserve->cid;
	path_data->in_format = reserve->in_port->format;
	path_data->out_format = reserve->out_port->format;
	path_data->sync_mode = reserve->sync_mode;
	path_data->height  = reserve->in_port->height;
	path_data->start_line = reserve->in_port->line_start;
	path_data->end_line = reserve->in_port->line_stop;

	/* Enable RDI crop for single ife use case only */
	switch (reserve->res_id) {
	case CAM_IFE_PIX_PATH_RES_RDI_0:
	case CAM_IFE_PIX_PATH_RES_RDI_1:
	case CAM_IFE_PIX_PATH_RES_RDI_2:
	case CAM_IFE_PIX_PATH_RES_RDI_3:
		if (reserve->in_port->usage_type)
			path_data->crop_enable = false;
		else
			path_data->crop_enable = true;

		break;
	case CAM_IFE_PIX_PATH_RES_IPP:
		path_data->crop_enable = true;
		break;
	case CAM_IFE_PIX_PATH_RES_PPP:
		path_data->crop_enable = false;
		break;
	default:
		rc = -EINVAL;
		goto end;
	}

	CAM_DBG(CAM_ISP,
		"Res id: %d height:%d line_start %d line_stop %d crop_en %d",
		reserve->res_id, reserve->in_port->height,
		reserve->in_port->line_start, reserve->in_port->line_stop,
		path_data->crop_enable);

	if (reserve->in_port->res_type == CAM_ISP_IFE_IN_RES_TPG) {
		path_data->dt = CAM_IFE_CSID_TPG_DT_VAL;
		path_data->vc = CAM_IFE_CSID_TPG_VC_VAL;
	} else {
		path_data->dt = reserve->in_port->dt;
		path_data->vc = reserve->in_port->vc;
	}

	if (reserve->sync_mode == CAM_ISP_HW_SYNC_MASTER) {
		path_data->start_pixel = reserve->in_port->left_start;
		path_data->end_pixel = reserve->in_port->left_stop;
		path_data->width  = reserve->in_port->left_width;
		CAM_DBG(CAM_ISP, "CSID:%d master:startpixel 0x%x endpixel:0x%x",
			csid_hw->hw_intf->hw_idx, path_data->start_pixel,
			path_data->end_pixel);
		CAM_DBG(CAM_ISP, "CSID:%d master:line start:0x%x line end:0x%x",
			csid_hw->hw_intf->hw_idx, path_data->start_line,
			path_data->end_line);
	} else if (reserve->sync_mode == CAM_ISP_HW_SYNC_SLAVE) {
		path_data->master_idx = reserve->master_idx;
		CAM_DBG(CAM_ISP, "CSID:%d master_idx=%d",
			csid_hw->hw_intf->hw_idx, path_data->master_idx);
		path_data->start_pixel = reserve->in_port->right_start;
		path_data->end_pixel = reserve->in_port->right_stop;
		path_data->width  = reserve->in_port->right_width;
		CAM_DBG(CAM_ISP, "CSID:%d slave:start:0x%x end:0x%x width 0x%x",
			csid_hw->hw_intf->hw_idx, path_data->start_pixel,
			path_data->end_pixel, path_data->width);
		CAM_DBG(CAM_ISP, "CSID:%d slave:line start:0x%x line end:0x%x",
			csid_hw->hw_intf->hw_idx, path_data->start_line,
			path_data->end_line);
	} else {
		path_data->width  = reserve->in_port->left_width;
		path_data->start_pixel = reserve->in_port->left_start;
		path_data->end_pixel = reserve->in_port->left_stop;
		CAM_DBG(CAM_ISP, "Res id: %d left width %d start: %d stop:%d",
			reserve->res_id, reserve->in_port->left_width,
			reserve->in_port->left_start,
			reserve->in_port->left_stop);
	}

	CAM_DBG(CAM_ISP, "Res %d width %d height %d", reserve->res_id,
		path_data->width, path_data->height);
	reserve->node_res = res;

end:
	return rc;
}

static int cam_ife_csid_enable_hw(struct cam_ife_csid_hw  *csid_hw)
{
	int rc = 0;
	const struct cam_ife_csid_reg_offset      *csid_reg;
	struct cam_hw_soc_info              *soc_info;
	uint32_t i, val, clk_lvl;

	csid_reg = csid_hw->csid_info->csid_reg;
	soc_info = &csid_hw->hw_info->soc_info;

	/* overflow check before increment */
	if (csid_hw->hw_info->open_count == UINT_MAX) {
		CAM_ERR(CAM_ISP, "CSID:%d Open count reached max",
			csid_hw->hw_intf->hw_idx);
		return -EINVAL;
	}

	/* Increment ref Count */
	csid_hw->hw_info->open_count++;
	if (csid_hw->hw_info->open_count > 1) {
		CAM_DBG(CAM_ISP, "CSID hw has already been enabled");
		return rc;
	}

	CAM_DBG(CAM_ISP, "CSID:%d init CSID HW",
		csid_hw->hw_intf->hw_idx);

	clk_lvl = cam_ife_csid_get_vote_level(soc_info, csid_hw->clk_rate);
	CAM_DBG(CAM_ISP, "CSID clock lvl %u", clk_lvl);

	rc = cam_ife_csid_enable_soc_resources(soc_info, clk_lvl);
	if (rc) {
		CAM_ERR(CAM_ISP, "CSID:%d Enable SOC failed",
			csid_hw->hw_intf->hw_idx);
		goto err;
	}

	csid_hw->hw_info->hw_state = CAM_HW_STATE_POWER_UP;
	/* Reset CSID top */
	rc = cam_ife_csid_global_reset(csid_hw);
	if (rc) {
		goto disable_soc;
	}

	/* clear all interrupts */
	cam_io_w_mb(1, soc_info->reg_map[0].mem_base +
		csid_reg->cmn_reg->csid_top_irq_clear_addr);

	cam_io_w_mb(csid_reg->csi2_reg->csi2_irq_mask_all,
		soc_info->reg_map[0].mem_base +
		csid_reg->csi2_reg->csid_csi2_rx_irq_clear_addr);

	if (csid_reg->cmn_reg->num_pix)
		cam_io_w_mb(csid_reg->cmn_reg->ipp_irq_mask_all,
			soc_info->reg_map[0].mem_base +
			csid_reg->ipp_reg->csid_pxl_irq_clear_addr);

	if (csid_reg->cmn_reg->num_ppp)
		cam_io_w_mb(csid_reg->cmn_reg->ppp_irq_mask_all,
			soc_info->reg_map[0].mem_base +
			csid_reg->ppp_reg->csid_pxl_irq_clear_addr);

	for (i = 0; i < csid_reg->cmn_reg->num_rdis; i++)
		cam_io_w_mb(csid_reg->cmn_reg->rdi_irq_mask_all,
			soc_info->reg_map[0].mem_base +
			csid_reg->rdi_reg[i]->csid_rdi_irq_clear_addr);

	cam_io_w_mb(1, soc_info->reg_map[0].mem_base +
		csid_reg->cmn_reg->csid_irq_cmd_addr);

	val = cam_io_r_mb(soc_info->reg_map[0].mem_base +
			csid_reg->cmn_reg->csid_hw_version_addr);
	CAM_DBG(CAM_ISP, "CSID:%d CSID HW version: 0x%x",
		csid_hw->hw_intf->hw_idx, val);

	return 0;

disable_soc:
	cam_ife_csid_disable_soc_resources(soc_info);
	csid_hw->hw_info->hw_state = CAM_HW_STATE_POWER_DOWN;
err:
	csid_hw->hw_info->open_count--;
	return rc;
}

static int cam_ife_csid_disable_hw(struct cam_ife_csid_hw *csid_hw)
{
	int rc = -EINVAL;
	struct cam_hw_soc_info                   *soc_info;
	const struct cam_ife_csid_reg_offset     *csid_reg;
	unsigned long                             flags;

	/* Check for refcount */
	if (!csid_hw->hw_info->open_count) {
		CAM_WARN(CAM_ISP, "Unbalanced disable_hw");
		return rc;
	}

	/*  Decrement ref Count */
	csid_hw->hw_info->open_count--;

	if (csid_hw->hw_info->open_count) {
		rc = 0;
		return rc;
	}

	soc_info = &csid_hw->hw_info->soc_info;
	csid_reg = csid_hw->csid_info->csid_reg;

	CAM_DBG(CAM_ISP, "%s:Calling Global Reset\n", __func__);
	cam_ife_csid_global_reset(csid_hw);
	CAM_DBG(CAM_ISP, "%s:Global Reset Done\n", __func__);

	CAM_DBG(CAM_ISP, "CSID:%d De-init CSID HW",
		csid_hw->hw_intf->hw_idx);

	/*disable the top IRQ interrupt */
	cam_io_w_mb(0, soc_info->reg_map[0].mem_base +
		csid_reg->cmn_reg->csid_top_irq_mask_addr);

	rc = cam_ife_csid_disable_soc_resources(soc_info);
	if (rc)
		CAM_ERR(CAM_ISP, "CSID:%d Disable CSID SOC failed",
			csid_hw->hw_intf->hw_idx);

	spin_lock_irqsave(&csid_hw->lock_state, flags);
	csid_hw->device_enabled = 0;
	spin_unlock_irqrestore(&csid_hw->lock_state, flags);
	csid_hw->hw_info->hw_state = CAM_HW_STATE_POWER_DOWN;
	csid_hw->error_irq_count = 0;

	return rc;
}


static int cam_ife_csid_tpg_start(struct cam_ife_csid_hw   *csid_hw,
	struct cam_isp_resource_node       *res)
{
	int rc = 0;
	uint32_t  val = 0;
	struct cam_hw_soc_info    *soc_info;
	const struct cam_ife_csid_reg_offset *csid_reg = NULL;

	csid_hw->tpg_start_cnt++;
	if (csid_hw->tpg_start_cnt == 1) {
		/*Enable the TPG */
		CAM_DBG(CAM_ISP, "CSID:%d start CSID TPG",
			csid_hw->hw_intf->hw_idx);

		soc_info = &csid_hw->hw_info->soc_info;
		{
			uint32_t val;
			uint32_t i;
			uint32_t base = 0x600;

			CAM_DBG(CAM_ISP, "================ TPG ============");
			for (i = 0; i < 16; i++) {
				val = cam_io_r_mb(
					soc_info->reg_map[0].mem_base +
					base + i * 4);
				CAM_DBG(CAM_ISP, "reg 0x%x = 0x%x",
					(base + i*4), val);
			}

			CAM_DBG(CAM_ISP, "================ IPP =============");
			base = 0x200;
			for (i = 0; i < 10; i++) {
				val = cam_io_r_mb(
					soc_info->reg_map[0].mem_base +
					base + i * 4);
				CAM_DBG(CAM_ISP, "reg 0x%x = 0x%x",
					(base + i*4), val);
			}

			CAM_DBG(CAM_ISP, "================ RX =============");
			base = 0x100;
			for (i = 0; i < 5; i++) {
				val = cam_io_r_mb(
					soc_info->reg_map[0].mem_base +
					base + i * 4);
				CAM_DBG(CAM_ISP, "reg 0x%x = 0x%x",
					(base + i*4), val);
			}
		}

		/* Enable the IFE force clock on for dual isp case */
		csid_reg = csid_hw->csid_info->csid_reg;
		if (csid_hw->tpg_cfg.usage_type) {
			rc = cam_ife_csid_enable_ife_force_clock_on(soc_info,
				csid_reg->tpg_reg->tpg_cpas_ife_reg_offset);
			if (rc)
				return rc;
		}

		CAM_DBG(CAM_ISP, "============ TPG control ============");
		val = (4 << 20);
		val |= (0x80 << 8);
		val |= (((csid_hw->csi2_rx_cfg.lane_num - 1) & 0x3) << 4);
		val |= 7;

		cam_io_w_mb(val, soc_info->reg_map[0].mem_base +
			csid_reg->tpg_reg->csid_tpg_ctrl_addr);
		val = cam_io_r_mb(soc_info->reg_map[0].mem_base + 0x600);
		CAM_DBG(CAM_ISP, "reg 0x%x = 0x%x", 0x600, val);
	}

	return 0;
}

static int cam_ife_csid_tpg_stop(struct cam_ife_csid_hw   *csid_hw,
	struct cam_isp_resource_node       *res)
{
	int rc = 0;
	struct cam_hw_soc_info                 *soc_info;
	const struct cam_ife_csid_reg_offset   *csid_reg = NULL;

	if (csid_hw->tpg_start_cnt)
		csid_hw->tpg_start_cnt--;

	if (csid_hw->tpg_start_cnt)
		return 0;

	soc_info = &csid_hw->hw_info->soc_info;
	csid_reg = csid_hw->csid_info->csid_reg;

	/* disable the TPG */
	if (!csid_hw->tpg_start_cnt) {
		CAM_DBG(CAM_ISP, "CSID:%d stop CSID TPG",
			csid_hw->hw_intf->hw_idx);

		/* Disable the IFE force clock on for dual isp case */
		if (csid_hw->tpg_cfg.usage_type)
			rc = cam_ife_csid_disable_ife_force_clock_on(soc_info,
				csid_reg->tpg_reg->tpg_cpas_ife_reg_offset);

		/*stop the TPG */
		cam_io_w_mb(0,  soc_info->reg_map[0].mem_base +
		csid_hw->csid_info->csid_reg->tpg_reg->csid_tpg_ctrl_addr);
	}

	return 0;
}


static int cam_ife_csid_config_tpg(struct cam_ife_csid_hw   *csid_hw,
	struct cam_isp_resource_node       *res)
{
	const struct cam_ife_csid_reg_offset *csid_reg;
	struct cam_hw_soc_info               *soc_info;
	uint32_t val = 0;

	csid_reg = csid_hw->csid_info->csid_reg;
	soc_info = &csid_hw->hw_info->soc_info;

	CAM_DBG(CAM_ISP, "CSID:%d TPG config",
		csid_hw->hw_intf->hw_idx);

	/* configure one DT, infinite frames */
	val = (0 << 16) | (1 << 10) | CAM_IFE_CSID_TPG_VC_VAL;
	cam_io_w_mb(val, soc_info->reg_map[0].mem_base +
			csid_reg->tpg_reg->csid_tpg_vc_cfg0_addr);

	/* vertical blanking count = 0x3FF, horzontal blanking count = 0x740*/
	val = (0x3FF << 12) | 0x740;
	cam_io_w_mb(val, soc_info->reg_map[0].mem_base +
			csid_reg->tpg_reg->csid_tpg_vc_cfg1_addr);

	cam_io_w_mb(0x12345678, soc_info->reg_map[0].mem_base +
		csid_hw->csid_info->csid_reg->tpg_reg->csid_tpg_lfsr_seed_addr);

	val = csid_hw->tpg_cfg.width << 16 |
		csid_hw->tpg_cfg.height;
	cam_io_w_mb(val, soc_info->reg_map[0].mem_base +
		csid_reg->tpg_reg->csid_tpg_dt_n_cfg_0_addr);

	cam_io_w_mb(CAM_IFE_CSID_TPG_DT_VAL, soc_info->reg_map[0].mem_base +
		csid_reg->tpg_reg->csid_tpg_dt_n_cfg_1_addr);

	/*
	 * in_format is the same as the input resource format.
	 * it is one larger than the register spec format.
	 */
	val = ((csid_hw->tpg_cfg.in_format - 1) << 16) | 0x8;
	cam_io_w_mb(val, soc_info->reg_map[0].mem_base +
		csid_reg->tpg_reg->csid_tpg_dt_n_cfg_2_addr);

	/* static frame with split color bar */
	val =  1 << 5;
	cam_io_w_mb(val, soc_info->reg_map[0].mem_base +
		csid_reg->tpg_reg->csid_tpg_color_bars_cfg_addr);
	/* config pix pattern */
	cam_io_w_mb(csid_hw->tpg_cfg.test_pattern,
		soc_info->reg_map[0].mem_base +
		csid_reg->tpg_reg->csid_tpg_common_gen_cfg_addr);

	return 0;
}

static int cam_ife_csid_enable_csi2(
	struct cam_ife_csid_hw          *csid_hw,
	struct cam_isp_resource_node    *res)
{
	int rc = 0;
	const struct cam_ife_csid_reg_offset       *csid_reg;
	struct cam_hw_soc_info                     *soc_info;
	struct cam_ife_csid_cid_data               *cid_data;
	uint32_t val = 0;

	csid_reg = csid_hw->csid_info->csid_reg;
	soc_info = &csid_hw->hw_info->soc_info;
	CAM_DBG(CAM_ISP, "CSID:%d count:%d config csi2 rx",
		csid_hw->hw_intf->hw_idx, csid_hw->csi2_cfg_cnt);

	/* overflow check before increment */
	if (csid_hw->csi2_cfg_cnt == UINT_MAX) {
		CAM_ERR(CAM_ISP, "CSID:%d Open count reached max",
			csid_hw->hw_intf->hw_idx);
		return -EINVAL;
	}

	cid_data = (struct cam_ife_csid_cid_data *)res->res_priv;

	res->res_state  = CAM_ISP_RESOURCE_STATE_STREAMING;
	csid_hw->csi2_cfg_cnt++;
	if (csid_hw->csi2_cfg_cnt > 1)
		return rc;

	/* rx cfg0 */
	val = 0;
	val = (csid_hw->csi2_rx_cfg.lane_num - 1)  |
		(csid_hw->csi2_rx_cfg.lane_cfg << 4) |
		(csid_hw->csi2_rx_cfg.lane_type << 24);
	val |= (csid_hw->csi2_rx_cfg.phy_sel &
		csid_reg->csi2_reg->csi2_rx_phy_num_mask) << 20;
	cam_io_w_mb(val, soc_info->reg_map[0].mem_base +
		csid_reg->csi2_reg->csid_csi2_rx_cfg0_addr);

	/* rx cfg1*/
	val = (1 << csid_reg->csi2_reg->csi2_misr_enable_shift_val);
	/* if VC value is more than 3 than set full width of VC */
	if (cid_data->vc > 3)
		val |= (1 << csid_reg->csi2_reg->csi2_vc_mode_shift_val);

	/* enable packet ecc correction */
	val |= 1;
	cam_io_w_mb(val, soc_info->reg_map[0].mem_base +
		csid_reg->csi2_reg->csid_csi2_rx_cfg1_addr);

	if (csid_hw->res_type == CAM_ISP_IFE_IN_RES_TPG) {
		/* Config the TPG */
		rc = cam_ife_csid_config_tpg(csid_hw, res);
		if (rc) {
			res->res_state = CAM_ISP_RESOURCE_STATE_RESERVED;
			return rc;
		}
	}

	/*Enable the CSI2 rx inerrupts */
	val = CSID_CSI2_RX_INFO_RST_DONE |
		CSID_CSI2_RX_ERROR_TG_FIFO_OVERFLOW |
		CSID_CSI2_RX_ERROR_LANE0_FIFO_OVERFLOW |
		CSID_CSI2_RX_ERROR_LANE1_FIFO_OVERFLOW |
		CSID_CSI2_RX_ERROR_LANE2_FIFO_OVERFLOW |
		CSID_CSI2_RX_ERROR_LANE3_FIFO_OVERFLOW |
		CSID_CSI2_RX_ERROR_CPHY_EOT_RECEPTION |
		CSID_CSI2_RX_ERROR_CPHY_SOT_RECEPTION |
		CSID_CSI2_RX_ERROR_CRC |
		CSID_CSI2_RX_ERROR_ECC |
		CSID_CSI2_RX_ERROR_MMAPPED_VC_DT |
		CSID_CSI2_RX_ERROR_STREAM_UNDERFLOW |
		CSID_CSI2_RX_ERROR_UNBOUNDED_FRAME |
		CSID_CSI2_RX_ERROR_CPHY_PH_CRC;

	/* Enable the interrupt based on csid debug info set */
	if (csid_hw->csid_debug & CSID_DEBUG_ENABLE_SOT_IRQ)
		val |= CSID_CSI2_RX_INFO_PHY_DL0_SOT_CAPTURED |
			CSID_CSI2_RX_INFO_PHY_DL1_SOT_CAPTURED |
			CSID_CSI2_RX_INFO_PHY_DL2_SOT_CAPTURED |
			CSID_CSI2_RX_INFO_PHY_DL3_SOT_CAPTURED;

	if (csid_hw->csid_debug & CSID_DEBUG_ENABLE_EOT_IRQ)
		val |= CSID_CSI2_RX_INFO_PHY_DL0_EOT_CAPTURED |
			CSID_CSI2_RX_INFO_PHY_DL1_EOT_CAPTURED |
			CSID_CSI2_RX_INFO_PHY_DL2_EOT_CAPTURED |
			CSID_CSI2_RX_INFO_PHY_DL3_EOT_CAPTURED;

	if (csid_hw->csid_debug & CSID_DEBUG_ENABLE_SHORT_PKT_CAPTURE)
		val |= CSID_CSI2_RX_INFO_SHORT_PKT_CAPTURED;

	if (csid_hw->csid_debug & CSID_DEBUG_ENABLE_LONG_PKT_CAPTURE)
		val |= CSID_CSI2_RX_INFO_LONG_PKT_CAPTURED;
	if (csid_hw->csid_debug & CSID_DEBUG_ENABLE_CPHY_PKT_CAPTURE)
		val |= CSID_CSI2_RX_INFO_CPHY_PKT_HDR_CAPTURED;

	cam_io_w_mb(val, soc_info->reg_map[0].mem_base +
		csid_reg->csi2_reg->csid_csi2_rx_irq_mask_addr);

	return 0;
}

static int cam_ife_csid_disable_csi2(
	struct cam_ife_csid_hw          *csid_hw,
	struct cam_isp_resource_node    *res)
{
	const struct cam_ife_csid_reg_offset      *csid_reg;
	struct cam_hw_soc_info                    *soc_info;

	if (res->res_id >= CAM_IFE_CSID_CID_MAX) {
		CAM_ERR(CAM_ISP, "CSID:%d Invalid res id :%d",
			csid_hw->hw_intf->hw_idx, res->res_id);
		return -EINVAL;
	}

	csid_reg = csid_hw->csid_info->csid_reg;
	soc_info = &csid_hw->hw_info->soc_info;
	CAM_DBG(CAM_ISP, "CSID:%d cnt : %d Disable csi2 rx",
		csid_hw->hw_intf->hw_idx, csid_hw->csi2_cfg_cnt);

	if (csid_hw->csi2_cfg_cnt)
		csid_hw->csi2_cfg_cnt--;

	if (csid_hw->csi2_cfg_cnt)
		return 0;

	/* Disable the CSI2 rx inerrupts */
	cam_io_w_mb(0, soc_info->reg_map[0].mem_base +
		csid_reg->csi2_reg->csid_csi2_rx_irq_mask_addr);

	/* Reset the Rx CFG registers */
	cam_io_w_mb(0, soc_info->reg_map[0].mem_base +
		csid_reg->csi2_reg->csid_csi2_rx_cfg0_addr);
	cam_io_w_mb(0, soc_info->reg_map[0].mem_base +
		csid_reg->csi2_reg->csid_csi2_rx_cfg1_addr);

	res->res_state = CAM_ISP_RESOURCE_STATE_RESERVED;

	return 0;
}

static void cam_ife_csid_halt_csi2(
	struct cam_ife_csid_hw          *csid_hw)
{
	const struct cam_ife_csid_reg_offset      *csid_reg;
	struct cam_hw_soc_info                    *soc_info;

	csid_reg = csid_hw->csid_info->csid_reg;
	soc_info = &csid_hw->hw_info->soc_info;


	/* Disable the CSI2 rx inerrupts */
	cam_io_w_csid_mb(0, soc_info->reg_map[0].mem_base +
		csid_reg->csi2_reg->csid_csi2_rx_irq_mask_addr);

	/* Reset the Rx CFG registers */
	cam_io_w_csid_mb(0, soc_info->reg_map[0].mem_base +
		csid_reg->csi2_reg->csid_csi2_rx_cfg0_addr);
	cam_io_w_csid_mb(0, soc_info->reg_map[0].mem_base +
		csid_reg->csi2_reg->csid_csi2_rx_cfg1_addr);
}

static int cam_ife_csid_init_config_pxl_path(
	struct cam_ife_csid_hw          *csid_hw,
	struct cam_isp_resource_node    *res)
{
	int rc = 0;
	struct cam_ife_csid_path_cfg             *path_data;
	const struct cam_ife_csid_reg_offset     *csid_reg;
	struct cam_hw_soc_info                   *soc_info;
	const struct cam_ife_csid_pxl_reg_offset *pxl_reg = NULL;
	bool                                      is_ipp;
	uint32_t decode_format = 0, plain_format = 0, val = 0;

	path_data = (struct cam_ife_csid_path_cfg  *) res->res_priv;
	csid_reg = csid_hw->csid_info->csid_reg;
	soc_info = &csid_hw->hw_info->soc_info;

	if (res->res_id == CAM_IFE_PIX_PATH_RES_IPP) {
		is_ipp = true;
		pxl_reg = csid_reg->ipp_reg;
	} else {
		is_ipp = false;
		pxl_reg = csid_reg->ppp_reg;
	}

	if (!pxl_reg) {
		CAM_ERR(CAM_ISP, "CSID:%d %s:%d is not supported on HW",
			csid_hw->hw_intf->hw_idx,
			(is_ipp) ? "IPP" : "PPP", res->res_id);
		return -EINVAL;
	}

	CAM_DBG(CAM_ISP, "Config %s Path", (is_ipp) ? "IPP" : "PPP");
	rc = cam_ife_csid_get_format_ipp_ppp(path_data->in_format,
		&decode_format, &plain_format);
	if (rc)
		return rc;

	/*
	 * configure Pxl path and enable the time stamp capture.
	 * enable the HW measrurement blocks
	 */
	val = (path_data->vc << csid_reg->cmn_reg->vc_shift_val) |
		(path_data->dt << csid_reg->cmn_reg->dt_shift_val) |
		(path_data->cid << csid_reg->cmn_reg->dt_id_shift_val) |
		(decode_format << csid_reg->cmn_reg->fmt_shift_val) |
		(path_data->crop_enable <<
		csid_reg->cmn_reg->crop_h_en_shift_val) |
		(path_data->crop_enable <<
		csid_reg->cmn_reg->crop_v_en_shift_val) |
		(1 << 1) | 1;

	val |= (1 << pxl_reg->pix_store_en_shift_val);
	cam_io_w_mb(val, soc_info->reg_map[0].mem_base +
		pxl_reg->csid_pxl_cfg0_addr);

	val = cam_io_r_mb(soc_info->reg_map[0].mem_base +
		pxl_reg->csid_pxl_cfg1_addr);

	/* select the post irq sub sample strobe for time stamp capture */
	val |= CSID_TIMESTAMP_STB_POST_IRQ;
	cam_io_w_mb(val, soc_info->reg_map[0].mem_base +
		pxl_reg->csid_pxl_cfg1_addr);

	if (path_data->crop_enable) {
		val = (((path_data->end_pixel & 0xFFFF) <<
			csid_reg->cmn_reg->crop_shift) |
			(path_data->start_pixel & 0xFFFF));
		cam_io_w_mb(val, soc_info->reg_map[0].mem_base +
			pxl_reg->csid_pxl_hcrop_addr);
		CAM_DBG(CAM_ISP, "CSID:%d Horizontal crop config val: 0x%x",
			csid_hw->hw_intf->hw_idx, val);

		val = (((path_data->end_line & 0xFFFF) <<
			csid_reg->cmn_reg->crop_shift) |
			(path_data->start_line & 0xFFFF));
		cam_io_w_mb(val, soc_info->reg_map[0].mem_base +
			pxl_reg->csid_pxl_vcrop_addr);
		CAM_DBG(CAM_ISP, "CSID:%d Vertical Crop config val: 0x%x",
			csid_hw->hw_intf->hw_idx, val);

		/* Enable generating early eof strobe based on crop config */
		if (!(csid_hw->csid_debug & CSID_DEBUG_DISABLE_EARLY_EOF)) {
			val = cam_io_r_mb(soc_info->reg_map[0].mem_base +
				pxl_reg->csid_pxl_cfg0_addr);
			val |= (1 << pxl_reg->early_eof_en_shift_val);
			cam_io_w_mb(val, soc_info->reg_map[0].mem_base +
				pxl_reg->csid_pxl_cfg0_addr);
		}
	}

	/* set frame drop pattern to 0 and period to 1 */
	cam_io_w_mb(1, soc_info->reg_map[0].mem_base +
		pxl_reg->csid_pxl_frm_drop_period_addr);
	cam_io_w_mb(0, soc_info->reg_map[0].mem_base +
		pxl_reg->csid_pxl_frm_drop_pattern_addr);
	/* set irq sub sample pattern to 0 and period to 1 */
	cam_io_w_mb(1, soc_info->reg_map[0].mem_base +
		pxl_reg->csid_pxl_irq_subsample_period_addr);
	cam_io_w_mb(0, soc_info->reg_map[0].mem_base +
		pxl_reg->csid_pxl_irq_subsample_pattern_addr);
	/* set pxl drop pattern to 0 and period to 1 */
	cam_io_w_mb(0, soc_info->reg_map[0].mem_base +
		pxl_reg->csid_pxl_pix_drop_pattern_addr);
	cam_io_w_mb(1, soc_info->reg_map[0].mem_base +
		pxl_reg->csid_pxl_pix_drop_period_addr);
	/* set line drop pattern to 0 and period to 1 */
	cam_io_w_mb(0, soc_info->reg_map[0].mem_base +
		pxl_reg->csid_pxl_line_drop_pattern_addr);
	cam_io_w_mb(1, soc_info->reg_map[0].mem_base +
		pxl_reg->csid_pxl_line_drop_period_addr);


	/* Enable the Pxl path */
	val = cam_io_r_mb(soc_info->reg_map[0].mem_base +
		pxl_reg->csid_pxl_cfg0_addr);
	val |= (1 << csid_reg->cmn_reg->path_en_shift_val);

	if (csid_hw->csid_debug & CSID_DEBUG_ENABLE_HBI_VBI_INFO)
		val |= csid_reg->cmn_reg->format_measure_en_val;

	cam_io_w_mb(val, soc_info->reg_map[0].mem_base +
		pxl_reg->csid_pxl_cfg0_addr);

	/* Enable the HBI/VBI counter */
	if (csid_hw->csid_debug & CSID_DEBUG_ENABLE_HBI_VBI_INFO) {
		val = cam_io_r_mb(soc_info->reg_map[0].mem_base +
			pxl_reg->csid_pxl_format_measure_cfg0_addr);
		val |= csid_reg->cmn_reg->measure_en_hbi_vbi_cnt_mask;
		cam_io_w_mb(val,
			soc_info->reg_map[0].mem_base +
			pxl_reg->csid_pxl_format_measure_cfg0_addr);
	}

	/* configure the rx packet capture based on csid debug set */
	val = 0;
	if (csid_hw->csid_debug & CSID_DEBUG_ENABLE_SHORT_PKT_CAPTURE)
		val = ((1 <<
			csid_reg->csi2_reg->csi2_capture_short_pkt_en_shift) |
			(path_data->vc <<
			csid_reg->csi2_reg->csi2_capture_short_pkt_vc_shift));

	if (csid_hw->csid_debug & CSID_DEBUG_ENABLE_LONG_PKT_CAPTURE)
		val |= ((1 <<
			csid_reg->csi2_reg->csi2_capture_long_pkt_en_shift) |
			(path_data->dt <<
			csid_reg->csi2_reg->csi2_capture_long_pkt_dt_shift) |
			(path_data->vc <<
			csid_reg->csi2_reg->csi2_capture_long_pkt_vc_shift));

	if (csid_hw->csid_debug & CSID_DEBUG_ENABLE_CPHY_PKT_CAPTURE)
		val |= ((1 <<
			csid_reg->csi2_reg->csi2_capture_cphy_pkt_en_shift) |
			(path_data->dt <<
			csid_reg->csi2_reg->csi2_capture_cphy_pkt_dt_shift) |
			(path_data->vc <<
			csid_reg->csi2_reg->csi2_capture_cphy_pkt_vc_shift));

	cam_io_w_mb(val, soc_info->reg_map[0].mem_base +
		csid_reg->csi2_reg->csid_csi2_rx_capture_ctrl_addr);
	CAM_DBG(CAM_ISP, "rx capture control value 0x%x", val);

	res->res_state = CAM_ISP_RESOURCE_STATE_INIT_HW;

	return rc;
}

static int cam_ife_csid_deinit_pxl_path(
	struct cam_ife_csid_hw          *csid_hw,
	struct cam_isp_resource_node    *res)
{
	int rc = 0;
	uint32_t val;
	const struct cam_ife_csid_reg_offset      *csid_reg;
	struct cam_hw_soc_info                    *soc_info;
	const struct cam_ife_csid_pxl_reg_offset  *pxl_reg = NULL;
	bool                                       is_ipp;

	csid_reg = csid_hw->csid_info->csid_reg;
	soc_info = &csid_hw->hw_info->soc_info;

	if (res->res_id == CAM_IFE_PIX_PATH_RES_IPP) {
		is_ipp = true;
		pxl_reg = csid_reg->ipp_reg;
	} else {
		is_ipp = false;
		pxl_reg = csid_reg->ppp_reg;
	}

	if (res->res_state != CAM_ISP_RESOURCE_STATE_INIT_HW) {
		CAM_ERR(CAM_ISP,
			"CSID:%d %s Res type %d res_id:%d in wrong state %d",
			csid_hw->hw_intf->hw_idx,
			(is_ipp) ? "IPP" : "PPP",
			res->res_type, res->res_id, res->res_state);
		rc = -EINVAL;
	}

	if (!pxl_reg) {
		CAM_ERR(CAM_ISP, "CSID:%d %s %d is not supported on HW",
			csid_hw->hw_intf->hw_idx, (is_ipp) ? "IPP" : "PPP",
			res->res_id);
		rc = -EINVAL;
		goto end;
	}

	val = cam_io_r_mb(soc_info->reg_map[0].mem_base +
			pxl_reg->csid_pxl_cfg0_addr);
	if (val & csid_reg->cmn_reg->format_measure_en_val) {
		val &= ~csid_reg->cmn_reg->format_measure_en_val;
		cam_io_w_mb(val, soc_info->reg_map[0].mem_base +
			pxl_reg->csid_pxl_cfg0_addr);

		/* Disable the HBI/VBI counter */
		val = cam_io_r_mb(soc_info->reg_map[0].mem_base +
			pxl_reg->csid_pxl_format_measure_cfg0_addr);
		val &= ~csid_reg->cmn_reg->measure_en_hbi_vbi_cnt_mask;
		cam_io_w_mb(val, soc_info->reg_map[0].mem_base +
			pxl_reg->csid_pxl_format_measure_cfg0_addr);
	}

end:
	res->res_state = CAM_ISP_RESOURCE_STATE_RESERVED;
	return rc;
}

static int cam_ife_csid_enable_pxl_path(
	struct cam_ife_csid_hw          *csid_hw,
	struct cam_isp_resource_node    *res)
{
	const struct cam_ife_csid_reg_offset     *csid_reg;
	struct cam_hw_soc_info                   *soc_info;
	struct cam_ife_csid_path_cfg             *path_data;
	const struct cam_ife_csid_pxl_reg_offset *pxl_reg = NULL;
	bool                                      is_ipp;
	uint32_t                                  val = 0;

	path_data = (struct cam_ife_csid_path_cfg   *) res->res_priv;
	csid_reg = csid_hw->csid_info->csid_reg;
	soc_info = &csid_hw->hw_info->soc_info;

	if (res->res_id == CAM_IFE_PIX_PATH_RES_IPP) {
		is_ipp = true;
		pxl_reg = csid_reg->ipp_reg;
	} else {
		is_ipp = false;
		pxl_reg = csid_reg->ppp_reg;
	}

	if (res->res_state != CAM_ISP_RESOURCE_STATE_INIT_HW) {
		CAM_ERR(CAM_ISP,
			"CSID:%d %s path res type:%d res_id:%d Invalid state%d",
			csid_hw->hw_intf->hw_idx,
			(is_ipp) ? "IPP" : "PPP",
			res->res_type, res->res_id, res->res_state);
		return -EINVAL;
	}

	if (!pxl_reg) {
		CAM_ERR(CAM_ISP, "CSID:%d %s %d not supported on HW",
			csid_hw->hw_intf->hw_idx, (is_ipp) ? "IPP" : "PPP",
			res->res_id);
		return -EINVAL;
	}

	CAM_DBG(CAM_ISP, "Enable %s path", (is_ipp) ? "IPP" : "PPP");

	/* Set master or slave path */
	if (path_data->sync_mode == CAM_ISP_HW_SYNC_MASTER)
		/*Set halt mode as master */
		val = CSID_HALT_MODE_MASTER << 2;
	else if (path_data->sync_mode == CAM_ISP_HW_SYNC_SLAVE)
		/*Set halt mode as slave and set master idx */
		val = path_data->master_idx  << 4 | CSID_HALT_MODE_SLAVE << 2;
	else
		/* Default is internal halt mode */
		val = 0;

	/*
	 * Resume at frame boundary if Master or No Sync.
	 * Slave will get resume command from Master.
	 */
	if (path_data->sync_mode == CAM_ISP_HW_SYNC_MASTER ||
		path_data->sync_mode == CAM_ISP_HW_SYNC_NONE)
		val |= CAM_CSID_RESUME_AT_FRAME_BOUNDARY;

	cam_io_w_mb(val, soc_info->reg_map[0].mem_base +
		pxl_reg->csid_pxl_ctrl_addr);

	CAM_DBG(CAM_ISP, "CSID:%d %s Ctrl val: 0x%x",
			csid_hw->hw_intf->hw_idx,
			(is_ipp) ? "IPP" : "PPP", val);

	/* Enable the required pxl path interrupts */
	val = CSID_PATH_INFO_RST_DONE | CSID_PATH_ERROR_FIFO_OVERFLOW;

	if (pxl_reg->ccif_violation_en)
		val |= CSID_PATH_ERROR_CCIF_VIOLATION;

	if (csid_hw->csid_debug & CSID_DEBUG_ENABLE_SOF_IRQ)
		val |= CSID_PATH_INFO_INPUT_SOF;
	if (csid_hw->csid_debug & CSID_DEBUG_ENABLE_EOF_IRQ)
		val |= CSID_PATH_INFO_INPUT_EOF;

	cam_io_w_mb(val, soc_info->reg_map[0].mem_base +
		pxl_reg->csid_pxl_irq_mask_addr);

	CAM_DBG(CAM_ISP, "Enable %s IRQ mask 0x%x",
		(is_ipp) ? "IPP" : "PPP", val);

	res->res_state = CAM_ISP_RESOURCE_STATE_STREAMING;

	return 0;
}

static int cam_ife_csid_disable_pxl_path(
	struct cam_ife_csid_hw          *csid_hw,
	struct cam_isp_resource_node    *res,
	enum cam_ife_csid_halt_cmd       stop_cmd)
{
	int rc = 0;
	uint32_t val = 0;
	const struct cam_ife_csid_reg_offset       *csid_reg;
	struct cam_hw_soc_info                     *soc_info;
	struct cam_ife_csid_path_cfg               *path_data;
	const struct cam_ife_csid_pxl_reg_offset   *pxl_reg;
	bool                                        is_ipp;

	path_data = (struct cam_ife_csid_path_cfg   *) res->res_priv;
	csid_reg = csid_hw->csid_info->csid_reg;
	soc_info = &csid_hw->hw_info->soc_info;

	if (res->res_id >= CAM_IFE_PIX_PATH_RES_MAX) {
		CAM_DBG(CAM_ISP, "CSID:%d Invalid res id%d",
			csid_hw->hw_intf->hw_idx, res->res_id);
		return -EINVAL;
	}

	if (res->res_state == CAM_ISP_RESOURCE_STATE_INIT_HW ||
		res->res_state == CAM_ISP_RESOURCE_STATE_RESERVED) {
		CAM_DBG(CAM_ISP, "CSID:%d Res:%d already in stopped state:%d",
			csid_hw->hw_intf->hw_idx, res->res_id, res->res_state);
		return rc;
	}

	if (res->res_id == CAM_IFE_PIX_PATH_RES_IPP) {
		is_ipp = true;
		pxl_reg = csid_reg->ipp_reg;
	} else {
		is_ipp = false;
		pxl_reg = csid_reg->ppp_reg;
	}

	if (res->res_state != CAM_ISP_RESOURCE_STATE_STREAMING) {
		CAM_DBG(CAM_ISP, "CSID:%d %s path Res:%d Invalid state%d",
			csid_hw->hw_intf->hw_idx, (is_ipp) ? "IPP" : "PPP",
			res->res_id, res->res_state);
		return -EINVAL;
	}

	if (!pxl_reg) {
		CAM_ERR(CAM_ISP, "CSID:%d &s %d is not supported on HW",
			csid_hw->hw_intf->hw_idx, (is_ipp) ? "IPP" : "PPP",
			res->res_id);
		return -EINVAL;
	}

	if (stop_cmd != CAM_CSID_HALT_AT_FRAME_BOUNDARY &&
		stop_cmd != CAM_CSID_HALT_IMMEDIATELY) {
		CAM_ERR(CAM_ISP, "CSID:%d %s path un supported stop command:%d",
			csid_hw->hw_intf->hw_idx, (is_ipp) ? "IPP" : "PPP",
			stop_cmd);
		return -EINVAL;
	}

	CAM_DBG(CAM_ISP, "CSID:%d res_id:%d %s path",
		csid_hw->hw_intf->hw_idx, res->res_id,
		(is_ipp) ? "IPP" : "PPP");

	cam_io_w_mb(0, soc_info->reg_map[0].mem_base +
		pxl_reg->csid_pxl_irq_mask_addr);

	if (path_data->sync_mode == CAM_ISP_HW_SYNC_MASTER ||
		path_data->sync_mode == CAM_ISP_HW_SYNC_NONE) {
		/* configure Halt */
		val = cam_io_r_mb(soc_info->reg_map[0].mem_base +
			pxl_reg->csid_pxl_ctrl_addr);
		val &= ~0x3;
		val |= stop_cmd;
		cam_io_w_mb(val, soc_info->reg_map[0].mem_base +
			pxl_reg->csid_pxl_ctrl_addr);
	}

	return rc;
}

static int cam_ife_csid_init_config_rdi_path(
	struct cam_ife_csid_hw          *csid_hw,
	struct cam_isp_resource_node    *res)
{
	int rc = 0;
	struct cam_ife_csid_path_cfg           *path_data;
	const struct cam_ife_csid_reg_offset   *csid_reg;
	struct cam_hw_soc_info                 *soc_info;
	uint32_t path_format = 0, plain_fmt = 0, val = 0, id;
	uint32_t format_measure_addr;

	path_data = (struct cam_ife_csid_path_cfg   *) res->res_priv;
	csid_reg = csid_hw->csid_info->csid_reg;
	soc_info = &csid_hw->hw_info->soc_info;

	id = res->res_id;
	if (!csid_reg->rdi_reg[id]) {
		CAM_ERR(CAM_ISP, "CSID:%d RDI:%d is not supported on HW",
			 csid_hw->hw_intf->hw_idx, id);
		return -EINVAL;
	}

	rc = cam_ife_csid_get_format_rdi(path_data->in_format,
		path_data->out_format, &path_format, &plain_fmt);
	if (rc)
		return rc;

	/* if path decode format is payload only then RDI crop is not applied */
	if (path_format == 0xF)
		path_data->crop_enable = 0;

	/*
	 * RDI path config and enable the time stamp capture
	 * Enable the measurement blocks
	 */
	val = (path_data->vc << csid_reg->cmn_reg->vc_shift_val) |
		(path_data->dt << csid_reg->cmn_reg->dt_shift_val) |
		(path_data->cid << csid_reg->cmn_reg->dt_id_shift_val) |
		(path_format << csid_reg->cmn_reg->fmt_shift_val) |
		(plain_fmt << csid_reg->cmn_reg->plain_fmt_shit_val) |
		(path_data->crop_enable  <<
			csid_reg->cmn_reg->crop_h_en_shift_val) |
		(path_data->crop_enable  <<
		csid_reg->cmn_reg->crop_v_en_shift_val) |
		(1 << 2) | 3;

	cam_io_w_mb(val, soc_info->reg_map[0].mem_base +
			csid_reg->rdi_reg[id]->csid_rdi_cfg0_addr);

	/* select the post irq sub sample strobe for time stamp capture */
	cam_io_w_mb(CSID_TIMESTAMP_STB_POST_IRQ, soc_info->reg_map[0].mem_base +
			csid_reg->rdi_reg[id]->csid_rdi_cfg1_addr);

	if (path_data->crop_enable) {
		val = (((path_data->end_pixel & 0xFFFF) <<
			csid_reg->cmn_reg->crop_shift) |
			(path_data->start_pixel & 0xFFFF));

		cam_io_w_mb(val, soc_info->reg_map[0].mem_base +
			csid_reg->rdi_reg[id]->csid_rdi_rpp_hcrop_addr);
		CAM_DBG(CAM_ISP, "CSID:%d Horizontal crop config val: 0x%x",
			csid_hw->hw_intf->hw_idx, val);

		val = (((path_data->end_line & 0xFFFF) <<
			csid_reg->cmn_reg->crop_shift) |
			(path_data->start_line & 0xFFFF));

		cam_io_w_mb(val, soc_info->reg_map[0].mem_base +
			csid_reg->rdi_reg[id]->csid_rdi_rpp_vcrop_addr);
		CAM_DBG(CAM_ISP, "CSID:%d Vertical Crop config val: 0x%x",
			csid_hw->hw_intf->hw_idx, val);
	}
	/* set frame drop pattern to 0 and period to 1 */
	cam_io_w_mb(1, soc_info->reg_map[0].mem_base +
		csid_reg->rdi_reg[id]->csid_rdi_frm_drop_period_addr);
	cam_io_w_mb(0, soc_info->reg_map[0].mem_base +
		csid_reg->rdi_reg[id]->csid_rdi_frm_drop_pattern_addr);
	/* set IRQ sum sabmple */
	cam_io_w_mb(1, soc_info->reg_map[0].mem_base +
		csid_reg->rdi_reg[id]->csid_rdi_irq_subsample_period_addr);
	cam_io_w_mb(0, soc_info->reg_map[0].mem_base +
		csid_reg->rdi_reg[id]->csid_rdi_irq_subsample_pattern_addr);

	/* set pixel drop pattern to 0 and period to 1 */
	cam_io_w_mb(0, soc_info->reg_map[0].mem_base +
		csid_reg->rdi_reg[id]->csid_rdi_rpp_pix_drop_pattern_addr);
	cam_io_w_mb(1, soc_info->reg_map[0].mem_base +
		csid_reg->rdi_reg[id]->csid_rdi_rpp_pix_drop_period_addr);
	/* set line drop pattern to 0 and period to 1 */
	cam_io_w_mb(0, soc_info->reg_map[0].mem_base +
		csid_reg->rdi_reg[id]->csid_rdi_rpp_line_drop_pattern_addr);
	cam_io_w_mb(1, soc_info->reg_map[0].mem_base +
		csid_reg->rdi_reg[id]->csid_rdi_rpp_line_drop_period_addr);

	/* Configure the halt mode */
	cam_io_w_mb(0, soc_info->reg_map[0].mem_base +
			csid_reg->rdi_reg[id]->csid_rdi_ctrl_addr);

	/* Enable the RPP path */
	val = cam_io_r_mb(soc_info->reg_map[0].mem_base +
		csid_reg->rdi_reg[id]->csid_rdi_cfg0_addr);
	val |= (1 << csid_reg->cmn_reg->path_en_shift_val);

	if (csid_hw->csid_debug & CSID_DEBUG_ENABLE_HBI_VBI_INFO)
		val |= csid_reg->cmn_reg->format_measure_en_val;

	cam_io_w_mb(val, soc_info->reg_map[0].mem_base +
		csid_reg->rdi_reg[id]->csid_rdi_cfg0_addr);

	format_measure_addr =
		csid_reg->rdi_reg[id]->csid_rdi_format_measure_cfg0_addr;

	/* Enable the HBI/VBI counter */
	if (csid_hw->csid_debug & CSID_DEBUG_ENABLE_HBI_VBI_INFO) {
		val = cam_io_r_mb(soc_info->reg_map[0].mem_base +
			format_measure_addr);
		val |= csid_reg->cmn_reg->measure_en_hbi_vbi_cnt_mask;
		cam_io_w_mb(val,
			soc_info->reg_map[0].mem_base + format_measure_addr);
	}

	/* configure the rx packet capture based on csid debug set */
	if (csid_hw->csid_debug & CSID_DEBUG_ENABLE_SHORT_PKT_CAPTURE)
		val = ((1 <<
			csid_reg->csi2_reg->csi2_capture_short_pkt_en_shift) |
			(path_data->vc <<
			csid_reg->csi2_reg->csi2_capture_short_pkt_vc_shift));

	if (csid_hw->csid_debug & CSID_DEBUG_ENABLE_LONG_PKT_CAPTURE)
		val |= ((1 <<
			csid_reg->csi2_reg->csi2_capture_long_pkt_en_shift) |
			(path_data->dt <<
			csid_reg->csi2_reg->csi2_capture_long_pkt_dt_shift) |
			(path_data->vc <<
			csid_reg->csi2_reg->csi2_capture_long_pkt_vc_shift));

	if (csid_hw->csid_debug & CSID_DEBUG_ENABLE_CPHY_PKT_CAPTURE)
		val |= ((1 <<
			csid_reg->csi2_reg->csi2_capture_cphy_pkt_en_shift) |
			(path_data->dt <<
			csid_reg->csi2_reg->csi2_capture_cphy_pkt_dt_shift) |
			(path_data->vc <<
			csid_reg->csi2_reg->csi2_capture_cphy_pkt_vc_shift));
	cam_io_w_mb(val, soc_info->reg_map[0].mem_base +
		csid_reg->csi2_reg->csid_csi2_rx_capture_ctrl_addr);

	res->res_state = CAM_ISP_RESOURCE_STATE_INIT_HW;

	return rc;
}

static int cam_ife_csid_deinit_rdi_path(
	struct cam_ife_csid_hw          *csid_hw,
	struct cam_isp_resource_node    *res)
{
	int rc = 0;
	uint32_t id, val, format_measure_addr;
	const struct cam_ife_csid_reg_offset      *csid_reg;
	struct cam_hw_soc_info                    *soc_info;

	csid_reg = csid_hw->csid_info->csid_reg;
	soc_info = &csid_hw->hw_info->soc_info;
	id = res->res_id;

	if (res->res_id > CAM_IFE_PIX_PATH_RES_RDI_3 ||
		res->res_state != CAM_ISP_RESOURCE_STATE_INIT_HW ||
		!csid_reg->rdi_reg[id]) {
		CAM_ERR(CAM_ISP, "CSID:%d Invalid res id%d state:%d",
			csid_hw->hw_intf->hw_idx, res->res_id,
			res->res_state);
		return -EINVAL;
	}

	format_measure_addr =
		csid_reg->rdi_reg[id]->csid_rdi_format_measure_cfg0_addr;

	if (csid_hw->csid_debug & CSID_DEBUG_ENABLE_HBI_VBI_INFO) {
		val = cam_io_r_mb(soc_info->reg_map[0].mem_base +
			csid_reg->rdi_reg[id]->csid_rdi_cfg0_addr);
		val &= ~csid_reg->cmn_reg->format_measure_en_val;
		cam_io_w_mb(val, soc_info->reg_map[0].mem_base +
			csid_reg->rdi_reg[id]->csid_rdi_cfg0_addr);

		/* Disable the HBI/VBI counter */
		val = cam_io_r_mb(soc_info->reg_map[0].mem_base +
			format_measure_addr);
		val &= ~csid_reg->cmn_reg->measure_en_hbi_vbi_cnt_mask;
		cam_io_w_mb(val, soc_info->reg_map[0].mem_base +
			format_measure_addr);
	}

	res->res_state = CAM_ISP_RESOURCE_STATE_RESERVED;
	return rc;
}

static int cam_ife_csid_enable_rdi_path(
	struct cam_ife_csid_hw          *csid_hw,
	struct cam_isp_resource_node    *res)
{
	const struct cam_ife_csid_reg_offset      *csid_reg;
	struct cam_hw_soc_info                    *soc_info;
	uint32_t id, val;

	csid_reg = csid_hw->csid_info->csid_reg;
	soc_info = &csid_hw->hw_info->soc_info;
	id = res->res_id;

	if (res->res_state != CAM_ISP_RESOURCE_STATE_INIT_HW ||
		res->res_id > CAM_IFE_PIX_PATH_RES_RDI_3 ||
		!csid_reg->rdi_reg[id]) {
		CAM_ERR(CAM_ISP,
			"CSID:%d invalid res type:%d res_id:%d state%d",
			csid_hw->hw_intf->hw_idx,
			res->res_type, res->res_id, res->res_state);
		return -EINVAL;
	}

	/*resume at frame boundary */
	cam_io_w_mb(CAM_CSID_RESUME_AT_FRAME_BOUNDARY,
			soc_info->reg_map[0].mem_base +
			csid_reg->rdi_reg[id]->csid_rdi_ctrl_addr);

	/* Enable the required RDI interrupts */
	val = CSID_PATH_INFO_RST_DONE | CSID_PATH_ERROR_FIFO_OVERFLOW;

	if (csid_reg->rdi_reg[id]->ccif_violation_en)
		val |= CSID_PATH_ERROR_CCIF_VIOLATION;

	if (csid_hw->csid_debug & CSID_DEBUG_ENABLE_SOF_IRQ)
		val |= CSID_PATH_INFO_INPUT_SOF;
	if (csid_hw->csid_debug & CSID_DEBUG_ENABLE_EOF_IRQ)
		val |= CSID_PATH_INFO_INPUT_EOF;

	cam_io_w_mb(val, soc_info->reg_map[0].mem_base +
		csid_reg->rdi_reg[id]->csid_rdi_irq_mask_addr);

	res->res_state = CAM_ISP_RESOURCE_STATE_STREAMING;

	return 0;
}


static int cam_ife_csid_disable_rdi_path(
	struct cam_ife_csid_hw          *csid_hw,
	struct cam_isp_resource_node    *res,
	enum cam_ife_csid_halt_cmd                stop_cmd)
{
	int rc = 0;
	uint32_t id, val = 0;
	const struct cam_ife_csid_reg_offset       *csid_reg;
	struct cam_hw_soc_info                     *soc_info;

	csid_reg = csid_hw->csid_info->csid_reg;
	soc_info = &csid_hw->hw_info->soc_info;
	id = res->res_id;

	if ((res->res_id > CAM_IFE_PIX_PATH_RES_RDI_3) ||
		(!csid_reg->rdi_reg[res->res_id])) {
		CAM_ERR_RATE_LIMIT(CAM_ISP, "CSID:%d Invalid res id%d",
			csid_hw->hw_intf->hw_idx, res->res_id);
		return -EINVAL;
	}

	if (res->res_state == CAM_ISP_RESOURCE_STATE_INIT_HW ||
		res->res_state == CAM_ISP_RESOURCE_STATE_RESERVED) {
		CAM_ERR_RATE_LIMIT(CAM_ISP,
			"CSID:%d Res:%d already in stopped state:%d",
			csid_hw->hw_intf->hw_idx,
			res->res_id, res->res_state);
		return rc;
	}

	if (res->res_state != CAM_ISP_RESOURCE_STATE_STREAMING) {
		CAM_ERR_RATE_LIMIT(CAM_ISP,
			"CSID:%d Res:%d Invalid res_state%d",
			csid_hw->hw_intf->hw_idx, res->res_id,
			res->res_state);
		return -EINVAL;
	}

	if (stop_cmd != CAM_CSID_HALT_AT_FRAME_BOUNDARY &&
		stop_cmd != CAM_CSID_HALT_IMMEDIATELY) {
		CAM_ERR(CAM_ISP, "CSID:%d un supported stop command:%d",
			csid_hw->hw_intf->hw_idx, stop_cmd);
		return -EINVAL;
	}

	CAM_DBG(CAM_ISP, "CSID:%d res_id:%d",
		csid_hw->hw_intf->hw_idx, res->res_id);

	cam_io_w_mb(0, soc_info->reg_map[0].mem_base +
		csid_reg->rdi_reg[id]->csid_rdi_irq_mask_addr);

	/* Halt the RDI path */
	val = cam_io_r_mb(soc_info->reg_map[0].mem_base +
		csid_reg->rdi_reg[id]->csid_rdi_ctrl_addr);
	val &= ~0x3;
	val |= stop_cmd;
	cam_io_w_mb(val, soc_info->reg_map[0].mem_base +
		csid_reg->rdi_reg[id]->csid_rdi_ctrl_addr);

	return rc;
}

static int cam_ife_csid_poll_stop_status(
	struct cam_ife_csid_hw          *csid_hw,
	uint32_t                         res_mask)
{
	int rc = 0;
	uint32_t csid_status_addr = 0, val = 0, res_id = 0;
	const struct cam_ife_csid_reg_offset       *csid_reg;
	struct cam_hw_soc_info                     *soc_info;

	csid_reg = csid_hw->csid_info->csid_reg;
	soc_info = &csid_hw->hw_info->soc_info;

	for (; res_id < CAM_IFE_PIX_PATH_RES_MAX; res_id++, res_mask >>= 1) {
		if ((res_mask & 0x1) == 0)
			continue;
		val = 0;

		if (res_id == CAM_IFE_PIX_PATH_RES_IPP) {
			csid_status_addr =
				csid_reg->ipp_reg->csid_pxl_status_addr;
		} else if (res_id == CAM_IFE_PIX_PATH_RES_PPP) {
			csid_status_addr =
				csid_reg->ppp_reg->csid_pxl_status_addr;
		} else {
			csid_status_addr =
				csid_reg->rdi_reg[res_id]->csid_rdi_status_addr;
		}

		CAM_DBG(CAM_ISP, "start polling CSID:%d res_id:%d",
			csid_hw->hw_intf->hw_idx, res_id);

		rc = readl_poll_timeout(soc_info->reg_map[0].mem_base +
			csid_status_addr, val, (val & 0x1) == 0x1,
			CAM_IFE_CSID_TIMEOUT_SLEEP_US,
			CAM_IFE_CSID_TIMEOUT_ALL_US);
		if (rc < 0) {
			CAM_ERR(CAM_ISP, "CSID:%d res:%d halt failed rc %d",
				csid_hw->hw_intf->hw_idx, res_id, rc);
			rc = -ETIMEDOUT;
			break;
		}
		CAM_DBG(CAM_ISP, "End polling CSID:%d res_id:%d",
			csid_hw->hw_intf->hw_idx, res_id);
	}

	return rc;
}

static int cam_ife_csid_get_hbi_vbi(
	struct cam_ife_csid_hw   *csid_hw,
	struct cam_isp_resource_node *res)
{
	uint32_t  hbi, vbi;
	const struct cam_ife_csid_reg_offset     *csid_reg;
	const struct cam_ife_csid_rdi_reg_offset *rdi_reg;
	struct cam_hw_soc_info                   *soc_info;

	csid_reg = csid_hw->csid_info->csid_reg;
	soc_info = &csid_hw->hw_info->soc_info;

	if (res->res_type != CAM_ISP_RESOURCE_PIX_PATH ||
		res->res_id >= CAM_IFE_PIX_PATH_RES_MAX) {
		CAM_ERR(CAM_ISP, "CSID:%d Invalid res_type:%d res id%d",
			csid_hw->hw_intf->hw_idx, res->res_type,
			res->res_id);
		return -EINVAL;
	}

	if (csid_hw->hw_info->hw_state != CAM_HW_STATE_POWER_UP) {
		CAM_ERR(CAM_ISP, "CSID:%d Invalid dev state :%d",
			csid_hw->hw_intf->hw_idx,
			csid_hw->hw_info->hw_state);
		return -EINVAL;
	}

	if (res->res_id == CAM_IFE_PIX_PATH_RES_IPP) {
		hbi = cam_io_r_mb(soc_info->reg_map[0].mem_base +
			csid_reg->ipp_reg->csid_pxl_format_measure1_addr);
		vbi = cam_io_r_mb(soc_info->reg_map[0].mem_base +
			csid_reg->ipp_reg->csid_pxl_format_measure2_addr);
	} else if (res->res_id == CAM_IFE_PIX_PATH_RES_PPP) {
		hbi = cam_io_r_mb(soc_info->reg_map[0].mem_base +
			csid_reg->ppp_reg->csid_pxl_format_measure1_addr);
		vbi = cam_io_r_mb(soc_info->reg_map[0].mem_base +
			csid_reg->ppp_reg->csid_pxl_format_measure2_addr);
	} else {
		rdi_reg = csid_reg->rdi_reg[res->res_id];
		hbi = cam_io_r_mb(soc_info->reg_map[0].mem_base +
			rdi_reg->csid_rdi_format_measure1_addr);
		vbi = cam_io_r_mb(soc_info->reg_map[0].mem_base +
			rdi_reg->csid_rdi_format_measure2_addr);
	}

	CAM_INFO_RATE_LIMIT(CAM_ISP,
		"Device %s index %u Resource %u HBI: 0x%x VBI: 0x%x",
		soc_info->dev_name, soc_info->index,
		res->res_id, hbi, vbi);

	return 0;
}


static int cam_ife_csid_get_time_stamp(
		struct cam_ife_csid_hw   *csid_hw, void *cmd_args)
{
	struct cam_csid_get_time_stamp_args        *time_stamp;
	struct cam_isp_resource_node               *res;
	const struct cam_ife_csid_reg_offset       *csid_reg;
	struct cam_hw_soc_info                     *soc_info;
	const struct cam_ife_csid_rdi_reg_offset   *rdi_reg;
	struct timespec64 ts;
	uint32_t  time_32, id;

	time_stamp = (struct cam_csid_get_time_stamp_args  *)cmd_args;
	res = time_stamp->node_res;
	csid_reg = csid_hw->csid_info->csid_reg;
	soc_info = &csid_hw->hw_info->soc_info;

	if (res->res_type != CAM_ISP_RESOURCE_PIX_PATH ||
		res->res_id >= CAM_IFE_PIX_PATH_RES_MAX) {
		CAM_DBG(CAM_ISP, "CSID:%d Invalid res_type:%d res id%d",
			csid_hw->hw_intf->hw_idx, res->res_type,
			res->res_id);
		return -EINVAL;
	}

	if (csid_hw->hw_info->hw_state != CAM_HW_STATE_POWER_UP) {
		CAM_ERR(CAM_ISP, "CSID:%d Invalid dev state :%d",
			csid_hw->hw_intf->hw_idx,
			csid_hw->hw_info->hw_state);
		return -EINVAL;
	}

	if (res->res_id == CAM_IFE_PIX_PATH_RES_IPP) {
		time_32 = cam_io_r_mb(soc_info->reg_map[0].mem_base +
			csid_reg->ipp_reg->csid_pxl_timestamp_curr1_sof_addr);
		time_stamp->time_stamp_val = (uint64_t) time_32;
		time_stamp->time_stamp_val = time_stamp->time_stamp_val << 32;
		time_32 = cam_io_r_mb(soc_info->reg_map[0].mem_base +
			csid_reg->ipp_reg->csid_pxl_timestamp_curr0_sof_addr);
	} else if (res->res_id == CAM_IFE_PIX_PATH_RES_PPP) {
		time_32 = cam_io_r_mb(soc_info->reg_map[0].mem_base +
			csid_reg->ppp_reg->csid_pxl_timestamp_curr1_sof_addr);
		time_stamp->time_stamp_val = (uint64_t) time_32;
		time_stamp->time_stamp_val = time_stamp->time_stamp_val << 32;
		time_32 = cam_io_r_mb(soc_info->reg_map[0].mem_base +
			csid_reg->ppp_reg->csid_pxl_timestamp_curr0_sof_addr);
	} else {
		id = res->res_id;
		rdi_reg = csid_reg->rdi_reg[id];
		time_32 = cam_io_r_mb(soc_info->reg_map[0].mem_base +
			rdi_reg->csid_rdi_timestamp_curr1_sof_addr);
		time_stamp->time_stamp_val = (uint64_t) time_32;
		time_stamp->time_stamp_val = time_stamp->time_stamp_val << 32;

		time_32 = cam_io_r_mb(soc_info->reg_map[0].mem_base +
			rdi_reg->csid_rdi_timestamp_curr0_sof_addr);
	}

	time_stamp->time_stamp_val |= (uint64_t) time_32;
	time_stamp->time_stamp_val = mul_u64_u32_div(
		time_stamp->time_stamp_val,
		CAM_IFE_CSID_QTIMER_MUL_FACTOR,
		CAM_IFE_CSID_QTIMER_DIV_FACTOR);

	get_monotonic_boottime64(&ts);
	time_stamp->boot_timestamp = (uint64_t)((ts.tv_sec * 1000000000) +
		ts.tv_nsec);

	return 0;
}

static int cam_ife_csid_set_csid_debug(struct cam_ife_csid_hw   *csid_hw,
	void *cmd_args)
{
	uint32_t  *csid_debug;

	csid_debug = (uint32_t  *) cmd_args;
	csid_hw->csid_debug = *csid_debug;
	CAM_DBG(CAM_ISP, "CSID:%d set csid debug value:%d",
		csid_hw->hw_intf->hw_idx, csid_hw->csid_debug);

	return 0;
}

static int cam_ife_csid_get_hw_caps(void *hw_priv,
	void *get_hw_cap_args, uint32_t arg_size)
{
	int rc = 0;
	struct cam_ife_csid_hw_caps           *hw_caps;
	struct cam_ife_csid_hw                *csid_hw;
	struct cam_hw_info                    *csid_hw_info;
	const struct cam_ife_csid_reg_offset  *csid_reg;

	if (!hw_priv || !get_hw_cap_args) {
		CAM_ERR(CAM_ISP, "CSID: Invalid args");
		return -EINVAL;
	}

	csid_hw_info = (struct cam_hw_info  *)hw_priv;
	csid_hw = (struct cam_ife_csid_hw   *)csid_hw_info->core_info;
	csid_reg = csid_hw->csid_info->csid_reg;
	hw_caps = (struct cam_ife_csid_hw_caps *) get_hw_cap_args;

	hw_caps->num_rdis = csid_reg->cmn_reg->num_rdis;
	hw_caps->num_pix = csid_reg->cmn_reg->num_pix;
	hw_caps->num_ppp = csid_reg->cmn_reg->num_ppp;
	hw_caps->major_version = csid_reg->cmn_reg->major_version;
	hw_caps->minor_version = csid_reg->cmn_reg->minor_version;
	hw_caps->version_incr = csid_reg->cmn_reg->version_incr;

	CAM_DBG(CAM_ISP,
		"CSID:%d No rdis:%d, no pix:%d, major:%d minor:%d ver :%d",
		csid_hw->hw_intf->hw_idx, hw_caps->num_rdis,
		hw_caps->num_pix, hw_caps->major_version,
		hw_caps->minor_version, hw_caps->version_incr);

	return rc;
}

static int cam_ife_csid_reset(void *hw_priv,
	void *reset_args, uint32_t arg_size)
{
	struct cam_ife_csid_hw          *csid_hw;
	struct cam_hw_info              *csid_hw_info;
	struct cam_csid_reset_cfg_args  *reset;
	int rc = 0;

	if (!hw_priv || !reset_args || (arg_size !=
		sizeof(struct cam_csid_reset_cfg_args))) {
		CAM_ERR(CAM_ISP, "CSID:Invalid args");
		return -EINVAL;
	}

	csid_hw_info = (struct cam_hw_info  *)hw_priv;
	csid_hw = (struct cam_ife_csid_hw   *)csid_hw_info->core_info;
	reset   = (struct cam_csid_reset_cfg_args  *)reset_args;

	switch (reset->reset_type) {
	case CAM_IFE_CSID_RESET_GLOBAL:
		rc = cam_ife_csid_global_reset(csid_hw);
		break;
	case CAM_IFE_CSID_RESET_PATH:
		rc = cam_ife_csid_path_reset(csid_hw, reset);
		break;
	default:
		CAM_ERR(CAM_ISP, "CSID:Invalid reset type :%d",
			reset->reset_type);
		rc = -EINVAL;
		break;
	}

	return rc;
}

static int cam_ife_csid_reserve(void *hw_priv,
	void *reserve_args, uint32_t arg_size)
{
	int rc = 0;
	struct cam_ife_csid_hw                    *csid_hw;
	struct cam_hw_info                        *csid_hw_info;
	struct cam_csid_hw_reserve_resource_args  *reserv;

	if (!hw_priv || !reserve_args || (arg_size !=
		sizeof(struct cam_csid_hw_reserve_resource_args))) {
		CAM_ERR(CAM_ISP, "CSID: Invalid args");
		return -EINVAL;
	}

	csid_hw_info = (struct cam_hw_info  *)hw_priv;
	csid_hw = (struct cam_ife_csid_hw   *)csid_hw_info->core_info;
	reserv = (struct cam_csid_hw_reserve_resource_args  *)reserve_args;

	CAM_DBG(CAM_ISP, "res_type %d, CSID: %u",
		reserv->res_type, csid_hw->hw_intf->hw_idx);

	mutex_lock(&csid_hw->hw_info->hw_mutex);
	switch (reserv->res_type) {
	case CAM_ISP_RESOURCE_CID:
		rc = cam_ife_csid_cid_reserve(csid_hw, reserv);
		break;
	case CAM_ISP_RESOURCE_PIX_PATH:
		rc = cam_ife_csid_path_reserve(csid_hw, reserv);
		break;
	default:
		CAM_ERR(CAM_ISP, "CSID:%d Invalid res type :%d",
			csid_hw->hw_intf->hw_idx, reserv->res_type);
		rc = -EINVAL;
		break;
	}
	mutex_unlock(&csid_hw->hw_info->hw_mutex);
	return rc;
}

static int cam_ife_csid_release(void *hw_priv,
	void *release_args, uint32_t arg_size)
{
	int rc = 0;
	struct cam_ife_csid_hw          *csid_hw;
	struct cam_hw_info              *csid_hw_info;
	struct cam_isp_resource_node    *res;
	struct cam_ife_csid_cid_data    *cid_data;

	if (!hw_priv || !release_args ||
		(arg_size != sizeof(struct cam_isp_resource_node))) {
		CAM_ERR(CAM_ISP, "CSID: Invalid args");
		return -EINVAL;
	}

	csid_hw_info = (struct cam_hw_info  *)hw_priv;
	csid_hw = (struct cam_ife_csid_hw   *)csid_hw_info->core_info;
	res = (struct cam_isp_resource_node *)release_args;

	mutex_lock(&csid_hw->hw_info->hw_mutex);
	if ((res->res_type == CAM_ISP_RESOURCE_CID &&
		res->res_id >= CAM_IFE_CSID_CID_MAX) ||
		(res->res_type == CAM_ISP_RESOURCE_PIX_PATH &&
		res->res_id >= CAM_IFE_PIX_PATH_RES_MAX)) {
		CAM_ERR(CAM_ISP, "CSID:%d Invalid res type:%d res id%d",
			csid_hw->hw_intf->hw_idx, res->res_type,
			res->res_id);
		rc = -EINVAL;
		goto end;
	}

	if ((res->res_state <= CAM_ISP_RESOURCE_STATE_AVAILABLE) ||
		(res->res_state >= CAM_ISP_RESOURCE_STATE_STREAMING)) {
		CAM_WARN(CAM_ISP,
			"CSID:%d res type:%d Res %d in state %d",
			csid_hw->hw_intf->hw_idx,
			res->res_type, res->res_id,
			res->res_state);
		goto end;
	}

	CAM_DBG(CAM_ISP, "CSID:%d res type :%d Resource id:%d",
		csid_hw->hw_intf->hw_idx, res->res_type, res->res_id);

	switch (res->res_type) {
	case CAM_ISP_RESOURCE_CID:
		cid_data = (struct cam_ife_csid_cid_data    *) res->res_priv;
		if (cid_data->cnt)
			cid_data->cnt--;

		if (!cid_data->cnt)
			res->res_state = CAM_ISP_RESOURCE_STATE_AVAILABLE;

		if (csid_hw->csi2_reserve_cnt)
			csid_hw->csi2_reserve_cnt--;

		if (!csid_hw->csi2_reserve_cnt)
			memset(&csid_hw->csi2_rx_cfg, 0,
				sizeof(struct cam_ife_csid_csi2_rx_cfg));

		CAM_DBG(CAM_ISP, "CSID:%d res id :%d cnt:%d reserv cnt:%d",
			 csid_hw->hw_intf->hw_idx,
			res->res_id, cid_data->cnt, csid_hw->csi2_reserve_cnt);

		break;
	case CAM_ISP_RESOURCE_PIX_PATH:
		res->res_state = CAM_ISP_RESOURCE_STATE_AVAILABLE;
		break;
	default:
		CAM_ERR(CAM_ISP, "CSID:%d Invalid res type:%d res id%d",
			csid_hw->hw_intf->hw_idx, res->res_type,
			res->res_id);
		rc = -EINVAL;
		break;
	}

end:
	mutex_unlock(&csid_hw->hw_info->hw_mutex);
	return rc;
}

static int cam_ife_csid_reset_retain_sw_reg(
	struct cam_ife_csid_hw *csid_hw)
{
	int rc = 0;
	uint32_t status;
	const struct cam_ife_csid_reg_offset *csid_reg =
		csid_hw->csid_info->csid_reg;
	struct cam_hw_soc_info          *soc_info;

	soc_info = &csid_hw->hw_info->soc_info;
	/* clear the top interrupt first */
	cam_io_w_mb(1, soc_info->reg_map[0].mem_base +
		csid_reg->cmn_reg->csid_top_irq_clear_addr);
	cam_io_w_mb(1, soc_info->reg_map[0].mem_base +
		csid_reg->cmn_reg->csid_irq_cmd_addr);

	cam_io_w_mb(csid_reg->cmn_reg->csid_rst_stb,
		soc_info->reg_map[0].mem_base +
		csid_reg->cmn_reg->csid_rst_strobes_addr);
	rc = readl_poll_timeout(soc_info->reg_map[0].mem_base +
		csid_reg->cmn_reg->csid_top_irq_status_addr,
			status, (status & 0x1) == 0x1,
		CAM_IFE_CSID_TIMEOUT_SLEEP_US, CAM_IFE_CSID_TIMEOUT_ALL_US);
	if (rc < 0) {
		CAM_ERR(CAM_ISP, "CSID:%d csid_reset fail rc = %d",
			  csid_hw->hw_intf->hw_idx, rc);
		rc = -ETIMEDOUT;
	} else {
		CAM_DBG(CAM_ISP, "CSID:%d hw reset completed %d",
			csid_hw->hw_intf->hw_idx, rc);
		rc = 0;
	}
	cam_io_w_mb(1, soc_info->reg_map[0].mem_base +
		csid_reg->cmn_reg->csid_top_irq_clear_addr);
	cam_io_w_mb(1, soc_info->reg_map[0].mem_base +
		csid_reg->cmn_reg->csid_irq_cmd_addr);

	return rc;
}

static int cam_ife_csid_init_hw(void *hw_priv,
	void *init_args, uint32_t arg_size)
{
	int rc = 0;
	struct cam_ife_csid_hw                 *csid_hw;
	struct cam_hw_info                     *csid_hw_info;
	struct cam_isp_resource_node           *res;
	const struct cam_ife_csid_reg_offset   *csid_reg;
	unsigned long                           flags;

	if (!hw_priv || !init_args ||
		(arg_size != sizeof(struct cam_isp_resource_node))) {
		CAM_ERR(CAM_ISP, "CSID: Invalid args");
		return -EINVAL;
	}

	csid_hw_info = (struct cam_hw_info  *)hw_priv;
	csid_hw = (struct cam_ife_csid_hw   *)csid_hw_info->core_info;
	res      = (struct cam_isp_resource_node *)init_args;
	csid_reg = csid_hw->csid_info->csid_reg;

	mutex_lock(&csid_hw->hw_info->hw_mutex);
	if ((res->res_type == CAM_ISP_RESOURCE_CID &&
		res->res_id >= CAM_IFE_CSID_CID_MAX) ||
		(res->res_type == CAM_ISP_RESOURCE_PIX_PATH &&
		res->res_id >= CAM_IFE_PIX_PATH_RES_MAX)) {
		CAM_ERR(CAM_ISP, "CSID:%d Invalid res tpe:%d res id%d",
			csid_hw->hw_intf->hw_idx, res->res_type,
			res->res_id);
		rc = -EINVAL;
		goto end;
	}

	if ((res->res_type == CAM_ISP_RESOURCE_PIX_PATH) &&
		(res->res_state != CAM_ISP_RESOURCE_STATE_RESERVED)) {
		CAM_ERR(CAM_ISP,
			"CSID:%d res type:%d res_id:%dInvalid state %d",
			csid_hw->hw_intf->hw_idx,
			res->res_type, res->res_id, res->res_state);
		rc = -EINVAL;
		goto end;
	}

	CAM_DBG(CAM_ISP, "CSID:%d res type :%d res_id:%d",
		csid_hw->hw_intf->hw_idx, res->res_type, res->res_id);

	/* Initialize the csid hardware */
	rc = cam_ife_csid_enable_hw(csid_hw);
	if (rc)
		goto end;

	switch (res->res_type) {
	case CAM_ISP_RESOURCE_CID:
		rc = cam_ife_csid_enable_csi2(csid_hw, res);
		break;
	case CAM_ISP_RESOURCE_PIX_PATH:
		if (res->res_id == CAM_IFE_PIX_PATH_RES_IPP ||
			res->res_id == CAM_IFE_PIX_PATH_RES_PPP)
			rc = cam_ife_csid_init_config_pxl_path(csid_hw, res);
		else
			rc = cam_ife_csid_init_config_rdi_path(csid_hw, res);

		break;
	default:
		CAM_ERR(CAM_ISP, "CSID:%d Invalid res type state %d",
			csid_hw->hw_intf->hw_idx,
			res->res_type);
		break;
	}

	rc = cam_ife_csid_reset_retain_sw_reg(csid_hw);
	if (rc < 0) {
		CAM_ERR(CAM_ISP, "CSID: Failed in SW reset");
	}

	if (rc)
		cam_ife_csid_disable_hw(csid_hw);

	spin_lock_irqsave(&csid_hw->lock_state, flags);
	csid_hw->device_enabled = 1;
	spin_unlock_irqrestore(&csid_hw->lock_state, flags);
end:
	mutex_unlock(&csid_hw->hw_info->hw_mutex);
	return rc;
}

static int cam_ife_csid_deinit_hw(void *hw_priv,
	void *deinit_args, uint32_t arg_size)
{
	int rc = 0;
	struct cam_ife_csid_hw                 *csid_hw;
	struct cam_hw_info                     *csid_hw_info;
	struct cam_isp_resource_node           *res;

	if (!hw_priv || !deinit_args ||
		(arg_size != sizeof(struct cam_isp_resource_node))) {
		CAM_ERR(CAM_ISP, "CSID:Invalid arguments");
		return -EINVAL;
	}

	CAM_DBG(CAM_ISP, "Enter");
	res = (struct cam_isp_resource_node *)deinit_args;
	csid_hw_info = (struct cam_hw_info  *)hw_priv;
	csid_hw = (struct cam_ife_csid_hw   *)csid_hw_info->core_info;

	mutex_lock(&csid_hw->hw_info->hw_mutex);
	if (res->res_state == CAM_ISP_RESOURCE_STATE_RESERVED) {
		CAM_DBG(CAM_ISP, "CSID:%d Res:%d already in De-init state",
			 csid_hw->hw_intf->hw_idx,
			res->res_id);
		goto end;
	}

	switch (res->res_type) {
	case CAM_ISP_RESOURCE_CID:
		CAM_DBG(CAM_ISP, "De-Init ife_csid");
		rc = cam_ife_csid_disable_csi2(csid_hw, res);
		break;
	case CAM_ISP_RESOURCE_PIX_PATH:
		CAM_DBG(CAM_ISP, "De-Init Pix Path: %d\n", res->res_id);
		if (res->res_id == CAM_IFE_PIX_PATH_RES_IPP ||
			res->res_id == CAM_IFE_PIX_PATH_RES_PPP)
			rc = cam_ife_csid_deinit_pxl_path(csid_hw, res);
		else
			rc = cam_ife_csid_deinit_rdi_path(csid_hw, res);

		break;
	default:
		CAM_ERR(CAM_ISP, "CSID:%d Invalid Res type %d",
			 csid_hw->hw_intf->hw_idx,
			res->res_type);
		goto end;
	}

	/* Disable CSID HW */
	CAM_DBG(CAM_ISP, "Disabling CSID Hw\n");
	cam_ife_csid_disable_hw(csid_hw);
	CAM_DBG(CAM_ISP, "%s: Exit\n", __func__);

end:
	mutex_unlock(&csid_hw->hw_info->hw_mutex);
	return rc;
}

static int cam_ife_csid_start(void *hw_priv, void *start_args,
			uint32_t arg_size)
{
	int rc = 0;
	struct cam_ife_csid_hw                 *csid_hw;
	struct cam_hw_info                     *csid_hw_info;
	struct cam_isp_resource_node           *res;
	const struct cam_ife_csid_reg_offset   *csid_reg;

	if (!hw_priv || !start_args ||
		(arg_size != sizeof(struct cam_isp_resource_node))) {
		CAM_ERR(CAM_ISP, "CSID: Invalid args");
		return -EINVAL;
	}

	csid_hw_info = (struct cam_hw_info  *)hw_priv;
	csid_hw = (struct cam_ife_csid_hw   *)csid_hw_info->core_info;
	res = (struct cam_isp_resource_node *)start_args;
	csid_reg = csid_hw->csid_info->csid_reg;

	if ((res->res_type == CAM_ISP_RESOURCE_CID &&
		res->res_id >= CAM_IFE_CSID_CID_MAX) ||
		(res->res_type == CAM_ISP_RESOURCE_PIX_PATH &&
		res->res_id >= CAM_IFE_PIX_PATH_RES_MAX)) {
		CAM_DBG(CAM_ISP, "CSID:%d Invalid res tpe:%d res id:%d",
			csid_hw->hw_intf->hw_idx, res->res_type,
			res->res_id);
		rc = -EINVAL;
		goto end;
	}

	/* Reset sof irq debug fields */
	csid_hw->sof_irq_triggered = false;
	csid_hw->irq_debug_cnt = 0;

	CAM_DBG(CAM_ISP, "CSID:%d res_type :%d res_id:%d",
		csid_hw->hw_intf->hw_idx, res->res_type, res->res_id);

	switch (res->res_type) {
	case CAM_ISP_RESOURCE_CID:
		if (csid_hw->res_type ==  CAM_ISP_IFE_IN_RES_TPG)
			rc = cam_ife_csid_tpg_start(csid_hw, res);
		break;
	case CAM_ISP_RESOURCE_PIX_PATH:
		if (res->res_id == CAM_IFE_PIX_PATH_RES_IPP ||
			res->res_id == CAM_IFE_PIX_PATH_RES_PPP)
			rc = cam_ife_csid_enable_pxl_path(csid_hw, res);
		else
			rc = cam_ife_csid_enable_rdi_path(csid_hw, res);
		break;
	default:
		CAM_ERR(CAM_ISP, "CSID:%d Invalid res type%d",
			 csid_hw->hw_intf->hw_idx,
			res->res_type);
		break;
	}
end:
	return rc;
}

static int cam_ife_csid_stop(void *hw_priv,
	void *stop_args, uint32_t arg_size)
{
	int rc = 0;
	struct cam_ife_csid_hw               *csid_hw;
	struct cam_hw_info                   *csid_hw_info;
	struct cam_isp_resource_node         *res;
	struct cam_csid_hw_stop_args         *csid_stop;
	uint32_t  i;
	uint32_t  res_mask = 0;

	if (!hw_priv || !stop_args ||
		(arg_size != sizeof(struct cam_csid_hw_stop_args))) {
		CAM_ERR(CAM_ISP, "CSID: Invalid args");
		return -EINVAL;
	}
	csid_stop = (struct cam_csid_hw_stop_args  *) stop_args;

	if (!csid_stop->num_res) {
		CAM_ERR(CAM_ISP, "CSID: Invalid args");
		return -EINVAL;
	}

	csid_hw_info = (struct cam_hw_info  *)hw_priv;
	csid_hw = (struct cam_ife_csid_hw   *)csid_hw_info->core_info;
	CAM_DBG(CAM_ISP, "CSID:%d num_res %d",
		csid_hw->hw_intf->hw_idx,
		csid_stop->num_res);

	/* Stop the resource first */
	for (i = 0; i < csid_stop->num_res; i++) {
		res = csid_stop->node_res[i];
		CAM_DBG(CAM_ISP, "CSID:%d res_type %d res_id %d",
			csid_hw->hw_intf->hw_idx,
			res->res_type, res->res_id);
		switch (res->res_type) {
		case CAM_ISP_RESOURCE_CID:
			if (csid_hw->res_type == CAM_ISP_IFE_IN_RES_TPG)
				rc = cam_ife_csid_tpg_stop(csid_hw, res);
			break;
		case CAM_ISP_RESOURCE_PIX_PATH:
			res_mask |= (1 << res->res_id);
			if (res->res_id == CAM_IFE_PIX_PATH_RES_IPP ||
				res->res_id == CAM_IFE_PIX_PATH_RES_PPP)
				rc = cam_ife_csid_disable_pxl_path(csid_hw,
					res, csid_stop->stop_cmd);
			else
				rc = cam_ife_csid_disable_rdi_path(csid_hw,
					res, csid_stop->stop_cmd);

			break;
		default:
			CAM_ERR(CAM_ISP, "CSID:%d Invalid res type%d",
				csid_hw->hw_intf->hw_idx,
				res->res_type);
			break;
		}
	}

	if (res_mask)
		rc = cam_ife_csid_poll_stop_status(csid_hw, res_mask);

	for (i = 0; i < csid_stop->num_res; i++) {
		res = csid_stop->node_res[i];
		res->res_state = CAM_ISP_RESOURCE_STATE_INIT_HW;
	}

	CAM_DBG(CAM_ISP,  "%s: Exit\n", __func__);

	return rc;

}

static int cam_ife_csid_read(void *hw_priv,
	void *read_args, uint32_t arg_size)
{
	CAM_ERR(CAM_ISP, "CSID: un supported");

	return -EINVAL;
}

static int cam_ife_csid_write(void *hw_priv,
	void *write_args, uint32_t arg_size)
{
	CAM_ERR(CAM_ISP, "CSID: un supported");
	return -EINVAL;
}

static int cam_ife_csid_sof_irq_debug(
	struct cam_ife_csid_hw *csid_hw, void *cmd_args)
{
	int i = 0;
	uint32_t val = 0;
	bool sof_irq_enable = false;
	const struct cam_ife_csid_reg_offset    *csid_reg;
	struct cam_hw_soc_info                  *soc_info;

	csid_reg = csid_hw->csid_info->csid_reg;
	soc_info = &csid_hw->hw_info->soc_info;

	if (*((uint32_t *)cmd_args) == 1)
		sof_irq_enable = true;

	if (csid_hw->hw_info->hw_state ==
		CAM_HW_STATE_POWER_DOWN) {
		CAM_WARN(CAM_ISP,
			"CSID powered down unable to %s sof irq",
			(sof_irq_enable == true) ? "enable" : "disable");
		return 0;
	}

	if (csid_reg->ipp_reg) {
		val = cam_io_r_mb(soc_info->reg_map[0].mem_base +
			csid_reg->ipp_reg->csid_pxl_irq_mask_addr);

		if (val) {
			if (sof_irq_enable)
				val |= CSID_PATH_INFO_INPUT_SOF;
			else
				val &= ~CSID_PATH_INFO_INPUT_SOF;

			cam_io_w_mb(val, soc_info->reg_map[0].mem_base +
				csid_reg->ipp_reg->csid_pxl_irq_mask_addr);
			val = 0;
		}
	}

	for (i = 0; i < csid_reg->cmn_reg->num_rdis; i++) {
		val = cam_io_r_mb(soc_info->reg_map[0].mem_base +
			csid_reg->rdi_reg[i]->csid_rdi_irq_mask_addr);
		if (val) {
			if (sof_irq_enable)
				val |= CSID_PATH_INFO_INPUT_SOF;
			else
				val &= ~CSID_PATH_INFO_INPUT_SOF;

			cam_io_w_mb(val, soc_info->reg_map[0].mem_base +
				csid_reg->rdi_reg[i]->csid_rdi_irq_mask_addr);
			val = 0;
		}
	}

	if (sof_irq_enable) {
		csid_hw->csid_debug |= CSID_DEBUG_ENABLE_SOF_IRQ;
		csid_hw->sof_irq_triggered = true;
	} else {
		csid_hw->csid_debug &= ~CSID_DEBUG_ENABLE_SOF_IRQ;
		csid_hw->sof_irq_triggered = false;
	}

	CAM_INFO(CAM_ISP, "SOF freeze: CSID SOF irq %s",
		(sof_irq_enable == true) ? "enabled" : "disabled");

	return 0;
}

static int cam_ife_csid_set_csid_clock(
	struct cam_ife_csid_hw *csid_hw, void *cmd_args)
{
	struct cam_ife_csid_clock_update_args *clk_update = NULL;

	if (!csid_hw)
		return -EINVAL;

	clk_update =
		(struct cam_ife_csid_clock_update_args *)cmd_args;

	csid_hw->clk_rate = clk_update->clk_rate;
	CAM_INFO(CAM_ISP, "CSID clock rate %llu", csid_hw->clk_rate);

	return 0;
}

static int cam_ife_csid_process_cmd(void *hw_priv,
	uint32_t cmd_type, void *cmd_args, uint32_t arg_size)
{
	int rc = 0;
	struct cam_ife_csid_hw               *csid_hw;
	struct cam_hw_info                   *csid_hw_info;
	struct cam_isp_resource_node         *res = NULL;

	if (!hw_priv || !cmd_args) {
		CAM_ERR(CAM_ISP, "CSID: Invalid arguments");
		return -EINVAL;
	}

	csid_hw_info = (struct cam_hw_info  *)hw_priv;
	csid_hw = (struct cam_ife_csid_hw   *)csid_hw_info->core_info;

	switch (cmd_type) {
	case CAM_IFE_CSID_CMD_GET_TIME_STAMP:
		rc = cam_ife_csid_get_time_stamp(csid_hw, cmd_args);
		if (csid_hw->csid_debug & CSID_DEBUG_ENABLE_HBI_VBI_INFO) {
			res = ((struct cam_csid_get_time_stamp_args *)
				cmd_args)->node_res;
			cam_ife_csid_get_hbi_vbi(csid_hw, res);
		}
		break;
	case CAM_IFE_CSID_SET_CSID_DEBUG:
		rc = cam_ife_csid_set_csid_debug(csid_hw, cmd_args);
		break;
	case CAM_IFE_CSID_SOF_IRQ_DEBUG:
		rc = cam_ife_csid_sof_irq_debug(csid_hw, cmd_args);
		break;
	case CAM_ISP_HW_CMD_CSID_CLOCK_UPDATE:
		rc = cam_ife_csid_set_csid_clock(csid_hw, cmd_args);
		break;
	default:
		CAM_ERR(CAM_ISP, "CSID:%d unsupported cmd:%d",
			csid_hw->hw_intf->hw_idx, cmd_type);
		rc = -EINVAL;
		break;
	}

	return rc;

}

irqreturn_t cam_ife_csid_irq(int irq_num, void *data)
{
	struct cam_ife_csid_hw                         *csid_hw;
	struct cam_hw_soc_info                         *soc_info;
	const struct cam_ife_csid_reg_offset           *csid_reg;
	const struct cam_ife_csid_csi2_rx_reg_offset   *csi2_reg;
	uint32_t i, irq_status_top, irq_status_rx, irq_status_ipp = 0;
	uint32_t irq_status_rdi[4] = {0, 0, 0, 0};
	uint32_t val, irq_status_ppp = 0;
	bool fatal_err_detected = false;
	uint32_t sof_irq_debug_en = 0;
	unsigned long flags;

	csid_hw = (struct cam_ife_csid_hw *)data;

	CAM_DBG(CAM_ISP, "CSID %d IRQ Handling", csid_hw->hw_intf->hw_idx);

	if (!data) {
		CAM_ERR(CAM_ISP, "CSID: Invalid arguments");
		return IRQ_HANDLED;
	}

	csid_reg = csid_hw->csid_info->csid_reg;
	soc_info = &csid_hw->hw_info->soc_info;
	csi2_reg = csid_reg->csi2_reg;

	/* read */
	irq_status_top = cam_io_r_mb(soc_info->reg_map[0].mem_base +
		csid_reg->cmn_reg->csid_top_irq_status_addr);

	irq_status_rx = cam_io_r_mb(soc_info->reg_map[0].mem_base +
		csid_reg->csi2_reg->csid_csi2_rx_irq_status_addr);

	if (csid_reg->cmn_reg->num_pix)
		irq_status_ipp = cam_io_r_mb(soc_info->reg_map[0].mem_base +
			csid_reg->ipp_reg->csid_pxl_irq_status_addr);

	if (csid_reg->cmn_reg->num_ppp)
		irq_status_ppp = cam_io_r_mb(soc_info->reg_map[0].mem_base +
			csid_reg->ppp_reg->csid_pxl_irq_status_addr);


	for (i = 0; i < csid_reg->cmn_reg->num_rdis; i++)
		irq_status_rdi[i] = cam_io_r_mb(soc_info->reg_map[0].mem_base +
		csid_reg->rdi_reg[i]->csid_rdi_irq_status_addr);

	/* clear */
	cam_io_w_csid_mb(irq_status_rx, soc_info->reg_map[0].mem_base +
		csid_reg->csi2_reg->csid_csi2_rx_irq_clear_addr);
	if (csid_reg->cmn_reg->num_pix)
		cam_io_w_csid_mb(irq_status_ipp, soc_info->reg_map[0].mem_base +
			csid_reg->ipp_reg->csid_pxl_irq_clear_addr);

	if (csid_reg->cmn_reg->num_ppp)
		cam_io_w_csid_mb(irq_status_ppp, soc_info->reg_map[0].mem_base +
			csid_reg->ppp_reg->csid_pxl_irq_clear_addr);

	for (i = 0; i < csid_reg->cmn_reg->num_rdis; i++) {
		cam_io_w_csid_mb(irq_status_rdi[i], soc_info->reg_map[0].mem_base +
			csid_reg->rdi_reg[i]->csid_rdi_irq_clear_addr);
	}
	cam_io_w_csid_mb(1, soc_info->reg_map[0].mem_base +
		csid_reg->cmn_reg->csid_irq_cmd_addr);

	CAM_DBG(CAM_ISP, "irq_status_top = 0x%x", irq_status_top);
	CAM_DBG(CAM_ISP, "irq_status_rx = 0x%x", irq_status_rx);
	CAM_DBG(CAM_ISP, "irq_status_ipp = 0x%x", irq_status_ipp);
	CAM_DBG(CAM_ISP, "irq_status_ppp = 0x%x", irq_status_ppp);
	CAM_DBG(CAM_ISP, "irq_status_rdi0= 0x%x", irq_status_rdi[0]);
	CAM_DBG(CAM_ISP, "irq_status_rdi1= 0x%x", irq_status_rdi[1]);
	CAM_DBG(CAM_ISP, "irq_status_rdi2= 0x%x", irq_status_rdi[2]);

	if (irq_status_rx & BIT(csid_reg->csi2_reg->csi2_rst_done_shift_val)) {
		CAM_DBG(CAM_ISP, "csi rx reset complete");
		complete(&csid_hw->csid_csi2_complete);
	}

<<<<<<< HEAD
	if (irq_status_rx & CSID_CSI2_RX_ERROR_LANE0_FIFO_OVERFLOW) {
		fatal_err_detected = true;
	}
	if (irq_status_rx & CSID_CSI2_RX_ERROR_LANE1_FIFO_OVERFLOW) {
		fatal_err_detected = true;
	}
	if (irq_status_rx & CSID_CSI2_RX_ERROR_LANE2_FIFO_OVERFLOW) {
		fatal_err_detected = true;
	}
	if (irq_status_rx & CSID_CSI2_RX_ERROR_LANE3_FIFO_OVERFLOW) {
		fatal_err_detected = true;
	}
	if (irq_status_rx & CSID_CSI2_RX_ERROR_TG_FIFO_OVERFLOW) {
		fatal_err_detected = true;
	}

	if (irq_status_rx & CSID_CSI2_RX_ERROR_CPHY_EOT_RECEPTION) {
		csid_hw->error_irq_count++;
	}
	if (irq_status_rx & CSID_CSI2_RX_ERROR_CPHY_SOT_RECEPTION) {
		csid_hw->error_irq_count++;
	}
	if (irq_status_rx & CSID_CSI2_RX_ERROR_STREAM_UNDERFLOW) {
		csid_hw->error_irq_count++;
	}
	if (irq_status_rx & CSID_CSI2_RX_ERROR_UNBOUNDED_FRAME) {
		csid_hw->error_irq_count++;
=======
	spin_lock_irqsave(&csid_hw->lock_state, flags);
	if (csid_hw->device_enabled == 1) {
		if (irq_status_rx & CSID_CSI2_RX_ERROR_LANE0_FIFO_OVERFLOW) {
			CAM_ERR_RATE_LIMIT(CAM_ISP, "CSID:%d lane 0 over flow",
				 csid_hw->hw_intf->hw_idx);
			fatal_err_detected = true;
		}
		if (irq_status_rx & CSID_CSI2_RX_ERROR_LANE1_FIFO_OVERFLOW) {
			CAM_ERR_RATE_LIMIT(CAM_ISP, "CSID:%d lane 1 over flow",
				 csid_hw->hw_intf->hw_idx);
			fatal_err_detected = true;
		}
		if (irq_status_rx & CSID_CSI2_RX_ERROR_LANE2_FIFO_OVERFLOW) {
			CAM_ERR_RATE_LIMIT(CAM_ISP, "CSID:%d lane 2 over flow",
				 csid_hw->hw_intf->hw_idx);
			fatal_err_detected = true;
		}
		if (irq_status_rx & CSID_CSI2_RX_ERROR_LANE3_FIFO_OVERFLOW) {
			CAM_ERR_RATE_LIMIT(CAM_ISP, "CSID:%d lane 3 over flow",
				 csid_hw->hw_intf->hw_idx);
			fatal_err_detected = true;
		}
		if (irq_status_rx & CSID_CSI2_RX_ERROR_TG_FIFO_OVERFLOW) {
			CAM_ERR_RATE_LIMIT(CAM_ISP, "CSID:%d TG OVER FLOW",
				 csid_hw->hw_intf->hw_idx);
			fatal_err_detected = true;
		}
		if (irq_status_rx & CSID_CSI2_RX_ERROR_CPHY_EOT_RECEPTION) {
			CAM_ERR_RATE_LIMIT(CAM_ISP,
				"CSID:%d CPHY_EOT_RECEPTION",
				 csid_hw->hw_intf->hw_idx);
			csid_hw->error_irq_count++;
		}
		if (irq_status_rx & CSID_CSI2_RX_ERROR_CPHY_SOT_RECEPTION) {
			CAM_ERR_RATE_LIMIT(CAM_ISP,
				"CSID:%d CPHY_SOT_RECEPTION",
				 csid_hw->hw_intf->hw_idx);
			csid_hw->error_irq_count++;
		}
		if (irq_status_rx & CSID_CSI2_RX_ERROR_CPHY_PH_CRC) {
			CAM_ERR_RATE_LIMIT(CAM_ISP, "CSID:%d CPHY_PH_CRC",
				 csid_hw->hw_intf->hw_idx);
		}
		if (irq_status_rx & CSID_CSI2_RX_ERROR_CRC) {
			CAM_ERR_RATE_LIMIT(CAM_ISP, "CSID:%d ERROR_CRC",
				 csid_hw->hw_intf->hw_idx);
		}
		if (irq_status_rx & CSID_CSI2_RX_ERROR_ECC) {
			CAM_ERR_RATE_LIMIT(CAM_ISP, "CSID:%d ERROR_ECC",
				 csid_hw->hw_intf->hw_idx);
		}
		if (irq_status_rx & CSID_CSI2_RX_ERROR_MMAPPED_VC_DT) {
			CAM_ERR_RATE_LIMIT(CAM_ISP, "CSID:%d MMAPPED_VC_DT",
				 csid_hw->hw_intf->hw_idx);
		}
		if (irq_status_rx & CSID_CSI2_RX_ERROR_STREAM_UNDERFLOW) {
			CAM_ERR_RATE_LIMIT(CAM_ISP,
				"CSID:%d ERROR_STREAM_UNDERFLOW",
				 csid_hw->hw_intf->hw_idx);
			csid_hw->error_irq_count++;
		}
		if (irq_status_rx & CSID_CSI2_RX_ERROR_UNBOUNDED_FRAME) {
			CAM_ERR_RATE_LIMIT(CAM_ISP, "CSID:%d UNBOUNDED_FRAME",
				 csid_hw->hw_intf->hw_idx);
			csid_hw->error_irq_count++;
		}
>>>>>>> e9eeb1ab
	}
	spin_unlock_irqrestore(&csid_hw->lock_state, flags);

	if (csid_hw->error_irq_count >
		CAM_IFE_CSID_MAX_IRQ_ERROR_COUNT) {
		fatal_err_detected = true;
		csid_hw->error_irq_count = 0;
	}

	if (fatal_err_detected) {
		cam_ife_csid_halt_csi2(csid_hw);
		//HALT immidiately
//-------------------------------------
		if (csid_reg->cmn_reg->num_pix) {
			if (irq_status_ipp &
				BIT(csid_reg->cmn_reg->path_rst_done_shift_val))
				complete(&csid_hw->csid_ipp_complete);

			cam_io_w_csid_mb(CAM_CSID_HALT_IMMEDIATELY,
				soc_info->reg_map[0].mem_base +
				csid_reg->ipp_reg->csid_pxl_ctrl_addr);
		}

		/* Stop PPP path immediately */
		if (csid_reg->cmn_reg->num_ppp) {
			if (irq_status_ppp &
				BIT(csid_reg->cmn_reg->path_rst_done_shift_val))
				complete(&csid_hw->csid_ppp_complete);

			cam_io_w_csid_mb(CAM_CSID_HALT_IMMEDIATELY,
				soc_info->reg_map[0].mem_base +
				csid_reg->ppp_reg->csid_pxl_ctrl_addr);
		}

		for (i = 0; i < csid_reg->cmn_reg->num_rdis; i++) {
			if (irq_status_rdi[i] &
				BIT(csid_reg->cmn_reg->path_rst_done_shift_val))
				complete(&csid_hw->csid_rdin_complete[i]);

			cam_io_w_csid_mb(CAM_CSID_HALT_IMMEDIATELY,
				soc_info->reg_map[0].mem_base +
				csid_reg->rdi_reg[i]->csid_rdi_ctrl_addr);
		}
//------------------------------------
		//Schedule WQ here to print error info in process context
		return IRQ_HANDLED;
	}

	if (csid_hw->csid_debug & CSID_DEBUG_ENABLE_EOT_IRQ) {
		if (irq_status_rx & CSID_CSI2_RX_INFO_PHY_DL0_EOT_CAPTURED) {
			CAM_INFO_RATE_LIMIT(CAM_ISP,
				"CSID:%d PHY_DL0_EOT_CAPTURED",
				csid_hw->hw_intf->hw_idx);
		}
		if (irq_status_rx & CSID_CSI2_RX_INFO_PHY_DL1_EOT_CAPTURED) {
			CAM_INFO_RATE_LIMIT(CAM_ISP,
				"CSID:%d PHY_DL1_EOT_CAPTURED",
				csid_hw->hw_intf->hw_idx);
		}
		if (irq_status_rx & CSID_CSI2_RX_INFO_PHY_DL2_EOT_CAPTURED) {
			CAM_INFO_RATE_LIMIT(CAM_ISP,
				"CSID:%d PHY_DL2_EOT_CAPTURED",
				csid_hw->hw_intf->hw_idx);
		}
		if (irq_status_rx & CSID_CSI2_RX_INFO_PHY_DL3_EOT_CAPTURED) {
			CAM_INFO_RATE_LIMIT(CAM_ISP,
				"CSID:%d PHY_DL3_EOT_CAPTURED",
				csid_hw->hw_intf->hw_idx);
		}
	}

	if (csid_hw->csid_debug & CSID_DEBUG_ENABLE_SOT_IRQ) {
		if (irq_status_rx & CSID_CSI2_RX_INFO_PHY_DL0_SOT_CAPTURED) {
			CAM_INFO_RATE_LIMIT(CAM_ISP,
				"CSID:%d PHY_DL0_SOT_CAPTURED",
				csid_hw->hw_intf->hw_idx);
		}
		if (irq_status_rx & CSID_CSI2_RX_INFO_PHY_DL1_SOT_CAPTURED) {
			CAM_INFO_RATE_LIMIT(CAM_ISP,
				"CSID:%d PHY_DL1_SOT_CAPTURED",
				csid_hw->hw_intf->hw_idx);
		}
		if (irq_status_rx & CSID_CSI2_RX_INFO_PHY_DL2_SOT_CAPTURED) {
			CAM_INFO_RATE_LIMIT(CAM_ISP,
				"CSID:%d PHY_DL2_SOT_CAPTURED",
				csid_hw->hw_intf->hw_idx);
		}
		if (irq_status_rx & CSID_CSI2_RX_INFO_PHY_DL3_SOT_CAPTURED) {
			CAM_INFO_RATE_LIMIT(CAM_ISP,
				"CSID:%d PHY_DL3_SOT_CAPTURED",
				csid_hw->hw_intf->hw_idx);
		}
	}

	if ((csid_hw->csid_debug & CSID_DEBUG_ENABLE_LONG_PKT_CAPTURE) &&
		(irq_status_rx & CSID_CSI2_RX_INFO_LONG_PKT_CAPTURED)) {
		CAM_INFO_RATE_LIMIT(CAM_ISP, "CSID:%d LONG_PKT_CAPTURED",
			csid_hw->hw_intf->hw_idx);
		val = cam_io_r_mb(soc_info->reg_map[0].mem_base +
			csi2_reg->csid_csi2_rx_captured_long_pkt_0_addr);
		CAM_INFO_RATE_LIMIT(CAM_ISP,
			"CSID:%d long packet VC :%d DT:%d WC:%d",
			csid_hw->hw_intf->hw_idx,
			(val >> 22), ((val >> 16) & 0x3F), (val & 0xFFFF));
		val = cam_io_r_mb(soc_info->reg_map[0].mem_base +
			csi2_reg->csid_csi2_rx_captured_long_pkt_1_addr);
		CAM_INFO_RATE_LIMIT(CAM_ISP, "CSID:%d long packet ECC :%d",
			csid_hw->hw_intf->hw_idx, val);
		val = cam_io_r_mb(soc_info->reg_map[0].mem_base +
			csi2_reg->csid_csi2_rx_captured_long_pkt_ftr_addr);
		CAM_INFO_RATE_LIMIT(CAM_ISP,
			"CSID:%d long pkt cal CRC:%d expected CRC:%d",
			csid_hw->hw_intf->hw_idx, (val >> 16), (val & 0xFFFF));
	}
	if ((csid_hw->csid_debug & CSID_DEBUG_ENABLE_SHORT_PKT_CAPTURE) &&
		(irq_status_rx & CSID_CSI2_RX_INFO_SHORT_PKT_CAPTURED)) {
		CAM_INFO_RATE_LIMIT(CAM_ISP, "CSID:%d SHORT_PKT_CAPTURED",
			csid_hw->hw_intf->hw_idx);
		val = cam_io_r_mb(soc_info->reg_map[0].mem_base +
			csi2_reg->csid_csi2_rx_captured_short_pkt_0_addr);
		CAM_INFO_RATE_LIMIT(CAM_ISP,
			"CSID:%d short pkt VC :%d DT:%d LC:%d",
			csid_hw->hw_intf->hw_idx,
			(val >> 22), ((val >> 16) & 0x1F), (val & 0xFFFF));
		val = cam_io_r_mb(soc_info->reg_map[0].mem_base +
			csi2_reg->csid_csi2_rx_captured_short_pkt_1_addr);
		CAM_INFO_RATE_LIMIT(CAM_ISP, "CSID:%d short packet ECC :%d",
			csid_hw->hw_intf->hw_idx, val);
	}

	if ((csid_hw->csid_debug & CSID_DEBUG_ENABLE_CPHY_PKT_CAPTURE) &&
		(irq_status_rx & CSID_CSI2_RX_INFO_CPHY_PKT_HDR_CAPTURED)) {
		CAM_INFO_RATE_LIMIT(CAM_ISP, "CSID:%d CPHY_PKT_HDR_CAPTURED",
			csid_hw->hw_intf->hw_idx);
		val = cam_io_r_mb(soc_info->reg_map[0].mem_base +
			csi2_reg->csid_csi2_rx_captured_cphy_pkt_hdr_addr);
		CAM_INFO_RATE_LIMIT(CAM_ISP,
			"CSID:%d cphy packet VC :%d DT:%d WC:%d",
			csid_hw->hw_intf->hw_idx,
			(val >> 22), ((val >> 16) & 0x1F), (val & 0xFFFF));
	}

	/*read the IPP errors */
	if (csid_reg->cmn_reg->num_pix) {
		/* IPP reset done bit */
		if (irq_status_ipp &
			BIT(csid_reg->cmn_reg->path_rst_done_shift_val)) {
			CAM_DBG(CAM_ISP, "CSID IPP reset complete");
			complete(&csid_hw->csid_ipp_complete);
		}

		if ((irq_status_ipp & CSID_PATH_INFO_INPUT_SOF) &&
			(csid_hw->csid_debug & CSID_DEBUG_ENABLE_SOF_IRQ)) {
			CAM_INFO_RATE_LIMIT(CAM_ISP, "CSID:%d IPP SOF received",
				csid_hw->hw_intf->hw_idx);
			if (csid_hw->sof_irq_triggered)
				csid_hw->irq_debug_cnt++;
		}

		if ((irq_status_ipp & CSID_PATH_INFO_INPUT_EOF) &&
			(csid_hw->csid_debug & CSID_DEBUG_ENABLE_EOF_IRQ))
			CAM_INFO_RATE_LIMIT(CAM_ISP, "CSID:%d IPP EOF received",
				csid_hw->hw_intf->hw_idx);

		if ((irq_status_ipp & CSID_PATH_ERROR_CCIF_VIOLATION))
			/*CAM_INFO_RATE_LIMIT*/CAM_DBG(CAM_ISP,
				"CSID:%d IPP CCIF violation",
				csid_hw->hw_intf->hw_idx);

		if (irq_status_ipp & CSID_PATH_ERROR_FIFO_OVERFLOW) {
			CAM_DBG/*CAM_ERR_RATE_LIMIT*/(CAM_ISP,
				"CSID:%d IPP fifo over flow",
				csid_hw->hw_intf->hw_idx);
			/* Stop IPP path immediately */
			cam_io_w_csid_mb(CAM_CSID_HALT_IMMEDIATELY,
				soc_info->reg_map[0].mem_base +
				csid_reg->ipp_reg->csid_pxl_ctrl_addr);
		}
	}

	/*read PPP errors */
	if (csid_reg->cmn_reg->num_ppp) {
		/* PPP reset done bit */
		if (irq_status_ppp &
			BIT(csid_reg->cmn_reg->path_rst_done_shift_val)) {
			CAM_DBG(CAM_ISP, "CSID PPP reset complete");
			complete(&csid_hw->csid_ppp_complete);
		}

		if ((irq_status_ppp & CSID_PATH_INFO_INPUT_SOF) &&
			(csid_hw->csid_debug & CSID_DEBUG_ENABLE_SOF_IRQ)) {
			CAM_INFO_RATE_LIMIT(CAM_ISP, "CSID:%d PPP SOF received",
				csid_hw->hw_intf->hw_idx);
			if (csid_hw->sof_irq_triggered)
				csid_hw->irq_debug_cnt++;
		}

		if ((irq_status_ppp & CSID_PATH_INFO_INPUT_EOF) &&
			(csid_hw->csid_debug & CSID_DEBUG_ENABLE_EOF_IRQ))
			CAM_INFO_RATE_LIMIT(CAM_ISP, "CSID:%d PPP EOF received",
				csid_hw->hw_intf->hw_idx);

		if ((irq_status_ipp & CSID_PATH_ERROR_CCIF_VIOLATION))
			CAM_DBG/*CAM_INFO_RATE_LIMIT*/(CAM_ISP,
				"CSID:%d PPP CCIF violation",
				csid_hw->hw_intf->hw_idx);

		if (irq_status_ppp & CSID_PATH_ERROR_FIFO_OVERFLOW) {
			CAM_DBG/*CAM_ERR_RATE_LIMIT*/(CAM_ISP,
				"CSID:%d PPP fifo over flow",
				csid_hw->hw_intf->hw_idx);
			/* Stop PPP path immediately */
			cam_io_w_csid_mb(CAM_CSID_HALT_IMMEDIATELY,
				soc_info->reg_map[0].mem_base +
				csid_reg->ppp_reg->csid_pxl_ctrl_addr);
		}
	}

	for (i = 0; i < csid_reg->cmn_reg->num_rdis; i++) {
		if (irq_status_rdi[i] &
			BIT(csid_reg->cmn_reg->path_rst_done_shift_val)) {
			CAM_DBG(CAM_ISP, "CSID RDI%d reset complete", i);
			complete(&csid_hw->csid_rdin_complete[i]);
		}

		if ((irq_status_rdi[i] & CSID_PATH_INFO_INPUT_SOF) &&
			(csid_hw->csid_debug & CSID_DEBUG_ENABLE_SOF_IRQ)) {
			CAM_INFO_RATE_LIMIT(CAM_ISP,
				"CSID RDI:%d SOF received", i);
			if (csid_hw->sof_irq_triggered)
				csid_hw->irq_debug_cnt++;
		}

		if ((irq_status_rdi[i]  & CSID_PATH_INFO_INPUT_EOF) &&
			(csid_hw->csid_debug & CSID_DEBUG_ENABLE_EOF_IRQ))
			CAM_INFO_RATE_LIMIT(CAM_ISP,
				"CSID RDI:%d EOF received", i);

		if ((irq_status_rdi[i] & CSID_PATH_ERROR_CCIF_VIOLATION))
			CAM_DBG/*CAM_INFO_RATE_LIMIT*/(CAM_ISP,
			"CSIDi RDI :%d CCIF violation", i);

		if (irq_status_rdi[i] & CSID_PATH_ERROR_FIFO_OVERFLOW) {
			CAM_DBG/*CAM_ERR_RATE_LIMIT*/(CAM_ISP,
				"CSID:%d RDI fifo over flow",
				csid_hw->hw_intf->hw_idx);
			/* Stop RDI path immediately */
			cam_io_w_csid_mb(CAM_CSID_HALT_IMMEDIATELY,
				soc_info->reg_map[0].mem_base +
				csid_reg->rdi_reg[i]->csid_rdi_ctrl_addr);
		}
	}

	if (csid_hw->irq_debug_cnt >= CAM_CSID_IRQ_SOF_DEBUG_CNT_MAX) {
		cam_ife_csid_sof_irq_debug(csid_hw, &sof_irq_debug_en);
		csid_hw->irq_debug_cnt = 0;
	}

	CAM_DBG(CAM_ISP, "IRQ Handling exit");
	return IRQ_HANDLED;
}

int cam_ife_csid_hw_probe_init(struct cam_hw_intf  *csid_hw_intf,
	uint32_t csid_idx)
{
	int rc = -EINVAL;
	uint32_t i;
	uint32_t num_paths;
	struct cam_ife_csid_path_cfg         *path_data;
	struct cam_ife_csid_cid_data         *cid_data;
	struct cam_hw_info                   *csid_hw_info;
	struct cam_ife_csid_hw               *ife_csid_hw = NULL;

	if (csid_idx >= CAM_IFE_CSID_HW_RES_MAX) {
		CAM_ERR(CAM_ISP, "Invalid csid index:%d", csid_idx);
		return rc;
	}

	csid_hw_info = (struct cam_hw_info  *) csid_hw_intf->hw_priv;
	ife_csid_hw  = (struct cam_ife_csid_hw  *) csid_hw_info->core_info;

	ife_csid_hw->hw_intf = csid_hw_intf;
	ife_csid_hw->hw_info = csid_hw_info;

	CAM_DBG(CAM_ISP, "type %d index %d",
		ife_csid_hw->hw_intf->hw_type, csid_idx);


	ife_csid_hw->device_enabled = 0;
	ife_csid_hw->hw_info->hw_state = CAM_HW_STATE_POWER_DOWN;
	mutex_init(&ife_csid_hw->hw_info->hw_mutex);
	spin_lock_init(&ife_csid_hw->hw_info->hw_lock);
	spin_lock_init(&ife_csid_hw->lock_state);
	init_completion(&ife_csid_hw->hw_info->hw_complete);

	init_completion(&ife_csid_hw->csid_top_complete);
	init_completion(&ife_csid_hw->csid_csi2_complete);
	init_completion(&ife_csid_hw->csid_ipp_complete);
	init_completion(&ife_csid_hw->csid_ppp_complete);
	for (i = 0; i < CAM_IFE_CSID_RDI_MAX; i++)
		init_completion(&ife_csid_hw->csid_rdin_complete[i]);


	rc = cam_ife_csid_init_soc_resources(&ife_csid_hw->hw_info->soc_info,
			cam_ife_csid_irq, ife_csid_hw);
	if (rc < 0) {
		CAM_ERR(CAM_ISP, "CSID:%d Failed to init_soc", csid_idx);
		goto err;
	}

	ife_csid_hw->hw_intf->hw_ops.get_hw_caps = cam_ife_csid_get_hw_caps;
	ife_csid_hw->hw_intf->hw_ops.init        = cam_ife_csid_init_hw;
	ife_csid_hw->hw_intf->hw_ops.deinit      = cam_ife_csid_deinit_hw;
	ife_csid_hw->hw_intf->hw_ops.reset       = cam_ife_csid_reset;
	ife_csid_hw->hw_intf->hw_ops.reserve     = cam_ife_csid_reserve;
	ife_csid_hw->hw_intf->hw_ops.release     = cam_ife_csid_release;
	ife_csid_hw->hw_intf->hw_ops.start       = cam_ife_csid_start;
	ife_csid_hw->hw_intf->hw_ops.stop        = cam_ife_csid_stop;
	ife_csid_hw->hw_intf->hw_ops.read        = cam_ife_csid_read;
	ife_csid_hw->hw_intf->hw_ops.write       = cam_ife_csid_write;
	ife_csid_hw->hw_intf->hw_ops.process_cmd = cam_ife_csid_process_cmd;

	num_paths = ife_csid_hw->csid_info->csid_reg->cmn_reg->num_pix +
		ife_csid_hw->csid_info->csid_reg->cmn_reg->num_rdis;
	/* Initialize the CID resource */
	for (i = 0; i < num_paths; i++) {
		ife_csid_hw->cid_res[i].res_type = CAM_ISP_RESOURCE_CID;
		ife_csid_hw->cid_res[i].res_id = i;
		ife_csid_hw->cid_res[i].res_state  =
					CAM_ISP_RESOURCE_STATE_AVAILABLE;
		ife_csid_hw->cid_res[i].hw_intf = ife_csid_hw->hw_intf;

		cid_data = kzalloc(sizeof(struct cam_ife_csid_cid_data),
					GFP_KERNEL);
		if (!cid_data) {
			rc = -ENOMEM;
			goto err;
		}
		ife_csid_hw->cid_res[i].res_priv = cid_data;
	}

	/* Initialize the IPP resources */
	if (ife_csid_hw->csid_info->csid_reg->cmn_reg->num_pix) {
		ife_csid_hw->ipp_res.res_type = CAM_ISP_RESOURCE_PIX_PATH;
		ife_csid_hw->ipp_res.res_id = CAM_IFE_PIX_PATH_RES_IPP;
		ife_csid_hw->ipp_res.res_state =
			CAM_ISP_RESOURCE_STATE_AVAILABLE;
		ife_csid_hw->ipp_res.hw_intf = ife_csid_hw->hw_intf;
		path_data = kzalloc(sizeof(*path_data),
					GFP_KERNEL);
		if (!path_data) {
			rc = -ENOMEM;
			goto err;
		}
		ife_csid_hw->ipp_res.res_priv = path_data;
	}

	/* Initialize PPP resource */
	if (ife_csid_hw->csid_info->csid_reg->cmn_reg->num_ppp) {
		ife_csid_hw->ppp_res.res_type = CAM_ISP_RESOURCE_PIX_PATH;
		ife_csid_hw->ppp_res.res_id = CAM_IFE_PIX_PATH_RES_PPP;
		ife_csid_hw->ppp_res.res_state =
			CAM_ISP_RESOURCE_STATE_AVAILABLE;
		ife_csid_hw->ppp_res.hw_intf = ife_csid_hw->hw_intf;
		path_data = kzalloc(sizeof(*path_data),
					GFP_KERNEL);
		if (!path_data) {
			rc = -ENOMEM;
			goto err;
		}
		ife_csid_hw->ppp_res.res_priv = path_data;
	}

	/* Initialize the RDI resource */
	for (i = 0; i < ife_csid_hw->csid_info->csid_reg->cmn_reg->num_rdis;
				i++) {
		/* res type is from RDI 0 to RDI3 */
		ife_csid_hw->rdi_res[i].res_type =
			CAM_ISP_RESOURCE_PIX_PATH;
		ife_csid_hw->rdi_res[i].res_id = i;
		ife_csid_hw->rdi_res[i].res_state =
			CAM_ISP_RESOURCE_STATE_AVAILABLE;
		ife_csid_hw->rdi_res[i].hw_intf = ife_csid_hw->hw_intf;

		path_data = kzalloc(sizeof(*path_data),
			GFP_KERNEL);
		if (!path_data) {
			rc = -ENOMEM;
			goto err;
		}
		ife_csid_hw->rdi_res[i].res_priv = path_data;
	}

	ife_csid_hw->csid_debug = 0;
	ife_csid_hw->error_irq_count = 0;

	return 0;
err:
	if (rc) {
		kfree(ife_csid_hw->ipp_res.res_priv);
		kfree(ife_csid_hw->ppp_res.res_priv);
		for (i = 0; i <
			ife_csid_hw->csid_info->csid_reg->cmn_reg->num_rdis;
			i++)
			kfree(ife_csid_hw->rdi_res[i].res_priv);

		for (i = 0; i < CAM_IFE_CSID_CID_RES_MAX; i++)
			kfree(ife_csid_hw->cid_res[i].res_priv);

	}

	return rc;
}


int cam_ife_csid_hw_deinit(struct cam_ife_csid_hw *ife_csid_hw)
{
	int rc = -EINVAL;
	uint32_t i;

	if (!ife_csid_hw) {
		CAM_ERR(CAM_ISP, "Invalid param");
		return rc;
	}

	/* release the privdate data memory from resources */
	kfree(ife_csid_hw->ipp_res.res_priv);
	kfree(ife_csid_hw->ppp_res.res_priv);
	for (i = 0; i <
		ife_csid_hw->csid_info->csid_reg->cmn_reg->num_rdis;
		i++) {
		kfree(ife_csid_hw->rdi_res[i].res_priv);
	}
	for (i = 0; i < CAM_IFE_CSID_CID_RES_MAX; i++)
		kfree(ife_csid_hw->cid_res[i].res_priv);

	cam_ife_csid_deinit_soc_resources(&ife_csid_hw->hw_info->soc_info);

	return 0;
}<|MERGE_RESOLUTION|>--- conflicted
+++ resolved
@@ -3105,35 +3105,6 @@
 		complete(&csid_hw->csid_csi2_complete);
 	}
 
-<<<<<<< HEAD
-	if (irq_status_rx & CSID_CSI2_RX_ERROR_LANE0_FIFO_OVERFLOW) {
-		fatal_err_detected = true;
-	}
-	if (irq_status_rx & CSID_CSI2_RX_ERROR_LANE1_FIFO_OVERFLOW) {
-		fatal_err_detected = true;
-	}
-	if (irq_status_rx & CSID_CSI2_RX_ERROR_LANE2_FIFO_OVERFLOW) {
-		fatal_err_detected = true;
-	}
-	if (irq_status_rx & CSID_CSI2_RX_ERROR_LANE3_FIFO_OVERFLOW) {
-		fatal_err_detected = true;
-	}
-	if (irq_status_rx & CSID_CSI2_RX_ERROR_TG_FIFO_OVERFLOW) {
-		fatal_err_detected = true;
-	}
-
-	if (irq_status_rx & CSID_CSI2_RX_ERROR_CPHY_EOT_RECEPTION) {
-		csid_hw->error_irq_count++;
-	}
-	if (irq_status_rx & CSID_CSI2_RX_ERROR_CPHY_SOT_RECEPTION) {
-		csid_hw->error_irq_count++;
-	}
-	if (irq_status_rx & CSID_CSI2_RX_ERROR_STREAM_UNDERFLOW) {
-		csid_hw->error_irq_count++;
-	}
-	if (irq_status_rx & CSID_CSI2_RX_ERROR_UNBOUNDED_FRAME) {
-		csid_hw->error_irq_count++;
-=======
 	spin_lock_irqsave(&csid_hw->lock_state, flags);
 	if (csid_hw->device_enabled == 1) {
 		if (irq_status_rx & CSID_CSI2_RX_ERROR_LANE0_FIFO_OVERFLOW) {
@@ -3200,7 +3171,6 @@
 				 csid_hw->hw_intf->hw_idx);
 			csid_hw->error_irq_count++;
 		}
->>>>>>> e9eeb1ab
 	}
 	spin_unlock_irqrestore(&csid_hw->lock_state, flags);
 
