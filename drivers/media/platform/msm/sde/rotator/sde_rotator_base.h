/* Copyright (c) 2015-2017, The Linux Foundation. All rights reserved.
 *
 * This program is free software; you can redistribute it and/or modify
 * it under the terms of the GNU General Public License version 2 and
 * only version 2 as published by the Free Software Foundation.
 *
 * This program is distributed in the hope that it will be useful,
 * but WITHOUT ANY WARRANTY; without even the implied warranty of
 * MERCHANTABILITY or FITNESS FOR A PARTICULAR PURPOSE.  See the
 * GNU General Public License for more details.
 */

#ifndef __SDE_ROTATOR_BASE_H__
#define __SDE_ROTATOR_BASE_H__

#include <linux/types.h>
#include <linux/file.h>
#include <linux/kref.h>
#include <linux/kernel.h>
#include <linux/regulator/consumer.h>

#include "sde_rotator_hwio.h"
#include "sde_rotator_io_util.h"
#include "sde_rotator_smmu.h"
#include "sde_rotator_formats.h"

#define MDSS_MDP_HW_REV_320	0x30020000  /* sdm660 */
#define MDSS_MDP_HW_REV_330	0x30030000  /* sdm630 */

/* XIN mapping */
#define XIN_SSPP	0
#define XIN_WRITEBACK	1

struct sde_mult_factor {
	uint32_t numer;
	uint32_t denom;
};

struct sde_mdp_set_ot_params {
	u32 xin_id;
	u32 num;
	u32 width;
	u32 height;
	u32 fps;
	u32 fmt;
	u32 reg_off_vbif_lim_conf;
	u32 reg_off_mdp_clk_ctrl;
	u32 bit_off_mdp_clk_ctrl;
	char __iomem *rotsts_base;
	u32 rotsts_busy_mask;
};

enum sde_bus_vote_type {
	VOTE_INDEX_DISABLE,
	VOTE_INDEX_19_MHZ,
	VOTE_INDEX_40_MHZ,
	VOTE_INDEX_80_MHZ,
	VOTE_INDEX_MAX,
};

#define MAX_CLIENT_NAME_LEN 64

enum sde_qos_settings {
	SDE_QOS_PER_PIPE_IB,
	SDE_QOS_OVERHEAD_FACTOR,
	SDE_QOS_CDP,
	SDE_QOS_OTLIM,
	SDE_QOS_PER_PIPE_LUT,
	SDE_QOS_SIMPLIFIED_PREFILL,
	SDE_QOS_VBLANK_PANIC_CTRL,
	SDE_QOS_MAX,
};

/**
 * enum sde_rot_type: SDE rotator HW version
 * @SDE_ROT_TYPE_V1_0: V1.0 HW version
 * @SDE_ROT_TYPE_V1_1: V1.1 HW version
 */
enum sde_rot_type {
	SDE_ROT_TYPE_V1_0 = 0x10000000,
	SDE_ROT_TYPE_V1_1 = 0x10010000,
	SDE_ROT_TYPE_MAX,
};

/**
 * enum sde_caps_settings: SDE rotator capability definition
 * @SDE_CAPS_R1_WB: MDSS V1.x WB block
 * @SDE_CAPS_R3_WB: MDSS V3.x WB block
 * @SDE_CAPS_R3_1P5_DOWNSCALE: 1.5x downscale rotator support
 */
enum sde_caps_settings {
	SDE_CAPS_R1_WB,
	SDE_CAPS_R3_WB,
	SDE_CAPS_R3_1P5_DOWNSCALE,
	SDE_CAPS_SEC_ATTACH_DETACH_SMMU,
	SDE_CAPS_MAX,
};

enum sde_bus_clients {
	SDE_ROT_RT,
	SDE_ROT_NRT,
	SDE_MAX_BUS_CLIENTS
};

enum sde_rot_regdump_access {
	SDE_ROT_REGDUMP_READ,
	SDE_ROT_REGDUMP_WRITE,
	SDE_ROT_REGDUMP_VBIF,
	SDE_ROT_REGDUMP_MAX
};

struct reg_bus_client {
	char name[MAX_CLIENT_NAME_LEN];
	short usecase_ndx;
	u32 id;
	struct list_head list;
};

struct sde_smmu_client {
	struct device *dev;
	struct dma_iommu_mapping *mmu_mapping;
	struct sde_module_power mp;
	struct reg_bus_client *reg_bus_clt;
	bool domain_attached;
	int domain;
};

struct sde_rot_vbif_debug_bus {
	u32 disable_bus_addr;
	u32 block_bus_addr;
	u32 bit_offset;
	u32 block_cnt;
	u32 test_pnt_cnt;
};

struct sde_rot_regdump {
	char *name;
	u32 offset;
	u32 len;
	enum sde_rot_regdump_access access;
};

struct sde_rot_data_type {
	u32 mdss_version;

	struct platform_device *pdev;
	struct sde_io_data sde_io;
	struct sde_io_data vbif_nrt_io;
	char __iomem *mdp_base;

	struct sde_smmu_client sde_smmu[SDE_IOMMU_MAX_DOMAIN];

	/* bitmap to track qos applicable settings */
	DECLARE_BITMAP(sde_qos_map, SDE_QOS_MAX);

	/* bitmap to track capability settings */
	DECLARE_BITMAP(sde_caps_map, SDE_CAPS_MAX);

	u32 default_ot_rd_limit;
	u32 default_ot_wr_limit;
	u32 highest_bank_bit;
	u32 rot_block_size;

	/* register bus (AHB) */
	u32 reg_bus_hdl;
	u32 reg_bus_usecase_ndx;
	struct list_head reg_bus_clist;
	struct mutex reg_bus_lock;

	u32 *vbif_rt_qos;
	u32 *vbif_nrt_qos;
	u32 npriority_lvl;

	u32 *vbif_xin_id;
	u32 nxid;

	int iommu_attached;
	int iommu_ref_cnt;
	int (*iommu_ctrl)(int enable);
	int (*secure_session_ctrl)(int enable);
	int (*wait_for_transition)(int state, int request);
	void (*vbif_reg_lock)(void);
	void (*vbif_reg_unlock)(void);
<<<<<<< HEAD
=======
	bool (*handoff_pending)(void);
>>>>>>> ea4bbf77
	struct sde_rot_vbif_debug_bus *nrt_vbif_dbg_bus;
	u32 nrt_vbif_dbg_bus_size;

	struct sde_rot_regdump *regdump;
	u32 regdump_size;

	void *sde_rot_hw;
	int sec_cam_en;
	bool callback_request;
	struct ion_client *iclient;

	bool handoff_done;
};

int sde_rotator_base_init(struct sde_rot_data_type **pmdata,
		struct platform_device *pdev,
		const void *drvdata);

void sde_rotator_base_destroy(struct sde_rot_data_type *data);

struct sde_rot_data_type *sde_rot_get_mdata(void);

struct reg_bus_client *sde_reg_bus_vote_client_create(char *client_name);

void sde_reg_bus_vote_client_destroy(struct reg_bus_client *client);

int sde_update_reg_bus_vote(struct reg_bus_client *bus_client, u32 usecase_ndx);

u32 sde_apply_comp_ratio_factor(u32 quota,
	struct sde_mdp_format_params *fmt,
	struct sde_mult_factor *factor);

u32 sde_mdp_get_ot_limit(u32 width, u32 height, u32 pixfmt, u32 fps, u32 is_rd);

void sde_mdp_set_ot_limit(struct sde_mdp_set_ot_params *params);

#define SDE_VBIF_WRITE(mdata, offset, value) \
		(sde_reg_w(&mdata->vbif_nrt_io, offset, value, 0))
#define SDE_VBIF_READ(mdata, offset) \
		(sde_reg_r(&mdata->vbif_nrt_io, offset, 0))
#define SDE_REG_WRITE(mdata, offset, value) \
		sde_reg_w(&mdata->sde_io, offset, value, 0)
#define SDE_REG_READ(mdata, offset) \
		sde_reg_r(&mdata->sde_io, offset, 0)

#define ATRACE_END(name) trace_rot_mark_write(current->tgid, name, 0)
#define ATRACE_BEGIN(name) trace_rot_mark_write(current->tgid, name, 1)
#define ATRACE_INT(name, value) \
	trace_rot_trace_counter(current->tgid, name, value)

#endif /* __SDE_ROTATOR_BASE__ */<|MERGE_RESOLUTION|>--- conflicted
+++ resolved
@@ -181,10 +181,7 @@
 	int (*wait_for_transition)(int state, int request);
 	void (*vbif_reg_lock)(void);
 	void (*vbif_reg_unlock)(void);
-<<<<<<< HEAD
-=======
 	bool (*handoff_pending)(void);
->>>>>>> ea4bbf77
 	struct sde_rot_vbif_debug_bus *nrt_vbif_dbg_bus;
 	u32 nrt_vbif_dbg_bus_size;
 
