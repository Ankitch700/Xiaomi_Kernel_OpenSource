--- conflicted
+++ resolved
@@ -814,19 +814,10 @@
 	 * read the trip points. get_temp() returns the default temperature
 	 * before the hardware initialization is completed.
 	 */
-<<<<<<< HEAD
 	chip->tz_dev = devm_thermal_of_zone_register(&pdev->dev, 0, chip, ops);
-	if (IS_ERR(chip->tz_dev)) {
-		dev_err(&pdev->dev, "failed to register sensor\n");
-		return PTR_ERR(chip->tz_dev);
-	}
-=======
-	chip->tz_dev = devm_thermal_of_zone_register(
-		&pdev->dev, 0, chip, &qpnp_tm_sensor_ops);
 	if (IS_ERR(chip->tz_dev))
 		return dev_err_probe(&pdev->dev, PTR_ERR(chip->tz_dev),
 				     "failed to register sensor\n");
->>>>>>> 6ecb2fc0
 
 	ret = qpnp_tm_init(chip);
 	if (ret < 0)
