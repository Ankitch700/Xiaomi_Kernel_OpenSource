--- conflicted
+++ resolved
@@ -28,13 +28,10 @@
 # devfreq cooling
 thermal_sys-$(CONFIG_DEVFREQ_THERMAL) += devfreq_cooling.o
 
-<<<<<<< HEAD
 # debugfs support
 thermal_sys-$(CONFIG_QTI_THERMAL) += thermal_debugfs.o
 
-=======
 obj-$(CONFIG_K3_THERMAL)	+= k3_bandgap.o
->>>>>>> 86b41f49
 # platform thermal drivers
 obj-y				+= broadcom/
 obj-$(CONFIG_THERMAL_MMIO)		+= thermal_mmio.o
@@ -66,9 +63,6 @@
 obj-$(CONFIG_ZX2967_THERMAL)	+= zx2967_thermal.o
 obj-$(CONFIG_UNIPHIER_THERMAL)	+= uniphier_thermal.o
 obj-$(CONFIG_AMLOGIC_THERMAL)     += amlogic_thermal.o
-<<<<<<< HEAD
 obj-$(CONFIG_THERMAL_TSENS)     += msm-tsens-driver.o
 msm-tsens-driver-objs     := msm-tsens.o tsens2xxx.o tsens-dbg.o tsens-mtc.o tsens1xxx.o tsens-calib.o
-=======
-obj-$(CONFIG_SPRD_THERMAL)	+= sprd_thermal.o
->>>>>>> 86b41f49
+obj-$(CONFIG_SPRD_THERMAL)	+= sprd_thermal.o