# SPDX-License-Identifier: GPL-2.0-only
config INTERCONNECT_QCOM
	tristate "Qualcomm Network-on-Chip interconnect drivers"
	depends on ARCH_QCOM
	help
	  Support for Qualcomm's Network-on-Chip interconnect hardware.

config INTERCONNECT_QCOM_BCM_VOTER
	tristate

config INTERCONNECT_QCOM_MSM8916
	tristate "Qualcomm MSM8916 interconnect driver"
	depends on INTERCONNECT_QCOM
	depends on QCOM_SMD_RPM
	select INTERCONNECT_QCOM_SMD_RPM
	help
	  This is a driver for the Qualcomm Network-on-Chip on msm8916-based
	  platforms.

config INTERCONNECT_QCOM_MSM8939
	tristate "Qualcomm MSM8939 interconnect driver"
	depends on INTERCONNECT_QCOM
	depends on QCOM_SMD_RPM
	select INTERCONNECT_QCOM_SMD_RPM
	help
	  This is a driver for the Qualcomm Network-on-Chip on msm8939-based
	  platforms.

config INTERCONNECT_QCOM_MSM8974
	tristate "Qualcomm MSM8974 interconnect driver"
	depends on INTERCONNECT_QCOM
	depends on QCOM_SMD_RPM
	select INTERCONNECT_QCOM_SMD_RPM
	help
	 This is a driver for the Qualcomm Network-on-Chip on msm8974-based
	 platforms.

config INTERCONNECT_QCOM_MSM8996
	tristate "Qualcomm MSM8996 interconnect driver"
	depends on INTERCONNECT_QCOM
	depends on QCOM_SMD_RPM
	select INTERCONNECT_QCOM_SMD_RPM
	help
	  This is a driver for the Qualcomm Network-on-Chip on msm8996-based
	  platforms.

config INTERCONNECT_QCOM_OSM_L3
	tristate "Qualcomm OSM L3 interconnect driver"
	depends on INTERCONNECT_QCOM || COMPILE_TEST
	help
	  Say y here to support the Operating State Manager (OSM) interconnect
	  driver which controls the scaling of L3 caches on Qualcomm SoCs.

config INTERCONNECT_QCOM_QCM2290
	tristate "Qualcomm QCM2290 interconnect driver"
	depends on INTERCONNECT_QCOM
	depends on QCOM_SMD_RPM
	select INTERCONNECT_QCOM_SMD_RPM
	help
	  This is a driver for the Qualcomm Network-on-Chip on qcm2290-based
	  platforms.

config INTERCONNECT_QCOM_QCS404
	tristate "Qualcomm QCS404 interconnect driver"
	depends on INTERCONNECT_QCOM
	depends on QCOM_SMD_RPM
	select INTERCONNECT_QCOM_SMD_RPM
	help
	  This is a driver for the Qualcomm Network-on-Chip on qcs404-based
	  platforms.

config INTERCONNECT_QCOM_QDU1000
	tristate "Qualcomm QDU1000/QRU1000 interconnect driver"
	depends on INTERCONNECT_QCOM_RPMH_POSSIBLE
	select INTERCONNECT_QCOM_RPMH
	select INTERCONNECT_QCOM_BCM_VOTER
	help
	  This is a driver for the Qualcomm Network-on-Chip on QDU1000-based
	  and QRU1000-based platforms.

config INTERCONNECT_QCOM_RPMH_POSSIBLE
	tristate
	default INTERCONNECT_QCOM
	depends on QCOM_RPMH || (COMPILE_TEST && !QCOM_RPMH)
	depends on QCOM_COMMAND_DB || (COMPILE_TEST && !QCOM_COMMAND_DB)
	depends on OF || COMPILE_TEST
	help
	  Compile-testing RPMH drivers is possible on other platforms,
	  but in order to avoid link failures, drivers must not be built-in
	  when QCOM_RPMH or QCOM_COMMAND_DB are loadable modules

config INTERCONNECT_QCOM_RPMH
	tristate

config INTERCONNECT_QCOM_SA8775P
	tristate "Qualcomm SA8775P interconnect driver"
	depends on INTERCONNECT_QCOM_RPMH_POSSIBLE
	select INTERCONNECT_QCOM_RPMH
	select INTERCONNECT_QCOM_BCM_VOTER
	help
	  This is a driver for the Qualcomm Network-on-Chip on sa8775p-based
	  platforms.

config INTERCONNECT_QCOM_SC7180
	tristate "Qualcomm SC7180 interconnect driver"
	depends on INTERCONNECT_QCOM_RPMH_POSSIBLE
	select INTERCONNECT_QCOM_RPMH
	select INTERCONNECT_QCOM_BCM_VOTER
	help
	  This is a driver for the Qualcomm Network-on-Chip on sc7180-based
	  platforms.

config INTERCONNECT_QCOM_SC7280
	tristate "Qualcomm SC7280 interconnect driver"
	depends on INTERCONNECT_QCOM_RPMH_POSSIBLE
	select INTERCONNECT_QCOM_RPMH
	select INTERCONNECT_QCOM_BCM_VOTER
	help
	  This is a driver for the Qualcomm Network-on-Chip on sc7280-based
	  platforms.

config INTERCONNECT_QCOM_SC8180X
	tristate "Qualcomm SC8180X interconnect driver"
	depends on INTERCONNECT_QCOM_RPMH_POSSIBLE
	select INTERCONNECT_QCOM_RPMH
	select INTERCONNECT_QCOM_BCM_VOTER
	help
	  This is a driver for the Qualcomm Network-on-Chip on sc8180x-based
	  platforms.

config INTERCONNECT_QCOM_SC8280XP
	tristate "Qualcomm SC8280XP interconnect driver"
	depends on INTERCONNECT_QCOM_RPMH_POSSIBLE
	select INTERCONNECT_QCOM_RPMH
	select INTERCONNECT_QCOM_BCM_VOTER
	help
	  This is a driver for the Qualcomm Network-on-Chip on SC8280XP-based
	  platforms.

config INTERCONNECT_QCOM_SDM660
	tristate "Qualcomm SDM660 interconnect driver"
	depends on INTERCONNECT_QCOM
	depends on QCOM_SMD_RPM
	select INTERCONNECT_QCOM_SMD_RPM
	help
	  This is a driver for the Qualcomm Network-on-Chip on sdm660-based
	  platforms.

config INTERCONNECT_QCOM_SDM670
	tristate "Qualcomm SDM670 interconnect driver"
	depends on INTERCONNECT_QCOM_RPMH_POSSIBLE
	select INTERCONNECT_QCOM_RPMH
	select INTERCONNECT_QCOM_BCM_VOTER
	help
	  This is a driver for the Qualcomm Network-on-Chip on sdm670-based
	  platforms.

config INTERCONNECT_QCOM_SDM845
	tristate "Qualcomm SDM845 interconnect driver"
	depends on INTERCONNECT_QCOM_RPMH_POSSIBLE
	select INTERCONNECT_QCOM_RPMH
	select INTERCONNECT_QCOM_BCM_VOTER
	help
	  This is a driver for the Qualcomm Network-on-Chip on sdm845-based
	  platforms.

config INTERCONNECT_QCOM_SDX55
	tristate "Qualcomm SDX55 interconnect driver"
	depends on INTERCONNECT_QCOM_RPMH_POSSIBLE
	select INTERCONNECT_QCOM_RPMH
	select INTERCONNECT_QCOM_BCM_VOTER
	help
	  This is a driver for the Qualcomm Network-on-Chip on sdx55-based
	  platforms.

config INTERCONNECT_QCOM_SDX65
	tristate "Qualcomm SDX65 interconnect driver"
	depends on INTERCONNECT_QCOM_RPMH_POSSIBLE
	select INTERCONNECT_QCOM_RPMH
	select INTERCONNECT_QCOM_BCM_VOTER
	help
	  This is a driver for the Qualcomm Network-on-Chip on sdx65-based
	  platforms.

config INTERCONNECT_QCOM_SM6350
	tristate "Qualcomm SM6350 interconnect driver"
	depends on INTERCONNECT_QCOM_RPMH_POSSIBLE
	select INTERCONNECT_QCOM_RPMH
	select INTERCONNECT_QCOM_BCM_VOTER
	help
	  This is a driver for the Qualcomm Network-on-Chip on sm6350-based
	  platforms.

config INTERCONNECT_QCOM_SM8150
	tristate "Qualcomm SM8150 interconnect driver"
	depends on INTERCONNECT_QCOM_RPMH_POSSIBLE
	select INTERCONNECT_QCOM_RPMH
	select INTERCONNECT_QCOM_BCM_VOTER
	help
	  This is a driver for the Qualcomm Network-on-Chip on sm8150-based
	  platforms.

config INTERCONNECT_QCOM_SM8250
	tristate "Qualcomm SM8250 interconnect driver"
	depends on INTERCONNECT_QCOM_RPMH_POSSIBLE
	select INTERCONNECT_QCOM_RPMH
	select INTERCONNECT_QCOM_BCM_VOTER
	help
	  This is a driver for the Qualcomm Network-on-Chip on sm8250-based
	  platforms.

config INTERCONNECT_QCOM_SM8350
	tristate "Qualcomm SM8350 interconnect driver"
	depends on INTERCONNECT_QCOM_RPMH_POSSIBLE
	select INTERCONNECT_QCOM_RPMH
	select INTERCONNECT_QCOM_BCM_VOTER
	help
	  This is a driver for the Qualcomm Network-on-Chip on SM8350-based
	  platforms.

config INTERCONNECT_QCOM_SM8450
	tristate "Qualcomm SM8450 interconnect driver"
	depends on INTERCONNECT_QCOM_RPMH_POSSIBLE
	select INTERCONNECT_QCOM_RPMH
	select INTERCONNECT_QCOM_BCM_VOTER
	help
	  This is a driver for the Qualcomm Network-on-Chip on SM8450-based
	  platforms.

<<<<<<< HEAD
config INTERCONNECT_QCOM_SUN
	tristate "SUN interconnect driver"
	depends on INTERCONNECT_QCOM
	depends on OF
	select INTERCONNECT_QCOM_BCM_VOTER
	select INTERCONNECT_QCOM_RPMH
	select INTERCONNECT_QCOM_QOS
	help
	  This is a driver for the Qualcomm Technologies, Inc. Network-on-Chip
	  on Sun-based platforms. Interconnect driver provides interfaces
	  for setting bandwidth between two endpoints (path). It also used to
	  configure NOC QoS settings (Quality of Service).
=======
config INTERCONNECT_QCOM_SM8550
	tristate "Qualcomm SM8550 interconnect driver"
	depends on INTERCONNECT_QCOM_RPMH_POSSIBLE
	select INTERCONNECT_QCOM_RPMH
	select INTERCONNECT_QCOM_BCM_VOTER
	help
	  This is a driver for the Qualcomm Network-on-Chip on SM8550-based
	  platforms.
>>>>>>> eb1f21af

config INTERCONNECT_QCOM_SMD_RPM
	tristate

config INTERCONNECT_QCOM_QOS
	tristate

config INTERCONNECT_QCOM_DEBUG
	tristate "QCOM-specific interconnect debug features"
	depends on INTERCONNECT_QCOM
	help
	  This driver provides debug features specific to
	  Qualcomm Technologies, Inc. interconnect drivers. These features
	  include optionally printing all enabled interconnect votes when
	  entering suspend.<|MERGE_RESOLUTION|>--- conflicted
+++ resolved
@@ -227,7 +227,6 @@
 	  This is a driver for the Qualcomm Network-on-Chip on SM8450-based
 	  platforms.
 
-<<<<<<< HEAD
 config INTERCONNECT_QCOM_SUN
 	tristate "SUN interconnect driver"
 	depends on INTERCONNECT_QCOM
@@ -240,7 +239,7 @@
 	  on Sun-based platforms. Interconnect driver provides interfaces
 	  for setting bandwidth between two endpoints (path). It also used to
 	  configure NOC QoS settings (Quality of Service).
-=======
+
 config INTERCONNECT_QCOM_SM8550
 	tristate "Qualcomm SM8550 interconnect driver"
 	depends on INTERCONNECT_QCOM_RPMH_POSSIBLE
@@ -249,7 +248,6 @@
 	help
 	  This is a driver for the Qualcomm Network-on-Chip on SM8550-based
 	  platforms.
->>>>>>> eb1f21af
 
 config INTERCONNECT_QCOM_SMD_RPM
 	tristate
