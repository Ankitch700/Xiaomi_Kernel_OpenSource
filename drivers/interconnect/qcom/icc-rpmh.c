// SPDX-License-Identifier: GPL-2.0
/*
 * Copyright (c) 2020-2021, The Linux Foundation. All rights reserved.
 */

#include <linux/clk.h>
#include <linux/interconnect.h>
#include <linux/interconnect-provider.h>
#include <linux/module.h>
#include <linux/of.h>
#include <linux/of_platform.h>
#include <linux/of_device.h>
#include <linux/slab.h>

#include "bcm-voter.h"
<<<<<<< HEAD
#include "icc-debug.h"
=======
#include "icc-common.h"
>>>>>>> b996f9c3
#include "icc-rpmh.h"
#include "qnoc-qos.h"

static LIST_HEAD(qnoc_probe_list);
static DEFINE_MUTEX(probe_list_lock);

/**
 * qcom_icc_pre_aggregate - cleans up stale values from prior icc_set
 * @node: icc node to operate on
 */
void qcom_icc_pre_aggregate(struct icc_node *node)
{
	size_t i;
	struct qcom_icc_node *qn;
	struct qcom_icc_provider *qp;

	qn = node->data;
	qp = to_qcom_provider(node->provider);

	for (i = 0; i < QCOM_ICC_NUM_BUCKETS; i++) {
		qn->sum_avg[i] = 0;
		qn->max_peak[i] = 0;
		qn->perf_mode[i] = false;
	}

	for (i = 0; i < qn->num_bcms; i++)
		qcom_icc_bcm_voter_add(qp->voters[qn->bcms[i]->voter_idx],
				       qn->bcms[i]);
}
EXPORT_SYMBOL_GPL(qcom_icc_pre_aggregate);

static void qcom_icc_pre_aggregate_stub(struct icc_node *node)
{
}

/**
 * qcom_icc_aggregate - aggregate bw for buckets indicated by tag
 * @node: node to aggregate
 * @tag: tag to indicate which buckets to aggregate
 * @avg_bw: new bw to sum aggregate
 * @peak_bw: new bw to max aggregate
 * @agg_avg: existing aggregate avg bw val
 * @agg_peak: existing aggregate peak bw val
 */
int qcom_icc_aggregate(struct icc_node *node, u32 tag, u32 avg_bw,
		       u32 peak_bw, u32 *agg_avg, u32 *agg_peak)
{
	size_t i;
	struct qcom_icc_node *qn;

	qn = node->data;

	if (!tag)
		tag = QCOM_ICC_TAG_ALWAYS;

	for (i = 0; i < QCOM_ICC_NUM_BUCKETS; i++) {
		if (tag & BIT(i)) {
			qn->sum_avg[i] += avg_bw;
			qn->max_peak[i] = max_t(u32, qn->max_peak[i], peak_bw);
			if (tag & QCOM_ICC_TAG_PERF_MODE && (avg_bw || peak_bw))
				qn->perf_mode[i] = true;
		}

		if (node->init_avg || node->init_peak) {
			qn->sum_avg[i] = max_t(u64, qn->sum_avg[i], node->init_avg);
			qn->max_peak[i] = max_t(u64, qn->max_peak[i], node->init_peak);
		}
	}

	*agg_avg += avg_bw;
	*agg_peak = max_t(u32, *agg_peak, peak_bw);

	return 0;
}
EXPORT_SYMBOL_GPL(qcom_icc_aggregate);

int qcom_icc_aggregate_stub(struct icc_node *node, u32 tag, u32 avg_bw,
			    u32 peak_bw, u32 *agg_avg, u32 *agg_peak)
{
	return 0;
}
EXPORT_SYMBOL(qcom_icc_aggregate_stub);

/**
 * qcom_icc_set - set the constraints based on path
 * @src: source node for the path to set constraints on
 * @dst: destination node for the path to set constraints on
 *
 * Return: 0 on success, or an error code otherwise
 */
int qcom_icc_set(struct icc_node *src, struct icc_node *dst)
{
	struct qcom_icc_provider *qp;
	struct icc_node *node;
	struct qcom_icc_node *qn;
	u64 clk_rate;
	int i, ret;

	if (!src)
		node = dst;
	else
		node = src;

	qp = to_qcom_provider(node->provider);
	qn = node->data;

	if (qn->bw_scale_numerator && qn->bw_scale_denominator) {
		node->avg_bw *= qn->bw_scale_numerator;
		do_div(node->avg_bw, qn->bw_scale_denominator);

		node->peak_bw *= qn->bw_scale_numerator;
		do_div(node->peak_bw, qn->bw_scale_denominator);
	}

	if (qn->clk) {
		/*
		 * Multiply by 1000 to convert the unit of bandwidth from KBps
		 * to Bps, then divide by the bandwidth to get the clk rate in Hz.
		 */
		clk_rate = (u64)max(node->avg_bw, node->peak_bw) * 1000 / qn->buswidth;
		clk_rate = clk_rate > U32_MAX ? U32_MAX : clk_rate;

		if (clk_rate > 0) {
			ret = clk_set_rate(qn->clk, clk_rate);
			if (ret)
				dev_warn(qp->dev, "Failed to set %s rate to %d for %s\n",
					 qn->clk_name, clk_rate, qn->name);

			if (qn->toggle_clk && !qn->clk_enabled) {
				ret = clk_prepare_enable(qn->clk);
				if (ret) {
					dev_err(qp->dev, "Failed to enable %s for %s\n",
						qn->clk_name, qn->name);
					return ret;
				}

				qn->clk_enabled = true;
			}
		} else if (qn->toggle_clk && qn->clk_enabled) {
			clk_disable_unprepare(qn->clk);
			qn->clk_enabled = false;
		}
	}

	for (i = 0; i < qp->num_voters; i++)
		qcom_icc_bcm_voter_commit(qp->voters[i]);

	return 0;
}
EXPORT_SYMBOL_GPL(qcom_icc_set);

<<<<<<< HEAD
int qcom_icc_set_stub(struct icc_node *src, struct icc_node *dst)
{
	return 0;
}
EXPORT_SYMBOL(qcom_icc_set_stub);

int qcom_icc_get_bw_stub(struct icc_node *node, u32 *avg, u32 *peak)
{
	*avg = 0;
	*peak = 0;

	return 0;
}
EXPORT_SYMBOL(qcom_icc_get_bw_stub);

struct icc_node_data *qcom_icc_xlate_extended(struct of_phandle_args *spec, void *data)
{
	struct icc_node_data *ndata;
	struct icc_node *node;

	node = of_icc_xlate_onecell(spec, data);
	if (IS_ERR(node))
		return ERR_CAST(node);

	ndata = kzalloc(sizeof(*ndata), GFP_KERNEL);
	if (!ndata)
		return ERR_PTR(-ENOMEM);

	ndata->node = node;

	if (spec->args_count == 2)
		ndata->tag = spec->args[1];

	if (spec->args_count > 2)
		pr_warn("%pOF: Too many arguments, path tag is not parsed\n", spec->np);

	return ndata;
}
EXPORT_SYMBOL_GPL(qcom_icc_xlate_extended);

=======
>>>>>>> b996f9c3
/**
 * qcom_icc_bcm_init - populates bcm aux data and connect qnodes
 * @bcm: bcm to be initialized
 * @dev: associated provider device
 *
 * Return: 0 on success, or an error code otherwise
 */
int qcom_icc_bcm_init(struct qcom_icc_provider *qp, struct qcom_icc_bcm *bcm,
		      struct device *dev)
{
	struct qcom_icc_node *qn;
	const struct bcm_db *data;
	struct bcm_voter *voter;
	size_t data_count;
	int ret;
	int i;

	/* BCM is already initialised*/
	if (bcm->addr)
		return 0;

	bcm->addr = cmd_db_read_addr(bcm->name);
	if (!bcm->addr) {
		dev_err(dev, "%s could not find RPMh address\n",
			bcm->name);
		return -EINVAL;
	}

	data = cmd_db_read_aux_data(bcm->name, &data_count);
	if (IS_ERR(data)) {
		dev_err(dev, "%s command db read error (%ld)\n",
			bcm->name, PTR_ERR(data));
		return PTR_ERR(data);
	}
	if (!data_count) {
		dev_err(dev, "%s command db missing or partial aux data\n",
			bcm->name);
		return -EINVAL;
	}

	bcm->aux_data.unit = max_t(u32, 1, le32_to_cpu(data->unit));
	bcm->aux_data.width = max_t(u16, 1, le16_to_cpu(data->width));
	bcm->aux_data.vcd = data->vcd;
	bcm->aux_data.reserved = data->reserved;
	INIT_LIST_HEAD(&bcm->list);
	INIT_LIST_HEAD(&bcm->ws_list);

	if (!bcm->vote_scale)
		bcm->vote_scale = 1000;

	/* Link Qnodes to their respective BCMs */
	for (i = 0; i < bcm->num_nodes; i++) {
		qn = bcm->nodes[i];
		qn->bcms[qn->num_bcms] = bcm;
		qn->num_bcms++;
	}

	if (bcm->keepalive || bcm->keepalive_early) {
		voter = qp->voters[bcm->voter_idx];
		qcom_icc_bcm_voter_add(voter, bcm);

		ret = qcom_icc_bcm_voter_commit(voter);
		if (ret) {
			dev_err(dev, "failed to place initial vote for %s\n",
				bcm->name);
			return ret;
		}
	}

	return 0;
}
EXPORT_SYMBOL_GPL(qcom_icc_bcm_init);

static bool bcm_needs_qos_proxy(struct qcom_icc_bcm *bcm)
{
	int i;

	if (bcm->qos_proxy)
		return true;

	if (bcm->voter_idx == 0)
		for (i = 0; i < bcm->num_nodes; i++)
			if (bcm->nodes[i]->qosbox)
				return true;

	return false;
}

static int enable_qos_deps(struct qcom_icc_provider *qp)
{
	struct qcom_icc_bcm *bcm;
	struct bcm_voter *voter;
	bool keepalive;
	int ret, i;

	for (i = 0; i < qp->num_bcms; i++) {
		bcm = qp->bcms[i];
		if (bcm_needs_qos_proxy(bcm)) {
			keepalive = bcm->keepalive;
			bcm->keepalive = true;

			voter = qp->voters[bcm->voter_idx];
			qcom_icc_bcm_voter_add(voter, bcm);
			ret = qcom_icc_bcm_voter_commit(voter);

			bcm->keepalive = keepalive;

			if (ret) {
				dev_err(qp->dev, "failed to vote BW to %s for QoS\n",
					bcm->name);
				return ret;
			}
		}
	}

	ret = clk_bulk_prepare_enable(qp->num_clks, qp->clks);
	if (ret) {
		dev_err(qp->dev, "failed to enable clocks for QoS\n");
		return ret;
	}

	return 0;
}

static void disable_qos_deps(struct qcom_icc_provider *qp)
{
	struct qcom_icc_bcm *bcm;
	struct bcm_voter *voter;
	int i;

	clk_bulk_disable_unprepare(qp->num_clks, qp->clks);

	for (i = 0; i < qp->num_bcms; i++) {
		bcm = qp->bcms[i];
		if (bcm_needs_qos_proxy(bcm)) {
			voter = qp->voters[bcm->voter_idx];
			qcom_icc_bcm_voter_add(voter, bcm);
			qcom_icc_bcm_voter_commit(voter);
		}
	}
}

static struct regmap *qcom_icc_rpmh_map(struct platform_device *pdev,
					const struct qcom_icc_desc *desc)
{
	void __iomem *base;
	struct resource *res;
	struct device *dev = &pdev->dev;

	res = platform_get_resource(pdev, IORESOURCE_MEM, 0);
	if (!res)
		return NULL;

	base = devm_ioremap(dev, res->start, resource_size(res));
	if (IS_ERR(base))
		return ERR_CAST(base);

	return devm_regmap_init_mmio(dev, base, desc->config);
}

int qcom_icc_rpmh_probe(struct platform_device *pdev)
{
	const struct qcom_icc_desc *desc;
	struct device *dev = &pdev->dev;
	struct icc_onecell_data *data;
	struct icc_provider *provider;
	struct qcom_icc_node * const *qnodes, *qn;
	struct qcom_icc_provider *qp;
	struct icc_node *node;
	size_t num_nodes, i, j;
	int ret;

	desc = of_device_get_match_data(dev);
	if (!desc)
		return -EINVAL;

	qnodes = desc->nodes;
	num_nodes = desc->num_nodes;

	qp = devm_kzalloc(dev, sizeof(*qp), GFP_KERNEL);
	if (!qp)
		return -ENOMEM;

	data = devm_kzalloc(dev, struct_size(data, nodes, num_nodes), GFP_KERNEL);
	if (!data)
		return -ENOMEM;

	qp->stub = of_property_read_bool(pdev->dev.of_node, "qcom,stub");
	qp->skip_qos = of_property_read_bool(pdev->dev.of_node, "qcom,skip-qos");

	provider = &qp->provider;
	provider->dev = dev;
	provider->set = qcom_icc_set_stub;
	provider->pre_aggregate = qcom_icc_pre_aggregate_stub;
	provider->aggregate = qcom_icc_aggregate_stub;
	provider->xlate_extended = qcom_icc_xlate_extended;
	INIT_LIST_HEAD(&provider->nodes);
	provider->data = data;
	provider->get_bw = qcom_icc_get_bw_stub;

	qp->dev = dev;
	qp->bcms = desc->bcms;

	if (!qp->stub) {
		qp->num_bcms = desc->num_bcms;
		qp->num_voters = desc->num_voters;

		qp->voters = devm_kcalloc(&pdev->dev, qp->num_voters,
					  sizeof(*qp->voters), GFP_KERNEL);

		if (!qp->voters)
			return -ENOMEM;

		for (i = 0; i < qp->num_voters; i++) {
			qp->voters[i] = of_bcm_voter_get(qp->dev, desc->voters[i]);
			if (IS_ERR(qp->voters[i]))
				return PTR_ERR(qp->voters[i]);
		}
	}

	qp->regmap = qcom_icc_rpmh_map(pdev, desc);
	if (IS_ERR(qp->regmap))
		return PTR_ERR(qp->regmap);

	ret = icc_provider_add(provider);
	if (ret)
		return ret;

	qp->num_clks = devm_clk_bulk_get_all(qp->dev, &qp->clks);
	if (qp->num_clks < 0)
		return qp->num_clks;

	for (i = 0; i < qp->num_bcms; i++)
		qcom_icc_bcm_init(qp, qp->bcms[i], dev);

	if (!qp->skip_qos) {
		ret = enable_qos_deps(qp);
		if (ret)
			return ret;
	}

	for (i = 0; i < num_nodes; i++) {
		qn = qnodes[i];
		if (!qn)
			continue;

		qn->regmap = dev_get_regmap(qp->dev, NULL);

		node = icc_node_create(qn->id);
		if (IS_ERR(node)) {
			ret = PTR_ERR(node);
			goto err;
		}

		if (qn->clk_name) {
			qn->clk = devm_clk_get(qp->dev, qn->clk_name);
			if (IS_ERR(qn->clk)) {
				ret = PTR_ERR(qn->clk);
				if (ret != -EPROBE_DEFER)
					dev_err(qp->dev, "failed to get %s, err:(%d)\n",
						qn->clk_name, ret);
				goto err;
			}
		}

		if (qn->qosbox && !qp->skip_qos)
			qn->noc_ops->set_qos(qn);

		node->name = qn->name;
		node->data = qn;
		icc_node_add(node, provider);

		for (j = 0; j < qn->num_links; j++)
			icc_link_create(node, qn->links[j]);

		data->nodes[i] = node;
	}

	if (!qp->skip_qos)
		disable_qos_deps(qp);

	data->num_nodes = num_nodes;
	platform_set_drvdata(pdev, qp);

<<<<<<< HEAD
	if (!qp->stub) {
		provider->set = qcom_icc_set;
		provider->pre_aggregate = qcom_icc_pre_aggregate;
		provider->aggregate = qcom_icc_aggregate;
	}

	qcom_icc_debug_register(provider);

	mutex_lock(&probe_list_lock);
	list_add_tail(&qp->probe_list, &qnoc_probe_list);
	mutex_unlock(&probe_list_lock);
=======
	/* Populate child NoC devices if any */
	if (of_get_child_count(dev->of_node) > 0)
		return of_platform_populate(dev->of_node, NULL, NULL, dev);
>>>>>>> b996f9c3

	return 0;
err:
	clk_bulk_disable_unprepare(qp->num_clks, qp->clks);
	clk_bulk_put_all(qp->num_clks, qp->clks);
	icc_nodes_remove(provider);
	icc_provider_del(provider);
	return ret;
}
EXPORT_SYMBOL_GPL(qcom_icc_rpmh_probe);

int qcom_icc_rpmh_remove(struct platform_device *pdev)
{
	struct qcom_icc_provider *qp = platform_get_drvdata(pdev);

	qcom_icc_debug_unregister(&qp->provider);
	clk_bulk_put_all(qp->num_clks, qp->clks);

	icc_nodes_remove(&qp->provider);
	return icc_provider_del(&qp->provider);
}
EXPORT_SYMBOL_GPL(qcom_icc_rpmh_remove);

void qcom_icc_rpmh_sync_state(struct device *dev)
{
	struct platform_device *pdev = to_platform_device(dev);
	const struct of_device_id *oft = dev->driver->of_match_table;
	struct qcom_icc_provider *qp = platform_get_drvdata(pdev);
	struct qcom_icc_bcm *bcm;
	struct bcm_voter *voter;
	static int probe_count;
	int num_providers;

	for (num_providers = 0; oft[num_providers].data; num_providers++)
		;

	mutex_lock(&probe_list_lock);
	probe_count++;

	if (probe_count < num_providers) {
		mutex_unlock(&probe_list_lock);
		return;
	}

	list_for_each_entry(qp, &qnoc_probe_list, probe_list) {
		int i;

		for (i = 0; i < qp->num_voters; i++)
			qcom_icc_bcm_voter_clear_init(qp->voters[i]);

		for (i = 0; i < qp->num_bcms; i++) {
			bcm = qp->bcms[i];
			if (!bcm->keepalive && !bcm->keepalive_early)
				continue;

			bcm->keepalive_early = false;

			voter = qp->voters[bcm->voter_idx];
			qcom_icc_bcm_voter_add(voter, bcm);
			qcom_icc_bcm_voter_commit(voter);
		}
	}

	mutex_unlock(&probe_list_lock);
}
EXPORT_SYMBOL(qcom_icc_rpmh_sync_state);

MODULE_LICENSE("GPL v2");<|MERGE_RESOLUTION|>--- conflicted
+++ resolved
@@ -13,11 +13,8 @@
 #include <linux/slab.h>
 
 #include "bcm-voter.h"
-<<<<<<< HEAD
+#include "icc-common.h"
 #include "icc-debug.h"
-=======
-#include "icc-common.h"
->>>>>>> b996f9c3
 #include "icc-rpmh.h"
 #include "qnoc-qos.h"
 
@@ -169,7 +166,6 @@
 }
 EXPORT_SYMBOL_GPL(qcom_icc_set);
 
-<<<<<<< HEAD
 int qcom_icc_set_stub(struct icc_node *src, struct icc_node *dst)
 {
 	return 0;
@@ -185,33 +181,6 @@
 }
 EXPORT_SYMBOL(qcom_icc_get_bw_stub);
 
-struct icc_node_data *qcom_icc_xlate_extended(struct of_phandle_args *spec, void *data)
-{
-	struct icc_node_data *ndata;
-	struct icc_node *node;
-
-	node = of_icc_xlate_onecell(spec, data);
-	if (IS_ERR(node))
-		return ERR_CAST(node);
-
-	ndata = kzalloc(sizeof(*ndata), GFP_KERNEL);
-	if (!ndata)
-		return ERR_PTR(-ENOMEM);
-
-	ndata->node = node;
-
-	if (spec->args_count == 2)
-		ndata->tag = spec->args[1];
-
-	if (spec->args_count > 2)
-		pr_warn("%pOF: Too many arguments, path tag is not parsed\n", spec->np);
-
-	return ndata;
-}
-EXPORT_SYMBOL_GPL(qcom_icc_xlate_extended);
-
-=======
->>>>>>> b996f9c3
 /**
  * qcom_icc_bcm_init - populates bcm aux data and connect qnodes
  * @bcm: bcm to be initialized
@@ -496,7 +465,6 @@
 	data->num_nodes = num_nodes;
 	platform_set_drvdata(pdev, qp);
 
-<<<<<<< HEAD
 	if (!qp->stub) {
 		provider->set = qcom_icc_set;
 		provider->pre_aggregate = qcom_icc_pre_aggregate;
@@ -508,11 +476,10 @@
 	mutex_lock(&probe_list_lock);
 	list_add_tail(&qp->probe_list, &qnoc_probe_list);
 	mutex_unlock(&probe_list_lock);
-=======
+
 	/* Populate child NoC devices if any */
 	if (of_get_child_count(dev->of_node) > 0)
 		return of_platform_populate(dev->of_node, NULL, NULL, dev);
->>>>>>> b996f9c3
 
 	return 0;
 err:
