// SPDX-License-Identifier: GPL-2.0
/*
 * Copyright (c) 2020-2021, The Linux Foundation. All rights reserved.
 */

#include <linux/clk.h>
#include <linux/interconnect.h>
#include <linux/interconnect-provider.h>
#include <linux/module.h>
#include <linux/of.h>
<<<<<<< HEAD
#include <linux/of_platform.h>
=======
#include <linux/of_device.h>
>>>>>>> bb955def
#include <linux/slab.h>

#include "bcm-voter.h"
#include "icc-debug.h"
#include "icc-rpmh.h"
#include "qnoc-qos.h"

static LIST_HEAD(qnoc_probe_list);
static DEFINE_MUTEX(probe_list_lock);

/**
 * qcom_icc_pre_aggregate - cleans up stale values from prior icc_set
 * @node: icc node to operate on
 */
void qcom_icc_pre_aggregate(struct icc_node *node)
{
	size_t i;
	struct qcom_icc_node *qn;

	qn = node->data;

	for (i = 0; i < QCOM_ICC_NUM_BUCKETS; i++) {
		qn->sum_avg[i] = 0;
		qn->max_peak[i] = 0;
		qn->perf_mode[i] = false;
	}
}
EXPORT_SYMBOL_GPL(qcom_icc_pre_aggregate);

/**
 * qcom_icc_aggregate - aggregate bw for buckets indicated by tag
 * @node: node to aggregate
 * @tag: tag to indicate which buckets to aggregate
 * @avg_bw: new bw to sum aggregate
 * @peak_bw: new bw to max aggregate
 * @agg_avg: existing aggregate avg bw val
 * @agg_peak: existing aggregate peak bw val
 */
int qcom_icc_aggregate(struct icc_node *node, u32 tag, u32 avg_bw,
		       u32 peak_bw, u32 *agg_avg, u32 *agg_peak)
{
	size_t i;
	struct qcom_icc_node *qn;
	struct qcom_icc_provider *qp;

	qn = node->data;
	qp = to_qcom_provider(node->provider);

	if (!tag)
		tag = QCOM_ICC_TAG_ALWAYS;

	for (i = 0; i < QCOM_ICC_NUM_BUCKETS; i++) {
		if (tag & BIT(i)) {
			qn->sum_avg[i] += avg_bw;
			qn->max_peak[i] = max_t(u32, qn->max_peak[i], peak_bw);
			if (tag & QCOM_ICC_TAG_PERF_MODE && (avg_bw || peak_bw))
				qn->perf_mode[i] = true;
		}

		if (node->init_avg || node->init_peak) {
			qn->sum_avg[i] = max_t(u64, qn->sum_avg[i], node->init_avg);
			qn->max_peak[i] = max_t(u64, qn->max_peak[i], node->init_peak);
		}
	}

	*agg_avg += avg_bw;
	*agg_peak = max_t(u32, *agg_peak, peak_bw);

	for (i = 0; i < qn->num_bcms; i++)
		qcom_icc_bcm_voter_add(qp->voters[qn->bcms[i]->voter_idx],
				       qn->bcms[i]);

	return 0;
}
EXPORT_SYMBOL_GPL(qcom_icc_aggregate);

int qcom_icc_aggregate_stub(struct icc_node *node, u32 tag, u32 avg_bw,
			    u32 peak_bw, u32 *agg_avg, u32 *agg_peak)
{
	return 0;
}
EXPORT_SYMBOL(qcom_icc_aggregate_stub);

/**
 * qcom_icc_set - set the constraints based on path
 * @src: source node for the path to set constraints on
 * @dst: destination node for the path to set constraints on
 *
 * Return: 0 on success, or an error code otherwise
 */
int qcom_icc_set(struct icc_node *src, struct icc_node *dst)
{
	struct qcom_icc_provider *qp;
	struct qcom_icc_node *qn;
	struct icc_node *node;
	int i, ret = 0;

	if (!src)
		node = dst;
	else
		node = src;

	qp = to_qcom_provider(node->provider);
	qn = node->data;

	for (i = 0; i < qp->num_voters; i++)
		qcom_icc_bcm_voter_commit(qp->voters[i]);

	/* Defer setting QoS until the first non-zero bandwidth request. */
	if (qn && qn->qosbox && !qn->qosbox->initialized &&
	    (node->avg_bw || node->peak_bw)) {
		ret = clk_bulk_prepare_enable(qp->num_clks, qp->clks);
		if (ret) {
			pr_err("%s: Clock enable failed for node %s\n",
				__func__, node->name);
			return ret;
		}

		qn->noc_ops->set_qos(qn);
		clk_bulk_disable_unprepare(qp->num_clks, qp->clks);
		qn->qosbox->initialized = true;
	}

	return ret;
}
EXPORT_SYMBOL_GPL(qcom_icc_set);

int qcom_icc_set_stub(struct icc_node *src, struct icc_node *dst)
{
	return 0;
}
EXPORT_SYMBOL(qcom_icc_set_stub);

int qcom_icc_get_bw_stub(struct icc_node *node, u32 *avg, u32 *peak)
{
	*avg = 0;
	*peak = 0;

	return 0;
}
EXPORT_SYMBOL(qcom_icc_get_bw_stub);

struct icc_node_data *qcom_icc_xlate_extended(struct of_phandle_args *spec, void *data)
{
	struct icc_node_data *ndata;
	struct icc_node *node;

	node = of_icc_xlate_onecell(spec, data);
	if (IS_ERR(node))
		return ERR_CAST(node);

	ndata = kzalloc(sizeof(*ndata), GFP_KERNEL);
	if (!ndata)
		return ERR_PTR(-ENOMEM);

	ndata->node = node;

	if (spec->args_count == 2)
		ndata->tag = spec->args[1];

	if (spec->args_count > 2)
		pr_warn("%pOF: Too many arguments, path tag is not parsed\n", spec->np);

	return ndata;
}
EXPORT_SYMBOL_GPL(qcom_icc_xlate_extended);

/**
 * qcom_icc_bcm_init - populates bcm aux data and connect qnodes
 * @bcm: bcm to be initialized
 * @dev: associated provider device
 *
 * Return: 0 on success, or an error code otherwise
 */
int qcom_icc_bcm_init(struct qcom_icc_bcm *bcm, struct device *dev)
{
	struct qcom_icc_node *qn;
	const struct bcm_db *data;
	size_t data_count;
	int i;

	/* BCM is already initialised*/
	if (bcm->addr)
		return 0;

	bcm->addr = cmd_db_read_addr(bcm->name);
	if (!bcm->addr) {
		dev_err(dev, "%s could not find RPMh address\n",
			bcm->name);
		return -EINVAL;
	}

	data = cmd_db_read_aux_data(bcm->name, &data_count);
	if (IS_ERR(data)) {
		dev_err(dev, "%s command db read error (%ld)\n",
			bcm->name, PTR_ERR(data));
		return PTR_ERR(data);
	}
	if (!data_count) {
		dev_err(dev, "%s command db missing or partial aux data\n",
			bcm->name);
		return -EINVAL;
	}

	bcm->aux_data.unit = max_t(u32, 1, le32_to_cpu(data->unit));
	bcm->aux_data.width = max_t(u16, 1, le16_to_cpu(data->width));
	bcm->aux_data.vcd = data->vcd;
	bcm->aux_data.reserved = data->reserved;
	INIT_LIST_HEAD(&bcm->list);
	INIT_LIST_HEAD(&bcm->ws_list);

	if (!bcm->vote_scale)
		bcm->vote_scale = 1000;

	/* Link Qnodes to their respective BCMs */
	for (i = 0; i < bcm->num_nodes; i++) {
		qn = bcm->nodes[i];
		qn->bcms[qn->num_bcms] = bcm;
		qn->num_bcms++;
	}

	return 0;
}
EXPORT_SYMBOL_GPL(qcom_icc_bcm_init);

<<<<<<< HEAD
static struct regmap *qcom_icc_rpmh_map(struct platform_device *pdev,
					const struct qcom_icc_desc *desc)
{
	void __iomem *base;
	struct resource *res;
	struct device *dev = &pdev->dev;

	res = platform_get_resource(pdev, IORESOURCE_MEM, 0);
	if (!res)
		return NULL;

	base = devm_ioremap_resource(dev, res);
	if (IS_ERR(base))
		return ERR_CAST(base);

	return devm_regmap_init_mmio(dev, base, desc->config);
}

int qcom_icc_rpmh_probe(struct platform_device *pdev)
{
	const struct qcom_icc_desc *desc;
	struct icc_onecell_data *data;
	struct icc_provider *provider;
	struct qcom_icc_node **qnodes;
	struct qcom_icc_provider *qp;
	struct icc_node *node;
	size_t num_nodes, i;
	int ret;

	desc = of_device_get_match_data(&pdev->dev);
=======
int qcom_icc_rpmh_probe(struct platform_device *pdev)
{
	const struct qcom_icc_desc *desc;
	struct device *dev = &pdev->dev;
	struct icc_onecell_data *data;
	struct icc_provider *provider;
	struct qcom_icc_node **qnodes, *qn;
	struct qcom_icc_provider *qp;
	struct icc_node *node;
	size_t num_nodes, i, j;
	int ret;

	desc = of_device_get_match_data(dev);
>>>>>>> bb955def
	if (!desc)
		return -EINVAL;

	qnodes = desc->nodes;
	num_nodes = desc->num_nodes;

<<<<<<< HEAD
	qp = devm_kzalloc(&pdev->dev, sizeof(*qp), GFP_KERNEL);
	if (!qp)
		return -ENOMEM;

	data = devm_kcalloc(&pdev->dev, num_nodes, sizeof(*node), GFP_KERNEL);
	if (!data)
		return -ENOMEM;

	qp->stub = of_property_read_bool(pdev->dev.of_node, "qcom,stub");

	provider = &qp->provider;
	provider->dev = &pdev->dev;
	provider->set = qcom_icc_set_stub;
	provider->pre_aggregate = qcom_icc_pre_aggregate;
	provider->aggregate = qcom_icc_aggregate_stub;
	provider->xlate = of_icc_xlate_onecell;
	INIT_LIST_HEAD(&provider->nodes);
	provider->data = data;
	provider->get_bw = qcom_icc_get_bw_stub;

	qp->dev = &pdev->dev;
	qp->bcms = desc->bcms;

	if (!qp->stub) {
		qp->num_bcms = desc->num_bcms;
		qp->num_voters = desc->num_voters;

		qp->voters = devm_kcalloc(&pdev->dev, qp->num_voters,
					  sizeof(*qp->voters), GFP_KERNEL);

		if (!qp->voters)
			return -ENOMEM;

		for (i = 0; i < qp->num_voters; i++) {
			qp->voters[i] = of_bcm_voter_get(qp->dev, desc->voters[i]);
			if (IS_ERR(qp->voters[i]))
				return PTR_ERR(qp->voters[i]);
		}
	}

	qp->regmap = qcom_icc_rpmh_map(pdev, desc);
	if (IS_ERR(qp->regmap))
		return PTR_ERR(qp->regmap);

	ret = icc_provider_add(provider);
	if (ret) {
		dev_err(&pdev->dev, "error adding interconnect provider\n");
		return ret;
	}

	qp->num_clks = devm_clk_bulk_get_all(qp->dev, &qp->clks);
	if (qp->num_clks < 0)
		return qp->num_clks;

	ret = clk_bulk_prepare_enable(qp->num_clks, qp->clks);
	if (ret) {
		dev_err(&pdev->dev, "failed to enable clocks\n");
		return ret;
	}

	for (i = 0; i < qp->num_bcms; i++)
		qcom_icc_bcm_init(qp->bcms[i], &pdev->dev);

	for (i = 0; i < num_nodes; i++) {
		size_t j;

		if (!qnodes[i])
			continue;

		qnodes[i]->regmap = dev_get_regmap(qp->dev, NULL);

		node = icc_node_create(qnodes[i]->id);
		if (IS_ERR(node)) {
			ret = PTR_ERR(node);
			dev_err(&pdev->dev, "error creating node %d\n", ret);
			goto err;
		}

		if (qnodes[i]->qosbox) {
			qnodes[i]->noc_ops->set_qos(qnodes[i]);
			qnodes[i]->qosbox->initialized = true;
		}

		node->name = qnodes[i]->name;
		node->data = qnodes[i];
		icc_node_add(node, provider);

		dev_dbg(&pdev->dev, "registered node %pK %s %d\n", node,
			qnodes[i]->name, node->id);

		/* populate links */
		for (j = 0; j < qnodes[i]->num_links; j++)
			icc_link_create(node, qnodes[i]->links[j]);

		data->nodes[i] = node;
	}
	data->num_nodes = num_nodes;

	clk_bulk_disable_unprepare(qp->num_clks, qp->clks);

	platform_set_drvdata(pdev, qp);

	if (!qp->stub) {
		provider->set = qcom_icc_set;
		provider->aggregate = qcom_icc_aggregate;
	}

	qcom_icc_debug_register(provider);

	mutex_lock(&probe_list_lock);
	list_add_tail(&qp->probe_list, &qnoc_probe_list);
	mutex_unlock(&probe_list_lock);

	return ret;
err:
	list_for_each_entry(node, &provider->nodes, node_list) {
		icc_node_del(node);
		icc_node_destroy(node->id);
	}

	clk_bulk_disable_unprepare(qp->num_clks, qp->clks);
	clk_bulk_put_all(qp->num_clks, qp->clks);

	icc_provider_del(provider);

	return ret;
}
EXPORT_SYMBOL(qcom_icc_rpmh_probe);
=======
	qp = devm_kzalloc(dev, sizeof(*qp), GFP_KERNEL);
	if (!qp)
		return -ENOMEM;

	data = devm_kzalloc(dev, struct_size(data, nodes, num_nodes), GFP_KERNEL);
	if (!data)
		return -ENOMEM;

	provider = &qp->provider;
	provider->dev = dev;
	provider->set = qcom_icc_set;
	provider->pre_aggregate = qcom_icc_pre_aggregate;
	provider->aggregate = qcom_icc_aggregate;
	provider->xlate_extended = qcom_icc_xlate_extended;
	INIT_LIST_HEAD(&provider->nodes);
	provider->data = data;

	qp->dev = dev;
	qp->bcms = desc->bcms;
	qp->num_bcms = desc->num_bcms;

	qp->voter = of_bcm_voter_get(qp->dev, NULL);
	if (IS_ERR(qp->voter))
		return PTR_ERR(qp->voter);

	ret = icc_provider_add(provider);
	if (ret)
		return ret;

	for (i = 0; i < qp->num_bcms; i++)
		qcom_icc_bcm_init(qp->bcms[i], dev);

	for (i = 0; i < num_nodes; i++) {
		qn = qnodes[i];
		if (!qn)
			continue;

		node = icc_node_create(qn->id);
		if (IS_ERR(node)) {
			ret = PTR_ERR(node);
			goto err;
		}

		node->name = qn->name;
		node->data = qn;
		icc_node_add(node, provider);

		for (j = 0; j < qn->num_links; j++)
			icc_link_create(node, qn->links[j]);

		data->nodes[i] = node;
	}

	data->num_nodes = num_nodes;
	platform_set_drvdata(pdev, qp);

	return 0;
err:
	icc_nodes_remove(provider);
	icc_provider_del(provider);
	return ret;
}
EXPORT_SYMBOL_GPL(qcom_icc_rpmh_probe);
>>>>>>> bb955def

int qcom_icc_rpmh_remove(struct platform_device *pdev)
{
	struct qcom_icc_provider *qp = platform_get_drvdata(pdev);
<<<<<<< HEAD
	struct icc_provider *provider = &qp->provider;
	struct icc_node *n;

	qcom_icc_debug_unregister(provider);

	list_for_each_entry(n, &provider->nodes, node_list) {
		icc_node_del(n);
		icc_node_destroy(n->id);
	}

	clk_bulk_put_all(qp->num_clks, qp->clks);

	return icc_provider_del(provider);
}
EXPORT_SYMBOL(qcom_icc_rpmh_remove);

void qcom_icc_rpmh_sync_state(struct device *dev)
{
	struct platform_device *pdev = to_platform_device(dev);
	const struct of_device_id *oft = dev->driver->of_match_table;
	struct qcom_icc_provider *qp = platform_get_drvdata(pdev);
	struct qcom_icc_bcm *bcm;
	struct bcm_voter *voter;
	static int probe_count;
	int num_providers;

	for (num_providers = 0; oft[num_providers].data; num_providers++)
		;

	mutex_lock(&probe_list_lock);
	probe_count++;

	if (probe_count < num_providers) {
		mutex_unlock(&probe_list_lock);
		return;
	}

	list_for_each_entry(qp, &qnoc_probe_list, probe_list) {
		int i;

		for (i = 0; i < qp->num_voters; i++)
			qcom_icc_bcm_voter_clear_init(qp->voters[i]);

		for (i = 0; i < qp->num_bcms; i++) {
			bcm = qp->bcms[i];
			if (!bcm->keepalive)
				continue;

			voter = qp->voters[bcm->voter_idx];
			qcom_icc_bcm_voter_add(voter, bcm);
			qcom_icc_bcm_voter_commit(voter);
		}
	}

	mutex_unlock(&probe_list_lock);
}
EXPORT_SYMBOL(qcom_icc_rpmh_sync_state);
=======

	icc_nodes_remove(&qp->provider);
	return icc_provider_del(&qp->provider);
}
EXPORT_SYMBOL_GPL(qcom_icc_rpmh_remove);
>>>>>>> bb955def

MODULE_LICENSE("GPL v2");<|MERGE_RESOLUTION|>--- conflicted
+++ resolved
@@ -8,11 +8,8 @@
 #include <linux/interconnect-provider.h>
 #include <linux/module.h>
 #include <linux/of.h>
-<<<<<<< HEAD
 #include <linux/of_platform.h>
-=======
 #include <linux/of_device.h>
->>>>>>> bb955def
 #include <linux/slab.h>
 
 #include "bcm-voter.h"
@@ -238,7 +235,6 @@
 }
 EXPORT_SYMBOL_GPL(qcom_icc_bcm_init);
 
-<<<<<<< HEAD
 static struct regmap *qcom_icc_rpmh_map(struct platform_device *pdev,
 					const struct qcom_icc_desc *desc)
 {
@@ -257,19 +253,6 @@
 	return devm_regmap_init_mmio(dev, base, desc->config);
 }
 
-int qcom_icc_rpmh_probe(struct platform_device *pdev)
-{
-	const struct qcom_icc_desc *desc;
-	struct icc_onecell_data *data;
-	struct icc_provider *provider;
-	struct qcom_icc_node **qnodes;
-	struct qcom_icc_provider *qp;
-	struct icc_node *node;
-	size_t num_nodes, i;
-	int ret;
-
-	desc = of_device_get_match_data(&pdev->dev);
-=======
 int qcom_icc_rpmh_probe(struct platform_device *pdev)
 {
 	const struct qcom_icc_desc *desc;
@@ -283,35 +266,33 @@
 	int ret;
 
 	desc = of_device_get_match_data(dev);
->>>>>>> bb955def
 	if (!desc)
 		return -EINVAL;
 
 	qnodes = desc->nodes;
 	num_nodes = desc->num_nodes;
 
-<<<<<<< HEAD
-	qp = devm_kzalloc(&pdev->dev, sizeof(*qp), GFP_KERNEL);
+	qp = devm_kzalloc(dev, sizeof(*qp), GFP_KERNEL);
 	if (!qp)
 		return -ENOMEM;
 
-	data = devm_kcalloc(&pdev->dev, num_nodes, sizeof(*node), GFP_KERNEL);
+	data = devm_kzalloc(dev, struct_size(data, nodes, num_nodes), GFP_KERNEL);
 	if (!data)
 		return -ENOMEM;
 
 	qp->stub = of_property_read_bool(pdev->dev.of_node, "qcom,stub");
 
 	provider = &qp->provider;
-	provider->dev = &pdev->dev;
+	provider->dev = dev;
 	provider->set = qcom_icc_set_stub;
 	provider->pre_aggregate = qcom_icc_pre_aggregate;
 	provider->aggregate = qcom_icc_aggregate_stub;
-	provider->xlate = of_icc_xlate_onecell;
+	provider->xlate_extended = qcom_icc_xlate_extended;
 	INIT_LIST_HEAD(&provider->nodes);
 	provider->data = data;
 	provider->get_bw = qcom_icc_get_bw_stub;
 
-	qp->dev = &pdev->dev;
+	qp->dev = dev;
 	qp->bcms = desc->bcms;
 
 	if (!qp->stub) {
@@ -336,10 +317,8 @@
 		return PTR_ERR(qp->regmap);
 
 	ret = icc_provider_add(provider);
-	if (ret) {
-		dev_err(&pdev->dev, "error adding interconnect provider\n");
+	if (ret)
 		return ret;
-	}
 
 	qp->num_clks = devm_clk_bulk_get_all(qp->dev, &qp->clks);
 	if (qp->num_clks < 0)
@@ -352,104 +331,6 @@
 	}
 
 	for (i = 0; i < qp->num_bcms; i++)
-		qcom_icc_bcm_init(qp->bcms[i], &pdev->dev);
-
-	for (i = 0; i < num_nodes; i++) {
-		size_t j;
-
-		if (!qnodes[i])
-			continue;
-
-		qnodes[i]->regmap = dev_get_regmap(qp->dev, NULL);
-
-		node = icc_node_create(qnodes[i]->id);
-		if (IS_ERR(node)) {
-			ret = PTR_ERR(node);
-			dev_err(&pdev->dev, "error creating node %d\n", ret);
-			goto err;
-		}
-
-		if (qnodes[i]->qosbox) {
-			qnodes[i]->noc_ops->set_qos(qnodes[i]);
-			qnodes[i]->qosbox->initialized = true;
-		}
-
-		node->name = qnodes[i]->name;
-		node->data = qnodes[i];
-		icc_node_add(node, provider);
-
-		dev_dbg(&pdev->dev, "registered node %pK %s %d\n", node,
-			qnodes[i]->name, node->id);
-
-		/* populate links */
-		for (j = 0; j < qnodes[i]->num_links; j++)
-			icc_link_create(node, qnodes[i]->links[j]);
-
-		data->nodes[i] = node;
-	}
-	data->num_nodes = num_nodes;
-
-	clk_bulk_disable_unprepare(qp->num_clks, qp->clks);
-
-	platform_set_drvdata(pdev, qp);
-
-	if (!qp->stub) {
-		provider->set = qcom_icc_set;
-		provider->aggregate = qcom_icc_aggregate;
-	}
-
-	qcom_icc_debug_register(provider);
-
-	mutex_lock(&probe_list_lock);
-	list_add_tail(&qp->probe_list, &qnoc_probe_list);
-	mutex_unlock(&probe_list_lock);
-
-	return ret;
-err:
-	list_for_each_entry(node, &provider->nodes, node_list) {
-		icc_node_del(node);
-		icc_node_destroy(node->id);
-	}
-
-	clk_bulk_disable_unprepare(qp->num_clks, qp->clks);
-	clk_bulk_put_all(qp->num_clks, qp->clks);
-
-	icc_provider_del(provider);
-
-	return ret;
-}
-EXPORT_SYMBOL(qcom_icc_rpmh_probe);
-=======
-	qp = devm_kzalloc(dev, sizeof(*qp), GFP_KERNEL);
-	if (!qp)
-		return -ENOMEM;
-
-	data = devm_kzalloc(dev, struct_size(data, nodes, num_nodes), GFP_KERNEL);
-	if (!data)
-		return -ENOMEM;
-
-	provider = &qp->provider;
-	provider->dev = dev;
-	provider->set = qcom_icc_set;
-	provider->pre_aggregate = qcom_icc_pre_aggregate;
-	provider->aggregate = qcom_icc_aggregate;
-	provider->xlate_extended = qcom_icc_xlate_extended;
-	INIT_LIST_HEAD(&provider->nodes);
-	provider->data = data;
-
-	qp->dev = dev;
-	qp->bcms = desc->bcms;
-	qp->num_bcms = desc->num_bcms;
-
-	qp->voter = of_bcm_voter_get(qp->dev, NULL);
-	if (IS_ERR(qp->voter))
-		return PTR_ERR(qp->voter);
-
-	ret = icc_provider_add(provider);
-	if (ret)
-		return ret;
-
-	for (i = 0; i < qp->num_bcms; i++)
 		qcom_icc_bcm_init(qp->bcms[i], dev);
 
 	for (i = 0; i < num_nodes; i++) {
@@ -457,12 +338,19 @@
 		if (!qn)
 			continue;
 
+		qn->regmap = dev_get_regmap(qp->dev, NULL);
+
 		node = icc_node_create(qn->id);
 		if (IS_ERR(node)) {
 			ret = PTR_ERR(node);
 			goto err;
 		}
 
+		if (qn->qosbox) {
+			qn->noc_ops->set_qos(qn);
+			qn->qosbox->initialized = true;
+		}
+
 		node->name = qn->name;
 		node->data = qn;
 		icc_node_add(node, provider);
@@ -473,37 +361,43 @@
 		data->nodes[i] = node;
 	}
 
+	clk_bulk_disable_unprepare(qp->num_clks, qp->clks);
+
 	data->num_nodes = num_nodes;
 	platform_set_drvdata(pdev, qp);
 
+	if (!qp->stub) {
+		provider->set = qcom_icc_set;
+		provider->aggregate = qcom_icc_aggregate;
+	}
+
+	qcom_icc_debug_register(provider);
+
+	mutex_lock(&probe_list_lock);
+	list_add_tail(&qp->probe_list, &qnoc_probe_list);
+	mutex_unlock(&probe_list_lock);
+
 	return 0;
 err:
+	clk_bulk_disable_unprepare(qp->num_clks, qp->clks);
+	clk_bulk_put_all(qp->num_clks, qp->clks);
 	icc_nodes_remove(provider);
 	icc_provider_del(provider);
 	return ret;
 }
 EXPORT_SYMBOL_GPL(qcom_icc_rpmh_probe);
->>>>>>> bb955def
 
 int qcom_icc_rpmh_remove(struct platform_device *pdev)
 {
 	struct qcom_icc_provider *qp = platform_get_drvdata(pdev);
-<<<<<<< HEAD
-	struct icc_provider *provider = &qp->provider;
-	struct icc_node *n;
-
-	qcom_icc_debug_unregister(provider);
-
-	list_for_each_entry(n, &provider->nodes, node_list) {
-		icc_node_del(n);
-		icc_node_destroy(n->id);
-	}
-
+
+	qcom_icc_debug_unregister(&qp->provider);
 	clk_bulk_put_all(qp->num_clks, qp->clks);
 
-	return icc_provider_del(provider);
-}
-EXPORT_SYMBOL(qcom_icc_rpmh_remove);
+	icc_nodes_remove(&qp->provider);
+	return icc_provider_del(&qp->provider);
+}
+EXPORT_SYMBOL_GPL(qcom_icc_rpmh_remove);
 
 void qcom_icc_rpmh_sync_state(struct device *dev)
 {
@@ -546,12 +440,5 @@
 	mutex_unlock(&probe_list_lock);
 }
 EXPORT_SYMBOL(qcom_icc_rpmh_sync_state);
-=======
-
-	icc_nodes_remove(&qp->provider);
-	return icc_provider_del(&qp->provider);
-}
-EXPORT_SYMBOL_GPL(qcom_icc_rpmh_remove);
->>>>>>> bb955def
 
 MODULE_LICENSE("GPL v2");