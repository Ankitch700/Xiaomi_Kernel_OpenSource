# SPDX-License-Identifier: GPL-2.0

CFLAGS_core.o				:= -I$(src)
icc-core-objs				:= core.o
icc-test-objs				:= debugfs-test.o

obj-$(CONFIG_INTERCONNECT)		+= icc-core.o
<<<<<<< HEAD
obj-$(CONFIG_INTERCONNECT_TEST)		+= icc-test.o
=======
obj-$(CONFIG_INTERCONNECT_IMX)		+= imx/
>>>>>>> 86b41f49
obj-$(CONFIG_INTERCONNECT_QCOM)		+= qcom/<|MERGE_RESOLUTION|>--- conflicted
+++ resolved
@@ -5,9 +5,6 @@
 icc-test-objs				:= debugfs-test.o
 
 obj-$(CONFIG_INTERCONNECT)		+= icc-core.o
-<<<<<<< HEAD
 obj-$(CONFIG_INTERCONNECT_TEST)		+= icc-test.o
-=======
 obj-$(CONFIG_INTERCONNECT_IMX)		+= imx/
->>>>>>> 86b41f49
 obj-$(CONFIG_INTERCONNECT_QCOM)		+= qcom/