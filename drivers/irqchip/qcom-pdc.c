--- conflicted
+++ resolved
@@ -1,6 +1,6 @@
-// SPDX-License-Identifier: GPL-2.0-only
+// SPDX-License-Identifier: GPL-2.0
 /*
- * Copyright (c) 2017-2020, The Linux Foundation. All rights reserved.
+ * Copyright (c) 2017-2019, The Linux Foundation. All rights reserved.
  */
 
 #include <linux/err.h>
@@ -21,10 +21,7 @@
 #include <linux/slab.h>
 #include <linux/types.h>
 
-#include <linux/ipc_logging.h>
-
-#define PDC_MAX_IRQS		168
-#define PDC_IPC_LOG_SZ		2
+#include <linux/qcom_scm.h>
 
 #define PDC_MAX_IRQS		168
 #define PDC_MAX_GPIO_IRQS	256
@@ -49,6 +46,7 @@
 		void __iomem *base;
 	};
 	resource_size_t size;
+	bool scm_io;
 };
 
 static DEFINE_RAW_SPINLOCK(pdc_lock);
@@ -56,7 +54,6 @@
 static struct pdc_pin_region *pdc_region;
 static int pdc_region_cnt;
 static struct spi_cfg_regs *spi_cfg;
-static void *pdc_ipc_log;
 
 static void pdc_reg_write(int reg, u32 i, u32 val)
 {
@@ -101,7 +98,6 @@
 	enable = pdc_reg_read(IRQ_ENABLE_BANK, index);
 	enable = on ? ENABLE_INTR(enable, mask) : CLEAR_INTR(enable, mask);
 	pdc_reg_write(IRQ_ENABLE_BANK, index, enable);
-	ipc_log_string(pdc_ipc_log, "PIN=%d enable=%d", d->hwirq, on);
 	raw_spin_unlock(&pdc_lock);
 }
 
@@ -128,7 +124,6 @@
 	if (d->hwirq == GPIO_NO_WAKE_IRQ)
 		return;
 
-	ipc_log_string(pdc_ipc_log, "PIN=%d mask", d->hwirq);
 	irq_chip_mask_parent(d);
 }
 
@@ -137,22 +132,33 @@
 	if (d->hwirq == GPIO_NO_WAKE_IRQ)
 		return;
 
-	ipc_log_string(pdc_ipc_log, "PIN=%d unmask", d->hwirq);
 	irq_chip_unmask_parent(d);
 }
 
 static u32 __spi_pin_read(unsigned int pin)
 {
 	void __iomem *cfg_reg = spi_cfg->base + pin * 4;
-
-	return readl_relaxed(cfg_reg);
+	u64 scm_cfg_reg = spi_cfg->start + pin * 4;
+
+	if (spi_cfg->scm_io) {
+		unsigned int val;
+
+		qcom_scm_io_readl(scm_cfg_reg, &val);
+		return val;
+	} else {
+		return readl(cfg_reg);
+	}
 }
 
 static void __spi_pin_write(unsigned int pin, unsigned int val)
 {
 	void __iomem *cfg_reg = spi_cfg->base + pin * 4;
-
-	writel_relaxed(val, cfg_reg);
+	u64 scm_cfg_reg = spi_cfg->start + pin * 4;
+
+	if (spi_cfg->scm_io)
+		qcom_scm_io_writel(scm_cfg_reg, val);
+	else
+		writel(val, cfg_reg);
 }
 
 static int spi_configure_type(irq_hw_number_t hwirq, unsigned int type)
@@ -175,9 +181,6 @@
 	if (type & IRQ_TYPE_LEVEL_MASK)
 		val |= mask;
 	__spi_pin_write(pin, val);
-	ipc_log_string(pdc_ipc_log,
-		       "SPI config: GIC-SPI=%d (reg=%d,bit=%d) val=%d",
-		       spi, pin, spi % 32, type & IRQ_TYPE_LEVEL_MASK);
 	raw_spin_unlock_irqrestore(&pdc_lock, flags);
 
 	return 0;
@@ -252,15 +255,6 @@
 	}
 
 	pdc_reg_write(IRQ_i_CFG, pin_out, pdc_type);
-	ipc_log_string(pdc_ipc_log, "Set type: PIN=%d pdc_type=%d gic_type=%d",
-		       pin_out, pdc_type, type);
-
-	/* Additionally, configure (only) the GPIO in the f/w */
-	if (irq_domain_qcom_handle_wakeup(d->domain)) {
-		ret = spi_configure_type(parent_hwirq, type);
-		if (ret)
-			return ret;
-	}
 
 	/* Additionally, configure (only) the GPIO in the f/w */
 	ret = spi_configure_type(parent_hwirq, type);
@@ -352,8 +346,6 @@
 	parent_fwspec.param[1]    = parent_hwirq;
 	parent_fwspec.param[2]    = type;
 
-	ipc_log_string(pdc_ipc_log, "Alloc: PIN=%d GIC-SPI=%d",
-		       hwirq, parent_hwirq);
 	return irq_domain_alloc_irqs_parent(domain, virq, nr_irqs,
 					    &parent_fwspec);
 }
@@ -401,8 +393,6 @@
 	parent_fwspec.param[1]    = parent_hwirq;
 	parent_fwspec.param[2]    = type;
 
-	ipc_log_string(pdc_ipc_log, "GPIO alloc: PIN=%d GIC-SPI=%d",
-		       hwirq, parent_hwirq);
 	return irq_domain_alloc_irqs_parent(domain, virq, nr_irqs,
 					    &parent_fwspec);
 }
@@ -456,14 +446,6 @@
 	return 0;
 }
 
-static int __init qcom_pdc_early_init(void)
-{
-	pdc_ipc_log = ipc_log_context_create(PDC_IPC_LOG_SZ, "pdc", 0);
-
-	return 0;
-}
-module_init(qcom_pdc_early_init);
-
 static int qcom_pdc_init(struct device_node *node, struct device_node *parent)
 {
 	struct irq_domain *parent_domain, *pdc_domain, *pdc_gpio_domain;
@@ -505,11 +487,17 @@
 			ret = -ENOMEM;
 			goto remove;
 		}
+		spi_cfg->scm_io = of_find_property(node,
+						   "qcom,scm-spi-cfg", NULL);
 		spi_cfg->size = resource_size(&res);
-		spi_cfg->base = ioremap(res.start, spi_cfg->size);
-		if (!spi_cfg->base) {
-			ret = -ENOMEM;
-			goto remove;
+		if (spi_cfg->scm_io) {
+			spi_cfg->start = res.start;
+		} else {
+			spi_cfg->base = ioremap(res.start, spi_cfg->size);
+			if (!spi_cfg->base) {
+				ret = -ENOMEM;
+				goto remove;
+			}
 		}
 	}
 
@@ -537,11 +525,6 @@
 	return ret;
 }
 
-<<<<<<< HEAD
-IRQCHIP_DECLARE(qcom_pdc, "qcom,pdc", qcom_pdc_init);
-IRQCHIP_DECLARE(pdc_lahaina, "qcom,lahaina-pdc", qcom_pdc_init);
-IRQCHIP_DECLARE(pdc_shima, "qcom,shima-pdc", qcom_pdc_init);
-=======
 #ifdef MODULE
 static int qcom_pdc_probe(struct platform_device *pdev)
 {
@@ -569,5 +552,4 @@
 #endif
 
 MODULE_DESCRIPTION("Qualcomm Technologies, Inc. Power Domain Controller");
-MODULE_LICENSE("GPL v2");
->>>>>>> 86b41f49
+MODULE_LICENSE("GPL v2");