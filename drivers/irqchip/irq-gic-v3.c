--- conflicted
+++ resolved
@@ -1236,13 +1236,9 @@
 	gic_set_kvm_info(&gic_v3_kvm_info);
 }
 
-<<<<<<< HEAD
 __weak int __init mt_gic_ext_init(void) { return 0; }
 
-static int __init gic_of_init(struct device_node *node, struct device_node *parent)
-=======
 static int __init gicv3_of_init(struct device_node *node, struct device_node *parent)
->>>>>>> 32bc956b
 {
 	void __iomem *dist_base;
 	struct redist_region *rdist_regs;
