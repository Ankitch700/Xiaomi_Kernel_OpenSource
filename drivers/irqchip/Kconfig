# SPDX-License-Identifier: GPL-2.0-only
menu "IRQ chip support"

config IRQCHIP
	def_bool y
	depends on OF_IRQ

config ARM_GIC
	bool
	select IRQ_DOMAIN_HIERARCHY
	select GENERIC_IRQ_EFFECTIVE_AFF_MASK

config ARM_GIC_PM
	bool
	depends on PM
	select ARM_GIC

config ARM_GIC_MAX_NR
	int
	depends on ARM_GIC
	default 2 if ARCH_REALVIEW
	default 1

config ARM_GIC_V2M
	bool
	depends on PCI
	select ARM_GIC
	select PCI_MSI

config GIC_NON_BANKED
	bool

config ARM_GIC_V3
	bool
	select IRQ_DOMAIN_HIERARCHY
	select PARTITION_PERCPU
	select GENERIC_IRQ_EFFECTIVE_AFF_MASK

config ARM_GIC_V3_ITS
	bool
	select GENERIC_MSI_IRQ_DOMAIN
	default ARM_GIC_V3

config ARM_GIC_V3_ITS_PCI
	bool
	depends on ARM_GIC_V3_ITS
	depends on PCI
	depends on PCI_MSI
	default ARM_GIC_V3_ITS

config ARM_GIC_V3_ITS_FSL_MC
	bool
	depends on ARM_GIC_V3_ITS
	depends on FSL_MC_BUS
	default ARM_GIC_V3_ITS

config ARM_NVIC
	bool
	select IRQ_DOMAIN_HIERARCHY
	select GENERIC_IRQ_CHIP

config ARM_VIC
	bool
	select IRQ_DOMAIN

config ARM_VIC_NR
	int
	default 4 if ARCH_S5PV210
	default 2
	depends on ARM_VIC
	help
	  The maximum number of VICs available in the system, for
	  power management.

config ARMADA_370_XP_IRQ
	bool
	select GENERIC_IRQ_CHIP
	select PCI_MSI if PCI
	select GENERIC_IRQ_EFFECTIVE_AFF_MASK

config ALPINE_MSI
	bool
	depends on PCI
	select PCI_MSI
	select GENERIC_IRQ_CHIP

config AL_FIC
	bool "Amazon's Annapurna Labs Fabric Interrupt Controller"
	depends on OF || COMPILE_TEST
	select GENERIC_IRQ_CHIP
	select IRQ_DOMAIN
	help
	  Support Amazon's Annapurna Labs Fabric Interrupt Controller.

config ATMEL_AIC_IRQ
	bool
	select GENERIC_IRQ_CHIP
	select IRQ_DOMAIN
	select SPARSE_IRQ

config ATMEL_AIC5_IRQ
	bool
	select GENERIC_IRQ_CHIP
	select IRQ_DOMAIN
	select SPARSE_IRQ

config I8259
	bool
	select IRQ_DOMAIN

config BCM6345_L1_IRQ
	bool
	select GENERIC_IRQ_CHIP
	select IRQ_DOMAIN
	select GENERIC_IRQ_EFFECTIVE_AFF_MASK

config BCM7038_L1_IRQ
	bool
	select GENERIC_IRQ_CHIP
	select IRQ_DOMAIN
	select GENERIC_IRQ_EFFECTIVE_AFF_MASK

config BCM7120_L2_IRQ
	bool
	select GENERIC_IRQ_CHIP
	select IRQ_DOMAIN

config BRCMSTB_L2_IRQ
	bool
	select GENERIC_IRQ_CHIP
	select IRQ_DOMAIN

config DAVINCI_AINTC
	bool
	select GENERIC_IRQ_CHIP
	select IRQ_DOMAIN

config DAVINCI_CP_INTC
	bool
	select GENERIC_IRQ_CHIP
	select IRQ_DOMAIN

config DW_APB_ICTL
	bool
	select GENERIC_IRQ_CHIP
	select IRQ_DOMAIN_HIERARCHY

config FARADAY_FTINTC010
	bool
	select IRQ_DOMAIN
	select SPARSE_IRQ

config HISILICON_IRQ_MBIGEN
	bool
	select ARM_GIC_V3
	select ARM_GIC_V3_ITS

config IMGPDC_IRQ
	bool
	select GENERIC_IRQ_CHIP
	select IRQ_DOMAIN

config IXP4XX_IRQ
	bool
	select IRQ_DOMAIN
	select SPARSE_IRQ

config MADERA_IRQ
	tristate

config IRQ_MIPS_CPU
	bool
	select GENERIC_IRQ_CHIP
	select GENERIC_IRQ_IPI if SYS_SUPPORTS_MULTITHREADING
	select IRQ_DOMAIN
	select GENERIC_IRQ_EFFECTIVE_AFF_MASK

config CLPS711X_IRQCHIP
	bool
	depends on ARCH_CLPS711X
	select IRQ_DOMAIN
	select SPARSE_IRQ
	default y

config OMPIC
	bool

config OR1K_PIC
	bool
	select IRQ_DOMAIN

config OMAP_IRQCHIP
	bool
	select GENERIC_IRQ_CHIP
	select IRQ_DOMAIN

config ORION_IRQCHIP
	bool
	select IRQ_DOMAIN

config PIC32_EVIC
	bool
	select GENERIC_IRQ_CHIP
	select IRQ_DOMAIN

config JCORE_AIC
	bool "J-Core integrated AIC" if COMPILE_TEST
	depends on OF
	select IRQ_DOMAIN
	help
	  Support for the J-Core integrated AIC.

config RDA_INTC
	bool
	select IRQ_DOMAIN

config RENESAS_INTC_IRQPIN
	bool "Renesas INTC External IRQ Pin Support" if COMPILE_TEST
	select IRQ_DOMAIN
	help
	  Enable support for the Renesas Interrupt Controller for external
	  interrupt pins, as found on SH/R-Mobile and R-Car Gen1 SoCs.

config RENESAS_IRQC
	bool "Renesas R-Mobile APE6, R-Car Gen{2,3} and RZ/G{1,2} IRQC support" if COMPILE_TEST
	select GENERIC_IRQ_CHIP
	select IRQ_DOMAIN
	help
	  Enable support for the Renesas Interrupt Controller for external
	  devices, as found on R-Mobile APE6, R-Car Gen{2,3} and RZ/G{1,2} SoCs.

config RENESAS_RZA1_IRQC
	bool "Renesas RZ/A1 IRQC support" if COMPILE_TEST
	select IRQ_DOMAIN_HIERARCHY
	help
	  Enable support for the Renesas RZ/A1 Interrupt Controller, to use up
	  to 8 external interrupts with configurable sense select.

config SL28CPLD_INTC
	bool "Kontron sl28cpld IRQ controller"
	depends on MFD_SL28CPLD=y || COMPILE_TEST
	select REGMAP_IRQ
	help
	  Interrupt controller driver for the board management controller
	  found on the Kontron sl28 CPLD.

config ST_IRQCHIP
	bool
	select REGMAP
	select MFD_SYSCON
	help
	  Enables SysCfg Controlled IRQs on STi based platforms.

config TB10X_IRQC
	bool
	select IRQ_DOMAIN
	select GENERIC_IRQ_CHIP

config TS4800_IRQ
	tristate "TS-4800 IRQ controller"
	select IRQ_DOMAIN
	depends on HAS_IOMEM
	depends on SOC_IMX51 || COMPILE_TEST
	help
	  Support for the TS-4800 FPGA IRQ controller

config VERSATILE_FPGA_IRQ
	bool
	select IRQ_DOMAIN

config VERSATILE_FPGA_IRQ_NR
       int
       default 4
       depends on VERSATILE_FPGA_IRQ

config XTENSA_MX
	bool
	select IRQ_DOMAIN
	select GENERIC_IRQ_EFFECTIVE_AFF_MASK

config XILINX_INTC
	bool "Xilinx Interrupt Controller IP"
	depends on MICROBLAZE || ARCH_ZYNQ || ARCH_ZYNQMP
	select IRQ_DOMAIN
	help
	  Support for the Xilinx Interrupt Controller IP core.
	  This is used as a primary controller with MicroBlaze and can also
	  be used as a secondary chained controller on other platforms.

config IRQ_CROSSBAR
	bool
	help
	  Support for a CROSSBAR ip that precedes the main interrupt controller.
	  The primary irqchip invokes the crossbar's callback which inturn allocates
	  a free irq and configures the IP. Thus the peripheral interrupts are
	  routed to one of the free irqchip interrupt lines.

config KEYSTONE_IRQ
	tristate "Keystone 2 IRQ controller IP"
	depends on ARCH_KEYSTONE
	help
		Support for Texas Instruments Keystone 2 IRQ controller IP which
		is part of the Keystone 2 IPC mechanism

config MIPS_GIC
	bool
	select GENERIC_IRQ_IPI
	select MIPS_CM

config INGENIC_IRQ
	bool
	depends on MACH_INGENIC
	default y

config INGENIC_TCU_IRQ
	bool "Ingenic JZ47xx TCU interrupt controller"
	default MACH_INGENIC
	depends on MIPS || COMPILE_TEST
	select MFD_SYSCON
	select GENERIC_IRQ_CHIP
	help
	  Support for interrupts in the Timer/Counter Unit (TCU) of the Ingenic
	  JZ47xx SoCs.

	  If unsure, say N.

config RENESAS_H8300H_INTC
        bool
	select IRQ_DOMAIN

config RENESAS_H8S_INTC
	bool "Renesas H8S Interrupt Controller Support" if COMPILE_TEST
	select IRQ_DOMAIN
	help
	  Enable support for the Renesas H8/300 Interrupt Controller, as found
	  on Renesas H8S SoCs.

config IMX_GPCV2
	bool
	select IRQ_DOMAIN
	help
	  Enables the wakeup IRQs for IMX platforms with GPCv2 block

config IRQ_MXS
	def_bool y if MACH_ASM9260 || ARCH_MXS
	select IRQ_DOMAIN
	select STMP_DEVICE

config MSCC_OCELOT_IRQ
	bool
	select IRQ_DOMAIN
	select GENERIC_IRQ_CHIP

config MVEBU_GICP
	bool

config MVEBU_ICU
	bool

config MVEBU_ODMI
	bool
	select GENERIC_MSI_IRQ_DOMAIN

config MVEBU_PIC
	bool

config MVEBU_SEI
        bool

config LS_EXTIRQ
	def_bool y if SOC_LS1021A || ARCH_LAYERSCAPE
	select MFD_SYSCON

config LS_SCFG_MSI
	def_bool y if SOC_LS1021A || ARCH_LAYERSCAPE
	depends on PCI && PCI_MSI

config PARTITION_PERCPU
	bool

config STM32_EXTI
	bool
	select IRQ_DOMAIN
	select GENERIC_IRQ_CHIP

config QCOM_IRQ_COMBINER
	bool "QCOM IRQ combiner support"
	depends on ARCH_QCOM && ACPI
	select IRQ_DOMAIN_HIERARCHY
	help
	  Say yes here to add support for the IRQ combiner devices embedded
	  in Qualcomm Technologies chips.

config IRQ_UNIPHIER_AIDET
	bool "UniPhier AIDET support" if COMPILE_TEST
	depends on ARCH_UNIPHIER || COMPILE_TEST
	default ARCH_UNIPHIER
	select IRQ_DOMAIN_HIERARCHY
	help
	  Support for the UniPhier AIDET (ARM Interrupt Detector).

config MESON_IRQ_GPIO
       tristate "Meson GPIO Interrupt Multiplexer"
       depends on ARCH_MESON || COMPILE_TEST
       default ARCH_MESON
       select IRQ_DOMAIN_HIERARCHY
       help
         Support Meson SoC Family GPIO Interrupt Multiplexer

config GOLDFISH_PIC
       bool "Goldfish programmable interrupt controller"
       depends on MIPS && (GOLDFISH || COMPILE_TEST)
       select IRQ_DOMAIN
       help
         Say yes here to enable Goldfish interrupt controller driver used
         for Goldfish based virtual platforms.

config QCOM_PDC
	tristate "QCOM PDC"
	depends on ARCH_QCOM
	depends on QCOM_SCM || !QCOM_SCM
	select IRQ_DOMAIN_HIERARCHY
	help
	  Power Domain Controller driver to manage and configure wakeup
	  IRQs for Qualcomm Technologies Inc (QTI) mobile chips.

config CSKY_MPINTC
	bool
	depends on CSKY
	help
	  Say yes here to enable C-SKY SMP interrupt controller driver used
	  for C-SKY SMP system.
	  In fact it's not mmio map in hardware and it uses ld/st to visit the
	  controller's register inside CPU.

config CSKY_APB_INTC
	bool "C-SKY APB Interrupt Controller"
	depends on CSKY
	help
	  Say yes here to enable C-SKY APB interrupt controller driver used
	  by C-SKY single core SOC system. It uses mmio map apb-bus to visit
	  the controller's register.

config IMX_IRQSTEER
	bool "i.MX IRQSTEER support"
	depends on ARCH_MXC || COMPILE_TEST
	default ARCH_MXC
	select IRQ_DOMAIN
	help
	  Support for the i.MX IRQSTEER interrupt multiplexer/remapper.

config IMX_INTMUX
	bool "i.MX INTMUX support" if COMPILE_TEST
	default y if ARCH_MXC
	select IRQ_DOMAIN
	help
	  Support for the i.MX INTMUX interrupt multiplexer.

config LS1X_IRQ
	bool "Loongson-1 Interrupt Controller"
	depends on MACH_LOONGSON32
	default y
	select IRQ_DOMAIN
	select GENERIC_IRQ_CHIP
	help
	  Support for the Loongson-1 platform Interrupt Controller.

config TI_SCI_INTR_IRQCHIP
	bool
	depends on TI_SCI_PROTOCOL
	select IRQ_DOMAIN_HIERARCHY
	help
	  This enables the irqchip driver support for K3 Interrupt router
	  over TI System Control Interface available on some new TI's SoCs.
	  If you wish to use interrupt router irq resources managed by the
	  TI System Controller, say Y here. Otherwise, say N.

config TI_SCI_INTA_IRQCHIP
	bool
	depends on TI_SCI_PROTOCOL
	select IRQ_DOMAIN_HIERARCHY
	select TI_SCI_INTA_MSI_DOMAIN
	help
	  This enables the irqchip driver support for K3 Interrupt aggregator
	  over TI System Control Interface available on some new TI's SoCs.
	  If you wish to use interrupt aggregator irq resources managed by the
	  TI System Controller, say Y here. Otherwise, say N.

config TI_PRUSS_INTC
	tristate
	depends on TI_PRUSS
	default TI_PRUSS
	select IRQ_DOMAIN
	help
	  This enables support for the PRU-ICSS Local Interrupt Controller
	  present within a PRU-ICSS subsystem present on various TI SoCs.
	  The PRUSS INTC enables various interrupts to be routed to multiple
	  different processors within the SoC.

config RISCV_INTC
	bool "RISC-V Local Interrupt Controller"
	depends on RISCV
	default y
	help
	   This enables support for the per-HART local interrupt controller
	   found in standard RISC-V systems.  The per-HART local interrupt
	   controller handles timer interrupts, software interrupts, and
	   hardware interrupts. Without a per-HART local interrupt controller,
	   a RISC-V system will be unable to handle any interrupts.

	   If you don't know what to do here, say Y.

config SIFIVE_PLIC
	bool "SiFive Platform-Level Interrupt Controller"
	depends on RISCV
	select IRQ_DOMAIN_HIERARCHY
	help
	   This enables support for the PLIC chip found in SiFive (and
	   potentially other) RISC-V systems.  The PLIC controls devices
	   interrupts and connects them to each core's local interrupt
	   controller.  Aside from timer and software interrupts, all other
	   interrupt sources are subordinate to the PLIC.

	   If you don't know what to do here, say Y.

config EXYNOS_IRQ_COMBINER
	bool "Samsung Exynos IRQ combiner support" if COMPILE_TEST
	depends on (ARCH_EXYNOS && ARM) || COMPILE_TEST
	help
	  Say yes here to add support for the IRQ combiner devices embedded
	  in Samsung Exynos chips.

config LOONGSON_LIOINTC
	bool "Loongson Local I/O Interrupt Controller"
	depends on MACH_LOONGSON64
	default y
	select IRQ_DOMAIN
	select GENERIC_IRQ_CHIP
	help
	  Support for the Loongson Local I/O Interrupt Controller.

config LOONGSON_HTPIC
	bool "Loongson3 HyperTransport PIC Controller"
	depends on MACH_LOONGSON64
	default y
	select IRQ_DOMAIN
	select GENERIC_IRQ_CHIP
	help
	  Support for the Loongson-3 HyperTransport PIC Controller.

config LOONGSON_HTVEC
	bool "Loongson3 HyperTransport Interrupt Vector Controller"
	depends on MACH_LOONGSON64
	default MACH_LOONGSON64
	select IRQ_DOMAIN_HIERARCHY
	help
	  Support for the Loongson3 HyperTransport Interrupt Vector Controller.

config LOONGSON_PCH_PIC
	bool "Loongson PCH PIC Controller"
	depends on MACH_LOONGSON64 || COMPILE_TEST
	default MACH_LOONGSON64
	select IRQ_DOMAIN_HIERARCHY
	select IRQ_FASTEOI_HIERARCHY_HANDLERS
	help
	  Support for the Loongson PCH PIC Controller.

config LOONGSON_PCH_MSI
	bool "Loongson PCH MSI Controller"
	depends on MACH_LOONGSON64 || COMPILE_TEST
	depends on PCI
	default MACH_LOONGSON64
	select IRQ_DOMAIN_HIERARCHY
	select PCI_MSI
	help
	  Support for the Loongson PCH MSI Controller.

config MTK_SYSIRQ
	tristate "Mediatek interrupt polarity controller"
	help
	  Interrupt polarity controller driver to swap polarity for
	  interrupts for Mediatek mobile chips.

config MTK_CIRQ
	bool "Mediatek low-power interrupt controller"
	help
	  Low-power interrupt controller driver to monitor IRQS
	  in the sleep mode for Mediatek mobile chips.

config MST_IRQ
	bool "MStar Interrupt Controller"
	depends on ARCH_MEDIATEK || ARCH_MSTARV7 || COMPILE_TEST
	default ARCH_MEDIATEK
	select IRQ_DOMAIN
	select IRQ_DOMAIN_HIERARCHY
	help
	  Support MStar Interrupt Controller.

<<<<<<< HEAD
config ARM_IRQ_TARGET_ALL
	bool "Distribute interrupts across processors on SMP system"
	depends on ARM_GIC_V3 && SMP
	help
	  Support for new interrupt distribution design for
	  MediaTek solutions. With this feature enabled, the
	  SPI interrupts would be routed to all the cores rather
	  than cpu0 to achieve better load balance of interrupt
	  handling.
=======
config WPCM450_AIC
	bool "Nuvoton WPCM450 Advanced Interrupt Controller"
	depends on ARCH_WPCM450
	help
	  Support for the interrupt controller in the Nuvoton WPCM450 BMC SoC.

config IRQ_IDT3243X
	bool
	select GENERIC_IRQ_CHIP
	select IRQ_DOMAIN

config APPLE_AIC
	bool "Apple Interrupt Controller (AIC)"
	depends on ARM64
	default ARCH_APPLE
	help
	  Support for the Apple Interrupt Controller found on Apple Silicon SoCs,
	  such as the M1.
>>>>>>> 75615149

endmenu<|MERGE_RESOLUTION|>--- conflicted
+++ resolved
@@ -596,7 +596,6 @@
 	help
 	  Support MStar Interrupt Controller.
 
-<<<<<<< HEAD
 config ARM_IRQ_TARGET_ALL
 	bool "Distribute interrupts across processors on SMP system"
 	depends on ARM_GIC_V3 && SMP
@@ -606,7 +605,7 @@
 	  SPI interrupts would be routed to all the cores rather
 	  than cpu0 to achieve better load balance of interrupt
 	  handling.
-=======
+
 config WPCM450_AIC
 	bool "Nuvoton WPCM450 Advanced Interrupt Controller"
 	depends on ARCH_WPCM450
@@ -625,6 +624,5 @@
 	help
 	  Support for the Apple Interrupt Controller found on Apple Silicon SoCs,
 	  such as the M1.
->>>>>>> 75615149
 
 endmenu