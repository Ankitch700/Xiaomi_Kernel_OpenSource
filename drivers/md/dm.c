--- conflicted
+++ resolved
@@ -2133,10 +2133,7 @@
 		tio = tio_from_request(rq);
 		/* Establish tio->ti before queuing work (map_tio_request) */
 		tio->ti = ti;
-<<<<<<< HEAD
-=======
 		spin_unlock(q->queue_lock);
->>>>>>> 449020e8
 		if (map_request(tio, rq, md) == DM_MAPIO_REQUEUE)
 			dm_requeue_original_request(md, rq);
 		BUG_ON(!irqs_disabled());
