#
# Block device driver configuration
#

menuconfig MD
	bool "Multiple devices driver support (RAID and LVM)"
	depends on BLOCK
	select SRCU
	help
	  Support multiple physical spindles through a single logical device.
	  Required for RAID and logical volume management.

if MD

config BLK_DEV_MD
	tristate "RAID support"
	---help---
	  This driver lets you combine several hard disk partitions into one
	  logical block device. This can be used to simply append one
	  partition to another one or to combine several redundant hard disks
	  into a RAID1/4/5 device so as to provide protection against hard
	  disk failures. This is called "Software RAID" since the combining of
	  the partitions is done by the kernel. "Hardware RAID" means that the
	  combining is done by a dedicated controller; if you have such a
	  controller, you do not need to say Y here.

	  More information about Software RAID on Linux is contained in the
	  Software RAID mini-HOWTO, available from
	  <http://www.tldp.org/docs.html#howto>. There you will also learn
	  where to get the supporting user space utilities raidtools.

	  If unsure, say N.

config MD_AUTODETECT
	bool "Autodetect RAID arrays during kernel boot"
	depends on BLK_DEV_MD=y
	default y
	---help---
	  If you say Y here, then the kernel will try to autodetect raid
	  arrays as part of its boot process. 

	  If you don't use raid and say Y, this autodetection can cause 
	  a several-second delay in the boot time due to various
	  synchronisation steps that are part of this step.

	  If unsure, say Y.

config MD_LINEAR
	tristate "Linear (append) mode"
	depends on BLK_DEV_MD
	---help---
	  If you say Y here, then your multiple devices driver will be able to
	  use the so-called linear mode, i.e. it will combine the hard disk
	  partitions by simply appending one to the other.

	  To compile this as a module, choose M here: the module
	  will be called linear.

	  If unsure, say Y.

config MD_RAID0
	tristate "RAID-0 (striping) mode"
	depends on BLK_DEV_MD
	---help---
	  If you say Y here, then your multiple devices driver will be able to
	  use the so-called raid0 mode, i.e. it will combine the hard disk
	  partitions into one logical device in such a fashion as to fill them
	  up evenly, one chunk here and one chunk there. This will increase
	  the throughput rate if the partitions reside on distinct disks.

	  Information about Software RAID on Linux is contained in the
	  Software-RAID mini-HOWTO, available from
	  <http://www.tldp.org/docs.html#howto>. There you will also
	  learn where to get the supporting user space utilities raidtools.

	  To compile this as a module, choose M here: the module
	  will be called raid0.

	  If unsure, say Y.

config MD_RAID1
	tristate "RAID-1 (mirroring) mode"
	depends on BLK_DEV_MD
	---help---
	  A RAID-1 set consists of several disk drives which are exact copies
	  of each other.  In the event of a mirror failure, the RAID driver
	  will continue to use the operational mirrors in the set, providing
	  an error free MD (multiple device) to the higher levels of the
	  kernel.  In a set with N drives, the available space is the capacity
	  of a single drive, and the set protects against a failure of (N - 1)
	  drives.

	  Information about Software RAID on Linux is contained in the
	  Software-RAID mini-HOWTO, available from
	  <http://www.tldp.org/docs.html#howto>.  There you will also
	  learn where to get the supporting user space utilities raidtools.

	  If you want to use such a RAID-1 set, say Y.  To compile this code
	  as a module, choose M here: the module will be called raid1.

	  If unsure, say Y.

config MD_RAID10
	tristate "RAID-10 (mirrored striping) mode"
	depends on BLK_DEV_MD
	---help---
	  RAID-10 provides a combination of striping (RAID-0) and
	  mirroring (RAID-1) with easier configuration and more flexible
	  layout.
	  Unlike RAID-0, but like RAID-1, RAID-10 requires all devices to
	  be the same size (or at least, only as much as the smallest device
	  will be used).
	  RAID-10 provides a variety of layouts that provide different levels
	  of redundancy and performance.

	  RAID-10 requires mdadm-1.7.0 or later, available at:

	  https://www.kernel.org/pub/linux/utils/raid/mdadm/

	  If unsure, say Y.

config MD_RAID456
	tristate "RAID-4/RAID-5/RAID-6 mode"
	depends on BLK_DEV_MD
	select RAID6_PQ
	select LIBCRC32C
	select ASYNC_MEMCPY
	select ASYNC_XOR
	select ASYNC_PQ
	select ASYNC_RAID6_RECOV
	---help---
	  A RAID-5 set of N drives with a capacity of C MB per drive provides
	  the capacity of C * (N - 1) MB, and protects against a failure
	  of a single drive. For a given sector (row) number, (N - 1) drives
	  contain data sectors, and one drive contains the parity protection.
	  For a RAID-4 set, the parity blocks are present on a single drive,
	  while a RAID-5 set distributes the parity across the drives in one
	  of the available parity distribution methods.

	  A RAID-6 set of N drives with a capacity of C MB per drive
	  provides the capacity of C * (N - 2) MB, and protects
	  against a failure of any two drives. For a given sector
	  (row) number, (N - 2) drives contain data sectors, and two
	  drives contains two independent redundancy syndromes.  Like
	  RAID-5, RAID-6 distributes the syndromes across the drives
	  in one of the available parity distribution methods.

	  Information about Software RAID on Linux is contained in the
	  Software-RAID mini-HOWTO, available from
	  <http://www.tldp.org/docs.html#howto>. There you will also
	  learn where to get the supporting user space utilities raidtools.

	  If you want to use such a RAID-4/RAID-5/RAID-6 set, say Y.  To
	  compile this code as a module, choose M here: the module
	  will be called raid456.

	  If unsure, say Y.

config MD_MULTIPATH
	tristate "Multipath I/O support"
	depends on BLK_DEV_MD
	help
	  MD_MULTIPATH provides a simple multi-path personality for use
	  the MD framework.  It is not under active development.  New
	  projects should consider using DM_MULTIPATH which has more
	  features and more testing.

	  If unsure, say N.

config MD_FAULTY
	tristate "Faulty test module for MD"
	depends on BLK_DEV_MD
	help
	  The "faulty" module allows for a block device that occasionally returns
	  read or write errors.  It is useful for testing.

	  In unsure, say N.


config MD_CLUSTER
	tristate "Cluster Support for MD (EXPERIMENTAL)"
	depends on BLK_DEV_MD
	depends on DLM
	default n
	---help---
	Clustering support for MD devices. This enables locking and
	synchronization across multiple systems on the cluster, so all
	nodes in the cluster can access the MD devices simultaneously.

	This brings the redundancy (and uptime) of RAID levels across the
	nodes of the cluster.

	If unsure, say N.

source "drivers/md/bcache/Kconfig"

config BLK_DEV_DM_BUILTIN
	bool

config BLK_DEV_DM
	tristate "Device mapper support"
	select BLK_DEV_DM_BUILTIN
	select DAX
	---help---
	  Device-mapper is a low level volume manager.  It works by allowing
	  people to specify mappings for ranges of logical sectors.  Various
	  mapping types are available, in addition people may write their own
	  modules containing custom mappings if they wish.

	  Higher level volume managers such as LVM2 use this driver.

	  To compile this as a module, choose M here: the module will be
	  called dm-mod.

	  If unsure, say N.

config DM_MQ_DEFAULT
	bool "request-based DM: use blk-mq I/O path by default"
	depends on BLK_DEV_DM
	---help---
	  This option enables the blk-mq based I/O path for request-based
	  DM devices by default.  With the option the dm_mod.use_blk_mq
	  module/boot option defaults to Y, without it to N, but it can
	  still be overriden either way.

	  If unsure say N.

config DM_DEBUG
	bool "Device mapper debugging support"
	depends on BLK_DEV_DM
	---help---
	  Enable this for messages that may help debug device-mapper problems.

	  If unsure, say N.

config DM_BUFIO
       tristate
       depends on BLK_DEV_DM
       ---help---
	 This interface allows you to do buffered I/O on a device and acts
	 as a cache, holding recently-read blocks in memory and performing
	 delayed writes.

config DM_DEBUG_BLOCK_MANAGER_LOCKING
       bool "Block manager locking"
       depends on DM_BUFIO
       ---help---
	 Block manager locking can catch various metadata corruption issues.

	 If unsure, say N.

config DM_DEBUG_BLOCK_STACK_TRACING
       bool "Keep stack trace of persistent data block lock holders"
       depends on STACKTRACE_SUPPORT && DM_DEBUG_BLOCK_MANAGER_LOCKING
       select STACKTRACE
       ---help---
	 Enable this for messages that may help debug problems with the
	 block manager locking used by thin provisioning and caching.

	 If unsure, say N.

config DM_BIO_PRISON
       tristate
       depends on BLK_DEV_DM
       ---help---
	 Some bio locking schemes used by other device-mapper targets
	 including thin provisioning.

source "drivers/md/persistent-data/Kconfig"

config DM_CRYPT
	tristate "Crypt target support"
	depends on BLK_DEV_DM
	select CRYPTO
	select CRYPTO_CBC
	---help---
	  This device-mapper target allows you to create a device that
	  transparently encrypts the data on it. You'll need to activate
	  the ciphers you're going to use in the cryptoapi configuration.

	  For further information on dm-crypt and userspace tools see:
	  <https://gitlab.com/cryptsetup/cryptsetup/wikis/DMCrypt>

	  To compile this code as a module, choose M here: the module will
	  be called dm-crypt.

	  If unsure, say N.

<<<<<<< HEAD
config MTK_HW_FDE
	tristate "Mediatek HW FDE support"
        depends on DM_CRYPT
	---help---
	  This selects the MediaTek(R) crypto engine for Full Disk Encryption.
          This device-mapper target allows you to create a device that
          transparently encrypts the data on it.

	  If you have a machine with a MTK crypto engine for FDE, say Y here.
	  If unsure, say N.
=======
config DM_DEFAULT_KEY
	tristate "Default-key target support"
	depends on BLK_DEV_DM
	depends on BLK_INLINE_ENCRYPTION
	# dm-default-key doesn't require -o inlinecrypt, but it does currently
	# rely on the inline encryption hooks being built into the kernel.
	depends on FS_ENCRYPTION_INLINE_CRYPT
	help
	  This device-mapper target allows you to create a device that
	  assigns a default encryption key to bios that aren't for the
	  contents of an encrypted file.

	  This ensures that all blocks on-disk will be encrypted with
	  some key, without the performance hit of file contents being
	  encrypted twice when fscrypt (File-Based Encryption) is used.

	  It is only appropriate to use dm-default-key when key
	  configuration is tightly controlled, like it is in Android,
	  such that all fscrypt keys are at least as hard to compromise
	  as the default key.
>>>>>>> 32bc956b

config DM_SNAPSHOT
       tristate "Snapshot target"
       depends on BLK_DEV_DM
       select DM_BUFIO
       ---help---
         Allow volume managers to take writable snapshots of a device.

config DM_THIN_PROVISIONING
       tristate "Thin provisioning target"
       depends on BLK_DEV_DM
       select DM_PERSISTENT_DATA
       select DM_BIO_PRISON
       ---help---
         Provides thin provisioning and snapshots that share a data store.

config DM_CACHE
       tristate "Cache target (EXPERIMENTAL)"
       depends on BLK_DEV_DM
       default n
       select DM_PERSISTENT_DATA
       select DM_BIO_PRISON
       ---help---
         dm-cache attempts to improve performance of a block device by
         moving frequently used data to a smaller, higher performance
         device.  Different 'policy' plugins can be used to change the
         algorithms used to select which blocks are promoted, demoted,
         cleaned etc.  It supports writeback and writethrough modes.

config DM_CACHE_SMQ
       tristate "Stochastic MQ Cache Policy (EXPERIMENTAL)"
       depends on DM_CACHE
       default y
       ---help---
         A cache policy that uses a multiqueue ordered by recent hits
         to select which blocks should be promoted and demoted.
         This is meant to be a general purpose policy.  It prioritises
         reads over writes.  This SMQ policy (vs MQ) offers the promise
         of less memory utilization, improved performance and increased
         adaptability in the face of changing workloads.

config DM_ERA
       tristate "Era target (EXPERIMENTAL)"
       depends on BLK_DEV_DM
       default n
       select DM_PERSISTENT_DATA
       select DM_BIO_PRISON
       ---help---
         dm-era tracks which parts of a block device are written to
         over time.  Useful for maintaining cache coherency when using
         vendor snapshots.

config DM_MIRROR
       tristate "Mirror target"
       depends on BLK_DEV_DM
       ---help---
         Allow volume managers to mirror logical volumes, also
         needed for live data migration tools such as 'pvmove'.

config DM_LOG_USERSPACE
	tristate "Mirror userspace logging"
	depends on DM_MIRROR && NET
	select CONNECTOR
	---help---
	  The userspace logging module provides a mechanism for
	  relaying the dm-dirty-log API to userspace.  Log designs
	  which are more suited to userspace implementation (e.g.
	  shared storage logs) or experimental logs can be implemented
	  by leveraging this framework.

config DM_RAID
       tristate "RAID 1/4/5/6/10 target"
       depends on BLK_DEV_DM
       select MD_RAID0
       select MD_RAID1
       select MD_RAID10
       select MD_RAID456
       select BLK_DEV_MD
       ---help---
	 A dm target that supports RAID1, RAID10, RAID4, RAID5 and RAID6 mappings

	 A RAID-5 set of N drives with a capacity of C MB per drive provides
	 the capacity of C * (N - 1) MB, and protects against a failure
	 of a single drive. For a given sector (row) number, (N - 1) drives
	 contain data sectors, and one drive contains the parity protection.
	 For a RAID-4 set, the parity blocks are present on a single drive,
	 while a RAID-5 set distributes the parity across the drives in one
	 of the available parity distribution methods.

	 A RAID-6 set of N drives with a capacity of C MB per drive
	 provides the capacity of C * (N - 2) MB, and protects
	 against a failure of any two drives. For a given sector
	 (row) number, (N - 2) drives contain data sectors, and two
	 drives contains two independent redundancy syndromes.  Like
	 RAID-5, RAID-6 distributes the syndromes across the drives
	 in one of the available parity distribution methods.

config DM_ZERO
	tristate "Zero target"
	depends on BLK_DEV_DM
	---help---
	  A target that discards writes, and returns all zeroes for
	  reads.  Useful in some recovery situations.

config DM_MULTIPATH
	tristate "Multipath target"
	depends on BLK_DEV_DM
	# nasty syntax but means make DM_MULTIPATH independent
	# of SCSI_DH if the latter isn't defined but if
	# it is, DM_MULTIPATH must depend on it.  We get a build
	# error if SCSI_DH=m and DM_MULTIPATH=y
	depends on !SCSI_DH || SCSI
	---help---
	  Allow volume managers to support multipath hardware.

config DM_MULTIPATH_QL
	tristate "I/O Path Selector based on the number of in-flight I/Os"
	depends on DM_MULTIPATH
	---help---
	  This path selector is a dynamic load balancer which selects
	  the path with the least number of in-flight I/Os.

	  If unsure, say N.

config DM_MULTIPATH_ST
	tristate "I/O Path Selector based on the service time"
	depends on DM_MULTIPATH
	---help---
	  This path selector is a dynamic load balancer which selects
	  the path expected to complete the incoming I/O in the shortest
	  time.

	  If unsure, say N.

config DM_DELAY
	tristate "I/O delaying target"
	depends on BLK_DEV_DM
	---help---
	A target that delays reads and/or writes and can send
	them to different devices.  Useful for testing.

	If unsure, say N.

config DM_UEVENT
	bool "DM uevents"
	depends on BLK_DEV_DM
	---help---
	Generate udev events for DM events.

config DM_FLAKEY
       tristate "Flakey target"
       depends on BLK_DEV_DM
       ---help---
         A target that intermittently fails I/O for debugging purposes.

config DM_VERITY
	tristate "Verity target support"
	depends on BLK_DEV_DM
	select CRYPTO
	select CRYPTO_HASH
	select DM_BUFIO
	---help---
	  This device-mapper target creates a read-only device that
	  transparently validates the data on one underlying device against
	  a pre-generated tree of cryptographic checksums stored on a second
	  device.

	  You'll need to activate the digests you're going to use in the
	  cryptoapi configuration.

	  To compile this code as a module, choose M here: the module will
	  be called dm-verity.

	  If unsure, say N.

config DM_VERITY_FEC
	bool "Verity forward error correction support"
	depends on DM_VERITY
	select REED_SOLOMON
	select REED_SOLOMON_DEC8
	---help---
	  Add forward error correction support to dm-verity. This option
	  makes it possible to use pre-generated error correction data to
	  recover from corrupted blocks.

	  If unsure, say N.

config DM_SWITCH
	tristate "Switch target support (EXPERIMENTAL)"
	depends on BLK_DEV_DM
	---help---
	  This device-mapper target creates a device that supports an arbitrary
	  mapping of fixed-size regions of I/O across a fixed set of paths.
	  The path used for any specific region can be switched dynamically
	  by sending the target a message.

	  To compile this code as a module, choose M here: the module will
	  be called dm-switch.

	  If unsure, say N.

config DM_LOG_WRITES
	tristate "Log writes target support"
	depends on BLK_DEV_DM
	---help---
	  This device-mapper target takes two devices, one device to use
	  normally, one to log all write operations done to the first device.
	  This is for use by file system developers wishing to verify that
	  their fs is writing a consistent file system at all times by allowing
	  them to replay the log in a variety of ways and to check the
	  contents.

	  To compile this code as a module, choose M here: the module will
	  be called dm-log-writes.

	  If unsure, say N.

config DM_INTEGRITY
	tristate "Integrity target support"
	depends on BLK_DEV_DM
	select BLK_DEV_INTEGRITY
	select DM_BUFIO
	select CRYPTO
	select ASYNC_XOR
	---help---
	  This device-mapper target emulates a block device that has
	  additional per-sector tags that can be used for storing
	  integrity information.

	  This integrity target is used with the dm-crypt target to
	  provide authenticated disk encryption or it can be used
	  standalone.

	  To compile this code as a module, choose M here: the module will
	  be called dm-integrity.

config DM_ZONED
	tristate "Drive-managed zoned block device target support"
	depends on BLK_DEV_DM
	depends on BLK_DEV_ZONED
	---help---
	  This device-mapper target takes a host-managed or host-aware zoned
	  block device and exposes most of its capacity as a regular block
	  device (drive-managed zoned block device) without any write
	  constraints. This is mainly intended for use with file systems that
	  do not natively support zoned block devices but still want to
	  benefit from the increased capacity offered by SMR disks. Other uses
	  by applications using raw block devices (for example object stores)
	  are also possible.

	  To compile this code as a module, choose M here: the module will
	  be called dm-zoned.

	  If unsure, say N.

config DM_VERITY_AVB
	tristate "Support AVB specific verity error behavior"
	depends on DM_VERITY
	---help---
	  Enables Android Verified Boot platform-specific error
	  behavior. In particular, it will modify the vbmeta partition
	  specified on the kernel command-line when non-transient error
	  occurs (followed by a panic).

config DM_ANDROID_VERITY
	bool "Android verity target support"
	depends on BLK_DEV_DM=y
	depends on DM_VERITY=y
	depends on X509_CERTIFICATE_PARSER
	depends on SYSTEM_TRUSTED_KEYRING
	depends on CRYPTO_RSA
	depends on KEYS
	depends on ASYMMETRIC_KEY_TYPE
	depends on ASYMMETRIC_PUBLIC_KEY_SUBTYPE
	---help---
	  This device-mapper target is virtually a VERITY target. This
	  target is setup by reading the metadata contents piggybacked
	  to the actual data blocks in the block device. The signature
	  of the metadata contents are verified against the key included
	  in the system keyring. Upon success, the underlying verity
	  target is setup.

config DM_ANDROID_VERITY_AT_MOST_ONCE_DEFAULT_ENABLED
	bool "Verity will validate blocks at most once"
	depends on DM_VERITY
	---help---
	  Default enables at_most_once option for dm-verity

	  Verify data blocks only the first time they are read from the
	  data device, rather than every time.  This reduces the overhead
	  of dm-verity so that it can be used on systems that are memory
	  and/or CPU constrained.  However, it provides a reduced level
	  of security because only offline tampering of the data device's
	  content will be detected, not online tampering.

	  Hash blocks are still verified each time they are read from the
	  hash device, since verification of hash blocks is less performance
	  critical than data blocks, and a hash block will not be verified
	  any more after all the data blocks it covers have been verified anyway.

	  If unsure, say N.

config DM_BOW
	tristate "Backup block device"
	depends on BLK_DEV_DM
	select DM_BUFIO
	---help---
	  This device-mapper target takes a device and keeps a log of all
	  changes using free blocks identified by issuing a trim command.
	  This can then be restored by running a command line utility,
	  or committed by simply replacing the target.

	  If unsure, say N.

endif # MD<|MERGE_RESOLUTION|>--- conflicted
+++ resolved
@@ -286,7 +286,6 @@
 
 	  If unsure, say N.
 
-<<<<<<< HEAD
 config MTK_HW_FDE
 	tristate "Mediatek HW FDE support"
         depends on DM_CRYPT
@@ -297,7 +296,7 @@
 
 	  If you have a machine with a MTK crypto engine for FDE, say Y here.
 	  If unsure, say N.
-=======
+
 config DM_DEFAULT_KEY
 	tristate "Default-key target support"
 	depends on BLK_DEV_DM
@@ -318,7 +317,6 @@
 	  configuration is tightly controlled, like it is in Android,
 	  such that all fscrypt keys are at least as hard to compromise
 	  as the default key.
->>>>>>> 32bc956b
 
 config DM_SNAPSHOT
        tristate "Snapshot target"
