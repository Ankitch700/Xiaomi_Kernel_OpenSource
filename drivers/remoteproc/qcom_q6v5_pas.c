--- conflicted
+++ resolved
@@ -46,12 +46,8 @@
 	int pas_id;
 	int dtb_pas_id;
 	unsigned int minidump_id;
-<<<<<<< HEAD
 	bool both_dumps;
 	bool uses_elf64;
-	bool has_aggre2_clk;
-=======
->>>>>>> 3e3fa082
 	bool auto_boot;
 	bool decrypt_shutdown;
 	bool hyp_assign_mem;
@@ -121,7 +117,6 @@
 	struct qcom_scm_pas_metadata dtb_pas_metadata;
 };
 
-<<<<<<< HEAD
 static ssize_t txn_id_show(struct device *dev, struct device_attribute *attr, char *buf)
 {
 	struct platform_device *pdev = container_of(dev, struct platform_device, dev);
@@ -132,7 +127,7 @@
 static DEVICE_ATTR_RO(txn_id);
 
 void adsp_segment_dump(struct rproc *rproc, struct rproc_dump_segment *segment,
-		     void *dest, size_t offset, size_t size)
+		       void *dest, size_t offset, size_t size)
 {
 	struct qcom_adsp *adsp = rproc->priv;
 	int total_offset;
@@ -151,13 +146,6 @@
 		iounmap(base);
 		return;
 	}
-=======
-void adsp_segment_dump(struct rproc *rproc, struct rproc_dump_segment *segment,
-		       void *dest, size_t offset, size_t size)
-{
-	struct qcom_adsp *adsp = rproc->priv;
-	int total_offset;
->>>>>>> 3e3fa082
 
 	total_offset = segment->da + segment->offset + offset - adsp->mem_phys;
 	if (total_offset < 0 || total_offset + size > adsp->mem_size) {
@@ -178,12 +166,8 @@
 	if (rproc->dump_conf == RPROC_COREDUMP_DISABLED)
 		return;
 
-<<<<<<< HEAD
 	qcom_minidump(rproc, adsp->minidump_dev, adsp->minidump_id, adsp_segment_dump,
 			adsp->both_dumps);
-=======
-	qcom_minidump(rproc, adsp->minidump_id, adsp_segment_dump);
->>>>>>> 3e3fa082
 }
 
 static int adsp_pds_enable(struct qcom_adsp *adsp, struct device **pds,
@@ -296,16 +280,10 @@
 	struct qcom_adsp *adsp = rproc->priv;
 	int ret;
 
-<<<<<<< HEAD
 	rproc_coredump_cleanup(adsp->rproc);
-	ret = qcom_mdt_pas_init(adsp->dev, fw, rproc->firmware, adsp->pas_id,
-				adsp->mem_phys, &adsp->pas_metadata);
-	if (ret)
-		return ret;
-=======
+
 	/* Store firmware handle to be used in adsp_start() */
 	adsp->firmware = fw;
->>>>>>> 3e3fa082
 
 	if (adsp->dtb_pas_id) {
 		ret = request_firmware(&adsp->dtb_firmware, adsp->dtb_firmware_name, adsp->dev);
@@ -329,9 +307,8 @@
 			goto release_dtb_metadata;
 	}
 
-<<<<<<< HEAD
 	adsp_add_coredump_segments(adsp, fw);
-=======
+
 	return 0;
 
 release_dtb_metadata:
@@ -339,7 +316,6 @@
 
 release_dtb_firmware:
 	release_firmware(adsp->dtb_firmware);
->>>>>>> 3e3fa082
 
 	return ret;
 }
@@ -400,16 +376,8 @@
 	qcom_pil_info_store(adsp->info_name, adsp->mem_phys, adsp->mem_size);
 
 	ret = qcom_scm_pas_auth_and_reset(adsp->pas_id);
-<<<<<<< HEAD
 	if (ret)
 		panic("Panicking, auth and reset failed for remoteproc %s\n", rproc->name);
-=======
-	if (ret) {
-		dev_err(adsp->dev,
-			"failed to authenticate image and release reset\n");
-		goto release_pas_metadata;
-	}
->>>>>>> 3e3fa082
 
 	ret = qcom_q6v5_wait_for_start(&adsp->q6v5, msecs_to_jiffies(5000));
 	if (ret == -ETIMEDOUT) {
@@ -688,7 +656,6 @@
 	return 0;
 }
 
-<<<<<<< HEAD
 static int setup_mpss_dsm_mem(struct platform_device *pdev)
 {
 	struct qcom_scm_vmperm newvm[1];
@@ -765,7 +732,8 @@
 
 	global_sync_mem_setup = true;
 	return 0;
-=======
+}
+
 static int adsp_assign_memory_region(struct qcom_adsp *adsp)
 {
 	struct qcom_scm_vmperm perm;
@@ -822,7 +790,6 @@
 				  &perm, 1);
 	if (ret < 0)
 		dev_err(adsp->dev, "unassign memory failed\n");
->>>>>>> 3e3fa082
 }
 
 static int adsp_probe(struct platform_device *pdev)
@@ -848,7 +815,6 @@
 	if (ret < 0 && ret != -EINVAL)
 		return ret;
 
-<<<<<<< HEAD
 	if (desc->hyp_assign_mem && !mpss_dsm_mem_setup &&
 			!strcmp(fw_name, "modem.mdt")) {
 		ret = setup_mpss_dsm_mem(pdev);
@@ -865,14 +831,14 @@
 			dev_err(&pdev->dev, "failed to setup global sync mem\n");
 			return -EINVAL;
 		}
-=======
+	}
+
 	if (desc->dtb_firmware_name) {
 		dtb_fw_name = desc->dtb_firmware_name;
 		ret = of_property_read_string_index(pdev->dev.of_node, "firmware-name", 1,
 						    &dtb_fw_name);
 		if (ret < 0 && ret != -EINVAL)
 			return ret;
->>>>>>> 3e3fa082
 	}
 
 	if (desc->minidump_id)
@@ -898,16 +864,12 @@
 	adsp->pas_id = desc->pas_id;
 	adsp->info_name = desc->sysmon_name;
 	adsp->decrypt_shutdown = desc->decrypt_shutdown;
-<<<<<<< HEAD
 	adsp->both_dumps = desc->both_dumps;
-
-=======
 	adsp->region_assign_idx = desc->region_assign_idx;
 	if (dtb_fw_name) {
 		adsp->dtb_firmware_name = dtb_fw_name;
 		adsp->dtb_pas_id = desc->dtb_pas_id;
 	}
->>>>>>> 3e3fa082
 	platform_set_drvdata(pdev, adsp);
 
 	ret = device_init_wakeup(adsp->dev, true);
@@ -953,8 +915,6 @@
 		goto detach_proxy_pds;
 	}
 
-	qcom_add_ssr_subdev(rproc, &adsp->ssr_subdev, desc->ssr_name);
-<<<<<<< HEAD
 	ret = device_create_file(adsp->dev, &dev_attr_txn_id);
 	if (ret)
 		goto remove_subdevs;
@@ -964,8 +924,7 @@
 	if (!adsp->minidump_dev)
 		dev_err(&pdev->dev, "Unable to create %s minidump device.\n", md_dev_name);
 
-=======
->>>>>>> 3e3fa082
+	qcom_add_ssr_subdev(rproc, &adsp->ssr_subdev, desc->ssr_name);
 	ret = rproc_add(rproc);
 	if (ret)
 		goto destroy_minidump_dev;
@@ -994,13 +953,10 @@
 
 	rproc_del(adsp->rproc);
 	qcom_q6v5_deinit(&adsp->q6v5);
-<<<<<<< HEAD
 	if (adsp->minidump_dev)
 		qcom_destroy_ramdump_device(adsp->minidump_dev);
 	device_remove_file(adsp->dev, &dev_attr_txn_id);
-=======
 	adsp_unassign_memory_region(adsp);
->>>>>>> 3e3fa082
 	qcom_remove_glink_subdev(adsp->rproc, &adsp->glink_subdev);
 	qcom_remove_sysmon_subdev(adsp->sysmon);
 	qcom_remove_smd_subdev(adsp->rproc, &adsp->smd_subdev);
@@ -1242,11 +1198,8 @@
 	.crash_reason_smem = 421,
 	.firmware_name = "modem.mdt",
 	.pas_id = 4,
-<<<<<<< HEAD
 	.uses_elf64 = true,
 	.has_aggre2_clk = false,
-=======
->>>>>>> 3e3fa082
 	.auto_boot = false,
 	.proxy_pd_names = (char*[]){
 		"cx",
