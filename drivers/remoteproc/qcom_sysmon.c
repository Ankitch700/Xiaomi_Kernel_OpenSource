// SPDX-License-Identifier: GPL-2.0
/*
 * Copyright (c) 2017, Linaro Ltd.
 * Copyright (c) 2020-2021, The Linux Foundation. All rights reserved.
 */
#include <linux/firmware.h>
#include <linux/module.h>
#include <linux/notifier.h>
#include <linux/slab.h>
#include <linux/interrupt.h>
#include <linux/io.h>
#include <linux/of_irq.h>
#include <linux/of_platform.h>
#include <linux/platform_device.h>
#include <linux/rpmsg.h>
#include <trace/events/rproc_qcom.h>

#define CREATE_TRACE_POINTS
#include <trace/events/rproc_qcom.h>

#include "qcom_common.h"

#define SYSMON_NOTIF_TIMEOUT CONFIG_RPROC_SYSMON_NOTIF_TIMEOUT

#define SYSMON_SUBDEV_NAME "sysmon"

static const char * const notif_timeout_msg = "sysmon msg from %s to %s for %s taking too long";
static const char * const shutdown_timeout_msg = "sysmon_send_shutdown to %s taking too long";

static BLOCKING_NOTIFIER_HEAD(sysmon_notifiers);

struct qcom_sysmon;

struct notif_timeout_data {
	struct qcom_sysmon *dest;
	struct timer_list timer;
};

struct qcom_sysmon {
	struct rproc_subdev subdev;
	struct rproc *rproc;

	int state;
	struct mutex state_lock;

	struct list_head node;

	const char *name;

	int shutdown_irq;
	int ssctl_version;
	int ssctl_instance;

	struct notif_timeout_data timeout_data;
	struct notifier_block nb;

	struct device *dev;
	uint32_t transaction_id;

	struct rpmsg_endpoint *ept;
	struct completion comp;
	struct completion ind_comp;
	struct completion shutdown_comp;
	struct completion ssctl_comp;
	struct mutex lock;

	bool ssr_ack;
	bool shutdown_acked;

	struct qmi_handle qmi;
	struct sockaddr_qrtr ssctl;
};

static DEFINE_MUTEX(sysmon_lock);
static LIST_HEAD(sysmon_list);

uint32_t qcom_sysmon_get_txn_id(struct qcom_sysmon *sysmon)
{
	return sysmon->transaction_id;
}
EXPORT_SYMBOL(qcom_sysmon_get_txn_id);

/**
 * sysmon_send_event() - send notification of other remote's SSR event
 * @sysmon:	sysmon context
 * @event:	sysmon event context
 */
static void sysmon_send_event(struct qcom_sysmon *sysmon,
			      const struct qcom_sysmon *source)
{
	char req[50];
	int len;
	int ret;

	len = scnprintf(req, sizeof(req), "ssr:%s:%s", source->name,
		       subdevice_state_string[source->state]);
	if (len >= sizeof(req))
		return;

	mutex_lock(&sysmon->lock);
	reinit_completion(&sysmon->comp);
	sysmon->ssr_ack = false;

	ret = rpmsg_send(sysmon->ept, req, len);
	if (ret < 0) {
		dev_err(sysmon->dev, "failed to send sysmon event\n");
		goto out_unlock;
	}

	ret = wait_for_completion_timeout(&sysmon->comp,
					  msecs_to_jiffies(5000));
	if (!ret) {
		dev_err(sysmon->dev, "timeout waiting for sysmon ack\n");
		goto out_unlock;
	}

	if (!sysmon->ssr_ack)
		dev_err(sysmon->dev, "unexpected response to sysmon event\n");

out_unlock:
	mutex_unlock(&sysmon->lock);
}

/**
 * sysmon_request_shutdown() - request graceful shutdown of remote
 * @sysmon:	sysmon context
 *
 * Return: boolean indicator of the remote processor acking the request
 */
static bool sysmon_request_shutdown(struct qcom_sysmon *sysmon)
{
	char *req = "ssr:shutdown";
	bool acked = false;
	int ret;

	mutex_lock(&sysmon->lock);
	reinit_completion(&sysmon->comp);
	sysmon->ssr_ack = false;

	ret = rpmsg_send(sysmon->ept, req, strlen(req) + 1);
	if (ret < 0) {
		dev_err(sysmon->dev, "send sysmon shutdown request failed\n");
		goto out_unlock;
	}

	ret = wait_for_completion_timeout(&sysmon->comp,
					  msecs_to_jiffies(5000));
	if (!ret) {
		dev_err(sysmon->dev, "timeout waiting for sysmon ack\n");
		goto out_unlock;
	}

	if (!sysmon->ssr_ack)
		dev_err(sysmon->dev,
			"unexpected response to sysmon shutdown request\n");
	else
		acked = true;

out_unlock:
	mutex_unlock(&sysmon->lock);

	return acked;
}

static int sysmon_callback(struct rpmsg_device *rpdev, void *data, int count,
			   void *priv, u32 addr)
{
	struct qcom_sysmon *sysmon = priv;
	const char *ssr_ack = "ssr:ack";
	const int ssr_ack_len = strlen(ssr_ack) + 1;

	if (!sysmon)
		return -EINVAL;

	if (count >= ssr_ack_len && !memcmp(data, ssr_ack, ssr_ack_len))
		sysmon->ssr_ack = true;

	complete(&sysmon->comp);

	return 0;
}

#define SSCTL_SHUTDOWN_REQ		0x21
#define SSCTL_SHUTDOWN_READY_IND	0x21
#define SSCTL_SUBSYS_EVENT_REQ		0x23
#define SSCTL_SUBSYS_EVENT_WITH_TID_REQ		0x25

#define SSCTL_MAX_MSG_LEN		7

#define SSCTL_SUBSYS_NAME_LENGTH	15

enum {
	SSCTL_SSR_EVENT_FORCED,
	SSCTL_SSR_EVENT_GRACEFUL,
};

struct ssctl_shutdown_resp {
	struct qmi_response_type_v01 resp;
};

static struct qmi_elem_info ssctl_shutdown_resp_ei[] = {
	{
		.data_type	= QMI_STRUCT,
		.elem_len	= 1,
		.elem_size	= sizeof(struct qmi_response_type_v01),
		.array_type	= NO_ARRAY,
		.tlv_type	= 0x02,
		.offset		= offsetof(struct ssctl_shutdown_resp, resp),
		.ei_array	= qmi_response_type_v01_ei,
	},
	{}
};

struct ssctl_subsys_event_with_tid_req {
	u8 subsys_name_len;
	char subsys_name[SSCTL_SUBSYS_NAME_LENGTH];
	u32 event;
	uint32_t transaction_id;
	u8 evt_driven_valid;
	u32 evt_driven;
};

static struct qmi_elem_info ssctl_subsys_event_with_tid_req_ei[] = {
	{
		.data_type	= QMI_DATA_LEN,
		.elem_len	= 1,
		.elem_size	= sizeof(uint8_t),
		.array_type	= NO_ARRAY,
		.tlv_type	= 0x01,
		.offset		= offsetof(struct ssctl_subsys_event_with_tid_req,
					   subsys_name_len),
		.ei_array	= NULL,
	},
	{
		.data_type	= QMI_UNSIGNED_1_BYTE,
		.elem_len	= SSCTL_SUBSYS_NAME_LENGTH,
		.elem_size	= sizeof(char),
		.array_type	= VAR_LEN_ARRAY,
		.tlv_type	= 0x01,
		.offset		= offsetof(struct ssctl_subsys_event_with_tid_req,
					   subsys_name),
		.ei_array	= NULL,
	},
	{
		.data_type	= QMI_SIGNED_4_BYTE_ENUM,
		.elem_len	= 1,
		.elem_size	= sizeof(uint32_t),
		.array_type	= NO_ARRAY,
		.tlv_type	= 0x02,
		.offset		= offsetof(struct ssctl_subsys_event_with_tid_req,
					   event),
		.ei_array	= NULL,
	},
	{
		.data_type	= QMI_UNSIGNED_4_BYTE,
		.elem_len	= 1,
		.elem_size	= sizeof(uint32_t),
		.array_type	= NO_ARRAY,
		.tlv_type	= 0x03,
		.offset		= offsetof(struct ssctl_subsys_event_with_tid_req,
					   transaction_id),
		.ei_array	= NULL,
	},
	{
		.data_type	= QMI_OPT_FLAG,
		.elem_len	= 1,
		.elem_size	= sizeof(uint8_t),
		.array_type	= NO_ARRAY,
		.tlv_type	= 0x10,
		.offset		= offsetof(struct ssctl_subsys_event_with_tid_req,
					   evt_driven_valid),
		.ei_array	= NULL,
	},
	{
		.data_type	= QMI_SIGNED_4_BYTE_ENUM,
		.elem_len	= 1,
		.elem_size	= sizeof(uint32_t),
		.array_type	= NO_ARRAY,
		.tlv_type	= 0x10,
		.offset		= offsetof(struct ssctl_subsys_event_with_tid_req,
					   evt_driven),
		.ei_array	= NULL,
	},
	{}
};

struct ssctl_subsys_event_with_tid_resp {
	struct qmi_response_type_v01 resp;
};

static struct qmi_elem_info ssctl_subsys_event_with_tid_resp_ei[] = {
	{
		.data_type	= QMI_STRUCT,
		.elem_len	= 1,
		.elem_size	= sizeof(struct qmi_response_type_v01),
		.array_type	= NO_ARRAY,
		.tlv_type	= 0x02,
		.offset		= offsetof(struct ssctl_subsys_event_with_tid_resp,
					   resp),
		.ei_array	= qmi_response_type_v01_ei,
	},
	{}
};


static struct qmi_elem_info ssctl_shutdown_ind_ei[] = {
	{}
};

static void sysmon_ind_cb(struct qmi_handle *qmi, struct sockaddr_qrtr *sq,
			  struct qmi_txn *txn, const void *data)
{
	struct qcom_sysmon *sysmon = container_of(qmi, struct qcom_sysmon, qmi);

	complete(&sysmon->ind_comp);
}

static struct qmi_msg_handler qmi_indication_handler[] = {
	{
		.type = QMI_INDICATION,
		.msg_id = SSCTL_SHUTDOWN_READY_IND,
		.ei = ssctl_shutdown_ind_ei,
		.decoded_size = 0,
		.fn = sysmon_ind_cb
	},
	{}
};

static bool ssctl_request_shutdown_wait(struct qcom_sysmon *sysmon)
{
	int ret;

	ret = wait_for_completion_timeout(&sysmon->shutdown_comp, 10 * HZ);
	if (ret)
		return true;

	ret = try_wait_for_completion(&sysmon->ind_comp);
	if (ret)
		return true;

	dev_err(sysmon->dev, "timeout waiting for shutdown ack\n");
	return false;
}

/**
 * ssctl_request_shutdown() - request shutdown via SSCTL QMI service
 * @sysmon:	sysmon context
 *
 * Return: boolean indicator of the remote processor acking the request
 */
static bool ssctl_request_shutdown(struct qcom_sysmon *sysmon)
{
	struct ssctl_shutdown_resp resp;
	struct qmi_txn txn;
	bool acked = false;
	int ret;

	if (sysmon->ssctl_instance == -EINVAL)
		return false;

	reinit_completion(&sysmon->ind_comp);
	reinit_completion(&sysmon->shutdown_comp);
	ret = qmi_txn_init(&sysmon->qmi, &txn, ssctl_shutdown_resp_ei, &resp);
	if (ret < 0) {
		dev_err(sysmon->dev, "failed to allocate QMI txn\n");
		return false;
	}

	ret = qmi_send_request(&sysmon->qmi, &sysmon->ssctl, &txn,
			       SSCTL_SHUTDOWN_REQ, 0, NULL, NULL);
	if (ret < 0) {
		dev_err(sysmon->dev, "failed to send shutdown request\n");
		qmi_txn_cancel(&txn);
		return false;
	}

	ret = qmi_txn_wait(&txn, 5 * HZ);
	if (ret < 0) {
		dev_err(sysmon->dev, "failed receiving QMI response\n");
	} else if (resp.resp.result) {
		dev_err(sysmon->dev, "shutdown request failed\n");
	} else {
		dev_dbg(sysmon->dev, "shutdown request completed\n");
		acked = true;
	}

	if (sysmon->shutdown_irq > 0)
		return ssctl_request_shutdown_wait(sysmon);

	return acked;
}

/**
 * ssctl_send_event() - send notification of other remote's SSR event
 * @sysmon:	sysmon context
 * @event:	sysmon event context
 */
static void ssctl_send_event(struct qcom_sysmon *sysmon,
			     const struct qcom_sysmon *source)
{
	struct ssctl_subsys_event_with_tid_resp resp;
	struct ssctl_subsys_event_with_tid_req req;
	struct qmi_txn txn;
	int ret;

	if (sysmon->ssctl_instance == -EINVAL)
		return;

	memset(&resp, 0, sizeof(resp));
	ret = qmi_txn_init(&sysmon->qmi, &txn, ssctl_subsys_event_with_tid_resp_ei, &resp);
	if (ret < 0) {
		dev_err(sysmon->dev, "failed to allocate QMI txn\n");
		return;
	}

	memset(&req, 0, sizeof(req));
	strscpy(req.subsys_name, source->name, sizeof(req.subsys_name));
	req.subsys_name_len = strlen(req.subsys_name);
	req.event = source->state;
	req.evt_driven_valid = true;
	req.evt_driven = SSCTL_SSR_EVENT_FORCED;
	req.transaction_id = sysmon->transaction_id;

	ret = qmi_send_request(&sysmon->qmi, &sysmon->ssctl, &txn,
			       SSCTL_SUBSYS_EVENT_WITH_TID_REQ, 40,
			       ssctl_subsys_event_with_tid_req_ei, &req);
	if (ret < 0) {
		dev_err(sysmon->dev, "failed to send shutdown request\n");
		qmi_txn_cancel(&txn);
		return;
	}

	ret = qmi_txn_wait(&txn, 5 * HZ);
	if (ret < 0)
		dev_err(sysmon->dev, "failed receiving QMI response\n");
	else if (resp.resp.result)
		dev_err(sysmon->dev, "failed to receive %s ssr %s event. response result: %d\n",
			source->name, subdevice_state_string[source->state],
			resp.resp.result);
	else
		dev_dbg(sysmon->dev, "ssr event send completed\n");
}

/**
 * ssctl_new_server() - QMI callback indicating a new service
 * @qmi:	QMI handle
 * @svc:	service information
 *
 * Return: 0 if we're interested in this service, -EINVAL otherwise.
 */
static int ssctl_new_server(struct qmi_handle *qmi, struct qmi_service *svc)
{
	struct qcom_sysmon *sysmon = container_of(qmi, struct qcom_sysmon, qmi);

	switch (svc->version) {
	case 1:
		if (svc->instance != 0)
			return -EINVAL;
		if (strcmp(sysmon->name, "modem"))
			return -EINVAL;
		break;
	case 2:
		if (svc->instance != sysmon->ssctl_instance)
			return -EINVAL;
		break;
	default:
		return -EINVAL;
	}

	sysmon->ssctl_version = svc->version;

	sysmon->ssctl.sq_family = AF_QIPCRTR;
	sysmon->ssctl.sq_node = svc->node;
	sysmon->ssctl.sq_port = svc->port;

	svc->priv = sysmon;

	complete(&sysmon->ssctl_comp);

	return 0;
}

/**
 * ssctl_del_server() - QMI callback indicating that @svc is removed
 * @qmi:	QMI handle
 * @svc:	service information
 */
static void ssctl_del_server(struct qmi_handle *qmi, struct qmi_service *svc)
{
	struct qcom_sysmon *sysmon = svc->priv;

	sysmon->ssctl_version = 0;
}

static const struct qmi_ops ssctl_ops = {
	.new_server = ssctl_new_server,
	.del_server = ssctl_del_server,
};

static void sysmon_notif_timeout_handler(struct timer_list *t)
{
	struct notif_timeout_data *td = from_timer(td, t, timer);
	struct qcom_sysmon *sysmon = container_of(td, struct qcom_sysmon, timeout_data);

	if (IS_ENABLED(CONFIG_QCOM_PANIC_ON_NOTIF_TIMEOUT) &&
	    system_state != SYSTEM_RESTART &&
	    system_state != SYSTEM_POWER_OFF &&
	    system_state != SYSTEM_HALT &&
	    !qcom_device_shutdown_in_progress)
		panic(notif_timeout_msg, sysmon->name, td->dest->name,
		      subdevice_state_string[sysmon->state]);
	else
		WARN(1, notif_timeout_msg, sysmon->name, td->dest->name,
		     subdevice_state_string[sysmon->state]);
}

static void sysmon_shutdown_notif_timeout_handler(struct timer_list *t)
{
	struct notif_timeout_data *td = from_timer(td, t, timer);
	struct qcom_sysmon *sysmon = container_of(td, struct qcom_sysmon, timeout_data);

	if (IS_ENABLED(CONFIG_QCOM_PANIC_ON_NOTIF_TIMEOUT) &&
	    system_state != SYSTEM_RESTART &&
	    system_state != SYSTEM_POWER_OFF &&
	    system_state != SYSTEM_HALT &&
	    !qcom_device_shutdown_in_progress)
		panic(shutdown_timeout_msg, sysmon->name);
	else
		WARN(1, shutdown_timeout_msg, sysmon->name);
}

static inline void send_event(struct qcom_sysmon *sysmon, struct qcom_sysmon *source)
{
	unsigned long timeout;

	source->timeout_data.timer.function = sysmon_notif_timeout_handler;
	source->timeout_data.dest = sysmon;
	timeout = jiffies + msecs_to_jiffies(SYSMON_NOTIF_TIMEOUT);
	mod_timer(&source->timeout_data.timer, timeout);

	/* Only SSCTL version 2 supports SSR events */
	if (sysmon->ssctl_version == 2)
		ssctl_send_event(sysmon, source);
	else if (sysmon->ept)
		sysmon_send_event(sysmon, source);

	del_timer_sync(&source->timeout_data.timer);
}

static int sysmon_prepare(struct rproc_subdev *subdev)
{
	struct qcom_sysmon *sysmon = container_of(subdev, struct qcom_sysmon,
						  subdev);

	trace_rproc_qcom_event(dev_name(sysmon->rproc->dev.parent), SYSMON_SUBDEV_NAME, "prepare");

	mutex_lock(&sysmon->state_lock);
	sysmon->state = QCOM_SSR_BEFORE_POWERUP;
	blocking_notifier_call_chain(&sysmon_notifiers, 0, (void *)sysmon);
	mutex_unlock(&sysmon->state_lock);

	return 0;
}

/**
 * sysmon_start() - start callback for the sysmon remoteproc subdevice
 * @subdev:	instance of the sysmon subdevice
 *
 * Inform all the listners of sysmon notifications that the rproc associated
 * to @subdev has booted up. The rproc that booted up also needs to know
 * which rprocs are already up and running, so send start notifications
 * on behalf of all the online rprocs.
 */
static int sysmon_start(struct rproc_subdev *subdev)
{
	struct qcom_sysmon *sysmon = container_of(subdev, struct qcom_sysmon,
						  subdev);
	struct qcom_sysmon *target;

	trace_rproc_qcom_event(dev_name(sysmon->rproc->dev.parent), SYSMON_SUBDEV_NAME, "start");

	reinit_completion(&sysmon->ssctl_comp);
	mutex_lock(&sysmon->state_lock);
	sysmon->state = QCOM_SSR_AFTER_POWERUP;
	blocking_notifier_call_chain(&sysmon_notifiers, 0, (void *)sysmon);
	mutex_unlock(&sysmon->state_lock);

	mutex_lock(&sysmon_lock);
	list_for_each_entry(target, &sysmon_list, node) {
		mutex_lock(&target->state_lock);
<<<<<<< HEAD
		if (target == sysmon || target->state != QCOM_SSR_AFTER_POWERUP) {
			mutex_unlock(&target->state_lock);
			continue;
		}
=======
		if (target == sysmon || target->state != SSCTL_SSR_EVENT_AFTER_POWERUP) {
			mutex_unlock(&target->state_lock);
			continue;
		}

		event.subsys_name = target->name;
		event.ssr_event = target->state;
>>>>>>> b996f9c3

		send_event(sysmon, target);
		mutex_unlock(&target->state_lock);
	}
	mutex_unlock(&sysmon_lock);

	return 0;
}

static void sysmon_stop(struct rproc_subdev *subdev, bool crashed)
{
	unsigned long timeout;
	struct qcom_sysmon *sysmon = container_of(subdev, struct qcom_sysmon, subdev);

	trace_rproc_qcom_event(dev_name(sysmon->rproc->dev.parent), SYSMON_SUBDEV_NAME,
			       crashed ? "crash stop" : "stop");

	sysmon->shutdown_acked = false;

	mutex_lock(&sysmon->state_lock);
	sysmon->state = QCOM_SSR_BEFORE_SHUTDOWN;

	sysmon->transaction_id++;
	dev_info(sysmon->dev, "Incrementing tid for %s to %d\n", sysmon->name,
		 sysmon->transaction_id);

	blocking_notifier_call_chain(&sysmon_notifiers, 0, (void *)sysmon);
	mutex_unlock(&sysmon->state_lock);

	/* Don't request graceful shutdown if we've crashed */
	if (crashed)
		return;

<<<<<<< HEAD
	sysmon->timeout_data.timer.function = sysmon_shutdown_notif_timeout_handler;
	timeout = jiffies + msecs_to_jiffies(SYSMON_NOTIF_TIMEOUT);
	mod_timer(&sysmon->timeout_data.timer, timeout);
=======
	if (sysmon->ssctl_instance) {
		if (!wait_for_completion_timeout(&sysmon->ssctl_comp, HZ / 2))
			dev_err(sysmon->dev, "timeout waiting for ssctl service\n");
	}
>>>>>>> b996f9c3

	if (sysmon->ssctl_version)
		sysmon->shutdown_acked = ssctl_request_shutdown(sysmon);
	else if (sysmon->ept)
		sysmon->shutdown_acked = sysmon_request_shutdown(sysmon);

	del_timer_sync(&sysmon->timeout_data.timer);
}

static void sysmon_unprepare(struct rproc_subdev *subdev)
{
	struct qcom_sysmon *sysmon = container_of(subdev, struct qcom_sysmon,
						  subdev);

	trace_rproc_qcom_event(dev_name(sysmon->rproc->dev.parent), SYSMON_SUBDEV_NAME,
			       "unprepare");

	mutex_lock(&sysmon->state_lock);
	sysmon->state = QCOM_SSR_AFTER_SHUTDOWN;
	blocking_notifier_call_chain(&sysmon_notifiers, 0, (void *)sysmon);
	mutex_unlock(&sysmon->state_lock);
}

/**
 * sysmon_notify() - notify sysmon target of another's SSR
 * @nb:		notifier_block associated with sysmon instance
 * @event:	unused
 * @data:	SSR identifier of the remote that is going down
 */
static int sysmon_notify(struct notifier_block *nb, unsigned long event,
			 void *data)
{
	struct qcom_sysmon *sysmon = container_of(nb, struct qcom_sysmon, nb);
	struct qcom_sysmon *source = data;

	/* Skip non-running rprocs and the originating instance */
	if (sysmon->state != QCOM_SSR_AFTER_POWERUP ||
	    !strcmp(source->name, sysmon->name)) {
		dev_dbg(sysmon->dev, "not notifying %s\n", sysmon->name);
		return NOTIFY_DONE;
	}

	send_event(sysmon, source);

	return NOTIFY_DONE;
}

static irqreturn_t sysmon_shutdown_interrupt(int irq, void *data)
{
	struct qcom_sysmon *sysmon = data;

	complete(&sysmon->shutdown_comp);

	return IRQ_HANDLED;
}

#define QMI_SSCTL_GET_FAILURE_REASON_REQ	0x0022
#define QMI_SSCTL_EMPTY_MSG_LENGTH		0
#define QMI_SSCTL_ERROR_MSG_LENGTH		90
#define QMI_EOTI_DATA_TYPE	\
{				\
	.data_type = QMI_EOTI,	\
	.elem_len  = 0,		\
	.elem_size = 0,		\
	.array_type  = NO_ARRAY,\
	.tlv_type  = 0x00,	\
	.offset    = 0,		\
	.ei_array  = NULL,	\
},

struct qmi_ssctl_get_failure_reason_resp_msg {
	struct qmi_response_type_v01 resp;
	uint8_t error_message_valid;
	uint32_t error_message_len;
	char error_message[QMI_SSCTL_ERROR_MSG_LENGTH];
};

static struct qmi_elem_info qmi_ssctl_get_failure_reason_req_msg_ei[] = {
	QMI_EOTI_DATA_TYPE
};

static struct qmi_elem_info qmi_ssctl_get_failure_reason_resp_msg_ei[] = {
	{
		.data_type = QMI_STRUCT,
		.elem_len  = 1,
		.elem_size = sizeof(struct qmi_response_type_v01),
		.array_type  = NO_ARRAY,
		.tlv_type  = 0x02,
		.offset    = offsetof(
			struct qmi_ssctl_get_failure_reason_resp_msg,
							resp),
		.ei_array  = qmi_response_type_v01_ei,
	},
	{
		.data_type = QMI_OPT_FLAG,
		.elem_len  = 1,
		.elem_size = sizeof(uint8_t),
		.array_type  = NO_ARRAY,
		.tlv_type  = 0x10,
		.offset    = offsetof(
			struct qmi_ssctl_get_failure_reason_resp_msg,
						error_message_valid),
		.ei_array  = NULL,
	},
	{
		.data_type = QMI_DATA_LEN,
		.elem_len  = 1,
		.elem_size = sizeof(uint8_t),
		.array_type  = NO_ARRAY,
		.tlv_type  = 0x10,
		.offset    = offsetof(
			struct qmi_ssctl_get_failure_reason_resp_msg,
						error_message_len),
		.ei_array  = NULL,
	},
	{
		.data_type = QMI_UNSIGNED_1_BYTE,
		.elem_len  = QMI_SSCTL_ERROR_MSG_LENGTH,
		.elem_size = sizeof(char),
		.array_type  = VAR_LEN_ARRAY,
		.tlv_type  = 0x10,
		.offset    = offsetof(
			struct qmi_ssctl_get_failure_reason_resp_msg,
						error_message),
		.ei_array  = NULL,
	},
	QMI_EOTI_DATA_TYPE
};

/**
 * qcom_sysmon_get_reason() - Retrieve failure reason from a subsystem.
 * @dest_desc:	Subsystem descriptor of the subsystem to query
 * @buf:	Caller-allocated buffer for the returned NUL-terminated reason
 * @len:	Length of @buf
 *
 * Reverts to using legacy sysmon API (sysmon_get_reason_no_qmi()) if client
 * handle is not set.
 *
 * Returns 0 for success, -EINVAL for an invalid destination, -ENODEV if
 * the SMD transport channel is not open, -ETIMEDOUT if the destination
 * subsystem does not respond, and -EPROTO if the destination subsystem
 * responds with something unexpected.
 *
 */
int qcom_sysmon_get_reason(struct qcom_sysmon *sysmon, char *buf, size_t len)
{
	char req = 0;
	struct qmi_ssctl_get_failure_reason_resp_msg resp;
	struct qmi_txn txn;
	const char *dest_ss;
	int ret;

	if (sysmon == NULL || buf == NULL || len == 0)
		return -EINVAL;

	dest_ss = sysmon->name;

	ret = qmi_txn_init(&sysmon->qmi, &txn, qmi_ssctl_get_failure_reason_resp_msg_ei,
			   &resp);
	if (ret < 0) {
		pr_err("SYSMON QMI tx init failed to dest %s, ret - %d\n", dest_ss, ret);
		goto out;
	}

	ret = qmi_send_request(&sysmon->qmi, &sysmon->ssctl, &txn,
			       QMI_SSCTL_GET_FAILURE_REASON_REQ,
			       QMI_SSCTL_EMPTY_MSG_LENGTH,
			       qmi_ssctl_get_failure_reason_req_msg_ei,
			       &req);
	if (ret < 0) {
		pr_err("SYSMON QMI send req failed to dest %s, ret - %d\n", dest_ss, ret);
		qmi_txn_cancel(&txn);
		goto out;
	}

	ret = qmi_txn_wait(&txn, 5 * HZ);
	if (ret < 0) {
		pr_err("SYSMON QMI qmi txn wait failed to dest %s, ret - %d\n", dest_ss, ret);
		goto out;
	} else if (resp.resp.result) {
		dev_err(sysmon->dev, "failed to receive req. response result: %d\n",
			resp.resp.result);
		goto out;
	}
	strscpy(buf, resp.error_message, len);
out:
	return ret;
}
EXPORT_SYMBOL(qcom_sysmon_get_reason);

/**
 * qcom_add_sysmon_subdev() - create a sysmon subdev for the given remoteproc
 * @rproc:	rproc context to associate the subdev with
 * @name:	name of this subdev, to use in SSR
 * @ssctl_instance: instance id of the ssctl QMI service
 *
 * Return: A new qcom_sysmon object, or NULL on failure
 */
struct qcom_sysmon *qcom_add_sysmon_subdev(struct rproc *rproc,
					   const char *name,
					   int ssctl_instance)
{
	struct qcom_sysmon *sysmon;
	int ret;

	sysmon = kzalloc(sizeof(*sysmon), GFP_KERNEL);
	if (!sysmon)
		return ERR_PTR(-ENOMEM);

	sysmon->dev = rproc->dev.parent;
	sysmon->rproc = rproc;

	sysmon->name = name;
	sysmon->ssctl_instance = ssctl_instance;

	init_completion(&sysmon->comp);
	init_completion(&sysmon->ind_comp);
	init_completion(&sysmon->shutdown_comp);
<<<<<<< HEAD
	timer_setup(&sysmon->timeout_data.timer, sysmon_notif_timeout_handler, 0);
=======
	init_completion(&sysmon->ssctl_comp);
>>>>>>> b996f9c3
	mutex_init(&sysmon->lock);
	mutex_init(&sysmon->state_lock);

	if (sysmon->ssctl_instance == -EINVAL)
		goto add_subdev_callbacks;

	sysmon->shutdown_irq = of_irq_get_byname(sysmon->dev->of_node,
						 "shutdown-ack");
	if (sysmon->shutdown_irq < 0) {
		if (sysmon->shutdown_irq != -ENODATA) {
			dev_err(sysmon->dev,
				"failed to retrieve shutdown-ack IRQ\n");
			return ERR_PTR(sysmon->shutdown_irq);
		}
	} else {
		ret = devm_request_threaded_irq(sysmon->dev,
						sysmon->shutdown_irq,
						NULL, sysmon_shutdown_interrupt,
						IRQF_TRIGGER_RISING | IRQF_ONESHOT,
						"q6v5 shutdown-ack", sysmon);
		if (ret) {
			dev_err(sysmon->dev,
				"failed to acquire shutdown-ack IRQ\n");
			return ERR_PTR(ret);
		}
	}

	ret = qmi_handle_init(&sysmon->qmi, SSCTL_MAX_MSG_LEN, &ssctl_ops,
			      qmi_indication_handler);
	if (ret < 0) {
		dev_err(sysmon->dev, "failed to initialize qmi handle\n");
		kfree(sysmon);
		return ERR_PTR(ret);
	}

	qmi_add_lookup(&sysmon->qmi, 43, 0, 0);

add_subdev_callbacks:
	sysmon->subdev.prepare = sysmon_prepare;
	sysmon->subdev.start = sysmon_start;
	sysmon->subdev.stop = sysmon_stop;
	sysmon->subdev.unprepare = sysmon_unprepare;

	rproc_add_subdev(rproc, &sysmon->subdev);

	sysmon->nb.notifier_call = sysmon_notify;
	blocking_notifier_chain_register(&sysmon_notifiers, &sysmon->nb);

	mutex_lock(&sysmon_lock);
	list_add(&sysmon->node, &sysmon_list);
	mutex_unlock(&sysmon_lock);

	return sysmon;
}
EXPORT_SYMBOL_GPL(qcom_add_sysmon_subdev);

/**
 * qcom_remove_sysmon_subdev() - release a qcom_sysmon
 * @sysmon:	sysmon context, as retrieved by qcom_add_sysmon_subdev()
 */
void qcom_remove_sysmon_subdev(struct qcom_sysmon *sysmon)
{
	if (!sysmon)
		return;

	mutex_lock(&sysmon_lock);
	list_del(&sysmon->node);
	mutex_unlock(&sysmon_lock);

	blocking_notifier_chain_unregister(&sysmon_notifiers, &sysmon->nb);

	rproc_remove_subdev(sysmon->rproc, &sysmon->subdev);

	if (sysmon->ssctl_instance != -EINVAL)
		qmi_handle_release(&sysmon->qmi);

	kfree(sysmon);
}
EXPORT_SYMBOL_GPL(qcom_remove_sysmon_subdev);

/**
 * qcom_sysmon_shutdown_acked() - query the success of the last shutdown
 * @sysmon:	sysmon context
 *
 * When sysmon is used to request a graceful shutdown of the remote processor
 * this can be used by the remoteproc driver to query the success, in order to
 * know if it should fall back to other means of requesting a shutdown.
 *
 * Return: boolean indicator of the success of the last shutdown request
 */
bool qcom_sysmon_shutdown_acked(struct qcom_sysmon *sysmon)
{
	return sysmon && sysmon->shutdown_acked;
}
EXPORT_SYMBOL_GPL(qcom_sysmon_shutdown_acked);

/**
 * sysmon_probe() - probe sys_mon channel
 * @rpdev:	rpmsg device handle
 *
 * Find the sysmon context associated with the ancestor remoteproc and assign
 * this rpmsg device with said sysmon context.
 *
 * Return: 0 on success, negative errno on failure.
 */
static int sysmon_probe(struct rpmsg_device *rpdev)
{
	struct qcom_sysmon *sysmon;
	struct rproc *rproc;

	rproc = rproc_get_by_child(&rpdev->dev);
	if (!rproc) {
		dev_err(&rpdev->dev, "sysmon device not child of rproc\n");
		return -EINVAL;
	}

	mutex_lock(&sysmon_lock);
	list_for_each_entry(sysmon, &sysmon_list, node) {
		if (sysmon->rproc == rproc)
			goto found;
	}
	mutex_unlock(&sysmon_lock);

	dev_err(&rpdev->dev, "no sysmon associated with parent rproc\n");

	return -EINVAL;

found:
	mutex_unlock(&sysmon_lock);

	rpdev->ept->priv = sysmon;
	sysmon->ept = rpdev->ept;

	return 0;
}

/**
 * sysmon_remove() - sys_mon channel remove handler
 * @rpdev:	rpmsg device handle
 *
 * Disassociate the rpmsg device with the sysmon instance.
 */
static void sysmon_remove(struct rpmsg_device *rpdev)
{
	struct qcom_sysmon *sysmon = rpdev->ept->priv;

	sysmon->ept = NULL;
}

static const struct rpmsg_device_id sysmon_match[] = {
	{ "sys_mon" },
	{}
};

static struct rpmsg_driver sysmon_driver = {
	.probe = sysmon_probe,
	.remove = sysmon_remove,
	.callback = sysmon_callback,
	.id_table = sysmon_match,
	.drv = {
		.name = "qcom_sysmon",
	},
};

module_rpmsg_driver(sysmon_driver);

MODULE_DESCRIPTION("Qualcomm sysmon driver");
MODULE_LICENSE("GPL v2");<|MERGE_RESOLUTION|>--- conflicted
+++ resolved
@@ -588,20 +588,11 @@
 	mutex_lock(&sysmon_lock);
 	list_for_each_entry(target, &sysmon_list, node) {
 		mutex_lock(&target->state_lock);
-<<<<<<< HEAD
+
 		if (target == sysmon || target->state != QCOM_SSR_AFTER_POWERUP) {
 			mutex_unlock(&target->state_lock);
 			continue;
 		}
-=======
-		if (target == sysmon || target->state != SSCTL_SSR_EVENT_AFTER_POWERUP) {
-			mutex_unlock(&target->state_lock);
-			continue;
-		}
-
-		event.subsys_name = target->name;
-		event.ssr_event = target->state;
->>>>>>> b996f9c3
 
 		send_event(sysmon, target);
 		mutex_unlock(&target->state_lock);
@@ -635,16 +626,14 @@
 	if (crashed)
 		return;
 
-<<<<<<< HEAD
 	sysmon->timeout_data.timer.function = sysmon_shutdown_notif_timeout_handler;
 	timeout = jiffies + msecs_to_jiffies(SYSMON_NOTIF_TIMEOUT);
 	mod_timer(&sysmon->timeout_data.timer, timeout);
-=======
+
 	if (sysmon->ssctl_instance) {
 		if (!wait_for_completion_timeout(&sysmon->ssctl_comp, HZ / 2))
 			dev_err(sysmon->dev, "timeout waiting for ssctl service\n");
 	}
->>>>>>> b996f9c3
 
 	if (sysmon->ssctl_version)
 		sysmon->shutdown_acked = ssctl_request_shutdown(sysmon);
@@ -863,11 +852,8 @@
 	init_completion(&sysmon->comp);
 	init_completion(&sysmon->ind_comp);
 	init_completion(&sysmon->shutdown_comp);
-<<<<<<< HEAD
+	init_completion(&sysmon->ssctl_comp);
 	timer_setup(&sysmon->timeout_data.timer, sysmon_notif_timeout_handler, 0);
-=======
-	init_completion(&sysmon->ssctl_comp);
->>>>>>> b996f9c3
 	mutex_init(&sysmon->lock);
 	mutex_init(&sysmon->state_lock);
 
