--- conflicted
+++ resolved
@@ -260,13 +260,8 @@
 
 	q6v5->running = false;
 
-<<<<<<< HEAD
-	/* Don't perform SMP2P dance if sysmon already shut down the remote */
+	/* Don't perform SMP2P dance if remote isn't running */
 	if (qcom_sysmon_shutdown_acked(sysmon) || (q6v5->rproc->state != RPROC_RUNNING))
-=======
-	/* Don't perform SMP2P dance if remote isn't running */
-	if (q6v5->rproc->state != RPROC_RUNNING || qcom_sysmon_shutdown_acked(sysmon))
->>>>>>> 3e3fa082
 		return 0;
 
 	qcom_smem_state_update_bits(q6v5->state,
