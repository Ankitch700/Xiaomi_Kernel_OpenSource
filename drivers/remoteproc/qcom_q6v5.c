--- conflicted
+++ resolved
@@ -113,7 +113,7 @@
 		dev_err(q6v5->dev, "watchdog without message\n");
 
 	q6v5->running = false;
-<<<<<<< HEAD
+
 	trace_rproc_qcom_event(dev_name(q6v5->dev), "q6v5_wdog", msg);
 	dev_err(q6v5->dev, "rproc recovery state: %s\n",
 		q6v5->rproc->recovery_disabled ?
@@ -128,9 +128,6 @@
 
 		rproc_report_crash(q6v5->rproc, RPROC_WATCHDOG);
 	}
-=======
-	rproc_report_crash(q6v5->rproc, RPROC_WATCHDOG);
->>>>>>> b996f9c3
 
 	return IRQ_HANDLED;
 }
@@ -141,15 +138,10 @@
 	size_t len;
 	char *msg;
 
-<<<<<<< HEAD
 	if (!q6v5->running) {
 		dev_info(q6v5->dev, "received fatal irq while q6 is offline\n");
 		return IRQ_HANDLED;
 	}
-=======
-	if (!q6v5->running)
-		return IRQ_HANDLED;
->>>>>>> b996f9c3
 
 	msg = qcom_smem_get(QCOM_SMEM_HOST_ANY, q6v5->crash_reason, &len);
 	if (!IS_ERR(msg) && len > 0 && msg[0])
