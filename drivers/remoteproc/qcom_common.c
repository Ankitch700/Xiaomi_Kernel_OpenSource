--- conflicted
+++ resolved
@@ -327,9 +327,7 @@
 	 */
 	if (subsystem->regions_baseptr == 0 ||
 	    le32_to_cpu(subsystem->status) != 1 ||
-<<<<<<< HEAD
-	    le32_to_cpu(subsystem->enabled) != MD_SS_ENABLED ||
-	    le32_to_cpu(subsystem->encryption_status) != MD_SS_ENCR_DONE) {
+	    le32_to_cpu(subsystem->enabled) != MINIDUMP_SS_ENABLED) {
 		return rproc_coredump(rproc);
 	}
 
@@ -337,19 +335,8 @@
 	    qcom_collect_both_coredumps)
 		rproc_coredump(rproc);
 
-	if (le32_to_cpu(subsystem->encryption_status) != MD_SS_ENCR_DONE)
-		dev_err(&rproc->dev, "encryption_status != MD_SS_ENCR_DONE\n");
-
-	ret = qcom_add_minidump_segments(rproc, subsystem, dumpfn);
-=======
-	    le32_to_cpu(subsystem->enabled) != MINIDUMP_SS_ENABLED) {
-		return rproc_coredump(rproc);
-	}
-
-	if (le32_to_cpu(subsystem->encryption_status) != MINIDUMP_SS_ENCR_DONE) {
-		dev_err(&rproc->dev, "Minidump not ready, skipping\n");
-		return;
-	}
+	if (le32_to_cpu(subsystem->encryption_status) != MINIDUMP_SS_ENCR_DONE)
+		dev_err(&rproc->dev, "encryption_status != MINIDUMP_SS_ENCR_DONE\n");
 
 	/**
 	 * Clear out the dump segments populated by parse_fw before
@@ -357,8 +344,7 @@
 	 */
 	rproc_coredump_cleanup(rproc);
 
-	ret = qcom_add_minidump_segments(rproc, subsystem, rproc_dumpfn_t);
->>>>>>> 7ea6fd6d
+	ret = qcom_add_minidump_segments(rproc, subsystem, dumpfn);
 	if (ret) {
 		dev_err(&rproc->dev, "Failed with error: %d while adding minidump entries\n", ret);
 		goto clean_minidump;
