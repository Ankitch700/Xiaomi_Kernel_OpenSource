// SPDX-License-Identifier: GPL-2.0-only
/*
 * Copyright (c) 2014-2021, The Linux Foundation. All rights reserved.
 * Copyright (c) 2023 Qualcomm Innovation Center, Inc. All rights reserved.
 */

#include <linux/kernel.h>
#include <linux/module.h>
#include <linux/device.h>
#include <linux/amba/bus.h>
#include <linux/io.h>
#include <linux/err.h>
#include <linux/fs.h>
#include <linux/bitmap.h>
#include <linux/of.h>
#include <linux/coresight.h>
#include <linux/regulator/consumer.h>
#include <linux/firmware/qcom/qcom_scm.h>

#include "coresight-priv.h"
#include "coresight-common.h"
#include "coresight-tpda.h"
#include "coresight-trace-noc.h"

#define tpdm_writel(drvdata, val, off)	__raw_writel((val), drvdata->base + off)
#define tpdm_readl(drvdata, off)		__raw_readl(drvdata->base + off)

#define TPDM_LOCK(drvdata)						\
do {									\
	mb(); /* ensure configuration take effect before we lock it */	\
	tpdm_writel(drvdata, 0x0, CORESIGHT_LAR);			\
} while (0)
#define TPDM_UNLOCK(drvdata)						\
do {									\
	tpdm_writel(drvdata, CORESIGHT_UNLOCK, CORESIGHT_LAR);		\
	mb(); /* ensure unlock take effect before we configure */	\
} while (0)

/* GPR Registers */
#define TPDM_GPR_CR(n)		(0x0 + (n * 4))

/* BC Subunit Registers */
#define TPDM_BC_CR		(0x280)
#define TPDM_BC_SATROLL		(0x284)
#define TPDM_BC_CNTENSET	(0x288)
#define TPDM_BC_CNTENCLR	(0x28C)
#define TPDM_BC_INTENSET	(0x290)
#define TPDM_BC_INTENCLR	(0x294)
#define TPDM_BC_TRIG_LO(n)	(0x298 + (n * 4))
#define TPDM_BC_TRIG_HI(n)	(0x318 + (n * 4))
#define TPDM_BC_GANG		(0x398)
#define TPDM_BC_OVERFLOW(n)	(0x39C + (n * 4))
#define TPDM_BC_OVSR		(0x3C0)
#define TPDM_BC_SELR		(0x3C4)
#define TPDM_BC_CNTR_LO		(0x3C8)
#define TPDM_BC_CNTR_HI		(0x3CC)
#define TPDM_BC_SHADOW_LO(n)	(0x3D0 + (n * 4))
#define TPDM_BC_SHADOW_HI(n)	(0x450 + (n * 4))
#define TPDM_BC_SWINC		(0x4D0)
#define TPDM_BC_MSR(n)		(0x4F0 + (n * 4))

/* TC Subunit Registers */
#define TPDM_TC_CR		(0x500)
#define TPDM_TC_CNTENSET	(0x504)
#define TPDM_TC_CNTENCLR	(0x508)
#define TPDM_TC_INTENSET	(0x50C)
#define TPDM_TC_INTENCLR	(0x510)
#define TPDM_TC_TRIG_SEL(n)	(0x514 + (n * 4))
#define TPDM_TC_TRIG_LO(n)	(0x534 + (n * 4))
#define TPDM_TC_TRIG_HI(n)	(0x554 + (n * 4))
#define TPDM_TC_OVSR_GP		(0x580)
#define TPDM_TC_OVSR_IMPL	(0x584)
#define TPDM_TC_SELR		(0x588)
#define TPDM_TC_CNTR_LO		(0x58C)
#define TPDM_TC_CNTR_HI		(0x590)
#define TPDM_TC_SHADOW_LO(n)	(0x594 + (n * 4))
#define TPDM_TC_SHADOW_HI(n)	(0x644 + (n * 4))
#define TPDM_TC_SWINC		(0x700)
#define TPDM_TC_MSR(n)		(0x768 + (n * 4))

/* DSB Subunit Registers */
#define TPDM_DSB_CR		(0x780)
#define TPDM_DSB_TIER		(0x784)
#define TPDM_DSB_TPR(n)		(0x788 + (n * 4))
#define TPDM_DSB_TPMR(n)	(0x7A8 + (n * 4))
#define TPDM_DSB_XPR(n)		(0x7C8 + (n * 4))
#define TPDM_DSB_XPMR(n)	(0x7E8 + (n * 4))
#define TPDM_DSB_EDCR(n)	(0x808 + (n * 4))
#define TPDM_DSB_EDCMR(n)	(0x848 + (n * 4))
#define TPDM_DSB_CA_SELECT(n)	(0x86c + (n * 4))
#define TPDM_DSB_MSR(n)		(0x980 + (n * 4))

/* CMB/MCMB Subunit Registers */
#define TPDM_CMB_CR		(0xA00)
#define TPDM_CMB_TIER		(0xA04)
#define TPDM_CMB_TPR(n)		(0xA08 + (n * 4))
#define TPDM_CMB_TPMR(n)	(0xA10 + (n * 4))
#define TPDM_CMB_XPR(n)		(0xA18 + (n * 4))
#define TPDM_CMB_XPMR(n)	(0xA20 + (n * 4))
#define TPDM_CMB_MARKR		(0xA28)
#define TPDM_CMB_READCTL	(0xA70)
#define TPDM_CMB_READVAL	(0xA74)
#define TPDM_CMB_MSR(n)		(0xA80 + (n * 4))

/* TPDM Specific Registers */
#define TPDM_ITATBCNTRL		(0xEF0)
#define TPDM_CLK_CTRL		(0x220)
#define TPDM_ITCNTRL		(0xF00)


#define TPDM_DATASETS		32
#define TPDM_BC_MAX_COUNTERS	32
#define TPDM_BC_MAX_OVERFLOW	6
#define TPDM_BC_MAX_MSR		4
#define TPDM_TC_MAX_COUNTERS	44
#define TPDM_TC_MAX_TRIG	8
#define TPDM_TC_MAX_MSR		6
#define TPDM_DSB_MAX_PATT	8
#define TPDM_DSB_MAX_SELECT	8
#define TPDM_DSB_MAX_MSR	32
#define TPDM_DSB_MAX_EDCR	16
#define TPDM_DSB_MAX_LINES	256
#define TPDM_CMB_PATT_CMP	2
#define TPDM_CMB_MAX_MSR	32
#define TPDM_MCMB_MAX_LANES	8

/* DSB programming modes */
#define TPDM_DSB_MODE_CYCACC(val)	BMVAL(val, 0, 2)
#define TPDM_DSB_MODE_PERF		BIT(3)
#define TPDM_DSB_MODE_HPBYTESEL(val)	BMVAL(val, 4, 8)
#define TPDM_MODE_ALL			(0xFFFFFFF)

#define NUM_OF_BITS		32
#define TPDM_GPR_REGS_MAX	160

#define TPDM_REVISION_A		0
#define TPDM_REVISION_B		1

#define HW_ENABLE_CHECK_VALUE   0x10


#define ATBCNTRL_VAL_32		0xC00F1409
#define ATBCNTRL_VAL_64		0xC01F1409

#define TPDA_KEY	"-tpda-"
#define TRACE_NOC_KEY	"-tracenoc-"


enum tpdm_dataset {
	TPDM_DS_IMPLDEF,
	TPDM_DS_DSB,
	TPDM_DS_CMB,
	TPDM_DS_TC,
	TPDM_DS_BC,
	TPDM_DS_GPR,
	TPDM_DS_MCMB,
};

enum tpdm_mode {
	TPDM_MODE_ATB,
	TPDM_MODE_APB,
};

enum tpdm_support_type {
	TPDM_SUPPORT_TYPE_FULL,
	TPDM_SUPPORT_TYPE_PARTIAL,
	TPDM_SUPPORT_TYPE_NO,
};

enum tpdm_cmb_patt_bits {
	TPDM_CMB_LSB,
	TPDM_CMB_MSB,
};

#ifdef CONFIG_CORESIGHT_TPDM_DEFAULT_ENABLE
static int boot_enable = 1;
#else
static int boot_enable;
#endif

struct gpr_dataset {
	DECLARE_BITMAP(gpr_dirty, TPDM_GPR_REGS_MAX);
	uint32_t		gp_regs[TPDM_GPR_REGS_MAX];
};

struct bc_dataset {
	enum tpdm_mode		capture_mode;
	enum tpdm_mode		retrieval_mode;
	uint32_t		sat_mode;
	uint32_t		enable_counters;
	uint32_t		clear_counters;
	uint32_t		enable_irq;
	uint32_t		clear_irq;
	uint32_t		trig_val_lo[TPDM_BC_MAX_COUNTERS];
	uint32_t		trig_val_hi[TPDM_BC_MAX_COUNTERS];
	uint32_t		enable_ganging;
	uint32_t		overflow_val[TPDM_BC_MAX_OVERFLOW];
	uint32_t		msr[TPDM_BC_MAX_MSR];
};

struct tc_dataset {
	enum tpdm_mode		capture_mode;
	enum tpdm_mode		retrieval_mode;
	bool			sat_mode;
	uint32_t		enable_counters;
	uint32_t		clear_counters;
	uint32_t		enable_irq;
	uint32_t		clear_irq;
	uint32_t		trig_sel[TPDM_TC_MAX_TRIG];
	uint32_t		trig_val_lo[TPDM_TC_MAX_TRIG];
	uint32_t		trig_val_hi[TPDM_TC_MAX_TRIG];
	uint32_t		msr[TPDM_TC_MAX_MSR];
};

struct dsb_dataset {
	uint32_t		mode;
	uint32_t		edge_ctrl[TPDM_DSB_MAX_EDCR];
	uint32_t		edge_ctrl_mask[TPDM_DSB_MAX_EDCR / 2];
	uint32_t		patt_val[TPDM_DSB_MAX_PATT];
	uint32_t		patt_mask[TPDM_DSB_MAX_PATT];
	bool			patt_ts;
	bool			patt_type;
	uint32_t		trig_patt_val[TPDM_DSB_MAX_PATT];
	uint32_t		trig_patt_mask[TPDM_DSB_MAX_PATT];
	bool			trig_ts;
	bool			trig_type;
	uint32_t		select_val[TPDM_DSB_MAX_SELECT];
	uint32_t		msr[TPDM_DSB_MAX_MSR];
};

struct mcmb_dataset {
	uint8_t		mcmb_trig_lane;
	uint8_t		mcmb_lane_select;
};

struct cmb_dataset {
	bool			trace_mode;
	uint32_t		cycle_acc;
	uint32_t		patt_val[TPDM_CMB_PATT_CMP];
	uint32_t		patt_mask[TPDM_CMB_PATT_CMP];
	bool			patt_ts;
	uint32_t		trig_patt_val[TPDM_CMB_PATT_CMP];
	uint32_t		trig_patt_mask[TPDM_CMB_PATT_CMP];
	bool			trig_ts;
	bool			ts_all;
	uint32_t		msr[TPDM_CMB_MAX_MSR];
	uint8_t			read_ctl_reg;
	struct mcmb_dataset	*mcmb;
};

DEFINE_CORESIGHT_DEVLIST(tpdm_devs, "tpdm");

struct tpdm_drvdata {
	void __iomem		*base;
	struct device		*dev;
	struct coresight_device	*csdev;
	int			nr_tclk;
	struct clk		**tclk;
	int			nr_treg;
	struct regulator	**treg;
	struct mutex		lock;
	bool			enable;
	bool			clk_enable;
	DECLARE_BITMAP(datasets, TPDM_DATASETS);
	DECLARE_BITMAP(enable_ds, TPDM_DATASETS);
	enum tpdm_support_type	tc_trig_type;
	enum tpdm_support_type	bc_trig_type;
	enum tpdm_support_type	bc_gang_type;
	uint32_t		bc_counters_avail;
	uint32_t		tc_counters_avail;
	struct gpr_dataset	*gpr;
	struct bc_dataset	*bc;
	struct tc_dataset	*tc;
	struct dsb_dataset	*dsb;
	struct cmb_dataset	*cmb;
	int			traceid;
	uint32_t		version;
	bool			msr_support;
	bool			msr_fix_req;
	bool			cmb_msr_skip;
};

static void tpdm_init_default_data(struct tpdm_drvdata *drvdata);
static int coresight_get_aggre_atid(struct coresight_device *csdev);

static void __tpdm_enable_gpr(struct tpdm_drvdata *drvdata)
{
	int i;

	for (i = 0; i < TPDM_GPR_REGS_MAX; i++) {
		if (!test_bit(i, drvdata->gpr->gpr_dirty))
			continue;
		tpdm_writel(drvdata, drvdata->gpr->gp_regs[i], TPDM_GPR_CR(i));
	}
}

static void __tpdm_config_bc_msr(struct tpdm_drvdata *drvdata)
{
	int i;

	if (!drvdata->msr_support)
		return;

	for (i = 0; i < TPDM_BC_MAX_MSR; i++)
		tpdm_writel(drvdata, drvdata->bc->msr[i], TPDM_BC_MSR(i));
}

static void __tpdm_config_tc_msr(struct tpdm_drvdata *drvdata)
{
	int i;

	if (!drvdata->msr_support)
		return;

	for (i = 0; i < TPDM_TC_MAX_MSR; i++)
		tpdm_writel(drvdata, drvdata->tc->msr[i], TPDM_TC_MSR(i));
}

static void __tpdm_config_dsb_msr(struct tpdm_drvdata *drvdata)
{
	int i;

	if (!drvdata->msr_support)
		return;

	for (i = 0; i < TPDM_DSB_MAX_MSR; i++)
		tpdm_writel(drvdata, drvdata->dsb->msr[i], TPDM_DSB_MSR(i));
}

static void __tpdm_config_cmb_msr(struct tpdm_drvdata *drvdata)
{
	int i;

	if (!drvdata->msr_support)
		return;

	for (i = 0; i < TPDM_CMB_MAX_MSR; i++)
		tpdm_writel(drvdata, drvdata->cmb->msr[i], TPDM_CMB_MSR(i));
}

static void __tpdm_enable_bc(struct tpdm_drvdata *drvdata)
{
	int i;
	uint32_t val;

	if (drvdata->bc->sat_mode)
		tpdm_writel(drvdata, drvdata->bc->sat_mode,
			    TPDM_BC_SATROLL);
	else
		tpdm_writel(drvdata, 0x0, TPDM_BC_SATROLL);

	if (drvdata->bc->enable_counters) {
		tpdm_writel(drvdata, 0xFFFFFFFF, TPDM_BC_CNTENCLR);
		tpdm_writel(drvdata, drvdata->bc->enable_counters,
			    TPDM_BC_CNTENSET);
	}
	if (drvdata->bc->clear_counters)
		tpdm_writel(drvdata, drvdata->bc->clear_counters,
			    TPDM_BC_CNTENCLR);

	if (drvdata->bc->enable_irq) {
		tpdm_writel(drvdata, 0xFFFFFFFF, TPDM_BC_INTENCLR);
		tpdm_writel(drvdata, drvdata->bc->enable_irq,
			    TPDM_BC_INTENSET);
	}
	if (drvdata->bc->clear_irq)
		tpdm_writel(drvdata, drvdata->bc->clear_irq,
			    TPDM_BC_INTENCLR);

	if (drvdata->bc_trig_type == TPDM_SUPPORT_TYPE_FULL) {
		for (i = 0; i < drvdata->bc_counters_avail; i++) {
			tpdm_writel(drvdata, drvdata->bc->trig_val_lo[i],
				    TPDM_BC_TRIG_LO(i));
			tpdm_writel(drvdata, drvdata->bc->trig_val_hi[i],
				    TPDM_BC_TRIG_HI(i));
		}
	} else if (drvdata->bc_trig_type == TPDM_SUPPORT_TYPE_PARTIAL) {
		tpdm_writel(drvdata, drvdata->bc->trig_val_lo[0],
			    TPDM_BC_TRIG_LO(0));
		tpdm_writel(drvdata, drvdata->bc->trig_val_hi[0],
			    TPDM_BC_TRIG_HI(0));
	}

	if (drvdata->bc->enable_ganging)
		tpdm_writel(drvdata, drvdata->bc->enable_ganging, TPDM_BC_GANG);

	for (i = 0; i < TPDM_BC_MAX_OVERFLOW; i++)
		tpdm_writel(drvdata, drvdata->bc->overflow_val[i],
			    TPDM_BC_OVERFLOW(i));

	__tpdm_config_bc_msr(drvdata);

	val = tpdm_readl(drvdata, TPDM_BC_CR);
	if (drvdata->bc->retrieval_mode == TPDM_MODE_APB)
		val = val | BIT(2);
	else
		val = val & ~BIT(2);
	tpdm_writel(drvdata, val, TPDM_BC_CR);

	val = tpdm_readl(drvdata, TPDM_BC_CR);
	/* Set the enable bit */
	val = val | BIT(0);
	tpdm_writel(drvdata, val, TPDM_BC_CR);
}

static void __tpdm_enable_tc(struct tpdm_drvdata *drvdata)
{
	int i;
	uint32_t val;

	if (drvdata->tc->enable_counters) {
		tpdm_writel(drvdata, 0xF, TPDM_TC_CNTENCLR);
		tpdm_writel(drvdata, drvdata->tc->enable_counters,
			    TPDM_TC_CNTENSET);
	}
	if (drvdata->tc->clear_counters)
		tpdm_writel(drvdata, drvdata->tc->clear_counters,
			    TPDM_TC_CNTENCLR);

	if (drvdata->tc->enable_irq) {
		tpdm_writel(drvdata, 0xF, TPDM_TC_INTENCLR);
		tpdm_writel(drvdata, drvdata->tc->enable_irq,
			    TPDM_TC_INTENSET);
	}
	if (drvdata->tc->clear_irq)
		tpdm_writel(drvdata, drvdata->tc->clear_irq,
			    TPDM_TC_INTENCLR);

	if (drvdata->tc_trig_type == TPDM_SUPPORT_TYPE_FULL) {
		for (i = 0; i < TPDM_TC_MAX_TRIG; i++) {
			tpdm_writel(drvdata, drvdata->tc->trig_sel[i],
				    TPDM_TC_TRIG_SEL(i));
			tpdm_writel(drvdata, drvdata->tc->trig_val_lo[i],
				    TPDM_TC_TRIG_LO(i));
			tpdm_writel(drvdata, drvdata->tc->trig_val_hi[i],
				    TPDM_TC_TRIG_HI(i));
		}
	} else if (drvdata->tc_trig_type == TPDM_SUPPORT_TYPE_PARTIAL) {
		tpdm_writel(drvdata, drvdata->tc->trig_sel[0],
			    TPDM_TC_TRIG_SEL(0));
		tpdm_writel(drvdata, drvdata->tc->trig_val_lo[0],
			    TPDM_TC_TRIG_LO(0));
		tpdm_writel(drvdata, drvdata->tc->trig_val_hi[0],
			    TPDM_TC_TRIG_HI(0));
	}

	__tpdm_config_tc_msr(drvdata);

	val = tpdm_readl(drvdata, TPDM_TC_CR);
	if (drvdata->tc->sat_mode)
		val = val | BIT(4);
	else
		val = val & ~BIT(4);
	if (drvdata->tc->retrieval_mode == TPDM_MODE_APB)
		val = val | BIT(2);
	else
		val = val & ~BIT(2);
	tpdm_writel(drvdata, val, TPDM_TC_CR);

	val = tpdm_readl(drvdata, TPDM_TC_CR);
	/* Set the enable bit */
	val = val | BIT(0);
	tpdm_writel(drvdata, val, TPDM_TC_CR);
}

static void __tpdm_enable_dsb(struct tpdm_drvdata *drvdata)
{
	uint32_t val, mode, i;

	for (i = 0; i < TPDM_DSB_MAX_EDCR; i++)
		tpdm_writel(drvdata, drvdata->dsb->edge_ctrl[i],
			    TPDM_DSB_EDCR(i));
	for (i = 0; i < TPDM_DSB_MAX_EDCR / 2; i++)
		tpdm_writel(drvdata, drvdata->dsb->edge_ctrl_mask[i],
			    TPDM_DSB_EDCMR(i));

	for (i = 0; i < TPDM_DSB_MAX_PATT; i++) {
		tpdm_writel(drvdata, drvdata->dsb->patt_val[i],
			    TPDM_DSB_TPR(i));
		tpdm_writel(drvdata, drvdata->dsb->patt_mask[i],
			    TPDM_DSB_TPMR(i));
	}

	for (i = 0; i < TPDM_DSB_MAX_PATT; i++) {
		tpdm_writel(drvdata, drvdata->dsb->trig_patt_val[i],
			    TPDM_DSB_XPR(i));
		tpdm_writel(drvdata, drvdata->dsb->trig_patt_mask[i],
			    TPDM_DSB_XPMR(i));
	}

	for (i = 0; i < TPDM_DSB_MAX_SELECT; i++)
		tpdm_writel(drvdata, drvdata->dsb->select_val[i],
			    TPDM_DSB_CA_SELECT(i));

	val = tpdm_readl(drvdata, TPDM_DSB_TIER);
	if (drvdata->dsb->patt_ts) {
		val = val | BIT(0);
		if (drvdata->dsb->patt_type)
			val = val | BIT(2);
		else
			val = val & ~BIT(2);
	} else {
		val = val & ~BIT(0);
	}
	if (drvdata->dsb->trig_ts)
		val = val | BIT(1);
	else
		val = val & ~BIT(1);
	tpdm_writel(drvdata, val, TPDM_DSB_TIER);

	if (!drvdata->msr_fix_req)
		__tpdm_config_dsb_msr(drvdata);

	val = tpdm_readl(drvdata, TPDM_DSB_CR);
	/* Set the cycle accurate mode */
	mode = TPDM_DSB_MODE_CYCACC(drvdata->dsb->mode);
	val = val & ~(0x7 << 9);
	val = val | (mode << 9);
	/* Set the byte lane for high-performance mode */
	mode = TPDM_DSB_MODE_HPBYTESEL(drvdata->dsb->mode);
	val = val & ~(0x1F << 2);
	val = val | (mode << 2);
	/* Set the performance mode */
	if (drvdata->dsb->mode & TPDM_DSB_MODE_PERF)
		val = val | BIT(1);
	else
		val = val & ~BIT(1);

	/* Set trigger type */
	if (drvdata->dsb->trig_type)
		val = val | BIT(12);
	else
		val = val & ~BIT(12);

	tpdm_writel(drvdata, val, TPDM_DSB_CR);

	val = tpdm_readl(drvdata, TPDM_DSB_CR);
	/* Set the enable bit */
	val = val | BIT(0);
	tpdm_writel(drvdata, val, TPDM_DSB_CR);

	if (drvdata->msr_fix_req)
		__tpdm_config_dsb_msr(drvdata);
}

static void __tpdm_enable_cmb(struct tpdm_drvdata *drvdata)
{
	uint32_t val;
	int i;

	for (i = 0; i < TPDM_CMB_PATT_CMP; i++) {
		tpdm_writel(drvdata, drvdata->cmb->patt_val[i],
			    TPDM_CMB_TPR(i));
		tpdm_writel(drvdata, drvdata->cmb->patt_mask[i],
			    TPDM_CMB_TPMR(i));
		tpdm_writel(drvdata, drvdata->cmb->trig_patt_val[i],
			    TPDM_CMB_XPR(i));
		tpdm_writel(drvdata, drvdata->cmb->trig_patt_mask[i],
			    TPDM_CMB_XPMR(i));
	}

	val = tpdm_readl(drvdata, TPDM_CMB_TIER);
	if (drvdata->cmb->patt_ts)
		val = val | BIT(0);
	else
		val = val & ~BIT(0);
	if (drvdata->cmb->trig_ts)
		val = val | BIT(1);
	else
		val = val & ~BIT(1);
	if (drvdata->cmb->ts_all)
		val = val | BIT(2);
	else
		val = val & ~BIT(2);

	tpdm_writel(drvdata, val, TPDM_CMB_TIER);

	if (!drvdata->cmb_msr_skip)
		__tpdm_config_cmb_msr(drvdata);

	val = tpdm_readl(drvdata, TPDM_CMB_CR);
	/* Set the flow control bit */
	val = val & ~BIT(2);
	if (drvdata->cmb->trace_mode)
		val = val | BIT(1);
	else
		val = val & ~BIT(1);

	val = val & ~BM(8, 9);
	val = val | BMVAL(drvdata->cmb->cycle_acc, 0, 1) << 8;
	tpdm_writel(drvdata, val, TPDM_CMB_CR);
	/* Set the enable bit */
	val = val | BIT(0);
	tpdm_writel(drvdata, val, TPDM_CMB_CR);
}

static void __tpdm_enable_mcmb(struct tpdm_drvdata *drvdata)
{
	uint32_t val;
	struct mcmb_dataset *mcmb = drvdata->cmb->mcmb;
	int i;

	for (i = 0; i < TPDM_CMB_PATT_CMP; i++) {
		tpdm_writel(drvdata, drvdata->cmb->patt_val[i],
			    TPDM_CMB_TPR(i));
		tpdm_writel(drvdata, drvdata->cmb->patt_mask[i],
			    TPDM_CMB_TPMR(i));
		tpdm_writel(drvdata, drvdata->cmb->trig_patt_val[i],
			    TPDM_CMB_XPR(i));
		tpdm_writel(drvdata, drvdata->cmb->trig_patt_mask[i],
			    TPDM_CMB_XPMR(i));
	}

	val = tpdm_readl(drvdata, TPDM_CMB_TIER);
	if (drvdata->cmb->patt_ts)
		val = val | BIT(0);
	else
		val = val & ~BIT(0);
	if (drvdata->cmb->trig_ts)
		val = val | BIT(1);
	else
		val = val & ~BIT(1);
	if (drvdata->cmb->ts_all)
		val = val | BIT(2);
	else
		val = val & ~BIT(2);
	tpdm_writel(drvdata, val, TPDM_CMB_TIER);

	if (!drvdata->cmb_msr_skip)
		__tpdm_config_cmb_msr(drvdata);

	val = tpdm_readl(drvdata, TPDM_CMB_CR);
	/* Set the flow control bit */
	val = val & ~BIT(2);
	if (drvdata->cmb->trace_mode)
		val = val | BIT(1);
	else
		val = val & ~BIT(1);

	val = val & ~BM(8, 9);
	val = val | BMVAL(drvdata->cmb->cycle_acc, 0, 1) << 8;
	val = val & ~BM(18, 20);
	val = val | (BMVAL(mcmb->mcmb_trig_lane, 0, 2) << 18);
	val = val & ~BM(10, 17);
	val = val | (BMVAL(mcmb->mcmb_lane_select, 0, 7) << 10);

	tpdm_writel(drvdata, val, TPDM_CMB_CR);
	/* Set the enable bit */
	val = val | BIT(0);
	tpdm_writel(drvdata, val, TPDM_CMB_CR);
}

static void __tpdm_enable(struct tpdm_drvdata *drvdata)
{
	TPDM_UNLOCK(drvdata);

	if (drvdata->clk_enable)
		tpdm_writel(drvdata, 0x1, TPDM_CLK_CTRL);

	if (test_bit(TPDM_DS_GPR, drvdata->enable_ds))
		__tpdm_enable_gpr(drvdata);

	if (test_bit(TPDM_DS_BC, drvdata->enable_ds))
		__tpdm_enable_bc(drvdata);

	if (test_bit(TPDM_DS_TC, drvdata->enable_ds))
		__tpdm_enable_tc(drvdata);

	if (test_bit(TPDM_DS_DSB, drvdata->enable_ds))
		__tpdm_enable_dsb(drvdata);

	if (test_bit(TPDM_DS_CMB, drvdata->enable_ds))
		__tpdm_enable_cmb(drvdata);
	else if (test_bit(TPDM_DS_MCMB, drvdata->enable_ds))
		__tpdm_enable_mcmb(drvdata);

	TPDM_LOCK(drvdata);
}

static int tpdm_enable(struct coresight_device *csdev,
		       struct perf_event *event, u32 mode)
{
	struct tpdm_drvdata *drvdata = dev_get_drvdata(csdev->dev.parent);
	int ret = -EINVAL;

	if (drvdata->enable) {
		dev_err(drvdata->dev,
			"TPDM setup already enabled,Skipping enablei\n");
		return ret;
	}

	mutex_lock(&drvdata->lock);
	ret = coresight_get_aggre_atid(csdev);
	if (ret < 0) {
		mutex_unlock(&drvdata->lock);
		return ret;
	}
	drvdata->traceid = ret;
	coresight_csr_set_etr_atid(csdev, drvdata->traceid, true);
	__tpdm_enable(drvdata);
	drvdata->enable = true;
	mutex_unlock(&drvdata->lock);

	dev_info(drvdata->dev, "TPDM tracing enabled\n");
	return 0;
}

static void __tpdm_disable_bc(struct tpdm_drvdata *drvdata)
{
	uint32_t config;

	config = tpdm_readl(drvdata, TPDM_BC_CR);
	config = config & ~BIT(0);
	tpdm_writel(drvdata, config, TPDM_BC_CR);
}

static void __tpdm_disable_tc(struct tpdm_drvdata *drvdata)
{
	uint32_t config;

	config = tpdm_readl(drvdata, TPDM_TC_CR);
	config = config & ~BIT(0);
	tpdm_writel(drvdata, config, TPDM_TC_CR);
}

static void __tpdm_disable_dsb(struct tpdm_drvdata *drvdata)
{
	uint32_t config;

	config = tpdm_readl(drvdata, TPDM_DSB_CR);
	config = config & ~BIT(0);
	tpdm_writel(drvdata, config, TPDM_DSB_CR);
}

static void __tpdm_disable_cmb(struct tpdm_drvdata *drvdata)
{
	uint32_t config;

	config = tpdm_readl(drvdata, TPDM_CMB_CR);
	config = config & ~BIT(0);
	tpdm_writel(drvdata, config, TPDM_CMB_CR);
}

static void __tpdm_disable(struct tpdm_drvdata *drvdata)
{
	TPDM_UNLOCK(drvdata);

	if (test_bit(TPDM_DS_BC, drvdata->enable_ds))
		__tpdm_disable_bc(drvdata);

	if (test_bit(TPDM_DS_TC, drvdata->enable_ds))
		__tpdm_disable_tc(drvdata);

	if (test_bit(TPDM_DS_DSB, drvdata->enable_ds))
		__tpdm_disable_dsb(drvdata);

	if (test_bit(TPDM_DS_CMB, drvdata->enable_ds) ||
		test_bit(TPDM_DS_MCMB, drvdata->enable_ds))
		__tpdm_disable_cmb(drvdata);

	if (drvdata->clk_enable)
		tpdm_writel(drvdata, 0x0, TPDM_CLK_CTRL);

	TPDM_LOCK(drvdata);
}

static void tpdm_disable(struct coresight_device *csdev,
			 struct perf_event *event)
{
	struct tpdm_drvdata *drvdata = dev_get_drvdata(csdev->dev.parent);

	if (!drvdata->enable) {
		dev_err(drvdata->dev,
			"TPDM setup already disabled, Skipping disable\n");
		return;
	}
	mutex_lock(&drvdata->lock);
	__tpdm_disable(drvdata);
	drvdata->enable = false;
	coresight_csr_set_etr_atid(csdev, drvdata->traceid, false);
	drvdata->traceid = 0;
	mutex_unlock(&drvdata->lock);

	dev_info(drvdata->dev, "TPDM tracing disabled\n");
}

static const struct coresight_ops_source tpdm_source_ops = {
	.enable		= tpdm_enable,
	.disable	= tpdm_disable,
};

static const struct coresight_ops tpdm_cs_ops = {
	.source_ops	= &tpdm_source_ops,
};

static ssize_t available_datasets_show(struct device *dev,
					    struct device_attribute *attr,
					    char *buf)
{
	struct tpdm_drvdata *drvdata = dev_get_drvdata(dev->parent);
	ssize_t size = 0;

	if (test_bit(TPDM_DS_IMPLDEF, drvdata->datasets))
		size += scnprintf(buf + size, PAGE_SIZE - size, "%-8s",
				  "IMPLDEF");

	if (test_bit(TPDM_DS_DSB, drvdata->datasets))
		size += scnprintf(buf + size, PAGE_SIZE - size, "%-8s", "DSB");

	if (test_bit(TPDM_DS_CMB, drvdata->datasets))
		size += scnprintf(buf + size, PAGE_SIZE - size, "%-8s", "CMB");

	if (test_bit(TPDM_DS_TC, drvdata->datasets))
		size += scnprintf(buf + size, PAGE_SIZE - size, "%-8s", "TC");

	if (test_bit(TPDM_DS_BC, drvdata->datasets))
		size += scnprintf(buf + size, PAGE_SIZE - size, "%-8s", "BC");

	if (test_bit(TPDM_DS_GPR, drvdata->datasets))
		size += scnprintf(buf + size, PAGE_SIZE - size, "%-8s", "GPR");

	if (test_bit(TPDM_DS_MCMB, drvdata->datasets))
		size += scnprintf(buf + size, PAGE_SIZE - size, "%-8s", "MCMB");

	size += scnprintf(buf + size, PAGE_SIZE - size, "\n");
	return size;
}
static DEVICE_ATTR_RO(available_datasets);

static ssize_t enable_datasets_show(struct device *dev,
					 struct device_attribute *attr,
					 char *buf)
{
	struct tpdm_drvdata *drvdata = dev_get_drvdata(dev->parent);
	ssize_t size;

	size = scnprintf(buf, PAGE_SIZE, "%*pb\n", TPDM_DATASETS,
			 drvdata->enable_ds);

	if (PAGE_SIZE - size < 2)
		size = -EINVAL;
	else
		size += scnprintf(buf + size, 2, "\n");
	return size;
}

static ssize_t enable_datasets_store(struct device *dev,
					  struct device_attribute *attr,
					  const char *buf,
					  size_t size)
{
	struct tpdm_drvdata *drvdata = dev_get_drvdata(dev->parent);
	unsigned long val;
	int i;

	if (kstrtoul(buf, 16, &val))
		return -EINVAL;

	mutex_lock(&drvdata->lock);
	if (drvdata->enable) {
		mutex_unlock(&drvdata->lock);
		return -EPERM;
	}

	for (i = 0; i < TPDM_DATASETS; i++) {
		if (test_bit(i, drvdata->datasets) && (val & BIT(i)))
			__set_bit(i, drvdata->enable_ds);
		else
			__clear_bit(i, drvdata->enable_ds);
	}
	mutex_unlock(&drvdata->lock);
	return size;
}
static DEVICE_ATTR_RW(enable_datasets);

static ssize_t reset_store(struct device *dev,
					  struct device_attribute *attr,
					  const char *buf,
					  size_t size)
{
	int ret = 0;
	unsigned long val;
	struct mcmb_dataset *mcmb_temp = NULL;
	struct tpdm_drvdata *drvdata = dev_get_drvdata(dev->parent);

	ret = kstrtoul(buf, 10, &val);
	if (ret)
		return ret;

	mutex_lock(&drvdata->lock);
	/* Reset all datasets to ZERO */
	if (drvdata->gpr != NULL)
		memset(drvdata->gpr, 0, sizeof(struct gpr_dataset));

	if (drvdata->bc != NULL)
		memset(drvdata->bc, 0, sizeof(struct bc_dataset));

	if (drvdata->tc != NULL)
		memset(drvdata->tc, 0, sizeof(struct tc_dataset));

	if (drvdata->dsb != NULL)
		memset(drvdata->dsb, 0, sizeof(struct dsb_dataset));

	if (drvdata->cmb != NULL) {
		if (drvdata->cmb->mcmb != NULL) {
			mcmb_temp = drvdata->cmb->mcmb;
			memset(drvdata->cmb->mcmb, 0,
				sizeof(struct mcmb_dataset));
			}

		memset(drvdata->cmb, 0, sizeof(struct cmb_dataset));
		drvdata->cmb->mcmb = mcmb_temp;
	}
	/* Init the default data */
	tpdm_init_default_data(drvdata);

	mutex_unlock(&drvdata->lock);

	/* Disable tpdm if enabled */
	if (drvdata->enable)
		coresight_disable(drvdata->csdev);

	return size;
}
static DEVICE_ATTR_WO(reset);

static ssize_t integration_test_store(struct device *dev,
					  struct device_attribute *attr,
					  const char *buf,
					  size_t size)
{
	int i, ret = 0;
	unsigned long val;
	struct tpdm_drvdata *drvdata = dev_get_drvdata(dev->parent);

	ret = kstrtoul(buf, 10, &val);
	if (ret)
		return ret;

	if (val != 1 && val != 2)
		return -EINVAL;

	if (!drvdata->enable)
		return -EINVAL;

	if (val == 1)
		val = ATBCNTRL_VAL_64;
	else
		val = ATBCNTRL_VAL_32;
	TPDM_UNLOCK(drvdata);
	tpdm_writel(drvdata, 0x1, TPDM_ITCNTRL);

	for (i = 1; i < 5; i++)
		tpdm_writel(drvdata, val, TPDM_ITATBCNTRL);

	tpdm_writel(drvdata, 0, TPDM_ITCNTRL);
	TPDM_LOCK(drvdata);
	return size;
}
static DEVICE_ATTR_WO(integration_test);

static ssize_t gp_regs_show(struct device *dev,
				 struct device_attribute *attr,
				 char *buf)
{
	struct tpdm_drvdata *drvdata = dev_get_drvdata(dev->parent);
	ssize_t size = 0;
	int i = 0;

	if (!test_bit(TPDM_DS_GPR, drvdata->datasets))
		return -EPERM;

	mutex_lock(&drvdata->lock);
	for (i = 0; i < TPDM_GPR_REGS_MAX; i++) {
		if (!test_bit(i, drvdata->gpr->gpr_dirty))
			continue;
		size += scnprintf(buf + size, PAGE_SIZE - size,
				  "Index: 0x%x Value: 0x%x\n", i,
				  drvdata->gpr->gp_regs[i]);
	}
	mutex_unlock(&drvdata->lock);
	return size;
}

static ssize_t gp_regs_store(struct device *dev,
				  struct device_attribute *attr,
				  const char *buf,
				  size_t size)
{
	struct tpdm_drvdata *drvdata = dev_get_drvdata(dev->parent);
	unsigned long index, val;

	if (sscanf(buf, "%lx %lx", &index, &val) != 2)
		return -EINVAL;
	if (!test_bit(TPDM_DS_GPR, drvdata->datasets) ||
	    index >= TPDM_GPR_REGS_MAX)
		return -EPERM;

	mutex_lock(&drvdata->lock);
	drvdata->gpr->gp_regs[index] = val;
	__set_bit(index, drvdata->gpr->gpr_dirty);
	mutex_unlock(&drvdata->lock);
	return size;
}
static DEVICE_ATTR_RW(gp_regs);

static ssize_t bc_capture_mode_show(struct device *dev,
					 struct device_attribute *attr,
					 char *buf)
{
	struct tpdm_drvdata *drvdata = dev_get_drvdata(dev->parent);

	if (!test_bit(TPDM_DS_BC, drvdata->datasets))
		return -EPERM;

	return scnprintf(buf, PAGE_SIZE, "%s\n",
			 drvdata->bc->capture_mode == TPDM_MODE_ATB ?
			 "ATB" : "APB");
}

static ssize_t bc_capture_mode_store(struct device *dev,
					  struct device_attribute *attr,
					  const char *buf,
					  size_t size)
{
	struct tpdm_drvdata *drvdata = dev_get_drvdata(dev->parent);
	char str[20] = "";
	uint32_t val;

	if (size >= 20)
		return -EINVAL;
	if (sscanf(buf, "%s", str) != 1)
		return -EINVAL;
	if (!test_bit(TPDM_DS_BC, drvdata->enable_ds))
		return -EPERM;

	mutex_lock(&drvdata->lock);
	if (!drvdata->enable) {
		mutex_unlock(&drvdata->lock);
		return -EPERM;
	}

	if (!strcmp(str, "ATB")) {
		drvdata->bc->capture_mode = TPDM_MODE_ATB;
	} else if (!strcmp(str, "APB") &&
		   drvdata->bc->retrieval_mode == TPDM_MODE_APB) {

		TPDM_UNLOCK(drvdata);
		val = tpdm_readl(drvdata, TPDM_BC_CR);
		val = val | BIT(3);
		tpdm_writel(drvdata, val, TPDM_BC_CR);
		TPDM_LOCK(drvdata);

		drvdata->bc->capture_mode = TPDM_MODE_APB;
	} else {
		mutex_unlock(&drvdata->lock);
		return -EINVAL;
	}

	mutex_unlock(&drvdata->lock);
	return size;
}
static DEVICE_ATTR_RW(bc_capture_mode);

static ssize_t bc_retrieval_mode_show(struct device *dev,
					   struct device_attribute *attr,
					   char *buf)
{
	struct tpdm_drvdata *drvdata = dev_get_drvdata(dev->parent);

	if (!test_bit(TPDM_DS_BC, drvdata->datasets))
		return -EPERM;

	return scnprintf(buf, PAGE_SIZE, "%s\n",
			 drvdata->bc->retrieval_mode == TPDM_MODE_ATB ?
			 "ATB" : "APB");
}

static ssize_t bc_retrieval_mode_store(struct device *dev,
					    struct device_attribute *attr,
					    const char *buf,
					    size_t size)
{
	struct tpdm_drvdata *drvdata = dev_get_drvdata(dev->parent);
	char str[20] = "";

	if (size >= 20)
		return -EINVAL;
	if (sscanf(buf, "%s", str) != 1)
		return -EINVAL;
	if (!test_bit(TPDM_DS_BC, drvdata->datasets))
		return -EPERM;

	mutex_lock(&drvdata->lock);
	if (drvdata->enable) {
		mutex_unlock(&drvdata->lock);
		return -EPERM;
	}

	if (!strcmp(str, "ATB")) {
		drvdata->bc->retrieval_mode = TPDM_MODE_ATB;
	} else if (!strcmp(str, "APB")) {
		drvdata->bc->retrieval_mode = TPDM_MODE_APB;
	} else {
		mutex_unlock(&drvdata->lock);
		return -EINVAL;
	}
	mutex_unlock(&drvdata->lock);
	return size;
}
static DEVICE_ATTR_RW(bc_retrieval_mode);

static ssize_t bc_reset_counters_store(struct device *dev,
					    struct device_attribute *attr,
					    const char *buf,
					    size_t size)
{
	struct tpdm_drvdata *drvdata = dev_get_drvdata(dev->parent);
	unsigned long val;

	if (kstrtoul(buf, 16, &val))
		return -EINVAL;
	if (!test_bit(TPDM_DS_BC, drvdata->enable_ds))
		return -EPERM;

	mutex_lock(&drvdata->lock);
	if (!drvdata->enable) {
		mutex_unlock(&drvdata->lock);
		return -EPERM;
	}

	if (val) {
		TPDM_UNLOCK(drvdata);
		val = tpdm_readl(drvdata, TPDM_BC_CR);
		val = val | BIT(1);
		tpdm_writel(drvdata, val, TPDM_BC_CR);
		TPDM_LOCK(drvdata);
	}

	mutex_unlock(&drvdata->lock);
	return size;
}
static DEVICE_ATTR_WO(bc_reset_counters);

static ssize_t bc_sat_mode_show(struct device *dev,
				     struct device_attribute *attr,
				     char *buf)
{
	struct tpdm_drvdata *drvdata = dev_get_drvdata(dev->parent);

	if (!test_bit(TPDM_DS_BC, drvdata->datasets))
		return -EPERM;

	return scnprintf(buf, PAGE_SIZE, "%lx\n",
			 (unsigned long)drvdata->bc->sat_mode);
}

static ssize_t bc_sat_mode_store(struct device *dev,
				      struct device_attribute *attr,
				      const char *buf,
				      size_t size)
{
	struct tpdm_drvdata *drvdata = dev_get_drvdata(dev->parent);
	unsigned long val;

	if (kstrtoul(buf, 16, &val))
		return -EINVAL;
	if (!test_bit(TPDM_DS_BC, drvdata->datasets))
		return -EPERM;

	mutex_lock(&drvdata->lock);
	drvdata->bc->sat_mode = val;
	mutex_unlock(&drvdata->lock);
	return size;
}
static DEVICE_ATTR_RW(bc_sat_mode);

static ssize_t bc_enable_counters_show(struct device *dev,
					    struct device_attribute *attr,
					    char *buf)
{
	struct tpdm_drvdata *drvdata = dev_get_drvdata(dev->parent);

	if (!test_bit(TPDM_DS_BC, drvdata->datasets))
		return -EPERM;

	return scnprintf(buf, PAGE_SIZE, "%lx\n",
			 (unsigned long)drvdata->bc->enable_counters);
}

static ssize_t bc_enable_counters_store(struct device *dev,
					     struct device_attribute *attr,
					     const char *buf,
					     size_t size)
{
	struct tpdm_drvdata *drvdata = dev_get_drvdata(dev->parent);
	unsigned long val;

	if (kstrtoul(buf, 16, &val))
		return -EINVAL;
	if (!test_bit(TPDM_DS_BC, drvdata->datasets))
		return -EPERM;

	mutex_lock(&drvdata->lock);
	drvdata->bc->enable_counters = val;
	mutex_unlock(&drvdata->lock);
	return size;
}
static DEVICE_ATTR_RW(bc_enable_counters);

static ssize_t bc_clear_counters_show(struct device *dev,
					   struct device_attribute *attr,
					   char *buf)
{
	struct tpdm_drvdata *drvdata = dev_get_drvdata(dev->parent);

	if (!test_bit(TPDM_DS_BC, drvdata->datasets))
		return -EPERM;

	return scnprintf(buf, PAGE_SIZE, "%lx\n",
			 (unsigned long)drvdata->bc->clear_counters);
}

static ssize_t bc_clear_counters_store(struct device *dev,
					    struct device_attribute *attr,
					    const char *buf,
					    size_t size)
{
	struct tpdm_drvdata *drvdata = dev_get_drvdata(dev->parent);
	unsigned long val;

	if (kstrtoul(buf, 16, &val))
		return -EINVAL;
	if (!test_bit(TPDM_DS_BC, drvdata->datasets))
		return -EPERM;

	mutex_lock(&drvdata->lock);
	drvdata->bc->clear_counters = val;
	mutex_unlock(&drvdata->lock);
	return size;
}
static DEVICE_ATTR_RW(bc_clear_counters);

static ssize_t bc_enable_irq_show(struct device *dev,
				       struct device_attribute *attr,
				       char *buf)
{
	struct tpdm_drvdata *drvdata = dev_get_drvdata(dev->parent);

	if (!test_bit(TPDM_DS_BC, drvdata->datasets))
		return -EPERM;

	return scnprintf(buf, PAGE_SIZE, "%lx\n",
			 (unsigned long)drvdata->bc->enable_irq);
}

static ssize_t bc_enable_irq_store(struct device *dev,
					struct device_attribute *attr,
					const char *buf,
					size_t size)
{
	struct tpdm_drvdata *drvdata = dev_get_drvdata(dev->parent);
	unsigned long val;

	if (kstrtoul(buf, 16, &val))
		return -EINVAL;
	if (!test_bit(TPDM_DS_BC, drvdata->datasets))
		return -EPERM;

	mutex_lock(&drvdata->lock);
	drvdata->bc->enable_irq = val;
	mutex_unlock(&drvdata->lock);
	return size;
}
static DEVICE_ATTR_RW(bc_enable_irq);

static ssize_t bc_clear_irq_show(struct device *dev,
				      struct device_attribute *attr,
				      char *buf)
{
	struct tpdm_drvdata *drvdata = dev_get_drvdata(dev->parent);

	if (!test_bit(TPDM_DS_BC, drvdata->datasets))
		return -EPERM;

	return scnprintf(buf, PAGE_SIZE, "%lx\n",
			 (unsigned long)drvdata->bc->clear_irq);
}

static ssize_t bc_clear_irq_store(struct device *dev,
				       struct device_attribute *attr,
				       const char *buf,
				       size_t size)
{
	struct tpdm_drvdata *drvdata = dev_get_drvdata(dev->parent);
	unsigned long val;

	if (kstrtoul(buf, 16, &val))
		return -EINVAL;
	if (!test_bit(TPDM_DS_BC, drvdata->datasets))
		return -EPERM;

	mutex_lock(&drvdata->lock);
	drvdata->bc->clear_irq = val;
	mutex_unlock(&drvdata->lock);
	return size;
}
static DEVICE_ATTR_RW(bc_clear_irq);

static ssize_t bc_trig_val_lo_show(struct device *dev,
					struct device_attribute *attr,
					char *buf)
{
	struct tpdm_drvdata *drvdata = dev_get_drvdata(dev->parent);
	ssize_t size = 0;
	int i = 0;

	if (!test_bit(TPDM_DS_BC, drvdata->datasets))
		return -EPERM;

	mutex_lock(&drvdata->lock);
	for (i = 0; i < TPDM_BC_MAX_COUNTERS; i++)
		size += scnprintf(buf + size, PAGE_SIZE - size,
				  "Index: 0x%x Value: 0x%x\n", i,
				  drvdata->bc->trig_val_lo[i]);
	mutex_unlock(&drvdata->lock);
	return size;
}

static ssize_t bc_trig_val_lo_store(struct device *dev,
					 struct device_attribute *attr,
					 const char *buf,
					 size_t size)
{
	struct tpdm_drvdata *drvdata = dev_get_drvdata(dev->parent);
	unsigned long index, val;

	if (sscanf(buf, "%lx %lx", &index, &val) != 2)
		return -EINVAL;
	if (!test_bit(TPDM_DS_BC, drvdata->datasets) ||
	    index >= drvdata->bc_counters_avail ||
	    drvdata->bc_trig_type == TPDM_SUPPORT_TYPE_NO ||
	    (drvdata->bc_trig_type == TPDM_SUPPORT_TYPE_PARTIAL && index > 0))
		return -EPERM;

	mutex_lock(&drvdata->lock);
	drvdata->bc->trig_val_lo[index] = val;
	mutex_unlock(&drvdata->lock);
	return size;
}
static DEVICE_ATTR_RW(bc_trig_val_lo);

static ssize_t bc_trig_val_hi_show(struct device *dev,
					struct device_attribute *attr,
					char *buf)
{
	struct tpdm_drvdata *drvdata = dev_get_drvdata(dev->parent);
	ssize_t size = 0;
	int i = 0;

	if (!test_bit(TPDM_DS_BC, drvdata->datasets))
		return -EPERM;

	mutex_lock(&drvdata->lock);
	for (i = 0; i < TPDM_BC_MAX_COUNTERS; i++)
		size += scnprintf(buf + size, PAGE_SIZE - size,
				  "Index: 0x%x Value: 0x%x\n", i,
				  drvdata->bc->trig_val_hi[i]);
	mutex_unlock(&drvdata->lock);
	return size;
}

static ssize_t bc_trig_val_hi_store(struct device *dev,
					 struct device_attribute *attr,
					 const char *buf,
					 size_t size)
{
	struct tpdm_drvdata *drvdata = dev_get_drvdata(dev->parent);
	unsigned long index, val;

	if (sscanf(buf, "%lx %lx", &index, &val) != 2)
		return -EINVAL;
	if (!test_bit(TPDM_DS_BC, drvdata->datasets) ||
	    index >= drvdata->bc_counters_avail ||
	    drvdata->bc_trig_type == TPDM_SUPPORT_TYPE_NO ||
	    (drvdata->bc_trig_type == TPDM_SUPPORT_TYPE_PARTIAL && index > 0))
		return -EPERM;

	mutex_lock(&drvdata->lock);
	drvdata->bc->trig_val_hi[index] = val;
	mutex_unlock(&drvdata->lock);
	return size;
}
static DEVICE_ATTR_RW(bc_trig_val_hi);

static ssize_t bc_enable_ganging_show(struct device *dev,
					   struct device_attribute *attr,
					   char *buf)
{
	struct tpdm_drvdata *drvdata = dev_get_drvdata(dev->parent);

	if (!test_bit(TPDM_DS_BC, drvdata->datasets))
		return -EPERM;

	return scnprintf(buf, PAGE_SIZE, "%lx\n",
			 (unsigned long)drvdata->bc->enable_ganging);
}

static ssize_t bc_enable_ganging_store(struct device *dev,
					    struct device_attribute *attr,
					    const char *buf,
					    size_t size)
{
	struct tpdm_drvdata *drvdata = dev_get_drvdata(dev->parent);
	unsigned long val;

	if (kstrtoul(buf, 16, &val))
		return -EINVAL;
	if (!test_bit(TPDM_DS_BC, drvdata->datasets))
		return -EPERM;

	mutex_lock(&drvdata->lock);
	drvdata->bc->enable_ganging = val;
	mutex_unlock(&drvdata->lock);
	return size;
}
static DEVICE_ATTR_RW(bc_enable_ganging);

static ssize_t bc_overflow_val_show(struct device *dev,
					 struct device_attribute *attr,
					 char *buf)
{
	struct tpdm_drvdata *drvdata = dev_get_drvdata(dev->parent);
	ssize_t size = 0;
	int i = 0;

	if (!test_bit(TPDM_DS_BC, drvdata->datasets))
		return -EPERM;

	mutex_lock(&drvdata->lock);
	for (i = 0; i < TPDM_BC_MAX_OVERFLOW; i++)
		size += scnprintf(buf + size, PAGE_SIZE - size,
				  "Index: 0x%x Value: 0x%x\n", i,
				  drvdata->bc->overflow_val[i]);
	mutex_unlock(&drvdata->lock);
	return size;
}

static ssize_t bc_overflow_val_store(struct device *dev,
					  struct device_attribute *attr,
					  const char *buf,
					  size_t size)
{
	struct tpdm_drvdata *drvdata = dev_get_drvdata(dev->parent);
	unsigned long index, val;

	if (sscanf(buf, "%lx %lx", &index, &val) != 2)
		return -EINVAL;
	if (!test_bit(TPDM_DS_BC, drvdata->datasets) ||
	    index >= TPDM_BC_MAX_OVERFLOW)
		return -EPERM;

	mutex_lock(&drvdata->lock);
	drvdata->bc->overflow_val[index] = val;
	mutex_unlock(&drvdata->lock);
	return size;
}
static DEVICE_ATTR_RW(bc_overflow_val);

static ssize_t bc_ovsr_show(struct device *dev,
				 struct device_attribute *attr,
				 char *buf)
{
	struct tpdm_drvdata *drvdata = dev_get_drvdata(dev->parent);
	unsigned long val;

	if (!test_bit(TPDM_DS_BC, drvdata->enable_ds))
		return -EPERM;

	mutex_lock(&drvdata->lock);
	if (!drvdata->enable) {
		mutex_unlock(&drvdata->lock);
		return -EPERM;
	}

	TPDM_UNLOCK(drvdata);
	val = tpdm_readl(drvdata, TPDM_BC_OVSR);
	TPDM_LOCK(drvdata);
	mutex_unlock(&drvdata->lock);
	return scnprintf(buf, PAGE_SIZE, "%lx\n", val);
}

static ssize_t bc_ovsr_store(struct device *dev,
				  struct device_attribute *attr,
				  const char *buf,
				  size_t size)
{
	struct tpdm_drvdata *drvdata = dev_get_drvdata(dev->parent);
	unsigned long val;

	if (kstrtoul(buf, 16, &val))
		return -EINVAL;
	if (!test_bit(TPDM_DS_BC, drvdata->enable_ds))
		return -EPERM;

	mutex_lock(&drvdata->lock);
	if (!drvdata->enable) {
		mutex_unlock(&drvdata->lock);
		return -EPERM;
	}

	if (val) {
		TPDM_UNLOCK(drvdata);
		tpdm_writel(drvdata, val, TPDM_BC_OVSR);
		TPDM_LOCK(drvdata);
	}
	mutex_unlock(&drvdata->lock);
	return size;
}
static DEVICE_ATTR_RW(bc_ovsr);

static ssize_t bc_counter_sel_show(struct device *dev,
					struct device_attribute *attr,
					char *buf)
{
	struct tpdm_drvdata *drvdata = dev_get_drvdata(dev->parent);
	unsigned long val;

	if (!test_bit(TPDM_DS_BC, drvdata->enable_ds))
		return -EPERM;

	mutex_lock(&drvdata->lock);
	if (!drvdata->enable) {
		mutex_unlock(&drvdata->lock);
		return -EPERM;
	}

	TPDM_UNLOCK(drvdata);
	val = tpdm_readl(drvdata, TPDM_BC_SELR);
	TPDM_LOCK(drvdata);
	mutex_unlock(&drvdata->lock);
	return scnprintf(buf, PAGE_SIZE, "%lx\n", val);
}

static ssize_t bc_counter_sel_store(struct device *dev,
					 struct device_attribute *attr,
					 const char *buf,
					 size_t size)
{
	struct tpdm_drvdata *drvdata = dev_get_drvdata(dev->parent);
	unsigned long val;

	if (kstrtoul(buf, 16, &val))
		return -EINVAL;
	if (!test_bit(TPDM_DS_BC, drvdata->enable_ds))
		return -EPERM;

	mutex_lock(&drvdata->lock);
	if (!drvdata->enable || val >= drvdata->bc_counters_avail) {
		mutex_unlock(&drvdata->lock);
		return -EPERM;
	}

	TPDM_UNLOCK(drvdata);
	tpdm_writel(drvdata, val, TPDM_BC_SELR);
	TPDM_LOCK(drvdata);
	mutex_unlock(&drvdata->lock);
	return size;
}
static DEVICE_ATTR_RW(bc_counter_sel);

static ssize_t bc_count_val_lo_show(struct device *dev,
					 struct device_attribute *attr,
					 char *buf)
{
	struct tpdm_drvdata *drvdata = dev_get_drvdata(dev->parent);
	unsigned long val;

	if (!test_bit(TPDM_DS_BC, drvdata->enable_ds))
		return -EPERM;

	mutex_lock(&drvdata->lock);
	if (!drvdata->enable) {
		mutex_unlock(&drvdata->lock);
		return -EPERM;
	}

	TPDM_UNLOCK(drvdata);
	val = tpdm_readl(drvdata, TPDM_BC_CNTR_LO);
	TPDM_LOCK(drvdata);
	mutex_unlock(&drvdata->lock);
	return scnprintf(buf, PAGE_SIZE, "%lx\n", val);
}

static ssize_t bc_count_val_lo_store(struct device *dev,
					  struct device_attribute *attr,
					  const char *buf,
					  size_t size)
{
	struct tpdm_drvdata *drvdata = dev_get_drvdata(dev->parent);
	unsigned long val, select;

	if (kstrtoul(buf, 16, &val))
		return -EINVAL;
	if (!test_bit(TPDM_DS_BC, drvdata->enable_ds))
		return -EPERM;

	mutex_lock(&drvdata->lock);
	if (!drvdata->enable) {
		mutex_unlock(&drvdata->lock);
		return -EPERM;
	}

	if (val) {
		TPDM_UNLOCK(drvdata);
		select = tpdm_readl(drvdata, TPDM_BC_SELR);

		/* Check if selected counter is disabled */
		if (BVAL(tpdm_readl(drvdata, TPDM_BC_CNTENSET), select)) {
			mutex_unlock(&drvdata->lock);
			return -EPERM;
		}

		tpdm_writel(drvdata, val, TPDM_BC_CNTR_LO);
		TPDM_LOCK(drvdata);
	}
	mutex_unlock(&drvdata->lock);
	return size;
}
static DEVICE_ATTR_RW(bc_count_val_lo);

static ssize_t bc_count_val_hi_show(struct device *dev,
					 struct device_attribute *attr,
					 char *buf)
{
	struct tpdm_drvdata *drvdata = dev_get_drvdata(dev->parent);
	unsigned long val;

	if (!test_bit(TPDM_DS_BC, drvdata->enable_ds))
		return -EPERM;

	mutex_lock(&drvdata->lock);
	if (!drvdata->enable) {
		mutex_unlock(&drvdata->lock);
		return -EPERM;
	}

	TPDM_UNLOCK(drvdata);
	val = tpdm_readl(drvdata, TPDM_BC_CNTR_HI);
	TPDM_LOCK(drvdata);
	mutex_unlock(&drvdata->lock);
	return scnprintf(buf, PAGE_SIZE, "%lx\n", val);
}

static ssize_t bc_count_val_hi_store(struct device *dev,
					  struct device_attribute *attr,
					  const char *buf,
					  size_t size)
{
	struct tpdm_drvdata *drvdata = dev_get_drvdata(dev->parent);
	unsigned long val, select;

	if (kstrtoul(buf, 16, &val))
		return -EINVAL;
	if (!test_bit(TPDM_DS_BC, drvdata->enable_ds))
		return -EPERM;

	mutex_lock(&drvdata->lock);
	if (!drvdata->enable) {
		mutex_unlock(&drvdata->lock);
		return -EPERM;
	}

	if (val) {
		TPDM_UNLOCK(drvdata);
		select = tpdm_readl(drvdata, TPDM_BC_SELR);

		/* Check if selected counter is disabled */
		if (BVAL(tpdm_readl(drvdata, TPDM_BC_CNTENSET), select)) {
			mutex_unlock(&drvdata->lock);
			return -EPERM;
		}

		tpdm_writel(drvdata, val, TPDM_BC_CNTR_HI);
		TPDM_LOCK(drvdata);
	}
	mutex_unlock(&drvdata->lock);
	return size;
}
static DEVICE_ATTR_RW(bc_count_val_hi);

static ssize_t bc_shadow_val_lo_show(struct device *dev,
					  struct device_attribute *attr,
					  char *buf)
{
	struct tpdm_drvdata *drvdata = dev_get_drvdata(dev->parent);
	ssize_t size = 0;
	int i = 0;

	if (!test_bit(TPDM_DS_BC, drvdata->enable_ds))
		return -EPERM;

	mutex_lock(&drvdata->lock);
	if (!drvdata->enable) {
		mutex_unlock(&drvdata->lock);
		return -EPERM;
	}

	TPDM_UNLOCK(drvdata);
	for (i = 0; i < drvdata->bc_counters_avail; i++) {
		size += scnprintf(buf + size, PAGE_SIZE - size,
				  "Index: 0x%x Value: 0x%x\n", i,
				  tpdm_readl(drvdata, TPDM_BC_SHADOW_LO(i)));
	}
	TPDM_LOCK(drvdata);
	mutex_unlock(&drvdata->lock);
	return size;
}
static DEVICE_ATTR_RO(bc_shadow_val_lo);

static ssize_t bc_shadow_val_hi_show(struct device *dev,
					  struct device_attribute *attr,
					  char *buf)
{
	struct tpdm_drvdata *drvdata = dev_get_drvdata(dev->parent);
	ssize_t size = 0;
	int i = 0;

	if (!test_bit(TPDM_DS_BC, drvdata->enable_ds))
		return -EPERM;

	mutex_lock(&drvdata->lock);
	if (!drvdata->enable) {
		mutex_unlock(&drvdata->lock);
		return -EPERM;
	}

	TPDM_UNLOCK(drvdata);
	for (i = 0; i < drvdata->bc_counters_avail; i++)
		size += scnprintf(buf + size, PAGE_SIZE - size,
				  "Index: 0x%x Value: 0x%x\n", i,
				  tpdm_readl(drvdata, TPDM_BC_SHADOW_HI(i)));
	TPDM_LOCK(drvdata);
	mutex_unlock(&drvdata->lock);
	return size;
}
static DEVICE_ATTR_RO(bc_shadow_val_hi);

static ssize_t bc_sw_inc_show(struct device *dev,
				   struct device_attribute *attr,
				   char *buf)
{
	struct tpdm_drvdata *drvdata = dev_get_drvdata(dev->parent);
	unsigned long val;

	if (!test_bit(TPDM_DS_BC, drvdata->enable_ds))
		return -EPERM;

	mutex_lock(&drvdata->lock);
	if (!drvdata->enable) {
		mutex_unlock(&drvdata->lock);
		return -EPERM;
	}

	TPDM_UNLOCK(drvdata);
	val = tpdm_readl(drvdata, TPDM_BC_SWINC);
	TPDM_LOCK(drvdata);
	mutex_unlock(&drvdata->lock);
	return scnprintf(buf, PAGE_SIZE, "%lx\n", val);
}

static ssize_t bc_sw_inc_store(struct device *dev,
				    struct device_attribute *attr,
				    const char *buf,
				    size_t size)
{
	struct tpdm_drvdata *drvdata = dev_get_drvdata(dev->parent);
	unsigned long val;

	if (kstrtoul(buf, 16, &val))
		return -EINVAL;
	if (!test_bit(TPDM_DS_BC, drvdata->enable_ds))
		return -EPERM;

	mutex_lock(&drvdata->lock);
	if (!drvdata->enable) {
		mutex_unlock(&drvdata->lock);
		return -EPERM;
	}

	if (val) {
		TPDM_UNLOCK(drvdata);
		tpdm_writel(drvdata, val, TPDM_BC_SWINC);
		TPDM_LOCK(drvdata);
	}
	mutex_unlock(&drvdata->lock);
	return size;
}
static DEVICE_ATTR_RW(bc_sw_inc);

static ssize_t bc_msr_show(struct device *dev,
				struct device_attribute *attr,
				char *buf)
{
	struct tpdm_drvdata *drvdata = dev_get_drvdata(dev->parent);
	unsigned int i;
	ssize_t len = 0;

	if (!drvdata->msr_support)
		return -EINVAL;

	if (!test_bit(TPDM_DS_BC, drvdata->datasets))
		return -EPERM;

	for (i = 0; i < TPDM_BC_MAX_MSR; i++)
		len += scnprintf(buf + len, PAGE_SIZE - len, "%u 0x%x\n",
				 i, drvdata->bc->msr[i]);

	return len;
}

static ssize_t bc_msr_store(struct device *dev,
				 struct device_attribute *attr,
				 const char *buf,
				 size_t size)
{
	struct tpdm_drvdata *drvdata = dev_get_drvdata(dev->parent);
	unsigned int num, val;
	int nval;

	if (!drvdata->msr_support)
		return -EINVAL;

	if (!test_bit(TPDM_DS_BC, drvdata->datasets))
		return -EPERM;

	nval = sscanf(buf, "%u %x", &num, &val);
	if (nval != 2)
		return -EINVAL;

	if (num >= TPDM_BC_MAX_MSR)
		return -EINVAL;

	mutex_lock(&drvdata->lock);
	drvdata->bc->msr[num] = val;
	mutex_unlock(&drvdata->lock);
	return size;
}
static DEVICE_ATTR_RW(bc_msr);

static ssize_t tc_capture_mode_show(struct device *dev,
					 struct device_attribute *attr,
					 char *buf)
{
	struct tpdm_drvdata *drvdata = dev_get_drvdata(dev->parent);

	if (!test_bit(TPDM_DS_TC, drvdata->datasets))
		return -EPERM;

	return scnprintf(buf, PAGE_SIZE, "%s\n",
			 drvdata->tc->capture_mode == TPDM_MODE_ATB ?
			 "ATB" : "APB");
}

static ssize_t tc_capture_mode_store(struct device *dev,
					  struct device_attribute *attr,
					  const char *buf,
					  size_t size)
{
	struct tpdm_drvdata *drvdata = dev_get_drvdata(dev->parent);
	char str[20] = "";
	uint32_t val;

	if (size >= 20)
		return -EINVAL;
	if (sscanf(buf, "%s", str) != 1)
		return -EINVAL;
	if (!test_bit(TPDM_DS_TC, drvdata->enable_ds))
		return -EPERM;

	mutex_lock(&drvdata->lock);
	if (!drvdata->enable) {
		mutex_unlock(&drvdata->lock);
		return -EPERM;
	}

	if (!strcmp(str, "ATB")) {
		drvdata->tc->capture_mode = TPDM_MODE_ATB;
	} else if (!strcmp(str, "APB") &&
		   drvdata->tc->retrieval_mode == TPDM_MODE_APB) {

		TPDM_UNLOCK(drvdata);
		val = tpdm_readl(drvdata, TPDM_TC_CR);
		val = val | BIT(3);
		tpdm_writel(drvdata, val, TPDM_TC_CR);
		TPDM_LOCK(drvdata);

		drvdata->tc->capture_mode = TPDM_MODE_APB;
	} else {
		mutex_unlock(&drvdata->lock);
		return -EINVAL;
	}
	mutex_unlock(&drvdata->lock);
	return size;
}
static DEVICE_ATTR_RW(tc_capture_mode);

static ssize_t tc_retrieval_mode_show(struct device *dev,
					   struct device_attribute *attr,
					   char *buf)
{
	struct tpdm_drvdata *drvdata = dev_get_drvdata(dev->parent);

	if (!test_bit(TPDM_DS_TC, drvdata->datasets))
		return -EPERM;

	return scnprintf(buf, PAGE_SIZE, "%s\n",
			 drvdata->tc->retrieval_mode == TPDM_MODE_ATB ?
			 "ATB" : "APB");
}

static ssize_t tc_retrieval_mode_store(struct device *dev,
					    struct device_attribute *attr,
					    const char *buf,
					    size_t size)
{
	struct tpdm_drvdata *drvdata = dev_get_drvdata(dev->parent);
	char str[20] = "";

	if (size >= 20)
		return -EINVAL;
	if (sscanf(buf, "%s", str) != 1)
		return -EINVAL;
	if (!test_bit(TPDM_DS_TC, drvdata->datasets))
		return -EPERM;

	mutex_lock(&drvdata->lock);
	if (drvdata->enable) {
		mutex_unlock(&drvdata->lock);
		return -EPERM;
	}

	if (!strcmp(str, "ATB")) {
		drvdata->tc->retrieval_mode = TPDM_MODE_ATB;
	} else if (!strcmp(str, "APB")) {
		drvdata->tc->retrieval_mode = TPDM_MODE_APB;
	} else {
		mutex_unlock(&drvdata->lock);
		return -EINVAL;
	}
	mutex_unlock(&drvdata->lock);
	return size;
}
static DEVICE_ATTR_RW(tc_retrieval_mode);

static ssize_t tc_reset_counters_store(struct device *dev,
					    struct device_attribute *attr,
					    const char *buf,
					    size_t size)
{
	struct tpdm_drvdata *drvdata = dev_get_drvdata(dev->parent);
	unsigned long val;

	if (kstrtoul(buf, 16, &val))
		return -EINVAL;
	if (!test_bit(TPDM_DS_TC, drvdata->datasets))
		return -EPERM;

	mutex_lock(&drvdata->lock);
	if (!drvdata->enable) {
		mutex_unlock(&drvdata->lock);
		return -EPERM;
	}

	if (val) {
		TPDM_UNLOCK(drvdata);
		val = tpdm_readl(drvdata, TPDM_TC_CR);
		val = val | BIT(1);
		tpdm_writel(drvdata, val, TPDM_TC_CR);
		TPDM_LOCK(drvdata);
	}
	mutex_unlock(&drvdata->lock);
	return size;
}
static DEVICE_ATTR_WO(tc_reset_counters);

static ssize_t tc_sat_mode_show(struct device *dev,
				     struct device_attribute *attr,
				     char *buf)
{
	struct tpdm_drvdata *drvdata = dev_get_drvdata(dev->parent);

	if (!test_bit(TPDM_DS_TC, drvdata->datasets))
		return -EPERM;

	return scnprintf(buf, PAGE_SIZE, "%u\n",
			 (unsigned int)drvdata->tc->sat_mode);
}

static ssize_t tc_sat_mode_store(struct device *dev,
				      struct device_attribute *attr,
				      const char *buf,
				      size_t size)
{
	struct tpdm_drvdata *drvdata = dev_get_drvdata(dev->parent);
	unsigned long val;

	if (kstrtoul(buf, 16, &val))
		return -EINVAL;
	if (!test_bit(TPDM_DS_TC, drvdata->datasets))
		return -EPERM;

	mutex_lock(&drvdata->lock);
	if (val)
		drvdata->tc->sat_mode = true;
	else
		drvdata->tc->sat_mode = false;
	mutex_unlock(&drvdata->lock);
	return size;
}
static DEVICE_ATTR_RW(tc_sat_mode);

static ssize_t tc_enable_counters_show(struct device *dev,
					    struct device_attribute *attr,
					    char *buf)
{
	struct tpdm_drvdata *drvdata = dev_get_drvdata(dev->parent);

	if (!test_bit(TPDM_DS_TC, drvdata->datasets))
		return -EPERM;

	return scnprintf(buf, PAGE_SIZE, "%lx\n",
			 (unsigned long)drvdata->tc->enable_counters);
}

static ssize_t tc_enable_counters_store(struct device *dev,
					     struct device_attribute *attr,
					     const char *buf,
					     size_t size)
{
	struct tpdm_drvdata *drvdata = dev_get_drvdata(dev->parent);
	unsigned long val;

	if (kstrtoul(buf, 16, &val))
		return -EINVAL;
	if (!test_bit(TPDM_DS_TC, drvdata->datasets))
		return -EPERM;
	if (val >> drvdata->tc_counters_avail)
		return -EPERM;

	mutex_lock(&drvdata->lock);
	drvdata->tc->enable_counters = val;
	mutex_unlock(&drvdata->lock);
	return size;
}
static DEVICE_ATTR_RW(tc_enable_counters);

static ssize_t tc_clear_counters_show(struct device *dev,
					   struct device_attribute *attr,
					   char *buf)
{
	struct tpdm_drvdata *drvdata = dev_get_drvdata(dev->parent);

	if (!test_bit(TPDM_DS_TC, drvdata->datasets))
		return -EPERM;

	return scnprintf(buf, PAGE_SIZE, "%lx\n",
			 (unsigned long)drvdata->tc->clear_counters);
}

static ssize_t tc_clear_counters_store(struct device *dev,
					    struct device_attribute *attr,
					    const char *buf,
					    size_t size)
{
	struct tpdm_drvdata *drvdata = dev_get_drvdata(dev->parent);
	unsigned long val;

	if (kstrtoul(buf, 16, &val))
		return -EINVAL;
	if (!test_bit(TPDM_DS_TC, drvdata->datasets))
		return -EPERM;
	if (val >> drvdata->tc_counters_avail)
		return -EPERM;

	mutex_lock(&drvdata->lock);
	drvdata->tc->clear_counters = val;
	mutex_unlock(&drvdata->lock);
	return size;
}
static DEVICE_ATTR_RW(tc_clear_counters);

static ssize_t tc_enable_irq_show(struct device *dev,
				       struct device_attribute *attr,
				       char *buf)
{
	struct tpdm_drvdata *drvdata = dev_get_drvdata(dev->parent);

	if (!test_bit(TPDM_DS_TC, drvdata->datasets))
		return -EPERM;

	return scnprintf(buf, PAGE_SIZE, "%lx\n",
			 (unsigned long)drvdata->tc->enable_irq);
}

static ssize_t tc_enable_irq_store(struct device *dev,
					struct device_attribute *attr,
					const char *buf,
					size_t size)
{
	struct tpdm_drvdata *drvdata = dev_get_drvdata(dev->parent);
	unsigned long val;

	if (kstrtoul(buf, 16, &val))
		return -EINVAL;
	if (!test_bit(TPDM_DS_TC, drvdata->datasets))
		return -EPERM;

	mutex_lock(&drvdata->lock);
	drvdata->tc->enable_irq = val;
	mutex_unlock(&drvdata->lock);
	return size;
}
static DEVICE_ATTR_RW(tc_enable_irq);

static ssize_t tc_clear_irq_show(struct device *dev,
				      struct device_attribute *attr,
				      char *buf)
{
	struct tpdm_drvdata *drvdata = dev_get_drvdata(dev->parent);

	if (!test_bit(TPDM_DS_TC, drvdata->datasets))
		return -EPERM;

	return scnprintf(buf, PAGE_SIZE, "%lx\n",
			 (unsigned long)drvdata->tc->clear_irq);
}

static ssize_t tc_clear_irq_store(struct device *dev,
				       struct device_attribute *attr,
				       const char *buf,
				       size_t size)
{
	struct tpdm_drvdata *drvdata = dev_get_drvdata(dev->parent);
	unsigned long val;

	if (kstrtoul(buf, 16, &val))
		return -EINVAL;
	if (!test_bit(TPDM_DS_TC, drvdata->datasets))
		return -EPERM;

	mutex_lock(&drvdata->lock);
	drvdata->tc->clear_irq = val;
	mutex_unlock(&drvdata->lock);
	return size;
}
static DEVICE_ATTR_RW(tc_clear_irq);

static ssize_t tc_trig_sel_show(struct device *dev,
				     struct device_attribute *attr,
				     char *buf)
{
	struct tpdm_drvdata *drvdata = dev_get_drvdata(dev->parent);
	ssize_t size = 0;
	int i = 0;

	if (!test_bit(TPDM_DS_TC, drvdata->datasets))
		return -EPERM;

	mutex_lock(&drvdata->lock);
	for (i = 0; i < TPDM_TC_MAX_TRIG; i++) {
		size += scnprintf(buf + size, PAGE_SIZE - size,
				  "Index: 0x%x Value: 0x%x\n", i,
				  drvdata->tc->trig_sel[i]);
	}
	mutex_unlock(&drvdata->lock);
	return size;
}

static ssize_t tc_trig_sel_store(struct device *dev,
				      struct device_attribute *attr,
				      const char *buf,
				      size_t size)
{
	struct tpdm_drvdata *drvdata = dev_get_drvdata(dev->parent);
	unsigned long index, val;

	if (sscanf(buf, "%lx %lx", &index, &val) != 2)
		return -EINVAL;
	if (!test_bit(TPDM_DS_TC, drvdata->datasets) ||
	    index >= TPDM_TC_MAX_TRIG ||
	    drvdata->tc_trig_type == TPDM_SUPPORT_TYPE_NO ||
	    (drvdata->tc_trig_type == TPDM_SUPPORT_TYPE_PARTIAL && index > 0))
		return -EPERM;

	mutex_lock(&drvdata->lock);
	drvdata->tc->trig_sel[index] = val;
	mutex_unlock(&drvdata->lock);
	return size;
}
static DEVICE_ATTR_RW(tc_trig_sel);

static ssize_t tc_trig_val_lo_show(struct device *dev,
					struct device_attribute *attr,
					char *buf)
{
	struct tpdm_drvdata *drvdata = dev_get_drvdata(dev->parent);
	ssize_t size = 0;
	int i = 0;

	if (!test_bit(TPDM_DS_TC, drvdata->datasets))
		return -EPERM;

	mutex_lock(&drvdata->lock);
	for (i = 0; i < TPDM_TC_MAX_TRIG; i++) {
		size += scnprintf(buf + size, PAGE_SIZE - size,
				  "Index: 0x%x Value: 0x%x\n", i,
				  drvdata->tc->trig_val_lo[i]);
	}
	mutex_unlock(&drvdata->lock);
	return size;
}

static ssize_t tc_trig_val_lo_store(struct device *dev,
					 struct device_attribute *attr,
					 const char *buf,
					 size_t size)
{
	struct tpdm_drvdata *drvdata = dev_get_drvdata(dev->parent);
	unsigned long index, val;

	if (sscanf(buf, "%lx %lx", &index, &val) != 2)
		return -EINVAL;
	if (!test_bit(TPDM_DS_TC, drvdata->datasets) ||
	    index >= TPDM_TC_MAX_TRIG ||
	    drvdata->tc_trig_type == TPDM_SUPPORT_TYPE_NO ||
	    (drvdata->tc_trig_type == TPDM_SUPPORT_TYPE_PARTIAL && index > 0))
		return -EPERM;

	mutex_lock(&drvdata->lock);
	drvdata->tc->trig_val_lo[index] = val;
	mutex_unlock(&drvdata->lock);
	return size;
}
static DEVICE_ATTR_RW(tc_trig_val_lo);

static ssize_t tc_trig_val_hi_show(struct device *dev,
					struct device_attribute *attr,
					char *buf)
{
	struct tpdm_drvdata *drvdata = dev_get_drvdata(dev->parent);
	ssize_t size = 0;
	int i = 0;

	if (!test_bit(TPDM_DS_TC, drvdata->datasets))
		return -EPERM;

	mutex_lock(&drvdata->lock);
	for (i = 0; i < TPDM_TC_MAX_TRIG; i++) {
		size += scnprintf(buf + size, PAGE_SIZE - size,
				  "Index: 0x%x Value: 0x%x\n", i,
				  drvdata->tc->trig_val_hi[i]);
	}
	mutex_unlock(&drvdata->lock);
	return size;
}

static ssize_t tc_trig_val_hi_store(struct device *dev,
					 struct device_attribute *attr,
					 const char *buf,
					 size_t size)
{
	struct tpdm_drvdata *drvdata = dev_get_drvdata(dev->parent);
	unsigned long index, val;

	if (sscanf(buf, "%lx %lx", &index, &val) != 2)
		return -EINVAL;
	if (!test_bit(TPDM_DS_TC, drvdata->datasets) ||
	    index >= TPDM_TC_MAX_TRIG ||
	    drvdata->tc_trig_type == TPDM_SUPPORT_TYPE_NO ||
	    (drvdata->tc_trig_type == TPDM_SUPPORT_TYPE_PARTIAL && index > 0))
		return -EPERM;

	mutex_lock(&drvdata->lock);
	drvdata->tc->trig_val_hi[index] = val;
	mutex_unlock(&drvdata->lock);
	return size;
}
static DEVICE_ATTR_RW(tc_trig_val_hi);

static ssize_t tc_ovsr_gp_show(struct device *dev,
				    struct device_attribute *attr,
				    char *buf)
{
	struct tpdm_drvdata *drvdata = dev_get_drvdata(dev->parent);
	unsigned long val;

	if (!test_bit(TPDM_DS_TC, drvdata->datasets))
		return -EPERM;

	mutex_lock(&drvdata->lock);
	if (!drvdata->enable) {
		mutex_unlock(&drvdata->lock);
		return -EPERM;
	}

	TPDM_UNLOCK(drvdata);
	val = tpdm_readl(drvdata, TPDM_TC_OVSR_GP);
	TPDM_LOCK(drvdata);
	mutex_unlock(&drvdata->lock);
	return scnprintf(buf, PAGE_SIZE, "%lx\n", val);
}

static ssize_t tc_ovsr_gp_store(struct device *dev,
				     struct device_attribute *attr,
				     const char *buf,
				     size_t size)
{
	struct tpdm_drvdata *drvdata = dev_get_drvdata(dev->parent);
	unsigned long val;

	if (kstrtoul(buf, 16, &val))
		return -EINVAL;
	if (!test_bit(TPDM_DS_TC, drvdata->enable_ds))
		return -EPERM;

	mutex_lock(&drvdata->lock);
	if (!drvdata->enable) {
		mutex_unlock(&drvdata->lock);
		return -EPERM;
	}

	if (val) {
		TPDM_UNLOCK(drvdata);
		tpdm_writel(drvdata, val, TPDM_TC_OVSR_GP);
		TPDM_LOCK(drvdata);
	}
	mutex_unlock(&drvdata->lock);
	return size;
}
static DEVICE_ATTR_RW(tc_ovsr_gp);

static ssize_t tc_ovsr_impl_show(struct device *dev,
				      struct device_attribute *attr,
				      char *buf)
{
	struct tpdm_drvdata *drvdata = dev_get_drvdata(dev->parent);
	unsigned long val;

	if (!test_bit(TPDM_DS_TC, drvdata->enable_ds))
		return -EPERM;

	mutex_lock(&drvdata->lock);
	if (!drvdata->enable) {
		mutex_unlock(&drvdata->lock);
		return -EPERM;
	}

	TPDM_UNLOCK(drvdata);
	val = tpdm_readl(drvdata, TPDM_TC_OVSR_IMPL);
	TPDM_LOCK(drvdata);
	mutex_unlock(&drvdata->lock);
	return scnprintf(buf, PAGE_SIZE, "%lx\n", val);
}

static ssize_t tc_ovsr_impl_store(struct device *dev,
				       struct device_attribute *attr,
				       const char *buf,
				       size_t size)
{
	struct tpdm_drvdata *drvdata = dev_get_drvdata(dev->parent);
	unsigned long val;

	if (kstrtoul(buf, 16, &val))
		return -EINVAL;
	if (!test_bit(TPDM_DS_TC, drvdata->enable_ds))
		return -EPERM;

	mutex_lock(&drvdata->lock);
	if (!drvdata->enable) {
		mutex_unlock(&drvdata->lock);
		return -EPERM;
	}

	if (val) {
		TPDM_UNLOCK(drvdata);
		tpdm_writel(drvdata, val, TPDM_TC_OVSR_IMPL);
		TPDM_LOCK(drvdata);
	}
	mutex_unlock(&drvdata->lock);
	return size;
}
static DEVICE_ATTR_RW(tc_ovsr_impl);

static ssize_t tc_counter_sel_show(struct device *dev,
					struct device_attribute *attr,
					char *buf)
{
	struct tpdm_drvdata *drvdata = dev_get_drvdata(dev->parent);
	unsigned long val;

	if (!test_bit(TPDM_DS_TC, drvdata->enable_ds))
		return -EPERM;

	mutex_lock(&drvdata->lock);
	if (!drvdata->enable) {
		mutex_unlock(&drvdata->lock);
		return -EPERM;
	}

	TPDM_UNLOCK(drvdata);
	val = tpdm_readl(drvdata, TPDM_TC_SELR);
	TPDM_LOCK(drvdata);
	mutex_unlock(&drvdata->lock);
	return scnprintf(buf, PAGE_SIZE, "%lx\n", val);
}

static ssize_t tc_counter_sel_store(struct device *dev,
					 struct device_attribute *attr,
					 const char *buf,
					 size_t size)
{
	struct tpdm_drvdata *drvdata = dev_get_drvdata(dev->parent);
	unsigned long val;

	if (kstrtoul(buf, 16, &val))
		return -EINVAL;
	if (!test_bit(TPDM_DS_TC, drvdata->enable_ds))
		return -EPERM;

	mutex_lock(&drvdata->lock);
	if (!drvdata->enable) {
		mutex_unlock(&drvdata->lock);
		return -EPERM;
	}

	TPDM_UNLOCK(drvdata);
	tpdm_writel(drvdata, val, TPDM_TC_SELR);
	TPDM_LOCK(drvdata);
	mutex_unlock(&drvdata->lock);
	return size;
}
static DEVICE_ATTR_RW(tc_counter_sel);

static ssize_t tc_count_val_lo_show(struct device *dev,
					 struct device_attribute *attr,
					 char *buf)
{
	struct tpdm_drvdata *drvdata = dev_get_drvdata(dev->parent);
	unsigned long val;

	if (!test_bit(TPDM_DS_TC, drvdata->enable_ds))
		return -EPERM;

	mutex_lock(&drvdata->lock);
	if (!drvdata->enable) {
		mutex_unlock(&drvdata->lock);
		return -EPERM;
	}

	TPDM_UNLOCK(drvdata);
	val = tpdm_readl(drvdata, TPDM_TC_CNTR_LO);
	TPDM_LOCK(drvdata);
	mutex_unlock(&drvdata->lock);
	return scnprintf(buf, PAGE_SIZE, "%lx\n", val);
}

static ssize_t tc_count_val_lo_store(struct device *dev,
					  struct device_attribute *attr,
					  const char *buf,
					  size_t size)
{
	struct tpdm_drvdata *drvdata = dev_get_drvdata(dev->parent);
	unsigned long val, select;

	if (kstrtoul(buf, 16, &val))
		return -EINVAL;
	if (!test_bit(TPDM_DS_TC, drvdata->enable_ds))
		return -EPERM;

	mutex_lock(&drvdata->lock);
	if (!drvdata->enable) {
		mutex_unlock(&drvdata->lock);
		return -EPERM;
	}

	if (val) {
		TPDM_UNLOCK(drvdata);
		select = tpdm_readl(drvdata, TPDM_TC_SELR);
		select = (select >> 11) & 0x3;

		/* Check if selected counter is disabled */
		if (BVAL(tpdm_readl(drvdata, TPDM_TC_CNTENSET), select)) {
			mutex_unlock(&drvdata->lock);
			return -EPERM;
		}

		tpdm_writel(drvdata, val, TPDM_TC_CNTR_LO);
		TPDM_LOCK(drvdata);
	}
	mutex_unlock(&drvdata->lock);
	return size;
}
static DEVICE_ATTR_RW(tc_count_val_lo);

static ssize_t tc_count_val_hi_show(struct device *dev,
					 struct device_attribute *attr,
					 char *buf)
{
	struct tpdm_drvdata *drvdata = dev_get_drvdata(dev->parent);
	unsigned long val;

	if (!test_bit(TPDM_DS_TC, drvdata->enable_ds))
		return -EPERM;

	mutex_lock(&drvdata->lock);
	if (!drvdata->enable) {
		mutex_unlock(&drvdata->lock);
		return -EPERM;
	}

	TPDM_UNLOCK(drvdata);
	val = tpdm_readl(drvdata, TPDM_TC_CNTR_HI);
	TPDM_LOCK(drvdata);
	mutex_unlock(&drvdata->lock);
	return scnprintf(buf, PAGE_SIZE, "%lx\n", val);
}

static ssize_t tc_count_val_hi_store(struct device *dev,
					  struct device_attribute *attr,
					  const char *buf,
					  size_t size)
{
	struct tpdm_drvdata *drvdata = dev_get_drvdata(dev->parent);
	unsigned long val, select;

	if (kstrtoul(buf, 16, &val))
		return -EINVAL;
	if (!test_bit(TPDM_DS_TC, drvdata->enable_ds))
		return -EPERM;

	mutex_lock(&drvdata->lock);
	if (!drvdata->enable) {
		mutex_unlock(&drvdata->lock);
		return -EPERM;
	}

	if (val) {
		TPDM_UNLOCK(drvdata);
		select = tpdm_readl(drvdata, TPDM_TC_SELR);
		select = (select >> 11) & 0x3;

		/* Check if selected counter is disabled */
		if (BVAL(tpdm_readl(drvdata, TPDM_TC_CNTENSET), select)) {
			mutex_unlock(&drvdata->lock);
			return -EPERM;
		}

		tpdm_writel(drvdata, val, TPDM_TC_CNTR_HI);
		TPDM_LOCK(drvdata);
	}
	mutex_unlock(&drvdata->lock);
	return size;
}
static DEVICE_ATTR_RW(tc_count_val_hi);

static ssize_t tc_shadow_val_lo_show(struct device *dev,
					  struct device_attribute *attr,
					  char *buf)
{
	struct tpdm_drvdata *drvdata = dev_get_drvdata(dev->parent);
	ssize_t size = 0;
	int i = 0;

	if (!test_bit(TPDM_DS_TC, drvdata->enable_ds))
		return -EPERM;

	mutex_lock(&drvdata->lock);
	if (!drvdata->enable) {
		mutex_unlock(&drvdata->lock);
		return -EPERM;
	}

	TPDM_UNLOCK(drvdata);
	for (i = 0; i < TPDM_TC_MAX_COUNTERS; i++) {
		size += scnprintf(buf + size, PAGE_SIZE - size,
				  "Index: 0x%x Value: 0x%x\n", i,
				  tpdm_readl(drvdata, TPDM_TC_SHADOW_LO(i)));
	}
	TPDM_LOCK(drvdata);
	mutex_unlock(&drvdata->lock);
	return size;
}
static DEVICE_ATTR_RO(tc_shadow_val_lo);

static ssize_t tc_shadow_val_hi_show(struct device *dev,
					  struct device_attribute *attr,
					  char *buf)
{
	struct tpdm_drvdata *drvdata = dev_get_drvdata(dev->parent);
	ssize_t size = 0;
	int i = 0;

	if (!test_bit(TPDM_DS_TC, drvdata->enable_ds))
		return -EPERM;

	mutex_lock(&drvdata->lock);
	if (!drvdata->enable) {
		mutex_unlock(&drvdata->lock);
		return -EPERM;
	}

	TPDM_UNLOCK(drvdata);
	for (i = 0; i < TPDM_TC_MAX_COUNTERS; i++) {
		size += scnprintf(buf + size, PAGE_SIZE - size,
				  "Index: 0x%x Value: 0x%x\n", i,
				  tpdm_readl(drvdata, TPDM_TC_SHADOW_HI(i)));
	}
	TPDM_LOCK(drvdata);
	mutex_unlock(&drvdata->lock);
	return size;
}
static DEVICE_ATTR_RO(tc_shadow_val_hi);

static ssize_t tc_sw_inc_show(struct device *dev,
				   struct device_attribute *attr,
				   char *buf)
{
	struct tpdm_drvdata *drvdata = dev_get_drvdata(dev->parent);
	unsigned long val;

	if (!test_bit(TPDM_DS_TC, drvdata->enable_ds))
		return -EPERM;

	mutex_lock(&drvdata->lock);
	if (!drvdata->enable) {
		mutex_unlock(&drvdata->lock);
		return -EPERM;
	}

	TPDM_UNLOCK(drvdata);
	val = tpdm_readl(drvdata, TPDM_TC_SWINC);
	TPDM_LOCK(drvdata);
	mutex_unlock(&drvdata->lock);
	return scnprintf(buf, PAGE_SIZE, "%lx\n", val);
}

static ssize_t tc_sw_inc_store(struct device *dev,
				    struct device_attribute *attr,
				    const char *buf,
				    size_t size)
{
	struct tpdm_drvdata *drvdata = dev_get_drvdata(dev->parent);
	unsigned long val;

	if (kstrtoul(buf, 16, &val))
		return -EINVAL;
	if (!test_bit(TPDM_DS_TC, drvdata->enable_ds))
		return -EPERM;

	mutex_lock(&drvdata->lock);
	if (!drvdata->enable) {
		mutex_unlock(&drvdata->lock);
		return -EPERM;
	}

	if (val) {
		TPDM_UNLOCK(drvdata);
		tpdm_writel(drvdata, val, TPDM_TC_SWINC);
		TPDM_LOCK(drvdata);
	}
	mutex_unlock(&drvdata->lock);
	return size;
}
static DEVICE_ATTR_RW(tc_sw_inc);

static ssize_t tc_msr_show(struct device *dev,
				struct device_attribute *attr,
				char *buf)
{
	struct tpdm_drvdata *drvdata = dev_get_drvdata(dev->parent);
	unsigned int i;
	ssize_t len = 0;

	if (!drvdata->msr_support)
		return -EINVAL;

	if (!test_bit(TPDM_DS_TC, drvdata->datasets))
		return -EPERM;

	for (i = 0; i < TPDM_TC_MAX_MSR; i++)
		len += scnprintf(buf + len, PAGE_SIZE - len, "%u 0x%x\n",
				 i, drvdata->tc->msr[i]);

	return len;
}

static ssize_t tc_msr_store(struct device *dev,
				 struct device_attribute *attr,
				 const char *buf,
				 size_t size)
{
	struct tpdm_drvdata *drvdata = dev_get_drvdata(dev->parent);
	unsigned int num, val;
	int nval;

	if (!drvdata->msr_support)
		return -EINVAL;

	if (!test_bit(TPDM_DS_TC, drvdata->datasets))
		return -EPERM;

	nval = sscanf(buf, "%u %x", &num, &val);
	if (nval != 2)
		return -EINVAL;

	if (num >= TPDM_TC_MAX_MSR)
		return -EINVAL;

	mutex_lock(&drvdata->lock);
	drvdata->tc->msr[num] = val;
	mutex_unlock(&drvdata->lock);
	return size;
}
static DEVICE_ATTR_RW(tc_msr);

static ssize_t dsb_mode_show(struct device *dev,
				  struct device_attribute *attr,
				  char *buf)
{
	struct tpdm_drvdata *drvdata = dev_get_drvdata(dev->parent);

	if (!test_bit(TPDM_DS_DSB, drvdata->datasets))
		return -EPERM;

	return scnprintf(buf, PAGE_SIZE, "%lx\n",
			 (unsigned long)drvdata->dsb->mode);
}

static ssize_t dsb_mode_store(struct device *dev,
				   struct device_attribute *attr,
				   const char *buf,
				   size_t size)
{
	struct tpdm_drvdata *drvdata = dev_get_drvdata(dev->parent);
	unsigned long val;

	if (kstrtoul(buf, 16, &val))
		return -EINVAL;
	if (!test_bit(TPDM_DS_DSB, drvdata->datasets))
		return -EPERM;

	mutex_lock(&drvdata->lock);
	drvdata->dsb->mode = val & TPDM_MODE_ALL;
	mutex_unlock(&drvdata->lock);
	return size;
}
static DEVICE_ATTR_RW(dsb_mode);

static ssize_t dsb_edge_ctrl_show(struct device *dev,
				       struct device_attribute *attr,
				       char *buf)
{
	struct tpdm_drvdata *drvdata = dev_get_drvdata(dev->parent);
	ssize_t size = 0;
	int i;

	if (!test_bit(TPDM_DS_DSB, drvdata->datasets))
		return -EPERM;

	mutex_lock(&drvdata->lock);
	for (i = 0; i < TPDM_DSB_MAX_EDCR; i++) {
		size += scnprintf(buf + size, PAGE_SIZE - size,
				  "Index:0x%x Val:0x%x\n", i,
				  drvdata->dsb->edge_ctrl[i]);
	}
	mutex_unlock(&drvdata->lock);
	return size;
}

static ssize_t dsb_edge_ctrl_store(struct device *dev,
					struct device_attribute *attr,
					const char *buf,
					size_t size)
{
	struct tpdm_drvdata *drvdata = dev_get_drvdata(dev->parent);
	unsigned long start, end, edge_ctrl;
	uint32_t val;
	int i, bit, reg;

	if (sscanf(buf, "%lx %lx %lx", &start, &end, &edge_ctrl) != 3)
		return -EINVAL;
	if (!test_bit(TPDM_DS_DSB, drvdata->datasets) ||
	    (start >= TPDM_DSB_MAX_LINES) || (end >= TPDM_DSB_MAX_LINES) ||
	    edge_ctrl > 0x2)
		return -EPERM;

	mutex_lock(&drvdata->lock);
	for (i = start; i <= end; i++) {
		reg = i / (NUM_OF_BITS / 2);
		bit = i % (NUM_OF_BITS / 2);
		bit = bit * 2;

		val = drvdata->dsb->edge_ctrl[reg];
		val = val & ~BM(bit, (bit + 1));
		val = val | (edge_ctrl << bit);
		drvdata->dsb->edge_ctrl[reg] = val;
	}
	mutex_unlock(&drvdata->lock);
	return size;
}
static DEVICE_ATTR_RW(dsb_edge_ctrl);

static ssize_t dsb_edge_ctrl_mask_show(struct device *dev,
					    struct device_attribute *attr,
					    char *buf)
{
	struct tpdm_drvdata *drvdata = dev_get_drvdata(dev->parent);
	ssize_t size = 0;
	int i;

	if (!test_bit(TPDM_DS_DSB, drvdata->datasets))
		return -EPERM;

	mutex_lock(&drvdata->lock);
	for (i = 0; i < TPDM_DSB_MAX_EDCR / 2; i++) {
		size += scnprintf(buf + size, PAGE_SIZE - size,
				  "Index:0x%x Val:0x%x\n", i,
				  drvdata->dsb->edge_ctrl_mask[i]);
	}
	mutex_unlock(&drvdata->lock);
	return size;
}

static ssize_t dsb_edge_ctrl_mask_store(struct device *dev,
					     struct device_attribute *attr,
					     const char *buf,
					     size_t size)
{
	struct tpdm_drvdata *drvdata = dev_get_drvdata(dev->parent);
	unsigned long start, end, val;
	uint32_t set;
	int i, bit, reg;

	if (sscanf(buf, "%lx %lx %lx", &start, &end, &val) != 3)
		return -EINVAL;
	if (!test_bit(TPDM_DS_DSB, drvdata->datasets) ||
	    (start >= TPDM_DSB_MAX_LINES) || (end >= TPDM_DSB_MAX_LINES))
		return -EPERM;

	mutex_lock(&drvdata->lock);
	for (i = start; i <= end; i++) {
		reg = i / NUM_OF_BITS;
		bit = (i % NUM_OF_BITS);

		set = drvdata->dsb->edge_ctrl_mask[reg];
		if (val)
			set = set | BIT(bit);
		else
			set = set & ~BIT(bit);
		drvdata->dsb->edge_ctrl_mask[reg] = set;
	}
	mutex_unlock(&drvdata->lock);
	return size;
}
static DEVICE_ATTR_RW(dsb_edge_ctrl_mask);

static ssize_t dsb_patt_val_show(struct device *dev,
				      struct device_attribute *attr,
				      char *buf)
{
	struct tpdm_drvdata *drvdata = dev_get_drvdata(dev->parent);
	ssize_t size = 0;
	int i = 0;

	if (!test_bit(TPDM_DS_DSB, drvdata->datasets))
		return -EPERM;

	mutex_lock(&drvdata->lock);
	for (i = 0; i < TPDM_DSB_MAX_PATT; i++) {
		size += scnprintf(buf + size, PAGE_SIZE - size,
				  "Index: 0x%x Value: 0x%x\n", i,
				  drvdata->dsb->patt_val[i]);
	}
	mutex_unlock(&drvdata->lock);
	return size;
}

static ssize_t dsb_patt_val_store(struct device *dev,
				       struct device_attribute *attr,
				       const char *buf,
				       size_t size)
{
	struct tpdm_drvdata *drvdata = dev_get_drvdata(dev->parent);
	unsigned long index, val;

	if (sscanf(buf, "%lx %lx", &index, &val) != 2)
		return -EINVAL;
	if (!test_bit(TPDM_DS_DSB, drvdata->datasets) ||
	    index >= TPDM_DSB_MAX_PATT)
		return -EPERM;

	mutex_lock(&drvdata->lock);
	drvdata->dsb->patt_val[index] = val;
	mutex_unlock(&drvdata->lock);
	return size;
}
static DEVICE_ATTR_RW(dsb_patt_val);

static ssize_t dsb_patt_mask_show(struct device *dev,
				       struct device_attribute *attr,
				       char *buf)
{
	struct tpdm_drvdata *drvdata = dev_get_drvdata(dev->parent);
	ssize_t size = 0;
	int i = 0;

	if (!test_bit(TPDM_DS_DSB, drvdata->datasets))
		return -EPERM;

	mutex_lock(&drvdata->lock);
	for (i = 0; i < TPDM_DSB_MAX_PATT; i++) {
		size += scnprintf(buf + size, PAGE_SIZE - size,
				  "Index: 0x%x Value: 0x%x\n", i,
				  drvdata->dsb->patt_mask[i]);
	}
	mutex_unlock(&drvdata->lock);
	return size;
}

static ssize_t dsb_patt_mask_store(struct device *dev,
					struct device_attribute *attr,
					const char *buf,
					size_t size)
{
	struct tpdm_drvdata *drvdata = dev_get_drvdata(dev->parent);
	unsigned long index, val;

	if (sscanf(buf, "%lx %lx", &index, &val) != 2)
		return -EINVAL;
	if (!test_bit(TPDM_DS_DSB, drvdata->datasets) ||
	    index >= TPDM_DSB_MAX_PATT)
		return -EPERM;

	mutex_lock(&drvdata->lock);
	drvdata->dsb->patt_mask[index] = val;
	mutex_unlock(&drvdata->lock);
	return size;
}
static DEVICE_ATTR_RW(dsb_patt_mask);

static ssize_t dsb_patt_ts_show(struct device *dev,
				     struct device_attribute *attr,
				     char *buf)
{
	struct tpdm_drvdata *drvdata = dev_get_drvdata(dev->parent);

	if (!test_bit(TPDM_DS_DSB, drvdata->datasets))
		return -EPERM;

	return scnprintf(buf, PAGE_SIZE, "%u\n",
			 (unsigned int)drvdata->dsb->patt_ts);
}

static ssize_t dsb_patt_ts_store(struct device *dev,
				      struct device_attribute *attr,
				      const char *buf,
				      size_t size)
{
	struct tpdm_drvdata *drvdata = dev_get_drvdata(dev->parent);
	unsigned long val;

	if (kstrtoul(buf, 16, &val))
		return -EINVAL;
	if (!test_bit(TPDM_DS_DSB, drvdata->datasets))
		return -EPERM;

	mutex_lock(&drvdata->lock);
	if (val)
		drvdata->dsb->patt_ts = true;
	else
		drvdata->dsb->patt_ts = false;
	mutex_unlock(&drvdata->lock);
	return size;
}
static DEVICE_ATTR_RW(dsb_patt_ts);

static ssize_t dsb_patt_type_show(struct device *dev,
				       struct device_attribute *attr, char *buf)
{
	struct tpdm_drvdata *drvdata = dev_get_drvdata(dev->parent);

	if (!test_bit(TPDM_DS_DSB, drvdata->datasets))
		return -EPERM;

	return scnprintf(buf, PAGE_SIZE, "%u\n",
			 (unsigned int)drvdata->dsb->patt_type);
}

static ssize_t dsb_patt_type_store(struct device *dev,
					struct device_attribute *attr,
					const char *buf, size_t size)
{
	struct tpdm_drvdata *drvdata = dev_get_drvdata(dev->parent);
	unsigned long val;

	if (kstrtoul(buf, 16, &val))
		return -EINVAL;
	if (!test_bit(TPDM_DS_DSB, drvdata->datasets))
		return -EPERM;

	mutex_lock(&drvdata->lock);
	if (val)
		drvdata->dsb->patt_type = true;
	else
		drvdata->dsb->patt_type = false;
	mutex_unlock(&drvdata->lock);
	return size;
}
static DEVICE_ATTR_RW(dsb_patt_type);

static ssize_t dsb_trig_patt_val_show(struct device *dev,
					   struct device_attribute *attr,
					   char *buf)
{
	struct tpdm_drvdata *drvdata = dev_get_drvdata(dev->parent);
	ssize_t size = 0;
	int i = 0;

	if (!test_bit(TPDM_DS_DSB, drvdata->datasets))
		return -EPERM;

	mutex_lock(&drvdata->lock);
	for (i = 0; i < TPDM_DSB_MAX_PATT; i++) {
		size += scnprintf(buf + size, PAGE_SIZE - size,
				  "Index: 0x%x Value: 0x%x\n", i,
				  drvdata->dsb->trig_patt_val[i]);
	}
	mutex_unlock(&drvdata->lock);
	return size;
}

static ssize_t dsb_trig_patt_val_store(struct device *dev,
					    struct device_attribute *attr,
					    const char *buf,
					    size_t size)
{
	struct tpdm_drvdata *drvdata = dev_get_drvdata(dev->parent);
	unsigned long index, val;

	if (sscanf(buf, "%lx %lx", &index, &val) != 2)
		return -EINVAL;
	if (!test_bit(TPDM_DS_DSB, drvdata->datasets) ||
	    index >= TPDM_DSB_MAX_PATT)
		return -EPERM;

	mutex_lock(&drvdata->lock);
	drvdata->dsb->trig_patt_val[index] = val;
	mutex_unlock(&drvdata->lock);
	return size;
}
static DEVICE_ATTR_RW(dsb_trig_patt_val);

static ssize_t dsb_trig_patt_mask_show(struct device *dev,
					    struct device_attribute *attr,
					    char *buf)
{
	struct tpdm_drvdata *drvdata = dev_get_drvdata(dev->parent);
	ssize_t size = 0;
	int i = 0;

	if (!test_bit(TPDM_DS_DSB, drvdata->datasets))
		return -EPERM;

	mutex_lock(&drvdata->lock);
	for (i = 0; i < TPDM_DSB_MAX_PATT; i++) {
		size += scnprintf(buf + size, PAGE_SIZE - size,
				  "Index: 0x%x Value: 0x%x\n", i,
				  drvdata->dsb->trig_patt_mask[i]);
	}
	mutex_unlock(&drvdata->lock);
	return size;
}

static ssize_t dsb_trig_patt_mask_store(struct device *dev,
					     struct device_attribute *attr,
					     const char *buf,
					     size_t size)
{
	struct tpdm_drvdata *drvdata = dev_get_drvdata(dev->parent);
	unsigned long index, val;

	if (sscanf(buf, "%lx %lx", &index, &val) != 2)
		return -EINVAL;
	if (!test_bit(TPDM_DS_DSB, drvdata->datasets) ||
	    index >= TPDM_DSB_MAX_PATT)
		return -EPERM;

	mutex_lock(&drvdata->lock);
	drvdata->dsb->trig_patt_mask[index] = val;
	mutex_unlock(&drvdata->lock);
	return size;
}
static DEVICE_ATTR_RW(dsb_trig_patt_mask);

static ssize_t dsb_trig_type_show(struct device *dev,
				     struct device_attribute *attr,
				     char *buf)
{
	struct tpdm_drvdata *drvdata = dev_get_drvdata(dev->parent);

	if (!test_bit(TPDM_DS_DSB, drvdata->datasets))
		return -EPERM;

	return scnprintf(buf, PAGE_SIZE, "%u\n",
			 (unsigned int)drvdata->dsb->trig_type);
}

static ssize_t dsb_trig_type_store(struct device *dev,
				      struct device_attribute *attr,
				      const char *buf,
				      size_t size)
{
	struct tpdm_drvdata *drvdata = dev_get_drvdata(dev->parent);
	unsigned long val;

	if (kstrtoul(buf, 16, &val))
		return -EINVAL;
	if (!test_bit(TPDM_DS_DSB, drvdata->datasets))
		return -EPERM;

	mutex_lock(&drvdata->lock);
	if (val)
		drvdata->dsb->trig_type = true;
	else
		drvdata->dsb->trig_type = false;
	mutex_unlock(&drvdata->lock);
	return size;
}
static DEVICE_ATTR_RW(dsb_trig_type);

static ssize_t dsb_trig_ts_show(struct device *dev,
				     struct device_attribute *attr,
				     char *buf)
{
	struct tpdm_drvdata *drvdata = dev_get_drvdata(dev->parent);

	if (!test_bit(TPDM_DS_DSB, drvdata->datasets))
		return -EPERM;

	return scnprintf(buf, PAGE_SIZE, "%u\n",
			 (unsigned int)drvdata->dsb->trig_ts);
}

static ssize_t dsb_trig_ts_store(struct device *dev,
				      struct device_attribute *attr,
				      const char *buf,
				      size_t size)
{
	struct tpdm_drvdata *drvdata = dev_get_drvdata(dev->parent);
	unsigned long val;

	if (kstrtoul(buf, 16, &val))
		return -EINVAL;
	if (!test_bit(TPDM_DS_DSB, drvdata->datasets))
		return -EPERM;

	mutex_lock(&drvdata->lock);
	if (val)
		drvdata->dsb->trig_ts = true;
	else
		drvdata->dsb->trig_ts = false;
	mutex_unlock(&drvdata->lock);
	return size;
}
static DEVICE_ATTR_RW(dsb_trig_ts);

static ssize_t dsb_select_val_show(struct device *dev,
					struct device_attribute *attr,
					char *buf)
{
	struct tpdm_drvdata *drvdata = dev_get_drvdata(dev->parent);
	ssize_t size = 0;
	int i;

	if (!test_bit(TPDM_DS_DSB, drvdata->datasets))
		return -EPERM;

	mutex_lock(&drvdata->lock);
	for (i = 0; i < TPDM_DSB_MAX_SELECT; i++) {
		size += scnprintf(buf + size, PAGE_SIZE - size,
				  "Index:0x%x Val:0x%x\n", i,
				  drvdata->dsb->select_val[i]);
	}
	mutex_unlock(&drvdata->lock);
	return size;
}

static ssize_t dsb_select_val_store(struct device *dev,
					 struct device_attribute *attr,
					 const char *buf,
					 size_t size)
{
	struct tpdm_drvdata *drvdata = dev_get_drvdata(dev->parent);
	unsigned long start, end;
	uint32_t val;
	int i, bit, reg;

	if (sscanf(buf, "%lx %lx", &start, &end) != 2)
		return -EINVAL;
	if (!test_bit(TPDM_DS_DSB, drvdata->datasets) ||
	    (start >= TPDM_DSB_MAX_LINES) || (end >= TPDM_DSB_MAX_LINES))
		return -EPERM;

	mutex_lock(&drvdata->lock);
	for (i = start; i <= end; i++) {
		reg = i / NUM_OF_BITS;
		bit = (i % NUM_OF_BITS);

		val = drvdata->dsb->select_val[reg];
		val = val | BIT(bit);
		drvdata->dsb->select_val[reg] = val;
	}
	mutex_unlock(&drvdata->lock);
	return size;
}
static DEVICE_ATTR_RW(dsb_select_val);

static ssize_t dsb_msr_show(struct device *dev,
				 struct device_attribute *attr,
				 char *buf)
{
	struct tpdm_drvdata *drvdata = dev_get_drvdata(dev->parent);
	unsigned int i;
	ssize_t len = 0;

	if (!drvdata->msr_support)
		return -EINVAL;

	if (!test_bit(TPDM_DS_DSB, drvdata->datasets))
		return -EPERM;

	for (i = 0; i < TPDM_DSB_MAX_MSR; i++)
		len += scnprintf(buf + len, PAGE_SIZE - len, "%u 0x%x\n",
				 i, drvdata->dsb->msr[i]);

	return len;
}

static ssize_t dsb_msr_store(struct device *dev,
				  struct device_attribute *attr,
				  const char *buf,
				  size_t size)
{
	struct tpdm_drvdata *drvdata = dev_get_drvdata(dev->parent);
	unsigned int num, val;
	int nval;

	if (!drvdata->msr_support)
		return -EINVAL;

	if (!test_bit(TPDM_DS_DSB, drvdata->datasets))
		return -EPERM;

	nval = sscanf(buf, "%u %x", &num, &val);
	if (nval != 2)
		return -EINVAL;

	if (num >= TPDM_DSB_MAX_MSR)
		return -EINVAL;

	mutex_lock(&drvdata->lock);
	drvdata->dsb->msr[num] = val;
	mutex_unlock(&drvdata->lock);
	return size;
}
static DEVICE_ATTR_RW(dsb_msr);

static ssize_t cmb_available_modes_show(struct device *dev,
					     struct device_attribute *attr,
					     char *buf)
{
	return scnprintf(buf, PAGE_SIZE, "%s\n", "continuous trace_on_change");
}
static DEVICE_ATTR_RO(cmb_available_modes);

static ssize_t cmb_mode_show(struct device *dev,
				  struct device_attribute *attr,
				  char *buf)
{
	struct tpdm_drvdata *drvdata = dev_get_drvdata(dev->parent);

	if (!(test_bit(TPDM_DS_CMB, drvdata->datasets) ||
	      test_bit(TPDM_DS_MCMB, drvdata->datasets)))
		return -EPERM;

	return scnprintf(buf, PAGE_SIZE, "trace_mode: %s cycle_acc: %d\n",
			 drvdata->cmb->trace_mode ?
			 "trace_on_change" : "continuous",
			 drvdata->cmb->cycle_acc);
}

static ssize_t cmb_mode_store(struct device *dev,
				   struct device_attribute *attr,
				   const char *buf,
				   size_t size)
{
	struct tpdm_drvdata *drvdata = dev_get_drvdata(dev->parent);
	unsigned int trace_mode, cycle_acc;
	int nval;

	nval = sscanf(buf, "%u %u", &trace_mode, &cycle_acc);
	if (nval != 2)
		return -EINVAL;

	if (!(test_bit(TPDM_DS_CMB, drvdata->datasets) ||
	      test_bit(TPDM_DS_MCMB, drvdata->datasets)))
		return -EPERM;

	mutex_lock(&drvdata->lock);
	drvdata->cmb->trace_mode = trace_mode;
	drvdata->cmb->cycle_acc = cycle_acc;
	mutex_unlock(&drvdata->lock);
	return size;
}
static DEVICE_ATTR_RW(cmb_mode);

static ssize_t cmb_patt_val_show(struct device *dev,
					  struct device_attribute *attr,
					  char *buf)
{
	struct tpdm_drvdata *drvdata = dev_get_drvdata(dev->parent);
	ssize_t size = 0;
	int i;

	if (!(test_bit(TPDM_DS_CMB, drvdata->datasets) ||
	      test_bit(TPDM_DS_MCMB, drvdata->datasets)))
		return -EPERM;

	mutex_lock(&drvdata->lock);
	for (i = 0; i < TPDM_CMB_PATT_CMP; i++) {
		size += scnprintf(buf + size, PAGE_SIZE - size,
				  "Index: 0x%x Value: 0x%x\n", i,
				  drvdata->cmb->patt_val[i]);
	}
	mutex_unlock(&drvdata->lock);
	return size;
}

static ssize_t cmb_patt_val_store(struct device *dev,
					   struct device_attribute *attr,
					   const char *buf, size_t size)
{
	struct tpdm_drvdata *drvdata = dev_get_drvdata(dev->parent);
	unsigned long index, val;

	if (sscanf(buf, "%lx %lx", &index, &val) != 2)
		return -EINVAL;
	if (index >= TPDM_CMB_PATT_CMP)
		return -EINVAL;
	if (!(test_bit(TPDM_DS_CMB, drvdata->datasets) ||
	      test_bit(TPDM_DS_MCMB, drvdata->datasets)))
		return -EPERM;

	mutex_lock(&drvdata->lock);
	drvdata->cmb->patt_val[index] = val;
	mutex_unlock(&drvdata->lock);

	return size;
}
static DEVICE_ATTR_RW(cmb_patt_val);

static ssize_t cmb_patt_mask_show(struct device *dev,
					   struct device_attribute *attr,
					   char *buf)
{
	struct tpdm_drvdata *drvdata = dev_get_drvdata(dev->parent);
	ssize_t size = 0;
	int i;

	if (!(test_bit(TPDM_DS_CMB, drvdata->datasets) ||
	      test_bit(TPDM_DS_MCMB, drvdata->datasets)))
		return -EPERM;

	mutex_lock(&drvdata->lock);
	for (i = 0; i < TPDM_CMB_PATT_CMP; i++) {
		size += scnprintf(buf + size, PAGE_SIZE - size,
				  "Index: 0x%x Value: 0x%x\n", i,
				  drvdata->cmb->patt_mask[i]);
	}
	mutex_unlock(&drvdata->lock);
	return size;

}

static ssize_t cmb_patt_mask_store(struct device *dev,
					    struct device_attribute *attr,
					    const char *buf, size_t size)
{
	struct tpdm_drvdata *drvdata = dev_get_drvdata(dev->parent);
	unsigned long index, val;

	if (sscanf(buf, "%lx %lx", &index, &val) != 2)
		return -EINVAL;
	if (index >= TPDM_CMB_PATT_CMP)
		return -EINVAL;
	if (!(test_bit(TPDM_DS_CMB, drvdata->datasets) ||
	      test_bit(TPDM_DS_MCMB, drvdata->datasets)))
		return -EPERM;

	mutex_lock(&drvdata->lock);
	drvdata->cmb->patt_mask[index] = val;
	mutex_unlock(&drvdata->lock);
	return size;
}
static DEVICE_ATTR_RW(cmb_patt_mask);

static ssize_t cmb_patt_ts_show(struct device *dev,
				     struct device_attribute *attr,
				     char *buf)
{
	struct tpdm_drvdata *drvdata = dev_get_drvdata(dev->parent);

	if (!(test_bit(TPDM_DS_CMB, drvdata->datasets) ||
	      test_bit(TPDM_DS_MCMB, drvdata->datasets)))
		return -EPERM;

	return scnprintf(buf, PAGE_SIZE, "%u\n",
			 (unsigned int)drvdata->cmb->patt_ts);
}

static ssize_t cmb_patt_ts_store(struct device *dev,
				      struct device_attribute *attr,
				      const char *buf,
				      size_t size)
{
	struct tpdm_drvdata *drvdata = dev_get_drvdata(dev->parent);
	unsigned long val;

	if (kstrtoul(buf, 16, &val))
		return -EINVAL;
	if (!(test_bit(TPDM_DS_CMB, drvdata->datasets) ||
	      test_bit(TPDM_DS_MCMB, drvdata->datasets)))
		return -EPERM;

	mutex_lock(&drvdata->lock);
	if (val)
		drvdata->cmb->patt_ts = true;
	else
		drvdata->cmb->patt_ts = false;
	mutex_unlock(&drvdata->lock);
	return size;
}
static DEVICE_ATTR_RW(cmb_patt_ts);

static ssize_t cmb_ts_all_show(struct device *dev,
				     struct device_attribute *attr,
				     char *buf)
{
	struct tpdm_drvdata *drvdata = dev_get_drvdata(dev->parent);

	if (!(test_bit(TPDM_DS_CMB, drvdata->datasets) ||
	      test_bit(TPDM_DS_MCMB, drvdata->datasets)))
		return -EPERM;

	return scnprintf(buf, PAGE_SIZE, "%u\n",
			 (unsigned int)drvdata->cmb->ts_all);
}

static ssize_t cmb_ts_all_store(struct device *dev,
				      struct device_attribute *attr,
				      const char *buf,
				      size_t size)
{
	struct tpdm_drvdata *drvdata = dev_get_drvdata(dev->parent);
	unsigned long val;

	if (kstrtoul(buf, 16, &val))
		return -EINVAL;
	if (!(test_bit(TPDM_DS_CMB, drvdata->datasets) ||
	      test_bit(TPDM_DS_MCMB, drvdata->datasets)))
		return -EPERM;

	mutex_lock(&drvdata->lock);
	if (val)
		drvdata->cmb->ts_all = true;
	else
		drvdata->cmb->ts_all = false;
	mutex_unlock(&drvdata->lock);
	return size;
}
static DEVICE_ATTR_RW(cmb_ts_all);

static ssize_t cmb_trig_patt_val_lsb_show(struct device *dev,
					       struct device_attribute *attr,
					       char *buf)
{
	struct tpdm_drvdata *drvdata = dev_get_drvdata(dev->parent);
	unsigned long val;

	if (!(test_bit(TPDM_DS_CMB, drvdata->datasets) ||
	      test_bit(TPDM_DS_MCMB, drvdata->datasets)))
		return -EPERM;

	val = drvdata->cmb->trig_patt_val[TPDM_CMB_LSB];

	return scnprintf(buf, PAGE_SIZE, "%#lx\n", val);
}

static ssize_t cmb_trig_patt_val_lsb_store(struct device *dev,
						struct device_attribute *attr,
						const char *buf, size_t size)
{
	struct tpdm_drvdata *drvdata = dev_get_drvdata(dev->parent);
	unsigned long val;

	if (kstrtoul(buf, 16, &val))
		return -EINVAL;
	if (!(test_bit(TPDM_DS_CMB, drvdata->datasets) ||
	      test_bit(TPDM_DS_MCMB, drvdata->datasets)))
		return -EPERM;

	mutex_lock(&drvdata->lock);
	drvdata->cmb->trig_patt_val[TPDM_CMB_LSB] = val;
	mutex_unlock(&drvdata->lock);
	return size;
}
static DEVICE_ATTR_RW(cmb_trig_patt_val_lsb);

static ssize_t cmb_trig_patt_mask_lsb_show(struct device *dev,
						struct device_attribute *attr,
						char *buf)
{
	struct tpdm_drvdata *drvdata = dev_get_drvdata(dev->parent);
	unsigned long val;

	if (!(test_bit(TPDM_DS_CMB, drvdata->datasets) ||
	      test_bit(TPDM_DS_MCMB, drvdata->datasets)))
		return -EPERM;

	val = drvdata->cmb->trig_patt_mask[TPDM_CMB_LSB];

	return scnprintf(buf, PAGE_SIZE, "%#lx\n", val);
}

static ssize_t cmb_trig_patt_mask_lsb_store(struct device *dev,
						 struct device_attribute *attr,
						 const char *buf, size_t size)
{
	struct tpdm_drvdata *drvdata = dev_get_drvdata(dev->parent);
	unsigned long val;

	if (kstrtoul(buf, 16, &val))
		return -EINVAL;
	if (!(test_bit(TPDM_DS_CMB, drvdata->datasets) ||
	      test_bit(TPDM_DS_MCMB, drvdata->datasets)))
		return -EPERM;

	mutex_lock(&drvdata->lock);
	drvdata->cmb->trig_patt_mask[TPDM_CMB_LSB] = val;
	mutex_unlock(&drvdata->lock);
	return size;
}
static DEVICE_ATTR_RW(cmb_trig_patt_mask_lsb);

static ssize_t cmb_trig_patt_val_msb_show(struct device *dev,
					       struct device_attribute *attr,
					       char *buf)
{
	struct tpdm_drvdata *drvdata = dev_get_drvdata(dev->parent);
	unsigned long val;

	if (!(test_bit(TPDM_DS_CMB, drvdata->datasets) ||
	      test_bit(TPDM_DS_MCMB, drvdata->datasets)))
		return -EPERM;

	val = drvdata->cmb->trig_patt_val[TPDM_CMB_MSB];

	return scnprintf(buf, PAGE_SIZE, "%#lx\n", val);
}

<<<<<<< HEAD
static ssize_t cmb_trig_patt_val_msb_store(struct device *dev,
						struct device_attribute *attr,
						const char *buf, size_t size)
=======
static int tpdm_enable(struct coresight_device *csdev, struct perf_event *event,
		       enum cs_mode mode)
>>>>>>> eb7e0192
{
	struct tpdm_drvdata *drvdata = dev_get_drvdata(dev->parent);
	unsigned long val;

	if (kstrtoul(buf, 16, &val))
		return -EINVAL;
	if (!(test_bit(TPDM_DS_CMB, drvdata->datasets) ||
	      test_bit(TPDM_DS_MCMB, drvdata->datasets)))
		return -EPERM;

	mutex_lock(&drvdata->lock);
	drvdata->cmb->trig_patt_val[TPDM_CMB_MSB] = val;
	mutex_unlock(&drvdata->lock);
	return size;
}
static DEVICE_ATTR_RW(cmb_trig_patt_val_msb);

static ssize_t cmb_trig_patt_mask_msb_show(struct device *dev,
						struct device_attribute *attr,
						char *buf)
{
	struct tpdm_drvdata *drvdata = dev_get_drvdata(dev->parent);
	unsigned long val;

	if (!(test_bit(TPDM_DS_CMB, drvdata->datasets) ||
	      test_bit(TPDM_DS_MCMB, drvdata->datasets)))
		return -EPERM;

	val = drvdata->cmb->trig_patt_mask[TPDM_CMB_MSB];

	return scnprintf(buf, PAGE_SIZE, "%#lx\n", val);
}

static ssize_t cmb_trig_patt_mask_msb_store(struct device *dev,
						 struct device_attribute *attr,
						 const char *buf, size_t size)
{
	struct tpdm_drvdata *drvdata = dev_get_drvdata(dev->parent);
	unsigned long val;

	if (kstrtoul(buf, 16, &val))
		return -EINVAL;
	if (!(test_bit(TPDM_DS_CMB, drvdata->datasets) ||
	      test_bit(TPDM_DS_MCMB, drvdata->datasets)))
		return -EPERM;

	mutex_lock(&drvdata->lock);
	drvdata->cmb->trig_patt_mask[TPDM_CMB_MSB] = val;
	mutex_unlock(&drvdata->lock);
	return size;
}
static DEVICE_ATTR_RW(cmb_trig_patt_mask_msb);

static ssize_t cmb_trig_ts_show(struct device *dev,
				     struct device_attribute *attr,
				     char *buf)
{
	struct tpdm_drvdata *drvdata = dev_get_drvdata(dev->parent);

	if (!(test_bit(TPDM_DS_CMB, drvdata->datasets) ||
	      test_bit(TPDM_DS_MCMB, drvdata->datasets)))
		return -EPERM;

	return scnprintf(buf, PAGE_SIZE, "%u\n",
			 (unsigned int)drvdata->cmb->trig_ts);
}

static ssize_t cmb_trig_ts_store(struct device *dev,
				      struct device_attribute *attr,
				      const char *buf,
				      size_t size)
{
	struct tpdm_drvdata *drvdata = dev_get_drvdata(dev->parent);
	unsigned long val;

	if (kstrtoul(buf, 16, &val))
		return -EINVAL;
	if (!(test_bit(TPDM_DS_CMB, drvdata->datasets) ||
	      test_bit(TPDM_DS_MCMB, drvdata->datasets)))
		return -EPERM;

	mutex_lock(&drvdata->lock);
	if (val)
		drvdata->cmb->trig_ts = true;
	else
		drvdata->cmb->trig_ts = false;
	mutex_unlock(&drvdata->lock);
	return size;
}
static DEVICE_ATTR_RW(cmb_trig_ts);

static ssize_t cmb_msr_show(struct device *dev,
				 struct device_attribute *attr,
				 char *buf)
{
	struct tpdm_drvdata *drvdata = dev_get_drvdata(dev->parent);
	unsigned int i;
	ssize_t len = 0;

	if (!drvdata->msr_support)
		return -EINVAL;

	if (!(test_bit(TPDM_DS_CMB, drvdata->datasets) ||
	      test_bit(TPDM_DS_MCMB, drvdata->datasets)))
		return -EPERM;

	for (i = 0; i < TPDM_CMB_MAX_MSR; i++)
		len += scnprintf(buf + len, PAGE_SIZE - len, "%u 0x%x\n",
				 i, drvdata->cmb->msr[i]);

	return len;
}

static ssize_t cmb_msr_store(struct device *dev,
				  struct device_attribute *attr,
				  const char *buf,
				  size_t size)
{
	struct tpdm_drvdata *drvdata = dev_get_drvdata(dev->parent);
	unsigned int num, val;
	int nval;

	if (!drvdata->msr_support)
		return -EINVAL;

	if (!(test_bit(TPDM_DS_CMB, drvdata->datasets) ||
	      test_bit(TPDM_DS_MCMB, drvdata->datasets)))
		return -EPERM;

	nval = sscanf(buf, "%u %x", &num, &val);
	if (nval != 2)
		return -EINVAL;

	if (num >= TPDM_CMB_MAX_MSR)
		return -EINVAL;

	mutex_lock(&drvdata->lock);
	drvdata->cmb->msr[num] = val;
	mutex_unlock(&drvdata->lock);
	return size;
}
static DEVICE_ATTR_RW(cmb_msr);

static ssize_t cmb_read_interface_state_show(struct device *dev,
						  struct device_attribute *attr,
						  char *buf)
{
	struct tpdm_drvdata *drvdata = dev_get_drvdata(dev->parent);
	unsigned long val;

	if (!(test_bit(TPDM_DS_CMB, drvdata->datasets) ||
	      test_bit(TPDM_DS_MCMB, drvdata->datasets)))
		return -EPERM;

	mutex_lock(&drvdata->lock);
	if (!drvdata->enable) {
		mutex_unlock(&drvdata->lock);
		return -EPERM;
	}
	TPDM_UNLOCK(drvdata);
	val = tpdm_readl(drvdata, TPDM_CMB_READVAL);
	TPDM_LOCK(drvdata);
	mutex_unlock(&drvdata->lock);

	return scnprintf(buf, PAGE_SIZE, "%lx\n", val);
}
static DEVICE_ATTR_RO(cmb_read_interface_state);

static ssize_t cmb_read_ctl_reg_show(struct device *dev,
					  struct device_attribute *attr,
					  char *buf)
{
	struct tpdm_drvdata *drvdata = dev_get_drvdata(dev->parent);
	unsigned long val;

	if (!(test_bit(TPDM_DS_CMB, drvdata->datasets) ||
	      test_bit(TPDM_DS_MCMB, drvdata->datasets)))
		return -EPERM;

	mutex_lock(&drvdata->lock);
	if (!drvdata->enable) {
		mutex_unlock(&drvdata->lock);
		return -EPERM;
	}
	TPDM_UNLOCK(drvdata);
	val = tpdm_readl(drvdata, TPDM_CMB_READCTL);
	TPDM_LOCK(drvdata);
	mutex_unlock(&drvdata->lock);

	if (test_bit(TPDM_DS_CMB, drvdata->datasets))
		return scnprintf(buf, PAGE_SIZE, "SEL: %lx\n", val);
	else
		return scnprintf(buf, PAGE_SIZE, "Lane %u SEL: %lx\n",
				 (unsigned int)BMVAL(val, 1, 3), val & 0x1);
}

static ssize_t cmb_read_ctl_reg_store(struct device *dev,
					   struct device_attribute *attr,
					   const char *buf,
					   size_t size)
{
	struct tpdm_drvdata *drvdata = dev_get_drvdata(dev->parent);
	unsigned long val;

	if (kstrtoul(buf, 16, &val))
		return -EINVAL;

	if (!(test_bit(TPDM_DS_CMB, drvdata->datasets) ||
	      test_bit(TPDM_DS_MCMB, drvdata->datasets)))
		return -EPERM;

	mutex_lock(&drvdata->lock);
	if (!drvdata->enable) {
		mutex_unlock(&drvdata->lock);
		return -EPERM;
	}
	TPDM_UNLOCK(drvdata);
	tpdm_writel(drvdata, val, TPDM_CMB_READCTL);
	TPDM_LOCK(drvdata);
	mutex_unlock(&drvdata->lock);

	return size;
}
static DEVICE_ATTR_RW(cmb_read_ctl_reg);

static ssize_t mcmb_trig_lane_show(struct device *dev,
					struct device_attribute *attr,
					char *buf)
{
	struct tpdm_drvdata *drvdata = dev_get_drvdata(dev->parent);

	if (!test_bit(TPDM_DS_MCMB, drvdata->datasets))
		return -EPERM;

	return scnprintf(buf, PAGE_SIZE, "%u\n",
			 (unsigned int)drvdata->cmb->mcmb->mcmb_trig_lane);
}

static ssize_t mcmb_trig_lane_store(struct device *dev,
					 struct device_attribute *attr,
					 const char *buf,
					 size_t size)
{
	struct tpdm_drvdata *drvdata = dev_get_drvdata(dev->parent);
	unsigned long val;

	if (kstrtoul(buf, 10, &val))
		return -EINVAL;
	if (val >= TPDM_MCMB_MAX_LANES)
		return -EINVAL;
	if (!test_bit(TPDM_DS_MCMB, drvdata->datasets))
		return -EPERM;

	mutex_lock(&drvdata->lock);
	drvdata->cmb->mcmb->mcmb_trig_lane = val;
	mutex_unlock(&drvdata->lock);
	return size;
}
static DEVICE_ATTR_RW(mcmb_trig_lane);

static ssize_t mcmb_lanes_select_show(struct device *dev,
					   struct device_attribute *attr,
					   char *buf)
{
	struct tpdm_drvdata *drvdata = dev_get_drvdata(dev->parent);

	if (!test_bit(TPDM_DS_MCMB, drvdata->datasets))
		return -EPERM;

	return scnprintf(buf, PAGE_SIZE, "%u\n",
			 (unsigned int)drvdata->cmb->mcmb->mcmb_lane_select);
}

static ssize_t mcmb_lanes_select_store(struct device *dev,
					    struct device_attribute *attr,
					    const char *buf,
					    size_t size)
{
	struct tpdm_drvdata *drvdata = dev_get_drvdata(dev->parent);
	unsigned long val;

	if (kstrtoul(buf, 16, &val))
		return -EINVAL;
	if (!test_bit(TPDM_DS_MCMB, drvdata->datasets))
		return -EPERM;

	val = BMVAL(val, 0, TPDM_MCMB_MAX_LANES - 1);

	mutex_lock(&drvdata->lock);
	drvdata->cmb->mcmb->mcmb_lane_select = val;
	mutex_unlock(&drvdata->lock);
	return size;
}
static DEVICE_ATTR_RW(mcmb_lanes_select);

static ssize_t cmb_markr_store(struct device *dev,
				    struct device_attribute *attr,
				    const char *buf,
				    size_t size)
{
	struct tpdm_drvdata *drvdata = dev_get_drvdata(dev->parent);
	unsigned long val;

	if (kstrtoul(buf, 16, &val))
		return -EINVAL;

	if (!(test_bit(TPDM_DS_CMB, drvdata->datasets) ||
	      test_bit(TPDM_DS_MCMB, drvdata->datasets)))
		return -EPERM;

	mutex_lock(&drvdata->lock);
	if (!drvdata->enable) {
		mutex_unlock(&drvdata->lock);
		return -EPERM;
	}
	TPDM_UNLOCK(drvdata);
	tpdm_writel(drvdata, val, TPDM_CMB_MARKR);
	TPDM_LOCK(drvdata);
	mutex_unlock(&drvdata->lock);

	return size;
}
static DEVICE_ATTR_WO(cmb_markr);

static bool coresight_is_tpda_device(struct coresight_device *csdev)
{
	if (strnstr(dev_name(&csdev->dev), TPDA_KEY,
			strlen(dev_name(&csdev->dev))))
		return true;

	return false;
}

static bool coresight_is_trace_noc_device(struct coresight_device *csdev)
{
	if (strnstr(dev_name(&csdev->dev), TRACE_NOC_KEY,
			strlen(dev_name(&csdev->dev))))
		return true;

	return false;
}
static int coresight_get_aggre_atid(struct coresight_device *csdev)
{
	int i, atid;
	struct tpda_drvdata *tpda_drvdata;
	struct trace_noc_drvdata *trace_noc_drvdata;

	if (coresight_is_tpda_device(csdev)) {
		tpda_drvdata = dev_get_drvdata(csdev->dev.parent);
		return tpda_drvdata->atid;
	} else if (coresight_is_trace_noc_device(csdev)) {
		trace_noc_drvdata = dev_get_drvdata(csdev->dev.parent);
		return trace_noc_drvdata->atid;
	}

	/*
	 * Recursively explore each port found on this element.
	 */
	for (i = 0; i < csdev->pdata->nr_outport; i++) {
		struct coresight_device *child_dev;

		child_dev = csdev->pdata->conns[i].child_dev;
		if (child_dev)
			atid = coresight_get_aggre_atid(child_dev);
		if (atid > 0)
			return atid;
	}

	return -EINVAL;
}

static ssize_t traceid_show(struct device *dev,
			    struct device_attribute *attr, char *buf)
{
	unsigned long atid;
	struct tpdm_drvdata *drvdata = dev_get_drvdata(dev->parent);

	atid = drvdata->traceid;

	return scnprintf(buf, PAGE_SIZE, "%#lx\n", atid);
}
static DEVICE_ATTR_RO(traceid);

static struct attribute *tpdm_bc_attrs[] = {
	&dev_attr_bc_capture_mode.attr,
	&dev_attr_bc_retrieval_mode.attr,
	&dev_attr_bc_reset_counters.attr,
	&dev_attr_bc_sat_mode.attr,
	&dev_attr_bc_enable_counters.attr,
	&dev_attr_bc_clear_counters.attr,
	&dev_attr_bc_enable_irq.attr,
	&dev_attr_bc_clear_irq.attr,
	&dev_attr_bc_trig_val_lo.attr,
	&dev_attr_bc_trig_val_hi.attr,
	&dev_attr_bc_enable_ganging.attr,
	&dev_attr_bc_overflow_val.attr,
	&dev_attr_bc_ovsr.attr,
	&dev_attr_bc_counter_sel.attr,
	&dev_attr_bc_count_val_lo.attr,
	&dev_attr_bc_count_val_hi.attr,
	&dev_attr_bc_shadow_val_lo.attr,
	&dev_attr_bc_shadow_val_hi.attr,
	&dev_attr_bc_sw_inc.attr,
	&dev_attr_bc_msr.attr,
	NULL,
};

static struct attribute *tpdm_tc_attrs[] = {
	&dev_attr_tc_capture_mode.attr,
	&dev_attr_tc_retrieval_mode.attr,
	&dev_attr_tc_reset_counters.attr,
	&dev_attr_tc_sat_mode.attr,
	&dev_attr_tc_enable_counters.attr,
	&dev_attr_tc_clear_counters.attr,
	&dev_attr_tc_enable_irq.attr,
	&dev_attr_tc_clear_irq.attr,
	&dev_attr_tc_trig_sel.attr,
	&dev_attr_tc_trig_val_lo.attr,
	&dev_attr_tc_trig_val_hi.attr,
	&dev_attr_tc_ovsr_gp.attr,
	&dev_attr_tc_ovsr_impl.attr,
	&dev_attr_tc_counter_sel.attr,
	&dev_attr_tc_count_val_lo.attr,
	&dev_attr_tc_count_val_hi.attr,
	&dev_attr_tc_shadow_val_lo.attr,
	&dev_attr_tc_shadow_val_hi.attr,
	&dev_attr_tc_sw_inc.attr,
	&dev_attr_tc_msr.attr,
	NULL,
};

static struct attribute *tpdm_dsb_attrs[] = {
	&dev_attr_dsb_mode.attr,
	&dev_attr_dsb_edge_ctrl.attr,
	&dev_attr_dsb_edge_ctrl_mask.attr,
	&dev_attr_dsb_patt_val.attr,
	&dev_attr_dsb_patt_mask.attr,
	&dev_attr_dsb_patt_ts.attr,
	&dev_attr_dsb_patt_type.attr,
	&dev_attr_dsb_trig_patt_val.attr,
	&dev_attr_dsb_trig_patt_mask.attr,
	&dev_attr_dsb_trig_ts.attr,
	&dev_attr_dsb_trig_type.attr,
	&dev_attr_dsb_select_val.attr,
	&dev_attr_dsb_msr.attr,
	NULL,
};

static struct attribute *tpdm_cmb_attrs[] = {
	&dev_attr_cmb_available_modes.attr,
	&dev_attr_cmb_mode.attr,
	&dev_attr_cmb_patt_val.attr,
	&dev_attr_cmb_patt_mask.attr,
	&dev_attr_cmb_patt_ts.attr,
	&dev_attr_cmb_ts_all.attr,
	&dev_attr_cmb_trig_patt_val_lsb.attr,
	&dev_attr_cmb_trig_patt_mask_lsb.attr,
	&dev_attr_cmb_trig_patt_val_msb.attr,
	&dev_attr_cmb_trig_patt_mask_msb.attr,
	&dev_attr_cmb_trig_ts.attr,
	&dev_attr_cmb_msr.attr,
	&dev_attr_cmb_read_interface_state.attr,
	&dev_attr_cmb_read_ctl_reg.attr,
	&dev_attr_cmb_markr.attr,
	&dev_attr_mcmb_trig_lane.attr,
	&dev_attr_mcmb_lanes_select.attr,
	NULL,
};

static struct attribute_group tpdm_bc_attr_grp = {
	.attrs = tpdm_bc_attrs,
};

static struct attribute_group tpdm_tc_attr_grp = {
	.attrs = tpdm_tc_attrs,
};

static struct attribute_group tpdm_dsb_attr_grp = {
	.attrs = tpdm_dsb_attrs,
};

static struct attribute_group tpdm_cmb_attr_grp = {
	.attrs = tpdm_cmb_attrs,
};

static struct attribute *tpdm_attrs[] = {
	&dev_attr_available_datasets.attr,
	&dev_attr_enable_datasets.attr,
	&dev_attr_reset.attr,
	&dev_attr_integration_test.attr,
	&dev_attr_gp_regs.attr,
	&dev_attr_traceid.attr,
	NULL,
};

static struct attribute_group tpdm_attr_grp = {
	.attrs = tpdm_attrs,
};
static const struct attribute_group *tpdm_attr_grps[] = {
	&tpdm_attr_grp,
	&tpdm_bc_attr_grp,
	&tpdm_tc_attr_grp,
	&tpdm_dsb_attr_grp,
	&tpdm_cmb_attr_grp,
	NULL,
};

static int tpdm_datasets_alloc(struct tpdm_drvdata *drvdata)
{
	if (test_bit(TPDM_DS_GPR, drvdata->datasets)) {
		drvdata->gpr = devm_kzalloc(drvdata->dev, sizeof(*drvdata->gpr),
					    GFP_KERNEL);
		if (!drvdata->gpr)
			return -ENOMEM;
	}
	if (test_bit(TPDM_DS_BC, drvdata->datasets)) {
		drvdata->bc = devm_kzalloc(drvdata->dev, sizeof(*drvdata->bc),
					   GFP_KERNEL);
		if (!drvdata->bc)
			return -ENOMEM;
	}
	if (test_bit(TPDM_DS_TC, drvdata->datasets)) {
		drvdata->tc = devm_kzalloc(drvdata->dev, sizeof(*drvdata->tc),
					   GFP_KERNEL);
		if (!drvdata->tc)
			return -ENOMEM;
	}
	if (test_bit(TPDM_DS_DSB, drvdata->datasets)) {
		drvdata->dsb = devm_kzalloc(drvdata->dev, sizeof(*drvdata->dsb),
					    GFP_KERNEL);
		if (!drvdata->dsb)
			return -ENOMEM;
	}
	if (test_bit(TPDM_DS_CMB, drvdata->datasets)) {
		drvdata->cmb = devm_kzalloc(drvdata->dev, sizeof(*drvdata->cmb),
					    GFP_KERNEL);
		if (!drvdata->cmb)
			return -ENOMEM;
	} else if (test_bit(TPDM_DS_MCMB, drvdata->datasets)) {
		drvdata->cmb = devm_kzalloc(drvdata->dev, sizeof(*drvdata->cmb),
					    GFP_KERNEL);
		if (!drvdata->cmb)
			return -ENOMEM;
		drvdata->cmb->mcmb = devm_kzalloc(drvdata->dev,
						  sizeof(*drvdata->cmb->mcmb),
						  GFP_KERNEL);
		if (!drvdata->cmb->mcmb)
			return -ENOMEM;
	}
	return 0;
}

static void tpdm_init_default_data(struct tpdm_drvdata *drvdata)
{
	if (test_bit(TPDM_DS_BC, drvdata->datasets))
		drvdata->bc->retrieval_mode = TPDM_MODE_ATB;

	if (test_bit(TPDM_DS_TC, drvdata->datasets))
		drvdata->tc->retrieval_mode = TPDM_MODE_ATB;

	if (test_bit(TPDM_DS_DSB, drvdata->datasets)) {
		drvdata->dsb->trig_ts = true;
		drvdata->dsb->trig_type = false;
	}

	if (test_bit(TPDM_DS_CMB, drvdata->datasets) ||
	    test_bit(TPDM_DS_MCMB, drvdata->datasets))
		drvdata->cmb->trig_ts = true;
}

static int tpdm_parse_of_data(struct tpdm_drvdata *drvdata)
{
	int i, ret;
	const char *tclk_name, *treg_name;
	struct device_node *node = drvdata->dev->of_node;

	drvdata->clk_enable = of_property_read_bool(node, "qcom,clk-enable");
	drvdata->msr_fix_req = of_property_read_bool(node, "qcom,msr-fix-req");
	drvdata->cmb_msr_skip = of_property_read_bool(node,
					"qcom,cmb-msr-skip");

	drvdata->nr_tclk = of_property_count_strings(node, "qcom,tpdm-clks");
	if (drvdata->nr_tclk > 0) {
		drvdata->tclk = devm_kzalloc(drvdata->dev, drvdata->nr_tclk *
					     sizeof(*drvdata->tclk),
					     GFP_KERNEL);
		if (!drvdata->tclk)
			return -ENOMEM;

		for (i = 0; i < drvdata->nr_tclk; i++) {
			ret = of_property_read_string_index(node,
					    "qcom,tpdm-clks", i, &tclk_name);
			if (ret)
				return ret;

			drvdata->tclk[i] = devm_clk_get(drvdata->dev,
							tclk_name);
			if (IS_ERR(drvdata->tclk[i]))
				return PTR_ERR(drvdata->tclk[i]);
		}
	}

	drvdata->nr_treg = of_property_count_strings(node, "qcom,tpdm-regs");
	if (drvdata->nr_treg > 0) {
		drvdata->treg = devm_kzalloc(drvdata->dev, drvdata->nr_treg *
					     sizeof(*drvdata->treg),
					     GFP_KERNEL);
		if (!drvdata->treg)
			return -ENOMEM;

		for (i = 0; i < drvdata->nr_treg; i++) {
			ret = of_property_read_string_index(node,
					    "qcom,tpdm-regs", i, &treg_name);
			if (ret)
				return ret;

			drvdata->treg[i] = devm_regulator_get(drvdata->dev,
							treg_name);
			if (IS_ERR(drvdata->treg[i]))
				return PTR_ERR(drvdata->treg[i]);
		}
	}

	return 0;
}

static int tpdm_probe(struct amba_device *adev, const struct amba_id *id)
{
	int ret, i;
	uint32_t pidr, devid;
	struct device *dev = &adev->dev;
	struct coresight_platform_data *pdata;
	struct tpdm_drvdata *drvdata;
	struct coresight_desc desc = { 0 };
	uint32_t version;
	u32 dump_state = 0;

	desc.name = coresight_alloc_device_name(&tpdm_devs, dev);
	if (!desc.name)
		return -ENOMEM;
	pdata = coresight_get_platform_data(dev);
	if (IS_ERR(pdata))
		return PTR_ERR(pdata);
	adev->dev.platform_data = pdata;

	if (of_property_read_bool(adev->dev.of_node, "qcom,hw-enable-check")) {
		ret = qcom_scm_get_sec_dump_state(&dump_state);
		if (ret || !dump_state)
			return -ENXIO;
	}

	drvdata = devm_kzalloc(dev, sizeof(*drvdata), GFP_KERNEL);
	if (!drvdata)
		return -ENOMEM;
	drvdata->dev = &adev->dev;
	dev_set_drvdata(dev, drvdata);

	drvdata->base = devm_ioremap_resource(dev, &adev->res);
	if (!drvdata->base)
		return -ENOMEM;

	mutex_init(&drvdata->lock);

	ret = tpdm_parse_of_data(drvdata);
	if (ret) {
		dev_err(drvdata->dev, "TPDM parse of data fail\n");
		return -EINVAL;
	}

	desc.type = CORESIGHT_DEV_TYPE_SOURCE;
	desc.subtype.source_subtype = CORESIGHT_DEV_SUBTYPE_SOURCE_SOFTWARE;
	desc.ops = &tpdm_cs_ops;
	desc.pdata = adev->dev.platform_data;
	desc.dev = &adev->dev;
	desc.groups = tpdm_attr_grps;
	drvdata->csdev = coresight_register(&desc);
	if (IS_ERR(drvdata->csdev))
		return PTR_ERR(drvdata->csdev);

	version = tpdm_readl(drvdata, CORESIGHT_PERIPHIDR2);
	drvdata->version = BMVAL(version, 4, 7);

	if (drvdata->version)
		drvdata->msr_support = true;

	pidr = tpdm_readl(drvdata, CORESIGHT_PERIPHIDR0);
	for (i = 0; i < TPDM_DATASETS; i++) {
		if (pidr & BIT(i)) {
			__set_bit(i, drvdata->datasets);
			__set_bit(i, drvdata->enable_ds);
		}
	}

	ret = tpdm_datasets_alloc(drvdata);
	if (ret) {
		coresight_unregister(drvdata->csdev);
		return ret;
	}

	tpdm_init_default_data(drvdata);

	devid = tpdm_readl(drvdata, CORESIGHT_DEVID);
	drvdata->tc_trig_type = BMVAL(devid, 27, 28);
	drvdata->bc_trig_type = BMVAL(devid, 25, 26);
	drvdata->bc_gang_type = BMVAL(devid, 23, 24);
	drvdata->bc_counters_avail = BMVAL(devid, 6, 10) + 1;
	drvdata->tc_counters_avail = BMVAL(devid, 4, 5) + 1;

	dev_dbg(drvdata->dev, "TPDM initialized\n");

	if (boot_enable)
		coresight_enable(drvdata->csdev);

	pm_runtime_put(&adev->dev);

	return 0;
}

static void __exit tpdm_remove(struct amba_device *adev)
{
	struct tpdm_drvdata *drvdata = dev_get_drvdata(&adev->dev);

	coresight_unregister(drvdata->csdev);
}

static struct amba_id tpdm_ids[] = {
	{
		.id     = 0x0003b968,
		.mask   = 0x0003ffff,
		.data	= "TPDM",
	},
	{ 0, 0},
};
MODULE_DEVICE_TABLE(amba, tpdm_ids);

static struct amba_driver tpdm_driver = {
	.drv = {
		.name   = "coresight-tpdm",
		.owner	= THIS_MODULE,
		.suppress_bind_attrs = true,
	},
	.probe          = tpdm_probe,
	.remove		= tpdm_remove,
	.id_table	= tpdm_ids,
};

module_amba_driver(tpdm_driver);

MODULE_LICENSE("GPL");
MODULE_DESCRIPTION("Trace, Profiling & Diagnostic Monitor driver");<|MERGE_RESOLUTION|>--- conflicted
+++ resolved
@@ -677,8 +677,8 @@
 	TPDM_LOCK(drvdata);
 }
 
-static int tpdm_enable(struct coresight_device *csdev,
-		       struct perf_event *event, u32 mode)
+static int tpdm_enable(struct coresight_device *csdev, struct perf_event *event,
+		       enum cs_mode mode)
 {
 	struct tpdm_drvdata *drvdata = dev_get_drvdata(csdev->dev.parent);
 	int ret = -EINVAL;
@@ -3579,14 +3579,9 @@
 	return scnprintf(buf, PAGE_SIZE, "%#lx\n", val);
 }
 
-<<<<<<< HEAD
 static ssize_t cmb_trig_patt_val_msb_store(struct device *dev,
 						struct device_attribute *attr,
 						const char *buf, size_t size)
-=======
-static int tpdm_enable(struct coresight_device *csdev, struct perf_event *event,
-		       enum cs_mode mode)
->>>>>>> eb7e0192
 {
 	struct tpdm_drvdata *drvdata = dev_get_drvdata(dev->parent);
 	unsigned long val;
