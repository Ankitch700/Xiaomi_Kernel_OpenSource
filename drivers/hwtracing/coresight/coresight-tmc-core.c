--- conflicted
+++ resolved
@@ -579,15 +579,10 @@
 	drvdata->pid = -1;
 
 	if (drvdata->config_type == TMC_CONFIG_TYPE_ETR) {
-<<<<<<< HEAD
 		drvdata->out_mode = TMC_ETR_OUT_MODE_MEM;
-		drvdata->size = tmc_etr_get_default_buffer_size(dev);
-	} else
-=======
 		drvdata->size = tmc_etr_get_default_buffer_size(dev);
 		drvdata->max_burst_size = tmc_etr_get_max_burst_size(dev);
 	} else {
->>>>>>> d3a142c3
 		drvdata->size = readl_relaxed(drvdata->base + TMC_RSZ) * 4;
 	}
 
