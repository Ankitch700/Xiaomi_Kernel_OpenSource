// SPDX-License-Identifier: GPL-2.0
/*
 * Copyright (c) 2023 Qualcomm Innovation Center, Inc. All rights reserved.
 * Copyright(C) 2016 Linaro Limited. All rights reserved.
 * Author: Mathieu Poirier <mathieu.poirier@linaro.org>
 */

#include <linux/atomic.h>
#include <linux/coresight.h>
#include <linux/dma-mapping.h>
#include <linux/iommu.h>
#include <linux/idr.h>
#include <linux/mutex.h>
#include <linux/qcom-iommu-util.h>
#include <linux/refcount.h>
#include <linux/slab.h>
#include <linux/types.h>
#include <linux/vmalloc.h>
#include "coresight-catu.h"
#include "coresight-etm-perf.h"
#include "coresight-priv.h"
#include "coresight-tmc.h"
#include "coresight-common.h"

struct etr_flat_buf {
	struct device	*dev;
	dma_addr_t	daddr;
	void		*vaddr;
	size_t		size;
};

/*
 * etr_perf_buffer - Perf buffer used for ETR
 * @drvdata		- The ETR drvdaga this buffer has been allocated for.
 * @etr_buf		- Actual buffer used by the ETR
 * @pid			- The PID this etr_perf_buffer belongs to.
 * @snaphost		- Perf session mode
 * @nr_pages		- Number of pages in the ring buffer.
 * @pages		- Array of Pages in the ring buffer.
 */
struct etr_perf_buffer {
	struct tmc_drvdata	*drvdata;
	struct etr_buf		*etr_buf;
	pid_t			pid;
	bool			snapshot;
	int			nr_pages;
	void			**pages;
};

/* Convert the perf index to an offset within the ETR buffer */
#define PERF_IDX2OFF(idx, buf)		\
		((idx) % ((unsigned long)(buf)->nr_pages << PAGE_SHIFT))

/* Lower limit for ETR hardware buffer */
#define TMC_ETR_PERF_MIN_BUF_SIZE	SZ_1M

/* SW USB reserved memory size */
#define TMC_ETR_SW_USB_BUF_SIZE SZ_64M

/*
 * The TMC ETR SG has a page size of 4K. The SG table contains pointers
 * to 4KB buffers. However, the OS may use a PAGE_SIZE different from
 * 4K (i.e, 16KB or 64KB). This implies that a single OS page could
 * contain more than one SG buffer and tables.
 *
 * A table entry has the following format:
 *
 * ---Bit31------------Bit4-------Bit1-----Bit0--
 * |     Address[39:12]    | SBZ |  Entry Type  |
 * ----------------------------------------------
 *
 * Address: Bits [39:12] of a physical page address. Bits [11:0] are
 *	    always zero.
 *
 * Entry type:
 *	b00 - Reserved.
 *	b01 - Last entry in the tables, points to 4K page buffer.
 *	b10 - Normal entry, points to 4K page buffer.
 *	b11 - Link. The address points to the base of next table.
 */

typedef u32 sgte_t;

#define ETR_SG_PAGE_SHIFT		12
#define ETR_SG_PAGE_SIZE		(1UL << ETR_SG_PAGE_SHIFT)
#define ETR_SG_PAGES_PER_SYSPAGE	(PAGE_SIZE / ETR_SG_PAGE_SIZE)
#define ETR_SG_PTRS_PER_PAGE		(ETR_SG_PAGE_SIZE / sizeof(sgte_t))
#define ETR_SG_PTRS_PER_SYSPAGE		(PAGE_SIZE / sizeof(sgte_t))

#define ETR_SG_ET_MASK			0x3
#define ETR_SG_ET_LAST			0x1
#define ETR_SG_ET_NORMAL		0x2
#define ETR_SG_ET_LINK			0x3

#define ETR_SG_ADDR_SHIFT		4

#define ETR_SG_ENTRY(addr, type) \
	(sgte_t)((((addr) >> ETR_SG_PAGE_SHIFT) << ETR_SG_ADDR_SHIFT) | \
		 (type & ETR_SG_ET_MASK))

#define ETR_SG_ADDR(entry) \
	(((dma_addr_t)(entry) >> ETR_SG_ADDR_SHIFT) << ETR_SG_PAGE_SHIFT)
#define ETR_SG_ET(entry)		((entry) & ETR_SG_ET_MASK)

/*
 * struct etr_sg_table : ETR SG Table
 * @sg_table:		Generic SG Table holding the data/table pages.
 * @hwaddr:		hwaddress used by the TMC, which is the base
 *			address of the table.
 */
struct etr_sg_table {
	struct tmc_sg_table	*sg_table;
	dma_addr_t		hwaddr;
};

/*
 * tmc_etr_sg_table_entries: Total number of table entries required to map
 * @nr_pages system pages.
 *
 * We need to map @nr_pages * ETR_SG_PAGES_PER_SYSPAGE data pages.
 * Each TMC page can map (ETR_SG_PTRS_PER_PAGE - 1) buffer pointers,
 * with the last entry pointing to another page of table entries.
 * If we spill over to a new page for mapping 1 entry, we could as
 * well replace the link entry of the previous page with the last entry.
 */
static inline unsigned long __attribute_const__
tmc_etr_sg_table_entries(int nr_pages)
{
	unsigned long nr_sgpages = nr_pages * ETR_SG_PAGES_PER_SYSPAGE;
	unsigned long nr_sglinks = nr_sgpages / (ETR_SG_PTRS_PER_PAGE - 1);
	/*
	 * If we spill over to a new page for 1 entry, we could as well
	 * make it the LAST entry in the previous page, skipping the Link
	 * address.
	 */
	if (nr_sglinks && (nr_sgpages % (ETR_SG_PTRS_PER_PAGE - 1) < 2))
		nr_sglinks--;
	return nr_sgpages + nr_sglinks;
}

/*
 * tmc_pages_get_offset:  Go through all the pages in the tmc_pages
 * and map the device address @addr to an offset within the virtual
 * contiguous buffer.
 */
static long
tmc_pages_get_offset(struct tmc_pages *tmc_pages, dma_addr_t addr)
{
	int i;
	dma_addr_t page_start;

	for (i = 0; i < tmc_pages->nr_pages; i++) {
		page_start = tmc_pages->daddrs[i];
		if (addr >= page_start && addr < (page_start + PAGE_SIZE))
			return i * PAGE_SIZE + (addr - page_start);
	}

	return -EINVAL;
}

/*
 * tmc_pages_free : Unmap and free the pages used by tmc_pages.
 * If the pages were not allocated in tmc_pages_alloc(), we would
 * simply drop the refcount.
 */
static void tmc_pages_free(struct tmc_pages *tmc_pages,
			   struct device *dev, enum dma_data_direction dir)
{
	int i;
	struct device *real_dev = dev->parent;

	for (i = 0; i < tmc_pages->nr_pages; i++) {
		if (tmc_pages->daddrs && tmc_pages->daddrs[i])
			dma_unmap_page(real_dev, tmc_pages->daddrs[i],
					 PAGE_SIZE, dir);
		if (tmc_pages->pages && tmc_pages->pages[i])
			__free_page(tmc_pages->pages[i]);
	}

	if (is_vmalloc_addr(tmc_pages->pages))
		vfree(tmc_pages->pages);
	else
		kfree(tmc_pages->pages);

	if (is_vmalloc_addr(tmc_pages->daddrs))
		vfree(tmc_pages->daddrs);
	else
		kfree(tmc_pages->daddrs);
	tmc_pages->pages = NULL;
	tmc_pages->daddrs = NULL;
	tmc_pages->nr_pages = 0;
}

/*
 * tmc_pages_alloc : Allocate and map pages for a given @tmc_pages.
 * If @pages is not NULL, the list of page virtual addresses are
 * used as the data pages. The pages are then dma_map'ed for @dev
 * with dma_direction @dir.
 *
 * Returns 0 upon success, else the error number.
 */
static int tmc_pages_alloc(struct tmc_pages *tmc_pages,
			   struct device *dev, int node,
			   enum dma_data_direction dir, void **pages)
{
	int i, nr_pages;
	dma_addr_t paddr;
	struct page *page;
	struct device *real_dev = dev->parent;

	nr_pages = tmc_pages->nr_pages;
	tmc_pages->daddrs = kcalloc(nr_pages, sizeof(*tmc_pages->daddrs),
					 GFP_KERNEL);
	if (!tmc_pages->daddrs) {
		tmc_pages->daddrs = vmalloc(sizeof(*tmc_pages->daddrs) * nr_pages);
		if (!tmc_pages->daddrs)
			return -ENOMEM;
	}

	tmc_pages->pages = kcalloc(nr_pages, sizeof(*tmc_pages->pages),
					 GFP_KERNEL);
	if (!tmc_pages->pages) {
		tmc_pages->pages = vmalloc(sizeof(*tmc_pages->pages) * nr_pages);
		if (!tmc_pages->pages) {
			if (is_vmalloc_addr(tmc_pages->daddrs))
				vfree(tmc_pages->daddrs);
			else
				kfree(tmc_pages->daddrs);
			tmc_pages->daddrs = NULL;
			return -ENOMEM;
		}
	}

	for (i = 0; i < nr_pages; i++) {
		if (pages && pages[i]) {
			page = virt_to_page(pages[i]);
			/* Hold a refcount on the page */
			get_page(page);
		} else {
			page = alloc_pages_node(node,
						GFP_KERNEL | __GFP_ZERO, 0);
			if (!page)
				goto err;
		}
		paddr = dma_map_page(real_dev, page, 0, PAGE_SIZE, dir);
		if (dma_mapping_error(real_dev, paddr))
			goto err;
		tmc_pages->daddrs[i] = paddr;
		tmc_pages->pages[i] = page;
	}
	return 0;
err:
	tmc_pages_free(tmc_pages, dev, dir);
	return -ENOMEM;
}

static inline long
tmc_sg_get_data_page_offset(struct tmc_sg_table *sg_table, dma_addr_t addr)
{
	return tmc_pages_get_offset(&sg_table->data_pages, addr);
}

static inline void tmc_free_table_pages(struct tmc_sg_table *sg_table)
{
	if (sg_table->table_vaddr)
		vunmap(sg_table->table_vaddr);
	tmc_pages_free(&sg_table->table_pages, sg_table->dev, DMA_TO_DEVICE);
}

static void tmc_free_data_pages(struct tmc_sg_table *sg_table)
{
	if (sg_table->data_vaddr)
		vunmap(sg_table->data_vaddr);
	tmc_pages_free(&sg_table->data_pages, sg_table->dev, DMA_FROM_DEVICE);
}

void tmc_free_sg_table(struct tmc_sg_table *sg_table)
{
	tmc_free_table_pages(sg_table);
	tmc_free_data_pages(sg_table);
}
EXPORT_SYMBOL_GPL(tmc_free_sg_table);

static long tmc_flat_get_rwp_offset(struct tmc_drvdata *drvdata)
{
	dma_addr_t paddr = drvdata->sysfs_buf->hwaddr;
	u64 rwp;

	rwp = tmc_read_rwp(drvdata);
	return rwp - paddr;
}

static long tmc_sg_get_rwp_offset(struct tmc_drvdata *drvdata)
{
	struct etr_buf *etr_buf = drvdata->sysfs_buf;
	struct etr_sg_table *etr_table = etr_buf->private;
	struct tmc_sg_table *table = etr_table->sg_table;
	u64 rwp;
	long w_offset;

	rwp = tmc_read_rwp(drvdata);
	w_offset = tmc_sg_get_data_page_offset(table, rwp);

	return w_offset;
}

long tmc_get_rwp_offset(struct tmc_drvdata *drvdata)
{
	struct etr_buf *etr_buf = drvdata->sysfs_buf;

	if (etr_buf->mode == ETR_MODE_FLAT)
		return tmc_flat_get_rwp_offset(drvdata);
	else
		return tmc_sg_get_rwp_offset(drvdata);
}

/*
 * Alloc pages for the table. Since this will be used by the device,
 * allocate the pages closer to the device (i.e, dev_to_node(dev)
 * rather than the CPU node).
 */
static int tmc_alloc_table_pages(struct tmc_sg_table *sg_table)
{
	int rc;
	struct tmc_pages *table_pages = &sg_table->table_pages;

	rc = tmc_pages_alloc(table_pages, sg_table->dev,
			     dev_to_node(sg_table->dev),
			     DMA_TO_DEVICE, NULL);
	if (rc)
		return rc;
	sg_table->table_vaddr = vmap(table_pages->pages,
				     table_pages->nr_pages,
				     VM_MAP,
				     PAGE_KERNEL);
	if (!sg_table->table_vaddr)
		rc = -ENOMEM;
	else
		sg_table->table_daddr = table_pages->daddrs[0];
	return rc;
}

static int tmc_alloc_data_pages(struct tmc_sg_table *sg_table, void **pages)
{
	int rc;

	/* Allocate data pages on the node requested by the caller */
	rc = tmc_pages_alloc(&sg_table->data_pages,
			     sg_table->dev, sg_table->node,
			     DMA_FROM_DEVICE, pages);
	if (!rc) {
		sg_table->data_vaddr = vmap(sg_table->data_pages.pages,
					    sg_table->data_pages.nr_pages,
					    VM_MAP,
					    PAGE_KERNEL);
		if (!sg_table->data_vaddr)
			rc = -ENOMEM;
	}
	return rc;
}

/*
 * tmc_alloc_sg_table: Allocate and setup dma pages for the TMC SG table
 * and data buffers. TMC writes to the data buffers and reads from the SG
 * Table pages.
 *
 * @dev		- Coresight device to which page should be DMA mapped.
 * @node	- Numa node for mem allocations
 * @nr_tpages	- Number of pages for the table entries.
 * @nr_dpages	- Number of pages for Data buffer.
 * @pages	- Optional list of virtual address of pages.
 */
struct tmc_sg_table *tmc_alloc_sg_table(struct device *dev,
					int node,
					int nr_tpages,
					int nr_dpages,
					void **pages)
{
	long rc;
	struct tmc_sg_table *sg_table;

	sg_table = kzalloc(sizeof(*sg_table), GFP_KERNEL);
	if (!sg_table)
		return ERR_PTR(-ENOMEM);
	sg_table->data_pages.nr_pages = nr_dpages;
	sg_table->table_pages.nr_pages = nr_tpages;
	sg_table->node = node;
	sg_table->dev = dev;

	rc  = tmc_alloc_data_pages(sg_table, pages);
	if (!rc)
		rc = tmc_alloc_table_pages(sg_table);
	if (rc) {
		tmc_free_sg_table(sg_table);
		kfree(sg_table);
		return ERR_PTR(rc);
	}

	return sg_table;
}
EXPORT_SYMBOL_GPL(tmc_alloc_sg_table);

/*
 * tmc_sg_table_sync_data_range: Sync the data buffer written
 * by the device from @offset upto a @size bytes.
 */
void tmc_sg_table_sync_data_range(struct tmc_sg_table *table,
				  u64 offset, u64 size)
{
	int i, index, start;
	int npages = DIV_ROUND_UP(size, PAGE_SIZE);
	struct device *real_dev = table->dev->parent;
	struct tmc_pages *data = &table->data_pages;

	start = offset >> PAGE_SHIFT;
	for (i = start; i < (start + npages); i++) {
		index = i % data->nr_pages;
		dma_sync_single_for_cpu(real_dev, data->daddrs[index],
					PAGE_SIZE, DMA_FROM_DEVICE);
	}
}
EXPORT_SYMBOL_GPL(tmc_sg_table_sync_data_range);

/* tmc_sg_sync_table: Sync the page table */
void tmc_sg_table_sync_table(struct tmc_sg_table *sg_table)
{
	int i;
	struct device *real_dev = sg_table->dev->parent;
	struct tmc_pages *table_pages = &sg_table->table_pages;

	for (i = 0; i < table_pages->nr_pages; i++)
		dma_sync_single_for_device(real_dev, table_pages->daddrs[i],
					   PAGE_SIZE, DMA_TO_DEVICE);
}
EXPORT_SYMBOL_GPL(tmc_sg_table_sync_table);

/*
 * tmc_sg_table_get_data: Get the buffer pointer for data @offset
 * in the SG buffer. The @bufpp is updated to point to the buffer.
 * Returns :
 *	the length of linear data available at @offset.
 *	or
 *	<= 0 if no data is available.
 */
ssize_t tmc_sg_table_get_data(struct tmc_sg_table *sg_table,
			      u64 offset, size_t len, char **bufpp)
{
	size_t size;
	int pg_idx = offset >> PAGE_SHIFT;
	int pg_offset = offset & (PAGE_SIZE - 1);
	struct tmc_pages *data_pages = &sg_table->data_pages;

	size = tmc_sg_table_buf_size(sg_table);
	if (offset >= size)
		return -EINVAL;

	/* Make sure we don't go beyond the end */
	len = (len < (size - offset)) ? len : size - offset;
	/* Respect the page boundaries */
	len = (len < (PAGE_SIZE - pg_offset)) ? len : (PAGE_SIZE - pg_offset);
	if (len > 0)
		*bufpp = page_address(data_pages->pages[pg_idx]) + pg_offset;
	return len;
}
EXPORT_SYMBOL_GPL(tmc_sg_table_get_data);

#ifdef ETR_SG_DEBUG
/* Map a dma address to virtual address */
static unsigned long
tmc_sg_daddr_to_vaddr(struct tmc_sg_table *sg_table,
		      dma_addr_t addr, bool table)
{
	long offset;
	unsigned long base;
	struct tmc_pages *tmc_pages;

	if (table) {
		tmc_pages = &sg_table->table_pages;
		base = (unsigned long)sg_table->table_vaddr;
	} else {
		tmc_pages = &sg_table->data_pages;
		base = (unsigned long)sg_table->data_vaddr;
	}

	offset = tmc_pages_get_offset(tmc_pages, addr);
	if (offset < 0)
		return 0;
	return base + offset;
}

/* Dump the given sg_table */
static void tmc_etr_sg_table_dump(struct etr_sg_table *etr_table)
{
	sgte_t *ptr;
	int i = 0;
	dma_addr_t addr;
	struct tmc_sg_table *sg_table = etr_table->sg_table;

	ptr = (sgte_t *)tmc_sg_daddr_to_vaddr(sg_table,
					      etr_table->hwaddr, true);
	while (ptr) {
		addr = ETR_SG_ADDR(*ptr);
		switch (ETR_SG_ET(*ptr)) {
		case ETR_SG_ET_NORMAL:
			dev_dbg(sg_table->dev,
				"%05d: %p\t:[N] 0x%llx\n", i, ptr, addr);
			ptr++;
			break;
		case ETR_SG_ET_LINK:
			dev_dbg(sg_table->dev,
				"%05d: *** %p\t:{L} 0x%llx ***\n",
				 i, ptr, addr);
			ptr = (sgte_t *)tmc_sg_daddr_to_vaddr(sg_table,
							      addr, true);
			break;
		case ETR_SG_ET_LAST:
			dev_dbg(sg_table->dev,
				"%05d: ### %p\t:[L] 0x%llx ###\n",
				 i, ptr, addr);
			return;
		default:
			dev_dbg(sg_table->dev,
				"%05d: xxx %p\t:[INVALID] 0x%llx xxx\n",
				 i, ptr, addr);
			return;
		}
		i++;
	}
	dev_dbg(sg_table->dev, "******* End of Table *****\n");
}
#else
static inline void tmc_etr_sg_table_dump(struct etr_sg_table *etr_table) {}
#endif

/*
 * Populate the SG Table page table entries from table/data
 * pages allocated. Each Data page has ETR_SG_PAGES_PER_SYSPAGE SG pages.
 * So does a Table page. So we keep track of indices of the tables
 * in each system page and move the pointers accordingly.
 */
#define INC_IDX_ROUND(idx, size) ((idx) = ((idx) + 1) % (size))
static void tmc_etr_sg_table_populate(struct etr_sg_table *etr_table)
{
	dma_addr_t paddr;
	int i, type, nr_entries;
	int tpidx = 0; /* index to the current system table_page */
	int sgtidx = 0;	/* index to the sg_table within the current syspage */
	int sgtentry = 0; /* the entry within the sg_table */
	int dpidx = 0; /* index to the current system data_page */
	int spidx = 0; /* index to the SG page within the current data page */
	sgte_t *ptr; /* pointer to the table entry to fill */
	struct tmc_sg_table *sg_table = etr_table->sg_table;
	dma_addr_t *table_daddrs = sg_table->table_pages.daddrs;
	dma_addr_t *data_daddrs = sg_table->data_pages.daddrs;

	nr_entries = tmc_etr_sg_table_entries(sg_table->data_pages.nr_pages);
	/*
	 * Use the contiguous virtual address of the table to update entries.
	 */
	ptr = sg_table->table_vaddr;
	/*
	 * Fill all the entries, except the last entry to avoid special
	 * checks within the loop.
	 */
	for (i = 0; i < nr_entries - 1; i++) {
		if (sgtentry == ETR_SG_PTRS_PER_PAGE - 1) {
			/*
			 * Last entry in a sg_table page is a link address to
			 * the next table page. If this sg_table is the last
			 * one in the system page, it links to the first
			 * sg_table in the next system page. Otherwise, it
			 * links to the next sg_table page within the system
			 * page.
			 */
			if (sgtidx == ETR_SG_PAGES_PER_SYSPAGE - 1) {
				paddr = table_daddrs[tpidx + 1];
			} else {
				paddr = table_daddrs[tpidx] +
					(ETR_SG_PAGE_SIZE * (sgtidx + 1));
			}
			type = ETR_SG_ET_LINK;
		} else {
			/*
			 * Update the indices to the data_pages to point to the
			 * next sg_page in the data buffer.
			 */
			type = ETR_SG_ET_NORMAL;
			paddr = data_daddrs[dpidx] + spidx * ETR_SG_PAGE_SIZE;
			if (!INC_IDX_ROUND(spidx, ETR_SG_PAGES_PER_SYSPAGE))
				dpidx++;
		}
		*ptr++ = ETR_SG_ENTRY(paddr, type);
		/*
		 * Move to the next table pointer, moving the table page index
		 * if necessary
		 */
		if (!INC_IDX_ROUND(sgtentry, ETR_SG_PTRS_PER_PAGE)) {
			if (!INC_IDX_ROUND(sgtidx, ETR_SG_PAGES_PER_SYSPAGE))
				tpidx++;
		}
	}

	/* Set up the last entry, which is always a data pointer */
	paddr = data_daddrs[dpidx] + spidx * ETR_SG_PAGE_SIZE;
	*ptr++ = ETR_SG_ENTRY(paddr, ETR_SG_ET_LAST);
}

/*
 * tmc_init_etr_sg_table: Allocate a TMC ETR SG table, data buffer of @size and
 * populate the table.
 *
 * @dev		- Device pointer for the TMC
 * @node	- NUMA node where the memory should be allocated
 * @size	- Total size of the data buffer
 * @pages	- Optional list of page virtual address
 */
static struct etr_sg_table *
tmc_init_etr_sg_table(struct device *dev, int node,
		      unsigned long size, void **pages)
{
	int nr_entries, nr_tpages;
	int nr_dpages = size >> PAGE_SHIFT;
	struct tmc_sg_table *sg_table;
	struct etr_sg_table *etr_table;

	etr_table = kzalloc(sizeof(*etr_table), GFP_KERNEL);
	if (!etr_table)
		return ERR_PTR(-ENOMEM);
	nr_entries = tmc_etr_sg_table_entries(nr_dpages);
	nr_tpages = DIV_ROUND_UP(nr_entries, ETR_SG_PTRS_PER_SYSPAGE);

	sg_table = tmc_alloc_sg_table(dev, node, nr_tpages, nr_dpages, pages);
	if (IS_ERR(sg_table)) {
		kfree(etr_table);
		return ERR_CAST(sg_table);
	}

	etr_table->sg_table = sg_table;
	/* TMC should use table base address for DBA */
	etr_table->hwaddr = sg_table->table_daddr;
	tmc_etr_sg_table_populate(etr_table);
	/* Sync the table pages for the HW */
	tmc_sg_table_sync_table(sg_table);
	tmc_etr_sg_table_dump(etr_table);

	return etr_table;
}

/*
 * tmc_etr_alloc_flat_buf: Allocate a contiguous DMA buffer.
 */
static int tmc_etr_alloc_flat_buf(struct tmc_drvdata *drvdata,
				  struct etr_buf *etr_buf, int node,
				  void **pages)
{
	struct etr_flat_buf *flat_buf;
	struct device *real_dev = drvdata->csdev->dev.parent;

	/* We cannot reuse existing pages for flat buf */
	if (pages)
		return -EINVAL;

	flat_buf = kzalloc(sizeof(*flat_buf), GFP_KERNEL);
	if (!flat_buf)
		return -ENOMEM;

	flat_buf->vaddr = dma_alloc_noncoherent(real_dev, etr_buf->size,
						&flat_buf->daddr,
						DMA_FROM_DEVICE,
						GFP_KERNEL | __GFP_NOWARN);
	if (!flat_buf->vaddr) {
		kfree(flat_buf);
		return -ENOMEM;
	}

	flat_buf->size = etr_buf->size;
	flat_buf->dev = &drvdata->csdev->dev;
	etr_buf->hwaddr = flat_buf->daddr;
	etr_buf->mode = ETR_MODE_FLAT;
	etr_buf->private = flat_buf;
	return 0;
}

static void tmc_etr_free_flat_buf(struct etr_buf *etr_buf)
{
	struct etr_flat_buf *flat_buf = etr_buf->private;

	if (flat_buf && flat_buf->daddr) {
		struct device *real_dev = flat_buf->dev->parent;

		dma_free_noncoherent(real_dev, etr_buf->size,
				     flat_buf->vaddr, flat_buf->daddr,
				     DMA_FROM_DEVICE);
	}
	kfree(flat_buf);
}

static void tmc_etr_sync_flat_buf(struct etr_buf *etr_buf, u64 rrp, u64 rwp)
{
	struct etr_flat_buf *flat_buf = etr_buf->private;
	struct device *real_dev = flat_buf->dev->parent;

	/*
	 * Adjust the buffer to point to the beginning of the trace data
	 * and update the available trace data.
	 */
	etr_buf->offset = rrp - etr_buf->hwaddr;
	if (etr_buf->full)
		etr_buf->len = etr_buf->size;
	else
		etr_buf->len = rwp - rrp;

	/*
	 * The driver always starts tracing at the beginning of the buffer,
	 * the only reason why we would get a wrap around is when the buffer
	 * is full.  Sync the entire buffer in one go for this case.
	 */
	if (etr_buf->offset + etr_buf->len > etr_buf->size)
		dma_sync_single_for_cpu(real_dev, flat_buf->daddr,
					etr_buf->size, DMA_FROM_DEVICE);
	else
		dma_sync_single_for_cpu(real_dev,
					flat_buf->daddr + etr_buf->offset,
					etr_buf->len, DMA_FROM_DEVICE);
}

static ssize_t tmc_etr_get_data_flat_buf(struct etr_buf *etr_buf,
					 u64 offset, size_t len, char **bufpp)
{
	struct etr_flat_buf *flat_buf = etr_buf->private;

	*bufpp = (char *)flat_buf->vaddr + offset;
	/*
	 * tmc_etr_buf_get_data already adjusts the length to handle
	 * buffer wrapping around.
	 */
	return len;
}

static const struct etr_buf_operations etr_flat_buf_ops = {
	.alloc = tmc_etr_alloc_flat_buf,
	.free = tmc_etr_free_flat_buf,
	.sync = tmc_etr_sync_flat_buf,
	.get_data = tmc_etr_get_data_flat_buf,
};

/*
 * tmc_etr_alloc_sg_buf: Allocate an SG buf @etr_buf. Setup the parameters
 * appropriately.
 */
static int tmc_etr_alloc_sg_buf(struct tmc_drvdata *drvdata,
				struct etr_buf *etr_buf, int node,
				void **pages)
{
	struct etr_sg_table *etr_table;
	struct device *dev = &drvdata->csdev->dev;

	etr_table = tmc_init_etr_sg_table(dev, node,
					  etr_buf->size, pages);
	if (IS_ERR(etr_table))
		return -ENOMEM;
	etr_buf->hwaddr = etr_table->hwaddr;
	etr_buf->mode = ETR_MODE_ETR_SG;
	etr_buf->private = etr_table;
	return 0;
}

static void tmc_etr_free_sg_buf(struct etr_buf *etr_buf)
{
	struct etr_sg_table *etr_table = etr_buf->private;

	if (etr_table) {
		tmc_free_sg_table(etr_table->sg_table);
		kfree(etr_table);
	}
}

static ssize_t tmc_etr_get_data_sg_buf(struct etr_buf *etr_buf, u64 offset,
				       size_t len, char **bufpp)
{
	struct etr_sg_table *etr_table = etr_buf->private;

	return tmc_sg_table_get_data(etr_table->sg_table, offset, len, bufpp);
}

static void tmc_etr_sync_sg_buf(struct etr_buf *etr_buf, u64 rrp, u64 rwp)
{
	long r_offset, w_offset;
	struct etr_sg_table *etr_table = etr_buf->private;
	struct tmc_sg_table *table = etr_table->sg_table;

	/* Convert hw address to offset in the buffer */
	r_offset = tmc_sg_get_data_page_offset(table, rrp);
	if (r_offset < 0) {
		dev_warn(table->dev,
			 "Unable to map RRP %llx to offset\n", rrp);
		etr_buf->len = 0;
		return;
	}

	w_offset = tmc_sg_get_data_page_offset(table, rwp);
	if (w_offset < 0) {
		dev_warn(table->dev,
			 "Unable to map RWP %llx to offset\n", rwp);
		etr_buf->len = 0;
		return;
	}

	etr_buf->offset = r_offset;
	if (etr_buf->full)
		etr_buf->len = etr_buf->size;
	else
		etr_buf->len = ((w_offset < r_offset) ? etr_buf->size : 0) +
				w_offset - r_offset;
	tmc_sg_table_sync_data_range(table, r_offset, etr_buf->len);
}

static const struct etr_buf_operations etr_sg_buf_ops = {
	.alloc = tmc_etr_alloc_sg_buf,
	.free = tmc_etr_free_sg_buf,
	.sync = tmc_etr_sync_sg_buf,
	.get_data = tmc_etr_get_data_sg_buf,
};

/*
 * TMC ETR could be connected to a CATU device, which can provide address
 * translation service. This is represented by the Output port of the TMC
 * (ETR) connected to the input port of the CATU.
 *
 * Returns	: coresight_device ptr for the CATU device if a CATU is found.
 *		: NULL otherwise.
 */
struct coresight_device *
tmc_etr_get_catu_device(struct tmc_drvdata *drvdata)
{
	struct coresight_device *etr = drvdata->csdev;
	union coresight_dev_subtype catu_subtype = {
		.helper_subtype = CORESIGHT_DEV_SUBTYPE_HELPER_CATU
	};

	if (!IS_ENABLED(CONFIG_CORESIGHT_CATU))
		return NULL;

	return coresight_find_output_type(etr->pdata, CORESIGHT_DEV_TYPE_HELPER,
					  catu_subtype);
}
EXPORT_SYMBOL_GPL(tmc_etr_get_catu_device);

static const struct etr_buf_operations *etr_buf_ops[] = {
	[ETR_MODE_FLAT] = &etr_flat_buf_ops,
	[ETR_MODE_ETR_SG] = &etr_sg_buf_ops,
	[ETR_MODE_CATU] = NULL,
};

void tmc_etr_set_catu_ops(const struct etr_buf_operations *catu)
{
	etr_buf_ops[ETR_MODE_CATU] = catu;
}
EXPORT_SYMBOL_GPL(tmc_etr_set_catu_ops);

void tmc_etr_remove_catu_ops(void)
{
	etr_buf_ops[ETR_MODE_CATU] = NULL;
}
EXPORT_SYMBOL_GPL(tmc_etr_remove_catu_ops);

static inline int tmc_etr_mode_alloc_buf(int mode,
					 struct tmc_drvdata *drvdata,
					 struct etr_buf *etr_buf, int node,
					 void **pages)
{
	int rc = -EINVAL;

	switch (mode) {
	case ETR_MODE_FLAT:
	case ETR_MODE_ETR_SG:
	case ETR_MODE_CATU:
		if (etr_buf_ops[mode] && etr_buf_ops[mode]->alloc)
			rc = etr_buf_ops[mode]->alloc(drvdata, etr_buf,
						      node, pages);
		if (!rc)
			etr_buf->ops = etr_buf_ops[mode];
		return rc;
	default:
		return -EINVAL;
	}
}

/*
 * tmc_alloc_etr_buf: Allocate a buffer use by ETR.
 * @drvdata	: ETR device details.
 * @size	: size of the requested buffer.
 * @flags	: Required properties for the buffer.
 * @node	: Node for memory allocations.
 * @pages	: An optional list of pages.
 */
static struct etr_buf *tmc_alloc_etr_buf(struct tmc_drvdata *drvdata,
					 ssize_t size, int flags,
					 int node, void **pages)
{
	int rc = -ENOMEM;
	bool has_etr_sg, has_iommu;
	bool has_sg, has_catu;
	struct etr_buf *etr_buf;
	struct device *dev = &drvdata->csdev->dev;
	int mapping_config = 0;
	struct iommu_domain *domain;

	has_etr_sg = tmc_etr_has_cap(drvdata, TMC_ETR_SG);
	domain = iommu_get_domain_for_dev(dev->parent);
	if (domain) {
		mapping_config = qcom_iommu_get_mappings_configuration(domain);
		if (mapping_config < 0)
			return ERR_PTR(-ENOMEM);
		if (mapping_config & QCOM_IOMMU_MAPPING_CONF_S1_BYPASS)
			has_iommu = false;
		else
			has_iommu = true;
	} else {
		has_iommu = false;
	}

	has_catu = !!tmc_etr_get_catu_device(drvdata);

	has_sg = has_catu || has_etr_sg;

	etr_buf = kzalloc(sizeof(*etr_buf), GFP_KERNEL);
	if (!etr_buf)
		return ERR_PTR(-ENOMEM);

	etr_buf->size = size;

	/*
	 * If we have to use an existing list of pages, we cannot reliably
	 * use a contiguous DMA memory (even if we have an IOMMU). Otherwise,
	 * we use the contiguous DMA memory if at least one of the following
	 * conditions is true:
	 *  a) The ETR cannot use Scatter-Gather.
	 *  b) we have a backing IOMMU
	 *  c) The requested memory size is smaller (< 1M).
	 *
	 * Fallback to available mechanisms.
	 *
	 */
	if (!pages &&
	    (!has_sg || has_iommu || size < SZ_1M))
		rc = tmc_etr_mode_alloc_buf(ETR_MODE_FLAT, drvdata,
					    etr_buf, node, pages);
	if (rc && has_etr_sg)
		rc = tmc_etr_mode_alloc_buf(ETR_MODE_ETR_SG, drvdata,
					    etr_buf, node, pages);
	if (rc && has_catu)
		rc = tmc_etr_mode_alloc_buf(ETR_MODE_CATU, drvdata,
					    etr_buf, node, pages);
	if (rc) {
		kfree(etr_buf);
		return ERR_PTR(rc);
	}

	refcount_set(&etr_buf->refcount, 1);
	dev_dbg(dev, "allocated buffer of size %ldKB in mode %d\n",
		(unsigned long)size >> 10, etr_buf->mode);
	return etr_buf;
}

static void tmc_free_etr_buf(struct etr_buf *etr_buf)
{
	WARN_ON(!etr_buf->ops || !etr_buf->ops->free);
	etr_buf->ops->free(etr_buf);
	kfree(etr_buf);
}

/*
 * tmc_etr_buf_get_data: Get the pointer the trace data at @offset
 * with a maximum of @len bytes.
 * Returns: The size of the linear data available @pos, with *bufpp
 * updated to point to the buffer.
 */
ssize_t tmc_etr_buf_get_data(struct etr_buf *etr_buf,
				    u64 offset, size_t len, char **bufpp)
{
	/* Adjust the length to limit this transaction to end of buffer */
	len = (len < (etr_buf->size - offset)) ? len : etr_buf->size - offset;

	return etr_buf->ops->get_data(etr_buf, (u64)offset, len, bufpp);
}

static inline s64
tmc_etr_buf_insert_barrier_packet(struct etr_buf *etr_buf, u64 offset)
{
	ssize_t len;
	char *bufp;

	len = tmc_etr_buf_get_data(etr_buf, offset,
				   CORESIGHT_BARRIER_PKT_SIZE, &bufp);
	if (WARN_ON(len < 0 || len < CORESIGHT_BARRIER_PKT_SIZE))
		return -EINVAL;
	coresight_insert_barrier_packet(bufp);
	return offset + CORESIGHT_BARRIER_PKT_SIZE;
}

/*
 * tmc_sync_etr_buf: Sync the trace buffer availability with drvdata.
 * Makes sure the trace data is synced to the memory for consumption.
 * @etr_buf->offset will hold the offset to the beginning of the trace data
 * within the buffer, with @etr_buf->len bytes to consume.
 */
static void tmc_sync_etr_buf(struct tmc_drvdata *drvdata)
{
	struct etr_buf *etr_buf = drvdata->etr_buf;
	u64 rrp, rwp;
	u32 status;

	rrp = tmc_read_rrp(drvdata);
	rwp = tmc_read_rwp(drvdata);
	status = readl_relaxed(drvdata->base + TMC_STS);

	/*
	 * If there were memory errors in the session, truncate the
	 * buffer.
	 */
	if (WARN_ON_ONCE(status & TMC_STS_MEMERR)) {
		dev_dbg(&drvdata->csdev->dev,
			"tmc memory error detected, truncating buffer\n");
		etr_buf->len = 0;
		etr_buf->full = false;
		return;
	}

	etr_buf->full = status & TMC_STS_FULL;

	WARN_ON(!etr_buf->ops || !etr_buf->ops->sync);

	etr_buf->ops->sync(etr_buf, rrp, rwp);
}

static int __tmc_etr_enable_hw(struct tmc_drvdata *drvdata)
{
	u32 axictl, sts;
	struct etr_buf *etr_buf = drvdata->etr_buf;
	int rc = 0;

	CS_UNLOCK(drvdata->base);

	/* Wait for TMCSReady bit to be set */
	rc = tmc_wait_for_tmcready(drvdata);
	if (rc) {
		dev_err(&drvdata->csdev->dev,
			"Failed to enable : TMC not ready\n");
		CS_LOCK(drvdata->base);
		return rc;
	}

	writel_relaxed(etr_buf->size / 4, drvdata->base + TMC_RSZ);
	writel_relaxed(TMC_MODE_CIRCULAR_BUFFER, drvdata->base + TMC_MODE);

	axictl = readl_relaxed(drvdata->base + TMC_AXICTL);
	axictl &= ~TMC_AXICTL_CLEAR_MASK;
	axictl |= TMC_AXICTL_PROT_CTL_B1;
	axictl |= TMC_AXICTL_WR_BURST(drvdata->max_burst_size);
	axictl |= TMC_AXICTL_AXCACHE_OS;

	if (tmc_etr_has_cap(drvdata, TMC_ETR_AXI_ARCACHE)) {
		axictl &= ~TMC_AXICTL_ARCACHE_MASK;
		axictl |= TMC_AXICTL_ARCACHE_OS;
	}

	if (etr_buf->mode == ETR_MODE_ETR_SG)
		axictl |= TMC_AXICTL_SCT_GAT_MODE;

	writel_relaxed(axictl, drvdata->base + TMC_AXICTL);
	tmc_write_dba(drvdata, etr_buf->hwaddr);
	/*
	 * If the TMC pointers must be programmed before the session,
	 * we have to set it properly (i.e, RRP/RWP to base address and
	 * STS to "not full").
	 */
	if (tmc_etr_has_cap(drvdata, TMC_ETR_SAVE_RESTORE)) {
		tmc_write_rrp(drvdata, etr_buf->hwaddr);
		tmc_write_rwp(drvdata, etr_buf->hwaddr);
		sts = readl_relaxed(drvdata->base + TMC_STS) & ~TMC_STS_FULL;
		writel_relaxed(sts, drvdata->base + TMC_STS);
	}

	writel_relaxed(TMC_FFCR_EN_FMT | TMC_FFCR_EN_TI |
		       TMC_FFCR_FON_FLIN | TMC_FFCR_FON_TRIG_EVT |
		       TMC_FFCR_TRIGON_TRIGIN,
		       drvdata->base + TMC_FFCR);
	writel_relaxed(drvdata->trigger_cntr, drvdata->base + TMC_TRG);
	tmc_enable_hw(drvdata);

	CS_LOCK(drvdata->base);
	return rc;
}

static int tmc_etr_enable_hw(struct tmc_drvdata *drvdata,
			     struct etr_buf *etr_buf)
{
	int rc;

	/* Callers should provide an appropriate buffer for use */
	if (WARN_ON(!etr_buf))
		return -EINVAL;

	if ((etr_buf->mode == ETR_MODE_ETR_SG) &&
	    WARN_ON(!tmc_etr_has_cap(drvdata, TMC_ETR_SG)))
		return -EINVAL;

	if (WARN_ON(drvdata->etr_buf))
		return -EBUSY;

	rc = coresight_claim_device(drvdata->csdev);
	if (!rc) {
		drvdata->etr_buf = etr_buf;
		rc = __tmc_etr_enable_hw(drvdata);
		if (rc) {
			drvdata->etr_buf = NULL;
			coresight_disclaim_device(drvdata->csdev);
		}
	}

	return rc;
}

/*
 * Return the available trace data in the buffer (starts at etr_buf->offset,
 * limited by etr_buf->len) from @pos, with a maximum limit of @len,
 * also updating the @bufpp on where to find it. Since the trace data
 * starts at anywhere in the buffer, depending on the RRP, we adjust the
 * @len returned to handle buffer wrapping around.
 *
 * We are protected here by drvdata->reading != 0, which ensures the
 * sysfs_buf stays alive.
 */
ssize_t tmc_etr_get_sysfs_trace(struct tmc_drvdata *drvdata,
				loff_t pos, size_t len, char **bufpp)
{
	s64 offset;
	ssize_t actual = len;
	struct etr_buf *etr_buf = drvdata->sysfs_buf;

	if (pos + actual > etr_buf->len)
		actual = etr_buf->len - pos;
	if (actual <= 0)
		return actual;

	/* Compute the offset from which we read the data */
	offset = etr_buf->offset + pos;
	if (offset >= etr_buf->size)
		offset -= etr_buf->size;
	return tmc_etr_buf_get_data(etr_buf, offset, actual, bufpp);
}

static struct etr_buf *
tmc_etr_setup_sysfs_buf(struct tmc_drvdata *drvdata)
{
	if (drvdata->out_mode == TMC_ETR_OUT_MODE_USB &&
		drvdata->usb_data->usb_mode == TMC_ETR_USB_SW)
		return tmc_alloc_etr_buf(drvdata, TMC_ETR_SW_USB_BUF_SIZE,
				0, cpu_to_node(0), NULL);
	else
		return tmc_alloc_etr_buf(drvdata, drvdata->size,
				 0, cpu_to_node(0), NULL);
}

static void
tmc_etr_free_sysfs_buf(struct etr_buf *buf)
{
	if (buf)
		tmc_free_etr_buf(buf);
}

static void tmc_etr_sync_sysfs_buf(struct tmc_drvdata *drvdata)
{
	struct etr_buf *etr_buf = drvdata->etr_buf;

	if (WARN_ON(drvdata->sysfs_buf != etr_buf)) {
		tmc_etr_free_sysfs_buf(drvdata->sysfs_buf);
		drvdata->sysfs_buf = NULL;
	} else {
		tmc_sync_etr_buf(drvdata);
		/*
		 * Insert barrier packets at the beginning, if there was
		 * an overflow.
		 */
		if (etr_buf->full)
			tmc_etr_buf_insert_barrier_packet(etr_buf,
							  etr_buf->offset);
	}
}

static void __tmc_etr_disable_hw(struct tmc_drvdata *drvdata)
{
	CS_UNLOCK(drvdata->base);

	tmc_flush_and_stop(drvdata);
	/*
	 * When operating in sysFS mode the content of the buffer needs to be
	 * read before the TMC is disabled.
	 */
	if (drvdata->mode == CS_MODE_SYSFS)
		tmc_etr_sync_sysfs_buf(drvdata);

	tmc_disable_hw(drvdata);

	CS_LOCK(drvdata->base);

}

void tmc_etr_disable_hw(struct tmc_drvdata *drvdata)
{
	__tmc_etr_disable_hw(drvdata);
	coresight_disclaim_device(drvdata->csdev);
	/* Reset the ETR buf used by hardware */
	drvdata->etr_buf = NULL;
}

static struct etr_buf *tmc_etr_get_sysfs_buffer(struct coresight_device *csdev)
{
	int ret = 0;
	struct tmc_drvdata *drvdata = dev_get_drvdata(csdev->dev.parent);
	struct etr_buf *sysfs_buf = NULL, *new_buf = NULL, *free_buf = NULL;

	/*
	 * If we are enabling the ETR from disabled state, we need to make
	 * sure we have a buffer with the right size. The etr_buf is not reset
	 * immediately after we stop the tracing in SYSFS mode as we wait for
	 * the user to collect the data. We may be able to reuse the existing
	 * buffer, provided the size matches. Any allocation has to be done
	 * with the lock released.
	 */
	if ((drvdata->out_mode == TMC_ETR_OUT_MODE_MEM)
		|| (drvdata->out_mode == TMC_ETR_OUT_MODE_USB &&
			drvdata->usb_data->usb_mode ==
			TMC_ETR_USB_SW)) {
		sysfs_buf = READ_ONCE(drvdata->sysfs_buf);
		if (!sysfs_buf || (drvdata->out_mode == TMC_ETR_OUT_MODE_MEM
					&& sysfs_buf->size != drvdata->size)
					|| (drvdata->out_mode == TMC_ETR_OUT_MODE_USB
					&& drvdata->usb_data->usb_mode == TMC_ETR_USB_SW
					&&  sysfs_buf->size != TMC_ETR_SW_USB_BUF_SIZE)) {

			/* Allocate memory with the locks released */
			free_buf = new_buf = tmc_etr_setup_sysfs_buf(drvdata);
			if (IS_ERR(new_buf))
				return new_buf;
			free_buf = sysfs_buf;
			drvdata->sysfs_buf = new_buf;
		}
	}

	if (free_buf)
		tmc_etr_free_sysfs_buf(free_buf);

	return ret ? ERR_PTR(ret) : drvdata->sysfs_buf;
}

static int tmc_enable_etr_sink_sysfs(struct coresight_device *csdev)
{
	int ret = 0;
	unsigned long flags;
	struct tmc_drvdata *drvdata = dev_get_drvdata(csdev->dev.parent);
	struct etr_buf *sysfs_buf = NULL;


	spin_lock_irqsave(&drvdata->spinlock, flags);
	/*
<<<<<<< HEAD
	 * In sysFS mode we can have multiple writers per sink.  Since this
	 * sink is already enabled no memory is needed and the HW need not be
	 * touched, even if the buffer size has changed.
	 */
	if (drvdata->mode == CS_MODE_SYSFS) {
		atomic_inc(&csdev->refcnt);
		goto unlock_out;
	}

	if (drvdata->reading || drvdata->mode == CS_MODE_PERF ||
		drvdata->busy) {
		ret = -EBUSY;
		goto unlock_out;
=======
	 * If we don't have a buffer or it doesn't match the requested size,
	 * use the buffer allocated above. Otherwise reuse the existing buffer.
	 */
	sysfs_buf = READ_ONCE(drvdata->sysfs_buf);
	if (!sysfs_buf || (new_buf && sysfs_buf->size != new_buf->size)) {
		free_buf = sysfs_buf;
		drvdata->sysfs_buf = new_buf;
>>>>>>> 7ea6fd6d
	}
	spin_unlock_irqrestore(&drvdata->spinlock, flags);

<<<<<<< HEAD
	sysfs_buf = tmc_etr_get_sysfs_buffer(csdev);
=======
	/* Free memory outside the spinlock if need be */
	if (free_buf)
		tmc_etr_free_sysfs_buf(free_buf);
	return ret ? ERR_PTR(ret) : drvdata->sysfs_buf;
}

static int tmc_enable_etr_sink_sysfs(struct coresight_device *csdev)
{
	int ret = 0;
	unsigned long flags;
	struct tmc_drvdata *drvdata = dev_get_drvdata(csdev->dev.parent);
	struct etr_buf *sysfs_buf = tmc_etr_get_sysfs_buffer(csdev);
>>>>>>> 7ea6fd6d

	if (IS_ERR(sysfs_buf))
		return PTR_ERR(sysfs_buf);

	spin_lock_irqsave(&drvdata->spinlock, flags);

<<<<<<< HEAD
	if ((drvdata->out_mode == TMC_ETR_OUT_MODE_MEM) ||
		(drvdata->out_mode == TMC_ETR_OUT_MODE_USB &&
			drvdata->usb_data->usb_mode ==
			TMC_ETR_USB_SW)) {
		ret = tmc_etr_enable_hw(drvdata, sysfs_buf);
		if (ret)
			goto unlock_out;
	}

=======
	/*
	 * In sysFS mode we can have multiple writers per sink.  Since this
	 * sink is already enabled no memory is needed and the HW need not be
	 * touched, even if the buffer size has changed.
	 */
	if (drvdata->mode == CS_MODE_SYSFS) {
		atomic_inc(&csdev->refcnt);
		goto out;
	}

	ret = tmc_etr_enable_hw(drvdata, sysfs_buf);
>>>>>>> 7ea6fd6d
	if (!ret) {
		drvdata->mode = CS_MODE_SYSFS;
		atomic_inc(&csdev->refcnt);
	}

out:
	spin_unlock_irqrestore(&drvdata->spinlock, flags);

	if (drvdata->out_mode == TMC_ETR_OUT_MODE_MEM)
		tmc_etr_byte_cntr_start(drvdata->byte_cntr);
	if (drvdata->out_mode == TMC_ETR_OUT_MODE_USB)
		tmc_usb_enable(drvdata->usb_data);

	dev_dbg(&csdev->dev, "TMC-ETR enabled\n");

	return 0;

unlock_out:
	spin_unlock_irqrestore(&drvdata->spinlock, flags);

	return ret;
}

struct etr_buf *tmc_etr_get_buffer(struct coresight_device *csdev,
				   enum cs_mode mode, void *data)
{
	struct perf_output_handle *handle = data;
	struct etr_perf_buffer *etr_perf;

	switch (mode) {
	case CS_MODE_SYSFS:
		return tmc_etr_get_sysfs_buffer(csdev);
	case CS_MODE_PERF:
		etr_perf = etm_perf_sink_config(handle);
		if (WARN_ON(!etr_perf || !etr_perf->etr_buf))
			return ERR_PTR(-EINVAL);
		return etr_perf->etr_buf;
	default:
		return ERR_PTR(-EINVAL);
	}
}
EXPORT_SYMBOL_GPL(tmc_etr_get_buffer);

/*
 * alloc_etr_buf: Allocate ETR buffer for use by perf.
 * The size of the hardware buffer is dependent on the size configured
 * via sysfs and the perf ring buffer size. We prefer to allocate the
 * largest possible size, scaling down the size by half until it
 * reaches a minimum limit (1M), beyond which we give up.
 */
static struct etr_buf *
alloc_etr_buf(struct tmc_drvdata *drvdata, struct perf_event *event,
	      int nr_pages, void **pages, bool snapshot)
{
	int node;
	struct etr_buf *etr_buf;
	unsigned long size;

	node = (event->cpu == -1) ? NUMA_NO_NODE : cpu_to_node(event->cpu);
	/*
	 * Try to match the perf ring buffer size if it is larger
	 * than the size requested via sysfs.
	 */
	if ((nr_pages << PAGE_SHIFT) > drvdata->size) {
		etr_buf = tmc_alloc_etr_buf(drvdata, ((ssize_t)nr_pages << PAGE_SHIFT),
					    0, node, NULL);
		if (!IS_ERR(etr_buf))
			goto done;
	}

	/*
	 * Else switch to configured size for this ETR
	 * and scale down until we hit the minimum limit.
	 */
	size = drvdata->size;
	do {
		etr_buf = tmc_alloc_etr_buf(drvdata, size, 0, node, NULL);
		if (!IS_ERR(etr_buf))
			goto done;
		size /= 2;
	} while (size >= TMC_ETR_PERF_MIN_BUF_SIZE);

	return ERR_PTR(-ENOMEM);

done:
	return etr_buf;
}

static struct etr_buf *
get_perf_etr_buf_cpu_wide(struct tmc_drvdata *drvdata,
			  struct perf_event *event, int nr_pages,
			  void **pages, bool snapshot)
{
	int ret;
	pid_t pid = task_pid_nr(event->owner);
	struct etr_buf *etr_buf;

retry:
	/*
	 * An etr_perf_buffer is associated with an event and holds a reference
	 * to the AUX ring buffer that was created for that event.  In CPU-wide
	 * N:1 mode multiple events (one per CPU), each with its own AUX ring
	 * buffer, share a sink.  As such an etr_perf_buffer is created for each
	 * event but a single etr_buf associated with the ETR is shared between
	 * them.  The last event in a trace session will copy the content of the
	 * etr_buf to its AUX ring buffer.  Ring buffer associated to other
	 * events are simply not used an freed as events are destoyed.  We still
	 * need to allocate a ring buffer for each event since we don't know
	 * which event will be last.
	 */

	/*
	 * The first thing to do here is check if an etr_buf has already been
	 * allocated for this session.  If so it is shared with this event,
	 * otherwise it is created.
	 */
	mutex_lock(&drvdata->idr_mutex);
	etr_buf = idr_find(&drvdata->idr, pid);
	if (etr_buf) {
		refcount_inc(&etr_buf->refcount);
		mutex_unlock(&drvdata->idr_mutex);
		return etr_buf;
	}

	/* If we made it here no buffer has been allocated, do so now. */
	mutex_unlock(&drvdata->idr_mutex);

	etr_buf = alloc_etr_buf(drvdata, event, nr_pages, pages, snapshot);
	if (IS_ERR(etr_buf))
		return etr_buf;

	/* Now that we have a buffer, add it to the IDR. */
	mutex_lock(&drvdata->idr_mutex);
	ret = idr_alloc(&drvdata->idr, etr_buf, pid, pid + 1, GFP_KERNEL);
	mutex_unlock(&drvdata->idr_mutex);

	/* Another event with this session ID has allocated this buffer. */
	if (ret == -ENOSPC) {
		tmc_free_etr_buf(etr_buf);
		goto retry;
	}

	/* The IDR can't allocate room for a new session, abandon ship. */
	if (ret == -ENOMEM) {
		tmc_free_etr_buf(etr_buf);
		return ERR_PTR(ret);
	}


	return etr_buf;
}

static struct etr_buf *
get_perf_etr_buf_per_thread(struct tmc_drvdata *drvdata,
			    struct perf_event *event, int nr_pages,
			    void **pages, bool snapshot)
{
	/*
	 * In per-thread mode the etr_buf isn't shared, so just go ahead
	 * with memory allocation.
	 */
	return alloc_etr_buf(drvdata, event, nr_pages, pages, snapshot);
}

static struct etr_buf *
get_perf_etr_buf(struct tmc_drvdata *drvdata, struct perf_event *event,
		 int nr_pages, void **pages, bool snapshot)
{
	if (event->cpu == -1)
		return get_perf_etr_buf_per_thread(drvdata, event, nr_pages,
						   pages, snapshot);

	return get_perf_etr_buf_cpu_wide(drvdata, event, nr_pages,
					 pages, snapshot);
}

static struct etr_perf_buffer *
tmc_etr_setup_perf_buf(struct tmc_drvdata *drvdata, struct perf_event *event,
		       int nr_pages, void **pages, bool snapshot)
{
	int node;
	struct etr_buf *etr_buf;
	struct etr_perf_buffer *etr_perf;

	node = (event->cpu == -1) ? NUMA_NO_NODE : cpu_to_node(event->cpu);

	etr_perf = kzalloc_node(sizeof(*etr_perf), GFP_KERNEL, node);
	if (!etr_perf)
		return ERR_PTR(-ENOMEM);

	etr_buf = get_perf_etr_buf(drvdata, event, nr_pages, pages, snapshot);
	if (!IS_ERR(etr_buf))
		goto done;

	kfree(etr_perf);
	return ERR_PTR(-ENOMEM);

done:
	/*
	 * Keep a reference to the ETR this buffer has been allocated for
	 * in order to have access to the IDR in tmc_free_etr_buffer().
	 */
	etr_perf->drvdata = drvdata;
	etr_perf->etr_buf = etr_buf;

	return etr_perf;
}


static void *tmc_alloc_etr_buffer(struct coresight_device *csdev,
				  struct perf_event *event, void **pages,
				  int nr_pages, bool snapshot)
{
	struct etr_perf_buffer *etr_perf;
	struct tmc_drvdata *drvdata = dev_get_drvdata(csdev->dev.parent);

	etr_perf = tmc_etr_setup_perf_buf(drvdata, event,
					  nr_pages, pages, snapshot);
	if (IS_ERR(etr_perf)) {
		dev_dbg(&csdev->dev, "Unable to allocate ETR buffer\n");
		return NULL;
	}

	etr_perf->pid = task_pid_nr(event->owner);
	etr_perf->snapshot = snapshot;
	etr_perf->nr_pages = nr_pages;
	etr_perf->pages = pages;

	return etr_perf;
}

static void tmc_free_etr_buffer(void *config)
{
	struct etr_perf_buffer *etr_perf = config;
	struct tmc_drvdata *drvdata = etr_perf->drvdata;
	struct etr_buf *buf, *etr_buf = etr_perf->etr_buf;

	if (!etr_buf)
		goto free_etr_perf_buffer;

	mutex_lock(&drvdata->idr_mutex);
	/* If we are not the last one to use the buffer, don't touch it. */
	if (!refcount_dec_and_test(&etr_buf->refcount)) {
		mutex_unlock(&drvdata->idr_mutex);
		goto free_etr_perf_buffer;
	}

	/* We are the last one, remove from the IDR and free the buffer. */
	buf = idr_remove(&drvdata->idr, etr_perf->pid);
	mutex_unlock(&drvdata->idr_mutex);

	/*
	 * Something went very wrong if the buffer associated with this ID
	 * is not the same in the IDR.  Leak to avoid use after free.
	 */
	if (buf && WARN_ON(buf != etr_buf))
		goto free_etr_perf_buffer;

	tmc_free_etr_buf(etr_perf->etr_buf);

free_etr_perf_buffer:
	kfree(etr_perf);
}

/*
 * tmc_etr_sync_perf_buffer: Copy the actual trace data from the hardware
 * buffer to the perf ring buffer.
 */
static void tmc_etr_sync_perf_buffer(struct etr_perf_buffer *etr_perf,
				     unsigned long head,
				     unsigned long src_offset,
				     unsigned long to_copy)
{
	long bytes;
	long pg_idx, pg_offset;
	char **dst_pages, *src_buf;
	struct etr_buf *etr_buf = etr_perf->etr_buf;

	head = PERF_IDX2OFF(head, etr_perf);
	pg_idx = head >> PAGE_SHIFT;
	pg_offset = head & (PAGE_SIZE - 1);
	dst_pages = (char **)etr_perf->pages;

	while (to_copy > 0) {
		/*
		 * In one iteration, we can copy minimum of :
		 *  1) what is available in the source buffer,
		 *  2) what is available in the source buffer, before it
		 *     wraps around.
		 *  3) what is available in the destination page.
		 * in one iteration.
		 */
		if (src_offset >= etr_buf->size)
			src_offset -= etr_buf->size;
		bytes = tmc_etr_buf_get_data(etr_buf, src_offset, to_copy,
					     &src_buf);
		if (WARN_ON_ONCE(bytes <= 0))
			break;
		bytes = min(bytes, (long)(PAGE_SIZE - pg_offset));

		memcpy(dst_pages[pg_idx] + pg_offset, src_buf, bytes);

		to_copy -= bytes;

		/* Move destination pointers */
		pg_offset += bytes;
		if (pg_offset == PAGE_SIZE) {
			pg_offset = 0;
			if (++pg_idx == etr_perf->nr_pages)
				pg_idx = 0;
		}

		/* Move source pointers */
		src_offset += bytes;
	}
}

/*
 * tmc_update_etr_buffer : Update the perf ring buffer with the
 * available trace data. We use software double buffering at the moment.
 *
 * TODO: Add support for reusing the perf ring buffer.
 */
static unsigned long
tmc_update_etr_buffer(struct coresight_device *csdev,
		      struct perf_output_handle *handle,
		      void *config)
{
	bool lost = false;
	unsigned long flags, offset, size = 0;
	struct tmc_drvdata *drvdata = dev_get_drvdata(csdev->dev.parent);
	struct etr_perf_buffer *etr_perf = config;
	struct etr_buf *etr_buf = etr_perf->etr_buf;

	spin_lock_irqsave(&drvdata->spinlock, flags);

	/* Don't do anything if another tracer is using this sink */
	if (atomic_read(&csdev->refcnt) != 1) {
		spin_unlock_irqrestore(&drvdata->spinlock, flags);
		goto out;
	}

	if (WARN_ON(drvdata->perf_buf != etr_buf)) {
		lost = true;
		spin_unlock_irqrestore(&drvdata->spinlock, flags);
		goto out;
	}

	CS_UNLOCK(drvdata->base);

	tmc_flush_and_stop(drvdata);
	tmc_sync_etr_buf(drvdata);

	CS_LOCK(drvdata->base);
	spin_unlock_irqrestore(&drvdata->spinlock, flags);

	lost = etr_buf->full;
	offset = etr_buf->offset;
	size = etr_buf->len;

	/*
	 * The ETR buffer may be bigger than the space available in the
	 * perf ring buffer (handle->size).  If so advance the offset so that we
	 * get the latest trace data.  In snapshot mode none of that matters
	 * since we are expected to clobber stale data in favour of the latest
	 * traces.
	 */
	if (!etr_perf->snapshot && size > handle->size) {
		u32 mask = tmc_get_memwidth_mask(drvdata);

		/*
		 * Make sure the new size is aligned in accordance with the
		 * requirement explained in function tmc_get_memwidth_mask().
		 */
		size = handle->size & mask;
		offset = etr_buf->offset + etr_buf->len - size;

		if (offset >= etr_buf->size)
			offset -= etr_buf->size;
		lost = true;
	}

	/* Insert barrier packets at the beginning, if there was an overflow */
	if (lost)
		tmc_etr_buf_insert_barrier_packet(etr_buf, offset);
	tmc_etr_sync_perf_buffer(etr_perf, handle->head, offset, size);

	/*
	 * In snapshot mode we simply increment the head by the number of byte
	 * that were written.  User space will figure out how many bytes to get
	 * from the AUX buffer based on the position of the head.
	 */
	if (etr_perf->snapshot)
		handle->head += size;

	/*
	 * Ensure that the AUX trace data is visible before the aux_head
	 * is updated via perf_aux_output_end(), as expected by the
	 * perf ring buffer.
	 */
	smp_wmb();

out:
	/*
	 * Don't set the TRUNCATED flag in snapshot mode because 1) the
	 * captured buffer is expected to be truncated and 2) a full buffer
	 * prevents the event from being re-enabled by the perf core,
	 * resulting in stale data being send to user space.
	 */
	if (!etr_perf->snapshot && lost)
		perf_aux_output_flag(handle, PERF_AUX_FLAG_TRUNCATED);
	return size;
}

static int tmc_enable_etr_sink_perf(struct coresight_device *csdev, void *data)
{
	int rc = 0;
	pid_t pid;
	unsigned long flags;
	struct tmc_drvdata *drvdata = dev_get_drvdata(csdev->dev.parent);
	struct perf_output_handle *handle = data;
	struct etr_perf_buffer *etr_perf = etm_perf_sink_config(handle);

	spin_lock_irqsave(&drvdata->spinlock, flags);
	 /* Don't use this sink if it is already claimed by sysFS */
	if (drvdata->mode == CS_MODE_SYSFS || drvdata->busy) {
		rc = -EBUSY;
		goto unlock_out;
	}

	if (WARN_ON(!etr_perf || !etr_perf->etr_buf)) {
		rc = -EINVAL;
		goto unlock_out;
	}

	/* Get a handle on the pid of the process to monitor */
	pid = etr_perf->pid;

	/* Do not proceed if this device is associated with another session */
	if (drvdata->pid != -1 && drvdata->pid != pid) {
		rc = -EBUSY;
		goto unlock_out;
	}

	/*
	 * No HW configuration is needed if the sink is already in
	 * use for this session.
	 */
	if (drvdata->pid == pid) {
		atomic_inc(&csdev->refcnt);
		goto unlock_out;
	}

	rc = tmc_etr_enable_hw(drvdata, etr_perf->etr_buf);
	if (!rc) {
		/* Associate with monitored process. */
		drvdata->pid = pid;
		drvdata->mode = CS_MODE_PERF;
		drvdata->perf_buf = etr_perf->etr_buf;
		atomic_inc(&csdev->refcnt);
	}

unlock_out:
	spin_unlock_irqrestore(&drvdata->spinlock, flags);
	return rc;
}

static int tmc_enable_etr_sink(struct coresight_device *csdev,
			       enum cs_mode mode, void *data)
{
	struct tmc_drvdata *drvdata = dev_get_drvdata(csdev->dev.parent);
	int ret;

	switch (mode) {
	case CS_MODE_SYSFS:
		mutex_lock(&drvdata->mem_lock);
		ret = tmc_enable_etr_sink_sysfs(csdev);
		mutex_unlock(&drvdata->mem_lock);
		return ret;
	case CS_MODE_PERF:
		return tmc_enable_etr_sink_perf(csdev, data);
	default:
		return -EINVAL;
	}
}

static int _tmc_disable_etr_sink(struct coresight_device *csdev,
				bool mode_switch)
{
	unsigned long flags;
	struct tmc_drvdata *drvdata = dev_get_drvdata(csdev->dev.parent);

	spin_lock_irqsave(&drvdata->spinlock, flags);

	if (drvdata->reading) {
		spin_unlock_irqrestore(&drvdata->spinlock, flags);
		return -EBUSY;
	}

	if (atomic_dec_return(&csdev->refcnt) && !mode_switch) {
		spin_unlock_irqrestore(&drvdata->spinlock, flags);
		return -EBUSY;
	}

	/* Complain if we (somehow) got out of sync */
	WARN_ON_ONCE(drvdata->mode == CS_MODE_DISABLED);

	if (drvdata->out_mode == TMC_ETR_OUT_MODE_MEM ||
		(drvdata->out_mode == TMC_ETR_OUT_MODE_USB &&
			drvdata->usb_data->usb_mode == TMC_ETR_USB_SW)) {
		if (drvdata->out_mode == TMC_ETR_OUT_MODE_USB) {
			spin_unlock_irqrestore(&drvdata->spinlock, flags);
			tmc_usb_disable(drvdata->usb_data);
			spin_lock_irqsave(&drvdata->spinlock, flags);
		}
		tmc_etr_disable_hw(drvdata);
	} else {
		spin_unlock_irqrestore(&drvdata->spinlock, flags);
		tmc_usb_disable(drvdata->usb_data);
		spin_lock_irqsave(&drvdata->spinlock, flags);
	}
	/* Dissociate from monitored process. */
	drvdata->pid = -1;
	drvdata->mode = CS_MODE_DISABLED;
	/* Reset perf specific data */
	drvdata->perf_buf = NULL;

	spin_unlock_irqrestore(&drvdata->spinlock, flags);
	tmc_etr_byte_cntr_stop(drvdata->byte_cntr);

	dev_dbg(&csdev->dev, "TMC-ETR disabled\n");
	return 0;
}

static int tmc_disable_etr_sink(struct coresight_device *csdev)
{
	struct tmc_drvdata *drvdata = dev_get_drvdata(csdev->dev.parent);
	int ret;

	mutex_lock(&drvdata->mem_lock);
	ret = _tmc_disable_etr_sink(csdev, false);
	mutex_unlock(&drvdata->mem_lock);
	return ret;
}

int tmc_etr_switch_mode(struct tmc_drvdata *drvdata, const char *out_mode)
{
	enum tmc_etr_out_mode new_mode, old_mode;

	mutex_lock(&drvdata->mem_lock);
	if (!strcmp(out_mode, str_tmc_etr_out_mode[TMC_ETR_OUT_MODE_MEM]))
		new_mode = TMC_ETR_OUT_MODE_MEM;
	else if (!strcmp(out_mode, str_tmc_etr_out_mode[TMC_ETR_OUT_MODE_USB])) {
		if (drvdata->usb_data->usb_mode == TMC_ETR_USB_NONE) {
			dev_err(&drvdata->csdev->dev,
					"USB mode is not supported.\n");
			mutex_unlock(&drvdata->mem_lock);
			return -EINVAL;
		}
		new_mode = TMC_ETR_OUT_MODE_USB;
	} else {
		mutex_unlock(&drvdata->mem_lock);
		return -EINVAL;
	}

	if (new_mode == drvdata->out_mode) {
		mutex_unlock(&drvdata->mem_lock);
		return 0;
	}

	if (drvdata->mode == CS_MODE_DISABLED) {
		drvdata->out_mode = new_mode;
		mutex_unlock(&drvdata->mem_lock);
		return 0;
	}

	_tmc_disable_etr_sink(drvdata->csdev, true);
	old_mode = drvdata->out_mode;
	drvdata->out_mode = new_mode;

	if (tmc_enable_etr_sink_sysfs(drvdata->csdev)) {
		drvdata->out_mode = old_mode;
		tmc_enable_etr_sink_sysfs(drvdata->csdev);
		dev_err(&drvdata->csdev->dev,
				"Switch to %s failed. Fall back to %s.\n",
				str_tmc_etr_out_mode[new_mode],
				str_tmc_etr_out_mode[old_mode]);
		mutex_unlock(&drvdata->mem_lock);
		return -EINVAL;
	}

	mutex_unlock(&drvdata->mem_lock);
	return 0;
}

static const struct coresight_ops_sink tmc_etr_sink_ops = {
	.enable		= tmc_enable_etr_sink,
	.disable	= tmc_disable_etr_sink,
	.alloc_buffer	= tmc_alloc_etr_buffer,
	.update_buffer	= tmc_update_etr_buffer,
	.free_buffer	= tmc_free_etr_buffer,
};

const struct coresight_ops tmc_etr_cs_ops = {
	.sink_ops	= &tmc_etr_sink_ops,
};

int tmc_read_prepare_etr(struct tmc_drvdata *drvdata)
{
	int ret = 0;
	unsigned long flags;

	/* config types are set a boot time and never change */
	if (WARN_ON_ONCE(drvdata->config_type != TMC_CONFIG_TYPE_ETR))
		return -EINVAL;

	mutex_lock(&drvdata->mem_lock);
	spin_lock_irqsave(&drvdata->spinlock, flags);
	if (drvdata->reading) {
		ret = -EBUSY;
		goto out;
	}

	/*
	 * We can safely allow reads even if the ETR is operating in PERF mode,
	 * since the sysfs session is captured in mode specific data.
	 * If drvdata::sysfs_data is NULL the trace data has been read already.
	 */
	if (!drvdata->sysfs_buf) {
		ret = -EINVAL;
		goto out;
	}

	if (drvdata->byte_cntr && drvdata->byte_cntr->enable) {
		ret = -EINVAL;
		goto out;
	}

	/* Disable the TMC if we are trying to read from a running session. */
	if (drvdata->mode == CS_MODE_SYSFS)
		__tmc_etr_disable_hw(drvdata);

	drvdata->reading = true;
out:
	spin_unlock_irqrestore(&drvdata->spinlock, flags);
	mutex_unlock(&drvdata->mem_lock);

	return ret;
}

int tmc_read_unprepare_etr(struct tmc_drvdata *drvdata)
{
	unsigned long flags;
	struct etr_buf *sysfs_buf = NULL;

	/* config types are set a boot time and never change */
	if (WARN_ON_ONCE(drvdata->config_type != TMC_CONFIG_TYPE_ETR))
		return -EINVAL;

	mutex_lock(&drvdata->mem_lock);
	spin_lock_irqsave(&drvdata->spinlock, flags);

	/* RE-enable the TMC if need be */
	if (drvdata->mode == CS_MODE_SYSFS) {
		/*
		 * The trace run will continue with the same allocated trace
		 * buffer. Since the tracer is still enabled drvdata::buf can't
		 * be NULL.
		 */
		__tmc_etr_enable_hw(drvdata);
	} else {
		/*
		 * The ETR is not tracing and the buffer was just read.
		 * As such prepare to free the trace buffer.
		 */
		sysfs_buf = drvdata->sysfs_buf;
		drvdata->sysfs_buf = NULL;
	}

	drvdata->reading = false;
	spin_unlock_irqrestore(&drvdata->spinlock, flags);

	/* Free allocated memory out side of the spinlock */
	if (sysfs_buf)
		tmc_etr_free_sysfs_buf(sysfs_buf);

	mutex_unlock(&drvdata->mem_lock);

	return 0;
}<|MERGE_RESOLUTION|>--- conflicted
+++ resolved
@@ -1265,7 +1265,6 @@
 
 	spin_lock_irqsave(&drvdata->spinlock, flags);
 	/*
-<<<<<<< HEAD
 	 * In sysFS mode we can have multiple writers per sink.  Since this
 	 * sink is already enabled no memory is needed and the HW need not be
 	 * touched, even if the buffer size has changed.
@@ -1279,41 +1278,16 @@
 		drvdata->busy) {
 		ret = -EBUSY;
 		goto unlock_out;
-=======
-	 * If we don't have a buffer or it doesn't match the requested size,
-	 * use the buffer allocated above. Otherwise reuse the existing buffer.
-	 */
-	sysfs_buf = READ_ONCE(drvdata->sysfs_buf);
-	if (!sysfs_buf || (new_buf && sysfs_buf->size != new_buf->size)) {
-		free_buf = sysfs_buf;
-		drvdata->sysfs_buf = new_buf;
->>>>>>> 7ea6fd6d
 	}
 	spin_unlock_irqrestore(&drvdata->spinlock, flags);
 
-<<<<<<< HEAD
 	sysfs_buf = tmc_etr_get_sysfs_buffer(csdev);
-=======
-	/* Free memory outside the spinlock if need be */
-	if (free_buf)
-		tmc_etr_free_sysfs_buf(free_buf);
-	return ret ? ERR_PTR(ret) : drvdata->sysfs_buf;
-}
-
-static int tmc_enable_etr_sink_sysfs(struct coresight_device *csdev)
-{
-	int ret = 0;
-	unsigned long flags;
-	struct tmc_drvdata *drvdata = dev_get_drvdata(csdev->dev.parent);
-	struct etr_buf *sysfs_buf = tmc_etr_get_sysfs_buffer(csdev);
->>>>>>> 7ea6fd6d
 
 	if (IS_ERR(sysfs_buf))
 		return PTR_ERR(sysfs_buf);
 
 	spin_lock_irqsave(&drvdata->spinlock, flags);
 
-<<<<<<< HEAD
 	if ((drvdata->out_mode == TMC_ETR_OUT_MODE_MEM) ||
 		(drvdata->out_mode == TMC_ETR_OUT_MODE_USB &&
 			drvdata->usb_data->usb_mode ==
@@ -1323,25 +1297,11 @@
 			goto unlock_out;
 	}
 
-=======
-	/*
-	 * In sysFS mode we can have multiple writers per sink.  Since this
-	 * sink is already enabled no memory is needed and the HW need not be
-	 * touched, even if the buffer size has changed.
-	 */
-	if (drvdata->mode == CS_MODE_SYSFS) {
-		atomic_inc(&csdev->refcnt);
-		goto out;
-	}
-
-	ret = tmc_etr_enable_hw(drvdata, sysfs_buf);
->>>>>>> 7ea6fd6d
 	if (!ret) {
 		drvdata->mode = CS_MODE_SYSFS;
 		atomic_inc(&csdev->refcnt);
 	}
 
-out:
 	spin_unlock_irqrestore(&drvdata->spinlock, flags);
 
 	if (drvdata->out_mode == TMC_ETR_OUT_MODE_MEM)
