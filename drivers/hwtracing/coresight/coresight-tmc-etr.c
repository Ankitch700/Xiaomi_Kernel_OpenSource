--- conflicted
+++ resolved
@@ -1229,7 +1229,6 @@
 	 * with the lock released.
 	 */
 	spin_lock_irqsave(&drvdata->spinlock, flags);
-<<<<<<< HEAD
 	if ((drvdata->out_mode == TMC_ETR_OUT_MODE_MEM)
 		|| (drvdata->out_mode == TMC_ETR_OUT_MODE_USB &&
 			drvdata->usb_data->usb_mode ==
@@ -1245,24 +1244,11 @@
 			/* Allocate memory with the locks released */
 			free_buf = new_buf = tmc_etr_setup_sysfs_buf(drvdata);
 			if (IS_ERR(new_buf))
-				return PTR_ERR(new_buf);
+				return new_buf;
 
 			/* Let's try again */
 			spin_lock_irqsave(&drvdata->spinlock, flags);
 		}
-=======
-	sysfs_buf = READ_ONCE(drvdata->sysfs_buf);
-	if (!sysfs_buf || (sysfs_buf->size != drvdata->size)) {
-		spin_unlock_irqrestore(&drvdata->spinlock, flags);
-
-		/* Allocate memory with the locks released */
-		free_buf = new_buf = tmc_etr_setup_sysfs_buf(drvdata);
-		if (IS_ERR(new_buf))
-			return new_buf;
-
-		/* Let's try again */
-		spin_lock_irqsave(&drvdata->spinlock, flags);
->>>>>>> eb7e0192
 	}
 
 	if (drvdata->reading || drvdata->mode == CS_MODE_PERF) {
@@ -1276,13 +1262,8 @@
 	 * touched, even if the buffer size has changed.
 	 */
 	if (drvdata->mode == CS_MODE_SYSFS) {
-<<<<<<< HEAD
-		atomic_inc(csdev->refcnt);
+		atomic_inc(&csdev->refcnt);
 		goto unlock_out;
-=======
-		atomic_inc(&csdev->refcnt);
-		goto out;
->>>>>>> eb7e0192
 	}
 
 	/*
@@ -1299,12 +1280,8 @@
 			drvdata->sysfs_buf = new_buf;
 		}
 
-		ret = tmc_etr_enable_hw(drvdata, drvdata->sysfs_buf);
-		if (ret)
-			goto unlock_out;
-	}
-
-<<<<<<< HEAD
+	}
+
 	drvdata->mode = CS_MODE_SYSFS;
 	atomic_inc(csdev->refcnt);
 
@@ -1319,9 +1296,6 @@
 	goto out;
 
 unlock_out:
-=======
-out:
->>>>>>> eb7e0192
 	spin_unlock_irqrestore(&drvdata->spinlock, flags);
 
 out:
@@ -1835,11 +1809,7 @@
 		return -EBUSY;
 	}
 
-<<<<<<< HEAD
-	if (atomic_dec_return(csdev->refcnt) && !mode_switch) {
-=======
-	if (atomic_dec_return(&csdev->refcnt)) {
->>>>>>> eb7e0192
+	if (atomic_dec_return(&csdev->refcnt) && !mode_switch) {
 		spin_unlock_irqrestore(&drvdata->spinlock, flags);
 		return -EBUSY;
 	}
