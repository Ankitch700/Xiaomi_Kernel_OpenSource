--- conflicted
+++ resolved
@@ -76,7 +76,6 @@
 }
 EXPORT_SYMBOL_GPL(coresight_remove_cti_ops);
 
-<<<<<<< HEAD
 void coresight_set_csr_ops(const struct csr_set_atid_op *csr_op)
 {
 	csr_set_atid_ops = csr_op;
@@ -88,7 +87,7 @@
 	csr_set_atid_ops = NULL;
 }
 EXPORT_SYMBOL(coresight_remove_csr_ops);
-=======
+
 void coresight_set_percpu_sink(int cpu, struct coresight_device *csdev)
 {
 	per_cpu(csdev_sink, cpu) = csdev;
@@ -100,7 +99,6 @@
 	return per_cpu(csdev_sink, cpu);
 }
 EXPORT_SYMBOL_GPL(coresight_get_percpu_sink);
->>>>>>> d92620d7
 
 static int coresight_id_match(struct device *dev, void *data)
 {
@@ -973,7 +971,7 @@
 
 	if (coresight_is_percpu_source(csdev) && coresight_is_percpu_sink(sink) &&
 	    sink == per_cpu(csdev_sink, source_ops(csdev)->cpu_id(csdev))) {
-		if (_coresight_build_path(sink, sink, path) == 0) {
+		if (_coresight_build_path(sink, sink, path, source) == 0) {
 			found = true;
 			goto out;
 		}
