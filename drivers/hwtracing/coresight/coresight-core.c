// SPDX-License-Identifier: GPL-2.0
/*
 * Copyright (c) 2012, The Linux Foundation. All rights reserved.
 * Copyright (c) 2023 Qualcomm Innovation Center, Inc. All rights reserved.
 */

#include <linux/build_bug.h>
#include <linux/kernel.h>
#include <linux/init.h>
#include <linux/types.h>
#include <linux/device.h>
#include <linux/io.h>
#include <linux/idr.h>
#include <linux/err.h>
#include <linux/export.h>
#include <linux/slab.h>
#include <linux/stringhash.h>
#include <linux/mutex.h>
#include <linux/clk.h>
#include <linux/coresight.h>
#include <linux/of_platform.h>
#include <linux/delay.h>
#include <linux/pm_runtime.h>

#include "coresight-etm-perf.h"
#include "coresight-priv.h"
#include "coresight-common.h"
#include "coresight-syscfg.h"

#define MAX_SINK_NAME 20

static DEFINE_MUTEX(coresight_mutex);
static DEFINE_PER_CPU(struct coresight_device *, csdev_sink);

/*
 * Use IDR to map the hash of the source's device name
 * to the pointer of path for the source. The idr is for
 * the sources which aren't associated with CPU.
 */
static DEFINE_IDR(path_idr);

/**
 * struct coresight_node - elements of a path, from source to sink
 * @csdev:	Address of an element.
 * @link:	hook to the list.
 */
struct coresight_node {
	struct coresight_device *csdev;
	struct list_head link;
};

/*
 * When operating Coresight drivers from the sysFS interface, only a single
 * path can exist from a tracer (associated to a CPU) to a sink.
 */
static DEFINE_PER_CPU(struct list_head *, tracer_path);

/*
 * When losing synchronisation a new barrier packet needs to be inserted at the
 * beginning of the data collected in a buffer.  That way the decoder knows that
 * it needs to look for another sync sequence.
 */
const u32 coresight_barrier_pkt[4] = {0x7fffffff, 0x7fffffff, 0x7fffffff, 0x7fffffff};
EXPORT_SYMBOL_GPL(coresight_barrier_pkt);

static const struct cti_assoc_op *cti_assoc_ops;

ssize_t coresight_simple_show_pair(struct device *_dev,
			      struct device_attribute *attr, char *buf)
{
	struct coresight_device *csdev = container_of(_dev, struct coresight_device, dev);
	struct cs_pair_attribute *cs_attr = container_of(attr, struct cs_pair_attribute, attr);
	u64 val;

	pm_runtime_get_sync(_dev->parent);
	val = csdev_access_relaxed_read_pair(&csdev->access, cs_attr->lo_off, cs_attr->hi_off);
	pm_runtime_put_sync(_dev->parent);
	return sysfs_emit(buf, "0x%llx\n", val);
}
EXPORT_SYMBOL_GPL(coresight_simple_show_pair);

ssize_t coresight_simple_show32(struct device *_dev,
			      struct device_attribute *attr, char *buf)
{
	struct coresight_device *csdev = container_of(_dev, struct coresight_device, dev);
	struct cs_off_attribute *cs_attr = container_of(attr, struct cs_off_attribute, attr);
	u64 val;

	pm_runtime_get_sync(_dev->parent);
	val = csdev_access_relaxed_read32(&csdev->access, cs_attr->off);
	pm_runtime_put_sync(_dev->parent);
	return sysfs_emit(buf, "0x%llx\n", val);
}
EXPORT_SYMBOL_GPL(coresight_simple_show32);

void coresight_set_cti_ops(const struct cti_assoc_op *cti_op)
{
	cti_assoc_ops = cti_op;
}
EXPORT_SYMBOL_GPL(coresight_set_cti_ops);

void coresight_remove_cti_ops(void)
{
	cti_assoc_ops = NULL;
}
EXPORT_SYMBOL_GPL(coresight_remove_cti_ops);

void coresight_set_percpu_sink(int cpu, struct coresight_device *csdev)
{
	per_cpu(csdev_sink, cpu) = csdev;
}
EXPORT_SYMBOL_GPL(coresight_set_percpu_sink);

struct coresight_device *coresight_get_percpu_sink(int cpu)
{
	return per_cpu(csdev_sink, cpu);
}
EXPORT_SYMBOL_GPL(coresight_get_percpu_sink);

static struct coresight_connection *
coresight_find_out_connection(struct coresight_device *src_dev,
			      struct coresight_device *dest_dev)
{
	int i;
	struct coresight_connection *conn;

	for (i = 0; i < src_dev->pdata->nr_outconns; i++) {
		conn = src_dev->pdata->out_conns[i];
		if (conn->dest_dev == dest_dev)
			return conn;
	}

	dev_err(&src_dev->dev,
		"couldn't find output connection, src_dev: %s, dest_dev: %s\n",
		dev_name(&src_dev->dev), dev_name(&dest_dev->dev));

	return ERR_PTR(-ENODEV);
}

static inline u32 coresight_read_claim_tags(struct coresight_device *csdev)
{
	return csdev_access_relaxed_read32(&csdev->access, CORESIGHT_CLAIMCLR);
}

static inline bool coresight_is_claimed_self_hosted(struct coresight_device *csdev)
{
	return coresight_read_claim_tags(csdev) == CORESIGHT_CLAIM_SELF_HOSTED;
}

static inline bool coresight_is_claimed_any(struct coresight_device *csdev)
{
	return coresight_read_claim_tags(csdev) != 0;
}

static inline void coresight_set_claim_tags(struct coresight_device *csdev)
{
	csdev_access_relaxed_write32(&csdev->access, CORESIGHT_CLAIM_SELF_HOSTED,
				     CORESIGHT_CLAIMSET);
	isb();
}

static inline void coresight_clear_claim_tags(struct coresight_device *csdev)
{
	csdev_access_relaxed_write32(&csdev->access, CORESIGHT_CLAIM_SELF_HOSTED,
				     CORESIGHT_CLAIMCLR);
	isb();
}

/*
 * coresight_claim_device_unlocked : Claim the device for self-hosted usage
 * to prevent an external tool from touching this device. As per PSCI
 * standards, section "Preserving the execution context" => "Debug and Trace
 * save and Restore", DBGCLAIM[1] is reserved for Self-hosted debug/trace and
 * DBGCLAIM[0] is reserved for external tools.
 *
 * Called with CS_UNLOCKed for the component.
 * Returns : 0 on success
 */
int coresight_claim_device_unlocked(struct coresight_device *csdev)
{
	if (WARN_ON(!csdev))
		return -EINVAL;

	if (coresight_is_claimed_any(csdev))
		return -EBUSY;

	coresight_set_claim_tags(csdev);
	if (coresight_is_claimed_self_hosted(csdev))
		return 0;
	/* There was a race setting the tags, clean up and fail */
	coresight_clear_claim_tags(csdev);
	return -EBUSY;
}
EXPORT_SYMBOL_GPL(coresight_claim_device_unlocked);

int coresight_claim_device(struct coresight_device *csdev)
{
	int rc;

	if (WARN_ON(!csdev))
		return -EINVAL;

	CS_UNLOCK(csdev->access.base);
	rc = coresight_claim_device_unlocked(csdev);
	CS_LOCK(csdev->access.base);

	return rc;
}
EXPORT_SYMBOL_GPL(coresight_claim_device);

/*
 * coresight_disclaim_device_unlocked : Clear the claim tags for the device.
 * Called with CS_UNLOCKed for the component.
 */
void coresight_disclaim_device_unlocked(struct coresight_device *csdev)
{

	if (WARN_ON(!csdev))
		return;

	if (coresight_is_claimed_self_hosted(csdev))
		coresight_clear_claim_tags(csdev);
	else
		/*
		 * The external agent may have not honoured our claim
		 * and has manipulated it. Or something else has seriously
		 * gone wrong in our driver.
		 */
		WARN_ON_ONCE(1);
}
EXPORT_SYMBOL_GPL(coresight_disclaim_device_unlocked);

void coresight_disclaim_device(struct coresight_device *csdev)
{
	if (WARN_ON(!csdev))
		return;

	CS_UNLOCK(csdev->access.base);
	coresight_disclaim_device_unlocked(csdev);
	CS_LOCK(csdev->access.base);
}
EXPORT_SYMBOL_GPL(coresight_disclaim_device);

/*
 * Add a helper as an output device. This function takes the @coresight_mutex
 * because it's assumed that it's called from the helper device, outside of the
 * core code where the mutex would already be held. Don't add new calls to this
 * from inside the core code, instead try to add the new helper to the DT and
 * ACPI where it will be picked up and linked automatically.
 */
void coresight_add_helper(struct coresight_device *csdev,
			  struct coresight_device *helper)
{
	int i;
	struct coresight_connection conn = {};
	struct coresight_connection *new_conn;

	mutex_lock(&coresight_mutex);
	conn.dest_fwnode = fwnode_handle_get(dev_fwnode(&helper->dev));
	conn.dest_dev = helper;
	conn.dest_port = conn.src_port = -1;
	conn.src_dev = csdev;

	/*
	 * Check for duplicates because this is called every time a helper
	 * device is re-loaded. Existing connections will get re-linked
	 * automatically.
	 */
	for (i = 0; i < csdev->pdata->nr_outconns; ++i)
		if (csdev->pdata->out_conns[i]->dest_fwnode == conn.dest_fwnode)
			goto unlock;

	new_conn = coresight_add_out_conn(csdev->dev.parent, csdev->pdata,
					  &conn);
	if (!IS_ERR(new_conn))
		coresight_add_in_conn(new_conn);

unlock:
	mutex_unlock(&coresight_mutex);
}
EXPORT_SYMBOL_GPL(coresight_add_helper);

static int coresight_enable_sink(struct coresight_device *csdev,
				 enum cs_mode mode, void *data)
{
	int ret;

	/*
	 * We need to make sure the "new" session is compatible with the
	 * existing "mode" of operation.
	 */
	if (!sink_ops(csdev)->enable)
		return -EINVAL;

	ret = sink_ops(csdev)->enable(csdev, mode, data);
	if (ret)
		return ret;

	csdev->enable = true;

	return 0;
}

static void coresight_disable_sink(struct coresight_device *csdev)
{
	int ret;

	if (!sink_ops(csdev)->disable)
		return;

	ret = sink_ops(csdev)->disable(csdev);
	if (ret)
		return;
	csdev->enable = false;
}

static int coresight_enable_link(struct coresight_device *csdev,
				 struct coresight_device *parent,
				 struct coresight_device *child)
{
	int ret = 0;
	int link_subtype;
	struct coresight_connection *inconn, *outconn;

	if (!parent || !child)
		return -EINVAL;

	inconn = coresight_find_out_connection(parent, csdev);
	outconn = coresight_find_out_connection(csdev, child);
	link_subtype = csdev->subtype.link_subtype;

	if (link_subtype == CORESIGHT_DEV_SUBTYPE_LINK_MERG && IS_ERR(inconn))
		return PTR_ERR(inconn);
	if (link_subtype == CORESIGHT_DEV_SUBTYPE_LINK_SPLIT && IS_ERR(outconn))
		return PTR_ERR(outconn);

	if (link_ops(csdev)->enable) {
		ret = link_ops(csdev)->enable(csdev, inconn, outconn);
		if (!ret)
			csdev->enable = true;
	}

	return ret;
}

static void coresight_disable_link(struct coresight_device *csdev,
				   struct coresight_device *parent,
				   struct coresight_device *child)
{
	int i;
	int link_subtype;
	struct coresight_connection *inconn, *outconn;

	if (!parent || !child)
		return;

	inconn = coresight_find_out_connection(parent, csdev);
	outconn = coresight_find_out_connection(csdev, child);
	link_subtype = csdev->subtype.link_subtype;

	if (link_ops(csdev)->disable) {
		link_ops(csdev)->disable(csdev, inconn, outconn);
	}

	if (link_subtype == CORESIGHT_DEV_SUBTYPE_LINK_MERG) {
		for (i = 0; i < csdev->pdata->nr_inconns; i++)
			if (atomic_read(&csdev->pdata->in_conns[i]->dest_refcnt) !=
			    0)
				return;
	} else if (link_subtype == CORESIGHT_DEV_SUBTYPE_LINK_SPLIT) {
		for (i = 0; i < csdev->pdata->nr_outconns; i++)
			if (atomic_read(&csdev->pdata->out_conns[i]->src_refcnt) !=
			    0)
				return;
	} else {
		if (atomic_read(&csdev->refcnt) != 0)
			return;
	}

	csdev->enable = false;
}

int coresight_enable_source(struct coresight_device *csdev, enum cs_mode mode,
			    void *data)
{
	int ret;

	if (!csdev->enable) {
		if (source_ops(csdev)->enable) {
			ret = source_ops(csdev)->enable(csdev, data, mode);
			if (ret)
				return ret;
		}
		csdev->enable = true;
	}

	atomic_inc(&csdev->refcnt);

	return 0;
}
EXPORT_SYMBOL_GPL(coresight_enable_source);

static bool coresight_is_helper(struct coresight_device *csdev)
{
	return csdev->type == CORESIGHT_DEV_TYPE_HELPER;
}

static int coresight_enable_helper(struct coresight_device *csdev,
				   enum cs_mode mode, void *data)
{
	int ret;

	if (!helper_ops(csdev)->enable)
		return 0;
	ret = helper_ops(csdev)->enable(csdev, mode, data);
	if (ret)
		return ret;

	csdev->enable = true;
	return 0;
}

static void coresight_disable_helper(struct coresight_device *csdev)
{
	int ret;

	if (!helper_ops(csdev)->disable)
		return;

	ret = helper_ops(csdev)->disable(csdev, NULL);
	if (ret)
		return;
	csdev->enable = false;
}

static void coresight_disable_helpers(struct coresight_device *csdev)
{
	int i;
	struct coresight_device *helper;

	for (i = 0; i < csdev->pdata->nr_outconns; ++i) {
		helper = csdev->pdata->out_conns[i]->dest_dev;
		if (helper && coresight_is_helper(helper))
			coresight_disable_helper(helper);
	}
}

/**
 *  coresight_disable_source - Drop the reference count by 1 and disable
 *  the device if there are no users left.
 *
 *  @csdev: The coresight device to disable
 *  @data: Opaque data to pass on to the disable function of the source device.
 *         For example in perf mode this is a pointer to the struct perf_event.
 *
 *  Returns true if the device has been disabled.
 */
bool coresight_disable_source(struct coresight_device *csdev, void *data)
{
	if (atomic_dec_return(&csdev->refcnt) == 0) {
		if (source_ops(csdev)->disable)
			source_ops(csdev)->disable(csdev, data);
		coresight_disable_helpers(csdev);
		csdev->enable = false;
	}
	return !csdev->enable;
}
EXPORT_SYMBOL_GPL(coresight_disable_source);

/**
 * coresight_get_source - Get the source from the path
 *
 * @path: The list of devices.
 *
 * Returns the soruce csdev.
 *
 */
static struct coresight_device *coresight_get_source(struct list_head *path)
{
	struct coresight_device *csdev;

	if (!path)
		return NULL;

	csdev = list_first_entry(path, struct coresight_node, link)->csdev;
	if (csdev->type != CORESIGHT_DEV_TYPE_SOURCE)
		return NULL;

	return csdev;
}


/*
 * coresight_disable_path_from : Disable components in the given path beyond
 * @nd in the list. If @nd is NULL, all the components, except the SOURCE are
 * disabled.
 */
static void coresight_disable_path_from(struct list_head *path,
					struct coresight_node *nd)
{
	u32 type;
	struct coresight_device *csdev, *parent, *child;

	if (!nd)
		nd = list_first_entry(path, struct coresight_node, link);

	list_for_each_entry_continue(nd, path, link) {
		csdev = nd->csdev;
		type = csdev->type;

		/*
		 * ETF devices are tricky... They can be a link or a sink,
		 * depending on how they are configured.  If an ETF has been
		 * "activated" it will be configured as a sink, otherwise
		 * go ahead with the link configuration.
		 */
		if (type == CORESIGHT_DEV_TYPE_LINKSINK)
			type = (csdev == coresight_get_sink(path)) ?
						CORESIGHT_DEV_TYPE_SINK :
						CORESIGHT_DEV_TYPE_LINK;

		switch (type) {
		case CORESIGHT_DEV_TYPE_SINK:
			coresight_disable_sink(csdev);
			break;
		case CORESIGHT_DEV_TYPE_SOURCE:
			/*
			 * We skip the first node in the path assuming that it
			 * is the source. So we don't expect a source device in
			 * the middle of a path.
			 */
			WARN_ON(1);
			break;
		case CORESIGHT_DEV_TYPE_LINK:
			parent = list_prev_entry(nd, link)->csdev;
			child = list_next_entry(nd, link)->csdev;
			coresight_disable_link(csdev, parent, child);
			break;
		default:
			break;
		}

		/* Disable all helpers adjacent along the path last */
		coresight_disable_helpers(csdev);
	}
}

void coresight_disable_path(struct list_head *path)
{
	coresight_disable_path_from(path, NULL);
}
EXPORT_SYMBOL_GPL(coresight_disable_path);

static int coresight_enable_helpers(struct coresight_device *csdev,
				    enum cs_mode mode, void *data)
{
	int i, ret = 0;
	struct coresight_device *helper;

	for (i = 0; i < csdev->pdata->nr_outconns; ++i) {
		helper = csdev->pdata->out_conns[i]->dest_dev;
		if (!helper || !coresight_is_helper(helper))
			continue;

		ret = coresight_enable_helper(helper, mode, data);
		if (ret)
			return ret;
	}

	return 0;
}

int coresight_enable_path(struct list_head *path, enum cs_mode mode,
			  void *sink_data)
{
	int ret = 0;
	u32 type;
	struct coresight_node *nd;
	struct coresight_device *csdev, *parent, *child;

	list_for_each_entry_reverse(nd, path, link) {
		csdev = nd->csdev;
		type = csdev->type;

		/* Enable all helpers adjacent to the path first */
		ret = coresight_enable_helpers(csdev, mode, sink_data);
		if (ret)
			goto err;
		/*
		 * ETF devices are tricky... They can be a link or a sink,
		 * depending on how they are configured.  If an ETF has been
		 * "activated" it will be configured as a sink, otherwise
		 * go ahead with the link configuration.
		 */
		if (type == CORESIGHT_DEV_TYPE_LINKSINK)
			type = (csdev == coresight_get_sink(path)) ?
						CORESIGHT_DEV_TYPE_SINK :
						CORESIGHT_DEV_TYPE_LINK;

		switch (type) {
		case CORESIGHT_DEV_TYPE_SINK:
			ret = coresight_enable_sink(csdev, mode, sink_data);
			/*
			 * Sink is the first component turned on. If we
			 * failed to enable the sink, there are no components
			 * that need disabling. Disabling the path here
			 * would mean we could disrupt an existing session.
			 */
			if (ret)
				goto out;

			break;
		case CORESIGHT_DEV_TYPE_SOURCE:
			/* sources are enabled from either sysFS or Perf */
			break;
		case CORESIGHT_DEV_TYPE_LINK:
			parent = list_prev_entry(nd, link)->csdev;
			child = list_next_entry(nd, link)->csdev;
			ret = coresight_enable_link(csdev, parent, child);
			if (ret)
				goto err;
			break;
		default:
			goto err;
		}
	}

out:
	return ret;
err:
	coresight_disable_path_from(path, nd);
	goto out;
}

struct coresight_device *coresight_get_sink(struct list_head *path)
{
	struct coresight_device *csdev;

	if (!path)
		return NULL;

	csdev = list_last_entry(path, struct coresight_node, link)->csdev;
	if (csdev->type != CORESIGHT_DEV_TYPE_SINK &&
	    csdev->type != CORESIGHT_DEV_TYPE_LINKSINK)
		return NULL;

	return csdev;
}
EXPORT_SYMBOL_GPL(coresight_get_sink);


static struct coresight_device *
coresight_find_enabled_sink(struct coresight_device *csdev)
{
	int i;
	struct coresight_device *sink = NULL;

	if ((csdev->type == CORESIGHT_DEV_TYPE_SINK ||
	     csdev->type == CORESIGHT_DEV_TYPE_LINKSINK) &&
	     csdev->activated)
		return csdev;

	/*
	 * Recursively explore each port found on this element.
	 */
	for (i = 0; i < csdev->pdata->nr_outconns; i++) {
		struct coresight_device *child_dev;

		child_dev = csdev->pdata->out_conns[i]->dest_dev;
		if (child_dev)
			sink = coresight_find_enabled_sink(child_dev);
		if (sink)
			return sink;
	}

	return NULL;
}

/**
 * coresight_get_enabled_sink - returns the first enabled sink using
 * connection based search starting from the source reference
 *
 * @source: Coresight source device reference
 */
struct coresight_device *
coresight_get_enabled_sink(struct coresight_device *source)
{
	if (!source)
		return NULL;

	return coresight_find_enabled_sink(source);
}

static int coresight_enabled_sink(struct device *dev, const void *data)
{
	const bool *reset = data;
	struct coresight_device *csdev = to_coresight_device(dev);

	if ((csdev->type == CORESIGHT_DEV_TYPE_SINK ||
	     csdev->type == CORESIGHT_DEV_TYPE_LINKSINK) &&
	     csdev->activated) {
		/*
		 * Now that we have a handle on the sink for this session,
		 * disable the sysFS "enable_sink" flag so that possible
		 * concurrent perf session that wish to use another sink don't
		 * trip on it.  Doing so has no ramification for the current
		 * session.
		 */
		if (*reset)
			csdev->activated = false;

		return 1;
	}

	return 0;
}

/**
 * coresight_get_enabled_sink_from_bus - returns the first enabled sink found on the bus
 * @deactivate:	Whether the 'enable_sink' flag should be reset
 *
 * When operated from perf the deactivate parameter should be set to 'true'.
 * That way the "enabled_sink" flag of the sink that was selected can be reset,
 * allowing for other concurrent perf sessions to choose a different sink.
 *
 * When operated from sysFS users have full control and as such the deactivate
 * parameter should be set to 'false', hence mandating users to explicitly
 * clear the flag.
 */
static struct coresight_device *coresight_get_enabled_sink_from_bus(bool deactivate)
{
	struct device *dev = NULL;

	dev = bus_find_device(&coresight_bustype, NULL, &deactivate,
			      coresight_enabled_sink);

	return dev ? to_coresight_device(dev) : NULL;
}

static int coresight_sink_by_id(struct device *dev, const void *data)
{
	struct coresight_device *csdev = to_coresight_device(dev);
	unsigned long hash;

	if (csdev->type == CORESIGHT_DEV_TYPE_SINK ||
	     csdev->type == CORESIGHT_DEV_TYPE_LINKSINK) {

		if (!csdev->ea)
			return 0;
		/*
		 * See function etm_perf_add_symlink_sink() to know where
		 * this comes from.
		 */
		hash = (unsigned long)csdev->ea->var;

		if ((u32)hash == *(u32 *)data)
			return 1;
	}

	return 0;
}

/**
 * coresight_get_sink_by_id - returns the sink that matches the id
 * @id: Id of the sink to match
 *
 * The name of a sink is unique, whether it is found on the AMBA bus or
 * otherwise.  As such the hash of that name can easily be used to identify
 * a sink.
 */
struct coresight_device *coresight_get_sink_by_id(u32 id)
{
	struct device *dev = NULL;

	dev = bus_find_device(&coresight_bustype, NULL, &id,
			      coresight_sink_by_id);

	return dev ? to_coresight_device(dev) : NULL;
}

/**
 * coresight_get_ref- Helper function to increase reference count to module
 * and device.
 *
 * @csdev: The coresight device to get a reference on.
 *
 * Return true in successful case and power up the device.
 * Return false when failed to get reference of module.
 */
static inline bool coresight_get_ref(struct coresight_device *csdev)
{
	struct device *dev = csdev->dev.parent;

	/* Make sure the driver can't be removed */
	if (!try_module_get(dev->driver->owner))
		return false;
	/* Make sure the device can't go away */
	get_device(dev);
	pm_runtime_get_sync(dev);
	return true;
}

/**
 * coresight_put_ref- Helper function to decrease reference count to module
 * and device. Power off the device.
 *
 * @csdev: The coresight device to decrement a reference from.
 */
static inline void coresight_put_ref(struct coresight_device *csdev)
{
	struct device *dev = csdev->dev.parent;

	pm_runtime_put(dev);
	put_device(dev);
	module_put(dev->driver->owner);
}

/*
 * coresight_grab_device - Power up this device and any of the helper
 * devices connected to it for trace operation. Since the helper devices
 * don't appear on the trace path, they should be handled along with the
 * master device.
 */
static int coresight_grab_device(struct coresight_device *csdev)
{
	int i;

	for (i = 0; i < csdev->pdata->nr_outconns; i++) {
		struct coresight_device *child;

		child = csdev->pdata->out_conns[i]->dest_dev;
		if (child && coresight_is_helper(child))
			if (!coresight_get_ref(child))
				goto err;
	}
	if (coresight_get_ref(csdev))
		return 0;
err:
	for (i--; i >= 0; i--) {
		struct coresight_device *child;

		child = csdev->pdata->out_conns[i]->dest_dev;
		if (child && coresight_is_helper(child))
			coresight_put_ref(child);
	}
	return -ENODEV;
}

/*
 * coresight_drop_device - Release this device and any of the helper
 * devices connected to it.
 */
static void coresight_drop_device(struct coresight_device *csdev)
{
	int i;

	coresight_put_ref(csdev);
	for (i = 0; i < csdev->pdata->nr_outconns; i++) {
		struct coresight_device *child;

		child = csdev->pdata->out_conns[i]->dest_dev;
		if (child && coresight_is_helper(child))
			coresight_put_ref(child);
	}
}

/**
 * _coresight_build_path - recursively build a path from a @csdev to a sink.
 * @csdev:	The device to start from.
 * @sink:	The final sink we want in this path.
 * @path:	The list to add devices to.
 *
 * The tree of Coresight device is traversed until an activated sink is
 * found.  From there the sink is added to the list along with all the
 * devices that led to that point - the end result is a list from source
 * to sink. In that list the source is the first device and the sink the
 * last one.
 */
static int _coresight_build_path(struct coresight_device *csdev,
				 struct coresight_device *sink,
				 struct list_head *path)
{
	int i, ret;
	bool found = false;
	struct coresight_node *node;

	/* An activated sink has been found.  Enqueue the element */
	if (csdev == sink)
		goto out;

	if (coresight_is_percpu_source(csdev) && coresight_is_percpu_sink(sink) &&
	    sink == per_cpu(csdev_sink, source_ops(csdev)->cpu_id(csdev))) {
		if (_coresight_build_path(sink, sink, path) == 0) {
			found = true;
			goto out;
		}
	}

	/* Not a sink - recursively explore each port found on this element */
	for (i = 0; i < csdev->pdata->nr_outconns; i++) {
		struct coresight_device *child_dev;

		child_dev = csdev->pdata->out_conns[i]->dest_dev;
		if (child_dev &&
		    _coresight_build_path(child_dev, sink, path) == 0) {
			found = true;
			break;
		}
	}

	if (!found)
		return -ENODEV;

out:
	/*
	 * A path from this element to a sink has been found.  The elements
	 * leading to the sink are already enqueued, all that is left to do
	 * is tell the PM runtime core we need this element and add a node
	 * for it.
	 */
	ret = coresight_grab_device(csdev);
	if (ret)
		return ret;

	node = kzalloc(sizeof(struct coresight_node), GFP_KERNEL);
	if (!node)
		return -ENOMEM;

	node->csdev = csdev;
	list_add(&node->link, path);

	return 0;
}

struct list_head *coresight_build_path(struct coresight_device *source,
				       struct coresight_device *sink)
{
	struct list_head *path;
	int rc;

	if (!sink)
		return ERR_PTR(-EINVAL);

	path = kzalloc(sizeof(struct list_head), GFP_KERNEL);
	if (!path)
		return ERR_PTR(-ENOMEM);

	INIT_LIST_HEAD(path);

	rc = _coresight_build_path(source, sink, path);
	if (rc) {
		kfree(path);
		return ERR_PTR(rc);
	}

	return path;
}

/**
 * coresight_release_path - release a previously built path.
 * @path:	the path to release.
 *
 * Go through all the elements of a path and 1) removed it from the list and
 * 2) free the memory allocated for each node.
 */
void coresight_release_path(struct list_head *path)
{
	struct coresight_device *csdev;
	struct coresight_node *nd, *next;

	list_for_each_entry_safe(nd, next, path, link) {
		csdev = nd->csdev;

		coresight_drop_device(csdev);
		list_del(&nd->link);
		kfree(nd);
	}

	kfree(path);
	path = NULL;
}

/* return true if the device is a suitable type for a default sink */
static inline bool coresight_is_def_sink_type(struct coresight_device *csdev)
{
	/* sink & correct subtype */
	if (((csdev->type == CORESIGHT_DEV_TYPE_SINK) ||
	     (csdev->type == CORESIGHT_DEV_TYPE_LINKSINK)) &&
	    (csdev->subtype.sink_subtype >= CORESIGHT_DEV_SUBTYPE_SINK_BUFFER))
		return true;
	return false;
}

/**
 * coresight_select_best_sink - return the best sink for use as default from
 * the two provided.
 *
 * @sink:	current best sink.
 * @depth:      search depth where current sink was found.
 * @new_sink:	new sink for comparison with current sink.
 * @new_depth:  search depth where new sink was found.
 *
 * Sinks prioritised according to coresight_dev_subtype_sink, with only
 * subtypes CORESIGHT_DEV_SUBTYPE_SINK_BUFFER or higher being used.
 *
 * Where two sinks of equal priority are found, the sink closest to the
 * source is used (smallest search depth).
 *
 * return @new_sink & update @depth if better than @sink, else return @sink.
 */
static struct coresight_device *
coresight_select_best_sink(struct coresight_device *sink, int *depth,
			   struct coresight_device *new_sink, int new_depth)
{
	bool update = false;

	if (!sink) {
		/* first found at this level */
		update = true;
	} else if (new_sink->subtype.sink_subtype >
		   sink->subtype.sink_subtype) {
		/* found better sink */
		update = true;
	} else if ((new_sink->subtype.sink_subtype ==
		    sink->subtype.sink_subtype) &&
		   (*depth > new_depth)) {
		/* found same but closer sink */
		update = true;
	}

	if (update)
		*depth = new_depth;
	return update ? new_sink : sink;
}

/**
 * coresight_find_sink - recursive function to walk trace connections from
 * source to find a suitable default sink.
 *
 * @csdev: source / current device to check.
 * @depth: [in] search depth of calling dev, [out] depth of found sink.
 *
 * This will walk the connection path from a source (ETM) till a suitable
 * sink is encountered and return that sink to the original caller.
 *
 * If current device is a plain sink return that & depth, otherwise recursively
 * call child connections looking for a sink. Select best possible using
 * coresight_select_best_sink.
 *
 * return best sink found, or NULL if not found at this node or child nodes.
 */
static struct coresight_device *
coresight_find_sink(struct coresight_device *csdev, int *depth)
{
	int i, curr_depth = *depth + 1, found_depth = 0;
	struct coresight_device *found_sink = NULL;

	if (coresight_is_def_sink_type(csdev)) {
		found_depth = curr_depth;
		found_sink = csdev;
		if (csdev->type == CORESIGHT_DEV_TYPE_SINK)
			goto return_def_sink;
		/* look past LINKSINK for something better */
	}

	/*
	 * Not a sink we want - or possible child sink may be better.
	 * recursively explore each port found on this element.
	 */
	for (i = 0; i < csdev->pdata->nr_outconns; i++) {
		struct coresight_device *child_dev, *sink = NULL;
		int child_depth = curr_depth;

		child_dev = csdev->pdata->out_conns[i]->dest_dev;
		if (child_dev)
			sink = coresight_find_sink(child_dev, &child_depth);

		if (sink)
			found_sink = coresight_select_best_sink(found_sink,
								&found_depth,
								sink,
								child_depth);
	}

return_def_sink:
	/* return found sink and depth */
	if (found_sink)
		*depth = found_depth;
	return found_sink;
}

/**
 * coresight_find_default_sink: Find a sink suitable for use as a
 * default sink.
 *
 * @csdev: starting source to find a connected sink.
 *
 * Walks connections graph looking for a suitable sink to enable for the
 * supplied source. Uses CoreSight device subtypes and distance from source
 * to select the best sink.
 *
 * If a sink is found, then the default sink for this device is set and
 * will be automatically used in future.
 *
 * Used in cases where the CoreSight user (perf / sysfs) has not selected a
 * sink.
 */
struct coresight_device *
coresight_find_default_sink(struct coresight_device *csdev)
{
	int depth = 0;

	/* look for a default sink if we have not found for this device */
	if (!csdev->def_sink) {
		if (coresight_is_percpu_source(csdev))
			csdev->def_sink = per_cpu(csdev_sink, source_ops(csdev)->cpu_id(csdev));
		if (!csdev->def_sink)
			csdev->def_sink = coresight_find_sink(csdev, &depth);
	}
	return csdev->def_sink;
}

static int coresight_remove_sink_ref(struct device *dev, void *data)
{
	struct coresight_device *sink = data;
	struct coresight_device *source = to_coresight_device(dev);

	if (source->def_sink == sink)
		source->def_sink = NULL;
	return 0;
}

/**
 * coresight_clear_default_sink: Remove all default sink references to the
 * supplied sink.
 *
 * If supplied device is a sink, then check all the bus devices and clear
 * out all the references to this sink from the coresight_device def_sink
 * parameter.
 *
 * @csdev: coresight sink - remove references to this from all sources.
 */
static void coresight_clear_default_sink(struct coresight_device *csdev)
{
	if ((csdev->type == CORESIGHT_DEV_TYPE_SINK) ||
	    (csdev->type == CORESIGHT_DEV_TYPE_LINKSINK)) {
		bus_for_each_dev(&coresight_bustype, NULL, csdev,
				 coresight_remove_sink_ref);
	}
}

/** coresight_validate_source - make sure a source has the right credentials
 *  @csdev:	the device structure for a source.
 *  @function:	the function this was called from.
 *
 * Assumes the coresight_mutex is held.
 */
static int coresight_validate_source(struct coresight_device *csdev,
				     const char *function)
{
	u32 type, subtype;

	type = csdev->type;
	subtype = csdev->subtype.source_subtype;

	if (type != CORESIGHT_DEV_TYPE_SOURCE) {
		dev_err(&csdev->dev, "wrong device type in %s\n", function);
		return -EINVAL;
	}

	if (subtype != CORESIGHT_DEV_SUBTYPE_SOURCE_PROC &&
	    subtype != CORESIGHT_DEV_SUBTYPE_SOURCE_SOFTWARE &&
	    subtype != CORESIGHT_DEV_SUBTYPE_SOURCE_OTHERS) {
		dev_err(&csdev->dev, "wrong device subtype in %s\n", function);
		return -EINVAL;
	}

	return 0;
}

static int coresight_store_path(struct coresight_device *csdev,
		struct list_head *path)
{
	int cpu, ret;
	enum coresight_dev_subtype_source subtype;
	u32 hash;

	subtype = csdev->subtype.source_subtype;

	switch (subtype) {
	case CORESIGHT_DEV_SUBTYPE_SOURCE_PROC:
		/*
		 * When working from sysFS it is important to keep track
		 * of the paths that were created so that they can be
		 * undone in 'coresight_disable()'.  Since there can only
		 * be a single session per tracer (when working from sysFS)
		 * a per-cpu variable will do just fine.
		 */
		cpu = source_ops(csdev)->cpu_id(csdev);
		per_cpu(tracer_path, cpu) = path;
		break;
	case CORESIGHT_DEV_SUBTYPE_SOURCE_SOFTWARE:
	case CORESIGHT_DEV_SUBTYPE_SOURCE_OTHERS:
		/*
		 * Use the hash of source's device name as ID
		 * and map the ID to the pointer of the path.
		 */
		hash = hashlen_hash(hashlen_string(NULL, dev_name(&csdev->dev)));
		ret = idr_alloc_u32(&path_idr, path, &hash, hash, GFP_KERNEL);
		if (ret)
			return ret;
		break;
	default:
		/* We can't be here */
		break;
	}

	return 0;
}

static struct list_head *coresight_remove_path(struct coresight_device *csdev)
{
	int cpu;
	struct list_head *path;
	u32 hash;

	switch (csdev->subtype.source_subtype) {
	case CORESIGHT_DEV_SUBTYPE_SOURCE_PROC:
		cpu = source_ops(csdev)->cpu_id(csdev);
		path = per_cpu(tracer_path, cpu);
		per_cpu(tracer_path, cpu) = NULL;
		break;
	case CORESIGHT_DEV_SUBTYPE_SOURCE_SOFTWARE:
	case CORESIGHT_DEV_SUBTYPE_SOURCE_OTHERS:
		hash = hashlen_hash(hashlen_string(NULL, dev_name(&csdev->dev)));
		/* Find the path by the hash. */
		path = idr_find(&path_idr, hash);
		if (path == NULL) {
			pr_err("Path is not found for %s\n", dev_name(&csdev->dev));
			return NULL;
		}
		idr_remove(&path_idr, hash);
		break;
	default:
		path = NULL;
		break;
	}

	return path;
}

struct list_head *coresight_get_path(struct coresight_device *csdev)
{
	int cpu;
	struct list_head *path;
	u32 hash;

	switch (csdev->subtype.source_subtype) {
	case CORESIGHT_DEV_SUBTYPE_SOURCE_PROC:
		cpu = source_ops(csdev)->cpu_id(csdev);
		path = per_cpu(tracer_path, cpu);
		break;
	case CORESIGHT_DEV_SUBTYPE_SOURCE_SOFTWARE:
	case CORESIGHT_DEV_SUBTYPE_SOURCE_OTHERS:
		hash = hashlen_hash(hashlen_string(NULL, dev_name(&csdev->dev)));
		/* Find the path by the hash. */
		path = idr_find(&path_idr, hash);
		if (path == NULL) {
			pr_err("Path is not found for %s\n", dev_name(&csdev->dev));
			return NULL;
		}
		break;
	default:
		path = NULL;
		break;
	}

	return path;
}
EXPORT_SYMBOL_GPL(coresight_get_path);

int coresight_enable(struct coresight_device *csdev)
{
	int ret = 0;
	struct coresight_device *sink;
	struct list_head *path;
	enum coresight_dev_subtype_source subtype;

	subtype = csdev->subtype.source_subtype;

	mutex_lock(&coresight_mutex);

	ret = coresight_validate_source(csdev, __func__);
	if (ret)
		goto out;

	if (csdev->enable) {
		/*
		 * There could be multiple applications driving the software
		 * source. So keep the refcount for each such user when the
		 * source is already enabled.
		 */
		if (subtype == CORESIGHT_DEV_SUBTYPE_SOURCE_SOFTWARE)
			atomic_inc(&csdev->refcnt);
		goto out;
	}

	if (csdev->def_sink) {
		sink = csdev->def_sink;
		sink->activated = true;
	} else
		sink = coresight_get_enabled_sink(csdev);

	if (!sink) {
		ret = -EINVAL;
		goto out;
	}

	path = coresight_build_path(csdev, sink);
	if (IS_ERR(path)) {
		ret = PTR_ERR(path);
		pr_err("building path(s) failed %d\n", ret);
		goto out;
	}


	ret = coresight_store_path(csdev, path);
	if (ret)
		goto err_path;

<<<<<<< HEAD
	ret = coresight_enable_path(path, CS_MODE_SYSFS, NULL);
	if (ret)
		goto err_enable_path;

	ret = coresight_enable_source(csdev, CS_MODE_SYSFS);
=======
	ret = coresight_enable_source(csdev, CS_MODE_SYSFS, NULL);
>>>>>>> eb7e0192
	if (ret)
		goto err_source;

out:
	mutex_unlock(&coresight_mutex);
	return ret;

err_source:
	coresight_disable_path(path);

err_enable_path:
	coresight_remove_path(csdev);

err_path:
	coresight_release_path(path);
	goto out;
}
EXPORT_SYMBOL_GPL(coresight_enable);

static void _coresight_disable(struct coresight_device *csdev)
{
	int ret;
	struct list_head *path = NULL;

	ret = coresight_validate_source(csdev, __func__);
	if (ret)
		return;

<<<<<<< HEAD
	if (csdev->def_sink)
		csdev->def_sink = NULL;
=======
	if (!csdev->enable || !coresight_disable_source(csdev, NULL))
		goto out;
>>>>>>> eb7e0192

	if (!csdev->enable || !coresight_disable_source(csdev))
		return;

	path = coresight_remove_path(csdev);
	if (!path)
		return;
	coresight_disable_path(path);
	coresight_release_path(path);
}

void coresight_disable(struct coresight_device *csdev)
{
	mutex_lock(&coresight_mutex);
	_coresight_disable(csdev);
	mutex_unlock(&coresight_mutex);
}
EXPORT_SYMBOL_GPL(coresight_disable);

static ssize_t enable_sink_show(struct device *dev,
				struct device_attribute *attr, char *buf)
{
	struct coresight_device *csdev = to_coresight_device(dev);

	return scnprintf(buf, PAGE_SIZE, "%u\n", csdev->activated);
}

static ssize_t enable_sink_store(struct device *dev,
				 struct device_attribute *attr,
				 const char *buf, size_t size)
{
	int ret;
	unsigned long val;
	struct coresight_device *sink;
	struct coresight_device *csdev = to_coresight_device(dev);

	ret = kstrtoul(buf, 10, &val);
	if (ret)
		return ret;

	if (val) {
		sink = coresight_get_enabled_sink_from_bus(false);
		if (sink && sink->type != csdev->type) {
			dev_err(&csdev->dev,
				"Another type sink is enabled.\n");
			return -EINVAL;
		}
		csdev->activated = true;
	} else
		csdev->activated = false;

	return size;

}
static DEVICE_ATTR_RW(enable_sink);

static ssize_t enable_source_show(struct device *dev,
				  struct device_attribute *attr, char *buf)
{
	struct coresight_device *csdev = to_coresight_device(dev);

	return scnprintf(buf, PAGE_SIZE, "%u\n", csdev->enable);
}

static ssize_t enable_source_store(struct device *dev,
				   struct device_attribute *attr,
				   const char *buf, size_t size)
{
	int ret = 0;
	unsigned long val;
	struct coresight_device *csdev = to_coresight_device(dev);

	ret = kstrtoul(buf, 10, &val);
	if (ret)
		return ret;

	if (val) {
		ret = coresight_enable(csdev);
		if (ret)
			return ret;
	} else {
		coresight_disable(csdev);
	}

	return size;
}
static DEVICE_ATTR_RW(enable_source);

static ssize_t sink_name_show(struct device *dev,
		struct device_attribute *attr, char *buf)
{
	struct coresight_device *csdev = to_coresight_device(dev);

	if (csdev->def_sink)
		return scnprintf(buf, PAGE_SIZE, "%s\n", dev_name(&csdev->def_sink->dev));
	else
		return scnprintf(buf, PAGE_SIZE, "\n");
}

static ssize_t sink_name_store(struct device *dev,
			struct device_attribute *attr,
			const char *buf, size_t size)
{
	u32 hash;
	char *sink_name;
	struct coresight_device *new_sink, *current_sink;
	struct coresight_device *csdev = to_coresight_device(dev);

	if (size >= MAX_SINK_NAME)
		return -EINVAL;

	if (size == 0) {
		csdev->def_sink = NULL;
		return size;
	}

	sink_name = kstrdup(buf, GFP_KERNEL);
	if (!sink_name)
		return -ENOMEM;
	sink_name[size-1] = 0;

	hash = hashlen_hash(hashlen_string(NULL, sink_name));
	new_sink = coresight_get_sink_by_id(hash);
	current_sink = coresight_get_enabled_sink_from_bus(false);

	if (!new_sink || (current_sink &&
				new_sink && current_sink->type !=
				new_sink->type)) {
		dev_err(&csdev->dev,
			"Sink name is invalid or another type sink is enabled.\n");
		kfree(sink_name);
		return -EINVAL;
	}

	csdev->def_sink = new_sink;
	kfree(sink_name);

	return size;
}
static DEVICE_ATTR_RW(sink_name);

static struct attribute *coresight_sink_attrs[] = {
	&dev_attr_enable_sink.attr,
	NULL,
};
ATTRIBUTE_GROUPS(coresight_sink);

static struct attribute *coresight_source_attrs[] = {
	&dev_attr_enable_source.attr,
	&dev_attr_sink_name.attr,
	NULL,
};
ATTRIBUTE_GROUPS(coresight_source);

static struct device_type coresight_dev_type[] = {
	{
		.name = "sink",
		.groups = coresight_sink_groups,
	},
	{
		.name = "link",
	},
	{
		.name = "linksink",
		.groups = coresight_sink_groups,
	},
	{
		.name = "source",
		.groups = coresight_source_groups,
	},
	{
		.name = "helper",
	}
};
/* Ensure the enum matches the names and groups */
static_assert(ARRAY_SIZE(coresight_dev_type) == CORESIGHT_DEV_TYPE_MAX);

static void coresight_device_release(struct device *dev)
{
	struct coresight_device *csdev = to_coresight_device(dev);

	fwnode_handle_put(csdev->dev.fwnode);
	kfree(csdev);
}

static int coresight_orphan_match(struct device *dev, void *data)
{
	int i, ret = 0;
	bool still_orphan = false;
	struct coresight_device *dst_csdev = data;
	struct coresight_device *src_csdev = to_coresight_device(dev);
	struct coresight_connection *conn;
	bool fixup_self = (src_csdev == dst_csdev);

	/* Move on to another component if no connection is orphan */
	if (!src_csdev->orphan)
		return 0;
	/*
	 * Circle through all the connections of that component.  If we find
	 * an orphan connection whose name matches @dst_csdev, link it.
	 */
	for (i = 0; i < src_csdev->pdata->nr_outconns; i++) {
		conn = src_csdev->pdata->out_conns[i];

		/* Skip the port if it's already connected. */
		if (conn->dest_dev)
			continue;

		/*
		 * If we are at the "new" device, which triggered this search,
		 * we must find the remote device from the fwnode in the
		 * connection.
		 */
		if (fixup_self)
			dst_csdev = coresight_find_csdev_by_fwnode(
				conn->dest_fwnode);

		/* Does it match this newly added device? */
		if (dst_csdev && conn->dest_fwnode == dst_csdev->dev.fwnode) {
			ret = coresight_make_links(src_csdev, conn, dst_csdev);
			if (ret)
				return ret;

			/*
			 * Install the device connection. This also indicates that
			 * the links are operational on both ends.
			 */
			conn->dest_dev = dst_csdev;
			conn->src_dev = src_csdev;

			ret = coresight_add_in_conn(conn);
			if (ret)
				return ret;
		} else {
			/* This component still has an orphan */
			still_orphan = true;
		}
	}

	src_csdev->orphan = still_orphan;

	/*
	 * Returning '0' in case we didn't encounter any error,
	 * ensures that all known component on the bus will be checked.
	 */
	return 0;
}

static int coresight_fixup_orphan_conns(struct coresight_device *csdev)
{
	return bus_for_each_dev(&coresight_bustype, NULL,
			 csdev, coresight_orphan_match);
}

/* coresight_remove_conns - Remove other device's references to this device */
static void coresight_remove_conns(struct coresight_device *csdev)
{
	int i, j;
	struct coresight_connection *conn;

	/*
	 * Remove the input connection references from the destination device
	 * for each output connection.
	 */
	for (i = 0; i < csdev->pdata->nr_outconns; i++) {
		conn = csdev->pdata->out_conns[i];
		if (!conn->dest_dev)
			continue;

		for (j = 0; j < conn->dest_dev->pdata->nr_inconns; ++j)
			if (conn->dest_dev->pdata->in_conns[j] == conn) {
				conn->dest_dev->pdata->in_conns[j] = NULL;
				break;
			}
	}

	/*
	 * For all input connections, remove references to this device.
	 * Connection objects are shared so modifying this device's input
	 * connections affects the other device's output connection.
	 */
	for (i = 0; i < csdev->pdata->nr_inconns; ++i) {
		conn = csdev->pdata->in_conns[i];
		/* Input conns array is sparse */
		if (!conn)
			continue;

		conn->src_dev->orphan = true;
		coresight_remove_links(conn->src_dev, conn);
		conn->dest_dev = NULL;
	}
}

/**
 * coresight_timeout - loop until a bit has changed to a specific register
 *			state.
 * @csa: coresight device access for the device
 * @offset: Offset of the register from the base of the device.
 * @position: the position of the bit of interest.
 * @value: the value the bit should have.
 *
 * Return: 0 as soon as the bit has taken the desired state or -EAGAIN if
 * TIMEOUT_US has elapsed, which ever happens first.
 */
int coresight_timeout(struct csdev_access *csa, u32 offset,
		      int position, int value)
{
	int i;
	u32 val;

	for (i = TIMEOUT_US; i > 0; i--) {
		val = csdev_access_read32(csa, offset);
		/* waiting on the bit to go from 0 to 1 */
		if (value) {
			if (val & BIT(position))
				return 0;
		/* waiting on the bit to go from 1 to 0 */
		} else {
			if (!(val & BIT(position)))
				return 0;
		}

		/*
		 * Delay is arbitrary - the specification doesn't say how long
		 * we are expected to wait.  Extra check required to make sure
		 * we don't wait needlessly on the last iteration.
		 */
		if (i - 1)
			udelay(1);
	}

	return -EAGAIN;
}
EXPORT_SYMBOL_GPL(coresight_timeout);

u32 coresight_relaxed_read32(struct coresight_device *csdev, u32 offset)
{
	return csdev_access_relaxed_read32(&csdev->access, offset);
}

u32 coresight_read32(struct coresight_device *csdev, u32 offset)
{
	return csdev_access_read32(&csdev->access, offset);
}

void coresight_relaxed_write32(struct coresight_device *csdev,
			       u32 val, u32 offset)
{
	csdev_access_relaxed_write32(&csdev->access, val, offset);
}

void coresight_write32(struct coresight_device *csdev, u32 val, u32 offset)
{
	csdev_access_write32(&csdev->access, val, offset);
}

u64 coresight_relaxed_read64(struct coresight_device *csdev, u32 offset)
{
	return csdev_access_relaxed_read64(&csdev->access, offset);
}

u64 coresight_read64(struct coresight_device *csdev, u32 offset)
{
	return csdev_access_read64(&csdev->access, offset);
}

void coresight_relaxed_write64(struct coresight_device *csdev,
			       u64 val, u32 offset)
{
	csdev_access_relaxed_write64(&csdev->access, val, offset);
}

void coresight_write64(struct coresight_device *csdev, u64 val, u32 offset)
{
	csdev_access_write64(&csdev->access, val, offset);
}

/*
 * coresight_release_platform_data: Release references to the devices connected
 * to the output port of this device.
 */
void coresight_release_platform_data(struct coresight_device *csdev,
				     struct device *dev,
				     struct coresight_platform_data *pdata)
{
	int i;
	struct coresight_connection **conns = pdata->out_conns;

	for (i = 0; i < pdata->nr_outconns; i++) {
		/* If we have made the links, remove them now */
		if (csdev && conns[i]->dest_dev)
			coresight_remove_links(csdev, conns[i]);
		/*
		 * Drop the refcount and clear the handle as this device
		 * is going away
		 */
		fwnode_handle_put(conns[i]->dest_fwnode);
		conns[i]->dest_fwnode = NULL;
		devm_kfree(dev, conns[i]);
	}
	devm_kfree(dev, pdata->out_conns);
	devm_kfree(dev, pdata->in_conns);
	devm_kfree(dev, pdata);
	if (csdev)
		coresight_remove_conns_sysfs_group(csdev);
}

struct coresight_device *coresight_register(struct coresight_desc *desc)
{
	int ret;
	struct coresight_device *csdev;
	bool registered = false;

	csdev = kzalloc(sizeof(*csdev), GFP_KERNEL);
	if (!csdev) {
		ret = -ENOMEM;
		goto err_out;
	}

	csdev->pdata = desc->pdata;

	csdev->type = desc->type;
	csdev->subtype = desc->subtype;
	csdev->ops = desc->ops;
	csdev->access = desc->access;
	csdev->orphan = true;

	csdev->dev.type = &coresight_dev_type[desc->type];
	csdev->dev.groups = desc->groups;
	csdev->dev.parent = desc->dev;
	csdev->dev.release = coresight_device_release;
	csdev->dev.bus = &coresight_bustype;
	/*
	 * Hold the reference to our parent device. This will be
	 * dropped only in coresight_device_release().
	 */
	csdev->dev.fwnode = fwnode_handle_get(dev_fwnode(desc->dev));
	dev_set_name(&csdev->dev, "%s", desc->name);

	/*
	 * Make sure the device registration and the connection fixup
	 * are synchronised, so that we don't see uninitialised devices
	 * on the coresight bus while trying to resolve the connections.
	 */
	mutex_lock(&coresight_mutex);

	ret = device_register(&csdev->dev);
	if (ret) {
		put_device(&csdev->dev);
		/*
		 * All resources are free'd explicitly via
		 * coresight_device_release(), triggered from put_device().
		 */
		goto out_unlock;
	}

	if (csdev->type == CORESIGHT_DEV_TYPE_SINK ||
	    csdev->type == CORESIGHT_DEV_TYPE_LINKSINK) {
		ret = etm_perf_add_symlink_sink(csdev);

		if (ret) {
			device_unregister(&csdev->dev);
			/*
			 * As with the above, all resources are free'd
			 * explicitly via coresight_device_release() triggered
			 * from put_device(), which is in turn called from
			 * function device_unregister().
			 */
			goto out_unlock;
		}
	}
	/* Device is now registered */
	registered = true;

	ret = coresight_create_conns_sysfs_group(csdev);
	if (!ret)
		ret = coresight_fixup_orphan_conns(csdev);

out_unlock:
	mutex_unlock(&coresight_mutex);
	/* Success */
	if (!ret) {
		if (cti_assoc_ops && cti_assoc_ops->add)
			cti_assoc_ops->add(csdev);
		return csdev;
	}

	/* Unregister the device if needed */
	if (registered) {
		coresight_unregister(csdev);
		return ERR_PTR(ret);
	}

err_out:
	/* Cleanup the connection information */
	coresight_release_platform_data(NULL, desc->dev, desc->pdata);
	return ERR_PTR(ret);
}
EXPORT_SYMBOL_GPL(coresight_register);

void coresight_unregister(struct coresight_device *csdev)
{
	etm_perf_del_symlink_sink(csdev);
	/* Remove references of that device in the topology */
	if (cti_assoc_ops && cti_assoc_ops->remove)
		cti_assoc_ops->remove(csdev);
	coresight_remove_conns(csdev);
	coresight_clear_default_sink(csdev);
	coresight_release_platform_data(csdev, csdev->dev.parent, csdev->pdata);
	device_unregister(&csdev->dev);
}
EXPORT_SYMBOL_GPL(coresight_unregister);


/*
 * coresight_search_device_idx - Search the fwnode handle of a device
 * in the given dev_idx list. Must be called with the coresight_mutex held.
 *
 * Returns the index of the entry, when found. Otherwise, -ENOENT.
 */
static inline int coresight_search_device_idx(struct coresight_dev_list *dict,
					      struct fwnode_handle *fwnode)
{
	int i;

	for (i = 0; i < dict->nr_idx; i++)
		if (dict->fwnode_list[i] == fwnode)
			return i;
	return -ENOENT;
}

static bool coresight_compare_type(enum coresight_dev_type type_a,
				   union coresight_dev_subtype subtype_a,
				   enum coresight_dev_type type_b,
				   union coresight_dev_subtype subtype_b)
{
	if (type_a != type_b)
		return false;

	switch (type_a) {
	case CORESIGHT_DEV_TYPE_SINK:
		return subtype_a.sink_subtype == subtype_b.sink_subtype;
	case CORESIGHT_DEV_TYPE_LINK:
		return subtype_a.link_subtype == subtype_b.link_subtype;
	case CORESIGHT_DEV_TYPE_LINKSINK:
		return subtype_a.link_subtype == subtype_b.link_subtype &&
		       subtype_a.sink_subtype == subtype_b.sink_subtype;
	case CORESIGHT_DEV_TYPE_SOURCE:
		return subtype_a.source_subtype == subtype_b.source_subtype;
	case CORESIGHT_DEV_TYPE_HELPER:
		return subtype_a.helper_subtype == subtype_b.helper_subtype;
	default:
		return false;
	}
}

struct coresight_device *
coresight_find_input_type(struct coresight_platform_data *pdata,
			  enum coresight_dev_type type,
			  union coresight_dev_subtype subtype)
{
	int i;
	struct coresight_connection *conn;

	for (i = 0; i < pdata->nr_inconns; ++i) {
		conn = pdata->in_conns[i];
		if (conn &&
		    coresight_compare_type(type, subtype, conn->src_dev->type,
					   conn->src_dev->subtype))
			return conn->src_dev;
	}
	return NULL;
}
EXPORT_SYMBOL_GPL(coresight_find_input_type);

struct coresight_device *
coresight_find_output_type(struct coresight_platform_data *pdata,
			   enum coresight_dev_type type,
			   union coresight_dev_subtype subtype)
{
	int i;
	struct coresight_connection *conn;

	for (i = 0; i < pdata->nr_outconns; ++i) {
		conn = pdata->out_conns[i];
		if (conn->dest_dev &&
		    coresight_compare_type(type, subtype, conn->dest_dev->type,
					   conn->dest_dev->subtype))
			return conn->dest_dev;
	}
	return NULL;
}
EXPORT_SYMBOL_GPL(coresight_find_output_type);

bool coresight_loses_context_with_cpu(struct device *dev)
{
	return fwnode_property_present(dev_fwnode(dev),
				       "arm,coresight-loses-context-with-cpu");
}
EXPORT_SYMBOL_GPL(coresight_loses_context_with_cpu);

/*
 * coresight_alloc_device_name - Get an index for a given device in the
 * device index list specific to a driver. An index is allocated for a
 * device and is tracked with the fwnode_handle to prevent allocating
 * duplicate indices for the same device (e.g, if we defer probing of
 * a device due to dependencies), in case the index is requested again.
 */
char *coresight_alloc_device_name(struct coresight_dev_list *dict,
				  struct device *dev)
{
	int idx;
	char *name = NULL;
	const char *coresight_name = NULL;
	struct fwnode_handle **list;
	struct device_node *node = dev->of_node;

	mutex_lock(&coresight_mutex);

	if (!of_property_read_string(node, "coresight-name", &coresight_name))
		name = devm_kasprintf(dev, GFP_KERNEL, "%s", coresight_name);
	else {
		idx = coresight_search_device_idx(dict, dev_fwnode(dev));
		if (idx < 0) {
			/* Make space for the new entry */
			idx = dict->nr_idx;
			list = krealloc_array(dict->fwnode_list,
					      idx + 1, sizeof(*dict->fwnode_list),
					      GFP_KERNEL);
			if (ZERO_OR_NULL_PTR(list))
				goto done;

			list[idx] = dev_fwnode(dev);
			dict->fwnode_list = list;
			dict->nr_idx = idx + 1;
		}

		name = devm_kasprintf(dev, GFP_KERNEL, "%s%d", dict->pfx, idx);
	}
done:
	mutex_unlock(&coresight_mutex);
	return name;
}
EXPORT_SYMBOL_GPL(coresight_alloc_device_name);

/*
 * Set the sink active status to false.
 */
static int coresight_reset_sink(struct device *dev, void *data)
{
	struct coresight_device *csdev = to_coresight_device(dev);

	if ((csdev->type == CORESIGHT_DEV_TYPE_SINK ||
		csdev->type == CORESIGHT_DEV_TYPE_LINKSINK) &&
		csdev->activated)
		csdev->activated = false;

	return 0;
}

static void coresight_reset_all_sink(void)
{
	bus_for_each_dev(&coresight_bustype, NULL, NULL, coresight_reset_sink);
}

static ssize_t reset_source_sink_store(const struct bus_type *bus,
				       const char *buf, size_t size)
{
	int id, cpu, ret = 0;
	unsigned long val;
	struct coresight_device *csdev;
	struct list_head *path = NULL;

	ret = kstrtoul(buf, 10, &val);
	if (ret)
		return ret;

	mutex_lock(&coresight_mutex);

	/* Disable all per cpu sources */
	for_each_present_cpu(cpu) {
		path = per_cpu(tracer_path, cpu);
		if (path) {
			csdev = coresight_get_source(path);
			if (!csdev)
				continue;

			_coresight_disable(csdev);
		}
	}

	/* Disable all sources which aren't associated with CPU */
	idr_for_each_entry(&path_idr, path, id) {
		csdev = coresight_get_source(path);
		if (!csdev)
			continue;

		_coresight_disable(csdev);
	}
	/* Reset all activated sinks */
	coresight_reset_all_sink();

	mutex_unlock(&coresight_mutex);
	return size;
}
static BUS_ATTR_WO(reset_source_sink);

static struct attribute *coresight_reset_source_sink_attrs[] = {
	&bus_attr_reset_source_sink.attr,
	NULL,
};
ATTRIBUTE_GROUPS(coresight_reset_source_sink);

struct bus_type coresight_bustype = {
	.name	= "coresight",
	.bus_groups	= coresight_reset_source_sink_groups,
};

static int __init coresight_init(void)
{
	int ret;

	ret = bus_register(&coresight_bustype);
	if (ret)
		return ret;

	ret = etm_perf_init();
	if (ret)
		goto exit_bus_unregister;

	/* initialise the coresight syscfg API */
	ret = cscfg_init();
	if (!ret)
		return 0;

	etm_perf_exit();
exit_bus_unregister:
	bus_unregister(&coresight_bustype);
	return ret;
}

static void __exit coresight_exit(void)
{
	cscfg_exit();
	etm_perf_exit();
	bus_unregister(&coresight_bustype);
}

module_init(coresight_init);
module_exit(coresight_exit);

MODULE_LICENSE("GPL v2");
MODULE_AUTHOR("Pratik Patel <pratikp@codeaurora.org>");
MODULE_AUTHOR("Mathieu Poirier <mathieu.poirier@linaro.org>");
MODULE_DESCRIPTION("Arm CoreSight tracer driver");<|MERGE_RESOLUTION|>--- conflicted
+++ resolved
@@ -1328,15 +1328,11 @@
 	if (ret)
 		goto err_path;
 
-<<<<<<< HEAD
 	ret = coresight_enable_path(path, CS_MODE_SYSFS, NULL);
 	if (ret)
 		goto err_enable_path;
 
-	ret = coresight_enable_source(csdev, CS_MODE_SYSFS);
-=======
 	ret = coresight_enable_source(csdev, CS_MODE_SYSFS, NULL);
->>>>>>> eb7e0192
 	if (ret)
 		goto err_source;
 
@@ -1365,15 +1361,10 @@
 	if (ret)
 		return;
 
-<<<<<<< HEAD
 	if (csdev->def_sink)
 		csdev->def_sink = NULL;
-=======
+
 	if (!csdev->enable || !coresight_disable_source(csdev, NULL))
-		goto out;
->>>>>>> eb7e0192
-
-	if (!csdev->enable || !coresight_disable_source(csdev))
 		return;
 
 	path = coresight_remove_path(csdev);
