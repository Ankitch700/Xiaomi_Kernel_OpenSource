--- conflicted
+++ resolved
@@ -153,11 +153,7 @@
 	int cpu;
 	cpumask_t *mask;
 	struct etm_event_data *event_data;
-<<<<<<< HEAD
-	struct coresight_device *sink;
 	struct coresight_device *source;
-=======
->>>>>>> f9b4ab5c
 
 	event_data = container_of(work, struct etm_event_data, work);
 	mask = &event_data->mask;
