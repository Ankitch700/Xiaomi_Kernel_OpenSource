--- conflicted
+++ resolved
@@ -247,15 +247,10 @@
 			     const char *assoc_dev_name);
 struct cti_trig_con *cti_allocate_trig_con(struct device *dev, int in_sigs,
 					   int out_sigs);
-<<<<<<< HEAD
-int cti_enable(struct coresight_device *csdev);
-int cti_disable(struct coresight_device *csdev);
+int cti_enable(struct coresight_device *csdev, enum cs_mode mode, void *data);
+int cti_disable(struct coresight_device *csdev, void *data);
 void cti_trigin_gpio_disable(struct cti_drvdata *drvdata);
 void cti_trigout_gpio_disable(struct cti_drvdata *drvdata);
-=======
-int cti_enable(struct coresight_device *csdev, enum cs_mode mode, void *data);
-int cti_disable(struct coresight_device *csdev, void *data);
->>>>>>> eb7e0192
 void cti_write_all_hw_regs(struct cti_drvdata *drvdata);
 void cti_write_intack(struct device *dev, u32 ackval);
 void cti_write_single_reg(struct cti_drvdata *drvdata, int offset, u32 value);
