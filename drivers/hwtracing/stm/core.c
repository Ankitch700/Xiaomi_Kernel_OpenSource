--- conflicted
+++ resolved
@@ -166,19 +166,10 @@
 static int stp_master_alloc(struct stm_device *stm, unsigned int idx)
 {
 	struct stp_master *master;
-<<<<<<< HEAD
-	size_t size;
-	unsigned long align = sizeof(unsigned long);
-
-	size = ALIGN(stm->data->sw_nchannels, align) / align;
-	size += sizeof(struct stp_master);
-	master = kzalloc(size, GFP_ATOMIC);
-=======
 
 	master = kzalloc(struct_size(master, chan_map,
 				     BITS_TO_LONGS(stm->data->sw_nchannels)),
 			 GFP_ATOMIC);
->>>>>>> 3e29df90
 	if (!master)
 		return -ENOMEM;
 
