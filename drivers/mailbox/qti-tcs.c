--- conflicted
+++ resolved
@@ -917,10 +917,6 @@
 	/* If we were just busy waiting for TCS, dump the state and return */
 	if (ret == -EBUSY) {
 		pr_info_ratelimited("TCS Busy, retrying RPMH message send\n");
-<<<<<<< HEAD
-		dump_tcs_stats(drv);
-=======
->>>>>>> 70be28c9
 		ret = -EAGAIN;
 	}
 
