# SPDX-License-Identifier: GPL-2.0-only
obj-y := dma-buf.o dma-fence.o dma-fence-array.o dma-fence-chain.o \
	 dma-resv.o seqno-fence.o
obj-$(CONFIG_SYNC_FILE)		+= sync_file.o
obj-$(CONFIG_SW_SYNC)		+= sw_sync.o sync_debug.o
<<<<<<< HEAD
obj-$(CONFIG_DEBUG_DMA_BUF_REF)	+= dma-buf-ref.o
obj-$(CONFIG_UDMABUF)		+= udmabuf.o
=======
obj-$(CONFIG_UDMABUF)		+= udmabuf.o

dmabuf_selftests-y := \
	selftest.o \
	st-dma-fence.o

obj-$(CONFIG_DMABUF_SELFTESTS)	+= dmabuf_selftests.o
>>>>>>> 935f8bc6
<|MERGE_RESOLUTION|>--- conflicted
+++ resolved
@@ -3,15 +3,11 @@
 	 dma-resv.o seqno-fence.o
 obj-$(CONFIG_SYNC_FILE)		+= sync_file.o
 obj-$(CONFIG_SW_SYNC)		+= sw_sync.o sync_debug.o
-<<<<<<< HEAD
 obj-$(CONFIG_DEBUG_DMA_BUF_REF)	+= dma-buf-ref.o
-obj-$(CONFIG_UDMABUF)		+= udmabuf.o
-=======
 obj-$(CONFIG_UDMABUF)		+= udmabuf.o
 
 dmabuf_selftests-y := \
 	selftest.o \
 	st-dma-fence.o
 
-obj-$(CONFIG_DMABUF_SELFTESTS)	+= dmabuf_selftests.o
->>>>>>> 935f8bc6
+obj-$(CONFIG_DMABUF_SELFTESTS)	+= dmabuf_selftests.o