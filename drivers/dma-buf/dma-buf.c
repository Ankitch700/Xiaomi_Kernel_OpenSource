/*
 * Framework for buffer objects that can be shared across devices/subsystems.
 *
 * Copyright(C) 2011 Linaro Limited. All rights reserved.
 * Author: Sumit Semwal <sumit.semwal@ti.com>
 *
 * Many thanks to linaro-mm-sig list, and specially
 * Arnd Bergmann <arnd@arndb.de>, Rob Clark <rob@ti.com> and
 * Daniel Vetter <daniel@ffwll.ch> for their support in creation and
 * refining of this idea.
 *
 * This program is free software; you can redistribute it and/or modify it
 * under the terms of the GNU General Public License version 2 as published by
 * the Free Software Foundation.
 *
 * This program is distributed in the hope that it will be useful, but WITHOUT
 * ANY WARRANTY; without even the implied warranty of MERCHANTABILITY or
 * FITNESS FOR A PARTICULAR PURPOSE.  See the GNU General Public License for
 * more details.
 *
 * You should have received a copy of the GNU General Public License along with
 * this program.  If not, see <http://www.gnu.org/licenses/>.
 */

#include <linux/fs.h>
#include <linux/slab.h>
#include <linux/dma-buf.h>
#include <linux/dma-fence.h>
#include <linux/anon_inodes.h>
#include <linux/export.h>
#include <linux/debugfs.h>
#include <linux/module.h>
#include <linux/seq_file.h>
#include <linux/poll.h>
#include <linux/reservation.h>
#include <linux/mm.h>
#include <linux/mount.h>

#include <uapi/linux/dma-buf.h>
#include <uapi/linux/magic.h>

static inline int is_dma_buf_file(struct file *);

struct dma_buf_list {
	struct list_head head;
	struct mutex lock;
};

static struct dma_buf_list db_list;

static char *dmabuffs_dname(struct dentry *dentry, char *buffer, int buflen)
{
	struct dma_buf *dmabuf;
	char name[DMA_BUF_NAME_LEN];
	size_t ret = 0;

	dmabuf = dentry->d_fsdata;
	mutex_lock(&dmabuf->lock);
	if (dmabuf->name)
		ret = strlcpy(name, dmabuf->name, DMA_BUF_NAME_LEN);
	mutex_unlock(&dmabuf->lock);

	return dynamic_dname(dentry, buffer, buflen, "/%s:%s",
			     dentry->d_name.name, ret > 0 ? name : "");
}

static const struct dentry_operations dma_buf_dentry_ops = {
	.d_dname = dmabuffs_dname,
};

static struct vfsmount *dma_buf_mnt;

static struct dentry *dma_buf_fs_mount(struct file_system_type *fs_type,
		int flags, const char *name, void *data)
{
	return mount_pseudo(fs_type, "dmabuf:", NULL, &dma_buf_dentry_ops,
			DMA_BUF_MAGIC);
}

static struct file_system_type dma_buf_fs_type = {
	.name = "dmabuf",
	.mount = dma_buf_fs_mount,
	.kill_sb = kill_anon_super,
};

static int dma_buf_release(struct inode *inode, struct file *file)
{
	struct dma_buf *dmabuf;

	if (!is_dma_buf_file(file))
		return -EINVAL;

	dmabuf = file->private_data;

	BUG_ON(dmabuf->vmapping_counter);

	/*
	 * Any fences that a dma-buf poll can wait on should be signaled
	 * before releasing dma-buf. This is the responsibility of each
	 * driver that uses the reservation objects.
	 *
	 * If you hit this BUG() it means someone dropped their ref to the
	 * dma-buf while still having pending operation to the buffer.
	 */
	BUG_ON(dmabuf->cb_shared.active || dmabuf->cb_excl.active);

	dmabuf->ops->release(dmabuf);

	mutex_lock(&db_list.lock);
	list_del(&dmabuf->list_node);
	mutex_unlock(&db_list.lock);

	if (dmabuf->resv == (struct reservation_object *)&dmabuf[1])
		reservation_object_fini(dmabuf->resv);

	module_put(dmabuf->owner);
	kfree(dmabuf);
	return 0;
}

static int dma_buf_mmap_internal(struct file *file, struct vm_area_struct *vma)
{
	struct dma_buf *dmabuf;

	if (!is_dma_buf_file(file))
		return -EINVAL;

	dmabuf = file->private_data;

	/* check for overflowing the buffer's size */
	if (vma->vm_pgoff + vma_pages(vma) >
	    dmabuf->size >> PAGE_SHIFT)
		return -EINVAL;

	return dmabuf->ops->mmap(dmabuf, vma);
}

static loff_t dma_buf_llseek(struct file *file, loff_t offset, int whence)
{
	struct dma_buf *dmabuf;
	loff_t base;

	if (!is_dma_buf_file(file))
		return -EBADF;

	dmabuf = file->private_data;

	/* only support discovering the end of the buffer,
	   but also allow SEEK_SET to maintain the idiomatic
	   SEEK_END(0), SEEK_CUR(0) pattern */
	if (whence == SEEK_END)
		base = dmabuf->size;
	else if (whence == SEEK_SET)
		base = 0;
	else
		return -EINVAL;

	if (offset != 0)
		return -EINVAL;

	return base + offset;
}

/**
 * DOC: fence polling
 *
 * To support cross-device and cross-driver synchronization of buffer access
 * implicit fences (represented internally in the kernel with &struct fence) can
 * be attached to a &dma_buf. The glue for that and a few related things are
 * provided in the &reservation_object structure.
 *
 * Userspace can query the state of these implicitly tracked fences using poll()
 * and related system calls:
 *
 * - Checking for EPOLLIN, i.e. read access, can be use to query the state of the
 *   most recent write or exclusive fence.
 *
 * - Checking for EPOLLOUT, i.e. write access, can be used to query the state of
 *   all attached fences, shared and exclusive ones.
 *
 * Note that this only signals the completion of the respective fences, i.e. the
 * DMA transfers are complete. Cache flushing and any other necessary
 * preparations before CPU access can begin still need to happen.
 */

static void dma_buf_poll_cb(struct dma_fence *fence, struct dma_fence_cb *cb)
{
	struct dma_buf_poll_cb_t *dcb = (struct dma_buf_poll_cb_t *)cb;
	unsigned long flags;

	spin_lock_irqsave(&dcb->poll->lock, flags);
	wake_up_locked_poll(dcb->poll, dcb->active);
	dcb->active = 0;
	spin_unlock_irqrestore(&dcb->poll->lock, flags);
}

static __poll_t dma_buf_poll(struct file *file, poll_table *poll)
{
	struct dma_buf *dmabuf;
	struct reservation_object *resv;
	struct reservation_object_list *fobj;
	struct dma_fence *fence_excl;
	__poll_t events;
	unsigned shared_count, seq;

	dmabuf = file->private_data;
	if (!dmabuf || !dmabuf->resv)
		return EPOLLERR;

	resv = dmabuf->resv;

	poll_wait(file, &dmabuf->poll, poll);

	events = poll_requested_events(poll) & (EPOLLIN | EPOLLOUT);
	if (!events)
		return 0;

retry:
	seq = read_seqcount_begin(&resv->seq);
	rcu_read_lock();

	fobj = rcu_dereference(resv->fence);
	if (fobj)
		shared_count = fobj->shared_count;
	else
		shared_count = 0;
	fence_excl = rcu_dereference(resv->fence_excl);
	if (read_seqcount_retry(&resv->seq, seq)) {
		rcu_read_unlock();
		goto retry;
	}

	if (fence_excl && (!(events & EPOLLOUT) || shared_count == 0)) {
		struct dma_buf_poll_cb_t *dcb = &dmabuf->cb_excl;
		__poll_t pevents = EPOLLIN;

		if (shared_count == 0)
			pevents |= EPOLLOUT;

		spin_lock_irq(&dmabuf->poll.lock);
		if (dcb->active) {
			dcb->active |= pevents;
			events &= ~pevents;
		} else
			dcb->active = pevents;
		spin_unlock_irq(&dmabuf->poll.lock);

		if (events & pevents) {
			if (!dma_fence_get_rcu(fence_excl)) {
				/* force a recheck */
				events &= ~pevents;
				dma_buf_poll_cb(NULL, &dcb->cb);
			} else if (!dma_fence_add_callback(fence_excl, &dcb->cb,
							   dma_buf_poll_cb)) {
				events &= ~pevents;
				dma_fence_put(fence_excl);
			} else {
				/*
				 * No callback queued, wake up any additional
				 * waiters.
				 */
				dma_fence_put(fence_excl);
				dma_buf_poll_cb(NULL, &dcb->cb);
			}
		}
	}

	if ((events & EPOLLOUT) && shared_count > 0) {
		struct dma_buf_poll_cb_t *dcb = &dmabuf->cb_shared;
		int i;

		/* Only queue a new callback if no event has fired yet */
		spin_lock_irq(&dmabuf->poll.lock);
		if (dcb->active)
			events &= ~EPOLLOUT;
		else
			dcb->active = EPOLLOUT;
		spin_unlock_irq(&dmabuf->poll.lock);

		if (!(events & EPOLLOUT))
			goto out;

		for (i = 0; i < shared_count; ++i) {
			struct dma_fence *fence = rcu_dereference(fobj->shared[i]);

			if (!dma_fence_get_rcu(fence)) {
				/*
				 * fence refcount dropped to zero, this means
				 * that fobj has been freed
				 *
				 * call dma_buf_poll_cb and force a recheck!
				 */
				events &= ~EPOLLOUT;
				dma_buf_poll_cb(NULL, &dcb->cb);
				break;
			}
			if (!dma_fence_add_callback(fence, &dcb->cb,
						    dma_buf_poll_cb)) {
				dma_fence_put(fence);
				events &= ~EPOLLOUT;
				break;
			}
			dma_fence_put(fence);
		}

		/* No callback queued, wake up any additional waiters. */
		if (i == shared_count)
			dma_buf_poll_cb(NULL, &dcb->cb);
	}

out:
	rcu_read_unlock();
	return events;
}

/**
 * dma_buf_set_name - Set a name to a specific dma_buf to track the usage.
 * The name of the dma-buf buffer can only be set when the dma-buf is not
 * attached to any devices. It could theoritically support changing the
 * name of the dma-buf if the same piece of memory is used for multiple
 * purpose between different devices.
 *
 * @dmabuf [in]     dmabuf buffer that will be renamed.
 * @buf:   [in]     A piece of userspace memory that contains the name of
 *                  the dma-buf.
 *
 * Returns 0 on success. If the dma-buf buffer is already attached to
 * devices, return -EBUSY.
 *
 */
static long dma_buf_set_name(struct dma_buf *dmabuf, const char __user *buf)
{
	char *name = strndup_user(buf, DMA_BUF_NAME_LEN);
	long ret = 0;

	if (IS_ERR(name))
		return PTR_ERR(name);

	mutex_lock(&dmabuf->lock);
	if (!list_empty(&dmabuf->attachments)) {
		ret = -EBUSY;
		kfree(name);
		goto out_unlock;
	}
	kfree(dmabuf->name);
	dmabuf->name = name;

out_unlock:
	mutex_unlock(&dmabuf->lock);
	return ret;
}

static long dma_buf_ioctl(struct file *file,
			  unsigned int cmd, unsigned long arg)
{
	struct dma_buf *dmabuf;
	struct dma_buf_sync sync;
	enum dma_data_direction direction;
	int ret;

	dmabuf = file->private_data;

	switch (cmd) {
	case DMA_BUF_IOCTL_SYNC:
		if (copy_from_user(&sync, (void __user *) arg, sizeof(sync)))
			return -EFAULT;

		if (sync.flags & ~DMA_BUF_SYNC_VALID_FLAGS_MASK)
			return -EINVAL;

		switch (sync.flags & DMA_BUF_SYNC_RW) {
		case DMA_BUF_SYNC_READ:
			direction = DMA_FROM_DEVICE;
			break;
		case DMA_BUF_SYNC_WRITE:
			direction = DMA_TO_DEVICE;
			break;
		case DMA_BUF_SYNC_RW:
			direction = DMA_BIDIRECTIONAL;
			break;
		default:
			return -EINVAL;
		}

		if (sync.flags & DMA_BUF_SYNC_END)
			ret = dma_buf_end_cpu_access(dmabuf, direction);
		else
			ret = dma_buf_begin_cpu_access(dmabuf, direction);

		return ret;

	case DMA_BUF_SET_NAME:
		return dma_buf_set_name(dmabuf, (const char __user *)arg);

	default:
		return -ENOTTY;
	}
}

static void dma_buf_show_fdinfo(struct seq_file *m, struct file *file)
{
	struct dma_buf *dmabuf = file->private_data;

	seq_printf(m, "size:\t%zu\n", dmabuf->size);
	/* Don't count the temporary reference taken inside procfs seq_show */
	seq_printf(m, "count:\t%ld\n", file_count(dmabuf->file) - 1);
	seq_printf(m, "exp_name:\t%s\n", dmabuf->exp_name);
	mutex_lock(&dmabuf->lock);
	if (dmabuf->name)
		seq_printf(m, "name:\t%s\n", dmabuf->name);
	mutex_unlock(&dmabuf->lock);
}

static const struct file_operations dma_buf_fops = {
	.release	= dma_buf_release,
	.mmap		= dma_buf_mmap_internal,
	.llseek		= dma_buf_llseek,
	.poll		= dma_buf_poll,
	.unlocked_ioctl	= dma_buf_ioctl,
#ifdef CONFIG_COMPAT
	.compat_ioctl	= dma_buf_ioctl,
#endif
	.show_fdinfo	= dma_buf_show_fdinfo,
};

/*
 * is_dma_buf_file - Check if struct file* is associated with dma_buf
 */
static inline int is_dma_buf_file(struct file *file)
{
	return file->f_op == &dma_buf_fops;
}

static struct file *dma_buf_getfile(struct dma_buf *dmabuf, int flags)
{
	struct file *file;
	struct inode *inode = alloc_anon_inode(dma_buf_mnt->mnt_sb);

	if (IS_ERR(inode))
		return ERR_CAST(inode);

	inode->i_size = dmabuf->size;
	inode_set_bytes(inode, dmabuf->size);

	file = alloc_file_pseudo(inode, dma_buf_mnt, "dmabuf",
				 flags, &dma_buf_fops);
	if (IS_ERR(file))
		goto err_alloc_file;
	file->f_flags = flags & (O_ACCMODE | O_NONBLOCK);
	file->private_data = dmabuf;
	file->f_path.dentry->d_fsdata = dmabuf;

	return file;

err_alloc_file:
	iput(inode);
	return file;
}

/**
 * DOC: dma buf device access
 *
 * For device DMA access to a shared DMA buffer the usual sequence of operations
 * is fairly simple:
 *
 * 1. The exporter defines his exporter instance using
 *    DEFINE_DMA_BUF_EXPORT_INFO() and calls dma_buf_export() to wrap a private
 *    buffer object into a &dma_buf. It then exports that &dma_buf to userspace
 *    as a file descriptor by calling dma_buf_fd().
 *
 * 2. Userspace passes this file-descriptors to all drivers it wants this buffer
 *    to share with: First the filedescriptor is converted to a &dma_buf using
 *    dma_buf_get(). Then the buffer is attached to the device using
 *    dma_buf_attach().
 *
 *    Up to this stage the exporter is still free to migrate or reallocate the
 *    backing storage.
 *
 * 3. Once the buffer is attached to all devices userspace can initiate DMA
 *    access to the shared buffer. In the kernel this is done by calling
 *    dma_buf_map_attachment() and dma_buf_unmap_attachment().
 *
 * 4. Once a driver is done with a shared buffer it needs to call
 *    dma_buf_detach() (after cleaning up any mappings) and then release the
 *    reference acquired with dma_buf_get by calling dma_buf_put().
 *
 * For the detailed semantics exporters are expected to implement see
 * &dma_buf_ops.
 */

/**
 * dma_buf_export - Creates a new dma_buf, and associates an anon file
 * with this buffer, so it can be exported.
 * Also connect the allocator specific data and ops to the buffer.
 * Additionally, provide a name string for exporter; useful in debugging.
 *
 * @exp_info:	[in]	holds all the export related information provided
 *			by the exporter. see &struct dma_buf_export_info
 *			for further details.
 *
 * Returns, on success, a newly created dma_buf object, which wraps the
 * supplied private data and operations for dma_buf_ops. On either missing
 * ops, or error in allocating struct dma_buf, will return negative error.
 *
 * For most cases the easiest way to create @exp_info is through the
 * %DEFINE_DMA_BUF_EXPORT_INFO macro.
 */
struct dma_buf *dma_buf_export(const struct dma_buf_export_info *exp_info)
{
	struct dma_buf *dmabuf;
	struct reservation_object *resv = exp_info->resv;
	struct file *file;
	size_t alloc_size = sizeof(struct dma_buf);
	int ret;

	if (!exp_info->resv)
		alloc_size += sizeof(struct reservation_object);
	else
		/* prevent &dma_buf[1] == dma_buf->resv */
		alloc_size += 1;

	if (WARN_ON(!exp_info->priv
			  || !exp_info->ops
			  || !exp_info->ops->map_dma_buf
			  || !exp_info->ops->unmap_dma_buf
			  || !exp_info->ops->release
			  || !exp_info->ops->map
			  || !exp_info->ops->mmap)) {
		return ERR_PTR(-EINVAL);
	}

	if (!try_module_get(exp_info->owner))
		return ERR_PTR(-ENOENT);

	dmabuf = kzalloc(alloc_size, GFP_KERNEL);
	if (!dmabuf) {
		ret = -ENOMEM;
		goto err_module;
	}

	dmabuf->priv = exp_info->priv;
	dmabuf->ops = exp_info->ops;
	dmabuf->size = exp_info->size;
	dmabuf->exp_name = exp_info->exp_name;
	dmabuf->owner = exp_info->owner;
	init_waitqueue_head(&dmabuf->poll);
	dmabuf->cb_excl.poll = dmabuf->cb_shared.poll = &dmabuf->poll;
	dmabuf->cb_excl.active = dmabuf->cb_shared.active = 0;

	if (!resv) {
		resv = (struct reservation_object *)&dmabuf[1];
		reservation_object_init(resv);
	}
	dmabuf->resv = resv;

	file = dma_buf_getfile(dmabuf, exp_info->flags);
	if (IS_ERR(file)) {
		ret = PTR_ERR(file);
		goto err_dmabuf;
	}

	file->f_mode |= FMODE_LSEEK;
	dmabuf->file = file;

	mutex_init(&dmabuf->lock);
	INIT_LIST_HEAD(&dmabuf->attachments);

	mutex_lock(&db_list.lock);
	list_add(&dmabuf->list_node, &db_list.head);
	mutex_unlock(&db_list.lock);

	return dmabuf;

err_dmabuf:
	kfree(dmabuf);
err_module:
	module_put(exp_info->owner);
	return ERR_PTR(ret);
}
EXPORT_SYMBOL_GPL(dma_buf_export);

/**
 * dma_buf_fd - returns a file descriptor for the given dma_buf
 * @dmabuf:	[in]	pointer to dma_buf for which fd is required.
 * @flags:      [in]    flags to give to fd
 *
 * On success, returns an associated 'fd'. Else, returns error.
 */
int dma_buf_fd(struct dma_buf *dmabuf, int flags)
{
	int fd;

	if (!dmabuf || !dmabuf->file)
		return -EINVAL;

	fd = get_unused_fd_flags(flags);
	if (fd < 0)
		return fd;

	fd_install(fd, dmabuf->file);

	return fd;
}
EXPORT_SYMBOL_GPL(dma_buf_fd);

/**
 * dma_buf_get - returns the dma_buf structure related to an fd
 * @fd:	[in]	fd associated with the dma_buf to be returned
 *
 * On success, returns the dma_buf structure associated with an fd; uses
 * file's refcounting done by fget to increase refcount. returns ERR_PTR
 * otherwise.
 */
struct dma_buf *dma_buf_get(int fd)
{
	struct file *file;

	file = fget(fd);

	if (!file)
		return ERR_PTR(-EBADF);

	if (!is_dma_buf_file(file)) {
		fput(file);
		return ERR_PTR(-EINVAL);
	}

	return file->private_data;
}
EXPORT_SYMBOL_GPL(dma_buf_get);

/**
 * dma_buf_put - decreases refcount of the buffer
 * @dmabuf:	[in]	buffer to reduce refcount of
 *
 * Uses file's refcounting done implicitly by fput().
 *
 * If, as a result of this call, the refcount becomes 0, the 'release' file
 * operation related to this fd is called. It calls &dma_buf_ops.release vfunc
 * in turn, and frees the memory allocated for dmabuf when exported.
 */
void dma_buf_put(struct dma_buf *dmabuf)
{
	if (WARN_ON(!dmabuf || !dmabuf->file))
		return;

	fput(dmabuf->file);
}
EXPORT_SYMBOL_GPL(dma_buf_put);

/**
 * dma_buf_attach - Add the device to dma_buf's attachments list; optionally,
 * calls attach() of dma_buf_ops to allow device-specific attach functionality
 * @dmabuf:	[in]	buffer to attach device to.
 * @dev:	[in]	device to be attached.
 *
 * Returns struct dma_buf_attachment pointer for this attachment. Attachments
 * must be cleaned up by calling dma_buf_detach().
 *
 * Returns:
 *
 * A pointer to newly created &dma_buf_attachment on success, or a negative
 * error code wrapped into a pointer on failure.
 *
 * Note that this can fail if the backing storage of @dmabuf is in a place not
 * accessible to @dev, and cannot be moved to a more suitable place. This is
 * indicated with the error code -EBUSY.
 */
struct dma_buf_attachment *dma_buf_attach(struct dma_buf *dmabuf,
					  struct device *dev)
{
	struct dma_buf_attachment *attach;
	int ret;

	if (WARN_ON(!dmabuf || !dev))
		return ERR_PTR(-EINVAL);

	attach = kzalloc(sizeof(*attach), GFP_KERNEL);
	if (!attach)
		return ERR_PTR(-ENOMEM);

	attach->dev = dev;
	attach->dmabuf = dmabuf;

	mutex_lock(&dmabuf->lock);

	if (dmabuf->ops->attach) {
		ret = dmabuf->ops->attach(dmabuf, attach);
		if (ret)
			goto err_attach;
	}
	list_add(&attach->node, &dmabuf->attachments);

	mutex_unlock(&dmabuf->lock);
	return attach;

err_attach:
	kfree(attach);
	mutex_unlock(&dmabuf->lock);
	return ERR_PTR(ret);
}
EXPORT_SYMBOL_GPL(dma_buf_attach);

/**
 * dma_buf_detach - Remove the given attachment from dmabuf's attachments list;
 * optionally calls detach() of dma_buf_ops for device-specific detach
 * @dmabuf:	[in]	buffer to detach from.
 * @attach:	[in]	attachment to be detached; is free'd after this call.
 *
 * Clean up a device attachment obtained by calling dma_buf_attach().
 */
void dma_buf_detach(struct dma_buf *dmabuf, struct dma_buf_attachment *attach)
{
	if (WARN_ON(!dmabuf || !attach))
		return;

	mutex_lock(&dmabuf->lock);
	list_del(&attach->node);
	if (dmabuf->ops->detach)
		dmabuf->ops->detach(dmabuf, attach);

	mutex_unlock(&dmabuf->lock);
	kfree(attach);
}
EXPORT_SYMBOL_GPL(dma_buf_detach);

/**
 * dma_buf_map_attachment - Returns the scatterlist table of the attachment;
 * mapped into _device_ address space. Is a wrapper for map_dma_buf() of the
 * dma_buf_ops.
 * @attach:	[in]	attachment whose scatterlist is to be returned
 * @direction:	[in]	direction of DMA transfer
 *
 * Returns sg_table containing the scatterlist to be returned; returns ERR_PTR
 * on error. May return -EINTR if it is interrupted by a signal.
 *
 * A mapping must be unmapped by using dma_buf_unmap_attachment(). Note that
 * the underlying backing storage is pinned for as long as a mapping exists,
 * therefore users/importers should not hold onto a mapping for undue amounts of
 * time.
 */
struct sg_table *dma_buf_map_attachment(struct dma_buf_attachment *attach,
					enum dma_data_direction direction)
{
	struct sg_table *sg_table;

	might_sleep();

	if (WARN_ON(!attach || !attach->dmabuf))
		return ERR_PTR(-EINVAL);

	sg_table = attach->dmabuf->ops->map_dma_buf(attach, direction);
	if (!sg_table)
		sg_table = ERR_PTR(-ENOMEM);

	return sg_table;
}
EXPORT_SYMBOL_GPL(dma_buf_map_attachment);

/**
 * dma_buf_unmap_attachment - unmaps and decreases usecount of the buffer;might
 * deallocate the scatterlist associated. Is a wrapper for unmap_dma_buf() of
 * dma_buf_ops.
 * @attach:	[in]	attachment to unmap buffer from
 * @sg_table:	[in]	scatterlist info of the buffer to unmap
 * @direction:  [in]    direction of DMA transfer
 *
 * This unmaps a DMA mapping for @attached obtained by dma_buf_map_attachment().
 */
void dma_buf_unmap_attachment(struct dma_buf_attachment *attach,
				struct sg_table *sg_table,
				enum dma_data_direction direction)
{
	might_sleep();

	if (WARN_ON(!attach || !attach->dmabuf || !sg_table))
		return;

	attach->dmabuf->ops->unmap_dma_buf(attach, sg_table,
						direction);
}
EXPORT_SYMBOL_GPL(dma_buf_unmap_attachment);

/**
 * DOC: cpu access
 *
 * There are mutliple reasons for supporting CPU access to a dma buffer object:
 *
 * - Fallback operations in the kernel, for example when a device is connected
 *   over USB and the kernel needs to shuffle the data around first before
 *   sending it away. Cache coherency is handled by braketing any transactions
 *   with calls to dma_buf_begin_cpu_access() and dma_buf_end_cpu_access()
 *   access.
 *
 *   To support dma_buf objects residing in highmem cpu access is page-based
 *   using an api similar to kmap. Accessing a dma_buf is done in aligned chunks
 *   of PAGE_SIZE size. Before accessing a chunk it needs to be mapped, which
 *   returns a pointer in kernel virtual address space. Afterwards the chunk
 *   needs to be unmapped again. There is no limit on how often a given chunk
 *   can be mapped and unmapped, i.e. the importer does not need to call
 *   begin_cpu_access again before mapping the same chunk again.
 *
 *   Interfaces::
 *      void \*dma_buf_kmap(struct dma_buf \*, unsigned long);
 *      void dma_buf_kunmap(struct dma_buf \*, unsigned long, void \*);
 *
 *   Implementing the functions is optional for exporters and for importers all
 *   the restrictions of using kmap apply.
 *
 *   dma_buf kmap calls outside of the range specified in begin_cpu_access are
 *   undefined. If the range is not PAGE_SIZE aligned, kmap needs to succeed on
 *   the partial chunks at the beginning and end but may return stale or bogus
 *   data outside of the range (in these partial chunks).
 *
 *   For some cases the overhead of kmap can be too high, a vmap interface
 *   is introduced. This interface should be used very carefully, as vmalloc
 *   space is a limited resources on many architectures.
 *
 *   Interfaces::
 *      void \*dma_buf_vmap(struct dma_buf \*dmabuf)
 *      void dma_buf_vunmap(struct dma_buf \*dmabuf, void \*vaddr)
 *
 *   The vmap call can fail if there is no vmap support in the exporter, or if
 *   it runs out of vmalloc space. Fallback to kmap should be implemented. Note
 *   that the dma-buf layer keeps a reference count for all vmap access and
 *   calls down into the exporter's vmap function only when no vmapping exists,
 *   and only unmaps it once. Protection against concurrent vmap/vunmap calls is
 *   provided by taking the dma_buf->lock mutex.
 *
 * - For full compatibility on the importer side with existing userspace
 *   interfaces, which might already support mmap'ing buffers. This is needed in
 *   many processing pipelines (e.g. feeding a software rendered image into a
 *   hardware pipeline, thumbnail creation, snapshots, ...). Also, Android's ION
 *   framework already supported this and for DMA buffer file descriptors to
 *   replace ION buffers mmap support was needed.
 *
 *   There is no special interfaces, userspace simply calls mmap on the dma-buf
 *   fd. But like for CPU access there's a need to braket the actual access,
 *   which is handled by the ioctl (DMA_BUF_IOCTL_SYNC). Note that
 *   DMA_BUF_IOCTL_SYNC can fail with -EAGAIN or -EINTR, in which case it must
 *   be restarted.
 *
 *   Some systems might need some sort of cache coherency management e.g. when
 *   CPU and GPU domains are being accessed through dma-buf at the same time.
 *   To circumvent this problem there are begin/end coherency markers, that
 *   forward directly to existing dma-buf device drivers vfunc hooks. Userspace
 *   can make use of those markers through the DMA_BUF_IOCTL_SYNC ioctl. The
 *   sequence would be used like following:
 *
 *     - mmap dma-buf fd
 *     - for each drawing/upload cycle in CPU 1. SYNC_START ioctl, 2. read/write
 *       to mmap area 3. SYNC_END ioctl. This can be repeated as often as you
 *       want (with the new data being consumed by say the GPU or the scanout
 *       device)
 *     - munmap once you don't need the buffer any more
 *
 *    For correctness and optimal performance, it is always required to use
 *    SYNC_START and SYNC_END before and after, respectively, when accessing the
 *    mapped address. Userspace cannot rely on coherent access, even when there
 *    are systems where it just works without calling these ioctls.
 *
 * - And as a CPU fallback in userspace processing pipelines.
 *
 *   Similar to the motivation for kernel cpu access it is again important that
 *   the userspace code of a given importing subsystem can use the same
 *   interfaces with a imported dma-buf buffer object as with a native buffer
 *   object. This is especially important for drm where the userspace part of
 *   contemporary OpenGL, X, and other drivers is huge, and reworking them to
 *   use a different way to mmap a buffer rather invasive.
 *
 *   The assumption in the current dma-buf interfaces is that redirecting the
 *   initial mmap is all that's needed. A survey of some of the existing
 *   subsystems shows that no driver seems to do any nefarious thing like
 *   syncing up with outstanding asynchronous processing on the device or
 *   allocating special resources at fault time. So hopefully this is good
 *   enough, since adding interfaces to intercept pagefaults and allow pte
 *   shootdowns would increase the complexity quite a bit.
 *
 *   Interface::
 *      int dma_buf_mmap(struct dma_buf \*, struct vm_area_struct \*,
 *		       unsigned long);
 *
 *   If the importing subsystem simply provides a special-purpose mmap call to
 *   set up a mapping in userspace, calling do_mmap with dma_buf->file will
 *   equally achieve that for a dma-buf object.
 */

static int __dma_buf_begin_cpu_access(struct dma_buf *dmabuf,
				      enum dma_data_direction direction)
{
	bool write = (direction == DMA_BIDIRECTIONAL ||
		      direction == DMA_TO_DEVICE);
	struct reservation_object *resv = dmabuf->resv;
	long ret;

	/* Wait on any implicit rendering fences */
	ret = reservation_object_wait_timeout_rcu(resv, write, true,
						  MAX_SCHEDULE_TIMEOUT);
	if (ret < 0)
		return ret;

	return 0;
}

/**
 * dma_buf_begin_cpu_access - Must be called before accessing a dma_buf from the
 * cpu in the kernel context. Calls begin_cpu_access to allow exporter-specific
 * preparations. Coherency is only guaranteed in the specified range for the
 * specified access direction.
 * @dmabuf:	[in]	buffer to prepare cpu access for.
 * @direction:	[in]	length of range for cpu access.
 *
 * After the cpu access is complete the caller should call
 * dma_buf_end_cpu_access(). Only when cpu access is braketed by both calls is
 * it guaranteed to be coherent with other DMA access.
 *
 * Can return negative error values, returns 0 on success.
 */
int dma_buf_begin_cpu_access(struct dma_buf *dmabuf,
			     enum dma_data_direction direction)
{
	int ret = 0;

	if (WARN_ON(!dmabuf))
		return -EINVAL;

	if (dmabuf->ops->begin_cpu_access)
		ret = dmabuf->ops->begin_cpu_access(dmabuf, direction);

	/* Ensure that all fences are waited upon - but we first allow
	 * the native handler the chance to do so more efficiently if it
	 * chooses. A double invocation here will be reasonably cheap no-op.
	 */
	if (ret == 0)
		ret = __dma_buf_begin_cpu_access(dmabuf, direction);

	return ret;
}
EXPORT_SYMBOL_GPL(dma_buf_begin_cpu_access);

/**
 * dma_buf_end_cpu_access - Must be called after accessing a dma_buf from the
 * cpu in the kernel context. Calls end_cpu_access to allow exporter-specific
 * actions. Coherency is only guaranteed in the specified range for the
 * specified access direction.
 * @dmabuf:	[in]	buffer to complete cpu access for.
 * @direction:	[in]	length of range for cpu access.
 *
 * This terminates CPU access started with dma_buf_begin_cpu_access().
 *
 * Can return negative error values, returns 0 on success.
 */
int dma_buf_end_cpu_access(struct dma_buf *dmabuf,
			   enum dma_data_direction direction)
{
	int ret = 0;

	WARN_ON(!dmabuf);

	if (dmabuf->ops->end_cpu_access)
		ret = dmabuf->ops->end_cpu_access(dmabuf, direction);

	return ret;
}
EXPORT_SYMBOL_GPL(dma_buf_end_cpu_access);

/**
 * dma_buf_kmap - Map a page of the buffer object into kernel address space. The
 * same restrictions as for kmap and friends apply.
 * @dmabuf:	[in]	buffer to map page from.
 * @page_num:	[in]	page in PAGE_SIZE units to map.
 *
 * This call must always succeed, any necessary preparations that might fail
 * need to be done in begin_cpu_access.
 */
void *dma_buf_kmap(struct dma_buf *dmabuf, unsigned long page_num)
{
	WARN_ON(!dmabuf);

	if (!dmabuf->ops->map)
		return NULL;
	return dmabuf->ops->map(dmabuf, page_num);
}
EXPORT_SYMBOL_GPL(dma_buf_kmap);

/**
 * dma_buf_kunmap - Unmap a page obtained by dma_buf_kmap.
 * @dmabuf:	[in]	buffer to unmap page from.
 * @page_num:	[in]	page in PAGE_SIZE units to unmap.
 * @vaddr:	[in]	kernel space pointer obtained from dma_buf_kmap.
 *
 * This call must always succeed.
 */
void dma_buf_kunmap(struct dma_buf *dmabuf, unsigned long page_num,
		    void *vaddr)
{
	WARN_ON(!dmabuf);

	if (dmabuf->ops->unmap)
		dmabuf->ops->unmap(dmabuf, page_num, vaddr);
}
EXPORT_SYMBOL_GPL(dma_buf_kunmap);


/**
 * dma_buf_mmap - Setup up a userspace mmap with the given vma
 * @dmabuf:	[in]	buffer that should back the vma
 * @vma:	[in]	vma for the mmap
 * @pgoff:	[in]	offset in pages where this mmap should start within the
 *			dma-buf buffer.
 *
 * This function adjusts the passed in vma so that it points at the file of the
 * dma_buf operation. It also adjusts the starting pgoff and does bounds
 * checking on the size of the vma. Then it calls the exporters mmap function to
 * set up the mapping.
 *
 * Can return negative error values, returns 0 on success.
 */
int dma_buf_mmap(struct dma_buf *dmabuf, struct vm_area_struct *vma,
		 unsigned long pgoff)
{
	struct file *oldfile;
	int ret;

	if (WARN_ON(!dmabuf || !vma))
		return -EINVAL;

	/* check for offset overflow */
	if (pgoff + vma_pages(vma) < pgoff)
		return -EOVERFLOW;

	/* check for overflowing the buffer's size */
	if (pgoff + vma_pages(vma) >
	    dmabuf->size >> PAGE_SHIFT)
		return -EINVAL;

	/* readjust the vma */
	get_file(dmabuf->file);
	oldfile = vma->vm_file;
	vma->vm_file = dmabuf->file;
	vma->vm_pgoff = pgoff;

	ret = dmabuf->ops->mmap(dmabuf, vma);
	if (ret) {
		/* restore old parameters on failure */
		vma->vm_file = oldfile;
		fput(dmabuf->file);
	} else {
		if (oldfile)
			fput(oldfile);
	}
	return ret;

}
EXPORT_SYMBOL_GPL(dma_buf_mmap);

/**
 * dma_buf_vmap - Create virtual mapping for the buffer object into kernel
 * address space. Same restrictions as for vmap and friends apply.
 * @dmabuf:	[in]	buffer to vmap
 *
 * This call may fail due to lack of virtual mapping address space.
 * These calls are optional in drivers. The intended use for them
 * is for mapping objects linear in kernel space for high use objects.
 * Please attempt to use kmap/kunmap before thinking about these interfaces.
 *
 * Returns NULL on error.
 */
void *dma_buf_vmap(struct dma_buf *dmabuf)
{
	void *ptr;

	if (WARN_ON(!dmabuf))
		return NULL;

	if (!dmabuf->ops->vmap)
		return NULL;

	mutex_lock(&dmabuf->lock);
	if (dmabuf->vmapping_counter) {
		dmabuf->vmapping_counter++;
		BUG_ON(!dmabuf->vmap_ptr);
		ptr = dmabuf->vmap_ptr;
		goto out_unlock;
	}

	BUG_ON(dmabuf->vmap_ptr);

	ptr = dmabuf->ops->vmap(dmabuf);
	if (WARN_ON_ONCE(IS_ERR(ptr)))
		ptr = NULL;
	if (!ptr)
		goto out_unlock;

	dmabuf->vmap_ptr = ptr;
	dmabuf->vmapping_counter = 1;

out_unlock:
	mutex_unlock(&dmabuf->lock);
	return ptr;
}
EXPORT_SYMBOL_GPL(dma_buf_vmap);

/**
 * dma_buf_vunmap - Unmap a vmap obtained by dma_buf_vmap.
 * @dmabuf:	[in]	buffer to vunmap
 * @vaddr:	[in]	vmap to vunmap
 */
void dma_buf_vunmap(struct dma_buf *dmabuf, void *vaddr)
{
	if (WARN_ON(!dmabuf))
		return;

	BUG_ON(!dmabuf->vmap_ptr);
	BUG_ON(dmabuf->vmapping_counter == 0);
	BUG_ON(dmabuf->vmap_ptr != vaddr);

	mutex_lock(&dmabuf->lock);
	if (--dmabuf->vmapping_counter == 0) {
		if (dmabuf->ops->vunmap)
			dmabuf->ops->vunmap(dmabuf, vaddr);
		dmabuf->vmap_ptr = NULL;
	}
	mutex_unlock(&dmabuf->lock);
}
EXPORT_SYMBOL_GPL(dma_buf_vunmap);

#ifdef CONFIG_DEBUG_FS
static int dma_buf_debug_show(struct seq_file *s, void *unused)
{
	int ret;
	struct dma_buf *buf_obj;
	struct dma_buf_attachment *attach_obj;
	struct reservation_object *robj;
	struct reservation_object_list *fobj;
	struct dma_fence *fence;
	unsigned seq;
	int count = 0, attach_count, shared_count, i;
	size_t size = 0;

	ret = mutex_lock_interruptible(&db_list.lock);

	if (ret)
		return ret;

	seq_puts(s, "\nDma-buf Objects:\n");
<<<<<<< HEAD
	seq_printf(s, "%-18s\t%-8s\t%-8s\t%-8s\t%-8s\texp_name\n",
		   "priv", "size", "flags", "mode", "count");
=======
	seq_printf(s, "%-8s\t%-8s\t%-8s\t%-8s\texp_name\t%-8s\n",
		   "size", "flags", "mode", "count", "ino");
>>>>>>> bf707e4d

	list_for_each_entry(buf_obj, &db_list.head, list_node) {
		ret = mutex_lock_interruptible(&buf_obj->lock);

		if (ret) {
			seq_puts(s,
				 "\tERROR locking buffer object: skipping\n");
			continue;
		}

<<<<<<< HEAD
		seq_printf(s, "0x%p\t%08zu\t%08x\t%08x\t%08ld\t%s\n",
				buf_obj->priv,
=======
		seq_printf(s, "%08zu\t%08x\t%08x\t%08ld\t%s\t%08lu\t%s\n",
>>>>>>> bf707e4d
				buf_obj->size,
				buf_obj->file->f_flags, buf_obj->file->f_mode,
				file_count(buf_obj->file),
				buf_obj->exp_name,
				file_inode(buf_obj->file)->i_ino,
				buf_obj->name ?: "");

		robj = buf_obj->resv;
		while (true) {
			seq = read_seqcount_begin(&robj->seq);
			rcu_read_lock();
			fobj = rcu_dereference(robj->fence);
			shared_count = fobj ? fobj->shared_count : 0;
			fence = rcu_dereference(robj->fence_excl);
			if (!read_seqcount_retry(&robj->seq, seq))
				break;
			rcu_read_unlock();
		}

		if (fence)
			seq_printf(s, "\tExclusive fence: %s %s %ssignalled\n",
				   fence->ops->get_driver_name(fence),
				   fence->ops->get_timeline_name(fence),
				   dma_fence_is_signaled(fence) ? "" : "un");
		for (i = 0; i < shared_count; i++) {
			fence = rcu_dereference(fobj->shared[i]);
			if (!dma_fence_get_rcu(fence))
				continue;
			seq_printf(s, "\tShared fence: %s %s %ssignalled\n",
				   fence->ops->get_driver_name(fence),
				   fence->ops->get_timeline_name(fence),
				   dma_fence_is_signaled(fence) ? "" : "un");
			dma_fence_put(fence);
		}
		rcu_read_unlock();

		seq_puts(s, "\tAttached Devices:\n");
		attach_count = 0;

		list_for_each_entry(attach_obj, &buf_obj->attachments, node) {
			seq_printf(s, "\t%s\n", dev_name(attach_obj->dev));
			attach_count++;
		}

		seq_printf(s, "Total %d devices attached\n\n",
				attach_count);

		count++;
		size += buf_obj->size;
		mutex_unlock(&buf_obj->lock);
	}

	seq_printf(s, "\nTotal %d objects, %zu bytes\n", count, size);

	mutex_unlock(&db_list.lock);
	return 0;
}

static int dma_buf_debug_open(struct inode *inode, struct file *file)
{
	return single_open(file, dma_buf_debug_show, NULL);
}

static const struct file_operations dma_buf_debug_fops = {
	.open           = dma_buf_debug_open,
	.read           = seq_read,
	.llseek         = seq_lseek,
	.release        = single_release,
};

static struct dentry *dma_buf_debugfs_dir;

static int dma_buf_init_debugfs(void)
{
	struct dentry *d;
	int err = 0;

	d = debugfs_create_dir("dma_buf", NULL);
	if (IS_ERR(d))
		return PTR_ERR(d);

	dma_buf_debugfs_dir = d;

	d = debugfs_create_file("bufinfo", S_IRUGO, dma_buf_debugfs_dir,
				NULL, &dma_buf_debug_fops);
	if (IS_ERR(d)) {
		pr_debug("dma_buf: debugfs: failed to create node bufinfo\n");
		debugfs_remove_recursive(dma_buf_debugfs_dir);
		dma_buf_debugfs_dir = NULL;
		err = PTR_ERR(d);
	}

	return err;
}

static void dma_buf_uninit_debugfs(void)
{
	debugfs_remove_recursive(dma_buf_debugfs_dir);
}
#else
static inline int dma_buf_init_debugfs(void)
{
	return 0;
}
static inline void dma_buf_uninit_debugfs(void)
{
}
#endif

static int __init dma_buf_init(void)
{
	dma_buf_mnt = kern_mount(&dma_buf_fs_type);
	if (IS_ERR(dma_buf_mnt))
		return PTR_ERR(dma_buf_mnt);

	mutex_init(&db_list.lock);
	INIT_LIST_HEAD(&db_list.head);
	dma_buf_init_debugfs();
	return 0;
}
subsys_initcall(dma_buf_init);

static void __exit dma_buf_deinit(void)
{
	dma_buf_uninit_debugfs();
	kern_unmount(dma_buf_mnt);
}
__exitcall(dma_buf_deinit);<|MERGE_RESOLUTION|>--- conflicted
+++ resolved
@@ -1144,13 +1144,8 @@
 		return ret;
 
 	seq_puts(s, "\nDma-buf Objects:\n");
-<<<<<<< HEAD
-	seq_printf(s, "%-18s\t%-8s\t%-8s\t%-8s\t%-8s\texp_name\n",
-		   "priv", "size", "flags", "mode", "count");
-=======
-	seq_printf(s, "%-8s\t%-8s\t%-8s\t%-8s\texp_name\t%-8s\n",
-		   "size", "flags", "mode", "count", "ino");
->>>>>>> bf707e4d
+	seq_printf(s, "%-18s\t%-8s\t%-8s\t%-8s\t%-8s\texp_name\t%-8s\n",
+		   "priv", "size", "flags", "mode", "count", "ino");
 
 	list_for_each_entry(buf_obj, &db_list.head, list_node) {
 		ret = mutex_lock_interruptible(&buf_obj->lock);
@@ -1161,12 +1156,8 @@
 			continue;
 		}
 
-<<<<<<< HEAD
-		seq_printf(s, "0x%p\t%08zu\t%08x\t%08x\t%08ld\t%s\n",
+		seq_printf(s, "0x%p\t%08zu\t%08x\t%08x\t%08ld\t%s\t%08lu\t%s\n",
 				buf_obj->priv,
-=======
-		seq_printf(s, "%08zu\t%08x\t%08x\t%08ld\t%s\t%08lu\t%s\n",
->>>>>>> bf707e4d
 				buf_obj->size,
 				buf_obj->file->f_flags, buf_obj->file->f_mode,
 				file_count(buf_obj->file),
