--- conflicted
+++ resolved
@@ -37,13 +37,8 @@
 static bool download_mode = IS_ENABLED(CONFIG_QCOM_SCM_DOWNLOAD_MODE_DEFAULT);
 module_param(download_mode, bool, 0);
 
-<<<<<<< HEAD
 static unsigned int pas_shutdown_retry_delay_ms = 5000;
 module_param(pas_shutdown_retry_delay_ms, uint, 0644);
-
-#define SCM_HAS_CORE_CLK	BIT(0)
-#define SCM_HAS_IFACE_CLK	BIT(1)
-#define SCM_HAS_BUS_CLK		BIT(2)
 
 struct qcom_scm_waitq {
 	struct idr idr;
@@ -54,8 +49,6 @@
 	enum qcom_scm_wq_feature wq_feature;
 };
 
-=======
->>>>>>> 7ea6fd6d
 struct qcom_scm {
 	struct device *dev;
 	struct clk *core_clk;
@@ -1318,11 +1311,7 @@
 				     virt_to_phys(srcvms), src_sz,
 				     virt_to_phys(newvms), newvms_sz);
 }
-<<<<<<< HEAD
 EXPORT_SYMBOL(qcom_scm_assign_mem_regions);
-=======
-EXPORT_SYMBOL_GPL(qcom_scm_ocmem_lock_available);
->>>>>>> 7ea6fd6d
 
 /**
  * qcom_scm_mem_protect_sd_ctrl() - SDE memory protect.
@@ -1368,11 +1357,7 @@
 
 	return qcom_scm_call(__scm->dev, &desc, NULL);
 }
-<<<<<<< HEAD
 EXPORT_SYMBOL(qcom_scm_kgsl_set_smmu_aperture);
-=======
-EXPORT_SYMBOL_GPL(qcom_scm_ocmem_lock);
->>>>>>> 7ea6fd6d
 
 int qcom_scm_kgsl_set_smmu_lpac_aperture(unsigned int num_context_bank)
 {
@@ -1391,11 +1376,7 @@
 
 	return qcom_scm_call(__scm->dev, &desc, NULL);
 }
-<<<<<<< HEAD
 EXPORT_SYMBOL(qcom_scm_kgsl_set_smmu_lpac_aperture);
-=======
-EXPORT_SYMBOL_GPL(qcom_scm_ocmem_unlock);
->>>>>>> 7ea6fd6d
 
 int qcom_scm_kgsl_init_regs(u32 gpu_req)
 {
@@ -1620,7 +1601,7 @@
 	return __qcom_scm_is_call_available(__scm->dev, QCOM_SCM_SVC_OCMEM,
 					    QCOM_SCM_OCMEM_LOCK_CMD);
 }
-EXPORT_SYMBOL(qcom_scm_ocmem_lock_available);
+EXPORT_SYMBOL_GPL(qcom_scm_ocmem_lock_available);
 
 /**
  * qcom_scm_ocmem_lock() - call OCMEM lock interface to assign an OCMEM
@@ -1646,7 +1627,7 @@
 
 	return qcom_scm_call(__scm->dev, &desc, NULL);
 }
-EXPORT_SYMBOL(qcom_scm_ocmem_lock);
+EXPORT_SYMBOL_GPL(qcom_scm_ocmem_lock);
 
 /**
  * qcom_scm_ocmem_unlock() - call OCMEM unlock interface to release an OCMEM
@@ -1669,7 +1650,7 @@
 
 	return qcom_scm_call(__scm->dev, &desc, NULL);
 }
-EXPORT_SYMBOL(qcom_scm_ocmem_unlock);
+EXPORT_SYMBOL_GPL(qcom_scm_ocmem_unlock);
 
 /**
  * qcom_scm_ice_available() - Is the ICE key programming interface available?
@@ -2577,12 +2558,7 @@
 static int qcom_scm_probe(struct platform_device *pdev)
 {
 	struct qcom_scm *scm;
-<<<<<<< HEAD
-	unsigned long clks;
-	int ret;
-=======
-	int irq, ret;
->>>>>>> 7ea6fd6d
+	int ret;
 
 	scm = devm_kzalloc(&pdev->dev, sizeof(*scm), GFP_KERNEL);
 	if (!scm)
@@ -2674,12 +2650,7 @@
 	{ .compatible = "qcom,scm-msm8953" },
 	{ .compatible = "qcom,scm-msm8974" },
 	{ .compatible = "qcom,scm-msm8996" },
-<<<<<<< HEAD
-	{ .compatible = "qcom,scm-sm6375", .data = (void *)SCM_HAS_CORE_CLK },
-	{ .compatible = "qcom,scm" },
 	{ .compatible = "qcom,scm-v1.1" },
-=======
->>>>>>> 7ea6fd6d
 	{}
 };
 MODULE_DEVICE_TABLE(of, qcom_scm_dt_match);
