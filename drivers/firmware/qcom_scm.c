// SPDX-License-Identifier: GPL-2.0-only
/* Copyright (c) 2010,2015,2019,2021 The Linux Foundation. All rights reserved.
 * Copyright (C) 2015 Linaro Ltd.
 */
#include <linux/platform_device.h>
#include <linux/init.h>
#include <linux/cpumask.h>
#include <linux/export.h>
#include <linux/dma-direct.h>
#include <linux/dma-mapping.h>
#include <linux/module.h>
#include <linux/types.h>
#include <linux/qcom_scm.h>
#include <linux/of.h>
#include <linux/of_address.h>
#include <linux/of_platform.h>
#include <linux/reboot.h>
#include <linux/clk.h>
#include <linux/reset-controller.h>
#include <linux/arm-smccc.h>
#include <soc/qcom/qseecom_scm.h>
#include <linux/delay.h>

#include "qcom_scm.h"

static bool download_mode = IS_ENABLED(CONFIG_QCOM_SCM_DOWNLOAD_MODE_DEFAULT);
module_param(download_mode, bool, 0);

static unsigned int pas_shutdown_retry_delay = 5000;
module_param(pas_shutdown_retry_delay, uint, 0644);

#define SCM_HAS_CORE_CLK	BIT(0)
#define SCM_HAS_IFACE_CLK	BIT(1)
#define SCM_HAS_BUS_CLK		BIT(2)

struct qcom_scm {
	struct device *dev;
	struct clk *core_clk;
	struct clk *iface_clk;
	struct clk *bus_clk;
	struct reset_controller_dev reset;
	struct notifier_block restart_nb;

	u64 dload_mode_addr;
};

#define QCOM_SCM_FLAG_COLDBOOT_CPU0	0x00
#define QCOM_SCM_FLAG_COLDBOOT_CPU1	0x01
#define QCOM_SCM_FLAG_COLDBOOT_CPU2	0x08
#define QCOM_SCM_FLAG_COLDBOOT_CPU3	0x20

#define QCOM_SCM_FLAG_WARMBOOT_CPU0	0x04
#define QCOM_SCM_FLAG_WARMBOOT_CPU1	0x02
#define QCOM_SCM_FLAG_WARMBOOT_CPU2	0x10
#define QCOM_SCM_FLAG_WARMBOOT_CPU3	0x40

struct qcom_scm_wb_entry {
	int flag;
	void *entry;
};

static struct qcom_scm_wb_entry qcom_scm_wb[] = {
	{ .flag = QCOM_SCM_FLAG_WARMBOOT_CPU0 },
	{ .flag = QCOM_SCM_FLAG_WARMBOOT_CPU1 },
	{ .flag = QCOM_SCM_FLAG_WARMBOOT_CPU2 },
	{ .flag = QCOM_SCM_FLAG_WARMBOOT_CPU3 },
};

static const char * const qcom_scm_convention_names[] = {
	[SMC_CONVENTION_UNKNOWN] = "unknown",
	[SMC_CONVENTION_ARM_32] = "smc arm 32",
	[SMC_CONVENTION_ARM_64] = "smc arm 64",
	[SMC_CONVENTION_LEGACY] = "smc legacy",
};

static struct qcom_scm *__scm;

static int qcom_scm_clk_enable(void)
{
	int ret;

	ret = clk_prepare_enable(__scm->core_clk);
	if (ret)
		goto bail;

	ret = clk_prepare_enable(__scm->iface_clk);
	if (ret)
		goto disable_core;

	ret = clk_prepare_enable(__scm->bus_clk);
	if (ret)
		goto disable_iface;

	return 0;

disable_iface:
	clk_disable_unprepare(__scm->iface_clk);
disable_core:
	clk_disable_unprepare(__scm->core_clk);
bail:
	return ret;
}

static void qcom_scm_clk_disable(void)
{
	clk_disable_unprepare(__scm->core_clk);
	clk_disable_unprepare(__scm->iface_clk);
	clk_disable_unprepare(__scm->bus_clk);
}

enum qcom_scm_convention qcom_scm_convention = SMC_CONVENTION_UNKNOWN;
static DEFINE_SPINLOCK(scm_query_lock);

static enum qcom_scm_convention __get_convention(void)
{
	unsigned long flags;
	struct qcom_scm_desc desc = {
		.svc = QCOM_SCM_SVC_INFO,
		.cmd = QCOM_SCM_INFO_IS_CALL_AVAIL,
		.args[0] = SCM_SMC_FNID(QCOM_SCM_SVC_INFO,
					   QCOM_SCM_INFO_IS_CALL_AVAIL) |
			   (ARM_SMCCC_OWNER_SIP << ARM_SMCCC_OWNER_SHIFT),
		.arginfo = QCOM_SCM_ARGS(1),
		.owner = ARM_SMCCC_OWNER_SIP,
	};
	struct qcom_scm_res res;
	enum qcom_scm_convention probed_convention;
	int ret;
	bool forced = false;

	if (likely(qcom_scm_convention != SMC_CONVENTION_UNKNOWN))
		return qcom_scm_convention;

	/*
	 * Device isn't required as there is only one argument - no device
	 * needed to dma_map_single to secure world
	 */
	probed_convention = SMC_CONVENTION_ARM_64;
	ret = __scm_smc_call(NULL, &desc, probed_convention, &res, true);
	if (!ret && res.result[0] == 1)
		goto found;

	/*
	 * Some SC7180 firmwares didn't implement the
	 * QCOM_SCM_INFO_IS_CALL_AVAIL call, so we fallback to forcing ARM_64
	 * calling conventions on these firmwares. Luckily we don't make any
	 * early calls into the firmware on these SoCs so the device pointer
	 * will be valid here to check if the compatible matches.
	 */
	if (of_device_is_compatible(__scm ? __scm->dev->of_node : NULL, "qcom,scm-sc7180")) {
		forced = true;
		goto found;
	}

	probed_convention = SMC_CONVENTION_ARM_32;
	ret = __scm_smc_call(NULL, &desc, probed_convention, &res, true);
	if (!ret && res.result[0] == 1)
		goto found;

	probed_convention = SMC_CONVENTION_LEGACY;
found:
	spin_lock_irqsave(&scm_query_lock, flags);
	if (probed_convention != qcom_scm_convention) {
		qcom_scm_convention = probed_convention;
		pr_info("qcom_scm: convention: %s%s\n",
			qcom_scm_convention_names[qcom_scm_convention],
			forced ? " (forced)" : "");
	}
	spin_unlock_irqrestore(&scm_query_lock, flags);

	return qcom_scm_convention;
}

/**
 * qcom_scm_call() - Invoke a syscall in the secure world
 * @dev:	device
 * @svc_id:	service identifier
 * @cmd_id:	command identifier
 * @desc:	Descriptor structure containing arguments and return values
 *
 * Sends a command to the SCM and waits for the command to finish processing.
 * This should *only* be called in pre-emptible context.
 */
static int qcom_scm_call(struct device *dev, const struct qcom_scm_desc *desc,
			 struct qcom_scm_res *res)
{
	might_sleep();
	switch (__get_convention()) {
	case SMC_CONVENTION_ARM_32:
	case SMC_CONVENTION_ARM_64:
		return scm_smc_call(dev, desc, res, QCOM_SCM_CALL_NORMAL);
	case SMC_CONVENTION_LEGACY:
		return scm_legacy_call(dev, desc, res);
	default:
		pr_err("Unknown current SCM calling convention.\n");
		return -EINVAL;
	}
}

/**
 * qcom_scm_call_atomic() - atomic variation of qcom_scm_call()
 * @dev:	device
 * @svc_id:	service identifier
 * @cmd_id:	command identifier
 * @desc:	Descriptor structure containing arguments and return values
 * @res:	Structure containing results from SMC/HVC call
 *
 * Sends a command to the SCM and waits for the command to finish processing.
 * This can be called in atomic context.
 */
static int qcom_scm_call_atomic(struct device *dev,
				const struct qcom_scm_desc *desc,
				struct qcom_scm_res *res)
{
	switch (__get_convention()) {
	case SMC_CONVENTION_ARM_32:
	case SMC_CONVENTION_ARM_64:
		return scm_smc_call(dev, desc, res, QCOM_SCM_CALL_ATOMIC);
	case SMC_CONVENTION_LEGACY:
		return scm_legacy_call_atomic(dev, desc, res);
	default:
		pr_err("Unknown current SCM calling convention.\n");
		return -EINVAL;
	}
}

/**
 * qcom_scm_call_noretry() - noretry variation of qcom_scm_call()
 * @dev:	device
 * @svc_id:	service identifier
 * @cmd_id:	command identifier
 * @desc:	Descriptor structure containing arguments and return values
 * @res:	Structure containing results from SMC/HVC call
 *
 * Sends a command to the SCM and waits for the command to finish processing.
 */
static int qcom_scm_call_noretry(struct device *dev,
				const struct qcom_scm_desc *desc,
				struct qcom_scm_res *res)
{
	switch (__get_convention()) {
	case SMC_CONVENTION_ARM_32:
	case SMC_CONVENTION_ARM_64:
		return scm_smc_call(dev, desc, res, QCOM_SCM_CALL_NORETRY);
	case SMC_CONVENTION_LEGACY:
		BUG_ON(1); /* No current implementation */
	default:
		pr_err("Unknown current SCM calling convention.\n");
		return -EINVAL;
	}
}

static bool __qcom_scm_is_call_available(struct device *dev, u32 svc_id,
					 u32 cmd_id)
{
	int ret;
	struct qcom_scm_desc desc = {
		.svc = QCOM_SCM_SVC_INFO,
		.cmd = QCOM_SCM_INFO_IS_CALL_AVAIL,
		.owner = ARM_SMCCC_OWNER_SIP,
	};
	struct qcom_scm_res res;

	desc.arginfo = QCOM_SCM_ARGS(1);
	switch (__get_convention()) {
	case SMC_CONVENTION_ARM_32:
	case SMC_CONVENTION_ARM_64:
		desc.args[0] = SCM_SMC_FNID(svc_id, cmd_id) |
				(ARM_SMCCC_OWNER_SIP << ARM_SMCCC_OWNER_SHIFT);
		break;
	case SMC_CONVENTION_LEGACY:
		desc.args[0] = SCM_LEGACY_FNID(svc_id, cmd_id);
		break;
	default:
		pr_err("Unknown SMC convention being used\n");
		return -EINVAL;
	}

	ret = qcom_scm_call(dev, &desc, &res);

	return ret ? false : !!res.result[0];
}

/**
 * qcom_scm_set_warm_boot_addr() - Set the warm boot address for cpus
 * @entry: Entry point function for the cpus
 * @cpus: The cpumask of cpus that will use the entry point
 *
 * Set the Linux entry point for the SCM to transfer control to when coming
 * out of a power down. CPU power down may be executed on cpuidle or hotplug.
 */
int qcom_scm_set_warm_boot_addr(void *entry, const cpumask_t *cpus)
{
	int ret;
	int flags = 0;
	int cpu;
	struct qcom_scm_desc desc = {
		.svc = QCOM_SCM_SVC_BOOT,
		.cmd = QCOM_SCM_BOOT_SET_ADDR,
		.arginfo = QCOM_SCM_ARGS(2),
	};

	/*
	 * Reassign only if we are switching from hotplug entry point
	 * to cpuidle entry point or vice versa.
	 */
	for_each_cpu(cpu, cpus) {
		if (entry == qcom_scm_wb[cpu].entry)
			continue;
		flags |= qcom_scm_wb[cpu].flag;
	}

	/* No change in entry function */
	if (!flags)
		return 0;

	desc.args[0] = flags;
	desc.args[1] = virt_to_phys(entry);

	ret = qcom_scm_call(__scm->dev, &desc, NULL);
	if (!ret) {
		for_each_cpu(cpu, cpus)
			qcom_scm_wb[cpu].entry = entry;
	}

	return ret;
}
EXPORT_SYMBOL(qcom_scm_set_warm_boot_addr);

/**
 * qcom_scm_set_cold_boot_addr() - Set the cold boot address for cpus
 * @entry: Entry point function for the cpus
 * @cpus: The cpumask of cpus that will use the entry point
 *
 * Set the cold boot address of the cpus. Any cpu outside the supported
 * range would be removed from the cpu present mask.
 */
int qcom_scm_set_cold_boot_addr(void *entry, const cpumask_t *cpus)
{
	int flags = 0;
	int cpu;
	int scm_cb_flags[] = {
		QCOM_SCM_FLAG_COLDBOOT_CPU0,
		QCOM_SCM_FLAG_COLDBOOT_CPU1,
		QCOM_SCM_FLAG_COLDBOOT_CPU2,
		QCOM_SCM_FLAG_COLDBOOT_CPU3,
	};
	struct qcom_scm_desc desc = {
		.svc = QCOM_SCM_SVC_BOOT,
		.cmd = QCOM_SCM_BOOT_SET_ADDR,
		.arginfo = QCOM_SCM_ARGS(2),
		.owner = ARM_SMCCC_OWNER_SIP,
	};

	if (!cpus || cpumask_empty(cpus))
		return -EINVAL;

	for_each_cpu(cpu, cpus) {
		if (cpu < ARRAY_SIZE(scm_cb_flags))
			flags |= scm_cb_flags[cpu];
		else
			set_cpu_present(cpu, false);
	}

	desc.args[0] = flags;
	desc.args[1] = virt_to_phys(entry);

	return qcom_scm_call_atomic(__scm ? __scm->dev : NULL, &desc, NULL);
}
EXPORT_SYMBOL(qcom_scm_set_cold_boot_addr);

/**
 * qcom_scm_cpu_power_down() - Power down the cpu
 * @flags - Flags to flush cache
 *
 * This is an end point to power down cpu. If there was a pending interrupt,
 * the control would return from this function, otherwise, the cpu jumps to the
 * warm boot entry point set for this cpu upon reset.
 */
void qcom_scm_cpu_power_down(u32 flags)
{
	struct qcom_scm_desc desc = {
		.svc = QCOM_SCM_SVC_BOOT,
		.cmd = QCOM_SCM_BOOT_TERMINATE_PC,
		.args[0] = flags & QCOM_SCM_FLUSH_FLAG_MASK,
		.arginfo = QCOM_SCM_ARGS(1),
		.owner = ARM_SMCCC_OWNER_SIP,
	};

	qcom_scm_call_atomic(__scm ? __scm->dev : NULL, &desc, NULL);
}
EXPORT_SYMBOL(qcom_scm_cpu_power_down);

/**
 * qcm_scm_sec_wdog_deactivate() - Deactivate secure watchdog
 */
int qcom_scm_sec_wdog_deactivate(void)
{
	struct qcom_scm_desc desc = {
		.svc = QCOM_SCM_SVC_BOOT,
		.cmd = QCOM_SCM_BOOT_SEC_WDOG_DIS,
		.owner = ARM_SMCCC_OWNER_SIP,
		.args[0] = 1,
		.arginfo = QCOM_SCM_ARGS(1),
	};

	return qcom_scm_call(__scm->dev, &desc, NULL);
}
EXPORT_SYMBOL(qcom_scm_sec_wdog_deactivate);

/**
 * qcom_scm_sec_wdog_trigger() - Trigger secure watchdog
 */
int qcom_scm_sec_wdog_trigger(void)
{
	int ret;
	struct qcom_scm_desc desc = {
		.svc = QCOM_SCM_SVC_BOOT,
		.cmd = QCOM_SCM_BOOT_SEC_WDOG_TRIGGER,
		.owner = ARM_SMCCC_OWNER_SIP,
		.args[0] = 0,
		.arginfo = QCOM_SCM_ARGS(1),
	};
	struct qcom_scm_res res;

	ret = qcom_scm_call(__scm->dev, &desc, &res);

	return ret ? : res.result[0];
}
EXPORT_SYMBOL(qcom_scm_sec_wdog_trigger);

/**
 * qcom_scm_disable_sdi() - Disable SDI
 */
void qcom_scm_disable_sdi(void)
{
	int ret;
	struct qcom_scm_desc desc = {
		.svc = QCOM_SCM_SVC_BOOT,
		.cmd = QCOM_SCM_BOOT_WDOG_DEBUG_PART,
		.owner = ARM_SMCCC_OWNER_SIP,
		.args[0] = 1,
		.args[1] = 0,
		.arginfo = QCOM_SCM_ARGS(2),
	};

	ret = qcom_scm_call_atomic(__scm ? __scm->dev : NULL, &desc, NULL);
	if (ret)
		pr_err("Failed to disable secure wdog debug: %d\n", ret);
}
EXPORT_SYMBOL(qcom_scm_disable_sdi);

int qcom_scm_set_remote_state(u32 state, u32 id)
{
	struct qcom_scm_desc desc = {
		.svc = QCOM_SCM_SVC_BOOT,
		.cmd = QCOM_SCM_BOOT_SET_REMOTE_STATE,
		.arginfo = QCOM_SCM_ARGS(2),
		.args[0] = state,
		.args[1] = id,
		.owner = ARM_SMCCC_OWNER_SIP,
	};
	struct qcom_scm_res res;
	int ret;

	ret = qcom_scm_call(__scm->dev, &desc, &res);

	return ret ? : res.result[0];
}
EXPORT_SYMBOL(qcom_scm_set_remote_state);

int qcom_scm_spin_cpu(void)
{
	struct qcom_scm_desc desc = {
		.svc = QCOM_SCM_SVC_BOOT,
		.cmd = QCOM_SCM_BOOT_SPIN_CPU,
		.owner = ARM_SMCCC_OWNER_SIP,
		.args[0] = 0,
		.arginfo = QCOM_SCM_ARGS(1),
	};

	return qcom_scm_call(__scm->dev, &desc, NULL);
}
EXPORT_SYMBOL(qcom_scm_spin_cpu);

static int __qcom_scm_set_dload_mode(struct device *dev, enum qcom_download_mode mode)
{
	struct qcom_scm_desc desc = {
		.svc = QCOM_SCM_SVC_BOOT,
		.cmd = QCOM_SCM_BOOT_SET_DLOAD_MODE,
		.arginfo = QCOM_SCM_ARGS(2),
		.args[0] = mode,
		.owner = ARM_SMCCC_OWNER_SIP,
	};

	desc.args[1] = 0;

	return qcom_scm_call_atomic(__scm->dev, &desc, NULL);
}

void qcom_scm_set_download_mode(enum qcom_download_mode mode, phys_addr_t tcsr_boot_misc)
{
	bool avail;
	int ret = 0;
	struct device *dev = __scm ? __scm->dev : NULL;

	avail = __qcom_scm_is_call_available(dev,
					     QCOM_SCM_SVC_BOOT,
					     QCOM_SCM_BOOT_SET_DLOAD_MODE);
	if (avail) {
		ret = __qcom_scm_set_dload_mode(dev, mode);
	} else if (tcsr_boot_misc || (__scm && __scm->dload_mode_addr)) {
		ret = qcom_scm_io_writel(tcsr_boot_misc ? : __scm->dload_mode_addr, mode);
	} else {
		dev_err(dev,
			"No available mechanism for setting download mode\n");
	}

	if (ret)
		dev_err(dev, "failed to set download mode: %d\n", ret);
}
EXPORT_SYMBOL(qcom_scm_set_download_mode);

int qcom_scm_config_cpu_errata(void)
{
	struct qcom_scm_desc desc = {
		.svc = QCOM_SCM_SVC_BOOT,
		.cmd = QCOM_SCM_BOOT_CONFIG_CPU_ERRATA,
		.owner = ARM_SMCCC_OWNER_SIP,
		.arginfo = 0xffffffff,
	};

	return qcom_scm_call(__scm->dev, &desc, NULL);
}
EXPORT_SYMBOL(qcom_scm_config_cpu_errata);

/**
 * qcom_scm_pas_init_image() - Initialize peripheral authentication service
 *			       state machine for a given peripheral, using the
 *			       metadata
 * @peripheral: peripheral id
 * @metadata:	pointer to memory containing ELF header, program header table
 *		and optional blob of data used for authenticating the metadata
 *		and the rest of the firmware
 * @size:	size of the metadata
 *
 * Returns 0 on success.
 */
int qcom_scm_pas_init_image(u32 peripheral, const void *metadata, size_t size)
{
	dma_addr_t mdata_phys;
	void *mdata_buf;
	int ret;
	struct qcom_scm_desc desc = {
		.svc = QCOM_SCM_SVC_PIL,
		.cmd = QCOM_SCM_PIL_PAS_INIT_IMAGE,
		.arginfo = QCOM_SCM_ARGS(2, QCOM_SCM_VAL, QCOM_SCM_RW),
		.args[0] = peripheral,
		.owner = ARM_SMCCC_OWNER_SIP,
	};
	struct qcom_scm_res res;

	/*
	 * During the scm call memory protection will be enabled for the meta
	 * data blob, so make sure it's physically contiguous, 4K aligned and
	 * non-cachable to avoid XPU violations.
	 */
	mdata_buf = dma_alloc_coherent(__scm->dev, size, &mdata_phys,
				       GFP_KERNEL);
	if (!mdata_buf) {
		dev_err(__scm->dev, "Allocation of metadata buffer failed.\n");
		return -ENOMEM;
	}
	memcpy(mdata_buf, metadata, size);

	ret = qcom_scm_clk_enable();
	if (ret)
		goto free_metadata;

	desc.args[1] = mdata_phys;

	ret = qcom_scm_call(__scm->dev, &desc, &res);

	qcom_scm_clk_disable();

free_metadata:
	dma_free_coherent(__scm->dev, size, mdata_buf, mdata_phys);

	return ret ? : res.result[0];
}
EXPORT_SYMBOL(qcom_scm_pas_init_image);

/**
 * qcom_scm_pas_mem_setup() - Prepare the memory related to a given peripheral
 *			      for firmware loading
 * @peripheral:	peripheral id
 * @addr:	start address of memory area to prepare
 * @size:	size of the memory area to prepare
 *
 * Returns 0 on success.
 */
int qcom_scm_pas_mem_setup(u32 peripheral, phys_addr_t addr, phys_addr_t size)
{
	int ret;
	struct qcom_scm_desc desc = {
		.svc = QCOM_SCM_SVC_PIL,
		.cmd = QCOM_SCM_PIL_PAS_MEM_SETUP,
		.arginfo = QCOM_SCM_ARGS(3),
		.args[0] = peripheral,
		.args[1] = addr,
		.args[2] = size,
		.owner = ARM_SMCCC_OWNER_SIP,
	};
	struct qcom_scm_res res;

	ret = qcom_scm_clk_enable();
	if (ret)
		return ret;

	ret = qcom_scm_call(__scm->dev, &desc, &res);
	qcom_scm_clk_disable();

	return ret ? : res.result[0];
}
EXPORT_SYMBOL(qcom_scm_pas_mem_setup);

/**
 * qcom_scm_pas_auth_and_reset() - Authenticate the given peripheral firmware
 *				   and reset the remote processor
 * @peripheral:	peripheral id
 *
 * Return 0 on success.
 */
int qcom_scm_pas_auth_and_reset(u32 peripheral)
{
	int ret;
	struct qcom_scm_desc desc = {
		.svc = QCOM_SCM_SVC_PIL,
		.cmd = QCOM_SCM_PIL_PAS_AUTH_AND_RESET,
		.arginfo = QCOM_SCM_ARGS(1),
		.args[0] = peripheral,
		.owner = ARM_SMCCC_OWNER_SIP,
	};
	struct qcom_scm_res res;

	ret = qcom_scm_clk_enable();
	if (ret)
		return ret;

	ret = qcom_scm_call(__scm->dev, &desc, &res);
	qcom_scm_clk_disable();

	return ret ? : res.result[0];
}
EXPORT_SYMBOL(qcom_scm_pas_auth_and_reset);

/**
 * qcom_scm_pas_shutdown() - Shut down the remote processor
 * @peripheral: peripheral id
 *
 * Returns 0 on success.
 */
int qcom_scm_pas_shutdown(u32 peripheral)
{
	int ret;
	struct qcom_scm_desc desc = {
		.svc = QCOM_SCM_SVC_PIL,
		.cmd = QCOM_SCM_PIL_PAS_SHUTDOWN,
		.arginfo = QCOM_SCM_ARGS(1),
		.args[0] = peripheral,
		.owner = ARM_SMCCC_OWNER_SIP,
	};
	struct qcom_scm_res res;

	ret = qcom_scm_clk_enable();
	if (ret)
		return ret;

	ret = qcom_scm_call(__scm->dev, &desc, &res);

	qcom_scm_clk_disable();

	return ret ? : res.result[0];
}
EXPORT_SYMBOL(qcom_scm_pas_shutdown);

int qcom_scm_pas_shutdown_retry(u32 peripheral)
{
	int ret;

	ret = qcom_scm_pas_shutdown(peripheral);
	if (!ret)
		return ret;

	pr_err("PAS Shutdown: First call to shutdown failed with error: %d\n", ret);
	pr_err("PAS Shutdown: Sleeping for: %u\n", pas_shutdown_retry_delay);
	msleep(pas_shutdown_retry_delay);

	pr_err("PAS Shutdown: Attempting to shutdown peripheral again\n");
	return qcom_scm_pas_shutdown(peripheral);
}
EXPORT_SYMBOL(qcom_scm_pas_shutdown_retry);

/**
 * qcom_scm_pas_supported() - Check if the peripheral authentication service is
 *			      available for the given peripherial
 * @peripheral:	peripheral id
 *
 * Returns true if PAS is supported for this peripheral, otherwise false.
 */
bool qcom_scm_pas_supported(u32 peripheral)
{
	int ret;
	struct qcom_scm_desc desc = {
		.svc = QCOM_SCM_SVC_PIL,
		.cmd = QCOM_SCM_PIL_PAS_IS_SUPPORTED,
		.arginfo = QCOM_SCM_ARGS(1),
		.args[0] = peripheral,
		.owner = ARM_SMCCC_OWNER_SIP,
	};
	struct qcom_scm_res res;

	if (!__qcom_scm_is_call_available(__scm->dev, QCOM_SCM_SVC_PIL,
					  QCOM_SCM_PIL_PAS_IS_SUPPORTED))
		return false;

	ret = qcom_scm_call(__scm->dev, &desc, &res);

	return ret ? false : !!res.result[0];
}
EXPORT_SYMBOL(qcom_scm_pas_supported);

static int __qcom_scm_pas_mss_reset(struct device *dev, bool reset)
{
	struct qcom_scm_desc desc = {
		.svc = QCOM_SCM_SVC_PIL,
		.cmd = QCOM_SCM_PIL_PAS_MSS_RESET,
		.arginfo = QCOM_SCM_ARGS(2),
		.args[0] = reset,
		.args[1] = 0,
		.owner = ARM_SMCCC_OWNER_SIP,
	};
	struct qcom_scm_res res;
	int ret;

	ret = qcom_scm_call(__scm->dev, &desc, &res);

	return ret ? : res.result[0];
}

static int qcom_scm_pas_reset_assert(struct reset_controller_dev *rcdev,
				     unsigned long idx)
{
	if (idx != 0)
		return -EINVAL;

	return __qcom_scm_pas_mss_reset(__scm->dev, 1);
}

static int qcom_scm_pas_reset_deassert(struct reset_controller_dev *rcdev,
				       unsigned long idx)
{
	if (idx != 0)
		return -EINVAL;

	return __qcom_scm_pas_mss_reset(__scm->dev, 0);
}

static const struct reset_control_ops qcom_scm_pas_reset_ops = {
	.assert = qcom_scm_pas_reset_assert,
	.deassert = qcom_scm_pas_reset_deassert,
};

int qcom_scm_get_sec_dump_state(u32 *dump_state)
{
	int ret;
	struct qcom_scm_desc desc = {
		.svc = QCOM_SCM_SVC_UTIL,
		.cmd = QCOM_SCM_UTIL_GET_SEC_DUMP_STATE,
		.owner = ARM_SMCCC_OWNER_SIP
	};
	struct qcom_scm_res res;

	ret = qcom_scm_call(__scm ? __scm->dev : NULL, &desc, &res);

	if (dump_state)
		*dump_state = res.result[0];

	return ret;
}
EXPORT_SYMBOL(qcom_scm_get_sec_dump_state);

int qcom_scm_assign_dump_table_region(bool is_assign, phys_addr_t addr, size_t size)
{
	struct qcom_scm_desc desc = {
		.svc = QCOM_SCM_SVC_UTIL,
		.cmd = QCOM_SCM_UTIL_DUMP_TABLE_ASSIGN,
		.arginfo = QCOM_SCM_ARGS(3),
		.owner = ARM_SMCCC_OWNER_SIP,
		.args[0] = is_assign,
		.args[1] = addr,
		.args[2] = size,
	};

	return qcom_scm_call(__scm->dev, &desc, NULL);
}
EXPORT_SYMBOL(qcom_scm_assign_dump_table_region);

int qcom_scm_tz_blsp_modify_owner(int food, u64 subsystem, int *out)
{
	int ret;
	struct qcom_scm_desc desc = {
		.svc = QCOM_SCM_SVC_TZ,
		.cmd = QOCM_SCM_TZ_BLSP_MODIFY_OWNER,
		.owner = ARM_SMCCC_OWNER_SIP,
		.args[0] = subsystem,
		.args[1] = food,
		.arginfo = QCOM_SCM_ARGS(2),
	};
	struct qcom_scm_res res;

	ret = qcom_scm_call(__scm->dev, &desc, &res);

	if (out)
		*out = res.result[0];

	return ret;
}
EXPORT_SYMBOL(qcom_scm_tz_blsp_modify_owner);

int qcom_scm_io_readl(phys_addr_t addr, unsigned int *val)
{
	struct qcom_scm_desc desc = {
		.svc = QCOM_SCM_SVC_IO,
		.cmd = QCOM_SCM_IO_READ,
		.arginfo = QCOM_SCM_ARGS(1),
		.args[0] = addr,
		.owner = ARM_SMCCC_OWNER_SIP,
	};
	struct qcom_scm_res res;
	int ret;


	ret = qcom_scm_call_atomic(__scm->dev, &desc, &res);
	if (ret >= 0)
		*val = res.result[0];

	return ret < 0 ? ret : 0;
}
EXPORT_SYMBOL(qcom_scm_io_readl);

int qcom_scm_io_writel(phys_addr_t addr, unsigned int val)
{
	struct qcom_scm_desc desc = {
		.svc = QCOM_SCM_SVC_IO,
		.cmd = QCOM_SCM_IO_WRITE,
		.arginfo = QCOM_SCM_ARGS(2),
		.args[0] = addr,
		.args[1] = val,
		.owner = ARM_SMCCC_OWNER_SIP,
	};

	return qcom_scm_call_atomic(__scm->dev, &desc, NULL);
}
EXPORT_SYMBOL(qcom_scm_io_writel);

/**
 * qcom_scm_io_reset()
 */
int qcom_scm_io_reset(void)
{
	struct qcom_scm_desc desc = {
		.svc = QCOM_SCM_SVC_IO,
		.cmd = QCOM_SCM_IO_RESET,
		.owner = ARM_SMCCC_OWNER_SIP,
		.arginfo = QCOM_SCM_ARGS(2),
	};

	return qcom_scm_call_atomic(__scm ? __scm->dev : NULL, &desc, NULL);
}
EXPORT_SYMBOL(qcom_scm_io_reset);

bool qcom_scm_is_secure_wdog_trigger_available(void)
{
	return __qcom_scm_is_call_available(__scm->dev, QCOM_SCM_SVC_BOOT,
						QCOM_SCM_BOOT_SEC_WDOG_TRIGGER);
}
EXPORT_SYMBOL(qcom_scm_is_secure_wdog_trigger_available);

bool qcom_scm_is_mode_switch_available(void)
{
	return __qcom_scm_is_call_available(__scm->dev, QCOM_SCM_SVC_BOOT,
						QCOM_SCM_BOOT_SWITCH_MODE);
}
EXPORT_SYMBOL(qcom_scm_is_mode_switch_available);

int __qcom_scm_get_feat_version(struct device *dev, u64 feat_id, u64 *version)
{
	int ret;
	struct qcom_scm_desc desc = {
		.svc = QCOM_SCM_SVC_INFO,
		.cmd = QCOM_SCM_INFO_GET_FEAT_VERSION_CMD,
		.owner = ARM_SMCCC_OWNER_SIP,
		.args[0] = feat_id,
		.arginfo = QCOM_SCM_ARGS(1),
	};
	struct qcom_scm_res res;

	ret = qcom_scm_call(__scm->dev, &desc, &res);

	if (version)
		*version = res.result[0];

	return ret;
}

int qcom_scm_get_jtag_etm_feat_id(u64 *version)
{
	return __qcom_scm_get_feat_version(__scm ? __scm->dev : NULL,
					QCOM_SCM_TZ_DBG_ETM_FEAT_ID, version);
}
EXPORT_SYMBOL(qcom_scm_get_jtag_etm_feat_id);

/**
 * qcom_halt_spmi_pmic_arbiter() - Halt SPMI PMIC arbiter
 *
 * Force the SPMI PMIC arbiter to shutdown so that no more SPMI transactions
 * are sent from the MSM to the PMIC. This is required in order to avoid an
 * SPMI lockup on certain PMIC chips if PS_HOLD is lowered in the middle of
 * an SPMI transaction.
 */
void qcom_scm_halt_spmi_pmic_arbiter(void)
{
	int ret;
	struct qcom_scm_desc desc = {
		.svc = QCOM_SCM_SVC_PWR,
		.cmd = QCOM_SCM_PWR_IO_DISABLE_PMIC_ARBITER,
		.owner = ARM_SMCCC_OWNER_SIP,
		.args[0] = 0,
		.arginfo = QCOM_SCM_ARGS(1),
	};

	pr_crit("Calling SCM to disable SPMI PMIC arbiter\n");

	ret = qcom_scm_call_atomic(__scm->dev, &desc, NULL);
	if (ret)
		pr_err("Failed to halt_spmi_pmic_arbiter=0x%x\n", ret);
}
EXPORT_SYMBOL(qcom_scm_halt_spmi_pmic_arbiter);

/**
 * qcom_deassert_ps_hold() - Deassert PS_HOLD
 *
 * Deassert PS_HOLD to signal the PMIC that we are ready to power down or reset.
 *
 * This function should never return if the SCM call is available.
 */
void qcom_scm_deassert_ps_hold(void)
{
	int ret;
	struct qcom_scm_desc desc = {
		.svc = QCOM_SCM_SVC_PWR,
		.cmd = QCOM_SCM_PWR_IO_DEASSERT_PS_HOLD,
		.owner = ARM_SMCCC_OWNER_SIP,
		.args[0] = 0,
		.arginfo = QCOM_SCM_ARGS(1),
	};

	ret = qcom_scm_call_atomic(__scm ? __scm->dev : NULL, &desc, NULL);
	if (ret)
		pr_err("Failed to deassert_ps_hold=0x%x\n", ret);
}
EXPORT_SYMBOL(qcom_scm_deassert_ps_hold);

void qcom_scm_mmu_sync(bool sync)
{
	int ret;
	struct qcom_scm_desc desc = {
		.svc = QCOM_SCM_SVC_PWR,
		.cmd = QCOM_SCM_PWR_MMU_SYNC,
		.owner = ARM_SMCCC_OWNER_SIP,
		.args[0] = sync,
		.arginfo = QCOM_SCM_ARGS(1),
	};

	ret = qcom_scm_call_atomic(__scm ? __scm->dev : NULL, &desc, NULL);

	if (ret)
		pr_err("MMU sync with Hypervisor off %x\n", ret);
}
EXPORT_SYMBOL(qcom_scm_mmu_sync);

/**
 * qcom_scm_restore_sec_cfg_available() - Check if secure environment
 * supports restore security config interface.
 *
 * Return true if restore-cfg interface is supported, false if not.
 */
bool qcom_scm_restore_sec_cfg_available(void)
{
	return __qcom_scm_is_call_available(__scm->dev, QCOM_SCM_SVC_MP,
					    QCOM_SCM_MP_RESTORE_SEC_CFG);
}
EXPORT_SYMBOL(qcom_scm_restore_sec_cfg_available);

int qcom_scm_restore_sec_cfg(u32 device_id, u32 spare)
{
	struct qcom_scm_desc desc = {
		.svc = QCOM_SCM_SVC_MP,
		.cmd = QCOM_SCM_MP_RESTORE_SEC_CFG,
		.arginfo = QCOM_SCM_ARGS(2),
		.args[0] = device_id,
		.args[1] = spare,
		.owner = ARM_SMCCC_OWNER_SIP,
	};
	struct qcom_scm_res res;
	int ret;

	ret = qcom_scm_call(__scm->dev, &desc, &res);

	return ret ? : res.result[0];
}
EXPORT_SYMBOL(qcom_scm_restore_sec_cfg);

int qcom_scm_iommu_secure_ptbl_size(u32 spare, size_t *size)
{
	struct qcom_scm_desc desc = {
		.svc = QCOM_SCM_SVC_MP,
		.cmd = QCOM_SCM_MP_IOMMU_SECURE_PTBL_SIZE,
		.arginfo = QCOM_SCM_ARGS(1),
		.args[0] = spare,
		.owner = ARM_SMCCC_OWNER_SIP,
	};
	struct qcom_scm_res res;
	int ret;

	ret = qcom_scm_call(__scm->dev, &desc, &res);

	if (size)
		*size = res.result[0];

	return ret ? : res.result[1];
}
EXPORT_SYMBOL(qcom_scm_iommu_secure_ptbl_size);

int qcom_scm_iommu_secure_ptbl_init(u64 addr, u32 size, u32 spare)
{
	struct qcom_scm_desc desc = {
		.svc = QCOM_SCM_SVC_MP,
		.cmd = QCOM_SCM_MP_IOMMU_SECURE_PTBL_INIT,
		.arginfo = QCOM_SCM_ARGS(3, QCOM_SCM_RW, QCOM_SCM_VAL,
					 QCOM_SCM_VAL),
		.args[0] = addr,
		.args[1] = size,
		.args[2] = spare,
		.owner = ARM_SMCCC_OWNER_SIP,
	};
	int ret;

	desc.args[0] = addr;
	desc.args[1] = size;
	desc.args[2] = spare;
	desc.arginfo = QCOM_SCM_ARGS(3, QCOM_SCM_RW, QCOM_SCM_VAL,
				     QCOM_SCM_VAL);

	ret = qcom_scm_call(__scm->dev, &desc, NULL);

	/* the pg table has been initialized already, ignore the error */
	if (ret == -EPERM)
		ret = 0;

	return ret;
}
EXPORT_SYMBOL(qcom_scm_iommu_secure_ptbl_init);

int qcom_scm_mem_protect_video_var(u32 cp_start, u32 cp_size,
				   u32 cp_nonpixel_start,
				   u32 cp_nonpixel_size)
{
	int ret;
	struct qcom_scm_desc desc = {
		.svc = QCOM_SCM_SVC_MP,
		.cmd = QCOM_SCM_MP_VIDEO_VAR,
		.arginfo = QCOM_SCM_ARGS(4, QCOM_SCM_VAL, QCOM_SCM_VAL,
					 QCOM_SCM_VAL, QCOM_SCM_VAL),
		.args[0] = cp_start,
		.args[1] = cp_size,
		.args[2] = cp_nonpixel_start,
		.args[3] = cp_nonpixel_size,
		.owner = ARM_SMCCC_OWNER_SIP,
	};
	struct qcom_scm_res res;

	ret = qcom_scm_call(__scm->dev, &desc, &res);

	return ret ? : res.result[0];
}
EXPORT_SYMBOL(qcom_scm_mem_protect_video_var);

int qcom_scm_mem_protect_region_id(phys_addr_t paddr, size_t size)
{
	struct qcom_scm_desc desc = {
		.svc = QCOM_SCM_SVC_MP,
		.cmd = QCOM_SCM_MP_MEM_PROTECT_REGION_ID,
		.owner = ARM_SMCCC_OWNER_SIP,
		.args[0] = paddr,
		.args[1] = size,
		.arginfo = QCOM_SCM_ARGS(2),
	};

	return qcom_scm_call(__scm->dev, &desc, NULL);
}
EXPORT_SYMBOL(qcom_scm_mem_protect_region_id);

int qcom_scm_mem_protect_lock_id2_flat(phys_addr_t list_addr,
				size_t list_size, size_t chunk_size,
				size_t memory_usage, int lock)
{
	struct qcom_scm_desc desc = {
		.svc = QCOM_SCM_SVC_MP,
		.cmd = QCOM_SCM_MP_MEM_PROTECT_LOCK_ID2_FLAT,
		.owner = ARM_SMCCC_OWNER_SIP,
		.args[0] = list_addr,
		.args[1] = list_size,
		.args[2] = chunk_size,
		.args[3] = memory_usage,
		.args[4] = lock,
		.args[5] = 0,
		.arginfo = QCOM_SCM_ARGS(6, QCOM_SCM_RW, QCOM_SCM_VAL,
					QCOM_SCM_VAL, QCOM_SCM_VAL,
					QCOM_SCM_VAL, QCOM_SCM_VAL),
	};

	return qcom_scm_call(__scm->dev, &desc, NULL);
}
EXPORT_SYMBOL(qcom_scm_mem_protect_lock_id2_flat);

int qcom_scm_iommu_secure_map(phys_addr_t sg_list_addr, size_t num_sg,
				size_t sg_block_size, u64 sec_id, int cbndx,
				unsigned long iova, size_t total_len)
{
	int ret;
	struct qcom_scm_desc desc = {
		.svc = QCOM_SCM_SVC_MP,
		.cmd = QCOM_SCM_MP_IOMMU_SECURE_MAP2_FLAT,
		.owner = ARM_SMCCC_OWNER_SIP,
		.args[0] = sg_list_addr,
		.args[1] = num_sg,
		.args[2] = sg_block_size,
		.args[3] = sec_id,
		.args[4] = cbndx,
		.args[5] = iova,
		.args[6] = total_len,
		.args[7] = 0,
		.arginfo = QCOM_SCM_ARGS(8, QCOM_SCM_RW, QCOM_SCM_VAL,
					QCOM_SCM_VAL, QCOM_SCM_VAL,
					QCOM_SCM_VAL, QCOM_SCM_VAL,
					QCOM_SCM_VAL, QCOM_SCM_VAL),
	};
	struct qcom_scm_res res;

	ret = qcom_scm_call(__scm->dev, &desc, &res);

	return ret ? : res.result[0];
}
EXPORT_SYMBOL(qcom_scm_iommu_secure_map);

int qcom_scm_iommu_secure_unmap(u64 sec_id, int cbndx, unsigned long iova,
				size_t total_len)
{
	int ret;
	struct qcom_scm_desc desc = {
		.svc = QCOM_SCM_SVC_MP,
		.cmd = QCOM_SCM_MP_IOMMU_SECURE_UNMAP2_FLAT,
		.owner = ARM_SMCCC_OWNER_SIP,
		.args[0] = sec_id,
		.args[1] = cbndx,
		.args[2] = iova,
		.args[3] = total_len,
		.args[4] = QCOM_SCM_IOMMU_TLBINVAL_FLAG,
		.arginfo = QCOM_SCM_ARGS(5),
	};
	struct qcom_scm_res res;

	ret = qcom_scm_call(__scm->dev, &desc, &res);

	return ret ? : res.result[0];
}
EXPORT_SYMBOL(qcom_scm_iommu_secure_unmap);

static int __qcom_scm_assign_mem(struct device *dev, phys_addr_t mem_region,
				 size_t mem_sz, phys_addr_t src, size_t src_sz,
				 phys_addr_t dest, size_t dest_sz)
{
	int ret;
	struct qcom_scm_desc desc = {
		.svc = QCOM_SCM_SVC_MP,
		.cmd = QCOM_SCM_MP_ASSIGN,
		.arginfo = QCOM_SCM_ARGS(7, QCOM_SCM_RO, QCOM_SCM_VAL,
					 QCOM_SCM_RO, QCOM_SCM_VAL, QCOM_SCM_RO,
					 QCOM_SCM_VAL, QCOM_SCM_VAL),
		.args[0] = mem_region,
		.args[1] = mem_sz,
		.args[2] = src,
		.args[3] = src_sz,
		.args[4] = dest,
		.args[5] = dest_sz,
		.args[6] = 0,
		.owner = ARM_SMCCC_OWNER_SIP,
	};
	struct qcom_scm_res res;

	ret = qcom_scm_call(dev, &desc, &res);

	return ret ? : res.result[0];
}

/**
 * qcom_scm_assign_mem() - Make a secure call to reassign memory ownership
 * @mem_addr: mem region whose ownership need to be reassigned
 * @mem_sz:   size of the region.
 * @srcvm:    vmid for current set of owners, each set bit in
 *            flag indicate a unique owner
 * @newvm:    array having new owners and corresponding permission
 *            flags
 * @dest_cnt: number of owners in next set.
 *
 * Return negative errno on failure or 0 on success with @srcvm updated.
 */
int qcom_scm_assign_mem(phys_addr_t mem_addr, size_t mem_sz,
			unsigned int *srcvm,
			const struct qcom_scm_vmperm *newvm,
			unsigned int dest_cnt)
{
	struct qcom_scm_current_perm_info *destvm;
	struct qcom_scm_mem_map_info *mem_to_map;
	phys_addr_t mem_to_map_phys;
	phys_addr_t dest_phys;
	dma_addr_t ptr_phys;
	size_t mem_to_map_sz;
	size_t dest_sz;
	size_t src_sz;
	size_t ptr_sz;
	int next_vm;
	__le32 *src;
	void *ptr;
	int ret, i, b;
	unsigned long srcvm_bits = *srcvm;

	src_sz = hweight_long(srcvm_bits) * sizeof(*src);
	mem_to_map_sz = sizeof(*mem_to_map);
	dest_sz = dest_cnt * sizeof(*destvm);
	ptr_sz = ALIGN(src_sz, SZ_64) + ALIGN(mem_to_map_sz, SZ_64) +
			ALIGN(dest_sz, SZ_64);

	ptr = dma_alloc_coherent(__scm->dev, ptr_sz, &ptr_phys, GFP_KERNEL);
	if (!ptr)
		return -ENOMEM;

	/* Fill source vmid detail */
	src = ptr;
	i = 0;
	for_each_set_bit(b, &srcvm_bits, BITS_PER_LONG)
		src[i++] = cpu_to_le32(b);

	/* Fill details of mem buff to map */
	mem_to_map = ptr + ALIGN(src_sz, SZ_64);
	mem_to_map_phys = ptr_phys + ALIGN(src_sz, SZ_64);
	mem_to_map->mem_addr = cpu_to_le64(mem_addr);
	mem_to_map->mem_size = cpu_to_le64(mem_sz);

	next_vm = 0;
	/* Fill details of next vmid detail */
	destvm = ptr + ALIGN(mem_to_map_sz, SZ_64) + ALIGN(src_sz, SZ_64);
	dest_phys = ptr_phys + ALIGN(mem_to_map_sz, SZ_64) + ALIGN(src_sz, SZ_64);
	for (i = 0; i < dest_cnt; i++, destvm++, newvm++) {
		destvm->vmid = cpu_to_le32(newvm->vmid);
		destvm->perm = cpu_to_le32(newvm->perm);
		destvm->ctx = 0;
		destvm->ctx_size = 0;
		next_vm |= BIT(newvm->vmid);
	}

	ret = __qcom_scm_assign_mem(__scm->dev, mem_to_map_phys, mem_to_map_sz,
				    ptr_phys, src_sz, dest_phys, dest_sz);
	dma_free_coherent(__scm->dev, ptr_sz, ptr, ptr_phys);
	if (ret) {
		dev_err(__scm->dev,
			"Assign memory protection call failed %d\n", ret);
		return -EINVAL;
	}

	*srcvm = next_vm;
	return 0;
}
EXPORT_SYMBOL(qcom_scm_assign_mem);

/**
 * qcom_scm_assign_mem_regions() - Make a secure call to reassign memory
 *				   ownership of several memory regions
 * @mem_regions:    A buffer describing the set of memory regions that need to
 *		    be reassigned
 * @mem_regions_sz: The size of the buffer describing the set of memory
 *                  regions that need to be reassigned (in bytes)
 * @srcvms:	    A buffer populated with he vmid(s) for the current set of
 *		    owners
 * @src_sz:	    The size of the src_vms buffer (in bytes)
 * @newvms:	    A buffer populated with the new owners and corresponding
 *		    permission flags.
 * @newvms_sz:	    The size of the new_vms buffer (in bytes)
 *
 * NOTE: It is up to the caller to ensure that the buffers that will be accessed
 * by the secure world are cache aligned, and have been flushed prior to
 * invoking this call.
 *
 * Return negative errno on failure, 0 on success.
 */
int qcom_scm_assign_mem_regions(struct qcom_scm_mem_map_info *mem_regions,
				size_t mem_regions_sz, u32 *srcvms,
				size_t src_sz,
				struct qcom_scm_current_perm_info *newvms,
				size_t newvms_sz)
{
	return __qcom_scm_assign_mem(__scm ? __scm->dev : NULL,
				     virt_to_phys(mem_regions), mem_regions_sz,
				     virt_to_phys(srcvms), src_sz,
				     virt_to_phys(newvms), newvms_sz);
}
EXPORT_SYMBOL(qcom_scm_assign_mem_regions);

/**
 * qcom_scm_mem_protect_sd_ctrl() - SDE memory protect.
 *
 */
int qcom_scm_mem_protect_sd_ctrl(u32 devid, phys_addr_t mem_addr, u64 mem_size,
				u32 vmid)
{
	int ret;
	struct qcom_scm_desc desc = {
		.svc = QCOM_SCM_SVC_MP,
		.cmd = QCOM_SCM_MP_CMD_SD_CTRL,
		.owner = ARM_SMCCC_OWNER_SIP,
		.args[0] = devid,
		.args[1] = mem_addr,
		.args[2] = mem_size,
		.args[3] = vmid,
		.arginfo = QCOM_SCM_ARGS(4, QCOM_SCM_VAL, QCOM_SCM_RW,
					 QCOM_SCM_VAL, QCOM_SCM_VAL)
	};
	struct qcom_scm_res res;

	ret = qcom_scm_call(__scm->dev, &desc, &res);

	return ret ? : res.result[0];
}
EXPORT_SYMBOL(qcom_scm_mem_protect_sd_ctrl);

bool qcom_scm_kgsl_set_smmu_aperture_available(void)
{
	int ret;

	ret = __qcom_scm_is_call_available(__scm->dev, QCOM_SCM_SVC_MP,
					QCOM_SCM_MP_CP_SMMU_APERTURE_ID);

	return ret > 0;
}
EXPORT_SYMBOL(qcom_scm_kgsl_set_smmu_aperture_available);

int qcom_scm_kgsl_set_smmu_aperture(unsigned int num_context_bank)
{
	struct qcom_scm_desc desc = {
		.svc = QCOM_SCM_SVC_MP,
		.cmd = QCOM_SCM_MP_CP_SMMU_APERTURE_ID,
		.owner = ARM_SMCCC_OWNER_SIP,
		.args[0] = 0xffff0000
			   | ((QCOM_SCM_CP_APERTURE_REG & 0xff) << 8)
			   | (num_context_bank & 0xff),
		.args[1] = 0xffffffff,
		.args[2] = 0xffffffff,
		.args[3] = 0xffffffff,
		.arginfo = QCOM_SCM_ARGS(4),
	};

	return qcom_scm_call(__scm->dev, &desc, NULL);
}
EXPORT_SYMBOL(qcom_scm_kgsl_set_smmu_aperture);

int qcom_scm_enable_shm_bridge(void)
{
	int ret;
	struct qcom_scm_desc desc = {
		.svc = QCOM_SCM_SVC_MP,
		.cmd = QCOM_SCM_MEMP_SHM_BRIDGE_ENABLE,
		.owner = ARM_SMCCC_OWNER_SIP
	};
	struct qcom_scm_res res;

	ret = qcom_scm_call(__scm->dev, &desc, &res);

	return ret ? : res.result[0];
}
EXPORT_SYMBOL(qcom_scm_enable_shm_bridge);

int qcom_scm_delete_shm_bridge(u64 handle)
{
	struct qcom_scm_desc desc = {
		.svc = QCOM_SCM_SVC_MP,
		.cmd = QCOM_SCM_MEMP_SHM_BRIDGE_DELETE,
		.owner = ARM_SMCCC_OWNER_SIP,
		.args[0] = handle,
		.arginfo = QCOM_SCM_ARGS(1, QCOM_SCM_VAL),
	};

	return qcom_scm_call(__scm ? __scm->dev : NULL, &desc, NULL);
}
EXPORT_SYMBOL(qcom_scm_delete_shm_bridge);

int qcom_scm_create_shm_bridge(u64 pfn_and_ns_perm_flags,
	u64 ipfn_and_s_perm_flags, u64 size_and_flags, u64 ns_vmids,
	u64 *handle)
{
	int ret;
	struct qcom_scm_desc desc = {
		.svc = QCOM_SCM_SVC_MP,
		.cmd = QCOM_SCM_MEMP_SHM_BRDIGE_CREATE,
		.owner = ARM_SMCCC_OWNER_SIP,
		.args[0] = pfn_and_ns_perm_flags,
		.args[1] = ipfn_and_s_perm_flags,
		.args[2] = size_and_flags,
		.args[3] = ns_vmids,
		.arginfo = QCOM_SCM_ARGS(4, QCOM_SCM_VAL, QCOM_SCM_VAL,
					QCOM_SCM_VAL, QCOM_SCM_VAL),
	};
	struct qcom_scm_res res;

	ret = qcom_scm_call(__scm->dev, &desc, &res);

	if (handle)
		*handle = res.result[1];

	return ret ? : res.result[0];
}
EXPORT_SYMBOL(qcom_scm_create_shm_bridge);

int qcom_scm_smmu_prepare_atos_id(u64 dev_id, int cb_num, int operation)
{
	struct qcom_scm_desc desc = {
		.svc = QCOM_SCM_SVC_MP,
		.cmd = QCOM_SCM_MP_SMMU_PREPARE_ATOS_ID,
		.owner = ARM_SMCCC_OWNER_SIP,
		.args[0] = dev_id,
		.args[1] = cb_num,
		.args[2] = operation,
		.arginfo = QCOM_SCM_ARGS(3, QCOM_SCM_VAL, QCOM_SCM_VAL,
					QCOM_SCM_VAL),
	};

	return qcom_scm_call(__scm->dev, &desc, NULL);
}
EXPORT_SYMBOL(qcom_scm_smmu_prepare_atos_id);

/**
 * qcom_mdf_assign_memory_to_subsys - SDE memory protect.
 *
 */
int qcom_mdf_assign_memory_to_subsys(u64 start_addr, u64 end_addr,
		phys_addr_t paddr, u64 size)
{
	int ret;
	struct qcom_scm_desc desc = {
		.svc = QCOM_SCM_SVC_MP,
		.cmd = QCOM_SCM_MP_MPU_LOCK_NS_REGION,
		.owner = ARM_SMCCC_OWNER_SIP,
		.args[0] = start_addr,
		.args[1] = end_addr,
		.args[2] = paddr,
		.args[3] = size,
		.arginfo = QCOM_SCM_ARGS(4),
	};
	struct qcom_scm_res res;

	ret = qcom_scm_call(__scm->dev, &desc, &res);

	return ret ? : res.result[0];
}
EXPORT_SYMBOL(qcom_mdf_assign_memory_to_subsys);

/**
 * qcom_scm_dcvs_core_available() - check if core DCVS operations are available
 */
bool qcom_scm_dcvs_core_available(void)
{
	struct device *dev = __scm ? __scm->dev : NULL;

	return __qcom_scm_is_call_available(dev, QCOM_SCM_SVC_DCVS,
					    QCOM_SCM_DCVS_INIT) &&
	       __qcom_scm_is_call_available(dev, QCOM_SCM_SVC_DCVS,
					    QCOM_SCM_DCVS_UPDATE) &&
	       __qcom_scm_is_call_available(dev, QCOM_SCM_SVC_DCVS,
					    QCOM_SCM_DCVS_RESET);
}
EXPORT_SYMBOL(qcom_scm_dcvs_core_available);

/**
 * qcom_scm_dcvs_ca_available() - check if context aware DCVS operations are
 * available
 */
bool qcom_scm_dcvs_ca_available(void)
{
	struct device *dev = __scm ? __scm->dev : NULL;

	return __qcom_scm_is_call_available(dev, QCOM_SCM_SVC_DCVS,
					    QCOM_SCM_DCVS_INIT_CA_V2) &&
	       __qcom_scm_is_call_available(dev, QCOM_SCM_SVC_DCVS,
					    QCOM_SCM_DCVS_UPDATE_CA_V2);
}
EXPORT_SYMBOL(qcom_scm_dcvs_ca_available);

/**
 * qcom_scm_dcvs_reset()
 */
int qcom_scm_dcvs_reset(void)
{
	struct qcom_scm_desc desc = {
		.svc = QCOM_SCM_SVC_DCVS,
		.cmd = QCOM_SCM_DCVS_RESET,
		.owner = ARM_SMCCC_OWNER_SIP
	};

	return qcom_scm_call(__scm ? __scm->dev : NULL, &desc, NULL);
}
EXPORT_SYMBOL(qcom_scm_dcvs_reset);

int qcom_scm_dcvs_init_v2(phys_addr_t addr, size_t size, int *version)
{
	int ret;
	struct qcom_scm_desc desc = {
		.svc = QCOM_SCM_SVC_DCVS,
		.cmd = QCOM_SCM_DCVS_INIT_V2,
		.owner = ARM_SMCCC_OWNER_SIP,
		.args[0] = addr,
		.args[1] = size,
		.arginfo = QCOM_SCM_ARGS(2, QCOM_SCM_RW, QCOM_SCM_VAL),
	};
	struct qcom_scm_res res;

	ret = qcom_scm_call(__scm->dev, &desc, &res);

	if (ret >= 0)
		*version = res.result[0];
	return ret;
}
EXPORT_SYMBOL(qcom_scm_dcvs_init_v2);

int qcom_scm_dcvs_init_ca_v2(phys_addr_t addr, size_t size)
{
	struct qcom_scm_desc desc = {
		.svc = QCOM_SCM_SVC_DCVS,
		.cmd = QCOM_SCM_DCVS_INIT_CA_V2,
		.owner = ARM_SMCCC_OWNER_SIP,
		.args[0] = addr,
		.args[1] = size,
		.arginfo = QCOM_SCM_ARGS(2, QCOM_SCM_RW, QCOM_SCM_VAL),
	};

	return qcom_scm_call(__scm->dev, &desc, NULL);
}
EXPORT_SYMBOL(qcom_scm_dcvs_init_ca_v2);

int qcom_scm_dcvs_update(int level, s64 total_time, s64 busy_time)
{
	int ret;
	struct qcom_scm_desc desc = {
		.svc = QCOM_SCM_SVC_DCVS,
		.cmd = QCOM_SCM_DCVS_UPDATE,
		.owner = ARM_SMCCC_OWNER_SIP,
		.args[0] = level,
		.args[1] = total_time,
		.args[2] = busy_time,
		.arginfo = QCOM_SCM_ARGS(3),
	};
	struct qcom_scm_res res;

	ret = qcom_scm_call_atomic(__scm->dev, &desc, &res);

	return ret ? : res.result[0];
}
EXPORT_SYMBOL(qcom_scm_dcvs_update);

int qcom_scm_dcvs_update_v2(int level, s64 total_time, s64 busy_time)
{
	int ret;
	struct qcom_scm_desc desc = {
		.svc = QCOM_SCM_SVC_DCVS,
		.cmd = QCOM_SCM_DCVS_UPDATE_V2,
		.owner = ARM_SMCCC_OWNER_SIP,
		.args[0] = level,
		.args[1] = total_time,
		.args[2] = busy_time,
		.arginfo = QCOM_SCM_ARGS(3),
	};
	struct qcom_scm_res res;

	ret = qcom_scm_call(__scm->dev, &desc, &res);

	return ret ? : res.result[0];
}
EXPORT_SYMBOL(qcom_scm_dcvs_update_v2);

int qcom_scm_dcvs_update_ca_v2(int level, s64 total_time, s64 busy_time,
			       int context_count)
{
	int ret;
	struct qcom_scm_desc desc = {
		.svc = QCOM_SCM_SVC_DCVS,
		.cmd = QCOM_SCM_DCVS_UPDATE_CA_V2,
		.owner = ARM_SMCCC_OWNER_SIP,
		.args[0] = level,
		.args[1] = total_time,
		.args[2] = busy_time,
		.args[3] = context_count,
		.arginfo = QCOM_SCM_ARGS(4),
	};
	struct qcom_scm_res res;

	ret = qcom_scm_call(__scm->dev, &desc, &res);

	return ret ? : res.result[0];
}
EXPORT_SYMBOL(qcom_scm_dcvs_update_ca_v2);

int qcom_scm_get_feat_version_cp(u64 *version)
{
	return __qcom_scm_get_feat_version(__scm->dev, QCOM_SCM_MP_CP_FEAT_ID,
						version);
}
EXPORT_SYMBOL(qcom_scm_get_feat_version_cp);

/**
 * qcom_scm_ocmem_lock_available() - is OCMEM lock/unlock interface available
 */
bool qcom_scm_ocmem_lock_available(void)
{
	return __qcom_scm_is_call_available(__scm->dev, QCOM_SCM_SVC_OCMEM,
					    QCOM_SCM_OCMEM_LOCK_CMD);
}
EXPORT_SYMBOL(qcom_scm_ocmem_lock_available);

/**
 * qcom_scm_ocmem_lock() - call OCMEM lock interface to assign an OCMEM
 * region to the specified initiator
 *
 * @id:     tz initiator id
 * @offset: OCMEM offset
 * @size:   OCMEM size
 * @mode:   access mode (WIDE/NARROW)
 */
int qcom_scm_ocmem_lock(enum qcom_scm_ocmem_client id, u32 offset, u32 size,
			u32 mode)
{
	struct qcom_scm_desc desc = {
		.svc = QCOM_SCM_SVC_OCMEM,
		.cmd = QCOM_SCM_OCMEM_LOCK_CMD,
		.args[0] = id,
		.args[1] = offset,
		.args[2] = size,
		.args[3] = mode,
		.arginfo = QCOM_SCM_ARGS(4),
	};

	return qcom_scm_call(__scm->dev, &desc, NULL);
}
EXPORT_SYMBOL(qcom_scm_ocmem_lock);

/**
 * qcom_scm_ocmem_unlock() - call OCMEM unlock interface to release an OCMEM
 * region from the specified initiator
 *
 * @id:     tz initiator id
 * @offset: OCMEM offset
 * @size:   OCMEM size
 */
int qcom_scm_ocmem_unlock(enum qcom_scm_ocmem_client id, u32 offset, u32 size)
{
	struct qcom_scm_desc desc = {
		.svc = QCOM_SCM_SVC_OCMEM,
		.cmd = QCOM_SCM_OCMEM_UNLOCK_CMD,
		.args[0] = id,
		.args[1] = offset,
		.args[2] = size,
		.arginfo = QCOM_SCM_ARGS(3),
	};

	return qcom_scm_call(__scm->dev, &desc, NULL);
}
EXPORT_SYMBOL(qcom_scm_ocmem_unlock);

/**
 * qcom_scm_ice_available() - Is the ICE key programming interface available?
 *
 * Return: true iff the SCM calls wrapped by qcom_scm_ice_invalidate_key() and
 *	   qcom_scm_ice_set_key() are available.
 */
bool qcom_scm_ice_available(void)
{
	return __qcom_scm_is_call_available(__scm->dev, QCOM_SCM_SVC_ES,
					    QCOM_SCM_ES_INVALIDATE_ICE_KEY) &&
		__qcom_scm_is_call_available(__scm->dev, QCOM_SCM_SVC_ES,
					     QCOM_SCM_ES_CONFIG_SET_ICE_KEY);
}
EXPORT_SYMBOL(qcom_scm_ice_available);

/**
 * qcom_scm_ice_invalidate_key() - Invalidate an inline encryption key
 * @index: the keyslot to invalidate
 *
 * The UFSHCI and eMMC standards define a standard way to do this, but it
 * doesn't work on these SoCs; only this SCM call does.
 *
 * It is assumed that the SoC has only one ICE instance being used, as this SCM
 * call doesn't specify which ICE instance the keyslot belongs to.
 *
 * Return: 0 on success; -errno on failure.
 */
int qcom_scm_ice_invalidate_key(u32 index)
{
	struct qcom_scm_desc desc = {
		.svc = QCOM_SCM_SVC_ES,
		.cmd = QCOM_SCM_ES_INVALIDATE_ICE_KEY,
		.arginfo = QCOM_SCM_ARGS(1),
		.args[0] = index,
		.owner = ARM_SMCCC_OWNER_SIP,
	};

	return qcom_scm_call(__scm->dev, &desc, NULL);
}
EXPORT_SYMBOL(qcom_scm_ice_invalidate_key);

/**
 * qcom_scm_ice_set_key() - Set an inline encryption key
 * @index: the keyslot into which to set the key
 * @key: the key to program
 * @key_size: the size of the key in bytes
 * @cipher: the encryption algorithm the key is for
 * @data_unit_size: the encryption data unit size, i.e. the size of each
 *		    individual plaintext and ciphertext.  Given in 512-byte
 *		    units, e.g. 1 = 512 bytes, 8 = 4096 bytes, etc.
 *
 * Program a key into a keyslot of Qualcomm ICE (Inline Crypto Engine), where it
 * can then be used to encrypt/decrypt UFS or eMMC I/O requests inline.
 *
 * The UFSHCI and eMMC standards define a standard way to do this, but it
 * doesn't work on these SoCs; only this SCM call does.
 *
 * It is assumed that the SoC has only one ICE instance being used, as this SCM
 * call doesn't specify which ICE instance the keyslot belongs to.
 *
 * Return: 0 on success; -errno on failure.
 */
int qcom_scm_ice_set_key(u32 index, const u8 *key, u32 key_size,
			 enum qcom_scm_ice_cipher cipher, u32 data_unit_size)
{
	struct qcom_scm_desc desc = {
		.svc = QCOM_SCM_SVC_ES,
		.cmd = QCOM_SCM_ES_CONFIG_SET_ICE_KEY,
		.arginfo = QCOM_SCM_ARGS(5, QCOM_SCM_VAL, QCOM_SCM_RW,
					 QCOM_SCM_VAL, QCOM_SCM_VAL,
					 QCOM_SCM_VAL),
		.args[0] = index,
		.args[2] = key_size,
		.args[3] = cipher,
		.args[4] = data_unit_size,
		.owner = ARM_SMCCC_OWNER_SIP,
	};
	void *keybuf;
	dma_addr_t key_phys;
	int ret;

	/*
	 * 'key' may point to vmalloc()'ed memory, but we need to pass a
	 * physical address that's been properly flushed.  The sanctioned way to
	 * do this is by using the DMA API.  But as is best practice for crypto
	 * keys, we also must wipe the key after use.  This makes kmemdup() +
	 * dma_map_single() not clearly correct, since the DMA API can use
	 * bounce buffers.  Instead, just use dma_alloc_coherent().  Programming
	 * keys is normally rare and thus not performance-critical.
	 */

	keybuf = dma_alloc_coherent(__scm->dev, key_size, &key_phys,
				    GFP_KERNEL);
	if (!keybuf)
		return -ENOMEM;
	memcpy(keybuf, key, key_size);
	desc.args[1] = key_phys;

	ret = qcom_scm_call(__scm->dev, &desc, NULL);

	memzero_explicit(keybuf, key_size);

	dma_free_coherent(__scm->dev, key_size, keybuf, key_phys);
	return ret;
}
EXPORT_SYMBOL(qcom_scm_ice_set_key);

int qcom_scm_config_set_ice_key(uint32_t index, phys_addr_t paddr, size_t size,
				uint32_t cipher, unsigned int data_unit,
				unsigned int ce)
{
	struct qcom_scm_desc desc = {
		.svc = QCOM_SCM_SVC_ES,
		.cmd = QCOM_SCM_ES_CONFIG_SET_ICE_KEY_V2,
		.owner = ARM_SMCCC_OWNER_SIP,
		.args[0] = index,
		.args[1] = paddr,
		.args[2] = size,
		.args[3] = cipher,
		.args[4] = data_unit,
		.args[5] = ce,
		.arginfo = QCOM_SCM_ARGS(6, QCOM_SCM_VAL, QCOM_SCM_RW,
					QCOM_SCM_VAL, QCOM_SCM_VAL,
					QCOM_SCM_VAL, QCOM_SCM_VAL),
	};

	return qcom_scm_call_noretry(__scm->dev, &desc, NULL);
}
EXPORT_SYMBOL(qcom_scm_config_set_ice_key);

int qcom_scm_clear_ice_key(uint32_t index,  unsigned int ce)
{
	struct qcom_scm_desc desc = {
		.svc = QCOM_SCM_SVC_ES,
		.cmd = QCOM_SCM_ES_CLEAR_ICE_KEY,
		.owner = ARM_SMCCC_OWNER_SIP,
		.args[0] = index,
		.args[1] = ce,
		.arginfo = QCOM_SCM_ARGS(2),
	};

	return qcom_scm_call_noretry(__scm->dev, &desc, NULL);
}
EXPORT_SYMBOL(qcom_scm_clear_ice_key);

int qcom_scm_derive_raw_secret(phys_addr_t paddr_key, size_t size_key,
		phys_addr_t paddr_secret, size_t size_secret)
{
	struct qcom_scm_desc desc = {
		.svc = QCOM_SCM_SVC_ES,
		.cmd = QCOM_SCM_ES_DERIVE_RAW_SECRET,
		.owner = ARM_SMCCC_OWNER_SIP
	};

	desc.args[0] = paddr_key;
	desc.args[1] = size_key;
	desc.args[2] = paddr_secret;
	desc.args[3] = size_secret;
	desc.arginfo = QCOM_SCM_ARGS(4, QCOM_SCM_RW, QCOM_SCM_VAL,
					QCOM_SCM_RW, QCOM_SCM_VAL);
	return qcom_scm_call_noretry(__scm->dev, &desc, NULL);
}
EXPORT_SYMBOL(qcom_scm_derive_raw_secret);

/**
 * qcom_scm_hdcp_available() - Check if secure environment supports HDCP.
 *
 * Return true if HDCP is supported, false if not.
 */
bool qcom_scm_hdcp_available(void)
{
	bool avail;
	int ret = qcom_scm_clk_enable();

	if (ret)
		return ret;

	avail = __qcom_scm_is_call_available(__scm->dev, QCOM_SCM_SVC_HDCP,
						QCOM_SCM_HDCP_INVOKE);

	qcom_scm_clk_disable();

	return avail;
}
EXPORT_SYMBOL(qcom_scm_hdcp_available);

/**
 * qcom_scm_hdcp_req() - Send HDCP request.
 * @req: HDCP request array
 * @req_cnt: HDCP request array count
 * @resp: response buffer passed to SCM
 *
 * Write HDCP register(s) through SCM.
 */
int qcom_scm_hdcp_req(struct qcom_scm_hdcp_req *req, u32 req_cnt, u32 *resp)
{
	int ret;
	struct qcom_scm_desc desc = {
		.svc = QCOM_SCM_SVC_HDCP,
		.cmd = QCOM_SCM_HDCP_INVOKE,
		.arginfo = QCOM_SCM_ARGS(10),
		.args = {
			req[0].addr,
			req[0].val,
			req[1].addr,
			req[1].val,
			req[2].addr,
			req[2].val,
			req[3].addr,
			req[3].val,
			req[4].addr,
			req[4].val
		},
		.owner = ARM_SMCCC_OWNER_SIP,
	};
	struct qcom_scm_res res;

	if (req_cnt > QCOM_SCM_HDCP_MAX_REQ_CNT)
		return -ERANGE;

	ret = qcom_scm_clk_enable();
	if (ret)
		return ret;

	ret = qcom_scm_call(__scm->dev, &desc, &res);
	*resp = res.result[0];

	qcom_scm_clk_disable();

	return ret;
}
EXPORT_SYMBOL(qcom_scm_hdcp_req);

bool qcom_scm_is_lmh_debug_set_available(void)
{
	return __qcom_scm_is_call_available(__scm->dev, QCOM_SCM_SVC_LMH,
					QCOM_SCM_LMH_DEBUG_SET);
}
EXPORT_SYMBOL(qcom_scm_is_lmh_debug_set_available);

bool qcom_scm_is_lmh_debug_read_buf_size_available(void)
{
	return __qcom_scm_is_call_available(__scm->dev, QCOM_SCM_SVC_LMH,
					QCOM_SCM_LMH_DEBUG_READ_BUF_SIZE);
}
EXPORT_SYMBOL(qcom_scm_is_lmh_debug_read_buf_size_available);

bool qcom_scm_is_lmh_debug_read_buf_available(void)
{
	return __qcom_scm_is_call_available(__scm->dev, QCOM_SCM_SVC_LMH,
					QCOM_SCM_LMH_DEBUG_READ);
}
EXPORT_SYMBOL(qcom_scm_is_lmh_debug_read_buf_available);

bool qcom_scm_is_lmh_debug_get_type_available(void)
{
	return __qcom_scm_is_call_available(__scm->dev, QCOM_SCM_SVC_LMH,
					QCOM_SCM_LMH_DEBUG_GET_TYPE);
}
EXPORT_SYMBOL(qcom_scm_is_lmh_debug_get_type_available);

int qcom_scm_lmh_read_buf_size(int *size)
{
	int ret;
	struct qcom_scm_desc desc = {
		.svc = QCOM_SCM_SVC_LMH,
		.cmd = QCOM_SCM_LMH_DEBUG_READ_BUF_SIZE,
		.owner = ARM_SMCCC_OWNER_SIP
	};
	struct qcom_scm_res res;

	ret = qcom_scm_call(__scm->dev, &desc, &res);

	if (size)
		*size = res.result[0];

	return ret;
}
EXPORT_SYMBOL(qcom_scm_lmh_read_buf_size);

int qcom_scm_lmh_limit_dcvsh(phys_addr_t payload, uint32_t payload_size,
			u64 limit_node, uint32_t node_id, u64 version)
{
	struct qcom_scm_desc desc = {
		.svc = QCOM_SCM_SVC_LMH,
		.cmd = QCOM_SCM_LMH_LIMIT_DCVSH,
		.owner = ARM_SMCCC_OWNER_SIP,
		.args[0] = payload,
		.args[1] = payload_size,
		.args[2] = limit_node,
		.args[3] = node_id,
		.args[4] = version,
		.arginfo = QCOM_SCM_ARGS(5, QCOM_SCM_RO, QCOM_SCM_VAL,
					QCOM_SCM_VAL, QCOM_SCM_VAL,
					QCOM_SCM_VAL),
	};

	return qcom_scm_call(__scm->dev, &desc, NULL);
}
EXPORT_SYMBOL(qcom_scm_lmh_limit_dcvsh);

int qcom_scm_lmh_debug_read(phys_addr_t payload, uint32_t size)
{
	int ret;
	struct qcom_scm_desc desc = {
		.svc = QCOM_SCM_SVC_LMH,
		.cmd = QCOM_SCM_LMH_DEBUG_READ,
		.owner = ARM_SMCCC_OWNER_SIP,
		.args[0] = payload,
		.args[1] = size,
		.arginfo = QCOM_SCM_ARGS(2, QCOM_SCM_RW, QCOM_SCM_VAL),
	};
	struct qcom_scm_res res;

	ret = qcom_scm_call(__scm->dev, &desc, &res);

	return ret ? : res.result[0];
}
EXPORT_SYMBOL(qcom_scm_lmh_debug_read);

int __qcom_scm_lmh_debug_config_write(struct device *dev, u64 cmd_id,
			phys_addr_t payload, int payload_size, uint32_t *buf,
			int buf_size)
{
	struct qcom_scm_desc desc = {
		.svc = QCOM_SCM_SVC_LMH,
		.cmd = cmd_id,
		.owner = ARM_SMCCC_OWNER_SIP,
		.args[0] = payload,
		.args[1] = payload_size,
		.args[2] = buf[0],
		.args[3] = buf[1],
		.args[4] = buf[2],
		.arginfo = QCOM_SCM_ARGS(5, QCOM_SCM_RO, QCOM_SCM_VAL,
					QCOM_SCM_VAL, QCOM_SCM_VAL,
					QCOM_SCM_VAL),
	};

	if (buf_size < 3)
		return -EINVAL;

	return qcom_scm_call(dev, &desc, NULL);
}

int qcom_scm_lmh_debug_set_config_write(phys_addr_t payload, int payload_size,
					uint32_t *buf, int buf_size)
{
	return __qcom_scm_lmh_debug_config_write(__scm->dev,
			QCOM_SCM_LMH_DEBUG_SET, payload, payload_size, buf,
			buf_size);
}
EXPORT_SYMBOL(qcom_scm_lmh_debug_set_config_write);

int qcom_scm_lmh_get_type(phys_addr_t payload, u64 payload_size,
		u64 debug_type, uint32_t get_from, uint32_t *size)
{
	int ret;
	struct qcom_scm_desc desc = {
		.svc = QCOM_SCM_SVC_LMH,
		.cmd = QCOM_SCM_LMH_DEBUG_GET_TYPE,
		.owner = ARM_SMCCC_OWNER_SIP,
		.args[0] = payload,
		.args[1] = payload_size,
		.args[2] = debug_type,
		.args[3] = get_from,
		.arginfo = QCOM_SCM_ARGS(4, QCOM_SCM_RW, QCOM_SCM_VAL,
					QCOM_SCM_VAL, QCOM_SCM_VAL),
	};
	struct qcom_scm_res res;

	ret = qcom_scm_call(__scm->dev, &desc, &res);

	if (size)
		*size = res.result[0];

	return ret;
}
EXPORT_SYMBOL(qcom_scm_lmh_get_type);

int qcom_scm_lmh_fetch_data(u32 node_id, u32 debug_type, uint32_t *peak,
		uint32_t *avg)
{
	int ret;
	struct qcom_scm_desc desc = {
		.svc = QCOM_SCM_SVC_LMH,
		.cmd = QCOM_SCM_LMH_DEBUG_FETCH_DATA,
		.owner = ARM_SMCCC_OWNER_SIP,
		.args[0] = node_id,
		.args[1] = debug_type,
		.arginfo = QCOM_SCM_ARGS(2, QCOM_SCM_VAL, QCOM_SCM_VAL),
	};
	struct qcom_scm_res res;

	ret = __qcom_scm_is_call_available(__scm->dev, QCOM_SCM_SVC_LMH,
					   QCOM_SCM_LMH_DEBUG_FETCH_DATA);
	if (ret <= 0)
		return ret;

	ret = qcom_scm_call(__scm->dev, &desc, &res);

	if (peak)
		*peak = res.result[0];
	if (avg)
		*avg = res.result[1];

	return ret;
}
EXPORT_SYMBOL(qcom_scm_lmh_fetch_data);

int qcom_scm_smmu_change_pgtbl_format(u64 dev_id, int cbndx)
{
	struct qcom_scm_desc desc = {
		.svc = QCOM_SCM_SVC_SMMU_PROGRAM,
		.cmd = QCOM_SCM_SMMU_CHANGE_PGTBL_FORMAT,
		.owner = ARM_SMCCC_OWNER_SIP,
		.args[0] = dev_id,
		.args[1] = cbndx,
		.args[2] = 1,	/* Enable */
		.arginfo = QCOM_SCM_ARGS(3, QCOM_SCM_VAL, QCOM_SCM_VAL,
					QCOM_SCM_VAL),
	};

	return qcom_scm_call(__scm->dev, &desc, NULL);
}
EXPORT_SYMBOL(qcom_scm_smmu_change_pgtbl_format);

int qcom_scm_qsmmu500_wait_safe_toggle(bool en)
{
	struct qcom_scm_desc desc = {
		.svc = QCOM_SCM_SVC_SMMU_PROGRAM,
		.cmd = QCOM_SCM_SMMU_CONFIG_ERRATA1,
		.arginfo = QCOM_SCM_ARGS(2),
		.args[0] = QCOM_SCM_SMMU_CONFIG_ERRATA1_CLIENT_ALL,
		.args[1] = en,
		.owner = ARM_SMCCC_OWNER_SIP,
	};


	return qcom_scm_call_atomic(__scm->dev, &desc, NULL);
}
EXPORT_SYMBOL(qcom_scm_qsmmu500_wait_safe_toggle);

<<<<<<< HEAD
int qcom_scm_smmu_notify_secure_lut(u64 dev_id, bool secure)
{
	struct qcom_scm_desc desc = {
		.svc = QCOM_SCM_SVC_SMMU_PROGRAM,
		.cmd = QCOM_SCM_SMMU_SECURE_LUT,
		.owner = ARM_SMCCC_OWNER_SIP,
		.args[0] = dev_id,
		.args[1] = secure,
		.arginfo = QCOM_SCM_ARGS(2),
	};

	return qcom_scm_call(__scm->dev, &desc, NULL);
}
EXPORT_SYMBOL(qcom_scm_smmu_notify_secure_lut);

int qcom_scm_qdss_invoke(phys_addr_t paddr, size_t size, u64 *out)
{
	int ret;
	struct qcom_scm_desc desc = {
		.svc = QCOM_SCM_SVC_QDSS,
		.cmd = QCOM_SCM_QDSS_INVOKE,
		.owner = ARM_SMCCC_OWNER_SIP,
		.args[0] = paddr,
		.args[1] = size,
		.arginfo = QCOM_SCM_ARGS(2, QCOM_SCM_RO, QCOM_SCM_VAL),
	};
	struct qcom_scm_res res;

	ret = qcom_scm_call(__scm->dev, &desc, &res);

	if (out)
		*out = res.result[1];

	return ret ? : res.result[0];
}
EXPORT_SYMBOL(qcom_scm_qdss_invoke);

int qcom_scm_camera_protect_all(uint32_t protect, uint32_t param)
{
	struct qcom_scm_desc desc = {
		.svc = QCOM_SCM_SVC_CAMERA,
		.cmd = QCOM_SCM_CAMERA_PROTECT_ALL,
		.owner = ARM_SMCCC_OWNER_SIP,
		.args[0] = protect,
		.args[1] = param,
		.arginfo = QCOM_SCM_ARGS(2, QCOM_SCM_VAL, QCOM_SCM_VAL),
	};

	return qcom_scm_call(__scm->dev, &desc, NULL);
}
EXPORT_SYMBOL(qcom_scm_camera_protect_all);

int qcom_scm_camera_protect_phy_lanes(bool protect, u64 regmask)
{
	struct qcom_scm_desc desc = {
		.svc = QCOM_SCM_SVC_CAMERA,
		.cmd = QCOM_SCM_CAMERA_PROTECT_PHY_LANES,
		.owner = ARM_SMCCC_OWNER_SIP,
		.args[0] = protect,
		.args[1] = regmask,
		.arginfo = QCOM_SCM_ARGS(2),
	};

	return qcom_scm_call(__scm->dev, &desc, NULL);
}
EXPORT_SYMBOL(qcom_scm_camera_protect_phy_lanes);

int qcom_scm_tsens_reinit(int *tsens_ret)
{
	unsigned int ret;
	struct qcom_scm_desc desc = {
		.svc = QCOM_SCM_SVC_TSENS,
		.cmd = QCOM_SCM_TSENS_INIT_ID,
	};
	struct qcom_scm_res res;

	ret = qcom_scm_call(__scm->dev, &desc, &res);
	if (tsens_ret)
		*tsens_ret = res.result[0];

	return ret;
}
EXPORT_SYMBOL(qcom_scm_tsens_reinit);

static int qcom_scm_reboot(struct device *dev)
{
	struct qcom_scm_desc desc = {
		.svc = QCOM_SCM_SVC_OEM_POWER,
		.cmd = QCOM_SCM_OEM_POWER_REBOOT,
		.owner = ARM_SMCCC_OWNER_OEM,
	};

	return qcom_scm_call_atomic(dev, &desc, NULL);
}

int qcom_scm_ice_restore_cfg(void)
{
	struct qcom_scm_desc desc = {
		.svc = QCOM_SCM_SVC_KEYSTORE,
		.cmd = QCOM_SCM_ICE_RESTORE_KEY_ID,
		.owner = ARM_SMCCC_OWNER_TRUSTED_OS
=======
bool qcom_scm_lmh_dcvsh_available(void)
{
	return __qcom_scm_is_call_available(__scm->dev, QCOM_SCM_SVC_LMH, QCOM_SCM_LMH_LIMIT_DCVSH);
}
EXPORT_SYMBOL(qcom_scm_lmh_dcvsh_available);

int qcom_scm_lmh_profile_change(u32 profile_id)
{
	struct qcom_scm_desc desc = {
		.svc = QCOM_SCM_SVC_LMH,
		.cmd = QCOM_SCM_LMH_LIMIT_PROFILE_CHANGE,
		.arginfo = QCOM_SCM_ARGS(1, QCOM_SCM_VAL),
		.args[0] = profile_id,
		.owner = ARM_SMCCC_OWNER_SIP,
>>>>>>> c668c86d
	};

	return qcom_scm_call(__scm->dev, &desc, NULL);
}
<<<<<<< HEAD
EXPORT_SYMBOL(qcom_scm_ice_restore_cfg);

int qcom_scm_get_tz_log_feat_id(u64 *version)
{
	return __qcom_scm_get_feat_version(__scm->dev, QCOM_SCM_FEAT_LOG_ID,
					   version);
}
EXPORT_SYMBOL(qcom_scm_get_tz_log_feat_id);

int qcom_scm_get_tz_feat_id_version(u64 feat_id, u64 *version)
{
	return __qcom_scm_get_feat_version(__scm->dev, feat_id,
					   version);
}
EXPORT_SYMBOL(qcom_scm_get_tz_feat_id_version);

int qcom_scm_register_qsee_log_buf(phys_addr_t buf, size_t len)
{
	int ret;
	struct qcom_scm_desc desc = {
		.svc = QCOM_SCM_SVC_QSEELOG,
		.cmd = QCOM_SCM_QSEELOG_REGISTER,
		.owner = ARM_SMCCC_OWNER_TRUSTED_OS,
		.args[0] = buf,
		.args[1] = len,
		.arginfo = QCOM_SCM_ARGS(2, QCOM_SCM_RW),
	};
	struct qcom_scm_res res;

	ret = qcom_scm_call(__scm->dev, &desc, &res);

	return ret ? : res.result[0];
}
EXPORT_SYMBOL(qcom_scm_register_qsee_log_buf);

int qcom_scm_query_encrypted_log_feature(u64 *enabled)
{
	int ret;
	struct qcom_scm_desc desc = {
		.svc = QCOM_SCM_SVC_QSEELOG,
		.cmd = QCOM_SCM_QUERY_ENCR_LOG_FEAT_ID,
		.owner = ARM_SMCCC_OWNER_TRUSTED_OS
	};
	struct qcom_scm_res res;

	ret = qcom_scm_call(__scm->dev, &desc, &res);
	if (enabled)
		*enabled = res.result[0];

	return ret;
}
EXPORT_SYMBOL(qcom_scm_query_encrypted_log_feature);

int qcom_scm_request_encrypted_log(phys_addr_t buf,
				   size_t len,
				   uint32_t log_id,
				   bool is_full_tz_logs_supported,
				   bool is_full_tz_logs_enabled)
{
	int ret;
	struct qcom_scm_desc desc = {
		.svc = QCOM_SCM_SVC_QSEELOG,
		.cmd = QCOM_SCM_REQUEST_ENCR_LOG_ID,
		.owner = ARM_SMCCC_OWNER_TRUSTED_OS,
		.args[0] = buf,
		.args[1] = len,
		.args[2] = log_id
	};
	struct qcom_scm_res res;

	if (is_full_tz_logs_supported) {
		if (is_full_tz_logs_enabled) {
			/* requesting full logs */
			desc.args[3] = 1;
		} else {
			/* requesting incremental logs */
			desc.args[3] = 0;
		}
		desc.arginfo = QCOM_SCM_ARGS(4, QCOM_SCM_RW);
	} else {
		desc.arginfo = QCOM_SCM_ARGS(3, QCOM_SCM_RW);
	}
	ret = qcom_scm_call(__scm->dev, &desc, &res);

	return ret ? : res.result[0];
}
EXPORT_SYMBOL(qcom_scm_request_encrypted_log);

int qcom_scm_invoke_smc_legacy(phys_addr_t in_buf, size_t in_buf_size,
		phys_addr_t out_buf, size_t out_buf_size, int32_t *result,
		u64 *response_type, unsigned int *data)
{
	int ret;
	struct qcom_scm_desc desc = {
		.svc = QCOM_SCM_SVC_SMCINVOKE,
		.cmd = QCOM_SCM_SMCINVOKE_INVOKE_LEGACY,
		.owner = ARM_SMCCC_OWNER_TRUSTED_OS,
		.args[0] = in_buf,
		.args[1] = in_buf_size,
		.args[2] = out_buf,
		.args[3] = out_buf_size,
		.arginfo = QCOM_SCM_ARGS(4, QCOM_SCM_RW, QCOM_SCM_VAL,
			QCOM_SCM_RW, QCOM_SCM_VAL),
	};

	struct qcom_scm_res res;

	ret = qcom_scm_call_noretry(__scm->dev, &desc, &res);

	if (result)
		*result = res.result[1];

	if (response_type)
		*response_type = res.result[0];

	if (data)
		*data = res.result[2];

	return ret;
}
EXPORT_SYMBOL(qcom_scm_invoke_smc_legacy);

int qcom_scm_invoke_smc(phys_addr_t in_buf, size_t in_buf_size,
		phys_addr_t out_buf, size_t out_buf_size, int32_t *result,
		u64 *response_type, unsigned int *data)
{
	int ret;
	struct qcom_scm_desc desc = {
		.svc = QCOM_SCM_SVC_SMCINVOKE,
		.cmd = QCOM_SCM_SMCINVOKE_INVOKE,
		.owner = ARM_SMCCC_OWNER_TRUSTED_OS,
		.args[0] = in_buf,
		.args[1] = in_buf_size,
		.args[2] = out_buf,
		.args[3] = out_buf_size,
		.arginfo = QCOM_SCM_ARGS(4, QCOM_SCM_RW, QCOM_SCM_VAL,
					QCOM_SCM_RW, QCOM_SCM_VAL),
	};
	struct qcom_scm_res res;

	ret = qcom_scm_call_noretry(__scm->dev, &desc, &res);

	if (result)
		*result = res.result[1];

	if (response_type)
		*response_type = res.result[0];

	if (data)
		*data = res.result[2];

	return ret;
}
EXPORT_SYMBOL(qcom_scm_invoke_smc);

int qcom_scm_invoke_callback_response(phys_addr_t out_buf,
	size_t out_buf_size, int32_t *result, u64 *response_type,
	unsigned int *data)
{
	int ret;
	struct qcom_scm_desc desc = {
		.svc = QCOM_SCM_SVC_SMCINVOKE,
		.cmd = QCOM_SCM_SMCINVOKE_CB_RSP,
		.owner = ARM_SMCCC_OWNER_TRUSTED_OS,
		.args[0] = out_buf,
		.args[1] = out_buf_size,
		.arginfo = QCOM_SCM_ARGS(2, QCOM_SCM_RW, QCOM_SCM_VAL),
	};
	struct qcom_scm_res res;

	ret = qcom_scm_call_noretry(__scm->dev, &desc, &res);

	if (result)
		*result = res.result[1];

	if (response_type)
		*response_type = res.result[0];

	if (data)
		*data = res.result[2];

	return ret;
}
EXPORT_SYMBOL(qcom_scm_invoke_callback_response);

int qcom_scm_qseecom_call(u32 cmd_id, struct qseecom_scm_desc *desc, bool retry)
{
	int ret;
	struct device *dev = __scm ? __scm->dev : NULL;
	struct qcom_scm_desc _desc = {
		.svc = (cmd_id & 0xff00) >> 8,
		.cmd = (cmd_id & 0xff),
		.owner = (cmd_id & 0x3f000000) >> 24,
		.args[0] = desc->args[0],
		.args[1] = desc->args[1],
		.args[2] = desc->args[2],
		.args[3] = desc->args[3],
		.args[4] = desc->args[4],
		.args[5] = desc->args[5],
		.args[6] = desc->args[6],
		.args[7] = desc->args[7],
		.args[8] = desc->args[8],
		.args[9] = desc->args[9],
		.arginfo = desc->arginfo,
	};
	struct qcom_scm_res res;

	if (retry)
		ret = qcom_scm_call(dev, &_desc, &res);
	else
		ret = qcom_scm_call_noretry(dev, &_desc, &res);

	desc->ret[0] = res.result[0];
	desc->ret[1] = res.result[1];
	desc->ret[2] = res.result[2];

	return ret;
}
EXPORT_SYMBOL(qcom_scm_qseecom_call);

=======
EXPORT_SYMBOL(qcom_scm_lmh_profile_change);

int qcom_scm_lmh_dcvsh(u32 payload_fn, u32 payload_reg, u32 payload_val,
		       u64 limit_node, u32 node_id, u64 version)
{
	dma_addr_t payload_phys;
	u32 *payload_buf;
	int ret, payload_size = 5 * sizeof(u32);

	struct qcom_scm_desc desc = {
		.svc = QCOM_SCM_SVC_LMH,
		.cmd = QCOM_SCM_LMH_LIMIT_DCVSH,
		.arginfo = QCOM_SCM_ARGS(5, QCOM_SCM_RO, QCOM_SCM_VAL, QCOM_SCM_VAL,
					QCOM_SCM_VAL, QCOM_SCM_VAL),
		.args[1] = payload_size,
		.args[2] = limit_node,
		.args[3] = node_id,
		.args[4] = version,
		.owner = ARM_SMCCC_OWNER_SIP,
	};

	payload_buf = dma_alloc_coherent(__scm->dev, payload_size, &payload_phys, GFP_KERNEL);
	if (!payload_buf)
		return -ENOMEM;

	payload_buf[0] = payload_fn;
	payload_buf[1] = 0;
	payload_buf[2] = payload_reg;
	payload_buf[3] = 1;
	payload_buf[4] = payload_val;

	desc.args[0] = payload_phys;

	ret = qcom_scm_call(__scm->dev, &desc, NULL);

	dma_free_coherent(__scm->dev, payload_size, payload_buf, payload_phys);
	return ret;
}
EXPORT_SYMBOL(qcom_scm_lmh_dcvsh);
>>>>>>> c668c86d

static int qcom_scm_find_dload_address(struct device *dev, u64 *addr)
{
	struct device_node *tcsr;
	struct device_node *np = dev->of_node;
	struct resource res;
	u32 offset;
	int ret;

	tcsr = of_parse_phandle(np, "qcom,dload-mode", 0);
	if (!tcsr)
		return 0;

	ret = of_address_to_resource(tcsr, 0, &res);
	of_node_put(tcsr);
	if (ret)
		return ret;

	ret = of_property_read_u32_index(np, "qcom,dload-mode", 1, &offset);
	if (ret < 0)
		return ret;

	*addr = res.start + offset;

	return 0;
}

/**
 * qcom_scm_is_available() - Checks if SCM is available
 */
bool qcom_scm_is_available(void)
{
	return !!__scm;
}
EXPORT_SYMBOL(qcom_scm_is_available);

static int qcom_scm_do_restart(struct notifier_block *this, unsigned long event,
			      void *ptr)
{
	struct qcom_scm *scm = container_of(this, struct qcom_scm, restart_nb);

	if (reboot_mode == REBOOT_WARM)
		qcom_scm_reboot(scm->dev);

	return NOTIFY_OK;
}

static int qcom_scm_probe(struct platform_device *pdev)
{
	struct qcom_scm *scm;
	unsigned long clks;
	int ret;

	scm = devm_kzalloc(&pdev->dev, sizeof(*scm), GFP_KERNEL);
	if (!scm)
		return -ENOMEM;

	ret = qcom_scm_find_dload_address(&pdev->dev, &scm->dload_mode_addr);
	if (ret < 0)
		return ret;

	clks = (unsigned long)of_device_get_match_data(&pdev->dev);

	scm->core_clk = devm_clk_get(&pdev->dev, "core");
	if (IS_ERR(scm->core_clk)) {
		if (PTR_ERR(scm->core_clk) == -EPROBE_DEFER)
			return PTR_ERR(scm->core_clk);

		if (clks & SCM_HAS_CORE_CLK) {
			dev_err(&pdev->dev, "failed to acquire core clk\n");
			return PTR_ERR(scm->core_clk);
		}

		scm->core_clk = NULL;
	}

	scm->iface_clk = devm_clk_get(&pdev->dev, "iface");
	if (IS_ERR(scm->iface_clk)) {
		if (PTR_ERR(scm->iface_clk) == -EPROBE_DEFER)
			return PTR_ERR(scm->iface_clk);

		if (clks & SCM_HAS_IFACE_CLK) {
			dev_err(&pdev->dev, "failed to acquire iface clk\n");
			return PTR_ERR(scm->iface_clk);
		}

		scm->iface_clk = NULL;
	}

	scm->bus_clk = devm_clk_get(&pdev->dev, "bus");
	if (IS_ERR(scm->bus_clk)) {
		if (PTR_ERR(scm->bus_clk) == -EPROBE_DEFER)
			return PTR_ERR(scm->bus_clk);

		if (clks & SCM_HAS_BUS_CLK) {
			dev_err(&pdev->dev, "failed to acquire bus clk\n");
			return PTR_ERR(scm->bus_clk);
		}

		scm->bus_clk = NULL;
	}

	scm->reset.ops = &qcom_scm_pas_reset_ops;
	scm->reset.nr_resets = 1;
	scm->reset.of_node = pdev->dev.of_node;
	ret = devm_reset_controller_register(&pdev->dev, &scm->reset);
	if (ret)
		return ret;

	/* vote for max clk rate for highest performance */
	ret = clk_set_rate(scm->core_clk, INT_MAX);
	if (ret)
		return ret;

	ret = dma_set_mask(&pdev->dev, DMA_BIT_MASK(64));
	if (ret)
		return ret;

	__scm = scm;
	__scm->dev = &pdev->dev;

	__get_convention();

	scm->restart_nb.notifier_call = qcom_scm_do_restart;
	scm->restart_nb.priority = 130;
	register_restart_handler(&scm->restart_nb);

	/*
	 * If requested enable "download mode", from this point on warmboot
	 * will cause the the boot stages to enter download mode, unless
	 * disabled below by a clean shutdown/reboot.
	 */
	if (download_mode)
		qcom_scm_set_download_mode(QCOM_DOWNLOAD_FULLDUMP, 0);

	return 0;
}

static void qcom_scm_shutdown(struct platform_device *pdev)
{
	qcom_scm_disable_sdi();
	qcom_scm_halt_spmi_pmic_arbiter();
	/* Clean shutdown, disable download mode to allow normal restart */
	if (download_mode)
		qcom_scm_set_download_mode(QCOM_DOWNLOAD_NODUMP, 0);
}

static const struct of_device_id qcom_scm_dt_match[] = {
	{ .compatible = "qcom,scm-apq8064",
	  /* FIXME: This should have .data = (void *) SCM_HAS_CORE_CLK */
	},
	{ .compatible = "qcom,scm-apq8084", .data = (void *)(SCM_HAS_CORE_CLK |
							     SCM_HAS_IFACE_CLK |
							     SCM_HAS_BUS_CLK)
	},
	{ .compatible = "qcom,scm-ipq4019" },
	{ .compatible = "qcom,scm-mdm9607", .data = (void *)(SCM_HAS_CORE_CLK |
							     SCM_HAS_IFACE_CLK |
							     SCM_HAS_BUS_CLK) },
	{ .compatible = "qcom,scm-msm8660", .data = (void *) SCM_HAS_CORE_CLK },
	{ .compatible = "qcom,scm-msm8960", .data = (void *) SCM_HAS_CORE_CLK },
	{ .compatible = "qcom,scm-msm8916", .data = (void *)(SCM_HAS_CORE_CLK |
							     SCM_HAS_IFACE_CLK |
							     SCM_HAS_BUS_CLK)
	},
	{ .compatible = "qcom,scm-msm8974", .data = (void *)(SCM_HAS_CORE_CLK |
							     SCM_HAS_IFACE_CLK |
							     SCM_HAS_BUS_CLK)
	},
	{ .compatible = "qcom,scm-msm8994" },
	{ .compatible = "qcom,scm-msm8996" },
	{ .compatible = "qcom,scm" },
	{}
};
MODULE_DEVICE_TABLE(of, qcom_scm_dt_match);

static struct platform_driver qcom_scm_driver = {
	.driver = {
		.name	= "qcom_scm",
		.of_match_table = qcom_scm_dt_match,
		.suppress_bind_attrs = true,
	},
	.probe = qcom_scm_probe,
	.shutdown = qcom_scm_shutdown,
};

static int __init qcom_scm_init(void)
{
	return platform_driver_register(&qcom_scm_driver);
}
subsys_initcall(qcom_scm_init);

#if IS_MODULE(CONFIG_QCOM_SCM)
static void __exit qcom_scm_exit(void)
{
	platform_driver_unregister(&qcom_scm_driver);
}
module_exit(qcom_scm_exit);
#endif

MODULE_DESCRIPTION("Qualcomm Technologies, Inc. SCM driver");
MODULE_LICENSE("GPL v2");<|MERGE_RESOLUTION|>--- conflicted
+++ resolved
@@ -2137,7 +2137,6 @@
 }
 EXPORT_SYMBOL(qcom_scm_qsmmu500_wait_safe_toggle);
 
-<<<<<<< HEAD
 int qcom_scm_smmu_notify_secure_lut(u64 dev_id, bool secure)
 {
 	struct qcom_scm_desc desc = {
@@ -2239,7 +2238,12 @@
 		.svc = QCOM_SCM_SVC_KEYSTORE,
 		.cmd = QCOM_SCM_ICE_RESTORE_KEY_ID,
 		.owner = ARM_SMCCC_OWNER_TRUSTED_OS
-=======
+	};
+
+	return qcom_scm_call(__scm->dev, &desc, NULL);
+}
+EXPORT_SYMBOL(qcom_scm_ice_restore_cfg);
+
 bool qcom_scm_lmh_dcvsh_available(void)
 {
 	return __qcom_scm_is_call_available(__scm->dev, QCOM_SCM_SVC_LMH, QCOM_SCM_LMH_LIMIT_DCVSH);
@@ -2254,13 +2258,49 @@
 		.arginfo = QCOM_SCM_ARGS(1, QCOM_SCM_VAL),
 		.args[0] = profile_id,
 		.owner = ARM_SMCCC_OWNER_SIP,
->>>>>>> c668c86d
 	};
 
 	return qcom_scm_call(__scm->dev, &desc, NULL);
 }
-<<<<<<< HEAD
-EXPORT_SYMBOL(qcom_scm_ice_restore_cfg);
+EXPORT_SYMBOL(qcom_scm_lmh_profile_change);
+
+int qcom_scm_lmh_dcvsh(u32 payload_fn, u32 payload_reg, u32 payload_val,
+		       u64 limit_node, u32 node_id, u64 version)
+{
+	dma_addr_t payload_phys;
+	u32 *payload_buf;
+	int ret, payload_size = 5 * sizeof(u32);
+
+	struct qcom_scm_desc desc = {
+		.svc = QCOM_SCM_SVC_LMH,
+		.cmd = QCOM_SCM_LMH_LIMIT_DCVSH,
+		.arginfo = QCOM_SCM_ARGS(5, QCOM_SCM_RO, QCOM_SCM_VAL, QCOM_SCM_VAL,
+					QCOM_SCM_VAL, QCOM_SCM_VAL),
+		.args[1] = payload_size,
+		.args[2] = limit_node,
+		.args[3] = node_id,
+		.args[4] = version,
+		.owner = ARM_SMCCC_OWNER_SIP,
+	};
+
+	payload_buf = dma_alloc_coherent(__scm->dev, payload_size, &payload_phys, GFP_KERNEL);
+	if (!payload_buf)
+		return -ENOMEM;
+
+	payload_buf[0] = payload_fn;
+	payload_buf[1] = 0;
+	payload_buf[2] = payload_reg;
+	payload_buf[3] = 1;
+	payload_buf[4] = payload_val;
+
+	desc.args[0] = payload_phys;
+
+	ret = qcom_scm_call(__scm->dev, &desc, NULL);
+
+	dma_free_coherent(__scm->dev, payload_size, payload_buf, payload_phys);
+	return ret;
+}
+EXPORT_SYMBOL(qcom_scm_lmh_dcvsh);
 
 int qcom_scm_get_tz_log_feat_id(u64 *version)
 {
@@ -2480,47 +2520,6 @@
 }
 EXPORT_SYMBOL(qcom_scm_qseecom_call);
 
-=======
-EXPORT_SYMBOL(qcom_scm_lmh_profile_change);
-
-int qcom_scm_lmh_dcvsh(u32 payload_fn, u32 payload_reg, u32 payload_val,
-		       u64 limit_node, u32 node_id, u64 version)
-{
-	dma_addr_t payload_phys;
-	u32 *payload_buf;
-	int ret, payload_size = 5 * sizeof(u32);
-
-	struct qcom_scm_desc desc = {
-		.svc = QCOM_SCM_SVC_LMH,
-		.cmd = QCOM_SCM_LMH_LIMIT_DCVSH,
-		.arginfo = QCOM_SCM_ARGS(5, QCOM_SCM_RO, QCOM_SCM_VAL, QCOM_SCM_VAL,
-					QCOM_SCM_VAL, QCOM_SCM_VAL),
-		.args[1] = payload_size,
-		.args[2] = limit_node,
-		.args[3] = node_id,
-		.args[4] = version,
-		.owner = ARM_SMCCC_OWNER_SIP,
-	};
-
-	payload_buf = dma_alloc_coherent(__scm->dev, payload_size, &payload_phys, GFP_KERNEL);
-	if (!payload_buf)
-		return -ENOMEM;
-
-	payload_buf[0] = payload_fn;
-	payload_buf[1] = 0;
-	payload_buf[2] = payload_reg;
-	payload_buf[3] = 1;
-	payload_buf[4] = payload_val;
-
-	desc.args[0] = payload_phys;
-
-	ret = qcom_scm_call(__scm->dev, &desc, NULL);
-
-	dma_free_coherent(__scm->dev, payload_size, payload_buf, payload_phys);
-	return ret;
-}
-EXPORT_SYMBOL(qcom_scm_lmh_dcvsh);
->>>>>>> c668c86d
 
 static int qcom_scm_find_dload_address(struct device *dev, u64 *addr)
 {
