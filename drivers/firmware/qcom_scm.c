// SPDX-License-Identifier: GPL-2.0-only
/* Copyright (c) 2010,2015,2019 The Linux Foundation. All rights reserved.
 * Copyright (C) 2015 Linaro Ltd.
 * Copyright (c) 2022-2024 Qualcomm Innovation Center, Inc. All rights reserved.
 */
#define pr_fmt(fmt)     "qcom-scm: %s: " fmt, __func__

#include <linux/platform_device.h>
#include <linux/init.h>
#include <linux/completion.h>
#include <linux/cpumask.h>
#include <linux/export.h>
#include <linux/dma-mapping.h>
#include <linux/interconnect.h>
#include <linux/module.h>
#include <linux/types.h>
#include <linux/firmware/qcom/qcom_scm.h>
#include <linux/of.h>
#include <linux/of_irq.h>
#include <linux/of_address.h>
#include <linux/of_irq.h>
#include <linux/of_platform.h>
#include <linux/reboot.h>
#include <linux/clk.h>
#include <linux/reset-controller.h>
#include <linux/arm-smccc.h>
#include <soc/qcom/qseecom_scm.h>
#include <linux/delay.h>
#include <linux/idr.h>
#include <linux/interrupt.h>
#include <linux/spinlock.h>
#include <linux/ktime.h>

#include "qcom_scm.h"
#include "qtee_shmbridge_internal.h"

static bool download_mode = IS_ENABLED(CONFIG_QCOM_SCM_DOWNLOAD_MODE_DEFAULT);
module_param(download_mode, bool, 0);

static unsigned int pas_shutdown_retry_delay_ms = 5000;
module_param(pas_shutdown_retry_delay_ms, uint, 0644);

struct qcom_scm_waitq {
	struct idr idr;
	spinlock_t idr_lock;
	struct work_struct scm_irq_work;
	u64 call_ctx_cnt;
	u64 irq;
	enum qcom_scm_wq_feature wq_feature;
};

struct qcom_scm {
	struct device *dev;
	struct clk *core_clk;
	struct clk *iface_clk;
	struct clk *bus_clk;
	struct icc_path *path;
	struct completion waitq_comp;
	struct reset_controller_dev reset;
	struct notifier_block restart_nb;
	struct qcom_scm_waitq waitq;

	/* control access to the interconnect path */
	struct mutex scm_bw_lock;
	int scm_vote_count;

	u64 dload_mode_addr;
};

DEFINE_SEMAPHORE(qcom_scm_sem_lock, 1);

/* Each bit configures cold/warm boot address for one of the 4 CPUs */
static const u8 qcom_scm_cpu_cold_bits[QCOM_SCM_BOOT_MAX_CPUS] = {
	0, BIT(0), BIT(3), BIT(5)
};
static const u8 qcom_scm_cpu_warm_bits[QCOM_SCM_BOOT_MAX_CPUS] = {
	BIT(2), BIT(1), BIT(4), BIT(6)
};


#define QCOM_SCM_FLAG_COLDBOOT_CPU0	0x00
#define QCOM_SCM_FLAG_COLDBOOT_CPU1	0x01
#define QCOM_SCM_FLAG_COLDBOOT_CPU2	0x08
#define QCOM_SCM_FLAG_COLDBOOT_CPU3	0x20

#define QCOM_SCM_FLAG_WARMBOOT_CPU0	0x04
#define QCOM_SCM_FLAG_WARMBOOT_CPU1	0x02
#define QCOM_SCM_FLAG_WARMBOOT_CPU2	0x10
#define QCOM_SCM_FLAG_WARMBOOT_CPU3	0x40

#define QCOM_SMC_WAITQ_FLAG_WAKE_ONE	BIT(0)
#define QCOM_SMC_WAITQ_FLAG_WAKE_ALL	BIT(1)
#define QCOM_SCM_WAITQ_FLAG_WAKE_NONE   0x0

static const char * const qcom_scm_convention_names[] = {
	[SMC_CONVENTION_UNKNOWN] = "unknown",
	[SMC_CONVENTION_ARM_32] = "smc arm 32",
	[SMC_CONVENTION_ARM_64] = "smc arm 64",
	[SMC_CONVENTION_LEGACY] = "smc legacy",
};

static struct qcom_scm *__scm;

static int qcom_scm_clk_enable(void)
{
	int ret;

	ret = clk_prepare_enable(__scm->core_clk);
	if (ret)
		goto bail;

	ret = clk_prepare_enable(__scm->iface_clk);
	if (ret)
		goto disable_core;

	ret = clk_prepare_enable(__scm->bus_clk);
	if (ret)
		goto disable_iface;

	return 0;

disable_iface:
	clk_disable_unprepare(__scm->iface_clk);
disable_core:
	clk_disable_unprepare(__scm->core_clk);
bail:
	return ret;
}

static void qcom_scm_clk_disable(void)
{
	clk_disable_unprepare(__scm->core_clk);
	clk_disable_unprepare(__scm->iface_clk);
	clk_disable_unprepare(__scm->bus_clk);
}

static int qcom_scm_bw_enable(void)
{
	int ret = 0;

	if (!__scm->path)
		return 0;

	if (IS_ERR(__scm->path))
		return -EINVAL;

	mutex_lock(&__scm->scm_bw_lock);
	if (!__scm->scm_vote_count) {
		ret = icc_set_bw(__scm->path, 0, UINT_MAX);
		if (ret < 0) {
			dev_err(__scm->dev, "failed to set bandwidth request\n");
			goto err_bw;
		}
	}
	__scm->scm_vote_count++;
err_bw:
	mutex_unlock(&__scm->scm_bw_lock);

	return ret;
}

static void qcom_scm_bw_disable(void)
{
	if (IS_ERR_OR_NULL(__scm->path))
		return;

	mutex_lock(&__scm->scm_bw_lock);
	if (__scm->scm_vote_count-- == 1)
		icc_set_bw(__scm->path, 0, 0);
	mutex_unlock(&__scm->scm_bw_lock);
}

enum qcom_scm_convention qcom_scm_convention = SMC_CONVENTION_UNKNOWN;
static DEFINE_SPINLOCK(scm_query_lock);

static enum qcom_scm_convention __get_convention(void)
{
	unsigned long flags;
	struct qcom_scm_desc desc = {
		.svc = QCOM_SCM_SVC_INFO,
		.cmd = QCOM_SCM_INFO_IS_CALL_AVAIL,
		.args[0] = SCM_SMC_FNID(QCOM_SCM_SVC_INFO,
					   QCOM_SCM_INFO_IS_CALL_AVAIL) |
			   (ARM_SMCCC_OWNER_SIP << ARM_SMCCC_OWNER_SHIFT),
		.arginfo = QCOM_SCM_ARGS(1),
		.owner = ARM_SMCCC_OWNER_SIP,
	};
	struct qcom_scm_res res;
	enum qcom_scm_convention probed_convention;
	int ret;
	bool forced = false;

	if (likely(qcom_scm_convention != SMC_CONVENTION_UNKNOWN))
		return qcom_scm_convention;

	/*
	 * Per the "SMC calling convention specification", the 64-bit calling
	 * convention can only be used when the client is 64-bit, otherwise
	 * system will encounter the undefined behaviour.
	 */
#if IS_ENABLED(CONFIG_ARM64)
	/*
	 * Device isn't required as there is only one argument - no device
	 * needed to dma_map_single to secure world
	 */
	probed_convention = SMC_CONVENTION_ARM_64;
	ret = __scm_smc_call(NULL, &desc, probed_convention, &res, QCOM_SCM_CALL_ATOMIC);
	if (!ret && res.result[0] == 1)
		goto found;

	/*
	 * Some SC7180 firmwares didn't implement the
	 * QCOM_SCM_INFO_IS_CALL_AVAIL call, so we fallback to forcing ARM_64
	 * calling conventions on these firmwares. Luckily we don't make any
	 * early calls into the firmware on these SoCs so the device pointer
	 * will be valid here to check if the compatible matches.
	 */
	if (of_device_is_compatible(__scm ? __scm->dev->of_node : NULL, "qcom,scm-sc7180")) {
		forced = true;
		goto found;
	}
#endif

	probed_convention = SMC_CONVENTION_ARM_32;
	ret = __scm_smc_call(NULL, &desc, probed_convention, &res, QCOM_SCM_CALL_ATOMIC);
	if (!ret && res.result[0] == 1)
		goto found;

	probed_convention = SMC_CONVENTION_LEGACY;
found:
	spin_lock_irqsave(&scm_query_lock, flags);
	if (probed_convention != qcom_scm_convention) {
		qcom_scm_convention = probed_convention;
		pr_info("qcom_scm: convention: %s%s\n",
			qcom_scm_convention_names[qcom_scm_convention],
			forced ? " (forced)" : "");
	}
	spin_unlock_irqrestore(&scm_query_lock, flags);

	return qcom_scm_convention;
}

/**
 * qcom_scm_call() - Invoke a syscall in the secure world
 * @dev:	device
 * @desc:	Descriptor structure containing arguments and return values
 * @res:        Structure containing results from SMC/HVC call
 *
 * Sends a command to the SCM and waits for the command to finish processing.
 * This should *only* be called in pre-emptible context.
 */
static int qcom_scm_call(struct device *dev, const struct qcom_scm_desc *desc,
			 struct qcom_scm_res *res)
{
	might_sleep();
	switch (__get_convention()) {
	case SMC_CONVENTION_ARM_32:
	case SMC_CONVENTION_ARM_64:
		return scm_smc_call(dev, desc, res, QCOM_SCM_CALL_NORMAL);
	case SMC_CONVENTION_LEGACY:
		return scm_legacy_call(dev, desc, res);
	default:
		pr_err("Unknown current SCM calling convention.\n");
		return -EINVAL;
	}
}

/**
 * qcom_scm_call_atomic() - atomic variation of qcom_scm_call()
 * @dev:	device
 * @desc:	Descriptor structure containing arguments and return values
 * @res:	Structure containing results from SMC/HVC call
 *
 * Sends a command to the SCM and waits for the command to finish processing.
 * This can be called in atomic context.
 */
static int qcom_scm_call_atomic(struct device *dev,
				const struct qcom_scm_desc *desc,
				struct qcom_scm_res *res)
{
	switch (__get_convention()) {
	case SMC_CONVENTION_ARM_32:
	case SMC_CONVENTION_ARM_64:
		return scm_smc_call(dev, desc, res, QCOM_SCM_CALL_ATOMIC);
	case SMC_CONVENTION_LEGACY:
		return scm_legacy_call_atomic(dev, desc, res);
	default:
		pr_err("Unknown current SCM calling convention.\n");
		return -EINVAL;
	}
}

/**
 * qcom_scm_call_noretry() - noretry variation of qcom_scm_call()
 * @dev:	device
 * @svc_id:	service identifier
 * @cmd_id:	command identifier
 * @desc:	Descriptor structure containing arguments and return values
 * @res:	Structure containing results from SMC/HVC call
 *
 * Sends a command to the SCM and waits for the command to finish processing.
 */
static int qcom_scm_call_noretry(struct device *dev,
				const struct qcom_scm_desc *desc,
				struct qcom_scm_res *res)
{
	switch (__get_convention()) {
	case SMC_CONVENTION_ARM_32:
	case SMC_CONVENTION_ARM_64:
		return scm_smc_call(dev, desc, res, QCOM_SCM_CALL_NORETRY);
	case SMC_CONVENTION_LEGACY:
		BUG_ON(1); /* No current implementation */
	default:
		pr_err("Unknown current SCM calling convention.\n");
		return -EINVAL;
	}
}

static bool __qcom_scm_is_call_available(struct device *dev, u32 svc_id,
					 u32 cmd_id)
{
	int ret;
	struct qcom_scm_desc desc = {
		.svc = QCOM_SCM_SVC_INFO,
		.cmd = QCOM_SCM_INFO_IS_CALL_AVAIL,
		.owner = ARM_SMCCC_OWNER_SIP,
	};
	struct qcom_scm_res res;

	desc.arginfo = QCOM_SCM_ARGS(1);
	switch (__get_convention()) {
	case SMC_CONVENTION_ARM_32:
	case SMC_CONVENTION_ARM_64:
		desc.args[0] = SCM_SMC_FNID(svc_id, cmd_id) |
				(ARM_SMCCC_OWNER_SIP << ARM_SMCCC_OWNER_SHIFT);
		break;
	case SMC_CONVENTION_LEGACY:
		desc.args[0] = SCM_LEGACY_FNID(svc_id, cmd_id);
		break;
	default:
		pr_err("Unknown SMC convention being used\n");
		return false;
	}

	ret = qcom_scm_call(dev, &desc, &res);

	return ret ? false : !!res.result[0];
}

static int qcom_scm_set_boot_addr(void *entry, const u8 *cpu_bits)
{
	int cpu;
	unsigned int flags = 0;
	struct qcom_scm_desc desc = {
		.svc = QCOM_SCM_SVC_BOOT,
		.cmd = QCOM_SCM_BOOT_SET_ADDR,
		.arginfo = QCOM_SCM_ARGS(2),
		.owner = ARM_SMCCC_OWNER_SIP,
	};

	if (!__scm)
		return -EINVAL;

	for_each_present_cpu(cpu) {
		if (cpu >= QCOM_SCM_BOOT_MAX_CPUS)
			return -EINVAL;
		flags |= cpu_bits[cpu];
	}

	desc.args[0] = flags;
	desc.args[1] = virt_to_phys(entry);

	return qcom_scm_call_atomic(__scm->dev, &desc, NULL);
}

static int qcom_scm_set_boot_addr_mc(void *entry, unsigned int flags)
{
	struct qcom_scm_desc desc = {
		.svc = QCOM_SCM_SVC_BOOT,
		.cmd = QCOM_SCM_BOOT_SET_ADDR_MC,
		.owner = ARM_SMCCC_OWNER_SIP,
		.arginfo = QCOM_SCM_ARGS(6),
		.args = {
			virt_to_phys(entry),
			/* Apply to all CPUs in all affinity levels */
			~0ULL, ~0ULL, ~0ULL, ~0ULL,
			flags,
		},
	};

	/* Need a device for DMA of the additional arguments */
	if (!__scm || __get_convention() == SMC_CONVENTION_LEGACY)
		return -EOPNOTSUPP;

	return qcom_scm_call(__scm->dev, &desc, NULL);
}

/**
 * qcom_scm_set_warm_boot_addr() - Set the warm boot address for all cpus
 * @entry: Entry point function for the cpus
 *
 * Set the Linux entry point for the SCM to transfer control to when coming
 * out of a power down. CPU power down may be executed on cpuidle or hotplug.
 */
int qcom_scm_set_warm_boot_addr(void *entry)
{
	if (qcom_scm_set_boot_addr_mc(entry, QCOM_SCM_BOOT_MC_FLAG_WARMBOOT))
		/* Fallback to old SCM call */
		return qcom_scm_set_boot_addr(entry, qcom_scm_cpu_warm_bits);
	return 0;
}
EXPORT_SYMBOL_GPL(qcom_scm_set_warm_boot_addr);

/**
 * qcom_scm_set_cold_boot_addr() - Set the cold boot address for all cpus
 * @entry: Entry point function for the cpus
 */
int qcom_scm_set_cold_boot_addr(void *entry)
{
	if (qcom_scm_set_boot_addr_mc(entry, QCOM_SCM_BOOT_MC_FLAG_COLDBOOT))
		/* Fallback to old SCM call */
		return qcom_scm_set_boot_addr(entry, qcom_scm_cpu_cold_bits);
	return 0;
}
EXPORT_SYMBOL_GPL(qcom_scm_set_cold_boot_addr);

/**
 * qcom_scm_cpu_power_down() - Power down the cpu
 * @flags:	Flags to flush cache
 *
 * This is an end point to power down cpu. If there was a pending interrupt,
 * the control would return from this function, otherwise, the cpu jumps to the
 * warm boot entry point set for this cpu upon reset.
 */
void qcom_scm_cpu_power_down(u32 flags)
{
	struct qcom_scm_desc desc = {
		.svc = QCOM_SCM_SVC_BOOT,
		.cmd = QCOM_SCM_BOOT_TERMINATE_PC,
		.args[0] = flags & QCOM_SCM_FLUSH_FLAG_MASK,
		.arginfo = QCOM_SCM_ARGS(1),
		.owner = ARM_SMCCC_OWNER_SIP,
	};

	qcom_scm_call_atomic(__scm ? __scm->dev : NULL, &desc, NULL);
}
EXPORT_SYMBOL_GPL(qcom_scm_cpu_power_down);

/**
 * qcm_scm_sec_wdog_deactivate() - Deactivate secure watchdog
 */
int qcom_scm_sec_wdog_deactivate(void)
{
	struct qcom_scm_desc desc = {
		.svc = QCOM_SCM_SVC_BOOT,
		.cmd = QCOM_SCM_BOOT_SEC_WDOG_DIS,
		.owner = ARM_SMCCC_OWNER_SIP,
		.args[0] = 1,
		.arginfo = QCOM_SCM_ARGS(1),
	};

	return qcom_scm_call(__scm->dev, &desc, NULL);
}
EXPORT_SYMBOL(qcom_scm_sec_wdog_deactivate);

/**
 * qcom_scm_sec_wdog_trigger() - Trigger secure watchdog
 */
int qcom_scm_sec_wdog_trigger(void)
{
	int ret;
	struct qcom_scm_desc desc = {
		.svc = QCOM_SCM_SVC_BOOT,
		.cmd = QCOM_SCM_BOOT_SEC_WDOG_TRIGGER,
		.owner = ARM_SMCCC_OWNER_SIP,
		.args[0] = 0,
		.arginfo = QCOM_SCM_ARGS(1),
	};
	struct qcom_scm_res res;

	ret = qcom_scm_call(__scm->dev, &desc, &res);

	return ret ? : res.result[0];
}
EXPORT_SYMBOL(qcom_scm_sec_wdog_trigger);

/**
 * qcom_scm_disable_sdi() - Disable SDI
 */
void qcom_scm_disable_sdi(void)
{
	int ret;
	struct qcom_scm_desc desc = {
		.svc = QCOM_SCM_SVC_BOOT,
		.cmd = QCOM_SCM_BOOT_WDOG_DEBUG_PART,
		.owner = ARM_SMCCC_OWNER_SIP,
		.args[0] = 1,
		.args[1] = 0,
		.arginfo = QCOM_SCM_ARGS(2),
	};

	ret = qcom_scm_call_atomic(__scm ? __scm->dev : NULL, &desc, NULL);
	if (ret)
		pr_err("Failed to disable secure wdog debug: %d\n", ret);
}
EXPORT_SYMBOL(qcom_scm_disable_sdi);

int qcom_scm_set_remote_state(u32 state, u32 id)
{
	struct qcom_scm_desc desc = {
		.svc = QCOM_SCM_SVC_BOOT,
		.cmd = QCOM_SCM_BOOT_SET_REMOTE_STATE,
		.arginfo = QCOM_SCM_ARGS(2),
		.args[0] = state,
		.args[1] = id,
		.owner = ARM_SMCCC_OWNER_SIP,
	};
	struct qcom_scm_res res;
	int ret;

	ret = qcom_scm_call(__scm->dev, &desc, &res);

	return ret ? : res.result[0];
}
EXPORT_SYMBOL_GPL(qcom_scm_set_remote_state);

int qcom_scm_spin_cpu(void)
{
	struct qcom_scm_desc desc = {
		.svc = QCOM_SCM_SVC_BOOT,
		.cmd = QCOM_SCM_BOOT_SPIN_CPU,
		.owner = ARM_SMCCC_OWNER_SIP,
		.args[0] = 0,
		.arginfo = QCOM_SCM_ARGS(1),
	};

	return qcom_scm_call(__scm->dev, &desc, NULL);
}
EXPORT_SYMBOL(qcom_scm_spin_cpu);

static int __qcom_scm_set_dload_mode(struct device *dev, enum qcom_download_mode mode)
{
	struct qcom_scm_desc desc = {
		.svc = QCOM_SCM_SVC_BOOT,
		.cmd = QCOM_SCM_BOOT_SET_DLOAD_MODE,
		.arginfo = QCOM_SCM_ARGS(2),
		.args[0] = mode,
		.owner = ARM_SMCCC_OWNER_SIP,
	};

	desc.args[1] = 0;

	return qcom_scm_call_atomic(__scm->dev, &desc, NULL);
}

void qcom_scm_set_download_mode(enum qcom_download_mode mode)
{
	int ret = 0;
	struct device *dev = __scm ? __scm->dev : NULL;

	if (__scm && __scm->dload_mode_addr) {
		ret = qcom_scm_io_writel(__scm->dload_mode_addr, mode);
	} else if (__qcom_scm_is_call_available(dev,
				QCOM_SCM_SVC_BOOT,
				QCOM_SCM_BOOT_SET_DLOAD_MODE)) {
		ret = __qcom_scm_set_dload_mode(dev, mode);
	} else {
		dev_err(dev,
			"No available mechanism for setting download mode\n");
	}

	if (ret)
		dev_err(dev, "failed to set download mode: %d\n", ret);
}
EXPORT_SYMBOL_GPL(qcom_scm_set_download_mode);

int qcom_scm_get_download_mode(unsigned int *mode)
{
	int ret = -EINVAL;
	struct device *dev = __scm ? __scm->dev : NULL;

	if (__scm && __scm->dload_mode_addr) {
		ret = qcom_scm_io_readl(__scm->dload_mode_addr, mode);
	} else {
		dev_err(dev,
			"No available mechanism for getting download mode\n");
	}

	if (ret)
		dev_err(dev, "failed to get download mode: %d\n", ret);

	return ret;
}
EXPORT_SYMBOL_GPL(qcom_scm_get_download_mode);

int qcom_scm_config_cpu_errata(void)
{
	struct qcom_scm_desc desc = {
		.svc = QCOM_SCM_SVC_BOOT,
		.cmd = QCOM_SCM_BOOT_CONFIG_CPU_ERRATA,
		.owner = ARM_SMCCC_OWNER_SIP,
		.arginfo = 0xffffffff,
	};

	return qcom_scm_call(__scm->dev, &desc, NULL);
}
EXPORT_SYMBOL(qcom_scm_config_cpu_errata);

/**
 * qcom_scm_pas_init_image() - Initialize peripheral authentication service
 *			       state machine for a given peripheral, using the
 *			       metadata
 * @peripheral: peripheral id
 * @metadata:	pointer to memory containing ELF header, program header table
 *		and optional blob of data used for authenticating the metadata
 *		and the rest of the firmware
 * @size:	size of the metadata
 * @ctx:	optional metadata context
 *
 * Return: 0 on success.
 *
 * Upon successful return, the PAS metadata context (@ctx) will be used to
 * track the metadata allocation, this needs to be released by invoking
 * qcom_scm_pas_metadata_release() by the caller.
 */
int qcom_scm_pas_init_image(u32 peripheral, const void *metadata, size_t size,
			    struct qcom_scm_pas_metadata *ctx, struct device *dev_32bit)
{
	struct device *dma_dev = __scm->dev;
	dma_addr_t mdata_phys;
	void *mdata_buf;
	int ret;
	struct qcom_scm_desc desc = {
		.svc = QCOM_SCM_SVC_PIL,
		.cmd = QCOM_SCM_PIL_PAS_INIT_IMAGE,
		.arginfo = QCOM_SCM_ARGS(2, QCOM_SCM_VAL, QCOM_SCM_RW),
		.args[0] = peripheral,
		.owner = ARM_SMCCC_OWNER_SIP,
	};
	struct qcom_scm_res res;

	/*
	 * Only use 32bit dma device for dma memory allocation but use
	 * Scm device for any scm calls.
	 */
	if (dev_32bit)
		dma_dev = dev_32bit;

	/*
	 * During the scm call memory protection will be enabled for the meta
	 * data blob, so make sure it's physically contiguous, 4K aligned and
	 * non-cachable to avoid XPU violations.
	 */
	mdata_buf = dma_alloc_coherent(dma_dev, size, &mdata_phys,
				       GFP_KERNEL);
	if (!mdata_buf) {
		dev_err(dma_dev, "Allocation of metadata buffer failed.\n");
		return -ENOMEM;
	}
	memcpy(mdata_buf, metadata, size);

	ret = qcom_scm_clk_enable();
	if (ret)
		goto out;

	ret = qcom_scm_bw_enable();
	if (ret)
		goto disable_clk;

	desc.args[1] = mdata_phys;

	ret = qcom_scm_call(__scm->dev, &desc, &res);
	qcom_scm_bw_disable();

disable_clk:
	qcom_scm_clk_disable();

out:
	if (ret < 0 || !ctx) {
		dma_free_coherent(dma_dev, size, mdata_buf, mdata_phys);
	} else if (ctx) {
		ctx->ptr = mdata_buf;
		ctx->phys = mdata_phys;
		ctx->size = size;
	}

	return ret ? : res.result[0];
}
EXPORT_SYMBOL_GPL(qcom_scm_pas_init_image);

/**
 * qcom_scm_pas_metadata_release() - release metadata context
 * @ctx:	metadata context
 */
void qcom_scm_pas_metadata_release(struct qcom_scm_pas_metadata *ctx,
				   struct device *dev_32bit)
{
	struct device *dma_dev = __scm->dev;

	if (!ctx || !ctx->ptr)
		return;

	if (dev_32bit)
		dma_dev = dev_32bit;

	dma_free_coherent(dma_dev, ctx->size, ctx->ptr, ctx->phys);

	ctx->ptr = NULL;
	ctx->phys = 0;
	ctx->size = 0;
}
EXPORT_SYMBOL_GPL(qcom_scm_pas_metadata_release);

/**
 * qcom_scm_pas_mem_setup() - Prepare the memory related to a given peripheral
 *			      for firmware loading
 * @peripheral:	peripheral id
 * @addr:	start address of memory area to prepare
 * @size:	size of the memory area to prepare
 *
 * Returns 0 on success.
 */
int qcom_scm_pas_mem_setup(u32 peripheral, phys_addr_t addr, phys_addr_t size)
{
	int ret;
	struct qcom_scm_desc desc = {
		.svc = QCOM_SCM_SVC_PIL,
		.cmd = QCOM_SCM_PIL_PAS_MEM_SETUP,
		.arginfo = QCOM_SCM_ARGS(3),
		.args[0] = peripheral,
		.args[1] = addr,
		.args[2] = size,
		.owner = ARM_SMCCC_OWNER_SIP,
	};
	struct qcom_scm_res res;

	ret = qcom_scm_clk_enable();
	if (ret)
		return ret;

	ret = qcom_scm_bw_enable();
	if (ret)
		goto disable_clk;

	ret = qcom_scm_call(__scm->dev, &desc, &res);
	qcom_scm_bw_disable();

disable_clk:
	qcom_scm_clk_disable();

	return ret ? : res.result[0];
}
EXPORT_SYMBOL_GPL(qcom_scm_pas_mem_setup);

/**
 * qcom_scm_pas_auth_and_reset() - Authenticate the given peripheral firmware
 *				   and reset the remote processor
 * @peripheral:	peripheral id
 *
 * Return 0 on success.
 */
int qcom_scm_pas_auth_and_reset(u32 peripheral)
{
	int ret;
	struct qcom_scm_desc desc = {
		.svc = QCOM_SCM_SVC_PIL,
		.cmd = QCOM_SCM_PIL_PAS_AUTH_AND_RESET,
		.arginfo = QCOM_SCM_ARGS(1),
		.args[0] = peripheral,
		.owner = ARM_SMCCC_OWNER_SIP,
	};
	struct qcom_scm_res res;

	ret = qcom_scm_clk_enable();
	if (ret)
		return ret;

	ret = qcom_scm_bw_enable();
	if (ret)
		goto disable_clk;

	ret = qcom_scm_call(__scm->dev, &desc, &res);
	qcom_scm_bw_disable();

disable_clk:
	qcom_scm_clk_disable();

	return ret ? : res.result[0];
}
EXPORT_SYMBOL_GPL(qcom_scm_pas_auth_and_reset);

/**
 * qcom_scm_pas_shutdown() - Shut down the remote processor
 * @peripheral: peripheral id
 *
 * Returns 0 on success.
 */
int qcom_scm_pas_shutdown(u32 peripheral)
{
	int ret;
	struct qcom_scm_desc desc = {
		.svc = QCOM_SCM_SVC_PIL,
		.cmd = QCOM_SCM_PIL_PAS_SHUTDOWN,
		.arginfo = QCOM_SCM_ARGS(1),
		.args[0] = peripheral,
		.owner = ARM_SMCCC_OWNER_SIP,
	};
	struct qcom_scm_res res;

	ret = qcom_scm_clk_enable();
	if (ret)
		return ret;

	ret = qcom_scm_bw_enable();
	if (ret)
		goto disable_clk;

	ret = qcom_scm_call(__scm->dev, &desc, &res);
	qcom_scm_bw_disable();

disable_clk:
	qcom_scm_clk_disable();

	return ret ? : res.result[0];
}
EXPORT_SYMBOL_GPL(qcom_scm_pas_shutdown);

int qcom_scm_pas_shutdown_retry(u32 peripheral)
{
	int ret;

	ret = qcom_scm_pas_shutdown(peripheral);
	/* No need to retry if the first try worked */
	if (!ret)
		return ret;

	pr_err("PAS Shutdown: First call to shutdown failed with error: %d\n", ret);
	pr_err("PAS Shutdown: Sleeping for: %u\n", pas_shutdown_retry_delay_ms);
	msleep(pas_shutdown_retry_delay_ms);

	pr_err("PAS Shutdown: Attempting to shutdown peripheral again\n");
	return qcom_scm_pas_shutdown(peripheral);
}
EXPORT_SYMBOL_GPL(qcom_scm_pas_shutdown_retry);

/**
 * qcom_scm_pas_supported() - Check if the peripheral authentication service is
 *			      available for the given peripherial
 * @peripheral:	peripheral id
 *
 * Returns true if PAS is supported for this peripheral, otherwise false.
 */
bool qcom_scm_pas_supported(u32 peripheral)
{
	int ret;
	struct qcom_scm_desc desc = {
		.svc = QCOM_SCM_SVC_PIL,
		.cmd = QCOM_SCM_PIL_PAS_IS_SUPPORTED,
		.arginfo = QCOM_SCM_ARGS(1),
		.args[0] = peripheral,
		.owner = ARM_SMCCC_OWNER_SIP,
	};
	struct qcom_scm_res res;

	if (!__qcom_scm_is_call_available(__scm->dev, QCOM_SCM_SVC_PIL,
					  QCOM_SCM_PIL_PAS_IS_SUPPORTED))
		return false;

	ret = qcom_scm_call(__scm->dev, &desc, &res);

	return ret ? false : !!res.result[0];
}
EXPORT_SYMBOL_GPL(qcom_scm_pas_supported);

static int __qcom_scm_pas_mss_reset(struct device *dev, bool reset)
{
	struct qcom_scm_desc desc = {
		.svc = QCOM_SCM_SVC_PIL,
		.cmd = QCOM_SCM_PIL_PAS_MSS_RESET,
		.arginfo = QCOM_SCM_ARGS(2),
		.args[0] = reset,
		.args[1] = 0,
		.owner = ARM_SMCCC_OWNER_SIP,
	};
	struct qcom_scm_res res;
	int ret;

	ret = qcom_scm_call(__scm->dev, &desc, &res);

	return ret ? : res.result[0];
}

static int qcom_scm_pas_reset_assert(struct reset_controller_dev *rcdev,
				     unsigned long idx)
{
	if (idx != 0)
		return -EINVAL;

	return __qcom_scm_pas_mss_reset(__scm->dev, 1);
}

static int qcom_scm_pas_reset_deassert(struct reset_controller_dev *rcdev,
				       unsigned long idx)
{
	if (idx != 0)
		return -EINVAL;

	return __qcom_scm_pas_mss_reset(__scm->dev, 0);
}

static const struct reset_control_ops qcom_scm_pas_reset_ops = {
	.assert = qcom_scm_pas_reset_assert,
	.deassert = qcom_scm_pas_reset_deassert,
};

int qcom_scm_get_sec_dump_state(u32 *dump_state)
{
	int ret;
	struct qcom_scm_desc desc = {
		.svc = QCOM_SCM_SVC_UTIL,
		.cmd = QCOM_SCM_UTIL_GET_SEC_DUMP_STATE,
		.owner = ARM_SMCCC_OWNER_SIP
	};
	struct qcom_scm_res res;

	ret = qcom_scm_call(__scm ? __scm->dev : NULL, &desc, &res);

	if (dump_state)
		*dump_state = res.result[0];

	return ret;
}
EXPORT_SYMBOL(qcom_scm_get_sec_dump_state);

int qcom_scm_assign_dump_table_region(bool is_assign, phys_addr_t addr, size_t size)
{
	struct qcom_scm_desc desc = {
		.svc = QCOM_SCM_SVC_UTIL,
		.cmd = QCOM_SCM_UTIL_DUMP_TABLE_ASSIGN,
		.arginfo = QCOM_SCM_ARGS(3),
		.owner = ARM_SMCCC_OWNER_SIP,
		.args[0] = is_assign,
		.args[1] = addr,
		.args[2] = size,
	};

	return qcom_scm_call(__scm->dev, &desc, NULL);
}
EXPORT_SYMBOL(qcom_scm_assign_dump_table_region);

int qcom_scm_io_readl(phys_addr_t addr, unsigned int *val)
{
	struct qcom_scm_desc desc = {
		.svc = QCOM_SCM_SVC_IO,
		.cmd = QCOM_SCM_IO_READ,
		.arginfo = QCOM_SCM_ARGS(1),
		.args[0] = addr,
		.owner = ARM_SMCCC_OWNER_SIP,
	};
	struct qcom_scm_res res;
	int ret;


	ret = qcom_scm_call_atomic(__scm->dev, &desc, &res);
	if (ret >= 0)
		*val = res.result[0];

	return ret < 0 ? ret : 0;
}
EXPORT_SYMBOL_GPL(qcom_scm_io_readl);

int qcom_scm_io_writel(phys_addr_t addr, unsigned int val)
{
	struct qcom_scm_desc desc = {
		.svc = QCOM_SCM_SVC_IO,
		.cmd = QCOM_SCM_IO_WRITE,
		.arginfo = QCOM_SCM_ARGS(2),
		.args[0] = addr,
		.args[1] = val,
		.owner = ARM_SMCCC_OWNER_SIP,
	};

	return qcom_scm_call_atomic(__scm->dev, &desc, NULL);
}
EXPORT_SYMBOL_GPL(qcom_scm_io_writel);

/**
 * qcom_scm_io_reset()
 */
int qcom_scm_io_reset(void)
{
	struct qcom_scm_desc desc = {
		.svc = QCOM_SCM_SVC_IO,
		.cmd = QCOM_SCM_IO_RESET,
		.owner = ARM_SMCCC_OWNER_SIP,
		.arginfo = QCOM_SCM_ARGS(2),
	};

	return qcom_scm_call_atomic(__scm ? __scm->dev : NULL, &desc, NULL);
}
EXPORT_SYMBOL(qcom_scm_io_reset);

bool qcom_scm_is_secure_wdog_trigger_available(void)
{
	return __qcom_scm_is_call_available(__scm->dev, QCOM_SCM_SVC_BOOT,
						QCOM_SCM_BOOT_SEC_WDOG_TRIGGER);
}
EXPORT_SYMBOL(qcom_scm_is_secure_wdog_trigger_available);

bool qcom_scm_is_mode_switch_available(void)
{
	return __qcom_scm_is_call_available(__scm->dev, QCOM_SCM_SVC_BOOT,
						QCOM_SCM_BOOT_SWITCH_MODE);
}
EXPORT_SYMBOL(qcom_scm_is_mode_switch_available);

int __qcom_scm_get_feat_version(struct device *dev, u64 feat_id, u64 *version)
{
	int ret;
	struct qcom_scm_desc desc = {
		.svc = QCOM_SCM_SVC_INFO,
		.cmd = QCOM_SCM_INFO_GET_FEAT_VERSION_CMD,
		.owner = ARM_SMCCC_OWNER_SIP,
		.args[0] = feat_id,
		.arginfo = QCOM_SCM_ARGS(1),
	};
	struct qcom_scm_res res;

	ret = qcom_scm_call(__scm->dev, &desc, &res);

	if (version)
		*version = res.result[0];

	return ret;
}

/**
 * qcom_halt_spmi_pmic_arbiter() - Halt SPMI PMIC arbiter
 *
 * Force the SPMI PMIC arbiter to shutdown so that no more SPMI transactions
 * are sent from the MSM to the PMIC. This is required in order to avoid an
 * SPMI lockup on certain PMIC chips if PS_HOLD is lowered in the middle of
 * an SPMI transaction.
 */
void qcom_scm_halt_spmi_pmic_arbiter(void)
{
	int ret;
	struct qcom_scm_desc desc = {
		.svc = QCOM_SCM_SVC_PWR,
		.cmd = QCOM_SCM_PWR_IO_DISABLE_PMIC_ARBITER,
		.owner = ARM_SMCCC_OWNER_SIP,
		.args[0] = 0,
		.arginfo = QCOM_SCM_ARGS(1),
	};

	ret = qcom_scm_call_atomic(__scm->dev, &desc, NULL);
	if (ret)
		pr_debug("Failed to halt_spmi_pmic_arbiter=0x%x\n", ret);
}

/**
 * qcom_scm_restore_sec_cfg_available() - Check if secure environment
 * supports restore security config interface.
 *
 * Return true if restore-cfg interface is supported, false if not.
 */
bool qcom_scm_restore_sec_cfg_available(void)
{
	return __qcom_scm_is_call_available(__scm->dev, QCOM_SCM_SVC_MP,
					    QCOM_SCM_MP_RESTORE_SEC_CFG);
}
EXPORT_SYMBOL_GPL(qcom_scm_restore_sec_cfg_available);

int qcom_scm_restore_sec_cfg(u32 device_id, u32 spare)
{
	struct qcom_scm_desc desc = {
		.svc = QCOM_SCM_SVC_MP,
		.cmd = QCOM_SCM_MP_RESTORE_SEC_CFG,
		.arginfo = QCOM_SCM_ARGS(2),
		.args[0] = device_id,
		.args[1] = spare,
		.owner = ARM_SMCCC_OWNER_SIP,
	};
	struct qcom_scm_res res;
	int ret;

	ret = qcom_scm_call(__scm->dev, &desc, &res);

	return ret ? : res.result[0];
}
EXPORT_SYMBOL_GPL(qcom_scm_restore_sec_cfg);

int qcom_scm_iommu_secure_ptbl_size(u32 spare, size_t *size)
{
	struct qcom_scm_desc desc = {
		.svc = QCOM_SCM_SVC_MP,
		.cmd = QCOM_SCM_MP_IOMMU_SECURE_PTBL_SIZE,
		.arginfo = QCOM_SCM_ARGS(1),
		.args[0] = spare,
		.owner = ARM_SMCCC_OWNER_SIP,
	};
	struct qcom_scm_res res;
	int ret;

	ret = qcom_scm_call(__scm->dev, &desc, &res);

	if (size)
		*size = res.result[0];

	return ret ? : res.result[1];
}
EXPORT_SYMBOL_GPL(qcom_scm_iommu_secure_ptbl_size);

int qcom_scm_iommu_secure_ptbl_init(u64 addr, u32 size, u32 spare)
{
	struct qcom_scm_desc desc = {
		.svc = QCOM_SCM_SVC_MP,
		.cmd = QCOM_SCM_MP_IOMMU_SECURE_PTBL_INIT,
		.arginfo = QCOM_SCM_ARGS(3, QCOM_SCM_RW, QCOM_SCM_VAL,
					 QCOM_SCM_VAL),
		.args[0] = addr,
		.args[1] = size,
		.args[2] = spare,
		.owner = ARM_SMCCC_OWNER_SIP,
	};
	int ret;

	ret = qcom_scm_call(__scm->dev, &desc, NULL);

	/* the pg table has been initialized already, ignore the error */
	if (ret == -EPERM)
		ret = 0;

	return ret;
}
EXPORT_SYMBOL_GPL(qcom_scm_iommu_secure_ptbl_init);

int qcom_scm_iommu_set_cp_pool_size(u32 spare, u32 size)
{
	struct qcom_scm_desc desc = {
		.svc = QCOM_SCM_SVC_MP,
		.cmd = QCOM_SCM_MP_IOMMU_SET_CP_POOL_SIZE,
		.arginfo = QCOM_SCM_ARGS(2),
		.args[0] = size,
		.args[1] = spare,
		.owner = ARM_SMCCC_OWNER_SIP,
	};

	return qcom_scm_call(__scm->dev, &desc, NULL);
}
EXPORT_SYMBOL_GPL(qcom_scm_iommu_set_cp_pool_size);

int qcom_scm_mem_protect_video_var(u32 cp_start, u32 cp_size,
				   u32 cp_nonpixel_start,
				   u32 cp_nonpixel_size)
{
	int ret;
	struct qcom_scm_desc desc = {
		.svc = QCOM_SCM_SVC_MP,
		.cmd = QCOM_SCM_MP_VIDEO_VAR,
		.arginfo = QCOM_SCM_ARGS(4, QCOM_SCM_VAL, QCOM_SCM_VAL,
					 QCOM_SCM_VAL, QCOM_SCM_VAL),
		.args[0] = cp_start,
		.args[1] = cp_size,
		.args[2] = cp_nonpixel_start,
		.args[3] = cp_nonpixel_size,
		.owner = ARM_SMCCC_OWNER_SIP,
	};
	struct qcom_scm_res res;

	ret = qcom_scm_call(__scm->dev, &desc, &res);

	return ret ? : res.result[0];
}
EXPORT_SYMBOL_GPL(qcom_scm_mem_protect_video_var);

int qcom_scm_mem_protect_region_id(phys_addr_t paddr, size_t size)
{
	struct qcom_scm_desc desc = {
		.svc = QCOM_SCM_SVC_MP,
		.cmd = QCOM_SCM_MP_MEM_PROTECT_REGION_ID,
		.owner = ARM_SMCCC_OWNER_SIP,
		.args[0] = paddr,
		.args[1] = size,
		.arginfo = QCOM_SCM_ARGS(2),
	};

	return qcom_scm_call(__scm->dev, &desc, NULL);
}
EXPORT_SYMBOL(qcom_scm_mem_protect_region_id);

static int __qcom_scm_assign_mem(struct device *dev, phys_addr_t mem_region,
				 size_t mem_sz, phys_addr_t src, size_t src_sz,
				 phys_addr_t dest, size_t dest_sz)
{
	int ret;
	struct qcom_scm_desc desc = {
		.svc = QCOM_SCM_SVC_MP,
		.cmd = QCOM_SCM_MP_ASSIGN,
		.arginfo = QCOM_SCM_ARGS(7, QCOM_SCM_RO, QCOM_SCM_VAL,
					 QCOM_SCM_RO, QCOM_SCM_VAL, QCOM_SCM_RO,
					 QCOM_SCM_VAL, QCOM_SCM_VAL),
		.args[0] = mem_region,
		.args[1] = mem_sz,
		.args[2] = src,
		.args[3] = src_sz,
		.args[4] = dest,
		.args[5] = dest_sz,
		.args[6] = 0,
		.owner = ARM_SMCCC_OWNER_SIP,
	};
	struct qcom_scm_res res;

	ret = qcom_scm_call(dev, &desc, &res);

	return ret ? : res.result[0];
}

/**
 * qcom_scm_assign_mem() - Make a secure call to reassign memory ownership
 * @mem_addr: mem region whose ownership need to be reassigned
 * @mem_sz:   size of the region.
 * @srcvm:    vmid for current set of owners, each set bit in
 *            flag indicate a unique owner
 * @newvm:    array having new owners and corresponding permission
 *            flags
 * @dest_cnt: number of owners in next set.
 *
 * Return negative errno on failure or 0 on success with @srcvm updated.
 */
int qcom_scm_assign_mem(phys_addr_t mem_addr, size_t mem_sz,
			u64 *srcvm,
			const struct qcom_scm_vmperm *newvm,
			unsigned int dest_cnt)
{
	struct qcom_scm_current_perm_info *destvm;
	struct qcom_scm_mem_map_info *mem_to_map;
	phys_addr_t mem_to_map_phys;
	phys_addr_t dest_phys;
	dma_addr_t ptr_phys;
	size_t mem_to_map_sz;
	size_t dest_sz;
	size_t src_sz;
	size_t ptr_sz;
	int next_vm;
	__le32 *src;
	void *ptr;
	int ret, i, b;
	u64 srcvm_bits = *srcvm;

	src_sz = hweight64(srcvm_bits) * sizeof(*src);
	mem_to_map_sz = sizeof(*mem_to_map);
	dest_sz = dest_cnt * sizeof(*destvm);
	ptr_sz = ALIGN(src_sz, SZ_64) + ALIGN(mem_to_map_sz, SZ_64) +
			ALIGN(dest_sz, SZ_64);

	ptr = dma_alloc_coherent(__scm->dev, ptr_sz, &ptr_phys, GFP_KERNEL);
	if (!ptr)
		return -ENOMEM;

	/* Fill source vmid detail */
	src = ptr;
	i = 0;
	for (b = 0; b < BITS_PER_TYPE(u64); b++) {
		if (srcvm_bits & BIT(b))
			src[i++] = cpu_to_le32(b);
	}

	/* Fill details of mem buff to map */
	mem_to_map = ptr + ALIGN(src_sz, SZ_64);
	mem_to_map_phys = ptr_phys + ALIGN(src_sz, SZ_64);
	mem_to_map->mem_addr = cpu_to_le64(mem_addr);
	mem_to_map->mem_size = cpu_to_le64(mem_sz);

	next_vm = 0;
	/* Fill details of next vmid detail */
	destvm = ptr + ALIGN(mem_to_map_sz, SZ_64) + ALIGN(src_sz, SZ_64);
	dest_phys = ptr_phys + ALIGN(mem_to_map_sz, SZ_64) + ALIGN(src_sz, SZ_64);
	for (i = 0; i < dest_cnt; i++, destvm++, newvm++) {
		destvm->vmid = cpu_to_le32(newvm->vmid);
		destvm->perm = cpu_to_le32(newvm->perm);
		destvm->ctx = 0;
		destvm->ctx_size = 0;
		next_vm |= BIT(newvm->vmid);
	}

	ret = __qcom_scm_assign_mem(__scm->dev, mem_to_map_phys, mem_to_map_sz,
				    ptr_phys, src_sz, dest_phys, dest_sz);
	dma_free_coherent(__scm->dev, ptr_sz, ptr, ptr_phys);
	if (ret) {
		dev_err(__scm->dev,
			"Assign memory protection call failed %d\n", ret);
		return -EINVAL;
	}

	*srcvm = next_vm;
	return 0;
}
EXPORT_SYMBOL_GPL(qcom_scm_assign_mem);

/**
 * qcom_scm_assign_mem_regions() - Make a secure call to reassign memory
 *				   ownership of several memory regions
 * @mem_regions:    A buffer describing the set of memory regions that need to
 *		    be reassigned
 * @mem_regions_sz: The size of the buffer describing the set of memory
 *                  regions that need to be reassigned (in bytes)
 * @srcvms:	    A buffer populated with he vmid(s) for the current set of
 *		    owners
 * @src_sz:	    The size of the src_vms buffer (in bytes)
 * @newvms:	    A buffer populated with the new owners and corresponding
 *		    permission flags.
 * @newvms_sz:	    The size of the new_vms buffer (in bytes)
 *
 * NOTE: It is up to the caller to ensure that the buffers that will be accessed
 * by the secure world are cache aligned, and have been flushed prior to
 * invoking this call.
 *
 * Return negative errno on failure, 0 on success.
 */
int qcom_scm_assign_mem_regions(struct qcom_scm_mem_map_info *mem_regions,
				size_t mem_regions_sz, u32 *srcvms,
				size_t src_sz,
				struct qcom_scm_current_perm_info *newvms,
				size_t newvms_sz)
{
	return __qcom_scm_assign_mem(__scm ? __scm->dev : NULL,
				     virt_to_phys(mem_regions), mem_regions_sz,
				     virt_to_phys(srcvms), src_sz,
				     virt_to_phys(newvms), newvms_sz);
}
EXPORT_SYMBOL(qcom_scm_assign_mem_regions);

/**
 * qcom_scm_mem_protect_sd_ctrl() - SDE memory protect.
 *
 */
int qcom_scm_mem_protect_sd_ctrl(u32 devid, phys_addr_t mem_addr, u64 mem_size,
				u32 vmid)
{
	int ret;
	struct qcom_scm_desc desc = {
		.svc = QCOM_SCM_SVC_MP,
		.cmd = QCOM_SCM_MP_CMD_SD_CTRL,
		.owner = ARM_SMCCC_OWNER_SIP,
		.args[0] = devid,
		.args[1] = mem_addr,
		.args[2] = mem_size,
		.args[3] = vmid,
		.arginfo = QCOM_SCM_ARGS(4, QCOM_SCM_VAL, QCOM_SCM_RW,
					 QCOM_SCM_VAL, QCOM_SCM_VAL)
	};
	struct qcom_scm_res res;

	ret = qcom_scm_call(__scm->dev, &desc, &res);

	return ret ? : res.result[0];
}
EXPORT_SYMBOL(qcom_scm_mem_protect_sd_ctrl);

int qcom_scm_kgsl_set_smmu_aperture(unsigned int num_context_bank)
{
	struct qcom_scm_desc desc = {
		.svc = QCOM_SCM_SVC_MP,
		.cmd = QCOM_SCM_MP_CP_SMMU_APERTURE_ID,
		.owner = ARM_SMCCC_OWNER_SIP,
		.args[0] = 0xffff0000
			   | ((QCOM_SCM_CP_APERTURE_REG & 0xff) << 8)
			   | (num_context_bank & 0xff),
		.args[1] = 0xffffffff,
		.args[2] = 0xffffffff,
		.args[3] = 0xffffffff,
		.arginfo = QCOM_SCM_ARGS(4),
	};

	return qcom_scm_call(__scm->dev, &desc, NULL);
}
EXPORT_SYMBOL(qcom_scm_kgsl_set_smmu_aperture);

int qcom_scm_kgsl_set_smmu_lpac_aperture(unsigned int num_context_bank)
{
	struct qcom_scm_desc desc = {
		.svc = QCOM_SCM_SVC_MP,
		.cmd = QCOM_SCM_MP_CP_SMMU_APERTURE_ID,
		.owner = ARM_SMCCC_OWNER_SIP,
		.args[0] = 0xffff0000
			   | ((QCOM_SCM_CP_LPAC_APERTURE_REG & 0xff) << 8)
			   | (num_context_bank & 0xff),
		.args[1] = 0xffffffff,
		.args[2] = 0xffffffff,
		.args[3] = 0xffffffff,
		.arginfo = QCOM_SCM_ARGS(4),
	};

	return qcom_scm_call(__scm->dev, &desc, NULL);
}
EXPORT_SYMBOL(qcom_scm_kgsl_set_smmu_lpac_aperture);

int qcom_scm_kgsl_init_regs(u32 gpu_req)
{
	struct qcom_scm_desc desc = {
		.svc = QCOM_SCM_SVC_GPU,
		.cmd = QCOM_SCM_SVC_GPU_INIT_REGS,
		.owner = ARM_SMCCC_OWNER_SIP,
		.args[0] = gpu_req,
		.arginfo = QCOM_SCM_ARGS(1),
	};

	if (!__qcom_scm_is_call_available(__scm->dev, QCOM_SCM_SVC_GPU,
					  QCOM_SCM_SVC_GPU_INIT_REGS))
		return -EOPNOTSUPP;

	return qcom_scm_call(__scm->dev, &desc, NULL);
}
EXPORT_SYMBOL(qcom_scm_kgsl_init_regs);

int qcom_scm_enable_shm_bridge(void)
{
	int ret;
	struct qcom_scm_desc desc = {
		.svc = QCOM_SCM_SVC_MP,
		.cmd = QCOM_SCM_MEMP_SHM_BRIDGE_ENABLE,
		.owner = ARM_SMCCC_OWNER_SIP
	};
	struct qcom_scm_res res;

	ret = qcom_scm_call(__scm->dev, &desc, &res);

	return ret ? : res.result[0];
}
EXPORT_SYMBOL(qcom_scm_enable_shm_bridge);

int qcom_scm_delete_shm_bridge(u64 handle)
{
	struct qcom_scm_desc desc = {
		.svc = QCOM_SCM_SVC_MP,
		.cmd = QCOM_SCM_MEMP_SHM_BRIDGE_DELETE,
		.owner = ARM_SMCCC_OWNER_SIP,
		.args[0] = handle,
		.arginfo = QCOM_SCM_ARGS(1, QCOM_SCM_VAL),
	};

	return qcom_scm_call(__scm ? __scm->dev : NULL, &desc, NULL);
}
EXPORT_SYMBOL(qcom_scm_delete_shm_bridge);

int qcom_scm_create_shm_bridge(u64 pfn_and_ns_perm_flags,
	u64 ipfn_and_s_perm_flags, u64 size_and_flags, u64 ns_vmids,
	u64 *handle)
{
	int ret;
	struct qcom_scm_desc desc = {
		.svc = QCOM_SCM_SVC_MP,
		.cmd = QCOM_SCM_MEMP_SHM_BRDIGE_CREATE,
		.owner = ARM_SMCCC_OWNER_SIP,
		.args[0] = pfn_and_ns_perm_flags,
		.args[1] = ipfn_and_s_perm_flags,
		.args[2] = size_and_flags,
		.args[3] = ns_vmids,
		.arginfo = QCOM_SCM_ARGS(4, QCOM_SCM_VAL, QCOM_SCM_VAL,
					QCOM_SCM_VAL, QCOM_SCM_VAL),
	};
	struct qcom_scm_res res;

	ret = qcom_scm_call(__scm->dev, &desc, &res);

	if (handle)
		*handle = res.result[1];

	return ret ? : res.result[0];
}
EXPORT_SYMBOL(qcom_scm_create_shm_bridge);

/**
 * qcom_scm_dcvs_core_available() - check if core DCVS operations are available
 */
bool qcom_scm_dcvs_core_available(void)
{
	struct device *dev = __scm ? __scm->dev : NULL;

	return __qcom_scm_is_call_available(dev, QCOM_SCM_SVC_DCVS,
					    QCOM_SCM_DCVS_INIT) &&
	       __qcom_scm_is_call_available(dev, QCOM_SCM_SVC_DCVS,
					    QCOM_SCM_DCVS_UPDATE) &&
	       __qcom_scm_is_call_available(dev, QCOM_SCM_SVC_DCVS,
					    QCOM_SCM_DCVS_RESET);
}
EXPORT_SYMBOL(qcom_scm_dcvs_core_available);

/**
 * qcom_scm_dcvs_ca_available() - check if context aware DCVS operations are
 * available
 */
bool qcom_scm_dcvs_ca_available(void)
{
	struct device *dev = __scm ? __scm->dev : NULL;

	return __qcom_scm_is_call_available(dev, QCOM_SCM_SVC_DCVS,
					    QCOM_SCM_DCVS_INIT_CA_V2) &&
	       __qcom_scm_is_call_available(dev, QCOM_SCM_SVC_DCVS,
					    QCOM_SCM_DCVS_UPDATE_CA_V2);
}
EXPORT_SYMBOL(qcom_scm_dcvs_ca_available);

/**
 * qcom_scm_dcvs_reset()
 */
int qcom_scm_dcvs_reset(void)
{
	struct qcom_scm_desc desc = {
		.svc = QCOM_SCM_SVC_DCVS,
		.cmd = QCOM_SCM_DCVS_RESET,
		.owner = ARM_SMCCC_OWNER_SIP
	};

	return qcom_scm_call(__scm ? __scm->dev : NULL, &desc, NULL);
}
EXPORT_SYMBOL(qcom_scm_dcvs_reset);

int qcom_scm_dcvs_init_v2(phys_addr_t addr, size_t size, int *version)
{
	int ret;
	struct qcom_scm_desc desc = {
		.svc = QCOM_SCM_SVC_DCVS,
		.cmd = QCOM_SCM_DCVS_INIT_V2,
		.owner = ARM_SMCCC_OWNER_SIP,
		.args[0] = addr,
		.args[1] = size,
		.arginfo = QCOM_SCM_ARGS(2, QCOM_SCM_RW, QCOM_SCM_VAL),
	};
	struct qcom_scm_res res;

	ret = qcom_scm_call(__scm->dev, &desc, &res);

	if (ret >= 0)
		*version = res.result[0];
	return ret;
}
EXPORT_SYMBOL(qcom_scm_dcvs_init_v2);

int qcom_scm_dcvs_init_ca_v2(phys_addr_t addr, size_t size)
{
	struct qcom_scm_desc desc = {
		.svc = QCOM_SCM_SVC_DCVS,
		.cmd = QCOM_SCM_DCVS_INIT_CA_V2,
		.owner = ARM_SMCCC_OWNER_SIP,
		.args[0] = addr,
		.args[1] = size,
		.arginfo = QCOM_SCM_ARGS(2, QCOM_SCM_RW, QCOM_SCM_VAL),
	};

	return qcom_scm_call(__scm->dev, &desc, NULL);
}
EXPORT_SYMBOL(qcom_scm_dcvs_init_ca_v2);

int qcom_scm_dcvs_update(int level, s64 total_time, s64 busy_time)
{
	int ret;
	struct qcom_scm_desc desc = {
		.svc = QCOM_SCM_SVC_DCVS,
		.cmd = QCOM_SCM_DCVS_UPDATE,
		.owner = ARM_SMCCC_OWNER_SIP,
		.args[0] = level,
		.args[1] = total_time,
		.args[2] = busy_time,
		.arginfo = QCOM_SCM_ARGS(3),
	};
	struct qcom_scm_res res;

	ret = qcom_scm_call_atomic(__scm->dev, &desc, &res);

	return ret ? : res.result[0];
}
EXPORT_SYMBOL(qcom_scm_dcvs_update);

int qcom_scm_dcvs_update_v2(int level, s64 total_time, s64 busy_time)
{
	int ret;
	struct qcom_scm_desc desc = {
		.svc = QCOM_SCM_SVC_DCVS,
		.cmd = QCOM_SCM_DCVS_UPDATE_V2,
		.owner = ARM_SMCCC_OWNER_SIP,
		.args[0] = level,
		.args[1] = total_time,
		.args[2] = busy_time,
		.arginfo = QCOM_SCM_ARGS(3),
	};
	struct qcom_scm_res res;

	ret = qcom_scm_call(__scm->dev, &desc, &res);

	return ret ? : res.result[0];
}
EXPORT_SYMBOL(qcom_scm_dcvs_update_v2);

int qcom_scm_dcvs_update_ca_v2(int level, s64 total_time, s64 busy_time,
			       int context_count)
{
	int ret;
	struct qcom_scm_desc desc = {
		.svc = QCOM_SCM_SVC_DCVS,
		.cmd = QCOM_SCM_DCVS_UPDATE_CA_V2,
		.owner = ARM_SMCCC_OWNER_SIP,
		.args[0] = level,
		.args[1] = total_time,
		.args[2] = busy_time,
		.args[3] = context_count,
		.arginfo = QCOM_SCM_ARGS(4),
	};
	struct qcom_scm_res res;

	ret = qcom_scm_call(__scm->dev, &desc, &res);

	return ret ? : res.result[0];
}
EXPORT_SYMBOL(qcom_scm_dcvs_update_ca_v2);

/**
 * qcom_scm_ocmem_lock_available() - is OCMEM lock/unlock interface available
 */
bool qcom_scm_ocmem_lock_available(void)
{
	return __qcom_scm_is_call_available(__scm->dev, QCOM_SCM_SVC_OCMEM,
					    QCOM_SCM_OCMEM_LOCK_CMD);
}
EXPORT_SYMBOL_GPL(qcom_scm_ocmem_lock_available);

/**
 * qcom_scm_ocmem_lock() - call OCMEM lock interface to assign an OCMEM
 * region to the specified initiator
 *
 * @id:     tz initiator id
 * @offset: OCMEM offset
 * @size:   OCMEM size
 * @mode:   access mode (WIDE/NARROW)
 */
int qcom_scm_ocmem_lock(enum qcom_scm_ocmem_client id, u32 offset, u32 size,
			u32 mode)
{
	struct qcom_scm_desc desc = {
		.svc = QCOM_SCM_SVC_OCMEM,
		.cmd = QCOM_SCM_OCMEM_LOCK_CMD,
		.args[0] = id,
		.args[1] = offset,
		.args[2] = size,
		.args[3] = mode,
		.arginfo = QCOM_SCM_ARGS(4),
	};

	return qcom_scm_call(__scm->dev, &desc, NULL);
}
EXPORT_SYMBOL_GPL(qcom_scm_ocmem_lock);

/**
 * qcom_scm_ocmem_unlock() - call OCMEM unlock interface to release an OCMEM
 * region from the specified initiator
 *
 * @id:     tz initiator id
 * @offset: OCMEM offset
 * @size:   OCMEM size
 */
int qcom_scm_ocmem_unlock(enum qcom_scm_ocmem_client id, u32 offset, u32 size)
{
	struct qcom_scm_desc desc = {
		.svc = QCOM_SCM_SVC_OCMEM,
		.cmd = QCOM_SCM_OCMEM_UNLOCK_CMD,
		.args[0] = id,
		.args[1] = offset,
		.args[2] = size,
		.arginfo = QCOM_SCM_ARGS(3),
	};

	return qcom_scm_call(__scm->dev, &desc, NULL);
}
EXPORT_SYMBOL_GPL(qcom_scm_ocmem_unlock);

/**
 * qcom_scm_ice_available() - Is the ICE key programming interface available?
 *
 * Return: true iff the SCM calls wrapped by qcom_scm_ice_invalidate_key() and
 *	   qcom_scm_ice_set_key() are available.
 */
bool qcom_scm_ice_available(void)
{
	return __qcom_scm_is_call_available(__scm->dev, QCOM_SCM_SVC_ES,
					    QCOM_SCM_ES_INVALIDATE_ICE_KEY) &&
		__qcom_scm_is_call_available(__scm->dev, QCOM_SCM_SVC_ES,
					     QCOM_SCM_ES_CONFIG_SET_ICE_KEY);
}
EXPORT_SYMBOL_GPL(qcom_scm_ice_available);

/**
 * qcom_scm_ice_invalidate_key() - Invalidate an inline encryption key
 * @index: the keyslot to invalidate
 *
 * The UFSHCI and eMMC standards define a standard way to do this, but it
 * doesn't work on these SoCs; only this SCM call does.
 *
 * It is assumed that the SoC has only one ICE instance being used, as this SCM
 * call doesn't specify which ICE instance the keyslot belongs to.
 *
 * Return: 0 on success; -errno on failure.
 */
int qcom_scm_ice_invalidate_key(u32 index)
{
	struct qcom_scm_desc desc = {
		.svc = QCOM_SCM_SVC_ES,
		.cmd = QCOM_SCM_ES_INVALIDATE_ICE_KEY,
		.arginfo = QCOM_SCM_ARGS(1),
		.args[0] = index,
		.owner = ARM_SMCCC_OWNER_SIP,
	};

	return qcom_scm_call(__scm->dev, &desc, NULL);
}
EXPORT_SYMBOL_GPL(qcom_scm_ice_invalidate_key);

/**
 * qcom_scm_ice_set_key() - Set an inline encryption key
 * @index: the keyslot into which to set the key
 * @key: the key to program
 * @key_size: the size of the key in bytes
 * @cipher: the encryption algorithm the key is for
 * @data_unit_size: the encryption data unit size, i.e. the size of each
 *		    individual plaintext and ciphertext.  Given in 512-byte
 *		    units, e.g. 1 = 512 bytes, 8 = 4096 bytes, etc.
 *
 * Program a key into a keyslot of Qualcomm ICE (Inline Crypto Engine), where it
 * can then be used to encrypt/decrypt UFS or eMMC I/O requests inline.
 *
 * The UFSHCI and eMMC standards define a standard way to do this, but it
 * doesn't work on these SoCs; only this SCM call does.
 *
 * It is assumed that the SoC has only one ICE instance being used, as this SCM
 * call doesn't specify which ICE instance the keyslot belongs to.
 *
 * Return: 0 on success; -errno on failure.
 */
int qcom_scm_ice_set_key(u32 index, const u8 *key, u32 key_size,
			 enum qcom_scm_ice_cipher cipher, u32 data_unit_size)
{
	struct qcom_scm_desc desc = {
		.svc = QCOM_SCM_SVC_ES,
		.cmd = QCOM_SCM_ES_CONFIG_SET_ICE_KEY,
		.arginfo = QCOM_SCM_ARGS(5, QCOM_SCM_VAL, QCOM_SCM_RW,
					 QCOM_SCM_VAL, QCOM_SCM_VAL,
					 QCOM_SCM_VAL),
		.args[0] = index,
		.args[2] = key_size,
		.args[3] = cipher,
		.args[4] = data_unit_size,
		.owner = ARM_SMCCC_OWNER_SIP,
	};
	void *keybuf;
	dma_addr_t key_phys;
	int ret;

	/*
	 * 'key' may point to vmalloc()'ed memory, but we need to pass a
	 * physical address that's been properly flushed.  The sanctioned way to
	 * do this is by using the DMA API.  But as is best practice for crypto
	 * keys, we also must wipe the key after use.  This makes kmemdup() +
	 * dma_map_single() not clearly correct, since the DMA API can use
	 * bounce buffers.  Instead, just use dma_alloc_coherent().  Programming
	 * keys is normally rare and thus not performance-critical.
	 */

	keybuf = dma_alloc_coherent(__scm->dev, key_size, &key_phys,
				    GFP_KERNEL);
	if (!keybuf)
		return -ENOMEM;
	memcpy(keybuf, key, key_size);
	desc.args[1] = key_phys;

	ret = qcom_scm_call(__scm->dev, &desc, NULL);

	memzero_explicit(keybuf, key_size);

	dma_free_coherent(__scm->dev, key_size, keybuf, key_phys);
	return ret;
}
EXPORT_SYMBOL_GPL(qcom_scm_ice_set_key);

int qcom_scm_config_set_ice_key(uint32_t index, phys_addr_t paddr, size_t size,
				uint32_t cipher, unsigned int data_unit,
				unsigned int ce)
{
	struct qcom_scm_desc desc = {
		.svc = QCOM_SCM_SVC_ES,
		.cmd = QCOM_SCM_ES_CONFIG_SET_ICE_KEY_V2,
		.owner = ARM_SMCCC_OWNER_SIP,
		.args[0] = index,
		.args[1] = paddr,
		.args[2] = size,
		.args[3] = cipher,
		.args[4] = data_unit,
		.args[5] = ce,
		.arginfo = QCOM_SCM_ARGS(6, QCOM_SCM_VAL, QCOM_SCM_RW,
					QCOM_SCM_VAL, QCOM_SCM_VAL,
					QCOM_SCM_VAL, QCOM_SCM_VAL),
	};

	return qcom_scm_call_noretry(__scm->dev, &desc, NULL);
}
EXPORT_SYMBOL(qcom_scm_config_set_ice_key);

int qcom_scm_clear_ice_key(uint32_t index,  unsigned int ce)
{
	struct qcom_scm_desc desc = {
		.svc = QCOM_SCM_SVC_ES,
		.cmd = QCOM_SCM_ES_CLEAR_ICE_KEY,
		.owner = ARM_SMCCC_OWNER_SIP,
		.args[0] = index,
		.args[1] = ce,
		.arginfo = QCOM_SCM_ARGS(2),
	};

	return qcom_scm_call_noretry(__scm->dev, &desc, NULL);
}
EXPORT_SYMBOL(qcom_scm_clear_ice_key);

int qcom_scm_derive_sw_secret(phys_addr_t paddr_key, size_t size_key,
			      phys_addr_t paddr_secret, size_t size_secret)
{
	struct qcom_scm_desc desc = {
		.svc = QCOM_SCM_SVC_ES,
		.cmd = QCOM_SCM_ES_DERIVE_RAW_SECRET,
		.owner = ARM_SMCCC_OWNER_SIP
	};

	desc.args[0] = paddr_key;
	desc.args[1] = size_key;
	desc.args[2] = paddr_secret;
	desc.args[3] = size_secret;
	desc.arginfo = QCOM_SCM_ARGS(4, QCOM_SCM_RW, QCOM_SCM_VAL,
					QCOM_SCM_RW, QCOM_SCM_VAL);
	return qcom_scm_call_noretry(__scm->dev, &desc, NULL);
}
EXPORT_SYMBOL_GPL(qcom_scm_derive_sw_secret);

/**
 * qcom_scm_hdcp_available() - Check if secure environment supports HDCP.
 *
 * Return true if HDCP is supported, false if not.
 */
bool qcom_scm_hdcp_available(void)
{
	bool avail;
	int ret = qcom_scm_clk_enable();

	if (ret)
		return ret;

	avail = __qcom_scm_is_call_available(__scm->dev, QCOM_SCM_SVC_HDCP,
						QCOM_SCM_HDCP_INVOKE);

	qcom_scm_clk_disable();

	return avail;
}
EXPORT_SYMBOL_GPL(qcom_scm_hdcp_available);

/**
 * qcom_scm_hdcp_req() - Send HDCP request.
 * @req: HDCP request array
 * @req_cnt: HDCP request array count
 * @resp: response buffer passed to SCM
 *
 * Write HDCP register(s) through SCM.
 */
int qcom_scm_hdcp_req(struct qcom_scm_hdcp_req *req, u32 req_cnt, u32 *resp)
{
	int ret;
	struct qcom_scm_desc desc = {
		.svc = QCOM_SCM_SVC_HDCP,
		.cmd = QCOM_SCM_HDCP_INVOKE,
		.arginfo = QCOM_SCM_ARGS(10),
		.args = {
			req[0].addr,
			req[0].val,
			req[1].addr,
			req[1].val,
			req[2].addr,
			req[2].val,
			req[3].addr,
			req[3].val,
			req[4].addr,
			req[4].val
		},
		.owner = ARM_SMCCC_OWNER_SIP,
	};
	struct qcom_scm_res res;

	if (req_cnt > QCOM_SCM_HDCP_MAX_REQ_CNT)
		return -ERANGE;

	ret = qcom_scm_clk_enable();
	if (ret)
		return ret;

	ret = qcom_scm_call(__scm->dev, &desc, &res);
	*resp = res.result[0];

	qcom_scm_clk_disable();

	return ret;
}
EXPORT_SYMBOL_GPL(qcom_scm_hdcp_req);

int qcom_scm_lmh_fetch_data(u32 node_id, u32 debug_type, uint32_t *peak,
		uint32_t *avg)
{
	int ret;
	struct qcom_scm_desc desc = {
		.svc = QCOM_SCM_SVC_LMH,
		.cmd = QCOM_SCM_LMH_DEBUG_FETCH_DATA,
		.owner = ARM_SMCCC_OWNER_SIP,
		.args[0] = node_id,
		.args[1] = debug_type,
		.arginfo = QCOM_SCM_ARGS(2, QCOM_SCM_VAL, QCOM_SCM_VAL),
	};
	struct qcom_scm_res res;

	ret = __qcom_scm_is_call_available(__scm->dev, QCOM_SCM_SVC_LMH,
					   QCOM_SCM_LMH_DEBUG_FETCH_DATA);
	if (ret <= 0)
		return ret;

	ret = qcom_scm_call(__scm->dev, &desc, &res);

	if (peak)
		*peak = res.result[0];
	if (avg)
		*avg = res.result[1];

	return ret;
}
EXPORT_SYMBOL(qcom_scm_lmh_fetch_data);

int qcom_scm_iommu_set_pt_format(u32 sec_id, u32 ctx_num, u32 pt_fmt)
{
	struct qcom_scm_desc desc = {
		.svc = QCOM_SCM_SVC_SMMU_PROGRAM,
		.cmd = QCOM_SCM_SMMU_PT_FORMAT,
		.arginfo = QCOM_SCM_ARGS(3),
		.args[0] = sec_id,
		.args[1] = ctx_num,
		.args[2] = pt_fmt, /* 0: LPAE AArch32 - 1: AArch64 */
		.owner = ARM_SMCCC_OWNER_SIP,
	};

	return qcom_scm_call(__scm->dev, &desc, NULL);
}
EXPORT_SYMBOL_GPL(qcom_scm_iommu_set_pt_format);

int qcom_scm_qsmmu500_wait_safe_toggle(bool en)
{
	struct qcom_scm_desc desc = {
		.svc = QCOM_SCM_SVC_SMMU_PROGRAM,
		.cmd = QCOM_SCM_SMMU_CONFIG_ERRATA1,
		.arginfo = QCOM_SCM_ARGS(2),
		.args[0] = QCOM_SCM_SMMU_CONFIG_ERRATA1_CLIENT_ALL,
		.args[1] = en,
		.owner = ARM_SMCCC_OWNER_SIP,
	};


	return qcom_scm_call_atomic(__scm->dev, &desc, NULL);
}
EXPORT_SYMBOL_GPL(qcom_scm_qsmmu500_wait_safe_toggle);

int qcom_scm_smmu_notify_secure_lut(u64 dev_id, bool secure)
{
	struct qcom_scm_desc desc = {
		.svc = QCOM_SCM_SVC_SMMU_PROGRAM,
		.cmd = QCOM_SCM_SMMU_SECURE_LUT,
		.owner = ARM_SMCCC_OWNER_SIP,
		.args[0] = dev_id,
		.args[1] = secure,
		.arginfo = QCOM_SCM_ARGS(2),
	};

	return qcom_scm_call(__scm->dev, &desc, NULL);
}
EXPORT_SYMBOL(qcom_scm_smmu_notify_secure_lut);

int qcom_scm_camera_protect_all(uint32_t protect, uint32_t param)
{
	struct qcom_scm_desc desc = {
		.svc = QCOM_SCM_SVC_CAMERA,
		.cmd = QCOM_SCM_CAMERA_PROTECT_ALL,
		.owner = ARM_SMCCC_OWNER_SIP,
		.args[0] = protect,
		.args[1] = param,
		.arginfo = QCOM_SCM_ARGS(2, QCOM_SCM_VAL, QCOM_SCM_VAL),
	};

	return qcom_scm_call(__scm->dev, &desc, NULL);
}
EXPORT_SYMBOL(qcom_scm_camera_protect_all);

int qcom_scm_camera_protect_phy_lanes(bool protect, u64 regmask)
{
	struct qcom_scm_desc desc = {
		.svc = QCOM_SCM_SVC_CAMERA,
		.cmd = QCOM_SCM_CAMERA_PROTECT_PHY_LANES,
		.owner = ARM_SMCCC_OWNER_SIP,
		.args[0] = protect,
		.args[1] = regmask,
		.arginfo = QCOM_SCM_ARGS(2),
	};

	return qcom_scm_call(__scm->dev, &desc, NULL);
}
EXPORT_SYMBOL(qcom_scm_camera_protect_phy_lanes);

int qcom_scm_camera_update_camnoc_qos(uint32_t use_case_id,
	uint32_t cam_qos_cnt, struct qcom_scm_camera_qos *cam_qos)
{
	int ret;
	dma_addr_t payload_phys;
	u32 *payload_buf = NULL;
	u32 payload_size = 0;

	struct qcom_scm_desc desc = {
		.svc = QCOM_SCM_SVC_CAMERA,
		.cmd = QCOM_SCM_CAMERA_UPDATE_CAMNOC_QOS,
		.owner = ARM_SMCCC_OWNER_SIP,
		.args[0] = use_case_id,
		.args[2] = payload_size,
		.arginfo = QCOM_SCM_ARGS(3, QCOM_SCM_VAL, QCOM_SCM_RW, QCOM_SCM_VAL),
	};

	if ((cam_qos_cnt > QCOM_SCM_CAMERA_MAX_QOS_CNT) || (cam_qos_cnt && !cam_qos)) {
		pr_err("Invalid input SmartQoS count: %d\n", cam_qos_cnt);
		return -EINVAL;
	}

	payload_size = cam_qos_cnt * sizeof(struct qcom_scm_camera_qos);

	/* fill all required qos settings */
	if (use_case_id && payload_size && cam_qos) {
		payload_buf = dma_alloc_coherent(__scm->dev,
						 payload_size, &payload_phys, GFP_KERNEL);
		if (!payload_buf)
			return -ENOMEM;

		memcpy(payload_buf, cam_qos, payload_size);
		desc.args[1] = payload_phys;
		desc.args[2] = payload_size;
	}

	ret = qcom_scm_call(__scm->dev, &desc, NULL);

	if (payload_buf)
		dma_free_coherent(__scm->dev, payload_size, payload_buf, payload_phys);

	return ret;
}
EXPORT_SYMBOL_GPL(qcom_scm_camera_update_camnoc_qos);

int qcom_scm_tsens_reinit(int *tsens_ret)
{
	unsigned int ret;
	struct qcom_scm_desc desc = {
		.svc = QCOM_SCM_SVC_TSENS,
		.cmd = QCOM_SCM_TSENS_INIT_ID,
		.owner = ARM_SMCCC_OWNER_SIP
	};
	struct qcom_scm_res res;

	ret = qcom_scm_call(__scm->dev, &desc, &res);
	if (tsens_ret)
		*tsens_ret = res.result[0];

	return ret;
}
EXPORT_SYMBOL_GPL(qcom_scm_tsens_reinit);

static int qcom_scm_reboot(struct device *dev)
{
	struct qcom_scm_desc desc = {
		.svc = QCOM_SCM_SVC_OEM_POWER,
		.cmd = QCOM_SCM_OEM_POWER_REBOOT,
		.owner = ARM_SMCCC_OWNER_OEM,
	};

	return qcom_scm_call_atomic(dev, &desc, NULL);
}

bool qcom_scm_lmh_dcvsh_available(void)
{
	return __qcom_scm_is_call_available(__scm->dev, QCOM_SCM_SVC_LMH, QCOM_SCM_LMH_LIMIT_DCVSH);
}
EXPORT_SYMBOL_GPL(qcom_scm_lmh_dcvsh_available);

int qcom_scm_lmh_profile_change(u32 profile_id)
{
	struct qcom_scm_desc desc = {
		.svc = QCOM_SCM_SVC_LMH,
		.cmd = QCOM_SCM_LMH_LIMIT_PROFILE_CHANGE,
		.arginfo = QCOM_SCM_ARGS(1, QCOM_SCM_VAL),
		.args[0] = profile_id,
		.owner = ARM_SMCCC_OWNER_SIP,
	};

	return qcom_scm_call(__scm->dev, &desc, NULL);
}
EXPORT_SYMBOL_GPL(qcom_scm_lmh_profile_change);

int qcom_scm_lmh_dcvsh(u32 payload_fn, u32 payload_reg, u32 payload_val,
		       u64 limit_node, u32 node_id, u64 version)
{
	dma_addr_t payload_phys;
	u32 *payload_buf;
	int ret, payload_size = 5 * sizeof(u32);

	struct qcom_scm_desc desc = {
		.svc = QCOM_SCM_SVC_LMH,
		.cmd = QCOM_SCM_LMH_LIMIT_DCVSH,
		.arginfo = QCOM_SCM_ARGS(5, QCOM_SCM_RO, QCOM_SCM_VAL, QCOM_SCM_VAL,
					QCOM_SCM_VAL, QCOM_SCM_VAL),
		.args[1] = payload_size,
		.args[2] = limit_node,
		.args[3] = node_id,
		.args[4] = version,
		.owner = ARM_SMCCC_OWNER_SIP,
	};

	payload_buf = dma_alloc_coherent(__scm->dev, payload_size, &payload_phys, GFP_KERNEL);
	if (!payload_buf)
		return -ENOMEM;

	payload_buf[0] = payload_fn;
	payload_buf[1] = 0;
	payload_buf[2] = payload_reg;
	payload_buf[3] = 1;
	payload_buf[4] = payload_val;

	desc.args[0] = payload_phys;

	ret = qcom_scm_call(__scm->dev, &desc, NULL);

	dma_free_coherent(__scm->dev, payload_size, payload_buf, payload_phys);
	return ret;
}
EXPORT_SYMBOL_GPL(qcom_scm_lmh_dcvsh);

int qcom_scm_get_tz_log_feat_id(u64 *version)
{
	return __qcom_scm_get_feat_version(__scm->dev, QCOM_SCM_FEAT_LOG_ID,
					   version);
}
EXPORT_SYMBOL(qcom_scm_get_tz_log_feat_id);

int qcom_scm_get_tz_feat_id_version(u64 feat_id, u64 *version)
{
	return __qcom_scm_get_feat_version(__scm->dev, feat_id,
					   version);
}
EXPORT_SYMBOL(qcom_scm_get_tz_feat_id_version);

int qcom_scm_register_qsee_log_buf(phys_addr_t buf, size_t len)
{
	int ret;
	struct qcom_scm_desc desc = {
		.svc = QCOM_SCM_SVC_QSEELOG,
		.cmd = QCOM_SCM_QSEELOG_REGISTER,
		.owner = ARM_SMCCC_OWNER_TRUSTED_OS,
		.args[0] = buf,
		.args[1] = len,
		.arginfo = QCOM_SCM_ARGS(2, QCOM_SCM_RW),
	};
	struct qcom_scm_res res;

	ret = qcom_scm_call(__scm->dev, &desc, &res);

	return ret ? : res.result[0];
}
EXPORT_SYMBOL(qcom_scm_register_qsee_log_buf);

int qcom_scm_query_encrypted_log_feature(u64 *enabled)
{
	int ret;
	struct qcom_scm_desc desc = {
		.svc = QCOM_SCM_SVC_QSEELOG,
		.cmd = QCOM_SCM_QUERY_ENCR_LOG_FEAT_ID,
		.owner = ARM_SMCCC_OWNER_TRUSTED_OS
	};
	struct qcom_scm_res res;

	ret = qcom_scm_call(__scm->dev, &desc, &res);
	if (enabled)
		*enabled = res.result[0];

	return ret;
}
EXPORT_SYMBOL(qcom_scm_query_encrypted_log_feature);

int qcom_scm_request_encrypted_log(phys_addr_t buf,
				   size_t len,
				   uint32_t log_id,
				   bool is_full_tz_logs_supported,
				   bool is_full_tz_logs_enabled)
{
	int ret;
	struct qcom_scm_desc desc = {
		.svc = QCOM_SCM_SVC_QSEELOG,
		.cmd = QCOM_SCM_REQUEST_ENCR_LOG_ID,
		.owner = ARM_SMCCC_OWNER_TRUSTED_OS,
		.args[0] = buf,
		.args[1] = len,
		.args[2] = log_id
	};
	struct qcom_scm_res res;

	if (is_full_tz_logs_supported) {
		if (is_full_tz_logs_enabled) {
			/* requesting full logs */
			desc.args[3] = 1;
		} else {
			/* requesting incremental logs */
			desc.args[3] = 0;
		}
		desc.arginfo = QCOM_SCM_ARGS(4, QCOM_SCM_RW);
	} else {
		desc.arginfo = QCOM_SCM_ARGS(3, QCOM_SCM_RW);
	}
	ret = qcom_scm_call(__scm->dev, &desc, &res);

	return ret ? : res.result[0];
}
EXPORT_SYMBOL(qcom_scm_request_encrypted_log);

int qcom_scm_invoke_smc_legacy(phys_addr_t in_buf, size_t in_buf_size,
		phys_addr_t out_buf, size_t out_buf_size, int32_t *result,
		u64 *response_type, unsigned int *data)
{
	int ret;
	struct qcom_scm_desc desc = {
		.svc = QCOM_SCM_SVC_SMCINVOKE,
		.cmd = QCOM_SCM_SMCINVOKE_INVOKE_LEGACY,
		.owner = ARM_SMCCC_OWNER_TRUSTED_OS,
		.args[0] = in_buf,
		.args[1] = in_buf_size,
		.args[2] = out_buf,
		.args[3] = out_buf_size,
		.arginfo = QCOM_SCM_ARGS(4, QCOM_SCM_RW, QCOM_SCM_VAL,
			QCOM_SCM_RW, QCOM_SCM_VAL),
		.multicall_allowed = true,
	};

	struct qcom_scm_res res;

	ret = qcom_scm_call_noretry(__scm->dev, &desc, &res);

	if (result)
		*result = res.result[1];

	if (response_type)
		*response_type = res.result[0];

	if (data)
		*data = res.result[2];

	return ret;
}
EXPORT_SYMBOL(qcom_scm_invoke_smc_legacy);

int qcom_scm_invoke_smc(phys_addr_t in_buf, size_t in_buf_size,
		phys_addr_t out_buf, size_t out_buf_size, int32_t *result,
		u64 *response_type, unsigned int *data)
{
	int ret;
	struct qcom_scm_desc desc = {
		.svc = QCOM_SCM_SVC_SMCINVOKE,
		.cmd = QCOM_SCM_SMCINVOKE_INVOKE,
		.owner = ARM_SMCCC_OWNER_TRUSTED_OS,
		.args[0] = in_buf,
		.args[1] = in_buf_size,
		.args[2] = out_buf,
		.args[3] = out_buf_size,
		.arginfo = QCOM_SCM_ARGS(4, QCOM_SCM_RW, QCOM_SCM_VAL,
					QCOM_SCM_RW, QCOM_SCM_VAL),
		.multicall_allowed = true,
	};
	struct qcom_scm_res res;

	ret = qcom_scm_call_noretry(__scm->dev, &desc, &res);

	if (result)
		*result = res.result[1];

	if (response_type)
		*response_type = res.result[0];

	if (data)
		*data = res.result[2];

	return ret;
}
EXPORT_SYMBOL(qcom_scm_invoke_smc);

int qcom_scm_invoke_callback_response(phys_addr_t out_buf,
	size_t out_buf_size, int32_t *result, u64 *response_type,
	unsigned int *data)
{
	int ret;
	struct qcom_scm_desc desc = {
		.svc = QCOM_SCM_SVC_SMCINVOKE,
		.cmd = QCOM_SCM_SMCINVOKE_CB_RSP,
		.owner = ARM_SMCCC_OWNER_TRUSTED_OS,
		.args[0] = out_buf,
		.args[1] = out_buf_size,
		.arginfo = QCOM_SCM_ARGS(2, QCOM_SCM_RW, QCOM_SCM_VAL),
		.multicall_allowed = true,
	};
	struct qcom_scm_res res;

	ret = qcom_scm_call_noretry(__scm->dev, &desc, &res);

	if (result)
		*result = res.result[1];

	if (response_type)
		*response_type = res.result[0];

	if (data)
		*data = res.result[2];

	return ret;
}
EXPORT_SYMBOL(qcom_scm_invoke_callback_response);

int qcom_scm_qseecom_call(u32 cmd_id, struct qseecom_scm_desc *desc, bool retry)
{
	int ret;
	struct device *dev = __scm ? __scm->dev : NULL;
	struct qcom_scm_desc _desc = {
		.svc = (cmd_id & 0xff00) >> 8,
		.cmd = (cmd_id & 0xff),
		.owner = (cmd_id & 0x3f000000) >> 24,
		.args[0] = desc->args[0],
		.args[1] = desc->args[1],
		.args[2] = desc->args[2],
		.args[3] = desc->args[3],
		.args[4] = desc->args[4],
		.args[5] = desc->args[5],
		.args[6] = desc->args[6],
		.args[7] = desc->args[7],
		.args[8] = desc->args[8],
		.args[9] = desc->args[9],
		.arginfo = desc->arginfo,
	};
	struct qcom_scm_res res;

	if (retry)
		ret = qcom_scm_call(dev, &_desc, &res);
	else
		ret = qcom_scm_call_noretry(dev, &_desc, &res);

	desc->ret[0] = res.result[0];
	desc->ret[1] = res.result[1];
	desc->ret[2] = res.result[2];

	return ret;
}
EXPORT_SYMBOL_GPL(qcom_scm_qseecom_call);


static int qcom_scm_find_dload_address(struct device *dev, u64 *addr)
{
	struct device_node *tcsr;
	struct device_node *np = dev->of_node;
	struct resource res;
	u32 offset;
	int ret;

	tcsr = of_parse_phandle(np, "qcom,dload-mode", 0);
	if (!tcsr)
		return 0;

	ret = of_address_to_resource(tcsr, 0, &res);
	of_node_put(tcsr);
	if (ret)
		return ret;

	ret = of_property_read_u32_index(np, "qcom,dload-mode", 1, &offset);
	if (ret < 0)
		return ret;

	*addr = res.start + offset;

	return 0;
}

/**
 * qcom_scm_is_available() - Checks if SCM is available
 */
bool qcom_scm_is_available(void)
{
	return !!READ_ONCE(__scm);
}
EXPORT_SYMBOL_GPL(qcom_scm_is_available);

static int qcom_scm_do_restart(struct notifier_block *this, unsigned long event,
			      void *ptr)
{
	struct qcom_scm *scm = container_of(this, struct qcom_scm, restart_nb);

	if (reboot_mode == REBOOT_WARM)
		qcom_scm_reboot(scm->dev);

	return NOTIFY_OK;
}

static int qcom_scm_query_wq_queue_info(struct qcom_scm *scm)
{
	int ret;
	struct qcom_scm_desc desc = {
		.svc = QCOM_SCM_SVC_WAITQ,
		.cmd = QCOM_SCM_GET_WQ_QUEUE_INFO,
		.owner = ARM_SMCCC_OWNER_SIP
	};
	struct qcom_scm_res res;

	scm->waitq.wq_feature = QCOM_SCM_SINGLE_SMC_ALLOW;
	ret = qcom_scm_call_atomic(__scm->dev, &desc, &res);
	if (ret) {
		pr_err("%s: Failed to get wq queue info: %d\n", __func__, ret);
		return ret;
	}

	scm->waitq.call_ctx_cnt = res.result[0] & 0xFF;
	scm->waitq.irq = res.result[1] & 0xFFFF;
	scm->waitq.wq_feature = QCOM_SCM_MULTI_SMC_WHITE_LIST_ALLOW;

	pr_info("WQ Info, feature: %d call_ctx_cnt: %llu irq: %llu\n",
		scm->waitq.wq_feature, scm->waitq.call_ctx_cnt, scm->waitq.irq);

	return ret;
}

bool qcom_scm_multi_call_allow(struct device *dev, bool multicall_allowed)
{
	struct qcom_scm *scm;

	scm = dev_get_drvdata(dev);
	if (multicall_allowed &&
		scm->waitq.wq_feature == QCOM_SCM_MULTI_SMC_WHITE_LIST_ALLOW)
		return true;

	return false;
};

struct completion *qcom_scm_lookup_wq(struct qcom_scm *scm, u32 wq_ctx)
{
	struct completion *wq = NULL;
	unsigned long flags;
	int err;

	spin_lock_irqsave(&scm->waitq.idr_lock, flags);
	wq = idr_find(&scm->waitq.idr, wq_ctx);
	if (wq)
		goto out;

	wq = devm_kzalloc(scm->dev, sizeof(*wq), GFP_ATOMIC);
	if (!wq) {
		wq = ERR_PTR(-ENOMEM);
		goto out;
	}

	init_completion(wq);

	err = idr_alloc_u32(&scm->waitq.idr, wq, &wq_ctx, wq_ctx, GFP_ATOMIC);
	if (err < 0) {
		devm_kfree(scm->dev, wq);
		wq = ERR_PTR(err);
	}

out:
	spin_unlock_irqrestore(&scm->waitq.idr_lock, flags);
	return wq;
}

void scm_waitq_flag_handler(struct completion *wq, u32 flags)
{
	switch (flags) {
	case QCOM_SMC_WAITQ_FLAG_WAKE_ONE:
		complete(wq);
		break;
	case QCOM_SMC_WAITQ_FLAG_WAKE_ALL:
		complete_all(wq);
		reinit_completion(wq);
		break;
	default:
		pr_err("invalid flags: %u\n", flags);
	}
}

static void scm_irq_work(struct work_struct *work)
{
	int ret;
	u32 wq_ctx, flags, more_pending = 0;
	struct completion *wq_to_wake;
	struct qcom_scm_waitq *w = container_of(work, struct qcom_scm_waitq, scm_irq_work);
	struct qcom_scm *scm = container_of(w, struct qcom_scm, waitq);

	if (qcom_scm_convention != SMC_CONVENTION_ARM_64) {
		/* Unsupported */
		return;
	}

	do {
		ret = scm_get_wq_ctx(&wq_ctx, &flags, &more_pending);
		if (ret) {
			pr_err("GET_WQ_CTX SMC call failed: %d\n", ret);
			return;
		}

		/* This happens if two wakeups occur in close succession */
		if (flags == QCOM_SCM_WAITQ_FLAG_WAKE_NONE)
			return;

		wq_to_wake = qcom_scm_lookup_wq(scm, wq_ctx);
		if (IS_ERR_OR_NULL(wq_to_wake)) {
			pr_err("No waitqueue found for wq_ctx %d: %ld\n",
					wq_ctx, PTR_ERR(wq_to_wake));
			return;
		}

		scm_waitq_flag_handler(wq_to_wake, flags);
	} while (more_pending);
}

static irqreturn_t qcom_scm_irq_handler(int irq, void *p)
{
	struct qcom_scm *scm = p;

	schedule_work(&scm->waitq.scm_irq_work);

	return IRQ_HANDLED;
}

static void  __qcom_multi_smc_init(struct qcom_scm *__scm,
						struct platform_device *pdev)
{
	int ret = 0, irq;

	spin_lock_init(&__scm->waitq.idr_lock);
	idr_init(&__scm->waitq.idr);
	if (of_device_is_compatible(__scm->dev->of_node, "qcom,scm-v1.1")) {
		INIT_WORK(&__scm->waitq.scm_irq_work, scm_irq_work);

		irq = platform_get_irq(pdev, 0);
		if (irq < 0) {
			dev_err(__scm->dev, "WQ IRQ is not specified: %d\n", irq);
			return;
		}

		ret = devm_request_irq(__scm->dev, irq,
				qcom_scm_irq_handler,
				IRQF_ONESHOT, "qcom-scm", __scm);
		if (ret < 0) {
			dev_err(__scm->dev, "Failed to request qcom-scm irq: %d\n", ret);
			return;
		}

		/* Detect Multi SMC support present or not */
		ret = qcom_scm_query_wq_queue_info(__scm);
		if (!ret)
			sema_init(&qcom_scm_sem_lock,
					(int)__scm->waitq.call_ctx_cnt);
	}
}

/**
 * scm_mem_protection_init_do() - Makes core kernel bootup milestone call
 *                                to Kernel Protect (KP) in Hypervisor
 *                                to start kernel memory protection. KP will
 *                                start protection on kernel sections like
 *                                .text, .rodata, .bss, .data with applying
 *                                permissions in EL2 page table.
 *
 * @pid_offset:       Offset of PID in task_struct structure to pass in
 *                    hypervisor syscall.
 * @task_name_offset: Offset of task name in task_struct structure to pass in
 *                    hypervisor syscall.
 *
 * Returns 0 on success.
 */
int  scm_mem_protection_init_do(void)
{
	int ret = 0, resp;
	uint32_t pid_offset = 0;
	uint32_t task_name_offset = 0;
	struct qcom_scm_desc desc = {
		.svc = SCM_SVC_RTIC,
		.cmd = TZ_HLOS_NOTIFY_CORE_KERNEL_BOOTUP,
		.owner = ARM_SMCCC_OWNER_SIP,
		.arginfo = QCOM_SCM_ARGS(2),
	};

	struct qcom_scm_res res;

	if (!__scm) {
		pr_err("SCM dev is not initialized\n");
		return -1;
	}

	/*
	 * Fetching offset of PID and task_name from task_struct.
	 * This will be used by fault handler of Kernel Protect (KP)
	 * in hypervisor to read PID and task name of process for
	 * which KP fault handler is triggered. This is required to
	 * record PID and task name in integrity report of kernel.
	 */
	pid_offset = offsetof(struct task_struct, pid);
	task_name_offset = offsetof(struct task_struct, comm);

	pr_debug("offset of pid is %u, offset of comm is %u\n",
			pid_offset, task_name_offset);
	desc.args[0] = pid_offset,
	desc.args[1] = task_name_offset,

	ret = qcom_scm_call(__scm ? __scm->dev : NULL, &desc, &res);
	resp = res.result[0];

	pr_debug("SCM call values: ret %d, resp %d\n",
			ret, resp);

	if (ret || resp) {
		pr_err("SCM call failed %d, resp %d\n", ret, resp);
		if (ret)
			return ret;
	}

	return resp;
}

static int qcom_scm_probe(struct platform_device *pdev)
{
	struct qcom_scm *scm;
	int ret;

	scm = devm_kzalloc(&pdev->dev, sizeof(*scm), GFP_KERNEL);
	if (!scm)
		return -ENOMEM;

	scm->dev = &pdev->dev;
	ret = qcom_scm_find_dload_address(&pdev->dev, &scm->dload_mode_addr);
	if (ret < 0)
		return ret;

	init_completion(&scm->waitq_comp);
	mutex_init(&scm->scm_bw_lock);

	scm->dev = &pdev->dev;
	scm->path = devm_of_icc_get(&pdev->dev, NULL);
	if (IS_ERR(scm->path))
		return dev_err_probe(&pdev->dev, PTR_ERR(scm->path),
				     "failed to acquire interconnect path\n");

	scm->core_clk = devm_clk_get_optional(&pdev->dev, "core");
	if (IS_ERR(scm->core_clk))
		return PTR_ERR(scm->core_clk);

	scm->iface_clk = devm_clk_get_optional(&pdev->dev, "iface");
	if (IS_ERR(scm->iface_clk))
		return PTR_ERR(scm->iface_clk);

	scm->bus_clk = devm_clk_get_optional(&pdev->dev, "bus");
	if (IS_ERR(scm->bus_clk))
		return PTR_ERR(scm->bus_clk);

	scm->reset.ops = &qcom_scm_pas_reset_ops;
	scm->reset.nr_resets = 1;
	scm->reset.of_node = pdev->dev.of_node;
	ret = devm_reset_controller_register(&pdev->dev, &scm->reset);
	if (ret)
		return ret;

	/* vote for max clk rate for highest performance */
	ret = clk_set_rate(scm->core_clk, INT_MAX);
	if (ret)
		return ret;

<<<<<<< HEAD
	ret = dma_set_mask_and_coherent(&pdev->dev, DMA_BIT_MASK(64));
	if (ret)
		return ret;

	platform_set_drvdata(pdev, scm);

	__scm = scm;

	init_completion(&__scm->waitq_comp);
=======
	/* Let all above stores be available after this */
	smp_store_release(&__scm, scm);
>>>>>>> e665991d

	__get_convention();
	__qcom_multi_smc_init(scm, pdev);

	scm->restart_nb.notifier_call = qcom_scm_do_restart;
	scm->restart_nb.priority = 130;
	register_restart_handler(&scm->restart_nb);

	if (scm->dload_mode_addr &&
	    IS_ERR(platform_device_register_data(&pdev->dev, "qcom-dload-mode",
						 PLATFORM_DEVID_NONE, NULL, 0)))
		dev_err(&pdev->dev, "failed to register qcom dload device\n");

	/*
	 * If requested enable "download mode", from this point on warmboot
	 * will cause the boot stages to enter download mode, unless
	 * disabled below by a clean shutdown/reboot.
	 */
	if (download_mode)
		qcom_scm_set_download_mode(QCOM_DOWNLOAD_FULLDUMP);

	return qtee_shmbridge_driver_init();
}

static void qcom_scm_shutdown(struct platform_device *pdev)
{
	idr_destroy(&__scm->waitq.idr);
	qcom_scm_disable_sdi();
	qcom_scm_halt_spmi_pmic_arbiter();
	/* Clean shutdown, disable download mode to allow normal restart */
	if (download_mode)
		qcom_scm_set_download_mode(QCOM_DOWNLOAD_NODUMP);
}

static const struct of_device_id qcom_scm_dt_match[] = {
	{ .compatible = "qcom,scm" },

	/* Legacy entries kept for backwards compatibility */
	{ .compatible = "qcom,scm-apq8064" },
	{ .compatible = "qcom,scm-apq8084" },
	{ .compatible = "qcom,scm-ipq4019" },
	{ .compatible = "qcom,scm-msm8953" },
	{ .compatible = "qcom,scm-msm8974" },
	{ .compatible = "qcom,scm-msm8996" },
	{ .compatible = "qcom,scm-v1.1" },
	{}
};
MODULE_DEVICE_TABLE(of, qcom_scm_dt_match);

static struct platform_driver qcom_scm_driver = {
	.driver = {
		.name	= "qcom_scm",
		.of_match_table = qcom_scm_dt_match,
		.suppress_bind_attrs = true,
	},
	.probe = qcom_scm_probe,
	.shutdown = qcom_scm_shutdown,
};

static int __init qcom_scm_init(void)
{
	return platform_driver_register(&qcom_scm_driver);
}
subsys_initcall(qcom_scm_init);

#if IS_MODULE(CONFIG_QCOM_SCM)
static void __exit qcom_scm_exit(void)
{
	qtee_shmbridge_driver_exit();
	platform_driver_unregister(&qcom_scm_driver);
}
module_exit(qcom_scm_exit);
#endif

MODULE_DESCRIPTION("Qualcomm Technologies, Inc. SCM driver");
MODULE_LICENSE("GPL");<|MERGE_RESOLUTION|>--- conflicted
+++ resolved
@@ -2685,20 +2685,14 @@
 	if (ret)
 		return ret;
 
-<<<<<<< HEAD
 	ret = dma_set_mask_and_coherent(&pdev->dev, DMA_BIT_MASK(64));
 	if (ret)
 		return ret;
 
 	platform_set_drvdata(pdev, scm);
 
-	__scm = scm;
-
-	init_completion(&__scm->waitq_comp);
-=======
 	/* Let all above stores be available after this */
 	smp_store_release(&__scm, scm);
->>>>>>> e665991d
 
 	__get_convention();
 	__qcom_multi_smc_init(scm, pdev);
