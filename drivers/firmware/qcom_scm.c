--- conflicted
+++ resolved
@@ -624,15 +624,11 @@
 	if (ret)
 		return ret;
 
-<<<<<<< HEAD
-	desc.args[1] = metadata;
-=======
 	ret = qcom_scm_bw_enable();
 	if (ret)
 		return ret;
 
-	desc.args[1] = mdata_phys;
->>>>>>> ea7c365a
+	desc.args[1] = metadata;
 
 	ret = qcom_scm_call(__scm->dev, &desc, &res);
 
