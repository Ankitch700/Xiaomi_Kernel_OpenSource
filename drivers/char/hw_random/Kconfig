--- conflicted
+++ resolved
@@ -526,7 +526,6 @@
 	  will be called cctrng.
 	  If unsure, say 'N'.
 
-<<<<<<< HEAD
 config HW_RANDOM_SECURE
 	tristate "Arm Security Random Number Generator support"
 	depends on HW_RANDOM
@@ -540,7 +539,7 @@
 	  module will be called sec-rng.
 
 	  If unsure, say Y.
-=======
+
 config HW_RANDOM_XIPHERA
 	tristate "Xiphera FPGA based True Random Number Generator support"
 	depends on HAS_IOMEM
@@ -550,7 +549,6 @@
 
 	  To compile this driver as a module, choose M here: the
 	  module will be called xiphera-trng.
->>>>>>> 67d3ed57
 
 endif # HW_RANDOM
 
