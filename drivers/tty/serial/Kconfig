# SPDX-License-Identifier: GPL-2.0
#
# Serial device configuration
#

if TTY

menu "Serial drivers"
	depends on HAS_IOMEM

config SERIAL_EARLYCON
	bool
	help
	  Support for early consoles with the earlycon parameter. This enables
	  the console before standard serial driver is probed. The console is
	  enabled when early_param is processed.

source "drivers/tty/serial/8250/Kconfig"

comment "Non-8250 serial port support"

config SERIAL_AMBA_PL010
	tristate "ARM AMBA PL010 serial port support"
	depends on ARM_AMBA
	select SERIAL_CORE
	help
	  This selects the ARM(R) AMBA(R) PrimeCell PL010 UART.  If you have
	  an Integrator/AP or Integrator/PP2 platform, or if you have a
	  Cirrus Logic EP93xx CPU, say Y or M here.

	  If unsure, say N.

config SERIAL_AMBA_PL010_CONSOLE
	bool "Support for console on AMBA serial port"
	depends on SERIAL_AMBA_PL010=y
	select SERIAL_CORE_CONSOLE
	---help---
	  Say Y here if you wish to use an AMBA PrimeCell UART as the system
	  console (the system console is the device which receives all kernel
	  messages and warnings and which allows logins in single user mode).

	  Even if you say Y here, the currently visible framebuffer console
	  (/dev/tty0) will still be used as the system console by default, but
	  you can alter that using a kernel command line option such as
	  "console=ttyAM0". (Try "man bootparam" or see the documentation of
	  your boot loader (lilo or loadlin) about how to pass options to the
	  kernel at boot time.)

config SERIAL_AMBA_PL011
	tristate "ARM AMBA PL011 serial port support"
	depends on ARM_AMBA
	select SERIAL_CORE
	help
	  This selects the ARM(R) AMBA(R) PrimeCell PL011 UART.  If you have
	  an Integrator/PP2, Integrator/CP or Versatile platform, say Y or M
	  here.

	  If unsure, say N.

config SERIAL_AMBA_PL011_CONSOLE
	bool "Support for console on AMBA serial port"
	depends on SERIAL_AMBA_PL011=y
	select SERIAL_CORE_CONSOLE
	select SERIAL_EARLYCON
	---help---
	  Say Y here if you wish to use an AMBA PrimeCell UART as the system
	  console (the system console is the device which receives all kernel
	  messages and warnings and which allows logins in single user mode).

	  Even if you say Y here, the currently visible framebuffer console
	  (/dev/tty0) will still be used as the system console by default, but
	  you can alter that using a kernel command line option such as
	  "console=ttyAMA0". (Try "man bootparam" or see the documentation of
	  your boot loader (lilo or loadlin) about how to pass options to the
	  kernel at boot time.)

config SERIAL_EARLYCON_ARM_SEMIHOST
	bool "Early console using ARM semihosting"
	depends on ARM64 || ARM
	select SERIAL_CORE
	select SERIAL_CORE_CONSOLE
	select SERIAL_EARLYCON
	help
	  Support for early debug console using ARM semihosting. This enables
	  the console before standard serial driver is probed. This is enabled
	  with "earlycon=smh" on the kernel command line. The console is
	  enabled when early_param is processed.

config SERIAL_EARLYCON_RISCV_SBI
	bool "Early console using RISC-V SBI"
	depends on RISCV_SBI
	select SERIAL_CORE
	select SERIAL_CORE_CONSOLE
	select SERIAL_EARLYCON
	help
	  Support for early debug console using RISC-V SBI. This enables
	  the console before standard serial driver is probed. This is enabled
	  with "earlycon=sbi" on the kernel command line. The console is
	  enabled when early_param is processed.

config SERIAL_SB1250_DUART
	tristate "BCM1xxx on-chip DUART serial support"
	depends on SIBYTE_SB1xxx_SOC=y
	select SERIAL_CORE
	default y
	---help---
	  Support for the asynchronous serial interface (DUART) included in
	  the BCM1250 and derived System-On-a-Chip (SOC) devices.  Note that
	  the letter D in DUART stands for "dual", which is how the device
	  is implemented.  Depending on the SOC configuration there may be
	  one or more DUARTs available of which all are handled.

	  If unsure, say Y.  To compile this driver as a module, choose M here:
	  the module will be called sb1250-duart.

config SERIAL_SB1250_DUART_CONSOLE
	bool "Support for console on a BCM1xxx DUART serial port"
	depends on SERIAL_SB1250_DUART=y
	select SERIAL_CORE_CONSOLE
	default y
	---help---
	  If you say Y here, it will be possible to use a serial port as the
	  system console (the system console is the device which receives all
	  kernel messages and warnings and which allows logins in single user
	  mode).

	  If unsure, say Y.

config SERIAL_ATMEL
	bool "AT91 on-chip serial port support"
	depends on ARCH_AT91 || COMPILE_TEST
	select SERIAL_CORE
	select SERIAL_MCTRL_GPIO if GPIOLIB
	select MFD_AT91_USART
	help
	  This enables the driver for the on-chip UARTs of the Atmel
	  AT91 processors.

config SERIAL_ATMEL_CONSOLE
	bool "Support for console on AT91 serial port"
	depends on SERIAL_ATMEL=y
	select SERIAL_CORE_CONSOLE
	help
	  Say Y here if you wish to use an on-chip UART on a Atmel
	  AT91 processor as the system console (the system
	  console is the device which receives all kernel messages and
	  warnings and which allows logins in single user mode).

config SERIAL_ATMEL_PDC
	bool "Support DMA transfers on AT91 serial port"
	depends on SERIAL_ATMEL
	default y
	help
	  Say Y here if you wish to use the PDC to do DMA transfers to
	  and from the Atmel AT91 serial port. In order to
	  actually use DMA transfers, make sure that the use_dma_tx
	  and use_dma_rx members in the atmel_uart_data struct is set
	  appropriately for each port.

	  Note that break and error handling currently doesn't work
	  properly when DMA is enabled. Make sure that ports where
	  this matters don't use DMA.

config SERIAL_ATMEL_TTYAT
	bool "Install as device ttyATn instead of ttySn"
	depends on SERIAL_ATMEL=y
	help
	  Say Y here if you wish to have the internal AT91 UARTs
	  appear as /dev/ttyATn (major 204, minor starting at 154)
	  instead of the normal /dev/ttySn (major 4, minor starting at
	  64). This is necessary if you also want other UARTs, such as
	  external 8250/16C550 compatible UARTs.
	  The ttySn nodes are legally reserved for the 8250 serial driver
	  but are often misused by other serial drivers.

	  To use this, you should create suitable ttyATn device nodes in
	  /dev/, and pass "console=ttyATn" to the kernel.

	  Say Y if you have an external 8250/16C550 UART.  If unsure, say N.

config SERIAL_KGDB_NMI
	bool "Serial console over KGDB NMI debugger port"
	depends on KGDB_SERIAL_CONSOLE
	help
	  This special driver allows you to temporary use NMI debugger port
	  as a normal console (assuming that the port is attached to KGDB).

	  Unlike KDB's disable_nmi command, with this driver you are always
	  able to go back to the debugger using KGDB escape sequence ($3#33).
	  This is because this console driver processes the input in NMI
	  context, and thus is able to intercept the magic sequence.

	  Note that since the console interprets input and uses polling
	  communication methods, for things like PPP you still must fully
	  detach debugger port from the KGDB NMI (i.e. disable_nmi), and
	  use raw console.

	  If unsure, say N.

config SERIAL_MESON
	tristate "Meson serial port support"
	depends on ARCH_MESON
	select SERIAL_CORE
	help
	  This enables the driver for the on-chip UARTs of the Amlogic
	  MesonX processors.

config SERIAL_MESON_CONSOLE
	bool "Support for console on meson"
	depends on SERIAL_MESON=y
	select SERIAL_CORE_CONSOLE
	select SERIAL_EARLYCON
	help
	  Say Y here if you wish to use a Amlogic MesonX UART as the
	  system console (the system console is the device which
	  receives all kernel messages and warnings and which allows
	  logins in single user mode) as /dev/ttyAMLx.

config SERIAL_CLPS711X
	tristate "CLPS711X serial port support"
	depends on ARCH_CLPS711X || COMPILE_TEST
	select SERIAL_CORE
	select SERIAL_MCTRL_GPIO if GPIOLIB
	help
	  This enables the driver for the on-chip UARTs of the Cirrus
	  Logic EP711x/EP721x/EP731x processors.

config SERIAL_CLPS711X_CONSOLE
	bool "Support for console on CLPS711X serial port"
	depends on SERIAL_CLPS711X=y
	select SERIAL_CORE_CONSOLE
	help
	  Even if you say Y here, the currently visible virtual console
	  (/dev/tty0) will still be used as the system console by default, but
	  you can alter that using a kernel command line option such as
	  "console=ttyCL1".

config SERIAL_SAMSUNG
	tristate "Samsung SoC serial support"
	depends on PLAT_SAMSUNG || ARCH_EXYNOS || COMPILE_TEST
	select SERIAL_CORE
	help
	  Support for the on-chip UARTs on the Samsung S3C24XX series CPUs,
	  providing /dev/ttySAC0, 1 and 2 (note, some machines may not
	  provide all of these ports, depending on how the serial port
	  pins are configured.

config SERIAL_SAMSUNG_UARTS_4
	bool
	depends on SERIAL_SAMSUNG
	default y if !(CPU_S3C2410 || CPU_S3C2412 || CPU_S3C2440 || CPU_S3C2442)
	help
	  Internal node for the common case of 4 Samsung compatible UARTs

config SERIAL_SAMSUNG_UARTS
	int
	depends on SERIAL_SAMSUNG
	default 4 if SERIAL_SAMSUNG_UARTS_4 || CPU_S3C2416
	default 3
	help
	  Select the number of available UART ports for the Samsung S3C
	  serial driver
	
config SERIAL_SAMSUNG_DEBUG
	bool "Samsung SoC serial debug"
	depends on SERIAL_SAMSUNG && DEBUG_LL
	help
	  Add support for debugging the serial driver. Since this is
	  generally being used as a console, we use our own output
	  routines that go via the low-level debug printascii()
	  function.

config SERIAL_SAMSUNG_CONSOLE
	bool "Support for console on Samsung SoC serial port"
	depends on SERIAL_SAMSUNG=y
	select SERIAL_CORE_CONSOLE
	select SERIAL_EARLYCON
	help
	  Allow selection of the S3C24XX on-board serial ports for use as
	  an virtual console.

	  Even if you say Y here, the currently visible virtual console
	  (/dev/tty0) will still be used as the system console by default, but
	  you can alter that using a kernel command line option such as
	  "console=ttySACx". (Try "man bootparam" or see the documentation of
	  your boot loader about how to pass options to the kernel at
	  boot time.)

config SERIAL_SIRFSOC
	tristate "SiRF SoC Platform Serial port support"
	depends on ARCH_SIRF
	select SERIAL_CORE
	help
	  Support for the on-chip UART on the CSR SiRFprimaII series,
	  providing /dev/ttySiRF0, 1 and 2 (note, some machines may not
	  provide all of these ports, depending on how the serial port
	  pins are configured).

config SERIAL_SIRFSOC_CONSOLE
	bool "Support for console on SiRF SoC serial port"
	depends on SERIAL_SIRFSOC=y
	select SERIAL_CORE_CONSOLE
	help
	  Even if you say Y here, the currently visible virtual console
	  (/dev/tty0) will still be used as the system console by default, but
	  you can alter that using a kernel command line option such as
	  "console=ttySiRFx". (Try "man bootparam" or see the documentation of
	  your boot loader about how to pass options to the kernel at
	  boot time.)

config SERIAL_TEGRA
	tristate "NVIDIA Tegra20/30 SoC serial controller"
	depends on ARCH_TEGRA && TEGRA20_APB_DMA
	select SERIAL_CORE
	help
	  Support for the on-chip UARTs on the NVIDIA Tegra series SOCs
	  providing /dev/ttyTHS0, 1, 2, 3 and 4 (note, some machines may not
	  provide all of these ports, depending on how the serial port
	  are enabled). This driver uses the APB DMA to achieve higher baudrate
	  and better performance.

config SERIAL_TEGRA_TCU
	tristate "NVIDIA Tegra Combined UART"
	depends on ARCH_TEGRA && TEGRA_HSP_MBOX
	select SERIAL_CORE
	help
	  Support for the mailbox-based TCU (Tegra Combined UART) serial port.
	  TCU is a virtual serial port that allows multiplexing multiple data
	  streams into a single hardware serial port.

config SERIAL_TEGRA_TCU_CONSOLE
	bool "Support for console on a Tegra TCU serial port"
	depends on SERIAL_TEGRA_TCU=y
	select SERIAL_CORE_CONSOLE
	default y
	---help---
	  If you say Y here, it will be possible to use a the Tegra TCU as the
	  system console (the system console is the device which receives all
	  kernel messages and warnings and which allows logins in single user
	  mode).

	  If unsure, say Y.

config SERIAL_MAX3100
	tristate "MAX3100 support"
	depends on SPI
	select SERIAL_CORE
	help
	  MAX3100 chip support

config SERIAL_MAX310X
	tristate "MAX310X support"
	depends on SPI_MASTER
	select SERIAL_CORE
	select REGMAP_SPI if SPI_MASTER
	help
	  This selects support for an advanced UART from Maxim (Dallas).
	  Supported ICs are MAX3107, MAX3108, MAX3109, MAX14830.
	  Each IC contains 128 words each of receive and transmit FIFO
	  that can be controlled through I2C or high-speed SPI.

	  Say Y here if you want to support this ICs.

config SERIAL_DZ
	bool "DECstation DZ serial driver"
	depends on MACH_DECSTATION && 32BIT
	select SERIAL_CORE
	default y
	---help---
	  DZ11-family serial controllers for DECstations and VAXstations,
	  including the DC7085, M7814, and M7819.

config SERIAL_DZ_CONSOLE
	bool "Support console on DECstation DZ serial driver"
	depends on SERIAL_DZ=y
	select SERIAL_CORE_CONSOLE
	default y
	---help---
	  If you say Y here, it will be possible to use a serial port as the
	  system console (the system console is the device which receives all
	  kernel messages and warnings and which allows logins in single user
	  mode).

	  Note that the firmware uses ttyS3 as the serial console on
	  DECstations that use this driver.

	  If unsure, say Y.

config SERIAL_ZS
	tristate "DECstation Z85C30 serial support"
	depends on MACH_DECSTATION
	select SERIAL_CORE
	default y
	---help---
	  Support for the Zilog 85C350 serial communications controller used
	  for serial ports in newer DECstation systems.  These include the
	  DECsystem 5900 and all models of the DECstation and DECsystem 5000
	  systems except from model 200.

	  If unsure, say Y.  To compile this driver as a module, choose M here:
	  the module will be called zs.

config SERIAL_ZS_CONSOLE
	bool "Support for console on a DECstation Z85C30 serial port"
	depends on SERIAL_ZS=y
	select SERIAL_CORE_CONSOLE
	default y
	---help---
	  If you say Y here, it will be possible to use a serial port as the
	  system console (the system console is the device which receives all
	  kernel messages and warnings and which allows logins in single user
	  mode).

	  Note that the firmware uses ttyS1 as the serial console on the
	  Maxine and ttyS3 on the others using this driver.

	  If unsure, say Y.

config SERIAL_21285
	tristate "DC21285 serial port support"
	depends on FOOTBRIDGE
	select SERIAL_CORE
	help
	  If you have a machine based on a 21285 (Footbridge) StrongARM(R)/
	  PCI bridge you can enable its onboard serial port by enabling this
	  option.

config SERIAL_21285_CONSOLE
	bool "Console on DC21285 serial port"
	depends on SERIAL_21285=y
	select SERIAL_CORE_CONSOLE
	help
	  If you have enabled the serial port on the 21285 footbridge you can
	  make it the console by answering Y to this option.

	  Even if you say Y here, the currently visible virtual console
	  (/dev/tty0) will still be used as the system console by default, but
	  you can alter that using a kernel command line option such as
	  "console=ttyFB". (Try "man bootparam" or see the documentation of
	  your boot loader (lilo or loadlin) about how to pass options to the
	  kernel at boot time.)

config SERIAL_PXA
	bool "PXA serial port support (DEPRECATED)"
	depends on ARCH_PXA || ARCH_MMP
	select SERIAL_CORE
	select SERIAL_8250_PXA if SERIAL_8250=y
	select SERIAL_PXA_NON8250 if !SERIAL_8250=y
	help
	  If you have a machine based on an Intel XScale PXA2xx CPU you
	  can enable its onboard serial ports by enabling this option.

	  Unless you have a specific need, you should use SERIAL_8250_PXA
	  instead of this.

config SERIAL_PXA_NON8250
	bool
	depends on !SERIAL_8250

config SERIAL_PXA_CONSOLE
	bool "Console on PXA serial port (DEPRECATED)"
	depends on SERIAL_PXA
	select SERIAL_CORE_CONSOLE
	select SERIAL_8250_CONSOLE if SERIAL_8250=y
	help
	  If you have enabled the serial port on the Intel XScale PXA
	  CPU you can make it the console by answering Y to this option.

	  Even if you say Y here, the currently visible virtual console
	  (/dev/tty0) will still be used as the system console by default, but
	  you can alter that using a kernel command line option such as
	  "console=ttySA0". (Try "man bootparam" or see the documentation of
	  your boot loader (lilo or loadlin) about how to pass options to the
	  kernel at boot time.)

	  Unless you have a specific need, you should use SERIAL_8250_PXA
	  and SERIAL_8250_CONSOLE instead of this.

config SERIAL_SA1100
	bool "SA1100 serial port support"
	depends on ARCH_SA1100
	select SERIAL_CORE
	select SERIAL_MCTRL_GPIO if GPIOLIB
	help
	  If you have a machine based on a SA1100/SA1110 StrongARM(R) CPU you
	  can enable its onboard serial port by enabling this option.
	  Please read <file:Documentation/arm/sa1100/serial_uart.rst> for further
	  info.

config SERIAL_SA1100_CONSOLE
	bool "Console on SA1100 serial port"
	depends on SERIAL_SA1100
	select SERIAL_CORE_CONSOLE
	help
	  If you have enabled the serial port on the SA1100/SA1110 StrongARM
	  CPU you can make it the console by answering Y to this option.

	  Even if you say Y here, the currently visible virtual console
	  (/dev/tty0) will still be used as the system console by default, but
	  you can alter that using a kernel command line option such as
	  "console=ttySA0". (Try "man bootparam" or see the documentation of
	  your boot loader (lilo or loadlin) about how to pass options to the
	  kernel at boot time.)

config SERIAL_IMX
	tristate "IMX serial port support"
	depends on ARCH_MXC || COMPILE_TEST
	select SERIAL_CORE
	select RATIONAL
	select SERIAL_MCTRL_GPIO if GPIOLIB
	help
	  If you have a machine based on a Motorola IMX CPU you
	  can enable its onboard serial port by enabling this option.

config SERIAL_IMX_CONSOLE
	bool "Console on IMX serial port"
	depends on SERIAL_IMX=y
	select SERIAL_CORE_CONSOLE
	select SERIAL_EARLYCON if OF
	help
	  If you have enabled the serial port on the Freescale IMX
	  CPU you can make it the console by answering Y to this option.

	  Even if you say Y here, the currently visible virtual console
	  (/dev/tty0) will still be used as the system console by default, but
	  you can alter that using a kernel command line option such as
	  "console=ttymxc0". (Try "man bootparam" or see the documentation of
	  your bootloader about how to pass options to the kernel at boot time.)

config SERIAL_UARTLITE
	tristate "Xilinx uartlite serial port support"
	depends on HAS_IOMEM
	select SERIAL_CORE
	help
	  Say Y here if you want to use the Xilinx uartlite serial controller.

	  To compile this driver as a module, choose M here: the
	  module will be called uartlite.

config SERIAL_UARTLITE_CONSOLE
	bool "Support for console on Xilinx uartlite serial port"
	depends on SERIAL_UARTLITE=y
	select SERIAL_CORE_CONSOLE
	select SERIAL_EARLYCON
	help
	  Say Y here if you wish to use a Xilinx uartlite as the system
	  console (the system console is the device which receives all kernel
	  messages and warnings and which allows logins in single user mode).

config SERIAL_UARTLITE_NR_UARTS
	int "Maximum number of uartlite serial ports"
	depends on SERIAL_UARTLITE
	range 1 256
	default 1
	help
	  Set this to the number of uartlites in your system, or the number
	  you think you might implement.

config SERIAL_SUNCORE
	bool
	depends on SPARC
	select SERIAL_CORE
	select SERIAL_CORE_CONSOLE
	default y

config SERIAL_SUNZILOG
	tristate "Sun Zilog8530 serial support"
	depends on SPARC
	help
	  This driver supports the Zilog8530 serial ports found on many Sparc
	  systems.  Say Y or M if you want to be able to these serial ports.

config SERIAL_SUNZILOG_CONSOLE
	bool "Console on Sun Zilog8530 serial port"
	depends on SERIAL_SUNZILOG=y
	help
	  If you would like to be able to use the Zilog8530 serial port
	  on your Sparc system as the console, you can do so by answering
	  Y to this option.

config SERIAL_SUNSU
	tristate "Sun SU serial support"
	depends on SPARC && PCI
	help
	  This driver supports the 8250 serial ports that run the keyboard and
	  mouse on (PCI) UltraSPARC systems.  Say Y or M if you want to be able
	  to these serial ports.

config SERIAL_SUNSU_CONSOLE
	bool "Console on Sun SU serial port"
	depends on SERIAL_SUNSU=y
	help
	  If you would like to be able to use the SU serial port
	  on your Sparc system as the console, you can do so by answering
	  Y to this option.

config SERIAL_MUX
	tristate "Serial MUX support"
	depends on GSC
	select SERIAL_CORE
	default y
	---help---
	  Saying Y here will enable the hardware MUX serial driver for
	  the Nova, K class systems and D class with a 'remote control card'.
	  The hardware MUX is not 8250/16550 compatible therefore the
	  /dev/ttyB0 device is shared between the Serial MUX and the PDC
	  software console. The following steps need to be completed to use
	  the Serial MUX:

	    1. create the device entry (mknod /dev/ttyB0 c 11 0)
	    2. Edit the /etc/inittab to start a getty listening on /dev/ttyB0
	    3. Add device ttyB0 to /etc/securetty (if you want to log on as
		 root on this console.)
	    4. Change the kernel command console parameter to: console=ttyB0

config SERIAL_MUX_CONSOLE
	bool "Support for console on serial MUX"
	depends on SERIAL_MUX=y
	select SERIAL_CORE_CONSOLE
	default y

config PDC_CONSOLE
	bool "PDC software console support"
	depends on PARISC && !SERIAL_MUX && VT
	help
	  Saying Y here will enable the software based PDC console to be 
	  used as the system console.  This is useful for machines in 
	  which the hardware based console has not been written yet.  The
	  following steps must be completed to use the PDC console:

	    1. create the device entry (mknod /dev/ttyB0 c 11 0)
	    2. Edit the /etc/inittab to start a getty listening on /dev/ttyB0
	    3. Add device ttyB0 to /etc/securetty (if you want to log on as
		 root on this console.)
	    4. Change the kernel command console parameter to: console=ttyB0

config SERIAL_SUNSAB
	tristate "Sun Siemens SAB82532 serial support"
	depends on SPARC && PCI
	help
	  This driver supports the Siemens SAB82532 DUSCC serial ports on newer
	  (PCI) UltraSPARC systems.  Say Y or M if you want to be able to these
	  serial ports.

config SERIAL_SUNSAB_CONSOLE
	bool "Console on Sun Siemens SAB82532 serial port"
	depends on SERIAL_SUNSAB=y
	help
	  If you would like to be able to use the SAB82532 serial port
	  on your Sparc system as the console, you can do so by answering
	  Y to this option.

config SERIAL_SUNHV
	bool "Sun4v Hypervisor Console support"
	depends on SPARC64
	help
	  This driver supports the console device found on SUN4V Sparc
	  systems.  Say Y if you want to be able to use this device.

config SERIAL_IP22_ZILOG
	tristate "SGI Zilog8530 serial support"
	depends on SGI_HAS_ZILOG
	select SERIAL_CORE
	help
	  This driver supports the Zilog8530 serial ports found on SGI
	  systems.  Say Y or M if you want to be able to these serial ports.

config SERIAL_IP22_ZILOG_CONSOLE
	bool "Console on SGI Zilog8530 serial port"
	depends on SERIAL_IP22_ZILOG=y
	select SERIAL_CORE_CONSOLE

config SERIAL_SH_SCI
	tristate "SuperH SCI(F) serial port support"
	depends on SUPERH || ARCH_RENESAS || H8300 || COMPILE_TEST
	select SERIAL_CORE
	select SERIAL_MCTRL_GPIO if GPIOLIB

config SERIAL_SH_SCI_NR_UARTS
	int "Maximum number of SCI(F) serial ports" if EXPERT
	range 1 64 if 64BIT
	range 1 32 if !64BIT
	depends on SERIAL_SH_SCI
	default "3" if H8300
	default "10" if SUPERH
	default "18" if ARCH_RENESAS
	default "2"

config SERIAL_SH_SCI_CONSOLE
	bool "Support for console on SuperH SCI(F)" if EXPERT
	depends on SERIAL_SH_SCI=y
	select SERIAL_CORE_CONSOLE
	default y

config SERIAL_SH_SCI_EARLYCON
	bool "Support for early console on SuperH SCI(F)" if EXPERT
	depends on SERIAL_SH_SCI=y
	select SERIAL_CORE_CONSOLE
	select SERIAL_EARLYCON
	default ARCH_RENESAS || H8300

config SERIAL_SH_SCI_DMA
	bool "DMA support" if EXPERT
	depends on SERIAL_SH_SCI && DMA_ENGINE
	default ARCH_RENESAS

config SERIAL_PNX8XXX
	bool "Enable PNX8XXX SoCs' UART Support"
	depends on SOC_PNX833X
	select SERIAL_CORE
	help
	  If you have a MIPS-based Philips SoC such as PNX8330 and you want
	  to use serial ports, say Y.  Otherwise, say N.

config SERIAL_PNX8XXX_CONSOLE
	bool "Enable PNX8XX0 serial console"
	depends on SERIAL_PNX8XXX
	select SERIAL_CORE_CONSOLE
	help
	  If you have a MIPS-based Philips SoC such as PNX8330 and you want
	  to use serial console, say Y. Otherwise, say N.

config SERIAL_HS_LPC32XX
	tristate "LPC32XX high speed serial port support"
	depends on ARCH_LPC32XX || COMPILE_TEST
	depends on OF
	select SERIAL_CORE
	help
	  Support for the LPC32XX high speed serial ports (up to 900kbps).
	  Those are UARTs completely different from the Standard UARTs on the
	  LPC32XX SoC.
	  Choose M or Y here to build this driver.

config SERIAL_HS_LPC32XX_CONSOLE
	bool "Enable LPC32XX high speed UART serial console"
	depends on SERIAL_HS_LPC32XX=y
	select SERIAL_CORE_CONSOLE
	help
	  If you would like to be able to use one of the high speed serial
	  ports on the LPC32XX as the console, you can do so by answering
	  Y to this option.

config SERIAL_CORE
	tristate

config SERIAL_CORE_CONSOLE
	bool

config CONSOLE_POLL
	bool

config SERIAL_MCF
	bool "Coldfire serial support"
	depends on COLDFIRE
	select SERIAL_CORE
	help
	  This serial driver supports the Freescale Coldfire serial ports.

config SERIAL_MCF_BAUDRATE
	int "Default baudrate for Coldfire serial ports"
	depends on SERIAL_MCF
	default 19200
	help
	  This setting lets you define what the default baudrate is for the
	  ColdFire serial ports. The usual default varies from board to board,
	  and this setting is a way of catering for that.

config SERIAL_MCF_CONSOLE
	bool "Coldfire serial console support"
	depends on SERIAL_MCF
	select SERIAL_CORE_CONSOLE
	help
	  Enable a ColdFire internal serial port to be the system console.

config SERIAL_PMACZILOG
	tristate "Mac or PowerMac z85c30 ESCC support"
	depends on (M68K && MAC) || PPC_PMAC
	select SERIAL_CORE
	help
	  This driver supports the Zilog z85C30 serial ports found on
	  (Power)Mac machines.
	  Say Y or M if you want to be able to these serial ports.

config SERIAL_PMACZILOG_TTYS
	bool "Use ttySn device nodes for Zilog z85c30"
	depends on SERIAL_PMACZILOG
	help
	  The pmac_zilog driver for the z85C30 chip on many powermacs
	  historically used the device numbers for /dev/ttySn.  The
	  8250 serial port driver also uses these numbers, which means
	  the two drivers being unable to coexist; you could not use
	  both z85C30 and 8250 type ports at the same time.

	  If this option is not selected, the pmac_zilog driver will
	  use the device numbers allocated for /dev/ttyPZn.  This allows
	  the pmac_zilog and 8250 drivers to co-exist, but may cause
	  existing userspace setups to break.  Programs that need to
	  access the built-in serial ports on powermacs will need to
	  be reconfigured to use /dev/ttyPZn instead of /dev/ttySn.

	  If you enable this option, any z85c30 ports in the system will
	  be registered as ttyS0 onwards as in the past, and you will be
	  unable to use the 8250 module for PCMCIA or other 16C550-style
	  UARTs.

	  Say N unless you need the z85c30 ports on your (Power)Mac
	  to appear as /dev/ttySn.

config SERIAL_PMACZILOG_CONSOLE
	bool "Console on Mac or PowerMac z85c30 serial port"
	depends on SERIAL_PMACZILOG=y
	select SERIAL_CORE_CONSOLE
	help
	  If you would like to be able to use the z85c30 serial port
	  on your (Power)Mac as the console, you can do so by answering
	  Y to this option.

config SERIAL_CPM
	tristate "CPM SCC/SMC serial port support"
	depends on CPM2 || CPM1
	select SERIAL_CORE
	help
	  This driver supports the SCC and SMC serial ports on Motorola 
	  embedded PowerPC that contain a CPM1 (8xx) or CPM2 (8xxx)

config SERIAL_CPM_CONSOLE
	bool "Support for console on CPM SCC/SMC serial port"
	depends on SERIAL_CPM=y
	select SERIAL_CORE_CONSOLE
	help
	  Say Y here if you wish to use a SCC or SMC CPM UART as the system
	  console (the system console is the device which receives all kernel
	  messages and warnings and which allows logins in single user mode).

	  Even if you say Y here, the currently visible framebuffer console
	  (/dev/tty0) will still be used as the system console by default, but
	  you can alter that using a kernel command line option such as
	  "console=ttyCPM0". (Try "man bootparam" or see the documentation of
	  your boot loader (lilo or loadlin) about how to pass options to the
	  kernel at boot time.)

config SERIAL_PIC32
	tristate "Microchip PIC32 serial support"
	depends on MACH_PIC32
	select SERIAL_CORE
	help
	  If you have a PIC32, this driver supports the serial ports.

	  Say Y or M to use PIC32 serial ports, otherwise say N. Note that
	  to use a serial port as a console, this must be included in kernel and
	  not as a module.

config SERIAL_PIC32_CONSOLE
	bool "PIC32 serial console support"
	depends on SERIAL_PIC32
	select SERIAL_CORE_CONSOLE
	help
	  If you have a PIC32, this driver supports the putting a console on one
	  of the serial ports.

	  Say Y to use the PIC32 console, otherwise say N.

config SERIAL_MPC52xx
	tristate "Freescale MPC52xx/MPC512x family PSC serial support"
	depends on PPC_MPC52xx || PPC_MPC512x
	select SERIAL_CORE
	help
	  This driver supports MPC52xx and MPC512x PSC serial ports. If you would
	  like to use them, you must answer Y or M to this option. Note that
	  for use as console, it must be included in kernel and not as a
	  module.

config SERIAL_MPC52xx_CONSOLE
	bool "Console on a Freescale MPC52xx/MPC512x family PSC serial port"
	depends on SERIAL_MPC52xx=y
	select SERIAL_CORE_CONSOLE
	help
	  Select this options if you'd like to use one of the PSC serial port
	  of the Freescale MPC52xx family as a console.

config SERIAL_MPC52xx_CONSOLE_BAUD
	int "Freescale MPC52xx/MPC512x family PSC serial port baud"
	depends on SERIAL_MPC52xx_CONSOLE=y
	default "9600"
	help
	  Select the MPC52xx console baud rate.
	  This value is only used if the bootloader doesn't pass in the
	  console baudrate

config SERIAL_ICOM
	tristate "IBM Multiport Serial Adapter"
	depends on PCI && PPC_PSERIES
	select SERIAL_CORE
	select FW_LOADER
	help
	  This driver is for a family of multiport serial adapters
	  including 2 port RVX, 2 port internal modem, 4 port internal
	  modem and a split 1 port RVX and 1 port internal modem.

	  This driver can also be built as a module.  If so, the module
	  will be called icom.

config SERIAL_TXX9
	bool "TMPTX39XX/49XX SIO support"
	depends on HAS_TXX9_SERIAL
	select SERIAL_CORE
	default y

config HAS_TXX9_SERIAL
	bool

config SERIAL_TXX9_NR_UARTS
	int "Maximum number of TMPTX39XX/49XX SIO ports"
	depends on SERIAL_TXX9
	default "6"

config SERIAL_TXX9_CONSOLE
	bool "TMPTX39XX/49XX SIO Console support"
	depends on SERIAL_TXX9=y
	select SERIAL_CORE_CONSOLE

config SERIAL_TXX9_STDSERIAL
	bool "TX39XX/49XX SIO act as standard serial"
	depends on !SERIAL_8250 && SERIAL_TXX9

config SERIAL_VR41XX
	tristate "NEC VR4100 series Serial Interface Unit support"
	depends on CPU_VR41XX
	select SERIAL_CORE
	help
	  If you have a NEC VR4100 series processor and you want to use
	  Serial Interface Unit(SIU) or Debug Serial Interface Unit(DSIU)
	  (not include VR4111/VR4121 DSIU), say Y.  Otherwise, say N.

config SERIAL_VR41XX_CONSOLE
	bool "Enable NEC VR4100 series Serial Interface Unit console"
	depends on SERIAL_VR41XX=y
	select SERIAL_CORE_CONSOLE
	help
	  If you have a NEC VR4100 series processor and you want to use
	  a console on a serial port, say Y.  Otherwise, say N.

config SERIAL_JSM
	tristate "Digi International NEO and Classic PCI Support"
	depends on PCI
	select SERIAL_CORE
	help
	  This is a driver for Digi International's Neo and Classic series
	  of cards which provide multiple serial ports. You would need
	  something like this to connect more than two modems to your Linux
	  box, for instance in order to become a dial-in server. This driver
	  supports PCI boards only.

	  If you have a card like this, say Y here, otherwise say N.

	  To compile this driver as a module, choose M here: the
	  module will be called jsm.

config SERIAL_MSM
	tristate "MSM on-chip serial port support"
	depends on ARCH_QCOM
	select SERIAL_CORE

config SERIAL_MSM_CONSOLE
	bool "MSM serial console support"
	depends on SERIAL_MSM=y
	select SERIAL_CORE_CONSOLE
	select SERIAL_EARLYCON

config SERIAL_MSM_GENI
	tristate "MSM on-chip GENI HW based serial port support"
	depends on ARCH_QCOM
	depends on MSM_GENI_SE
	select SERIAL_CORE
	help
	    Serial driver for Qualcomm Technologies Inc's GENI based QUPv3
	    hardware.
	    The driver supports console and High speed UART functions.

<<<<<<< HEAD
config SERIAL_QCOM_GENI_CONSOLE
	bool "QCOM GENI Serial Console support"
	depends on SERIAL_QCOM_GENI
=======
config SERIAL_MSM_GENI_CONSOLE
	bool "MSM on-chip GENI HW based console support"
	depends on SERIAL_MSM_GENI=y
>>>>>>> 69e489fe
	select SERIAL_CORE_CONSOLE
	select SERIAL_EARLYCON
	help
	    Serial console driver for Qualcomm Technologies Inc's GENI based
	    QUP hardware.

config SERIAL_MSM_GENI_HALF_SAMPLING
	bool "Changes clock divider which impacts sampling rate for QUP HW ver greater than 2.5.0"
	depends on SERIAL_MSM_GENI
	help
	  Clock divider value should be doubled for QUP hardware version
	  greater than 2.5.0.
	  As earlycon can't have HW version awareness, decision is taken
	  based on the configuration.

config SERIAL_VT8500
	bool "VIA VT8500 on-chip serial port support"
	depends on ARCH_VT8500
	select SERIAL_CORE

config SERIAL_VT8500_CONSOLE
	bool "VIA VT8500 serial console support"
	depends on SERIAL_VT8500=y
	select SERIAL_CORE_CONSOLE

config SERIAL_OMAP
	tristate "OMAP serial port support"
	depends on ARCH_OMAP2PLUS
	select SERIAL_CORE
	help
	  If you have a machine based on an Texas Instruments OMAP CPU you
	  can enable its onboard serial ports by enabling this option.

	  By enabling this option you take advantage of dma feature available
	  with the omap-serial driver. DMA support can be enabled from platform
	  data.

config SERIAL_OMAP_CONSOLE
	bool "Console on OMAP serial port"
	depends on SERIAL_OMAP=y
	select SERIAL_CORE_CONSOLE
	help
	  Select this option if you would like to use omap serial port as
	  console.

	  Even if you say Y here, the currently visible virtual console
	  (/dev/tty0) will still be used as the system console by default, but
	  you can alter that using a kernel command line option such as
	  "console=ttyOx". (Try "man bootparam" or see the documentation of
	  your boot loader about how to pass options to the kernel at
	  boot time.)

config SERIAL_SIFIVE
	tristate "SiFive UART support"
	depends on OF
	select SERIAL_CORE
	help
	  Select this option if you are building a kernel for a device that
	  contains a SiFive UART IP block.  This type of UART is present on
	  SiFive FU540 SoCs, among others.

config SERIAL_SIFIVE_CONSOLE
	bool "Console on SiFive UART"
	depends on SERIAL_SIFIVE=y
	select SERIAL_CORE_CONSOLE
	select SERIAL_EARLYCON
	help
	  Select this option if you would like to use a SiFive UART as the
	  system console.

	  Even if you say Y here, the currently visible virtual console
	  (/dev/tty0) will still be used as the system console by default, but
	  you can alter that using a kernel command line option such as
	  "console=ttySIFx". (Try "man bootparam" or see the documentation of
	  your boot loader about how to pass options to the kernel at
	  boot time.)

config SERIAL_LANTIQ
	bool "Lantiq serial driver"
	depends on LANTIQ
	select SERIAL_CORE
	select SERIAL_CORE_CONSOLE
	select SERIAL_EARLYCON
	help
	  Support for console and UART on Lantiq SoCs.

config SERIAL_QE
	tristate "Freescale QUICC Engine serial port support"
	depends on QUICC_ENGINE
	select SERIAL_CORE
	select FW_LOADER
	help
	  This driver supports the QE serial ports on Freescale embedded
	  PowerPC that contain a QUICC Engine.

config SERIAL_SCCNXP
	tristate "SCCNXP serial port support"
	select SERIAL_CORE
	help
	  This selects support for an advanced UART from NXP (Philips).
	  Supported ICs are SCC2681, SCC2691, SCC2692, SC28L91, SC28L92,
	  SC28L202, SCC68681 and SCC68692.

config SERIAL_SCCNXP_CONSOLE
	bool "Console on SCCNXP serial port"
	depends on SERIAL_SCCNXP=y
	select SERIAL_CORE_CONSOLE
	help
	  Support for console on SCCNXP serial ports.

config SERIAL_SC16IS7XX_CORE
	tristate

config SERIAL_SC16IS7XX
	tristate "SC16IS7xx serial support"
	select SERIAL_CORE
	depends on (SPI_MASTER && !I2C) || I2C
	help
	  This selects support for SC16IS7xx serial ports.
	  Supported ICs are SC16IS740, SC16IS741, SC16IS750, SC16IS752,
	  SC16IS760 and SC16IS762. Select supported buses using options below.

config SERIAL_SC16IS7XX_I2C
	bool "SC16IS7xx for I2C interface"
	depends on SERIAL_SC16IS7XX
	depends on I2C
	select SERIAL_SC16IS7XX_CORE if SERIAL_SC16IS7XX
	select REGMAP_I2C if I2C
	default y
	help
	  Enable SC16IS7xx driver on I2C bus,
	  If required say y, and say n to i2c if not required,
	  Enabled by default to support oldconfig.
	  You must select at least one bus for the driver to be built.

config SERIAL_SC16IS7XX_SPI
	bool "SC16IS7xx for spi interface"
	depends on SERIAL_SC16IS7XX
	depends on SPI_MASTER
	select SERIAL_SC16IS7XX_CORE if SERIAL_SC16IS7XX
	select REGMAP_SPI if SPI_MASTER
	help
	  Enable SC16IS7xx driver on SPI bus,
	  If required say y, and say n to spi if not required,
	  This is additional support to exsisting driver.
	  You must select at least one bus for the driver to be built.

config SERIAL_TIMBERDALE
	tristate "Support for timberdale UART"
	select SERIAL_CORE
	depends on X86_32 || COMPILE_TEST
	---help---
	Add support for UART controller on timberdale.

config SERIAL_BCM63XX
	tristate "Broadcom BCM63xx/BCM33xx UART support"
	select SERIAL_CORE
	depends on MIPS || ARM || COMPILE_TEST
	help
	  This enables the driver for the onchip UART core found on
	  the following chipsets:

	    BCM33xx (cable modem)
	    BCM63xx/BCM63xxx (DSL)
	    BCM68xx (PON)
	    BCM7xxx (STB) - DOCSIS console

config SERIAL_BCM63XX_CONSOLE
	bool "Console on BCM63xx serial port"
	depends on SERIAL_BCM63XX=y
	select SERIAL_CORE_CONSOLE
	select SERIAL_EARLYCON
	help
	  If you have enabled the serial port on the BCM63xx CPU
	  you can make it the console by answering Y to this option.

config SERIAL_GRLIB_GAISLER_APBUART
	tristate "GRLIB APBUART serial support"
	depends on OF && SPARC
	select SERIAL_CORE
	---help---
	Add support for the GRLIB APBUART serial port.

config SERIAL_GRLIB_GAISLER_APBUART_CONSOLE
	bool "Console on GRLIB APBUART serial port"
	depends on SERIAL_GRLIB_GAISLER_APBUART=y
	select SERIAL_CORE_CONSOLE
	help
	Support for running a console on the GRLIB APBUART

config SERIAL_ALTERA_JTAGUART
	tristate "Altera JTAG UART support"
	select SERIAL_CORE
	help
	  This driver supports the Altera JTAG UART port.

config SERIAL_ALTERA_JTAGUART_CONSOLE
	bool "Altera JTAG UART console support"
	depends on SERIAL_ALTERA_JTAGUART=y
	select SERIAL_CORE_CONSOLE
	select SERIAL_EARLYCON
	help
	  Enable a Altera JTAG UART port to be the system console.

config SERIAL_ALTERA_JTAGUART_CONSOLE_BYPASS
	bool "Bypass output when no connection"
	depends on SERIAL_ALTERA_JTAGUART_CONSOLE
	select SERIAL_CORE_CONSOLE
	help
	  Bypass console output and keep going even if there is no
	  JTAG terminal connection with the host.

config SERIAL_ALTERA_UART
	tristate "Altera UART support"
	select SERIAL_CORE
	help
	  This driver supports the Altera softcore UART port.

config SERIAL_ALTERA_UART_MAXPORTS
	int "Maximum number of Altera UART ports"
	depends on SERIAL_ALTERA_UART
	default 4
	help
	  This setting lets you define the maximum number of the Altera
	  UART ports. The usual default varies from board to board, and
	  this setting is a way of catering for that.

config SERIAL_ALTERA_UART_BAUDRATE
	int "Default baudrate for Altera UART ports"
	depends on SERIAL_ALTERA_UART
	default 115200
	help
	  This setting lets you define what the default baudrate is for the
	  Altera UART ports. The usual default varies from board to board,
	  and this setting is a way of catering for that.

config SERIAL_ALTERA_UART_CONSOLE
	bool "Altera UART console support"
	depends on SERIAL_ALTERA_UART=y
	select SERIAL_CORE_CONSOLE
	select SERIAL_EARLYCON
	help
	  Enable a Altera UART port to be the system console.

config SERIAL_IFX6X60
	tristate "SPI protocol driver for Infineon 6x60 modem (EXPERIMENTAL)"
	depends on GPIOLIB || COMPILE_TEST
	depends on SPI && HAS_DMA
	help
	  Support for the IFX6x60 modem devices on Intel MID platforms.

config SERIAL_PCH_UART
	tristate "Intel EG20T PCH/LAPIS Semicon IOH(ML7213/ML7223/ML7831) UART"
	depends on PCI && (X86_32 || MIPS ||  COMPILE_TEST)
	select SERIAL_CORE
	help
	  This driver is for PCH(Platform controller Hub) UART of Intel EG20T
	  which is an IOH(Input/Output Hub) for x86 embedded processor.
	  Enabling PCH_DMA, this PCH UART works as DMA mode.

	  This driver also can be used for LAPIS Semiconductor IOH(Input/
	  Output Hub), ML7213, ML7223 and ML7831.
	  ML7213 IOH is for IVI(In-Vehicle Infotainment) use, ML7223 IOH is
	  for MP(Media Phone) use and ML7831 IOH is for general purpose use.
	  ML7213/ML7223/ML7831 is companion chip for Intel Atom E6xx series.
	  ML7213/ML7223/ML7831 is completely compatible for Intel EG20T PCH.

config SERIAL_PCH_UART_CONSOLE
	bool "Support for console on Intel EG20T PCH UART/OKI SEMICONDUCTOR ML7213 IOH"
	depends on SERIAL_PCH_UART=y
	select SERIAL_CORE_CONSOLE
	help
	  Say Y here if you wish to use the PCH UART as the system console
	  (the system  console is the device which receives all kernel messages and
	  warnings and which allows logins in single user mode).

config SERIAL_MXS_AUART
	tristate "MXS AUART support"
	depends on ARCH_MXS || MACH_ASM9260 || COMPILE_TEST
	select SERIAL_CORE
	select SERIAL_MCTRL_GPIO if GPIOLIB
	help
	  This driver supports the MXS and Alphascale ASM9260 Application
	  UART (AUART) port.

config SERIAL_MXS_AUART_CONSOLE
	bool "MXS AUART console support"
	depends on SERIAL_MXS_AUART=y
	select SERIAL_CORE_CONSOLE
	help
	  Enable a MXS AUART port to be the system console.

config SERIAL_XILINX_PS_UART
	tristate "Cadence (Xilinx Zynq) UART support"
	depends on OF
	select SERIAL_CORE
	help
	  This driver supports the Cadence UART. It is found e.g. in Xilinx
	  Zynq.

config SERIAL_XILINX_PS_UART_CONSOLE
	bool "Cadence UART console support"
	depends on SERIAL_XILINX_PS_UART=y
	select SERIAL_CORE_CONSOLE
	select SERIAL_EARLYCON
	help
	  Enable a Cadence UART port to be the system console.

config SERIAL_AR933X
	tristate "AR933X serial port support"
	depends on HAVE_CLK && ATH79
	select SERIAL_CORE
	help
	  If you have an Atheros AR933X SOC based board and want to use the
	  built-in UART of the SoC, say Y to this option.

	  To compile this driver as a module, choose M here: the
	  module will be called ar933x_uart.

config SERIAL_AR933X_CONSOLE
	bool "Console on AR933X serial port"
	depends on SERIAL_AR933X=y
	select SERIAL_CORE_CONSOLE
	help
	  Enable a built-in UART port of the AR933X to be the system console.

config SERIAL_AR933X_NR_UARTS
	int "Maximum number of AR933X serial ports"
	depends on SERIAL_AR933X
	default "2"
	help
	  Set this to the number of serial ports you want the driver
	  to support.

config SERIAL_EFM32_UART
	tristate "EFM32 UART/USART port"
	depends on ARM && (ARCH_EFM32 || COMPILE_TEST)
	select SERIAL_CORE
	help
	  This driver support the USART and UART ports on
	  Energy Micro's efm32 SoCs.

config SERIAL_MPS2_UART_CONSOLE
	bool "MPS2 UART console support"
	depends on SERIAL_MPS2_UART
	select SERIAL_CORE_CONSOLE
	select SERIAL_EARLYCON

config SERIAL_MPS2_UART
	bool "MPS2 UART port"
	depends on ARCH_MPS2 || COMPILE_TEST
	select SERIAL_CORE
	help
	  This driver support the UART ports on ARM MPS2.

config SERIAL_EFM32_UART_CONSOLE
	bool "EFM32 UART/USART console support"
	depends on SERIAL_EFM32_UART=y
	select SERIAL_CORE_CONSOLE

config SERIAL_ARC
	tristate "ARC UART driver support"
	select SERIAL_CORE
	help
	  Driver for on-chip UART for ARC(Synopsys) for the legacy
	  FPGA Boards (ML50x/ARCAngel4)

config SERIAL_ARC_CONSOLE
	bool "Console on ARC UART"
	depends on SERIAL_ARC=y
	select SERIAL_CORE_CONSOLE
	select SERIAL_EARLYCON
	help
	  Enable system Console on ARC UART

config SERIAL_ARC_NR_PORTS
	int "Number of ARC UART ports"
	depends on SERIAL_ARC
	range 1 3
	default "1"
	help
	  Set this to the number of serial ports you want the driver
	  to support.

config SERIAL_RP2
	tristate "Comtrol RocketPort EXPRESS/INFINITY support"
	depends on PCI
	select SERIAL_CORE
	help
	  This driver supports the Comtrol RocketPort EXPRESS and
	  RocketPort INFINITY families of PCI/PCIe multiport serial adapters.
	  These adapters use a "RocketPort 2" ASIC that is not compatible
	  with the original RocketPort driver (CONFIG_ROCKETPORT).

	  To compile this driver as a module, choose M here: the
	  module will be called rp2.

	  If you want to compile this driver into the kernel, say Y here.  If
	  you don't have a suitable RocketPort card installed, say N.

config SERIAL_RP2_NR_UARTS
	int "Maximum number of RocketPort EXPRESS/INFINITY ports"
	depends on SERIAL_RP2
	default "32"
	help
	  If multiple cards are present, the default limit of 32 ports may
	  need to be increased.

config SERIAL_FSL_LPUART
	tristate "Freescale lpuart serial port support"
	depends on HAS_DMA
	select SERIAL_CORE
	help
	  Support for the on-chip lpuart on some Freescale SOCs.

config SERIAL_FSL_LPUART_CONSOLE
	bool "Console on Freescale lpuart serial port"
	depends on SERIAL_FSL_LPUART=y
	select SERIAL_CORE_CONSOLE
	select SERIAL_EARLYCON
	help
	  If you have enabled the lpuart serial port on the Freescale SoCs,
	  you can make it the console by answering Y to this option.

config SERIAL_FSL_LINFLEXUART
	tristate "Freescale LINFlexD UART serial port support"
	depends on PRINTK
	select SERIAL_CORE
	help
	  Support for the on-chip LINFlexD UART on some Freescale SOCs.

config SERIAL_FSL_LINFLEXUART_CONSOLE
	bool "Console on Freescale LINFlexD UART serial port"
	depends on SERIAL_FSL_LINFLEXUART=y
	select SERIAL_CORE_CONSOLE
	select SERIAL_EARLYCON
	help
	  If you have enabled the LINFlexD UART serial port on the Freescale
	  SoCs, you can make it the console by answering Y to this option.

config SERIAL_CONEXANT_DIGICOLOR
	tristate "Conexant Digicolor CX92xxx USART serial port support"
	depends on OF
	select SERIAL_CORE
	help
	  Support for the on-chip USART on Conexant Digicolor SoCs.

config SERIAL_CONEXANT_DIGICOLOR_CONSOLE
	bool "Console on Conexant Digicolor serial port"
	depends on SERIAL_CONEXANT_DIGICOLOR=y
	select SERIAL_CORE_CONSOLE
	help
	  If you have enabled the USART serial port on Conexant Digicolor
	  SoCs, you can make it the console by answering Y to this option.

config SERIAL_ST_ASC
	tristate "ST ASC serial port support"
	select SERIAL_CORE
	depends on ARM || COMPILE_TEST
	help
	  This driver is for the on-chip Asychronous Serial Controller on
	  STMicroelectronics STi SoCs.
	  ASC is embedded in ST COMMS IP block. It supports Rx & Tx functionality.
	  It support all industry standard baud rates.

	  If unsure, say N.

config SERIAL_ST_ASC_CONSOLE
	bool "Support for console on ST ASC"
	depends on SERIAL_ST_ASC=y
	select SERIAL_CORE_CONSOLE

config SERIAL_MEN_Z135
	tristate "MEN 16z135 Support"
	select SERIAL_CORE
	depends on MCB
	help
	  Say yes here to enable support for the MEN 16z135 High Speed UART IP-Core
	  on a MCB carrier.

	  This driver can also be build as a module. If so, the module will be called
	  men_z135_uart.ko

config SERIAL_SPRD
	tristate "Support for Spreadtrum serial"
	depends on ARCH_SPRD
	select SERIAL_CORE
	help
	  This enables the driver for the Spreadtrum's serial.

config SERIAL_SPRD_CONSOLE
	bool "Spreadtrum UART console support"
	depends on SERIAL_SPRD=y
	select SERIAL_CORE_CONSOLE
	select SERIAL_EARLYCON
	help
	  Support for early debug console using Spreadtrum's serial. This enables
	  the console before standard serial driver is probed. This is enabled
	  with "earlycon" on the kernel command line. The console is
	  enabled when early_param is processed.

config SERIAL_STM32
	tristate "STMicroelectronics STM32 serial port support"
	select SERIAL_CORE
	depends on ARCH_STM32 || COMPILE_TEST
	help
	  This driver is for the on-chip Serial Controller on
	  STMicroelectronics STM32 MCUs.
	  USART supports Rx & Tx functionality.
	  It support all industry standard baud rates.

	  If unsure, say N.

config SERIAL_STM32_CONSOLE
	bool "Support for console on STM32"
	depends on SERIAL_STM32=y
	select SERIAL_CORE_CONSOLE

config SERIAL_MVEBU_UART
	bool "Marvell EBU serial port support"
	depends on ARCH_MVEBU || COMPILE_TEST
	select SERIAL_CORE
	help
	  This driver is for Marvell EBU SoC's UART. If you have a machine
	  based on the Armada-3700 SoC and wish to use the on-board serial
	  port,
	  say 'Y' here.
	  Otherwise, say 'N'.

config SERIAL_MVEBU_CONSOLE
	bool "Console on Marvell EBU serial port"
	depends on SERIAL_MVEBU_UART
	select SERIAL_CORE_CONSOLE
	select SERIAL_EARLYCON
	default y
	help
	  Say 'Y' here if you wish to use Armada-3700 UART as the system console.
	  (the system console is the device which receives all kernel messages
	  and warnings and which allows logins in single user mode)
	  Otherwise, say 'N'.

config SERIAL_OWL
	tristate "Actions Semi Owl serial port support"
	depends on ARCH_ACTIONS || COMPILE_TEST
	select SERIAL_CORE
	help
	  This driver is for Actions Semiconductor S500/S900 SoC's UART.
	  Say 'Y' here if you wish to use the on-board serial port.
	  Otherwise, say 'N'.

config SERIAL_OWL_CONSOLE
	bool "Console on Actions Semi Owl serial port"
	depends on SERIAL_OWL=y
	select SERIAL_CORE_CONSOLE
	select SERIAL_EARLYCON
	default y
	help
	  Say 'Y' here if you wish to use Actions Semiconductor S500/S900 UART
	  as the system console.

config SERIAL_RDA
	bool "RDA Micro serial port support"
	depends on ARCH_RDA || COMPILE_TEST
	select SERIAL_CORE
	help
	  This driver is for RDA8810PL SoC's UART.
	  Say 'Y' here if you wish to use the on-board serial port.
	  Otherwise, say 'N'.

config SERIAL_RDA_CONSOLE
	bool "Console on RDA Micro serial port"
	depends on SERIAL_RDA=y
	select SERIAL_CORE_CONSOLE
	select SERIAL_EARLYCON
	default y
	help
	  Say 'Y' here if you wish to use the RDA8810PL UART as the system
	  console. Only earlycon is implemented currently.

config SERIAL_MILBEAUT_USIO
	tristate "Milbeaut USIO/UART serial port support"
	depends on ARCH_MILBEAUT || (COMPILE_TEST && OF)
	default ARCH_MILBEAUT
	select SERIAL_CORE
	help
	  This selects the USIO/UART IP found in Socionext Milbeaut SoCs.

config SERIAL_MILBEAUT_USIO_PORTS
	int "Maximum number of CSIO/UART ports (1-8)"
	range 1 8
	depends on SERIAL_MILBEAUT_USIO
	default "4"

config SERIAL_MILBEAUT_USIO_CONSOLE
	bool "Support for console on MILBEAUT USIO/UART serial port"
	depends on SERIAL_MILBEAUT_USIO=y
	default y
	select SERIAL_CORE_CONSOLE
	select SERIAL_EARLYCON
	help
	  Say 'Y' here if you wish to use a USIO/UART of Socionext Milbeaut
	  SoCs as the system console (the system console is the device which
	  receives all kernel messages and warnings and which allows logins in
	  single user mode).

endmenu

config SERIAL_MCTRL_GPIO
	tristate

endif # TTY<|MERGE_RESOLUTION|>--- conflicted
+++ resolved
@@ -977,15 +977,9 @@
 	    hardware.
 	    The driver supports console and High speed UART functions.
 
-<<<<<<< HEAD
-config SERIAL_QCOM_GENI_CONSOLE
-	bool "QCOM GENI Serial Console support"
-	depends on SERIAL_QCOM_GENI
-=======
 config SERIAL_MSM_GENI_CONSOLE
 	bool "MSM on-chip GENI HW based console support"
 	depends on SERIAL_MSM_GENI=y
->>>>>>> 69e489fe
 	select SERIAL_CORE_CONSOLE
 	select SERIAL_EARLYCON
 	help
