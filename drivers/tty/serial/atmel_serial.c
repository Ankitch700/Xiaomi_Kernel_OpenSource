/*
 *  Driver for Atmel AT91 / AT32 Serial ports
 *  Copyright (C) 2003 Rick Bronson
 *
 *  Based on drivers/char/serial_sa1100.c, by Deep Blue Solutions Ltd.
 *  Based on drivers/char/serial.c, by Linus Torvalds, Theodore Ts'o.
 *
 *  DMA support added by Chip Coldwell.
 *
 * This program is free software; you can redistribute it and/or modify
 * it under the terms of the GNU General Public License as published by
 * the Free Software Foundation; either version 2 of the License, or
 * (at your option) any later version.
 *
 * This program is distributed in the hope that it will be useful,
 * but WITHOUT ANY WARRANTY; without even the implied warranty of
 * MERCHANTABILITY or FITNESS FOR A PARTICULAR PURPOSE.  See the
 * GNU General Public License for more details.
 *
 * You should have received a copy of the GNU General Public License
 * along with this program; if not, write to the Free Software
 * Foundation, Inc., 59 Temple Place, Suite 330, Boston, MA  02111-1307  USA
 *
 */
#include <linux/module.h>
#include <linux/tty.h>
#include <linux/ioport.h>
#include <linux/slab.h>
#include <linux/init.h>
#include <linux/serial.h>
#include <linux/clk.h>
#include <linux/console.h>
#include <linux/sysrq.h>
#include <linux/tty_flip.h>
#include <linux/platform_device.h>
#include <linux/of.h>
#include <linux/of_device.h>
#include <linux/of_gpio.h>
#include <linux/dma-mapping.h>
#include <linux/dmaengine.h>
#include <linux/atmel_pdc.h>
#include <linux/atmel_serial.h>
#include <linux/uaccess.h>
#include <linux/platform_data/atmel.h>
#include <linux/timer.h>
#include <linux/gpio.h>
#include <linux/gpio/consumer.h>
#include <linux/err.h>
#include <linux/irq.h>

#include <asm/io.h>
#include <asm/ioctls.h>

#define PDC_BUFFER_SIZE		512
/* Revisit: We should calculate this based on the actual port settings */
#define PDC_RX_TIMEOUT		(3 * 10)		/* 3 bytes */

#if defined(CONFIG_SERIAL_ATMEL_CONSOLE) && defined(CONFIG_MAGIC_SYSRQ)
#define SUPPORT_SYSRQ
#endif

#include <linux/serial_core.h>

#include "serial_mctrl_gpio.h"

static void atmel_start_rx(struct uart_port *port);
static void atmel_stop_rx(struct uart_port *port);

#ifdef CONFIG_SERIAL_ATMEL_TTYAT

/* Use device name ttyAT, major 204 and minor 154-169.  This is necessary if we
 * should coexist with the 8250 driver, such as if we have an external 16C550
 * UART. */
#define SERIAL_ATMEL_MAJOR	204
#define MINOR_START		154
#define ATMEL_DEVICENAME	"ttyAT"

#else

/* Use device name ttyS, major 4, minor 64-68.  This is the usual serial port
 * name, but it is legally reserved for the 8250 driver. */
#define SERIAL_ATMEL_MAJOR	TTY_MAJOR
#define MINOR_START		64
#define ATMEL_DEVICENAME	"ttyS"

#endif

#define ATMEL_ISR_PASS_LIMIT	256

/* UART registers. CR is write-only, hence no GET macro */
#define UART_PUT_CR(port,v)	__raw_writel(v, (port)->membase + ATMEL_US_CR)
#define UART_GET_MR(port)	__raw_readl((port)->membase + ATMEL_US_MR)
#define UART_PUT_MR(port,v)	__raw_writel(v, (port)->membase + ATMEL_US_MR)
#define UART_PUT_IER(port,v)	__raw_writel(v, (port)->membase + ATMEL_US_IER)
#define UART_PUT_IDR(port,v)	__raw_writel(v, (port)->membase + ATMEL_US_IDR)
#define UART_GET_IMR(port)	__raw_readl((port)->membase + ATMEL_US_IMR)
#define UART_GET_CSR(port)	__raw_readl((port)->membase + ATMEL_US_CSR)
#define UART_GET_CHAR(port)	__raw_readl((port)->membase + ATMEL_US_RHR)
#define UART_PUT_CHAR(port,v)	__raw_writel(v, (port)->membase + ATMEL_US_THR)
#define UART_GET_BRGR(port)	__raw_readl((port)->membase + ATMEL_US_BRGR)
#define UART_PUT_BRGR(port,v)	__raw_writel(v, (port)->membase + ATMEL_US_BRGR)
#define UART_PUT_RTOR(port,v)	__raw_writel(v, (port)->membase + ATMEL_US_RTOR)
#define UART_PUT_TTGR(port, v)	__raw_writel(v, (port)->membase + ATMEL_US_TTGR)
#define UART_GET_IP_NAME(port)	__raw_readl((port)->membase + ATMEL_US_NAME)
#define UART_GET_IP_VERSION(port) __raw_readl((port)->membase + ATMEL_US_VERSION)

 /* PDC registers */
#define UART_PUT_PTCR(port,v)	__raw_writel(v, (port)->membase + ATMEL_PDC_PTCR)
#define UART_GET_PTSR(port)	__raw_readl((port)->membase + ATMEL_PDC_PTSR)

#define UART_PUT_RPR(port,v)	__raw_writel(v, (port)->membase + ATMEL_PDC_RPR)
#define UART_GET_RPR(port)	__raw_readl((port)->membase + ATMEL_PDC_RPR)
#define UART_PUT_RCR(port,v)	__raw_writel(v, (port)->membase + ATMEL_PDC_RCR)
#define UART_PUT_RNPR(port,v)	__raw_writel(v, (port)->membase + ATMEL_PDC_RNPR)
#define UART_PUT_RNCR(port,v)	__raw_writel(v, (port)->membase + ATMEL_PDC_RNCR)

#define UART_PUT_TPR(port,v)	__raw_writel(v, (port)->membase + ATMEL_PDC_TPR)
#define UART_PUT_TCR(port,v)	__raw_writel(v, (port)->membase + ATMEL_PDC_TCR)
#define UART_GET_TCR(port)	__raw_readl((port)->membase + ATMEL_PDC_TCR)

struct atmel_dma_buffer {
	unsigned char	*buf;
	dma_addr_t	dma_addr;
	unsigned int	dma_size;
	unsigned int	ofs;
};

struct atmel_uart_char {
	u16		status;
	u16		ch;
};

#define ATMEL_SERIAL_RINGSIZE 1024

/*
 * We wrap our port structure around the generic uart_port.
 */
struct atmel_uart_port {
	struct uart_port	uart;		/* uart */
	struct clk		*clk;		/* uart clock */
	int			may_wakeup;	/* cached value of device_may_wakeup for times we need to disable it */
	u32			backup_imr;	/* IMR saved during suspend */
	int			break_active;	/* break being received */

	bool			use_dma_rx;	/* enable DMA receiver */
	bool			use_pdc_rx;	/* enable PDC receiver */
	short			pdc_rx_idx;	/* current PDC RX buffer */
	struct atmel_dma_buffer	pdc_rx[2];	/* PDC receier */

	bool			use_dma_tx;     /* enable DMA transmitter */
	bool			use_pdc_tx;	/* enable PDC transmitter */
	struct atmel_dma_buffer	pdc_tx;		/* PDC transmitter */

	spinlock_t			lock_tx;	/* port lock */
	spinlock_t			lock_rx;	/* port lock */
	struct dma_chan			*chan_tx;
	struct dma_chan			*chan_rx;
	struct dma_async_tx_descriptor	*desc_tx;
	struct dma_async_tx_descriptor	*desc_rx;
	dma_cookie_t			cookie_tx;
	dma_cookie_t			cookie_rx;
	struct scatterlist		sg_tx;
	struct scatterlist		sg_rx;
	struct tasklet_struct	tasklet;
	unsigned int		irq_status;
	unsigned int		irq_status_prev;

	struct circ_buf		rx_ring;

	struct serial_rs485	rs485;		/* rs485 settings */
	struct mctrl_gpios	*gpios;
	int			gpio_irq[UART_GPIO_MAX];
	unsigned int		tx_done_mask;
	bool			ms_irq_enabled;
	bool			is_usart;	/* usart or uart */
	struct timer_list	uart_timer;	/* uart timer */
	int (*prepare_rx)(struct uart_port *port);
	int (*prepare_tx)(struct uart_port *port);
	void (*schedule_rx)(struct uart_port *port);
	void (*schedule_tx)(struct uart_port *port);
	void (*release_rx)(struct uart_port *port);
	void (*release_tx)(struct uart_port *port);
};

static struct atmel_uart_port atmel_ports[ATMEL_MAX_UART];
static DECLARE_BITMAP(atmel_ports_in_use, ATMEL_MAX_UART);

#ifdef SUPPORT_SYSRQ
static struct console atmel_console;
#endif

#if defined(CONFIG_OF)
static const struct of_device_id atmel_serial_dt_ids[] = {
	{ .compatible = "atmel,at91rm9200-usart" },
	{ .compatible = "atmel,at91sam9260-usart" },
	{ /* sentinel */ }
};

MODULE_DEVICE_TABLE(of, atmel_serial_dt_ids);
#endif

static inline struct atmel_uart_port *
to_atmel_uart_port(struct uart_port *uart)
{
	return container_of(uart, struct atmel_uart_port, uart);
}

#ifdef CONFIG_SERIAL_ATMEL_PDC
static bool atmel_use_pdc_rx(struct uart_port *port)
{
	struct atmel_uart_port *atmel_port = to_atmel_uart_port(port);

	return atmel_port->use_pdc_rx;
}

static bool atmel_use_pdc_tx(struct uart_port *port)
{
	struct atmel_uart_port *atmel_port = to_atmel_uart_port(port);

	return atmel_port->use_pdc_tx;
}
#else
static bool atmel_use_pdc_rx(struct uart_port *port)
{
	return false;
}

static bool atmel_use_pdc_tx(struct uart_port *port)
{
	return false;
}
#endif

static bool atmel_use_dma_tx(struct uart_port *port)
{
	struct atmel_uart_port *atmel_port = to_atmel_uart_port(port);

	return atmel_port->use_dma_tx;
}

static bool atmel_use_dma_rx(struct uart_port *port)
{
	struct atmel_uart_port *atmel_port = to_atmel_uart_port(port);

	return atmel_port->use_dma_rx;
}

static unsigned int atmel_get_lines_status(struct uart_port *port)
{
	struct atmel_uart_port *atmel_port = to_atmel_uart_port(port);
	unsigned int status, ret = 0;

	status = UART_GET_CSR(port);

	mctrl_gpio_get(atmel_port->gpios, &ret);

	if (!IS_ERR_OR_NULL(mctrl_gpio_to_gpiod(atmel_port->gpios,
						UART_GPIO_CTS))) {
		if (ret & TIOCM_CTS)
			status &= ~ATMEL_US_CTS;
		else
			status |= ATMEL_US_CTS;
	}

	if (!IS_ERR_OR_NULL(mctrl_gpio_to_gpiod(atmel_port->gpios,
						UART_GPIO_DSR))) {
		if (ret & TIOCM_DSR)
			status &= ~ATMEL_US_DSR;
		else
			status |= ATMEL_US_DSR;
	}

	if (!IS_ERR_OR_NULL(mctrl_gpio_to_gpiod(atmel_port->gpios,
						UART_GPIO_RI))) {
		if (ret & TIOCM_RI)
			status &= ~ATMEL_US_RI;
		else
			status |= ATMEL_US_RI;
	}

	if (!IS_ERR_OR_NULL(mctrl_gpio_to_gpiod(atmel_port->gpios,
						UART_GPIO_DCD))) {
		if (ret & TIOCM_CD)
			status &= ~ATMEL_US_DCD;
		else
			status |= ATMEL_US_DCD;
	}

	return status;
}

/* Enable or disable the rs485 support */
void atmel_config_rs485(struct uart_port *port, struct serial_rs485 *rs485conf)
{
	struct atmel_uart_port *atmel_port = to_atmel_uart_port(port);
	unsigned int mode;
	unsigned long flags;

	spin_lock_irqsave(&port->lock, flags);

	/* Disable interrupts */
	UART_PUT_IDR(port, atmel_port->tx_done_mask);

	mode = UART_GET_MR(port);

	/* Resetting serial mode to RS232 (0x0) */
	mode &= ~ATMEL_US_USMODE;

	atmel_port->rs485 = *rs485conf;

	if (rs485conf->flags & SER_RS485_ENABLED) {
		dev_dbg(port->dev, "Setting UART to RS485\n");
		atmel_port->tx_done_mask = ATMEL_US_TXEMPTY;
		UART_PUT_TTGR(port, rs485conf->delay_rts_after_send);
		mode |= ATMEL_US_USMODE_RS485;
	} else {
		dev_dbg(port->dev, "Setting UART to RS232\n");
		if (atmel_use_pdc_tx(port))
			atmel_port->tx_done_mask = ATMEL_US_ENDTX |
				ATMEL_US_TXBUFE;
		else
			atmel_port->tx_done_mask = ATMEL_US_TXRDY;
	}
	UART_PUT_MR(port, mode);

	/* Enable interrupts */
	UART_PUT_IER(port, atmel_port->tx_done_mask);

	spin_unlock_irqrestore(&port->lock, flags);

}

/*
 * Return TIOCSER_TEMT when transmitter FIFO and Shift register is empty.
 */
static u_int atmel_tx_empty(struct uart_port *port)
{
	return (UART_GET_CSR(port) & ATMEL_US_TXEMPTY) ? TIOCSER_TEMT : 0;
}

/*
 * Set state of the modem control output lines
 */
static void atmel_set_mctrl(struct uart_port *port, u_int mctrl)
{
	unsigned int control = 0;
	unsigned int mode;
	struct atmel_uart_port *atmel_port = to_atmel_uart_port(port);

	if (mctrl & TIOCM_RTS)
		control |= ATMEL_US_RTSEN;
	else
		control |= ATMEL_US_RTSDIS;

	if (mctrl & TIOCM_DTR)
		control |= ATMEL_US_DTREN;
	else
		control |= ATMEL_US_DTRDIS;

	UART_PUT_CR(port, control);

	mctrl_gpio_set(atmel_port->gpios, mctrl);

	/* Local loopback mode? */
	mode = UART_GET_MR(port) & ~ATMEL_US_CHMODE;
	if (mctrl & TIOCM_LOOP)
		mode |= ATMEL_US_CHMODE_LOC_LOOP;
	else
		mode |= ATMEL_US_CHMODE_NORMAL;

	/* Resetting serial mode to RS232 (0x0) */
	mode &= ~ATMEL_US_USMODE;

	if (atmel_port->rs485.flags & SER_RS485_ENABLED) {
		dev_dbg(port->dev, "Setting UART to RS485\n");
		if ((atmel_port->rs485.delay_rts_after_send) > 0)
			UART_PUT_TTGR(port,
					atmel_port->rs485.delay_rts_after_send);
		mode |= ATMEL_US_USMODE_RS485;
	} else {
		dev_dbg(port->dev, "Setting UART to RS232\n");
	}
	UART_PUT_MR(port, mode);
}

/*
 * Get state of the modem control input lines
 */
static u_int atmel_get_mctrl(struct uart_port *port)
{
	struct atmel_uart_port *atmel_port = to_atmel_uart_port(port);
	unsigned int ret = 0, status;

	status = UART_GET_CSR(port);

	/*
	 * The control signals are active low.
	 */
	if (!(status & ATMEL_US_DCD))
		ret |= TIOCM_CD;
	if (!(status & ATMEL_US_CTS))
		ret |= TIOCM_CTS;
	if (!(status & ATMEL_US_DSR))
		ret |= TIOCM_DSR;
	if (!(status & ATMEL_US_RI))
		ret |= TIOCM_RI;

	return mctrl_gpio_get(atmel_port->gpios, &ret);
}

/*
 * Stop transmitting.
 */
static void atmel_stop_tx(struct uart_port *port)
{
	struct atmel_uart_port *atmel_port = to_atmel_uart_port(port);

	if (atmel_use_pdc_tx(port)) {
		/* disable PDC transmit */
		UART_PUT_PTCR(port, ATMEL_PDC_TXTDIS);
	}
	/* Disable interrupts */
	UART_PUT_IDR(port, atmel_port->tx_done_mask);

	if ((atmel_port->rs485.flags & SER_RS485_ENABLED) &&
	    !(atmel_port->rs485.flags & SER_RS485_RX_DURING_TX))
		atmel_start_rx(port);
}

/*
 * Start transmitting.
 */
static void atmel_start_tx(struct uart_port *port)
{
	struct atmel_uart_port *atmel_port = to_atmel_uart_port(port);

	if (atmel_use_pdc_tx(port)) {
		if (UART_GET_PTSR(port) & ATMEL_PDC_TXTEN)
			/* The transmitter is already running.  Yes, we
			   really need this.*/
			return;

		if ((atmel_port->rs485.flags & SER_RS485_ENABLED) &&
		    !(atmel_port->rs485.flags & SER_RS485_RX_DURING_TX))
			atmel_stop_rx(port);

		/* re-enable PDC transmit */
		UART_PUT_PTCR(port, ATMEL_PDC_TXTEN);
	}
	/* Enable interrupts */
	UART_PUT_IER(port, atmel_port->tx_done_mask);
}

/*
 * start receiving - port is in process of being opened.
 */
static void atmel_start_rx(struct uart_port *port)
{
	UART_PUT_CR(port, ATMEL_US_RSTSTA);  /* reset status and receiver */

	UART_PUT_CR(port, ATMEL_US_RXEN);

	if (atmel_use_pdc_rx(port)) {
		/* enable PDC controller */
		UART_PUT_IER(port, ATMEL_US_ENDRX | ATMEL_US_TIMEOUT |
			port->read_status_mask);
		UART_PUT_PTCR(port, ATMEL_PDC_RXTEN);
	} else {
		UART_PUT_IER(port, ATMEL_US_RXRDY);
	}
}

/*
 * Stop receiving - port is in process of being closed.
 */
static void atmel_stop_rx(struct uart_port *port)
{
	UART_PUT_CR(port, ATMEL_US_RXDIS);

	if (atmel_use_pdc_rx(port)) {
		/* disable PDC receive */
		UART_PUT_PTCR(port, ATMEL_PDC_RXTDIS);
		UART_PUT_IDR(port, ATMEL_US_ENDRX | ATMEL_US_TIMEOUT |
			port->read_status_mask);
	} else {
		UART_PUT_IDR(port, ATMEL_US_RXRDY);
	}
}

/*
 * Enable modem status interrupts
 */
static void atmel_enable_ms(struct uart_port *port)
{
	struct atmel_uart_port *atmel_port = to_atmel_uart_port(port);
	uint32_t ier = 0;

	/*
	 * Interrupt should not be enabled twice
	 */
	if (atmel_port->ms_irq_enabled)
		return;

	atmel_port->ms_irq_enabled = true;

	if (atmel_port->gpio_irq[UART_GPIO_CTS] >= 0)
		enable_irq(atmel_port->gpio_irq[UART_GPIO_CTS]);
	else
		ier |= ATMEL_US_CTSIC;

	if (atmel_port->gpio_irq[UART_GPIO_DSR] >= 0)
		enable_irq(atmel_port->gpio_irq[UART_GPIO_DSR]);
	else
		ier |= ATMEL_US_DSRIC;

	if (atmel_port->gpio_irq[UART_GPIO_RI] >= 0)
		enable_irq(atmel_port->gpio_irq[UART_GPIO_RI]);
	else
		ier |= ATMEL_US_RIIC;

	if (atmel_port->gpio_irq[UART_GPIO_DCD] >= 0)
		enable_irq(atmel_port->gpio_irq[UART_GPIO_DCD]);
	else
		ier |= ATMEL_US_DCDIC;

	UART_PUT_IER(port, ier);
}

/*
 * Disable modem status interrupts
 */
static void atmel_disable_ms(struct uart_port *port)
{
	struct atmel_uart_port *atmel_port = to_atmel_uart_port(port);
	uint32_t idr = 0;

	/*
	 * Interrupt should not be disabled twice
	 */
	if (!atmel_port->ms_irq_enabled)
		return;

	atmel_port->ms_irq_enabled = false;

	if (atmel_port->gpio_irq[UART_GPIO_CTS] >= 0)
		disable_irq(atmel_port->gpio_irq[UART_GPIO_CTS]);
	else
		idr |= ATMEL_US_CTSIC;

	if (atmel_port->gpio_irq[UART_GPIO_DSR] >= 0)
		disable_irq(atmel_port->gpio_irq[UART_GPIO_DSR]);
	else
		idr |= ATMEL_US_DSRIC;

	if (atmel_port->gpio_irq[UART_GPIO_RI] >= 0)
		disable_irq(atmel_port->gpio_irq[UART_GPIO_RI]);
	else
		idr |= ATMEL_US_RIIC;

	if (atmel_port->gpio_irq[UART_GPIO_DCD] >= 0)
		disable_irq(atmel_port->gpio_irq[UART_GPIO_DCD]);
	else
		idr |= ATMEL_US_DCDIC;

	UART_PUT_IDR(port, idr);
}

/*
 * Control the transmission of a break signal
 */
static void atmel_break_ctl(struct uart_port *port, int break_state)
{
	if (break_state != 0)
		UART_PUT_CR(port, ATMEL_US_STTBRK);	/* start break */
	else
		UART_PUT_CR(port, ATMEL_US_STPBRK);	/* stop break */
}

/*
 * Stores the incoming character in the ring buffer
 */
static void
atmel_buffer_rx_char(struct uart_port *port, unsigned int status,
		     unsigned int ch)
{
	struct atmel_uart_port *atmel_port = to_atmel_uart_port(port);
	struct circ_buf *ring = &atmel_port->rx_ring;
	struct atmel_uart_char *c;

	if (!CIRC_SPACE(ring->head, ring->tail, ATMEL_SERIAL_RINGSIZE))
		/* Buffer overflow, ignore char */
		return;

	c = &((struct atmel_uart_char *)ring->buf)[ring->head];
	c->status	= status;
	c->ch		= ch;

	/* Make sure the character is stored before we update head. */
	smp_wmb();

	ring->head = (ring->head + 1) & (ATMEL_SERIAL_RINGSIZE - 1);
}

/*
 * Deal with parity, framing and overrun errors.
 */
static void atmel_pdc_rxerr(struct uart_port *port, unsigned int status)
{
	/* clear error */
	UART_PUT_CR(port, ATMEL_US_RSTSTA);

	if (status & ATMEL_US_RXBRK) {
		/* ignore side-effect */
		status &= ~(ATMEL_US_PARE | ATMEL_US_FRAME);
		port->icount.brk++;
	}
	if (status & ATMEL_US_PARE)
		port->icount.parity++;
	if (status & ATMEL_US_FRAME)
		port->icount.frame++;
	if (status & ATMEL_US_OVRE)
		port->icount.overrun++;
}

/*
 * Characters received (called from interrupt handler)
 */
static void atmel_rx_chars(struct uart_port *port)
{
	struct atmel_uart_port *atmel_port = to_atmel_uart_port(port);
	unsigned int status, ch;

	status = UART_GET_CSR(port);
	while (status & ATMEL_US_RXRDY) {
		ch = UART_GET_CHAR(port);

		/*
		 * note that the error handling code is
		 * out of the main execution path
		 */
		if (unlikely(status & (ATMEL_US_PARE | ATMEL_US_FRAME
				       | ATMEL_US_OVRE | ATMEL_US_RXBRK)
			     || atmel_port->break_active)) {

			/* clear error */
			UART_PUT_CR(port, ATMEL_US_RSTSTA);

			if (status & ATMEL_US_RXBRK
			    && !atmel_port->break_active) {
				atmel_port->break_active = 1;
				UART_PUT_IER(port, ATMEL_US_RXBRK);
			} else {
				/*
				 * This is either the end-of-break
				 * condition or we've received at
				 * least one character without RXBRK
				 * being set. In both cases, the next
				 * RXBRK will indicate start-of-break.
				 */
				UART_PUT_IDR(port, ATMEL_US_RXBRK);
				status &= ~ATMEL_US_RXBRK;
				atmel_port->break_active = 0;
			}
		}

		atmel_buffer_rx_char(port, status, ch);
		status = UART_GET_CSR(port);
	}

	tasklet_schedule(&atmel_port->tasklet);
}

/*
 * Transmit characters (called from tasklet with TXRDY interrupt
 * disabled)
 */
static void atmel_tx_chars(struct uart_port *port)
{
	struct circ_buf *xmit = &port->state->xmit;
	struct atmel_uart_port *atmel_port = to_atmel_uart_port(port);

	if (port->x_char && UART_GET_CSR(port) & atmel_port->tx_done_mask) {
		UART_PUT_CHAR(port, port->x_char);
		port->icount.tx++;
		port->x_char = 0;
	}
	if (uart_circ_empty(xmit) || uart_tx_stopped(port))
		return;

	while (UART_GET_CSR(port) & atmel_port->tx_done_mask) {
		UART_PUT_CHAR(port, xmit->buf[xmit->tail]);
		xmit->tail = (xmit->tail + 1) & (UART_XMIT_SIZE - 1);
		port->icount.tx++;
		if (uart_circ_empty(xmit))
			break;
	}

	if (uart_circ_chars_pending(xmit) < WAKEUP_CHARS)
		uart_write_wakeup(port);

	if (!uart_circ_empty(xmit))
		/* Enable interrupts */
		UART_PUT_IER(port, atmel_port->tx_done_mask);
}

static void atmel_complete_tx_dma(void *arg)
{
	struct atmel_uart_port *atmel_port = arg;
	struct uart_port *port = &atmel_port->uart;
	struct circ_buf *xmit = &port->state->xmit;
	struct dma_chan *chan = atmel_port->chan_tx;
	unsigned long flags;

	spin_lock_irqsave(&port->lock, flags);

	if (chan)
		dmaengine_terminate_all(chan);
	xmit->tail += sg_dma_len(&atmel_port->sg_tx);
	xmit->tail &= UART_XMIT_SIZE - 1;

	port->icount.tx += sg_dma_len(&atmel_port->sg_tx);

	spin_lock_irq(&atmel_port->lock_tx);
	async_tx_ack(atmel_port->desc_tx);
	atmel_port->cookie_tx = -EINVAL;
	atmel_port->desc_tx = NULL;
	spin_unlock_irq(&atmel_port->lock_tx);

	if (uart_circ_chars_pending(xmit) < WAKEUP_CHARS)
		uart_write_wakeup(port);

	/* Do we really need this? */
	if (!uart_circ_empty(xmit))
		tasklet_schedule(&atmel_port->tasklet);

	spin_unlock_irqrestore(&port->lock, flags);
}

static void atmel_release_tx_dma(struct uart_port *port)
{
	struct atmel_uart_port *atmel_port = to_atmel_uart_port(port);
	struct dma_chan *chan = atmel_port->chan_tx;

	if (chan) {
		dmaengine_terminate_all(chan);
		dma_release_channel(chan);
		dma_unmap_sg(port->dev, &atmel_port->sg_tx, 1,
				DMA_TO_DEVICE);
	}

	atmel_port->desc_tx = NULL;
	atmel_port->chan_tx = NULL;
	atmel_port->cookie_tx = -EINVAL;
}

/*
 * Called from tasklet with TXRDY interrupt is disabled.
 */
static void atmel_tx_dma(struct uart_port *port)
{
	struct atmel_uart_port *atmel_port = to_atmel_uart_port(port);
	struct circ_buf *xmit = &port->state->xmit;
	struct dma_chan *chan = atmel_port->chan_tx;
	struct dma_async_tx_descriptor *desc;
	struct scatterlist *sg = &atmel_port->sg_tx;

	/* Make sure we have an idle channel */
	if (atmel_port->desc_tx != NULL)
		return;

	if (!uart_circ_empty(xmit) && !uart_tx_stopped(port)) {
		/*
		 * DMA is idle now.
		 * Port xmit buffer is already mapped,
		 * and it is one page... Just adjust
		 * offsets and lengths. Since it is a circular buffer,
		 * we have to transmit till the end, and then the rest.
		 * Take the port lock to get a
		 * consistent xmit buffer state.
		 */
		sg->offset = xmit->tail & (UART_XMIT_SIZE - 1);
		sg_dma_address(sg) = (sg_dma_address(sg) &
					~(UART_XMIT_SIZE - 1))
					+ sg->offset;
		sg_dma_len(sg) = CIRC_CNT_TO_END(xmit->head,
						xmit->tail,
						UART_XMIT_SIZE);
		BUG_ON(!sg_dma_len(sg));

		desc = dmaengine_prep_slave_sg(chan,
						sg,
						1,
						DMA_MEM_TO_DEV,
						DMA_PREP_INTERRUPT |
						DMA_CTRL_ACK);
		if (!desc) {
			dev_err(port->dev, "Failed to send via dma!\n");
			return;
		}

		dma_sync_sg_for_device(port->dev, sg, 1, DMA_MEM_TO_DEV);

		atmel_port->desc_tx = desc;
		desc->callback = atmel_complete_tx_dma;
		desc->callback_param = atmel_port;
		atmel_port->cookie_tx = dmaengine_submit(desc);

	} else {
		if (atmel_port->rs485.flags & SER_RS485_ENABLED) {
			/* DMA done, stop TX, start RX for RS485 */
			atmel_start_rx(port);
		}
	}

	if (uart_circ_chars_pending(xmit) < WAKEUP_CHARS)
		uart_write_wakeup(port);
}

static int atmel_prepare_tx_dma(struct uart_port *port)
{
	struct atmel_uart_port *atmel_port = to_atmel_uart_port(port);
	dma_cap_mask_t		mask;
	struct dma_slave_config config;
	int ret, nent;

	dma_cap_zero(mask);
	dma_cap_set(DMA_SLAVE, mask);

	atmel_port->chan_tx = dma_request_slave_channel(port->dev, "tx");
	if (atmel_port->chan_tx == NULL)
		goto chan_err;
	dev_info(port->dev, "using %s for tx DMA transfers\n",
		dma_chan_name(atmel_port->chan_tx));

	spin_lock_init(&atmel_port->lock_tx);
	sg_init_table(&atmel_port->sg_tx, 1);
	/* UART circular tx buffer is an aligned page. */
	BUG_ON((int)port->state->xmit.buf & ~PAGE_MASK);
	sg_set_page(&atmel_port->sg_tx,
			virt_to_page(port->state->xmit.buf),
			UART_XMIT_SIZE,
			(int)port->state->xmit.buf & ~PAGE_MASK);
	nent = dma_map_sg(port->dev,
				&atmel_port->sg_tx,
				1,
				DMA_TO_DEVICE);

	if (!nent) {
		dev_dbg(port->dev, "need to release resource of dma\n");
		goto chan_err;
	} else {
		dev_dbg(port->dev, "%s: mapped %d@%p to %x\n", __func__,
			sg_dma_len(&atmel_port->sg_tx),
			port->state->xmit.buf,
			sg_dma_address(&atmel_port->sg_tx));
	}

	/* Configure the slave DMA */
	memset(&config, 0, sizeof(config));
	config.direction = DMA_MEM_TO_DEV;
	config.dst_addr_width = DMA_SLAVE_BUSWIDTH_1_BYTE;
	config.dst_addr = port->mapbase + ATMEL_US_THR;
	config.dst_maxburst = 1;

	ret = dmaengine_device_control(atmel_port->chan_tx,
					DMA_SLAVE_CONFIG,
					(unsigned long)&config);
	if (ret) {
		dev_err(port->dev, "DMA tx slave configuration failed\n");
		goto chan_err;
	}

	return 0;

chan_err:
	dev_err(port->dev, "TX channel not available, switch to pio\n");
	atmel_port->use_dma_tx = 0;
	if (atmel_port->chan_tx)
		atmel_release_tx_dma(port);
	return -EINVAL;
}

static void atmel_flip_buffer_rx_dma(struct uart_port *port,
					char *buf, size_t count)
{
	struct atmel_uart_port *atmel_port = to_atmel_uart_port(port);
	struct tty_port *tport = &port->state->port;

	dma_sync_sg_for_cpu(port->dev,
				&atmel_port->sg_rx,
				1,
				DMA_DEV_TO_MEM);

	tty_insert_flip_string(tport, buf, count);

	dma_sync_sg_for_device(port->dev,
				&atmel_port->sg_rx,
				1,
				DMA_DEV_TO_MEM);
	/*
	 * Drop the lock here since it might end up calling
	 * uart_start(), which takes the lock.
	 */
	spin_unlock(&port->lock);
	tty_flip_buffer_push(tport);
	spin_lock(&port->lock);
}

static void atmel_complete_rx_dma(void *arg)
{
	struct uart_port *port = arg;
	struct atmel_uart_port *atmel_port = to_atmel_uart_port(port);

	tasklet_schedule(&atmel_port->tasklet);
}

static void atmel_release_rx_dma(struct uart_port *port)
{
	struct atmel_uart_port *atmel_port = to_atmel_uart_port(port);
	struct dma_chan *chan = atmel_port->chan_rx;

	if (chan) {
		dmaengine_terminate_all(chan);
		dma_release_channel(chan);
		dma_unmap_sg(port->dev, &atmel_port->sg_rx, 1,
				DMA_FROM_DEVICE);
	}

	atmel_port->desc_rx = NULL;
	atmel_port->chan_rx = NULL;
	atmel_port->cookie_rx = -EINVAL;
}

static void atmel_rx_from_dma(struct uart_port *port)
{
	struct atmel_uart_port *atmel_port = to_atmel_uart_port(port);
	struct circ_buf *ring = &atmel_port->rx_ring;
	struct dma_chan *chan = atmel_port->chan_rx;
	struct dma_tx_state state;
	enum dma_status dmastat;
	size_t pending, count;


	/* Reset the UART timeout early so that we don't miss one */
	UART_PUT_CR(port, ATMEL_US_STTTO);
	dmastat = dmaengine_tx_status(chan,
				atmel_port->cookie_rx,
				&state);
	/* Restart a new tasklet if DMA status is error */
	if (dmastat == DMA_ERROR) {
		dev_dbg(port->dev, "Get residue error, restart tasklet\n");
		UART_PUT_IER(port, ATMEL_US_TIMEOUT);
		tasklet_schedule(&atmel_port->tasklet);
		return;
	}
	/* current transfer size should no larger than dma buffer */
	pending = sg_dma_len(&atmel_port->sg_rx) - state.residue;
	BUG_ON(pending > sg_dma_len(&atmel_port->sg_rx));

	/*
	 * This will take the chars we have so far,
	 * ring->head will record the transfer size, only new bytes come
	 * will insert into the framework.
	 */
	if (pending > ring->head) {
		count = pending - ring->head;

		atmel_flip_buffer_rx_dma(port, ring->buf + ring->head, count);

		ring->head += count;
		if (ring->head == sg_dma_len(&atmel_port->sg_rx))
			ring->head = 0;

		port->icount.rx += count;
	}

	UART_PUT_IER(port, ATMEL_US_TIMEOUT);
}

static int atmel_prepare_rx_dma(struct uart_port *port)
{
	struct atmel_uart_port *atmel_port = to_atmel_uart_port(port);
	struct dma_async_tx_descriptor *desc;
	dma_cap_mask_t		mask;
	struct dma_slave_config config;
	struct circ_buf		*ring;
	int ret, nent;

	ring = &atmel_port->rx_ring;

	dma_cap_zero(mask);
	dma_cap_set(DMA_CYCLIC, mask);

	atmel_port->chan_rx = dma_request_slave_channel(port->dev, "rx");
	if (atmel_port->chan_rx == NULL)
		goto chan_err;
	dev_info(port->dev, "using %s for rx DMA transfers\n",
		dma_chan_name(atmel_port->chan_rx));

	spin_lock_init(&atmel_port->lock_rx);
	sg_init_table(&atmel_port->sg_rx, 1);
	/* UART circular rx buffer is an aligned page. */
	BUG_ON((int)port->state->xmit.buf & ~PAGE_MASK);
	sg_set_page(&atmel_port->sg_rx,
			virt_to_page(ring->buf),
			ATMEL_SERIAL_RINGSIZE,
			(int)ring->buf & ~PAGE_MASK);
			nent = dma_map_sg(port->dev,
					&atmel_port->sg_rx,
					1,
					DMA_FROM_DEVICE);

	if (!nent) {
		dev_dbg(port->dev, "need to release resource of dma\n");
		goto chan_err;
	} else {
		dev_dbg(port->dev, "%s: mapped %d@%p to %x\n", __func__,
			sg_dma_len(&atmel_port->sg_rx),
			ring->buf,
			sg_dma_address(&atmel_port->sg_rx));
	}

	/* Configure the slave DMA */
	memset(&config, 0, sizeof(config));
	config.direction = DMA_DEV_TO_MEM;
	config.src_addr_width = DMA_SLAVE_BUSWIDTH_1_BYTE;
	config.src_addr = port->mapbase + ATMEL_US_RHR;
	config.src_maxburst = 1;

	ret = dmaengine_device_control(atmel_port->chan_rx,
					DMA_SLAVE_CONFIG,
					(unsigned long)&config);
	if (ret) {
		dev_err(port->dev, "DMA rx slave configuration failed\n");
		goto chan_err;
	}
	/*
	 * Prepare a cyclic dma transfer, assign 2 descriptors,
	 * each one is half ring buffer size
	 */
	desc = dmaengine_prep_dma_cyclic(atmel_port->chan_rx,
				sg_dma_address(&atmel_port->sg_rx),
				sg_dma_len(&atmel_port->sg_rx),
				sg_dma_len(&atmel_port->sg_rx)/2,
				DMA_DEV_TO_MEM,
				DMA_PREP_INTERRUPT);
	desc->callback = atmel_complete_rx_dma;
	desc->callback_param = port;
	atmel_port->desc_rx = desc;
	atmel_port->cookie_rx = dmaengine_submit(desc);

	return 0;

chan_err:
	dev_err(port->dev, "RX channel not available, switch to pio\n");
	atmel_port->use_dma_rx = 0;
	if (atmel_port->chan_rx)
		atmel_release_rx_dma(port);
	return -EINVAL;
}

static void atmel_uart_timer_callback(unsigned long data)
{
	struct uart_port *port = (void *)data;
	struct atmel_uart_port *atmel_port = to_atmel_uart_port(port);

	tasklet_schedule(&atmel_port->tasklet);
	mod_timer(&atmel_port->uart_timer, jiffies + uart_poll_timeout(port));
}

/*
 * receive interrupt handler.
 */
static void
atmel_handle_receive(struct uart_port *port, unsigned int pending)
{
	struct atmel_uart_port *atmel_port = to_atmel_uart_port(port);

	if (atmel_use_pdc_rx(port)) {
		/*
		 * PDC receive. Just schedule the tasklet and let it
		 * figure out the details.
		 *
		 * TODO: We're not handling error flags correctly at
		 * the moment.
		 */
		if (pending & (ATMEL_US_ENDRX | ATMEL_US_TIMEOUT)) {
			UART_PUT_IDR(port, (ATMEL_US_ENDRX
						| ATMEL_US_TIMEOUT));
			tasklet_schedule(&atmel_port->tasklet);
		}

		if (pending & (ATMEL_US_RXBRK | ATMEL_US_OVRE |
				ATMEL_US_FRAME | ATMEL_US_PARE))
			atmel_pdc_rxerr(port, pending);
	}

	if (atmel_use_dma_rx(port)) {
		if (pending & ATMEL_US_TIMEOUT) {
			UART_PUT_IDR(port, ATMEL_US_TIMEOUT);
			tasklet_schedule(&atmel_port->tasklet);
		}
	}

	/* Interrupt receive */
	if (pending & ATMEL_US_RXRDY)
		atmel_rx_chars(port);
	else if (pending & ATMEL_US_RXBRK) {
		/*
		 * End of break detected. If it came along with a
		 * character, atmel_rx_chars will handle it.
		 */
		UART_PUT_CR(port, ATMEL_US_RSTSTA);
		UART_PUT_IDR(port, ATMEL_US_RXBRK);
		atmel_port->break_active = 0;
	}
}

/*
 * transmit interrupt handler. (Transmit is IRQF_NODELAY safe)
 */
static void
atmel_handle_transmit(struct uart_port *port, unsigned int pending)
{
	struct atmel_uart_port *atmel_port = to_atmel_uart_port(port);

	if (pending & atmel_port->tx_done_mask) {
		/* Either PDC or interrupt transmission */
		UART_PUT_IDR(port, atmel_port->tx_done_mask);
		tasklet_schedule(&atmel_port->tasklet);
	}
}

/*
 * status flags interrupt handler.
 */
static void
atmel_handle_status(struct uart_port *port, unsigned int pending,
		    unsigned int status)
{
	struct atmel_uart_port *atmel_port = to_atmel_uart_port(port);

	if (pending & (ATMEL_US_RIIC | ATMEL_US_DSRIC | ATMEL_US_DCDIC
				| ATMEL_US_CTSIC)) {
		atmel_port->irq_status = status;
		tasklet_schedule(&atmel_port->tasklet);
	}
}

/*
 * Interrupt handler
 */
static irqreturn_t atmel_interrupt(int irq, void *dev_id)
{
	struct uart_port *port = dev_id;
	struct atmel_uart_port *atmel_port = to_atmel_uart_port(port);
	unsigned int status, pending, pass_counter = 0;
	bool gpio_handled = false;

	do {
		status = atmel_get_lines_status(port);
		pending = status & UART_GET_IMR(port);
		if (!gpio_handled) {
			/*
			 * Dealing with GPIO interrupt
			 */
			if (irq == atmel_port->gpio_irq[UART_GPIO_CTS])
				pending |= ATMEL_US_CTSIC;

			if (irq == atmel_port->gpio_irq[UART_GPIO_DSR])
				pending |= ATMEL_US_DSRIC;

			if (irq == atmel_port->gpio_irq[UART_GPIO_RI])
				pending |= ATMEL_US_RIIC;

			if (irq == atmel_port->gpio_irq[UART_GPIO_DCD])
				pending |= ATMEL_US_DCDIC;

			gpio_handled = true;
		}
		if (!pending)
			break;

		atmel_handle_receive(port, pending);
		atmel_handle_status(port, pending, status);
		atmel_handle_transmit(port, pending);
	} while (pass_counter++ < ATMEL_ISR_PASS_LIMIT);

	return pass_counter ? IRQ_HANDLED : IRQ_NONE;
}

static void atmel_release_tx_pdc(struct uart_port *port)
{
	struct atmel_uart_port *atmel_port = to_atmel_uart_port(port);
	struct atmel_dma_buffer *pdc = &atmel_port->pdc_tx;

	dma_unmap_single(port->dev,
			 pdc->dma_addr,
			 pdc->dma_size,
			 DMA_TO_DEVICE);
}

/*
 * Called from tasklet with ENDTX and TXBUFE interrupts disabled.
 */
static void atmel_tx_pdc(struct uart_port *port)
{
	struct atmel_uart_port *atmel_port = to_atmel_uart_port(port);
	struct circ_buf *xmit = &port->state->xmit;
	struct atmel_dma_buffer *pdc = &atmel_port->pdc_tx;
	int count;

	/* nothing left to transmit? */
	if (UART_GET_TCR(port))
		return;

	xmit->tail += pdc->ofs;
	xmit->tail &= UART_XMIT_SIZE - 1;

	port->icount.tx += pdc->ofs;
	pdc->ofs = 0;

	/* more to transmit - setup next transfer */

	/* disable PDC transmit */
	UART_PUT_PTCR(port, ATMEL_PDC_TXTDIS);

	if (!uart_circ_empty(xmit) && !uart_tx_stopped(port)) {
		dma_sync_single_for_device(port->dev,
					   pdc->dma_addr,
					   pdc->dma_size,
					   DMA_TO_DEVICE);

		count = CIRC_CNT_TO_END(xmit->head, xmit->tail, UART_XMIT_SIZE);
		pdc->ofs = count;

		UART_PUT_TPR(port, pdc->dma_addr + xmit->tail);
		UART_PUT_TCR(port, count);
		/* re-enable PDC transmit */
		UART_PUT_PTCR(port, ATMEL_PDC_TXTEN);
		/* Enable interrupts */
		UART_PUT_IER(port, atmel_port->tx_done_mask);
	} else {
		if ((atmel_port->rs485.flags & SER_RS485_ENABLED) &&
		    !(atmel_port->rs485.flags & SER_RS485_RX_DURING_TX)) {
			/* DMA done, stop TX, start RX for RS485 */
			atmel_start_rx(port);
		}
	}

	if (uart_circ_chars_pending(xmit) < WAKEUP_CHARS)
		uart_write_wakeup(port);
}

static int atmel_prepare_tx_pdc(struct uart_port *port)
{
	struct atmel_uart_port *atmel_port = to_atmel_uart_port(port);
	struct atmel_dma_buffer *pdc = &atmel_port->pdc_tx;
	struct circ_buf *xmit = &port->state->xmit;

	pdc->buf = xmit->buf;
	pdc->dma_addr = dma_map_single(port->dev,
					pdc->buf,
					UART_XMIT_SIZE,
					DMA_TO_DEVICE);
	pdc->dma_size = UART_XMIT_SIZE;
	pdc->ofs = 0;

	return 0;
}

static void atmel_rx_from_ring(struct uart_port *port)
{
	struct atmel_uart_port *atmel_port = to_atmel_uart_port(port);
	struct circ_buf *ring = &atmel_port->rx_ring;
	unsigned int flg;
	unsigned int status;

	while (ring->head != ring->tail) {
		struct atmel_uart_char c;

		/* Make sure c is loaded after head. */
		smp_rmb();

		c = ((struct atmel_uart_char *)ring->buf)[ring->tail];

		ring->tail = (ring->tail + 1) & (ATMEL_SERIAL_RINGSIZE - 1);

		port->icount.rx++;
		status = c.status;
		flg = TTY_NORMAL;

		/*
		 * note that the error handling code is
		 * out of the main execution path
		 */
		if (unlikely(status & (ATMEL_US_PARE | ATMEL_US_FRAME
				       | ATMEL_US_OVRE | ATMEL_US_RXBRK))) {
			if (status & ATMEL_US_RXBRK) {
				/* ignore side-effect */
				status &= ~(ATMEL_US_PARE | ATMEL_US_FRAME);

				port->icount.brk++;
				if (uart_handle_break(port))
					continue;
			}
			if (status & ATMEL_US_PARE)
				port->icount.parity++;
			if (status & ATMEL_US_FRAME)
				port->icount.frame++;
			if (status & ATMEL_US_OVRE)
				port->icount.overrun++;

			status &= port->read_status_mask;

			if (status & ATMEL_US_RXBRK)
				flg = TTY_BREAK;
			else if (status & ATMEL_US_PARE)
				flg = TTY_PARITY;
			else if (status & ATMEL_US_FRAME)
				flg = TTY_FRAME;
		}


		if (uart_handle_sysrq_char(port, c.ch))
			continue;

		uart_insert_char(port, status, ATMEL_US_OVRE, c.ch, flg);
	}

	/*
	 * Drop the lock here since it might end up calling
	 * uart_start(), which takes the lock.
	 */
	spin_unlock(&port->lock);
	tty_flip_buffer_push(&port->state->port);
	spin_lock(&port->lock);
}

static void atmel_release_rx_pdc(struct uart_port *port)
{
	struct atmel_uart_port *atmel_port = to_atmel_uart_port(port);
	int i;

	for (i = 0; i < 2; i++) {
		struct atmel_dma_buffer *pdc = &atmel_port->pdc_rx[i];

		dma_unmap_single(port->dev,
				 pdc->dma_addr,
				 pdc->dma_size,
				 DMA_FROM_DEVICE);
		kfree(pdc->buf);
	}
}

static void atmel_rx_from_pdc(struct uart_port *port)
{
	struct atmel_uart_port *atmel_port = to_atmel_uart_port(port);
	struct tty_port *tport = &port->state->port;
	struct atmel_dma_buffer *pdc;
	int rx_idx = atmel_port->pdc_rx_idx;
	unsigned int head;
	unsigned int tail;
	unsigned int count;

	do {
		/* Reset the UART timeout early so that we don't miss one */
		UART_PUT_CR(port, ATMEL_US_STTTO);

		pdc = &atmel_port->pdc_rx[rx_idx];
		head = UART_GET_RPR(port) - pdc->dma_addr;
		tail = pdc->ofs;

		/* If the PDC has switched buffers, RPR won't contain
		 * any address within the current buffer. Since head
		 * is unsigned, we just need a one-way comparison to
		 * find out.
		 *
		 * In this case, we just need to consume the entire
		 * buffer and resubmit it for DMA. This will clear the
		 * ENDRX bit as well, so that we can safely re-enable
		 * all interrupts below.
		 */
		head = min(head, pdc->dma_size);

		if (likely(head != tail)) {
			dma_sync_single_for_cpu(port->dev, pdc->dma_addr,
					pdc->dma_size, DMA_FROM_DEVICE);

			/*
			 * head will only wrap around when we recycle
			 * the DMA buffer, and when that happens, we
			 * explicitly set tail to 0. So head will
			 * always be greater than tail.
			 */
			count = head - tail;

			tty_insert_flip_string(tport, pdc->buf + pdc->ofs,
						count);

			dma_sync_single_for_device(port->dev, pdc->dma_addr,
					pdc->dma_size, DMA_FROM_DEVICE);

			port->icount.rx += count;
			pdc->ofs = head;
		}

		/*
		 * If the current buffer is full, we need to check if
		 * the next one contains any additional data.
		 */
		if (head >= pdc->dma_size) {
			pdc->ofs = 0;
			UART_PUT_RNPR(port, pdc->dma_addr);
			UART_PUT_RNCR(port, pdc->dma_size);

			rx_idx = !rx_idx;
			atmel_port->pdc_rx_idx = rx_idx;
		}
	} while (head >= pdc->dma_size);

	/*
	 * Drop the lock here since it might end up calling
	 * uart_start(), which takes the lock.
	 */
	spin_unlock(&port->lock);
	tty_flip_buffer_push(tport);
	spin_lock(&port->lock);

	UART_PUT_IER(port, ATMEL_US_ENDRX | ATMEL_US_TIMEOUT);
}

static int atmel_prepare_rx_pdc(struct uart_port *port)
{
	struct atmel_uart_port *atmel_port = to_atmel_uart_port(port);
	int i;

	for (i = 0; i < 2; i++) {
		struct atmel_dma_buffer *pdc = &atmel_port->pdc_rx[i];

		pdc->buf = kmalloc(PDC_BUFFER_SIZE, GFP_KERNEL);
		if (pdc->buf == NULL) {
			if (i != 0) {
				dma_unmap_single(port->dev,
					atmel_port->pdc_rx[0].dma_addr,
					PDC_BUFFER_SIZE,
					DMA_FROM_DEVICE);
				kfree(atmel_port->pdc_rx[0].buf);
			}
			atmel_port->use_pdc_rx = 0;
			return -ENOMEM;
		}
		pdc->dma_addr = dma_map_single(port->dev,
						pdc->buf,
						PDC_BUFFER_SIZE,
						DMA_FROM_DEVICE);
		pdc->dma_size = PDC_BUFFER_SIZE;
		pdc->ofs = 0;
	}

	atmel_port->pdc_rx_idx = 0;

	UART_PUT_RPR(port, atmel_port->pdc_rx[0].dma_addr);
	UART_PUT_RCR(port, PDC_BUFFER_SIZE);

	UART_PUT_RNPR(port, atmel_port->pdc_rx[1].dma_addr);
	UART_PUT_RNCR(port, PDC_BUFFER_SIZE);

	return 0;
}

/*
 * tasklet handling tty stuff outside the interrupt handler.
 */
static void atmel_tasklet_func(unsigned long data)
{
	struct uart_port *port = (struct uart_port *)data;
	struct atmel_uart_port *atmel_port = to_atmel_uart_port(port);
	unsigned int status;
	unsigned int status_change;

	/* The interrupt handler does not take the lock */
	spin_lock(&port->lock);

	atmel_port->schedule_tx(port);

	status = atmel_port->irq_status;
	status_change = status ^ atmel_port->irq_status_prev;

	if (status_change & (ATMEL_US_RI | ATMEL_US_DSR
				| ATMEL_US_DCD | ATMEL_US_CTS)) {
		/* TODO: All reads to CSR will clear these interrupts! */
		if (status_change & ATMEL_US_RI)
			port->icount.rng++;
		if (status_change & ATMEL_US_DSR)
			port->icount.dsr++;
		if (status_change & ATMEL_US_DCD)
			uart_handle_dcd_change(port, !(status & ATMEL_US_DCD));
		if (status_change & ATMEL_US_CTS)
			uart_handle_cts_change(port, !(status & ATMEL_US_CTS));

		wake_up_interruptible(&port->state->port.delta_msr_wait);

		atmel_port->irq_status_prev = status;
	}

	atmel_port->schedule_rx(port);

	spin_unlock(&port->lock);
}

static int atmel_init_property(struct atmel_uart_port *atmel_port,
				struct platform_device *pdev)
{
	struct device_node *np = pdev->dev.of_node;
	struct atmel_uart_data *pdata = dev_get_platdata(&pdev->dev);

	if (np) {
		/* DMA/PDC usage specification */
		if (of_get_property(np, "atmel,use-dma-rx", NULL)) {
			if (of_get_property(np, "dmas", NULL)) {
				atmel_port->use_dma_rx  = true;
				atmel_port->use_pdc_rx  = false;
			} else {
				atmel_port->use_dma_rx  = false;
				atmel_port->use_pdc_rx  = true;
			}
		} else {
			atmel_port->use_dma_rx  = false;
			atmel_port->use_pdc_rx  = false;
		}

		if (of_get_property(np, "atmel,use-dma-tx", NULL)) {
			if (of_get_property(np, "dmas", NULL)) {
				atmel_port->use_dma_tx  = true;
				atmel_port->use_pdc_tx  = false;
			} else {
				atmel_port->use_dma_tx  = false;
				atmel_port->use_pdc_tx  = true;
			}
		} else {
			atmel_port->use_dma_tx  = false;
			atmel_port->use_pdc_tx  = false;
		}

	} else {
		atmel_port->use_pdc_rx  = pdata->use_dma_rx;
		atmel_port->use_pdc_tx  = pdata->use_dma_tx;
		atmel_port->use_dma_rx  = false;
		atmel_port->use_dma_tx  = false;
	}

	return 0;
}

static void atmel_init_rs485(struct atmel_uart_port *atmel_port,
				struct platform_device *pdev)
{
	struct device_node *np = pdev->dev.of_node;
	struct atmel_uart_data *pdata = dev_get_platdata(&pdev->dev);

	if (np) {
		u32 rs485_delay[2];
		/* rs485 properties */
		if (of_property_read_u32_array(np, "rs485-rts-delay",
					rs485_delay, 2) == 0) {
			struct serial_rs485 *rs485conf = &atmel_port->rs485;

			rs485conf->delay_rts_before_send = rs485_delay[0];
			rs485conf->delay_rts_after_send = rs485_delay[1];
			rs485conf->flags = 0;

		if (of_get_property(np, "rs485-rx-during-tx", NULL))
			rs485conf->flags |= SER_RS485_RX_DURING_TX;

		if (of_get_property(np, "linux,rs485-enabled-at-boot-time",
								NULL))
			rs485conf->flags |= SER_RS485_ENABLED;
		}
	} else {
		atmel_port->rs485       = pdata->rs485;
	}

}

static void atmel_set_ops(struct uart_port *port)
{
	struct atmel_uart_port *atmel_port = to_atmel_uart_port(port);

	if (atmel_use_dma_rx(port)) {
		atmel_port->prepare_rx = &atmel_prepare_rx_dma;
		atmel_port->schedule_rx = &atmel_rx_from_dma;
		atmel_port->release_rx = &atmel_release_rx_dma;
	} else if (atmel_use_pdc_rx(port)) {
		atmel_port->prepare_rx = &atmel_prepare_rx_pdc;
		atmel_port->schedule_rx = &atmel_rx_from_pdc;
		atmel_port->release_rx = &atmel_release_rx_pdc;
	} else {
		atmel_port->prepare_rx = NULL;
		atmel_port->schedule_rx = &atmel_rx_from_ring;
		atmel_port->release_rx = NULL;
	}

	if (atmel_use_dma_tx(port)) {
		atmel_port->prepare_tx = &atmel_prepare_tx_dma;
		atmel_port->schedule_tx = &atmel_tx_dma;
		atmel_port->release_tx = &atmel_release_tx_dma;
	} else if (atmel_use_pdc_tx(port)) {
		atmel_port->prepare_tx = &atmel_prepare_tx_pdc;
		atmel_port->schedule_tx = &atmel_tx_pdc;
		atmel_port->release_tx = &atmel_release_tx_pdc;
	} else {
		atmel_port->prepare_tx = NULL;
		atmel_port->schedule_tx = &atmel_tx_chars;
		atmel_port->release_tx = NULL;
	}
}

/*
 * Get ip name usart or uart
 */
static void atmel_get_ip_name(struct uart_port *port)
{
	struct atmel_uart_port *atmel_port = to_atmel_uart_port(port);
	int name = UART_GET_IP_NAME(port);
	u32 version;
	int usart, uart;
	/* usart and uart ascii */
	usart = 0x55534152;
	uart = 0x44424755;

	atmel_port->is_usart = false;

	if (name == usart) {
		dev_dbg(port->dev, "This is usart\n");
		atmel_port->is_usart = true;
	} else if (name == uart) {
		dev_dbg(port->dev, "This is uart\n");
		atmel_port->is_usart = false;
	} else {
		/* fallback for older SoCs: use version field */
		version = UART_GET_IP_VERSION(port);
		switch (version) {
		case 0x302:
		case 0x10213:
			dev_dbg(port->dev, "This version is usart\n");
			atmel_port->is_usart = true;
			break;
		case 0x203:
		case 0x10202:
			dev_dbg(port->dev, "This version is uart\n");
			atmel_port->is_usart = false;
			break;
		default:
			dev_err(port->dev, "Not supported ip name nor version, set to uart\n");
		}
	}
}

static void atmel_free_gpio_irq(struct uart_port *port)
{
	struct atmel_uart_port *atmel_port = to_atmel_uart_port(port);
	enum mctrl_gpio_idx i;

	for (i = 0; i < UART_GPIO_MAX; i++)
		if (atmel_port->gpio_irq[i] >= 0)
			free_irq(atmel_port->gpio_irq[i], port);
}

static int atmel_request_gpio_irq(struct uart_port *port)
{
	struct atmel_uart_port *atmel_port = to_atmel_uart_port(port);
	int *irq = atmel_port->gpio_irq;
	enum mctrl_gpio_idx i;
	int err = 0;

	for (i = 0; (i < UART_GPIO_MAX) && !err; i++) {
		if (irq[i] < 0)
			continue;

		irq_set_status_flags(irq[i], IRQ_NOAUTOEN);
		err = request_irq(irq[i], atmel_interrupt, IRQ_TYPE_EDGE_BOTH,
				  "atmel_serial", port);
		if (err)
			dev_err(port->dev, "atmel_startup - Can't get %d irq\n",
				irq[i]);
	}

	/*
	 * If something went wrong, rollback.
	 */
	while (err && (--i >= 0))
		if (irq[i] >= 0)
			free_irq(irq[i], port);

	return err;
}

/*
 * Perform initialization and enable port for reception
 */
static int atmel_startup(struct uart_port *port)
{
	struct platform_device *pdev = to_platform_device(port->dev);
	struct atmel_uart_port *atmel_port = to_atmel_uart_port(port);
	struct tty_struct *tty = port->state->port.tty;
	int retval;

	/*
	 * Ensure that no interrupts are enabled otherwise when
	 * request_irq() is called we could get stuck trying to
	 * handle an unexpected interrupt
	 */
	UART_PUT_IDR(port, -1);
	atmel_port->ms_irq_enabled = false;

	/*
	 * Allocate the IRQ
	 */
	retval = request_irq(port->irq, atmel_interrupt, IRQF_SHARED,
			tty ? tty->name : "atmel_serial", port);
	if (retval) {
		dev_err(port->dev, "atmel_startup - Can't get irq\n");
		return retval;
	}

	/*
	 * Get the GPIO lines IRQ
	 */
	retval = atmel_request_gpio_irq(port);
	if (retval)
		goto free_irq;

	/*
	 * Initialize DMA (if necessary)
	 */
	atmel_init_property(atmel_port, pdev);

	if (atmel_port->prepare_rx) {
		retval = atmel_port->prepare_rx(port);
		if (retval < 0)
			atmel_set_ops(port);
	}

	if (atmel_port->prepare_tx) {
		retval = atmel_port->prepare_tx(port);
		if (retval < 0)
			atmel_set_ops(port);
	}

	/* Save current CSR for comparison in atmel_tasklet_func() */
	atmel_port->irq_status_prev = atmel_get_lines_status(port);
	atmel_port->irq_status = atmel_port->irq_status_prev;

	/*
	 * Finally, enable the serial port
	 */
	UART_PUT_CR(port, ATMEL_US_RSTSTA | ATMEL_US_RSTRX);
	/* enable xmit & rcvr */
	UART_PUT_CR(port, ATMEL_US_TXEN | ATMEL_US_RXEN);

	setup_timer(&atmel_port->uart_timer,
			atmel_uart_timer_callback,
			(unsigned long)port);

	if (atmel_use_pdc_rx(port)) {
		/* set UART timeout */
		if (!atmel_port->is_usart) {
			mod_timer(&atmel_port->uart_timer,
					jiffies + uart_poll_timeout(port));
		/* set USART timeout */
		} else {
			UART_PUT_RTOR(port, PDC_RX_TIMEOUT);
			UART_PUT_CR(port, ATMEL_US_STTTO);

			UART_PUT_IER(port, ATMEL_US_ENDRX | ATMEL_US_TIMEOUT);
		}
		/* enable PDC controller */
		UART_PUT_PTCR(port, ATMEL_PDC_RXTEN);
	} else if (atmel_use_dma_rx(port)) {
		/* set UART timeout */
		if (!atmel_port->is_usart) {
			mod_timer(&atmel_port->uart_timer,
					jiffies + uart_poll_timeout(port));
		/* set USART timeout */
		} else {
			UART_PUT_RTOR(port, PDC_RX_TIMEOUT);
			UART_PUT_CR(port, ATMEL_US_STTTO);

			UART_PUT_IER(port, ATMEL_US_TIMEOUT);
		}
	} else {
		/* enable receive only */
		UART_PUT_IER(port, ATMEL_US_RXRDY);
	}

	return 0;

free_irq:
	free_irq(port->irq, port);

	return retval;
}

/*
 * Flush any TX data submitted for DMA. Called when the TX circular
 * buffer is reset.
 */
static void atmel_flush_buffer(struct uart_port *port)
{
	struct atmel_uart_port *atmel_port = to_atmel_uart_port(port);

	if (atmel_use_pdc_tx(port)) {
		UART_PUT_TCR(port, 0);
		atmel_port->pdc_tx.ofs = 0;
	}
}

/*
 * Disable the port
 */
static void atmel_shutdown(struct uart_port *port)
{
	struct atmel_uart_port *atmel_port = to_atmel_uart_port(port);

	/*
	 * Prevent any tasklets being scheduled during
	 * cleanup
	 */
	del_timer_sync(&atmel_port->uart_timer);

	/*
	 * Clear out any scheduled tasklets before
	 * we destroy the buffers
	 */
	tasklet_kill(&atmel_port->tasklet);

	/*
	 * Ensure everything is stopped and
	 * disable all interrupts, port and break condition.
	 */
	atmel_stop_rx(port);
	atmel_stop_tx(port);

	UART_PUT_CR(port, ATMEL_US_RSTSTA);
	UART_PUT_IDR(port, -1);


	/*
	 * Shut-down the DMA.
	 */
	if (atmel_port->release_rx)
		atmel_port->release_rx(port);
	if (atmel_port->release_tx)
		atmel_port->release_tx(port);

	/*
	 * Reset ring buffer pointers
	 */
	atmel_port->rx_ring.head = 0;
	atmel_port->rx_ring.tail = 0;

	/*
	 * Free the interrupts
	 */
	free_irq(port->irq, port);
	atmel_free_gpio_irq(port);

	atmel_port->ms_irq_enabled = false;

<<<<<<< HEAD
	atmel_flush_buffer(port);
=======
/*
 * Flush any TX data submitted for DMA. Called when the TX circular
 * buffer is reset.
 */
static void atmel_flush_buffer(struct uart_port *port)
{
	struct atmel_uart_port *atmel_port = to_atmel_uart_port(port);

	if (atmel_use_pdc_tx(port)) {
		UART_PUT_TCR(port, 0);
		atmel_port->pdc_tx.ofs = 0;
	}
	/*
	 * in uart_flush_buffer(), the xmit circular buffer has just
	 * been cleared, so we have to reset tx_len accordingly.
	 */
	sg_dma_len(&atmel_port->sg_tx) = 0;
>>>>>>> ba420f35
}

/*
 * Power / Clock management.
 */
static void atmel_serial_pm(struct uart_port *port, unsigned int state,
			    unsigned int oldstate)
{
	struct atmel_uart_port *atmel_port = to_atmel_uart_port(port);

	switch (state) {
	case 0:
		/*
		 * Enable the peripheral clock for this serial port.
		 * This is called on uart_open() or a resume event.
		 */
		clk_prepare_enable(atmel_port->clk);

		/* re-enable interrupts if we disabled some on suspend */
		UART_PUT_IER(port, atmel_port->backup_imr);
		break;
	case 3:
		/* Back up the interrupt mask and disable all interrupts */
		atmel_port->backup_imr = UART_GET_IMR(port);
		UART_PUT_IDR(port, -1);

		/*
		 * Disable the peripheral clock for this serial port.
		 * This is called on uart_close() or a suspend event.
		 */
		clk_disable_unprepare(atmel_port->clk);
		break;
	default:
		dev_err(port->dev, "atmel_serial: unknown pm %d\n", state);
	}
}

/*
 * Change the port parameters
 */
static void atmel_set_termios(struct uart_port *port, struct ktermios *termios,
			      struct ktermios *old)
{
	unsigned long flags;
	unsigned int mode, imr, quot, baud;
	struct atmel_uart_port *atmel_port = to_atmel_uart_port(port);

	/* Get current mode register */
	mode = UART_GET_MR(port) & ~(ATMEL_US_USCLKS | ATMEL_US_CHRL
					| ATMEL_US_NBSTOP | ATMEL_US_PAR
					| ATMEL_US_USMODE);

	baud = uart_get_baud_rate(port, termios, old, 0, port->uartclk / 16);
	quot = uart_get_divisor(port, baud);

	if (quot > 65535) {	/* BRGR is 16-bit, so switch to slower clock */
		quot /= 8;
		mode |= ATMEL_US_USCLKS_MCK_DIV8;
	}

	/* byte size */
	switch (termios->c_cflag & CSIZE) {
	case CS5:
		mode |= ATMEL_US_CHRL_5;
		break;
	case CS6:
		mode |= ATMEL_US_CHRL_6;
		break;
	case CS7:
		mode |= ATMEL_US_CHRL_7;
		break;
	default:
		mode |= ATMEL_US_CHRL_8;
		break;
	}

	/* stop bits */
	if (termios->c_cflag & CSTOPB)
		mode |= ATMEL_US_NBSTOP_2;

	/* parity */
	if (termios->c_cflag & PARENB) {
		/* Mark or Space parity */
		if (termios->c_cflag & CMSPAR) {
			if (termios->c_cflag & PARODD)
				mode |= ATMEL_US_PAR_MARK;
			else
				mode |= ATMEL_US_PAR_SPACE;
		} else if (termios->c_cflag & PARODD)
			mode |= ATMEL_US_PAR_ODD;
		else
			mode |= ATMEL_US_PAR_EVEN;
	} else
		mode |= ATMEL_US_PAR_NONE;

	/* hardware handshake (RTS/CTS) */
	if (termios->c_cflag & CRTSCTS)
		mode |= ATMEL_US_USMODE_HWHS;
	else
		mode |= ATMEL_US_USMODE_NORMAL;

	spin_lock_irqsave(&port->lock, flags);

	port->read_status_mask = ATMEL_US_OVRE;
	if (termios->c_iflag & INPCK)
		port->read_status_mask |= (ATMEL_US_FRAME | ATMEL_US_PARE);
	if (termios->c_iflag & (IGNBRK | BRKINT | PARMRK))
		port->read_status_mask |= ATMEL_US_RXBRK;

	if (atmel_use_pdc_rx(port))
		/* need to enable error interrupts */
		UART_PUT_IER(port, port->read_status_mask);

	/*
	 * Characters to ignore
	 */
	port->ignore_status_mask = 0;
	if (termios->c_iflag & IGNPAR)
		port->ignore_status_mask |= (ATMEL_US_FRAME | ATMEL_US_PARE);
	if (termios->c_iflag & IGNBRK) {
		port->ignore_status_mask |= ATMEL_US_RXBRK;
		/*
		 * If we're ignoring parity and break indicators,
		 * ignore overruns too (for real raw support).
		 */
		if (termios->c_iflag & IGNPAR)
			port->ignore_status_mask |= ATMEL_US_OVRE;
	}
	/* TODO: Ignore all characters if CREAD is set.*/

	/* update the per-port timeout */
	uart_update_timeout(port, termios->c_cflag, baud);

	/*
	 * save/disable interrupts. The tty layer will ensure that the
	 * transmitter is empty if requested by the caller, so there's
	 * no need to wait for it here.
	 */
	imr = UART_GET_IMR(port);
	UART_PUT_IDR(port, -1);

	/* disable receiver and transmitter */
	UART_PUT_CR(port, ATMEL_US_TXDIS | ATMEL_US_RXDIS);

	/* Resetting serial mode to RS232 (0x0) */
	mode &= ~ATMEL_US_USMODE;

	if (atmel_port->rs485.flags & SER_RS485_ENABLED) {
		UART_PUT_TTGR(port, atmel_port->rs485.delay_rts_after_send);
		mode |= ATMEL_US_USMODE_RS485;
	}

	/* set the parity, stop bits and data size */
	UART_PUT_MR(port, mode);

	/* set the baud rate */
	UART_PUT_BRGR(port, quot);
	UART_PUT_CR(port, ATMEL_US_RSTSTA | ATMEL_US_RSTRX);
	UART_PUT_CR(port, ATMEL_US_TXEN | ATMEL_US_RXEN);

	/* restore interrupts */
	UART_PUT_IER(port, imr);

	/* CTS flow-control and modem-status interrupts */
	if (UART_ENABLE_MS(port, termios->c_cflag))
		atmel_enable_ms(port);
	else
		atmel_disable_ms(port);

	spin_unlock_irqrestore(&port->lock, flags);
}

static void atmel_set_ldisc(struct uart_port *port, int new)
{
	if (new == N_PPS) {
		port->flags |= UPF_HARDPPS_CD;
		atmel_enable_ms(port);
	} else {
		port->flags &= ~UPF_HARDPPS_CD;
	}
}

/*
 * Return string describing the specified port
 */
static const char *atmel_type(struct uart_port *port)
{
	return (port->type == PORT_ATMEL) ? "ATMEL_SERIAL" : NULL;
}

/*
 * Release the memory region(s) being used by 'port'.
 */
static void atmel_release_port(struct uart_port *port)
{
	struct platform_device *pdev = to_platform_device(port->dev);
	int size = pdev->resource[0].end - pdev->resource[0].start + 1;

	release_mem_region(port->mapbase, size);

	if (port->flags & UPF_IOREMAP) {
		iounmap(port->membase);
		port->membase = NULL;
	}
}

/*
 * Request the memory region(s) being used by 'port'.
 */
static int atmel_request_port(struct uart_port *port)
{
	struct platform_device *pdev = to_platform_device(port->dev);
	int size = pdev->resource[0].end - pdev->resource[0].start + 1;

	if (!request_mem_region(port->mapbase, size, "atmel_serial"))
		return -EBUSY;

	if (port->flags & UPF_IOREMAP) {
		port->membase = ioremap(port->mapbase, size);
		if (port->membase == NULL) {
			release_mem_region(port->mapbase, size);
			return -ENOMEM;
		}
	}

	return 0;
}

/*
 * Configure/autoconfigure the port.
 */
static void atmel_config_port(struct uart_port *port, int flags)
{
	if (flags & UART_CONFIG_TYPE) {
		port->type = PORT_ATMEL;
		atmel_request_port(port);
	}
}

/*
 * Verify the new serial_struct (for TIOCSSERIAL).
 */
static int atmel_verify_port(struct uart_port *port, struct serial_struct *ser)
{
	int ret = 0;
	if (ser->type != PORT_UNKNOWN && ser->type != PORT_ATMEL)
		ret = -EINVAL;
	if (port->irq != ser->irq)
		ret = -EINVAL;
	if (ser->io_type != SERIAL_IO_MEM)
		ret = -EINVAL;
	if (port->uartclk / 16 != ser->baud_base)
		ret = -EINVAL;
	if ((void *)port->mapbase != ser->iomem_base)
		ret = -EINVAL;
	if (port->iobase != ser->port)
		ret = -EINVAL;
	if (ser->hub6 != 0)
		ret = -EINVAL;
	return ret;
}

#ifdef CONFIG_CONSOLE_POLL
static int atmel_poll_get_char(struct uart_port *port)
{
	while (!(UART_GET_CSR(port) & ATMEL_US_RXRDY))
		cpu_relax();

	return UART_GET_CHAR(port);
}

static void atmel_poll_put_char(struct uart_port *port, unsigned char ch)
{
	while (!(UART_GET_CSR(port) & ATMEL_US_TXRDY))
		cpu_relax();

	UART_PUT_CHAR(port, ch);
}
#endif

static int
atmel_ioctl(struct uart_port *port, unsigned int cmd, unsigned long arg)
{
	struct serial_rs485 rs485conf;

	switch (cmd) {
	case TIOCSRS485:
		if (copy_from_user(&rs485conf, (struct serial_rs485 *) arg,
					sizeof(rs485conf)))
			return -EFAULT;

		atmel_config_rs485(port, &rs485conf);
		break;

	case TIOCGRS485:
		if (copy_to_user((struct serial_rs485 *) arg,
					&(to_atmel_uart_port(port)->rs485),
					sizeof(rs485conf)))
			return -EFAULT;
		break;

	default:
		return -ENOIOCTLCMD;
	}
	return 0;
}



static struct uart_ops atmel_pops = {
	.tx_empty	= atmel_tx_empty,
	.set_mctrl	= atmel_set_mctrl,
	.get_mctrl	= atmel_get_mctrl,
	.stop_tx	= atmel_stop_tx,
	.start_tx	= atmel_start_tx,
	.stop_rx	= atmel_stop_rx,
	.enable_ms	= atmel_enable_ms,
	.break_ctl	= atmel_break_ctl,
	.startup	= atmel_startup,
	.shutdown	= atmel_shutdown,
	.flush_buffer	= atmel_flush_buffer,
	.set_termios	= atmel_set_termios,
	.set_ldisc	= atmel_set_ldisc,
	.type		= atmel_type,
	.release_port	= atmel_release_port,
	.request_port	= atmel_request_port,
	.config_port	= atmel_config_port,
	.verify_port	= atmel_verify_port,
	.pm		= atmel_serial_pm,
	.ioctl		= atmel_ioctl,
#ifdef CONFIG_CONSOLE_POLL
	.poll_get_char	= atmel_poll_get_char,
	.poll_put_char	= atmel_poll_put_char,
#endif
};

/*
 * Configure the port from the platform device resource info.
 */
static int atmel_init_port(struct atmel_uart_port *atmel_port,
				      struct platform_device *pdev)
{
	int ret;
	struct uart_port *port = &atmel_port->uart;
	struct atmel_uart_data *pdata = dev_get_platdata(&pdev->dev);

	if (!atmel_init_property(atmel_port, pdev))
		atmel_set_ops(port);

	atmel_init_rs485(atmel_port, pdev);

	port->iotype		= UPIO_MEM;
	port->flags		= UPF_BOOT_AUTOCONF;
	port->ops		= &atmel_pops;
	port->fifosize		= 1;
	port->dev		= &pdev->dev;
	port->mapbase	= pdev->resource[0].start;
	port->irq	= pdev->resource[1].start;

	tasklet_init(&atmel_port->tasklet, atmel_tasklet_func,
			(unsigned long)port);

	memset(&atmel_port->rx_ring, 0, sizeof(atmel_port->rx_ring));

	if (pdata && pdata->regs) {
		/* Already mapped by setup code */
		port->membase = pdata->regs;
	} else {
		port->flags	|= UPF_IOREMAP;
		port->membase	= NULL;
	}

	/* for console, the clock could already be configured */
	if (!atmel_port->clk) {
		atmel_port->clk = clk_get(&pdev->dev, "usart");
		if (IS_ERR(atmel_port->clk)) {
			ret = PTR_ERR(atmel_port->clk);
			atmel_port->clk = NULL;
			return ret;
		}
		ret = clk_prepare_enable(atmel_port->clk);
		if (ret) {
			clk_put(atmel_port->clk);
			atmel_port->clk = NULL;
			return ret;
		}
		port->uartclk = clk_get_rate(atmel_port->clk);
		clk_disable_unprepare(atmel_port->clk);
		/* only enable clock when USART is in use */
	}

	/* Use TXEMPTY for interrupt when rs485 else TXRDY or ENDTX|TXBUFE */
	if (atmel_port->rs485.flags & SER_RS485_ENABLED)
		atmel_port->tx_done_mask = ATMEL_US_TXEMPTY;
	else if (atmel_use_pdc_tx(port)) {
		port->fifosize = PDC_BUFFER_SIZE;
		atmel_port->tx_done_mask = ATMEL_US_ENDTX | ATMEL_US_TXBUFE;
	} else {
		atmel_port->tx_done_mask = ATMEL_US_TXRDY;
	}

	return 0;
}

struct platform_device *atmel_default_console_device;	/* the serial console device */

#ifdef CONFIG_SERIAL_ATMEL_CONSOLE
static void atmel_console_putchar(struct uart_port *port, int ch)
{
	while (!(UART_GET_CSR(port) & ATMEL_US_TXRDY))
		cpu_relax();
	UART_PUT_CHAR(port, ch);
}

/*
 * Interrupts are disabled on entering
 */
static void atmel_console_write(struct console *co, const char *s, u_int count)
{
	struct uart_port *port = &atmel_ports[co->index].uart;
	struct atmel_uart_port *atmel_port = to_atmel_uart_port(port);
	unsigned int status, imr;
	unsigned int pdc_tx;

	/*
	 * First, save IMR and then disable interrupts
	 */
	imr = UART_GET_IMR(port);
	UART_PUT_IDR(port, ATMEL_US_RXRDY | atmel_port->tx_done_mask);

	/* Store PDC transmit status and disable it */
	pdc_tx = UART_GET_PTSR(port) & ATMEL_PDC_TXTEN;
	UART_PUT_PTCR(port, ATMEL_PDC_TXTDIS);

	uart_console_write(port, s, count, atmel_console_putchar);

	/*
	 * Finally, wait for transmitter to become empty
	 * and restore IMR
	 */
	do {
		status = UART_GET_CSR(port);
	} while (!(status & ATMEL_US_TXRDY));

	/* Restore PDC transmit status */
	if (pdc_tx)
		UART_PUT_PTCR(port, ATMEL_PDC_TXTEN);

	/* set interrupts back the way they were */
	UART_PUT_IER(port, imr);
}

/*
 * If the port was already initialised (eg, by a boot loader),
 * try to determine the current setup.
 */
static void __init atmel_console_get_options(struct uart_port *port, int *baud,
					     int *parity, int *bits)
{
	unsigned int mr, quot;

	/*
	 * If the baud rate generator isn't running, the port wasn't
	 * initialized by the boot loader.
	 */
	quot = UART_GET_BRGR(port) & ATMEL_US_CD;
	if (!quot)
		return;

	mr = UART_GET_MR(port) & ATMEL_US_CHRL;
	if (mr == ATMEL_US_CHRL_8)
		*bits = 8;
	else
		*bits = 7;

	mr = UART_GET_MR(port) & ATMEL_US_PAR;
	if (mr == ATMEL_US_PAR_EVEN)
		*parity = 'e';
	else if (mr == ATMEL_US_PAR_ODD)
		*parity = 'o';

	/*
	 * The serial core only rounds down when matching this to a
	 * supported baud rate. Make sure we don't end up slightly
	 * lower than one of those, as it would make us fall through
	 * to a much lower baud rate than we really want.
	 */
	*baud = port->uartclk / (16 * (quot - 1));
}

static int __init atmel_console_setup(struct console *co, char *options)
{
	int ret;
	struct uart_port *port = &atmel_ports[co->index].uart;
	int baud = 115200;
	int bits = 8;
	int parity = 'n';
	int flow = 'n';

	if (port->membase == NULL) {
		/* Port not initialized yet - delay setup */
		return -ENODEV;
	}

	ret = clk_prepare_enable(atmel_ports[co->index].clk);
	if (ret)
		return ret;

	UART_PUT_IDR(port, -1);
	UART_PUT_CR(port, ATMEL_US_RSTSTA | ATMEL_US_RSTRX);
	UART_PUT_CR(port, ATMEL_US_TXEN | ATMEL_US_RXEN);

	if (options)
		uart_parse_options(options, &baud, &parity, &bits, &flow);
	else
		atmel_console_get_options(port, &baud, &parity, &bits);

	return uart_set_options(port, co, baud, parity, bits, flow);
}

static struct uart_driver atmel_uart;

static struct console atmel_console = {
	.name		= ATMEL_DEVICENAME,
	.write		= atmel_console_write,
	.device		= uart_console_device,
	.setup		= atmel_console_setup,
	.flags		= CON_PRINTBUFFER,
	.index		= -1,
	.data		= &atmel_uart,
};

#define ATMEL_CONSOLE_DEVICE	(&atmel_console)

/*
 * Early console initialization (before VM subsystem initialized).
 */
static int __init atmel_console_init(void)
{
	int ret;
	if (atmel_default_console_device) {
		struct atmel_uart_data *pdata =
			dev_get_platdata(&atmel_default_console_device->dev);
		int id = pdata->num;
		struct atmel_uart_port *port = &atmel_ports[id];

		port->backup_imr = 0;
		port->uart.line = id;

		add_preferred_console(ATMEL_DEVICENAME, id, NULL);
		ret = atmel_init_port(port, atmel_default_console_device);
		if (ret)
			return ret;
		register_console(&atmel_console);
	}

	return 0;
}

console_initcall(atmel_console_init);

/*
 * Late console initialization.
 */
static int __init atmel_late_console_init(void)
{
	if (atmel_default_console_device
	    && !(atmel_console.flags & CON_ENABLED))
		register_console(&atmel_console);

	return 0;
}

core_initcall(atmel_late_console_init);

static inline bool atmel_is_console_port(struct uart_port *port)
{
	return port->cons && port->cons->index == port->line;
}

#else
#define ATMEL_CONSOLE_DEVICE	NULL

static inline bool atmel_is_console_port(struct uart_port *port)
{
	return false;
}
#endif

static struct uart_driver atmel_uart = {
	.owner		= THIS_MODULE,
	.driver_name	= "atmel_serial",
	.dev_name	= ATMEL_DEVICENAME,
	.major		= SERIAL_ATMEL_MAJOR,
	.minor		= MINOR_START,
	.nr		= ATMEL_MAX_UART,
	.cons		= ATMEL_CONSOLE_DEVICE,
};

#ifdef CONFIG_PM
static bool atmel_serial_clk_will_stop(void)
{
#ifdef CONFIG_ARCH_AT91
	return at91_suspend_entering_slow_clock();
#else
	return false;
#endif
}

static int atmel_serial_suspend(struct platform_device *pdev,
				pm_message_t state)
{
	struct uart_port *port = platform_get_drvdata(pdev);
	struct atmel_uart_port *atmel_port = to_atmel_uart_port(port);

	if (atmel_is_console_port(port) && console_suspend_enabled) {
		/* Drain the TX shifter */
		while (!(UART_GET_CSR(port) & ATMEL_US_TXEMPTY))
			cpu_relax();
	}

	/* we can not wake up if we're running on slow clock */
	atmel_port->may_wakeup = device_may_wakeup(&pdev->dev);
	if (atmel_serial_clk_will_stop())
		device_set_wakeup_enable(&pdev->dev, 0);

	uart_suspend_port(&atmel_uart, port);

	return 0;
}

static int atmel_serial_resume(struct platform_device *pdev)
{
	struct uart_port *port = platform_get_drvdata(pdev);
	struct atmel_uart_port *atmel_port = to_atmel_uart_port(port);

	uart_resume_port(&atmel_uart, port);
	device_set_wakeup_enable(&pdev->dev, atmel_port->may_wakeup);

	return 0;
}
#else
#define atmel_serial_suspend NULL
#define atmel_serial_resume NULL
#endif

static int atmel_init_gpios(struct atmel_uart_port *p, struct device *dev)
{
	enum mctrl_gpio_idx i;
	struct gpio_desc *gpiod;

	p->gpios = mctrl_gpio_init(dev, 0);
	if (IS_ERR_OR_NULL(p->gpios))
		return -1;

	for (i = 0; i < UART_GPIO_MAX; i++) {
		gpiod = mctrl_gpio_to_gpiod(p->gpios, i);
		if (gpiod && (gpiod_get_direction(gpiod) == GPIOF_DIR_IN))
			p->gpio_irq[i] = gpiod_to_irq(gpiod);
		else
			p->gpio_irq[i] = -EINVAL;
	}

	return 0;
}

static int atmel_serial_probe(struct platform_device *pdev)
{
	struct atmel_uart_port *port;
	struct device_node *np = pdev->dev.of_node;
	struct atmel_uart_data *pdata = dev_get_platdata(&pdev->dev);
	void *data;
	int ret = -ENODEV;

	BUILD_BUG_ON(ATMEL_SERIAL_RINGSIZE & (ATMEL_SERIAL_RINGSIZE - 1));

	if (np)
		ret = of_alias_get_id(np, "serial");
	else
		if (pdata)
			ret = pdata->num;

	if (ret < 0)
		/* port id not found in platform data nor device-tree aliases:
		 * auto-enumerate it */
		ret = find_first_zero_bit(atmel_ports_in_use, ATMEL_MAX_UART);

	if (ret >= ATMEL_MAX_UART) {
		ret = -ENODEV;
		goto err;
	}

	if (test_and_set_bit(ret, atmel_ports_in_use)) {
		/* port already in use */
		ret = -EBUSY;
		goto err;
	}

	port = &atmel_ports[ret];
	port->backup_imr = 0;
	port->uart.line = ret;

	ret = atmel_init_gpios(port, &pdev->dev);
	if (ret < 0)
		dev_err(&pdev->dev, "%s",
			"Failed to initialize GPIOs. The serial port may not work as expected");

	ret = atmel_init_port(port, pdev);
	if (ret)
		goto err_clear_bit;

	if (!atmel_use_pdc_rx(&port->uart)) {
		ret = -ENOMEM;
		data = kmalloc(sizeof(struct atmel_uart_char)
				* ATMEL_SERIAL_RINGSIZE, GFP_KERNEL);
		if (!data)
			goto err_alloc_ring;
		port->rx_ring.buf = data;
	}

	ret = uart_add_one_port(&atmel_uart, &port->uart);
	if (ret)
		goto err_add_port;

#ifdef CONFIG_SERIAL_ATMEL_CONSOLE
	if (atmel_is_console_port(&port->uart)
			&& ATMEL_CONSOLE_DEVICE->flags & CON_ENABLED) {
		/*
		 * The serial core enabled the clock for us, so undo
		 * the clk_prepare_enable() in atmel_console_setup()
		 */
		clk_disable_unprepare(port->clk);
	}
#endif

	device_init_wakeup(&pdev->dev, 1);
	platform_set_drvdata(pdev, port);

	if (port->rs485.flags & SER_RS485_ENABLED) {
		UART_PUT_MR(&port->uart, ATMEL_US_USMODE_NORMAL);
		UART_PUT_CR(&port->uart, ATMEL_US_RTSEN);
	}

	/*
	 * Get port name of usart or uart
	 */
	atmel_get_ip_name(&port->uart);

	return 0;

err_add_port:
	kfree(port->rx_ring.buf);
	port->rx_ring.buf = NULL;
err_alloc_ring:
	if (!atmel_is_console_port(&port->uart)) {
		clk_put(port->clk);
		port->clk = NULL;
	}
err_clear_bit:
	clear_bit(port->uart.line, atmel_ports_in_use);
err:
	return ret;
}

static int atmel_serial_remove(struct platform_device *pdev)
{
	struct uart_port *port = platform_get_drvdata(pdev);
	struct atmel_uart_port *atmel_port = to_atmel_uart_port(port);
	int ret = 0;

	tasklet_kill(&atmel_port->tasklet);

	device_init_wakeup(&pdev->dev, 0);

	ret = uart_remove_one_port(&atmel_uart, port);

	kfree(atmel_port->rx_ring.buf);

	/* "port" is allocated statically, so we shouldn't free it */

	clear_bit(port->line, atmel_ports_in_use);

	clk_put(atmel_port->clk);

	return ret;
}

static struct platform_driver atmel_serial_driver = {
	.probe		= atmel_serial_probe,
	.remove		= atmel_serial_remove,
	.suspend	= atmel_serial_suspend,
	.resume		= atmel_serial_resume,
	.driver		= {
		.name	= "atmel_usart",
		.owner	= THIS_MODULE,
		.of_match_table	= of_match_ptr(atmel_serial_dt_ids),
	},
};

static int __init atmel_serial_init(void)
{
	int ret;

	ret = uart_register_driver(&atmel_uart);
	if (ret)
		return ret;

	ret = platform_driver_register(&atmel_serial_driver);
	if (ret)
		uart_unregister_driver(&atmel_uart);

	return ret;
}

static void __exit atmel_serial_exit(void)
{
	platform_driver_unregister(&atmel_serial_driver);
	uart_unregister_driver(&atmel_uart);
}

module_init(atmel_serial_init);
module_exit(atmel_serial_exit);

MODULE_AUTHOR("Rick Bronson");
MODULE_DESCRIPTION("Atmel AT91 / AT32 serial port driver");
MODULE_LICENSE("GPL");
MODULE_ALIAS("platform:atmel_usart");<|MERGE_RESOLUTION|>--- conflicted
+++ resolved
@@ -1868,9 +1868,6 @@
 
 	atmel_port->ms_irq_enabled = false;
 
-<<<<<<< HEAD
-	atmel_flush_buffer(port);
-=======
 /*
  * Flush any TX data submitted for DMA. Called when the TX circular
  * buffer is reset.
@@ -1888,7 +1885,6 @@
 	 * been cleared, so we have to reset tx_len accordingly.
 	 */
 	sg_dma_len(&atmel_port->sg_tx) = 0;
->>>>>>> ba420f35
 }
 
 /*
