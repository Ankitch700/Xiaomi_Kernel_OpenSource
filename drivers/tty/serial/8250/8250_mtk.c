--- conflicted
+++ resolved
@@ -39,7 +39,6 @@
 #define MTK_UART_IER_XOFFI	0x20	/* Enable XOFF character interrupt */
 #define MTK_UART_IER_RTSI	0x40	/* Enable RTS Modem status interrupt */
 #define MTK_UART_IER_CTSI	0x80	/* Enable CTS Modem status interrupt */
-<<<<<<< HEAD
 #define MTK_UART_XON1		0X28
 #define MTK_UART_XOFF1		0X2A
 #define MTK_UART_XON2		0X29
@@ -49,10 +48,7 @@
 #define MTK_UART_DLH  0x25
 #define MTK_UART_FEATURE_SEL  0x27
 #define MTK_UART_EFR    0x26
-=======
-
-#define MTK_UART_EFR		38	/* I/O: Extended Features Register */
->>>>>>> e43c6c73
+
 #define MTK_UART_EFR_EN		0x10	/* Enable enhancement feature */
 #define MTK_UART_EFR_RTS	0x40	/* Enable hardware rx flow control */
 #define MTK_UART_EFR_CTS	0x80	/* Enable hardware tx flow control */
@@ -69,7 +65,6 @@
 #define MTK_UART_TX_TRIGGER	1
 #define MTK_UART_RX_TRIGGER	MTK_UART_RX_SIZE
 
-<<<<<<< HEAD
 #ifdef CONFIG_FPGA_EARLY_PORTING
 #define MTK_UART_FPGA_CLK  10000000
 #define MTK_UART_FPGA_BAUD 921600
@@ -84,10 +79,6 @@
 	writel(data, (void *)addr); \
 	mb(); /* make sure register access in order */ \
 } while (0)
-=======
-#define MTK_UART_XON1		40	/* I/O: Xon character 1 */
-#define MTK_UART_XOFF1		42	/* I/O: Xoff character 1 */
->>>>>>> e43c6c73
 
 #ifdef CONFIG_SERIAL_8250_DMA
 enum dma_rx_status {
@@ -396,26 +387,15 @@
 {
 	struct uart_port *port = &up->port;
 
-<<<<<<< HEAD
 	serial_out(up, MTK_UART_FEATURE_SEL, 1);
 	serial_out(up, MTK_UART_EFR, UART_EFR_ECB);
 	serial_out(up, MTK_UART_FEATURE_SEL, 0);
-=======
-	serial_out(up, UART_LCR, UART_LCR_CONF_MODE_B);
-	serial_out(up, MTK_UART_EFR, UART_EFR_ECB);
-	serial_out(up, UART_LCR, lcr);
-	lcr = serial_in(up, UART_LCR);
->>>>>>> e43c6c73
 
 	switch (mode) {
 	case MTK_UART_FC_NONE:
 		serial_out(up, MTK_UART_ESCAPE_DAT, MTK_UART_ESCAPE_CHAR);
 		serial_out(up, MTK_UART_ESCAPE_EN, 0x00);
-<<<<<<< HEAD
 		serial_out(up, MTK_UART_FEATURE_SEL, 1);
-=======
-		serial_out(up, UART_LCR, UART_LCR_CONF_MODE_B);
->>>>>>> e43c6c73
 		serial_out(up, MTK_UART_EFR, serial_in(up, MTK_UART_EFR) &
 			(~(MTK_UART_EFR_HW_FC | MTK_UART_EFR_SW_FC_MASK)));
 		serial_out(up, MTK_UART_FEATURE_SEL, 0);
@@ -448,18 +428,11 @@
 		serial_out(up, MTK_UART_EFR, MTK_UART_EFR_XON1_XOFF1 |
 			(serial_in(up, MTK_UART_EFR) &
 			(~(MTK_UART_EFR_HW_FC | MTK_UART_EFR_SW_FC_MASK))));
-<<<<<<< HEAD
 		serial_out(up, MTK_UART_XON1,  START_CHAR(port->state->port.tty));
 		serial_out(up, MTK_UART_XOFF1, STOP_CHAR(port->state->port.tty));
 		serial_out(up, MTK_UART_XON2,  START_CHAR(port->state->port.tty));
 		serial_out(up, MTK_UART_XOFF2, STOP_CHAR(port->state->port.tty));
 		serial_out(up, MTK_UART_FEATURE_SEL, 0);
-=======
-
-		serial_out(up, MTK_UART_XON1, START_CHAR(port->state->port.tty));
-		serial_out(up, MTK_UART_XOFF1, STOP_CHAR(port->state->port.tty));
-		serial_out(up, UART_LCR, lcr);
->>>>>>> e43c6c73
 		mtk8250_disable_intrs(up, MTK_UART_IER_CTSI|MTK_UART_IER_RTSI);
 		mtk8250_enable_intrs(up, MTK_UART_IER_XOFFI);
 		break;
