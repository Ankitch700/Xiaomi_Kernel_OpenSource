/*
 * Copyright (c) 2017, The Linux foundation. All rights reserved.
 *
 * This program is free software; you can redistribute it and/or modify
 * it under the terms of the GNU General Public License version 2 and
 * only version 2 as published by the Free Software Foundation.
 *
 * This program is distributed in the hope that it will be useful,
 * but WITHOUT ANY WARRANTY; without even the implied warranty of
 * MERCHANTABILITY or FITNESS FOR A PARTICULAR PURPOSE.  See the
 * GNU General Public License for more details.
 */

#include <linux/bitmap.h>
#include <linux/bitops.h>
#include <linux/debugfs.h>
#include <linux/delay.h>
#include <linux/console.h>
#include <linux/io.h>
#include <linux/ipc_logging.h>
#include <linux/module.h>
#include <linux/of.h>
#include <linux/of_device.h>
#include <linux/platform_device.h>
#include <linux/pm_runtime.h>
#include <linux/qcom-geni-se.h>
#include <linux/serial.h>
#include <linux/serial_core.h>
#include <linux/slab.h>
#include <linux/tty.h>
#include <linux/tty_flip.h>

/* UART specific GENI registers */
#define SE_UART_LOOPBACK_CFG		(0x22C)
#define SE_UART_TX_TRANS_CFG		(0x25C)
#define SE_UART_TX_WORD_LEN		(0x268)
#define SE_UART_TX_STOP_BIT_LEN		(0x26C)
#define SE_UART_TX_TRANS_LEN		(0x270)
#define SE_UART_RX_TRANS_CFG		(0x280)
#define SE_UART_RX_WORD_LEN		(0x28C)
#define SE_UART_RX_STALE_CNT		(0x294)
#define SE_UART_TX_PARITY_CFG		(0x2A4)
#define SE_UART_RX_PARITY_CFG		(0x2A8)
#define SE_UART_MANUAL_RFR		(0x2AC)

/* SE_UART_LOOPBACK_CFG */
#define NO_LOOPBACK		(0)
#define TX_RX_LOOPBACK		(0x1)
#define CTS_RFR_LOOPBACK	(0x2)
#define CTSRFR_TXRX_LOOPBACK	(0x3)

/* SE_UART_TRANS_CFG */
#define UART_TX_PAR_EN		(BIT(0))
#define UART_CTS_MASK		(BIT(1))

/* SE_UART_TX_WORD_LEN */
#define TX_WORD_LEN_MSK		(GENMASK(9, 0))

/* SE_UART_TX_STOP_BIT_LEN */
#define TX_STOP_BIT_LEN_MSK	(GENMASK(23, 0))
#define TX_STOP_BIT_LEN_1	(0)
#define TX_STOP_BIT_LEN_1_5	(1)
#define TX_STOP_BIT_LEN_2	(2)

/* SE_UART_TX_TRANS_LEN */
#define TX_TRANS_LEN_MSK	(GENMASK(23, 0))

/* SE_UART_RX_TRANS_CFG */
#define UART_RX_INS_STATUS_BIT	(BIT(2))
#define UART_RX_PAR_EN		(BIT(3))

/* SE_UART_RX_WORD_LEN */
#define RX_WORD_LEN_MASK	(GENMASK(9, 0))

/* SE_UART_RX_STALE_CNT */
#define RX_STALE_CNT		(GENMASK(23, 0))

/* SE_UART_TX_PARITY_CFG/RX_PARITY_CFG */
#define PAR_CALC_EN		(BIT(0))
#define PAR_MODE_MSK		(GENMASK(2, 1))
#define PAR_MODE_SHFT		(1)
#define PAR_EVEN		(0x00)
#define PAR_ODD			(0x01)
#define PAR_SPACE		(0x10)
#define PAR_MARK		(0x11)

/* SE_UART_MANUAL_RFR register fields */
#define UART_MANUAL_RFR_EN	(BIT(31))
#define UART_RFR_NOT_READY	(BIT(1))
#define UART_RFR_READY		(BIT(0))

/* UART M_CMD OP codes */
#define UART_START_TX		(0x1)
#define UART_START_BREAK	(0x4)
#define UART_STOP_BREAK		(0x5)
/* UART S_CMD OP codes */
#define UART_START_READ		(0x1)
#define UART_PARAM		(0x1)

/* UART DMA Rx GP_IRQ_BITS */
#define UART_DMA_RX_PARITY_ERR	BIT(5)
#define UART_DMA_RX_ERRS	(GENMASK(5, 6))
#define UART_DMA_RX_BREAK	(GENMASK(7, 8))

#define UART_OVERSAMPLING	(32)
#define STALE_TIMEOUT		(16)
#define DEFAULT_BITS_PER_CHAR	(10)
#define GENI_UART_NR_PORTS	(15)
#define GENI_UART_CONS_PORTS	(1)
#define DEF_FIFO_DEPTH_WORDS	(16)
#define DEF_TX_WM		(2)
#define DEF_FIFO_WIDTH_BITS	(32)
#define UART_CORE2X_VOTE	(10000)

#define WAKEBYTE_TIMEOUT_MSEC	(2000)
#define WAIT_XFER_MAX_ITER	(50)
#define WAIT_XFER_MAX_TIMEOUT_US	(10000)
#define WAIT_XFER_MIN_TIMEOUT_US	(9000)
#define IPC_LOG_PWR_PAGES	(6)
#define IPC_LOG_MISC_PAGES	(10)
#define IPC_LOG_TX_RX_PAGES	(8)
#define DATA_BYTES_PER_LINE	(32)

#define IPC_LOG_MSG(ctx, x...) do { \
	if (ctx) \
		ipc_log_string(ctx, x); \
} while (0)

#define DMA_RX_BUF_SIZE		(2048)
#define CONSOLE_YIELD_LEN	(8 * 1024)
struct msm_geni_serial_port {
	struct uart_port uport;
	char name[20];
	unsigned int tx_fifo_depth;
	unsigned int tx_fifo_width;
	unsigned int rx_fifo_depth;
	unsigned int tx_wm;
	unsigned int rx_wm;
	unsigned int rx_rfr;
	int xfer_mode;
	struct dentry *dbg;
	bool port_setup;
	unsigned int *rx_fifo;
	int (*handle_rx)(struct uart_port *uport,
			unsigned int rx_fifo_wc,
			unsigned int rx_last_byte_valid,
			unsigned int rx_last,
			bool drop_rx);
	struct device *wrapper_dev;
	struct se_geni_rsc serial_rsc;
	dma_addr_t tx_dma;
	unsigned int xmit_size;
	void *rx_buf;
	dma_addr_t rx_dma;
	int loopback;
	int wakeup_irq;
	unsigned char wakeup_byte;
	struct wakeup_source geni_wake;
	void *ipc_log_tx;
	void *ipc_log_rx;
	void *ipc_log_pwr;
	void *ipc_log_misc;
	unsigned int cur_baud;
	int ioctl_count;
	int edge_count;
	unsigned int tx_yield_count;
};

static const struct uart_ops msm_geni_serial_pops;
static struct uart_driver msm_geni_console_driver;
static struct uart_driver msm_geni_serial_hs_driver;
static int handle_rx_console(struct uart_port *uport,
			unsigned int rx_fifo_wc,
			unsigned int rx_last_byte_valid,
			unsigned int rx_last,
			bool drop_rx);
static int handle_rx_hs(struct uart_port *uport,
			unsigned int rx_fifo_wc,
			unsigned int rx_last_byte_valid,
			unsigned int rx_last,
			bool drop_rx);
static unsigned int msm_geni_serial_tx_empty(struct uart_port *port);
static int msm_geni_serial_power_on(struct uart_port *uport);
static void msm_geni_serial_power_off(struct uart_port *uport);
static int msm_geni_serial_poll_bit(struct uart_port *uport,
				int offset, int bit_field, bool set);
static void msm_geni_serial_stop_rx(struct uart_port *uport);

static atomic_t uart_line_id = ATOMIC_INIT(0);

#define GET_DEV_PORT(uport) \
	container_of(uport, struct msm_geni_serial_port, uport)

static struct msm_geni_serial_port msm_geni_console_port;
static struct msm_geni_serial_port msm_geni_serial_ports[GENI_UART_NR_PORTS];

static void msm_geni_serial_config_port(struct uart_port *uport, int cfg_flags)
{
	if (cfg_flags & UART_CONFIG_TYPE)
		uport->type = PORT_MSM;
}

static ssize_t msm_geni_serial_loopback_show(struct device *dev,
				struct device_attribute *attr, char *buf)
{
	struct platform_device *pdev = to_platform_device(dev);
	struct msm_geni_serial_port *port = platform_get_drvdata(pdev);

	return snprintf(buf, sizeof(int), "%d\n", port->loopback);
}

static ssize_t msm_geni_serial_loopback_store(struct device *dev,
				struct device_attribute *attr, const char *buf,
				size_t size)
{
	struct platform_device *pdev = to_platform_device(dev);
	struct msm_geni_serial_port *port = platform_get_drvdata(pdev);

	if (kstrtoint(buf, 0, &port->loopback)) {
		dev_err(dev, "Invalid input\n");
		return -EINVAL;
	}
	return size;
}

static DEVICE_ATTR(loopback, 0644, msm_geni_serial_loopback_show,
					msm_geni_serial_loopback_store);

static void dump_ipc(void *ipc_ctx, char *prefix, char *string,
						u64 addr, int size)

{
	char buf[DATA_BYTES_PER_LINE * 2];
	int len = 0;

	if (!ipc_ctx)
		return;
	len = min(size, DATA_BYTES_PER_LINE);
	hex_dump_to_buffer(string, len, DATA_BYTES_PER_LINE, 1, buf,
						sizeof(buf), false);
	ipc_log_string(ipc_ctx, "%s[0x%.10x:%d] : %s", prefix,
					(unsigned int)addr, size, buf);
}

static bool device_pending_suspend(struct uart_port *uport)
{
	int usage_count = atomic_read(&uport->dev->power.usage_count);

	return (pm_runtime_suspended(uport->dev) || !usage_count);
}

static bool check_transfers_inflight(struct uart_port *uport)
{
	bool xfer_on = false;
	bool tx_active = false;
	bool tx_fifo_status = false;
	bool m_cmd_active = false;
	bool rx_active = false;
	u32 rx_fifo_status = 0;
	struct msm_geni_serial_port *port = GET_DEV_PORT(uport);
	u32 geni_status = geni_read_reg_nolog(uport->membase,
						SE_GENI_STATUS);
	struct circ_buf *xmit = &uport->state->xmit;

	/* Possible stop tx is called multiple times. */
	m_cmd_active = geni_status & M_GENI_CMD_ACTIVE;
	if (port->xfer_mode == SE_DMA)
		tx_fifo_status = port->tx_dma ? 1 : 0;
	else
		tx_fifo_status = geni_read_reg_nolog(uport->membase,
						SE_GENI_TX_FIFO_STATUS);
	tx_active = m_cmd_active || tx_fifo_status;
	rx_fifo_status = geni_read_reg_nolog(uport->membase,
						SE_GENI_RX_FIFO_STATUS);
	if (rx_fifo_status)
		rx_active = true;

	if (rx_active || tx_active || !uart_circ_empty(xmit))
		xfer_on = true;

	return xfer_on;
}

static void wait_for_transfers_inflight(struct uart_port *uport)
{
	int iter = 0;
	struct msm_geni_serial_port *port = GET_DEV_PORT(uport);

	while (iter < WAIT_XFER_MAX_ITER) {
		if (check_transfers_inflight(uport)) {
			usleep_range(WAIT_XFER_MIN_TIMEOUT_US,
					WAIT_XFER_MAX_TIMEOUT_US);
			iter++;
		} else {
			break;
		}
	}
	if (check_transfers_inflight(uport)) {
		u32 geni_status = geni_read_reg_nolog(uport->membase,
								SE_GENI_STATUS);
		u32 geni_ios = geni_read_reg_nolog(uport->membase, SE_GENI_IOS);
		u32 rx_fifo_status = geni_read_reg_nolog(uport->membase,
							SE_GENI_RX_FIFO_STATUS);

		IPC_LOG_MSG(port->ipc_log_misc,
			"%s IOS 0x%x geni status 0x%x rx fifo 0x%x\n",
			__func__, geni_ios, geni_status, rx_fifo_status);
	}
}

static int vote_clock_on(struct uart_port *uport)
{
	struct msm_geni_serial_port *port = GET_DEV_PORT(uport);
	int ret = 0;

	if (!pm_runtime_enabled(uport->dev)) {
		dev_err(uport->dev, "RPM not available.Can't enable clocks\n");
		return -EPERM;
	}
	ret = msm_geni_serial_power_on(uport);
	if (ret) {
		dev_err(uport->dev, "Failed to vote clock on\n");
		return ret;
	}
	port->ioctl_count++;
	IPC_LOG_MSG(port->ipc_log_pwr, "%s%s ioctl %d\n", __func__,
					current->comm, port->ioctl_count);
	return 0;
}

static int vote_clock_off(struct uart_port *uport)
{
	struct msm_geni_serial_port *port = GET_DEV_PORT(uport);

	if (!pm_runtime_enabled(uport->dev)) {
		dev_err(uport->dev, "RPM not available.Can't enable clocks\n");
		return -EPERM;
	}
	if (!port->ioctl_count) {
		dev_warn(uport->dev, "%s:Imbalanced vote off ioctl %d\n",
						__func__, port->ioctl_count);
		IPC_LOG_MSG(port->ipc_log_pwr,
				"%s:Imbalanced vote_off from userspace. %d",
				__func__, port->ioctl_count);
		return -EPERM;
	}
	wait_for_transfers_inflight(uport);
	port->ioctl_count--;
	msm_geni_serial_power_off(uport);
	IPC_LOG_MSG(port->ipc_log_pwr, "%s%s ioctl %d\n", __func__,
				current->comm, port->ioctl_count);
	return 0;
};

static int msm_geni_serial_ioctl(struct uart_port *uport, unsigned int cmd,
						unsigned long arg)
{
	int ret = -ENOIOCTLCMD;

	switch (cmd) {
	case TIOCPMGET: {
		ret = vote_clock_on(uport);
		break;
	}
	case TIOCPMPUT: {
		ret = vote_clock_off(uport);
		break;
	}
	case TIOCPMACT: {
		ret = !pm_runtime_status_suspended(uport->dev);
		break;
	}
	default:
		break;
	}
	return ret;
}

static void msm_geni_serial_break_ctl(struct uart_port *uport, int ctl)
{
	struct msm_geni_serial_port *port = GET_DEV_PORT(uport);

	if (!uart_console(uport) && device_pending_suspend(uport)) {
		IPC_LOG_MSG(port->ipc_log_misc,
				"%s.Device is suspended.\n", __func__);
		return;
	}

	if (ctl) {
		wait_for_transfers_inflight(uport);
		geni_setup_m_cmd(uport->membase, UART_START_BREAK, 0);
	} else {
		geni_setup_m_cmd(uport->membase, UART_STOP_BREAK, 0);
	}
	/* Ensure break start/stop command is setup before returning.*/
	mb();
}

static unsigned int msm_geni_cons_get_mctrl(struct uart_port *uport)
{
	return TIOCM_DSR | TIOCM_CAR | TIOCM_CTS;
}

static unsigned int msm_geni_serial_get_mctrl(struct uart_port *uport)
{
	u32 geni_ios = 0;
	unsigned int mctrl = TIOCM_DSR | TIOCM_CAR;
	struct msm_geni_serial_port *port = GET_DEV_PORT(uport);

	if (device_pending_suspend(uport)) {
		IPC_LOG_MSG(port->ipc_log_misc,
				"%s.Device is suspended.\n", __func__);
		return TIOCM_DSR | TIOCM_CAR | TIOCM_CTS;
	}

	geni_ios = geni_read_reg_nolog(uport->membase, SE_GENI_IOS);
	if (!(geni_ios & IO2_DATA_IN))
		mctrl |= TIOCM_CTS;

	return mctrl;
}

static void msm_geni_cons_set_mctrl(struct uart_port *uport,
							unsigned int mctrl)
{
}

static void msm_geni_serial_set_mctrl(struct uart_port *uport,
							unsigned int mctrl)
{
	u32 uart_manual_rfr = 0;
	struct msm_geni_serial_port *port = GET_DEV_PORT(uport);

	if (device_pending_suspend(uport)) {
		IPC_LOG_MSG(port->ipc_log_misc,
				"%s.Device is suspended.\n", __func__);
		return;
	}
	if (!(mctrl & TIOCM_RTS))
		uart_manual_rfr |= (UART_MANUAL_RFR_EN | UART_RFR_NOT_READY);
	geni_write_reg_nolog(uart_manual_rfr, uport->membase,
							SE_UART_MANUAL_RFR);
	/* Write to flow control must complete before return to client*/
	mb();
}

static const char *msm_geni_serial_get_type(struct uart_port *uport)
{
	return "MSM";
}

static struct msm_geni_serial_port *get_port_from_line(int line,
						bool is_console)
{
	struct msm_geni_serial_port *port = NULL;

	if (is_console) {
		if ((line < 0) || (line >= GENI_UART_CONS_PORTS))
			port = ERR_PTR(-ENXIO);
		port = &msm_geni_console_port;
	} else {
		if ((line < 0) || (line >= GENI_UART_NR_PORTS))
			return ERR_PTR(-ENXIO);
		port = &msm_geni_serial_ports[line];
	}

	return port;
}

static int msm_geni_serial_power_on(struct uart_port *uport)
{
	int ret = 0;
	struct msm_geni_serial_port *port = GET_DEV_PORT(uport);

	ret = pm_runtime_get_sync(uport->dev);
	if (ret < 0) {
		IPC_LOG_MSG(port->ipc_log_pwr, "%s Err\n", __func__);
		WARN_ON_ONCE(1);
		pm_runtime_put_noidle(uport->dev);
		pm_runtime_set_suspended(uport->dev);
		return ret;
	}
	return 0;
}

static void msm_geni_serial_power_off(struct uart_port *uport)
{
	struct msm_geni_serial_port *port = GET_DEV_PORT(uport);
	int usage_count = atomic_read(&uport->dev->power.usage_count);

	if (!usage_count) {
		IPC_LOG_MSG(port->ipc_log_pwr, "%s: Usage Count is already 0\n",
								__func__);
		return;
	}
	pm_runtime_mark_last_busy(uport->dev);
	pm_runtime_put_autosuspend(uport->dev);
}

static int msm_geni_serial_poll_bit(struct uart_port *uport,
				int offset, int bit_field, bool set)
{
	int iter = 0;
	unsigned int reg;
	bool met = false;
	struct msm_geni_serial_port *port = NULL;
	bool cond = false;
	unsigned int baud = 115200;
	unsigned int fifo_bits = DEF_FIFO_DEPTH_WORDS * DEF_FIFO_WIDTH_BITS;
	unsigned long total_iter = 1000;


	if (uport->private_data && !uart_console(uport)) {
		port = GET_DEV_PORT(uport);
		baud = (port->cur_baud ? port->cur_baud : 115200);
		fifo_bits = port->tx_fifo_depth * port->tx_fifo_width;
		/*
		 * Total polling iterations based on FIFO worth of bytes to be
		 * sent at current baud .Add a little fluff to the wait.
		 */
		total_iter = ((fifo_bits * USEC_PER_SEC) / baud);
		total_iter += 50;
	}

	while (iter < total_iter) {
		reg = geni_read_reg_nolog(uport->membase, offset);
		cond = reg & bit_field;
		if (cond == set) {
			met = true;
			break;
		}
		udelay(10);
		iter++;
	}
	return met;
}

static void msm_geni_serial_setup_tx(struct uart_port *uport,
				unsigned int xmit_size)
{
	u32 m_cmd = 0;

	geni_write_reg_nolog(xmit_size, uport->membase, SE_UART_TX_TRANS_LEN);
	m_cmd |= (UART_START_TX << M_OPCODE_SHFT);
	geni_write_reg_nolog(m_cmd, uport->membase, SE_GENI_M_CMD0);
	/*
	 * Writes to enable the primary sequencer should go through before
	 * exiting this function.
	 */
	mb();
}

static void msm_geni_serial_poll_cancel_tx(struct uart_port *uport)
{
	int done = 0;
	unsigned int irq_clear = M_CMD_DONE_EN;

	done = msm_geni_serial_poll_bit(uport, SE_GENI_M_IRQ_STATUS,
						M_CMD_DONE_EN, true);
	if (!done) {
		geni_write_reg_nolog(M_GENI_CMD_ABORT, uport->membase,
					SE_GENI_M_CMD_CTRL_REG);
		irq_clear |= M_CMD_ABORT_EN;
		msm_geni_serial_poll_bit(uport, SE_GENI_M_IRQ_STATUS,
							M_CMD_ABORT_EN, true);
	}
	geni_write_reg_nolog(irq_clear, uport->membase, SE_GENI_M_IRQ_CLEAR);
}

static void msm_geni_serial_abort_rx(struct uart_port *uport)
{
	unsigned int irq_clear = S_CMD_DONE_EN;
	struct msm_geni_serial_port *port = GET_DEV_PORT(uport);

	geni_abort_s_cmd(uport->membase);
	/* Ensure this goes through before polling. */
	mb();
	irq_clear |= S_CMD_ABORT_EN;
	msm_geni_serial_poll_bit(uport, SE_GENI_S_CMD_CTRL_REG,
					S_GENI_CMD_ABORT, false);
	geni_write_reg_nolog(irq_clear, uport->membase, SE_GENI_S_IRQ_CLEAR);
<<<<<<< HEAD
	IPC_LOG_MSG(port->ipc_log_misc, "%s\n", __func__);
=======
	geni_write_reg(FORCE_DEFAULT, uport->membase, GENI_FORCE_DEFAULT_REG);
>>>>>>> 77cdf89f
}

#ifdef CONFIG_CONSOLE_POLL
static int msm_geni_serial_get_char(struct uart_port *uport)
{
	unsigned int rx_fifo;
	unsigned int m_irq_status;
	unsigned int s_irq_status;

	if (!(msm_geni_serial_poll_bit(uport, SE_GENI_M_IRQ_STATUS,
			M_SEC_IRQ_EN, true)))
		return -ENXIO;

	m_irq_status = geni_read_reg_nolog(uport->membase,
						SE_GENI_M_IRQ_STATUS);
	s_irq_status = geni_read_reg_nolog(uport->membase,
						SE_GENI_S_IRQ_STATUS);
	geni_write_reg_nolog(m_irq_status, uport->membase,
						SE_GENI_M_IRQ_CLEAR);
	geni_write_reg_nolog(s_irq_status, uport->membase,
						SE_GENI_S_IRQ_CLEAR);

	if (!(msm_geni_serial_poll_bit(uport, SE_GENI_RX_FIFO_STATUS,
			RX_FIFO_WC_MSK, true)))
		return -ENXIO;

	/*
	 * Read the Rx FIFO only after clearing the interrupt registers and
	 * getting valid RX fifo status.
	 */
	mb();
	rx_fifo = geni_read_reg_nolog(uport->membase, SE_GENI_RX_FIFOn);
	rx_fifo &= 0xFF;
	return rx_fifo;
}

static void msm_geni_serial_poll_put_char(struct uart_port *uport,
					unsigned char c)
{
	int b = (int) c;
	struct msm_geni_serial_port *port = GET_DEV_PORT(uport);

	geni_write_reg_nolog(port->tx_wm, uport->membase,
					SE_GENI_TX_WATERMARK_REG);
	msm_geni_serial_setup_tx(uport, 1);
	if (!msm_geni_serial_poll_bit(uport, SE_GENI_M_IRQ_STATUS,
				M_TX_FIFO_WATERMARK_EN, true))
		WARN_ON(1);
	geni_write_reg_nolog(b, uport->membase, SE_GENI_TX_FIFOn);
	geni_write_reg_nolog(M_TX_FIFO_WATERMARK_EN, uport->membase,
							SE_GENI_M_IRQ_CLEAR);
	/*
	 * Ensure FIFO write goes through before polling for status but.
	 */
	mb();
	msm_geni_serial_poll_cancel_tx(uport);
}
#endif

#if defined(CONFIG_SERIAL_CORE_CONSOLE) || defined(CONFIG_CONSOLE_POLL)
static void msm_geni_serial_wr_char(struct uart_port *uport, int ch)
{
	geni_write_reg_nolog(ch, uport->membase, SE_GENI_TX_FIFOn);
	/*
	 * Ensure FIFO write clear goes through before
	 * next iteration.
	 */
	mb();

}

static void
__msm_geni_serial_console_write(struct uart_port *uport, const char *s,
				unsigned int count)
{
	int new_line = 0;
	int i;
	int bytes_to_send = count;
	int fifo_depth = DEF_FIFO_DEPTH_WORDS;
	int tx_wm = DEF_TX_WM;

	for (i = 0; i < count; i++) {
		if (s[i] == '\n')
			new_line++;
	}

	bytes_to_send += new_line;
	geni_write_reg_nolog(tx_wm, uport->membase,
					SE_GENI_TX_WATERMARK_REG);
	msm_geni_serial_setup_tx(uport, bytes_to_send);
	i = 0;
	while (i < count) {
		u32 chars_to_write = 0;
		u32 avail_fifo_bytes = (fifo_depth - tx_wm);
		/*
		 * If the WM bit never set, then the Tx state machine is not
		 * in a valid state, so break, cancel/abort any existing
		 * command. Unfortunately the current data being written is
		 * lost.
		 */
		while (!msm_geni_serial_poll_bit(uport, SE_GENI_M_IRQ_STATUS,
						M_TX_FIFO_WATERMARK_EN, true))
			break;
		chars_to_write = min((unsigned int)(count - i),
							avail_fifo_bytes);
		if ((chars_to_write << 1) > avail_fifo_bytes)
			chars_to_write = (avail_fifo_bytes >> 1);
		uart_console_write(uport, (s + i), chars_to_write,
						msm_geni_serial_wr_char);
		geni_write_reg_nolog(M_TX_FIFO_WATERMARK_EN, uport->membase,
							SE_GENI_M_IRQ_CLEAR);
		/* Ensure this goes through before polling for WM IRQ again.*/
		mb();
		i += chars_to_write;
	}
	msm_geni_serial_poll_cancel_tx(uport);
}

static void msm_geni_serial_console_write(struct console *co, const char *s,
			      unsigned int count)
{
	struct uart_port *uport;
	struct msm_geni_serial_port *port;
	int locked = 1;
	unsigned long flags;

	WARN_ON(co->index < 0 || co->index >= GENI_UART_NR_PORTS);

	port = get_port_from_line(co->index, true);
	if (IS_ERR_OR_NULL(port))
		return;

	uport = &port->uport;
	if (oops_in_progress)
		locked = spin_trylock_irqsave(&uport->lock, flags);
	else
		spin_lock_irqsave(&uport->lock, flags);

	if (locked) {
		__msm_geni_serial_console_write(uport, s, count);
		spin_unlock_irqrestore(&uport->lock, flags);
	}
}

static int handle_rx_console(struct uart_port *uport,
			unsigned int rx_fifo_wc,
			unsigned int rx_last_byte_valid,
			unsigned int rx_last,
			bool drop_rx)
{
	int i, c;
	unsigned char *rx_char;
	struct tty_port *tport;
	struct msm_geni_serial_port *msm_port = GET_DEV_PORT(uport);

	tport = &uport->state->port;
	for (i = 0; i < rx_fifo_wc; i++) {
		int bytes = 4;

		*(msm_port->rx_fifo) =
			geni_read_reg_nolog(uport->membase, SE_GENI_RX_FIFOn);
		if (drop_rx)
			continue;
		rx_char = (unsigned char *)msm_port->rx_fifo;

		if (i == (rx_fifo_wc - 1)) {
			if (rx_last && rx_last_byte_valid)
				bytes = rx_last_byte_valid;
		}
		for (c = 0; c < bytes; c++) {
			char flag = TTY_NORMAL;
			int sysrq;

			uport->icount.rx++;
			sysrq = uart_handle_sysrq_char(uport, rx_char[c]);
			if (!sysrq)
				tty_insert_flip_char(tport, rx_char[c], flag);
		}
	}
	if (!drop_rx)
		tty_flip_buffer_push(tport);
	return 0;
}
#else
static int handle_rx_console(struct uart_port *uport,
			unsigned int rx_fifo_wc,
			unsigned int rx_last_byte_valid,
			unsigned int rx_last,
			bool drop_rx)
{
	return -EPERM;
}

#endif /* (CONFIG_SERIAL_CORE_CONSOLE) || defined(CONFIG_CONSOLE_POLL)) */

static int msm_geni_serial_prep_dma_tx(struct uart_port *uport)
{
	struct msm_geni_serial_port *msm_port = GET_DEV_PORT(uport);
	struct circ_buf *xmit = &uport->state->xmit;
	unsigned int xmit_size;
	int ret = 0;

	xmit_size = uart_circ_chars_pending(xmit);
	if (xmit_size < WAKEUP_CHARS)
		uart_write_wakeup(uport);

	if (xmit_size > (UART_XMIT_SIZE - xmit->tail))
		xmit_size = UART_XMIT_SIZE - xmit->tail;

	if (!xmit_size)
		return ret;

	dump_ipc(msm_port->ipc_log_tx, "DMA Tx",
		 (char *)&xmit->buf[xmit->tail], 0, xmit_size);
	msm_geni_serial_setup_tx(uport, xmit_size);
	ret = geni_se_tx_dma_prep(msm_port->wrapper_dev, uport->membase,
			&xmit->buf[xmit->tail], xmit_size, &msm_port->tx_dma);
	if (!ret) {
		msm_port->xmit_size = xmit_size;
	} else {
		geni_write_reg_nolog(0, uport->membase,
					SE_UART_TX_TRANS_LEN);
		geni_cancel_m_cmd(uport->membase);
		if (!msm_geni_serial_poll_bit(uport, SE_GENI_M_IRQ_STATUS,
						M_CMD_CANCEL_EN, true)) {
			geni_abort_m_cmd(uport->membase);
			msm_geni_serial_poll_bit(uport, SE_GENI_M_IRQ_STATUS,
							M_CMD_ABORT_EN, true);
			geni_write_reg_nolog(M_CMD_ABORT_EN, uport->membase,
							SE_GENI_M_IRQ_CLEAR);
		}
		geni_write_reg_nolog(M_CMD_CANCEL_EN, uport->membase,
							SE_GENI_M_IRQ_CLEAR);
		IPC_LOG_MSG(msm_port->ipc_log_tx, "%s: DMA map failure %d\n",
								__func__, ret);
		msm_port->tx_dma = (dma_addr_t)NULL;
		msm_port->xmit_size = 0;
	}
	return ret;
}

static void msm_geni_serial_start_tx(struct uart_port *uport)
{
	unsigned int geni_m_irq_en;
	struct msm_geni_serial_port *msm_port = GET_DEV_PORT(uport);
	unsigned int geni_status;
	unsigned int geni_ios;

	if (!uart_console(uport) && !pm_runtime_active(uport->dev)) {
		IPC_LOG_MSG(msm_port->ipc_log_misc,
				"%s.Putting in async RPM vote\n", __func__);
		pm_runtime_get(uport->dev);
		goto exit_start_tx;
	}

	if (!uart_console(uport))
		pm_runtime_get(uport->dev);

	if (msm_port->xfer_mode == FIFO_MODE) {
		geni_status = geni_read_reg_nolog(uport->membase,
						  SE_GENI_STATUS);
		if (geni_status & M_GENI_CMD_ACTIVE)
			goto check_flow_ctrl;

		if (!msm_geni_serial_tx_empty(uport))
			goto check_flow_ctrl;

		geni_m_irq_en = geni_read_reg_nolog(uport->membase,
						    SE_GENI_M_IRQ_EN);
		geni_m_irq_en |= (M_TX_FIFO_WATERMARK_EN | M_CMD_DONE_EN);

		geni_write_reg_nolog(msm_port->tx_wm, uport->membase,
						SE_GENI_TX_WATERMARK_REG);
		geni_write_reg_nolog(geni_m_irq_en, uport->membase,
							SE_GENI_M_IRQ_EN);
		/* Geni command setup should complete before returning.*/
		mb();
	} else if (msm_port->xfer_mode == SE_DMA) {
		if (msm_port->tx_dma)
			goto check_flow_ctrl;

		msm_geni_serial_prep_dma_tx(uport);
	}
	IPC_LOG_MSG(msm_port->ipc_log_misc, "%s\n", __func__);
	return;
check_flow_ctrl:
	geni_ios = geni_read_reg_nolog(uport->membase, SE_GENI_IOS);
	if (!(geni_ios & IO2_DATA_IN))
		IPC_LOG_MSG(msm_port->ipc_log_misc, "%s: ios: 0x%08x\n",
							__func__, geni_ios);
exit_start_tx:
	if (!uart_console(uport))
		msm_geni_serial_power_off(uport);
}

static void msm_geni_serial_tx_fsm_rst(struct uart_port *uport)
{
	unsigned int tx_irq_en;
	int done = 0;
	int tries = 0;

	tx_irq_en = geni_read_reg_nolog(uport->membase, SE_DMA_TX_IRQ_EN);
	geni_write_reg_nolog(0, uport->membase, SE_DMA_TX_IRQ_EN_SET);
	geni_write_reg_nolog(1, uport->membase, SE_DMA_TX_FSM_RST);
	do {
		done = msm_geni_serial_poll_bit(uport, SE_DMA_TX_IRQ_STAT,
							TX_RESET_DONE, true);
		tries++;
	} while (!done && tries < 5);
	geni_write_reg_nolog(TX_DMA_DONE | TX_RESET_DONE, uport->membase,
						     SE_DMA_TX_IRQ_CLR);
	geni_write_reg_nolog(tx_irq_en, uport->membase, SE_DMA_TX_IRQ_EN_SET);
}

static void msm_geni_serial_stop_tx(struct uart_port *uport)
{
	unsigned int geni_m_irq_en;
	unsigned int geni_status;
	struct msm_geni_serial_port *port = GET_DEV_PORT(uport);

	if (!uart_console(uport) && device_pending_suspend(uport)) {
		dev_err(uport->dev, "%s.Device is suspended.\n", __func__);
		IPC_LOG_MSG(port->ipc_log_misc,
				"%s.Device is suspended.\n", __func__);
		return;
	}

	geni_m_irq_en = geni_read_reg_nolog(uport->membase, SE_GENI_M_IRQ_EN);
	geni_m_irq_en &= ~M_CMD_DONE_EN;
	if (port->xfer_mode == FIFO_MODE) {
		geni_m_irq_en &= ~M_TX_FIFO_WATERMARK_EN;
		geni_write_reg_nolog(0, uport->membase,
				     SE_GENI_TX_WATERMARK_REG);
	} else if (port->xfer_mode == SE_DMA) {
		if (port->tx_dma) {
			msm_geni_serial_tx_fsm_rst(uport);
			geni_se_tx_dma_unprep(port->wrapper_dev, port->tx_dma,
					   port->xmit_size);
			port->tx_dma = (dma_addr_t)NULL;
		}
	}
	port->xmit_size = 0;

	geni_write_reg_nolog(geni_m_irq_en, uport->membase, SE_GENI_M_IRQ_EN);

	geni_status = geni_read_reg_nolog(uport->membase,
						SE_GENI_STATUS);
	/* Possible stop tx is called multiple times. */
	if (!(geni_status & M_GENI_CMD_ACTIVE))
		return;

	geni_cancel_m_cmd(uport->membase);
	if (!msm_geni_serial_poll_bit(uport, SE_GENI_M_IRQ_STATUS,
						M_CMD_CANCEL_EN, true)) {
		geni_abort_m_cmd(uport->membase);
		msm_geni_serial_poll_bit(uport, SE_GENI_M_IRQ_STATUS,
						M_CMD_ABORT_EN, true);
		geni_write_reg_nolog(M_CMD_ABORT_EN, uport->membase,
							SE_GENI_M_IRQ_CLEAR);
	}
	geni_write_reg_nolog(M_CMD_CANCEL_EN, uport, SE_GENI_M_IRQ_CLEAR);
	IPC_LOG_MSG(port->ipc_log_misc, "%s\n", __func__);
}

static void msm_geni_serial_start_rx(struct uart_port *uport)
{
	unsigned int geni_s_irq_en;
	unsigned int geni_m_irq_en;
	unsigned int geni_status;
	struct msm_geni_serial_port *port = GET_DEV_PORT(uport);
	int ret;

	if (!uart_console(uport) && device_pending_suspend(uport)) {
		dev_err(uport->dev, "%s.Device is suspended.\n", __func__);
		IPC_LOG_MSG(port->ipc_log_misc,
				"%s.Device is suspended.\n", __func__);
		return;
	}

	geni_status = geni_read_reg_nolog(uport->membase, SE_GENI_STATUS);
	if (geni_status & S_GENI_CMD_ACTIVE)
		msm_geni_serial_stop_rx(uport);

	geni_setup_s_cmd(uport->membase, UART_START_READ, 0);

	if (port->xfer_mode == FIFO_MODE) {
		geni_s_irq_en = geni_read_reg_nolog(uport->membase,
							SE_GENI_S_IRQ_EN);
		geni_m_irq_en = geni_read_reg_nolog(uport->membase,
							SE_GENI_M_IRQ_EN);

		geni_s_irq_en |= S_RX_FIFO_WATERMARK_EN | S_RX_FIFO_LAST_EN;
		geni_m_irq_en |= M_RX_FIFO_WATERMARK_EN | M_RX_FIFO_LAST_EN;

		geni_write_reg_nolog(geni_s_irq_en, uport->membase,
							SE_GENI_S_IRQ_EN);
		geni_write_reg_nolog(geni_m_irq_en, uport->membase,
							SE_GENI_M_IRQ_EN);
	} else if (port->xfer_mode == SE_DMA) {
		ret = geni_se_rx_dma_prep(port->wrapper_dev, uport->membase,
				port->rx_buf, DMA_RX_BUF_SIZE, &port->rx_dma);
		if (ret) {
			dev_err(uport->dev, "%s: RX Prep dma failed %d\n",
				__func__, ret);
			msm_geni_serial_stop_rx(uport);
			goto exit_geni_serial_start_rx;
		}
	}
	/*
	 * Ensure the writes to the secondary sequencer and interrupt enables
	 * go through.
	 */
	mb();
	geni_status = geni_read_reg_nolog(uport->membase, SE_GENI_STATUS);
exit_geni_serial_start_rx:
	IPC_LOG_MSG(port->ipc_log_misc, "%s 0x%x\n", __func__, geni_status);
}

static void msm_geni_serial_rx_fsm_rst(struct uart_port *uport)
{
	unsigned int rx_irq_en;
	int done = 0;
	int tries = 0;

	rx_irq_en = geni_read_reg_nolog(uport->membase, SE_DMA_RX_IRQ_EN);
	geni_write_reg_nolog(0, uport->membase, SE_DMA_RX_IRQ_EN_SET);
	geni_write_reg_nolog(1, uport->membase, SE_DMA_RX_FSM_RST);
	do {
		done = msm_geni_serial_poll_bit(uport, SE_DMA_RX_IRQ_STAT,
							RX_RESET_DONE, true);
		tries++;
	} while (!done && tries < 5);
	geni_write_reg_nolog(RX_DMA_DONE | RX_RESET_DONE, uport->membase,
						     SE_DMA_RX_IRQ_CLR);
	geni_write_reg_nolog(rx_irq_en, uport->membase, SE_DMA_RX_IRQ_EN_SET);
}

static void msm_geni_serial_stop_rx(struct uart_port *uport)
{
	unsigned int geni_s_irq_en;
	unsigned int geni_m_irq_en;
	unsigned int geni_status;
	struct msm_geni_serial_port *port = GET_DEV_PORT(uport);
	u32 irq_clear = S_CMD_DONE_EN;

	if (!uart_console(uport) && device_pending_suspend(uport)) {
		IPC_LOG_MSG(port->ipc_log_misc,
				"%s.Device is suspended.\n", __func__);
		return;
	}
	IPC_LOG_MSG(port->ipc_log_misc, "%s\n", __func__);
	if (port->xfer_mode == FIFO_MODE) {
		geni_s_irq_en = geni_read_reg_nolog(uport->membase,
							SE_GENI_S_IRQ_EN);
		geni_m_irq_en = geni_read_reg_nolog(uport->membase,
							SE_GENI_M_IRQ_EN);
		geni_s_irq_en &= ~(S_RX_FIFO_WATERMARK_EN | S_RX_FIFO_LAST_EN);
		geni_m_irq_en &= ~(M_RX_FIFO_WATERMARK_EN | M_RX_FIFO_LAST_EN);

		geni_write_reg_nolog(geni_s_irq_en, uport->membase,
							SE_GENI_S_IRQ_EN);
		geni_write_reg_nolog(geni_m_irq_en, uport->membase,
							SE_GENI_M_IRQ_EN);
	} else if (port->xfer_mode == SE_DMA && port->rx_dma) {
		msm_geni_serial_rx_fsm_rst(uport);
		geni_se_rx_dma_unprep(port->wrapper_dev, port->rx_dma,
						      DMA_RX_BUF_SIZE);
		port->rx_dma = (dma_addr_t)NULL;
	}

	geni_status = geni_read_reg_nolog(uport->membase, SE_GENI_STATUS);
	/* Possible stop rx is called multiple times. */
	if (!(geni_status & S_GENI_CMD_ACTIVE))
		return;
	geni_cancel_s_cmd(uport->membase);
	/*
	 * Ensure that the cancel goes through before polling for the
	 * cancel control bit.
	 */
	mb();
	msm_geni_serial_poll_bit(uport, SE_GENI_S_CMD_CTRL_REG,
					S_GENI_CMD_CANCEL, false);
	geni_write_reg_nolog(irq_clear, uport->membase, SE_GENI_S_IRQ_CLEAR);
	if ((geni_status & S_GENI_CMD_ACTIVE))
		msm_geni_serial_abort_rx(uport);
}

static int handle_rx_hs(struct uart_port *uport,
			unsigned int rx_fifo_wc,
			unsigned int rx_last_byte_valid,
			unsigned int rx_last,
			bool drop_rx)
{
	unsigned char *rx_char;
	struct tty_port *tport;
	struct msm_geni_serial_port *msm_port = GET_DEV_PORT(uport);
	int ret;
	int rx_bytes = 0;

	rx_bytes = (msm_port->tx_fifo_width * (rx_fifo_wc - 1)) >> 3;
	rx_bytes += ((rx_last && rx_last_byte_valid) ?
			rx_last_byte_valid : msm_port->tx_fifo_width >> 3);

	tport = &uport->state->port;
	ioread32_rep((uport->membase + SE_GENI_RX_FIFOn), msm_port->rx_fifo,
								rx_fifo_wc);
	if (drop_rx)
		return 0;

	rx_char = (unsigned char *)msm_port->rx_fifo;
	ret = tty_insert_flip_string(tport, rx_char, rx_bytes);
	if (ret != rx_bytes) {
		dev_err(uport->dev, "%s: ret %d rx_bytes %d\n", __func__,
								ret, rx_bytes);
		WARN_ON(1);
	}
	uport->icount.rx += ret;
	tty_flip_buffer_push(tport);
	dump_ipc(msm_port->ipc_log_rx, "Rx", (char *)msm_port->rx_fifo, 0,
								rx_bytes);
	return ret;
}

static int msm_geni_serial_handle_rx(struct uart_port *uport, bool drop_rx)
{
	int ret = 0;
	unsigned int rx_fifo_status;
	unsigned int rx_fifo_wc = 0;
	unsigned int rx_last_byte_valid = 0;
	unsigned int rx_last = 0;
	struct tty_port *tport;
	struct msm_geni_serial_port *port = GET_DEV_PORT(uport);

	tport = &uport->state->port;
	rx_fifo_status = geni_read_reg_nolog(uport->membase,
				SE_GENI_RX_FIFO_STATUS);
	rx_fifo_wc = rx_fifo_status & RX_FIFO_WC_MSK;
	rx_last_byte_valid = ((rx_fifo_status & RX_LAST_BYTE_VALID_MSK) >>
						RX_LAST_BYTE_VALID_SHFT);
	rx_last = rx_fifo_status & RX_LAST;
	if (rx_fifo_wc)
		port->handle_rx(uport, rx_fifo_wc, rx_last_byte_valid,
							rx_last, drop_rx);
	return ret;
}

static int msm_geni_serial_handle_tx(struct uart_port *uport)
{
	int ret = 0;
	struct msm_geni_serial_port *msm_port = GET_DEV_PORT(uport);
	struct circ_buf *xmit = &uport->state->xmit;
	unsigned int avail_fifo_bytes = 0;
	unsigned int bytes_remaining = 0;
	int i = 0;
	unsigned int tx_fifo_status;
	unsigned int xmit_size;
	unsigned int fifo_width_bytes =
		(uart_console(uport) ? 1 : (msm_port->tx_fifo_width >> 3));
	unsigned int geni_m_irq_en;

	xmit->tail = (xmit->tail + msm_port->xmit_size) & (UART_XMIT_SIZE - 1);
	msm_port->xmit_size = 0;
	if (uart_console(uport) &&
	    (uport->icount.tx - msm_port->tx_yield_count) > CONSOLE_YIELD_LEN) {
		msm_port->tx_yield_count = uport->icount.tx;
		msm_geni_serial_stop_tx(uport);
		uart_write_wakeup(uport);
		goto exit_handle_tx;
	}

	tx_fifo_status = geni_read_reg_nolog(uport->membase,
					SE_GENI_TX_FIFO_STATUS);
	if (uart_circ_empty(xmit) && !tx_fifo_status) {
		/*
		 * This will balance out the power vote put in during start_tx
		 * allowing the device to suspend.
		 */
		if (!uart_console(uport)) {
			IPC_LOG_MSG(msm_port->ipc_log_misc,
				"%s.Power Off.\n", __func__);
			msm_geni_serial_power_off(uport);
		}
		msm_geni_serial_stop_tx(uport);
		goto exit_handle_tx;
	}

	if (!uart_console(uport)) {
		geni_m_irq_en = geni_read_reg_nolog(uport->membase,
							SE_GENI_M_IRQ_EN);
		geni_m_irq_en &= ~(M_TX_FIFO_WATERMARK_EN);
		geni_write_reg_nolog(0, uport->membase,
						SE_GENI_TX_WATERMARK_REG);
		geni_write_reg_nolog(geni_m_irq_en, uport->membase,
							SE_GENI_M_IRQ_EN);
	}

	avail_fifo_bytes = (msm_port->tx_fifo_depth - msm_port->tx_wm) *
							fifo_width_bytes;
	xmit_size = uart_circ_chars_pending(xmit);
	if (xmit_size > (UART_XMIT_SIZE - xmit->tail))
		xmit_size = UART_XMIT_SIZE - xmit->tail;
	if (xmit_size > avail_fifo_bytes)
		xmit_size = avail_fifo_bytes;

	if (!xmit_size)
		goto exit_handle_tx;

	msm_geni_serial_setup_tx(uport, xmit_size);

	bytes_remaining = xmit_size;
	dump_ipc(msm_port->ipc_log_tx, "Tx", (char *)&xmit->buf[xmit->tail], 0,
								xmit_size);
	while (i < xmit_size) {
		unsigned int tx_bytes;
		unsigned int buf = 0;
		int temp_tail;
		int c;

		tx_bytes = ((bytes_remaining < fifo_width_bytes) ?
					bytes_remaining : fifo_width_bytes);

		temp_tail = (xmit->tail + i) & (UART_XMIT_SIZE - 1);
		for (c = 0; c < tx_bytes ; c++)
			buf |= (xmit->buf[temp_tail + c] << (c * 8));
		geni_write_reg_nolog(buf, uport->membase, SE_GENI_TX_FIFOn);
		i += tx_bytes;
		uport->icount.tx += tx_bytes;
		bytes_remaining -= tx_bytes;
		/* Ensure FIFO write goes through */
		wmb();
	}
	if (uart_console(uport)) {
		msm_geni_serial_poll_cancel_tx(uport);
		xmit->tail = (xmit->tail + xmit_size) & (UART_XMIT_SIZE - 1);
	} else {
		msm_port->xmit_size = xmit_size;
	}
exit_handle_tx:
	uart_write_wakeup(uport);
	return ret;
}

static int msm_geni_serial_handle_dma_rx(struct uart_port *uport, bool drop_rx)
{
	struct msm_geni_serial_port *msm_port = GET_DEV_PORT(uport);
	unsigned int rx_bytes = 0;
	struct tty_port *tport;
	int ret;
	unsigned int geni_status;

	geni_status = geni_read_reg_nolog(uport->membase, SE_GENI_STATUS);
	/* Possible stop rx is called */
	if (!(geni_status & S_GENI_CMD_ACTIVE))
		return 0;

	geni_se_rx_dma_unprep(msm_port->wrapper_dev, msm_port->rx_dma,
			      DMA_RX_BUF_SIZE);
	rx_bytes = geni_read_reg_nolog(uport->membase, SE_DMA_RX_LEN_IN);
	if (unlikely(!msm_port->rx_buf)) {
		IPC_LOG_MSG(msm_port->ipc_log_rx, "%s: NULL Rx_buf\n",
								__func__);
		return 0;
	}
	if (unlikely(!rx_bytes)) {
		IPC_LOG_MSG(msm_port->ipc_log_rx, "%s: Size %d\n",
					__func__, rx_bytes);
		goto exit_handle_dma_rx;
	}
	if (drop_rx)
		goto exit_handle_dma_rx;

	tport = &uport->state->port;
	ret = tty_insert_flip_string(tport, (unsigned char *)(msm_port->rx_buf),
				     rx_bytes);
	if (ret != rx_bytes) {
		dev_err(uport->dev, "%s: ret %d rx_bytes %d\n", __func__,
								ret, rx_bytes);
		WARN_ON(1);
	}
	uport->icount.rx += ret;
	tty_flip_buffer_push(tport);
	dump_ipc(msm_port->ipc_log_rx, "DMA Rx", (char *)msm_port->rx_buf, 0,
								rx_bytes);
exit_handle_dma_rx:
	ret = geni_se_rx_dma_prep(msm_port->wrapper_dev, uport->membase,
			msm_port->rx_buf, DMA_RX_BUF_SIZE, &msm_port->rx_dma);
	if (ret)
		IPC_LOG_MSG(msm_port->ipc_log_rx, "%s: %d\n", __func__, ret);
	return ret;
}

static int msm_geni_serial_handle_dma_tx(struct uart_port *uport)
{
	struct msm_geni_serial_port *msm_port = GET_DEV_PORT(uport);
	struct circ_buf *xmit = &uport->state->xmit;

	xmit->tail = (xmit->tail + msm_port->xmit_size) & (UART_XMIT_SIZE - 1);
	geni_se_tx_dma_unprep(msm_port->wrapper_dev, msm_port->tx_dma,
				msm_port->xmit_size);
	uport->icount.tx += msm_port->xmit_size;
	msm_port->tx_dma = (dma_addr_t)NULL;
	msm_port->xmit_size = 0;

	if (!uart_circ_empty(xmit))
		msm_geni_serial_prep_dma_tx(uport);
	else {
		/*
		 * This will balance out the power vote put in during start_tx
		 * allowing the device to suspend.
		 */
		if (!uart_console(uport)) {
			IPC_LOG_MSG(msm_port->ipc_log_misc,
				"%s.Power Off.\n", __func__);
			msm_geni_serial_power_off(uport);
		}
		uart_write_wakeup(uport);
	}
	return 0;
}

static irqreturn_t msm_geni_serial_isr(int isr, void *dev)
{
	unsigned int m_irq_status;
	unsigned int s_irq_status;
	unsigned int dma;
	unsigned int dma_tx_status;
	unsigned int dma_rx_status;
	struct uart_port *uport = dev;
	unsigned long flags;
	unsigned int m_irq_en;
	struct msm_geni_serial_port *msm_port = GET_DEV_PORT(uport);
	bool drop_rx = false;

	spin_lock_irqsave(&uport->lock, flags);
	if (uart_console(uport) && uport->suspended)
		goto exit_geni_serial_isr;
	if (!uart_console(uport) && pm_runtime_suspended(uport->dev)) {
		dev_err(uport->dev, "%s.Device is suspended.\n", __func__);
		IPC_LOG_MSG(msm_port->ipc_log_misc,
				"%s.Device is suspended.\n", __func__);
		goto exit_geni_serial_isr;
	}
	m_irq_status = geni_read_reg_nolog(uport->membase,
						SE_GENI_M_IRQ_STATUS);
	s_irq_status = geni_read_reg_nolog(uport->membase,
						SE_GENI_S_IRQ_STATUS);
	m_irq_en = geni_read_reg_nolog(uport->membase, SE_GENI_M_IRQ_EN);
	dma = geni_read_reg_nolog(uport->membase, SE_GENI_DMA_MODE_EN);
	dma_tx_status = geni_read_reg_nolog(uport->membase, SE_DMA_TX_IRQ_STAT);
	dma_rx_status = geni_read_reg_nolog(uport->membase, SE_DMA_RX_IRQ_STAT);

	geni_write_reg_nolog(m_irq_status, uport->membase, SE_GENI_M_IRQ_CLEAR);
	geni_write_reg_nolog(s_irq_status, uport->membase, SE_GENI_S_IRQ_CLEAR);

	if ((m_irq_status & M_ILLEGAL_CMD_EN)) {
		WARN_ON(1);
		goto exit_geni_serial_isr;
	}

	if (s_irq_status & S_RX_FIFO_WR_ERR_EN) {
		uport->icount.buf_overrun++;
		IPC_LOG_MSG(msm_port->ipc_log_misc,
			"%s.sirq 0x%x buf_overrun:%d\n",
			__func__, s_irq_status, uport->icount.buf_overrun);
	}

	if (!dma) {
		if ((m_irq_status & m_irq_en) &
		    (M_TX_FIFO_WATERMARK_EN | M_CMD_DONE_EN))
			msm_geni_serial_handle_tx(uport);

		if ((s_irq_status & S_GP_IRQ_0_EN) ||
			(s_irq_status & S_GP_IRQ_1_EN)) {
			if (s_irq_status & S_GP_IRQ_0_EN)
				uport->icount.parity++;
			IPC_LOG_MSG(msm_port->ipc_log_misc,
				"%s.sirq 0x%x parity:%d\n",
				__func__, s_irq_status, uport->icount.parity);
			drop_rx = true;
		} else if ((s_irq_status & S_GP_IRQ_2_EN) ||
			(s_irq_status & S_GP_IRQ_3_EN)) {
			uport->icount.brk++;
			IPC_LOG_MSG(msm_port->ipc_log_misc,
				"%s.sirq 0x%x break:%d\n",
				__func__, s_irq_status, uport->icount.brk);
		}

		if ((s_irq_status & S_RX_FIFO_WATERMARK_EN) ||
			(s_irq_status & S_RX_FIFO_LAST_EN))
			msm_geni_serial_handle_rx(uport, drop_rx);
	} else {
		if (dma_tx_status) {
			geni_write_reg_nolog(dma_tx_status, uport->membase,
					     SE_DMA_TX_IRQ_CLR);
			if (dma_tx_status & TX_DMA_DONE)
				msm_geni_serial_handle_dma_tx(uport);
		}

		if (dma_rx_status) {
			geni_write_reg_nolog(dma_rx_status, uport->membase,
					     SE_DMA_RX_IRQ_CLR);
			if (dma_rx_status & RX_RESET_DONE) {
				IPC_LOG_MSG(msm_port->ipc_log_misc,
					"%s.Reset done.  0x%x.\n",
						__func__, dma_rx_status);
				goto exit_geni_serial_isr;
			}
			if (dma_rx_status & UART_DMA_RX_ERRS) {
				if (dma_rx_status & UART_DMA_RX_PARITY_ERR)
					uport->icount.parity++;
				IPC_LOG_MSG(msm_port->ipc_log_misc,
					"%s.Rx Errors.  0x%x parity:%d\n",
					__func__, dma_rx_status,
					uport->icount.parity);
				drop_rx = true;
			} else if (dma_rx_status & UART_DMA_RX_BREAK) {
				uport->icount.brk++;
				IPC_LOG_MSG(msm_port->ipc_log_misc,
					"%s.Rx Errors.  0x%x break:%d\n",
					__func__, dma_rx_status,
					uport->icount.brk);
			}
			if (dma_rx_status & RX_DMA_DONE)
				msm_geni_serial_handle_dma_rx(uport, drop_rx);
		}
	}

exit_geni_serial_isr:
	spin_unlock_irqrestore(&uport->lock, flags);
	return IRQ_HANDLED;
}

static irqreturn_t msm_geni_wakeup_isr(int isr, void *dev)
{
	struct uart_port *uport = dev;
	struct msm_geni_serial_port *port = GET_DEV_PORT(uport);
	struct tty_struct *tty;
	unsigned long flags;

	spin_lock_irqsave(&uport->lock, flags);
	IPC_LOG_MSG(port->ipc_log_rx, "%s: Edge-Count %d\n", __func__,
							port->edge_count);
	if (port->wakeup_byte && (port->edge_count == 2)) {
		tty = uport->state->port.tty;
		tty_insert_flip_char(tty->port, port->wakeup_byte, TTY_NORMAL);
		IPC_LOG_MSG(port->ipc_log_rx, "%s: Inject 0x%x\n",
					__func__, port->wakeup_byte);
		port->edge_count = 0;
		tty_flip_buffer_push(tty->port);
		__pm_wakeup_event(&port->geni_wake, WAKEBYTE_TIMEOUT_MSEC);
	} else if (port->edge_count < 2) {
		port->edge_count++;
	}
	spin_unlock_irqrestore(&uport->lock, flags);
	return IRQ_HANDLED;
}

static int get_tx_fifo_size(struct msm_geni_serial_port *port)
{
	struct uart_port *uport;

	if (!port)
		return -ENODEV;

	uport = &port->uport;
	port->tx_fifo_depth = get_tx_fifo_depth(uport->membase);
	if (!port->tx_fifo_depth) {
		dev_err(uport->dev, "%s:Invalid TX FIFO depth read\n",
								__func__);
		return -ENXIO;
	}

	port->tx_fifo_width = get_tx_fifo_width(uport->membase);
	if (!port->tx_fifo_width) {
		dev_err(uport->dev, "%s:Invalid TX FIFO width read\n",
								__func__);
		return -ENXIO;
	}

	port->rx_fifo_depth = get_rx_fifo_depth(uport->membase);
	if (!port->rx_fifo_depth) {
		dev_err(uport->dev, "%s:Invalid RX FIFO depth read\n",
								__func__);
		return -ENXIO;
	}

	uport->fifosize =
		((port->tx_fifo_depth * port->tx_fifo_width) >> 3);
	return 0;
}

static void set_rfr_wm(struct msm_geni_serial_port *port)
{
	/*
	 * Set RFR (Flow off) to FIFO_DEPTH - 2.
	 * RX WM level at 50% RX_FIFO_DEPTH.
	 * TX WM level at 10% TX_FIFO_DEPTH.
	 */
	port->rx_rfr = port->rx_fifo_depth - 2;
	port->rx_wm = port->rx_fifo_depth >>  1;
	port->tx_wm = 2;
}

static void msm_geni_serial_shutdown(struct uart_port *uport)
{
	struct msm_geni_serial_port *msm_port = GET_DEV_PORT(uport);
	unsigned long flags;

	/* Stop the console before stopping the current tx */
	if (uart_console(uport)) {
		console_stop(uport->cons);
	} else {
		msm_geni_serial_power_on(uport);
		wait_for_transfers_inflight(uport);
	}

	disable_irq(uport->irq);
	free_irq(uport->irq, uport);
	spin_lock_irqsave(&uport->lock, flags);
	msm_geni_serial_stop_tx(uport);
	msm_geni_serial_stop_rx(uport);
	spin_unlock_irqrestore(&uport->lock, flags);

	if (!uart_console(uport)) {
		msm_geni_serial_power_off(uport);
		if (msm_port->wakeup_irq > 0) {
			irq_set_irq_wake(msm_port->wakeup_irq, 0);
			disable_irq(msm_port->wakeup_irq);
			free_irq(msm_port->wakeup_irq, uport);
		}
	}
	IPC_LOG_MSG(msm_port->ipc_log_misc, "%s\n", __func__);
}

static int msm_geni_serial_port_setup(struct uart_port *uport)
{
	int ret = 0;
	struct msm_geni_serial_port *msm_port = GET_DEV_PORT(uport);
	unsigned long cfg0, cfg1;
	unsigned int rxstale = DEFAULT_BITS_PER_CHAR * STALE_TIMEOUT;

	set_rfr_wm(msm_port);
	geni_write_reg_nolog(rxstale, uport->membase, SE_UART_RX_STALE_CNT);
	if (!uart_console(uport)) {
		/* For now only assume FIFO mode. */
		msm_port->xfer_mode = SE_DMA;
		se_get_packing_config(8, 4, false, &cfg0, &cfg1);
		geni_write_reg_nolog(cfg0, uport->membase,
						SE_GENI_TX_PACKING_CFG0);
		geni_write_reg_nolog(cfg1, uport->membase,
						SE_GENI_TX_PACKING_CFG1);
		geni_write_reg_nolog(cfg0, uport->membase,
						SE_GENI_RX_PACKING_CFG0);
		geni_write_reg_nolog(cfg1, uport->membase,
						SE_GENI_RX_PACKING_CFG1);
		msm_port->handle_rx = handle_rx_hs;
		msm_port->rx_fifo = devm_kzalloc(uport->dev,
				sizeof(msm_port->rx_fifo_depth * sizeof(u32)),
								GFP_KERNEL);
		if (!msm_port->rx_fifo) {
			ret = -ENOMEM;
			goto exit_portsetup;
		}

		msm_port->rx_buf = devm_kzalloc(uport->dev, DMA_RX_BUF_SIZE,
								GFP_KERNEL);
		if (!msm_port->rx_buf) {
			kfree(msm_port->rx_fifo);
			msm_port->rx_fifo = NULL;
			ret = -ENOMEM;
			goto exit_portsetup;
		}
	} else {
		/*
		 * Make an unconditional cancel on the main sequencer to reset
		 * it else we could end up in data loss scenarios.
		 */
		msm_port->xfer_mode = FIFO_MODE;
		msm_geni_serial_poll_cancel_tx(uport);
		se_get_packing_config(8, 1, false, &cfg0, &cfg1);
		geni_write_reg_nolog(cfg0, uport->membase,
						SE_GENI_TX_PACKING_CFG0);
		geni_write_reg_nolog(cfg1, uport->membase,
						SE_GENI_TX_PACKING_CFG1);
		se_get_packing_config(8, 4, false, &cfg0, &cfg1);
		geni_write_reg_nolog(cfg0, uport->membase,
						SE_GENI_RX_PACKING_CFG0);
		geni_write_reg_nolog(cfg1, uport->membase,
						SE_GENI_RX_PACKING_CFG1);
	}
	ret = geni_se_init(uport->membase, msm_port->rx_wm, msm_port->rx_rfr);
	if (ret) {
		dev_err(uport->dev, "%s: Fail\n", __func__);
		goto exit_portsetup;
	}

	ret = geni_se_select_mode(uport->membase, msm_port->xfer_mode);
	if (ret)
		goto exit_portsetup;

	msm_port->port_setup = true;
	/*
	 * Ensure Port setup related IO completes before returning to
	 * framework.
	 */
	mb();
exit_portsetup:
	return ret;
}

static int msm_geni_serial_startup(struct uart_port *uport)
{
	int ret = 0;
	struct msm_geni_serial_port *msm_port = GET_DEV_PORT(uport);

	scnprintf(msm_port->name, sizeof(msm_port->name), "msm_serial_geni%d",
				uport->line);

	if (likely(!uart_console(uport))) {
		ret = msm_geni_serial_power_on(&msm_port->uport);
		if (ret) {
			dev_err(uport->dev, "%s:Failed to power on %d\n",
							__func__, ret);
			return ret;
		}
	}

	if (unlikely(get_se_proto(uport->membase) != UART)) {
		dev_err(uport->dev, "%s: Invalid FW %d loaded.\n",
				 __func__, get_se_proto(uport->membase));
		ret = -ENXIO;
		goto exit_startup;
	}

	get_tx_fifo_size(msm_port);
	if (!msm_port->port_setup) {
		if (msm_geni_serial_port_setup(uport))
			goto exit_startup;
	}

	/*
	 * Ensure that all the port configuration writes complete
	 * before returning to the framework.
	 */
	mb();
	ret = request_irq(uport->irq, msm_geni_serial_isr, IRQF_TRIGGER_HIGH,
			msm_port->name, uport);
	if (unlikely(ret)) {
		dev_err(uport->dev, "%s: Failed to get IRQ ret %d\n",
							__func__, ret);
		goto exit_startup;
	}

	if (msm_port->wakeup_irq > 0) {
		ret = request_irq(msm_port->wakeup_irq, msm_geni_wakeup_isr,
				IRQF_TRIGGER_FALLING | IRQF_ONESHOT,
				"hs_uart_wakeup", uport);
		if (unlikely(ret)) {
			dev_err(uport->dev, "%s:Failed to get WakeIRQ ret%d\n",
								__func__, ret);
			goto exit_startup;
		}
		disable_irq(msm_port->wakeup_irq);
		ret = irq_set_irq_wake(msm_port->wakeup_irq, 1);
		if (unlikely(ret)) {
			dev_err(uport->dev, "%s:Failed to set IRQ wake:%d\n",
					__func__, ret);
			goto exit_startup;
		}
	}
	IPC_LOG_MSG(msm_port->ipc_log_misc, "%s\n", __func__);
exit_startup:
	if (likely(!uart_console(uport)))
		msm_geni_serial_power_off(&msm_port->uport);
	return ret;
}

static int get_clk_cfg(unsigned long clk_freq, unsigned long *ser_clk)
{
	unsigned long root_freq[] = {7372800, 14745600, 19200000, 29491200,
		32000000, 48000000, 64000000, 80000000, 96000000, 100000000};
	int i;
	int match = -1;

	for (i = 0; i < ARRAY_SIZE(root_freq); i++) {
		if (clk_freq > root_freq[i])
			continue;

		if (!(root_freq[i] % clk_freq)) {
			match = i;
			break;
		}
	}
	if (match != -1)
		*ser_clk = root_freq[match];
	else
		pr_err("clk_freq %ld\n", clk_freq);
	return match;
}

static void geni_serial_write_term_regs(struct uart_port *uport, u32 loopback,
		u32 tx_trans_cfg, u32 tx_parity_cfg, u32 rx_trans_cfg,
		u32 rx_parity_cfg, u32 bits_per_char, u32 stop_bit_len,
		u32 s_clk_cfg)
{
	geni_write_reg_nolog(loopback, uport->membase, SE_UART_LOOPBACK_CFG);
	geni_write_reg_nolog(tx_trans_cfg, uport->membase,
							SE_UART_TX_TRANS_CFG);
	geni_write_reg_nolog(tx_parity_cfg, uport->membase,
							SE_UART_TX_PARITY_CFG);
	geni_write_reg_nolog(rx_trans_cfg, uport->membase,
							SE_UART_RX_TRANS_CFG);
	geni_write_reg_nolog(rx_parity_cfg, uport->membase,
							SE_UART_RX_PARITY_CFG);
	geni_write_reg_nolog(bits_per_char, uport->membase,
							SE_UART_TX_WORD_LEN);
	geni_write_reg_nolog(bits_per_char, uport->membase,
							SE_UART_RX_WORD_LEN);
	geni_write_reg_nolog(stop_bit_len, uport->membase,
						SE_UART_TX_STOP_BIT_LEN);
	geni_write_reg_nolog(s_clk_cfg, uport->membase, GENI_SER_M_CLK_CFG);
	geni_write_reg_nolog(s_clk_cfg, uport->membase, GENI_SER_S_CLK_CFG);
}

static int get_clk_div_rate(unsigned int baud, unsigned long *desired_clk_rate)
{
	unsigned long ser_clk;
	int dfs_index;
	int clk_div = 0;

	*desired_clk_rate = baud * UART_OVERSAMPLING;
	dfs_index = get_clk_cfg(*desired_clk_rate, &ser_clk);
	if (dfs_index < 0) {
		pr_err("%s: Can't find matching DFS entry for baud %d\n",
								__func__, baud);
		clk_div = -EINVAL;
		goto exit_get_clk_div_rate;
	}

	clk_div = ser_clk / *desired_clk_rate;
	*desired_clk_rate = ser_clk;
exit_get_clk_div_rate:
	return clk_div;
}

static void msm_geni_serial_set_termios(struct uart_port *uport,
				struct ktermios *termios, struct ktermios *old)
{
	unsigned int baud;
	unsigned int bits_per_char = 0;
	unsigned int tx_trans_cfg;
	unsigned int tx_parity_cfg;
	unsigned int rx_trans_cfg;
	unsigned int rx_parity_cfg;
	unsigned int stop_bit_len;
	unsigned int clk_div;
	unsigned long ser_clk_cfg = 0;
	struct msm_geni_serial_port *port = GET_DEV_PORT(uport);
	unsigned long clk_rate;

	if (!uart_console(uport)) {
		int ret = msm_geni_serial_power_on(uport);

		if (ret) {
			IPC_LOG_MSG(port->ipc_log_misc,
				"%s: Failed to vote clock on:%d\n",
							__func__, ret);
			return;
		}
	}
	msm_geni_serial_stop_rx(uport);
	/* baud rate */
	baud = uart_get_baud_rate(uport, termios, old, 300, 4000000);
	port->cur_baud = baud;
	clk_div = get_clk_div_rate(baud, &clk_rate);
	if (clk_div <= 0)
		goto exit_set_termios;

	uport->uartclk = clk_rate;
	clk_set_rate(port->serial_rsc.se_clk, clk_rate);
	ser_clk_cfg |= SER_CLK_EN;
	ser_clk_cfg |= (clk_div << CLK_DIV_SHFT);

	/* parity */
	tx_trans_cfg = geni_read_reg_nolog(uport->membase,
							SE_UART_TX_TRANS_CFG);
	tx_parity_cfg = geni_read_reg_nolog(uport->membase,
							SE_UART_TX_PARITY_CFG);
	rx_trans_cfg = geni_read_reg_nolog(uport->membase,
							SE_UART_RX_TRANS_CFG);
	rx_parity_cfg = geni_read_reg_nolog(uport->membase,
							SE_UART_RX_PARITY_CFG);
	if (termios->c_cflag & PARENB) {
		tx_trans_cfg |= UART_TX_PAR_EN;
		rx_trans_cfg |= UART_RX_PAR_EN;
		tx_parity_cfg |= PAR_CALC_EN;
		rx_parity_cfg |= PAR_CALC_EN;
		if (termios->c_cflag & PARODD) {
			tx_parity_cfg |= PAR_ODD;
			rx_parity_cfg |= PAR_ODD;
		} else if (termios->c_cflag & CMSPAR) {
			tx_parity_cfg |= PAR_SPACE;
			rx_parity_cfg |= PAR_SPACE;
		} else {
			tx_parity_cfg |= PAR_EVEN;
			rx_parity_cfg |= PAR_EVEN;
		}
	} else {
		tx_trans_cfg &= ~UART_TX_PAR_EN;
		rx_trans_cfg &= ~UART_RX_PAR_EN;
		tx_parity_cfg &= ~PAR_CALC_EN;
		rx_parity_cfg &= ~PAR_CALC_EN;
	}

	/* bits per char */
	switch (termios->c_cflag & CSIZE) {
	case CS5:
		bits_per_char = 5;
		break;
	case CS6:
		bits_per_char = 6;
		break;
	case CS7:
		bits_per_char = 7;
		break;
	case CS8:
	default:
		bits_per_char = 8;
		break;
	}


	/* stop bits */
	if (termios->c_cflag & CSTOPB)
		stop_bit_len = TX_STOP_BIT_LEN_2;
	else
		stop_bit_len = TX_STOP_BIT_LEN_1;

	/* flow control, clear the CTS_MASK bit if using flow control. */
	if (termios->c_cflag & CRTSCTS)
		tx_trans_cfg &= ~UART_CTS_MASK;
	else
		tx_trans_cfg |= UART_CTS_MASK;
	/* status bits to ignore */

	if (likely(baud))
		uart_update_timeout(uport, termios->c_cflag, baud);

	geni_serial_write_term_regs(uport, port->loopback, tx_trans_cfg,
		tx_parity_cfg, rx_trans_cfg, rx_parity_cfg, bits_per_char,
		stop_bit_len, ser_clk_cfg);
	IPC_LOG_MSG(port->ipc_log_misc, "%s: baud %d\n", __func__, baud);
	IPC_LOG_MSG(port->ipc_log_misc, "Tx: trans_cfg%d parity %d\n",
						tx_trans_cfg, tx_parity_cfg);
	IPC_LOG_MSG(port->ipc_log_misc, "Rx: trans_cfg%d parity %d",
						rx_trans_cfg, rx_parity_cfg);
	IPC_LOG_MSG(port->ipc_log_misc, "BitsChar%d stop bit%d\n",
				bits_per_char, stop_bit_len);
exit_set_termios:
	msm_geni_serial_start_rx(uport);
	if (!uart_console(uport))
		msm_geni_serial_power_off(uport);
	return;

}

static unsigned int msm_geni_serial_tx_empty(struct uart_port *uport)
{
	unsigned int tx_fifo_status;
	unsigned int is_tx_empty = 1;
	struct msm_geni_serial_port *port = GET_DEV_PORT(uport);

	if (!uart_console(uport) && device_pending_suspend(uport)) {
		IPC_LOG_MSG(port->ipc_log_pwr,
			"%s Device suspended,vote clocks on.\n", __func__);
		return 0;
	}

	if (port->xfer_mode == SE_DMA)
		tx_fifo_status = port->tx_dma ? 1 : 0;
	else
		tx_fifo_status = geni_read_reg_nolog(uport->membase,
						SE_GENI_TX_FIFO_STATUS);
	if (tx_fifo_status)
		is_tx_empty = 0;

	return is_tx_empty;
}

static ssize_t msm_geni_serial_xfer_mode_show(struct device *dev,
				struct device_attribute *attr, char *buf)
{
	struct platform_device *pdev = to_platform_device(dev);
	struct msm_geni_serial_port *port = platform_get_drvdata(pdev);
	ssize_t ret = 0;

	if (port->xfer_mode == FIFO_MODE)
		ret = snprintf(buf, sizeof("FIFO\n"), "FIFO\n");
	else if (port->xfer_mode == SE_DMA)
		ret = snprintf(buf, sizeof("SE_DMA\n"), "SE_DMA\n");

	return ret;
}

static ssize_t msm_geni_serial_xfer_mode_store(struct device *dev,
				struct device_attribute *attr, const char *buf,
				size_t size)
{
	struct platform_device *pdev = to_platform_device(dev);
	struct msm_geni_serial_port *port = platform_get_drvdata(pdev);
	struct uart_port *uport = &port->uport;
	int xfer_mode = port->xfer_mode;
	unsigned long flags;

	if (uart_console(uport))
		return -EOPNOTSUPP;

	if (strnstr(buf, "FIFO", strlen("FIFO"))) {
		xfer_mode = FIFO_MODE;
	} else if (strnstr(buf, "SE_DMA", strlen("SE_DMA"))) {
		xfer_mode = SE_DMA;
	} else {
		dev_err(dev, "%s: Invalid input %s\n", __func__, buf);
		return -EINVAL;
	}

	if (xfer_mode == port->xfer_mode)
		return size;

	msm_geni_serial_power_on(uport);
	spin_lock_irqsave(&uport->lock, flags);
	msm_geni_serial_stop_tx(uport);
	msm_geni_serial_stop_rx(uport);
	port->xfer_mode = xfer_mode;
	geni_se_select_mode(uport->membase, port->xfer_mode);
	spin_unlock_irqrestore(&uport->lock, flags);
	msm_geni_serial_start_rx(uport);
	msm_geni_serial_power_off(uport);

	return size;
}

static DEVICE_ATTR(xfer_mode, 0644, msm_geni_serial_xfer_mode_show,
					msm_geni_serial_xfer_mode_store);

#if defined(CONFIG_SERIAL_CORE_CONSOLE) || defined(CONFIG_CONSOLE_POLL)
static int __init msm_geni_console_setup(struct console *co, char *options)
{
	struct uart_port *uport;
	struct msm_geni_serial_port *dev_port;
	int baud = 115200;
	int bits = 8;
	int parity = 'n';
	int flow = 'n';
	int ret = 0;

	if (unlikely(co->index >= GENI_UART_NR_PORTS  || co->index < 0))
		return -ENXIO;

	dev_port = get_port_from_line(co->index, true);
	if (IS_ERR_OR_NULL(dev_port)) {
		ret = PTR_ERR(dev_port);
		pr_err("Invalid line %d(%d)\n", co->index, ret);
		return ret;
	}

	uport = &dev_port->uport;

	if (unlikely(!uport->membase))
		return -ENXIO;

	if (se_geni_resources_on(&dev_port->serial_rsc))
		WARN_ON(1);

	if (unlikely(get_se_proto(uport->membase) != UART)) {
		se_geni_resources_off(&dev_port->serial_rsc);
		return -ENXIO;
	}

	if (!dev_port->port_setup) {
		msm_geni_serial_stop_rx(uport);
		msm_geni_serial_port_setup(uport);
	}

	if (options)
		uart_parse_options(options, &baud, &parity, &bits, &flow);

	return uart_set_options(uport, co, baud, parity, bits, flow);
}

static void
msm_geni_serial_early_console_write(struct console *con, const char *s,
			unsigned int n)
{
	struct earlycon_device *dev = con->data;

	__msm_geni_serial_console_write(&dev->port, s, n);
}

static int __init
msm_geni_serial_earlycon_setup(struct earlycon_device *dev,
		const char *opt)
{
	struct uart_port *uport = &dev->port;
	int ret = 0;
	u32 tx_trans_cfg = 0;
	u32 tx_parity_cfg = 0;
	u32 rx_trans_cfg = 0;
	u32 rx_parity_cfg = 0;
	u32 stop_bit = 0;
	u32 rx_stale = 0;
	u32 bits_per_char = 0;
	u32 s_clk_cfg = 0;
	u32 baud = 115200;
	u32 clk_div;
	unsigned long clk_rate;
	unsigned long cfg0, cfg1;

	if (!uport->membase) {
		ret = -ENOMEM;
		goto exit_geni_serial_earlyconsetup;
	}

	if (get_se_proto(uport->membase) != UART) {
		ret = -ENXIO;
		goto exit_geni_serial_earlyconsetup;
	}

	/*
	 * Ignore Flow control.
	 * Disable Tx Parity.
	 * Don't check Parity during Rx.
	 * Disable Rx Parity.
	 * n = 8.
	 * Stop bit = 0.
	 * Stale timeout in bit-time (3 chars worth).
	 */
	tx_trans_cfg |= UART_CTS_MASK;
	tx_parity_cfg = 0;
	rx_trans_cfg = 0;
	rx_parity_cfg = 0;
	bits_per_char = 0x8;
	stop_bit = 0;
	rx_stale = 0x18;
	clk_div = get_clk_div_rate(baud, &clk_rate);
	if (clk_div <= 0) {
		ret = -EINVAL;
		goto exit_geni_serial_earlyconsetup;
	}

	s_clk_cfg |= SER_CLK_EN;
	s_clk_cfg |= (clk_div << CLK_DIV_SHFT);

	/*
	 * Make an unconditional cancel on the main sequencer to reset
	 * it else we could end up in data loss scenarios.
	 */
	msm_geni_serial_poll_cancel_tx(uport);
	msm_geni_serial_abort_rx(uport);
	se_get_packing_config(8, 1, false, &cfg0, &cfg1);
	geni_se_init(uport->membase, (DEF_FIFO_DEPTH_WORDS >> 1),
					(DEF_FIFO_DEPTH_WORDS - 2));
	geni_se_select_mode(uport->membase, FIFO_MODE);
	geni_write_reg_nolog(cfg0, uport->membase, SE_GENI_TX_PACKING_CFG0);
	geni_write_reg_nolog(cfg1, uport->membase, SE_GENI_TX_PACKING_CFG1);
	geni_write_reg_nolog(tx_trans_cfg, uport->membase,
							SE_UART_TX_TRANS_CFG);
	geni_write_reg_nolog(tx_parity_cfg, uport->membase,
							SE_UART_TX_PARITY_CFG);
	geni_write_reg_nolog(rx_trans_cfg, uport->membase,
							SE_UART_RX_TRANS_CFG);
	geni_write_reg_nolog(rx_parity_cfg, uport->membase,
							SE_UART_RX_PARITY_CFG);
	geni_write_reg_nolog(bits_per_char, uport->membase,
							SE_UART_TX_WORD_LEN);
	geni_write_reg_nolog(bits_per_char, uport->membase,
							SE_UART_RX_WORD_LEN);
	geni_write_reg_nolog(stop_bit, uport->membase, SE_UART_TX_STOP_BIT_LEN);
	geni_write_reg_nolog(s_clk_cfg, uport->membase, GENI_SER_M_CLK_CFG);
	geni_write_reg_nolog(s_clk_cfg, uport->membase, GENI_SER_S_CLK_CFG);

	dev->con->write = msm_geni_serial_early_console_write;
	dev->con->setup = NULL;
	/*
	 * Ensure that the early console setup completes before
	 * returning.
	 */
	mb();
exit_geni_serial_earlyconsetup:
	return ret;
}
OF_EARLYCON_DECLARE(msm_geni_serial, "qcom,msm-geni-uart",
		msm_geni_serial_earlycon_setup);

static int console_register(struct uart_driver *drv)
{
	return uart_register_driver(drv);
}
static void console_unregister(struct uart_driver *drv)
{
	uart_unregister_driver(drv);
}

static struct console cons_ops = {
	.name = "ttyMSM",
	.write = msm_geni_serial_console_write,
	.device = uart_console_device,
	.setup = msm_geni_console_setup,
	.flags = CON_PRINTBUFFER,
	.index = -1,
	.data = &msm_geni_console_driver,
};

static struct uart_driver msm_geni_console_driver = {
	.owner = THIS_MODULE,
	.driver_name = "msm_geni_console",
	.dev_name = "ttyMSM",
	.nr =  GENI_UART_NR_PORTS,
	.cons = &cons_ops,
};
#else
static int console_register(struct uart_driver *drv)
{
	return 0;
}

static void console_unregister(struct uart_driver *drv)
{
}
#endif /* defined(CONFIG_SERIAL_CORE_CONSOLE) || defined(CONFIG_CONSOLE_POLL) */

static void msm_geni_serial_debug_init(struct uart_port *uport, bool console)
{
	struct msm_geni_serial_port *msm_port = GET_DEV_PORT(uport);

	msm_port->dbg = debugfs_create_dir(dev_name(uport->dev), NULL);
	if (IS_ERR_OR_NULL(msm_port->dbg))
		dev_err(uport->dev, "Failed to create dbg dir\n");

	if (!console) {
		char name[30];

		memset(name, 0, sizeof(name));
		if (!msm_port->ipc_log_rx) {
			scnprintf(name, sizeof(name), "%s%s",
					dev_name(uport->dev), "_rx");
			msm_port->ipc_log_rx = ipc_log_context_create(
					IPC_LOG_TX_RX_PAGES, name, 0);
			if (!msm_port->ipc_log_rx)
				dev_info(uport->dev, "Err in Rx IPC Log\n");
		}
		memset(name, 0, sizeof(name));
		if (!msm_port->ipc_log_tx) {
			scnprintf(name, sizeof(name), "%s%s",
					dev_name(uport->dev), "_tx");
			msm_port->ipc_log_tx = ipc_log_context_create(
					IPC_LOG_TX_RX_PAGES, name, 0);
			if (!msm_port->ipc_log_tx)
				dev_info(uport->dev, "Err in Tx IPC Log\n");
		}
		memset(name, 0, sizeof(name));
		if (!msm_port->ipc_log_pwr) {
			scnprintf(name, sizeof(name), "%s%s",
					dev_name(uport->dev), "_pwr");
			msm_port->ipc_log_pwr = ipc_log_context_create(
					IPC_LOG_PWR_PAGES, name, 0);
			if (!msm_port->ipc_log_pwr)
				dev_info(uport->dev, "Err in Pwr IPC Log\n");
		}
		memset(name, 0, sizeof(name));
		if (!msm_port->ipc_log_misc) {
			scnprintf(name, sizeof(name), "%s%s",
					dev_name(uport->dev), "_misc");
			msm_port->ipc_log_misc = ipc_log_context_create(
					IPC_LOG_MISC_PAGES, name, 0);
			if (!msm_port->ipc_log_misc)
				dev_info(uport->dev, "Err in Misc IPC Log\n");
		}
	}
}

static void msm_geni_serial_cons_pm(struct uart_port *uport,
		unsigned int new_state, unsigned int old_state)
{
	struct msm_geni_serial_port *msm_port = GET_DEV_PORT(uport);

	if (unlikely(!uart_console(uport)))
		return;

	if (new_state == UART_PM_STATE_ON && old_state == UART_PM_STATE_OFF)
		se_geni_resources_on(&msm_port->serial_rsc);
	else if (new_state == UART_PM_STATE_OFF &&
			old_state == UART_PM_STATE_ON)
		se_geni_resources_off(&msm_port->serial_rsc);
}

static const struct uart_ops msm_geni_console_pops = {
	.tx_empty = msm_geni_serial_tx_empty,
	.stop_tx = msm_geni_serial_stop_tx,
	.start_tx = msm_geni_serial_start_tx,
	.stop_rx = msm_geni_serial_stop_rx,
	.set_termios = msm_geni_serial_set_termios,
	.startup = msm_geni_serial_startup,
	.config_port = msm_geni_serial_config_port,
	.shutdown = msm_geni_serial_shutdown,
	.type = msm_geni_serial_get_type,
	.set_mctrl = msm_geni_cons_set_mctrl,
	.get_mctrl = msm_geni_cons_get_mctrl,
#ifdef CONFIG_CONSOLE_POLL
	.poll_get_char	= msm_geni_serial_get_char,
	.poll_put_char	= msm_geni_serial_poll_put_char,
#endif
	.pm = msm_geni_serial_cons_pm,
};

static const struct uart_ops msm_geni_serial_pops = {
	.tx_empty = msm_geni_serial_tx_empty,
	.stop_tx = msm_geni_serial_stop_tx,
	.start_tx = msm_geni_serial_start_tx,
	.stop_rx = msm_geni_serial_stop_rx,
	.set_termios = msm_geni_serial_set_termios,
	.startup = msm_geni_serial_startup,
	.config_port = msm_geni_serial_config_port,
	.shutdown = msm_geni_serial_shutdown,
	.type = msm_geni_serial_get_type,
	.set_mctrl = msm_geni_serial_set_mctrl,
	.get_mctrl = msm_geni_serial_get_mctrl,
	.break_ctl = msm_geni_serial_break_ctl,
	.flush_buffer = NULL,
	.ioctl = msm_geni_serial_ioctl,
};

static const struct of_device_id msm_geni_device_tbl[] = {
#if defined(CONFIG_SERIAL_CORE_CONSOLE) || defined(CONFIG_CONSOLE_POLL)
	{ .compatible = "qcom,msm-geni-console",
			.data = (void *)&msm_geni_console_driver},
#endif
	{ .compatible = "qcom,msm-geni-serial-hs",
			.data = (void *)&msm_geni_serial_hs_driver},
	{},
};

static int msm_geni_serial_probe(struct platform_device *pdev)
{
	int ret = 0;
	int line;
	struct msm_geni_serial_port *dev_port;
	struct uart_port *uport;
	struct resource *res;
	struct uart_driver *drv;
	const struct of_device_id *id;
	bool is_console = false;
	struct platform_device *wrapper_pdev;
	struct device_node *wrapper_ph_node;
	u32 wake_char = 0;

	id = of_match_device(msm_geni_device_tbl, &pdev->dev);
	if (id) {
		dev_dbg(&pdev->dev, "%s: %s\n", __func__, id->compatible);
		drv = (struct uart_driver *)id->data;
	} else {
		dev_err(&pdev->dev, "%s: No matching device found", __func__);
		return -ENODEV;
	}

	if (pdev->dev.of_node) {
		if (drv->cons)
			line = of_alias_get_id(pdev->dev.of_node, "serial");
		else
			line = of_alias_get_id(pdev->dev.of_node, "hsuart");
	} else {
		line = pdev->id;
	}

	if (line < 0)
		line = atomic_inc_return(&uart_line_id) - 1;

	if ((line < 0) || (line >= GENI_UART_NR_PORTS))
		return -ENXIO;
	is_console = (drv->cons ? true : false);
	dev_port = get_port_from_line(line, is_console);
	if (IS_ERR_OR_NULL(dev_port)) {
		ret = PTR_ERR(dev_port);
		dev_err(&pdev->dev, "Invalid line %d(%d)\n",
					line, ret);
		goto exit_geni_serial_probe;
	}

	uport = &dev_port->uport;

	/* Don't allow 2 drivers to access the same port */
	if (uport->private_data) {
		ret = -ENODEV;
		goto exit_geni_serial_probe;
	}

	uport->dev = &pdev->dev;

	wrapper_ph_node = of_parse_phandle(pdev->dev.of_node,
					"qcom,wrapper-core", 0);
	if (IS_ERR_OR_NULL(wrapper_ph_node)) {
		ret = PTR_ERR(wrapper_ph_node);
		goto exit_geni_serial_probe;
	}
	wrapper_pdev = of_find_device_by_node(wrapper_ph_node);
	of_node_put(wrapper_ph_node);
	if (IS_ERR_OR_NULL(wrapper_pdev)) {
		ret = PTR_ERR(wrapper_pdev);
		goto exit_geni_serial_probe;
	}
	dev_port->wrapper_dev = &wrapper_pdev->dev;
	dev_port->serial_rsc.wrapper_dev = &wrapper_pdev->dev;
	ret = geni_se_resources_init(&dev_port->serial_rsc, UART_CORE2X_VOTE,
					(DEFAULT_SE_CLK * DEFAULT_BUS_WIDTH));
	if (ret)
		goto exit_geni_serial_probe;

	if (of_property_read_u32(pdev->dev.of_node, "qcom,wakeup-byte",
					&wake_char)) {
		dev_dbg(&pdev->dev, "No Wakeup byte specified\n");
	} else {
		dev_port->wakeup_byte = (u8)wake_char;
		dev_info(&pdev->dev, "Wakeup byte 0x%x\n",
					dev_port->wakeup_byte);
	}

	dev_port->serial_rsc.se_clk = devm_clk_get(&pdev->dev, "se-clk");
	if (IS_ERR(dev_port->serial_rsc.se_clk)) {
		ret = PTR_ERR(dev_port->serial_rsc.se_clk);
		dev_err(&pdev->dev, "Err getting SE Core clk %d\n", ret);
		goto exit_geni_serial_probe;
	}

	dev_port->serial_rsc.m_ahb_clk = devm_clk_get(&pdev->dev, "m-ahb");
	if (IS_ERR(dev_port->serial_rsc.m_ahb_clk)) {
		ret = PTR_ERR(dev_port->serial_rsc.m_ahb_clk);
		dev_err(&pdev->dev, "Err getting M AHB clk %d\n", ret);
		goto exit_geni_serial_probe;
	}

	dev_port->serial_rsc.s_ahb_clk = devm_clk_get(&pdev->dev, "s-ahb");
	if (IS_ERR(dev_port->serial_rsc.s_ahb_clk)) {
		ret = PTR_ERR(dev_port->serial_rsc.s_ahb_clk);
		dev_err(&pdev->dev, "Err getting S AHB clk %d\n", ret);
		goto exit_geni_serial_probe;
	}

	res = platform_get_resource_byname(pdev, IORESOURCE_MEM, "se_phys");
	if (!res) {
		ret = -ENXIO;
		dev_err(&pdev->dev, "Err getting IO region\n");
		goto exit_geni_serial_probe;
	}

	uport->mapbase = res->start;
	uport->membase = devm_ioremap(&pdev->dev, res->start,
						resource_size(res));
	if (!uport->membase) {
		ret = -ENOMEM;
		dev_err(&pdev->dev, "Err IO mapping serial iomem");
		goto exit_geni_serial_probe;
	}

	dev_port->serial_rsc.geni_pinctrl = devm_pinctrl_get(&pdev->dev);
	if (IS_ERR_OR_NULL(dev_port->serial_rsc.geni_pinctrl)) {
		dev_err(&pdev->dev, "No pinctrl config specified!\n");
		ret = PTR_ERR(dev_port->serial_rsc.geni_pinctrl);
		goto exit_geni_serial_probe;
	}
	dev_port->serial_rsc.geni_gpio_active =
		pinctrl_lookup_state(dev_port->serial_rsc.geni_pinctrl,
							PINCTRL_DEFAULT);
	if (IS_ERR_OR_NULL(dev_port->serial_rsc.geni_gpio_active)) {
		dev_err(&pdev->dev, "No default config specified!\n");
		ret = PTR_ERR(dev_port->serial_rsc.geni_gpio_active);
		goto exit_geni_serial_probe;
	}
	dev_port->serial_rsc.geni_gpio_sleep =
		pinctrl_lookup_state(dev_port->serial_rsc.geni_pinctrl,
							PINCTRL_SLEEP);
	if (IS_ERR_OR_NULL(dev_port->serial_rsc.geni_gpio_sleep)) {
		dev_err(&pdev->dev, "No sleep config specified!\n");
		ret = PTR_ERR(dev_port->serial_rsc.geni_gpio_sleep);
		goto exit_geni_serial_probe;
	}

	wakeup_source_init(&dev_port->geni_wake, dev_name(&pdev->dev));
	dev_port->tx_fifo_depth = DEF_FIFO_DEPTH_WORDS;
	dev_port->rx_fifo_depth = DEF_FIFO_DEPTH_WORDS;
	dev_port->tx_fifo_width = DEF_FIFO_WIDTH_BITS;
	uport->fifosize =
		((dev_port->tx_fifo_depth * dev_port->tx_fifo_width) >> 3);

	uport->irq = platform_get_irq(pdev, 0);
	if (uport->irq < 0) {
		ret = uport->irq;
		dev_err(&pdev->dev, "Failed to get IRQ %d\n", ret);
		goto exit_geni_serial_probe;
	}

	/* Optional to use the Rx pin as wakeup irq */
	dev_port->wakeup_irq = platform_get_irq(pdev, 1);
	if ((dev_port->wakeup_irq < 0 && !is_console))
		dev_info(&pdev->dev, "No wakeup IRQ configured\n");

	uport->private_data = (void *)drv;
	platform_set_drvdata(pdev, dev_port);
	if (is_console) {
		dev_port->handle_rx = handle_rx_console;
		dev_port->rx_fifo = devm_kzalloc(uport->dev, sizeof(u32),
								GFP_KERNEL);
	} else {
		pm_runtime_set_suspended(&pdev->dev);
		pm_runtime_set_autosuspend_delay(&pdev->dev, 150);
		pm_runtime_use_autosuspend(&pdev->dev);
		pm_runtime_enable(&pdev->dev);
	}

	dev_info(&pdev->dev, "Serial port%d added.FifoSize %d is_console%d\n",
				line, uport->fifosize, is_console);
	device_create_file(uport->dev, &dev_attr_loopback);
	device_create_file(uport->dev, &dev_attr_xfer_mode);
	msm_geni_serial_debug_init(uport, is_console);
	dev_port->port_setup = false;
	return uart_add_one_port(drv, uport);

exit_geni_serial_probe:
	return ret;
}

static int msm_geni_serial_remove(struct platform_device *pdev)
{
	struct msm_geni_serial_port *port = platform_get_drvdata(pdev);
	struct uart_driver *drv =
			(struct uart_driver *)port->uport.private_data;

	wakeup_source_trash(&port->geni_wake);
	uart_remove_one_port(drv, &port->uport);
	return 0;
}


#ifdef CONFIG_PM
static int msm_geni_serial_runtime_suspend(struct device *dev)
{
	struct platform_device *pdev = to_platform_device(dev);
	struct msm_geni_serial_port *port = platform_get_drvdata(pdev);
	int ret = 0;

	wait_for_transfers_inflight(&port->uport);
	disable_irq(port->uport.irq);
	ret = se_geni_resources_off(&port->serial_rsc);
	if (ret) {
		dev_err(dev, "%s: Error ret %d\n", __func__, ret);
		goto exit_runtime_suspend;
	}
	if (port->wakeup_irq > 0) {
		struct se_geni_rsc *rsc = &port->serial_rsc;

		port->edge_count = 0;
		ret = pinctrl_select_state(rsc->geni_pinctrl,
						rsc->geni_gpio_active);
		if (ret) {
			dev_err(dev, "%s: Error %d pinctrl_select_state\n",
							__func__, ret);
			goto exit_runtime_suspend;
		}
		enable_irq(port->wakeup_irq);
	}
	IPC_LOG_MSG(port->ipc_log_pwr, "%s:\n", __func__);
	__pm_relax(&port->geni_wake);
exit_runtime_suspend:
	return ret;
}

static int msm_geni_serial_runtime_resume(struct device *dev)
{
	struct platform_device *pdev = to_platform_device(dev);
	struct msm_geni_serial_port *port = platform_get_drvdata(pdev);
	int ret = 0;

	/*
	 * Do an unconditional relax followed by a stay awake in case the
	 * wake source is activated by the wakeup isr.
	 */
	__pm_relax(&port->geni_wake);
	__pm_stay_awake(&port->geni_wake);
	if (port->wakeup_irq > 0)
		disable_irq(port->wakeup_irq);
	ret = se_geni_resources_on(&port->serial_rsc);
	if (ret) {
		dev_err(dev, "%s: Error ret %d\n", __func__, ret);
		__pm_relax(&port->geni_wake);
		goto exit_runtime_resume;
	}
	enable_irq(port->uport.irq);
	IPC_LOG_MSG(port->ipc_log_pwr, "%s:\n", __func__);
exit_runtime_resume:
	return ret;
}

static int msm_geni_serial_sys_suspend_noirq(struct device *dev)
{
	struct platform_device *pdev = to_platform_device(dev);
	struct msm_geni_serial_port *port = platform_get_drvdata(pdev);
	struct uart_port *uport = &port->uport;

	if (uart_console(uport)) {
		uart_suspend_port((struct uart_driver *)uport->private_data,
					uport);
	} else {
		struct uart_state *state = uport->state;
		struct tty_port *tty_port = &state->port;

		mutex_lock(&tty_port->mutex);
		if (!pm_runtime_status_suspended(dev)) {
			dev_err(dev, "%s:Active userspace vote; ioctl_cnt %d\n",
					__func__, port->ioctl_count);
			IPC_LOG_MSG(port->ipc_log_pwr,
				"%s:Active userspace vote; ioctl_cnt %d\n",
					__func__, port->ioctl_count);
			mutex_unlock(&tty_port->mutex);
			return -EBUSY;
		}
		mutex_unlock(&tty_port->mutex);
	}
	return 0;
}

static int msm_geni_serial_sys_resume_noirq(struct device *dev)
{
	struct platform_device *pdev = to_platform_device(dev);
	struct msm_geni_serial_port *port = platform_get_drvdata(pdev);
	struct uart_port *uport = &port->uport;

	if (uart_console(uport) &&
	    console_suspend_enabled && uport->suspended) {
		uart_resume_port((struct uart_driver *)uport->private_data,
									uport);
		disable_irq(uport->irq);
	}
	return 0;
}
#else
static int msm_geni_serial_runtime_suspend(struct device *dev)
{
	return 0;
}

static int msm_geni_serial_runtime_resume(struct device *dev)
{
	return 0;
}

static int msm_geni_serial_sys_suspend_noirq(struct device *dev)
{
	return 0;
}

static int msm_geni_serial_sys_resume_noirq(struct device *dev)
{
	return 0;
}
#endif

static const struct dev_pm_ops msm_geni_serial_pm_ops = {
	.runtime_suspend = msm_geni_serial_runtime_suspend,
	.runtime_resume = msm_geni_serial_runtime_resume,
	.suspend_noirq = msm_geni_serial_sys_suspend_noirq,
	.resume_noirq = msm_geni_serial_sys_resume_noirq,
};

static const struct of_device_id msm_geni_serial_match_table[] = {
	{ .compatible = "qcom,msm-geni-uart"},
	{},
};

static struct platform_driver msm_geni_serial_platform_driver = {
	.remove = msm_geni_serial_remove,
	.probe = msm_geni_serial_probe,
	.driver = {
		.name = "msm_geni_serial",
		.of_match_table = msm_geni_serial_match_table,
		.pm = &msm_geni_serial_pm_ops,
	},
};


static struct uart_driver msm_geni_serial_hs_driver = {
	.owner = THIS_MODULE,
	.driver_name = "msm_geni_serial_hs",
	.dev_name = "ttyHS",
	.nr =  GENI_UART_NR_PORTS,
};

static int __init msm_geni_serial_init(void)
{
	int ret = 0;
	int i;

	for (i = 0; i < GENI_UART_NR_PORTS; i++) {
		msm_geni_serial_ports[i].uport.iotype = UPIO_MEM;
		msm_geni_serial_ports[i].uport.ops = &msm_geni_serial_pops;
		msm_geni_serial_ports[i].uport.flags = UPF_BOOT_AUTOCONF;
		msm_geni_serial_ports[i].uport.line = i;
	}

	for (i = 0; i < GENI_UART_CONS_PORTS; i++) {
		msm_geni_console_port.uport.iotype = UPIO_MEM;
		msm_geni_console_port.uport.ops = &msm_geni_console_pops;
		msm_geni_console_port.uport.flags = UPF_BOOT_AUTOCONF;
		msm_geni_console_port.uport.line = i;
	}

	ret = console_register(&msm_geni_console_driver);
	if (ret)
		return ret;

	ret = uart_register_driver(&msm_geni_serial_hs_driver);
	if (ret) {
		uart_unregister_driver(&msm_geni_console_driver);
		return ret;
	}

	ret = platform_driver_register(&msm_geni_serial_platform_driver);
	if (ret) {
		console_unregister(&msm_geni_console_driver);
		uart_unregister_driver(&msm_geni_serial_hs_driver);
		return ret;
	}

	pr_info("%s: Driver initialized", __func__);
	return ret;
}
module_init(msm_geni_serial_init);

static void __exit msm_geni_serial_exit(void)
{
	platform_driver_unregister(&msm_geni_serial_platform_driver);
	uart_unregister_driver(&msm_geni_serial_hs_driver);
	console_unregister(&msm_geni_console_driver);
}
module_exit(msm_geni_serial_exit);

MODULE_DESCRIPTION("Serial driver for GENI based QTI serial cores");
MODULE_LICENSE("GPL v2");
MODULE_ALIAS("tty:msm_geni_geni_serial");<|MERGE_RESOLUTION|>--- conflicted
+++ resolved
@@ -570,7 +570,6 @@
 static void msm_geni_serial_abort_rx(struct uart_port *uport)
 {
 	unsigned int irq_clear = S_CMD_DONE_EN;
-	struct msm_geni_serial_port *port = GET_DEV_PORT(uport);
 
 	geni_abort_s_cmd(uport->membase);
 	/* Ensure this goes through before polling. */
@@ -579,11 +578,7 @@
 	msm_geni_serial_poll_bit(uport, SE_GENI_S_CMD_CTRL_REG,
 					S_GENI_CMD_ABORT, false);
 	geni_write_reg_nolog(irq_clear, uport->membase, SE_GENI_S_IRQ_CLEAR);
-<<<<<<< HEAD
-	IPC_LOG_MSG(port->ipc_log_misc, "%s\n", __func__);
-=======
 	geni_write_reg(FORCE_DEFAULT, uport->membase, GENI_FORCE_DEFAULT_REG);
->>>>>>> 77cdf89f
 }
 
 #ifdef CONFIG_CONSOLE_POLL
