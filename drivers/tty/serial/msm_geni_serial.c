--- conflicted
+++ resolved
@@ -202,7 +202,6 @@
 	bool s_cmd_done;
 	bool m_cmd;
 	bool s_cmd;
-	atomic_t interrupt_disabled;
 	struct completion m_cmd_timeout;
 	struct completion s_cmd_timeout;
 };
@@ -298,16 +297,10 @@
 		geni_write_reg_nolog(dma_s_irq_en, uport->membase,
 							SE_DMA_RX_IRQ_EN);
 	}
-	atomic_set(&port->interrupt_disabled, 0);
-}
-
-<<<<<<< HEAD
-/* Disable the interrupts in order to do polling in an atomic contexts. */
-static void msm_serial_try_disable_interrupts(struct uart_port *uport)
-=======
+}
+
 /* Try disabling interrupts in order to do polling in an atomic contexts. */
 static bool msm_serial_try_disable_interrupts(struct uart_port *uport)
->>>>>>> ff0198e7
 {
 	unsigned int geni_m_irq_en, geni_s_irq_en;
 	unsigned int dma_m_irq_en, dma_s_irq_en;
@@ -344,12 +337,8 @@
 		geni_write_reg_nolog(dma_s_irq_en, uport->membase,
 							SE_DMA_RX_IRQ_EN);
 	}
-<<<<<<< HEAD
-	atomic_set(&port->interrupt_disabled, 1);
-=======
 
 	return true;
->>>>>>> ff0198e7
 }
 
 /*
@@ -369,11 +358,7 @@
 	 * We need to do polling if spinlock is taken
 	 * by framework as we cannot rely on ISR.
 	 */
-<<<<<<< HEAD
-	if (atomic_read(&msm_port->interrupt_disabled)) {
-=======
 	if (is_irq_masked) {
->>>>>>> ff0198e7
 		/*
 		 * Polling is done for 1000 iterrations with
 		 * 10 usecs interval which in total accumulates
@@ -990,11 +975,7 @@
 		port->m_cmd_done = false;
 		port->m_cmd = true;
 		reinit_completion(&port->m_cmd_timeout);
-<<<<<<< HEAD
-		msm_serial_try_disable_interrupts(uport);
-=======
 		is_irq_masked = msm_serial_try_disable_interrupts(uport);
->>>>>>> ff0198e7
 		geni_cancel_m_cmd(uport->membase);
 
 		/*
@@ -1092,11 +1073,6 @@
 		 * release the port lock before calling tty_flip_buffer_push()
 		 * to avoid deadlock scenarios.
 		 */
-<<<<<<< HEAD
-		spin_unlock_irqrestore(&uport->lock, *flags);
-		tty_flip_buffer_push(tport);
-		spin_lock_irqsave(&uport->lock, *flags);
-=======
 		locked = msm_geni_serial_spinlocked(uport);
 		if (locked) {
 			spin_unlock_irqrestore(&uport->lock, *flags);
@@ -1105,7 +1081,6 @@
 		} else {
 			tty_flip_buffer_push(tport);
 		}
->>>>>>> ff0198e7
 	}
 	return 0;
 }
@@ -1161,11 +1136,7 @@
 		 * Try disabling interrupts before giving the
 		 * cancel command as this might be in an atomic context.
 		 */
-<<<<<<< HEAD
-		msm_serial_try_disable_interrupts(uport);
-=======
 		is_irq_masked = msm_serial_try_disable_interrupts(uport);
->>>>>>> ff0198e7
 		geni_cancel_m_cmd(uport->membase);
 
 		timeout = geni_wait_for_cmd_done(uport, is_irq_masked);
@@ -1310,11 +1281,7 @@
 	 * cancel command as this might be in an atomic context
 	 * from framework driver.
 	 */
-<<<<<<< HEAD
-	msm_serial_try_disable_interrupts(uport);
-=======
 	is_irq_masked = msm_serial_try_disable_interrupts(uport);
->>>>>>> ff0198e7
 	geni_cancel_m_cmd(uport->membase);
 
 	timeout = geni_wait_for_cmd_done(uport, is_irq_masked);
@@ -1526,11 +1493,7 @@
 	 * Try disabling interrupts before giving the
 	 * cancel command as this might be in an atomic context.
 	 */
-<<<<<<< HEAD
-	msm_serial_try_disable_interrupts(uport);
-=======
 	is_irq_masked = msm_serial_try_disable_interrupts(uport);
->>>>>>> ff0198e7
 	geni_cancel_s_cmd(uport->membase);
 
 	/*
