--- conflicted
+++ resolved
@@ -2529,16 +2529,9 @@
 	u64 offloads;
 	int err;
 
-<<<<<<< HEAD
 	if (!vi->has_cvq)
 		return 0;
 
-	/* Don't allow configuration while XDP is active. */
-	if (vi->xdp_queue_pairs)
-		return -EBUSY;
-
-=======
->>>>>>> d2775984
 	if ((dev->features ^ features) & NETIF_F_LRO) {
 		if (vi->xdp_queue_pairs)
 			return -EBUSY;
