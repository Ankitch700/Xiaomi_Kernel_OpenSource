// SPDX-License-Identifier: GPL-2.0-or-later
/*
 * drivers/net/ethernet/ibm/emac/core.c
 *
 * Driver for PowerPC 4xx on-chip ethernet controller.
 *
 * Copyright 2007 Benjamin Herrenschmidt, IBM Corp.
 *                <benh@kernel.crashing.org>
 *
 * Based on the arch/ppc version of the driver:
 *
 * Copyright (c) 2004, 2005 Zultys Technologies.
 * Eugene Surovegin <eugene.surovegin@zultys.com> or <ebs@ebshome.net>
 *
 * Based on original work by
 * 	Matt Porter <mporter@kernel.crashing.org>
 *	(c) 2003 Benjamin Herrenschmidt <benh@kernel.crashing.org>
 *      Armin Kuster <akuster@mvista.com>
 * 	Johnnie Peters <jpeters@mvista.com>
 */

#include <linux/module.h>
#include <linux/sched.h>
#include <linux/string.h>
#include <linux/errno.h>
#include <linux/delay.h>
#include <linux/types.h>
#include <linux/pci.h>
#include <linux/etherdevice.h>
#include <linux/skbuff.h>
#include <linux/crc32.h>
#include <linux/ethtool.h>
#include <linux/mii.h>
#include <linux/bitops.h>
#include <linux/workqueue.h>
#include <linux/of.h>
#include <linux/of_address.h>
#include <linux/of_irq.h>
#include <linux/of_net.h>
#include <linux/of_mdio.h>
#include <linux/platform_device.h>
#include <linux/slab.h>

#include <asm/processor.h>
#include <asm/io.h>
#include <asm/dma.h>
#include <linux/uaccess.h>
#include <asm/dcr.h>
#include <asm/dcr-regs.h>

#include "core.h"

/*
 * Lack of dma_unmap_???? calls is intentional.
 *
 * API-correct usage requires additional support state information to be
 * maintained for every RX and TX buffer descriptor (BD). Unfortunately, due to
 * EMAC design (e.g. TX buffer passed from network stack can be split into
 * several BDs, dma_map_single/dma_map_page can be used to map particular BD),
 * maintaining such information will add additional overhead.
 * Current DMA API implementation for 4xx processors only ensures cache coherency
 * and dma_unmap_???? routines are empty and are likely to stay this way.
 * I decided to omit dma_unmap_??? calls because I don't want to add additional
 * complexity just for the sake of following some abstract API, when it doesn't
 * add any real benefit to the driver. I understand that this decision maybe
 * controversial, but I really tried to make code API-correct and efficient
 * at the same time and didn't come up with code I liked :(.                --ebs
 */

#define DRV_NAME        "emac"
#define DRV_VERSION     "3.54"
#define DRV_DESC        "PPC 4xx OCP EMAC driver"

MODULE_DESCRIPTION(DRV_DESC);
MODULE_AUTHOR
    ("Eugene Surovegin <eugene.surovegin@zultys.com> or <ebs@ebshome.net>");
MODULE_LICENSE("GPL");

/* minimum number of free TX descriptors required to wake up TX process */
#define EMAC_TX_WAKEUP_THRESH		(NUM_TX_BUFF / 4)

/* If packet size is less than this number, we allocate small skb and copy packet
 * contents into it instead of just sending original big skb up
 */
#define EMAC_RX_COPY_THRESH		CONFIG_IBM_EMAC_RX_COPY_THRESHOLD

/* Since multiple EMACs share MDIO lines in various ways, we need
 * to avoid re-using the same PHY ID in cases where the arch didn't
 * setup precise phy_map entries
 *
 * XXX This is something that needs to be reworked as we can have multiple
 * EMAC "sets" (multiple ASICs containing several EMACs) though we can
 * probably require in that case to have explicit PHY IDs in the device-tree
 */
static u32 busy_phy_map;
static DEFINE_MUTEX(emac_phy_map_lock);

/* This is the wait queue used to wait on any event related to probe, that
 * is discovery of MALs, other EMACs, ZMII/RGMIIs, etc...
 */
static DECLARE_WAIT_QUEUE_HEAD(emac_probe_wait);

/* Having stable interface names is a doomed idea. However, it would be nice
 * if we didn't have completely random interface names at boot too :-) It's
 * just a matter of making everybody's life easier. Since we are doing
 * threaded probing, it's a bit harder though. The base idea here is that
 * we make up a list of all emacs in the device-tree before we register the
 * driver. Every emac will then wait for the previous one in the list to
 * initialize before itself. We should also keep that list ordered by
 * cell_index.
 * That list is only 4 entries long, meaning that additional EMACs don't
 * get ordering guarantees unless EMAC_BOOT_LIST_SIZE is increased.
 */

#define EMAC_BOOT_LIST_SIZE	4
static struct device_node *emac_boot_list[EMAC_BOOT_LIST_SIZE];

/* How long should I wait for dependent devices ? */
#define EMAC_PROBE_DEP_TIMEOUT	(HZ * 5)

/* I don't want to litter system log with timeout errors
 * when we have brain-damaged PHY.
 */
static inline void emac_report_timeout_error(struct emac_instance *dev,
					     const char *error)
{
	if (emac_has_feature(dev, EMAC_FTR_440GX_PHY_CLK_FIX |
				  EMAC_FTR_460EX_PHY_CLK_FIX |
				  EMAC_FTR_440EP_PHY_CLK_FIX))
		DBG(dev, "%s" NL, error);
	else if (net_ratelimit())
		printk(KERN_ERR "%pOF: %s\n", dev->ofdev->dev.of_node, error);
}

/* EMAC PHY clock workaround:
 * 440EP/440GR has more sane SDR0_MFR register implementation than 440GX,
 * which allows controlling each EMAC clock
 */
static inline void emac_rx_clk_tx(struct emac_instance *dev)
{
#ifdef CONFIG_PPC_DCR_NATIVE
	if (emac_has_feature(dev, EMAC_FTR_440EP_PHY_CLK_FIX))
		dcri_clrset(SDR0, SDR0_MFR,
			    0, SDR0_MFR_ECS >> dev->cell_index);
#endif
}

static inline void emac_rx_clk_default(struct emac_instance *dev)
{
#ifdef CONFIG_PPC_DCR_NATIVE
	if (emac_has_feature(dev, EMAC_FTR_440EP_PHY_CLK_FIX))
		dcri_clrset(SDR0, SDR0_MFR,
			    SDR0_MFR_ECS >> dev->cell_index, 0);
#endif
}

/* PHY polling intervals */
#define PHY_POLL_LINK_ON	HZ
#define PHY_POLL_LINK_OFF	(HZ / 5)

/* Graceful stop timeouts in us.
 * We should allow up to 1 frame time (full-duplex, ignoring collisions)
 */
#define STOP_TIMEOUT_10		1230
#define STOP_TIMEOUT_100	124
#define STOP_TIMEOUT_1000	13
#define STOP_TIMEOUT_1000_JUMBO	73

static unsigned char default_mcast_addr[] = {
	0x01, 0x80, 0xC2, 0x00, 0x00, 0x01
};

/* Please, keep in sync with struct ibm_emac_stats/ibm_emac_error_stats */
static const char emac_stats_keys[EMAC_ETHTOOL_STATS_COUNT][ETH_GSTRING_LEN] = {
	"rx_packets", "rx_bytes", "tx_packets", "tx_bytes", "rx_packets_csum",
	"tx_packets_csum", "tx_undo", "rx_dropped_stack", "rx_dropped_oom",
	"rx_dropped_error", "rx_dropped_resize", "rx_dropped_mtu",
	"rx_stopped", "rx_bd_errors", "rx_bd_overrun", "rx_bd_bad_packet",
	"rx_bd_runt_packet", "rx_bd_short_event", "rx_bd_alignment_error",
	"rx_bd_bad_fcs", "rx_bd_packet_too_long", "rx_bd_out_of_range",
	"rx_bd_in_range", "rx_parity", "rx_fifo_overrun", "rx_overrun",
	"rx_bad_packet", "rx_runt_packet", "rx_short_event",
	"rx_alignment_error", "rx_bad_fcs", "rx_packet_too_long",
	"rx_out_of_range", "rx_in_range", "tx_dropped", "tx_bd_errors",
	"tx_bd_bad_fcs", "tx_bd_carrier_loss", "tx_bd_excessive_deferral",
	"tx_bd_excessive_collisions", "tx_bd_late_collision",
	"tx_bd_multple_collisions", "tx_bd_single_collision",
	"tx_bd_underrun", "tx_bd_sqe", "tx_parity", "tx_underrun", "tx_sqe",
	"tx_errors"
};

static irqreturn_t emac_irq(int irq, void *dev_instance);
static void emac_clean_tx_ring(struct emac_instance *dev);
static void __emac_set_multicast_list(struct emac_instance *dev);

static inline int emac_phy_supports_gige(int phy_mode)
{
	return  phy_interface_mode_is_rgmii(phy_mode) ||
		phy_mode == PHY_INTERFACE_MODE_GMII ||
		phy_mode == PHY_INTERFACE_MODE_SGMII ||
		phy_mode == PHY_INTERFACE_MODE_TBI ||
		phy_mode == PHY_INTERFACE_MODE_RTBI;
}

static inline int emac_phy_gpcs(int phy_mode)
{
	return  phy_mode == PHY_INTERFACE_MODE_SGMII ||
		phy_mode == PHY_INTERFACE_MODE_TBI ||
		phy_mode == PHY_INTERFACE_MODE_RTBI;
}

static inline void emac_tx_enable(struct emac_instance *dev)
{
	struct emac_regs __iomem *p = dev->emacp;
	u32 r;

	DBG(dev, "tx_enable" NL);

	r = in_be32(&p->mr0);
	if (!(r & EMAC_MR0_TXE))
		out_be32(&p->mr0, r | EMAC_MR0_TXE);
}

static void emac_tx_disable(struct emac_instance *dev)
{
	struct emac_regs __iomem *p = dev->emacp;
	u32 r;

	DBG(dev, "tx_disable" NL);

	r = in_be32(&p->mr0);
	if (r & EMAC_MR0_TXE) {
		int n = dev->stop_timeout;
		out_be32(&p->mr0, r & ~EMAC_MR0_TXE);
		while (!(in_be32(&p->mr0) & EMAC_MR0_TXI) && n) {
			udelay(1);
			--n;
		}
		if (unlikely(!n))
			emac_report_timeout_error(dev, "TX disable timeout");
	}
}

static void emac_rx_enable(struct emac_instance *dev)
{
	struct emac_regs __iomem *p = dev->emacp;
	u32 r;

	if (unlikely(test_bit(MAL_COMMAC_RX_STOPPED, &dev->commac.flags)))
		goto out;

	DBG(dev, "rx_enable" NL);

	r = in_be32(&p->mr0);
	if (!(r & EMAC_MR0_RXE)) {
		if (unlikely(!(r & EMAC_MR0_RXI))) {
			/* Wait if previous async disable is still in progress */
			int n = dev->stop_timeout;
			while (!(r = in_be32(&p->mr0) & EMAC_MR0_RXI) && n) {
				udelay(1);
				--n;
			}
			if (unlikely(!n))
				emac_report_timeout_error(dev,
							  "RX disable timeout");
		}
		out_be32(&p->mr0, r | EMAC_MR0_RXE);
	}
 out:
	;
}

static void emac_rx_disable(struct emac_instance *dev)
{
	struct emac_regs __iomem *p = dev->emacp;
	u32 r;

	DBG(dev, "rx_disable" NL);

	r = in_be32(&p->mr0);
	if (r & EMAC_MR0_RXE) {
		int n = dev->stop_timeout;
		out_be32(&p->mr0, r & ~EMAC_MR0_RXE);
		while (!(in_be32(&p->mr0) & EMAC_MR0_RXI) && n) {
			udelay(1);
			--n;
		}
		if (unlikely(!n))
			emac_report_timeout_error(dev, "RX disable timeout");
	}
}

static inline void emac_netif_stop(struct emac_instance *dev)
{
	netif_tx_lock_bh(dev->ndev);
	netif_addr_lock(dev->ndev);
	dev->no_mcast = 1;
	netif_addr_unlock(dev->ndev);
	netif_tx_unlock_bh(dev->ndev);
	netif_trans_update(dev->ndev);	/* prevent tx timeout */
	mal_poll_disable(dev->mal, &dev->commac);
	netif_tx_disable(dev->ndev);
}

static inline void emac_netif_start(struct emac_instance *dev)
{
	netif_tx_lock_bh(dev->ndev);
	netif_addr_lock(dev->ndev);
	dev->no_mcast = 0;
	if (dev->mcast_pending && netif_running(dev->ndev))
		__emac_set_multicast_list(dev);
	netif_addr_unlock(dev->ndev);
	netif_tx_unlock_bh(dev->ndev);

	netif_wake_queue(dev->ndev);

	/* NOTE: unconditional netif_wake_queue is only appropriate
	 * so long as all callers are assured to have free tx slots
	 * (taken from tg3... though the case where that is wrong is
	 *  not terribly harmful)
	 */
	mal_poll_enable(dev->mal, &dev->commac);
}

static inline void emac_rx_disable_async(struct emac_instance *dev)
{
	struct emac_regs __iomem *p = dev->emacp;
	u32 r;

	DBG(dev, "rx_disable_async" NL);

	r = in_be32(&p->mr0);
	if (r & EMAC_MR0_RXE)
		out_be32(&p->mr0, r & ~EMAC_MR0_RXE);
}

static int emac_reset(struct emac_instance *dev)
{
	struct emac_regs __iomem *p = dev->emacp;
	int n = 20;
	bool __maybe_unused try_internal_clock = false;

	DBG(dev, "reset" NL);

	if (!dev->reset_failed) {
		/* 40x erratum suggests stopping RX channel before reset,
		 * we stop TX as well
		 */
		emac_rx_disable(dev);
		emac_tx_disable(dev);
	}

#ifdef CONFIG_PPC_DCR_NATIVE
do_retry:
	/*
	 * PPC460EX/GT Embedded Processor Advanced User's Manual
	 * section 28.10.1 Mode Register 0 (EMACx_MR0) states:
	 * Note: The PHY must provide a TX Clk in order to perform a soft reset
	 * of the EMAC. If none is present, select the internal clock
	 * (SDR0_ETH_CFG[EMACx_PHY_CLK] = 1).
	 * After a soft reset, select the external clock.
	 *
	 * The AR8035-A PHY Meraki MR24 does not provide a TX Clk if the
	 * ethernet cable is not attached. This causes the reset to timeout
	 * and the PHY detection code in emac_init_phy() is unable to
	 * communicate and detect the AR8035-A PHY. As a result, the emac
	 * driver bails out early and the user has no ethernet.
	 * In order to stay compatible with existing configurations, the
	 * driver will temporarily switch to the internal clock, after
	 * the first reset fails.
	 */
	if (emac_has_feature(dev, EMAC_FTR_460EX_PHY_CLK_FIX)) {
		if (try_internal_clock || (dev->phy_address == 0xffffffff &&
					   dev->phy_map == 0xffffffff)) {
			/* No PHY: select internal loop clock before reset */
			dcri_clrset(SDR0, SDR0_ETH_CFG,
				    0, SDR0_ETH_CFG_ECS << dev->cell_index);
		} else {
			/* PHY present: select external clock before reset */
			dcri_clrset(SDR0, SDR0_ETH_CFG,
				    SDR0_ETH_CFG_ECS << dev->cell_index, 0);
		}
	}
#endif

	out_be32(&p->mr0, EMAC_MR0_SRST);
	while ((in_be32(&p->mr0) & EMAC_MR0_SRST) && n)
		--n;

#ifdef CONFIG_PPC_DCR_NATIVE
	if (emac_has_feature(dev, EMAC_FTR_460EX_PHY_CLK_FIX)) {
		if (!n && !try_internal_clock) {
			/* first attempt has timed out. */
			n = 20;
			try_internal_clock = true;
			goto do_retry;
		}

		if (try_internal_clock || (dev->phy_address == 0xffffffff &&
					   dev->phy_map == 0xffffffff)) {
			/* No PHY: restore external clock source after reset */
			dcri_clrset(SDR0, SDR0_ETH_CFG,
				    SDR0_ETH_CFG_ECS << dev->cell_index, 0);
		}
	}
#endif

	if (n) {
		dev->reset_failed = 0;
		return 0;
	} else {
		emac_report_timeout_error(dev, "reset timeout");
		dev->reset_failed = 1;
		return -ETIMEDOUT;
	}
}

static void emac_hash_mc(struct emac_instance *dev)
{
	const int regs = EMAC_XAHT_REGS(dev);
	u32 *gaht_base = emac_gaht_base(dev);
	u32 gaht_temp[EMAC_XAHT_MAX_REGS];
	struct netdev_hw_addr *ha;
	int i;

	DBG(dev, "hash_mc %d" NL, netdev_mc_count(dev->ndev));

	memset(gaht_temp, 0, sizeof (gaht_temp));

	netdev_for_each_mc_addr(ha, dev->ndev) {
		int slot, reg, mask;
		DBG2(dev, "mc %pM" NL, ha->addr);

		slot = EMAC_XAHT_CRC_TO_SLOT(dev,
					     ether_crc(ETH_ALEN, ha->addr));
		reg = EMAC_XAHT_SLOT_TO_REG(dev, slot);
		mask = EMAC_XAHT_SLOT_TO_MASK(dev, slot);

		gaht_temp[reg] |= mask;
	}

	for (i = 0; i < regs; i++)
		out_be32(gaht_base + i, gaht_temp[i]);
}

static inline u32 emac_iff2rmr(struct net_device *ndev)
{
	struct emac_instance *dev = netdev_priv(ndev);
	u32 r;

	r = EMAC_RMR_SP | EMAC_RMR_SFCS | EMAC_RMR_IAE | EMAC_RMR_BAE;

	if (emac_has_feature(dev, EMAC_FTR_EMAC4))
	    r |= EMAC4_RMR_BASE;
	else
	    r |= EMAC_RMR_BASE;

	if (ndev->flags & IFF_PROMISC)
		r |= EMAC_RMR_PME;
	else if (ndev->flags & IFF_ALLMULTI ||
			 (netdev_mc_count(ndev) > EMAC_XAHT_SLOTS(dev)))
		r |= EMAC_RMR_PMME;
	else if (!netdev_mc_empty(ndev))
		r |= EMAC_RMR_MAE;

	if (emac_has_feature(dev, EMAC_APM821XX_REQ_JUMBO_FRAME_SIZE)) {
		r &= ~EMAC4_RMR_MJS_MASK;
		r |= EMAC4_RMR_MJS(ndev->mtu);
	}

	return r;
}

static u32 __emac_calc_base_mr1(struct emac_instance *dev, int tx_size, int rx_size)
{
	u32 ret = EMAC_MR1_VLE | EMAC_MR1_IST | EMAC_MR1_TR0_MULT;

	DBG2(dev, "__emac_calc_base_mr1" NL);

	switch(tx_size) {
	case 2048:
		ret |= EMAC_MR1_TFS_2K;
		break;
	default:
		printk(KERN_WARNING "%s: Unknown Tx FIFO size %d\n",
		       dev->ndev->name, tx_size);
	}

	switch(rx_size) {
	case 16384:
		ret |= EMAC_MR1_RFS_16K;
		break;
	case 4096:
		ret |= EMAC_MR1_RFS_4K;
		break;
	default:
		printk(KERN_WARNING "%s: Unknown Rx FIFO size %d\n",
		       dev->ndev->name, rx_size);
	}

	return ret;
}

static u32 __emac4_calc_base_mr1(struct emac_instance *dev, int tx_size, int rx_size)
{
	u32 ret = EMAC_MR1_VLE | EMAC_MR1_IST | EMAC4_MR1_TR |
		EMAC4_MR1_OBCI(dev->opb_bus_freq / 1000000);

	DBG2(dev, "__emac4_calc_base_mr1" NL);

	switch(tx_size) {
	case 16384:
		ret |= EMAC4_MR1_TFS_16K;
		break;
	case 8192:
		ret |= EMAC4_MR1_TFS_8K;
		break;
	case 4096:
		ret |= EMAC4_MR1_TFS_4K;
		break;
	case 2048:
		ret |= EMAC4_MR1_TFS_2K;
		break;
	default:
		printk(KERN_WARNING "%s: Unknown Tx FIFO size %d\n",
		       dev->ndev->name, tx_size);
	}

	switch(rx_size) {
	case 16384:
		ret |= EMAC4_MR1_RFS_16K;
		break;
	case 8192:
		ret |= EMAC4_MR1_RFS_8K;
		break;
	case 4096:
		ret |= EMAC4_MR1_RFS_4K;
		break;
	case 2048:
		ret |= EMAC4_MR1_RFS_2K;
		break;
	default:
		printk(KERN_WARNING "%s: Unknown Rx FIFO size %d\n",
		       dev->ndev->name, rx_size);
	}

	return ret;
}

static u32 emac_calc_base_mr1(struct emac_instance *dev, int tx_size, int rx_size)
{
	return emac_has_feature(dev, EMAC_FTR_EMAC4) ?
		__emac4_calc_base_mr1(dev, tx_size, rx_size) :
		__emac_calc_base_mr1(dev, tx_size, rx_size);
}

static inline u32 emac_calc_trtr(struct emac_instance *dev, unsigned int size)
{
	if (emac_has_feature(dev, EMAC_FTR_EMAC4))
		return ((size >> 6) - 1) << EMAC_TRTR_SHIFT_EMAC4;
	else
		return ((size >> 6) - 1) << EMAC_TRTR_SHIFT;
}

static inline u32 emac_calc_rwmr(struct emac_instance *dev,
				 unsigned int low, unsigned int high)
{
	if (emac_has_feature(dev, EMAC_FTR_EMAC4))
		return (low << 22) | ( (high & 0x3ff) << 6);
	else
		return (low << 23) | ( (high & 0x1ff) << 7);
}

static int emac_configure(struct emac_instance *dev)
{
	struct emac_regs __iomem *p = dev->emacp;
	struct net_device *ndev = dev->ndev;
	int tx_size, rx_size, link = netif_carrier_ok(dev->ndev);
	u32 r, mr1 = 0;

	DBG(dev, "configure" NL);

	if (!link) {
		out_be32(&p->mr1, in_be32(&p->mr1)
			 | EMAC_MR1_FDE | EMAC_MR1_ILE);
		udelay(100);
	} else if (emac_reset(dev) < 0)
		return -ETIMEDOUT;

	if (emac_has_feature(dev, EMAC_FTR_HAS_TAH))
		tah_reset(dev->tah_dev);

	DBG(dev, " link = %d duplex = %d, pause = %d, asym_pause = %d\n",
	    link, dev->phy.duplex, dev->phy.pause, dev->phy.asym_pause);

	/* Default fifo sizes */
	tx_size = dev->tx_fifo_size;
	rx_size = dev->rx_fifo_size;

	/* No link, force loopback */
	if (!link)
		mr1 = EMAC_MR1_FDE | EMAC_MR1_ILE;

	/* Check for full duplex */
	else if (dev->phy.duplex == DUPLEX_FULL)
		mr1 |= EMAC_MR1_FDE | EMAC_MR1_MWSW_001;

	/* Adjust fifo sizes, mr1 and timeouts based on link speed */
	dev->stop_timeout = STOP_TIMEOUT_10;
	switch (dev->phy.speed) {
	case SPEED_1000:
		if (emac_phy_gpcs(dev->phy.mode)) {
			mr1 |= EMAC_MR1_MF_1000GPCS | EMAC_MR1_MF_IPPA(
				(dev->phy.gpcs_address != 0xffffffff) ?
				 dev->phy.gpcs_address : dev->phy.address);

			/* Put some arbitrary OUI, Manuf & Rev IDs so we can
			 * identify this GPCS PHY later.
			 */
			out_be32(&p->u1.emac4.ipcr, 0xdeadbeef);
		} else
			mr1 |= EMAC_MR1_MF_1000;

		/* Extended fifo sizes */
		tx_size = dev->tx_fifo_size_gige;
		rx_size = dev->rx_fifo_size_gige;

		if (dev->ndev->mtu > ETH_DATA_LEN) {
			if (emac_has_feature(dev, EMAC_FTR_EMAC4))
				mr1 |= EMAC4_MR1_JPSM;
			else
				mr1 |= EMAC_MR1_JPSM;
			dev->stop_timeout = STOP_TIMEOUT_1000_JUMBO;
		} else
			dev->stop_timeout = STOP_TIMEOUT_1000;
		break;
	case SPEED_100:
		mr1 |= EMAC_MR1_MF_100;
		dev->stop_timeout = STOP_TIMEOUT_100;
		break;
	default: /* make gcc happy */
		break;
	}

	if (emac_has_feature(dev, EMAC_FTR_HAS_RGMII))
		rgmii_set_speed(dev->rgmii_dev, dev->rgmii_port,
				dev->phy.speed);
	if (emac_has_feature(dev, EMAC_FTR_HAS_ZMII))
		zmii_set_speed(dev->zmii_dev, dev->zmii_port, dev->phy.speed);

	/* on 40x erratum forces us to NOT use integrated flow control,
	 * let's hope it works on 44x ;)
	 */
	if (!emac_has_feature(dev, EMAC_FTR_NO_FLOW_CONTROL_40x) &&
	    dev->phy.duplex == DUPLEX_FULL) {
		if (dev->phy.pause)
			mr1 |= EMAC_MR1_EIFC | EMAC_MR1_APP;
		else if (dev->phy.asym_pause)
			mr1 |= EMAC_MR1_APP;
	}

	/* Add base settings & fifo sizes & program MR1 */
	mr1 |= emac_calc_base_mr1(dev, tx_size, rx_size);
	out_be32(&p->mr1, mr1);

	/* Set individual MAC address */
	out_be32(&p->iahr, (ndev->dev_addr[0] << 8) | ndev->dev_addr[1]);
	out_be32(&p->ialr, (ndev->dev_addr[2] << 24) |
		 (ndev->dev_addr[3] << 16) | (ndev->dev_addr[4] << 8) |
		 ndev->dev_addr[5]);

	/* VLAN Tag Protocol ID */
	out_be32(&p->vtpid, 0x8100);

	/* Receive mode register */
	r = emac_iff2rmr(ndev);
	if (r & EMAC_RMR_MAE)
		emac_hash_mc(dev);
	out_be32(&p->rmr, r);

	/* FIFOs thresholds */
	if (emac_has_feature(dev, EMAC_FTR_EMAC4))
		r = EMAC4_TMR1((dev->mal_burst_size / dev->fifo_entry_size) + 1,
			       tx_size / 2 / dev->fifo_entry_size);
	else
		r = EMAC_TMR1((dev->mal_burst_size / dev->fifo_entry_size) + 1,
			      tx_size / 2 / dev->fifo_entry_size);
	out_be32(&p->tmr1, r);
	out_be32(&p->trtr, emac_calc_trtr(dev, tx_size / 2));

	/* PAUSE frame is sent when RX FIFO reaches its high-water mark,
	   there should be still enough space in FIFO to allow the our link
	   partner time to process this frame and also time to send PAUSE
	   frame itself.

	   Here is the worst case scenario for the RX FIFO "headroom"
	   (from "The Switch Book") (100Mbps, without preamble, inter-frame gap):

	   1) One maximum-length frame on TX                    1522 bytes
	   2) One PAUSE frame time                                64 bytes
	   3) PAUSE frame decode time allowance                   64 bytes
	   4) One maximum-length frame on RX                    1522 bytes
	   5) Round-trip propagation delay of the link (100Mb)    15 bytes
	   ----------
	   3187 bytes

	   I chose to set high-water mark to RX_FIFO_SIZE / 4 (1024 bytes)
	   low-water mark  to RX_FIFO_SIZE / 8 (512 bytes)
	 */
	r = emac_calc_rwmr(dev, rx_size / 8 / dev->fifo_entry_size,
			   rx_size / 4 / dev->fifo_entry_size);
	out_be32(&p->rwmr, r);

	/* Set PAUSE timer to the maximum */
	out_be32(&p->ptr, 0xffff);

	/* IRQ sources */
	r = EMAC_ISR_OVR | EMAC_ISR_BP | EMAC_ISR_SE |
		EMAC_ISR_ALE | EMAC_ISR_BFCS | EMAC_ISR_PTLE | EMAC_ISR_ORE |
		EMAC_ISR_IRE | EMAC_ISR_TE;
	if (emac_has_feature(dev, EMAC_FTR_EMAC4))
	    r |= EMAC4_ISR_TXPE | EMAC4_ISR_RXPE /* | EMAC4_ISR_TXUE |
						  EMAC4_ISR_RXOE | */;
	out_be32(&p->iser,  r);

	/* We need to take GPCS PHY out of isolate mode after EMAC reset */
	if (emac_phy_gpcs(dev->phy.mode)) {
		if (dev->phy.gpcs_address != 0xffffffff)
			emac_mii_reset_gpcs(&dev->phy);
		else
			emac_mii_reset_phy(&dev->phy);
	}

	return 0;
}

static void emac_reinitialize(struct emac_instance *dev)
{
	DBG(dev, "reinitialize" NL);

	emac_netif_stop(dev);
	if (!emac_configure(dev)) {
		emac_tx_enable(dev);
		emac_rx_enable(dev);
	}
	emac_netif_start(dev);
}

static void emac_full_tx_reset(struct emac_instance *dev)
{
	DBG(dev, "full_tx_reset" NL);

	emac_tx_disable(dev);
	mal_disable_tx_channel(dev->mal, dev->mal_tx_chan);
	emac_clean_tx_ring(dev);
	dev->tx_cnt = dev->tx_slot = dev->ack_slot = 0;

	emac_configure(dev);

	mal_enable_tx_channel(dev->mal, dev->mal_tx_chan);
	emac_tx_enable(dev);
	emac_rx_enable(dev);
}

static void emac_reset_work(struct work_struct *work)
{
	struct emac_instance *dev = container_of(work, struct emac_instance, reset_work);

	DBG(dev, "reset_work" NL);

	mutex_lock(&dev->link_lock);
	if (dev->opened) {
		emac_netif_stop(dev);
		emac_full_tx_reset(dev);
		emac_netif_start(dev);
	}
	mutex_unlock(&dev->link_lock);
}

static void emac_tx_timeout(struct net_device *ndev, unsigned int txqueue)
{
	struct emac_instance *dev = netdev_priv(ndev);

	DBG(dev, "tx_timeout" NL);

	schedule_work(&dev->reset_work);
}


static inline int emac_phy_done(struct emac_instance *dev, u32 stacr)
{
	int done = !!(stacr & EMAC_STACR_OC);

	if (emac_has_feature(dev, EMAC_FTR_STACR_OC_INVERT))
		done = !done;

	return done;
};

static int __emac_mdio_read(struct emac_instance *dev, u8 id, u8 reg)
{
	struct emac_regs __iomem *p = dev->emacp;
	u32 r = 0;
	int n, err = -ETIMEDOUT;

	mutex_lock(&dev->mdio_lock);

	DBG2(dev, "mdio_read(%02x,%02x)" NL, id, reg);

	/* Enable proper MDIO port */
	if (emac_has_feature(dev, EMAC_FTR_HAS_ZMII))
		zmii_get_mdio(dev->zmii_dev, dev->zmii_port);
	if (emac_has_feature(dev, EMAC_FTR_HAS_RGMII))
		rgmii_get_mdio(dev->rgmii_dev, dev->rgmii_port);

	/* Wait for management interface to become idle */
	n = 20;
	while (!emac_phy_done(dev, in_be32(&p->stacr))) {
		udelay(1);
		if (!--n) {
			DBG2(dev, " -> timeout wait idle\n");
			goto bail;
		}
	}

	/* Issue read command */
	if (emac_has_feature(dev, EMAC_FTR_EMAC4))
		r = EMAC4_STACR_BASE(dev->opb_bus_freq);
	else
		r = EMAC_STACR_BASE(dev->opb_bus_freq);
	if (emac_has_feature(dev, EMAC_FTR_STACR_OC_INVERT))
		r |= EMAC_STACR_OC;
	if (emac_has_feature(dev, EMAC_FTR_HAS_NEW_STACR))
		r |= EMACX_STACR_STAC_READ;
	else
		r |= EMAC_STACR_STAC_READ;
	r |= (reg & EMAC_STACR_PRA_MASK)
		| ((id & EMAC_STACR_PCDA_MASK) << EMAC_STACR_PCDA_SHIFT);
	out_be32(&p->stacr, r);

	/* Wait for read to complete */
	n = 200;
	while (!emac_phy_done(dev, (r = in_be32(&p->stacr)))) {
		udelay(1);
		if (!--n) {
			DBG2(dev, " -> timeout wait complete\n");
			goto bail;
		}
	}

	if (unlikely(r & EMAC_STACR_PHYE)) {
		DBG(dev, "mdio_read(%02x, %02x) failed" NL, id, reg);
		err = -EREMOTEIO;
		goto bail;
	}

	r = ((r >> EMAC_STACR_PHYD_SHIFT) & EMAC_STACR_PHYD_MASK);

	DBG2(dev, "mdio_read -> %04x" NL, r);
	err = 0;
 bail:
	if (emac_has_feature(dev, EMAC_FTR_HAS_RGMII))
		rgmii_put_mdio(dev->rgmii_dev, dev->rgmii_port);
	if (emac_has_feature(dev, EMAC_FTR_HAS_ZMII))
		zmii_put_mdio(dev->zmii_dev, dev->zmii_port);
	mutex_unlock(&dev->mdio_lock);

	return err == 0 ? r : err;
}

static void __emac_mdio_write(struct emac_instance *dev, u8 id, u8 reg,
			      u16 val)
{
	struct emac_regs __iomem *p = dev->emacp;
	u32 r = 0;
	int n;

	mutex_lock(&dev->mdio_lock);

	DBG2(dev, "mdio_write(%02x,%02x,%04x)" NL, id, reg, val);

	/* Enable proper MDIO port */
	if (emac_has_feature(dev, EMAC_FTR_HAS_ZMII))
		zmii_get_mdio(dev->zmii_dev, dev->zmii_port);
	if (emac_has_feature(dev, EMAC_FTR_HAS_RGMII))
		rgmii_get_mdio(dev->rgmii_dev, dev->rgmii_port);

	/* Wait for management interface to be idle */
	n = 20;
	while (!emac_phy_done(dev, in_be32(&p->stacr))) {
		udelay(1);
		if (!--n) {
			DBG2(dev, " -> timeout wait idle\n");
			goto bail;
		}
	}

	/* Issue write command */
	if (emac_has_feature(dev, EMAC_FTR_EMAC4))
		r = EMAC4_STACR_BASE(dev->opb_bus_freq);
	else
		r = EMAC_STACR_BASE(dev->opb_bus_freq);
	if (emac_has_feature(dev, EMAC_FTR_STACR_OC_INVERT))
		r |= EMAC_STACR_OC;
	if (emac_has_feature(dev, EMAC_FTR_HAS_NEW_STACR))
		r |= EMACX_STACR_STAC_WRITE;
	else
		r |= EMAC_STACR_STAC_WRITE;
	r |= (reg & EMAC_STACR_PRA_MASK) |
		((id & EMAC_STACR_PCDA_MASK) << EMAC_STACR_PCDA_SHIFT) |
		(val << EMAC_STACR_PHYD_SHIFT);
	out_be32(&p->stacr, r);

	/* Wait for write to complete */
	n = 200;
	while (!emac_phy_done(dev, in_be32(&p->stacr))) {
		udelay(1);
		if (!--n) {
			DBG2(dev, " -> timeout wait complete\n");
			goto bail;
		}
	}
 bail:
	if (emac_has_feature(dev, EMAC_FTR_HAS_RGMII))
		rgmii_put_mdio(dev->rgmii_dev, dev->rgmii_port);
	if (emac_has_feature(dev, EMAC_FTR_HAS_ZMII))
		zmii_put_mdio(dev->zmii_dev, dev->zmii_port);
	mutex_unlock(&dev->mdio_lock);
}

static int emac_mdio_read(struct net_device *ndev, int id, int reg)
{
	struct emac_instance *dev = netdev_priv(ndev);
	int res;

	res = __emac_mdio_read((dev->mdio_instance &&
				dev->phy.gpcs_address != id) ?
				dev->mdio_instance : dev,
			       (u8) id, (u8) reg);
	return res;
}

static void emac_mdio_write(struct net_device *ndev, int id, int reg, int val)
{
	struct emac_instance *dev = netdev_priv(ndev);

	__emac_mdio_write((dev->mdio_instance &&
			   dev->phy.gpcs_address != id) ?
			   dev->mdio_instance : dev,
			  (u8) id, (u8) reg, (u16) val);
}

/* Tx lock BH */
static void __emac_set_multicast_list(struct emac_instance *dev)
{
	struct emac_regs __iomem *p = dev->emacp;
	u32 rmr = emac_iff2rmr(dev->ndev);

	DBG(dev, "__multicast %08x" NL, rmr);

	/* I decided to relax register access rules here to avoid
	 * full EMAC reset.
	 *
	 * There is a real problem with EMAC4 core if we use MWSW_001 bit
	 * in MR1 register and do a full EMAC reset.
	 * One TX BD status update is delayed and, after EMAC reset, it
	 * never happens, resulting in TX hung (it'll be recovered by TX
	 * timeout handler eventually, but this is just gross).
	 * So we either have to do full TX reset or try to cheat here :)
	 *
	 * The only required change is to RX mode register, so I *think* all
	 * we need is just to stop RX channel. This seems to work on all
	 * tested SoCs.                                                --ebs
	 *
	 * If we need the full reset, we might just trigger the workqueue
	 * and do it async... a bit nasty but should work --BenH
	 */
	dev->mcast_pending = 0;
	emac_rx_disable(dev);
	if (rmr & EMAC_RMR_MAE)
		emac_hash_mc(dev);
	out_be32(&p->rmr, rmr);
	emac_rx_enable(dev);
}

/* Tx lock BH */
static void emac_set_multicast_list(struct net_device *ndev)
{
	struct emac_instance *dev = netdev_priv(ndev);

	DBG(dev, "multicast" NL);

	BUG_ON(!netif_running(dev->ndev));

	if (dev->no_mcast) {
		dev->mcast_pending = 1;
		return;
	}

	mutex_lock(&dev->link_lock);
	__emac_set_multicast_list(dev);
	mutex_unlock(&dev->link_lock);
}

static int emac_set_mac_address(struct net_device *ndev, void *sa)
{
	struct emac_instance *dev = netdev_priv(ndev);
	struct sockaddr *addr = sa;
	struct emac_regs __iomem *p = dev->emacp;

	if (!is_valid_ether_addr(addr->sa_data))
	       return -EADDRNOTAVAIL;

	mutex_lock(&dev->link_lock);

	eth_hw_addr_set(ndev, addr->sa_data);

	emac_rx_disable(dev);
	emac_tx_disable(dev);
	out_be32(&p->iahr, (ndev->dev_addr[0] << 8) | ndev->dev_addr[1]);
	out_be32(&p->ialr, (ndev->dev_addr[2] << 24) |
		(ndev->dev_addr[3] << 16) | (ndev->dev_addr[4] << 8) |
		ndev->dev_addr[5]);
	emac_tx_enable(dev);
	emac_rx_enable(dev);

	mutex_unlock(&dev->link_lock);

	return 0;
}

static int emac_resize_rx_ring(struct emac_instance *dev, int new_mtu)
{
	int rx_sync_size = emac_rx_sync_size(new_mtu);
	int rx_skb_size = emac_rx_skb_size(new_mtu);
	int i, ret = 0;
	int mr1_jumbo_bit_change = 0;

	mutex_lock(&dev->link_lock);
	emac_netif_stop(dev);
	emac_rx_disable(dev);
	mal_disable_rx_channel(dev->mal, dev->mal_rx_chan);

	if (dev->rx_sg_skb) {
		++dev->estats.rx_dropped_resize;
		dev_kfree_skb(dev->rx_sg_skb);
		dev->rx_sg_skb = NULL;
	}

	/* Make a first pass over RX ring and mark BDs ready, dropping
	 * non-processed packets on the way. We need this as a separate pass
	 * to simplify error recovery in the case of allocation failure later.
	 */
	for (i = 0; i < NUM_RX_BUFF; ++i) {
		if (dev->rx_desc[i].ctrl & MAL_RX_CTRL_FIRST)
			++dev->estats.rx_dropped_resize;

		dev->rx_desc[i].data_len = 0;
		dev->rx_desc[i].ctrl = MAL_RX_CTRL_EMPTY |
		    (i == (NUM_RX_BUFF - 1) ? MAL_RX_CTRL_WRAP : 0);
	}

	/* Reallocate RX ring only if bigger skb buffers are required */
	if (rx_skb_size <= dev->rx_skb_size)
		goto skip;

	/* Second pass, allocate new skbs */
	for (i = 0; i < NUM_RX_BUFF; ++i) {
		struct sk_buff *skb;

		skb = netdev_alloc_skb_ip_align(dev->ndev, rx_skb_size);
		if (!skb) {
			ret = -ENOMEM;
			goto oom;
		}

		BUG_ON(!dev->rx_skb[i]);
		dev_kfree_skb(dev->rx_skb[i]);

		dev->rx_desc[i].data_ptr =
		    dma_map_single(&dev->ofdev->dev, skb->data - NET_IP_ALIGN,
				   rx_sync_size, DMA_FROM_DEVICE)
				   + NET_IP_ALIGN;
		dev->rx_skb[i] = skb;
	}
 skip:
	/* Check if we need to change "Jumbo" bit in MR1 */
	if (emac_has_feature(dev, EMAC_APM821XX_REQ_JUMBO_FRAME_SIZE)) {
		mr1_jumbo_bit_change = (new_mtu > ETH_DATA_LEN) ||
				(dev->ndev->mtu > ETH_DATA_LEN);
	} else {
		mr1_jumbo_bit_change = (new_mtu > ETH_DATA_LEN) ^
				(dev->ndev->mtu > ETH_DATA_LEN);
	}

	if (mr1_jumbo_bit_change) {
		/* This is to prevent starting RX channel in emac_rx_enable() */
		set_bit(MAL_COMMAC_RX_STOPPED, &dev->commac.flags);

		dev->ndev->mtu = new_mtu;
		emac_full_tx_reset(dev);
	}

	mal_set_rcbs(dev->mal, dev->mal_rx_chan, emac_rx_size(new_mtu));
 oom:
	/* Restart RX */
	clear_bit(MAL_COMMAC_RX_STOPPED, &dev->commac.flags);
	dev->rx_slot = 0;
	mal_enable_rx_channel(dev->mal, dev->mal_rx_chan);
	emac_rx_enable(dev);
	emac_netif_start(dev);
	mutex_unlock(&dev->link_lock);

	return ret;
}

/* Process ctx, rtnl_lock semaphore */
static int emac_change_mtu(struct net_device *ndev, int new_mtu)
{
	struct emac_instance *dev = netdev_priv(ndev);
	int ret = 0;

	DBG(dev, "change_mtu(%d)" NL, new_mtu);

	if (netif_running(ndev)) {
		/* Check if we really need to reinitialize RX ring */
		if (emac_rx_skb_size(ndev->mtu) != emac_rx_skb_size(new_mtu))
			ret = emac_resize_rx_ring(dev, new_mtu);
	}

	if (!ret) {
		ndev->mtu = new_mtu;
		dev->rx_skb_size = emac_rx_skb_size(new_mtu);
		dev->rx_sync_size = emac_rx_sync_size(new_mtu);
	}

	return ret;
}

static void emac_clean_tx_ring(struct emac_instance *dev)
{
	int i;

	for (i = 0; i < NUM_TX_BUFF; ++i) {
		if (dev->tx_skb[i]) {
			dev_kfree_skb(dev->tx_skb[i]);
			dev->tx_skb[i] = NULL;
			if (dev->tx_desc[i].ctrl & MAL_TX_CTRL_READY)
				++dev->estats.tx_dropped;
		}
		dev->tx_desc[i].ctrl = 0;
		dev->tx_desc[i].data_ptr = 0;
	}
}

static void emac_clean_rx_ring(struct emac_instance *dev)
{
	int i;

	for (i = 0; i < NUM_RX_BUFF; ++i)
		if (dev->rx_skb[i]) {
			dev->rx_desc[i].ctrl = 0;
			dev_kfree_skb(dev->rx_skb[i]);
			dev->rx_skb[i] = NULL;
			dev->rx_desc[i].data_ptr = 0;
		}

	if (dev->rx_sg_skb) {
		dev_kfree_skb(dev->rx_sg_skb);
		dev->rx_sg_skb = NULL;
	}
}

static int
__emac_prepare_rx_skb(struct sk_buff *skb, struct emac_instance *dev, int slot)
{
	if (unlikely(!skb))
		return -ENOMEM;

	dev->rx_skb[slot] = skb;
	dev->rx_desc[slot].data_len = 0;

	dev->rx_desc[slot].data_ptr =
	    dma_map_single(&dev->ofdev->dev, skb->data - NET_IP_ALIGN,
			   dev->rx_sync_size, DMA_FROM_DEVICE) + NET_IP_ALIGN;
	wmb();
	dev->rx_desc[slot].ctrl = MAL_RX_CTRL_EMPTY |
	    (slot == (NUM_RX_BUFF - 1) ? MAL_RX_CTRL_WRAP : 0);

	return 0;
}

static int
emac_alloc_rx_skb(struct emac_instance *dev, int slot)
{
	struct sk_buff *skb;

	skb = __netdev_alloc_skb_ip_align(dev->ndev, dev->rx_skb_size,
					  GFP_KERNEL);

	return __emac_prepare_rx_skb(skb, dev, slot);
}

static int
emac_alloc_rx_skb_napi(struct emac_instance *dev, int slot)
{
	struct sk_buff *skb;

	skb = napi_alloc_skb(&dev->mal->napi, dev->rx_skb_size);

	return __emac_prepare_rx_skb(skb, dev, slot);
}

static void emac_print_link_status(struct emac_instance *dev)
{
	if (netif_carrier_ok(dev->ndev))
		printk(KERN_INFO "%s: link is up, %d %s%s\n",
		       dev->ndev->name, dev->phy.speed,
		       dev->phy.duplex == DUPLEX_FULL ? "FDX" : "HDX",
		       dev->phy.pause ? ", pause enabled" :
		       dev->phy.asym_pause ? ", asymmetric pause enabled" : "");
	else
		printk(KERN_INFO "%s: link is down\n", dev->ndev->name);
}

/* Process ctx, rtnl_lock semaphore */
static int emac_open(struct net_device *ndev)
{
	struct emac_instance *dev = netdev_priv(ndev);
	int err, i;

	DBG(dev, "open" NL);

	/* Setup error IRQ handler */
	err = request_irq(dev->emac_irq, emac_irq, 0, "EMAC", dev);
	if (err) {
		printk(KERN_ERR "%s: failed to request IRQ %d\n",
		       ndev->name, dev->emac_irq);
		return err;
	}

	/* Allocate RX ring */
	for (i = 0; i < NUM_RX_BUFF; ++i)
		if (emac_alloc_rx_skb(dev, i)) {
			printk(KERN_ERR "%s: failed to allocate RX ring\n",
			       ndev->name);
			goto oom;
		}

	dev->tx_cnt = dev->tx_slot = dev->ack_slot = dev->rx_slot = 0;
	clear_bit(MAL_COMMAC_RX_STOPPED, &dev->commac.flags);
	dev->rx_sg_skb = NULL;

	mutex_lock(&dev->link_lock);
	dev->opened = 1;

	/* Start PHY polling now.
	 */
	if (dev->phy.address >= 0) {
		int link_poll_interval;
		if (dev->phy.def->ops->poll_link(&dev->phy)) {
			dev->phy.def->ops->read_link(&dev->phy);
			emac_rx_clk_default(dev);
			netif_carrier_on(dev->ndev);
			link_poll_interval = PHY_POLL_LINK_ON;
		} else {
			emac_rx_clk_tx(dev);
			netif_carrier_off(dev->ndev);
			link_poll_interval = PHY_POLL_LINK_OFF;
		}
		dev->link_polling = 1;
		wmb();
		schedule_delayed_work(&dev->link_work, link_poll_interval);
		emac_print_link_status(dev);
	} else
		netif_carrier_on(dev->ndev);

	/* Required for Pause packet support in EMAC */
	dev_mc_add_global(ndev, default_mcast_addr);

	emac_configure(dev);
	mal_poll_add(dev->mal, &dev->commac);
	mal_enable_tx_channel(dev->mal, dev->mal_tx_chan);
	mal_set_rcbs(dev->mal, dev->mal_rx_chan, emac_rx_size(ndev->mtu));
	mal_enable_rx_channel(dev->mal, dev->mal_rx_chan);
	emac_tx_enable(dev);
	emac_rx_enable(dev);
	emac_netif_start(dev);

	mutex_unlock(&dev->link_lock);

	return 0;
 oom:
	emac_clean_rx_ring(dev);
	free_irq(dev->emac_irq, dev);

	return -ENOMEM;
}

/* BHs disabled */
#if 0
static int emac_link_differs(struct emac_instance *dev)
{
	u32 r = in_be32(&dev->emacp->mr1);

	int duplex = r & EMAC_MR1_FDE ? DUPLEX_FULL : DUPLEX_HALF;
	int speed, pause, asym_pause;

	if (r & EMAC_MR1_MF_1000)
		speed = SPEED_1000;
	else if (r & EMAC_MR1_MF_100)
		speed = SPEED_100;
	else
		speed = SPEED_10;

	switch (r & (EMAC_MR1_EIFC | EMAC_MR1_APP)) {
	case (EMAC_MR1_EIFC | EMAC_MR1_APP):
		pause = 1;
		asym_pause = 0;
		break;
	case EMAC_MR1_APP:
		pause = 0;
		asym_pause = 1;
		break;
	default:
		pause = asym_pause = 0;
	}
	return speed != dev->phy.speed || duplex != dev->phy.duplex ||
	    pause != dev->phy.pause || asym_pause != dev->phy.asym_pause;
}
#endif

static void emac_link_timer(struct work_struct *work)
{
	struct emac_instance *dev =
		container_of(to_delayed_work(work),
			     struct emac_instance, link_work);
	int link_poll_interval;

	mutex_lock(&dev->link_lock);
	DBG2(dev, "link timer" NL);

	if (!dev->opened)
		goto bail;

	if (dev->phy.def->ops->poll_link(&dev->phy)) {
		if (!netif_carrier_ok(dev->ndev)) {
			emac_rx_clk_default(dev);
			/* Get new link parameters */
			dev->phy.def->ops->read_link(&dev->phy);

			netif_carrier_on(dev->ndev);
			emac_netif_stop(dev);
			emac_full_tx_reset(dev);
			emac_netif_start(dev);
			emac_print_link_status(dev);
		}
		link_poll_interval = PHY_POLL_LINK_ON;
	} else {
		if (netif_carrier_ok(dev->ndev)) {
			emac_rx_clk_tx(dev);
			netif_carrier_off(dev->ndev);
			netif_tx_disable(dev->ndev);
			emac_reinitialize(dev);
			emac_print_link_status(dev);
		}
		link_poll_interval = PHY_POLL_LINK_OFF;
	}
	schedule_delayed_work(&dev->link_work, link_poll_interval);
 bail:
	mutex_unlock(&dev->link_lock);
}

static void emac_force_link_update(struct emac_instance *dev)
{
	netif_carrier_off(dev->ndev);
	smp_rmb();
	if (dev->link_polling) {
		cancel_delayed_work_sync(&dev->link_work);
		if (dev->link_polling)
			schedule_delayed_work(&dev->link_work,  PHY_POLL_LINK_OFF);
	}
}

/* Process ctx, rtnl_lock semaphore */
static int emac_close(struct net_device *ndev)
{
	struct emac_instance *dev = netdev_priv(ndev);

	DBG(dev, "close" NL);

	if (dev->phy.address >= 0) {
		dev->link_polling = 0;
		cancel_delayed_work_sync(&dev->link_work);
	}
	mutex_lock(&dev->link_lock);
	emac_netif_stop(dev);
	dev->opened = 0;
	mutex_unlock(&dev->link_lock);

	emac_rx_disable(dev);
	emac_tx_disable(dev);
	mal_disable_rx_channel(dev->mal, dev->mal_rx_chan);
	mal_disable_tx_channel(dev->mal, dev->mal_tx_chan);
	mal_poll_del(dev->mal, &dev->commac);

	emac_clean_tx_ring(dev);
	emac_clean_rx_ring(dev);

	free_irq(dev->emac_irq, dev);

	netif_carrier_off(ndev);

	return 0;
}

static inline u16 emac_tx_csum(struct emac_instance *dev,
			       struct sk_buff *skb)
{
	if (emac_has_feature(dev, EMAC_FTR_HAS_TAH) &&
		(skb->ip_summed == CHECKSUM_PARTIAL)) {
		++dev->stats.tx_packets_csum;
		return EMAC_TX_CTRL_TAH_CSUM;
	}
	return 0;
}

static inline netdev_tx_t emac_xmit_finish(struct emac_instance *dev, int len)
{
	struct emac_regs __iomem *p = dev->emacp;
	struct net_device *ndev = dev->ndev;

	/* Send the packet out. If the if makes a significant perf
	 * difference, then we can store the TMR0 value in "dev"
	 * instead
	 */
	if (emac_has_feature(dev, EMAC_FTR_EMAC4))
		out_be32(&p->tmr0, EMAC4_TMR0_XMIT);
	else
		out_be32(&p->tmr0, EMAC_TMR0_XMIT);

	if (unlikely(++dev->tx_cnt == NUM_TX_BUFF)) {
		netif_stop_queue(ndev);
		DBG2(dev, "stopped TX queue" NL);
	}

	netif_trans_update(ndev);
	++dev->stats.tx_packets;
	dev->stats.tx_bytes += len;

	return NETDEV_TX_OK;
}

/* Tx lock BH */
static netdev_tx_t emac_start_xmit(struct sk_buff *skb, struct net_device *ndev)
{
	struct emac_instance *dev = netdev_priv(ndev);
	unsigned int len = skb->len;
	int slot;

	u16 ctrl = EMAC_TX_CTRL_GFCS | EMAC_TX_CTRL_GP | MAL_TX_CTRL_READY |
	    MAL_TX_CTRL_LAST | emac_tx_csum(dev, skb);

	slot = dev->tx_slot++;
	if (dev->tx_slot == NUM_TX_BUFF) {
		dev->tx_slot = 0;
		ctrl |= MAL_TX_CTRL_WRAP;
	}

	DBG2(dev, "xmit(%u) %d" NL, len, slot);

	dev->tx_skb[slot] = skb;
	dev->tx_desc[slot].data_ptr = dma_map_single(&dev->ofdev->dev,
						     skb->data, len,
						     DMA_TO_DEVICE);
	dev->tx_desc[slot].data_len = (u16) len;
	wmb();
	dev->tx_desc[slot].ctrl = ctrl;

	return emac_xmit_finish(dev, len);
}

static inline int emac_xmit_split(struct emac_instance *dev, int slot,
				  u32 pd, int len, int last, u16 base_ctrl)
{
	while (1) {
		u16 ctrl = base_ctrl;
		int chunk = min(len, MAL_MAX_TX_SIZE);
		len -= chunk;

		slot = (slot + 1) % NUM_TX_BUFF;

		if (last && !len)
			ctrl |= MAL_TX_CTRL_LAST;
		if (slot == NUM_TX_BUFF - 1)
			ctrl |= MAL_TX_CTRL_WRAP;

		dev->tx_skb[slot] = NULL;
		dev->tx_desc[slot].data_ptr = pd;
		dev->tx_desc[slot].data_len = (u16) chunk;
		dev->tx_desc[slot].ctrl = ctrl;
		++dev->tx_cnt;

		if (!len)
			break;

		pd += chunk;
	}
	return slot;
}

/* Tx lock BH disabled (SG version for TAH equipped EMACs) */
static netdev_tx_t
emac_start_xmit_sg(struct sk_buff *skb, struct net_device *ndev)
{
	struct emac_instance *dev = netdev_priv(ndev);
	int nr_frags = skb_shinfo(skb)->nr_frags;
	int len = skb->len, chunk;
	int slot, i;
	u16 ctrl;
	u32 pd;

	/* This is common "fast" path */
	if (likely(!nr_frags && len <= MAL_MAX_TX_SIZE))
		return emac_start_xmit(skb, ndev);

	len -= skb->data_len;

	/* Note, this is only an *estimation*, we can still run out of empty
	 * slots because of the additional fragmentation into
	 * MAL_MAX_TX_SIZE-sized chunks
	 */
	if (unlikely(dev->tx_cnt + nr_frags + mal_tx_chunks(len) > NUM_TX_BUFF))
		goto stop_queue;

	ctrl = EMAC_TX_CTRL_GFCS | EMAC_TX_CTRL_GP | MAL_TX_CTRL_READY |
	    emac_tx_csum(dev, skb);
	slot = dev->tx_slot;

	/* skb data */
	dev->tx_skb[slot] = NULL;
	chunk = min(len, MAL_MAX_TX_SIZE);
	dev->tx_desc[slot].data_ptr = pd =
	    dma_map_single(&dev->ofdev->dev, skb->data, len, DMA_TO_DEVICE);
	dev->tx_desc[slot].data_len = (u16) chunk;
	len -= chunk;
	if (unlikely(len))
		slot = emac_xmit_split(dev, slot, pd + chunk, len, !nr_frags,
				       ctrl);
	/* skb fragments */
	for (i = 0; i < nr_frags; ++i) {
		skb_frag_t *frag = &skb_shinfo(skb)->frags[i];
		len = skb_frag_size(frag);

		if (unlikely(dev->tx_cnt + mal_tx_chunks(len) >= NUM_TX_BUFF))
			goto undo_frame;

		pd = skb_frag_dma_map(&dev->ofdev->dev, frag, 0, len,
				      DMA_TO_DEVICE);

		slot = emac_xmit_split(dev, slot, pd, len, i == nr_frags - 1,
				       ctrl);
	}

	DBG2(dev, "xmit_sg(%u) %d - %d" NL, skb->len, dev->tx_slot, slot);

	/* Attach skb to the last slot so we don't release it too early */
	dev->tx_skb[slot] = skb;

	/* Send the packet out */
	if (dev->tx_slot == NUM_TX_BUFF - 1)
		ctrl |= MAL_TX_CTRL_WRAP;
	wmb();
	dev->tx_desc[dev->tx_slot].ctrl = ctrl;
	dev->tx_slot = (slot + 1) % NUM_TX_BUFF;

	return emac_xmit_finish(dev, skb->len);

 undo_frame:
	/* Well, too bad. Our previous estimation was overly optimistic.
	 * Undo everything.
	 */
	while (slot != dev->tx_slot) {
		dev->tx_desc[slot].ctrl = 0;
		--dev->tx_cnt;
		if (--slot < 0)
			slot = NUM_TX_BUFF - 1;
	}
	++dev->estats.tx_undo;

 stop_queue:
	netif_stop_queue(ndev);
	DBG2(dev, "stopped TX queue" NL);
	return NETDEV_TX_BUSY;
}

/* Tx lock BHs */
static void emac_parse_tx_error(struct emac_instance *dev, u16 ctrl)
{
	struct emac_error_stats *st = &dev->estats;

	DBG(dev, "BD TX error %04x" NL, ctrl);

	++st->tx_bd_errors;
	if (ctrl & EMAC_TX_ST_BFCS)
		++st->tx_bd_bad_fcs;
	if (ctrl & EMAC_TX_ST_LCS)
		++st->tx_bd_carrier_loss;
	if (ctrl & EMAC_TX_ST_ED)
		++st->tx_bd_excessive_deferral;
	if (ctrl & EMAC_TX_ST_EC)
		++st->tx_bd_excessive_collisions;
	if (ctrl & EMAC_TX_ST_LC)
		++st->tx_bd_late_collision;
	if (ctrl & EMAC_TX_ST_MC)
		++st->tx_bd_multple_collisions;
	if (ctrl & EMAC_TX_ST_SC)
		++st->tx_bd_single_collision;
	if (ctrl & EMAC_TX_ST_UR)
		++st->tx_bd_underrun;
	if (ctrl & EMAC_TX_ST_SQE)
		++st->tx_bd_sqe;
}

static void emac_poll_tx(void *param)
{
	struct emac_instance *dev = param;
	u32 bad_mask;

	DBG2(dev, "poll_tx, %d %d" NL, dev->tx_cnt, dev->ack_slot);

	if (emac_has_feature(dev, EMAC_FTR_HAS_TAH))
		bad_mask = EMAC_IS_BAD_TX_TAH;
	else
		bad_mask = EMAC_IS_BAD_TX;

	netif_tx_lock_bh(dev->ndev);
	if (dev->tx_cnt) {
		u16 ctrl;
		int slot = dev->ack_slot, n = 0;
	again:
		ctrl = dev->tx_desc[slot].ctrl;
		if (!(ctrl & MAL_TX_CTRL_READY)) {
			struct sk_buff *skb = dev->tx_skb[slot];
			++n;

			if (skb) {
				dev_kfree_skb(skb);
				dev->tx_skb[slot] = NULL;
			}
			slot = (slot + 1) % NUM_TX_BUFF;

			if (unlikely(ctrl & bad_mask))
				emac_parse_tx_error(dev, ctrl);

			if (--dev->tx_cnt)
				goto again;
		}
		if (n) {
			dev->ack_slot = slot;
			if (netif_queue_stopped(dev->ndev) &&
			    dev->tx_cnt < EMAC_TX_WAKEUP_THRESH)
				netif_wake_queue(dev->ndev);

			DBG2(dev, "tx %d pkts" NL, n);
		}
	}
	netif_tx_unlock_bh(dev->ndev);
}

static inline void emac_recycle_rx_skb(struct emac_instance *dev, int slot,
				       int len)
{
	struct sk_buff *skb = dev->rx_skb[slot];

	DBG2(dev, "recycle %d %d" NL, slot, len);

	if (len)
		dma_map_single(&dev->ofdev->dev, skb->data - NET_IP_ALIGN,
			       SKB_DATA_ALIGN(len + NET_IP_ALIGN),
			       DMA_FROM_DEVICE);

	dev->rx_desc[slot].data_len = 0;
	wmb();
	dev->rx_desc[slot].ctrl = MAL_RX_CTRL_EMPTY |
	    (slot == (NUM_RX_BUFF - 1) ? MAL_RX_CTRL_WRAP : 0);
}

static void emac_parse_rx_error(struct emac_instance *dev, u16 ctrl)
{
	struct emac_error_stats *st = &dev->estats;

	DBG(dev, "BD RX error %04x" NL, ctrl);

	++st->rx_bd_errors;
	if (ctrl & EMAC_RX_ST_OE)
		++st->rx_bd_overrun;
	if (ctrl & EMAC_RX_ST_BP)
		++st->rx_bd_bad_packet;
	if (ctrl & EMAC_RX_ST_RP)
		++st->rx_bd_runt_packet;
	if (ctrl & EMAC_RX_ST_SE)
		++st->rx_bd_short_event;
	if (ctrl & EMAC_RX_ST_AE)
		++st->rx_bd_alignment_error;
	if (ctrl & EMAC_RX_ST_BFCS)
		++st->rx_bd_bad_fcs;
	if (ctrl & EMAC_RX_ST_PTL)
		++st->rx_bd_packet_too_long;
	if (ctrl & EMAC_RX_ST_ORE)
		++st->rx_bd_out_of_range;
	if (ctrl & EMAC_RX_ST_IRE)
		++st->rx_bd_in_range;
}

static inline void emac_rx_csum(struct emac_instance *dev,
				struct sk_buff *skb, u16 ctrl)
{
#ifdef CONFIG_IBM_EMAC_TAH
	if (!ctrl && dev->tah_dev) {
		skb->ip_summed = CHECKSUM_UNNECESSARY;
		++dev->stats.rx_packets_csum;
	}
#endif
}

static inline int emac_rx_sg_append(struct emac_instance *dev, int slot)
{
	if (likely(dev->rx_sg_skb != NULL)) {
		int len = dev->rx_desc[slot].data_len;
		int tot_len = dev->rx_sg_skb->len + len;

		if (unlikely(tot_len + NET_IP_ALIGN > dev->rx_skb_size)) {
			++dev->estats.rx_dropped_mtu;
			dev_kfree_skb(dev->rx_sg_skb);
			dev->rx_sg_skb = NULL;
		} else {
			memcpy(skb_tail_pointer(dev->rx_sg_skb),
					 dev->rx_skb[slot]->data, len);
			skb_put(dev->rx_sg_skb, len);
			emac_recycle_rx_skb(dev, slot, len);
			return 0;
		}
	}
	emac_recycle_rx_skb(dev, slot, 0);
	return -1;
}

/* NAPI poll context */
static int emac_poll_rx(void *param, int budget)
{
	struct emac_instance *dev = param;
	int slot = dev->rx_slot, received = 0;

	DBG2(dev, "poll_rx(%d)" NL, budget);

 again:
	while (budget > 0) {
		int len;
		struct sk_buff *skb;
		u16 ctrl = dev->rx_desc[slot].ctrl;

		if (ctrl & MAL_RX_CTRL_EMPTY)
			break;

		skb = dev->rx_skb[slot];
		mb();
		len = dev->rx_desc[slot].data_len;

		if (unlikely(!MAL_IS_SINGLE_RX(ctrl)))
			goto sg;

		ctrl &= EMAC_BAD_RX_MASK;
		if (unlikely(ctrl && ctrl != EMAC_RX_TAH_BAD_CSUM)) {
			emac_parse_rx_error(dev, ctrl);
			++dev->estats.rx_dropped_error;
			emac_recycle_rx_skb(dev, slot, 0);
			len = 0;
			goto next;
		}

		if (len < ETH_HLEN) {
			++dev->estats.rx_dropped_stack;
			emac_recycle_rx_skb(dev, slot, len);
			goto next;
		}

		if (len && len < EMAC_RX_COPY_THRESH) {
			struct sk_buff *copy_skb;

			copy_skb = napi_alloc_skb(&dev->mal->napi, len);
			if (unlikely(!copy_skb))
				goto oom;

			memcpy(copy_skb->data - NET_IP_ALIGN,
			       skb->data - NET_IP_ALIGN,
			       len + NET_IP_ALIGN);
			emac_recycle_rx_skb(dev, slot, len);
			skb = copy_skb;
		} else if (unlikely(emac_alloc_rx_skb_napi(dev, slot)))
			goto oom;

		skb_put(skb, len);
	push_packet:
		skb->protocol = eth_type_trans(skb, dev->ndev);
		emac_rx_csum(dev, skb, ctrl);

		if (unlikely(netif_receive_skb(skb) == NET_RX_DROP))
			++dev->estats.rx_dropped_stack;
	next:
		++dev->stats.rx_packets;
	skip:
		dev->stats.rx_bytes += len;
		slot = (slot + 1) % NUM_RX_BUFF;
		--budget;
		++received;
		continue;
	sg:
		if (ctrl & MAL_RX_CTRL_FIRST) {
			BUG_ON(dev->rx_sg_skb);
			if (unlikely(emac_alloc_rx_skb_napi(dev, slot))) {
				DBG(dev, "rx OOM %d" NL, slot);
				++dev->estats.rx_dropped_oom;
				emac_recycle_rx_skb(dev, slot, 0);
			} else {
				dev->rx_sg_skb = skb;
				skb_put(skb, len);
			}
		} else if (!emac_rx_sg_append(dev, slot) &&
			   (ctrl & MAL_RX_CTRL_LAST)) {

			skb = dev->rx_sg_skb;
			dev->rx_sg_skb = NULL;

			ctrl &= EMAC_BAD_RX_MASK;
			if (unlikely(ctrl && ctrl != EMAC_RX_TAH_BAD_CSUM)) {
				emac_parse_rx_error(dev, ctrl);
				++dev->estats.rx_dropped_error;
				dev_kfree_skb(skb);
				len = 0;
			} else
				goto push_packet;
		}
		goto skip;
	oom:
		DBG(dev, "rx OOM %d" NL, slot);
		/* Drop the packet and recycle skb */
		++dev->estats.rx_dropped_oom;
		emac_recycle_rx_skb(dev, slot, 0);
		goto next;
	}

	if (received) {
		DBG2(dev, "rx %d BDs" NL, received);
		dev->rx_slot = slot;
	}

	if (unlikely(budget && test_bit(MAL_COMMAC_RX_STOPPED, &dev->commac.flags))) {
		mb();
		if (!(dev->rx_desc[slot].ctrl & MAL_RX_CTRL_EMPTY)) {
			DBG2(dev, "rx restart" NL);
			received = 0;
			goto again;
		}

		if (dev->rx_sg_skb) {
			DBG2(dev, "dropping partial rx packet" NL);
			++dev->estats.rx_dropped_error;
			dev_kfree_skb(dev->rx_sg_skb);
			dev->rx_sg_skb = NULL;
		}

		clear_bit(MAL_COMMAC_RX_STOPPED, &dev->commac.flags);
		mal_enable_rx_channel(dev->mal, dev->mal_rx_chan);
		emac_rx_enable(dev);
		dev->rx_slot = 0;
	}
	return received;
}

/* NAPI poll context */
static int emac_peek_rx(void *param)
{
	struct emac_instance *dev = param;

	return !(dev->rx_desc[dev->rx_slot].ctrl & MAL_RX_CTRL_EMPTY);
}

/* NAPI poll context */
static int emac_peek_rx_sg(void *param)
{
	struct emac_instance *dev = param;

	int slot = dev->rx_slot;
	while (1) {
		u16 ctrl = dev->rx_desc[slot].ctrl;
		if (ctrl & MAL_RX_CTRL_EMPTY)
			return 0;
		else if (ctrl & MAL_RX_CTRL_LAST)
			return 1;

		slot = (slot + 1) % NUM_RX_BUFF;

		/* I'm just being paranoid here :) */
		if (unlikely(slot == dev->rx_slot))
			return 0;
	}
}

/* Hard IRQ */
static void emac_rxde(void *param)
{
	struct emac_instance *dev = param;

	++dev->estats.rx_stopped;
	emac_rx_disable_async(dev);
}

/* Hard IRQ */
static irqreturn_t emac_irq(int irq, void *dev_instance)
{
	struct emac_instance *dev = dev_instance;
	struct emac_regs __iomem *p = dev->emacp;
	struct emac_error_stats *st = &dev->estats;
	u32 isr;

	spin_lock(&dev->lock);

	isr = in_be32(&p->isr);
	out_be32(&p->isr, isr);

	DBG(dev, "isr = %08x" NL, isr);

	if (isr & EMAC4_ISR_TXPE)
		++st->tx_parity;
	if (isr & EMAC4_ISR_RXPE)
		++st->rx_parity;
	if (isr & EMAC4_ISR_TXUE)
		++st->tx_underrun;
	if (isr & EMAC4_ISR_RXOE)
		++st->rx_fifo_overrun;
	if (isr & EMAC_ISR_OVR)
		++st->rx_overrun;
	if (isr & EMAC_ISR_BP)
		++st->rx_bad_packet;
	if (isr & EMAC_ISR_RP)
		++st->rx_runt_packet;
	if (isr & EMAC_ISR_SE)
		++st->rx_short_event;
	if (isr & EMAC_ISR_ALE)
		++st->rx_alignment_error;
	if (isr & EMAC_ISR_BFCS)
		++st->rx_bad_fcs;
	if (isr & EMAC_ISR_PTLE)
		++st->rx_packet_too_long;
	if (isr & EMAC_ISR_ORE)
		++st->rx_out_of_range;
	if (isr & EMAC_ISR_IRE)
		++st->rx_in_range;
	if (isr & EMAC_ISR_SQE)
		++st->tx_sqe;
	if (isr & EMAC_ISR_TE)
		++st->tx_errors;

	spin_unlock(&dev->lock);

	return IRQ_HANDLED;
}

static struct net_device_stats *emac_stats(struct net_device *ndev)
{
	struct emac_instance *dev = netdev_priv(ndev);
	struct emac_stats *st = &dev->stats;
	struct emac_error_stats *est = &dev->estats;
	struct net_device_stats *nst = &ndev->stats;
	unsigned long flags;

	DBG2(dev, "stats" NL);

	/* Compute "legacy" statistics */
	spin_lock_irqsave(&dev->lock, flags);
	nst->rx_packets = (unsigned long)st->rx_packets;
	nst->rx_bytes = (unsigned long)st->rx_bytes;
	nst->tx_packets = (unsigned long)st->tx_packets;
	nst->tx_bytes = (unsigned long)st->tx_bytes;
	nst->rx_dropped = (unsigned long)(est->rx_dropped_oom +
					  est->rx_dropped_error +
					  est->rx_dropped_resize +
					  est->rx_dropped_mtu);
	nst->tx_dropped = (unsigned long)est->tx_dropped;

	nst->rx_errors = (unsigned long)est->rx_bd_errors;
	nst->rx_fifo_errors = (unsigned long)(est->rx_bd_overrun +
					      est->rx_fifo_overrun +
					      est->rx_overrun);
	nst->rx_frame_errors = (unsigned long)(est->rx_bd_alignment_error +
					       est->rx_alignment_error);
	nst->rx_crc_errors = (unsigned long)(est->rx_bd_bad_fcs +
					     est->rx_bad_fcs);
	nst->rx_length_errors = (unsigned long)(est->rx_bd_runt_packet +
						est->rx_bd_short_event +
						est->rx_bd_packet_too_long +
						est->rx_bd_out_of_range +
						est->rx_bd_in_range +
						est->rx_runt_packet +
						est->rx_short_event +
						est->rx_packet_too_long +
						est->rx_out_of_range +
						est->rx_in_range);

	nst->tx_errors = (unsigned long)(est->tx_bd_errors + est->tx_errors);
	nst->tx_fifo_errors = (unsigned long)(est->tx_bd_underrun +
					      est->tx_underrun);
	nst->tx_carrier_errors = (unsigned long)est->tx_bd_carrier_loss;
	nst->collisions = (unsigned long)(est->tx_bd_excessive_deferral +
					  est->tx_bd_excessive_collisions +
					  est->tx_bd_late_collision +
					  est->tx_bd_multple_collisions);
	spin_unlock_irqrestore(&dev->lock, flags);
	return nst;
}

static struct mal_commac_ops emac_commac_ops = {
	.poll_tx = &emac_poll_tx,
	.poll_rx = &emac_poll_rx,
	.peek_rx = &emac_peek_rx,
	.rxde = &emac_rxde,
};

static struct mal_commac_ops emac_commac_sg_ops = {
	.poll_tx = &emac_poll_tx,
	.poll_rx = &emac_poll_rx,
	.peek_rx = &emac_peek_rx_sg,
	.rxde = &emac_rxde,
};

/* Ethtool support */
static int emac_ethtool_get_link_ksettings(struct net_device *ndev,
					   struct ethtool_link_ksettings *cmd)
{
	struct emac_instance *dev = netdev_priv(ndev);
	u32 supported, advertising;

	supported = dev->phy.features;
	cmd->base.port = PORT_MII;
	cmd->base.phy_address = dev->phy.address;

	mutex_lock(&dev->link_lock);
	advertising = dev->phy.advertising;
	cmd->base.autoneg = dev->phy.autoneg;
	cmd->base.speed = dev->phy.speed;
	cmd->base.duplex = dev->phy.duplex;
	mutex_unlock(&dev->link_lock);

	ethtool_convert_legacy_u32_to_link_mode(cmd->link_modes.supported,
						supported);
	ethtool_convert_legacy_u32_to_link_mode(cmd->link_modes.advertising,
						advertising);

	return 0;
}

static int
emac_ethtool_set_link_ksettings(struct net_device *ndev,
				const struct ethtool_link_ksettings *cmd)
{
	struct emac_instance *dev = netdev_priv(ndev);
	u32 f = dev->phy.features;
	u32 advertising;

	ethtool_convert_link_mode_to_legacy_u32(&advertising,
						cmd->link_modes.advertising);

	DBG(dev, "set_settings(%d, %d, %d, 0x%08x)" NL,
	    cmd->base.autoneg, cmd->base.speed, cmd->base.duplex, advertising);

	/* Basic sanity checks */
	if (dev->phy.address < 0)
		return -EOPNOTSUPP;
	if (cmd->base.autoneg != AUTONEG_ENABLE &&
	    cmd->base.autoneg != AUTONEG_DISABLE)
		return -EINVAL;
	if (cmd->base.autoneg == AUTONEG_ENABLE && advertising == 0)
		return -EINVAL;
	if (cmd->base.duplex != DUPLEX_HALF && cmd->base.duplex != DUPLEX_FULL)
		return -EINVAL;

	if (cmd->base.autoneg == AUTONEG_DISABLE) {
		switch (cmd->base.speed) {
		case SPEED_10:
			if (cmd->base.duplex == DUPLEX_HALF &&
			    !(f & SUPPORTED_10baseT_Half))
				return -EINVAL;
			if (cmd->base.duplex == DUPLEX_FULL &&
			    !(f & SUPPORTED_10baseT_Full))
				return -EINVAL;
			break;
		case SPEED_100:
			if (cmd->base.duplex == DUPLEX_HALF &&
			    !(f & SUPPORTED_100baseT_Half))
				return -EINVAL;
			if (cmd->base.duplex == DUPLEX_FULL &&
			    !(f & SUPPORTED_100baseT_Full))
				return -EINVAL;
			break;
		case SPEED_1000:
			if (cmd->base.duplex == DUPLEX_HALF &&
			    !(f & SUPPORTED_1000baseT_Half))
				return -EINVAL;
			if (cmd->base.duplex == DUPLEX_FULL &&
			    !(f & SUPPORTED_1000baseT_Full))
				return -EINVAL;
			break;
		default:
			return -EINVAL;
		}

		mutex_lock(&dev->link_lock);
		dev->phy.def->ops->setup_forced(&dev->phy, cmd->base.speed,
						cmd->base.duplex);
		mutex_unlock(&dev->link_lock);

	} else {
		if (!(f & SUPPORTED_Autoneg))
			return -EINVAL;

		mutex_lock(&dev->link_lock);
		dev->phy.def->ops->setup_aneg(&dev->phy,
					      (advertising & f) |
					      (dev->phy.advertising &
					       (ADVERTISED_Pause |
						ADVERTISED_Asym_Pause)));
		mutex_unlock(&dev->link_lock);
	}
	emac_force_link_update(dev);

	return 0;
}

static void emac_ethtool_get_ringparam(struct net_device *ndev,
				       struct ethtool_ringparam *rp)
{
	rp->rx_max_pending = rp->rx_pending = NUM_RX_BUFF;
	rp->tx_max_pending = rp->tx_pending = NUM_TX_BUFF;
}

static void emac_ethtool_get_pauseparam(struct net_device *ndev,
					struct ethtool_pauseparam *pp)
{
	struct emac_instance *dev = netdev_priv(ndev);

	mutex_lock(&dev->link_lock);
	if ((dev->phy.features & SUPPORTED_Autoneg) &&
	    (dev->phy.advertising & (ADVERTISED_Pause | ADVERTISED_Asym_Pause)))
		pp->autoneg = 1;

	if (dev->phy.duplex == DUPLEX_FULL) {
		if (dev->phy.pause)
			pp->rx_pause = pp->tx_pause = 1;
		else if (dev->phy.asym_pause)
			pp->tx_pause = 1;
	}
	mutex_unlock(&dev->link_lock);
}

static int emac_get_regs_len(struct emac_instance *dev)
{
		return sizeof(struct emac_ethtool_regs_subhdr) +
			sizeof(struct emac_regs);
}

static int emac_ethtool_get_regs_len(struct net_device *ndev)
{
	struct emac_instance *dev = netdev_priv(ndev);
	int size;

	size = sizeof(struct emac_ethtool_regs_hdr) +
		emac_get_regs_len(dev) + mal_get_regs_len(dev->mal);
	if (emac_has_feature(dev, EMAC_FTR_HAS_ZMII))
		size += zmii_get_regs_len(dev->zmii_dev);
	if (emac_has_feature(dev, EMAC_FTR_HAS_RGMII))
		size += rgmii_get_regs_len(dev->rgmii_dev);
	if (emac_has_feature(dev, EMAC_FTR_HAS_TAH))
		size += tah_get_regs_len(dev->tah_dev);

	return size;
}

static void *emac_dump_regs(struct emac_instance *dev, void *buf)
{
	struct emac_ethtool_regs_subhdr *hdr = buf;

	hdr->index = dev->cell_index;
	if (emac_has_feature(dev, EMAC_FTR_EMAC4SYNC)) {
		hdr->version = EMAC4SYNC_ETHTOOL_REGS_VER;
	} else if (emac_has_feature(dev, EMAC_FTR_EMAC4)) {
		hdr->version = EMAC4_ETHTOOL_REGS_VER;
	} else {
		hdr->version = EMAC_ETHTOOL_REGS_VER;
	}
	memcpy_fromio(hdr + 1, dev->emacp, sizeof(struct emac_regs));
	return (void *)(hdr + 1) + sizeof(struct emac_regs);
}

static void emac_ethtool_get_regs(struct net_device *ndev,
				  struct ethtool_regs *regs, void *buf)
{
	struct emac_instance *dev = netdev_priv(ndev);
	struct emac_ethtool_regs_hdr *hdr = buf;

	hdr->components = 0;
	buf = hdr + 1;

	buf = mal_dump_regs(dev->mal, buf);
	buf = emac_dump_regs(dev, buf);
	if (emac_has_feature(dev, EMAC_FTR_HAS_ZMII)) {
		hdr->components |= EMAC_ETHTOOL_REGS_ZMII;
		buf = zmii_dump_regs(dev->zmii_dev, buf);
	}
	if (emac_has_feature(dev, EMAC_FTR_HAS_RGMII)) {
		hdr->components |= EMAC_ETHTOOL_REGS_RGMII;
		buf = rgmii_dump_regs(dev->rgmii_dev, buf);
	}
	if (emac_has_feature(dev, EMAC_FTR_HAS_TAH)) {
		hdr->components |= EMAC_ETHTOOL_REGS_TAH;
		buf = tah_dump_regs(dev->tah_dev, buf);
	}
}

static int emac_ethtool_nway_reset(struct net_device *ndev)
{
	struct emac_instance *dev = netdev_priv(ndev);
	int res = 0;

	DBG(dev, "nway_reset" NL);

	if (dev->phy.address < 0)
		return -EOPNOTSUPP;

	mutex_lock(&dev->link_lock);
	if (!dev->phy.autoneg) {
		res = -EINVAL;
		goto out;
	}

	dev->phy.def->ops->setup_aneg(&dev->phy, dev->phy.advertising);
 out:
	mutex_unlock(&dev->link_lock);
	emac_force_link_update(dev);
	return res;
}

static int emac_ethtool_get_sset_count(struct net_device *ndev, int stringset)
{
	if (stringset == ETH_SS_STATS)
		return EMAC_ETHTOOL_STATS_COUNT;
	else
		return -EINVAL;
}

static void emac_ethtool_get_strings(struct net_device *ndev, u32 stringset,
				     u8 * buf)
{
	if (stringset == ETH_SS_STATS)
		memcpy(buf, &emac_stats_keys, sizeof(emac_stats_keys));
}

static void emac_ethtool_get_ethtool_stats(struct net_device *ndev,
					   struct ethtool_stats *estats,
					   u64 * tmp_stats)
{
	struct emac_instance *dev = netdev_priv(ndev);

	memcpy(tmp_stats, &dev->stats, sizeof(dev->stats));
	tmp_stats += sizeof(dev->stats) / sizeof(u64);
	memcpy(tmp_stats, &dev->estats, sizeof(dev->estats));
}

static void emac_ethtool_get_drvinfo(struct net_device *ndev,
				     struct ethtool_drvinfo *info)
{
	struct emac_instance *dev = netdev_priv(ndev);

	strlcpy(info->driver, "ibm_emac", sizeof(info->driver));
	strlcpy(info->version, DRV_VERSION, sizeof(info->version));
	snprintf(info->bus_info, sizeof(info->bus_info), "PPC 4xx EMAC-%d %pOF",
		 dev->cell_index, dev->ofdev->dev.of_node);
}

static const struct ethtool_ops emac_ethtool_ops = {
	.get_drvinfo = emac_ethtool_get_drvinfo,

	.get_regs_len = emac_ethtool_get_regs_len,
	.get_regs = emac_ethtool_get_regs,

	.nway_reset = emac_ethtool_nway_reset,

	.get_ringparam = emac_ethtool_get_ringparam,
	.get_pauseparam = emac_ethtool_get_pauseparam,

	.get_strings = emac_ethtool_get_strings,
	.get_sset_count = emac_ethtool_get_sset_count,
	.get_ethtool_stats = emac_ethtool_get_ethtool_stats,

	.get_link = ethtool_op_get_link,
	.get_link_ksettings = emac_ethtool_get_link_ksettings,
	.set_link_ksettings = emac_ethtool_set_link_ksettings,
};

static int emac_ioctl(struct net_device *ndev, struct ifreq *rq, int cmd)
{
	struct emac_instance *dev = netdev_priv(ndev);
	struct mii_ioctl_data *data = if_mii(rq);

	DBG(dev, "ioctl %08x" NL, cmd);

	if (dev->phy.address < 0)
		return -EOPNOTSUPP;

	switch (cmd) {
	case SIOCGMIIPHY:
		data->phy_id = dev->phy.address;
		fallthrough;
	case SIOCGMIIREG:
		data->val_out = emac_mdio_read(ndev, dev->phy.address,
					       data->reg_num);
		return 0;

	case SIOCSMIIREG:
		emac_mdio_write(ndev, dev->phy.address, data->reg_num,
				data->val_in);
		return 0;
	default:
		return -EOPNOTSUPP;
	}
}

struct emac_depentry {
	u32			phandle;
	struct device_node	*node;
	struct platform_device	*ofdev;
	void			*drvdata;
};

#define	EMAC_DEP_MAL_IDX	0
#define	EMAC_DEP_ZMII_IDX	1
#define	EMAC_DEP_RGMII_IDX	2
#define	EMAC_DEP_TAH_IDX	3
#define	EMAC_DEP_MDIO_IDX	4
#define	EMAC_DEP_PREV_IDX	5
#define	EMAC_DEP_COUNT		6

static int emac_check_deps(struct emac_instance *dev,
			   struct emac_depentry *deps)
{
	int i, there = 0;
	struct device_node *np;

	for (i = 0; i < EMAC_DEP_COUNT; i++) {
		/* no dependency on that item, allright */
		if (deps[i].phandle == 0) {
			there++;
			continue;
		}
		/* special case for blist as the dependency might go away */
		if (i == EMAC_DEP_PREV_IDX) {
			np = *(dev->blist - 1);
			if (np == NULL) {
				deps[i].phandle = 0;
				there++;
				continue;
			}
			if (deps[i].node == NULL)
				deps[i].node = of_node_get(np);
		}
		if (deps[i].node == NULL)
			deps[i].node = of_find_node_by_phandle(deps[i].phandle);
		if (deps[i].node == NULL)
			continue;
		if (deps[i].ofdev == NULL)
			deps[i].ofdev = of_find_device_by_node(deps[i].node);
		if (deps[i].ofdev == NULL)
			continue;
		if (deps[i].drvdata == NULL)
			deps[i].drvdata = platform_get_drvdata(deps[i].ofdev);
		if (deps[i].drvdata != NULL)
			there++;
	}
	return there == EMAC_DEP_COUNT;
}

static void emac_put_deps(struct emac_instance *dev)
{
	platform_device_put(dev->mal_dev);
	platform_device_put(dev->zmii_dev);
	platform_device_put(dev->rgmii_dev);
	platform_device_put(dev->mdio_dev);
	platform_device_put(dev->tah_dev);
}

static int emac_of_bus_notify(struct notifier_block *nb, unsigned long action,
			      void *data)
{
	/* We are only intereted in device addition */
	if (action == BUS_NOTIFY_BOUND_DRIVER)
		wake_up_all(&emac_probe_wait);
	return 0;
}

static struct notifier_block emac_of_bus_notifier = {
	.notifier_call = emac_of_bus_notify
};

static int emac_wait_deps(struct emac_instance *dev)
{
	struct emac_depentry deps[EMAC_DEP_COUNT];
	int i, err;

	memset(&deps, 0, sizeof(deps));

	deps[EMAC_DEP_MAL_IDX].phandle = dev->mal_ph;
	deps[EMAC_DEP_ZMII_IDX].phandle = dev->zmii_ph;
	deps[EMAC_DEP_RGMII_IDX].phandle = dev->rgmii_ph;
	if (dev->tah_ph)
		deps[EMAC_DEP_TAH_IDX].phandle = dev->tah_ph;
	if (dev->mdio_ph)
		deps[EMAC_DEP_MDIO_IDX].phandle = dev->mdio_ph;
	if (dev->blist && dev->blist > emac_boot_list)
		deps[EMAC_DEP_PREV_IDX].phandle = 0xffffffffu;
	bus_register_notifier(&platform_bus_type, &emac_of_bus_notifier);
	wait_event_timeout(emac_probe_wait,
			   emac_check_deps(dev, deps),
			   EMAC_PROBE_DEP_TIMEOUT);
	bus_unregister_notifier(&platform_bus_type, &emac_of_bus_notifier);
	err = emac_check_deps(dev, deps) ? 0 : -ENODEV;
	for (i = 0; i < EMAC_DEP_COUNT; i++) {
		of_node_put(deps[i].node);
		if (err)
			platform_device_put(deps[i].ofdev);
	}
	if (err == 0) {
		dev->mal_dev = deps[EMAC_DEP_MAL_IDX].ofdev;
		dev->zmii_dev = deps[EMAC_DEP_ZMII_IDX].ofdev;
		dev->rgmii_dev = deps[EMAC_DEP_RGMII_IDX].ofdev;
		dev->tah_dev = deps[EMAC_DEP_TAH_IDX].ofdev;
		dev->mdio_dev = deps[EMAC_DEP_MDIO_IDX].ofdev;
	}
	platform_device_put(deps[EMAC_DEP_PREV_IDX].ofdev);
	return err;
}

static int emac_read_uint_prop(struct device_node *np, const char *name,
			       u32 *val, int fatal)
{
	int len;
	const u32 *prop = of_get_property(np, name, &len);
	if (prop == NULL || len < sizeof(u32)) {
		if (fatal)
			printk(KERN_ERR "%pOF: missing %s property\n",
			       np, name);
		return -ENODEV;
	}
	*val = *prop;
	return 0;
}

static void emac_adjust_link(struct net_device *ndev)
{
	struct emac_instance *dev = netdev_priv(ndev);
	struct phy_device *phy = dev->phy_dev;

	dev->phy.autoneg = phy->autoneg;
	dev->phy.speed = phy->speed;
	dev->phy.duplex = phy->duplex;
	dev->phy.pause = phy->pause;
	dev->phy.asym_pause = phy->asym_pause;
	ethtool_convert_link_mode_to_legacy_u32(&dev->phy.advertising,
						phy->advertising);
}

static int emac_mii_bus_read(struct mii_bus *bus, int addr, int regnum)
{
	int ret = emac_mdio_read(bus->priv, addr, regnum);
	/* This is a workaround for powered down ports/phys.
	 * In the wild, this was seen on the Cisco Meraki MX60(W).
	 * This hardware disables ports as part of the handoff
	 * procedure. Accessing the ports will lead to errors
	 * (-ETIMEDOUT, -EREMOTEIO) that do more harm than good.
	 */
	return ret < 0 ? 0xffff : ret;
}

static int emac_mii_bus_write(struct mii_bus *bus, int addr,
			      int regnum, u16 val)
{
	emac_mdio_write(bus->priv, addr, regnum, val);
	return 0;
}

static int emac_mii_bus_reset(struct mii_bus *bus)
{
	struct emac_instance *dev = netdev_priv(bus->priv);

	return emac_reset(dev);
}

static int emac_mdio_phy_start_aneg(struct mii_phy *phy,
				    struct phy_device *phy_dev)
{
	phy_dev->autoneg = phy->autoneg;
	phy_dev->speed = phy->speed;
	phy_dev->duplex = phy->duplex;
	ethtool_convert_legacy_u32_to_link_mode(phy_dev->advertising,
						phy->advertising);
	return phy_start_aneg(phy_dev);
}

static int emac_mdio_setup_aneg(struct mii_phy *phy, u32 advertise)
{
	struct net_device *ndev = phy->dev;
	struct emac_instance *dev = netdev_priv(ndev);

	phy->autoneg = AUTONEG_ENABLE;
	phy->advertising = advertise;
	return emac_mdio_phy_start_aneg(phy, dev->phy_dev);
}

static int emac_mdio_setup_forced(struct mii_phy *phy, int speed, int fd)
{
	struct net_device *ndev = phy->dev;
	struct emac_instance *dev = netdev_priv(ndev);

	phy->autoneg = AUTONEG_DISABLE;
	phy->speed = speed;
	phy->duplex = fd;
	return emac_mdio_phy_start_aneg(phy, dev->phy_dev);
}

static int emac_mdio_poll_link(struct mii_phy *phy)
{
	struct net_device *ndev = phy->dev;
	struct emac_instance *dev = netdev_priv(ndev);
	int res;

	res = phy_read_status(dev->phy_dev);
	if (res) {
		dev_err(&dev->ofdev->dev, "link update failed (%d).", res);
		return ethtool_op_get_link(ndev);
	}

	return dev->phy_dev->link;
}

static int emac_mdio_read_link(struct mii_phy *phy)
{
	struct net_device *ndev = phy->dev;
	struct emac_instance *dev = netdev_priv(ndev);
	struct phy_device *phy_dev = dev->phy_dev;
	int res;

	res = phy_read_status(phy_dev);
	if (res)
		return res;

	phy->speed = phy_dev->speed;
	phy->duplex = phy_dev->duplex;
	phy->pause = phy_dev->pause;
	phy->asym_pause = phy_dev->asym_pause;
	return 0;
}

static int emac_mdio_init_phy(struct mii_phy *phy)
{
	struct net_device *ndev = phy->dev;
	struct emac_instance *dev = netdev_priv(ndev);

	phy_start(dev->phy_dev);
	return phy_init_hw(dev->phy_dev);
}

static const struct mii_phy_ops emac_dt_mdio_phy_ops = {
	.init		= emac_mdio_init_phy,
	.setup_aneg	= emac_mdio_setup_aneg,
	.setup_forced	= emac_mdio_setup_forced,
	.poll_link	= emac_mdio_poll_link,
	.read_link	= emac_mdio_read_link,
};

static int emac_dt_mdio_probe(struct emac_instance *dev)
{
	struct device_node *mii_np;
	int res;

	mii_np = of_get_child_by_name(dev->ofdev->dev.of_node, "mdio");
	if (!mii_np) {
		dev_err(&dev->ofdev->dev, "no mdio definition found.");
		return -ENODEV;
	}

	if (!of_device_is_available(mii_np)) {
		res = -ENODEV;
		goto put_node;
	}

	dev->mii_bus = devm_mdiobus_alloc(&dev->ofdev->dev);
	if (!dev->mii_bus) {
		res = -ENOMEM;
		goto put_node;
	}

	dev->mii_bus->priv = dev->ndev;
	dev->mii_bus->parent = dev->ndev->dev.parent;
	dev->mii_bus->name = "emac_mdio";
	dev->mii_bus->read = &emac_mii_bus_read;
	dev->mii_bus->write = &emac_mii_bus_write;
	dev->mii_bus->reset = &emac_mii_bus_reset;
	snprintf(dev->mii_bus->id, MII_BUS_ID_SIZE, "%s", dev->ofdev->name);
	res = of_mdiobus_register(dev->mii_bus, mii_np);
	if (res) {
		dev_err(&dev->ofdev->dev, "cannot register MDIO bus %s (%d)",
			dev->mii_bus->name, res);
	}

 put_node:
	of_node_put(mii_np);
	return res;
}

static int emac_dt_phy_connect(struct emac_instance *dev,
			       struct device_node *phy_handle)
{
	dev->phy.def = devm_kzalloc(&dev->ofdev->dev, sizeof(*dev->phy.def),
				    GFP_KERNEL);
	if (!dev->phy.def)
		return -ENOMEM;

	dev->phy_dev = of_phy_connect(dev->ndev, phy_handle, &emac_adjust_link,
				      0, dev->phy_mode);
	if (!dev->phy_dev) {
		dev_err(&dev->ofdev->dev, "failed to connect to PHY.\n");
		return -ENODEV;
	}

	dev->phy.def->phy_id = dev->phy_dev->drv->phy_id;
	dev->phy.def->phy_id_mask = dev->phy_dev->drv->phy_id_mask;
	dev->phy.def->name = dev->phy_dev->drv->name;
	dev->phy.def->ops = &emac_dt_mdio_phy_ops;
	ethtool_convert_link_mode_to_legacy_u32(&dev->phy.features,
						dev->phy_dev->supported);
	dev->phy.address = dev->phy_dev->mdio.addr;
	dev->phy.mode = dev->phy_dev->interface;
	return 0;
}

static int emac_dt_phy_probe(struct emac_instance *dev)
{
	struct device_node *np = dev->ofdev->dev.of_node;
	struct device_node *phy_handle;
	int res = 1;

	phy_handle = of_parse_phandle(np, "phy-handle", 0);

	if (phy_handle) {
		res = emac_dt_mdio_probe(dev);
		if (!res) {
			res = emac_dt_phy_connect(dev, phy_handle);
			if (res)
				mdiobus_unregister(dev->mii_bus);
		}
	}

	of_node_put(phy_handle);
	return res;
}

static int emac_init_phy(struct emac_instance *dev)
{
	struct device_node *np = dev->ofdev->dev.of_node;
	struct net_device *ndev = dev->ndev;
	u32 phy_map, adv;
	int i;

	dev->phy.dev = ndev;
	dev->phy.mode = dev->phy_mode;

	/* PHY-less configuration. */
	if ((dev->phy_address == 0xffffffff && dev->phy_map == 0xffffffff) ||
	    of_phy_is_fixed_link(np)) {
		emac_reset(dev);

		/* PHY-less configuration. */
		dev->phy.address = -1;
		dev->phy.features = SUPPORTED_MII;
		if (emac_phy_supports_gige(dev->phy_mode))
			dev->phy.features |= SUPPORTED_1000baseT_Full;
		else
			dev->phy.features |= SUPPORTED_100baseT_Full;
		dev->phy.pause = 1;

		if (of_phy_is_fixed_link(np)) {
			int res = emac_dt_mdio_probe(dev);

			if (res)
				return res;

			res = of_phy_register_fixed_link(np);
			dev->phy_dev = of_phy_find_device(np);
			if (res || !dev->phy_dev) {
				mdiobus_unregister(dev->mii_bus);
				return res ? res : -EINVAL;
			}
			emac_adjust_link(dev->ndev);
			put_device(&dev->phy_dev->mdio.dev);
		}
		return 0;
	}

	mutex_lock(&emac_phy_map_lock);
	phy_map = dev->phy_map | busy_phy_map;

	DBG(dev, "PHY maps %08x %08x" NL, dev->phy_map, busy_phy_map);

	dev->phy.mdio_read = emac_mdio_read;
	dev->phy.mdio_write = emac_mdio_write;

	/* Enable internal clock source */
#ifdef CONFIG_PPC_DCR_NATIVE
	if (emac_has_feature(dev, EMAC_FTR_440GX_PHY_CLK_FIX))
		dcri_clrset(SDR0, SDR0_MFR, 0, SDR0_MFR_ECS);
#endif
	/* PHY clock workaround */
	emac_rx_clk_tx(dev);

	/* Enable internal clock source on 440GX*/
#ifdef CONFIG_PPC_DCR_NATIVE
	if (emac_has_feature(dev, EMAC_FTR_440GX_PHY_CLK_FIX))
		dcri_clrset(SDR0, SDR0_MFR, 0, SDR0_MFR_ECS);
#endif
	/* Configure EMAC with defaults so we can at least use MDIO
	 * This is needed mostly for 440GX
	 */
	if (emac_phy_gpcs(dev->phy.mode)) {
		/* XXX
		 * Make GPCS PHY address equal to EMAC index.
		 * We probably should take into account busy_phy_map
		 * and/or phy_map here.
		 *
		 * Note that the busy_phy_map is currently global
		 * while it should probably be per-ASIC...
		 */
		dev->phy.gpcs_address = dev->gpcs_address;
		if (dev->phy.gpcs_address == 0xffffffff)
			dev->phy.address = dev->cell_index;
	}

	emac_configure(dev);

	if (emac_has_feature(dev, EMAC_FTR_HAS_RGMII)) {
		int res = emac_dt_phy_probe(dev);

		switch (res) {
		case 1:
			/* No phy-handle property configured.
			 * Continue with the existing phy probe
			 * and setup code.
			 */
			break;

		case 0:
			mutex_unlock(&emac_phy_map_lock);
			goto init_phy;

		default:
			mutex_unlock(&emac_phy_map_lock);
			dev_err(&dev->ofdev->dev, "failed to attach dt phy (%d).\n",
				res);
			return res;
		}
	}

	if (dev->phy_address != 0xffffffff)
		phy_map = ~(1 << dev->phy_address);

	for (i = 0; i < 0x20; phy_map >>= 1, ++i)
		if (!(phy_map & 1)) {
			int r;
			busy_phy_map |= 1 << i;

			/* Quick check if there is a PHY at the address */
			r = emac_mdio_read(dev->ndev, i, MII_BMCR);
			if (r == 0xffff || r < 0)
				continue;
			if (!emac_mii_phy_probe(&dev->phy, i))
				break;
		}

	/* Enable external clock source */
#ifdef CONFIG_PPC_DCR_NATIVE
	if (emac_has_feature(dev, EMAC_FTR_440GX_PHY_CLK_FIX))
		dcri_clrset(SDR0, SDR0_MFR, SDR0_MFR_ECS, 0);
#endif
	mutex_unlock(&emac_phy_map_lock);
	if (i == 0x20) {
		printk(KERN_WARNING "%pOF: can't find PHY!\n", np);
		return -ENXIO;
	}

 init_phy:
	/* Init PHY */
	if (dev->phy.def->ops->init)
		dev->phy.def->ops->init(&dev->phy);

	/* Disable any PHY features not supported by the platform */
	dev->phy.def->features &= ~dev->phy_feat_exc;
	dev->phy.features &= ~dev->phy_feat_exc;

	/* Setup initial link parameters */
	if (dev->phy.features & SUPPORTED_Autoneg) {
		adv = dev->phy.features;
		if (!emac_has_feature(dev, EMAC_FTR_NO_FLOW_CONTROL_40x))
			adv |= ADVERTISED_Pause | ADVERTISED_Asym_Pause;
		/* Restart autonegotiation */
		dev->phy.def->ops->setup_aneg(&dev->phy, adv);
	} else {
		u32 f = dev->phy.def->features;
		int speed = SPEED_10, fd = DUPLEX_HALF;

		/* Select highest supported speed/duplex */
		if (f & SUPPORTED_1000baseT_Full) {
			speed = SPEED_1000;
			fd = DUPLEX_FULL;
		} else if (f & SUPPORTED_1000baseT_Half)
			speed = SPEED_1000;
		else if (f & SUPPORTED_100baseT_Full) {
			speed = SPEED_100;
			fd = DUPLEX_FULL;
		} else if (f & SUPPORTED_100baseT_Half)
			speed = SPEED_100;
		else if (f & SUPPORTED_10baseT_Full)
			fd = DUPLEX_FULL;

		/* Force link parameters */
		dev->phy.def->ops->setup_forced(&dev->phy, speed, fd);
	}
	return 0;
}

static int emac_init_config(struct emac_instance *dev)
{
	struct device_node *np = dev->ofdev->dev.of_node;
	int err;

	/* Read config from device-tree */
	if (emac_read_uint_prop(np, "mal-device", &dev->mal_ph, 1))
		return -ENXIO;
	if (emac_read_uint_prop(np, "mal-tx-channel", &dev->mal_tx_chan, 1))
		return -ENXIO;
	if (emac_read_uint_prop(np, "mal-rx-channel", &dev->mal_rx_chan, 1))
		return -ENXIO;
	if (emac_read_uint_prop(np, "cell-index", &dev->cell_index, 1))
		return -ENXIO;
	if (emac_read_uint_prop(np, "max-frame-size", &dev->max_mtu, 0))
		dev->max_mtu = ETH_DATA_LEN;
	if (emac_read_uint_prop(np, "rx-fifo-size", &dev->rx_fifo_size, 0))
		dev->rx_fifo_size = 2048;
	if (emac_read_uint_prop(np, "tx-fifo-size", &dev->tx_fifo_size, 0))
		dev->tx_fifo_size = 2048;
	if (emac_read_uint_prop(np, "rx-fifo-size-gige", &dev->rx_fifo_size_gige, 0))
		dev->rx_fifo_size_gige = dev->rx_fifo_size;
	if (emac_read_uint_prop(np, "tx-fifo-size-gige", &dev->tx_fifo_size_gige, 0))
		dev->tx_fifo_size_gige = dev->tx_fifo_size;
	if (emac_read_uint_prop(np, "phy-address", &dev->phy_address, 0))
		dev->phy_address = 0xffffffff;
	if (emac_read_uint_prop(np, "phy-map", &dev->phy_map, 0))
		dev->phy_map = 0xffffffff;
	if (emac_read_uint_prop(np, "gpcs-address", &dev->gpcs_address, 0))
		dev->gpcs_address = 0xffffffff;
	if (emac_read_uint_prop(np->parent, "clock-frequency", &dev->opb_bus_freq, 1))
		return -ENXIO;
	if (emac_read_uint_prop(np, "tah-device", &dev->tah_ph, 0))
		dev->tah_ph = 0;
	if (emac_read_uint_prop(np, "tah-channel", &dev->tah_port, 0))
		dev->tah_port = 0;
	if (emac_read_uint_prop(np, "mdio-device", &dev->mdio_ph, 0))
		dev->mdio_ph = 0;
	if (emac_read_uint_prop(np, "zmii-device", &dev->zmii_ph, 0))
		dev->zmii_ph = 0;
	if (emac_read_uint_prop(np, "zmii-channel", &dev->zmii_port, 0))
		dev->zmii_port = 0xffffffff;
	if (emac_read_uint_prop(np, "rgmii-device", &dev->rgmii_ph, 0))
		dev->rgmii_ph = 0;
	if (emac_read_uint_prop(np, "rgmii-channel", &dev->rgmii_port, 0))
		dev->rgmii_port = 0xffffffff;
	if (emac_read_uint_prop(np, "fifo-entry-size", &dev->fifo_entry_size, 0))
		dev->fifo_entry_size = 16;
	if (emac_read_uint_prop(np, "mal-burst-size", &dev->mal_burst_size, 0))
		dev->mal_burst_size = 256;

	/* PHY mode needs some decoding */
	err = of_get_phy_mode(np, &dev->phy_mode);
	if (err)
		dev->phy_mode = PHY_INTERFACE_MODE_NA;

	/* Check EMAC version */
	if (of_device_is_compatible(np, "ibm,emac4sync")) {
		dev->features |= (EMAC_FTR_EMAC4 | EMAC_FTR_EMAC4SYNC);
		if (of_device_is_compatible(np, "ibm,emac-460ex") ||
		    of_device_is_compatible(np, "ibm,emac-460gt"))
			dev->features |= EMAC_FTR_460EX_PHY_CLK_FIX;
		if (of_device_is_compatible(np, "ibm,emac-405ex") ||
		    of_device_is_compatible(np, "ibm,emac-405exr"))
			dev->features |= EMAC_FTR_440EP_PHY_CLK_FIX;
		if (of_device_is_compatible(np, "ibm,emac-apm821xx")) {
			dev->features |= (EMAC_APM821XX_REQ_JUMBO_FRAME_SIZE |
					  EMAC_FTR_APM821XX_NO_HALF_DUPLEX |
					  EMAC_FTR_460EX_PHY_CLK_FIX);
		}
	} else if (of_device_is_compatible(np, "ibm,emac4")) {
		dev->features |= EMAC_FTR_EMAC4;
		if (of_device_is_compatible(np, "ibm,emac-440gx"))
			dev->features |= EMAC_FTR_440GX_PHY_CLK_FIX;
	} else {
		if (of_device_is_compatible(np, "ibm,emac-440ep") ||
		    of_device_is_compatible(np, "ibm,emac-440gr"))
			dev->features |= EMAC_FTR_440EP_PHY_CLK_FIX;
		if (of_device_is_compatible(np, "ibm,emac-405ez")) {
#ifdef CONFIG_IBM_EMAC_NO_FLOW_CTRL
			dev->features |= EMAC_FTR_NO_FLOW_CONTROL_40x;
#else
			printk(KERN_ERR "%pOF: Flow control not disabled!\n",
					np);
			return -ENXIO;
#endif
		}

	}

	/* Fixup some feature bits based on the device tree */
	if (of_get_property(np, "has-inverted-stacr-oc", NULL))
		dev->features |= EMAC_FTR_STACR_OC_INVERT;
	if (of_get_property(np, "has-new-stacr-staopc", NULL))
		dev->features |= EMAC_FTR_HAS_NEW_STACR;

	/* CAB lacks the appropriate properties */
	if (of_device_is_compatible(np, "ibm,emac-axon"))
		dev->features |= EMAC_FTR_HAS_NEW_STACR |
			EMAC_FTR_STACR_OC_INVERT;

	/* Enable TAH/ZMII/RGMII features as found */
	if (dev->tah_ph != 0) {
#ifdef CONFIG_IBM_EMAC_TAH
		dev->features |= EMAC_FTR_HAS_TAH;
#else
		printk(KERN_ERR "%pOF: TAH support not enabled !\n", np);
		return -ENXIO;
#endif
	}

	if (dev->zmii_ph != 0) {
#ifdef CONFIG_IBM_EMAC_ZMII
		dev->features |= EMAC_FTR_HAS_ZMII;
#else
		printk(KERN_ERR "%pOF: ZMII support not enabled !\n", np);
		return -ENXIO;
#endif
	}

	if (dev->rgmii_ph != 0) {
#ifdef CONFIG_IBM_EMAC_RGMII
		dev->features |= EMAC_FTR_HAS_RGMII;
#else
		printk(KERN_ERR "%pOF: RGMII support not enabled !\n", np);
		return -ENXIO;
#endif
	}

	/* Read MAC-address */
<<<<<<< HEAD
	err = of_get_mac_address(np, dev->ndev->dev_addr);
=======
	err = of_get_ethdev_address(np, dev->ndev);
>>>>>>> 24f7cf9b
	if (err) {
		if (err != -EPROBE_DEFER)
			dev_err(&dev->ofdev->dev, "Can't get valid [local-]mac-address from OF !\n");
		return err;
	}

	/* IAHT and GAHT filter parameterization */
	if (emac_has_feature(dev, EMAC_FTR_EMAC4SYNC)) {
		dev->xaht_slots_shift = EMAC4SYNC_XAHT_SLOTS_SHIFT;
		dev->xaht_width_shift = EMAC4SYNC_XAHT_WIDTH_SHIFT;
	} else {
		dev->xaht_slots_shift = EMAC4_XAHT_SLOTS_SHIFT;
		dev->xaht_width_shift = EMAC4_XAHT_WIDTH_SHIFT;
	}

	/* This should never happen */
	if (WARN_ON(EMAC_XAHT_REGS(dev) > EMAC_XAHT_MAX_REGS))
		return -ENXIO;

	DBG(dev, "features     : 0x%08x / 0x%08x\n", dev->features, EMAC_FTRS_POSSIBLE);
	DBG(dev, "tx_fifo_size : %d (%d gige)\n", dev->tx_fifo_size, dev->tx_fifo_size_gige);
	DBG(dev, "rx_fifo_size : %d (%d gige)\n", dev->rx_fifo_size, dev->rx_fifo_size_gige);
	DBG(dev, "max_mtu      : %d\n", dev->max_mtu);
	DBG(dev, "OPB freq     : %d\n", dev->opb_bus_freq);

	return 0;
}

static const struct net_device_ops emac_netdev_ops = {
	.ndo_open		= emac_open,
	.ndo_stop		= emac_close,
	.ndo_get_stats		= emac_stats,
	.ndo_set_rx_mode	= emac_set_multicast_list,
	.ndo_eth_ioctl		= emac_ioctl,
	.ndo_tx_timeout		= emac_tx_timeout,
	.ndo_validate_addr	= eth_validate_addr,
	.ndo_set_mac_address	= emac_set_mac_address,
	.ndo_start_xmit		= emac_start_xmit,
};

static const struct net_device_ops emac_gige_netdev_ops = {
	.ndo_open		= emac_open,
	.ndo_stop		= emac_close,
	.ndo_get_stats		= emac_stats,
	.ndo_set_rx_mode	= emac_set_multicast_list,
	.ndo_eth_ioctl		= emac_ioctl,
	.ndo_tx_timeout		= emac_tx_timeout,
	.ndo_validate_addr	= eth_validate_addr,
	.ndo_set_mac_address	= emac_set_mac_address,
	.ndo_start_xmit		= emac_start_xmit_sg,
	.ndo_change_mtu		= emac_change_mtu,
};

static int emac_probe(struct platform_device *ofdev)
{
	struct net_device *ndev;
	struct emac_instance *dev;
	struct device_node *np = ofdev->dev.of_node;
	struct device_node **blist = NULL;
	int err, i;

	/* Skip unused/unwired EMACS.  We leave the check for an unused
	 * property here for now, but new flat device trees should set a
	 * status property to "disabled" instead.
	 */
	if (of_get_property(np, "unused", NULL) || !of_device_is_available(np))
		return -ENODEV;

	/* Find ourselves in the bootlist if we are there */
	for (i = 0; i < EMAC_BOOT_LIST_SIZE; i++)
		if (emac_boot_list[i] == np)
			blist = &emac_boot_list[i];

	/* Allocate our net_device structure */
	err = -ENOMEM;
	ndev = alloc_etherdev(sizeof(struct emac_instance));
	if (!ndev)
		goto err_gone;

	dev = netdev_priv(ndev);
	dev->ndev = ndev;
	dev->ofdev = ofdev;
	dev->blist = blist;
	SET_NETDEV_DEV(ndev, &ofdev->dev);

	/* Initialize some embedded data structures */
	mutex_init(&dev->mdio_lock);
	mutex_init(&dev->link_lock);
	spin_lock_init(&dev->lock);
	INIT_WORK(&dev->reset_work, emac_reset_work);

	/* Init various config data based on device-tree */
	err = emac_init_config(dev);
	if (err)
		goto err_free;

	/* Get interrupts. EMAC irq is mandatory, WOL irq is optional */
	dev->emac_irq = irq_of_parse_and_map(np, 0);
	dev->wol_irq = irq_of_parse_and_map(np, 1);
	if (!dev->emac_irq) {
		printk(KERN_ERR "%pOF: Can't map main interrupt\n", np);
		err = -ENODEV;
		goto err_free;
	}
	ndev->irq = dev->emac_irq;

	/* Map EMAC regs */
	// TODO : platform_get_resource() and devm_ioremap_resource()
	dev->emacp = of_iomap(np, 0);
	if (dev->emacp == NULL) {
		printk(KERN_ERR "%pOF: Can't map device registers!\n", np);
		err = -ENOMEM;
		goto err_irq_unmap;
	}

	/* Wait for dependent devices */
	err = emac_wait_deps(dev);
	if (err) {
		printk(KERN_ERR
		       "%pOF: Timeout waiting for dependent devices\n", np);
		/*  display more info about what's missing ? */
		goto err_reg_unmap;
	}
	dev->mal = platform_get_drvdata(dev->mal_dev);
	if (dev->mdio_dev != NULL)
		dev->mdio_instance = platform_get_drvdata(dev->mdio_dev);

	/* Register with MAL */
	dev->commac.ops = &emac_commac_ops;
	dev->commac.dev = dev;
	dev->commac.tx_chan_mask = MAL_CHAN_MASK(dev->mal_tx_chan);
	dev->commac.rx_chan_mask = MAL_CHAN_MASK(dev->mal_rx_chan);
	err = mal_register_commac(dev->mal, &dev->commac);
	if (err) {
		printk(KERN_ERR "%pOF: failed to register with mal %pOF!\n",
		       np, dev->mal_dev->dev.of_node);
		goto err_rel_deps;
	}
	dev->rx_skb_size = emac_rx_skb_size(ndev->mtu);
	dev->rx_sync_size = emac_rx_sync_size(ndev->mtu);

	/* Get pointers to BD rings */
	dev->tx_desc =
	    dev->mal->bd_virt + mal_tx_bd_offset(dev->mal, dev->mal_tx_chan);
	dev->rx_desc =
	    dev->mal->bd_virt + mal_rx_bd_offset(dev->mal, dev->mal_rx_chan);

	DBG(dev, "tx_desc %p" NL, dev->tx_desc);
	DBG(dev, "rx_desc %p" NL, dev->rx_desc);

	/* Clean rings */
	memset(dev->tx_desc, 0, NUM_TX_BUFF * sizeof(struct mal_descriptor));
	memset(dev->rx_desc, 0, NUM_RX_BUFF * sizeof(struct mal_descriptor));
	memset(dev->tx_skb, 0, NUM_TX_BUFF * sizeof(struct sk_buff *));
	memset(dev->rx_skb, 0, NUM_RX_BUFF * sizeof(struct sk_buff *));

	/* Attach to ZMII, if needed */
	if (emac_has_feature(dev, EMAC_FTR_HAS_ZMII) &&
	    (err = zmii_attach(dev->zmii_dev, dev->zmii_port, &dev->phy_mode)) != 0)
		goto err_unreg_commac;

	/* Attach to RGMII, if needed */
	if (emac_has_feature(dev, EMAC_FTR_HAS_RGMII) &&
	    (err = rgmii_attach(dev->rgmii_dev, dev->rgmii_port, dev->phy_mode)) != 0)
		goto err_detach_zmii;

	/* Attach to TAH, if needed */
	if (emac_has_feature(dev, EMAC_FTR_HAS_TAH) &&
	    (err = tah_attach(dev->tah_dev, dev->tah_port)) != 0)
		goto err_detach_rgmii;

	/* Set some link defaults before we can find out real parameters */
	dev->phy.speed = SPEED_100;
	dev->phy.duplex = DUPLEX_FULL;
	dev->phy.autoneg = AUTONEG_DISABLE;
	dev->phy.pause = dev->phy.asym_pause = 0;
	dev->stop_timeout = STOP_TIMEOUT_100;
	INIT_DELAYED_WORK(&dev->link_work, emac_link_timer);

	/* Some SoCs like APM821xx does not support Half Duplex mode. */
	if (emac_has_feature(dev, EMAC_FTR_APM821XX_NO_HALF_DUPLEX)) {
		dev->phy_feat_exc = (SUPPORTED_1000baseT_Half |
				     SUPPORTED_100baseT_Half |
				     SUPPORTED_10baseT_Half);
	}

	/* Find PHY if any */
	err = emac_init_phy(dev);
	if (err != 0)
		goto err_detach_tah;

	if (dev->tah_dev) {
		ndev->hw_features = NETIF_F_IP_CSUM | NETIF_F_SG;
		ndev->features |= ndev->hw_features | NETIF_F_RXCSUM;
	}
	ndev->watchdog_timeo = 5 * HZ;
	if (emac_phy_supports_gige(dev->phy_mode)) {
		ndev->netdev_ops = &emac_gige_netdev_ops;
		dev->commac.ops = &emac_commac_sg_ops;
	} else
		ndev->netdev_ops = &emac_netdev_ops;
	ndev->ethtool_ops = &emac_ethtool_ops;

	/* MTU range: 46 - 1500 or whatever is in OF */
	ndev->min_mtu = EMAC_MIN_MTU;
	ndev->max_mtu = dev->max_mtu;

	netif_carrier_off(ndev);

	err = register_netdev(ndev);
	if (err) {
		printk(KERN_ERR "%pOF: failed to register net device (%d)!\n",
		       np, err);
		goto err_detach_tah;
	}

	/* Set our drvdata last as we don't want them visible until we are
	 * fully initialized
	 */
	wmb();
	platform_set_drvdata(ofdev, dev);

	/* There's a new kid in town ! Let's tell everybody */
	wake_up_all(&emac_probe_wait);


	printk(KERN_INFO "%s: EMAC-%d %pOF, MAC %pM\n",
	       ndev->name, dev->cell_index, np, ndev->dev_addr);

	if (dev->phy_mode == PHY_INTERFACE_MODE_SGMII)
		printk(KERN_NOTICE "%s: in SGMII mode\n", ndev->name);

	if (dev->phy.address >= 0)
		printk("%s: found %s PHY (0x%02x)\n", ndev->name,
		       dev->phy.def->name, dev->phy.address);

	/* Life is good */
	return 0;

	/* I have a bad feeling about this ... */

 err_detach_tah:
	if (emac_has_feature(dev, EMAC_FTR_HAS_TAH))
		tah_detach(dev->tah_dev, dev->tah_port);
 err_detach_rgmii:
	if (emac_has_feature(dev, EMAC_FTR_HAS_RGMII))
		rgmii_detach(dev->rgmii_dev, dev->rgmii_port);
 err_detach_zmii:
	if (emac_has_feature(dev, EMAC_FTR_HAS_ZMII))
		zmii_detach(dev->zmii_dev, dev->zmii_port);
 err_unreg_commac:
	mal_unregister_commac(dev->mal, &dev->commac);
 err_rel_deps:
	emac_put_deps(dev);
 err_reg_unmap:
	iounmap(dev->emacp);
 err_irq_unmap:
	if (dev->wol_irq)
		irq_dispose_mapping(dev->wol_irq);
	if (dev->emac_irq)
		irq_dispose_mapping(dev->emac_irq);
 err_free:
	free_netdev(ndev);
 err_gone:
	/* if we were on the bootlist, remove us as we won't show up and
	 * wake up all waiters to notify them in case they were waiting
	 * on us
	 */
	if (blist) {
		*blist = NULL;
		wake_up_all(&emac_probe_wait);
	}
	return err;
}

static int emac_remove(struct platform_device *ofdev)
{
	struct emac_instance *dev = platform_get_drvdata(ofdev);

	DBG(dev, "remove" NL);

	unregister_netdev(dev->ndev);

	cancel_work_sync(&dev->reset_work);

	if (emac_has_feature(dev, EMAC_FTR_HAS_TAH))
		tah_detach(dev->tah_dev, dev->tah_port);
	if (emac_has_feature(dev, EMAC_FTR_HAS_RGMII))
		rgmii_detach(dev->rgmii_dev, dev->rgmii_port);
	if (emac_has_feature(dev, EMAC_FTR_HAS_ZMII))
		zmii_detach(dev->zmii_dev, dev->zmii_port);

	if (dev->phy_dev)
		phy_disconnect(dev->phy_dev);

	if (dev->mii_bus)
		mdiobus_unregister(dev->mii_bus);

	busy_phy_map &= ~(1 << dev->phy.address);
	DBG(dev, "busy_phy_map now %#x" NL, busy_phy_map);

	mal_unregister_commac(dev->mal, &dev->commac);
	emac_put_deps(dev);

	iounmap(dev->emacp);

	if (dev->wol_irq)
		irq_dispose_mapping(dev->wol_irq);
	if (dev->emac_irq)
		irq_dispose_mapping(dev->emac_irq);

	free_netdev(dev->ndev);

	return 0;
}

/* XXX Features in here should be replaced by properties... */
static const struct of_device_id emac_match[] =
{
	{
		.type		= "network",
		.compatible	= "ibm,emac",
	},
	{
		.type		= "network",
		.compatible	= "ibm,emac4",
	},
	{
		.type		= "network",
		.compatible	= "ibm,emac4sync",
	},
	{},
};
MODULE_DEVICE_TABLE(of, emac_match);

static struct platform_driver emac_driver = {
	.driver = {
		.name = "emac",
		.of_match_table = emac_match,
	},
	.probe = emac_probe,
	.remove = emac_remove,
};

static void __init emac_make_bootlist(void)
{
	struct device_node *np = NULL;
	int j, max, i = 0;
	int cell_indices[EMAC_BOOT_LIST_SIZE];

	/* Collect EMACs */
	while((np = of_find_all_nodes(np)) != NULL) {
		const u32 *idx;

		if (of_match_node(emac_match, np) == NULL)
			continue;
		if (of_get_property(np, "unused", NULL))
			continue;
		idx = of_get_property(np, "cell-index", NULL);
		if (idx == NULL)
			continue;
		cell_indices[i] = *idx;
		emac_boot_list[i++] = of_node_get(np);
		if (i >= EMAC_BOOT_LIST_SIZE) {
			of_node_put(np);
			break;
		}
	}
	max = i;

	/* Bubble sort them (doh, what a creative algorithm :-) */
	for (i = 0; max > 1 && (i < (max - 1)); i++)
		for (j = i; j < max; j++) {
			if (cell_indices[i] > cell_indices[j]) {
				swap(emac_boot_list[i], emac_boot_list[j]);
				swap(cell_indices[i], cell_indices[j]);
			}
		}
}

static int __init emac_init(void)
{
	int rc;

	printk(KERN_INFO DRV_DESC ", version " DRV_VERSION "\n");

	/* Build EMAC boot list */
	emac_make_bootlist();

	/* Init submodules */
	rc = mal_init();
	if (rc)
		goto err;
	rc = zmii_init();
	if (rc)
		goto err_mal;
	rc = rgmii_init();
	if (rc)
		goto err_zmii;
	rc = tah_init();
	if (rc)
		goto err_rgmii;
	rc = platform_driver_register(&emac_driver);
	if (rc)
		goto err_tah;

	return 0;

 err_tah:
	tah_exit();
 err_rgmii:
	rgmii_exit();
 err_zmii:
	zmii_exit();
 err_mal:
	mal_exit();
 err:
	return rc;
}

static void __exit emac_exit(void)
{
	int i;

	platform_driver_unregister(&emac_driver);

	tah_exit();
	rgmii_exit();
	zmii_exit();
	mal_exit();

	/* Destroy EMAC boot list */
	for (i = 0; i < EMAC_BOOT_LIST_SIZE; i++)
		of_node_put(emac_boot_list[i]);
}

module_init(emac_init);
module_exit(emac_exit);<|MERGE_RESOLUTION|>--- conflicted
+++ resolved
@@ -2975,11 +2975,7 @@
 	}
 
 	/* Read MAC-address */
-<<<<<<< HEAD
-	err = of_get_mac_address(np, dev->ndev->dev_addr);
-=======
 	err = of_get_ethdev_address(np, dev->ndev);
->>>>>>> 24f7cf9b
 	if (err) {
 		if (err != -EPROBE_DEFER)
 			dev_err(&dev->ofdev->dev, "Can't get valid [local-]mac-address from OF !\n");
