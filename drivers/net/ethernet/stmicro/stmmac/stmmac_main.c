// SPDX-License-Identifier: GPL-2.0-only
/*******************************************************************************
  This is the driver for the ST MAC 10/100/1000 on-chip Ethernet controllers.
  ST Ethernet IPs are built around a Synopsys IP Core.

	Copyright(C) 2007-2011 STMicroelectronics Ltd


  Author: Giuseppe Cavallaro <peppe.cavallaro@st.com>

  Documentation available at:
	http://www.stlinux.com
  Support available at:
	https://bugzilla.stlinux.com/
*******************************************************************************/

#include <linux/clk.h>
#include <linux/kernel.h>
#include <linux/interrupt.h>
#include <linux/ip.h>
#include <linux/tcp.h>
#include <linux/skbuff.h>
#include <linux/ethtool.h>
#include <linux/if_ether.h>
#include <linux/crc32.h>
#include <linux/mii.h>
#include <linux/if.h>
#include <linux/if_vlan.h>
#include <linux/dma-mapping.h>
#include <linux/slab.h>
#include <linux/pm_runtime.h>
#include <linux/prefetch.h>
#include <linux/pinctrl/consumer.h>
#ifdef CONFIG_DEBUG_FS
#include <linux/debugfs.h>
#include <linux/seq_file.h>
#endif /* CONFIG_DEBUG_FS */
#include <linux/net_tstamp.h>
#include <linux/phylink.h>
#include <linux/udp.h>
#include <linux/bpf_trace.h>
#include <net/pkt_cls.h>
#include <net/xdp_sock_drv.h>
#include "stmmac_ptp.h"
#include "stmmac.h"
#include "stmmac_xdp.h"
#include <linux/reset.h>
#include <linux/of_mdio.h>
#include "dwmac1000.h"
#include "dwxgmac2.h"
#include "hwif.h"

/* As long as the interface is active, we keep the timestamping counter enabled
 * with fine resolution and binary rollover. This avoid non-monotonic behavior
 * (clock jumps) when changing timestamping settings at runtime.
 */
#define STMMAC_HWTS_ACTIVE	(PTP_TCR_TSENA | PTP_TCR_TSCFUPDT | \
				 PTP_TCR_TSCTRLSSR)

#define	STMMAC_ALIGN(x)		ALIGN(ALIGN(x, SMP_CACHE_BYTES), 16)
#define	TSO_MAX_BUFF_SIZE	(SZ_16K - 1)

/* Module parameters */
#define TX_TIMEO	5000
static int watchdog = TX_TIMEO;
module_param(watchdog, int, 0644);
MODULE_PARM_DESC(watchdog, "Transmit timeout in milliseconds (default 5s)");

static int debug = -1;
module_param(debug, int, 0644);
MODULE_PARM_DESC(debug, "Message Level (-1: default, 0: no output, 16: all)");

static int phyaddr = -1;
module_param(phyaddr, int, 0444);
MODULE_PARM_DESC(phyaddr, "Physical device address");

#define STMMAC_TX_THRESH(x)	((x)->dma_tx_size / 4)
#define STMMAC_RX_THRESH(x)	((x)->dma_rx_size / 4)

/* Limit to make sure XDP TX and slow path can coexist */
#define STMMAC_XSK_TX_BUDGET_MAX	256
#define STMMAC_TX_XSK_AVAIL		16
#define STMMAC_RX_FILL_BATCH		16

#define STMMAC_XDP_PASS		0
#define STMMAC_XDP_CONSUMED	BIT(0)
#define STMMAC_XDP_TX		BIT(1)
#define STMMAC_XDP_REDIRECT	BIT(2)

static int flow_ctrl = FLOW_AUTO;
module_param(flow_ctrl, int, 0644);
MODULE_PARM_DESC(flow_ctrl, "Flow control ability [on/off]");

static int pause = PAUSE_TIME;
module_param(pause, int, 0644);
MODULE_PARM_DESC(pause, "Flow Control Pause Time");

#define TC_DEFAULT 64
static int tc = TC_DEFAULT;
module_param(tc, int, 0644);
MODULE_PARM_DESC(tc, "DMA threshold control value");

#define	DEFAULT_BUFSIZE	1536
static int buf_sz = DEFAULT_BUFSIZE;
module_param(buf_sz, int, 0644);
MODULE_PARM_DESC(buf_sz, "DMA buffer size");

#define	STMMAC_RX_COPYBREAK	256

static const u32 default_msg_level = (NETIF_MSG_DRV | NETIF_MSG_PROBE |
				      NETIF_MSG_LINK | NETIF_MSG_IFUP |
				      NETIF_MSG_IFDOWN | NETIF_MSG_TIMER);

#define STMMAC_DEFAULT_LPI_TIMER	1000
static int eee_timer = STMMAC_DEFAULT_LPI_TIMER;
module_param(eee_timer, int, 0644);
MODULE_PARM_DESC(eee_timer, "LPI tx expiration time in msec");
#define STMMAC_LPI_T(x) (jiffies + usecs_to_jiffies(x))

#define DWC_ETH_QOS_MICREL_PHY_CTL 0x1f
#define DWC_ETH_QOS_MICREL_INTR_LEVEL 0x4000
#define PHY_ID_KSZ9031		0x00221620
#define MICREL_PHY_ID PHY_ID_KSZ9031

/* By default the driver will use the ring mode to manage tx and rx descriptors,
 * but allow user to force to use the chain instead of the ring
 */
static unsigned int chain_mode;
module_param(chain_mode, int, 0444);
MODULE_PARM_DESC(chain_mode, "To use chain instead of ring mode");

static irqreturn_t stmmac_interrupt(int irq, void *dev_id);
/* For MSI interrupts handling */
static irqreturn_t stmmac_mac_interrupt(int irq, void *dev_id);
static irqreturn_t stmmac_safety_interrupt(int irq, void *dev_id);
static irqreturn_t stmmac_msi_intr_tx(int irq, void *data);
static irqreturn_t stmmac_msi_intr_rx(int irq, void *data);
static void stmmac_tx_timer_arm(struct stmmac_priv *priv, u32 queue);
static void stmmac_flush_tx_descriptors(struct stmmac_priv *priv, int queue);

#ifdef CONFIG_DEBUG_FS
static const struct net_device_ops stmmac_netdev_ops;
static void stmmac_init_fs(struct net_device *dev);
static void stmmac_exit_fs(struct net_device *dev);
#endif

#define STMMAC_COAL_TIMER(x) (ns_to_ktime((x) * NSEC_PER_USEC))

int stmmac_bus_clks_config(struct stmmac_priv *priv, bool enabled)
{
	int ret = 0;

	if (enabled) {
		ret = clk_prepare_enable(priv->plat->stmmac_clk);
		if (ret)
			return ret;
		ret = clk_prepare_enable(priv->plat->pclk);
		if (ret) {
			clk_disable_unprepare(priv->plat->stmmac_clk);
			return ret;
		}
		if (priv->plat->clks_config) {
			ret = priv->plat->clks_config(priv->plat->bsp_priv, enabled);
			if (ret) {
				clk_disable_unprepare(priv->plat->stmmac_clk);
				clk_disable_unprepare(priv->plat->pclk);
				return ret;
			}
		}
	} else {
		clk_disable_unprepare(priv->plat->stmmac_clk);
		clk_disable_unprepare(priv->plat->pclk);
		if (priv->plat->clks_config)
			priv->plat->clks_config(priv->plat->bsp_priv, enabled);
	}

	return ret;
}
EXPORT_SYMBOL_GPL(stmmac_bus_clks_config);

/**
 * stmmac_verify_args - verify the driver parameters.
 * Description: it checks the driver parameters and set a default in case of
 * errors.
 */
static void stmmac_verify_args(void)
{
	if (unlikely(watchdog < 0))
		watchdog = TX_TIMEO;
	if (unlikely((buf_sz < DEFAULT_BUFSIZE) || (buf_sz > BUF_SIZE_16KiB)))
		buf_sz = DEFAULT_BUFSIZE;
	if (unlikely(flow_ctrl > 1))
		flow_ctrl = FLOW_AUTO;
	else if (likely(flow_ctrl < 0))
		flow_ctrl = FLOW_OFF;
	if (unlikely((pause < 0) || (pause > 0xffff)))
		pause = PAUSE_TIME;
	if (eee_timer < 0)
		eee_timer = STMMAC_DEFAULT_LPI_TIMER;
}

static void __stmmac_disable_all_queues(struct stmmac_priv *priv)
{
	u32 rx_queues_cnt = priv->plat->rx_queues_to_use;
	u32 tx_queues_cnt = priv->plat->tx_queues_to_use;
	u32 maxq = max(rx_queues_cnt, tx_queues_cnt);
	u32 queue;

	for (queue = 0; queue < maxq; queue++) {
		struct stmmac_channel *ch = &priv->channel[queue];

		if (stmmac_xdp_is_enabled(priv) &&
		    test_bit(queue, priv->af_xdp_zc_qps)) {
			napi_disable(&ch->rxtx_napi);
			continue;
		}

		if (queue < rx_queues_cnt)
			napi_disable(&ch->rx_napi);
		if (queue < tx_queues_cnt)
			napi_disable(&ch->tx_napi);
	}
}

/**
 * stmmac_disable_all_queues - Disable all queues
 * @priv: driver private structure
 */
static void stmmac_disable_all_queues(struct stmmac_priv *priv)
{
	u32 rx_queues_cnt = priv->plat->rx_queues_to_use;
	struct stmmac_rx_queue *rx_q;
	u32 queue;

	/* synchronize_rcu() needed for pending XDP buffers to drain */
	for (queue = 0; queue < rx_queues_cnt; queue++) {
		rx_q = &priv->rx_queue[queue];
		if (rx_q->xsk_pool) {
			synchronize_rcu();
			break;
		}
	}

	__stmmac_disable_all_queues(priv);
}

/**
 * stmmac_enable_all_queues - Enable all queues
 * @priv: driver private structure
 */
static void stmmac_enable_all_queues(struct stmmac_priv *priv)
{
	u32 rx_queues_cnt = priv->plat->rx_queues_to_use;
	u32 tx_queues_cnt = priv->plat->tx_queues_to_use;
	u32 maxq = max(rx_queues_cnt, tx_queues_cnt);
	u32 queue;

	for (queue = 0; queue < maxq; queue++) {
		struct stmmac_channel *ch = &priv->channel[queue];

		if (stmmac_xdp_is_enabled(priv) &&
		    test_bit(queue, priv->af_xdp_zc_qps)) {
			napi_enable(&ch->rxtx_napi);
			continue;
		}

		if (queue < rx_queues_cnt)
			napi_enable(&ch->rx_napi);
		if (queue < tx_queues_cnt)
			napi_enable(&ch->tx_napi);
	}
}

static void stmmac_service_event_schedule(struct stmmac_priv *priv)
{
	if (!test_bit(STMMAC_DOWN, &priv->state) &&
	    !test_and_set_bit(STMMAC_SERVICE_SCHED, &priv->state))
		queue_work(priv->wq, &priv->service_task);
}

static void stmmac_global_err(struct stmmac_priv *priv)
{
	netif_carrier_off(priv->dev);
	set_bit(STMMAC_RESET_REQUESTED, &priv->state);
	stmmac_service_event_schedule(priv);
}

/**
 * stmmac_clk_csr_set - dynamically set the MDC clock
 * @priv: driver private structure
 * Description: this is to dynamically set the MDC clock according to the csr
 * clock input.
 * Note:
 *	If a specific clk_csr value is passed from the platform
 *	this means that the CSR Clock Range selection cannot be
 *	changed at run-time and it is fixed (as reported in the driver
 *	documentation). Viceversa the driver will try to set the MDC
 *	clock dynamically according to the actual clock input.
 */
static void stmmac_clk_csr_set(struct stmmac_priv *priv)
{
	u32 clk_rate;

	clk_rate = clk_get_rate(priv->plat->stmmac_clk);

	/* Platform provided default clk_csr would be assumed valid
	 * for all other cases except for the below mentioned ones.
	 * For values higher than the IEEE 802.3 specified frequency
	 * we can not estimate the proper divider as it is not known
	 * the frequency of clk_csr_i. So we do not change the default
	 * divider.
	 */
	if (!(priv->clk_csr & MAC_CSR_H_FRQ_MASK)) {
		if (clk_rate < CSR_F_35M)
			priv->clk_csr = STMMAC_CSR_20_35M;
		else if ((clk_rate >= CSR_F_35M) && (clk_rate < CSR_F_60M))
			priv->clk_csr = STMMAC_CSR_35_60M;
		else if ((clk_rate >= CSR_F_60M) && (clk_rate < CSR_F_100M))
			priv->clk_csr = STMMAC_CSR_60_100M;
		else if ((clk_rate >= CSR_F_100M) && (clk_rate < CSR_F_150M))
			priv->clk_csr = STMMAC_CSR_100_150M;
		else if ((clk_rate >= CSR_F_150M) && (clk_rate < CSR_F_250M))
			priv->clk_csr = STMMAC_CSR_150_250M;
		else if ((clk_rate >= CSR_F_250M) && (clk_rate <= CSR_F_300M))
			priv->clk_csr = STMMAC_CSR_250_300M;
	}

	if (priv->plat->has_sun8i) {
		if (clk_rate > 160000000)
			priv->clk_csr = 0x03;
		else if (clk_rate > 80000000)
			priv->clk_csr = 0x02;
		else if (clk_rate > 40000000)
			priv->clk_csr = 0x01;
		else
			priv->clk_csr = 0;
	}

	if (priv->plat->has_xgmac) {
		if (clk_rate > 400000000)
			priv->clk_csr = 0x5;
		else if (clk_rate > 350000000)
			priv->clk_csr = 0x4;
		else if (clk_rate > 300000000)
			priv->clk_csr = 0x3;
		else if (clk_rate > 250000000)
			priv->clk_csr = 0x2;
		else if (clk_rate > 150000000)
			priv->clk_csr = 0x1;
		else
			priv->clk_csr = 0x0;
	}
}

static void print_pkt(unsigned char *buf, int len)
{
	pr_debug("len = %d byte, buf addr: 0x%p\n", len, buf);
	print_hex_dump_bytes("", DUMP_PREFIX_OFFSET, buf, len);
}

static inline u32 stmmac_tx_avail(struct stmmac_priv *priv, u32 queue)
{
	struct stmmac_tx_queue *tx_q = &priv->tx_queue[queue];
	u32 avail;

	if (tx_q->dirty_tx > tx_q->cur_tx)
		avail = tx_q->dirty_tx - tx_q->cur_tx - 1;
	else
		avail = priv->dma_tx_size - tx_q->cur_tx + tx_q->dirty_tx - 1;

	return avail;
}

/**
 * stmmac_rx_dirty - Get RX queue dirty
 * @priv: driver private structure
 * @queue: RX queue index
 */
static inline u32 stmmac_rx_dirty(struct stmmac_priv *priv, u32 queue)
{
	struct stmmac_rx_queue *rx_q = &priv->rx_queue[queue];
	u32 dirty;

	if (rx_q->dirty_rx <= rx_q->cur_rx)
		dirty = rx_q->cur_rx - rx_q->dirty_rx;
	else
		dirty = priv->dma_rx_size - rx_q->dirty_rx + rx_q->cur_rx;

	return dirty;
}

static void stmmac_lpi_entry_timer_config(struct stmmac_priv *priv, bool en)
{
	int tx_lpi_timer;

	/* Clear/set the SW EEE timer flag based on LPI ET enablement */
	priv->eee_sw_timer_en = en ? 0 : 1;
	tx_lpi_timer  = en ? priv->tx_lpi_timer : 0;
	stmmac_set_eee_lpi_timer(priv, priv->hw, tx_lpi_timer);
}

/**
 * stmmac_enable_eee_mode - check and enter in LPI mode
 * @priv: driver private structure
 * Description: this function is to verify and enter in LPI mode in case of
 * EEE.
 */
static void stmmac_enable_eee_mode(struct stmmac_priv *priv)
{
	u32 tx_cnt = priv->plat->tx_queues_to_use;
	u32 queue;

	/* check if all TX queues have the work finished */
	for (queue = 0; queue < tx_cnt; queue++) {
		struct stmmac_tx_queue *tx_q = &priv->tx_queue[queue];

		if (tx_q->dirty_tx != tx_q->cur_tx)
			return; /* still unfinished work */
	}

	/* Check and enter in LPI mode */
	if (!priv->tx_path_in_lpi_mode)
		stmmac_set_eee_mode(priv, priv->hw,
				priv->plat->en_tx_lpi_clockgating);
}

/**
 * stmmac_disable_eee_mode - disable and exit from LPI mode
 * @priv: driver private structure
 * Description: this function is to exit and disable EEE in case of
 * LPI state is true. This is called by the xmit.
 */
void stmmac_disable_eee_mode(struct stmmac_priv *priv)
{
	if (!priv->eee_sw_timer_en) {
		stmmac_lpi_entry_timer_config(priv, 0);
		return;
	}

	stmmac_reset_eee_mode(priv, priv->hw);
	del_timer_sync(&priv->eee_ctrl_timer);
	priv->tx_path_in_lpi_mode = false;
}

/**
 * stmmac_eee_ctrl_timer - EEE TX SW timer.
 * @t:  timer_list struct containing private info
 * Description:
 *  if there is no data transfer and if we are not in LPI state,
 *  then MAC Transmitter can be moved to LPI state.
 */
static void stmmac_eee_ctrl_timer(struct timer_list *t)
{
	struct stmmac_priv *priv = from_timer(priv, t, eee_ctrl_timer);

	stmmac_enable_eee_mode(priv);
	mod_timer(&priv->eee_ctrl_timer, STMMAC_LPI_T(priv->tx_lpi_timer));
}

/**
 * stmmac_eee_init - init EEE
 * @priv: driver private structure
 * Description:
 *  if the GMAC supports the EEE (from the HW cap reg) and the phy device
 *  can also manage EEE, this function enable the LPI state and start related
 *  timer.
 */
bool stmmac_eee_init(struct stmmac_priv *priv)
{
	int eee_tw_timer = priv->eee_tw_timer;

	/* Using PCS we cannot dial with the phy registers at this stage
	 * so we do not support extra feature like EEE.
	 */
	if (priv->hw->pcs == STMMAC_PCS_TBI ||
	    priv->hw->pcs == STMMAC_PCS_RTBI)
		return false;

	/* Check if MAC core supports the EEE feature. */
	if (!priv->dma_cap.eee)
		return false;

	mutex_lock(&priv->lock);

	/* Check if it needs to be deactivated */
	if (!priv->eee_active) {
		if (priv->eee_enabled) {
			netdev_dbg(priv->dev, "disable EEE\n");
			stmmac_lpi_entry_timer_config(priv, 0);
			del_timer_sync(&priv->eee_ctrl_timer);
			stmmac_set_eee_timer(priv, priv->hw, 0, eee_tw_timer);
			if (priv->hw->xpcs)
				xpcs_config_eee(priv->hw->xpcs,
						priv->plat->mult_fact_100ns,
						false);
		}
		mutex_unlock(&priv->lock);
		return false;
	}

	if (priv->eee_active && !priv->eee_enabled) {
		timer_setup(&priv->eee_ctrl_timer, stmmac_eee_ctrl_timer, 0);
		stmmac_set_eee_timer(priv, priv->hw, STMMAC_DEFAULT_LIT_LS,
				     eee_tw_timer);
		if (priv->hw->xpcs)
			xpcs_config_eee(priv->hw->xpcs,
					priv->plat->mult_fact_100ns,
					true);
	}

	if (priv->plat->has_gmac4 && priv->tx_lpi_timer <= STMMAC_ET_MAX) {
		del_timer_sync(&priv->eee_ctrl_timer);
		priv->tx_path_in_lpi_mode = false;
		stmmac_lpi_entry_timer_config(priv, 1);
	} else {
		stmmac_lpi_entry_timer_config(priv, 0);
		mod_timer(&priv->eee_ctrl_timer,
			  STMMAC_LPI_T(priv->tx_lpi_timer));
	}

	mutex_unlock(&priv->lock);
	netdev_dbg(priv->dev, "Energy-Efficient Ethernet initialized\n");
	return true;
}

static inline u32 stmmac_cdc_adjust(struct stmmac_priv *priv)
{
	/* Correct the clk domain crossing(CDC) error */
	if (priv->plat->has_gmac4 && priv->plat->clk_ptp_rate)
		return (2 * NSEC_PER_SEC) / priv->plat->clk_ptp_rate;
	return 0;
}

/* stmmac_get_tx_hwtstamp - get HW TX timestamps
 * @priv: driver private structure
 * @p : descriptor pointer
 * @skb : the socket buffer
 * Description :
 * This function will read timestamp from the descriptor & pass it to stack.
 * and also perform some sanity checks.
 */
static void stmmac_get_tx_hwtstamp(struct stmmac_priv *priv,
				   struct dma_desc *p, struct sk_buff *skb)
{
	struct skb_shared_hwtstamps shhwtstamp;
	bool found = false;
	u64 ns = 0;

	if (!priv->hwts_tx_en)
		return;

	/* exit if skb doesn't support hw tstamp */
	if (likely(!skb || !(skb_shinfo(skb)->tx_flags & SKBTX_IN_PROGRESS)))
		return;

	/* check tx tstamp status */
	if (stmmac_get_tx_timestamp_status(priv, p)) {
		stmmac_get_timestamp(priv, p, priv->adv_ts, &ns);
		found = true;
	} else if (!stmmac_get_mac_tx_timestamp(priv, priv->hw, &ns)) {
		found = true;
	}

	if (found) {
		ns -= stmmac_cdc_adjust(priv);

		memset(&shhwtstamp, 0, sizeof(struct skb_shared_hwtstamps));
		shhwtstamp.hwtstamp = ns_to_ktime(ns);

		netdev_dbg(priv->dev, "get valid TX hw timestamp %llu\n", ns);
		/* pass tstamp to stack */
		skb_tstamp_tx(skb, &shhwtstamp);
	}
}

/* stmmac_get_rx_hwtstamp - get HW RX timestamps
 * @priv: driver private structure
 * @p : descriptor pointer
 * @np : next descriptor pointer
 * @skb : the socket buffer
 * Description :
 * This function will read received packet's timestamp from the descriptor
 * and pass it to stack. It also perform some sanity checks.
 */
static void stmmac_get_rx_hwtstamp(struct stmmac_priv *priv, struct dma_desc *p,
				   struct dma_desc *np, struct sk_buff *skb)
{
	struct skb_shared_hwtstamps *shhwtstamp = NULL;
	struct dma_desc *desc = p;
	u64 ns = 0;

	if (!priv->hwts_rx_en)
		return;
	/* For GMAC4, the valid timestamp is from CTX next desc. */
	if (priv->plat->has_gmac4 || priv->plat->has_xgmac)
		desc = np;

	/* Check if timestamp is available */
	if (stmmac_get_rx_timestamp_status(priv, p, np, priv->adv_ts)) {
		stmmac_get_timestamp(priv, desc, priv->adv_ts, &ns);

		ns -= stmmac_cdc_adjust(priv);

		netdev_dbg(priv->dev, "get valid RX hw timestamp %llu\n", ns);
		shhwtstamp = skb_hwtstamps(skb);
		memset(shhwtstamp, 0, sizeof(struct skb_shared_hwtstamps));
		shhwtstamp->hwtstamp = ns_to_ktime(ns);
	} else  {
		netdev_dbg(priv->dev, "cannot get RX hw timestamp\n");
	}
}

/**
 *  stmmac_hwtstamp_set - control hardware timestamping.
 *  @dev: device pointer.
 *  @ifr: An IOCTL specific structure, that can contain a pointer to
 *  a proprietary structure used to pass information to the driver.
 *  Description:
 *  This function configures the MAC to enable/disable both outgoing(TX)
 *  and incoming(RX) packets time stamping based on user input.
 *  Return Value:
 *  0 on success and an appropriate -ve integer on failure.
 */
static int stmmac_hwtstamp_set(struct net_device *dev, struct ifreq *ifr)
{
	struct stmmac_priv *priv = netdev_priv(dev);
	struct hwtstamp_config config;
	u32 ptp_v2 = 0;
	u32 tstamp_all = 0;
	u32 ptp_over_ipv4_udp = 0;
	u32 ptp_over_ipv6_udp = 0;
	u32 ptp_over_ethernet = 0;
	u32 snap_type_sel = 0;
	u32 ts_master_en = 0;
	u32 ts_event_en = 0;
	u32 av_8021asm_en = 0;

	if (!(priv->dma_cap.time_stamp || priv->adv_ts)) {
		netdev_alert(priv->dev, "No support for HW time stamping\n");
		priv->hwts_tx_en = 0;
		priv->hwts_rx_en = 0;

		return -EOPNOTSUPP;
	}

	if (copy_from_user(&config, ifr->ifr_data,
			   sizeof(config)))
		return -EFAULT;

	netdev_dbg(priv->dev, "%s config flags:0x%x, tx_type:0x%x, rx_filter:0x%x\n",
		   __func__, config.flags, config.tx_type, config.rx_filter);

	/* reserved for future extensions */
	if (config.flags)
		return -EINVAL;

	if (config.tx_type != HWTSTAMP_TX_OFF &&
	    config.tx_type != HWTSTAMP_TX_ON)
		return -ERANGE;

	if (priv->adv_ts) {
		switch (config.rx_filter) {
		case HWTSTAMP_FILTER_NONE:
			/* time stamp no incoming packet at all */
			config.rx_filter = HWTSTAMP_FILTER_NONE;
			break;

		case HWTSTAMP_FILTER_PTP_V1_L4_EVENT:
			/* PTP v1, UDP, any kind of event packet */
			config.rx_filter = HWTSTAMP_FILTER_PTP_V1_L4_EVENT;
			/* 'xmac' hardware can support Sync, Pdelay_Req and
			 * Pdelay_resp by setting bit14 and bits17/16 to 01
			 * This leaves Delay_Req timestamps out.
			 * Enable all events *and* general purpose message
			 * timestamping
			 */
			snap_type_sel = PTP_TCR_SNAPTYPSEL_1;
			ptp_over_ipv4_udp = PTP_TCR_TSIPV4ENA;
			ptp_over_ipv6_udp = PTP_TCR_TSIPV6ENA;
			break;

		case HWTSTAMP_FILTER_PTP_V1_L4_SYNC:
			/* PTP v1, UDP, Sync packet */
			config.rx_filter = HWTSTAMP_FILTER_PTP_V1_L4_SYNC;
			/* take time stamp for SYNC messages only */
			ts_event_en = PTP_TCR_TSEVNTENA;

			ptp_over_ipv4_udp = PTP_TCR_TSIPV4ENA;
			ptp_over_ipv6_udp = PTP_TCR_TSIPV6ENA;
			break;

		case HWTSTAMP_FILTER_PTP_V1_L4_DELAY_REQ:
			/* PTP v1, UDP, Delay_req packet */
			config.rx_filter = HWTSTAMP_FILTER_PTP_V1_L4_DELAY_REQ;
			/* take time stamp for Delay_Req messages only */
			ts_master_en = PTP_TCR_TSMSTRENA;
			ts_event_en = PTP_TCR_TSEVNTENA;

			ptp_over_ipv4_udp = PTP_TCR_TSIPV4ENA;
			ptp_over_ipv6_udp = PTP_TCR_TSIPV6ENA;
			break;

		case HWTSTAMP_FILTER_PTP_V2_L4_EVENT:
			/* PTP v2, UDP, any kind of event packet */
			config.rx_filter = HWTSTAMP_FILTER_PTP_V2_L4_EVENT;
			ptp_v2 = PTP_TCR_TSVER2ENA;
			/* take time stamp for all event messages */
			snap_type_sel = PTP_TCR_SNAPTYPSEL_1;

			ptp_over_ipv4_udp = PTP_TCR_TSIPV4ENA;
			ptp_over_ipv6_udp = PTP_TCR_TSIPV6ENA;
			break;

		case HWTSTAMP_FILTER_PTP_V2_L4_SYNC:
			/* PTP v2, UDP, Sync packet */
			config.rx_filter = HWTSTAMP_FILTER_PTP_V2_L4_SYNC;
			ptp_v2 = PTP_TCR_TSVER2ENA;
			/* take time stamp for SYNC messages only */
			ts_event_en = PTP_TCR_TSEVNTENA;

			ptp_over_ipv4_udp = PTP_TCR_TSIPV4ENA;
			ptp_over_ipv6_udp = PTP_TCR_TSIPV6ENA;
			break;

		case HWTSTAMP_FILTER_PTP_V2_L4_DELAY_REQ:
			/* PTP v2, UDP, Delay_req packet */
			config.rx_filter = HWTSTAMP_FILTER_PTP_V2_L4_DELAY_REQ;
			ptp_v2 = PTP_TCR_TSVER2ENA;
			/* take time stamp for Delay_Req messages only */
			ts_master_en = PTP_TCR_TSMSTRENA;
			ts_event_en = PTP_TCR_TSEVNTENA;

			ptp_over_ipv4_udp = PTP_TCR_TSIPV4ENA;
			ptp_over_ipv6_udp = PTP_TCR_TSIPV6ENA;
			break;

		case HWTSTAMP_FILTER_PTP_V2_EVENT:
			/* PTP v2/802.AS1 any layer, any kind of event packet */
			config.rx_filter = HWTSTAMP_FILTER_PTP_V2_EVENT;
			ptp_v2 = PTP_TCR_TSVER2ENA;
			snap_type_sel = PTP_TCR_SNAPTYPSEL_1;
			if (priv->synopsys_id < DWMAC_CORE_4_10)
				ts_event_en = PTP_TCR_TSEVNTENA;
			ptp_over_ipv4_udp = PTP_TCR_TSIPV4ENA;
			ptp_over_ipv6_udp = PTP_TCR_TSIPV6ENA;
			ptp_over_ethernet = PTP_TCR_TSIPENA;
			av_8021asm_en = PTP_TCR_AV8021ASMEN;
			break;

		case HWTSTAMP_FILTER_PTP_V2_SYNC:
			/* PTP v2/802.AS1, any layer, Sync packet */
			config.rx_filter = HWTSTAMP_FILTER_PTP_V2_SYNC;
			ptp_v2 = PTP_TCR_TSVER2ENA;
			/* take time stamp for SYNC messages only */
			ts_event_en = PTP_TCR_TSEVNTENA;

			ptp_over_ipv4_udp = PTP_TCR_TSIPV4ENA;
			ptp_over_ipv6_udp = PTP_TCR_TSIPV6ENA;
			ptp_over_ethernet = PTP_TCR_TSIPENA;
			av_8021asm_en = PTP_TCR_AV8021ASMEN;
			break;

		case HWTSTAMP_FILTER_PTP_V2_DELAY_REQ:
			/* PTP v2/802.AS1, any layer, Delay_req packet */
			config.rx_filter = HWTSTAMP_FILTER_PTP_V2_DELAY_REQ;
			ptp_v2 = PTP_TCR_TSVER2ENA;
			/* take time stamp for Delay_Req messages only */
			ts_master_en = PTP_TCR_TSMSTRENA;
			ts_event_en = PTP_TCR_TSEVNTENA;

			ptp_over_ipv4_udp = PTP_TCR_TSIPV4ENA;
			ptp_over_ipv6_udp = PTP_TCR_TSIPV6ENA;
			ptp_over_ethernet = PTP_TCR_TSIPENA;
			av_8021asm_en = PTP_TCR_AV8021ASMEN;
			break;

		case HWTSTAMP_FILTER_NTP_ALL:
		case HWTSTAMP_FILTER_ALL:
			/* time stamp any incoming packet */
			config.rx_filter = HWTSTAMP_FILTER_ALL;
			tstamp_all = PTP_TCR_TSENALL;
			break;

		default:
			return -ERANGE;
		}
	} else {
		switch (config.rx_filter) {
		case HWTSTAMP_FILTER_NONE:
			config.rx_filter = HWTSTAMP_FILTER_NONE;
			break;
		default:
			/* PTP v1, UDP, any kind of event packet */
			config.rx_filter = HWTSTAMP_FILTER_PTP_V1_L4_EVENT;
			break;
		}
	}
	priv->hwts_rx_en = ((config.rx_filter == HWTSTAMP_FILTER_NONE) ? 0 : 1);
	priv->hwts_tx_en = config.tx_type == HWTSTAMP_TX_ON;

	priv->systime_flags = STMMAC_HWTS_ACTIVE;

	if (priv->hwts_tx_en || priv->hwts_rx_en) {
		priv->systime_flags |= tstamp_all | ptp_v2 |
				       ptp_over_ethernet | ptp_over_ipv6_udp |
				       ptp_over_ipv4_udp | ts_event_en |
				       ts_master_en | snap_type_sel | av_8021asm_en;
	}

	stmmac_config_hw_tstamping(priv, priv->ptpaddr, priv->systime_flags);

	memcpy(&priv->tstamp_config, &config, sizeof(config));

	return copy_to_user(ifr->ifr_data, &config,
			    sizeof(config)) ? -EFAULT : 0;
}

/**
 *  stmmac_hwtstamp_get - read hardware timestamping.
 *  @dev: device pointer.
 *  @ifr: An IOCTL specific structure, that can contain a pointer to
 *  a proprietary structure used to pass information to the driver.
 *  Description:
 *  This function obtain the current hardware timestamping settings
 *  as requested.
 */
static int stmmac_hwtstamp_get(struct net_device *dev, struct ifreq *ifr)
{
	struct stmmac_priv *priv = netdev_priv(dev);
	struct hwtstamp_config *config = &priv->tstamp_config;

	if (!(priv->dma_cap.time_stamp || priv->dma_cap.atime_stamp))
		return -EOPNOTSUPP;

	return copy_to_user(ifr->ifr_data, config,
			    sizeof(*config)) ? -EFAULT : 0;
}

/**
 * stmmac_init_tstamp_counter - init hardware timestamping counter
 * @priv: driver private structure
 * @systime_flags: timestamping flags
 * Description:
 * Initialize hardware counter for packet timestamping.
 * This is valid as long as the interface is open and not suspended.
 * Will be rerun after resuming from suspend, case in which the timestamping
 * flags updated by stmmac_hwtstamp_set() also need to be restored.
 */
int stmmac_init_tstamp_counter(struct stmmac_priv *priv, u32 systime_flags)
{
	bool xmac = priv->plat->has_gmac4 || priv->plat->has_xgmac;
	struct timespec64 now;
	u32 sec_inc = 0;
	u64 temp = 0;
	int ret;

	if (!(priv->dma_cap.time_stamp || priv->dma_cap.atime_stamp))
		return -EOPNOTSUPP;

	ret = clk_prepare_enable(priv->plat->clk_ptp_ref);
	if (ret < 0) {
		netdev_warn(priv->dev,
			    "failed to enable PTP reference clock: %pe\n",
			    ERR_PTR(ret));
		return ret;
	}

	stmmac_config_hw_tstamping(priv, priv->ptpaddr, systime_flags);
	priv->systime_flags = systime_flags;

	/* program Sub Second Increment reg */
	stmmac_config_sub_second_increment(priv, priv->ptpaddr,
					   priv->plat->clk_ptp_req_rate,
					   xmac, &sec_inc);
	temp = div_u64(1000000000ULL, sec_inc);

	/* Store sub second increment for later use */
	priv->sub_second_inc = sec_inc;

	/* calculate default added value:
	 * formula is :
	 * addend = (2^32)/freq_div_ratio;
	 * where, freq_div_ratio = 1e9ns/sec_inc
	 */
	temp = (u64)((u64)priv->plat->clk_ptp_req_rate << 32);
	priv->default_addend = div_u64(temp, priv->plat->clk_ptp_rate);
	stmmac_config_addend(priv, priv->ptpaddr, priv->default_addend);

	/* initialize system time */
	ktime_get_real_ts64(&now);

	/* lower 32 bits of tv_sec are safe until y2106 */
	stmmac_init_systime(priv, priv->ptpaddr, (u32)now.tv_sec, now.tv_nsec);

	return 0;
}
EXPORT_SYMBOL_GPL(stmmac_init_tstamp_counter);

/**
 * stmmac_init_ptp - init PTP
 * @priv: driver private structure
 * Description: this is to verify if the HW supports the PTPv1 or PTPv2.
 * This is done by looking at the HW cap. register.
 * This function also registers the ptp driver.
 */
static int stmmac_init_ptp(struct stmmac_priv *priv)
{
	bool xmac = priv->plat->has_gmac4 || priv->plat->has_xgmac;
	int ret;

	if (priv->plat->ptp_clk_freq_config)
		priv->plat->ptp_clk_freq_config(priv);

	ret = stmmac_init_tstamp_counter(priv, STMMAC_HWTS_ACTIVE);
	if (ret)
		return ret;

	priv->adv_ts = 0;
	/* Check if adv_ts can be enabled for dwmac 4.x / xgmac core */
	if (xmac && priv->dma_cap.atime_stamp)
		priv->adv_ts = 1;
	/* Dwmac 3.x core with extend_desc can support adv_ts */
	else if (priv->extend_desc && priv->dma_cap.atime_stamp)
		priv->adv_ts = 1;

	if (priv->dma_cap.time_stamp)
		netdev_info(priv->dev, "IEEE 1588-2002 Timestamp supported\n");

	if (priv->adv_ts)
		netdev_info(priv->dev,
			    "IEEE 1588-2008 Advanced Timestamp supported\n");

	priv->hwts_tx_en = 0;
	priv->hwts_rx_en = 0;

	return 0;
}

static void stmmac_release_ptp(struct stmmac_priv *priv)
{
	clk_disable_unprepare(priv->plat->clk_ptp_ref);
	stmmac_ptp_unregister(priv);
}

/**
 *  stmmac_mac_flow_ctrl - Configure flow control in all queues
 *  @priv: driver private structure
 *  @duplex: duplex passed to the next function
 *  Description: It is used for configuring the flow control in all queues
 */
static void stmmac_mac_flow_ctrl(struct stmmac_priv *priv, u32 duplex)
{
	u32 tx_cnt = priv->plat->tx_queues_to_use;

	stmmac_flow_ctrl(priv, priv->hw, duplex, priv->flow_ctrl,
			priv->pause, tx_cnt);
}

static void stmmac_validate(struct phylink_config *config,
			    unsigned long *supported,
			    struct phylink_link_state *state)
{
	struct stmmac_priv *priv = netdev_priv(to_net_dev(config->dev));
	__ETHTOOL_DECLARE_LINK_MODE_MASK(mac_supported) = { 0, };
	__ETHTOOL_DECLARE_LINK_MODE_MASK(mask) = { 0, };
	int tx_cnt = priv->plat->tx_queues_to_use;
	int max_speed = priv->plat->max_speed;

	phylink_set(mac_supported, 10baseT_Half);
	phylink_set(mac_supported, 10baseT_Full);
	phylink_set(mac_supported, 100baseT_Half);
	phylink_set(mac_supported, 100baseT_Full);
	phylink_set(mac_supported, 1000baseT_Half);
	phylink_set(mac_supported, 1000baseT_Full);
	phylink_set(mac_supported, 1000baseKX_Full);

	phylink_set(mac_supported, Autoneg);
	phylink_set(mac_supported, Pause);
	phylink_set(mac_supported, Asym_Pause);
	phylink_set_port_modes(mac_supported);

	/* Cut down 1G if asked to */
	if ((max_speed > 0) && (max_speed < 1000)) {
		phylink_set(mask, 1000baseT_Full);
		phylink_set(mask, 1000baseX_Full);
	} else if (priv->plat->has_gmac4) {
		if (!max_speed || max_speed >= 2500) {
			phylink_set(mac_supported, 2500baseT_Full);
			phylink_set(mac_supported, 2500baseX_Full);
		}
	} else if (priv->plat->has_xgmac) {
		if (!max_speed || (max_speed >= 2500)) {
			phylink_set(mac_supported, 2500baseT_Full);
			phylink_set(mac_supported, 2500baseX_Full);
		}
		if (!max_speed || (max_speed >= 5000)) {
			phylink_set(mac_supported, 5000baseT_Full);
		}
		if (!max_speed || (max_speed >= 10000)) {
			phylink_set(mac_supported, 10000baseSR_Full);
			phylink_set(mac_supported, 10000baseLR_Full);
			phylink_set(mac_supported, 10000baseER_Full);
			phylink_set(mac_supported, 10000baseLRM_Full);
			phylink_set(mac_supported, 10000baseT_Full);
			phylink_set(mac_supported, 10000baseKX4_Full);
			phylink_set(mac_supported, 10000baseKR_Full);
		}
		if (!max_speed || (max_speed >= 25000)) {
			phylink_set(mac_supported, 25000baseCR_Full);
			phylink_set(mac_supported, 25000baseKR_Full);
			phylink_set(mac_supported, 25000baseSR_Full);
		}
		if (!max_speed || (max_speed >= 40000)) {
			phylink_set(mac_supported, 40000baseKR4_Full);
			phylink_set(mac_supported, 40000baseCR4_Full);
			phylink_set(mac_supported, 40000baseSR4_Full);
			phylink_set(mac_supported, 40000baseLR4_Full);
		}
		if (!max_speed || (max_speed >= 50000)) {
			phylink_set(mac_supported, 50000baseCR2_Full);
			phylink_set(mac_supported, 50000baseKR2_Full);
			phylink_set(mac_supported, 50000baseSR2_Full);
			phylink_set(mac_supported, 50000baseKR_Full);
			phylink_set(mac_supported, 50000baseSR_Full);
			phylink_set(mac_supported, 50000baseCR_Full);
			phylink_set(mac_supported, 50000baseLR_ER_FR_Full);
			phylink_set(mac_supported, 50000baseDR_Full);
		}
		if (!max_speed || (max_speed >= 100000)) {
			phylink_set(mac_supported, 100000baseKR4_Full);
			phylink_set(mac_supported, 100000baseSR4_Full);
			phylink_set(mac_supported, 100000baseCR4_Full);
			phylink_set(mac_supported, 100000baseLR4_ER4_Full);
			phylink_set(mac_supported, 100000baseKR2_Full);
			phylink_set(mac_supported, 100000baseSR2_Full);
			phylink_set(mac_supported, 100000baseCR2_Full);
			phylink_set(mac_supported, 100000baseLR2_ER2_FR2_Full);
			phylink_set(mac_supported, 100000baseDR2_Full);
		}
	}

	/* Half-Duplex can only work with single queue */
	if (tx_cnt > 1) {
		phylink_set(mask, 10baseT_Half);
		phylink_set(mask, 100baseT_Half);
		phylink_set(mask, 1000baseT_Half);
	}

	linkmode_and(supported, supported, mac_supported);
	linkmode_andnot(supported, supported, mask);

	linkmode_and(state->advertising, state->advertising, mac_supported);
	linkmode_andnot(state->advertising, state->advertising, mask);

	/* If PCS is supported, check which modes it supports. */
	if (priv->hw->xpcs)
		xpcs_validate(priv->hw->xpcs, supported, state);
}

static void stmmac_mac_config(struct phylink_config *config, unsigned int mode,
			      const struct phylink_link_state *state)
{
	/* Nothing to do, xpcs_config() handles everything */
}

static void stmmac_fpe_link_state_handle(struct stmmac_priv *priv, bool is_up)
{
	struct stmmac_fpe_cfg *fpe_cfg = priv->plat->fpe_cfg;
	enum stmmac_fpe_state *lo_state = &fpe_cfg->lo_fpe_state;
	enum stmmac_fpe_state *lp_state = &fpe_cfg->lp_fpe_state;
	bool *hs_enable = &fpe_cfg->hs_enable;

	if (is_up && *hs_enable) {
		stmmac_fpe_send_mpacket(priv, priv->ioaddr, MPACKET_VERIFY);
	} else {
		*lo_state = FPE_STATE_OFF;
		*lp_state = FPE_STATE_OFF;
	}
}

static void stmmac_mac_link_down(struct phylink_config *config,
				 unsigned int mode, phy_interface_t interface)
{
	struct stmmac_priv *priv = netdev_priv(to_net_dev(config->dev));

	stmmac_mac_set(priv, priv->ioaddr, false);
	priv->eee_active = false;
	priv->tx_lpi_enabled = false;
	priv->eee_enabled = stmmac_eee_init(priv);
	stmmac_set_eee_pls(priv, priv->hw, false);

	if (priv->dma_cap.fpesel)
		stmmac_fpe_link_state_handle(priv, false);
}

static void stmmac_mac_link_up(struct phylink_config *config,
			       struct phy_device *phy,
			       unsigned int mode, phy_interface_t interface,
			       int speed, int duplex,
			       bool tx_pause, bool rx_pause)
{
	struct stmmac_priv *priv = netdev_priv(to_net_dev(config->dev));
	u32 ctrl;

	ctrl = readl(priv->ioaddr + MAC_CTRL_REG);
	ctrl &= ~priv->hw->link.speed_mask;

	if (interface == PHY_INTERFACE_MODE_USXGMII) {
		switch (speed) {
		case SPEED_10000:
			ctrl |= priv->hw->link.xgmii.speed10000;
			break;
		case SPEED_5000:
			ctrl |= priv->hw->link.xgmii.speed5000;
			break;
		case SPEED_2500:
			ctrl |= priv->hw->link.xgmii.speed2500;
			break;
		default:
			return;
		}
	} else if (interface == PHY_INTERFACE_MODE_XLGMII) {
		switch (speed) {
		case SPEED_100000:
			ctrl |= priv->hw->link.xlgmii.speed100000;
			break;
		case SPEED_50000:
			ctrl |= priv->hw->link.xlgmii.speed50000;
			break;
		case SPEED_40000:
			ctrl |= priv->hw->link.xlgmii.speed40000;
			break;
		case SPEED_25000:
			ctrl |= priv->hw->link.xlgmii.speed25000;
			break;
		case SPEED_10000:
			ctrl |= priv->hw->link.xgmii.speed10000;
			break;
		case SPEED_2500:
			ctrl |= priv->hw->link.speed2500;
			break;
		case SPEED_1000:
			ctrl |= priv->hw->link.speed1000;
			break;
		default:
			return;
		}
	} else {
		switch (speed) {
		case SPEED_2500:
			ctrl |= priv->hw->link.speed2500;
			break;
		case SPEED_1000:
			ctrl |= priv->hw->link.speed1000;
			break;
		case SPEED_100:
			ctrl |= priv->hw->link.speed100;
			break;
		case SPEED_10:
			ctrl |= priv->hw->link.speed10;
			break;
		default:
			return;
		}
	}

	priv->speed = speed;

	if (priv->plat->fix_mac_speed)
		priv->plat->fix_mac_speed(priv->plat->bsp_priv, speed);

	if (!duplex)
		ctrl &= ~priv->hw->link.duplex;
	else
		ctrl |= priv->hw->link.duplex;

	/* Flow Control operation */
	if (tx_pause && rx_pause)
		stmmac_mac_flow_ctrl(priv, duplex);

	writel(ctrl, priv->ioaddr + MAC_CTRL_REG);

	stmmac_mac_set(priv, priv->ioaddr, true);
	if (phy && priv->dma_cap.eee) {
		priv->eee_active = phy_init_eee(phy, 1) >= 0;
		priv->eee_enabled = stmmac_eee_init(priv);
		priv->tx_lpi_enabled = priv->eee_enabled;
		stmmac_set_eee_pls(priv, priv->hw, true);
	}

	if (priv->dma_cap.fpesel)
		stmmac_fpe_link_state_handle(priv, true);
}

static const struct phylink_mac_ops stmmac_phylink_mac_ops = {
	.validate = stmmac_validate,
	.mac_config = stmmac_mac_config,
	.mac_link_down = stmmac_mac_link_down,
	.mac_link_up = stmmac_mac_link_up,
};

/**
 * stmmac_check_pcs_mode - verify if RGMII/SGMII is supported
 * @priv: driver private structure
 * Description: this is to verify if the HW supports the PCS.
 * Physical Coding Sublayer (PCS) interface that can be used when the MAC is
 * configured for the TBI, RTBI, or SGMII PHY interface.
 */
static void stmmac_check_pcs_mode(struct stmmac_priv *priv)
{
	int interface = priv->plat->interface;

	if (priv->dma_cap.pcs) {
		if ((interface == PHY_INTERFACE_MODE_RGMII) ||
		    (interface == PHY_INTERFACE_MODE_RGMII_ID) ||
		    (interface == PHY_INTERFACE_MODE_RGMII_RXID) ||
		    (interface == PHY_INTERFACE_MODE_RGMII_TXID)) {
			netdev_dbg(priv->dev, "PCS RGMII support enabled\n");
			priv->hw->pcs = STMMAC_PCS_RGMII;
		} else if (interface == PHY_INTERFACE_MODE_SGMII) {
			netdev_dbg(priv->dev, "PCS SGMII support enabled\n");
			priv->hw->pcs = STMMAC_PCS_SGMII;
		}
	}
}

/**
 * stmmac_init_phy - PHY initialization
 * @dev: net device structure
 * Description: it initializes the driver's PHY state, and attaches the PHY
 * to the mac driver.
 *  Return value:
 *  0 on success
 */
static int stmmac_init_phy(struct net_device *dev)
{
	struct stmmac_priv *priv = netdev_priv(dev);
	struct device_node *node;
	int ret;

	node = priv->plat->phylink_node;

	if (node)
		ret = phylink_of_phy_connect(priv->phylink, node, 0);

	/* Some DT bindings do not set-up the PHY handle. Let's try to
	 * manually parse it
	 */
	if (!node || ret) {
		int addr = priv->plat->phy_addr;

		priv->phydev = mdiobus_get_phy(priv->mii, addr);
		if (!priv->phydev) {
			netdev_err(priv->dev, "no phy at addr %d\n", addr);
			return -ENODEV;
		}
		ret = phylink_connect_phy(priv->phylink, priv->phydev);
		if (priv->plat->phy_intr_en_extn_stm) {
			priv->phydev->irq = PHY_MAC_INTERRUPT;
			priv->phydev->interrupts =  PHY_INTERRUPT_ENABLED;

			if (priv->phydev->drv &&
			    priv->phydev->drv->config_intr &&
			    !priv->phydev->drv->config_intr(priv->phydev)) {
				pr_err(" qcom-ethqos: %s config_phy_intr successful aftre connect\n",
				       __func__);
			}
		} else {
			pr_info("stmmac phy polling mode\n");
			priv->phydev->irq = PHY_POLL;
		}
	}

	if (!priv->plat->pmt) {
		struct ethtool_wolinfo wol = { .cmd = ETHTOOL_GWOL };

		phylink_ethtool_get_wol(priv->phylink, &wol);
		device_set_wakeup_capable(priv->device, !!wol.supported);
	}

	return ret;
}

static int stmmac_phy_setup(struct stmmac_priv *priv)
{
	struct stmmac_mdio_bus_data *mdio_bus_data = priv->plat->mdio_bus_data;
	struct fwnode_handle *fwnode = of_fwnode_handle(priv->plat->phylink_node);
	int mode = priv->plat->phy_interface;
	struct phylink *phylink;

	priv->phylink_config.dev = &priv->dev->dev;
	priv->phylink_config.type = PHYLINK_NETDEV;
	priv->phylink_config.pcs_poll = true;
	if (priv->plat->mdio_bus_data)
		priv->phylink_config.ovr_an_inband =
			mdio_bus_data->xpcs_an_inband;

	if (!fwnode)
		fwnode = dev_fwnode(priv->device);

	phylink = phylink_create(&priv->phylink_config, fwnode,
				 mode, &stmmac_phylink_mac_ops);
	if (IS_ERR(phylink))
		return PTR_ERR(phylink);

	if (priv->hw->xpcs)
		phylink_set_pcs(phylink, &priv->hw->xpcs->pcs);

	priv->phylink = phylink;
	return 0;
}

static void stmmac_display_rx_rings(struct stmmac_priv *priv)
{
	u32 rx_cnt = priv->plat->rx_queues_to_use;
	unsigned int desc_size;
	void *head_rx;
	u32 queue;

	/* Display RX rings */
	for (queue = 0; queue < rx_cnt; queue++) {
		struct stmmac_rx_queue *rx_q = &priv->rx_queue[queue];

		pr_info("\tRX Queue %u rings\n", queue);

		if (priv->extend_desc) {
			head_rx = (void *)rx_q->dma_erx;
			desc_size = sizeof(struct dma_extended_desc);
		} else {
			head_rx = (void *)rx_q->dma_rx;
			desc_size = sizeof(struct dma_desc);
		}

		/* Display RX ring */
		stmmac_display_ring(priv, head_rx, priv->dma_rx_size, true,
				    rx_q->dma_rx_phy, desc_size);
	}
}

static void stmmac_display_tx_rings(struct stmmac_priv *priv)
{
	u32 tx_cnt = priv->plat->tx_queues_to_use;
	unsigned int desc_size;
	void *head_tx;
	u32 queue;

	/* Display TX rings */
	for (queue = 0; queue < tx_cnt; queue++) {
		struct stmmac_tx_queue *tx_q = &priv->tx_queue[queue];

		pr_info("\tTX Queue %d rings\n", queue);

		if (priv->extend_desc) {
			head_tx = (void *)tx_q->dma_etx;
			desc_size = sizeof(struct dma_extended_desc);
		} else if (tx_q->tbs & STMMAC_TBS_AVAIL) {
			head_tx = (void *)tx_q->dma_entx;
			desc_size = sizeof(struct dma_edesc);
		} else {
			head_tx = (void *)tx_q->dma_tx;
			desc_size = sizeof(struct dma_desc);
		}

		stmmac_display_ring(priv, head_tx, priv->dma_tx_size, false,
				    tx_q->dma_tx_phy, desc_size);
	}
}

static void stmmac_display_rings(struct stmmac_priv *priv)
{
	/* Display RX ring */
	stmmac_display_rx_rings(priv);

	/* Display TX ring */
	stmmac_display_tx_rings(priv);
}

static int stmmac_set_bfsize(int mtu, int bufsize)
{
	int ret = bufsize;

	if (mtu >= BUF_SIZE_8KiB)
		ret = BUF_SIZE_16KiB;
	else if (mtu >= BUF_SIZE_4KiB)
		ret = BUF_SIZE_8KiB;
	else if (mtu >= BUF_SIZE_2KiB)
		ret = BUF_SIZE_4KiB;
	else if (mtu > DEFAULT_BUFSIZE)
		ret = BUF_SIZE_2KiB;
	else
		ret = DEFAULT_BUFSIZE;

	return ret;
}

/**
 * stmmac_clear_rx_descriptors - clear RX descriptors
 * @priv: driver private structure
 * @queue: RX queue index
 * Description: this function is called to clear the RX descriptors
 * in case of both basic and extended descriptors are used.
 */
static void stmmac_clear_rx_descriptors(struct stmmac_priv *priv, u32 queue)
{
	struct stmmac_rx_queue *rx_q = &priv->rx_queue[queue];
	int i;

	/* Clear the RX descriptors */
	for (i = 0; i < priv->dma_rx_size; i++)
		if (priv->extend_desc)
			stmmac_init_rx_desc(priv, &rx_q->dma_erx[i].basic,
					priv->use_riwt, priv->mode,
					(i == priv->dma_rx_size - 1),
					priv->dma_buf_sz);
		else
			stmmac_init_rx_desc(priv, &rx_q->dma_rx[i],
					priv->use_riwt, priv->mode,
					(i == priv->dma_rx_size - 1),
					priv->dma_buf_sz);
}

/**
 * stmmac_clear_tx_descriptors - clear tx descriptors
 * @priv: driver private structure
 * @queue: TX queue index.
 * Description: this function is called to clear the TX descriptors
 * in case of both basic and extended descriptors are used.
 */
static void stmmac_clear_tx_descriptors(struct stmmac_priv *priv, u32 queue)
{
	struct stmmac_tx_queue *tx_q = &priv->tx_queue[queue];
	int i;

	/* Clear the TX descriptors */
	for (i = 0; i < priv->dma_tx_size; i++) {
		int last = (i == (priv->dma_tx_size - 1));
		struct dma_desc *p;

		if (priv->extend_desc)
			p = &tx_q->dma_etx[i].basic;
		else if (tx_q->tbs & STMMAC_TBS_AVAIL)
			p = &tx_q->dma_entx[i].basic;
		else
			p = &tx_q->dma_tx[i];

		stmmac_init_tx_desc(priv, p, priv->mode, last);
	}
}

/**
 * stmmac_clear_descriptors - clear descriptors
 * @priv: driver private structure
 * Description: this function is called to clear the TX and RX descriptors
 * in case of both basic and extended descriptors are used.
 */
static void stmmac_clear_descriptors(struct stmmac_priv *priv)
{
	u32 rx_queue_cnt = priv->plat->rx_queues_to_use;
	u32 tx_queue_cnt = priv->plat->tx_queues_to_use;
	u32 queue;

	/* Clear the RX descriptors */
	for (queue = 0; queue < rx_queue_cnt; queue++)
		stmmac_clear_rx_descriptors(priv, queue);

	/* Clear the TX descriptors */
	for (queue = 0; queue < tx_queue_cnt; queue++)
		stmmac_clear_tx_descriptors(priv, queue);
}

/**
 * stmmac_init_rx_buffers - init the RX descriptor buffer.
 * @priv: driver private structure
 * @p: descriptor pointer
 * @i: descriptor index
 * @flags: gfp flag
 * @queue: RX queue index
 * Description: this function is called to allocate a receive buffer, perform
 * the DMA mapping and init the descriptor.
 */
static int stmmac_init_rx_buffers(struct stmmac_priv *priv, struct dma_desc *p,
				  int i, gfp_t flags, u32 queue)
{
	struct stmmac_rx_queue *rx_q = &priv->rx_queue[queue];
	struct stmmac_rx_buffer *buf = &rx_q->buf_pool[i];

	if (!buf->page) {
		buf->page = page_pool_dev_alloc_pages(rx_q->page_pool);
		if (!buf->page)
			return -ENOMEM;
		buf->page_offset = stmmac_rx_offset(priv);
	}

	if (priv->sph && !buf->sec_page) {
		buf->sec_page = page_pool_dev_alloc_pages(rx_q->page_pool);
		if (!buf->sec_page)
			return -ENOMEM;

		buf->sec_addr = page_pool_get_dma_addr(buf->sec_page);
		stmmac_set_desc_sec_addr(priv, p, buf->sec_addr, true);
	} else {
		buf->sec_page = NULL;
		stmmac_set_desc_sec_addr(priv, p, buf->sec_addr, false);
	}

	buf->addr = page_pool_get_dma_addr(buf->page) + buf->page_offset;

	stmmac_set_desc_addr(priv, p, buf->addr);
	if (priv->dma_buf_sz == BUF_SIZE_16KiB)
		stmmac_init_desc3(priv, p);

	return 0;
}

/**
 * stmmac_free_rx_buffer - free RX dma buffers
 * @priv: private structure
 * @queue: RX queue index
 * @i: buffer index.
 */
static void stmmac_free_rx_buffer(struct stmmac_priv *priv, u32 queue, int i)
{
	struct stmmac_rx_queue *rx_q = &priv->rx_queue[queue];
	struct stmmac_rx_buffer *buf = &rx_q->buf_pool[i];

	if (buf->page)
		page_pool_put_full_page(rx_q->page_pool, buf->page, false);
	buf->page = NULL;

	if (buf->sec_page)
		page_pool_put_full_page(rx_q->page_pool, buf->sec_page, false);
	buf->sec_page = NULL;
}

/**
 * stmmac_free_tx_buffer - free RX dma buffers
 * @priv: private structure
 * @queue: RX queue index
 * @i: buffer index.
 */
static void stmmac_free_tx_buffer(struct stmmac_priv *priv, u32 queue, int i)
{
	struct stmmac_tx_queue *tx_q = &priv->tx_queue[queue];

	if (tx_q->tx_skbuff_dma[i].buf &&
	    tx_q->tx_skbuff_dma[i].buf_type != STMMAC_TXBUF_T_XDP_TX) {
		if (tx_q->tx_skbuff_dma[i].map_as_page)
			dma_unmap_page(GET_MEM_PDEV_DEV,
				       tx_q->tx_skbuff_dma[i].buf,
				       tx_q->tx_skbuff_dma[i].len,
				       DMA_TO_DEVICE);
		else
			dma_unmap_single(GET_MEM_PDEV_DEV,
					 tx_q->tx_skbuff_dma[i].buf,
					 tx_q->tx_skbuff_dma[i].len,
					 DMA_TO_DEVICE);
	}

	if (tx_q->xdpf[i] &&
	    (tx_q->tx_skbuff_dma[i].buf_type == STMMAC_TXBUF_T_XDP_TX ||
	     tx_q->tx_skbuff_dma[i].buf_type == STMMAC_TXBUF_T_XDP_NDO)) {
		xdp_return_frame(tx_q->xdpf[i]);
		tx_q->xdpf[i] = NULL;
	}

	if (tx_q->tx_skbuff_dma[i].buf_type == STMMAC_TXBUF_T_XSK_TX)
		tx_q->xsk_frames_done++;

	if (tx_q->tx_skbuff[i] &&
	    tx_q->tx_skbuff_dma[i].buf_type == STMMAC_TXBUF_T_SKB) {
		dev_kfree_skb_any(tx_q->tx_skbuff[i]);
		tx_q->tx_skbuff[i] = NULL;
	}

	tx_q->tx_skbuff_dma[i].buf = 0;
	tx_q->tx_skbuff_dma[i].map_as_page = false;
}

/**
 * dma_free_rx_skbufs - free RX dma buffers
 * @priv: private structure
 * @queue: RX queue index
 */
static void dma_free_rx_skbufs(struct stmmac_priv *priv, u32 queue)
{
	int i;

	for (i = 0; i < priv->dma_rx_size; i++)
		stmmac_free_rx_buffer(priv, queue, i);
}

static int stmmac_alloc_rx_buffers(struct stmmac_priv *priv, u32 queue,
				   gfp_t flags)
{
	struct stmmac_rx_queue *rx_q = &priv->rx_queue[queue];
	int i;

	for (i = 0; i < priv->dma_rx_size; i++) {
		struct dma_desc *p;
		int ret;

		if (priv->extend_desc)
			p = &((rx_q->dma_erx + i)->basic);
		else
			p = rx_q->dma_rx + i;

		ret = stmmac_init_rx_buffers(priv, p, i, flags,
					     queue);
		if (ret)
			return ret;

		rx_q->buf_alloc_num++;
	}

	return 0;
}

/**
 * dma_free_rx_xskbufs - free RX dma buffers from XSK pool
 * @priv: private structure
 * @queue: RX queue index
 */
static void dma_free_rx_xskbufs(struct stmmac_priv *priv, u32 queue)
{
	struct stmmac_rx_queue *rx_q = &priv->rx_queue[queue];
	int i;

	for (i = 0; i < priv->dma_rx_size; i++) {
		struct stmmac_rx_buffer *buf = &rx_q->buf_pool[i];

		if (!buf->xdp)
			continue;

		xsk_buff_free(buf->xdp);
		buf->xdp = NULL;
	}
}

static int stmmac_alloc_rx_buffers_zc(struct stmmac_priv *priv, u32 queue)
{
	struct stmmac_rx_queue *rx_q = &priv->rx_queue[queue];
	int i;

	for (i = 0; i < priv->dma_rx_size; i++) {
		struct stmmac_rx_buffer *buf;
		dma_addr_t dma_addr;
		struct dma_desc *p;

		if (priv->extend_desc)
			p = (struct dma_desc *)(rx_q->dma_erx + i);
		else
			p = rx_q->dma_rx + i;

		buf = &rx_q->buf_pool[i];

		buf->xdp = xsk_buff_alloc(rx_q->xsk_pool);
		if (!buf->xdp)
			return -ENOMEM;

		dma_addr = xsk_buff_xdp_get_dma(buf->xdp);
		stmmac_set_desc_addr(priv, p, dma_addr);
		rx_q->buf_alloc_num++;
	}

	return 0;
}

static struct xsk_buff_pool *stmmac_get_xsk_pool(struct stmmac_priv *priv, u32 queue)
{
	if (!stmmac_xdp_is_enabled(priv) || !test_bit(queue, priv->af_xdp_zc_qps))
		return NULL;

	return xsk_get_pool_from_qid(priv->dev, queue);
}

/**
 * __init_dma_rx_desc_rings - init the RX descriptor ring (per queue)
 * @priv: driver private structure
 * @queue: RX queue index
 * @flags: gfp flag.
 * Description: this function initializes the DMA RX descriptors
 * and allocates the socket buffers. It supports the chained and ring
 * modes.
 */
static int __init_dma_rx_desc_rings(struct stmmac_priv *priv, u32 queue, gfp_t flags)
{
	struct stmmac_rx_queue *rx_q = &priv->rx_queue[queue];
	int ret;

	netif_dbg(priv, probe, priv->dev,
		  "(%s) dma_rx_phy=0x%08x\n", __func__,
		  (u32)rx_q->dma_rx_phy);

	stmmac_clear_rx_descriptors(priv, queue);

	xdp_rxq_info_unreg_mem_model(&rx_q->xdp_rxq);

	rx_q->xsk_pool = stmmac_get_xsk_pool(priv, queue);

	if (rx_q->xsk_pool) {
		WARN_ON(xdp_rxq_info_reg_mem_model(&rx_q->xdp_rxq,
						   MEM_TYPE_XSK_BUFF_POOL,
						   NULL));
		netdev_info(priv->dev,
			    "Register MEM_TYPE_XSK_BUFF_POOL RxQ-%d\n",
			    rx_q->queue_index);
		xsk_pool_set_rxq_info(rx_q->xsk_pool, &rx_q->xdp_rxq);
	} else {
		WARN_ON(xdp_rxq_info_reg_mem_model(&rx_q->xdp_rxq,
						   MEM_TYPE_PAGE_POOL,
						   rx_q->page_pool));
		netdev_info(priv->dev,
			    "Register MEM_TYPE_PAGE_POOL RxQ-%d\n",
			    rx_q->queue_index);
	}

	if (rx_q->xsk_pool) {
		/* RX XDP ZC buffer pool may not be populated, e.g.
		 * xdpsock TX-only.
		 */
		stmmac_alloc_rx_buffers_zc(priv, queue);
	} else {
		ret = stmmac_alloc_rx_buffers(priv, queue, flags);
		if (ret < 0)
			return -ENOMEM;
	}

	rx_q->cur_rx = 0;
	rx_q->dirty_rx = 0;

	/* Setup the chained descriptor addresses */
	if (priv->mode == STMMAC_CHAIN_MODE) {
		if (priv->extend_desc)
			stmmac_mode_init(priv, rx_q->dma_erx,
					 rx_q->dma_rx_phy,
					 priv->dma_rx_size, 1);
		else
			stmmac_mode_init(priv, rx_q->dma_rx,
					 rx_q->dma_rx_phy,
					 priv->dma_rx_size, 0);
	}

	return 0;
}

static int init_dma_rx_desc_rings(struct net_device *dev, gfp_t flags)
{
	struct stmmac_priv *priv = netdev_priv(dev);
	u32 rx_count = priv->plat->rx_queues_to_use;
	u32 queue;
	int ret;

	/* RX INITIALIZATION */
	netif_dbg(priv, probe, priv->dev,
		  "SKB addresses:\nskb\t\tskb data\tdma data\n");

	for (queue = 0; queue < rx_count; queue++) {
		ret = __init_dma_rx_desc_rings(priv, queue, flags);
		if (ret)
			goto err_init_rx_buffers;
	}

	return 0;

err_init_rx_buffers:
	while (queue >= 0) {
		struct stmmac_rx_queue *rx_q = &priv->rx_queue[queue];

		if (rx_q->xsk_pool)
			dma_free_rx_xskbufs(priv, queue);
		else
			dma_free_rx_skbufs(priv, queue);

		rx_q->buf_alloc_num = 0;
		rx_q->xsk_pool = NULL;

		if (queue == 0)
			break;

		queue--;
	}

	return ret;
}

/**
 * __init_dma_tx_desc_rings - init the TX descriptor ring (per queue)
 * @priv: driver private structure
 * @queue : TX queue index
 * Description: this function initializes the DMA TX descriptors
 * and allocates the socket buffers. It supports the chained and ring
 * modes.
 */
static int __init_dma_tx_desc_rings(struct stmmac_priv *priv, u32 queue)
{
	struct stmmac_tx_queue *tx_q = &priv->tx_queue[queue];
	int i;

	netif_dbg(priv, probe, priv->dev,
		  "(%s) dma_tx_phy=0x%08x\n", __func__,
		  (u32)tx_q->dma_tx_phy);

	/* Setup the chained descriptor addresses */
	if (priv->mode == STMMAC_CHAIN_MODE) {
		if (priv->extend_desc)
			stmmac_mode_init(priv, tx_q->dma_etx,
					 tx_q->dma_tx_phy,
					 priv->dma_tx_size, 1);
		else if (!(tx_q->tbs & STMMAC_TBS_AVAIL))
			stmmac_mode_init(priv, tx_q->dma_tx,
					 tx_q->dma_tx_phy,
					 priv->dma_tx_size, 0);
	}

	tx_q->xsk_pool = stmmac_get_xsk_pool(priv, queue);

	for (i = 0; i < priv->dma_tx_size; i++) {
		struct dma_desc *p;

		if (priv->extend_desc)
			p = &((tx_q->dma_etx + i)->basic);
		else if (tx_q->tbs & STMMAC_TBS_AVAIL)
			p = &((tx_q->dma_entx + i)->basic);
		else
			p = tx_q->dma_tx + i;

		stmmac_clear_desc(priv, p);

		tx_q->tx_skbuff_dma[i].buf = 0;
		tx_q->tx_skbuff_dma[i].map_as_page = false;
		tx_q->tx_skbuff_dma[i].len = 0;
		tx_q->tx_skbuff_dma[i].last_segment = false;
		tx_q->tx_skbuff[i] = NULL;
	}

	tx_q->dirty_tx = 0;
	tx_q->cur_tx = 0;
	tx_q->mss = 0;

	netdev_tx_reset_queue(netdev_get_tx_queue(priv->dev, queue));

	return 0;
}

static int init_dma_tx_desc_rings(struct net_device *dev)
{
	struct stmmac_priv *priv = netdev_priv(dev);
	u32 tx_queue_cnt;
	u32 queue;

	tx_queue_cnt = priv->plat->tx_queues_to_use;

	for (queue = 0; queue < tx_queue_cnt; queue++)
		__init_dma_tx_desc_rings(priv, queue);

	return 0;
}

/**
 * init_dma_desc_rings - init the RX/TX descriptor rings
 * @dev: net device structure
 * @flags: gfp flag.
 * Description: this function initializes the DMA RX/TX descriptors
 * and allocates the socket buffers. It supports the chained and ring
 * modes.
 */
static int init_dma_desc_rings(struct net_device *dev, gfp_t flags)
{
	struct stmmac_priv *priv = netdev_priv(dev);
	int ret;

	ret = init_dma_rx_desc_rings(dev, flags);
	if (ret)
		return ret;

	ret = init_dma_tx_desc_rings(dev);

	stmmac_clear_descriptors(priv);

	if (netif_msg_hw(priv))
		stmmac_display_rings(priv);

	return ret;
}

/**
 * dma_free_tx_skbufs - free TX dma buffers
 * @priv: private structure
 * @queue: TX queue index
 */
static void dma_free_tx_skbufs(struct stmmac_priv *priv, u32 queue)
{
	struct stmmac_tx_queue *tx_q = &priv->tx_queue[queue];
	int i;

	tx_q->xsk_frames_done = 0;

	for (i = 0; i < priv->dma_tx_size; i++)
		stmmac_free_tx_buffer(priv, queue, i);

	if (tx_q->xsk_pool && tx_q->xsk_frames_done) {
		xsk_tx_completed(tx_q->xsk_pool, tx_q->xsk_frames_done);
		tx_q->xsk_frames_done = 0;
		tx_q->xsk_pool = NULL;
	}
}

/**
 * stmmac_free_tx_skbufs - free TX skb buffers
 * @priv: private structure
 */
static void stmmac_free_tx_skbufs(struct stmmac_priv *priv)
{
	u32 tx_queue_cnt = priv->plat->tx_queues_to_use;
	u32 queue;

	for (queue = 0; queue < tx_queue_cnt; queue++)
		dma_free_tx_skbufs(priv, queue);
}

/**
 * __free_dma_rx_desc_resources - free RX dma desc resources (per queue)
 * @priv: private structure
 * @queue: RX queue index
 */
static void __free_dma_rx_desc_resources(struct stmmac_priv *priv, u32 queue)
{
	struct stmmac_rx_queue *rx_q = &priv->rx_queue[queue];

	/* Release the DMA RX socket buffers */
	if (rx_q->xsk_pool)
		dma_free_rx_xskbufs(priv, queue);
	else
		dma_free_rx_skbufs(priv, queue);

	rx_q->buf_alloc_num = 0;
	rx_q->xsk_pool = NULL;

	/* Free DMA regions of consistent memory previously allocated */
	if (!priv->extend_desc)
		dma_free_coherent(GET_MEM_PDEV_DEV, priv->dma_rx_size *
				  sizeof(struct dma_desc),
				  rx_q->dma_rx, rx_q->dma_rx_phy);
	else
		dma_free_coherent(GET_MEM_PDEV_DEV, priv->dma_rx_size *
				  sizeof(struct dma_extended_desc),
				  rx_q->dma_erx, rx_q->dma_rx_phy);

	if (xdp_rxq_info_is_reg(&rx_q->xdp_rxq))
		xdp_rxq_info_unreg(&rx_q->xdp_rxq);

	kfree(rx_q->buf_pool);
	if (rx_q->page_pool)
		page_pool_destroy(rx_q->page_pool);
}

static void free_dma_rx_desc_resources(struct stmmac_priv *priv)
{
	u32 rx_count = priv->plat->rx_queues_to_use;
	u32 queue;

	/* Free RX queue resources */
	for (queue = 0; queue < rx_count; queue++)
		__free_dma_rx_desc_resources(priv, queue);
}

/**
 * __free_dma_tx_desc_resources - free TX dma desc resources (per queue)
 * @priv: private structure
 * @queue: TX queue index
 */
static void __free_dma_tx_desc_resources(struct stmmac_priv *priv, u32 queue)
{
	struct stmmac_tx_queue *tx_q = &priv->tx_queue[queue];
	size_t size;
	void *addr;

	/* Release the DMA TX socket buffers */
	dma_free_tx_skbufs(priv, queue);

	if (priv->extend_desc) {
		size = sizeof(struct dma_extended_desc);
		addr = tx_q->dma_etx;
	} else if (tx_q->tbs & STMMAC_TBS_AVAIL) {
		size = sizeof(struct dma_edesc);
		addr = tx_q->dma_entx;
	} else {
		size = sizeof(struct dma_desc);
		addr = tx_q->dma_tx;
	}

	size *= priv->dma_tx_size;

	dma_free_coherent(GET_MEM_PDEV_DEV, size, addr, tx_q->dma_tx_phy);

	kfree(tx_q->tx_skbuff_dma);
	kfree(tx_q->tx_skbuff);
}

static void free_dma_tx_desc_resources(struct stmmac_priv *priv)
{
	u32 tx_count = priv->plat->tx_queues_to_use;
	u32 queue;

	/* Free TX queue resources */
	for (queue = 0; queue < tx_count; queue++)
		__free_dma_tx_desc_resources(priv, queue);
}

/**
 * __alloc_dma_rx_desc_resources - alloc RX resources (per queue).
 * @priv: private structure
 * @queue: RX queue index
 * Description: according to which descriptor can be used (extend or basic)
 * this function allocates the resources for TX and RX paths. In case of
 * reception, for example, it pre-allocated the RX socket buffer in order to
 * allow zero-copy mechanism.
 */
static int __alloc_dma_rx_desc_resources(struct stmmac_priv *priv, u32 queue)
{
	struct stmmac_rx_queue *rx_q = &priv->rx_queue[queue];
	struct stmmac_channel *ch = &priv->channel[queue];
	bool xdp_prog = stmmac_xdp_is_enabled(priv);
	struct page_pool_params pp_params = { 0 };
	unsigned int num_pages;
	unsigned int napi_id;
	int ret;

	rx_q->queue_index = queue;
	rx_q->priv_data = priv;

	pp_params.flags = PP_FLAG_DMA_MAP | PP_FLAG_DMA_SYNC_DEV;
	pp_params.pool_size = priv->dma_rx_size;
	num_pages = DIV_ROUND_UP(priv->dma_buf_sz, PAGE_SIZE);
	pp_params.order = ilog2(num_pages);
	pp_params.nid = dev_to_node(GET_MEM_PDEV_DEV);
	pp_params.dev = GET_MEM_PDEV_DEV;
	pp_params.dma_dir = xdp_prog ? DMA_BIDIRECTIONAL : DMA_FROM_DEVICE;
	pp_params.offset = stmmac_rx_offset(priv);
	pp_params.max_len = STMMAC_MAX_RX_BUF_SIZE(num_pages);

	rx_q->page_pool = page_pool_create(&pp_params);
	if (IS_ERR(rx_q->page_pool)) {
		ret = PTR_ERR(rx_q->page_pool);
		rx_q->page_pool = NULL;
		return ret;
	}

	rx_q->buf_pool = kcalloc(priv->dma_rx_size,
				 sizeof(*rx_q->buf_pool),
				 GFP_KERNEL);
	if (!rx_q->buf_pool)
		return -ENOMEM;

	if (priv->extend_desc) {
		rx_q->dma_erx = dma_alloc_coherent(GET_MEM_PDEV_DEV,
						   priv->dma_rx_size *
						   sizeof(struct dma_extended_desc),
						   &rx_q->dma_rx_phy,
						   GFP_KERNEL);
		if (!rx_q->dma_erx)
			return -ENOMEM;

	} else {
		rx_q->dma_rx = dma_alloc_coherent(GET_MEM_PDEV_DEV,
						  priv->dma_rx_size *
						  sizeof(struct dma_desc),
						  &rx_q->dma_rx_phy,
						  GFP_KERNEL);
		if (!rx_q->dma_rx)
			return -ENOMEM;
	}

	if (stmmac_xdp_is_enabled(priv) &&
	    test_bit(queue, priv->af_xdp_zc_qps))
		napi_id = ch->rxtx_napi.napi_id;
	else
		napi_id = ch->rx_napi.napi_id;

	ret = xdp_rxq_info_reg(&rx_q->xdp_rxq, priv->dev,
			       rx_q->queue_index,
			       napi_id);
	if (ret) {
		netdev_err(priv->dev, "Failed to register xdp rxq info\n");
		return -EINVAL;
	}

	return 0;
}

static int alloc_dma_rx_desc_resources(struct stmmac_priv *priv)
{
	u32 rx_count = priv->plat->rx_queues_to_use;
	u32 queue;
	int ret;

	/* RX queues buffers and DMA */
	for (queue = 0; queue < rx_count; queue++) {
		ret = __alloc_dma_rx_desc_resources(priv, queue);
		if (ret)
			goto err_dma;
	}

	return 0;

err_dma:
	free_dma_rx_desc_resources(priv);

	return ret;
}

/**
 * __alloc_dma_tx_desc_resources - alloc TX resources (per queue).
 * @priv: private structure
 * @queue: TX queue index
 * Description: according to which descriptor can be used (extend or basic)
 * this function allocates the resources for TX and RX paths. In case of
 * reception, for example, it pre-allocated the RX socket buffer in order to
 * allow zero-copy mechanism.
 */
static int __alloc_dma_tx_desc_resources(struct stmmac_priv *priv, u32 queue)
{
	struct stmmac_tx_queue *tx_q = &priv->tx_queue[queue];
	size_t size;
	void *addr;

	tx_q->queue_index = queue;
	tx_q->priv_data = priv;

	tx_q->tx_skbuff_dma = kcalloc(priv->dma_tx_size,
				      sizeof(*tx_q->tx_skbuff_dma),
				      GFP_KERNEL);
	if (!tx_q->tx_skbuff_dma)
		return -ENOMEM;

	tx_q->tx_skbuff = kcalloc(priv->dma_tx_size,
				  sizeof(struct sk_buff *),
				  GFP_KERNEL);
	if (!tx_q->tx_skbuff)
		return -ENOMEM;

	if (priv->extend_desc)
		size = sizeof(struct dma_extended_desc);
	else if (tx_q->tbs & STMMAC_TBS_AVAIL)
		size = sizeof(struct dma_edesc);
	else
		size = sizeof(struct dma_desc);

	size *= priv->dma_tx_size;

	addr = dma_alloc_coherent(GET_MEM_PDEV_DEV, size,
				  &tx_q->dma_tx_phy, GFP_KERNEL);
	if (!addr)
		return -ENOMEM;

	if (priv->extend_desc)
		tx_q->dma_etx = addr;
	else if (tx_q->tbs & STMMAC_TBS_AVAIL)
		tx_q->dma_entx = addr;
	else
		tx_q->dma_tx = addr;

	return 0;
}

static int alloc_dma_tx_desc_resources(struct stmmac_priv *priv)
{
	u32 tx_count = priv->plat->tx_queues_to_use;
	u32 queue;
	int ret;

	/* TX queues buffers and DMA */
	for (queue = 0; queue < tx_count; queue++) {
		ret = __alloc_dma_tx_desc_resources(priv, queue);
		if (ret)
			goto err_dma;
	}

	return 0;

err_dma:
	free_dma_tx_desc_resources(priv);
	return ret;
}

/**
 * alloc_dma_desc_resources - alloc TX/RX resources.
 * @priv: private structure
 * Description: according to which descriptor can be used (extend or basic)
 * this function allocates the resources for TX and RX paths. In case of
 * reception, for example, it pre-allocated the RX socket buffer in order to
 * allow zero-copy mechanism.
 */
static int alloc_dma_desc_resources(struct stmmac_priv *priv)
{
	/* RX Allocation */
	int ret = alloc_dma_rx_desc_resources(priv);

	if (ret)
		return ret;

	ret = alloc_dma_tx_desc_resources(priv);

	return ret;
}

/**
 * free_dma_desc_resources - free dma desc resources
 * @priv: private structure
 */
static void free_dma_desc_resources(struct stmmac_priv *priv)
{
	/* Release the DMA TX socket buffers */
	free_dma_tx_desc_resources(priv);

	/* Release the DMA RX socket buffers later
	 * to ensure all pending XDP_TX buffers are returned.
	 */
	free_dma_rx_desc_resources(priv);
}

/**
 *  stmmac_mac_enable_rx_queues - Enable MAC rx queues
 *  @priv: driver private structure
 *  Description: It is used for enabling the rx queues in the MAC
 */
static void stmmac_mac_enable_rx_queues(struct stmmac_priv *priv)
{
	u32 rx_queues_count = priv->plat->rx_queues_to_use;
	int queue;
	u8 mode;

	for (queue = 0; queue < rx_queues_count; queue++) {
		mode = priv->plat->rx_queues_cfg[queue].mode_to_use;
		stmmac_rx_queue_enable(priv, priv->hw, mode, queue);
	}
}

/**
 * stmmac_start_rx_dma - start RX DMA channel
 * @priv: driver private structure
 * @chan: RX channel index
 * Description:
 * This starts a RX DMA channel
 */
static void stmmac_start_rx_dma(struct stmmac_priv *priv, u32 chan)
{
	netdev_dbg(priv->dev, "DMA RX processes started in channel %d\n", chan);
	stmmac_start_rx(priv, priv->ioaddr, chan);
}

/**
 * stmmac_start_tx_dma - start TX DMA channel
 * @priv: driver private structure
 * @chan: TX channel index
 * Description:
 * This starts a TX DMA channel
 */
static void stmmac_start_tx_dma(struct stmmac_priv *priv, u32 chan)
{
	netdev_dbg(priv->dev, "DMA TX processes started in channel %d\n", chan);
	stmmac_start_tx(priv, priv->ioaddr, chan);
}

/**
 * stmmac_stop_rx_dma - stop RX DMA channel
 * @priv: driver private structure
 * @chan: RX channel index
 * Description:
 * This stops a RX DMA channel
 */
static void stmmac_stop_rx_dma(struct stmmac_priv *priv, u32 chan)
{
	netdev_dbg(priv->dev, "DMA RX processes stopped in channel %d\n", chan);
	stmmac_stop_rx(priv, priv->ioaddr, chan);
}

/**
 * stmmac_stop_tx_dma - stop TX DMA channel
 * @priv: driver private structure
 * @chan: TX channel index
 * Description:
 * This stops a TX DMA channel
 */
static void stmmac_stop_tx_dma(struct stmmac_priv *priv, u32 chan)
{
	netdev_dbg(priv->dev, "DMA TX processes stopped in channel %d\n", chan);
	stmmac_stop_tx(priv, priv->ioaddr, chan);
}

/**
 * stmmac_start_all_dma - start all RX and TX DMA channels
 * @priv: driver private structure
 * Description:
 * This starts all the RX and TX DMA channels
 */
static void stmmac_start_all_dma(struct stmmac_priv *priv)
{
	u32 rx_channels_count = priv->plat->rx_queues_to_use;
	u32 tx_channels_count = priv->plat->tx_queues_to_use;
	u32 chan = 0;

	for (chan = 0; chan < rx_channels_count; chan++)
		stmmac_start_rx_dma(priv, chan);

	for (chan = 0; chan < tx_channels_count; chan++)
		stmmac_start_tx_dma(priv, chan);
}

/**
 * stmmac_stop_all_dma - stop all RX and TX DMA channels
 * @priv: driver private structure
 * Description:
 * This stops the RX and TX DMA channels
 */
static void stmmac_stop_all_dma(struct stmmac_priv *priv)
{
	u32 rx_channels_count = priv->plat->rx_queues_to_use;
	u32 tx_channels_count = priv->plat->tx_queues_to_use;
	u32 chan = 0;

	for (chan = 0; chan < rx_channels_count; chan++)
		stmmac_stop_rx_dma(priv, chan);

	for (chan = 0; chan < tx_channels_count; chan++)
		stmmac_stop_tx_dma(priv, chan);
}

/**
 *  stmmac_dma_operation_mode - HW DMA operation mode
 *  @priv: driver private structure
 *  Description: it is used for configuring the DMA operation mode register in
 *  order to program the tx/rx DMA thresholds or Store-And-Forward mode.
 */
static void stmmac_dma_operation_mode(struct stmmac_priv *priv)
{
	u32 rx_channels_count = priv->plat->rx_queues_to_use;
	u32 tx_channels_count = priv->plat->tx_queues_to_use;
	int rxfifosz = priv->plat->rx_fifo_size;
	int txfifosz = priv->plat->tx_fifo_size;
	u32 txmode = 0;
	u32 rxmode = 0;
	u32 chan = 0;
	u8 qmode = 0;

	if (rxfifosz == 0)
		rxfifosz = priv->dma_cap.rx_fifo_size;
	if (txfifosz == 0)
		txfifosz = priv->dma_cap.tx_fifo_size;

	/* Adjust for real per queue fifo size */
	rxfifosz /= rx_channels_count;
	txfifosz /= tx_channels_count;

	if (priv->plat->force_thresh_dma_mode) {
		txmode = tc;
		rxmode = tc;
	} else if (priv->plat->force_sf_dma_mode || priv->plat->tx_coe) {
		/*
		 * In case of GMAC, SF mode can be enabled
		 * to perform the TX COE in HW. This depends on:
		 * 1) TX COE if actually supported
		 * 2) There is no bugged Jumbo frame support
		 *    that needs to not insert csum in the TDES.
		 */
		txmode = SF_DMA_MODE;
		rxmode = SF_DMA_MODE;
		priv->xstats.threshold = SF_DMA_MODE;
	} else {
		txmode = tc;
		rxmode = SF_DMA_MODE;
	}

	/* configure all channels */
	for (chan = 0; chan < rx_channels_count; chan++) {
		struct stmmac_rx_queue *rx_q = &priv->rx_queue[chan];
		u32 buf_size;

		qmode = priv->plat->rx_queues_cfg[chan].mode_to_use;

		stmmac_dma_rx_mode(priv, priv->ioaddr, rxmode, chan,
				rxfifosz, qmode);

		if (rx_q->xsk_pool) {
			buf_size = xsk_pool_get_rx_frame_size(rx_q->xsk_pool);
			stmmac_set_dma_bfsize(priv, priv->ioaddr,
					      buf_size,
					      chan);
		} else {
			stmmac_set_dma_bfsize(priv, priv->ioaddr,
					      priv->dma_buf_sz,
					      chan);
		}
	}

	for (chan = 0; chan < tx_channels_count; chan++) {
		qmode = priv->plat->tx_queues_cfg[chan].mode_to_use;

		stmmac_dma_tx_mode(priv, priv->ioaddr, txmode, chan,
				txfifosz, qmode);
	}
}

static bool stmmac_xdp_xmit_zc(struct stmmac_priv *priv, u32 queue, u32 budget)
{
	struct netdev_queue *nq = netdev_get_tx_queue(priv->dev, queue);
	struct stmmac_tx_queue *tx_q = &priv->tx_queue[queue];
	struct xsk_buff_pool *pool = tx_q->xsk_pool;
	unsigned int entry = tx_q->cur_tx;
	struct dma_desc *tx_desc = NULL;
	struct xdp_desc xdp_desc;
	bool work_done = true;

	/* Avoids TX time-out as we are sharing with slow path */
	nq->trans_start = jiffies;

	budget = min(budget, stmmac_tx_avail(priv, queue));

	while (budget-- > 0) {
		dma_addr_t dma_addr;
		bool set_ic;

		/* We are sharing with slow path and stop XSK TX desc submission when
		 * available TX ring is less than threshold.
		 */
		if (unlikely(stmmac_tx_avail(priv, queue) < STMMAC_TX_XSK_AVAIL) ||
		    !netif_carrier_ok(priv->dev)) {
			work_done = false;
			break;
		}

		if (!xsk_tx_peek_desc(pool, &xdp_desc))
			break;

		if (likely(priv->extend_desc))
			tx_desc = (struct dma_desc *)(tx_q->dma_etx + entry);
		else if (tx_q->tbs & STMMAC_TBS_AVAIL)
			tx_desc = &tx_q->dma_entx[entry].basic;
		else
			tx_desc = tx_q->dma_tx + entry;

		dma_addr = xsk_buff_raw_get_dma(pool, xdp_desc.addr);
		xsk_buff_raw_dma_sync_for_device(pool, dma_addr, xdp_desc.len);

		tx_q->tx_skbuff_dma[entry].buf_type = STMMAC_TXBUF_T_XSK_TX;

		/* To return XDP buffer to XSK pool, we simple call
		 * xsk_tx_completed(), so we don't need to fill up
		 * 'buf' and 'xdpf'.
		 */
		tx_q->tx_skbuff_dma[entry].buf = 0;
		tx_q->xdpf[entry] = NULL;

		tx_q->tx_skbuff_dma[entry].map_as_page = false;
		tx_q->tx_skbuff_dma[entry].len = xdp_desc.len;
		tx_q->tx_skbuff_dma[entry].last_segment = true;
		tx_q->tx_skbuff_dma[entry].is_jumbo = false;

		stmmac_set_desc_addr(priv, tx_desc, dma_addr);

		tx_q->tx_count_frames++;

		if (!priv->tx_coal_frames[queue])
			set_ic = false;
		else if (tx_q->tx_count_frames % priv->tx_coal_frames[queue] == 0)
			set_ic = true;
		else
			set_ic = false;

		if (set_ic) {
			tx_q->tx_count_frames = 0;
			stmmac_set_tx_ic(priv, tx_desc);
			priv->xstats.tx_set_ic_bit++;
		}

		stmmac_prepare_tx_desc(priv, tx_desc, 1, xdp_desc.len,
				       true, priv->mode, true, true,
				       xdp_desc.len);

		stmmac_enable_dma_transmission(priv, priv->ioaddr);

		tx_q->cur_tx = STMMAC_GET_ENTRY(tx_q->cur_tx, priv->dma_tx_size);
		entry = tx_q->cur_tx;
	}

	if (tx_desc) {
		stmmac_flush_tx_descriptors(priv, queue);
		xsk_tx_release(pool);
	}

	/* Return true if all of the 3 conditions are met
	 *  a) TX Budget is still available
	 *  b) work_done = true when XSK TX desc peek is empty (no more
	 *     pending XSK TX for transmission)
	 */
	return !!budget && work_done;
}

/**
 * stmmac_tx_clean - to manage the transmission completion
 * @priv: driver private structure
 * @budget: napi budget limiting this functions packet handling
 * @queue: TX queue index
 * Description: it reclaims the transmit resources after transmission completes.
 */
static int stmmac_tx_clean(struct stmmac_priv *priv, int budget, u32 queue)
{
	struct stmmac_tx_queue *tx_q = &priv->tx_queue[queue];
	unsigned int bytes_compl = 0, pkts_compl = 0;
	unsigned int entry, xmits = 0, count = 0;

	__netif_tx_lock_bh(netdev_get_tx_queue(priv->dev, queue));

	priv->xstats.tx_clean++;

	tx_q->xsk_frames_done = 0;

	entry = tx_q->dirty_tx;

	/* Try to clean all TX complete frame in 1 shot */
	while ((entry != tx_q->cur_tx) && count < priv->dma_tx_size) {
		struct xdp_frame *xdpf;
		struct sk_buff *skb;
		struct dma_desc *p;
		int status;

		if (tx_q->tx_skbuff_dma[entry].buf_type == STMMAC_TXBUF_T_XDP_TX ||
		    tx_q->tx_skbuff_dma[entry].buf_type == STMMAC_TXBUF_T_XDP_NDO) {
			xdpf = tx_q->xdpf[entry];
			skb = NULL;
		} else if (tx_q->tx_skbuff_dma[entry].buf_type == STMMAC_TXBUF_T_SKB) {
			xdpf = NULL;
			skb = tx_q->tx_skbuff[entry];
		} else {
			xdpf = NULL;
			skb = NULL;
		}

		if (priv->extend_desc)
			p = (struct dma_desc *)(tx_q->dma_etx + entry);
		else if (tx_q->tbs & STMMAC_TBS_AVAIL)
			p = &tx_q->dma_entx[entry].basic;
		else
			p = tx_q->dma_tx + entry;

		status = stmmac_tx_status(priv, &priv->dev->stats,
				&priv->xstats, p, priv->ioaddr);
		/* Check if the descriptor is owned by the DMA */
		if (unlikely(status & tx_dma_own))
			break;

		count++;

		/* Make sure descriptor fields are read after reading
		 * the own bit.
		 */
		dma_rmb();

		/* Just consider the last segment and ...*/
		if (likely(!(status & tx_not_ls))) {
			/* ... verify the status error condition */
			if (unlikely(status & tx_err)) {
				priv->dev->stats.tx_errors++;
			} else {
				priv->dev->stats.tx_packets++;
				priv->xstats.tx_pkt_n++;
				priv->xstats.txq_stats[queue].tx_pkt_n++;
			}
			if (skb)
				stmmac_get_tx_hwtstamp(priv, p, skb);
		}

		if (likely(tx_q->tx_skbuff_dma[entry].buf &&
			   tx_q->tx_skbuff_dma[entry].buf_type != STMMAC_TXBUF_T_XDP_TX)) {
			if (tx_q->tx_skbuff_dma[entry].map_as_page)
				dma_unmap_page(GET_MEM_PDEV_DEV,
					       tx_q->tx_skbuff_dma[entry].buf,
					       tx_q->tx_skbuff_dma[entry].len,
					       DMA_TO_DEVICE);
			else
				dma_unmap_single(GET_MEM_PDEV_DEV,
						 tx_q->tx_skbuff_dma[entry].buf,
						 tx_q->tx_skbuff_dma[entry].len,
						 DMA_TO_DEVICE);
			tx_q->tx_skbuff_dma[entry].buf = 0;
			tx_q->tx_skbuff_dma[entry].len = 0;
			tx_q->tx_skbuff_dma[entry].map_as_page = false;
		}

		stmmac_clean_desc3(priv, tx_q, p);

		tx_q->tx_skbuff_dma[entry].last_segment = false;
		tx_q->tx_skbuff_dma[entry].is_jumbo = false;

		if (xdpf &&
		    tx_q->tx_skbuff_dma[entry].buf_type == STMMAC_TXBUF_T_XDP_TX) {
			xdp_return_frame_rx_napi(xdpf);
			tx_q->xdpf[entry] = NULL;
		}

		if (xdpf &&
		    tx_q->tx_skbuff_dma[entry].buf_type == STMMAC_TXBUF_T_XDP_NDO) {
			xdp_return_frame(xdpf);
			tx_q->xdpf[entry] = NULL;
		}

		if (tx_q->tx_skbuff_dma[entry].buf_type == STMMAC_TXBUF_T_XSK_TX)
			tx_q->xsk_frames_done++;

		if (tx_q->tx_skbuff_dma[entry].buf_type == STMMAC_TXBUF_T_SKB) {
			if (likely(skb)) {
				pkts_compl++;
				bytes_compl += skb->len;
				dev_consume_skb_any(skb);
				tx_q->tx_skbuff[entry] = NULL;
			}
		}

		stmmac_release_tx_desc(priv, p, priv->mode);

		entry = STMMAC_GET_ENTRY(entry, priv->dma_tx_size);
	}
	tx_q->dirty_tx = entry;

	netdev_tx_completed_queue(netdev_get_tx_queue(priv->dev, queue),
				  pkts_compl, bytes_compl);

	if (unlikely(netif_tx_queue_stopped(netdev_get_tx_queue(priv->dev,
								queue))) &&
	    stmmac_tx_avail(priv, queue) > STMMAC_TX_THRESH(priv)) {

		netif_dbg(priv, tx_done, priv->dev,
			  "%s: restart transmit\n", __func__);
		netif_tx_wake_queue(netdev_get_tx_queue(priv->dev, queue));
	}

	if (tx_q->xsk_pool) {
		bool work_done;

		if (tx_q->xsk_frames_done)
			xsk_tx_completed(tx_q->xsk_pool, tx_q->xsk_frames_done);

		if (xsk_uses_need_wakeup(tx_q->xsk_pool))
			xsk_set_tx_need_wakeup(tx_q->xsk_pool);

		/* For XSK TX, we try to send as many as possible.
		 * If XSK work done (XSK TX desc empty and budget still
		 * available), return "budget - 1" to reenable TX IRQ.
		 * Else, return "budget" to make NAPI continue polling.
		 */
		work_done = stmmac_xdp_xmit_zc(priv, queue,
					       STMMAC_XSK_TX_BUDGET_MAX);
		if (work_done)
			xmits = budget - 1;
		else
			xmits = budget;
	}

	if (priv->eee_enabled && !priv->tx_path_in_lpi_mode &&
	    priv->eee_sw_timer_en) {
		stmmac_enable_eee_mode(priv);
		mod_timer(&priv->eee_ctrl_timer, STMMAC_LPI_T(priv->tx_lpi_timer));
	}

	/* We still have pending packets, let's call for a new scheduling */
	if (tx_q->dirty_tx != tx_q->cur_tx)
		hrtimer_start(&tx_q->txtimer,
			      STMMAC_COAL_TIMER(priv->tx_coal_timer[queue]),
			      HRTIMER_MODE_REL);

	__netif_tx_unlock_bh(netdev_get_tx_queue(priv->dev, queue));

	/* Combine decisions from TX clean and XSK TX */
	return max(count, xmits);
}

/**
 * stmmac_tx_err - to manage the tx error
 * @priv: driver private structure
 * @chan: channel index
 * Description: it cleans the descriptors and restarts the transmission
 * in case of transmission errors.
 */
static void stmmac_tx_err(struct stmmac_priv *priv, u32 chan)
{
	struct stmmac_tx_queue *tx_q = &priv->tx_queue[chan];

	netif_tx_stop_queue(netdev_get_tx_queue(priv->dev, chan));

	stmmac_stop_tx_dma(priv, chan);
	dma_free_tx_skbufs(priv, chan);
	stmmac_clear_tx_descriptors(priv, chan);
	tx_q->dirty_tx = 0;
	tx_q->cur_tx = 0;
	tx_q->mss = 0;
	netdev_tx_reset_queue(netdev_get_tx_queue(priv->dev, chan));
	stmmac_init_tx_chan(priv, priv->ioaddr, priv->plat->dma_cfg,
			    tx_q->dma_tx_phy, chan);
	stmmac_start_tx_dma(priv, chan);

	priv->dev->stats.tx_errors++;
	netif_tx_wake_queue(netdev_get_tx_queue(priv->dev, chan));
}

/**
 *  stmmac_set_dma_operation_mode - Set DMA operation mode by channel
 *  @priv: driver private structure
 *  @txmode: TX operating mode
 *  @rxmode: RX operating mode
 *  @chan: channel index
 *  Description: it is used for configuring of the DMA operation mode in
 *  runtime in order to program the tx/rx DMA thresholds or Store-And-Forward
 *  mode.
 */
static void stmmac_set_dma_operation_mode(struct stmmac_priv *priv, u32 txmode,
					  u32 rxmode, u32 chan)
{
	u8 rxqmode = priv->plat->rx_queues_cfg[chan].mode_to_use;
	u8 txqmode = priv->plat->tx_queues_cfg[chan].mode_to_use;
	u32 rx_channels_count = priv->plat->rx_queues_to_use;
	u32 tx_channels_count = priv->plat->tx_queues_to_use;
	int rxfifosz = priv->plat->rx_fifo_size;
	int txfifosz = priv->plat->tx_fifo_size;

	if (rxfifosz == 0)
		rxfifosz = priv->dma_cap.rx_fifo_size;
	if (txfifosz == 0)
		txfifosz = priv->dma_cap.tx_fifo_size;

	/* Adjust for real per queue fifo size */
	rxfifosz /= rx_channels_count;
	txfifosz /= tx_channels_count;

	stmmac_dma_rx_mode(priv, priv->ioaddr, rxmode, chan, rxfifosz, rxqmode);
	stmmac_dma_tx_mode(priv, priv->ioaddr, txmode, chan, txfifosz, txqmode);
}

static bool stmmac_safety_feat_interrupt(struct stmmac_priv *priv)
{
	int ret;

	ret = stmmac_safety_feat_irq_status(priv, priv->dev,
			priv->ioaddr, priv->dma_cap.asp, &priv->sstats);
	if (ret && (ret != -EINVAL)) {
		stmmac_global_err(priv);
		return true;
	}

	return false;
}

static int stmmac_napi_check(struct stmmac_priv *priv, u32 chan, u32 dir)
{
	int status = stmmac_dma_interrupt_status(priv, priv->ioaddr,
						 &priv->xstats, chan, dir);
	struct stmmac_rx_queue *rx_q = &priv->rx_queue[chan];
	struct stmmac_tx_queue *tx_q = &priv->tx_queue[chan];
	struct stmmac_channel *ch = &priv->channel[chan];
	struct napi_struct *rx_napi;
	struct napi_struct *tx_napi;
	unsigned long flags;

	rx_napi = rx_q->xsk_pool ? &ch->rxtx_napi : &ch->rx_napi;
	tx_napi = tx_q->xsk_pool ? &ch->rxtx_napi : &ch->tx_napi;

	if ((status & handle_rx) && (chan < priv->plat->rx_queues_to_use)) {
		if (napi_schedule_prep(rx_napi)) {
			spin_lock_irqsave(&ch->lock, flags);
			stmmac_disable_dma_irq(priv, priv->ioaddr, chan, 1, 0);
			spin_unlock_irqrestore(&ch->lock, flags);
			__napi_schedule(rx_napi);
		}
	}

	if ((status & handle_tx) && (chan < priv->plat->tx_queues_to_use)) {
		if (napi_schedule_prep(tx_napi)) {
			spin_lock_irqsave(&ch->lock, flags);
			stmmac_disable_dma_irq(priv, priv->ioaddr, chan, 0, 1);
			spin_unlock_irqrestore(&ch->lock, flags);
			__napi_schedule(tx_napi);
		}
	}

	return status;
}

/**
 * stmmac_dma_interrupt - DMA ISR
 * @priv: driver private structure
 * Description: this is the DMA ISR. It is called by the main ISR.
 * It calls the dwmac dma routine and schedule poll method in case of some
 * work can be done.
 */
static void stmmac_dma_interrupt(struct stmmac_priv *priv)
{
	u32 tx_channel_count = priv->plat->tx_queues_to_use;
	u32 rx_channel_count = priv->plat->rx_queues_to_use;
	u32 channels_to_check = tx_channel_count > rx_channel_count ?
				tx_channel_count : rx_channel_count;
	u32 chan;
	int status[max_t(u32, MTL_MAX_TX_QUEUES, MTL_MAX_RX_QUEUES)];

	/* Make sure we never check beyond our status buffer. */
	if (WARN_ON_ONCE(channels_to_check > ARRAY_SIZE(status)))
		channels_to_check = ARRAY_SIZE(status);

	for (chan = 0; chan < channels_to_check; chan++)
		status[chan] = stmmac_napi_check(priv, chan,
						 DMA_DIR_RXTX);

	for (chan = 0; chan < tx_channel_count; chan++) {
		if (unlikely(status[chan] & tx_hard_error_bump_tc)) {
			/* Try to bump up the dma threshold on this failure */
			if (unlikely(priv->xstats.threshold != SF_DMA_MODE) &&
			    (tc <= 256)) {
				tc += 64;
				if (priv->plat->force_thresh_dma_mode)
					stmmac_set_dma_operation_mode(priv,
								      tc,
								      tc,
								      chan);
				else
					stmmac_set_dma_operation_mode(priv,
								    tc,
								    SF_DMA_MODE,
								    chan);
				priv->xstats.threshold = tc;
			}
		} else if (unlikely(status[chan] == tx_hard_error)) {
			stmmac_tx_err(priv, chan);
		}
	}
}

/**
 * stmmac_mmc_setup: setup the Mac Management Counters (MMC)
 * @priv: driver private structure
 * Description: this masks the MMC irq, in fact, the counters are managed in SW.
 */
static void stmmac_mmc_setup(struct stmmac_priv *priv)
{
	unsigned int mode = MMC_CNTRL_RESET_ON_READ | MMC_CNTRL_COUNTER_RESET |
			    MMC_CNTRL_PRESET | MMC_CNTRL_FULL_HALF_PRESET;

	stmmac_mmc_intr_all_mask(priv, priv->mmcaddr);

	if (priv->dma_cap.rmon) {
		stmmac_mmc_ctrl(priv, priv->mmcaddr, mode);
		memset(&priv->mmc, 0, sizeof(struct stmmac_counters));
	} else
		netdev_info(priv->dev, "No MAC Management Counters available\n");
}

/**
 * stmmac_get_hw_features - get MAC capabilities from the HW cap. register.
 * @priv: driver private structure
 * Description:
 *  new GMAC chip generations have a new register to indicate the
 *  presence of the optional feature/functions.
 *  This can be also used to override the value passed through the
 *  platform and necessary for old MAC10/100 and GMAC chips.
 */
static int stmmac_get_hw_features(struct stmmac_priv *priv)
{
	return stmmac_get_hw_feature(priv, priv->ioaddr, &priv->dma_cap) == 0;
}

/**
 * stmmac_check_ether_addr - check if the MAC addr is valid
 * @priv: driver private structure
 * Description:
 * it is to verify if the MAC address is valid, in case of failures it
 * generates a random MAC address
 */
static void stmmac_check_ether_addr(struct stmmac_priv *priv)
{
	if (!is_valid_ether_addr(priv->dev->dev_addr)) {
		stmmac_get_umac_addr(priv, priv->hw, priv->dev->dev_addr, 0);
		if (!is_valid_ether_addr(priv->dev->dev_addr))
			eth_hw_addr_random(priv->dev);
		dev_info(priv->device, "device MAC address %pM\n",
			 priv->dev->dev_addr);
	}
}

/**
 * stmmac_init_dma_engine - DMA init.
 * @priv: driver private structure
 * Description:
 * It inits the DMA invoking the specific MAC/GMAC callback.
 * Some DMA parameters can be passed from the platform;
 * in case of these are not passed a default is kept for the MAC or GMAC.
 */
static int stmmac_init_dma_engine(struct stmmac_priv *priv)
{
	u32 rx_channels_count = priv->plat->rx_queues_to_use;
	u32 tx_channels_count = priv->plat->tx_queues_to_use;
	u32 dma_csr_ch = max(rx_channels_count, tx_channels_count);
	struct stmmac_rx_queue *rx_q;
	struct stmmac_tx_queue *tx_q;
	u32 chan = 0;
	int atds = 0;
	int ret = 0;

	if (!priv->plat->dma_cfg || !priv->plat->dma_cfg->pbl) {
		dev_err(priv->device, "Invalid DMA configuration\n");
		return -EINVAL;
	}

	if (priv->extend_desc && (priv->mode == STMMAC_RING_MODE))
		atds = 1;

	ret = stmmac_reset(priv, priv->ioaddr);
	if (ret) {
		dev_err(priv->device, "Failed to reset the dma\n");
		return ret;
	}

	/* DMA Configuration */
	stmmac_dma_init(priv, priv->ioaddr, priv->plat->dma_cfg, atds);

	if (priv->plat->axi)
		stmmac_axi(priv, priv->ioaddr, priv->plat->axi);

	/* DMA CSR Channel configuration */
	for (chan = 0; chan < dma_csr_ch; chan++)
		stmmac_init_chan(priv, priv->ioaddr, priv->plat->dma_cfg, chan);

	/* DMA RX Channel Configuration */
	for (chan = 0; chan < rx_channels_count; chan++) {
		rx_q = &priv->rx_queue[chan];

		stmmac_init_rx_chan(priv, priv->ioaddr, priv->plat->dma_cfg,
				    rx_q->dma_rx_phy, chan);

		rx_q->rx_tail_addr = rx_q->dma_rx_phy +
				     (rx_q->buf_alloc_num *
				      sizeof(struct dma_desc));
		stmmac_set_rx_tail_ptr(priv, priv->ioaddr,
				       rx_q->rx_tail_addr, chan);
	}

	/* DMA TX Channel Configuration */
	for (chan = 0; chan < tx_channels_count; chan++) {
		tx_q = &priv->tx_queue[chan];

		stmmac_init_tx_chan(priv, priv->ioaddr, priv->plat->dma_cfg,
				    tx_q->dma_tx_phy, chan);

		tx_q->tx_tail_addr = tx_q->dma_tx_phy;
		stmmac_set_tx_tail_ptr(priv, priv->ioaddr,
				       tx_q->tx_tail_addr, chan);
	}

	return ret;
}

static void stmmac_tx_timer_arm(struct stmmac_priv *priv, u32 queue)
{
	struct stmmac_tx_queue *tx_q = &priv->tx_queue[queue];

	hrtimer_start(&tx_q->txtimer,
		      STMMAC_COAL_TIMER(priv->tx_coal_timer[queue]),
		      HRTIMER_MODE_REL);
}

/**
 * stmmac_tx_timer - mitigation sw timer for tx.
 * @t: data pointer
 * Description:
 * This is the timer handler to directly invoke the stmmac_tx_clean.
 */
static enum hrtimer_restart stmmac_tx_timer(struct hrtimer *t)
{
	struct stmmac_tx_queue *tx_q = container_of(t, struct stmmac_tx_queue, txtimer);
	struct stmmac_priv *priv = tx_q->priv_data;
	struct stmmac_channel *ch;
	struct napi_struct *napi;

	ch = &priv->channel[tx_q->queue_index];
	napi = tx_q->xsk_pool ? &ch->rxtx_napi : &ch->tx_napi;

	if (likely(napi_schedule_prep(napi))) {
		unsigned long flags;

		spin_lock_irqsave(&ch->lock, flags);
		stmmac_disable_dma_irq(priv, priv->ioaddr, ch->index, 0, 1);
		spin_unlock_irqrestore(&ch->lock, flags);
		__napi_schedule(napi);
	}

	return HRTIMER_NORESTART;
}

/**
 * stmmac_init_coalesce - init mitigation options.
 * @priv: driver private structure
 * Description:
 * This inits the coalesce parameters: i.e. timer rate,
 * timer handler and default threshold used for enabling the
 * interrupt on completion bit.
 */
static void stmmac_init_coalesce(struct stmmac_priv *priv)
{
	u32 tx_channel_count = priv->plat->tx_queues_to_use;
	u32 rx_channel_count = priv->plat->rx_queues_to_use;
	u32 chan;

	for (chan = 0; chan < tx_channel_count; chan++) {
		struct stmmac_tx_queue *tx_q = &priv->tx_queue[chan];

		priv->tx_coal_frames[chan] = STMMAC_TX_FRAMES;
		priv->tx_coal_timer[chan] = STMMAC_COAL_TX_TIMER;

		hrtimer_init(&tx_q->txtimer, CLOCK_MONOTONIC, HRTIMER_MODE_REL);
		tx_q->txtimer.function = stmmac_tx_timer;
	}

	for (chan = 0; chan < rx_channel_count; chan++)
		priv->rx_coal_frames[chan] = STMMAC_RX_FRAMES;
}

static void stmmac_set_rings_length(struct stmmac_priv *priv)
{
	u32 rx_channels_count = priv->plat->rx_queues_to_use;
	u32 tx_channels_count = priv->plat->tx_queues_to_use;
	u32 chan;

	/* set TX ring length */
	for (chan = 0; chan < tx_channels_count; chan++)
		stmmac_set_tx_ring_len(priv, priv->ioaddr,
				       (priv->dma_tx_size - 1), chan);

	/* set RX ring length */
	for (chan = 0; chan < rx_channels_count; chan++)
		stmmac_set_rx_ring_len(priv, priv->ioaddr,
				       (priv->dma_rx_size - 1), chan);
}

/**
 *  stmmac_set_tx_queue_weight - Set TX queue weight
 *  @priv: driver private structure
 *  Description: It is used for setting TX queues weight
 */
static void stmmac_set_tx_queue_weight(struct stmmac_priv *priv)
{
	u32 tx_queues_count = priv->plat->tx_queues_to_use;
	u32 weight;
	u32 queue;

	for (queue = 0; queue < tx_queues_count; queue++) {
		weight = priv->plat->tx_queues_cfg[queue].weight;
		stmmac_set_mtl_tx_queue_weight(priv, priv->hw, weight, queue);
	}
}

/**
 *  stmmac_configure_cbs - Configure CBS in TX queue
 *  @priv: driver private structure
 *  Description: It is used for configuring CBS in AVB TX queues
 */
static void stmmac_configure_cbs(struct stmmac_priv *priv)
{
	u32 tx_queues_count = priv->plat->tx_queues_to_use;
	u32 mode_to_use;
	u32 queue;

	/* queue 0 is reserved for legacy traffic */
	for (queue = 1; queue < tx_queues_count; queue++) {
		mode_to_use = priv->plat->tx_queues_cfg[queue].mode_to_use;
		if (mode_to_use == MTL_QUEUE_DCB)
			continue;

		stmmac_config_cbs(priv, priv->hw,
				priv->plat->tx_queues_cfg[queue].send_slope,
				priv->plat->tx_queues_cfg[queue].idle_slope,
				priv->plat->tx_queues_cfg[queue].high_credit,
				priv->plat->tx_queues_cfg[queue].low_credit,
				queue);
	}
}

/**
 *  stmmac_rx_queue_dma_chan_map - Map RX queue to RX dma channel
 *  @priv: driver private structure
 *  Description: It is used for mapping RX queues to RX dma channels
 */
static void stmmac_rx_queue_dma_chan_map(struct stmmac_priv *priv)
{
	u32 rx_queues_count = priv->plat->rx_queues_to_use;
	u32 queue;
	u32 chan;

	for (queue = 0; queue < rx_queues_count; queue++) {
		chan = priv->plat->rx_queues_cfg[queue].chan;
		stmmac_map_mtl_to_dma(priv, priv->hw, queue, chan);
	}
}

/**
 *  stmmac_mac_config_rx_queues_prio - Configure RX Queue priority
 *  @priv: driver private structure
 *  Description: It is used for configuring the RX Queue Priority
 */
static void stmmac_mac_config_rx_queues_prio(struct stmmac_priv *priv)
{
	u32 rx_queues_count = priv->plat->rx_queues_to_use;
	u32 queue;
	u32 prio;

	for (queue = 0; queue < rx_queues_count; queue++) {
		if (!priv->plat->rx_queues_cfg[queue].use_prio)
			continue;

		prio = priv->plat->rx_queues_cfg[queue].prio;
		stmmac_rx_queue_prio(priv, priv->hw, prio, queue);
	}
}

/**
 *  stmmac_mac_config_tx_queues_prio - Configure TX Queue priority
 *  @priv: driver private structure
 *  Description: It is used for configuring the TX Queue Priority
 */
static void stmmac_mac_config_tx_queues_prio(struct stmmac_priv *priv)
{
	u32 tx_queues_count = priv->plat->tx_queues_to_use;
	u32 queue;
	u32 prio;

	for (queue = 0; queue < tx_queues_count; queue++) {
		if (!priv->plat->tx_queues_cfg[queue].use_prio)
			continue;

		prio = priv->plat->tx_queues_cfg[queue].prio;
		stmmac_tx_queue_prio(priv, priv->hw, prio, queue);
	}
}

/**
 *  stmmac_mac_config_rx_queues_routing - Configure RX Queue Routing
 *  @priv: driver private structure
 *  Description: It is used for configuring the RX queue routing
 */
static void stmmac_mac_config_rx_queues_routing(struct stmmac_priv *priv)
{
	u32 rx_queues_count = priv->plat->rx_queues_to_use;
	u32 queue;
	u8 packet;

	for (queue = 0; queue < rx_queues_count; queue++) {
		/* no specific packet type routing specified for the queue */
		if (priv->plat->rx_queues_cfg[queue].pkt_route == 0x0)
			continue;

		packet = priv->plat->rx_queues_cfg[queue].pkt_route;
		stmmac_rx_queue_routing(priv, priv->hw, packet, queue);
	}
}

static void stmmac_mac_config_rss(struct stmmac_priv *priv)
{
	if (!priv->dma_cap.rssen || !priv->plat->rss_en) {
		priv->rss.enable = false;
		return;
	}

	if (priv->dev->features & NETIF_F_RXHASH)
		priv->rss.enable = true;
	else
		priv->rss.enable = false;

	stmmac_rss_configure(priv, priv->hw, &priv->rss,
			     priv->plat->rx_queues_to_use);
}

/**
 *  stmmac_mtl_configuration - Configure MTL
 *  @priv: driver private structure
 *  Description: It is used for configurring MTL
 */
static void stmmac_mtl_configuration(struct stmmac_priv *priv)
{
	u32 rx_queues_count = priv->plat->rx_queues_to_use;
	u32 tx_queues_count = priv->plat->tx_queues_to_use;

	if (tx_queues_count > 1)
		stmmac_set_tx_queue_weight(priv);

	/* Configure MTL RX algorithms */
	if (rx_queues_count > 1)
		stmmac_prog_mtl_rx_algorithms(priv, priv->hw,
				priv->plat->rx_sched_algorithm);

	/* Configure MTL TX algorithms */
	if (tx_queues_count > 1)
		stmmac_prog_mtl_tx_algorithms(priv, priv->hw,
				priv->plat->tx_sched_algorithm);

	/* Configure CBS in AVB TX queues */
	if (tx_queues_count > 1)
		stmmac_configure_cbs(priv);

	/* Map RX MTL to DMA channels */
	stmmac_rx_queue_dma_chan_map(priv);

	/* Enable MAC RX Queues */
	stmmac_mac_enable_rx_queues(priv);

	/* Set RX priorities */
	if (rx_queues_count > 1)
		stmmac_mac_config_rx_queues_prio(priv);

	/* Set TX priorities */
	if (tx_queues_count > 1)
		stmmac_mac_config_tx_queues_prio(priv);

	/* Set RX routing */
	if (rx_queues_count > 1)
		stmmac_mac_config_rx_queues_routing(priv);

	/* Receive Side Scaling */
	if (rx_queues_count > 1)
		stmmac_mac_config_rss(priv);
}

static void stmmac_safety_feat_configuration(struct stmmac_priv *priv)
{
	if (priv->dma_cap.asp) {
		netdev_info(priv->dev, "Enabling Safety Features\n");
		stmmac_safety_feat_config(priv, priv->ioaddr, priv->dma_cap.asp,
					  priv->plat->safety_feat_cfg);
	} else {
		netdev_info(priv->dev, "No Safety Features support found\n");
	}
}

static int stmmac_fpe_start_wq(struct stmmac_priv *priv)
{
	char *name;

	clear_bit(__FPE_TASK_SCHED, &priv->fpe_task_state);
	clear_bit(__FPE_REMOVING,  &priv->fpe_task_state);

	name = priv->wq_name;
	sprintf(name, "%s-fpe", priv->dev->name);

	priv->fpe_wq = create_singlethread_workqueue(name);
	if (!priv->fpe_wq) {
		netdev_err(priv->dev, "%s: Failed to create workqueue\n", name);

		return -ENOMEM;
	}
	netdev_info(priv->dev, "FPE workqueue start");

	return 0;
}

/**
 * stmmac_hw_setup - setup mac in a usable state.
 *  @dev : pointer to the device structure.
 *  @ptp_register: register PTP if set
 *  Description:
 *  this is the main function to setup the HW in a usable state because the
 *  dma engine is reset, the core registers are configured (e.g. AXI,
 *  Checksum features, timers). The DMA is ready to start receiving and
 *  transmitting.
 *  Return value:
 *  0 on success and an appropriate (-)ve integer as defined in errno.h
 *  file on failure.
 */
static int stmmac_hw_setup(struct net_device *dev, bool ptp_register)
{
	struct stmmac_priv *priv = netdev_priv(dev);
	u32 rx_cnt = priv->plat->rx_queues_to_use;
	u32 tx_cnt = priv->plat->tx_queues_to_use;
	bool sph_en;
	u32 chan;
	int ret;

	/* DMA initialization and SW reset */
	ret = stmmac_init_dma_engine(priv);
	if (ret < 0) {
		netdev_err(priv->dev, "%s: DMA engine initialization failed\n",
			   __func__);
		return ret;
	}

	/* Copy the MAC addr into the HW  */
	stmmac_set_umac_addr(priv, priv->hw, dev->dev_addr, 0);

	/* PS and related bits will be programmed according to the speed */
	if (priv->hw->pcs) {
		int speed = priv->plat->mac_port_sel_speed;

		if ((speed == SPEED_10) || (speed == SPEED_100) ||
		    (speed == SPEED_1000)) {
			priv->hw->ps = speed;
		} else {
			dev_warn(priv->device, "invalid port speed\n");
			priv->hw->ps = 0;
		}
	}

	/* Initialize the MAC Core */
	stmmac_core_init(priv, priv->hw, dev);

	/* Initialize MTL*/
	stmmac_mtl_configuration(priv);

	/* Initialize Safety Features */
	stmmac_safety_feat_configuration(priv);

	ret = stmmac_rx_ipc(priv, priv->hw);
	if (!ret) {
		netdev_warn(priv->dev, "RX IPC Checksum Offload disabled\n");
		priv->plat->rx_coe = STMMAC_RX_COE_NONE;
		priv->hw->rx_csum = 0;
	}

	/* Enable the MAC Rx/Tx */
	stmmac_mac_set(priv, priv->ioaddr, true);

	/* Set the HW DMA mode and the COE */
	stmmac_dma_operation_mode(priv);

	stmmac_mmc_setup(priv);

<<<<<<< HEAD
	if (init_ptp) {
		ret = stmmac_init_ptp(priv);
		if (ret == -EOPNOTSUPP)
			netdev_warn(priv->dev, "PTP not supported by HW\n");
		else if (ret)
			netdev_warn(priv->dev, "PTP init failed\n");
		else
			clk_set_rate(priv->plat->clk_ptp_ref,
				     priv->plat->clk_ptp_rate);

		ret = ethqos_init_pps(priv);
	}
=======
	ret = stmmac_init_ptp(priv);
	if (ret == -EOPNOTSUPP)
		netdev_warn(priv->dev, "PTP not supported by HW\n");
	else if (ret)
		netdev_warn(priv->dev, "PTP init failed\n");
	else if (ptp_register)
		stmmac_ptp_register(priv);
>>>>>>> 5cf26919

	priv->eee_tw_timer = STMMAC_DEFAULT_TWT_LS;

	/* Convert the timer from msec to usec */
	if (!priv->tx_lpi_timer)
		priv->tx_lpi_timer = eee_timer * 1000;

	if (priv->use_riwt) {
		u32 queue;

		for (queue = 0; queue < rx_cnt; queue++) {
			if (!priv->rx_riwt[queue])
				priv->rx_riwt[queue] = DEF_DMA_RIWT;

			stmmac_rx_watchdog(priv, priv->ioaddr,
					   priv->rx_riwt[queue], queue);
		}
	}

	if (priv->hw->pcs)
		stmmac_pcs_ctrl_ane(priv, priv->ioaddr, 1, priv->hw->ps, 0);

	/* set TX and RX rings length */
	stmmac_set_rings_length(priv);

	/* Enable TSO */
	if (priv->tso) {
		for (chan = 0; chan < tx_cnt; chan++) {
			struct stmmac_tx_queue *tx_q = &priv->tx_queue[chan];

			/* TSO and TBS cannot co-exist */
			if (tx_q->tbs & STMMAC_TBS_AVAIL)
				continue;

			stmmac_enable_tso(priv, priv->ioaddr, 1, chan);
		}
	}

	/* Enable Split Header */
	sph_en = (priv->hw->rx_csum > 0) && priv->sph;
	for (chan = 0; chan < rx_cnt; chan++)
		stmmac_enable_sph(priv, priv->ioaddr, sph_en, chan);


	/* VLAN Tag Insertion */
	if (priv->dma_cap.vlins)
		stmmac_enable_vlan(priv, priv->hw, STMMAC_VLAN_INSERT);

	/* TBS */
	for (chan = 0; chan < tx_cnt; chan++) {
		struct stmmac_tx_queue *tx_q = &priv->tx_queue[chan];
		int enable = tx_q->tbs & STMMAC_TBS_AVAIL;

		stmmac_enable_tbs(priv, priv->ioaddr, enable, chan);
	}

	/* Configure real RX and TX queues */
	netif_set_real_num_rx_queues(dev, priv->plat->rx_queues_to_use);
	netif_set_real_num_tx_queues(dev, priv->plat->tx_queues_to_use);

	/* Start the ball rolling... */
	stmmac_start_all_dma(priv);

	if (priv->dma_cap.fpesel) {
		stmmac_fpe_start_wq(priv);

		if (priv->plat->fpe_cfg->enable)
			stmmac_fpe_handshake(priv, true);
	}

	return 0;
}

static void stmmac_hw_teardown(struct net_device *dev)
{
	struct stmmac_priv *priv = netdev_priv(dev);

	clk_disable_unprepare(priv->plat->clk_ptp_ref);
}

static void stmmac_free_irq(struct net_device *dev,
			    enum request_irq_err irq_err, int irq_idx)
{
	struct stmmac_priv *priv = netdev_priv(dev);
	int j;

	switch (irq_err) {
	case REQ_IRQ_ERR_ALL:
		irq_idx = priv->plat->tx_queues_to_use;
		fallthrough;
	case REQ_IRQ_ERR_TX:
		for (j = irq_idx - 1; j >= 0; j--) {
			if (priv->tx_irq[j] > 0) {
				irq_set_affinity_hint(priv->tx_irq[j], NULL);
				free_irq(priv->tx_irq[j], &priv->tx_queue[j]);
			}
		}
		irq_idx = priv->plat->rx_queues_to_use;
		fallthrough;
	case REQ_IRQ_ERR_RX:
		for (j = irq_idx - 1; j >= 0; j--) {
			if (priv->rx_irq[j] > 0) {
				irq_set_affinity_hint(priv->rx_irq[j], NULL);
				free_irq(priv->rx_irq[j], &priv->rx_queue[j]);
			}
		}

		if (priv->sfty_ue_irq > 0 && priv->sfty_ue_irq != dev->irq)
			free_irq(priv->sfty_ue_irq, dev);
		fallthrough;
	case REQ_IRQ_ERR_SFTY_UE:
		if (priv->sfty_ce_irq > 0 && priv->sfty_ce_irq != dev->irq)
			free_irq(priv->sfty_ce_irq, dev);
		fallthrough;
	case REQ_IRQ_ERR_SFTY_CE:
		if (priv->lpi_irq > 0 && priv->lpi_irq != dev->irq)
			free_irq(priv->lpi_irq, dev);
		fallthrough;
	case REQ_IRQ_ERR_LPI:
		if (priv->wol_irq > 0 && priv->wol_irq != dev->irq)
			free_irq(priv->wol_irq, dev);
		fallthrough;
	case REQ_IRQ_ERR_WOL:
		free_irq(dev->irq, dev);
		fallthrough;
	case REQ_IRQ_ERR_MAC:
	case REQ_IRQ_ERR_NO:
		/* If MAC IRQ request error, no more IRQ to free */
		break;
	}
}

static int stmmac_request_irq_multi_msi(struct net_device *dev)
{
	struct stmmac_priv *priv = netdev_priv(dev);
	enum request_irq_err irq_err;
	cpumask_t cpu_mask;
	int irq_idx = 0;
	char *int_name;
	int ret;
	int i;

	/* For common interrupt */
	int_name = priv->int_name_mac;
	sprintf(int_name, "%s:%s", dev->name, "mac");
	ret = request_irq(dev->irq, stmmac_mac_interrupt,
			  0, int_name, dev);
	if (unlikely(ret < 0)) {
		netdev_err(priv->dev,
			   "%s: alloc mac MSI %d (error: %d)\n",
			   __func__, dev->irq, ret);
		irq_err = REQ_IRQ_ERR_MAC;
		goto irq_error;
	}

	/* Request the Wake IRQ in case of another line
	 * is used for WoL
	 */
	if (priv->wol_irq > 0 && priv->wol_irq != dev->irq) {
		int_name = priv->int_name_wol;
		sprintf(int_name, "%s:%s", dev->name, "wol");
		ret = request_irq(priv->wol_irq,
				  stmmac_mac_interrupt,
				  0, int_name, dev);
		if (unlikely(ret < 0)) {
			netdev_err(priv->dev,
				   "%s: alloc wol MSI %d (error: %d)\n",
				   __func__, priv->wol_irq, ret);
			irq_err = REQ_IRQ_ERR_WOL;
			goto irq_error;
		}
	}

	/* Request the LPI IRQ in case of another line
	 * is used for LPI
	 */
	if (priv->lpi_irq > 0 && priv->lpi_irq != dev->irq) {
		int_name = priv->int_name_lpi;
		sprintf(int_name, "%s:%s", dev->name, "lpi");
		ret = request_irq(priv->lpi_irq,
				  stmmac_mac_interrupt,
				  0, int_name, dev);
		if (unlikely(ret < 0)) {
			netdev_err(priv->dev,
				   "%s: alloc lpi MSI %d (error: %d)\n",
				   __func__, priv->lpi_irq, ret);
			irq_err = REQ_IRQ_ERR_LPI;
			goto irq_error;
		}
	}

	/* Request the Safety Feature Correctible Error line in
	 * case of another line is used
	 */
	if (priv->sfty_ce_irq > 0 && priv->sfty_ce_irq != dev->irq) {
		int_name = priv->int_name_sfty_ce;
		sprintf(int_name, "%s:%s", dev->name, "safety-ce");
		ret = request_irq(priv->sfty_ce_irq,
				  stmmac_safety_interrupt,
				  0, int_name, dev);
		if (unlikely(ret < 0)) {
			netdev_err(priv->dev,
				   "%s: alloc sfty ce MSI %d (error: %d)\n",
				   __func__, priv->sfty_ce_irq, ret);
			irq_err = REQ_IRQ_ERR_SFTY_CE;
			goto irq_error;
		}
	}

	/* Request the Safety Feature Uncorrectible Error line in
	 * case of another line is used
	 */
	if (priv->sfty_ue_irq > 0 && priv->sfty_ue_irq != dev->irq) {
		int_name = priv->int_name_sfty_ue;
		sprintf(int_name, "%s:%s", dev->name, "safety-ue");
		ret = request_irq(priv->sfty_ue_irq,
				  stmmac_safety_interrupt,
				  0, int_name, dev);
		if (unlikely(ret < 0)) {
			netdev_err(priv->dev,
				   "%s: alloc sfty ue MSI %d (error: %d)\n",
				   __func__, priv->sfty_ue_irq, ret);
			irq_err = REQ_IRQ_ERR_SFTY_UE;
			goto irq_error;
		}
	}

	/* Request Rx MSI irq */
	for (i = 0; i < priv->plat->rx_queues_to_use; i++) {
		if (priv->rx_irq[i] == 0)
			continue;

		int_name = priv->int_name_rx_irq[i];
		sprintf(int_name, "%s:%s-%d", dev->name, "rx", i);
		ret = request_irq(priv->rx_irq[i],
				  stmmac_msi_intr_rx,
				  0, int_name, &priv->rx_queue[i]);
		if (unlikely(ret < 0)) {
			netdev_err(priv->dev,
				   "%s: alloc rx-%d  MSI %d (error: %d)\n",
				   __func__, i, priv->rx_irq[i], ret);
			irq_err = REQ_IRQ_ERR_RX;
			irq_idx = i;
			goto irq_error;
		}
		cpumask_clear(&cpu_mask);
		cpumask_set_cpu(i % num_online_cpus(), &cpu_mask);
		irq_set_affinity_hint(priv->rx_irq[i], &cpu_mask);
	}

	/* Request Tx MSI irq */
	for (i = 0; i < priv->plat->tx_queues_to_use; i++) {
		if (priv->tx_irq[i] == 0)
			continue;

		int_name = priv->int_name_tx_irq[i];
		sprintf(int_name, "%s:%s-%d", dev->name, "tx", i);
		ret = request_irq(priv->tx_irq[i],
				  stmmac_msi_intr_tx,
				  0, int_name, &priv->tx_queue[i]);
		if (unlikely(ret < 0)) {
			netdev_err(priv->dev,
				   "%s: alloc tx-%d  MSI %d (error: %d)\n",
				   __func__, i, priv->tx_irq[i], ret);
			irq_err = REQ_IRQ_ERR_TX;
			irq_idx = i;
			goto irq_error;
		}
		cpumask_clear(&cpu_mask);
		cpumask_set_cpu(i % num_online_cpus(), &cpu_mask);
		irq_set_affinity_hint(priv->tx_irq[i], &cpu_mask);
	}

	return 0;

irq_error:
	stmmac_free_irq(dev, irq_err, irq_idx);
	return ret;
}

static int stmmac_request_irq_single(struct net_device *dev)
{
	struct stmmac_priv *priv = netdev_priv(dev);
	enum request_irq_err irq_err;
	int ret;

	ret = request_irq(dev->irq, stmmac_interrupt,
			  IRQF_SHARED, dev->name, dev);
	if (unlikely(ret < 0)) {
		netdev_err(priv->dev,
			   "%s: ERROR: allocating the IRQ %d (error: %d)\n",
			   __func__, dev->irq, ret);
		irq_err = REQ_IRQ_ERR_MAC;
		goto irq_error;
	}

	/* Request the Wake IRQ in case of another line
	 * is used for WoL
	 */
	if (priv->wol_irq > 0 && priv->wol_irq != dev->irq) {
		ret = request_irq(priv->wol_irq, stmmac_interrupt,
				  IRQF_SHARED, dev->name, dev);
		if (unlikely(ret < 0)) {
			netdev_err(priv->dev,
				   "%s: ERROR: allocating the WoL IRQ %d (%d)\n",
				   __func__, priv->wol_irq, ret);
			irq_err = REQ_IRQ_ERR_WOL;
			goto irq_error;
		}
	}

	/* Request the IRQ lines */
	if (priv->lpi_irq > 0 && priv->lpi_irq != dev->irq) {
		ret = request_irq(priv->lpi_irq, stmmac_interrupt,
				  IRQF_SHARED, dev->name, dev);
		if (unlikely(ret < 0)) {
			netdev_err(priv->dev,
				   "%s: ERROR: allocating the LPI IRQ %d (%d)\n",
				   __func__, priv->lpi_irq, ret);
			irq_err = REQ_IRQ_ERR_LPI;
			goto irq_error;
		}
	}

	return 0;

irq_error:
	stmmac_free_irq(dev, irq_err, 0);
	return ret;
}

static int stmmac_request_irq(struct net_device *dev)
{
	struct stmmac_priv *priv = netdev_priv(dev);
	int ret;

	/* Request the IRQ lines */
	if (priv->plat->multi_msi_en)
		ret = stmmac_request_irq_multi_msi(dev);
	else
		ret = stmmac_request_irq_single(dev);

	return ret;
}

/**
 *  stmmac_open - open entry point of the driver
 *  @dev : pointer to the device structure.
 *  Description:
 *  This function is the open entry point of the driver.
 *  Return value:
 *  0 on success and an appropriate (-)ve integer as defined in errno.h
 *  file on failure.
 */
int stmmac_open(struct net_device *dev)
{
	struct stmmac_priv *priv = netdev_priv(dev);
	int mode = priv->plat->phy_interface;
	int bfsize = 0;
	u32 chan;
	int ret;

	ret = pm_runtime_get_sync(priv->device);
	if (ret < 0) {
		pm_runtime_put_noidle(priv->device);
		return ret;
	}

	if (priv->hw->pcs != STMMAC_PCS_TBI &&
	    priv->hw->pcs != STMMAC_PCS_RTBI &&
	    (!priv->hw->xpcs ||
	     xpcs_get_an_mode(priv->hw->xpcs, mode) != DW_AN_C73)) {
		ret = stmmac_init_phy(dev);
		if (ret) {
			netdev_err(priv->dev,
				   "%s: Cannot attach to PHY (error: %d)\n",
				   __func__, ret);
			goto init_phy_error;
		}
	}

	/* Extra statistics */
	memset(&priv->xstats, 0, sizeof(struct stmmac_extra_stats));
	priv->xstats.threshold = tc;

	bfsize = stmmac_set_16kib_bfsize(priv, dev->mtu);
	if (bfsize < 0)
		bfsize = 0;

	if (bfsize < BUF_SIZE_16KiB)
		bfsize = stmmac_set_bfsize(dev->mtu, priv->dma_buf_sz);

	priv->dma_buf_sz = bfsize;
	buf_sz = bfsize;

	priv->rx_copybreak = STMMAC_RX_COPYBREAK;

	if (!priv->dma_tx_size)
		priv->dma_tx_size = DMA_DEFAULT_TX_SIZE;
	if (!priv->dma_rx_size)
		priv->dma_rx_size = DMA_DEFAULT_RX_SIZE;

	/* Earlier check for TBS */
	for (chan = 0; chan < priv->plat->tx_queues_to_use; chan++) {
		struct stmmac_tx_queue *tx_q = &priv->tx_queue[chan];
		int tbs_en = priv->plat->tx_queues_cfg[chan].tbs_en;

		/* Setup per-TXQ tbs flag before TX descriptor alloc */
		tx_q->tbs |= tbs_en ? STMMAC_TBS_AVAIL : 0;
	}

	ret = alloc_dma_desc_resources(priv);
	if (ret < 0) {
		netdev_err(priv->dev, "%s: DMA descriptors allocation failed\n",
			   __func__);
		goto dma_desc_error;
	}

	ret = init_dma_desc_rings(dev, GFP_KERNEL);
	if (ret < 0) {
		netdev_err(priv->dev, "%s: DMA descriptors initialization failed\n",
			   __func__);
		goto init_error;
	}

#ifdef CONFIG_PTPSUPPORT_OBJ
	ret = stmmac_hw_setup(dev, true);
#else
	ret = stmmac_hw_setup(dev, false);
#endif

	if (ret < 0) {
		netdev_err(priv->dev, "%s: Hw setup failed\n", __func__);
		goto init_error;
	}

	stmmac_init_coalesce(priv);

	phylink_start(priv->phylink);
	/* We may have called phylink_speed_down before */
	phylink_speed_up(priv->phylink);

	ret = stmmac_request_irq(dev);
	if (ret)
		goto irq_error;

	stmmac_enable_all_queues(priv);
	netif_tx_start_all_queues(priv->dev);

	return 0;

irq_error:
	phylink_stop(priv->phylink);

	for (chan = 0; chan < priv->plat->tx_queues_to_use; chan++)
		hrtimer_cancel(&priv->tx_queue[chan].txtimer);

	stmmac_hw_teardown(dev);
init_error:
	free_dma_desc_resources(priv);
dma_desc_error:
	phylink_disconnect_phy(priv->phylink);
init_phy_error:
	pm_runtime_put(priv->device);
	return ret;
}

static void stmmac_fpe_stop_wq(struct stmmac_priv *priv)
{
	set_bit(__FPE_REMOVING, &priv->fpe_task_state);

	if (priv->fpe_wq)
		destroy_workqueue(priv->fpe_wq);

	netdev_info(priv->dev, "FPE workqueue stop");
}

/**
 *  stmmac_release - close entry point of the driver
 *  @dev : device pointer.
 *  Description:
 *  This is the stop entry point of the driver.
 */
int stmmac_release(struct net_device *dev)
{
	struct stmmac_priv *priv = netdev_priv(dev);
	u32 chan;

	netif_tx_disable(dev);

	if (device_may_wakeup(priv->device))
		phylink_speed_down(priv->phylink, false);
	/* Stop and disconnect the PHY */
	phylink_stop(priv->phylink);
	phylink_disconnect_phy(priv->phylink);

	stmmac_disable_all_queues(priv);

	for (chan = 0; chan < priv->plat->tx_queues_to_use; chan++)
		hrtimer_cancel(&priv->tx_queue[chan].txtimer);

	/* Free the IRQ lines */
	stmmac_free_irq(dev, REQ_IRQ_ERR_ALL, 0);

	if (priv->eee_enabled) {
		priv->tx_path_in_lpi_mode = false;
		del_timer_sync(&priv->eee_ctrl_timer);
	}

	/* Stop TX/RX DMA and clear the descriptors */
	stmmac_stop_all_dma(priv);

	/* Release and free the Rx/Tx resources */
	free_dma_desc_resources(priv);

	/* Disable the MAC Rx/Tx */
	stmmac_mac_set(priv, priv->ioaddr, false);

	netif_carrier_off(dev);

	stmmac_release_ptp(priv);

	pm_runtime_put(priv->device);

	if (priv->dma_cap.fpesel)
		stmmac_fpe_stop_wq(priv);

	return 0;
}

static bool stmmac_vlan_insert(struct stmmac_priv *priv, struct sk_buff *skb,
			       struct stmmac_tx_queue *tx_q)
{
	u16 tag = 0x0, inner_tag = 0x0;
	u32 inner_type = 0x0;
	struct dma_desc *p;

	if (!priv->dma_cap.vlins)
		return false;
	if (!skb_vlan_tag_present(skb))
		return false;
	if (skb->vlan_proto == htons(ETH_P_8021AD)) {
		inner_tag = skb_vlan_tag_get(skb);
		inner_type = STMMAC_VLAN_INSERT;
	}

	tag = skb_vlan_tag_get(skb);

	if (tx_q->tbs & STMMAC_TBS_AVAIL)
		p = &tx_q->dma_entx[tx_q->cur_tx].basic;
	else
		p = &tx_q->dma_tx[tx_q->cur_tx];

	if (stmmac_set_desc_vlan_tag(priv, p, tag, inner_tag, inner_type))
		return false;

	stmmac_set_tx_owner(priv, p);
	tx_q->cur_tx = STMMAC_GET_ENTRY(tx_q->cur_tx, priv->dma_tx_size);
	return true;
}

/**
 *  stmmac_tso_allocator - close entry point of the driver
 *  @priv: driver private structure
 *  @des: buffer start address
 *  @total_len: total length to fill in descriptors
 *  @last_segment: condition for the last descriptor
 *  @queue: TX queue index
 *  Description:
 *  This function fills descriptor and request new descriptors according to
 *  buffer length to fill
 */
static void stmmac_tso_allocator(struct stmmac_priv *priv, dma_addr_t des,
				 int total_len, bool last_segment, u32 queue)
{
	struct stmmac_tx_queue *tx_q = &priv->tx_queue[queue];
	struct dma_desc *desc;
	u32 buff_size;
	int tmp_len;

	tmp_len = total_len;

	while (tmp_len > 0) {
		dma_addr_t curr_addr;

		tx_q->cur_tx = STMMAC_GET_ENTRY(tx_q->cur_tx,
						priv->dma_tx_size);
		WARN_ON(tx_q->tx_skbuff[tx_q->cur_tx]);

		if (tx_q->tbs & STMMAC_TBS_AVAIL)
			desc = &tx_q->dma_entx[tx_q->cur_tx].basic;
		else
			desc = &tx_q->dma_tx[tx_q->cur_tx];

		curr_addr = des + (total_len - tmp_len);
		if (priv->dma_cap.addr64 <= 32)
			desc->des0 = cpu_to_le32(curr_addr);
		else
			stmmac_set_desc_addr(priv, desc, curr_addr);

		buff_size = tmp_len >= TSO_MAX_BUFF_SIZE ?
			    TSO_MAX_BUFF_SIZE : tmp_len;

		stmmac_prepare_tso_tx_desc(priv, desc, 0, buff_size,
				0, 1,
				(last_segment) && (tmp_len <= TSO_MAX_BUFF_SIZE),
				0, 0);

		tmp_len -= TSO_MAX_BUFF_SIZE;
	}
}

static void stmmac_flush_tx_descriptors(struct stmmac_priv *priv, int queue)
{
	struct stmmac_tx_queue *tx_q = &priv->tx_queue[queue];
	int desc_size;

	if (likely(priv->extend_desc))
		desc_size = sizeof(struct dma_extended_desc);
	else if (tx_q->tbs & STMMAC_TBS_AVAIL)
		desc_size = sizeof(struct dma_edesc);
	else
		desc_size = sizeof(struct dma_desc);

	/* The own bit must be the latest setting done when prepare the
	 * descriptor and then barrier is needed to make sure that
	 * all is coherent before granting the DMA engine.
	 */
	wmb();

	tx_q->tx_tail_addr = tx_q->dma_tx_phy + (tx_q->cur_tx * desc_size);
	stmmac_set_tx_tail_ptr(priv, priv->ioaddr, tx_q->tx_tail_addr, queue);
}

/**
 *  stmmac_tso_xmit - Tx entry point of the driver for oversized frames (TSO)
 *  @skb : the socket buffer
 *  @dev : device pointer
 *  Description: this is the transmit function that is called on TSO frames
 *  (support available on GMAC4 and newer chips).
 *  Diagram below show the ring programming in case of TSO frames:
 *
 *  First Descriptor
 *   --------
 *   | DES0 |---> buffer1 = L2/L3/L4 header
 *   | DES1 |---> TCP Payload (can continue on next descr...)
 *   | DES2 |---> buffer 1 and 2 len
 *   | DES3 |---> must set TSE, TCP hdr len-> [22:19]. TCP payload len [17:0]
 *   --------
 *	|
 *     ...
 *	|
 *   --------
 *   | DES0 | --| Split TCP Payload on Buffers 1 and 2
 *   | DES1 | --|
 *   | DES2 | --> buffer 1 and 2 len
 *   | DES3 |
 *   --------
 *
 * mss is fixed when enable tso, so w/o programming the TDES3 ctx field.
 */
static netdev_tx_t stmmac_tso_xmit(struct sk_buff *skb, struct net_device *dev)
{
	struct dma_desc *desc, *first, *mss_desc = NULL;
	struct stmmac_priv *priv = netdev_priv(dev);
	int nfrags = skb_shinfo(skb)->nr_frags;
	u32 queue = skb_get_queue_mapping(skb);
	unsigned int first_entry, tx_packets;
	int tmp_pay_len = 0, first_tx;
	struct stmmac_tx_queue *tx_q;
	bool has_vlan, set_ic;
	u8 proto_hdr_len, hdr;
	u32 pay_len, mss;
	dma_addr_t des;
	int i;

	tx_q = &priv->tx_queue[queue];
	first_tx = tx_q->cur_tx;

	/* Compute header lengths */
	if (skb_shinfo(skb)->gso_type & SKB_GSO_UDP_L4) {
		proto_hdr_len = skb_transport_offset(skb) + sizeof(struct udphdr);
		hdr = sizeof(struct udphdr);
	} else {
		proto_hdr_len = skb_transport_offset(skb) + tcp_hdrlen(skb);
		hdr = tcp_hdrlen(skb);
	}

	/* Desc availability based on threshold should be enough safe */
	if (unlikely(stmmac_tx_avail(priv, queue) <
		(((skb->len - proto_hdr_len) / TSO_MAX_BUFF_SIZE + 1)))) {
		if (!netif_tx_queue_stopped(netdev_get_tx_queue(dev, queue))) {
			netif_tx_stop_queue(netdev_get_tx_queue(priv->dev,
								queue));
			/* This is a hard error, log it. */
			netdev_err(priv->dev,
				   "%s: Tx Ring full when queue awake\n",
				   __func__);
		}
		return NETDEV_TX_BUSY;
	}

	pay_len = skb_headlen(skb) - proto_hdr_len; /* no frags */

	mss = skb_shinfo(skb)->gso_size;

	/* set new MSS value if needed */
	if (mss != tx_q->mss) {
		if (tx_q->tbs & STMMAC_TBS_AVAIL)
			mss_desc = &tx_q->dma_entx[tx_q->cur_tx].basic;
		else
			mss_desc = &tx_q->dma_tx[tx_q->cur_tx];

		stmmac_set_mss(priv, mss_desc, mss);
		tx_q->mss = mss;
		tx_q->cur_tx = STMMAC_GET_ENTRY(tx_q->cur_tx,
						priv->dma_tx_size);
		WARN_ON(tx_q->tx_skbuff[tx_q->cur_tx]);
	}

	if (netif_msg_tx_queued(priv)) {
		pr_info("%s: hdrlen %d, hdr_len %d, pay_len %d, mss %d\n",
			__func__, hdr, proto_hdr_len, pay_len, mss);
		pr_info("\tskb->len %d, skb->data_len %d\n", skb->len,
			skb->data_len);
	}

	/* Check if VLAN can be inserted by HW */
	has_vlan = stmmac_vlan_insert(priv, skb, tx_q);

	first_entry = tx_q->cur_tx;
	WARN_ON(tx_q->tx_skbuff[first_entry]);

	if (tx_q->tbs & STMMAC_TBS_AVAIL)
		desc = &tx_q->dma_entx[first_entry].basic;
	else
		desc = &tx_q->dma_tx[first_entry];
	first = desc;

	if (has_vlan)
		stmmac_set_desc_vlan(priv, first, STMMAC_VLAN_INSERT);

	/* first descriptor: fill Headers on Buf1 */
	des = dma_map_single(GET_MEM_PDEV_DEV, skb->data, skb_headlen(skb),
			     DMA_TO_DEVICE);
	if (dma_mapping_error(GET_MEM_PDEV_DEV, des))
		goto dma_map_err;

	tx_q->tx_skbuff_dma[first_entry].buf = des;
	tx_q->tx_skbuff_dma[first_entry].len = skb_headlen(skb);
	tx_q->tx_skbuff_dma[first_entry].map_as_page = false;
	tx_q->tx_skbuff_dma[first_entry].buf_type = STMMAC_TXBUF_T_SKB;

	if (priv->dma_cap.addr64 <= 32) {
		first->des0 = cpu_to_le32(des);

		/* Fill start of payload in buff2 of first descriptor */
		if (pay_len)
			first->des1 = cpu_to_le32(des + proto_hdr_len);

		/* If needed take extra descriptors to fill the remaining payload */
		tmp_pay_len = pay_len - TSO_MAX_BUFF_SIZE;
	} else {
		stmmac_set_desc_addr(priv, first, des);
		tmp_pay_len = pay_len;
		des += proto_hdr_len;
		pay_len = 0;
	}

	stmmac_tso_allocator(priv, des, tmp_pay_len, (nfrags == 0), queue);

	/* Prepare fragments */
	for (i = 0; i < nfrags; i++) {
		const skb_frag_t *frag = &skb_shinfo(skb)->frags[i];

		des = skb_frag_dma_map(GET_MEM_PDEV_DEV, frag, 0,
				       skb_frag_size(frag),
				       DMA_TO_DEVICE);
		if (dma_mapping_error(GET_MEM_PDEV_DEV, des))
			goto dma_map_err;

		stmmac_tso_allocator(priv, des, skb_frag_size(frag),
				     (i == nfrags - 1), queue);

		tx_q->tx_skbuff_dma[tx_q->cur_tx].buf = des;
		tx_q->tx_skbuff_dma[tx_q->cur_tx].len = skb_frag_size(frag);
		tx_q->tx_skbuff_dma[tx_q->cur_tx].map_as_page = true;
		tx_q->tx_skbuff_dma[tx_q->cur_tx].buf_type = STMMAC_TXBUF_T_SKB;
	}

	tx_q->tx_skbuff_dma[tx_q->cur_tx].last_segment = true;

	/* Only the last descriptor gets to point to the skb. */
	tx_q->tx_skbuff[tx_q->cur_tx] = skb;
	tx_q->tx_skbuff_dma[tx_q->cur_tx].buf_type = STMMAC_TXBUF_T_SKB;

	/* Manage tx mitigation */
	tx_packets = (tx_q->cur_tx + 1) - first_tx;
	tx_q->tx_count_frames += tx_packets;

	if ((skb_shinfo(skb)->tx_flags & SKBTX_HW_TSTAMP) && priv->hwts_tx_en)
		set_ic = true;
	else if (!priv->tx_coal_frames[queue])
		set_ic = false;
	else if (tx_packets > priv->tx_coal_frames[queue])
		set_ic = true;
	else if ((tx_q->tx_count_frames %
		  priv->tx_coal_frames[queue]) < tx_packets)
		set_ic = true;
	else
		set_ic = false;

	if (set_ic) {
		if (tx_q->tbs & STMMAC_TBS_AVAIL)
			desc = &tx_q->dma_entx[tx_q->cur_tx].basic;
		else
			desc = &tx_q->dma_tx[tx_q->cur_tx];

		tx_q->tx_count_frames = 0;
		stmmac_set_tx_ic(priv, desc);
		priv->xstats.tx_set_ic_bit++;
	}

	/* We've used all descriptors we need for this skb, however,
	 * advance cur_tx so that it references a fresh descriptor.
	 * ndo_start_xmit will fill this descriptor the next time it's
	 * called and stmmac_tx_clean may clean up to this descriptor.
	 */
	tx_q->cur_tx = STMMAC_GET_ENTRY(tx_q->cur_tx, priv->dma_tx_size);

	if (unlikely(stmmac_tx_avail(priv, queue) <= (MAX_SKB_FRAGS + 1))) {
		netif_dbg(priv, hw, priv->dev, "%s: stop transmitted packets\n",
			  __func__);
		netif_tx_stop_queue(netdev_get_tx_queue(priv->dev, queue));
	}

	dev->stats.tx_bytes += skb->len;
	priv->xstats.tx_tso_frames++;
	priv->xstats.tx_tso_nfrags += nfrags;

	if (priv->sarc_type)
		stmmac_set_desc_sarc(priv, first, priv->sarc_type);

	skb_tx_timestamp(skb);

	if (unlikely((skb_shinfo(skb)->tx_flags & SKBTX_HW_TSTAMP) &&
		     priv->hwts_tx_en)) {
		/* declare that device is doing timestamping */
		skb_shinfo(skb)->tx_flags |= SKBTX_IN_PROGRESS;
		stmmac_enable_tx_timestamp(priv, first);
	}

	/* Complete the first descriptor before granting the DMA */
	stmmac_prepare_tso_tx_desc(priv, first, 1,
			proto_hdr_len,
			pay_len,
			1, tx_q->tx_skbuff_dma[first_entry].last_segment,
			hdr / 4, (skb->len - proto_hdr_len));

	/* If context desc is used to change MSS */
	if (mss_desc) {
		/* Make sure that first descriptor has been completely
		 * written, including its own bit. This is because MSS is
		 * actually before first descriptor, so we need to make
		 * sure that MSS's own bit is the last thing written.
		 */
		dma_wmb();
		stmmac_set_tx_owner(priv, mss_desc);
	}

	if (netif_msg_pktdata(priv)) {
		pr_info("%s: curr=%d dirty=%d f=%d, e=%d, f_p=%p, nfrags %d\n",
			__func__, tx_q->cur_tx, tx_q->dirty_tx, first_entry,
			tx_q->cur_tx, first, nfrags);
		pr_info(">>> frame to be transmitted: ");
		print_pkt(skb->data, skb_headlen(skb));
	}

	netdev_tx_sent_queue(netdev_get_tx_queue(dev, queue), skb->len);

	stmmac_flush_tx_descriptors(priv, queue);
	stmmac_tx_timer_arm(priv, queue);

	return NETDEV_TX_OK;

dma_map_err:
	dev_err(priv->device, "Tx dma map failed\n");
	dev_kfree_skb(skb);
	priv->dev->stats.tx_dropped++;
	return NETDEV_TX_OK;
}

/**
 *  stmmac_xmit - Tx entry point of the driver
 *  @skb : the socket buffer
 *  @dev : device pointer
 *  Description : this is the tx entry point of the driver.
 *  It programs the chain or the ring and supports oversized frames
 *  and SG feature.
 */
static netdev_tx_t stmmac_xmit(struct sk_buff *skb, struct net_device *dev)
{
	unsigned int first_entry, tx_packets, enh_desc;
	struct stmmac_priv *priv = netdev_priv(dev);
	unsigned int nopaged_len = skb_headlen(skb);
	int i, csum_insertion = 0, is_jumbo = 0;
	u32 queue = skb_get_queue_mapping(skb);
	int nfrags = skb_shinfo(skb)->nr_frags;
	int gso = skb_shinfo(skb)->gso_type;
	struct dma_edesc *tbs_desc = NULL;
	struct dma_desc *desc, *first;
	struct stmmac_tx_queue *tx_q;
	bool has_vlan, set_ic;
	int entry, first_tx;
	dma_addr_t des;

	tx_q = &priv->tx_queue[queue];
	first_tx = tx_q->cur_tx;

	if (priv->tx_path_in_lpi_mode && priv->eee_sw_timer_en)
		stmmac_disable_eee_mode(priv);

	/* Manage oversized TCP frames for GMAC4 device */
	if (skb_is_gso(skb) && priv->tso) {
		if (gso & (SKB_GSO_TCPV4 | SKB_GSO_TCPV6))
			return stmmac_tso_xmit(skb, dev);
		if (priv->plat->has_gmac4 && (gso & SKB_GSO_UDP_L4))
			return stmmac_tso_xmit(skb, dev);
	}

	if (unlikely(stmmac_tx_avail(priv, queue) < nfrags + 1)) {
		if (!netif_tx_queue_stopped(netdev_get_tx_queue(dev, queue))) {
			netif_tx_stop_queue(netdev_get_tx_queue(priv->dev,
								queue));
			/* This is a hard error, log it. */
			netdev_err(priv->dev,
				   "%s: Tx Ring full when queue awake\n",
				   __func__);
		}
		return NETDEV_TX_BUSY;
	}

	/* Check if VLAN can be inserted by HW */
	has_vlan = stmmac_vlan_insert(priv, skb, tx_q);

	entry = tx_q->cur_tx;
	first_entry = entry;
	WARN_ON(tx_q->tx_skbuff[first_entry]);

	csum_insertion = (skb->ip_summed == CHECKSUM_PARTIAL);

	if (likely(priv->extend_desc))
		desc = (struct dma_desc *)(tx_q->dma_etx + entry);
	else if (tx_q->tbs & STMMAC_TBS_AVAIL)
		desc = &tx_q->dma_entx[entry].basic;
	else
		desc = tx_q->dma_tx + entry;

	first = desc;

	if (has_vlan)
		stmmac_set_desc_vlan(priv, first, STMMAC_VLAN_INSERT);

	enh_desc = priv->plat->enh_desc;
	/* To program the descriptors according to the size of the frame */
	if (enh_desc)
		is_jumbo = stmmac_is_jumbo_frm(priv, skb->len, enh_desc);

	if (unlikely(is_jumbo)) {
		entry = stmmac_jumbo_frm(priv, tx_q, skb, csum_insertion);
		if (unlikely(entry < 0) && (entry != -EINVAL))
			goto dma_map_err;
	}

	for (i = 0; i < nfrags; i++) {
		const skb_frag_t *frag = &skb_shinfo(skb)->frags[i];
		int len = skb_frag_size(frag);
		bool last_segment = (i == (nfrags - 1));

		entry = STMMAC_GET_ENTRY(entry, priv->dma_tx_size);
		WARN_ON(tx_q->tx_skbuff[entry]);

		if (likely(priv->extend_desc))
			desc = (struct dma_desc *)(tx_q->dma_etx + entry);
		else if (tx_q->tbs & STMMAC_TBS_AVAIL)
			desc = &tx_q->dma_entx[entry].basic;
		else
			desc = tx_q->dma_tx + entry;

		des = skb_frag_dma_map(GET_MEM_PDEV_DEV, frag, 0, len,
				       DMA_TO_DEVICE);
		if (dma_mapping_error(GET_MEM_PDEV_DEV, des))
			goto dma_map_err; /* should reuse desc w/o issues */

		tx_q->tx_skbuff_dma[entry].buf = des;

		stmmac_set_desc_addr(priv, desc, des);

		tx_q->tx_skbuff_dma[entry].map_as_page = true;
		tx_q->tx_skbuff_dma[entry].len = len;
		tx_q->tx_skbuff_dma[entry].last_segment = last_segment;
		tx_q->tx_skbuff_dma[entry].buf_type = STMMAC_TXBUF_T_SKB;

		/* Prepare the descriptor and set the own bit too */
		stmmac_prepare_tx_desc(priv, desc, 0, len, csum_insertion,
				priv->mode, 1, last_segment, skb->len);
	}

	/* Only the last descriptor gets to point to the skb. */
	tx_q->tx_skbuff[entry] = skb;
	tx_q->tx_skbuff_dma[entry].buf_type = STMMAC_TXBUF_T_SKB;

	/* According to the coalesce parameter the IC bit for the latest
	 * segment is reset and the timer re-started to clean the tx status.
	 * This approach takes care about the fragments: desc is the first
	 * element in case of no SG.
	 */
	tx_packets = (entry + 1) - first_tx;
	tx_q->tx_count_frames += tx_packets;

	if ((skb_shinfo(skb)->tx_flags & SKBTX_HW_TSTAMP) && priv->hwts_tx_en)
		set_ic = true;
	else if (!priv->tx_coal_frames[queue])
		set_ic = false;
	else if (tx_packets > priv->tx_coal_frames[queue])
		set_ic = true;
	else if ((tx_q->tx_count_frames %
		  priv->tx_coal_frames[queue]) < tx_packets)
		set_ic = true;
	else
		set_ic = false;

	if (set_ic) {
		if (likely(priv->extend_desc))
			desc = &tx_q->dma_etx[entry].basic;
		else if (tx_q->tbs & STMMAC_TBS_AVAIL)
			desc = &tx_q->dma_entx[entry].basic;
		else
			desc = &tx_q->dma_tx[entry];

		tx_q->tx_count_frames = 0;
		stmmac_set_tx_ic(priv, desc);
		priv->xstats.tx_set_ic_bit++;
	}

	/* We've used all descriptors we need for this skb, however,
	 * advance cur_tx so that it references a fresh descriptor.
	 * ndo_start_xmit will fill this descriptor the next time it's
	 * called and stmmac_tx_clean may clean up to this descriptor.
	 */
	entry = STMMAC_GET_ENTRY(entry, priv->dma_tx_size);
	tx_q->cur_tx = entry;

	if (netif_msg_pktdata(priv)) {
		netdev_dbg(priv->dev,
			   "%s: curr=%d dirty=%d f=%d, e=%d, first=%p, nfrags=%d",
			   __func__, tx_q->cur_tx, tx_q->dirty_tx, first_entry,
			   entry, first, nfrags);

		netdev_dbg(priv->dev, ">>> frame to be transmitted: ");
		print_pkt(skb->data, skb->len);
	}

	if (unlikely(stmmac_tx_avail(priv, queue) <= (MAX_SKB_FRAGS + 1))) {
		netif_dbg(priv, hw, priv->dev, "%s: stop transmitted packets\n",
			  __func__);
		netif_tx_stop_queue(netdev_get_tx_queue(priv->dev, queue));
	}

	dev->stats.tx_bytes += skb->len;

	if (priv->sarc_type)
		stmmac_set_desc_sarc(priv, first, priv->sarc_type);

	if (!priv->hwts_tx_en)
		skb_tx_timestamp(skb);

	/* Ready to fill the first descriptor and set the OWN bit w/o any
	 * problems because all the descriptors are actually ready to be
	 * passed to the DMA engine.
	 */
	if (likely(!is_jumbo)) {
		bool last_segment = (nfrags == 0);

		des = dma_map_single(GET_MEM_PDEV_DEV, skb->data,
				     nopaged_len, DMA_TO_DEVICE);
		if (dma_mapping_error(GET_MEM_PDEV_DEV, des))
			goto dma_map_err;

		tx_q->tx_skbuff_dma[first_entry].buf = des;
		tx_q->tx_skbuff_dma[first_entry].buf_type = STMMAC_TXBUF_T_SKB;
		tx_q->tx_skbuff_dma[first_entry].map_as_page = false;

		stmmac_set_desc_addr(priv, first, des);

		tx_q->tx_skbuff_dma[first_entry].len = nopaged_len;
		tx_q->tx_skbuff_dma[first_entry].last_segment = last_segment;

		if (unlikely((skb_shinfo(skb)->tx_flags & SKBTX_HW_TSTAMP) &&
			     priv->hwts_tx_en)) {
			/* declare that device is doing timestamping */
			skb_shinfo(skb)->tx_flags |= SKBTX_IN_PROGRESS;
			stmmac_enable_tx_timestamp(priv, first);
		}

		/* Prepare the first descriptor setting the OWN bit too */
		stmmac_prepare_tx_desc(priv, first, 1, nopaged_len,
				csum_insertion, priv->mode, 0, last_segment,
				skb->len);
	}

	if (tx_q->tbs & STMMAC_TBS_EN) {
		struct timespec64 ts = ns_to_timespec64(skb->tstamp);

		tbs_desc = &tx_q->dma_entx[first_entry];
		stmmac_set_desc_tbs(priv, tbs_desc, ts.tv_sec, ts.tv_nsec);
	}

	stmmac_set_tx_owner(priv, first);

	netdev_tx_sent_queue(netdev_get_tx_queue(dev, queue), skb->len);

	stmmac_enable_dma_transmission(priv, priv->ioaddr);

	stmmac_flush_tx_descriptors(priv, queue);
	stmmac_tx_timer_arm(priv, queue);

	return NETDEV_TX_OK;

dma_map_err:
	netdev_err(priv->dev, "Tx DMA map failed\n");
	dev_kfree_skb(skb);
	priv->dev->stats.tx_dropped++;
	return NETDEV_TX_OK;
}

static void stmmac_rx_vlan(struct net_device *dev, struct sk_buff *skb)
{
	struct vlan_ethhdr *veth;
	__be16 vlan_proto;
	u16 vlanid;

	veth = (struct vlan_ethhdr *)skb->data;
	vlan_proto = veth->h_vlan_proto;

	if ((vlan_proto == htons(ETH_P_8021Q) &&
	     dev->features & NETIF_F_HW_VLAN_CTAG_RX) ||
	    (vlan_proto == htons(ETH_P_8021AD) &&
	     dev->features & NETIF_F_HW_VLAN_STAG_RX)) {
		/* pop the vlan tag */
		vlanid = ntohs(veth->h_vlan_TCI);
		memmove(skb->data + VLAN_HLEN, veth, ETH_ALEN * 2);
		skb_pull(skb, VLAN_HLEN);
		__vlan_hwaccel_put_tag(skb, vlan_proto, vlanid);
	}
}

/**
 * stmmac_rx_refill - refill used skb preallocated buffers
 * @priv: driver private structure
 * @queue: RX queue index
 * Description : this is to reallocate the skb for the reception process
 * that is based on zero-copy.
 */
static inline void stmmac_rx_refill(struct stmmac_priv *priv, u32 queue)
{
	struct stmmac_rx_queue *rx_q = &priv->rx_queue[queue];
	int dirty = stmmac_rx_dirty(priv, queue);
	unsigned int entry = rx_q->dirty_rx;

	while (dirty-- > 0) {
		struct stmmac_rx_buffer *buf = &rx_q->buf_pool[entry];
		struct dma_desc *p;
		bool use_rx_wd;

		if (priv->extend_desc)
			p = (struct dma_desc *)(rx_q->dma_erx + entry);
		else
			p = rx_q->dma_rx + entry;

		if (!buf->page) {
			buf->page = page_pool_dev_alloc_pages(rx_q->page_pool);
			if (!buf->page)
				break;
		}

		if (priv->sph && !buf->sec_page) {
			buf->sec_page = page_pool_dev_alloc_pages(rx_q->page_pool);
			if (!buf->sec_page)
				break;

			buf->sec_addr = page_pool_get_dma_addr(buf->sec_page);
		}

		buf->addr = page_pool_get_dma_addr(buf->page) + buf->page_offset;

		stmmac_set_desc_addr(priv, p, buf->addr);
		if (priv->sph)
			stmmac_set_desc_sec_addr(priv, p, buf->sec_addr, true);
		else
			stmmac_set_desc_sec_addr(priv, p, buf->sec_addr, false);
		stmmac_refill_desc3(priv, rx_q, p);

		rx_q->rx_count_frames++;
		rx_q->rx_count_frames += priv->rx_coal_frames[queue];
		if (rx_q->rx_count_frames > priv->rx_coal_frames[queue])
			rx_q->rx_count_frames = 0;

		use_rx_wd = !priv->rx_coal_frames[queue];
		use_rx_wd |= rx_q->rx_count_frames > 0;
		if (!priv->use_riwt)
			use_rx_wd = false;

		dma_wmb();
		stmmac_set_rx_owner(priv, p, use_rx_wd);

		entry = STMMAC_GET_ENTRY(entry, priv->dma_rx_size);
	}
	rx_q->dirty_rx = entry;
	rx_q->rx_tail_addr = rx_q->dma_rx_phy +
			    (rx_q->dirty_rx * sizeof(struct dma_desc));
	stmmac_set_rx_tail_ptr(priv, priv->ioaddr, rx_q->rx_tail_addr, queue);
}

static unsigned int stmmac_rx_buf1_len(struct stmmac_priv *priv,
				       struct dma_desc *p,
				       int status, unsigned int len)
{
	unsigned int plen = 0, hlen = 0;
	int coe = priv->hw->rx_csum;

	/* Not first descriptor, buffer is always zero */
	if (priv->sph && len)
		return 0;

	/* First descriptor, get split header length */
	stmmac_get_rx_header_len(priv, p, &hlen);
	if (priv->sph && hlen) {
		priv->xstats.rx_split_hdr_pkt_n++;
		return hlen;
	}

	/* First descriptor, not last descriptor and not split header */
	if (status & rx_not_ls)
		return priv->dma_buf_sz;

	plen = stmmac_get_rx_frame_len(priv, p, coe);

	/* First descriptor and last descriptor and not split header */
	return min_t(unsigned int, priv->dma_buf_sz, plen);
}

static unsigned int stmmac_rx_buf2_len(struct stmmac_priv *priv,
				       struct dma_desc *p,
				       int status, unsigned int len)
{
	int coe = priv->hw->rx_csum;
	unsigned int plen = 0;

	/* Not split header, buffer is not available */
	if (!priv->sph)
		return 0;

	/* Not last descriptor */
	if (status & rx_not_ls)
		return priv->dma_buf_sz;

	plen = stmmac_get_rx_frame_len(priv, p, coe);

	/* Last descriptor */
	return plen - len;
}

static int stmmac_xdp_xmit_xdpf(struct stmmac_priv *priv, int queue,
				struct xdp_frame *xdpf, bool dma_map)
{
	struct stmmac_tx_queue *tx_q = &priv->tx_queue[queue];
	unsigned int entry = tx_q->cur_tx;
	struct dma_desc *tx_desc;
	dma_addr_t dma_addr;
	bool set_ic;

	if (stmmac_tx_avail(priv, queue) < STMMAC_TX_THRESH(priv))
		return STMMAC_XDP_CONSUMED;

	if (likely(priv->extend_desc))
		tx_desc = (struct dma_desc *)(tx_q->dma_etx + entry);
	else if (tx_q->tbs & STMMAC_TBS_AVAIL)
		tx_desc = &tx_q->dma_entx[entry].basic;
	else
		tx_desc = tx_q->dma_tx + entry;

	if (dma_map) {
		dma_addr = dma_map_single(GET_MEM_PDEV_DEV, xdpf->data,
					  xdpf->len, DMA_TO_DEVICE);
		if (dma_mapping_error(GET_MEM_PDEV_DEV, dma_addr))
			return STMMAC_XDP_CONSUMED;

		tx_q->tx_skbuff_dma[entry].buf_type = STMMAC_TXBUF_T_XDP_NDO;
	} else {
		struct page *page = virt_to_page(xdpf->data);

		dma_addr = page_pool_get_dma_addr(page) + sizeof(*xdpf) +
			   xdpf->headroom;
		dma_sync_single_for_device(GET_MEM_PDEV_DEV, dma_addr,
					   xdpf->len, DMA_BIDIRECTIONAL);

		tx_q->tx_skbuff_dma[entry].buf_type = STMMAC_TXBUF_T_XDP_TX;
	}

	tx_q->tx_skbuff_dma[entry].buf = dma_addr;
	tx_q->tx_skbuff_dma[entry].map_as_page = false;
	tx_q->tx_skbuff_dma[entry].len = xdpf->len;
	tx_q->tx_skbuff_dma[entry].last_segment = true;
	tx_q->tx_skbuff_dma[entry].is_jumbo = false;

	tx_q->xdpf[entry] = xdpf;

	stmmac_set_desc_addr(priv, tx_desc, dma_addr);

	stmmac_prepare_tx_desc(priv, tx_desc, 1, xdpf->len,
			       true, priv->mode, true, true,
			       xdpf->len);

	tx_q->tx_count_frames++;

	if (tx_q->tx_count_frames % priv->tx_coal_frames[queue] == 0)
		set_ic = true;
	else
		set_ic = false;

	if (set_ic) {
		tx_q->tx_count_frames = 0;
		stmmac_set_tx_ic(priv, tx_desc);
		priv->xstats.tx_set_ic_bit++;
	}

	stmmac_enable_dma_transmission(priv, priv->ioaddr);

	entry = STMMAC_GET_ENTRY(entry, priv->dma_tx_size);
	tx_q->cur_tx = entry;

	return STMMAC_XDP_TX;
}

static int stmmac_xdp_get_tx_queue(struct stmmac_priv *priv,
				   int cpu)
{
	int index = cpu;

	if (unlikely(index < 0))
		index = 0;

	while (index >= priv->plat->tx_queues_to_use)
		index -= priv->plat->tx_queues_to_use;

	return index;
}

static int stmmac_xdp_xmit_back(struct stmmac_priv *priv,
				struct xdp_buff *xdp)
{
	struct xdp_frame *xdpf = xdp_convert_buff_to_frame(xdp);
	int cpu = smp_processor_id();
	struct netdev_queue *nq;
	int queue;
	int res;

	if (unlikely(!xdpf))
		return STMMAC_XDP_CONSUMED;

	queue = stmmac_xdp_get_tx_queue(priv, cpu);
	nq = netdev_get_tx_queue(priv->dev, queue);

	__netif_tx_lock(nq, cpu);
	/* Avoids TX time-out as we are sharing with slow path */
	nq->trans_start = jiffies;

	res = stmmac_xdp_xmit_xdpf(priv, queue, xdpf, false);
	if (res == STMMAC_XDP_TX)
		stmmac_flush_tx_descriptors(priv, queue);

	__netif_tx_unlock(nq);

	return res;
}

static int __stmmac_xdp_run_prog(struct stmmac_priv *priv,
				 struct bpf_prog *prog,
				 struct xdp_buff *xdp)
{
	u32 act;
	int res;

	act = bpf_prog_run_xdp(prog, xdp);
	switch (act) {
	case XDP_PASS:
		res = STMMAC_XDP_PASS;
		break;
	case XDP_TX:
		res = stmmac_xdp_xmit_back(priv, xdp);
		break;
	case XDP_REDIRECT:
		if (xdp_do_redirect(priv->dev, xdp, prog) < 0)
			res = STMMAC_XDP_CONSUMED;
		else
			res = STMMAC_XDP_REDIRECT;
		break;
	default:
		bpf_warn_invalid_xdp_action(act);
		fallthrough;
	case XDP_ABORTED:
		trace_xdp_exception(priv->dev, prog, act);
		fallthrough;
	case XDP_DROP:
		res = STMMAC_XDP_CONSUMED;
		break;
	}

	return res;
}

static struct sk_buff *stmmac_xdp_run_prog(struct stmmac_priv *priv,
					   struct xdp_buff *xdp)
{
	struct bpf_prog *prog;
	int res;

	prog = READ_ONCE(priv->xdp_prog);
	if (!prog) {
		res = STMMAC_XDP_PASS;
		goto out;
	}

	res = __stmmac_xdp_run_prog(priv, prog, xdp);
out:
	return ERR_PTR(-res);
}

static void stmmac_finalize_xdp_rx(struct stmmac_priv *priv,
				   int xdp_status)
{
	int cpu = smp_processor_id();
	int queue;

	queue = stmmac_xdp_get_tx_queue(priv, cpu);

	if (xdp_status & STMMAC_XDP_TX)
		stmmac_tx_timer_arm(priv, queue);

	if (xdp_status & STMMAC_XDP_REDIRECT)
		xdp_do_flush();
}

static struct sk_buff *stmmac_construct_skb_zc(struct stmmac_channel *ch,
					       struct xdp_buff *xdp)
{
	unsigned int metasize = xdp->data - xdp->data_meta;
	unsigned int datasize = xdp->data_end - xdp->data;
	struct sk_buff *skb;

	skb = __napi_alloc_skb(&ch->rxtx_napi,
			       xdp->data_end - xdp->data_hard_start,
			       GFP_ATOMIC | __GFP_NOWARN);
	if (unlikely(!skb))
		return NULL;

	skb_reserve(skb, xdp->data - xdp->data_hard_start);
	memcpy(__skb_put(skb, datasize), xdp->data, datasize);
	if (metasize)
		skb_metadata_set(skb, metasize);

	return skb;
}

static void stmmac_dispatch_skb_zc(struct stmmac_priv *priv, u32 queue,
				   struct dma_desc *p, struct dma_desc *np,
				   struct xdp_buff *xdp)
{
	struct stmmac_channel *ch = &priv->channel[queue];
	unsigned int len = xdp->data_end - xdp->data;
	enum pkt_hash_types hash_type;
	int coe = priv->hw->rx_csum;
	struct sk_buff *skb;
	u32 hash;

	skb = stmmac_construct_skb_zc(ch, xdp);
	if (!skb) {
		priv->dev->stats.rx_dropped++;
		return;
	}

	stmmac_get_rx_hwtstamp(priv, p, np, skb);
	stmmac_rx_vlan(priv->dev, skb);
	skb->protocol = eth_type_trans(skb, priv->dev);

	if (unlikely(!coe))
		skb_checksum_none_assert(skb);
	else
		skb->ip_summed = CHECKSUM_UNNECESSARY;

	if (!stmmac_get_rx_hash(priv, p, &hash, &hash_type))
		skb_set_hash(skb, hash, hash_type);

	skb_record_rx_queue(skb, queue);
	napi_gro_receive(&ch->rxtx_napi, skb);

	priv->dev->stats.rx_packets++;
	priv->dev->stats.rx_bytes += len;
}

static bool stmmac_rx_refill_zc(struct stmmac_priv *priv, u32 queue, u32 budget)
{
	struct stmmac_rx_queue *rx_q = &priv->rx_queue[queue];
	unsigned int entry = rx_q->dirty_rx;
	struct dma_desc *rx_desc = NULL;
	bool ret = true;

	budget = min(budget, stmmac_rx_dirty(priv, queue));

	while (budget-- > 0 && entry != rx_q->cur_rx) {
		struct stmmac_rx_buffer *buf = &rx_q->buf_pool[entry];
		dma_addr_t dma_addr;
		bool use_rx_wd;

		if (!buf->xdp) {
			buf->xdp = xsk_buff_alloc(rx_q->xsk_pool);
			if (!buf->xdp) {
				ret = false;
				break;
			}
		}

		if (priv->extend_desc)
			rx_desc = (struct dma_desc *)(rx_q->dma_erx + entry);
		else
			rx_desc = rx_q->dma_rx + entry;

		dma_addr = xsk_buff_xdp_get_dma(buf->xdp);
		stmmac_set_desc_addr(priv, rx_desc, dma_addr);
		stmmac_set_desc_sec_addr(priv, rx_desc, 0, false);
		stmmac_refill_desc3(priv, rx_q, rx_desc);

		rx_q->rx_count_frames++;
		rx_q->rx_count_frames += priv->rx_coal_frames[queue];
		if (rx_q->rx_count_frames > priv->rx_coal_frames[queue])
			rx_q->rx_count_frames = 0;

		use_rx_wd = !priv->rx_coal_frames[queue];
		use_rx_wd |= rx_q->rx_count_frames > 0;
		if (!priv->use_riwt)
			use_rx_wd = false;

		dma_wmb();
		stmmac_set_rx_owner(priv, rx_desc, use_rx_wd);

		entry = STMMAC_GET_ENTRY(entry, priv->dma_rx_size);
	}

	if (rx_desc) {
		rx_q->dirty_rx = entry;
		rx_q->rx_tail_addr = rx_q->dma_rx_phy +
				     (rx_q->dirty_rx * sizeof(struct dma_desc));
		stmmac_set_rx_tail_ptr(priv, priv->ioaddr, rx_q->rx_tail_addr, queue);
	}

	return ret;
}

static int stmmac_rx_zc(struct stmmac_priv *priv, int limit, u32 queue)
{
	struct stmmac_rx_queue *rx_q = &priv->rx_queue[queue];
	unsigned int count = 0, error = 0, len = 0;
	int dirty = stmmac_rx_dirty(priv, queue);
	unsigned int next_entry = rx_q->cur_rx;
	unsigned int desc_size;
	struct bpf_prog *prog;
	bool failure = false;
	int xdp_status = 0;
	int status = 0;

	if (netif_msg_rx_status(priv)) {
		void *rx_head;

		netdev_dbg(priv->dev, "%s: descriptor ring:\n", __func__);
		if (priv->extend_desc) {
			rx_head = (void *)rx_q->dma_erx;
			desc_size = sizeof(struct dma_extended_desc);
		} else {
			rx_head = (void *)rx_q->dma_rx;
			desc_size = sizeof(struct dma_desc);
		}

		stmmac_display_ring(priv, rx_head, priv->dma_rx_size, true,
				    rx_q->dma_rx_phy, desc_size);
	}
	while (count < limit) {
		struct stmmac_rx_buffer *buf;
		unsigned int buf1_len = 0;
		struct dma_desc *np, *p;
		int entry;
		int res;

		if (!count && rx_q->state_saved) {
			error = rx_q->state.error;
			len = rx_q->state.len;
		} else {
			rx_q->state_saved = false;
			error = 0;
			len = 0;
		}

		if (count >= limit)
			break;

read_again:
		buf1_len = 0;
		entry = next_entry;
		buf = &rx_q->buf_pool[entry];

		if (dirty >= STMMAC_RX_FILL_BATCH) {
			failure = failure ||
				  !stmmac_rx_refill_zc(priv, queue, dirty);
			dirty = 0;
		}

		if (priv->extend_desc)
			p = (struct dma_desc *)(rx_q->dma_erx + entry);
		else
			p = rx_q->dma_rx + entry;

		/* read the status of the incoming frame */
		status = stmmac_rx_status(priv, &priv->dev->stats,
					  &priv->xstats, p);
		/* check if managed by the DMA otherwise go ahead */
		if (unlikely(status & dma_own))
			break;

		/* Prefetch the next RX descriptor */
		rx_q->cur_rx = STMMAC_GET_ENTRY(rx_q->cur_rx,
						priv->dma_rx_size);
		next_entry = rx_q->cur_rx;

		if (priv->extend_desc)
			np = (struct dma_desc *)(rx_q->dma_erx + next_entry);
		else
			np = rx_q->dma_rx + next_entry;

		prefetch(np);

		/* Ensure a valid XSK buffer before proceed */
		if (!buf->xdp)
			break;

		if (priv->extend_desc)
			stmmac_rx_extended_status(priv, &priv->dev->stats,
						  &priv->xstats,
						  rx_q->dma_erx + entry);
		if (unlikely(status == discard_frame)) {
			xsk_buff_free(buf->xdp);
			buf->xdp = NULL;
			dirty++;
			error = 1;
			if (!priv->hwts_rx_en)
				priv->dev->stats.rx_errors++;
		}

		if (unlikely(error && (status & rx_not_ls)))
			goto read_again;
		if (unlikely(error)) {
			count++;
			continue;
		}

		/* XSK pool expects RX frame 1:1 mapped to XSK buffer */
		if (likely(status & rx_not_ls)) {
			xsk_buff_free(buf->xdp);
			buf->xdp = NULL;
			dirty++;
			count++;
			goto read_again;
		}

		/* XDP ZC Frame only support primary buffers for now */
		buf1_len = stmmac_rx_buf1_len(priv, p, status, len);
		len += buf1_len;

		/* ACS is set; GMAC core strips PAD/FCS for IEEE 802.3
		 * Type frames (LLC/LLC-SNAP)
		 *
		 * llc_snap is never checked in GMAC >= 4, so this ACS
		 * feature is always disabled and packets need to be
		 * stripped manually.
		 */
		if (likely(!(status & rx_not_ls)) &&
		    (likely(priv->synopsys_id >= DWMAC_CORE_4_00) ||
		     unlikely(status != llc_snap))) {
			buf1_len -= ETH_FCS_LEN;
			len -= ETH_FCS_LEN;
		}

		/* RX buffer is good and fit into a XSK pool buffer */
		buf->xdp->data_end = buf->xdp->data + buf1_len;
		xsk_buff_dma_sync_for_cpu(buf->xdp, rx_q->xsk_pool);

		prog = READ_ONCE(priv->xdp_prog);
		res = __stmmac_xdp_run_prog(priv, prog, buf->xdp);

		switch (res) {
		case STMMAC_XDP_PASS:
			stmmac_dispatch_skb_zc(priv, queue, p, np, buf->xdp);
			xsk_buff_free(buf->xdp);
			break;
		case STMMAC_XDP_CONSUMED:
			xsk_buff_free(buf->xdp);
			priv->dev->stats.rx_dropped++;
			break;
		case STMMAC_XDP_TX:
		case STMMAC_XDP_REDIRECT:
			xdp_status |= res;
			break;
		}

		buf->xdp = NULL;
		dirty++;
		count++;
	}

	if (status & rx_not_ls) {
		rx_q->state_saved = true;
		rx_q->state.error = error;
		rx_q->state.len = len;
	}

	stmmac_finalize_xdp_rx(priv, xdp_status);

	priv->xstats.rx_pkt_n += count;
	priv->xstats.rxq_stats[queue].rx_pkt_n += count;

	if (xsk_uses_need_wakeup(rx_q->xsk_pool)) {
		if (failure || stmmac_rx_dirty(priv, queue) > 0)
			xsk_set_rx_need_wakeup(rx_q->xsk_pool);
		else
			xsk_clear_rx_need_wakeup(rx_q->xsk_pool);

		return (int)count;
	}

	return failure ? limit : (int)count;
}

/**
 * stmmac_rx - manage the receive process
 * @priv: driver private structure
 * @limit: napi bugget
 * @queue: RX queue index.
 * Description :  this the function called by the napi poll method.
 * It gets all the frames inside the ring.
 */
static int stmmac_rx(struct stmmac_priv *priv, int limit, u32 queue)
{
	struct stmmac_rx_queue *rx_q = &priv->rx_queue[queue];
	struct stmmac_channel *ch = &priv->channel[queue];
	unsigned int count = 0, error = 0, len = 0;
	int status = 0, coe = priv->hw->rx_csum;
	unsigned int next_entry = rx_q->cur_rx;
	enum dma_data_direction dma_dir;
	unsigned int desc_size;
	struct sk_buff *skb = NULL;
	struct xdp_buff xdp;
	int xdp_status = 0;
	int buf_sz;

	dma_dir = page_pool_get_dma_dir(rx_q->page_pool);
	buf_sz = DIV_ROUND_UP(priv->dma_buf_sz, PAGE_SIZE) * PAGE_SIZE;

	if (netif_msg_rx_status(priv)) {
		void *rx_head;

		netdev_dbg(priv->dev, "%s: descriptor ring:\n", __func__);
		if (priv->extend_desc) {
			rx_head = (void *)rx_q->dma_erx;
			desc_size = sizeof(struct dma_extended_desc);
		} else {
			rx_head = (void *)rx_q->dma_rx;
			desc_size = sizeof(struct dma_desc);
		}

		stmmac_display_ring(priv, rx_head, priv->dma_rx_size, true,
				    rx_q->dma_rx_phy, desc_size);
	}
	while (count < limit) {
		unsigned int buf1_len = 0, buf2_len = 0;
		enum pkt_hash_types hash_type;
		struct stmmac_rx_buffer *buf;
		struct dma_desc *np, *p;
		int entry;
		u32 hash;

		if (!count && rx_q->state_saved) {
			skb = rx_q->state.skb;
			error = rx_q->state.error;
			len = rx_q->state.len;
		} else {
			rx_q->state_saved = false;
			skb = NULL;
			error = 0;
			len = 0;
		}

		if (count >= limit)
			break;

read_again:
		buf1_len = 0;
		buf2_len = 0;
		entry = next_entry;
		buf = &rx_q->buf_pool[entry];

		if (priv->extend_desc)
			p = (struct dma_desc *)(rx_q->dma_erx + entry);
		else
			p = rx_q->dma_rx + entry;

		/* read the status of the incoming frame */
		status = stmmac_rx_status(priv, &priv->dev->stats,
				&priv->xstats, p);
		/* check if managed by the DMA otherwise go ahead */
		if (unlikely(status & dma_own))
			break;

		rx_q->cur_rx = STMMAC_GET_ENTRY(rx_q->cur_rx,
						priv->dma_rx_size);
		next_entry = rx_q->cur_rx;

		if (priv->extend_desc)
			np = (struct dma_desc *)(rx_q->dma_erx + next_entry);
		else
			np = rx_q->dma_rx + next_entry;

		prefetch(np);

		if (priv->extend_desc)
			stmmac_rx_extended_status(priv, &priv->dev->stats,
					&priv->xstats, rx_q->dma_erx + entry);
		if (unlikely(status == discard_frame)) {
			page_pool_recycle_direct(rx_q->page_pool, buf->page);
			buf->page = NULL;
			error = 1;
			if (!priv->hwts_rx_en)
				priv->dev->stats.rx_errors++;
		}

		if (unlikely(error && (status & rx_not_ls)))
			goto read_again;
		if (unlikely(error)) {
			dev_kfree_skb(skb);
			skb = NULL;
			count++;
			continue;
		}

		/* Buffer is good. Go on. */

		prefetch(page_address(buf->page) + buf->page_offset);
		if (buf->sec_page)
			prefetch(page_address(buf->sec_page));

		buf1_len = stmmac_rx_buf1_len(priv, p, status, len);
		len += buf1_len;
		buf2_len = stmmac_rx_buf2_len(priv, p, status, len);
		len += buf2_len;

		/* ACS is set; GMAC core strips PAD/FCS for IEEE 802.3
		 * Type frames (LLC/LLC-SNAP)
		 *
		 * llc_snap is never checked in GMAC >= 4, so this ACS
		 * feature is always disabled and packets need to be
		 * stripped manually.
		 */
		if (likely(!(status & rx_not_ls)) &&
		    (likely(priv->synopsys_id >= DWMAC_CORE_4_00) ||
		     unlikely(status != llc_snap))) {
			if (buf2_len)
				buf2_len -= ETH_FCS_LEN;
			else
				buf1_len -= ETH_FCS_LEN;

			len -= ETH_FCS_LEN;
		}
		if (!skb) {
			unsigned int pre_len, sync_len;

			dma_sync_single_for_cpu(GET_MEM_PDEV_DEV, buf->addr,
						buf1_len, dma_dir);

			xdp_init_buff(&xdp, buf_sz, &rx_q->xdp_rxq);
			xdp_prepare_buff(&xdp, page_address(buf->page),
					 buf->page_offset, buf1_len, false);

			pre_len = xdp.data_end - xdp.data_hard_start -
				  buf->page_offset;
			skb = stmmac_xdp_run_prog(priv, &xdp);
			/* Due xdp_adjust_tail: DMA sync for_device
			 * cover max len CPU touch
			 */
			sync_len = xdp.data_end - xdp.data_hard_start -
				   buf->page_offset;
			sync_len = max(sync_len, pre_len);

			/* For Not XDP_PASS verdict */
			if (IS_ERR(skb)) {
				unsigned int xdp_res = -PTR_ERR(skb);

				if (xdp_res & STMMAC_XDP_CONSUMED) {
					page_pool_put_page(rx_q->page_pool,
							   virt_to_head_page(xdp.data),
							   sync_len, true);
					buf->page = NULL;
					priv->dev->stats.rx_dropped++;

					/* Clear skb as it was set as
					 * status by XDP program.
					 */
					skb = NULL;

					if (unlikely((status & rx_not_ls)))
						goto read_again;

					count++;
					continue;
				} else if (xdp_res & (STMMAC_XDP_TX |
						      STMMAC_XDP_REDIRECT)) {
					xdp_status |= xdp_res;
					buf->page = NULL;
					skb = NULL;
					count++;
					continue;
				}
			}
		}

		if (!skb) {
			/* XDP program may expand or reduce tail */
			buf1_len = xdp.data_end - xdp.data;

			skb = napi_alloc_skb(&ch->rx_napi, buf1_len);
			if (!skb) {
				priv->dev->stats.rx_dropped++;
				count++;
				goto drain_data;
			}

			/* XDP program may adjust header */
			skb_copy_to_linear_data(skb, xdp.data, buf1_len);
			skb_put(skb, buf1_len);

			/* Data payload copied into SKB, page ready for recycle */
			page_pool_recycle_direct(rx_q->page_pool, buf->page);
			buf->page = NULL;
		} else if (buf1_len) {
			dma_sync_single_for_cpu(GET_MEM_PDEV_DEV, buf->addr,
						buf1_len, dma_dir);
			skb_add_rx_frag(skb, skb_shinfo(skb)->nr_frags,
					buf->page, buf->page_offset, buf1_len,
					priv->dma_buf_sz);

			/* Data payload appended into SKB */
			page_pool_release_page(rx_q->page_pool, buf->page);
			buf->page = NULL;
		}

		if (buf2_len) {
			dma_sync_single_for_cpu(GET_MEM_PDEV_DEV, buf->sec_addr,
						buf2_len, dma_dir);
			skb_add_rx_frag(skb, skb_shinfo(skb)->nr_frags,
					buf->sec_page, 0, buf2_len,
					priv->dma_buf_sz);

			/* Data payload appended into SKB */
			page_pool_release_page(rx_q->page_pool, buf->sec_page);
			buf->sec_page = NULL;
		}

drain_data:
		if (likely(status & rx_not_ls))
			goto read_again;
		if (!skb)
			continue;

		/* Got entire packet into SKB. Finish it. */

		stmmac_get_rx_hwtstamp(priv, p, np, skb);
		stmmac_rx_vlan(priv->dev, skb);
		skb->protocol = eth_type_trans(skb, priv->dev);

		if (unlikely(!coe))
			skb_checksum_none_assert(skb);
		else
			skb->ip_summed = CHECKSUM_UNNECESSARY;

		if (!stmmac_get_rx_hash(priv, p, &hash, &hash_type))
			skb_set_hash(skb, hash, hash_type);

		skb_record_rx_queue(skb, queue);
		napi_gro_receive(&ch->rx_napi, skb);
		skb = NULL;

		priv->dev->stats.rx_packets++;
		priv->dev->stats.rx_bytes += len;
		count++;
	}

	if (status & rx_not_ls || skb) {
		rx_q->state_saved = true;
		rx_q->state.skb = skb;
		rx_q->state.error = error;
		rx_q->state.len = len;
	}

	stmmac_finalize_xdp_rx(priv, xdp_status);

	stmmac_rx_refill(priv, queue);

	priv->xstats.rx_pkt_n += count;
	priv->xstats.rxq_stats[queue].rx_pkt_n += count;

	return count;
}

static int stmmac_napi_poll_rx(struct napi_struct *napi, int budget)
{
	struct stmmac_channel *ch =
		container_of(napi, struct stmmac_channel, rx_napi);
	struct stmmac_priv *priv = ch->priv_data;
	u32 chan = ch->index;
	int work_done;

	priv->xstats.napi_poll++;

	work_done = stmmac_rx(priv, budget, chan);
	if (work_done < budget && napi_complete_done(napi, work_done)) {
		unsigned long flags;

		spin_lock_irqsave(&ch->lock, flags);
		stmmac_enable_dma_irq(priv, priv->ioaddr, chan, 1, 0);
		spin_unlock_irqrestore(&ch->lock, flags);
	}

	return work_done;
}

static int stmmac_napi_poll_tx(struct napi_struct *napi, int budget)
{
	struct stmmac_channel *ch =
		container_of(napi, struct stmmac_channel, tx_napi);
	struct stmmac_priv *priv = ch->priv_data;
	u32 chan = ch->index;
	int work_done;

	priv->xstats.napi_poll++;

	work_done = stmmac_tx_clean(priv, budget, chan);
	work_done = min(work_done, budget);

	if (work_done < budget && napi_complete_done(napi, work_done)) {
		unsigned long flags;

		spin_lock_irqsave(&ch->lock, flags);
		stmmac_enable_dma_irq(priv, priv->ioaddr, chan, 0, 1);
		spin_unlock_irqrestore(&ch->lock, flags);
	}

	return work_done;
}

static int stmmac_napi_poll_rxtx(struct napi_struct *napi, int budget)
{
	struct stmmac_channel *ch =
		container_of(napi, struct stmmac_channel, rxtx_napi);
	struct stmmac_priv *priv = ch->priv_data;
	int rx_done, tx_done, rxtx_done;
	u32 chan = ch->index;

	priv->xstats.napi_poll++;

	tx_done = stmmac_tx_clean(priv, budget, chan);
	tx_done = min(tx_done, budget);

	rx_done = stmmac_rx_zc(priv, budget, chan);

	rxtx_done = max(tx_done, rx_done);

	/* If either TX or RX work is not complete, return budget
	 * and keep pooling
	 */
	if (rxtx_done >= budget)
		return budget;

	/* all work done, exit the polling mode */
	if (napi_complete_done(napi, rxtx_done)) {
		unsigned long flags;

		spin_lock_irqsave(&ch->lock, flags);
		/* Both RX and TX work done are compelte,
		 * so enable both RX & TX IRQs.
		 */
		stmmac_enable_dma_irq(priv, priv->ioaddr, chan, 1, 1);
		spin_unlock_irqrestore(&ch->lock, flags);
	}

	return min(rxtx_done, budget - 1);
}

/**
 *  stmmac_tx_timeout
 *  @dev : Pointer to net device structure
 *  @txqueue: the index of the hanging transmit queue
 *  Description: this function is called when a packet transmission fails to
 *   complete within a reasonable time. The driver will mark the error in the
 *   netdev structure and arrange for the device to be reset to a sane state
 *   in order to transmit a new packet.
 */
static void stmmac_tx_timeout(struct net_device *dev, unsigned int txqueue)
{
	struct stmmac_priv *priv = netdev_priv(dev);

	stmmac_global_err(priv);
}

/**
 *  stmmac_set_rx_mode - entry point for multicast addressing
 *  @dev : pointer to the device structure
 *  Description:
 *  This function is a driver entry point which gets called by the kernel
 *  whenever multicast addresses must be enabled/disabled.
 *  Return value:
 *  void.
 */
static void stmmac_set_rx_mode(struct net_device *dev)
{
	struct stmmac_priv *priv = netdev_priv(dev);

	stmmac_set_filter(priv, priv->hw, dev);
}

/**
 *  stmmac_change_mtu - entry point to change MTU size for the device.
 *  @dev : device pointer.
 *  @new_mtu : the new MTU size for the device.
 *  Description: the Maximum Transfer Unit (MTU) is used by the network layer
 *  to drive packet transmission. Ethernet has an MTU of 1500 octets
 *  (ETH_DATA_LEN). This value can be changed with ifconfig.
 *  Return value:
 *  0 on success and an appropriate (-)ve integer as defined in errno.h
 *  file on failure.
 */
static int stmmac_change_mtu(struct net_device *dev, int new_mtu)
{
	struct stmmac_priv *priv = netdev_priv(dev);
	int txfifosz = priv->plat->tx_fifo_size;
	const int mtu = new_mtu;

	if (txfifosz == 0)
		txfifosz = priv->dma_cap.tx_fifo_size;

	txfifosz /= priv->plat->tx_queues_to_use;

	if (netif_running(dev)) {
		netdev_err(priv->dev, "must be stopped to change its MTU\n");
		return -EBUSY;
	}

	if (stmmac_xdp_is_enabled(priv) && new_mtu > ETH_DATA_LEN) {
		netdev_dbg(priv->dev, "Jumbo frames not supported for XDP\n");
		return -EINVAL;
	}

	new_mtu = STMMAC_ALIGN(new_mtu);

	/* If condition true, FIFO is too small or MTU too large */
	if ((txfifosz < new_mtu) || (new_mtu > BUF_SIZE_16KiB))
		return -EINVAL;

	dev->mtu = mtu;

	netdev_update_features(dev);

	return 0;
}

static netdev_features_t stmmac_fix_features(struct net_device *dev,
					     netdev_features_t features)
{
	struct stmmac_priv *priv = netdev_priv(dev);

	if (priv->plat->rx_coe == STMMAC_RX_COE_NONE)
		features &= ~NETIF_F_RXCSUM;

	if (!priv->plat->tx_coe)
		features &= ~NETIF_F_CSUM_MASK;

	/* Some GMAC devices have a bugged Jumbo frame support that
	 * needs to have the Tx COE disabled for oversized frames
	 * (due to limited buffer sizes). In this case we disable
	 * the TX csum insertion in the TDES and not use SF.
	 */
	if (priv->plat->bugged_jumbo && (dev->mtu > ETH_DATA_LEN))
		features &= ~NETIF_F_CSUM_MASK;

	/* Disable tso if asked by ethtool */
	if ((priv->plat->tso_en) && (priv->dma_cap.tsoen)) {
		if (features & NETIF_F_TSO)
			priv->tso = true;
		else
			priv->tso = false;
	}

	return features;
}

static int stmmac_set_features(struct net_device *netdev,
			       netdev_features_t features)
{
	struct stmmac_priv *priv = netdev_priv(netdev);

	/* Keep the COE Type in case of csum is supporting */
	if (features & NETIF_F_RXCSUM)
		priv->hw->rx_csum = priv->plat->rx_coe;
	else
		priv->hw->rx_csum = 0;
	/* No check needed because rx_coe has been set before and it will be
	 * fixed in case of issue.
	 */
	stmmac_rx_ipc(priv, priv->hw);

	if (priv->sph_cap) {
		bool sph_en = (priv->hw->rx_csum > 0) && priv->sph;
		u32 chan;

		for (chan = 0; chan < priv->plat->rx_queues_to_use; chan++)
			stmmac_enable_sph(priv, priv->ioaddr, sph_en, chan);
	}

	return 0;
}

static void stmmac_fpe_event_status(struct stmmac_priv *priv, int status)
{
	struct stmmac_fpe_cfg *fpe_cfg = priv->plat->fpe_cfg;
	enum stmmac_fpe_state *lo_state = &fpe_cfg->lo_fpe_state;
	enum stmmac_fpe_state *lp_state = &fpe_cfg->lp_fpe_state;
	bool *hs_enable = &fpe_cfg->hs_enable;

	if (status == FPE_EVENT_UNKNOWN || !*hs_enable)
		return;

	/* If LP has sent verify mPacket, LP is FPE capable */
	if ((status & FPE_EVENT_RVER) == FPE_EVENT_RVER) {
		if (*lp_state < FPE_STATE_CAPABLE)
			*lp_state = FPE_STATE_CAPABLE;

		/* If user has requested FPE enable, quickly response */
		if (*hs_enable)
			stmmac_fpe_send_mpacket(priv, priv->ioaddr,
						MPACKET_RESPONSE);
	}

	/* If Local has sent verify mPacket, Local is FPE capable */
	if ((status & FPE_EVENT_TVER) == FPE_EVENT_TVER) {
		if (*lo_state < FPE_STATE_CAPABLE)
			*lo_state = FPE_STATE_CAPABLE;
	}

	/* If LP has sent response mPacket, LP is entering FPE ON */
	if ((status & FPE_EVENT_RRSP) == FPE_EVENT_RRSP)
		*lp_state = FPE_STATE_ENTERING_ON;

	/* If Local has sent response mPacket, Local is entering FPE ON */
	if ((status & FPE_EVENT_TRSP) == FPE_EVENT_TRSP)
		*lo_state = FPE_STATE_ENTERING_ON;

	if (!test_bit(__FPE_REMOVING, &priv->fpe_task_state) &&
	    !test_and_set_bit(__FPE_TASK_SCHED, &priv->fpe_task_state) &&
	    priv->fpe_wq) {
		queue_work(priv->fpe_wq, &priv->fpe_task);
	}
}

static void stmmac_common_interrupt(struct stmmac_priv *priv)
{
	u32 rx_cnt = priv->plat->rx_queues_to_use;
	u32 tx_cnt = priv->plat->tx_queues_to_use;
	u32 queues_count;
	u32 queue;
	bool xmac;

	xmac = priv->plat->has_gmac4 || priv->plat->has_xgmac;
	queues_count = (rx_cnt > tx_cnt) ? rx_cnt : tx_cnt;

	if (priv->irq_wake)
		pm_wakeup_event(priv->device, 0);

	if (priv->dma_cap.estsel)
		stmmac_est_irq_status(priv, priv->ioaddr, priv->dev,
				      &priv->xstats, tx_cnt);

	if (priv->dma_cap.fpesel) {
		int status = stmmac_fpe_irq_status(priv, priv->ioaddr,
						   priv->dev);

		stmmac_fpe_event_status(priv, status);
	}

	/* To handle GMAC own interrupts */
	if ((priv->plat->has_gmac) || xmac) {
		int status = stmmac_host_irq_status(priv, priv->hw, &priv->xstats);

		if (unlikely(status)) {
			/* For LPI we need to save the tx status */
			if (status & CORE_IRQ_TX_PATH_IN_LPI_MODE)
				priv->tx_path_in_lpi_mode = true;
			if (status & CORE_IRQ_TX_PATH_EXIT_LPI_MODE)
				priv->tx_path_in_lpi_mode = false;
		}

		for (queue = 0; queue < queues_count; queue++) {
			status = stmmac_host_mtl_irq_status(priv, priv->hw,
							    queue);
		}

		/* PCS link status */
		if (priv->hw->pcs) {
			if (priv->xstats.pcs_link)
				netif_carrier_on(priv->dev);
			else
				netif_carrier_off(priv->dev);
		}

		stmmac_timestamp_interrupt(priv, priv);
	}
}

/**
 *  stmmac_interrupt - main ISR
 *  @irq: interrupt number.
 *  @dev_id: to pass the net device pointer.
 *  Description: this is the main driver interrupt service routine.
 *  It can call:
 *  o DMA service routine (to manage incoming frame reception and transmission
 *    status)
 *  o Core interrupts to manage: remote wake-up, management counter, LPI
 *    interrupts.
 */
static irqreturn_t stmmac_interrupt(int irq, void *dev_id)
{
	struct net_device *dev = (struct net_device *)dev_id;
	struct stmmac_priv *priv = netdev_priv(dev);

	/* Check if adapter is up */
	if (test_bit(STMMAC_DOWN, &priv->state))
		return IRQ_HANDLED;

	/* Check if a fatal error happened */
	if (stmmac_safety_feat_interrupt(priv))
		return IRQ_HANDLED;

	/* To handle Common interrupts */
	stmmac_common_interrupt(priv);

	/* To handle DMA interrupts */
	stmmac_dma_interrupt(priv);

	return IRQ_HANDLED;
}

static irqreturn_t stmmac_mac_interrupt(int irq, void *dev_id)
{
	struct net_device *dev = (struct net_device *)dev_id;
	struct stmmac_priv *priv = netdev_priv(dev);

	if (unlikely(!dev)) {
		netdev_err(priv->dev, "%s: invalid dev pointer\n", __func__);
		return IRQ_NONE;
	}

	/* Check if adapter is up */
	if (test_bit(STMMAC_DOWN, &priv->state))
		return IRQ_HANDLED;

	/* To handle Common interrupts */
	stmmac_common_interrupt(priv);

	return IRQ_HANDLED;
}

static irqreturn_t stmmac_safety_interrupt(int irq, void *dev_id)
{
	struct net_device *dev = (struct net_device *)dev_id;
	struct stmmac_priv *priv = netdev_priv(dev);

	if (unlikely(!dev)) {
		netdev_err(priv->dev, "%s: invalid dev pointer\n", __func__);
		return IRQ_NONE;
	}

	/* Check if adapter is up */
	if (test_bit(STMMAC_DOWN, &priv->state))
		return IRQ_HANDLED;

	/* Check if a fatal error happened */
	stmmac_safety_feat_interrupt(priv);

	return IRQ_HANDLED;
}

static irqreturn_t stmmac_msi_intr_tx(int irq, void *data)
{
	struct stmmac_tx_queue *tx_q = (struct stmmac_tx_queue *)data;
	int chan = tx_q->queue_index;
	struct stmmac_priv *priv;
	int status;

	priv = container_of(tx_q, struct stmmac_priv, tx_queue[chan]);

	if (unlikely(!data)) {
		netdev_err(priv->dev, "%s: invalid dev pointer\n", __func__);
		return IRQ_NONE;
	}

	/* Check if adapter is up */
	if (test_bit(STMMAC_DOWN, &priv->state))
		return IRQ_HANDLED;

	status = stmmac_napi_check(priv, chan, DMA_DIR_TX);

	if (unlikely(status & tx_hard_error_bump_tc)) {
		/* Try to bump up the dma threshold on this failure */
		if (unlikely(priv->xstats.threshold != SF_DMA_MODE) &&
		    tc <= 256) {
			tc += 64;
			if (priv->plat->force_thresh_dma_mode)
				stmmac_set_dma_operation_mode(priv,
							      tc,
							      tc,
							      chan);
			else
				stmmac_set_dma_operation_mode(priv,
							      tc,
							      SF_DMA_MODE,
							      chan);
			priv->xstats.threshold = tc;
		}
	} else if (unlikely(status == tx_hard_error)) {
		stmmac_tx_err(priv, chan);
	}

	return IRQ_HANDLED;
}

static irqreturn_t stmmac_msi_intr_rx(int irq, void *data)
{
	struct stmmac_rx_queue *rx_q = (struct stmmac_rx_queue *)data;
	int chan = rx_q->queue_index;
	struct stmmac_priv *priv;

	priv = container_of(rx_q, struct stmmac_priv, rx_queue[chan]);

	if (unlikely(!data)) {
		netdev_err(priv->dev, "%s: invalid dev pointer\n", __func__);
		return IRQ_NONE;
	}

	/* Check if adapter is up */
	if (test_bit(STMMAC_DOWN, &priv->state))
		return IRQ_HANDLED;

	stmmac_napi_check(priv, chan, DMA_DIR_RX);

	return IRQ_HANDLED;
}

#ifdef CONFIG_NET_POLL_CONTROLLER
/* Polling receive - used by NETCONSOLE and other diagnostic tools
 * to allow network I/O with interrupts disabled.
 */
static void stmmac_poll_controller(struct net_device *dev)
{
	struct stmmac_priv *priv = netdev_priv(dev);
	int i;

	/* If adapter is down, do nothing */
	if (test_bit(STMMAC_DOWN, &priv->state))
		return;

	if (priv->plat->multi_msi_en) {
		for (i = 0; i < priv->plat->rx_queues_to_use; i++)
			stmmac_msi_intr_rx(0, &priv->rx_queue[i]);

		for (i = 0; i < priv->plat->tx_queues_to_use; i++)
			stmmac_msi_intr_tx(0, &priv->tx_queue[i]);
	} else {
		disable_irq(dev->irq);
		stmmac_interrupt(dev->irq, dev);
		enable_irq(dev->irq);
	}
}
#endif

/**
 *  stmmac_ioctl - Entry point for the Ioctl
 *  @dev: Device pointer.
 *  @rq: An IOCTL specefic structure, that can contain a pointer to
 *  a proprietary structure used to pass information to the driver.
 *  @cmd: IOCTL command
 *  Description:
 *  Currently it supports the phy_mii_ioctl(...) and HW time stamping.
 */
static int stmmac_ioctl(struct net_device *dev, struct ifreq *rq, int cmd)
{
	struct stmmac_priv *priv = netdev_priv (dev);
	int ret = -EOPNOTSUPP;

	if (!netif_running(dev))
		return -EINVAL;

	switch (cmd) {
	case SIOCGMIIPHY:
	case SIOCGMIIREG:
	case SIOCSMIIREG:
		ret = phylink_mii_ioctl(priv->phylink, rq, cmd);
		break;
	case SIOCSHWTSTAMP:
		ret = stmmac_hwtstamp_set(dev, rq);
		break;
	case SIOCGHWTSTAMP:
		ret = stmmac_hwtstamp_get(dev, rq);
	case SIOCDEVPRIVATE:
		ret = ethqos_handle_prv_ioctl(dev, rq, cmd);
		break;
	default:
		break;
	}

	return ret;
}

static int stmmac_setup_tc_block_cb(enum tc_setup_type type, void *type_data,
				    void *cb_priv)
{
	struct stmmac_priv *priv = cb_priv;
	int ret = -EOPNOTSUPP;

	if (!tc_cls_can_offload_and_chain0(priv->dev, type_data))
		return ret;

	__stmmac_disable_all_queues(priv);

	switch (type) {
	case TC_SETUP_CLSU32:
		ret = stmmac_tc_setup_cls_u32(priv, priv, type_data);
		break;
	case TC_SETUP_CLSFLOWER:
		ret = stmmac_tc_setup_cls(priv, priv, type_data);
		break;
	default:
		break;
	}

	stmmac_enable_all_queues(priv);
	return ret;
}

static LIST_HEAD(stmmac_block_cb_list);

static int stmmac_setup_tc(struct net_device *ndev, enum tc_setup_type type,
			   void *type_data)
{
	struct stmmac_priv *priv = netdev_priv(ndev);

	switch (type) {
	case TC_SETUP_BLOCK:
		return flow_block_cb_setup_simple(type_data,
						  &stmmac_block_cb_list,
						  stmmac_setup_tc_block_cb,
						  priv, priv, true);
	case TC_SETUP_QDISC_CBS:
		return stmmac_tc_setup_cbs(priv, priv, type_data);
	case TC_SETUP_QDISC_TAPRIO:
		return stmmac_tc_setup_taprio(priv, priv, type_data);
	case TC_SETUP_QDISC_ETF:
		return stmmac_tc_setup_etf(priv, priv, type_data);
	default:
		return -EOPNOTSUPP;
	}
}

static u16 stmmac_select_queue(struct net_device *dev, struct sk_buff *skb,
			       struct net_device *sb_dev)
{
	int gso = skb_shinfo(skb)->gso_type;

	if (gso & (SKB_GSO_TCPV4 | SKB_GSO_TCPV6 | SKB_GSO_UDP_L4)) {
		/*
		 * There is no way to determine the number of TSO/USO
		 * capable Queues. Let's use always the Queue 0
		 * because if TSO/USO is supported then at least this
		 * one will be capable.
		 */
		return 0;
	}

	return netdev_pick_tx(dev, skb, NULL) % dev->real_num_tx_queues;
}

static int stmmac_set_mac_address(struct net_device *ndev, void *addr)
{
	struct stmmac_priv *priv = netdev_priv(ndev);
	int ret = 0;

	ret = pm_runtime_get_sync(priv->device);
	if (ret < 0) {
		pm_runtime_put_noidle(priv->device);
		return ret;
	}

	ret = eth_mac_addr(ndev, addr);
	if (ret)
		goto set_mac_error;

	stmmac_set_umac_addr(priv, priv->hw, ndev->dev_addr, 0);

set_mac_error:
	pm_runtime_put(priv->device);

	return ret;
}

static u16 stmmac_tx_select_queue(struct net_device *dev,
				  struct sk_buff *skb,
				  struct net_device *sb_dev)
{
	struct stmmac_priv *priv = netdev_priv(dev);

	if (likely(priv->plat->tx_select_queue))
		return priv->plat->tx_select_queue(dev, skb, sb_dev);

	return netdev_pick_tx(dev, skb, NULL) % dev->real_num_tx_queues;
}

#ifdef CONFIG_DEBUG_FS
static struct dentry *stmmac_fs_dir;

static void sysfs_display_ring(void *head, int size, int extend_desc,
			       struct seq_file *seq, dma_addr_t dma_phy_addr)
{
	int i;
	struct dma_extended_desc *ep = (struct dma_extended_desc *)head;
	struct dma_desc *p = (struct dma_desc *)head;
	dma_addr_t dma_addr;

	for (i = 0; i < size; i++) {
		if (extend_desc) {
			dma_addr = dma_phy_addr + i * sizeof(*ep);
			seq_printf(seq, "%d [%pad]: 0x%x 0x%x 0x%x 0x%x\n",
				   i, &dma_addr,
				   le32_to_cpu(ep->basic.des0),
				   le32_to_cpu(ep->basic.des1),
				   le32_to_cpu(ep->basic.des2),
				   le32_to_cpu(ep->basic.des3));
			ep++;
		} else {
			dma_addr = dma_phy_addr + i * sizeof(*p);
			seq_printf(seq, "%d [%pad]: 0x%x 0x%x 0x%x 0x%x\n",
				   i, &dma_addr,
				   le32_to_cpu(p->des0), le32_to_cpu(p->des1),
				   le32_to_cpu(p->des2), le32_to_cpu(p->des3));
			p++;
		}
		seq_printf(seq, "\n");
	}
}

static int stmmac_rings_status_show(struct seq_file *seq, void *v)
{
	struct net_device *dev = seq->private;
	struct stmmac_priv *priv = netdev_priv(dev);
	u32 rx_count = priv->plat->rx_queues_to_use;
	u32 tx_count = priv->plat->tx_queues_to_use;
	u32 queue;

	if ((dev->flags & IFF_UP) == 0)
		return 0;

	for (queue = 0; queue < rx_count; queue++) {
		struct stmmac_rx_queue *rx_q = &priv->rx_queue[queue];

		seq_printf(seq, "RX Queue %d:\n", queue);

		if (priv->extend_desc) {
			seq_printf(seq, "Extended descriptor ring:\n");
			sysfs_display_ring((void *)rx_q->dma_erx,
					   priv->dma_rx_size, 1, seq, rx_q->dma_rx_phy);
		} else {
			seq_printf(seq, "Descriptor ring:\n");
			sysfs_display_ring((void *)rx_q->dma_rx,
					   priv->dma_rx_size, 0, seq, rx_q->dma_rx_phy);
		}
	}

	for (queue = 0; queue < tx_count; queue++) {
		struct stmmac_tx_queue *tx_q = &priv->tx_queue[queue];

		seq_printf(seq, "TX Queue %d:\n", queue);

		if (priv->extend_desc) {
			seq_printf(seq, "Extended descriptor ring:\n");
			sysfs_display_ring((void *)tx_q->dma_etx,
					   priv->dma_tx_size, 1, seq, tx_q->dma_tx_phy);
		} else if (!(tx_q->tbs & STMMAC_TBS_AVAIL)) {
			seq_printf(seq, "Descriptor ring:\n");
			sysfs_display_ring((void *)tx_q->dma_tx,
					   priv->dma_tx_size, 0, seq, tx_q->dma_tx_phy);
		}
	}

	return 0;
}
DEFINE_SHOW_ATTRIBUTE(stmmac_rings_status);

static int stmmac_dma_cap_show(struct seq_file *seq, void *v)
{
	struct net_device *dev = seq->private;
	struct stmmac_priv *priv = netdev_priv(dev);

	if (!priv->hw_cap_support) {
		seq_printf(seq, "DMA HW features not supported\n");
		return 0;
	}

	seq_printf(seq, "==============================\n");
	seq_printf(seq, "\tDMA HW features\n");
	seq_printf(seq, "==============================\n");

	seq_printf(seq, "\t10/100 Mbps: %s\n",
		   (priv->dma_cap.mbps_10_100) ? "Y" : "N");
	seq_printf(seq, "\t1000 Mbps: %s\n",
		   (priv->dma_cap.mbps_1000) ? "Y" : "N");
	seq_printf(seq, "\tHalf duplex: %s\n",
		   (priv->dma_cap.half_duplex) ? "Y" : "N");
	seq_printf(seq, "\tHash Filter: %s\n",
		   (priv->dma_cap.hash_filter) ? "Y" : "N");
	seq_printf(seq, "\tMultiple MAC address registers: %s\n",
		   (priv->dma_cap.multi_addr) ? "Y" : "N");
	seq_printf(seq, "\tPCS (TBI/SGMII/RTBI PHY interfaces): %s\n",
		   (priv->dma_cap.pcs) ? "Y" : "N");
	seq_printf(seq, "\tSMA (MDIO) Interface: %s\n",
		   (priv->dma_cap.sma_mdio) ? "Y" : "N");
	seq_printf(seq, "\tPMT Remote wake up: %s\n",
		   (priv->dma_cap.pmt_remote_wake_up) ? "Y" : "N");
	seq_printf(seq, "\tPMT Magic Frame: %s\n",
		   (priv->dma_cap.pmt_magic_frame) ? "Y" : "N");
	seq_printf(seq, "\tRMON module: %s\n",
		   (priv->dma_cap.rmon) ? "Y" : "N");
	seq_printf(seq, "\tIEEE 1588-2002 Time Stamp: %s\n",
		   (priv->dma_cap.time_stamp) ? "Y" : "N");
	seq_printf(seq, "\tIEEE 1588-2008 Advanced Time Stamp: %s\n",
		   (priv->dma_cap.atime_stamp) ? "Y" : "N");
	seq_printf(seq, "\t802.3az - Energy-Efficient Ethernet (EEE): %s\n",
		   (priv->dma_cap.eee) ? "Y" : "N");
	seq_printf(seq, "\tAV features: %s\n", (priv->dma_cap.av) ? "Y" : "N");
	seq_printf(seq, "\tChecksum Offload in TX: %s\n",
		   (priv->dma_cap.tx_coe) ? "Y" : "N");
	if (priv->synopsys_id >= DWMAC_CORE_4_00) {
		seq_printf(seq, "\tIP Checksum Offload in RX: %s\n",
			   (priv->dma_cap.rx_coe) ? "Y" : "N");
	} else {
		seq_printf(seq, "\tIP Checksum Offload (type1) in RX: %s\n",
			   (priv->dma_cap.rx_coe_type1) ? "Y" : "N");
		seq_printf(seq, "\tIP Checksum Offload (type2) in RX: %s\n",
			   (priv->dma_cap.rx_coe_type2) ? "Y" : "N");
	}
	seq_printf(seq, "\tRXFIFO > 2048bytes: %s\n",
		   (priv->dma_cap.rxfifo_over_2048) ? "Y" : "N");
	seq_printf(seq, "\tNumber of Additional RX channel: %d\n",
		   priv->dma_cap.number_rx_channel);
	seq_printf(seq, "\tNumber of Additional TX channel: %d\n",
		   priv->dma_cap.number_tx_channel);
	seq_printf(seq, "\tNumber of Additional RX queues: %d\n",
		   priv->dma_cap.number_rx_queues);
	seq_printf(seq, "\tNumber of Additional TX queues: %d\n",
		   priv->dma_cap.number_tx_queues);
	seq_printf(seq, "\tEnhanced descriptors: %s\n",
		   (priv->dma_cap.enh_desc) ? "Y" : "N");
	seq_printf(seq, "\tTX Fifo Size: %d\n", priv->dma_cap.tx_fifo_size);
	seq_printf(seq, "\tRX Fifo Size: %d\n", priv->dma_cap.rx_fifo_size);
	seq_printf(seq, "\tHash Table Size: %d\n", priv->dma_cap.hash_tb_sz);
	seq_printf(seq, "\tTSO: %s\n", priv->dma_cap.tsoen ? "Y" : "N");
	seq_printf(seq, "\tNumber of PPS Outputs: %d\n",
		   priv->dma_cap.pps_out_num);
	seq_printf(seq, "\tSafety Features: %s\n",
		   priv->dma_cap.asp ? "Y" : "N");
	seq_printf(seq, "\tFlexible RX Parser: %s\n",
		   priv->dma_cap.frpsel ? "Y" : "N");
	seq_printf(seq, "\tEnhanced Addressing: %d\n",
		   priv->dma_cap.addr64);
	seq_printf(seq, "\tReceive Side Scaling: %s\n",
		   priv->dma_cap.rssen ? "Y" : "N");
	seq_printf(seq, "\tVLAN Hash Filtering: %s\n",
		   priv->dma_cap.vlhash ? "Y" : "N");
	seq_printf(seq, "\tSplit Header: %s\n",
		   priv->dma_cap.sphen ? "Y" : "N");
	seq_printf(seq, "\tVLAN TX Insertion: %s\n",
		   priv->dma_cap.vlins ? "Y" : "N");
	seq_printf(seq, "\tDouble VLAN: %s\n",
		   priv->dma_cap.dvlan ? "Y" : "N");
	seq_printf(seq, "\tNumber of L3/L4 Filters: %d\n",
		   priv->dma_cap.l3l4fnum);
	seq_printf(seq, "\tARP Offloading: %s\n",
		   priv->dma_cap.arpoffsel ? "Y" : "N");
	seq_printf(seq, "\tEnhancements to Scheduled Traffic (EST): %s\n",
		   priv->dma_cap.estsel ? "Y" : "N");
	seq_printf(seq, "\tFrame Preemption (FPE): %s\n",
		   priv->dma_cap.fpesel ? "Y" : "N");
	seq_printf(seq, "\tTime-Based Scheduling (TBS): %s\n",
		   priv->dma_cap.tbssel ? "Y" : "N");
	return 0;
}
DEFINE_SHOW_ATTRIBUTE(stmmac_dma_cap);

/* Use network device events to rename debugfs file entries.
 */
static int stmmac_device_event(struct notifier_block *unused,
			       unsigned long event, void *ptr)
{
	struct net_device *dev = netdev_notifier_info_to_dev(ptr);
	struct stmmac_priv *priv = netdev_priv(dev);

	if (dev->netdev_ops != &stmmac_netdev_ops)
		goto done;

	switch (event) {
	case NETDEV_CHANGENAME:
		if (priv->dbgfs_dir)
			priv->dbgfs_dir = debugfs_rename(stmmac_fs_dir,
							 priv->dbgfs_dir,
							 stmmac_fs_dir,
							 dev->name);
		break;
	}
done:
	return NOTIFY_DONE;
}

static struct notifier_block stmmac_notifier = {
	.notifier_call = stmmac_device_event,
};

static void stmmac_init_fs(struct net_device *dev)
{
	struct stmmac_priv *priv = netdev_priv(dev);

	rtnl_lock();

	/* Create per netdev entries */
	priv->dbgfs_dir = debugfs_create_dir(dev->name, stmmac_fs_dir);

	/* Entry to report DMA RX/TX rings */
	debugfs_create_file("descriptors_status", 0444, priv->dbgfs_dir, dev,
			    &stmmac_rings_status_fops);

	/* Entry to report the DMA HW features */
	debugfs_create_file("dma_cap", 0444, priv->dbgfs_dir, dev,
			    &stmmac_dma_cap_fops);

	rtnl_unlock();
}

static void stmmac_exit_fs(struct net_device *dev)
{
	struct stmmac_priv *priv = netdev_priv(dev);

	debugfs_remove_recursive(priv->dbgfs_dir);
}
#endif /* CONFIG_DEBUG_FS */

static u32 stmmac_vid_crc32_le(__le16 vid_le)
{
	unsigned char *data = (unsigned char *)&vid_le;
	unsigned char data_byte = 0;
	u32 crc = ~0x0;
	u32 temp = 0;
	int i, bits;

	bits = get_bitmask_order(VLAN_VID_MASK);
	for (i = 0; i < bits; i++) {
		if ((i % 8) == 0)
			data_byte = data[i / 8];

		temp = ((crc & 1) ^ data_byte) & 1;
		crc >>= 1;
		data_byte >>= 1;

		if (temp)
			crc ^= 0xedb88320;
	}

	return crc;
}

static int stmmac_vlan_update(struct stmmac_priv *priv, bool is_double)
{
	u32 crc, hash = 0;
	__le16 pmatch = 0;
	int count = 0;
	u16 vid = 0;

	for_each_set_bit(vid, priv->active_vlans, VLAN_N_VID) {
		__le16 vid_le = cpu_to_le16(vid);
		crc = bitrev32(~stmmac_vid_crc32_le(vid_le)) >> 28;
		hash |= (1 << crc);
		count++;
	}

	if (!priv->dma_cap.vlhash) {
		if (count > 2) /* VID = 0 always passes filter */
			return -EOPNOTSUPP;

		pmatch = cpu_to_le16(vid);
		hash = 0;
	}

	return stmmac_update_vlan_hash(priv, priv->hw, hash, pmatch, is_double);
}

static int stmmac_vlan_rx_add_vid(struct net_device *ndev, __be16 proto, u16 vid)
{
	struct stmmac_priv *priv = netdev_priv(ndev);
	bool is_double = false;
	int ret;

	if (be16_to_cpu(proto) == ETH_P_8021AD)
		is_double = true;

	set_bit(vid, priv->active_vlans);
	ret = stmmac_vlan_update(priv, is_double);
	if (ret) {
		clear_bit(vid, priv->active_vlans);
		return ret;
	}

	if (priv->hw->num_vlan) {
		ret = stmmac_add_hw_vlan_rx_fltr(priv, ndev, priv->hw, proto, vid);
		if (ret)
			return ret;
	}

	return 0;
}

static int stmmac_vlan_rx_kill_vid(struct net_device *ndev, __be16 proto, u16 vid)
{
	struct stmmac_priv *priv = netdev_priv(ndev);
	bool is_double = false;
	int ret;

	ret = pm_runtime_get_sync(priv->device);
	if (ret < 0) {
		pm_runtime_put_noidle(priv->device);
		return ret;
	}

	if (be16_to_cpu(proto) == ETH_P_8021AD)
		is_double = true;

	clear_bit(vid, priv->active_vlans);

	if (priv->hw->num_vlan) {
		ret = stmmac_del_hw_vlan_rx_fltr(priv, ndev, priv->hw, proto, vid);
		if (ret)
			goto del_vlan_error;
	}

	ret = stmmac_vlan_update(priv, is_double);

del_vlan_error:
	pm_runtime_put(priv->device);

	return ret;
}

static int stmmac_bpf(struct net_device *dev, struct netdev_bpf *bpf)
{
	struct stmmac_priv *priv = netdev_priv(dev);

	switch (bpf->command) {
	case XDP_SETUP_PROG:
		return stmmac_xdp_set_prog(priv, bpf->prog, bpf->extack);
	case XDP_SETUP_XSK_POOL:
		return stmmac_xdp_setup_pool(priv, bpf->xsk.pool,
					     bpf->xsk.queue_id);
	default:
		return -EOPNOTSUPP;
	}
}

static int stmmac_xdp_xmit(struct net_device *dev, int num_frames,
			   struct xdp_frame **frames, u32 flags)
{
	struct stmmac_priv *priv = netdev_priv(dev);
	int cpu = smp_processor_id();
	struct netdev_queue *nq;
	int i, nxmit = 0;
	int queue;

	if (unlikely(test_bit(STMMAC_DOWN, &priv->state)))
		return -ENETDOWN;

	if (unlikely(flags & ~XDP_XMIT_FLAGS_MASK))
		return -EINVAL;

	queue = stmmac_xdp_get_tx_queue(priv, cpu);
	nq = netdev_get_tx_queue(priv->dev, queue);

	__netif_tx_lock(nq, cpu);
	/* Avoids TX time-out as we are sharing with slow path */
	nq->trans_start = jiffies;

	for (i = 0; i < num_frames; i++) {
		int res;

		res = stmmac_xdp_xmit_xdpf(priv, queue, frames[i], true);
		if (res == STMMAC_XDP_CONSUMED)
			break;

		nxmit++;
	}

	if (flags & XDP_XMIT_FLUSH) {
		stmmac_flush_tx_descriptors(priv, queue);
		stmmac_tx_timer_arm(priv, queue);
	}

	__netif_tx_unlock(nq);

	return nxmit;
}

void stmmac_disable_rx_queue(struct stmmac_priv *priv, u32 queue)
{
	struct stmmac_channel *ch = &priv->channel[queue];
	unsigned long flags;

	spin_lock_irqsave(&ch->lock, flags);
	stmmac_disable_dma_irq(priv, priv->ioaddr, queue, 1, 0);
	spin_unlock_irqrestore(&ch->lock, flags);

	stmmac_stop_rx_dma(priv, queue);
	__free_dma_rx_desc_resources(priv, queue);
}

void stmmac_enable_rx_queue(struct stmmac_priv *priv, u32 queue)
{
	struct stmmac_rx_queue *rx_q = &priv->rx_queue[queue];
	struct stmmac_channel *ch = &priv->channel[queue];
	unsigned long flags;
	u32 buf_size;
	int ret;

	ret = __alloc_dma_rx_desc_resources(priv, queue);
	if (ret) {
		netdev_err(priv->dev, "Failed to alloc RX desc.\n");
		return;
	}

	ret = __init_dma_rx_desc_rings(priv, queue, GFP_KERNEL);
	if (ret) {
		__free_dma_rx_desc_resources(priv, queue);
		netdev_err(priv->dev, "Failed to init RX desc.\n");
		return;
	}

	stmmac_clear_rx_descriptors(priv, queue);

	stmmac_init_rx_chan(priv, priv->ioaddr, priv->plat->dma_cfg,
			    rx_q->dma_rx_phy, rx_q->queue_index);

	rx_q->rx_tail_addr = rx_q->dma_rx_phy + (rx_q->buf_alloc_num *
			     sizeof(struct dma_desc));
	stmmac_set_rx_tail_ptr(priv, priv->ioaddr,
			       rx_q->rx_tail_addr, rx_q->queue_index);

	if (rx_q->xsk_pool && rx_q->buf_alloc_num) {
		buf_size = xsk_pool_get_rx_frame_size(rx_q->xsk_pool);
		stmmac_set_dma_bfsize(priv, priv->ioaddr,
				      buf_size,
				      rx_q->queue_index);
	} else {
		stmmac_set_dma_bfsize(priv, priv->ioaddr,
				      priv->dma_buf_sz,
				      rx_q->queue_index);
	}

	stmmac_start_rx_dma(priv, queue);

	spin_lock_irqsave(&ch->lock, flags);
	stmmac_enable_dma_irq(priv, priv->ioaddr, queue, 1, 0);
	spin_unlock_irqrestore(&ch->lock, flags);
}

void stmmac_disable_tx_queue(struct stmmac_priv *priv, u32 queue)
{
	struct stmmac_channel *ch = &priv->channel[queue];
	unsigned long flags;

	spin_lock_irqsave(&ch->lock, flags);
	stmmac_disable_dma_irq(priv, priv->ioaddr, queue, 0, 1);
	spin_unlock_irqrestore(&ch->lock, flags);

	stmmac_stop_tx_dma(priv, queue);
	__free_dma_tx_desc_resources(priv, queue);
}

void stmmac_enable_tx_queue(struct stmmac_priv *priv, u32 queue)
{
	struct stmmac_tx_queue *tx_q = &priv->tx_queue[queue];
	struct stmmac_channel *ch = &priv->channel[queue];
	unsigned long flags;
	int ret;

	ret = __alloc_dma_tx_desc_resources(priv, queue);
	if (ret) {
		netdev_err(priv->dev, "Failed to alloc TX desc.\n");
		return;
	}

	ret = __init_dma_tx_desc_rings(priv, queue);
	if (ret) {
		__free_dma_tx_desc_resources(priv, queue);
		netdev_err(priv->dev, "Failed to init TX desc.\n");
		return;
	}

	stmmac_clear_tx_descriptors(priv, queue);

	stmmac_init_tx_chan(priv, priv->ioaddr, priv->plat->dma_cfg,
			    tx_q->dma_tx_phy, tx_q->queue_index);

	if (tx_q->tbs & STMMAC_TBS_AVAIL)
		stmmac_enable_tbs(priv, priv->ioaddr, 1, tx_q->queue_index);

	tx_q->tx_tail_addr = tx_q->dma_tx_phy;
	stmmac_set_tx_tail_ptr(priv, priv->ioaddr,
			       tx_q->tx_tail_addr, tx_q->queue_index);

	stmmac_start_tx_dma(priv, queue);

	spin_lock_irqsave(&ch->lock, flags);
	stmmac_enable_dma_irq(priv, priv->ioaddr, queue, 0, 1);
	spin_unlock_irqrestore(&ch->lock, flags);
}

int stmmac_xsk_wakeup(struct net_device *dev, u32 queue, u32 flags)
{
	struct stmmac_priv *priv = netdev_priv(dev);
	struct stmmac_rx_queue *rx_q;
	struct stmmac_tx_queue *tx_q;
	struct stmmac_channel *ch;

	if (test_bit(STMMAC_DOWN, &priv->state) ||
	    !netif_carrier_ok(priv->dev))
		return -ENETDOWN;

	if (!stmmac_xdp_is_enabled(priv))
		return -ENXIO;

	if (queue >= priv->plat->rx_queues_to_use ||
	    queue >= priv->plat->tx_queues_to_use)
		return -EINVAL;

	rx_q = &priv->rx_queue[queue];
	tx_q = &priv->tx_queue[queue];
	ch = &priv->channel[queue];

	if (!rx_q->xsk_pool && !tx_q->xsk_pool)
		return -ENXIO;

	if (!napi_if_scheduled_mark_missed(&ch->rxtx_napi)) {
		/* EQoS does not have per-DMA channel SW interrupt,
		 * so we schedule RX Napi straight-away.
		 */
		if (likely(napi_schedule_prep(&ch->rxtx_napi)))
			__napi_schedule(&ch->rxtx_napi);
	}

	return 0;
}

static const struct net_device_ops stmmac_netdev_ops = {
	.ndo_open = stmmac_open,
	.ndo_start_xmit = stmmac_xmit,
	.ndo_stop = stmmac_release,
	.ndo_change_mtu = stmmac_change_mtu,
	.ndo_fix_features = stmmac_fix_features,
	.ndo_set_features = stmmac_set_features,
	.ndo_set_rx_mode = stmmac_set_rx_mode,
	.ndo_tx_timeout = stmmac_tx_timeout,
	.ndo_eth_ioctl = stmmac_ioctl,
	.ndo_setup_tc = stmmac_setup_tc,
#ifdef CONFIG_NET_POLL_CONTROLLER
	.ndo_poll_controller = stmmac_poll_controller,
#endif
	.ndo_set_mac_address = stmmac_set_mac_address,
	.ndo_vlan_rx_add_vid = stmmac_vlan_rx_add_vid,
	.ndo_vlan_rx_kill_vid = stmmac_vlan_rx_kill_vid,
	.ndo_bpf = stmmac_bpf,
	.ndo_xdp_xmit = stmmac_xdp_xmit,
	.ndo_xsk_wakeup = stmmac_xsk_wakeup,
	.ndo_select_queue = stmmac_tx_select_queue,
};

static void stmmac_reset_subtask(struct stmmac_priv *priv)
{
	if (!test_and_clear_bit(STMMAC_RESET_REQUESTED, &priv->state))
		return;
	if (test_bit(STMMAC_DOWN, &priv->state))
		return;

	netdev_err(priv->dev, "Reset adapter.\n");

	rtnl_lock();
	netif_trans_update(priv->dev);
	while (test_and_set_bit(STMMAC_RESETING, &priv->state))
		usleep_range(1000, 2000);

	set_bit(STMMAC_DOWN, &priv->state);
	dev_close(priv->dev);
	dev_open(priv->dev, NULL);
	clear_bit(STMMAC_DOWN, &priv->state);
	clear_bit(STMMAC_RESETING, &priv->state);
	rtnl_unlock();
}

static void stmmac_service_task(struct work_struct *work)
{
	struct stmmac_priv *priv = container_of(work, struct stmmac_priv,
			service_task);

	stmmac_reset_subtask(priv);
	clear_bit(STMMAC_SERVICE_SCHED, &priv->state);
}

/**
 *  stmmac_hw_init - Init the MAC device
 *  @priv: driver private structure
 *  Description: this function is to configure the MAC device according to
 *  some platform parameters or the HW capability register. It prepares the
 *  driver to use either ring or chain modes and to setup either enhanced or
 *  normal descriptors.
 */
static int stmmac_hw_init(struct stmmac_priv *priv)
{
	int ret;

	/* dwmac-sun8i only work in chain mode */
	if (priv->plat->has_sun8i)
		chain_mode = 1;
	priv->chain_mode = chain_mode;

	/* Initialize HW Interface */
	ret = stmmac_hwif_init(priv);
	if (ret)
		return ret;

	/* Get the HW capability (new GMAC newer than 3.50a) */
	priv->hw_cap_support = stmmac_get_hw_features(priv);
	if (priv->hw_cap_support) {
		dev_info(priv->device, "DMA HW capability register supported\n");

		/* We can override some gmac/dma configuration fields: e.g.
		 * enh_desc, tx_coe (e.g. that are passed through the
		 * platform) with the values from the HW capability
		 * register (if supported).
		 */
		priv->plat->enh_desc = priv->dma_cap.enh_desc;
		priv->plat->pmt = priv->dma_cap.pmt_remote_wake_up &&
				!priv->plat->use_phy_wol;
		priv->hw->pmt = priv->plat->pmt;
		if (priv->dma_cap.hash_tb_sz) {
			priv->hw->multicast_filter_bins =
					(BIT(priv->dma_cap.hash_tb_sz) << 5);
			priv->hw->mcast_bits_log2 =
					ilog2(priv->hw->multicast_filter_bins);
		}

		/* TXCOE doesn't work in thresh DMA mode */
		if (priv->plat->force_thresh_dma_mode)
			priv->plat->tx_coe = 0;
		else
			priv->plat->tx_coe = priv->dma_cap.tx_coe;

		/* In case of GMAC4 rx_coe is from HW cap register. */
		priv->plat->rx_coe = priv->dma_cap.rx_coe;

		if (priv->dma_cap.rx_coe_type2)
			priv->plat->rx_coe = STMMAC_RX_COE_TYPE2;
		else if (priv->dma_cap.rx_coe_type1)
			priv->plat->rx_coe = STMMAC_RX_COE_TYPE1;

	} else {
		dev_info(priv->device, "No HW DMA feature register supported\n");
	}

	if (priv->plat->rx_coe) {
		priv->hw->rx_csum = priv->plat->rx_coe;
		dev_info(priv->device, "RX Checksum Offload Engine supported\n");
		if (priv->synopsys_id < DWMAC_CORE_4_00)
			dev_info(priv->device, "COE Type %d\n", priv->hw->rx_csum);
	}
	if (priv->plat->tx_coe)
		dev_info(priv->device, "TX Checksum insertion supported\n");

	if (priv->plat->pmt) {
		dev_info(priv->device, "Wake-Up On Lan supported\n");
		device_set_wakeup_capable(priv->device, 1);
	}

	if (priv->dma_cap.tsoen)
		dev_info(priv->device, "TSO supported\n");

	priv->hw->vlan_fail_q_en = priv->plat->vlan_fail_q_en;
	priv->hw->vlan_fail_q = priv->plat->vlan_fail_q;

	/* Run HW quirks, if any */
	if (priv->hwif_quirks) {
		ret = priv->hwif_quirks(priv);
		if (ret)
			return ret;
	}

	/* Rx Watchdog is available in the COREs newer than the 3.40.
	 * In some case, for example on bugged HW this feature
	 * has to be disable and this can be done by passing the
	 * riwt_off field from the platform.
	 */
	if (((priv->synopsys_id >= DWMAC_CORE_3_50) ||
	    (priv->plat->has_xgmac)) && (!priv->plat->riwt_off)) {
		priv->use_riwt = 1;
		dev_info(priv->device,
			 "Enable RX Mitigation via HW Watchdog Timer\n");
	}

	return 0;
}

static void stmmac_napi_add(struct net_device *dev)
{
	struct stmmac_priv *priv = netdev_priv(dev);
	u32 queue, maxq;

	maxq = max(priv->plat->rx_queues_to_use, priv->plat->tx_queues_to_use);

	for (queue = 0; queue < maxq; queue++) {
		struct stmmac_channel *ch = &priv->channel[queue];

		ch->priv_data = priv;
		ch->index = queue;
		spin_lock_init(&ch->lock);

		if (queue < priv->plat->rx_queues_to_use) {
			netif_napi_add(dev, &ch->rx_napi, stmmac_napi_poll_rx,
				       NAPI_POLL_WEIGHT);
		}
		if (queue < priv->plat->tx_queues_to_use) {
			netif_tx_napi_add(dev, &ch->tx_napi,
					  stmmac_napi_poll_tx,
					  NAPI_POLL_WEIGHT);
		}
		if (queue < priv->plat->rx_queues_to_use &&
		    queue < priv->plat->tx_queues_to_use) {
			netif_napi_add(dev, &ch->rxtx_napi,
				       stmmac_napi_poll_rxtx,
				       NAPI_POLL_WEIGHT);
		}
	}
}

static void stmmac_napi_del(struct net_device *dev)
{
	struct stmmac_priv *priv = netdev_priv(dev);
	u32 queue, maxq;

	maxq = max(priv->plat->rx_queues_to_use, priv->plat->tx_queues_to_use);

	for (queue = 0; queue < maxq; queue++) {
		struct stmmac_channel *ch = &priv->channel[queue];

		if (queue < priv->plat->rx_queues_to_use)
			netif_napi_del(&ch->rx_napi);
		if (queue < priv->plat->tx_queues_to_use)
			netif_napi_del(&ch->tx_napi);
		if (queue < priv->plat->rx_queues_to_use &&
		    queue < priv->plat->tx_queues_to_use) {
			netif_napi_del(&ch->rxtx_napi);
		}
	}
}

int stmmac_reinit_queues(struct net_device *dev, u32 rx_cnt, u32 tx_cnt)
{
	struct stmmac_priv *priv = netdev_priv(dev);
	int ret = 0;

	if (netif_running(dev))
		stmmac_release(dev);

	stmmac_napi_del(dev);

	priv->plat->rx_queues_to_use = rx_cnt;
	priv->plat->tx_queues_to_use = tx_cnt;

	stmmac_napi_add(dev);

	if (netif_running(dev))
		ret = stmmac_open(dev);

	return ret;
}

int stmmac_reinit_ringparam(struct net_device *dev, u32 rx_size, u32 tx_size)
{
	struct stmmac_priv *priv = netdev_priv(dev);
	int ret = 0;

	if (netif_running(dev))
		stmmac_release(dev);

	priv->dma_rx_size = rx_size;
	priv->dma_tx_size = tx_size;

	if (netif_running(dev))
		ret = stmmac_open(dev);

	return ret;
}

#define SEND_VERIFY_MPAKCET_FMT "Send Verify mPacket lo_state=%d lp_state=%d\n"
static void stmmac_fpe_lp_task(struct work_struct *work)
{
	struct stmmac_priv *priv = container_of(work, struct stmmac_priv,
						fpe_task);
	struct stmmac_fpe_cfg *fpe_cfg = priv->plat->fpe_cfg;
	enum stmmac_fpe_state *lo_state = &fpe_cfg->lo_fpe_state;
	enum stmmac_fpe_state *lp_state = &fpe_cfg->lp_fpe_state;
	bool *hs_enable = &fpe_cfg->hs_enable;
	bool *enable = &fpe_cfg->enable;
	int retries = 20;

	while (retries-- > 0) {
		/* Bail out immediately if FPE handshake is OFF */
		if (*lo_state == FPE_STATE_OFF || !*hs_enable)
			break;

		if (*lo_state == FPE_STATE_ENTERING_ON &&
		    *lp_state == FPE_STATE_ENTERING_ON) {
			stmmac_fpe_configure(priv, priv->ioaddr,
					     priv->plat->tx_queues_to_use,
					     priv->plat->rx_queues_to_use,
					     *enable);

			netdev_info(priv->dev, "configured FPE\n");

			*lo_state = FPE_STATE_ON;
			*lp_state = FPE_STATE_ON;
			netdev_info(priv->dev, "!!! BOTH FPE stations ON\n");
			break;
		}

		if ((*lo_state == FPE_STATE_CAPABLE ||
		     *lo_state == FPE_STATE_ENTERING_ON) &&
		     *lp_state != FPE_STATE_ON) {
			netdev_info(priv->dev, SEND_VERIFY_MPAKCET_FMT,
				    *lo_state, *lp_state);
			stmmac_fpe_send_mpacket(priv, priv->ioaddr,
						MPACKET_VERIFY);
		}
		/* Sleep then retry */
		msleep(500);
	}

	clear_bit(__FPE_TASK_SCHED, &priv->fpe_task_state);
}

void stmmac_fpe_handshake(struct stmmac_priv *priv, bool enable)
{
	if (priv->plat->fpe_cfg->hs_enable != enable) {
		if (enable) {
			stmmac_fpe_send_mpacket(priv, priv->ioaddr,
						MPACKET_VERIFY);
		} else {
			priv->plat->fpe_cfg->lo_fpe_state = FPE_STATE_OFF;
			priv->plat->fpe_cfg->lp_fpe_state = FPE_STATE_OFF;
		}

		priv->plat->fpe_cfg->hs_enable = enable;
	}
}

/**
 * stmmac_dvr_probe
 * @device: device pointer
 * @plat_dat: platform data pointer
 * @res: stmmac resource pointer
 * Description: this is the main probe function used to
 * call the alloc_etherdev, allocate the priv structure.
 * Return:
 * returns 0 on success, otherwise errno.
 */
int stmmac_dvr_probe(struct device *device,
		     struct plat_stmmacenet_data *plat_dat,
		     struct stmmac_resources *res)
{
	struct net_device *ndev = NULL;
	struct stmmac_priv *priv;
	u32 rxq;
	int i, ret = 0;

	ndev = devm_alloc_etherdev_mqs(device, sizeof(struct stmmac_priv),
				       MTL_MAX_TX_QUEUES, MTL_MAX_RX_QUEUES);
	if (!ndev)
		return -ENOMEM;

	SET_NETDEV_DEV(ndev, device);

	priv = netdev_priv(ndev);
	priv->device = device;
	priv->dev = ndev;

	stmmac_set_ethtool_ops(ndev);
	priv->pause = pause;
	priv->plat = plat_dat;
	priv->ioaddr = res->addr;
	priv->dev->base_addr = (unsigned long)res->addr;
	priv->plat->dma_cfg->multi_msi_en = priv->plat->multi_msi_en;

	priv->dev->irq = res->irq;
	priv->wol_irq = res->wol_irq;
	priv->lpi_irq = res->lpi_irq;
	priv->sfty_ce_irq = res->sfty_ce_irq;
	priv->sfty_ue_irq = res->sfty_ue_irq;
	for (i = 0; i < MTL_MAX_RX_QUEUES; i++)
		priv->rx_irq[i] = res->rx_irq[i];
	for (i = 0; i < MTL_MAX_TX_QUEUES; i++)
		priv->tx_irq[i] = res->tx_irq[i];

	if (!is_zero_ether_addr(res->mac))
		memcpy(priv->dev->dev_addr, res->mac, ETH_ALEN);

	dev_set_drvdata(device, priv->dev);

	/* Verify driver arguments */
	stmmac_verify_args();

	priv->af_xdp_zc_qps = bitmap_zalloc(MTL_MAX_TX_QUEUES, GFP_KERNEL);
	if (!priv->af_xdp_zc_qps)
		return -ENOMEM;

	/* Allocate workqueue */
	priv->wq = create_singlethread_workqueue("stmmac_wq");
	if (!priv->wq) {
		dev_err(priv->device, "failed to create workqueue\n");
		return -ENOMEM;
	}

	INIT_WORK(&priv->service_task, stmmac_service_task);

	/* Initialize Link Partner FPE workqueue */
	INIT_WORK(&priv->fpe_task, stmmac_fpe_lp_task);

	/* Override with kernel parameters if supplied XXX CRS XXX
	 * this needs to have multiple instances
	 */
	if ((phyaddr >= 0) && (phyaddr <= 31))
		priv->plat->phy_addr = phyaddr;

	if (priv->plat->stmmac_rst) {
		ret = reset_control_assert(priv->plat->stmmac_rst);
		reset_control_deassert(priv->plat->stmmac_rst);
		/* Some reset controllers have only reset callback instead of
		 * assert + deassert callbacks pair.
		 */
		if (ret == -ENOTSUPP)
			reset_control_reset(priv->plat->stmmac_rst);
	}

	ret = reset_control_deassert(priv->plat->stmmac_ahb_rst);
	if (ret == -ENOTSUPP)
		dev_err(priv->device, "unable to bring out of ahb reset: %pe\n",
			ERR_PTR(ret));

	/* Init MAC and get the capabilities */
	ret = stmmac_hw_init(priv);
	if (ret)
		goto error_hw_init;

	/* Only DWMAC core version 5.20 onwards supports HW descriptor prefetch.
	 */
	if (priv->synopsys_id < DWMAC_CORE_5_20)
		priv->plat->dma_cfg->dche = false;

	stmmac_check_ether_addr(priv);

	ndev->netdev_ops = &stmmac_netdev_ops;

	ndev->hw_features = NETIF_F_SG | NETIF_F_IP_CSUM | NETIF_F_IPV6_CSUM |
			    NETIF_F_RXCSUM;

	ret = stmmac_tc_init(priv, priv);
	if (!ret) {
		ndev->hw_features |= NETIF_F_HW_TC;
	}

	if ((priv->plat->tso_en) && (priv->dma_cap.tsoen)) {
		ndev->hw_features |= NETIF_F_TSO | NETIF_F_TSO6;
		if (priv->plat->has_gmac4)
			ndev->hw_features |= NETIF_F_GSO_UDP_L4;
		priv->tso = true;
		dev_info(priv->device, "TSO feature enabled\n");
	}

	if (priv->dma_cap.sphen) {
		ndev->hw_features |= NETIF_F_GRO;
		priv->sph_cap = true;
		priv->sph = priv->sph_cap;
		dev_info(priv->device, "SPH feature enabled\n");
	}

	/* The current IP register MAC_HW_Feature1[ADDR64] only define
	 * 32/40/64 bit width, but some SOC support others like i.MX8MP
	 * support 34 bits but it map to 40 bits width in MAC_HW_Feature1[ADDR64].
	 * So overwrite dma_cap.addr64 according to HW real design.
	 */
	if (priv->plat->addr64)
		priv->dma_cap.addr64 = priv->plat->addr64;

	if (priv->dma_cap.addr64) {
		ret = dma_set_mask_and_coherent(device,
				DMA_BIT_MASK(priv->dma_cap.addr64));
		if (!ret) {
			dev_info(priv->device, "Using %d bits DMA width\n",
				 priv->dma_cap.addr64);

			/*
			 * If more than 32 bits can be addressed, make sure to
			 * enable enhanced addressing mode.
			 */
			if (IS_ENABLED(CONFIG_ARCH_DMA_ADDR_T_64BIT))
				priv->plat->dma_cfg->eame = true;
		} else {
			ret = dma_set_mask_and_coherent(device, DMA_BIT_MASK(32));
			if (ret) {
				dev_err(priv->device, "Failed to set DMA Mask\n");
				goto error_hw_init;
			}

			priv->dma_cap.addr64 = 32;
		}
	}

	ndev->features |= ndev->hw_features | NETIF_F_HIGHDMA;
	ndev->watchdog_timeo = msecs_to_jiffies(watchdog);
#ifdef STMMAC_VLAN_TAG_USED
	/* Both mac100 and gmac support receive VLAN tag detection */
	ndev->features |= NETIF_F_HW_VLAN_CTAG_RX | NETIF_F_HW_VLAN_STAG_RX;
	if (priv->dma_cap.vlhash) {
		ndev->features |= NETIF_F_HW_VLAN_CTAG_FILTER;
		ndev->features |= NETIF_F_HW_VLAN_STAG_FILTER;
	}
	if (priv->dma_cap.vlins) {
		ndev->features |= NETIF_F_HW_VLAN_CTAG_TX;
		if (priv->dma_cap.dvlan)
			ndev->features |= NETIF_F_HW_VLAN_STAG_TX;
	}
#endif
	priv->msg_enable = netif_msg_init(debug, default_msg_level);

	/* Initialize RSS */
	rxq = priv->plat->rx_queues_to_use;
	netdev_rss_key_fill(priv->rss.key, sizeof(priv->rss.key));
	for (i = 0; i < ARRAY_SIZE(priv->rss.table); i++)
		priv->rss.table[i] = ethtool_rxfh_indir_default(i, rxq);

	if (priv->dma_cap.rssen && priv->plat->rss_en)
		ndev->features |= NETIF_F_RXHASH;

	/* MTU range: 46 - hw-specific max */
	ndev->min_mtu = ETH_ZLEN - ETH_HLEN;
	if (priv->plat->has_xgmac)
		ndev->max_mtu = XGMAC_JUMBO_LEN;
	else if ((priv->plat->enh_desc) || (priv->synopsys_id >= DWMAC_CORE_4_00))
		ndev->max_mtu = JUMBO_LEN;
	else
		ndev->max_mtu = SKB_MAX_HEAD(NET_SKB_PAD + NET_IP_ALIGN);
	/* Will not overwrite ndev->max_mtu if plat->maxmtu > ndev->max_mtu
	 * as well as plat->maxmtu < ndev->min_mtu which is a invalid range.
	 */
	if ((priv->plat->maxmtu < ndev->max_mtu) &&
	    (priv->plat->maxmtu >= ndev->min_mtu))
		ndev->max_mtu = priv->plat->maxmtu;
	else if (priv->plat->maxmtu < ndev->min_mtu)
		dev_warn(priv->device,
			 "%s: warning: maxmtu having invalid value (%d)\n",
			 __func__, priv->plat->maxmtu);

	if (flow_ctrl)
		priv->flow_ctrl = FLOW_AUTO;	/* RX/TX pause on */

	/* Setup channels NAPI */
	stmmac_napi_add(ndev);

	mutex_init(&priv->lock);

	/* If a specific clk_csr value is passed from the platform
	 * this means that the CSR Clock Range selection cannot be
	 * changed at run-time and it is fixed. Viceversa the driver'll try to
	 * set the MDC clock dynamically according to the csr actual
	 * clock input.
	 */
	if (priv->plat->clk_csr >= 0)
		priv->clk_csr = priv->plat->clk_csr;
	else
		stmmac_clk_csr_set(priv);

	stmmac_check_pcs_mode(priv);

	pm_runtime_get_noresume(device);
	pm_runtime_set_active(device);
	pm_runtime_enable(device);

	if (priv->hw->pcs != STMMAC_PCS_TBI &&
	    priv->hw->pcs != STMMAC_PCS_RTBI) {
		/* MDIO bus Registration */
		ret = stmmac_mdio_register(ndev);
		if (ret < 0) {
			dev_err(priv->device,
				"%s: MDIO bus (id: %d) registration failed",
				__func__, priv->plat->bus_id);
			goto error_mdio_register;
		}
	}

	if (priv->plat->speed_mode_2500)
		priv->plat->speed_mode_2500(ndev, priv->plat->bsp_priv);

	if (priv->plat->mdio_bus_data && priv->plat->mdio_bus_data->has_xpcs) {
		ret = stmmac_xpcs_setup(priv->mii);
		if (ret)
			goto error_xpcs_setup;
	}

	ret = stmmac_phy_setup(priv);
	if (ret) {
		netdev_err(ndev, "failed to setup phy (%d)\n", ret);
		goto error_phy_setup;
	}

	ret = register_netdev(ndev);
	if (ret) {
		dev_err(priv->device, "%s: ERROR %i registering the device\n",
			__func__, ret);
		goto error_netdev_register;
	}

	if (priv->plat->serdes_powerup) {
		ret = priv->plat->serdes_powerup(ndev,
						 priv->plat->bsp_priv);

		if (ret < 0)
			goto error_serdes_powerup;
	}

#ifdef CONFIG_DEBUG_FS
	stmmac_init_fs(ndev);
#endif

	if (priv->plat->dump_debug_regs)
		priv->plat->dump_debug_regs(priv->plat->bsp_priv);

	/* Let pm_runtime_put() disable the clocks.
	 * If CONFIG_PM is not enabled, the clocks will stay powered.
	 */
	pm_runtime_put(device);

	return ret;

error_serdes_powerup:
	unregister_netdev(ndev);
error_netdev_register:
	phylink_destroy(priv->phylink);
error_xpcs_setup:
error_phy_setup:
	if (priv->hw->pcs != STMMAC_PCS_TBI &&
	    priv->hw->pcs != STMMAC_PCS_RTBI)
		stmmac_mdio_unregister(ndev);
error_mdio_register:
	stmmac_napi_del(ndev);
error_hw_init:
	destroy_workqueue(priv->wq);
	bitmap_free(priv->af_xdp_zc_qps);

	return ret;
}
EXPORT_SYMBOL_GPL(stmmac_dvr_probe);

/**
 * stmmac_dvr_remove
 * @dev: device pointer
 * Description: this function resets the TX/RX processes, disables the MAC RX/TX
 * changes the link status, releases the DMA descriptor rings.
 */
int stmmac_dvr_remove(struct device *dev)
{
	struct net_device *ndev = dev_get_drvdata(dev);
	struct stmmac_priv *priv = netdev_priv(ndev);

	netdev_info(priv->dev, "%s: removing driver", __func__);

	stmmac_stop_all_dma(priv);
	stmmac_mac_set(priv, priv->ioaddr, false);
	netif_carrier_off(ndev);
	unregister_netdev(ndev);

	/* Serdes power down needs to happen after VLAN filter
	 * is deleted that is triggered by unregister_netdev().
	 */
	if (priv->plat->serdes_powerdown)
		priv->plat->serdes_powerdown(ndev, priv->plat->bsp_priv);

#ifdef CONFIG_DEBUG_FS
	stmmac_exit_fs(ndev);
#endif
	phylink_destroy(priv->phylink);
	if (priv->plat->stmmac_rst)
		reset_control_assert(priv->plat->stmmac_rst);
	reset_control_assert(priv->plat->stmmac_ahb_rst);
	pm_runtime_put(dev);
	pm_runtime_disable(dev);
	if (priv->hw->pcs != STMMAC_PCS_TBI &&
	    priv->hw->pcs != STMMAC_PCS_RTBI)
		stmmac_mdio_unregister(ndev);
	destroy_workqueue(priv->wq);
	mutex_destroy(&priv->lock);
	bitmap_free(priv->af_xdp_zc_qps);

	return 0;
}
EXPORT_SYMBOL_GPL(stmmac_dvr_remove);

/**
 * stmmac_suspend - suspend callback
 * @dev: device pointer
 * Description: this is the function to suspend the device and it is called
 * by the platform driver to stop the network queue, release the resources,
 * program the PMT register (for WoL), clean and release driver resources.
 */
int stmmac_suspend(struct device *dev)
{
	struct net_device *ndev = dev_get_drvdata(dev);
	struct stmmac_priv *priv = netdev_priv(ndev);
	u32 chan;

	if (!ndev || !netif_running(ndev))
		return 0;

	mutex_lock(&priv->lock);

	netif_device_detach(ndev);

	stmmac_disable_all_queues(priv);

	for (chan = 0; chan < priv->plat->tx_queues_to_use; chan++)
		hrtimer_cancel(&priv->tx_queue[chan].txtimer);

	if (priv->eee_enabled) {
		priv->tx_path_in_lpi_mode = false;
		del_timer_sync(&priv->eee_ctrl_timer);
	}

	/* Stop TX/RX DMA */
	stmmac_stop_all_dma(priv);

	if (priv->plat->serdes_powerdown)
		priv->plat->serdes_powerdown(ndev, priv->plat->bsp_priv);

	/* Enable Power down mode by programming the PMT regs */
	if (device_may_wakeup(priv->device) && priv->plat->pmt) {
		stmmac_pmt(priv, priv->hw, priv->wolopts);
		priv->irq_wake = 1;
	} else {
		stmmac_mac_set(priv, priv->ioaddr, false);
		pinctrl_pm_select_sleep_state(priv->device);
	}

	mutex_unlock(&priv->lock);

	rtnl_lock();
	if (device_may_wakeup(priv->device) && priv->plat->pmt) {
		phylink_suspend(priv->phylink, true);
	} else {
		if (device_may_wakeup(priv->device))
			phylink_speed_down(priv->phylink, false);
		phylink_suspend(priv->phylink, false);
	}
	rtnl_unlock();

	if (priv->dma_cap.fpesel) {
		/* Disable FPE */
		stmmac_fpe_configure(priv, priv->ioaddr,
				     priv->plat->tx_queues_to_use,
				     priv->plat->rx_queues_to_use, false);

		stmmac_fpe_handshake(priv, false);
		stmmac_fpe_stop_wq(priv);
	}

	priv->speed = SPEED_UNKNOWN;
	return 0;
}
EXPORT_SYMBOL_GPL(stmmac_suspend);

/**
 * stmmac_reset_queues_param - reset queue parameters
 * @priv: device pointer
 */
static void stmmac_reset_queues_param(struct stmmac_priv *priv)
{
	u32 rx_cnt = priv->plat->rx_queues_to_use;
	u32 tx_cnt = priv->plat->tx_queues_to_use;
	u32 queue;

	for (queue = 0; queue < rx_cnt; queue++) {
		struct stmmac_rx_queue *rx_q = &priv->rx_queue[queue];

		rx_q->cur_rx = 0;
		rx_q->dirty_rx = 0;
	}

	for (queue = 0; queue < tx_cnt; queue++) {
		struct stmmac_tx_queue *tx_q = &priv->tx_queue[queue];

		tx_q->cur_tx = 0;
		tx_q->dirty_tx = 0;
		tx_q->mss = 0;

		netdev_tx_reset_queue(netdev_get_tx_queue(priv->dev, queue));
	}
}

/**
 * stmmac_resume - resume callback
 * @dev: device pointer
 * Description: when resume this function is invoked to setup the DMA and CORE
 * in a usable state.
 */
int stmmac_resume(struct device *dev)
{
	struct net_device *ndev = dev_get_drvdata(dev);
	struct stmmac_priv *priv = netdev_priv(ndev);
	int ret;

	if (!netif_running(ndev))
		return 0;

	/* Power Down bit, into the PM register, is cleared
	 * automatically as soon as a magic packet or a Wake-up frame
	 * is received. Anyway, it's better to manually clear
	 * this bit because it can generate problems while resuming
	 * from another devices (e.g. serial console).
	 */
	if (device_may_wakeup(priv->device) && priv->plat->pmt) {
		mutex_lock(&priv->lock);
		stmmac_pmt(priv, priv->hw, 0);
		mutex_unlock(&priv->lock);
		priv->irq_wake = 0;
	} else {
		pinctrl_pm_select_default_state(priv->device);
		/* reset the phy so that it's ready */
		if (priv->mii)
			stmmac_mdio_reset(priv->mii);
	}

	if (priv->plat->serdes_powerup) {
		ret = priv->plat->serdes_powerup(ndev,
						 priv->plat->bsp_priv);

		if (ret < 0)
			return ret;
	}

	rtnl_lock();
	if (device_may_wakeup(priv->device) && priv->plat->pmt) {
		phylink_resume(priv->phylink);
	} else {
		phylink_resume(priv->phylink);
		if (device_may_wakeup(priv->device))
			phylink_speed_up(priv->phylink);
	}
	rtnl_unlock();

	rtnl_lock();
	mutex_lock(&priv->lock);

	stmmac_reset_queues_param(priv);

	stmmac_free_tx_skbufs(priv);
	stmmac_clear_descriptors(priv);

	stmmac_hw_setup(ndev, false);
	stmmac_init_coalesce(priv);
	stmmac_set_rx_mode(ndev);

	stmmac_restore_hw_vlan_rx_fltr(priv, ndev, priv->hw);

	stmmac_enable_all_queues(priv);

	mutex_unlock(&priv->lock);
	rtnl_unlock();

	netif_device_attach(ndev);

	return 0;
}
EXPORT_SYMBOL_GPL(stmmac_resume);

#ifndef MODULE
static int __init stmmac_cmdline_opt(char *str)
{
	char *opt;

	if (!str || !*str)
		return -EINVAL;
	while ((opt = strsep(&str, ",")) != NULL) {
		if (!strncmp(opt, "debug:", 6)) {
			if (kstrtoint(opt + 6, 0, &debug))
				goto err;
		} else if (!strncmp(opt, "phyaddr:", 8)) {
			if (kstrtoint(opt + 8, 0, &phyaddr))
				goto err;
		} else if (!strncmp(opt, "buf_sz:", 7)) {
			if (kstrtoint(opt + 7, 0, &buf_sz))
				goto err;
		} else if (!strncmp(opt, "tc:", 3)) {
			if (kstrtoint(opt + 3, 0, &tc))
				goto err;
		} else if (!strncmp(opt, "watchdog:", 9)) {
			if (kstrtoint(opt + 9, 0, &watchdog))
				goto err;
		} else if (!strncmp(opt, "flow_ctrl:", 10)) {
			if (kstrtoint(opt + 10, 0, &flow_ctrl))
				goto err;
		} else if (!strncmp(opt, "pause:", 6)) {
			if (kstrtoint(opt + 6, 0, &pause))
				goto err;
		} else if (!strncmp(opt, "eee_timer:", 10)) {
			if (kstrtoint(opt + 10, 0, &eee_timer))
				goto err;
		} else if (!strncmp(opt, "chain_mode:", 11)) {
			if (kstrtoint(opt + 11, 0, &chain_mode))
				goto err;
		}
	}
	return 0;

err:
	pr_err("%s: ERROR broken module parameter conversion", __func__);
	return -EINVAL;
}

__setup("stmmaceth=", stmmac_cmdline_opt);
#endif /* MODULE */

static int __init stmmac_init(void)
{
#ifdef CONFIG_DEBUG_FS
	/* Create debugfs main directory if it doesn't exist yet */
	if (!stmmac_fs_dir)
		stmmac_fs_dir = debugfs_create_dir(STMMAC_RESOURCE_NAME, NULL);
	register_netdevice_notifier(&stmmac_notifier);
#endif

	return 0;
}

static void __exit stmmac_exit(void)
{
#ifdef CONFIG_DEBUG_FS
	unregister_netdevice_notifier(&stmmac_notifier);
	debugfs_remove_recursive(stmmac_fs_dir);
#endif
}

module_init(stmmac_init)
module_exit(stmmac_exit)

MODULE_DESCRIPTION("STMMAC 10/100/1000 Ethernet device driver");
MODULE_AUTHOR("Giuseppe Cavallaro <peppe.cavallaro@st.com>");
MODULE_LICENSE("GPL");<|MERGE_RESOLUTION|>--- conflicted
+++ resolved
@@ -3326,20 +3326,6 @@
 
 	stmmac_mmc_setup(priv);
 
-<<<<<<< HEAD
-	if (init_ptp) {
-		ret = stmmac_init_ptp(priv);
-		if (ret == -EOPNOTSUPP)
-			netdev_warn(priv->dev, "PTP not supported by HW\n");
-		else if (ret)
-			netdev_warn(priv->dev, "PTP init failed\n");
-		else
-			clk_set_rate(priv->plat->clk_ptp_ref,
-				     priv->plat->clk_ptp_rate);
-
-		ret = ethqos_init_pps(priv);
-	}
-=======
 	ret = stmmac_init_ptp(priv);
 	if (ret == -EOPNOTSUPP)
 		netdev_warn(priv->dev, "PTP not supported by HW\n");
@@ -3347,7 +3333,11 @@
 		netdev_warn(priv->dev, "PTP init failed\n");
 	else if (ptp_register)
 		stmmac_ptp_register(priv);
->>>>>>> 5cf26919
+	else
+		clk_set_rate(priv->plat->clk_ptp_ref,
+					 priv->plat->clk_ptp_rate);
+
+	ret = ethqos_init_pps(priv);
 
 	priv->eee_tw_timer = STMMAC_DEFAULT_TWT_LS;
 
