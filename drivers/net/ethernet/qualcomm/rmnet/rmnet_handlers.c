--- conflicted
+++ resolved
@@ -92,14 +92,11 @@
 		rmnet_shs_stamp(skb, port);
 		return;
 	}
-<<<<<<< HEAD
-=======
 
 	if (port->data_format & RMNET_INGRESS_FORMAT_DL_MARKER) {
 		if (!rmnet_check_skb_can_gro(skb) &&
 		    port->dl_marker_flush >= 0) {
 			struct napi_struct *napi = get_current_napi_context();
->>>>>>> 753e04cd
 
 			napi_gro_receive(napi, skb);
 			port->dl_marker_flush++;
