// SPDX-License-Identifier: GPL-2.0+
/*
 * drivers/net/phy/at803x.c
 *
 * Driver for Qualcomm Atheros AR803x PHY
 *
 * Author: Matus Ujhelyi <ujhelyi.m@gmail.com>
 */

#include <linux/phy.h>
#include <linux/module.h>
#include <linux/string.h>
#include <linux/netdevice.h>
#include <linux/etherdevice.h>
#include <linux/ethtool_netlink.h>
#include <linux/of_gpio.h>
#include <linux/bitfield.h>
#include <linux/gpio/consumer.h>
#include <linux/regulator/of_regulator.h>
#include <linux/regulator/driver.h>
#include <linux/regulator/consumer.h>
#include <dt-bindings/net/qca-ar803x.h>

#define AT803X_SPECIFIC_FUNCTION_CONTROL	0x10
#define AT803X_SFC_ASSERT_CRS			BIT(11)
#define AT803X_SFC_FORCE_LINK			BIT(10)
#define AT803X_SFC_MDI_CROSSOVER_MODE_M		GENMASK(6, 5)
#define AT803X_SFC_AUTOMATIC_CROSSOVER		0x3
#define AT803X_SFC_MANUAL_MDIX			0x1
#define AT803X_SFC_MANUAL_MDI			0x0
#define AT803X_SFC_SQE_TEST			BIT(2)
#define AT803X_SFC_POLARITY_REVERSAL		BIT(1)
#define AT803X_SFC_DISABLE_JABBER		BIT(0)

#define AT803X_SPECIFIC_STATUS			0x11
#define AT803X_SS_SPEED_MASK			(3 << 14)
#define AT803X_SS_SPEED_1000			(2 << 14)
#define AT803X_SS_SPEED_100			(1 << 14)
#define AT803X_SS_SPEED_10			(0 << 14)
#define AT803X_SS_DUPLEX			BIT(13)
#define AT803X_SS_SPEED_DUPLEX_RESOLVED		BIT(11)
#define AT803X_SS_MDIX				BIT(6)

#define AT803X_INTR_ENABLE			0x12
#define AT803X_INTR_ENABLE_AUTONEG_ERR		BIT(15)
#define AT803X_INTR_ENABLE_SPEED_CHANGED	BIT(14)
#define AT803X_INTR_ENABLE_DUPLEX_CHANGED	BIT(13)
#define AT803X_INTR_ENABLE_PAGE_RECEIVED	BIT(12)
#define AT803X_INTR_ENABLE_LINK_FAIL		BIT(11)
#define AT803X_INTR_ENABLE_LINK_SUCCESS		BIT(10)
#define AT803X_INTR_ENABLE_WIRESPEED_DOWNGRADE	BIT(5)
#define AT803X_INTR_ENABLE_POLARITY_CHANGED	BIT(1)
#define AT803X_INTR_ENABLE_WOL			BIT(0)

#define AT803X_INTR_STATUS			0x13

#define AT803X_SMART_SPEED			0x14
#define AT803X_SMART_SPEED_ENABLE		BIT(5)
#define AT803X_SMART_SPEED_RETRY_LIMIT_MASK	GENMASK(4, 2)
#define AT803X_SMART_SPEED_BYPASS_TIMER		BIT(1)
#define AT803X_CDT				0x16
#define AT803X_CDT_MDI_PAIR_MASK		GENMASK(9, 8)
#define AT803X_CDT_ENABLE_TEST			BIT(0)
#define AT803X_CDT_STATUS			0x1c
#define AT803X_CDT_STATUS_STAT_NORMAL		0
#define AT803X_CDT_STATUS_STAT_SHORT		1
#define AT803X_CDT_STATUS_STAT_OPEN		2
#define AT803X_CDT_STATUS_STAT_FAIL		3
#define AT803X_CDT_STATUS_STAT_MASK		GENMASK(9, 8)
#define AT803X_CDT_STATUS_DELTA_TIME_MASK	GENMASK(7, 0)
#define AT803X_LED_CONTROL			0x18

#define AT803X_DEVICE_ADDR			0x03
#define AT803X_LOC_MAC_ADDR_0_15_OFFSET		0x804C
#define AT803X_LOC_MAC_ADDR_16_31_OFFSET	0x804B
#define AT803X_LOC_MAC_ADDR_32_47_OFFSET	0x804A
#define AT803X_REG_CHIP_CONFIG			0x1f
#define AT803X_BT_BX_REG_SEL			0x8000

#define AT803X_DEBUG_ADDR			0x1D
#define AT803X_DEBUG_DATA			0x1E

#define AT803X_MODE_CFG_MASK			0x0F
#define AT803X_MODE_CFG_SGMII			0x01

#define AT803X_PSSR				0x11	/*PHY-Specific Status Register*/
#define AT803X_PSSR_MR_AN_COMPLETE		0x0200

#define AT803X_DEBUG_REG_0			0x00
#define AT803X_DEBUG_RX_CLK_DLY_EN		BIT(15)

#define AT803X_DEBUG_REG_5			0x05
#define AT803X_DEBUG_TX_CLK_DLY_EN		BIT(8)

#define AT803X_DEBUG_REG_3C			0x3C

#define AT803X_DEBUG_REG_3D			0x3D

#define AT803X_DEBUG_REG_1F			0x1F
#define AT803X_DEBUG_PLL_ON			BIT(2)
#define AT803X_DEBUG_RGMII_1V8			BIT(3)

#define MDIO_AZ_DEBUG				0x800D

/* AT803x supports either the XTAL input pad, an internal PLL or the
 * DSP as clock reference for the clock output pad. The XTAL reference
 * is only used for 25 MHz output, all other frequencies need the PLL.
 * The DSP as a clock reference is used in synchronous ethernet
 * applications.
 *
 * By default the PLL is only enabled if there is a link. Otherwise
 * the PHY will go into low power state and disabled the PLL. You can
 * set the PLL_ON bit (see debug register 0x1f) to keep the PLL always
 * enabled.
 */
#define AT803X_MMD7_CLK25M			0x8016
#define AT803X_CLK_OUT_MASK			GENMASK(4, 2)
#define AT803X_CLK_OUT_25MHZ_XTAL		0
#define AT803X_CLK_OUT_25MHZ_DSP		1
#define AT803X_CLK_OUT_50MHZ_PLL		2
#define AT803X_CLK_OUT_50MHZ_DSP		3
#define AT803X_CLK_OUT_62_5MHZ_PLL		4
#define AT803X_CLK_OUT_62_5MHZ_DSP		5
#define AT803X_CLK_OUT_125MHZ_PLL		6
#define AT803X_CLK_OUT_125MHZ_DSP		7

/* The AR8035 has another mask which is compatible with the AR8031/AR8033 mask
 * but doesn't support choosing between XTAL/PLL and DSP.
 */
#define AT8035_CLK_OUT_MASK			GENMASK(4, 3)

#define AT803X_CLK_OUT_STRENGTH_MASK		GENMASK(8, 7)
#define AT803X_CLK_OUT_STRENGTH_FULL		0
#define AT803X_CLK_OUT_STRENGTH_HALF		1
#define AT803X_CLK_OUT_STRENGTH_QUARTER		2

#define AT803X_DEFAULT_DOWNSHIFT		5
#define AT803X_MIN_DOWNSHIFT			2
#define AT803X_MAX_DOWNSHIFT			9

#define AT803X_MMD3_SMARTEEE_CTL1		0x805b
#define AT803X_MMD3_SMARTEEE_CTL2		0x805c
#define AT803X_MMD3_SMARTEEE_CTL3		0x805d
#define AT803X_MMD3_SMARTEEE_CTL3_LPI_EN	BIT(8)

#define ATH9331_PHY_ID				0x004dd041
#define ATH8030_PHY_ID				0x004dd076
#define ATH8031_PHY_ID				0x004dd074
#define ATH8032_PHY_ID				0x004dd023
#define ATH8035_PHY_ID				0x004dd072
#define AT8030_PHY_ID_MASK			0xffffffef

#define QCA8327_A_PHY_ID			0x004dd033
#define QCA8327_B_PHY_ID			0x004dd034
#define QCA8337_PHY_ID				0x004dd036
#define QCA8K_PHY_ID_MASK			0xffffffff

#define QCA8K_DEVFLAGS_REVISION_MASK		GENMASK(2, 0)

#define AT803X_PAGE_FIBER			0
#define AT803X_PAGE_COPPER			1

/* don't turn off internal PLL */
#define AT803X_KEEP_PLL_ENABLED			BIT(0)
#define AT803X_DISABLE_SMARTEEE			BIT(1)

MODULE_DESCRIPTION("Qualcomm Atheros AR803x PHY driver");
MODULE_AUTHOR("Matus Ujhelyi");
MODULE_LICENSE("GPL");

enum stat_access_type {
	PHY,
	MMD
};

struct at803x_hw_stat {
	const char *string;
	u8 reg;
	u32 mask;
	enum stat_access_type access_type;
};

static struct at803x_hw_stat at803x_hw_stats[] = {
	{ "phy_idle_errors", 0xa, GENMASK(7, 0), PHY},
	{ "phy_receive_errors", 0x15, GENMASK(15, 0), PHY},
	{ "eee_wake_errors", 0x16, GENMASK(15, 0), MMD},
};

struct at803x_priv {
	int flags;
	u16 clk_25m_reg;
	u16 clk_25m_mask;
	u8 smarteee_lpi_tw_1g;
	u8 smarteee_lpi_tw_100m;
	struct regulator_dev *vddio_rdev;
	struct regulator_dev *vddh_rdev;
	struct regulator *vddio;
	u64 stats[ARRAY_SIZE(at803x_hw_stats)];
};

struct at803x_context {
	u16 bmcr;
	u16 advertise;
	u16 control1000;
	u16 int_enable;
	u16 smart_speed;
	u16 led_control;
};

static int at803x_debug_reg_write(struct phy_device *phydev, u16 reg, u16 data)
{
	int ret;

	ret = phy_write(phydev, AT803X_DEBUG_ADDR, reg);
	if (ret < 0)
		return ret;

	return phy_write(phydev, AT803X_DEBUG_DATA, data);
}

static int at803x_debug_reg_read(struct phy_device *phydev, u16 reg)
{
	int ret;

	ret = phy_write(phydev, AT803X_DEBUG_ADDR, reg);
	if (ret < 0)
		return ret;

	return phy_read(phydev, AT803X_DEBUG_DATA);
}

static int at803x_debug_reg_mask(struct phy_device *phydev, u16 reg,
				 u16 clear, u16 set)
{
	u16 val;
	int ret;

	ret = at803x_debug_reg_read(phydev, reg);
	if (ret < 0)
		return ret;

	val = ret & 0xffff;
	val &= ~clear;
	val |= set;

	return phy_write(phydev, AT803X_DEBUG_DATA, val);
}

static int at803x_write_page(struct phy_device *phydev, int page)
{
	int mask;
	int set;

	if (page == AT803X_PAGE_COPPER) {
		set = AT803X_BT_BX_REG_SEL;
		mask = 0;
	} else {
		set = 0;
		mask = AT803X_BT_BX_REG_SEL;
	}

	return __phy_modify(phydev, AT803X_REG_CHIP_CONFIG, mask, set);
}

static int at803x_read_page(struct phy_device *phydev)
{
	int ccr = __phy_read(phydev, AT803X_REG_CHIP_CONFIG);

	if (ccr < 0)
		return ccr;

	if (ccr & AT803X_BT_BX_REG_SEL)
		return AT803X_PAGE_COPPER;

	return AT803X_PAGE_FIBER;
}

static int at803x_enable_rx_delay(struct phy_device *phydev)
{
	return at803x_debug_reg_mask(phydev, AT803X_DEBUG_REG_0, 0,
				     AT803X_DEBUG_RX_CLK_DLY_EN);
}

static int at803x_enable_tx_delay(struct phy_device *phydev)
{
	return at803x_debug_reg_mask(phydev, AT803X_DEBUG_REG_5, 0,
				     AT803X_DEBUG_TX_CLK_DLY_EN);
}

static int at803x_disable_rx_delay(struct phy_device *phydev)
{
	return at803x_debug_reg_mask(phydev, AT803X_DEBUG_REG_0,
				     AT803X_DEBUG_RX_CLK_DLY_EN, 0);
}

static int at803x_disable_tx_delay(struct phy_device *phydev)
{
	return at803x_debug_reg_mask(phydev, AT803X_DEBUG_REG_5,
				     AT803X_DEBUG_TX_CLK_DLY_EN, 0);
}

/* save relevant PHY registers to private copy */
static void at803x_context_save(struct phy_device *phydev,
				struct at803x_context *context)
{
	context->bmcr = phy_read(phydev, MII_BMCR);
	context->advertise = phy_read(phydev, MII_ADVERTISE);
	context->control1000 = phy_read(phydev, MII_CTRL1000);
	context->int_enable = phy_read(phydev, AT803X_INTR_ENABLE);
	context->smart_speed = phy_read(phydev, AT803X_SMART_SPEED);
	context->led_control = phy_read(phydev, AT803X_LED_CONTROL);
}

/* restore relevant PHY registers from private copy */
static void at803x_context_restore(struct phy_device *phydev,
				   const struct at803x_context *context)
{
	phy_write(phydev, MII_BMCR, context->bmcr);
	phy_write(phydev, MII_ADVERTISE, context->advertise);
	phy_write(phydev, MII_CTRL1000, context->control1000);
	phy_write(phydev, AT803X_INTR_ENABLE, context->int_enable);
	phy_write(phydev, AT803X_SMART_SPEED, context->smart_speed);
	phy_write(phydev, AT803X_LED_CONTROL, context->led_control);
}

static int at803x_set_wol(struct phy_device *phydev,
			  struct ethtool_wolinfo *wol)
{
	struct net_device *ndev = phydev->attached_dev;
	const u8 *mac;
	int ret;
	u32 value;
	unsigned int i, offsets[] = {
		AT803X_LOC_MAC_ADDR_32_47_OFFSET,
		AT803X_LOC_MAC_ADDR_16_31_OFFSET,
		AT803X_LOC_MAC_ADDR_0_15_OFFSET,
	};

	if (!ndev)
		return -ENODEV;

	if (wol->wolopts & WAKE_MAGIC) {
		mac = (const u8 *) ndev->dev_addr;

		if (!is_valid_ether_addr(mac))
			return -EINVAL;

		for (i = 0; i < 3; i++)
			phy_write_mmd(phydev, AT803X_DEVICE_ADDR, offsets[i],
				      mac[(i * 2) + 1] | (mac[(i * 2)] << 8));

		value = phy_read(phydev, AT803X_INTR_ENABLE);
		value |= AT803X_INTR_ENABLE_WOL;
		ret = phy_write(phydev, AT803X_INTR_ENABLE, value);
		if (ret)
			return ret;
		value = phy_read(phydev, AT803X_INTR_STATUS);
	} else {
		value = phy_read(phydev, AT803X_INTR_ENABLE);
		value &= (~AT803X_INTR_ENABLE_WOL);
		ret = phy_write(phydev, AT803X_INTR_ENABLE, value);
		if (ret)
			return ret;
		value = phy_read(phydev, AT803X_INTR_STATUS);
	}

	return ret;
}

static void at803x_get_wol(struct phy_device *phydev,
			   struct ethtool_wolinfo *wol)
{
	u32 value;

	wol->supported = WAKE_MAGIC;
	wol->wolopts = 0;

	value = phy_read(phydev, AT803X_INTR_ENABLE);
	if (value & AT803X_INTR_ENABLE_WOL)
		wol->wolopts |= WAKE_MAGIC;
}

static int at803x_get_sset_count(struct phy_device *phydev)
{
	return ARRAY_SIZE(at803x_hw_stats);
}

static void at803x_get_strings(struct phy_device *phydev, u8 *data)
{
	int i;

	for (i = 0; i < ARRAY_SIZE(at803x_hw_stats); i++) {
		strscpy(data + i * ETH_GSTRING_LEN,
			at803x_hw_stats[i].string, ETH_GSTRING_LEN);
	}
}

static u64 at803x_get_stat(struct phy_device *phydev, int i)
{
	struct at803x_hw_stat stat = at803x_hw_stats[i];
	struct at803x_priv *priv = phydev->priv;
	int val;
	u64 ret;

	if (stat.access_type == MMD)
		val = phy_read_mmd(phydev, MDIO_MMD_PCS, stat.reg);
	else
		val = phy_read(phydev, stat.reg);

	if (val < 0) {
		ret = U64_MAX;
	} else {
		val = val & stat.mask;
		priv->stats[i] += val;
		ret = priv->stats[i];
	}

	return ret;
}

static void at803x_get_stats(struct phy_device *phydev,
			     struct ethtool_stats *stats, u64 *data)
{
	int i;

	for (i = 0; i < ARRAY_SIZE(at803x_hw_stats); i++)
		data[i] = at803x_get_stat(phydev, i);
}

static int at803x_suspend(struct phy_device *phydev)
{
	int value;
	int wol_enabled;

	value = phy_read(phydev, AT803X_INTR_ENABLE);
	wol_enabled = value & AT803X_INTR_ENABLE_WOL;

	if (wol_enabled)
		value = BMCR_ISOLATE;
	else
		value = BMCR_PDOWN;

	phy_modify(phydev, MII_BMCR, 0, value);

	return 0;
}

static int at803x_resume(struct phy_device *phydev)
{
	return phy_modify(phydev, MII_BMCR, BMCR_PDOWN | BMCR_ISOLATE, 0);
}

static int at803x_rgmii_reg_set_voltage_sel(struct regulator_dev *rdev,
					    unsigned int selector)
{
	struct phy_device *phydev = rdev_get_drvdata(rdev);

	if (selector)
		return at803x_debug_reg_mask(phydev, AT803X_DEBUG_REG_1F,
					     0, AT803X_DEBUG_RGMII_1V8);
	else
		return at803x_debug_reg_mask(phydev, AT803X_DEBUG_REG_1F,
					     AT803X_DEBUG_RGMII_1V8, 0);
}

static int at803x_rgmii_reg_get_voltage_sel(struct regulator_dev *rdev)
{
	struct phy_device *phydev = rdev_get_drvdata(rdev);
	int val;

	val = at803x_debug_reg_read(phydev, AT803X_DEBUG_REG_1F);
	if (val < 0)
		return val;

	return (val & AT803X_DEBUG_RGMII_1V8) ? 1 : 0;
}

static const struct regulator_ops vddio_regulator_ops = {
	.list_voltage = regulator_list_voltage_table,
	.set_voltage_sel = at803x_rgmii_reg_set_voltage_sel,
	.get_voltage_sel = at803x_rgmii_reg_get_voltage_sel,
};

static const unsigned int vddio_voltage_table[] = {
	1500000,
	1800000,
};

static const struct regulator_desc vddio_desc = {
	.name = "vddio",
	.of_match = of_match_ptr("vddio-regulator"),
	.n_voltages = ARRAY_SIZE(vddio_voltage_table),
	.volt_table = vddio_voltage_table,
	.ops = &vddio_regulator_ops,
	.type = REGULATOR_VOLTAGE,
	.owner = THIS_MODULE,
};

static const struct regulator_ops vddh_regulator_ops = {
};

static const struct regulator_desc vddh_desc = {
	.name = "vddh",
	.of_match = of_match_ptr("vddh-regulator"),
	.n_voltages = 1,
	.fixed_uV = 2500000,
	.ops = &vddh_regulator_ops,
	.type = REGULATOR_VOLTAGE,
	.owner = THIS_MODULE,
};

static int at8031_register_regulators(struct phy_device *phydev)
{
	struct at803x_priv *priv = phydev->priv;
	struct device *dev = &phydev->mdio.dev;
	struct regulator_config config = { };

	config.dev = dev;
	config.driver_data = phydev;

	priv->vddio_rdev = devm_regulator_register(dev, &vddio_desc, &config);
	if (IS_ERR(priv->vddio_rdev)) {
		phydev_err(phydev, "failed to register VDDIO regulator\n");
		return PTR_ERR(priv->vddio_rdev);
	}

	priv->vddh_rdev = devm_regulator_register(dev, &vddh_desc, &config);
	if (IS_ERR(priv->vddh_rdev)) {
		phydev_err(phydev, "failed to register VDDH regulator\n");
		return PTR_ERR(priv->vddh_rdev);
	}

	return 0;
}

static int at803x_parse_dt(struct phy_device *phydev)
{
	struct device_node *node = phydev->mdio.dev.of_node;
	struct at803x_priv *priv = phydev->priv;
	u32 freq, strength, tw;
	unsigned int sel;
	int ret;

	if (!IS_ENABLED(CONFIG_OF_MDIO))
		return 0;

	if (of_property_read_bool(node, "qca,disable-smarteee"))
		priv->flags |= AT803X_DISABLE_SMARTEEE;

	if (!of_property_read_u32(node, "qca,smarteee-tw-us-1g", &tw)) {
		if (!tw || tw > 255) {
			phydev_err(phydev, "invalid qca,smarteee-tw-us-1g\n");
			return -EINVAL;
		}
		priv->smarteee_lpi_tw_1g = tw;
	}

	if (!of_property_read_u32(node, "qca,smarteee-tw-us-100m", &tw)) {
		if (!tw || tw > 255) {
			phydev_err(phydev, "invalid qca,smarteee-tw-us-100m\n");
			return -EINVAL;
		}
		priv->smarteee_lpi_tw_100m = tw;
	}

	ret = of_property_read_u32(node, "qca,clk-out-frequency", &freq);
	if (!ret) {
		switch (freq) {
		case 25000000:
			sel = AT803X_CLK_OUT_25MHZ_XTAL;
			break;
		case 50000000:
			sel = AT803X_CLK_OUT_50MHZ_PLL;
			break;
		case 62500000:
			sel = AT803X_CLK_OUT_62_5MHZ_PLL;
			break;
		case 125000000:
			sel = AT803X_CLK_OUT_125MHZ_PLL;
			break;
		default:
			phydev_err(phydev, "invalid qca,clk-out-frequency\n");
			return -EINVAL;
		}

		priv->clk_25m_reg |= FIELD_PREP(AT803X_CLK_OUT_MASK, sel);
		priv->clk_25m_mask |= AT803X_CLK_OUT_MASK;

		/* Fixup for the AR8030/AR8035. This chip has another mask and
		 * doesn't support the DSP reference. Eg. the lowest bit of the
		 * mask. The upper two bits select the same frequencies. Mask
		 * the lowest bit here.
		 *
		 * Warning:
		 *   There was no datasheet for the AR8030 available so this is
		 *   just a guess. But the AR8035 is listed as pin compatible
		 *   to the AR8030 so there might be a good chance it works on
		 *   the AR8030 too.
		 */
		if (phydev->drv->phy_id == ATH8030_PHY_ID ||
		    phydev->drv->phy_id == ATH8035_PHY_ID) {
			priv->clk_25m_reg &= AT8035_CLK_OUT_MASK;
			priv->clk_25m_mask &= AT8035_CLK_OUT_MASK;
		}
	}

	ret = of_property_read_u32(node, "qca,clk-out-strength", &strength);
	if (!ret) {
		priv->clk_25m_mask |= AT803X_CLK_OUT_STRENGTH_MASK;
		switch (strength) {
		case AR803X_STRENGTH_FULL:
			priv->clk_25m_reg |= AT803X_CLK_OUT_STRENGTH_FULL;
			break;
		case AR803X_STRENGTH_HALF:
			priv->clk_25m_reg |= AT803X_CLK_OUT_STRENGTH_HALF;
			break;
		case AR803X_STRENGTH_QUARTER:
			priv->clk_25m_reg |= AT803X_CLK_OUT_STRENGTH_QUARTER;
			break;
		default:
			phydev_err(phydev, "invalid qca,clk-out-strength\n");
			return -EINVAL;
		}
	}

	/* Only supported on AR8031/AR8033, the AR8030/AR8035 use strapping
	 * options.
	 */
	if (phydev->drv->phy_id == ATH8031_PHY_ID) {
		if (of_property_read_bool(node, "qca,keep-pll-enabled"))
			priv->flags |= AT803X_KEEP_PLL_ENABLED;

		ret = at8031_register_regulators(phydev);
		if (ret < 0)
			return ret;

		priv->vddio = devm_regulator_get_optional(&phydev->mdio.dev,
							  "vddio");
		if (IS_ERR(priv->vddio)) {
			phydev_err(phydev, "failed to get VDDIO regulator\n");
			return PTR_ERR(priv->vddio);
		}
	}

	return 0;
}

static int at803x_probe(struct phy_device *phydev)
{
	struct device *dev = &phydev->mdio.dev;
	struct at803x_priv *priv;
	int ret;

	priv = devm_kzalloc(dev, sizeof(*priv), GFP_KERNEL);
	if (!priv)
		return -ENOMEM;

	phydev->priv = priv;

	ret = at803x_parse_dt(phydev);
	if (ret)
		return ret;

	if (priv->vddio) {
		ret = regulator_enable(priv->vddio);
		if (ret < 0)
			return ret;
	}

	/* Some bootloaders leave the fiber page selected.
	 * Switch to the copper page, as otherwise we read
	 * the PHY capabilities from the fiber side.
	 */
	if (phydev->drv->phy_id == ATH8031_PHY_ID) {
		phy_lock_mdio_bus(phydev);
		ret = at803x_write_page(phydev, AT803X_PAGE_COPPER);
		phy_unlock_mdio_bus(phydev);
		if (ret)
			goto err;
	}

	return 0;

err:
	if (priv->vddio)
		regulator_disable(priv->vddio);

	return ret;
}

static void at803x_remove(struct phy_device *phydev)
{
	struct at803x_priv *priv = phydev->priv;

	if (priv->vddio)
		regulator_disable(priv->vddio);
}

static int at803x_get_features(struct phy_device *phydev)
{
	int err;

	err = genphy_read_abilities(phydev);
	if (err)
		return err;

	if (phydev->drv->phy_id != ATH8031_PHY_ID)
		return 0;

	/* AR8031/AR8033 have different status registers
	 * for copper and fiber operation. However, the
	 * extended status register is the same for both
	 * operation modes.
	 *
	 * As a result of that, ESTATUS_1000_XFULL is set
	 * to 1 even when operating in copper TP mode.
	 *
	 * Remove this mode from the supported link modes,
	 * as this driver currently only supports copper
	 * operation.
	 */
	linkmode_clear_bit(ETHTOOL_LINK_MODE_1000baseX_Full_BIT,
			   phydev->supported);
	return 0;
}

static int at803x_smarteee_config(struct phy_device *phydev)
{
	struct at803x_priv *priv = phydev->priv;
	u16 mask = 0, val = 0;
	int ret;

	if (priv->flags & AT803X_DISABLE_SMARTEEE)
		return phy_modify_mmd(phydev, MDIO_MMD_PCS,
				      AT803X_MMD3_SMARTEEE_CTL3,
				      AT803X_MMD3_SMARTEEE_CTL3_LPI_EN, 0);

	if (priv->smarteee_lpi_tw_1g) {
		mask |= 0xff00;
		val |= priv->smarteee_lpi_tw_1g << 8;
	}
	if (priv->smarteee_lpi_tw_100m) {
		mask |= 0x00ff;
		val |= priv->smarteee_lpi_tw_100m;
	}
	if (!mask)
		return 0;

	ret = phy_modify_mmd(phydev, MDIO_MMD_PCS, AT803X_MMD3_SMARTEEE_CTL1,
			     mask, val);
	if (ret)
		return ret;

	return phy_modify_mmd(phydev, MDIO_MMD_PCS, AT803X_MMD3_SMARTEEE_CTL3,
			      AT803X_MMD3_SMARTEEE_CTL3_LPI_EN,
			      AT803X_MMD3_SMARTEEE_CTL3_LPI_EN);
}

static int at803x_clk_out_config(struct phy_device *phydev)
{
	struct at803x_priv *priv = phydev->priv;

	if (!priv->clk_25m_mask)
		return 0;

	return phy_modify_mmd(phydev, MDIO_MMD_AN, AT803X_MMD7_CLK25M,
			      priv->clk_25m_mask, priv->clk_25m_reg);
}

static int at8031_pll_config(struct phy_device *phydev)
{
	struct at803x_priv *priv = phydev->priv;

	/* The default after hardware reset is PLL OFF. After a soft reset, the
	 * values are retained.
	 */
	if (priv->flags & AT803X_KEEP_PLL_ENABLED)
		return at803x_debug_reg_mask(phydev, AT803X_DEBUG_REG_1F,
					     0, AT803X_DEBUG_PLL_ON);
	else
		return at803x_debug_reg_mask(phydev, AT803X_DEBUG_REG_1F,
					     AT803X_DEBUG_PLL_ON, 0);
}

static int at803x_config_init(struct phy_device *phydev)
{
	int ret;

	/* The RX and TX delay default is:
	 *   after HW reset: RX delay enabled and TX delay disabled
	 *   after SW reset: RX delay enabled, while TX delay retains the
	 *   value before reset.
	 */
	if (phydev->interface == PHY_INTERFACE_MODE_RGMII_ID ||
	    phydev->interface == PHY_INTERFACE_MODE_RGMII_RXID)
		ret = at803x_enable_rx_delay(phydev);
	else
		ret = at803x_disable_rx_delay(phydev);
	if (ret < 0)
		return ret;

	if (phydev->interface == PHY_INTERFACE_MODE_RGMII_ID ||
	    phydev->interface == PHY_INTERFACE_MODE_RGMII_TXID)
		ret = at803x_enable_tx_delay(phydev);
	else
		ret = at803x_disable_tx_delay(phydev);
	if (ret < 0)
		return ret;

	ret = at803x_smarteee_config(phydev);
	if (ret < 0)
		return ret;

	ret = at803x_clk_out_config(phydev);
	if (ret < 0)
		return ret;

	if (phydev->drv->phy_id == ATH8031_PHY_ID) {
		ret = at8031_pll_config(phydev);
		if (ret < 0)
			return ret;
	}

	/* Ar803x extended next page bit is enabled by default. Cisco
	 * multigig switches read this bit and attempt to negotiate 10Gbps
	 * rates even if the next page bit is disabled. This is incorrect
	 * behaviour but we still need to accommodate it. XNP is only needed
	 * for 10Gbps support, so disable XNP.
	 */
	return phy_modify(phydev, MII_ADVERTISE, MDIO_AN_CTRL1_XNP, 0);
}

static int at803x_ack_interrupt(struct phy_device *phydev)
{
	int err;

	err = phy_read(phydev, AT803X_INTR_STATUS);

	return (err < 0) ? err : 0;
}

static int at803x_config_intr(struct phy_device *phydev)
{
	int err;
	int value;

	value = phy_read(phydev, AT803X_INTR_ENABLE);

	if (phydev->interrupts == PHY_INTERRUPT_ENABLED) {
		/* Clear any pending interrupts */
		err = at803x_ack_interrupt(phydev);
		if (err)
			return err;

		value |= AT803X_INTR_ENABLE_AUTONEG_ERR;
		value |= AT803X_INTR_ENABLE_SPEED_CHANGED;
		value |= AT803X_INTR_ENABLE_DUPLEX_CHANGED;
		value |= AT803X_INTR_ENABLE_LINK_FAIL;
		value |= AT803X_INTR_ENABLE_LINK_SUCCESS;

		err = phy_write(phydev, AT803X_INTR_ENABLE, value);
	} else {
		err = phy_write(phydev, AT803X_INTR_ENABLE, 0);
		if (err)
			return err;

		/* Clear any pending interrupts */
		err = at803x_ack_interrupt(phydev);
	}

	return err;
}

static irqreturn_t at803x_handle_interrupt(struct phy_device *phydev)
{
	int irq_status, int_enabled;

	irq_status = phy_read(phydev, AT803X_INTR_STATUS);
	if (irq_status < 0) {
		phy_error(phydev);
		return IRQ_NONE;
	}

	/* Read the current enabled interrupts */
	int_enabled = phy_read(phydev, AT803X_INTR_ENABLE);
	if (int_enabled < 0) {
		phy_error(phydev);
		return IRQ_NONE;
	}

	/* See if this was one of our enabled interrupts */
	if (!(irq_status & int_enabled))
		return IRQ_NONE;

	phy_trigger_machine(phydev);

	return IRQ_HANDLED;
}

static void at803x_link_change_notify(struct phy_device *phydev)
{
	/*
	 * Conduct a hardware reset for AT8030 every time a link loss is
	 * signalled. This is necessary to circumvent a hardware bug that
	 * occurs when the cable is unplugged while TX packets are pending
	 * in the FIFO. In such cases, the FIFO enters an error mode it
	 * cannot recover from by software.
	 */
	if (phydev->state == PHY_NOLINK && phydev->mdio.reset_gpio) {
		struct at803x_context context;

		at803x_context_save(phydev, &context);

		phy_device_reset(phydev, 1);
		msleep(1);
		phy_device_reset(phydev, 0);
		msleep(1);

		at803x_context_restore(phydev, &context);

		phydev_dbg(phydev, "%s(): phy was reset\n", __func__);
	}
}

static int at803x_read_status(struct phy_device *phydev)
{
	int ss, err, old_link = phydev->link;

	/* Update the link, but return if there was an error */
	err = genphy_update_link(phydev);
	if (err)
		return err;

	/* why bother the PHY if nothing can have changed */
	if (phydev->autoneg == AUTONEG_ENABLE && old_link && phydev->link)
		return 0;

	phydev->speed = SPEED_UNKNOWN;
	phydev->duplex = DUPLEX_UNKNOWN;
	phydev->pause = 0;
	phydev->asym_pause = 0;

	err = genphy_read_lpa(phydev);
	if (err < 0)
		return err;

	/* Read the AT8035 PHY-Specific Status register, which indicates the
	 * speed and duplex that the PHY is actually using, irrespective of
	 * whether we are in autoneg mode or not.
	 */
	ss = phy_read(phydev, AT803X_SPECIFIC_STATUS);
	if (ss < 0)
		return ss;

	if (ss & AT803X_SS_SPEED_DUPLEX_RESOLVED) {
		int sfc;

		sfc = phy_read(phydev, AT803X_SPECIFIC_FUNCTION_CONTROL);
		if (sfc < 0)
			return sfc;

		switch (ss & AT803X_SS_SPEED_MASK) {
		case AT803X_SS_SPEED_10:
			phydev->speed = SPEED_10;
			break;
		case AT803X_SS_SPEED_100:
			phydev->speed = SPEED_100;
			break;
		case AT803X_SS_SPEED_1000:
			phydev->speed = SPEED_1000;
			break;
		}
		if (ss & AT803X_SS_DUPLEX)
			phydev->duplex = DUPLEX_FULL;
		else
			phydev->duplex = DUPLEX_HALF;

		if (ss & AT803X_SS_MDIX)
			phydev->mdix = ETH_TP_MDI_X;
		else
			phydev->mdix = ETH_TP_MDI;

		switch (FIELD_GET(AT803X_SFC_MDI_CROSSOVER_MODE_M, sfc)) {
		case AT803X_SFC_MANUAL_MDI:
			phydev->mdix_ctrl = ETH_TP_MDI;
			break;
		case AT803X_SFC_MANUAL_MDIX:
			phydev->mdix_ctrl = ETH_TP_MDI_X;
			break;
		case AT803X_SFC_AUTOMATIC_CROSSOVER:
			phydev->mdix_ctrl = ETH_TP_MDI_AUTO;
			break;
		}
	}

	if (phydev->autoneg == AUTONEG_ENABLE && phydev->autoneg_complete)
		phy_resolve_aneg_pause(phydev);

	return 0;
}

static int at803x_config_mdix(struct phy_device *phydev, u8 ctrl)
{
	u16 val;

	switch (ctrl) {
	case ETH_TP_MDI:
		val = AT803X_SFC_MANUAL_MDI;
		break;
	case ETH_TP_MDI_X:
		val = AT803X_SFC_MANUAL_MDIX;
		break;
	case ETH_TP_MDI_AUTO:
		val = AT803X_SFC_AUTOMATIC_CROSSOVER;
		break;
	default:
		return 0;
	}

	return phy_modify_changed(phydev, AT803X_SPECIFIC_FUNCTION_CONTROL,
			  AT803X_SFC_MDI_CROSSOVER_MODE_M,
			  FIELD_PREP(AT803X_SFC_MDI_CROSSOVER_MODE_M, val));
}

static int at803x_config_aneg(struct phy_device *phydev)
{
	int ret;

	ret = at803x_config_mdix(phydev, phydev->mdix_ctrl);
	if (ret < 0)
		return ret;

	/* Changes of the midx bits are disruptive to the normal operation;
	 * therefore any changes to these registers must be followed by a
	 * software reset to take effect.
	 */
	if (ret == 1) {
		ret = genphy_soft_reset(phydev);
		if (ret < 0)
			return ret;
	}

	return genphy_config_aneg(phydev);
}

static int at803x_get_downshift(struct phy_device *phydev, u8 *d)
{
	int val;

	val = phy_read(phydev, AT803X_SMART_SPEED);
	if (val < 0)
		return val;

	if (val & AT803X_SMART_SPEED_ENABLE)
		*d = FIELD_GET(AT803X_SMART_SPEED_RETRY_LIMIT_MASK, val) + 2;
	else
		*d = DOWNSHIFT_DEV_DISABLE;

	return 0;
}

static int at803x_set_downshift(struct phy_device *phydev, u8 cnt)
{
	u16 mask, set;
	int ret;

	switch (cnt) {
	case DOWNSHIFT_DEV_DEFAULT_COUNT:
		cnt = AT803X_DEFAULT_DOWNSHIFT;
		fallthrough;
	case AT803X_MIN_DOWNSHIFT ... AT803X_MAX_DOWNSHIFT:
		set = AT803X_SMART_SPEED_ENABLE |
		      AT803X_SMART_SPEED_BYPASS_TIMER |
		      FIELD_PREP(AT803X_SMART_SPEED_RETRY_LIMIT_MASK, cnt - 2);
		mask = AT803X_SMART_SPEED_RETRY_LIMIT_MASK;
		break;
	case DOWNSHIFT_DEV_DISABLE:
		set = 0;
		mask = AT803X_SMART_SPEED_ENABLE |
		       AT803X_SMART_SPEED_BYPASS_TIMER;
		break;
	default:
		return -EINVAL;
	}

	ret = phy_modify_changed(phydev, AT803X_SMART_SPEED, mask, set);

	/* After changing the smart speed settings, we need to perform a
	 * software reset, use phy_init_hw() to make sure we set the
	 * reapply any values which might got lost during software reset.
	 */
	if (ret == 1)
		ret = phy_init_hw(phydev);

	return ret;
}

static int at803x_get_tunable(struct phy_device *phydev,
			      struct ethtool_tunable *tuna, void *data)
{
	switch (tuna->id) {
	case ETHTOOL_PHY_DOWNSHIFT:
		return at803x_get_downshift(phydev, data);
	default:
		return -EOPNOTSUPP;
	}
}

static int at803x_set_tunable(struct phy_device *phydev,
			      struct ethtool_tunable *tuna, const void *data)
{
	switch (tuna->id) {
	case ETHTOOL_PHY_DOWNSHIFT:
		return at803x_set_downshift(phydev, *(const u8 *)data);
	default:
		return -EOPNOTSUPP;
	}
}

static int at803x_cable_test_result_trans(u16 status)
{
	switch (FIELD_GET(AT803X_CDT_STATUS_STAT_MASK, status)) {
	case AT803X_CDT_STATUS_STAT_NORMAL:
		return ETHTOOL_A_CABLE_RESULT_CODE_OK;
	case AT803X_CDT_STATUS_STAT_SHORT:
		return ETHTOOL_A_CABLE_RESULT_CODE_SAME_SHORT;
	case AT803X_CDT_STATUS_STAT_OPEN:
		return ETHTOOL_A_CABLE_RESULT_CODE_OPEN;
	case AT803X_CDT_STATUS_STAT_FAIL:
	default:
		return ETHTOOL_A_CABLE_RESULT_CODE_UNSPEC;
	}
}

static bool at803x_cdt_test_failed(u16 status)
{
	return FIELD_GET(AT803X_CDT_STATUS_STAT_MASK, status) ==
		AT803X_CDT_STATUS_STAT_FAIL;
}

static bool at803x_cdt_fault_length_valid(u16 status)
{
	switch (FIELD_GET(AT803X_CDT_STATUS_STAT_MASK, status)) {
	case AT803X_CDT_STATUS_STAT_OPEN:
	case AT803X_CDT_STATUS_STAT_SHORT:
		return true;
	}
	return false;
}

static int at803x_cdt_fault_length(u16 status)
{
	int dt;

	/* According to the datasheet the distance to the fault is
	 * DELTA_TIME * 0.824 meters.
	 *
	 * The author suspect the correct formula is:
	 *
	 *   fault_distance = DELTA_TIME * (c * VF) / 125MHz / 2
	 *
	 * where c is the speed of light, VF is the velocity factor of
	 * the twisted pair cable, 125MHz the counter frequency and
	 * we need to divide by 2 because the hardware will measure the
	 * round trip time to the fault and back to the PHY.
	 *
	 * With a VF of 0.69 we get the factor 0.824 mentioned in the
	 * datasheet.
	 */
	dt = FIELD_GET(AT803X_CDT_STATUS_DELTA_TIME_MASK, status);

	return (dt * 824) / 10;
}

static int at803x_cdt_start(struct phy_device *phydev, int pair)
{
	u16 cdt;

	cdt = FIELD_PREP(AT803X_CDT_MDI_PAIR_MASK, pair) |
	      AT803X_CDT_ENABLE_TEST;

	return phy_write(phydev, AT803X_CDT, cdt);
}

static int at803x_cdt_wait_for_completion(struct phy_device *phydev)
{
	int val, ret;

	/* One test run takes about 25ms */
	ret = phy_read_poll_timeout(phydev, AT803X_CDT, val,
				    !(val & AT803X_CDT_ENABLE_TEST),
				    30000, 100000, true);

	return ret < 0 ? ret : 0;
}

static int at803x_cable_test_one_pair(struct phy_device *phydev, int pair)
{
	static const int ethtool_pair[] = {
		ETHTOOL_A_CABLE_PAIR_A,
		ETHTOOL_A_CABLE_PAIR_B,
		ETHTOOL_A_CABLE_PAIR_C,
		ETHTOOL_A_CABLE_PAIR_D,
	};
	int ret, val;

	ret = at803x_cdt_start(phydev, pair);
	if (ret)
		return ret;

	ret = at803x_cdt_wait_for_completion(phydev);
	if (ret)
		return ret;

	val = phy_read(phydev, AT803X_CDT_STATUS);
	if (val < 0)
		return val;

	if (at803x_cdt_test_failed(val))
		return 0;

	ethnl_cable_test_result(phydev, ethtool_pair[pair],
				at803x_cable_test_result_trans(val));

	if (at803x_cdt_fault_length_valid(val))
		ethnl_cable_test_fault_length(phydev, ethtool_pair[pair],
					      at803x_cdt_fault_length(val));

	return 1;
}

static int at803x_cable_test_get_status(struct phy_device *phydev,
					bool *finished)
{
	unsigned long pair_mask;
	int retries = 20;
	int pair, ret;

	if (phydev->phy_id == ATH9331_PHY_ID ||
	    phydev->phy_id == ATH8032_PHY_ID)
		pair_mask = 0x3;
	else
		pair_mask = 0xf;

	*finished = false;

	/* According to the datasheet the CDT can be performed when
	 * there is no link partner or when the link partner is
	 * auto-negotiating. Starting the test will restart the AN
	 * automatically. It seems that doing this repeatedly we will
	 * get a slot where our link partner won't disturb our
	 * measurement.
	 */
	while (pair_mask && retries--) {
		for_each_set_bit(pair, &pair_mask, 4) {
			ret = at803x_cable_test_one_pair(phydev, pair);
			if (ret < 0)
				return ret;
			if (ret)
				clear_bit(pair, &pair_mask);
		}
		if (pair_mask)
			msleep(250);
	}

	*finished = true;

	return 0;
}

static int at803x_cable_test_start(struct phy_device *phydev)
{
	/* Enable auto-negotiation, but advertise no capabilities, no link
	 * will be established. A restart of the auto-negotiation is not
	 * required, because the cable test will automatically break the link.
	 */
	phy_write(phydev, MII_BMCR, BMCR_ANENABLE);
	phy_write(phydev, MII_ADVERTISE, ADVERTISE_CSMA);
	if (phydev->phy_id != ATH9331_PHY_ID &&
	    phydev->phy_id != ATH8032_PHY_ID)
		phy_write(phydev, MII_CTRL1000, 0);

	/* we do all the (time consuming) work later */
	return 0;
}

static int qca83xx_config_init(struct phy_device *phydev)
{
	u8 switch_revision;

	switch_revision = phydev->dev_flags & QCA8K_DEVFLAGS_REVISION_MASK;

	switch (switch_revision) {
	case 1:
		/* For 100M waveform */
		at803x_debug_reg_write(phydev, AT803X_DEBUG_REG_0, 0x02ea);
		/* Turn on Gigabit clock */
		at803x_debug_reg_write(phydev, AT803X_DEBUG_REG_3D, 0x68a0);
		break;

	case 2:
		phy_write_mmd(phydev, MDIO_MMD_AN, MDIO_AN_EEE_ADV, 0x0);
		fallthrough;
	case 4:
		phy_write_mmd(phydev, MDIO_MMD_PCS, MDIO_AZ_DEBUG, 0x803f);
		at803x_debug_reg_write(phydev, AT803X_DEBUG_REG_3D, 0x6860);
		at803x_debug_reg_write(phydev, AT803X_DEBUG_REG_5, 0x2c46);
		at803x_debug_reg_write(phydev, AT803X_DEBUG_REG_3C, 0x6000);
		break;
	}

	return 0;
}

static struct phy_driver at803x_driver[] = {
{
	/* Qualcomm Atheros AR8035 */
	PHY_ID_MATCH_EXACT(ATH8035_PHY_ID),
	.name			= "Qualcomm Atheros AR8035",
	.flags			= PHY_POLL_CABLE_TEST,
	.probe			= at803x_probe,
	.remove			= at803x_remove,
	.config_aneg		= at803x_config_aneg,
	.config_init		= at803x_config_init,
	.soft_reset		= genphy_soft_reset,
	.set_wol		= at803x_set_wol,
	.get_wol		= at803x_get_wol,
	.suspend		= at803x_suspend,
	.resume			= at803x_resume,
	/* PHY_GBIT_FEATURES */
	.read_status		= at803x_read_status,
	.config_intr		= at803x_config_intr,
	.handle_interrupt	= at803x_handle_interrupt,
	.get_tunable		= at803x_get_tunable,
	.set_tunable		= at803x_set_tunable,
	.cable_test_start	= at803x_cable_test_start,
	.cable_test_get_status	= at803x_cable_test_get_status,
}, {
	/* Qualcomm Atheros AR8030 */
	.phy_id			= ATH8030_PHY_ID,
	.name			= "Qualcomm Atheros AR8030",
	.phy_id_mask		= AT8030_PHY_ID_MASK,
	.probe			= at803x_probe,
	.remove			= at803x_remove,
	.config_init		= at803x_config_init,
	.link_change_notify	= at803x_link_change_notify,
	.set_wol		= at803x_set_wol,
	.get_wol		= at803x_get_wol,
	.suspend		= at803x_suspend,
	.resume			= at803x_resume,
	/* PHY_BASIC_FEATURES */
	.config_intr		= at803x_config_intr,
	.handle_interrupt	= at803x_handle_interrupt,
}, {
	/* Qualcomm Atheros AR8031/AR8033 */
	PHY_ID_MATCH_EXACT(ATH8031_PHY_ID),
	.name			= "Qualcomm Atheros AR8031/AR8033",
	.flags			= PHY_POLL_CABLE_TEST,
	.probe			= at803x_probe,
	.remove			= at803x_remove,
	.config_init		= at803x_config_init,
	.config_aneg		= at803x_config_aneg,
	.soft_reset		= genphy_soft_reset,
	.set_wol		= at803x_set_wol,
	.get_wol		= at803x_get_wol,
	.suspend		= at803x_suspend,
	.resume			= at803x_resume,
	.read_page		= at803x_read_page,
	.write_page		= at803x_write_page,
	.get_features		= at803x_get_features,
	.read_status		= at803x_read_status,
	.config_intr		= &at803x_config_intr,
	.handle_interrupt	= at803x_handle_interrupt,
	.get_tunable		= at803x_get_tunable,
	.set_tunable		= at803x_set_tunable,
	.cable_test_start	= at803x_cable_test_start,
	.cable_test_get_status	= at803x_cable_test_get_status,
}, {
	/* Qualcomm Atheros AR8032 */
	PHY_ID_MATCH_EXACT(ATH8032_PHY_ID),
	.name			= "Qualcomm Atheros AR8032",
	.probe			= at803x_probe,
	.remove			= at803x_remove,
	.flags			= PHY_POLL_CABLE_TEST,
	.config_init		= at803x_config_init,
	.link_change_notify	= at803x_link_change_notify,
	.set_wol		= at803x_set_wol,
	.get_wol		= at803x_get_wol,
	.suspend		= at803x_suspend,
	.resume			= at803x_resume,
	/* PHY_BASIC_FEATURES */
	.config_intr		= at803x_config_intr,
	.handle_interrupt	= at803x_handle_interrupt,
	.cable_test_start	= at803x_cable_test_start,
	.cable_test_get_status	= at803x_cable_test_get_status,
}, {
	/* ATHEROS AR9331 */
	PHY_ID_MATCH_EXACT(ATH9331_PHY_ID),
	.name			= "Qualcomm Atheros AR9331 built-in PHY",
	.suspend		= at803x_suspend,
	.resume			= at803x_resume,
	.flags			= PHY_POLL_CABLE_TEST,
	/* PHY_BASIC_FEATURES */
	.config_intr		= &at803x_config_intr,
	.handle_interrupt	= at803x_handle_interrupt,
	.cable_test_start	= at803x_cable_test_start,
	.cable_test_get_status	= at803x_cable_test_get_status,
	.read_status		= at803x_read_status,
	.soft_reset		= genphy_soft_reset,
	.config_aneg		= at803x_config_aneg,
}, {
	/* QCA8337 */
	.phy_id			= QCA8337_PHY_ID,
	.phy_id_mask		= QCA8K_PHY_ID_MASK,
	.name			= "Qualcomm Atheros 8337 internal PHY",
	/* PHY_GBIT_FEATURES */
<<<<<<< HEAD
	.probe = at803x_probe,
	.flags = PHY_IS_INTERNAL,
	.config_init = qca83xx_config_init,
	.soft_reset = genphy_soft_reset,
	.get_sset_count = at803x_get_sset_count,
	.get_strings = at803x_get_strings,
	.get_stats = at803x_get_stats,
}, {
	/* QCA8327 */
	.phy_id = QCA8327_PHY_ID,
	.phy_id_mask = QCA8K_PHY_ID_MASK,
	.name = "QCA PHY 8327",
	/* PHY_GBIT_FEATURES */
	.probe = at803x_probe,
	.flags = PHY_IS_INTERNAL,
	.config_init = qca83xx_config_init,
	.soft_reset = genphy_soft_reset,
	.get_sset_count = at803x_get_sset_count,
	.get_strings = at803x_get_strings,
	.get_stats = at803x_get_stats,
=======
	.probe			= at803x_probe,
	.flags			= PHY_IS_INTERNAL,
	.config_init		= qca83xx_config_init,
	.soft_reset		= genphy_soft_reset,
	.get_sset_count		= at803x_get_sset_count,
	.get_strings		= at803x_get_strings,
	.get_stats		= at803x_get_stats,
	.suspend		= genphy_suspend,
	.resume			= genphy_resume,
}, {
	/* QCA8327-A from switch QCA8327-AL1A */
	.phy_id			= QCA8327_A_PHY_ID,
	.phy_id_mask		= QCA8K_PHY_ID_MASK,
	.name			= "Qualcomm Atheros 8327-A internal PHY",
	/* PHY_GBIT_FEATURES */
	.probe			= at803x_probe,
	.flags			= PHY_IS_INTERNAL,
	.config_init		= qca83xx_config_init,
	.soft_reset		= genphy_soft_reset,
	.get_sset_count		= at803x_get_sset_count,
	.get_strings		= at803x_get_strings,
	.get_stats		= at803x_get_stats,
	.suspend		= genphy_suspend,
	.resume			= genphy_resume,
}, {
	/* QCA8327-B from switch QCA8327-BL1A */
	.phy_id			= QCA8327_B_PHY_ID,
	.phy_id_mask		= QCA8K_PHY_ID_MASK,
	.name			= "Qualcomm Atheros 8327-B internal PHY",
	/* PHY_GBIT_FEATURES */
	.probe			= at803x_probe,
	.flags			= PHY_IS_INTERNAL,
	.config_init		= qca83xx_config_init,
	.soft_reset		= genphy_soft_reset,
	.get_sset_count		= at803x_get_sset_count,
	.get_strings		= at803x_get_strings,
	.get_stats		= at803x_get_stats,
	.suspend		= genphy_suspend,
	.resume			= genphy_resume,
>>>>>>> 6b7b0c30
}, };

module_phy_driver(at803x_driver);

static struct mdio_device_id __maybe_unused atheros_tbl[] = {
	{ ATH8030_PHY_ID, AT8030_PHY_ID_MASK },
	{ PHY_ID_MATCH_EXACT(ATH8031_PHY_ID) },
	{ PHY_ID_MATCH_EXACT(ATH8032_PHY_ID) },
	{ PHY_ID_MATCH_EXACT(ATH8035_PHY_ID) },
	{ PHY_ID_MATCH_EXACT(ATH9331_PHY_ID) },
	{ PHY_ID_MATCH_EXACT(QCA8337_PHY_ID) },
<<<<<<< HEAD
	{ PHY_ID_MATCH_EXACT(QCA8327_PHY_ID) },
=======
	{ PHY_ID_MATCH_EXACT(QCA8327_A_PHY_ID) },
	{ PHY_ID_MATCH_EXACT(QCA8327_B_PHY_ID) },
>>>>>>> 6b7b0c30
	{ }
};

MODULE_DEVICE_TABLE(mdio, atheros_tbl);<|MERGE_RESOLUTION|>--- conflicted
+++ resolved
@@ -1414,28 +1414,6 @@
 	.phy_id_mask		= QCA8K_PHY_ID_MASK,
 	.name			= "Qualcomm Atheros 8337 internal PHY",
 	/* PHY_GBIT_FEATURES */
-<<<<<<< HEAD
-	.probe = at803x_probe,
-	.flags = PHY_IS_INTERNAL,
-	.config_init = qca83xx_config_init,
-	.soft_reset = genphy_soft_reset,
-	.get_sset_count = at803x_get_sset_count,
-	.get_strings = at803x_get_strings,
-	.get_stats = at803x_get_stats,
-}, {
-	/* QCA8327 */
-	.phy_id = QCA8327_PHY_ID,
-	.phy_id_mask = QCA8K_PHY_ID_MASK,
-	.name = "QCA PHY 8327",
-	/* PHY_GBIT_FEATURES */
-	.probe = at803x_probe,
-	.flags = PHY_IS_INTERNAL,
-	.config_init = qca83xx_config_init,
-	.soft_reset = genphy_soft_reset,
-	.get_sset_count = at803x_get_sset_count,
-	.get_strings = at803x_get_strings,
-	.get_stats = at803x_get_stats,
-=======
 	.probe			= at803x_probe,
 	.flags			= PHY_IS_INTERNAL,
 	.config_init		= qca83xx_config_init,
@@ -1475,7 +1453,6 @@
 	.get_stats		= at803x_get_stats,
 	.suspend		= genphy_suspend,
 	.resume			= genphy_resume,
->>>>>>> 6b7b0c30
 }, };
 
 module_phy_driver(at803x_driver);
@@ -1487,12 +1464,8 @@
 	{ PHY_ID_MATCH_EXACT(ATH8035_PHY_ID) },
 	{ PHY_ID_MATCH_EXACT(ATH9331_PHY_ID) },
 	{ PHY_ID_MATCH_EXACT(QCA8337_PHY_ID) },
-<<<<<<< HEAD
-	{ PHY_ID_MATCH_EXACT(QCA8327_PHY_ID) },
-=======
 	{ PHY_ID_MATCH_EXACT(QCA8327_A_PHY_ID) },
 	{ PHY_ID_MATCH_EXACT(QCA8327_B_PHY_ID) },
->>>>>>> 6b7b0c30
 	{ }
 };
 
