--- conflicted
+++ resolved
@@ -518,14 +518,9 @@
 		if (info->hw_queue == info->control.vif->cab_queue)
 			return info->hw_queue;
 
-<<<<<<< HEAD
 		WARN_ONCE(info->control.vif->type != NL80211_IFTYPE_ADHOC,
 			  "fc=0x%02x", le16_to_cpu(fc));
-		return IWL_MVM_DQA_AP_PROBE_RESP_QUEUE;
-=======
-		WARN_ONCE(1, "fc=0x%02x", le16_to_cpu(fc));
 		return mvm->probe_queue;
->>>>>>> 87d0e1af
 	case NL80211_IFTYPE_P2P_DEVICE:
 		if (ieee80211_is_mgmt(fc))
 			return mvm->p2p_dev_queue;
