// SPDX-License-Identifier: BSD-3-Clause-Clear
/*
 * Copyright (c) 2018-2019 The Linux Foundation. All rights reserved.
 */

#include <linux/elf.h>

#include "qmi.h"
#include "core.h"
#include "debug.h"
#include <linux/of.h>
#include <linux/firmware.h>

#define SLEEP_CLOCK_SELECT_INTERNAL_BIT	0x02
#define HOST_CSTATE_BIT			0x04

bool ath11k_cold_boot_cal = 1;
EXPORT_SYMBOL(ath11k_cold_boot_cal);
module_param_named(cold_boot_cal, ath11k_cold_boot_cal, bool, 0644);
MODULE_PARM_DESC(cold_boot_cal,
		 "Decrease the channel switch time but increase the driver load time (Default: true)");

static struct qmi_elem_info qmi_wlanfw_host_cap_req_msg_v01_ei[] = {
	{
		.data_type	= QMI_OPT_FLAG,
		.elem_len	= 1,
		.elem_size	= sizeof(u8),
		.array_type	= NO_ARRAY,
		.tlv_type	= 0x10,
		.offset		= offsetof(struct qmi_wlanfw_host_cap_req_msg_v01,
					   num_clients_valid),
	},
	{
		.data_type	= QMI_UNSIGNED_4_BYTE,
		.elem_len	= 1,
		.elem_size	= sizeof(u32),
		.array_type	= NO_ARRAY,
		.tlv_type	= 0x10,
		.offset		= offsetof(struct qmi_wlanfw_host_cap_req_msg_v01,
					   num_clients),
	},
	{
		.data_type	= QMI_OPT_FLAG,
		.elem_len	= 1,
		.elem_size	= sizeof(u8),
		.array_type	= NO_ARRAY,
		.tlv_type	= 0x11,
		.offset		= offsetof(struct qmi_wlanfw_host_cap_req_msg_v01,
					   wake_msi_valid),
	},
	{
		.data_type	= QMI_UNSIGNED_4_BYTE,
		.elem_len	= 1,
		.elem_size	= sizeof(u32),
		.array_type	= NO_ARRAY,
		.tlv_type	= 0x11,
		.offset		= offsetof(struct qmi_wlanfw_host_cap_req_msg_v01,
					   wake_msi),
	},
	{
		.data_type	= QMI_OPT_FLAG,
		.elem_len	= 1,
		.elem_size	= sizeof(u8),
		.array_type	= NO_ARRAY,
		.tlv_type	= 0x12,
		.offset		= offsetof(struct qmi_wlanfw_host_cap_req_msg_v01,
					   gpios_valid),
	},
	{
		.data_type	= QMI_DATA_LEN,
		.elem_len	= 1,
		.elem_size	= sizeof(u8),
		.array_type	= NO_ARRAY,
		.tlv_type	= 0x12,
		.offset		= offsetof(struct qmi_wlanfw_host_cap_req_msg_v01,
					   gpios_len),
	},
	{
		.data_type	= QMI_UNSIGNED_4_BYTE,
		.elem_len	= QMI_WLFW_MAX_NUM_GPIO_V01,
		.elem_size	= sizeof(u32),
		.array_type	= VAR_LEN_ARRAY,
		.tlv_type	= 0x12,
		.offset		= offsetof(struct qmi_wlanfw_host_cap_req_msg_v01,
					   gpios),
	},
	{
		.data_type	= QMI_OPT_FLAG,
		.elem_len	= 1,
		.elem_size	= sizeof(u8),
		.array_type	= NO_ARRAY,
		.tlv_type	= 0x13,
		.offset		= offsetof(struct qmi_wlanfw_host_cap_req_msg_v01,
					   nm_modem_valid),
	},
	{
		.data_type	= QMI_UNSIGNED_1_BYTE,
		.elem_len	= 1,
		.elem_size	= sizeof(u8),
		.array_type	= NO_ARRAY,
		.tlv_type	= 0x13,
		.offset		= offsetof(struct qmi_wlanfw_host_cap_req_msg_v01,
					   nm_modem),
	},
	{
		.data_type	= QMI_OPT_FLAG,
		.elem_len	= 1,
		.elem_size	= sizeof(u8),
		.array_type	= NO_ARRAY,
		.tlv_type	= 0x14,
		.offset		= offsetof(struct qmi_wlanfw_host_cap_req_msg_v01,
					   bdf_support_valid),
	},
	{
		.data_type	= QMI_UNSIGNED_1_BYTE,
		.elem_len	= 1,
		.elem_size	= sizeof(u8),
		.array_type	= NO_ARRAY,
		.tlv_type	= 0x14,
		.offset		= offsetof(struct qmi_wlanfw_host_cap_req_msg_v01,
					   bdf_support),
	},
	{
		.data_type	= QMI_OPT_FLAG,
		.elem_len	= 1,
		.elem_size	= sizeof(u8),
		.array_type	= NO_ARRAY,
		.tlv_type	= 0x15,
		.offset		= offsetof(struct qmi_wlanfw_host_cap_req_msg_v01,
					   bdf_cache_support_valid),
	},
	{
		.data_type	= QMI_UNSIGNED_1_BYTE,
		.elem_len	= 1,
		.elem_size	= sizeof(u8),
		.array_type	= NO_ARRAY,
		.tlv_type	= 0x15,
		.offset		= offsetof(struct qmi_wlanfw_host_cap_req_msg_v01,
					   bdf_cache_support),
	},
	{
		.data_type	= QMI_OPT_FLAG,
		.elem_len	= 1,
		.elem_size	= sizeof(u8),
		.array_type	= NO_ARRAY,
		.tlv_type	= 0x16,
		.offset		= offsetof(struct qmi_wlanfw_host_cap_req_msg_v01,
					   m3_support_valid),
	},
	{
		.data_type	= QMI_UNSIGNED_1_BYTE,
		.elem_len	= 1,
		.elem_size	= sizeof(u8),
		.array_type	= NO_ARRAY,
		.tlv_type	= 0x16,
		.offset		= offsetof(struct qmi_wlanfw_host_cap_req_msg_v01,
					   m3_support),
	},
	{
		.data_type	= QMI_OPT_FLAG,
		.elem_len	= 1,
		.elem_size	= sizeof(u8),
		.array_type	= NO_ARRAY,
		.tlv_type	= 0x17,
		.offset		= offsetof(struct qmi_wlanfw_host_cap_req_msg_v01,
					   m3_cache_support_valid),
	},
	{
		.data_type	= QMI_UNSIGNED_1_BYTE,
		.elem_len	= 1,
		.elem_size	= sizeof(u8),
		.array_type	= NO_ARRAY,
		.tlv_type	= 0x17,
		.offset		= offsetof(struct qmi_wlanfw_host_cap_req_msg_v01,
					   m3_cache_support),
	},
	{
		.data_type	= QMI_OPT_FLAG,
		.elem_len	= 1,
		.elem_size	= sizeof(u8),
		.array_type	= NO_ARRAY,
		.tlv_type	= 0x18,
		.offset		= offsetof(struct qmi_wlanfw_host_cap_req_msg_v01,
					   cal_filesys_support_valid),
	},
	{
		.data_type	= QMI_UNSIGNED_1_BYTE,
		.elem_len	= 1,
		.elem_size	= sizeof(u8),
		.array_type	= NO_ARRAY,
		.tlv_type	= 0x18,
		.offset		= offsetof(struct qmi_wlanfw_host_cap_req_msg_v01,
					   cal_filesys_support),
	},
	{
		.data_type	= QMI_OPT_FLAG,
		.elem_len	= 1,
		.elem_size	= sizeof(u8),
		.array_type	= NO_ARRAY,
		.tlv_type	= 0x19,
		.offset		= offsetof(struct qmi_wlanfw_host_cap_req_msg_v01,
					   cal_cache_support_valid),
	},
	{
		.data_type	= QMI_UNSIGNED_1_BYTE,
		.elem_len	= 1,
		.elem_size	= sizeof(u8),
		.array_type	= NO_ARRAY,
		.tlv_type	= 0x19,
		.offset		= offsetof(struct qmi_wlanfw_host_cap_req_msg_v01,
					   cal_cache_support),
	},
	{
		.data_type	= QMI_OPT_FLAG,
		.elem_len	= 1,
		.elem_size	= sizeof(u8),
		.array_type	= NO_ARRAY,
		.tlv_type	= 0x1A,
		.offset		= offsetof(struct qmi_wlanfw_host_cap_req_msg_v01,
					   cal_done_valid),
	},
	{
		.data_type	= QMI_UNSIGNED_1_BYTE,
		.elem_len	= 1,
		.elem_size	= sizeof(u8),
		.array_type	= NO_ARRAY,
		.tlv_type	= 0x1A,
		.offset		= offsetof(struct qmi_wlanfw_host_cap_req_msg_v01,
					   cal_done),
	},
	{
		.data_type	= QMI_OPT_FLAG,
		.elem_len	= 1,
		.elem_size	= sizeof(u8),
		.array_type	= NO_ARRAY,
		.tlv_type	= 0x1B,
		.offset		= offsetof(struct qmi_wlanfw_host_cap_req_msg_v01,
					   mem_bucket_valid),
	},
	{
		.data_type	= QMI_UNSIGNED_4_BYTE,
		.elem_len	= 1,
		.elem_size	= sizeof(u32),
		.array_type	= NO_ARRAY,
		.tlv_type	= 0x1B,
		.offset		= offsetof(struct qmi_wlanfw_host_cap_req_msg_v01,
					   mem_bucket),
	},
	{
		.data_type	= QMI_OPT_FLAG,
		.elem_len	= 1,
		.elem_size	= sizeof(u8),
		.array_type	= NO_ARRAY,
		.tlv_type	= 0x1C,
		.offset		= offsetof(struct qmi_wlanfw_host_cap_req_msg_v01,
					   mem_cfg_mode_valid),
	},
	{
		.data_type	= QMI_UNSIGNED_1_BYTE,
		.elem_len	= 1,
		.elem_size	= sizeof(u8),
		.array_type	= NO_ARRAY,
		.tlv_type	= 0x1C,
		.offset		= offsetof(struct qmi_wlanfw_host_cap_req_msg_v01,
					   mem_cfg_mode),
	},
	{
		.data_type	= QMI_EOTI,
		.array_type	= NO_ARRAY,
		.tlv_type	= QMI_COMMON_TLV_TYPE,
	},
};

static struct qmi_elem_info qmi_wlanfw_host_cap_resp_msg_v01_ei[] = {
	{
		.data_type	= QMI_STRUCT,
		.elem_len	= 1,
		.elem_size	= sizeof(struct qmi_response_type_v01),
		.array_type	= NO_ARRAY,
		.tlv_type	= 0x02,
		.offset		= offsetof(struct qmi_wlanfw_host_cap_resp_msg_v01, resp),
		.ei_array	= qmi_response_type_v01_ei,
	},
	{
		.data_type	= QMI_EOTI,
		.array_type	= NO_ARRAY,
		.tlv_type	= QMI_COMMON_TLV_TYPE,
	},
};

static struct qmi_elem_info qmi_wlanfw_ind_register_req_msg_v01_ei[] = {
	{
		.data_type	= QMI_OPT_FLAG,
		.elem_len	= 1,
		.elem_size	= sizeof(u8),
		.array_type	= NO_ARRAY,
		.tlv_type	= 0x10,
		.offset		= offsetof(struct qmi_wlanfw_ind_register_req_msg_v01,
					   fw_ready_enable_valid),
	},
	{
		.data_type	= QMI_UNSIGNED_1_BYTE,
		.elem_len	= 1,
		.elem_size	= sizeof(u8),
		.array_type	= NO_ARRAY,
		.tlv_type	= 0x10,
		.offset		= offsetof(struct qmi_wlanfw_ind_register_req_msg_v01,
					   fw_ready_enable),
	},
	{
		.data_type	= QMI_OPT_FLAG,
		.elem_len	= 1,
		.elem_size	= sizeof(u8),
		.array_type	= NO_ARRAY,
		.tlv_type	= 0x11,
		.offset		= offsetof(struct qmi_wlanfw_ind_register_req_msg_v01,
					   initiate_cal_download_enable_valid),
	},
	{
		.data_type	= QMI_UNSIGNED_1_BYTE,
		.elem_len	= 1,
		.elem_size	= sizeof(u8),
		.array_type	= NO_ARRAY,
		.tlv_type	= 0x11,
		.offset		= offsetof(struct qmi_wlanfw_ind_register_req_msg_v01,
					   initiate_cal_download_enable),
	},
	{
		.data_type	= QMI_OPT_FLAG,
		.elem_len	= 1,
		.elem_size	= sizeof(u8),
		.array_type	= NO_ARRAY,
		.tlv_type	= 0x12,
		.offset		= offsetof(struct qmi_wlanfw_ind_register_req_msg_v01,
					   initiate_cal_update_enable_valid),
	},
	{
		.data_type	= QMI_UNSIGNED_1_BYTE,
		.elem_len	= 1,
		.elem_size	= sizeof(u8),
		.array_type	= NO_ARRAY,
		.tlv_type	= 0x12,
		.offset		= offsetof(struct qmi_wlanfw_ind_register_req_msg_v01,
					   initiate_cal_update_enable),
	},
	{
		.data_type	= QMI_OPT_FLAG,
		.elem_len	= 1,
		.elem_size	= sizeof(u8),
		.array_type	= NO_ARRAY,
		.tlv_type	= 0x13,
		.offset		= offsetof(struct qmi_wlanfw_ind_register_req_msg_v01,
					   msa_ready_enable_valid),
	},
	{
		.data_type	= QMI_UNSIGNED_1_BYTE,
		.elem_len	= 1,
		.elem_size	= sizeof(u8),
		.array_type	= NO_ARRAY,
		.tlv_type	= 0x13,
		.offset		= offsetof(struct qmi_wlanfw_ind_register_req_msg_v01,
					   msa_ready_enable),
	},
	{
		.data_type	= QMI_OPT_FLAG,
		.elem_len	= 1,
		.elem_size	= sizeof(u8),
		.array_type	= NO_ARRAY,
		.tlv_type	= 0x14,
		.offset		= offsetof(struct qmi_wlanfw_ind_register_req_msg_v01,
					   pin_connect_result_enable_valid),
	},
	{
		.data_type	= QMI_UNSIGNED_1_BYTE,
		.elem_len	= 1,
		.elem_size	= sizeof(u8),
		.array_type	= NO_ARRAY,
		.tlv_type	= 0x14,
		.offset		= offsetof(struct qmi_wlanfw_ind_register_req_msg_v01,
					   pin_connect_result_enable),
	},
	{
		.data_type	= QMI_OPT_FLAG,
		.elem_len	= 1,
		.elem_size	= sizeof(u8),
		.array_type	= NO_ARRAY,
		.tlv_type	= 0x15,
		.offset		= offsetof(struct qmi_wlanfw_ind_register_req_msg_v01,
					   client_id_valid),
	},
	{
		.data_type	= QMI_UNSIGNED_4_BYTE,
		.elem_len	= 1,
		.elem_size	= sizeof(u32),
		.array_type	= NO_ARRAY,
		.tlv_type	= 0x15,
		.offset		= offsetof(struct qmi_wlanfw_ind_register_req_msg_v01,
					   client_id),
	},
	{
		.data_type	= QMI_OPT_FLAG,
		.elem_len	= 1,
		.elem_size	= sizeof(u8),
		.array_type	= NO_ARRAY,
		.tlv_type	= 0x16,
		.offset		= offsetof(struct qmi_wlanfw_ind_register_req_msg_v01,
					   request_mem_enable_valid),
	},
	{
		.data_type	= QMI_UNSIGNED_1_BYTE,
		.elem_len	= 1,
		.elem_size	= sizeof(u8),
		.array_type	= NO_ARRAY,
		.tlv_type	= 0x16,
		.offset		= offsetof(struct qmi_wlanfw_ind_register_req_msg_v01,
					   request_mem_enable),
	},
	{
		.data_type	= QMI_OPT_FLAG,
		.elem_len	= 1,
		.elem_size	= sizeof(u8),
		.array_type	= NO_ARRAY,
		.tlv_type	= 0x17,
		.offset		= offsetof(struct qmi_wlanfw_ind_register_req_msg_v01,
					   fw_mem_ready_enable_valid),
	},
	{
		.data_type	= QMI_UNSIGNED_1_BYTE,
		.elem_len	= 1,
		.elem_size	= sizeof(u8),
		.array_type	= NO_ARRAY,
		.tlv_type	= 0x17,
		.offset		= offsetof(struct qmi_wlanfw_ind_register_req_msg_v01,
					   fw_mem_ready_enable),
	},
	{
		.data_type	= QMI_OPT_FLAG,
		.elem_len	= 1,
		.elem_size	= sizeof(u8),
		.array_type	= NO_ARRAY,
		.tlv_type	= 0x18,
		.offset		= offsetof(struct qmi_wlanfw_ind_register_req_msg_v01,
					   fw_init_done_enable_valid),
	},
	{
		.data_type	= QMI_UNSIGNED_1_BYTE,
		.elem_len	= 1,
		.elem_size	= sizeof(u8),
		.array_type	= NO_ARRAY,
		.tlv_type	= 0x18,
		.offset		= offsetof(struct qmi_wlanfw_ind_register_req_msg_v01,
					   fw_init_done_enable),
	},

	{
		.data_type	= QMI_OPT_FLAG,
		.elem_len	= 1,
		.elem_size	= sizeof(u8),
		.array_type	= NO_ARRAY,
		.tlv_type	= 0x19,
		.offset		= offsetof(struct qmi_wlanfw_ind_register_req_msg_v01,
					   rejuvenate_enable_valid),
	},
	{
		.data_type	= QMI_UNSIGNED_1_BYTE,
		.elem_len	= 1,
		.elem_size	= sizeof(u8),
		.array_type	= NO_ARRAY,
		.tlv_type	= 0x19,
		.offset		= offsetof(struct qmi_wlanfw_ind_register_req_msg_v01,
					   rejuvenate_enable),
	},
	{
		.data_type	= QMI_OPT_FLAG,
		.elem_len	= 1,
		.elem_size	= sizeof(u8),
		.array_type	= NO_ARRAY,
		.tlv_type	= 0x1A,
		.offset		= offsetof(struct qmi_wlanfw_ind_register_req_msg_v01,
					   xo_cal_enable_valid),
	},
	{
		.data_type	= QMI_UNSIGNED_1_BYTE,
		.elem_len	= 1,
		.elem_size	= sizeof(u8),
		.array_type	= NO_ARRAY,
		.tlv_type	= 0x1A,
		.offset		= offsetof(struct qmi_wlanfw_ind_register_req_msg_v01,
					   xo_cal_enable),
	},
	{
		.data_type	= QMI_OPT_FLAG,
		.elem_len	= 1,
		.elem_size	= sizeof(u8),
		.array_type	= NO_ARRAY,
		.tlv_type	= 0x1B,
		.offset		= offsetof(struct qmi_wlanfw_ind_register_req_msg_v01,
					   cal_done_enable_valid),
	},
	{
		.data_type	= QMI_UNSIGNED_1_BYTE,
		.elem_len	= 1,
		.elem_size	= sizeof(u8),
		.array_type	= NO_ARRAY,
		.tlv_type	= 0x1B,
		.offset		= offsetof(struct qmi_wlanfw_ind_register_req_msg_v01,
					   cal_done_enable),
	},
	{
		.data_type	= QMI_EOTI,
		.array_type	= NO_ARRAY,
		.tlv_type	= QMI_COMMON_TLV_TYPE,
	},
};

static struct qmi_elem_info qmi_wlanfw_ind_register_resp_msg_v01_ei[] = {
	{
		.data_type	= QMI_STRUCT,
		.elem_len	= 1,
		.elem_size	= sizeof(struct qmi_response_type_v01),
		.array_type	= NO_ARRAY,
		.tlv_type	= 0x02,
		.offset		= offsetof(struct qmi_wlanfw_ind_register_resp_msg_v01,
					   resp),
		.ei_array	= qmi_response_type_v01_ei,
	},
	{
		.data_type	= QMI_OPT_FLAG,
		.elem_len	= 1,
		.elem_size	= sizeof(u8),
		.array_type	= NO_ARRAY,
		.tlv_type	= 0x10,
		.offset		= offsetof(struct qmi_wlanfw_ind_register_resp_msg_v01,
					   fw_status_valid),
	},
	{
		.data_type	= QMI_UNSIGNED_8_BYTE,
		.elem_len	= 1,
		.elem_size	= sizeof(u64),
		.array_type	= NO_ARRAY,
		.tlv_type	= 0x10,
		.offset		= offsetof(struct qmi_wlanfw_ind_register_resp_msg_v01,
					   fw_status),
	},
	{
		.data_type	= QMI_EOTI,
		.array_type	= NO_ARRAY,
		.tlv_type	= QMI_COMMON_TLV_TYPE,
	},
};

static struct qmi_elem_info qmi_wlanfw_mem_cfg_s_v01_ei[] = {
	{
		.data_type	= QMI_UNSIGNED_8_BYTE,
		.elem_len	= 1,
		.elem_size	= sizeof(u64),
		.array_type	= NO_ARRAY,
		.tlv_type	= 0,
		.offset		= offsetof(struct qmi_wlanfw_mem_cfg_s_v01, offset),
	},
	{
		.data_type	= QMI_UNSIGNED_4_BYTE,
		.elem_len	= 1,
		.elem_size	= sizeof(u32),
		.array_type	= NO_ARRAY,
		.tlv_type	= 0,
		.offset		= offsetof(struct qmi_wlanfw_mem_cfg_s_v01, size),
	},
	{
		.data_type	= QMI_UNSIGNED_1_BYTE,
		.elem_len	= 1,
		.elem_size	= sizeof(u8),
		.array_type	= NO_ARRAY,
		.tlv_type	= 0,
		.offset		= offsetof(struct qmi_wlanfw_mem_cfg_s_v01, secure_flag),
	},
	{
		.data_type	= QMI_EOTI,
		.array_type	= NO_ARRAY,
		.tlv_type	= QMI_COMMON_TLV_TYPE,
	},
};

static struct qmi_elem_info qmi_wlanfw_mem_seg_s_v01_ei[] = {
	{
		.data_type	= QMI_UNSIGNED_4_BYTE,
		.elem_len	= 1,
		.elem_size	= sizeof(u32),
		.array_type	= NO_ARRAY,
		.tlv_type	= 0,
		.offset		= offsetof(struct qmi_wlanfw_mem_seg_s_v01,
				  size),
	},
	{
		.data_type	= QMI_SIGNED_4_BYTE_ENUM,
		.elem_len	= 1,
		.elem_size	= sizeof(enum qmi_wlanfw_mem_type_enum_v01),
		.array_type	= NO_ARRAY,
		.tlv_type	= 0,
		.offset		= offsetof(struct qmi_wlanfw_mem_seg_s_v01, type),
	},
	{
		.data_type	= QMI_DATA_LEN,
		.elem_len	= 1,
		.elem_size	= sizeof(u8),
		.array_type	= NO_ARRAY,
		.tlv_type	= 0,
		.offset		= offsetof(struct qmi_wlanfw_mem_seg_s_v01, mem_cfg_len),
	},
	{
		.data_type	= QMI_STRUCT,
		.elem_len	= QMI_WLANFW_MAX_NUM_MEM_CFG_V01,
		.elem_size	= sizeof(struct qmi_wlanfw_mem_cfg_s_v01),
		.array_type	= VAR_LEN_ARRAY,
		.tlv_type	= 0,
		.offset		= offsetof(struct qmi_wlanfw_mem_seg_s_v01, mem_cfg),
		.ei_array	= qmi_wlanfw_mem_cfg_s_v01_ei,
	},
	{
		.data_type	= QMI_EOTI,
		.array_type	= NO_ARRAY,
		.tlv_type	= QMI_COMMON_TLV_TYPE,
	},
};

static struct qmi_elem_info qmi_wlanfw_request_mem_ind_msg_v01_ei[] = {
	{
		.data_type	= QMI_DATA_LEN,
		.elem_len	= 1,
		.elem_size	= sizeof(u8),
		.array_type	= NO_ARRAY,
		.tlv_type	= 0x01,
		.offset		= offsetof(struct qmi_wlanfw_request_mem_ind_msg_v01,
					   mem_seg_len),
	},
	{
		.data_type	= QMI_STRUCT,
		.elem_len	= ATH11K_QMI_WLANFW_MAX_NUM_MEM_SEG_V01,
		.elem_size	= sizeof(struct qmi_wlanfw_mem_seg_s_v01),
		.array_type	= VAR_LEN_ARRAY,
		.tlv_type	= 0x01,
		.offset		= offsetof(struct qmi_wlanfw_request_mem_ind_msg_v01,
					   mem_seg),
		.ei_array	= qmi_wlanfw_mem_seg_s_v01_ei,
	},
	{
		.data_type	= QMI_EOTI,
		.array_type	= NO_ARRAY,
		.tlv_type	= QMI_COMMON_TLV_TYPE,
	},
};

static struct qmi_elem_info qmi_wlanfw_mem_seg_resp_s_v01_ei[] = {
	{
		.data_type	= QMI_UNSIGNED_8_BYTE,
		.elem_len	= 1,
		.elem_size	= sizeof(u64),
		.array_type	= NO_ARRAY,
		.tlv_type	= 0,
		.offset		= offsetof(struct qmi_wlanfw_mem_seg_resp_s_v01, addr),
	},
	{
		.data_type	= QMI_UNSIGNED_4_BYTE,
		.elem_len	= 1,
		.elem_size	= sizeof(u32),
		.array_type	= NO_ARRAY,
		.tlv_type	= 0,
		.offset		= offsetof(struct qmi_wlanfw_mem_seg_resp_s_v01, size),
	},
	{
		.data_type	= QMI_SIGNED_4_BYTE_ENUM,
		.elem_len	= 1,
		.elem_size	= sizeof(enum qmi_wlanfw_mem_type_enum_v01),
		.array_type	= NO_ARRAY,
		.tlv_type	= 0,
		.offset		= offsetof(struct qmi_wlanfw_mem_seg_resp_s_v01, type),
	},
	{
		.data_type	= QMI_UNSIGNED_1_BYTE,
		.elem_len	= 1,
		.elem_size	= sizeof(u8),
		.array_type	= NO_ARRAY,
		.tlv_type	= 0,
		.offset		= offsetof(struct qmi_wlanfw_mem_seg_resp_s_v01, restore),
	},
	{
		.data_type	= QMI_EOTI,
		.array_type	= NO_ARRAY,
		.tlv_type	= QMI_COMMON_TLV_TYPE,
	},
};

static struct qmi_elem_info qmi_wlanfw_respond_mem_req_msg_v01_ei[] = {
	{
		.data_type	= QMI_DATA_LEN,
		.elem_len	= 1,
		.elem_size	= sizeof(u8),
		.array_type	= NO_ARRAY,
		.tlv_type	= 0x01,
		.offset		= offsetof(struct qmi_wlanfw_respond_mem_req_msg_v01,
					   mem_seg_len),
	},
	{
		.data_type	= QMI_STRUCT,
		.elem_len	= ATH11K_QMI_WLANFW_MAX_NUM_MEM_SEG_V01,
		.elem_size	= sizeof(struct qmi_wlanfw_mem_seg_resp_s_v01),
		.array_type	= VAR_LEN_ARRAY,
		.tlv_type	= 0x01,
		.offset		= offsetof(struct qmi_wlanfw_respond_mem_req_msg_v01,
					   mem_seg),
		.ei_array	= qmi_wlanfw_mem_seg_resp_s_v01_ei,
	},
	{
		.data_type	= QMI_EOTI,
		.array_type	= NO_ARRAY,
		.tlv_type	= QMI_COMMON_TLV_TYPE,
	},
};

static struct qmi_elem_info qmi_wlanfw_respond_mem_resp_msg_v01_ei[] = {
	{
		.data_type	= QMI_STRUCT,
		.elem_len	= 1,
		.elem_size	= sizeof(struct qmi_response_type_v01),
		.array_type	= NO_ARRAY,
		.tlv_type	= 0x02,
		.offset		= offsetof(struct qmi_wlanfw_respond_mem_resp_msg_v01,
					   resp),
		.ei_array	= qmi_response_type_v01_ei,
	},
	{
		.data_type	= QMI_EOTI,
		.array_type	= NO_ARRAY,
		.tlv_type	= QMI_COMMON_TLV_TYPE,
	},
};

static struct qmi_elem_info qmi_wlanfw_cap_req_msg_v01_ei[] = {
	{
		.data_type	= QMI_EOTI,
		.array_type	= NO_ARRAY,
		.tlv_type	= QMI_COMMON_TLV_TYPE,
	},
};

static struct qmi_elem_info qmi_wlanfw_rf_chip_info_s_v01_ei[] = {
	{
		.data_type	= QMI_UNSIGNED_4_BYTE,
		.elem_len	= 1,
		.elem_size	= sizeof(u32),
		.array_type	= NO_ARRAY,
		.tlv_type	= 0,
		.offset		= offsetof(struct qmi_wlanfw_rf_chip_info_s_v01,
					   chip_id),
	},
	{
		.data_type	= QMI_UNSIGNED_4_BYTE,
		.elem_len	= 1,
		.elem_size	= sizeof(u32),
		.array_type	= NO_ARRAY,
		.tlv_type	= 0,
		.offset		= offsetof(struct qmi_wlanfw_rf_chip_info_s_v01,
					   chip_family),
	},
	{
		.data_type	= QMI_EOTI,
		.array_type	= NO_ARRAY,
		.tlv_type	= QMI_COMMON_TLV_TYPE,
	},
};

static struct qmi_elem_info qmi_wlanfw_rf_board_info_s_v01_ei[] = {
	{
		.data_type	= QMI_UNSIGNED_4_BYTE,
		.elem_len	= 1,
		.elem_size	= sizeof(u32),
		.array_type	= NO_ARRAY,
		.tlv_type	= 0,
		.offset		= offsetof(struct qmi_wlanfw_rf_board_info_s_v01,
					   board_id),
	},
	{
		.data_type	= QMI_EOTI,
		.array_type	= NO_ARRAY,
		.tlv_type	= QMI_COMMON_TLV_TYPE,
	},
};

static struct qmi_elem_info qmi_wlanfw_soc_info_s_v01_ei[] = {
	{
		.data_type	= QMI_UNSIGNED_4_BYTE,
		.elem_len	= 1,
		.elem_size	= sizeof(u32),
		.array_type	= NO_ARRAY,
		.tlv_type	= 0,
		.offset		= offsetof(struct qmi_wlanfw_soc_info_s_v01, soc_id),
	},
	{
		.data_type	= QMI_EOTI,
		.array_type	= NO_ARRAY,
		.tlv_type	= QMI_COMMON_TLV_TYPE,
	},
};

static struct qmi_elem_info qmi_wlanfw_fw_version_info_s_v01_ei[] = {
	{
		.data_type	= QMI_UNSIGNED_4_BYTE,
		.elem_len	= 1,
		.elem_size	= sizeof(u32),
		.array_type	= NO_ARRAY,
		.tlv_type	= 0,
		.offset		= offsetof(struct qmi_wlanfw_fw_version_info_s_v01,
					   fw_version),
	},
	{
		.data_type	= QMI_STRING,
		.elem_len	= ATH11K_QMI_WLANFW_MAX_TIMESTAMP_LEN_V01 + 1,
		.elem_size	= sizeof(char),
		.array_type	= NO_ARRAY,
		.tlv_type	= 0,
		.offset		= offsetof(struct qmi_wlanfw_fw_version_info_s_v01,
					   fw_build_timestamp),
	},
	{
		.data_type	= QMI_EOTI,
		.array_type	= NO_ARRAY,
		.tlv_type	= QMI_COMMON_TLV_TYPE,
	},
};

static struct qmi_elem_info qmi_wlanfw_cap_resp_msg_v01_ei[] = {
	{
		.data_type	= QMI_STRUCT,
		.elem_len	= 1,
		.elem_size	= sizeof(struct qmi_response_type_v01),
		.array_type	= NO_ARRAY,
		.tlv_type	= 0x02,
		.offset		= offsetof(struct qmi_wlanfw_cap_resp_msg_v01, resp),
		.ei_array	= qmi_response_type_v01_ei,
	},
	{
		.data_type	= QMI_OPT_FLAG,
		.elem_len	= 1,
		.elem_size	= sizeof(u8),
		.array_type	= NO_ARRAY,
		.tlv_type	= 0x10,
		.offset		= offsetof(struct qmi_wlanfw_cap_resp_msg_v01,
					   chip_info_valid),
	},
	{
		.data_type	= QMI_STRUCT,
		.elem_len	= 1,
		.elem_size	= sizeof(struct qmi_wlanfw_rf_chip_info_s_v01),
		.array_type	= NO_ARRAY,
		.tlv_type	= 0x10,
		.offset		= offsetof(struct qmi_wlanfw_cap_resp_msg_v01,
					   chip_info),
		.ei_array	= qmi_wlanfw_rf_chip_info_s_v01_ei,
	},
	{
		.data_type	= QMI_OPT_FLAG,
		.elem_len	= 1,
		.elem_size	= sizeof(u8),
		.array_type	= NO_ARRAY,
		.tlv_type	= 0x11,
		.offset		= offsetof(struct qmi_wlanfw_cap_resp_msg_v01,
					   board_info_valid),
	},
	{
		.data_type	= QMI_STRUCT,
		.elem_len	= 1,
		.elem_size	= sizeof(struct qmi_wlanfw_rf_board_info_s_v01),
		.array_type	= NO_ARRAY,
		.tlv_type	= 0x11,
		.offset		= offsetof(struct qmi_wlanfw_cap_resp_msg_v01,
					   board_info),
		.ei_array	= qmi_wlanfw_rf_board_info_s_v01_ei,
	},
	{
		.data_type	= QMI_OPT_FLAG,
		.elem_len	= 1,
		.elem_size	= sizeof(u8),
		.array_type	= NO_ARRAY,
		.tlv_type	= 0x12,
		.offset		= offsetof(struct qmi_wlanfw_cap_resp_msg_v01,
					   soc_info_valid),
	},
	{
		.data_type	= QMI_STRUCT,
		.elem_len	= 1,
		.elem_size	= sizeof(struct qmi_wlanfw_soc_info_s_v01),
		.array_type	= NO_ARRAY,
		.tlv_type	= 0x12,
		.offset		= offsetof(struct qmi_wlanfw_cap_resp_msg_v01,
					   soc_info),
		.ei_array	= qmi_wlanfw_soc_info_s_v01_ei,
	},
	{
		.data_type	= QMI_OPT_FLAG,
		.elem_len	= 1,
		.elem_size	= sizeof(u8),
		.array_type	= NO_ARRAY,
		.tlv_type	= 0x13,
		.offset		= offsetof(struct qmi_wlanfw_cap_resp_msg_v01,
					   fw_version_info_valid),
	},
	{
		.data_type	= QMI_STRUCT,
		.elem_len	= 1,
		.elem_size	= sizeof(struct qmi_wlanfw_fw_version_info_s_v01),
		.array_type	= NO_ARRAY,
		.tlv_type	= 0x13,
		.offset		= offsetof(struct qmi_wlanfw_cap_resp_msg_v01,
					   fw_version_info),
		.ei_array	= qmi_wlanfw_fw_version_info_s_v01_ei,
	},
	{
		.data_type	= QMI_OPT_FLAG,
		.elem_len	= 1,
		.elem_size	= sizeof(u8),
		.array_type	= NO_ARRAY,
		.tlv_type	= 0x14,
		.offset		= offsetof(struct qmi_wlanfw_cap_resp_msg_v01,
					   fw_build_id_valid),
	},
	{
		.data_type	= QMI_STRING,
		.elem_len	= ATH11K_QMI_WLANFW_MAX_BUILD_ID_LEN_V01 + 1,
		.elem_size	= sizeof(char),
		.array_type	= NO_ARRAY,
		.tlv_type	= 0x14,
		.offset		= offsetof(struct qmi_wlanfw_cap_resp_msg_v01,
					   fw_build_id),
	},
	{
		.data_type	= QMI_OPT_FLAG,
		.elem_len	= 1,
		.elem_size	= sizeof(u8),
		.array_type	= NO_ARRAY,
		.tlv_type	= 0x15,
		.offset		= offsetof(struct qmi_wlanfw_cap_resp_msg_v01,
					   num_macs_valid),
	},
	{
		.data_type	= QMI_UNSIGNED_1_BYTE,
		.elem_len	= 1,
		.elem_size	= sizeof(u8),
		.array_type	= NO_ARRAY,
		.tlv_type	= 0x15,
		.offset		= offsetof(struct qmi_wlanfw_cap_resp_msg_v01,
					   num_macs),
	},
	{
		.data_type      = QMI_OPT_FLAG,
		.elem_len       = 1,
		.elem_size      = sizeof(u8),
		.array_type     = NO_ARRAY,
		.tlv_type       = 0x16,
		.offset         = offsetof(struct qmi_wlanfw_cap_resp_msg_v01,
					   voltage_mv_valid),
	},
	{
		.data_type      = QMI_UNSIGNED_4_BYTE,
		.elem_len       = 1,
		.elem_size      = sizeof(u32),
		.array_type     = NO_ARRAY,
		.tlv_type       = 0x16,
		.offset         = offsetof(struct qmi_wlanfw_cap_resp_msg_v01,
					   voltage_mv),
	},
	{
		.data_type      = QMI_OPT_FLAG,
		.elem_len       = 1,
		.elem_size      = sizeof(u8),
		.array_type     = NO_ARRAY,
		.tlv_type       = 0x17,
		.offset         = offsetof(struct qmi_wlanfw_cap_resp_msg_v01,
					   time_freq_hz_valid),
	},
	{
		.data_type      = QMI_UNSIGNED_4_BYTE,
		.elem_len       = 1,
		.elem_size      = sizeof(u32),
		.array_type     = NO_ARRAY,
		.tlv_type       = 0x17,
		.offset         = offsetof(struct qmi_wlanfw_cap_resp_msg_v01,
					   time_freq_hz),
	},
	{
		.data_type      = QMI_OPT_FLAG,
		.elem_len       = 1,
		.elem_size      = sizeof(u8),
		.array_type     = NO_ARRAY,
		.tlv_type       = 0x18,
		.offset         = offsetof(struct qmi_wlanfw_cap_resp_msg_v01,
					   otp_version_valid),
	},
	{
		.data_type      = QMI_UNSIGNED_4_BYTE,
		.elem_len       = 1,
		.elem_size      = sizeof(u32),
		.array_type     = NO_ARRAY,
		.tlv_type       = 0x18,
		.offset         = offsetof(struct qmi_wlanfw_cap_resp_msg_v01,
					   otp_version),
	},
	{
		.data_type      = QMI_OPT_FLAG,
		.elem_len       = 1,
		.elem_size      = sizeof(u8),
		.array_type     = NO_ARRAY,
		.tlv_type       = 0x19,
		.offset         = offsetof(struct qmi_wlanfw_cap_resp_msg_v01,
					   eeprom_read_timeout_valid),
	},
	{
		.data_type      = QMI_UNSIGNED_4_BYTE,
		.elem_len       = 1,
		.elem_size      = sizeof(u32),
		.array_type     = NO_ARRAY,
		.tlv_type       = 0x19,
		.offset         = offsetof(struct qmi_wlanfw_cap_resp_msg_v01,
					   eeprom_read_timeout),
	},
	{
		.data_type	= QMI_EOTI,
		.array_type	= NO_ARRAY,
		.tlv_type	= QMI_COMMON_TLV_TYPE,
	},
};

static struct qmi_elem_info qmi_wlanfw_bdf_download_req_msg_v01_ei[] = {
	{
		.data_type	= QMI_UNSIGNED_1_BYTE,
		.elem_len	= 1,
		.elem_size	= sizeof(u8),
		.array_type	= NO_ARRAY,
		.tlv_type	= 0x01,
		.offset		= offsetof(struct qmi_wlanfw_bdf_download_req_msg_v01,
					   valid),
	},
	{
		.data_type	= QMI_OPT_FLAG,
		.elem_len	= 1,
		.elem_size	= sizeof(u8),
		.array_type	= NO_ARRAY,
		.tlv_type	= 0x10,
		.offset		= offsetof(struct qmi_wlanfw_bdf_download_req_msg_v01,
					   file_id_valid),
	},
	{
		.data_type	= QMI_SIGNED_4_BYTE_ENUM,
		.elem_len	= 1,
		.elem_size	= sizeof(enum qmi_wlanfw_cal_temp_id_enum_v01),
		.array_type	= NO_ARRAY,
		.tlv_type	= 0x10,
		.offset		= offsetof(struct qmi_wlanfw_bdf_download_req_msg_v01,
					   file_id),
	},
	{
		.data_type	= QMI_OPT_FLAG,
		.elem_len	= 1,
		.elem_size	= sizeof(u8),
		.array_type	= NO_ARRAY,
		.tlv_type	= 0x11,
		.offset		= offsetof(struct qmi_wlanfw_bdf_download_req_msg_v01,
					   total_size_valid),
	},
	{
		.data_type	= QMI_UNSIGNED_4_BYTE,
		.elem_len	= 1,
		.elem_size	= sizeof(u32),
		.array_type	= NO_ARRAY,
		.tlv_type	= 0x11,
		.offset		= offsetof(struct qmi_wlanfw_bdf_download_req_msg_v01,
					   total_size),
	},
	{
		.data_type	= QMI_OPT_FLAG,
		.elem_len	= 1,
		.elem_size	= sizeof(u8),
		.array_type	= NO_ARRAY,
		.tlv_type	= 0x12,
		.offset		= offsetof(struct qmi_wlanfw_bdf_download_req_msg_v01,
					   seg_id_valid),
	},
	{
		.data_type	= QMI_UNSIGNED_4_BYTE,
		.elem_len	= 1,
		.elem_size	= sizeof(u32),
		.array_type	= NO_ARRAY,
		.tlv_type	= 0x12,
		.offset		= offsetof(struct qmi_wlanfw_bdf_download_req_msg_v01,
					   seg_id),
	},
	{
		.data_type	= QMI_OPT_FLAG,
		.elem_len	= 1,
		.elem_size	= sizeof(u8),
		.array_type	= NO_ARRAY,
		.tlv_type	= 0x13,
		.offset		= offsetof(struct qmi_wlanfw_bdf_download_req_msg_v01,
					   data_valid),
	},
	{
		.data_type	= QMI_DATA_LEN,
		.elem_len	= 1,
		.elem_size	= sizeof(u16),
		.array_type	= NO_ARRAY,
		.tlv_type	= 0x13,
		.offset		= offsetof(struct qmi_wlanfw_bdf_download_req_msg_v01,
					   data_len),
	},
	{
		.data_type	= QMI_UNSIGNED_1_BYTE,
		.elem_len	= QMI_WLANFW_MAX_DATA_SIZE_V01,
		.elem_size	= sizeof(u8),
		.array_type	= VAR_LEN_ARRAY,
		.tlv_type	= 0x13,
		.offset		= offsetof(struct qmi_wlanfw_bdf_download_req_msg_v01,
					   data),
	},
	{
		.data_type	= QMI_OPT_FLAG,
		.elem_len	= 1,
		.elem_size	= sizeof(u8),
		.array_type	= NO_ARRAY,
		.tlv_type	= 0x14,
		.offset		= offsetof(struct qmi_wlanfw_bdf_download_req_msg_v01,
					   end_valid),
	},
	{
		.data_type	= QMI_UNSIGNED_1_BYTE,
		.elem_len	= 1,
		.elem_size	= sizeof(u8),
		.array_type	= NO_ARRAY,
		.tlv_type	= 0x14,
		.offset		= offsetof(struct qmi_wlanfw_bdf_download_req_msg_v01,
					   end),
	},
	{
		.data_type	= QMI_OPT_FLAG,
		.elem_len	= 1,
		.elem_size	= sizeof(u8),
		.array_type	= NO_ARRAY,
		.tlv_type	= 0x15,
		.offset		= offsetof(struct qmi_wlanfw_bdf_download_req_msg_v01,
					   bdf_type_valid),
	},
	{
		.data_type	= QMI_UNSIGNED_1_BYTE,
		.elem_len	= 1,
		.elem_size	= sizeof(u8),
		.array_type	= NO_ARRAY,
		.tlv_type	= 0x15,
		.offset		= offsetof(struct qmi_wlanfw_bdf_download_req_msg_v01,
					   bdf_type),
	},

	{
		.data_type	= QMI_EOTI,
		.array_type	= NO_ARRAY,
		.tlv_type	= QMI_COMMON_TLV_TYPE,
	},
};

static struct qmi_elem_info qmi_wlanfw_bdf_download_resp_msg_v01_ei[] = {
	{
		.data_type	= QMI_STRUCT,
		.elem_len	= 1,
		.elem_size	= sizeof(struct qmi_response_type_v01),
		.array_type	= NO_ARRAY,
		.tlv_type	= 0x02,
		.offset		= offsetof(struct qmi_wlanfw_bdf_download_resp_msg_v01,
					   resp),
		.ei_array	= qmi_response_type_v01_ei,
	},
	{
		.data_type	= QMI_EOTI,
		.array_type	= NO_ARRAY,
		.tlv_type	= QMI_COMMON_TLV_TYPE,
	},
};

static struct qmi_elem_info qmi_wlanfw_m3_info_req_msg_v01_ei[] = {
	{
		.data_type	= QMI_UNSIGNED_8_BYTE,
		.elem_len	= 1,
		.elem_size	= sizeof(u64),
		.array_type	= NO_ARRAY,
		.tlv_type	= 0x01,
		.offset		= offsetof(struct qmi_wlanfw_m3_info_req_msg_v01, addr),
	},
	{
		.data_type	= QMI_UNSIGNED_4_BYTE,
		.elem_len	= 1,
		.elem_size	= sizeof(u32),
		.array_type	= NO_ARRAY,
		.tlv_type	= 0x02,
		.offset		= offsetof(struct qmi_wlanfw_m3_info_req_msg_v01, size),
	},
	{
		.data_type	= QMI_EOTI,
		.array_type	= NO_ARRAY,
		.tlv_type	= QMI_COMMON_TLV_TYPE,
	},
};

static struct qmi_elem_info qmi_wlanfw_m3_info_resp_msg_v01_ei[] = {
	{
		.data_type	= QMI_STRUCT,
		.elem_len	= 1,
		.elem_size	= sizeof(struct qmi_response_type_v01),
		.array_type	= NO_ARRAY,
		.tlv_type	= 0x02,
		.offset		= offsetof(struct qmi_wlanfw_m3_info_resp_msg_v01, resp),
		.ei_array	= qmi_response_type_v01_ei,
	},
	{
		.data_type	= QMI_EOTI,
		.array_type	= NO_ARRAY,
		.tlv_type	= QMI_COMMON_TLV_TYPE,
	},
};

static struct qmi_elem_info qmi_wlanfw_ce_tgt_pipe_cfg_s_v01_ei[] = {
	{
		.data_type	= QMI_UNSIGNED_4_BYTE,
		.elem_len	= 1,
		.elem_size	= sizeof(u32),
		.array_type	= NO_ARRAY,
		.tlv_type	= 0,
		.offset		= offsetof(struct qmi_wlanfw_ce_tgt_pipe_cfg_s_v01,
					   pipe_num),
	},
	{
		.data_type	= QMI_SIGNED_4_BYTE_ENUM,
		.elem_len	= 1,
		.elem_size	= sizeof(enum qmi_wlanfw_pipedir_enum_v01),
		.array_type	= NO_ARRAY,
		.tlv_type	= 0,
		.offset		= offsetof(struct qmi_wlanfw_ce_tgt_pipe_cfg_s_v01,
					   pipe_dir),
	},
	{
		.data_type	= QMI_UNSIGNED_4_BYTE,
		.elem_len	= 1,
		.elem_size	= sizeof(u32),
		.array_type	= NO_ARRAY,
		.tlv_type	= 0,
		.offset		= offsetof(struct qmi_wlanfw_ce_tgt_pipe_cfg_s_v01,
					   nentries),
	},
	{
		.data_type	= QMI_UNSIGNED_4_BYTE,
		.elem_len	= 1,
		.elem_size	= sizeof(u32),
		.array_type	= NO_ARRAY,
		.tlv_type	= 0,
		.offset		= offsetof(struct qmi_wlanfw_ce_tgt_pipe_cfg_s_v01,
					   nbytes_max),
	},
	{
		.data_type	= QMI_UNSIGNED_4_BYTE,
		.elem_len	= 1,
		.elem_size	= sizeof(u32),
		.array_type	= NO_ARRAY,
		.tlv_type	= 0,
		.offset		= offsetof(struct qmi_wlanfw_ce_tgt_pipe_cfg_s_v01,
					   flags),
	},
	{
		.data_type	= QMI_EOTI,
		.array_type	= NO_ARRAY,
		.tlv_type	= QMI_COMMON_TLV_TYPE,
	},
};

static struct qmi_elem_info qmi_wlanfw_ce_svc_pipe_cfg_s_v01_ei[] = {
	{
		.data_type	= QMI_UNSIGNED_4_BYTE,
		.elem_len	= 1,
		.elem_size	= sizeof(u32),
		.array_type	= NO_ARRAY,
		.tlv_type	= 0,
		.offset		= offsetof(struct qmi_wlanfw_ce_svc_pipe_cfg_s_v01,
					   service_id),
	},
	{
		.data_type	= QMI_SIGNED_4_BYTE_ENUM,
		.elem_len	= 1,
		.elem_size	= sizeof(enum qmi_wlanfw_pipedir_enum_v01),
		.array_type	= NO_ARRAY,
		.tlv_type	= 0,
		.offset		= offsetof(struct qmi_wlanfw_ce_svc_pipe_cfg_s_v01,
					   pipe_dir),
	},
	{
		.data_type	= QMI_UNSIGNED_4_BYTE,
		.elem_len	= 1,
		.elem_size	= sizeof(u32),
		.array_type	= NO_ARRAY,
		.tlv_type	= 0,
		.offset		= offsetof(struct qmi_wlanfw_ce_svc_pipe_cfg_s_v01,
					   pipe_num),
	},
	{
		.data_type	= QMI_EOTI,
		.array_type	= NO_ARRAY,
		.tlv_type	= QMI_COMMON_TLV_TYPE,
	},
};

static struct qmi_elem_info qmi_wlanfw_shadow_reg_cfg_s_v01_ei[] = {
	{
		.data_type	= QMI_UNSIGNED_2_BYTE,
		.elem_len	= 1,
		.elem_size	= sizeof(u16),
		.array_type	= NO_ARRAY,
		.tlv_type	= 0,
		.offset		= offsetof(struct qmi_wlanfw_shadow_reg_cfg_s_v01, id),
	},
	{
		.data_type	= QMI_UNSIGNED_2_BYTE,
		.elem_len	= 1,
		.elem_size	= sizeof(u16),
		.array_type	= NO_ARRAY,
		.tlv_type	= 0,
		.offset		= offsetof(struct qmi_wlanfw_shadow_reg_cfg_s_v01,
					   offset),
	},
	{
		.data_type	= QMI_EOTI,
		.array_type	= QMI_COMMON_TLV_TYPE,
	},
};

static struct qmi_elem_info qmi_wlanfw_shadow_reg_v2_cfg_s_v01_ei[] = {
	{
		.data_type	= QMI_UNSIGNED_4_BYTE,
		.elem_len	= 1,
		.elem_size	= sizeof(u32),
		.array_type	= NO_ARRAY,
		.tlv_type	= 0,
		.offset		= offsetof(struct qmi_wlanfw_shadow_reg_v2_cfg_s_v01,
					   addr),
	},
	{
		.data_type	= QMI_EOTI,
		.array_type	= NO_ARRAY,
		.tlv_type	= QMI_COMMON_TLV_TYPE,
	},
};

static struct qmi_elem_info qmi_wlanfw_wlan_mode_req_msg_v01_ei[] = {
	{
		.data_type	= QMI_UNSIGNED_4_BYTE,
		.elem_len	= 1,
		.elem_size	= sizeof(u32),
		.array_type	= NO_ARRAY,
		.tlv_type	= 0x01,
		.offset		= offsetof(struct qmi_wlanfw_wlan_mode_req_msg_v01,
					   mode),
	},
	{
		.data_type	= QMI_OPT_FLAG,
		.elem_len	= 1,
		.elem_size	= sizeof(u8),
		.array_type	= NO_ARRAY,
		.tlv_type	= 0x10,
		.offset		= offsetof(struct qmi_wlanfw_wlan_mode_req_msg_v01,
					   hw_debug_valid),
	},
	{
		.data_type	= QMI_UNSIGNED_1_BYTE,
		.elem_len	= 1,
		.elem_size	= sizeof(u8),
		.array_type	= NO_ARRAY,
		.tlv_type	= 0x10,
		.offset		= offsetof(struct qmi_wlanfw_wlan_mode_req_msg_v01,
					   hw_debug),
	},
	{
		.data_type	= QMI_EOTI,
		.array_type	= NO_ARRAY,
		.tlv_type	= QMI_COMMON_TLV_TYPE,
	},
};

static struct qmi_elem_info qmi_wlanfw_wlan_mode_resp_msg_v01_ei[] = {
	{
		.data_type	= QMI_STRUCT,
		.elem_len	= 1,
		.elem_size	= sizeof(struct qmi_response_type_v01),
		.array_type	= NO_ARRAY,
		.tlv_type	= 0x02,
		.offset		= offsetof(struct qmi_wlanfw_wlan_mode_resp_msg_v01,
					   resp),
		.ei_array	= qmi_response_type_v01_ei,
	},
	{
		.data_type	= QMI_EOTI,
		.array_type	= NO_ARRAY,
		.tlv_type	= QMI_COMMON_TLV_TYPE,
	},
};

static struct qmi_elem_info qmi_wlanfw_wlan_cfg_req_msg_v01_ei[] = {
	{
		.data_type	= QMI_OPT_FLAG,
		.elem_len	= 1,
		.elem_size	= sizeof(u8),
		.array_type	= NO_ARRAY,
		.tlv_type	= 0x10,
		.offset		= offsetof(struct qmi_wlanfw_wlan_cfg_req_msg_v01,
					   host_version_valid),
	},
	{
		.data_type	= QMI_STRING,
		.elem_len	= QMI_WLANFW_MAX_STR_LEN_V01 + 1,
		.elem_size	= sizeof(char),
		.array_type	= NO_ARRAY,
		.tlv_type	= 0x10,
		.offset		= offsetof(struct qmi_wlanfw_wlan_cfg_req_msg_v01,
					   host_version),
	},
	{
		.data_type	= QMI_OPT_FLAG,
		.elem_len	= 1,
		.elem_size	= sizeof(u8),
		.array_type	= NO_ARRAY,
		.tlv_type	= 0x11,
		.offset		= offsetof(struct qmi_wlanfw_wlan_cfg_req_msg_v01,
					   tgt_cfg_valid),
	},
	{
		.data_type	= QMI_DATA_LEN,
		.elem_len	= 1,
		.elem_size	= sizeof(u8),
		.array_type	= NO_ARRAY,
		.tlv_type	= 0x11,
		.offset		= offsetof(struct qmi_wlanfw_wlan_cfg_req_msg_v01,
					   tgt_cfg_len),
	},
	{
		.data_type	= QMI_STRUCT,
		.elem_len	= QMI_WLANFW_MAX_NUM_CE_V01,
		.elem_size	= sizeof(
				struct qmi_wlanfw_ce_tgt_pipe_cfg_s_v01),
		.array_type	= VAR_LEN_ARRAY,
		.tlv_type	= 0x11,
		.offset		= offsetof(struct qmi_wlanfw_wlan_cfg_req_msg_v01,
					   tgt_cfg),
		.ei_array	= qmi_wlanfw_ce_tgt_pipe_cfg_s_v01_ei,
	},
	{
		.data_type	= QMI_OPT_FLAG,
		.elem_len	= 1,
		.elem_size	= sizeof(u8),
		.array_type	= NO_ARRAY,
		.tlv_type	= 0x12,
		.offset		= offsetof(struct qmi_wlanfw_wlan_cfg_req_msg_v01,
					   svc_cfg_valid),
	},
	{
		.data_type	= QMI_DATA_LEN,
		.elem_len	= 1,
		.elem_size	= sizeof(u8),
		.array_type	= NO_ARRAY,
		.tlv_type	= 0x12,
		.offset		= offsetof(struct qmi_wlanfw_wlan_cfg_req_msg_v01,
					   svc_cfg_len),
	},
	{
		.data_type	= QMI_STRUCT,
		.elem_len	= QMI_WLANFW_MAX_NUM_SVC_V01,
		.elem_size	= sizeof(struct qmi_wlanfw_ce_svc_pipe_cfg_s_v01),
		.array_type	= VAR_LEN_ARRAY,
		.tlv_type	= 0x12,
		.offset		= offsetof(struct qmi_wlanfw_wlan_cfg_req_msg_v01,
					   svc_cfg),
		.ei_array	= qmi_wlanfw_ce_svc_pipe_cfg_s_v01_ei,
	},
	{
		.data_type	= QMI_OPT_FLAG,
		.elem_len	= 1,
		.elem_size	= sizeof(u8),
		.array_type	= NO_ARRAY,
		.tlv_type	= 0x13,
		.offset		= offsetof(struct qmi_wlanfw_wlan_cfg_req_msg_v01,
					   shadow_reg_valid),
	},
	{
		.data_type	= QMI_DATA_LEN,
		.elem_len	= 1,
		.elem_size	= sizeof(u8),
		.array_type	= NO_ARRAY,
		.tlv_type	= 0x13,
		.offset		= offsetof(struct qmi_wlanfw_wlan_cfg_req_msg_v01,
					   shadow_reg_len),
	},
	{
		.data_type	= QMI_STRUCT,
		.elem_len	= QMI_WLANFW_MAX_NUM_SHADOW_REG_V01,
		.elem_size	= sizeof(struct qmi_wlanfw_shadow_reg_cfg_s_v01),
		.array_type	= VAR_LEN_ARRAY,
		.tlv_type	= 0x13,
		.offset		= offsetof(struct qmi_wlanfw_wlan_cfg_req_msg_v01,
					   shadow_reg),
		.ei_array	= qmi_wlanfw_shadow_reg_cfg_s_v01_ei,
	},
	{
		.data_type	= QMI_OPT_FLAG,
		.elem_len	= 1,
		.elem_size	= sizeof(u8),
		.array_type	= NO_ARRAY,
		.tlv_type	= 0x14,
		.offset		= offsetof(struct qmi_wlanfw_wlan_cfg_req_msg_v01,
					   shadow_reg_v2_valid),
	},
	{
		.data_type	= QMI_DATA_LEN,
		.elem_len	= 1,
		.elem_size	= sizeof(u8),
		.array_type	= NO_ARRAY,
		.tlv_type	= 0x14,
		.offset		= offsetof(struct qmi_wlanfw_wlan_cfg_req_msg_v01,
					   shadow_reg_v2_len),
	},
	{
		.data_type	= QMI_STRUCT,
		.elem_len	= QMI_WLANFW_MAX_NUM_SHADOW_REG_V2_V01,
		.elem_size	= sizeof(struct qmi_wlanfw_shadow_reg_v2_cfg_s_v01),
		.array_type	= VAR_LEN_ARRAY,
		.tlv_type	= 0x14,
		.offset		= offsetof(struct qmi_wlanfw_wlan_cfg_req_msg_v01,
					   shadow_reg_v2),
		.ei_array	= qmi_wlanfw_shadow_reg_v2_cfg_s_v01_ei,
	},
	{
		.data_type	= QMI_EOTI,
		.array_type	= NO_ARRAY,
		.tlv_type	= QMI_COMMON_TLV_TYPE,
	},
};

static struct qmi_elem_info qmi_wlanfw_wlan_cfg_resp_msg_v01_ei[] = {
	{
		.data_type	= QMI_STRUCT,
		.elem_len	= 1,
		.elem_size	= sizeof(struct qmi_response_type_v01),
		.array_type	= NO_ARRAY,
		.tlv_type	= 0x02,
		.offset		= offsetof(struct qmi_wlanfw_wlan_cfg_resp_msg_v01, resp),
		.ei_array	= qmi_response_type_v01_ei,
	},
	{
		.data_type	= QMI_EOTI,
		.array_type	= NO_ARRAY,
		.tlv_type	= QMI_COMMON_TLV_TYPE,
	},
};

static struct qmi_elem_info qmi_wlanfw_mem_ready_ind_msg_v01_ei[] = {
	{
		.data_type = QMI_EOTI,
		.array_type = NO_ARRAY,
	},
};

static struct qmi_elem_info qmi_wlanfw_fw_ready_ind_msg_v01_ei[] = {
	{
		.data_type = QMI_EOTI,
		.array_type = NO_ARRAY,
	},
};

static struct qmi_elem_info qmi_wlanfw_cold_boot_cal_done_ind_msg_v01_ei[] = {
	{
		.data_type = QMI_EOTI,
		.array_type = NO_ARRAY,
	},
};

static int ath11k_qmi_host_cap_send(struct ath11k_base *ab)
{
	struct qmi_wlanfw_host_cap_req_msg_v01 req;
	struct qmi_wlanfw_host_cap_resp_msg_v01 resp;
	struct qmi_txn txn = {};
	int ret = 0;

	memset(&req, 0, sizeof(req));
	memset(&resp, 0, sizeof(resp));

	req.num_clients_valid = 1;
	req.num_clients = 1;
	req.mem_cfg_mode = ab->qmi.target_mem_mode;
	req.mem_cfg_mode_valid = 1;
	req.bdf_support_valid = 1;
	req.bdf_support = 1;

	if (ab->bus_params.m3_fw_support) {
		req.m3_support_valid = 1;
		req.m3_support = 1;
		req.m3_cache_support_valid = 1;
		req.m3_cache_support = 1;
	} else {
		req.m3_support_valid = 0;
		req.m3_support = 0;
		req.m3_cache_support_valid = 0;
		req.m3_cache_support = 0;
	}

	req.cal_done_valid = 1;
	req.cal_done = ab->qmi.cal_done;

	if (ab->hw_params.internal_sleep_clock) {
		req.nm_modem_valid = 1;

		/* Notify firmware that this is non-qualcomm platform. */
		req.nm_modem |= HOST_CSTATE_BIT;

		/* Notify firmware about the sleep clock selection,
		 * nm_modem_bit[1] is used for this purpose. Host driver on
		 * non-qualcomm platforms should select internal sleep
		 * clock.
		 */
		req.nm_modem |= SLEEP_CLOCK_SELECT_INTERNAL_BIT;
	}

	ath11k_dbg(ab, ATH11K_DBG_QMI, "qmi host cap request\n");

	ret = qmi_txn_init(&ab->qmi.handle, &txn,
			   qmi_wlanfw_host_cap_resp_msg_v01_ei, &resp);
	if (ret < 0)
		goto out;

	ret = qmi_send_request(&ab->qmi.handle, NULL, &txn,
			       QMI_WLANFW_HOST_CAP_REQ_V01,
			       QMI_WLANFW_HOST_CAP_REQ_MSG_V01_MAX_LEN,
			       qmi_wlanfw_host_cap_req_msg_v01_ei, &req);
	if (ret < 0) {
		ath11k_warn(ab, "failed to send host capability request: %d\n", ret);
		goto out;
	}

	ret = qmi_txn_wait(&txn, msecs_to_jiffies(ATH11K_QMI_WLANFW_TIMEOUT_MS));
	if (ret < 0)
		goto out;

	if (resp.resp.result != QMI_RESULT_SUCCESS_V01) {
		ath11k_warn(ab, "host capability request failed: %d %d\n",
			    resp.resp.result, resp.resp.error);
		ret = -EINVAL;
		goto out;
	}

out:
	return ret;
}

static int ath11k_qmi_fw_ind_register_send(struct ath11k_base *ab)
{
	struct qmi_wlanfw_ind_register_req_msg_v01 *req;
	struct qmi_wlanfw_ind_register_resp_msg_v01 *resp;
	struct qmi_handle *handle = &ab->qmi.handle;
	struct qmi_txn txn;
	int ret;

	req = kzalloc(sizeof(*req), GFP_KERNEL);
	if (!req)
		return -ENOMEM;

	resp = kzalloc(sizeof(*resp), GFP_KERNEL);
	if (!resp) {
		ret = -ENOMEM;
		goto resp_out;
	}

	req->client_id_valid = 1;
	req->client_id = QMI_WLANFW_CLIENT_ID;
	req->fw_ready_enable_valid = 1;
	req->fw_ready_enable = 1;
	req->request_mem_enable_valid = 1;
	req->request_mem_enable = 1;
	req->fw_mem_ready_enable_valid = 1;
	req->fw_mem_ready_enable = 1;
	req->cal_done_enable_valid = 1;
	req->cal_done_enable = 1;
	req->fw_init_done_enable_valid = 1;
	req->fw_init_done_enable = 1;

	req->pin_connect_result_enable_valid = 0;
	req->pin_connect_result_enable = 0;

	ret = qmi_txn_init(handle, &txn,
			   qmi_wlanfw_ind_register_resp_msg_v01_ei, resp);
	if (ret < 0)
		goto out;

	ath11k_dbg(ab, ATH11K_DBG_QMI, "qmi indication register request\n");

	ret = qmi_send_request(&ab->qmi.handle, NULL, &txn,
			       QMI_WLANFW_IND_REGISTER_REQ_V01,
			       QMI_WLANFW_IND_REGISTER_REQ_MSG_V01_MAX_LEN,
			       qmi_wlanfw_ind_register_req_msg_v01_ei, req);
	if (ret < 0) {
		ath11k_warn(ab, "failed to send indication register request: %d\n",
			    ret);
		goto out;
	}

	ret = qmi_txn_wait(&txn, msecs_to_jiffies(ATH11K_QMI_WLANFW_TIMEOUT_MS));
	if (ret < 0) {
		ath11k_warn(ab, "failed to register fw indication: %d\n", ret);
		goto out;
	}

	if (resp->resp.result != QMI_RESULT_SUCCESS_V01) {
		ath11k_warn(ab, "firmware indication register request failed: %d %d\n",
			    resp->resp.result, resp->resp.error);
		ret = -EINVAL;
		goto out;
	}

out:
	kfree(resp);
resp_out:
	kfree(req);
	return ret;
}

static int ath11k_qmi_respond_fw_mem_request(struct ath11k_base *ab)
{
	struct qmi_wlanfw_respond_mem_req_msg_v01 *req;
	struct qmi_wlanfw_respond_mem_resp_msg_v01 resp;
	struct qmi_txn txn = {};
	int ret = 0, i;
	bool delayed;

	req = kzalloc(sizeof(*req), GFP_KERNEL);
	if (!req)
		return -ENOMEM;

	memset(&resp, 0, sizeof(resp));

	/* For QCA6390 by default FW requests a block of ~4M contiguous
	 * DMA memory, it's hard to allocate from OS. So host returns
	 * failure to FW and FW will then request mulitple blocks of small
	 * chunk size memory.
	 */
	if (!ab->bus_params.fixed_mem_region && ab->qmi.target_mem_delayed) {
		delayed = true;
		ath11k_dbg(ab, ATH11K_DBG_QMI, "qmi delays mem_request %d\n",
			   ab->qmi.mem_seg_count);
		memset(req, 0, sizeof(*req));
	} else {
		delayed = false;
		req->mem_seg_len = ab->qmi.mem_seg_count;

		for (i = 0; i < req->mem_seg_len ; i++) {
			req->mem_seg[i].addr = ab->qmi.target_mem[i].paddr;
			req->mem_seg[i].size = ab->qmi.target_mem[i].size;
			req->mem_seg[i].type = ab->qmi.target_mem[i].type;
			ath11k_dbg(ab, ATH11K_DBG_QMI,
				   "qmi req mem_seg[%d] %pad %u %u\n", i,
				    &ab->qmi.target_mem[i].paddr,
				    ab->qmi.target_mem[i].size,
				    ab->qmi.target_mem[i].type);
		}
	}

	ret = qmi_txn_init(&ab->qmi.handle, &txn,
			   qmi_wlanfw_respond_mem_resp_msg_v01_ei, &resp);
	if (ret < 0)
		goto out;

	ath11k_dbg(ab, ATH11K_DBG_QMI, "qmi respond memory request delayed %i\n",
		   delayed);

	ret = qmi_send_request(&ab->qmi.handle, NULL, &txn,
			       QMI_WLANFW_RESPOND_MEM_REQ_V01,
			       QMI_WLANFW_RESPOND_MEM_REQ_MSG_V01_MAX_LEN,
			       qmi_wlanfw_respond_mem_req_msg_v01_ei, req);
	if (ret < 0) {
		ath11k_warn(ab, "failed to respond qmi memory request: %d\n",
			    ret);
		goto out;
	}

	ret = qmi_txn_wait(&txn, msecs_to_jiffies(ATH11K_QMI_WLANFW_TIMEOUT_MS));
	if (ret < 0) {
		ath11k_warn(ab, "failed to wait qmi memory request: %d\n", ret);
		goto out;
	}

	if (resp.resp.result != QMI_RESULT_SUCCESS_V01) {
		/* the error response is expected when
		 * target_mem_delayed is true.
		 */
		if (delayed && resp.resp.error == 0)
			goto out;

		ath11k_warn(ab, "qmi respond memory request failed: %d %d\n",
			    resp.resp.result, resp.resp.error);
		ret = -EINVAL;
		goto out;
	}
out:
	kfree(req);
	return ret;
}

static void ath11k_qmi_free_target_mem_chunk(struct ath11k_base *ab)
{
	int i;

	if (ab->bus_params.fixed_mem_region)
		return;

	for (i = 0; i < ab->qmi.mem_seg_count; i++) {
		if (!ab->qmi.target_mem[i].vaddr)
			continue;

		dma_free_coherent(ab->dev,
				  ab->qmi.target_mem[i].size,
				  ab->qmi.target_mem[i].vaddr,
				  ab->qmi.target_mem[i].paddr);
		ab->qmi.target_mem[i].vaddr = NULL;
	}
}

static int ath11k_qmi_alloc_target_mem_chunk(struct ath11k_base *ab)
{
	int i;
	struct target_mem_chunk *chunk;

	ab->qmi.target_mem_delayed = false;

	for (i = 0; i < ab->qmi.mem_seg_count; i++) {
		chunk = &ab->qmi.target_mem[i];
		chunk->vaddr = dma_alloc_coherent(ab->dev,
						  chunk->size,
						  &chunk->paddr,
						  GFP_KERNEL | __GFP_NOWARN);
		if (!chunk->vaddr) {
			if (ab->qmi.mem_seg_count <= ATH11K_QMI_FW_MEM_REQ_SEGMENT_CNT) {
				ath11k_dbg(ab, ATH11K_DBG_QMI,
					   "qmi dma allocation failed (%d B type %u), will try later with small size\n",
					    chunk->size,
					    chunk->type);
				ath11k_qmi_free_target_mem_chunk(ab);
				ab->qmi.target_mem_delayed = true;
				return 0;
			}

			ath11k_err(ab, "failed to allocate dma memory for qmi (%d B type %u)\n",
				   chunk->size,
				   chunk->type);
			return -EINVAL;
		}
	}

	return 0;
}

static int ath11k_qmi_assign_target_mem_chunk(struct ath11k_base *ab)
{
	int i, idx;

	for (i = 0, idx = 0; i < ab->qmi.mem_seg_count; i++) {
		switch (ab->qmi.target_mem[i].type) {
		case BDF_MEM_REGION_TYPE:
			ab->qmi.target_mem[idx].paddr = ab->hw_params.bdf_addr;
			ab->qmi.target_mem[idx].vaddr = NULL;
			ab->qmi.target_mem[idx].size = ab->qmi.target_mem[i].size;
			ab->qmi.target_mem[idx].type = ab->qmi.target_mem[i].type;
			idx++;
			break;
		case CALDB_MEM_REGION_TYPE:
			if (ab->qmi.target_mem[i].size > ATH11K_QMI_CALDB_SIZE) {
				ath11k_warn(ab, "qmi mem size is low to load caldata\n");
				return -EINVAL;
			}

			if (ath11k_cold_boot_cal && ab->hw_params.cold_boot_calib) {
				ab->qmi.target_mem[idx].paddr =
						     ATH11K_QMI_CALDB_ADDRESS;
				ab->qmi.target_mem[idx].vaddr =
						     (void *)ATH11K_QMI_CALDB_ADDRESS;
			} else {
				ab->qmi.target_mem[idx].paddr = 0;
				ab->qmi.target_mem[idx].vaddr = NULL;
			}
			ab->qmi.target_mem[idx].size = ab->qmi.target_mem[i].size;
			ab->qmi.target_mem[idx].type = ab->qmi.target_mem[i].type;
			idx++;
			break;
		default:
			ath11k_warn(ab, "qmi ignore invalid mem req type %d\n",
				    ab->qmi.target_mem[i].type);
			break;
		}
	}
	ab->qmi.mem_seg_count = idx;

	return 0;
}

static int ath11k_qmi_request_target_cap(struct ath11k_base *ab)
{
	struct qmi_wlanfw_cap_req_msg_v01 req;
	struct qmi_wlanfw_cap_resp_msg_v01 resp;
	struct qmi_txn txn = {};
	int ret = 0;
	int r;

	memset(&req, 0, sizeof(req));
	memset(&resp, 0, sizeof(resp));

	ret = qmi_txn_init(&ab->qmi.handle, &txn, qmi_wlanfw_cap_resp_msg_v01_ei,
			   &resp);
	if (ret < 0)
		goto out;

	ath11k_dbg(ab, ATH11K_DBG_QMI, "qmi target cap request\n");

	ret = qmi_send_request(&ab->qmi.handle, NULL, &txn,
			       QMI_WLANFW_CAP_REQ_V01,
			       QMI_WLANFW_CAP_REQ_MSG_V01_MAX_LEN,
			       qmi_wlanfw_cap_req_msg_v01_ei, &req);
	if (ret < 0) {
		ath11k_warn(ab, "failed to send qmi cap request: %d\n",
			    ret);
		goto out;
	}

	ret = qmi_txn_wait(&txn, msecs_to_jiffies(ATH11K_QMI_WLANFW_TIMEOUT_MS));
	if (ret < 0) {
		ath11k_warn(ab, "failed to wait qmi cap request: %d\n", ret);
		goto out;
	}

	if (resp.resp.result != QMI_RESULT_SUCCESS_V01) {
		ath11k_warn(ab, "qmi cap request failed: %d %d\n",
			    resp.resp.result, resp.resp.error);
		ret = -EINVAL;
		goto out;
	}

	if (resp.chip_info_valid) {
		ab->qmi.target.chip_id = resp.chip_info.chip_id;
		ab->qmi.target.chip_family = resp.chip_info.chip_family;
	}

	if (resp.board_info_valid)
		ab->qmi.target.board_id = resp.board_info.board_id;
	else
		ab->qmi.target.board_id = 0xFF;

	if (resp.soc_info_valid)
		ab->qmi.target.soc_id = resp.soc_info.soc_id;

	if (resp.fw_version_info_valid) {
		ab->qmi.target.fw_version = resp.fw_version_info.fw_version;
		strlcpy(ab->qmi.target.fw_build_timestamp,
			resp.fw_version_info.fw_build_timestamp,
			sizeof(ab->qmi.target.fw_build_timestamp));
	}

	if (resp.fw_build_id_valid)
		strlcpy(ab->qmi.target.fw_build_id, resp.fw_build_id,
			sizeof(ab->qmi.target.fw_build_id));

	if (resp.eeprom_read_timeout_valid) {
		ab->qmi.target.eeprom_caldata =
					resp.eeprom_read_timeout;
		ath11k_dbg(ab, ATH11K_DBG_QMI, "qmi cal data supported from eeprom\n");
	}

	ath11k_info(ab, "chip_id 0x%x chip_family 0x%x board_id 0x%x soc_id 0x%x\n",
		    ab->qmi.target.chip_id, ab->qmi.target.chip_family,
		    ab->qmi.target.board_id, ab->qmi.target.soc_id);

	ath11k_info(ab, "fw_version 0x%x fw_build_timestamp %s fw_build_id %s",
		    ab->qmi.target.fw_version,
		    ab->qmi.target.fw_build_timestamp,
		    ab->qmi.target.fw_build_id);

	r = ath11k_core_check_dt(ab);
	if (r)
		ath11k_dbg(ab, ATH11K_DBG_QMI, "DT bdf variant name not set.\n");

out:
	return ret;
}

static int ath11k_qmi_load_file_target_mem(struct ath11k_base *ab,
					   const u8 *data, u32 len, u8 type)
{
	struct qmi_wlanfw_bdf_download_req_msg_v01 *req;
	struct qmi_wlanfw_bdf_download_resp_msg_v01 resp;
	struct qmi_txn txn = {};
	const u8 *temp = data;
	void __iomem *bdf_addr = NULL;
	int ret;
	u32 remaining = len;

	req = kzalloc(sizeof(*req), GFP_KERNEL);
	if (!req)
		return -ENOMEM;

	memset(&resp, 0, sizeof(resp));

	if (ab->bus_params.fixed_bdf_addr) {
		bdf_addr = ioremap(ab->hw_params.bdf_addr, ab->hw_params.fw.board_size);
		if (!bdf_addr) {
			ath11k_warn(ab, "qmi ioremap error for bdf_addr\n");
			ret = -EIO;
			goto err_free_req;
		}
	}

	while (remaining) {
		req->valid = 1;
		req->file_id_valid = 1;
		req->file_id = ab->qmi.target.board_id;
		req->total_size_valid = 1;
		req->total_size = remaining;
		req->seg_id_valid = 1;
		req->data_valid = 1;
		req->bdf_type = type;
		req->bdf_type_valid = 1;
		req->end_valid = 1;
		req->end = 0;

		if (remaining > QMI_WLANFW_MAX_DATA_SIZE_V01) {
			req->data_len = QMI_WLANFW_MAX_DATA_SIZE_V01;
		} else {
			req->data_len = remaining;
			req->end = 1;
		}

		if (ab->bus_params.fixed_bdf_addr ||
		    type == ATH11K_QMI_FILE_TYPE_EEPROM) {
			req->data_valid = 0;
			req->end = 1;
			req->data_len = ATH11K_QMI_MAX_BDF_FILE_NAME_SIZE;
		} else {
			memcpy(req->data, temp, req->data_len);
		}

		if (ab->bus_params.fixed_bdf_addr) {
			if (type == ATH11K_QMI_FILE_TYPE_CALDATA)
				bdf_addr += ab->hw_params.fw.cal_offset;

			memcpy_toio(bdf_addr, temp, len);
		}

		ret = qmi_txn_init(&ab->qmi.handle, &txn,
				   qmi_wlanfw_bdf_download_resp_msg_v01_ei,
				   &resp);
		if (ret < 0)
			goto err_iounmap;

		ath11k_dbg(ab, ATH11K_DBG_QMI, "qmi bdf download req fixed addr type %d\n",
			   type);

		ret = qmi_send_request(&ab->qmi.handle, NULL, &txn,
				       QMI_WLANFW_BDF_DOWNLOAD_REQ_V01,
				       QMI_WLANFW_BDF_DOWNLOAD_REQ_MSG_V01_MAX_LEN,
				       qmi_wlanfw_bdf_download_req_msg_v01_ei, req);
		if (ret < 0) {
			qmi_txn_cancel(&txn);
			goto err_iounmap;
		}

		ret = qmi_txn_wait(&txn, msecs_to_jiffies(ATH11K_QMI_WLANFW_TIMEOUT_MS));
		if (ret < 0) {
			ath11k_warn(ab, "failed to wait board file download request: %d\n",
				    ret);
			goto err_iounmap;
		}

		if (resp.resp.result != QMI_RESULT_SUCCESS_V01) {
			ath11k_warn(ab, "board file download request failed: %d %d\n",
				    resp.resp.result, resp.resp.error);
			ret = -EINVAL;
			goto err_iounmap;
		}

		if (ab->bus_params.fixed_bdf_addr ||
		    type == ATH11K_QMI_FILE_TYPE_EEPROM) {
			remaining = 0;
		} else {
			remaining -= req->data_len;
			temp += req->data_len;
			req->seg_id++;
			ath11k_dbg(ab, ATH11K_DBG_QMI, "qmi bdf download request remaining %i\n",
				   remaining);
		}
	}

err_iounmap:
	if (ab->bus_params.fixed_bdf_addr)
		iounmap(bdf_addr);

err_free_req:
	kfree(req);

	return ret;
}

static int ath11k_qmi_load_bdf_qmi(struct ath11k_base *ab)
{
	struct device *dev = ab->dev;
	char filename[ATH11K_QMI_MAX_BDF_FILE_NAME_SIZE];
	const struct firmware *fw_entry;
	struct ath11k_board_data bd;
	u32 fw_size, file_type;
	int ret = 0, bdf_type;
	const u8 *tmp;

	memset(&bd, 0, sizeof(bd));
	ret = ath11k_core_fetch_bdf(ab, &bd);
	if (ret) {
		ath11k_warn(ab, "qmi failed to fetch board file: %d\n", ret);
		goto out;
	}

	if (bd.len >= SELFMAG && memcmp(bd.data, ELFMAG, SELFMAG) == 0)
		bdf_type = ATH11K_QMI_BDF_TYPE_ELF;
	else
		bdf_type = ATH11K_QMI_BDF_TYPE_BIN;

	ath11k_dbg(ab, ATH11K_DBG_QMI, "qmi bdf_type %d\n", bdf_type);

<<<<<<< HEAD
	fw_size = bd.len;
=======
>>>>>>> 7df621a3
	fw_size = min_t(u32, ab->hw_params.fw.board_size, bd.len);

	ret = ath11k_qmi_load_file_target_mem(ab, bd.data, fw_size, bdf_type);
	if (ret < 0) {
		ath11k_warn(ab, "qmi failed to load bdf file\n");
		goto out;
	}

	/* QCA6390 does not support cal data, skip it */
	if (bdf_type == ATH11K_QMI_BDF_TYPE_ELF)
		goto out;

	if (ab->qmi.target.eeprom_caldata) {
		file_type = ATH11K_QMI_FILE_TYPE_EEPROM;
		tmp = filename;
		fw_size = ATH11K_QMI_MAX_BDF_FILE_NAME_SIZE;
	} else {
		file_type = ATH11K_QMI_FILE_TYPE_CALDATA;

		/* cal-<bus>-<id>.bin */
		snprintf(filename, sizeof(filename), "cal-%s-%s.bin",
			 ath11k_bus_str(ab->hif.bus), dev_name(dev));
		fw_entry = ath11k_core_firmware_request(ab, filename);
		if (!IS_ERR(fw_entry))
			goto success;

		fw_entry = ath11k_core_firmware_request(ab, ATH11K_DEFAULT_CAL_FILE);
		if (IS_ERR(fw_entry)) {
			ret = PTR_ERR(fw_entry);
			ath11k_warn(ab,
				    "qmi failed to load CAL data file:%s\n",
				    filename);
			goto out;
		}
success:
		fw_size = min_t(u32, ab->hw_params.fw.board_size, fw_entry->size);
		tmp = fw_entry->data;
	}

	ret = ath11k_qmi_load_file_target_mem(ab, tmp, fw_size, file_type);
	if (ret < 0) {
		ath11k_warn(ab, "qmi failed to load caldata\n");
		goto out_qmi_cal;
	}

	ath11k_dbg(ab, ATH11K_DBG_QMI, "qmi caldata type: %u\n", file_type);

out_qmi_cal:
	if (!ab->qmi.target.eeprom_caldata)
		release_firmware(fw_entry);
out:
	ath11k_core_free_bdf(ab, &bd);
	ath11k_dbg(ab, ATH11K_DBG_QMI, "qmi BDF download sequence completed\n");

	return ret;
}

static int ath11k_qmi_m3_load(struct ath11k_base *ab)
{
	struct m3_mem_region *m3_mem = &ab->qmi.m3_mem;
	const struct firmware *fw;
	char path[100];
	int ret;

	if (m3_mem->vaddr || m3_mem->size)
		return 0;

	fw = ath11k_core_firmware_request(ab, ATH11K_M3_FILE);
	if (IS_ERR(fw)) {
		ret = PTR_ERR(fw);
		ath11k_core_create_firmware_path(ab, ATH11K_M3_FILE,
						 path, sizeof(path));
		ath11k_err(ab, "failed to load %s: %d\n", path, ret);
		return ret;
	}

	m3_mem->vaddr = dma_alloc_coherent(ab->dev,
					   fw->size, &m3_mem->paddr,
					   GFP_KERNEL);
	if (!m3_mem->vaddr) {
		ath11k_err(ab, "failed to allocate memory for M3 with size %zu\n",
			   fw->size);
		release_firmware(fw);
		return -ENOMEM;
	}

	memcpy(m3_mem->vaddr, fw->data, fw->size);
	m3_mem->size = fw->size;
	release_firmware(fw);

	return 0;
}

static void ath11k_qmi_m3_free(struct ath11k_base *ab)
{
	struct m3_mem_region *m3_mem = &ab->qmi.m3_mem;

	if (!ab->bus_params.m3_fw_support || !m3_mem->vaddr)
		return;

	dma_free_coherent(ab->dev, m3_mem->size,
			  m3_mem->vaddr, m3_mem->paddr);
	m3_mem->vaddr = NULL;
}

static int ath11k_qmi_wlanfw_m3_info_send(struct ath11k_base *ab)
{
	struct m3_mem_region *m3_mem = &ab->qmi.m3_mem;
	struct qmi_wlanfw_m3_info_req_msg_v01 req;
	struct qmi_wlanfw_m3_info_resp_msg_v01 resp;
	struct qmi_txn txn = {};
	int ret = 0;

	memset(&req, 0, sizeof(req));
	memset(&resp, 0, sizeof(resp));

	if (ab->bus_params.m3_fw_support) {
		ret = ath11k_qmi_m3_load(ab);
		if (ret) {
			ath11k_err(ab, "failed to load m3 firmware: %d", ret);
			return ret;
		}

		req.addr = m3_mem->paddr;
		req.size = m3_mem->size;
	} else {
		req.addr = 0;
		req.size = 0;
	}

	ret = qmi_txn_init(&ab->qmi.handle, &txn,
			   qmi_wlanfw_m3_info_resp_msg_v01_ei, &resp);
	if (ret < 0)
		goto out;

	ath11k_dbg(ab, ATH11K_DBG_QMI, "qmi m3 info req\n");

	ret = qmi_send_request(&ab->qmi.handle, NULL, &txn,
			       QMI_WLANFW_M3_INFO_REQ_V01,
			       QMI_WLANFW_M3_INFO_REQ_MSG_V01_MAX_MSG_LEN,
			       qmi_wlanfw_m3_info_req_msg_v01_ei, &req);
	if (ret < 0) {
		ath11k_warn(ab, "failed to send m3 information request: %d\n",
			    ret);
		goto out;
	}

	ret = qmi_txn_wait(&txn, msecs_to_jiffies(ATH11K_QMI_WLANFW_TIMEOUT_MS));
	if (ret < 0) {
		ath11k_warn(ab, "failed to wait m3 information request: %d\n", ret);
		goto out;
	}

	if (resp.resp.result != QMI_RESULT_SUCCESS_V01) {
		ath11k_warn(ab, "m3 info request failed: %d %d\n",
			    resp.resp.result, resp.resp.error);
		ret = -EINVAL;
		goto out;
	}
out:
	return ret;
}

static int ath11k_qmi_wlanfw_mode_send(struct ath11k_base *ab,
				       u32 mode)
{
	struct qmi_wlanfw_wlan_mode_req_msg_v01 req;
	struct qmi_wlanfw_wlan_mode_resp_msg_v01 resp;
	struct qmi_txn txn = {};
	int ret = 0;

	memset(&req, 0, sizeof(req));
	memset(&resp, 0, sizeof(resp));

	req.mode = mode;
	req.hw_debug_valid = 1;
	req.hw_debug = 0;

	ret = qmi_txn_init(&ab->qmi.handle, &txn,
			   qmi_wlanfw_wlan_mode_resp_msg_v01_ei, &resp);
	if (ret < 0)
		goto out;

	ath11k_dbg(ab, ATH11K_DBG_QMI, "qmi wlan mode req mode %d\n", mode);

	ret = qmi_send_request(&ab->qmi.handle, NULL, &txn,
			       QMI_WLANFW_WLAN_MODE_REQ_V01,
			       QMI_WLANFW_WLAN_MODE_REQ_MSG_V01_MAX_LEN,
			       qmi_wlanfw_wlan_mode_req_msg_v01_ei, &req);
	if (ret < 0) {
		ath11k_warn(ab, "failed to send wlan mode request (mode %d): %d\n",
			    mode, ret);
		goto out;
	}

	ret = qmi_txn_wait(&txn, msecs_to_jiffies(ATH11K_QMI_WLANFW_TIMEOUT_MS));
	if (ret < 0) {
		if (mode == ATH11K_FIRMWARE_MODE_OFF && ret == -ENETRESET) {
			ath11k_warn(ab, "WLFW service is dis-connected\n");
			return 0;
		}
		ath11k_warn(ab, "failed to wait wlan mode request (mode %d): %d\n",
			    mode, ret);
		goto out;
	}

	if (resp.resp.result != QMI_RESULT_SUCCESS_V01) {
		ath11k_warn(ab, "wlan mode request failed (mode: %d): %d %d\n",
			    mode, resp.resp.result, resp.resp.error);
		ret = -EINVAL;
		goto out;
	}

out:
	return ret;
}

static int ath11k_qmi_wlanfw_wlan_cfg_send(struct ath11k_base *ab)
{
	struct qmi_wlanfw_wlan_cfg_req_msg_v01 *req;
	struct qmi_wlanfw_wlan_cfg_resp_msg_v01 resp;
	struct ce_pipe_config *ce_cfg;
	struct service_to_pipe *svc_cfg;
	struct qmi_txn txn = {};
	int ret = 0, pipe_num;

	ce_cfg	= (struct ce_pipe_config *)ab->qmi.ce_cfg.tgt_ce;
	svc_cfg	= (struct service_to_pipe *)ab->qmi.ce_cfg.svc_to_ce_map;

	req = kzalloc(sizeof(*req), GFP_KERNEL);
	if (!req)
		return -ENOMEM;

	memset(&resp, 0, sizeof(resp));

	req->host_version_valid = 1;
	strlcpy(req->host_version, ATH11K_HOST_VERSION_STRING,
		sizeof(req->host_version));

	req->tgt_cfg_valid = 1;
	/* This is number of CE configs */
	req->tgt_cfg_len = ab->qmi.ce_cfg.tgt_ce_len;
	for (pipe_num = 0; pipe_num < req->tgt_cfg_len ; pipe_num++) {
		req->tgt_cfg[pipe_num].pipe_num = ce_cfg[pipe_num].pipenum;
		req->tgt_cfg[pipe_num].pipe_dir = ce_cfg[pipe_num].pipedir;
		req->tgt_cfg[pipe_num].nentries = ce_cfg[pipe_num].nentries;
		req->tgt_cfg[pipe_num].nbytes_max = ce_cfg[pipe_num].nbytes_max;
		req->tgt_cfg[pipe_num].flags = ce_cfg[pipe_num].flags;
	}

	req->svc_cfg_valid = 1;
	/* This is number of Service/CE configs */
	req->svc_cfg_len = ab->qmi.ce_cfg.svc_to_ce_map_len;
	for (pipe_num = 0; pipe_num < req->svc_cfg_len; pipe_num++) {
		req->svc_cfg[pipe_num].service_id = svc_cfg[pipe_num].service_id;
		req->svc_cfg[pipe_num].pipe_dir = svc_cfg[pipe_num].pipedir;
		req->svc_cfg[pipe_num].pipe_num = svc_cfg[pipe_num].pipenum;
	}
	req->shadow_reg_valid = 0;

	/* set shadow v2 configuration */
	if (ab->hw_params.supports_shadow_regs) {
		req->shadow_reg_v2_valid = 1;
		req->shadow_reg_v2_len = min_t(u32,
					       ab->qmi.ce_cfg.shadow_reg_v2_len,
					       QMI_WLANFW_MAX_NUM_SHADOW_REG_V2_V01);
		memcpy(&req->shadow_reg_v2, ab->qmi.ce_cfg.shadow_reg_v2,
		       sizeof(u32) * req->shadow_reg_v2_len);
	} else {
		req->shadow_reg_v2_valid = 0;
	}

	ret = qmi_txn_init(&ab->qmi.handle, &txn,
			   qmi_wlanfw_wlan_cfg_resp_msg_v01_ei, &resp);
	if (ret < 0)
		goto out;

	ath11k_dbg(ab, ATH11K_DBG_QMI, "qmi wlan cfg req\n");

	ret = qmi_send_request(&ab->qmi.handle, NULL, &txn,
			       QMI_WLANFW_WLAN_CFG_REQ_V01,
			       QMI_WLANFW_WLAN_CFG_REQ_MSG_V01_MAX_LEN,
			       qmi_wlanfw_wlan_cfg_req_msg_v01_ei, req);
	if (ret < 0) {
		ath11k_warn(ab, "failed to send wlan config request: %d\n",
			    ret);
		goto out;
	}

	ret = qmi_txn_wait(&txn, msecs_to_jiffies(ATH11K_QMI_WLANFW_TIMEOUT_MS));
	if (ret < 0) {
		ath11k_warn(ab, "failed to wait wlan config request: %d\n", ret);
		goto out;
	}

	if (resp.resp.result != QMI_RESULT_SUCCESS_V01) {
		ath11k_warn(ab, "wlan config request failed: %d %d\n",
			    resp.resp.result, resp.resp.error);
		ret = -EINVAL;
		goto out;
	}

out:
	kfree(req);
	return ret;
}

void ath11k_qmi_firmware_stop(struct ath11k_base *ab)
{
	int ret;

	ath11k_dbg(ab, ATH11K_DBG_QMI, "qmi firmware stop\n");

	ret = ath11k_qmi_wlanfw_mode_send(ab, ATH11K_FIRMWARE_MODE_OFF);
	if (ret < 0) {
		ath11k_warn(ab, "qmi failed to send wlan mode off: %d\n", ret);
		return;
	}
}

int ath11k_qmi_firmware_start(struct ath11k_base *ab,
			      u32 mode)
{
	int ret;

	ath11k_dbg(ab, ATH11K_DBG_QMI, "qmi firmware start\n");

	ret = ath11k_qmi_wlanfw_wlan_cfg_send(ab);
	if (ret < 0) {
		ath11k_warn(ab, "qmi failed to send wlan cfg: %d\n", ret);
		return ret;
	}

	ret = ath11k_qmi_wlanfw_mode_send(ab, mode);
	if (ret < 0) {
		ath11k_warn(ab, "qmi failed to send wlan fw mode: %d\n", ret);
		return ret;
	}

	return 0;
}

static int ath11k_qmi_process_coldboot_calibration(struct ath11k_base *ab)
{
	int timeout;
	int ret;

	ret = ath11k_qmi_wlanfw_mode_send(ab, ATH11K_FIRMWARE_MODE_COLD_BOOT);
	if (ret < 0) {
		ath11k_warn(ab, "qmi failed to send wlan fw mode: %d\n", ret);
		return ret;
	}

	ath11k_dbg(ab, ATH11K_DBG_QMI, "Coldboot calibration wait started\n");

	timeout = wait_event_timeout(ab->qmi.cold_boot_waitq,
				     (ab->qmi.cal_done  == 1),
				     ATH11K_COLD_BOOT_FW_RESET_DELAY);
	if (timeout <= 0) {
		ath11k_warn(ab, "coldboot calibration timed out\n");
		return 0;
	}

	ath11k_dbg(ab, ATH11K_DBG_QMI, "Coldboot calibration done\n");

	return 0;
}

static int
ath11k_qmi_driver_event_post(struct ath11k_qmi *qmi,
			     enum ath11k_qmi_event_type type,
			     void *data)
{
	struct ath11k_qmi_driver_event *event;

	event = kzalloc(sizeof(*event), GFP_ATOMIC);
	if (!event)
		return -ENOMEM;

	event->type = type;
	event->data = data;

	spin_lock(&qmi->event_lock);
	list_add_tail(&event->list, &qmi->event_list);
	spin_unlock(&qmi->event_lock);

	queue_work(qmi->event_wq, &qmi->event_work);

	return 0;
}

static int ath11k_qmi_event_server_arrive(struct ath11k_qmi *qmi)
{
	struct ath11k_base *ab = qmi->ab;
	int ret;

	ret = ath11k_qmi_fw_ind_register_send(ab);
	if (ret < 0) {
		ath11k_warn(ab, "failed to send qmi firmware indication: %d\n",
			    ret);
		return ret;
	}

	ret = ath11k_qmi_host_cap_send(ab);
	if (ret < 0) {
		ath11k_warn(ab, "failed to send qmi host cap: %d\n", ret);
		return ret;
	}

	return ret;
}

static int ath11k_qmi_event_mem_request(struct ath11k_qmi *qmi)
{
	struct ath11k_base *ab = qmi->ab;
	int ret;

	ret = ath11k_qmi_respond_fw_mem_request(ab);
	if (ret < 0) {
		ath11k_warn(ab, "qmi failed to respond fw mem req: %d\n", ret);
		return ret;
	}

	return ret;
}

static int ath11k_qmi_event_load_bdf(struct ath11k_qmi *qmi)
{
	struct ath11k_base *ab = qmi->ab;
	int ret;

	ret = ath11k_qmi_request_target_cap(ab);
	if (ret < 0) {
		ath11k_warn(ab, "failed to request qmi target capabilities: %d\n",
			    ret);
		return ret;
	}

	ret = ath11k_qmi_load_bdf_qmi(ab);
	if (ret < 0) {
		ath11k_warn(ab, "failed to load board data file: %d\n", ret);
		return ret;
	}

	ret = ath11k_qmi_wlanfw_m3_info_send(ab);
	if (ret < 0) {
		ath11k_warn(ab, "failed to send qmi m3 info req: %d\n", ret);
		return ret;
	}

	return ret;
}

static void ath11k_qmi_msg_mem_request_cb(struct qmi_handle *qmi_hdl,
					  struct sockaddr_qrtr *sq,
					  struct qmi_txn *txn,
					  const void *data)
{
	struct ath11k_qmi *qmi = container_of(qmi_hdl, struct ath11k_qmi, handle);
	struct ath11k_base *ab = qmi->ab;
	const struct qmi_wlanfw_request_mem_ind_msg_v01 *msg = data;
	int i, ret;

	ath11k_dbg(ab, ATH11K_DBG_QMI, "qmi firmware request memory request\n");

	if (msg->mem_seg_len == 0 ||
	    msg->mem_seg_len > ATH11K_QMI_WLANFW_MAX_NUM_MEM_SEG_V01)
		ath11k_warn(ab, "invalid memory segment length: %u\n",
			    msg->mem_seg_len);

	ab->qmi.mem_seg_count = msg->mem_seg_len;

	for (i = 0; i < qmi->mem_seg_count ; i++) {
		ab->qmi.target_mem[i].type = msg->mem_seg[i].type;
		ab->qmi.target_mem[i].size = msg->mem_seg[i].size;
		ath11k_dbg(ab, ATH11K_DBG_QMI, "qmi mem seg type %d size %d\n",
			   msg->mem_seg[i].type, msg->mem_seg[i].size);
	}

	if (ab->bus_params.fixed_mem_region) {
		ret = ath11k_qmi_assign_target_mem_chunk(ab);
		if (ret) {
			ath11k_warn(ab, "failed to assign qmi target memory: %d\n",
				    ret);
			return;
		}
	} else {
		ret = ath11k_qmi_alloc_target_mem_chunk(ab);
		if (ret) {
			ath11k_warn(ab, "failed to allocate qmi target memory: %d\n",
				    ret);
			return;
		}
	}

	ath11k_qmi_driver_event_post(qmi, ATH11K_QMI_EVENT_REQUEST_MEM, NULL);
}

static void ath11k_qmi_msg_mem_ready_cb(struct qmi_handle *qmi_hdl,
					struct sockaddr_qrtr *sq,
					struct qmi_txn *txn,
					const void *decoded)
{
	struct ath11k_qmi *qmi = container_of(qmi_hdl, struct ath11k_qmi, handle);
	struct ath11k_base *ab = qmi->ab;

	ath11k_dbg(ab, ATH11K_DBG_QMI, "qmi firmware memory ready indication\n");
	ath11k_qmi_driver_event_post(qmi, ATH11K_QMI_EVENT_FW_MEM_READY, NULL);
}

static void ath11k_qmi_msg_fw_ready_cb(struct qmi_handle *qmi_hdl,
				       struct sockaddr_qrtr *sq,
				       struct qmi_txn *txn,
				       const void *decoded)
{
	struct ath11k_qmi *qmi = container_of(qmi_hdl, struct ath11k_qmi, handle);
	struct ath11k_base *ab = qmi->ab;

	ath11k_dbg(ab, ATH11K_DBG_QMI, "qmi firmware ready\n");
	ath11k_qmi_driver_event_post(qmi, ATH11K_QMI_EVENT_FW_READY, NULL);
}

static void ath11k_qmi_msg_cold_boot_cal_done_cb(struct qmi_handle *qmi_hdl,
						 struct sockaddr_qrtr *sq,
						 struct qmi_txn *txn,
						 const void *decoded)
{
	struct ath11k_qmi *qmi = container_of(qmi_hdl,
					      struct ath11k_qmi, handle);
	struct ath11k_base *ab = qmi->ab;

	ab->qmi.cal_done = 1;
	wake_up(&ab->qmi.cold_boot_waitq);
	ath11k_dbg(ab, ATH11K_DBG_QMI, "qmi cold boot calibration done\n");
}

static const struct qmi_msg_handler ath11k_qmi_msg_handlers[] = {
	{
		.type = QMI_INDICATION,
		.msg_id = QMI_WLFW_REQUEST_MEM_IND_V01,
		.ei = qmi_wlanfw_request_mem_ind_msg_v01_ei,
		.decoded_size = sizeof(struct qmi_wlanfw_request_mem_ind_msg_v01),
		.fn = ath11k_qmi_msg_mem_request_cb,
	},
	{
		.type = QMI_INDICATION,
		.msg_id = QMI_WLFW_FW_MEM_READY_IND_V01,
		.ei = qmi_wlanfw_mem_ready_ind_msg_v01_ei,
		.decoded_size = sizeof(struct qmi_wlanfw_fw_mem_ready_ind_msg_v01),
		.fn = ath11k_qmi_msg_mem_ready_cb,
	},
	{
		.type = QMI_INDICATION,
		.msg_id = QMI_WLFW_FW_READY_IND_V01,
		.ei = qmi_wlanfw_fw_ready_ind_msg_v01_ei,
		.decoded_size = sizeof(struct qmi_wlanfw_fw_ready_ind_msg_v01),
		.fn = ath11k_qmi_msg_fw_ready_cb,
	},
	{
		.type = QMI_INDICATION,
		.msg_id = QMI_WLFW_COLD_BOOT_CAL_DONE_IND_V01,
		.ei = qmi_wlanfw_cold_boot_cal_done_ind_msg_v01_ei,
		.decoded_size =
			sizeof(struct qmi_wlanfw_fw_cold_cal_done_ind_msg_v01),
		.fn = ath11k_qmi_msg_cold_boot_cal_done_cb,
	},
};

static int ath11k_qmi_ops_new_server(struct qmi_handle *qmi_hdl,
				     struct qmi_service *service)
{
	struct ath11k_qmi *qmi = container_of(qmi_hdl, struct ath11k_qmi, handle);
	struct ath11k_base *ab = qmi->ab;
	struct sockaddr_qrtr *sq = &qmi->sq;
	int ret;

	sq->sq_family = AF_QIPCRTR;
	sq->sq_node = service->node;
	sq->sq_port = service->port;

	ret = kernel_connect(qmi_hdl->sock, (struct sockaddr *)sq,
			     sizeof(*sq), 0);
	if (ret) {
		ath11k_warn(ab, "failed to connect to qmi remote service: %d\n", ret);
		return ret;
	}

	ath11k_dbg(ab, ATH11K_DBG_QMI, "qmi wifi fw qmi service connected\n");
	ath11k_qmi_driver_event_post(qmi, ATH11K_QMI_EVENT_SERVER_ARRIVE, NULL);

	return ret;
}

static void ath11k_qmi_ops_del_server(struct qmi_handle *qmi_hdl,
				      struct qmi_service *service)
{
	struct ath11k_qmi *qmi = container_of(qmi_hdl, struct ath11k_qmi, handle);
	struct ath11k_base *ab = qmi->ab;

	ath11k_dbg(ab, ATH11K_DBG_QMI, "qmi wifi fw del server\n");
	ath11k_qmi_driver_event_post(qmi, ATH11K_QMI_EVENT_SERVER_EXIT, NULL);
}

static const struct qmi_ops ath11k_qmi_ops = {
	.new_server = ath11k_qmi_ops_new_server,
	.del_server = ath11k_qmi_ops_del_server,
};

static void ath11k_qmi_driver_event_work(struct work_struct *work)
{
	struct ath11k_qmi *qmi = container_of(work, struct ath11k_qmi,
					      event_work);
	struct ath11k_qmi_driver_event *event;
	struct ath11k_base *ab = qmi->ab;
	int ret;

	spin_lock(&qmi->event_lock);
	while (!list_empty(&qmi->event_list)) {
		event = list_first_entry(&qmi->event_list,
					 struct ath11k_qmi_driver_event, list);
		list_del(&event->list);
		spin_unlock(&qmi->event_lock);

		if (test_bit(ATH11K_FLAG_UNREGISTERING, &ab->dev_flags)) {
			kfree(event);
			return;
		}

		switch (event->type) {
		case ATH11K_QMI_EVENT_SERVER_ARRIVE:
			ret = ath11k_qmi_event_server_arrive(qmi);
			if (ret < 0)
				set_bit(ATH11K_FLAG_QMI_FAIL, &ab->dev_flags);
			break;
		case ATH11K_QMI_EVENT_SERVER_EXIT:
			set_bit(ATH11K_FLAG_CRASH_FLUSH, &ab->dev_flags);
			set_bit(ATH11K_FLAG_RECOVERY, &ab->dev_flags);
			break;
		case ATH11K_QMI_EVENT_REQUEST_MEM:
			ret = ath11k_qmi_event_mem_request(qmi);
			if (ret < 0)
				set_bit(ATH11K_FLAG_QMI_FAIL, &ab->dev_flags);
			break;
		case ATH11K_QMI_EVENT_FW_MEM_READY:
			ret = ath11k_qmi_event_load_bdf(qmi);
			if (ret < 0)
				set_bit(ATH11K_FLAG_QMI_FAIL, &ab->dev_flags);
			break;
		case ATH11K_QMI_EVENT_FW_READY:
			clear_bit(ATH11K_FLAG_QMI_FAIL, &ab->dev_flags);
			if (test_bit(ATH11K_FLAG_REGISTERED, &ab->dev_flags)) {
				ath11k_hal_dump_srng_stats(ab);
				queue_work(ab->workqueue, &ab->restart_work);
				break;
			}

			if (ath11k_cold_boot_cal && ab->qmi.cal_done == 0 &&
			    ab->hw_params.cold_boot_calib) {
				ath11k_qmi_process_coldboot_calibration(ab);
			} else {
				clear_bit(ATH11K_FLAG_CRASH_FLUSH,
					  &ab->dev_flags);
				clear_bit(ATH11K_FLAG_RECOVERY, &ab->dev_flags);
				ath11k_core_qmi_firmware_ready(ab);
				set_bit(ATH11K_FLAG_REGISTERED, &ab->dev_flags);
			}

			break;
		case ATH11K_QMI_EVENT_COLD_BOOT_CAL_DONE:
			break;
		default:
			ath11k_warn(ab, "invalid qmi event type: %d", event->type);
			break;
		}
		kfree(event);
		spin_lock(&qmi->event_lock);
	}
	spin_unlock(&qmi->event_lock);
}

int ath11k_qmi_init_service(struct ath11k_base *ab)
{
	int ret;

	memset(&ab->qmi.target, 0, sizeof(struct target_info));
	memset(&ab->qmi.target_mem, 0, sizeof(struct target_mem_chunk));
	ab->qmi.ab = ab;

	ab->qmi.target_mem_mode = ATH11K_QMI_TARGET_MEM_MODE_DEFAULT;
	ret = qmi_handle_init(&ab->qmi.handle, ATH11K_QMI_RESP_LEN_MAX,
			      &ath11k_qmi_ops, ath11k_qmi_msg_handlers);
	if (ret < 0) {
		ath11k_warn(ab, "failed to initialize qmi handle: %d\n", ret);
		return ret;
	}

	ab->qmi.event_wq = alloc_workqueue("ath11k_qmi_driver_event",
					   WQ_UNBOUND, 1);
	if (!ab->qmi.event_wq) {
		ath11k_err(ab, "failed to allocate workqueue\n");
		return -EFAULT;
	}

	INIT_LIST_HEAD(&ab->qmi.event_list);
	spin_lock_init(&ab->qmi.event_lock);
	INIT_WORK(&ab->qmi.event_work, ath11k_qmi_driver_event_work);

	ret = qmi_add_lookup(&ab->qmi.handle, ATH11K_QMI_WLFW_SERVICE_ID_V01,
			     ATH11K_QMI_WLFW_SERVICE_VERS_V01,
			     ab->qmi.service_ins_id);
	if (ret < 0) {
		ath11k_warn(ab, "failed to add qmi lookup: %d\n", ret);
		destroy_workqueue(ab->qmi.event_wq);
		return ret;
	}

	return ret;
}

void ath11k_qmi_deinit_service(struct ath11k_base *ab)
{
	qmi_handle_release(&ab->qmi.handle);
	cancel_work_sync(&ab->qmi.event_work);
	destroy_workqueue(ab->qmi.event_wq);
	ath11k_qmi_m3_free(ab);
	ath11k_qmi_free_target_mem_chunk(ab);
}
EXPORT_SYMBOL(ath11k_qmi_deinit_service);
<|MERGE_RESOLUTION|>--- conflicted
+++ resolved
@@ -2135,10 +2135,6 @@
 
 	ath11k_dbg(ab, ATH11K_DBG_QMI, "qmi bdf_type %d\n", bdf_type);
 
-<<<<<<< HEAD
-	fw_size = bd.len;
-=======
->>>>>>> 7df621a3
 	fw_size = min_t(u32, ab->hw_params.fw.board_size, bd.len);
 
 	ret = ath11k_qmi_load_file_target_mem(ab, bd.data, fw_size, bdf_type);
