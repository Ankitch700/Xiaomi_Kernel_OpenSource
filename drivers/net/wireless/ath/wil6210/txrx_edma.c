// SPDX-License-Identifier: ISC
/*
 * Copyright (c) 2012-2019 The Linux Foundation. All rights reserved.
 */

#include <linux/etherdevice.h>
#include <linux/moduleparam.h>
#include <linux/prefetch.h>
#include <linux/types.h>
#include <linux/list.h>
#include <linux/ip.h>
#include <linux/ipv6.h>
#include "wil6210.h"
#include "txrx_edma.h"
#include "txrx.h"
#include "trace.h"
#include "ipa.h"

/* Max number of entries (packets to complete) to update the hwtail of tx
 * status ring. Should be power of 2
 */
#define WIL_EDMA_TX_SRING_UPDATE_HW_TAIL 128
#define WIL_EDMA_MAX_DATA_OFFSET (2)
/* RX buffer size must be aligned to 4 bytes */
#define WIL_EDMA_RX_BUF_LEN_DEFAULT (2048)
#define MAX_INVALID_BUFF_ID_RETRY (3)

static void wil_tx_desc_unmap_edma(struct device *dev,
				   union wil_tx_desc *desc,
				   struct wil_ctx *ctx)
{
	struct wil_tx_enhanced_desc *d = (struct wil_tx_enhanced_desc *)desc;
	dma_addr_t pa = wil_tx_desc_get_addr_edma(&d->dma);
	u16 dmalen = le16_to_cpu(d->dma.length);

	switch (ctx->mapped_as) {
	case wil_mapped_as_single:
		dma_unmap_single(dev, pa, dmalen, DMA_TO_DEVICE);
		break;
	case wil_mapped_as_page:
		dma_unmap_page(dev, pa, dmalen, DMA_TO_DEVICE);
		break;
	default:
		break;
	}
}

int wil_find_free_sring(struct wil6210_priv *wil)
{
	int i;

	for (i = 0; i < WIL6210_MAX_STATUS_RINGS; i++) {
		if (!wil->srings[i].va)
			return i;
	}

	return -EINVAL;
}

void wil_sring_free(struct wil6210_priv *wil, struct wil_status_ring *sring)
{
	struct device *dev = wil_to_dev(wil);
	size_t sz;

	if (!sring || !sring->va)
		return;

	sz = sring->elem_size * sring->size;

	wil_dbg_misc(wil, "status_ring_free, size(bytes)=%zu, 0x%p:%pad\n",
		     sz, sring->va, &sring->pa);

	dma_free_coherent(dev, sz, (void *)sring->va, sring->pa);
	sring->pa = 0;
	sring->va = NULL;
}

static int wil_sring_alloc(struct wil6210_priv *wil,
			   struct wil_status_ring *sring)
{
	struct device *dev = wil_to_dev(wil);
	size_t sz = sring->elem_size * sring->size;

	wil_dbg_misc(wil, "status_ring_alloc: size=%zu\n", sz);

	if (sz == 0) {
		wil_err(wil, "Cannot allocate a zero size status ring\n");
		return -EINVAL;
	}

	sring->swhead = 0;

	/* Status messages are allocated and initialized to 0. This is necessary
	 * since DR bit should be initialized to 0.
	 */
	sring->va = dma_alloc_coherent(dev, sz, &sring->pa, GFP_KERNEL);
	if (!sring->va)
		return -ENOMEM;

	wil_dbg_misc(wil, "status_ring[%d] 0x%p:%pad\n", sring->size, sring->va,
		     &sring->pa);

	return 0;
}

static int wil_init_tx_sring(struct wil6210_priv *wil, u16 status_ring_size,
			     size_t elem_size, u16 sring_id)
{
	struct wil_status_ring *sring = &wil->srings[sring_id];
	int rc;
	u8 irq_mode = WMI_RING_ADD_IRQ_MODE_ENABLE;

	wil_dbg_misc(wil, "init TX sring: size=%u, sring_id=%u\n",
		     status_ring_size, sring_id);

	sring->is_rx = false;
	sring->size = status_ring_size;
	sring->elem_size = elem_size;
	rc = wil_sring_alloc(wil, sring);
	if (rc)
		return rc;

	/* in IPA mode, use interrupts from desc ring instead of sring */
	if (wil->ipa_handle)
		irq_mode = WMI_RING_ADD_IRQ_MODE_DISABLE;

	rc = wil_wmi_tx_sring_cfg(wil, sring_id, irq_mode);
	if (rc)
		goto out_free;

	sring->desc_rdy_pol = 1;

	return 0;

out_free:
	wil_sring_free(wil, sring);
	return rc;
}

static int wil_tx_init_edma(struct wil6210_priv *wil)
{
	int sring_id = wil_find_free_sring(wil), rc;
	u16 sring_size;

	if (sring_id < 0)
		return sring_id;

	if (wil->tx_status_ring_order < WIL_SRING_SIZE_ORDER_MIN ||
	    wil->tx_status_ring_order > WIL_SRING_SIZE_ORDER_MAX)
		wil->tx_status_ring_order = WIL_TX_SRING_SIZE_ORDER_DEFAULT;

	sring_size = wil_ipa_offload() ?
		WIL_IPA_STATUS_RING_SIZE : 1 << wil->tx_status_ring_order;

	/* Allocate Tx status ring. Tx descriptor rings will be
	 * allocated on WMI connect event
	 */
	rc = wil_init_tx_sring(wil, sring_size,
			       sizeof(struct wil_ring_tx_status), sring_id);
	if (!rc)
		wil->tx_sring_idx = sring_id;

	return rc;
}

/**
 * Allocate one skb for Rx descriptor RING
 */
static int wil_ring_alloc_skb_edma(struct wil6210_priv *wil,
				   struct wil_ring *ring, u32 i)
{
	struct device *dev = wil_to_dev(wil);
	unsigned int sz = wil->rx_buf_len;
	dma_addr_t pa;
	u16 buff_id;
	struct list_head *active = &wil->rx_buff_mgmt.active;
	struct list_head *free = &wil->rx_buff_mgmt.free;
	struct wil_rx_buff *rx_buff;
	struct wil_rx_buff *buff_arr = wil->rx_buff_mgmt.buff_arr;
	struct sk_buff *skb;
	struct wil_rx_enhanced_desc dd, *d = &dd;
	struct wil_rx_enhanced_desc *_d = (struct wil_rx_enhanced_desc *)
		&ring->va[i].rx.enhanced;

	if (unlikely(list_empty(free))) {
		wil->rx_buff_mgmt.free_list_empty_cnt++;
		return -EAGAIN;
	}

	skb = dev_alloc_skb(sz + headroom_size);
	if (unlikely(!skb))
		return -ENOMEM;

	skb_reserve(skb, headroom_size);
	skb_put(skb, sz);

	/**
	 * Make sure that the network stack calculates checksum for packets
	 * which failed the HW checksum calculation
	 */
	skb->ip_summed = CHECKSUM_NONE;

	pa = dma_map_single(dev, skb->data, skb->len, DMA_FROM_DEVICE);
	if (unlikely(dma_mapping_error(dev, pa))) {
		kfree_skb(skb);
		return -ENOMEM;
	}

	/* Get the buffer ID - the index of the rx buffer in the buff_arr */
	rx_buff = list_first_entry(free, struct wil_rx_buff, list);
	buff_id = rx_buff->id;

	/* Move a buffer from the free list to the active list */
	list_move(&rx_buff->list, active);

	buff_arr[buff_id].skb = skb;

	wil_desc_set_addr_edma(&d->dma.addr, &d->dma.addr_high_high, pa);
	d->dma.length = cpu_to_le16(sz);
	d->mac.buff_id = cpu_to_le16(buff_id);
	*_d = *d;

	/* Save the physical address in skb->cb for later use in dma_unmap */
	memcpy(skb->cb, &pa, sizeof(pa));

	return 0;
}

static inline
void wil_get_next_rx_status_msg(struct wil_status_ring *sring, u8 *dr_bit,
				void *msg)
{
	struct wil_rx_status_compressed *_msg;

	_msg = (struct wil_rx_status_compressed *)
		(sring->va + (sring->elem_size * sring->swhead));
	*dr_bit = WIL_GET_BITS(_msg->d0, 31, 31);
	/* make sure dr_bit is read before the rest of status msg */
	rmb();
	memcpy(msg, (void *)_msg, sring->elem_size);
}

static inline void wil_sring_advance_swhead(struct wil_status_ring *sring)
{
	sring->swhead = (sring->swhead + 1) % sring->size;
	if (sring->swhead == 0)
		sring->desc_rdy_pol = 1 - sring->desc_rdy_pol;
}

static int wil_rx_refill_edma(struct wil6210_priv *wil)
{
	struct wil_ring *ring = &wil->ring_rx;
	u32 next_head;
	int rc = 0;
	ring->swtail = *ring->edma_rx_swtail.va;

	for (; next_head = wil_ring_next_head(ring),
	     (next_head != ring->swtail);
	     ring->swhead = next_head) {
		rc = wil_ring_alloc_skb_edma(wil, ring, ring->swhead);
		if (unlikely(rc)) {
			if (rc == -EAGAIN)
				wil_dbg_txrx(wil, "No free buffer ID found\n");
			else
				wil_err_ratelimited(wil,
						    "Error %d in refill desc[%d]\n",
						    rc, ring->swhead);
			break;
		}
	}

	/* make sure all writes to descriptors (shared memory) are done before
	 * committing them to HW
	 */
	wmb();

	wil_w(wil, ring->hwtail, ring->swhead);

	return rc;
}

static void wil_move_all_rx_buff_to_free_list(struct wil6210_priv *wil,
					      struct wil_ring *ring)
{
	struct device *dev = wil_to_dev(wil);
	struct list_head *active = &wil->rx_buff_mgmt.active;
	dma_addr_t pa;

	if (!wil->rx_buff_mgmt.buff_arr)
		return;

	while (!list_empty(active)) {
		struct wil_rx_buff *rx_buff =
			list_first_entry(active, struct wil_rx_buff, list);
		struct sk_buff *skb = rx_buff->skb;

		if (unlikely(!skb)) {
			wil_err(wil, "No Rx skb at buff_id %d\n", rx_buff->id);
		} else {
			rx_buff->skb = NULL;
			memcpy(&pa, skb->cb, sizeof(pa));
			dma_unmap_single(dev, pa, wil->rx_buf_len,
					 DMA_FROM_DEVICE);
			kfree_skb(skb);
		}

		/* Move the buffer from the active to the free list */
		list_move(&rx_buff->list, &wil->rx_buff_mgmt.free);
	}
}

static void wil_free_rx_buff_arr(struct wil6210_priv *wil)
{
	struct wil_ring *ring = &wil->ring_rx;

	if (!wil->rx_buff_mgmt.buff_arr)
		return;

	/* Move all the buffers to the free list in case active list is
	 * not empty in order to release all SKBs before deleting the array
	 */
	wil_move_all_rx_buff_to_free_list(wil, ring);

	kfree(wil->rx_buff_mgmt.buff_arr);
	wil->rx_buff_mgmt.buff_arr = NULL;
}

static int wil_init_rx_buff_arr(struct wil6210_priv *wil,
				size_t size)
{
	struct wil_rx_buff *buff_arr;
	struct list_head *active = &wil->rx_buff_mgmt.active;
	struct list_head *free = &wil->rx_buff_mgmt.free;
	int i;

	wil->rx_buff_mgmt.buff_arr = kcalloc(size + 1,
					     sizeof(struct wil_rx_buff),
					     GFP_KERNEL);
	if (!wil->rx_buff_mgmt.buff_arr)
		return -ENOMEM;

	/* Set list heads */
	INIT_LIST_HEAD(active);
	INIT_LIST_HEAD(free);

	/* Linkify the list.
	 * buffer id 0 should not be used (marks invalid id).
	 */
	buff_arr = wil->rx_buff_mgmt.buff_arr;
	for (i = 1; i <= size; i++) {
		list_add(&buff_arr[i].list, free);
		buff_arr[i].id = i;
	}

	wil->rx_buff_mgmt.size = size + 1;

	return 0;
}

int wil_init_rx_sring(struct wil6210_priv *wil, u16 status_ring_size,
		      size_t elem_size, u16 ring_id)
{
	struct wil_status_ring *sring = &wil->srings[ring_id];
	int rc;

	wil_dbg_misc(wil, "init RX sring: size=%u, ring_id=%u\n",
		     status_ring_size, ring_id);

	memset(&sring->rx_data, 0, sizeof(sring->rx_data));

	sring->is_rx = true;
	sring->size = status_ring_size;
	sring->elem_size = elem_size;
	rc = wil_sring_alloc(wil, sring);
	if (rc)
		return rc;

	rc = wil_wmi_rx_sring_add(wil, ring_id);
	if (rc)
		goto out_free;

	sring->desc_rdy_pol = 1;

	return 0;
out_free:
	wil_sring_free(wil, sring);
	return rc;
}

static int wil_ring_alloc_desc_ring(struct wil6210_priv *wil,
				    struct wil_ring *ring,
				    bool alloc_ctx)
{
	struct device *dev = wil_to_dev(wil);
	size_t sz = ring->size * sizeof(ring->va[0]);

	wil_dbg_misc(wil, "alloc_desc_ring:\n");

	BUILD_BUG_ON(sizeof(ring->va[0]) != 32);

	ring->swhead = 0;
	ring->swtail = 0;

	if (alloc_ctx) {
		ring->ctx = kcalloc(ring->size, sizeof(ring->ctx[0]),
				    GFP_KERNEL);
		if (!ring->ctx)
			goto err;
	} else {
		ring->ctx = NULL;
	}

	ring->va = dma_alloc_coherent(dev, sz, &ring->pa, GFP_KERNEL);
	if (!ring->va)
		goto err_free_ctx;

	if (ring->is_rx) {
		sz = sizeof(*ring->edma_rx_swtail.va);
		ring->edma_rx_swtail.va =
			dma_alloc_coherent(dev, sz, &ring->edma_rx_swtail.pa,
					   GFP_KERNEL);
		if (!ring->edma_rx_swtail.va)
			goto err_free_va;
	}

	wil_dbg_misc(wil, "%s ring[%d] 0x%p:%pad 0x%p\n",
		     ring->is_rx ? "RX" : "TX",
		     ring->size, ring->va, &ring->pa, ring->ctx);

	return 0;
err_free_va:
	dma_free_coherent(dev, ring->size * sizeof(ring->va[0]),
			  (void *)ring->va, ring->pa);
	ring->va = NULL;
err_free_ctx:
	kfree(ring->ctx);
	ring->ctx = NULL;
err:
	return -ENOMEM;
}

void wil_ring_free_edma(struct wil6210_priv *wil, struct wil_ring *ring)
{
	struct device *dev = wil_to_dev(wil);
	size_t sz;
	int ring_index = 0;

	if (!ring->va)
		return;

	sz = ring->size * sizeof(ring->va[0]);

	lockdep_assert_held(&wil->mutex);
	if (ring->is_rx) {
		wil_dbg_misc(wil, "free Rx ring [%d] 0x%p:%pad 0x%p\n",
			     ring->size, ring->va,
			     &ring->pa, ring->ctx);

		wil_move_all_rx_buff_to_free_list(wil, ring);
		dma_free_coherent(dev, sizeof(*ring->edma_rx_swtail.va),
				  ring->edma_rx_swtail.va,
				  ring->edma_rx_swtail.pa);
		goto out;
	}

	/* TX ring */
	ring_index = ring - wil->ring_tx;

	wil_dbg_misc(wil, "free Tx ring %d [%d] 0x%p:%pad 0x%p\n",
		     ring_index, ring->size, ring->va,
		     &ring->pa, ring->ctx);

	while (!wil_ring_is_empty(ring)) {
		struct wil_ctx *ctx;

		struct wil_tx_enhanced_desc dd, *d = &dd;
		struct wil_tx_enhanced_desc *_d =
			(struct wil_tx_enhanced_desc *)
			&ring->va[ring->swtail].tx.enhanced;

		ctx = &ring->ctx[ring->swtail];
		if (!ctx) {
			wil_dbg_txrx(wil,
				     "ctx(%d) was already completed\n",
				     ring->swtail);
			ring->swtail = wil_ring_next_tail(ring);
			continue;
		}
		*d = *_d;
		wil_tx_desc_unmap_edma(dev, (union wil_tx_desc *)d, ctx);
		if (ctx->skb)
			dev_kfree_skb_any(ctx->skb);
		ring->swtail = wil_ring_next_tail(ring);
	}

	if (wil->ipa_handle) {
		int bcast_sring_id = wil_ipa_get_bcast_sring_id(wil);

		/* when freeing bcast desc ring, free the bcast status ring */
		if (wil->ring2cid_tid[ring_index][0] == WIL6210_MAX_CID &&
		    bcast_sring_id < WIL6210_MAX_STATUS_RINGS) {
			wil_sring_free(wil, &wil->srings[bcast_sring_id]);
			wil_ipa_set_bcast_sring_id(wil,
						   WIL6210_MAX_STATUS_RINGS);
		}
	}

out:
	dma_free_coherent(dev, sz, (void *)ring->va, ring->pa);
	kfree(ring->ctx);
	ring->pa = 0;
	ring->va = NULL;
	ring->ctx = NULL;
}

int wil_init_rx_desc_ring(struct wil6210_priv *wil, u16 desc_ring_size,
			  int status_ring_id)
{
	struct wil_ring *ring = &wil->ring_rx;
	int rc;

	wil_dbg_misc(wil, "init RX desc ring\n");

	ring->size = desc_ring_size;
	ring->is_rx = true;
	rc = wil_ring_alloc_desc_ring(wil, ring, true);
	if (rc)
		return rc;

	rc = wil_wmi_rx_desc_ring_add(wil, status_ring_id);
	if (rc)
		goto out_free;

	return 0;
out_free:
	wil_ring_free_edma(wil, ring);
	return rc;
}

static void wil_get_reorder_params_edma(struct wil6210_priv *wil,
					struct sk_buff *skb, int *tid,
					int *cid, int *mid, u16 *seq,
					int *mcast, int *retry)
{
	struct wil_rx_status_extended *s = wil_skb_rxstatus(skb);

	*tid = wil_rx_status_get_tid(s);
	*cid = wil_rx_status_get_cid(s);
	*mid = wil_rx_status_get_mid(s);
	*seq = le16_to_cpu(wil_rx_status_get_seq(wil, s));
	*mcast = wil_rx_status_get_mcast(s);
	*retry = wil_rx_status_get_retry(s);
}

static void wil_get_netif_rx_params_edma(struct sk_buff *skb, int *cid,
					 int *security)
{
	struct wil_rx_status_extended *s = wil_skb_rxstatus(skb);

	*cid = wil_rx_status_get_cid(s);
	*security = wil_rx_status_get_security(s);
}

static int wil_rx_crypto_check_edma(struct wil6210_priv *wil,
				    struct sk_buff *skb)
{
	struct wil_rx_status_extended *st;
	int cid, tid, key_id, mc;
	struct wil_sta_info *s;
	struct wil_tid_crypto_rx *c;
	struct wil_tid_crypto_rx_single *cc;
	const u8 *pn;

	/* In HW reorder, HW is responsible for crypto check */
	if (wil->use_rx_hw_reordering)
		return 0;

	st = wil_skb_rxstatus(skb);

	cid = wil_rx_status_get_cid(st);
	tid = wil_rx_status_get_tid(st);
	key_id = wil_rx_status_get_key_id(st);
	mc = wil_rx_status_get_mcast(st);
	s = &wil->sta[cid];
	c = mc ? &s->group_crypto_rx : &s->tid_crypto_rx[tid];
	cc = &c->key_id[key_id];
	pn = (u8 *)&st->ext.pn_15_0;

	if (!cc->key_set) {
		wil_err_ratelimited(wil,
				    "Key missing. CID %d TID %d MCast %d KEY_ID %d\n",
				    cid, tid, mc, key_id);
		return -EINVAL;
	}

	if (reverse_memcmp(pn, cc->pn, IEEE80211_GCMP_PN_LEN) <= 0) {
		wil_err_ratelimited(wil,
				    "Replay attack. CID %d TID %d MCast %d KEY_ID %d PN %6phN last %6phN\n",
				    cid, tid, mc, key_id, pn, cc->pn);
		return -EINVAL;
	}
	memcpy(cc->pn, pn, IEEE80211_GCMP_PN_LEN);

	return 0;
}

static bool wil_is_rx_idle_edma(struct wil6210_priv *wil)
{
	struct wil_status_ring *sring;
	struct wil_rx_status_extended msg1;
	void *msg = &msg1;
	u8 dr_bit;
	int i;

	for (i = 0; i < wil->num_rx_status_rings; i++) {
		sring = &wil->srings[i];
		if (!sring->va)
			continue;

		wil_get_next_rx_status_msg(sring, &dr_bit, msg);

		/* Check if there are unhandled RX status messages */
		if (dr_bit == sring->desc_rdy_pol)
			return false;
	}

	return true;
}

static void wil_rx_buf_len_init_edma(struct wil6210_priv *wil)
{
	/* RX buffer size must be aligned to 4 bytes */
	wil->rx_buf_len = rx_large_buf ?
		WIL_MAX_ETH_MTU : WIL_EDMA_RX_BUF_LEN_DEFAULT;
}

static int wil_rx_init_edma(struct wil6210_priv *wil, uint desc_ring_order)
{
	u16 status_ring_size, desc_ring_size = 1 << desc_ring_order;
	struct wil_ring *ring = &wil->ring_rx;
	int rc;
	size_t elem_size = wil->use_compressed_rx_status ?
		sizeof(struct wil_rx_status_compressed) :
		sizeof(struct wil_rx_status_extended);
	int i;

	if (wil->ipa_handle)
		/* in ipa offload, this is done as part of wil_ipa_start_ap */
		return 0;

	/* In SW reorder one must use extended status messages */
	if (wil->use_compressed_rx_status && !wil->use_rx_hw_reordering) {
		wil_err(wil,
			"compressed RX status cannot be used with SW reorder\n");
		return -EINVAL;
	}
	if (wil->rx_status_ring_order <= desc_ring_order)
		/* make sure sring is larger than desc ring */
		wil->rx_status_ring_order = desc_ring_order + 1;
	if (wil->rx_buff_id_count <= desc_ring_size)
		/* make sure we will not run out of buff_ids */
		wil->rx_buff_id_count = desc_ring_size + 512;
	if (wil->rx_status_ring_order < WIL_SRING_SIZE_ORDER_MIN ||
	    wil->rx_status_ring_order > WIL_SRING_SIZE_ORDER_MAX)
		wil->rx_status_ring_order = WIL_RX_SRING_SIZE_ORDER_DEFAULT;

	status_ring_size = 1 << wil->rx_status_ring_order;

	wil_dbg_misc(wil,
		     "rx_init, desc_ring_size=%u, status_ring_size=%u, elem_size=%zu\n",
		     desc_ring_size, status_ring_size, elem_size);

	wil_rx_buf_len_init_edma(wil);

	/* Use debugfs dbg_num_rx_srings if set, reserve one sring for TX */
	if (wil->num_rx_status_rings > WIL6210_MAX_STATUS_RINGS - 1)
		wil->num_rx_status_rings = WIL6210_MAX_STATUS_RINGS - 1;

	wil_dbg_misc(wil, "rx_init: allocate %d status rings\n",
		     wil->num_rx_status_rings);

	rc = wil_wmi_cfg_def_rx_offload(wil, wil->rx_buf_len, true);
	if (rc)
		return rc;

	/* Allocate status ring */
	for (i = 0; i < wil->num_rx_status_rings; i++) {
		int sring_id = wil_find_free_sring(wil);

		if (sring_id < 0) {
			rc = -EFAULT;
			goto err_free_status;
		}
		rc = wil_init_rx_sring(wil, status_ring_size, elem_size,
				       sring_id);
		if (rc)
			goto err_free_status;

		if (i == 0)
			wil->rx_sring_idx = sring_id;
	}

	/* Allocate descriptor ring */
	rc = wil_init_rx_desc_ring(wil, desc_ring_size, wil->rx_sring_idx);
	if (rc)
		goto err_free_status;

	if (wil->rx_buff_id_count >= status_ring_size) {
		wil_info(wil,
			 "rx_buff_id_count %d exceeds sring_size %d. set it to %d\n",
			 wil->rx_buff_id_count, status_ring_size,
			 status_ring_size - 1);
		wil->rx_buff_id_count = status_ring_size - 1;
	}

	/* Allocate Rx buffer array */
	rc = wil_init_rx_buff_arr(wil, wil->rx_buff_id_count);
	if (rc)
		goto err_free_desc;

	/* Fill descriptor ring with credits */
	rc = wil_rx_refill_edma(wil);
	if (rc)
		goto err_free_rx_buff_arr;

	return 0;
err_free_rx_buff_arr:
	wil_free_rx_buff_arr(wil);
err_free_desc:
	wil_ring_free_edma(wil, ring);
err_free_status:
	for (i = 0; i < wil->num_rx_status_rings; i++)
		wil_sring_free(wil, &wil->srings[i]);

	return rc;
}

static int wil_ring_init_tx_edma(struct wil6210_vif *vif, int ring_id,
				 int size, int cid, int tid)
{
	struct wil6210_priv *wil = vif_to_wil(vif);
	int rc;
	struct wil_ring *ring = &wil->ring_tx[ring_id];
	struct wil_ring_tx_data *txdata = &wil->ring_tx_data[ring_id];
	u8 irq_mode = WMI_RING_ADD_IRQ_MODE_DISABLE;

	lockdep_assert_held(&wil->mutex);

	wil_dbg_misc(wil,
		     "init TX ring: ring_id=%u, cid=%u, tid=%u, sring_id=%u\n",
		     ring_id, cid, tid, wil->tx_sring_idx);

	wil_tx_data_init(wil, txdata);
	ring->size = size;
	rc = wil_ring_alloc_desc_ring(wil, ring, true);
	if (rc)
		goto out;

	wil->ring2cid_tid[ring_id][0] = cid;
	wil->ring2cid_tid[ring_id][1] = tid;
	if (!vif->privacy)
		txdata->dot1x_open = true;

	/* in IPA mode, use interrupts from desc ring instead of sring */
	if (wil->ipa_handle)
		irq_mode = WMI_RING_ADD_IRQ_MODE_ENABLE;

	rc = wil_wmi_tx_desc_ring_add(vif, ring_id, cid, tid, wil->tx_sring_idx,
				      irq_mode);
	if (rc) {
		wil_err(wil, "WMI_TX_DESC_RING_ADD_CMD failed\n");
		goto out_free;
	}

	if (wil->ipa_handle) {
		rc = wil_ipa_conn_client(wil->ipa_handle, cid, ring_id,
					 wil->tx_sring_idx);
		if (rc)
			goto out_free;
	}

	if (txdata->dot1x_open && agg_wsize >= 0)
		wil_addba_tx_request(wil, ring_id, agg_wsize);

	return 0;
 out_free:
	spin_lock_bh(&txdata->lock);
	txdata->dot1x_open = false;
	txdata->enabled = 0;
	spin_unlock_bh(&txdata->lock);
	wil_ring_free_edma(wil, ring);
	wil->ring2cid_tid[ring_id][0] = wil->max_assoc_sta;
	wil->ring2cid_tid[ring_id][1] = 0;

 out:
	return rc;
}

static int wil_tx_ring_modify_edma(struct wil6210_vif *vif, int ring_id,
				   int cid, int tid)
{
	struct wil6210_priv *wil = vif_to_wil(vif);

	wil_err(wil, "ring modify is not supported for EDMA\n");

	return -EOPNOTSUPP;
}

/* This function is used only for RX SW reorder */
static int wil_check_bar(struct wil6210_priv *wil, void *msg, int cid,
			 struct sk_buff *skb, struct wil_net_stats *stats)
{
	u8 ftype;
	u8 fc1;
	int mid;
	int tid;
	u16 seq;
	struct wil6210_vif *vif;

	ftype = wil_rx_status_get_frame_type(wil, msg);
	if (ftype == IEEE80211_FTYPE_DATA)
		return 0;

	fc1 = wil_rx_status_get_fc1(wil, msg);
	mid = wil_rx_status_get_mid(msg);
	tid = wil_rx_status_get_tid(msg);
	seq = le16_to_cpu(wil_rx_status_get_seq(wil, msg));
	vif = wil->vifs[mid];

	if (unlikely(!vif)) {
		wil_dbg_txrx(wil, "RX descriptor with invalid mid %d", mid);
		return -EAGAIN;
	}

	wil_dbg_txrx(wil,
		     "Non-data frame FC[7:0] 0x%02x MID %d CID %d TID %d Seq 0x%03x\n",
		     fc1, mid, cid, tid, seq);
	if (stats)
		stats->rx_non_data_frame++;
	if (wil_is_back_req(fc1)) {
		wil_dbg_txrx(wil,
			     "BAR: MID %d CID %d TID %d Seq 0x%03x\n",
			     mid, cid, tid, seq);
		wil_rx_bar(wil, vif, cid, tid, seq);
	} else {
		u32 sz = wil->use_compressed_rx_status ?
			sizeof(struct wil_rx_status_compressed) :
			sizeof(struct wil_rx_status_extended);

		/* print again all info. One can enable only this
		 * without overhead for printing every Rx frame
		 */
		wil_dbg_txrx(wil,
			     "Unhandled non-data frame FC[7:0] 0x%02x MID %d CID %d TID %d Seq 0x%03x\n",
			     fc1, mid, cid, tid, seq);
		wil_hex_dump_txrx("RxS ", DUMP_PREFIX_NONE, 32, 4,
				  (const void *)msg, sz, false);
		wil_hex_dump_txrx("Rx ", DUMP_PREFIX_OFFSET, 16, 1,
				  skb->data, skb_headlen(skb), false);
	}

	return -EAGAIN;
}

static int wil_rx_error_check_edma(struct wil6210_priv *wil,
				   struct sk_buff *skb,
				   struct wil_net_stats *stats)
{
	int l2_rx_status;
	void *msg = wil_skb_rxstatus(skb);

	l2_rx_status = wil_rx_status_get_l2_rx_status(msg);
	if (l2_rx_status != 0) {
		wil_dbg_txrx(wil, "L2 RX error, l2_rx_status=0x%x\n",
			     l2_rx_status);
		/* Due to HW issue, KEY error will trigger a MIC error */
		if (l2_rx_status == WIL_RX_EDMA_ERROR_MIC) {
			wil_err_ratelimited(wil,
					    "L2 MIC/KEY error, dropping packet\n");
			stats->rx_mic_error++;
		}
		if (l2_rx_status == WIL_RX_EDMA_ERROR_KEY) {
			wil_err_ratelimited(wil,
					    "L2 KEY error, dropping packet\n");
			stats->rx_key_error++;
		}
		if (l2_rx_status == WIL_RX_EDMA_ERROR_REPLAY) {
			wil_err_ratelimited(wil,
					    "L2 REPLAY error, dropping packet\n");
			stats->rx_replay++;
		}
		if (l2_rx_status == WIL_RX_EDMA_ERROR_AMSDU) {
			wil_err_ratelimited(wil,
					    "L2 AMSDU error, dropping packet\n");
			stats->rx_amsdu_error++;
		}
		return -EFAULT;
	}

	skb->ip_summed = wil_rx_status_get_checksum(msg, stats);

	return 0;
}

static struct sk_buff *wil_sring_reap_rx_edma(struct wil6210_priv *wil,
					      struct wil_status_ring *sring)
{
	struct device *dev = wil_to_dev(wil);
	struct wil_rx_status_extended msg1;
	void *msg = &msg1;
	u16 buff_id;
	struct sk_buff *skb;
	dma_addr_t pa;
	struct wil_ring_rx_data *rxdata = &sring->rx_data;
	unsigned int sz = wil->rx_buf_len;
	struct wil_net_stats *stats = NULL;
	u16 dmalen;
	int cid;
	bool eop, headstolen;
	int delta;
	u8 dr_bit;
	u8 data_offset;
	struct wil_rx_status_extended *s;
	u16 sring_idx = sring - wil->srings;
	int invalid_buff_id_retry;

	BUILD_BUG_ON(sizeof(struct wil_rx_status_extended) > sizeof(skb->cb));

again:
	wil_get_next_rx_status_msg(sring, &dr_bit, msg);

	/* Completed handling all the ready status messages */
	if (dr_bit != sring->desc_rdy_pol)
		return NULL;

	/* Extract the buffer ID from the status message */
	buff_id = le16_to_cpu(wil_rx_status_get_buff_id(msg));

	invalid_buff_id_retry = 0;
	while (!buff_id) {
		struct wil_rx_status_extended *s;

		wil_dbg_txrx(wil,
			     "buff_id is not updated yet by HW, (swhead 0x%x)\n",
			     sring->swhead);
		if (++invalid_buff_id_retry > MAX_INVALID_BUFF_ID_RETRY)
			break;

		/* Read the status message again */
		s = (struct wil_rx_status_extended *)
			(sring->va + (sring->elem_size * sring->swhead));
		*(struct wil_rx_status_extended *)msg = *s;
		buff_id = le16_to_cpu(wil_rx_status_get_buff_id(msg));
	}

	if (unlikely(!wil_val_in_range(buff_id, 1, wil->rx_buff_mgmt.size))) {
		wil_err(wil, "Corrupt buff_id=%d, sring->swhead=%d\n",
			buff_id, sring->swhead);
		print_hex_dump(KERN_ERR, "RxS ", DUMP_PREFIX_OFFSET, 16, 1,
<<<<<<< HEAD
			       msg, wil->use_compressed_rx_status ?
=======
			       (void *)msg, wil->use_compressed_rx_status ?
>>>>>>> 69e489fe
			       sizeof(struct wil_rx_status_compressed) :
			       sizeof(struct wil_rx_status_extended), false);

		wil_rx_status_reset_buff_id(sring);
		wil_sring_advance_swhead(sring);
		sring->invalid_buff_id_cnt++;
		goto again;
	}

	/* Extract the SKB from the rx_buff management array */
	skb = wil->rx_buff_mgmt.buff_arr[buff_id].skb;
	wil->rx_buff_mgmt.buff_arr[buff_id].skb = NULL;
	if (!skb) {
		wil_err(wil, "No Rx skb at buff_id %d\n", buff_id);
		wil_rx_status_reset_buff_id(sring);
		/* Move the buffer from the active list to the free list */
		list_move_tail(&wil->rx_buff_mgmt.buff_arr[buff_id].list,
			       &wil->rx_buff_mgmt.free);
		wil_sring_advance_swhead(sring);
		sring->invalid_buff_id_cnt++;
		goto again;
	}

	wil_rx_status_reset_buff_id(sring);
	wil_sring_advance_swhead(sring);

	memcpy(&pa, skb->cb, sizeof(pa));
	dma_unmap_single(dev, pa, sz, DMA_FROM_DEVICE);
	dmalen = le16_to_cpu(wil_rx_status_get_length(msg));

	trace_wil6210_rx_status(wil, wil->use_compressed_rx_status, buff_id,
				msg);
	wil_dbg_txrx(wil, "Rx, buff_id=%u, sring_idx=%u, dmalen=%u bytes\n",
		     buff_id, sring_idx, dmalen);
	wil_hex_dump_txrx("RxS ", DUMP_PREFIX_NONE, 32, 4,
			  (const void *)msg, wil->use_compressed_rx_status ?
			  sizeof(struct wil_rx_status_compressed) :
			  sizeof(struct wil_rx_status_extended), false);

	/* Move the buffer from the active list to the free list */
	list_move_tail(&wil->rx_buff_mgmt.buff_arr[buff_id].list,
		       &wil->rx_buff_mgmt.free);

	eop = wil_rx_status_get_eop(msg);

	cid = wil_rx_status_get_cid(msg);
	if (unlikely(!wil_val_in_range(cid, 0, wil->max_assoc_sta))) {
		wil_err(wil, "Corrupt cid=%d, sring->swhead=%d\n",
			cid, sring->swhead);
		rxdata->skipping = true;
		goto skipping;
	}
	stats = &wil->sta[cid].stats;

	if (unlikely(dmalen < ETH_HLEN)) {
		wil_dbg_txrx(wil, "Short frame, len = %d\n", dmalen);
		stats->rx_short_frame++;
		rxdata->skipping = true;
		goto skipping;
	}

	if (unlikely(dmalen > sz)) {
		wil_err(wil, "Rx size too large: %d bytes!\n", dmalen);
		print_hex_dump(KERN_ERR, "RxS ", DUMP_PREFIX_OFFSET, 16, 1,
<<<<<<< HEAD
			       msg, wil->use_compressed_rx_status ?
=======
			       (void *)msg, wil->use_compressed_rx_status ?
>>>>>>> 69e489fe
			       sizeof(struct wil_rx_status_compressed) :
			       sizeof(struct wil_rx_status_extended), false);

		stats->rx_large_frame++;
		rxdata->skipping = true;
	}

skipping:
	/* skipping indicates if a certain SKB should be dropped.
	 * It is set in case there is an error on the current SKB or in case
	 * of RX chaining: as long as we manage to merge the SKBs it will
	 * be false. once we have a bad SKB or we don't manage to merge SKBs
	 * it will be set to the !EOP value of the current SKB.
	 * This guarantees that all the following SKBs until EOP will also
	 * get dropped.
	 */
	if (unlikely(rxdata->skipping)) {
		kfree_skb(skb);
		if (rxdata->skb) {
			kfree_skb(rxdata->skb);
			rxdata->skb = NULL;
		}
		rxdata->skipping = !eop;
		goto again;
	}

	skb_trim(skb, dmalen);

	prefetch(skb->data);

	if (!rxdata->skb) {
		rxdata->skb = skb;
	} else {
		if (likely(skb_try_coalesce(rxdata->skb, skb, &headstolen,
					    &delta))) {
			kfree_skb_partial(skb, headstolen);
		} else {
			wil_err(wil, "failed to merge skbs!\n");
			kfree_skb(skb);
			kfree_skb(rxdata->skb);
			rxdata->skb = NULL;
			rxdata->skipping = !eop;
			goto again;
		}
	}

	if (!eop)
		goto again;

	/* reaching here rxdata->skb always contains a full packet */
	skb = rxdata->skb;
	rxdata->skb = NULL;
	rxdata->skipping = false;

	if (stats) {
		stats->last_mcs_rx = wil_rx_status_get_mcs(msg);
		if (stats->last_mcs_rx < ARRAY_SIZE(stats->rx_per_mcs))
			stats->rx_per_mcs[stats->last_mcs_rx]++;

		stats->last_cb_mode_rx  = wil_rx_status_get_cb_mode(msg);
	}

	if (!wil->use_rx_hw_reordering && !wil->use_compressed_rx_status &&
	    wil_check_bar(wil, msg, cid, skb, stats) == -EAGAIN) {
		kfree_skb(skb);
		goto again;
	}

	/* Compensate for the HW data alignment according to the status
	 * message
	 */
	data_offset = wil_rx_status_get_data_offset(msg);
	if (data_offset == 0xFF ||
	    data_offset > WIL_EDMA_MAX_DATA_OFFSET) {
		wil_err(wil, "Unexpected data offset %d\n", data_offset);
		kfree_skb(skb);
		goto again;
	}

	skb_pull(skb, data_offset);

	wil_hex_dump_txrx("Rx ", DUMP_PREFIX_OFFSET, 16, 1,
			  skb->data, skb_headlen(skb), false);

	/* Has to be done after dma_unmap_single as skb->cb is also
	 * used for holding the pa
	 */
	s = wil_skb_rxstatus(skb);
	memcpy(s, msg, sring->elem_size);

	return skb;
}

void wil_rx_handle_edma(struct wil6210_priv *wil, int *quota)
{
	struct net_device *ndev;
	struct wil_ring *ring = &wil->ring_rx;
	struct wil_status_ring *sring;
	struct sk_buff *skb;
	int i;

	if (unlikely(!ring->va)) {
		wil_err(wil, "Rx IRQ while Rx not yet initialized\n");
		return;
	}
	wil_dbg_txrx(wil, "rx_handle\n");

	for (i = 0; i < wil->num_rx_status_rings; i++) {
		sring = &wil->srings[i];
		if (unlikely(!sring->va)) {
			wil_err(wil,
				"Rx IRQ while Rx status ring %d not yet initialized\n",
				i);
			continue;
		}

		while ((*quota > 0) &&
		       (NULL != (skb =
			wil_sring_reap_rx_edma(wil, sring)))) {
			(*quota)--;
			if (wil->use_rx_hw_reordering) {
				void *msg = wil_skb_rxstatus(skb);
				int mid = wil_rx_status_get_mid(msg);
				struct wil6210_vif *vif = wil->vifs[mid];

				if (unlikely(!vif)) {
					wil_dbg_txrx(wil,
						     "RX desc invalid mid %d",
						     mid);
					kfree_skb(skb);
					continue;
				}
				ndev = vif_to_ndev(vif);
				wil_netif_rx_any(skb, ndev);
			} else {
				wil_rx_reorder(wil, skb);
			}
		}

		wil_w(wil, sring->hwtail, (sring->swhead - 1) % sring->size);
	}

	wil_rx_refill_edma(wil);
}

int wil_tx_desc_map_edma(union wil_tx_desc *desc, dma_addr_t pa, u32 len,
			 int ring_index)
{
	struct wil_tx_enhanced_desc *d =
		(struct wil_tx_enhanced_desc *)&desc->enhanced;

	memset(d, 0, sizeof(struct wil_tx_enhanced_desc));

	wil_desc_set_addr_edma(&d->dma.addr, &d->dma.addr_high_high, pa);

	/* 0..6: mac_length; 7:ip_version 0-IP6 1-IP4*/
	d->dma.length = cpu_to_le16((u16)len);
	d->mac.d[0] = (ring_index << WIL_EDMA_DESC_TX_MAC_CFG_0_QID_POS);
	/* translation type:  0 - bypass; 1 - 802.3; 2 - native wifi;
	 * 3 - eth mode
	 */
	d->mac.d[2] = BIT(MAC_CFG_DESC_TX_2_SNAP_HDR_INSERTION_EN_POS) |
		      (0x3 << MAC_CFG_DESC_TX_2_L2_TRANSLATION_TYPE_POS);

	return 0;
}

static inline void
wil_get_next_tx_status_msg(struct wil_status_ring *sring, u8 *dr_bit,
			   struct wil_ring_tx_status *msg)
{
	struct wil_ring_tx_status *_msg = (struct wil_ring_tx_status *)
		(sring->va + (sring->elem_size * sring->swhead));

	*dr_bit = _msg->desc_ready >> TX_STATUS_DESC_READY_POS;
	/* make sure dr_bit is read before the rest of status msg */
	rmb();
	*msg = *_msg;
}

/**
 * Clean up transmitted skb's from the Tx descriptor RING.
 * Return number of descriptors cleared.
 */
int wil_tx_sring_handler(struct wil6210_priv *wil,
			 struct wil_status_ring *sring)
{
	struct net_device *ndev;
	struct device *dev = wil_to_dev(wil);
	struct wil_ring *ring = NULL;
	struct wil_ring_tx_data *txdata;
	/* Total number of completed descriptors in all descriptor rings */
	int desc_cnt = 0;
	int cid;
	struct wil_net_stats *stats;
	struct wil_tx_enhanced_desc *_d;
	unsigned int ring_id;
	unsigned int num_descs, num_statuses = 0;
	int i;
	u8 dr_bit; /* Descriptor Ready bit */
	struct wil_ring_tx_status msg;
	struct wil6210_vif *vif;
	int used_before_complete;
	int used_new;

	wil_get_next_tx_status_msg(sring, &dr_bit, &msg);

	/* Process completion messages while DR bit has the expected polarity */
	while (dr_bit == sring->desc_rdy_pol) {
		num_descs = msg.num_descriptors;
		if (!num_descs) {
			wil_err(wil, "invalid num_descs 0\n");
			goto again;
		}

		/* Find the corresponding descriptor ring */
		ring_id = msg.ring_id;

		if (unlikely(ring_id >= WIL6210_MAX_TX_RINGS)) {
			wil_err(wil, "invalid ring id %d\n", ring_id);
			goto again;
		}
		ring = &wil->ring_tx[ring_id];
		if (unlikely(!ring->va)) {
			wil_err(wil, "Tx irq[%d]: ring not initialized\n",
				ring_id);
			goto again;
		}
		txdata = &wil->ring_tx_data[ring_id];
		if (unlikely(!txdata->enabled)) {
			wil_info(wil, "Tx irq[%d]: ring disabled\n", ring_id);
			goto again;
		}
		vif = wil->vifs[txdata->mid];
		if (unlikely(!vif)) {
			wil_dbg_txrx(wil, "invalid MID %d for ring %d\n",
				     txdata->mid, ring_id);
			goto again;
		}

		ndev = vif_to_ndev(vif);

		cid = wil->ring2cid_tid[ring_id][0];
		stats = (cid < wil->max_assoc_sta) ? &wil->sta[cid].stats :
						     NULL;

		wil_dbg_txrx(wil,
			     "tx_status: completed desc_ring (%d), num_descs (%d)\n",
			     ring_id, num_descs);

		used_before_complete = wil_ring_used_tx(ring);

		for (i = 0 ; i < num_descs; ++i) {
			struct wil_ctx *ctx = &ring->ctx[ring->swtail];
			struct wil_tx_enhanced_desc dd, *d = &dd;
			u16 dmalen;
			struct sk_buff *skb = ctx->skb;

			_d = (struct wil_tx_enhanced_desc *)
				&ring->va[ring->swtail].tx.enhanced;
			*d = *_d;

			dmalen = le16_to_cpu(d->dma.length);
			trace_wil6210_tx_status(&msg, ring->swtail, dmalen);
			wil_dbg_txrx(wil,
				     "TxC[%2d][%3d] : %d bytes, status 0x%02x\n",
				     ring_id, ring->swtail, dmalen,
				     msg.status);
			wil_hex_dump_txrx("TxS ", DUMP_PREFIX_NONE, 32, 4,
					  (const void *)&msg, sizeof(msg),
					  false);

			if (ctx->flags & WIL_CTX_FLAG_RESERVED_USED)
				txdata->tx_reserved_count++;

			wil_tx_desc_unmap_edma(dev,
					       (union wil_tx_desc *)d,
					       ctx);

			if (skb) {
				if (likely(msg.status == 0)) {
					ndev->stats.tx_packets++;
					ndev->stats.tx_bytes += skb->len;
					if (stats) {
						stats->tx_packets++;
						stats->tx_bytes += skb->len;

						wil_tx_latency_calc(wil, skb,
							&wil->sta[cid]);
					}
				} else {
					ndev->stats.tx_errors++;
					if (stats)
						stats->tx_errors++;
				}

				if (skb->protocol == cpu_to_be16(ETH_P_PAE))
					wil_tx_complete_handle_eapol(vif, skb);

				wil_consume_skb(skb, msg.status == 0);
			}
			memset(ctx, 0, sizeof(*ctx));
			/* Make sure the ctx is zeroed before updating the tail
			 * to prevent a case where wil_tx_ring will see
			 * this descriptor as used and handle it before ctx zero
			 * is completed.
			 */
			wmb();

			ring->swtail = wil_ring_next_tail(ring);

			desc_cnt++;
		}

		/* performance monitoring */
		used_new = wil_ring_used_tx(ring);
		if (wil_val_in_range(wil->ring_idle_trsh,
				     used_new, used_before_complete)) {
			wil_dbg_txrx(wil, "Ring[%2d] idle %d -> %d\n",
				     ring_id, used_before_complete, used_new);
			txdata->last_idle = get_cycles();
		}

again:
		num_statuses++;
		if (num_statuses % WIL_EDMA_TX_SRING_UPDATE_HW_TAIL == 0)
			/* update HW tail to allow HW to push new statuses */
			wil_w(wil, sring->hwtail, sring->swhead);

		wil_sring_advance_swhead(sring);

		wil_get_next_tx_status_msg(sring, &dr_bit, &msg);
	}

	/* shall we wake net queues? */
	if (desc_cnt)
		wil_update_net_queues(wil, vif, NULL, false);

	if (num_statuses % WIL_EDMA_TX_SRING_UPDATE_HW_TAIL != 0)
		/* Update the HW tail ptr (RD ptr) */
		wil_w(wil, sring->hwtail, (sring->swhead - 1) % sring->size);

	return desc_cnt;
}

/**
 * Sets the descriptor @d up for csum and/or TSO offloading. The corresponding
 * @skb is used to obtain the protocol and headers length.
 * @tso_desc_type is a descriptor type for TSO: 0 - a header, 1 - first data,
 * 2 - middle, 3 - last descriptor.
 */
static void wil_tx_desc_offload_setup_tso_edma(struct wil_tx_enhanced_desc *d,
					       int tso_desc_type, bool is_ipv4,
					       int tcp_hdr_len,
					       int skb_net_hdr_len,
					       int mss)
{
	/* Number of descriptors */
	d->mac.d[2] |= 1;
	/* Maximum Segment Size */
	d->mac.tso_mss |= cpu_to_le16(mss >> 2);
	/* L4 header len: TCP header length */
	d->dma.l4_hdr_len |= tcp_hdr_len & DMA_CFG_DESC_TX_0_L4_LENGTH_MSK;
	/* EOP, TSO desc type, Segmentation enable,
	 * Insert IPv4 and TCP / UDP Checksum
	 */
	d->dma.cmd |= BIT(WIL_EDMA_DESC_TX_CFG_EOP_POS) |
		      tso_desc_type << WIL_EDMA_DESC_TX_CFG_TSO_DESC_TYPE_POS |
		      BIT(WIL_EDMA_DESC_TX_CFG_SEG_EN_POS) |
		      BIT(WIL_EDMA_DESC_TX_CFG_INSERT_IP_CHKSUM_POS) |
		      BIT(WIL_EDMA_DESC_TX_CFG_INSERT_TCP_CHKSUM_POS);
	/* Calculate pseudo-header */
	d->dma.w1 |= BIT(WIL_EDMA_DESC_TX_CFG_PSEUDO_HEADER_CALC_EN_POS) |
		     BIT(WIL_EDMA_DESC_TX_CFG_L4_TYPE_POS);
	/* IP Header Length */
	d->dma.ip_length |= skb_net_hdr_len;
	/* MAC header length and IP address family*/
	d->dma.b11 |= ETH_HLEN |
		      is_ipv4 << DMA_CFG_DESC_TX_OFFLOAD_CFG_L3T_IPV4_POS;
}

static int wil_tx_tso_gen_desc(struct wil6210_priv *wil, void *buff_addr,
			       int len, uint i, int tso_desc_type,
			       skb_frag_t *frag, struct wil_ring *ring,
			       struct sk_buff *skb, bool is_ipv4,
			       int tcp_hdr_len, int skb_net_hdr_len,
			       int mss, int *descs_used)
{
	struct device *dev = wil_to_dev(wil);
	struct wil_tx_enhanced_desc *_desc = (struct wil_tx_enhanced_desc *)
		&ring->va[i].tx.enhanced;
	struct wil_tx_enhanced_desc desc_mem, *d = &desc_mem;
	int ring_index = ring - wil->ring_tx;
	dma_addr_t pa;

	if (len == 0)
		return 0;

	if (!frag) {
		pa = dma_map_single(dev, buff_addr, len, DMA_TO_DEVICE);
		ring->ctx[i].mapped_as = wil_mapped_as_single;
	} else {
		pa = skb_frag_dma_map(dev, frag, 0, len, DMA_TO_DEVICE);
		ring->ctx[i].mapped_as = wil_mapped_as_page;
	}
	if (unlikely(dma_mapping_error(dev, pa))) {
		wil_err(wil, "TSO: Skb DMA map error\n");
		return -EINVAL;
	}

	wil->txrx_ops.tx_desc_map((union wil_tx_desc *)d, pa,
				   len, ring_index);
	wil_tx_desc_offload_setup_tso_edma(d, tso_desc_type, is_ipv4,
					   tcp_hdr_len,
					   skb_net_hdr_len, mss);

	/* hold reference to skb
	 * to prevent skb release before accounting
	 * in case of immediate "tx done"
	 */
	if (tso_desc_type == wil_tso_type_lst)
		ring->ctx[i].skb = skb_get(skb);

	wil_hex_dump_txrx("TxD ", DUMP_PREFIX_NONE, 32, 4,
			  (const void *)d, sizeof(*d), false);

	*_desc = *d;
	(*descs_used)++;

	return 0;
}

static int __wil_tx_ring_tso_edma(struct wil6210_priv *wil,
				  struct wil6210_vif *vif,
				  struct wil_ring *ring,
				  struct sk_buff *skb)
{
	int ring_index = ring - wil->ring_tx;
	struct wil_ring_tx_data *txdata = &wil->ring_tx_data[ring_index];
	int nr_frags = skb_shinfo(skb)->nr_frags;
	int min_desc_required = nr_frags + 2; /* Headers, Head, Fragments */
	int used, avail = wil_ring_avail_tx(ring) - txdata->tx_reserved_count;
	int f, hdrlen, headlen;
	int gso_type;
	bool is_ipv4;
	u32 swhead = ring->swhead;
	int descs_used = 0; /* total number of used descriptors */
	int rc = -EINVAL;
	int tcp_hdr_len;
	int skb_net_hdr_len;
	int mss = skb_shinfo(skb)->gso_size;

	wil_dbg_txrx(wil, "tx_ring_tso: %d bytes to ring %d\n", skb->len,
		     ring_index);

	if (unlikely(!txdata->enabled))
		return -EINVAL;

	if (unlikely(avail < min_desc_required)) {
		wil_err_ratelimited(wil,
				    "TSO: Tx ring[%2d] full. No space for %d fragments\n",
				    ring_index, min_desc_required);
		return -ENOMEM;
	}

	gso_type = skb_shinfo(skb)->gso_type & (SKB_GSO_TCPV6 | SKB_GSO_TCPV4);
	switch (gso_type) {
	case SKB_GSO_TCPV4:
		is_ipv4 = true;
		break;
	case SKB_GSO_TCPV6:
		is_ipv4 = false;
		break;
	default:
		return -EINVAL;
	}

	if (skb->ip_summed != CHECKSUM_PARTIAL)
		return -EINVAL;

	/* tcp header length and skb network header length are fixed for all
	 * packet's descriptors - read them once here
	 */
	tcp_hdr_len = tcp_hdrlen(skb);
	skb_net_hdr_len = skb_network_header_len(skb);

	/* First descriptor must contain the header only
	 * Header Length = MAC header len + IP header len + TCP header len
	 */
	hdrlen = ETH_HLEN + tcp_hdr_len + skb_net_hdr_len;
	wil_dbg_txrx(wil, "TSO: process header descriptor, hdrlen %u\n",
		     hdrlen);
	rc = wil_tx_tso_gen_desc(wil, skb->data, hdrlen, swhead,
				 wil_tso_type_hdr, NULL, ring, skb,
				 is_ipv4, tcp_hdr_len, skb_net_hdr_len,
				 mss, &descs_used);
	if (rc)
		return -EINVAL;

	/* Second descriptor contains the head */
	headlen = skb_headlen(skb) - hdrlen;
	wil_dbg_txrx(wil, "TSO: process skb head, headlen %u\n", headlen);
	rc = wil_tx_tso_gen_desc(wil, skb->data + hdrlen, headlen,
				 (swhead + descs_used) % ring->size,
				 (nr_frags != 0) ? wil_tso_type_first :
				 wil_tso_type_lst, NULL, ring, skb,
				 is_ipv4, tcp_hdr_len, skb_net_hdr_len,
				 mss, &descs_used);
	if (rc)
		goto mem_error;

	/* Rest of the descriptors are from the SKB fragments */
	for (f = 0; f < nr_frags; f++) {
		skb_frag_t *frag = &skb_shinfo(skb)->frags[f];
		int len = skb_frag_size(frag);

		wil_dbg_txrx(wil, "TSO: frag[%d]: len %u, descs_used %d\n", f,
			     len, descs_used);

		rc = wil_tx_tso_gen_desc(wil, NULL, len,
					 (swhead + descs_used) % ring->size,
					 (f != nr_frags - 1) ?
					 wil_tso_type_mid : wil_tso_type_lst,
					 frag, ring, skb, is_ipv4,
					 tcp_hdr_len, skb_net_hdr_len,
					 mss, &descs_used);
		if (rc)
			goto mem_error;
	}

	/* performance monitoring */
	used = wil_ring_used_tx(ring);
	if (wil_val_in_range(wil->ring_idle_trsh,
			     used, used + descs_used)) {
		txdata->idle += get_cycles() - txdata->last_idle;
		wil_dbg_txrx(wil,  "Ring[%2d] not idle %d -> %d\n",
			     ring_index, used, used + descs_used);
	}

	/* advance swhead */
	wil_ring_advance_head(ring, descs_used);
	wil_dbg_txrx(wil, "TSO: Tx swhead %d -> %d\n", swhead, ring->swhead);

	/* make sure all writes to descriptors (shared memory) are done before
	 * committing them to HW
	 */
	wmb();

	if (wil->tx_latency)
		*(ktime_t *)&skb->cb = ktime_get();
	else
		memset(skb->cb, 0, sizeof(ktime_t));

	wil_w(wil, ring->hwtail, ring->swhead);

	return 0;

mem_error:
	while (descs_used > 0) {
		struct device *dev = wil_to_dev(wil);
		struct wil_ctx *ctx;
		int i = (swhead + descs_used - 1) % ring->size;
		struct wil_tx_enhanced_desc dd, *d = &dd;
		struct wil_tx_enhanced_desc *_desc =
			(struct wil_tx_enhanced_desc *)
			&ring->va[i].tx.enhanced;

		*d = *_desc;
		ctx = &ring->ctx[i];
		wil_tx_desc_unmap_edma(dev, (union wil_tx_desc *)d, ctx);
		memset(ctx, 0, sizeof(*ctx));
		descs_used--;
	}
	return rc;
}

static int wil_ring_init_bcast_edma(struct wil6210_vif *vif, int ring_id,
				    int size)
{
	struct wil6210_priv *wil = vif_to_wil(vif);
	struct wil_ring *ring = &wil->ring_tx[ring_id];
	int rc, sring_id = wil->tx_sring_idx;
	struct wil_ring_tx_data *txdata = &wil->ring_tx_data[ring_id];

	wil_dbg_misc(wil, "init bcast: ring_id=%d\n", ring_id);

	lockdep_assert_held(&wil->mutex);

	if (wil->ipa_handle) {
		/* alloc bcast status ring */
		sring_id = wil_find_free_sring(wil);
		if (sring_id < 0)
			return sring_id;

		rc = wil_init_tx_sring(wil, WIL_IPA_BCAST_SRING_SIZE,
				       sizeof(struct wil_ring_tx_status),
				       sring_id);
		if (rc)
			return rc;

		wil_ipa_set_bcast_sring_id(wil, sring_id);
	}

	wil_tx_data_init(wil, txdata);
	ring->size = size;
	ring->is_rx = false;
	rc = wil_ring_alloc_desc_ring(wil, ring, true);
	if (rc)
		goto out;

	wil->ring2cid_tid[ring_id][0] = WIL6210_MAX_CID; /* CID */
	wil->ring2cid_tid[ring_id][1] = 0; /* TID */
	if (!vif->privacy)
		txdata->dot1x_open = true;

	rc = wil_wmi_bcast_desc_ring_add(vif, ring_id, sring_id);
	if (rc)
		goto out_free;

	return 0;

 out_free:
	spin_lock_bh(&txdata->lock);
	txdata->enabled = 0;
	txdata->dot1x_open = false;
	spin_unlock_bh(&txdata->lock);
	wil_ring_free_edma(wil, ring);

out:
	if (wil->ipa_handle) {
		wil_sring_free(wil, &wil->srings[sring_id]);
		wil_ipa_set_bcast_sring_id(wil, WIL6210_MAX_STATUS_RINGS);
	}

	return rc;
}

static void wil_tx_fini_edma(struct wil6210_priv *wil)
{
	int i;

	for (i = 0; i < WIL6210_MAX_STATUS_RINGS; i++) {
		struct wil_status_ring *sring = &wil->srings[i];

		if (!sring->va || sring->is_rx)
			continue;

		wil_dbg_misc(wil, "free TX sring %d\n", i);

		wil_sring_free(wil, sring);
	}
}

static void wil_rx_data_free(struct wil_status_ring *sring)
{
	if (!sring)
		return;

	kfree_skb(sring->rx_data.skb);
	sring->rx_data.skb = NULL;
}

static void wil_rx_fini_edma(struct wil6210_priv *wil)
{
	struct wil_ring *ring = &wil->ring_rx;
	int i;

	if (wil->ipa_handle)
		/* in ipa offload, this is done part of wil_ipa_uninit */
		return;

	wil_dbg_misc(wil, "rx_fini_edma\n");

	wil_ring_free_edma(wil, ring);

	for (i = 0; i < wil->num_rx_status_rings; i++) {
		wil_rx_data_free(&wil->srings[i]);
		wil_sring_free(wil, &wil->srings[i]);
	}

	wil_free_rx_buff_arr(wil);
}

void wil_init_txrx_ops_edma(struct wil6210_priv *wil)
{
	wil->txrx_ops.configure_interrupt_moderation =
		wil_configure_interrupt_moderation_edma;
	/* TX ops */
	wil->txrx_ops.ring_init_tx = wil_ring_init_tx_edma;
	wil->txrx_ops.ring_fini_tx = wil_ring_free_edma;
	wil->txrx_ops.ring_init_bcast = wil_ring_init_bcast_edma;
	wil->txrx_ops.tx_init = wil_tx_init_edma;
	wil->txrx_ops.tx_fini = wil_tx_fini_edma;
	wil->txrx_ops.tx_desc_map = wil_tx_desc_map_edma;
	wil->txrx_ops.tx_desc_unmap = wil_tx_desc_unmap_edma;
	wil->txrx_ops.tx_ring_tso = __wil_tx_ring_tso_edma;
	wil->txrx_ops.tx_ring_modify = wil_tx_ring_modify_edma;
	/* RX ops */
	wil->txrx_ops.rx_init = wil_rx_init_edma;
	wil->txrx_ops.wmi_addba_rx_resp = wmi_addba_rx_resp_edma;
	wil->txrx_ops.get_reorder_params = wil_get_reorder_params_edma;
	wil->txrx_ops.get_netif_rx_params = wil_get_netif_rx_params_edma;
	wil->txrx_ops.rx_crypto_check = wil_rx_crypto_check_edma;
	wil->txrx_ops.rx_error_check = wil_rx_error_check_edma;
	wil->txrx_ops.is_rx_idle = wil_is_rx_idle_edma;
	wil->txrx_ops.rx_fini = wil_rx_fini_edma;
}
<|MERGE_RESOLUTION|>--- conflicted
+++ resolved
@@ -957,11 +957,7 @@
 		wil_err(wil, "Corrupt buff_id=%d, sring->swhead=%d\n",
 			buff_id, sring->swhead);
 		print_hex_dump(KERN_ERR, "RxS ", DUMP_PREFIX_OFFSET, 16, 1,
-<<<<<<< HEAD
-			       msg, wil->use_compressed_rx_status ?
-=======
 			       (void *)msg, wil->use_compressed_rx_status ?
->>>>>>> 69e489fe
 			       sizeof(struct wil_rx_status_compressed) :
 			       sizeof(struct wil_rx_status_extended), false);
 
@@ -1026,11 +1022,7 @@
 	if (unlikely(dmalen > sz)) {
 		wil_err(wil, "Rx size too large: %d bytes!\n", dmalen);
 		print_hex_dump(KERN_ERR, "RxS ", DUMP_PREFIX_OFFSET, 16, 1,
-<<<<<<< HEAD
 			       msg, wil->use_compressed_rx_status ?
-=======
-			       (void *)msg, wil->use_compressed_rx_status ?
->>>>>>> 69e489fe
 			       sizeof(struct wil_rx_status_compressed) :
 			       sizeof(struct wil_rx_status_extended), false);
 
