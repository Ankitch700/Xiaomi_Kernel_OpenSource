--- conflicted
+++ resolved
@@ -6,26 +6,6 @@
 	  Choose this option to enable the Ion system heap. The system heap
 	  is backed by pages from the buddy allocator. If in doubt, say Y.
 
-<<<<<<< HEAD
-=======
-config ION_CARVEOUT_HEAP
-	bool "Ion carveout heap support"
-	depends on ION
-	help
-	  Choose this option to enable carveout heaps with Ion. Carveout heaps
-	  are backed by memory reserved from the system. Allocation times are
-	  typically faster at the cost of memory not being used. Unless you
-	  know your system has these regions, you should say N here.
-
-config ION_SYSTEM_CONTIG_HEAP
-	tristate "Ion system contig heap"
-	depends on ION
-	help
-	  Choose this option to enable Ion system contig heap. The system contig heap
-	  is backed by the pages from buddy allocator that are guaranteed to be physically
-	  contiguous. If in doubt, say Y.
-
->>>>>>> 69e489fe
 config ION_CMA_HEAP
 	tristate "Ion CMA heap support"
 	depends on ION && DMA_CMA
