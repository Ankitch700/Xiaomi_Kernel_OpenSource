/* SPDX-License-Identifier: GPL-2.0 */
/*
 * ION Page Pool kernel interface header
 *
 * Copyright (C) 2011 Google, Inc.
 */

#ifndef _ION_PAGE_POOL_H
#define _ION_PAGE_POOL_H

#include <linux/mm_types.h>
#include <linux/mutex.h>
#include <linux/shrinker.h>
#include <linux/types.h>

/* ION page pool marks in bytes */
#ifdef CONFIG_ION_POOL_AUTO_REFILL
#define ION_POOL_FILL_MARK (CONFIG_ION_POOL_FILL_MARK * SZ_1M)
#define POOL_LOW_MARK_PERCENT	40UL
#define ION_POOL_LOW_MARK ((ION_POOL_FILL_MARK * POOL_LOW_MARK_PERCENT) / 100)
#else
#define ION_POOL_FILL_MARK 0UL
#define ION_POOL_LOW_MARK 0UL
#endif

/* if low watermark of zones have reached, defer the refill in this window */
#define ION_POOL_REFILL_DEFER_WINDOW_MS	10

/**
 * functions for creating and destroying a heap pool -- allows you
 * to keep a pool of pre allocated memory to use from your heap.  Keeping
 * a pool of memory that is ready for dma, ie any cached mapping have been
 * invalidated from the cache, provides a significant performance benefit on
 * many systems
 */

/**
 * struct ion_page_pool - pagepool struct
 * @high_count:		number of highmem items in the pool
 * @low_count:		number of lowmem items in the pool
 * @count:		total number of pages/items in the pool
 * @high_items:		list of highmem items
 * @low_items:		list of lowmem items
 * @last_low_watermark_ktime: most recent time at which the zone watermarks were
 *			low
 * @mutex:		lock protecting this struct and especially the count
 *			item list
 * @gfp_mask:		gfp_mask to use from alloc
 * @order:		order of pages in the pool
 * @list:		plist node for list of pools
 * @cached:		it's cached pool or not
 * @heap_dev:		device for the ion heap associated with this pool
 *
 * Allows you to keep a pool of pre allocated pages to use from your heap.
 * Keeping a pool of pages that is ready for dma, ie any cached mapping have
 * been invalidated from the cache, provides a significant performance benefit
 * on many systems
 */
struct ion_page_pool {
	int high_count;
	int low_count;
	atomic_t count;
	struct list_head high_items;
	struct list_head low_items;
	ktime_t last_low_watermark_ktime;
	struct mutex mutex;
	gfp_t gfp_mask;
	unsigned int order;
	struct plist_node list;
	bool cached;
	struct device *heap_dev;
};

struct ion_page_pool *ion_page_pool_create(gfp_t gfp_mask, unsigned int order,
					   bool cached);
void ion_page_pool_destroy(struct ion_page_pool *pool);
struct page *ion_page_pool_alloc(struct ion_page_pool *pool, bool *from_pool);
void ion_page_pool_free(struct ion_page_pool *pool, struct page *page);
<<<<<<< HEAD
struct page *ion_page_pool_alloc_pool_only(struct ion_page_pool *a);
void ion_page_pool_free_immediate(struct ion_page_pool *pool,
				  struct page *page);
int ion_page_pool_total(struct ion_page_pool *pool, bool high);
size_t ion_system_heap_secure_page_pool_total(struct ion_heap *heap, int vmid);
=======
int ion_page_pool_nr_pages(struct ion_page_pool *pool);
>>>>>>> 86b41f49

/** ion_page_pool_shrink - shrinks the size of the memory cached in the pool
 * @pool:		the pool
 * @gfp_mask:		the memory type to reclaim
 * @nr_to_scan:		number of items to shrink in pages
 *
 * returns the number of items freed in pages
 */
int ion_page_pool_shrink(struct ion_page_pool *pool, gfp_t gfp_mask,
			 int nr_to_scan);

#ifdef CONFIG_ION_POOL_AUTO_REFILL
void ion_page_pool_refill(struct ion_page_pool *pool);

static __always_inline int get_pool_fillmark(struct ion_page_pool *pool)
{
	return ION_POOL_FILL_MARK / (PAGE_SIZE << pool->order);
}

static __always_inline int get_pool_lowmark(struct ion_page_pool *pool)
{
	return ION_POOL_LOW_MARK / (PAGE_SIZE << pool->order);
}

static __always_inline bool pool_count_below_lowmark(struct ion_page_pool *pool)
{
	return atomic_read(&pool->count) < get_pool_lowmark(pool);
}

static __always_inline bool pool_fillmark_reached(struct ion_page_pool *pool)
{
	return atomic_read(&pool->count) >= get_pool_fillmark(pool);
}
#else
static inline void ion_page_pool_refill(struct ion_page_pool *pool)
{
}

static __always_inline int get_pool_fillmark(struct ion_page_pool *pool)
{
	return 0;
}

static __always_inline int get_pool_lowmark(struct ion_page_pool *pool)
{
	return 0;
}

static __always_inline bool pool_count_below_lowmark(struct ion_page_pool *pool)
{
	return false;
}

static __always_inline bool pool_fillmark_reached(struct ion_page_pool *pool)
{
	return false;
}
#endif /* CONFIG_ION_POOL_AUTO_REFILL */
#endif /* _ION_PAGE_POOL_H */<|MERGE_RESOLUTION|>--- conflicted
+++ resolved
@@ -76,15 +76,12 @@
 void ion_page_pool_destroy(struct ion_page_pool *pool);
 struct page *ion_page_pool_alloc(struct ion_page_pool *pool, bool *from_pool);
 void ion_page_pool_free(struct ion_page_pool *pool, struct page *page);
-<<<<<<< HEAD
 struct page *ion_page_pool_alloc_pool_only(struct ion_page_pool *a);
 void ion_page_pool_free_immediate(struct ion_page_pool *pool,
 				  struct page *page);
 int ion_page_pool_total(struct ion_page_pool *pool, bool high);
 size_t ion_system_heap_secure_page_pool_total(struct ion_heap *heap, int vmid);
-=======
 int ion_page_pool_nr_pages(struct ion_page_pool *pool);
->>>>>>> 86b41f49
 
 /** ion_page_pool_shrink - shrinks the size of the memory cached in the pool
  * @pool:		the pool
