--- conflicted
+++ resolved
@@ -1315,16 +1315,6 @@
 };
 
 static struct msm_dir_conn sdxprairie_dir_conn[] = {
-<<<<<<< HEAD
-	{0, 220},
-	{0, 219},
-	{0, 218},
-	{0, 217},
-	{0, 216},
-	{0, 215},
-	{0, 214},
-	{0, 213},
-=======
 	{-1, 220},
 	{-1, 219},
 	{-1, 218},
@@ -1333,7 +1323,6 @@
 	{-1, 215},
 	{-1, 214},
 	{-1, 213},
->>>>>>> e0615925
 };
 
 static const struct msm_pinctrl_soc_data sdxprairie_pinctrl = {
