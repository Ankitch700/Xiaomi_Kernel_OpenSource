--- conflicted
+++ resolved
@@ -14,257 +14,7 @@
 	select IRQ_DOMAIN_HIERARCHY
 	select IRQ_FASTEOI_HIERARCHY_HANDLERS
 
-<<<<<<< HEAD
-config PINCTRL_SUN
-	tristate "Qualcomm Technologies, Inc. SUN pin controller driver"
-	depends on GPIOLIB && OF
-	select PINCTRL_MSM
-	help
-	  This is the pinctrl, pinmux, pinconf and gpiolib driver for the
-	  Qualcomm Technologies Inc Top Level Mode Multiplexer block (TLMM)
-	  block found on the Qualcomm Technologies Inc SUN platform.
-	  Say Y here to compile statically, or M here to compile it as a
-	  module. If unsure, say N.
-
-config PINCTRL_PINEAPPLE
-	tristate "Qualcomm Technologies, Inc. Pineapple pin controller driver"
-	depends on GPIOLIB && OF
-	select PINCTRL_MSM
-	help
-	  This is the pinctrl, pinmux, pinconf and gpiolib driver for the
-	  Qualcomm Technologies Inc Top Level Mode Multiplexer block (TLMM)
-	  block found on the Qualcomm Technologies Inc PINEAPPLE platform.
-	  Say Y here to compile statically, or M here to compile it as a
-	  module. If unsure, say N.
-
-config PINCTRL_APQ8064
-	tristate "Qualcomm APQ8064 pin controller driver"
-	depends on OF
-	depends on ARM || COMPILE_TEST
-	depends on PINCTRL_MSM
-	help
-	  This is the pinctrl, pinmux, pinconf and gpiolib driver for the
-	  Qualcomm TLMM block found in the Qualcomm APQ8064 platform.
-
-config PINCTRL_APQ8084
-	tristate "Qualcomm APQ8084 pin controller driver"
-	depends on OF
-	depends on ARM || COMPILE_TEST
-	depends on PINCTRL_MSM
-	help
-	  This is the pinctrl, pinmux, pinconf and gpiolib driver for the
-	  Qualcomm TLMM block found in the Qualcomm APQ8084 platform.
-
-config PINCTRL_IPQ4019
-	tristate "Qualcomm IPQ4019 pin controller driver"
-	depends on OF
-	depends on ARM || COMPILE_TEST
-	depends on PINCTRL_MSM
-	help
-	  This is the pinctrl, pinmux, pinconf and gpiolib driver for the
-	  Qualcomm TLMM block found in the Qualcomm IPQ4019 platform.
-
-config PINCTRL_IPQ8064
-	tristate "Qualcomm IPQ8064 pin controller driver"
-	depends on OF
-	depends on ARM || COMPILE_TEST
-	depends on PINCTRL_MSM
-	help
-	  This is the pinctrl, pinmux, pinconf and gpiolib driver for the
-	  Qualcomm TLMM block found in the Qualcomm IPQ8064 platform.
-
-config PINCTRL_IPQ5332
-	tristate "Qualcomm Technologies Inc IPQ5332 pin controller driver"
-	depends on OF
-	depends on ARM64 || COMPILE_TEST
-	depends on PINCTRL_MSM
-	help
-	  This is the pinctrl, pinmux, pinconf and gpiolib driver for the
-	  Qualcomm Technologies Inc TLMM block found on the Qualcomm
-	  Technologies Inc IPQ5332 platform.
-
-config PINCTRL_IPQ8074
-	tristate "Qualcomm Technologies, Inc. IPQ8074 pin controller driver"
-	depends on OF
-	depends on ARM64 || COMPILE_TEST
-	depends on PINCTRL_MSM
-	help
-	  This is the pinctrl, pinmux, pinconf and gpiolib driver for
-	  the Qualcomm Technologies Inc. TLMM block found on the
-	  Qualcomm Technologies Inc. IPQ8074 platform. Select this for
-	  IPQ8074.
-
-config PINCTRL_IPQ6018
-	tristate "Qualcomm Technologies, Inc. IPQ6018 pin controller driver"
-	depends on OF
-	depends on ARM64 || COMPILE_TEST
-	depends on PINCTRL_MSM
-	help
-	  This is the pinctrl, pinmux, pinconf and gpiolib driver for
-	  the Qualcomm Technologies Inc. TLMM block found on the
-	  Qualcomm Technologies Inc. IPQ6018 platform. Select this for
-	  IPQ6018.
-
-config PINCTRL_IPQ9574
-	tristate "Qualcomm Technologies, Inc. IPQ9574 pin controller driver"
-	depends on OF || COMPILE_TEST
-	depends on ARM64 || COMPILE_TEST
-	depends on PINCTRL_MSM
-	help
-	  This is the pinctrl, pinmux, pinconf and gpiolib driver for
-          the Qualcomm Technologies Inc. TLMM block found on the
-          Qualcomm Technologies Inc. IPQ9574 platform. Select this for
-          IPQ9574.
-
-config PINCTRL_MSM8226
-	tristate "Qualcomm 8226 pin controller driver"
-	depends on OF
-	depends on ARM || COMPILE_TEST
-	depends on PINCTRL_MSM
-	help
-	  This is the pinctrl, pinmux, pinconf and gpiolib driver for the
-	  Qualcomm Technologies Inc TLMM block found on the Qualcomm
-	  Technologies Inc MSM8226 platform.
-
-config PINCTRL_MSM8660
-	tristate "Qualcomm 8660 pin controller driver"
-	depends on OF
-	depends on ARM || COMPILE_TEST
-	depends on PINCTRL_MSM
-	help
-	  This is the pinctrl, pinmux, pinconf and gpiolib driver for the
-	  Qualcomm TLMM block found in the Qualcomm 8660 platform.
-
-config PINCTRL_MSM8960
-	tristate "Qualcomm 8960 pin controller driver"
-	depends on OF
-	depends on ARM || COMPILE_TEST
-	depends on PINCTRL_MSM
-	help
-	  This is the pinctrl, pinmux, pinconf and gpiolib driver for the
-	  Qualcomm TLMM block found in the Qualcomm 8960 platform.
-
-config PINCTRL_MDM9607
-	tristate "Qualcomm 9607 pin controller driver"
-	depends on GPIOLIB && OF
-	depends on PINCTRL_MSM
-	help
-	  This is the pinctrl, pinmux, pinconf and gpiolib driver for the
-	  Qualcomm TLMM block found in the Qualcomm 9607 platform.
-
-config PINCTRL_MDM9615
-	tristate "Qualcomm 9615 pin controller driver"
-	depends on OF
-	depends on ARM || COMPILE_TEST
-	depends on PINCTRL_MSM
-	help
-	  This is the pinctrl, pinmux, pinconf and gpiolib driver for the
-	  Qualcomm TLMM block found in the Qualcomm 9615 platform.
-
-config PINCTRL_MSM8X74
-	tristate "Qualcomm 8x74 pin controller driver"
-	depends on OF
-	depends on ARM || COMPILE_TEST
-	depends on PINCTRL_MSM
-	help
-	  This is the pinctrl, pinmux, pinconf and gpiolib driver for the
-	  Qualcomm TLMM block found in the Qualcomm 8974 platform.
-
-config PINCTRL_MSM8909
-	tristate "Qualcomm 8909 pin controller driver"
-	depends on OF
-	depends on ARM || COMPILE_TEST
-	depends on PINCTRL_MSM
-	help
-	  This is the pinctrl, pinmux, pinconf and gpiolib driver for the
-	  Qualcomm TLMM block found on the Qualcomm MSM8909 platform.
-
-config PINCTRL_MSM8916
-	tristate "Qualcomm 8916 pin controller driver"
-	depends on OF
-	depends on PINCTRL_MSM
-	help
-	  This is the pinctrl, pinmux, pinconf and gpiolib driver for the
-	  Qualcomm TLMM block found on the Qualcomm 8916 platform.
-
-config PINCTRL_MSM8953
-	tristate "Qualcomm 8953 pin controller driver"
-	depends on OF
-	depends on ARM64 || COMPILE_TEST
-	depends on PINCTRL_MSM
-	help
-	  This is the pinctrl, pinmux, pinconf and gpiolib driver for the
-	  Qualcomm TLMM block found on the Qualcomm MSM8953 platform.
-	  The Qualcomm APQ8053, SDM450, SDM632 platforms are also
-	  supported by this driver.
-
-config PINCTRL_MSM8976
-	tristate "Qualcomm 8976 pin controller driver"
-	depends on OF
-	depends on ARM64 || COMPILE_TEST
-	depends on PINCTRL_MSM
-	help
-	  This is the pinctrl, pinmux, pinconf and gpiolib driver for the
-	  Qualcomm TLMM block found on the Qualcomm MSM8976 platform.
-	  The Qualcomm MSM8956, APQ8056, APQ8076 platforms are also
-	  supported by this driver.
-
-config PINCTRL_MSM8994
-	tristate "Qualcomm 8994 pin controller driver"
-	depends on OF
-	depends on ARM64 || COMPILE_TEST
-	depends on PINCTRL_MSM
-	help
-	  This is the pinctrl, pinmux, pinconf and gpiolib driver for the
-	  Qualcomm TLMM block found in the Qualcomm 8994 platform. The
-	  Qualcomm 8992 platform is also supported by this driver.
-
-config PINCTRL_MSM8996
-	tristate "Qualcomm MSM8996 pin controller driver"
-	depends on OF
-	depends on ARM64 || COMPILE_TEST
-	depends on PINCTRL_MSM
-	help
-	  This is the pinctrl, pinmux, pinconf and gpiolib driver for the
-	  Qualcomm TLMM block found in the Qualcomm MSM8996 platform.
-
-config PINCTRL_MSM8998
-	tristate "Qualcomm MSM8998 pin controller driver"
-	depends on OF
-	depends on ARM64 || COMPILE_TEST
-	depends on PINCTRL_MSM
-	help
-	  This is the pinctrl, pinmux, pinconf and gpiolib driver for the
-	  Qualcomm TLMM block found in the Qualcomm MSM8998 platform.
-
-config PINCTRL_QCM2290
-	tristate "Qualcomm QCM2290 pin controller driver"
-	depends on OF
-	depends on ARM64 || COMPILE_TEST
-	depends on PINCTRL_MSM
-	help
-	  This is the pinctrl, pinmux, pinconf and gpiolib driver for the
-	  TLMM block found in the Qualcomm QCM2290 platform.
-
-config PINCTRL_QCS404
-	tristate "Qualcomm QCS404 pin controller driver"
-	depends on OF
-	depends on ARM64 || COMPILE_TEST
-	depends on PINCTRL_MSM
-	help
-	  This is the pinctrl, pinmux, pinconf and gpiolib driver for the
-	  TLMM block found in the Qualcomm QCS404 platform.
-
-config PINCTRL_QDF2XXX
-	tristate "Qualcomm Technologies QDF2xxx pin controller driver"
-	depends on ACPI
-	depends on PINCTRL_MSM
-	help
-	  This is the GPIO driver for the TLMM block found on the
-	  Qualcomm Technologies QDF2xxx SOCs.
-=======
 source "drivers/pinctrl/qcom/Kconfig.msm"
->>>>>>> eb7e0192
 
 config PINCTRL_QCOM_SPMI_PMIC
 	tristate "Qualcomm SPMI PMIC pin controller driver"
