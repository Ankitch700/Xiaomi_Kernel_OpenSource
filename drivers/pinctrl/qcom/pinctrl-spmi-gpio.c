/*
 * Copyright (c) 2012-2014, 2016 The Linux Foundation. All rights reserved.
 *
 * This program is free software; you can redistribute it and/or modify
 * it under the terms of the GNU General Public License version 2 and
 * only version 2 as published by the Free Software Foundation.
 *
 * This program is distributed in the hope that it will be useful,
 * but WITHOUT ANY WARRANTY; without even the implied warranty of
 * MERCHANTABILITY or FITNESS FOR A PARTICULAR PURPOSE.  See the
 * GNU General Public License for more details.
 */

#include <linux/gpio.h>
#include <linux/module.h>
#include <linux/of.h>
#include <linux/of_irq.h>
#include <linux/pinctrl/pinconf-generic.h>
#include <linux/pinctrl/pinconf.h>
#include <linux/pinctrl/pinmux.h>
#include <linux/platform_device.h>
#include <linux/regmap.h>
#include <linux/slab.h>
#include <linux/types.h>

#include <dt-bindings/pinctrl/qcom,pmic-gpio.h>

#include "../core.h"
#include "../pinctrl-utils.h"

#define PMIC_GPIO_ADDRESS_RANGE			0x100

/* type and subtype registers base address offsets */
#define PMIC_GPIO_REG_TYPE			0x4
#define PMIC_GPIO_REG_SUBTYPE			0x5

/* GPIO peripheral type and subtype out_values */
#define PMIC_GPIO_TYPE				0x10
#define PMIC_GPIO_SUBTYPE_GPIO_4CH		0x1
#define PMIC_GPIO_SUBTYPE_GPIOC_4CH		0x5
#define PMIC_GPIO_SUBTYPE_GPIO_8CH		0x9
#define PMIC_GPIO_SUBTYPE_GPIOC_8CH		0xd
#define PMIC_GPIO_SUBTYPE_GPIO_LV		0x10
#define PMIC_GPIO_SUBTYPE_GPIO_MV		0x11

#define PMIC_MPP_REG_RT_STS			0x10
#define PMIC_MPP_REG_RT_STS_VAL_MASK		0x1

/* control register base address offsets */
#define PMIC_GPIO_REG_MODE_CTL			0x40
#define PMIC_GPIO_REG_DIG_VIN_CTL		0x41
#define PMIC_GPIO_REG_DIG_PULL_CTL		0x42
#define PMIC_GPIO_REG_LV_MV_DIG_OUT_SOURCE_CTL	0x44
#define PMIC_GPIO_REG_DIG_IN_CTL		0x43
#define PMIC_GPIO_REG_DIG_OUT_CTL		0x45
#define PMIC_GPIO_REG_EN_CTL			0x46
#define PMIC_GPIO_REG_LV_MV_ANA_PASS_THRU_SEL	0x4A

/* PMIC_GPIO_REG_MODE_CTL */
#define PMIC_GPIO_REG_MODE_VALUE_SHIFT		0x1
#define PMIC_GPIO_REG_MODE_FUNCTION_SHIFT	1
#define PMIC_GPIO_REG_MODE_FUNCTION_MASK	0x7
#define PMIC_GPIO_REG_MODE_DIR_SHIFT		4
#define PMIC_GPIO_REG_MODE_DIR_MASK		0x7

#define PMIC_GPIO_MODE_DIGITAL_INPUT		0
#define PMIC_GPIO_MODE_DIGITAL_OUTPUT		1
#define PMIC_GPIO_MODE_DIGITAL_INPUT_OUTPUT	2
#define PMIC_GPIO_MODE_ANALOG_PASS_THRU		3
<<<<<<< HEAD

=======
>>>>>>> 2bd6bf03
#define PMIC_GPIO_REG_LV_MV_MODE_DIR_MASK	0x3

/* PMIC_GPIO_REG_DIG_VIN_CTL */
#define PMIC_GPIO_REG_VIN_SHIFT			0
#define PMIC_GPIO_REG_VIN_MASK			0x7

/* PMIC_GPIO_REG_DIG_PULL_CTL */
#define PMIC_GPIO_REG_PULL_SHIFT		0
#define PMIC_GPIO_REG_PULL_MASK			0x7

#define PMIC_GPIO_PULL_DOWN			4
#define PMIC_GPIO_PULL_DISABLE			5

/* PMIC_GPIO_REG_LV_MV_DIG_OUT_SOURCE_CTL for LV/MV */
#define PMIC_GPIO_LV_MV_OUTPUT_INVERT		0x80
#define PMIC_GPIO_LV_MV_OUTPUT_INVERT_SHIFT	7
#define PMIC_GPIO_LV_MV_OUTPUT_SOURCE_SEL_MASK	0xF

/* PMIC_GPIO_REG_DIG_IN_CTL */
#define PMIC_GPIO_LV_MV_DIG_IN_DTEST_EN		0x80
#define PMIC_GPIO_LV_MV_DIG_IN_DTEST_SEL_MASK	0x7
#define PMIC_GPIO_DIG_IN_DTEST_SEL_MASK		0xf

/* PMIC_GPIO_REG_DIG_OUT_CTL */
#define PMIC_GPIO_REG_OUT_STRENGTH_SHIFT	0
#define PMIC_GPIO_REG_OUT_STRENGTH_MASK		0x3
#define PMIC_GPIO_REG_OUT_TYPE_SHIFT		4
#define PMIC_GPIO_REG_OUT_TYPE_MASK		0x3

/*
 * Output type - indicates pin should be configured as push-pull,
 * open drain or open source.
 */
#define PMIC_GPIO_OUT_BUF_CMOS			0
#define PMIC_GPIO_OUT_BUF_OPEN_DRAIN_NMOS	1
#define PMIC_GPIO_OUT_BUF_OPEN_DRAIN_PMOS	2

/* PMIC_GPIO_REG_EN_CTL */
#define PMIC_GPIO_REG_MASTER_EN_SHIFT		7

#define PMIC_GPIO_PHYSICAL_OFFSET		1

/* PMIC_GPIO_REG_LV_MV_ANA_PASS_THRU_SEL */
#define PMIC_GPIO_LV_MV_ANA_MUX_SEL_MASK		0x3

/* Qualcomm specific pin configurations */
#define PMIC_GPIO_CONF_PULL_UP			(PIN_CONFIG_END + 1)
#define PMIC_GPIO_CONF_STRENGTH			(PIN_CONFIG_END + 2)
#define PMIC_GPIO_CONF_ATEST			(PIN_CONFIG_END + 3)
<<<<<<< HEAD
#define PMIC_GPIO_CONF_DTEST_BUFFER		(PIN_CONFIG_END + 4)

/* The index of each function in pmic_gpio_functions[] array */
enum pmic_gpio_func_index {
	PMIC_GPIO_FUNC_INDEX_NORMAL	= 0x00,
	PMIC_GPIO_FUNC_INDEX_PAIRED	= 0x01,
	PMIC_GPIO_FUNC_INDEX_FUNC1	= 0x02,
	PMIC_GPIO_FUNC_INDEX_FUNC2	= 0x03,
	PMIC_GPIO_FUNC_INDEX_FUNC3	= 0x04,
	PMIC_GPIO_FUNC_INDEX_FUNC4	= 0x05,
	PMIC_GPIO_FUNC_INDEX_DTEST1	= 0x06,
	PMIC_GPIO_FUNC_INDEX_DTEST2	= 0x07,
	PMIC_GPIO_FUNC_INDEX_DTEST3	= 0x08,
	PMIC_GPIO_FUNC_INDEX_DTEST4	= 0x09,
	PMIC_GPIO_FUNC_INDEX_ANALOG	= 0x10,
=======
#define PMIC_GPIO_CONF_ANALOG_PASS		(PIN_CONFIG_END + 4)
#define PMIC_GPIO_CONF_DTEST_BUFFER		(PIN_CONFIG_END + 5)

/* The index of each function in pmic_gpio_functions[] array */
enum pmic_gpio_func_index {
	PMIC_GPIO_FUNC_INDEX_NORMAL,
	PMIC_GPIO_FUNC_INDEX_PAIRED,
	PMIC_GPIO_FUNC_INDEX_FUNC1,
	PMIC_GPIO_FUNC_INDEX_FUNC2,
	PMIC_GPIO_FUNC_INDEX_FUNC3,
	PMIC_GPIO_FUNC_INDEX_FUNC4,
	PMIC_GPIO_FUNC_INDEX_DTEST1,
	PMIC_GPIO_FUNC_INDEX_DTEST2,
	PMIC_GPIO_FUNC_INDEX_DTEST3,
	PMIC_GPIO_FUNC_INDEX_DTEST4,
>>>>>>> 2bd6bf03
};

/**
 * struct pmic_gpio_pad - keep current GPIO settings
 * @base: Address base in SPMI device.
 * @irq: IRQ number which this GPIO generate.
 * @gpio_idx: The index in GPIO's hardware number space (1-based)
 * @is_enabled: Set to false when GPIO should be put in high Z state.
 * @out_value: Cached pin output value
 * @have_buffer: Set to true if GPIO output could be configured in push-pull,
 *	open-drain or open-source mode.
 * @output_enabled: Set to true if GPIO output logic is enabled.
 * @input_enabled: Set to true if GPIO input buffer logic is enabled.
<<<<<<< HEAD
=======
 * @analog_pass: Set to true if GPIO is in analog-pass-through mode.
>>>>>>> 2bd6bf03
 * @lv_mv_type: Set to true if GPIO subtype is GPIO_LV(0x10) or GPIO_MV(0x11).
 * @num_sources: Number of power-sources supported by this GPIO.
 * @power_source: Current power-source used.
 * @buffer_type: Push-pull, open-drain or open-source.
 * @pullup: Constant current which flow trough GPIO output buffer.
 * @strength: No, Low, Medium, High
 * @function: See pmic_gpio_functions[]
 * @atest: the ATEST selection for GPIO analog-pass-through mode
<<<<<<< HEAD
 * @dtest_buffer: the DTEST buffer selection for digital input mode,
 *	the default value is INT_MAX if not used.
=======
 * @dtest_buffer: the DTEST buffer selection for digital input mode.
>>>>>>> 2bd6bf03
 */
struct pmic_gpio_pad {
	u16		base;
	int		irq;
	int		gpio_idx;
	bool		is_enabled;
	bool		out_value;
	bool		have_buffer;
	bool		output_enabled;
	bool		input_enabled;
<<<<<<< HEAD
=======
	bool		analog_pass;
>>>>>>> 2bd6bf03
	bool		lv_mv_type;
	unsigned int	num_sources;
	unsigned int	power_source;
	unsigned int	buffer_type;
	unsigned int	pullup;
	unsigned int	strength;
	unsigned int	function;
	unsigned int	atest;
	unsigned int	dtest_buffer;
};

struct pmic_gpio_state {
	struct device	*dev;
	struct regmap	*map;
	struct pinctrl_dev *ctrl;
	struct gpio_chip chip;
	const char **gpio_groups;
};

static const struct pinconf_generic_params pmic_gpio_bindings[] = {
	{"qcom,pull-up-strength",	PMIC_GPIO_CONF_PULL_UP,		0},
	{"qcom,drive-strength",		PMIC_GPIO_CONF_STRENGTH,	0},
<<<<<<< HEAD
	{"qcom,atest",			PMIC_GPIO_CONF_ATEST,	0},
	{"qcom,dtest-buffer",		PMIC_GPIO_CONF_DTEST_BUFFER,	0},
=======
	{"qcom,atest",			PMIC_GPIO_CONF_ATEST,		0},
	{"qcom,analog-pass",		PMIC_GPIO_CONF_ANALOG_PASS,	0},
	{"qcom,dtest-buffer",           PMIC_GPIO_CONF_DTEST_BUFFER,    0},
>>>>>>> 2bd6bf03
};

#ifdef CONFIG_DEBUG_FS
static const struct pin_config_item pmic_conf_items[ARRAY_SIZE(pmic_gpio_bindings)] = {
	PCONFDUMP(PMIC_GPIO_CONF_PULL_UP,  "pull up strength", NULL, true),
	PCONFDUMP(PMIC_GPIO_CONF_STRENGTH, "drive-strength", NULL, true),
	PCONFDUMP(PMIC_GPIO_CONF_ATEST, "atest", NULL, true),
<<<<<<< HEAD
=======
	PCONFDUMP(PMIC_GPIO_CONF_ANALOG_PASS, "analog-pass", NULL, true),
	PCONFDUMP(PMIC_GPIO_CONF_DTEST_BUFFER, "dtest-buffer", NULL, true),
>>>>>>> 2bd6bf03
};
#endif

static const char *const pmic_gpio_groups[] = {
	"gpio1", "gpio2", "gpio3", "gpio4", "gpio5", "gpio6", "gpio7", "gpio8",
	"gpio9", "gpio10", "gpio11", "gpio12", "gpio13", "gpio14", "gpio15",
	"gpio16", "gpio17", "gpio18", "gpio19", "gpio20", "gpio21", "gpio22",
	"gpio23", "gpio24", "gpio25", "gpio26", "gpio27", "gpio28", "gpio29",
	"gpio30", "gpio31", "gpio32", "gpio33", "gpio34", "gpio35", "gpio36",
};

/*
 * Treat LV/MV GPIO analog-pass-through mode as a function, add it
 * to the end of the function list. Add placeholder for the reserved
 * functions defined in LV/MV OUTPUT_SOURCE_SEL register.
 */
static const char *const pmic_gpio_functions[] = {
	[PMIC_GPIO_FUNC_INDEX_NORMAL]	= PMIC_GPIO_FUNC_NORMAL,
	[PMIC_GPIO_FUNC_INDEX_PAIRED]	= PMIC_GPIO_FUNC_PAIRED,
	[PMIC_GPIO_FUNC_INDEX_FUNC1]	= PMIC_GPIO_FUNC_FUNC1,
	[PMIC_GPIO_FUNC_INDEX_FUNC2]	= PMIC_GPIO_FUNC_FUNC2,
	[PMIC_GPIO_FUNC_INDEX_FUNC3]	= PMIC_GPIO_FUNC_FUNC3,
	[PMIC_GPIO_FUNC_INDEX_FUNC4]	= PMIC_GPIO_FUNC_FUNC4,
	[PMIC_GPIO_FUNC_INDEX_DTEST1]	= PMIC_GPIO_FUNC_DTEST1,
	[PMIC_GPIO_FUNC_INDEX_DTEST2]	= PMIC_GPIO_FUNC_DTEST2,
	[PMIC_GPIO_FUNC_INDEX_DTEST3]	= PMIC_GPIO_FUNC_DTEST3,
	[PMIC_GPIO_FUNC_INDEX_DTEST4]	= PMIC_GPIO_FUNC_DTEST4,
<<<<<<< HEAD
	"reserved-a", "reserved-b", "reserved-c",
	"reserved-d", "reserved-e", "reserved-f",
	[PMIC_GPIO_FUNC_INDEX_ANALOG]	= PMIC_GPIO_FUNC_ANALOG,
=======
>>>>>>> 2bd6bf03
};

static int pmic_gpio_read(struct pmic_gpio_state *state,
			  struct pmic_gpio_pad *pad, unsigned int addr)
{
	unsigned int val;
	int ret;

	ret = regmap_read(state->map, pad->base + addr, &val);
	if (ret < 0)
		dev_err(state->dev, "read 0x%x failed\n", addr);
	else
		ret = val;

	return ret;
}

static int pmic_gpio_write(struct pmic_gpio_state *state,
			   struct pmic_gpio_pad *pad, unsigned int addr,
			   unsigned int val)
{
	int ret;

	ret = regmap_write(state->map, pad->base + addr, val);
	if (ret < 0)
		dev_err(state->dev, "write 0x%x failed\n", addr);

	return ret;
}

static int pmic_gpio_get_groups_count(struct pinctrl_dev *pctldev)
{
	/* Every PIN is a group */
	return pctldev->desc->npins;
}

static const char *pmic_gpio_get_group_name(struct pinctrl_dev *pctldev,
					    unsigned pin)
{
	return pctldev->desc->pins[pin].name;
}

static int pmic_gpio_get_group_pins(struct pinctrl_dev *pctldev, unsigned pin,
				    const unsigned **pins, unsigned *num_pins)
{
	*pins = &pctldev->desc->pins[pin].number;
	*num_pins = 1;
	return 0;
}

static const struct pinctrl_ops pmic_gpio_pinctrl_ops = {
	.get_groups_count	= pmic_gpio_get_groups_count,
	.get_group_name		= pmic_gpio_get_group_name,
	.get_group_pins		= pmic_gpio_get_group_pins,
	.dt_node_to_map		= pinconf_generic_dt_node_to_map_group,
	.dt_free_map		= pinctrl_utils_free_map,
};

static int pmic_gpio_get_functions_count(struct pinctrl_dev *pctldev)
{
	return ARRAY_SIZE(pmic_gpio_functions);
}

static const char *pmic_gpio_get_function_name(struct pinctrl_dev *pctldev,
					       unsigned function)
{
	return pmic_gpio_functions[function];
}

static int pmic_gpio_get_function_groups(struct pinctrl_dev *pctldev,
					 unsigned function,
					 const char *const **groups,
					 unsigned *const num_qgroups)
{
	struct pmic_gpio_state *state = pinctrl_dev_get_drvdata(pctldev);

	*groups = state->gpio_groups;
	*num_qgroups = pctldev->desc->npins;
	return 0;
}

static int pmic_gpio_set_mux(struct pinctrl_dev *pctldev, unsigned function,
				unsigned pin)
{
	struct pmic_gpio_state *state = pinctrl_dev_get_drvdata(pctldev);
	struct pmic_gpio_pad *pad;
	unsigned int val;
	int ret;

	if (function > PMIC_GPIO_FUNC_INDEX_DTEST4) {
		pr_err("function: %d is not defined\n", function);
		return -EINVAL;
	}

	pad = pctldev->desc->pins[pin].drv_data;
	/*
	 * Non-LV/MV subtypes only support 2 special functions,
	 * offsetting the dtestx function values by 2
	 */
	if (!pad->lv_mv_type) {
		if (function == PMIC_GPIO_FUNC_INDEX_FUNC3 ||
				function == PMIC_GPIO_FUNC_INDEX_FUNC4) {
			pr_err("LV/MV subtype doesn't have func3/func4\n");
			return -EINVAL;
		}
		if (function >= PMIC_GPIO_FUNC_INDEX_DTEST1)
			function -= (PMIC_GPIO_FUNC_INDEX_DTEST1 -
					PMIC_GPIO_FUNC_INDEX_FUNC3);
	}

	pad->function = function;

<<<<<<< HEAD
	val = PMIC_GPIO_MODE_DIGITAL_INPUT;
	if (pad->output_enabled) {
		if (pad->input_enabled)
			val = PMIC_GPIO_MODE_DIGITAL_INPUT_OUTPUT;
		else
			val = PMIC_GPIO_MODE_DIGITAL_OUTPUT;
	}

	if (function > PMIC_GPIO_FUNC_INDEX_DTEST4 &&
			function < PMIC_GPIO_FUNC_INDEX_ANALOG) {
		pr_err("reserved function: %s hasn't been enabled\n",
				pmic_gpio_functions[function]);
		return -EINVAL;
	}

	if (pad->lv_mv_type) {
		if (pad->function == PMIC_GPIO_FUNC_INDEX_ANALOG) {
			val = PMIC_GPIO_MODE_ANALOG_PASS_THRU;
			ret = pmic_gpio_write(state, pad,
					PMIC_GPIO_REG_MODE_CTL, val);
			if (ret < 0)
				return ret;

			ret = pmic_gpio_write(state, pad,
					PMIC_GPIO_REG_LV_MV_ANA_PASS_THRU_SEL,
					pad->atest);
			if (ret < 0)
				return ret;
		} else {
			ret = pmic_gpio_write(state, pad,
					PMIC_GPIO_REG_MODE_CTL, val);
			if (ret < 0)
				return ret;

			val = pad->out_value
				<< PMIC_GPIO_LV_MV_OUTPUT_INVERT_SHIFT;
			val |= pad->function
				& PMIC_GPIO_LV_MV_OUTPUT_SOURCE_SEL_MASK;
			ret = pmic_gpio_write(state, pad,
				PMIC_GPIO_REG_LV_MV_DIG_OUT_SOURCE_CTL, val);
			if (ret < 0)
				return ret;
		}
	} else {
		/*
		 * GPIO not of LV/MV subtype doesn't have "func3", "func4"
		 * "analog" functions, and "dtest1" to "dtest4" functions
		 * have register value 2 bits lower than the function index
		 * in pmic_gpio_functions[].
		 */
		if (function == PMIC_GPIO_FUNC_INDEX_FUNC3
				|| function == PMIC_GPIO_FUNC_INDEX_FUNC4
				|| function == PMIC_GPIO_FUNC_INDEX_ANALOG) {
			return -EINVAL;
		} else if (function >= PMIC_GPIO_FUNC_INDEX_DTEST1 &&
				function <= PMIC_GPIO_FUNC_INDEX_DTEST4) {
			pad->function -= (PMIC_GPIO_FUNC_INDEX_DTEST1 -
					PMIC_GPIO_FUNC_INDEX_FUNC3);
		}

=======
	if (pad->analog_pass)
		val = PMIC_GPIO_MODE_ANALOG_PASS_THRU;
	else if (pad->output_enabled && pad->input_enabled)
		val = PMIC_GPIO_MODE_DIGITAL_INPUT_OUTPUT;
	else if (pad->output_enabled)
		val = PMIC_GPIO_MODE_DIGITAL_OUTPUT;
	else
		val = PMIC_GPIO_MODE_DIGITAL_INPUT;

	if (pad->lv_mv_type) {
		ret = pmic_gpio_write(state, pad,
				PMIC_GPIO_REG_MODE_CTL, val);
		if (ret < 0)
			return ret;

		val = pad->atest - 1;
		ret = pmic_gpio_write(state, pad,
				PMIC_GPIO_REG_LV_MV_ANA_PASS_THRU_SEL, val);
		if (ret < 0)
			return ret;

		val = pad->out_value
			<< PMIC_GPIO_LV_MV_OUTPUT_INVERT_SHIFT;
		val |= pad->function
			& PMIC_GPIO_LV_MV_OUTPUT_SOURCE_SEL_MASK;
		ret = pmic_gpio_write(state, pad,
			PMIC_GPIO_REG_LV_MV_DIG_OUT_SOURCE_CTL, val);
		if (ret < 0)
			return ret;
	} else {
>>>>>>> 2bd6bf03
		val = val << PMIC_GPIO_REG_MODE_DIR_SHIFT;
		val |= pad->function << PMIC_GPIO_REG_MODE_FUNCTION_SHIFT;
		val |= pad->out_value & PMIC_GPIO_REG_MODE_VALUE_SHIFT;

		ret = pmic_gpio_write(state, pad, PMIC_GPIO_REG_MODE_CTL, val);
		if (ret < 0)
			return ret;
	}

	val = pad->is_enabled << PMIC_GPIO_REG_MASTER_EN_SHIFT;

	return pmic_gpio_write(state, pad, PMIC_GPIO_REG_EN_CTL, val);
}

static const struct pinmux_ops pmic_gpio_pinmux_ops = {
	.get_functions_count	= pmic_gpio_get_functions_count,
	.get_function_name	= pmic_gpio_get_function_name,
	.get_function_groups	= pmic_gpio_get_function_groups,
	.set_mux		= pmic_gpio_set_mux,
};

static int pmic_gpio_config_get(struct pinctrl_dev *pctldev,
				unsigned int pin, unsigned long *config)
{
	unsigned param = pinconf_to_config_param(*config);
	struct pmic_gpio_pad *pad;
	unsigned arg;

	pad = pctldev->desc->pins[pin].drv_data;

	switch (param) {
	case PIN_CONFIG_DRIVE_PUSH_PULL:
		arg = pad->buffer_type == PMIC_GPIO_OUT_BUF_CMOS;
		break;
	case PIN_CONFIG_DRIVE_OPEN_DRAIN:
		arg = pad->buffer_type == PMIC_GPIO_OUT_BUF_OPEN_DRAIN_NMOS;
		break;
	case PIN_CONFIG_DRIVE_OPEN_SOURCE:
		arg = pad->buffer_type == PMIC_GPIO_OUT_BUF_OPEN_DRAIN_PMOS;
		break;
	case PIN_CONFIG_BIAS_PULL_DOWN:
		arg = pad->pullup == PMIC_GPIO_PULL_DOWN;
		break;
	case PIN_CONFIG_BIAS_DISABLE:
		arg = pad->pullup = PMIC_GPIO_PULL_DISABLE;
		break;
	case PIN_CONFIG_BIAS_PULL_UP:
		arg = pad->pullup == PMIC_GPIO_PULL_UP_30;
		break;
	case PIN_CONFIG_BIAS_HIGH_IMPEDANCE:
		arg = !pad->is_enabled;
		break;
	case PIN_CONFIG_POWER_SOURCE:
		arg = pad->power_source;
		break;
	case PIN_CONFIG_INPUT_ENABLE:
		arg = pad->input_enabled;
		break;
	case PIN_CONFIG_OUTPUT:
		arg = pad->out_value;
		break;
	case PMIC_GPIO_CONF_PULL_UP:
		arg = pad->pullup;
		break;
	case PMIC_GPIO_CONF_STRENGTH:
		arg = pad->strength;
		break;
	case PMIC_GPIO_CONF_ATEST:
		arg = pad->atest;
		break;
<<<<<<< HEAD
=======
	case PMIC_GPIO_CONF_ANALOG_PASS:
		arg = pad->analog_pass;
		break;
>>>>>>> 2bd6bf03
	case PMIC_GPIO_CONF_DTEST_BUFFER:
		arg = pad->dtest_buffer;
		break;
	default:
		return -EINVAL;
	}

	*config = pinconf_to_config_packed(param, arg);
	return 0;
}

static int pmic_gpio_config_set(struct pinctrl_dev *pctldev, unsigned int pin,
				unsigned long *configs, unsigned nconfs)
{
	struct pmic_gpio_state *state = pinctrl_dev_get_drvdata(pctldev);
	struct pmic_gpio_pad *pad;
	unsigned param, arg;
	unsigned int val;
	int i, ret;

	pad = pctldev->desc->pins[pin].drv_data;

	for (i = 0; i < nconfs; i++) {
		param = pinconf_to_config_param(configs[i]);
		arg = pinconf_to_config_argument(configs[i]);

		switch (param) {
		case PIN_CONFIG_DRIVE_PUSH_PULL:
			pad->buffer_type = PMIC_GPIO_OUT_BUF_CMOS;
			break;
		case PIN_CONFIG_DRIVE_OPEN_DRAIN:
			if (!pad->have_buffer)
				return -EINVAL;
			pad->buffer_type = PMIC_GPIO_OUT_BUF_OPEN_DRAIN_NMOS;
			break;
		case PIN_CONFIG_DRIVE_OPEN_SOURCE:
			if (!pad->have_buffer)
				return -EINVAL;
			pad->buffer_type = PMIC_GPIO_OUT_BUF_OPEN_DRAIN_PMOS;
			break;
		case PIN_CONFIG_BIAS_DISABLE:
			pad->pullup = PMIC_GPIO_PULL_DISABLE;
			break;
		case PIN_CONFIG_BIAS_PULL_UP:
			pad->pullup = PMIC_GPIO_PULL_UP_30;
			break;
		case PIN_CONFIG_BIAS_PULL_DOWN:
			if (arg)
				pad->pullup = PMIC_GPIO_PULL_DOWN;
			else
				pad->pullup = PMIC_GPIO_PULL_DISABLE;
			break;
		case PIN_CONFIG_BIAS_HIGH_IMPEDANCE:
			pad->is_enabled = false;
			break;
		case PIN_CONFIG_POWER_SOURCE:
			if (arg >= pad->num_sources)
				return -EINVAL;
			pad->power_source = arg;
			break;
		case PIN_CONFIG_INPUT_ENABLE:
			pad->input_enabled = arg ? true : false;
			break;
		case PIN_CONFIG_OUTPUT:
			pad->output_enabled = true;
			pad->out_value = arg;
			break;
		case PMIC_GPIO_CONF_PULL_UP:
			if (arg > PMIC_GPIO_PULL_UP_1P5_30)
				return -EINVAL;
			pad->pullup = arg;
			break;
		case PMIC_GPIO_CONF_STRENGTH:
			if (arg > PMIC_GPIO_STRENGTH_LOW)
				return -EINVAL;
			pad->strength = arg;
			break;
		case PMIC_GPIO_CONF_ATEST:
<<<<<<< HEAD
			if (arg > PMIC_GPIO_AOUT_ATEST4)
				return -EINVAL;
			pad->atest = arg;
			break;
		case PMIC_GPIO_CONF_DTEST_BUFFER:
			if ((pad->lv_mv_type && arg > PMIC_GPIO_DIN_DTEST4)
					|| (!pad->lv_mv_type && arg >
					PMIC_GPIO_DIG_IN_DTEST_SEL_MASK))
=======
			if (!pad->lv_mv_type || arg > 4)
				return -EINVAL;
			pad->atest = arg;
			break;
		case PMIC_GPIO_CONF_ANALOG_PASS:
			if (!pad->lv_mv_type)
				return -EINVAL;
			pad->analog_pass = true;
			break;
		case PMIC_GPIO_CONF_DTEST_BUFFER:
			if (arg > 4)
>>>>>>> 2bd6bf03
				return -EINVAL;
			pad->dtest_buffer = arg;
			break;
		default:
			return -EINVAL;
		}
	}

	val = pad->power_source << PMIC_GPIO_REG_VIN_SHIFT;

	ret = pmic_gpio_write(state, pad, PMIC_GPIO_REG_DIG_VIN_CTL, val);
	if (ret < 0)
		return ret;

	val = pad->pullup << PMIC_GPIO_REG_PULL_SHIFT;

	ret = pmic_gpio_write(state, pad, PMIC_GPIO_REG_DIG_PULL_CTL, val);
	if (ret < 0)
		return ret;

	val = pad->buffer_type << PMIC_GPIO_REG_OUT_TYPE_SHIFT;
	val |= pad->strength << PMIC_GPIO_REG_OUT_STRENGTH_SHIFT;

	ret = pmic_gpio_write(state, pad, PMIC_GPIO_REG_DIG_OUT_CTL, val);
	if (ret < 0)
		return ret;

<<<<<<< HEAD
	val = PMIC_GPIO_MODE_DIGITAL_INPUT;
	if (pad->output_enabled) {
		if (pad->input_enabled)
			val = PMIC_GPIO_MODE_DIGITAL_INPUT_OUTPUT;
		else
			val = PMIC_GPIO_MODE_DIGITAL_OUTPUT;
	}

	if (pad->dtest_buffer != INT_MAX) {
		val = pad->dtest_buffer;
		if (pad->lv_mv_type)
			val |= PMIC_GPIO_LV_MV_DIG_IN_DTEST_EN;

		ret = pmic_gpio_write(state, pad,
				PMIC_GPIO_REG_DIG_IN_CTL, val);
		if (ret < 0)
			return ret;
=======
	if (pad->dtest_buffer == 0) {
		val = 0;
	} else {
		if (pad->lv_mv_type) {
			val = pad->dtest_buffer - 1;
			val |= PMIC_GPIO_LV_MV_DIG_IN_DTEST_EN;
		} else {
			val = BIT(pad->dtest_buffer - 1);
		}
>>>>>>> 2bd6bf03
	}
	ret = pmic_gpio_write(state, pad, PMIC_GPIO_REG_DIG_IN_CTL, val);
	if (ret < 0)
		return ret;

	if (pad->analog_pass)
		val = PMIC_GPIO_MODE_ANALOG_PASS_THRU;
	else if (pad->output_enabled && pad->input_enabled)
		val = PMIC_GPIO_MODE_DIGITAL_INPUT_OUTPUT;
	else if (pad->output_enabled)
		val = PMIC_GPIO_MODE_DIGITAL_OUTPUT;
	else
		val = PMIC_GPIO_MODE_DIGITAL_INPUT;

	if (pad->lv_mv_type) {
<<<<<<< HEAD
		if (pad->function == PMIC_GPIO_FUNC_INDEX_ANALOG) {
			val = PMIC_GPIO_MODE_ANALOG_PASS_THRU;
			ret = pmic_gpio_write(state, pad,
					PMIC_GPIO_REG_MODE_CTL, val);
			if (ret < 0)
				return ret;

			ret = pmic_gpio_write(state, pad,
					PMIC_GPIO_REG_LV_MV_ANA_PASS_THRU_SEL,
					pad->atest);
			if (ret < 0)
				return ret;
		} else {
			ret = pmic_gpio_write(state, pad,
					PMIC_GPIO_REG_MODE_CTL, val);
			if (ret < 0)
				return ret;

			val = pad->out_value
				<< PMIC_GPIO_LV_MV_OUTPUT_INVERT_SHIFT;
			val |= pad->function
				& PMIC_GPIO_LV_MV_OUTPUT_SOURCE_SEL_MASK;
			ret = pmic_gpio_write(state, pad,
				PMIC_GPIO_REG_LV_MV_DIG_OUT_SOURCE_CTL, val);
			if (ret < 0)
				return ret;
		}
=======
		ret = pmic_gpio_write(state, pad,
				PMIC_GPIO_REG_MODE_CTL, val);
		if (ret < 0)
			return ret;

		val = pad->atest - 1;
		ret = pmic_gpio_write(state, pad,
				PMIC_GPIO_REG_LV_MV_ANA_PASS_THRU_SEL, val);
		if (ret < 0)
			return ret;

		val = pad->out_value
			<< PMIC_GPIO_LV_MV_OUTPUT_INVERT_SHIFT;
		val |= pad->function
			& PMIC_GPIO_LV_MV_OUTPUT_SOURCE_SEL_MASK;
		ret = pmic_gpio_write(state, pad,
			PMIC_GPIO_REG_LV_MV_DIG_OUT_SOURCE_CTL, val);
		if (ret < 0)
			return ret;
>>>>>>> 2bd6bf03
	} else {
		val = val << PMIC_GPIO_REG_MODE_DIR_SHIFT;
		val |= pad->function << PMIC_GPIO_REG_MODE_FUNCTION_SHIFT;
		val |= pad->out_value & PMIC_GPIO_REG_MODE_VALUE_SHIFT;

		ret = pmic_gpio_write(state, pad, PMIC_GPIO_REG_MODE_CTL, val);
		if (ret < 0)
			return ret;
	}

	return ret;
}

static void pmic_gpio_config_dbg_show(struct pinctrl_dev *pctldev,
				      struct seq_file *s, unsigned pin)
{
	struct pmic_gpio_state *state = pinctrl_dev_get_drvdata(pctldev);
	struct pmic_gpio_pad *pad;
	int ret, val, function;

	static const char *const biases[] = {
		"pull-up 30uA", "pull-up 1.5uA", "pull-up 31.5uA",
		"pull-up 1.5uA + 30uA boost", "pull-down 10uA", "no pull"
	};
	static const char *const buffer_types[] = {
		"push-pull", "open-drain", "open-source"
	};
	static const char *const strengths[] = {
		"no", "high", "medium", "low"
	};

	pad = pctldev->desc->pins[pin].drv_data;

	seq_printf(s, " gpio%-2d:", pad->gpio_idx);

	val = pmic_gpio_read(state, pad, PMIC_GPIO_REG_EN_CTL);

	if (val < 0 || !(val >> PMIC_GPIO_REG_MASTER_EN_SHIFT)) {
		seq_puts(s, " ---");
	} else {
		if (pad->input_enabled) {
			ret = pmic_gpio_read(state, pad, PMIC_MPP_REG_RT_STS);
			if (ret < 0)
				return;

			ret &= PMIC_MPP_REG_RT_STS_VAL_MASK;
			pad->out_value = ret;
		}
		/*
<<<<<<< HEAD
		 * For GPIO not of LV/MV subtypes, the register value of
		 * the function mapping from "dtest1" to "dtest4" is 2 bits
		 * lower than the function index in pmic_gpio_functions[].
		 */
		if (!pad->lv_mv_type &&
				pad->function >= PMIC_GPIO_FUNC_INDEX_FUNC3) {
			function = pad->function + (PMIC_GPIO_FUNC_INDEX_DTEST1
					- PMIC_GPIO_FUNC_INDEX_FUNC3);
		} else {
			function = pad->function;
		}

		seq_printf(s, " %-4s", pad->output_enabled ? "out" : "in");
=======
		 * For the non-LV/MV subtypes only 2 special functions are
		 * available, offsetting the dtest function values by 2.
		 */
		function = pad->function;
		if (!pad->lv_mv_type &&
				pad->function >= PMIC_GPIO_FUNC_INDEX_FUNC3)
			function += PMIC_GPIO_FUNC_INDEX_DTEST1 -
				PMIC_GPIO_FUNC_INDEX_FUNC3;

		if (pad->analog_pass)
			seq_puts(s, " analog-pass");
		else
			seq_printf(s, " %-4s",
					pad->output_enabled ? "out" : "in");
>>>>>>> 2bd6bf03
		seq_printf(s, " %-7s", pmic_gpio_functions[function]);
		seq_printf(s, " vin-%d", pad->power_source);
		seq_printf(s, " %-27s", biases[pad->pullup]);
		seq_printf(s, " %-10s", buffer_types[pad->buffer_type]);
		seq_printf(s, " %-4s", pad->out_value ? "high" : "low");
		seq_printf(s, " %-7s", strengths[pad->strength]);
<<<<<<< HEAD
		if (pad->dtest_buffer != INT_MAX)
			seq_printf(s, " dtest buffer %d", pad->dtest_buffer);
=======
		seq_printf(s, " atest-%d", pad->atest);
		seq_printf(s, " dtest-%d", pad->dtest_buffer);
>>>>>>> 2bd6bf03
	}
}

static const struct pinconf_ops pmic_gpio_pinconf_ops = {
	.is_generic			= true,
	.pin_config_group_get		= pmic_gpio_config_get,
	.pin_config_group_set		= pmic_gpio_config_set,
	.pin_config_group_dbg_show	= pmic_gpio_config_dbg_show,
};

static int pmic_gpio_direction_input(struct gpio_chip *chip, unsigned pin)
{
	struct pmic_gpio_state *state = gpiochip_get_data(chip);
	unsigned long config;

	config = pinconf_to_config_packed(PIN_CONFIG_INPUT_ENABLE, 1);

	return pmic_gpio_config_set(state->ctrl, pin, &config, 1);
}

static int pmic_gpio_direction_output(struct gpio_chip *chip,
				      unsigned pin, int val)
{
	struct pmic_gpio_state *state = gpiochip_get_data(chip);
	unsigned long config;

	config = pinconf_to_config_packed(PIN_CONFIG_OUTPUT, val);

	return pmic_gpio_config_set(state->ctrl, pin, &config, 1);
}

static int pmic_gpio_get(struct gpio_chip *chip, unsigned pin)
{
	struct pmic_gpio_state *state = gpiochip_get_data(chip);
	struct pmic_gpio_pad *pad;
	int ret;

	pad = state->ctrl->desc->pins[pin].drv_data;

	if (!pad->is_enabled)
		return -EINVAL;

	if (pad->input_enabled) {
		ret = pmic_gpio_read(state, pad, PMIC_MPP_REG_RT_STS);
		if (ret < 0)
			return ret;

		pad->out_value = ret & PMIC_MPP_REG_RT_STS_VAL_MASK;
	}

	return !!pad->out_value;
}

static void pmic_gpio_set(struct gpio_chip *chip, unsigned pin, int value)
{
	struct pmic_gpio_state *state = gpiochip_get_data(chip);
	unsigned long config;

	config = pinconf_to_config_packed(PIN_CONFIG_OUTPUT, value);

	pmic_gpio_config_set(state->ctrl, pin, &config, 1);
}

static int pmic_gpio_of_xlate(struct gpio_chip *chip,
			      const struct of_phandle_args *gpio_desc,
			      u32 *flags)
{
	int i;
	struct pmic_gpio_state *state = gpiochip_get_data(chip);
	struct pinctrl_desc *desc = state->ctrl->desc;
	struct pmic_gpio_pad *pad;

	if (chip->of_gpio_n_cells < 2)
		return -EINVAL;

	if (flags)
		*flags = gpio_desc->args[1];

	for (i = 0; i < chip->ngpio; i++) {
		pad = desc->pins[i].drv_data;
		if (pad->gpio_idx == gpio_desc->args[0]) {
			dev_dbg(state->dev, "gpio%-2d xlate to pin%-2d\n",
						gpio_desc->args[0], i);
			return i;
		}
	}

	dev_err(state->dev, "Couldn't find pin for gpio %d\n",
				gpio_desc->args[0]);
	return -ENODEV;
}

static int pmic_gpio_to_irq(struct gpio_chip *chip, unsigned pin)
{
	struct pmic_gpio_state *state = gpiochip_get_data(chip);
	struct pmic_gpio_pad *pad;

	pad = state->ctrl->desc->pins[pin].drv_data;

	return pad->irq;
}

static void pmic_gpio_dbg_show(struct seq_file *s, struct gpio_chip *chip)
{
	struct pmic_gpio_state *state = gpiochip_get_data(chip);
	unsigned i;

	for (i = 0; i < chip->ngpio; i++) {
		pmic_gpio_config_dbg_show(state->ctrl, s, i);
		seq_puts(s, "\n");
	}
}

static const struct gpio_chip pmic_gpio_gpio_template = {
	.direction_input	= pmic_gpio_direction_input,
	.direction_output	= pmic_gpio_direction_output,
	.get			= pmic_gpio_get,
	.set			= pmic_gpio_set,
	.request		= gpiochip_generic_request,
	.free			= gpiochip_generic_free,
	.of_xlate		= pmic_gpio_of_xlate,
	.to_irq			= pmic_gpio_to_irq,
	.dbg_show		= pmic_gpio_dbg_show,
};

static int pmic_gpio_populate(struct pmic_gpio_state *state,
			      struct pmic_gpio_pad *pad)
{
	int type, subtype, val, dir;

	type = pmic_gpio_read(state, pad, PMIC_GPIO_REG_TYPE);
	if (type < 0)
		return type;

	if (type != PMIC_GPIO_TYPE) {
		dev_err(state->dev, "incorrect block type 0x%x at 0x%x\n",
			type, pad->base);
		return -ENODEV;
	}

	subtype = pmic_gpio_read(state, pad, PMIC_GPIO_REG_SUBTYPE);
	if (subtype < 0)
		return subtype;

	switch (subtype) {
	case PMIC_GPIO_SUBTYPE_GPIO_4CH:
		pad->have_buffer = true;
	case PMIC_GPIO_SUBTYPE_GPIOC_4CH:
		pad->num_sources = 4;
		break;
	case PMIC_GPIO_SUBTYPE_GPIO_8CH:
		pad->have_buffer = true;
	case PMIC_GPIO_SUBTYPE_GPIOC_8CH:
		pad->num_sources = 8;
		break;
	case PMIC_GPIO_SUBTYPE_GPIO_LV:
		pad->num_sources = 1;
		pad->have_buffer = true;
		pad->lv_mv_type = true;
		break;
	case PMIC_GPIO_SUBTYPE_GPIO_MV:
		pad->num_sources = 2;
		pad->have_buffer = true;
		pad->lv_mv_type = true;
		break;
	default:
		dev_err(state->dev, "unknown GPIO type 0x%x\n", subtype);
		return -ENODEV;
	}

	if (pad->lv_mv_type) {
		val = pmic_gpio_read(state, pad,
				PMIC_GPIO_REG_LV_MV_DIG_OUT_SOURCE_CTL);
		if (val < 0)
			return val;

		pad->out_value = !!(val & PMIC_GPIO_LV_MV_OUTPUT_INVERT);
		pad->function = val & PMIC_GPIO_LV_MV_OUTPUT_SOURCE_SEL_MASK;

		val = pmic_gpio_read(state, pad, PMIC_GPIO_REG_MODE_CTL);
		if (val < 0)
			return val;

		dir = val & PMIC_GPIO_REG_LV_MV_MODE_DIR_MASK;
	} else {
		val = pmic_gpio_read(state, pad, PMIC_GPIO_REG_MODE_CTL);
		if (val < 0)
			return val;
<<<<<<< HEAD

		pad->out_value = val & PMIC_GPIO_REG_MODE_VALUE_SHIFT;

=======

		pad->out_value = val & PMIC_GPIO_REG_MODE_VALUE_SHIFT;

>>>>>>> 2bd6bf03
		dir = val >> PMIC_GPIO_REG_MODE_DIR_SHIFT;
		dir &= PMIC_GPIO_REG_MODE_DIR_MASK;
		pad->function = val >> PMIC_GPIO_REG_MODE_FUNCTION_SHIFT;
		pad->function &= PMIC_GPIO_REG_MODE_FUNCTION_MASK;
	}

	switch (dir) {
	case PMIC_GPIO_MODE_DIGITAL_INPUT:
		pad->input_enabled = true;
		pad->output_enabled = false;
		break;
	case PMIC_GPIO_MODE_DIGITAL_OUTPUT:
		pad->input_enabled = false;
		pad->output_enabled = true;
		break;
	case PMIC_GPIO_MODE_DIGITAL_INPUT_OUTPUT:
		pad->input_enabled = true;
		pad->output_enabled = true;
		break;
	case PMIC_GPIO_MODE_ANALOG_PASS_THRU:
<<<<<<< HEAD
		if (pad->lv_mv_type)
			pad->function = PMIC_GPIO_FUNC_INDEX_ANALOG;
		else
			return -ENODEV;
=======
		if (!pad->lv_mv_type)
			return -ENODEV;
		pad->analog_pass = true;
>>>>>>> 2bd6bf03
		break;
	default:
		dev_err(state->dev, "unknown GPIO direction\n");
		return -ENODEV;
	}

	val = pmic_gpio_read(state, pad, PMIC_GPIO_REG_DIG_VIN_CTL);
	if (val < 0)
		return val;

	pad->power_source = val >> PMIC_GPIO_REG_VIN_SHIFT;
	pad->power_source &= PMIC_GPIO_REG_VIN_MASK;

	val = pmic_gpio_read(state, pad, PMIC_GPIO_REG_DIG_PULL_CTL);
	if (val < 0)
		return val;

	pad->pullup = val >> PMIC_GPIO_REG_PULL_SHIFT;
	pad->pullup &= PMIC_GPIO_REG_PULL_MASK;

	val = pmic_gpio_read(state, pad, PMIC_GPIO_REG_DIG_IN_CTL);
	if (val < 0)
		return val;

	if (pad->lv_mv_type && (val & PMIC_GPIO_LV_MV_DIG_IN_DTEST_EN))
<<<<<<< HEAD
		pad->dtest_buffer = val & PMIC_GPIO_LV_MV_DIG_IN_DTEST_SEL_MASK;
	else if (!pad->lv_mv_type)
		pad->dtest_buffer = val & PMIC_GPIO_DIG_IN_DTEST_SEL_MASK;
	else
		pad->dtest_buffer = INT_MAX;
=======
		pad->dtest_buffer =
			(val & PMIC_GPIO_LV_MV_DIG_IN_DTEST_SEL_MASK) + 1;
	else if (!pad->lv_mv_type)
		pad->dtest_buffer = ffs(val);
	else
		pad->dtest_buffer = 0;
>>>>>>> 2bd6bf03

	val = pmic_gpio_read(state, pad, PMIC_GPIO_REG_DIG_OUT_CTL);
	if (val < 0)
		return val;

	pad->strength = val >> PMIC_GPIO_REG_OUT_STRENGTH_SHIFT;
	pad->strength &= PMIC_GPIO_REG_OUT_STRENGTH_MASK;

	pad->buffer_type = val >> PMIC_GPIO_REG_OUT_TYPE_SHIFT;
	pad->buffer_type &= PMIC_GPIO_REG_OUT_TYPE_MASK;

<<<<<<< HEAD
	if (pad->function == PMIC_GPIO_FUNC_INDEX_ANALOG) {
=======
	if (pad->lv_mv_type) {
>>>>>>> 2bd6bf03
		val = pmic_gpio_read(state, pad,
				PMIC_GPIO_REG_LV_MV_ANA_PASS_THRU_SEL);
		if (val < 0)
			return val;
<<<<<<< HEAD
		pad->atest = val & PMIC_GPIO_LV_MV_ANA_MUX_SEL_MASK;
	}
=======
		pad->atest = (val & PMIC_GPIO_LV_MV_ANA_MUX_SEL_MASK) + 1;
	}

>>>>>>> 2bd6bf03
	/* Pin could be disabled with PIN_CONFIG_BIAS_HIGH_IMPEDANCE */
	pad->is_enabled = true;
	return 0;
}

static int pmic_gpio_probe(struct platform_device *pdev)
{
	struct device *dev = &pdev->dev;
	struct pinctrl_pin_desc *pindesc;
	struct pinctrl_desc *pctrldesc;
	struct pmic_gpio_pad *pad, *pads;
	struct pmic_gpio_state *state;
	int ret, npins, ngpios, i, j, pin_idx;
	int disallowed_count = 0;
	u32 reg[2], start, size;
	u32 *disallowed = NULL;

	ret = of_property_read_u32_array(dev->of_node, "reg", reg, 2);
	if (ret < 0) {
		dev_err(dev, "reg property reading failed\n");
		return ret;
	}
	start = reg[0];
	size = reg[1];

	ngpios = size / PMIC_GPIO_ADDRESS_RANGE;
	if (ngpios == 0) {
		dev_err(dev, "no gpios assigned\n");
		return -ENODEV;
	}

	if (ngpios > ARRAY_SIZE(pmic_gpio_groups)) {
		dev_err(dev, "reg property defines %d gpios, but only %d are allowed\n",
				ngpios, (int)ARRAY_SIZE(pmic_gpio_groups));
		return -EINVAL;
	}

	if (of_find_property(dev->of_node, "qcom,gpios-disallowed",
					&disallowed_count)) {
		disallowed_count /= sizeof(u32);
		if (disallowed_count == 0) {
			dev_err(dev, "No data in gpios-disallowed\n");
			return -EINVAL;
		}

		disallowed = kcalloc(disallowed_count, sizeof(u32), GFP_KERNEL);
		if (disallowed == NULL)
			return -ENOMEM;

		ret = of_property_read_u32_array(dev->of_node,
				"qcom,gpios-disallowed",
				disallowed, disallowed_count);
		if (ret < 0) {
			dev_err(dev, "qcom,gpios-disallowed property reading failed, ret=%d\n",
								ret);
			goto err_free;
		}

		for (i = 0; i < disallowed_count; i++) {
			if (disallowed[i] >= ngpios + PMIC_GPIO_PHYSICAL_OFFSET
				|| disallowed[i] < PMIC_GPIO_PHYSICAL_OFFSET) {
				dev_err(dev, "invalid gpio = %d specified in qcom,gpios-disallowed, supported values: %d to %d\n",
					disallowed[i],
					PMIC_GPIO_PHYSICAL_OFFSET,
					ngpios - 1 + PMIC_GPIO_PHYSICAL_OFFSET);
				ret = -EINVAL;
				goto err_free;
			}
			for (j = 0; j < i; j++) {
				if (disallowed[i] == disallowed[j]) {
					dev_err(dev, "duplicate gpio = %d listed in qcom,gpios-disallowed\n",
							disallowed[i]);
					ret = -EINVAL;
					goto err_free;
				}
			}
			dev_dbg(dev, "gpio %d NOT supported\n", disallowed[i]);
		}
	} else {
		disallowed_count = 0;
	}

	npins = ngpios - disallowed_count;
	if (npins <= 0) {
		dev_err(dev, "No pins assigned\n");
		ret = -ENODEV;
		goto err_free;
	}
	if (platform_irq_count(pdev) != npins) {
		dev_err(dev, "%d IRQs defined but %d expected\n",
				platform_irq_count(pdev), npins);
		ret = -EINVAL;
		goto err_free;
	}

	state = devm_kzalloc(dev, sizeof(*state), GFP_KERNEL);
	if (!state) {
		ret = -ENOMEM;
		goto err_free;
	}

	platform_set_drvdata(pdev, state);

	state->dev = &pdev->dev;
	state->map = dev_get_regmap(dev->parent, NULL);

	state->gpio_groups = devm_kcalloc(dev, sizeof(*state->gpio_groups),
						npins, GFP_KERNEL);
	if (!state->gpio_groups) {
		ret = -ENOMEM;
		goto err_free;
	}

	pindesc = devm_kcalloc(dev, npins, sizeof(*pindesc), GFP_KERNEL);
	if (!pindesc) {
		ret = -ENOMEM;
		goto err_free;
	}

	pads = devm_kcalloc(dev, npins, sizeof(*pads), GFP_KERNEL);
	if (!pads) {
		ret = -ENOMEM;
		goto err_free;
	}

	pctrldesc = devm_kzalloc(dev, sizeof(*pctrldesc), GFP_KERNEL);
	if (!pctrldesc) {
		ret = -ENOMEM;
		goto err_free;
	}

	pctrldesc->pctlops = &pmic_gpio_pinctrl_ops;
	pctrldesc->pmxops = &pmic_gpio_pinmux_ops;
	pctrldesc->confops = &pmic_gpio_pinconf_ops;
	pctrldesc->owner = THIS_MODULE;
	pctrldesc->name = dev_name(dev);
	pctrldesc->pins = pindesc;
	pctrldesc->npins = npins;
	pctrldesc->num_custom_params = ARRAY_SIZE(pmic_gpio_bindings);
	pctrldesc->custom_params = pmic_gpio_bindings;
#ifdef CONFIG_DEBUG_FS
	pctrldesc->custom_conf_items = pmic_conf_items;
#endif
	for (pin_idx = 0, i = 0; i < ngpios; i++) {
		for (j = 0; j < disallowed_count; j++) {
			if (i + PMIC_GPIO_PHYSICAL_OFFSET == disallowed[j])
				break;
		}
		if (j != disallowed_count)
			continue;

		pad = &pads[pin_idx];
		pindesc->drv_data = pad;
		pindesc->number = pin_idx;
		pindesc->name = pmic_gpio_groups[i];

		pad->gpio_idx = i + PMIC_GPIO_PHYSICAL_OFFSET;
		pad->irq = platform_get_irq(pdev, pin_idx);
		if (pad->irq < 0) {
			dev_err(state->dev,
				"failed to get irq for gpio %d (pin %d), ret=%d\n",
					pad->gpio_idx, pin_idx, pad->irq);
			ret = pad->irq;
			goto err_free;
		}
		/* Every pin is a group */
		state->gpio_groups[pin_idx] = pmic_gpio_groups[i];

		pad->base = start + i * PMIC_GPIO_ADDRESS_RANGE;

		ret = pmic_gpio_populate(state, pad);
		if (ret < 0) {
			dev_err(state->dev,
				"failed to populate gpio %d, ret=%d\n",
							i, ret);
			goto err_free;
		}
		pindesc++;
		pin_idx++;
	}

	state->chip = pmic_gpio_gpio_template;
	state->chip.parent = dev;
	state->chip.base = -1;
	state->chip.ngpio = npins;
	state->chip.label = dev_name(dev);
	state->chip.of_gpio_n_cells = 2;
	state->chip.can_sleep = false;

	state->ctrl = devm_pinctrl_register(dev, pctrldesc, state);
	if (IS_ERR(state->ctrl)) {
		ret = PTR_ERR(state->ctrl);
		dev_err(state->dev, "failed to register pinctrl device, ret=%d\n",
							ret);
		goto err_free;
	}

	ret = gpiochip_add_data(&state->chip, state);
	if (ret) {
		dev_err(state->dev, "can't add gpio chip, ret=%d\n", ret);
		goto err_free;
	}

	ret = gpiochip_add_pin_range(&state->chip, dev_name(dev), 0, 0, npins);
	if (ret) {
		dev_err(dev, "failed to add pin range\n, ret=%d\n", ret);
		gpiochip_remove(&state->chip);
		goto err_free;
	}

err_free:
	kfree(disallowed);

	return ret;
}

static int pmic_gpio_remove(struct platform_device *pdev)
{
	struct pmic_gpio_state *state = platform_get_drvdata(pdev);

	gpiochip_remove(&state->chip);
	return 0;
}

static const struct of_device_id pmic_gpio_of_match[] = {
	{ .compatible = "qcom,pm8916-gpio" },	/* 4 GPIO's */
	{ .compatible = "qcom,pm8941-gpio" },	/* 36 GPIO's */
	{ .compatible = "qcom,pm8994-gpio" },	/* 22 GPIO's */
	{ .compatible = "qcom,pma8084-gpio" },	/* 22 GPIO's */
	{ .compatible = "qcom,spmi-gpio" }, /* Generic */
	{ },
};

MODULE_DEVICE_TABLE(of, pmic_gpio_of_match);

static struct platform_driver pmic_gpio_driver = {
	.driver = {
		   .name = "qcom-spmi-gpio",
		   .of_match_table = pmic_gpio_of_match,
	},
	.probe	= pmic_gpio_probe,
	.remove = pmic_gpio_remove,
};

module_platform_driver(pmic_gpio_driver);

MODULE_AUTHOR("Ivan T. Ivanov <iivanov@mm-sol.com>");
MODULE_DESCRIPTION("Qualcomm SPMI PMIC GPIO pin control driver");
MODULE_ALIAS("platform:qcom-spmi-gpio");
MODULE_LICENSE("GPL v2");<|MERGE_RESOLUTION|>--- conflicted
+++ resolved
@@ -67,10 +67,6 @@
 #define PMIC_GPIO_MODE_DIGITAL_OUTPUT		1
 #define PMIC_GPIO_MODE_DIGITAL_INPUT_OUTPUT	2
 #define PMIC_GPIO_MODE_ANALOG_PASS_THRU		3
-<<<<<<< HEAD
-
-=======
->>>>>>> 2bd6bf03
 #define PMIC_GPIO_REG_LV_MV_MODE_DIR_MASK	0x3
 
 /* PMIC_GPIO_REG_DIG_VIN_CTL */
@@ -120,23 +116,6 @@
 #define PMIC_GPIO_CONF_PULL_UP			(PIN_CONFIG_END + 1)
 #define PMIC_GPIO_CONF_STRENGTH			(PIN_CONFIG_END + 2)
 #define PMIC_GPIO_CONF_ATEST			(PIN_CONFIG_END + 3)
-<<<<<<< HEAD
-#define PMIC_GPIO_CONF_DTEST_BUFFER		(PIN_CONFIG_END + 4)
-
-/* The index of each function in pmic_gpio_functions[] array */
-enum pmic_gpio_func_index {
-	PMIC_GPIO_FUNC_INDEX_NORMAL	= 0x00,
-	PMIC_GPIO_FUNC_INDEX_PAIRED	= 0x01,
-	PMIC_GPIO_FUNC_INDEX_FUNC1	= 0x02,
-	PMIC_GPIO_FUNC_INDEX_FUNC2	= 0x03,
-	PMIC_GPIO_FUNC_INDEX_FUNC3	= 0x04,
-	PMIC_GPIO_FUNC_INDEX_FUNC4	= 0x05,
-	PMIC_GPIO_FUNC_INDEX_DTEST1	= 0x06,
-	PMIC_GPIO_FUNC_INDEX_DTEST2	= 0x07,
-	PMIC_GPIO_FUNC_INDEX_DTEST3	= 0x08,
-	PMIC_GPIO_FUNC_INDEX_DTEST4	= 0x09,
-	PMIC_GPIO_FUNC_INDEX_ANALOG	= 0x10,
-=======
 #define PMIC_GPIO_CONF_ANALOG_PASS		(PIN_CONFIG_END + 4)
 #define PMIC_GPIO_CONF_DTEST_BUFFER		(PIN_CONFIG_END + 5)
 
@@ -152,7 +131,6 @@
 	PMIC_GPIO_FUNC_INDEX_DTEST2,
 	PMIC_GPIO_FUNC_INDEX_DTEST3,
 	PMIC_GPIO_FUNC_INDEX_DTEST4,
->>>>>>> 2bd6bf03
 };
 
 /**
@@ -166,10 +144,7 @@
  *	open-drain or open-source mode.
  * @output_enabled: Set to true if GPIO output logic is enabled.
  * @input_enabled: Set to true if GPIO input buffer logic is enabled.
-<<<<<<< HEAD
-=======
  * @analog_pass: Set to true if GPIO is in analog-pass-through mode.
->>>>>>> 2bd6bf03
  * @lv_mv_type: Set to true if GPIO subtype is GPIO_LV(0x10) or GPIO_MV(0x11).
  * @num_sources: Number of power-sources supported by this GPIO.
  * @power_source: Current power-source used.
@@ -178,12 +153,7 @@
  * @strength: No, Low, Medium, High
  * @function: See pmic_gpio_functions[]
  * @atest: the ATEST selection for GPIO analog-pass-through mode
-<<<<<<< HEAD
- * @dtest_buffer: the DTEST buffer selection for digital input mode,
- *	the default value is INT_MAX if not used.
-=======
  * @dtest_buffer: the DTEST buffer selection for digital input mode.
->>>>>>> 2bd6bf03
  */
 struct pmic_gpio_pad {
 	u16		base;
@@ -194,10 +164,7 @@
 	bool		have_buffer;
 	bool		output_enabled;
 	bool		input_enabled;
-<<<<<<< HEAD
-=======
 	bool		analog_pass;
->>>>>>> 2bd6bf03
 	bool		lv_mv_type;
 	unsigned int	num_sources;
 	unsigned int	power_source;
@@ -220,14 +187,9 @@
 static const struct pinconf_generic_params pmic_gpio_bindings[] = {
 	{"qcom,pull-up-strength",	PMIC_GPIO_CONF_PULL_UP,		0},
 	{"qcom,drive-strength",		PMIC_GPIO_CONF_STRENGTH,	0},
-<<<<<<< HEAD
-	{"qcom,atest",			PMIC_GPIO_CONF_ATEST,	0},
-	{"qcom,dtest-buffer",		PMIC_GPIO_CONF_DTEST_BUFFER,	0},
-=======
 	{"qcom,atest",			PMIC_GPIO_CONF_ATEST,		0},
 	{"qcom,analog-pass",		PMIC_GPIO_CONF_ANALOG_PASS,	0},
 	{"qcom,dtest-buffer",           PMIC_GPIO_CONF_DTEST_BUFFER,    0},
->>>>>>> 2bd6bf03
 };
 
 #ifdef CONFIG_DEBUG_FS
@@ -235,11 +197,8 @@
 	PCONFDUMP(PMIC_GPIO_CONF_PULL_UP,  "pull up strength", NULL, true),
 	PCONFDUMP(PMIC_GPIO_CONF_STRENGTH, "drive-strength", NULL, true),
 	PCONFDUMP(PMIC_GPIO_CONF_ATEST, "atest", NULL, true),
-<<<<<<< HEAD
-=======
 	PCONFDUMP(PMIC_GPIO_CONF_ANALOG_PASS, "analog-pass", NULL, true),
 	PCONFDUMP(PMIC_GPIO_CONF_DTEST_BUFFER, "dtest-buffer", NULL, true),
->>>>>>> 2bd6bf03
 };
 #endif
 
@@ -251,11 +210,6 @@
 	"gpio30", "gpio31", "gpio32", "gpio33", "gpio34", "gpio35", "gpio36",
 };
 
-/*
- * Treat LV/MV GPIO analog-pass-through mode as a function, add it
- * to the end of the function list. Add placeholder for the reserved
- * functions defined in LV/MV OUTPUT_SOURCE_SEL register.
- */
 static const char *const pmic_gpio_functions[] = {
 	[PMIC_GPIO_FUNC_INDEX_NORMAL]	= PMIC_GPIO_FUNC_NORMAL,
 	[PMIC_GPIO_FUNC_INDEX_PAIRED]	= PMIC_GPIO_FUNC_PAIRED,
@@ -267,12 +221,6 @@
 	[PMIC_GPIO_FUNC_INDEX_DTEST2]	= PMIC_GPIO_FUNC_DTEST2,
 	[PMIC_GPIO_FUNC_INDEX_DTEST3]	= PMIC_GPIO_FUNC_DTEST3,
 	[PMIC_GPIO_FUNC_INDEX_DTEST4]	= PMIC_GPIO_FUNC_DTEST4,
-<<<<<<< HEAD
-	"reserved-a", "reserved-b", "reserved-c",
-	"reserved-d", "reserved-e", "reserved-f",
-	[PMIC_GPIO_FUNC_INDEX_ANALOG]	= PMIC_GPIO_FUNC_ANALOG,
-=======
->>>>>>> 2bd6bf03
 };
 
 static int pmic_gpio_read(struct pmic_gpio_state *state,
@@ -385,68 +333,6 @@
 
 	pad->function = function;
 
-<<<<<<< HEAD
-	val = PMIC_GPIO_MODE_DIGITAL_INPUT;
-	if (pad->output_enabled) {
-		if (pad->input_enabled)
-			val = PMIC_GPIO_MODE_DIGITAL_INPUT_OUTPUT;
-		else
-			val = PMIC_GPIO_MODE_DIGITAL_OUTPUT;
-	}
-
-	if (function > PMIC_GPIO_FUNC_INDEX_DTEST4 &&
-			function < PMIC_GPIO_FUNC_INDEX_ANALOG) {
-		pr_err("reserved function: %s hasn't been enabled\n",
-				pmic_gpio_functions[function]);
-		return -EINVAL;
-	}
-
-	if (pad->lv_mv_type) {
-		if (pad->function == PMIC_GPIO_FUNC_INDEX_ANALOG) {
-			val = PMIC_GPIO_MODE_ANALOG_PASS_THRU;
-			ret = pmic_gpio_write(state, pad,
-					PMIC_GPIO_REG_MODE_CTL, val);
-			if (ret < 0)
-				return ret;
-
-			ret = pmic_gpio_write(state, pad,
-					PMIC_GPIO_REG_LV_MV_ANA_PASS_THRU_SEL,
-					pad->atest);
-			if (ret < 0)
-				return ret;
-		} else {
-			ret = pmic_gpio_write(state, pad,
-					PMIC_GPIO_REG_MODE_CTL, val);
-			if (ret < 0)
-				return ret;
-
-			val = pad->out_value
-				<< PMIC_GPIO_LV_MV_OUTPUT_INVERT_SHIFT;
-			val |= pad->function
-				& PMIC_GPIO_LV_MV_OUTPUT_SOURCE_SEL_MASK;
-			ret = pmic_gpio_write(state, pad,
-				PMIC_GPIO_REG_LV_MV_DIG_OUT_SOURCE_CTL, val);
-			if (ret < 0)
-				return ret;
-		}
-	} else {
-		/*
-		 * GPIO not of LV/MV subtype doesn't have "func3", "func4"
-		 * "analog" functions, and "dtest1" to "dtest4" functions
-		 * have register value 2 bits lower than the function index
-		 * in pmic_gpio_functions[].
-		 */
-		if (function == PMIC_GPIO_FUNC_INDEX_FUNC3
-				|| function == PMIC_GPIO_FUNC_INDEX_FUNC4
-				|| function == PMIC_GPIO_FUNC_INDEX_ANALOG) {
-			return -EINVAL;
-		} else if (function >= PMIC_GPIO_FUNC_INDEX_DTEST1 &&
-				function <= PMIC_GPIO_FUNC_INDEX_DTEST4) {
-			pad->function -= (PMIC_GPIO_FUNC_INDEX_DTEST1 -
-					PMIC_GPIO_FUNC_INDEX_FUNC3);
-		}
-
-=======
 	if (pad->analog_pass)
 		val = PMIC_GPIO_MODE_ANALOG_PASS_THRU;
 	else if (pad->output_enabled && pad->input_enabled)
@@ -477,7 +363,6 @@
 		if (ret < 0)
 			return ret;
 	} else {
->>>>>>> 2bd6bf03
 		val = val << PMIC_GPIO_REG_MODE_DIR_SHIFT;
 		val |= pad->function << PMIC_GPIO_REG_MODE_FUNCTION_SHIFT;
 		val |= pad->out_value & PMIC_GPIO_REG_MODE_VALUE_SHIFT;
@@ -548,12 +433,9 @@
 	case PMIC_GPIO_CONF_ATEST:
 		arg = pad->atest;
 		break;
-<<<<<<< HEAD
-=======
 	case PMIC_GPIO_CONF_ANALOG_PASS:
 		arg = pad->analog_pass;
 		break;
->>>>>>> 2bd6bf03
 	case PMIC_GPIO_CONF_DTEST_BUFFER:
 		arg = pad->dtest_buffer;
 		break;
@@ -632,16 +514,6 @@
 			pad->strength = arg;
 			break;
 		case PMIC_GPIO_CONF_ATEST:
-<<<<<<< HEAD
-			if (arg > PMIC_GPIO_AOUT_ATEST4)
-				return -EINVAL;
-			pad->atest = arg;
-			break;
-		case PMIC_GPIO_CONF_DTEST_BUFFER:
-			if ((pad->lv_mv_type && arg > PMIC_GPIO_DIN_DTEST4)
-					|| (!pad->lv_mv_type && arg >
-					PMIC_GPIO_DIG_IN_DTEST_SEL_MASK))
-=======
 			if (!pad->lv_mv_type || arg > 4)
 				return -EINVAL;
 			pad->atest = arg;
@@ -653,7 +525,6 @@
 			break;
 		case PMIC_GPIO_CONF_DTEST_BUFFER:
 			if (arg > 4)
->>>>>>> 2bd6bf03
 				return -EINVAL;
 			pad->dtest_buffer = arg;
 			break;
@@ -681,25 +552,6 @@
 	if (ret < 0)
 		return ret;
 
-<<<<<<< HEAD
-	val = PMIC_GPIO_MODE_DIGITAL_INPUT;
-	if (pad->output_enabled) {
-		if (pad->input_enabled)
-			val = PMIC_GPIO_MODE_DIGITAL_INPUT_OUTPUT;
-		else
-			val = PMIC_GPIO_MODE_DIGITAL_OUTPUT;
-	}
-
-	if (pad->dtest_buffer != INT_MAX) {
-		val = pad->dtest_buffer;
-		if (pad->lv_mv_type)
-			val |= PMIC_GPIO_LV_MV_DIG_IN_DTEST_EN;
-
-		ret = pmic_gpio_write(state, pad,
-				PMIC_GPIO_REG_DIG_IN_CTL, val);
-		if (ret < 0)
-			return ret;
-=======
 	if (pad->dtest_buffer == 0) {
 		val = 0;
 	} else {
@@ -709,7 +561,6 @@
 		} else {
 			val = BIT(pad->dtest_buffer - 1);
 		}
->>>>>>> 2bd6bf03
 	}
 	ret = pmic_gpio_write(state, pad, PMIC_GPIO_REG_DIG_IN_CTL, val);
 	if (ret < 0)
@@ -725,35 +576,6 @@
 		val = PMIC_GPIO_MODE_DIGITAL_INPUT;
 
 	if (pad->lv_mv_type) {
-<<<<<<< HEAD
-		if (pad->function == PMIC_GPIO_FUNC_INDEX_ANALOG) {
-			val = PMIC_GPIO_MODE_ANALOG_PASS_THRU;
-			ret = pmic_gpio_write(state, pad,
-					PMIC_GPIO_REG_MODE_CTL, val);
-			if (ret < 0)
-				return ret;
-
-			ret = pmic_gpio_write(state, pad,
-					PMIC_GPIO_REG_LV_MV_ANA_PASS_THRU_SEL,
-					pad->atest);
-			if (ret < 0)
-				return ret;
-		} else {
-			ret = pmic_gpio_write(state, pad,
-					PMIC_GPIO_REG_MODE_CTL, val);
-			if (ret < 0)
-				return ret;
-
-			val = pad->out_value
-				<< PMIC_GPIO_LV_MV_OUTPUT_INVERT_SHIFT;
-			val |= pad->function
-				& PMIC_GPIO_LV_MV_OUTPUT_SOURCE_SEL_MASK;
-			ret = pmic_gpio_write(state, pad,
-				PMIC_GPIO_REG_LV_MV_DIG_OUT_SOURCE_CTL, val);
-			if (ret < 0)
-				return ret;
-		}
-=======
 		ret = pmic_gpio_write(state, pad,
 				PMIC_GPIO_REG_MODE_CTL, val);
 		if (ret < 0)
@@ -773,7 +595,6 @@
 			PMIC_GPIO_REG_LV_MV_DIG_OUT_SOURCE_CTL, val);
 		if (ret < 0)
 			return ret;
->>>>>>> 2bd6bf03
 	} else {
 		val = val << PMIC_GPIO_REG_MODE_DIR_SHIFT;
 		val |= pad->function << PMIC_GPIO_REG_MODE_FUNCTION_SHIFT;
@@ -823,21 +644,6 @@
 			pad->out_value = ret;
 		}
 		/*
-<<<<<<< HEAD
-		 * For GPIO not of LV/MV subtypes, the register value of
-		 * the function mapping from "dtest1" to "dtest4" is 2 bits
-		 * lower than the function index in pmic_gpio_functions[].
-		 */
-		if (!pad->lv_mv_type &&
-				pad->function >= PMIC_GPIO_FUNC_INDEX_FUNC3) {
-			function = pad->function + (PMIC_GPIO_FUNC_INDEX_DTEST1
-					- PMIC_GPIO_FUNC_INDEX_FUNC3);
-		} else {
-			function = pad->function;
-		}
-
-		seq_printf(s, " %-4s", pad->output_enabled ? "out" : "in");
-=======
 		 * For the non-LV/MV subtypes only 2 special functions are
 		 * available, offsetting the dtest function values by 2.
 		 */
@@ -852,20 +658,14 @@
 		else
 			seq_printf(s, " %-4s",
 					pad->output_enabled ? "out" : "in");
->>>>>>> 2bd6bf03
 		seq_printf(s, " %-7s", pmic_gpio_functions[function]);
 		seq_printf(s, " vin-%d", pad->power_source);
 		seq_printf(s, " %-27s", biases[pad->pullup]);
 		seq_printf(s, " %-10s", buffer_types[pad->buffer_type]);
 		seq_printf(s, " %-4s", pad->out_value ? "high" : "low");
 		seq_printf(s, " %-7s", strengths[pad->strength]);
-<<<<<<< HEAD
-		if (pad->dtest_buffer != INT_MAX)
-			seq_printf(s, " dtest buffer %d", pad->dtest_buffer);
-=======
 		seq_printf(s, " atest-%d", pad->atest);
 		seq_printf(s, " dtest-%d", pad->dtest_buffer);
->>>>>>> 2bd6bf03
 	}
 }
 
@@ -1054,15 +854,9 @@
 		val = pmic_gpio_read(state, pad, PMIC_GPIO_REG_MODE_CTL);
 		if (val < 0)
 			return val;
-<<<<<<< HEAD
 
 		pad->out_value = val & PMIC_GPIO_REG_MODE_VALUE_SHIFT;
 
-=======
-
-		pad->out_value = val & PMIC_GPIO_REG_MODE_VALUE_SHIFT;
-
->>>>>>> 2bd6bf03
 		dir = val >> PMIC_GPIO_REG_MODE_DIR_SHIFT;
 		dir &= PMIC_GPIO_REG_MODE_DIR_MASK;
 		pad->function = val >> PMIC_GPIO_REG_MODE_FUNCTION_SHIFT;
@@ -1083,16 +877,9 @@
 		pad->output_enabled = true;
 		break;
 	case PMIC_GPIO_MODE_ANALOG_PASS_THRU:
-<<<<<<< HEAD
-		if (pad->lv_mv_type)
-			pad->function = PMIC_GPIO_FUNC_INDEX_ANALOG;
-		else
-			return -ENODEV;
-=======
 		if (!pad->lv_mv_type)
 			return -ENODEV;
 		pad->analog_pass = true;
->>>>>>> 2bd6bf03
 		break;
 	default:
 		dev_err(state->dev, "unknown GPIO direction\n");
@@ -1118,20 +905,12 @@
 		return val;
 
 	if (pad->lv_mv_type && (val & PMIC_GPIO_LV_MV_DIG_IN_DTEST_EN))
-<<<<<<< HEAD
-		pad->dtest_buffer = val & PMIC_GPIO_LV_MV_DIG_IN_DTEST_SEL_MASK;
-	else if (!pad->lv_mv_type)
-		pad->dtest_buffer = val & PMIC_GPIO_DIG_IN_DTEST_SEL_MASK;
-	else
-		pad->dtest_buffer = INT_MAX;
-=======
 		pad->dtest_buffer =
 			(val & PMIC_GPIO_LV_MV_DIG_IN_DTEST_SEL_MASK) + 1;
 	else if (!pad->lv_mv_type)
 		pad->dtest_buffer = ffs(val);
 	else
 		pad->dtest_buffer = 0;
->>>>>>> 2bd6bf03
 
 	val = pmic_gpio_read(state, pad, PMIC_GPIO_REG_DIG_OUT_CTL);
 	if (val < 0)
@@ -1143,23 +922,14 @@
 	pad->buffer_type = val >> PMIC_GPIO_REG_OUT_TYPE_SHIFT;
 	pad->buffer_type &= PMIC_GPIO_REG_OUT_TYPE_MASK;
 
-<<<<<<< HEAD
-	if (pad->function == PMIC_GPIO_FUNC_INDEX_ANALOG) {
-=======
 	if (pad->lv_mv_type) {
->>>>>>> 2bd6bf03
 		val = pmic_gpio_read(state, pad,
 				PMIC_GPIO_REG_LV_MV_ANA_PASS_THRU_SEL);
 		if (val < 0)
 			return val;
-<<<<<<< HEAD
-		pad->atest = val & PMIC_GPIO_LV_MV_ANA_MUX_SEL_MASK;
-	}
-=======
 		pad->atest = (val & PMIC_GPIO_LV_MV_ANA_MUX_SEL_MASK) + 1;
 	}
 
->>>>>>> 2bd6bf03
 	/* Pin could be disabled with PIN_CONFIG_BIAS_HIGH_IMPEDANCE */
 	pad->is_enabled = true;
 	return 0;
