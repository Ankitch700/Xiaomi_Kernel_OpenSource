// SPDX-License-Identifier: GPL-2.0-only
/*
 * Copyright (c) 2013, Sony Mobile Communications AB.
 * Copyright (c) 2013-2021, The Linux Foundation. All rights reserved.
 * Copyright (c) 2023 Qualcomm Innovation Center, Inc. All rights reserved.
 */

#include <linux/delay.h>
#include <linux/err.h>
#include <linux/gpio/driver.h>
#include <linux/interrupt.h>
#include <linux/io.h>
#include <linux/log2.h>
#include <linux/module.h>
#include <linux/of.h>
#include <linux/platform_device.h>
#include <linux/pm.h>
#include <linux/firmware/qcom/qcom_scm.h>
#include <linux/reboot.h>
#include <linux/seq_file.h>
#include <linux/slab.h>
#include <linux/spinlock.h>

#include <linux/pinctrl/machine.h>
#include <linux/pinctrl/pinconf-generic.h>
#include <linux/pinctrl/pinconf.h>
#include <linux/pinctrl/pinctrl.h>
#include <linux/pinctrl/pinmux.h>
#include <linux/soc/qcom/irq.h>
#include <linux/bitmap.h>
#include <linux/sizes.h>

#include "../core.h"
#include "../pinconf.h"
#include "../pinctrl-utils.h"

#include "pinctrl-msm.h"

#define MAX_NR_GPIO 300
#define MAX_NR_TILES 4
#define DEFAULT_REG_SIZE_4K  1
#define PS_HOLD_OFFSET 0x820
#define QUP_MASK       GENMASK(5, 0)

/**
 * struct msm_pinctrl - state for a pinctrl-msm device
 * @dev:            device handle.
 * @pctrl:          pinctrl handle.
 * @chip:           gpiochip handle.
 * @desc:           pin controller descriptor
 * @restart_nb:     restart notifier block.
 * @irq:            parent irq for the TLMM irq_chip.
 * @intr_target_use_scm: route irq to application cpu using scm calls
 * @lock:           Spinlock to protect register resources as well
 *                  as msm_pinctrl data structures.
 * @enabled_irqs:   Bitmap of currently enabled irqs.
 * @dual_edge_irqs: Bitmap of irqs that need sw emulated dual edge
 *                  detection.
 * @skip_wake_irqs: Skip IRQs that are handled by wakeup interrupt controller
 * @disabled_for_mux: These IRQs were disabled because we muxed away.
 * @ever_gpio:      This bit is set the first time we mux a pin to gpio_func.
 * @soc:            Reference to soc_data of platform specific data.
 * @regs:           Base addresses for the TLMM tiles.
 * @phys_base:      Physical base address
 */
struct msm_pinctrl {
	struct device *dev;
	struct pinctrl_dev *pctrl;
	struct gpio_chip chip;
	struct pinctrl_desc desc;
	struct notifier_block restart_nb;

	int irq;

	bool intr_target_use_scm;

	raw_spinlock_t lock;

	DECLARE_BITMAP(dual_edge_irqs, MAX_NR_GPIO);
	DECLARE_BITMAP(enabled_irqs, MAX_NR_GPIO);
	DECLARE_BITMAP(skip_wake_irqs, MAX_NR_GPIO);
	DECLARE_BITMAP(disabled_for_mux, MAX_NR_GPIO);
	DECLARE_BITMAP(ever_gpio, MAX_NR_GPIO);

	const struct msm_pinctrl_soc_data *soc;
	void __iomem *regs[MAX_NR_TILES];
	u32 phys_base[MAX_NR_TILES];
};

static struct msm_pinctrl *msm_pinctrl_data;
static bool pinctrl_msm_log_mask;

#define EGPIO_PRESENT			11
#define EGPIO_ENABLE			12
#define I2C_PULL			13
#define MSM_APPS_OWNER			1
#define MSM_REMOTE_OWNER		0

/* custom pinconf parameters for msm pinictrl*/
#define MSM_PIN_CONFIG_APPS           (PIN_CONFIG_END + 1)
#define MSM_PIN_CONFIG_REMOTE         (PIN_CONFIG_END + 2)
#define MSM_PIN_CONFIG_I2C_PULL       (PIN_CONFIG_END + 3)

static const struct pinconf_generic_params msm_gpio_bindings[] = {
	{"qcom,apps",        MSM_PIN_CONFIG_APPS,     0},
	{"qcom,remote",      MSM_PIN_CONFIG_REMOTE,   0},
	{"qcom,i2c_pull",    MSM_PIN_CONFIG_I2C_PULL, 0},
};

static const char * const pulls_keeper[] = {
	"no pull",
	"pull down",
	"keeper",
	"pull up"
};

static const char * const pulls_no_keeper[] = {
	"no pull",
	"pull down",
	"pull up",
};

#define MSM_ACCESSOR(name) \
static u32 msm_readl_##name(struct msm_pinctrl *pctrl, \
			    const struct msm_pingroup *g) \
{ \
	return readl(pctrl->regs[g->tile] + g->name##_reg); \
} \
static void msm_writel_##name(u32 val, struct msm_pinctrl *pctrl, \
			      const struct msm_pingroup *g) \
{ \
	writel(val, pctrl->regs[g->tile] + g->name##_reg); \
}

MSM_ACCESSOR(ctl)
MSM_ACCESSOR(io)
MSM_ACCESSOR(intr_cfg)
MSM_ACCESSOR(intr_status)
MSM_ACCESSOR(intr_target)

static void msm_ack_intr_status(struct msm_pinctrl *pctrl,
				const struct msm_pingroup *g)
{
	u32 val = g->intr_ack_high ? BIT(g->intr_status_bit) : 0;

	msm_writel_intr_status(val, pctrl, g);
}

static int msm_get_groups_count(struct pinctrl_dev *pctldev)
{
	struct msm_pinctrl *pctrl = pinctrl_dev_get_drvdata(pctldev);

	return pctrl->soc->ngroups;
}

static const char *msm_get_group_name(struct pinctrl_dev *pctldev,
				      unsigned group)
{
	struct msm_pinctrl *pctrl = pinctrl_dev_get_drvdata(pctldev);

	return pctrl->soc->groups[group].name;
}

static int msm_get_group_pins(struct pinctrl_dev *pctldev,
			      unsigned group,
			      const unsigned **pins,
			      unsigned *num_pins)
{
	struct msm_pinctrl *pctrl = pinctrl_dev_get_drvdata(pctldev);

	*pins = pctrl->soc->groups[group].pins;
	*num_pins = pctrl->soc->groups[group].npins;
	return 0;
}

static const struct pinctrl_ops msm_pinctrl_ops = {
	.get_groups_count	= msm_get_groups_count,
	.get_group_name		= msm_get_group_name,
	.get_group_pins		= msm_get_group_pins,
	.dt_node_to_map		= pinconf_generic_dt_node_to_map_group,
	.dt_free_map		= pinctrl_utils_free_map,
};

static int msm_pinmux_request(struct pinctrl_dev *pctldev, unsigned offset)
{
	struct msm_pinctrl *pctrl = pinctrl_dev_get_drvdata(pctldev);
	struct gpio_chip *chip = &pctrl->chip;

	return gpiochip_line_is_valid(chip, offset) ? 0 : -EINVAL;
}

static int msm_get_functions_count(struct pinctrl_dev *pctldev)
{
	struct msm_pinctrl *pctrl = pinctrl_dev_get_drvdata(pctldev);

	return pctrl->soc->nfunctions;
}

static const char *msm_get_function_name(struct pinctrl_dev *pctldev,
					 unsigned function)
{
	struct msm_pinctrl *pctrl = pinctrl_dev_get_drvdata(pctldev);

	return pctrl->soc->functions[function].name;
}

static int msm_get_function_groups(struct pinctrl_dev *pctldev,
				   unsigned function,
				   const char * const **groups,
				   unsigned * const num_groups)
{
	struct msm_pinctrl *pctrl = pinctrl_dev_get_drvdata(pctldev);

	*groups = pctrl->soc->functions[function].groups;
	*num_groups = pctrl->soc->functions[function].ngroups;
	return 0;
}

static int msm_pinmux_set_mux(struct pinctrl_dev *pctldev,
			      unsigned function,
			      unsigned group)
{
	struct msm_pinctrl *pctrl = pinctrl_dev_get_drvdata(pctldev);
	struct gpio_chip *gc = &pctrl->chip;
	unsigned int irq = irq_find_mapping(gc->irq.domain, group);
	struct irq_data *d = irq_get_irq_data(irq);
	unsigned int gpio_func = pctrl->soc->gpio_func;
	unsigned int egpio_func = pctrl->soc->egpio_func;
	const struct msm_pingroup *g;
	unsigned long flags;
	u32 val, mask;
	int i;

	g = &pctrl->soc->groups[group];
	mask = GENMASK(g->mux_bit + order_base_2(g->nfuncs) - 1, g->mux_bit);

	for (i = 0; i < g->nfuncs; i++) {
		if (g->funcs[i] == function)
			break;
	}

	if (WARN_ON(i == g->nfuncs))
		return -EINVAL;

	/*
	 * If an GPIO interrupt is setup on this pin then we need special
	 * handling.  Specifically interrupt detection logic will still see
	 * the pin twiddle even when we're muxed away.
	 *
	 * When we see a pin with an interrupt setup on it then we'll disable
	 * (mask) interrupts on it when we mux away until we mux back.  Note
	 * that disable_irq() refcounts and interrupts are disabled as long as
	 * at least one disable_irq() has been called.
	 */
	if (d && i != gpio_func &&
	    !test_and_set_bit(d->hwirq, pctrl->disabled_for_mux))
		disable_irq(irq);

	raw_spin_lock_irqsave(&pctrl->lock, flags);

	val = msm_readl_ctl(pctrl, g);

	/*
	 * If this is the first time muxing to GPIO and the direction is
	 * output, make sure that we're not going to be glitching the pin
	 * by reading the current state of the pin and setting it as the
	 * output.
	 */
	if (i == gpio_func && (val & BIT(g->oe_bit)) &&
	    !test_and_set_bit(group, pctrl->ever_gpio)) {
		u32 io_val = msm_readl_io(pctrl, g);

		if (io_val & BIT(g->in_bit)) {
			if (!(io_val & BIT(g->out_bit)))
				msm_writel_io(io_val | BIT(g->out_bit), pctrl, g);
		} else {
			if (io_val & BIT(g->out_bit))
				msm_writel_io(io_val & ~BIT(g->out_bit), pctrl, g);
		}
	}

	if (egpio_func && i == egpio_func) {
		if (val & BIT(g->egpio_present))
			val &= ~BIT(g->egpio_enable);
	} else {
		val &= ~mask;
		val |= i << g->mux_bit;
		/* Claim ownership of pin if egpio capable */
		if (egpio_func && val & BIT(g->egpio_present))
			val |= BIT(g->egpio_enable);
	}

	msm_writel_ctl(val, pctrl, g);

	raw_spin_unlock_irqrestore(&pctrl->lock, flags);

	if (d && i == gpio_func &&
	    test_and_clear_bit(d->hwirq, pctrl->disabled_for_mux)) {
		/*
		 * Clear interrupts detected while not GPIO since we only
		 * masked things.
		 */
		if (d->parent_data && test_bit(d->hwirq, pctrl->skip_wake_irqs))
			irq_chip_set_parent_state(d, IRQCHIP_STATE_PENDING, false);
		else
			msm_ack_intr_status(pctrl, g);

		enable_irq(irq);
	}

	return 0;
}

static int msm_pinmux_request_gpio(struct pinctrl_dev *pctldev,
				   struct pinctrl_gpio_range *range,
				   unsigned offset)
{
	struct msm_pinctrl *pctrl = pinctrl_dev_get_drvdata(pctldev);
	const struct msm_pingroup *g = &pctrl->soc->groups[offset];

	/* No funcs? Probably ACPI so can't do anything here */
	if (!g->nfuncs)
		return 0;

	return msm_pinmux_set_mux(pctldev, g->funcs[pctrl->soc->gpio_func], offset);
}

static const struct pinmux_ops msm_pinmux_ops = {
	.request		= msm_pinmux_request,
	.get_functions_count	= msm_get_functions_count,
	.get_function_name	= msm_get_function_name,
	.get_function_groups	= msm_get_function_groups,
	.gpio_request_enable	= msm_pinmux_request_gpio,
	.set_mux		= msm_pinmux_set_mux,
};

static int msm_config_reg(struct msm_pinctrl *pctrl,
			  const struct msm_pingroup *g,
			  unsigned param,
			  unsigned *mask,
			  unsigned *bit)
{
	switch (param) {
	case PIN_CONFIG_BIAS_DISABLE:
	case PIN_CONFIG_BIAS_PULL_DOWN:
	case PIN_CONFIG_BIAS_BUS_HOLD:
	case PIN_CONFIG_BIAS_PULL_UP:
		*bit = g->pull_bit;
		*mask = 3;
		if (g->i2c_pull_bit)
			*mask |= BIT(g->i2c_pull_bit) >> *bit;
		break;
	case PIN_CONFIG_DRIVE_OPEN_DRAIN:
		*bit = g->od_bit;
		*mask = 1;
		break;
	case PIN_CONFIG_DRIVE_STRENGTH:
		*bit = g->drv_bit;
		*mask = 7;
		break;
	case PIN_CONFIG_OUTPUT:
	case PIN_CONFIG_INPUT_ENABLE:
	case PIN_CONFIG_OUTPUT_ENABLE:
		*bit = g->oe_bit;
		*mask = 1;
		break;
	case MSM_PIN_CONFIG_APPS:
	case MSM_PIN_CONFIG_REMOTE:
		*bit = EGPIO_ENABLE;
		*mask = 1;
		break;
	case MSM_PIN_CONFIG_I2C_PULL:
		*bit = I2C_PULL;
		*mask = 1;
		break;
	default:
		return -ENOTSUPP;
	}

	return 0;
}

#define MSM_NO_PULL		0
#define MSM_PULL_DOWN		1
#define MSM_KEEPER		2
#define MSM_PULL_UP_NO_KEEPER	2
#define MSM_PULL_UP		3
#define MSM_I2C_STRONG_PULL_UP	2200

static unsigned msm_regval_to_drive(u32 val)
{
	return (val + 1) * 2;
}

static int msm_config_group_get(struct pinctrl_dev *pctldev,
				unsigned int group,
				unsigned long *config)
{
	const struct msm_pingroup *g;
	struct msm_pinctrl *pctrl = pinctrl_dev_get_drvdata(pctldev);
	unsigned param = pinconf_to_config_param(*config);
	unsigned mask;
	unsigned arg;
	unsigned bit;
	int ret;
	u32 val;

	g = &pctrl->soc->groups[group];

	ret = msm_config_reg(pctrl, g, param, &mask, &bit);
	if (ret < 0)
		return ret;

	val = msm_readl_ctl(pctrl, g);
	arg = (val >> bit) & mask;

	/* Convert register value to pinconf value */
	switch (param) {
	case PIN_CONFIG_BIAS_DISABLE:
		if (arg != MSM_NO_PULL)
			return -EINVAL;
		arg = 1;
		break;
	case PIN_CONFIG_BIAS_PULL_DOWN:
		if (arg != MSM_PULL_DOWN)
			return -EINVAL;
		arg = 1;
		break;
	case PIN_CONFIG_BIAS_BUS_HOLD:
		if (pctrl->soc->pull_no_keeper)
			return -ENOTSUPP;

		if (arg != MSM_KEEPER)
			return -EINVAL;
		arg = 1;
		break;
	case PIN_CONFIG_BIAS_PULL_UP:
		if (pctrl->soc->pull_no_keeper)
			arg = arg == MSM_PULL_UP_NO_KEEPER;
		else if (arg & BIT(g->i2c_pull_bit))
			arg = MSM_I2C_STRONG_PULL_UP;
		else
			arg = arg == MSM_PULL_UP;
		if (!arg)
			return -EINVAL;
		break;
	case PIN_CONFIG_DRIVE_OPEN_DRAIN:
		/* Pin is not open-drain */
		if (!arg)
			return -EINVAL;
		arg = 1;
		break;
	case PIN_CONFIG_DRIVE_STRENGTH:
		arg = msm_regval_to_drive(arg);
		break;
	case PIN_CONFIG_OUTPUT:
		/* Pin is not output */
		if (!arg)
			return -EINVAL;

		val = msm_readl_io(pctrl, g);
		arg = !!(val & BIT(g->in_bit));
		break;
	case PIN_CONFIG_OUTPUT_ENABLE:
		if (!arg)
			return -EINVAL;
		break;
	case MSM_PIN_CONFIG_APPS:
		/* Pin do not support egpio or remote owner */
		if (!(val & BIT(EGPIO_PRESENT)) || !arg)
			return -EINVAL;

		arg = 1;
		break;
	case MSM_PIN_CONFIG_REMOTE:
		/* Pin do not support epgio or APPS owner */
		if (!(val & BIT(EGPIO_PRESENT)) || arg)
			return -EINVAL;

		arg = 1;
		break;
	case MSM_PIN_CONFIG_I2C_PULL:
		arg = 1;
		break;
	default:
		return -ENOTSUPP;
	}

	*config = pinconf_to_config_packed(param, arg);

	return 0;
}

static int msm_config_group_set(struct pinctrl_dev *pctldev,
				unsigned group,
				unsigned long *configs,
				unsigned num_configs)
{
	const struct msm_pingroup *g;
	struct msm_pinctrl *pctrl = pinctrl_dev_get_drvdata(pctldev);
	unsigned long flags;
	unsigned param;
	unsigned mask;
	unsigned arg;
	unsigned bit;
	u32 owner_bit, owner_update = 0;
	int ret;
	u32 val;
	int i;

	g = &pctrl->soc->groups[group];

	for (i = 0; i < num_configs; i++) {
		param = pinconf_to_config_param(configs[i]);
		arg = pinconf_to_config_argument(configs[i]);

		ret = msm_config_reg(pctrl, g, param, &mask, &bit);
		if (ret < 0)
			return ret;

		/* Convert pinconf values to register values */
		switch (param) {
		case PIN_CONFIG_BIAS_DISABLE:
			arg = MSM_NO_PULL;
			break;
		case PIN_CONFIG_BIAS_PULL_DOWN:
			arg = MSM_PULL_DOWN;
			break;
		case PIN_CONFIG_BIAS_BUS_HOLD:
			if (pctrl->soc->pull_no_keeper)
				return -ENOTSUPP;

			arg = MSM_KEEPER;
			break;
		case PIN_CONFIG_BIAS_PULL_UP:
			if (pctrl->soc->pull_no_keeper)
				arg = MSM_PULL_UP_NO_KEEPER;
			else if (g->i2c_pull_bit && arg == MSM_I2C_STRONG_PULL_UP)
				arg = BIT(g->i2c_pull_bit) | MSM_PULL_UP;
			else
				arg = MSM_PULL_UP;
			break;
		case PIN_CONFIG_DRIVE_OPEN_DRAIN:
			arg = 1;
			break;
		case PIN_CONFIG_DRIVE_STRENGTH:
			/* Check for invalid values */
			if (arg > 16 || arg < 2 || (arg % 2) != 0)
				arg = -1;
			else
				arg = (arg / 2) - 1;
			break;
		case PIN_CONFIG_OUTPUT:
			/* set output value */
			raw_spin_lock_irqsave(&pctrl->lock, flags);
			val = msm_readl_io(pctrl, g);
			if (arg)
				val |= BIT(g->out_bit);
			else
				val &= ~BIT(g->out_bit);
			msm_writel_io(val, pctrl, g);
			raw_spin_unlock_irqrestore(&pctrl->lock, flags);

			/* enable output */
			arg = 1;
			break;
		case PIN_CONFIG_INPUT_ENABLE:
			/*
			 * According to pinctrl documentation this should
			 * actually be a no-op.
			 *
			 * The docs are explicit that "this does not affect
			 * the pin's ability to drive output" but what we do
			 * here is to modify the output enable bit. Thus, to
			 * follow the docs we should remove that.
			 *
			 * The docs say that we should enable any relevant
			 * input buffer, but TLMM there is no input buffer that
			 * can be enabled/disabled. It's always on.
			 *
			 * The points above, explain why this _should_ be a
			 * no-op. However, for historical reasons and to
			 * support old device trees, we'll violate the docs
			 * still affect the output.
			 *
			 * It should further be noted that this old historical
			 * behavior actually overrides arg to 0. That means
			 * that "input-enable" and "input-disable" in a device
			 * tree would _both_ disable the output. We'll
			 * continue to preserve this behavior as well since
			 * we have no other use for this attribute.
			 */
			arg = 0;
			break;
<<<<<<< HEAD
		case MSM_PIN_CONFIG_APPS:
			owner_update = 1;
			owner_bit = MSM_APPS_OWNER;
			break;
		case MSM_PIN_CONFIG_REMOTE:
			owner_update = 1;
			owner_bit = MSM_REMOTE_OWNER;
			break;
		case MSM_PIN_CONFIG_I2C_PULL:
			arg = 1;
=======
		case PIN_CONFIG_OUTPUT_ENABLE:
			arg = !!arg;
>>>>>>> 3e3fa082
			break;
		default:
			dev_err(pctrl->dev, "Unsupported config parameter: %x\n",
				param);
			return -EINVAL;
		}

		/* Range-check user-supplied value */
		if (arg & ~mask) {
			dev_err(pctrl->dev, "config %x: %x is invalid\n", param, arg);
			return -EINVAL;
		}
		/* Update the owner bits as final config update */
		if (param == MSM_PIN_CONFIG_APPS || param == MSM_PIN_CONFIG_REMOTE)
			continue;

		raw_spin_lock_irqsave(&pctrl->lock, flags);
		val = msm_readl_ctl(pctrl, g);
		val &= ~(mask << bit);
		val |= arg << bit;
		msm_writel_ctl(val, pctrl, g);
		raw_spin_unlock_irqrestore(&pctrl->lock, flags);
	}

	if (owner_update) {
		ret = msm_config_reg(pctrl, g,
					MSM_PIN_CONFIG_APPS, &mask, &bit);
		if (ret < 0)
			return ret;

		raw_spin_lock_irqsave(&pctrl->lock, flags);
		val = msm_readl_ctl(pctrl, g);
		if (val & BIT(EGPIO_PRESENT)) {
			val &= ~(mask << bit);
			val |= owner_bit << bit;
			msm_writel_ctl(val, pctrl, g);
		}
		raw_spin_unlock_irqrestore(&pctrl->lock, flags);
	}

	return 0;
}

static const struct pinconf_ops msm_pinconf_ops = {
	.is_generic		= true,
	.pin_config_group_get	= msm_config_group_get,
	.pin_config_group_set	= msm_config_group_set,
};

static int msm_gpio_direction_input(struct gpio_chip *chip, unsigned offset)
{
	const struct msm_pingroup *g;
	struct msm_pinctrl *pctrl = gpiochip_get_data(chip);
	unsigned long flags;
	u32 val;

	g = &pctrl->soc->groups[offset];

	raw_spin_lock_irqsave(&pctrl->lock, flags);

	val = msm_readl_ctl(pctrl, g);
	val &= ~BIT(g->oe_bit);
	msm_writel_ctl(val, pctrl, g);

	raw_spin_unlock_irqrestore(&pctrl->lock, flags);

	return 0;
}

static int msm_gpio_direction_output(struct gpio_chip *chip, unsigned offset, int value)
{
	const struct msm_pingroup *g;
	struct msm_pinctrl *pctrl = gpiochip_get_data(chip);
	unsigned long flags;
	u32 val;

	g = &pctrl->soc->groups[offset];

	raw_spin_lock_irqsave(&pctrl->lock, flags);

	val = msm_readl_io(pctrl, g);
	if (value)
		val |= BIT(g->out_bit);
	else
		val &= ~BIT(g->out_bit);
	msm_writel_io(val, pctrl, g);

	val = msm_readl_ctl(pctrl, g);
	val |= BIT(g->oe_bit);
	msm_writel_ctl(val, pctrl, g);

	raw_spin_unlock_irqrestore(&pctrl->lock, flags);

	return 0;
}

static int msm_gpio_get_direction(struct gpio_chip *chip, unsigned int offset)
{
	struct msm_pinctrl *pctrl = gpiochip_get_data(chip);
	const struct msm_pingroup *g;
	u32 val;

	g = &pctrl->soc->groups[offset];

	val = msm_readl_ctl(pctrl, g);

	return val & BIT(g->oe_bit) ? GPIO_LINE_DIRECTION_OUT :
				      GPIO_LINE_DIRECTION_IN;
}

static int msm_gpio_get(struct gpio_chip *chip, unsigned offset)
{
	const struct msm_pingroup *g;
	struct msm_pinctrl *pctrl = gpiochip_get_data(chip);
	u32 val;

	g = &pctrl->soc->groups[offset];

	val = msm_readl_io(pctrl, g);
	return !!(val & BIT(g->in_bit));
}

static void msm_gpio_set(struct gpio_chip *chip, unsigned offset, int value)
{
	const struct msm_pingroup *g;
	struct msm_pinctrl *pctrl = gpiochip_get_data(chip);
	unsigned long flags;
	u32 val;

	g = &pctrl->soc->groups[offset];

	raw_spin_lock_irqsave(&pctrl->lock, flags);

	val = msm_readl_io(pctrl, g);
	if (value)
		val |= BIT(g->out_bit);
	else
		val &= ~BIT(g->out_bit);
	msm_writel_io(val, pctrl, g);

	raw_spin_unlock_irqrestore(&pctrl->lock, flags);
}

static void msm_gpio_pin_status_get(struct msm_pinctrl *pctrl, const struct msm_pingroup *g,
				    unsigned int offset, int *is_out, unsigned int *func,
				    int *drive, int *pull, int *egpio_enable, int *val)
{
	u32 ctl_reg, io_reg;

	ctl_reg = msm_readl_ctl(pctrl, g);
	io_reg = msm_readl_io(pctrl, g);

	*is_out = !!(ctl_reg & BIT(g->oe_bit));
	*func = (ctl_reg >> g->mux_bit) & 7;
	*drive = (ctl_reg >> g->drv_bit) & 7;
	*pull = (ctl_reg >> g->pull_bit) & 3;
	*egpio_enable = 0;
	if (pctrl->soc->egpio_func && ctl_reg & BIT(g->egpio_present))
		*egpio_enable = !(ctl_reg & BIT(g->egpio_enable));

	if (*is_out)
		*val = !!(io_reg & BIT(g->out_bit));
	else
		*val = !!(io_reg & BIT(g->in_bit));
}

#ifdef CONFIG_DEBUG_FS

static void msm_gpio_dbg_show_one(struct seq_file *s,
				  struct pinctrl_dev *pctldev,
				  struct gpio_chip *chip,
				  unsigned offset,
				  unsigned gpio)
{
	const struct msm_pingroup *g;
	struct msm_pinctrl *pctrl = gpiochip_get_data(chip);
	unsigned func;
	int is_out;
	int drive;
	int pull;
	int val;
	int egpio_enable;

	if (!gpiochip_line_is_valid(chip, offset))
		return;

	g = &pctrl->soc->groups[offset];
	msm_gpio_pin_status_get(pctrl, g, offset, &is_out, &func,
					&drive, &pull, &egpio_enable, &val);

	if (egpio_enable) {
		seq_printf(s, " %-8s: egpio\n", g->name);
		return;
	}

	seq_printf(s, " %-8s: %-3s", g->name, is_out ? "out" : "in");
	seq_printf(s, " %-4s func%d", val ? "high" : "low", func);
	seq_printf(s, " %dmA", msm_regval_to_drive(drive));
	if (pctrl->soc->pull_no_keeper)
		seq_printf(s, " %s", pulls_no_keeper[pull]);
	else
		seq_printf(s, " %s", pulls_keeper[pull]);
	seq_puts(s, "\n");
}

static void msm_gpio_dbg_show(struct seq_file *s, struct gpio_chip *chip)
{
	unsigned gpio = chip->base;
	unsigned i;

	for (i = 0; i < chip->ngpio; i++, gpio++)
		msm_gpio_dbg_show_one(s, NULL, chip, i, gpio);
}

#else
#define msm_gpio_dbg_show NULL
#endif

static void msm_gpio_log_pin_status(struct gpio_chip *chip, unsigned int offset)
{
	const struct msm_pingroup *g;
	struct msm_pinctrl *pctrl = gpiochip_get_data(chip);
	unsigned int func;
	int is_out;
	int drive;
	int pull;
	int val;
	int egpio_enable;

	if (!gpiochip_line_is_valid(chip, offset))
		return;

	g = &pctrl->soc->groups[offset];
	msm_gpio_pin_status_get(pctrl, g, offset, &is_out, &func,
					&drive, &pull, &egpio_enable, &val);

	printk_deferred("%s: %s, %s, func%d, %dmA, %s\n",
			g->name, is_out ? "out" : "in",
			val ? "high" : "low", func,
			msm_regval_to_drive(drive),
			pctrl->soc->pull_no_keeper ? pulls_no_keeper[pull] : pulls_keeper[pull]);
}

static void msm_gpios_status(struct gpio_chip *chip)
{
	unsigned int i;

	for (i = 0; i < chip->ngpio; i++)
		msm_gpio_log_pin_status(chip, i);
}

static int msm_gpio_init_valid_mask(struct gpio_chip *gc,
				    unsigned long *valid_mask,
				    unsigned int ngpios)
{
	struct msm_pinctrl *pctrl = gpiochip_get_data(gc);
	int ret;
	unsigned int len, i;
	const int *reserved = pctrl->soc->reserved_gpios;
	struct property *prop;
	const __be32 *p;
	u16 *tmp;

	/* Remove driver-provided reserved GPIOs from valid_mask */
	if (reserved) {
		for (i = 0; reserved[i] >= 0; i++) {
			if (i >= ngpios || reserved[i] >= ngpios) {
				dev_err(pctrl->dev, "invalid list of reserved GPIOs\n");
				return -EINVAL;
			}
			clear_bit(reserved[i], valid_mask);
		}

		return 0;
	}

	if (of_property_count_u32_elems(pctrl->dev->of_node, "qcom,gpios-reserved") > 0) {
		bitmap_fill(valid_mask, ngpios);
		of_property_for_each_u32(pctrl->dev->of_node, "qcom,gpios-reserved", prop, p, i) {
			if (i >= ngpios) {
				dev_err(pctrl->dev, "invalid list of reserved GPIOs\n");
				return -EINVAL;
			}
			clear_bit(i, valid_mask);
		}
	}

	/* The number of GPIOs in the ACPI tables */
	len = ret = device_property_count_u16(pctrl->dev, "gpios");
	if (ret < 0)
		return 0;

	if (ret > ngpios)
		return -EINVAL;

	tmp = kmalloc_array(len, sizeof(*tmp), GFP_KERNEL);
	if (!tmp)
		return -ENOMEM;

	ret = device_property_read_u16_array(pctrl->dev, "gpios", tmp, len);
	if (ret < 0) {
		dev_err(pctrl->dev, "could not read list of GPIOs\n");
		goto out;
	}

	bitmap_zero(valid_mask, ngpios);
	for (i = 0; i < len; i++)
		set_bit(tmp[i], valid_mask);

out:
	kfree(tmp);
	return ret;
}

static const struct gpio_chip msm_gpio_template = {
	.direction_input  = msm_gpio_direction_input,
	.direction_output = msm_gpio_direction_output,
	.get_direction    = msm_gpio_get_direction,
	.get              = msm_gpio_get,
	.set              = msm_gpio_set,
	.request          = gpiochip_generic_request,
	.free             = gpiochip_generic_free,
	.dbg_show         = msm_gpio_dbg_show,
};

/* For dual-edge interrupts in software, since some hardware has no
 * such support:
 *
 * At appropriate moments, this function may be called to flip the polarity
 * settings of both-edge irq lines to try and catch the next edge.
 *
 * The attempt is considered successful if:
 * - the status bit goes high, indicating that an edge was caught, or
 * - the input value of the gpio doesn't change during the attempt.
 * If the value changes twice during the process, that would cause the first
 * test to fail but would force the second, as two opposite
 * transitions would cause a detection no matter the polarity setting.
 *
 * The do-loop tries to sledge-hammer closed the timing hole between
 * the initial value-read and the polarity-write - if the line value changes
 * during that window, an interrupt is lost, the new polarity setting is
 * incorrect, and the first success test will fail, causing a retry.
 *
 * Algorithm comes from Google's msmgpio driver.
 */
static void msm_gpio_update_dual_edge_pos(struct msm_pinctrl *pctrl,
					  const struct msm_pingroup *g,
					  struct irq_data *d)
{
	int loop_limit = 100;
	unsigned val, val2, intstat;
	unsigned pol;

	do {
		val = msm_readl_io(pctrl, g) & BIT(g->in_bit);

		pol = msm_readl_intr_cfg(pctrl, g);
		pol ^= BIT(g->intr_polarity_bit);
		msm_writel_intr_cfg(pol, pctrl, g);

		val2 = msm_readl_io(pctrl, g) & BIT(g->in_bit);
		intstat = msm_readl_intr_status(pctrl, g);
		if (intstat || (val == val2))
			return;
	} while (loop_limit-- > 0);
	dev_err(pctrl->dev, "dual-edge irq failed to stabilize, %#08x != %#08x\n",
		val, val2);
}

static void msm_gpio_irq_mask(struct irq_data *d)
{
	struct gpio_chip *gc = irq_data_get_irq_chip_data(d);
	struct msm_pinctrl *pctrl = gpiochip_get_data(gc);
	const struct msm_pingroup *g;
	unsigned long flags;
	u32 val;

	if (d->parent_data)
		irq_chip_mask_parent(d);

	if (test_bit(d->hwirq, pctrl->skip_wake_irqs))
		return;

	g = &pctrl->soc->groups[d->hwirq];

	raw_spin_lock_irqsave(&pctrl->lock, flags);

	val = msm_readl_intr_cfg(pctrl, g);
	/*
	 * There are two bits that control interrupt forwarding to the CPU. The
	 * RAW_STATUS_EN bit causes the level or edge sensed on the line to be
	 * latched into the interrupt status register when the hardware detects
	 * an irq that it's configured for (either edge for edge type or level
	 * for level type irq). The 'non-raw' status enable bit causes the
	 * hardware to assert the summary interrupt to the CPU if the latched
	 * status bit is set. There's a bug though, the edge detection logic
	 * seems to have a problem where toggling the RAW_STATUS_EN bit may
	 * cause the status bit to latch spuriously when there isn't any edge
	 * so we can't touch that bit for edge type irqs and we have to keep
	 * the bit set anyway so that edges are latched while the line is masked.
	 *
	 * To make matters more complicated, leaving the RAW_STATUS_EN bit
	 * enabled all the time causes level interrupts to re-latch into the
	 * status register because the level is still present on the line after
	 * we ack it. We clear the raw status enable bit during mask here and
	 * set the bit on unmask so the interrupt can't latch into the hardware
	 * while it's masked.
	 */
	if (irqd_get_trigger_type(d) & IRQ_TYPE_LEVEL_MASK)
		val &= ~BIT(g->intr_raw_status_bit);

	val &= ~BIT(g->intr_enable_bit);
	msm_writel_intr_cfg(val, pctrl, g);

	clear_bit(d->hwirq, pctrl->enabled_irqs);

	raw_spin_unlock_irqrestore(&pctrl->lock, flags);
}

static void msm_gpio_irq_unmask(struct irq_data *d)
{
	struct gpio_chip *gc = irq_data_get_irq_chip_data(d);
	struct msm_pinctrl *pctrl = gpiochip_get_data(gc);
	const struct msm_pingroup *g;
	unsigned long flags;
	u32 val;

	if (d->parent_data)
		irq_chip_unmask_parent(d);

	if (test_bit(d->hwirq, pctrl->skip_wake_irqs))
		return;

	g = &pctrl->soc->groups[d->hwirq];

	raw_spin_lock_irqsave(&pctrl->lock, flags);

	val = msm_readl_intr_cfg(pctrl, g);
	val |= BIT(g->intr_raw_status_bit);
	val |= BIT(g->intr_enable_bit);
	msm_writel_intr_cfg(val, pctrl, g);

	set_bit(d->hwirq, pctrl->enabled_irqs);

	raw_spin_unlock_irqrestore(&pctrl->lock, flags);
}

static void msm_gpio_irq_enable(struct irq_data *d)
{
	struct gpio_chip *gc = irq_data_get_irq_chip_data(d);
	struct msm_pinctrl *pctrl = gpiochip_get_data(gc);

	gpiochip_enable_irq(gc, d->hwirq);

	if (d->parent_data)
		irq_chip_enable_parent(d);

	if (!test_bit(d->hwirq, pctrl->skip_wake_irqs))
		msm_gpio_irq_unmask(d);
}

static void msm_gpio_irq_disable(struct irq_data *d)
{
	struct gpio_chip *gc = irq_data_get_irq_chip_data(d);
	struct msm_pinctrl *pctrl = gpiochip_get_data(gc);

	if (d->parent_data)
		irq_chip_disable_parent(d);

	if (!test_bit(d->hwirq, pctrl->skip_wake_irqs))
		msm_gpio_irq_mask(d);

	gpiochip_disable_irq(gc, d->hwirq);
}

/**
 * msm_gpio_update_dual_edge_parent() - Prime next edge for IRQs handled by parent.
 * @d: The irq dta.
 *
 * This is much like msm_gpio_update_dual_edge_pos() but for IRQs that are
 * normally handled by the parent irqchip.  The logic here is slightly
 * different due to what's easy to do with our parent, but in principle it's
 * the same.
 */
static void msm_gpio_update_dual_edge_parent(struct irq_data *d)
{
	struct gpio_chip *gc = irq_data_get_irq_chip_data(d);
	struct msm_pinctrl *pctrl = gpiochip_get_data(gc);
	const struct msm_pingroup *g = &pctrl->soc->groups[d->hwirq];
	int loop_limit = 100;
	unsigned int val;
	unsigned int type;

	/* Read the value and make a guess about what edge we need to catch */
	val = msm_readl_io(pctrl, g) & BIT(g->in_bit);
	type = val ? IRQ_TYPE_EDGE_FALLING : IRQ_TYPE_EDGE_RISING;

	do {
		/* Set the parent to catch the next edge */
		irq_chip_set_type_parent(d, type);

		/*
		 * Possibly the line changed between when we last read "val"
		 * (and decided what edge we needed) and when set the edge.
		 * If the value didn't change (or changed and then changed
		 * back) then we're done.
		 */
		val = msm_readl_io(pctrl, g) & BIT(g->in_bit);
		if (type == IRQ_TYPE_EDGE_RISING) {
			if (!val)
				return;
			type = IRQ_TYPE_EDGE_FALLING;
		} else if (type == IRQ_TYPE_EDGE_FALLING) {
			if (val)
				return;
			type = IRQ_TYPE_EDGE_RISING;
		}
	} while (loop_limit-- > 0);
	dev_warn_once(pctrl->dev, "dual-edge irq failed to stabilize\n");
}

static void msm_gpio_irq_ack(struct irq_data *d)
{
	struct gpio_chip *gc = irq_data_get_irq_chip_data(d);
	struct msm_pinctrl *pctrl = gpiochip_get_data(gc);
	const struct msm_pingroup *g;
	unsigned long flags;

	if (test_bit(d->hwirq, pctrl->skip_wake_irqs)) {
		if (test_bit(d->hwirq, pctrl->dual_edge_irqs))
			msm_gpio_update_dual_edge_parent(d);
		return;
	}

	g = &pctrl->soc->groups[d->hwirq];

	raw_spin_lock_irqsave(&pctrl->lock, flags);

	msm_ack_intr_status(pctrl, g);

	if (test_bit(d->hwirq, pctrl->dual_edge_irqs))
		msm_gpio_update_dual_edge_pos(pctrl, g, d);

	raw_spin_unlock_irqrestore(&pctrl->lock, flags);
}

static void msm_gpio_irq_eoi(struct irq_data *d)
{
	d = d->parent_data;

	if (d)
		d->chip->irq_eoi(d);
}

static bool msm_gpio_needs_dual_edge_parent_workaround(struct irq_data *d,
						       unsigned int type)
{
	struct gpio_chip *gc = irq_data_get_irq_chip_data(d);
	struct msm_pinctrl *pctrl = gpiochip_get_data(gc);

	return type == IRQ_TYPE_EDGE_BOTH &&
	       pctrl->soc->wakeirq_dual_edge_errata && d->parent_data &&
	       test_bit(d->hwirq, pctrl->skip_wake_irqs);
}

static int msm_gpio_irq_set_type(struct irq_data *d, unsigned int type)
{
	struct gpio_chip *gc = irq_data_get_irq_chip_data(d);
	struct msm_pinctrl *pctrl = gpiochip_get_data(gc);
	const struct msm_pingroup *g;
	unsigned long flags;
	bool was_enabled;
	u32 val;

	if (msm_gpio_needs_dual_edge_parent_workaround(d, type)) {
		set_bit(d->hwirq, pctrl->dual_edge_irqs);
		irq_set_handler_locked(d, handle_fasteoi_ack_irq);
		msm_gpio_update_dual_edge_parent(d);
		return 0;
	}

	if (d->parent_data)
		irq_chip_set_type_parent(d, type);

	if (test_bit(d->hwirq, pctrl->skip_wake_irqs)) {
		clear_bit(d->hwirq, pctrl->dual_edge_irqs);
		irq_set_handler_locked(d, handle_fasteoi_irq);
		return 0;
	}

	g = &pctrl->soc->groups[d->hwirq];

	raw_spin_lock_irqsave(&pctrl->lock, flags);

	/*
	 * For hw without possibility of detecting both edges
	 */
	if (g->intr_detection_width == 1 && type == IRQ_TYPE_EDGE_BOTH)
		set_bit(d->hwirq, pctrl->dual_edge_irqs);
	else
		clear_bit(d->hwirq, pctrl->dual_edge_irqs);

	/* Route interrupts to application cpu.
	 * With intr_target_use_scm interrupts are routed to
	 * application cpu using scm calls.
	 */
	if (pctrl->intr_target_use_scm) {
		u32 addr = pctrl->phys_base[0] + g->intr_target_reg;
		int ret;

		qcom_scm_io_readl(addr, &val);

		val &= ~(7 << g->intr_target_bit);
		val |= g->intr_target_kpss_val << g->intr_target_bit;

		ret = qcom_scm_io_writel(addr, val);
		if (ret)
			dev_err(pctrl->dev,
				"Failed routing %lu interrupt to Apps proc",
				d->hwirq);
	} else {
		val = msm_readl_intr_target(pctrl, g);
		val &= ~(7 << g->intr_target_bit);
		val |= g->intr_target_kpss_val << g->intr_target_bit;
		msm_writel_intr_target(val, pctrl, g);
	}

	/* Update configuration for gpio.
	 * RAW_STATUS_EN is left on for all gpio irqs. Due to the
	 * internal circuitry of TLMM, toggling the RAW_STATUS
	 * could cause the INTR_STATUS to be set for EDGE interrupts.
	 */
	val = msm_readl_intr_cfg(pctrl, g);
	was_enabled = val & BIT(g->intr_raw_status_bit);
	val |= BIT(g->intr_raw_status_bit);
	if (g->intr_detection_width == 2) {
		val &= ~(3 << g->intr_detection_bit);
		val &= ~(1 << g->intr_polarity_bit);
		switch (type) {
		case IRQ_TYPE_EDGE_RISING:
			val |= 1 << g->intr_detection_bit;
			val |= BIT(g->intr_polarity_bit);
			break;
		case IRQ_TYPE_EDGE_FALLING:
			val |= 2 << g->intr_detection_bit;
			val |= BIT(g->intr_polarity_bit);
			break;
		case IRQ_TYPE_EDGE_BOTH:
			val |= 3 << g->intr_detection_bit;
			val |= BIT(g->intr_polarity_bit);
			break;
		case IRQ_TYPE_LEVEL_LOW:
			break;
		case IRQ_TYPE_LEVEL_HIGH:
			val |= BIT(g->intr_polarity_bit);
			break;
		}
	} else if (g->intr_detection_width == 1) {
		val &= ~(1 << g->intr_detection_bit);
		val &= ~(1 << g->intr_polarity_bit);
		switch (type) {
		case IRQ_TYPE_EDGE_RISING:
			val |= BIT(g->intr_detection_bit);
			val |= BIT(g->intr_polarity_bit);
			break;
		case IRQ_TYPE_EDGE_FALLING:
			val |= BIT(g->intr_detection_bit);
			break;
		case IRQ_TYPE_EDGE_BOTH:
			val |= BIT(g->intr_detection_bit);
			val |= BIT(g->intr_polarity_bit);
			break;
		case IRQ_TYPE_LEVEL_LOW:
			break;
		case IRQ_TYPE_LEVEL_HIGH:
			val |= BIT(g->intr_polarity_bit);
			break;
		}
	} else {
		BUG();
	}
	msm_writel_intr_cfg(val, pctrl, g);

	/*
	 * The first time we set RAW_STATUS_EN it could trigger an interrupt.
	 * Clear the interrupt.  This is safe because we have
	 * IRQCHIP_SET_TYPE_MASKED.
	 */
	if (!was_enabled)
		msm_ack_intr_status(pctrl, g);

	if (test_bit(d->hwirq, pctrl->dual_edge_irqs))
		msm_gpio_update_dual_edge_pos(pctrl, g, d);

	raw_spin_unlock_irqrestore(&pctrl->lock, flags);

	if (type & (IRQ_TYPE_LEVEL_LOW | IRQ_TYPE_LEVEL_HIGH))
		irq_set_handler_locked(d, handle_level_irq);
	else if (type & (IRQ_TYPE_EDGE_FALLING | IRQ_TYPE_EDGE_RISING))
		irq_set_handler_locked(d, handle_edge_irq);

	return 0;
}

static int msm_gpio_irq_set_wake(struct irq_data *d, unsigned int on)
{
	struct gpio_chip *gc = irq_data_get_irq_chip_data(d);
	struct msm_pinctrl *pctrl = gpiochip_get_data(gc);

	/*
	 * While they may not wake up when the TLMM is powered off,
	 * some GPIOs would like to wakeup the system from suspend
	 * when TLMM is powered on. To allow that, enable the GPIO
	 * summary line to be wakeup capable at GIC.
	 */
	if (d->parent_data && test_bit(d->hwirq, pctrl->skip_wake_irqs))
		return irq_chip_set_wake_parent(d, on);

	return irq_set_irq_wake(pctrl->irq, on);
}

static int msm_gpio_irq_reqres(struct irq_data *d)
{
	struct gpio_chip *gc = irq_data_get_irq_chip_data(d);
	struct msm_pinctrl *pctrl = gpiochip_get_data(gc);
	int ret;

	if (!try_module_get(gc->owner))
		return -ENODEV;

	ret = msm_pinmux_request_gpio(pctrl->pctrl, NULL, d->hwirq);
	if (ret)
		goto out;
	msm_gpio_direction_input(gc, d->hwirq);

	if (gpiochip_lock_as_irq(gc, d->hwirq)) {
		dev_err(gc->parent,
			"unable to lock HW IRQ %lu for IRQ\n",
			d->hwirq);
		ret = -EINVAL;
		goto out;
	}

	/*
	 * The disable / clear-enable workaround we do in msm_pinmux_set_mux()
	 * only works if disable is not lazy since we only clear any bogus
	 * interrupt in hardware. Explicitly mark the interrupt as UNLAZY.
	 */
	irq_set_status_flags(d->irq, IRQ_DISABLE_UNLAZY);

	return 0;
out:
	module_put(gc->owner);
	return ret;
}

static void msm_gpio_irq_relres(struct irq_data *d)
{
	struct gpio_chip *gc = irq_data_get_irq_chip_data(d);

	gpiochip_unlock_as_irq(gc, d->hwirq);
	module_put(gc->owner);
}

static int msm_gpio_irq_set_affinity(struct irq_data *d,
				const struct cpumask *dest, bool force)
{
	struct gpio_chip *gc = irq_data_get_irq_chip_data(d);
	struct msm_pinctrl *pctrl = gpiochip_get_data(gc);

	if (d->parent_data && test_bit(d->hwirq, pctrl->skip_wake_irqs))
		return irq_chip_set_affinity_parent(d, dest, force);

	return -EINVAL;
}

static int msm_gpio_irq_set_vcpu_affinity(struct irq_data *d, void *vcpu_info)
{
	struct gpio_chip *gc = irq_data_get_irq_chip_data(d);
	struct msm_pinctrl *pctrl = gpiochip_get_data(gc);

	if (d->parent_data && test_bit(d->hwirq, pctrl->skip_wake_irqs))
		return irq_chip_set_vcpu_affinity_parent(d, vcpu_info);

	return -EINVAL;
}

static void msm_gpio_irq_handler(struct irq_desc *desc)
{
	struct gpio_chip *gc = irq_desc_get_handler_data(desc);
	const struct msm_pingroup *g;
	struct msm_pinctrl *pctrl = gpiochip_get_data(gc);
	struct irq_chip *chip = irq_desc_get_chip(desc);
	int handled = 0;
	u32 val;
	int i;

	chained_irq_enter(chip, desc);

	/*
	 * Each pin has it's own IRQ status register, so use
	 * enabled_irq bitmap to limit the number of reads.
	 */
	for_each_set_bit(i, pctrl->enabled_irqs, pctrl->chip.ngpio) {
		g = &pctrl->soc->groups[i];
		val = msm_readl_intr_status(pctrl, g);
		if (val & BIT(g->intr_status_bit)) {
			generic_handle_domain_irq(gc->irq.domain, i);
			handled++;
		}
	}

	/* No interrupts were flagged */
	if (handled == 0)
		handle_bad_irq(desc);

	chained_irq_exit(chip, desc);
}

static int msm_gpio_wakeirq(struct gpio_chip *gc,
			    unsigned int child,
			    unsigned int child_type,
			    unsigned int *parent,
			    unsigned int *parent_type)
{
	struct msm_pinctrl *pctrl = gpiochip_get_data(gc);
	const struct msm_gpio_wakeirq_map *map;
	const struct msm_pingroup *g;
	u32 intr_cfg;
	int i;

	*parent = GPIO_NO_WAKE_IRQ;
	*parent_type = IRQ_TYPE_EDGE_RISING;

	for (i = 0; i < pctrl->soc->nwakeirq_map; i++) {
		map = &pctrl->soc->wakeirq_map[i];
		if (map->gpio == child) {
			*parent = map->wakeirq;
			break;
		}
	}

	/*
	 * Additionally set intr_wakeup_enable_bit for the GPIOs Routed
	 * to parent irqchip depending on intr_wakeup_present_bit.
	 */
	if (*parent != GPIO_NO_WAKE_IRQ) {
		g = &pctrl->soc->groups[child];

		if (!g->intr_wakeup_present_bit)
			return 0;

		intr_cfg = msm_readl_intr_cfg(pctrl, g);
		if (intr_cfg & BIT(g->intr_wakeup_present_bit)) {
			intr_cfg |= BIT(g->intr_wakeup_enable_bit);
			msm_writel_intr_cfg(intr_cfg, pctrl, g);
		}
	}

	return 0;
}

static bool msm_gpio_needs_valid_mask(struct msm_pinctrl *pctrl)
{
	bool have_reserved, have_gpios;

	if (pctrl->soc->reserved_gpios)
		return true;

	have_reserved = of_property_count_u32_elems(pctrl->dev->of_node, "qcom,gpios-reserved") > 0;
	have_gpios = device_property_count_u16(pctrl->dev, "gpios") > 0;

	if (have_reserved && have_gpios)
		dev_warn(pctrl->dev, "qcom,gpios-reserved and gpios are both defined. Only one should be used.\n");

	return have_reserved || have_gpios;
}

static const struct irq_chip msm_gpio_irq_chip = {
	.name			= "msmgpio",
	.irq_enable		= msm_gpio_irq_enable,
	.irq_disable		= msm_gpio_irq_disable,
	.irq_mask		= msm_gpio_irq_mask,
	.irq_unmask		= msm_gpio_irq_unmask,
	.irq_ack		= msm_gpio_irq_ack,
	.irq_eoi		= msm_gpio_irq_eoi,
	.irq_set_type		= msm_gpio_irq_set_type,
	.irq_set_wake		= msm_gpio_irq_set_wake,
	.irq_request_resources	= msm_gpio_irq_reqres,
	.irq_release_resources	= msm_gpio_irq_relres,
	.irq_set_affinity	= msm_gpio_irq_set_affinity,
	.irq_set_vcpu_affinity	= msm_gpio_irq_set_vcpu_affinity,
	.flags			= (IRQCHIP_MASK_ON_SUSPEND |
				   IRQCHIP_SET_TYPE_MASKED |
				   IRQCHIP_ENABLE_WAKEUP_ON_SUSPEND |
				   IRQCHIP_IMMUTABLE),
};

static int msm_gpio_init(struct msm_pinctrl *pctrl)
{
	struct gpio_chip *chip;
	struct gpio_irq_chip *girq;
	int i, ret;
	unsigned gpio, ngpio = pctrl->soc->ngpios;
	struct device_node *np;
	bool skip;

	if (WARN_ON(ngpio > MAX_NR_GPIO))
		return -EINVAL;

	chip = &pctrl->chip;
	chip->base = -1;
	chip->ngpio = ngpio;
	chip->label = dev_name(pctrl->dev);
	chip->parent = pctrl->dev;
	chip->owner = THIS_MODULE;
	if (msm_gpio_needs_valid_mask(pctrl))
		chip->init_valid_mask = msm_gpio_init_valid_mask;

	np = of_parse_phandle(pctrl->dev->of_node, "wakeup-parent", 0);
	if (np) {
		chip->irq.parent_domain = irq_find_matching_host(np,
						 DOMAIN_BUS_WAKEUP);
		of_node_put(np);
		if (!chip->irq.parent_domain)
			return -EPROBE_DEFER;
		chip->irq.child_to_parent_hwirq = msm_gpio_wakeirq;
		/*
		 * Let's skip handling the GPIOs, if the parent irqchip
		 * is handling the direct connect IRQ of the GPIO.
		 */
		skip = irq_domain_qcom_handle_wakeup(chip->irq.parent_domain);
		for (i = 0; skip && i < pctrl->soc->nwakeirq_map; i++) {
			gpio = pctrl->soc->wakeirq_map[i].gpio;
			set_bit(gpio, pctrl->skip_wake_irqs);
		}
	}

	girq = &chip->irq;
	gpio_irq_chip_set_chip(girq, &msm_gpio_irq_chip);
	girq->parent_handler = msm_gpio_irq_handler;
	girq->fwnode = dev_fwnode(pctrl->dev);
	girq->num_parents = 1;
	girq->parents = devm_kcalloc(pctrl->dev, 1, sizeof(*girq->parents),
				     GFP_KERNEL);
	if (!girq->parents)
		return -ENOMEM;
	girq->default_type = IRQ_TYPE_NONE;
	girq->handler = handle_bad_irq;
	girq->parents[0] = pctrl->irq;

	ret = gpiochip_add_data(&pctrl->chip, pctrl);
	if (ret) {
		dev_err(pctrl->dev, "Failed register gpiochip\n");
		return ret;
	}

	/*
	 * For DeviceTree-supported systems, the gpio core checks the
	 * pinctrl's device node for the "gpio-ranges" property.
	 * If it is present, it takes care of adding the pin ranges
	 * for the driver. In this case the driver can skip ahead.
	 *
	 * In order to remain compatible with older, existing DeviceTree
	 * files which don't set the "gpio-ranges" property or systems that
	 * utilize ACPI the driver has to call gpiochip_add_pin_range().
	 */
	if (!of_property_read_bool(pctrl->dev->of_node, "gpio-ranges")) {
		ret = gpiochip_add_pin_range(&pctrl->chip,
			dev_name(pctrl->dev), 0, 0, chip->ngpio);
		if (ret) {
			dev_err(pctrl->dev, "Failed to add pin range\n");
			gpiochip_remove(&pctrl->chip);
			return ret;
		}
	}

	return 0;
}

static int msm_ps_hold_restart(struct notifier_block *nb, unsigned long action,
			       void *data)
{
	struct msm_pinctrl *pctrl = container_of(nb, struct msm_pinctrl, restart_nb);

	writel(0, pctrl->regs[0] + PS_HOLD_OFFSET);
	mdelay(1000);
	return NOTIFY_DONE;
}

static struct msm_pinctrl *poweroff_pctrl;

static void msm_ps_hold_poweroff(void)
{
	msm_ps_hold_restart(&poweroff_pctrl->restart_nb, 0, NULL);
}

static void msm_pinctrl_setup_pm_reset(struct msm_pinctrl *pctrl)
{
	int i;
	const struct msm_function *func = pctrl->soc->functions;

	for (i = 0; i < pctrl->soc->nfunctions; i++)
		if (!strcmp(func[i].name, "ps_hold")) {
			pctrl->restart_nb.notifier_call = msm_ps_hold_restart;
			pctrl->restart_nb.priority = 128;
			if (register_restart_handler(&pctrl->restart_nb))
				dev_err(pctrl->dev,
					"failed to setup restart handler.\n");
			poweroff_pctrl = pctrl;
			pm_power_off = msm_ps_hold_poweroff;
			break;
		}
}

static __maybe_unused int msm_pinctrl_suspend(struct device *dev)
{
	struct msm_pinctrl *pctrl = dev_get_drvdata(dev);

	return pinctrl_force_sleep(pctrl->pctrl);
}

static __maybe_unused int msm_pinctrl_resume(struct device *dev)
{
	struct msm_pinctrl *pctrl = dev_get_drvdata(dev);

	return pinctrl_force_default(pctrl->pctrl);
}

SIMPLE_DEV_PM_OPS(msm_pinctrl_dev_pm_ops, msm_pinctrl_suspend,
		  msm_pinctrl_resume);

EXPORT_SYMBOL(msm_pinctrl_dev_pm_ops);

void debug_pintctrl_msm_enable(void)
{
	pinctrl_msm_log_mask = true;
}
EXPORT_SYMBOL(debug_pintctrl_msm_enable);

void debug_pintctrl_msm_disable(void)
{
	pinctrl_msm_log_mask = false;
}
EXPORT_SYMBOL(debug_pintctrl_msm_disable);

static __maybe_unused int noirq_msm_pinctrl_suspend(struct device *dev)
{
	struct msm_pinctrl *pctrl = dev_get_drvdata(dev);

	if (pinctrl_msm_log_mask) {
		printk_deferred("%s\n", pctrl->chip.label);
		msm_gpios_status(&pctrl->chip);
	}

	return 0;
}

const struct dev_pm_ops noirq_msm_pinctrl_dev_pm_ops = {
	.suspend_noirq = noirq_msm_pinctrl_suspend,
};
EXPORT_SYMBOL(noirq_msm_pinctrl_dev_pm_ops);

/*
 * msm_gpio_mpm_wake_set - API to make interrupt wakeup capable
 * @dev:        Device corrsponding to pinctrl
 * @gpio:       Gpio number to make interrupt wakeup capable
 * @enable:     Enable/Disable wakeup capability
 */
int msm_gpio_mpm_wake_set(unsigned int gpio, bool enable)
{
	const struct msm_pingroup *g;
	unsigned long flags;
	u32 val, intr_cfg;

	g = &msm_pinctrl_data->soc->groups[gpio];
	if (g->wake_bit == -1 && !g->intr_wakeup_present_bit)
		return -ENOENT;

	raw_spin_lock_irqsave(&msm_pinctrl_data->lock, flags);

	intr_cfg = msm_readl_intr_cfg(msm_pinctrl_data, g);
	if (intr_cfg & BIT(g->intr_wakeup_present_bit)) {
		if (enable)
			intr_cfg |= BIT(g->intr_wakeup_enable_bit);
		else
			intr_cfg &= ~BIT(g->intr_wakeup_enable_bit);

		msm_writel_intr_cfg(intr_cfg, msm_pinctrl_data, g);

		goto exit;
	}

	val = readl_relaxed(msm_pinctrl_data->regs[g->tile] + g->wake_reg);
	if (enable)
		val |= BIT(g->wake_bit);
	else
		val &= ~BIT(g->wake_bit);

	writel_relaxed(val, msm_pinctrl_data->regs[g->tile] + g->wake_reg);

exit:
	raw_spin_unlock_irqrestore(&msm_pinctrl_data->lock, flags);

	return 0;
}
EXPORT_SYMBOL(msm_gpio_mpm_wake_set);

/*
 * msm_gpio_get_pin_address - API to get GPIO physical address range
 * @gpio_num:   global GPIO num, as returned from gpio apis - desc_to_gpio().
 * @res:        Out param. Resource struct with start/end addr populated.
 * @ret:        true if the pin is valid, false otherwise.
 */
bool msm_gpio_get_pin_address(unsigned int gpio_num, struct resource *res)
{
	struct gpio_chip *chip;
	const struct msm_pingroup *g;
	struct resource *tile_res;
	struct platform_device *pdev;
	unsigned int gpio;

	if (!msm_pinctrl_data) {
		pr_err("pinctrl data is not available\n");
		return false;
	}

	chip = &msm_pinctrl_data->chip;
	pdev = to_platform_device(msm_pinctrl_data->dev);
	gpio = gpio_num - chip->base;

	if (!gpiochip_line_is_valid(chip, gpio))
		return false;
	if (!res)
		return false;

	g = &msm_pinctrl_data->soc->groups[gpio];
	if (msm_pinctrl_data->soc->tiles)
		tile_res = platform_get_resource_byname(pdev, IORESOURCE_MEM,
					msm_pinctrl_data->soc->tiles[g->tile]);
	else
		tile_res = platform_get_resource(pdev, IORESOURCE_MEM, 0);
	if (!tile_res) {
		dev_err(&pdev->dev, "failed to get resource\n");
		return false;
	}

	res->start = tile_res->start + g->ctl_reg;
	res->end = res->start + (g->reg_size_4k ? : DEFAULT_REG_SIZE_4K) * SZ_4K - 1;

	return true;
}
EXPORT_SYMBOL(msm_gpio_get_pin_address);

int msm_qup_write(u32 mode, u32 val)
{
	int i;
	struct pinctrl_qup *regs = msm_pinctrl_data->soc->qup_regs;
	int num_regs =  msm_pinctrl_data->soc->nqup_regs;

	/*Iterate over modes*/
	for (i = 0; i < num_regs; i++) {
		if (regs[i].mode == mode) {
			writel_relaxed(val & QUP_MASK,
				 msm_pinctrl_data->regs[0] + regs[i].offset);
			return 0;
		}
	}

	return -ENOENT;
}
EXPORT_SYMBOL(msm_qup_write);

int msm_qup_read(unsigned int mode)
{
	int i, val;
	struct pinctrl_qup *regs = msm_pinctrl_data->soc->qup_regs;
	int num_regs =  msm_pinctrl_data->soc->nqup_regs;

	/*Iterate over modes*/
	for (i = 0; i < num_regs; i++) {
		if (regs[i].mode == mode) {
			val = readl_relaxed(msm_pinctrl_data->regs[0] +
								regs[i].offset);
			return val & QUP_MASK;
		}
	}

	return -ENOENT;
}
EXPORT_SYMBOL(msm_qup_read);

int msm_pinctrl_probe(struct platform_device *pdev,
		      const struct msm_pinctrl_soc_data *soc_data)
{
	struct msm_pinctrl *pctrl;
	struct resource *res;
	int ret;
	int i;

	msm_pinctrl_data = pctrl = devm_kzalloc(&pdev->dev, sizeof(*pctrl), GFP_KERNEL);
	if (!pctrl)
		return -ENOMEM;

	pctrl->dev = &pdev->dev;
	pctrl->soc = soc_data;
	pctrl->chip = msm_gpio_template;
	pctrl->intr_target_use_scm = of_device_is_compatible(
					pctrl->dev->of_node,
					"qcom,ipq8064-pinctrl");

	raw_spin_lock_init(&pctrl->lock);

	if (soc_data->tiles) {
		for (i = 0; i < soc_data->ntiles; i++) {
			res = platform_get_resource_byname(pdev, IORESOURCE_MEM,
							   soc_data->tiles[i]);
			pctrl->regs[i] = devm_ioremap_resource(&pdev->dev, res);
			if (IS_ERR(pctrl->regs[i]))
				return PTR_ERR(pctrl->regs[i]);
		}
	} else {
		res = platform_get_resource(pdev, IORESOURCE_MEM, 0);
		if (!res)
			return -ENOENT;

		pctrl->regs[0] = devm_ioremap_resource(&pdev->dev, res);
		if (IS_ERR(pctrl->regs[0]))
			return PTR_ERR(pctrl->regs[0]);

		pctrl->phys_base[0] = res->start;
	}

	msm_pinctrl_setup_pm_reset(pctrl);

	pctrl->irq = platform_get_irq(pdev, 0);
	if (pctrl->irq < 0)
		return pctrl->irq;

	pctrl->desc.owner = THIS_MODULE;
	pctrl->desc.pctlops = &msm_pinctrl_ops;
	pctrl->desc.pmxops = &msm_pinmux_ops;
	pctrl->desc.confops = &msm_pinconf_ops;
	pctrl->desc.name = dev_name(&pdev->dev);
	pctrl->desc.pins = pctrl->soc->pins;
	pctrl->desc.npins = pctrl->soc->npins;
	pctrl->desc.num_custom_params = ARRAY_SIZE(msm_gpio_bindings);
	pctrl->desc.custom_params = msm_gpio_bindings;

	pctrl->pctrl = devm_pinctrl_register(&pdev->dev, &pctrl->desc, pctrl);
	if (IS_ERR(pctrl->pctrl)) {
		dev_err(&pdev->dev, "Couldn't register pinctrl driver\n");
		return PTR_ERR(pctrl->pctrl);
	}

	ret = msm_gpio_init(pctrl);
	if (ret)
		return ret;

	pinctrl_msm_log_mask = false;

	platform_set_drvdata(pdev, pctrl);

	dev_dbg(&pdev->dev, "Probed Qualcomm pinctrl driver\n");

	return 0;
}
EXPORT_SYMBOL(msm_pinctrl_probe);

int msm_pinctrl_remove(struct platform_device *pdev)
{
	struct msm_pinctrl *pctrl = platform_get_drvdata(pdev);

	gpiochip_remove(&pctrl->chip);

	unregister_restart_handler(&pctrl->restart_nb);

	return 0;
}
EXPORT_SYMBOL(msm_pinctrl_remove);

MODULE_SOFTDEP("pre: qcom-pdc");
MODULE_DESCRIPTION("Qualcomm Technologies, Inc. TLMM driver");
MODULE_LICENSE("GPL v2");<|MERGE_RESOLUTION|>--- conflicted
+++ resolved
@@ -592,7 +592,6 @@
 			 */
 			arg = 0;
 			break;
-<<<<<<< HEAD
 		case MSM_PIN_CONFIG_APPS:
 			owner_update = 1;
 			owner_bit = MSM_APPS_OWNER;
@@ -603,10 +602,9 @@
 			break;
 		case MSM_PIN_CONFIG_I2C_PULL:
 			arg = 1;
-=======
+			break;
 		case PIN_CONFIG_OUTPUT_ENABLE:
 			arg = !!arg;
->>>>>>> 3e3fa082
 			break;
 		default:
 			dev_err(pctrl->dev, "Unsupported config parameter: %x\n",
