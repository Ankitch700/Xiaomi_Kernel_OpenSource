// SPDX-License-Identifier: GPL-2.0-only
/*
 * Copyright (c) 2013, Sony Mobile Communications AB.
 * Copyright (c) 2013-2021, The Linux Foundation. All rights reserved.
 */

#include <linux/delay.h>
#include <linux/err.h>
#include <linux/io.h>
#include <linux/module.h>
#include <linux/of.h>
#include <linux/platform_device.h>
#include <linux/pinctrl/machine.h>
#include <linux/pinctrl/pinctrl.h>
#include <linux/pinctrl/pinmux.h>
#include <linux/pinctrl/pinconf.h>
#include <linux/pinctrl/pinconf-generic.h>
#include <linux/slab.h>
#include <linux/gpio/driver.h>
#include <linux/interrupt.h>
#include <linux/spinlock.h>
#include <linux/reboot.h>
#include <linux/pm.h>
#include <linux/log2.h>
#include <linux/qcom_scm.h>
#include <linux/soc/qcom/irq.h>
#include <linux/bitmap.h>
#include <linux/sizes.h>

#include "../core.h"
#include "../pinconf.h"
#include "pinctrl-msm.h"
#include "../pinctrl-utils.h"

#define MAX_NR_GPIO 300
#define MAX_NR_TILES 4
#define DEFAULT_REG_SIZE_4K  1
#define PS_HOLD_OFFSET 0x820
#define QUP_MASK       GENMASK(5, 0)

/**
 * struct msm_pinctrl - state for a pinctrl-msm device
 * @dev:            device handle.
 * @pctrl:          pinctrl handle.
 * @chip:           gpiochip handle.
 * @desc:           pin controller descriptor
 * @restart_nb:     restart notifier block.
 * @irq:            parent irq for the TLMM irq_chip.
 * @intr_target_use_scm: route irq to application cpu using scm calls
 * @lock:           Spinlock to protect register resources as well
 *                  as msm_pinctrl data structures.
 * @enabled_irqs:   Bitmap of currently enabled irqs.
 * @dual_edge_irqs: Bitmap of irqs that need sw emulated dual edge
 *                  detection.
 * @skip_wake_irqs: Skip IRQs that are handled by wakeup interrupt controller
 * @disabled_for_mux: These IRQs were disabled because we muxed away.
 * @ever_gpio:      This bit is set the first time we mux a pin to gpio_func.
 * @soc:            Reference to soc_data of platform specific data.
 * @regs:           Base addresses for the TLMM tiles.
 * @phys_base:      Physical base address
 */
struct msm_pinctrl {
	struct device *dev;
	struct pinctrl_dev *pctrl;
	struct gpio_chip chip;
	struct pinctrl_desc desc;
	struct notifier_block restart_nb;

	int irq;

	bool intr_target_use_scm;

	raw_spinlock_t lock;

	DECLARE_BITMAP(dual_edge_irqs, MAX_NR_GPIO);
	DECLARE_BITMAP(enabled_irqs, MAX_NR_GPIO);
	DECLARE_BITMAP(skip_wake_irqs, MAX_NR_GPIO);
	DECLARE_BITMAP(disabled_for_mux, MAX_NR_GPIO);
	DECLARE_BITMAP(ever_gpio, MAX_NR_GPIO);

	const struct msm_pinctrl_soc_data *soc;
	void __iomem *regs[MAX_NR_TILES];
	u32 phys_base[MAX_NR_TILES];
};

static struct msm_pinctrl *msm_pinctrl_data;

#define EGPIO_PRESENT			11
#define EGPIO_ENABLE			12
#define I2C_PULL			13
#define MSM_APPS_OWNER			1
#define MSM_REMOTE_OWNER		0

/* custom pinconf parameters for msm pinictrl*/
#define MSM_PIN_CONFIG_APPS           (PIN_CONFIG_END + 1)
#define MSM_PIN_CONFIG_REMOTE         (PIN_CONFIG_END + 2)
#define MSM_PIN_CONFIG_I2C_PULL       (PIN_CONFIG_END + 3)

static const struct pinconf_generic_params msm_gpio_bindings[] = {
	{"qcom,apps",        MSM_PIN_CONFIG_APPS,     0},
	{"qcom,remote",      MSM_PIN_CONFIG_REMOTE,   0},
	{"qcom,i2c_pull",    MSM_PIN_CONFIG_I2C_PULL, 0},
};

#define MSM_ACCESSOR(name) \
static u32 msm_readl_##name(struct msm_pinctrl *pctrl, \
			    const struct msm_pingroup *g) \
{ \
	return readl(pctrl->regs[g->tile] + g->name##_reg); \
} \
static void msm_writel_##name(u32 val, struct msm_pinctrl *pctrl, \
			      const struct msm_pingroup *g) \
{ \
	writel(val, pctrl->regs[g->tile] + g->name##_reg); \
}

MSM_ACCESSOR(ctl)
MSM_ACCESSOR(io)
MSM_ACCESSOR(intr_cfg)
MSM_ACCESSOR(intr_status)
MSM_ACCESSOR(intr_target)

static void msm_ack_intr_status(struct msm_pinctrl *pctrl,
				const struct msm_pingroup *g)
{
	u32 val = g->intr_ack_high ? BIT(g->intr_status_bit) : 0;

	msm_writel_intr_status(val, pctrl, g);
}

static int msm_get_groups_count(struct pinctrl_dev *pctldev)
{
	struct msm_pinctrl *pctrl = pinctrl_dev_get_drvdata(pctldev);

	return pctrl->soc->ngroups;
}

static const char *msm_get_group_name(struct pinctrl_dev *pctldev,
				      unsigned group)
{
	struct msm_pinctrl *pctrl = pinctrl_dev_get_drvdata(pctldev);

	return pctrl->soc->groups[group].name;
}

static int msm_get_group_pins(struct pinctrl_dev *pctldev,
			      unsigned group,
			      const unsigned **pins,
			      unsigned *num_pins)
{
	struct msm_pinctrl *pctrl = pinctrl_dev_get_drvdata(pctldev);

	*pins = pctrl->soc->groups[group].pins;
	*num_pins = pctrl->soc->groups[group].npins;
	return 0;
}

static const struct pinctrl_ops msm_pinctrl_ops = {
	.get_groups_count	= msm_get_groups_count,
	.get_group_name		= msm_get_group_name,
	.get_group_pins		= msm_get_group_pins,
	.dt_node_to_map		= pinconf_generic_dt_node_to_map_group,
	.dt_free_map		= pinctrl_utils_free_map,
};

static int msm_pinmux_request(struct pinctrl_dev *pctldev, unsigned offset)
{
	struct msm_pinctrl *pctrl = pinctrl_dev_get_drvdata(pctldev);
	struct gpio_chip *chip = &pctrl->chip;

	return gpiochip_line_is_valid(chip, offset) ? 0 : -EINVAL;
}

static int msm_get_functions_count(struct pinctrl_dev *pctldev)
{
	struct msm_pinctrl *pctrl = pinctrl_dev_get_drvdata(pctldev);

	return pctrl->soc->nfunctions;
}

static const char *msm_get_function_name(struct pinctrl_dev *pctldev,
					 unsigned function)
{
	struct msm_pinctrl *pctrl = pinctrl_dev_get_drvdata(pctldev);

	return pctrl->soc->functions[function].name;
}

static int msm_get_function_groups(struct pinctrl_dev *pctldev,
				   unsigned function,
				   const char * const **groups,
				   unsigned * const num_groups)
{
	struct msm_pinctrl *pctrl = pinctrl_dev_get_drvdata(pctldev);

	*groups = pctrl->soc->functions[function].groups;
	*num_groups = pctrl->soc->functions[function].ngroups;
	return 0;
}

static int msm_pinmux_set_mux(struct pinctrl_dev *pctldev,
			      unsigned function,
			      unsigned group)
{
	struct msm_pinctrl *pctrl = pinctrl_dev_get_drvdata(pctldev);
	struct gpio_chip *gc = &pctrl->chip;
	unsigned int irq = irq_find_mapping(gc->irq.domain, group);
	struct irq_data *d = irq_get_irq_data(irq);
	unsigned int gpio_func = pctrl->soc->gpio_func;
	unsigned int egpio_func = pctrl->soc->egpio_func;
	const struct msm_pingroup *g;
	unsigned long flags;
	u32 val, mask;
	int i;

	g = &pctrl->soc->groups[group];
	mask = GENMASK(g->mux_bit + order_base_2(g->nfuncs) - 1, g->mux_bit);

	for (i = 0; i < g->nfuncs; i++) {
		if (g->funcs[i] == function)
			break;
	}

	if (WARN_ON(i == g->nfuncs))
		return -EINVAL;

	/*
	 * If an GPIO interrupt is setup on this pin then we need special
	 * handling.  Specifically interrupt detection logic will still see
	 * the pin twiddle even when we're muxed away.
	 *
	 * When we see a pin with an interrupt setup on it then we'll disable
	 * (mask) interrupts on it when we mux away until we mux back.  Note
	 * that disable_irq() refcounts and interrupts are disabled as long as
	 * at least one disable_irq() has been called.
	 */
	if (d && i != gpio_func &&
	    !test_and_set_bit(d->hwirq, pctrl->disabled_for_mux))
		disable_irq(irq);

	raw_spin_lock_irqsave(&pctrl->lock, flags);

	val = msm_readl_ctl(pctrl, g);
<<<<<<< HEAD
=======

	/*
	 * If this is the first time muxing to GPIO and the direction is
	 * output, make sure that we're not going to be glitching the pin
	 * by reading the current state of the pin and setting it as the
	 * output.
	 */
	if (i == gpio_func && (val & BIT(g->oe_bit)) &&
	    !test_and_set_bit(group, pctrl->ever_gpio)) {
		u32 io_val = msm_readl_io(pctrl, g);

		if (io_val & BIT(g->in_bit)) {
			if (!(io_val & BIT(g->out_bit)))
				msm_writel_io(io_val | BIT(g->out_bit), pctrl, g);
		} else {
			if (io_val & BIT(g->out_bit))
				msm_writel_io(io_val & ~BIT(g->out_bit), pctrl, g);
		}
	}

>>>>>>> e9630af1
	if (egpio_func && i == egpio_func) {
		if (val & BIT(g->egpio_present))
			val &= ~BIT(g->egpio_enable);
	} else {
		val &= ~mask;
		val |= i << g->mux_bit;
		/* Claim ownership of pin if egpio capable */
		if (egpio_func && val & BIT(g->egpio_present))
			val |= BIT(g->egpio_enable);
	}

	msm_writel_ctl(val, pctrl, g);

	raw_spin_unlock_irqrestore(&pctrl->lock, flags);

	if (d && i == gpio_func &&
	    test_and_clear_bit(d->hwirq, pctrl->disabled_for_mux)) {
		/*
		 * Clear interrupts detected while not GPIO since we only
		 * masked things.
		 */
		if (d->parent_data && test_bit(d->hwirq, pctrl->skip_wake_irqs))
			irq_chip_set_parent_state(d, IRQCHIP_STATE_PENDING, false);
		else
			msm_ack_intr_status(pctrl, g);

		enable_irq(irq);
	}

	return 0;
}

static int msm_pinmux_request_gpio(struct pinctrl_dev *pctldev,
				   struct pinctrl_gpio_range *range,
				   unsigned offset)
{
	struct msm_pinctrl *pctrl = pinctrl_dev_get_drvdata(pctldev);
	const struct msm_pingroup *g = &pctrl->soc->groups[offset];

	/* No funcs? Probably ACPI so can't do anything here */
	if (!g->nfuncs)
		return 0;

	return msm_pinmux_set_mux(pctldev, g->funcs[pctrl->soc->gpio_func], offset);
}

static const struct pinmux_ops msm_pinmux_ops = {
	.request		= msm_pinmux_request,
	.get_functions_count	= msm_get_functions_count,
	.get_function_name	= msm_get_function_name,
	.get_function_groups	= msm_get_function_groups,
	.gpio_request_enable	= msm_pinmux_request_gpio,
	.set_mux		= msm_pinmux_set_mux,
};

static int msm_config_reg(struct msm_pinctrl *pctrl,
			  const struct msm_pingroup *g,
			  unsigned param,
			  unsigned *mask,
			  unsigned *bit)
{
	switch (param) {
	case PIN_CONFIG_BIAS_DISABLE:
	case PIN_CONFIG_BIAS_PULL_DOWN:
	case PIN_CONFIG_BIAS_BUS_HOLD:
	case PIN_CONFIG_BIAS_PULL_UP:
		*bit = g->pull_bit;
		*mask = 3;
		break;
	case PIN_CONFIG_DRIVE_OPEN_DRAIN:
		*bit = g->od_bit;
		*mask = 1;
		break;
	case PIN_CONFIG_DRIVE_STRENGTH:
		*bit = g->drv_bit;
		*mask = 7;
		break;
	case PIN_CONFIG_OUTPUT:
	case PIN_CONFIG_INPUT_ENABLE:
		*bit = g->oe_bit;
		*mask = 1;
		break;
	case MSM_PIN_CONFIG_APPS:
	case MSM_PIN_CONFIG_REMOTE:
		*bit = EGPIO_ENABLE;
		*mask = 1;
		break;
	case MSM_PIN_CONFIG_I2C_PULL:
		*bit = I2C_PULL;
		*mask = 1;
		break;
	default:
		return -ENOTSUPP;
	}

	return 0;
}

#define MSM_NO_PULL		0
#define MSM_PULL_DOWN		1
#define MSM_KEEPER		2
#define MSM_PULL_UP_NO_KEEPER	2
#define MSM_PULL_UP		3

static unsigned msm_regval_to_drive(u32 val)
{
	return (val + 1) * 2;
}

static int msm_config_group_get(struct pinctrl_dev *pctldev,
				unsigned int group,
				unsigned long *config)
{
	const struct msm_pingroup *g;
	struct msm_pinctrl *pctrl = pinctrl_dev_get_drvdata(pctldev);
	unsigned param = pinconf_to_config_param(*config);
	unsigned mask;
	unsigned arg;
	unsigned bit;
	int ret;
	u32 val;

	g = &pctrl->soc->groups[group];

	ret = msm_config_reg(pctrl, g, param, &mask, &bit);
	if (ret < 0)
		return ret;

	val = msm_readl_ctl(pctrl, g);
	arg = (val >> bit) & mask;

	/* Convert register value to pinconf value */
	switch (param) {
	case PIN_CONFIG_BIAS_DISABLE:
		if (arg != MSM_NO_PULL)
			return -EINVAL;
		arg = 1;
		break;
	case PIN_CONFIG_BIAS_PULL_DOWN:
		if (arg != MSM_PULL_DOWN)
			return -EINVAL;
		arg = 1;
		break;
	case PIN_CONFIG_BIAS_BUS_HOLD:
		if (pctrl->soc->pull_no_keeper)
			return -ENOTSUPP;

		if (arg != MSM_KEEPER)
			return -EINVAL;
		arg = 1;
		break;
	case PIN_CONFIG_BIAS_PULL_UP:
		if (pctrl->soc->pull_no_keeper)
			arg = arg == MSM_PULL_UP_NO_KEEPER;
		else
			arg = arg == MSM_PULL_UP;
		if (!arg)
			return -EINVAL;
		break;
	case PIN_CONFIG_DRIVE_OPEN_DRAIN:
		/* Pin is not open-drain */
		if (!arg)
			return -EINVAL;
		arg = 1;
		break;
	case PIN_CONFIG_DRIVE_STRENGTH:
		arg = msm_regval_to_drive(arg);
		break;
	case PIN_CONFIG_OUTPUT:
		/* Pin is not output */
		if (!arg)
			return -EINVAL;

		val = msm_readl_io(pctrl, g);
		arg = !!(val & BIT(g->in_bit));
		break;
	case PIN_CONFIG_INPUT_ENABLE:
		/* Pin is output */
		if (arg)
			return -EINVAL;
		arg = 1;
		break;
	case MSM_PIN_CONFIG_APPS:
		/* Pin do not support egpio or remote owner */
		if (!(val & BIT(EGPIO_PRESENT)) || !arg)
			return -EINVAL;

		arg = 1;
		break;
	case MSM_PIN_CONFIG_REMOTE:
		/* Pin do not support epgio or APPS owner */
		if (!(val & BIT(EGPIO_PRESENT)) || arg)
			return -EINVAL;

		arg = 1;
		break;
	case MSM_PIN_CONFIG_I2C_PULL:
		arg = 1;
		break;
	default:
		return -ENOTSUPP;
	}

	*config = pinconf_to_config_packed(param, arg);

	return 0;
}

static int msm_config_group_set(struct pinctrl_dev *pctldev,
				unsigned group,
				unsigned long *configs,
				unsigned num_configs)
{
	const struct msm_pingroup *g;
	struct msm_pinctrl *pctrl = pinctrl_dev_get_drvdata(pctldev);
	unsigned long flags;
	unsigned param;
	unsigned mask;
	unsigned arg;
	unsigned bit;
	u32 owner_bit, owner_update = 0;
	int ret;
	u32 val;
	int i;

	g = &pctrl->soc->groups[group];

	for (i = 0; i < num_configs; i++) {
		param = pinconf_to_config_param(configs[i]);
		arg = pinconf_to_config_argument(configs[i]);

		ret = msm_config_reg(pctrl, g, param, &mask, &bit);
		if (ret < 0)
			return ret;

		/* Convert pinconf values to register values */
		switch (param) {
		case PIN_CONFIG_BIAS_DISABLE:
			arg = MSM_NO_PULL;
			break;
		case PIN_CONFIG_BIAS_PULL_DOWN:
			arg = MSM_PULL_DOWN;
			break;
		case PIN_CONFIG_BIAS_BUS_HOLD:
			if (pctrl->soc->pull_no_keeper)
				return -ENOTSUPP;

			arg = MSM_KEEPER;
			break;
		case PIN_CONFIG_BIAS_PULL_UP:
			if (pctrl->soc->pull_no_keeper)
				arg = MSM_PULL_UP_NO_KEEPER;
			else
				arg = MSM_PULL_UP;
			break;
		case PIN_CONFIG_DRIVE_OPEN_DRAIN:
			arg = 1;
			break;
		case PIN_CONFIG_DRIVE_STRENGTH:
			/* Check for invalid values */
			if (arg > 16 || arg < 2 || (arg % 2) != 0)
				arg = -1;
			else
				arg = (arg / 2) - 1;
			break;
		case PIN_CONFIG_OUTPUT:
			/* set output value */
			raw_spin_lock_irqsave(&pctrl->lock, flags);
			val = msm_readl_io(pctrl, g);
			if (arg)
				val |= BIT(g->out_bit);
			else
				val &= ~BIT(g->out_bit);
			msm_writel_io(val, pctrl, g);
			raw_spin_unlock_irqrestore(&pctrl->lock, flags);

			/* enable output */
			arg = 1;
			break;
		case PIN_CONFIG_INPUT_ENABLE:
			/* disable output */
			arg = 0;
			break;
		case MSM_PIN_CONFIG_APPS:
			owner_update = 1;
			owner_bit = MSM_APPS_OWNER;
			break;
		case MSM_PIN_CONFIG_REMOTE:
			owner_update = 1;
			owner_bit = MSM_REMOTE_OWNER;
			break;
		case MSM_PIN_CONFIG_I2C_PULL:
			arg = 1;
			break;
		default:
			dev_err(pctrl->dev, "Unsupported config parameter: %x\n",
				param);
			return -EINVAL;
		}

		/* Range-check user-supplied value */
		if (arg & ~mask) {
			dev_err(pctrl->dev, "config %x: %x is invalid\n", param, arg);
			return -EINVAL;
		}
		/* Update the owner bits as final config update */
		if (param == MSM_PIN_CONFIG_APPS || param == MSM_PIN_CONFIG_REMOTE)
			continue;

		raw_spin_lock_irqsave(&pctrl->lock, flags);
		val = msm_readl_ctl(pctrl, g);
		val &= ~(mask << bit);
		val |= arg << bit;
		msm_writel_ctl(val, pctrl, g);
		raw_spin_unlock_irqrestore(&pctrl->lock, flags);
	}

	if (owner_update) {
		ret = msm_config_reg(pctrl, g,
					MSM_PIN_CONFIG_APPS, &mask, &bit);
		if (ret < 0)
			return ret;

		raw_spin_lock_irqsave(&pctrl->lock, flags);
		val = msm_readl_ctl(pctrl, g);
		if (val & BIT(EGPIO_PRESENT)) {
			val &= ~(mask << bit);
			val |= owner_bit << bit;
			msm_writel_ctl(val, pctrl, g);
		}
		raw_spin_unlock_irqrestore(&pctrl->lock, flags);
	}

	return 0;
}

static const struct pinconf_ops msm_pinconf_ops = {
	.is_generic		= true,
	.pin_config_group_get	= msm_config_group_get,
	.pin_config_group_set	= msm_config_group_set,
};

static int msm_gpio_direction_input(struct gpio_chip *chip, unsigned offset)
{
	const struct msm_pingroup *g;
	struct msm_pinctrl *pctrl = gpiochip_get_data(chip);
	unsigned long flags;
	u32 val;

	g = &pctrl->soc->groups[offset];

	raw_spin_lock_irqsave(&pctrl->lock, flags);

	val = msm_readl_ctl(pctrl, g);
	val &= ~BIT(g->oe_bit);
	msm_writel_ctl(val, pctrl, g);

	raw_spin_unlock_irqrestore(&pctrl->lock, flags);

	return 0;
}

static int msm_gpio_direction_output(struct gpio_chip *chip, unsigned offset, int value)
{
	const struct msm_pingroup *g;
	struct msm_pinctrl *pctrl = gpiochip_get_data(chip);
	unsigned long flags;
	u32 val;

	g = &pctrl->soc->groups[offset];

	raw_spin_lock_irqsave(&pctrl->lock, flags);

	val = msm_readl_io(pctrl, g);
	if (value)
		val |= BIT(g->out_bit);
	else
		val &= ~BIT(g->out_bit);
	msm_writel_io(val, pctrl, g);

	val = msm_readl_ctl(pctrl, g);
	val |= BIT(g->oe_bit);
	msm_writel_ctl(val, pctrl, g);

	raw_spin_unlock_irqrestore(&pctrl->lock, flags);

	return 0;
}

static int msm_gpio_get_direction(struct gpio_chip *chip, unsigned int offset)
{
	struct msm_pinctrl *pctrl = gpiochip_get_data(chip);
	const struct msm_pingroup *g;
	u32 val;

	g = &pctrl->soc->groups[offset];

	val = msm_readl_ctl(pctrl, g);

	return val & BIT(g->oe_bit) ? GPIO_LINE_DIRECTION_OUT :
				      GPIO_LINE_DIRECTION_IN;
}

static int msm_gpio_get(struct gpio_chip *chip, unsigned offset)
{
	const struct msm_pingroup *g;
	struct msm_pinctrl *pctrl = gpiochip_get_data(chip);
	u32 val;

	g = &pctrl->soc->groups[offset];

	val = msm_readl_io(pctrl, g);
	return !!(val & BIT(g->in_bit));
}

static void msm_gpio_set(struct gpio_chip *chip, unsigned offset, int value)
{
	const struct msm_pingroup *g;
	struct msm_pinctrl *pctrl = gpiochip_get_data(chip);
	unsigned long flags;
	u32 val;

	g = &pctrl->soc->groups[offset];

	raw_spin_lock_irqsave(&pctrl->lock, flags);

	val = msm_readl_io(pctrl, g);
	if (value)
		val |= BIT(g->out_bit);
	else
		val &= ~BIT(g->out_bit);
	msm_writel_io(val, pctrl, g);

	raw_spin_unlock_irqrestore(&pctrl->lock, flags);
}

#ifdef CONFIG_DEBUG_FS
#include <linux/seq_file.h>

static void msm_gpio_dbg_show_one(struct seq_file *s,
				  struct pinctrl_dev *pctldev,
				  struct gpio_chip *chip,
				  unsigned offset,
				  unsigned gpio)
{
	const struct msm_pingroup *g;
	struct msm_pinctrl *pctrl = gpiochip_get_data(chip);
	unsigned func;
	int is_out;
	int drive;
	int pull;
	int val;
	int egpio_enable;
	u32 ctl_reg, io_reg;

	static const char * const pulls_keeper[] = {
		"no pull",
		"pull down",
		"keeper",
		"pull up"
	};

	static const char * const pulls_no_keeper[] = {
		"no pull",
		"pull down",
		"pull up",
	};

	if (!gpiochip_line_is_valid(chip, offset))
		return;

	g = &pctrl->soc->groups[offset];
	ctl_reg = msm_readl_ctl(pctrl, g);
	io_reg = msm_readl_io(pctrl, g);

	is_out = !!(ctl_reg & BIT(g->oe_bit));
	func = (ctl_reg >> g->mux_bit) & 7;
	drive = (ctl_reg >> g->drv_bit) & 7;
	pull = (ctl_reg >> g->pull_bit) & 3;
	egpio_enable = 0;
	if (pctrl->soc->egpio_func && ctl_reg & BIT(g->egpio_present))
		egpio_enable = !(ctl_reg & BIT(g->egpio_enable));

	if (is_out)
		val = !!(io_reg & BIT(g->out_bit));
	else
		val = !!(io_reg & BIT(g->in_bit));

	if (egpio_enable) {
		seq_printf(s, " %-8s: egpio\n", g->name);
		return;
	}

	seq_printf(s, " %-8s: %-3s", g->name, is_out ? "out" : "in");
	seq_printf(s, " %-4s func%d", val ? "high" : "low", func);
	seq_printf(s, " %dmA", msm_regval_to_drive(drive));
	if (pctrl->soc->pull_no_keeper)
		seq_printf(s, " %s", pulls_no_keeper[pull]);
	else
		seq_printf(s, " %s", pulls_keeper[pull]);
	seq_puts(s, "\n");
}

static void msm_gpio_dbg_show(struct seq_file *s, struct gpio_chip *chip)
{
	unsigned gpio = chip->base;
	unsigned i;

	for (i = 0; i < chip->ngpio; i++, gpio++)
		msm_gpio_dbg_show_one(s, NULL, chip, i, gpio);
}

#else
#define msm_gpio_dbg_show NULL
#endif

static int msm_gpio_init_valid_mask(struct gpio_chip *gc,
				    unsigned long *valid_mask,
				    unsigned int ngpios)
{
	struct msm_pinctrl *pctrl = gpiochip_get_data(gc);
	int ret;
	unsigned int len, i;
	const int *reserved = pctrl->soc->reserved_gpios;
	struct property *prop;
	const __be32 *p;
	u16 *tmp;

	/* Driver provided reserved list overrides DT and ACPI */
	if (reserved) {
		bitmap_fill(valid_mask, ngpios);
		for (i = 0; reserved[i] >= 0; i++) {
			if (i >= ngpios || reserved[i] >= ngpios) {
				dev_err(pctrl->dev, "invalid list of reserved GPIOs\n");
				return -EINVAL;
			}
			clear_bit(reserved[i], valid_mask);
		}

		return 0;
	}

	if (of_property_count_u32_elems(pctrl->dev->of_node, "qcom,gpios-reserved") > 0) {
		bitmap_fill(valid_mask, ngpios);
		of_property_for_each_u32(pctrl->dev->of_node, "qcom,gpios-reserved", prop, p, i) {
			if (i >= ngpios) {
				dev_err(pctrl->dev, "invalid list of reserved GPIOs\n");
				return -EINVAL;
			}
			clear_bit(i, valid_mask);
		}
	}

	/* The number of GPIOs in the ACPI tables */
	len = ret = device_property_count_u16(pctrl->dev, "gpios");
	if (ret < 0)
		return 0;

	if (ret > ngpios)
		return -EINVAL;

	tmp = kmalloc_array(len, sizeof(*tmp), GFP_KERNEL);
	if (!tmp)
		return -ENOMEM;

	ret = device_property_read_u16_array(pctrl->dev, "gpios", tmp, len);
	if (ret < 0) {
		dev_err(pctrl->dev, "could not read list of GPIOs\n");
		goto out;
	}

	bitmap_zero(valid_mask, ngpios);
	for (i = 0; i < len; i++)
		set_bit(tmp[i], valid_mask);

out:
	kfree(tmp);
	return ret;
}

static const struct gpio_chip msm_gpio_template = {
	.direction_input  = msm_gpio_direction_input,
	.direction_output = msm_gpio_direction_output,
	.get_direction    = msm_gpio_get_direction,
	.get              = msm_gpio_get,
	.set              = msm_gpio_set,
	.request          = gpiochip_generic_request,
	.free             = gpiochip_generic_free,
	.dbg_show         = msm_gpio_dbg_show,
};

/* For dual-edge interrupts in software, since some hardware has no
 * such support:
 *
 * At appropriate moments, this function may be called to flip the polarity
 * settings of both-edge irq lines to try and catch the next edge.
 *
 * The attempt is considered successful if:
 * - the status bit goes high, indicating that an edge was caught, or
 * - the input value of the gpio doesn't change during the attempt.
 * If the value changes twice during the process, that would cause the first
 * test to fail but would force the second, as two opposite
 * transitions would cause a detection no matter the polarity setting.
 *
 * The do-loop tries to sledge-hammer closed the timing hole between
 * the initial value-read and the polarity-write - if the line value changes
 * during that window, an interrupt is lost, the new polarity setting is
 * incorrect, and the first success test will fail, causing a retry.
 *
 * Algorithm comes from Google's msmgpio driver.
 */
static void msm_gpio_update_dual_edge_pos(struct msm_pinctrl *pctrl,
					  const struct msm_pingroup *g,
					  struct irq_data *d)
{
	int loop_limit = 100;
	unsigned val, val2, intstat;
	unsigned pol;

	do {
		val = msm_readl_io(pctrl, g) & BIT(g->in_bit);

		pol = msm_readl_intr_cfg(pctrl, g);
		pol ^= BIT(g->intr_polarity_bit);
		msm_writel_intr_cfg(pol, pctrl, g);

		val2 = msm_readl_io(pctrl, g) & BIT(g->in_bit);
		intstat = msm_readl_intr_status(pctrl, g);
		if (intstat || (val == val2))
			return;
	} while (loop_limit-- > 0);
	dev_err(pctrl->dev, "dual-edge irq failed to stabilize, %#08x != %#08x\n",
		val, val2);
}

static void msm_gpio_irq_mask(struct irq_data *d)
{
	struct gpio_chip *gc = irq_data_get_irq_chip_data(d);
	struct msm_pinctrl *pctrl = gpiochip_get_data(gc);
	const struct msm_pingroup *g;
	unsigned long flags;
	u32 val;

	if (d->parent_data)
		irq_chip_mask_parent(d);

	if (test_bit(d->hwirq, pctrl->skip_wake_irqs))
		return;

	g = &pctrl->soc->groups[d->hwirq];

	raw_spin_lock_irqsave(&pctrl->lock, flags);

	val = msm_readl_intr_cfg(pctrl, g);
	/*
	 * There are two bits that control interrupt forwarding to the CPU. The
	 * RAW_STATUS_EN bit causes the level or edge sensed on the line to be
	 * latched into the interrupt status register when the hardware detects
	 * an irq that it's configured for (either edge for edge type or level
	 * for level type irq). The 'non-raw' status enable bit causes the
	 * hardware to assert the summary interrupt to the CPU if the latched
	 * status bit is set. There's a bug though, the edge detection logic
	 * seems to have a problem where toggling the RAW_STATUS_EN bit may
	 * cause the status bit to latch spuriously when there isn't any edge
	 * so we can't touch that bit for edge type irqs and we have to keep
	 * the bit set anyway so that edges are latched while the line is masked.
	 *
	 * To make matters more complicated, leaving the RAW_STATUS_EN bit
	 * enabled all the time causes level interrupts to re-latch into the
	 * status register because the level is still present on the line after
	 * we ack it. We clear the raw status enable bit during mask here and
	 * set the bit on unmask so the interrupt can't latch into the hardware
	 * while it's masked.
	 */
	if (irqd_get_trigger_type(d) & IRQ_TYPE_LEVEL_MASK)
		val &= ~BIT(g->intr_raw_status_bit);

	val &= ~BIT(g->intr_enable_bit);
	msm_writel_intr_cfg(val, pctrl, g);

	clear_bit(d->hwirq, pctrl->enabled_irqs);

	raw_spin_unlock_irqrestore(&pctrl->lock, flags);
}

static void msm_gpio_irq_unmask(struct irq_data *d)
{
	struct gpio_chip *gc = irq_data_get_irq_chip_data(d);
	struct msm_pinctrl *pctrl = gpiochip_get_data(gc);
	const struct msm_pingroup *g;
	unsigned long flags;
	u32 val;

	if (d->parent_data)
		irq_chip_unmask_parent(d);

	if (test_bit(d->hwirq, pctrl->skip_wake_irqs))
		return;

	g = &pctrl->soc->groups[d->hwirq];

	raw_spin_lock_irqsave(&pctrl->lock, flags);

	val = msm_readl_intr_cfg(pctrl, g);
	val |= BIT(g->intr_raw_status_bit);
	val |= BIT(g->intr_enable_bit);
	msm_writel_intr_cfg(val, pctrl, g);

	set_bit(d->hwirq, pctrl->enabled_irqs);

	raw_spin_unlock_irqrestore(&pctrl->lock, flags);
}

static void msm_gpio_irq_enable(struct irq_data *d)
{
	struct gpio_chip *gc = irq_data_get_irq_chip_data(d);
	struct msm_pinctrl *pctrl = gpiochip_get_data(gc);

	gpiochip_enable_irq(gc, d->hwirq);

	if (d->parent_data)
		irq_chip_enable_parent(d);

	if (!test_bit(d->hwirq, pctrl->skip_wake_irqs))
		msm_gpio_irq_unmask(d);
}

static void msm_gpio_irq_disable(struct irq_data *d)
{
	struct gpio_chip *gc = irq_data_get_irq_chip_data(d);
	struct msm_pinctrl *pctrl = gpiochip_get_data(gc);

	if (d->parent_data)
		irq_chip_disable_parent(d);

	if (!test_bit(d->hwirq, pctrl->skip_wake_irqs))
		msm_gpio_irq_mask(d);

	gpiochip_disable_irq(gc, d->hwirq);
}

/**
 * msm_gpio_update_dual_edge_parent() - Prime next edge for IRQs handled by parent.
 * @d: The irq dta.
 *
 * This is much like msm_gpio_update_dual_edge_pos() but for IRQs that are
 * normally handled by the parent irqchip.  The logic here is slightly
 * different due to what's easy to do with our parent, but in principle it's
 * the same.
 */
static void msm_gpio_update_dual_edge_parent(struct irq_data *d)
{
	struct gpio_chip *gc = irq_data_get_irq_chip_data(d);
	struct msm_pinctrl *pctrl = gpiochip_get_data(gc);
	const struct msm_pingroup *g = &pctrl->soc->groups[d->hwirq];
	int loop_limit = 100;
	unsigned int val;
	unsigned int type;

	/* Read the value and make a guess about what edge we need to catch */
	val = msm_readl_io(pctrl, g) & BIT(g->in_bit);
	type = val ? IRQ_TYPE_EDGE_FALLING : IRQ_TYPE_EDGE_RISING;

	do {
		/* Set the parent to catch the next edge */
		irq_chip_set_type_parent(d, type);

		/*
		 * Possibly the line changed between when we last read "val"
		 * (and decided what edge we needed) and when set the edge.
		 * If the value didn't change (or changed and then changed
		 * back) then we're done.
		 */
		val = msm_readl_io(pctrl, g) & BIT(g->in_bit);
		if (type == IRQ_TYPE_EDGE_RISING) {
			if (!val)
				return;
			type = IRQ_TYPE_EDGE_FALLING;
		} else if (type == IRQ_TYPE_EDGE_FALLING) {
			if (val)
				return;
			type = IRQ_TYPE_EDGE_RISING;
		}
	} while (loop_limit-- > 0);
	dev_warn_once(pctrl->dev, "dual-edge irq failed to stabilize\n");
}

static void msm_gpio_irq_ack(struct irq_data *d)
{
	struct gpio_chip *gc = irq_data_get_irq_chip_data(d);
	struct msm_pinctrl *pctrl = gpiochip_get_data(gc);
	const struct msm_pingroup *g;
	unsigned long flags;

	if (test_bit(d->hwirq, pctrl->skip_wake_irqs)) {
		if (test_bit(d->hwirq, pctrl->dual_edge_irqs))
			msm_gpio_update_dual_edge_parent(d);
		return;
	}

	g = &pctrl->soc->groups[d->hwirq];

	raw_spin_lock_irqsave(&pctrl->lock, flags);

	msm_ack_intr_status(pctrl, g);

	if (test_bit(d->hwirq, pctrl->dual_edge_irqs))
		msm_gpio_update_dual_edge_pos(pctrl, g, d);

	raw_spin_unlock_irqrestore(&pctrl->lock, flags);
}

static void msm_gpio_irq_eoi(struct irq_data *d)
{
	d = d->parent_data;

	if (d)
		d->chip->irq_eoi(d);
}

static bool msm_gpio_needs_dual_edge_parent_workaround(struct irq_data *d,
						       unsigned int type)
{
	struct gpio_chip *gc = irq_data_get_irq_chip_data(d);
	struct msm_pinctrl *pctrl = gpiochip_get_data(gc);

	return type == IRQ_TYPE_EDGE_BOTH &&
	       pctrl->soc->wakeirq_dual_edge_errata && d->parent_data &&
	       test_bit(d->hwirq, pctrl->skip_wake_irqs);
}

static int msm_gpio_irq_set_type(struct irq_data *d, unsigned int type)
{
	struct gpio_chip *gc = irq_data_get_irq_chip_data(d);
	struct msm_pinctrl *pctrl = gpiochip_get_data(gc);
	const struct msm_pingroup *g;
	unsigned long flags;
	bool was_enabled;
	u32 val;

	if (msm_gpio_needs_dual_edge_parent_workaround(d, type)) {
		set_bit(d->hwirq, pctrl->dual_edge_irqs);
		irq_set_handler_locked(d, handle_fasteoi_ack_irq);
		msm_gpio_update_dual_edge_parent(d);
		return 0;
	}

	if (d->parent_data)
		irq_chip_set_type_parent(d, type);

	if (test_bit(d->hwirq, pctrl->skip_wake_irqs)) {
		clear_bit(d->hwirq, pctrl->dual_edge_irqs);
		irq_set_handler_locked(d, handle_fasteoi_irq);
		return 0;
	}

	g = &pctrl->soc->groups[d->hwirq];

	raw_spin_lock_irqsave(&pctrl->lock, flags);

	/*
	 * For hw without possibility of detecting both edges
	 */
	if (g->intr_detection_width == 1 && type == IRQ_TYPE_EDGE_BOTH)
		set_bit(d->hwirq, pctrl->dual_edge_irqs);
	else
		clear_bit(d->hwirq, pctrl->dual_edge_irqs);

	/* Route interrupts to application cpu.
	 * With intr_target_use_scm interrupts are routed to
	 * application cpu using scm calls.
	 */
	if (pctrl->intr_target_use_scm) {
		u32 addr = pctrl->phys_base[0] + g->intr_target_reg;
		int ret;

		qcom_scm_io_readl(addr, &val);

		val &= ~(7 << g->intr_target_bit);
		val |= g->intr_target_kpss_val << g->intr_target_bit;

		ret = qcom_scm_io_writel(addr, val);
		if (ret)
			dev_err(pctrl->dev,
				"Failed routing %lu interrupt to Apps proc",
				d->hwirq);
	} else {
		val = msm_readl_intr_target(pctrl, g);
		val &= ~(7 << g->intr_target_bit);
		val |= g->intr_target_kpss_val << g->intr_target_bit;
		msm_writel_intr_target(val, pctrl, g);
	}

	/* Update configuration for gpio.
	 * RAW_STATUS_EN is left on for all gpio irqs. Due to the
	 * internal circuitry of TLMM, toggling the RAW_STATUS
	 * could cause the INTR_STATUS to be set for EDGE interrupts.
	 */
	val = msm_readl_intr_cfg(pctrl, g);
	was_enabled = val & BIT(g->intr_raw_status_bit);
	val |= BIT(g->intr_raw_status_bit);
	if (g->intr_detection_width == 2) {
		val &= ~(3 << g->intr_detection_bit);
		val &= ~(1 << g->intr_polarity_bit);
		switch (type) {
		case IRQ_TYPE_EDGE_RISING:
			val |= 1 << g->intr_detection_bit;
			val |= BIT(g->intr_polarity_bit);
			break;
		case IRQ_TYPE_EDGE_FALLING:
			val |= 2 << g->intr_detection_bit;
			val |= BIT(g->intr_polarity_bit);
			break;
		case IRQ_TYPE_EDGE_BOTH:
			val |= 3 << g->intr_detection_bit;
			val |= BIT(g->intr_polarity_bit);
			break;
		case IRQ_TYPE_LEVEL_LOW:
			break;
		case IRQ_TYPE_LEVEL_HIGH:
			val |= BIT(g->intr_polarity_bit);
			break;
		}
	} else if (g->intr_detection_width == 1) {
		val &= ~(1 << g->intr_detection_bit);
		val &= ~(1 << g->intr_polarity_bit);
		switch (type) {
		case IRQ_TYPE_EDGE_RISING:
			val |= BIT(g->intr_detection_bit);
			val |= BIT(g->intr_polarity_bit);
			break;
		case IRQ_TYPE_EDGE_FALLING:
			val |= BIT(g->intr_detection_bit);
			break;
		case IRQ_TYPE_EDGE_BOTH:
			val |= BIT(g->intr_detection_bit);
			val |= BIT(g->intr_polarity_bit);
			break;
		case IRQ_TYPE_LEVEL_LOW:
			break;
		case IRQ_TYPE_LEVEL_HIGH:
			val |= BIT(g->intr_polarity_bit);
			break;
		}
	} else {
		BUG();
	}
	msm_writel_intr_cfg(val, pctrl, g);

	/*
	 * The first time we set RAW_STATUS_EN it could trigger an interrupt.
	 * Clear the interrupt.  This is safe because we have
	 * IRQCHIP_SET_TYPE_MASKED.
	 */
	if (!was_enabled)
		msm_ack_intr_status(pctrl, g);

	if (test_bit(d->hwirq, pctrl->dual_edge_irqs))
		msm_gpio_update_dual_edge_pos(pctrl, g, d);

	raw_spin_unlock_irqrestore(&pctrl->lock, flags);

	if (type & (IRQ_TYPE_LEVEL_LOW | IRQ_TYPE_LEVEL_HIGH))
		irq_set_handler_locked(d, handle_level_irq);
	else if (type & (IRQ_TYPE_EDGE_FALLING | IRQ_TYPE_EDGE_RISING))
		irq_set_handler_locked(d, handle_edge_irq);

	return 0;
}

static int msm_gpio_irq_set_wake(struct irq_data *d, unsigned int on)
{
	struct gpio_chip *gc = irq_data_get_irq_chip_data(d);
	struct msm_pinctrl *pctrl = gpiochip_get_data(gc);

	/*
	 * While they may not wake up when the TLMM is powered off,
	 * some GPIOs would like to wakeup the system from suspend
	 * when TLMM is powered on. To allow that, enable the GPIO
	 * summary line to be wakeup capable at GIC.
	 */
	if (d->parent_data && test_bit(d->hwirq, pctrl->skip_wake_irqs))
		return irq_chip_set_wake_parent(d, on);

	return irq_set_irq_wake(pctrl->irq, on);
}

static int msm_gpio_irq_reqres(struct irq_data *d)
{
	struct gpio_chip *gc = irq_data_get_irq_chip_data(d);
	struct msm_pinctrl *pctrl = gpiochip_get_data(gc);
	int ret;

	if (!try_module_get(gc->owner))
		return -ENODEV;

	ret = msm_pinmux_request_gpio(pctrl->pctrl, NULL, d->hwirq);
	if (ret)
		goto out;
	msm_gpio_direction_input(gc, d->hwirq);

	if (gpiochip_lock_as_irq(gc, d->hwirq)) {
		dev_err(gc->parent,
			"unable to lock HW IRQ %lu for IRQ\n",
			d->hwirq);
		ret = -EINVAL;
		goto out;
	}

	/*
	 * The disable / clear-enable workaround we do in msm_pinmux_set_mux()
	 * only works if disable is not lazy since we only clear any bogus
	 * interrupt in hardware. Explicitly mark the interrupt as UNLAZY.
	 */
	irq_set_status_flags(d->irq, IRQ_DISABLE_UNLAZY);

	return 0;
out:
	module_put(gc->owner);
	return ret;
}

static void msm_gpio_irq_relres(struct irq_data *d)
{
	struct gpio_chip *gc = irq_data_get_irq_chip_data(d);

	gpiochip_unlock_as_irq(gc, d->hwirq);
	module_put(gc->owner);
}

static int msm_gpio_irq_set_affinity(struct irq_data *d,
				const struct cpumask *dest, bool force)
{
	struct gpio_chip *gc = irq_data_get_irq_chip_data(d);
	struct msm_pinctrl *pctrl = gpiochip_get_data(gc);

	if (d->parent_data && test_bit(d->hwirq, pctrl->skip_wake_irqs))
		return irq_chip_set_affinity_parent(d, dest, force);

	return -EINVAL;
}

static int msm_gpio_irq_set_vcpu_affinity(struct irq_data *d, void *vcpu_info)
{
	struct gpio_chip *gc = irq_data_get_irq_chip_data(d);
	struct msm_pinctrl *pctrl = gpiochip_get_data(gc);

	if (d->parent_data && test_bit(d->hwirq, pctrl->skip_wake_irqs))
		return irq_chip_set_vcpu_affinity_parent(d, vcpu_info);

	return -EINVAL;
}

static void msm_gpio_irq_handler(struct irq_desc *desc)
{
	struct gpio_chip *gc = irq_desc_get_handler_data(desc);
	const struct msm_pingroup *g;
	struct msm_pinctrl *pctrl = gpiochip_get_data(gc);
	struct irq_chip *chip = irq_desc_get_chip(desc);
	int handled = 0;
	u32 val;
	int i;

	chained_irq_enter(chip, desc);

	/*
	 * Each pin has it's own IRQ status register, so use
	 * enabled_irq bitmap to limit the number of reads.
	 */
	for_each_set_bit(i, pctrl->enabled_irqs, pctrl->chip.ngpio) {
		g = &pctrl->soc->groups[i];
		val = msm_readl_intr_status(pctrl, g);
		if (val & BIT(g->intr_status_bit)) {
			generic_handle_domain_irq(gc->irq.domain, i);
			handled++;
		}
	}

	/* No interrupts were flagged */
	if (handled == 0)
		handle_bad_irq(desc);

	chained_irq_exit(chip, desc);
}

static int msm_gpio_wakeirq(struct gpio_chip *gc,
			    unsigned int child,
			    unsigned int child_type,
			    unsigned int *parent,
			    unsigned int *parent_type)
{
	struct msm_pinctrl *pctrl = gpiochip_get_data(gc);
	const struct msm_gpio_wakeirq_map *map;
	const struct msm_pingroup *g;
	u32 intr_cfg;
	int i;

	*parent = GPIO_NO_WAKE_IRQ;
	*parent_type = IRQ_TYPE_EDGE_RISING;

	for (i = 0; i < pctrl->soc->nwakeirq_map; i++) {
		map = &pctrl->soc->wakeirq_map[i];
		if (map->gpio == child) {
			*parent = map->wakeirq;
			break;
		}
	}

	/*
	 * Additionally set intr_wakeup_enable_bit for the GPIOs Routed
	 * to parent irqchip depending on intr_wakeup_present_bit.
	 */
	if (*parent != GPIO_NO_WAKE_IRQ) {
		g = &pctrl->soc->groups[child];

		if (!g->intr_wakeup_present_bit)
			return 0;

		intr_cfg = msm_readl_intr_cfg(pctrl, g);
		if (intr_cfg & BIT(g->intr_wakeup_present_bit)) {
			intr_cfg |= BIT(g->intr_wakeup_enable_bit);
			msm_writel_intr_cfg(intr_cfg, pctrl, g);
		}
	}

	return 0;
}

static bool msm_gpio_needs_valid_mask(struct msm_pinctrl *pctrl)
{
	bool have_reserved, have_gpios;

	if (pctrl->soc->reserved_gpios)
		return true;

	have_reserved = of_property_count_u32_elems(pctrl->dev->of_node, "qcom,gpios-reserved") > 0;
	have_gpios = device_property_count_u16(pctrl->dev, "gpios") > 0;

	if (have_reserved && have_gpios)
		dev_warn(pctrl->dev, "qcom,gpios-reserved and gpios are both defined. Only one should be used.\n");

	return have_reserved || have_gpios;
}

static const struct irq_chip msm_gpio_irq_chip = {
	.name			= "msmgpio",
	.irq_enable		= msm_gpio_irq_enable,
	.irq_disable		= msm_gpio_irq_disable,
	.irq_mask		= msm_gpio_irq_mask,
	.irq_unmask		= msm_gpio_irq_unmask,
	.irq_ack		= msm_gpio_irq_ack,
	.irq_eoi		= msm_gpio_irq_eoi,
	.irq_set_type		= msm_gpio_irq_set_type,
	.irq_set_wake		= msm_gpio_irq_set_wake,
	.irq_request_resources	= msm_gpio_irq_reqres,
	.irq_release_resources	= msm_gpio_irq_relres,
	.irq_set_affinity	= msm_gpio_irq_set_affinity,
	.irq_set_vcpu_affinity	= msm_gpio_irq_set_vcpu_affinity,
	.flags			= (IRQCHIP_MASK_ON_SUSPEND |
				   IRQCHIP_SET_TYPE_MASKED |
				   IRQCHIP_ENABLE_WAKEUP_ON_SUSPEND |
				   IRQCHIP_IMMUTABLE),
};

static int msm_gpio_init(struct msm_pinctrl *pctrl)
{
	struct gpio_chip *chip;
	struct gpio_irq_chip *girq;
	int i, ret;
	unsigned gpio, ngpio = pctrl->soc->ngpios;
	struct device_node *np;
	bool skip;

	if (WARN_ON(ngpio > MAX_NR_GPIO))
		return -EINVAL;

	chip = &pctrl->chip;
	chip->base = -1;
	chip->ngpio = ngpio;
	chip->label = dev_name(pctrl->dev);
	chip->parent = pctrl->dev;
	chip->owner = THIS_MODULE;
	if (msm_gpio_needs_valid_mask(pctrl))
		chip->init_valid_mask = msm_gpio_init_valid_mask;

	np = of_parse_phandle(pctrl->dev->of_node, "wakeup-parent", 0);
	if (np) {
		chip->irq.parent_domain = irq_find_matching_host(np,
						 DOMAIN_BUS_WAKEUP);
		of_node_put(np);
		if (!chip->irq.parent_domain)
			return -EPROBE_DEFER;
		chip->irq.child_to_parent_hwirq = msm_gpio_wakeirq;
		/*
		 * Let's skip handling the GPIOs, if the parent irqchip
		 * is handling the direct connect IRQ of the GPIO.
		 */
		skip = irq_domain_qcom_handle_wakeup(chip->irq.parent_domain);
		for (i = 0; skip && i < pctrl->soc->nwakeirq_map; i++) {
			gpio = pctrl->soc->wakeirq_map[i].gpio;
			set_bit(gpio, pctrl->skip_wake_irqs);
		}
	}

	girq = &chip->irq;
	gpio_irq_chip_set_chip(girq, &msm_gpio_irq_chip);
	girq->parent_handler = msm_gpio_irq_handler;
	girq->fwnode = pctrl->dev->fwnode;
	girq->num_parents = 1;
	girq->parents = devm_kcalloc(pctrl->dev, 1, sizeof(*girq->parents),
				     GFP_KERNEL);
	if (!girq->parents)
		return -ENOMEM;
	girq->default_type = IRQ_TYPE_NONE;
	girq->handler = handle_bad_irq;
	girq->parents[0] = pctrl->irq;

	ret = gpiochip_add_data(&pctrl->chip, pctrl);
	if (ret) {
		dev_err(pctrl->dev, "Failed register gpiochip\n");
		return ret;
	}

	/*
	 * For DeviceTree-supported systems, the gpio core checks the
	 * pinctrl's device node for the "gpio-ranges" property.
	 * If it is present, it takes care of adding the pin ranges
	 * for the driver. In this case the driver can skip ahead.
	 *
	 * In order to remain compatible with older, existing DeviceTree
	 * files which don't set the "gpio-ranges" property or systems that
	 * utilize ACPI the driver has to call gpiochip_add_pin_range().
	 */
	if (!of_property_read_bool(pctrl->dev->of_node, "gpio-ranges")) {
		ret = gpiochip_add_pin_range(&pctrl->chip,
			dev_name(pctrl->dev), 0, 0, chip->ngpio);
		if (ret) {
			dev_err(pctrl->dev, "Failed to add pin range\n");
			gpiochip_remove(&pctrl->chip);
			return ret;
		}
	}

	return 0;
}

static int msm_ps_hold_restart(struct notifier_block *nb, unsigned long action,
			       void *data)
{
	struct msm_pinctrl *pctrl = container_of(nb, struct msm_pinctrl, restart_nb);

	writel(0, pctrl->regs[0] + PS_HOLD_OFFSET);
	mdelay(1000);
	return NOTIFY_DONE;
}

static struct msm_pinctrl *poweroff_pctrl;

static void msm_ps_hold_poweroff(void)
{
	msm_ps_hold_restart(&poweroff_pctrl->restart_nb, 0, NULL);
}

static void msm_pinctrl_setup_pm_reset(struct msm_pinctrl *pctrl)
{
	int i;
	const struct msm_function *func = pctrl->soc->functions;

	for (i = 0; i < pctrl->soc->nfunctions; i++)
		if (!strcmp(func[i].name, "ps_hold")) {
			pctrl->restart_nb.notifier_call = msm_ps_hold_restart;
			pctrl->restart_nb.priority = 128;
			if (register_restart_handler(&pctrl->restart_nb))
				dev_err(pctrl->dev,
					"failed to setup restart handler.\n");
			poweroff_pctrl = pctrl;
			pm_power_off = msm_ps_hold_poweroff;
			break;
		}
}

static __maybe_unused int msm_pinctrl_suspend(struct device *dev)
{
	struct msm_pinctrl *pctrl = dev_get_drvdata(dev);

	return pinctrl_force_sleep(pctrl->pctrl);
}

static __maybe_unused int msm_pinctrl_resume(struct device *dev)
{
	struct msm_pinctrl *pctrl = dev_get_drvdata(dev);

	return pinctrl_force_default(pctrl->pctrl);
}

SIMPLE_DEV_PM_OPS(msm_pinctrl_dev_pm_ops, msm_pinctrl_suspend,
		  msm_pinctrl_resume);

EXPORT_SYMBOL(msm_pinctrl_dev_pm_ops);

/*
 * msm_gpio_mpm_wake_set - API to make interrupt wakeup capable
 * @dev:        Device corrsponding to pinctrl
 * @gpio:       Gpio number to make interrupt wakeup capable
 * @enable:     Enable/Disable wakeup capability
 */
int msm_gpio_mpm_wake_set(unsigned int gpio, bool enable)
{
	const struct msm_pingroup *g;
	unsigned long flags;
	u32 val, intr_cfg;

	g = &msm_pinctrl_data->soc->groups[gpio];
	if (g->wake_bit == -1 && !g->intr_wakeup_present_bit)
		return -ENOENT;

	raw_spin_lock_irqsave(&msm_pinctrl_data->lock, flags);

	intr_cfg = msm_readl_intr_cfg(msm_pinctrl_data, g);
	if (intr_cfg & BIT(g->intr_wakeup_present_bit)) {
		if (enable)
			intr_cfg |= BIT(g->intr_wakeup_enable_bit);
		else
			intr_cfg &= ~BIT(g->intr_wakeup_enable_bit);

		msm_writel_intr_cfg(intr_cfg, msm_pinctrl_data, g);

		goto exit;
	}

	val = readl_relaxed(msm_pinctrl_data->regs[g->tile] + g->wake_reg);
	if (enable)
		val |= BIT(g->wake_bit);
	else
		val &= ~BIT(g->wake_bit);

	writel_relaxed(val, msm_pinctrl_data->regs[g->tile] + g->wake_reg);

exit:
	raw_spin_unlock_irqrestore(&msm_pinctrl_data->lock, flags);

	return 0;
}
EXPORT_SYMBOL(msm_gpio_mpm_wake_set);

/*
 * msm_gpio_get_pin_address - API to get GPIO physical address range
 * @gpio_num:   global GPIO num, as returned from gpio apis - desc_to_gpio().
 * @res:        Out param. Resource struct with start/end addr populated.
 * @ret:        true if the pin is valid, false otherwise.
 */
bool msm_gpio_get_pin_address(unsigned int gpio_num, struct resource *res)
{
	struct gpio_chip *chip;
	const struct msm_pingroup *g;
	struct resource *tile_res;
	struct platform_device *pdev;
	unsigned int gpio;

	if (!msm_pinctrl_data) {
		pr_err("pinctrl data is not available\n");
		return false;
	}

	chip = &msm_pinctrl_data->chip;
	pdev = to_platform_device(msm_pinctrl_data->dev);
	gpio = gpio_num - chip->base;

	if (!gpiochip_line_is_valid(chip, gpio))
		return false;
	if (!res)
		return false;

	g = &msm_pinctrl_data->soc->groups[gpio];
	if (msm_pinctrl_data->soc->tiles)
		tile_res = platform_get_resource_byname(pdev, IORESOURCE_MEM,
					msm_pinctrl_data->soc->tiles[g->tile]);
	else
		tile_res = platform_get_resource(pdev, IORESOURCE_MEM, 0);
	if (!tile_res) {
		dev_err(&pdev->dev, "failed to get resource\n");
		return false;
	}

	res->start = tile_res->start + g->ctl_reg;
	res->end = res->start + (g->reg_size_4k ? : DEFAULT_REG_SIZE_4K) * SZ_4K - 1;

	return true;
}
EXPORT_SYMBOL(msm_gpio_get_pin_address);

int msm_qup_write(u32 mode, u32 val)
{
	int i;
	struct pinctrl_qup *regs = msm_pinctrl_data->soc->qup_regs;
	int num_regs =  msm_pinctrl_data->soc->nqup_regs;

	/*Iterate over modes*/
	for (i = 0; i < num_regs; i++) {
		if (regs[i].mode == mode) {
			writel_relaxed(val & QUP_MASK,
				 msm_pinctrl_data->regs[0] + regs[i].offset);
			return 0;
		}
	}

	return -ENOENT;
}
EXPORT_SYMBOL(msm_qup_write);

int msm_qup_read(unsigned int mode)
{
	int i, val;
	struct pinctrl_qup *regs = msm_pinctrl_data->soc->qup_regs;
	int num_regs =  msm_pinctrl_data->soc->nqup_regs;

	/*Iterate over modes*/
	for (i = 0; i < num_regs; i++) {
		if (regs[i].mode == mode) {
			val = readl_relaxed(msm_pinctrl_data->regs[0] +
								regs[i].offset);
			return val & QUP_MASK;
		}
	}

	return -ENOENT;
}
EXPORT_SYMBOL(msm_qup_read);

int msm_pinctrl_probe(struct platform_device *pdev,
		      const struct msm_pinctrl_soc_data *soc_data)
{
	struct msm_pinctrl *pctrl;
	struct resource *res;
	int ret;
	int i;

	msm_pinctrl_data = pctrl = devm_kzalloc(&pdev->dev, sizeof(*pctrl), GFP_KERNEL);
	if (!pctrl)
		return -ENOMEM;

	pctrl->dev = &pdev->dev;
	pctrl->soc = soc_data;
	pctrl->chip = msm_gpio_template;
	pctrl->intr_target_use_scm = of_device_is_compatible(
					pctrl->dev->of_node,
					"qcom,ipq8064-pinctrl");

	raw_spin_lock_init(&pctrl->lock);

	if (soc_data->tiles) {
		for (i = 0; i < soc_data->ntiles; i++) {
			res = platform_get_resource_byname(pdev, IORESOURCE_MEM,
							   soc_data->tiles[i]);
			pctrl->regs[i] = devm_ioremap_resource(&pdev->dev, res);
			if (IS_ERR(pctrl->regs[i]))
				return PTR_ERR(pctrl->regs[i]);
		}
	} else {
		res = platform_get_resource(pdev, IORESOURCE_MEM, 0);
		if (!res)
			return -ENOENT;

		pctrl->regs[0] = devm_ioremap_resource(&pdev->dev, res);
		if (IS_ERR(pctrl->regs[0]))
			return PTR_ERR(pctrl->regs[0]);

		pctrl->phys_base[0] = res->start;
	}

	msm_pinctrl_setup_pm_reset(pctrl);

	pctrl->irq = platform_get_irq(pdev, 0);
	if (pctrl->irq < 0)
		return pctrl->irq;

	pctrl->desc.owner = THIS_MODULE;
	pctrl->desc.pctlops = &msm_pinctrl_ops;
	pctrl->desc.pmxops = &msm_pinmux_ops;
	pctrl->desc.confops = &msm_pinconf_ops;
	pctrl->desc.name = dev_name(&pdev->dev);
	pctrl->desc.pins = pctrl->soc->pins;
	pctrl->desc.npins = pctrl->soc->npins;
	pctrl->desc.num_custom_params = ARRAY_SIZE(msm_gpio_bindings);
	pctrl->desc.custom_params = msm_gpio_bindings;

	pctrl->pctrl = devm_pinctrl_register(&pdev->dev, &pctrl->desc, pctrl);
	if (IS_ERR(pctrl->pctrl)) {
		dev_err(&pdev->dev, "Couldn't register pinctrl driver\n");
		return PTR_ERR(pctrl->pctrl);
	}

	ret = msm_gpio_init(pctrl);
	if (ret)
		return ret;

	platform_set_drvdata(pdev, pctrl);

	dev_dbg(&pdev->dev, "Probed Qualcomm pinctrl driver\n");

	return 0;
}
EXPORT_SYMBOL(msm_pinctrl_probe);

int msm_pinctrl_remove(struct platform_device *pdev)
{
	struct msm_pinctrl *pctrl = platform_get_drvdata(pdev);

	gpiochip_remove(&pctrl->chip);

	unregister_restart_handler(&pctrl->restart_nb);

	return 0;
}
EXPORT_SYMBOL(msm_pinctrl_remove);

MODULE_SOFTDEP("pre: qcom-pdc");
MODULE_DESCRIPTION("Qualcomm Technologies, Inc. pinctrl-msm driver");
MODULE_LICENSE("GPL v2");<|MERGE_RESOLUTION|>--- conflicted
+++ resolved
@@ -241,8 +241,6 @@
 	raw_spin_lock_irqsave(&pctrl->lock, flags);
 
 	val = msm_readl_ctl(pctrl, g);
-<<<<<<< HEAD
-=======
 
 	/*
 	 * If this is the first time muxing to GPIO and the direction is
@@ -263,7 +261,6 @@
 		}
 	}
 
->>>>>>> e9630af1
 	if (egpio_func && i == egpio_func) {
 		if (val & BIT(g->egpio_present))
 			val &= ~BIT(g->egpio_enable);
