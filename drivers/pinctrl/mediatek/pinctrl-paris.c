// SPDX-License-Identifier: GPL-2.0
/*
 * MediaTek Pinctrl Paris Driver, which implement the vendor per-pin
 * bindings for MediaTek SoC.
 *
 * Copyright (C) 2018 MediaTek Inc.
 * Author: Sean Wang <sean.wang@mediatek.com>
 *	   Zhiyong Tao <zhiyong.tao@mediatek.com>
 *	   Hongzhou.Yang <hongzhou.yang@mediatek.com>
 */

#include <linux/gpio/driver.h>
#include <linux/module.h>
#include <linux/of_address.h>
#include <dt-bindings/pinctrl/mt65xx.h>
#include <linux/regmap.h>
#include "pinctrl-paris.h"

/* Custom pinconf parameters */
#define MTK_PIN_CONFIG_TDSEL	(PIN_CONFIG_END + 1)
#define MTK_PIN_CONFIG_RDSEL	(PIN_CONFIG_END + 2)
#define MTK_PIN_CONFIG_PU_ADV	(PIN_CONFIG_END + 3)
#define MTK_PIN_CONFIG_PD_ADV	(PIN_CONFIG_END + 4)
#define MTK_PIN_CONFIG_DRV_ADV	(PIN_CONFIG_END + 5)

static const struct pinconf_generic_params mtk_custom_bindings[] = {
	{"mediatek,tdsel",	MTK_PIN_CONFIG_TDSEL,		0},
	{"mediatek,rdsel",	MTK_PIN_CONFIG_RDSEL,		0},
	{"mediatek,pull-up-adv", MTK_PIN_CONFIG_PU_ADV,		1},
	{"mediatek,pull-down-adv", MTK_PIN_CONFIG_PD_ADV,	1},
	{"mediatek,drive-strength-adv", MTK_PIN_CONFIG_DRV_ADV,	2},
};

#ifdef CONFIG_DEBUG_FS
static const struct pin_config_item mtk_conf_items[] = {
	PCONFDUMP(MTK_PIN_CONFIG_TDSEL, "tdsel", NULL, true),
	PCONFDUMP(MTK_PIN_CONFIG_RDSEL, "rdsel", NULL, true),
	PCONFDUMP(MTK_PIN_CONFIG_PU_ADV, "pu-adv", NULL, true),
	PCONFDUMP(MTK_PIN_CONFIG_PD_ADV, "pd-adv", NULL, true),
	PCONFDUMP(MTK_PIN_CONFIG_DRV_ADV, "drive-strength-adv", NULL, true),
};
#endif

static const char * const mtk_gpio_functions[] = {
	"func0", "func1", "func2", "func3",
	"func4", "func5", "func6", "func7",
	"func8", "func9", "func10", "func11",
	"func12", "func13", "func14", "func15",
};

static int mtk_pinmux_gpio_request_enable(struct pinctrl_dev *pctldev,
					  struct pinctrl_gpio_range *range,
					  unsigned int pin)
{
	int err;
	struct mtk_pinctrl *hw = pinctrl_dev_get_drvdata(pctldev);
	const struct mtk_pin_desc *desc;

	desc = (const struct mtk_pin_desc *)&hw->soc->pins[pin];

	err = mtk_hw_set_value(hw, desc, PINCTRL_PIN_REG_MODE,
				hw->soc->gpio_m);
	if (err)
		return err;

	if (hw->soc->eh_pin_pinmux) {
		err = mtk_eh_ctrl(hw, desc, hw->soc->gpio_m);
		if (err)
			return err;
	}

	return 0;
}

static int mtk_pinmux_gpio_set_direction(struct pinctrl_dev *pctldev,
					 struct pinctrl_gpio_range *range,
					 unsigned int pin, bool input)
{
	struct mtk_pinctrl *hw = pinctrl_dev_get_drvdata(pctldev);
	const struct mtk_pin_desc *desc;

	desc = (const struct mtk_pin_desc *)&hw->soc->pins[pin];

	/* hardware would take 0 as input direction */
	return mtk_hw_set_value(hw, desc, PINCTRL_PIN_REG_DIR, !input);
}

static int mtk_pinconf_get(struct pinctrl_dev *pctldev,
			   unsigned int pin, unsigned long *config)
{
	struct mtk_pinctrl *hw = pinctrl_dev_get_drvdata(pctldev);
	u32 param = pinconf_to_config_param(*config);
	int pullup, err, reg, ret = 1;
	const struct mtk_pin_desc *desc;

	if (pin >= hw->soc->npins) {
		err = -EINVAL;
		goto out;
	}
	desc = (const struct mtk_pin_desc *)&hw->soc->pins[pin];

	switch (param) {
	case PIN_CONFIG_BIAS_DISABLE:
	case PIN_CONFIG_BIAS_PULL_UP:
	case PIN_CONFIG_BIAS_PULL_DOWN:
		if (hw->soc->bias_get_combo) {
			err = hw->soc->bias_get_combo(hw, desc, &pullup, &ret);
			if (err)
				goto out;
			if (ret == MTK_PUPD_SET_R1R0_00)
				ret = MTK_DISABLE;
			if (param == PIN_CONFIG_BIAS_DISABLE) {
				if (ret != MTK_DISABLE)
					err = -EINVAL;
			} else if (param == PIN_CONFIG_BIAS_PULL_UP) {
<<<<<<< HEAD
				/* When desire to get pull-up value, return
				 *  error if current setting is pull-down nor
				 *  no-pull
				 */
				if (pullup == 0 || pullup == 2)
					err = -EINVAL;
			} else if (param == PIN_CONFIG_BIAS_PULL_DOWN) {
				/* When desire to get pull-down value, return
				 *  error if current setting is pull-up or
				 *  no-pull
				 */
				if (pullup == 1 || pullup == 2)
=======
				if (!pullup || ret == MTK_DISABLE)
					err = -EINVAL;
			} else if (param == PIN_CONFIG_BIAS_PULL_DOWN) {
				if (pullup || ret == MTK_DISABLE)
>>>>>>> 61b10925
					err = -EINVAL;
			}
		} else {
			err = -ENOTSUPP;
		}
		break;
	case PIN_CONFIG_SLEW_RATE:
		err = mtk_hw_get_value(hw, desc, PINCTRL_PIN_REG_SR, &ret);
		break;
	case PIN_CONFIG_INPUT_ENABLE:
	case PIN_CONFIG_OUTPUT_ENABLE:
		err = mtk_hw_get_value(hw, desc, PINCTRL_PIN_REG_DIR, &ret);
		if (err)
			goto out;
		/*     CONFIG     Current direction return value
		 * -------------  ----------------- ----------------------
		 * OUTPUT_ENABLE       output       1 (= HW value)
		 *                     input        0 (= HW value)
		 * INPUT_ENABLE        output       0 (= reverse HW value)
		 *                     input        1 (= reverse HW value)
		 */
		if (param == PIN_CONFIG_INPUT_ENABLE)
			ret = !ret;

		break;
	case PIN_CONFIG_INPUT_SCHMITT_ENABLE:
		err = mtk_hw_get_value(hw, desc, PINCTRL_PIN_REG_DIR, &ret);
		if (err)
			goto out;
		/* return error when in output mode
		 * because schmitt trigger only work in input mode
		 */
		if (ret) {
			err = -EINVAL;
			goto out;
		}

		err = mtk_hw_get_value(hw, desc, PINCTRL_PIN_REG_SMT, &ret);

		break;
	case PIN_CONFIG_DRIVE_STRENGTH:
		if (hw->soc->capability_flags & FLAG_DRIVE_SET_RAW)
			err = mtk_hw_get_value(hw, desc, PINCTRL_PIN_REG_DRV,
				       &ret);
		else if (hw->soc->drive_get)
			err = hw->soc->drive_get(hw, desc, &ret);
		else
			err = -ENOTSUPP;

		break;
	case MTK_PIN_CONFIG_TDSEL:
	case MTK_PIN_CONFIG_RDSEL:
		reg = (param == MTK_PIN_CONFIG_TDSEL) ?
		       PINCTRL_PIN_REG_TDSEL : PINCTRL_PIN_REG_RDSEL;
		err = mtk_hw_get_value(hw, desc, reg, &ret);
		break;
	case MTK_PIN_CONFIG_PU_ADV:
	case MTK_PIN_CONFIG_PD_ADV:
		if (hw->soc->adv_pull_get) {
			pullup = param == MTK_PIN_CONFIG_PU_ADV;
			err = hw->soc->adv_pull_get(hw, desc, pullup, &ret);
		} else
			err = -ENOTSUPP;
		break;
	case MTK_PIN_CONFIG_DRV_ADV:
		if (hw->soc->adv_drive_get)
			err = hw->soc->adv_drive_get(hw, desc, &ret);
		else
			err = -ENOTSUPP;
		break;
	default:
		err = -ENOTSUPP;
	}

out:
	if (!err)
		*config = pinconf_to_config_packed(param, ret);

	return err;
}

static int mtk_pinconf_set(struct pinctrl_dev *pctldev, unsigned int pin,
			   enum pin_config_param param, u32 arg)
{
	struct mtk_pinctrl *hw = pinctrl_dev_get_drvdata(pctldev);
	const struct mtk_pin_desc *desc;
	int err = 0;
	u32 reg;

	if (pin >= hw->soc->npins) {
		err = -EINVAL;
		goto err;
	}
	desc = (const struct mtk_pin_desc *)&hw->soc->pins[pin];

	switch ((u32)param) {
	case PIN_CONFIG_BIAS_DISABLE:
		if (hw->soc->bias_set_combo)
			err = hw->soc->bias_set_combo(hw, desc, 0, MTK_DISABLE);
		else
			err = -ENOTSUPP;
		break;
	case PIN_CONFIG_BIAS_PULL_UP:
		if (hw->soc->bias_set_combo)
			err = hw->soc->bias_set_combo(hw, desc, 1, arg);
		else
			err = -ENOTSUPP;
		break;
	case PIN_CONFIG_BIAS_PULL_DOWN:
		if (hw->soc->bias_set_combo)
			err = hw->soc->bias_set_combo(hw, desc, 0, arg);
		else
			err = -ENOTSUPP;
		break;
	case PIN_CONFIG_OUTPUT_ENABLE:
		err = mtk_hw_set_value(hw, desc, PINCTRL_PIN_REG_SMT,
				       MTK_DISABLE);
		/* Keep set direction to consider the case that a GPIO pin
		 *  does not have SMT control
		 */
		if (err != -ENOTSUPP)
			goto err;

		err = mtk_hw_set_value(hw, desc, PINCTRL_PIN_REG_DIR,
				       MTK_OUTPUT);
		break;
	case PIN_CONFIG_INPUT_ENABLE:
		/* regard all non-zero value as enable */
		err = mtk_hw_set_value(hw, desc, PINCTRL_PIN_REG_IES, !!arg);
		if (err)
			goto err;

		err = mtk_hw_set_value(hw, desc, PINCTRL_PIN_REG_DIR,
				       MTK_INPUT);
		break;
	case PIN_CONFIG_SLEW_RATE:
		/* regard all non-zero value as enable */
		err = mtk_hw_set_value(hw, desc, PINCTRL_PIN_REG_SR, !!arg);
		break;
	case PIN_CONFIG_OUTPUT:
		err = mtk_hw_set_value(hw, desc, PINCTRL_PIN_REG_DO,
				       arg);
		if (err)
			goto err;

		err = mtk_hw_set_value(hw, desc, PINCTRL_PIN_REG_DIR,
				       MTK_OUTPUT);
		break;
	case PIN_CONFIG_INPUT_SCHMITT:
	case PIN_CONFIG_INPUT_SCHMITT_ENABLE:
		/* arg = 1: Input mode & SMT enable ;
		 * arg = 0: Output mode & SMT disable
		 */
		err = mtk_hw_set_value(hw, desc, PINCTRL_PIN_REG_DIR, !arg);
		if (err)
			goto err;

		err = mtk_hw_set_value(hw, desc, PINCTRL_PIN_REG_SMT, !!arg);
		break;
	case PIN_CONFIG_DRIVE_STRENGTH:
		if (hw->soc->capability_flags & FLAG_DRIVE_SET_RAW)
			err = mtk_hw_set_value(hw, desc, PINCTRL_PIN_REG_DRV,
				       arg);
		else if (hw->soc->drive_set)
			err = hw->soc->drive_set(hw, desc, arg);
		else
			err = -ENOTSUPP;

		break;
	case MTK_PIN_CONFIG_TDSEL:
	case MTK_PIN_CONFIG_RDSEL:
		reg = (param == MTK_PIN_CONFIG_TDSEL) ?
		       PINCTRL_PIN_REG_TDSEL : PINCTRL_PIN_REG_RDSEL;
		err = mtk_hw_set_value(hw, desc, reg, arg);
		break;
	case MTK_PIN_CONFIG_PU_ADV:
	case MTK_PIN_CONFIG_PD_ADV:
		if (hw->soc->adv_pull_set) {
			bool pullup;

			pullup = param == MTK_PIN_CONFIG_PU_ADV;
			err = hw->soc->adv_pull_set(hw, desc, pullup,
						    arg);
		} else
			err = -ENOTSUPP;
		break;
	case MTK_PIN_CONFIG_DRV_ADV:
		if (hw->soc->adv_drive_set)
			err = hw->soc->adv_drive_set(hw, desc, arg);
		else
			err = -ENOTSUPP;
		break;
	default:
		err = -ENOTSUPP;
	}

err:
	return err;
}

static struct mtk_pinctrl_group *
mtk_pctrl_find_group_by_pin(struct mtk_pinctrl *hw, u32 pin)
{
	int i;

	for (i = 0; i < hw->soc->ngrps; i++) {
		struct mtk_pinctrl_group *grp = hw->groups + i;

		if (grp->pin == pin)
			return grp;
	}

	return NULL;
}

static const struct mtk_func_desc *
mtk_pctrl_find_function_by_pin(struct mtk_pinctrl *hw, u32 pin_num, u32 fnum)
{
	const struct mtk_pin_desc *pin = hw->soc->pins + pin_num;
	const struct mtk_func_desc *func = pin->funcs;

	while (func && func->name) {
		if (func->muxval == fnum)
			return func;
		func++;
	}

	return NULL;
}

static bool mtk_pctrl_is_function_valid(struct mtk_pinctrl *hw, u32 pin_num,
					u32 fnum)
{
	int i;

	for (i = 0; i < hw->soc->npins; i++) {
		const struct mtk_pin_desc *pin = hw->soc->pins + i;

		if (pin->number == pin_num) {
			const struct mtk_func_desc *func = pin->funcs;

			while (func && func->name) {
				if (func->muxval == fnum)
					return true;
				func++;
			}

			break;
		}
	}

	return false;
}

static int mtk_pctrl_dt_node_to_map_func(struct mtk_pinctrl *pctl,
					 u32 pin, u32 fnum,
					 struct mtk_pinctrl_group *grp,
					 struct pinctrl_map **map,
					 unsigned *reserved_maps,
					 unsigned *num_maps)
{
	bool ret;

	if (*num_maps == *reserved_maps)
		return -ENOSPC;

	(*map)[*num_maps].type = PIN_MAP_TYPE_MUX_GROUP;
	(*map)[*num_maps].data.mux.group = grp->name;

	ret = mtk_pctrl_is_function_valid(pctl, pin, fnum);
	if (!ret) {
		dev_err(pctl->dev, "invalid function %d on pin %d .\n",
			fnum, pin);
		return -EINVAL;
	}

	(*map)[*num_maps].data.mux.function = mtk_gpio_functions[fnum];
	(*num_maps)++;

	return 0;
}

static int mtk_pctrl_dt_subnode_to_map(struct pinctrl_dev *pctldev,
				       struct device_node *node,
				       struct pinctrl_map **map,
				       unsigned *reserved_maps,
				       unsigned *num_maps)
{
	struct mtk_pinctrl *hw = pinctrl_dev_get_drvdata(pctldev);
	int num_pins, num_funcs, maps_per_pin, i, err;
	struct mtk_pinctrl_group *grp;
	unsigned int num_configs;
	bool has_config = false;
	unsigned long *configs;
	u32 pinfunc, pin, func;
	struct property *pins;
	unsigned reserve = 0;

	pins = of_find_property(node, "pinmux", NULL);
	if (!pins) {
		dev_err(hw->dev, "missing pins property in node %pOFn .\n",
			node);
		return -EINVAL;
	}

	err = pinconf_generic_parse_dt_config(node, pctldev, &configs,
					      &num_configs);
	if (err)
		return err;

	if (num_configs)
		has_config = true;

	num_pins = pins->length / sizeof(u32);
	num_funcs = num_pins;
	maps_per_pin = 0;
	if (num_funcs)
		maps_per_pin++;
	if (has_config && num_pins >= 1)
		maps_per_pin++;

	if (!num_pins || !maps_per_pin) {
		err = -EINVAL;
		goto exit;
	}

	reserve = num_pins * maps_per_pin;

	err = pinctrl_utils_reserve_map(pctldev, map, reserved_maps, num_maps,
					reserve);
	if (err < 0)
		goto exit;

	for (i = 0; i < num_pins; i++) {
		err = of_property_read_u32_index(node, "pinmux", i, &pinfunc);
		if (err)
			goto exit;

		pin = MTK_GET_PIN_NO(pinfunc);
		func = MTK_GET_PIN_FUNC(pinfunc);

		if (pin >= hw->soc->npins ||
		    func >= ARRAY_SIZE(mtk_gpio_functions)) {
			dev_err(hw->dev, "invalid pins value.\n");
			err = -EINVAL;
			goto exit;
		}

		grp = mtk_pctrl_find_group_by_pin(hw, pin);
		if (!grp) {
			dev_err(hw->dev, "unable to match pin %d to group\n",
				pin);
			err = -EINVAL;
			goto exit;
		}

		err = mtk_pctrl_dt_node_to_map_func(hw, pin, func, grp, map,
						    reserved_maps, num_maps);
		if (err < 0)
			goto exit;

		if (has_config) {
			err = pinctrl_utils_add_map_configs(pctldev, map,
							    reserved_maps,
							    num_maps,
							    grp->name,
							    configs,
							    num_configs,
							    PIN_MAP_TYPE_CONFIGS_GROUP);
			if (err < 0)
				goto exit;
		}
	}

	err = 0;

exit:
	kfree(configs);
	return err;
}

static int mtk_pctrl_dt_node_to_map(struct pinctrl_dev *pctldev,
				    struct device_node *np_config,
				    struct pinctrl_map **map,
				    unsigned *num_maps)
{
	struct device_node *np;
	unsigned reserved_maps;
	int ret;

	*map = NULL;
	*num_maps = 0;
	reserved_maps = 0;

	for_each_child_of_node(np_config, np) {
		ret = mtk_pctrl_dt_subnode_to_map(pctldev, np, map,
						  &reserved_maps,
						  num_maps);
		if (ret < 0) {
			pinctrl_utils_free_map(pctldev, *map, *num_maps);
			of_node_put(np);
			return ret;
		}
	}

	return 0;
}

static int mtk_pctrl_get_groups_count(struct pinctrl_dev *pctldev)
{
	struct mtk_pinctrl *hw = pinctrl_dev_get_drvdata(pctldev);

	return hw->soc->ngrps;
}

static const char *mtk_pctrl_get_group_name(struct pinctrl_dev *pctldev,
					    unsigned group)
{
	struct mtk_pinctrl *hw = pinctrl_dev_get_drvdata(pctldev);

	return hw->groups[group].name;
}

static int mtk_pctrl_get_group_pins(struct pinctrl_dev *pctldev,
				    unsigned group, const unsigned **pins,
				    unsigned *num_pins)
{
	struct mtk_pinctrl *hw = pinctrl_dev_get_drvdata(pctldev);

	*pins = (unsigned *)&hw->groups[group].pin;
	*num_pins = 1;

	return 0;
}

static int mtk_hw_get_value_wrap(struct mtk_pinctrl *hw, unsigned int gpio, int field)
{
	const struct mtk_pin_desc *desc;
	int value, err;

	if (gpio >= hw->soc->npins)
		return -EINVAL;

	desc = (const struct mtk_pin_desc *)&hw->soc->pins[gpio];

	err = mtk_hw_get_value(hw, desc, field, &value);
	if (err)
		return err;

	return value;
}

#define mtk_pctrl_get_pinmux(hw, gpio)			\
	mtk_hw_get_value_wrap(hw, gpio, PINCTRL_PIN_REG_MODE)

#define mtk_pctrl_get_direction(hw, gpio)		\
	mtk_hw_get_value_wrap(hw, gpio, PINCTRL_PIN_REG_DIR)

#define mtk_pctrl_get_out(hw, gpio)			\
	mtk_hw_get_value_wrap(hw, gpio, PINCTRL_PIN_REG_DO)

#define mtk_pctrl_get_in(hw, gpio)			\
	mtk_hw_get_value_wrap(hw, gpio, PINCTRL_PIN_REG_DI)

#define mtk_pctrl_get_smt(hw, gpio)			\
	mtk_hw_get_value_wrap(hw, gpio, PINCTRL_PIN_REG_SMT)

#define mtk_pctrl_get_ies(hw, gpio)			\
	mtk_hw_get_value_wrap(hw, gpio, PINCTRL_PIN_REG_IES)

#define mtk_pctrl_get_driving(hw, gpio)			\
	mtk_hw_get_value_wrap(hw, gpio, PINCTRL_PIN_REG_DRV)

ssize_t mtk_pctrl_show_one_pin(struct mtk_pinctrl *hw,
	unsigned int gpio, char *buf, unsigned int bufLen)
{
	int pullup = 0, pullen = 0, r1 = -1, r0 = -1, len = 0, rsel = -1;
	int pinmux, val;
	const struct mtk_pin_desc *desc;

	if (gpio >= hw->soc->npins)
		return -EINVAL;

	if (mtk_is_virt_gpio(hw, gpio))
		return -EINVAL;

	desc = (const struct mtk_pin_desc *)&hw->soc->pins[gpio];

	if (desc->eint.eint_m == EINT_NO_GPIO)
		return 0;

	if (desc->eint.eint_m != NO_EINT_SUPPORT
	 && desc->funcs[desc->eint.eint_m].name == 0)
		return 0;

	pinmux = mtk_pctrl_get_pinmux(hw, gpio);
	if (pinmux >= hw->soc->nfuncs)
		pinmux -= hw->soc->nfuncs;

	val = mtk_pinconf_bias_get_combo(hw, desc, &pullup, &pullen);
	if (val < 0) {
		pullen = -1;
	} else if (!val && pullen >= MTK_PULL_SET_RSEL_000
		&& pullen <= MTK_PULL_SET_RSEL_MAX) {
		rsel = pullen - MTK_PULL_SET_RSEL_000;
		if (pullup == 2) {
			pullup = 0;
			pullen = 0;
		} else
			pullen = 1;
	} else if (pullen == MTK_PUPD_SET_R1R0_00) {
		pullen = 0;
		r1 = 0;
		r0 = 0;
	} else if (pullen == MTK_PUPD_SET_R1R0_01) {
		pullen = 1;
		r1 = 0;
		r0 = 1;
	} else if (pullen == MTK_PUPD_SET_R1R0_10) {
		pullen = 1;
		r1 = 1;
		r0 = 0;
	} else if (pullen == MTK_PUPD_SET_R1R0_11) {
		pullen = 1;
		r1 = 1;
		r0 = 1;
	} else if (pullup == 2) {
		pullup = 0;
		pullen = 0;
	}

	len += snprintf(buf + len, bufLen - len,
			"%03d: %1d%1d%1d%1d",
			gpio,
			pinmux,
			mtk_pctrl_get_direction(hw, gpio),
			mtk_pctrl_get_out(hw, gpio),
			mtk_pctrl_get_in(hw, gpio));

	val = mtk_pctrl_get_driving(hw, gpio);
	if (val >= 0)
		len += snprintf(buf + len, bufLen - len, "%02d", val);
	else
		len += snprintf(buf + len, bufLen - len, "XX");

	val = mtk_pctrl_get_smt(hw, gpio);
	if (val >= 0)
		len += snprintf(buf + len, bufLen - len, "%1d", val);
	else
		len += snprintf(buf + len, bufLen - len, "X");

	val = mtk_pctrl_get_ies(hw, gpio);
	if (val >= 0)
		len += snprintf(buf + len, bufLen - len, "%1d", val);
	else
		len += snprintf(buf + len, bufLen - len, "X");

	if (pullen == -1)
		len += snprintf(buf + len, bufLen - len, "XX");
	else if (r1 != -1)
		len += snprintf(buf + len, bufLen - len, "%1d%1d (%1d %1d)",
			pullen, pullup, r1, r0);
	else if (rsel != -1)
		len += snprintf(buf + len, bufLen - len, "%1d%1d (rsel = %d)",
			pullen, pullup, rsel);
	else
		len += snprintf(buf + len, bufLen - len, "%1d%1d",
			pullen, pullup);

	return len;
}
EXPORT_SYMBOL_GPL(mtk_pctrl_show_one_pin);

#define PIN_DBG_BUF_SZ 96
static void mtk_pctrl_dbg_show(struct pinctrl_dev *pctldev, struct seq_file *s,
			  unsigned int gpio)
{
	struct mtk_pinctrl *hw = pinctrl_dev_get_drvdata(pctldev);
	char buf[PIN_DBG_BUF_SZ];

	(void)mtk_pctrl_show_one_pin(hw, gpio, buf, PIN_DBG_BUF_SZ);

	seq_printf(s, "%s", buf);
}

static const struct pinctrl_ops mtk_pctlops = {
	.dt_node_to_map		= mtk_pctrl_dt_node_to_map,
	.dt_free_map		= pinctrl_utils_free_map,
	.get_groups_count	= mtk_pctrl_get_groups_count,
	.get_group_name		= mtk_pctrl_get_group_name,
	.get_group_pins		= mtk_pctrl_get_group_pins,
	.pin_dbg_show           = mtk_pctrl_dbg_show,
};

static int mtk_pmx_get_funcs_cnt(struct pinctrl_dev *pctldev)
{
	struct mtk_pinctrl *hw = pinctrl_dev_get_drvdata(pctldev);

	if (hw->soc->nfuncs)
		return (int)hw->soc->nfuncs;

	return ARRAY_SIZE(mtk_gpio_functions);
}

static const char *mtk_pmx_get_func_name(struct pinctrl_dev *pctldev,
					 unsigned selector)
{
	return mtk_gpio_functions[selector];
}

static int mtk_pmx_get_func_groups(struct pinctrl_dev *pctldev,
				   unsigned function,
				   const char * const **groups,
				   unsigned * const num_groups)
{
	struct mtk_pinctrl *hw = pinctrl_dev_get_drvdata(pctldev);

	*groups = hw->grp_names;
	*num_groups = hw->soc->ngrps;

	return 0;
}

static int mtk_pmx_set_mux(struct pinctrl_dev *pctldev,
			   unsigned function,
			   unsigned group)
{
	struct mtk_pinctrl *hw = pinctrl_dev_get_drvdata(pctldev);
	struct mtk_pinctrl_group *grp = hw->groups + group;
	const struct mtk_func_desc *desc_func;
	const struct mtk_pin_desc *desc;
	bool ret;
	int err;

	ret = mtk_pctrl_is_function_valid(hw, grp->pin, function);
	if (!ret) {
		dev_err(hw->dev, "invalid function %d on group %d .\n",
			function, group);
		return -EINVAL;
	}

	desc_func = mtk_pctrl_find_function_by_pin(hw, grp->pin, function);
	if (!desc_func)
		return -EINVAL;

	desc = (const struct mtk_pin_desc *)&hw->soc->pins[grp->pin];
	err = mtk_hw_set_value(hw, desc, PINCTRL_PIN_REG_MODE,
		desc_func->muxval);
	if (err)
		return err;

	if (hw->soc->eh_pin_pinmux) {
		err = mtk_eh_ctrl(hw, desc, desc_func->muxval);
		if (err)
			return err;
	}

	return 0;
}

static const struct pinmux_ops mtk_pmxops = {
	.get_functions_count	= mtk_pmx_get_funcs_cnt,
	.get_function_name	= mtk_pmx_get_func_name,
	.get_function_groups	= mtk_pmx_get_func_groups,
	.set_mux		= mtk_pmx_set_mux,
	.gpio_set_direction	= mtk_pinmux_gpio_set_direction,
	.gpio_request_enable	= mtk_pinmux_gpio_request_enable,
};

static int mtk_pconf_group_get(struct pinctrl_dev *pctldev, unsigned group,
			       unsigned long *config)
{
	struct mtk_pinctrl *hw = pinctrl_dev_get_drvdata(pctldev);
	struct mtk_pinctrl_group *grp = &hw->groups[group];

	 /* One pin per group only */
	return mtk_pinconf_get(pctldev, grp->pin, config);
}

static int mtk_pconf_group_set(struct pinctrl_dev *pctldev, unsigned group,
			       unsigned long *configs, unsigned num_configs)
{
	struct mtk_pinctrl *hw = pinctrl_dev_get_drvdata(pctldev);
	struct mtk_pinctrl_group *grp = &hw->groups[group];
	int i, ret;

	for (i = 0; i < num_configs; i++) {
		ret = mtk_pinconf_set(pctldev, grp->pin,
				      pinconf_to_config_param(configs[i]),
				      pinconf_to_config_argument(configs[i]));
		if (ret < 0)
			return ret;
	}

	return 0;
}

static const struct pinconf_ops mtk_confops = {
	.pin_config_get = mtk_pinconf_get,
	.pin_config_group_get	= mtk_pconf_group_get,
	.pin_config_group_set	= mtk_pconf_group_set,
	.is_generic = true,
};

static struct pinctrl_desc mtk_desc = {
	.name = MTK_PINCTRL_DEV,
	.pctlops = &mtk_pctlops,
	.pmxops = &mtk_pmxops,
	.confops = &mtk_confops,
	.owner = THIS_MODULE,
};

static int mtk_gpio_get_direction(struct gpio_chip *chip, unsigned int gpio)
{
	struct mtk_pinctrl *hw = gpiochip_get_data(chip);
	const struct mtk_pin_desc *desc;
	int value, err;

	if (gpio >= hw->soc->npins)
		return -EINVAL;

	/*
	 * "Virtual" GPIOs are always and only used for interrupts
	 * Since they are only used for interrupts, they are always inputs
	 */
	if (mtk_is_virt_gpio(hw, gpio))
		return 1;

	desc = (const struct mtk_pin_desc *)&hw->soc->pins[gpio];

	err = mtk_hw_get_value(hw, desc, PINCTRL_PIN_REG_DIR, &value);
	if (err)
		return err;

	if (value)
		return GPIO_LINE_DIRECTION_OUT;

	return GPIO_LINE_DIRECTION_IN;
}

static int mtk_gpio_get(struct gpio_chip *chip, unsigned int gpio)
{
	struct mtk_pinctrl *hw = gpiochip_get_data(chip);
	const struct mtk_pin_desc *desc;
	int value, err;

	if (gpio >= hw->soc->npins)
		return -EINVAL;

	desc = (const struct mtk_pin_desc *)&hw->soc->pins[gpio];

	err = mtk_hw_get_value(hw, desc, PINCTRL_PIN_REG_DI, &value);
	if (err)
		return err;

	return !!value;
}

static void mtk_gpio_set(struct gpio_chip *chip, unsigned int gpio, int value)
{
	struct mtk_pinctrl *hw = gpiochip_get_data(chip);
	const struct mtk_pin_desc *desc;

	if (gpio >= hw->soc->npins)
		return;

	desc = (const struct mtk_pin_desc *)&hw->soc->pins[gpio];

	(void)mtk_hw_set_value(hw, desc, PINCTRL_PIN_REG_DO, !!value);
}

static int mtk_gpio_direction_input(struct gpio_chip *chip, unsigned int gpio)
{
	struct mtk_pinctrl *hw = gpiochip_get_data(chip);

	if (gpio >= hw->soc->npins)
		return -EINVAL;

	return pinctrl_gpio_direction_input(chip->base + gpio);
}

static int mtk_gpio_direction_output(struct gpio_chip *chip, unsigned int gpio,
				     int value)
{
	struct mtk_pinctrl *hw = gpiochip_get_data(chip);

	if (gpio >= hw->soc->npins)
		return -EINVAL;

	mtk_gpio_set(chip, gpio, value);

	return pinctrl_gpio_direction_output(chip->base + gpio);
}

static int mtk_gpio_to_irq(struct gpio_chip *chip, unsigned int offset)
{
	struct mtk_pinctrl *hw = gpiochip_get_data(chip);
	const struct mtk_pin_desc *desc;

	if (!hw->eint)
		return -ENOTSUPP;

	desc = (const struct mtk_pin_desc *)&hw->soc->pins[offset];

	if (desc->eint.eint_n == EINT_NA)
		return -ENOTSUPP;

	return mtk_eint_find_irq(hw->eint, desc->eint.eint_n);
}

static int mtk_gpio_set_config(struct gpio_chip *chip, unsigned int offset,
			       unsigned long config)
{
	struct mtk_pinctrl *hw = gpiochip_get_data(chip);
	const struct mtk_pin_desc *desc;
	u32 debounce;

	desc = (const struct mtk_pin_desc *)&hw->soc->pins[offset];

	if (!hw->eint ||
	    pinconf_to_config_param(config) != PIN_CONFIG_INPUT_DEBOUNCE ||
	    desc->eint.eint_n == EINT_NA)
		return -ENOTSUPP;

	debounce = pinconf_to_config_argument(config);

	return mtk_eint_set_debounce(hw->eint, desc->eint.eint_n, debounce);
}

static int mtk_build_gpiochip(struct mtk_pinctrl *hw, struct device_node *np)
{
	struct gpio_chip *chip = &hw->chip;
	int ret;

	chip->label		= MTK_PINCTRL_DEV;
	chip->parent		= hw->dev;
	chip->request		= gpiochip_generic_request;
	chip->free		= gpiochip_generic_free;
	chip->get_direction	= mtk_gpio_get_direction;
	chip->direction_input	= mtk_gpio_direction_input;
	chip->direction_output	= mtk_gpio_direction_output;
	chip->get		= mtk_gpio_get;
	chip->set		= mtk_gpio_set;
	chip->to_irq		= mtk_gpio_to_irq;
	chip->set_config	= mtk_gpio_set_config;
	chip->base		= -1;
	chip->ngpio		= hw->soc->npins;
	chip->of_node		= np;
	chip->of_gpio_n_cells	= 2;

	ret = gpiochip_add_data(chip, hw);
	if (ret < 0)
		return ret;

	return 0;
}

static int mtk_pctrl_build_state(struct platform_device *pdev)
{
	struct mtk_pinctrl *hw = platform_get_drvdata(pdev);
	int i;

	/* Allocate groups */
	hw->groups = devm_kmalloc_array(&pdev->dev, hw->soc->ngrps,
					sizeof(*hw->groups), GFP_KERNEL);
	if (!hw->groups)
		return -ENOMEM;

	/* We assume that one pin is one group, use pin name as group name. */
	hw->grp_names = devm_kmalloc_array(&pdev->dev, hw->soc->ngrps,
					   sizeof(*hw->grp_names), GFP_KERNEL);
	if (!hw->grp_names)
		return -ENOMEM;

	for (i = 0; i < hw->soc->npins; i++) {
		const struct mtk_pin_desc *pin = hw->soc->pins + i;
		struct mtk_pinctrl_group *group = hw->groups + i;

		group->name = pin->name;
		group->pin = pin->number;

		hw->grp_names[i] = pin->name;
	}

	return 0;
}

int mtk_paris_pinctrl_probe(struct platform_device *pdev,
			    const struct mtk_pin_soc *soc)
{
	struct device_node *np = pdev->dev.of_node;
	struct pinctrl_pin_desc *pins;
	struct mtk_pinctrl *hw;
	struct property *prop;
	int err, i;

	hw = devm_kzalloc(&pdev->dev, sizeof(*hw), GFP_KERNEL);
	if (!hw)
		return -ENOMEM;

	platform_set_drvdata(pdev, hw);
	hw->soc = soc;
	hw->dev = &pdev->dev;

	prop = of_find_property(np, "reg", NULL);
	if (!prop)
		return -ENXIO;
	i = prop->length / (sizeof(unsigned int) * 4);
	if (i < 1)
		return -EINVAL;
	hw->nbase = i;
	hw->base = devm_kmalloc_array(&pdev->dev, i, sizeof(*hw->base),
		GFP_KERNEL | __GFP_ZERO);
	if (IS_ERR(hw->base))
		return PTR_ERR(hw->base);
	for (i = 0; i < hw->nbase; i++) {
		hw->base[i] = of_iomap(np, i);
		if (IS_ERR(hw->base[i]))
			return PTR_ERR(hw->base[i]);
	}

	if (of_find_property(hw->dev->of_node,
			     "mediatek,rsel_resistance_in_si_unit", NULL))
		hw->rsel_si_unit = true;
	else
		hw->rsel_si_unit = false;

	spin_lock_init(&hw->lock);

	err = mtk_pctrl_build_state(pdev);
	if (err) {
		dev_err(&pdev->dev, "build state failed: %d\n", err);
		return -EINVAL;
	}

	/* Copy from internal struct mtk_pin_desc to register to the core */
	pins = devm_kmalloc_array(&pdev->dev, hw->soc->npins, sizeof(*pins),
				  GFP_KERNEL);
	if (!pins)
		return -ENOMEM;

	for (i = 0; i < hw->soc->npins; i++) {
		pins[i].number = hw->soc->pins[i].number;
		pins[i].name = hw->soc->pins[i].name;
	}

	/* Setup pins descriptions per SoC types */
	mtk_desc.pins = (const struct pinctrl_pin_desc *)pins;
	mtk_desc.npins = hw->soc->npins;
	mtk_desc.num_custom_params = ARRAY_SIZE(mtk_custom_bindings);
	mtk_desc.custom_params = mtk_custom_bindings;
#ifdef CONFIG_DEBUG_FS
	mtk_desc.custom_conf_items = mtk_conf_items;
#endif

	err = devm_pinctrl_register_and_init(&pdev->dev, &mtk_desc, hw,
					     &hw->pctrl);
	if (err)
		return err;

	err = pinctrl_enable(hw->pctrl);
	if (err)
		return err;

	err = mtk_build_eint(hw, pdev);
	if (err)
		dev_warn(&pdev->dev,
			 "Failed to add EINT, but pinctrl still can work\n");

	/* Build gpiochip should be after pinctrl_enable is done */
	err = mtk_build_gpiochip(hw, pdev->dev.of_node);
	if (err) {
		dev_err(&pdev->dev, "Failed to add gpio_chip\n");
		return err;
	}

	platform_set_drvdata(pdev, hw);

	return 0;
}
EXPORT_SYMBOL_GPL(mtk_paris_pinctrl_probe);

static int mtk_paris_pinctrl_suspend(struct device *device)
{
	struct mtk_pinctrl *pctl = dev_get_drvdata(device);

	return mtk_eint_do_suspend(pctl->eint);
}

static int mtk_paris_pinctrl_resume(struct device *device)
{
	struct mtk_pinctrl *pctl = dev_get_drvdata(device);

	return mtk_eint_do_resume(pctl->eint);
}

const struct dev_pm_ops mtk_paris_pinctrl_pm_ops = {
	.suspend_noirq = mtk_paris_pinctrl_suspend,
	.resume_noirq = mtk_paris_pinctrl_resume,
};
EXPORT_SYMBOL_GPL(mtk_paris_pinctrl_pm_ops);

static int mt63xx_lookup_field(struct mtk_pinctrl *hw, unsigned int pin, int field,
			struct mtk_pin_field_calc *found)
{
	const struct mtk_pin_reg_calc *rc;
	int start = 0, end, check;

	if (hw->soc->reg_cal && hw->soc->reg_cal[field].range) {
		rc = &hw->soc->reg_cal[field];
	} else {
		dev_dbg(hw->dev,
			"Not support field %d for pin %d\n", field, pin);
		return -EOPNOTSUPP;
	}

	end = rc->nranges - 1;

	while (start <= end) {
		check = (start + end) >> 1;
		if (pin == rc->range[check].s_pin) {
			found->s_addr = rc->range[check].s_addr;
			found->s_bit = rc->range[check].s_bit;
			found->x_bits = rc->range[check].x_bits;
			return 0;
		} else if (start == end)
			break;
		else if (pin < rc->range[check].s_pin)
			end = check - 1;
		else
			start = check + 1;
	}

	dev_dbg(hw->dev, "Not support field %d for pin = %d\n",
		field, pin);
	return -EOPNOTSUPP;
}

int mt63xx_hw_set_value(struct mtk_pinctrl *hw, unsigned int pin,
			int field, int value)
{
	struct mtk_pin_field_calc c = {0};
	struct regmap *pinctrl_regmap;
	u32 mask;
	int ret;

	pinctrl_regmap = (struct regmap *)hw->base[0];
	ret = mt63xx_lookup_field(hw, pin, field, &c);
	if (ret)
		return ret;

	mask = ((1 << c.x_bits) - 1) << c.s_bit;
	ret = regmap_update_bits(pinctrl_regmap, c.s_addr, mask,
			value << c.s_bit);

	return ret;
}
EXPORT_SYMBOL_GPL(mt63xx_hw_set_value);

static int mt63xx_hw_get_value(struct mtk_pinctrl *hw, unsigned int pin,
			int field, int *value)
{
	struct mtk_pin_field_calc c = {0};
	struct regmap *pinctrl_regmap;
	u32 reg_val, mask;
	int ret;

	pinctrl_regmap = (struct regmap *)hw->base[0];
	ret = mt63xx_lookup_field(hw, pin, field, &c);
	if (ret)
		return ret;

	ret = regmap_read(pinctrl_regmap, c.s_addr, &reg_val);
	if (ret)
		return ret;
	mask = ((1 << c.x_bits) - 1);
	*value = (reg_val >> c.s_bit) & mask;
	return 0;
}

static int mt63xx_pinmux_gpio_request_enable(struct pinctrl_dev *pctldev,
					  struct pinctrl_gpio_range *range,
					  unsigned int pin)
{
	struct mtk_pinctrl *hw = pinctrl_dev_get_drvdata(pctldev);

	return mt63xx_hw_set_value(hw, pin, PINCTRL_PIN_REG_MODE,
				hw->soc->gpio_m);
}

static int mt63xx_pinmux_gpio_set_direction(struct pinctrl_dev *pctldev,
					 struct pinctrl_gpio_range *range,
					 unsigned int pin, bool input)
{
	struct mtk_pinctrl *hw = pinctrl_dev_get_drvdata(pctldev);

	/* hardware take 0 as input direction */
	return mt63xx_hw_set_value(hw, pin, PINCTRL_PIN_REG_DIR, !input);
}

static int mt63xx_pmx_set_mux(struct pinctrl_dev *pctldev,
			   unsigned int function,
			   unsigned int group)
{
	struct mtk_pinctrl *hw = pinctrl_dev_get_drvdata(pctldev);
	struct mtk_pinctrl_group *grp = hw->groups + group;
	bool ret;

	ret = mtk_pctrl_is_function_valid(hw, grp->pin, function);
	if (!ret) {
		dev_notice(hw->dev, "invalid function %d on group %d .\n",
			function, group);
		return -EINVAL;
	}

	return mt63xx_hw_set_value(hw, grp->pin, PINCTRL_PIN_REG_MODE,
					function);
}

static int mt63xx_pinconf_get(struct pinctrl_dev *pctldev,
			   unsigned int pin, unsigned long *config)
{
	struct mtk_pinctrl *hw = pinctrl_dev_get_drvdata(pctldev);
	u32 param = pinconf_to_config_param(*config);
	const struct mtk_pin_desc *desc;
	int err, ret = 1, pullup;

	desc = (const struct mtk_pin_desc *)&hw->soc->pins[pin];

	switch (param) {
	case PIN_CONFIG_BIAS_DISABLE:
	case PIN_CONFIG_BIAS_PULL_UP:
	case PIN_CONFIG_BIAS_PULL_DOWN:
		err = mt63xx_hw_get_value(hw, pin, PINCTRL_PIN_REG_PULLEN,
				&ret);
		if (err)
			goto out;

		if (param != PIN_CONFIG_BIAS_DISABLE) {
			err = mt63xx_hw_get_value(hw, pin,
						PINCTRL_PIN_REG_PULLSEL,
						&pullup);
			if (err)
				goto out;
		}

		if (param == PIN_CONFIG_BIAS_PULL_UP) {
			/* When desire to get pull-up value,
			 * return error if current setting is pull-down
			 */
			if (!pullup)
				err = -EINVAL;
		}  else if (param == PIN_CONFIG_BIAS_PULL_DOWN) {
			/* When desire to get pull-down value,
			 * return error if current setting is pull-up
			 */
			if (pullup)
				err = -EINVAL;
		}
		break;
	case PIN_CONFIG_INPUT_ENABLE:
	case PIN_CONFIG_OUTPUT_ENABLE:
		err = mt63xx_hw_get_value(hw, pin, PINCTRL_PIN_REG_DIR, &ret);
		if (err)
			goto out;
		/*     CONFIG     Current direction return value
		 * -------------  ----------------- ----------------------
		 * OUTPUT_ENABLE       output       1 (= HW value)
		 *                     input        0 (= HW value)
		 * INPUT_ENABLE        output       0 (= reverse HW value)
		 *                     input        1 (= reverse HW value)
		 */
		if (param == PIN_CONFIG_INPUT_ENABLE)
			ret = !ret;

		break;
	case PIN_CONFIG_INPUT_SCHMITT_ENABLE:
		err = mt63xx_hw_get_value(hw, pin, PINCTRL_PIN_REG_DIR, &ret);
		if (err)
			goto out;
		/* return error when in output mode
		 * because schmitt trigger only work in input mode
		 */
		if (ret) {
			err = -EINVAL;
			goto out;
		}

		err = mt63xx_hw_get_value(hw, pin, PINCTRL_PIN_REG_SMT, &ret);

		break;
	case PIN_CONFIG_DRIVE_STRENGTH:
		err = mt63xx_hw_get_value(hw, pin, PINCTRL_PIN_REG_DRV, &ret);
		break;
	default:
		err = -EOPNOTSUPP;
	}

out:
	if (!err)
		*config = pinconf_to_config_packed(param, ret);

	return err;
}

static int mt63xx_pinconf_set(struct pinctrl_dev *pctldev, unsigned int pin,
			   enum pin_config_param param, u32 arg)
{
	struct mtk_pinctrl *hw = pinctrl_dev_get_drvdata(pctldev);
	const struct mtk_pin_desc *desc;
	int err = 0;

	desc = (const struct mtk_pin_desc *)&hw->soc->pins[pin];

	switch ((u32)param) {
	case PIN_CONFIG_BIAS_DISABLE:
		err = mt63xx_hw_set_value(hw, pin, PINCTRL_PIN_REG_PULLEN,
				       MTK_DISABLE);
		break;
	case PIN_CONFIG_BIAS_PULL_UP:
		err = mt63xx_hw_set_value(hw, pin, PINCTRL_PIN_REG_PULLEN,
				       MTK_ENABLE);
		if (err)
			goto err;

		err = mt63xx_hw_set_value(hw, pin, PINCTRL_PIN_REG_PULLSEL,
				       MTK_PULLUP);
		break;
	case PIN_CONFIG_BIAS_PULL_DOWN:
		err = mt63xx_hw_set_value(hw, pin, PINCTRL_PIN_REG_PULLEN,
				       MTK_ENABLE);
		if (err)
			goto err;

		err = mt63xx_hw_set_value(hw, pin, PINCTRL_PIN_REG_PULLSEL,
				       MTK_PULLDOWN);
		break;
	case PIN_CONFIG_OUTPUT_ENABLE:
		err = mt63xx_hw_set_value(hw, pin, PINCTRL_PIN_REG_SMT,
				       MTK_DISABLE);
		if (err)
			goto err;

		err = mt63xx_hw_set_value(hw, pin, PINCTRL_PIN_REG_DIR,
				       MTK_OUTPUT);
		break;
	case PIN_CONFIG_INPUT_ENABLE:
		err = mt63xx_hw_set_value(hw, pin, PINCTRL_PIN_REG_DIR,
				       MTK_INPUT);
		break;
	case PIN_CONFIG_OUTPUT:
		err = mt63xx_hw_set_value(hw, pin, PINCTRL_PIN_REG_DIR,
				       MTK_OUTPUT);
		if (err)
			goto err;

		err = mt63xx_hw_set_value(hw, pin, PINCTRL_PIN_REG_DO, arg);
		break;
	case PIN_CONFIG_INPUT_SCHMITT:
	case PIN_CONFIG_INPUT_SCHMITT_ENABLE:
		/* arg = 1: Input mode & SMT enable
		 * arg = 0: Output mode & SMT disable
		 */
		err = mt63xx_hw_set_value(hw, pin, PINCTRL_PIN_REG_DIR, !arg);
		if (err)
			goto err;

		err = mt63xx_hw_set_value(hw, pin, PINCTRL_PIN_REG_SMT, !!arg);
		break;
	case PIN_CONFIG_DRIVE_STRENGTH:
		err = mt63xx_hw_set_value(hw, pin, PINCTRL_PIN_REG_DRV, arg);
		break;
	default:
		err = -EOPNOTSUPP;
	}

err:
	return err;
}

static int mt63xx_pconf_group_set(struct pinctrl_dev *pctldev, unsigned int group,
			       unsigned long *configs, unsigned int num_configs)
{
	struct mtk_pinctrl *hw = pinctrl_dev_get_drvdata(pctldev);
	struct mtk_pinctrl_group *grp = &hw->groups[group];
	int i, ret;

	for (i = 0; i < num_configs; i++) {
		ret = mt63xx_pinconf_set(pctldev, grp->pin,
				      pinconf_to_config_param(configs[i]),
				      pinconf_to_config_argument(configs[i]));
		if (ret < 0)
			return ret;

		grp->config = configs[i];
	}

	return 0;
}

ssize_t mt63xx_pctrl_show_one_pin(struct mtk_pinctrl *hw,
	unsigned int gpio, char *buf, unsigned int bufLen)
{
	int len = 0, val = 0;

	/*
	 * Normally, we shall check >= hw->soc->npins.
	 * However, when pin number starting index is 1, instead of 0,
	 *  we shall check > hw->soc->npins.
	 */
	if (gpio >= hw->soc->npins)
		return -EINVAL;

	if (mt63xx_hw_get_value(hw, gpio, PINCTRL_PIN_REG_MODE, &val) >= 0)
		len += snprintf(buf + len, bufLen - len,
			"%02d: %1d", gpio, val);
	else
		len += snprintf(buf + len, bufLen - len,
			"%02d: X", gpio);
	if (mt63xx_hw_get_value(hw, gpio, PINCTRL_PIN_REG_DIR, &val) >= 0)
		len += snprintf(buf + len, bufLen - len, "%1d", val);
	else
		len += snprintf(buf + len, bufLen - len, "X");
	if (mt63xx_hw_get_value(hw, gpio, PINCTRL_PIN_REG_DO, &val) >= 0)
		len += snprintf(buf + len, bufLen - len, "%1d", val);
	else
		len += snprintf(buf + len, bufLen - len, "X");
	if (mt63xx_hw_get_value(hw, gpio, PINCTRL_PIN_REG_DI, &val) >= 0)
		len += snprintf(buf + len, bufLen - len, "%1d", val);
	else
		len += snprintf(buf + len, bufLen - len, "XX");
	if (mt63xx_hw_get_value(hw, gpio, PINCTRL_PIN_REG_DRV, &val) >= 0)
		len += snprintf(buf + len, bufLen - len, "%02d", val);
	else
		len += snprintf(buf + len, bufLen - len, "X");
	if (mt63xx_hw_get_value(hw, gpio, PINCTRL_PIN_REG_SMT, &val) >= 0)
		len += snprintf(buf + len, bufLen - len, "%1d", val);
	else
		len += snprintf(buf + len, bufLen - len, "X");
	if (mt63xx_hw_get_value(hw, gpio, PINCTRL_PIN_REG_PULLEN, &val) >= 0)
		len += snprintf(buf + len, bufLen - len, "%1d", val);
	else
		len += snprintf(buf + len, bufLen - len, "X");
	if (mt63xx_hw_get_value(hw, gpio, PINCTRL_PIN_REG_PULLSEL, &val) >= 0)
		len += snprintf(buf + len, bufLen - len, "%1d", val);
	else
		len += snprintf(buf + len, bufLen - len, "X");

	return len;
}

static void mt63xx_pctrl_dbg_show(struct pinctrl_dev *pctldev, struct seq_file *s,
			  unsigned int gpio)
{
	struct mtk_pinctrl *hw = pinctrl_dev_get_drvdata(pctldev);
	char buf[PIN_DBG_BUF_SZ];

	if (mt63xx_pctrl_show_one_pin(hw, gpio, buf, PIN_DBG_BUF_SZ) > 0)
		seq_printf(s, "%s", buf);
}

static const struct pinctrl_ops mt63xx_pctlops = {
	.dt_node_to_map         = mtk_pctrl_dt_node_to_map,
	.dt_free_map            = pinctrl_utils_free_map,
	.get_groups_count       = mtk_pctrl_get_groups_count,
	.get_group_name         = mtk_pctrl_get_group_name,
	.get_group_pins         = mtk_pctrl_get_group_pins,
	.pin_dbg_show           = mt63xx_pctrl_dbg_show,
};

static const struct pinconf_ops mt63xx_confops = {
	.pin_config_get = mt63xx_pinconf_get,
	.pin_config_group_get   = mtk_pconf_group_get,
	.pin_config_group_set   = mt63xx_pconf_group_set,
	.is_generic = true,
};

static const struct pinmux_ops mt63xx_pmxops = {
	.get_functions_count    = mtk_pmx_get_funcs_cnt,
	.get_function_name      = mtk_pmx_get_func_name,
	.get_function_groups    = mtk_pmx_get_func_groups,
	.set_mux                = mt63xx_pmx_set_mux,
	.gpio_set_direction     = mt63xx_pinmux_gpio_set_direction,
	.gpio_request_enable    = mt63xx_pinmux_gpio_request_enable,
};

static struct pinctrl_desc mtk_desc_mt63xx = {
	//.name = PINCTRL_PINCTRL_DEV,
	.name = "mt63xx",
	.pctlops = &mt63xx_pctlops,
	.pmxops = &mt63xx_pmxops,
	.confops = &mt63xx_confops,
	.owner = THIS_MODULE,
};

static int mt63xx_gpio_get_direction(struct gpio_chip *chip, unsigned int gpio)
{
	struct mtk_pinctrl *hw = gpiochip_get_data(chip);
	int value, err;

	if (gpio >= hw->soc->npins)
		return -EINVAL;

	err = mt63xx_hw_get_value(hw, gpio, PINCTRL_PIN_REG_DIR, &value);
	if (err)
		return err;

	return !value;
}

static int mt63xx_gpio_get(struct gpio_chip *chip, unsigned int gpio)
{
	struct mtk_pinctrl *hw = gpiochip_get_data(chip);
	int value, err;

	if (gpio >= hw->soc->npins)
		return -EINVAL;

	err = mt63xx_hw_get_value(hw, gpio, PINCTRL_PIN_REG_DI, &value);
	if (err)
		return err;

	return !!value;
}

static void mt63xx_gpio_set(struct gpio_chip *chip, unsigned int gpio, int value)
{
	struct mtk_pinctrl *hw = gpiochip_get_data(chip);

	if (gpio >= hw->soc->npins)
		return;

	(void)mt63xx_hw_set_value(hw, gpio, PINCTRL_PIN_REG_DO, !!value);
}

static int mt63xx_gpio_direction_input(struct gpio_chip *chip, unsigned int gpio)
{
	struct mtk_pinctrl *hw = gpiochip_get_data(chip);

	if (gpio >= hw->soc->npins)
		return -EINVAL;

	return pinctrl_gpio_direction_input(chip->base + gpio);
}

static int mt63xx_gpio_direction_output(struct gpio_chip *chip, unsigned int gpio,
				     int value)
{
	struct mtk_pinctrl *hw = gpiochip_get_data(chip);

	if (gpio >= hw->soc->npins)
		return -EINVAL;

	mt63xx_gpio_set(chip, gpio, value);

	return pinctrl_gpio_direction_output(chip->base + gpio);
}

static int mt6373_build_gpiochip(struct mtk_pinctrl *hw, struct device_node *np)
{
	struct gpio_chip *chip = &hw->chip;
	int ret;

	chip->label             = MTK_PINCTRL_DEV;
	chip->parent            = hw->dev;
	chip->request           = gpiochip_generic_request;
	chip->free              = gpiochip_generic_free;
	chip->get_direction     = mt63xx_gpio_get_direction;
	chip->direction_input   = mt63xx_gpio_direction_input;
	chip->direction_output  = mt63xx_gpio_direction_output;
	chip->get               = mt63xx_gpio_get;
	chip->set               = mt63xx_gpio_set;
	chip->base              = -1;
	chip->ngpio             = hw->soc->npins;
	chip->of_node           = np;
	chip->of_gpio_n_cells   = 2;

	ret = gpiochip_add_data(chip, hw);
	if (ret < 0)
		return ret;

	return 0;
}

int mt63xx_pinctrl_probe(struct platform_device *pdev,
	const struct mtk_pin_soc *soc)
{
	struct pinctrl_pin_desc *pins;
	struct mtk_pinctrl *hw;
	int err, i, npins;

	hw = devm_kzalloc(&pdev->dev, sizeof(*hw), GFP_KERNEL);
	if (!hw)
		return -ENOMEM;

	platform_set_drvdata(pdev, hw);
	hw->soc = soc;
	hw->dev = &pdev->dev;

	hw->base = devm_kmalloc_array(&pdev->dev, 1, sizeof(*hw->base),
			GFP_KERNEL | __GFP_ZERO);
	if (IS_ERR(hw->base))
		return PTR_ERR(hw->base);
	hw->base[0] = (struct regmap *)dev_get_regmap(pdev->dev.parent, NULL);

	err = mtk_pctrl_build_state(pdev);
	if (err) {
		dev_notice(&pdev->dev, "build state failed: %d\n", err);
		return -EINVAL;
	}

	/* If GPIO pin number start at 1, instead of 0,
	 *  special handle is required:
	 *  1. gpio ranges in devicetree: start from 0 and add 1 to pin count,
	 *       e.g., gpio-ranges = <&mt6373_pio 1 1 13> is changed as
	 *             gpio-ranges = <&mt6373_pio 0 0 14>;
	 *  2. hw->soc->npins and hw->soc->ngrps: added by 1, so that checking
	 *       valid pin range can always using ">= hw->soc->npins"
	 *  3. devm_pinctrl_register_and_init(): use actual pin count
	 *  4. mt6373_build_gpiochip: use hw->soc->pins to register gpiochip
	 *  5. at end of static const struct mtk_pin_desc mtk_pins_mtXXXX[],
	 *       add a dummy pin declaration:
	 *       MTK_SIMPLE_PIN(0xFFFFFFFF, "DUMMY", MTK_FUNCTION(0, NULL))
	 */
	if (hw->soc->capability_flags & FLAG_GPIO_START_IDX_1)
		npins = hw->soc->npins - 1;
	else
		npins = hw->soc->npins;

	/* Copy from internal struct mtk_pin_desc to register to the core */
	pins = devm_kmalloc_array(&pdev->dev, npins, sizeof(*pins),
				  GFP_KERNEL);
	if (!pins)
		return -ENOMEM;

	for (i = 0; i < npins; i++) {
		pins[i].number = hw->soc->pins[i].number;
		pins[i].name = hw->soc->pins[i].name;
	}

	/* Setup pins descriptions per SoC types */
	mtk_desc_mt63xx.pins = (const struct pinctrl_pin_desc *)pins;
	mtk_desc_mt63xx.npins = npins;

	err = devm_pinctrl_register_and_init(&pdev->dev, &mtk_desc_mt63xx, hw,
					     &hw->pctrl);
	if (err)
		return err;

	err = pinctrl_enable(hw->pctrl);
	if (err)
		return err;

	/* Build gpiochip should be after pinctrl_enable is done */
	err = mt6373_build_gpiochip(hw, pdev->dev.of_node);
	if (err) {
		dev_notice(&pdev->dev, "Failed to add gpio_chip\n");
		return err;
	}

	platform_set_drvdata(pdev, hw);

	return 0;
}
EXPORT_SYMBOL_GPL(mt63xx_pinctrl_probe);

MODULE_LICENSE("GPL v2");
MODULE_DESCRIPTION("MediaTek Pinctrl Common Driver V2 Paris");<|MERGE_RESOLUTION|>--- conflicted
+++ resolved
@@ -113,25 +113,10 @@
 				if (ret != MTK_DISABLE)
 					err = -EINVAL;
 			} else if (param == PIN_CONFIG_BIAS_PULL_UP) {
-<<<<<<< HEAD
-				/* When desire to get pull-up value, return
-				 *  error if current setting is pull-down nor
-				 *  no-pull
-				 */
-				if (pullup == 0 || pullup == 2)
-					err = -EINVAL;
-			} else if (param == PIN_CONFIG_BIAS_PULL_DOWN) {
-				/* When desire to get pull-down value, return
-				 *  error if current setting is pull-up or
-				 *  no-pull
-				 */
-				if (pullup == 1 || pullup == 2)
-=======
 				if (!pullup || ret == MTK_DISABLE)
 					err = -EINVAL;
 			} else if (param == PIN_CONFIG_BIAS_PULL_DOWN) {
 				if (pullup || ret == MTK_DISABLE)
->>>>>>> 61b10925
 					err = -EINVAL;
 			}
 		} else {
