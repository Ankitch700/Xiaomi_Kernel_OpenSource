--- conflicted
+++ resolved
@@ -363,12 +363,8 @@
 
 	desc = (const struct mtk_pin_desc *)&hw->soc->pins[gpio_n];
 
-<<<<<<< HEAD
-	if (desc->eint.eint_m == EINT_NA)
-=======
 	/* if the GPIO is not supported for eint mode */
 	if (desc->eint.eint_m == NO_EINT_SUPPORT)
->>>>>>> 114c58d0
 		return virt_gpio;
 
 	if (desc->funcs && !desc->funcs[desc->eint.eint_m].name)
