#
# Misc strange devices
#

menu "Misc devices"

config SENSORS_LIS3LV02D
	tristate
	depends on INPUT
	select INPUT_POLLDEV
	default n

config AD525X_DPOT
	tristate "Analog Devices Digital Potentiometers"
	depends on (I2C || SPI) && SYSFS
	help
	  If you say yes here, you get support for the Analog Devices
	  AD5258, AD5259, AD5251, AD5252, AD5253, AD5254, AD5255
	  AD5160, AD5161, AD5162, AD5165, AD5200, AD5201, AD5203,
	  AD5204, AD5206, AD5207, AD5231, AD5232, AD5233, AD5235,
	  AD5260, AD5262, AD5263, AD5290, AD5291, AD5292, AD5293,
	  AD7376, AD8400, AD8402, AD8403, ADN2850, AD5241, AD5242,
	  AD5243, AD5245, AD5246, AD5247, AD5248, AD5280, AD5282,
	  ADN2860, AD5273, AD5171, AD5170, AD5172, AD5173, AD5270,
	  AD5271, AD5272, AD5274
	  digital potentiometer chips.

	  See Documentation/misc-devices/ad525x_dpot.txt for the
	  userspace interface.

	  This driver can also be built as a module.  If so, the module
	  will be called ad525x_dpot.

config AD525X_DPOT_I2C
	tristate "support I2C bus connection"
	depends on AD525X_DPOT && I2C
	help
	  Say Y here if you have a digital potentiometers hooked to an I2C bus.

	  To compile this driver as a module, choose M here: the
	  module will be called ad525x_dpot-i2c.

config AD525X_DPOT_SPI
	tristate "support SPI bus connection"
	depends on AD525X_DPOT && SPI_MASTER
	help
	  Say Y here if you have a digital potentiometers hooked to an SPI bus.

	  If unsure, say N (but it's safe to say "Y").

	  To compile this driver as a module, choose M here: the
	  module will be called ad525x_dpot-spi.

config ATMEL_TCLIB
	bool "Atmel AT32/AT91 Timer/Counter Library"
	depends on (AVR32 || ARCH_AT91)
	help
	  Select this if you want a library to allocate the Timer/Counter
	  blocks found on many Atmel processors.  This facilitates using
	  these blocks by different drivers despite processor differences.

config ATMEL_TCB_CLKSRC
	bool "TC Block Clocksource"
	depends on ATMEL_TCLIB
	default y
	help
	  Select this to get a high precision clocksource based on a
	  TC block with a 5+ MHz base clock rate.  Two timer channels
	  are combined to make a single 32-bit timer.

	  When GENERIC_CLOCKEVENTS is defined, the third timer channel
	  may be used as a clock event device supporting oneshot mode
	  (delays of up to two seconds) based on the 32 KiHz clock.

config ATMEL_TCB_CLKSRC_BLOCK
	int
	depends on ATMEL_TCB_CLKSRC
	prompt "TC Block" if CPU_AT32AP700X
	default 0
	range 0 1
	help
	  Some chips provide more than one TC block, so you have the
	  choice of which one to use for the clock framework.  The other
	  TC can be used for other purposes, such as PWM generation and
	  interval timing.

config DUMMY_IRQ
	tristate "Dummy IRQ handler"
	default n
	---help---
	  This module accepts a single 'irq' parameter, which it should register for.
	  The sole purpose of this module is to help with debugging of systems on
	  which spurious IRQs would happen on disabled IRQ vector.

config IBM_ASM
	tristate "Device driver for IBM RSA service processor"
	depends on X86 && PCI && INPUT
	depends on SERIAL_8250 || SERIAL_8250=n
	---help---
	  This option enables device driver support for in-band access to the
	  IBM RSA (Condor) service processor in eServer xSeries systems.
	  The ibmasm device driver allows user space application to access
	  ASM (Advanced Systems Management) functions on the service
	  processor. The driver is meant to be used in conjunction with
	  a user space API.
	  The ibmasm driver also enables the OS to use the UART on the
	  service processor board as a regular serial port. To make use of
	  this feature serial driver support (CONFIG_SERIAL_8250) must be
	  enabled.

	  WARNING: This software may not be supported or function
	  correctly on your IBM server. Please consult the IBM ServerProven
	  website <http://www-03.ibm.com/systems/info/x86servers/serverproven/compat/us/>
	  for information on the specific driver level and support statement
	  for your IBM server.

config PHANTOM
	tristate "Sensable PHANToM (PCI)"
	depends on PCI
	help
	  Say Y here if you want to build a driver for Sensable PHANToM device.

	  This driver is only for PCI PHANToMs.

	  If you choose to build module, its name will be phantom. If unsure,
	  say N here.

config INTEL_MID_PTI
	tristate "Parallel Trace Interface for MIPI P1149.7 cJTAG standard"
	depends on PCI && TTY && (X86_INTEL_MID || COMPILE_TEST)
	default n
	help
	  The PTI (Parallel Trace Interface) driver directs
	  trace data routed from various parts in the system out
	  through an Intel Penwell PTI port and out of the mobile
	  device for analysis with a debugging tool (Lauterbach or Fido).

	  You should select this driver if the target kernel is meant for
	  an Intel Atom (non-netbook) mobile device containing a MIPI
	  P1149.7 standard implementation.

config SGI_IOC4
	tristate "SGI IOC4 Base IO support"
	depends on PCI
	---help---
	  This option enables basic support for the IOC4 chip on certain
	  SGI IO controller cards (IO9, IO10, and PCI-RT).  This option
	  does not enable any specific functions on such a card, but provides
	  necessary infrastructure for other drivers to utilize.

	  If you have an SGI Altix with an IOC4-based card say Y.
	  Otherwise say N.

config TIFM_CORE
	tristate "TI Flash Media interface support"
	depends on PCI
	help
	  If you want support for Texas Instruments(R) Flash Media adapters
	  you should select this option and then also choose an appropriate
	  host adapter, such as 'TI Flash Media PCI74xx/PCI76xx host adapter
	  support', if you have a TI PCI74xx compatible card reader, for
	  example.
	  You will also have to select some flash card format drivers. MMC/SD
	  cards are supported via 'MMC/SD Card support: TI Flash Media MMC/SD
	  Interface support (MMC_TIFM_SD)'.

	  To compile this driver as a module, choose M here: the module will
	  be called tifm_core.

config TIFM_7XX1
	tristate "TI Flash Media PCI74xx/PCI76xx host adapter support"
	depends on PCI && TIFM_CORE
	default TIFM_CORE
	help
	  This option enables support for Texas Instruments(R) PCI74xx and
	  PCI76xx families of Flash Media adapters, found in many laptops.
	  To make actual use of the device, you will have to select some
	  flash card format drivers, as outlined in the TIFM_CORE Help.

	  To compile this driver as a module, choose M here: the module will
	  be called tifm_7xx1.

config ICS932S401
	tristate "Integrated Circuits ICS932S401"
	depends on I2C
	help
	  If you say yes here you get support for the Integrated Circuits
	  ICS932S401 clock control chips.

	  This driver can also be built as a module. If so, the module
	  will be called ics932s401.

config ATMEL_SSC
	tristate "Device driver for Atmel SSC peripheral"
	depends on HAS_IOMEM && (AVR32 || ARCH_AT91 || COMPILE_TEST)
	---help---
	  This option enables device driver support for Atmel Synchronized
	  Serial Communication peripheral (SSC).

	  The SSC peripheral supports a wide variety of serial frame based
	  communications, i.e. I2S, SPI, etc.

	  If unsure, say N.

config ENCLOSURE_SERVICES
	tristate "Enclosure Services"
	default n
	help
	  Provides support for intelligent enclosures (bays which
	  contain storage devices).  You also need either a host
	  driver (SCSI/ATA) which supports enclosures
	  or a SCSI enclosure device (SES) to use these services.

config SGI_XP
	tristate "Support communication between SGI SSIs"
	depends on NET
	depends on (IA64_GENERIC || IA64_SGI_SN2 || IA64_SGI_UV || X86_UV) && SMP
	select IA64_UNCACHED_ALLOCATOR if IA64_GENERIC || IA64_SGI_SN2
	select GENERIC_ALLOCATOR if IA64_GENERIC || IA64_SGI_SN2
	select SGI_GRU if X86_64 && SMP
	---help---
	  An SGI machine can be divided into multiple Single System
	  Images which act independently of each other and have
	  hardware based memory protection from the others.  Enabling
	  this feature will allow for direct communication between SSIs
	  based on a network adapter and DMA messaging.

config CS5535_MFGPT
	tristate "CS5535/CS5536 Geode Multi-Function General Purpose Timer (MFGPT) support"
	depends on MFD_CS5535
	default n
	help
	  This driver provides access to MFGPT functionality for other
	  drivers that need timers.  MFGPTs are available in the CS5535 and
	  CS5536 companion chips that are found in AMD Geode and several
	  other platforms.  They have a better resolution and max interval
	  than the generic PIT, and are suitable for use as high-res timers.
	  You probably don't want to enable this manually; other drivers that
	  make use of it should enable it.

config CS5535_MFGPT_DEFAULT_IRQ
	int
	depends on CS5535_MFGPT
	default 7
	help
	  MFGPTs on the CS5535 require an interrupt.  The selected IRQ
	  can be overridden as a module option as well as by driver that
	  use the cs5535_mfgpt_ API; however, different architectures might
	  want to use a different IRQ by default.  This is here for
	  architectures to set as necessary.

config CS5535_CLOCK_EVENT_SRC
	tristate "CS5535/CS5536 high-res timer (MFGPT) events"
	depends on GENERIC_CLOCKEVENTS && CS5535_MFGPT
	help
	  This driver provides a clock event source based on the MFGPT
	  timer(s) in the CS5535 and CS5536 companion chips.
	  MFGPTs have a better resolution and max interval than the
	  generic PIT, and are suitable for use as high-res timers.

config HP_ILO
	tristate "Channel interface driver for the HP iLO processor"
	depends on PCI
	default n
	help
	  The channel interface driver allows applications to communicate
	  with iLO management processors present on HP ProLiant servers.
	  Upon loading, the driver creates /dev/hpilo/dXccbN files, which
	  can be used to gather data from the management processor, via
	  read and write system calls.

	  To compile this driver as a module, choose M here: the
	  module will be called hpilo.

config QCOM_COINCELL
	tristate "Qualcomm coincell charger support"
	depends on MFD_SPMI_PMIC || COMPILE_TEST
	help
	  This driver supports the coincell block found inside of
	  Qualcomm PMICs.  The coincell charger provides a means to
	  charge a coincell battery or backup capacitor which is used
	  to maintain PMIC register and RTC state in the absence of
	  external power.

config SGI_GRU
	tristate "SGI GRU driver"
	depends on X86_UV && SMP
	default n
	select MMU_NOTIFIER
	---help---
	The GRU is a hardware resource located in the system chipset. The GRU
	contains memory that can be mmapped into the user address space. This memory is
	used to communicate with the GRU to perform functions such as load/store,
	scatter/gather, bcopy, AMOs, etc.  The GRU is directly accessed by user
	instructions using user virtual addresses. GRU instructions (ex., bcopy) use
	user virtual addresses for operands.

	If you are not running on a SGI UV system, say N.

config SGI_GRU_DEBUG
	bool  "SGI GRU driver debug"
	depends on SGI_GRU
	default n
	---help---
	This option enables additional debugging code for the SGI GRU driver.
	If you are unsure, say N.

config APDS9802ALS
	tristate "Medfield Avago APDS9802 ALS Sensor module"
	depends on I2C
	help
	  If you say yes here you get support for the ALS APDS9802 ambient
	  light sensor.

	  This driver can also be built as a module.  If so, the module
	  will be called apds9802als.

config ISL29003
	tristate "Intersil ISL29003 ambient light sensor"
	depends on I2C && SYSFS
	help
	  If you say yes here you get support for the Intersil ISL29003
	  ambient light sensor.

	  This driver can also be built as a module.  If so, the module
	  will be called isl29003.

config ISL29020
	tristate "Intersil ISL29020 ambient light sensor"
	depends on I2C
	help
	  If you say yes here you get support for the Intersil ISL29020
	  ambient light sensor.

	  This driver can also be built as a module.  If so, the module
	  will be called isl29020.

config SENSORS_TSL2550
	tristate "Taos TSL2550 ambient light sensor"
	depends on I2C && SYSFS
	help
	  If you say yes here you get support for the Taos TSL2550
	  ambient light sensor.

	  This driver can also be built as a module.  If so, the module
	  will be called tsl2550.

config SENSORS_BH1770
         tristate "BH1770GLC / SFH7770 combined ALS - Proximity sensor"
         depends on I2C
         ---help---
           Say Y here if you want to build a driver for BH1770GLC (ROHM) or
	   SFH7770 (Osram) combined ambient light and proximity sensor chip.

           To compile this driver as a module, choose M here: the
           module will be called bh1770glc. If unsure, say N here.

config SENSORS_APDS990X
	 tristate "APDS990X combined als and proximity sensors"
	 depends on I2C
	 default n
	 ---help---
	   Say Y here if you want to build a driver for Avago APDS990x
	   combined ambient light and proximity sensor chip.

	   To compile this driver as a module, choose M here: the
	   module will be called apds990x. If unsure, say N here.

config HMC6352
	tristate "Honeywell HMC6352 compass"
	depends on I2C
	help
	  This driver provides support for the Honeywell HMC6352 compass,
	  providing configuration and heading data via sysfs.

config DS1682
	tristate "Dallas DS1682 Total Elapsed Time Recorder with Alarm"
	depends on I2C
	help
	  If you say yes here you get support for Dallas Semiconductor
	  DS1682 Total Elapsed Time Recorder.

	  This driver can also be built as a module.  If so, the module
	  will be called ds1682.

config SPEAR13XX_PCIE_GADGET
	bool "PCIe gadget support for SPEAr13XX platform"
	depends on ARCH_SPEAR13XX && BROKEN
	default n
	help
	 This option enables gadget support for PCIe controller. If
	 board file defines any controller as PCIe endpoint then a sysfs
	 entry will be created for that controller. User can use these
	 sysfs node to configure PCIe EP as per his requirements.

config TI_DAC7512
	tristate "Texas Instruments DAC7512"
	depends on SPI && SYSFS
	help
	  If you say yes here you get support for the Texas Instruments
	  DAC7512 16-bit digital-to-analog converter.

	  This driver can also be built as a module. If so, the module
	  will be called ti_dac7512.

config VMWARE_BALLOON
	tristate "VMware Balloon Driver"
	depends on VMWARE_VMCI && X86 && HYPERVISOR_GUEST
	help
	  This is VMware physical memory management driver which acts
	  like a "balloon" that can be inflated to reclaim physical pages
	  by reserving them in the guest and invalidating them in the
	  monitor, freeing up the underlying machine pages so they can
	  be allocated to other guests. The balloon can also be deflated
	  to allow the guest to use more physical memory.

	  If unsure, say N.

	  To compile this driver as a module, choose M here: the
	  module will be called vmw_balloon.

config ARM_CHARLCD
	bool "ARM Ltd. Character LCD Driver"
	depends on PLAT_VERSATILE
	help
	  This is a driver for the character LCD found on the ARM Ltd.
	  Versatile and RealView Platform Baseboards. It doesn't do
	  very much more than display the text "ARM Linux" on the first
	  line and the Linux version on the second line, but that's
	  still useful.

config PCH_PHUB
	tristate "Intel EG20T PCH/LAPIS Semicon IOH(ML7213/ML7223/ML7831) PHUB"
	select GENERIC_NET_UTILS
	depends on PCI && (X86_32 || MIPS || COMPILE_TEST)
	help
	  This driver is for PCH(Platform controller Hub) PHUB(Packet Hub) of
	  Intel Topcliff which is an IOH(Input/Output Hub) for x86 embedded
	  processor. The Topcliff has MAC address and Option ROM data in SROM.
	  This driver can access MAC address and Option ROM data in SROM.

	  This driver also can be used for LAPIS Semiconductor's IOH,
	  ML7213/ML7223/ML7831.
	  ML7213 which is for IVI(In-Vehicle Infotainment) use.
	  ML7223 IOH is for MP(Media Phone) use.
	  ML7831 IOH is for general purpose use.
	  ML7213/ML7223/ML7831 is companion chip for Intel Atom E6xx series.
	  ML7213/ML7223/ML7831 is completely compatible for Intel EG20T PCH.

	  To compile this driver as a module, choose M here: the module will
	  be called pch_phub.

config USB_SWITCH_FSA9480
	tristate "FSA9480 USB Switch"
	depends on I2C
	help
	  The FSA9480 is a USB port accessory detector and switch.
	  The FSA9480 is fully controlled using I2C and enables USB data,
	  stereo and mono audio, video, microphone and UART data to use
	  a common connector port.

config LATTICE_ECP3_CONFIG
	tristate "Lattice ECP3 FPGA bitstream configuration via SPI"
	depends on SPI && SYSFS
	select FW_LOADER
	default	n
	help
	  This option enables support for bitstream configuration (programming
	  or loading) of the Lattice ECP3 FPGA family via SPI.

	  If unsure, say N.

config SRAM
	bool "Generic on-chip SRAM driver"
	depends on HAS_IOMEM
	select GENERIC_ALLOCATOR
	help
	  This driver allows you to declare a memory region to be managed by
	  the genalloc API. It is supposed to be used for small on-chip SRAM
	  areas found on many SoCs.

config VEXPRESS_SYSCFG
	bool "Versatile Express System Configuration driver"
	depends on VEXPRESS_CONFIG
	default y
	help
	  ARM Ltd. Versatile Express uses specialised platform configuration
	  bus. System Configuration interface is one of the possible means
	  of generating transactions on this bus.
config PANEL
	tristate "Parallel port LCD/Keypad Panel support"
	depends on PARPORT
	---help---
	  Say Y here if you have an HD44780 or KS-0074 LCD connected to your
	  parallel port. This driver also features 4 and 6-key keypads. The LCD
	  is accessible through the /dev/lcd char device (10, 156), and the
	  keypad through /dev/keypad (10, 185). Both require misc device to be
	  enabled. This code can either be compiled as a module, or linked into
	  the kernel and started at boot. If you don't understand what all this
	  is about, say N.

config PANEL_PARPORT
	int "Default parallel port number (0=LPT1)"
	depends on PANEL
	range 0 255
	default "0"
	---help---
	  This is the index of the parallel port the panel is connected to. One
	  driver instance only supports one parallel port, so if your keypad
	  and LCD are connected to two separate ports, you have to start two
	  modules with different arguments. Numbering starts with '0' for LPT1,
	  and so on.

config PANEL_PROFILE
	int "Default panel profile (0-5, 0=custom)"
	depends on PANEL
	range 0 5
	default "5"
	---help---
	  To ease configuration, the driver supports different configuration
	  profiles for past and recent wirings. These profiles can also be
	  used to define an approximative configuration, completed by a few
	  other options. Here are the profiles :

	    0 = custom (see further)
	    1 = 2x16 parallel LCD, old keypad
	    2 = 2x16 serial LCD (KS-0074), new keypad
	    3 = 2x16 parallel LCD (Hantronix), no keypad
	    4 = 2x16 parallel LCD (Nexcom NSA1045) with Nexcom's keypad
	    5 = 2x40 parallel LCD (old one), with old keypad

	  Custom configurations allow you to define how your display is
	  wired to the parallel port, and how it works. This is only intended
	  for experts.

config PANEL_KEYPAD
	depends on PANEL && PANEL_PROFILE="0"
	int "Keypad type (0=none, 1=old 6 keys, 2=new 6 keys, 3=Nexcom 4 keys)"
	range 0 3
	default 0
	---help---
	  This enables and configures a keypad connected to the parallel port.
	  The keys will be read from character device 10,185. Valid values are :

	    0 : do not enable this driver
	    1 : old 6 keys keypad
	    2 : new 6 keys keypad, as used on the server at www.ant-computing.com
	    3 : Nexcom NSA1045's 4 keys keypad

	  New profiles can be described in the driver source. The driver also
	  supports simultaneous keys pressed when the keypad supports them.

config PANEL_LCD
	depends on PANEL && PANEL_PROFILE="0"
	int "LCD type (0=none, 1=custom, 2=old //, 3=ks0074, 4=hantronix, 5=Nexcom)"
	range 0 5
	default 0
	---help---
	   This enables and configures an LCD connected to the parallel port.
	   The driver includes an interpreter for escape codes starting with
	   '\e[L' which are specific to the LCD, and a few ANSI codes. The
	   driver will be registered as character device 10,156, usually
	   under the name '/dev/lcd'. There are a total of 6 supported types :

	     0 : do not enable the driver
	     1 : custom configuration and wiring (see further)
	     2 : 2x16 & 2x40 parallel LCD (old wiring)
	     3 : 2x16 serial LCD (KS-0074 based)
	     4 : 2x16 parallel LCD (Hantronix wiring)
	     5 : 2x16 parallel LCD (Nexcom wiring)

	   When type '1' is specified, other options will appear to configure
	   more precise aspects (wiring, dimensions, protocol, ...). Please note
	   that those values changed from the 2.4 driver for better consistency.

config PANEL_LCD_HEIGHT
	depends on PANEL && PANEL_PROFILE="0" && PANEL_LCD="1"
	int "Number of lines on the LCD (1-2)"
	range 1 2
	default 2
	---help---
	  This is the number of visible character lines on the LCD in custom profile.
	  It can either be 1 or 2.

config PANEL_LCD_WIDTH
	depends on PANEL && PANEL_PROFILE="0" && PANEL_LCD="1"
	int "Number of characters per line on the LCD (1-40)"
	range 1 40
	default 40
	---help---
	  This is the number of characters per line on the LCD in custom profile.
	  Common values are 16,20,24,40.

config PANEL_LCD_BWIDTH
	depends on PANEL && PANEL_PROFILE="0" && PANEL_LCD="1"
	int "Internal LCD line width (1-40, 40 by default)"
	range 1 40
	default 40
	---help---
	  Most LCDs use a standard controller which supports hardware lines of 40
	  characters, although sometimes only 16, 20 or 24 of them are really wired
	  to the terminal. This results in some non-visible but addressable characters,
	  and is the case for most parallel LCDs. Other LCDs, and some serial ones,
	  however, use the same line width internally as what is visible. The KS0074
	  for example, uses 16 characters per line for 16 visible characters per line.

	  This option lets you configure the value used by your LCD in 'custom' profile.
	  If you don't know, put '40' here.

config PANEL_LCD_HWIDTH
	depends on PANEL && PANEL_PROFILE="0" && PANEL_LCD="1"
	int "Hardware LCD line width (1-64, 64 by default)"
	range 1 64
	default 64
	---help---
	  Most LCDs use a single address bit to differentiate line 0 and line 1. Since
	  some of them need to be able to address 40 chars with the lower bits, they
	  often use the immediately superior power of 2, which is 64, to address the
	  next line.

	  If you don't know what your LCD uses, in doubt let 16 here for a 2x16, and
	  64 here for a 2x40.

config PANEL_LCD_CHARSET
	depends on PANEL && PANEL_PROFILE="0" && PANEL_LCD="1"
	int "LCD character set (0=normal, 1=KS0074)"
	range 0 1
	default 0
	---help---
	  Some controllers such as the KS0074 use a somewhat strange character set
	  where many symbols are at unusual places. The driver knows how to map
	  'standard' ASCII characters to the character sets used by these controllers.
	  Valid values are :

	     0 : normal (untranslated) character set
	     1 : KS0074 character set

	  If you don't know, use the normal one (0).

config PANEL_LCD_PROTO
	depends on PANEL && PANEL_PROFILE="0" && PANEL_LCD="1"
	int "LCD communication mode (0=parallel 8 bits, 1=serial)"
	range 0 1
	default 0
	---help---
	  This driver now supports any serial or parallel LCD wired to a parallel
	  port. But before assigning signals, the driver needs to know if it will
	  be driving a serial LCD or a parallel one. Serial LCDs only use 2 wires
	  (SDA/SCL), while parallel ones use 2 or 3 wires for the control signals
	  (E, RS, sometimes RW), and 4 or 8 for the data. Use 0 here for a 8 bits
	  parallel LCD, and 1 for a serial LCD.

config PANEL_LCD_PIN_E
	depends on PANEL && PANEL_PROFILE="0" && PANEL_LCD="1" && PANEL_LCD_PROTO="0"
        int "Parallel port pin number & polarity connected to the LCD E signal (-17...17) "
	range -17 17
	default 14
	---help---
	  This describes the number of the parallel port pin to which the LCD 'E'
	  signal has been connected. It can be :

	          0 : no connection (eg: connected to ground)
	      1..17 : directly connected to any of these pins on the DB25 plug
	    -1..-17 : connected to the same pin through an inverter (eg: transistor).

	  Default for the 'E' pin in custom profile is '14' (AUTOFEED).

config PANEL_LCD_PIN_RS
	depends on PANEL && PANEL_PROFILE="0" && PANEL_LCD="1" && PANEL_LCD_PROTO="0"
        int "Parallel port pin number & polarity connected to the LCD RS signal (-17...17) "
	range -17 17
	default 17
	---help---
	  This describes the number of the parallel port pin to which the LCD 'RS'
	  signal has been connected. It can be :

	          0 : no connection (eg: connected to ground)
	      1..17 : directly connected to any of these pins on the DB25 plug
	    -1..-17 : connected to the same pin through an inverter (eg: transistor).

	  Default for the 'RS' pin in custom profile is '17' (SELECT IN).

config PANEL_LCD_PIN_RW
	depends on PANEL && PANEL_PROFILE="0" && PANEL_LCD="1" && PANEL_LCD_PROTO="0"
        int "Parallel port pin number & polarity connected to the LCD RW signal (-17...17) "
	range -17 17
	default 16
	---help---
	  This describes the number of the parallel port pin to which the LCD 'RW'
	  signal has been connected. It can be :

	          0 : no connection (eg: connected to ground)
	      1..17 : directly connected to any of these pins on the DB25 plug
	    -1..-17 : connected to the same pin through an inverter (eg: transistor).

	  Default for the 'RW' pin in custom profile is '16' (INIT).

config PANEL_LCD_PIN_SCL
	depends on PANEL && PANEL_PROFILE="0" && PANEL_LCD="1" && PANEL_LCD_PROTO!="0"
        int "Parallel port pin number & polarity connected to the LCD SCL signal (-17...17) "
	range -17 17
	default 1
	---help---
	  This describes the number of the parallel port pin to which the serial
	  LCD 'SCL' signal has been connected. It can be :

	          0 : no connection (eg: connected to ground)
	      1..17 : directly connected to any of these pins on the DB25 plug
	    -1..-17 : connected to the same pin through an inverter (eg: transistor).

	  Default for the 'SCL' pin in custom profile is '1' (STROBE).

config PANEL_LCD_PIN_SDA
	depends on PANEL && PANEL_PROFILE="0" && PANEL_LCD="1" && PANEL_LCD_PROTO!="0"
        int "Parallel port pin number & polarity connected to the LCD SDA signal (-17...17) "
	range -17 17
	default 2
	---help---
	  This describes the number of the parallel port pin to which the serial
	  LCD 'SDA' signal has been connected. It can be :

	          0 : no connection (eg: connected to ground)
	      1..17 : directly connected to any of these pins on the DB25 plug
	    -1..-17 : connected to the same pin through an inverter (eg: transistor).

	  Default for the 'SDA' pin in custom profile is '2' (D0).

config PANEL_LCD_PIN_BL
	depends on PANEL && PANEL_PROFILE="0" && PANEL_LCD="1"
        int "Parallel port pin number & polarity connected to the LCD backlight signal (-17...17) "
	range -17 17
	default 0
	---help---
	  This describes the number of the parallel port pin to which the LCD 'BL' signal
          has been connected. It can be :

	          0 : no connection (eg: connected to ground)
	      1..17 : directly connected to any of these pins on the DB25 plug
	    -1..-17 : connected to the same pin through an inverter (eg: transistor).

	  Default for the 'BL' pin in custom profile is '0' (uncontrolled).

config PANEL_CHANGE_MESSAGE
	depends on PANEL
	bool "Change LCD initialization message ?"
	default "n"
	---help---
	  This allows you to replace the boot message indicating the kernel version
	  and the driver version with a custom message. This is useful on appliances
	  where a simple 'Starting system' message can be enough to stop a customer
	  from worrying.

	  If you say 'Y' here, you'll be able to choose a message yourself. Otherwise,
	  say 'N' and keep the default message with the version.

config PANEL_BOOT_MESSAGE
	depends on PANEL && PANEL_CHANGE_MESSAGE="y"
	string "New initialization message"
	default ""
	---help---
	  This allows you to replace the boot message indicating the kernel version
	  and the driver version with a custom message. This is useful on appliances
	  where a simple 'Starting system' message can be enough to stop a customer
	  from worrying.

	  An empty message will only clear the display at driver init time. Any other
	  printf()-formatted message is valid with newline and escape codes.

config UID_CPUTIME
	bool "Per-UID cpu time statistics"
	depends on PROFILING
	help
	  Per UID based cpu time statistics exported to /proc/uid_cputime

<<<<<<< HEAD
=======
config MEMORY_STATE_TIME
	tristate "Memory freq/bandwidth time statistics"
	depends on PROFILING
	help
	  Memory time statistics exported to /sys/kernel/memory_state_time

>>>>>>> 730d8a50
source "drivers/misc/c2port/Kconfig"
source "drivers/misc/eeprom/Kconfig"
source "drivers/misc/cb710/Kconfig"
source "drivers/misc/ti-st/Kconfig"
source "drivers/misc/lis3lv02d/Kconfig"
source "drivers/misc/altera-stapl/Kconfig"
source "drivers/misc/mei/Kconfig"
source "drivers/misc/vmw_vmci/Kconfig"
source "drivers/misc/mic/Kconfig"
source "drivers/misc/genwqe/Kconfig"
source "drivers/misc/echo/Kconfig"
source "drivers/misc/cxl/Kconfig"
endmenu<|MERGE_RESOLUTION|>--- conflicted
+++ resolved
@@ -772,15 +772,12 @@
 	help
 	  Per UID based cpu time statistics exported to /proc/uid_cputime
 
-<<<<<<< HEAD
-=======
 config MEMORY_STATE_TIME
 	tristate "Memory freq/bandwidth time statistics"
 	depends on PROFILING
 	help
 	  Memory time statistics exported to /sys/kernel/memory_state_time
 
->>>>>>> 730d8a50
 source "drivers/misc/c2port/Kconfig"
 source "drivers/misc/eeprom/Kconfig"
 source "drivers/misc/cb710/Kconfig"
