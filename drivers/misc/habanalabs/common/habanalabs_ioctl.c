--- conflicted
+++ resolved
@@ -145,16 +145,10 @@
 		return -EINVAL;
 
 	hw_idle.is_idle = hdev->asic_funcs->is_device_idle(hdev,
-<<<<<<< HEAD
-					&hw_idle.busy_engines_mask_ext, NULL);
-	hw_idle.busy_engines_mask =
-			lower_32_bits(hw_idle.busy_engines_mask_ext);
-=======
 					hw_idle.busy_engines_mask_ext,
 					HL_BUSY_ENGINES_MASK_EXT_SIZE, NULL);
 	hw_idle.busy_engines_mask =
 			lower_32_bits(hw_idle.busy_engines_mask_ext[0]);
->>>>>>> d19db80a
 
 	return copy_to_user(out, &hw_idle,
 		min((size_t) max_size, sizeof(hw_idle))) ? -EFAULT : 0;
