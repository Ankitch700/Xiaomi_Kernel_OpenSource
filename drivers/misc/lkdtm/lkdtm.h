--- conflicted
+++ resolved
@@ -5,26 +5,17 @@
 #define pr_fmt(fmt) "lkdtm: " fmt
 
 #include <linux/kernel.h>
-<<<<<<< HEAD
-=======
 
 extern char *lkdtm_kernel_info;
->>>>>>> c668c86d
 
 #define pr_expected_config(kconfig)				\
 {								\
 	if (IS_ENABLED(kconfig)) 				\
-<<<<<<< HEAD
-		pr_err("Unexpected! This kernel was built with " #kconfig "=y\n"); \
-	else							\
-		pr_warn("This is probably expected, since this kernel was built *without* " #kconfig "=y\n"); \
-=======
 		pr_err("Unexpected! This %s was built with " #kconfig "=y\n", \
 			lkdtm_kernel_info);			\
 	else							\
 		pr_warn("This is probably expected, since this %s was built *without* " #kconfig "=y\n", \
 			lkdtm_kernel_info);			\
->>>>>>> c668c86d
 }
 
 #ifndef MODULE
@@ -34,15 +25,6 @@
 	if (IS_ENABLED(kconfig)) {				\
 		switch (lkdtm_check_bool_cmdline(param)) {	\
 		case 0:						\
-<<<<<<< HEAD
-			pr_warn("This is probably expected, since this kernel was built with " #kconfig "=y but booted with '" param "=N'\n"); \
-			break;					\
-		case 1:						\
-			pr_err("Unexpected! This kernel was built with " #kconfig "=y and booted with '" param "=Y'\n"); \
-			break;					\
-		default:					\
-			pr_err("Unexpected! This kernel was built with " #kconfig "=y (and booted without '" param "' specified)\n"); \
-=======
 			pr_warn("This is probably expected, since this %s was built with " #kconfig "=y but booted with '" param "=N'\n", \
 				lkdtm_kernel_info);		\
 			break;					\
@@ -53,20 +35,10 @@
 		default:					\
 			pr_err("Unexpected! This %s was built with " #kconfig "=y (and booted without '" param "' specified)\n", \
 				lkdtm_kernel_info);		\
->>>>>>> c668c86d
 		}						\
 	} else {						\
 		switch (lkdtm_check_bool_cmdline(param)) {	\
 		case 0:						\
-<<<<<<< HEAD
-			pr_warn("This is probably expected, as kernel was built *without* " #kconfig "=y and booted with '" param "=N'\n"); \
-			break;					\
-		case 1:						\
-			pr_err("Unexpected! This kernel was built *without* " #kconfig "=y but booted with '" param "=Y'\n"); \
-			break;					\
-		default:					\
-			pr_err("This is probably expected, since this kernel was built *without* " #kconfig "=y (and booted without '" param "' specified)\n"); \
-=======
 			pr_warn("This is probably expected, as this %s was built *without* " #kconfig "=y and booted with '" param "=N'\n", \
 				lkdtm_kernel_info);		\
 			break;					\
@@ -77,7 +49,6 @@
 		default:					\
 			pr_err("This is probably expected, since this %s was built *without* " #kconfig "=y (and booted without '" param "' specified)\n", \
 				lkdtm_kernel_info);		\
->>>>>>> c668c86d
 			break;					\
 		}						\
 	}							\
