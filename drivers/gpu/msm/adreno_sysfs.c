/* Copyright (c) 2014-2019, The Linux Foundation. All rights reserved.
 *
 * This program is free software; you can redistribute it and/or modify
 * it under the terms of the GNU General Public License version 2 and
 * only version 2 as published by the Free Software Foundation.
 *
 * This program is distributed in the hope that it will be useful,
 * but WITHOUT ANY WARRANTY; without even the implied warranty of
 * MERCHANTABILITY or FITNESS FOR A PARTICULAR PURPOSE.  See the
 * GNU General Public License for more details.
 */

#include <linux/sysfs.h>
#include <linux/device.h>

#include "kgsl_device.h"
#include "kgsl_gmu.h"
#include "kgsl_hfi.h"
#include "adreno.h"
#include "kgsl_hfi.h"
#include "kgsl_gmu_core.h"
#include "kgsl_gmu.h"

struct adreno_sysfs_attribute {
	struct device_attribute attr;
	unsigned int (*show)(struct adreno_device *adreno_dev);
	int (*store)(struct adreno_device *adreno_dev, unsigned int val);
};

#define _ADRENO_SYSFS_ATTR(_name, __show, __store) \
struct adreno_sysfs_attribute adreno_attr_##_name = { \
	.attr = __ATTR(_name, 0644, __show, __store), \
	.show = _ ## _name ## _show, \
	.store = _ ## _name ## _store, \
}

#define _ADRENO_SYSFS_ATTR_RO(_name, __show) \
struct adreno_sysfs_attribute adreno_attr_##_name = { \
	.attr = __ATTR(_name, 0444, __show, NULL), \
	.show = _ ## _name ## _show, \
	.store = NULL, \
}

#define ADRENO_SYSFS_ATTR(_a) \
	container_of((_a), struct adreno_sysfs_attribute, attr)

static struct adreno_device *_get_adreno_dev(struct device *dev)
{
	struct kgsl_device *device = kgsl_device_from_dev(dev);

	return device ? ADRENO_DEVICE(device) : NULL;
}

static int _ft_policy_store(struct adreno_device *adreno_dev,
		unsigned int val)
{
	adreno_dev->ft_policy = val & KGSL_FT_POLICY_MASK;
	return 0;
}

static unsigned int _ft_policy_show(struct adreno_device *adreno_dev)
{
	return adreno_dev->ft_policy;
}

static int _preempt_level_store(struct adreno_device *adreno_dev,
		unsigned int val)
{
	struct adreno_preemption *preempt = &adreno_dev->preempt;

	if (val <= 2)
		preempt->preempt_level = val;
	return 0;
}

static unsigned int _preempt_level_show(struct adreno_device *adreno_dev)
{
	struct adreno_preemption *preempt = &adreno_dev->preempt;

	return preempt->preempt_level;
}

static int _usesgmem_store(struct adreno_device *adreno_dev,
		unsigned int val)
{
	struct adreno_preemption *preempt = &adreno_dev->preempt;

	preempt->usesgmem = val ? 1 : 0;
	return 0;
}

static unsigned int _usesgmem_show(struct adreno_device *adreno_dev)
{
	struct adreno_preemption *preempt = &adreno_dev->preempt;

	return preempt->usesgmem;
}

static int _skipsaverestore_store(struct adreno_device *adreno_dev,
		unsigned int val)
{
	struct adreno_preemption *preempt = &adreno_dev->preempt;

	preempt->skipsaverestore = val ? 1 : 0;
	return 0;
}

static unsigned int _skipsaverestore_show(struct adreno_device *adreno_dev)
{
	struct adreno_preemption *preempt = &adreno_dev->preempt;

	return preempt->skipsaverestore;
}

static int _ft_pagefault_policy_store(struct adreno_device *adreno_dev,
		unsigned int val)
{
	struct kgsl_device *device = KGSL_DEVICE(adreno_dev);
	int ret = 0;

	mutex_lock(&device->mutex);
	val &= KGSL_FT_PAGEFAULT_MASK;

	if (test_bit(ADRENO_DEVICE_STARTED, &adreno_dev->priv))
		ret = kgsl_mmu_set_pagefault_policy(&device->mmu,
			(unsigned long) val);

	if (ret == 0)
		adreno_dev->ft_pf_policy = val;

	mutex_unlock(&device->mutex);

	return 0;
}

static unsigned int _ft_pagefault_policy_show(struct adreno_device *adreno_dev)
{
	return adreno_dev->ft_pf_policy;
}

static int _gpu_llc_slice_enable_store(struct adreno_device *adreno_dev,
		unsigned int val)
{
	adreno_dev->gpu_llc_slice_enable = val ? true : false;
	return 0;
}

static unsigned int _gpu_llc_slice_enable_show(struct adreno_device *adreno_dev)
{
	return adreno_dev->gpu_llc_slice_enable;
}

static int _gpuhtw_llc_slice_enable_store(struct adreno_device *adreno_dev,
		unsigned int val)
{
	adreno_dev->gpuhtw_llc_slice_enable = val ? true : false;
	return 0;
}

static unsigned int
_gpuhtw_llc_slice_enable_show(struct adreno_device *adreno_dev)
{
	return adreno_dev->gpuhtw_llc_slice_enable;
}

static int _ft_long_ib_detect_store(struct adreno_device *adreno_dev,
		unsigned int val)
{
	adreno_dev->long_ib_detect = val;
	return 0;
}

static unsigned int _ft_long_ib_detect_show(struct adreno_device *adreno_dev)
{
	return adreno_dev->long_ib_detect;
}

static int _ft_hang_intr_status_store(struct adreno_device *adreno_dev,
		unsigned int val)
{
	struct kgsl_device *device = KGSL_DEVICE(adreno_dev);
	int ret = 0;

	if (val == test_bit(ADRENO_DEVICE_HANG_INTR, &adreno_dev->priv))
		return 0;

	mutex_lock(&device->mutex);
	change_bit(ADRENO_DEVICE_HANG_INTR, &adreno_dev->priv);

	if (test_bit(ADRENO_DEVICE_STARTED, &adreno_dev->priv)) {
		kgsl_pwrctrl_change_state(device, KGSL_STATE_ACTIVE);
	} else if (device->state == KGSL_STATE_INIT) {
		ret = -EACCES;
		change_bit(ADRENO_DEVICE_HANG_INTR, &adreno_dev->priv);
	}

	mutex_unlock(&device->mutex);
	return ret;
}

static unsigned int _ft_hang_intr_status_show(struct adreno_device *adreno_dev)
{
	return test_bit(ADRENO_DEVICE_HANG_INTR, &adreno_dev->priv);
}

static int _pwrctrl_store(struct adreno_device *adreno_dev,
		unsigned int val, unsigned int flag)
{
	struct kgsl_device *device = KGSL_DEVICE(adreno_dev);

	if (val == test_bit(flag, &adreno_dev->pwrctrl_flag))
		return 0;

	mutex_lock(&device->mutex);

	/* Power down the GPU before changing the state */
	kgsl_pwrctrl_change_state(device, KGSL_STATE_SUSPEND);
	change_bit(flag, &adreno_dev->pwrctrl_flag);
	kgsl_pwrctrl_change_state(device, KGSL_STATE_SLUMBER);

	mutex_unlock(&device->mutex);

	return 0;
}

static int _preemption_store(struct adreno_device *adreno_dev,
		unsigned int val)
{
	struct kgsl_device *device = KGSL_DEVICE(adreno_dev);
	struct kgsl_context *context;
	struct adreno_context *drawctxt;
	int id;

	mutex_lock(&device->mutex);

	if (!(ADRENO_FEATURE(adreno_dev, ADRENO_PREEMPTION)) ||
		(test_bit(ADRENO_DEVICE_PREEMPTION,
		&adreno_dev->priv) == val)) {
		mutex_unlock(&device->mutex);
		return 0;
	}

	kgsl_pwrctrl_change_state(device, KGSL_STATE_SUSPEND);
	change_bit(ADRENO_DEVICE_PREEMPTION, &adreno_dev->priv);
	adreno_dev->cur_rb = &(adreno_dev->ringbuffers[0]);

	/* Update the ringbuffer for each draw context */
	write_lock(&device->context_lock);
	idr_for_each_entry(&device->context_idr, context, id) {
		drawctxt = ADRENO_CONTEXT(context);
		drawctxt->rb = adreno_ctx_get_rb(adreno_dev, drawctxt);
	}
	write_unlock(&device->context_lock);

	kgsl_pwrctrl_change_state(device, KGSL_STATE_SLUMBER);

	mutex_unlock(&device->mutex);

	return 0;
}

static unsigned int _preemption_show(struct adreno_device *adreno_dev)
{
	return adreno_is_preemption_enabled(adreno_dev);
}

static int _hwcg_store(struct adreno_device *adreno_dev,
		unsigned int val)
{
	return _pwrctrl_store(adreno_dev, val, ADRENO_HWCG_CTRL);
}

static unsigned int _hwcg_show(struct adreno_device *adreno_dev)
{
	return test_bit(ADRENO_HWCG_CTRL, &adreno_dev->pwrctrl_flag);
}

static int _throttling_store(struct adreno_device *adreno_dev,
	unsigned int val)
{
	return _pwrctrl_store(adreno_dev, val, ADRENO_THROTTLING_CTRL);
}

static unsigned int _throttling_show(struct adreno_device *adreno_dev)
{
	return test_bit(ADRENO_THROTTLING_CTRL, &adreno_dev->pwrctrl_flag);
}

static int _sptp_pc_store(struct adreno_device *adreno_dev,
		unsigned int val)
{
	return _pwrctrl_store(adreno_dev, val, ADRENO_SPTP_PC_CTRL);
}

static unsigned int _sptp_pc_show(struct adreno_device *adreno_dev)
{
	return test_bit(ADRENO_SPTP_PC_CTRL, &adreno_dev->pwrctrl_flag);
}

static int _lm_store(struct adreno_device *adreno_dev, unsigned int val)
{
	return _pwrctrl_store(adreno_dev, val, ADRENO_LM_CTRL);
}

static unsigned int _lm_show(struct adreno_device *adreno_dev)
{
	return test_bit(ADRENO_LM_CTRL, &adreno_dev->pwrctrl_flag);
}

static int _ifpc_store(struct adreno_device *adreno_dev, unsigned int val)
{
	return adreno_gmu_ifpc_store(adreno_dev, val);
}

static unsigned int _ifpc_show(struct adreno_device *adreno_dev)
{
	return adreno_gmu_ifpc_show(adreno_dev);
}

static unsigned int _ifpc_count_show(struct adreno_device *adreno_dev)
{
	return adreno_dev->ifpc_count;
}

static unsigned int _preempt_count_show(struct adreno_device *adreno_dev)
{
	struct adreno_preemption *preempt = &adreno_dev->preempt;

	return preempt->count;
}

static unsigned int acd_data_index;
static DEFINE_SPINLOCK(acd_data_index_lock);

static unsigned int _acd_data_index_show(struct adreno_device *adreno_dev)
{
	unsigned int val;

	spin_lock(&acd_data_index_lock);
	val = acd_data_index;
	spin_unlock(&acd_data_index_lock);
	return val;
}

static int _acd_data_index_store(struct adreno_device *adreno_dev,
		unsigned int val)
{
	struct kgsl_device *device = KGSL_DEVICE(adreno_dev);
	struct gmu_device *gmu = KGSL_GMU_DEVICE(device);
	struct hfi_acd_table_cmd *cmd;

	if (!ADRENO_FEATURE(adreno_dev, ADRENO_ACD))
		return -EINVAL;

	cmd = &gmu->hfi.acd_tbl_cmd;

	if (val >= (cmd->stride * cmd->num_levels))
		return -EINVAL;

	spin_lock(&acd_data_index_lock);
	acd_data_index = val;
	spin_unlock(&acd_data_index_lock);
	return 0;
}

static unsigned int _acd_show(struct adreno_device *adreno_dev)
{
	return test_bit(ADRENO_ACD_CTRL, &adreno_dev->pwrctrl_flag);
}

static int _acd_store(struct adreno_device *adreno_dev, unsigned int val)
{
	struct kgsl_device *device = KGSL_DEVICE(adreno_dev);

	if (test_bit(ADRENO_ACD_CTRL, &adreno_dev->pwrctrl_flag) == val)
		return 0;

	return gmu_core_acd_set(device, val);
}

static unsigned int _acd_version_show(struct adreno_device *adreno_dev)
{
	struct kgsl_device *device = KGSL_DEVICE(adreno_dev);
	struct gmu_device *gmu = KGSL_GMU_DEVICE(device);
	struct hfi_acd_table_cmd *cmd;

	if (!ADRENO_FEATURE(adreno_dev, ADRENO_ACD))
		return 0;

	cmd = &gmu->hfi.acd_tbl_cmd;
	return cmd->version;
}

static int _acd_version_store(struct adreno_device *adreno_dev,
		unsigned int val)
{
	struct kgsl_device *device = KGSL_DEVICE(adreno_dev);
	struct gmu_device *gmu = KGSL_GMU_DEVICE(device);
	struct hfi_acd_table_cmd *cmd;

	if (!ADRENO_FEATURE(adreno_dev, ADRENO_ACD))
		return -EINVAL;

	cmd = &gmu->hfi.acd_tbl_cmd;
	cmd->version = val;
	return 0;
}

static unsigned int _acd_stride_show(struct adreno_device *adreno_dev)
{
	struct kgsl_device *device = KGSL_DEVICE(adreno_dev);
	struct gmu_device *gmu = KGSL_GMU_DEVICE(device);
	struct hfi_acd_table_cmd *cmd;

	if (!ADRENO_FEATURE(adreno_dev, ADRENO_ACD))
		return 0;

	cmd = &gmu->hfi.acd_tbl_cmd;
	return cmd->stride;
}

static int _acd_stride_store(struct adreno_device *adreno_dev, unsigned int val)
{
	struct kgsl_device *device = KGSL_DEVICE(adreno_dev);
	struct gmu_device *gmu = KGSL_GMU_DEVICE(device);
	struct hfi_acd_table_cmd *cmd;

	if (!ADRENO_FEATURE(adreno_dev, ADRENO_ACD))
		return -EINVAL;

	if (!val || val > MAX_ACD_STRIDE)
		return -EINVAL;

	cmd = &gmu->hfi.acd_tbl_cmd;
	cmd->stride = val;
	return 0;
}

static unsigned int _acd_num_levels_show(struct adreno_device *adreno_dev)
{
	struct kgsl_device *device = KGSL_DEVICE(adreno_dev);
	struct gmu_device *gmu = KGSL_GMU_DEVICE(device);
	struct hfi_acd_table_cmd *cmd;

	if (!ADRENO_FEATURE(adreno_dev, ADRENO_ACD))
		return 0;

	cmd = &gmu->hfi.acd_tbl_cmd;
	return cmd->num_levels;
}

static int _acd_num_levels_store(struct adreno_device *adreno_dev,
		unsigned int val)
{
	struct kgsl_device *device = KGSL_DEVICE(adreno_dev);
	struct gmu_device *gmu = KGSL_GMU_DEVICE(device);
	struct hfi_acd_table_cmd *cmd;

	if (!ADRENO_FEATURE(adreno_dev, ADRENO_ACD))
		return -EINVAL;

	if (!val || val > MAX_ACD_NUM_LEVELS)
		return -EINVAL;

	cmd = &gmu->hfi.acd_tbl_cmd;
	cmd->num_levels = val;
	return 0;
}

static unsigned int _acd_enable_by_level_show(struct adreno_device *adreno_dev)
{
	struct kgsl_device *device = KGSL_DEVICE(adreno_dev);
	struct gmu_device *gmu = KGSL_GMU_DEVICE(device);
	struct hfi_acd_table_cmd *cmd;

	if (!ADRENO_FEATURE(adreno_dev, ADRENO_ACD))
		return 0;

	cmd = &gmu->hfi.acd_tbl_cmd;
	return cmd->enable_by_level;
}

static int _acd_enable_by_level_store(struct adreno_device *adreno_dev,
		unsigned int val)
{
	struct kgsl_device *device = KGSL_DEVICE(adreno_dev);
	struct gmu_device *gmu = KGSL_GMU_DEVICE(device);
	struct hfi_acd_table_cmd *cmd;

	if (!ADRENO_FEATURE(adreno_dev, ADRENO_ACD))
		return -EINVAL;

	cmd = &gmu->hfi.acd_tbl_cmd;

	if (hweight32(val) != cmd->num_levels)
		return -EINVAL;

	cmd->enable_by_level = val;
	return 0;
}

static unsigned int _acd_data_show(struct adreno_device *adreno_dev)
{
	struct kgsl_device *device = KGSL_DEVICE(adreno_dev);
	struct gmu_device *gmu = KGSL_GMU_DEVICE(device);
	struct hfi_acd_table_cmd *cmd;
	unsigned int index;

	if (!ADRENO_FEATURE(adreno_dev, ADRENO_ACD))
		return 0;

	spin_lock(&acd_data_index_lock);
	index = acd_data_index;
	spin_unlock(&acd_data_index_lock);

	cmd = &gmu->hfi.acd_tbl_cmd;
	return cmd->data[index];
}

static int _acd_data_store(struct adreno_device *adreno_dev, unsigned int val)
{
	struct kgsl_device *device = KGSL_DEVICE(adreno_dev);
	struct gmu_device *gmu = KGSL_GMU_DEVICE(device);
	struct hfi_acd_table_cmd *cmd;
	unsigned int index;

	if (!ADRENO_FEATURE(adreno_dev, ADRENO_ACD))
		return -EINVAL;

	spin_lock(&acd_data_index_lock);
	index = acd_data_index;
	spin_unlock(&acd_data_index_lock);

	cmd = &gmu->hfi.acd_tbl_cmd;
	cmd->data[index] = val;
	return 0;
}

<<<<<<< HEAD
static unsigned int address;
static DEFINE_SPINLOCK(address_lock);

static int _address_store(struct adreno_device *adreno_dev,
		unsigned int val)
{
	spin_lock(&address_lock);
	address = val;
	spin_unlock(&address_lock);
	return 0;
}

static unsigned int _address_show(struct adreno_device *adreno_dev)
{
	unsigned int val;

	spin_lock(&address_lock);
	val = address;
	spin_unlock(&address_lock);
	return val;
}

static int _value_store(struct adreno_device *adreno_dev,
		unsigned int val)
{
	struct hfi_set_value_cmd req = {
		.type = HFI_VALUE_ADDRESS,
		.subtype = 0,
		.data = val,
	};
	struct kgsl_device *device = KGSL_DEVICE(adreno_dev);
	struct gmu_device *gmu = KGSL_GMU_DEVICE(device);
	int ret;

	spin_lock(&address_lock);
	req.subtype = address;
	spin_unlock(&address_lock);

	mutex_lock(&device->mutex);
	ret = kgsl_active_count_get(device);
	if (ret) {
		mutex_unlock(&device->mutex);
		return ret;
	}

	ret = hfi_send_req(gmu, H2F_MSG_SET_VALUE, &req);

	kgsl_active_count_put(device);
	mutex_unlock(&device->mutex);
	return ret;
}

static unsigned int _value_show(struct adreno_device *adreno_dev)
{
	struct hfi_get_value_req req;
	struct kgsl_device *device = KGSL_DEVICE(adreno_dev);
	struct gmu_device *gmu = KGSL_GMU_DEVICE(device);
	int ret;

	memset(&req, 0, sizeof(req));

	spin_lock(&address_lock);
	req.cmd.subtype = address;
	spin_unlock(&address_lock);

	req.cmd.type = HFI_VALUE_ADDRESS;

	mutex_lock(&device->mutex);
	ret = kgsl_active_count_get(device);
	if (ret) {
		mutex_unlock(&device->mutex);
		return ret;
	}

	ret = hfi_send_req(gmu, H2F_MSG_GET_VALUE, &req);

	kgsl_active_count_put(device);
	mutex_unlock(&device->mutex);
	return ret ? ret : req.data[0];
}

=======
>>>>>>> fa7623b2
static ssize_t _sysfs_store_u32(struct device *dev,
		struct device_attribute *attr,
		const char *buf, size_t count)
{
	struct adreno_device *adreno_dev = _get_adreno_dev(dev);
	struct adreno_sysfs_attribute *_attr = ADRENO_SYSFS_ATTR(attr);
	unsigned int val = 0;
	int ret;

	if (adreno_dev == NULL)
		return 0;

	ret = kgsl_sysfs_store(buf, &val);

	if (!ret && _attr->store)
		ret = _attr->store(adreno_dev, val);

	return (ssize_t) ret < 0 ? ret : count;
}

static ssize_t _sysfs_show_u32(struct device *dev,
		struct device_attribute *attr,
		char *buf)
{
	struct adreno_device *adreno_dev = _get_adreno_dev(dev);
	struct adreno_sysfs_attribute *_attr = ADRENO_SYSFS_ATTR(attr);
	unsigned int val = 0;

	if (adreno_dev == NULL)
		return 0;

	if (_attr->show)
		val = _attr->show(adreno_dev);

	return snprintf(buf, PAGE_SIZE, "0x%X\n", val);
}

static ssize_t _sysfs_store_bool(struct device *dev,
		struct device_attribute *attr,
		const char *buf, size_t count)
{
	struct adreno_device *adreno_dev = _get_adreno_dev(dev);
	struct adreno_sysfs_attribute *_attr = ADRENO_SYSFS_ATTR(attr);
	unsigned int val = 0;
	int ret;

	if (adreno_dev == NULL)
		return 0;

	ret = kgsl_sysfs_store(buf, &val);

	if (!ret && _attr->store)
		ret = _attr->store(adreno_dev, val ? 1 : 0);

	return (ssize_t) ret < 0 ? ret : count;
}

static ssize_t _sysfs_show_bool(struct device *dev,
		struct device_attribute *attr,
		char *buf)
{
	struct adreno_device *adreno_dev = _get_adreno_dev(dev);
	struct adreno_sysfs_attribute *_attr = ADRENO_SYSFS_ATTR(attr);
	unsigned int val = 0;

	if (adreno_dev == NULL)
		return 0;

	if (_attr->show)
		val = _attr->show(adreno_dev);

	return snprintf(buf, PAGE_SIZE, "%d\n", val);
}

#define ADRENO_SYSFS_BOOL(_name) \
	_ADRENO_SYSFS_ATTR(_name, _sysfs_show_bool, _sysfs_store_bool)

#define ADRENO_SYSFS_U32(_name) \
	_ADRENO_SYSFS_ATTR(_name, _sysfs_show_u32, _sysfs_store_u32)

#define ADRENO_SYSFS_RO_U32(_name) \
	_ADRENO_SYSFS_ATTR_RO(_name, _sysfs_show_u32)

static ADRENO_SYSFS_U32(ft_policy);
static ADRENO_SYSFS_U32(ft_pagefault_policy);
static ADRENO_SYSFS_U32(preempt_level);
static ADRENO_SYSFS_RO_U32(preempt_count);
static ADRENO_SYSFS_BOOL(usesgmem);
static ADRENO_SYSFS_BOOL(skipsaverestore);
static ADRENO_SYSFS_BOOL(ft_long_ib_detect);
static ADRENO_SYSFS_BOOL(ft_hang_intr_status);
static ADRENO_SYSFS_BOOL(gpu_llc_slice_enable);
static ADRENO_SYSFS_BOOL(gpuhtw_llc_slice_enable);

static DEVICE_INT_ATTR(wake_nice, 0644, adreno_wake_nice);
static DEVICE_INT_ATTR(wake_timeout, 0644, adreno_wake_timeout);

static ADRENO_SYSFS_BOOL(sptp_pc);
static ADRENO_SYSFS_BOOL(lm);
static ADRENO_SYSFS_BOOL(preemption);
static ADRENO_SYSFS_BOOL(hwcg);
static ADRENO_SYSFS_BOOL(throttling);
static ADRENO_SYSFS_BOOL(ifpc);
static ADRENO_SYSFS_RO_U32(ifpc_count);
static ADRENO_SYSFS_BOOL(acd);

static ADRENO_SYSFS_U32(acd_data_index);
static ADRENO_SYSFS_U32(acd_version);
static ADRENO_SYSFS_U32(acd_stride);
static ADRENO_SYSFS_U32(acd_num_levels);
static ADRENO_SYSFS_U32(acd_enable_by_level);
static ADRENO_SYSFS_U32(acd_data);
<<<<<<< HEAD
static ADRENO_SYSFS_U32(address);
static ADRENO_SYSFS_U32(value);
=======
>>>>>>> fa7623b2

static const struct device_attribute *_attr_list[] = {
	&adreno_attr_ft_policy.attr,
	&adreno_attr_ft_pagefault_policy.attr,
	&adreno_attr_ft_long_ib_detect.attr,
	&adreno_attr_ft_hang_intr_status.attr,
	&dev_attr_wake_nice.attr,
	&dev_attr_wake_timeout.attr,
	&adreno_attr_sptp_pc.attr,
	&adreno_attr_lm.attr,
	&adreno_attr_preemption.attr,
	&adreno_attr_hwcg.attr,
	&adreno_attr_throttling.attr,
	&adreno_attr_gpu_llc_slice_enable.attr,
	&adreno_attr_gpuhtw_llc_slice_enable.attr,
	&adreno_attr_preempt_level.attr,
	&adreno_attr_usesgmem.attr,
	&adreno_attr_skipsaverestore.attr,
	&adreno_attr_ifpc.attr,
	&adreno_attr_ifpc_count.attr,
	&adreno_attr_preempt_count.attr,
	&adreno_attr_acd.attr,
	&adreno_attr_acd_data_index.attr,
	&adreno_attr_acd_version.attr,
	&adreno_attr_acd_stride.attr,
	&adreno_attr_acd_num_levels.attr,
	&adreno_attr_acd_enable_by_level.attr,
	&adreno_attr_acd_data.attr,
<<<<<<< HEAD
	&adreno_attr_address.attr,
	&adreno_attr_value.attr,
=======
>>>>>>> fa7623b2
	NULL,
};

/* Add a ppd directory for controlling different knobs from sysfs */
struct adreno_ppd_attribute {
	struct attribute attr;
	ssize_t (*show)(struct kgsl_device *device, char *buf);
	ssize_t (*store)(struct kgsl_device *device, const char *buf,
		size_t count);
};

#define PPD_ATTR(_name, _mode, _show, _store) \
struct adreno_ppd_attribute attr_##_name = { \
	.attr = { .name = __stringify(_name), .mode = _mode }, \
	.show = _show, \
	.store = _store, \
}

#define to_ppd_attr(a) \
container_of((a), struct adreno_ppd_attribute, attr)

#define kobj_to_device(a) \
container_of((a), struct kgsl_device, ppd_kobj)

static ssize_t ppd_enable_store(struct kgsl_device *device,
				const char *buf, size_t count)
{
	struct adreno_device *adreno_dev = ADRENO_DEVICE(device);
	unsigned int ppd_on = 0;
	int ret;

	if (!adreno_is_a430v2(adreno_dev) ||
		!ADRENO_FEATURE(adreno_dev, ADRENO_PPD))
		return count;

	ret = kgsl_sysfs_store(buf, &ppd_on);
	if (ret < 0)
		return ret;

	ppd_on = (ppd_on) ? 1 : 0;

	if (ppd_on == test_bit(ADRENO_PPD_CTRL, &adreno_dev->pwrctrl_flag))
		return count;

	mutex_lock(&device->mutex);

	kgsl_pwrctrl_change_state(device, KGSL_STATE_SUSPEND);
	change_bit(ADRENO_PPD_CTRL, &adreno_dev->pwrctrl_flag);
	kgsl_pwrctrl_change_state(device, KGSL_STATE_SLUMBER);

	mutex_unlock(&device->mutex);
	return count;
}

static ssize_t ppd_enable_show(struct kgsl_device *device,
					char *buf)
{
	struct adreno_device *adreno_dev = ADRENO_DEVICE(device);

	return snprintf(buf, PAGE_SIZE, "%u\n",
		test_bit(ADRENO_PPD_CTRL, &adreno_dev->pwrctrl_flag));
}
/* Add individual ppd attributes here */
static PPD_ATTR(enable, 0644, ppd_enable_show, ppd_enable_store);

static ssize_t ppd_sysfs_show(struct kobject *kobj,
	struct attribute *attr, char *buf)
{
	struct adreno_ppd_attribute *pattr = to_ppd_attr(attr);
	struct kgsl_device *device = kobj_to_device(kobj);
	ssize_t ret = -EIO;

	if (device != NULL && pattr->show != NULL)
		ret = pattr->show(device, buf);

	return ret;
}

static ssize_t ppd_sysfs_store(struct kobject *kobj,
	struct attribute *attr, const char *buf, size_t count)
{
	struct adreno_ppd_attribute *pattr = to_ppd_attr(attr);
	struct kgsl_device *device = kobj_to_device(kobj);
	ssize_t ret = -EIO;

	if (device != NULL && pattr->store != NULL)
		ret = pattr->store(device, buf, count);

	return ret;
}

static const struct sysfs_ops ppd_sysfs_ops = {
	.show = ppd_sysfs_show,
	.store = ppd_sysfs_store,
};

static struct kobj_type ktype_ppd = {
	.sysfs_ops = &ppd_sysfs_ops,
};

static void ppd_sysfs_close(struct adreno_device *adreno_dev)
{
	struct kgsl_device *device = KGSL_DEVICE(adreno_dev);

	if (!ADRENO_FEATURE(adreno_dev, ADRENO_PPD))
		return;

	sysfs_remove_file(&device->ppd_kobj, &attr_enable.attr);
	kobject_put(&device->ppd_kobj);
}

static int ppd_sysfs_init(struct adreno_device *adreno_dev)
{
	struct kgsl_device *device = KGSL_DEVICE(adreno_dev);
	int ret;

	if (!ADRENO_FEATURE(adreno_dev, ADRENO_PPD))
		return -ENODEV;

	ret = kobject_init_and_add(&device->ppd_kobj, &ktype_ppd,
		&device->dev->kobj, "ppd");

	if (ret == 0)
		ret = sysfs_create_file(&device->ppd_kobj, &attr_enable.attr);

	return ret;
}

/**
 * adreno_sysfs_close() - Take down the adreno sysfs files
 * @adreno_dev: Pointer to the adreno device
 *
 * Take down the sysfs files on when the device goes away
 */
void adreno_sysfs_close(struct adreno_device *adreno_dev)
{
	struct kgsl_device *device = KGSL_DEVICE(adreno_dev);

	ppd_sysfs_close(adreno_dev);
	kgsl_remove_device_sysfs_files(device->dev, _attr_list);
}

/**
 * adreno_sysfs_init() - Initialize adreno sysfs files
 * @adreno_dev: Pointer to the adreno device
 *
 * Initialize many of the adreno specific sysfs files especially for fault
 * tolerance and power control
 */
int adreno_sysfs_init(struct adreno_device *adreno_dev)
{
	struct kgsl_device *device = KGSL_DEVICE(adreno_dev);
	int ret;

	ret = kgsl_create_device_sysfs_files(device->dev, _attr_list);

	/* Add the PPD directory and files */
	if (ret == 0)
		ppd_sysfs_init(adreno_dev);

	return 0;
}
<|MERGE_RESOLUTION|>--- conflicted
+++ resolved
@@ -17,9 +17,6 @@
 #include "kgsl_gmu.h"
 #include "kgsl_hfi.h"
 #include "adreno.h"
-#include "kgsl_hfi.h"
-#include "kgsl_gmu_core.h"
-#include "kgsl_gmu.h"
 
 struct adreno_sysfs_attribute {
 	struct device_attribute attr;
@@ -536,90 +533,6 @@
 	return 0;
 }
 
-<<<<<<< HEAD
-static unsigned int address;
-static DEFINE_SPINLOCK(address_lock);
-
-static int _address_store(struct adreno_device *adreno_dev,
-		unsigned int val)
-{
-	spin_lock(&address_lock);
-	address = val;
-	spin_unlock(&address_lock);
-	return 0;
-}
-
-static unsigned int _address_show(struct adreno_device *adreno_dev)
-{
-	unsigned int val;
-
-	spin_lock(&address_lock);
-	val = address;
-	spin_unlock(&address_lock);
-	return val;
-}
-
-static int _value_store(struct adreno_device *adreno_dev,
-		unsigned int val)
-{
-	struct hfi_set_value_cmd req = {
-		.type = HFI_VALUE_ADDRESS,
-		.subtype = 0,
-		.data = val,
-	};
-	struct kgsl_device *device = KGSL_DEVICE(adreno_dev);
-	struct gmu_device *gmu = KGSL_GMU_DEVICE(device);
-	int ret;
-
-	spin_lock(&address_lock);
-	req.subtype = address;
-	spin_unlock(&address_lock);
-
-	mutex_lock(&device->mutex);
-	ret = kgsl_active_count_get(device);
-	if (ret) {
-		mutex_unlock(&device->mutex);
-		return ret;
-	}
-
-	ret = hfi_send_req(gmu, H2F_MSG_SET_VALUE, &req);
-
-	kgsl_active_count_put(device);
-	mutex_unlock(&device->mutex);
-	return ret;
-}
-
-static unsigned int _value_show(struct adreno_device *adreno_dev)
-{
-	struct hfi_get_value_req req;
-	struct kgsl_device *device = KGSL_DEVICE(adreno_dev);
-	struct gmu_device *gmu = KGSL_GMU_DEVICE(device);
-	int ret;
-
-	memset(&req, 0, sizeof(req));
-
-	spin_lock(&address_lock);
-	req.cmd.subtype = address;
-	spin_unlock(&address_lock);
-
-	req.cmd.type = HFI_VALUE_ADDRESS;
-
-	mutex_lock(&device->mutex);
-	ret = kgsl_active_count_get(device);
-	if (ret) {
-		mutex_unlock(&device->mutex);
-		return ret;
-	}
-
-	ret = hfi_send_req(gmu, H2F_MSG_GET_VALUE, &req);
-
-	kgsl_active_count_put(device);
-	mutex_unlock(&device->mutex);
-	return ret ? ret : req.data[0];
-}
-
-=======
->>>>>>> fa7623b2
 static ssize_t _sysfs_store_u32(struct device *dev,
 		struct device_attribute *attr,
 		const char *buf, size_t count)
@@ -732,11 +645,6 @@
 static ADRENO_SYSFS_U32(acd_num_levels);
 static ADRENO_SYSFS_U32(acd_enable_by_level);
 static ADRENO_SYSFS_U32(acd_data);
-<<<<<<< HEAD
-static ADRENO_SYSFS_U32(address);
-static ADRENO_SYSFS_U32(value);
-=======
->>>>>>> fa7623b2
 
 static const struct device_attribute *_attr_list[] = {
 	&adreno_attr_ft_policy.attr,
@@ -765,11 +673,6 @@
 	&adreno_attr_acd_num_levels.attr,
 	&adreno_attr_acd_enable_by_level.attr,
 	&adreno_attr_acd_data.attr,
-<<<<<<< HEAD
-	&adreno_attr_address.attr,
-	&adreno_attr_value.attr,
-=======
->>>>>>> fa7623b2
 	NULL,
 };
 
