/* Copyright (c) 2002,2007-2018, The Linux Foundation. All rights reserved.
 *
 * This program is free software; you can redistribute it and/or modify
 * it under the terms of the GNU General Public License version 2 and
 * only version 2 as published by the Free Software Foundation.
 *
 * This program is distributed in the hope that it will be useful,
 * but WITHOUT ANY WARRANTY; without even the implied warranty of
 * MERCHANTABILITY or FITNESS FOR A PARTICULAR PURPOSE.  See the
 * GNU General Public License for more details.
 *
 */

#define ANY_ID (~0)

static const struct adreno_gpu_core adreno_gpulist[] = {
	{
		.gpurev = ADRENO_REV_A306,
		.core = 3,
		.major = 0,
		.minor = 6,
		.patchid = 0x00,
		.features = ADRENO_SOFT_FAULT_DETECT,
		.pm4fw_name = "a300_pm4.fw",
		.pfpfw_name = "a300_pfp.fw",
		.gpudev = &adreno_a3xx_gpudev,
		.gmem_size = SZ_128K,
		.busy_mask = 0x7FFFFFFE,
	},
	{
		.gpurev = ADRENO_REV_A306A,
		.core = 3,
		.major = 0,
		.minor = 6,
		.patchid = 0x20,
		.features = ADRENO_SOFT_FAULT_DETECT,
		.pm4fw_name = "a300_pm4.fw",
		.pfpfw_name = "a300_pfp.fw",
		.gpudev = &adreno_a3xx_gpudev,
		.gmem_size = SZ_128K,
		.busy_mask = 0x7FFFFFFE,
	},
	{
		.gpurev = ADRENO_REV_A304,
		.core = 3,
		.major = 0,
		.minor = 4,
		.patchid = 0x00,
		.features = ADRENO_SOFT_FAULT_DETECT,
		.pm4fw_name = "a300_pm4.fw",
		.pfpfw_name = "a300_pfp.fw",
		.gpudev = &adreno_a3xx_gpudev,
		.gmem_size = (SZ_64K + SZ_32K),
		.busy_mask = 0x7FFFFFFE,
	},
	{
		.gpurev = ADRENO_REV_A405,
		.core = 4,
		.major = 0,
		.minor = 5,
		.patchid = ANY_ID,
		.features = ADRENO_SOFT_FAULT_DETECT,
		.pm4fw_name = "a420_pm4.fw",
		.pfpfw_name = "a420_pfp.fw",
		.gpudev = &adreno_a4xx_gpudev,
		.gmem_size = SZ_256K,
		.busy_mask = 0x7FFFFFFE,
	},
	{
		.gpurev = ADRENO_REV_A420,
		.core = 4,
		.major = 2,
		.minor = 0,
		.patchid = ANY_ID,
		.features = ADRENO_USES_OCMEM | ADRENO_WARM_START |
			ADRENO_USE_BOOTSTRAP | ADRENO_SOFT_FAULT_DETECT,
		.pm4fw_name = "a420_pm4.fw",
		.pfpfw_name = "a420_pfp.fw",
		.gpudev = &adreno_a4xx_gpudev,
		.gmem_size = (SZ_1M + SZ_512K),
		.pm4_jt_idx = 0x901,
		.pm4_jt_addr = 0x300,
		.pfp_jt_idx = 0x401,
		.pfp_jt_addr = 0x400,
		.pm4_bstrp_size = 0x06,
		.pfp_bstrp_size = 0x28,
		.pfp_bstrp_ver = 0x4ff083,
		.busy_mask = 0x7FFFFFFE,
	},
	{
		.gpurev = ADRENO_REV_A430,
		.core = 4,
		.major = 3,
		.minor = 0,
		.patchid = ANY_ID,
		.features = ADRENO_USES_OCMEM  | ADRENO_WARM_START |
			ADRENO_USE_BOOTSTRAP | ADRENO_SPTP_PC | ADRENO_PPD |
			ADRENO_CONTENT_PROTECTION | ADRENO_PREEMPTION |
			ADRENO_SOFT_FAULT_DETECT,
		.pm4fw_name = "a420_pm4.fw",
		.pfpfw_name = "a420_pfp.fw",
		.gpudev = &adreno_a4xx_gpudev,
		.gmem_size = (SZ_1M + SZ_512K),
		.pm4_jt_idx = 0x901,
		.pm4_jt_addr = 0x300,
		.pfp_jt_idx = 0x401,
		.pfp_jt_addr = 0x400,
		.pm4_bstrp_size = 0x06,
		.pfp_bstrp_size = 0x28,
		.pfp_bstrp_ver = 0x4ff083,
		.shader_offset = 0x20000,
		.shader_size = 0x10000,
		.num_protected_regs = 0x18,
		.busy_mask = 0x7FFFFFFE,
	},
	{
		.gpurev = ADRENO_REV_A418,
		.core = 4,
		.major = 1,
		.minor = 8,
		.patchid = ANY_ID,
		.features = ADRENO_USES_OCMEM  | ADRENO_WARM_START |
			ADRENO_USE_BOOTSTRAP | ADRENO_SPTP_PC |
			ADRENO_SOFT_FAULT_DETECT,
		.pm4fw_name = "a420_pm4.fw",
		.pfpfw_name = "a420_pfp.fw",
		.gpudev = &adreno_a4xx_gpudev,
		.gmem_size = (SZ_512K),
		.pm4_jt_idx = 0x901,
		.pm4_jt_addr = 0x300,
		.pfp_jt_idx = 0x401,
		.pfp_jt_addr = 0x400,
		.pm4_bstrp_size = 0x06,
		.pfp_bstrp_size = 0x28,
		.pfp_bstrp_ver = 0x4ff083,
		.shader_offset = 0x20000, /* SP and TP addresses */
		.shader_size = 0x10000,
		.num_protected_regs = 0x18,
		.busy_mask = 0x7FFFFFFE,
	},
	{
		.gpurev = ADRENO_REV_A530,
		.core = 5,
		.major = 3,
		.minor = 0,
		.patchid = 0,
		.pm4fw_name = "a530v1_pm4.fw",
		.pfpfw_name = "a530v1_pfp.fw",
		.gpudev = &adreno_a5xx_gpudev,
		.gmem_size = SZ_1M,
		.num_protected_regs = 0x20,
		.busy_mask = 0xFFFFFFFE,
	},
	{
		.gpurev = ADRENO_REV_A530,
		.core = 5,
		.major = 3,
		.minor = 0,
		.patchid = 1,
		.features = ADRENO_GPMU | ADRENO_SPTP_PC | ADRENO_LM |
			ADRENO_PREEMPTION | ADRENO_64BIT |
			ADRENO_CONTENT_PROTECTION,
		.pm4fw_name = "a530_pm4.fw",
		.pfpfw_name = "a530_pfp.fw",
		.zap_name = "a530_zap",
		.gpudev = &adreno_a5xx_gpudev,
		.gmem_size = SZ_1M,
		.num_protected_regs = 0x20,
		.gpmufw_name = "a530_gpmu.fw2",
		.gpmu_major = 1,
		.gpmu_minor = 0,
		.busy_mask = 0xFFFFFFFE,
		.lm_major = 3,
		.lm_minor = 0,
		.gpmu_tsens = 0x00060007,
		.max_power = 5448,
		.regfw_name = "a530v2_seq.fw2",
	},
	{
		.gpurev = ADRENO_REV_A530,
		.core = 5,
		.major = 3,
		.minor = 0,
		.patchid = ANY_ID,
		.features = ADRENO_GPMU | ADRENO_SPTP_PC | ADRENO_LM |
			ADRENO_PREEMPTION | ADRENO_64BIT |
			ADRENO_CONTENT_PROTECTION,
		.pm4fw_name = "a530_pm4.fw",
		.pfpfw_name = "a530_pfp.fw",
		.zap_name = "a530_zap",
		.gpudev = &adreno_a5xx_gpudev,
		.gmem_size = SZ_1M,
		.num_protected_regs = 0x20,
		.gpmufw_name = "a530v3_gpmu.fw2",
		.gpmu_major = 1,
		.gpmu_minor = 0,
		.busy_mask = 0xFFFFFFFE,
		.lm_major = 1,
		.lm_minor = 0,
		.gpmu_tsens = 0x00060007,
		.max_power = 5448,
		.regfw_name = "a530v3_seq.fw2",
	},
	{
		.gpurev = ADRENO_REV_A505,
		.core = 5,
		.major = 0,
		.minor = 5,
		.patchid = ANY_ID,
		.features = ADRENO_PREEMPTION | ADRENO_64BIT,
		.pm4fw_name = "a530_pm4.fw",
		.pfpfw_name = "a530_pfp.fw",
		.gpudev = &adreno_a5xx_gpudev,
		.gmem_size = (SZ_128K + SZ_8K),
		.num_protected_regs = 0x20,
		.busy_mask = 0xFFFFFFFE,
	},
	{
		.gpurev = ADRENO_REV_A506,
		.core = 5,
		.major = 0,
		.minor = 6,
		.patchid = ANY_ID,
		.features = ADRENO_PREEMPTION | ADRENO_64BIT |
			ADRENO_CONTENT_PROTECTION | ADRENO_CPZ_RETENTION,
		.pm4fw_name = "a530_pm4.fw",
		.pfpfw_name = "a530_pfp.fw",
		.zap_name = "a506_zap",
		.gpudev = &adreno_a5xx_gpudev,
		.gmem_size = (SZ_128K + SZ_8K),
		.num_protected_regs = 0x20,
		.busy_mask = 0xFFFFFFFE,
	},
	{
		.gpurev = ADRENO_REV_A510,
		.core = 5,
		.major = 1,
		.minor = 0,
		.patchid = ANY_ID,
		.pm4fw_name = "a530_pm4.fw",
		.pfpfw_name = "a530_pfp.fw",
		.gpudev = &adreno_a5xx_gpudev,
		.gmem_size = SZ_256K,
		.num_protected_regs = 0x20,
		.busy_mask = 0xFFFFFFFE,
	},
	{
		.gpurev = ADRENO_REV_A540,
		.core = 5,
		.major = 4,
		.minor = 0,
		.patchid = 0,
		.features = ADRENO_PREEMPTION | ADRENO_64BIT |
			ADRENO_CONTENT_PROTECTION |
			ADRENO_GPMU | ADRENO_SPTP_PC,
		.pm4fw_name = "a530_pm4.fw",
		.pfpfw_name = "a530_pfp.fw",
		.zap_name = "a540_zap",
		.gpudev = &adreno_a5xx_gpudev,
		.gmem_size = SZ_1M,
		.num_protected_regs = 0x20,
		.busy_mask = 0xFFFFFFFE,
		.gpmufw_name = "a540_gpmu.fw2",
		.gpmu_major = 3,
		.gpmu_minor = 0,
		.gpmu_tsens = 0x000C000D,
		.max_power = 5448,
	},
	{
		.gpurev = ADRENO_REV_A540,
		.core = 5,
		.major = 4,
		.minor = 0,
		.patchid = ANY_ID,
		.features = ADRENO_PREEMPTION | ADRENO_64BIT |
			ADRENO_CONTENT_PROTECTION |
			ADRENO_GPMU | ADRENO_SPTP_PC,
		.pm4fw_name = "a530_pm4.fw",
		.pfpfw_name = "a530_pfp.fw",
		.zap_name = "a540_zap",
		.gpudev = &adreno_a5xx_gpudev,
		.gmem_size = SZ_1M,
		.num_protected_regs = 0x20,
		.busy_mask = 0xFFFFFFFE,
		.gpmufw_name = "a540_gpmu.fw2",
		.gpmu_major = 3,
		.gpmu_minor = 0,
		.gpmu_tsens = 0x000C000D,
		.max_power = 5448,
	},
	{
		.gpurev = ADRENO_REV_A512,
		.core = 5,
		.major = 1,
		.minor = 2,
		.patchid = ANY_ID,
		.features = ADRENO_PREEMPTION | ADRENO_64BIT |
			ADRENO_CONTENT_PROTECTION | ADRENO_CPZ_RETENTION,
		.pm4fw_name = "a530_pm4.fw",
		.pfpfw_name = "a530_pfp.fw",
		.zap_name = "a512_zap",
		.gpudev = &adreno_a5xx_gpudev,
		.gmem_size = (SZ_256K + SZ_16K),
		.num_protected_regs = 0x20,
		.busy_mask = 0xFFFFFFFE,
	},
	{
		.gpurev = ADRENO_REV_A508,
		.core = 5,
		.major = 0,
		.minor = 8,
		.patchid = ANY_ID,
		.features = ADRENO_PREEMPTION | ADRENO_64BIT |
			ADRENO_CONTENT_PROTECTION | ADRENO_CPZ_RETENTION,
		.pm4fw_name = "a530_pm4.fw",
		.pfpfw_name = "a530_pfp.fw",
		.zap_name = "a508_zap",
		.gpudev = &adreno_a5xx_gpudev,
		.gmem_size = (SZ_128K + SZ_8K),
		.num_protected_regs = 0x20,
		.busy_mask = 0xFFFFFFFE,
	},
	{
		.gpurev = ADRENO_REV_A630,
		.core = 6,
		.major = 3,
		.minor = 0,
		.patchid = 0,
		.features = ADRENO_64BIT | ADRENO_RPMH |
			ADRENO_GPMU | ADRENO_CONTENT_PROTECTION | ADRENO_LM,
		.sqefw_name = "a630_sqe.fw",
		.zap_name = "a630_zap",
		.gpudev = &adreno_a6xx_gpudev,
		.gmem_size = SZ_1M,
		.num_protected_regs = 0x20,
		.busy_mask = 0xFFFFFFFE,
		.gpmufw_name = "a630_gmu.bin",
		.gpmu_major = 0x1,
		.gpmu_minor = 0x003,
		.gpmu_tsens = 0x000C000D,
		.max_power = 5448,
	},
	{
		.gpurev = ADRENO_REV_A630,
		.core = 6,
		.major = 3,
		.minor = 0,
		.patchid = ANY_ID,
		.features = ADRENO_64BIT | ADRENO_RPMH | ADRENO_IFPC |
			ADRENO_GPMU | ADRENO_CONTENT_PROTECTION |
			ADRENO_IOCOHERENT | ADRENO_PREEMPTION,
		.sqefw_name = "a630_sqe.fw",
		.zap_name = "a630_zap",
		.gpudev = &adreno_a6xx_gpudev,
		.gmem_size = SZ_1M,
		.num_protected_regs = 0x20,
		.busy_mask = 0xFFFFFFFE,
		.gpmufw_name = "a630_gmu.bin",
		.gpmu_major = 0x1,
		.gpmu_minor = 0x003,
		.gpmu_tsens = 0x000C000D,
		.max_power = 5448,
	},
	{
		.gpurev = ADRENO_REV_A615,
		.core = 6,
		.major = 1,
		.minor = 5,
		.patchid = ANY_ID,
		.features = ADRENO_64BIT | ADRENO_RPMH | ADRENO_PREEMPTION |
			ADRENO_GPMU | ADRENO_CONTENT_PROTECTION | ADRENO_IFPC,
		.sqefw_name = "a630_sqe.fw",
		.zap_name = "a615_zap",
		.gpudev = &adreno_a6xx_gpudev,
		.gmem_size = SZ_512K,
		.num_protected_regs = 0x20,
		.busy_mask = 0xFFFFFFFE,
		.gpmufw_name = "a630_gmu.bin",
		.gpmu_major = 0x1,
		.gpmu_minor = 0x003,
	},
	{
		.gpurev = ADRENO_REV_A640,
		.core = 6,
		.major = 4,
		.minor = 0,
		.patchid = ANY_ID,
		.features = ADRENO_64BIT | ADRENO_RPMH | ADRENO_GPMU |
			ADRENO_IFPC | ADRENO_CONTENT_PROTECTION,
		.sqefw_name = "a630_sqe.fw",
		.zap_name = "a640_zap",
		.gpudev = &adreno_a6xx_gpudev,
		.gmem_size = SZ_1M, //Verified 1MB
		.num_protected_regs = 0x20,
		.busy_mask = 0xFFFFFFFE,
		.gpmufw_name = "a640_gmu.bin",
		.gpmu_major = 0x2,
		.gpmu_minor = 0x000,
		.gpmu_tsens = 0x000C000D,
		.max_power = 5448,
		.va_padding = SZ_64K,
<<<<<<< HEAD
=======
	},
	{
		.gpurev = ADRENO_REV_A680,
		.core = 6,
		.major = 8,
		.minor = 0,
		.patchid = ANY_ID,
		.features = ADRENO_64BIT | ADRENO_RPMH | ADRENO_GPMU,
		.sqefw_name = "a630_sqe.fw",
		.zap_name = "a640_zap",
		.gpudev = &adreno_a6xx_gpudev,
		.gmem_size = SZ_2M,
		.num_protected_regs = 0x20,
		.busy_mask = 0xFFFFFFFE,
		.gpmufw_name = "a640_gmu.bin",
		.gpmu_major = 0x2,
		.gpmu_minor = 0x000,
		.gpmu_tsens = 0x000C000D,
		.max_power = 5448,
>>>>>>> d8914c3a
	},
};<|MERGE_RESOLUTION|>--- conflicted
+++ resolved
@@ -399,8 +399,6 @@
 		.gpmu_tsens = 0x000C000D,
 		.max_power = 5448,
 		.va_padding = SZ_64K,
-<<<<<<< HEAD
-=======
 	},
 	{
 		.gpurev = ADRENO_REV_A680,
@@ -420,6 +418,5 @@
 		.gpmu_minor = 0x000,
 		.gpmu_tsens = 0x000C000D,
 		.max_power = 5448,
->>>>>>> d8914c3a
 	},
 };