--- conflicted
+++ resolved
@@ -159,11 +159,7 @@
 
 void ttm_tt_fini(struct ttm_tt *ttm)
 {
-<<<<<<< HEAD
-	WARN_ON(ttm->page_flags & TTM_PAGE_FLAG_PRIV_POPULATED);
-=======
 	WARN_ON(ttm->page_flags & TTM_TT_FLAG_PRIV_POPULATED);
->>>>>>> 56d33754
 
 	if (ttm->swap_storage)
 		fput(ttm->swap_storage);
