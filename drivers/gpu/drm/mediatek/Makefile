# SPDX-License-Identifier: GPL-2.0

<<<<<<< HEAD
ifeq (y, $(filter y, $(CONFIG_DRM_MEDIATEK_V2)))
obj-$(CONFIG_DRM_MEDIATEK) += mediatek_v2/
else

mediatek-drm-y := mtk_disp_color.o \
=======
mediatek-drm-y := mtk_disp_ccorr.o \
		  mtk_disp_color.o \
		  mtk_disp_gamma.o \
>>>>>>> 79f312ba
		  mtk_disp_ovl.o \
		  mtk_disp_rdma.o \
		  mtk_drm_crtc.o \
		  mtk_drm_ddp_comp.o \
		  mtk_drm_drv.o \
		  mtk_drm_gem.o \
		  mtk_drm_plane.o \
		  mtk_dsi.o \
		  mtk_dpi.o

obj-$(CONFIG_DRM_MEDIATEK) += mediatek-drm.o

mediatek-drm-hdmi-objs := mtk_cec.o \
			  mtk_hdmi.o \
			  mtk_hdmi_ddc.o

obj-$(CONFIG_DRM_MEDIATEK_HDMI) += mediatek-drm-hdmi.o
endif<|MERGE_RESOLUTION|>--- conflicted
+++ resolved
@@ -1,16 +1,12 @@
 # SPDX-License-Identifier: GPL-2.0
 
-<<<<<<< HEAD
 ifeq (y, $(filter y, $(CONFIG_DRM_MEDIATEK_V2)))
 obj-$(CONFIG_DRM_MEDIATEK) += mediatek_v2/
 else
 
-mediatek-drm-y := mtk_disp_color.o \
-=======
 mediatek-drm-y := mtk_disp_ccorr.o \
 		  mtk_disp_color.o \
 		  mtk_disp_gamma.o \
->>>>>>> 79f312ba
 		  mtk_disp_ovl.o \
 		  mtk_disp_rdma.o \
 		  mtk_drm_crtc.o \
