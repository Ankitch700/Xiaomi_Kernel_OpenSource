/* SPDX-License-Identifier: GPL-2.0 */
/* Copyright (c) 2017 The Linux Foundation. All rights reserved. */

#ifndef _A6XX_GMU_H_
#define _A6XX_GMU_H_

#include <linux/iopoll.h>
#include <linux/interrupt.h>
#include "msm_drv.h"
#include "a6xx_hfi.h"

struct a6xx_gmu_bo {
	void *virt;
	size_t size;
<<<<<<< HEAD
	u64 iova;
=======
	dma_addr_t iova;
>>>>>>> 0070b55b
	unsigned long attrs;
};

/*
 * These define the different GMU wake up options - these define how both the
 * CPU and the GMU bring up the hardware
 */

/* THe GMU has already been booted and the rentention registers are active */
#define GMU_WARM_BOOT 0

/* the GMU is coming up for the first time or back from a power collapse */
#define GMU_COLD_BOOT 1

/*
 * These define the level of control that the GMU has - the higher the number
 * the more things that the GMU hardware controls on its own.
 */

/* The GMU does not do any idle state management */
#define GMU_IDLE_STATE_ACTIVE 0

/* The GMU manages SPTP power collapse */
#define GMU_IDLE_STATE_SPTP 2

/* The GMU does automatic IFPC (intra-frame power collapse) */
#define GMU_IDLE_STATE_IFPC 3

struct a6xx_gmu {
	struct device *dev;

	void * __iomem mmio;

	int hfi_irq;
	int gmu_irq;

	struct device *gxpd;

	int idle_level;

	struct a6xx_gmu_bo *hfi;
	struct a6xx_gmu_bo *debug;

	int nr_clocks;
	struct clk_bulk_data *clocks;
	struct clk *core_clk;

	/* current performance index set externally */
	int current_perf_index;

	int nr_gpu_freqs;
	unsigned long gpu_freqs[16];
	u32 gx_arc_votes[16];

	int nr_gmu_freqs;
	unsigned long gmu_freqs[4];
	u32 cx_arc_votes[4];

	unsigned long freq;

	struct a6xx_hfi_queue queues[2];

	bool initialized;
	bool hung;
};

static inline u32 gmu_read(struct a6xx_gmu *gmu, u32 offset)
{
	return msm_readl(gmu->mmio + (offset << 2));
}

static inline void gmu_write(struct a6xx_gmu *gmu, u32 offset, u32 value)
{
	return msm_writel(value, gmu->mmio + (offset << 2));
}

static inline void gmu_rmw(struct a6xx_gmu *gmu, u32 reg, u32 mask, u32 or)
{
	u32 val = gmu_read(gmu, reg);

	val &= ~mask;

	gmu_write(gmu, reg, val | or);
}

static inline u64 gmu_read64(struct a6xx_gmu *gmu, u32 lo, u32 hi)
{
	u64 val;

	val = (u64) msm_readl(gmu->mmio + (lo << 2));
	val |= ((u64) msm_readl(gmu->mmio + (hi << 2)) << 32);

	return val;
}

#define gmu_poll_timeout(gmu, addr, val, cond, interval, timeout) \
	readl_poll_timeout((gmu)->mmio + ((addr) << 2), val, cond, \
		interval, timeout)

/*
 * These are the available OOB (out of band requests) to the GMU where "out of
 * band" means that the CPU talks to the GMU directly and not through HFI.
 * Normally this works by writing a ITCM/DTCM register and then triggering a
 * interrupt (the "request" bit) and waiting for an acknowledgment (the "ack"
 * bit). The state is cleared by writing the "clear' bit to the GMU interrupt.
 *
 * These are used to force the GMU/GPU to stay on during a critical sequence or
 * for hardware workarounds.
 */

enum a6xx_gmu_oob_state {
	GMU_OOB_BOOT_SLUMBER = 0,
	GMU_OOB_GPU_SET,
	GMU_OOB_DCVS_SET,
};

/* These are the interrupt / ack bits for each OOB request that are set
 * in a6xx_gmu_set_oob and a6xx_clear_oob
 */

/*
 * Let the GMU know that a boot or slumber operation has started. The value in
 * REG_A6XX_GMU_BOOT_SLUMBER_OPTION lets the GMU know which operation we are
 * doing
 */
#define GMU_OOB_BOOT_SLUMBER_REQUEST	22
#define GMU_OOB_BOOT_SLUMBER_ACK	30
#define GMU_OOB_BOOT_SLUMBER_CLEAR	30

/*
 * Set a new power level for the GPU when the CPU is doing frequency scaling
 */
#define GMU_OOB_DCVS_REQUEST	23
#define GMU_OOB_DCVS_ACK	31
#define GMU_OOB_DCVS_CLEAR	31

/*
 * Let the GMU know to not turn off any GPU registers while the CPU is in a
 * critical section
 */
#define GMU_OOB_GPU_SET_REQUEST	16
#define GMU_OOB_GPU_SET_ACK	24
#define GMU_OOB_GPU_SET_CLEAR	24


void a6xx_hfi_init(struct a6xx_gmu *gmu);
int a6xx_hfi_start(struct a6xx_gmu *gmu, int boot_state);
void a6xx_hfi_stop(struct a6xx_gmu *gmu);

bool a6xx_gmu_gx_is_on(struct a6xx_gmu *gmu);
bool a6xx_gmu_sptprac_is_on(struct a6xx_gmu *gmu);

#endif<|MERGE_RESOLUTION|>--- conflicted
+++ resolved
@@ -12,11 +12,7 @@
 struct a6xx_gmu_bo {
 	void *virt;
 	size_t size;
-<<<<<<< HEAD
-	u64 iova;
-=======
 	dma_addr_t iova;
->>>>>>> 0070b55b
 	unsigned long attrs;
 };
 
