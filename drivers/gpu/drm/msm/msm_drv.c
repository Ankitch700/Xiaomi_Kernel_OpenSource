--- conflicted
+++ resolved
@@ -124,21 +124,10 @@
 int msm_atomic_check(struct drm_device *dev,
 			    struct drm_atomic_state *state)
 {
-	struct msm_drm_private *priv;
-
-	if (!dev)
-		return -EINVAL;
-
 	if (msm_is_suspend_blocked(dev)) {
 		DRM_DEBUG("rejecting commit during suspend\n");
 		return -EBUSY;
 	}
-
-	priv = dev->dev_private;
-	if (priv && priv->kms && priv->kms->funcs &&
-			priv->kms->funcs->atomic_check)
-		return priv->kms->funcs->atomic_check(priv->kms, state);
-
 	return drm_atomic_helper_check(dev, state);
 }
 
@@ -295,11 +284,7 @@
 	list_add_tail(&vbl_ev->node, &vbl_ctrl->event_list);
 	spin_unlock_irqrestore(&vbl_ctrl->lock, flags);
 
-<<<<<<< HEAD
-	kthread_queue_work(&priv->event_thread[crtc_id].worker,
-=======
 	kthread_queue_work(&priv->disp_thread[crtc_id].worker,
->>>>>>> 70be28c9
 			&vbl_ctrl->work);
 
 	return 0;
@@ -656,14 +641,11 @@
 			kthread_run(kthread_worker_fn,
 				&priv->disp_thread[i].worker,
 				"crtc_commit:%d", priv->disp_thread[i].crtc_id);
-<<<<<<< HEAD
-=======
 		ret = sched_setscheduler(priv->disp_thread[i].thread,
 							SCHED_FIFO, &param);
 		if (ret)
 			pr_warn("display thread priority update failed: %d\n",
 									ret);
->>>>>>> 70be28c9
 
 		if (IS_ERR(priv->disp_thread[i].thread)) {
 			dev_err(dev, "failed to create crtc_commit kthread\n");
@@ -678,8 +660,6 @@
 			kthread_run(kthread_worker_fn,
 				&priv->event_thread[i].worker,
 				"crtc_event:%d", priv->event_thread[i].crtc_id);
-<<<<<<< HEAD
-=======
 		/**
 		 * event thread should also run at same priority as disp_thread
 		 * because it is handling frame_done events. A lower priority
@@ -692,7 +672,6 @@
 		if (ret)
 			pr_warn("display event thread priority update failed: %d\n",
 									ret);
->>>>>>> 70be28c9
 
 		if (IS_ERR(priv->event_thread[i].thread)) {
 			dev_err(dev, "failed to create crtc_event kthread\n");
