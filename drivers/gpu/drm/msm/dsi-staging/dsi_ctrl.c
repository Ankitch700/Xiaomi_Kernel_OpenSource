--- conflicted
+++ resolved
@@ -1011,14 +1011,6 @@
 	u8 *cmdbuf;
 	struct dsi_mode_info *timing;
 
-<<<<<<< HEAD
-	/* override cmd fetch mode during secure session */
-	if (dsi_ctrl->secure_mode) {
-		flags &= ~DSI_CTRL_CMD_FETCH_MEMORY;
-		flags |= DSI_CTRL_CMD_FIFO_STORE;
-		pr_debug("[%s] override to TPG during secure session\n",
-				dsi_ctrl->name);
-=======
 	/* Select the tx mode to transfer the command */
 	dsi_message_setup_tx_mode(dsi_ctrl, msg->tx_len, &flags);
 
@@ -1047,22 +1039,11 @@
 					msg->tx_len);
 
 		goto kickoff;
->>>>>>> 38ef2dbc
 	}
 
 	rc = mipi_dsi_create_packet(&packet, msg);
 	if (rc) {
 		pr_err("Failed to create message packet, rc=%d\n", rc);
-		goto error;
-	}
-
-	/* fail cmds more than the supported size in TPG mode */
-	if ((flags & DSI_CTRL_CMD_FIFO_STORE) &&
-			(msg->tx_len > DSI_CTRL_MAX_CMD_FIFO_STORE_SIZE)) {
-		pr_err("[%s] TPG cmd size:%zd not supported, secure:%d\n",
-				dsi_ctrl->name, msg->tx_len,
-				dsi_ctrl->secure_mode);
-		rc = -ENOTSUPP;
 		goto error;
 	}
 
