/*
 * Copyright (c) 2012-2018, The Linux Foundation. All rights reserved.
 *
 * This program is free software; you can redistribute it and/or modify
 * it under the terms of the GNU General Public License version 2 and
 * only version 2 as published by the Free Software Foundation.
 *
 * This program is distributed in the hope that it will be useful,
 * but WITHOUT ANY WARRANTY; without even the implied warranty of
 * MERCHANTABILITY or FITNESS FOR A PARTICULAR PURPOSE.  See the
 * GNU General Public License for more details.
 *
 */

#define pr_fmt(fmt)	"[drm-dp] %s: " fmt, __func__

#include <linux/types.h>
#include <linux/completion.h>
#include <linux/delay.h>
#include <drm/drm_fixed.h>

#include "dp_ctrl.h"

#define DP_MST_DEBUG(fmt, ...) pr_debug(fmt, ##__VA_ARGS__)

#define DP_CTRL_INTR_READY_FOR_VIDEO     BIT(0)
#define DP_CTRL_INTR_IDLE_PATTERN_SENT  BIT(3)

#define DP_CTRL_INTR_MST_DP0_VCPF_SENT	BIT(0)
#define DP_CTRL_INTR_MST_DP1_VCPF_SENT	BIT(3)

/* dp state ctrl */
#define ST_TRAIN_PATTERN_1		BIT(0)
#define ST_TRAIN_PATTERN_2		BIT(1)
#define ST_TRAIN_PATTERN_3		BIT(2)
#define ST_TRAIN_PATTERN_4		BIT(3)
#define ST_SYMBOL_ERR_RATE_MEASUREMENT	BIT(4)
#define ST_PRBS7			BIT(5)
#define ST_CUSTOM_80_BIT_PATTERN	BIT(6)
#define ST_SEND_VIDEO			BIT(7)
#define ST_PUSH_IDLE			BIT(8)
#define MST_DP0_PUSH_VCPF		BIT(12)
#define MST_DP0_FORCE_VCPF		BIT(13)
#define MST_DP1_PUSH_VCPF		BIT(14)
#define MST_DP1_FORCE_VCPF		BIT(15)

#define MR_LINK_TRAINING1  0x8
#define MR_LINK_SYMBOL_ERM 0x80
#define MR_LINK_PRBS7 0x100
#define MR_LINK_CUSTOM80 0x200
#define MR_LINK_TRAINING4  0x40

struct dp_mst_ch_slot_info {
	u32 start_slot;
	u32 tot_slots;
};

struct dp_mst_channel_info {
	struct dp_mst_ch_slot_info slot_info[DP_STREAM_MAX];
};

struct dp_ctrl_private {
	struct dp_ctrl dp_ctrl;

	struct device *dev;
	struct dp_aux *aux;
	struct dp_panel *panel;
	struct dp_link *link;
	struct dp_power *power;
	struct dp_parser *parser;
	struct dp_catalog_ctrl *catalog;

	struct completion idle_comp;
	struct completion video_comp;

	bool orientation;
	bool power_on;
	bool mst_mode;

	atomic_t aborted;

	u32 vic;
	struct dp_mst_channel_info mst_ch_info;
};

enum notification_status {
	NOTIFY_UNKNOWN,
	NOTIFY_CONNECT,
	NOTIFY_DISCONNECT,
	NOTIFY_CONNECT_IRQ_HPD,
	NOTIFY_DISCONNECT_IRQ_HPD,
};

static void dp_ctrl_idle_patterns_sent(struct dp_ctrl_private *ctrl)
{
	pr_debug("idle_patterns_sent\n");
	complete(&ctrl->idle_comp);
}

static void dp_ctrl_video_ready(struct dp_ctrl_private *ctrl)
{
	pr_debug("dp_video_ready\n");
	complete(&ctrl->video_comp);
}

static void dp_ctrl_abort(struct dp_ctrl *dp_ctrl)
{
	struct dp_ctrl_private *ctrl;

	if (!dp_ctrl) {
		pr_err("Invalid input data\n");
		return;
	}

	ctrl = container_of(dp_ctrl, struct dp_ctrl_private, dp_ctrl);

	atomic_set(&ctrl->aborted, 1);
}

static void dp_ctrl_state_ctrl(struct dp_ctrl_private *ctrl, u32 state)
{
	ctrl->catalog->state_ctrl(ctrl->catalog, state);
}

static void dp_ctrl_push_idle(struct dp_ctrl_private *ctrl,
				enum dp_stream_id strm)
{
	int const idle_pattern_completion_timeout_ms = HZ / 10;
	u32 state = 0x0;

	if (!ctrl->power_on) {
		pr_err("CTRL off, return\n");
		return;
	}

	if (!ctrl->mst_mode) {
		state = ST_PUSH_IDLE;
		goto trigger_idle;
	}

	if (strm >= DP_STREAM_MAX) {
		pr_err("mst push idle, invalid stream:%d\n", strm);
		return;
	}

	state |= (strm == DP_STREAM_0) ? MST_DP0_PUSH_VCPF : MST_DP1_PUSH_VCPF;

trigger_idle:
	reinit_completion(&ctrl->idle_comp);
	dp_ctrl_state_ctrl(ctrl, state);

	if (!wait_for_completion_timeout(&ctrl->idle_comp,
			idle_pattern_completion_timeout_ms))
		pr_warn("time out\n");

	pr_debug("mainlink off done\n");
}

/**
 * dp_ctrl_configure_source_link_params() - configures DP TX source params
 * @ctrl: Display Port Driver data
 * @enable: enable or disable DP transmitter
 *
 * Configures the DP transmitter source params including details such as lane
 * configuration, output format and sink/panel timing information.
 */
static void dp_ctrl_configure_source_link_params(struct dp_ctrl_private *ctrl,
		bool enable)
{
	if (enable) {
		ctrl->catalog->lane_mapping(ctrl->catalog, ctrl->orientation,
						ctrl->parser->l_map);
		ctrl->catalog->mst_config(ctrl->catalog, ctrl->mst_mode);
		ctrl->catalog->config_ctrl(ctrl->catalog);
		ctrl->catalog->mainlink_ctrl(ctrl->catalog, true);
	} else {
		ctrl->catalog->mainlink_ctrl(ctrl->catalog, false);
	}
}

static int dp_ctrl_wait4video_ready(struct dp_ctrl_private *ctrl)
{
	int ret = 0;

	ret = wait_for_completion_timeout(&ctrl->video_comp, HZ / 2);
	if (ret <= 0) {
		pr_err("SEND_VIDEO time out (%d)\n", ret);
		return -EINVAL;
	}

	return 0;
}

static int dp_ctrl_update_sink_vx_px(struct dp_ctrl_private *ctrl,
		u32 voltage_level, u32 pre_emphasis_level)
{
	int i;
	u8 buf[4];
	u32 max_level_reached = 0;

	if (voltage_level == DP_LINK_VOLTAGE_MAX) {
		pr_debug("max. voltage swing level reached %d\n",
				voltage_level);
		max_level_reached |= BIT(2);
	}

	if (pre_emphasis_level == DP_LINK_PRE_EMPHASIS_MAX) {
		pr_debug("max. pre-emphasis level reached %d\n",
				pre_emphasis_level);
		max_level_reached  |= BIT(5);
	}

	pre_emphasis_level <<= 3;

	for (i = 0; i < 4; i++)
		buf[i] = voltage_level | pre_emphasis_level | max_level_reached;

	pr_debug("sink: p|v=0x%x\n", voltage_level | pre_emphasis_level);
	return drm_dp_dpcd_write(ctrl->aux->drm_aux, 0x103, buf, 4);
}

static int dp_ctrl_update_vx_px(struct dp_ctrl_private *ctrl)
{
	struct dp_link *link = ctrl->link;

	ctrl->catalog->update_vx_px(ctrl->catalog,
		link->phy_params.v_level, link->phy_params.p_level);

	return dp_ctrl_update_sink_vx_px(ctrl, link->phy_params.v_level,
		link->phy_params.p_level);
}

static int dp_ctrl_train_pattern_set(struct dp_ctrl_private *ctrl,
		u8 pattern)
{
	u8 buf[4];

	pr_debug("sink: pattern=%x\n", pattern);

	buf[0] = pattern;
	return drm_dp_dpcd_write(ctrl->aux->drm_aux,
		DP_TRAINING_PATTERN_SET, buf, 1);
}

static int dp_ctrl_read_link_status(struct dp_ctrl_private *ctrl,
					u8 *link_status)
{
	int ret = 0, len;
	u32 const offset = DP_LANE_ALIGN_STATUS_UPDATED - DP_LANE0_1_STATUS;
	u32 link_status_read_max_retries = 100;

	while (--link_status_read_max_retries) {
		len = drm_dp_dpcd_read_link_status(ctrl->aux->drm_aux,
			link_status);
		if (len != DP_LINK_STATUS_SIZE) {
			pr_err("DP link status read failed, err: %d\n", len);
			ret = len;
			break;
		}

		if (!(link_status[offset] & DP_LINK_STATUS_UPDATED))
			break;
	}

	return ret;
}

static int dp_ctrl_link_train_1(struct dp_ctrl_private *ctrl)
{
	int tries, old_v_level, ret = 0;
	u8 link_status[DP_LINK_STATUS_SIZE];
	int const maximum_retries = 5;

	ctrl->aux->state &= ~DP_STATE_TRAIN_1_FAILED;
	ctrl->aux->state &= ~DP_STATE_TRAIN_1_SUCCEEDED;
	ctrl->aux->state |= DP_STATE_TRAIN_1_STARTED;

	dp_ctrl_state_ctrl(ctrl, 0);
	/* Make sure to clear the current pattern before starting a new one */
	wmb();

	ctrl->catalog->set_pattern(ctrl->catalog, 0x01);
	ret = dp_ctrl_train_pattern_set(ctrl, DP_TRAINING_PATTERN_1 |
		DP_LINK_SCRAMBLING_DISABLE); /* train_1 */
	if (ret <= 0) {
		ret = -EINVAL;
		goto end;
	}

	ret = dp_ctrl_update_vx_px(ctrl);
	if (ret <= 0) {
		ret = -EINVAL;
		goto end;
	}

	tries = 0;
	old_v_level = ctrl->link->phy_params.v_level;
	while (1) {
		if (atomic_read(&ctrl->aborted)) {
			ret = -EINVAL;
			break;
		}

		drm_dp_link_train_clock_recovery_delay(ctrl->panel->dpcd);

		ret = dp_ctrl_read_link_status(ctrl, link_status);
		if (ret)
			break;

		if (drm_dp_clock_recovery_ok(link_status,
			ctrl->link->link_params.lane_count)) {
			break;
		}

		if (ctrl->link->phy_params.v_level == DP_LINK_VOLTAGE_MAX) {
			pr_err_ratelimited("max v_level reached\n");
			ret = -EAGAIN;
			break;
		}

		if (old_v_level == ctrl->link->phy_params.v_level) {
			tries++;
			if (tries >= maximum_retries) {
				pr_err("max tries reached\n");
				ret = -ETIMEDOUT;
				break;
			}
		} else {
			tries = 0;
			old_v_level = ctrl->link->phy_params.v_level;
		}

		pr_debug("clock recovery not done, adjusting vx px\n");

		ctrl->link->adjust_levels(ctrl->link, link_status);
		ret = dp_ctrl_update_vx_px(ctrl);
		if (ret <= 0) {
			ret = -EINVAL;
			break;
		}
	}
end:
	ctrl->aux->state &= ~DP_STATE_TRAIN_1_STARTED;

	if (ret)
		ctrl->aux->state |= DP_STATE_TRAIN_1_FAILED;
	else
		ctrl->aux->state |= DP_STATE_TRAIN_1_SUCCEEDED;

	return ret;
}

static int dp_ctrl_link_rate_down_shift(struct dp_ctrl_private *ctrl)
{
	int ret = 0;

	if (!ctrl)
		return -EINVAL;

	switch (ctrl->link->link_params.bw_code) {
	case DP_LINK_BW_8_1:
		ctrl->link->link_params.bw_code = DP_LINK_BW_5_4;
		break;
	case DP_LINK_BW_5_4:
		ctrl->link->link_params.bw_code = DP_LINK_BW_2_7;
		break;
	case DP_LINK_BW_2_7:
	case DP_LINK_BW_1_62:
	default:
		ctrl->link->link_params.bw_code = DP_LINK_BW_1_62;
		break;
	};

	pr_debug("new bw code=0x%x\n", ctrl->link->link_params.bw_code);

	return ret;
}

static void dp_ctrl_clear_training_pattern(struct dp_ctrl_private *ctrl)
{
	dp_ctrl_train_pattern_set(ctrl, 0);
	drm_dp_link_train_channel_eq_delay(ctrl->panel->dpcd);
}

static int dp_ctrl_link_training_2(struct dp_ctrl_private *ctrl)
{
	int tries = 0, ret = 0;
	char pattern;
	int const maximum_retries = 5;
	u8 link_status[DP_LINK_STATUS_SIZE];

	ctrl->aux->state &= ~DP_STATE_TRAIN_2_FAILED;
	ctrl->aux->state &= ~DP_STATE_TRAIN_2_SUCCEEDED;
	ctrl->aux->state |= DP_STATE_TRAIN_2_STARTED;

	dp_ctrl_state_ctrl(ctrl, 0);
	/* Make sure to clear the current pattern before starting a new one */
	wmb();

	if (drm_dp_tps3_supported(ctrl->panel->dpcd))
		pattern = DP_TRAINING_PATTERN_3;
	else
		pattern = DP_TRAINING_PATTERN_2;

	ret = dp_ctrl_update_vx_px(ctrl);
	if (ret <= 0) {
		ret = -EINVAL;
		goto end;
	}
	ctrl->catalog->set_pattern(ctrl->catalog, pattern);
	ret = dp_ctrl_train_pattern_set(ctrl,
		pattern | DP_RECOVERED_CLOCK_OUT_EN);
	if (ret <= 0) {
		ret = -EINVAL;
		goto end;
	}

	do  {
		if (atomic_read(&ctrl->aborted)) {
			ret = -EINVAL;
			break;
		}

		drm_dp_link_train_channel_eq_delay(ctrl->panel->dpcd);

		ret = dp_ctrl_read_link_status(ctrl, link_status);
		if (ret)
			break;

		if (drm_dp_channel_eq_ok(link_status,
			ctrl->link->link_params.lane_count))
			break;

		if (tries > maximum_retries) {
			ret = -ETIMEDOUT;
			break;
		}
		tries++;

		ctrl->link->adjust_levels(ctrl->link, link_status);
		ret = dp_ctrl_update_vx_px(ctrl);
		if (ret <= 0) {
			ret = -EINVAL;
			break;
		}
	} while (1);
end:
	ctrl->aux->state &= ~DP_STATE_TRAIN_2_STARTED;

	if (ret)
		ctrl->aux->state |= DP_STATE_TRAIN_2_FAILED;
	else
		ctrl->aux->state |= DP_STATE_TRAIN_2_SUCCEEDED;
	return ret;
}

static int dp_ctrl_link_train(struct dp_ctrl_private *ctrl)
{
	int ret = 0;
	u8 encoding = 0x1;
	struct drm_dp_link link_info = {0};

	ctrl->link->phy_params.p_level = 0;
	ctrl->link->phy_params.v_level = 0;

	ctrl->catalog->config_ctrl(ctrl->catalog);

	link_info.num_lanes = ctrl->link->link_params.lane_count;
	link_info.rate = drm_dp_bw_code_to_link_rate(
		ctrl->link->link_params.bw_code);
	link_info.capabilities = ctrl->panel->link_info.capabilities;

	ret = drm_dp_link_configure(ctrl->aux->drm_aux, &link_info);
	if (ret) {
		pr_err_ratelimited("link_configure failed, rc=%d\n", ret);
		goto end;
	}

	ret = drm_dp_dpcd_write(ctrl->aux->drm_aux,
		DP_MAIN_LINK_CHANNEL_CODING_SET, &encoding, 1);
	if (ret <= 0) {
		ret = -EINVAL;
		goto end;
	}

	ret = dp_ctrl_link_train_1(ctrl);
	if (ret) {
		pr_err("link training #1 failed\n");
		goto end;
	}

	/* print success info as this is a result of user initiated action */
	pr_info("link training #1 successful\n");

	ret = dp_ctrl_link_training_2(ctrl);
	if (ret) {
		pr_err("link training #2 failed\n");
		goto end;
	}

	/* print success info as this is a result of user initiated action */
	pr_info("link training #2 successful\n");

end:
	dp_ctrl_state_ctrl(ctrl, 0);
	/* Make sure to clear the current pattern before starting a new one */
	wmb();

	dp_ctrl_clear_training_pattern(ctrl);
	return ret;
}

static int dp_ctrl_setup_main_link(struct dp_ctrl_private *ctrl)
{
	int ret = 0;

	ctrl->catalog->mainlink_ctrl(ctrl->catalog, true);

	if (ctrl->link->sink_request & DP_TEST_LINK_PHY_TEST_PATTERN)
		goto end;

	/*
	 * As part of previous calls, DP controller state might have
	 * transitioned to PUSH_IDLE. In order to start transmitting a link
	 * training pattern, we have to first to a DP software reset.
	 */
	ctrl->catalog->reset(ctrl->catalog);

	ret = dp_ctrl_link_train(ctrl);

end:
	return ret;
}

static void dp_ctrl_set_clock_rate(struct dp_ctrl_private *ctrl,
		char *name, enum dp_pm_type clk_type, u32 rate)
{
	u32 num = ctrl->parser->mp[clk_type].num_clk;
	struct dss_clk *cfg = ctrl->parser->mp[clk_type].clk_config;

	while (num && strcmp(cfg->clk_name, name)) {
		num--;
		cfg++;
	}

	pr_debug("setting rate=%d on clk=%s\n", rate, name);

	if (num)
		cfg->rate = rate;
	else
		pr_err("%s clock could not be set with rate %d\n", name, rate);
}

static int dp_ctrl_enable_link_clock(struct dp_ctrl_private *ctrl)
{
	int ret = 0;
	u32 rate = drm_dp_bw_code_to_link_rate(ctrl->link->link_params.bw_code);
	enum dp_pm_type type = DP_LINK_PM;

	pr_debug("rate=%d\n", rate);

	dp_ctrl_set_clock_rate(ctrl, "link_clk", type, rate);

	ret = ctrl->power->clk_enable(ctrl->power, type, true);
	if (ret) {
		pr_err("Unabled to start link clocks\n");
		ret = -EINVAL;
	}

	return ret;
}

static void dp_ctrl_disable_link_clock(struct dp_ctrl_private *ctrl)
<<<<<<< HEAD
{
	ctrl->power->clk_enable(ctrl->power, DP_LINK_PM, false);
}

static int dp_ctrl_link_setup(struct dp_ctrl_private *ctrl)
{
=======
{
	ctrl->power->clk_enable(ctrl->power, DP_LINK_PM, false);
}

static int dp_ctrl_link_setup(struct dp_ctrl_private *ctrl)
{
>>>>>>> 4719c01d
	int rc = -EINVAL;
	u32 link_train_max_retries = 100;
	struct dp_catalog_ctrl *catalog;
	struct dp_link_params *link_params;

	catalog = ctrl->catalog;
	link_params = &ctrl->link->link_params;

	catalog->hpd_config(catalog, true);
	catalog->phy_lane_cfg(catalog, ctrl->orientation,
				link_params->lane_count);

	while (--link_train_max_retries || !atomic_read(&ctrl->aborted)) {
		pr_debug("bw_code=%d, lane_count=%d\n",
			link_params->bw_code, link_params->lane_count);

		dp_ctrl_enable_link_clock(ctrl);
		dp_ctrl_configure_source_link_params(ctrl, true);

		rc = dp_ctrl_setup_main_link(ctrl);
		if (!rc)
			break;

		dp_ctrl_link_rate_down_shift(ctrl);

		dp_ctrl_configure_source_link_params(ctrl, false);
		dp_ctrl_disable_link_clock(ctrl);

		/* hw recommended delays before retrying link training */
		msleep(20);
	}

	return rc;
}

static int dp_ctrl_enable_stream_clocks(struct dp_ctrl_private *ctrl,
		struct dp_panel *dp_panel)
{
	int ret = 0;

	ret = ctrl->power->set_pixel_clk_parent(ctrl->power,
			dp_panel->stream_id);

	if (ret)
		return ret;

	if (dp_panel->stream_id == DP_STREAM_0) {
		dp_ctrl_set_clock_rate(ctrl, "strm0_pixel_clk", DP_STREAM0_PM,
				dp_panel->pinfo.pixel_clk_khz);

		ret = ctrl->power->clk_enable(ctrl->power, DP_STREAM0_PM, true);
		if (ret) {
			pr_err("Unabled to start stream0 clocks\n");
			ret = -EINVAL;
		}
	} else if (dp_panel->stream_id == DP_STREAM_1) {
		dp_ctrl_set_clock_rate(ctrl, "strm1_pixel_clk", DP_STREAM1_PM,
				dp_panel->pinfo.pixel_clk_khz);

		ret = ctrl->power->clk_enable(ctrl->power, DP_STREAM1_PM, true);
		if (ret) {
			pr_err("Unabled to start stream1 clocks\n");
			ret = -EINVAL;
		}
	} else {
		pr_err("Invalid stream:%d for clk enable\n",
				dp_panel->stream_id);
		ret = -EINVAL;
	}

	return ret;
}

static int dp_ctrl_disable_stream_clocks(struct dp_ctrl_private *ctrl,
		struct dp_panel *dp_panel)
{
	int ret = 0;

	if (dp_panel->stream_id == DP_STREAM_0) {
		return ctrl->power->clk_enable(ctrl->power,
				DP_STREAM0_PM, false);
	} else if (dp_panel->stream_id == DP_STREAM_1) {
		return ctrl->power->clk_enable(ctrl->power,
				DP_STREAM1_PM, false);
	} else {
		pr_err("Invalid stream:%d for clk disable\n",
				dp_panel->stream_id);
		ret = -EINVAL;
	}
	return ret;
}
static int dp_ctrl_host_init(struct dp_ctrl *dp_ctrl, bool flip, bool reset)
{
	struct dp_ctrl_private *ctrl;
	struct dp_catalog_ctrl *catalog;

	if (!dp_ctrl) {
		pr_err("Invalid input data\n");
		return -EINVAL;
	}

	ctrl = container_of(dp_ctrl, struct dp_ctrl_private, dp_ctrl);

	ctrl->orientation = flip;
	catalog = ctrl->catalog;

	if (reset) {
		catalog->usb_reset(ctrl->catalog, flip);
		catalog->phy_reset(ctrl->catalog);
	}
	catalog->enable_irq(ctrl->catalog, true);
	atomic_set(&ctrl->aborted, 0);

	return 0;
}

/**
 * dp_ctrl_host_deinit() - Uninitialize DP controller
 * @ctrl: Display Port Driver data
 *
 * Perform required steps to uninitialize DP controller
 * and its resources.
 */
static void dp_ctrl_host_deinit(struct dp_ctrl *dp_ctrl)
{
	struct dp_ctrl_private *ctrl;

	if (!dp_ctrl) {
		pr_err("Invalid input data\n");
		return;
	}

	ctrl = container_of(dp_ctrl, struct dp_ctrl_private, dp_ctrl);

	ctrl->catalog->enable_irq(ctrl->catalog, false);

	pr_debug("Host deinitialized successfully\n");
}

static int dp_ctrl_link_maintenance(struct dp_ctrl *dp_ctrl)
{
	int ret = 0;
	struct dp_ctrl_private *ctrl;

	if (!dp_ctrl) {
		pr_err("Invalid input data\n");
		return -EINVAL;
	}

	ctrl = container_of(dp_ctrl, struct dp_ctrl_private, dp_ctrl);

	if (!ctrl->power_on || atomic_read(&ctrl->aborted)) {
		pr_err("CTRL off, return\n");
		ret = -EINVAL;
		goto end;
	}

	ctrl->aux->state &= ~DP_STATE_LINK_MAINTENANCE_COMPLETED;
	ctrl->aux->state &= ~DP_STATE_LINK_MAINTENANCE_FAILED;
	ctrl->aux->state |= DP_STATE_LINK_MAINTENANCE_STARTED;

	ctrl->catalog->reset(ctrl->catalog);
	dp_ctrl_disable_link_clock(ctrl);
	ret = dp_ctrl_link_setup(ctrl);

	ctrl->aux->state &= ~DP_STATE_LINK_MAINTENANCE_STARTED;
	if (ret)
		ctrl->aux->state |= DP_STATE_LINK_MAINTENANCE_FAILED;
	else
		ctrl->aux->state |= DP_STATE_LINK_MAINTENANCE_COMPLETED;
end:
	return ret;
}

static void dp_ctrl_process_phy_test_request(struct dp_ctrl *dp_ctrl)
{
	int ret = 0;
	struct dp_ctrl_private *ctrl;

	if (!dp_ctrl) {
		pr_err("Invalid input data\n");
		return;
	}

	ctrl = container_of(dp_ctrl, struct dp_ctrl_private, dp_ctrl);

	if (!ctrl->link->phy_params.phy_test_pattern_sel) {
		pr_debug("no test pattern selected by sink\n");
		return;
	}

	pr_debug("start\n");

	/*
	 * The global reset will need DP link ralated clocks to be
	 * running. Add the global reset just before disabling the
	 * link clocks and core clocks.
	 */
	ctrl->catalog->reset(ctrl->catalog);
	ctrl->dp_ctrl.stream_pre_off(&ctrl->dp_ctrl, ctrl->panel);
	ctrl->dp_ctrl.stream_off(&ctrl->dp_ctrl, ctrl->panel);
	ctrl->dp_ctrl.off(&ctrl->dp_ctrl);

	ctrl->aux->init(ctrl->aux, ctrl->parser->aux_cfg);

	ret = ctrl->dp_ctrl.on(&ctrl->dp_ctrl, ctrl->mst_mode);
	if (ret)
		pr_err("failed to enable DP controller\n");

	ctrl->dp_ctrl.stream_on(&ctrl->dp_ctrl, ctrl->panel);
	pr_debug("end\n");
}

static void dp_ctrl_send_phy_test_pattern(struct dp_ctrl_private *ctrl)
{
	bool success = false;
	u32 pattern_sent = 0x0;
	u32 pattern_requested = ctrl->link->phy_params.phy_test_pattern_sel;

	ctrl->catalog->update_vx_px(ctrl->catalog,
			ctrl->link->phy_params.v_level,
			ctrl->link->phy_params.p_level);
	ctrl->catalog->send_phy_pattern(ctrl->catalog, pattern_requested);
	ctrl->link->send_test_response(ctrl->link);

	pattern_sent = ctrl->catalog->read_phy_pattern(ctrl->catalog);
	pr_debug("pattern_request: %s. pattern_sent: 0x%x\n",
			dp_link_get_phy_test_pattern(pattern_requested),
			pattern_sent);

	switch (pattern_sent) {
	case MR_LINK_TRAINING1:
		if (pattern_requested ==
				DP_TEST_PHY_PATTERN_D10_2_NO_SCRAMBLING)
			success = true;
		break;
	case MR_LINK_SYMBOL_ERM:
		if ((pattern_requested ==
				DP_TEST_PHY_PATTERN_SYMBOL_ERR_MEASUREMENT_CNT)
			|| (pattern_requested ==
				DP_TEST_PHY_PATTERN_CP2520_PATTERN_1))
			success = true;
		break;
	case MR_LINK_PRBS7:
		if (pattern_requested == DP_TEST_PHY_PATTERN_PRBS7)
			success = true;
		break;
	case MR_LINK_CUSTOM80:
		if (pattern_requested ==
				DP_TEST_PHY_PATTERN_80_BIT_CUSTOM_PATTERN)
			success = true;
		break;
	case MR_LINK_TRAINING4:
		if (pattern_requested ==
				DP_TEST_PHY_PATTERN_CP2520_PATTERN_3)
			success = true;
		break;
	default:
		success = false;
		break;
	}

	pr_debug("%s: %s\n", success ? "success" : "failed",
			dp_link_get_phy_test_pattern(pattern_requested));
}

static void dp_ctrl_send_video(struct dp_ctrl_private *ctrl)
{
	ctrl->catalog->state_ctrl(ctrl->catalog, ST_SEND_VIDEO);
}

static void dp_ctrl_mst_calculate_rg(struct dp_ctrl_private *ctrl,
		struct dp_panel *panel, u32 *p_x_int, u32 *p_y_frac_enum)
{
	u64 min_slot_cnt, max_slot_cnt;
	u64 raw_target_sc, target_sc_fixp;
	u64 ts_denom, ts_enum, ts_int;
	u64 pclk = panel->pinfo.pixel_clk_khz;
	u64 lclk = panel->link_info.rate;
	u64 lanes = panel->link_info.num_lanes;
	u64 bpp = panel->pinfo.bpp;
	u64 pbn = panel->pbn;
	u64 numerator, denominator, temp, temp1, temp2;
	u32 x_int = 0, y_frac_enum = 0;
	u64 target_strm_sym, ts_int_fixp, ts_frac_fixp, y_frac_enum_fixp;

	/* min_slot_cnt */
	numerator = pclk * bpp * 64 * 1000;
	denominator = lclk * lanes * 8 * 1000;
	min_slot_cnt = drm_fixp_from_fraction(numerator, denominator);

	/* max_slot_cnt */
	numerator = pbn * 54 * 1000;
	denominator = lclk * lanes;
	max_slot_cnt = drm_fixp_from_fraction(numerator, denominator);

	/* raw_target_sc */
	numerator = max_slot_cnt + min_slot_cnt;
	denominator = drm_fixp_from_fraction(2, 1);
	raw_target_sc = drm_fixp_div(numerator, denominator);

	/* target_sc */
	temp = drm_fixp_from_fraction(256 * lanes, 1);
	numerator = drm_fixp_mul(raw_target_sc, temp);
	denominator = drm_fixp_from_fraction(256 * lanes, 1);
	target_sc_fixp = drm_fixp_div(numerator, denominator);

	ts_enum = 256 * lanes;
	ts_denom = drm_fixp_from_fraction(256 * lanes, 1);
	ts_int = drm_fixp2int(target_sc_fixp);

	temp = drm_fixp2int_ceil(raw_target_sc);
	if (temp != ts_int) {
		temp = drm_fixp_from_fraction(ts_int, 1);
		temp1 = raw_target_sc - temp;
		temp2 = drm_fixp_mul(temp1, ts_denom);
		ts_enum = drm_fixp2int(temp2);
	}

	/* target_strm_sym */
	ts_int_fixp = drm_fixp_from_fraction(ts_int, 1);
	ts_frac_fixp = drm_fixp_from_fraction(ts_enum, drm_fixp2int(ts_denom));
	temp = ts_int_fixp + ts_frac_fixp;
	temp1 = drm_fixp_from_fraction(lanes, 1);
	target_strm_sym = drm_fixp_mul(temp, temp1);

	/* x_int */
	x_int = drm_fixp2int(target_strm_sym);

	/* y_enum_frac */
	temp = drm_fixp_from_fraction(x_int, 1);
	temp1 = target_strm_sym - temp;
	temp2 = drm_fixp_from_fraction(256, 1);
	y_frac_enum_fixp = drm_fixp_mul(temp1, temp2);

	temp1 = drm_fixp2int(y_frac_enum_fixp);
	temp2 = drm_fixp2int_ceil(y_frac_enum_fixp);

	y_frac_enum = (u32)((temp1 == temp2) ? temp1 : temp1 + 1);

	*p_x_int = x_int;
	*p_y_frac_enum = y_frac_enum;

	pr_debug("x_int: %d, y_frac_enum: %d\n", x_int, y_frac_enum);
}

static int dp_ctrl_mst_send_act(struct dp_ctrl_private *ctrl)
{
	bool act_complete;

	if (!ctrl->mst_mode)
		return 0;

	ctrl->catalog->trigger_act(ctrl->catalog);
	msleep(20); /* needs 1 frame time */

	ctrl->catalog->read_act_complete_sts(ctrl->catalog, &act_complete);

	if (!act_complete)
		pr_err("mst act trigger complete failed\n");
	else
		DP_MST_DEBUG("mst ACT trigger complete SUCCESS\n");

	return 0;
}

static void dp_ctrl_mst_stream_setup(struct dp_ctrl_private *ctrl,
		struct dp_panel *panel)
{
	u32 x_int, y_frac_enum, lanes, bw_code;
	int i;

	if (!ctrl->mst_mode)
		return;

	DP_MST_DEBUG("mst stream channel allocation\n");

	for (i = DP_STREAM_0; i < DP_STREAM_MAX; i++) {
		ctrl->catalog->channel_alloc(ctrl->catalog,
				i,
				ctrl->mst_ch_info.slot_info[i].start_slot,
				ctrl->mst_ch_info.slot_info[i].tot_slots);
	}

	lanes = ctrl->link->link_params.lane_count;
	bw_code = ctrl->link->link_params.bw_code;

	dp_ctrl_mst_calculate_rg(ctrl, panel, &x_int, &y_frac_enum);

	ctrl->catalog->update_rg(ctrl->catalog, panel->stream_id,
			x_int, y_frac_enum);

	DP_MST_DEBUG("mst stream:%d, start_slot:%d, tot_slots:%d\n",
			panel->stream_id,
			panel->channel_start_slot, panel->channel_total_slots);

	DP_MST_DEBUG("mst lane_cnt:%d, bw:%d, x_int:%d, y_frac:%d\n",
			lanes, bw_code, x_int, y_frac_enum);
}

static int dp_ctrl_stream_on(struct dp_ctrl *dp_ctrl, struct dp_panel *panel)
{
	int rc = 0;
	bool link_ready = false;
	struct dp_ctrl_private *ctrl;

	if (!dp_ctrl || !panel) {
		return -EINVAL;
	}

	ctrl = container_of(dp_ctrl, struct dp_ctrl_private, dp_ctrl);

	rc = dp_ctrl_enable_stream_clocks(ctrl, panel);
	if (rc) {
		pr_err("failure on stream clock enable\n");
		return rc;
	}

	if (ctrl->link->sink_request & DP_TEST_LINK_PHY_TEST_PATTERN) {
		dp_ctrl_send_phy_test_pattern(ctrl);
		return 0;
	}

	rc = panel->hw_cfg(panel, true);
	if (rc)
		return rc;

	dp_ctrl_mst_stream_setup(ctrl, panel);

	dp_ctrl_send_video(ctrl);

	dp_ctrl_mst_send_act(ctrl);

	rc = dp_ctrl_wait4video_ready(ctrl);
	if (rc)
		goto error;

	link_ready = ctrl->catalog->mainlink_ready(ctrl->catalog);
	pr_debug("mainlink %s\n", link_ready ? "READY" : "NOT READY");

	return rc;

error:
	dp_ctrl_disable_stream_clocks(ctrl, panel);
	return rc;
}

static void dp_ctrl_mst_stream_pre_off(struct dp_ctrl *dp_ctrl,
		struct dp_panel *panel)
{
	struct dp_ctrl_private *ctrl;
	bool act_complete;
	int i;

	ctrl = container_of(dp_ctrl, struct dp_ctrl_private, dp_ctrl);

	if (!ctrl->mst_mode)
		return;

	for (i = DP_STREAM_0; i < DP_STREAM_MAX; i++) {
		ctrl->catalog->channel_alloc(ctrl->catalog,
				i,
				ctrl->mst_ch_info.slot_info[i].start_slot,
				ctrl->mst_ch_info.slot_info[i].tot_slots);
	}

	ctrl->catalog->trigger_act(ctrl->catalog);
	msleep(20); /* needs 1 frame time */
	ctrl->catalog->read_act_complete_sts(ctrl->catalog, &act_complete);

	if (!act_complete)
		pr_err("mst stream_off act trigger complete failed\n");
	else
		DP_MST_DEBUG("mst stream_off ACT trigger complete SUCCESS\n");
}

static void dp_ctrl_stream_pre_off(struct dp_ctrl *dp_ctrl,
		struct dp_panel *panel)
{
	struct dp_ctrl_private *ctrl;

	if (!dp_ctrl || !panel) {
		pr_err("invalid input\n");
		return;
	}

	ctrl = container_of(dp_ctrl, struct dp_ctrl_private, dp_ctrl);

	dp_ctrl_push_idle(ctrl, panel->stream_id);

	dp_ctrl_mst_stream_pre_off(dp_ctrl, panel);
}

static void dp_ctrl_stream_off(struct dp_ctrl *dp_ctrl, struct dp_panel *panel)
{
	struct dp_ctrl_private *ctrl;

	if (!dp_ctrl || !panel)
		return;

	ctrl = container_of(dp_ctrl, struct dp_ctrl_private, dp_ctrl);

	panel->hw_cfg(panel, false);

	dp_ctrl_disable_stream_clocks(ctrl, panel);
}

static int dp_ctrl_on(struct dp_ctrl *dp_ctrl, bool mst_mode)
{
	int rc = 0;
	struct dp_ctrl_private *ctrl;
	u32 rate = 0;

	if (!dp_ctrl) {
		rc = -EINVAL;
		goto end;
	}

	ctrl = container_of(dp_ctrl, struct dp_ctrl_private, dp_ctrl);

<<<<<<< HEAD
=======
	if (ctrl->power_on)
		goto end;

>>>>>>> 4719c01d
	ctrl->mst_mode = mst_mode;
	rate = ctrl->panel->link_info.rate;

	if (ctrl->link->sink_request & DP_TEST_LINK_PHY_TEST_PATTERN) {
		pr_debug("using phy test link parameters\n");
	} else {
		ctrl->link->link_params.bw_code =
			drm_dp_link_rate_to_bw_code(rate);
		ctrl->link->link_params.lane_count =
			ctrl->panel->link_info.num_lanes;
	}

	pr_debug("bw_code=%d, lane_count=%d\n",
		ctrl->link->link_params.bw_code,
		ctrl->link->link_params.lane_count);

	rc = dp_ctrl_link_setup(ctrl);
	if (rc)
		goto end;

	ctrl->power_on = true;
end:
	return rc;
}

static void dp_ctrl_off(struct dp_ctrl *dp_ctrl)
{
	struct dp_ctrl_private *ctrl;

	if (!dp_ctrl)
		return;

	ctrl = container_of(dp_ctrl, struct dp_ctrl_private, dp_ctrl);

	if (!ctrl->power_on)
		return;

	dp_ctrl_configure_source_link_params(ctrl, false);
	ctrl->catalog->reset(ctrl->catalog);

	/* Make sure DP is disabled before clk disable */
	wmb();

	dp_ctrl_disable_link_clock(ctrl);

	ctrl->mst_mode = false;
	ctrl->power_on = false;
	memset(&ctrl->mst_ch_info, 0, sizeof(ctrl->mst_ch_info));
	pr_debug("DP off done\n");
}

static void dp_ctrl_set_mst_channel_info(struct dp_ctrl *dp_ctrl,
		enum dp_stream_id strm,
		u32 start_slot, u32 tot_slots)
{
	struct dp_ctrl_private *ctrl;

	if (!dp_ctrl || strm >= DP_STREAM_MAX) {
		pr_err("invalid input\n");
		return;
	}

	ctrl = container_of(dp_ctrl, struct dp_ctrl_private, dp_ctrl);

	ctrl->mst_ch_info.slot_info[strm].start_slot = start_slot;
	ctrl->mst_ch_info.slot_info[strm].tot_slots = tot_slots;
}

static void dp_ctrl_isr(struct dp_ctrl *dp_ctrl)
{
	struct dp_ctrl_private *ctrl;

	if (!dp_ctrl)
		return;

	ctrl = container_of(dp_ctrl, struct dp_ctrl_private, dp_ctrl);

	ctrl->catalog->get_interrupt(ctrl->catalog);

	if (ctrl->catalog->isr & DP_CTRL_INTR_READY_FOR_VIDEO)
		dp_ctrl_video_ready(ctrl);

	if (ctrl->catalog->isr & DP_CTRL_INTR_IDLE_PATTERN_SENT)
		dp_ctrl_idle_patterns_sent(ctrl);

	if (ctrl->catalog->isr5 & DP_CTRL_INTR_MST_DP0_VCPF_SENT)
		dp_ctrl_idle_patterns_sent(ctrl);

	if (ctrl->catalog->isr5 & DP_CTRL_INTR_MST_DP1_VCPF_SENT)
		dp_ctrl_idle_patterns_sent(ctrl);
}

struct dp_ctrl *dp_ctrl_get(struct dp_ctrl_in *in)
{
	int rc = 0;
	struct dp_ctrl_private *ctrl;
	struct dp_ctrl *dp_ctrl;

	if (!in->dev || !in->panel || !in->aux ||
	    !in->link || !in->catalog) {
		pr_err("invalid input\n");
		rc = -EINVAL;
		goto error;
	}

	ctrl = devm_kzalloc(in->dev, sizeof(*ctrl), GFP_KERNEL);
	if (!ctrl) {
		rc = -ENOMEM;
		goto error;
	}

	init_completion(&ctrl->idle_comp);
	init_completion(&ctrl->video_comp);

	/* in parameters */
	ctrl->parser   = in->parser;
	ctrl->panel    = in->panel;
	ctrl->power    = in->power;
	ctrl->aux      = in->aux;
	ctrl->link     = in->link;
	ctrl->catalog  = in->catalog;
	ctrl->dev  = in->dev;
	ctrl->mst_mode = false;

	dp_ctrl = &ctrl->dp_ctrl;

	/* out parameters */
	dp_ctrl->init      = dp_ctrl_host_init;
	dp_ctrl->deinit    = dp_ctrl_host_deinit;
	dp_ctrl->on        = dp_ctrl_on;
	dp_ctrl->off       = dp_ctrl_off;
	dp_ctrl->abort     = dp_ctrl_abort;
	dp_ctrl->isr       = dp_ctrl_isr;
	dp_ctrl->link_maintenance = dp_ctrl_link_maintenance;
	dp_ctrl->process_phy_test_request = dp_ctrl_process_phy_test_request;
	dp_ctrl->stream_on = dp_ctrl_stream_on;
	dp_ctrl->stream_off = dp_ctrl_stream_off;
	dp_ctrl->stream_pre_off = dp_ctrl_stream_pre_off;
	dp_ctrl->set_mst_channel_info = dp_ctrl_set_mst_channel_info;

	return dp_ctrl;
error:
	return ERR_PTR(rc);
}

void dp_ctrl_put(struct dp_ctrl *dp_ctrl)
{
	struct dp_ctrl_private *ctrl;

	if (!dp_ctrl)
		return;

	ctrl = container_of(dp_ctrl, struct dp_ctrl_private, dp_ctrl);

	devm_kfree(ctrl->dev, ctrl);
}<|MERGE_RESOLUTION|>--- conflicted
+++ resolved
@@ -571,21 +571,12 @@
 }
 
 static void dp_ctrl_disable_link_clock(struct dp_ctrl_private *ctrl)
-<<<<<<< HEAD
 {
 	ctrl->power->clk_enable(ctrl->power, DP_LINK_PM, false);
 }
 
 static int dp_ctrl_link_setup(struct dp_ctrl_private *ctrl)
 {
-=======
-{
-	ctrl->power->clk_enable(ctrl->power, DP_LINK_PM, false);
-}
-
-static int dp_ctrl_link_setup(struct dp_ctrl_private *ctrl)
-{
->>>>>>> 4719c01d
 	int rc = -EINVAL;
 	u32 link_train_max_retries = 100;
 	struct dp_catalog_ctrl *catalog;
@@ -1106,12 +1097,9 @@
 
 	ctrl = container_of(dp_ctrl, struct dp_ctrl_private, dp_ctrl);
 
-<<<<<<< HEAD
-=======
 	if (ctrl->power_on)
 		goto end;
 
->>>>>>> 4719c01d
 	ctrl->mst_mode = mst_mode;
 	rate = ctrl->panel->link_info.rate;
 
