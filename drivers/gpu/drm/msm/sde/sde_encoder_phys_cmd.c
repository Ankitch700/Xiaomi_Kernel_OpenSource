--- conflicted
+++ resolved
@@ -381,7 +381,6 @@
 	if (!phys_enc || !phys_enc->hw_pp || !phys_enc->hw_ctl) {
 		SDE_ERROR("invalid args %d %d\n", !phys_enc,
 			phys_enc ? !phys_enc->hw_pp : 0);
-<<<<<<< HEAD
 		return;
 	}
 
@@ -389,15 +388,6 @@
 		SDE_ERROR("invalid intf configuration\n");
 		return;
 	}
-=======
-		return;
-	}
-
-	if (phys_enc->has_intf_te && !phys_enc->hw_intf) {
-		SDE_ERROR("invalid intf configuration\n");
-		return;
-	}
->>>>>>> d8914c3a
 
 	irq = &phys_enc->irq[INTR_IDX_CTL_START];
 	irq->hw_idx = phys_enc->hw_ctl->idx;
