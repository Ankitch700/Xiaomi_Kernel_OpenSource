# SPDX-License-Identifier: GPL-2.0-only
config DRM_PANEL
	bool
	depends on DRM
	help
	  Panel registration and lookup framework.

menu "Display Panels"
	depends on DRM && DRM_PANEL

config DRM_PANEL_ABT_Y030XX067A
	tristate "ABT Y030XX067A 320x480 LCD panel"
	depends on OF && SPI
	select REGMAP_SPI
	help
	  Say Y here to enable support for the Asia Better Technology Ltd.
	  Y030XX067A 320x480 3.0" panel as found in the YLM RG-280M, RG-300
	  and RG-99 handheld gaming consoles.

config DRM_PANEL_ARM_VERSATILE
	tristate "ARM Versatile panel driver"
	depends on OF
	depends on MFD_SYSCON
	select VIDEOMODE_HELPERS
	help
	  This driver supports the ARM Versatile panels connected to ARM
	  reference designs. The panel is detected using special registers
	  in the Versatile family syscon registers.

config DRM_PANEL_ASUS_Z00T_TM5P5_NT35596
	tristate "ASUS Z00T TM5P5 NT35596 panel"
	depends on GPIOLIB && OF
	depends on DRM_MIPI_DSI
	depends on BACKLIGHT_CLASS_DEVICE
	help
	  Say Y here if you want to enable support for the ASUS TMP5P5
	  NT35596 1080x1920 video mode panel as found in some Asus
	  Zenfone 2 Laser Z00T devices.

config DRM_PANEL_BOE_HIMAX8279D
	tristate "Boe Himax8279d panel"
	depends on OF
	depends on DRM_MIPI_DSI
	depends on BACKLIGHT_CLASS_DEVICE
	help
	  Say Y here if you want to enable support for Boe Himax8279d
	  TFT-LCD modules. The panel has a 1200x1920 resolution and uses
	  24 bit RGB per pixel. It provides a MIPI DSI interface to
	  the host and has a built-in LED backlight.

config DRM_PANEL_BOE_TV101WUM_NL6
	tristate "BOE TV101WUM and AUO KD101N80 45NA 1200x1920 panel"
	depends on OF
	depends on DRM_MIPI_DSI
	depends on BACKLIGHT_CLASS_DEVICE
	help
	  Say Y here if you want to support for BOE TV101WUM and AUO KD101N80
	  45NA WUXGA PANEL DSI Video Mode panel

config DRM_PANEL_LVDS
	tristate "Generic LVDS panel driver"
	depends on OF
	depends on BACKLIGHT_CLASS_DEVICE
	select VIDEOMODE_HELPERS
	help
	  This driver supports LVDS panels that don't require device-specific
	  handling of power supplies or control signals. It implements automatic
	  backlight handling if the panel is attached to a backlight controller.

config DRM_PANEL_SIMPLE
	tristate "support for simple panels"
	depends on OF
	depends on BACKLIGHT_CLASS_DEVICE
	select VIDEOMODE_HELPERS
	help
	  DRM panel driver for dumb panels that need at most a regulator and
	  a GPIO to be powered up. Optionally a backlight can be attached so
	  that it can be automatically turned off when the panel goes into a
	  low power state.

config DRM_PANEL_ELIDA_KD35T133
	tristate "Elida KD35T133 panel driver"
	depends on OF
	depends on DRM_MIPI_DSI
	depends on BACKLIGHT_CLASS_DEVICE
	help
	  Say Y here if you want to enable support for the Elida
	  KD35T133 controller for 320x480 LCD panels with MIPI-DSI
	  system interfaces.

config DRM_PANEL_FEIXIN_K101_IM2BA02
	tristate "Feixin K101 IM2BA02 panel"
	depends on OF
	depends on DRM_MIPI_DSI
	depends on BACKLIGHT_CLASS_DEVICE
	help
	  Say Y here if you want to enable support for the Feixin K101 IM2BA02
	  4-lane 800x1280 MIPI DSI panel.

config DRM_PANEL_FEIYANG_FY07024DI26A30D
	tristate "Feiyang FY07024DI26A30-D MIPI-DSI LCD panel"
	depends on OF
	depends on DRM_MIPI_DSI
	depends on BACKLIGHT_CLASS_DEVICE
	help
	  Say Y if you want to enable support for panels based on the
	  Feiyang FY07024DI26A30-D MIPI-DSI interface.

config DRM_PANEL_ILITEK_IL9322
	tristate "Ilitek ILI9322 320x240 QVGA panels"
	depends on OF && SPI
	select REGMAP
	help
	  Say Y here if you want to enable support for Ilitek IL9322
	  QVGA (320x240) RGB, YUV and ITU-T BT.656 panels.

config DRM_PANEL_ILITEK_ILI9881C
	tristate "Ilitek ILI9881C-based panels"
	depends on OF
	depends on DRM_MIPI_DSI
	depends on BACKLIGHT_CLASS_DEVICE
	help
	  Say Y if you want to enable support for panels based on the
	  Ilitek ILI9881c controller.

config DRM_PANEL_INNOLUX_P079ZCA
	tristate "Innolux P079ZCA panel"
	depends on OF
	depends on DRM_MIPI_DSI
	depends on BACKLIGHT_CLASS_DEVICE
	help
	  Say Y here if you want to enable support for Innolux P079ZCA
	  TFT-LCD modules. The panel has a 1024x768 resolution and uses
	  24 bit RGB per pixel. It provides a MIPI DSI interface to
	  the host and has a built-in LED backlight.

config DRM_PANEL_JDI_LT070ME05000
	tristate "JDI LT070ME05000 WUXGA DSI panel"
	depends on OF
	depends on DRM_MIPI_DSI
	depends on BACKLIGHT_CLASS_DEVICE
	help
	  Say Y here if you want to enable support for JDI DSI video mode
	  panel as found in Google Nexus 7 (2013) devices.
	  The panel has a 1200(RGB)×1920 (WUXGA) resolution and uses
	  24 bit per pixel.

config DRM_PANEL_KINGDISPLAY_KD097D04
	tristate "Kingdisplay kd097d04 panel"
	depends on OF
	depends on DRM_MIPI_DSI
	depends on BACKLIGHT_CLASS_DEVICE
	help
	  Say Y here if you want to enable support for Kingdisplay kd097d04
	  TFT-LCD modules. The panel has a 1536x2048 resolution and uses
	  24 bit RGB per pixel. It provides a MIPI DSI interface to
	  the host and has a built-in LED backlight.

config DRM_PANEL_LEADTEK_LTK050H3146W
	tristate "Leadtek LTK050H3146W panel"
	depends on OF
	depends on DRM_MIPI_DSI
	depends on BACKLIGHT_CLASS_DEVICE
	help
	  Say Y here if you want to enable support for Leadtek LTK050H3146W
	  TFT-LCD modules. The panel has a 720x1280 resolution and uses
	  24 bit RGB per pixel. It provides a MIPI DSI interface to
	  the host and has a built-in LED backlight.

config DRM_PANEL_LEADTEK_LTK500HD1829
	tristate "Leadtek LTK500HD1829 panel"
	depends on OF
	depends on DRM_MIPI_DSI
	depends on BACKLIGHT_CLASS_DEVICE
	help
	  Say Y here if you want to enable support for Kingdisplay kd097d04
	  TFT-LCD modules. The panel has a 1536x2048 resolution and uses
	  24 bit RGB per pixel. It provides a MIPI DSI interface to
	  the host and has a built-in LED backlight.

config DRM_PANEL_SAMSUNG_LD9040
	tristate "Samsung LD9040 RGB/SPI panel"
	depends on OF && SPI
	select VIDEOMODE_HELPERS

config DRM_PANEL_LG_LB035Q02
	tristate "LG LB035Q024573 RGB panel"
	depends on GPIOLIB && OF && SPI
	help
	  Say Y here if you want to enable support for the LB035Q02 RGB panel
	  (found on the Gumstix Overo Palo35 board). To compile this driver as
	  a module, choose M here.

config DRM_PANEL_LG_LG4573
	tristate "LG4573 RGB/SPI panel"
	depends on OF && SPI
	select VIDEOMODE_HELPERS
	help
	  Say Y here if you want to enable support for LG4573 RGB panel.
	  To compile this driver as a module, choose M here.

config DRM_PANEL_NEC_NL8048HL11
	tristate "NEC NL8048HL11 RGB panel"
	depends on GPIOLIB && OF && SPI
	help
	  Say Y here if you want to enable support for the NEC NL8048HL11 RGB
	  panel (found on the Zoom2/3/3630 SDP boards). To compile this driver
	  as a module, choose M here.

config DRM_PANEL_NOVATEK_NT35510
	tristate "Novatek NT35510 RGB panel driver"
	depends on OF
	depends on DRM_MIPI_DSI
	depends on BACKLIGHT_CLASS_DEVICE
	help
	  Say Y here if you want to enable support for the panels built
	  around the Novatek NT35510 display controller, such as some
	  Hydis panels.

<<<<<<< HEAD
config DRM_PANEL_NOVATEK_NT36672A_VDO
	tristate "Novatek NT36672A FHD+ video mode panel"
=======
config DRM_PANEL_NOVATEK_NT36672A
	tristate "Novatek NT36672A DSI panel"
>>>>>>> 6a70670a
	depends on OF
	depends on DRM_MIPI_DSI
	depends on BACKLIGHT_CLASS_DEVICE
	help
<<<<<<< HEAD
	  Say Y here if you want to enable support for NT36672A VDO
	  mode Full HD Plus panel. The panel has a 1080x2280 resolution
	  and uses 24-bits RGB per pixel. It provides a MIPI DSI interface
	  to host.
=======
	  Say Y here if you want to enable support for the panels built
	  around the Novatek NT36672A display controller, such as some
	  Tianma panels used in a few Xiaomi Poco F1 mobile phones.
>>>>>>> 6a70670a

config DRM_PANEL_NOVATEK_NT39016
	tristate "Novatek NT39016 RGB/SPI panel"
	depends on OF && SPI
	depends on BACKLIGHT_CLASS_DEVICE
	select REGMAP_SPI
	help
	  Say Y here if you want to enable support for the panels built
	  around the Novatek NT39016 display controller.

config DRM_PANEL_NOVATEK_NT35695B_VDO
	tristate "Novatek NT35695B AUO vdo mode panel"
	depends on OF
	depends on DRM_MIPI_DSI
	depends on BACKLIGHT_CLASS_DEVICE
	help
	  Say Y here if you want to enable support for NT35695B DPHY
	  vdo mode Full HD panel. The panel has a 1080x1920
	  resolution and uses 24-bits RGB per pixel. It provides a
	  MIPI DSI interface to host.

config DRM_PANEL_MANTIX_MLAF057WE51
	tristate "Mantix MLAF057WE51-X MIPI-DSI LCD panel"
	depends on OF
	depends on DRM_MIPI_DSI
	depends on BACKLIGHT_CLASS_DEVICE
	help
	  Say Y here if you want to enable support for the Mantix
	  MLAF057WE51-X MIPI DSI panel as e.g. used in the Librem 5. It
	  has a resolution of 720x1440 pixels, a built in backlight and touch
	  controller.

config DRM_PANEL_OLIMEX_LCD_OLINUXINO
	tristate "Olimex LCD-OLinuXino panel"
	depends on OF
	depends on I2C
	depends on BACKLIGHT_CLASS_DEVICE
	help
	  The panel is used with different sizes LCDs, from 480x272 to
	  1280x800, and 24 bit per pixel.

	  Say Y here if you want to enable support for Olimex Ltd.
	  LCD-OLinuXino panel.

config DRM_PANEL_ORISETECH_OTM8009A
	tristate "Orise Technology otm8009a 480x800 dsi 2dl panel"
	depends on OF
	depends on DRM_MIPI_DSI
	depends on BACKLIGHT_CLASS_DEVICE
	help
	  Say Y here if you want to enable support for Orise Technology
	  otm8009a 480x800 dsi 2dl panel.

config DRM_PANEL_OSD_OSD101T2587_53TS
	tristate "OSD OSD101T2587-53TS DSI 1920x1200 video mode panel"
	depends on OF
	depends on DRM_MIPI_DSI
	depends on BACKLIGHT_CLASS_DEVICE
	help
	  Say Y here if you want to enable support for One Stop Displays
	  OSD101T2587-53TS 10.1" 1920x1200 dsi panel.

config DRM_PANEL_PANASONIC_VVX10F034N00
	tristate "Panasonic VVX10F034N00 1920x1200 video mode panel"
	depends on OF
	depends on DRM_MIPI_DSI
	depends on BACKLIGHT_CLASS_DEVICE
	help
	  Say Y here if you want to enable support for Panasonic VVX10F034N00
	  WUXGA (1920x1200) Novatek NT1397-based DSI panel as found in some
	  Xperia Z2 tablets

config DRM_PANEL_RASPBERRYPI_TOUCHSCREEN
	tristate "Raspberry Pi 7-inch touchscreen panel"
	depends on DRM_MIPI_DSI
	help
	  Say Y here if you want to enable support for the Raspberry
	  Pi 7" Touchscreen.  To compile this driver as a module,
	  choose M here.

config DRM_PANEL_RAYDIUM_RM67191
	tristate "Raydium RM67191 FHD 1080x1920 DSI video mode panel"
	depends on OF
	depends on DRM_MIPI_DSI
	depends on BACKLIGHT_CLASS_DEVICE
	help
	  Say Y here if you want to enable support for Raydium RM67191 FHD
	  (1080x1920) DSI panel.

config DRM_PANEL_RAYDIUM_RM68200
	tristate "Raydium RM68200 720x1280 DSI video mode panel"
	depends on OF
	depends on DRM_MIPI_DSI
	depends on BACKLIGHT_CLASS_DEVICE
	help
	  Say Y here if you want to enable support for Raydium RM68200
	  720x1280 DSI video mode panel.

config DRM_PANEL_RONBO_RB070D30
	tristate "Ronbo Electronics RB070D30 panel"
	depends on OF
	depends on DRM_MIPI_DSI
	depends on BACKLIGHT_CLASS_DEVICE
	help
	  Say Y here if you want to enable support for Ronbo Electronics
	  RB070D30 1024x600 DSI panel.

config DRM_PANEL_SAMSUNG_S6D16D0
	tristate "Samsung S6D16D0 DSI video mode panel"
	depends on OF
	depends on DRM_MIPI_DSI
	select VIDEOMODE_HELPERS

config DRM_PANEL_SAMSUNG_S6E3HA2
	tristate "Samsung S6E3HA2 DSI video mode panel"
	depends on OF
	depends on DRM_MIPI_DSI
	depends on BACKLIGHT_CLASS_DEVICE
	select VIDEOMODE_HELPERS

config DRM_PANEL_SAMSUNG_S6E63J0X03
	tristate "Samsung S6E63J0X03 DSI command mode panel"
	depends on OF
	depends on DRM_MIPI_DSI
	depends on BACKLIGHT_CLASS_DEVICE
	select VIDEOMODE_HELPERS

config DRM_PANEL_SAMSUNG_S6E63M0
	tristate "Samsung S6E63M0 RGB panel"
	depends on OF
	depends on BACKLIGHT_CLASS_DEVICE
	help
	  Say Y here if you want to enable support for Samsung S6E63M0
	  AMOLED LCD panel. This panel can be accessed using SPI or
	  DSI.

config DRM_PANEL_SAMSUNG_S6E63M0_SPI
	tristate "Samsung S6E63M0 RGB SPI interface"
	depends on SPI
	depends on DRM_PANEL_SAMSUNG_S6E63M0
	default DRM_PANEL_SAMSUNG_S6E63M0
	help
	  Say Y here if you want to be able to access the Samsung
	  S6E63M0 panel using SPI.

config DRM_PANEL_SAMSUNG_S6E63M0_DSI
	tristate "Samsung S6E63M0 RGB DSI interface"
	depends on DRM_MIPI_DSI
	depends on DRM_PANEL_SAMSUNG_S6E63M0
	help
	  Say Y here if you want to be able to access the Samsung
	  S6E63M0 panel using DSI.

config DRM_PANEL_SAMSUNG_S6E88A0_AMS452EF01
	tristate "Samsung AMS452EF01 panel with S6E88A0 DSI video mode controller"
	depends on OF
	select DRM_MIPI_DSI
	select VIDEOMODE_HELPERS

config DRM_PANEL_SAMSUNG_S6E8AA0
	tristate "Samsung S6E8AA0 DSI video mode panel"
	depends on OF
	select DRM_MIPI_DSI
	select VIDEOMODE_HELPERS

config DRM_PANEL_SAMSUNG_SOFEF00
	tristate "Samsung sofef00/s6e3fc2x01 OnePlus 6/6T DSI cmd mode panels"
	depends on OF
	depends on DRM_MIPI_DSI
	depends on BACKLIGHT_CLASS_DEVICE
	select VIDEOMODE_HELPERS
	help
	  Say Y or M here if you want to enable support for the Samsung AMOLED
	  command mode panels found in the OnePlus 6/6T smartphones.

	  The panels are 2280x1080@60Hz and 2340x1080@60Hz respectively

config DRM_PANEL_SEIKO_43WVF1G
	tristate "Seiko 43WVF1G panel"
	depends on OF
	depends on BACKLIGHT_CLASS_DEVICE
	select VIDEOMODE_HELPERS
	help
	  Say Y here if you want to enable support for the Seiko
	  43WVF1G controller for 800x480 LCD panels

config DRM_PANEL_SHARP_LQ101R1SX01
	tristate "Sharp LQ101R1SX01 panel"
	depends on OF
	depends on DRM_MIPI_DSI
	depends on BACKLIGHT_CLASS_DEVICE
	help
	  Say Y here if you want to enable support for Sharp LQ101R1SX01
	  TFT-LCD modules. The panel has a 2560x1600 resolution and uses
	  24 bit RGB per pixel. It provides a dual MIPI DSI interface to
	  the host and has a built-in LED backlight.

	  To compile this driver as a module, choose M here: the module
	  will be called panel-sharp-lq101r1sx01.

config DRM_PANEL_SHARP_LS037V7DW01
	tristate "Sharp LS037V7DW01 VGA LCD panel"
	depends on GPIOLIB && OF && REGULATOR
	help
	  Say Y here if you want to enable support for Sharp LS037V7DW01 VGA
	  (480x640) LCD panel (found on the TI SDP3430 board).

config DRM_PANEL_SHARP_LS043T1LE01
	tristate "Sharp LS043T1LE01 qHD video mode panel"
	depends on OF
	depends on DRM_MIPI_DSI
	depends on BACKLIGHT_CLASS_DEVICE
	help
	  Say Y here if you want to enable support for Sharp LS043T1LE01 qHD
	  (540x960) DSI panel as found on the Qualcomm APQ8074 Dragonboard

config DRM_PANEL_SITRONIX_ST7701
	tristate "Sitronix ST7701 panel driver"
	depends on OF
	depends on DRM_MIPI_DSI
	depends on BACKLIGHT_CLASS_DEVICE
	help
	  Say Y here if you want to enable support for the Sitronix
	  ST7701 controller for 480X864 LCD panels with MIPI/RGB/SPI
	  system interfaces.

config DRM_PANEL_SITRONIX_ST7703
	tristate "Sitronix ST7703 based MIPI touchscreen panels"
	depends on OF
	depends on DRM_MIPI_DSI
	depends on BACKLIGHT_CLASS_DEVICE
	help
	  Say Y here if you want to enable support for Sitronix ST7703 based
	  panels, souch as Rocktech JH057N00900 MIPI DSI panel as e.g. used in
	  the Librem 5 devkit. It has a resolution of 720x1440 pixels, a built
	  in backlight and touch controller.
	  Touch input support is provided by the goodix driver and needs to be
	  selected separately.

config DRM_PANEL_SITRONIX_ST7789V
	tristate "Sitronix ST7789V panel"
	depends on OF && SPI
	depends on BACKLIGHT_CLASS_DEVICE
	help
	  Say Y here if you want to enable support for the Sitronix
	  ST7789V controller for 240x320 LCD panels

config DRM_PANEL_SONY_ACX424AKP
	tristate "Sony ACX424AKP DSI command mode panel"
	depends on OF
	depends on DRM_MIPI_DSI
	depends on BACKLIGHT_CLASS_DEVICE
	select VIDEOMODE_HELPERS
	help
	  Say Y here if you want to enable the Sony ACX424 display
	  panel. This panel supports DSI in both command and video
	  mode.

config DRM_PANEL_SONY_ACX565AKM
	tristate "Sony ACX565AKM panel"
	depends on GPIOLIB && OF && SPI
	depends on BACKLIGHT_CLASS_DEVICE
	help
	  Say Y here if you want to enable support for the Sony ACX565AKM
	  800x600 3.5" panel (found on the Nokia N900).

config DRM_PANEL_TDO_TL070WSH30
	tristate "TDO TL070WSH30 DSI panel"
	depends on OF
	depends on DRM_MIPI_DSI
	depends on BACKLIGHT_CLASS_DEVICE
	help
	  Say Y here if you want to enable support for TDO TL070WSH30 TFT-LCD
	  panel module. The panel has a 1024×600 resolution and uses
	  24 bit RGB per pixel. It provides a MIPI DSI interface to
	  the host, a built-in LED backlight and touch controller.

config DRM_PANEL_TPO_TD028TTEC1
	tristate "Toppoly (TPO) TD028TTEC1 panel driver"
	depends on OF && SPI
	depends on BACKLIGHT_CLASS_DEVICE
	help
	  Say Y here if you want to enable support for TPO TD028TTEC1 480x640
	  2.8" panel (found on the OpenMoko Neo FreeRunner and Neo 1973).

config DRM_PANEL_TPO_TD043MTEA1
	tristate "Toppoly (TPO) TD043MTEA1 panel driver"
	depends on GPIOLIB && OF && REGULATOR && SPI
	help
	  Say Y here if you want to enable support for TPO TD043MTEA1 800x480
	  4.3" panel (found on the OMAP3 Pandora board).

config DRM_PANEL_TPO_TPG110
	tristate "TPO TPG 800x400 panel"
	depends on OF && SPI && GPIOLIB
	depends on BACKLIGHT_CLASS_DEVICE
	help
	  Say Y here if you want to enable support for TPO TPG110
	  400CH LTPS TFT LCD Single Chip Digital Driver for up to
	  800x400 LCD panels.

config DRM_PANEL_TRULY_NT35597_WQXGA
	tristate "Truly WQXGA"
	depends on OF
	depends on DRM_MIPI_DSI
	help
	  Say Y here if you want to enable support for Truly NT35597 WQXGA Dual DSI
	  Video Mode panel

config DRM_PANEL_VISIONOX_RM69299
	tristate "Visionox RM69299"
	depends on OF
	depends on DRM_MIPI_DSI
	help
	  Say Y here if you want to enable support for Visionox
	  RM69299  DSI Video Mode panel.

config DRM_PANEL_XINPENG_XPP055C272
	tristate "Xinpeng XPP055C272 panel driver"
	depends on OF
	depends on DRM_MIPI_DSI
	depends on BACKLIGHT_CLASS_DEVICE
	help
	  Say Y here if you want to enable support for the Xinpeng
	  XPP055C272 controller for 720x1280 LCD panels with MIPI/RGB/SPI
	  system interfaces.

config DRM_PANEL_TRULY_TD4330_CMD
	tristate "TRULY  FHD+ cmd mode panel"
	depends on OF
	depends on DRM_MIPI_DSI
	depends on BACKLIGHT_CLASS_DEVICE
	help
	  Say Y here if you want to enable support for TRULY TD4330 CMD
	  mode Full HD Plus panel. The panel has a 1080x2280 resolution
	  and uses 24-bits RGB per pixel. It provides a MIPI DSI interface
	  to host.

config DRM_PANEL_TRULY_TD4330_VDO
	tristate "TRULY  FHD+ video mode panel"
	depends on OF
	depends on DRM_MIPI_DSI
	depends on BACKLIGHT_CLASS_DEVICE
	help
	  Say Y here if you want to enable support for TRULY TD4330 VDO
	  mode Full HD Plus panel. The panel has a 1080x2280 resolution
	  and uses 24-bits RGB per pixel. It provides a MIPI DSI interface
	  to host.

endmenu<|MERGE_RESOLUTION|>--- conflicted
+++ resolved
@@ -217,27 +217,26 @@
 	  around the Novatek NT35510 display controller, such as some
 	  Hydis panels.
 
-<<<<<<< HEAD
 config DRM_PANEL_NOVATEK_NT36672A_VDO
 	tristate "Novatek NT36672A FHD+ video mode panel"
-=======
-config DRM_PANEL_NOVATEK_NT36672A
-	tristate "Novatek NT36672A DSI panel"
->>>>>>> 6a70670a
-	depends on OF
-	depends on DRM_MIPI_DSI
-	depends on BACKLIGHT_CLASS_DEVICE
-	help
-<<<<<<< HEAD
+	depends on OF
+	depends on DRM_MIPI_DSI
+	depends on BACKLIGHT_CLASS_DEVICE
+	help
 	  Say Y here if you want to enable support for NT36672A VDO
 	  mode Full HD Plus panel. The panel has a 1080x2280 resolution
 	  and uses 24-bits RGB per pixel. It provides a MIPI DSI interface
 	  to host.
-=======
+
+config DRM_PANEL_NOVATEK_NT36672A
+	tristate "Novatek NT36672A DSI panel"
+	depends on OF
+	depends on DRM_MIPI_DSI
+	depends on BACKLIGHT_CLASS_DEVICE
+	help
 	  Say Y here if you want to enable support for the panels built
 	  around the Novatek NT36672A display controller, such as some
 	  Tianma panels used in a few Xiaomi Poco F1 mobile phones.
->>>>>>> 6a70670a
 
 config DRM_PANEL_NOVATEK_NT39016
 	tristate "Novatek NT39016 RGB/SPI panel"
