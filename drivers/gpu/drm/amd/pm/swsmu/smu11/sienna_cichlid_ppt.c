/*
 * Copyright 2019 Advanced Micro Devices, Inc.
 *
 * Permission is hereby granted, free of charge, to any person obtaining a
 * copy of this software and associated documentation files (the "Software"),
 * to deal in the Software without restriction, including without limitation
 * the rights to use, copy, modify, merge, publish, distribute, sublicense,
 * and/or sell copies of the Software, and to permit persons to whom the
 * Software is furnished to do so, subject to the following conditions:
 *
 * The above copyright notice and this permission notice shall be included in
 * all copies or substantial portions of the Software.
 *
 * THE SOFTWARE IS PROVIDED "AS IS", WITHOUT WARRANTY OF ANY KIND, EXPRESS OR
 * IMPLIED, INCLUDING BUT NOT LIMITED TO THE WARRANTIES OF MERCHANTABILITY,
 * FITNESS FOR A PARTICULAR PURPOSE AND NONINFRINGEMENT.  IN NO EVENT SHALL
 * THE COPYRIGHT HOLDER(S) OR AUTHOR(S) BE LIABLE FOR ANY CLAIM, DAMAGES OR
 * OTHER LIABILITY, WHETHER IN AN ACTION OF CONTRACT, TORT OR OTHERWISE,
 * ARISING FROM, OUT OF OR IN CONNECTION WITH THE SOFTWARE OR THE USE OR
 * OTHER DEALINGS IN THE SOFTWARE.
 *
 */

#define SWSMU_CODE_LAYER_L2

#include <linux/firmware.h>
#include <linux/pci.h>
#include <linux/i2c.h>
#include "amdgpu.h"
#include "amdgpu_dpm.h"
#include "amdgpu_smu.h"
#include "atomfirmware.h"
#include "amdgpu_atomfirmware.h"
#include "amdgpu_atombios.h"
#include "smu_v11_0.h"
#include "smu11_driver_if_sienna_cichlid.h"
#include "soc15_common.h"
#include "atom.h"
#include "sienna_cichlid_ppt.h"
#include "smu_v11_0_7_pptable.h"
#include "smu_v11_0_7_ppsmc.h"
#include "nbio/nbio_2_3_offset.h"
#include "nbio/nbio_2_3_sh_mask.h"
#include "thm/thm_11_0_2_offset.h"
#include "thm/thm_11_0_2_sh_mask.h"
#include "mp/mp_11_0_offset.h"
#include "mp/mp_11_0_sh_mask.h"

#include "asic_reg/mp/mp_11_0_sh_mask.h"
#include "amdgpu_ras.h"
#include "smu_cmn.h"

/*
 * DO NOT use these for err/warn/info/debug messages.
 * Use dev_err, dev_warn, dev_info and dev_dbg instead.
 * They are more MGPU friendly.
 */
#undef pr_err
#undef pr_warn
#undef pr_info
#undef pr_debug

#define FEATURE_MASK(feature) (1ULL << feature)
#define SMC_DPM_FEATURE ( \
	FEATURE_MASK(FEATURE_DPM_PREFETCHER_BIT) | \
	FEATURE_MASK(FEATURE_DPM_GFXCLK_BIT)     | \
	FEATURE_MASK(FEATURE_DPM_UCLK_BIT)	 | \
	FEATURE_MASK(FEATURE_DPM_LINK_BIT)       | \
	FEATURE_MASK(FEATURE_DPM_SOCCLK_BIT)     | \
	FEATURE_MASK(FEATURE_DPM_FCLK_BIT)	 | \
	FEATURE_MASK(FEATURE_DPM_DCEFCLK_BIT)	 | \
	FEATURE_MASK(FEATURE_DPM_MP0CLK_BIT))

#define SMU_11_0_7_GFX_BUSY_THRESHOLD 15

#define GET_PPTABLE_MEMBER(field, member) do {\
	if (smu->adev->ip_versions[MP1_HWIP][0] == IP_VERSION(11, 0, 13))\
		(*member) = (smu->smu_table.driver_pptable + offsetof(PPTable_beige_goby_t, field));\
	else\
		(*member) = (smu->smu_table.driver_pptable + offsetof(PPTable_t, field));\
} while(0)

/* STB FIFO depth is in 64bit units */
#define SIENNA_CICHLID_STB_DEPTH_UNIT_BYTES 8

/*
 * SMU support ECCTABLE since version 58.70.0,
 * use this to check whether ECCTABLE feature is supported.
 */
#define SUPPORT_ECCTABLE_SMU_VERSION 0x003a4600

static int get_table_size(struct smu_context *smu)
{
	if (smu->adev->ip_versions[MP1_HWIP][0] == IP_VERSION(11, 0, 13))
		return sizeof(PPTable_beige_goby_t);
	else
		return sizeof(PPTable_t);
}

static struct cmn2asic_msg_mapping sienna_cichlid_message_map[SMU_MSG_MAX_COUNT] = {
	MSG_MAP(TestMessage,			PPSMC_MSG_TestMessage,                 1),
	MSG_MAP(GetSmuVersion,			PPSMC_MSG_GetSmuVersion,               1),
	MSG_MAP(GetDriverIfVersion,		PPSMC_MSG_GetDriverIfVersion,          1),
	MSG_MAP(SetAllowedFeaturesMaskLow,	PPSMC_MSG_SetAllowedFeaturesMaskLow,   0),
	MSG_MAP(SetAllowedFeaturesMaskHigh,	PPSMC_MSG_SetAllowedFeaturesMaskHigh,  0),
	MSG_MAP(EnableAllSmuFeatures,		PPSMC_MSG_EnableAllSmuFeatures,        0),
	MSG_MAP(DisableAllSmuFeatures,		PPSMC_MSG_DisableAllSmuFeatures,       0),
	MSG_MAP(EnableSmuFeaturesLow,		PPSMC_MSG_EnableSmuFeaturesLow,        1),
	MSG_MAP(EnableSmuFeaturesHigh,		PPSMC_MSG_EnableSmuFeaturesHigh,       1),
	MSG_MAP(DisableSmuFeaturesLow,		PPSMC_MSG_DisableSmuFeaturesLow,       1),
	MSG_MAP(DisableSmuFeaturesHigh,		PPSMC_MSG_DisableSmuFeaturesHigh,      1),
	MSG_MAP(GetEnabledSmuFeaturesLow,       PPSMC_MSG_GetRunningSmuFeaturesLow,    1),
	MSG_MAP(GetEnabledSmuFeaturesHigh,	PPSMC_MSG_GetRunningSmuFeaturesHigh,   1),
	MSG_MAP(SetWorkloadMask,		PPSMC_MSG_SetWorkloadMask,             1),
	MSG_MAP(SetPptLimit,			PPSMC_MSG_SetPptLimit,                 0),
	MSG_MAP(SetDriverDramAddrHigh,		PPSMC_MSG_SetDriverDramAddrHigh,       1),
	MSG_MAP(SetDriverDramAddrLow,		PPSMC_MSG_SetDriverDramAddrLow,        1),
	MSG_MAP(SetToolsDramAddrHigh,		PPSMC_MSG_SetToolsDramAddrHigh,        0),
	MSG_MAP(SetToolsDramAddrLow,		PPSMC_MSG_SetToolsDramAddrLow,         0),
	MSG_MAP(TransferTableSmu2Dram,		PPSMC_MSG_TransferTableSmu2Dram,       1),
	MSG_MAP(TransferTableDram2Smu,		PPSMC_MSG_TransferTableDram2Smu,       0),
	MSG_MAP(UseDefaultPPTable,		PPSMC_MSG_UseDefaultPPTable,           0),
	MSG_MAP(RunDcBtc,			PPSMC_MSG_RunDcBtc,                    0),
	MSG_MAP(EnterBaco,			PPSMC_MSG_EnterBaco,                   0),
	MSG_MAP(SetSoftMinByFreq,		PPSMC_MSG_SetSoftMinByFreq,            1),
	MSG_MAP(SetSoftMaxByFreq,		PPSMC_MSG_SetSoftMaxByFreq,            1),
	MSG_MAP(SetHardMinByFreq,		PPSMC_MSG_SetHardMinByFreq,            1),
	MSG_MAP(SetHardMaxByFreq,		PPSMC_MSG_SetHardMaxByFreq,            0),
	MSG_MAP(GetMinDpmFreq,			PPSMC_MSG_GetMinDpmFreq,               1),
	MSG_MAP(GetMaxDpmFreq,			PPSMC_MSG_GetMaxDpmFreq,               1),
	MSG_MAP(GetDpmFreqByIndex,		PPSMC_MSG_GetDpmFreqByIndex,           1),
	MSG_MAP(SetGeminiMode,			PPSMC_MSG_SetGeminiMode,               0),
	MSG_MAP(SetGeminiApertureHigh,		PPSMC_MSG_SetGeminiApertureHigh,       0),
	MSG_MAP(SetGeminiApertureLow,		PPSMC_MSG_SetGeminiApertureLow,        0),
	MSG_MAP(OverridePcieParameters,		PPSMC_MSG_OverridePcieParameters,      0),
	MSG_MAP(ReenableAcDcInterrupt,		PPSMC_MSG_ReenableAcDcInterrupt,       0),
	MSG_MAP(NotifyPowerSource,		PPSMC_MSG_NotifyPowerSource,           0),
	MSG_MAP(SetUclkFastSwitch,		PPSMC_MSG_SetUclkFastSwitch,           0),
	MSG_MAP(SetVideoFps,			PPSMC_MSG_SetVideoFps,                 0),
	MSG_MAP(PrepareMp1ForUnload,		PPSMC_MSG_PrepareMp1ForUnload,         1),
	MSG_MAP(AllowGfxOff,			PPSMC_MSG_AllowGfxOff,                 0),
	MSG_MAP(DisallowGfxOff,			PPSMC_MSG_DisallowGfxOff,              0),
	MSG_MAP(GetPptLimit,			PPSMC_MSG_GetPptLimit,                 0),
	MSG_MAP(GetDcModeMaxDpmFreq,		PPSMC_MSG_GetDcModeMaxDpmFreq,         1),
	MSG_MAP(ExitBaco,			PPSMC_MSG_ExitBaco,                    0),
	MSG_MAP(PowerUpVcn,			PPSMC_MSG_PowerUpVcn,                  0),
	MSG_MAP(PowerDownVcn,			PPSMC_MSG_PowerDownVcn,                0),
	MSG_MAP(PowerUpJpeg,			PPSMC_MSG_PowerUpJpeg,                 0),
	MSG_MAP(PowerDownJpeg,			PPSMC_MSG_PowerDownJpeg,               0),
	MSG_MAP(BacoAudioD3PME,			PPSMC_MSG_BacoAudioD3PME,              0),
	MSG_MAP(ArmD3,				PPSMC_MSG_ArmD3,                       0),
	MSG_MAP(Mode1Reset,                     PPSMC_MSG_Mode1Reset,		       0),
	MSG_MAP(SetMGpuFanBoostLimitRpm,	PPSMC_MSG_SetMGpuFanBoostLimitRpm,     0),
	MSG_MAP(SetGpoFeaturePMask,		PPSMC_MSG_SetGpoFeaturePMask,          0),
	MSG_MAP(DisallowGpo,			PPSMC_MSG_DisallowGpo,                 0),
	MSG_MAP(Enable2ndUSB20Port,		PPSMC_MSG_Enable2ndUSB20Port,          0),
	MSG_MAP(DriverMode2Reset,		PPSMC_MSG_DriverMode2Reset,	       0),
};

static struct cmn2asic_mapping sienna_cichlid_clk_map[SMU_CLK_COUNT] = {
	CLK_MAP(GFXCLK,		PPCLK_GFXCLK),
	CLK_MAP(SCLK,		PPCLK_GFXCLK),
	CLK_MAP(SOCCLK,		PPCLK_SOCCLK),
	CLK_MAP(FCLK,		PPCLK_FCLK),
	CLK_MAP(UCLK,		PPCLK_UCLK),
	CLK_MAP(MCLK,		PPCLK_UCLK),
	CLK_MAP(DCLK,		PPCLK_DCLK_0),
	CLK_MAP(DCLK1,		PPCLK_DCLK_1),
	CLK_MAP(VCLK,		PPCLK_VCLK_0),
	CLK_MAP(VCLK1,		PPCLK_VCLK_1),
	CLK_MAP(DCEFCLK,	PPCLK_DCEFCLK),
	CLK_MAP(DISPCLK,	PPCLK_DISPCLK),
	CLK_MAP(PIXCLK,		PPCLK_PIXCLK),
	CLK_MAP(PHYCLK,		PPCLK_PHYCLK),
};

static struct cmn2asic_mapping sienna_cichlid_feature_mask_map[SMU_FEATURE_COUNT] = {
	FEA_MAP(DPM_PREFETCHER),
	FEA_MAP(DPM_GFXCLK),
	FEA_MAP(DPM_GFX_GPO),
	FEA_MAP(DPM_UCLK),
	FEA_MAP(DPM_FCLK),
	FEA_MAP(DPM_SOCCLK),
	FEA_MAP(DPM_MP0CLK),
	FEA_MAP(DPM_LINK),
	FEA_MAP(DPM_DCEFCLK),
	FEA_MAP(DPM_XGMI),
	FEA_MAP(MEM_VDDCI_SCALING),
	FEA_MAP(MEM_MVDD_SCALING),
	FEA_MAP(DS_GFXCLK),
	FEA_MAP(DS_SOCCLK),
	FEA_MAP(DS_FCLK),
	FEA_MAP(DS_LCLK),
	FEA_MAP(DS_DCEFCLK),
	FEA_MAP(DS_UCLK),
	FEA_MAP(GFX_ULV),
	FEA_MAP(FW_DSTATE),
	FEA_MAP(GFXOFF),
	FEA_MAP(BACO),
	FEA_MAP(MM_DPM_PG),
	FEA_MAP(RSMU_SMN_CG),
	FEA_MAP(PPT),
	FEA_MAP(TDC),
	FEA_MAP(APCC_PLUS),
	FEA_MAP(GTHR),
	FEA_MAP(ACDC),
	FEA_MAP(VR0HOT),
	FEA_MAP(VR1HOT),
	FEA_MAP(FW_CTF),
	FEA_MAP(FAN_CONTROL),
	FEA_MAP(THERMAL),
	FEA_MAP(GFX_DCS),
	FEA_MAP(RM),
	FEA_MAP(LED_DISPLAY),
	FEA_MAP(GFX_SS),
	FEA_MAP(OUT_OF_BAND_MONITOR),
	FEA_MAP(TEMP_DEPENDENT_VMIN),
	FEA_MAP(MMHUB_PG),
	FEA_MAP(ATHUB_PG),
	FEA_MAP(APCC_DFLL),
};

static struct cmn2asic_mapping sienna_cichlid_table_map[SMU_TABLE_COUNT] = {
	TAB_MAP(PPTABLE),
	TAB_MAP(WATERMARKS),
	TAB_MAP(AVFS_PSM_DEBUG),
	TAB_MAP(AVFS_FUSE_OVERRIDE),
	TAB_MAP(PMSTATUSLOG),
	TAB_MAP(SMU_METRICS),
	TAB_MAP(DRIVER_SMU_CONFIG),
	TAB_MAP(ACTIVITY_MONITOR_COEFF),
	TAB_MAP(OVERDRIVE),
	TAB_MAP(I2C_COMMANDS),
	TAB_MAP(PACE),
	TAB_MAP(ECCINFO),
};

static struct cmn2asic_mapping sienna_cichlid_pwr_src_map[SMU_POWER_SOURCE_COUNT] = {
	PWR_MAP(AC),
	PWR_MAP(DC),
};

static struct cmn2asic_mapping sienna_cichlid_workload_map[PP_SMC_POWER_PROFILE_COUNT] = {
	WORKLOAD_MAP(PP_SMC_POWER_PROFILE_BOOTUP_DEFAULT,	WORKLOAD_PPLIB_DEFAULT_BIT),
	WORKLOAD_MAP(PP_SMC_POWER_PROFILE_FULLSCREEN3D,		WORKLOAD_PPLIB_FULL_SCREEN_3D_BIT),
	WORKLOAD_MAP(PP_SMC_POWER_PROFILE_POWERSAVING,		WORKLOAD_PPLIB_POWER_SAVING_BIT),
	WORKLOAD_MAP(PP_SMC_POWER_PROFILE_VIDEO,		WORKLOAD_PPLIB_VIDEO_BIT),
	WORKLOAD_MAP(PP_SMC_POWER_PROFILE_VR,			WORKLOAD_PPLIB_VR_BIT),
	WORKLOAD_MAP(PP_SMC_POWER_PROFILE_COMPUTE,		WORKLOAD_PPLIB_COMPUTE_BIT),
	WORKLOAD_MAP(PP_SMC_POWER_PROFILE_CUSTOM,		WORKLOAD_PPLIB_CUSTOM_BIT),
};

static const uint8_t sienna_cichlid_throttler_map[] = {
	[THROTTLER_TEMP_EDGE_BIT]	= (SMU_THROTTLER_TEMP_EDGE_BIT),
	[THROTTLER_TEMP_HOTSPOT_BIT]	= (SMU_THROTTLER_TEMP_HOTSPOT_BIT),
	[THROTTLER_TEMP_MEM_BIT]	= (SMU_THROTTLER_TEMP_MEM_BIT),
	[THROTTLER_TEMP_VR_GFX_BIT]	= (SMU_THROTTLER_TEMP_VR_GFX_BIT),
	[THROTTLER_TEMP_VR_MEM0_BIT]	= (SMU_THROTTLER_TEMP_VR_MEM0_BIT),
	[THROTTLER_TEMP_VR_MEM1_BIT]	= (SMU_THROTTLER_TEMP_VR_MEM1_BIT),
	[THROTTLER_TEMP_VR_SOC_BIT]	= (SMU_THROTTLER_TEMP_VR_SOC_BIT),
	[THROTTLER_TEMP_LIQUID0_BIT]	= (SMU_THROTTLER_TEMP_LIQUID0_BIT),
	[THROTTLER_TEMP_LIQUID1_BIT]	= (SMU_THROTTLER_TEMP_LIQUID1_BIT),
	[THROTTLER_TDC_GFX_BIT]		= (SMU_THROTTLER_TDC_GFX_BIT),
	[THROTTLER_TDC_SOC_BIT]		= (SMU_THROTTLER_TDC_SOC_BIT),
	[THROTTLER_PPT0_BIT]		= (SMU_THROTTLER_PPT0_BIT),
	[THROTTLER_PPT1_BIT]		= (SMU_THROTTLER_PPT1_BIT),
	[THROTTLER_PPT2_BIT]		= (SMU_THROTTLER_PPT2_BIT),
	[THROTTLER_PPT3_BIT]		= (SMU_THROTTLER_PPT3_BIT),
	[THROTTLER_FIT_BIT]		= (SMU_THROTTLER_FIT_BIT),
	[THROTTLER_PPM_BIT]		= (SMU_THROTTLER_PPM_BIT),
	[THROTTLER_APCC_BIT]		= (SMU_THROTTLER_APCC_BIT),
};

static int
sienna_cichlid_get_allowed_feature_mask(struct smu_context *smu,
				  uint32_t *feature_mask, uint32_t num)
{
	struct amdgpu_device *adev = smu->adev;

	if (num > 2)
		return -EINVAL;

	memset(feature_mask, 0, sizeof(uint32_t) * num);

	*(uint64_t *)feature_mask |= FEATURE_MASK(FEATURE_DPM_PREFETCHER_BIT)
				| FEATURE_MASK(FEATURE_DPM_FCLK_BIT)
				| FEATURE_MASK(FEATURE_DPM_MP0CLK_BIT)
				| FEATURE_MASK(FEATURE_DS_SOCCLK_BIT)
				| FEATURE_MASK(FEATURE_DS_DCEFCLK_BIT)
				| FEATURE_MASK(FEATURE_DS_FCLK_BIT)
				| FEATURE_MASK(FEATURE_DS_UCLK_BIT)
				| FEATURE_MASK(FEATURE_FW_DSTATE_BIT)
				| FEATURE_MASK(FEATURE_DF_CSTATE_BIT)
				| FEATURE_MASK(FEATURE_RSMU_SMN_CG_BIT)
				| FEATURE_MASK(FEATURE_GFX_SS_BIT)
				| FEATURE_MASK(FEATURE_VR0HOT_BIT)
				| FEATURE_MASK(FEATURE_PPT_BIT)
				| FEATURE_MASK(FEATURE_TDC_BIT)
				| FEATURE_MASK(FEATURE_BACO_BIT)
				| FEATURE_MASK(FEATURE_APCC_DFLL_BIT)
				| FEATURE_MASK(FEATURE_FW_CTF_BIT)
				| FEATURE_MASK(FEATURE_FAN_CONTROL_BIT)
				| FEATURE_MASK(FEATURE_THERMAL_BIT)
				| FEATURE_MASK(FEATURE_OUT_OF_BAND_MONITOR_BIT);

	if (adev->pm.pp_feature & PP_SCLK_DPM_MASK) {
		*(uint64_t *)feature_mask |= FEATURE_MASK(FEATURE_DPM_GFXCLK_BIT);
		*(uint64_t *)feature_mask |= FEATURE_MASK(FEATURE_DPM_GFX_GPO_BIT);
	}

	if ((adev->pm.pp_feature & PP_GFX_DCS_MASK) &&
	    (adev->ip_versions[MP1_HWIP][0] > IP_VERSION(11, 0, 7)) &&
	    !(adev->flags & AMD_IS_APU))
		*(uint64_t *)feature_mask |= FEATURE_MASK(FEATURE_GFX_DCS_BIT);

	if (adev->pm.pp_feature & PP_MCLK_DPM_MASK)
		*(uint64_t *)feature_mask |= FEATURE_MASK(FEATURE_DPM_UCLK_BIT)
					| FEATURE_MASK(FEATURE_MEM_VDDCI_SCALING_BIT)
					| FEATURE_MASK(FEATURE_MEM_MVDD_SCALING_BIT);

	if (adev->pm.pp_feature & PP_PCIE_DPM_MASK)
		*(uint64_t *)feature_mask |= FEATURE_MASK(FEATURE_DPM_LINK_BIT);

	if (adev->pm.pp_feature & PP_DCEFCLK_DPM_MASK)
		*(uint64_t *)feature_mask |= FEATURE_MASK(FEATURE_DPM_DCEFCLK_BIT);

	if (adev->pm.pp_feature & PP_SOCCLK_DPM_MASK)
		*(uint64_t *)feature_mask |= FEATURE_MASK(FEATURE_DPM_SOCCLK_BIT);

	if (adev->pm.pp_feature & PP_ULV_MASK)
		*(uint64_t *)feature_mask |= FEATURE_MASK(FEATURE_GFX_ULV_BIT);

	if (adev->pm.pp_feature & PP_SCLK_DEEP_SLEEP_MASK)
		*(uint64_t *)feature_mask |= FEATURE_MASK(FEATURE_DS_GFXCLK_BIT);

	if (adev->pm.pp_feature & PP_GFXOFF_MASK)
		*(uint64_t *)feature_mask |= FEATURE_MASK(FEATURE_GFXOFF_BIT);

	if (smu->adev->pg_flags & AMD_PG_SUPPORT_ATHUB)
		*(uint64_t *)feature_mask |= FEATURE_MASK(FEATURE_ATHUB_PG_BIT);

	if (smu->adev->pg_flags & AMD_PG_SUPPORT_MMHUB)
		*(uint64_t *)feature_mask |= FEATURE_MASK(FEATURE_MMHUB_PG_BIT);

	if (smu->adev->pg_flags & AMD_PG_SUPPORT_VCN ||
	    smu->adev->pg_flags & AMD_PG_SUPPORT_JPEG)
		*(uint64_t *)feature_mask |= FEATURE_MASK(FEATURE_MM_DPM_PG_BIT);

	if (smu->dc_controlled_by_gpio)
       *(uint64_t *)feature_mask |= FEATURE_MASK(FEATURE_ACDC_BIT);

	if (amdgpu_device_should_use_aspm(adev))
		*(uint64_t *)feature_mask |= FEATURE_MASK(FEATURE_DS_LCLK_BIT);

	return 0;
}

static void sienna_cichlid_check_bxco_support(struct smu_context *smu)
{
	struct smu_table_context *table_context = &smu->smu_table;
	struct smu_11_0_7_powerplay_table *powerplay_table =
		table_context->power_play_table;
	struct smu_baco_context *smu_baco = &smu->smu_baco;
	struct amdgpu_device *adev = smu->adev;
	uint32_t val;

	if (powerplay_table->platform_caps & SMU_11_0_7_PP_PLATFORM_CAP_BACO) {
		val = RREG32_SOC15(NBIO, 0, mmRCC_BIF_STRAP0);
		smu_baco->platform_support =
			(val & RCC_BIF_STRAP0__STRAP_PX_CAPABLE_MASK) ? true :
									false;

		/*
		 * Disable BACO entry/exit completely on below SKUs to
		 * avoid hardware intermittent failures.
		 */
		if (((adev->pdev->device == 0x73A1) &&
		    (adev->pdev->revision == 0x00)) ||
		    ((adev->pdev->device == 0x73BF) &&
		    (adev->pdev->revision == 0xCF)) ||
		    ((adev->pdev->device == 0x7422) &&
		    (adev->pdev->revision == 0x00)) ||
		    ((adev->pdev->device == 0x73A3) &&
		    (adev->pdev->revision == 0x00)) ||
		    ((adev->pdev->device == 0x73E3) &&
		    (adev->pdev->revision == 0x00)))
			smu_baco->platform_support = false;

	}
}

static void sienna_cichlid_check_fan_support(struct smu_context *smu)
{
	struct smu_table_context *table_context = &smu->smu_table;
	PPTable_t *pptable = table_context->driver_pptable;
	uint64_t features = *(uint64_t *) pptable->FeaturesToRun;

	/* Fan control is not possible if PPTable has it disabled */
	smu->adev->pm.no_fan =
		!(features & (1ULL << FEATURE_FAN_CONTROL_BIT));
	if (smu->adev->pm.no_fan)
		dev_info_once(smu->adev->dev,
			      "PMFW based fan control disabled");
}

static int sienna_cichlid_check_powerplay_table(struct smu_context *smu)
{
	struct smu_table_context *table_context = &smu->smu_table;
	struct smu_11_0_7_powerplay_table *powerplay_table =
		table_context->power_play_table;

	if (powerplay_table->platform_caps & SMU_11_0_7_PP_PLATFORM_CAP_HARDWAREDC)
		smu->dc_controlled_by_gpio = true;

	sienna_cichlid_check_bxco_support(smu);
	sienna_cichlid_check_fan_support(smu);

	table_context->thermal_controller_type =
		powerplay_table->thermal_controller_type;

	/*
	 * Instead of having its own buffer space and get overdrive_table copied,
	 * smu->od_settings just points to the actual overdrive_table
	 */
	smu->od_settings = &powerplay_table->overdrive_table;

	return 0;
}

static int sienna_cichlid_append_powerplay_table(struct smu_context *smu)
{
	struct atom_smc_dpm_info_v4_9 *smc_dpm_table;
	int index, ret;
	PPTable_beige_goby_t *ppt_beige_goby;
	PPTable_t *ppt;

	if (smu->adev->ip_versions[MP1_HWIP][0] == IP_VERSION(11, 0, 13))
		ppt_beige_goby = smu->smu_table.driver_pptable;
	else
		ppt = smu->smu_table.driver_pptable;

	index = get_index_into_master_table(atom_master_list_of_data_tables_v2_1,
					    smc_dpm_info);

	ret = amdgpu_atombios_get_data_table(smu->adev, index, NULL, NULL, NULL,
				      (uint8_t **)&smc_dpm_table);
	if (ret)
		return ret;

	if (smu->adev->ip_versions[MP1_HWIP][0] == IP_VERSION(11, 0, 13))
		smu_memcpy_trailing(ppt_beige_goby, I2cControllers, BoardReserved,
				    smc_dpm_table, I2cControllers);
	else
		smu_memcpy_trailing(ppt, I2cControllers, BoardReserved,
				    smc_dpm_table, I2cControllers);

	return 0;
}

static int sienna_cichlid_store_powerplay_table(struct smu_context *smu)
{
	struct smu_table_context *table_context = &smu->smu_table;
	struct smu_11_0_7_powerplay_table *powerplay_table =
		table_context->power_play_table;
	int table_size;

	table_size = get_table_size(smu);
	memcpy(table_context->driver_pptable, &powerplay_table->smc_pptable,
	       table_size);

	return 0;
}

static int sienna_cichlid_patch_pptable_quirk(struct smu_context *smu)
{
	struct amdgpu_device *adev = smu->adev;
	uint32_t *board_reserved;
	uint16_t *freq_table_gfx;
	uint32_t i;

	/* Fix some OEM SKU specific stability issues */
	GET_PPTABLE_MEMBER(BoardReserved, &board_reserved);
	if ((adev->pdev->device == 0x73DF) &&
	    (adev->pdev->revision == 0XC3) &&
	    (adev->pdev->subsystem_device == 0x16C2) &&
	    (adev->pdev->subsystem_vendor == 0x1043))
		board_reserved[0] = 1387;

	GET_PPTABLE_MEMBER(FreqTableGfx, &freq_table_gfx);
	if ((adev->pdev->device == 0x73DF) &&
	    (adev->pdev->revision == 0XC3) &&
	    ((adev->pdev->subsystem_device == 0x16C2) ||
	    (adev->pdev->subsystem_device == 0x133C)) &&
	    (adev->pdev->subsystem_vendor == 0x1043)) {
		for (i = 0; i < NUM_GFXCLK_DPM_LEVELS; i++) {
			if (freq_table_gfx[i] > 2500)
				freq_table_gfx[i] = 2500;
		}
	}

	return 0;
}

static int sienna_cichlid_setup_pptable(struct smu_context *smu)
{
	int ret = 0;

	ret = smu_v11_0_setup_pptable(smu);
	if (ret)
		return ret;

	ret = sienna_cichlid_store_powerplay_table(smu);
	if (ret)
		return ret;

	ret = sienna_cichlid_append_powerplay_table(smu);
	if (ret)
		return ret;

	ret = sienna_cichlid_check_powerplay_table(smu);
	if (ret)
		return ret;

	return sienna_cichlid_patch_pptable_quirk(smu);
}

static int sienna_cichlid_tables_init(struct smu_context *smu)
{
	struct smu_table_context *smu_table = &smu->smu_table;
	struct smu_table *tables = smu_table->tables;
	int table_size;

	table_size = get_table_size(smu);
	SMU_TABLE_INIT(tables, SMU_TABLE_PPTABLE, table_size,
			       PAGE_SIZE, AMDGPU_GEM_DOMAIN_VRAM);
	SMU_TABLE_INIT(tables, SMU_TABLE_WATERMARKS, sizeof(Watermarks_t),
		       PAGE_SIZE, AMDGPU_GEM_DOMAIN_VRAM);
	SMU_TABLE_INIT(tables, SMU_TABLE_SMU_METRICS, sizeof(SmuMetricsExternal_t),
		       PAGE_SIZE, AMDGPU_GEM_DOMAIN_VRAM);
	SMU_TABLE_INIT(tables, SMU_TABLE_I2C_COMMANDS, sizeof(SwI2cRequest_t),
		       PAGE_SIZE, AMDGPU_GEM_DOMAIN_VRAM);
	SMU_TABLE_INIT(tables, SMU_TABLE_OVERDRIVE, sizeof(OverDriveTable_t),
		       PAGE_SIZE, AMDGPU_GEM_DOMAIN_VRAM);
	SMU_TABLE_INIT(tables, SMU_TABLE_PMSTATUSLOG, SMU11_TOOL_SIZE,
		       PAGE_SIZE, AMDGPU_GEM_DOMAIN_VRAM);
	SMU_TABLE_INIT(tables, SMU_TABLE_ACTIVITY_MONITOR_COEFF,
		       sizeof(DpmActivityMonitorCoeffIntExternal_t), PAGE_SIZE,
	               AMDGPU_GEM_DOMAIN_VRAM);
	SMU_TABLE_INIT(tables, SMU_TABLE_ECCINFO, sizeof(EccInfoTable_t),
			PAGE_SIZE, AMDGPU_GEM_DOMAIN_VRAM);
	SMU_TABLE_INIT(tables, SMU_TABLE_DRIVER_SMU_CONFIG, sizeof(DriverSmuConfigExternal_t),
		       PAGE_SIZE, AMDGPU_GEM_DOMAIN_VRAM);

	smu_table->metrics_table = kzalloc(sizeof(SmuMetricsExternal_t), GFP_KERNEL);
	if (!smu_table->metrics_table)
		goto err0_out;
	smu_table->metrics_time = 0;

	smu_table->gpu_metrics_table_size = sizeof(struct gpu_metrics_v1_3);
	smu_table->gpu_metrics_table = kzalloc(smu_table->gpu_metrics_table_size, GFP_KERNEL);
	if (!smu_table->gpu_metrics_table)
		goto err1_out;

	smu_table->watermarks_table = kzalloc(sizeof(Watermarks_t), GFP_KERNEL);
	if (!smu_table->watermarks_table)
		goto err2_out;

	smu_table->ecc_table = kzalloc(tables[SMU_TABLE_ECCINFO].size, GFP_KERNEL);
	if (!smu_table->ecc_table)
		goto err3_out;

	smu_table->driver_smu_config_table =
		kzalloc(tables[SMU_TABLE_DRIVER_SMU_CONFIG].size, GFP_KERNEL);
	if (!smu_table->driver_smu_config_table)
		goto err4_out;

	return 0;

err4_out:
	kfree(smu_table->ecc_table);
err3_out:
	kfree(smu_table->watermarks_table);
err2_out:
	kfree(smu_table->gpu_metrics_table);
err1_out:
	kfree(smu_table->metrics_table);
err0_out:
	return -ENOMEM;
}

static uint32_t sienna_cichlid_get_throttler_status_locked(struct smu_context *smu)
{
	struct smu_table_context *smu_table= &smu->smu_table;
	SmuMetricsExternal_t *metrics_ext =
		(SmuMetricsExternal_t *)(smu_table->metrics_table);
	uint32_t throttler_status = 0;
	int i;

	if ((smu->adev->ip_versions[MP1_HWIP][0] == IP_VERSION(11, 0, 7)) &&
	     (smu->smc_fw_version >= 0x3A4900)) {
		for (i = 0; i < THROTTLER_COUNT; i++)
			throttler_status |=
				(metrics_ext->SmuMetrics_V3.ThrottlingPercentage[i] ? 1U << i : 0);
	} else if ((smu->adev->ip_versions[MP1_HWIP][0] == IP_VERSION(11, 0, 7)) &&
	     (smu->smc_fw_version >= 0x3A4300)) {
		for (i = 0; i < THROTTLER_COUNT; i++)
			throttler_status |=
				(metrics_ext->SmuMetrics_V2.ThrottlingPercentage[i] ? 1U << i : 0);
	} else {
		throttler_status = metrics_ext->SmuMetrics.ThrottlerStatus;
	}

	return throttler_status;
}

static int sienna_cichlid_get_power_limit(struct smu_context *smu,
					  uint32_t *current_power_limit,
					  uint32_t *default_power_limit,
					  uint32_t *max_power_limit)
{
	struct smu_11_0_7_powerplay_table *powerplay_table =
		(struct smu_11_0_7_powerplay_table *)smu->smu_table.power_play_table;
	uint32_t power_limit, od_percent;
	uint16_t *table_member;

	GET_PPTABLE_MEMBER(SocketPowerLimitAc, &table_member);

	if (smu_v11_0_get_current_power_limit(smu, &power_limit)) {
		power_limit =
			table_member[PPT_THROTTLER_PPT0];
	}

	if (current_power_limit)
		*current_power_limit = power_limit;
	if (default_power_limit)
		*default_power_limit = power_limit;

	if (max_power_limit) {
		if (smu->od_enabled) {
			od_percent =
				le32_to_cpu(powerplay_table->overdrive_table.max[
							SMU_11_0_7_ODSETTING_POWERPERCENTAGE]);

			dev_dbg(smu->adev->dev, "ODSETTING_POWERPERCENTAGE: %d (default: %d)\n",
					od_percent, power_limit);

			power_limit *= (100 + od_percent);
			power_limit /= 100;
		}
		*max_power_limit = power_limit;
	}

	return 0;
}

static void sienna_cichlid_get_smartshift_power_percentage(struct smu_context *smu,
					uint32_t *apu_percent,
					uint32_t *dgpu_percent)
{
	struct smu_table_context *smu_table = &smu->smu_table;
	SmuMetrics_V4_t *metrics_v4 =
		&(((SmuMetricsExternal_t *)(smu_table->metrics_table))->SmuMetrics_V4);
	uint16_t powerRatio = 0;
	uint16_t apu_power_limit = 0;
	uint16_t dgpu_power_limit = 0;
	uint32_t apu_boost = 0;
	uint32_t dgpu_boost = 0;
	uint32_t cur_power_limit;

	if (metrics_v4->ApuSTAPMSmartShiftLimit != 0) {
		sienna_cichlid_get_power_limit(smu, &cur_power_limit, NULL, NULL);
		apu_power_limit = metrics_v4->ApuSTAPMLimit;
		dgpu_power_limit = cur_power_limit;
		powerRatio = (((apu_power_limit +
						  dgpu_power_limit) * 100) /
						  metrics_v4->ApuSTAPMSmartShiftLimit);
		if (powerRatio > 100) {
			apu_power_limit = (apu_power_limit * 100) /
									 powerRatio;
			dgpu_power_limit = (dgpu_power_limit * 100) /
									  powerRatio;
		}
		if (metrics_v4->AverageApuSocketPower > apu_power_limit &&
			 apu_power_limit != 0) {
			apu_boost = ((metrics_v4->AverageApuSocketPower -
							apu_power_limit) * 100) /
							apu_power_limit;
			if (apu_boost > 100)
				apu_boost = 100;
		}

		if (metrics_v4->AverageSocketPower > dgpu_power_limit &&
			 dgpu_power_limit != 0) {
			dgpu_boost = ((metrics_v4->AverageSocketPower -
							 dgpu_power_limit) * 100) /
							 dgpu_power_limit;
			if (dgpu_boost > 100)
				dgpu_boost = 100;
		}

		if (dgpu_boost >= apu_boost)
			apu_boost = 0;
		else
			dgpu_boost = 0;
	}
	*apu_percent = apu_boost;
	*dgpu_percent = dgpu_boost;
}

static int sienna_cichlid_get_smu_metrics_data(struct smu_context *smu,
					       MetricsMember_t member,
					       uint32_t *value)
{
	struct smu_table_context *smu_table= &smu->smu_table;
	SmuMetrics_t *metrics =
		&(((SmuMetricsExternal_t *)(smu_table->metrics_table))->SmuMetrics);
	SmuMetrics_V2_t *metrics_v2 =
		&(((SmuMetricsExternal_t *)(smu_table->metrics_table))->SmuMetrics_V2);
	SmuMetrics_V3_t *metrics_v3 =
		&(((SmuMetricsExternal_t *)(smu_table->metrics_table))->SmuMetrics_V3);
	bool use_metrics_v2 = false;
	bool use_metrics_v3 = false;
	uint16_t average_gfx_activity;
	int ret = 0;
	uint32_t apu_percent = 0;
	uint32_t dgpu_percent = 0;

	switch (smu->adev->ip_versions[MP1_HWIP][0]) {
	case IP_VERSION(11, 0, 7):
		if (smu->smc_fw_version >= 0x3A4900)
			use_metrics_v3 = true;
		else if (smu->smc_fw_version >= 0x3A4300)
			use_metrics_v2 = true;
		break;
	case IP_VERSION(11, 0, 11):
		if (smu->smc_fw_version >= 0x412D00)
			use_metrics_v2 = true;
		break;
	case IP_VERSION(11, 0, 12):
		if (smu->smc_fw_version >= 0x3B2300)
			use_metrics_v2 = true;
		break;
	case IP_VERSION(11, 0, 13):
		if (smu->smc_fw_version >= 0x491100)
			use_metrics_v2 = true;
		break;
	default:
		break;
	}

	ret = smu_cmn_get_metrics_table(smu,
					NULL,
					false);
	if (ret)
		return ret;

	switch (member) {
	case METRICS_CURR_GFXCLK:
		*value = use_metrics_v3 ? metrics_v3->CurrClock[PPCLK_GFXCLK] :
			use_metrics_v2 ? metrics_v2->CurrClock[PPCLK_GFXCLK] :
			metrics->CurrClock[PPCLK_GFXCLK];
		break;
	case METRICS_CURR_SOCCLK:
		*value = use_metrics_v3 ? metrics_v3->CurrClock[PPCLK_SOCCLK] :
			use_metrics_v2 ? metrics_v2->CurrClock[PPCLK_SOCCLK] :
			metrics->CurrClock[PPCLK_SOCCLK];
		break;
	case METRICS_CURR_UCLK:
		*value = use_metrics_v3 ? metrics_v3->CurrClock[PPCLK_UCLK] :
			use_metrics_v2 ? metrics_v2->CurrClock[PPCLK_UCLK] :
			metrics->CurrClock[PPCLK_UCLK];
		break;
	case METRICS_CURR_VCLK:
		*value = use_metrics_v3 ? metrics_v3->CurrClock[PPCLK_VCLK_0] :
			use_metrics_v2 ? metrics_v2->CurrClock[PPCLK_VCLK_0] :
			metrics->CurrClock[PPCLK_VCLK_0];
		break;
	case METRICS_CURR_VCLK1:
		*value = use_metrics_v3 ? metrics_v3->CurrClock[PPCLK_VCLK_1] :
			use_metrics_v2 ? metrics_v2->CurrClock[PPCLK_VCLK_1] :
			metrics->CurrClock[PPCLK_VCLK_1];
		break;
	case METRICS_CURR_DCLK:
		*value = use_metrics_v3 ? metrics_v3->CurrClock[PPCLK_DCLK_0] :
			use_metrics_v2 ? metrics_v2->CurrClock[PPCLK_DCLK_0] :
			metrics->CurrClock[PPCLK_DCLK_0];
		break;
	case METRICS_CURR_DCLK1:
		*value = use_metrics_v3 ? metrics_v3->CurrClock[PPCLK_DCLK_1] :
			use_metrics_v2 ? metrics_v2->CurrClock[PPCLK_DCLK_1] :
			metrics->CurrClock[PPCLK_DCLK_1];
		break;
	case METRICS_CURR_DCEFCLK:
		*value = use_metrics_v3 ? metrics_v3->CurrClock[PPCLK_DCEFCLK] :
			use_metrics_v2 ? metrics_v2->CurrClock[PPCLK_DCEFCLK] :
			metrics->CurrClock[PPCLK_DCEFCLK];
		break;
	case METRICS_CURR_FCLK:
		*value = use_metrics_v3 ? metrics_v3->CurrClock[PPCLK_FCLK] :
			use_metrics_v2 ? metrics_v2->CurrClock[PPCLK_FCLK] :
			metrics->CurrClock[PPCLK_FCLK];
		break;
	case METRICS_AVERAGE_GFXCLK:
		average_gfx_activity = use_metrics_v3 ? metrics_v3->AverageGfxActivity :
			use_metrics_v2 ? metrics_v2->AverageGfxActivity :
			metrics->AverageGfxActivity;
		if (average_gfx_activity <= SMU_11_0_7_GFX_BUSY_THRESHOLD)
			*value = use_metrics_v3 ? metrics_v3->AverageGfxclkFrequencyPostDs :
				use_metrics_v2 ? metrics_v2->AverageGfxclkFrequencyPostDs :
				metrics->AverageGfxclkFrequencyPostDs;
		else
			*value = use_metrics_v3 ? metrics_v3->AverageGfxclkFrequencyPreDs :
				use_metrics_v2 ? metrics_v2->AverageGfxclkFrequencyPreDs :
				metrics->AverageGfxclkFrequencyPreDs;
		break;
	case METRICS_AVERAGE_FCLK:
		*value = use_metrics_v3 ? metrics_v3->AverageFclkFrequencyPostDs :
			use_metrics_v2 ? metrics_v2->AverageFclkFrequencyPostDs :
			metrics->AverageFclkFrequencyPostDs;
		break;
	case METRICS_AVERAGE_UCLK:
		*value = use_metrics_v3 ? metrics_v3->AverageUclkFrequencyPostDs :
			use_metrics_v2 ? metrics_v2->AverageUclkFrequencyPostDs :
			metrics->AverageUclkFrequencyPostDs;
		break;
	case METRICS_AVERAGE_GFXACTIVITY:
		*value = use_metrics_v3 ? metrics_v3->AverageGfxActivity :
			use_metrics_v2 ? metrics_v2->AverageGfxActivity :
			metrics->AverageGfxActivity;
		break;
	case METRICS_AVERAGE_MEMACTIVITY:
		*value = use_metrics_v3 ? metrics_v3->AverageUclkActivity :
			use_metrics_v2 ? metrics_v2->AverageUclkActivity :
			metrics->AverageUclkActivity;
		break;
	case METRICS_AVERAGE_SOCKETPOWER:
		*value = use_metrics_v3 ? metrics_v3->AverageSocketPower << 8 :
			use_metrics_v2 ? metrics_v2->AverageSocketPower << 8 :
			metrics->AverageSocketPower << 8;
		break;
	case METRICS_TEMPERATURE_EDGE:
		*value = (use_metrics_v3 ? metrics_v3->TemperatureEdge :
			use_metrics_v2 ? metrics_v2->TemperatureEdge :
			metrics->TemperatureEdge) * SMU_TEMPERATURE_UNITS_PER_CENTIGRADES;
		break;
	case METRICS_TEMPERATURE_HOTSPOT:
		*value = (use_metrics_v3 ? metrics_v3->TemperatureHotspot :
			use_metrics_v2 ? metrics_v2->TemperatureHotspot :
			metrics->TemperatureHotspot) * SMU_TEMPERATURE_UNITS_PER_CENTIGRADES;
		break;
	case METRICS_TEMPERATURE_MEM:
		*value = (use_metrics_v3 ? metrics_v3->TemperatureMem :
			use_metrics_v2 ? metrics_v2->TemperatureMem :
			metrics->TemperatureMem) * SMU_TEMPERATURE_UNITS_PER_CENTIGRADES;
		break;
	case METRICS_TEMPERATURE_VRGFX:
		*value = (use_metrics_v3 ? metrics_v3->TemperatureVrGfx :
			use_metrics_v2 ? metrics_v2->TemperatureVrGfx :
			metrics->TemperatureVrGfx) * SMU_TEMPERATURE_UNITS_PER_CENTIGRADES;
		break;
	case METRICS_TEMPERATURE_VRSOC:
		*value = (use_metrics_v3 ? metrics_v3->TemperatureVrSoc :
			use_metrics_v2 ? metrics_v2->TemperatureVrSoc :
			metrics->TemperatureVrSoc) * SMU_TEMPERATURE_UNITS_PER_CENTIGRADES;
		break;
	case METRICS_THROTTLER_STATUS:
		*value = sienna_cichlid_get_throttler_status_locked(smu);
		break;
	case METRICS_CURR_FANSPEED:
		*value = use_metrics_v3 ? metrics_v3->CurrFanSpeed :
			use_metrics_v2 ? metrics_v2->CurrFanSpeed : metrics->CurrFanSpeed;
		break;
	case METRICS_UNIQUE_ID_UPPER32:
		/* Only supported in 0x3A5300+, metrics_v3 requires 0x3A4900+ */
		*value = use_metrics_v3 ? metrics_v3->PublicSerialNumUpper32 : 0;
		break;
	case METRICS_UNIQUE_ID_LOWER32:
		/* Only supported in 0x3A5300+, metrics_v3 requires 0x3A4900+ */
		*value = use_metrics_v3 ? metrics_v3->PublicSerialNumLower32 : 0;
		break;
	case METRICS_SS_APU_SHARE:
		sienna_cichlid_get_smartshift_power_percentage(smu, &apu_percent, &dgpu_percent);
		*value = apu_percent;
		break;
	case METRICS_SS_DGPU_SHARE:
		sienna_cichlid_get_smartshift_power_percentage(smu, &apu_percent, &dgpu_percent);
		*value = dgpu_percent;
		break;

	default:
		*value = UINT_MAX;
		break;
	}

	return ret;

}

static int sienna_cichlid_allocate_dpm_context(struct smu_context *smu)
{
	struct smu_dpm_context *smu_dpm = &smu->smu_dpm;

	smu_dpm->dpm_context = kzalloc(sizeof(struct smu_11_0_dpm_context),
				       GFP_KERNEL);
	if (!smu_dpm->dpm_context)
		return -ENOMEM;

	smu_dpm->dpm_context_size = sizeof(struct smu_11_0_dpm_context);

	return 0;
}

static void sienna_cichlid_stb_init(struct smu_context *smu);

static int sienna_cichlid_init_smc_tables(struct smu_context *smu)
{
	struct amdgpu_device *adev = smu->adev;
	int ret = 0;

	ret = sienna_cichlid_tables_init(smu);
	if (ret)
		return ret;

	ret = sienna_cichlid_allocate_dpm_context(smu);
	if (ret)
		return ret;

	if (!amdgpu_sriov_vf(adev))
		sienna_cichlid_stb_init(smu);

	return smu_v11_0_init_smc_tables(smu);
}

static int sienna_cichlid_set_default_dpm_table(struct smu_context *smu)
{
	struct smu_11_0_dpm_context *dpm_context = smu->smu_dpm.dpm_context;
	struct smu_11_0_dpm_table *dpm_table;
	struct amdgpu_device *adev = smu->adev;
	int i, ret = 0;
	DpmDescriptor_t *table_member;

	/* socclk dpm table setup */
	dpm_table = &dpm_context->dpm_tables.soc_table;
	GET_PPTABLE_MEMBER(DpmDescriptor, &table_member);
	if (smu_cmn_feature_is_enabled(smu, SMU_FEATURE_DPM_SOCCLK_BIT)) {
		ret = smu_v11_0_set_single_dpm_table(smu,
						     SMU_SOCCLK,
						     dpm_table);
		if (ret)
			return ret;
		dpm_table->is_fine_grained =
			!table_member[PPCLK_SOCCLK].SnapToDiscrete;
	} else {
		dpm_table->count = 1;
		dpm_table->dpm_levels[0].value = smu->smu_table.boot_values.socclk / 100;
		dpm_table->dpm_levels[0].enabled = true;
		dpm_table->min = dpm_table->dpm_levels[0].value;
		dpm_table->max = dpm_table->dpm_levels[0].value;
	}

	/* gfxclk dpm table setup */
	dpm_table = &dpm_context->dpm_tables.gfx_table;
	if (smu_cmn_feature_is_enabled(smu, SMU_FEATURE_DPM_GFXCLK_BIT)) {
		ret = smu_v11_0_set_single_dpm_table(smu,
						     SMU_GFXCLK,
						     dpm_table);
		if (ret)
			return ret;
		dpm_table->is_fine_grained =
			!table_member[PPCLK_GFXCLK].SnapToDiscrete;
	} else {
		dpm_table->count = 1;
		dpm_table->dpm_levels[0].value = smu->smu_table.boot_values.gfxclk / 100;
		dpm_table->dpm_levels[0].enabled = true;
		dpm_table->min = dpm_table->dpm_levels[0].value;
		dpm_table->max = dpm_table->dpm_levels[0].value;
	}

	/* uclk dpm table setup */
	dpm_table = &dpm_context->dpm_tables.uclk_table;
	if (smu_cmn_feature_is_enabled(smu, SMU_FEATURE_DPM_UCLK_BIT)) {
		ret = smu_v11_0_set_single_dpm_table(smu,
						     SMU_UCLK,
						     dpm_table);
		if (ret)
			return ret;
		dpm_table->is_fine_grained =
			!table_member[PPCLK_UCLK].SnapToDiscrete;
	} else {
		dpm_table->count = 1;
		dpm_table->dpm_levels[0].value = smu->smu_table.boot_values.uclk / 100;
		dpm_table->dpm_levels[0].enabled = true;
		dpm_table->min = dpm_table->dpm_levels[0].value;
		dpm_table->max = dpm_table->dpm_levels[0].value;
	}

	/* fclk dpm table setup */
	dpm_table = &dpm_context->dpm_tables.fclk_table;
	if (smu_cmn_feature_is_enabled(smu, SMU_FEATURE_DPM_FCLK_BIT)) {
		ret = smu_v11_0_set_single_dpm_table(smu,
						     SMU_FCLK,
						     dpm_table);
		if (ret)
			return ret;
		dpm_table->is_fine_grained =
			!table_member[PPCLK_FCLK].SnapToDiscrete;
	} else {
		dpm_table->count = 1;
		dpm_table->dpm_levels[0].value = smu->smu_table.boot_values.fclk / 100;
		dpm_table->dpm_levels[0].enabled = true;
		dpm_table->min = dpm_table->dpm_levels[0].value;
		dpm_table->max = dpm_table->dpm_levels[0].value;
	}

	/* vclk0/1 dpm table setup */
	for (i = 0; i < adev->vcn.num_vcn_inst; i++) {
		if (adev->vcn.harvest_config & (1 << i))
			continue;

		dpm_table = &dpm_context->dpm_tables.vclk_table;
		if (smu_cmn_feature_is_enabled(smu, SMU_FEATURE_MM_DPM_PG_BIT)) {
			ret = smu_v11_0_set_single_dpm_table(smu,
							     i ? SMU_VCLK1 : SMU_VCLK,
							     dpm_table);
			if (ret)
				return ret;
			dpm_table->is_fine_grained =
				!table_member[i ? PPCLK_VCLK_1 : PPCLK_VCLK_0].SnapToDiscrete;
		} else {
			dpm_table->count = 1;
			dpm_table->dpm_levels[0].value = smu->smu_table.boot_values.vclk / 100;
			dpm_table->dpm_levels[0].enabled = true;
			dpm_table->min = dpm_table->dpm_levels[0].value;
			dpm_table->max = dpm_table->dpm_levels[0].value;
		}
	}

	/* dclk0/1 dpm table setup */
	for (i = 0; i < adev->vcn.num_vcn_inst; i++) {
		if (adev->vcn.harvest_config & (1 << i))
			continue;
		dpm_table = &dpm_context->dpm_tables.dclk_table;
		if (smu_cmn_feature_is_enabled(smu, SMU_FEATURE_MM_DPM_PG_BIT)) {
			ret = smu_v11_0_set_single_dpm_table(smu,
							     i ? SMU_DCLK1 : SMU_DCLK,
							     dpm_table);
			if (ret)
				return ret;
			dpm_table->is_fine_grained =
				!table_member[i ? PPCLK_DCLK_1 : PPCLK_DCLK_0].SnapToDiscrete;
		} else {
			dpm_table->count = 1;
			dpm_table->dpm_levels[0].value = smu->smu_table.boot_values.dclk / 100;
			dpm_table->dpm_levels[0].enabled = true;
			dpm_table->min = dpm_table->dpm_levels[0].value;
			dpm_table->max = dpm_table->dpm_levels[0].value;
		}
	}

	/* dcefclk dpm table setup */
	dpm_table = &dpm_context->dpm_tables.dcef_table;
	if (smu_cmn_feature_is_enabled(smu, SMU_FEATURE_DPM_DCEFCLK_BIT)) {
		ret = smu_v11_0_set_single_dpm_table(smu,
						     SMU_DCEFCLK,
						     dpm_table);
		if (ret)
			return ret;
		dpm_table->is_fine_grained =
			!table_member[PPCLK_DCEFCLK].SnapToDiscrete;
	} else {
		dpm_table->count = 1;
		dpm_table->dpm_levels[0].value = smu->smu_table.boot_values.dcefclk / 100;
		dpm_table->dpm_levels[0].enabled = true;
		dpm_table->min = dpm_table->dpm_levels[0].value;
		dpm_table->max = dpm_table->dpm_levels[0].value;
	}

	/* pixelclk dpm table setup */
	dpm_table = &dpm_context->dpm_tables.pixel_table;
	if (smu_cmn_feature_is_enabled(smu, SMU_FEATURE_DPM_DCEFCLK_BIT)) {
		ret = smu_v11_0_set_single_dpm_table(smu,
						     SMU_PIXCLK,
						     dpm_table);
		if (ret)
			return ret;
		dpm_table->is_fine_grained =
			!table_member[PPCLK_PIXCLK].SnapToDiscrete;
	} else {
		dpm_table->count = 1;
		dpm_table->dpm_levels[0].value = smu->smu_table.boot_values.dcefclk / 100;
		dpm_table->dpm_levels[0].enabled = true;
		dpm_table->min = dpm_table->dpm_levels[0].value;
		dpm_table->max = dpm_table->dpm_levels[0].value;
	}

	/* displayclk dpm table setup */
	dpm_table = &dpm_context->dpm_tables.display_table;
	if (smu_cmn_feature_is_enabled(smu, SMU_FEATURE_DPM_DCEFCLK_BIT)) {
		ret = smu_v11_0_set_single_dpm_table(smu,
						     SMU_DISPCLK,
						     dpm_table);
		if (ret)
			return ret;
		dpm_table->is_fine_grained =
			!table_member[PPCLK_DISPCLK].SnapToDiscrete;
	} else {
		dpm_table->count = 1;
		dpm_table->dpm_levels[0].value = smu->smu_table.boot_values.dcefclk / 100;
		dpm_table->dpm_levels[0].enabled = true;
		dpm_table->min = dpm_table->dpm_levels[0].value;
		dpm_table->max = dpm_table->dpm_levels[0].value;
	}

	/* phyclk dpm table setup */
	dpm_table = &dpm_context->dpm_tables.phy_table;
	if (smu_cmn_feature_is_enabled(smu, SMU_FEATURE_DPM_DCEFCLK_BIT)) {
		ret = smu_v11_0_set_single_dpm_table(smu,
						     SMU_PHYCLK,
						     dpm_table);
		if (ret)
			return ret;
		dpm_table->is_fine_grained =
			!table_member[PPCLK_PHYCLK].SnapToDiscrete;
	} else {
		dpm_table->count = 1;
		dpm_table->dpm_levels[0].value = smu->smu_table.boot_values.dcefclk / 100;
		dpm_table->dpm_levels[0].enabled = true;
		dpm_table->min = dpm_table->dpm_levels[0].value;
		dpm_table->max = dpm_table->dpm_levels[0].value;
	}

	return 0;
}

static int sienna_cichlid_dpm_set_vcn_enable(struct smu_context *smu, bool enable)
{
	struct amdgpu_device *adev = smu->adev;
	int i, ret = 0;

	for (i = 0; i < adev->vcn.num_vcn_inst; i++) {
		if (adev->vcn.harvest_config & (1 << i))
			continue;
		/* vcn dpm on is a prerequisite for vcn power gate messages */
		if (smu_cmn_feature_is_enabled(smu, SMU_FEATURE_MM_DPM_PG_BIT)) {
			ret = smu_cmn_send_smc_msg_with_param(smu, enable ?
							      SMU_MSG_PowerUpVcn : SMU_MSG_PowerDownVcn,
							      0x10000 * i, NULL);
			if (ret)
				return ret;
		}
	}

	return ret;
}

static int sienna_cichlid_dpm_set_jpeg_enable(struct smu_context *smu, bool enable)
{
	int ret = 0;

	if (enable) {
		if (smu_cmn_feature_is_enabled(smu, SMU_FEATURE_MM_DPM_PG_BIT)) {
			ret = smu_cmn_send_smc_msg_with_param(smu, SMU_MSG_PowerUpJpeg, 0, NULL);
			if (ret)
				return ret;
		}
	} else {
		if (smu_cmn_feature_is_enabled(smu, SMU_FEATURE_MM_DPM_PG_BIT)) {
			ret = smu_cmn_send_smc_msg_with_param(smu, SMU_MSG_PowerDownJpeg, 0, NULL);
			if (ret)
				return ret;
		}
	}

	return ret;
}

static int sienna_cichlid_get_current_clk_freq_by_table(struct smu_context *smu,
				       enum smu_clk_type clk_type,
				       uint32_t *value)
{
	MetricsMember_t member_type;
	int clk_id = 0;

	clk_id = smu_cmn_to_asic_specific_index(smu,
						CMN2ASIC_MAPPING_CLK,
						clk_type);
	if (clk_id < 0)
		return clk_id;

	switch (clk_id) {
	case PPCLK_GFXCLK:
		member_type = METRICS_CURR_GFXCLK;
		break;
	case PPCLK_UCLK:
		member_type = METRICS_CURR_UCLK;
		break;
	case PPCLK_SOCCLK:
		member_type = METRICS_CURR_SOCCLK;
		break;
	case PPCLK_FCLK:
		member_type = METRICS_CURR_FCLK;
		break;
	case PPCLK_VCLK_0:
		member_type = METRICS_CURR_VCLK;
		break;
	case PPCLK_VCLK_1:
		member_type = METRICS_CURR_VCLK1;
		break;
	case PPCLK_DCLK_0:
		member_type = METRICS_CURR_DCLK;
		break;
	case PPCLK_DCLK_1:
		member_type = METRICS_CURR_DCLK1;
		break;
	case PPCLK_DCEFCLK:
		member_type = METRICS_CURR_DCEFCLK;
		break;
	default:
		return -EINVAL;
	}

	return sienna_cichlid_get_smu_metrics_data(smu,
						   member_type,
						   value);

}

static bool sienna_cichlid_is_support_fine_grained_dpm(struct smu_context *smu, enum smu_clk_type clk_type)
{
	DpmDescriptor_t *dpm_desc = NULL;
	DpmDescriptor_t *table_member;
	uint32_t clk_index = 0;

	GET_PPTABLE_MEMBER(DpmDescriptor, &table_member);
	clk_index = smu_cmn_to_asic_specific_index(smu,
						   CMN2ASIC_MAPPING_CLK,
						   clk_type);
	dpm_desc = &table_member[clk_index];

	/* 0 - Fine grained DPM, 1 - Discrete DPM */
	return dpm_desc->SnapToDiscrete == 0;
}

static bool sienna_cichlid_is_od_feature_supported(struct smu_11_0_7_overdrive_table *od_table,
						   enum SMU_11_0_7_ODFEATURE_CAP cap)
{
	return od_table->cap[cap];
}

static void sienna_cichlid_get_od_setting_range(struct smu_11_0_7_overdrive_table *od_table,
						enum SMU_11_0_7_ODSETTING_ID setting,
						uint32_t *min, uint32_t *max)
{
	if (min)
		*min = od_table->min[setting];
	if (max)
		*max = od_table->max[setting];
}

static int sienna_cichlid_print_clk_levels(struct smu_context *smu,
			enum smu_clk_type clk_type, char *buf)
{
	struct amdgpu_device *adev = smu->adev;
	struct smu_table_context *table_context = &smu->smu_table;
	struct smu_dpm_context *smu_dpm = &smu->smu_dpm;
	struct smu_11_0_dpm_context *dpm_context = smu_dpm->dpm_context;
	uint16_t *table_member;

	struct smu_11_0_7_overdrive_table *od_settings = smu->od_settings;
	OverDriveTable_t *od_table =
		(OverDriveTable_t *)table_context->overdrive_table;
	int i, size = 0, ret = 0;
	uint32_t cur_value = 0, value = 0, count = 0;
	uint32_t freq_values[3] = {0};
	uint32_t mark_index = 0;
	uint32_t gen_speed, lane_width;
	uint32_t min_value, max_value;
	uint32_t smu_version;

	smu_cmn_get_sysfs_buf(&buf, &size);

	switch (clk_type) {
	case SMU_GFXCLK:
	case SMU_SCLK:
	case SMU_SOCCLK:
	case SMU_MCLK:
	case SMU_UCLK:
	case SMU_FCLK:
	case SMU_VCLK:
	case SMU_VCLK1:
	case SMU_DCLK:
	case SMU_DCLK1:
	case SMU_DCEFCLK:
		ret = sienna_cichlid_get_current_clk_freq_by_table(smu, clk_type, &cur_value);
		if (ret)
			goto print_clk_out;

		ret = smu_v11_0_get_dpm_level_count(smu, clk_type, &count);
		if (ret)
			goto print_clk_out;

		if (!sienna_cichlid_is_support_fine_grained_dpm(smu, clk_type)) {
			for (i = 0; i < count; i++) {
				ret = smu_v11_0_get_dpm_freq_by_index(smu, clk_type, i, &value);
				if (ret)
					goto print_clk_out;

				size += sysfs_emit_at(buf, size, "%d: %uMhz %s\n", i, value,
						cur_value == value ? "*" : "");
			}
		} else {
			ret = smu_v11_0_get_dpm_freq_by_index(smu, clk_type, 0, &freq_values[0]);
			if (ret)
				goto print_clk_out;
			ret = smu_v11_0_get_dpm_freq_by_index(smu, clk_type, count - 1, &freq_values[2]);
			if (ret)
				goto print_clk_out;

			freq_values[1] = cur_value;
			mark_index = cur_value == freq_values[0] ? 0 :
				     cur_value == freq_values[2] ? 2 : 1;

			count = 3;
			if (mark_index != 1) {
				count = 2;
				freq_values[1] = freq_values[2];
			}

			for (i = 0; i < count; i++) {
				size += sysfs_emit_at(buf, size, "%d: %uMhz %s\n", i, freq_values[i],
						cur_value  == freq_values[i] ? "*" : "");
			}

		}
		break;
	case SMU_PCIE:
		gen_speed = smu_v11_0_get_current_pcie_link_speed_level(smu);
		lane_width = smu_v11_0_get_current_pcie_link_width_level(smu);
		GET_PPTABLE_MEMBER(LclkFreq, &table_member);
		for (i = 0; i < NUM_LINK_LEVELS; i++)
			size += sysfs_emit_at(buf, size, "%d: %s %s %dMhz %s\n", i,
					(dpm_context->dpm_tables.pcie_table.pcie_gen[i] == 0) ? "2.5GT/s," :
					(dpm_context->dpm_tables.pcie_table.pcie_gen[i] == 1) ? "5.0GT/s," :
					(dpm_context->dpm_tables.pcie_table.pcie_gen[i] == 2) ? "8.0GT/s," :
					(dpm_context->dpm_tables.pcie_table.pcie_gen[i] == 3) ? "16.0GT/s," : "",
					(dpm_context->dpm_tables.pcie_table.pcie_lane[i] == 1) ? "x1" :
					(dpm_context->dpm_tables.pcie_table.pcie_lane[i] == 2) ? "x2" :
					(dpm_context->dpm_tables.pcie_table.pcie_lane[i] == 3) ? "x4" :
					(dpm_context->dpm_tables.pcie_table.pcie_lane[i] == 4) ? "x8" :
					(dpm_context->dpm_tables.pcie_table.pcie_lane[i] == 5) ? "x12" :
					(dpm_context->dpm_tables.pcie_table.pcie_lane[i] == 6) ? "x16" : "",
					table_member[i],
					(gen_speed == dpm_context->dpm_tables.pcie_table.pcie_gen[i]) &&
					(lane_width == dpm_context->dpm_tables.pcie_table.pcie_lane[i]) ?
					"*" : "");
		break;
	case SMU_OD_SCLK:
		if (!smu->od_enabled || !od_table || !od_settings)
			break;

		if (!sienna_cichlid_is_od_feature_supported(od_settings, SMU_11_0_7_ODCAP_GFXCLK_LIMITS))
			break;

		size += sysfs_emit_at(buf, size, "OD_SCLK:\n");
		size += sysfs_emit_at(buf, size, "0: %uMhz\n1: %uMhz\n", od_table->GfxclkFmin, od_table->GfxclkFmax);
		break;

	case SMU_OD_MCLK:
		if (!smu->od_enabled || !od_table || !od_settings)
			break;

		if (!sienna_cichlid_is_od_feature_supported(od_settings, SMU_11_0_7_ODCAP_UCLK_LIMITS))
			break;

		size += sysfs_emit_at(buf, size, "OD_MCLK:\n");
		size += sysfs_emit_at(buf, size, "0: %uMhz\n1: %uMHz\n", od_table->UclkFmin, od_table->UclkFmax);
		break;

	case SMU_OD_VDDGFX_OFFSET:
		if (!smu->od_enabled || !od_table || !od_settings)
			break;

		/*
		 * OD GFX Voltage Offset functionality is supported only by 58.41.0
		 * and onwards SMU firmwares.
		 */
		smu_cmn_get_smc_version(smu, NULL, &smu_version);
		if ((adev->ip_versions[MP1_HWIP][0] == IP_VERSION(11, 0, 7)) &&
		     (smu_version < 0x003a2900))
			break;

		size += sysfs_emit_at(buf, size, "OD_VDDGFX_OFFSET:\n");
		size += sysfs_emit_at(buf, size, "%dmV\n", od_table->VddGfxOffset);
		break;

	case SMU_OD_RANGE:
		if (!smu->od_enabled || !od_table || !od_settings)
			break;

		size += sysfs_emit_at(buf, size, "%s:\n", "OD_RANGE");

		if (sienna_cichlid_is_od_feature_supported(od_settings, SMU_11_0_7_ODCAP_GFXCLK_LIMITS)) {
			sienna_cichlid_get_od_setting_range(od_settings, SMU_11_0_7_ODSETTING_GFXCLKFMIN,
							    &min_value, NULL);
			sienna_cichlid_get_od_setting_range(od_settings, SMU_11_0_7_ODSETTING_GFXCLKFMAX,
							    NULL, &max_value);
			size += sysfs_emit_at(buf, size, "SCLK: %7uMhz %10uMhz\n",
					min_value, max_value);
		}

		if (sienna_cichlid_is_od_feature_supported(od_settings, SMU_11_0_7_ODCAP_UCLK_LIMITS)) {
			sienna_cichlid_get_od_setting_range(od_settings, SMU_11_0_7_ODSETTING_UCLKFMIN,
							    &min_value, NULL);
			sienna_cichlid_get_od_setting_range(od_settings, SMU_11_0_7_ODSETTING_UCLKFMAX,
							    NULL, &max_value);
			size += sysfs_emit_at(buf, size, "MCLK: %7uMhz %10uMhz\n",
					min_value, max_value);
		}
		break;

	default:
		break;
	}

print_clk_out:
	return size;
}

static int sienna_cichlid_force_clk_levels(struct smu_context *smu,
				   enum smu_clk_type clk_type, uint32_t mask)
{
	int ret = 0;
	uint32_t soft_min_level = 0, soft_max_level = 0, min_freq = 0, max_freq = 0;

	soft_min_level = mask ? (ffs(mask) - 1) : 0;
	soft_max_level = mask ? (fls(mask) - 1) : 0;

	switch (clk_type) {
	case SMU_GFXCLK:
	case SMU_SCLK:
	case SMU_SOCCLK:
	case SMU_MCLK:
	case SMU_UCLK:
	case SMU_FCLK:
		/* There is only 2 levels for fine grained DPM */
		if (sienna_cichlid_is_support_fine_grained_dpm(smu, clk_type)) {
			soft_max_level = (soft_max_level >= 1 ? 1 : 0);
			soft_min_level = (soft_min_level >= 1 ? 1 : 0);
		}

		ret = smu_v11_0_get_dpm_freq_by_index(smu, clk_type, soft_min_level, &min_freq);
		if (ret)
			goto forec_level_out;

		ret = smu_v11_0_get_dpm_freq_by_index(smu, clk_type, soft_max_level, &max_freq);
		if (ret)
			goto forec_level_out;

		ret = smu_v11_0_set_soft_freq_limited_range(smu, clk_type, min_freq, max_freq);
		if (ret)
			goto forec_level_out;
		break;
	case SMU_DCEFCLK:
		dev_info(smu->adev->dev,"Setting DCEFCLK min/max dpm level is not supported!\n");
		break;
	default:
		break;
	}

forec_level_out:
	return 0;
}

static int sienna_cichlid_populate_umd_state_clk(struct smu_context *smu)
{
	struct smu_11_0_dpm_context *dpm_context =
				smu->smu_dpm.dpm_context;
	struct smu_11_0_dpm_table *gfx_table =
				&dpm_context->dpm_tables.gfx_table;
	struct smu_11_0_dpm_table *mem_table =
				&dpm_context->dpm_tables.uclk_table;
	struct smu_11_0_dpm_table *soc_table =
				&dpm_context->dpm_tables.soc_table;
	struct smu_umd_pstate_table *pstate_table =
				&smu->pstate_table;
	struct amdgpu_device *adev = smu->adev;

	pstate_table->gfxclk_pstate.min = gfx_table->min;
	pstate_table->gfxclk_pstate.peak = gfx_table->max;

	pstate_table->uclk_pstate.min = mem_table->min;
	pstate_table->uclk_pstate.peak = mem_table->max;

	pstate_table->socclk_pstate.min = soc_table->min;
	pstate_table->socclk_pstate.peak = soc_table->max;

	switch (adev->ip_versions[MP1_HWIP][0]) {
	case IP_VERSION(11, 0, 7):
	case IP_VERSION(11, 0, 11):
		pstate_table->gfxclk_pstate.standard = SIENNA_CICHLID_UMD_PSTATE_PROFILING_GFXCLK;
		pstate_table->uclk_pstate.standard = SIENNA_CICHLID_UMD_PSTATE_PROFILING_MEMCLK;
		pstate_table->socclk_pstate.standard = SIENNA_CICHLID_UMD_PSTATE_PROFILING_SOCCLK;
		break;
	case IP_VERSION(11, 0, 12):
		pstate_table->gfxclk_pstate.standard = DIMGREY_CAVEFISH_UMD_PSTATE_PROFILING_GFXCLK;
		pstate_table->uclk_pstate.standard = DIMGREY_CAVEFISH_UMD_PSTATE_PROFILING_MEMCLK;
		pstate_table->socclk_pstate.standard = DIMGREY_CAVEFISH_UMD_PSTATE_PROFILING_SOCCLK;
		break;
	case IP_VERSION(11, 0, 13):
		pstate_table->gfxclk_pstate.standard = BEIGE_GOBY_UMD_PSTATE_PROFILING_GFXCLK;
		pstate_table->uclk_pstate.standard = BEIGE_GOBY_UMD_PSTATE_PROFILING_MEMCLK;
		pstate_table->socclk_pstate.standard = BEIGE_GOBY_UMD_PSTATE_PROFILING_SOCCLK;
		break;
	default:
		break;
	}

	return 0;
}

static int sienna_cichlid_pre_display_config_changed(struct smu_context *smu)
{
	int ret = 0;
	uint32_t max_freq = 0;

	/* Sienna_Cichlid do not support to change display num currently */
	return 0;
#if 0
	ret = smu_cmn_send_smc_msg_with_param(smu, SMU_MSG_NumOfDisplays, 0, NULL);
	if (ret)
		return ret;
#endif

	if (smu_cmn_feature_is_enabled(smu, SMU_FEATURE_DPM_UCLK_BIT)) {
		ret = smu_v11_0_get_dpm_ultimate_freq(smu, SMU_UCLK, NULL, &max_freq);
		if (ret)
			return ret;
		ret = smu_v11_0_set_hard_freq_limited_range(smu, SMU_UCLK, 0, max_freq);
		if (ret)
			return ret;
	}

	return ret;
}

static int sienna_cichlid_display_config_changed(struct smu_context *smu)
{
	int ret = 0;

	if ((smu->watermarks_bitmap & WATERMARKS_EXIST) &&
	    smu_cmn_feature_is_enabled(smu, SMU_FEATURE_DPM_DCEFCLK_BIT) &&
	    smu_cmn_feature_is_enabled(smu, SMU_FEATURE_DPM_SOCCLK_BIT)) {
#if 0
		ret = smu_cmn_send_smc_msg_with_param(smu, SMU_MSG_NumOfDisplays,
						  smu->display_config->num_display,
						  NULL);
#endif
		if (ret)
			return ret;
	}

	return ret;
}

static bool sienna_cichlid_is_dpm_running(struct smu_context *smu)
{
	int ret = 0;
	uint64_t feature_enabled;

	ret = smu_cmn_get_enabled_mask(smu, &feature_enabled);
	if (ret)
		return false;

	return !!(feature_enabled & SMC_DPM_FEATURE);
}

static int sienna_cichlid_get_fan_speed_rpm(struct smu_context *smu,
					    uint32_t *speed)
{
	if (!speed)
		return -EINVAL;

	/*
	 * For Sienna_Cichlid and later, the fan speed(rpm) reported
	 * by pmfw is always trustable(even when the fan control feature
	 * disabled or 0 RPM kicked in).
	 */
	return sienna_cichlid_get_smu_metrics_data(smu,
						   METRICS_CURR_FANSPEED,
						   speed);
}

static int sienna_cichlid_get_fan_parameters(struct smu_context *smu)
{
	uint16_t *table_member;

	GET_PPTABLE_MEMBER(FanMaximumRpm, &table_member);
	smu->fan_max_rpm = *table_member;

	return 0;
}

static int sienna_cichlid_get_power_profile_mode(struct smu_context *smu, char *buf)
{
	DpmActivityMonitorCoeffIntExternal_t activity_monitor_external;
	DpmActivityMonitorCoeffInt_t *activity_monitor =
		&(activity_monitor_external.DpmActivityMonitorCoeffInt);
	uint32_t i, size = 0;
	int16_t workload_type = 0;
	static const char *title[] = {
			"PROFILE_INDEX(NAME)",
			"CLOCK_TYPE(NAME)",
			"FPS",
			"MinFreqType",
			"MinActiveFreqType",
			"MinActiveFreq",
			"BoosterFreqType",
			"BoosterFreq",
			"PD_Data_limit_c",
			"PD_Data_error_coeff",
			"PD_Data_error_rate_coeff"};
	int result = 0;

	if (!buf)
		return -EINVAL;

	size += sysfs_emit_at(buf, size, "%16s %s %s %s %s %s %s %s %s %s %s\n",
			title[0], title[1], title[2], title[3], title[4], title[5],
			title[6], title[7], title[8], title[9], title[10]);

	for (i = 0; i <= PP_SMC_POWER_PROFILE_CUSTOM; i++) {
		/* conv PP_SMC_POWER_PROFILE* to WORKLOAD_PPLIB_*_BIT */
		workload_type = smu_cmn_to_asic_specific_index(smu,
							       CMN2ASIC_MAPPING_WORKLOAD,
							       i);
		if (workload_type < 0)
			return -EINVAL;

		result = smu_cmn_update_table(smu,
					  SMU_TABLE_ACTIVITY_MONITOR_COEFF, workload_type,
					  (void *)(&activity_monitor_external), false);
		if (result) {
			dev_err(smu->adev->dev, "[%s] Failed to get activity monitor!", __func__);
			return result;
		}

		size += sysfs_emit_at(buf, size, "%2d %14s%s:\n",
			i, amdgpu_pp_profile_name[i], (i == smu->power_profile_mode) ? "*" : " ");

		size += sysfs_emit_at(buf, size, "%19s %d(%13s) %7d %7d %7d %7d %7d %7d %7d %7d %7d\n",
			" ",
			0,
			"GFXCLK",
			activity_monitor->Gfx_FPS,
			activity_monitor->Gfx_MinFreqStep,
			activity_monitor->Gfx_MinActiveFreqType,
			activity_monitor->Gfx_MinActiveFreq,
			activity_monitor->Gfx_BoosterFreqType,
			activity_monitor->Gfx_BoosterFreq,
			activity_monitor->Gfx_PD_Data_limit_c,
			activity_monitor->Gfx_PD_Data_error_coeff,
			activity_monitor->Gfx_PD_Data_error_rate_coeff);

		size += sysfs_emit_at(buf, size, "%19s %d(%13s) %7d %7d %7d %7d %7d %7d %7d %7d %7d\n",
			" ",
			1,
			"SOCCLK",
			activity_monitor->Fclk_FPS,
			activity_monitor->Fclk_MinFreqStep,
			activity_monitor->Fclk_MinActiveFreqType,
			activity_monitor->Fclk_MinActiveFreq,
			activity_monitor->Fclk_BoosterFreqType,
			activity_monitor->Fclk_BoosterFreq,
			activity_monitor->Fclk_PD_Data_limit_c,
			activity_monitor->Fclk_PD_Data_error_coeff,
			activity_monitor->Fclk_PD_Data_error_rate_coeff);

		size += sysfs_emit_at(buf, size, "%19s %d(%13s) %7d %7d %7d %7d %7d %7d %7d %7d %7d\n",
			" ",
			2,
			"MEMLK",
			activity_monitor->Mem_FPS,
			activity_monitor->Mem_MinFreqStep,
			activity_monitor->Mem_MinActiveFreqType,
			activity_monitor->Mem_MinActiveFreq,
			activity_monitor->Mem_BoosterFreqType,
			activity_monitor->Mem_BoosterFreq,
			activity_monitor->Mem_PD_Data_limit_c,
			activity_monitor->Mem_PD_Data_error_coeff,
			activity_monitor->Mem_PD_Data_error_rate_coeff);
	}

	return size;
}

static int sienna_cichlid_set_power_profile_mode(struct smu_context *smu, long *input, uint32_t size)
{

	DpmActivityMonitorCoeffIntExternal_t activity_monitor_external;
	DpmActivityMonitorCoeffInt_t *activity_monitor =
		&(activity_monitor_external.DpmActivityMonitorCoeffInt);
	int workload_type, ret = 0;

	smu->power_profile_mode = input[size];

	if (smu->power_profile_mode > PP_SMC_POWER_PROFILE_CUSTOM) {
		dev_err(smu->adev->dev, "Invalid power profile mode %d\n", smu->power_profile_mode);
		return -EINVAL;
	}

	if (smu->power_profile_mode == PP_SMC_POWER_PROFILE_CUSTOM) {

		ret = smu_cmn_update_table(smu,
				       SMU_TABLE_ACTIVITY_MONITOR_COEFF, WORKLOAD_PPLIB_CUSTOM_BIT,
				       (void *)(&activity_monitor_external), false);
		if (ret) {
			dev_err(smu->adev->dev, "[%s] Failed to get activity monitor!", __func__);
			return ret;
		}

		switch (input[0]) {
		case 0: /* Gfxclk */
			activity_monitor->Gfx_FPS = input[1];
			activity_monitor->Gfx_MinFreqStep = input[2];
			activity_monitor->Gfx_MinActiveFreqType = input[3];
			activity_monitor->Gfx_MinActiveFreq = input[4];
			activity_monitor->Gfx_BoosterFreqType = input[5];
			activity_monitor->Gfx_BoosterFreq = input[6];
			activity_monitor->Gfx_PD_Data_limit_c = input[7];
			activity_monitor->Gfx_PD_Data_error_coeff = input[8];
			activity_monitor->Gfx_PD_Data_error_rate_coeff = input[9];
			break;
		case 1: /* Socclk */
			activity_monitor->Fclk_FPS = input[1];
			activity_monitor->Fclk_MinFreqStep = input[2];
			activity_monitor->Fclk_MinActiveFreqType = input[3];
			activity_monitor->Fclk_MinActiveFreq = input[4];
			activity_monitor->Fclk_BoosterFreqType = input[5];
			activity_monitor->Fclk_BoosterFreq = input[6];
			activity_monitor->Fclk_PD_Data_limit_c = input[7];
			activity_monitor->Fclk_PD_Data_error_coeff = input[8];
			activity_monitor->Fclk_PD_Data_error_rate_coeff = input[9];
			break;
		case 2: /* Memlk */
			activity_monitor->Mem_FPS = input[1];
			activity_monitor->Mem_MinFreqStep = input[2];
			activity_monitor->Mem_MinActiveFreqType = input[3];
			activity_monitor->Mem_MinActiveFreq = input[4];
			activity_monitor->Mem_BoosterFreqType = input[5];
			activity_monitor->Mem_BoosterFreq = input[6];
			activity_monitor->Mem_PD_Data_limit_c = input[7];
			activity_monitor->Mem_PD_Data_error_coeff = input[8];
			activity_monitor->Mem_PD_Data_error_rate_coeff = input[9];
			break;
		}

		ret = smu_cmn_update_table(smu,
				       SMU_TABLE_ACTIVITY_MONITOR_COEFF, WORKLOAD_PPLIB_CUSTOM_BIT,
				       (void *)(&activity_monitor_external), true);
		if (ret) {
			dev_err(smu->adev->dev, "[%s] Failed to set activity monitor!", __func__);
			return ret;
		}
	}

	/* conv PP_SMC_POWER_PROFILE* to WORKLOAD_PPLIB_*_BIT */
	workload_type = smu_cmn_to_asic_specific_index(smu,
						       CMN2ASIC_MAPPING_WORKLOAD,
						       smu->power_profile_mode);
	if (workload_type < 0)
		return -EINVAL;
	smu_cmn_send_smc_msg_with_param(smu, SMU_MSG_SetWorkloadMask,
				    1 << workload_type, NULL);

	return ret;
}

static int sienna_cichlid_notify_smc_display_config(struct smu_context *smu)
{
	struct smu_clocks min_clocks = {0};
	struct pp_display_clock_request clock_req;
	int ret = 0;

	min_clocks.dcef_clock = smu->display_config->min_dcef_set_clk;
	min_clocks.dcef_clock_in_sr = smu->display_config->min_dcef_deep_sleep_set_clk;
	min_clocks.memory_clock = smu->display_config->min_mem_set_clock;

	if (smu_cmn_feature_is_enabled(smu, SMU_FEATURE_DPM_DCEFCLK_BIT)) {
		clock_req.clock_type = amd_pp_dcef_clock;
		clock_req.clock_freq_in_khz = min_clocks.dcef_clock * 10;

		ret = smu_v11_0_display_clock_voltage_request(smu, &clock_req);
		if (!ret) {
			if (smu_cmn_feature_is_enabled(smu, SMU_FEATURE_DS_DCEFCLK_BIT)) {
				ret = smu_cmn_send_smc_msg_with_param(smu,
								  SMU_MSG_SetMinDeepSleepDcefclk,
								  min_clocks.dcef_clock_in_sr/100,
								  NULL);
				if (ret) {
					dev_err(smu->adev->dev, "Attempt to set divider for DCEFCLK Failed!");
					return ret;
				}
			}
		} else {
			dev_info(smu->adev->dev, "Attempt to set Hard Min for DCEFCLK Failed!");
		}
	}

	if (smu_cmn_feature_is_enabled(smu, SMU_FEATURE_DPM_UCLK_BIT)) {
		ret = smu_v11_0_set_hard_freq_limited_range(smu, SMU_UCLK, min_clocks.memory_clock/100, 0);
		if (ret) {
			dev_err(smu->adev->dev, "[%s] Set hard min uclk failed!", __func__);
			return ret;
		}
	}

	return 0;
}

static int sienna_cichlid_set_watermarks_table(struct smu_context *smu,
					       struct pp_smu_wm_range_sets *clock_ranges)
{
	Watermarks_t *table = smu->smu_table.watermarks_table;
	int ret = 0;
	int i;

	if (clock_ranges) {
		if (clock_ranges->num_reader_wm_sets > NUM_WM_RANGES ||
		    clock_ranges->num_writer_wm_sets > NUM_WM_RANGES)
			return -EINVAL;

		for (i = 0; i < clock_ranges->num_reader_wm_sets; i++) {
			table->WatermarkRow[WM_DCEFCLK][i].MinClock =
				clock_ranges->reader_wm_sets[i].min_drain_clk_mhz;
			table->WatermarkRow[WM_DCEFCLK][i].MaxClock =
				clock_ranges->reader_wm_sets[i].max_drain_clk_mhz;
			table->WatermarkRow[WM_DCEFCLK][i].MinUclk =
				clock_ranges->reader_wm_sets[i].min_fill_clk_mhz;
			table->WatermarkRow[WM_DCEFCLK][i].MaxUclk =
				clock_ranges->reader_wm_sets[i].max_fill_clk_mhz;

			table->WatermarkRow[WM_DCEFCLK][i].WmSetting =
				clock_ranges->reader_wm_sets[i].wm_inst;
		}

		for (i = 0; i < clock_ranges->num_writer_wm_sets; i++) {
			table->WatermarkRow[WM_SOCCLK][i].MinClock =
				clock_ranges->writer_wm_sets[i].min_fill_clk_mhz;
			table->WatermarkRow[WM_SOCCLK][i].MaxClock =
				clock_ranges->writer_wm_sets[i].max_fill_clk_mhz;
			table->WatermarkRow[WM_SOCCLK][i].MinUclk =
				clock_ranges->writer_wm_sets[i].min_drain_clk_mhz;
			table->WatermarkRow[WM_SOCCLK][i].MaxUclk =
				clock_ranges->writer_wm_sets[i].max_drain_clk_mhz;

			table->WatermarkRow[WM_SOCCLK][i].WmSetting =
				clock_ranges->writer_wm_sets[i].wm_inst;
		}

		smu->watermarks_bitmap |= WATERMARKS_EXIST;
	}

	if ((smu->watermarks_bitmap & WATERMARKS_EXIST) &&
	     !(smu->watermarks_bitmap & WATERMARKS_LOADED)) {
		ret = smu_cmn_write_watermarks_table(smu);
		if (ret) {
			dev_err(smu->adev->dev, "Failed to update WMTABLE!");
			return ret;
		}
		smu->watermarks_bitmap |= WATERMARKS_LOADED;
	}

	return 0;
}

static int sienna_cichlid_read_sensor(struct smu_context *smu,
				 enum amd_pp_sensors sensor,
				 void *data, uint32_t *size)
{
	int ret = 0;
	uint16_t *temp;
	struct amdgpu_device *adev = smu->adev;

	if(!data || !size)
		return -EINVAL;

	switch (sensor) {
	case AMDGPU_PP_SENSOR_MAX_FAN_RPM:
		GET_PPTABLE_MEMBER(FanMaximumRpm, &temp);
		*(uint16_t *)data = *temp;
		*size = 4;
		break;
	case AMDGPU_PP_SENSOR_MEM_LOAD:
		ret = sienna_cichlid_get_smu_metrics_data(smu,
							  METRICS_AVERAGE_MEMACTIVITY,
							  (uint32_t *)data);
		*size = 4;
		break;
	case AMDGPU_PP_SENSOR_GPU_LOAD:
		ret = sienna_cichlid_get_smu_metrics_data(smu,
							  METRICS_AVERAGE_GFXACTIVITY,
							  (uint32_t *)data);
		*size = 4;
		break;
	case AMDGPU_PP_SENSOR_GPU_POWER:
		ret = sienna_cichlid_get_smu_metrics_data(smu,
							  METRICS_AVERAGE_SOCKETPOWER,
							  (uint32_t *)data);
		*size = 4;
		break;
	case AMDGPU_PP_SENSOR_HOTSPOT_TEMP:
		ret = sienna_cichlid_get_smu_metrics_data(smu,
							  METRICS_TEMPERATURE_HOTSPOT,
							  (uint32_t *)data);
		*size = 4;
		break;
	case AMDGPU_PP_SENSOR_EDGE_TEMP:
		ret = sienna_cichlid_get_smu_metrics_data(smu,
							  METRICS_TEMPERATURE_EDGE,
							  (uint32_t *)data);
		*size = 4;
		break;
	case AMDGPU_PP_SENSOR_MEM_TEMP:
		ret = sienna_cichlid_get_smu_metrics_data(smu,
							  METRICS_TEMPERATURE_MEM,
							  (uint32_t *)data);
		*size = 4;
		break;
	case AMDGPU_PP_SENSOR_GFX_MCLK:
		ret = sienna_cichlid_get_current_clk_freq_by_table(smu, SMU_UCLK, (uint32_t *)data);
		*(uint32_t *)data *= 100;
		*size = 4;
		break;
	case AMDGPU_PP_SENSOR_GFX_SCLK:
		ret = sienna_cichlid_get_current_clk_freq_by_table(smu, SMU_GFXCLK, (uint32_t *)data);
		*(uint32_t *)data *= 100;
		*size = 4;
		break;
	case AMDGPU_PP_SENSOR_VDDGFX:
		ret = smu_v11_0_get_gfx_vdd(smu, (uint32_t *)data);
		*size = 4;
		break;
	case AMDGPU_PP_SENSOR_SS_APU_SHARE:
		if (adev->ip_versions[MP1_HWIP][0] != IP_VERSION(11, 0, 7)) {
			ret = sienna_cichlid_get_smu_metrics_data(smu,
						METRICS_SS_APU_SHARE, (uint32_t *)data);
			*size = 4;
		} else {
			ret = -EOPNOTSUPP;
		}
		break;
	case AMDGPU_PP_SENSOR_SS_DGPU_SHARE:
		if (adev->ip_versions[MP1_HWIP][0] != IP_VERSION(11, 0, 7)) {
			ret = sienna_cichlid_get_smu_metrics_data(smu,
						METRICS_SS_DGPU_SHARE, (uint32_t *)data);
			*size = 4;
		} else {
			ret = -EOPNOTSUPP;
		}
		break;
	default:
		ret = -EOPNOTSUPP;
		break;
	}

	return ret;
}

static void sienna_cichlid_get_unique_id(struct smu_context *smu)
{
	struct amdgpu_device *adev = smu->adev;
	uint32_t upper32 = 0, lower32 = 0;

	/* Only supported as of version 0.58.83.0 and only on Sienna Cichlid */
	if (smu->smc_fw_version < 0x3A5300 ||
	    smu->adev->ip_versions[MP1_HWIP][0] != IP_VERSION(11, 0, 7))
		return;

	if (sienna_cichlid_get_smu_metrics_data(smu, METRICS_UNIQUE_ID_UPPER32, &upper32))
		goto out;
	if (sienna_cichlid_get_smu_metrics_data(smu, METRICS_UNIQUE_ID_LOWER32, &lower32))
		goto out;

out:

	adev->unique_id = ((uint64_t)upper32 << 32) | lower32;
	if (adev->serial[0] == '\0')
		sprintf(adev->serial, "%016llx", adev->unique_id);
}

static int sienna_cichlid_get_uclk_dpm_states(struct smu_context *smu, uint32_t *clocks_in_khz, uint32_t *num_states)
{
	uint32_t num_discrete_levels = 0;
	uint16_t *dpm_levels = NULL;
	uint16_t i = 0;
	struct smu_table_context *table_context = &smu->smu_table;
	DpmDescriptor_t *table_member1;
	uint16_t *table_member2;

	if (!clocks_in_khz || !num_states || !table_context->driver_pptable)
		return -EINVAL;

	GET_PPTABLE_MEMBER(DpmDescriptor, &table_member1);
	num_discrete_levels = table_member1[PPCLK_UCLK].NumDiscreteLevels;
	GET_PPTABLE_MEMBER(FreqTableUclk, &table_member2);
	dpm_levels = table_member2;

	if (num_discrete_levels == 0 || dpm_levels == NULL)
		return -EINVAL;

	*num_states = num_discrete_levels;
	for (i = 0; i < num_discrete_levels; i++) {
		/* convert to khz */
		*clocks_in_khz = (*dpm_levels) * 1000;
		clocks_in_khz++;
		dpm_levels++;
	}

	return 0;
}

static int sienna_cichlid_get_thermal_temperature_range(struct smu_context *smu,
						struct smu_temperature_range *range)
{
	struct smu_table_context *table_context = &smu->smu_table;
	struct smu_11_0_7_powerplay_table *powerplay_table =
				table_context->power_play_table;
	uint16_t *table_member;
	uint16_t temp_edge, temp_hotspot, temp_mem;

	if (!range)
		return -EINVAL;

	memcpy(range, &smu11_thermal_policy[0], sizeof(struct smu_temperature_range));

	GET_PPTABLE_MEMBER(TemperatureLimit, &table_member);
	temp_edge = table_member[TEMP_EDGE];
	temp_hotspot = table_member[TEMP_HOTSPOT];
	temp_mem = table_member[TEMP_MEM];

	range->max = temp_edge * SMU_TEMPERATURE_UNITS_PER_CENTIGRADES;
	range->edge_emergency_max = (temp_edge + CTF_OFFSET_EDGE) *
		SMU_TEMPERATURE_UNITS_PER_CENTIGRADES;
	range->hotspot_crit_max = temp_hotspot * SMU_TEMPERATURE_UNITS_PER_CENTIGRADES;
	range->hotspot_emergency_max = (temp_hotspot + CTF_OFFSET_HOTSPOT) *
		SMU_TEMPERATURE_UNITS_PER_CENTIGRADES;
	range->mem_crit_max = temp_mem * SMU_TEMPERATURE_UNITS_PER_CENTIGRADES;
	range->mem_emergency_max = (temp_mem + CTF_OFFSET_MEM)*
		SMU_TEMPERATURE_UNITS_PER_CENTIGRADES;

	range->software_shutdown_temp = powerplay_table->software_shutdown_temp;

	return 0;
}

static int sienna_cichlid_display_disable_memory_clock_switch(struct smu_context *smu,
						bool disable_memory_clock_switch)
{
	int ret = 0;
	struct smu_11_0_max_sustainable_clocks *max_sustainable_clocks =
		(struct smu_11_0_max_sustainable_clocks *)
			smu->smu_table.max_sustainable_clocks;
	uint32_t min_memory_clock = smu->hard_min_uclk_req_from_dal;
	uint32_t max_memory_clock = max_sustainable_clocks->uclock;

	if(smu->disable_uclk_switch == disable_memory_clock_switch)
		return 0;

	if(disable_memory_clock_switch)
		ret = smu_v11_0_set_hard_freq_limited_range(smu, SMU_UCLK, max_memory_clock, 0);
	else
		ret = smu_v11_0_set_hard_freq_limited_range(smu, SMU_UCLK, min_memory_clock, 0);

	if(!ret)
		smu->disable_uclk_switch = disable_memory_clock_switch;

	return ret;
}

static void sienna_cichlid_get_override_pcie_settings(struct smu_context *smu,
						      uint32_t *gen_speed_override,
						      uint32_t *lane_width_override)
{
	struct amdgpu_device *adev = smu->adev;

	*gen_speed_override = 0xff;
	*lane_width_override = 0xff;

	switch (adev->pdev->device) {
	case 0x73A0:
	case 0x73A1:
	case 0x73A2:
	case 0x73A3:
	case 0x73AB:
	case 0x73AE:
		/* Bit 7:0: PCIE lane width, 1 to 7 corresponds is x1 to x32 */
		*lane_width_override = 6;
		break;
	case 0x73E0:
	case 0x73E1:
	case 0x73E3:
		*lane_width_override = 4;
		break;
	case 0x7420:
	case 0x7421:
	case 0x7422:
	case 0x7423:
	case 0x7424:
		*lane_width_override = 3;
		break;
	default:
		break;
	}
}

#define MAX(a, b)	((a) > (b) ? (a) : (b))

static int sienna_cichlid_update_pcie_parameters(struct smu_context *smu,
					 uint32_t pcie_gen_cap,
					 uint32_t pcie_width_cap)
{
	struct smu_11_0_dpm_context *dpm_context = smu->smu_dpm.dpm_context;
	struct smu_11_0_pcie_table *pcie_table = &dpm_context->dpm_tables.pcie_table;
<<<<<<< HEAD
	uint32_t gen_speed_override, lane_width_override;
	uint8_t *table_member1, *table_member2;
	uint32_t min_gen_speed, max_gen_speed;
	uint32_t min_lane_width, max_lane_width;
	uint32_t smu_pcie_arg;
=======
	u32 smu_pcie_arg;
>>>>>>> 269f399d
	int ret, i;

	/* PCIE gen speed and lane width override */
	if (!amdgpu_device_pcie_dynamic_switching_supported()) {
		if (pcie_table->pcie_gen[NUM_LINK_LEVELS - 1] < pcie_gen_cap)
			pcie_gen_cap = pcie_table->pcie_gen[NUM_LINK_LEVELS - 1];

<<<<<<< HEAD
	sienna_cichlid_get_override_pcie_settings(smu,
						  &gen_speed_override,
						  &lane_width_override);

	/* PCIE gen speed override */
	if (gen_speed_override != 0xff) {
		min_gen_speed = MIN(pcie_gen_cap, gen_speed_override);
		max_gen_speed = MIN(pcie_gen_cap, gen_speed_override);
	} else {
		min_gen_speed = MAX(0, table_member1[0]);
		max_gen_speed = MIN(pcie_gen_cap, table_member1[1]);
		min_gen_speed = min_gen_speed > max_gen_speed ?
				max_gen_speed : min_gen_speed;
	}
	pcie_table->pcie_gen[0] = min_gen_speed;
	pcie_table->pcie_gen[1] = max_gen_speed;

	/* PCIE lane width override */
	if (lane_width_override != 0xff) {
		min_lane_width = MIN(pcie_width_cap, lane_width_override);
		max_lane_width = MIN(pcie_width_cap, lane_width_override);
	} else {
		min_lane_width = MAX(1, table_member2[0]);
		max_lane_width = MIN(pcie_width_cap, table_member2[1]);
		min_lane_width = min_lane_width > max_lane_width ?
				 max_lane_width : min_lane_width;
=======
		if (pcie_table->pcie_lane[NUM_LINK_LEVELS - 1] < pcie_width_cap)
			pcie_width_cap = pcie_table->pcie_lane[NUM_LINK_LEVELS - 1];

		/* Force all levels to use the same settings */
		for (i = 0; i < NUM_LINK_LEVELS; i++) {
			pcie_table->pcie_gen[i] = pcie_gen_cap;
			pcie_table->pcie_lane[i] = pcie_width_cap;
		}
	} else {
		for (i = 0; i < NUM_LINK_LEVELS; i++) {
			if (pcie_table->pcie_gen[i] > pcie_gen_cap)
				pcie_table->pcie_gen[i] = pcie_gen_cap;
			if (pcie_table->pcie_lane[i] > pcie_width_cap)
				pcie_table->pcie_lane[i] = pcie_width_cap;
		}
>>>>>>> 269f399d
	}
	pcie_table->pcie_lane[0] = min_lane_width;
	pcie_table->pcie_lane[1] = max_lane_width;

	for (i = 0; i < NUM_LINK_LEVELS; i++) {
		smu_pcie_arg = (i << 16 |
				pcie_table->pcie_gen[i] << 8 |
				pcie_table->pcie_lane[i]);

		ret = smu_cmn_send_smc_msg_with_param(smu,
				SMU_MSG_OverridePcieParameters,
				smu_pcie_arg,
				NULL);
		if (ret)
			return ret;
	}

	return 0;
}

static int sienna_cichlid_get_dpm_ultimate_freq(struct smu_context *smu,
				enum smu_clk_type clk_type,
				uint32_t *min, uint32_t *max)
{
	return smu_v11_0_get_dpm_ultimate_freq(smu, clk_type, min, max);
}

static void sienna_cichlid_dump_od_table(struct smu_context *smu,
					 OverDriveTable_t *od_table)
{
	struct amdgpu_device *adev = smu->adev;
	uint32_t smu_version;

	dev_dbg(smu->adev->dev, "OD: Gfxclk: (%d, %d)\n", od_table->GfxclkFmin,
							  od_table->GfxclkFmax);
	dev_dbg(smu->adev->dev, "OD: Uclk: (%d, %d)\n", od_table->UclkFmin,
							od_table->UclkFmax);

	smu_cmn_get_smc_version(smu, NULL, &smu_version);
	if (!((adev->ip_versions[MP1_HWIP][0] == IP_VERSION(11, 0, 7)) &&
	       (smu_version < 0x003a2900)))
		dev_dbg(smu->adev->dev, "OD: VddGfxOffset: %d\n", od_table->VddGfxOffset);
}

static int sienna_cichlid_set_default_od_settings(struct smu_context *smu)
{
	OverDriveTable_t *od_table =
		(OverDriveTable_t *)smu->smu_table.overdrive_table;
	OverDriveTable_t *boot_od_table =
		(OverDriveTable_t *)smu->smu_table.boot_overdrive_table;
	OverDriveTable_t *user_od_table =
		(OverDriveTable_t *)smu->smu_table.user_overdrive_table;
	OverDriveTable_t user_od_table_bak;
	int ret = 0;

	ret = smu_cmn_update_table(smu, SMU_TABLE_OVERDRIVE,
				   0, (void *)boot_od_table, false);
	if (ret) {
		dev_err(smu->adev->dev, "Failed to get overdrive table!\n");
		return ret;
	}

	sienna_cichlid_dump_od_table(smu, boot_od_table);

	memcpy(od_table, boot_od_table, sizeof(OverDriveTable_t));

	/*
	 * For S3/S4/Runpm resume, we need to setup those overdrive tables again,
	 * but we have to preserve user defined values in "user_od_table".
	 */
	if (!smu->adev->in_suspend) {
		memcpy(user_od_table, boot_od_table, sizeof(OverDriveTable_t));
		smu->user_dpm_profile.user_od = false;
	} else if (smu->user_dpm_profile.user_od) {
		memcpy(&user_od_table_bak, user_od_table, sizeof(OverDriveTable_t));
		memcpy(user_od_table, boot_od_table, sizeof(OverDriveTable_t));
		user_od_table->GfxclkFmin = user_od_table_bak.GfxclkFmin;
		user_od_table->GfxclkFmax = user_od_table_bak.GfxclkFmax;
		user_od_table->UclkFmin = user_od_table_bak.UclkFmin;
		user_od_table->UclkFmax = user_od_table_bak.UclkFmax;
		user_od_table->VddGfxOffset = user_od_table_bak.VddGfxOffset;
	}

	return 0;
}

static int sienna_cichlid_od_setting_check_range(struct smu_context *smu,
						 struct smu_11_0_7_overdrive_table *od_table,
						 enum SMU_11_0_7_ODSETTING_ID setting,
						 uint32_t value)
{
	if (value < od_table->min[setting]) {
		dev_warn(smu->adev->dev, "OD setting (%d, %d) is less than the minimum allowed (%d)\n",
					  setting, value, od_table->min[setting]);
		return -EINVAL;
	}
	if (value > od_table->max[setting]) {
		dev_warn(smu->adev->dev, "OD setting (%d, %d) is greater than the maximum allowed (%d)\n",
					  setting, value, od_table->max[setting]);
		return -EINVAL;
	}

	return 0;
}

static int sienna_cichlid_od_edit_dpm_table(struct smu_context *smu,
					    enum PP_OD_DPM_TABLE_COMMAND type,
					    long input[], uint32_t size)
{
	struct smu_table_context *table_context = &smu->smu_table;
	OverDriveTable_t *od_table =
		(OverDriveTable_t *)table_context->overdrive_table;
	struct smu_11_0_7_overdrive_table *od_settings =
		(struct smu_11_0_7_overdrive_table *)smu->od_settings;
	struct amdgpu_device *adev = smu->adev;
	enum SMU_11_0_7_ODSETTING_ID freq_setting;
	uint16_t *freq_ptr;
	int i, ret = 0;
	uint32_t smu_version;

	if (!smu->od_enabled) {
		dev_warn(smu->adev->dev, "OverDrive is not enabled!\n");
		return -EINVAL;
	}

	if (!smu->od_settings) {
		dev_err(smu->adev->dev, "OD board limits are not set!\n");
		return -ENOENT;
	}

	if (!(table_context->overdrive_table && table_context->boot_overdrive_table)) {
		dev_err(smu->adev->dev, "Overdrive table was not initialized!\n");
		return -EINVAL;
	}

	switch (type) {
	case PP_OD_EDIT_SCLK_VDDC_TABLE:
		if (!sienna_cichlid_is_od_feature_supported(od_settings,
							    SMU_11_0_7_ODCAP_GFXCLK_LIMITS)) {
			dev_warn(smu->adev->dev, "GFXCLK_LIMITS not supported!\n");
			return -ENOTSUPP;
		}

		for (i = 0; i < size; i += 2) {
			if (i + 2 > size) {
				dev_info(smu->adev->dev, "invalid number of input parameters %d\n", size);
				return -EINVAL;
			}

			switch (input[i]) {
			case 0:
				if (input[i + 1] > od_table->GfxclkFmax) {
					dev_info(smu->adev->dev, "GfxclkFmin (%ld) must be <= GfxclkFmax (%u)!\n",
						input[i + 1], od_table->GfxclkFmax);
					return -EINVAL;
				}

				freq_setting = SMU_11_0_7_ODSETTING_GFXCLKFMIN;
				freq_ptr = &od_table->GfxclkFmin;
				break;

			case 1:
				if (input[i + 1] < od_table->GfxclkFmin) {
					dev_info(smu->adev->dev, "GfxclkFmax (%ld) must be >= GfxclkFmin (%u)!\n",
						input[i + 1], od_table->GfxclkFmin);
					return -EINVAL;
				}

				freq_setting = SMU_11_0_7_ODSETTING_GFXCLKFMAX;
				freq_ptr = &od_table->GfxclkFmax;
				break;

			default:
				dev_info(smu->adev->dev, "Invalid SCLK_VDDC_TABLE index: %ld\n", input[i]);
				dev_info(smu->adev->dev, "Supported indices: [0:min,1:max]\n");
				return -EINVAL;
			}

			ret = sienna_cichlid_od_setting_check_range(smu, od_settings,
								    freq_setting, input[i + 1]);
			if (ret)
				return ret;

			*freq_ptr = (uint16_t)input[i + 1];
		}
		break;

	case PP_OD_EDIT_MCLK_VDDC_TABLE:
		if (!sienna_cichlid_is_od_feature_supported(od_settings, SMU_11_0_7_ODCAP_UCLK_LIMITS)) {
			dev_warn(smu->adev->dev, "UCLK_LIMITS not supported!\n");
			return -ENOTSUPP;
		}

		for (i = 0; i < size; i += 2) {
			if (i + 2 > size) {
				dev_info(smu->adev->dev, "invalid number of input parameters %d\n", size);
				return -EINVAL;
			}

			switch (input[i]) {
			case 0:
				if (input[i + 1] > od_table->UclkFmax) {
					dev_info(smu->adev->dev, "UclkFmin (%ld) must be <= UclkFmax (%u)!\n",
						input[i + 1], od_table->UclkFmax);
					return -EINVAL;
				}

				freq_setting = SMU_11_0_7_ODSETTING_UCLKFMIN;
				freq_ptr = &od_table->UclkFmin;
				break;

			case 1:
				if (input[i + 1] < od_table->UclkFmin) {
					dev_info(smu->adev->dev, "UclkFmax (%ld) must be >= UclkFmin (%u)!\n",
						input[i + 1], od_table->UclkFmin);
					return -EINVAL;
				}

				freq_setting = SMU_11_0_7_ODSETTING_UCLKFMAX;
				freq_ptr = &od_table->UclkFmax;
				break;

			default:
				dev_info(smu->adev->dev, "Invalid MCLK_VDDC_TABLE index: %ld\n", input[i]);
				dev_info(smu->adev->dev, "Supported indices: [0:min,1:max]\n");
				return -EINVAL;
			}

			ret = sienna_cichlid_od_setting_check_range(smu, od_settings,
								    freq_setting, input[i + 1]);
			if (ret)
				return ret;

			*freq_ptr = (uint16_t)input[i + 1];
		}
		break;

	case PP_OD_RESTORE_DEFAULT_TABLE:
		memcpy(table_context->overdrive_table,
				table_context->boot_overdrive_table,
				sizeof(OverDriveTable_t));
		fallthrough;

	case PP_OD_COMMIT_DPM_TABLE:
		if (memcmp(od_table, table_context->user_overdrive_table, sizeof(OverDriveTable_t))) {
			sienna_cichlid_dump_od_table(smu, od_table);
			ret = smu_cmn_update_table(smu, SMU_TABLE_OVERDRIVE, 0, (void *)od_table, true);
			if (ret) {
				dev_err(smu->adev->dev, "Failed to import overdrive table!\n");
				return ret;
			}
			memcpy(table_context->user_overdrive_table, od_table, sizeof(OverDriveTable_t));
			smu->user_dpm_profile.user_od = true;

			if (!memcmp(table_context->user_overdrive_table,
				    table_context->boot_overdrive_table,
				    sizeof(OverDriveTable_t)))
				smu->user_dpm_profile.user_od = false;
		}
		break;

	case PP_OD_EDIT_VDDGFX_OFFSET:
		if (size != 1) {
			dev_info(smu->adev->dev, "invalid number of parameters: %d\n", size);
			return -EINVAL;
		}

		/*
		 * OD GFX Voltage Offset functionality is supported only by 58.41.0
		 * and onwards SMU firmwares.
		 */
		smu_cmn_get_smc_version(smu, NULL, &smu_version);
		if ((adev->ip_versions[MP1_HWIP][0] == IP_VERSION(11, 0, 7)) &&
		     (smu_version < 0x003a2900)) {
			dev_err(smu->adev->dev, "OD GFX Voltage offset functionality is supported "
						"only by 58.41.0 and onwards SMU firmwares!\n");
			return -EOPNOTSUPP;
		}

		od_table->VddGfxOffset = (int16_t)input[0];

		sienna_cichlid_dump_od_table(smu, od_table);
		break;

	default:
		return -ENOSYS;
	}

	return ret;
}

static int sienna_cichlid_restore_user_od_settings(struct smu_context *smu)
{
	struct smu_table_context *table_context = &smu->smu_table;
	OverDriveTable_t *od_table = table_context->overdrive_table;
	OverDriveTable_t *user_od_table = table_context->user_overdrive_table;
	int res;

	res = smu_v11_0_restore_user_od_settings(smu);
	if (res == 0)
		memcpy(od_table, user_od_table, sizeof(OverDriveTable_t));

	return res;
}

static int sienna_cichlid_run_btc(struct smu_context *smu)
{
	int res;

	res = smu_cmn_send_smc_msg(smu, SMU_MSG_RunDcBtc, NULL);
	if (res)
		dev_err(smu->adev->dev, "RunDcBtc failed!\n");

	return res;
}

static int sienna_cichlid_baco_enter(struct smu_context *smu)
{
	struct amdgpu_device *adev = smu->adev;

	if (adev->in_runpm && smu_cmn_is_audio_func_enabled(adev))
		return smu_v11_0_baco_set_armd3_sequence(smu, BACO_SEQ_BACO);
	else
		return smu_v11_0_baco_enter(smu);
}

static int sienna_cichlid_baco_exit(struct smu_context *smu)
{
	struct amdgpu_device *adev = smu->adev;

	if (adev->in_runpm && smu_cmn_is_audio_func_enabled(adev)) {
		/* Wait for PMFW handling for the Dstate change */
		msleep(10);
		return smu_v11_0_baco_set_armd3_sequence(smu, BACO_SEQ_ULPS);
	} else {
		return smu_v11_0_baco_exit(smu);
	}
}

static bool sienna_cichlid_is_mode1_reset_supported(struct smu_context *smu)
{
	struct amdgpu_device *adev = smu->adev;
	uint32_t val;
	u32 smu_version;

	/**
	 * SRIOV env will not support SMU mode1 reset
	 * PM FW support mode1 reset from 58.26
	 */
	smu_cmn_get_smc_version(smu, NULL, &smu_version);
	if (amdgpu_sriov_vf(adev) || (smu_version < 0x003a1a00))
		return false;

	/**
	 * mode1 reset relies on PSP, so we should check if
	 * PSP is alive.
	 */
	val = RREG32_SOC15(MP0, 0, mmMP0_SMN_C2PMSG_81);
	return val != 0x0;
}

static void beige_goby_dump_pptable(struct smu_context *smu)
{
	struct smu_table_context *table_context = &smu->smu_table;
	PPTable_beige_goby_t *pptable = table_context->driver_pptable;
	int i;

	dev_info(smu->adev->dev, "Dumped PPTable:\n");

	dev_info(smu->adev->dev, "Version = 0x%08x\n", pptable->Version);
	dev_info(smu->adev->dev, "FeaturesToRun[0] = 0x%08x\n", pptable->FeaturesToRun[0]);
	dev_info(smu->adev->dev, "FeaturesToRun[1] = 0x%08x\n", pptable->FeaturesToRun[1]);

	for (i = 0; i < PPT_THROTTLER_COUNT; i++) {
		dev_info(smu->adev->dev, "SocketPowerLimitAc[%d] = 0x%x\n", i, pptable->SocketPowerLimitAc[i]);
		dev_info(smu->adev->dev, "SocketPowerLimitAcTau[%d] = 0x%x\n", i, pptable->SocketPowerLimitAcTau[i]);
		dev_info(smu->adev->dev, "SocketPowerLimitDc[%d] = 0x%x\n", i, pptable->SocketPowerLimitDc[i]);
		dev_info(smu->adev->dev, "SocketPowerLimitDcTau[%d] = 0x%x\n", i, pptable->SocketPowerLimitDcTau[i]);
	}

	for (i = 0; i < TDC_THROTTLER_COUNT; i++) {
		dev_info(smu->adev->dev, "TdcLimit[%d] = 0x%x\n", i, pptable->TdcLimit[i]);
		dev_info(smu->adev->dev, "TdcLimitTau[%d] = 0x%x\n", i, pptable->TdcLimitTau[i]);
	}

	for (i = 0; i < TEMP_COUNT; i++) {
		dev_info(smu->adev->dev, "TemperatureLimit[%d] = 0x%x\n", i, pptable->TemperatureLimit[i]);
	}

	dev_info(smu->adev->dev, "FitLimit = 0x%x\n", pptable->FitLimit);
	dev_info(smu->adev->dev, "TotalPowerConfig = 0x%x\n", pptable->TotalPowerConfig);
	dev_info(smu->adev->dev, "TotalPowerPadding[0] = 0x%x\n", pptable->TotalPowerPadding[0]);
	dev_info(smu->adev->dev, "TotalPowerPadding[1] = 0x%x\n", pptable->TotalPowerPadding[1]);
	dev_info(smu->adev->dev, "TotalPowerPadding[2] = 0x%x\n", pptable->TotalPowerPadding[2]);

	dev_info(smu->adev->dev, "ApccPlusResidencyLimit = 0x%x\n", pptable->ApccPlusResidencyLimit);
	for (i = 0; i < NUM_SMNCLK_DPM_LEVELS; i++) {
		dev_info(smu->adev->dev, "SmnclkDpmFreq[%d] = 0x%x\n", i, pptable->SmnclkDpmFreq[i]);
		dev_info(smu->adev->dev, "SmnclkDpmVoltage[%d] = 0x%x\n", i, pptable->SmnclkDpmVoltage[i]);
	}
	dev_info(smu->adev->dev, "ThrottlerControlMask = 0x%x\n", pptable->ThrottlerControlMask);

	dev_info(smu->adev->dev, "FwDStateMask = 0x%x\n", pptable->FwDStateMask);

	dev_info(smu->adev->dev, "UlvVoltageOffsetSoc = 0x%x\n", pptable->UlvVoltageOffsetSoc);
	dev_info(smu->adev->dev, "UlvVoltageOffsetGfx = 0x%x\n", pptable->UlvVoltageOffsetGfx);
	dev_info(smu->adev->dev, "MinVoltageUlvGfx = 0x%x\n", pptable->MinVoltageUlvGfx);
	dev_info(smu->adev->dev, "MinVoltageUlvSoc = 0x%x\n", pptable->MinVoltageUlvSoc);

	dev_info(smu->adev->dev, "SocLIVmin = 0x%x\n", pptable->SocLIVmin);

	dev_info(smu->adev->dev, "GceaLinkMgrIdleThreshold = 0x%x\n", pptable->GceaLinkMgrIdleThreshold);

	dev_info(smu->adev->dev, "MinVoltageGfx = 0x%x\n", pptable->MinVoltageGfx);
	dev_info(smu->adev->dev, "MinVoltageSoc = 0x%x\n", pptable->MinVoltageSoc);
	dev_info(smu->adev->dev, "MaxVoltageGfx = 0x%x\n", pptable->MaxVoltageGfx);
	dev_info(smu->adev->dev, "MaxVoltageSoc = 0x%x\n", pptable->MaxVoltageSoc);

	dev_info(smu->adev->dev, "LoadLineResistanceGfx = 0x%x\n", pptable->LoadLineResistanceGfx);
	dev_info(smu->adev->dev, "LoadLineResistanceSoc = 0x%x\n", pptable->LoadLineResistanceSoc);

	dev_info(smu->adev->dev, "VDDGFX_TVmin = 0x%x\n", pptable->VDDGFX_TVmin);
	dev_info(smu->adev->dev, "VDDSOC_TVmin = 0x%x\n", pptable->VDDSOC_TVmin);
	dev_info(smu->adev->dev, "VDDGFX_Vmin_HiTemp = 0x%x\n", pptable->VDDGFX_Vmin_HiTemp);
	dev_info(smu->adev->dev, "VDDGFX_Vmin_LoTemp = 0x%x\n", pptable->VDDGFX_Vmin_LoTemp);
	dev_info(smu->adev->dev, "VDDSOC_Vmin_HiTemp = 0x%x\n", pptable->VDDSOC_Vmin_HiTemp);
	dev_info(smu->adev->dev, "VDDSOC_Vmin_LoTemp = 0x%x\n", pptable->VDDSOC_Vmin_LoTemp);
	dev_info(smu->adev->dev, "VDDGFX_TVminHystersis = 0x%x\n", pptable->VDDGFX_TVminHystersis);
	dev_info(smu->adev->dev, "VDDSOC_TVminHystersis = 0x%x\n", pptable->VDDSOC_TVminHystersis);

	dev_info(smu->adev->dev, "[PPCLK_GFXCLK]\n"
			"  .VoltageMode          = 0x%02x\n"
			"  .SnapToDiscrete       = 0x%02x\n"
			"  .NumDiscreteLevels    = 0x%02x\n"
			"  .padding              = 0x%02x\n"
			"  .ConversionToAvfsClk{m = 0x%08x b = 0x%08x}\n"
			"  .SsCurve            {a = 0x%08x b = 0x%08x c = 0x%08x}\n"
			"  .SsFmin               = 0x%04x\n"
			"  .Padding_16           = 0x%04x\n",
			pptable->DpmDescriptor[PPCLK_GFXCLK].VoltageMode,
			pptable->DpmDescriptor[PPCLK_GFXCLK].SnapToDiscrete,
			pptable->DpmDescriptor[PPCLK_GFXCLK].NumDiscreteLevels,
			pptable->DpmDescriptor[PPCLK_GFXCLK].Padding,
			pptable->DpmDescriptor[PPCLK_GFXCLK].ConversionToAvfsClk.m,
			pptable->DpmDescriptor[PPCLK_GFXCLK].ConversionToAvfsClk.b,
			pptable->DpmDescriptor[PPCLK_GFXCLK].SsCurve.a,
			pptable->DpmDescriptor[PPCLK_GFXCLK].SsCurve.b,
			pptable->DpmDescriptor[PPCLK_GFXCLK].SsCurve.c,
			pptable->DpmDescriptor[PPCLK_GFXCLK].SsFmin,
			pptable->DpmDescriptor[PPCLK_GFXCLK].Padding16);

	dev_info(smu->adev->dev, "[PPCLK_SOCCLK]\n"
			"  .VoltageMode          = 0x%02x\n"
			"  .SnapToDiscrete       = 0x%02x\n"
			"  .NumDiscreteLevels    = 0x%02x\n"
			"  .padding              = 0x%02x\n"
			"  .ConversionToAvfsClk{m = 0x%08x b = 0x%08x}\n"
			"  .SsCurve            {a = 0x%08x b = 0x%08x c = 0x%08x}\n"
			"  .SsFmin               = 0x%04x\n"
			"  .Padding_16           = 0x%04x\n",
			pptable->DpmDescriptor[PPCLK_SOCCLK].VoltageMode,
			pptable->DpmDescriptor[PPCLK_SOCCLK].SnapToDiscrete,
			pptable->DpmDescriptor[PPCLK_SOCCLK].NumDiscreteLevels,
			pptable->DpmDescriptor[PPCLK_SOCCLK].Padding,
			pptable->DpmDescriptor[PPCLK_SOCCLK].ConversionToAvfsClk.m,
			pptable->DpmDescriptor[PPCLK_SOCCLK].ConversionToAvfsClk.b,
			pptable->DpmDescriptor[PPCLK_SOCCLK].SsCurve.a,
			pptable->DpmDescriptor[PPCLK_SOCCLK].SsCurve.b,
			pptable->DpmDescriptor[PPCLK_SOCCLK].SsCurve.c,
			pptable->DpmDescriptor[PPCLK_SOCCLK].SsFmin,
			pptable->DpmDescriptor[PPCLK_SOCCLK].Padding16);

	dev_info(smu->adev->dev, "[PPCLK_UCLK]\n"
			"  .VoltageMode          = 0x%02x\n"
			"  .SnapToDiscrete       = 0x%02x\n"
			"  .NumDiscreteLevels    = 0x%02x\n"
			"  .padding              = 0x%02x\n"
			"  .ConversionToAvfsClk{m = 0x%08x b = 0x%08x}\n"
			"  .SsCurve            {a = 0x%08x b = 0x%08x c = 0x%08x}\n"
			"  .SsFmin               = 0x%04x\n"
			"  .Padding_16           = 0x%04x\n",
			pptable->DpmDescriptor[PPCLK_UCLK].VoltageMode,
			pptable->DpmDescriptor[PPCLK_UCLK].SnapToDiscrete,
			pptable->DpmDescriptor[PPCLK_UCLK].NumDiscreteLevels,
			pptable->DpmDescriptor[PPCLK_UCLK].Padding,
			pptable->DpmDescriptor[PPCLK_UCLK].ConversionToAvfsClk.m,
			pptable->DpmDescriptor[PPCLK_UCLK].ConversionToAvfsClk.b,
			pptable->DpmDescriptor[PPCLK_UCLK].SsCurve.a,
			pptable->DpmDescriptor[PPCLK_UCLK].SsCurve.b,
			pptable->DpmDescriptor[PPCLK_UCLK].SsCurve.c,
			pptable->DpmDescriptor[PPCLK_UCLK].SsFmin,
			pptable->DpmDescriptor[PPCLK_UCLK].Padding16);

	dev_info(smu->adev->dev, "[PPCLK_FCLK]\n"
			"  .VoltageMode          = 0x%02x\n"
			"  .SnapToDiscrete       = 0x%02x\n"
			"  .NumDiscreteLevels    = 0x%02x\n"
			"  .padding              = 0x%02x\n"
			"  .ConversionToAvfsClk{m = 0x%08x b = 0x%08x}\n"
			"  .SsCurve            {a = 0x%08x b = 0x%08x c = 0x%08x}\n"
			"  .SsFmin               = 0x%04x\n"
			"  .Padding_16           = 0x%04x\n",
			pptable->DpmDescriptor[PPCLK_FCLK].VoltageMode,
			pptable->DpmDescriptor[PPCLK_FCLK].SnapToDiscrete,
			pptable->DpmDescriptor[PPCLK_FCLK].NumDiscreteLevels,
			pptable->DpmDescriptor[PPCLK_FCLK].Padding,
			pptable->DpmDescriptor[PPCLK_FCLK].ConversionToAvfsClk.m,
			pptable->DpmDescriptor[PPCLK_FCLK].ConversionToAvfsClk.b,
			pptable->DpmDescriptor[PPCLK_FCLK].SsCurve.a,
			pptable->DpmDescriptor[PPCLK_FCLK].SsCurve.b,
			pptable->DpmDescriptor[PPCLK_FCLK].SsCurve.c,
			pptable->DpmDescriptor[PPCLK_FCLK].SsFmin,
			pptable->DpmDescriptor[PPCLK_FCLK].Padding16);

	dev_info(smu->adev->dev, "[PPCLK_DCLK_0]\n"
			"  .VoltageMode          = 0x%02x\n"
			"  .SnapToDiscrete       = 0x%02x\n"
			"  .NumDiscreteLevels    = 0x%02x\n"
			"  .padding              = 0x%02x\n"
			"  .ConversionToAvfsClk{m = 0x%08x b = 0x%08x}\n"
			"  .SsCurve            {a = 0x%08x b = 0x%08x c = 0x%08x}\n"
			"  .SsFmin               = 0x%04x\n"
			"  .Padding_16           = 0x%04x\n",
			pptable->DpmDescriptor[PPCLK_DCLK_0].VoltageMode,
			pptable->DpmDescriptor[PPCLK_DCLK_0].SnapToDiscrete,
			pptable->DpmDescriptor[PPCLK_DCLK_0].NumDiscreteLevels,
			pptable->DpmDescriptor[PPCLK_DCLK_0].Padding,
			pptable->DpmDescriptor[PPCLK_DCLK_0].ConversionToAvfsClk.m,
			pptable->DpmDescriptor[PPCLK_DCLK_0].ConversionToAvfsClk.b,
			pptable->DpmDescriptor[PPCLK_DCLK_0].SsCurve.a,
			pptable->DpmDescriptor[PPCLK_DCLK_0].SsCurve.b,
			pptable->DpmDescriptor[PPCLK_DCLK_0].SsCurve.c,
			pptable->DpmDescriptor[PPCLK_DCLK_0].SsFmin,
			pptable->DpmDescriptor[PPCLK_DCLK_0].Padding16);

	dev_info(smu->adev->dev, "[PPCLK_VCLK_0]\n"
			"  .VoltageMode          = 0x%02x\n"
			"  .SnapToDiscrete       = 0x%02x\n"
			"  .NumDiscreteLevels    = 0x%02x\n"
			"  .padding              = 0x%02x\n"
			"  .ConversionToAvfsClk{m = 0x%08x b = 0x%08x}\n"
			"  .SsCurve            {a = 0x%08x b = 0x%08x c = 0x%08x}\n"
			"  .SsFmin               = 0x%04x\n"
			"  .Padding_16           = 0x%04x\n",
			pptable->DpmDescriptor[PPCLK_VCLK_0].VoltageMode,
			pptable->DpmDescriptor[PPCLK_VCLK_0].SnapToDiscrete,
			pptable->DpmDescriptor[PPCLK_VCLK_0].NumDiscreteLevels,
			pptable->DpmDescriptor[PPCLK_VCLK_0].Padding,
			pptable->DpmDescriptor[PPCLK_VCLK_0].ConversionToAvfsClk.m,
			pptable->DpmDescriptor[PPCLK_VCLK_0].ConversionToAvfsClk.b,
			pptable->DpmDescriptor[PPCLK_VCLK_0].SsCurve.a,
			pptable->DpmDescriptor[PPCLK_VCLK_0].SsCurve.b,
			pptable->DpmDescriptor[PPCLK_VCLK_0].SsCurve.c,
			pptable->DpmDescriptor[PPCLK_VCLK_0].SsFmin,
			pptable->DpmDescriptor[PPCLK_VCLK_0].Padding16);

	dev_info(smu->adev->dev, "[PPCLK_DCLK_1]\n"
			"  .VoltageMode          = 0x%02x\n"
			"  .SnapToDiscrete       = 0x%02x\n"
			"  .NumDiscreteLevels    = 0x%02x\n"
			"  .padding              = 0x%02x\n"
			"  .ConversionToAvfsClk{m = 0x%08x b = 0x%08x}\n"
			"  .SsCurve            {a = 0x%08x b = 0x%08x c = 0x%08x}\n"
			"  .SsFmin               = 0x%04x\n"
			"  .Padding_16           = 0x%04x\n",
			pptable->DpmDescriptor[PPCLK_DCLK_1].VoltageMode,
			pptable->DpmDescriptor[PPCLK_DCLK_1].SnapToDiscrete,
			pptable->DpmDescriptor[PPCLK_DCLK_1].NumDiscreteLevels,
			pptable->DpmDescriptor[PPCLK_DCLK_1].Padding,
			pptable->DpmDescriptor[PPCLK_DCLK_1].ConversionToAvfsClk.m,
			pptable->DpmDescriptor[PPCLK_DCLK_1].ConversionToAvfsClk.b,
			pptable->DpmDescriptor[PPCLK_DCLK_1].SsCurve.a,
			pptable->DpmDescriptor[PPCLK_DCLK_1].SsCurve.b,
			pptable->DpmDescriptor[PPCLK_DCLK_1].SsCurve.c,
			pptable->DpmDescriptor[PPCLK_DCLK_1].SsFmin,
			pptable->DpmDescriptor[PPCLK_DCLK_1].Padding16);

	dev_info(smu->adev->dev, "[PPCLK_VCLK_1]\n"
			"  .VoltageMode          = 0x%02x\n"
			"  .SnapToDiscrete       = 0x%02x\n"
			"  .NumDiscreteLevels    = 0x%02x\n"
			"  .padding              = 0x%02x\n"
			"  .ConversionToAvfsClk{m = 0x%08x b = 0x%08x}\n"
			"  .SsCurve            {a = 0x%08x b = 0x%08x c = 0x%08x}\n"
			"  .SsFmin               = 0x%04x\n"
			"  .Padding_16           = 0x%04x\n",
			pptable->DpmDescriptor[PPCLK_VCLK_1].VoltageMode,
			pptable->DpmDescriptor[PPCLK_VCLK_1].SnapToDiscrete,
			pptable->DpmDescriptor[PPCLK_VCLK_1].NumDiscreteLevels,
			pptable->DpmDescriptor[PPCLK_VCLK_1].Padding,
			pptable->DpmDescriptor[PPCLK_VCLK_1].ConversionToAvfsClk.m,
			pptable->DpmDescriptor[PPCLK_VCLK_1].ConversionToAvfsClk.b,
			pptable->DpmDescriptor[PPCLK_VCLK_1].SsCurve.a,
			pptable->DpmDescriptor[PPCLK_VCLK_1].SsCurve.b,
			pptable->DpmDescriptor[PPCLK_VCLK_1].SsCurve.c,
			pptable->DpmDescriptor[PPCLK_VCLK_1].SsFmin,
			pptable->DpmDescriptor[PPCLK_VCLK_1].Padding16);

	dev_info(smu->adev->dev, "FreqTableGfx\n");
	for (i = 0; i < NUM_GFXCLK_DPM_LEVELS; i++)
		dev_info(smu->adev->dev, "  .[%02d] = 0x%x\n", i, pptable->FreqTableGfx[i]);

	dev_info(smu->adev->dev, "FreqTableVclk\n");
	for (i = 0; i < NUM_VCLK_DPM_LEVELS; i++)
		dev_info(smu->adev->dev, "  .[%02d] = 0x%x\n", i, pptable->FreqTableVclk[i]);

	dev_info(smu->adev->dev, "FreqTableDclk\n");
	for (i = 0; i < NUM_DCLK_DPM_LEVELS; i++)
		dev_info(smu->adev->dev, "  .[%02d] = 0x%x\n", i, pptable->FreqTableDclk[i]);

	dev_info(smu->adev->dev, "FreqTableSocclk\n");
	for (i = 0; i < NUM_SOCCLK_DPM_LEVELS; i++)
		dev_info(smu->adev->dev, "  .[%02d] = 0x%x\n", i, pptable->FreqTableSocclk[i]);

	dev_info(smu->adev->dev, "FreqTableUclk\n");
	for (i = 0; i < NUM_UCLK_DPM_LEVELS; i++)
		dev_info(smu->adev->dev, "  .[%02d] = 0x%x\n", i, pptable->FreqTableUclk[i]);

	dev_info(smu->adev->dev, "FreqTableFclk\n");
	for (i = 0; i < NUM_FCLK_DPM_LEVELS; i++)
		dev_info(smu->adev->dev, "  .[%02d] = 0x%x\n", i, pptable->FreqTableFclk[i]);

	dev_info(smu->adev->dev, "DcModeMaxFreq\n");
	dev_info(smu->adev->dev, "  .PPCLK_GFXCLK = 0x%x\n", pptable->DcModeMaxFreq[PPCLK_GFXCLK]);
	dev_info(smu->adev->dev, "  .PPCLK_SOCCLK = 0x%x\n", pptable->DcModeMaxFreq[PPCLK_SOCCLK]);
	dev_info(smu->adev->dev, "  .PPCLK_UCLK   = 0x%x\n", pptable->DcModeMaxFreq[PPCLK_UCLK]);
	dev_info(smu->adev->dev, "  .PPCLK_FCLK   = 0x%x\n", pptable->DcModeMaxFreq[PPCLK_FCLK]);
	dev_info(smu->adev->dev, "  .PPCLK_DCLK_0 = 0x%x\n", pptable->DcModeMaxFreq[PPCLK_DCLK_0]);
	dev_info(smu->adev->dev, "  .PPCLK_VCLK_0 = 0x%x\n", pptable->DcModeMaxFreq[PPCLK_VCLK_0]);
	dev_info(smu->adev->dev, "  .PPCLK_DCLK_1 = 0x%x\n", pptable->DcModeMaxFreq[PPCLK_DCLK_1]);
	dev_info(smu->adev->dev, "  .PPCLK_VCLK_1 = 0x%x\n", pptable->DcModeMaxFreq[PPCLK_VCLK_1]);

	dev_info(smu->adev->dev, "FreqTableUclkDiv\n");
	for (i = 0; i < NUM_UCLK_DPM_LEVELS; i++)
		dev_info(smu->adev->dev, "  .[%d] = 0x%x\n", i, pptable->FreqTableUclkDiv[i]);

	dev_info(smu->adev->dev, "FclkBoostFreq = 0x%x\n", pptable->FclkBoostFreq);
	dev_info(smu->adev->dev, "FclkParamPadding = 0x%x\n", pptable->FclkParamPadding);

	dev_info(smu->adev->dev, "Mp0clkFreq\n");
	for (i = 0; i < NUM_MP0CLK_DPM_LEVELS; i++)
		dev_info(smu->adev->dev, "  .[%d] = 0x%x\n", i, pptable->Mp0clkFreq[i]);

	dev_info(smu->adev->dev, "Mp0DpmVoltage\n");
	for (i = 0; i < NUM_MP0CLK_DPM_LEVELS; i++)
		dev_info(smu->adev->dev, "  .[%d] = 0x%x\n", i, pptable->Mp0DpmVoltage[i]);

	dev_info(smu->adev->dev, "MemVddciVoltage\n");
	for (i = 0; i < NUM_UCLK_DPM_LEVELS; i++)
		dev_info(smu->adev->dev, "  .[%d] = 0x%x\n", i, pptable->MemVddciVoltage[i]);

	dev_info(smu->adev->dev, "MemMvddVoltage\n");
	for (i = 0; i < NUM_UCLK_DPM_LEVELS; i++)
		dev_info(smu->adev->dev, "  .[%d] = 0x%x\n", i, pptable->MemMvddVoltage[i]);

	dev_info(smu->adev->dev, "GfxclkFgfxoffEntry = 0x%x\n", pptable->GfxclkFgfxoffEntry);
	dev_info(smu->adev->dev, "GfxclkFinit = 0x%x\n", pptable->GfxclkFinit);
	dev_info(smu->adev->dev, "GfxclkFidle = 0x%x\n", pptable->GfxclkFidle);
	dev_info(smu->adev->dev, "GfxclkSource = 0x%x\n", pptable->GfxclkSource);
	dev_info(smu->adev->dev, "GfxclkPadding = 0x%x\n", pptable->GfxclkPadding);

	dev_info(smu->adev->dev, "GfxGpoSubFeatureMask = 0x%x\n", pptable->GfxGpoSubFeatureMask);

	dev_info(smu->adev->dev, "GfxGpoEnabledWorkPolicyMask = 0x%x\n", pptable->GfxGpoEnabledWorkPolicyMask);
	dev_info(smu->adev->dev, "GfxGpoDisabledWorkPolicyMask = 0x%x\n", pptable->GfxGpoDisabledWorkPolicyMask);
	dev_info(smu->adev->dev, "GfxGpoPadding[0] = 0x%x\n", pptable->GfxGpoPadding[0]);
	dev_info(smu->adev->dev, "GfxGpoVotingAllow = 0x%x\n", pptable->GfxGpoVotingAllow);
	dev_info(smu->adev->dev, "GfxGpoPadding32[0] = 0x%x\n", pptable->GfxGpoPadding32[0]);
	dev_info(smu->adev->dev, "GfxGpoPadding32[1] = 0x%x\n", pptable->GfxGpoPadding32[1]);
	dev_info(smu->adev->dev, "GfxGpoPadding32[2] = 0x%x\n", pptable->GfxGpoPadding32[2]);
	dev_info(smu->adev->dev, "GfxGpoPadding32[3] = 0x%x\n", pptable->GfxGpoPadding32[3]);
	dev_info(smu->adev->dev, "GfxDcsFopt = 0x%x\n", pptable->GfxDcsFopt);
	dev_info(smu->adev->dev, "GfxDcsFclkFopt = 0x%x\n", pptable->GfxDcsFclkFopt);
	dev_info(smu->adev->dev, "GfxDcsUclkFopt = 0x%x\n", pptable->GfxDcsUclkFopt);

	dev_info(smu->adev->dev, "DcsGfxOffVoltage = 0x%x\n", pptable->DcsGfxOffVoltage);
	dev_info(smu->adev->dev, "DcsMinGfxOffTime = 0x%x\n", pptable->DcsMinGfxOffTime);
	dev_info(smu->adev->dev, "DcsMaxGfxOffTime = 0x%x\n", pptable->DcsMaxGfxOffTime);
	dev_info(smu->adev->dev, "DcsMinCreditAccum = 0x%x\n", pptable->DcsMinCreditAccum);
	dev_info(smu->adev->dev, "DcsExitHysteresis = 0x%x\n", pptable->DcsExitHysteresis);
	dev_info(smu->adev->dev, "DcsTimeout = 0x%x\n", pptable->DcsTimeout);

	dev_info(smu->adev->dev, "DcsParamPadding[0] = 0x%x\n", pptable->DcsParamPadding[0]);
	dev_info(smu->adev->dev, "DcsParamPadding[1] = 0x%x\n", pptable->DcsParamPadding[1]);
	dev_info(smu->adev->dev, "DcsParamPadding[2] = 0x%x\n", pptable->DcsParamPadding[2]);
	dev_info(smu->adev->dev, "DcsParamPadding[3] = 0x%x\n", pptable->DcsParamPadding[3]);
	dev_info(smu->adev->dev, "DcsParamPadding[4] = 0x%x\n", pptable->DcsParamPadding[4]);

	dev_info(smu->adev->dev, "FlopsPerByteTable\n");
	for (i = 0; i < RLC_PACE_TABLE_NUM_LEVELS; i++)
		dev_info(smu->adev->dev, "  .[%d] = 0x%x\n", i, pptable->FlopsPerByteTable[i]);

	dev_info(smu->adev->dev, "LowestUclkReservedForUlv = 0x%x\n", pptable->LowestUclkReservedForUlv);
	dev_info(smu->adev->dev, "vddingMem[0] = 0x%x\n", pptable->PaddingMem[0]);
	dev_info(smu->adev->dev, "vddingMem[1] = 0x%x\n", pptable->PaddingMem[1]);
	dev_info(smu->adev->dev, "vddingMem[2] = 0x%x\n", pptable->PaddingMem[2]);

	dev_info(smu->adev->dev, "UclkDpmPstates\n");
	for (i = 0; i < NUM_UCLK_DPM_LEVELS; i++)
		dev_info(smu->adev->dev, "  .[%d] = 0x%x\n", i, pptable->UclkDpmPstates[i]);

	dev_info(smu->adev->dev, "UclkDpmSrcFreqRange\n");
	dev_info(smu->adev->dev, "  .Fmin = 0x%x\n",
		pptable->UclkDpmSrcFreqRange.Fmin);
	dev_info(smu->adev->dev, "  .Fmax = 0x%x\n",
		pptable->UclkDpmSrcFreqRange.Fmax);
	dev_info(smu->adev->dev, "UclkDpmTargFreqRange\n");
	dev_info(smu->adev->dev, "  .Fmin = 0x%x\n",
		pptable->UclkDpmTargFreqRange.Fmin);
	dev_info(smu->adev->dev, "  .Fmax = 0x%x\n",
		pptable->UclkDpmTargFreqRange.Fmax);
	dev_info(smu->adev->dev, "UclkDpmMidstepFreq = 0x%x\n", pptable->UclkDpmMidstepFreq);
	dev_info(smu->adev->dev, "UclkMidstepPadding = 0x%x\n", pptable->UclkMidstepPadding);

	dev_info(smu->adev->dev, "PcieGenSpeed\n");
	for (i = 0; i < NUM_LINK_LEVELS; i++)
		dev_info(smu->adev->dev, "  .[%d] = 0x%x\n", i, pptable->PcieGenSpeed[i]);

	dev_info(smu->adev->dev, "PcieLaneCount\n");
	for (i = 0; i < NUM_LINK_LEVELS; i++)
		dev_info(smu->adev->dev, "  .[%d] = 0x%x\n", i, pptable->PcieLaneCount[i]);

	dev_info(smu->adev->dev, "LclkFreq\n");
	for (i = 0; i < NUM_LINK_LEVELS; i++)
		dev_info(smu->adev->dev, "  .[%d] = 0x%x\n", i, pptable->LclkFreq[i]);

	dev_info(smu->adev->dev, "FanStopTemp = 0x%x\n", pptable->FanStopTemp);
	dev_info(smu->adev->dev, "FanStartTemp = 0x%x\n", pptable->FanStartTemp);

	dev_info(smu->adev->dev, "FanGain\n");
	for (i = 0; i < TEMP_COUNT; i++)
		dev_info(smu->adev->dev, "  .[%d] = 0x%x\n", i, pptable->FanGain[i]);

	dev_info(smu->adev->dev, "FanPwmMin = 0x%x\n", pptable->FanPwmMin);
	dev_info(smu->adev->dev, "FanAcousticLimitRpm = 0x%x\n", pptable->FanAcousticLimitRpm);
	dev_info(smu->adev->dev, "FanThrottlingRpm = 0x%x\n", pptable->FanThrottlingRpm);
	dev_info(smu->adev->dev, "FanMaximumRpm = 0x%x\n", pptable->FanMaximumRpm);
	dev_info(smu->adev->dev, "MGpuFanBoostLimitRpm = 0x%x\n", pptable->MGpuFanBoostLimitRpm);
	dev_info(smu->adev->dev, "FanTargetTemperature = 0x%x\n", pptable->FanTargetTemperature);
	dev_info(smu->adev->dev, "FanTargetGfxclk = 0x%x\n", pptable->FanTargetGfxclk);
	dev_info(smu->adev->dev, "FanPadding16 = 0x%x\n", pptable->FanPadding16);
	dev_info(smu->adev->dev, "FanTempInputSelect = 0x%x\n", pptable->FanTempInputSelect);
	dev_info(smu->adev->dev, "FanPadding = 0x%x\n", pptable->FanPadding);
	dev_info(smu->adev->dev, "FanZeroRpmEnable = 0x%x\n", pptable->FanZeroRpmEnable);
	dev_info(smu->adev->dev, "FanTachEdgePerRev = 0x%x\n", pptable->FanTachEdgePerRev);

	dev_info(smu->adev->dev, "FuzzyFan_ErrorSetDelta = 0x%x\n", pptable->FuzzyFan_ErrorSetDelta);
	dev_info(smu->adev->dev, "FuzzyFan_ErrorRateSetDelta = 0x%x\n", pptable->FuzzyFan_ErrorRateSetDelta);
	dev_info(smu->adev->dev, "FuzzyFan_PwmSetDelta = 0x%x\n", pptable->FuzzyFan_PwmSetDelta);
	dev_info(smu->adev->dev, "FuzzyFan_Reserved = 0x%x\n", pptable->FuzzyFan_Reserved);

	dev_info(smu->adev->dev, "OverrideAvfsGb[AVFS_VOLTAGE_GFX] = 0x%x\n", pptable->OverrideAvfsGb[AVFS_VOLTAGE_GFX]);
	dev_info(smu->adev->dev, "OverrideAvfsGb[AVFS_VOLTAGE_SOC] = 0x%x\n", pptable->OverrideAvfsGb[AVFS_VOLTAGE_SOC]);
	dev_info(smu->adev->dev, "dBtcGbGfxDfllModelSelect = 0x%x\n", pptable->dBtcGbGfxDfllModelSelect);
	dev_info(smu->adev->dev, "Padding8_Avfs = 0x%x\n", pptable->Padding8_Avfs);

	dev_info(smu->adev->dev, "qAvfsGb[AVFS_VOLTAGE_GFX]{a = 0x%x b = 0x%x c = 0x%x}\n",
			pptable->qAvfsGb[AVFS_VOLTAGE_GFX].a,
			pptable->qAvfsGb[AVFS_VOLTAGE_GFX].b,
			pptable->qAvfsGb[AVFS_VOLTAGE_GFX].c);
	dev_info(smu->adev->dev, "qAvfsGb[AVFS_VOLTAGE_SOC]{a = 0x%x b = 0x%x c = 0x%x}\n",
			pptable->qAvfsGb[AVFS_VOLTAGE_SOC].a,
			pptable->qAvfsGb[AVFS_VOLTAGE_SOC].b,
			pptable->qAvfsGb[AVFS_VOLTAGE_SOC].c);
	dev_info(smu->adev->dev, "dBtcGbGfxPll{a = 0x%x b = 0x%x c = 0x%x}\n",
			pptable->dBtcGbGfxPll.a,
			pptable->dBtcGbGfxPll.b,
			pptable->dBtcGbGfxPll.c);
	dev_info(smu->adev->dev, "dBtcGbGfxAfll{a = 0x%x b = 0x%x c = 0x%x}\n",
			pptable->dBtcGbGfxDfll.a,
			pptable->dBtcGbGfxDfll.b,
			pptable->dBtcGbGfxDfll.c);
	dev_info(smu->adev->dev, "dBtcGbSoc{a = 0x%x b = 0x%x c = 0x%x}\n",
			pptable->dBtcGbSoc.a,
			pptable->dBtcGbSoc.b,
			pptable->dBtcGbSoc.c);
	dev_info(smu->adev->dev, "qAgingGb[AVFS_VOLTAGE_GFX]{m = 0x%x b = 0x%x}\n",
			pptable->qAgingGb[AVFS_VOLTAGE_GFX].m,
			pptable->qAgingGb[AVFS_VOLTAGE_GFX].b);
	dev_info(smu->adev->dev, "qAgingGb[AVFS_VOLTAGE_SOC]{m = 0x%x b = 0x%x}\n",
			pptable->qAgingGb[AVFS_VOLTAGE_SOC].m,
			pptable->qAgingGb[AVFS_VOLTAGE_SOC].b);

	dev_info(smu->adev->dev, "PiecewiseLinearDroopIntGfxDfll\n");
	for (i = 0; i < NUM_PIECE_WISE_LINEAR_DROOP_MODEL_VF_POINTS; i++) {
		dev_info(smu->adev->dev, "		Fset[%d] = 0x%x\n",
			i, pptable->PiecewiseLinearDroopIntGfxDfll.Fset[i]);
		dev_info(smu->adev->dev, "		Vdroop[%d] = 0x%x\n",
			i, pptable->PiecewiseLinearDroopIntGfxDfll.Vdroop[i]);
	}

	dev_info(smu->adev->dev, "qStaticVoltageOffset[AVFS_VOLTAGE_GFX]{a = 0x%x b = 0x%x c = 0x%x}\n",
			pptable->qStaticVoltageOffset[AVFS_VOLTAGE_GFX].a,
			pptable->qStaticVoltageOffset[AVFS_VOLTAGE_GFX].b,
			pptable->qStaticVoltageOffset[AVFS_VOLTAGE_GFX].c);
	dev_info(smu->adev->dev, "qStaticVoltageOffset[AVFS_VOLTAGE_SOC]{a = 0x%x b = 0x%x c = 0x%x}\n",
			pptable->qStaticVoltageOffset[AVFS_VOLTAGE_SOC].a,
			pptable->qStaticVoltageOffset[AVFS_VOLTAGE_SOC].b,
			pptable->qStaticVoltageOffset[AVFS_VOLTAGE_SOC].c);

	dev_info(smu->adev->dev, "DcTol[AVFS_VOLTAGE_GFX] = 0x%x\n", pptable->DcTol[AVFS_VOLTAGE_GFX]);
	dev_info(smu->adev->dev, "DcTol[AVFS_VOLTAGE_SOC] = 0x%x\n", pptable->DcTol[AVFS_VOLTAGE_SOC]);

	dev_info(smu->adev->dev, "DcBtcEnabled[AVFS_VOLTAGE_GFX] = 0x%x\n", pptable->DcBtcEnabled[AVFS_VOLTAGE_GFX]);
	dev_info(smu->adev->dev, "DcBtcEnabled[AVFS_VOLTAGE_SOC] = 0x%x\n", pptable->DcBtcEnabled[AVFS_VOLTAGE_SOC]);
	dev_info(smu->adev->dev, "Padding8_GfxBtc[0] = 0x%x\n", pptable->Padding8_GfxBtc[0]);
	dev_info(smu->adev->dev, "Padding8_GfxBtc[1] = 0x%x\n", pptable->Padding8_GfxBtc[1]);

	dev_info(smu->adev->dev, "DcBtcMin[AVFS_VOLTAGE_GFX] = 0x%x\n", pptable->DcBtcMin[AVFS_VOLTAGE_GFX]);
	dev_info(smu->adev->dev, "DcBtcMin[AVFS_VOLTAGE_SOC] = 0x%x\n", pptable->DcBtcMin[AVFS_VOLTAGE_SOC]);
	dev_info(smu->adev->dev, "DcBtcMax[AVFS_VOLTAGE_GFX] = 0x%x\n", pptable->DcBtcMax[AVFS_VOLTAGE_GFX]);
	dev_info(smu->adev->dev, "DcBtcMax[AVFS_VOLTAGE_SOC] = 0x%x\n", pptable->DcBtcMax[AVFS_VOLTAGE_SOC]);

	dev_info(smu->adev->dev, "DcBtcGb[AVFS_VOLTAGE_GFX] = 0x%x\n", pptable->DcBtcGb[AVFS_VOLTAGE_GFX]);
	dev_info(smu->adev->dev, "DcBtcGb[AVFS_VOLTAGE_SOC] = 0x%x\n", pptable->DcBtcGb[AVFS_VOLTAGE_SOC]);

	dev_info(smu->adev->dev, "XgmiDpmPstates\n");
	for (i = 0; i < NUM_XGMI_LEVELS; i++)
		dev_info(smu->adev->dev, "  .[%d] = 0x%x\n", i, pptable->XgmiDpmPstates[i]);
	dev_info(smu->adev->dev, "XgmiDpmSpare[0] = 0x%02x\n", pptable->XgmiDpmSpare[0]);
	dev_info(smu->adev->dev, "XgmiDpmSpare[1] = 0x%02x\n", pptable->XgmiDpmSpare[1]);

	dev_info(smu->adev->dev, "DebugOverrides = 0x%x\n", pptable->DebugOverrides);
	dev_info(smu->adev->dev, "ReservedEquation0{a = 0x%x b = 0x%x c = 0x%x}\n",
			pptable->ReservedEquation0.a,
			pptable->ReservedEquation0.b,
			pptable->ReservedEquation0.c);
	dev_info(smu->adev->dev, "ReservedEquation1{a = 0x%x b = 0x%x c = 0x%x}\n",
			pptable->ReservedEquation1.a,
			pptable->ReservedEquation1.b,
			pptable->ReservedEquation1.c);
	dev_info(smu->adev->dev, "ReservedEquation2{a = 0x%x b = 0x%x c = 0x%x}\n",
			pptable->ReservedEquation2.a,
			pptable->ReservedEquation2.b,
			pptable->ReservedEquation2.c);
	dev_info(smu->adev->dev, "ReservedEquation3{a = 0x%x b = 0x%x c = 0x%x}\n",
			pptable->ReservedEquation3.a,
			pptable->ReservedEquation3.b,
			pptable->ReservedEquation3.c);

	dev_info(smu->adev->dev, "SkuReserved[0] = 0x%x\n", pptable->SkuReserved[0]);
	dev_info(smu->adev->dev, "SkuReserved[1] = 0x%x\n", pptable->SkuReserved[1]);
	dev_info(smu->adev->dev, "SkuReserved[2] = 0x%x\n", pptable->SkuReserved[2]);
	dev_info(smu->adev->dev, "SkuReserved[3] = 0x%x\n", pptable->SkuReserved[3]);
	dev_info(smu->adev->dev, "SkuReserved[4] = 0x%x\n", pptable->SkuReserved[4]);
	dev_info(smu->adev->dev, "SkuReserved[5] = 0x%x\n", pptable->SkuReserved[5]);
	dev_info(smu->adev->dev, "SkuReserved[6] = 0x%x\n", pptable->SkuReserved[6]);
	dev_info(smu->adev->dev, "SkuReserved[7] = 0x%x\n", pptable->SkuReserved[7]);

	dev_info(smu->adev->dev, "GamingClk[0] = 0x%x\n", pptable->GamingClk[0]);
	dev_info(smu->adev->dev, "GamingClk[1] = 0x%x\n", pptable->GamingClk[1]);
	dev_info(smu->adev->dev, "GamingClk[2] = 0x%x\n", pptable->GamingClk[2]);
	dev_info(smu->adev->dev, "GamingClk[3] = 0x%x\n", pptable->GamingClk[3]);
	dev_info(smu->adev->dev, "GamingClk[4] = 0x%x\n", pptable->GamingClk[4]);
	dev_info(smu->adev->dev, "GamingClk[5] = 0x%x\n", pptable->GamingClk[5]);

	for (i = 0; i < NUM_I2C_CONTROLLERS; i++) {
		dev_info(smu->adev->dev, "I2cControllers[%d]:\n", i);
		dev_info(smu->adev->dev, "                   .Enabled = 0x%x\n",
				pptable->I2cControllers[i].Enabled);
		dev_info(smu->adev->dev, "                   .Speed = 0x%x\n",
				pptable->I2cControllers[i].Speed);
		dev_info(smu->adev->dev, "                   .SlaveAddress = 0x%x\n",
				pptable->I2cControllers[i].SlaveAddress);
		dev_info(smu->adev->dev, "                   .ControllerPort = 0x%x\n",
				pptable->I2cControllers[i].ControllerPort);
		dev_info(smu->adev->dev, "                   .ControllerName = 0x%x\n",
				pptable->I2cControllers[i].ControllerName);
		dev_info(smu->adev->dev, "                   .ThermalThrottler = 0x%x\n",
				pptable->I2cControllers[i].ThermalThrotter);
		dev_info(smu->adev->dev, "                   .I2cProtocol = 0x%x\n",
				pptable->I2cControllers[i].I2cProtocol);
		dev_info(smu->adev->dev, "                   .PaddingConfig = 0x%x\n",
				pptable->I2cControllers[i].PaddingConfig);
	}

	dev_info(smu->adev->dev, "GpioScl = 0x%x\n", pptable->GpioScl);
	dev_info(smu->adev->dev, "GpioSda = 0x%x\n", pptable->GpioSda);
	dev_info(smu->adev->dev, "FchUsbPdSlaveAddr = 0x%x\n", pptable->FchUsbPdSlaveAddr);
	dev_info(smu->adev->dev, "I2cSpare[0] = 0x%x\n", pptable->I2cSpare[0]);

	dev_info(smu->adev->dev, "Board Parameters:\n");
	dev_info(smu->adev->dev, "VddGfxVrMapping = 0x%x\n", pptable->VddGfxVrMapping);
	dev_info(smu->adev->dev, "VddSocVrMapping = 0x%x\n", pptable->VddSocVrMapping);
	dev_info(smu->adev->dev, "VddMem0VrMapping = 0x%x\n", pptable->VddMem0VrMapping);
	dev_info(smu->adev->dev, "VddMem1VrMapping = 0x%x\n", pptable->VddMem1VrMapping);
	dev_info(smu->adev->dev, "GfxUlvPhaseSheddingMask = 0x%x\n", pptable->GfxUlvPhaseSheddingMask);
	dev_info(smu->adev->dev, "SocUlvPhaseSheddingMask = 0x%x\n", pptable->SocUlvPhaseSheddingMask);
	dev_info(smu->adev->dev, "VddciUlvPhaseSheddingMask = 0x%x\n", pptable->VddciUlvPhaseSheddingMask);
	dev_info(smu->adev->dev, "MvddUlvPhaseSheddingMask = 0x%x\n", pptable->MvddUlvPhaseSheddingMask);

	dev_info(smu->adev->dev, "GfxMaxCurrent = 0x%x\n", pptable->GfxMaxCurrent);
	dev_info(smu->adev->dev, "GfxOffset = 0x%x\n", pptable->GfxOffset);
	dev_info(smu->adev->dev, "Padding_TelemetryGfx = 0x%x\n", pptable->Padding_TelemetryGfx);

	dev_info(smu->adev->dev, "SocMaxCurrent = 0x%x\n", pptable->SocMaxCurrent);
	dev_info(smu->adev->dev, "SocOffset = 0x%x\n", pptable->SocOffset);
	dev_info(smu->adev->dev, "Padding_TelemetrySoc = 0x%x\n", pptable->Padding_TelemetrySoc);

	dev_info(smu->adev->dev, "Mem0MaxCurrent = 0x%x\n", pptable->Mem0MaxCurrent);
	dev_info(smu->adev->dev, "Mem0Offset = 0x%x\n", pptable->Mem0Offset);
	dev_info(smu->adev->dev, "Padding_TelemetryMem0 = 0x%x\n", pptable->Padding_TelemetryMem0);

	dev_info(smu->adev->dev, "Mem1MaxCurrent = 0x%x\n", pptable->Mem1MaxCurrent);
	dev_info(smu->adev->dev, "Mem1Offset = 0x%x\n", pptable->Mem1Offset);
	dev_info(smu->adev->dev, "Padding_TelemetryMem1 = 0x%x\n", pptable->Padding_TelemetryMem1);

	dev_info(smu->adev->dev, "MvddRatio = 0x%x\n", pptable->MvddRatio);

	dev_info(smu->adev->dev, "AcDcGpio = 0x%x\n", pptable->AcDcGpio);
	dev_info(smu->adev->dev, "AcDcPolarity = 0x%x\n", pptable->AcDcPolarity);
	dev_info(smu->adev->dev, "VR0HotGpio = 0x%x\n", pptable->VR0HotGpio);
	dev_info(smu->adev->dev, "VR0HotPolarity = 0x%x\n", pptable->VR0HotPolarity);
	dev_info(smu->adev->dev, "VR1HotGpio = 0x%x\n", pptable->VR1HotGpio);
	dev_info(smu->adev->dev, "VR1HotPolarity = 0x%x\n", pptable->VR1HotPolarity);
	dev_info(smu->adev->dev, "GthrGpio = 0x%x\n", pptable->GthrGpio);
	dev_info(smu->adev->dev, "GthrPolarity = 0x%x\n", pptable->GthrPolarity);
	dev_info(smu->adev->dev, "LedPin0 = 0x%x\n", pptable->LedPin0);
	dev_info(smu->adev->dev, "LedPin1 = 0x%x\n", pptable->LedPin1);
	dev_info(smu->adev->dev, "LedPin2 = 0x%x\n", pptable->LedPin2);
	dev_info(smu->adev->dev, "LedEnableMask = 0x%x\n", pptable->LedEnableMask);
	dev_info(smu->adev->dev, "LedPcie = 0x%x\n", pptable->LedPcie);
	dev_info(smu->adev->dev, "LedError = 0x%x\n", pptable->LedError);
	dev_info(smu->adev->dev, "LedSpare1[0] = 0x%x\n", pptable->LedSpare1[0]);
	dev_info(smu->adev->dev, "LedSpare1[1] = 0x%x\n", pptable->LedSpare1[1]);

	dev_info(smu->adev->dev, "PllGfxclkSpreadEnabled = 0x%x\n", pptable->PllGfxclkSpreadEnabled);
	dev_info(smu->adev->dev, "PllGfxclkSpreadPercent = 0x%x\n", pptable->PllGfxclkSpreadPercent);
	dev_info(smu->adev->dev, "PllGfxclkSpreadFreq = 0x%x\n",    pptable->PllGfxclkSpreadFreq);

	dev_info(smu->adev->dev, "DfllGfxclkSpreadEnabled = 0x%x\n", pptable->DfllGfxclkSpreadEnabled);
	dev_info(smu->adev->dev, "DfllGfxclkSpreadPercent = 0x%x\n", pptable->DfllGfxclkSpreadPercent);
	dev_info(smu->adev->dev, "DfllGfxclkSpreadFreq = 0x%x\n",    pptable->DfllGfxclkSpreadFreq);

	dev_info(smu->adev->dev, "UclkSpreadPadding = 0x%x\n", pptable->UclkSpreadPadding);
	dev_info(smu->adev->dev, "UclkSpreadFreq = 0x%x\n", pptable->UclkSpreadFreq);

	dev_info(smu->adev->dev, "FclkSpreadEnabled = 0x%x\n", pptable->FclkSpreadEnabled);
	dev_info(smu->adev->dev, "FclkSpreadPercent = 0x%x\n", pptable->FclkSpreadPercent);
	dev_info(smu->adev->dev, "FclkSpreadFreq = 0x%x\n", pptable->FclkSpreadFreq);

	dev_info(smu->adev->dev, "MemoryChannelEnabled = 0x%x\n", pptable->MemoryChannelEnabled);
	dev_info(smu->adev->dev, "DramBitWidth = 0x%x\n", pptable->DramBitWidth);
	dev_info(smu->adev->dev, "PaddingMem1[0] = 0x%x\n", pptable->PaddingMem1[0]);
	dev_info(smu->adev->dev, "PaddingMem1[1] = 0x%x\n", pptable->PaddingMem1[1]);
	dev_info(smu->adev->dev, "PaddingMem1[2] = 0x%x\n", pptable->PaddingMem1[2]);

	dev_info(smu->adev->dev, "TotalBoardPower = 0x%x\n", pptable->TotalBoardPower);
	dev_info(smu->adev->dev, "BoardPowerPadding = 0x%x\n", pptable->BoardPowerPadding);

	dev_info(smu->adev->dev, "XgmiLinkSpeed\n");
	for (i = 0; i < NUM_XGMI_PSTATE_LEVELS; i++)
		dev_info(smu->adev->dev, "  .[%d] = 0x%x\n", i, pptable->XgmiLinkSpeed[i]);
	dev_info(smu->adev->dev, "XgmiLinkWidth\n");
	for (i = 0; i < NUM_XGMI_PSTATE_LEVELS; i++)
		dev_info(smu->adev->dev, "  .[%d] = 0x%x\n", i, pptable->XgmiLinkWidth[i]);
	dev_info(smu->adev->dev, "XgmiFclkFreq\n");
	for (i = 0; i < NUM_XGMI_PSTATE_LEVELS; i++)
		dev_info(smu->adev->dev, "  .[%d] = 0x%x\n", i, pptable->XgmiFclkFreq[i]);
	dev_info(smu->adev->dev, "XgmiSocVoltage\n");
	for (i = 0; i < NUM_XGMI_PSTATE_LEVELS; i++)
		dev_info(smu->adev->dev, "  .[%d] = 0x%x\n", i, pptable->XgmiSocVoltage[i]);

	dev_info(smu->adev->dev, "HsrEnabled = 0x%x\n", pptable->HsrEnabled);
	dev_info(smu->adev->dev, "VddqOffEnabled = 0x%x\n", pptable->VddqOffEnabled);
	dev_info(smu->adev->dev, "PaddingUmcFlags[0] = 0x%x\n", pptable->PaddingUmcFlags[0]);
	dev_info(smu->adev->dev, "PaddingUmcFlags[1] = 0x%x\n", pptable->PaddingUmcFlags[1]);

	dev_info(smu->adev->dev, "BoardReserved[0] = 0x%x\n", pptable->BoardReserved[0]);
	dev_info(smu->adev->dev, "BoardReserved[1] = 0x%x\n", pptable->BoardReserved[1]);
	dev_info(smu->adev->dev, "BoardReserved[2] = 0x%x\n", pptable->BoardReserved[2]);
	dev_info(smu->adev->dev, "BoardReserved[3] = 0x%x\n", pptable->BoardReserved[3]);
	dev_info(smu->adev->dev, "BoardReserved[4] = 0x%x\n", pptable->BoardReserved[4]);
	dev_info(smu->adev->dev, "BoardReserved[5] = 0x%x\n", pptable->BoardReserved[5]);
	dev_info(smu->adev->dev, "BoardReserved[6] = 0x%x\n", pptable->BoardReserved[6]);
	dev_info(smu->adev->dev, "BoardReserved[7] = 0x%x\n", pptable->BoardReserved[7]);
	dev_info(smu->adev->dev, "BoardReserved[8] = 0x%x\n", pptable->BoardReserved[8]);
	dev_info(smu->adev->dev, "BoardReserved[9] = 0x%x\n", pptable->BoardReserved[9]);
	dev_info(smu->adev->dev, "BoardReserved[10] = 0x%x\n", pptable->BoardReserved[10]);

	dev_info(smu->adev->dev, "MmHubPadding[0] = 0x%x\n", pptable->MmHubPadding[0]);
	dev_info(smu->adev->dev, "MmHubPadding[1] = 0x%x\n", pptable->MmHubPadding[1]);
	dev_info(smu->adev->dev, "MmHubPadding[2] = 0x%x\n", pptable->MmHubPadding[2]);
	dev_info(smu->adev->dev, "MmHubPadding[3] = 0x%x\n", pptable->MmHubPadding[3]);
	dev_info(smu->adev->dev, "MmHubPadding[4] = 0x%x\n", pptable->MmHubPadding[4]);
	dev_info(smu->adev->dev, "MmHubPadding[5] = 0x%x\n", pptable->MmHubPadding[5]);
	dev_info(smu->adev->dev, "MmHubPadding[6] = 0x%x\n", pptable->MmHubPadding[6]);
	dev_info(smu->adev->dev, "MmHubPadding[7] = 0x%x\n", pptable->MmHubPadding[7]);
}

static void sienna_cichlid_dump_pptable(struct smu_context *smu)
{
	struct smu_table_context *table_context = &smu->smu_table;
	PPTable_t *pptable = table_context->driver_pptable;
	int i;

	if (smu->adev->ip_versions[MP1_HWIP][0] == IP_VERSION(11, 0, 13)) {
		beige_goby_dump_pptable(smu);
		return;
	}

	dev_info(smu->adev->dev, "Dumped PPTable:\n");

	dev_info(smu->adev->dev, "Version = 0x%08x\n", pptable->Version);
	dev_info(smu->adev->dev, "FeaturesToRun[0] = 0x%08x\n", pptable->FeaturesToRun[0]);
	dev_info(smu->adev->dev, "FeaturesToRun[1] = 0x%08x\n", pptable->FeaturesToRun[1]);

	for (i = 0; i < PPT_THROTTLER_COUNT; i++) {
		dev_info(smu->adev->dev, "SocketPowerLimitAc[%d] = 0x%x\n", i, pptable->SocketPowerLimitAc[i]);
		dev_info(smu->adev->dev, "SocketPowerLimitAcTau[%d] = 0x%x\n", i, pptable->SocketPowerLimitAcTau[i]);
		dev_info(smu->adev->dev, "SocketPowerLimitDc[%d] = 0x%x\n", i, pptable->SocketPowerLimitDc[i]);
		dev_info(smu->adev->dev, "SocketPowerLimitDcTau[%d] = 0x%x\n", i, pptable->SocketPowerLimitDcTau[i]);
	}

	for (i = 0; i < TDC_THROTTLER_COUNT; i++) {
		dev_info(smu->adev->dev, "TdcLimit[%d] = 0x%x\n", i, pptable->TdcLimit[i]);
		dev_info(smu->adev->dev, "TdcLimitTau[%d] = 0x%x\n", i, pptable->TdcLimitTau[i]);
	}

	for (i = 0; i < TEMP_COUNT; i++) {
		dev_info(smu->adev->dev, "TemperatureLimit[%d] = 0x%x\n", i, pptable->TemperatureLimit[i]);
	}

	dev_info(smu->adev->dev, "FitLimit = 0x%x\n", pptable->FitLimit);
	dev_info(smu->adev->dev, "TotalPowerConfig = 0x%x\n", pptable->TotalPowerConfig);
	dev_info(smu->adev->dev, "TotalPowerPadding[0] = 0x%x\n", pptable->TotalPowerPadding[0]);
	dev_info(smu->adev->dev, "TotalPowerPadding[1] = 0x%x\n", pptable->TotalPowerPadding[1]);
	dev_info(smu->adev->dev, "TotalPowerPadding[2] = 0x%x\n", pptable->TotalPowerPadding[2]);

	dev_info(smu->adev->dev, "ApccPlusResidencyLimit = 0x%x\n", pptable->ApccPlusResidencyLimit);
	for (i = 0; i < NUM_SMNCLK_DPM_LEVELS; i++) {
		dev_info(smu->adev->dev, "SmnclkDpmFreq[%d] = 0x%x\n", i, pptable->SmnclkDpmFreq[i]);
		dev_info(smu->adev->dev, "SmnclkDpmVoltage[%d] = 0x%x\n", i, pptable->SmnclkDpmVoltage[i]);
	}
	dev_info(smu->adev->dev, "ThrottlerControlMask = 0x%x\n", pptable->ThrottlerControlMask);

	dev_info(smu->adev->dev, "FwDStateMask = 0x%x\n", pptable->FwDStateMask);

	dev_info(smu->adev->dev, "UlvVoltageOffsetSoc = 0x%x\n", pptable->UlvVoltageOffsetSoc);
	dev_info(smu->adev->dev, "UlvVoltageOffsetGfx = 0x%x\n", pptable->UlvVoltageOffsetGfx);
	dev_info(smu->adev->dev, "MinVoltageUlvGfx = 0x%x\n", pptable->MinVoltageUlvGfx);
	dev_info(smu->adev->dev, "MinVoltageUlvSoc = 0x%x\n", pptable->MinVoltageUlvSoc);

	dev_info(smu->adev->dev, "SocLIVmin = 0x%x\n", pptable->SocLIVmin);
	dev_info(smu->adev->dev, "PaddingLIVmin = 0x%x\n", pptable->PaddingLIVmin);

	dev_info(smu->adev->dev, "GceaLinkMgrIdleThreshold = 0x%x\n", pptable->GceaLinkMgrIdleThreshold);
	dev_info(smu->adev->dev, "paddingRlcUlvParams[0] = 0x%x\n", pptable->paddingRlcUlvParams[0]);
	dev_info(smu->adev->dev, "paddingRlcUlvParams[1] = 0x%x\n", pptable->paddingRlcUlvParams[1]);
	dev_info(smu->adev->dev, "paddingRlcUlvParams[2] = 0x%x\n", pptable->paddingRlcUlvParams[2]);

	dev_info(smu->adev->dev, "MinVoltageGfx = 0x%x\n", pptable->MinVoltageGfx);
	dev_info(smu->adev->dev, "MinVoltageSoc = 0x%x\n", pptable->MinVoltageSoc);
	dev_info(smu->adev->dev, "MaxVoltageGfx = 0x%x\n", pptable->MaxVoltageGfx);
	dev_info(smu->adev->dev, "MaxVoltageSoc = 0x%x\n", pptable->MaxVoltageSoc);

	dev_info(smu->adev->dev, "LoadLineResistanceGfx = 0x%x\n", pptable->LoadLineResistanceGfx);
	dev_info(smu->adev->dev, "LoadLineResistanceSoc = 0x%x\n", pptable->LoadLineResistanceSoc);

	dev_info(smu->adev->dev, "VDDGFX_TVmin = 0x%x\n", pptable->VDDGFX_TVmin);
	dev_info(smu->adev->dev, "VDDSOC_TVmin = 0x%x\n", pptable->VDDSOC_TVmin);
	dev_info(smu->adev->dev, "VDDGFX_Vmin_HiTemp = 0x%x\n", pptable->VDDGFX_Vmin_HiTemp);
	dev_info(smu->adev->dev, "VDDGFX_Vmin_LoTemp = 0x%x\n", pptable->VDDGFX_Vmin_LoTemp);
	dev_info(smu->adev->dev, "VDDSOC_Vmin_HiTemp = 0x%x\n", pptable->VDDSOC_Vmin_HiTemp);
	dev_info(smu->adev->dev, "VDDSOC_Vmin_LoTemp = 0x%x\n", pptable->VDDSOC_Vmin_LoTemp);
	dev_info(smu->adev->dev, "VDDGFX_TVminHystersis = 0x%x\n", pptable->VDDGFX_TVminHystersis);
	dev_info(smu->adev->dev, "VDDSOC_TVminHystersis = 0x%x\n", pptable->VDDSOC_TVminHystersis);

	dev_info(smu->adev->dev, "[PPCLK_GFXCLK]\n"
			"  .VoltageMode          = 0x%02x\n"
			"  .SnapToDiscrete       = 0x%02x\n"
			"  .NumDiscreteLevels    = 0x%02x\n"
			"  .padding              = 0x%02x\n"
			"  .ConversionToAvfsClk{m = 0x%08x b = 0x%08x}\n"
			"  .SsCurve            {a = 0x%08x b = 0x%08x c = 0x%08x}\n"
			"  .SsFmin               = 0x%04x\n"
			"  .Padding_16           = 0x%04x\n",
			pptable->DpmDescriptor[PPCLK_GFXCLK].VoltageMode,
			pptable->DpmDescriptor[PPCLK_GFXCLK].SnapToDiscrete,
			pptable->DpmDescriptor[PPCLK_GFXCLK].NumDiscreteLevels,
			pptable->DpmDescriptor[PPCLK_GFXCLK].Padding,
			pptable->DpmDescriptor[PPCLK_GFXCLK].ConversionToAvfsClk.m,
			pptable->DpmDescriptor[PPCLK_GFXCLK].ConversionToAvfsClk.b,
			pptable->DpmDescriptor[PPCLK_GFXCLK].SsCurve.a,
			pptable->DpmDescriptor[PPCLK_GFXCLK].SsCurve.b,
			pptable->DpmDescriptor[PPCLK_GFXCLK].SsCurve.c,
			pptable->DpmDescriptor[PPCLK_GFXCLK].SsFmin,
			pptable->DpmDescriptor[PPCLK_GFXCLK].Padding16);

	dev_info(smu->adev->dev, "[PPCLK_SOCCLK]\n"
			"  .VoltageMode          = 0x%02x\n"
			"  .SnapToDiscrete       = 0x%02x\n"
			"  .NumDiscreteLevels    = 0x%02x\n"
			"  .padding              = 0x%02x\n"
			"  .ConversionToAvfsClk{m = 0x%08x b = 0x%08x}\n"
			"  .SsCurve            {a = 0x%08x b = 0x%08x c = 0x%08x}\n"
			"  .SsFmin               = 0x%04x\n"
			"  .Padding_16           = 0x%04x\n",
			pptable->DpmDescriptor[PPCLK_SOCCLK].VoltageMode,
			pptable->DpmDescriptor[PPCLK_SOCCLK].SnapToDiscrete,
			pptable->DpmDescriptor[PPCLK_SOCCLK].NumDiscreteLevels,
			pptable->DpmDescriptor[PPCLK_SOCCLK].Padding,
			pptable->DpmDescriptor[PPCLK_SOCCLK].ConversionToAvfsClk.m,
			pptable->DpmDescriptor[PPCLK_SOCCLK].ConversionToAvfsClk.b,
			pptable->DpmDescriptor[PPCLK_SOCCLK].SsCurve.a,
			pptable->DpmDescriptor[PPCLK_SOCCLK].SsCurve.b,
			pptable->DpmDescriptor[PPCLK_SOCCLK].SsCurve.c,
			pptable->DpmDescriptor[PPCLK_SOCCLK].SsFmin,
			pptable->DpmDescriptor[PPCLK_SOCCLK].Padding16);

	dev_info(smu->adev->dev, "[PPCLK_UCLK]\n"
			"  .VoltageMode          = 0x%02x\n"
			"  .SnapToDiscrete       = 0x%02x\n"
			"  .NumDiscreteLevels    = 0x%02x\n"
			"  .padding              = 0x%02x\n"
			"  .ConversionToAvfsClk{m = 0x%08x b = 0x%08x}\n"
			"  .SsCurve            {a = 0x%08x b = 0x%08x c = 0x%08x}\n"
			"  .SsFmin               = 0x%04x\n"
			"  .Padding_16           = 0x%04x\n",
			pptable->DpmDescriptor[PPCLK_UCLK].VoltageMode,
			pptable->DpmDescriptor[PPCLK_UCLK].SnapToDiscrete,
			pptable->DpmDescriptor[PPCLK_UCLK].NumDiscreteLevels,
			pptable->DpmDescriptor[PPCLK_UCLK].Padding,
			pptable->DpmDescriptor[PPCLK_UCLK].ConversionToAvfsClk.m,
			pptable->DpmDescriptor[PPCLK_UCLK].ConversionToAvfsClk.b,
			pptable->DpmDescriptor[PPCLK_UCLK].SsCurve.a,
			pptable->DpmDescriptor[PPCLK_UCLK].SsCurve.b,
			pptable->DpmDescriptor[PPCLK_UCLK].SsCurve.c,
			pptable->DpmDescriptor[PPCLK_UCLK].SsFmin,
			pptable->DpmDescriptor[PPCLK_UCLK].Padding16);

	dev_info(smu->adev->dev, "[PPCLK_FCLK]\n"
			"  .VoltageMode          = 0x%02x\n"
			"  .SnapToDiscrete       = 0x%02x\n"
			"  .NumDiscreteLevels    = 0x%02x\n"
			"  .padding              = 0x%02x\n"
			"  .ConversionToAvfsClk{m = 0x%08x b = 0x%08x}\n"
			"  .SsCurve            {a = 0x%08x b = 0x%08x c = 0x%08x}\n"
			"  .SsFmin               = 0x%04x\n"
			"  .Padding_16           = 0x%04x\n",
			pptable->DpmDescriptor[PPCLK_FCLK].VoltageMode,
			pptable->DpmDescriptor[PPCLK_FCLK].SnapToDiscrete,
			pptable->DpmDescriptor[PPCLK_FCLK].NumDiscreteLevels,
			pptable->DpmDescriptor[PPCLK_FCLK].Padding,
			pptable->DpmDescriptor[PPCLK_FCLK].ConversionToAvfsClk.m,
			pptable->DpmDescriptor[PPCLK_FCLK].ConversionToAvfsClk.b,
			pptable->DpmDescriptor[PPCLK_FCLK].SsCurve.a,
			pptable->DpmDescriptor[PPCLK_FCLK].SsCurve.b,
			pptable->DpmDescriptor[PPCLK_FCLK].SsCurve.c,
			pptable->DpmDescriptor[PPCLK_FCLK].SsFmin,
			pptable->DpmDescriptor[PPCLK_FCLK].Padding16);

	dev_info(smu->adev->dev, "[PPCLK_DCLK_0]\n"
			"  .VoltageMode          = 0x%02x\n"
			"  .SnapToDiscrete       = 0x%02x\n"
			"  .NumDiscreteLevels    = 0x%02x\n"
			"  .padding              = 0x%02x\n"
			"  .ConversionToAvfsClk{m = 0x%08x b = 0x%08x}\n"
			"  .SsCurve            {a = 0x%08x b = 0x%08x c = 0x%08x}\n"
			"  .SsFmin               = 0x%04x\n"
			"  .Padding_16           = 0x%04x\n",
			pptable->DpmDescriptor[PPCLK_DCLK_0].VoltageMode,
			pptable->DpmDescriptor[PPCLK_DCLK_0].SnapToDiscrete,
			pptable->DpmDescriptor[PPCLK_DCLK_0].NumDiscreteLevels,
			pptable->DpmDescriptor[PPCLK_DCLK_0].Padding,
			pptable->DpmDescriptor[PPCLK_DCLK_0].ConversionToAvfsClk.m,
			pptable->DpmDescriptor[PPCLK_DCLK_0].ConversionToAvfsClk.b,
			pptable->DpmDescriptor[PPCLK_DCLK_0].SsCurve.a,
			pptable->DpmDescriptor[PPCLK_DCLK_0].SsCurve.b,
			pptable->DpmDescriptor[PPCLK_DCLK_0].SsCurve.c,
			pptable->DpmDescriptor[PPCLK_DCLK_0].SsFmin,
			pptable->DpmDescriptor[PPCLK_DCLK_0].Padding16);

	dev_info(smu->adev->dev, "[PPCLK_VCLK_0]\n"
			"  .VoltageMode          = 0x%02x\n"
			"  .SnapToDiscrete       = 0x%02x\n"
			"  .NumDiscreteLevels    = 0x%02x\n"
			"  .padding              = 0x%02x\n"
			"  .ConversionToAvfsClk{m = 0x%08x b = 0x%08x}\n"
			"  .SsCurve            {a = 0x%08x b = 0x%08x c = 0x%08x}\n"
			"  .SsFmin               = 0x%04x\n"
			"  .Padding_16           = 0x%04x\n",
			pptable->DpmDescriptor[PPCLK_VCLK_0].VoltageMode,
			pptable->DpmDescriptor[PPCLK_VCLK_0].SnapToDiscrete,
			pptable->DpmDescriptor[PPCLK_VCLK_0].NumDiscreteLevels,
			pptable->DpmDescriptor[PPCLK_VCLK_0].Padding,
			pptable->DpmDescriptor[PPCLK_VCLK_0].ConversionToAvfsClk.m,
			pptable->DpmDescriptor[PPCLK_VCLK_0].ConversionToAvfsClk.b,
			pptable->DpmDescriptor[PPCLK_VCLK_0].SsCurve.a,
			pptable->DpmDescriptor[PPCLK_VCLK_0].SsCurve.b,
			pptable->DpmDescriptor[PPCLK_VCLK_0].SsCurve.c,
			pptable->DpmDescriptor[PPCLK_VCLK_0].SsFmin,
			pptable->DpmDescriptor[PPCLK_VCLK_0].Padding16);

	dev_info(smu->adev->dev, "[PPCLK_DCLK_1]\n"
			"  .VoltageMode          = 0x%02x\n"
			"  .SnapToDiscrete       = 0x%02x\n"
			"  .NumDiscreteLevels    = 0x%02x\n"
			"  .padding              = 0x%02x\n"
			"  .ConversionToAvfsClk{m = 0x%08x b = 0x%08x}\n"
			"  .SsCurve            {a = 0x%08x b = 0x%08x c = 0x%08x}\n"
			"  .SsFmin               = 0x%04x\n"
			"  .Padding_16           = 0x%04x\n",
			pptable->DpmDescriptor[PPCLK_DCLK_1].VoltageMode,
			pptable->DpmDescriptor[PPCLK_DCLK_1].SnapToDiscrete,
			pptable->DpmDescriptor[PPCLK_DCLK_1].NumDiscreteLevels,
			pptable->DpmDescriptor[PPCLK_DCLK_1].Padding,
			pptable->DpmDescriptor[PPCLK_DCLK_1].ConversionToAvfsClk.m,
			pptable->DpmDescriptor[PPCLK_DCLK_1].ConversionToAvfsClk.b,
			pptable->DpmDescriptor[PPCLK_DCLK_1].SsCurve.a,
			pptable->DpmDescriptor[PPCLK_DCLK_1].SsCurve.b,
			pptable->DpmDescriptor[PPCLK_DCLK_1].SsCurve.c,
			pptable->DpmDescriptor[PPCLK_DCLK_1].SsFmin,
			pptable->DpmDescriptor[PPCLK_DCLK_1].Padding16);

	dev_info(smu->adev->dev, "[PPCLK_VCLK_1]\n"
			"  .VoltageMode          = 0x%02x\n"
			"  .SnapToDiscrete       = 0x%02x\n"
			"  .NumDiscreteLevels    = 0x%02x\n"
			"  .padding              = 0x%02x\n"
			"  .ConversionToAvfsClk{m = 0x%08x b = 0x%08x}\n"
			"  .SsCurve            {a = 0x%08x b = 0x%08x c = 0x%08x}\n"
			"  .SsFmin               = 0x%04x\n"
			"  .Padding_16           = 0x%04x\n",
			pptable->DpmDescriptor[PPCLK_VCLK_1].VoltageMode,
			pptable->DpmDescriptor[PPCLK_VCLK_1].SnapToDiscrete,
			pptable->DpmDescriptor[PPCLK_VCLK_1].NumDiscreteLevels,
			pptable->DpmDescriptor[PPCLK_VCLK_1].Padding,
			pptable->DpmDescriptor[PPCLK_VCLK_1].ConversionToAvfsClk.m,
			pptable->DpmDescriptor[PPCLK_VCLK_1].ConversionToAvfsClk.b,
			pptable->DpmDescriptor[PPCLK_VCLK_1].SsCurve.a,
			pptable->DpmDescriptor[PPCLK_VCLK_1].SsCurve.b,
			pptable->DpmDescriptor[PPCLK_VCLK_1].SsCurve.c,
			pptable->DpmDescriptor[PPCLK_VCLK_1].SsFmin,
			pptable->DpmDescriptor[PPCLK_VCLK_1].Padding16);

	dev_info(smu->adev->dev, "FreqTableGfx\n");
	for (i = 0; i < NUM_GFXCLK_DPM_LEVELS; i++)
		dev_info(smu->adev->dev, "  .[%02d] = 0x%x\n", i, pptable->FreqTableGfx[i]);

	dev_info(smu->adev->dev, "FreqTableVclk\n");
	for (i = 0; i < NUM_VCLK_DPM_LEVELS; i++)
		dev_info(smu->adev->dev, "  .[%02d] = 0x%x\n", i, pptable->FreqTableVclk[i]);

	dev_info(smu->adev->dev, "FreqTableDclk\n");
	for (i = 0; i < NUM_DCLK_DPM_LEVELS; i++)
		dev_info(smu->adev->dev, "  .[%02d] = 0x%x\n", i, pptable->FreqTableDclk[i]);

	dev_info(smu->adev->dev, "FreqTableSocclk\n");
	for (i = 0; i < NUM_SOCCLK_DPM_LEVELS; i++)
		dev_info(smu->adev->dev, "  .[%02d] = 0x%x\n", i, pptable->FreqTableSocclk[i]);

	dev_info(smu->adev->dev, "FreqTableUclk\n");
	for (i = 0; i < NUM_UCLK_DPM_LEVELS; i++)
		dev_info(smu->adev->dev, "  .[%02d] = 0x%x\n", i, pptable->FreqTableUclk[i]);

	dev_info(smu->adev->dev, "FreqTableFclk\n");
	for (i = 0; i < NUM_FCLK_DPM_LEVELS; i++)
		dev_info(smu->adev->dev, "  .[%02d] = 0x%x\n", i, pptable->FreqTableFclk[i]);

	dev_info(smu->adev->dev, "DcModeMaxFreq\n");
	dev_info(smu->adev->dev, "  .PPCLK_GFXCLK = 0x%x\n", pptable->DcModeMaxFreq[PPCLK_GFXCLK]);
	dev_info(smu->adev->dev, "  .PPCLK_SOCCLK = 0x%x\n", pptable->DcModeMaxFreq[PPCLK_SOCCLK]);
	dev_info(smu->adev->dev, "  .PPCLK_UCLK   = 0x%x\n", pptable->DcModeMaxFreq[PPCLK_UCLK]);
	dev_info(smu->adev->dev, "  .PPCLK_FCLK   = 0x%x\n", pptable->DcModeMaxFreq[PPCLK_FCLK]);
	dev_info(smu->adev->dev, "  .PPCLK_DCLK_0 = 0x%x\n", pptable->DcModeMaxFreq[PPCLK_DCLK_0]);
	dev_info(smu->adev->dev, "  .PPCLK_VCLK_0 = 0x%x\n", pptable->DcModeMaxFreq[PPCLK_VCLK_0]);
	dev_info(smu->adev->dev, "  .PPCLK_DCLK_1 = 0x%x\n", pptable->DcModeMaxFreq[PPCLK_DCLK_1]);
	dev_info(smu->adev->dev, "  .PPCLK_VCLK_1 = 0x%x\n", pptable->DcModeMaxFreq[PPCLK_VCLK_1]);

	dev_info(smu->adev->dev, "FreqTableUclkDiv\n");
	for (i = 0; i < NUM_UCLK_DPM_LEVELS; i++)
		dev_info(smu->adev->dev, "  .[%d] = 0x%x\n", i, pptable->FreqTableUclkDiv[i]);

	dev_info(smu->adev->dev, "FclkBoostFreq = 0x%x\n", pptable->FclkBoostFreq);
	dev_info(smu->adev->dev, "FclkParamPadding = 0x%x\n", pptable->FclkParamPadding);

	dev_info(smu->adev->dev, "Mp0clkFreq\n");
	for (i = 0; i < NUM_MP0CLK_DPM_LEVELS; i++)
		dev_info(smu->adev->dev, "  .[%d] = 0x%x\n", i, pptable->Mp0clkFreq[i]);

	dev_info(smu->adev->dev, "Mp0DpmVoltage\n");
	for (i = 0; i < NUM_MP0CLK_DPM_LEVELS; i++)
		dev_info(smu->adev->dev, "  .[%d] = 0x%x\n", i, pptable->Mp0DpmVoltage[i]);

	dev_info(smu->adev->dev, "MemVddciVoltage\n");
	for (i = 0; i < NUM_UCLK_DPM_LEVELS; i++)
		dev_info(smu->adev->dev, "  .[%d] = 0x%x\n", i, pptable->MemVddciVoltage[i]);

	dev_info(smu->adev->dev, "MemMvddVoltage\n");
	for (i = 0; i < NUM_UCLK_DPM_LEVELS; i++)
		dev_info(smu->adev->dev, "  .[%d] = 0x%x\n", i, pptable->MemMvddVoltage[i]);

	dev_info(smu->adev->dev, "GfxclkFgfxoffEntry = 0x%x\n", pptable->GfxclkFgfxoffEntry);
	dev_info(smu->adev->dev, "GfxclkFinit = 0x%x\n", pptable->GfxclkFinit);
	dev_info(smu->adev->dev, "GfxclkFidle = 0x%x\n", pptable->GfxclkFidle);
	dev_info(smu->adev->dev, "GfxclkSource = 0x%x\n", pptable->GfxclkSource);
	dev_info(smu->adev->dev, "GfxclkPadding = 0x%x\n", pptable->GfxclkPadding);

	dev_info(smu->adev->dev, "GfxGpoSubFeatureMask = 0x%x\n", pptable->GfxGpoSubFeatureMask);

	dev_info(smu->adev->dev, "GfxGpoEnabledWorkPolicyMask = 0x%x\n", pptable->GfxGpoEnabledWorkPolicyMask);
	dev_info(smu->adev->dev, "GfxGpoDisabledWorkPolicyMask = 0x%x\n", pptable->GfxGpoDisabledWorkPolicyMask);
	dev_info(smu->adev->dev, "GfxGpoPadding[0] = 0x%x\n", pptable->GfxGpoPadding[0]);
	dev_info(smu->adev->dev, "GfxGpoVotingAllow = 0x%x\n", pptable->GfxGpoVotingAllow);
	dev_info(smu->adev->dev, "GfxGpoPadding32[0] = 0x%x\n", pptable->GfxGpoPadding32[0]);
	dev_info(smu->adev->dev, "GfxGpoPadding32[1] = 0x%x\n", pptable->GfxGpoPadding32[1]);
	dev_info(smu->adev->dev, "GfxGpoPadding32[2] = 0x%x\n", pptable->GfxGpoPadding32[2]);
	dev_info(smu->adev->dev, "GfxGpoPadding32[3] = 0x%x\n", pptable->GfxGpoPadding32[3]);
	dev_info(smu->adev->dev, "GfxDcsFopt = 0x%x\n", pptable->GfxDcsFopt);
	dev_info(smu->adev->dev, "GfxDcsFclkFopt = 0x%x\n", pptable->GfxDcsFclkFopt);
	dev_info(smu->adev->dev, "GfxDcsUclkFopt = 0x%x\n", pptable->GfxDcsUclkFopt);

	dev_info(smu->adev->dev, "DcsGfxOffVoltage = 0x%x\n", pptable->DcsGfxOffVoltage);
	dev_info(smu->adev->dev, "DcsMinGfxOffTime = 0x%x\n", pptable->DcsMinGfxOffTime);
	dev_info(smu->adev->dev, "DcsMaxGfxOffTime = 0x%x\n", pptable->DcsMaxGfxOffTime);
	dev_info(smu->adev->dev, "DcsMinCreditAccum = 0x%x\n", pptable->DcsMinCreditAccum);
	dev_info(smu->adev->dev, "DcsExitHysteresis = 0x%x\n", pptable->DcsExitHysteresis);
	dev_info(smu->adev->dev, "DcsTimeout = 0x%x\n", pptable->DcsTimeout);

	dev_info(smu->adev->dev, "DcsParamPadding[0] = 0x%x\n", pptable->DcsParamPadding[0]);
	dev_info(smu->adev->dev, "DcsParamPadding[1] = 0x%x\n", pptable->DcsParamPadding[1]);
	dev_info(smu->adev->dev, "DcsParamPadding[2] = 0x%x\n", pptable->DcsParamPadding[2]);
	dev_info(smu->adev->dev, "DcsParamPadding[3] = 0x%x\n", pptable->DcsParamPadding[3]);
	dev_info(smu->adev->dev, "DcsParamPadding[4] = 0x%x\n", pptable->DcsParamPadding[4]);

	dev_info(smu->adev->dev, "FlopsPerByteTable\n");
	for (i = 0; i < RLC_PACE_TABLE_NUM_LEVELS; i++)
		dev_info(smu->adev->dev, "  .[%d] = 0x%x\n", i, pptable->FlopsPerByteTable[i]);

	dev_info(smu->adev->dev, "LowestUclkReservedForUlv = 0x%x\n", pptable->LowestUclkReservedForUlv);
	dev_info(smu->adev->dev, "vddingMem[0] = 0x%x\n", pptable->PaddingMem[0]);
	dev_info(smu->adev->dev, "vddingMem[1] = 0x%x\n", pptable->PaddingMem[1]);
	dev_info(smu->adev->dev, "vddingMem[2] = 0x%x\n", pptable->PaddingMem[2]);

	dev_info(smu->adev->dev, "UclkDpmPstates\n");
	for (i = 0; i < NUM_UCLK_DPM_LEVELS; i++)
		dev_info(smu->adev->dev, "  .[%d] = 0x%x\n", i, pptable->UclkDpmPstates[i]);

	dev_info(smu->adev->dev, "UclkDpmSrcFreqRange\n");
	dev_info(smu->adev->dev, "  .Fmin = 0x%x\n",
		pptable->UclkDpmSrcFreqRange.Fmin);
	dev_info(smu->adev->dev, "  .Fmax = 0x%x\n",
		pptable->UclkDpmSrcFreqRange.Fmax);
	dev_info(smu->adev->dev, "UclkDpmTargFreqRange\n");
	dev_info(smu->adev->dev, "  .Fmin = 0x%x\n",
		pptable->UclkDpmTargFreqRange.Fmin);
	dev_info(smu->adev->dev, "  .Fmax = 0x%x\n",
		pptable->UclkDpmTargFreqRange.Fmax);
	dev_info(smu->adev->dev, "UclkDpmMidstepFreq = 0x%x\n", pptable->UclkDpmMidstepFreq);
	dev_info(smu->adev->dev, "UclkMidstepPadding = 0x%x\n", pptable->UclkMidstepPadding);

	dev_info(smu->adev->dev, "PcieGenSpeed\n");
	for (i = 0; i < NUM_LINK_LEVELS; i++)
		dev_info(smu->adev->dev, "  .[%d] = 0x%x\n", i, pptable->PcieGenSpeed[i]);

	dev_info(smu->adev->dev, "PcieLaneCount\n");
	for (i = 0; i < NUM_LINK_LEVELS; i++)
		dev_info(smu->adev->dev, "  .[%d] = 0x%x\n", i, pptable->PcieLaneCount[i]);

	dev_info(smu->adev->dev, "LclkFreq\n");
	for (i = 0; i < NUM_LINK_LEVELS; i++)
		dev_info(smu->adev->dev, "  .[%d] = 0x%x\n", i, pptable->LclkFreq[i]);

	dev_info(smu->adev->dev, "FanStopTemp = 0x%x\n", pptable->FanStopTemp);
	dev_info(smu->adev->dev, "FanStartTemp = 0x%x\n", pptable->FanStartTemp);

	dev_info(smu->adev->dev, "FanGain\n");
	for (i = 0; i < TEMP_COUNT; i++)
		dev_info(smu->adev->dev, "  .[%d] = 0x%x\n", i, pptable->FanGain[i]);

	dev_info(smu->adev->dev, "FanPwmMin = 0x%x\n", pptable->FanPwmMin);
	dev_info(smu->adev->dev, "FanAcousticLimitRpm = 0x%x\n", pptable->FanAcousticLimitRpm);
	dev_info(smu->adev->dev, "FanThrottlingRpm = 0x%x\n", pptable->FanThrottlingRpm);
	dev_info(smu->adev->dev, "FanMaximumRpm = 0x%x\n", pptable->FanMaximumRpm);
	dev_info(smu->adev->dev, "MGpuFanBoostLimitRpm = 0x%x\n", pptable->MGpuFanBoostLimitRpm);
	dev_info(smu->adev->dev, "FanTargetTemperature = 0x%x\n", pptable->FanTargetTemperature);
	dev_info(smu->adev->dev, "FanTargetGfxclk = 0x%x\n", pptable->FanTargetGfxclk);
	dev_info(smu->adev->dev, "FanPadding16 = 0x%x\n", pptable->FanPadding16);
	dev_info(smu->adev->dev, "FanTempInputSelect = 0x%x\n", pptable->FanTempInputSelect);
	dev_info(smu->adev->dev, "FanPadding = 0x%x\n", pptable->FanPadding);
	dev_info(smu->adev->dev, "FanZeroRpmEnable = 0x%x\n", pptable->FanZeroRpmEnable);
	dev_info(smu->adev->dev, "FanTachEdgePerRev = 0x%x\n", pptable->FanTachEdgePerRev);

	dev_info(smu->adev->dev, "FuzzyFan_ErrorSetDelta = 0x%x\n", pptable->FuzzyFan_ErrorSetDelta);
	dev_info(smu->adev->dev, "FuzzyFan_ErrorRateSetDelta = 0x%x\n", pptable->FuzzyFan_ErrorRateSetDelta);
	dev_info(smu->adev->dev, "FuzzyFan_PwmSetDelta = 0x%x\n", pptable->FuzzyFan_PwmSetDelta);
	dev_info(smu->adev->dev, "FuzzyFan_Reserved = 0x%x\n", pptable->FuzzyFan_Reserved);

	dev_info(smu->adev->dev, "OverrideAvfsGb[AVFS_VOLTAGE_GFX] = 0x%x\n", pptable->OverrideAvfsGb[AVFS_VOLTAGE_GFX]);
	dev_info(smu->adev->dev, "OverrideAvfsGb[AVFS_VOLTAGE_SOC] = 0x%x\n", pptable->OverrideAvfsGb[AVFS_VOLTAGE_SOC]);
	dev_info(smu->adev->dev, "dBtcGbGfxDfllModelSelect = 0x%x\n", pptable->dBtcGbGfxDfllModelSelect);
	dev_info(smu->adev->dev, "Padding8_Avfs = 0x%x\n", pptable->Padding8_Avfs);

	dev_info(smu->adev->dev, "qAvfsGb[AVFS_VOLTAGE_GFX]{a = 0x%x b = 0x%x c = 0x%x}\n",
			pptable->qAvfsGb[AVFS_VOLTAGE_GFX].a,
			pptable->qAvfsGb[AVFS_VOLTAGE_GFX].b,
			pptable->qAvfsGb[AVFS_VOLTAGE_GFX].c);
	dev_info(smu->adev->dev, "qAvfsGb[AVFS_VOLTAGE_SOC]{a = 0x%x b = 0x%x c = 0x%x}\n",
			pptable->qAvfsGb[AVFS_VOLTAGE_SOC].a,
			pptable->qAvfsGb[AVFS_VOLTAGE_SOC].b,
			pptable->qAvfsGb[AVFS_VOLTAGE_SOC].c);
	dev_info(smu->adev->dev, "dBtcGbGfxPll{a = 0x%x b = 0x%x c = 0x%x}\n",
			pptable->dBtcGbGfxPll.a,
			pptable->dBtcGbGfxPll.b,
			pptable->dBtcGbGfxPll.c);
	dev_info(smu->adev->dev, "dBtcGbGfxAfll{a = 0x%x b = 0x%x c = 0x%x}\n",
			pptable->dBtcGbGfxDfll.a,
			pptable->dBtcGbGfxDfll.b,
			pptable->dBtcGbGfxDfll.c);
	dev_info(smu->adev->dev, "dBtcGbSoc{a = 0x%x b = 0x%x c = 0x%x}\n",
			pptable->dBtcGbSoc.a,
			pptable->dBtcGbSoc.b,
			pptable->dBtcGbSoc.c);
	dev_info(smu->adev->dev, "qAgingGb[AVFS_VOLTAGE_GFX]{m = 0x%x b = 0x%x}\n",
			pptable->qAgingGb[AVFS_VOLTAGE_GFX].m,
			pptable->qAgingGb[AVFS_VOLTAGE_GFX].b);
	dev_info(smu->adev->dev, "qAgingGb[AVFS_VOLTAGE_SOC]{m = 0x%x b = 0x%x}\n",
			pptable->qAgingGb[AVFS_VOLTAGE_SOC].m,
			pptable->qAgingGb[AVFS_VOLTAGE_SOC].b);

	dev_info(smu->adev->dev, "PiecewiseLinearDroopIntGfxDfll\n");
	for (i = 0; i < NUM_PIECE_WISE_LINEAR_DROOP_MODEL_VF_POINTS; i++) {
		dev_info(smu->adev->dev, "		Fset[%d] = 0x%x\n",
			i, pptable->PiecewiseLinearDroopIntGfxDfll.Fset[i]);
		dev_info(smu->adev->dev, "		Vdroop[%d] = 0x%x\n",
			i, pptable->PiecewiseLinearDroopIntGfxDfll.Vdroop[i]);
	}

	dev_info(smu->adev->dev, "qStaticVoltageOffset[AVFS_VOLTAGE_GFX]{a = 0x%x b = 0x%x c = 0x%x}\n",
			pptable->qStaticVoltageOffset[AVFS_VOLTAGE_GFX].a,
			pptable->qStaticVoltageOffset[AVFS_VOLTAGE_GFX].b,
			pptable->qStaticVoltageOffset[AVFS_VOLTAGE_GFX].c);
	dev_info(smu->adev->dev, "qStaticVoltageOffset[AVFS_VOLTAGE_SOC]{a = 0x%x b = 0x%x c = 0x%x}\n",
			pptable->qStaticVoltageOffset[AVFS_VOLTAGE_SOC].a,
			pptable->qStaticVoltageOffset[AVFS_VOLTAGE_SOC].b,
			pptable->qStaticVoltageOffset[AVFS_VOLTAGE_SOC].c);

	dev_info(smu->adev->dev, "DcTol[AVFS_VOLTAGE_GFX] = 0x%x\n", pptable->DcTol[AVFS_VOLTAGE_GFX]);
	dev_info(smu->adev->dev, "DcTol[AVFS_VOLTAGE_SOC] = 0x%x\n", pptable->DcTol[AVFS_VOLTAGE_SOC]);

	dev_info(smu->adev->dev, "DcBtcEnabled[AVFS_VOLTAGE_GFX] = 0x%x\n", pptable->DcBtcEnabled[AVFS_VOLTAGE_GFX]);
	dev_info(smu->adev->dev, "DcBtcEnabled[AVFS_VOLTAGE_SOC] = 0x%x\n", pptable->DcBtcEnabled[AVFS_VOLTAGE_SOC]);
	dev_info(smu->adev->dev, "Padding8_GfxBtc[0] = 0x%x\n", pptable->Padding8_GfxBtc[0]);
	dev_info(smu->adev->dev, "Padding8_GfxBtc[1] = 0x%x\n", pptable->Padding8_GfxBtc[1]);

	dev_info(smu->adev->dev, "DcBtcMin[AVFS_VOLTAGE_GFX] = 0x%x\n", pptable->DcBtcMin[AVFS_VOLTAGE_GFX]);
	dev_info(smu->adev->dev, "DcBtcMin[AVFS_VOLTAGE_SOC] = 0x%x\n", pptable->DcBtcMin[AVFS_VOLTAGE_SOC]);
	dev_info(smu->adev->dev, "DcBtcMax[AVFS_VOLTAGE_GFX] = 0x%x\n", pptable->DcBtcMax[AVFS_VOLTAGE_GFX]);
	dev_info(smu->adev->dev, "DcBtcMax[AVFS_VOLTAGE_SOC] = 0x%x\n", pptable->DcBtcMax[AVFS_VOLTAGE_SOC]);

	dev_info(smu->adev->dev, "DcBtcGb[AVFS_VOLTAGE_GFX] = 0x%x\n", pptable->DcBtcGb[AVFS_VOLTAGE_GFX]);
	dev_info(smu->adev->dev, "DcBtcGb[AVFS_VOLTAGE_SOC] = 0x%x\n", pptable->DcBtcGb[AVFS_VOLTAGE_SOC]);

	dev_info(smu->adev->dev, "XgmiDpmPstates\n");
	for (i = 0; i < NUM_XGMI_LEVELS; i++)
		dev_info(smu->adev->dev, "  .[%d] = 0x%x\n", i, pptable->XgmiDpmPstates[i]);
	dev_info(smu->adev->dev, "XgmiDpmSpare[0] = 0x%02x\n", pptable->XgmiDpmSpare[0]);
	dev_info(smu->adev->dev, "XgmiDpmSpare[1] = 0x%02x\n", pptable->XgmiDpmSpare[1]);

	dev_info(smu->adev->dev, "DebugOverrides = 0x%x\n", pptable->DebugOverrides);
	dev_info(smu->adev->dev, "ReservedEquation0{a = 0x%x b = 0x%x c = 0x%x}\n",
			pptable->ReservedEquation0.a,
			pptable->ReservedEquation0.b,
			pptable->ReservedEquation0.c);
	dev_info(smu->adev->dev, "ReservedEquation1{a = 0x%x b = 0x%x c = 0x%x}\n",
			pptable->ReservedEquation1.a,
			pptable->ReservedEquation1.b,
			pptable->ReservedEquation1.c);
	dev_info(smu->adev->dev, "ReservedEquation2{a = 0x%x b = 0x%x c = 0x%x}\n",
			pptable->ReservedEquation2.a,
			pptable->ReservedEquation2.b,
			pptable->ReservedEquation2.c);
	dev_info(smu->adev->dev, "ReservedEquation3{a = 0x%x b = 0x%x c = 0x%x}\n",
			pptable->ReservedEquation3.a,
			pptable->ReservedEquation3.b,
			pptable->ReservedEquation3.c);

	dev_info(smu->adev->dev, "SkuReserved[0] = 0x%x\n", pptable->SkuReserved[0]);
	dev_info(smu->adev->dev, "SkuReserved[1] = 0x%x\n", pptable->SkuReserved[1]);
	dev_info(smu->adev->dev, "SkuReserved[2] = 0x%x\n", pptable->SkuReserved[2]);
	dev_info(smu->adev->dev, "SkuReserved[3] = 0x%x\n", pptable->SkuReserved[3]);
	dev_info(smu->adev->dev, "SkuReserved[4] = 0x%x\n", pptable->SkuReserved[4]);
	dev_info(smu->adev->dev, "SkuReserved[5] = 0x%x\n", pptable->SkuReserved[5]);
	dev_info(smu->adev->dev, "SkuReserved[6] = 0x%x\n", pptable->SkuReserved[6]);
	dev_info(smu->adev->dev, "SkuReserved[7] = 0x%x\n", pptable->SkuReserved[7]);

	dev_info(smu->adev->dev, "GamingClk[0] = 0x%x\n", pptable->GamingClk[0]);
	dev_info(smu->adev->dev, "GamingClk[1] = 0x%x\n", pptable->GamingClk[1]);
	dev_info(smu->adev->dev, "GamingClk[2] = 0x%x\n", pptable->GamingClk[2]);
	dev_info(smu->adev->dev, "GamingClk[3] = 0x%x\n", pptable->GamingClk[3]);
	dev_info(smu->adev->dev, "GamingClk[4] = 0x%x\n", pptable->GamingClk[4]);
	dev_info(smu->adev->dev, "GamingClk[5] = 0x%x\n", pptable->GamingClk[5]);

	for (i = 0; i < NUM_I2C_CONTROLLERS; i++) {
		dev_info(smu->adev->dev, "I2cControllers[%d]:\n", i);
		dev_info(smu->adev->dev, "                   .Enabled = 0x%x\n",
				pptable->I2cControllers[i].Enabled);
		dev_info(smu->adev->dev, "                   .Speed = 0x%x\n",
				pptable->I2cControllers[i].Speed);
		dev_info(smu->adev->dev, "                   .SlaveAddress = 0x%x\n",
				pptable->I2cControllers[i].SlaveAddress);
		dev_info(smu->adev->dev, "                   .ControllerPort = 0x%x\n",
				pptable->I2cControllers[i].ControllerPort);
		dev_info(smu->adev->dev, "                   .ControllerName = 0x%x\n",
				pptable->I2cControllers[i].ControllerName);
		dev_info(smu->adev->dev, "                   .ThermalThrottler = 0x%x\n",
				pptable->I2cControllers[i].ThermalThrotter);
		dev_info(smu->adev->dev, "                   .I2cProtocol = 0x%x\n",
				pptable->I2cControllers[i].I2cProtocol);
		dev_info(smu->adev->dev, "                   .PaddingConfig = 0x%x\n",
				pptable->I2cControllers[i].PaddingConfig);
	}

	dev_info(smu->adev->dev, "GpioScl = 0x%x\n", pptable->GpioScl);
	dev_info(smu->adev->dev, "GpioSda = 0x%x\n", pptable->GpioSda);
	dev_info(smu->adev->dev, "FchUsbPdSlaveAddr = 0x%x\n", pptable->FchUsbPdSlaveAddr);
	dev_info(smu->adev->dev, "I2cSpare[0] = 0x%x\n", pptable->I2cSpare[0]);

	dev_info(smu->adev->dev, "Board Parameters:\n");
	dev_info(smu->adev->dev, "VddGfxVrMapping = 0x%x\n", pptable->VddGfxVrMapping);
	dev_info(smu->adev->dev, "VddSocVrMapping = 0x%x\n", pptable->VddSocVrMapping);
	dev_info(smu->adev->dev, "VddMem0VrMapping = 0x%x\n", pptable->VddMem0VrMapping);
	dev_info(smu->adev->dev, "VddMem1VrMapping = 0x%x\n", pptable->VddMem1VrMapping);
	dev_info(smu->adev->dev, "GfxUlvPhaseSheddingMask = 0x%x\n", pptable->GfxUlvPhaseSheddingMask);
	dev_info(smu->adev->dev, "SocUlvPhaseSheddingMask = 0x%x\n", pptable->SocUlvPhaseSheddingMask);
	dev_info(smu->adev->dev, "VddciUlvPhaseSheddingMask = 0x%x\n", pptable->VddciUlvPhaseSheddingMask);
	dev_info(smu->adev->dev, "MvddUlvPhaseSheddingMask = 0x%x\n", pptable->MvddUlvPhaseSheddingMask);

	dev_info(smu->adev->dev, "GfxMaxCurrent = 0x%x\n", pptable->GfxMaxCurrent);
	dev_info(smu->adev->dev, "GfxOffset = 0x%x\n", pptable->GfxOffset);
	dev_info(smu->adev->dev, "Padding_TelemetryGfx = 0x%x\n", pptable->Padding_TelemetryGfx);

	dev_info(smu->adev->dev, "SocMaxCurrent = 0x%x\n", pptable->SocMaxCurrent);
	dev_info(smu->adev->dev, "SocOffset = 0x%x\n", pptable->SocOffset);
	dev_info(smu->adev->dev, "Padding_TelemetrySoc = 0x%x\n", pptable->Padding_TelemetrySoc);

	dev_info(smu->adev->dev, "Mem0MaxCurrent = 0x%x\n", pptable->Mem0MaxCurrent);
	dev_info(smu->adev->dev, "Mem0Offset = 0x%x\n", pptable->Mem0Offset);
	dev_info(smu->adev->dev, "Padding_TelemetryMem0 = 0x%x\n", pptable->Padding_TelemetryMem0);

	dev_info(smu->adev->dev, "Mem1MaxCurrent = 0x%x\n", pptable->Mem1MaxCurrent);
	dev_info(smu->adev->dev, "Mem1Offset = 0x%x\n", pptable->Mem1Offset);
	dev_info(smu->adev->dev, "Padding_TelemetryMem1 = 0x%x\n", pptable->Padding_TelemetryMem1);

	dev_info(smu->adev->dev, "MvddRatio = 0x%x\n", pptable->MvddRatio);

	dev_info(smu->adev->dev, "AcDcGpio = 0x%x\n", pptable->AcDcGpio);
	dev_info(smu->adev->dev, "AcDcPolarity = 0x%x\n", pptable->AcDcPolarity);
	dev_info(smu->adev->dev, "VR0HotGpio = 0x%x\n", pptable->VR0HotGpio);
	dev_info(smu->adev->dev, "VR0HotPolarity = 0x%x\n", pptable->VR0HotPolarity);
	dev_info(smu->adev->dev, "VR1HotGpio = 0x%x\n", pptable->VR1HotGpio);
	dev_info(smu->adev->dev, "VR1HotPolarity = 0x%x\n", pptable->VR1HotPolarity);
	dev_info(smu->adev->dev, "GthrGpio = 0x%x\n", pptable->GthrGpio);
	dev_info(smu->adev->dev, "GthrPolarity = 0x%x\n", pptable->GthrPolarity);
	dev_info(smu->adev->dev, "LedPin0 = 0x%x\n", pptable->LedPin0);
	dev_info(smu->adev->dev, "LedPin1 = 0x%x\n", pptable->LedPin1);
	dev_info(smu->adev->dev, "LedPin2 = 0x%x\n", pptable->LedPin2);
	dev_info(smu->adev->dev, "LedEnableMask = 0x%x\n", pptable->LedEnableMask);
	dev_info(smu->adev->dev, "LedPcie = 0x%x\n", pptable->LedPcie);
	dev_info(smu->adev->dev, "LedError = 0x%x\n", pptable->LedError);
	dev_info(smu->adev->dev, "LedSpare1[0] = 0x%x\n", pptable->LedSpare1[0]);
	dev_info(smu->adev->dev, "LedSpare1[1] = 0x%x\n", pptable->LedSpare1[1]);

	dev_info(smu->adev->dev, "PllGfxclkSpreadEnabled = 0x%x\n", pptable->PllGfxclkSpreadEnabled);
	dev_info(smu->adev->dev, "PllGfxclkSpreadPercent = 0x%x\n", pptable->PllGfxclkSpreadPercent);
	dev_info(smu->adev->dev, "PllGfxclkSpreadFreq = 0x%x\n",    pptable->PllGfxclkSpreadFreq);

	dev_info(smu->adev->dev, "DfllGfxclkSpreadEnabled = 0x%x\n", pptable->DfllGfxclkSpreadEnabled);
	dev_info(smu->adev->dev, "DfllGfxclkSpreadPercent = 0x%x\n", pptable->DfllGfxclkSpreadPercent);
	dev_info(smu->adev->dev, "DfllGfxclkSpreadFreq = 0x%x\n",    pptable->DfllGfxclkSpreadFreq);

	dev_info(smu->adev->dev, "UclkSpreadPadding = 0x%x\n", pptable->UclkSpreadPadding);
	dev_info(smu->adev->dev, "UclkSpreadFreq = 0x%x\n", pptable->UclkSpreadFreq);

	dev_info(smu->adev->dev, "FclkSpreadEnabled = 0x%x\n", pptable->FclkSpreadEnabled);
	dev_info(smu->adev->dev, "FclkSpreadPercent = 0x%x\n", pptable->FclkSpreadPercent);
	dev_info(smu->adev->dev, "FclkSpreadFreq = 0x%x\n", pptable->FclkSpreadFreq);

	dev_info(smu->adev->dev, "MemoryChannelEnabled = 0x%x\n", pptable->MemoryChannelEnabled);
	dev_info(smu->adev->dev, "DramBitWidth = 0x%x\n", pptable->DramBitWidth);
	dev_info(smu->adev->dev, "PaddingMem1[0] = 0x%x\n", pptable->PaddingMem1[0]);
	dev_info(smu->adev->dev, "PaddingMem1[1] = 0x%x\n", pptable->PaddingMem1[1]);
	dev_info(smu->adev->dev, "PaddingMem1[2] = 0x%x\n", pptable->PaddingMem1[2]);

	dev_info(smu->adev->dev, "TotalBoardPower = 0x%x\n", pptable->TotalBoardPower);
	dev_info(smu->adev->dev, "BoardPowerPadding = 0x%x\n", pptable->BoardPowerPadding);

	dev_info(smu->adev->dev, "XgmiLinkSpeed\n");
	for (i = 0; i < NUM_XGMI_PSTATE_LEVELS; i++)
		dev_info(smu->adev->dev, "  .[%d] = 0x%x\n", i, pptable->XgmiLinkSpeed[i]);
	dev_info(smu->adev->dev, "XgmiLinkWidth\n");
	for (i = 0; i < NUM_XGMI_PSTATE_LEVELS; i++)
		dev_info(smu->adev->dev, "  .[%d] = 0x%x\n", i, pptable->XgmiLinkWidth[i]);
	dev_info(smu->adev->dev, "XgmiFclkFreq\n");
	for (i = 0; i < NUM_XGMI_PSTATE_LEVELS; i++)
		dev_info(smu->adev->dev, "  .[%d] = 0x%x\n", i, pptable->XgmiFclkFreq[i]);
	dev_info(smu->adev->dev, "XgmiSocVoltage\n");
	for (i = 0; i < NUM_XGMI_PSTATE_LEVELS; i++)
		dev_info(smu->adev->dev, "  .[%d] = 0x%x\n", i, pptable->XgmiSocVoltage[i]);

	dev_info(smu->adev->dev, "HsrEnabled = 0x%x\n", pptable->HsrEnabled);
	dev_info(smu->adev->dev, "VddqOffEnabled = 0x%x\n", pptable->VddqOffEnabled);
	dev_info(smu->adev->dev, "PaddingUmcFlags[0] = 0x%x\n", pptable->PaddingUmcFlags[0]);
	dev_info(smu->adev->dev, "PaddingUmcFlags[1] = 0x%x\n", pptable->PaddingUmcFlags[1]);

	dev_info(smu->adev->dev, "BoardReserved[0] = 0x%x\n", pptable->BoardReserved[0]);
	dev_info(smu->adev->dev, "BoardReserved[1] = 0x%x\n", pptable->BoardReserved[1]);
	dev_info(smu->adev->dev, "BoardReserved[2] = 0x%x\n", pptable->BoardReserved[2]);
	dev_info(smu->adev->dev, "BoardReserved[3] = 0x%x\n", pptable->BoardReserved[3]);
	dev_info(smu->adev->dev, "BoardReserved[4] = 0x%x\n", pptable->BoardReserved[4]);
	dev_info(smu->adev->dev, "BoardReserved[5] = 0x%x\n", pptable->BoardReserved[5]);
	dev_info(smu->adev->dev, "BoardReserved[6] = 0x%x\n", pptable->BoardReserved[6]);
	dev_info(smu->adev->dev, "BoardReserved[7] = 0x%x\n", pptable->BoardReserved[7]);
	dev_info(smu->adev->dev, "BoardReserved[8] = 0x%x\n", pptable->BoardReserved[8]);
	dev_info(smu->adev->dev, "BoardReserved[9] = 0x%x\n", pptable->BoardReserved[9]);
	dev_info(smu->adev->dev, "BoardReserved[10] = 0x%x\n", pptable->BoardReserved[10]);

	dev_info(smu->adev->dev, "MmHubPadding[0] = 0x%x\n", pptable->MmHubPadding[0]);
	dev_info(smu->adev->dev, "MmHubPadding[1] = 0x%x\n", pptable->MmHubPadding[1]);
	dev_info(smu->adev->dev, "MmHubPadding[2] = 0x%x\n", pptable->MmHubPadding[2]);
	dev_info(smu->adev->dev, "MmHubPadding[3] = 0x%x\n", pptable->MmHubPadding[3]);
	dev_info(smu->adev->dev, "MmHubPadding[4] = 0x%x\n", pptable->MmHubPadding[4]);
	dev_info(smu->adev->dev, "MmHubPadding[5] = 0x%x\n", pptable->MmHubPadding[5]);
	dev_info(smu->adev->dev, "MmHubPadding[6] = 0x%x\n", pptable->MmHubPadding[6]);
	dev_info(smu->adev->dev, "MmHubPadding[7] = 0x%x\n", pptable->MmHubPadding[7]);
}

static int sienna_cichlid_i2c_xfer(struct i2c_adapter *i2c_adap,
				   struct i2c_msg *msg, int num_msgs)
{
	struct amdgpu_smu_i2c_bus *smu_i2c = i2c_get_adapdata(i2c_adap);
	struct amdgpu_device *adev = smu_i2c->adev;
	struct smu_context *smu = adev->powerplay.pp_handle;
	struct smu_table_context *smu_table = &smu->smu_table;
	struct smu_table *table = &smu_table->driver_table;
	SwI2cRequest_t *req, *res = (SwI2cRequest_t *)table->cpu_addr;
	int i, j, r, c;
	u16 dir;

	if (!adev->pm.dpm_enabled)
		return -EBUSY;

	req = kzalloc(sizeof(*req), GFP_KERNEL);
	if (!req)
		return -ENOMEM;

	req->I2CcontrollerPort = smu_i2c->port;
	req->I2CSpeed = I2C_SPEED_FAST_400K;
	req->SlaveAddress = msg[0].addr << 1; /* wants an 8-bit address */
	dir = msg[0].flags & I2C_M_RD;

	for (c = i = 0; i < num_msgs; i++) {
		for (j = 0; j < msg[i].len; j++, c++) {
			SwI2cCmd_t *cmd = &req->SwI2cCmds[c];

			if (!(msg[i].flags & I2C_M_RD)) {
				/* write */
				cmd->CmdConfig |= CMDCONFIG_READWRITE_MASK;
				cmd->ReadWriteData = msg[i].buf[j];
			}

			if ((dir ^ msg[i].flags) & I2C_M_RD) {
				/* The direction changes.
				 */
				dir = msg[i].flags & I2C_M_RD;
				cmd->CmdConfig |= CMDCONFIG_RESTART_MASK;
			}

			req->NumCmds++;

			/*
			 * Insert STOP if we are at the last byte of either last
			 * message for the transaction or the client explicitly
			 * requires a STOP at this particular message.
			 */
			if ((j == msg[i].len - 1) &&
			    ((i == num_msgs - 1) || (msg[i].flags & I2C_M_STOP))) {
				cmd->CmdConfig &= ~CMDCONFIG_RESTART_MASK;
				cmd->CmdConfig |= CMDCONFIG_STOP_MASK;
			}
		}
	}
	mutex_lock(&adev->pm.mutex);
	r = smu_cmn_update_table(smu, SMU_TABLE_I2C_COMMANDS, 0, req, true);
	if (r)
		goto fail;

	for (c = i = 0; i < num_msgs; i++) {
		if (!(msg[i].flags & I2C_M_RD)) {
			c += msg[i].len;
			continue;
		}
		for (j = 0; j < msg[i].len; j++, c++) {
			SwI2cCmd_t *cmd = &res->SwI2cCmds[c];

			msg[i].buf[j] = cmd->ReadWriteData;
		}
	}
	r = num_msgs;
fail:
	mutex_unlock(&adev->pm.mutex);
	kfree(req);
	return r;
}

static u32 sienna_cichlid_i2c_func(struct i2c_adapter *adap)
{
	return I2C_FUNC_I2C | I2C_FUNC_SMBUS_EMUL;
}


static const struct i2c_algorithm sienna_cichlid_i2c_algo = {
	.master_xfer = sienna_cichlid_i2c_xfer,
	.functionality = sienna_cichlid_i2c_func,
};

static const struct i2c_adapter_quirks sienna_cichlid_i2c_control_quirks = {
	.flags = I2C_AQ_COMB | I2C_AQ_COMB_SAME_ADDR | I2C_AQ_NO_ZERO_LEN,
	.max_read_len  = MAX_SW_I2C_COMMANDS,
	.max_write_len = MAX_SW_I2C_COMMANDS,
	.max_comb_1st_msg_len = 2,
	.max_comb_2nd_msg_len = MAX_SW_I2C_COMMANDS - 2,
};

static int sienna_cichlid_i2c_control_init(struct smu_context *smu)
{
	struct amdgpu_device *adev = smu->adev;
	int res, i;

	for (i = 0; i < MAX_SMU_I2C_BUSES; i++) {
		struct amdgpu_smu_i2c_bus *smu_i2c = &adev->pm.smu_i2c[i];
		struct i2c_adapter *control = &smu_i2c->adapter;

		smu_i2c->adev = adev;
		smu_i2c->port = i;
		mutex_init(&smu_i2c->mutex);
		control->owner = THIS_MODULE;
		control->class = I2C_CLASS_HWMON;
		control->dev.parent = &adev->pdev->dev;
		control->algo = &sienna_cichlid_i2c_algo;
		snprintf(control->name, sizeof(control->name), "AMDGPU SMU %d", i);
		control->quirks = &sienna_cichlid_i2c_control_quirks;
		i2c_set_adapdata(control, smu_i2c);

		res = i2c_add_adapter(control);
		if (res) {
			DRM_ERROR("Failed to register hw i2c, err: %d\n", res);
			goto Out_err;
		}
	}
	/* assign the buses used for the FRU EEPROM and RAS EEPROM */
	/* XXX ideally this would be something in a vbios data table */
	adev->pm.ras_eeprom_i2c_bus = &adev->pm.smu_i2c[1].adapter;
	adev->pm.fru_eeprom_i2c_bus = &adev->pm.smu_i2c[0].adapter;

	return 0;
Out_err:
	for ( ; i >= 0; i--) {
		struct amdgpu_smu_i2c_bus *smu_i2c = &adev->pm.smu_i2c[i];
		struct i2c_adapter *control = &smu_i2c->adapter;

		i2c_del_adapter(control);
	}
	return res;
}

static void sienna_cichlid_i2c_control_fini(struct smu_context *smu)
{
	struct amdgpu_device *adev = smu->adev;
	int i;

	for (i = 0; i < MAX_SMU_I2C_BUSES; i++) {
		struct amdgpu_smu_i2c_bus *smu_i2c = &adev->pm.smu_i2c[i];
		struct i2c_adapter *control = &smu_i2c->adapter;

		i2c_del_adapter(control);
	}
	adev->pm.ras_eeprom_i2c_bus = NULL;
	adev->pm.fru_eeprom_i2c_bus = NULL;
}

static ssize_t sienna_cichlid_get_gpu_metrics(struct smu_context *smu,
					      void **table)
{
	struct smu_table_context *smu_table = &smu->smu_table;
	struct gpu_metrics_v1_3 *gpu_metrics =
		(struct gpu_metrics_v1_3 *)smu_table->gpu_metrics_table;
	SmuMetricsExternal_t metrics_external;
	SmuMetrics_t *metrics =
		&(metrics_external.SmuMetrics);
	SmuMetrics_V2_t *metrics_v2 =
		&(metrics_external.SmuMetrics_V2);
	SmuMetrics_V3_t *metrics_v3 =
		&(metrics_external.SmuMetrics_V3);
	struct amdgpu_device *adev = smu->adev;
	bool use_metrics_v2 = false;
	bool use_metrics_v3 = false;
	uint16_t average_gfx_activity;
	int ret = 0;

	switch (smu->adev->ip_versions[MP1_HWIP][0]) {
	case IP_VERSION(11, 0, 7):
		if (smu->smc_fw_version >= 0x3A4900)
			use_metrics_v3 = true;
		else if (smu->smc_fw_version >= 0x3A4300)
			use_metrics_v2 = true;
		break;
	case IP_VERSION(11, 0, 11):
		if (smu->smc_fw_version >= 0x412D00)
			use_metrics_v2 = true;
		break;
	case IP_VERSION(11, 0, 12):
		if (smu->smc_fw_version >= 0x3B2300)
			use_metrics_v2 = true;
		break;
	case IP_VERSION(11, 0, 13):
		if (smu->smc_fw_version >= 0x491100)
			use_metrics_v2 = true;
		break;
	default:
		break;
	}

	ret = smu_cmn_get_metrics_table(smu,
					&metrics_external,
					true);
	if (ret)
		return ret;

	smu_cmn_init_soft_gpu_metrics(gpu_metrics, 1, 3);

	gpu_metrics->temperature_edge = use_metrics_v3 ? metrics_v3->TemperatureEdge :
		use_metrics_v2 ? metrics_v2->TemperatureEdge : metrics->TemperatureEdge;
	gpu_metrics->temperature_hotspot = use_metrics_v3 ? metrics_v3->TemperatureHotspot :
		use_metrics_v2 ? metrics_v2->TemperatureHotspot : metrics->TemperatureHotspot;
	gpu_metrics->temperature_mem = use_metrics_v3 ? metrics_v3->TemperatureMem :
		use_metrics_v2 ? metrics_v2->TemperatureMem : metrics->TemperatureMem;
	gpu_metrics->temperature_vrgfx = use_metrics_v3 ? metrics_v3->TemperatureVrGfx :
		use_metrics_v2 ? metrics_v2->TemperatureVrGfx : metrics->TemperatureVrGfx;
	gpu_metrics->temperature_vrsoc = use_metrics_v3 ? metrics_v3->TemperatureVrSoc :
		use_metrics_v2 ? metrics_v2->TemperatureVrSoc : metrics->TemperatureVrSoc;
	gpu_metrics->temperature_vrmem = use_metrics_v3 ? metrics_v3->TemperatureVrMem0 :
		use_metrics_v2 ? metrics_v2->TemperatureVrMem0 : metrics->TemperatureVrMem0;

	gpu_metrics->average_gfx_activity = use_metrics_v3 ? metrics_v3->AverageGfxActivity :
		use_metrics_v2 ? metrics_v2->AverageGfxActivity : metrics->AverageGfxActivity;
	gpu_metrics->average_umc_activity = use_metrics_v3 ? metrics_v3->AverageUclkActivity :
		use_metrics_v2 ? metrics_v2->AverageUclkActivity : metrics->AverageUclkActivity;
	gpu_metrics->average_mm_activity = use_metrics_v3 ?
		(metrics_v3->VcnUsagePercentage0 + metrics_v3->VcnUsagePercentage1) / 2 :
		use_metrics_v2 ? metrics_v2->VcnActivityPercentage : metrics->VcnActivityPercentage;

	gpu_metrics->average_socket_power = use_metrics_v3 ? metrics_v3->AverageSocketPower :
		use_metrics_v2 ? metrics_v2->AverageSocketPower : metrics->AverageSocketPower;
	gpu_metrics->energy_accumulator = use_metrics_v3 ? metrics_v3->EnergyAccumulator :
		use_metrics_v2 ? metrics_v2->EnergyAccumulator : metrics->EnergyAccumulator;

	if (metrics->CurrGfxVoltageOffset)
		gpu_metrics->voltage_gfx =
			(155000 - 625 * metrics->CurrGfxVoltageOffset) / 100;
	if (metrics->CurrMemVidOffset)
		gpu_metrics->voltage_mem =
			(155000 - 625 * metrics->CurrMemVidOffset) / 100;
	if (metrics->CurrSocVoltageOffset)
		gpu_metrics->voltage_soc =
			(155000 - 625 * metrics->CurrSocVoltageOffset) / 100;

	average_gfx_activity = use_metrics_v3 ? metrics_v3->AverageGfxActivity :
		use_metrics_v2 ? metrics_v2->AverageGfxActivity : metrics->AverageGfxActivity;
	if (average_gfx_activity <= SMU_11_0_7_GFX_BUSY_THRESHOLD)
		gpu_metrics->average_gfxclk_frequency =
			use_metrics_v3 ? metrics_v3->AverageGfxclkFrequencyPostDs :
			use_metrics_v2 ? metrics_v2->AverageGfxclkFrequencyPostDs :
			metrics->AverageGfxclkFrequencyPostDs;
	else
		gpu_metrics->average_gfxclk_frequency =
			use_metrics_v3 ? metrics_v3->AverageGfxclkFrequencyPreDs :
			use_metrics_v2 ? metrics_v2->AverageGfxclkFrequencyPreDs :
			metrics->AverageGfxclkFrequencyPreDs;

	gpu_metrics->average_uclk_frequency =
		use_metrics_v3 ? metrics_v3->AverageUclkFrequencyPostDs :
		use_metrics_v2 ? metrics_v2->AverageUclkFrequencyPostDs :
		metrics->AverageUclkFrequencyPostDs;
	gpu_metrics->average_vclk0_frequency = use_metrics_v3 ? metrics_v3->AverageVclk0Frequency :
		use_metrics_v2 ? metrics_v2->AverageVclk0Frequency : metrics->AverageVclk0Frequency;
	gpu_metrics->average_dclk0_frequency = use_metrics_v3 ? metrics_v3->AverageDclk0Frequency :
		use_metrics_v2 ? metrics_v2->AverageDclk0Frequency : metrics->AverageDclk0Frequency;
	gpu_metrics->average_vclk1_frequency = use_metrics_v3 ? metrics_v3->AverageVclk1Frequency :
		use_metrics_v2 ? metrics_v2->AverageVclk1Frequency : metrics->AverageVclk1Frequency;
	gpu_metrics->average_dclk1_frequency = use_metrics_v3 ? metrics_v3->AverageDclk1Frequency :
		use_metrics_v2 ? metrics_v2->AverageDclk1Frequency : metrics->AverageDclk1Frequency;

	gpu_metrics->current_gfxclk = use_metrics_v3 ? metrics_v3->CurrClock[PPCLK_GFXCLK] :
		use_metrics_v2 ? metrics_v2->CurrClock[PPCLK_GFXCLK] : metrics->CurrClock[PPCLK_GFXCLK];
	gpu_metrics->current_socclk = use_metrics_v3 ? metrics_v3->CurrClock[PPCLK_SOCCLK] :
		use_metrics_v2 ? metrics_v2->CurrClock[PPCLK_SOCCLK] : metrics->CurrClock[PPCLK_SOCCLK];
	gpu_metrics->current_uclk = use_metrics_v3 ? metrics_v3->CurrClock[PPCLK_UCLK] :
		use_metrics_v2 ? metrics_v2->CurrClock[PPCLK_UCLK] : metrics->CurrClock[PPCLK_UCLK];
	gpu_metrics->current_vclk0 = use_metrics_v3 ? metrics_v3->CurrClock[PPCLK_VCLK_0] :
		use_metrics_v2 ? metrics_v2->CurrClock[PPCLK_VCLK_0] : metrics->CurrClock[PPCLK_VCLK_0];
	gpu_metrics->current_dclk0 = use_metrics_v3 ? metrics_v3->CurrClock[PPCLK_DCLK_0] :
		use_metrics_v2 ? metrics_v2->CurrClock[PPCLK_DCLK_0] : metrics->CurrClock[PPCLK_DCLK_0];
	gpu_metrics->current_vclk1 = use_metrics_v3 ? metrics_v3->CurrClock[PPCLK_VCLK_1] :
		use_metrics_v2 ? metrics_v2->CurrClock[PPCLK_VCLK_1] : metrics->CurrClock[PPCLK_VCLK_1];
	gpu_metrics->current_dclk1 = use_metrics_v3 ? metrics_v3->CurrClock[PPCLK_DCLK_1] :
		use_metrics_v2 ? metrics_v2->CurrClock[PPCLK_DCLK_1] : metrics->CurrClock[PPCLK_DCLK_1];

	gpu_metrics->throttle_status = sienna_cichlid_get_throttler_status_locked(smu);
	gpu_metrics->indep_throttle_status =
			smu_cmn_get_indep_throttler_status(gpu_metrics->throttle_status,
							   sienna_cichlid_throttler_map);

	gpu_metrics->current_fan_speed = use_metrics_v3 ? metrics_v3->CurrFanSpeed :
		use_metrics_v2 ? metrics_v2->CurrFanSpeed : metrics->CurrFanSpeed;

	if (((adev->ip_versions[MP1_HWIP][0] == IP_VERSION(11, 0, 7)) && smu->smc_fw_version > 0x003A1E00) ||
	      ((adev->ip_versions[MP1_HWIP][0] == IP_VERSION(11, 0, 11)) && smu->smc_fw_version > 0x00410400)) {
		gpu_metrics->pcie_link_width = use_metrics_v3 ? metrics_v3->PcieWidth :
			use_metrics_v2 ? metrics_v2->PcieWidth : metrics->PcieWidth;
		gpu_metrics->pcie_link_speed = link_speed[use_metrics_v3 ? metrics_v3->PcieRate :
			use_metrics_v2 ? metrics_v2->PcieRate : metrics->PcieRate];
	} else {
		gpu_metrics->pcie_link_width =
				smu_v11_0_get_current_pcie_link_width(smu);
		gpu_metrics->pcie_link_speed =
				smu_v11_0_get_current_pcie_link_speed(smu);
	}

	gpu_metrics->system_clock_counter = ktime_get_boottime_ns();

	*table = (void *)gpu_metrics;

	return sizeof(struct gpu_metrics_v1_3);
}

static int sienna_cichlid_check_ecc_table_support(struct smu_context *smu)
{
	uint32_t if_version = 0xff, smu_version = 0xff;
	int ret = 0;

	ret = smu_cmn_get_smc_version(smu, &if_version, &smu_version);
	if (ret)
		return -EOPNOTSUPP;

	if (smu_version < SUPPORT_ECCTABLE_SMU_VERSION)
		ret = -EOPNOTSUPP;

	return ret;
}

static ssize_t sienna_cichlid_get_ecc_info(struct smu_context *smu,
					void *table)
{
	struct smu_table_context *smu_table = &smu->smu_table;
	EccInfoTable_t *ecc_table = NULL;
	struct ecc_info_per_ch *ecc_info_per_channel = NULL;
	int i, ret = 0;
	struct umc_ecc_info *eccinfo = (struct umc_ecc_info *)table;

	ret = sienna_cichlid_check_ecc_table_support(smu);
	if (ret)
		return ret;

	ret = smu_cmn_update_table(smu,
				SMU_TABLE_ECCINFO,
				0,
				smu_table->ecc_table,
				false);
	if (ret) {
		dev_info(smu->adev->dev, "Failed to export SMU ecc table!\n");
		return ret;
	}

	ecc_table = (EccInfoTable_t *)smu_table->ecc_table;

	for (i = 0; i < SIENNA_CICHLID_UMC_CHANNEL_NUM; i++) {
		ecc_info_per_channel = &(eccinfo->ecc[i]);
		ecc_info_per_channel->ce_count_lo_chip =
			ecc_table->EccInfo[i].ce_count_lo_chip;
		ecc_info_per_channel->ce_count_hi_chip =
			ecc_table->EccInfo[i].ce_count_hi_chip;
		ecc_info_per_channel->mca_umc_status =
			ecc_table->EccInfo[i].mca_umc_status;
		ecc_info_per_channel->mca_umc_addr =
			ecc_table->EccInfo[i].mca_umc_addr;
	}

	return ret;
}
static int sienna_cichlid_enable_mgpu_fan_boost(struct smu_context *smu)
{
	uint16_t *mgpu_fan_boost_limit_rpm;

	GET_PPTABLE_MEMBER(MGpuFanBoostLimitRpm, &mgpu_fan_boost_limit_rpm);
	/*
	 * Skip the MGpuFanBoost setting for those ASICs
	 * which do not support it
	 */
	if (*mgpu_fan_boost_limit_rpm == 0)
		return 0;

	return smu_cmn_send_smc_msg_with_param(smu,
					       SMU_MSG_SetMGpuFanBoostLimitRpm,
					       0,
					       NULL);
}

static int sienna_cichlid_gpo_control(struct smu_context *smu,
				      bool enablement)
{
	uint32_t smu_version;
	int ret = 0;


	if (smu_cmn_feature_is_enabled(smu, SMU_FEATURE_DPM_GFX_GPO_BIT)) {
		ret = smu_cmn_get_smc_version(smu, NULL, &smu_version);
		if (ret)
			return ret;

		if (enablement) {
			if (smu_version < 0x003a2500) {
				ret = smu_cmn_send_smc_msg_with_param(smu,
								      SMU_MSG_SetGpoFeaturePMask,
								      GFX_GPO_PACE_MASK | GFX_GPO_DEM_MASK,
								      NULL);
			} else {
				ret = smu_cmn_send_smc_msg_with_param(smu,
								      SMU_MSG_DisallowGpo,
								      0,
								      NULL);
			}
		} else {
			if (smu_version < 0x003a2500) {
				ret = smu_cmn_send_smc_msg_with_param(smu,
								      SMU_MSG_SetGpoFeaturePMask,
								      0,
								      NULL);
			} else {
				ret = smu_cmn_send_smc_msg_with_param(smu,
								      SMU_MSG_DisallowGpo,
								      1,
								      NULL);
			}
		}
	}

	return ret;
}

static int sienna_cichlid_notify_2nd_usb20_port(struct smu_context *smu)
{
	uint32_t smu_version;
	int ret = 0;

	ret = smu_cmn_get_smc_version(smu, NULL, &smu_version);
	if (ret)
		return ret;

	/*
	 * Message SMU_MSG_Enable2ndUSB20Port is supported by 58.45
	 * onwards PMFWs.
	 */
	if (smu_version < 0x003A2D00)
		return 0;

	return smu_cmn_send_smc_msg_with_param(smu,
					       SMU_MSG_Enable2ndUSB20Port,
					       smu->smu_table.boot_values.firmware_caps & ATOM_FIRMWARE_CAP_ENABLE_2ND_USB20PORT ?
					       1 : 0,
					       NULL);
}

static int sienna_cichlid_system_features_control(struct smu_context *smu,
						  bool en)
{
	int ret = 0;

	if (en) {
		ret = sienna_cichlid_notify_2nd_usb20_port(smu);
		if (ret)
			return ret;
	}

	return smu_v11_0_system_features_control(smu, en);
}

static int sienna_cichlid_set_mp1_state(struct smu_context *smu,
					enum pp_mp1_state mp1_state)
{
	int ret;

	switch (mp1_state) {
	case PP_MP1_STATE_UNLOAD:
		ret = smu_cmn_set_mp1_state(smu, mp1_state);
		break;
	default:
		/* Ignore others */
		ret = 0;
	}

	return ret;
}

static void sienna_cichlid_stb_init(struct smu_context *smu)
{
	struct amdgpu_device *adev = smu->adev;
	uint32_t reg;

	reg = RREG32_PCIE(MP1_Public | smnMP1_PMI_3_START);
	smu->stb_context.enabled = REG_GET_FIELD(reg, MP1_PMI_3_START, ENABLE);

	/* STB is disabled */
	if (!smu->stb_context.enabled)
		return;

	spin_lock_init(&smu->stb_context.lock);

	/* STB buffer size in bytes as function of FIFO depth */
	reg = RREG32_PCIE(MP1_Public | smnMP1_PMI_3_FIFO);
	smu->stb_context.stb_buf_size = 1 << REG_GET_FIELD(reg, MP1_PMI_3_FIFO, DEPTH);
	smu->stb_context.stb_buf_size *=  SIENNA_CICHLID_STB_DEPTH_UNIT_BYTES;

	dev_info(smu->adev->dev, "STB initialized to %d entries",
		 smu->stb_context.stb_buf_size / SIENNA_CICHLID_STB_DEPTH_UNIT_BYTES);

}

static int sienna_cichlid_get_default_config_table_settings(struct smu_context *smu,
							    struct config_table_setting *table)
{
	struct amdgpu_device *adev = smu->adev;

	if (!table)
		return -EINVAL;

	table->gfxclk_average_tau = 10;
	table->socclk_average_tau = 10;
	table->fclk_average_tau = 10;
	table->uclk_average_tau = 10;
	table->gfx_activity_average_tau = 10;
	table->mem_activity_average_tau = 10;
	table->socket_power_average_tau = 100;
	if (adev->ip_versions[MP1_HWIP][0] != IP_VERSION(11, 0, 7))
		table->apu_socket_power_average_tau = 100;

	return 0;
}

static int sienna_cichlid_set_config_table(struct smu_context *smu,
					   struct config_table_setting *table)
{
	DriverSmuConfigExternal_t driver_smu_config_table;

	if (!table)
		return -EINVAL;

	memset(&driver_smu_config_table,
	       0,
	       sizeof(driver_smu_config_table));
	driver_smu_config_table.DriverSmuConfig.GfxclkAverageLpfTau =
				table->gfxclk_average_tau;
	driver_smu_config_table.DriverSmuConfig.FclkAverageLpfTau =
				table->fclk_average_tau;
	driver_smu_config_table.DriverSmuConfig.UclkAverageLpfTau =
				table->uclk_average_tau;
	driver_smu_config_table.DriverSmuConfig.GfxActivityLpfTau =
				table->gfx_activity_average_tau;
	driver_smu_config_table.DriverSmuConfig.UclkActivityLpfTau =
				table->mem_activity_average_tau;
	driver_smu_config_table.DriverSmuConfig.SocketPowerLpfTau =
				table->socket_power_average_tau;

	return smu_cmn_update_table(smu,
				    SMU_TABLE_DRIVER_SMU_CONFIG,
				    0,
				    (void *)&driver_smu_config_table,
				    true);
}

static int sienna_cichlid_stb_get_data_direct(struct smu_context *smu,
					      void *buf,
					      uint32_t size)
{
	uint32_t *p = buf;
	struct amdgpu_device *adev = smu->adev;

	/* No need to disable interrupts for now as we don't lock it yet from ISR */
	spin_lock(&smu->stb_context.lock);

	/*
	 * Read the STB FIFO in units of 32bit since this is the accessor window
	 * (register width) we have.
	 */
	buf = ((char *) buf) + size;
	while ((void *)p < buf)
		*p++ = cpu_to_le32(RREG32_PCIE(MP1_Public | smnMP1_PMI_3));

	spin_unlock(&smu->stb_context.lock);

	return 0;
}

static bool sienna_cichlid_is_mode2_reset_supported(struct smu_context *smu)
{
	return true;
}

static int sienna_cichlid_mode2_reset(struct smu_context *smu)
{
	u32 smu_version;
	int ret = 0, index;
	struct amdgpu_device *adev = smu->adev;
	int timeout = 100;

	smu_cmn_get_smc_version(smu, NULL, &smu_version);

	index = smu_cmn_to_asic_specific_index(smu, CMN2ASIC_MAPPING_MSG,
						SMU_MSG_DriverMode2Reset);

	mutex_lock(&smu->message_lock);

	ret = smu_cmn_send_msg_without_waiting(smu, (uint16_t)index,
					       SMU_RESET_MODE_2);

	ret = smu_cmn_wait_for_response(smu);
	while (ret != 0 && timeout) {
		ret = smu_cmn_wait_for_response(smu);
		/* Wait a bit more time for getting ACK */
		if (ret != 0) {
			--timeout;
			usleep_range(500, 1000);
			continue;
		} else {
			break;
		}
	}

	if (!timeout) {
		dev_err(adev->dev,
			"failed to send mode2 message \tparam: 0x%08x response %#x\n",
			SMU_RESET_MODE_2, ret);
		goto out;
	}

	dev_info(smu->adev->dev, "restore config space...\n");
	/* Restore the config space saved during init */
	amdgpu_device_load_pci_state(adev->pdev);
out:
	mutex_unlock(&smu->message_lock);

	return ret;
}

static const struct pptable_funcs sienna_cichlid_ppt_funcs = {
	.get_allowed_feature_mask = sienna_cichlid_get_allowed_feature_mask,
	.set_default_dpm_table = sienna_cichlid_set_default_dpm_table,
	.dpm_set_vcn_enable = sienna_cichlid_dpm_set_vcn_enable,
	.dpm_set_jpeg_enable = sienna_cichlid_dpm_set_jpeg_enable,
	.i2c_init = sienna_cichlid_i2c_control_init,
	.i2c_fini = sienna_cichlid_i2c_control_fini,
	.print_clk_levels = sienna_cichlid_print_clk_levels,
	.force_clk_levels = sienna_cichlid_force_clk_levels,
	.populate_umd_state_clk = sienna_cichlid_populate_umd_state_clk,
	.pre_display_config_changed = sienna_cichlid_pre_display_config_changed,
	.display_config_changed = sienna_cichlid_display_config_changed,
	.notify_smc_display_config = sienna_cichlid_notify_smc_display_config,
	.is_dpm_running = sienna_cichlid_is_dpm_running,
	.get_fan_speed_pwm = smu_v11_0_get_fan_speed_pwm,
	.get_fan_speed_rpm = sienna_cichlid_get_fan_speed_rpm,
	.get_power_profile_mode = sienna_cichlid_get_power_profile_mode,
	.set_power_profile_mode = sienna_cichlid_set_power_profile_mode,
	.set_watermarks_table = sienna_cichlid_set_watermarks_table,
	.read_sensor = sienna_cichlid_read_sensor,
	.get_uclk_dpm_states = sienna_cichlid_get_uclk_dpm_states,
	.set_performance_level = smu_v11_0_set_performance_level,
	.get_thermal_temperature_range = sienna_cichlid_get_thermal_temperature_range,
	.display_disable_memory_clock_switch = sienna_cichlid_display_disable_memory_clock_switch,
	.get_power_limit = sienna_cichlid_get_power_limit,
	.update_pcie_parameters = sienna_cichlid_update_pcie_parameters,
	.dump_pptable = sienna_cichlid_dump_pptable,
	.init_microcode = smu_v11_0_init_microcode,
	.load_microcode = smu_v11_0_load_microcode,
	.fini_microcode = smu_v11_0_fini_microcode,
	.init_smc_tables = sienna_cichlid_init_smc_tables,
	.fini_smc_tables = smu_v11_0_fini_smc_tables,
	.init_power = smu_v11_0_init_power,
	.fini_power = smu_v11_0_fini_power,
	.check_fw_status = smu_v11_0_check_fw_status,
	.setup_pptable = sienna_cichlid_setup_pptable,
	.get_vbios_bootup_values = smu_v11_0_get_vbios_bootup_values,
	.check_fw_version = smu_v11_0_check_fw_version,
	.write_pptable = smu_cmn_write_pptable,
	.set_driver_table_location = smu_v11_0_set_driver_table_location,
	.set_tool_table_location = smu_v11_0_set_tool_table_location,
	.notify_memory_pool_location = smu_v11_0_notify_memory_pool_location,
	.system_features_control = sienna_cichlid_system_features_control,
	.send_smc_msg_with_param = smu_cmn_send_smc_msg_with_param,
	.send_smc_msg = smu_cmn_send_smc_msg,
	.init_display_count = NULL,
	.set_allowed_mask = smu_v11_0_set_allowed_mask,
	.get_enabled_mask = smu_cmn_get_enabled_mask,
	.feature_is_enabled = smu_cmn_feature_is_enabled,
	.disable_all_features_with_exception = smu_cmn_disable_all_features_with_exception,
	.notify_display_change = NULL,
	.set_power_limit = smu_v11_0_set_power_limit,
	.init_max_sustainable_clocks = smu_v11_0_init_max_sustainable_clocks,
	.enable_thermal_alert = smu_v11_0_enable_thermal_alert,
	.disable_thermal_alert = smu_v11_0_disable_thermal_alert,
	.set_min_dcef_deep_sleep = NULL,
	.display_clock_voltage_request = smu_v11_0_display_clock_voltage_request,
	.get_fan_control_mode = smu_v11_0_get_fan_control_mode,
	.set_fan_control_mode = smu_v11_0_set_fan_control_mode,
	.set_fan_speed_pwm = smu_v11_0_set_fan_speed_pwm,
	.set_fan_speed_rpm = smu_v11_0_set_fan_speed_rpm,
	.set_xgmi_pstate = smu_v11_0_set_xgmi_pstate,
	.gfx_off_control = smu_v11_0_gfx_off_control,
	.register_irq_handler = smu_v11_0_register_irq_handler,
	.set_azalia_d3_pme = smu_v11_0_set_azalia_d3_pme,
	.get_max_sustainable_clocks_by_dc = smu_v11_0_get_max_sustainable_clocks_by_dc,
	.baco_is_support = smu_v11_0_baco_is_support,
	.baco_get_state = smu_v11_0_baco_get_state,
	.baco_set_state = smu_v11_0_baco_set_state,
	.baco_enter = sienna_cichlid_baco_enter,
	.baco_exit = sienna_cichlid_baco_exit,
	.mode1_reset_is_support = sienna_cichlid_is_mode1_reset_supported,
	.mode1_reset = smu_v11_0_mode1_reset,
	.get_dpm_ultimate_freq = sienna_cichlid_get_dpm_ultimate_freq,
	.set_soft_freq_limited_range = smu_v11_0_set_soft_freq_limited_range,
	.set_default_od_settings = sienna_cichlid_set_default_od_settings,
	.od_edit_dpm_table = sienna_cichlid_od_edit_dpm_table,
	.restore_user_od_settings = sienna_cichlid_restore_user_od_settings,
	.run_btc = sienna_cichlid_run_btc,
	.set_power_source = smu_v11_0_set_power_source,
	.get_pp_feature_mask = smu_cmn_get_pp_feature_mask,
	.set_pp_feature_mask = smu_cmn_set_pp_feature_mask,
	.get_gpu_metrics = sienna_cichlid_get_gpu_metrics,
	.enable_mgpu_fan_boost = sienna_cichlid_enable_mgpu_fan_boost,
	.gfx_ulv_control = smu_v11_0_gfx_ulv_control,
	.deep_sleep_control = smu_v11_0_deep_sleep_control,
	.get_fan_parameters = sienna_cichlid_get_fan_parameters,
	.interrupt_work = smu_v11_0_interrupt_work,
	.gpo_control = sienna_cichlid_gpo_control,
	.set_mp1_state = sienna_cichlid_set_mp1_state,
	.stb_collect_info = sienna_cichlid_stb_get_data_direct,
	.get_ecc_info = sienna_cichlid_get_ecc_info,
	.get_default_config_table_settings = sienna_cichlid_get_default_config_table_settings,
	.set_config_table = sienna_cichlid_set_config_table,
	.get_unique_id = sienna_cichlid_get_unique_id,
	.mode2_reset_is_support = sienna_cichlid_is_mode2_reset_supported,
	.mode2_reset = sienna_cichlid_mode2_reset,
};

void sienna_cichlid_set_ppt_funcs(struct smu_context *smu)
{
	smu->ppt_funcs = &sienna_cichlid_ppt_funcs;
	smu->message_map = sienna_cichlid_message_map;
	smu->clock_map = sienna_cichlid_clk_map;
	smu->feature_map = sienna_cichlid_feature_mask_map;
	smu->table_map = sienna_cichlid_table_map;
	smu->pwr_src_map = sienna_cichlid_pwr_src_map;
	smu->workload_map = sienna_cichlid_workload_map;
	smu_v11_0_set_smu_mailbox_registers(smu);
}<|MERGE_RESOLUTION|>--- conflicted
+++ resolved
@@ -2077,59 +2077,13 @@
 	return ret;
 }
 
-static void sienna_cichlid_get_override_pcie_settings(struct smu_context *smu,
-						      uint32_t *gen_speed_override,
-						      uint32_t *lane_width_override)
-{
-	struct amdgpu_device *adev = smu->adev;
-
-	*gen_speed_override = 0xff;
-	*lane_width_override = 0xff;
-
-	switch (adev->pdev->device) {
-	case 0x73A0:
-	case 0x73A1:
-	case 0x73A2:
-	case 0x73A3:
-	case 0x73AB:
-	case 0x73AE:
-		/* Bit 7:0: PCIE lane width, 1 to 7 corresponds is x1 to x32 */
-		*lane_width_override = 6;
-		break;
-	case 0x73E0:
-	case 0x73E1:
-	case 0x73E3:
-		*lane_width_override = 4;
-		break;
-	case 0x7420:
-	case 0x7421:
-	case 0x7422:
-	case 0x7423:
-	case 0x7424:
-		*lane_width_override = 3;
-		break;
-	default:
-		break;
-	}
-}
-
-#define MAX(a, b)	((a) > (b) ? (a) : (b))
-
 static int sienna_cichlid_update_pcie_parameters(struct smu_context *smu,
 					 uint32_t pcie_gen_cap,
 					 uint32_t pcie_width_cap)
 {
 	struct smu_11_0_dpm_context *dpm_context = smu->smu_dpm.dpm_context;
 	struct smu_11_0_pcie_table *pcie_table = &dpm_context->dpm_tables.pcie_table;
-<<<<<<< HEAD
-	uint32_t gen_speed_override, lane_width_override;
-	uint8_t *table_member1, *table_member2;
-	uint32_t min_gen_speed, max_gen_speed;
-	uint32_t min_lane_width, max_lane_width;
-	uint32_t smu_pcie_arg;
-=======
 	u32 smu_pcie_arg;
->>>>>>> 269f399d
 	int ret, i;
 
 	/* PCIE gen speed and lane width override */
@@ -2137,34 +2091,6 @@
 		if (pcie_table->pcie_gen[NUM_LINK_LEVELS - 1] < pcie_gen_cap)
 			pcie_gen_cap = pcie_table->pcie_gen[NUM_LINK_LEVELS - 1];
 
-<<<<<<< HEAD
-	sienna_cichlid_get_override_pcie_settings(smu,
-						  &gen_speed_override,
-						  &lane_width_override);
-
-	/* PCIE gen speed override */
-	if (gen_speed_override != 0xff) {
-		min_gen_speed = MIN(pcie_gen_cap, gen_speed_override);
-		max_gen_speed = MIN(pcie_gen_cap, gen_speed_override);
-	} else {
-		min_gen_speed = MAX(0, table_member1[0]);
-		max_gen_speed = MIN(pcie_gen_cap, table_member1[1]);
-		min_gen_speed = min_gen_speed > max_gen_speed ?
-				max_gen_speed : min_gen_speed;
-	}
-	pcie_table->pcie_gen[0] = min_gen_speed;
-	pcie_table->pcie_gen[1] = max_gen_speed;
-
-	/* PCIE lane width override */
-	if (lane_width_override != 0xff) {
-		min_lane_width = MIN(pcie_width_cap, lane_width_override);
-		max_lane_width = MIN(pcie_width_cap, lane_width_override);
-	} else {
-		min_lane_width = MAX(1, table_member2[0]);
-		max_lane_width = MIN(pcie_width_cap, table_member2[1]);
-		min_lane_width = min_lane_width > max_lane_width ?
-				 max_lane_width : min_lane_width;
-=======
 		if (pcie_table->pcie_lane[NUM_LINK_LEVELS - 1] < pcie_width_cap)
 			pcie_width_cap = pcie_table->pcie_lane[NUM_LINK_LEVELS - 1];
 
@@ -2180,10 +2106,7 @@
 			if (pcie_table->pcie_lane[i] > pcie_width_cap)
 				pcie_table->pcie_lane[i] = pcie_width_cap;
 		}
->>>>>>> 269f399d
-	}
-	pcie_table->pcie_lane[0] = min_lane_width;
-	pcie_table->pcie_lane[1] = max_lane_width;
+	}
 
 	for (i = 0; i < NUM_LINK_LEVELS; i++) {
 		smu_pcie_arg = (i << 16 |
