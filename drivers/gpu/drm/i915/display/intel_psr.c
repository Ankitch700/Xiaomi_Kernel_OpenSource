--- conflicted
+++ resolved
@@ -1404,14 +1404,11 @@
 {
 	struct drm_i915_private *dev_priv = dp_to_i915(intel_dp);
 
-<<<<<<< HEAD
-=======
 	if (intel_dp->psr.psr2_sel_fetch_enabled)
 		intel_de_rmw(dev_priv,
 			     PSR2_MAN_TRK_CTL(intel_dp->psr.transcoder), 0,
 			     man_trk_ctl_single_full_frame_bit_get(dev_priv));
 
->>>>>>> 56d33754
 	/*
 	 * Display WA #0884: skl+
 	 * This documented WA for bxt can be safely applied
@@ -1420,10 +1417,6 @@
 	 * Workaround tells us to write 0 to CUR_SURFLIVE_A,
 	 * but it makes more sense write to the current active
 	 * pipe.
-<<<<<<< HEAD
-	 */
-	intel_de_write(dev_priv, CURSURFLIVE(intel_dp->psr.pipe), 0);
-=======
 	 *
 	 * This workaround do not exist for platforms with display 10 or newer
 	 * but testing proved that it works for up display 13, for newer
@@ -1442,7 +1435,6 @@
 		return;
 
 	intel_de_write_fw(dev_priv, PLANE_SEL_FETCH_CTL(pipe, plane->id), 0);
->>>>>>> 56d33754
 }
 
 void intel_psr2_program_plane_sel_fetch(struct intel_plane *plane,
@@ -1732,12 +1724,7 @@
 static void _intel_psr_pre_plane_update(const struct intel_atomic_state *state,
 					const struct intel_crtc_state *crtc_state)
 {
-<<<<<<< HEAD
-	struct intel_psr *psr = &intel_dp->psr;
-	bool enable, psr2_enable;
-=======
 	struct intel_encoder *encoder;
->>>>>>> 56d33754
 
 	for_each_intel_encoder_mask_with_psr(state->base.dev, encoder,
 					     crtc_state->uapi.encoder_mask) {
