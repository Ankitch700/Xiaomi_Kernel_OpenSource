--- conflicted
+++ resolved
@@ -614,13 +614,9 @@
 	unsigned long flags;
 	int ret;
 
-<<<<<<< HEAD
 	DMA_BAM_DBG(bdev->ipc_log_dma, bdev->dev,
 		    "%s chan id:%d\n", __func__, bchan->id);
-	ret = bam_pm_runtime_get_sync(bdev->dev);
-=======
 	ret = pm_runtime_get_sync(bdev->dev);
->>>>>>> b1c838fd
 	if (ret < 0)
 		return;
 
@@ -828,13 +824,9 @@
 	unsigned long flag;
 	int ret;
 
-<<<<<<< HEAD
 	DMA_BAM_DBG(bdev->ipc_log_dma, bdev->dev,
 		    "%s chan id:%d\n", __func__, bchan->id);
-	ret = bam_pm_runtime_get_sync(bdev->dev);
-=======
 	ret = pm_runtime_get_sync(bdev->dev);
->>>>>>> b1c838fd
 	if (ret < 0)
 		return ret;
 
@@ -860,13 +852,9 @@
 	unsigned long flag;
 	int ret;
 
-<<<<<<< HEAD
 	DMA_BAM_DBG(bdev->ipc_log_dma, bdev->dev,
 		    "%s chan id:%d\n", __func__, bchan->id);
-	ret = bam_pm_runtime_get_sync(bdev->dev);
-=======
 	ret = pm_runtime_get_sync(bdev->dev);
->>>>>>> b1c838fd
 	if (ret < 0)
 		return ret;
 
