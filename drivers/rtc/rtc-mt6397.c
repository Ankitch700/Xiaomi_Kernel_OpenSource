--- conflicted
+++ resolved
@@ -131,21 +131,12 @@
 	if (ret < 0)
 		goto exit;
 
-<<<<<<< HEAD
-	tm->tm_sec = data[RTC_OFFSET_SEC] & RTC_TC_SEC_MASK;
-	tm->tm_min = data[RTC_OFFSET_MIN] & RTC_TC_MIN_MASK;
-	tm->tm_hour = data[RTC_OFFSET_HOUR] & RTC_TC_HOU_MASK;
-	tm->tm_mday = data[RTC_OFFSET_DOM] & RTC_TC_DOM_MASK;
-	tm->tm_mon = data[RTC_OFFSET_MTH] & RTC_TC_MTH_MASK;
-	tm->tm_year = data[RTC_OFFSET_YEAR] & RTC_TC_YEA_MASK;
-=======
 	tm->tm_sec = data[RTC_OFFSET_SEC];
 	tm->tm_min = data[RTC_OFFSET_MIN];
 	tm->tm_hour = data[RTC_OFFSET_HOUR];
 	tm->tm_mday = data[RTC_OFFSET_DOM];
 	tm->tm_mon = data[RTC_OFFSET_MTH] & RTC_TC_MTH_MASK;
 	tm->tm_year = data[RTC_OFFSET_YEAR];
->>>>>>> 8e658623
 
 	ret = regmap_read(rtc->regmap, rtc->addr_base + RTC_TC_SEC, sec);
 	*sec &= RTC_TC_SEC_MASK;
