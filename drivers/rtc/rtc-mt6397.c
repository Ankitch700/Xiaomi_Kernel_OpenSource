--- conflicted
+++ resolved
@@ -532,15 +532,11 @@
 
 	rtc->rtc_dev->ops = &mtk_rtc_ops;
 
-<<<<<<< HEAD
 	if (rtc->data->spare_reg_fields)
 		if (mtk_rtc_set_spare(&pdev->dev))
 			dev_err(&pdev->dev, "spare is not supported\n");
 
-	return rtc_register_device(rtc->rtc_dev);
-=======
 	return devm_rtc_register_device(rtc->rtc_dev);
->>>>>>> 6a70670a
 }
 
 #ifdef CONFIG_PM_SLEEP
