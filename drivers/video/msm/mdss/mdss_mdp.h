--- conflicted
+++ resolved
@@ -369,16 +369,9 @@
 	char __iomem *base;
 	u32 ftch_id;
 	u32 xin_id;
-<<<<<<< HEAD
-	struct kref kref;
-	struct mdss_mdp_shared_reg_ctrl clk_ctrl;
-	struct mdss_mdp_shared_reg_ctrl clk_status;
-
-=======
 	struct mdss_mdp_shared_reg_ctrl clk_ctrl;
 	struct mdss_mdp_shared_reg_ctrl clk_status;
 	atomic_t ref_cnt;
->>>>>>> 404f1d72
 	u32 play_cnt;
 	int pid;
 	bool is_handed_off;
