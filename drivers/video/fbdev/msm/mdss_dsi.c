/* Copyright (c) 2012-2017, The Linux Foundation. All rights reserved.
 *
 * This program is free software; you can redistribute it and/or modify
 * it under the terms of the GNU General Public License version 2 and
 * only version 2 as published by the Free Software Foundation.
 *
 * This program is distributed in the hope that it will be useful,
 * but WITHOUT ANY WARRANTY; without even the implied warranty of
 * MERCHANTABILITY or FITNESS FOR A PARTICULAR PURPOSE.  See the
 * GNU General Public License for more details.
 *
 */

#include <linux/module.h>
#include <linux/interrupt.h>
#include <linux/spinlock.h>
#include <linux/delay.h>
#include <linux/io.h>
#include <linux/of_device.h>
#include <linux/of_gpio.h>
#include <linux/gpio.h>
#include <linux/err.h>
#include <linux/regulator/consumer.h>
#include <linux/leds-qpnp-wled.h>
#include <linux/clk.h>
#include <linux/uaccess.h>
#include <linux/msm-bus.h>
#include <linux/pm_qos.h>
#include <linux/dma-buf.h>

#include "mdss.h"
#include "mdss_panel.h"
#include "mdss_dsi.h"
#include "mdss_debug.h"
#include "mdss_dsi_phy.h"
#include "mdss_dba_utils.h"

#define CMDLINE_DSI_CTL_NUM_STRING_LEN 2

/* Master structure to hold all the information about the DSI/panel */
static struct mdss_dsi_data *mdss_dsi_res;

#define DSI_DISABLE_PC_LATENCY 100
#define DSI_ENABLE_PC_LATENCY PM_QOS_DEFAULT_VALUE

static struct pm_qos_request mdss_dsi_pm_qos_request;

void mdss_dump_dsi_debug_bus(u32 bus_dump_flag,
	u32 **dump_mem)
{
	struct mdss_dsi_data *sdata = mdss_dsi_res;
	struct mdss_dsi_ctrl_pdata *m_ctrl, *s_ctrl;
	bool in_log, in_mem;
	u32 *dump_addr = NULL;
	u32 status0 = 0, status1 = 0;
	phys_addr_t phys = 0;
	int list_size = 0;
	int i;
	bool dsi0_active = false, dsi1_active = false;

	if (!sdata || !sdata->dbg_bus || !sdata->dbg_bus_size)
		return;

	m_ctrl = sdata->ctrl_pdata[0];
	s_ctrl = sdata->ctrl_pdata[1];

	if (!m_ctrl)
		return;

	if (m_ctrl && m_ctrl->shared_data->dsi0_active)
		dsi0_active = true;
	if (s_ctrl && s_ctrl->shared_data->dsi1_active)
		dsi1_active = true;

	list_size = (sdata->dbg_bus_size * sizeof(sdata->dbg_bus[0]) * 4);

	in_log = (bus_dump_flag & MDSS_DBG_DUMP_IN_LOG);
	in_mem = (bus_dump_flag & MDSS_DBG_DUMP_IN_MEM);

	if (in_mem) {
		if (!(*dump_mem))
			*dump_mem = dma_alloc_coherent(&sdata->pdev->dev,
				list_size, &phys, GFP_KERNEL);

		if (*dump_mem) {
			dump_addr = *dump_mem;
			pr_info("%s: start_addr:0x%pK end_addr:0x%pK\n",
				__func__, dump_addr, dump_addr + list_size);
		} else {
			in_mem = false;
			pr_err("dump_mem: allocation fails\n");
		}
	}

	pr_info("========= Start DSI Debug Bus =========\n");

	mdss_dsi_clk_ctrl(m_ctrl, m_ctrl->dsi_clk_handle,
			  MDSS_DSI_CORE_CLK, MDSS_DSI_CLK_ON);

	for (i = 0; i < sdata->dbg_bus_size; i++) {
		if (dsi0_active) {
			writel_relaxed(sdata->dbg_bus[i],
					m_ctrl->ctrl_base + 0x124);
			wmb(); /* ensure regsiter is committed */
		}
		if (dsi1_active) {
			writel_relaxed(sdata->dbg_bus[i],
					s_ctrl->ctrl_base + 0x124);
			wmb(); /* ensure register is committed */
		}

		if (dsi0_active) {
			status0 = readl_relaxed(m_ctrl->ctrl_base + 0x128);
			if (in_log)
				pr_err("CTRL:0 bus_ctrl: 0x%x status: 0x%x\n",
					sdata->dbg_bus[i], status0);
		}
		if (dsi1_active) {
			status1 = readl_relaxed(s_ctrl->ctrl_base + 0x128);
			if (in_log)
				pr_err("CTRL:1 bus_ctrl: 0x%x status: 0x%x\n",
					sdata->dbg_bus[i], status1);
		}

		if (dump_addr && in_mem) {
			dump_addr[i*4]     = sdata->dbg_bus[i];
			dump_addr[i*4 + 1] = status0;
			dump_addr[i*4 + 2] = status1;
			dump_addr[i*4 + 3] = 0x0;
		}
	}

	mdss_dsi_clk_ctrl(m_ctrl, m_ctrl->dsi_clk_handle,
			  MDSS_DSI_CORE_CLK, MDSS_DSI_CLK_OFF);

	pr_info("========End DSI Debug Bus=========\n");
}

static void mdss_dsi_pm_qos_add_request(struct mdss_dsi_ctrl_pdata *ctrl_pdata)
{
	struct irq_info *irq_info;

	if (!ctrl_pdata || !ctrl_pdata->shared_data)
		return;

	irq_info = ctrl_pdata->dsi_hw->irq_info;

	if (!irq_info)
		return;

	mutex_lock(&ctrl_pdata->shared_data->pm_qos_lock);
	if (!ctrl_pdata->shared_data->pm_qos_req_cnt) {
		pr_debug("%s: add request irq\n", __func__);

		mdss_dsi_pm_qos_request.type = PM_QOS_REQ_AFFINE_IRQ;
		mdss_dsi_pm_qos_request.irq = irq_info->irq;
		pm_qos_add_request(&mdss_dsi_pm_qos_request,
			PM_QOS_CPU_DMA_LATENCY, PM_QOS_DEFAULT_VALUE);
	}
	ctrl_pdata->shared_data->pm_qos_req_cnt++;
	mutex_unlock(&ctrl_pdata->shared_data->pm_qos_lock);
}

static void mdss_dsi_pm_qos_remove_request(struct dsi_shared_data *sdata)
{
	if (!sdata)
		return;

	mutex_lock(&sdata->pm_qos_lock);
	if (sdata->pm_qos_req_cnt) {
		sdata->pm_qos_req_cnt--;
		if (!sdata->pm_qos_req_cnt) {
			pr_debug("%s: remove request", __func__);
			pm_qos_remove_request(&mdss_dsi_pm_qos_request);
		}
	} else {
		pr_warn("%s: unbalanced pm_qos ref count\n", __func__);
	}
	mutex_unlock(&sdata->pm_qos_lock);
}

static void mdss_dsi_pm_qos_update_request(int val)
{
	pr_debug("%s: update request %d", __func__, val);
	pm_qos_update_request(&mdss_dsi_pm_qos_request, val);
}

static int mdss_dsi_pinctrl_set_state(struct mdss_dsi_ctrl_pdata *ctrl_pdata,
					bool active);

static struct mdss_dsi_ctrl_pdata *mdss_dsi_get_ctrl(u32 ctrl_id)
{
	if (ctrl_id >= DSI_CTRL_MAX || !mdss_dsi_res)
		return NULL;

	return mdss_dsi_res->ctrl_pdata[ctrl_id];
}

static void mdss_dsi_config_clk_src(struct platform_device *pdev)
{
	struct mdss_dsi_data *dsi_res = platform_get_drvdata(pdev);
	struct dsi_shared_data *sdata = dsi_res->shared_data;

	if (!sdata->ext_byte0_clk || !sdata->ext_pixel0_clk) {
		pr_debug("%s: DSI-0 ext. clocks not present\n", __func__);
		return;
	}

	if (mdss_dsi_is_pll_src_default(sdata)) {
		/*
		 * Default Mapping:
		 * 1. dual-dsi/single-dsi:
		 *     DSI0 <--> PLL0
		 *     DSI1 <--> PLL1
		 * 2. split-dsi:
		 *     DSI0 <--> PLL0
		 *     DSI1 <--> PLL0
		 */
		sdata->byte0_parent = sdata->ext_byte0_clk;
		sdata->pixel0_parent = sdata->ext_pixel0_clk;

		if (mdss_dsi_is_hw_config_split(sdata)) {
			sdata->byte1_parent = sdata->byte0_parent;
			sdata->pixel1_parent = sdata->pixel0_parent;
		} else if (sdata->ext_byte1_clk && sdata->ext_pixel1_clk) {
			sdata->byte1_parent = sdata->ext_byte1_clk;
			sdata->pixel1_parent = sdata->ext_pixel1_clk;
		} else {
			pr_debug("%s: DSI-1 external clocks not present\n",
				__func__);
			return;
		}

		pr_debug("%s: default: DSI0 <--> PLL0, DSI1 <--> %s", __func__,
			mdss_dsi_is_hw_config_split(sdata) ? "PLL0" : "PLL1");
	} else {
		/*
		 * For split-dsi and single-dsi use cases, map the PLL source
		 * based on the pll source configuration. It is possible that
		 * for split-dsi case, the only supported config is to source
		 * the clocks from PLL0. This is not explictly checked here as
		 * it should have been already enforced when validating the
		 * board configuration.
		 */
		if (mdss_dsi_is_pll_src_pll0(sdata)) {
			pr_debug("%s: single source: PLL0", __func__);
			sdata->byte0_parent = sdata->ext_byte0_clk;
			sdata->pixel0_parent = sdata->ext_pixel0_clk;
		} else if (mdss_dsi_is_pll_src_pll1(sdata)) {
			if (sdata->ext_byte1_clk && sdata->ext_pixel1_clk) {
				pr_debug("%s: single source: PLL1", __func__);
				sdata->byte0_parent = sdata->ext_byte1_clk;
				sdata->pixel0_parent = sdata->ext_pixel1_clk;
			} else {
				pr_err("%s: DSI-1 external clocks not present\n",
					__func__);
				return;
			}
		}
		sdata->byte1_parent = sdata->byte0_parent;
		sdata->pixel1_parent = sdata->pixel0_parent;
	}

	return;
}

static char const *mdss_dsi_get_clk_src(struct mdss_dsi_ctrl_pdata *ctrl)
{
	struct dsi_shared_data *sdata;

	if (!ctrl) {
		pr_err("%s: Invalid input data\n", __func__);
		return "????";
	}

	sdata = ctrl->shared_data;

	if (mdss_dsi_is_left_ctrl(ctrl)) {
		if (sdata->byte0_parent == sdata->ext_byte0_clk)
			return "PLL0";
		else
			return "PLL1";
	} else {
		if (sdata->byte1_parent == sdata->ext_byte0_clk)
			return "PLL0";
		else
			return "PLL1";
	}
}

static int mdss_dsi_set_clk_src(struct mdss_dsi_ctrl_pdata *ctrl)
{
	int rc;
	struct dsi_shared_data *sdata;
	struct clk *byte_parent, *pixel_parent;

	if (!ctrl) {
		pr_err("%s: Invalid input data\n", __func__);
		return -EINVAL;
	}

	sdata = ctrl->shared_data;

	if (!ctrl->byte_clk_rcg || !ctrl->pixel_clk_rcg) {
		pr_debug("%s: set_clk_src not needed\n", __func__);
		return 0;
	}

	if (mdss_dsi_is_left_ctrl(ctrl)) {
		byte_parent = sdata->byte0_parent;
		pixel_parent = sdata->pixel0_parent;
	} else {
		byte_parent = sdata->byte1_parent;
		pixel_parent = sdata->pixel1_parent;
	}

	rc = clk_set_parent(ctrl->byte_clk_rcg, byte_parent);
	if (rc) {
		pr_err("%s: failed to set parent for byte clk for ctrl%d. rc=%d\n",
			__func__, ctrl->ndx, rc);
		goto error;
	}

	rc = clk_set_parent(ctrl->pixel_clk_rcg, pixel_parent);
	if (rc) {
		pr_err("%s: failed to set parent for pixel clk for ctrl%d. rc=%d\n",
			__func__, ctrl->ndx, rc);
		goto error;
	}

	pr_debug("%s: ctrl%d clock source set to %s", __func__, ctrl->ndx,
		mdss_dsi_get_clk_src(ctrl));

error:
	return rc;
}

static int mdss_dsi_regulator_init(struct platform_device *pdev,
		struct dsi_shared_data *sdata)
{
	int rc = 0, i = 0, j = 0;

	if (!pdev || !sdata) {
		pr_err("%s: invalid input\n", __func__);
		return -EINVAL;
	}

	for (i = DSI_CORE_PM; !rc && (i < DSI_MAX_PM); i++) {
		rc = msm_dss_config_vreg(&pdev->dev,
			sdata->power_data[i].vreg_config,
			sdata->power_data[i].num_vreg, 1);
		if (rc) {
			pr_err("%s: failed to init vregs for %s\n",
				__func__, __mdss_dsi_pm_name(i));
			for (j = i-1; j >= DSI_CORE_PM; j--) {
				msm_dss_config_vreg(&pdev->dev,
				sdata->power_data[j].vreg_config,
				sdata->power_data[j].num_vreg, 0);
			}
		}
	}

	return rc;
}

static int mdss_dsi_panel_power_off(struct mdss_panel_data *pdata)
{
	int ret = 0;
	struct mdss_dsi_ctrl_pdata *ctrl_pdata = NULL;

	if (pdata == NULL) {
		pr_err("%s: Invalid input data\n", __func__);
		ret = -EINVAL;
		goto end;
	}

	ctrl_pdata = container_of(pdata, struct mdss_dsi_ctrl_pdata,
				panel_data);

	ret = mdss_dsi_panel_reset(pdata, 0);
	if (ret) {
		pr_warn("%s: Panel reset failed. rc=%d\n", __func__, ret);
		ret = 0;
	}

	if (mdss_dsi_pinctrl_set_state(ctrl_pdata, false))
		pr_debug("reset disable: pinctrl not enabled\n");

	ret = msm_dss_enable_vreg(
		ctrl_pdata->panel_power_data.vreg_config,
		ctrl_pdata->panel_power_data.num_vreg, 0);
	if (ret)
		pr_err("%s: failed to disable vregs for %s\n",
			__func__, __mdss_dsi_pm_name(DSI_PANEL_PM));

end:
	return ret;
}

static int mdss_dsi_panel_power_on(struct mdss_panel_data *pdata)
{
	int ret = 0;
	struct mdss_dsi_ctrl_pdata *ctrl_pdata = NULL;

	if (pdata == NULL) {
		pr_err("%s: Invalid input data\n", __func__);
		return -EINVAL;
	}

	ctrl_pdata = container_of(pdata, struct mdss_dsi_ctrl_pdata,
				panel_data);

	ret = msm_dss_enable_vreg(
		ctrl_pdata->panel_power_data.vreg_config,
		ctrl_pdata->panel_power_data.num_vreg, 1);
	if (ret) {
		pr_err("%s: failed to enable vregs for %s\n",
			__func__, __mdss_dsi_pm_name(DSI_PANEL_PM));
		return ret;
	}

	/*
	 * If continuous splash screen feature is enabled, then we need to
	 * request all the GPIOs that have already been configured in the
	 * bootloader. This needs to be done irresepective of whether
	 * the lp11_init flag is set or not.
	 */
	if (pdata->panel_info.cont_splash_enabled ||
		!pdata->panel_info.mipi.lp11_init) {
		if (mdss_dsi_pinctrl_set_state(ctrl_pdata, true))
			pr_debug("reset enable: pinctrl not enabled\n");

		ret = mdss_dsi_panel_reset(pdata, 1);
		if (ret)
			pr_err("%s: Panel reset failed. rc=%d\n",
					__func__, ret);
	}

	return ret;
}

static int mdss_dsi_panel_power_lp(struct mdss_panel_data *pdata, int enable)
{
	/* Panel power control when entering/exiting lp mode */
	return 0;
}

static int mdss_dsi_panel_power_ctrl(struct mdss_panel_data *pdata,
	int power_state)
{
	int ret = 0;
	struct mdss_panel_info *pinfo;

	if (pdata == NULL) {
		pr_err("%s: Invalid input data\n", __func__);
		return -EINVAL;
	}

	pinfo = &pdata->panel_info;
	pr_debug("%s: cur_power_state=%d req_power_state=%d\n", __func__,
		pinfo->panel_power_state, power_state);

	if (pinfo->panel_power_state == power_state) {
		pr_debug("%s: no change needed\n", __func__);
		return 0;
	}

	/*
	 * If a dynamic mode switch is pending, the regulators should not
	 * be turned off or on.
	 */
	if (pdata->panel_info.dynamic_switch_pending)
		return 0;

	switch (power_state) {
	case MDSS_PANEL_POWER_OFF:
	case MDSS_PANEL_POWER_LCD_DISABLED:
		/* if LCD has not been disabled, then disable it now */
		if ((pinfo->panel_power_state != MDSS_PANEL_POWER_LCD_DISABLED)
		     && (pinfo->panel_power_state != MDSS_PANEL_POWER_OFF))
			ret = mdss_dsi_panel_power_off(pdata);
		break;
	case MDSS_PANEL_POWER_ON:
		if (mdss_dsi_is_panel_on_lp(pdata))
			ret = mdss_dsi_panel_power_lp(pdata, false);
		else
			ret = mdss_dsi_panel_power_on(pdata);
		break;
	case MDSS_PANEL_POWER_LP1:
	case MDSS_PANEL_POWER_LP2:
		ret = mdss_dsi_panel_power_lp(pdata, true);
		break;
	default:
		pr_err("%s: unknown panel power state requested (%d)\n",
			__func__, power_state);
		ret = -EINVAL;
	}

	if (!ret)
		pinfo->panel_power_state = power_state;

	return ret;
}

static void mdss_dsi_put_dt_vreg_data(struct device *dev,
	struct dss_module_power *module_power)
{
	if (!module_power) {
		pr_err("%s: invalid input\n", __func__);
		return;
	}

	if (module_power->vreg_config) {
		devm_kfree(dev, module_power->vreg_config);
		module_power->vreg_config = NULL;
	}
	module_power->num_vreg = 0;
}

static int mdss_dsi_get_dt_vreg_data(struct device *dev,
	struct device_node *of_node, struct dss_module_power *mp,
	enum dsi_pm_type module)
{
	int i = 0, rc = 0;
	u32 tmp = 0;
	struct device_node *supply_node = NULL;
	const char *pm_supply_name = NULL;
	struct device_node *supply_root_node = NULL;

	if (!dev || !mp) {
		pr_err("%s: invalid input\n", __func__);
		rc = -EINVAL;
		return rc;
	}

	mp->num_vreg = 0;
	pm_supply_name = __mdss_dsi_pm_supply_node_name(module);
	supply_root_node = of_get_child_by_name(of_node, pm_supply_name);
	if (!supply_root_node) {
		/*
		 * Try to get the root node for panel power supply using
		 * of_parse_phandle() API if of_get_child_by_name() API fails.
		 */
		supply_root_node = of_parse_phandle(of_node, pm_supply_name, 0);
		if (!supply_root_node) {
			pr_err("no supply entry present: %s\n", pm_supply_name);
			goto novreg;
		}
	}


	for_each_child_of_node(supply_root_node, supply_node) {
		mp->num_vreg++;
	}

	if (mp->num_vreg == 0) {
		pr_debug("%s: no vreg\n", __func__);
		goto novreg;
	} else {
		pr_debug("%s: vreg found. count=%d\n", __func__, mp->num_vreg);
	}

	mp->vreg_config = devm_kzalloc(dev, sizeof(struct dss_vreg) *
		mp->num_vreg, GFP_KERNEL);
	if (!mp->vreg_config) {
		pr_err("%s: can't alloc vreg mem\n", __func__);
		rc = -ENOMEM;
		goto error;
	}

	for_each_child_of_node(supply_root_node, supply_node) {
		const char *st = NULL;
		/* vreg-name */
		rc = of_property_read_string(supply_node,
			"qcom,supply-name", &st);
		if (rc) {
			pr_err("%s: error reading name. rc=%d\n",
				__func__, rc);
			goto error;
		}
		snprintf(mp->vreg_config[i].vreg_name,
			ARRAY_SIZE((mp->vreg_config[i].vreg_name)), "%s", st);
		/* vreg-min-voltage */
		rc = of_property_read_u32(supply_node,
			"qcom,supply-min-voltage", &tmp);
		if (rc) {
			pr_err("%s: error reading min volt. rc=%d\n",
				__func__, rc);
			goto error;
		}
		mp->vreg_config[i].min_voltage = tmp;

		/* vreg-max-voltage */
		rc = of_property_read_u32(supply_node,
			"qcom,supply-max-voltage", &tmp);
		if (rc) {
			pr_err("%s: error reading max volt. rc=%d\n",
				__func__, rc);
			goto error;
		}
		mp->vreg_config[i].max_voltage = tmp;

		/* enable-load */
		rc = of_property_read_u32(supply_node,
			"qcom,supply-enable-load", &tmp);
		if (rc) {
			pr_err("%s: error reading enable load. rc=%d\n",
				__func__, rc);
			goto error;
		}
		mp->vreg_config[i].enable_load = tmp;

		/* disable-load */
		rc = of_property_read_u32(supply_node,
			"qcom,supply-disable-load", &tmp);
		if (rc) {
			pr_err("%s: error reading disable load. rc=%d\n",
				__func__, rc);
			goto error;
		}
		mp->vreg_config[i].disable_load = tmp;

		/* pre-sleep */
		rc = of_property_read_u32(supply_node,
			"qcom,supply-pre-on-sleep", &tmp);
		if (rc) {
			pr_debug("%s: error reading supply pre sleep value. rc=%d\n",
				__func__, rc);
			rc = 0;
		} else {
			mp->vreg_config[i].pre_on_sleep = tmp;
		}

		rc = of_property_read_u32(supply_node,
			"qcom,supply-pre-off-sleep", &tmp);
		if (rc) {
			pr_debug("%s: error reading supply pre sleep value. rc=%d\n",
				__func__, rc);
			rc = 0;
		} else {
			mp->vreg_config[i].pre_off_sleep = tmp;
		}

		/* post-sleep */
		rc = of_property_read_u32(supply_node,
			"qcom,supply-post-on-sleep", &tmp);
		if (rc) {
			pr_debug("%s: error reading supply post sleep value. rc=%d\n",
				__func__, rc);
			rc = 0;
		} else {
			mp->vreg_config[i].post_on_sleep = tmp;
		}

		rc = of_property_read_u32(supply_node,
			"qcom,supply-post-off-sleep", &tmp);
		if (rc) {
			pr_debug("%s: error reading supply post sleep value. rc=%d\n",
				__func__, rc);
			rc = 0;
		} else {
			mp->vreg_config[i].post_off_sleep = tmp;
		}

		pr_debug("%s: %s min=%d, max=%d, enable=%d, disable=%d, preonsleep=%d, postonsleep=%d, preoffsleep=%d, postoffsleep=%d\n",
			__func__,
			mp->vreg_config[i].vreg_name,
			mp->vreg_config[i].min_voltage,
			mp->vreg_config[i].max_voltage,
			mp->vreg_config[i].enable_load,
			mp->vreg_config[i].disable_load,
			mp->vreg_config[i].pre_on_sleep,
			mp->vreg_config[i].post_on_sleep,
			mp->vreg_config[i].pre_off_sleep,
			mp->vreg_config[i].post_off_sleep
			);
		++i;
	}

	return rc;

error:
	if (mp->vreg_config) {
		devm_kfree(dev, mp->vreg_config);
		mp->vreg_config = NULL;
	}
novreg:
	mp->num_vreg = 0;

	return rc;
}

static int mdss_dsi_get_panel_cfg(char *panel_cfg,
				struct mdss_dsi_ctrl_pdata *ctrl)
{
	int rc;
	struct mdss_panel_cfg *pan_cfg = NULL;

	if (!panel_cfg)
		return MDSS_PANEL_INTF_INVALID;

	pan_cfg = ctrl->mdss_util->panel_intf_type(MDSS_PANEL_INTF_DSI);
	if (IS_ERR(pan_cfg)) {
		return PTR_ERR(pan_cfg);
	} else if (!pan_cfg) {
		panel_cfg[0] = 0;
		return 0;
	}

	pr_debug("%s:%d: cfg:[%s]\n", __func__, __LINE__,
		 pan_cfg->arg_cfg);
	rc = strlcpy(panel_cfg, pan_cfg->arg_cfg,
		     sizeof(pan_cfg->arg_cfg));
	return rc;
}

struct buf_data {
	char *buf; /* cmd buf */
	int blen; /* cmd buf length */
	char *string_buf; /* cmd buf as string, 3 bytes per number */
	int sblen; /* string buffer length */
	int sync_flag;
	struct mutex dbg_mutex; /* mutex to synchronize read/write/flush */
};

struct mdss_dsi_debugfs_info {
	struct dentry *root;
	struct mdss_dsi_ctrl_pdata ctrl_pdata;
	struct buf_data on_cmd;
	struct buf_data off_cmd;
	u32 override_flag;
};

static int mdss_dsi_cmd_state_open(struct inode *inode, struct file *file)
{
	/* non-seekable */
	file->private_data = inode->i_private;
	return nonseekable_open(inode, file);
}

static ssize_t mdss_dsi_cmd_state_read(struct file *file, char __user *buf,
				size_t count, loff_t *ppos)
{
	int *link_state = file->private_data;
	char buffer[32];
	int blen = 0;

	if (*ppos)
		return 0;

	if ((*link_state) == DSI_HS_MODE)
		blen = snprintf(buffer, sizeof(buffer), "dsi_hs_mode\n");
	else
		blen = snprintf(buffer, sizeof(buffer), "dsi_lp_mode\n");

	if (blen < 0)
		return 0;

	if (copy_to_user(buf, buffer, blen))
		return -EFAULT;

	*ppos += blen;
	return blen;
}

static ssize_t mdss_dsi_cmd_state_write(struct file *file,
			const char __user *p, size_t count, loff_t *ppos)
{
	int *link_state = file->private_data;
	char *input;

	input = kmalloc(count, GFP_KERNEL);
	if (!input) {
		pr_err("%s: Failed to allocate memory\n", __func__);
		return -ENOMEM;
	}

	if (copy_from_user(input, p, count)) {
		kfree(input);
		return -EFAULT;
	}
	input[count-1] = '\0';

	if (strnstr(input, "dsi_hs_mode", strlen("dsi_hs_mode")))
		*link_state = DSI_HS_MODE;
	else
		*link_state = DSI_LP_MODE;

	kfree(input);
	return count;
}

static const struct file_operations mdss_dsi_cmd_state_fop = {
	.open = mdss_dsi_cmd_state_open,
	.read = mdss_dsi_cmd_state_read,
	.write = mdss_dsi_cmd_state_write,
};

static int mdss_dsi_cmd_open(struct inode *inode, struct file *file)
{
	/* non-seekable */
	file->private_data = inode->i_private;
	return nonseekable_open(inode, file);
}

static ssize_t mdss_dsi_cmd_read(struct file *file, char __user *buf,
				 size_t count, loff_t *ppos)
{
	struct buf_data *pcmds = file->private_data;
	char *bp;
	ssize_t ret = 0;

	mutex_lock(&pcmds->dbg_mutex);
	if (*ppos == 0) {
		kfree(pcmds->string_buf);
		pcmds->string_buf = NULL;
		pcmds->sblen = 0;
	}

	if (!pcmds->string_buf) {
		/*
		 * Buffer size is the sum of cmd length (3 bytes per number)
		 * with NULL terminater
		 */
		int bsize = ((pcmds->blen)*3 + 1);
		int blen = 0;
		char *buffer;

		buffer = kmalloc(bsize, GFP_KERNEL);
		if (!buffer) {
			pr_err("%s: Failed to allocate memory\n", __func__);
			mutex_unlock(&pcmds->dbg_mutex);
			return -ENOMEM;
		}

		bp = pcmds->buf;
		while ((blen < (bsize-1)) &&
		       (bp < ((pcmds->buf) + (pcmds->blen)))) {
			struct dsi_ctrl_hdr dchdr =
					*((struct dsi_ctrl_hdr *)bp);
			int dhrlen = sizeof(dchdr), dlen;
			char *tmp = (char *)(&dchdr);
			dlen = dchdr.dlen;
			dchdr.dlen = htons(dchdr.dlen);
			while (dhrlen--)
				blen += snprintf(buffer+blen, bsize-blen,
						 "%02x ", (*tmp++));

			bp += sizeof(dchdr);
			while (dlen--)
				blen += snprintf(buffer+blen, bsize-blen,
						 "%02x ", (*bp++));
			buffer[blen-1] = '\n';
		}
		buffer[blen] = '\0';
		pcmds->string_buf = buffer;
		pcmds->sblen = blen;
	}

	/*
	 * The max value of count is PAGE_SIZE(4096).
	 * It may need multiple times of reading if string buf is too large
	 */
	if (*ppos >= (pcmds->sblen)) {
		kfree(pcmds->string_buf);
		pcmds->string_buf = NULL;
		pcmds->sblen = 0;
		mutex_unlock(&pcmds->dbg_mutex);
		return 0; /* the end */
	}
	ret = simple_read_from_buffer(buf, count, ppos, pcmds->string_buf,
				      pcmds->sblen);
	mutex_unlock(&pcmds->dbg_mutex);
	return ret;
}

static ssize_t mdss_dsi_cmd_write(struct file *file, const char __user *p,
				  size_t count, loff_t *ppos)
{
	struct buf_data *pcmds = file->private_data;
	ssize_t ret = 0;
	int blen = 0;
	char *string_buf;

	mutex_lock(&pcmds->dbg_mutex);
	if (*ppos == 0) {
		kfree(pcmds->string_buf);
		pcmds->string_buf = NULL;
		pcmds->sblen = 0;
	}

	/* Allocate memory for the received string */
	blen = count + (pcmds->sblen);
	string_buf = krealloc(pcmds->string_buf, blen + 1, GFP_KERNEL);
	if (!string_buf) {
		pr_err("%s: Failed to allocate memory\n", __func__);
		mutex_unlock(&pcmds->dbg_mutex);
		return -ENOMEM;
	}

	/* Writing in batches is possible */
	ret = simple_write_to_buffer(string_buf, blen, ppos, p, count);

	string_buf[blen] = '\0';
	pcmds->string_buf = string_buf;
	pcmds->sblen = blen;
	mutex_unlock(&pcmds->dbg_mutex);
	return ret;
}

static int mdss_dsi_cmd_flush(struct file *file, fl_owner_t id)
{
	struct buf_data *pcmds = file->private_data;
	int blen, len, i;
	char *buf, *bufp, *bp;
	struct dsi_ctrl_hdr *dchdr;

	mutex_lock(&pcmds->dbg_mutex);

	if (!pcmds->string_buf) {
		mutex_unlock(&pcmds->dbg_mutex);
		return 0;
	}

	/*
	 * Allocate memory for command buffer
	 * 3 bytes per number, and 2 bytes for the last one
	 */
	blen = ((pcmds->sblen) + 2) / 3;
	buf = kzalloc(blen, GFP_KERNEL);
	if (!buf) {
		pr_err("%s: Failed to allocate memory\n", __func__);
		kfree(pcmds->string_buf);
		pcmds->string_buf = NULL;
		pcmds->sblen = 0;
		mutex_unlock(&pcmds->dbg_mutex);
		return -ENOMEM;
	}

	/* Translate the input string to command array */
	bufp = pcmds->string_buf;
	for (i = 0; i < blen; i++) {
		uint32_t value = 0;
		int step = 0;
		if (sscanf(bufp, "%02x%n", &value, &step) > 0) {
			*(buf+i) = (char)value;
			bufp += step;
		}
	}

	/* Scan dcs commands */
	bp = buf;
	len = blen;
	while (len >= sizeof(*dchdr)) {
		dchdr = (struct dsi_ctrl_hdr *)bp;
		dchdr->dlen = ntohs(dchdr->dlen);
		if (dchdr->dlen > len) {
			pr_err("%s: dtsi cmd=%x error, len=%d\n",
				__func__, dchdr->dtype, dchdr->dlen);
			kfree(buf);
			mutex_unlock(&pcmds->dbg_mutex);
			return -EINVAL;
		}
		bp += sizeof(*dchdr);
		len -= sizeof(*dchdr);
		bp += dchdr->dlen;
		len -= dchdr->dlen;
	}
	if (len != 0) {
		pr_err("%s: dcs_cmd=%x len=%d error!\n", __func__,
				bp[0], len);
		kfree(buf);
		mutex_unlock(&pcmds->dbg_mutex);
		return -EINVAL;
	}

	if (pcmds->sync_flag) {
		pcmds->buf = buf;
		pcmds->blen = blen;
		pcmds->sync_flag = 0;
	} else {
		kfree(pcmds->buf);
		pcmds->buf = buf;
		pcmds->blen = blen;
	}
	mutex_unlock(&pcmds->dbg_mutex);
	return 0;
}

static const struct file_operations mdss_dsi_cmd_fop = {
	.open = mdss_dsi_cmd_open,
	.read = mdss_dsi_cmd_read,
	.write = mdss_dsi_cmd_write,
	.flush = mdss_dsi_cmd_flush,
};

struct dentry *dsi_debugfs_create_dcs_cmd(const char *name, umode_t mode,
				struct dentry *parent, struct buf_data *cmd,
				struct dsi_panel_cmds ctrl_cmds)
{
	mutex_init(&cmd->dbg_mutex);
	cmd->buf = ctrl_cmds.buf;
	cmd->blen = ctrl_cmds.blen;
	cmd->string_buf = NULL;
	cmd->sblen = 0;
	cmd->sync_flag = 1;

	return debugfs_create_file(name, mode, parent,
				   cmd, &mdss_dsi_cmd_fop);
}

#define DEBUGFS_CREATE_DCS_CMD(name, node, cmd, ctrl_cmd) \
	dsi_debugfs_create_dcs_cmd(name, 0644, node, cmd, ctrl_cmd)

static int mdss_dsi_debugfs_setup(struct mdss_panel_data *pdata,
			struct dentry *parent)
{
	struct mdss_dsi_ctrl_pdata *ctrl_pdata, *dfs_ctrl;
	struct mdss_dsi_debugfs_info *dfs;

	ctrl_pdata = container_of(pdata, struct mdss_dsi_ctrl_pdata,
				panel_data);

	dfs = kzalloc(sizeof(*dfs), GFP_KERNEL);
	if (!dfs) {
		pr_err("%s: No memory to create dsi ctrl debugfs info",
			__func__);
		return -ENOMEM;
	}

	dfs->root = debugfs_create_dir("dsi_ctrl_pdata", parent);
	if (IS_ERR_OR_NULL(dfs->root)) {
		pr_err("%s: debugfs_create_dir dsi fail, error %ld\n",
			__func__, PTR_ERR(dfs->root));
		kfree(dfs);
		return -ENODEV;
	}

	dfs_ctrl = &dfs->ctrl_pdata;
	debugfs_create_u32("override_flag", 0644, dfs->root,
			   &dfs->override_flag);

	debugfs_create_bool("cmd_sync_wait_broadcast", 0644, dfs->root,
			    &dfs_ctrl->cmd_sync_wait_broadcast);
	debugfs_create_bool("cmd_sync_wait_trigger", 0644, dfs->root,
			    &dfs_ctrl->cmd_sync_wait_trigger);

	debugfs_create_file("dsi_on_cmd_state", 0644, dfs->root,
		&dfs_ctrl->on_cmds.link_state, &mdss_dsi_cmd_state_fop);
	debugfs_create_file("dsi_off_cmd_state", 0644, dfs->root,
		&dfs_ctrl->off_cmds.link_state, &mdss_dsi_cmd_state_fop);

	DEBUGFS_CREATE_DCS_CMD("dsi_on_cmd", dfs->root, &dfs->on_cmd,
				ctrl_pdata->on_cmds);
	DEBUGFS_CREATE_DCS_CMD("dsi_off_cmd", dfs->root, &dfs->off_cmd,
				ctrl_pdata->off_cmds);

	debugfs_create_u32("dsi_err_counter", 0644, dfs->root,
			   &dfs_ctrl->err_cont.max_err_index);
	debugfs_create_u32("dsi_err_time_delta", 0644, dfs->root,
			   &dfs_ctrl->err_cont.err_time_delta);

	dfs->override_flag = 0;
	dfs->ctrl_pdata = *ctrl_pdata;
	ctrl_pdata->debugfs_info = dfs;
	return 0;
}

static int mdss_dsi_debugfs_init(struct mdss_dsi_ctrl_pdata *ctrl_pdata)
{
	int rc;
	struct mdss_panel_data *pdata;
	struct mdss_panel_info panel_info;

	if (!ctrl_pdata) {
		pr_warn_once("%s: Invalid pdata!\n", __func__);
		return -EINVAL;
	}

	pdata = &ctrl_pdata->panel_data;
	if (!pdata)
		return -EINVAL;

	panel_info = pdata->panel_info;
	rc = mdss_dsi_debugfs_setup(pdata, panel_info.debugfs_info->root);
	if (rc) {
		pr_err("%s: Error in initilizing dsi ctrl debugfs\n",
				__func__);
		return rc;
	}

	pr_debug("%s: Initialized mdss_dsi_debugfs_init\n", __func__);
	return 0;
}

static void mdss_dsi_debugfs_cleanup(struct mdss_dsi_ctrl_pdata *ctrl_pdata)
{
	struct mdss_panel_data *pdata = &ctrl_pdata->panel_data;

	do {
		struct mdss_dsi_ctrl_pdata *ctrl = container_of(pdata,
			struct mdss_dsi_ctrl_pdata, panel_data);
		struct mdss_dsi_debugfs_info *dfs = ctrl->debugfs_info;
		if (dfs && dfs->root)
			debugfs_remove_recursive(dfs->root);
		kfree(dfs);
		pdata = pdata->next;
	} while (pdata);
	pr_debug("%s: Cleaned up mdss_dsi_debugfs_info\n", __func__);
}

static int _mdss_dsi_refresh_cmd(struct buf_data *new_cmds,
	struct dsi_panel_cmds *original_pcmds)
{
	char *bp;
	int len, cnt, i;
	struct dsi_ctrl_hdr *dchdr;
	struct dsi_cmd_desc *cmds;

	if (new_cmds->sync_flag)
		return 0;

	bp = new_cmds->buf;
	len = new_cmds->blen;
	cnt = 0;
	/* Scan dcs commands and get dcs command count */
	while (len >= sizeof(*dchdr)) {
		dchdr = (struct dsi_ctrl_hdr *)bp;
		if (dchdr->dlen > len) {
			pr_err("%s: dtsi cmd=%x error, len=%d\n",
				__func__, dchdr->dtype, dchdr->dlen);
			return -EINVAL;
		}
		bp += sizeof(*dchdr) + dchdr->dlen;
		len -= sizeof(*dchdr) + dchdr->dlen;
		cnt++;
	}

	if (len != 0) {
		pr_err("%s: dcs_cmd=%x len=%d error!\n", __func__,
				bp[0], len);
		return -EINVAL;
	}

	/* Reallocate space for dcs commands */
	cmds = kzalloc(cnt * sizeof(struct dsi_cmd_desc), GFP_KERNEL);
	if (!cmds) {
		pr_err("%s: Failed to allocate memory\n", __func__);
		return -ENOMEM;
	}
	kfree(original_pcmds->buf);
	kfree(original_pcmds->cmds);
	original_pcmds->cmd_cnt = cnt;
	original_pcmds->cmds = cmds;
	original_pcmds->buf = new_cmds->buf;
	original_pcmds->blen = new_cmds->blen;

	bp = original_pcmds->buf;
	len = original_pcmds->blen;
	for (i = 0; i < cnt; i++) {
		dchdr = (struct dsi_ctrl_hdr *)bp;
		len -= sizeof(*dchdr);
		bp += sizeof(*dchdr);
		original_pcmds->cmds[i].dchdr = *dchdr;
		original_pcmds->cmds[i].payload = bp;
		bp += dchdr->dlen;
		len -= dchdr->dlen;
	}

	new_cmds->sync_flag = 1;
	return 0;
}

static void mdss_dsi_debugfsinfo_to_dsictrl_info(
			struct mdss_dsi_ctrl_pdata *ctrl_pdata)
{
	struct mdss_dsi_debugfs_info *dfs = ctrl_pdata->debugfs_info;
	struct dsi_err_container *dfs_err_cont = &dfs->ctrl_pdata.err_cont;
	struct dsi_err_container *err_cont = &ctrl_pdata->err_cont;

	ctrl_pdata->cmd_sync_wait_broadcast =
			dfs->ctrl_pdata.cmd_sync_wait_broadcast;
	ctrl_pdata->cmd_sync_wait_trigger =
			dfs->ctrl_pdata.cmd_sync_wait_trigger;

	_mdss_dsi_refresh_cmd(&dfs->on_cmd, &ctrl_pdata->on_cmds);
	_mdss_dsi_refresh_cmd(&dfs->off_cmd, &ctrl_pdata->off_cmds);

	ctrl_pdata->on_cmds.link_state =
			dfs->ctrl_pdata.on_cmds.link_state;
	ctrl_pdata->off_cmds.link_state =
			dfs->ctrl_pdata.off_cmds.link_state;

	/* keep error counter between 2 to 10 */
	if (dfs_err_cont->max_err_index >= 2 &&
		dfs_err_cont->max_err_index <= MAX_ERR_INDEX) {
		err_cont->max_err_index = dfs_err_cont->max_err_index;
	} else {
		dfs_err_cont->max_err_index = err_cont->max_err_index;
		pr_warn("resetting the dsi error counter to %d\n",
			err_cont->max_err_index);
	}

	/* keep error duration between 16 ms to 100 seconds */
	if (dfs_err_cont->err_time_delta >= 16 &&
		dfs_err_cont->err_time_delta <= 100000) {
		err_cont->err_time_delta = dfs_err_cont->err_time_delta;
	} else {
		dfs_err_cont->err_time_delta = err_cont->err_time_delta;
		pr_warn("resetting the dsi error time delta to %d ms\n",
			err_cont->err_time_delta);
	}
}

static void mdss_dsi_validate_debugfs_info(
		struct mdss_dsi_ctrl_pdata *ctrl_pdata)
{
	struct mdss_dsi_debugfs_info *dfs = ctrl_pdata->debugfs_info;

	if (dfs->override_flag) {
		pr_debug("%s: Overriding dsi ctrl_pdata with debugfs data\n",
			__func__);
		dfs->override_flag = 0;
		mdss_dsi_debugfsinfo_to_dsictrl_info(ctrl_pdata);
	}
}

/**
 * mdss_dsi_clamp_phy_reset_config() - configure DSI phy reset mask
 * @ctrl: pointer to DSI controller structure
 * @enable: true to mask the reset signal, false to unmask
 *
 * Configure the register to mask/unmask the propagation of the mdss ahb
 * clock reset signal to the DSI PHY. This would be necessary when the MDSS
 * core is idle power collapsed with the DSI panel on. This function assumes
 * that the mmss_misc_ahb clock is already on.
 */
static int mdss_dsi_clamp_phy_reset_config(struct mdss_dsi_ctrl_pdata *ctrl,
	bool enable)
{
	u32 regval;

	if (!ctrl) {
		pr_warn_ratelimited("%s: invalid input\n", __func__);
		return -EINVAL;
	}

	if (!ctrl->mmss_misc_io.base) {
		pr_warn_ratelimited("%s: mmss_misc_io not mapped\n", __func__);
		return -EINVAL;
	}

	if ((ctrl->shared_data->hw_rev >= MDSS_DSI_HW_REV_104) &&
		(MDSS_GET_STEP(ctrl->shared_data->hw_rev) !=
		MDSS_DSI_HW_REV_STEP_2)) {
		u32 clamp_reg_off = ctrl->shared_data->ulps_clamp_ctrl_off;

		regval = MIPI_INP(ctrl->mmss_misc_io.base + clamp_reg_off);
		if (enable)
			regval = regval | BIT(30);
		else
			regval = regval & ~BIT(30);
		MIPI_OUTP(ctrl->mmss_misc_io.base + clamp_reg_off, regval);
	} else {
		u32 phyrst_reg_off = ctrl->shared_data->ulps_phyrst_ctrl_off;

		if (enable)
			regval = BIT(0);
		else
			regval = 0;
		MIPI_OUTP(ctrl->mmss_misc_io.base + phyrst_reg_off, regval);
	}

	/* make sure that clamp ctrl is updated */
	wmb();

	return 0;
}

static int mdss_dsi_off(struct mdss_panel_data *pdata, int power_state)
{
	int ret = 0;
	struct mdss_dsi_ctrl_pdata *ctrl_pdata = NULL;
	struct mdss_panel_info *panel_info = NULL;

	if (pdata == NULL) {
		pr_err("%s: Invalid input data\n", __func__);
		return -EINVAL;
	}

	ctrl_pdata = container_of(pdata, struct mdss_dsi_ctrl_pdata,
				panel_data);

	panel_info = &ctrl_pdata->panel_data.panel_info;

	pr_debug("%s+: ctrl=%pK ndx=%d power_state=%d\n",
		__func__, ctrl_pdata, ctrl_pdata->ndx, power_state);

	if (power_state == panel_info->panel_power_state) {
		pr_debug("%s: No change in power state %d -> %d\n", __func__,
			panel_info->panel_power_state, power_state);
		goto end;
	}

	if (mdss_panel_is_power_on(power_state)) {
		pr_debug("%s: dsi_off with panel always on\n", __func__);
		goto panel_power_ctrl;
	}

	/*
	 * Link clocks should be turned off before PHY can be disabled.
	 * For command mode panels, all clocks are turned off prior to reaching
	 * here, so core clocks should be turned on before accessing hardware
	 * registers. For video mode panel, turn off link clocks and then
	 * disable PHY
	 */
	if (pdata->panel_info.type == MIPI_CMD_PANEL)
		mdss_dsi_clk_ctrl(ctrl_pdata, ctrl_pdata->dsi_clk_handle,
					MDSS_DSI_CORE_CLK, MDSS_DSI_CLK_ON);
	else
		mdss_dsi_clk_ctrl(ctrl_pdata, ctrl_pdata->dsi_clk_handle,
				  MDSS_DSI_LINK_CLK, MDSS_DSI_CLK_OFF);

	if (!pdata->panel_info.ulps_suspend_enabled) {
		/* disable DSI controller */
		mdss_dsi_controller_cfg(0, pdata);

		/* disable DSI phy */
		mdss_dsi_phy_disable(ctrl_pdata);
	}
	ctrl_pdata->ctrl_state &= ~CTRL_STATE_DSI_ACTIVE;
	mdss_dsi_clamp_phy_reset_config(ctrl_pdata, false);
	mdss_dsi_clk_ctrl(ctrl_pdata, ctrl_pdata->dsi_clk_handle,
			  MDSS_DSI_CORE_CLK, MDSS_DSI_CLK_OFF);

panel_power_ctrl:
	ret = mdss_dsi_panel_power_ctrl(pdata, power_state);
	if (ret) {
		pr_err("%s: Panel power off failed\n", __func__);
		goto end;
	}

	if (panel_info->dynamic_fps
	    && (panel_info->dfps_update == DFPS_SUSPEND_RESUME_MODE)
	    && (panel_info->new_fps != panel_info->mipi.frame_rate))
		panel_info->mipi.frame_rate = panel_info->new_fps;

	/* Initialize Max Packet size for DCS reads */
	ctrl_pdata->cur_max_pkt_size = 0;
end:
	pr_debug("%s-:\n", __func__);

	return ret;
}

int mdss_dsi_switch_mode(struct mdss_panel_data *pdata, int mode)
{
	struct mdss_dsi_ctrl_pdata *ctrl_pdata = NULL;
	struct mipi_panel_info *pinfo;
	bool dsi_ctrl_setup_needed = false;

	if (!pdata) {
		pr_err("%s: Invalid input data\n", __func__);
		return -EINVAL;
	}
	pr_debug("%s, start\n", __func__);

	pinfo = &pdata->panel_info.mipi;
	ctrl_pdata = container_of(pdata, struct mdss_dsi_ctrl_pdata,
		panel_data);

	if ((pinfo->dms_mode != DYNAMIC_MODE_RESOLUTION_SWITCH_IMMEDIATE) &&
			(pinfo->dms_mode != DYNAMIC_MODE_SWITCH_IMMEDIATE)) {
		pr_debug("%s: Dynamic mode switch not enabled.\n", __func__);
		return -EPERM;
	}

	if (mode == MIPI_VIDEO_PANEL) {
		mode = SWITCH_TO_VIDEO_MODE;
	} else if (mode == MIPI_CMD_PANEL) {
		mode = SWITCH_TO_CMD_MODE;
	} else if (mode == SWITCH_RESOLUTION) {
		dsi_ctrl_setup_needed = true;
		pr_debug("Resolution switch mode selected\n");
	} else {
		pr_err("Invalid mode selected, mode=%d\n", mode);
		return -EINVAL;
	}

	mdss_dsi_clk_ctrl(ctrl_pdata, ctrl_pdata->dsi_clk_handle,
			  MDSS_DSI_ALL_CLKS, MDSS_DSI_CLK_ON);
	if (dsi_ctrl_setup_needed)
		mdss_dsi_ctrl_setup(ctrl_pdata);

	ATRACE_BEGIN("switch_cmds");
	ctrl_pdata->switch_mode(pdata, mode);
	ATRACE_END("switch_cmds");

	mdss_dsi_clk_ctrl(ctrl_pdata, ctrl_pdata->dsi_clk_handle,
			  MDSS_DSI_ALL_CLKS, MDSS_DSI_CLK_OFF);

	pr_debug("%s, end\n", __func__);
	return 0;
}

static int mdss_dsi_reconfig(struct mdss_panel_data *pdata, int mode)
{
	struct mdss_dsi_ctrl_pdata *ctrl_pdata = NULL;
	struct mipi_panel_info *pinfo;

	if (!pdata) {
		pr_err("%s: Invalid input data\n", __func__);
		return -EINVAL;
	}
	pr_debug("%s, start\n", __func__);

	ctrl_pdata = container_of(pdata, struct mdss_dsi_ctrl_pdata,
		panel_data);
	pinfo = &pdata->panel_info.mipi;

	if (pinfo->dms_mode == DYNAMIC_MODE_SWITCH_IMMEDIATE) {
		/* reset DSI */
		mdss_dsi_clk_ctrl(ctrl_pdata, ctrl_pdata->dsi_clk_handle,
				  MDSS_DSI_ALL_CLKS, MDSS_DSI_CLK_ON);
		mdss_dsi_sw_reset(ctrl_pdata, true);
		mdss_dsi_ctrl_setup(ctrl_pdata);
		mdss_dsi_controller_cfg(true, pdata);
		mdss_dsi_clk_ctrl(ctrl_pdata, ctrl_pdata->dsi_clk_handle,
				  MDSS_DSI_ALL_CLKS, MDSS_DSI_CLK_OFF);
	}

	pr_debug("%s, end\n", __func__);
	return 0;
}
static int mdss_dsi_update_panel_config(struct mdss_dsi_ctrl_pdata *ctrl_pdata,
				int mode)
{
	int ret = 0;
	struct mdss_panel_info *pinfo = &(ctrl_pdata->panel_data.panel_info);

	if (mode == DSI_CMD_MODE) {
		pinfo->mipi.mode = DSI_CMD_MODE;
		pinfo->type = MIPI_CMD_PANEL;
		pinfo->mipi.vsync_enable = 1;
		pinfo->mipi.hw_vsync_mode = 1;
		pinfo->partial_update_enabled = pinfo->partial_update_supported;
	} else {	/*video mode*/
		pinfo->mipi.mode = DSI_VIDEO_MODE;
		pinfo->type = MIPI_VIDEO_PANEL;
		pinfo->mipi.vsync_enable = 0;
		pinfo->mipi.hw_vsync_mode = 0;
		pinfo->partial_update_enabled = 0;
	}

	ctrl_pdata->panel_mode = pinfo->mipi.mode;
	mdss_panel_get_dst_fmt(pinfo->bpp, pinfo->mipi.mode,
			pinfo->mipi.pixel_packing, &(pinfo->mipi.dst_format));
	return ret;
}

int mdss_dsi_on(struct mdss_panel_data *pdata)
{
	int ret = 0;
	struct mdss_panel_info *pinfo;
	struct mipi_panel_info *mipi;
	struct mdss_dsi_ctrl_pdata *ctrl_pdata = NULL;
	int cur_power_state;

	if (pdata == NULL) {
		pr_err("%s: Invalid input data\n", __func__);
		return -EINVAL;
	}

	ctrl_pdata = container_of(pdata, struct mdss_dsi_ctrl_pdata,
				panel_data);

	if (ctrl_pdata->debugfs_info)
		mdss_dsi_validate_debugfs_info(ctrl_pdata);

	cur_power_state = pdata->panel_info.panel_power_state;
	pr_debug("%s+: ctrl=%pK ndx=%d cur_power_state=%d\n", __func__,
		ctrl_pdata, ctrl_pdata->ndx, cur_power_state);

	pinfo = &pdata->panel_info;
	mipi = &pdata->panel_info.mipi;

	if (mdss_dsi_is_panel_on_interactive(pdata)) {
		/*
		 * all interrupts are disabled at LK
		 * for cont_splash case, intr mask bits need
		 * to be restored to allow dcs command be
		 * sent to panel
		 */
		mdss_dsi_restore_intr_mask(ctrl_pdata);
		pr_debug("%s: panel already on\n", __func__);
		goto end;
	}

	ret = mdss_dsi_panel_power_ctrl(pdata, MDSS_PANEL_POWER_ON);
	if (ret) {
		pr_err("%s:Panel power on failed. rc=%d\n", __func__, ret);
		goto end;
	}

	if (mdss_panel_is_power_on(cur_power_state)) {
		pr_debug("%s: dsi_on from panel low power state\n", __func__);
		goto end;
	}

	ret = mdss_dsi_set_clk_src(ctrl_pdata);
	if (ret) {
		pr_err("%s: failed to set clk src. rc=%d\n", __func__, ret);
		goto end;
	}

	/*
	 * Enable DSI core clocks prior to resetting and initializing DSI
	 * Phy. Phy and ctrl setup need to be done before enabling the link
	 * clocks.
	 */
	mdss_dsi_clk_ctrl(ctrl_pdata, ctrl_pdata->dsi_clk_handle,
			  MDSS_DSI_CORE_CLK, MDSS_DSI_CLK_ON);

	/*
	 * If ULPS during suspend feature is enabled, then DSI PHY was
	 * left on during suspend. In this case, we do not need to reset/init
	 * PHY. This would have already been done when the CORE clocks are
	 * turned on. However, if cont splash is disabled, the first time DSI
	 * is powered on, phy init needs to be done unconditionally.
	 */
	if (!pdata->panel_info.ulps_suspend_enabled || !ctrl_pdata->ulps) {
		mdss_dsi_phy_sw_reset(ctrl_pdata);
		mdss_dsi_phy_init(ctrl_pdata);
		mdss_dsi_ctrl_setup(ctrl_pdata);
	}
	ctrl_pdata->ctrl_state |= CTRL_STATE_DSI_ACTIVE;

	mdss_dsi_clamp_phy_reset_config(ctrl_pdata, true);

	/* DSI link clocks need to be on prior to ctrl sw reset */
	mdss_dsi_clk_ctrl(ctrl_pdata, ctrl_pdata->dsi_clk_handle,
			  MDSS_DSI_LINK_CLK, MDSS_DSI_CLK_ON);
	mdss_dsi_sw_reset(ctrl_pdata, true);

	/*
	 * Issue hardware reset line after enabling the DSI clocks and data
	 * data lanes for LP11 init
	 */
	if (mipi->lp11_init) {
		if (mdss_dsi_pinctrl_set_state(ctrl_pdata, true))
			pr_debug("reset enable: pinctrl not enabled\n");
		mdss_dsi_panel_reset(pdata, 1);
	}

	if (mipi->init_delay)
		usleep_range(mipi->init_delay, mipi->init_delay);

	if (pdata->panel_info.type == MIPI_CMD_PANEL)
		mdss_dsi_clk_ctrl(ctrl_pdata, ctrl_pdata->dsi_clk_handle,
				  MDSS_DSI_ALL_CLKS, MDSS_DSI_CLK_OFF);

end:
	pr_debug("%s-:\n", __func__);
	return ret;
}

static int mdss_dsi_pinctrl_set_state(
	struct mdss_dsi_ctrl_pdata *ctrl_pdata,
	bool active)
{
	struct pinctrl_state *pin_state;
	struct mdss_panel_info *pinfo = NULL;
	int rc = -EFAULT;

	if (IS_ERR_OR_NULL(ctrl_pdata->pin_res.pinctrl))
		return PTR_ERR(ctrl_pdata->pin_res.pinctrl);

	pinfo = &ctrl_pdata->panel_data.panel_info;
	if ((mdss_dsi_is_right_ctrl(ctrl_pdata) &&
		mdss_dsi_is_hw_config_split(ctrl_pdata->shared_data)) ||
			pinfo->is_dba_panel) {
		pr_debug("%s:%d, right ctrl pinctrl config not needed\n",
			__func__, __LINE__);
		return 0;
	}

	pin_state = active ? ctrl_pdata->pin_res.gpio_state_active
				: ctrl_pdata->pin_res.gpio_state_suspend;
	if (!IS_ERR_OR_NULL(pin_state)) {
		rc = pinctrl_select_state(ctrl_pdata->pin_res.pinctrl,
				pin_state);
		if (rc)
			pr_err("%s: can not set %s pins\n", __func__,
			       active ? MDSS_PINCTRL_STATE_DEFAULT
			       : MDSS_PINCTRL_STATE_SLEEP);
	} else {
		pr_err("%s: invalid '%s' pinstate\n", __func__,
		       active ? MDSS_PINCTRL_STATE_DEFAULT
		       : MDSS_PINCTRL_STATE_SLEEP);
	}
	return rc;
}

static int mdss_dsi_pinctrl_init(struct platform_device *pdev)
{
	struct mdss_dsi_ctrl_pdata *ctrl_pdata;

	ctrl_pdata = platform_get_drvdata(pdev);
	ctrl_pdata->pin_res.pinctrl = devm_pinctrl_get(&pdev->dev);
	if (IS_ERR_OR_NULL(ctrl_pdata->pin_res.pinctrl)) {
		pr_err("%s: failed to get pinctrl\n", __func__);
		return PTR_ERR(ctrl_pdata->pin_res.pinctrl);
	}

	ctrl_pdata->pin_res.gpio_state_active
		= pinctrl_lookup_state(ctrl_pdata->pin_res.pinctrl,
				MDSS_PINCTRL_STATE_DEFAULT);
	if (IS_ERR_OR_NULL(ctrl_pdata->pin_res.gpio_state_active))
		pr_warn("%s: can not get default pinstate\n", __func__);

	ctrl_pdata->pin_res.gpio_state_suspend
		= pinctrl_lookup_state(ctrl_pdata->pin_res.pinctrl,
				MDSS_PINCTRL_STATE_SLEEP);
	if (IS_ERR_OR_NULL(ctrl_pdata->pin_res.gpio_state_suspend))
		pr_warn("%s: can not get sleep pinstate\n", __func__);

	return 0;
}

static int mdss_dsi_unblank(struct mdss_panel_data *pdata)
{
	int ret = 0;
	struct mipi_panel_info *mipi;
	struct mdss_dsi_ctrl_pdata *ctrl_pdata = NULL;
	struct mdss_dsi_ctrl_pdata *sctrl = NULL;

	if (pdata == NULL) {
		pr_err("%s: Invalid input data\n", __func__);
		return -EINVAL;
	}

	ctrl_pdata = container_of(pdata, struct mdss_dsi_ctrl_pdata,
				panel_data);
	mipi  = &pdata->panel_info.mipi;

	pr_debug("%s+: ctrl=%pK ndx=%d cur_power_state=%d ctrl_state=%x\n",
			__func__, ctrl_pdata, ctrl_pdata->ndx,
		pdata->panel_info.panel_power_state, ctrl_pdata->ctrl_state);

	mdss_dsi_pm_qos_update_request(DSI_DISABLE_PC_LATENCY);

	if (mdss_dsi_is_ctrl_clk_master(ctrl_pdata))
		sctrl = mdss_dsi_get_ctrl_clk_slave();

	mdss_dsi_clk_ctrl(ctrl_pdata, ctrl_pdata->dsi_clk_handle,
			  MDSS_DSI_ALL_CLKS, MDSS_DSI_CLK_ON);
	if (sctrl)
		mdss_dsi_clk_ctrl(sctrl, sctrl->dsi_clk_handle,
				  MDSS_DSI_ALL_CLKS, MDSS_DSI_CLK_ON);

	if (ctrl_pdata->ctrl_state & CTRL_STATE_PANEL_LP) {
		pr_debug("%s: dsi_unblank with panel always on\n", __func__);
		if (ctrl_pdata->low_power_config)
			ret = ctrl_pdata->low_power_config(pdata, false);
		if (!ret)
			ctrl_pdata->ctrl_state &= ~CTRL_STATE_PANEL_LP;
		goto error;
	}

	if (!(ctrl_pdata->ctrl_state & CTRL_STATE_PANEL_INIT)) {
		if (!pdata->panel_info.dynamic_switch_pending) {
			ATRACE_BEGIN("dsi_panel_on");
			ret = ctrl_pdata->on(pdata);
			if (ret) {
				pr_err("%s: unable to initialize the panel\n",
							__func__);
				goto error;
			}
			ATRACE_END("dsi_panel_on");
		}
	}

	if ((pdata->panel_info.type == MIPI_CMD_PANEL) &&
		mipi->vsync_enable && mipi->hw_vsync_mode) {
		mdss_dsi_set_tear_on(ctrl_pdata);
		if (mdss_dsi_is_te_based_esd(ctrl_pdata))
			enable_irq(gpio_to_irq(ctrl_pdata->disp_te_gpio));
	}

	ctrl_pdata->ctrl_state |= CTRL_STATE_PANEL_INIT;

error:
	mdss_dsi_clk_ctrl(ctrl_pdata, ctrl_pdata->dsi_clk_handle,
			  MDSS_DSI_ALL_CLKS, MDSS_DSI_CLK_OFF);
	if (sctrl)
		mdss_dsi_clk_ctrl(sctrl, sctrl->dsi_clk_handle,
				  MDSS_DSI_ALL_CLKS, MDSS_DSI_CLK_OFF);

	mdss_dsi_pm_qos_update_request(DSI_ENABLE_PC_LATENCY);

	pr_debug("%s-:\n", __func__);

	return ret;
}

static int mdss_dsi_blank(struct mdss_panel_data *pdata, int power_state)
{
	int ret = 0;
	struct mipi_panel_info *mipi;
	struct mdss_dsi_ctrl_pdata *ctrl_pdata = NULL;

	if (pdata == NULL) {
		pr_err("%s: Invalid input data\n", __func__);
		return -EINVAL;
	}

	ctrl_pdata = container_of(pdata, struct mdss_dsi_ctrl_pdata,
				panel_data);
	mipi = &pdata->panel_info.mipi;

	pr_debug("%s+: ctrl=%pK ndx=%d power_state=%d\n",
		__func__, ctrl_pdata, ctrl_pdata->ndx, power_state);

	mdss_dsi_clk_ctrl(ctrl_pdata, ctrl_pdata->dsi_clk_handle,
			  MDSS_DSI_ALL_CLKS, MDSS_DSI_CLK_ON);

	if (mdss_panel_is_power_on_lp(power_state)) {
		pr_debug("%s: low power state requested\n", __func__);
		if (ctrl_pdata->low_power_config)
			ret = ctrl_pdata->low_power_config(pdata, true);
		if (!ret)
			ctrl_pdata->ctrl_state |= CTRL_STATE_PANEL_LP;
		goto error;
	}

	if (pdata->panel_info.type == MIPI_VIDEO_PANEL &&
			ctrl_pdata->off_cmds.link_state == DSI_LP_MODE) {
		mdss_dsi_sw_reset(ctrl_pdata, false);
		mdss_dsi_host_init(pdata);
	}

	mdss_dsi_op_mode_config(DSI_CMD_MODE, pdata);

	if (pdata->panel_info.dynamic_switch_pending) {
		pr_info("%s: switching to %s mode\n", __func__,
			(pdata->panel_info.mipi.mode ? "video" : "command"));
		if (pdata->panel_info.type == MIPI_CMD_PANEL) {
			ctrl_pdata->switch_mode(pdata, SWITCH_TO_VIDEO_MODE);
		} else if (pdata->panel_info.type == MIPI_VIDEO_PANEL) {
			ctrl_pdata->switch_mode(pdata, SWITCH_TO_CMD_MODE);
			mdss_dsi_set_tear_off(ctrl_pdata);
		}
	}

	if ((pdata->panel_info.type == MIPI_CMD_PANEL) &&
		mipi->vsync_enable && mipi->hw_vsync_mode) {
		if (mdss_dsi_is_te_based_esd(ctrl_pdata)) {
				disable_irq(gpio_to_irq(
					ctrl_pdata->disp_te_gpio));
				atomic_dec(&ctrl_pdata->te_irq_ready);
		}
		mdss_dsi_set_tear_off(ctrl_pdata);
	}

	if (ctrl_pdata->ctrl_state & CTRL_STATE_PANEL_INIT) {
		if (!pdata->panel_info.dynamic_switch_pending) {
			ATRACE_BEGIN("dsi_panel_off");
			ret = ctrl_pdata->off(pdata);
			if (ret) {
				pr_err("%s: Panel OFF failed\n", __func__);
				goto error;
			}
			ATRACE_END("dsi_panel_off");
		}
		ctrl_pdata->ctrl_state &= ~(CTRL_STATE_PANEL_INIT |
			CTRL_STATE_PANEL_LP);
	}

error:
	mdss_dsi_clk_ctrl(ctrl_pdata, ctrl_pdata->dsi_clk_handle,
			  MDSS_DSI_ALL_CLKS, MDSS_DSI_CLK_OFF);
	pr_debug("%s-:End\n", __func__);
	return ret;
}

static int mdss_dsi_post_panel_on(struct mdss_panel_data *pdata)
{
	struct mdss_dsi_ctrl_pdata *ctrl_pdata = NULL;

	if (pdata == NULL) {
		pr_err("%s: Invalid input data\n", __func__);
		return -EINVAL;
	}

	ctrl_pdata = container_of(pdata, struct mdss_dsi_ctrl_pdata,
				panel_data);

	pr_debug("%s+: ctrl=%pK ndx=%d\n", __func__,
				ctrl_pdata, ctrl_pdata->ndx);

	mdss_dsi_clk_ctrl(ctrl_pdata, ctrl_pdata->dsi_clk_handle,
			  MDSS_DSI_ALL_CLKS, MDSS_DSI_CLK_ON);

	if (ctrl_pdata->post_panel_on)
		ctrl_pdata->post_panel_on(pdata);

	mdss_dsi_clk_ctrl(ctrl_pdata, ctrl_pdata->dsi_clk_handle,
			  MDSS_DSI_ALL_CLKS, MDSS_DSI_CLK_OFF);
	pr_debug("%s-:\n", __func__);

	return 0;
}

<<<<<<< HEAD
irqreturn_t test_hw_vsync_handler(int irq, void *data)
=======
static irqreturn_t test_hw_vsync_handler(int irq, void *data)
>>>>>>> c6cc8916
{
	struct mdss_panel_data *pdata = (struct mdss_panel_data *)data;

	pr_debug("HW VSYNC\n");
	MDSS_XLOG(0xaaa, irq);
	complete_all(&pdata->te_done);
	if (pdata->next)
		complete_all(&pdata->next->te_done);
	return IRQ_HANDLED;
}

int mdss_dsi_cont_splash_on(struct mdss_panel_data *pdata)
{
	int ret = 0;
	struct mipi_panel_info *mipi;
	struct mdss_dsi_ctrl_pdata *ctrl_pdata = NULL;

	pr_info("%s:%d DSI on for continuous splash.\n", __func__, __LINE__);

	if (pdata == NULL) {
		pr_err("%s: Invalid input data\n", __func__);
		return -EINVAL;
	}

	mipi = &pdata->panel_info.mipi;

	ctrl_pdata = container_of(pdata, struct mdss_dsi_ctrl_pdata,
				panel_data);

	pr_debug("%s+: ctrl=%pK ndx=%d\n", __func__,
				ctrl_pdata, ctrl_pdata->ndx);

	WARN((ctrl_pdata->ctrl_state & CTRL_STATE_PANEL_INIT),
		"Incorrect Ctrl state=0x%x\n", ctrl_pdata->ctrl_state);

	mdss_dsi_ctrl_setup(ctrl_pdata);
	mdss_dsi_sw_reset(ctrl_pdata, true);
	pr_debug("%s-:End\n", __func__);
	return ret;
}

static void __mdss_dsi_mask_dfps_errors(struct mdss_dsi_ctrl_pdata *ctrl,
		bool mask)
{
	u32 data = 0;

	/*
	 * Assumption is that the DSI clocks will be enabled
	 * when this API is called from dfps thread
	 */
	if (mask) {
		/* mask FIFO underflow and PLL unlock bits */
		mdss_dsi_set_reg(ctrl, 0x10c, 0x7c000000, 0x7c000000);
	} else {
		data = MIPI_INP((ctrl->ctrl_base) + 0x0120);
		if (data & BIT(16)) {
			pr_debug("pll unlocked: 0x%x\n", data);
			/* clear PLL unlock bit */
			MIPI_OUTP((ctrl->ctrl_base) + 0x120, BIT(16));
		}

		data = MIPI_INP((ctrl->ctrl_base) + 0x00c);
		if (data & 0x88880000) {
			pr_debug("dsi fifo underflow: 0x%x\n", data);
			/* clear DSI FIFO underflow and empty */
			MIPI_OUTP((ctrl->ctrl_base) + 0x00c, 0x99990000);
		}

		/* restore FIFO underflow and PLL unlock bits */
		mdss_dsi_set_reg(ctrl, 0x10c, 0x7c000000, 0x0);
	}
}

static void __mdss_dsi_update_video_mode_total(struct mdss_panel_data *pdata,
		int new_fps)
{
	u32 hsync_period, vsync_period;
	u32 new_dsi_v_total, current_dsi_v_total;
	struct mdss_dsi_ctrl_pdata *ctrl_pdata = NULL;

	if (pdata == NULL) {
		pr_err("%s Invalid pdata\n", __func__);
		return;
	}

	ctrl_pdata = container_of(pdata, struct mdss_dsi_ctrl_pdata,
			panel_data);
	if (ctrl_pdata == NULL) {
		pr_err("%s Invalid ctrl_pdata\n", __func__);
		return;
	}

	if (ctrl_pdata->timing_db_mode)
		MIPI_OUTP((ctrl_pdata->ctrl_base) + 0x1e8, 0x1);

	vsync_period =
		mdss_panel_get_vtotal(&pdata->panel_info);
	hsync_period =
		mdss_panel_get_htotal(&pdata->panel_info, true);
	current_dsi_v_total =
		MIPI_INP((ctrl_pdata->ctrl_base) + 0x2C);
	new_dsi_v_total =
		((vsync_period - 1) << 16) | (hsync_period - 1);

	MIPI_OUTP((ctrl_pdata->ctrl_base) + 0x2C, new_dsi_v_total);

	if (ctrl_pdata->timing_db_mode)
		MIPI_OUTP((ctrl_pdata->ctrl_base) + 0x1e4, 0x1);

	pr_debug("%s new_fps:%d new_vtotal:0x%X cur_vtotal:0x%X frame_rate:%d\n",
			__func__, new_fps, new_dsi_v_total, current_dsi_v_total,
			ctrl_pdata->panel_data.panel_info.mipi.frame_rate);

	ctrl_pdata->panel_data.panel_info.current_fps = new_fps;
	MDSS_XLOG(current_dsi_v_total, new_dsi_v_total, new_fps,
		ctrl_pdata->timing_db_mode);

}

static void __mdss_dsi_dyn_refresh_config(
		struct mdss_dsi_ctrl_pdata *ctrl_pdata)
{
	int reg_data = 0;
	u32 phy_rev = ctrl_pdata->shared_data->phy_rev;

	/* configure only for master control in split display */
	if (mdss_dsi_is_hw_config_split(ctrl_pdata->shared_data) &&
			mdss_dsi_is_ctrl_clk_slave(ctrl_pdata))
		return;

	switch (phy_rev) {
	case DSI_PHY_REV_10:
		reg_data = MIPI_INP((ctrl_pdata->ctrl_base) +
				DSI_DYNAMIC_REFRESH_CTRL);
		reg_data &= ~BIT(12);
		MIPI_OUTP((ctrl_pdata->ctrl_base)
				+ DSI_DYNAMIC_REFRESH_CTRL, reg_data);
		break;
	case DSI_PHY_REV_20:
		reg_data = BIT(13);
		MIPI_OUTP((ctrl_pdata->ctrl_base)
				+ DSI_DYNAMIC_REFRESH_CTRL, reg_data);
		break;
	default:
		pr_err("Phy rev %d unsupported\n", phy_rev);
		break;
	}

	pr_debug("Dynamic fps ctrl = 0x%x\n", reg_data);
}

static void __mdss_dsi_calc_dfps_delay(struct mdss_panel_data *pdata)
{
	u32 esc_clk_rate_hz;
	u32 pipe_delay, pipe_delay2 = 0, pll_delay;
	u32 hsync_period = 0;
	u32 pclk_to_esc_ratio, byte_to_esc_ratio, hr_bit_to_esc_ratio;
	struct mdss_dsi_ctrl_pdata *ctrl_pdata = NULL;
	struct mdss_panel_info *pinfo = NULL;
	struct mdss_dsi_phy_ctrl *pd = NULL;

	if (pdata == NULL) {
		pr_err("%s Invalid pdata\n", __func__);
		return;
	}

	ctrl_pdata = container_of(pdata, struct mdss_dsi_ctrl_pdata,
			panel_data);
	if (ctrl_pdata == NULL) {
		pr_err("%s Invalid ctrl_pdata\n", __func__);
		return;
	}

	if (mdss_dsi_is_hw_config_split(ctrl_pdata->shared_data) &&
		mdss_dsi_is_ctrl_clk_slave(ctrl_pdata))
		return;

	pinfo = &pdata->panel_info;
	pd = &(pinfo->mipi.dsi_phy_db);

	esc_clk_rate_hz = ctrl_pdata->esc_clk_rate_hz;
	pclk_to_esc_ratio = (ctrl_pdata->pclk_rate / esc_clk_rate_hz);
	byte_to_esc_ratio = (ctrl_pdata->byte_clk_rate / esc_clk_rate_hz);
	hr_bit_to_esc_ratio = ((ctrl_pdata->byte_clk_rate * 4) /
					esc_clk_rate_hz);

	hsync_period = mdss_panel_get_htotal(pinfo, true);
	pipe_delay = (hsync_period + 1) / pclk_to_esc_ratio;
	if (pinfo->mipi.eof_bllp_power_stop == 0)
		pipe_delay += (17 / pclk_to_esc_ratio) +
			((21 + (pinfo->mipi.t_clk_pre + 1) +
				(pinfo->mipi.t_clk_post + 1)) /
				byte_to_esc_ratio) +
			((((pd->timing[8] >> 1) + 1) +
			((pd->timing[6] >> 1) + 1) +
			((pd->timing[3] * 4) + (pd->timing[5] >> 1) + 1) +
			((pd->timing[7] >> 1) + 1) +
			((pd->timing[1] >> 1) + 1) +
			((pd->timing[4] >> 1) + 1)) / hr_bit_to_esc_ratio);

	if (pinfo->mipi.force_clk_lane_hs)
		pipe_delay2 = (6 / byte_to_esc_ratio) +
			((((pd->timing[1] >> 1) + 1) +
			((pd->timing[4] >> 1) + 1)) / hr_bit_to_esc_ratio);

	/* 130 us pll delay recommended by h/w doc */
	pll_delay = ((130 * esc_clk_rate_hz) / 1000000) * 2;

	MIPI_OUTP((ctrl_pdata->ctrl_base) + DSI_DYNAMIC_REFRESH_PIPE_DELAY,
						pipe_delay);
	MIPI_OUTP((ctrl_pdata->ctrl_base) + DSI_DYNAMIC_REFRESH_PIPE_DELAY2,
						pipe_delay2);
	MIPI_OUTP((ctrl_pdata->ctrl_base) + DSI_DYNAMIC_REFRESH_PLL_DELAY,
						pll_delay);
}

static int __mdss_dsi_dfps_calc_clks(struct mdss_panel_data *pdata,
		int new_fps)
{
	int rc = 0;
	u64 clk_rate;
	struct mdss_dsi_ctrl_pdata *ctrl_pdata = NULL;
	struct mdss_panel_info *pinfo;
	u32 phy_rev;

	if (pdata == NULL) {
		pr_err("%s Invalid pdata\n", __func__);
		return -EINVAL;
	}

	ctrl_pdata = container_of(pdata, struct mdss_dsi_ctrl_pdata,
			panel_data);
	if (ctrl_pdata == NULL) {
		pr_err("%s Invalid ctrl_pdata\n", __func__);
		return -EINVAL;
	}

	pinfo = &pdata->panel_info;
	phy_rev = ctrl_pdata->shared_data->phy_rev;

	rc = mdss_dsi_clk_div_config
		(&ctrl_pdata->panel_data.panel_info, new_fps);
	if (rc) {
		pr_err("%s: unable to initialize the clk dividers\n",
				__func__);
		return rc;
	}

	__mdss_dsi_dyn_refresh_config(ctrl_pdata);

	if (phy_rev == DSI_PHY_REV_20)
		mdss_dsi_dfps_config_8996(ctrl_pdata);

	__mdss_dsi_calc_dfps_delay(pdata);

	/* take a backup of current clk rates */
	ctrl_pdata->pclk_rate_bkp = ctrl_pdata->pclk_rate;
	ctrl_pdata->byte_clk_rate_bkp = ctrl_pdata->byte_clk_rate;

	ctrl_pdata->pclk_rate = pinfo->mipi.dsi_pclk_rate;
	clk_rate = pinfo->clk_rate;
	do_div(clk_rate, 8U);
	ctrl_pdata->byte_clk_rate = (u32) clk_rate;

	pr_debug("byte_rate=%i\n", ctrl_pdata->byte_clk_rate);
	pr_debug("pclk_rate=%i\n", ctrl_pdata->pclk_rate);

	return rc;
}

static int __mdss_dsi_dfps_update_clks(struct mdss_panel_data *pdata,
		int new_fps)
{
	struct mdss_dsi_ctrl_pdata *ctrl_pdata = NULL;
	struct mdss_dsi_ctrl_pdata *sctrl_pdata = NULL;
	struct mdss_panel_info *pinfo, *spinfo;
	int rc = 0;

	if (pdata == NULL) {
		pr_err("%s Invalid pdata\n", __func__);
		return -EINVAL;
	}

	ctrl_pdata = container_of(pdata, struct mdss_dsi_ctrl_pdata,
			panel_data);
	if (IS_ERR_OR_NULL(ctrl_pdata)) {
		pr_err("Invalid sctrl_pdata = %lu\n", PTR_ERR(ctrl_pdata));
		return PTR_ERR(ctrl_pdata);
	}

	pinfo = &ctrl_pdata->panel_data.panel_info;

	/*
	 * In split display case, configure and enable dynamic refresh
	 * register only after both the ctrl data is programmed. So,
	 * ignore enabling dynamic refresh for the master control and
	 * configure only when it is slave control.
	 */
	if (mdss_dsi_is_hw_config_split(ctrl_pdata->shared_data) &&
			mdss_dsi_is_ctrl_clk_master(ctrl_pdata))
		return 0;

	if (mdss_dsi_is_hw_config_split(ctrl_pdata->shared_data) &&
			mdss_dsi_is_ctrl_clk_slave(ctrl_pdata)) {
		sctrl_pdata = ctrl_pdata;
		spinfo = pinfo;
		ctrl_pdata = mdss_dsi_get_ctrl_clk_master();
		if (IS_ERR_OR_NULL(ctrl_pdata)) {
			pr_err("Invalid ctrl_pdata = %lu\n",
					PTR_ERR(ctrl_pdata));
			return PTR_ERR(ctrl_pdata);
		}

		pinfo = &ctrl_pdata->panel_data.panel_info;
	}

	/*
	 * For programming dynamic refresh registers, we need to change
	 * the parent to shadow clocks for the software byte and pixel mux.
	 * After switching to shadow clocks, if there is no ref count on
	 * main byte and pixel clocks, clock driver may shutdown those
	 * unreferenced  byte and pixel clocks. Hence add an extra reference
	 * count to avoid shutting down the main byte and pixel clocks.
	 */
	rc = clk_prepare_enable(ctrl_pdata->pll_byte_clk);
	if (rc) {
		pr_err("Unable to add extra refcnt for byte clock\n");
		goto error_byte;
	}

	rc = clk_prepare_enable(ctrl_pdata->pll_pixel_clk);
	if (rc) {
		pr_err("Unable to add extra refcnt for pixel clock\n");
		goto error_pixel;
	}

	/* change the parent to shadow clocks*/
	rc = clk_set_parent(ctrl_pdata->mux_byte_clk,
			ctrl_pdata->shadow_byte_clk);
	if (rc) {
		pr_err("Unable to set parent to shadow byte clock\n");
		goto error_shadow_byte;
	}

	rc = clk_set_parent(ctrl_pdata->mux_pixel_clk,
			ctrl_pdata->shadow_pixel_clk);
	if (rc) {
		pr_err("Unable to set parent to shadow pixel clock\n");
		goto error_shadow_pixel;
	}

	rc = mdss_dsi_clk_set_link_rate(ctrl_pdata->dsi_clk_handle,
			MDSS_DSI_LINK_BYTE_CLK, ctrl_pdata->byte_clk_rate, 0);
	if (rc) {
		pr_err("%s: dsi_byte_clk - clk_set_rate failed\n",
				__func__);
		goto error_byte_link;
	}

	rc = mdss_dsi_clk_set_link_rate(ctrl_pdata->dsi_clk_handle,
			MDSS_DSI_LINK_PIX_CLK, ctrl_pdata->pclk_rate, 0);
	if (rc) {
		pr_err("%s: dsi_pixel_clk - clk_set_rate failed\n",
				__func__);
		goto error_pixel_link;
	}

	if (sctrl_pdata) {
		rc = mdss_dsi_clk_set_link_rate(sctrl_pdata->dsi_clk_handle,
			MDSS_DSI_LINK_BYTE_CLK, sctrl_pdata->byte_clk_rate, 0);
		if (rc) {
			pr_err("%s: slv dsi_byte_clk - clk_set_rate failed\n",
					__func__);
			goto error_sbyte_link;
		}

		rc = mdss_dsi_clk_set_link_rate(sctrl_pdata->dsi_clk_handle,
			MDSS_DSI_LINK_PIX_CLK, sctrl_pdata->pclk_rate, 0);
		if (rc) {
			pr_err("%s: slv dsi_pixel_clk - clk_set_rate failed\n",
					__func__);
			goto error_spixel_link;
		}
	}

	rc = mdss_dsi_en_wait4dynamic_done(ctrl_pdata);
	if (rc < 0) {
		pr_err("Unsuccessful dynamic fps change");
		goto dfps_timeout;
	}

	MIPI_OUTP((ctrl_pdata->ctrl_base) + DSI_DYNAMIC_REFRESH_CTRL, 0x00);
	if (sctrl_pdata)
		MIPI_OUTP((sctrl_pdata->ctrl_base) + DSI_DYNAMIC_REFRESH_CTRL,
				0x00);

	rc = mdss_dsi_phy_pll_reset_status(ctrl_pdata);
	if (rc) {
		pr_err("%s: pll cannot be locked reset core ready failed %d\n",
			__func__, rc);
		goto dfps_timeout;
	}

	__mdss_dsi_mask_dfps_errors(ctrl_pdata, false);
	if (sctrl_pdata)
		__mdss_dsi_mask_dfps_errors(sctrl_pdata, false);

	/* Move the mux clocks to main byte and pixel clocks */
	rc = clk_set_parent(ctrl_pdata->mux_byte_clk,
			ctrl_pdata->pll_byte_clk);
	if (rc)
		pr_err("Unable to set parent back to main byte clock\n");

	rc = clk_set_parent(ctrl_pdata->mux_pixel_clk,
			ctrl_pdata->pll_pixel_clk);
	if (rc)
		pr_err("Unable to set parent back to main pixel clock\n");

	/* Remove extra ref count on parent clocks */
	clk_disable_unprepare(ctrl_pdata->pll_byte_clk);
	clk_disable_unprepare(ctrl_pdata->pll_pixel_clk);

	/* update new fps that at this point is already updated in hw */
	pinfo->current_fps = new_fps;
	if (sctrl_pdata) {
		spinfo->current_fps = new_fps;
	}

	return rc;

dfps_timeout:
	if (sctrl_pdata)
		mdss_dsi_clk_set_link_rate(sctrl_pdata->dsi_clk_handle,
				MDSS_DSI_LINK_PIX_CLK,
				sctrl_pdata->pclk_rate_bkp, 0);
error_spixel_link:
	if (sctrl_pdata)
		mdss_dsi_clk_set_link_rate(sctrl_pdata->dsi_clk_handle,
				MDSS_DSI_LINK_BYTE_CLK,
				sctrl_pdata->byte_clk_rate_bkp, 0);
error_sbyte_link:
	mdss_dsi_clk_set_link_rate(ctrl_pdata->dsi_clk_handle,
		MDSS_DSI_LINK_PIX_CLK, ctrl_pdata->pclk_rate_bkp, 0);
error_pixel_link:
	mdss_dsi_clk_set_link_rate(ctrl_pdata->dsi_clk_handle,
		MDSS_DSI_LINK_BYTE_CLK, ctrl_pdata->byte_clk_rate_bkp, 0);
error_byte_link:
	clk_set_parent(ctrl_pdata->mux_pixel_clk, ctrl_pdata->pll_pixel_clk);
error_shadow_pixel:
	clk_set_parent(ctrl_pdata->mux_byte_clk, ctrl_pdata->pll_byte_clk);
error_shadow_byte:
	clk_disable_unprepare(ctrl_pdata->pll_pixel_clk);
error_pixel:
	clk_disable_unprepare(ctrl_pdata->pll_byte_clk);
error_byte:
	return rc;
}

static int mdss_dsi_check_params(struct mdss_dsi_ctrl_pdata *ctrl, void *arg)
{
	struct mdss_panel_info *var_pinfo, *pinfo;
	int rc = 0;

	if (!ctrl || !arg)
		return 0;

	pinfo = &ctrl->panel_data.panel_info;
	if (!pinfo->is_pluggable)
		return 0;

	var_pinfo = (struct mdss_panel_info *)arg;

	pr_debug("%s: reconfig xres: %d yres: %d, current xres: %d yres: %d\n",
			__func__, var_pinfo->xres, var_pinfo->yres,
					pinfo->xres, pinfo->yres);
	if ((var_pinfo->xres != pinfo->xres) ||
		(var_pinfo->yres != pinfo->yres) ||
		(var_pinfo->lcdc.h_back_porch != pinfo->lcdc.h_back_porch) ||
		(var_pinfo->lcdc.h_front_porch != pinfo->lcdc.h_front_porch) ||
		(var_pinfo->lcdc.h_pulse_width != pinfo->lcdc.h_pulse_width) ||
		(var_pinfo->lcdc.v_back_porch != pinfo->lcdc.v_back_porch) ||
		(var_pinfo->lcdc.v_front_porch != pinfo->lcdc.v_front_porch) ||
		(var_pinfo->lcdc.v_pulse_width != pinfo->lcdc.v_pulse_width)
		)
		rc = 1;

	return rc;
}

static void mdss_dsi_avr_config(struct mdss_dsi_ctrl_pdata *ctrl_pdata,
		int enabled)
{
	u32 data = MIPI_INP((ctrl_pdata->ctrl_base) + 0x10);

	/* DSI_VIDEO_MODE_CTRL */
	if (enabled)
		data |= BIT(29); /* AVR_SUPPORT_ENABLED */
	else
		data &= ~BIT(29);

	MIPI_OUTP((ctrl_pdata->ctrl_base) + 0x10, data);
	MDSS_XLOG(ctrl_pdata->ndx, enabled, data);
}

static int mdss_dsi_dfps_config(struct mdss_panel_data *pdata, int new_fps)
{
	int rc = 0;
	struct mdss_dsi_ctrl_pdata *ctrl_pdata = NULL;
	struct mdss_panel_info *pinfo;
	u32 phy_rev;
	u32 frame_rate_bkp;

	pr_debug("%s+:\n", __func__);

	if (pdata == NULL) {
		pr_err("%s: Invalid input data\n", __func__);
		return -EINVAL;
	}

	ctrl_pdata = container_of(pdata, struct mdss_dsi_ctrl_pdata,
			panel_data);

	if (!ctrl_pdata->panel_data.panel_info.dynamic_fps) {
		pr_err("Dynamic fps not enabled for this panel\n");
		return -EINVAL;
	}

	phy_rev = ctrl_pdata->shared_data->phy_rev;
	pinfo = &pdata->panel_info;

	/* get the fps configured in HW */
	frame_rate_bkp = pinfo->current_fps;

	if (new_fps == pinfo->current_fps) {
		/*
		 * This is unlikely as mdss driver checks for previously
		 * configured frame rate.
		 */
		pr_debug("Panel is already at this FPS\n");
		goto end_update;
	}

	if (pinfo->dfps_update == DFPS_IMMEDIATE_PORCH_UPDATE_MODE_HFP ||
		pinfo->dfps_update == DFPS_IMMEDIATE_PORCH_UPDATE_MODE_VFP) {
		/* Porch method */
		__mdss_dsi_update_video_mode_total(pdata, new_fps);
	} else if (pinfo->dfps_update == DFPS_IMMEDIATE_CLK_UPDATE_MODE) {
		/* Clock update method */

		__mdss_dsi_mask_dfps_errors(ctrl_pdata, true);

		if (phy_rev == DSI_PHY_REV_20) {
			rc = mdss_dsi_phy_calc_timing_param(pinfo, phy_rev,
					new_fps);
			if (rc) {
				pr_err("PHY calculations failed-%d\n", new_fps);
				goto end_update;
			}
		}

		rc = __mdss_dsi_dfps_calc_clks(pdata, new_fps);
		if (rc) {
			pr_err("error calculating clocks for %d\n", new_fps);
			goto error_clks;
		}

		rc = __mdss_dsi_dfps_update_clks(pdata,	new_fps);
		if (rc) {
			pr_err("Dynamic refresh failed-%d\n", new_fps);
			goto error_dfps;
		}
	}

	return rc;
error_dfps:
	if (__mdss_dsi_dfps_calc_clks(pdata, frame_rate_bkp))
		pr_err("error reverting clock calculations for %d\n",
				frame_rate_bkp);
error_clks:
	if (mdss_dsi_phy_calc_timing_param(pinfo, phy_rev, frame_rate_bkp))
		pr_err("Unable to revert phy timing-%d\n", frame_rate_bkp);
end_update:
	return rc;
}

static int mdss_dsi_ctl_partial_roi(struct mdss_panel_data *pdata)
{
	struct mdss_dsi_ctrl_pdata *ctrl_pdata = NULL;
	int rc = -EINVAL;

	if (pdata == NULL) {
		pr_err("%s: Invalid input data\n", __func__);
		return -EINVAL;
	}

	if (!pdata->panel_info.partial_update_enabled)
		return 0;

	ctrl_pdata = container_of(pdata, struct mdss_dsi_ctrl_pdata,
				panel_data);

	if (ctrl_pdata->set_col_page_addr)
		rc = ctrl_pdata->set_col_page_addr(pdata, false);

	return rc;
}

static int mdss_dsi_set_stream_size(struct mdss_panel_data *pdata)
{
	u32 stream_ctrl, stream_total, idle;
	struct mdss_dsi_ctrl_pdata *ctrl_pdata = NULL;
	struct mdss_panel_info *pinfo;
	struct dsc_desc *dsc = NULL;
	struct mdss_rect *roi;
	struct panel_horizontal_idle *pidle;
	int i;

	if (pdata == NULL) {
		pr_err("%s: Invalid input data\n", __func__);
		return -EINVAL;
	}

	ctrl_pdata = container_of(pdata, struct mdss_dsi_ctrl_pdata,
				panel_data);

	pinfo = &pdata->panel_info;

	if (!pinfo->partial_update_supported)
		return -EINVAL;

	if (pinfo->compression_mode == COMPRESSION_DSC)
		dsc = &pinfo->dsc;

	roi = &pinfo->roi;

	/* DSI_COMMAND_MODE_MDP_STREAM_CTRL */
	if (dsc) {
		u16 byte_num =  dsc->bytes_per_pkt;

		if (pinfo->mipi.insert_dcs_cmd)
			byte_num++;

		stream_ctrl = (byte_num << 16) | (pinfo->mipi.vc << 8) |
				DTYPE_DCS_LWRITE;
		stream_total = dsc->pic_height << 16 | dsc->pclk_per_line;
	} else  {

		stream_ctrl = (((roi->w * 3) + 1) << 16) |
			(pdata->panel_info.mipi.vc << 8) | DTYPE_DCS_LWRITE;
		stream_total = roi->h << 16 | roi->w;
	}
	MIPI_OUTP((ctrl_pdata->ctrl_base) + 0x60, stream_ctrl);
	MIPI_OUTP((ctrl_pdata->ctrl_base) + 0x58, stream_ctrl);

	/* DSI_COMMAND_MODE_MDP_STREAM_TOTAL */
	MIPI_OUTP((ctrl_pdata->ctrl_base) + 0x64, stream_total);
	MIPI_OUTP((ctrl_pdata->ctrl_base) + 0x5C, stream_total);

	/* set idle control -- dsi clk cycle */
	idle = 0;
	pidle = ctrl_pdata->line_idle;
	for (i = 0; i < ctrl_pdata->horizontal_idle_cnt; i++) {
		if (roi->w > pidle->min && roi->w <= pidle->max) {
			idle = pidle->idle;
			pr_debug("%s: ndx=%d w=%d range=%d-%d idle=%d\n",
				__func__, ctrl_pdata->ndx, roi->w,
				pidle->min, pidle->max, pidle->idle);
			break;
		}
		pidle++;
	}

	if (idle)
		idle |= BIT(12);	/* enable */

	MIPI_OUTP((ctrl_pdata->ctrl_base) + 0x194, idle);

	if (dsc)
		mdss_dsi_dsc_config(ctrl_pdata, dsc);

	return 0;
}

static void mdss_dsi_dba_work(struct work_struct *work)
{
	struct mdss_dsi_ctrl_pdata *ctrl_pdata = NULL;
	struct delayed_work *dw = to_delayed_work(work);
	struct mdss_dba_utils_init_data utils_init_data;
	struct mdss_panel_info *pinfo;

	ctrl_pdata = container_of(dw, struct mdss_dsi_ctrl_pdata, dba_work);
	if (!ctrl_pdata) {
		pr_err("%s: invalid ctrl data\n", __func__);
		return;
	}

	pinfo = &ctrl_pdata->panel_data.panel_info;
	if (!pinfo) {
		pr_err("%s: invalid ctrl data\n", __func__);
		return;
	}

	memset(&utils_init_data, 0, sizeof(utils_init_data));

	utils_init_data.chip_name = ctrl_pdata->bridge_name;
	utils_init_data.client_name = "dsi";
	utils_init_data.instance_id = ctrl_pdata->bridge_index;
	utils_init_data.fb_node = ctrl_pdata->fb_node;
	utils_init_data.kobj = ctrl_pdata->kobj;
	utils_init_data.pinfo = pinfo;
	if (ctrl_pdata->mdss_util)
		utils_init_data.cont_splash_enabled =
			ctrl_pdata->mdss_util->panel_intf_status(
			ctrl_pdata->panel_data.panel_info.pdest,
			MDSS_PANEL_INTF_DSI) ? true : false;
	else
		utils_init_data.cont_splash_enabled = false;

	pinfo->dba_data = mdss_dba_utils_init(&utils_init_data);

	if (!IS_ERR_OR_NULL(pinfo->dba_data)) {
		ctrl_pdata->ds_registered = true;
	} else {
		pr_debug("%s: dba device not ready, queue again\n", __func__);
		queue_delayed_work(ctrl_pdata->workq,
				&ctrl_pdata->dba_work, HZ);
	}
}

static int mdss_dsi_reset_write_ptr(struct mdss_panel_data *pdata)
{

	struct mdss_dsi_ctrl_pdata *ctrl_pdata = NULL;
	struct mdss_panel_info *pinfo;
	int rc = 0;

	if (pdata == NULL) {
		pr_err("%s: Invalid input data\n", __func__);
		return -EINVAL;
	}

	ctrl_pdata = container_of(pdata, struct mdss_dsi_ctrl_pdata,
			panel_data);

	pinfo = &ctrl_pdata->panel_data.panel_info;
	mdss_dsi_clk_ctrl(ctrl_pdata, ctrl_pdata->dsi_clk_handle,
			  MDSS_DSI_ALL_CLKS, MDSS_DSI_CLK_ON);
	/* Need to reset the DSI core since the pixel stream was stopped. */
	mdss_dsi_sw_reset(ctrl_pdata, true);

	/*
	 * Reset the partial update co-ordinates to the panel height and
	 * width
	 */
	if (pinfo->dcs_cmd_by_left && (ctrl_pdata->ndx == 1))
		goto skip_cmd_send;

	pinfo->roi.x = 0;
	pinfo->roi.y = 0;
	pinfo->roi.w = pinfo->xres;
	if (pinfo->dcs_cmd_by_left)
		pinfo->roi.w = pinfo->xres;
	if (pdata->next)
		pinfo->roi.w += pdata->next->panel_info.xres;
	pinfo->roi.h = pinfo->yres;

	mdss_dsi_set_stream_size(pdata);

	if (ctrl_pdata->set_col_page_addr)
		rc = ctrl_pdata->set_col_page_addr(pdata, true);

skip_cmd_send:
	mdss_dsi_clk_ctrl(ctrl_pdata, ctrl_pdata->dsi_clk_handle,
			  MDSS_DSI_ALL_CLKS, MDSS_DSI_CLK_OFF);

	pr_debug("%s: DSI%d write ptr reset finished\n", __func__,
			ctrl_pdata->ndx);

	return rc;
}

int mdss_dsi_register_recovery_handler(struct mdss_dsi_ctrl_pdata *ctrl,
	struct mdss_intf_recovery *recovery)
{
	mutex_lock(&ctrl->mutex);
	ctrl->recovery = recovery;
	mutex_unlock(&ctrl->mutex);
	return 0;
}

static int mdss_dsi_register_mdp_callback(struct mdss_dsi_ctrl_pdata *ctrl,
	struct mdss_intf_recovery *mdp_callback)
{
	mutex_lock(&ctrl->mutex);
	ctrl->mdp_callback = mdp_callback;
	mutex_unlock(&ctrl->mutex);
	return 0;
}

static int mdss_dsi_register_clamp_handler(struct mdss_dsi_ctrl_pdata *ctrl,
	struct mdss_intf_ulp_clamp *clamp_handler)
{
	mutex_lock(&ctrl->mutex);
	ctrl->clamp_handler = clamp_handler;
	mutex_unlock(&ctrl->mutex);
	return 0;
}

static struct device_node *mdss_dsi_get_fb_node_cb(struct platform_device *pdev)
{
	struct device_node *fb_node;
	struct platform_device *dsi_dev;
	struct mdss_dsi_ctrl_pdata *ctrl_pdata;

	if (pdev == NULL) {
		pr_err("%s: Invalid input data\n", __func__);
		return NULL;
	}

	ctrl_pdata = platform_get_drvdata(pdev);
	dsi_dev = of_find_device_by_node(pdev->dev.of_node->parent);
	if (!dsi_dev) {
		pr_err("Unable to find dsi master device: %s\n",
			pdev->dev.of_node->full_name);
		return NULL;
	}

	fb_node = of_parse_phandle(dsi_dev->dev.of_node,
			mdss_dsi_get_fb_name(ctrl_pdata), 0);
	if (!fb_node) {
		pr_err("Unable to find fb node for device: %s\n", pdev->name);
		return NULL;
	}

	return fb_node;
}

static void mdss_dsi_timing_db_ctrl(struct mdss_dsi_ctrl_pdata *ctrl,
						int enable)
{
	if (!ctrl || !ctrl->timing_db_mode ||
		(ctrl->shared_data->hw_rev < MDSS_DSI_HW_REV_201))
		return;

	mdss_dsi_clk_ctrl(ctrl, ctrl->dsi_clk_handle,
		  MDSS_DSI_CORE_CLK, MDSS_DSI_CLK_ON);
	MIPI_OUTP((ctrl->ctrl_base + 0x1e8), enable);
	wmb(); /* ensure timing db is disabled */
	mdss_dsi_clk_ctrl(ctrl, ctrl->dsi_clk_handle,
		  MDSS_DSI_CORE_CLK, MDSS_DSI_CLK_OFF);
}

static int mdss_dsi_event_handler(struct mdss_panel_data *pdata,
				  int event, void *arg)
{
	int rc = 0;
	struct mdss_dsi_ctrl_pdata *ctrl_pdata = NULL;
	struct fb_info *fbi;
	int power_state;
	u32 mode;
	struct mdss_panel_info *pinfo;
	int ret;

	if (pdata == NULL) {
		pr_err("%s: Invalid input data\n", __func__);
		return -EINVAL;
	}
	pinfo = &pdata->panel_info;
	ctrl_pdata = container_of(pdata, struct mdss_dsi_ctrl_pdata,
				panel_data);
	pr_debug("%s+: ctrl=%d event=%d\n", __func__, ctrl_pdata->ndx, event);

	MDSS_XLOG(event, arg, ctrl_pdata->ndx, 0x3333);

	switch (event) {
	case MDSS_EVENT_CHECK_PARAMS:
		pr_debug("%s:Entered Case MDSS_EVENT_CHECK_PARAMS\n", __func__);
		if (mdss_dsi_check_params(ctrl_pdata, arg)) {
			ctrl_pdata->update_phy_timing = true;
			/*
			 * Call to MDSS_EVENT_CHECK_PARAMS expects
			 * the return value of 1, if there is a change
			 * in panel timing parameters.
			 */
			rc = 1;
		}
		ctrl_pdata->refresh_clk_rate = true;
		break;
	case MDSS_EVENT_LINK_READY:
		if (ctrl_pdata->refresh_clk_rate)
			rc = mdss_dsi_clk_refresh(pdata,
				ctrl_pdata->update_phy_timing);

		rc = mdss_dsi_on(pdata);
		mdss_dsi_op_mode_config(pdata->panel_info.mipi.mode,
							pdata);
		break;
	case MDSS_EVENT_UNBLANK:
		if (ctrl_pdata->on_cmds.link_state == DSI_LP_MODE)
			rc = mdss_dsi_unblank(pdata);
		break;
	case MDSS_EVENT_POST_PANEL_ON:
		rc = mdss_dsi_post_panel_on(pdata);
		break;
	case MDSS_EVENT_PANEL_ON:
		ctrl_pdata->ctrl_state |= CTRL_STATE_MDP_ACTIVE;
		if (ctrl_pdata->on_cmds.link_state == DSI_HS_MODE)
			rc = mdss_dsi_unblank(pdata);
		pdata->panel_info.esd_rdy = true;
		break;
	case MDSS_EVENT_BLANK:
		power_state = (int) (unsigned long) arg;
		if (ctrl_pdata->off_cmds.link_state == DSI_HS_MODE)
			rc = mdss_dsi_blank(pdata, power_state);
		break;
	case MDSS_EVENT_PANEL_OFF:
		power_state = (int) (unsigned long) arg;
		ctrl_pdata->ctrl_state &= ~CTRL_STATE_MDP_ACTIVE;
		if (ctrl_pdata->off_cmds.link_state == DSI_LP_MODE)
			rc = mdss_dsi_blank(pdata, power_state);
		rc = mdss_dsi_off(pdata, power_state);
		break;
	case MDSS_EVENT_DISABLE_PANEL:
		/* disable esd thread */
		disable_esd_thread();

		/* disable backlight */
		ctrl_pdata->panel_data.set_backlight(pdata, 0);

		/* send the off commands */
		ctrl_pdata->off(pdata);

		/* disable panel power */
		ret = mdss_dsi_panel_power_ctrl(pdata,
			MDSS_PANEL_POWER_LCD_DISABLED);
		break;
	case MDSS_EVENT_CONT_SPLASH_FINISH:
		if (ctrl_pdata->off_cmds.link_state == DSI_LP_MODE)
			rc = mdss_dsi_blank(pdata, MDSS_PANEL_POWER_OFF);
		ctrl_pdata->ctrl_state &= ~CTRL_STATE_MDP_ACTIVE;
		rc = mdss_dsi_cont_splash_on(pdata);
		break;
	case MDSS_EVENT_PANEL_CLK_CTRL:
		mdss_dsi_clk_req(ctrl_pdata,
			(struct dsi_panel_clk_ctrl *) arg);
		break;
	case MDSS_EVENT_DSI_CMDLIST_KOFF:
		mdss_dsi_cmdlist_commit(ctrl_pdata, 1);
		break;
	case MDSS_EVENT_PANEL_UPDATE_FPS:
		if (arg != NULL) {
			rc = mdss_dsi_dfps_config(pdata,
					 (int) (unsigned long) arg);
			if (rc)
				pr_err("unable to change fps-%d, error-%d\n",
						(int) (unsigned long) arg, rc);
			else
				pr_debug("panel frame rate changed to %d\n",
						(int) (unsigned long) arg);
		}
		break;
	case MDSS_EVENT_CONT_SPLASH_BEGIN:
		if (ctrl_pdata->off_cmds.link_state == DSI_HS_MODE) {
			/* Panel is Enabled in Bootloader */
			rc = mdss_dsi_blank(pdata, MDSS_PANEL_POWER_OFF);
		}
		break;
	case MDSS_EVENT_DSC_PPS_SEND:
		if (pinfo->compression_mode == COMPRESSION_DSC)
			mdss_dsi_panel_dsc_pps_send(ctrl_pdata, pinfo);
		break;
	case MDSS_EVENT_ENABLE_PARTIAL_ROI:
		rc = mdss_dsi_ctl_partial_roi(pdata);
		break;
	case MDSS_EVENT_DSI_RESET_WRITE_PTR:
		rc = mdss_dsi_reset_write_ptr(pdata);
		break;
	case MDSS_EVENT_DSI_STREAM_SIZE:
		rc = mdss_dsi_set_stream_size(pdata);
		break;
	case MDSS_EVENT_DSI_UPDATE_PANEL_DATA:
		rc = mdss_dsi_update_panel_config(ctrl_pdata,
					(int)(unsigned long) arg);
		break;
	case MDSS_EVENT_REGISTER_RECOVERY_HANDLER:
		rc = mdss_dsi_register_recovery_handler(ctrl_pdata,
			(struct mdss_intf_recovery *)arg);
		break;
	case MDSS_EVENT_REGISTER_MDP_CALLBACK:
		rc = mdss_dsi_register_mdp_callback(ctrl_pdata,
			(struct mdss_intf_recovery *)arg);
		break;
	case MDSS_EVENT_REGISTER_CLAMP_HANDLER:
		rc = mdss_dsi_register_clamp_handler(ctrl_pdata,
			(struct mdss_intf_ulp_clamp *)arg);
		break;
	case MDSS_EVENT_DSI_DYNAMIC_SWITCH:
		mode = (u32)(unsigned long) arg;
		mdss_dsi_switch_mode(pdata, mode);
		break;
	case MDSS_EVENT_DSI_RECONFIG_CMD:
		mode = (u32)(unsigned long) arg;
		rc = mdss_dsi_reconfig(pdata, mode);
		break;
	case MDSS_EVENT_DSI_PANEL_STATUS:
		rc = mdss_dsi_check_panel_status(ctrl_pdata, arg);
		break;
	case MDSS_EVENT_PANEL_TIMING_SWITCH:
		rc = mdss_dsi_panel_timing_switch(ctrl_pdata, arg);
		break;
	case MDSS_EVENT_FB_REGISTERED:
		mdss_dsi_debugfs_init(ctrl_pdata);

		fbi = (struct fb_info *)arg;
		if (!fbi || !fbi->dev)
			break;

		ctrl_pdata->kobj = &fbi->dev->kobj;
		ctrl_pdata->fb_node = fbi->node;

		if (IS_ENABLED(CONFIG_MSM_DBA) &&
			pdata->panel_info.is_dba_panel) {
				queue_delayed_work(ctrl_pdata->workq,
					&ctrl_pdata->dba_work, HZ);
		}
		break;
	case MDSS_EVENT_DSI_TIMING_DB_CTRL:
		mdss_dsi_timing_db_ctrl(ctrl_pdata, (int)(unsigned long)arg);
		break;
	case MDSS_EVENT_AVR_MODE:
		mdss_dsi_avr_config(ctrl_pdata, (int)(unsigned long) arg);
		break;
	default:
		pr_debug("%s: unhandled event=%d\n", __func__, event);
		break;
	}
	pr_debug("%s-:event=%d, rc=%d\n", __func__, event, rc);
	return rc;
}

static int mdss_dsi_set_override_cfg(char *override_cfg,
		struct mdss_dsi_ctrl_pdata *ctrl_pdata, char *panel_cfg)
{
	struct mdss_panel_info *pinfo = &ctrl_pdata->panel_data.panel_info;
	char *token = NULL;

	pr_debug("%s: override config:%s\n", __func__, override_cfg);
	while ((token = strsep(&override_cfg, ":"))) {
		if (!strcmp(token, OVERRIDE_CFG)) {
			continue;
		} else if (!strcmp(token, SIM_HW_TE_PANEL)) {
			pinfo->sim_panel_mode = SIM_HW_TE_MODE;
		} else if (!strcmp(token, SIM_SW_TE_PANEL)) {
			pinfo->sim_panel_mode = SIM_SW_TE_MODE;
		} else if (!strcmp(token, SIM_PANEL)) {
			pinfo->sim_panel_mode = SIM_MODE;
		} else {
			pr_err("%s: invalid override_cfg token: %s\n",
					__func__, token);
			return -EINVAL;
		}
	}
	pr_debug("%s:sim_panel_mode:%d\n", __func__, pinfo->sim_panel_mode);

	return 0;
}

static struct device_node *mdss_dsi_pref_prim_panel(
		struct platform_device *pdev)
{
	struct device_node *dsi_pan_node = NULL;

	pr_debug("%s:%d: Select primary panel from dt\n",
					__func__, __LINE__);
	dsi_pan_node = of_parse_phandle(pdev->dev.of_node,
					"qcom,dsi-pref-prim-pan", 0);
	if (!dsi_pan_node)
		pr_err("%s:can't find panel phandle\n", __func__);

	return dsi_pan_node;
}

/**
 * mdss_dsi_find_panel_of_node(): find device node of dsi panel
 * @pdev: platform_device of the dsi ctrl node
 * @panel_cfg: string containing intf specific config data
 *
 * Function finds the panel device node using the interface
 * specific configuration data. This configuration data is
 * could be derived from the result of bootloader's GCDB
 * panel detection mechanism. If such config data doesn't
 * exist then this panel returns the default panel configured
 * in the device tree.
 *
 * returns pointer to panel node on success, NULL on error.
 */
static struct device_node *mdss_dsi_find_panel_of_node(
		struct platform_device *pdev, char *panel_cfg)
{
	int len, i = 0;
	int ctrl_id = pdev->id - 1;
	char panel_name[MDSS_MAX_PANEL_LEN] = "";
	char ctrl_id_stream[3] =  "0:";
	char *str1 = NULL, *str2 = NULL, *override_cfg = NULL;
	char cfg_np_name[MDSS_MAX_PANEL_LEN] = "";
	struct device_node *dsi_pan_node = NULL, *mdss_node = NULL;
	struct mdss_dsi_ctrl_pdata *ctrl_pdata = platform_get_drvdata(pdev);
	struct mdss_panel_info *pinfo = &ctrl_pdata->panel_data.panel_info;

	len = strlen(panel_cfg);
	ctrl_pdata->panel_data.dsc_cfg_np_name[0] = '\0';
	if (!len) {
		/* no panel cfg chg, parse dt */
		pr_debug("%s:%d: no cmd line cfg present\n",
			 __func__, __LINE__);
		goto end;
	} else {
		/* check if any override parameters are set */
		pinfo->sim_panel_mode = 0;
		override_cfg = strnstr(panel_cfg, "#" OVERRIDE_CFG, len);
		if (override_cfg) {
			*override_cfg = '\0';
			if (mdss_dsi_set_override_cfg(override_cfg + 1,
					ctrl_pdata, panel_cfg))
				return NULL;
			len = strlen(panel_cfg);
		}

		if (ctrl_id == 1)
			strlcpy(ctrl_id_stream, "1:", 3);

		/* get controller number */
		str1 = strnstr(panel_cfg, ctrl_id_stream, len);
		if (!str1) {
			pr_err("%s: controller %s is not present in %s\n",
				__func__, ctrl_id_stream, panel_cfg);
			goto end;
		}
		if ((str1 != panel_cfg) && (*(str1-1) != ':')) {
			str1 += CMDLINE_DSI_CTL_NUM_STRING_LEN;
			pr_debug("false match with config node name in \"%s\". search again in \"%s\"\n",
				panel_cfg, str1);
			str1 = strnstr(str1, ctrl_id_stream, len);
			if (!str1) {
				pr_err("%s: 2. controller %s is not present in %s\n",
					__func__, ctrl_id_stream, str1);
				goto end;
			}
		}
		str1 += CMDLINE_DSI_CTL_NUM_STRING_LEN;

		/* get panel name */
		str2 = strnchr(str1, strlen(str1), ':');
		if (!str2) {
			strlcpy(panel_name, str1, MDSS_MAX_PANEL_LEN);
		} else {
			for (i = 0; (str1 + i) < str2; i++)
				panel_name[i] = *(str1 + i);
			panel_name[i] = 0;
		}
		pr_info("%s: cmdline:%s panel_name:%s\n",
			__func__, panel_cfg, panel_name);
		if (!strcmp(panel_name, NONE_PANEL))
			goto exit;

		mdss_node = of_parse_phandle(pdev->dev.of_node,
			"qcom,mdss-mdp", 0);
		if (!mdss_node) {
			pr_err("%s: %d: mdss_node null\n",
			       __func__, __LINE__);
			return NULL;
		}
		dsi_pan_node = of_find_node_by_name(mdss_node, panel_name);
		if (!dsi_pan_node) {
			pr_err("%s: invalid pan node \"%s\"\n",
			       __func__, panel_name);
			goto end;
		} else {
			/* extract config node name if present */
			str1 += i;
			str2 = strnstr(str1, "config", strlen(str1));
			if (str2) {
				str1 = strnchr(str2, strlen(str2), ':');
				if (str1) {
					for (i = 0; ((str2 + i) < str1) &&
					     i < (MDSS_MAX_PANEL_LEN - 1); i++)
						cfg_np_name[i] = *(str2 + i);
					if ((i >= 0)
						&& (i < MDSS_MAX_PANEL_LEN))
						cfg_np_name[i] = 0;
				} else {
					strlcpy(cfg_np_name, str2,
						MDSS_MAX_PANEL_LEN);
				}
				strlcpy(ctrl_pdata->panel_data.dsc_cfg_np_name,
					cfg_np_name, MDSS_MAX_PANEL_LEN);
			}
		}

		return dsi_pan_node;
	}
end:
	if (strcmp(panel_name, NONE_PANEL))
		dsi_pan_node = mdss_dsi_pref_prim_panel(pdev);
exit:
	return dsi_pan_node;
}

static struct device_node *mdss_dsi_config_panel(struct platform_device *pdev,
	int ndx)
{
	struct mdss_dsi_ctrl_pdata *ctrl_pdata = platform_get_drvdata(pdev);
	char panel_cfg[MDSS_MAX_PANEL_LEN];
	struct device_node *dsi_pan_node = NULL;
	int rc = 0;

	if (!ctrl_pdata) {
		pr_err("%s: Unable to get the ctrl_pdata\n", __func__);
		return NULL;
	}

	/* DSI panels can be different between controllers */
	rc = mdss_dsi_get_panel_cfg(panel_cfg, ctrl_pdata);
	if (!rc)
		/* dsi panel cfg not present */
		pr_warn("%s:%d:dsi specific cfg not present\n",
			__func__, __LINE__);

	/* find panel device node */
	dsi_pan_node = mdss_dsi_find_panel_of_node(pdev, panel_cfg);
	if (!dsi_pan_node) {
		pr_err("%s: can't find panel node %s\n", __func__, panel_cfg);
		of_node_put(dsi_pan_node);
		return NULL;
	}

	rc = mdss_dsi_panel_init(dsi_pan_node, ctrl_pdata, ndx);
	if (rc) {
		pr_err("%s: dsi panel init failed\n", __func__);
		of_node_put(dsi_pan_node);
		return NULL;
	}

	return dsi_pan_node;
}

static int mdss_dsi_ctrl_clock_init(struct platform_device *ctrl_pdev,
				    struct mdss_dsi_ctrl_pdata *ctrl_pdata)
{
	int rc = 0;
	struct mdss_dsi_clk_info info;
	struct mdss_dsi_clk_client client1 = {"dsi_clk_client"};
	struct mdss_dsi_clk_client client2 = {"mdp_event_client"};
	void *handle;

	if (mdss_dsi_link_clk_init(ctrl_pdev, ctrl_pdata)) {
		pr_err("%s: unable to initialize Dsi ctrl clks\n", __func__);
		return -EPERM;
	}

	memset(&info, 0x0, sizeof(info));

	info.core_clks.mdp_core_clk = ctrl_pdata->shared_data->mdp_core_clk;
	info.core_clks.mnoc_clk = ctrl_pdata->shared_data->mnoc_clk;
	info.core_clks.ahb_clk = ctrl_pdata->shared_data->ahb_clk;
	info.core_clks.axi_clk = ctrl_pdata->shared_data->axi_clk;
	info.core_clks.mmss_misc_ahb_clk =
		ctrl_pdata->shared_data->mmss_misc_ahb_clk;

	info.link_clks.esc_clk = ctrl_pdata->esc_clk;
	info.link_clks.byte_clk = ctrl_pdata->byte_clk;
	info.link_clks.pixel_clk = ctrl_pdata->pixel_clk;
	info.link_clks.byte_intf_clk = ctrl_pdata->byte_intf_clk;

	info.pre_clkoff_cb = mdss_dsi_pre_clkoff_cb;
	info.post_clkon_cb = mdss_dsi_post_clkon_cb;
	info.pre_clkon_cb = mdss_dsi_pre_clkon_cb;
	info.post_clkoff_cb = mdss_dsi_post_clkoff_cb;
	info.priv_data = ctrl_pdata;
	snprintf(info.name, DSI_CLK_NAME_LEN, "DSI%d", ctrl_pdata->ndx);
	ctrl_pdata->clk_mngr = mdss_dsi_clk_init(&info);
	if (IS_ERR_OR_NULL(ctrl_pdata->clk_mngr)) {
		rc = PTR_ERR(ctrl_pdata->clk_mngr);
		ctrl_pdata->clk_mngr = NULL;
		pr_err("dsi clock registration failed, rc = %d\n", rc);
		goto error_link_clk_deinit;
	}

	/*
	 * There are two clients that control dsi clocks. MDP driver controls
	 * the clock through MDSS_PANEL_EVENT_CLK_CTRL event and dsi driver
	 * through clock interface. To differentiate between the votes from the
	 * two clients, dsi driver will use two different handles to vote for
	 * clock states from dsi and mdp driver.
	 */
	handle = mdss_dsi_clk_register(ctrl_pdata->clk_mngr, &client1);
	if (IS_ERR_OR_NULL(handle)) {
		rc = PTR_ERR(handle);
		pr_err("failed to register %s client, rc = %d\n",
		       client1.client_name, rc);
		goto error_clk_deinit;
	} else {
		ctrl_pdata->dsi_clk_handle = handle;
	}

	handle = mdss_dsi_clk_register(ctrl_pdata->clk_mngr, &client2);
	if (IS_ERR_OR_NULL(handle)) {
		rc = PTR_ERR(handle);
		pr_err("failed to register %s client, rc = %d\n",
		       client2.client_name, rc);
		goto error_clk_client_deregister;
	} else {
		ctrl_pdata->mdp_clk_handle = handle;
	}

	return rc;
error_clk_client_deregister:
	mdss_dsi_clk_deregister(ctrl_pdata->dsi_clk_handle);
error_clk_deinit:
	mdss_dsi_clk_deinit(ctrl_pdata->clk_mngr);
error_link_clk_deinit:
	mdss_dsi_link_clk_deinit(&ctrl_pdev->dev, ctrl_pdata);
	return rc;
}

static int mdss_dsi_set_clk_rates(struct mdss_dsi_ctrl_pdata *ctrl_pdata)
{
	int rc = 0;

	rc = mdss_dsi_clk_set_link_rate(ctrl_pdata->dsi_clk_handle,
					MDSS_DSI_LINK_BYTE_CLK,
					ctrl_pdata->byte_clk_rate,
					MDSS_DSI_CLK_UPDATE_CLK_RATE_AT_ON);
	if (rc) {
		pr_err("%s: dsi_byte_clk - clk_set_rate failed\n",
				__func__);
		return rc;
	}

	rc = mdss_dsi_clk_set_link_rate(ctrl_pdata->dsi_clk_handle,
					MDSS_DSI_LINK_PIX_CLK,
					ctrl_pdata->pclk_rate,
					MDSS_DSI_CLK_UPDATE_CLK_RATE_AT_ON);
	if (rc) {
		pr_err("%s: dsi_pixel_clk - clk_set_rate failed\n",
			__func__);
		return rc;
	}

	rc = mdss_dsi_clk_set_link_rate(ctrl_pdata->dsi_clk_handle,
					MDSS_DSI_LINK_ESC_CLK,
					ctrl_pdata->esc_clk_rate_hz,
					MDSS_DSI_CLK_UPDATE_CLK_RATE_AT_ON);
	if (rc) {
		pr_err("%s: dsi_esc_clk - clk_set_rate failed\n",
			__func__);
		return rc;
	}

	return rc;
}

static int mdss_dsi_cont_splash_config(struct mdss_panel_info *pinfo,
				       struct mdss_dsi_ctrl_pdata *ctrl_pdata)
{
	void *clk_handle;
	int rc = 0;

	if (pinfo->cont_splash_enabled) {
		rc = mdss_dsi_panel_power_ctrl(&(ctrl_pdata->panel_data),
			MDSS_PANEL_POWER_ON);
		if (rc) {
			pr_err("%s: Panel power on failed\n", __func__);
			return rc;
		}
		if (ctrl_pdata->bklt_ctrl == BL_PWM)
			mdss_dsi_panel_pwm_enable(ctrl_pdata);
		ctrl_pdata->ctrl_state |= (CTRL_STATE_PANEL_INIT |
			CTRL_STATE_MDP_ACTIVE | CTRL_STATE_DSI_ACTIVE);

		/*
		 * MDP client removes this extra vote during splash reconfigure
		 * for command mode panel from interface. DSI removes the vote
		 * during suspend-resume for video mode panel.
		 */
		if (ctrl_pdata->panel_data.panel_info.type == MIPI_CMD_PANEL)
			clk_handle = ctrl_pdata->mdp_clk_handle;
		else
			clk_handle = ctrl_pdata->dsi_clk_handle;

		mdss_dsi_clk_ctrl(ctrl_pdata, clk_handle,
				  MDSS_DSI_ALL_CLKS, MDSS_DSI_CLK_ON);
		mdss_dsi_read_hw_revision(ctrl_pdata);
		mdss_dsi_read_phy_revision(ctrl_pdata);
		ctrl_pdata->is_phyreg_enabled = 1;
		if (pinfo->type == MIPI_CMD_PANEL)
			mdss_dsi_set_burst_mode(ctrl_pdata);
		mdss_dsi_clamp_phy_reset_config(ctrl_pdata, true);
	} else {
		/* Turn on the clocks to read the DSI and PHY revision */
		mdss_dsi_clk_ctrl(ctrl_pdata, ctrl_pdata->dsi_clk_handle,
				  MDSS_DSI_CORE_CLK, MDSS_DSI_CLK_ON);
		mdss_dsi_read_hw_revision(ctrl_pdata);
		mdss_dsi_read_phy_revision(ctrl_pdata);
		mdss_dsi_clk_ctrl(ctrl_pdata, ctrl_pdata->dsi_clk_handle,
				  MDSS_DSI_CORE_CLK, MDSS_DSI_CLK_OFF);
		pinfo->panel_power_state = MDSS_PANEL_POWER_OFF;
	}

	return rc;
}

static int mdss_dsi_get_bridge_chip_params(struct mdss_panel_info *pinfo,
				       struct mdss_dsi_ctrl_pdata *ctrl_pdata,
				       struct platform_device *pdev)
{
	int rc = 0;
	u32 temp_val = 0;

	if (!ctrl_pdata || !pdev || !pinfo) {
		pr_err("%s: Invalid Params ctrl_pdata=%pK, pdev=%pK\n",
			__func__, ctrl_pdata, pdev);
		rc = -EINVAL;
		goto end;
	}

	if (pinfo->is_dba_panel) {
		rc = of_property_read_u32(pdev->dev.of_node,
			"qcom,bridge-index", &temp_val);
		if (rc) {
			pr_err("%s:%d Unable to read qcom,bridge-index, ret=%d\n",
				__func__, __LINE__, rc);
			goto end;
		}
		pr_debug("%s: DT property %s is %X\n", __func__,
			"qcom,bridge-index", temp_val);
		ctrl_pdata->bridge_index = temp_val;
	}
end:
	return rc;
}

static void mdss_dsi_ctrl_validate_lane_swap_config(
	struct mdss_dsi_ctrl_pdata *ctrl)
{
	struct mipi_panel_info *mipi = &ctrl->panel_data.panel_info.mipi;

	if (!mipi->data_lane0)
		ctrl->lane_map[DSI_LOGICAL_LANE_0] = DSI_PHYSICAL_LANE_INVALID;
	if (!mipi->data_lane1)
		ctrl->lane_map[DSI_LOGICAL_LANE_1] = DSI_PHYSICAL_LANE_INVALID;
	if (!mipi->data_lane2)
		ctrl->lane_map[DSI_LOGICAL_LANE_2] = DSI_PHYSICAL_LANE_INVALID;
	if (!mipi->data_lane3)
		ctrl->lane_map[DSI_LOGICAL_LANE_3] = DSI_PHYSICAL_LANE_INVALID;
}

static int mdss_dsi_ctrl_validate_config(struct mdss_dsi_ctrl_pdata *ctrl)
{
	int rc = 0;

	if (!ctrl) {
		rc = -EINVAL;
		goto error;
	}

	mdss_dsi_ctrl_validate_lane_swap_config(ctrl);

	/*
	 * check to make sure that the byte interface clock is specified for
	 * DSI ctrl version 2 and above.
	 */
	if ((ctrl->shared_data->hw_rev >= MDSS_DSI_HW_REV_200) &&
		(!ctrl->byte_intf_clk)) {
		pr_err("%s: byte intf clk must be defined for hw rev 0x%08x\n",
			__func__, ctrl->shared_data->hw_rev);
		rc = -EINVAL;
	}

error:
	return rc;
}

static int mdss_dsi_ctrl_probe(struct platform_device *pdev)
{
	int rc = 0;
	u32 index;
	struct mdss_dsi_ctrl_pdata *ctrl_pdata = NULL;
	struct mdss_panel_info *pinfo = NULL;
	struct device_node *dsi_pan_node = NULL;
	const char *ctrl_name;
	struct mdss_util_intf *util;
	static int te_irq_registered;
	struct mdss_panel_data *pdata;

	if (!pdev || !pdev->dev.of_node) {
		pr_err("%s: pdev not found for DSI controller\n", __func__);
		return -ENODEV;
	}
	rc = of_property_read_u32(pdev->dev.of_node,
				  "cell-index", &index);
	if (rc) {
		dev_err(&pdev->dev, "%s: Cell-index not specified, rc=%d\n",
			__func__, rc);
		return rc;
	}

	if (index == 0)
		pdev->id = 1;
	else
		pdev->id = 2;

	ctrl_pdata = mdss_dsi_get_ctrl(index);
	if (!ctrl_pdata) {
		pr_err("%s: Unable to get the ctrl_pdata\n", __func__);
		return -EINVAL;
	}

	platform_set_drvdata(pdev, ctrl_pdata);

	util = mdss_get_util_intf();
	if (util == NULL) {
		pr_err("Failed to get mdss utility functions\n");
		return -ENODEV;
	}

	ctrl_pdata->mdss_util = util;
	atomic_set(&ctrl_pdata->te_irq_ready, 0);

	ctrl_name = of_get_property(pdev->dev.of_node, "label", NULL);
	if (!ctrl_name)
		pr_info("%s:%d, DSI Ctrl name not specified\n",
			__func__, __LINE__);
	else
		pr_info("%s: DSI Ctrl name = %s\n",
			__func__, ctrl_name);

	rc = mdss_dsi_pinctrl_init(pdev);
	if (rc)
		pr_warn("%s: failed to get pin resources\n", __func__);

	if (index == 0) {
		ctrl_pdata->panel_data.panel_info.pdest = DISPLAY_1;
		ctrl_pdata->ndx = DSI_CTRL_0;
	} else {
		ctrl_pdata->panel_data.panel_info.pdest = DISPLAY_2;
		ctrl_pdata->ndx = DSI_CTRL_1;
	}

	if (mdss_dsi_ctrl_clock_init(pdev, ctrl_pdata)) {
		pr_err("%s: unable to initialize dsi clk manager\n", __func__);
		return -EPERM;
	}

	dsi_pan_node = mdss_dsi_config_panel(pdev, index);
	if (!dsi_pan_node) {
		pr_err("%s: panel configuration failed\n", __func__);
		return -EINVAL;
	}

	if (!mdss_dsi_is_hw_config_split(ctrl_pdata->shared_data) ||
		(mdss_dsi_is_hw_config_split(ctrl_pdata->shared_data) &&
		(ctrl_pdata->panel_data.panel_info.pdest == DISPLAY_1))) {
		rc = mdss_panel_parse_bl_settings(dsi_pan_node, ctrl_pdata);
		if (rc) {
			pr_warn("%s: dsi bl settings parse failed\n", __func__);
			/* Panels like AMOLED and dsi2hdmi chip
			 * does not need backlight control.
			 * So we should not fail probe here.
			 */
			ctrl_pdata->bklt_ctrl = UNKNOWN_CTRL;
		}
	} else {
		ctrl_pdata->bklt_ctrl = UNKNOWN_CTRL;
	}

	rc = dsi_panel_device_register(pdev, dsi_pan_node, ctrl_pdata);
	if (rc) {
		pr_err("%s: dsi panel dev reg failed\n", __func__);
		goto error_pan_node;
	}

	pinfo = &(ctrl_pdata->panel_data.panel_info);
	if (!(mdss_dsi_is_hw_config_split(ctrl_pdata->shared_data) &&
		mdss_dsi_is_ctrl_clk_slave(ctrl_pdata)) &&
		pinfo->dynamic_fps) {
		rc = mdss_dsi_shadow_clk_init(pdev, ctrl_pdata);

		if (rc) {
			pr_err("%s: unable to initialize shadow ctrl clks\n",
					__func__);
			rc = -EPERM;
		}
	}

	rc = mdss_dsi_set_clk_rates(ctrl_pdata);
	if (rc) {
		pr_err("%s: Failed to set dsi clk rates\n", __func__);
		return rc;
	}

	rc = mdss_dsi_cont_splash_config(pinfo, ctrl_pdata);
	if (rc) {
		pr_err("%s: Failed to set dsi splash config\n", __func__);
		return rc;
	}

	if (mdss_dsi_is_te_based_esd(ctrl_pdata)) {
		rc = devm_request_irq(&pdev->dev,
			gpio_to_irq(ctrl_pdata->disp_te_gpio),
			hw_vsync_handler, IRQF_TRIGGER_FALLING,
			"VSYNC_GPIO", ctrl_pdata);
		if (rc) {
			pr_err("TE request_irq failed.\n");
			goto error_shadow_clk_deinit;
		}
		disable_irq(gpio_to_irq(ctrl_pdata->disp_te_gpio));
	}

	pdata = &ctrl_pdata->panel_data;
	init_completion(&pdata->te_done);
	if (pdata->panel_info.type == MIPI_CMD_PANEL) {
		if (!te_irq_registered) {
			rc = devm_request_irq(&pdev->dev,
				gpio_to_irq(pdata->panel_te_gpio),
				test_hw_vsync_handler, IRQF_TRIGGER_FALLING,
				"VSYNC_GPIO", &ctrl_pdata->panel_data);
			if (rc) {
				pr_err("%s: TE request_irq failed\n", __func__);
				goto error_shadow_clk_deinit;
			}
			te_irq_registered = 1;
			disable_irq_nosync(gpio_to_irq(pdata->panel_te_gpio));
		}
	}

	rc = mdss_dsi_get_bridge_chip_params(pinfo, ctrl_pdata, pdev);
	if (rc) {
		pr_err("%s: Failed to get bridge params\n", __func__);
		goto error_shadow_clk_deinit;
	}

	ctrl_pdata->workq = create_workqueue("mdss_dsi_dba");
	if (!ctrl_pdata->workq) {
		pr_err("%s: Error creating workqueue\n", __func__);
		rc = -EPERM;
		goto error_pan_node;
	}

	INIT_DELAYED_WORK(&ctrl_pdata->dba_work, mdss_dsi_dba_work);

	rc = mdss_dsi_ctrl_validate_config(ctrl_pdata);
	if (rc) {
		pr_err("%s: invalid controller configuration\n", __func__);
		goto error_shadow_clk_deinit;
	}

	pr_info("%s: Dsi Ctrl->%d initialized, DSI rev:0x%x, PHY rev:0x%x\n",
		__func__, index, ctrl_pdata->shared_data->hw_rev,
		ctrl_pdata->shared_data->phy_rev);
	mdss_dsi_pm_qos_add_request(ctrl_pdata);

	if (index == 0)
		ctrl_pdata->shared_data->dsi0_active = true;
	else
		ctrl_pdata->shared_data->dsi1_active = true;

	mdss_dsi_debug_bus_init(mdss_dsi_res);

	return 0;

error_shadow_clk_deinit:
	mdss_dsi_shadow_clk_deinit(&pdev->dev, ctrl_pdata);
error_pan_node:
	mdss_dsi_unregister_bl_settings(ctrl_pdata);
	of_node_put(dsi_pan_node);
	return rc;
}

static int mdss_dsi_bus_scale_init(struct platform_device *pdev,
			    struct dsi_shared_data  *sdata)
{
	int rc = 0;

	sdata->bus_scale_table = msm_bus_cl_get_pdata(pdev);
	if (IS_ERR_OR_NULL(sdata->bus_scale_table)) {
		rc = PTR_ERR(sdata->bus_scale_table);
		pr_err("%s: msm_bus_cl_get_pdata() failed, rc=%d\n", __func__,
								     rc);
		return rc;
		sdata->bus_scale_table = NULL;
	}

	sdata->bus_handle =
		msm_bus_scale_register_client(sdata->bus_scale_table);

	if (!sdata->bus_handle) {
		rc = -EINVAL;
		pr_err("%sbus_client register failed\n", __func__);
	}

	return rc;
}

static void mdss_dsi_bus_scale_deinit(struct dsi_shared_data *sdata)
{
	if (sdata->bus_handle) {
		if (sdata->bus_refcount)
			msm_bus_scale_client_update_request(sdata->bus_handle,
									0);

		sdata->bus_refcount = 0;
		msm_bus_scale_unregister_client(sdata->bus_handle);
		sdata->bus_handle = 0;
	}
}

static int mdss_dsi_parse_dt_params(struct platform_device *pdev,
		struct dsi_shared_data *sdata)
{
	int rc = 0;

	rc = of_property_read_u32(pdev->dev.of_node,
			"qcom,mmss-ulp-clamp-ctrl-offset",
			&sdata->ulps_clamp_ctrl_off);
	if (!rc) {
		rc = of_property_read_u32(pdev->dev.of_node,
				"qcom,mmss-phyreset-ctrl-offset",
				&sdata->ulps_phyrst_ctrl_off);
	}

	sdata->cmd_clk_ln_recovery_en =
		of_property_read_bool(pdev->dev.of_node,
		"qcom,dsi-clk-ln-recovery");

	return 0;
}

static void mdss_dsi_res_deinit(struct platform_device *pdev)
{
	int i;
	struct mdss_dsi_data *dsi_res = platform_get_drvdata(pdev);
	struct dsi_shared_data *sdata;

	if (!dsi_res) {
		pr_err("%s: DSI root device drvdata not found\n", __func__);
		return;
	}

	for (i = 0; i < DSI_CTRL_MAX; i++) {
		if (dsi_res->ctrl_pdata[i]) {
			if (dsi_res->ctrl_pdata[i]->ds_registered) {
				struct mdss_panel_info *pinfo =
					&dsi_res->ctrl_pdata[i]->
						panel_data.panel_info;

				if (pinfo)
					mdss_dba_utils_deinit(pinfo->dba_data);
			}

			devm_kfree(&pdev->dev, dsi_res->ctrl_pdata[i]);
		}
	}

	sdata = dsi_res->shared_data;
	if (!sdata)
		goto res_release;

	for (i = (DSI_MAX_PM - 1); i >= DSI_CORE_PM; i--) {
		if (msm_dss_config_vreg(&pdev->dev,
				sdata->power_data[i].vreg_config,
				sdata->power_data[i].num_vreg, 1) < 0)
			pr_err("%s: failed to de-init vregs for %s\n",
				__func__, __mdss_dsi_pm_name(i));
		mdss_dsi_put_dt_vreg_data(&pdev->dev,
			&sdata->power_data[i]);
	}

	mdss_dsi_bus_scale_deinit(sdata);
	mdss_dsi_core_clk_deinit(&pdev->dev, sdata);

	if (sdata)
		devm_kfree(&pdev->dev, sdata);

res_release:
	if (dsi_res)
		devm_kfree(&pdev->dev, dsi_res);

	return;
}

static int mdss_dsi_res_init(struct platform_device *pdev)
{
	int rc = 0, i;
	struct dsi_shared_data *sdata;

	mdss_dsi_res = platform_get_drvdata(pdev);
	if (!mdss_dsi_res) {
		mdss_dsi_res = devm_kzalloc(&pdev->dev,
					  sizeof(struct mdss_dsi_data),
					  GFP_KERNEL);
		if (!mdss_dsi_res) {
			pr_err("%s: FAILED: cannot alloc dsi data\n",
			       __func__);
			rc = -ENOMEM;
			goto mem_fail;
		}

		mdss_dsi_res->shared_data = devm_kzalloc(&pdev->dev,
				sizeof(struct dsi_shared_data),
				GFP_KERNEL);
		pr_debug("%s Allocated shared_data=%pK\n", __func__,
				mdss_dsi_res->shared_data);
		if (!mdss_dsi_res->shared_data) {
			pr_err("%s Unable to alloc mem for shared_data\n",
					__func__);
			rc = -ENOMEM;
			goto mem_fail;
		}

		sdata = mdss_dsi_res->shared_data;

		rc = mdss_dsi_parse_dt_params(pdev, sdata);
		if (rc) {
			pr_err("%s: failed to parse mdss dsi DT params\n",
				__func__);
			goto mem_fail;
		}

		rc = mdss_dsi_core_clk_init(pdev, sdata);
		if (rc) {
			pr_err("%s: failed to initialize DSI core clocks\n",
				__func__);
			goto mem_fail;
		}

		/* Parse the regulator information */
		for (i = DSI_CORE_PM; i < DSI_MAX_PM; i++) {
			rc = mdss_dsi_get_dt_vreg_data(&pdev->dev,
				pdev->dev.of_node, &sdata->power_data[i], i);
			if (rc) {
				pr_err("%s: '%s' get_dt_vreg_data failed.rc=%d\n",
					__func__, __mdss_dsi_pm_name(i), rc);
				i--;
				for (; i >= DSI_CORE_PM; i--)
					mdss_dsi_put_dt_vreg_data(&pdev->dev,
						&sdata->power_data[i]);
				goto mem_fail;
			}
		}
		rc = mdss_dsi_regulator_init(pdev, sdata);
		if (rc) {
			pr_err("%s: failed to init regulator, rc=%d\n",
							__func__, rc);
			goto mem_fail;
		}

		rc = mdss_dsi_bus_scale_init(pdev, sdata);
		if (rc) {
			pr_err("%s: failed to init bus scale settings, rc=%d\n",
							__func__, rc);
			goto mem_fail;
		}

		mutex_init(&sdata->phy_reg_lock);
		mutex_init(&sdata->pm_qos_lock);

		for (i = 0; i < DSI_CTRL_MAX; i++) {
			mdss_dsi_res->ctrl_pdata[i] = devm_kzalloc(&pdev->dev,
					sizeof(struct mdss_dsi_ctrl_pdata),
					GFP_KERNEL);
			if (!mdss_dsi_res->ctrl_pdata[i]) {
				pr_err("%s Unable to alloc mem for ctrl=%d\n",
						__func__, i);
				rc = -ENOMEM;
				goto mem_fail;
			}
			pr_debug("%s Allocated ctrl_pdata[%d]=%pK\n",
				__func__, i, mdss_dsi_res->ctrl_pdata[i]);
			mdss_dsi_res->ctrl_pdata[i]->shared_data =
				mdss_dsi_res->shared_data;
		}

		platform_set_drvdata(pdev, mdss_dsi_res);
	}

	mdss_dsi_res->pdev = pdev;
	pr_debug("%s: Setting up mdss_dsi_res=%pK\n", __func__, mdss_dsi_res);

	return 0;

mem_fail:
	mdss_dsi_res_deinit(pdev);
	return rc;
}

static int mdss_dsi_parse_hw_cfg(struct platform_device *pdev, char *pan_cfg)
{
	const char *data;
	struct mdss_dsi_data *dsi_res = platform_get_drvdata(pdev);
	struct dsi_shared_data *sdata;
	char dsi_cfg[20];
	char *cfg_prim = NULL, *cfg_sec = NULL, *ch = NULL;
	int i = 0;

	if (!dsi_res) {
		pr_err("%s: DSI root device drvdata not found\n", __func__);
		return -EINVAL;
	}

	sdata = mdss_dsi_res->shared_data;
	if (!sdata) {
		pr_err("%s: DSI shared data not found\n", __func__);
		return -EINVAL;
	}

	sdata->hw_config = SINGLE_DSI;

	if (pan_cfg)
		cfg_prim = strnstr(pan_cfg, "cfg:", strlen(pan_cfg));
	if (cfg_prim) {
		cfg_prim += 4;

		cfg_sec = strnchr(cfg_prim, strlen(cfg_prim), ':');
		if (!cfg_sec)
			cfg_sec = cfg_prim + strlen(cfg_prim);

		for (i = 0; ((cfg_prim + i) < cfg_sec) &&
		     (*(cfg_prim+i) != '#'); i++)
			dsi_cfg[i] = *(cfg_prim + i);

		dsi_cfg[i] = '\0';
		data = dsi_cfg;
	} else {
		data = of_get_property(pdev->dev.of_node,
			"hw-config", NULL);
	}

	if (data) {
		/*
		 * To handle the  override parameter (#override:sim)
		 * passed for simulator panels
		 */
		ch = strnstr(data, "#", strlen(data));
		ch ? *ch = '\0' : false;

		if (!strcmp(data, "dual_dsi"))
			sdata->hw_config = DUAL_DSI;
		else if (!strcmp(data, "split_dsi"))
			sdata->hw_config = SPLIT_DSI;
		else if (!strcmp(data, "single_dsi"))
			sdata->hw_config = SINGLE_DSI;
		else
			pr_err("%s: Incorrect string for DSI config:%s. Setting default as SINGLE_DSI\n",
				__func__, data);
	} else {
		pr_err("%s: Error: No DSI HW config found\n",
			__func__);
		return -EINVAL;
	}

	pr_debug("%s: DSI h/w configuration is %d\n", __func__,
		sdata->hw_config);

	return 0;
}

static void mdss_dsi_parse_pll_src_cfg(struct platform_device *pdev,
	char *pan_cfg)
{
	const char *data;
	char *pll_ptr, pll_cfg[10] = {'\0'};
	struct dsi_shared_data *sdata = mdss_dsi_res->shared_data;

	sdata->pll_src_config = PLL_SRC_DEFAULT;

	if (pan_cfg) {
		pll_ptr = strnstr(pan_cfg, ":pll0", strlen(pan_cfg));
		if (!pll_ptr) {
			pll_ptr = strnstr(pan_cfg, ":pll1", strlen(pan_cfg));
			if (pll_ptr)
				strlcpy(pll_cfg, "PLL1", strlen(pll_cfg));
		} else {
			strlcpy(pll_cfg, "PLL0", strlen(pll_cfg));
		}
	}
	data = pll_cfg;

	if (!data || !strcmp(data, ""))
		data = of_get_property(pdev->dev.of_node,
			"pll-src-config", NULL);
	if (data) {
		if (!strcmp(data, "PLL0"))
			sdata->pll_src_config = PLL_SRC_0;
		else if (!strcmp(data, "PLL1"))
			sdata->pll_src_config = PLL_SRC_1;
		else
			pr_err("%s: invalid pll src config %s\n",
				__func__, data);
	} else {
		pr_debug("%s: PLL src config not specified\n", __func__);
	}

	pr_debug("%s: pll_src_config = %d", __func__, sdata->pll_src_config);

	return;
}

static int mdss_dsi_validate_pll_src_config(struct dsi_shared_data *sdata)
{
	int rc = 0;

	/*
	 * DSI PLL1 can only drive DSI PHY1. As such:
	 *     - For split dsi config, only PLL0 is supported
	 *     - For dual dsi config, DSI0-PLL0 and DSI1-PLL1 is the only
	 *       possible configuration
	 */
	if (mdss_dsi_is_hw_config_split(sdata) &&
		mdss_dsi_is_pll_src_pll1(sdata)) {
		pr_err("%s: unsupported PLL config: using PLL1 for split-dsi\n",
			__func__);
		rc = -EINVAL;
		goto error;
	}

	if (mdss_dsi_is_hw_config_dual(sdata) &&
		!mdss_dsi_is_pll_src_default(sdata)) {
		pr_debug("%s: pll src config not applicable for dual-dsi\n",
			__func__);
		sdata->pll_src_config = PLL_SRC_DEFAULT;
	}

error:
	return rc;
}

static int mdss_dsi_validate_config(struct platform_device *pdev)
{
	struct dsi_shared_data *sdata = mdss_dsi_res->shared_data;

	return mdss_dsi_validate_pll_src_config(sdata);
}

static const struct of_device_id mdss_dsi_ctrl_dt_match[] = {
	{.compatible = "qcom,mdss-dsi-ctrl"},
	{}
};
MODULE_DEVICE_TABLE(of, mdss_dsi_ctrl_dt_match);

static int mdss_dsi_probe(struct platform_device *pdev)
{
	struct mdss_panel_cfg *pan_cfg = NULL;
	struct mdss_util_intf *util;
	char *panel_cfg;
	int rc = 0;

	util = mdss_get_util_intf();
	if (util == NULL) {
		pr_err("%s: Failed to get mdss utility functions\n", __func__);
		return -ENODEV;
	}

	if (!util->mdp_probe_done) {
		pr_err("%s: MDP not probed yet!\n", __func__);
		return -EPROBE_DEFER;
	}

	if (!pdev || !pdev->dev.of_node) {
		pr_err("%s: DSI driver only supports device tree probe\n",
			__func__);
		return -ENOTSUPP;
	}

	pan_cfg = util->panel_intf_type(MDSS_PANEL_INTF_HDMI);
	if (IS_ERR(pan_cfg)) {
		return PTR_ERR(pan_cfg);
	} else if (pan_cfg) {
		pr_debug("%s: HDMI is primary\n", __func__);
		return -ENODEV;
	}

	pan_cfg = util->panel_intf_type(MDSS_PANEL_INTF_DSI);
	if (IS_ERR_OR_NULL(pan_cfg)) {
		rc = PTR_ERR(pan_cfg);
		goto error;
	} else {
		panel_cfg = pan_cfg->arg_cfg;
	}

	rc = mdss_dsi_res_init(pdev);
	if (rc) {
		pr_err("%s Unable to set dsi res\n", __func__);
		return rc;
	}

	rc = mdss_dsi_parse_hw_cfg(pdev, panel_cfg);
	if (rc) {
		pr_err("%s Unable to parse dsi h/w config\n", __func__);
		mdss_dsi_res_deinit(pdev);
		return rc;
	}

	mdss_dsi_parse_pll_src_cfg(pdev, panel_cfg);

	of_platform_populate(pdev->dev.of_node, mdss_dsi_ctrl_dt_match,
				NULL, &pdev->dev);

	rc = mdss_dsi_validate_config(pdev);
	if (rc) {
		pr_err("%s: Invalid DSI hw configuration\n", __func__);
		goto error;
	}

	mdss_dsi_config_clk_src(pdev);

error:
	return rc;
}

static int mdss_dsi_remove(struct platform_device *pdev)
{
	mdss_dsi_res_deinit(pdev);
	return 0;
}

static int mdss_dsi_ctrl_remove(struct platform_device *pdev)
{
	struct msm_fb_data_type *mfd;
	struct mdss_dsi_ctrl_pdata *ctrl_pdata = platform_get_drvdata(pdev);

	if (!ctrl_pdata) {
		pr_err("%s: no driver data\n", __func__);
		return -ENODEV;
	}

	mdss_dsi_pm_qos_remove_request(ctrl_pdata->shared_data);

	if (msm_dss_config_vreg(&pdev->dev,
			ctrl_pdata->panel_power_data.vreg_config,
			ctrl_pdata->panel_power_data.num_vreg, 1) < 0)
		pr_err("%s: failed to de-init vregs for %s\n",
				__func__, __mdss_dsi_pm_name(DSI_PANEL_PM));
	mdss_dsi_put_dt_vreg_data(&pdev->dev, &ctrl_pdata->panel_power_data);

	mfd = platform_get_drvdata(pdev);
	msm_dss_iounmap(&ctrl_pdata->mmss_misc_io);
	msm_dss_iounmap(&ctrl_pdata->phy_io);
	msm_dss_iounmap(&ctrl_pdata->ctrl_io);
	mdss_dsi_debugfs_cleanup(ctrl_pdata);

	if (ctrl_pdata->workq)
		destroy_workqueue(ctrl_pdata->workq);

	return 0;
}

struct device dsi_dev;

int mdss_dsi_retrieve_ctrl_resources(struct platform_device *pdev, int mode,
			struct mdss_dsi_ctrl_pdata *ctrl)
{
	int rc = 0;
	u32 index;

	rc = of_property_read_u32(pdev->dev.of_node, "cell-index", &index);
	if (rc) {
		dev_err(&pdev->dev,
			"%s: Cell-index not specified, rc=%d\n",
						__func__, rc);
		return rc;
	}

	if (index == 0) {
		if (mode != DISPLAY_1) {
			pr_err("%s:%d Panel->Ctrl mapping is wrong\n",
				       __func__, __LINE__);
			return -EPERM;
		}
	} else if (index == 1) {
		if (mode != DISPLAY_2) {
			pr_err("%s:%d Panel->Ctrl mapping is wrong\n",
				       __func__, __LINE__);
			return -EPERM;
		}
	} else {
		pr_err("%s:%d Unknown Ctrl mapped to panel\n",
			       __func__, __LINE__);
		return -EPERM;
	}

	rc = msm_dss_ioremap_byname(pdev, &ctrl->ctrl_io, "dsi_ctrl");
	if (rc) {
		pr_err("%s:%d unable to remap dsi ctrl resources\n",
			       __func__, __LINE__);
		return rc;
	}

	ctrl->ctrl_base = ctrl->ctrl_io.base;
	ctrl->reg_size = ctrl->ctrl_io.len;

	rc = msm_dss_ioremap_byname(pdev, &ctrl->phy_io, "dsi_phy");
	if (rc) {
		pr_err("%s:%d unable to remap dsi phy resources\n",
			       __func__, __LINE__);
		return rc;
	}

	rc = msm_dss_ioremap_byname(pdev, &ctrl->phy_regulator_io,
			"dsi_phy_regulator");
	if (rc)
		pr_debug("%s:%d unable to remap dsi phy regulator resources\n",
			       __func__, __LINE__);
	else
		pr_info("%s: phy_regulator_base=%pK phy_regulator_size=%x\n",
			__func__, ctrl->phy_regulator_io.base,
			ctrl->phy_regulator_io.len);

	pr_info("%s: ctrl_base=%pK ctrl_size=%x phy_base=%pK phy_size=%x\n",
		__func__, ctrl->ctrl_base, ctrl->reg_size, ctrl->phy_io.base,
		ctrl->phy_io.len);

	rc = msm_dss_ioremap_byname(pdev, &ctrl->mmss_misc_io,
		"mmss_misc_phys");
	if (rc) {
		pr_debug("%s:%d mmss_misc IO remap failed\n",
			__func__, __LINE__);
	}

	return 0;
}

static int mdss_dsi_irq_init(struct device *dev, int irq_no,
			struct mdss_dsi_ctrl_pdata *ctrl)
{
	int ret;

	ret = devm_request_irq(dev, irq_no, mdss_dsi_isr,
				0x0, "DSI", ctrl);
	if (ret) {
		pr_err("msm_dsi_irq_init request_irq() failed!\n");
		return ret;
	}

	disable_irq(irq_no);
	ctrl->dsi_hw->irq_info = kzalloc(sizeof(struct irq_info), GFP_KERNEL);
	if (!ctrl->dsi_hw->irq_info) {
		pr_err("no mem to save irq info: kzalloc fail\n");
		return -ENOMEM;
	}
	ctrl->dsi_hw->irq_info->irq = irq_no;
	ctrl->dsi_hw->irq_info->irq_ena = false;

	return ret;
}

static void __set_lane_map(struct mdss_dsi_ctrl_pdata *ctrl,
	enum dsi_physical_lane_id lane0,
	enum dsi_physical_lane_id lane1,
	enum dsi_physical_lane_id lane2,
	enum dsi_physical_lane_id lane3)
{
	ctrl->lane_map[DSI_LOGICAL_LANE_0] = lane0;
	ctrl->lane_map[DSI_LOGICAL_LANE_1] = lane1;
	ctrl->lane_map[DSI_LOGICAL_LANE_2] = lane2;
	ctrl->lane_map[DSI_LOGICAL_LANE_3] = lane3;
}

static void mdss_dsi_parse_lane_swap(struct device_node *np,
	struct mdss_dsi_ctrl_pdata *ctrl)
{
	int rc;
	const char *data;
	u8 temp[DSI_LOGICAL_LANE_MAX];
	int i;

	/* First, check for the newer version of the binding */
	rc = of_property_read_u8_array(np, "qcom,lane-map-v2", temp,
		DSI_LOGICAL_LANE_MAX);
	if (!rc) {
		for (i = DSI_LOGICAL_LANE_0; i < DSI_LOGICAL_LANE_MAX; i++)
			ctrl->lane_map[i] = BIT(temp[i]);
		return;
	} else if (rc != -EINVAL) {
		pr_warn("%s: invalid lane map specfied. Defaulting to <0 1 2 3>\n",
			__func__);
		goto set_default;
	}

	/* Check if an older version of the binding is present */
	data = of_get_property(np, "qcom,lane-map", NULL);
	if (!data)
		goto set_default;

	if (!strcmp(data, "lane_map_3012")) {
		ctrl->dlane_swap = DSI_LANE_MAP_3012;
		__set_lane_map(ctrl,
			DSI_PHYSICAL_LANE_1,
			DSI_PHYSICAL_LANE_2,
			DSI_PHYSICAL_LANE_3,
			DSI_PHYSICAL_LANE_0);
	} else if (!strcmp(data, "lane_map_2301")) {
		ctrl->dlane_swap = DSI_LANE_MAP_2301;
		__set_lane_map(ctrl,
			DSI_PHYSICAL_LANE_2,
			DSI_PHYSICAL_LANE_3,
			DSI_PHYSICAL_LANE_0,
			DSI_PHYSICAL_LANE_1);
	} else if (!strcmp(data, "lane_map_1230")) {
		ctrl->dlane_swap = DSI_LANE_MAP_1230;
		__set_lane_map(ctrl,
			DSI_PHYSICAL_LANE_3,
			DSI_PHYSICAL_LANE_0,
			DSI_PHYSICAL_LANE_1,
			DSI_PHYSICAL_LANE_2);
	} else if (!strcmp(data, "lane_map_0321")) {
		ctrl->dlane_swap = DSI_LANE_MAP_0321;
		__set_lane_map(ctrl,
			DSI_PHYSICAL_LANE_0,
			DSI_PHYSICAL_LANE_3,
			DSI_PHYSICAL_LANE_2,
			DSI_PHYSICAL_LANE_1);
	} else if (!strcmp(data, "lane_map_1032")) {
		ctrl->dlane_swap = DSI_LANE_MAP_1032;
		__set_lane_map(ctrl,
			DSI_PHYSICAL_LANE_1,
			DSI_PHYSICAL_LANE_0,
			DSI_PHYSICAL_LANE_3,
			DSI_PHYSICAL_LANE_2);
	} else if (!strcmp(data, "lane_map_2103")) {
		ctrl->dlane_swap = DSI_LANE_MAP_2103;
		__set_lane_map(ctrl,
			DSI_PHYSICAL_LANE_2,
			DSI_PHYSICAL_LANE_1,
			DSI_PHYSICAL_LANE_0,
			DSI_PHYSICAL_LANE_3);
	} else if (!strcmp(data, "lane_map_3210")) {
		ctrl->dlane_swap = DSI_LANE_MAP_3210;
		__set_lane_map(ctrl,
			DSI_PHYSICAL_LANE_3,
			DSI_PHYSICAL_LANE_2,
			DSI_PHYSICAL_LANE_1,
			DSI_PHYSICAL_LANE_0);
	} else {
		pr_warn("%s: invalid lane map %s specified. defaulting to lane_map0123\n",
			__func__, data);
	}

	return;

set_default:
	/* default lane mapping */
	__set_lane_map(ctrl, DSI_PHYSICAL_LANE_0, DSI_PHYSICAL_LANE_1,
		DSI_PHYSICAL_LANE_2, DSI_PHYSICAL_LANE_3);
	ctrl->dlane_swap = DSI_LANE_MAP_0123;
}

static int mdss_dsi_parse_ctrl_params(struct platform_device *ctrl_pdev,
	struct device_node *pan_node, struct mdss_dsi_ctrl_pdata *ctrl_pdata)
{
	int i, len;
	struct mdss_panel_info *pinfo = &(ctrl_pdata->panel_data.panel_info);
	const char *data;

	ctrl_pdata->null_insert_enabled = of_property_read_bool(
		ctrl_pdev->dev.of_node, "qcom,null-insertion-enabled");

	data = of_get_property(ctrl_pdev->dev.of_node,
		"qcom,platform-strength-ctrl", &len);
	if (!data) {
		pr_err("%s:%d, Unable to read Phy Strength ctrl settings\n",
			__func__, __LINE__);
		return -EINVAL;
	} else {
		pinfo->mipi.dsi_phy_db.strength_len = len;
		for (i = 0; i < len; i++)
			pinfo->mipi.dsi_phy_db.strength[i] = data[i];
	}

	pinfo->mipi.dsi_phy_db.reg_ldo_mode = of_property_read_bool(
		ctrl_pdev->dev.of_node, "qcom,regulator-ldo-mode");

	data = of_get_property(ctrl_pdev->dev.of_node,
		"qcom,platform-regulator-settings", &len);
	if (!data) {
		pr_debug("%s:%d, Unable to read Phy regulator settings\n",
			__func__, __LINE__);
		pinfo->mipi.dsi_phy_db.regulator_len = 0;
	} else {
		pinfo->mipi.dsi_phy_db.regulator_len = len;
		for (i = 0; i < len; i++)
			pinfo->mipi.dsi_phy_db.regulator[i] = data[i];
	}

	data = of_get_property(ctrl_pdev->dev.of_node,
		"qcom,platform-bist-ctrl", &len);
	if ((!data) || (len != 6))
		pr_debug("%s:%d, Unable to read Phy Bist Ctrl settings\n",
			__func__, __LINE__);
	else
		for (i = 0; i < len; i++)
			pinfo->mipi.dsi_phy_db.bistctrl[i] = data[i];

	data = of_get_property(ctrl_pdev->dev.of_node,
		"qcom,platform-lane-config", &len);
	if (!data) {
		pr_err("%s:%d, Unable to read Phy lane configure settings\n",
			__func__, __LINE__);
		return -EINVAL;
	} else {
		pinfo->mipi.dsi_phy_db.lanecfg_len = len;
		for (i = 0; i < len; i++)
			pinfo->mipi.dsi_phy_db.lanecfg[i] = data[i];
	}

	ctrl_pdata->timing_db_mode = of_property_read_bool(
		ctrl_pdev->dev.of_node, "qcom,timing-db-mode");

	ctrl_pdata->cmd_sync_wait_broadcast = of_property_read_bool(
		pan_node, "qcom,cmd-sync-wait-broadcast");

	if (ctrl_pdata->cmd_sync_wait_broadcast &&
		mdss_dsi_is_hw_config_split(ctrl_pdata->shared_data) &&
		(pinfo->pdest == DISPLAY_2))
		ctrl_pdata->cmd_sync_wait_trigger = true;

	pr_debug("%s: cmd_sync_wait_enable=%d trigger=%d\n", __func__,
				ctrl_pdata->cmd_sync_wait_broadcast,
				ctrl_pdata->cmd_sync_wait_trigger);

	mdss_dsi_parse_lane_swap(ctrl_pdev->dev.of_node, ctrl_pdata);

	pinfo->is_pluggable = of_property_read_bool(ctrl_pdev->dev.of_node,
		"qcom,pluggable");

	data = of_get_property(ctrl_pdev->dev.of_node,
		"qcom,display-id", &len);
	if (!data || len <= 0)
		pr_err("%s:%d Unable to read qcom,display-id, data=%pK,len=%d\n",
			__func__, __LINE__, data, len);
	else
		snprintf(ctrl_pdata->panel_data.panel_info.display_id,
			MDSS_DISPLAY_ID_MAX_LEN, "%s", data);

	return 0;


}

static int mdss_dsi_parse_gpio_params(struct platform_device *ctrl_pdev,
	struct mdss_dsi_ctrl_pdata *ctrl_pdata)
{
	/*
	 * If disp_en_gpio has been set previously (disp_en_gpio > 0)
	 *  while parsing the panel node, then do not override it
	 */
	struct mdss_panel_data *pdata = &ctrl_pdata->panel_data;

	if (ctrl_pdata->disp_en_gpio <= 0) {
		ctrl_pdata->disp_en_gpio = of_get_named_gpio(
			ctrl_pdev->dev.of_node,
			"qcom,platform-enable-gpio", 0);

		if (!gpio_is_valid(ctrl_pdata->disp_en_gpio))
			pr_debug("%s:%d, Disp_en gpio not specified\n",
					__func__, __LINE__);
	}

	ctrl_pdata->disp_te_gpio = of_get_named_gpio(ctrl_pdev->dev.of_node,
		"qcom,platform-te-gpio", 0);

	if (!gpio_is_valid(ctrl_pdata->disp_te_gpio))
		pr_err("%s:%d, TE gpio not specified\n",
						__func__, __LINE__);
	pdata->panel_te_gpio = ctrl_pdata->disp_te_gpio;

	ctrl_pdata->bklt_en_gpio = of_get_named_gpio(ctrl_pdev->dev.of_node,
		"qcom,platform-bklight-en-gpio", 0);
	if (!gpio_is_valid(ctrl_pdata->bklt_en_gpio))
		pr_info("%s: bklt_en gpio not specified\n", __func__);

	ctrl_pdata->bklt_en_gpio_invert =
			of_property_read_bool(ctrl_pdev->dev.of_node,
				"qcom,platform-bklight-en-gpio-invert");

	ctrl_pdata->rst_gpio = of_get_named_gpio(ctrl_pdev->dev.of_node,
			 "qcom,platform-reset-gpio", 0);
	if (!gpio_is_valid(ctrl_pdata->rst_gpio))
		pr_err("%s:%d, reset gpio not specified\n",
						__func__, __LINE__);

	ctrl_pdata->lcd_mode_sel_gpio = of_get_named_gpio(
			ctrl_pdev->dev.of_node, "qcom,panel-mode-gpio", 0);
	if (!gpio_is_valid(ctrl_pdata->lcd_mode_sel_gpio)) {
		pr_debug("%s:%d mode gpio not specified\n", __func__, __LINE__);
		ctrl_pdata->lcd_mode_sel_gpio = -EINVAL;
	}

	return 0;
}

static void mdss_dsi_set_prim_panel(struct mdss_dsi_ctrl_pdata *ctrl_pdata)
{
	struct mdss_dsi_ctrl_pdata *octrl = NULL;
	struct mdss_panel_info *pinfo;

	pinfo = &ctrl_pdata->panel_data.panel_info;

	/*
	 * for Split and Single DSI case default is always primary
	 * and for Dual dsi case below assumptions are made.
	 *	1. DSI controller with bridge chip is always secondary
	 *	2. When there is no brigde chip, DSI1 is secondary
	 */
	pinfo->is_prim_panel = true;
	if (mdss_dsi_is_hw_config_dual(ctrl_pdata->shared_data)) {
		if (mdss_dsi_is_right_ctrl(ctrl_pdata)) {
			octrl = mdss_dsi_get_other_ctrl(ctrl_pdata);
			if (octrl && octrl->panel_data.panel_info.is_prim_panel)
				pinfo->is_prim_panel = false;
			else
				pinfo->is_prim_panel = true;
		}
	}
}

int dsi_panel_device_register(struct platform_device *ctrl_pdev,
	struct device_node *pan_node, struct mdss_dsi_ctrl_pdata *ctrl_pdata)
{
	struct mipi_panel_info *mipi;
	int rc;
	struct dsi_shared_data *sdata;
	struct mdss_panel_info *pinfo = &(ctrl_pdata->panel_data.panel_info);
	struct resource *res;
	u64 clk_rate;

	mipi  = &(pinfo->mipi);

	pinfo->type =
		((mipi->mode == DSI_VIDEO_MODE)
			? MIPI_VIDEO_PANEL : MIPI_CMD_PANEL);

	rc = mdss_dsi_clk_div_config(pinfo, mipi->frame_rate);
	if (rc) {
		pr_err("%s: unable to initialize the clk dividers\n", __func__);
		return rc;
	}
	ctrl_pdata->pclk_rate = mipi->dsi_pclk_rate;
	clk_rate = pinfo->clk_rate;
	do_div(clk_rate, 8U);
	ctrl_pdata->byte_clk_rate = (u32)clk_rate;
	pr_debug("%s: pclk=%d, bclk=%d\n", __func__,
			ctrl_pdata->pclk_rate, ctrl_pdata->byte_clk_rate);

	ctrl_pdata->esc_clk_rate_hz = pinfo->esc_clk_rate_hz;
	pr_debug("%s: esc clk=%d\n", __func__,
			ctrl_pdata->esc_clk_rate_hz);

	rc = mdss_dsi_get_dt_vreg_data(&ctrl_pdev->dev, pan_node,
		&ctrl_pdata->panel_power_data, DSI_PANEL_PM);
	if (rc) {
		DEV_ERR("%s: '%s' get_dt_vreg_data failed.rc=%d\n",
			__func__, __mdss_dsi_pm_name(DSI_PANEL_PM), rc);
		return rc;
	}

	rc = msm_dss_config_vreg(&ctrl_pdev->dev,
		ctrl_pdata->panel_power_data.vreg_config,
		ctrl_pdata->panel_power_data.num_vreg, 1);
	if (rc) {
		pr_err("%s: failed to init regulator, rc=%d\n",
						__func__, rc);
		return rc;
	}

	rc = mdss_dsi_parse_ctrl_params(ctrl_pdev, pan_node, ctrl_pdata);
	if (rc) {
		pr_err("%s: failed to parse ctrl settings, rc=%d\n",
						__func__, rc);
		return rc;
	}

	/* default state of gpio is false */
	ctrl_pdata->bklt_en_gpio_state = false;

	pinfo->panel_max_fps = mdss_panel_get_framerate(pinfo);
	pinfo->panel_max_vtotal = mdss_panel_get_vtotal(pinfo);

	rc = mdss_dsi_parse_gpio_params(ctrl_pdev, ctrl_pdata);
	if (rc) {
		pr_err("%s: failed to parse gpio params, rc=%d\n",
						__func__, rc);
		return rc;
	}

	if (mdss_dsi_retrieve_ctrl_resources(ctrl_pdev,
					     pinfo->pdest,
					     ctrl_pdata)) {
		pr_err("%s: unable to get Dsi controller res\n", __func__);
		return -EPERM;
	}

	ctrl_pdata->panel_data.event_handler = mdss_dsi_event_handler;
	ctrl_pdata->panel_data.get_fb_node = mdss_dsi_get_fb_node_cb;

	if (ctrl_pdata->status_mode == ESD_REG ||
			ctrl_pdata->status_mode == ESD_REG_NT35596)
		ctrl_pdata->check_status = mdss_dsi_reg_status_check;
	else if (ctrl_pdata->status_mode == ESD_BTA)
		ctrl_pdata->check_status = mdss_dsi_bta_status_check;

	if (ctrl_pdata->status_mode == ESD_MAX) {
		pr_err("%s: Using default BTA for ESD check\n", __func__);
		ctrl_pdata->check_status = mdss_dsi_bta_status_check;
	}
	if (ctrl_pdata->bklt_ctrl == BL_PWM)
		mdss_dsi_panel_pwm_cfg(ctrl_pdata);

	mdss_dsi_ctrl_init(&ctrl_pdev->dev, ctrl_pdata);
	mdss_dsi_set_prim_panel(ctrl_pdata);

	ctrl_pdata->dsi_irq_line = of_property_read_bool(
				ctrl_pdev->dev.of_node, "qcom,dsi-irq-line");

	if (ctrl_pdata->dsi_irq_line) {
		/* DSI has it's own irq line */
		res = platform_get_resource(ctrl_pdev, IORESOURCE_IRQ, 0);
		if (!res || res->start == 0) {
			pr_err("%s:%d unable to get the MDSS irq resources\n",
							__func__, __LINE__);
			return -ENODEV;
		}
		rc = mdss_dsi_irq_init(&ctrl_pdev->dev, res->start, ctrl_pdata);
		if (rc) {
			dev_err(&ctrl_pdev->dev, "%s: failed to init irq\n",
							__func__);
			return rc;
		}
	}
	ctrl_pdata->ctrl_state = CTRL_STATE_UNKNOWN;

	/*
	 * If ULPS during suspend is enabled, add an extra vote for the
	 * DSI CTRL power module. This keeps the regulator always enabled.
	 * This is needed for the DSI PHY to maintain ULPS state during
	 * suspend also.
	 */
	sdata = ctrl_pdata->shared_data;

	if (pinfo->ulps_suspend_enabled) {
		rc = msm_dss_enable_vreg(
			sdata->power_data[DSI_PHY_PM].vreg_config,
			sdata->power_data[DSI_PHY_PM].num_vreg, 1);
		if (rc) {
			pr_err("%s: failed to enable vregs for DSI_CTRL_PM\n",
				__func__);
			return rc;
		}
	}

	pinfo->cont_splash_enabled =
		ctrl_pdata->mdss_util->panel_intf_status(pinfo->pdest,
		MDSS_PANEL_INTF_DSI) ? true : false;

	pr_info("%s: Continuous splash %s\n", __func__,
		pinfo->cont_splash_enabled ? "enabled" : "disabled");

	rc = mdss_register_panel(ctrl_pdev, &(ctrl_pdata->panel_data));
	if (rc) {
		pr_err("%s: unable to register MIPI DSI panel\n", __func__);
		return rc;
	}

	if (pinfo->pdest == DISPLAY_1) {
		mdss_debug_register_io("dsi0_ctrl", &ctrl_pdata->ctrl_io, NULL);
		mdss_debug_register_io("dsi0_phy", &ctrl_pdata->phy_io, NULL);
		if (ctrl_pdata->phy_regulator_io.len)
			mdss_debug_register_io("dsi0_phy_regulator",
				&ctrl_pdata->phy_regulator_io, NULL);
	} else {
		mdss_debug_register_io("dsi1_ctrl", &ctrl_pdata->ctrl_io, NULL);
		mdss_debug_register_io("dsi1_phy", &ctrl_pdata->phy_io, NULL);
		if (ctrl_pdata->phy_regulator_io.len)
			mdss_debug_register_io("dsi1_phy_regulator",
				&ctrl_pdata->phy_regulator_io, NULL);
	}

	panel_debug_register_base("panel",
		ctrl_pdata->ctrl_base, ctrl_pdata->reg_size);

	pr_debug("%s: Panel data initialized\n", __func__);
	return 0;
}

static const struct of_device_id mdss_dsi_dt_match[] = {
	{.compatible = "qcom,mdss-dsi"},
	{}
};
MODULE_DEVICE_TABLE(of, mdss_dsi_dt_match);

static struct platform_driver mdss_dsi_driver = {
	.probe = mdss_dsi_probe,
	.remove = mdss_dsi_remove,
	.shutdown = NULL,
	.driver = {
		.name = "mdss_dsi",
		.of_match_table = mdss_dsi_dt_match,
	},
};

static struct platform_driver mdss_dsi_ctrl_driver = {
	.probe = mdss_dsi_ctrl_probe,
	.remove = mdss_dsi_ctrl_remove,
	.shutdown = NULL,
	.driver = {
		.name = "mdss_dsi_ctrl",
		.of_match_table = mdss_dsi_ctrl_dt_match,
	},
};

static int mdss_dsi_register_driver(void)
{
	return platform_driver_register(&mdss_dsi_driver);
}

static int __init mdss_dsi_driver_init(void)
{
	int ret;

	ret = mdss_dsi_register_driver();
	if (ret) {
		pr_err("mdss_dsi_register_driver() failed!\n");
		return ret;
	}

	return ret;
}
module_init(mdss_dsi_driver_init);


static int mdss_dsi_ctrl_register_driver(void)
{
	return platform_driver_register(&mdss_dsi_ctrl_driver);
}

static int __init mdss_dsi_ctrl_driver_init(void)
{
	int ret;

	ret = mdss_dsi_ctrl_register_driver();
	if (ret) {
		pr_err("mdss_dsi_ctrl_register_driver() failed!\n");
		return ret;
	}

	return ret;
}
module_init(mdss_dsi_ctrl_driver_init);

static void __exit mdss_dsi_driver_cleanup(void)
{
	platform_driver_unregister(&mdss_dsi_ctrl_driver);
}
module_exit(mdss_dsi_driver_cleanup);

MODULE_LICENSE("GPL v2");
MODULE_DESCRIPTION("DSI controller driver");
MODULE_AUTHOR("Chandan Uddaraju <chandanu@codeaurora.org>");<|MERGE_RESOLUTION|>--- conflicted
+++ resolved
@@ -1811,11 +1811,7 @@
 	return 0;
 }
 
-<<<<<<< HEAD
-irqreturn_t test_hw_vsync_handler(int irq, void *data)
-=======
 static irqreturn_t test_hw_vsync_handler(int irq, void *data)
->>>>>>> c6cc8916
 {
 	struct mdss_panel_data *pdata = (struct mdss_panel_data *)data;
 
