--- conflicted
+++ resolved
@@ -24,10 +24,7 @@
   em_dev_update_chip_binning
   em_dev_update_perf_domain
   em_pd_get
-<<<<<<< HEAD
-=======
   em_update_performance_limits
->>>>>>> 771d2bb7
   finish_wait
   fortify_panic
   idr_alloc
