--- conflicted
+++ resolved
@@ -119,118 +119,6 @@
 #define GCC_CE1_CLK				102
 #define GCC_CFG_NOC_USB3_PRIM_AXI_CLK		103
 #define GCC_CPUSS_GNOC_CLK			104
-<<<<<<< HEAD
-#define GCC_CPUSS_THROTTLE_CORE_CLK		105
-#define GCC_CPUSS_THROTTLE_XO_CLK		106
-#define GCC_DISP_AHB_CLK			107
-#define GCC_DISP_GPLL0_DIV_CLK_SRC		108
-#define GCC_DISP_HF_AXI_CLK			109
-#define GCC_DISP_THROTTLE_CORE_CLK		110
-#define GCC_DISP_XO_CLK				111
-#define GCC_GP1_CLK				112
-#define GCC_GP1_CLK_SRC				113
-#define GCC_GP2_CLK				114
-#define GCC_GP2_CLK_SRC				115
-#define GCC_GP3_CLK				116
-#define GCC_GP3_CLK_SRC				117
-#define GCC_GPU_CFG_AHB_CLK			118
-#define GCC_GPU_GPLL0_CLK_SRC			119
-#define GCC_GPU_GPLL0_DIV_CLK_SRC		120
-#define GCC_GPU_MEMNOC_GFX_CLK			121
-#define GCC_GPU_SNOC_DVM_GFX_CLK		122
-#define GCC_GPU_THROTTLE_CORE_CLK		123
-#define GCC_GPU_THROTTLE_XO_CLK			124
-#define GCC_MSS_VS_CLK				125
-#define GCC_PDM2_CLK				126
-#define GCC_PDM2_CLK_SRC			127
-#define GCC_PDM_AHB_CLK				128
-#define GCC_PDM_XO4_CLK				129
-#define GCC_PRNG_AHB_CLK			130
-#define GCC_QMIP_CAMERA_NRT_AHB_CLK		131
-#define GCC_QMIP_CAMERA_RT_AHB_CLK		132
-#define GCC_QMIP_CPUSS_CFG_AHB_CLK		133
-#define GCC_QMIP_DISP_AHB_CLK			134
-#define GCC_QMIP_GPU_CFG_AHB_CLK		135
-#define GCC_QMIP_VIDEO_VCODEC_AHB_CLK		136
-#define GCC_QUPV3_WRAP0_CORE_2X_CLK		137
-#define GCC_QUPV3_WRAP0_CORE_CLK		138
-#define GCC_QUPV3_WRAP0_S0_CLK			139
-#define GCC_QUPV3_WRAP0_S0_CLK_SRC		140
-#define GCC_QUPV3_WRAP0_S1_CLK			141
-#define GCC_QUPV3_WRAP0_S1_CLK_SRC		142
-#define GCC_QUPV3_WRAP0_S2_CLK			143
-#define GCC_QUPV3_WRAP0_S2_CLK_SRC		144
-#define GCC_QUPV3_WRAP0_S3_CLK			145
-#define GCC_QUPV3_WRAP0_S3_CLK_SRC		146
-#define GCC_QUPV3_WRAP0_S4_CLK			147
-#define GCC_QUPV3_WRAP0_S4_CLK_SRC		148
-#define GCC_QUPV3_WRAP0_S5_CLK			149
-#define GCC_QUPV3_WRAP0_S5_CLK_SRC		150
-#define GCC_QUPV3_WRAP1_CORE_2X_CLK		151
-#define GCC_QUPV3_WRAP1_CORE_CLK		152
-#define GCC_QUPV3_WRAP1_S0_CLK			153
-#define GCC_QUPV3_WRAP1_S0_CLK_SRC		154
-#define GCC_QUPV3_WRAP1_S1_CLK			155
-#define GCC_QUPV3_WRAP1_S1_CLK_SRC		156
-#define GCC_QUPV3_WRAP1_S2_CLK			157
-#define GCC_QUPV3_WRAP1_S2_CLK_SRC		158
-#define GCC_QUPV3_WRAP1_S3_CLK			159
-#define GCC_QUPV3_WRAP1_S3_CLK_SRC		160
-#define GCC_QUPV3_WRAP1_S4_CLK			161
-#define GCC_QUPV3_WRAP1_S4_CLK_SRC		162
-#define GCC_QUPV3_WRAP1_S5_CLK			163
-#define GCC_QUPV3_WRAP1_S5_CLK_SRC		164
-#define GCC_QUPV3_WRAP_0_M_AHB_CLK		165
-#define GCC_QUPV3_WRAP_0_S_AHB_CLK		166
-#define GCC_QUPV3_WRAP_1_M_AHB_CLK		167
-#define GCC_QUPV3_WRAP_1_S_AHB_CLK		168
-#define GCC_SDCC1_AHB_CLK			169
-#define GCC_SDCC1_APPS_CLK			170
-#define GCC_SDCC1_APPS_CLK_SRC			171
-#define GCC_SDCC1_ICE_CORE_CLK			172
-#define GCC_SDCC1_ICE_CORE_CLK_SRC		173
-#define GCC_SDCC2_AHB_CLK			174
-#define GCC_SDCC2_APPS_CLK			175
-#define GCC_SDCC2_APPS_CLK_SRC			176
-#define GCC_SYS_NOC_CPUSS_AHB_CLK		177
-#define GCC_SYS_NOC_UFS_PHY_AXI_CLK		178
-#define GCC_SYS_NOC_USB3_PRIM_AXI_CLK		179
-#define GCC_UFS_PHY_AHB_CLK			180
-#define GCC_UFS_PHY_AXI_CLK			181
-#define GCC_UFS_PHY_AXI_CLK_SRC			182
-#define GCC_UFS_PHY_ICE_CORE_CLK		183
-#define GCC_UFS_PHY_ICE_CORE_CLK_SRC		184
-#define GCC_UFS_PHY_PHY_AUX_CLK			185
-#define GCC_UFS_PHY_PHY_AUX_CLK_SRC		186
-#define GCC_UFS_PHY_RX_SYMBOL_0_CLK		187
-#define GCC_UFS_PHY_TX_SYMBOL_0_CLK		188
-#define GCC_UFS_PHY_UNIPRO_CORE_CLK		189
-#define GCC_UFS_PHY_UNIPRO_CORE_CLK_SRC		190
-#define GCC_USB30_PRIM_MASTER_CLK		191
-#define GCC_USB30_PRIM_MASTER_CLK_SRC		192
-#define GCC_USB30_PRIM_MOCK_UTMI_CLK		193
-#define GCC_USB30_PRIM_MOCK_UTMI_CLK_SRC	194
-#define GCC_USB30_PRIM_SLEEP_CLK		195
-#define GCC_USB3_PRIM_PHY_AUX_CLK_SRC		196
-#define GCC_USB3_PRIM_PHY_COM_AUX_CLK		197
-#define GCC_USB3_PRIM_PHY_PIPE_CLK		198
-#define GCC_VDDA_VS_CLK				199
-#define GCC_VDDCX_VS_CLK			200
-#define GCC_VDDMX_VS_CLK			201
-#define GCC_VIDEO_AHB_CLK			202
-#define GCC_VIDEO_AXI0_CLK			203
-#define GCC_VIDEO_THROTTLE_CORE_CLK		204
-#define GCC_VIDEO_XO_CLK			205
-#define GCC_VS_CTRL_AHB_CLK			206
-#define GCC_VS_CTRL_CLK				207
-#define GCC_VS_CTRL_CLK_SRC			208
-#define GCC_VSENSOR_CLK_SRC			209
-#define GCC_WCSS_VS_CLK				210
-#define GCC_USB3_PRIM_CLKREF_CLK		211
-#define GCC_SYS_NOC_COMPUTE_SF_AXI_CLK		212
-#define GCC_BIMC_GPU_AXI_CLK			213
-#define GCC_UFS_MEM_CLKREF_CLK			214
-=======
 #define GCC_DISP_AHB_CLK			105
 #define GCC_DISP_GPLL0_DIV_CLK_SRC		106
 #define GCC_DISP_HF_AXI_CLK			107
@@ -338,7 +226,6 @@
 #define GCC_SYS_NOC_COMPUTE_SF_AXI_CLK		209
 #define GCC_BIMC_GPU_AXI_CLK			210
 #define GCC_UFS_MEM_CLKREF_CLK			211
->>>>>>> 14985739
 
 /* GCC Resets */
 #define GCC_QUSB2PHY_PRIM_BCR			0
