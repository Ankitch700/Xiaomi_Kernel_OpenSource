--- conflicted
+++ resolved
@@ -43,11 +43,6 @@
 DECLARE_HOOK(android_vh_tune_scan_type,
 	TP_PROTO(enum scan_balance *scan_type),
 	TP_ARGS(scan_type));
-<<<<<<< HEAD
-DECLARE_HOOK(android_vh_scan_abort_check_wmarks,
-	TP_PROTO(bool *check_wmarks),
-	TP_ARGS(check_wmarks));
-=======
 DECLARE_HOOK(android_vh_tune_swappiness,
 	TP_PROTO(int *swappiness),
 	TP_ARGS(swappiness));
@@ -58,7 +53,6 @@
 	TP_PROTO(int node_id, unsigned int highest_zoneidx, unsigned int alloc_order,
 	        unsigned int reclaim_order),
 	TP_ARGS(node_id, highest_zoneidx, alloc_order, reclaim_order));
->>>>>>> c9e71408
 #endif /* _TRACE_HOOK_VMSCAN_H */
 /* This part must be outside protection */
 #include <trace/define_trace.h>