--- conflicted
+++ resolved
@@ -332,7 +332,6 @@
 	TP_PROTO(unsigned int old, unsigned int cur, int *ret),
 	TP_ARGS(old, cur, ret));
 
-<<<<<<< HEAD
 #if IS_ENABLED(CONFIG_MTK_MBRAINK_EXPORT_DEPENDED)
 DECLARE_HOOK(android_vh_do_fork,
 	TP_PROTO(struct task_struct *p),
@@ -341,12 +340,11 @@
 	TP_PROTO(struct task_struct *p),
 	TP_ARGS(p));
 #endif
-=======
+
 DECLARE_HOOK(android_vh_map_util_freq,
 	TP_PROTO(unsigned long util, unsigned long freq,
 		unsigned long cap, unsigned long *next_freq),
 	TP_ARGS(util, freq, cap, next_freq));
->>>>>>> 7e62fb82
 
 /* macro versions of hooks are no longer required */
 
