--- conflicted
+++ resolved
@@ -340,7 +340,6 @@
 	TP_PROTO(unsigned int old, unsigned int cur, int *ret),
 	TP_ARGS(old, cur, ret));
 
-<<<<<<< HEAD
 #if IS_ENABLED(CONFIG_MTK_MBRAINK_EXPORT_DEPENDED)
 DECLARE_HOOK(android_vh_do_fork,
 	TP_PROTO(struct task_struct *p),
@@ -350,9 +349,7 @@
 	TP_ARGS(p));
 #endif
 
-=======
 struct cpufreq_policy;
->>>>>>> 7641ff0a
 DECLARE_HOOK(android_vh_map_util_freq,
 	TP_PROTO(unsigned long util, unsigned long freq,
 		unsigned long cap, unsigned long *next_freq, struct cpufreq_policy *policy,
