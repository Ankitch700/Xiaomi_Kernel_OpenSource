/* SPDX-License-Identifier: GPL-2.0 */
#undef TRACE_SYSTEM
#define TRACE_SYSTEM sched
#define TRACE_INCLUDE_PATH trace/hooks
#if !defined(_TRACE_HOOK_SCHED_H) || defined(TRACE_HEADER_MULTI_READ)
#define _TRACE_HOOK_SCHED_H
#include <linux/tracepoint.h>
#include <trace/hooks/vendor_hooks.h>
/*
 * Following tracepoints are not exported in tracefs and provide a
 * mechanism for vendor modules to hook and extend functionality
 */
struct task_struct;
DECLARE_RESTRICTED_HOOK(android_rvh_select_task_rq_fair,
	TP_PROTO(struct task_struct *p, int prev_cpu, int sd_flag, int wake_flags, int *new_cpu),
	TP_ARGS(p, prev_cpu, sd_flag, wake_flags, new_cpu), 1);

DECLARE_RESTRICTED_HOOK(android_rvh_select_task_rq_rt,
	TP_PROTO(struct task_struct *p, int prev_cpu, int sd_flag, int wake_flags, int *new_cpu),
	TP_ARGS(p, prev_cpu, sd_flag, wake_flags, new_cpu), 1);

DECLARE_RESTRICTED_HOOK(android_rvh_select_fallback_rq,
	TP_PROTO(int cpu, struct task_struct *p, int *new_cpu),
	TP_ARGS(cpu, p, new_cpu), 1);

struct rq;
DECLARE_HOOK(android_vh_scheduler_tick,
	TP_PROTO(struct rq *rq),
	TP_ARGS(rq));

DECLARE_RESTRICTED_HOOK(android_rvh_enqueue_task,
	TP_PROTO(struct rq *rq, struct task_struct *p, int flags),
	TP_ARGS(rq, p, flags), 1);

DECLARE_RESTRICTED_HOOK(android_rvh_dequeue_task,
	TP_PROTO(struct rq *rq, struct task_struct *p, int flags),
	TP_ARGS(rq, p, flags), 1);

DECLARE_RESTRICTED_HOOK(android_rvh_can_migrate_task,
	TP_PROTO(struct task_struct *p, int dst_cpu, int *can_migrate),
	TP_ARGS(p, dst_cpu, can_migrate), 1);

DECLARE_RESTRICTED_HOOK(android_rvh_find_lowest_rq,
	TP_PROTO(struct task_struct *p, struct cpumask *local_cpu_mask,
			int ret, int *lowest_cpu),
	TP_ARGS(p, local_cpu_mask, ret, lowest_cpu), 1);

DECLARE_RESTRICTED_HOOK(android_rvh_prepare_prio_fork,
	TP_PROTO(struct task_struct *p),
	TP_ARGS(p), 1);

DECLARE_RESTRICTED_HOOK(android_rvh_finish_prio_fork,
	TP_PROTO(struct task_struct *p),
	TP_ARGS(p), 1);

DECLARE_RESTRICTED_HOOK(android_rvh_rtmutex_prepare_setprio,
	TP_PROTO(struct task_struct *p, struct task_struct *pi_task),
	TP_ARGS(p, pi_task), 1);

DECLARE_RESTRICTED_HOOK(android_rvh_set_user_nice,
	TP_PROTO(struct task_struct *p, long *nice),
	TP_ARGS(p, nice), 1);

DECLARE_RESTRICTED_HOOK(android_rvh_setscheduler,
	TP_PROTO(struct task_struct *p),
	TP_ARGS(p), 1);

struct sched_group;
DECLARE_RESTRICTED_HOOK(android_rvh_find_busiest_group,
	TP_PROTO(struct sched_group *busiest, struct rq *dst_rq, int *out_balance),
		TP_ARGS(busiest, dst_rq, out_balance), 1);

DECLARE_HOOK(android_vh_dump_throttled_rt_tasks,
	TP_PROTO(int cpu, u64 clock, ktime_t rt_period, u64 rt_runtime,
			s64 rt_period_timer_expires),
	TP_ARGS(cpu, clock, rt_period, rt_runtime, rt_period_timer_expires));

DECLARE_HOOK(android_vh_jiffies_update,
	TP_PROTO(void *unused),
	TP_ARGS(unused));

struct rq_flags;
DECLARE_RESTRICTED_HOOK(android_rvh_sched_newidle_balance,
	TP_PROTO(struct rq *this_rq, struct rq_flags *rf,
		 int *pulled_task, int *done),
	TP_ARGS(this_rq, rf, pulled_task, done), 1);

DECLARE_RESTRICTED_HOOK(android_rvh_sched_nohz_balancer_kick,
	TP_PROTO(struct rq *rq, unsigned int *flags, int *done),
	TP_ARGS(rq, flags, done), 1);

DECLARE_RESTRICTED_HOOK(android_rvh_find_busiest_queue,
	TP_PROTO(int dst_cpu, struct sched_group *group,
		 struct cpumask *env_cpus, struct rq **busiest,
		 int *done),
	TP_ARGS(dst_cpu, group, env_cpus, busiest, done), 1);

DECLARE_RESTRICTED_HOOK(android_rvh_migrate_queued_task,
	TP_PROTO(struct rq *rq, struct rq_flags *rf,
		 struct task_struct *p, int new_cpu,
		 int *detached),
	TP_ARGS(rq, rf, p, new_cpu, detached), 1);

DECLARE_RESTRICTED_HOOK(android_rvh_find_energy_efficient_cpu,
	TP_PROTO(struct task_struct *p, int prev_cpu, int sync, int *new_cpu),
	TP_ARGS(p, prev_cpu, sync, new_cpu), 1);
struct sched_attr;
DECLARE_HOOK(android_vh_set_sugov_sched_attr,
	TP_PROTO(struct sched_attr *attr),
	TP_ARGS(attr));
DECLARE_RESTRICTED_HOOK(android_rvh_set_iowait,
	TP_PROTO(struct task_struct *p, int *should_iowait_boost),
	TP_ARGS(p, should_iowait_boost), 1);
struct sugov_policy;
DECLARE_RESTRICTED_HOOK(android_rvh_set_sugov_update,
	TP_PROTO(struct sugov_policy *sg_policy, unsigned int next_freq, bool *should_update),
	TP_ARGS(sg_policy, next_freq, should_update), 1);
DECLARE_RESTRICTED_HOOK(android_rvh_sched_setaffinity,
	TP_PROTO(struct task_struct *p, const struct cpumask *in_mask, int *retval),
	TP_ARGS(p, in_mask, retval), 1);

DECLARE_RESTRICTED_HOOK(android_rvh_update_cpus_allowed,
	TP_PROTO(struct task_struct *p, cpumask_var_t cpus_requested,
		 const struct cpumask *new_mask, int *ret),
	TP_ARGS(p, cpus_requested, new_mask, ret), 1);

struct cgroup_taskset;
DECLARE_RESTRICTED_HOOK(android_rvh_cpu_cgroup_attach,
	TP_PROTO(struct cgroup_taskset *tset),
	TP_ARGS(tset), 1);

<<<<<<< HEAD
DECLARE_RESTRICTED_HOOK(android_vh_nice_check,
	TP_PROTO(long *nice, bool *allowed),
		TP_ARGS(nice, allowed), 1);
=======
DECLARE_RESTRICTED_HOOK(android_rvh_cpu_cgroup_can_attach,
	TP_PROTO(struct cgroup_taskset *tset, int *retval),
	TP_ARGS(tset, retval), 1);
>>>>>>> 64efebc6

DECLARE_HOOK(android_vh_map_util_freq,
	TP_PROTO(unsigned long util, unsigned long freq,
		unsigned long cap, unsigned long *next_freq),
	TP_ARGS(util, freq, cap, next_freq));

struct em_perf_domain;
<<<<<<< HEAD
DECLARE_HOOK(android_vh_em_pd_energy,
=======
DECLARE_HOOK(android_vh_em_cpu_energy,
>>>>>>> 64efebc6
	TP_PROTO(struct em_perf_domain *pd,
		unsigned long max_util, unsigned long sum_util,
		unsigned long *energy),
	TP_ARGS(pd, max_util, sum_util, energy));
<<<<<<< HEAD

=======
>>>>>>> 64efebc6
#endif /* _TRACE_HOOK_SCHED_H */
/* This part must be outside protection */
#include <trace/define_trace.h><|MERGE_RESOLUTION|>--- conflicted
+++ resolved
@@ -129,15 +129,13 @@
 	TP_PROTO(struct cgroup_taskset *tset),
 	TP_ARGS(tset), 1);
 
-<<<<<<< HEAD
 DECLARE_RESTRICTED_HOOK(android_vh_nice_check,
 	TP_PROTO(long *nice, bool *allowed),
 		TP_ARGS(nice, allowed), 1);
-=======
+
 DECLARE_RESTRICTED_HOOK(android_rvh_cpu_cgroup_can_attach,
 	TP_PROTO(struct cgroup_taskset *tset, int *retval),
 	TP_ARGS(tset, retval), 1);
->>>>>>> 64efebc6
 
 DECLARE_HOOK(android_vh_map_util_freq,
 	TP_PROTO(unsigned long util, unsigned long freq,
@@ -145,19 +143,12 @@
 	TP_ARGS(util, freq, cap, next_freq));
 
 struct em_perf_domain;
-<<<<<<< HEAD
-DECLARE_HOOK(android_vh_em_pd_energy,
-=======
 DECLARE_HOOK(android_vh_em_cpu_energy,
->>>>>>> 64efebc6
 	TP_PROTO(struct em_perf_domain *pd,
 		unsigned long max_util, unsigned long sum_util,
 		unsigned long *energy),
 	TP_ARGS(pd, max_util, sum_util, energy));
-<<<<<<< HEAD
 
-=======
->>>>>>> 64efebc6
 #endif /* _TRACE_HOOK_SCHED_H */
 /* This part must be outside protection */
 #include <trace/define_trace.h>