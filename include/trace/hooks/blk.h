--- conflicted
+++ resolved
@@ -26,8 +26,6 @@
 DECLARE_HOOK(android_vh_do_new_mount_fc,
 	TP_PROTO(struct path *mountpoint, struct vfsmount *mnt),
 	TP_ARGS(mountpoint, mnt));
-<<<<<<< HEAD
-=======
 
 struct readahead_control;
 typedef __u32 __bitwise blk_opf_t;
@@ -35,7 +33,6 @@
 DECLARE_HOOK(android_vh_f2fs_ra_op_flags,
 	TP_PROTO(blk_opf_t *op_flag, struct readahead_control *rac),
 	TP_ARGS(op_flag, rac));
->>>>>>> 244787ef
 
 #endif /* _TRACE_HOOK_BLK_H */
 /* This part must be outside protection */
