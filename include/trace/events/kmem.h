/* SPDX-License-Identifier: GPL-2.0 */
#undef TRACE_SYSTEM
#define TRACE_SYSTEM kmem

#if !defined(_TRACE_KMEM_H) || defined(TRACE_HEADER_MULTI_READ)
#define _TRACE_KMEM_H

#include <linux/types.h>
#include <linux/tracepoint.h>
#include <trace/events/mmflags.h>

DECLARE_EVENT_CLASS(kmem_alloc,

	TP_PROTO(unsigned long call_site,
		 const void *ptr,
		 size_t bytes_req,
		 size_t bytes_alloc,
		 gfp_t gfp_flags),

	TP_ARGS(call_site, ptr, bytes_req, bytes_alloc, gfp_flags),

	TP_STRUCT__entry(
		__field(	unsigned long,	call_site	)
		__field(	const void *,	ptr		)
		__field(	size_t,		bytes_req	)
		__field(	size_t,		bytes_alloc	)
		__field(	gfp_t,		gfp_flags	)
	),

	TP_fast_assign(
		__entry->call_site	= call_site;
		__entry->ptr		= ptr;
		__entry->bytes_req	= bytes_req;
		__entry->bytes_alloc	= bytes_alloc;
		__entry->gfp_flags	= gfp_flags;
	),

	TP_printk("call_site=%lx ptr=%p bytes_req=%zu bytes_alloc=%zu gfp_flags=%s",
		__entry->call_site,
		__entry->ptr,
		__entry->bytes_req,
		__entry->bytes_alloc,
		show_gfp_flags(__entry->gfp_flags))
);

DEFINE_EVENT(kmem_alloc, kmalloc,

	TP_PROTO(unsigned long call_site, const void *ptr,
		 size_t bytes_req, size_t bytes_alloc, gfp_t gfp_flags),

	TP_ARGS(call_site, ptr, bytes_req, bytes_alloc, gfp_flags)
);

DEFINE_EVENT(kmem_alloc, kmem_cache_alloc,

	TP_PROTO(unsigned long call_site, const void *ptr,
		 size_t bytes_req, size_t bytes_alloc, gfp_t gfp_flags),

	TP_ARGS(call_site, ptr, bytes_req, bytes_alloc, gfp_flags)
);

DECLARE_EVENT_CLASS(kmem_alloc_node,

	TP_PROTO(unsigned long call_site,
		 const void *ptr,
		 size_t bytes_req,
		 size_t bytes_alloc,
		 gfp_t gfp_flags,
		 int node),

	TP_ARGS(call_site, ptr, bytes_req, bytes_alloc, gfp_flags, node),

	TP_STRUCT__entry(
		__field(	unsigned long,	call_site	)
		__field(	const void *,	ptr		)
		__field(	size_t,		bytes_req	)
		__field(	size_t,		bytes_alloc	)
		__field(	gfp_t,		gfp_flags	)
		__field(	int,		node		)
	),

	TP_fast_assign(
		__entry->call_site	= call_site;
		__entry->ptr		= ptr;
		__entry->bytes_req	= bytes_req;
		__entry->bytes_alloc	= bytes_alloc;
		__entry->gfp_flags	= gfp_flags;
		__entry->node		= node;
	),

	TP_printk("call_site=%lx ptr=%p bytes_req=%zu bytes_alloc=%zu gfp_flags=%s node=%d",
		__entry->call_site,
		__entry->ptr,
		__entry->bytes_req,
		__entry->bytes_alloc,
		show_gfp_flags(__entry->gfp_flags),
		__entry->node)
);

DEFINE_EVENT(kmem_alloc_node, kmalloc_node,

	TP_PROTO(unsigned long call_site, const void *ptr,
		 size_t bytes_req, size_t bytes_alloc,
		 gfp_t gfp_flags, int node),

	TP_ARGS(call_site, ptr, bytes_req, bytes_alloc, gfp_flags, node)
);

DEFINE_EVENT(kmem_alloc_node, kmem_cache_alloc_node,

	TP_PROTO(unsigned long call_site, const void *ptr,
		 size_t bytes_req, size_t bytes_alloc,
		 gfp_t gfp_flags, int node),

	TP_ARGS(call_site, ptr, bytes_req, bytes_alloc, gfp_flags, node)
);

DECLARE_EVENT_CLASS(kmem_free,

	TP_PROTO(unsigned long call_site, const void *ptr),

	TP_ARGS(call_site, ptr),

	TP_STRUCT__entry(
		__field(	unsigned long,	call_site	)
		__field(	const void *,	ptr		)
	),

	TP_fast_assign(
		__entry->call_site	= call_site;
		__entry->ptr		= ptr;
	),

	TP_printk("call_site=%lx ptr=%p", __entry->call_site, __entry->ptr)
);

DEFINE_EVENT(kmem_free, kfree,

	TP_PROTO(unsigned long call_site, const void *ptr),

	TP_ARGS(call_site, ptr)
);

DEFINE_EVENT(kmem_free, kmem_cache_free,

	TP_PROTO(unsigned long call_site, const void *ptr),

	TP_ARGS(call_site, ptr)
);

TRACE_EVENT(mm_page_free,

	TP_PROTO(struct page *page, unsigned int order),

	TP_ARGS(page, order),

	TP_STRUCT__entry(
		__field(	unsigned long,	pfn		)
		__field(	unsigned int,	order		)
	),

	TP_fast_assign(
		__entry->pfn		= page_to_pfn(page);
		__entry->order		= order;
	),

	TP_printk("page=%p pfn=%lu order=%d",
			pfn_to_page(__entry->pfn),
			__entry->pfn,
			__entry->order)
);

TRACE_EVENT(mm_page_free_batched,

	TP_PROTO(struct page *page),

	TP_ARGS(page),

	TP_STRUCT__entry(
		__field(	unsigned long,	pfn		)
	),

	TP_fast_assign(
		__entry->pfn		= page_to_pfn(page);
	),

	TP_printk("page=%p pfn=%lu order=0",
			pfn_to_page(__entry->pfn),
			__entry->pfn)
);

TRACE_EVENT(mm_page_alloc,

	TP_PROTO(struct page *page, unsigned int order,
			gfp_t gfp_flags, int migratetype),

	TP_ARGS(page, order, gfp_flags, migratetype),

	TP_STRUCT__entry(
		__field(	unsigned long,	pfn		)
		__field(	unsigned int,	order		)
		__field(	gfp_t,		gfp_flags	)
		__field(	int,		migratetype	)
	),

	TP_fast_assign(
		__entry->pfn		= page ? page_to_pfn(page) : -1UL;
		__entry->order		= order;
		__entry->gfp_flags	= gfp_flags;
		__entry->migratetype	= migratetype;
	),

	TP_printk("page=%p pfn=%lu order=%d migratetype=%d gfp_flags=%s",
		__entry->pfn != -1UL ? pfn_to_page(__entry->pfn) : NULL,
		__entry->pfn != -1UL ? __entry->pfn : 0,
		__entry->order,
		__entry->migratetype,
		show_gfp_flags(__entry->gfp_flags))
);

DECLARE_EVENT_CLASS(mm_page,

	TP_PROTO(struct page *page, unsigned int order, int migratetype),

	TP_ARGS(page, order, migratetype),

	TP_STRUCT__entry(
		__field(	unsigned long,	pfn		)
		__field(	unsigned int,	order		)
		__field(	int,		migratetype	)
	),

	TP_fast_assign(
		__entry->pfn		= page ? page_to_pfn(page) : -1UL;
		__entry->order		= order;
		__entry->migratetype	= migratetype;
	),

	TP_printk("page=%p pfn=%lu order=%u migratetype=%d percpu_refill=%d",
		__entry->pfn != -1UL ? pfn_to_page(__entry->pfn) : NULL,
		__entry->pfn != -1UL ? __entry->pfn : 0,
		__entry->order,
		__entry->migratetype,
		__entry->order == 0)
);

DEFINE_EVENT(mm_page, mm_page_alloc_zone_locked,

	TP_PROTO(struct page *page, unsigned int order, int migratetype),

	TP_ARGS(page, order, migratetype)
);

TRACE_EVENT(mm_page_pcpu_drain,

	TP_PROTO(struct page *page, unsigned int order, int migratetype),

	TP_ARGS(page, order, migratetype),

	TP_STRUCT__entry(
		__field(	unsigned long,	pfn		)
		__field(	unsigned int,	order		)
		__field(	int,		migratetype	)
	),

	TP_fast_assign(
		__entry->pfn		= page ? page_to_pfn(page) : -1UL;
		__entry->order		= order;
		__entry->migratetype	= migratetype;
	),

	TP_printk("page=%p pfn=%lu order=%d migratetype=%d",
		pfn_to_page(__entry->pfn), __entry->pfn,
		__entry->order, __entry->migratetype)
);

TRACE_EVENT(mm_page_alloc_extfrag,

	TP_PROTO(struct page *page,
		int alloc_order, int fallback_order,
		int alloc_migratetype, int fallback_migratetype),

	TP_ARGS(page,
		alloc_order, fallback_order,
		alloc_migratetype, fallback_migratetype),

	TP_STRUCT__entry(
		__field(	unsigned long,	pfn			)
		__field(	int,		alloc_order		)
		__field(	int,		fallback_order		)
		__field(	int,		alloc_migratetype	)
		__field(	int,		fallback_migratetype	)
		__field(	int,		change_ownership	)
	),

	TP_fast_assign(
		__entry->pfn			= page_to_pfn(page);
		__entry->alloc_order		= alloc_order;
		__entry->fallback_order		= fallback_order;
		__entry->alloc_migratetype	= alloc_migratetype;
		__entry->fallback_migratetype	= fallback_migratetype;
		__entry->change_ownership	= (alloc_migratetype ==
					get_pageblock_migratetype(page));
	),

	TP_printk("page=%p pfn=%lu alloc_order=%d fallback_order=%d pageblock_order=%d alloc_migratetype=%d fallback_migratetype=%d fragmenting=%d change_ownership=%d",
		pfn_to_page(__entry->pfn),
		__entry->pfn,
		__entry->alloc_order,
		__entry->fallback_order,
		pageblock_order,
		__entry->alloc_migratetype,
		__entry->fallback_migratetype,
		__entry->fallback_order < pageblock_order,
		__entry->change_ownership)
);

<<<<<<< HEAD
TRACE_EVENT(ion_heap_shrink,

	TP_PROTO(const char *heap_name,
		 size_t len,
		 long total_allocated),

	TP_ARGS(heap_name, len, total_allocated),

	TP_STRUCT__entry(
		__string(heap_name, heap_name)
		__field(size_t, len)
		__field(long, total_allocated)
	),

	TP_fast_assign(
		__assign_str(heap_name, heap_name);
		__entry->len = len;
		__entry->total_allocated = total_allocated;
	),

	TP_printk("heap_name=%s, len=%zu, total_allocated=%ld",
		  __get_str(heap_name), __entry->len, __entry->total_allocated)
);

TRACE_EVENT(ion_heap_grow,

	TP_PROTO(const char *heap_name,
		 size_t len,
		 long total_allocated),

	TP_ARGS(heap_name, len, total_allocated),

	TP_STRUCT__entry(
		__string(heap_name, heap_name)
		__field(size_t, len)
		__field(long, total_allocated)
	),

	TP_fast_assign(
		__assign_str(heap_name, heap_name);
		__entry->len = len;
		__entry->total_allocated = total_allocated;
	),

	TP_printk("heap_name=%s, len=%zu, total_allocated=%ld",
		  __get_str(heap_name), __entry->len, __entry->total_allocated)
	);

TRACE_EVENT(rss_stat,

	TP_PROTO(int member,
		long count),

	TP_ARGS(member, count),

	TP_STRUCT__entry(
=======
/*
 * Required for uniquely and securely identifying mm in rss_stat tracepoint.
 */
#ifndef __PTR_TO_HASHVAL
static unsigned int __maybe_unused mm_ptr_to_hash(const void *ptr)
{
	int ret;
	unsigned long hashval;

	ret = ptr_to_hashval(ptr, &hashval);
	if (ret)
		return 0;

	/* The hashed value is only 32-bit */
	return (unsigned int)hashval;
}
#define __PTR_TO_HASHVAL
#endif

TRACE_EVENT(rss_stat,

	TP_PROTO(struct mm_struct *mm,
		int member,
		long count),

	TP_ARGS(mm, member, count),

	TP_STRUCT__entry(
		__field(unsigned int, mm_id)
		__field(unsigned int, curr)
>>>>>>> 8cb48704
		__field(int, member)
		__field(long, size)
	),

	TP_fast_assign(
<<<<<<< HEAD
=======
		__entry->mm_id = mm_ptr_to_hash(mm);
		__entry->curr = !!(current->mm == mm);
>>>>>>> 8cb48704
		__entry->member = member;
		__entry->size = (count << PAGE_SHIFT);
	),

<<<<<<< HEAD
	TP_printk("member=%d size=%ldB",
=======
	TP_printk("mm_id=%u curr=%d member=%d size=%ldB",
		__entry->mm_id,
		__entry->curr,
>>>>>>> 8cb48704
		__entry->member,
		__entry->size)
	);
#endif /* _TRACE_KMEM_H */

/* This part must be outside protection */
#include <trace/define_trace.h><|MERGE_RESOLUTION|>--- conflicted
+++ resolved
@@ -315,7 +315,6 @@
 		__entry->change_ownership)
 );
 
-<<<<<<< HEAD
 TRACE_EVENT(ion_heap_shrink,
 
 	TP_PROTO(const char *heap_name,
@@ -364,15 +363,6 @@
 		  __get_str(heap_name), __entry->len, __entry->total_allocated)
 	);
 
-TRACE_EVENT(rss_stat,
-
-	TP_PROTO(int member,
-		long count),
-
-	TP_ARGS(member, count),
-
-	TP_STRUCT__entry(
-=======
 /*
  * Required for uniquely and securely identifying mm in rss_stat tracepoint.
  */
@@ -403,28 +393,20 @@
 	TP_STRUCT__entry(
 		__field(unsigned int, mm_id)
 		__field(unsigned int, curr)
->>>>>>> 8cb48704
 		__field(int, member)
 		__field(long, size)
 	),
 
 	TP_fast_assign(
-<<<<<<< HEAD
-=======
 		__entry->mm_id = mm_ptr_to_hash(mm);
 		__entry->curr = !!(current->mm == mm);
->>>>>>> 8cb48704
 		__entry->member = member;
 		__entry->size = (count << PAGE_SHIFT);
 	),
 
-<<<<<<< HEAD
-	TP_printk("member=%d size=%ldB",
-=======
 	TP_printk("mm_id=%u curr=%d member=%d size=%ldB",
 		__entry->mm_id,
 		__entry->curr,
->>>>>>> 8cb48704
 		__entry->member,
 		__entry->size)
 	);
