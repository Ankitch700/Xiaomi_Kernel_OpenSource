--- conflicted
+++ resolved
@@ -194,12 +194,8 @@
 	return state;
 #else
 	if (preempt)
-<<<<<<< HEAD
-		return TASK_STATE_MAX;
-#endif
-=======
 		return TASK_REPORT_MAX;
->>>>>>> ba451d32
+#endif
 
 	return 1 << __get_task_state(p);
 }
@@ -1349,7 +1345,6 @@
 );
 #endif /* CONFIG_SCHED_WALT */
 #endif /* CONFIG_SMP */
-<<<<<<< HEAD
 
 /*
  * Tracepoint for walt debug info.
@@ -1490,8 +1485,6 @@
 	)
 )
 
-=======
->>>>>>> ba451d32
 #endif /* _TRACE_SCHED_H */
 
 /* This part must be outside protection */
