--- conflicted
+++ resolved
@@ -616,6 +616,19 @@
 	 * auto-hibernate capability but it's FASTAUTO only.
 	 */
 	UFSHCD_QUIRK_HIBERN_FASTAUTO			= 1 << 18,
+
+	/*
+	 * Some host raises interrupt (per queue) in addition to
+	 * CQES (traditional) when ESI is disabled.
+	 * Enable this quirk will disable CQES and use per queue interrupt.
+	 */
+	UFSHCD_QUIRK_MCQ_BROKEN_INTR			= 1 << 20,
+
+	/*
+	 * Some host does not implement SQ Run Time Command (SQRTC) register
+	 * thus need this quirk to skip related flow.
+	 */
+	UFSHCD_QUIRK_MCQ_BROKEN_RTC			= 1 << 21,
 };
 
 enum ufshcd_android_quirks {
@@ -648,20 +661,6 @@
 	 * keys were stored in it.
 	 */
 	UFSHCD_ANDROID_QUIRK_KEYS_IN_PRDT		= 1 << 2,
-#if IS_ENABLED(CONFIG_MTK_UFS_DEBUG)
-	/*
-	 * Some platform raises interrupt (per queue) in addition to
-	 * CQES (traditional) when ESI is disabled.
-	 * Enable this quirk will disable CQES and use per queue interrupt.
-	 */
-	UFSHCD_QUIRK_MCQ_BROKEN_INTR			= 1 << 23,
-
-	/*
-	 * This qurik skip Run Time Command (RTC) related flow.
-	 * FAILED error code will be reuturned.
-	 */
-	UFSHCD_QUIRK_MCQ_BROKEN_RTC			= 1 << 24,
-#endif
 };
 
 enum ufshcd_caps {
@@ -1192,15 +1191,7 @@
 	({ (void)(hba); BUILD_BUG_ON(sg_entry_size != sizeof(struct ufshcd_sg_entry)); })
 #endif
 
-<<<<<<< HEAD
-#if IS_ENABLED(CONFIG_MTK_UFS_DEBUG)
 static inline size_t ufshcd_get_ucd_size(const struct ufs_hba *hba)
-#else
-static inline size_t sizeof_utp_transfer_cmd_desc(const struct ufs_hba *hba)
-#endif
-=======
-static inline size_t ufshcd_get_ucd_size(const struct ufs_hba *hba)
->>>>>>> 7641ff0a
 {
 	return sizeof(struct utp_transfer_cmd_desc) + SG_ALL * ufshcd_sg_entry_size(hba);
 }
@@ -1306,23 +1297,11 @@
 void ufshcd_update_evt_hist(struct ufs_hba *hba, u32 id, u32 val);
 void ufshcd_hba_stop(struct ufs_hba *hba);
 void ufshcd_schedule_eh_work(struct ufs_hba *hba);
-
-void ufshcd_mcq_config_mac(struct ufs_hba *hba, u32 max_active_cmds);
-u32 ufshcd_mcq_read_cqis(struct ufs_hba *hba, int i);
 void ufshcd_mcq_write_cqis(struct ufs_hba *hba, u32 val, int i);
-#if !IS_ENABLED(CONFIG_MTK_UFS_DEBUG)
 unsigned long ufshcd_mcq_poll_cqe_nolock(struct ufs_hba *hba,
 					 struct ufs_hw_queue *hwq);
-<<<<<<< HEAD
-#else
-unsigned long ufshcd_mcq_poll_cqe_lock(struct ufs_hba *hba,
-				       struct ufs_hw_queue *hwq);
-#endif
-void ufshcd_mcq_make_queues_operational(struct ufs_hba *hba);
-=======
 unsigned long ufshcd_mcq_poll_cqe_lock(struct ufs_hba *hba,
 					 struct ufs_hw_queue *hwq);
->>>>>>> 7641ff0a
 void ufshcd_mcq_enable_esi(struct ufs_hba *hba);
 void ufshcd_mcq_config_esi(struct ufs_hba *hba, struct msi_msg *msg);
 
