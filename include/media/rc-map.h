/*
 * rc-map.h - define RC map names used by RC drivers
 *
 * Copyright (c) 2010 by Mauro Carvalho Chehab <mchehab@redhat.com>
 *
 * This program is free software; you can redistribute it and/or modify
 * it under the terms of the GNU General Public License as published by
 * the Free Software Foundation; either version 2 of the License, or
 * (at your option) any later version.
 */

#include <linux/input.h>

#define RC_TYPE_UNKNOWN	0
#define RC_TYPE_RC5	(1  << 0)	/* Philips RC5 protocol */
#define RC_TYPE_NEC	(1  << 1)
#define RC_TYPE_RC6	(1  << 2)	/* Philips RC6 protocol */
#define RC_TYPE_JVC	(1  << 3)	/* JVC protocol */
#define RC_TYPE_SONY	(1  << 4)	/* Sony12/15/20 protocol */
#define RC_TYPE_RC5_SZ	(1  << 5)	/* RC5 variant used by Streamzap */
#define RC_TYPE_SANYO   (1  << 6)	/* Sanyo protocol */
#define RC_TYPE_MCE_KBD	(1  << 29)	/* RC6-ish MCE keyboard/mouse */
#define RC_TYPE_LIRC	(1  << 30)	/* Pass raw IR to lirc userspace */
#define RC_TYPE_OTHER	(1u << 31)

#define RC_TYPE_ALL (RC_TYPE_RC5    | RC_TYPE_NEC   | RC_TYPE_RC6     | \
		     RC_TYPE_JVC    | RC_TYPE_SONY  | RC_TYPE_LIRC    | \
		     RC_TYPE_RC5_SZ | RC_TYPE_SANYO | RC_TYPE_MCE_KBD | \
		     RC_TYPE_OTHER)

struct rc_map_table {
	u32	scancode;
	u32	keycode;
};

struct rc_map {
	struct rc_map_table	*scan;
	unsigned int		size;	/* Max number of entries */
	unsigned int		len;	/* Used number of entries */
	unsigned int		alloc;	/* Size of *scan in bytes */
	u64			rc_type;
	const char		*name;
	spinlock_t		lock;
};

struct rc_map_list {
	struct list_head	 list;
	struct rc_map map;
};

/* Routines from rc-map.c */

int rc_map_register(struct rc_map_list *map);
void rc_map_unregister(struct rc_map_list *map);
struct rc_map *rc_map_get(const char *name);
void rc_map_init(void);

/* Names of the several keytables defined in-kernel */

#define RC_MAP_ADSTECH_DVB_T_PCI         "rc-adstech-dvb-t-pci"
#define RC_MAP_ALINK_DTU_M               "rc-alink-dtu-m"
#define RC_MAP_ANYSEE                    "rc-anysee"
#define RC_MAP_APAC_VIEWCOMP             "rc-apac-viewcomp"
#define RC_MAP_ASUS_PC39                 "rc-asus-pc39"
#define RC_MAP_ATI_TV_WONDER_HD_600      "rc-ati-tv-wonder-hd-600"
#define RC_MAP_ATI_X10                   "rc-ati-x10"
#define RC_MAP_AVERMEDIA_A16D            "rc-avermedia-a16d"
#define RC_MAP_AVERMEDIA_CARDBUS         "rc-avermedia-cardbus"
#define RC_MAP_AVERMEDIA_DVBT            "rc-avermedia-dvbt"
#define RC_MAP_AVERMEDIA_M135A           "rc-avermedia-m135a"
#define RC_MAP_AVERMEDIA_M733A_RM_K6     "rc-avermedia-m733a-rm-k6"
#define RC_MAP_AVERMEDIA_RM_KS           "rc-avermedia-rm-ks"
#define RC_MAP_AVERMEDIA                 "rc-avermedia"
#define RC_MAP_AVERTV_303                "rc-avertv-303"
#define RC_MAP_AZUREWAVE_AD_TU700        "rc-azurewave-ad-tu700"
#define RC_MAP_BEHOLD_COLUMBUS           "rc-behold-columbus"
#define RC_MAP_BEHOLD                    "rc-behold"
#define RC_MAP_BUDGET_CI_OLD             "rc-budget-ci-old"
#define RC_MAP_CINERGY_1400              "rc-cinergy-1400"
#define RC_MAP_CINERGY                   "rc-cinergy"
#define RC_MAP_DIB0700_NEC_TABLE         "rc-dib0700-nec"
#define RC_MAP_DIB0700_RC5_TABLE         "rc-dib0700-rc5"
#define RC_MAP_DIGITALNOW_TINYTWIN       "rc-digitalnow-tinytwin"
#define RC_MAP_DIGITTRADE                "rc-digittrade"
#define RC_MAP_DM1105_NEC                "rc-dm1105-nec"
#define RC_MAP_DNTV_LIVE_DVBT_PRO        "rc-dntv-live-dvbt-pro"
#define RC_MAP_DNTV_LIVE_DVB_T           "rc-dntv-live-dvb-t"
#define RC_MAP_EMPTY                     "rc-empty"
#define RC_MAP_EM_TERRATEC               "rc-em-terratec"
#define RC_MAP_ENCORE_ENLTV2             "rc-encore-enltv2"
#define RC_MAP_ENCORE_ENLTV_FM53         "rc-encore-enltv-fm53"
#define RC_MAP_ENCORE_ENLTV              "rc-encore-enltv"
#define RC_MAP_EVGA_INDTUBE              "rc-evga-indtube"
#define RC_MAP_EZTV                      "rc-eztv"
#define RC_MAP_FLYDVB                    "rc-flydvb"
#define RC_MAP_FLYVIDEO                  "rc-flyvideo"
#define RC_MAP_FUSIONHDTV_MCE            "rc-fusionhdtv-mce"
#define RC_MAP_GADMEI_RM008Z             "rc-gadmei-rm008z"
#define RC_MAP_GENIUS_TVGO_A11MCE        "rc-genius-tvgo-a11mce"
#define RC_MAP_GOTVIEW7135               "rc-gotview7135"
#define RC_MAP_HAUPPAUGE_NEW             "rc-hauppauge"
#define RC_MAP_IMON_MCE                  "rc-imon-mce"
#define RC_MAP_IMON_PAD                  "rc-imon-pad"
#define RC_MAP_IODATA_BCTV7E             "rc-iodata-bctv7e"
#define RC_MAP_IT913X_V1                 "rc-it913x-v1"
#define RC_MAP_IT913X_V2                 "rc-it913x-v2"
#define RC_MAP_KAIOMY                    "rc-kaiomy"
#define RC_MAP_KWORLD_315U               "rc-kworld-315u"
#define RC_MAP_KWORLD_PC150U             "rc-kworld-pc150u"
#define RC_MAP_KWORLD_PLUS_TV_ANALOG     "rc-kworld-plus-tv-analog"
#define RC_MAP_LEADTEK_Y04G0051          "rc-leadtek-y04g0051"
#define RC_MAP_LIRC                      "rc-lirc"
#define RC_MAP_LME2510                   "rc-lme2510"
#define RC_MAP_MANLI                     "rc-manli"
#define RC_MAP_MEDION_X10                "rc-medion-x10"
#define RC_MAP_MSI_DIGIVOX_II            "rc-msi-digivox-ii"
#define RC_MAP_MSI_DIGIVOX_III           "rc-msi-digivox-iii"
#define RC_MAP_MSI_TVANYWHERE_PLUS       "rc-msi-tvanywhere-plus"
#define RC_MAP_MSI_TVANYWHERE            "rc-msi-tvanywhere"
#define RC_MAP_NEBULA                    "rc-nebula"
#define RC_MAP_NEC_TERRATEC_CINERGY_XS   "rc-nec-terratec-cinergy-xs"
#define RC_MAP_NORWOOD                   "rc-norwood"
#define RC_MAP_NPGTECH                   "rc-npgtech"
#define RC_MAP_PCTV_SEDNA                "rc-pctv-sedna"
#define RC_MAP_RC6_PHILIPS		 "rc-philips"
#define RC_MAP_PINNACLE_COLOR            "rc-pinnacle-color"
#define RC_MAP_PINNACLE_GREY             "rc-pinnacle-grey"
#define RC_MAP_PINNACLE_PCTV_HD          "rc-pinnacle-pctv-hd"
#define RC_MAP_PIXELVIEW_NEW             "rc-pixelview-new"
#define RC_MAP_PIXELVIEW                 "rc-pixelview"
#define RC_MAP_PIXELVIEW_002T		 "rc-pixelview-002t"
#define RC_MAP_PIXELVIEW_MK12            "rc-pixelview-mk12"
#define RC_MAP_POWERCOLOR_REAL_ANGEL     "rc-powercolor-real-angel"
#define RC_MAP_PROTEUS_2309              "rc-proteus-2309"
#define RC_MAP_PURPLETV                  "rc-purpletv"
#define RC_MAP_PV951                     "rc-pv951"
#define RC_MAP_HAUPPAUGE                 "rc-hauppauge"
#define RC_MAP_RC5_TV                    "rc-rc5-tv"
#define RC_MAP_RC6_MCE                   "rc-rc6-mce"
#define RC_MAP_REAL_AUDIO_220_32_KEYS    "rc-real-audio-220-32-keys"
<<<<<<< HEAD
#define RC_MAP_SNAPSTREAM_FIREFLY        "rc-snapstream-firefly"
=======
#define RC_MAP_SAMSUNG_NECX		 "rc-samsung-necx"
>>>>>>> 3f6240f3
#define RC_MAP_STREAMZAP                 "rc-streamzap"
#define RC_MAP_TBS_NEC                   "rc-tbs-nec"
#define RC_MAP_TECHNISAT_USB2            "rc-technisat-usb2"
#define RC_MAP_TERRATEC_CINERGY_XS       "rc-terratec-cinergy-xs"
#define RC_MAP_TERRATEC_SLIM             "rc-terratec-slim"
#define RC_MAP_TERRATEC_SLIM_2           "rc-terratec-slim-2"
#define RC_MAP_TEVII_NEC                 "rc-tevii-nec"
#define RC_MAP_TIVO                      "rc-tivo"
#define RC_MAP_TOTAL_MEDIA_IN_HAND       "rc-total-media-in-hand"
#define RC_MAP_TREKSTOR                  "rc-trekstor"
#define RC_MAP_TT_1500                   "rc-tt-1500"
#define RC_MAP_TWINHAN_VP1027_DVBS       "rc-twinhan1027"
<<<<<<< HEAD
#define RC_MAP_VIDEOMATE_K100            "rc-videomate-k100"
=======
#define RC_MAP_UE_RF4CE			 "rc-ue-rf4ce"
#define RC_MAP_VIDEOMATE_M1F             "rc-videomate-m1f"
>>>>>>> 3f6240f3
#define RC_MAP_VIDEOMATE_S350            "rc-videomate-s350"
#define RC_MAP_VIDEOMATE_TV_PVR          "rc-videomate-tv-pvr"
#define RC_MAP_WINFAST                   "rc-winfast"
#define RC_MAP_WINFAST_USBII_DELUXE      "rc-winfast-usbii-deluxe"

/*
 * Please, do not just append newer Remote Controller names at the end.
 * The names should be ordered in alphabetical order
 */<|MERGE_RESOLUTION|>--- conflicted
+++ resolved
@@ -138,11 +138,8 @@
 #define RC_MAP_RC5_TV                    "rc-rc5-tv"
 #define RC_MAP_RC6_MCE                   "rc-rc6-mce"
 #define RC_MAP_REAL_AUDIO_220_32_KEYS    "rc-real-audio-220-32-keys"
-<<<<<<< HEAD
 #define RC_MAP_SNAPSTREAM_FIREFLY        "rc-snapstream-firefly"
-=======
-#define RC_MAP_SAMSUNG_NECX		 "rc-samsung-necx"
->>>>>>> 3f6240f3
+#define RC_MAP_SAMSUNG_NECX	             "rc-samsung-necx"
 #define RC_MAP_STREAMZAP                 "rc-streamzap"
 #define RC_MAP_TBS_NEC                   "rc-tbs-nec"
 #define RC_MAP_TECHNISAT_USB2            "rc-technisat-usb2"
@@ -155,12 +152,8 @@
 #define RC_MAP_TREKSTOR                  "rc-trekstor"
 #define RC_MAP_TT_1500                   "rc-tt-1500"
 #define RC_MAP_TWINHAN_VP1027_DVBS       "rc-twinhan1027"
-<<<<<<< HEAD
 #define RC_MAP_VIDEOMATE_K100            "rc-videomate-k100"
-=======
 #define RC_MAP_UE_RF4CE			 "rc-ue-rf4ce"
-#define RC_MAP_VIDEOMATE_M1F             "rc-videomate-m1f"
->>>>>>> 3f6240f3
 #define RC_MAP_VIDEOMATE_S350            "rc-videomate-s350"
 #define RC_MAP_VIDEOMATE_TV_PVR          "rc-videomate-tv-pvr"
 #define RC_MAP_WINFAST                   "rc-winfast"
