/* SPDX-License-Identifier: GPL-2.0 */
/*
 * Copyright (c) 2015 MediaTek Inc.
 */

#ifndef __MTK_CMDQ_MAILBOX_H__
#define __MTK_CMDQ_MAILBOX_H__

#include <linux/platform_device.h>
#include <linux/slab.h>
#include <linux/types.h>
#include <linux/trace_events.h>

#if IS_ENABLED(CONFIG_MTK_CMDQ_MBOX_EXT)
typedef void (*util_dump_dbg_reg)(void *chan);
typedef u8 (*util_track_ctrl)(void *cmdq, phys_addr_t base, bool sec);
typedef bool (*util_thread_ddr_module)(const s32 thread);
struct cmdq_util_controller_fp {
	util_dump_dbg_reg dump_dbg_reg;
	util_track_ctrl track_ctrl;
	util_thread_ddr_module thread_ddr_module;
};

void cmdq_controller_set_fp(struct cmdq_util_controller_fp *cust_cmdq_util);
#endif

/* see also gce platform binding header */
#define CMDQ_NO_TIMEOUT			0xffffffff
#define CMDQ_TIMEOUT_DEFAULT		1000

#define CMDQ_THR_MAX_COUNT		24
#define CMDQ_INST_SIZE			8 /* instruction is 64-bit */
#define CMDQ_SUBSYS_SHIFT		16
#define CMDQ_OP_CODE_SHIFT		24
#define CMDQ_JUMP_PASS			(CMDQ_INST_SIZE)
#define CMDQ_CMD_BUFFER_SIZE		(PAGE_SIZE - 32 * CMDQ_INST_SIZE)
#define CMDQ_BUF_ALLOC_SIZE		(PAGE_SIZE)
#define CMDQ_NUM_CMD(cmd_size)		((cmd_size) / CMDQ_INST_SIZE)

#define CMDQ_WFE_UPDATE			BIT(31)
#define CMDQ_WFE_UPDATE_VALUE		BIT(16)
#define CMDQ_WFE_WAIT			BIT(15)
#define CMDQ_WFE_WAIT_VALUE		0x1
<<<<<<< HEAD
#define CMDQ_EVENT_MAX			0x3FF
=======

/*
 * WFE arg_b
 * bit 0-11: wait value
 * bit 15: 1 - wait, 0 - no wait
 * bit 16-27: update value
 * bit 31: 1 - update, 0 - no update
 */
#define CMDQ_WFE_OPTION			(CMDQ_WFE_WAIT | CMDQ_WFE_WAIT_VALUE)

/** cmdq event maximum */
#define CMDQ_MAX_EVENT			0x3ff
>>>>>>> 67d3ed57

/*
 * CMDQ_CODE_MASK:
 *   set write mask
 *   format: op mask
 * CMDQ_CODE_WRITE:
 *   write value into target register
 *   format: op subsys address value
 * CMDQ_CODE_JUMP:
 *   jump by offset
 *   format: op offset
 * CMDQ_CODE_WFE:
 *   wait for event and clear
 *   it is just clear if no wait
 *   format: [wait]  op event update:1 to_wait:1 wait:1
 *           [clear] op event update:1 to_wait:0 wait:0
 * CMDQ_CODE_EOC:
 *   end of command
 *   format: op irq_flag
 */
enum cmdq_code {
	CMDQ_CODE_READ  = 0x01,
	CMDQ_CODE_MASK = 0x02,
	CMDQ_CODE_MOVE = 0x02,
	CMDQ_CODE_WRITE = 0x04,
	CMDQ_CODE_POLL  = 0x08,
	CMDQ_CODE_JUMP = 0x10,
	CMDQ_CODE_WFE = 0x20,
	CMDQ_CODE_EOC = 0x40,
<<<<<<< HEAD
=======
	CMDQ_CODE_READ_S = 0x80,
	CMDQ_CODE_WRITE_S = 0x90,
	CMDQ_CODE_WRITE_S_MASK = 0x91,
	CMDQ_CODE_LOGIC = 0xa0,
};
>>>>>>> 67d3ed57

	/* these are pseudo op code defined by SW */
	/* for instruction generation */
	CMDQ_CODE_WRITE_FROM_MEM = 0x05,
	CMDQ_CODE_WRITE_FROM_REG = 0x07,
	CMDQ_CODE_SET_TOKEN = 0x21,	/* set event */
	CMDQ_CODE_WAIT_NO_CLEAR = 0x22,	/* wait event, but don't clear it */
	CMDQ_CODE_CLEAR_TOKEN = 0x23,	/* clear event */
	CMDQ_CODE_RAW = 0x24,	/* allow entirely custom arg_a/arg_b */
	CMDQ_CODE_PREFETCH_ENABLE = 0x41,	/* enable prefetch marker */
	CMDQ_CODE_PREFETCH_DISABLE = 0x42,	/* disable prefetch marker */

	CMDQ_CODE_READ_S = 0x80,	/* read operation (v3 only) */
	CMDQ_CODE_WRITE_S = 0x90,	/* write operation (v3 only) */
	/* write with mask operation (v3 only) */
	CMDQ_CODE_WRITE_S_W_MASK = 0x91,
	CMDQ_CODE_LOGIC = 0xa0,	/* logic operation */
	CMDQ_CODE_JUMP_C_ABSOLUTE = 0xb0, /* conditional jump (absolute) */
	CMDQ_CODE_JUMP_C_RELATIVE = 0xb1, /* conditional jump (related) */
};

struct cmdq_cb_data {
	s32		err;
	void		*data;
};

typedef void (*cmdq_async_flush_cb)(struct cmdq_cb_data data);

struct cmdq_task_cb {
	cmdq_async_flush_cb	cb;
	void			*data;
};

struct cmdq_pkt_buffer {
	struct list_head	list_entry;
	void			*va_base;
	dma_addr_t		pa_base;
	bool			use_pool;
	bool			map;
};

struct cmdq_buf_pool {
	struct dma_pool *pool;
	atomic_t *cnt;
	u32 *limit;
};

struct cmdq_pkt {
	struct list_head	buf;
	size_t			avail_buf_size; /* available buf size */
	size_t			cmd_buf_size; /* command occupied size */
	size_t			buf_size; /* real buffer size */
	u32			priority;
	struct cmdq_task_cb	cb;
	struct cmdq_task_cb	err_cb;
	void			*user_data;
	void			*cl;
	struct device		*dev;	/* client assigned dev */
	bool			loop;
	void			*flush_item;
	struct completion	cmplt;
	struct cmdq_buf_pool	cur_pool;
	bool			task_alloc;
#if IS_ENABLED(CONFIG_MTK_CMDQ_MBOX_EXT)
	bool			mdp;
	u64			rec_submit;
	u64			rec_trigger;
	u64			rec_wait;
	u64			rec_irq;

#if defined(CONFIG_MTK_SEC_VIDEO_PATH_SUPPORT) || \
	defined(CONFIG_MTK_CAM_SECURITY_SUPPORT)
	void			*sec_data;
#endif
#endif	/* end of CONFIG_MTK_CMDQ_MBOX_EXT */
};

struct cmdq_thread {
	struct mbox_chan	*chan;
	void __iomem		*base;
	phys_addr_t		gce_pa;
	struct list_head	task_busy_list;
	struct timer_list	timeout;
	u32			timeout_ms;
	struct work_struct	timeout_work;
	u32			priority;
	u32			idx;
	bool			occupied;
	bool			dirty;
	u64			timer_mod;
};

extern int mtk_cmdq_log;
#define cmdq_log(fmt, args...) \
do { \
	if (mtk_cmdq_log) \
		pr_notice("[cmdq] "fmt" @%s,%u\n", \
		##args, __func__, __LINE__); \
} while (0)


/* MTK only functions */

#define cmdq_msg(fmt, args...) \
	pr_notice("[cmdq] "fmt"\n", ##args)

#define cmdq_err(fmt, args...) \
	pr_notice("[cmdq][err] "fmt" @%s,%u\n", ##args, __func__, __LINE__)

#define cmdq_dump(fmt, args...) \
	pr_notice("[cmdq][err] "fmt"\n", ##args)

#ifdef CMDQ_TRACE_ENABLE
/* CMDQ FTRACE */
#define cmdq_trace_begin(fmt, args...) do { \
	preempt_disable(); \
	event_trace_printk(cmdq_get_tracing_mark(), \
		"B|%d|"fmt"\n", current->tgid, ##args); \
	preempt_enable();\
} while (0)

#define cmdq_trace_end() do { \
	preempt_disable(); \
	event_trace_printk(cmdq_get_tracing_mark(), "E\n"); \
	preempt_enable(); \
} while (0)

extern int cmdq_trace;
#define cmdq_trace_ex_begin(fmt, args...) do { \
	if (cmdq_trace) { \
		preempt_disable(); \
		event_trace_printk(cmdq_get_tracing_mark(), \
			"B|%d|"fmt"\n", current->tgid, ##args); \
		preempt_enable();\
	} \
} while (0)

#define cmdq_trace_ex_end() do { \
	if (cmdq_trace) { \
		preempt_disable(); \
		event_trace_printk(cmdq_get_tracing_mark(), "E\n"); \
		preempt_enable(); \
	} \
} while (0)

#define cmdq_trace_c(fmt, args...) do { \
	preempt_disable(); \
	event_trace_printk(cmdq_get_tracing_mark(), \
		"C|"fmt, ##args); \
	preempt_enable(); \
} while (0)
#else
/* CMDQ FTRACE */
#define cmdq_trace_begin(fmt, args...) do { \
} while (0)

#define cmdq_trace_end() do { \
} while (0)

#define cmdq_trace_ex_begin(fmt, args...) do { \
} while (0)

#define cmdq_trace_ex_end() do { \
} while (0)

#define cmdq_trace_c(fmt, args...) do { \
} while (0)
#endif

dma_addr_t cmdq_thread_get_pc(struct cmdq_thread *thread);
dma_addr_t cmdq_thread_get_end(struct cmdq_thread *thread);
void cmdq_thread_set_spr(struct mbox_chan *chan, u8 id, u32 val);
void cmdq_init_cmds(void *dev_cmdq);
void cmdq_mbox_channel_stop(struct mbox_chan *chan);
void cmdq_dump_core(struct mbox_chan *chan);
void cmdq_thread_dump_spr(struct cmdq_thread *thread);
void cmdq_thread_dump(struct mbox_chan *chan, struct cmdq_pkt *cl_pkt,
	u64 **inst_out, dma_addr_t *pc_out);
void cmdq_thread_dump_all(void *mbox_cmdq);
void cmdq_thread_dump_all_seq(void *mbox_cmdq, struct seq_file *seq);
void cmdq_mbox_thread_remove_task(struct mbox_chan *chan,
	struct cmdq_pkt *pkt);
void cmdq_mbox_enable(void *chan);
void cmdq_mbox_disable(void *chan);
s32 cmdq_mbox_get_usage(void *chan);
void *cmdq_mbox_get_base(void *chan);
phys_addr_t cmdq_mbox_get_base_pa(void *chan);
s32 cmdq_mbox_thread_reset(void *chan);
s32 cmdq_mbox_thread_suspend(void *chan);
void cmdq_mbox_thread_disable(void *chan);
u32 cmdq_mbox_get_thread_timeout(void *chan);
u32 cmdq_mbox_set_thread_timeout(void *chan, u32 timeout);
s32 cmdq_mbox_chan_id(void *chan);
s32 cmdq_task_get_thread_pc(struct mbox_chan *chan, dma_addr_t *pc_out);
s32 cmdq_task_get_thread_irq(struct mbox_chan *chan, u32 *irq_out);
s32 cmdq_task_get_thread_irq_en(struct mbox_chan *chan, u32 *irq_en_out);
s32 cmdq_task_get_thread_end_addr(struct mbox_chan *chan,
	dma_addr_t *end_addr_out);
s32 cmdq_task_get_task_info_from_thread_unlock(struct mbox_chan *chan,
	struct list_head *task_list_out, u32 *task_num_out);
s32 cmdq_task_get_pkt_from_thread(struct mbox_chan *chan,
	struct cmdq_pkt **pkt_list_out, u32 pkt_list_size, u32 *pkt_count_out);
void cmdq_set_event(void *chan, u16 event_id);
void cmdq_clear_event(void *chan, u16 event_id);
u32 cmdq_get_event(void *chan, u16 event_id);
void cmdq_event_verify(void *chan, u16 event_id);
unsigned long cmdq_get_tracing_mark(void);
u32 cmdq_thread_timeout_backup(struct cmdq_thread *thread, const u32 ms);
void cmdq_thread_timeout_restore(struct cmdq_thread *thread, const u32 ms);

#if IS_ENABLED(CONFIG_MMPROFILE)
void cmdq_mmp_wait(struct mbox_chan *chan, void *pkt);
#endif

#if defined(CONFIG_MTK_SEC_VIDEO_PATH_SUPPORT) || \
	defined(CONFIG_MTK_CAM_SECURITY_SUPPORT)
s32 cmdq_sec_insert_backup_cookie(struct cmdq_pkt *pkt);
#endif

#endif /* __MTK_CMDQ_MAILBOX_H__ */<|MERGE_RESOLUTION|>--- conflicted
+++ resolved
@@ -41,22 +41,7 @@
 #define CMDQ_WFE_UPDATE_VALUE		BIT(16)
 #define CMDQ_WFE_WAIT			BIT(15)
 #define CMDQ_WFE_WAIT_VALUE		0x1
-<<<<<<< HEAD
 #define CMDQ_EVENT_MAX			0x3FF
-=======
-
-/*
- * WFE arg_b
- * bit 0-11: wait value
- * bit 15: 1 - wait, 0 - no wait
- * bit 16-27: update value
- * bit 31: 1 - update, 0 - no update
- */
-#define CMDQ_WFE_OPTION			(CMDQ_WFE_WAIT | CMDQ_WFE_WAIT_VALUE)
-
-/** cmdq event maximum */
-#define CMDQ_MAX_EVENT			0x3ff
->>>>>>> 67d3ed57
 
 /*
  * CMDQ_CODE_MASK:
@@ -86,14 +71,10 @@
 	CMDQ_CODE_JUMP = 0x10,
 	CMDQ_CODE_WFE = 0x20,
 	CMDQ_CODE_EOC = 0x40,
-<<<<<<< HEAD
-=======
 	CMDQ_CODE_READ_S = 0x80,
 	CMDQ_CODE_WRITE_S = 0x90,
 	CMDQ_CODE_WRITE_S_MASK = 0x91,
 	CMDQ_CODE_LOGIC = 0xa0,
-};
->>>>>>> 67d3ed57
 
 	/* these are pseudo op code defined by SW */
 	/* for instruction generation */
@@ -106,11 +87,8 @@
 	CMDQ_CODE_PREFETCH_ENABLE = 0x41,	/* enable prefetch marker */
 	CMDQ_CODE_PREFETCH_DISABLE = 0x42,	/* disable prefetch marker */
 
-	CMDQ_CODE_READ_S = 0x80,	/* read operation (v3 only) */
-	CMDQ_CODE_WRITE_S = 0x90,	/* write operation (v3 only) */
 	/* write with mask operation (v3 only) */
 	CMDQ_CODE_WRITE_S_W_MASK = 0x91,
-	CMDQ_CODE_LOGIC = 0xa0,	/* logic operation */
 	CMDQ_CODE_JUMP_C_ABSOLUTE = 0xb0, /* conditional jump (absolute) */
 	CMDQ_CODE_JUMP_C_RELATIVE = 0xb1, /* conditional jump (related) */
 };
