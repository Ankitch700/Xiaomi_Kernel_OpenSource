--- conflicted
+++ resolved
@@ -675,17 +675,8 @@
 	return !!attach->importer_ops;
 }
 
-<<<<<<< HEAD
-#if IS_ENABLED(CONFIG_MTK_IOMMU_DEBUG)
-int get_each_dmabuf(int (*callback)(const struct dma_buf *dmabuf,
-		    void *private), void *private);
-int is_dma_buf_file(struct file *file);
-#endif
-
-=======
 int dma_buf_get_each(int (*callback)(const struct dma_buf *dmabuf,
 		     void *private), void *private);
->>>>>>> 3d44f9b4
 struct dma_buf_attachment *dma_buf_attach(struct dma_buf *dmabuf,
 					  struct device *dev);
 struct dma_buf_attachment *
