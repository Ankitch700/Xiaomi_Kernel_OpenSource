/* SPDX-License-Identifier: GPL-2.0 */
#ifndef _LINUX_MM_TYPES_H
#define _LINUX_MM_TYPES_H

#include <linux/mm_types_task.h>

#include <linux/auxvec.h>
#include <linux/kref.h>
#include <linux/list.h>
#include <linux/spinlock.h>
#include <linux/rbtree.h>
#include <linux/maple_tree.h>
#include <linux/rwsem.h>
#include <linux/completion.h>
#include <linux/cpumask.h>
#include <linux/uprobes.h>
#include <linux/rcupdate.h>
#include <linux/page-flags-layout.h>
#include <linux/workqueue.h>
#include <linux/seqlock.h>

#include <asm/mmu.h>

#ifndef AT_VECTOR_SIZE_ARCH
#define AT_VECTOR_SIZE_ARCH 0
#endif
#define AT_VECTOR_SIZE (2*(AT_VECTOR_SIZE_ARCH + AT_VECTOR_SIZE_BASE + 1))

#define INIT_PASID	0

struct address_space;
struct mem_cgroup;

/*
 * Each physical page in the system has a struct page associated with
 * it to keep track of whatever it is we are using the page for at the
 * moment. Note that we have no way to track which tasks are using
 * a page, though if it is a pagecache page, rmap structures can tell us
 * who is mapping it.
 *
 * If you allocate the page using alloc_pages(), you can use some of the
 * space in struct page for your own purposes.  The five words in the main
 * union are available, except for bit 0 of the first word which must be
 * kept clear.  Many users use this word to store a pointer to an object
 * which is guaranteed to be aligned.  If you use the same storage as
 * page->mapping, you must restore it to NULL before freeing the page.
 *
 * If your page will not be mapped to userspace, you can also use the four
 * bytes in the mapcount union, but you must call page_mapcount_reset()
 * before freeing it.
 *
 * If you want to use the refcount field, it must be used in such a way
 * that other CPUs temporarily incrementing and then decrementing the
 * refcount does not cause problems.  On receiving the page from
 * alloc_pages(), the refcount will be positive.
 *
 * If you allocate pages of order > 0, you can use some of the fields
 * in each subpage, but you may need to restore some of their values
 * afterwards.
 *
 * SLUB uses cmpxchg_double() to atomically update its freelist and counters.
 * That requires that freelist & counters in struct slab be adjacent and
 * double-word aligned. Because struct slab currently just reinterprets the
 * bits of struct page, we align all struct pages to double-word boundaries,
 * and ensure that 'freelist' is aligned within struct slab.
 */
#ifdef CONFIG_HAVE_ALIGNED_STRUCT_PAGE
#define _struct_page_alignment	__aligned(2 * sizeof(unsigned long))
#else
#define _struct_page_alignment
#endif

struct page {
	unsigned long flags;		/* Atomic flags, some possibly
					 * updated asynchronously */
	/*
	 * Five words (20/40 bytes) are available in this union.
	 * WARNING: bit 0 of the first word is used for PageTail(). That
	 * means the other users of this union MUST NOT use the bit to
	 * avoid collision and false-positive PageTail().
	 */
	union {
		struct {	/* Page cache and anonymous pages */
			/**
			 * @lru: Pageout list, eg. active_list protected by
			 * lruvec->lru_lock.  Sometimes used as a generic list
			 * by the page owner.
			 */
			union {
				struct list_head lru;

				/* Or, for the Unevictable "LRU list" slot */
				struct {
					/* Always even, to negate PageTail */
					void *__filler;
					/* Count page's or folio's mlocks */
					unsigned int mlock_count;
				};

				/* Or, free page */
				struct list_head buddy_list;
				struct list_head pcp_list;
			};
			/* See page-flags.h for PAGE_MAPPING_FLAGS */
			struct address_space *mapping;
			pgoff_t index;		/* Our offset within mapping. */
			/**
			 * @private: Mapping-private opaque data.
			 * Usually used for buffer_heads if PagePrivate.
			 * Used for swp_entry_t if PageSwapCache.
			 * Indicates order in the buddy system if PageBuddy.
			 */
			unsigned long private;
		};
		struct {	/* page_pool used by netstack */
			/**
			 * @pp_magic: magic value to avoid recycling non
			 * page_pool allocated pages.
			 */
			unsigned long pp_magic;
			struct page_pool *pp;
			unsigned long _pp_mapping_pad;
			unsigned long dma_addr;
			union {
				/**
				 * dma_addr_upper: might require a 64-bit
				 * value on 32-bit architectures.
				 */
				unsigned long dma_addr_upper;
				/**
				 * For frag page support, not supported in
				 * 32-bit architectures with 64-bit DMA.
				 */
				atomic_long_t pp_frag_count;
			};
		};
		struct {	/* Tail pages of compound page */
			unsigned long compound_head;	/* Bit zero is set */

			/* First tail page only */
			unsigned char compound_dtor;
			unsigned char compound_order;
			atomic_t compound_mapcount;
			atomic_t compound_pincount;
#ifdef CONFIG_64BIT
			unsigned int compound_nr; /* 1 << compound_order */
#endif
		};
		struct {	/* Second tail page of compound page */
			unsigned long _compound_pad_1;	/* compound_head */
			unsigned long _compound_pad_2;
			/* For both global and memcg */
			struct list_head deferred_list;
		};
		struct {	/* Page table pages */
			unsigned long _pt_pad_1;	/* compound_head */
			pgtable_t pmd_huge_pte; /* protected by page->ptl */
			unsigned long _pt_pad_2;	/* mapping */
			union {
				struct mm_struct *pt_mm; /* x86 pgds only */
				atomic_t pt_frag_refcount; /* powerpc */
			};
#if ALLOC_SPLIT_PTLOCKS
			spinlock_t *ptl;
#else
			spinlock_t ptl;
#endif
		};
		struct {	/* ZONE_DEVICE pages */
			/** @pgmap: Points to the hosting device page map. */
			struct dev_pagemap *pgmap;
			void *zone_device_data;
			/*
			 * ZONE_DEVICE private pages are counted as being
			 * mapped so the next 3 words hold the mapping, index,
			 * and private fields from the source anonymous or
			 * page cache page while the page is migrated to device
			 * private memory.
			 * ZONE_DEVICE MEMORY_DEVICE_FS_DAX pages also
			 * use the mapping, index, and private fields when
			 * pmem backed DAX files are mapped.
			 */
		};

		/** @rcu_head: You can use this to free a page by RCU. */
		struct rcu_head rcu_head;
	};

	union {		/* This union is 4 bytes in size. */
		/*
		 * If the page can be mapped to userspace, encodes the number
		 * of times this page is referenced by a page table.
		 */
		atomic_t _mapcount;

		/*
		 * If the page is neither PageSlab nor mappable to userspace,
		 * the value stored here may help determine what this page
		 * is used for.  See page-flags.h for a list of page types
		 * which are currently stored here.
		 */
		unsigned int page_type;
	};

	/* Usage count. *DO NOT USE DIRECTLY*. See page_ref.h */
	atomic_t _refcount;

#ifdef CONFIG_MEMCG
	unsigned long memcg_data;
#endif

	/*
	 * On machines where all RAM is mapped into kernel address space,
	 * we can simply calculate the virtual address. On machines with
	 * highmem some memory is mapped into kernel virtual memory
	 * dynamically, so we need a place to store that address.
	 * Note that this field could be 16 bits on x86 ... ;)
	 *
	 * Architectures with slow multiplication can define
	 * WANT_PAGE_VIRTUAL in asm/page.h
	 */
#if defined(WANT_PAGE_VIRTUAL)
	void *virtual;			/* Kernel virtual address (NULL if
					   not kmapped, ie. highmem) */
#endif /* WANT_PAGE_VIRTUAL */

#ifdef CONFIG_KMSAN
	/*
	 * KMSAN metadata for this page:
	 *  - shadow page: every bit indicates whether the corresponding
	 *    bit of the original page is initialized (0) or not (1);
	 *  - origin page: every 4 bytes contain an id of the stack trace
	 *    where the uninitialized value was created.
	 */
	struct page *kmsan_shadow;
	struct page *kmsan_origin;
#endif

#ifdef LAST_CPUPID_NOT_IN_PAGE_FLAGS
	int _last_cpupid;
#endif
} _struct_page_alignment;

/**
 * struct folio - Represents a contiguous set of bytes.
 * @flags: Identical to the page flags.
 * @lru: Least Recently Used list; tracks how recently this folio was used.
 * @mlock_count: Number of times this folio has been pinned by mlock().
 * @mapping: The file this page belongs to, or refers to the anon_vma for
 *    anonymous memory.
 * @index: Offset within the file, in units of pages.  For anonymous memory,
 *    this is the index from the beginning of the mmap.
 * @private: Filesystem per-folio data (see folio_attach_private()).
 *    Used for swp_entry_t if folio_test_swapcache().
 * @_mapcount: Do not access this member directly.  Use folio_mapcount() to
 *    find out how many times this folio is mapped by userspace.
 * @_refcount: Do not access this member directly.  Use folio_ref_count()
 *    to find how many references there are to this folio.
 * @memcg_data: Memory Control Group data.
 * @_flags_1: For large folios, additional page flags.
 * @__head: Points to the folio.  Do not use.
 * @_folio_dtor: Which destructor to use for this folio.
 * @_folio_order: Do not use directly, call folio_order().
 * @_total_mapcount: Do not use directly, call folio_entire_mapcount().
 * @_pincount: Do not use directly, call folio_maybe_dma_pinned().
 * @_folio_nr_pages: Do not use directly, call folio_nr_pages().
 *
 * A folio is a physically, virtually and logically contiguous set
 * of bytes.  It is a power-of-two in size, and it is aligned to that
 * same power-of-two.  It is at least as large as %PAGE_SIZE.  If it is
 * in the page cache, it is at a file offset which is a multiple of that
 * power-of-two.  It may be mapped into userspace at an address which is
 * at an arbitrary page offset, but its kernel virtual address is aligned
 * to its size.
 */
struct folio {
	/* private: don't document the anon union */
	union {
		struct {
	/* public: */
			unsigned long flags;
			union {
				struct list_head lru;
	/* private: avoid cluttering the output */
				struct {
					void *__filler;
	/* public: */
					unsigned int mlock_count;
	/* private: */
				};
	/* public: */
			};
			struct address_space *mapping;
			pgoff_t index;
			void *private;
			atomic_t _mapcount;
			atomic_t _refcount;
#ifdef CONFIG_MEMCG
			unsigned long memcg_data;
#endif
	/* private: the union with struct page is transitional */
		};
		struct page page;
	};
	unsigned long _flags_1;
	unsigned long __head;
	unsigned char _folio_dtor;
	unsigned char _folio_order;
	atomic_t _total_mapcount;
	atomic_t _pincount;
#ifdef CONFIG_64BIT
	unsigned int _folio_nr_pages;
#endif
};

#define FOLIO_MATCH(pg, fl)						\
	static_assert(offsetof(struct page, pg) == offsetof(struct folio, fl))
FOLIO_MATCH(flags, flags);
FOLIO_MATCH(lru, lru);
FOLIO_MATCH(mapping, mapping);
FOLIO_MATCH(compound_head, lru);
FOLIO_MATCH(index, index);
FOLIO_MATCH(private, private);
FOLIO_MATCH(_mapcount, _mapcount);
FOLIO_MATCH(_refcount, _refcount);
#ifdef CONFIG_MEMCG
FOLIO_MATCH(memcg_data, memcg_data);
#endif
#undef FOLIO_MATCH
#define FOLIO_MATCH(pg, fl)						\
	static_assert(offsetof(struct folio, fl) ==			\
			offsetof(struct page, pg) + sizeof(struct page))
FOLIO_MATCH(flags, _flags_1);
FOLIO_MATCH(compound_head, __head);
FOLIO_MATCH(compound_dtor, _folio_dtor);
FOLIO_MATCH(compound_order, _folio_order);
FOLIO_MATCH(compound_mapcount, _total_mapcount);
FOLIO_MATCH(compound_pincount, _pincount);
#ifdef CONFIG_64BIT
FOLIO_MATCH(compound_nr, _folio_nr_pages);
#endif
#undef FOLIO_MATCH

static inline atomic_t *folio_mapcount_ptr(struct folio *folio)
{
	struct page *tail = &folio->page + 1;
	return &tail->compound_mapcount;
}

static inline atomic_t *compound_mapcount_ptr(struct page *page)
{
	return &page[1].compound_mapcount;
}

static inline atomic_t *compound_pincount_ptr(struct page *page)
{
	return &page[1].compound_pincount;
}

/*
 * Used for sizing the vmemmap region on some architectures
 */
#define STRUCT_PAGE_MAX_SHIFT	(order_base_2(sizeof(struct page)))

#define PAGE_FRAG_CACHE_MAX_SIZE	__ALIGN_MASK(32768, ~PAGE_MASK)
#define PAGE_FRAG_CACHE_MAX_ORDER	get_order(PAGE_FRAG_CACHE_MAX_SIZE)

/*
 * page_private can be used on tail pages.  However, PagePrivate is only
 * checked by the VM on the head page.  So page_private on the tail pages
 * should be used for data that's ancillary to the head page (eg attaching
 * buffer heads to tail pages after attaching buffer heads to the head page)
 */
#define page_private(page)		((page)->private)

static inline void set_page_private(struct page *page, unsigned long private)
{
	page->private = private;
}

static inline void *folio_get_private(struct folio *folio)
{
	return folio->private;
}

struct page_frag_cache {
	void * va;
#if (PAGE_SIZE < PAGE_FRAG_CACHE_MAX_SIZE)
	__u16 offset;
	__u16 size;
#else
	__u32 offset;
#endif
	/* we maintain a pagecount bias, so that we dont dirty cache line
	 * containing page->_refcount every time we allocate a fragment.
	 */
	unsigned int		pagecnt_bias;
	bool pfmemalloc;
};

typedef unsigned long vm_flags_t;

/*
 * A region containing a mapping of a non-memory backed file under NOMMU
 * conditions.  These are held in a global tree and are pinned by the VMAs that
 * map parts of them.
 */
struct vm_region {
	struct rb_node	vm_rb;		/* link in global region tree */
	vm_flags_t	vm_flags;	/* VMA vm_flags */
	unsigned long	vm_start;	/* start address of region */
	unsigned long	vm_end;		/* region initialised to here */
	unsigned long	vm_top;		/* region allocated to here */
	unsigned long	vm_pgoff;	/* the offset in vm_file corresponding to vm_start */
	struct file	*vm_file;	/* the backing file or NULL */

	int		vm_usage;	/* region usage count (access under nommu_region_sem) */
	bool		vm_icache_flushed : 1; /* true if the icache has been flushed for
						* this region */
};

#ifdef CONFIG_USERFAULTFD
#define NULL_VM_UFFD_CTX ((struct vm_userfaultfd_ctx) { NULL, })
struct vm_userfaultfd_ctx {
	struct userfaultfd_ctx *ctx;
};
#else /* CONFIG_USERFAULTFD */
#define NULL_VM_UFFD_CTX ((struct vm_userfaultfd_ctx) {})
struct vm_userfaultfd_ctx {};
#endif /* CONFIG_USERFAULTFD */

struct anon_vma_name {
	struct kref kref;
	/* The name needs to be at the end because it is dynamically sized. */
	char name[];
};

/*
 * This struct describes a virtual memory area. There is one of these
 * per VM-area/task. A VM area is any part of the process virtual memory
 * space that has a special rule for the page-fault handlers (ie a shared
 * library, the executable area etc).
 */
struct vm_area_struct {
	/* The first cache line has the info for VMA tree walking. */

	unsigned long vm_start;		/* Our start address within vm_mm. */
	unsigned long vm_end;		/* The first byte after our end address
					   within vm_mm. */

<<<<<<< HEAD
	/* linked list of VM areas per task, sorted by address */
	struct vm_area_struct *vm_next, *vm_prev;
=======
>>>>>>> 429562c3
	struct mm_struct *vm_mm;	/* The address space we belong to. */

	/*
	 * Access permissions of this VMA.
	 * See vmf_insert_mixed_prot() for discussion.
	 */
	pgprot_t vm_page_prot;
	unsigned long vm_flags;		/* Flags, see mm.h. */

	/*
	 * For areas with an address space and backing store,
	 * linkage into the address_space->i_mmap interval tree.
	 *
	 * For private anonymous mappings, a pointer to a null terminated string
	 * containing the name given to the vma, or NULL if unnamed.
	 */

	union {
		struct {
			struct rb_node rb;
			unsigned long rb_subtree_last;
		} shared;
		/*
		 * Serialized by mmap_sem. Never use directly because it is
		 * valid only when vm_file is NULL. Use anon_vma_name instead.
		 */
		struct anon_vma_name *anon_name;
	};

	/*
	 * A file's MAP_PRIVATE vma can be in both i_mmap tree and anon_vma
	 * list, after a COW of one of the file pages.	A MAP_SHARED vma
	 * can only be in the i_mmap tree.  An anonymous MAP_PRIVATE, stack
	 * or brk vma (with NULL file) can only be in an anon_vma list.
	 */
	struct list_head anon_vma_chain; /* Serialized by mmap_lock &
					  * page_table_lock */
	struct anon_vma *anon_vma;	/* Serialized by page_table_lock */

	/* Function pointers to deal with this struct. */
	const struct vm_operations_struct *vm_ops;

	/* Information about our backing store: */
	unsigned long vm_pgoff;		/* Offset (within vm_file) in PAGE_SIZE
					   units */
	struct file * vm_file;		/* File we map to (can be NULL). */
	void * vm_private_data;		/* was vm_pte (shared mem) */

#ifdef CONFIG_SWAP
	atomic_long_t swap_readahead_info;
#endif
#ifndef CONFIG_MMU
	struct vm_region *vm_region;	/* NOMMU mapping region */
#endif
#ifdef CONFIG_NUMA
	struct mempolicy *vm_policy;	/* NUMA policy for the VMA */
#endif
	struct vm_userfaultfd_ctx vm_userfaultfd_ctx;
} __randomize_layout;

struct kioctx_table;
struct mm_struct {
	struct {
		struct maple_tree mm_mt;
<<<<<<< HEAD
		u64 vmacache_seqnum;                   /* per-thread vmacache */
=======
>>>>>>> 429562c3
#ifdef CONFIG_MMU
		unsigned long (*get_unmapped_area) (struct file *filp,
				unsigned long addr, unsigned long len,
				unsigned long pgoff, unsigned long flags);
#endif
		unsigned long mmap_base;	/* base of mmap area */
		unsigned long mmap_legacy_base;	/* base of mmap area in bottom-up allocations */
#ifdef CONFIG_HAVE_ARCH_COMPAT_MMAP_BASES
		/* Base addresses for compatible mmap() */
		unsigned long mmap_compat_base;
		unsigned long mmap_compat_legacy_base;
#endif
		unsigned long task_size;	/* size of task vm space */
		pgd_t * pgd;

#ifdef CONFIG_MEMBARRIER
		/**
		 * @membarrier_state: Flags controlling membarrier behavior.
		 *
		 * This field is close to @pgd to hopefully fit in the same
		 * cache-line, which needs to be touched by switch_mm().
		 */
		atomic_t membarrier_state;
#endif

		/**
		 * @mm_users: The number of users including userspace.
		 *
		 * Use mmget()/mmget_not_zero()/mmput() to modify. When this
		 * drops to 0 (i.e. when the task exits and there are no other
		 * temporary reference holders), we also release a reference on
		 * @mm_count (which may then free the &struct mm_struct if
		 * @mm_count also drops to 0).
		 */
		atomic_t mm_users;

		/**
		 * @mm_count: The number of references to &struct mm_struct
		 * (@mm_users count as 1).
		 *
		 * Use mmgrab()/mmdrop() to modify. When this drops to 0, the
		 * &struct mm_struct is freed.
		 */
		atomic_t mm_count;

#ifdef CONFIG_MMU
		atomic_long_t pgtables_bytes;	/* PTE page table pages */
#endif
		int map_count;			/* number of VMAs */

		spinlock_t page_table_lock; /* Protects page tables and some
					     * counters
					     */
		/*
		 * With some kernel config, the current mmap_lock's offset
		 * inside 'mm_struct' is at 0x120, which is very optimal, as
		 * its two hot fields 'count' and 'owner' sit in 2 different
		 * cachelines,  and when mmap_lock is highly contended, both
		 * of the 2 fields will be accessed frequently, current layout
		 * will help to reduce cache bouncing.
		 *
		 * So please be careful with adding new fields before
		 * mmap_lock, which can easily push the 2 fields into one
		 * cacheline.
		 */
		struct rw_semaphore mmap_lock;

		struct list_head mmlist; /* List of maybe swapped mm's.	These
					  * are globally strung together off
					  * init_mm.mmlist, and are protected
					  * by mmlist_lock
					  */


		unsigned long hiwater_rss; /* High-watermark of RSS usage */
		unsigned long hiwater_vm;  /* High-water virtual memory usage */

		unsigned long total_vm;	   /* Total pages mapped */
		unsigned long locked_vm;   /* Pages that have PG_mlocked set */
		atomic64_t    pinned_vm;   /* Refcount permanently increased */
		unsigned long data_vm;	   /* VM_WRITE & ~VM_SHARED & ~VM_STACK */
		unsigned long exec_vm;	   /* VM_EXEC & ~VM_WRITE & ~VM_STACK */
		unsigned long stack_vm;	   /* VM_STACK */
		unsigned long def_flags;

		/**
		 * @write_protect_seq: Locked when any thread is write
		 * protecting pages mapped by this mm to enforce a later COW,
		 * for instance during page table copying for fork().
		 */
		seqcount_t write_protect_seq;

		spinlock_t arg_lock; /* protect the below fields */

		unsigned long start_code, end_code, start_data, end_data;
		unsigned long start_brk, brk, start_stack;
		unsigned long arg_start, arg_end, env_start, env_end;

		unsigned long saved_auxv[AT_VECTOR_SIZE]; /* for /proc/PID/auxv */

		/*
		 * Special counters, in some configurations protected by the
		 * page_table_lock, in other configurations by being atomic.
		 */
		struct mm_rss_stat rss_stat;

		struct linux_binfmt *binfmt;

		/* Architecture-specific MM context */
		mm_context_t context;

		unsigned long flags; /* Must use atomic bitops to access */

#ifdef CONFIG_AIO
		spinlock_t			ioctx_lock;
		struct kioctx_table __rcu	*ioctx_table;
#endif
#ifdef CONFIG_MEMCG
		/*
		 * "owner" points to a task that is regarded as the canonical
		 * user/owner of this mm. All of the following must be true in
		 * order for it to be changed:
		 *
		 * current == mm->owner
		 * current->mm != mm
		 * new_owner->mm == mm
		 * new_owner->alloc_lock is held
		 */
		struct task_struct __rcu *owner;
#endif
		struct user_namespace *user_ns;

		/* store ref to file /proc/<pid>/exe symlink points to */
		struct file __rcu *exe_file;
#ifdef CONFIG_MMU_NOTIFIER
		struct mmu_notifier_subscriptions *notifier_subscriptions;
#endif
#if defined(CONFIG_TRANSPARENT_HUGEPAGE) && !USE_SPLIT_PMD_PTLOCKS
		pgtable_t pmd_huge_pte; /* protected by page_table_lock */
#endif
#ifdef CONFIG_NUMA_BALANCING
		/*
		 * numa_next_scan is the next time that PTEs will be remapped
		 * PROT_NONE to trigger NUMA hinting faults; such faults gather
		 * statistics and migrate pages to new nodes if necessary.
		 */
		unsigned long numa_next_scan;

		/* Restart point for scanning and remapping PTEs. */
		unsigned long numa_scan_offset;

		/* numa_scan_seq prevents two threads remapping PTEs. */
		int numa_scan_seq;
#endif
		/*
		 * An operation with batched TLB flushing is going on. Anything
		 * that can move process memory needs to flush the TLB when
		 * moving a PROT_NONE mapped page.
		 */
		atomic_t tlb_flush_pending;
#ifdef CONFIG_ARCH_WANT_BATCHED_UNMAP_TLB_FLUSH
		/* See flush_tlb_batched_pending() */
		atomic_t tlb_flush_batched;
#endif
		struct uprobes_state uprobes_state;
#ifdef CONFIG_PREEMPT_RT
		struct rcu_head delayed_drop;
#endif
#ifdef CONFIG_HUGETLB_PAGE
		atomic_long_t hugetlb_usage;
#endif
		struct work_struct async_put_work;

#ifdef CONFIG_IOMMU_SVA
		u32 pasid;
#endif
#ifdef CONFIG_KSM
		/*
		 * Represent how many pages of this process are involved in KSM
		 * merging.
		 */
		unsigned long ksm_merging_pages;
		/*
		 * Represent how many pages are checked for ksm merging
		 * including merged and not merged.
		 */
		unsigned long ksm_rmap_items;
#endif
#ifdef CONFIG_LRU_GEN
		struct {
			/* this mm_struct is on lru_gen_mm_list */
			struct list_head list;
			/*
			 * Set when switching to this mm_struct, as a hint of
			 * whether it has been used since the last time per-node
			 * page table walkers cleared the corresponding bits.
			 */
			unsigned long bitmap;
#ifdef CONFIG_MEMCG
			/* points to the memcg of "owner" above */
			struct mem_cgroup *memcg;
#endif
		} lru_gen;
#endif /* CONFIG_LRU_GEN */
	} __randomize_layout;

	/*
	 * The mm_cpumask needs to be at the end of mm_struct, because it
	 * is dynamically sized based on nr_cpu_ids.
	 */
	unsigned long cpu_bitmap[];
};

#define MM_MT_FLAGS	(MT_FLAGS_ALLOC_RANGE | MT_FLAGS_LOCK_EXTERN)
extern struct mm_struct init_mm;

/* Pointer magic because the dynamic array size confuses some compilers. */
static inline void mm_init_cpumask(struct mm_struct *mm)
{
	unsigned long cpu_bitmap = (unsigned long)mm;

	cpu_bitmap += offsetof(struct mm_struct, cpu_bitmap);
	cpumask_clear((struct cpumask *)cpu_bitmap);
}

/* Future-safe accessor for struct mm_struct's cpu_vm_mask. */
static inline cpumask_t *mm_cpumask(struct mm_struct *mm)
{
	return (struct cpumask *)&mm->cpu_bitmap;
}

#ifdef CONFIG_LRU_GEN

struct lru_gen_mm_list {
	/* mm_struct list for page table walkers */
	struct list_head fifo;
	/* protects the list above */
	spinlock_t lock;
};

void lru_gen_add_mm(struct mm_struct *mm);
void lru_gen_del_mm(struct mm_struct *mm);
#ifdef CONFIG_MEMCG
void lru_gen_migrate_mm(struct mm_struct *mm);
#endif

static inline void lru_gen_init_mm(struct mm_struct *mm)
{
	INIT_LIST_HEAD(&mm->lru_gen.list);
	mm->lru_gen.bitmap = 0;
#ifdef CONFIG_MEMCG
	mm->lru_gen.memcg = NULL;
#endif
}

static inline void lru_gen_use_mm(struct mm_struct *mm)
{
	/*
	 * When the bitmap is set, page reclaim knows this mm_struct has been
	 * used since the last time it cleared the bitmap. So it might be worth
	 * walking the page tables of this mm_struct to clear the accessed bit.
	 */
	WRITE_ONCE(mm->lru_gen.bitmap, -1);
}

#else /* !CONFIG_LRU_GEN */

static inline void lru_gen_add_mm(struct mm_struct *mm)
{
}

static inline void lru_gen_del_mm(struct mm_struct *mm)
{
}

#ifdef CONFIG_MEMCG
static inline void lru_gen_migrate_mm(struct mm_struct *mm)
{
}
#endif

static inline void lru_gen_init_mm(struct mm_struct *mm)
{
}

static inline void lru_gen_use_mm(struct mm_struct *mm)
{
}

#endif /* CONFIG_LRU_GEN */

struct vma_iterator {
	struct ma_state mas;
};

#define VMA_ITERATOR(name, __mm, __addr)				\
	struct vma_iterator name = {					\
		.mas = {						\
			.tree = &(__mm)->mm_mt,				\
			.index = __addr,				\
			.node = MAS_START,				\
		},							\
	}

static inline void vma_iter_init(struct vma_iterator *vmi,
		struct mm_struct *mm, unsigned long addr)
{
	vmi->mas.tree = &mm->mm_mt;
	vmi->mas.index = addr;
	vmi->mas.node = MAS_START;
}

struct mmu_gather;
extern void tlb_gather_mmu(struct mmu_gather *tlb, struct mm_struct *mm);
extern void tlb_gather_mmu_fullmm(struct mmu_gather *tlb, struct mm_struct *mm);
extern void tlb_finish_mmu(struct mmu_gather *tlb);

struct vm_fault;

/**
 * typedef vm_fault_t - Return type for page fault handlers.
 *
 * Page fault handlers return a bitmask of %VM_FAULT values.
 */
typedef __bitwise unsigned int vm_fault_t;

/**
 * enum vm_fault_reason - Page fault handlers return a bitmask of
 * these values to tell the core VM what happened when handling the
 * fault. Used to decide whether a process gets delivered SIGBUS or
 * just gets major/minor fault counters bumped up.
 *
 * @VM_FAULT_OOM:		Out Of Memory
 * @VM_FAULT_SIGBUS:		Bad access
 * @VM_FAULT_MAJOR:		Page read from storage
 * @VM_FAULT_WRITE:		Special case for get_user_pages
 * @VM_FAULT_HWPOISON:		Hit poisoned small page
 * @VM_FAULT_HWPOISON_LARGE:	Hit poisoned large page. Index encoded
 *				in upper bits
 * @VM_FAULT_SIGSEGV:		segmentation fault
 * @VM_FAULT_NOPAGE:		->fault installed the pte, not return page
 * @VM_FAULT_LOCKED:		->fault locked the returned page
 * @VM_FAULT_RETRY:		->fault blocked, must retry
 * @VM_FAULT_FALLBACK:		huge page fault failed, fall back to small
 * @VM_FAULT_DONE_COW:		->fault has fully handled COW
 * @VM_FAULT_NEEDDSYNC:		->fault did not modify page tables and needs
 *				fsync() to complete (for synchronous page faults
 *				in DAX)
 * @VM_FAULT_COMPLETED:		->fault completed, meanwhile mmap lock released
 * @VM_FAULT_HINDEX_MASK:	mask HINDEX value
 *
 */
enum vm_fault_reason {
	VM_FAULT_OOM            = (__force vm_fault_t)0x000001,
	VM_FAULT_SIGBUS         = (__force vm_fault_t)0x000002,
	VM_FAULT_MAJOR          = (__force vm_fault_t)0x000004,
	VM_FAULT_WRITE          = (__force vm_fault_t)0x000008,
	VM_FAULT_HWPOISON       = (__force vm_fault_t)0x000010,
	VM_FAULT_HWPOISON_LARGE = (__force vm_fault_t)0x000020,
	VM_FAULT_SIGSEGV        = (__force vm_fault_t)0x000040,
	VM_FAULT_NOPAGE         = (__force vm_fault_t)0x000100,
	VM_FAULT_LOCKED         = (__force vm_fault_t)0x000200,
	VM_FAULT_RETRY          = (__force vm_fault_t)0x000400,
	VM_FAULT_FALLBACK       = (__force vm_fault_t)0x000800,
	VM_FAULT_DONE_COW       = (__force vm_fault_t)0x001000,
	VM_FAULT_NEEDDSYNC      = (__force vm_fault_t)0x002000,
	VM_FAULT_COMPLETED      = (__force vm_fault_t)0x004000,
	VM_FAULT_HINDEX_MASK    = (__force vm_fault_t)0x0f0000,
};

/* Encode hstate index for a hwpoisoned large page */
#define VM_FAULT_SET_HINDEX(x) ((__force vm_fault_t)((x) << 16))
#define VM_FAULT_GET_HINDEX(x) (((__force unsigned int)(x) >> 16) & 0xf)

#define VM_FAULT_ERROR (VM_FAULT_OOM | VM_FAULT_SIGBUS |	\
			VM_FAULT_SIGSEGV | VM_FAULT_HWPOISON |	\
			VM_FAULT_HWPOISON_LARGE | VM_FAULT_FALLBACK)

#define VM_FAULT_RESULT_TRACE \
	{ VM_FAULT_OOM,                 "OOM" },	\
	{ VM_FAULT_SIGBUS,              "SIGBUS" },	\
	{ VM_FAULT_MAJOR,               "MAJOR" },	\
	{ VM_FAULT_WRITE,               "WRITE" },	\
	{ VM_FAULT_HWPOISON,            "HWPOISON" },	\
	{ VM_FAULT_HWPOISON_LARGE,      "HWPOISON_LARGE" },	\
	{ VM_FAULT_SIGSEGV,             "SIGSEGV" },	\
	{ VM_FAULT_NOPAGE,              "NOPAGE" },	\
	{ VM_FAULT_LOCKED,              "LOCKED" },	\
	{ VM_FAULT_RETRY,               "RETRY" },	\
	{ VM_FAULT_FALLBACK,            "FALLBACK" },	\
	{ VM_FAULT_DONE_COW,            "DONE_COW" },	\
	{ VM_FAULT_NEEDDSYNC,           "NEEDDSYNC" }

struct vm_special_mapping {
	const char *name;	/* The name, e.g. "[vdso]". */

	/*
	 * If .fault is not provided, this points to a
	 * NULL-terminated array of pages that back the special mapping.
	 *
	 * This must not be NULL unless .fault is provided.
	 */
	struct page **pages;

	/*
	 * If non-NULL, then this is called to resolve page faults
	 * on the special mapping.  If used, .pages is not checked.
	 */
	vm_fault_t (*fault)(const struct vm_special_mapping *sm,
				struct vm_area_struct *vma,
				struct vm_fault *vmf);

	int (*mremap)(const struct vm_special_mapping *sm,
		     struct vm_area_struct *new_vma);
};

enum tlb_flush_reason {
	TLB_FLUSH_ON_TASK_SWITCH,
	TLB_REMOTE_SHOOTDOWN,
	TLB_LOCAL_SHOOTDOWN,
	TLB_LOCAL_MM_SHOOTDOWN,
	TLB_REMOTE_SEND_IPI,
	NR_TLB_FLUSH_REASONS,
};

 /*
  * A swap entry has to fit into a "unsigned long", as the entry is hidden
  * in the "index" field of the swapper address space.
  */
typedef struct {
	unsigned long val;
} swp_entry_t;

/**
 * enum fault_flag - Fault flag definitions.
 * @FAULT_FLAG_WRITE: Fault was a write fault.
 * @FAULT_FLAG_MKWRITE: Fault was mkwrite of existing PTE.
 * @FAULT_FLAG_ALLOW_RETRY: Allow to retry the fault if blocked.
 * @FAULT_FLAG_RETRY_NOWAIT: Don't drop mmap_lock and wait when retrying.
 * @FAULT_FLAG_KILLABLE: The fault task is in SIGKILL killable region.
 * @FAULT_FLAG_TRIED: The fault has been tried once.
 * @FAULT_FLAG_USER: The fault originated in userspace.
 * @FAULT_FLAG_REMOTE: The fault is not for current task/mm.
 * @FAULT_FLAG_INSTRUCTION: The fault was during an instruction fetch.
 * @FAULT_FLAG_INTERRUPTIBLE: The fault can be interrupted by non-fatal signals.
 * @FAULT_FLAG_UNSHARE: The fault is an unsharing request to unshare (and mark
 *                      exclusive) a possibly shared anonymous page that is
 *                      mapped R/O.
 * @FAULT_FLAG_ORIG_PTE_VALID: whether the fault has vmf->orig_pte cached.
 *                        We should only access orig_pte if this flag set.
 *
 * About @FAULT_FLAG_ALLOW_RETRY and @FAULT_FLAG_TRIED: we can specify
 * whether we would allow page faults to retry by specifying these two
 * fault flags correctly.  Currently there can be three legal combinations:
 *
 * (a) ALLOW_RETRY and !TRIED:  this means the page fault allows retry, and
 *                              this is the first try
 *
 * (b) ALLOW_RETRY and TRIED:   this means the page fault allows retry, and
 *                              we've already tried at least once
 *
 * (c) !ALLOW_RETRY and !TRIED: this means the page fault does not allow retry
 *
 * The unlisted combination (!ALLOW_RETRY && TRIED) is illegal and should never
 * be used.  Note that page faults can be allowed to retry for multiple times,
 * in which case we'll have an initial fault with flags (a) then later on
 * continuous faults with flags (b).  We should always try to detect pending
 * signals before a retry to make sure the continuous page faults can still be
 * interrupted if necessary.
 *
 * The combination FAULT_FLAG_WRITE|FAULT_FLAG_UNSHARE is illegal.
 * FAULT_FLAG_UNSHARE is ignored and treated like an ordinary read fault when
 * no existing R/O-mapped anonymous page is encountered.
 */
enum fault_flag {
	FAULT_FLAG_WRITE =		1 << 0,
	FAULT_FLAG_MKWRITE =		1 << 1,
	FAULT_FLAG_ALLOW_RETRY =	1 << 2,
	FAULT_FLAG_RETRY_NOWAIT = 	1 << 3,
	FAULT_FLAG_KILLABLE =		1 << 4,
	FAULT_FLAG_TRIED = 		1 << 5,
	FAULT_FLAG_USER =		1 << 6,
	FAULT_FLAG_REMOTE =		1 << 7,
	FAULT_FLAG_INSTRUCTION =	1 << 8,
	FAULT_FLAG_INTERRUPTIBLE =	1 << 9,
	FAULT_FLAG_UNSHARE =		1 << 10,
	FAULT_FLAG_ORIG_PTE_VALID =	1 << 11,
};

typedef unsigned int __bitwise zap_flags_t;

#endif /* _LINUX_MM_TYPES_H */<|MERGE_RESOLUTION|>--- conflicted
+++ resolved
@@ -448,11 +448,6 @@
 	unsigned long vm_end;		/* The first byte after our end address
 					   within vm_mm. */
 
-<<<<<<< HEAD
-	/* linked list of VM areas per task, sorted by address */
-	struct vm_area_struct *vm_next, *vm_prev;
-=======
->>>>>>> 429562c3
 	struct mm_struct *vm_mm;	/* The address space we belong to. */
 
 	/*
@@ -517,10 +512,6 @@
 struct mm_struct {
 	struct {
 		struct maple_tree mm_mt;
-<<<<<<< HEAD
-		u64 vmacache_seqnum;                   /* per-thread vmacache */
-=======
->>>>>>> 429562c3
 #ifdef CONFIG_MMU
 		unsigned long (*get_unmapped_area) (struct file *filp,
 				unsigned long addr, unsigned long len,
