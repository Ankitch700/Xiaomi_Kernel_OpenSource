/* SPDX-License-Identifier: GPL-2.0 */
#ifndef _LINUX_MM_TYPES_H
#define _LINUX_MM_TYPES_H

#include <linux/mm_types_task.h>

#include <linux/auxvec.h>
#include <linux/list.h>
#include <linux/spinlock.h>
#include <linux/rbtree.h>
#include <linux/rwsem.h>
#include <linux/completion.h>
#include <linux/cpumask.h>
#include <linux/uprobes.h>
#include <linux/page-flags-layout.h>
#include <linux/workqueue.h>
#include <linux/android_kabi.h>

#include <asm/mmu.h>

#ifndef AT_VECTOR_SIZE_ARCH
#define AT_VECTOR_SIZE_ARCH 0
#endif
#define AT_VECTOR_SIZE (2*(AT_VECTOR_SIZE_ARCH + AT_VECTOR_SIZE_BASE + 1))

typedef int vm_fault_t;

struct address_space;
struct mem_cgroup;
struct hmm;

/*
 * Each physical page in the system has a struct page associated with
 * it to keep track of whatever it is we are using the page for at the
 * moment. Note that we have no way to track which tasks are using
 * a page, though if it is a pagecache page, rmap structures can tell us
 * who is mapping it.
 *
 * If you allocate the page using alloc_pages(), you can use some of the
 * space in struct page for your own purposes.  The five words in the main
 * union are available, except for bit 0 of the first word which must be
 * kept clear.  Many users use this word to store a pointer to an object
 * which is guaranteed to be aligned.  If you use the same storage as
 * page->mapping, you must restore it to NULL before freeing the page.
 *
 * If your page will not be mapped to userspace, you can also use the four
 * bytes in the mapcount union, but you must call page_mapcount_reset()
 * before freeing it.
 *
 * If you want to use the refcount field, it must be used in such a way
 * that other CPUs temporarily incrementing and then decrementing the
 * refcount does not cause problems.  On receiving the page from
 * alloc_pages(), the refcount will be positive.
 *
 * If you allocate pages of order > 0, you can use some of the fields
 * in each subpage, but you may need to restore some of their values
 * afterwards.
 *
 * SLUB uses cmpxchg_double() to atomically update its freelist and
 * counters.  That requires that freelist & counters be adjacent and
 * double-word aligned.  We align all struct pages to double-word
 * boundaries, and ensure that 'freelist' is aligned within the
 * struct.
 */
#ifdef CONFIG_HAVE_ALIGNED_STRUCT_PAGE
#define _struct_page_alignment	__aligned(2 * sizeof(unsigned long))
#else
#define _struct_page_alignment
#endif

struct page {
	unsigned long flags;		/* Atomic flags, some possibly
					 * updated asynchronously */
	/*
	 * Five words (20/40 bytes) are available in this union.
	 * WARNING: bit 0 of the first word is used for PageTail(). That
	 * means the other users of this union MUST NOT use the bit to
	 * avoid collision and false-positive PageTail().
	 */
	union {
		struct {	/* Page cache and anonymous pages */
			/**
			 * @lru: Pageout list, eg. active_list protected by
			 * zone_lru_lock.  Sometimes used as a generic list
			 * by the page owner.
			 */
			struct list_head lru;
			/* See page-flags.h for PAGE_MAPPING_FLAGS */
			struct address_space *mapping;
			pgoff_t index;		/* Our offset within mapping. */
			/**
			 * @private: Mapping-private opaque data.
			 * Usually used for buffer_heads if PagePrivate.
			 * Used for swp_entry_t if PageSwapCache.
			 * Indicates order in the buddy system if PageBuddy.
			 */
			unsigned long private;
		};
		struct {	/* slab, slob and slub */
			union {
				struct list_head slab_list;	/* uses lru */
				struct {	/* Partial pages */
					struct page *next;
#ifdef CONFIG_64BIT
					int pages;	/* Nr of pages left */
					int pobjects;	/* Approximate count */
#else
					short int pages;
					short int pobjects;
#endif
				};
			};
			struct kmem_cache *slab_cache; /* not slob */
			/* Double-word boundary */
			void *freelist;		/* first free object */
			union {
				void *s_mem;	/* slab: first object */
				unsigned long counters;		/* SLUB */
				struct {			/* SLUB */
					unsigned inuse:16;
					unsigned objects:15;
					unsigned frozen:1;
				};
			};
		};
		struct {	/* Tail pages of compound page */
			unsigned long compound_head;	/* Bit zero is set */

			/* First tail page only */
			unsigned char compound_dtor;
			unsigned char compound_order;
			atomic_t compound_mapcount;
		};
		struct {	/* Second tail page of compound page */
			unsigned long _compound_pad_1;	/* compound_head */
			unsigned long _compound_pad_2;
			struct list_head deferred_list;
		};
		struct {	/* Page table pages */
			unsigned long _pt_pad_1;	/* compound_head */
			pgtable_t pmd_huge_pte; /* protected by page->ptl */
			unsigned long _pt_pad_2;	/* mapping */
			union {
				struct mm_struct *pt_mm; /* x86 pgds only */
				atomic_t pt_frag_refcount; /* powerpc */
			};
#if ALLOC_SPLIT_PTLOCKS
			spinlock_t *ptl;
#else
			spinlock_t ptl;
#endif
		};
		struct {	/* ZONE_DEVICE pages */
			/** @pgmap: Points to the hosting device page map. */
			struct dev_pagemap *pgmap;
			unsigned long hmm_data;
			unsigned long _zd_pad_1;	/* uses mapping */
		};

		/** @rcu_head: You can use this to free a page by RCU. */
		struct rcu_head rcu_head;
	};

	union {		/* This union is 4 bytes in size. */
		/*
		 * If the page can be mapped to userspace, encodes the number
		 * of times this page is referenced by a page table.
		 */
		atomic_t _mapcount;

		/*
		 * If the page is neither PageSlab nor mappable to userspace,
		 * the value stored here may help determine what this page
		 * is used for.  See page-flags.h for a list of page types
		 * which are currently stored here.
		 */
		unsigned int page_type;

		unsigned int active;		/* SLAB */
		int units;			/* SLOB */
	};

	/* Usage count. *DO NOT USE DIRECTLY*. See page_ref.h */
	atomic_t _refcount;

#ifdef CONFIG_MEMCG
	struct mem_cgroup *mem_cgroup;
#endif

	/*
	 * On machines where all RAM is mapped into kernel address space,
	 * we can simply calculate the virtual address. On machines with
	 * highmem some memory is mapped into kernel virtual memory
	 * dynamically, so we need a place to store that address.
	 * Note that this field could be 16 bits on x86 ... ;)
	 *
	 * Architectures with slow multiplication can define
	 * WANT_PAGE_VIRTUAL in asm/page.h
	 */
#if defined(WANT_PAGE_VIRTUAL)
	void *virtual;			/* Kernel virtual address (NULL if
					   not kmapped, ie. highmem) */
#endif /* WANT_PAGE_VIRTUAL */

#ifdef LAST_CPUPID_NOT_IN_PAGE_FLAGS
	int _last_cpupid;
#endif
} _struct_page_alignment;

#define PAGE_FRAG_CACHE_MAX_SIZE	__ALIGN_MASK(32768, ~PAGE_MASK)
#define PAGE_FRAG_CACHE_MAX_ORDER	get_order(PAGE_FRAG_CACHE_MAX_SIZE)

struct page_frag_cache {
	void * va;
#if (PAGE_SIZE < PAGE_FRAG_CACHE_MAX_SIZE)
	__u16 offset;
	__u16 size;
#else
	__u32 offset;
#endif
	/* we maintain a pagecount bias, so that we dont dirty cache line
	 * containing page->_refcount every time we allocate a fragment.
	 */
	unsigned int		pagecnt_bias;
	bool pfmemalloc;
};

typedef unsigned long vm_flags_t;

static inline atomic_t *compound_mapcount_ptr(struct page *page)
{
	return &page[1].compound_mapcount;
}

/*
 * A region containing a mapping of a non-memory backed file under NOMMU
 * conditions.  These are held in a global tree and are pinned by the VMAs that
 * map parts of them.
 */
struct vm_region {
	struct rb_node	vm_rb;		/* link in global region tree */
	vm_flags_t	vm_flags;	/* VMA vm_flags */
	unsigned long	vm_start;	/* start address of region */
	unsigned long	vm_end;		/* region initialised to here */
	unsigned long	vm_top;		/* region allocated to here */
	unsigned long	vm_pgoff;	/* the offset in vm_file corresponding to vm_start */
	struct file	*vm_file;	/* the backing file or NULL */

	int		vm_usage;	/* region usage count (access under nommu_region_sem) */
	bool		vm_icache_flushed : 1; /* true if the icache has been flushed for
						* this region */
};

#ifdef CONFIG_USERFAULTFD
#define NULL_VM_UFFD_CTX ((struct vm_userfaultfd_ctx) { NULL, })
struct vm_userfaultfd_ctx {
	struct userfaultfd_ctx *ctx;
};
#else /* CONFIG_USERFAULTFD */
#define NULL_VM_UFFD_CTX ((struct vm_userfaultfd_ctx) {})
struct vm_userfaultfd_ctx {};
#endif /* CONFIG_USERFAULTFD */

/*
 * This struct defines a memory VMM memory area. There is one of these
 * per VM-area/task.  A VM area is any part of the process virtual memory
 * space that has a special rule for the page-fault handlers (ie a shared
 * library, the executable area etc).
 */
struct vm_area_struct {
	/* The first cache line has the info for VMA tree walking. */

	unsigned long vm_start;		/* Our start address within vm_mm. */
	unsigned long vm_end;		/* The first byte after our end address
					   within vm_mm. */

	/* linked list of VM areas per task, sorted by address */
	struct vm_area_struct *vm_next, *vm_prev;

	struct rb_node vm_rb;

	/*
	 * Largest free memory gap in bytes to the left of this VMA.
	 * Either between this VMA and vma->vm_prev, or between one of the
	 * VMAs below us in the VMA rbtree and its ->vm_prev. This helps
	 * get_unmapped_area find a free area of the right size.
	 */
	unsigned long rb_subtree_gap;

	/* Second cache line starts here. */

	struct mm_struct *vm_mm;	/* The address space we belong to. */
	pgprot_t vm_page_prot;		/* Access permissions of this VMA. */
	unsigned long vm_flags;		/* Flags, see mm.h. */

	/*
	 * For areas with an address space and backing store,
	 * linkage into the address_space->i_mmap interval tree.
	 *
	 * For private anonymous mappings, a pointer to a null terminated string
	 * in the user process containing the name given to the vma, or NULL
	 * if unnamed.
	 */
	union {
		struct {
			struct rb_node rb;
			unsigned long rb_subtree_last;
		} shared;
		const char __user *anon_name;
	};

	/*
	 * A file's MAP_PRIVATE vma can be in both i_mmap tree and anon_vma
	 * list, after a COW of one of the file pages.	A MAP_SHARED vma
	 * can only be in the i_mmap tree.  An anonymous MAP_PRIVATE, stack
	 * or brk vma (with NULL file) can only be in an anon_vma list.
	 */
	struct list_head anon_vma_chain; /* Serialized by mmap_sem &
					  * page_table_lock */
	struct anon_vma *anon_vma;	/* Serialized by page_table_lock */

	/* Function pointers to deal with this struct. */
	const struct vm_operations_struct *vm_ops;

	/* Information about our backing store: */
	unsigned long vm_pgoff;		/* Offset (within vm_file) in PAGE_SIZE
					   units */
	struct file * vm_file;		/* File we map to (can be NULL). */
	void * vm_private_data;		/* was vm_pte (shared mem) */

	atomic_long_t swap_readahead_info;
#ifndef CONFIG_MMU
	struct vm_region *vm_region;	/* NOMMU mapping region */
#endif
#ifdef CONFIG_NUMA
	struct mempolicy *vm_policy;	/* NUMA policy for the VMA */
#endif
	struct vm_userfaultfd_ctx vm_userfaultfd_ctx;
<<<<<<< HEAD
#ifdef CONFIG_SPECULATIVE_PAGE_FAULT
	seqcount_t vm_sequence;
	atomic_t vm_ref_count;		/* see vma_get(), vma_put() */
#endif
=======

	ANDROID_KABI_RESERVE(1);
	ANDROID_KABI_RESERVE(2);
	ANDROID_KABI_RESERVE(3);
	ANDROID_KABI_RESERVE(4);
>>>>>>> 939882a8
} __randomize_layout;

struct core_thread {
	struct task_struct *task;
	struct core_thread *next;
};

struct core_state {
	atomic_t nr_threads;
	struct core_thread dumper;
	struct completion startup;
};

struct kioctx_table;
struct mm_struct {
	struct {
		struct vm_area_struct *mmap;		/* list of VMAs */
		struct rb_root mm_rb;
#ifdef CONFIG_SPECULATIVE_PAGE_FAULT
		rwlock_t mm_rb_lock;
#endif
		u64 vmacache_seqnum;                   /* per-thread vmacache */
#ifdef CONFIG_MMU
		unsigned long (*get_unmapped_area) (struct file *filp,
				unsigned long addr, unsigned long len,
				unsigned long pgoff, unsigned long flags);
#endif
		unsigned long mmap_base;	/* base of mmap area */
		unsigned long mmap_legacy_base;	/* base of mmap area in bottom-up allocations */
#ifdef CONFIG_HAVE_ARCH_COMPAT_MMAP_BASES
		/* Base adresses for compatible mmap() */
		unsigned long mmap_compat_base;
		unsigned long mmap_compat_legacy_base;
#endif
		unsigned long task_size;	/* size of task vm space */
		unsigned long highest_vm_end;	/* highest vma end address */
		pgd_t * pgd;

		/**
		 * @mm_users: The number of users including userspace.
		 *
		 * Use mmget()/mmget_not_zero()/mmput() to modify. When this
		 * drops to 0 (i.e. when the task exits and there are no other
		 * temporary reference holders), we also release a reference on
		 * @mm_count (which may then free the &struct mm_struct if
		 * @mm_count also drops to 0).
		 */
		atomic_t mm_users;

		/**
		 * @mm_count: The number of references to &struct mm_struct
		 * (@mm_users count as 1).
		 *
		 * Use mmgrab()/mmdrop() to modify. When this drops to 0, the
		 * &struct mm_struct is freed.
		 */
		atomic_t mm_count;

#ifdef CONFIG_MMU
		atomic_long_t pgtables_bytes;	/* PTE page table pages */
#endif
		int map_count;			/* number of VMAs */

		spinlock_t page_table_lock; /* Protects page tables and some
					     * counters
					     */
		struct rw_semaphore mmap_sem;

		struct list_head mmlist; /* List of maybe swapped mm's.	These
					  * are globally strung together off
					  * init_mm.mmlist, and are protected
					  * by mmlist_lock
					  */


		unsigned long hiwater_rss; /* High-watermark of RSS usage */
		unsigned long hiwater_vm;  /* High-water virtual memory usage */

		unsigned long total_vm;	   /* Total pages mapped */
		unsigned long locked_vm;   /* Pages that have PG_mlocked set */
		unsigned long pinned_vm;   /* Refcount permanently increased */
		unsigned long data_vm;	   /* VM_WRITE & ~VM_SHARED & ~VM_STACK */
		unsigned long exec_vm;	   /* VM_EXEC & ~VM_WRITE & ~VM_STACK */
		unsigned long stack_vm;	   /* VM_STACK */
		unsigned long def_flags;

		spinlock_t arg_lock; /* protect the below fields */
		unsigned long start_code, end_code, start_data, end_data;
		unsigned long start_brk, brk, start_stack;
		unsigned long arg_start, arg_end, env_start, env_end;

		unsigned long saved_auxv[AT_VECTOR_SIZE]; /* for /proc/PID/auxv */

		/*
		 * Special counters, in some configurations protected by the
		 * page_table_lock, in other configurations by being atomic.
		 */
		struct mm_rss_stat rss_stat;

		struct linux_binfmt *binfmt;

		/* Architecture-specific MM context */
		mm_context_t context;

		unsigned long flags; /* Must use atomic bitops to access */

		struct core_state *core_state; /* coredumping support */
#ifdef CONFIG_MEMBARRIER
		atomic_t membarrier_state;
#endif
#ifdef CONFIG_AIO
		spinlock_t			ioctx_lock;
		struct kioctx_table __rcu	*ioctx_table;
#endif
#ifdef CONFIG_MEMCG
		/*
		 * "owner" points to a task that is regarded as the canonical
		 * user/owner of this mm. All of the following must be true in
		 * order for it to be changed:
		 *
		 * current == mm->owner
		 * current->mm != mm
		 * new_owner->mm == mm
		 * new_owner->alloc_lock is held
		 */
		struct task_struct __rcu *owner;
#endif
		struct user_namespace *user_ns;

		/* store ref to file /proc/<pid>/exe symlink points to */
		struct file __rcu *exe_file;
#ifdef CONFIG_MMU_NOTIFIER
		struct mmu_notifier_mm *mmu_notifier_mm;
#endif
#if defined(CONFIG_TRANSPARENT_HUGEPAGE) && !USE_SPLIT_PMD_PTLOCKS
		pgtable_t pmd_huge_pte; /* protected by page_table_lock */
#endif
#ifdef CONFIG_NUMA_BALANCING
		/*
		 * numa_next_scan is the next time that the PTEs will be marked
		 * pte_numa. NUMA hinting faults will gather statistics and
		 * migrate pages to new nodes if necessary.
		 */
		unsigned long numa_next_scan;

		/* Restart point for scanning and setting pte_numa */
		unsigned long numa_scan_offset;

		/* numa_scan_seq prevents two threads setting pte_numa */
		int numa_scan_seq;
#endif
		/*
		 * An operation with batched TLB flushing is going on. Anything
		 * that can move process memory needs to flush the TLB when
		 * moving a PROT_NONE or PROT_NUMA mapped page.
		 */
		atomic_t tlb_flush_pending;
#ifdef CONFIG_ARCH_WANT_BATCHED_UNMAP_TLB_FLUSH
		/* See flush_tlb_batched_pending() */
		bool tlb_flush_batched;
#endif
		struct uprobes_state uprobes_state;
#ifdef CONFIG_HUGETLB_PAGE
		atomic_long_t hugetlb_usage;
#endif
		struct work_struct async_put_work;

#if IS_ENABLED(CONFIG_HMM)
		/* HMM needs to track a few things per mm */
		struct hmm *hmm;
#endif
	} __randomize_layout;

	/*
	 * The mm_cpumask needs to be at the end of mm_struct, because it
	 * is dynamically sized based on nr_cpu_ids.
	 */
	unsigned long cpu_bitmap[];
};

extern struct mm_struct init_mm;

/* Pointer magic because the dynamic array size confuses some compilers. */
static inline void mm_init_cpumask(struct mm_struct *mm)
{
	unsigned long cpu_bitmap = (unsigned long)mm;

	cpu_bitmap += offsetof(struct mm_struct, cpu_bitmap);
	cpumask_clear((struct cpumask *)cpu_bitmap);
}

/* Future-safe accessor for struct mm_struct's cpu_vm_mask. */
static inline cpumask_t *mm_cpumask(struct mm_struct *mm)
{
	return (struct cpumask *)&mm->cpu_bitmap;
}

struct mmu_gather;
extern void tlb_gather_mmu(struct mmu_gather *tlb, struct mm_struct *mm,
				unsigned long start, unsigned long end);
extern void tlb_finish_mmu(struct mmu_gather *tlb,
				unsigned long start, unsigned long end);

static inline void init_tlb_flush_pending(struct mm_struct *mm)
{
	atomic_set(&mm->tlb_flush_pending, 0);
}

static inline void inc_tlb_flush_pending(struct mm_struct *mm)
{
	atomic_inc(&mm->tlb_flush_pending);
	/*
	 * The only time this value is relevant is when there are indeed pages
	 * to flush. And we'll only flush pages after changing them, which
	 * requires the PTL.
	 *
	 * So the ordering here is:
	 *
	 *	atomic_inc(&mm->tlb_flush_pending);
	 *	spin_lock(&ptl);
	 *	...
	 *	set_pte_at();
	 *	spin_unlock(&ptl);
	 *
	 *				spin_lock(&ptl)
	 *				mm_tlb_flush_pending();
	 *				....
	 *				spin_unlock(&ptl);
	 *
	 *	flush_tlb_range();
	 *	atomic_dec(&mm->tlb_flush_pending);
	 *
	 * Where the increment if constrained by the PTL unlock, it thus
	 * ensures that the increment is visible if the PTE modification is
	 * visible. After all, if there is no PTE modification, nobody cares
	 * about TLB flushes either.
	 *
	 * This very much relies on users (mm_tlb_flush_pending() and
	 * mm_tlb_flush_nested()) only caring about _specific_ PTEs (and
	 * therefore specific PTLs), because with SPLIT_PTE_PTLOCKS and RCpc
	 * locks (PPC) the unlock of one doesn't order against the lock of
	 * another PTL.
	 *
	 * The decrement is ordered by the flush_tlb_range(), such that
	 * mm_tlb_flush_pending() will not return false unless all flushes have
	 * completed.
	 */
}

static inline void dec_tlb_flush_pending(struct mm_struct *mm)
{
	/*
	 * See inc_tlb_flush_pending().
	 *
	 * This cannot be smp_mb__before_atomic() because smp_mb() simply does
	 * not order against TLB invalidate completion, which is what we need.
	 *
	 * Therefore we must rely on tlb_flush_*() to guarantee order.
	 */
	atomic_dec(&mm->tlb_flush_pending);
}

static inline bool mm_tlb_flush_pending(struct mm_struct *mm)
{
	/*
	 * Must be called after having acquired the PTL; orders against that
	 * PTLs release and therefore ensures that if we observe the modified
	 * PTE we must also observe the increment from inc_tlb_flush_pending().
	 *
	 * That is, it only guarantees to return true if there is a flush
	 * pending for _this_ PTL.
	 */
	return atomic_read(&mm->tlb_flush_pending);
}

static inline bool mm_tlb_flush_nested(struct mm_struct *mm)
{
	/*
	 * Similar to mm_tlb_flush_pending(), we must have acquired the PTL
	 * for which there is a TLB flush pending in order to guarantee
	 * we've seen both that PTE modification and the increment.
	 *
	 * (no requirement on actually still holding the PTL, that is irrelevant)
	 */
	return atomic_read(&mm->tlb_flush_pending) > 1;
}

struct vm_fault;

struct vm_special_mapping {
	const char *name;	/* The name, e.g. "[vdso]". */

	/*
	 * If .fault is not provided, this points to a
	 * NULL-terminated array of pages that back the special mapping.
	 *
	 * This must not be NULL unless .fault is provided.
	 */
	struct page **pages;

	/*
	 * If non-NULL, then this is called to resolve page faults
	 * on the special mapping.  If used, .pages is not checked.
	 */
	vm_fault_t (*fault)(const struct vm_special_mapping *sm,
				struct vm_area_struct *vma,
				struct vm_fault *vmf);

	int (*mremap)(const struct vm_special_mapping *sm,
		     struct vm_area_struct *new_vma);
};

enum tlb_flush_reason {
	TLB_FLUSH_ON_TASK_SWITCH,
	TLB_REMOTE_SHOOTDOWN,
	TLB_LOCAL_SHOOTDOWN,
	TLB_LOCAL_MM_SHOOTDOWN,
	TLB_REMOTE_SEND_IPI,
	NR_TLB_FLUSH_REASONS,
};

 /*
  * A swap entry has to fit into a "unsigned long", as the entry is hidden
  * in the "index" field of the swapper address space.
  */
typedef struct {
	unsigned long val;
} swp_entry_t;

/* Return the name for an anonymous mapping or NULL for a file-backed mapping */
static inline const char __user *vma_get_anon_name(struct vm_area_struct *vma)
{
	if (vma->vm_file)
		return NULL;

	return vma->anon_name;
}

#endif /* _LINUX_MM_TYPES_H */<|MERGE_RESOLUTION|>--- conflicted
+++ resolved
@@ -336,18 +336,15 @@
 	struct mempolicy *vm_policy;	/* NUMA policy for the VMA */
 #endif
 	struct vm_userfaultfd_ctx vm_userfaultfd_ctx;
-<<<<<<< HEAD
 #ifdef CONFIG_SPECULATIVE_PAGE_FAULT
 	seqcount_t vm_sequence;
 	atomic_t vm_ref_count;		/* see vma_get(), vma_put() */
 #endif
-=======
 
 	ANDROID_KABI_RESERVE(1);
 	ANDROID_KABI_RESERVE(2);
 	ANDROID_KABI_RESERVE(3);
 	ANDROID_KABI_RESERVE(4);
->>>>>>> 939882a8
 } __randomize_layout;
 
 struct core_thread {
