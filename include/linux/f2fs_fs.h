// SPDX-License-Identifier: GPL-2.0
/**
 * include/linux/f2fs_fs.h
 *
 * Copyright (c) 2012 Samsung Electronics Co., Ltd.
 *             http://www.samsung.com/
 */
#ifndef _LINUX_F2FS_FS_H
#define _LINUX_F2FS_FS_H

#include <linux/pagemap.h>
#include <linux/types.h>

#define F2FS_SUPER_OFFSET		1024	/* byte-size offset */
#define F2FS_MIN_LOG_SECTOR_SIZE	9	/* 9 bits for 512 bytes */
#define F2FS_MAX_LOG_SECTOR_SIZE	12	/* 12 bits for 4096 bytes */
#define F2FS_LOG_SECTORS_PER_BLOCK	3	/* log number for sector/blk */
#define F2FS_BLKSIZE			4096	/* support only 4KB block */
#define F2FS_BLKSIZE_BITS		12	/* bits for F2FS_BLKSIZE */
#define F2FS_MAX_EXTENSION		64	/* # of extension entries */
#define F2FS_EXTENSION_LEN		8	/* max size of extension */
#define F2FS_BLK_ALIGN(x)	(((x) + F2FS_BLKSIZE - 1) >> F2FS_BLKSIZE_BITS)

#define NULL_ADDR		((block_t)0)	/* used as block_t addresses */
#define NEW_ADDR		((block_t)-1)	/* used as block_t addresses */

#define F2FS_BYTES_TO_BLK(bytes)	((bytes) >> F2FS_BLKSIZE_BITS)
#define F2FS_BLK_TO_BYTES(blk)		((blk) << F2FS_BLKSIZE_BITS)

/* 0, 1(node nid), 2(meta nid) are reserved node id */
#define F2FS_RESERVED_NODE_NUM		3

#define F2FS_ROOT_INO(sbi)	((sbi)->root_ino_num)
#define F2FS_NODE_INO(sbi)	((sbi)->node_ino_num)
#define F2FS_META_INO(sbi)	((sbi)->meta_ino_num)

#define F2FS_MAX_QUOTAS		3

<<<<<<< HEAD
=======
#define F2FS_ENC_UTF8_12_1	1
#define F2FS_ENC_STRICT_MODE_FL	(1 << 0)
#define f2fs_has_strict_mode(sbi) \
	(sbi->s_encoding_flags & F2FS_ENC_STRICT_MODE_FL)

>>>>>>> 2bb70f40
#define F2FS_IO_SIZE(sbi)	(1 << F2FS_OPTION(sbi).write_io_size_bits) /* Blocks */
#define F2FS_IO_SIZE_KB(sbi)	(1 << (F2FS_OPTION(sbi).write_io_size_bits + 2)) /* KB */
#define F2FS_IO_SIZE_BYTES(sbi)	(1 << (F2FS_OPTION(sbi).write_io_size_bits + 12)) /* B */
#define F2FS_IO_SIZE_BITS(sbi)	(F2FS_OPTION(sbi).write_io_size_bits) /* power of 2 */
#define F2FS_IO_SIZE_MASK(sbi)	(F2FS_IO_SIZE(sbi) - 1)
#define F2FS_IO_ALIGNED(sbi)	(F2FS_IO_SIZE(sbi) > 1)

/* This flag is used by node and meta inodes, and by recovery */
#define GFP_F2FS_ZERO		(GFP_NOFS | __GFP_ZERO)

/*
 * For further optimization on multi-head logs, on-disk layout supports maximum
 * 16 logs by default. The number, 16, is expected to cover all the cases
 * enoughly. The implementaion currently uses no more than 6 logs.
 * Half the logs are used for nodes, and the other half are used for data.
 */
#define MAX_ACTIVE_LOGS	16
#define MAX_ACTIVE_NODE_LOGS	8
#define MAX_ACTIVE_DATA_LOGS	8

#define VERSION_LEN	256
#define MAX_VOLUME_NAME		512
#define MAX_PATH_LEN		64
#define MAX_DEVICES		8

/*
 * For superblock
 */
struct f2fs_device {
	__u8 path[MAX_PATH_LEN];
	__le32 total_segments;
} __packed;

struct f2fs_super_block {
	__le32 magic;			/* Magic Number */
	__le16 major_ver;		/* Major Version */
	__le16 minor_ver;		/* Minor Version */
	__le32 log_sectorsize;		/* log2 sector size in bytes */
	__le32 log_sectors_per_block;	/* log2 # of sectors per block */
	__le32 log_blocksize;		/* log2 block size in bytes */
	__le32 log_blocks_per_seg;	/* log2 # of blocks per segment */
	__le32 segs_per_sec;		/* # of segments per section */
	__le32 secs_per_zone;		/* # of sections per zone */
	__le32 checksum_offset;		/* checksum offset inside super block */
	__le64 block_count;		/* total # of user blocks */
	__le32 section_count;		/* total # of sections */
	__le32 segment_count;		/* total # of segments */
	__le32 segment_count_ckpt;	/* # of segments for checkpoint */
	__le32 segment_count_sit;	/* # of segments for SIT */
	__le32 segment_count_nat;	/* # of segments for NAT */
	__le32 segment_count_ssa;	/* # of segments for SSA */
	__le32 segment_count_main;	/* # of segments for main area */
	__le32 segment0_blkaddr;	/* start block address of segment 0 */
	__le32 cp_blkaddr;		/* start block address of checkpoint */
	__le32 sit_blkaddr;		/* start block address of SIT */
	__le32 nat_blkaddr;		/* start block address of NAT */
	__le32 ssa_blkaddr;		/* start block address of SSA */
	__le32 main_blkaddr;		/* start block address of main area */
	__le32 root_ino;		/* root inode number */
	__le32 node_ino;		/* node inode number */
	__le32 meta_ino;		/* meta inode number */
	__u8 uuid[16];			/* 128-bit uuid for volume */
	__le16 volume_name[MAX_VOLUME_NAME];	/* volume name */
	__le32 extension_count;		/* # of extensions below */
	__u8 extension_list[F2FS_MAX_EXTENSION][F2FS_EXTENSION_LEN];/* extension array */
	__le32 cp_payload;
	__u8 version[VERSION_LEN];	/* the kernel version */
	__u8 init_version[VERSION_LEN];	/* the initial kernel version */
	__le32 feature;			/* defined features */
	__u8 encryption_level;		/* versioning level for encryption */
	__u8 encrypt_pw_salt[16];	/* Salt used for string2key algorithm */
	struct f2fs_device devs[MAX_DEVICES];	/* device list */
	__le32 qf_ino[F2FS_MAX_QUOTAS];	/* quota inode numbers */
	__u8 hot_ext_count;		/* # of hot file extension */
<<<<<<< HEAD
	__u8 reserved[310];		/* valid reserved region */
=======
	__le16  s_encoding;		/* Filename charset encoding */
	__le16  s_encoding_flags;	/* Filename charset encoding flags */
	__u8 reserved[306];		/* valid reserved region */
>>>>>>> 2bb70f40
	__le32 crc;			/* checksum of superblock */
} __packed;

/*
 * For checkpoint
 */
#define CP_DISABLED_QUICK_FLAG		0x00002000
#define CP_DISABLED_FLAG		0x00001000
#define CP_QUOTA_NEED_FSCK_FLAG		0x00000800
#define CP_LARGE_NAT_BITMAP_FLAG	0x00000400
#define CP_NOCRC_RECOVERY_FLAG	0x00000200
#define CP_TRIMMED_FLAG		0x00000100
#define CP_NAT_BITS_FLAG	0x00000080
#define CP_CRC_RECOVERY_FLAG	0x00000040
#define CP_FASTBOOT_FLAG	0x00000020
#define CP_FSCK_FLAG		0x00000010
#define CP_ERROR_FLAG		0x00000008
#define CP_COMPACT_SUM_FLAG	0x00000004
#define CP_ORPHAN_PRESENT_FLAG	0x00000002
#define CP_UMOUNT_FLAG		0x00000001

#define F2FS_CP_PACKS		2	/* # of checkpoint packs */

struct f2fs_checkpoint {
	__le64 checkpoint_ver;		/* checkpoint block version number */
	__le64 user_block_count;	/* # of user blocks */
	__le64 valid_block_count;	/* # of valid blocks in main area */
	__le32 rsvd_segment_count;	/* # of reserved segments for gc */
	__le32 overprov_segment_count;	/* # of overprovision segments */
	__le32 free_segment_count;	/* # of free segments in main area */

	/* information of current node segments */
	__le32 cur_node_segno[MAX_ACTIVE_NODE_LOGS];
	__le16 cur_node_blkoff[MAX_ACTIVE_NODE_LOGS];
	/* information of current data segments */
	__le32 cur_data_segno[MAX_ACTIVE_DATA_LOGS];
	__le16 cur_data_blkoff[MAX_ACTIVE_DATA_LOGS];
	__le32 ckpt_flags;		/* Flags : umount and journal_present */
	__le32 cp_pack_total_block_count;	/* total # of one cp pack */
	__le32 cp_pack_start_sum;	/* start block number of data summary */
	__le32 valid_node_count;	/* Total number of valid nodes */
	__le32 valid_inode_count;	/* Total number of valid inodes */
	__le32 next_free_nid;		/* Next free node number */
	__le32 sit_ver_bitmap_bytesize;	/* Default value 64 */
	__le32 nat_ver_bitmap_bytesize; /* Default value 256 */
	__le32 checksum_offset;		/* checksum offset inside cp block */
	__le64 elapsed_time;		/* mounted time */
	/* allocation type of current segment */
	unsigned char alloc_type[MAX_ACTIVE_LOGS];

	/* SIT and NAT version bitmap */
	unsigned char sit_nat_version_bitmap[1];
} __packed;

#define CP_CHKSUM_OFFSET	4092	/* default chksum offset in checkpoint */
#define CP_MIN_CHKSUM_OFFSET						\
	(offsetof(struct f2fs_checkpoint, sit_nat_version_bitmap))

/*
 * For orphan inode management
 */
#define F2FS_ORPHANS_PER_BLOCK	1020

#define GET_ORPHAN_BLOCKS(n)	(((n) + F2FS_ORPHANS_PER_BLOCK - 1) / \
					F2FS_ORPHANS_PER_BLOCK)

struct f2fs_orphan_block {
	__le32 ino[F2FS_ORPHANS_PER_BLOCK];	/* inode numbers */
	__le32 reserved;	/* reserved */
	__le16 blk_addr;	/* block index in current CP */
	__le16 blk_count;	/* Number of orphan inode blocks in CP */
	__le32 entry_count;	/* Total number of orphan nodes in current CP */
	__le32 check_sum;	/* CRC32 for orphan inode block */
} __packed;

/*
 * For NODE structure
 */
struct f2fs_extent {
	__le32 fofs;		/* start file offset of the extent */
	__le32 blk;		/* start block address of the extent */
	__le32 len;		/* length of the extent */
} __packed;

#define F2FS_NAME_LEN		255
/* 200 bytes for inline xattrs by default */
#define DEFAULT_INLINE_XATTR_ADDRS	50
#define DEF_ADDRS_PER_INODE	923	/* Address Pointers in an Inode */
#define CUR_ADDRS_PER_INODE(inode)	(DEF_ADDRS_PER_INODE - \
					get_extra_isize(inode))
#define DEF_NIDS_PER_INODE	5	/* Node IDs in an Inode */
#define ADDRS_PER_INODE(inode)	addrs_per_inode(inode)
#define DEF_ADDRS_PER_BLOCK	1018	/* Address Pointers in a Direct Block */
#define ADDRS_PER_BLOCK(inode)	addrs_per_block(inode)
#define NIDS_PER_BLOCK		1018	/* Node IDs in an Indirect Block */

#define ADDRS_PER_PAGE(page, inode)	\
	(IS_INODE(page) ? ADDRS_PER_INODE(inode) : ADDRS_PER_BLOCK(inode))

#define	NODE_DIR1_BLOCK		(DEF_ADDRS_PER_INODE + 1)
#define	NODE_DIR2_BLOCK		(DEF_ADDRS_PER_INODE + 2)
#define	NODE_IND1_BLOCK		(DEF_ADDRS_PER_INODE + 3)
#define	NODE_IND2_BLOCK		(DEF_ADDRS_PER_INODE + 4)
#define	NODE_DIND_BLOCK		(DEF_ADDRS_PER_INODE + 5)

#define F2FS_INLINE_XATTR	0x01	/* file inline xattr flag */
#define F2FS_INLINE_DATA	0x02	/* file inline data flag */
#define F2FS_INLINE_DENTRY	0x04	/* file inline dentry flag */
#define F2FS_DATA_EXIST		0x08	/* file inline data exist flag */
#define F2FS_INLINE_DOTS	0x10	/* file having implicit dot dentries */
#define F2FS_EXTRA_ATTR		0x20	/* file having extra attribute */
#define F2FS_PIN_FILE		0x40	/* file should not be gced */

struct f2fs_inode {
	__le16 i_mode;			/* file mode */
	__u8 i_advise;			/* file hints */
	__u8 i_inline;			/* file inline flags */
	__le32 i_uid;			/* user ID */
	__le32 i_gid;			/* group ID */
	__le32 i_links;			/* links count */
	__le64 i_size;			/* file size in bytes */
	__le64 i_blocks;		/* file size in blocks */
	__le64 i_atime;			/* access time */
	__le64 i_ctime;			/* change time */
	__le64 i_mtime;			/* modification time */
	__le32 i_atime_nsec;		/* access time in nano scale */
	__le32 i_ctime_nsec;		/* change time in nano scale */
	__le32 i_mtime_nsec;		/* modification time in nano scale */
	__le32 i_generation;		/* file version (for NFS) */
	union {
		__le32 i_current_depth;	/* only for directory depth */
		__le16 i_gc_failures;	/*
					 * # of gc failures on pinned file.
					 * only for regular files.
					 */
	};
	__le32 i_xattr_nid;		/* nid to save xattr */
	__le32 i_flags;			/* file attributes */
	__le32 i_pino;			/* parent inode number */
	__le32 i_namelen;		/* file name length */
	__u8 i_name[F2FS_NAME_LEN];	/* file name for SPOR */
	__u8 i_dir_level;		/* dentry_level for large dir */

	struct f2fs_extent i_ext;	/* caching a largest extent */

	union {
		struct {
			__le16 i_extra_isize;	/* extra inode attribute size */
			__le16 i_inline_xattr_size;	/* inline xattr size, unit: 4 bytes */
			__le32 i_projid;	/* project id */
			__le32 i_inode_checksum;/* inode meta checksum */
			__le64 i_crtime;	/* creation time */
			__le32 i_crtime_nsec;	/* creation time in nano scale */
			__le32 i_extra_end[0];	/* for attribute size calculation */
		} __packed;
		__le32 i_addr[DEF_ADDRS_PER_INODE];	/* Pointers to data blocks */
	};
	__le32 i_nid[DEF_NIDS_PER_INODE];	/* direct(2), indirect(2),
						double_indirect(1) node id */
} __packed;

struct direct_node {
	__le32 addr[DEF_ADDRS_PER_BLOCK];	/* array of data block address */
} __packed;

struct indirect_node {
	__le32 nid[NIDS_PER_BLOCK];	/* array of data block address */
} __packed;

enum {
	COLD_BIT_SHIFT = 0,
	FSYNC_BIT_SHIFT,
	DENT_BIT_SHIFT,
	OFFSET_BIT_SHIFT
};

#define OFFSET_BIT_MASK		(0x07)	/* (0x01 << OFFSET_BIT_SHIFT) - 1 */

struct node_footer {
	__le32 nid;		/* node id */
	__le32 ino;		/* inode number */
	__le32 flag;		/* include cold/fsync/dentry marks and offset */
	__le64 cp_ver;		/* checkpoint version */
	__le32 next_blkaddr;	/* next node page block address */
} __packed;

struct f2fs_node {
	/* can be one of three types: inode, direct, and indirect types */
	union {
		struct f2fs_inode i;
		struct direct_node dn;
		struct indirect_node in;
	};
	struct node_footer footer;
} __packed;

/*
 * For NAT entries
 */
#define NAT_ENTRY_PER_BLOCK (PAGE_SIZE / sizeof(struct f2fs_nat_entry))

struct f2fs_nat_entry {
	__u8 version;		/* latest version of cached nat entry */
	__le32 ino;		/* inode number */
	__le32 block_addr;	/* block address */
} __packed;

struct f2fs_nat_block {
	struct f2fs_nat_entry entries[NAT_ENTRY_PER_BLOCK];
} __packed;

/*
 * For SIT entries
 *
 * Each segment is 2MB in size by default so that a bitmap for validity of
 * there-in blocks should occupy 64 bytes, 512 bits.
 * Not allow to change this.
 */
#define SIT_VBLOCK_MAP_SIZE 64
#define SIT_ENTRY_PER_BLOCK (PAGE_SIZE / sizeof(struct f2fs_sit_entry))

/*
 * F2FS uses 4 bytes to represent block address. As a result, supported size of
 * disk is 16 TB and it equals to 16 * 1024 * 1024 / 2 segments.
 */
#define F2FS_MAX_SEGMENT       ((16 * 1024 * 1024) / 2)

/*
 * Note that f2fs_sit_entry->vblocks has the following bit-field information.
 * [15:10] : allocation type such as CURSEG_XXXX_TYPE
 * [9:0] : valid block count
 */
#define SIT_VBLOCKS_SHIFT	10
#define SIT_VBLOCKS_MASK	((1 << SIT_VBLOCKS_SHIFT) - 1)
#define GET_SIT_VBLOCKS(raw_sit)				\
	(le16_to_cpu((raw_sit)->vblocks) & SIT_VBLOCKS_MASK)
#define GET_SIT_TYPE(raw_sit)					\
	((le16_to_cpu((raw_sit)->vblocks) & ~SIT_VBLOCKS_MASK)	\
	 >> SIT_VBLOCKS_SHIFT)

struct f2fs_sit_entry {
	__le16 vblocks;				/* reference above */
	__u8 valid_map[SIT_VBLOCK_MAP_SIZE];	/* bitmap for valid blocks */
	__le64 mtime;				/* segment age for cleaning */
} __packed;

struct f2fs_sit_block {
	struct f2fs_sit_entry entries[SIT_ENTRY_PER_BLOCK];
} __packed;

/*
 * For segment summary
 *
 * One summary block contains exactly 512 summary entries, which represents
 * exactly 2MB segment by default. Not allow to change the basic units.
 *
 * NOTE: For initializing fields, you must use set_summary
 *
 * - If data page, nid represents dnode's nid
 * - If node page, nid represents the node page's nid.
 *
 * The ofs_in_node is used by only data page. It represents offset
 * from node's page's beginning to get a data block address.
 * ex) data_blkaddr = (block_t)(nodepage_start_address + ofs_in_node)
 */
#define ENTRIES_IN_SUM		512
#define	SUMMARY_SIZE		(7)	/* sizeof(struct summary) */
#define	SUM_FOOTER_SIZE		(5)	/* sizeof(struct summary_footer) */
#define SUM_ENTRY_SIZE		(SUMMARY_SIZE * ENTRIES_IN_SUM)

/* a summary entry for a 4KB-sized block in a segment */
struct f2fs_summary {
	__le32 nid;		/* parent node id */
	union {
		__u8 reserved[3];
		struct {
			__u8 version;		/* node version number */
			__le16 ofs_in_node;	/* block index in parent node */
		} __packed;
	};
} __packed;

/* summary block type, node or data, is stored to the summary_footer */
#define SUM_TYPE_NODE		(1)
#define SUM_TYPE_DATA		(0)

struct summary_footer {
	unsigned char entry_type;	/* SUM_TYPE_XXX */
	__le32 check_sum;		/* summary checksum */
} __packed;

#define SUM_JOURNAL_SIZE	(F2FS_BLKSIZE - SUM_FOOTER_SIZE -\
				SUM_ENTRY_SIZE)
#define NAT_JOURNAL_ENTRIES	((SUM_JOURNAL_SIZE - 2) /\
				sizeof(struct nat_journal_entry))
#define NAT_JOURNAL_RESERVED	((SUM_JOURNAL_SIZE - 2) %\
				sizeof(struct nat_journal_entry))
#define SIT_JOURNAL_ENTRIES	((SUM_JOURNAL_SIZE - 2) /\
				sizeof(struct sit_journal_entry))
#define SIT_JOURNAL_RESERVED	((SUM_JOURNAL_SIZE - 2) %\
				sizeof(struct sit_journal_entry))

/* Reserved area should make size of f2fs_extra_info equals to
 * that of nat_journal and sit_journal.
 */
#define EXTRA_INFO_RESERVED	(SUM_JOURNAL_SIZE - 2 - 8)

/*
 * frequently updated NAT/SIT entries can be stored in the spare area in
 * summary blocks
 */
enum {
	NAT_JOURNAL = 0,
	SIT_JOURNAL
};

struct nat_journal_entry {
	__le32 nid;
	struct f2fs_nat_entry ne;
} __packed;

struct nat_journal {
	struct nat_journal_entry entries[NAT_JOURNAL_ENTRIES];
	__u8 reserved[NAT_JOURNAL_RESERVED];
} __packed;

struct sit_journal_entry {
	__le32 segno;
	struct f2fs_sit_entry se;
} __packed;

struct sit_journal {
	struct sit_journal_entry entries[SIT_JOURNAL_ENTRIES];
	__u8 reserved[SIT_JOURNAL_RESERVED];
} __packed;

struct f2fs_extra_info {
	__le64 kbytes_written;
	__u8 reserved[EXTRA_INFO_RESERVED];
} __packed;

struct f2fs_journal {
	union {
		__le16 n_nats;
		__le16 n_sits;
	};
	/* spare area is used by NAT or SIT journals or extra info */
	union {
		struct nat_journal nat_j;
		struct sit_journal sit_j;
		struct f2fs_extra_info info;
	};
} __packed;

/* 4KB-sized summary block structure */
struct f2fs_summary_block {
	struct f2fs_summary entries[ENTRIES_IN_SUM];
	struct f2fs_journal journal;
	struct summary_footer footer;
} __packed;

/*
 * For directory operations
 */
#define F2FS_DOT_HASH		0
#define F2FS_DDOT_HASH		F2FS_DOT_HASH
#define F2FS_MAX_HASH		(~((0x3ULL) << 62))
#define F2FS_HASH_COL_BIT	((0x1ULL) << 63)

typedef __le32	f2fs_hash_t;

/* One directory entry slot covers 8bytes-long file name */
#define F2FS_SLOT_LEN		8
#define F2FS_SLOT_LEN_BITS	3

#define GET_DENTRY_SLOTS(x) (((x) + F2FS_SLOT_LEN - 1) >> F2FS_SLOT_LEN_BITS)

/* MAX level for dir lookup */
#define MAX_DIR_HASH_DEPTH	63

/* MAX buckets in one level of dir */
#define MAX_DIR_BUCKETS		(1 << ((MAX_DIR_HASH_DEPTH / 2) - 1))

/*
 * space utilization of regular dentry and inline dentry (w/o extra reservation)
 *		regular dentry		inline dentry (def)	inline dentry (min)
 * bitmap	1 * 27 = 27		1 * 23 = 23		1 * 1 = 1
 * reserved	1 * 3 = 3		1 * 7 = 7		1 * 1 = 1
 * dentry	11 * 214 = 2354		11 * 182 = 2002		11 * 2 = 22
 * filename	8 * 214 = 1712		8 * 182 = 1456		8 * 2 = 16
 * total	4096			3488			40
 *
 * Note: there are more reserved space in inline dentry than in regular
 * dentry, when converting inline dentry we should handle this carefully.
 */
#define NR_DENTRY_IN_BLOCK	214	/* the number of dentry in a block */
#define SIZE_OF_DIR_ENTRY	11	/* by byte */
#define SIZE_OF_DENTRY_BITMAP	((NR_DENTRY_IN_BLOCK + BITS_PER_BYTE - 1) / \
					BITS_PER_BYTE)
#define SIZE_OF_RESERVED	(PAGE_SIZE - ((SIZE_OF_DIR_ENTRY + \
				F2FS_SLOT_LEN) * \
				NR_DENTRY_IN_BLOCK + SIZE_OF_DENTRY_BITMAP))
#define MIN_INLINE_DENTRY_SIZE		40	/* just include '.' and '..' entries */

/* One directory entry slot representing F2FS_SLOT_LEN-sized file name */
struct f2fs_dir_entry {
	__le32 hash_code;	/* hash code of file name */
	__le32 ino;		/* inode number */
	__le16 name_len;	/* length of file name */
	__u8 file_type;		/* file type */
} __packed;

/* 4KB-sized directory entry block */
struct f2fs_dentry_block {
	/* validity bitmap for directory entries in each block */
	__u8 dentry_bitmap[SIZE_OF_DENTRY_BITMAP];
	__u8 reserved[SIZE_OF_RESERVED];
	struct f2fs_dir_entry dentry[NR_DENTRY_IN_BLOCK];
	__u8 filename[NR_DENTRY_IN_BLOCK][F2FS_SLOT_LEN];
} __packed;

/* file types used in inode_info->flags */
enum {
	F2FS_FT_UNKNOWN,
	F2FS_FT_REG_FILE,
	F2FS_FT_DIR,
	F2FS_FT_CHRDEV,
	F2FS_FT_BLKDEV,
	F2FS_FT_FIFO,
	F2FS_FT_SOCK,
	F2FS_FT_SYMLINK,
	F2FS_FT_MAX
};

#define S_SHIFT 12

#define	F2FS_DEF_PROJID		0	/* default project ID */

#endif  /* _LINUX_F2FS_FS_H */<|MERGE_RESOLUTION|>--- conflicted
+++ resolved
@@ -36,14 +36,11 @@
 
 #define F2FS_MAX_QUOTAS		3
 
-<<<<<<< HEAD
-=======
 #define F2FS_ENC_UTF8_12_1	1
 #define F2FS_ENC_STRICT_MODE_FL	(1 << 0)
 #define f2fs_has_strict_mode(sbi) \
 	(sbi->s_encoding_flags & F2FS_ENC_STRICT_MODE_FL)
 
->>>>>>> 2bb70f40
 #define F2FS_IO_SIZE(sbi)	(1 << F2FS_OPTION(sbi).write_io_size_bits) /* Blocks */
 #define F2FS_IO_SIZE_KB(sbi)	(1 << (F2FS_OPTION(sbi).write_io_size_bits + 2)) /* KB */
 #define F2FS_IO_SIZE_BYTES(sbi)	(1 << (F2FS_OPTION(sbi).write_io_size_bits + 12)) /* B */
@@ -118,13 +115,9 @@
 	struct f2fs_device devs[MAX_DEVICES];	/* device list */
 	__le32 qf_ino[F2FS_MAX_QUOTAS];	/* quota inode numbers */
 	__u8 hot_ext_count;		/* # of hot file extension */
-<<<<<<< HEAD
-	__u8 reserved[310];		/* valid reserved region */
-=======
 	__le16  s_encoding;		/* Filename charset encoding */
 	__le16  s_encoding_flags;	/* Filename charset encoding flags */
 	__u8 reserved[306];		/* valid reserved region */
->>>>>>> 2bb70f40
 	__le32 crc;			/* checksum of superblock */
 } __packed;
 
