--- conflicted
+++ resolved
@@ -49,16 +49,13 @@
 	POWER_SUPPLY_CHARGE_TYPE_ADAPTIVE,	/* dynamically adjusted speed */
 	POWER_SUPPLY_CHARGE_TYPE_CUSTOM,	/* use CHARGE_CONTROL_* props */
 	POWER_SUPPLY_CHARGE_TYPE_LONGLIFE,	/* slow speed, longer life */
-<<<<<<< HEAD
+	POWER_SUPPLY_CHARGE_TYPE_BYPASS,	/* bypassing the charger */
 
 	/*
 	 * force to 50 to minimize the chances of userspace binary
 	 * incompatibility on newer upstream kernels
 	 */
 	POWER_SUPPLY_CHARGE_TYPE_TAPER_EXT = 50,	/* charging in CV phase */
-=======
-	POWER_SUPPLY_CHARGE_TYPE_BYPASS,	/* bypassing the charger */
->>>>>>> 8eb48fc7
 };
 
 enum {
