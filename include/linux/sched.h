/* SPDX-License-Identifier: GPL-2.0 */
#ifndef _LINUX_SCHED_H
#define _LINUX_SCHED_H

/*
 * Define 'struct task_struct' and provide the main scheduler
 * APIs (schedule(), wakeup variants, etc.)
 */

#include <uapi/linux/sched.h>

#include <asm/current.h>

#include <linux/pid.h>
#include <linux/sem.h>
#include <linux/shm.h>
#include <linux/kcov.h>
#include <linux/mutex.h>
#include <linux/plist.h>
#include <linux/hrtimer.h>
#include <linux/seccomp.h>
#include <linux/nodemask.h>
#include <linux/rcupdate.h>
#include <linux/resource.h>
#include <linux/latencytop.h>
#include <linux/sched/prio.h>
#include <linux/signal_types.h>
#include <linux/mm_types_task.h>
#include <linux/task_io_accounting.h>
#include <linux/rseq.h>

/* task_struct member predeclarations (sorted alphabetically): */
struct audit_context;
struct backing_dev_info;
struct bio_list;
struct blk_plug;
struct cfs_rq;
struct fs_struct;
struct futex_pi_state;
struct io_context;
struct mempolicy;
struct nameidata;
struct nsproxy;
struct perf_event_context;
struct pid_namespace;
struct pipe_inode_info;
struct rcu_node;
struct reclaim_state;
struct robust_list_head;
struct sched_attr;
struct sched_param;
struct seq_file;
struct sighand_struct;
struct signal_struct;
struct task_delay_info;
struct task_group;

/*
 * Task state bitmask. NOTE! These bits are also
 * encoded in fs/proc/array.c: get_task_state().
 *
 * We have two separate sets of flags: task->state
 * is about runnability, while task->exit_state are
 * about the task exiting. Confusing, but this way
 * modifying one set can't modify the other one by
 * mistake.
 */

/* Used in tsk->state: */
#define TASK_RUNNING			0x0000
#define TASK_INTERRUPTIBLE		0x0001
#define TASK_UNINTERRUPTIBLE		0x0002
#define __TASK_STOPPED			0x0004
#define __TASK_TRACED			0x0008
/* Used in tsk->exit_state: */
#define EXIT_DEAD			0x0010
#define EXIT_ZOMBIE			0x0020
#define EXIT_TRACE			(EXIT_ZOMBIE | EXIT_DEAD)
/* Used in tsk->state again: */
#define TASK_PARKED			0x0040
#define TASK_DEAD			0x0080
#define TASK_WAKEKILL			0x0100
#define TASK_WAKING			0x0200
#define TASK_NOLOAD			0x0400
#define TASK_NEW			0x0800
#define TASK_STATE_MAX			0x1000

/* Convenience macros for the sake of set_current_state: */
#define TASK_KILLABLE			(TASK_WAKEKILL | TASK_UNINTERRUPTIBLE)
#define TASK_STOPPED			(TASK_WAKEKILL | __TASK_STOPPED)
#define TASK_TRACED			(TASK_WAKEKILL | __TASK_TRACED)

#define TASK_IDLE			(TASK_UNINTERRUPTIBLE | TASK_NOLOAD)

/* Convenience macros for the sake of wake_up(): */
#define TASK_NORMAL			(TASK_INTERRUPTIBLE | TASK_UNINTERRUPTIBLE)

/* get_task_state(): */
#define TASK_REPORT			(TASK_RUNNING | TASK_INTERRUPTIBLE | \
					 TASK_UNINTERRUPTIBLE | __TASK_STOPPED | \
					 __TASK_TRACED | EXIT_DEAD | EXIT_ZOMBIE | \
					 TASK_PARKED)

#define task_is_traced(task)		((task->state & __TASK_TRACED) != 0)

#define task_is_stopped(task)		((task->state & __TASK_STOPPED) != 0)

#define task_is_stopped_or_traced(task)	((task->state & (__TASK_STOPPED | __TASK_TRACED)) != 0)

#define task_contributes_to_load(task)	((task->state & TASK_UNINTERRUPTIBLE) != 0 && \
					 (task->flags & PF_FROZEN) == 0 && \
					 (task->state & TASK_NOLOAD) == 0)

#ifdef CONFIG_DEBUG_ATOMIC_SLEEP

/*
 * Special states are those that do not use the normal wait-loop pattern. See
 * the comment with set_special_state().
 */
#define is_special_task_state(state)				\
	((state) & (__TASK_STOPPED | __TASK_TRACED | TASK_PARKED | TASK_DEAD))

#define __set_current_state(state_value)			\
	do {							\
		WARN_ON_ONCE(is_special_task_state(state_value));\
		current->task_state_change = _THIS_IP_;		\
		current->state = (state_value);			\
	} while (0)

#define set_current_state(state_value)				\
	do {							\
		WARN_ON_ONCE(is_special_task_state(state_value));\
		current->task_state_change = _THIS_IP_;		\
		smp_store_mb(current->state, (state_value));	\
	} while (0)

#define set_special_state(state_value)					\
	do {								\
		unsigned long flags; /* may shadow */			\
		WARN_ON_ONCE(!is_special_task_state(state_value));	\
		raw_spin_lock_irqsave(&current->pi_lock, flags);	\
		current->task_state_change = _THIS_IP_;			\
		current->state = (state_value);				\
		raw_spin_unlock_irqrestore(&current->pi_lock, flags);	\
	} while (0)
#else
/*
 * set_current_state() includes a barrier so that the write of current->state
 * is correctly serialised wrt the caller's subsequent test of whether to
 * actually sleep:
 *
 *   for (;;) {
 *	set_current_state(TASK_UNINTERRUPTIBLE);
 *	if (!need_sleep)
 *		break;
 *
 *	schedule();
 *   }
 *   __set_current_state(TASK_RUNNING);
 *
 * If the caller does not need such serialisation (because, for instance, the
 * condition test and condition change and wakeup are under the same lock) then
 * use __set_current_state().
 *
 * The above is typically ordered against the wakeup, which does:
 *
 *   need_sleep = false;
 *   wake_up_state(p, TASK_UNINTERRUPTIBLE);
 *
 * where wake_up_state() executes a full memory barrier before accessing the
 * task state.
 *
 * Wakeup will do: if (@state & p->state) p->state = TASK_RUNNING, that is,
 * once it observes the TASK_UNINTERRUPTIBLE store the waking CPU can issue a
 * TASK_RUNNING store which can collide with __set_current_state(TASK_RUNNING).
 *
 * However, with slightly different timing the wakeup TASK_RUNNING store can
 * also collide with the TASK_UNINTERRUPTIBLE store. Loosing that store is not
 * a problem either because that will result in one extra go around the loop
 * and our @cond test will save the day.
 *
 * Also see the comments of try_to_wake_up().
 */
#define __set_current_state(state_value)				\
	current->state = (state_value)

#define set_current_state(state_value)					\
	smp_store_mb(current->state, (state_value))

/*
 * set_special_state() should be used for those states when the blocking task
 * can not use the regular condition based wait-loop. In that case we must
 * serialize against wakeups such that any possible in-flight TASK_RUNNING stores
 * will not collide with our state change.
 */
#define set_special_state(state_value)					\
	do {								\
		unsigned long flags; /* may shadow */			\
		raw_spin_lock_irqsave(&current->pi_lock, flags);	\
		current->state = (state_value);				\
		raw_spin_unlock_irqrestore(&current->pi_lock, flags);	\
	} while (0)

#endif

/* Task command name length: */
#define TASK_COMM_LEN			16

extern void scheduler_tick(void);

#define	MAX_SCHEDULE_TIMEOUT		LONG_MAX

extern long schedule_timeout(long timeout);
extern long schedule_timeout_interruptible(long timeout);
extern long schedule_timeout_killable(long timeout);
extern long schedule_timeout_uninterruptible(long timeout);
extern long schedule_timeout_idle(long timeout);
asmlinkage void schedule(void);
extern void schedule_preempt_disabled(void);

extern int __must_check io_schedule_prepare(void);
extern void io_schedule_finish(int token);
extern long io_schedule_timeout(long timeout);
extern void io_schedule(void);

/**
 * struct prev_cputime - snapshot of system and user cputime
 * @utime: time spent in user mode
 * @stime: time spent in system mode
 * @lock: protects the above two fields
 *
 * Stores previous user/system time values such that we can guarantee
 * monotonicity.
 */
struct prev_cputime {
#ifndef CONFIG_VIRT_CPU_ACCOUNTING_NATIVE
	u64				utime;
	u64				stime;
	raw_spinlock_t			lock;
#endif
};

/**
 * struct task_cputime - collected CPU time counts
 * @utime:		time spent in user mode, in nanoseconds
 * @stime:		time spent in kernel mode, in nanoseconds
 * @sum_exec_runtime:	total time spent on the CPU, in nanoseconds
 *
 * This structure groups together three kinds of CPU time that are tracked for
 * threads and thread groups.  Most things considering CPU time want to group
 * these counts together and treat all three of them in parallel.
 */
struct task_cputime {
	u64				utime;
	u64				stime;
	unsigned long long		sum_exec_runtime;
};

/* Alternate field names when used on cache expirations: */
#define virt_exp			utime
#define prof_exp			stime
#define sched_exp			sum_exec_runtime

enum vtime_state {
	/* Task is sleeping or running in a CPU with VTIME inactive: */
	VTIME_INACTIVE = 0,
	/* Task runs in userspace in a CPU with VTIME active: */
	VTIME_USER,
	/* Task runs in kernelspace in a CPU with VTIME active: */
	VTIME_SYS,
};

struct vtime {
	seqcount_t		seqcount;
	unsigned long long	starttime;
	enum vtime_state	state;
	u64			utime;
	u64			stime;
	u64			gtime;
};

<<<<<<< HEAD
enum uclamp_id {
	UCLAMP_MIN = 0, /* Minimum utilization */
	UCLAMP_MAX,     /* Maximum utilization */

	/* Utilization clamping constraints count */
=======
/*
 * Utilization clamp constraints.
 * @UCLAMP_MIN:	Minimum utilization
 * @UCLAMP_MAX:	Maximum utilization
 * @UCLAMP_CNT:	Utilization clamp constraints count
 */
enum uclamp_id {
	UCLAMP_MIN = 0,
	UCLAMP_MAX,
>>>>>>> 83b584a6
	UCLAMP_CNT
};

struct sched_info {
#ifdef CONFIG_SCHED_INFO
	/* Cumulative counters: */

	/* # of times we have run on this CPU: */
	unsigned long			pcount;

	/* Time spent waiting on a runqueue: */
	unsigned long long		run_delay;

	/* Timestamps: */

	/* When did we last run on a CPU? */
	unsigned long long		last_arrival;

	/* When were we last queued to run? */
	unsigned long long		last_queued;

#endif /* CONFIG_SCHED_INFO */
};

/*
 * Integer metrics need fixed point arithmetic, e.g., sched/fair
 * has a few: load, load_avg, util_avg, freq, and capacity.
 *
 * We define a basic fixed point arithmetic range, and then formalize
 * all these metrics based on that basic range.
 */
# define SCHED_FIXEDPOINT_SHIFT		10
# define SCHED_FIXEDPOINT_SCALE		(1L << SCHED_FIXEDPOINT_SHIFT)

<<<<<<< HEAD
/*
 * Increase resolution of cpu_capacity calculations
 */
#define SCHED_CAPACITY_SHIFT	SCHED_FIXEDPOINT_SHIFT
#define SCHED_CAPACITY_SCALE	(1L << SCHED_CAPACITY_SHIFT)
=======
/* Increase resolution of cpu_capacity calculations */
# define SCHED_CAPACITY_SHIFT		SCHED_FIXEDPOINT_SHIFT
# define SCHED_CAPACITY_SCALE		(1L << SCHED_CAPACITY_SHIFT)
>>>>>>> 83b584a6

struct load_weight {
	unsigned long			weight;
	u32				inv_weight;
};

/**
 * struct util_est - Estimation utilization of FAIR tasks
 * @enqueued: instantaneous estimated utilization of a task/cpu
 * @ewma:     the Exponential Weighted Moving Average (EWMA)
 *            utilization of a task
 *
 * Support data structure to track an Exponential Weighted Moving Average
 * (EWMA) of a FAIR task's utilization. New samples are added to the moving
 * average each time a task completes an activation. Sample's weight is chosen
 * so that the EWMA will be relatively insensitive to transient changes to the
 * task's workload.
 *
 * The enqueued attribute has a slightly different meaning for tasks and cpus:
 * - task:   the task's util_avg at last task dequeue time
 * - cfs_rq: the sum of util_est.enqueued for each RUNNABLE task on that CPU
 * Thus, the util_est.enqueued of a task represents the contribution on the
 * estimated utilization of the CPU where that task is currently enqueued.
 *
 * Only for tasks we track a moving average of the past instantaneous
 * estimated utilization. This allows to absorb sporadic drops in utilization
 * of an otherwise almost periodic task.
 */
struct util_est {
	unsigned int			enqueued;
	unsigned int			ewma;
#define UTIL_EST_WEIGHT_SHIFT		2
} __attribute__((__aligned__(sizeof(u64))));

/*
 * The load_avg/util_avg accumulates an infinite geometric series
 * (see __update_load_avg() in kernel/sched/fair.c).
 *
 * [load_avg definition]
 *
 *   load_avg = runnable% * scale_load_down(load)
 *
 * where runnable% is the time ratio that a sched_entity is runnable.
 * For cfs_rq, it is the aggregated load_avg of all runnable and
 * blocked sched_entities.
 *
 * [util_avg definition]
 *
 *   util_avg = running% * SCHED_CAPACITY_SCALE
 *
 * where running% is the time ratio that a sched_entity is running on
 * a CPU. For cfs_rq, it is the aggregated util_avg of all runnable
 * and blocked sched_entities.
 *
 * load_avg and util_avg don't direcly factor frequency scaling and CPU
 * capacity scaling. The scaling is done through the rq_clock_pelt that
 * is used for computing those signals (see update_rq_clock_pelt())
 *
 * N.B., the above ratios (runnable% and running%) themselves are in the
 * range of [0, 1]. To do fixed point arithmetics, we therefore scale them
 * to as large a range as necessary. This is for example reflected by
 * util_avg's SCHED_CAPACITY_SCALE.
 *
 * [Overflow issue]
 *
 * The 64-bit load_sum can have 4353082796 (=2^64/47742/88761) entities
 * with the highest load (=88761), always runnable on a single cfs_rq,
 * and should not overflow as the number already hits PID_MAX_LIMIT.
 *
 * For all other cases (including 32-bit kernels), struct load_weight's
 * weight will overflow first before we do, because:
 *
 *    Max(load_avg) <= Max(load.weight)
 *
 * Then it is the load_weight's responsibility to consider overflow
 * issues.
 */
struct sched_avg {
	u64				last_update_time;
	u64				load_sum;
	u64				runnable_load_sum;
	u32				util_sum;
	u32				period_contrib;
	unsigned long			load_avg;
	unsigned long			runnable_load_avg;
	unsigned long			util_avg;
	struct util_est			util_est;
} ____cacheline_aligned;

struct sched_statistics {
#ifdef CONFIG_SCHEDSTATS
	u64				wait_start;
	u64				wait_max;
	u64				wait_count;
	u64				wait_sum;
	u64				iowait_count;
	u64				iowait_sum;

	u64				sleep_start;
	u64				sleep_max;
	s64				sum_sleep_runtime;

	u64				block_start;
	u64				block_max;
	u64				exec_max;
	u64				slice_max;

	u64				nr_migrations_cold;
	u64				nr_failed_migrations_affine;
	u64				nr_failed_migrations_running;
	u64				nr_failed_migrations_hot;
	u64				nr_forced_migrations;

	u64				nr_wakeups;
	u64				nr_wakeups_sync;
	u64				nr_wakeups_migrate;
	u64				nr_wakeups_local;
	u64				nr_wakeups_remote;
	u64				nr_wakeups_affine;
	u64				nr_wakeups_affine_attempts;
	u64				nr_wakeups_passive;
	u64				nr_wakeups_idle;
#endif
};

struct sched_entity {
	/* For load-balancing: */
	struct load_weight		load;
	unsigned long			runnable_weight;
	struct rb_node			run_node;
	struct list_head		group_node;
	unsigned int			on_rq;

	u64				exec_start;
	u64				sum_exec_runtime;
	u64				vruntime;
	u64				prev_sum_exec_runtime;

	u64				nr_migrations;

	struct sched_statistics		statistics;

#ifdef CONFIG_FAIR_GROUP_SCHED
	int				depth;
	struct sched_entity		*parent;
	/* rq on which this entity is (to be) queued: */
	struct cfs_rq			*cfs_rq;
	/* rq "owned" by this entity/group: */
	struct cfs_rq			*my_q;
#endif

#ifdef CONFIG_SMP
	/*
	 * Per entity load average tracking.
	 *
	 * Put into separate cache line so it does not
	 * collide with read-mostly values above.
	 */
	struct sched_avg		avg;
#endif
};

struct sched_rt_entity {
	struct list_head		run_list;
	unsigned long			timeout;
	unsigned long			watchdog_stamp;
	unsigned int			time_slice;
	unsigned short			on_rq;
	unsigned short			on_list;

	struct sched_rt_entity		*back;
#ifdef CONFIG_RT_GROUP_SCHED
	struct sched_rt_entity		*parent;
	/* rq on which this entity is (to be) queued: */
	struct rt_rq			*rt_rq;
	/* rq "owned" by this entity/group: */
	struct rt_rq			*my_q;
#endif
} __randomize_layout;

struct sched_dl_entity {
	struct rb_node			rb_node;

	/*
	 * Original scheduling parameters. Copied here from sched_attr
	 * during sched_setattr(), they will remain the same until
	 * the next sched_setattr().
	 */
	u64				dl_runtime;	/* Maximum runtime for each instance	*/
	u64				dl_deadline;	/* Relative deadline of each instance	*/
	u64				dl_period;	/* Separation of two instances (period) */
	u64				dl_bw;		/* dl_runtime / dl_period		*/
	u64				dl_density;	/* dl_runtime / dl_deadline		*/

	/*
	 * Actual scheduling parameters. Initialized with the values above,
	 * they are continously updated during task execution. Note that
	 * the remaining runtime could be < 0 in case we are in overrun.
	 */
	s64				runtime;	/* Remaining runtime for this instance	*/
	u64				deadline;	/* Absolute deadline for this instance	*/
	unsigned int			flags;		/* Specifying the scheduler behaviour	*/

	/*
	 * Some bool flags:
	 *
	 * @dl_throttled tells if we exhausted the runtime. If so, the
	 * task has to wait for a replenishment to be performed at the
	 * next firing of dl_timer.
	 *
	 * @dl_boosted tells if we are boosted due to DI. If so we are
	 * outside bandwidth enforcement mechanism (but only until we
	 * exit the critical section);
	 *
	 * @dl_yielded tells if task gave up the CPU before consuming
	 * all its available runtime during the last job.
	 *
	 * @dl_non_contending tells if the task is inactive while still
	 * contributing to the active utilization. In other words, it
	 * indicates if the inactive timer has been armed and its handler
	 * has not been executed yet. This flag is useful to avoid race
	 * conditions between the inactive timer handler and the wakeup
	 * code.
	 *
	 * @dl_overrun tells if the task asked to be informed about runtime
	 * overruns.
	 */
	unsigned int			dl_throttled      : 1;
	unsigned int			dl_boosted        : 1;
	unsigned int			dl_yielded        : 1;
	unsigned int			dl_non_contending : 1;
	unsigned int			dl_overrun	  : 1;

	/*
	 * Bandwidth enforcement timer. Each -deadline task has its
	 * own bandwidth to be enforced, thus we need one timer per task.
	 */
	struct hrtimer			dl_timer;

	/*
	 * Inactive timer, responsible for decreasing the active utilization
	 * at the "0-lag time". When a -deadline task blocks, it contributes
	 * to GRUB's active utilization until the "0-lag time", hence a
	 * timer is needed to decrease the active utilization at the correct
	 * time.
	 */
	struct hrtimer inactive_timer;
};

#ifdef CONFIG_UCLAMP_TASK
<<<<<<< HEAD
/*
 * Number of utiliation clamp groups
 *
 * The first clamp group (group_id=0) is used to track non clamped tasks, i.e.
 * util_{min,max} (0,SCHED_CAPACITY_SCALE). Thus we allocate one more group in
 * addition to the configured number.
 */
#define UCLAMP_GROUPS (CONFIG_UCLAMP_GROUPS_COUNT + 1)

/**
 * Utilization clamp group
 *
 * A utilization clamp group maps a:
 *   clamp value (value), i.e.
 *   util_{min,max} value requested from userspace
 * to a:
 *   clamp group index (group_id), i.e.
 *   index of the per-cpu RUNNABLE tasks refcounting array
 *
 * The mapped bit is set whenever a scheduling entity has been mapped on a
 * clamp group for the first time. When this bit is set, any clamp group get
 * (for a new clamp value) will be matches by a clamp group put (for the old
 * clamp value).
 *
 * The active bit is set whenever a task has got an effective clamp group
 * and value assigned, which can be different from the user requested ones.
 * This allows to know a task is actually refcounting a CPU's clamp group.
 *
 * The user_defined bit is set whenever a task has got a task-specific clamp
 * value requested from userspace, i.e. the system defaults applies to this
 * task just as a restriction. This allows to relax TG's clamps when a less
 * restrictive task specific value has been defined, thus allowing to
 * implement a "nice" semantic when both task group and task specific values
 * are used. For example, a task running on a 20% boosted TG can still drop
 * its own boosting to 0%.
 */
struct uclamp_se {
	unsigned int value;
	unsigned int group_id;
	unsigned int mapped;
	unsigned int active;
	unsigned int user_defined;
	/*
	 * Clamp group and value actually used by a scheduling entity,
	 * i.e. a (RUNNABLE) task or a task group.
	 * For task groups, this is the value (eventually) enforced by a
	 * parent task group.
	 * For a task, this is the value (eventually) enforced by the
	 * task group the task is currently part of or by the system
	 * default clamp values, whichever is the most restrictive.
	 */
	struct {
		unsigned int value	: SCHED_CAPACITY_SHIFT + 1;
		unsigned int group_id	: order_base_2(UCLAMP_GROUPS);
	} effective;
=======
/* Number of utilization clamp buckets (shorter alias) */
#define UCLAMP_BUCKETS CONFIG_UCLAMP_BUCKETS_COUNT

/*
 * Utilization clamp for a scheduling entity
 * @value:		clamp value "assigned" to a se
 * @bucket_id:		bucket index corresponding to the "assigned" value
 * @active:		the se is currently refcounted in a rq's bucket
 * @user_defined:	the requested clamp value comes from user-space
 *
 * The bucket_id is the index of the clamp bucket matching the clamp value
 * which is pre-computed and stored to avoid expensive integer divisions from
 * the fast path.
 *
 * The active bit is set whenever a task has got an "effective" value assigned,
 * which can be different from the clamp value "requested" from user-space.
 * This allows to know a task is refcounted in the rq's bucket corresponding
 * to the "effective" bucket_id.
 *
 * The user_defined bit is set whenever a task has got a task-specific clamp
 * value requested from userspace, i.e. the system defaults apply to this task
 * just as a restriction. This allows to relax default clamps when a less
 * restrictive task-specific value has been requested, thus allowing to
 * implement a "nice" semantic. For example, a task running with a 20%
 * default boost can still drop its own boosting to 0%.
 */
struct uclamp_se {
	unsigned int value		: bits_per(SCHED_CAPACITY_SCALE);
	unsigned int bucket_id		: bits_per(UCLAMP_BUCKETS);
	unsigned int active		: 1;
	unsigned int user_defined	: 1;
>>>>>>> 83b584a6
};
#endif /* CONFIG_UCLAMP_TASK */

union rcu_special {
	struct {
		u8			blocked;
		u8			need_qs;
		u8			exp_need_qs;

		/* Otherwise the compiler can store garbage here: */
		u8			pad;
	} b; /* Bits. */
	u32 s; /* Set of bits. */
};

enum perf_event_task_context {
	perf_invalid_context = -1,
	perf_hw_context = 0,
	perf_sw_context,
	perf_nr_task_contexts,
};

struct wake_q_node {
	struct wake_q_node *next;
};

struct task_struct {
#ifdef CONFIG_THREAD_INFO_IN_TASK
	/*
	 * For reasons of header soup (see current_thread_info()), this
	 * must be the first element of task_struct.
	 */
	struct thread_info		thread_info;
#endif
	/* -1 unrunnable, 0 runnable, >0 stopped: */
	volatile long			state;

	/*
	 * This begins the randomizable portion of task_struct. Only
	 * scheduling-critical items should be added above here.
	 */
	randomized_struct_fields_start

	void				*stack;
	atomic_t			usage;
	/* Per task flags (PF_*), defined further below: */
	unsigned int			flags;
	unsigned int			ptrace;

#ifdef CONFIG_SMP
	struct llist_node		wake_entry;
	int				on_cpu;
#ifdef CONFIG_THREAD_INFO_IN_TASK
	/* Current CPU: */
	unsigned int			cpu;
#endif
	unsigned int			wakee_flips;
	unsigned long			wakee_flip_decay_ts;
	struct task_struct		*last_wakee;

	/*
	 * recent_used_cpu is initially set as the last CPU used by a task
	 * that wakes affine another task. Waker/wakee relationships can
	 * push tasks around a CPU where each wakeup moves to the next one.
	 * Tracking a recently used CPU allows a quick search for a recently
	 * used CPU that may be idle.
	 */
	int				recent_used_cpu;
	int				wake_cpu;
#endif
	int				on_rq;
#ifdef CONFIG_MTK_SCHED_CPU_PREFER
	int				cpu_prefer;
#endif

	int				prio;
	int				static_prio;
	int				normal_prio;
	unsigned int			rt_priority;

	const struct sched_class	*sched_class;
	struct sched_entity		se;
	struct sched_rt_entity		rt;

#ifdef CONFIG_CGROUP_SCHED
	struct task_group		*sched_task_group;
#endif
	struct sched_dl_entity		dl;

#ifdef CONFIG_UCLAMP_TASK
<<<<<<< HEAD
	/* Utlization clamp values for this task */
=======
	/* Clamp values requested for a scheduling entity */
	struct uclamp_se		uclamp_req[UCLAMP_CNT];
	/* Effective clamp values used for a scheduling entity */
>>>>>>> 83b584a6
	struct uclamp_se		uclamp[UCLAMP_CNT];
#endif

#ifdef CONFIG_PREEMPT_NOTIFIERS
	/* List of struct preempt_notifier: */
	struct hlist_head		preempt_notifiers;
#endif

#ifdef CONFIG_BLK_DEV_IO_TRACE
	unsigned int			btrace_seq;
#endif

	unsigned int			policy;
	int				nr_cpus_allowed;
	cpumask_t			cpus_allowed;

#ifdef CONFIG_PREEMPT_RCU
	int				rcu_read_lock_nesting;
	union rcu_special		rcu_read_unlock_special;
	struct list_head		rcu_node_entry;
	struct rcu_node			*rcu_blocked_node;
#endif /* #ifdef CONFIG_PREEMPT_RCU */

#ifdef CONFIG_TASKS_RCU
	unsigned long			rcu_tasks_nvcsw;
	u8				rcu_tasks_holdout;
	u8				rcu_tasks_idx;
	int				rcu_tasks_idle_cpu;
	struct list_head		rcu_tasks_holdout_list;
#endif /* #ifdef CONFIG_TASKS_RCU */

	struct sched_info		sched_info;

	struct list_head		tasks;
#ifdef CONFIG_SMP
	struct plist_node		pushable_tasks;
	struct rb_node			pushable_dl_tasks;
#endif

	struct mm_struct		*mm;
	struct mm_struct		*active_mm;

	/* Per-thread vma caching: */
	struct vmacache			vmacache;

#ifdef SPLIT_RSS_COUNTING
	struct task_rss_stat		rss_stat;
#endif
	int				exit_state;
	int				exit_code;
	int				exit_signal;
	/* The signal sent when the parent dies: */
	int				pdeath_signal;
	/* JOBCTL_*, siglock protected: */
	unsigned long			jobctl;

	/* Used for emulating ABI behavior of previous Linux versions: */
	unsigned int			personality;

	/* Scheduler bits, serialized by scheduler locks: */
	unsigned			sched_reset_on_fork:1;
	unsigned			sched_contributes_to_load:1;
	unsigned			sched_migrated:1;
	unsigned			sched_remote_wakeup:1;
#ifdef CONFIG_PSI
	unsigned			sched_psi_wake_requeue:1;
#endif

	/* Force alignment to the next boundary: */
	unsigned			:0;

	/* Unserialized, strictly 'current' */

	/* Bit to tell LSMs we're in execve(): */
	unsigned			in_execve:1;
	unsigned			in_iowait:1;
#ifndef TIF_RESTORE_SIGMASK
	unsigned			restore_sigmask:1;
#endif
#ifdef CONFIG_MEMCG
	unsigned			in_user_fault:1;
#ifdef CONFIG_MEMCG_KMEM
	unsigned			memcg_kmem_skip_account:1;
#endif
#endif
#ifdef CONFIG_COMPAT_BRK
	unsigned			brk_randomized:1;
#endif
#ifdef CONFIG_CGROUPS
	/* disallow userland-initiated cgroup migration */
	unsigned			no_cgroup_migration:1;
#endif
#ifdef CONFIG_BLK_CGROUP
	/* to be used once the psi infrastructure lands upstream. */
	unsigned			use_memdelay:1;
#endif

	unsigned long			atomic_flags; /* Flags requiring atomic access. */

	struct restart_block		restart_block;

	pid_t				pid;
	pid_t				tgid;

#ifdef CONFIG_STACKPROTECTOR
	/* Canary value for the -fstack-protector GCC feature: */
	unsigned long			stack_canary;
#endif
	/*
	 * Pointers to the (original) parent process, youngest child, younger sibling,
	 * older sibling, respectively.  (p->father can be replaced with
	 * p->real_parent->pid)
	 */

	/* Real parent process: */
	struct task_struct __rcu	*real_parent;

	/* Recipient of SIGCHLD, wait4() reports: */
	struct task_struct __rcu	*parent;

	/*
	 * Children/sibling form the list of natural children:
	 */
	struct list_head		children;
	struct list_head		sibling;
	struct task_struct		*group_leader;

	/*
	 * 'ptraced' is the list of tasks this task is using ptrace() on.
	 *
	 * This includes both natural children and PTRACE_ATTACH targets.
	 * 'ptrace_entry' is this task's link on the p->parent->ptraced list.
	 */
	struct list_head		ptraced;
	struct list_head		ptrace_entry;

	/* PID/PID hash table linkage. */
	struct pid			*thread_pid;
	struct hlist_node		pid_links[PIDTYPE_MAX];
	struct list_head		thread_group;
	struct list_head		thread_node;

	struct completion		*vfork_done;

	/* CLONE_CHILD_SETTID: */
	int __user			*set_child_tid;

	/* CLONE_CHILD_CLEARTID: */
	int __user			*clear_child_tid;

	u64				utime;
	u64				stime;
#ifdef CONFIG_ARCH_HAS_SCALED_CPUTIME
	u64				utimescaled;
	u64				stimescaled;
#endif
	u64				gtime;
#ifdef CONFIG_CPU_FREQ_TIMES
	u64				*time_in_state;
	unsigned int			max_state;
#endif
	struct prev_cputime		prev_cputime;
#ifdef CONFIG_VIRT_CPU_ACCOUNTING_GEN
	struct vtime			vtime;
#endif

#ifdef CONFIG_NO_HZ_FULL
	atomic_t			tick_dep_mask;
#endif
	/* Context switch counts: */
	unsigned long			nvcsw;
	unsigned long			nivcsw;

	/* Monotonic time in nsecs: */
	u64				start_time;

	/* Boot based time in nsecs: */
	u64				real_start_time;

	/* MM fault and swap info: this can arguably be seen as either mm-specific or thread-specific: */
	unsigned long			min_flt;
	unsigned long			maj_flt;

#ifdef CONFIG_POSIX_TIMERS
	struct task_cputime		cputime_expires;
	struct list_head		cpu_timers[3];
#endif

	/* Process credentials: */

	/* Tracer's credentials at attach: */
	const struct cred __rcu		*ptracer_cred;

	/* Objective and real subjective task credentials (COW): */
	const struct cred __rcu		*real_cred;

	/* Effective (overridable) subjective task credentials (COW): */
	const struct cred __rcu		*cred;

	/*
	 * executable name, excluding path.
	 *
	 * - normally initialized setup_new_exec()
	 * - access it with [gs]et_task_comm()
	 * - lock it with task_lock()
	 */
	char				comm[TASK_COMM_LEN];

	struct nameidata		*nameidata;

#ifdef CONFIG_SYSVIPC
	struct sysv_sem			sysvsem;
	struct sysv_shm			sysvshm;
#endif
#ifdef CONFIG_DETECT_HUNG_TASK
	unsigned long			last_switch_count;
	unsigned long			last_switch_time;
#endif
	/* Filesystem information: */
	struct fs_struct		*fs;

	/* Open file information: */
	struct files_struct		*files;

	/* Namespaces: */
	struct nsproxy			*nsproxy;

	/* Signal handlers: */
	struct signal_struct		*signal;
	struct sighand_struct		*sighand;
	sigset_t			blocked;
	sigset_t			real_blocked;
	/* Restored if set_restore_sigmask() was used: */
	sigset_t			saved_sigmask;
	struct sigpending		pending;
	unsigned long			sas_ss_sp;
	size_t				sas_ss_size;
	unsigned int			sas_ss_flags;

	struct callback_head		*task_works;

	struct audit_context		*audit_context;
#ifdef CONFIG_AUDITSYSCALL
	kuid_t				loginuid;
	unsigned int			sessionid;
#endif
	struct seccomp			seccomp;

	/* Thread group tracking: */
	u32				parent_exec_id;
	u32				self_exec_id;

	/* Protection against (de-)allocation: mm, files, fs, tty, keyrings, mems_allowed, mempolicy: */
	spinlock_t			alloc_lock;

	/* Protection of the PI data structures: */
	raw_spinlock_t			pi_lock;

	struct wake_q_node		wake_q;

#ifdef CONFIG_RT_MUTEXES
	/* PI waiters blocked on a rt_mutex held by this task: */
	struct rb_root_cached		pi_waiters;
	/* Updated under owner's pi_lock and rq lock */
	struct task_struct		*pi_top_task;
	/* Deadlock detection and priority inheritance handling: */
	struct rt_mutex_waiter		*pi_blocked_on;
#endif

#ifdef CONFIG_DEBUG_MUTEXES
	/* Mutex deadlock detection: */
	struct mutex_waiter		*blocked_on;
#endif

#ifdef CONFIG_TRACE_IRQFLAGS
	unsigned int			irq_events;
	unsigned long			hardirq_enable_ip;
	unsigned long			hardirq_disable_ip;
	unsigned int			hardirq_enable_event;
	unsigned int			hardirq_disable_event;
	int				hardirqs_enabled;
	int				hardirq_context;
	unsigned long			softirq_disable_ip;
	unsigned long			softirq_enable_ip;
	unsigned int			softirq_disable_event;
	unsigned int			softirq_enable_event;
	int				softirqs_enabled;
	int				softirq_context;
#endif

#ifdef CONFIG_LOCKDEP
# define MAX_LOCK_DEPTH			48UL
	u64				curr_chain_key;
	int				lockdep_depth;
	unsigned int			lockdep_recursion;
	struct held_lock		held_locks[MAX_LOCK_DEPTH];
#endif

#ifdef CONFIG_UBSAN
	unsigned int			in_ubsan;
#endif

	/* Journalling filesystem info: */
	void				*journal_info;

	/* Stacked block device info: */
	struct bio_list			*bio_list;

#ifdef CONFIG_BLOCK
	/* Stack plugging: */
	struct blk_plug			*plug;
#endif

	/* VM state: */
	struct reclaim_state		*reclaim_state;

	struct backing_dev_info		*backing_dev_info;

	struct io_context		*io_context;

	/* Ptrace state: */
	unsigned long			ptrace_message;
	siginfo_t			*last_siginfo;

	struct task_io_accounting	ioac;
#ifdef CONFIG_PSI
	/* Pressure stall state */
	unsigned int			psi_flags;
#endif
#ifdef CONFIG_TASK_XACCT
	/* Accumulated RSS usage: */
	u64				acct_rss_mem1;
	/* Accumulated virtual memory usage: */
	u64				acct_vm_mem1;
	/* stime + utime since last update: */
	u64				acct_timexpd;
#endif
#ifdef CONFIG_CPUSETS
	/* Protected by ->alloc_lock: */
	nodemask_t			mems_allowed;
	/* Seqence number to catch updates: */
	seqcount_t			mems_allowed_seq;
	int				cpuset_mem_spread_rotor;
	int				cpuset_slab_spread_rotor;
#endif
#ifdef CONFIG_CGROUPS
	/* Control Group info protected by css_set_lock: */
	struct css_set __rcu		*cgroups;
	/* cg_list protected by css_set_lock and tsk->alloc_lock: */
	struct list_head		cg_list;
#endif
#ifdef CONFIG_INTEL_RDT
	u32				closid;
	u32				rmid;
#endif
#ifdef CONFIG_FUTEX
	struct robust_list_head __user	*robust_list;
#ifdef CONFIG_COMPAT
	struct compat_robust_list_head __user *compat_robust_list;
#endif
	struct list_head		pi_state_list;
	struct futex_pi_state		*pi_state_cache;
#endif
#ifdef CONFIG_PERF_EVENTS
	struct perf_event_context	*perf_event_ctxp[perf_nr_task_contexts];
	struct mutex			perf_event_mutex;
	struct list_head		perf_event_list;
#endif
#ifdef CONFIG_DEBUG_PREEMPT
	unsigned long			preempt_disable_ip;
#endif
#ifdef CONFIG_NUMA
	/* Protected by alloc_lock: */
	struct mempolicy		*mempolicy;
	short				il_prev;
	short				pref_node_fork;
#endif
#ifdef CONFIG_NUMA_BALANCING
	int				numa_scan_seq;
	unsigned int			numa_scan_period;
	unsigned int			numa_scan_period_max;
	int				numa_preferred_nid;
	unsigned long			numa_migrate_retry;
	/* Migration stamp: */
	u64				node_stamp;
	u64				last_task_numa_placement;
	u64				last_sum_exec_runtime;
	struct callback_head		numa_work;

	/*
	 * This pointer is only modified for current in syscall and
	 * pagefault context (and for tasks being destroyed), so it can be read
	 * from any of the following contexts:
	 *  - RCU read-side critical section
	 *  - current->numa_group from everywhere
	 *  - task's runqueue locked, task not running
	 */
	struct numa_group __rcu		*numa_group;

	/*
	 * numa_faults is an array split into four regions:
	 * faults_memory, faults_cpu, faults_memory_buffer, faults_cpu_buffer
	 * in this precise order.
	 *
	 * faults_memory: Exponential decaying average of faults on a per-node
	 * basis. Scheduling placement decisions are made based on these
	 * counts. The values remain static for the duration of a PTE scan.
	 * faults_cpu: Track the nodes the process was running on when a NUMA
	 * hinting fault was incurred.
	 * faults_memory_buffer and faults_cpu_buffer: Record faults per node
	 * during the current scan window. When the scan completes, the counts
	 * in faults_memory and faults_cpu decay and these values are copied.
	 */
	unsigned long			*numa_faults;
	unsigned long			total_numa_faults;

	/*
	 * numa_faults_locality tracks if faults recorded during the last
	 * scan window were remote/local or failed to migrate. The task scan
	 * period is adapted based on the locality of the faults with different
	 * weights depending on whether they were shared or private faults
	 */
	unsigned long			numa_faults_locality[3];

	unsigned long			numa_pages_migrated;
#endif /* CONFIG_NUMA_BALANCING */

#ifdef CONFIG_RSEQ
	struct rseq __user *rseq;
	u32 rseq_len;
	u32 rseq_sig;
	/*
	 * RmW on rseq_event_mask must be performed atomically
	 * with respect to preemption.
	 */
	unsigned long rseq_event_mask;
#endif

	struct tlbflush_unmap_batch	tlb_ubc;

	struct rcu_head			rcu;

	/* Cache last used pipe for splice(): */
	struct pipe_inode_info		*splice_pipe;

	struct page_frag		task_frag;

#ifdef CONFIG_TASK_DELAY_ACCT
	struct task_delay_info		*delays;
#endif

#ifdef CONFIG_FAULT_INJECTION
	int				make_it_fail;
	unsigned int			fail_nth;
#endif
	/*
	 * When (nr_dirtied >= nr_dirtied_pause), it's time to call
	 * balance_dirty_pages() for a dirty throttling pause:
	 */
	int				nr_dirtied;
	int				nr_dirtied_pause;
	/* Start of a write-and-pause period: */
	unsigned long			dirty_paused_when;

#ifdef CONFIG_LATENCYTOP
	int				latency_record_count;
	struct latency_record		latency_record[LT_SAVECOUNT];
#endif
	/*
	 * Time slack values; these are used to round up poll() and
	 * select() etc timeout values. These are in nanoseconds.
	 */
	u64				timer_slack_ns;
	u64				default_timer_slack_ns;

#ifdef CONFIG_KASAN
	unsigned int			kasan_depth;
#endif

#ifdef CONFIG_FUNCTION_GRAPH_TRACER
	/* Index of current stored address in ret_stack: */
	int				curr_ret_stack;
	int				curr_ret_depth;

	/* Stack of return addresses for return function tracing: */
	struct ftrace_ret_stack		*ret_stack;

	/* Timestamp for last schedule: */
	unsigned long long		ftrace_timestamp;

	/*
	 * Number of functions that haven't been traced
	 * because of depth overrun:
	 */
	atomic_t			trace_overrun;

	/* Pause tracing: */
	atomic_t			tracing_graph_pause;
#endif

#ifdef CONFIG_TRACING
	/* State flags for use by tracers: */
	unsigned long			trace;

	/* Bitmask and counter of trace recursion: */
	unsigned long			trace_recursion;
#endif /* CONFIG_TRACING */

#ifdef CONFIG_KCOV
	/* See kernel/kcov.c for more details. */

	/* Coverage collection mode enabled for this task (0 if disabled): */
	unsigned int			kcov_mode;

	/* Size of the kcov_area: */
	unsigned int			kcov_size;

	/* Buffer for coverage collection: */
	void				*kcov_area;

	/* KCOV descriptor wired with this task or NULL: */
	struct kcov			*kcov;

	/* KCOV common handle for remote coverage collection: */
	u64				kcov_handle;

	/* KCOV sequence number: */
	int				kcov_sequence;
#endif

#ifdef CONFIG_MEMCG
	struct mem_cgroup		*memcg_in_oom;
	gfp_t				memcg_oom_gfp_mask;
	int				memcg_oom_order;

	/* Number of pages to reclaim on returning to userland: */
	unsigned int			memcg_nr_pages_over_high;

	/* Used by memcontrol for targeted memcg charge: */
	struct mem_cgroup		*active_memcg;
#endif

#ifdef CONFIG_BLK_CGROUP
	struct request_queue		*throttle_queue;
#endif

#ifdef CONFIG_UPROBES
	struct uprobe_task		*utask;
#endif
#if defined(CONFIG_BCACHE) || defined(CONFIG_BCACHE_MODULE)
	unsigned int			sequential_io;
	unsigned int			sequential_io_avg;
#endif
#ifdef CONFIG_DEBUG_ATOMIC_SLEEP
	unsigned long			task_state_change;
#endif
	int				pagefault_disabled;
#ifdef CONFIG_MMU
	struct task_struct		*oom_reaper_list;
#endif
#ifdef CONFIG_VMAP_STACK
	struct vm_struct		*stack_vm_area;
#endif
#ifdef CONFIG_THREAD_INFO_IN_TASK
	/* A live task holds one reference: */
	atomic_t			stack_refcount;
#endif
#ifdef CONFIG_LIVEPATCH
	int patch_state;
#endif
#ifdef CONFIG_SECURITY
	/* Used by LSM modules for access restriction: */
	void				*security;
#endif

	/*
	 * New fields for task_struct should be added above here, so that
	 * they are included in the randomized portion of task_struct.
	 */
	randomized_struct_fields_end

	/* CPU-specific state of this task: */
	struct thread_struct		thread;

	/*
	 * WARNING: on x86, 'thread_struct' contains a variable-sized
	 * structure.  It *MUST* be at the end of 'task_struct'.
	 *
	 * Do not put anything below here!
	 */
};

static inline struct pid *task_pid(struct task_struct *task)
{
	return task->thread_pid;
}

/*
 * the helpers to get the task's different pids as they are seen
 * from various namespaces
 *
 * task_xid_nr()     : global id, i.e. the id seen from the init namespace;
 * task_xid_vnr()    : virtual id, i.e. the id seen from the pid namespace of
 *                     current.
 * task_xid_nr_ns()  : id seen from the ns specified;
 *
 * see also pid_nr() etc in include/linux/pid.h
 */
pid_t __task_pid_nr_ns(struct task_struct *task, enum pid_type type, struct pid_namespace *ns);

static inline pid_t task_pid_nr(struct task_struct *tsk)
{
	return tsk->pid;
}

static inline pid_t task_pid_nr_ns(struct task_struct *tsk, struct pid_namespace *ns)
{
	return __task_pid_nr_ns(tsk, PIDTYPE_PID, ns);
}

static inline pid_t task_pid_vnr(struct task_struct *tsk)
{
	return __task_pid_nr_ns(tsk, PIDTYPE_PID, NULL);
}


static inline pid_t task_tgid_nr(struct task_struct *tsk)
{
	return tsk->tgid;
}

/**
 * pid_alive - check that a task structure is not stale
 * @p: Task structure to be checked.
 *
 * Test if a process is not yet dead (at most zombie state)
 * If pid_alive fails, then pointers within the task structure
 * can be stale and must not be dereferenced.
 *
 * Return: 1 if the process is alive. 0 otherwise.
 */
static inline int pid_alive(const struct task_struct *p)
{
	return p->thread_pid != NULL;
}

static inline pid_t task_pgrp_nr_ns(struct task_struct *tsk, struct pid_namespace *ns)
{
	return __task_pid_nr_ns(tsk, PIDTYPE_PGID, ns);
}

static inline pid_t task_pgrp_vnr(struct task_struct *tsk)
{
	return __task_pid_nr_ns(tsk, PIDTYPE_PGID, NULL);
}


static inline pid_t task_session_nr_ns(struct task_struct *tsk, struct pid_namespace *ns)
{
	return __task_pid_nr_ns(tsk, PIDTYPE_SID, ns);
}

static inline pid_t task_session_vnr(struct task_struct *tsk)
{
	return __task_pid_nr_ns(tsk, PIDTYPE_SID, NULL);
}

static inline pid_t task_tgid_nr_ns(struct task_struct *tsk, struct pid_namespace *ns)
{
	return __task_pid_nr_ns(tsk, PIDTYPE_TGID, ns);
}

static inline pid_t task_tgid_vnr(struct task_struct *tsk)
{
	return __task_pid_nr_ns(tsk, PIDTYPE_TGID, NULL);
}

static inline pid_t task_ppid_nr_ns(const struct task_struct *tsk, struct pid_namespace *ns)
{
	pid_t pid = 0;

	rcu_read_lock();
	if (pid_alive(tsk))
		pid = task_tgid_nr_ns(rcu_dereference(tsk->real_parent), ns);
	rcu_read_unlock();

	return pid;
}

static inline pid_t task_ppid_nr(const struct task_struct *tsk)
{
	return task_ppid_nr_ns(tsk, &init_pid_ns);
}

/* Obsolete, do not use: */
static inline pid_t task_pgrp_nr(struct task_struct *tsk)
{
	return task_pgrp_nr_ns(tsk, &init_pid_ns);
}

#define TASK_REPORT_IDLE	(TASK_REPORT + 1)
#define TASK_REPORT_MAX		(TASK_REPORT_IDLE << 1)

static inline unsigned int task_state_index(struct task_struct *tsk)
{
	unsigned int tsk_state = READ_ONCE(tsk->state);
	unsigned int state = (tsk_state | tsk->exit_state) & TASK_REPORT;

	BUILD_BUG_ON_NOT_POWER_OF_2(TASK_REPORT_MAX);

	if (tsk_state == TASK_IDLE)
		state = TASK_REPORT_IDLE;

	return fls(state);
}

static inline char task_index_to_char(unsigned int state)
{
	static const char state_char[] = "RSDTtXZPI";

	BUILD_BUG_ON(1 + ilog2(TASK_REPORT_MAX) != sizeof(state_char) - 1);

	return state_char[state];
}

static inline char task_state_to_char(struct task_struct *tsk)
{
	return task_index_to_char(task_state_index(tsk));
}

/**
 * is_global_init - check if a task structure is init. Since init
 * is free to have sub-threads we need to check tgid.
 * @tsk: Task structure to be checked.
 *
 * Check if a task structure is the first user space task the kernel created.
 *
 * Return: 1 if the task structure is init. 0 otherwise.
 */
static inline int is_global_init(struct task_struct *tsk)
{
	return task_tgid_nr(tsk) == 1;
}

extern struct pid *cad_pid;

/*
 * Per process flags
 */
#define PF_IDLE			0x00000002	/* I am an IDLE thread */
#define PF_EXITING		0x00000004	/* Getting shut down */
#define PF_EXITPIDONE		0x00000008	/* PI exit done on shut down */
#define PF_VCPU			0x00000010	/* I'm a virtual CPU */
#define PF_WQ_WORKER		0x00000020	/* I'm a workqueue worker */
#define PF_FORKNOEXEC		0x00000040	/* Forked but didn't exec */
#define PF_MCE_PROCESS		0x00000080      /* Process policy on mce errors */
#define PF_SUPERPRIV		0x00000100	/* Used super-user privileges */
#define PF_DUMPCORE		0x00000200	/* Dumped core */
#define PF_SIGNALED		0x00000400	/* Killed by a signal */
#define PF_MEMALLOC		0x00000800	/* Allocating memory */
#define PF_NPROC_EXCEEDED	0x00001000	/* set_user() noticed that RLIMIT_NPROC was exceeded */
#define PF_USED_MATH		0x00002000	/* If unset the fpu must be initialized before use */
#define PF_USED_ASYNC		0x00004000	/* Used async_schedule*(), used by module init */
#define PF_NOFREEZE		0x00008000	/* This thread should not be frozen */
#define PF_FROZEN		0x00010000	/* Frozen for system suspend */
#define PF_KSWAPD		0x00020000	/* I am kswapd */
#define PF_MEMALLOC_NOFS	0x00040000	/* All allocation requests will inherit GFP_NOFS */
#define PF_MEMALLOC_NOIO	0x00080000	/* All allocation requests will inherit GFP_NOIO */
#define PF_LESS_THROTTLE	0x00100000	/* Throttle me less: I clean memory */
#define PF_KTHREAD		0x00200000	/* I am a kernel thread */
#define PF_RANDOMIZE		0x00400000	/* Randomize virtual address space */
#define PF_SWAPWRITE		0x00800000	/* Allowed to write to swap */
#define PF_MEMSTALL		0x01000000	/* Stalled due to lack of memory */
#define PF_NO_SETAFFINITY	0x04000000	/* Userland is not allowed to meddle with cpus_allowed */
#define PF_MCE_EARLY		0x08000000      /* Early kill for mce process policy */
#define PF_MUTEX_TESTER		0x20000000	/* Thread belongs to the rt mutex tester */
#define PF_FREEZER_SKIP		0x40000000	/* Freezer should not count it as freezable */
#define PF_SUSPEND_TASK		0x80000000      /* This thread called freeze_processes() and should not be frozen */

/*
 * Only the _current_ task can read/write to tsk->flags, but other
 * tasks can access tsk->flags in readonly mode for example
 * with tsk_used_math (like during threaded core dumping).
 * There is however an exception to this rule during ptrace
 * or during fork: the ptracer task is allowed to write to the
 * child->flags of its traced child (same goes for fork, the parent
 * can write to the child->flags), because we're guaranteed the
 * child is not running and in turn not changing child->flags
 * at the same time the parent does it.
 */
#define clear_stopped_child_used_math(child)	do { (child)->flags &= ~PF_USED_MATH; } while (0)
#define set_stopped_child_used_math(child)	do { (child)->flags |= PF_USED_MATH; } while (0)
#define clear_used_math()			clear_stopped_child_used_math(current)
#define set_used_math()				set_stopped_child_used_math(current)

#define conditional_stopped_child_used_math(condition, child) \
	do { (child)->flags &= ~PF_USED_MATH, (child)->flags |= (condition) ? PF_USED_MATH : 0; } while (0)

#define conditional_used_math(condition)	conditional_stopped_child_used_math(condition, current)

#define copy_to_stopped_child_used_math(child) \
	do { (child)->flags &= ~PF_USED_MATH, (child)->flags |= current->flags & PF_USED_MATH; } while (0)

/* NOTE: this will return 0 or PF_USED_MATH, it will never return 1 */
#define tsk_used_math(p)			((p)->flags & PF_USED_MATH)
#define used_math()				tsk_used_math(current)

static inline bool is_percpu_thread(void)
{
#ifdef CONFIG_SMP
	return (current->flags & PF_NO_SETAFFINITY) &&
		(current->nr_cpus_allowed  == 1);
#else
	return true;
#endif
}

/* Per-process atomic flags. */
#define PFA_NO_NEW_PRIVS		0	/* May not gain new privileges. */
#define PFA_SPREAD_PAGE			1	/* Spread page cache over cpuset */
#define PFA_SPREAD_SLAB			2	/* Spread some slab caches over cpuset */
#define PFA_SPEC_SSB_DISABLE		3	/* Speculative Store Bypass disabled */
#define PFA_SPEC_SSB_FORCE_DISABLE	4	/* Speculative Store Bypass force disabled*/
#define PFA_SPEC_IB_DISABLE		5	/* Indirect branch speculation restricted */
#define PFA_SPEC_IB_FORCE_DISABLE	6	/* Indirect branch speculation permanently restricted */

#define TASK_PFA_TEST(name, func)					\
	static inline bool task_##func(struct task_struct *p)		\
	{ return test_bit(PFA_##name, &p->atomic_flags); }

#define TASK_PFA_SET(name, func)					\
	static inline void task_set_##func(struct task_struct *p)	\
	{ set_bit(PFA_##name, &p->atomic_flags); }

#define TASK_PFA_CLEAR(name, func)					\
	static inline void task_clear_##func(struct task_struct *p)	\
	{ clear_bit(PFA_##name, &p->atomic_flags); }

TASK_PFA_TEST(NO_NEW_PRIVS, no_new_privs)
TASK_PFA_SET(NO_NEW_PRIVS, no_new_privs)

TASK_PFA_TEST(SPREAD_PAGE, spread_page)
TASK_PFA_SET(SPREAD_PAGE, spread_page)
TASK_PFA_CLEAR(SPREAD_PAGE, spread_page)

TASK_PFA_TEST(SPREAD_SLAB, spread_slab)
TASK_PFA_SET(SPREAD_SLAB, spread_slab)
TASK_PFA_CLEAR(SPREAD_SLAB, spread_slab)

TASK_PFA_TEST(SPEC_SSB_DISABLE, spec_ssb_disable)
TASK_PFA_SET(SPEC_SSB_DISABLE, spec_ssb_disable)
TASK_PFA_CLEAR(SPEC_SSB_DISABLE, spec_ssb_disable)

TASK_PFA_TEST(SPEC_SSB_FORCE_DISABLE, spec_ssb_force_disable)
TASK_PFA_SET(SPEC_SSB_FORCE_DISABLE, spec_ssb_force_disable)

TASK_PFA_TEST(SPEC_IB_DISABLE, spec_ib_disable)
TASK_PFA_SET(SPEC_IB_DISABLE, spec_ib_disable)
TASK_PFA_CLEAR(SPEC_IB_DISABLE, spec_ib_disable)

TASK_PFA_TEST(SPEC_IB_FORCE_DISABLE, spec_ib_force_disable)
TASK_PFA_SET(SPEC_IB_FORCE_DISABLE, spec_ib_force_disable)

static inline void
current_restore_flags(unsigned long orig_flags, unsigned long flags)
{
	current->flags &= ~flags;
	current->flags |= orig_flags & flags;
}

extern int cpuset_cpumask_can_shrink(const struct cpumask *cur, const struct cpumask *trial);
extern int task_can_attach(struct task_struct *p, const struct cpumask *cs_cpus_allowed);
#ifdef CONFIG_SMP
extern void do_set_cpus_allowed(struct task_struct *p, const struct cpumask *new_mask);
extern int set_cpus_allowed_ptr(struct task_struct *p, const struct cpumask *new_mask);
#else
static inline void do_set_cpus_allowed(struct task_struct *p, const struct cpumask *new_mask)
{
}
static inline int set_cpus_allowed_ptr(struct task_struct *p, const struct cpumask *new_mask)
{
	if (!cpumask_test_cpu(0, new_mask))
		return -EINVAL;
	return 0;
}
#endif

#ifndef cpu_relax_yield
#define cpu_relax_yield() cpu_relax()
#endif

extern int yield_to(struct task_struct *p, bool preempt);
extern void set_user_nice(struct task_struct *p, long nice);
extern int task_prio(const struct task_struct *p);

/**
 * task_nice - return the nice value of a given task.
 * @p: the task in question.
 *
 * Return: The nice value [ -20 ... 0 ... 19 ].
 */
static inline int task_nice(const struct task_struct *p)
{
	return PRIO_TO_NICE((p)->static_prio);
}

extern int can_nice(const struct task_struct *p, const int nice);
extern int task_curr(const struct task_struct *p);
extern int idle_cpu(int cpu);
extern int available_idle_cpu(int cpu);
extern int sched_setscheduler(struct task_struct *, int, const struct sched_param *);
extern int sched_setscheduler_nocheck(struct task_struct *, int, const struct sched_param *);
extern int sched_setattr(struct task_struct *, const struct sched_attr *);
extern int sched_setattr_nocheck(struct task_struct *, const struct sched_attr *);
extern struct task_struct *idle_task(int cpu);

/**
 * is_idle_task - is the specified task an idle task?
 * @p: the task in question.
 *
 * Return: 1 if @p is an idle task. 0 otherwise.
 */
static inline bool is_idle_task(const struct task_struct *p)
{
	return !!(p->flags & PF_IDLE);
}

extern struct task_struct *curr_task(int cpu);
extern void ia64_set_curr_task(int cpu, struct task_struct *p);

void yield(void);

union thread_union {
#ifndef CONFIG_ARCH_TASK_STRUCT_ON_STACK
	struct task_struct task;
#endif
#ifndef CONFIG_THREAD_INFO_IN_TASK
	struct thread_info thread_info;
#endif
	unsigned long stack[THREAD_SIZE/sizeof(long)];
};

#ifndef CONFIG_THREAD_INFO_IN_TASK
extern struct thread_info init_thread_info;
#endif

extern unsigned long init_stack[THREAD_SIZE / sizeof(unsigned long)];

#ifdef CONFIG_THREAD_INFO_IN_TASK
static inline struct thread_info *task_thread_info(struct task_struct *task)
{
	return &task->thread_info;
}
#elif !defined(__HAVE_THREAD_FUNCTIONS)
# define task_thread_info(task)	((struct thread_info *)(task)->stack)
#endif

/*
 * find a task by one of its numerical ids
 *
 * find_task_by_pid_ns():
 *      finds a task by its pid in the specified namespace
 * find_task_by_vpid():
 *      finds a task by its virtual pid
 *
 * see also find_vpid() etc in include/linux/pid.h
 */

extern struct task_struct *find_task_by_vpid(pid_t nr);
extern struct task_struct *find_task_by_pid_ns(pid_t nr, struct pid_namespace *ns);

/*
 * find a task by its virtual pid and get the task struct
 */
extern struct task_struct *find_get_task_by_vpid(pid_t nr);

extern int wake_up_state(struct task_struct *tsk, unsigned int state);
extern int wake_up_process(struct task_struct *tsk);
extern void wake_up_new_task(struct task_struct *tsk);

#ifdef CONFIG_SMP
extern void kick_process(struct task_struct *tsk);
#else
static inline void kick_process(struct task_struct *tsk) { }
#endif

extern void __set_task_comm(struct task_struct *tsk, const char *from, bool exec);

static inline void set_task_comm(struct task_struct *tsk, const char *from)
{
	__set_task_comm(tsk, from, false);
}

extern char *__get_task_comm(char *to, size_t len, struct task_struct *tsk);
#define get_task_comm(buf, tsk) ({			\
	BUILD_BUG_ON(sizeof(buf) != TASK_COMM_LEN);	\
	__get_task_comm(buf, sizeof(buf), tsk);		\
})

#ifdef CONFIG_SMP
void scheduler_ipi(void);
extern unsigned long wait_task_inactive(struct task_struct *, long match_state);
#else
static inline void scheduler_ipi(void) { }
static inline unsigned long wait_task_inactive(struct task_struct *p, long match_state)
{
	return 1;
}
#endif

/*
 * Set thread flags in other task's structures.
 * See asm/thread_info.h for TIF_xxxx flags available:
 */
static inline void set_tsk_thread_flag(struct task_struct *tsk, int flag)
{
	set_ti_thread_flag(task_thread_info(tsk), flag);
}

static inline void clear_tsk_thread_flag(struct task_struct *tsk, int flag)
{
	clear_ti_thread_flag(task_thread_info(tsk), flag);
}

static inline void update_tsk_thread_flag(struct task_struct *tsk, int flag,
					  bool value)
{
	update_ti_thread_flag(task_thread_info(tsk), flag, value);
}

static inline int test_and_set_tsk_thread_flag(struct task_struct *tsk, int flag)
{
	return test_and_set_ti_thread_flag(task_thread_info(tsk), flag);
}

static inline int test_and_clear_tsk_thread_flag(struct task_struct *tsk, int flag)
{
	return test_and_clear_ti_thread_flag(task_thread_info(tsk), flag);
}

static inline int test_tsk_thread_flag(struct task_struct *tsk, int flag)
{
	return test_ti_thread_flag(task_thread_info(tsk), flag);
}

static inline void set_tsk_need_resched(struct task_struct *tsk)
{
	set_tsk_thread_flag(tsk,TIF_NEED_RESCHED);
}

static inline void clear_tsk_need_resched(struct task_struct *tsk)
{
	clear_tsk_thread_flag(tsk,TIF_NEED_RESCHED);
}

static inline int test_tsk_need_resched(struct task_struct *tsk)
{
	return unlikely(test_tsk_thread_flag(tsk,TIF_NEED_RESCHED));
}

/*
 * cond_resched() and cond_resched_lock(): latency reduction via
 * explicit rescheduling in places that are safe. The return
 * value indicates whether a reschedule was done in fact.
 * cond_resched_lock() will drop the spinlock before scheduling,
 */
#ifndef CONFIG_PREEMPT
extern int _cond_resched(void);
#else
static inline int _cond_resched(void) { return 0; }
#endif

#define cond_resched() ({			\
	___might_sleep(__FILE__, __LINE__, 0);	\
	_cond_resched();			\
})

extern int __cond_resched_lock(spinlock_t *lock);

#define cond_resched_lock(lock) ({				\
	___might_sleep(__FILE__, __LINE__, PREEMPT_LOCK_OFFSET);\
	__cond_resched_lock(lock);				\
})

static inline void cond_resched_rcu(void)
{
#if defined(CONFIG_DEBUG_ATOMIC_SLEEP) || !defined(CONFIG_PREEMPT_RCU)
	rcu_read_unlock();
	cond_resched();
	rcu_read_lock();
#endif
}

/*
 * Does a critical section need to be broken due to another
 * task waiting?: (technically does not depend on CONFIG_PREEMPT,
 * but a general need for low latency)
 */
static inline int spin_needbreak(spinlock_t *lock)
{
#ifdef CONFIG_PREEMPT
	return spin_is_contended(lock);
#else
	return 0;
#endif
}

static __always_inline bool need_resched(void)
{
	return unlikely(tif_need_resched());
}

/*
 * Wrappers for p->thread_info->cpu access. No-op on UP.
 */
#ifdef CONFIG_SMP

static inline unsigned int task_cpu(const struct task_struct *p)
{
#ifdef CONFIG_THREAD_INFO_IN_TASK
	return READ_ONCE(p->cpu);
#else
	return READ_ONCE(task_thread_info(p)->cpu);
#endif
}

extern void set_task_cpu(struct task_struct *p, unsigned int cpu);

#else

static inline unsigned int task_cpu(const struct task_struct *p)
{
	return 0;
}

static inline void set_task_cpu(struct task_struct *p, unsigned int cpu)
{
}

#endif /* CONFIG_SMP */

/*
 * In order to reduce various lock holder preemption latencies provide an
 * interface to see if a vCPU is currently running or not.
 *
 * This allows us to terminate optimistic spin loops and block, analogous to
 * the native optimistic spin heuristic of testing if the lock owner task is
 * running or not.
 */
#ifndef vcpu_is_preempted
# define vcpu_is_preempted(cpu)	false
#endif

extern long sched_setaffinity(pid_t pid, const struct cpumask *new_mask);
extern long sched_getaffinity(pid_t pid, struct cpumask *mask);

#ifndef TASK_SIZE_OF
#define TASK_SIZE_OF(tsk)	TASK_SIZE
#endif

#ifdef CONFIG_RSEQ

/*
 * Map the event mask on the user-space ABI enum rseq_cs_flags
 * for direct mask checks.
 */
enum rseq_event_mask_bits {
	RSEQ_EVENT_PREEMPT_BIT	= RSEQ_CS_FLAG_NO_RESTART_ON_PREEMPT_BIT,
	RSEQ_EVENT_SIGNAL_BIT	= RSEQ_CS_FLAG_NO_RESTART_ON_SIGNAL_BIT,
	RSEQ_EVENT_MIGRATE_BIT	= RSEQ_CS_FLAG_NO_RESTART_ON_MIGRATE_BIT,
};

enum rseq_event_mask {
	RSEQ_EVENT_PREEMPT	= (1U << RSEQ_EVENT_PREEMPT_BIT),
	RSEQ_EVENT_SIGNAL	= (1U << RSEQ_EVENT_SIGNAL_BIT),
	RSEQ_EVENT_MIGRATE	= (1U << RSEQ_EVENT_MIGRATE_BIT),
};

static inline void rseq_set_notify_resume(struct task_struct *t)
{
	if (t->rseq)
		set_tsk_thread_flag(t, TIF_NOTIFY_RESUME);
}

void __rseq_handle_notify_resume(struct ksignal *sig, struct pt_regs *regs);

static inline void rseq_handle_notify_resume(struct ksignal *ksig,
					     struct pt_regs *regs)
{
	if (current->rseq)
		__rseq_handle_notify_resume(ksig, regs);
}

static inline void rseq_signal_deliver(struct ksignal *ksig,
				       struct pt_regs *regs)
{
	preempt_disable();
	__set_bit(RSEQ_EVENT_SIGNAL_BIT, &current->rseq_event_mask);
	preempt_enable();
	rseq_handle_notify_resume(ksig, regs);
}

/* rseq_preempt() requires preemption to be disabled. */
static inline void rseq_preempt(struct task_struct *t)
{
	__set_bit(RSEQ_EVENT_PREEMPT_BIT, &t->rseq_event_mask);
	rseq_set_notify_resume(t);
}

/* rseq_migrate() requires preemption to be disabled. */
static inline void rseq_migrate(struct task_struct *t)
{
	__set_bit(RSEQ_EVENT_MIGRATE_BIT, &t->rseq_event_mask);
	rseq_set_notify_resume(t);
}

/*
 * If parent process has a registered restartable sequences area, the
 * child inherits. Unregister rseq for a clone with CLONE_VM set.
 */
static inline void rseq_fork(struct task_struct *t, unsigned long clone_flags)
{
	if (clone_flags & CLONE_VM) {
		t->rseq = NULL;
		t->rseq_len = 0;
		t->rseq_sig = 0;
		t->rseq_event_mask = 0;
	} else {
		t->rseq = current->rseq;
		t->rseq_len = current->rseq_len;
		t->rseq_sig = current->rseq_sig;
		t->rseq_event_mask = current->rseq_event_mask;
	}
}

static inline void rseq_execve(struct task_struct *t)
{
	t->rseq = NULL;
	t->rseq_len = 0;
	t->rseq_sig = 0;
	t->rseq_event_mask = 0;
}

#else

static inline void rseq_set_notify_resume(struct task_struct *t)
{
}
static inline void rseq_handle_notify_resume(struct ksignal *ksig,
					     struct pt_regs *regs)
{
}
static inline void rseq_signal_deliver(struct ksignal *ksig,
				       struct pt_regs *regs)
{
}
static inline void rseq_preempt(struct task_struct *t)
{
}
static inline void rseq_migrate(struct task_struct *t)
{
}
static inline void rseq_fork(struct task_struct *t, unsigned long clone_flags)
{
}
static inline void rseq_execve(struct task_struct *t)
{
}

#endif

#ifdef CONFIG_DEBUG_RSEQ

void rseq_syscall(struct pt_regs *regs);

#else

static inline void rseq_syscall(struct pt_regs *regs)
{
}

#endif

#endif<|MERGE_RESOLUTION|>--- conflicted
+++ resolved
@@ -279,13 +279,6 @@
 	u64			gtime;
 };
 
-<<<<<<< HEAD
-enum uclamp_id {
-	UCLAMP_MIN = 0, /* Minimum utilization */
-	UCLAMP_MAX,     /* Maximum utilization */
-
-	/* Utilization clamping constraints count */
-=======
 /*
  * Utilization clamp constraints.
  * @UCLAMP_MIN:	Minimum utilization
@@ -295,7 +288,6 @@
 enum uclamp_id {
 	UCLAMP_MIN = 0,
 	UCLAMP_MAX,
->>>>>>> 83b584a6
 	UCLAMP_CNT
 };
 
@@ -330,17 +322,9 @@
 # define SCHED_FIXEDPOINT_SHIFT		10
 # define SCHED_FIXEDPOINT_SCALE		(1L << SCHED_FIXEDPOINT_SHIFT)
 
-<<<<<<< HEAD
-/*
- * Increase resolution of cpu_capacity calculations
- */
-#define SCHED_CAPACITY_SHIFT	SCHED_FIXEDPOINT_SHIFT
-#define SCHED_CAPACITY_SCALE	(1L << SCHED_CAPACITY_SHIFT)
-=======
 /* Increase resolution of cpu_capacity calculations */
 # define SCHED_CAPACITY_SHIFT		SCHED_FIXEDPOINT_SHIFT
 # define SCHED_CAPACITY_SCALE		(1L << SCHED_CAPACITY_SHIFT)
->>>>>>> 83b584a6
 
 struct load_weight {
 	unsigned long			weight;
@@ -591,63 +575,6 @@
 };
 
 #ifdef CONFIG_UCLAMP_TASK
-<<<<<<< HEAD
-/*
- * Number of utiliation clamp groups
- *
- * The first clamp group (group_id=0) is used to track non clamped tasks, i.e.
- * util_{min,max} (0,SCHED_CAPACITY_SCALE). Thus we allocate one more group in
- * addition to the configured number.
- */
-#define UCLAMP_GROUPS (CONFIG_UCLAMP_GROUPS_COUNT + 1)
-
-/**
- * Utilization clamp group
- *
- * A utilization clamp group maps a:
- *   clamp value (value), i.e.
- *   util_{min,max} value requested from userspace
- * to a:
- *   clamp group index (group_id), i.e.
- *   index of the per-cpu RUNNABLE tasks refcounting array
- *
- * The mapped bit is set whenever a scheduling entity has been mapped on a
- * clamp group for the first time. When this bit is set, any clamp group get
- * (for a new clamp value) will be matches by a clamp group put (for the old
- * clamp value).
- *
- * The active bit is set whenever a task has got an effective clamp group
- * and value assigned, which can be different from the user requested ones.
- * This allows to know a task is actually refcounting a CPU's clamp group.
- *
- * The user_defined bit is set whenever a task has got a task-specific clamp
- * value requested from userspace, i.e. the system defaults applies to this
- * task just as a restriction. This allows to relax TG's clamps when a less
- * restrictive task specific value has been defined, thus allowing to
- * implement a "nice" semantic when both task group and task specific values
- * are used. For example, a task running on a 20% boosted TG can still drop
- * its own boosting to 0%.
- */
-struct uclamp_se {
-	unsigned int value;
-	unsigned int group_id;
-	unsigned int mapped;
-	unsigned int active;
-	unsigned int user_defined;
-	/*
-	 * Clamp group and value actually used by a scheduling entity,
-	 * i.e. a (RUNNABLE) task or a task group.
-	 * For task groups, this is the value (eventually) enforced by a
-	 * parent task group.
-	 * For a task, this is the value (eventually) enforced by the
-	 * task group the task is currently part of or by the system
-	 * default clamp values, whichever is the most restrictive.
-	 */
-	struct {
-		unsigned int value	: SCHED_CAPACITY_SHIFT + 1;
-		unsigned int group_id	: order_base_2(UCLAMP_GROUPS);
-	} effective;
-=======
 /* Number of utilization clamp buckets (shorter alias) */
 #define UCLAMP_BUCKETS CONFIG_UCLAMP_BUCKETS_COUNT
 
@@ -679,7 +606,6 @@
 	unsigned int bucket_id		: bits_per(UCLAMP_BUCKETS);
 	unsigned int active		: 1;
 	unsigned int user_defined	: 1;
->>>>>>> 83b584a6
 };
 #endif /* CONFIG_UCLAMP_TASK */
 
@@ -770,13 +696,9 @@
 	struct sched_dl_entity		dl;
 
 #ifdef CONFIG_UCLAMP_TASK
-<<<<<<< HEAD
-	/* Utlization clamp values for this task */
-=======
 	/* Clamp values requested for a scheduling entity */
 	struct uclamp_se		uclamp_req[UCLAMP_CNT];
 	/* Effective clamp values used for a scheduling entity */
->>>>>>> 83b584a6
 	struct uclamp_se		uclamp[UCLAMP_CNT];
 #endif
 
