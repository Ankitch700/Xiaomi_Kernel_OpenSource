--- conflicted
+++ resolved
@@ -153,16 +153,11 @@
 
 extern int qcom_scm_pas_init_image(u32 peripheral, const void *metadata,
 				   size_t size,
-<<<<<<< HEAD
 				   struct qcom_scm_pas_metadata *ctx,
 				   struct device *dev);
 
-void qcom_scm_pas_metadata_release(struct qcom_scm_pas_metadata *ctx,
-				   struct device *dev);
-=======
-				   struct qcom_scm_pas_metadata *ctx);
-extern void qcom_scm_pas_metadata_release(struct qcom_scm_pas_metadata *ctx);
->>>>>>> 7ea6fd6d
+extern void qcom_scm_pas_metadata_release(struct qcom_scm_pas_metadata *ctx,
+					  struct device *dev);
 extern int qcom_scm_pas_mem_setup(u32 peripheral, phys_addr_t addr,
 				  phys_addr_t size);
 extern int qcom_scm_pas_auth_and_reset(u32 peripheral);
