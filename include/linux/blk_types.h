--- conflicted
+++ resolved
@@ -248,14 +248,11 @@
 
 	__REQ_URGENT,		/* urgent request */
 	__REQ_NOWAIT,           /* Don't wait if request will block */
-<<<<<<< HEAD
-=======
 	/*
 	 * set for "ide_preempt" requests and also for requests for which the
 	 * SCSI "quiesce" state must be ignored.
 	 */
 	__REQ_PREEMPT,
->>>>>>> bdd6da44
 	__REQ_NR_BITS,		/* stops here */
 };
 
