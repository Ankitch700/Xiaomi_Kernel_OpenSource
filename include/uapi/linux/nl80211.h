#ifndef __LINUX_NL80211_H
#define __LINUX_NL80211_H
/*
 * 802.11 netlink interface public header
 *
 * Copyright 2006-2010 Johannes Berg <johannes@sipsolutions.net>
 * Copyright 2008 Michael Wu <flamingice@sourmilk.net>
 * Copyright 2008 Luis Carlos Cobo <luisca@cozybit.com>
 * Copyright 2008 Michael Buesch <m@bues.ch>
 * Copyright 2008, 2009 Luis R. Rodriguez <lrodriguez@atheros.com>
 * Copyright 2008 Jouni Malinen <jouni.malinen@atheros.com>
 * Copyright 2008 Colin McCabe <colin@cozybit.com>
 * Copyright 2015-2017	Intel Deutschland GmbH
 * Copyright (C) 2018-2022 Intel Corporation
 *
 * Permission to use, copy, modify, and/or distribute this software for any
 * purpose with or without fee is hereby granted, provided that the above
 * copyright notice and this permission notice appear in all copies.
 *
 * THE SOFTWARE IS PROVIDED "AS IS" AND THE AUTHOR DISCLAIMS ALL WARRANTIES
 * WITH REGARD TO THIS SOFTWARE INCLUDING ALL IMPLIED WARRANTIES OF
 * MERCHANTABILITY AND FITNESS. IN NO EVENT SHALL THE AUTHOR BE LIABLE FOR
 * ANY SPECIAL, DIRECT, INDIRECT, OR CONSEQUENTIAL DAMAGES OR ANY DAMAGES
 * WHATSOEVER RESULTING FROM LOSS OF USE, DATA OR PROFITS, WHETHER IN AN
 * ACTION OF CONTRACT, NEGLIGENCE OR OTHER TORTIOUS ACTION, ARISING OUT OF
 * OR IN CONNECTION WITH THE USE OR PERFORMANCE OF THIS SOFTWARE.
 *
 */

/*
 * This header file defines the userspace API to the wireless stack. Please
 * be careful not to break things - i.e. don't move anything around or so
 * unless you can demonstrate that it breaks neither API nor ABI.
 *
 * Additions to the API should be accompanied by actual implementations in
 * an upstream driver, so that example implementations exist in case there
 * are ever concerns about the precise semantics of the API or changes are
 * needed, and to ensure that code for dead (no longer implemented) API
 * can actually be identified and removed.
 * Nonetheless, semantics should also be documented carefully in this file.
 */

#include <linux/types.h>

#define NL80211_GENL_NAME "nl80211"

#define NL80211_MULTICAST_GROUP_CONFIG		"config"
#define NL80211_MULTICAST_GROUP_SCAN		"scan"
#define NL80211_MULTICAST_GROUP_REG		"regulatory"
#define NL80211_MULTICAST_GROUP_MLME		"mlme"
#define NL80211_MULTICAST_GROUP_VENDOR		"vendor"
#define NL80211_MULTICAST_GROUP_NAN		"nan"
#define NL80211_MULTICAST_GROUP_TESTMODE	"testmode"

#define NL80211_EDMG_BW_CONFIG_MIN	4
#define NL80211_EDMG_BW_CONFIG_MAX	15
#define NL80211_EDMG_CHANNELS_MIN	1
#define NL80211_EDMG_CHANNELS_MAX	0x3c /* 0b00111100 */

/**
 * DOC: Station handling
 *
 * Stations are added per interface, but a special case exists with VLAN
 * interfaces. When a station is bound to an AP interface, it may be moved
 * into a VLAN identified by a VLAN interface index (%NL80211_ATTR_STA_VLAN).
 * The station is still assumed to belong to the AP interface it was added
 * to.
 *
 * Station handling varies per interface type and depending on the driver's
 * capabilities.
 *
 * For drivers supporting TDLS with external setup (WIPHY_FLAG_SUPPORTS_TDLS
 * and WIPHY_FLAG_TDLS_EXTERNAL_SETUP), the station lifetime is as follows:
 *  - a setup station entry is added, not yet authorized, without any rate
 *    or capability information, this just exists to avoid race conditions
 *  - when the TDLS setup is done, a single NL80211_CMD_SET_STATION is valid
 *    to add rate and capability information to the station and at the same
 *    time mark it authorized.
 *  - %NL80211_TDLS_ENABLE_LINK is then used
 *  - after this, the only valid operation is to remove it by tearing down
 *    the TDLS link (%NL80211_TDLS_DISABLE_LINK)
 *
 * TODO: need more info for other interface types
 */

/**
 * DOC: Frame transmission/registration support
 *
 * Frame transmission and registration support exists to allow userspace
 * management entities such as wpa_supplicant react to management frames
 * that are not being handled by the kernel. This includes, for example,
 * certain classes of action frames that cannot be handled in the kernel
 * for various reasons.
 *
 * Frame registration is done on a per-interface basis and registrations
 * cannot be removed other than by closing the socket. It is possible to
 * specify a registration filter to register, for example, only for a
 * certain type of action frame. In particular with action frames, those
 * that userspace registers for will not be returned as unhandled by the
 * driver, so that the registered application has to take responsibility
 * for doing that.
 *
 * The type of frame that can be registered for is also dependent on the
 * driver and interface type. The frame types are advertised in wiphy
 * attributes so applications know what to expect.
 *
 * NOTE: When an interface changes type while registrations are active,
 *       these registrations are ignored until the interface type is
 *       changed again. This means that changing the interface type can
 *       lead to a situation that couldn't otherwise be produced, but
 *       any such registrations will be dormant in the sense that they
 *       will not be serviced, i.e. they will not receive any frames.
 *
 * Frame transmission allows userspace to send for example the required
 * responses to action frames. It is subject to some sanity checking,
 * but many frames can be transmitted. When a frame was transmitted, its
 * status is indicated to the sending socket.
 *
 * For more technical details, see the corresponding command descriptions
 * below.
 */

/**
 * DOC: Virtual interface / concurrency capabilities
 *
 * Some devices are able to operate with virtual MACs, they can have
 * more than one virtual interface. The capability handling for this
 * is a bit complex though, as there may be a number of restrictions
 * on the types of concurrency that are supported.
 *
 * To start with, each device supports the interface types listed in
 * the %NL80211_ATTR_SUPPORTED_IFTYPES attribute, but by listing the
 * types there no concurrency is implied.
 *
 * Once concurrency is desired, more attributes must be observed:
 * To start with, since some interface types are purely managed in
 * software, like the AP-VLAN type in mac80211 for example, there's
 * an additional list of these, they can be added at any time and
 * are only restricted by some semantic restrictions (e.g. AP-VLAN
 * cannot be added without a corresponding AP interface). This list
 * is exported in the %NL80211_ATTR_SOFTWARE_IFTYPES attribute.
 *
 * Further, the list of supported combinations is exported. This is
 * in the %NL80211_ATTR_INTERFACE_COMBINATIONS attribute. Basically,
 * it exports a list of "groups", and at any point in time the
 * interfaces that are currently active must fall into any one of
 * the advertised groups. Within each group, there are restrictions
 * on the number of interfaces of different types that are supported
 * and also the number of different channels, along with potentially
 * some other restrictions. See &enum nl80211_if_combination_attrs.
 *
 * All together, these attributes define the concurrency of virtual
 * interfaces that a given device supports.
 */

/**
 * DOC: packet coalesce support
 *
 * In most cases, host that receives IPv4 and IPv6 multicast/broadcast
 * packets does not do anything with these packets. Therefore the
 * reception of these unwanted packets causes unnecessary processing
 * and power consumption.
 *
 * Packet coalesce feature helps to reduce number of received interrupts
 * to host by buffering these packets in firmware/hardware for some
 * predefined time. Received interrupt will be generated when one of the
 * following events occur.
 * a) Expiration of hardware timer whose expiration time is set to maximum
 * coalescing delay of matching coalesce rule.
 * b) Coalescing buffer in hardware reaches it's limit.
 * c) Packet doesn't match any of the configured coalesce rules.
 *
 * User needs to configure following parameters for creating a coalesce
 * rule.
 * a) Maximum coalescing delay
 * b) List of packet patterns which needs to be matched
 * c) Condition for coalescence. pattern 'match' or 'no match'
 * Multiple such rules can be created.
 */

/**
 * DOC: WPA/WPA2 EAPOL handshake offload
 *
 * By setting @NL80211_EXT_FEATURE_4WAY_HANDSHAKE_STA_PSK flag drivers
 * can indicate they support offloading EAPOL handshakes for WPA/WPA2
 * preshared key authentication in station mode. In %NL80211_CMD_CONNECT
 * the preshared key should be specified using %NL80211_ATTR_PMK. Drivers
 * supporting this offload may reject the %NL80211_CMD_CONNECT when no
 * preshared key material is provided, for example when that driver does
 * not support setting the temporal keys through %NL80211_CMD_NEW_KEY.
 *
 * Similarly @NL80211_EXT_FEATURE_4WAY_HANDSHAKE_STA_1X flag can be
 * set by drivers indicating offload support of the PTK/GTK EAPOL
 * handshakes during 802.1X authentication in station mode. In order to
 * use the offload the %NL80211_CMD_CONNECT should have
 * %NL80211_ATTR_WANT_1X_4WAY_HS attribute flag. Drivers supporting this
 * offload may reject the %NL80211_CMD_CONNECT when the attribute flag is
 * not present.
 *
 * By setting @NL80211_EXT_FEATURE_4WAY_HANDSHAKE_AP_PSK flag drivers
 * can indicate they support offloading EAPOL handshakes for WPA/WPA2
 * preshared key authentication in AP mode. In %NL80211_CMD_START_AP
 * the preshared key should be specified using %NL80211_ATTR_PMK. Drivers
 * supporting this offload may reject the %NL80211_CMD_START_AP when no
 * preshared key material is provided, for example when that driver does
 * not support setting the temporal keys through %NL80211_CMD_NEW_KEY.
 *
 * For 802.1X the PMK or PMK-R0 are set by providing %NL80211_ATTR_PMK
 * using %NL80211_CMD_SET_PMK. For offloaded FT support also
 * %NL80211_ATTR_PMKR0_NAME must be provided.
 */

/**
 * DOC: FILS shared key authentication offload
 *
 * FILS shared key authentication offload can be advertized by drivers by
 * setting @NL80211_EXT_FEATURE_FILS_SK_OFFLOAD flag. The drivers that support
 * FILS shared key authentication offload should be able to construct the
 * authentication and association frames for FILS shared key authentication and
 * eventually do a key derivation as per IEEE 802.11ai. The below additional
 * parameters should be given to driver in %NL80211_CMD_CONNECT and/or in
 * %NL80211_CMD_UPDATE_CONNECT_PARAMS.
 *	%NL80211_ATTR_FILS_ERP_USERNAME - used to construct keyname_nai
 *	%NL80211_ATTR_FILS_ERP_REALM - used to construct keyname_nai
 *	%NL80211_ATTR_FILS_ERP_NEXT_SEQ_NUM - used to construct erp message
 *	%NL80211_ATTR_FILS_ERP_RRK - used to generate the rIK and rMSK
 * rIK should be used to generate an authentication tag on the ERP message and
 * rMSK should be used to derive a PMKSA.
 * rIK, rMSK should be generated and keyname_nai, sequence number should be used
 * as specified in IETF RFC 6696.
 *
 * When FILS shared key authentication is completed, driver needs to provide the
 * below additional parameters to userspace, which can be either after setting
 * up a connection or after roaming.
 *	%NL80211_ATTR_FILS_KEK - used for key renewal
 *	%NL80211_ATTR_FILS_ERP_NEXT_SEQ_NUM - used in further EAP-RP exchanges
 *	%NL80211_ATTR_PMKID - used to identify the PMKSA used/generated
 *	%Nl80211_ATTR_PMK - used to update PMKSA cache in userspace
 * The PMKSA can be maintained in userspace persistently so that it can be used
 * later after reboots or wifi turn off/on also.
 *
 * %NL80211_ATTR_FILS_CACHE_ID is the cache identifier advertized by a FILS
 * capable AP supporting PMK caching. It specifies the scope within which the
 * PMKSAs are cached in an ESS. %NL80211_CMD_SET_PMKSA and
 * %NL80211_CMD_DEL_PMKSA are enhanced to allow support for PMKSA caching based
 * on FILS cache identifier. Additionally %NL80211_ATTR_PMK is used with
 * %NL80211_SET_PMKSA to specify the PMK corresponding to a PMKSA for driver to
 * use in a FILS shared key connection with PMKSA caching.
 */

/**
 * DOC: SAE authentication offload
 *
 * By setting @NL80211_EXT_FEATURE_SAE_OFFLOAD flag drivers can indicate they
 * support offloading SAE authentication for WPA3-Personal networks in station
 * mode. Similarly @NL80211_EXT_FEATURE_SAE_OFFLOAD_AP flag can be set by
 * drivers indicating the offload support in AP mode.
 *
 * The password for SAE should be specified using %NL80211_ATTR_SAE_PASSWORD in
 * %NL80211_CMD_CONNECT and %NL80211_CMD_START_AP for station and AP mode
 * respectively.
 */

/**
 * DOC: VLAN offload support for setting group keys and binding STAs to VLANs
 *
 * By setting @NL80211_EXT_FEATURE_VLAN_OFFLOAD flag drivers can indicate they
 * support offloading VLAN functionality in a manner where the driver exposes a
 * single netdev that uses VLAN tagged frames and separate VLAN-specific netdevs
 * can then be added using RTM_NEWLINK/IFLA_VLAN_ID similarly to the Ethernet
 * case. Frames received from stations that are not assigned to any VLAN are
 * delivered on the main netdev and frames to such stations can be sent through
 * that main netdev.
 *
 * %NL80211_CMD_NEW_KEY (for group keys), %NL80211_CMD_NEW_STATION, and
 * %NL80211_CMD_SET_STATION will optionally specify vlan_id using
 * %NL80211_ATTR_VLAN_ID.
 */

/**
 * DOC: TID configuration
 *
 * TID config support can be checked in the %NL80211_ATTR_TID_CONFIG
 * attribute given in wiphy capabilities.
 *
 * The necessary configuration parameters are mentioned in
 * &enum nl80211_tid_config_attr and it will be passed to the
 * %NL80211_CMD_SET_TID_CONFIG command in %NL80211_ATTR_TID_CONFIG.
 *
 * If the configuration needs to be applied for specific peer then the MAC
 * address of the peer needs to be passed in %NL80211_ATTR_MAC, otherwise the
 * configuration will be applied for all the connected peers in the vif except
 * any peers that have peer specific configuration for the TID by default; if
 * the %NL80211_TID_CONFIG_ATTR_OVERRIDE flag is set, peer specific values
 * will be overwritten.
 *
 * All this configuration is valid only for STA's current connection
 * i.e. the configuration will be reset to default when the STA connects back
 * after disconnection/roaming, and this configuration will be cleared when
 * the interface goes down.
 */

/**
 * DOC: FILS shared key crypto offload
 *
 * This feature is applicable to drivers running in AP mode.
 *
 * FILS shared key crypto offload can be advertised by drivers by setting
 * @NL80211_EXT_FEATURE_FILS_CRYPTO_OFFLOAD flag. The drivers that support
 * FILS shared key crypto offload should be able to encrypt and decrypt
 * association frames for FILS shared key authentication as per IEEE 802.11ai.
 * With this capability, for FILS key derivation, drivers depend on userspace.
 *
 * After FILS key derivation, userspace shares the FILS AAD details with the
 * driver and the driver stores the same to use in decryption of association
 * request and in encryption of association response. The below parameters
 * should be given to the driver in %NL80211_CMD_SET_FILS_AAD.
 *	%NL80211_ATTR_MAC - STA MAC address, used for storing FILS AAD per STA
 *	%NL80211_ATTR_FILS_KEK - Used for encryption or decryption
 *	%NL80211_ATTR_FILS_NONCES - Used for encryption or decryption
 *			(STA Nonce 16 bytes followed by AP Nonce 16 bytes)
 *
 * Once the association is done, the driver cleans the FILS AAD data.
 */

/**
 * DOC: Multi-Link Operation
 *
 * In Multi-Link Operation, a connection between to MLDs utilizes multiple
 * links. To use this in nl80211, various commands and responses now need
 * to or will include the new %NL80211_ATTR_MLO_LINKS attribute.
 * Additionally, various commands that need to operate on a specific link
 * now need to be given the %NL80211_ATTR_MLO_LINK_ID attribute, e.g. to
 * use %NL80211_CMD_START_AP or similar functions.
 */

/**
 * enum nl80211_commands - supported nl80211 commands
 *
 * @NL80211_CMD_UNSPEC: unspecified command to catch errors
 *
 * @NL80211_CMD_GET_WIPHY: request information about a wiphy or dump request
 *	to get a list of all present wiphys.
 * @NL80211_CMD_SET_WIPHY: set wiphy parameters, needs %NL80211_ATTR_WIPHY or
 *	%NL80211_ATTR_IFINDEX; can be used to set %NL80211_ATTR_WIPHY_NAME,
 *	%NL80211_ATTR_WIPHY_TXQ_PARAMS, %NL80211_ATTR_WIPHY_FREQ,
 *	%NL80211_ATTR_WIPHY_FREQ_OFFSET (and the attributes determining the
 *	channel width; this is used for setting monitor mode channel),
 *	%NL80211_ATTR_WIPHY_RETRY_SHORT, %NL80211_ATTR_WIPHY_RETRY_LONG,
 *	%NL80211_ATTR_WIPHY_FRAG_THRESHOLD, and/or
 *	%NL80211_ATTR_WIPHY_RTS_THRESHOLD.  However, for setting the channel,
 *	see %NL80211_CMD_SET_CHANNEL instead, the support here is for backward
 *	compatibility only.
 * @NL80211_CMD_NEW_WIPHY: Newly created wiphy, response to get request
 *	or rename notification. Has attributes %NL80211_ATTR_WIPHY and
 *	%NL80211_ATTR_WIPHY_NAME.
 * @NL80211_CMD_DEL_WIPHY: Wiphy deleted. Has attributes
 *	%NL80211_ATTR_WIPHY and %NL80211_ATTR_WIPHY_NAME.
 *
 * @NL80211_CMD_GET_INTERFACE: Request an interface's configuration;
 *	either a dump request for all interfaces or a specific get with a
 *	single %NL80211_ATTR_IFINDEX is supported.
 * @NL80211_CMD_SET_INTERFACE: Set type of a virtual interface, requires
 *	%NL80211_ATTR_IFINDEX and %NL80211_ATTR_IFTYPE.
 * @NL80211_CMD_NEW_INTERFACE: Newly created virtual interface or response
 *	to %NL80211_CMD_GET_INTERFACE. Has %NL80211_ATTR_IFINDEX,
 *	%NL80211_ATTR_WIPHY and %NL80211_ATTR_IFTYPE attributes. Can also
 *	be sent from userspace to request creation of a new virtual interface,
 *	then requires attributes %NL80211_ATTR_WIPHY, %NL80211_ATTR_IFTYPE and
 *	%NL80211_ATTR_IFNAME.
 * @NL80211_CMD_DEL_INTERFACE: Virtual interface was deleted, has attributes
 *	%NL80211_ATTR_IFINDEX and %NL80211_ATTR_WIPHY. Can also be sent from
 *	userspace to request deletion of a virtual interface, then requires
 *	attribute %NL80211_ATTR_IFINDEX. If multiple BSSID advertisements are
 *	enabled using %NL80211_ATTR_MBSSID_CONFIG, %NL80211_ATTR_MBSSID_ELEMS,
 *	and if this command is used for the transmitting interface, then all
 *	the non-transmitting interfaces are deleted as well.
 *
 * @NL80211_CMD_GET_KEY: Get sequence counter information for a key specified
 *	by %NL80211_ATTR_KEY_IDX and/or %NL80211_ATTR_MAC. %NL80211_ATTR_MAC
 *	represents peer's MLD address for MLO pairwise key. For MLO group key,
 *	the link is identified by %NL80211_ATTR_MLO_LINK_ID.
 * @NL80211_CMD_SET_KEY: Set key attributes %NL80211_ATTR_KEY_DEFAULT,
 *	%NL80211_ATTR_KEY_DEFAULT_MGMT, or %NL80211_ATTR_KEY_THRESHOLD.
 *	For MLO connection, the link to set default key is identified by
 *	%NL80211_ATTR_MLO_LINK_ID.
 * @NL80211_CMD_NEW_KEY: add a key with given %NL80211_ATTR_KEY_DATA,
 *	%NL80211_ATTR_KEY_IDX, %NL80211_ATTR_MAC, %NL80211_ATTR_KEY_CIPHER,
 *	and %NL80211_ATTR_KEY_SEQ attributes. %NL80211_ATTR_MAC represents
 *	peer's MLD address for MLO pairwise key. The link to add MLO
 *	group key is identified by %NL80211_ATTR_MLO_LINK_ID.
 * @NL80211_CMD_DEL_KEY: delete a key identified by %NL80211_ATTR_KEY_IDX
 *	or %NL80211_ATTR_MAC. %NL80211_ATTR_MAC represents peer's MLD address
 *	for MLO pairwise key. The link to delete group key is identified by
 *	%NL80211_ATTR_MLO_LINK_ID.
 *
 * @NL80211_CMD_GET_BEACON: (not used)
 * @NL80211_CMD_SET_BEACON: change the beacon on an access point interface
 *	using the %NL80211_ATTR_BEACON_HEAD and %NL80211_ATTR_BEACON_TAIL
 *	attributes. For drivers that generate the beacon and probe responses
 *	internally, the following attributes must be provided: %NL80211_ATTR_IE,
 *	%NL80211_ATTR_IE_PROBE_RESP and %NL80211_ATTR_IE_ASSOC_RESP.
 * @NL80211_CMD_START_AP: Start AP operation on an AP interface, parameters
 *	are like for %NL80211_CMD_SET_BEACON, and additionally parameters that
 *	do not change are used, these include %NL80211_ATTR_BEACON_INTERVAL,
 *	%NL80211_ATTR_DTIM_PERIOD, %NL80211_ATTR_SSID,
 *	%NL80211_ATTR_HIDDEN_SSID, %NL80211_ATTR_CIPHERS_PAIRWISE,
 *	%NL80211_ATTR_CIPHER_GROUP, %NL80211_ATTR_WPA_VERSIONS,
 *	%NL80211_ATTR_AKM_SUITES, %NL80211_ATTR_PRIVACY,
 *	%NL80211_ATTR_AUTH_TYPE, %NL80211_ATTR_INACTIVITY_TIMEOUT,
 *	%NL80211_ATTR_ACL_POLICY and %NL80211_ATTR_MAC_ADDRS.
 *	The channel to use can be set on the interface or be given using the
 *	%NL80211_ATTR_WIPHY_FREQ and %NL80211_ATTR_WIPHY_FREQ_OFFSET, and the
 *	attributes determining channel width.
 * @NL80211_CMD_NEW_BEACON: old alias for %NL80211_CMD_START_AP
 * @NL80211_CMD_STOP_AP: Stop AP operation on the given interface
 * @NL80211_CMD_DEL_BEACON: old alias for %NL80211_CMD_STOP_AP
 *
 * @NL80211_CMD_GET_STATION: Get station attributes for station identified by
 *	%NL80211_ATTR_MAC on the interface identified by %NL80211_ATTR_IFINDEX.
 * @NL80211_CMD_SET_STATION: Set station attributes for station identified by
 *	%NL80211_ATTR_MAC on the interface identified by %NL80211_ATTR_IFINDEX.
 * @NL80211_CMD_NEW_STATION: Add a station with given attributes to the
 *	interface identified by %NL80211_ATTR_IFINDEX.
 * @NL80211_CMD_DEL_STATION: Remove a station identified by %NL80211_ATTR_MAC
 *	or, if no MAC address given, all stations, on the interface identified
 *	by %NL80211_ATTR_IFINDEX. %NL80211_ATTR_MGMT_SUBTYPE and
 *	%NL80211_ATTR_REASON_CODE can optionally be used to specify which type
 *	of disconnection indication should be sent to the station
 *	(Deauthentication or Disassociation frame and reason code for that
 *	frame).
 *
 * @NL80211_CMD_GET_MPATH: Get mesh path attributes for mesh path to
 * 	destination %NL80211_ATTR_MAC on the interface identified by
 * 	%NL80211_ATTR_IFINDEX.
 * @NL80211_CMD_SET_MPATH:  Set mesh path attributes for mesh path to
 * 	destination %NL80211_ATTR_MAC on the interface identified by
 * 	%NL80211_ATTR_IFINDEX.
 * @NL80211_CMD_NEW_MPATH: Create a new mesh path for the destination given by
 *	%NL80211_ATTR_MAC via %NL80211_ATTR_MPATH_NEXT_HOP.
 * @NL80211_CMD_DEL_MPATH: Delete a mesh path to the destination given by
 *	%NL80211_ATTR_MAC.
 * @NL80211_CMD_NEW_PATH: Add a mesh path with given attributes to the
 *	interface identified by %NL80211_ATTR_IFINDEX.
 * @NL80211_CMD_DEL_PATH: Remove a mesh path identified by %NL80211_ATTR_MAC
 *	or, if no MAC address given, all mesh paths, on the interface identified
 *	by %NL80211_ATTR_IFINDEX.
 * @NL80211_CMD_SET_BSS: Set BSS attributes for BSS identified by
 *	%NL80211_ATTR_IFINDEX.
 *
 * @NL80211_CMD_GET_REG: ask the wireless core to send us its currently set
 *	regulatory domain. If %NL80211_ATTR_WIPHY is specified and the device
 *	has a private regulatory domain, it will be returned. Otherwise, the
 *	global regdomain will be returned.
 *	A device will have a private regulatory domain if it uses the
 *	regulatory_hint() API. Even when a private regdomain is used the channel
 *	information will still be mended according to further hints from
 *	the regulatory core to help with compliance. A dump version of this API
 *	is now available which will returns the global regdomain as well as
 *	all private regdomains of present wiphys (for those that have it).
 *	If a wiphy is self-managed (%NL80211_ATTR_WIPHY_SELF_MANAGED_REG), then
 *	its private regdomain is the only valid one for it. The regulatory
 *	core is not used to help with compliance in this case.
 * @NL80211_CMD_SET_REG: Set current regulatory domain. CRDA sends this command
 *	after being queried by the kernel. CRDA replies by sending a regulatory
 *	domain structure which consists of %NL80211_ATTR_REG_ALPHA set to our
 *	current alpha2 if it found a match. It also provides
 * 	NL80211_ATTR_REG_RULE_FLAGS, and a set of regulatory rules. Each
 * 	regulatory rule is a nested set of attributes  given by
 * 	%NL80211_ATTR_REG_RULE_FREQ_[START|END] and
 * 	%NL80211_ATTR_FREQ_RANGE_MAX_BW with an attached power rule given by
 * 	%NL80211_ATTR_REG_RULE_POWER_MAX_ANT_GAIN and
 * 	%NL80211_ATTR_REG_RULE_POWER_MAX_EIRP.
 * @NL80211_CMD_REQ_SET_REG: ask the wireless core to set the regulatory domain
 * 	to the specified ISO/IEC 3166-1 alpha2 country code. The core will
 * 	store this as a valid request and then query userspace for it.
 *
 * @NL80211_CMD_GET_MESH_CONFIG: Get mesh networking properties for the
 *	interface identified by %NL80211_ATTR_IFINDEX
 *
 * @NL80211_CMD_SET_MESH_CONFIG: Set mesh networking properties for the
 *      interface identified by %NL80211_ATTR_IFINDEX
 *
 * @NL80211_CMD_SET_MGMT_EXTRA_IE: Set extra IEs for management frames. The
 *	interface is identified with %NL80211_ATTR_IFINDEX and the management
 *	frame subtype with %NL80211_ATTR_MGMT_SUBTYPE. The extra IE data to be
 *	added to the end of the specified management frame is specified with
 *	%NL80211_ATTR_IE. If the command succeeds, the requested data will be
 *	added to all specified management frames generated by
 *	kernel/firmware/driver.
 *	Note: This command has been removed and it is only reserved at this
 *	point to avoid re-using existing command number. The functionality this
 *	command was planned for has been provided with cleaner design with the
 *	option to specify additional IEs in NL80211_CMD_TRIGGER_SCAN,
 *	NL80211_CMD_AUTHENTICATE, NL80211_CMD_ASSOCIATE,
 *	NL80211_CMD_DEAUTHENTICATE, and NL80211_CMD_DISASSOCIATE.
 *
 * @NL80211_CMD_GET_SCAN: get scan results
 * @NL80211_CMD_TRIGGER_SCAN: trigger a new scan with the given parameters
 *	%NL80211_ATTR_TX_NO_CCK_RATE is used to decide whether to send the
 *	probe requests at CCK rate or not. %NL80211_ATTR_BSSID can be used to
 *	specify a BSSID to scan for; if not included, the wildcard BSSID will
 *	be used.
 * @NL80211_CMD_NEW_SCAN_RESULTS: scan notification (as a reply to
 *	NL80211_CMD_GET_SCAN and on the "scan" multicast group)
 * @NL80211_CMD_SCAN_ABORTED: scan was aborted, for unspecified reasons,
 *	partial scan results may be available
 *
 * @NL80211_CMD_START_SCHED_SCAN: start a scheduled scan at certain
 *	intervals and certain number of cycles, as specified by
 *	%NL80211_ATTR_SCHED_SCAN_PLANS. If %NL80211_ATTR_SCHED_SCAN_PLANS is
 *	not specified and only %NL80211_ATTR_SCHED_SCAN_INTERVAL is specified,
 *	scheduled scan will run in an infinite loop with the specified interval.
 *	These attributes are mutually exculsive,
 *	i.e. NL80211_ATTR_SCHED_SCAN_INTERVAL must not be passed if
 *	NL80211_ATTR_SCHED_SCAN_PLANS is defined.
 *	If for some reason scheduled scan is aborted by the driver, all scan
 *	plans are canceled (including scan plans that did not start yet).
 *	Like with normal scans, if SSIDs (%NL80211_ATTR_SCAN_SSIDS)
 *	are passed, they are used in the probe requests.  For
 *	broadcast, a broadcast SSID must be passed (ie. an empty
 *	string).  If no SSID is passed, no probe requests are sent and
 *	a passive scan is performed.  %NL80211_ATTR_SCAN_FREQUENCIES,
 *	if passed, define which channels should be scanned; if not
 *	passed, all channels allowed for the current regulatory domain
 *	are used.  Extra IEs can also be passed from the userspace by
 *	using the %NL80211_ATTR_IE attribute.  The first cycle of the
 *	scheduled scan can be delayed by %NL80211_ATTR_SCHED_SCAN_DELAY
 *	is supplied. If the device supports multiple concurrent scheduled
 *	scans, it will allow such when the caller provides the flag attribute
 *	%NL80211_ATTR_SCHED_SCAN_MULTI to indicate user-space support for it.
 * @NL80211_CMD_STOP_SCHED_SCAN: stop a scheduled scan. Returns -ENOENT if
 *	scheduled scan is not running. The caller may assume that as soon
 *	as the call returns, it is safe to start a new scheduled scan again.
 * @NL80211_CMD_SCHED_SCAN_RESULTS: indicates that there are scheduled scan
 *	results available.
 * @NL80211_CMD_SCHED_SCAN_STOPPED: indicates that the scheduled scan has
 *	stopped.  The driver may issue this event at any time during a
 *	scheduled scan.  One reason for stopping the scan is if the hardware
 *	does not support starting an association or a normal scan while running
 *	a scheduled scan.  This event is also sent when the
 *	%NL80211_CMD_STOP_SCHED_SCAN command is received or when the interface
 *	is brought down while a scheduled scan was running.
 *
 * @NL80211_CMD_GET_SURVEY: get survey resuls, e.g. channel occupation
 *      or noise level
 * @NL80211_CMD_NEW_SURVEY_RESULTS: survey data notification (as a reply to
 *	NL80211_CMD_GET_SURVEY and on the "scan" multicast group)
 *
 * @NL80211_CMD_SET_PMKSA: Add a PMKSA cache entry using %NL80211_ATTR_MAC
 *	(for the BSSID), %NL80211_ATTR_PMKID, and optionally %NL80211_ATTR_PMK
 *	(PMK is used for PTKSA derivation in case of FILS shared key offload) or
 *	using %NL80211_ATTR_SSID, %NL80211_ATTR_FILS_CACHE_ID,
 *	%NL80211_ATTR_PMKID, and %NL80211_ATTR_PMK in case of FILS
 *	authentication where %NL80211_ATTR_FILS_CACHE_ID is the identifier
 *	advertized by a FILS capable AP identifying the scope of PMKSA in an
 *	ESS.
 * @NL80211_CMD_DEL_PMKSA: Delete a PMKSA cache entry, using %NL80211_ATTR_MAC
 *	(for the BSSID) and %NL80211_ATTR_PMKID or using %NL80211_ATTR_SSID,
 *	%NL80211_ATTR_FILS_CACHE_ID, and %NL80211_ATTR_PMKID in case of FILS
 *	authentication.
 * @NL80211_CMD_FLUSH_PMKSA: Flush all PMKSA cache entries.
 *
 * @NL80211_CMD_REG_CHANGE: indicates to userspace the regulatory domain
 * 	has been changed and provides details of the request information
 * 	that caused the change such as who initiated the regulatory request
 * 	(%NL80211_ATTR_REG_INITIATOR), the wiphy_idx
 * 	(%NL80211_ATTR_REG_ALPHA2) on which the request was made from if
 * 	the initiator was %NL80211_REGDOM_SET_BY_COUNTRY_IE or
 * 	%NL80211_REGDOM_SET_BY_DRIVER, the type of regulatory domain
 * 	set (%NL80211_ATTR_REG_TYPE), if the type of regulatory domain is
 * 	%NL80211_REG_TYPE_COUNTRY the alpha2 to which we have moved on
 * 	to (%NL80211_ATTR_REG_ALPHA2).
 * @NL80211_CMD_REG_BEACON_HINT: indicates to userspace that an AP beacon
 * 	has been found while world roaming thus enabling active scan or
 * 	any mode of operation that initiates TX (beacons) on a channel
 * 	where we would not have been able to do either before. As an example
 * 	if you are world roaming (regulatory domain set to world or if your
 * 	driver is using a custom world roaming regulatory domain) and while
 * 	doing a passive scan on the 5 GHz band you find an AP there (if not
 * 	on a DFS channel) you will now be able to actively scan for that AP
 * 	or use AP mode on your card on that same channel. Note that this will
 * 	never be used for channels 1-11 on the 2 GHz band as they are always
 * 	enabled world wide. This beacon hint is only sent if your device had
 * 	either disabled active scanning or beaconing on a channel. We send to
 * 	userspace the wiphy on which we removed a restriction from
 * 	(%NL80211_ATTR_WIPHY) and the channel on which this occurred
 * 	before (%NL80211_ATTR_FREQ_BEFORE) and after (%NL80211_ATTR_FREQ_AFTER)
 * 	the beacon hint was processed.
 *
 * @NL80211_CMD_AUTHENTICATE: authentication request and notification.
 *	This command is used both as a command (request to authenticate) and
 *	as an event on the "mlme" multicast group indicating completion of the
 *	authentication process.
 *	When used as a command, %NL80211_ATTR_IFINDEX is used to identify the
 *	interface. %NL80211_ATTR_MAC is used to specify PeerSTAAddress (and
 *	BSSID in case of station mode). %NL80211_ATTR_SSID is used to specify
 *	the SSID (mainly for association, but is included in authentication
 *	request, too, to help BSS selection. %NL80211_ATTR_WIPHY_FREQ +
 *	%NL80211_ATTR_WIPHY_FREQ_OFFSET is used to specify the frequence of the
 *	channel in MHz. %NL80211_ATTR_AUTH_TYPE is used to specify the
 *	authentication type. %NL80211_ATTR_IE is used to define IEs
 *	(VendorSpecificInfo, but also including RSN IE and FT IEs) to be added
 *	to the frame.
 *	When used as an event, this reports reception of an Authentication
 *	frame in station and IBSS modes when the local MLME processed the
 *	frame, i.e., it was for the local STA and was received in correct
 *	state. This is similar to MLME-AUTHENTICATE.confirm primitive in the
 *	MLME SAP interface (kernel providing MLME, userspace SME). The
 *	included %NL80211_ATTR_FRAME attribute contains the management frame
 *	(including both the header and frame body, but not FCS). This event is
 *	also used to indicate if the authentication attempt timed out. In that
 *	case the %NL80211_ATTR_FRAME attribute is replaced with a
 *	%NL80211_ATTR_TIMED_OUT flag (and %NL80211_ATTR_MAC to indicate which
 *	pending authentication timed out).
 * @NL80211_CMD_ASSOCIATE: association request and notification; like
 *	NL80211_CMD_AUTHENTICATE but for Association and Reassociation
 *	(similar to MLME-ASSOCIATE.request, MLME-REASSOCIATE.request,
 *	MLME-ASSOCIATE.confirm or MLME-REASSOCIATE.confirm primitives). The
 *	%NL80211_ATTR_PREV_BSSID attribute is used to specify whether the
 *	request is for the initial association to an ESS (that attribute not
 *	included) or for reassociation within the ESS (that attribute is
 *	included).
 * @NL80211_CMD_DEAUTHENTICATE: deauthentication request and notification; like
 *	NL80211_CMD_AUTHENTICATE but for Deauthentication frames (similar to
 *	MLME-DEAUTHENTICATION.request and MLME-DEAUTHENTICATE.indication
 *	primitives).
 * @NL80211_CMD_DISASSOCIATE: disassociation request and notification; like
 *	NL80211_CMD_AUTHENTICATE but for Disassociation frames (similar to
 *	MLME-DISASSOCIATE.request and MLME-DISASSOCIATE.indication primitives).
 *
 * @NL80211_CMD_MICHAEL_MIC_FAILURE: notification of a locally detected Michael
 *	MIC (part of TKIP) failure; sent on the "mlme" multicast group; the
 *	event includes %NL80211_ATTR_MAC to describe the source MAC address of
 *	the frame with invalid MIC, %NL80211_ATTR_KEY_TYPE to show the key
 *	type, %NL80211_ATTR_KEY_IDX to indicate the key identifier, and
 *	%NL80211_ATTR_KEY_SEQ to indicate the TSC value of the frame; this
 *	event matches with MLME-MICHAELMICFAILURE.indication() primitive
 *
 * @NL80211_CMD_JOIN_IBSS: Join a new IBSS -- given at least an SSID and a
 *	FREQ attribute (for the initial frequency if no peer can be found)
 *	and optionally a MAC (as BSSID) and FREQ_FIXED attribute if those
 *	should be fixed rather than automatically determined. Can only be
 *	executed on a network interface that is UP, and fixed BSSID/FREQ
 *	may be rejected. Another optional parameter is the beacon interval,
 *	given in the %NL80211_ATTR_BEACON_INTERVAL attribute, which if not
 *	given defaults to 100 TU (102.4ms).
 * @NL80211_CMD_LEAVE_IBSS: Leave the IBSS -- no special arguments, the IBSS is
 *	determined by the network interface.
 *
 * @NL80211_CMD_TESTMODE: testmode command, takes a wiphy (or ifindex) attribute
 *	to identify the device, and the TESTDATA blob attribute to pass through
 *	to the driver.
 *
 * @NL80211_CMD_CONNECT: connection request and notification; this command
 *	requests to connect to a specified network but without separating
 *	auth and assoc steps. For this, you need to specify the SSID in a
 *	%NL80211_ATTR_SSID attribute, and can optionally specify the association
 *	IEs in %NL80211_ATTR_IE, %NL80211_ATTR_AUTH_TYPE,
 *	%NL80211_ATTR_USE_MFP, %NL80211_ATTR_MAC, %NL80211_ATTR_WIPHY_FREQ,
 *	%NL80211_ATTR_WIPHY_FREQ_OFFSET, %NL80211_ATTR_CONTROL_PORT,
 *	%NL80211_ATTR_CONTROL_PORT_ETHERTYPE,
 *	%NL80211_ATTR_CONTROL_PORT_NO_ENCRYPT,
 *	%NL80211_ATTR_CONTROL_PORT_OVER_NL80211, %NL80211_ATTR_MAC_HINT, and
 *	%NL80211_ATTR_WIPHY_FREQ_HINT.
 *	If included, %NL80211_ATTR_MAC and %NL80211_ATTR_WIPHY_FREQ are
 *	restrictions on BSS selection, i.e., they effectively prevent roaming
 *	within the ESS. %NL80211_ATTR_MAC_HINT and %NL80211_ATTR_WIPHY_FREQ_HINT
 *	can be included to provide a recommendation of the initial BSS while
 *	allowing the driver to roam to other BSSes within the ESS and also to
 *	ignore this recommendation if the indicated BSS is not ideal. Only one
 *	set of BSSID,frequency parameters is used (i.e., either the enforcing
 *	%NL80211_ATTR_MAC,%NL80211_ATTR_WIPHY_FREQ or the less strict
 *	%NL80211_ATTR_MAC_HINT and %NL80211_ATTR_WIPHY_FREQ_HINT).
 *	Driver shall not modify the IEs specified through %NL80211_ATTR_IE if
 *	%NL80211_ATTR_MAC is included. However, if %NL80211_ATTR_MAC_HINT is
 *	included, these IEs through %NL80211_ATTR_IE are specified by the user
 *	space based on the best possible BSS selected. Thus, if the driver ends
 *	up selecting a different BSS, it can modify these IEs accordingly (e.g.
 *	userspace asks the driver to perform PMKSA caching with BSS1 and the
 *	driver ends up selecting BSS2 with different PMKSA cache entry; RSNIE
 *	has to get updated with the apt PMKID).
 *	%NL80211_ATTR_PREV_BSSID can be used to request a reassociation within
 *	the ESS in case the device is already associated and an association with
 *	a different BSS is desired.
 *	Background scan period can optionally be
 *	specified in %NL80211_ATTR_BG_SCAN_PERIOD,
 *	if not specified default background scan configuration
 *	in driver is used and if period value is 0, bg scan will be disabled.
 *	This attribute is ignored if driver does not support roam scan.
 *	It is also sent as an event, with the BSSID and response IEs when the
 *	connection is established or failed to be established. This can be
 *	determined by the %NL80211_ATTR_STATUS_CODE attribute (0 = success,
 *	non-zero = failure). If %NL80211_ATTR_TIMED_OUT is included in the
 *	event, the connection attempt failed due to not being able to initiate
 *	authentication/association or not receiving a response from the AP.
 *	Non-zero %NL80211_ATTR_STATUS_CODE value is indicated in that case as
 *	well to remain backwards compatible.
 * @NL80211_CMD_ROAM: Notification indicating the card/driver roamed by itself.
 *	When a security association was established on an 802.1X network using
 *	fast transition, this event should be followed by an
 *	%NL80211_CMD_PORT_AUTHORIZED event.
 *	Following a %NL80211_CMD_ROAM event userspace can issue
 *	%NL80211_CMD_GET_SCAN in order to obtain the scan information for the
 *	new BSS the card/driver roamed to.
 * @NL80211_CMD_DISCONNECT: drop a given connection; also used to notify
 *	userspace that a connection was dropped by the AP or due to other
 *	reasons, for this the %NL80211_ATTR_DISCONNECTED_BY_AP and
 *	%NL80211_ATTR_REASON_CODE attributes are used.
 *
 * @NL80211_CMD_SET_WIPHY_NETNS: Set a wiphy's netns. Note that all devices
 *	associated with this wiphy must be down and will follow.
 *
 * @NL80211_CMD_REMAIN_ON_CHANNEL: Request to remain awake on the specified
 *	channel for the specified amount of time. This can be used to do
 *	off-channel operations like transmit a Public Action frame and wait for
 *	a response while being associated to an AP on another channel.
 *	%NL80211_ATTR_IFINDEX is used to specify which interface (and thus
 *	radio) is used. %NL80211_ATTR_WIPHY_FREQ is used to specify the
 *	frequency for the operation.
 *	%NL80211_ATTR_DURATION is used to specify the duration in milliseconds
 *	to remain on the channel. This command is also used as an event to
 *	notify when the requested duration starts (it may take a while for the
 *	driver to schedule this time due to other concurrent needs for the
 *	radio).
 *	When called, this operation returns a cookie (%NL80211_ATTR_COOKIE)
 *	that will be included with any events pertaining to this request;
 *	the cookie is also used to cancel the request.
 * @NL80211_CMD_CANCEL_REMAIN_ON_CHANNEL: This command can be used to cancel a
 *	pending remain-on-channel duration if the desired operation has been
 *	completed prior to expiration of the originally requested duration.
 *	%NL80211_ATTR_WIPHY or %NL80211_ATTR_IFINDEX is used to specify the
 *	radio. The %NL80211_ATTR_COOKIE attribute must be given as well to
 *	uniquely identify the request.
 *	This command is also used as an event to notify when a requested
 *	remain-on-channel duration has expired.
 *
 * @NL80211_CMD_SET_TX_BITRATE_MASK: Set the mask of rates to be used in TX
 *	rate selection. %NL80211_ATTR_IFINDEX is used to specify the interface
 *	and @NL80211_ATTR_TX_RATES the set of allowed rates.
 *
 * @NL80211_CMD_REGISTER_FRAME: Register for receiving certain mgmt frames
 *	(via @NL80211_CMD_FRAME) for processing in userspace. This command
 *	requires an interface index, a frame type attribute (optional for
 *	backward compatibility reasons, if not given assumes action frames)
 *	and a match attribute containing the first few bytes of the frame
 *	that should match, e.g. a single byte for only a category match or
 *	four bytes for vendor frames including the OUI. The registration
 *	cannot be dropped, but is removed automatically when the netlink
 *	socket is closed. Multiple registrations can be made.
 *	The %NL80211_ATTR_RECEIVE_MULTICAST flag attribute can be given if
 *	%NL80211_EXT_FEATURE_MULTICAST_REGISTRATIONS is available, in which
 *	case the registration can also be modified to include/exclude the
 *	flag, rather than requiring unregistration to change it.
 * @NL80211_CMD_REGISTER_ACTION: Alias for @NL80211_CMD_REGISTER_FRAME for
 *	backward compatibility
 * @NL80211_CMD_FRAME: Management frame TX request and RX notification. This
 *	command is used both as a request to transmit a management frame and
 *	as an event indicating reception of a frame that was not processed in
 *	kernel code, but is for us (i.e., which may need to be processed in a
 *	user space application). %NL80211_ATTR_FRAME is used to specify the
 *	frame contents (including header). %NL80211_ATTR_WIPHY_FREQ is used
 *	to indicate on which channel the frame is to be transmitted or was
 *	received. If this channel is not the current channel (remain-on-channel
 *	or the operational channel) the device will switch to the given channel
 *	and transmit the frame, optionally waiting for a response for the time
 *	specified using %NL80211_ATTR_DURATION. When called, this operation
 *	returns a cookie (%NL80211_ATTR_COOKIE) that will be included with the
 *	TX status event pertaining to the TX request.
 *	%NL80211_ATTR_TX_NO_CCK_RATE is used to decide whether to send the
 *	management frames at CCK rate or not in 2GHz band.
 *	%NL80211_ATTR_CSA_C_OFFSETS_TX is an array of offsets to CSA
 *	counters which will be updated to the current value. This attribute
 *	is used during CSA period.
 * @NL80211_CMD_FRAME_WAIT_CANCEL: When an off-channel TX was requested, this
 *	command may be used with the corresponding cookie to cancel the wait
 *	time if it is known that it is no longer necessary.  This command is
 *	also sent as an event whenever the driver has completed the off-channel
 *	wait time.
 * @NL80211_CMD_ACTION: Alias for @NL80211_CMD_FRAME for backward compatibility.
 * @NL80211_CMD_FRAME_TX_STATUS: Report TX status of a management frame
 *	transmitted with %NL80211_CMD_FRAME. %NL80211_ATTR_COOKIE identifies
 *	the TX command and %NL80211_ATTR_FRAME includes the contents of the
 *	frame. %NL80211_ATTR_ACK flag is included if the recipient acknowledged
 *	the frame.
 * @NL80211_CMD_ACTION_TX_STATUS: Alias for @NL80211_CMD_FRAME_TX_STATUS for
 *	backward compatibility.
 *
 * @NL80211_CMD_SET_POWER_SAVE: Set powersave, using %NL80211_ATTR_PS_STATE
 * @NL80211_CMD_GET_POWER_SAVE: Get powersave status in %NL80211_ATTR_PS_STATE
 *
 * @NL80211_CMD_SET_CQM: Connection quality monitor configuration. This command
 *	is used to configure connection quality monitoring notification trigger
 *	levels.
 * @NL80211_CMD_NOTIFY_CQM: Connection quality monitor notification. This
 *	command is used as an event to indicate the that a trigger level was
 *	reached.
 * @NL80211_CMD_SET_CHANNEL: Set the channel (using %NL80211_ATTR_WIPHY_FREQ
 *	and the attributes determining channel width) the given interface
 *	(identifed by %NL80211_ATTR_IFINDEX) shall operate on.
 *	In case multiple channels are supported by the device, the mechanism
 *	with which it switches channels is implementation-defined.
 *	When a monitor interface is given, it can only switch channel while
 *	no other interfaces are operating to avoid disturbing the operation
 *	of any other interfaces, and other interfaces will again take
 *	precedence when they are used.
 *
 * @NL80211_CMD_SET_WDS_PEER: Set the MAC address of the peer on a WDS interface
 *	(no longer supported).
 *
 * @NL80211_CMD_SET_MULTICAST_TO_UNICAST: Configure if this AP should perform
 *	multicast to unicast conversion. When enabled, all multicast packets
 *	with ethertype ARP, IPv4 or IPv6 (possibly within an 802.1Q header)
 *	will be sent out to each station once with the destination (multicast)
 *	MAC address replaced by the station's MAC address. Note that this may
 *	break certain expectations of the receiver, e.g. the ability to drop
 *	unicast IP packets encapsulated in multicast L2 frames, or the ability
 *	to not send destination unreachable messages in such cases.
 *	This can only be toggled per BSS. Configure this on an interface of
 *	type %NL80211_IFTYPE_AP. It applies to all its VLAN interfaces
 *	(%NL80211_IFTYPE_AP_VLAN), except for those in 4addr (WDS) mode.
 *	If %NL80211_ATTR_MULTICAST_TO_UNICAST_ENABLED is not present with this
 *	command, the feature is disabled.
 *
 * @NL80211_CMD_JOIN_MESH: Join a mesh. The mesh ID must be given, and initial
 *	mesh config parameters may be given.
 * @NL80211_CMD_LEAVE_MESH: Leave the mesh network -- no special arguments, the
 *	network is determined by the network interface.
 *
 * @NL80211_CMD_UNPROT_DEAUTHENTICATE: Unprotected deauthentication frame
 *	notification. This event is used to indicate that an unprotected
 *	deauthentication frame was dropped when MFP is in use.
 * @NL80211_CMD_UNPROT_DISASSOCIATE: Unprotected disassociation frame
 *	notification. This event is used to indicate that an unprotected
 *	disassociation frame was dropped when MFP is in use.
 *
 * @NL80211_CMD_NEW_PEER_CANDIDATE: Notification on the reception of a
 *      beacon or probe response from a compatible mesh peer.  This is only
 *      sent while no station information (sta_info) exists for the new peer
 *      candidate and when @NL80211_MESH_SETUP_USERSPACE_AUTH,
 *      @NL80211_MESH_SETUP_USERSPACE_AMPE, or
 *      @NL80211_MESH_SETUP_USERSPACE_MPM is set.  On reception of this
 *      notification, userspace may decide to create a new station
 *      (@NL80211_CMD_NEW_STATION).  To stop this notification from
 *      reoccurring, the userspace authentication daemon may want to create the
 *      new station with the AUTHENTICATED flag unset and maybe change it later
 *      depending on the authentication result.
 *
 * @NL80211_CMD_GET_WOWLAN: get Wake-on-Wireless-LAN (WoWLAN) settings.
 * @NL80211_CMD_SET_WOWLAN: set Wake-on-Wireless-LAN (WoWLAN) settings.
 *	Since wireless is more complex than wired ethernet, it supports
 *	various triggers. These triggers can be configured through this
 *	command with the %NL80211_ATTR_WOWLAN_TRIGGERS attribute. For
 *	more background information, see
 *	https://wireless.wiki.kernel.org/en/users/Documentation/WoWLAN.
 *	The @NL80211_CMD_SET_WOWLAN command can also be used as a notification
 *	from the driver reporting the wakeup reason. In this case, the
 *	@NL80211_ATTR_WOWLAN_TRIGGERS attribute will contain the reason
 *	for the wakeup, if it was caused by wireless. If it is not present
 *	in the wakeup notification, the wireless device didn't cause the
 *	wakeup but reports that it was woken up.
 *
 * @NL80211_CMD_SET_REKEY_OFFLOAD: This command is used give the driver
 *	the necessary information for supporting GTK rekey offload. This
 *	feature is typically used during WoWLAN. The configuration data
 *	is contained in %NL80211_ATTR_REKEY_DATA (which is nested and
 *	contains the data in sub-attributes). After rekeying happened,
 *	this command may also be sent by the driver as an MLME event to
 *	inform userspace of the new replay counter.
 *
 * @NL80211_CMD_PMKSA_CANDIDATE: This is used as an event to inform userspace
 *	of PMKSA caching dandidates.
 *
 * @NL80211_CMD_TDLS_OPER: Perform a high-level TDLS command (e.g. link setup).
 *	In addition, this can be used as an event to request userspace to take
 *	actions on TDLS links (set up a new link or tear down an existing one).
 *	In such events, %NL80211_ATTR_TDLS_OPERATION indicates the requested
 *	operation, %NL80211_ATTR_MAC contains the peer MAC address, and
 *	%NL80211_ATTR_REASON_CODE the reason code to be used (only with
 *	%NL80211_TDLS_TEARDOWN).
 * @NL80211_CMD_TDLS_MGMT: Send a TDLS management frame. The
 *	%NL80211_ATTR_TDLS_ACTION attribute determines the type of frame to be
 *	sent. Public Action codes (802.11-2012 8.1.5.1) will be sent as
 *	802.11 management frames, while TDLS action codes (802.11-2012
 *	8.5.13.1) will be encapsulated and sent as data frames. The currently
 *	supported Public Action code is %WLAN_PUB_ACTION_TDLS_DISCOVER_RES
 *	and the currently supported TDLS actions codes are given in
 *	&enum ieee80211_tdls_actioncode.
 *
 * @NL80211_CMD_UNEXPECTED_FRAME: Used by an application controlling an AP
 *	(or GO) interface (i.e. hostapd) to ask for unexpected frames to
 *	implement sending deauth to stations that send unexpected class 3
 *	frames. Also used as the event sent by the kernel when such a frame
 *	is received.
 *	For the event, the %NL80211_ATTR_MAC attribute carries the TA and
 *	other attributes like the interface index are present.
 *	If used as the command it must have an interface index and you can
 *	only unsubscribe from the event by closing the socket. Subscription
 *	is also for %NL80211_CMD_UNEXPECTED_4ADDR_FRAME events.
 *
 * @NL80211_CMD_UNEXPECTED_4ADDR_FRAME: Sent as an event indicating that the
 *	associated station identified by %NL80211_ATTR_MAC sent a 4addr frame
 *	and wasn't already in a 4-addr VLAN. The event will be sent similarly
 *	to the %NL80211_CMD_UNEXPECTED_FRAME event, to the same listener.
 *
 * @NL80211_CMD_PROBE_CLIENT: Probe an associated station on an AP interface
 *	by sending a null data frame to it and reporting when the frame is
 *	acknowleged. This is used to allow timing out inactive clients. Uses
 *	%NL80211_ATTR_IFINDEX and %NL80211_ATTR_MAC. The command returns a
 *	direct reply with an %NL80211_ATTR_COOKIE that is later used to match
 *	up the event with the request. The event includes the same data and
 *	has %NL80211_ATTR_ACK set if the frame was ACKed.
 *
 * @NL80211_CMD_REGISTER_BEACONS: Register this socket to receive beacons from
 *	other BSSes when any interfaces are in AP mode. This helps implement
 *	OLBC handling in hostapd. Beacons are reported in %NL80211_CMD_FRAME
 *	messages. Note that per PHY only one application may register.
 *
 * @NL80211_CMD_SET_NOACK_MAP: sets a bitmap for the individual TIDs whether
 *      No Acknowledgement Policy should be applied.
 *
 * @NL80211_CMD_CH_SWITCH_NOTIFY: An AP or GO may decide to switch channels
 *	independently of the userspace SME, send this event indicating
 *	%NL80211_ATTR_IFINDEX is now on %NL80211_ATTR_WIPHY_FREQ and the
 *	attributes determining channel width.  This indication may also be
 *	sent when a remotely-initiated switch (e.g., when a STA receives a CSA
 *	from the remote AP) is completed;
 *
 * @NL80211_CMD_CH_SWITCH_STARTED_NOTIFY: Notify that a channel switch
 *	has been started on an interface, regardless of the initiator
 *	(ie. whether it was requested from a remote device or
 *	initiated on our own).  It indicates that
 *	%NL80211_ATTR_IFINDEX will be on %NL80211_ATTR_WIPHY_FREQ
 *	after %NL80211_ATTR_CH_SWITCH_COUNT TBTT's.  The userspace may
 *	decide to react to this indication by requesting other
 *	interfaces to change channel as well.
 *
 * @NL80211_CMD_START_P2P_DEVICE: Start the given P2P Device, identified by
 *	its %NL80211_ATTR_WDEV identifier. It must have been created with
 *	%NL80211_CMD_NEW_INTERFACE previously. After it has been started, the
 *	P2P Device can be used for P2P operations, e.g. remain-on-channel and
 *	public action frame TX.
 * @NL80211_CMD_STOP_P2P_DEVICE: Stop the given P2P Device, identified by
 *	its %NL80211_ATTR_WDEV identifier.
 *
 * @NL80211_CMD_CONN_FAILED: connection request to an AP failed; used to
 *	notify userspace that AP has rejected the connection request from a
 *	station, due to particular reason. %NL80211_ATTR_CONN_FAILED_REASON
 *	is used for this.
 *
 * @NL80211_CMD_SET_MCAST_RATE: Change the rate used to send multicast frames
 *	for IBSS or MESH vif.
 *
 * @NL80211_CMD_SET_MAC_ACL: sets ACL for MAC address based access control.
 *	This is to be used with the drivers advertising the support of MAC
 *	address based access control. List of MAC addresses is passed in
 *	%NL80211_ATTR_MAC_ADDRS and ACL policy is passed in
 *	%NL80211_ATTR_ACL_POLICY. Driver will enable ACL with this list, if it
 *	is not already done. The new list will replace any existing list. Driver
 *	will clear its ACL when the list of MAC addresses passed is empty. This
 *	command is used in AP/P2P GO mode. Driver has to make sure to clear its
 *	ACL list during %NL80211_CMD_STOP_AP.
 *
 * @NL80211_CMD_RADAR_DETECT: Start a Channel availability check (CAC). Once
 *	a radar is detected or the channel availability scan (CAC) has finished
 *	or was aborted, or a radar was detected, usermode will be notified with
 *	this event. This command is also used to notify userspace about radars
 *	while operating on this channel.
 *	%NL80211_ATTR_RADAR_EVENT is used to inform about the type of the
 *	event.
 *
 * @NL80211_CMD_GET_PROTOCOL_FEATURES: Get global nl80211 protocol features,
 *	i.e. features for the nl80211 protocol rather than device features.
 *	Returns the features in the %NL80211_ATTR_PROTOCOL_FEATURES bitmap.
 *
 * @NL80211_CMD_UPDATE_FT_IES: Pass down the most up-to-date Fast Transition
 *	Information Element to the WLAN driver
 *
 * @NL80211_CMD_FT_EVENT: Send a Fast transition event from the WLAN driver
 *	to the supplicant. This will carry the target AP's MAC address along
 *	with the relevant Information Elements. This event is used to report
 *	received FT IEs (MDIE, FTIE, RSN IE, TIE, RICIE).
 *
 * @NL80211_CMD_CRIT_PROTOCOL_START: Indicates user-space will start running
 *	a critical protocol that needs more reliability in the connection to
 *	complete.
 *
 * @NL80211_CMD_CRIT_PROTOCOL_STOP: Indicates the connection reliability can
 *	return back to normal.
 *
 * @NL80211_CMD_GET_COALESCE: Get currently supported coalesce rules.
 * @NL80211_CMD_SET_COALESCE: Configure coalesce rules or clear existing rules.
 *
 * @NL80211_CMD_CHANNEL_SWITCH: Perform a channel switch by announcing the
 *	new channel information (Channel Switch Announcement - CSA)
 *	in the beacon for some time (as defined in the
 *	%NL80211_ATTR_CH_SWITCH_COUNT parameter) and then change to the
 *	new channel. Userspace provides the new channel information (using
 *	%NL80211_ATTR_WIPHY_FREQ and the attributes determining channel
 *	width). %NL80211_ATTR_CH_SWITCH_BLOCK_TX may be supplied to inform
 *	other station that transmission must be blocked until the channel
 *	switch is complete.
 *
 * @NL80211_CMD_VENDOR: Vendor-specified command/event. The command is specified
 *	by the %NL80211_ATTR_VENDOR_ID attribute and a sub-command in
 *	%NL80211_ATTR_VENDOR_SUBCMD. Parameter(s) can be transported in
 *	%NL80211_ATTR_VENDOR_DATA.
 *	For feature advertisement, the %NL80211_ATTR_VENDOR_DATA attribute is
 *	used in the wiphy data as a nested attribute containing descriptions
 *	(&struct nl80211_vendor_cmd_info) of the supported vendor commands.
 *	This may also be sent as an event with the same attributes.
 *
 * @NL80211_CMD_SET_QOS_MAP: Set Interworking QoS mapping for IP DSCP values.
 *	The QoS mapping information is included in %NL80211_ATTR_QOS_MAP. If
 *	that attribute is not included, QoS mapping is disabled. Since this
 *	QoS mapping is relevant for IP packets, it is only valid during an
 *	association. This is cleared on disassociation and AP restart.
 *
 * @NL80211_CMD_ADD_TX_TS: Ask the kernel to add a traffic stream for the given
 *	%NL80211_ATTR_TSID and %NL80211_ATTR_MAC with %NL80211_ATTR_USER_PRIO
 *	and %NL80211_ATTR_ADMITTED_TIME parameters.
 *	Note that the action frame handshake with the AP shall be handled by
 *	userspace via the normal management RX/TX framework, this only sets
 *	up the TX TS in the driver/device.
 *	If the admitted time attribute is not added then the request just checks
 *	if a subsequent setup could be successful, the intent is to use this to
 *	avoid setting up a session with the AP when local restrictions would
 *	make that impossible. However, the subsequent "real" setup may still
 *	fail even if the check was successful.
 * @NL80211_CMD_DEL_TX_TS: Remove an existing TS with the %NL80211_ATTR_TSID
 *	and %NL80211_ATTR_MAC parameters. It isn't necessary to call this
 *	before removing a station entry entirely, or before disassociating
 *	or similar, cleanup will happen in the driver/device in this case.
 *
 * @NL80211_CMD_GET_MPP: Get mesh path attributes for mesh proxy path to
 *	destination %NL80211_ATTR_MAC on the interface identified by
 *	%NL80211_ATTR_IFINDEX.
 *
 * @NL80211_CMD_JOIN_OCB: Join the OCB network. The center frequency and
 *	bandwidth of a channel must be given.
 * @NL80211_CMD_LEAVE_OCB: Leave the OCB network -- no special arguments, the
 *	network is determined by the network interface.
 *
 * @NL80211_CMD_TDLS_CHANNEL_SWITCH: Start channel-switching with a TDLS peer,
 *	identified by the %NL80211_ATTR_MAC parameter. A target channel is
 *	provided via %NL80211_ATTR_WIPHY_FREQ and other attributes determining
 *	channel width/type. The target operating class is given via
 *	%NL80211_ATTR_OPER_CLASS.
 *	The driver is responsible for continually initiating channel-switching
 *	operations and returning to the base channel for communication with the
 *	AP.
 * @NL80211_CMD_TDLS_CANCEL_CHANNEL_SWITCH: Stop channel-switching with a TDLS
 *	peer given by %NL80211_ATTR_MAC. Both peers must be on the base channel
 *	when this command completes.
 *
 * @NL80211_CMD_WIPHY_REG_CHANGE: Similar to %NL80211_CMD_REG_CHANGE, but used
 *	as an event to indicate changes for devices with wiphy-specific regdom
 *	management.
 *
 * @NL80211_CMD_ABORT_SCAN: Stop an ongoing scan. Returns -ENOENT if a scan is
 *	not running. The driver indicates the status of the scan through
 *	cfg80211_scan_done().
 *
 * @NL80211_CMD_START_NAN: Start NAN operation, identified by its
 *	%NL80211_ATTR_WDEV interface. This interface must have been
 *	previously created with %NL80211_CMD_NEW_INTERFACE. After it
 *	has been started, the NAN interface will create or join a
 *	cluster. This command must have a valid
 *	%NL80211_ATTR_NAN_MASTER_PREF attribute and optional
 *	%NL80211_ATTR_BANDS attributes.  If %NL80211_ATTR_BANDS is
 *	omitted or set to 0, it means don't-care and the device will
 *	decide what to use.  After this command NAN functions can be
 *	added.
 * @NL80211_CMD_STOP_NAN: Stop the NAN operation, identified by
 *	its %NL80211_ATTR_WDEV interface.
 * @NL80211_CMD_ADD_NAN_FUNCTION: Add a NAN function. The function is defined
 *	with %NL80211_ATTR_NAN_FUNC nested attribute. When called, this
 *	operation returns the strictly positive and unique instance id
 *	(%NL80211_ATTR_NAN_FUNC_INST_ID) and a cookie (%NL80211_ATTR_COOKIE)
 *	of the function upon success.
 *	Since instance ID's can be re-used, this cookie is the right
 *	way to identify the function. This will avoid races when a termination
 *	event is handled by the user space after it has already added a new
 *	function that got the same instance id from the kernel as the one
 *	which just terminated.
 *	This cookie may be used in NAN events even before the command
 *	returns, so userspace shouldn't process NAN events until it processes
 *	the response to this command.
 *	Look at %NL80211_ATTR_SOCKET_OWNER as well.
 * @NL80211_CMD_DEL_NAN_FUNCTION: Delete a NAN function by cookie.
 *	This command is also used as a notification sent when a NAN function is
 *	terminated. This will contain a %NL80211_ATTR_NAN_FUNC_INST_ID
 *	and %NL80211_ATTR_COOKIE attributes.
 * @NL80211_CMD_CHANGE_NAN_CONFIG: Change current NAN
 *	configuration. NAN must be operational (%NL80211_CMD_START_NAN
 *	was executed).  It must contain at least one of the following
 *	attributes: %NL80211_ATTR_NAN_MASTER_PREF,
 *	%NL80211_ATTR_BANDS.  If %NL80211_ATTR_BANDS is omitted, the
 *	current configuration is not changed.  If it is present but
 *	set to zero, the configuration is changed to don't-care
 *	(i.e. the device can decide what to do).
 * @NL80211_CMD_NAN_FUNC_MATCH: Notification sent when a match is reported.
 *	This will contain a %NL80211_ATTR_NAN_MATCH nested attribute and
 *	%NL80211_ATTR_COOKIE.
 *
 * @NL80211_CMD_UPDATE_CONNECT_PARAMS: Update one or more connect parameters
 *	for subsequent roaming cases if the driver or firmware uses internal
 *	BSS selection. This command can be issued only while connected and it
 *	does not result in a change for the current association. Currently,
 *	only the %NL80211_ATTR_IE data is used and updated with this command.
 *
 * @NL80211_CMD_SET_PMK: For offloaded 4-Way handshake, set the PMK or PMK-R0
 *	for the given authenticator address (specified with %NL80211_ATTR_MAC).
 *	When %NL80211_ATTR_PMKR0_NAME is set, %NL80211_ATTR_PMK specifies the
 *	PMK-R0, otherwise it specifies the PMK.
 * @NL80211_CMD_DEL_PMK: For offloaded 4-Way handshake, delete the previously
 *	configured PMK for the authenticator address identified by
 *	%NL80211_ATTR_MAC.
 * @NL80211_CMD_PORT_AUTHORIZED: An event that indicates an 802.1X FT roam was
 *	completed successfully. Drivers that support 4 way handshake offload
 *	should send this event after indicating 802.1X FT assocation with
 *	%NL80211_CMD_ROAM. If the 4 way handshake failed %NL80211_CMD_DISCONNECT
 *	should be indicated instead.
 * @NL80211_CMD_CONTROL_PORT_FRAME: Control Port (e.g. PAE) frame TX request
 *	and RX notification.  This command is used both as a request to transmit
 *	a control port frame and as a notification that a control port frame
 *	has been received. %NL80211_ATTR_FRAME is used to specify the
 *	frame contents.  The frame is the raw EAPoL data, without ethernet or
 *	802.11 headers.
 *	When used as an event indication %NL80211_ATTR_CONTROL_PORT_ETHERTYPE,
 *	%NL80211_ATTR_CONTROL_PORT_NO_ENCRYPT and %NL80211_ATTR_MAC are added
 *	indicating the protocol type of the received frame; whether the frame
 *	was received unencrypted and the MAC address of the peer respectively.
 *
 * @NL80211_CMD_RELOAD_REGDB: Request that the regdb firmware file is reloaded.
 *
 * @NL80211_CMD_EXTERNAL_AUTH: This interface is exclusively defined for host
 *	drivers that do not define separate commands for authentication and
 *	association, but rely on user space for the authentication to happen.
 *	This interface acts both as the event request (driver to user space)
 *	to trigger the authentication and command response (userspace to
 *	driver) to indicate the authentication status.
 *
 *	User space uses the %NL80211_CMD_CONNECT command to the host driver to
 *	trigger a connection. The host driver selects a BSS and further uses
 *	this interface to offload only the authentication part to the user
 *	space. Authentication frames are passed between the driver and user
 *	space through the %NL80211_CMD_FRAME interface. Host driver proceeds
 *	further with the association after getting successful authentication
 *	status. User space indicates the authentication status through
 *	%NL80211_ATTR_STATUS_CODE attribute in %NL80211_CMD_EXTERNAL_AUTH
 *	command interface.
 *
 *	Host driver reports this status on an authentication failure to the
 *	user space through the connect result as the user space would have
 *	initiated the connection through the connect request.
 *
 * @NL80211_CMD_STA_OPMODE_CHANGED: An event that notify station's
 *	ht opmode or vht opmode changes using any of %NL80211_ATTR_SMPS_MODE,
 *	%NL80211_ATTR_CHANNEL_WIDTH,%NL80211_ATTR_NSS attributes with its
 *	address(specified in %NL80211_ATTR_MAC).
 *
 * @NL80211_CMD_GET_FTM_RESPONDER_STATS: Retrieve FTM responder statistics, in
 *	the %NL80211_ATTR_FTM_RESPONDER_STATS attribute.
 *
 * @NL80211_CMD_PEER_MEASUREMENT_START: start a (set of) peer measurement(s)
 *	with the given parameters, which are encapsulated in the nested
 *	%NL80211_ATTR_PEER_MEASUREMENTS attribute. Optionally, MAC address
 *	randomization may be enabled and configured by specifying the
 *	%NL80211_ATTR_MAC and %NL80211_ATTR_MAC_MASK attributes.
 *	If a timeout is requested, use the %NL80211_ATTR_TIMEOUT attribute.
 *	A u64 cookie for further %NL80211_ATTR_COOKIE use is returned in
 *	the netlink extended ack message.
 *
 *	To cancel a measurement, close the socket that requested it.
 *
 *	Measurement results are reported to the socket that requested the
 *	measurement using @NL80211_CMD_PEER_MEASUREMENT_RESULT when they
 *	become available, so applications must ensure a large enough socket
 *	buffer size.
 *
 *	Depending on driver support it may or may not be possible to start
 *	multiple concurrent measurements.
 * @NL80211_CMD_PEER_MEASUREMENT_RESULT: This command number is used for the
 *	result notification from the driver to the requesting socket.
 * @NL80211_CMD_PEER_MEASUREMENT_COMPLETE: Notification only, indicating that
 *	the measurement completed, using the measurement cookie
 *	(%NL80211_ATTR_COOKIE).
 *
 * @NL80211_CMD_NOTIFY_RADAR: Notify the kernel that a radar signal was
 *	detected and reported by a neighboring device on the channel
 *	indicated by %NL80211_ATTR_WIPHY_FREQ and other attributes
 *	determining the width and type.
 *
 * @NL80211_CMD_UPDATE_OWE_INFO: This interface allows the host driver to
 *	offload OWE processing to user space. This intends to support
 *	OWE AKM by the host drivers that implement SME but rely
 *	on the user space for the cryptographic/DH IE processing in AP mode.
 *
 * @NL80211_CMD_PROBE_MESH_LINK: The requirement for mesh link metric
 *	refreshing, is that from one mesh point we be able to send some data
 *	frames to other mesh points which are not currently selected as a
 *	primary traffic path, but which are only 1 hop away. The absence of
 *	the primary path to the chosen node makes it necessary to apply some
 *	form of marking on a chosen packet stream so that the packets can be
 *	properly steered to the selected node for testing, and not by the
 *	regular mesh path lookup. Further, the packets must be of type data
 *	so that the rate control (often embedded in firmware) is used for
 *	rate selection.
 *
 *	Here attribute %NL80211_ATTR_MAC is used to specify connected mesh
 *	peer MAC address and %NL80211_ATTR_FRAME is used to specify the frame
 *	content. The frame is ethernet data.
 *
 * @NL80211_CMD_SET_TID_CONFIG: Data frame TID specific configuration
 *	is passed using %NL80211_ATTR_TID_CONFIG attribute.
 *
 * @NL80211_CMD_UNPROT_BEACON: Unprotected or incorrectly protected Beacon
 *	frame. This event is used to indicate that a received Beacon frame was
 *	dropped because it did not include a valid MME MIC while beacon
 *	protection was enabled (BIGTK configured in station mode).
 *
 * @NL80211_CMD_CONTROL_PORT_FRAME_TX_STATUS: Report TX status of a control
 *	port frame transmitted with %NL80211_CMD_CONTROL_PORT_FRAME.
 *	%NL80211_ATTR_COOKIE identifies the TX command and %NL80211_ATTR_FRAME
 *	includes the contents of the frame. %NL80211_ATTR_ACK flag is included
 *	if the recipient acknowledged the frame.
 *
 * @NL80211_CMD_SET_SAR_SPECS: SAR power limitation configuration is
 *	passed using %NL80211_ATTR_SAR_SPEC. %NL80211_ATTR_WIPHY is used to
 *	specify the wiphy index to be applied to.
 *
 * @NL80211_CMD_OBSS_COLOR_COLLISION: This notification is sent out whenever
 *	mac80211/drv detects a bss color collision.
 *
 * @NL80211_CMD_COLOR_CHANGE_REQUEST: This command is used to indicate that
 *	userspace wants to change the BSS color.
 *
 * @NL80211_CMD_COLOR_CHANGE_STARTED: Notify userland, that a color change has
 *	started
 *
 * @NL80211_CMD_COLOR_CHANGE_ABORTED: Notify userland, that the color change has
 *	been aborted
 *
 * @NL80211_CMD_COLOR_CHANGE_COMPLETED: Notify userland that the color change
 *	has completed
 *
 * @NL80211_CMD_SET_FILS_AAD: Set FILS AAD data to the driver using -
 *	&NL80211_ATTR_MAC - for STA MAC address
 *	&NL80211_ATTR_FILS_KEK - for KEK
 *	&NL80211_ATTR_FILS_NONCES - for FILS Nonces
 *		(STA Nonce 16 bytes followed by AP Nonce 16 bytes)
 *
 * @NL80211_CMD_ASSOC_COMEBACK: notification about an association
 *      temporal rejection with comeback. The event includes %NL80211_ATTR_MAC
 *      to describe the BSSID address of the AP and %NL80211_ATTR_TIMEOUT to
 *      specify the timeout value.
 *
 * @NL80211_CMD_ADD_LINK: Add a new link to an interface. The
 *	%NL80211_ATTR_MLO_LINK_ID attribute is used for the new link.
 * @NL80211_CMD_REMOVE_LINK: Remove a link from an interface. This may come
 *	without %NL80211_ATTR_MLO_LINK_ID as an easy way to remove all links
 *	in preparation for e.g. roaming to a regular (non-MLO) AP.
 *
 * @NL80211_CMD_MAX: highest used command number
 * @__NL80211_CMD_AFTER_LAST: internal use
 */
enum nl80211_commands {
/* don't change the order or add anything between, this is ABI! */
	NL80211_CMD_UNSPEC,

	NL80211_CMD_GET_WIPHY,		/* can dump */
	NL80211_CMD_SET_WIPHY,
	NL80211_CMD_NEW_WIPHY,
	NL80211_CMD_DEL_WIPHY,

	NL80211_CMD_GET_INTERFACE,	/* can dump */
	NL80211_CMD_SET_INTERFACE,
	NL80211_CMD_NEW_INTERFACE,
	NL80211_CMD_DEL_INTERFACE,

	NL80211_CMD_GET_KEY,
	NL80211_CMD_SET_KEY,
	NL80211_CMD_NEW_KEY,
	NL80211_CMD_DEL_KEY,

	NL80211_CMD_GET_BEACON,
	NL80211_CMD_SET_BEACON,
	NL80211_CMD_START_AP,
	NL80211_CMD_NEW_BEACON = NL80211_CMD_START_AP,
	NL80211_CMD_STOP_AP,
	NL80211_CMD_DEL_BEACON = NL80211_CMD_STOP_AP,

	NL80211_CMD_GET_STATION,
	NL80211_CMD_SET_STATION,
	NL80211_CMD_NEW_STATION,
	NL80211_CMD_DEL_STATION,

	NL80211_CMD_GET_MPATH,
	NL80211_CMD_SET_MPATH,
	NL80211_CMD_NEW_MPATH,
	NL80211_CMD_DEL_MPATH,

	NL80211_CMD_SET_BSS,

	NL80211_CMD_SET_REG,
	NL80211_CMD_REQ_SET_REG,

	NL80211_CMD_GET_MESH_CONFIG,
	NL80211_CMD_SET_MESH_CONFIG,

	NL80211_CMD_SET_MGMT_EXTRA_IE /* reserved; not used */,

	NL80211_CMD_GET_REG,

	NL80211_CMD_GET_SCAN,
	NL80211_CMD_TRIGGER_SCAN,
	NL80211_CMD_NEW_SCAN_RESULTS,
	NL80211_CMD_SCAN_ABORTED,

	NL80211_CMD_REG_CHANGE,

	NL80211_CMD_AUTHENTICATE,
	NL80211_CMD_ASSOCIATE,
	NL80211_CMD_DEAUTHENTICATE,
	NL80211_CMD_DISASSOCIATE,

	NL80211_CMD_MICHAEL_MIC_FAILURE,

	NL80211_CMD_REG_BEACON_HINT,

	NL80211_CMD_JOIN_IBSS,
	NL80211_CMD_LEAVE_IBSS,

	NL80211_CMD_TESTMODE,

	NL80211_CMD_CONNECT,
	NL80211_CMD_ROAM,
	NL80211_CMD_DISCONNECT,

	NL80211_CMD_SET_WIPHY_NETNS,

	NL80211_CMD_GET_SURVEY,
	NL80211_CMD_NEW_SURVEY_RESULTS,

	NL80211_CMD_SET_PMKSA,
	NL80211_CMD_DEL_PMKSA,
	NL80211_CMD_FLUSH_PMKSA,

	NL80211_CMD_REMAIN_ON_CHANNEL,
	NL80211_CMD_CANCEL_REMAIN_ON_CHANNEL,

	NL80211_CMD_SET_TX_BITRATE_MASK,

	NL80211_CMD_REGISTER_FRAME,
	NL80211_CMD_REGISTER_ACTION = NL80211_CMD_REGISTER_FRAME,
	NL80211_CMD_FRAME,
	NL80211_CMD_ACTION = NL80211_CMD_FRAME,
	NL80211_CMD_FRAME_TX_STATUS,
	NL80211_CMD_ACTION_TX_STATUS = NL80211_CMD_FRAME_TX_STATUS,

	NL80211_CMD_SET_POWER_SAVE,
	NL80211_CMD_GET_POWER_SAVE,

	NL80211_CMD_SET_CQM,
	NL80211_CMD_NOTIFY_CQM,

	NL80211_CMD_SET_CHANNEL,
	NL80211_CMD_SET_WDS_PEER,

	NL80211_CMD_FRAME_WAIT_CANCEL,

	NL80211_CMD_JOIN_MESH,
	NL80211_CMD_LEAVE_MESH,

	NL80211_CMD_UNPROT_DEAUTHENTICATE,
	NL80211_CMD_UNPROT_DISASSOCIATE,

	NL80211_CMD_NEW_PEER_CANDIDATE,

	NL80211_CMD_GET_WOWLAN,
	NL80211_CMD_SET_WOWLAN,

	NL80211_CMD_START_SCHED_SCAN,
	NL80211_CMD_STOP_SCHED_SCAN,
	NL80211_CMD_SCHED_SCAN_RESULTS,
	NL80211_CMD_SCHED_SCAN_STOPPED,

	NL80211_CMD_SET_REKEY_OFFLOAD,

	NL80211_CMD_PMKSA_CANDIDATE,

	NL80211_CMD_TDLS_OPER,
	NL80211_CMD_TDLS_MGMT,

	NL80211_CMD_UNEXPECTED_FRAME,

	NL80211_CMD_PROBE_CLIENT,

	NL80211_CMD_REGISTER_BEACONS,

	NL80211_CMD_UNEXPECTED_4ADDR_FRAME,

	NL80211_CMD_SET_NOACK_MAP,

	NL80211_CMD_CH_SWITCH_NOTIFY,

	NL80211_CMD_START_P2P_DEVICE,
	NL80211_CMD_STOP_P2P_DEVICE,

	NL80211_CMD_CONN_FAILED,

	NL80211_CMD_SET_MCAST_RATE,

	NL80211_CMD_SET_MAC_ACL,

	NL80211_CMD_RADAR_DETECT,

	NL80211_CMD_GET_PROTOCOL_FEATURES,

	NL80211_CMD_UPDATE_FT_IES,
	NL80211_CMD_FT_EVENT,

	NL80211_CMD_CRIT_PROTOCOL_START,
	NL80211_CMD_CRIT_PROTOCOL_STOP,

	NL80211_CMD_GET_COALESCE,
	NL80211_CMD_SET_COALESCE,

	NL80211_CMD_CHANNEL_SWITCH,

	NL80211_CMD_VENDOR,

	NL80211_CMD_SET_QOS_MAP,

	NL80211_CMD_ADD_TX_TS,
	NL80211_CMD_DEL_TX_TS,

	NL80211_CMD_GET_MPP,

	NL80211_CMD_JOIN_OCB,
	NL80211_CMD_LEAVE_OCB,

	NL80211_CMD_CH_SWITCH_STARTED_NOTIFY,

	NL80211_CMD_TDLS_CHANNEL_SWITCH,
	NL80211_CMD_TDLS_CANCEL_CHANNEL_SWITCH,

	NL80211_CMD_WIPHY_REG_CHANGE,

	NL80211_CMD_ABORT_SCAN,

	NL80211_CMD_START_NAN,
	NL80211_CMD_STOP_NAN,
	NL80211_CMD_ADD_NAN_FUNCTION,
	NL80211_CMD_DEL_NAN_FUNCTION,
	NL80211_CMD_CHANGE_NAN_CONFIG,
	NL80211_CMD_NAN_MATCH,

	NL80211_CMD_SET_MULTICAST_TO_UNICAST,

	NL80211_CMD_UPDATE_CONNECT_PARAMS,

	NL80211_CMD_SET_PMK,
	NL80211_CMD_DEL_PMK,

	NL80211_CMD_PORT_AUTHORIZED,

	NL80211_CMD_RELOAD_REGDB,

	NL80211_CMD_EXTERNAL_AUTH,

	NL80211_CMD_STA_OPMODE_CHANGED,

	NL80211_CMD_CONTROL_PORT_FRAME,

	NL80211_CMD_GET_FTM_RESPONDER_STATS,

	NL80211_CMD_PEER_MEASUREMENT_START,
	NL80211_CMD_PEER_MEASUREMENT_RESULT,
	NL80211_CMD_PEER_MEASUREMENT_COMPLETE,

	NL80211_CMD_NOTIFY_RADAR,

	NL80211_CMD_UPDATE_OWE_INFO,

	NL80211_CMD_PROBE_MESH_LINK,

	NL80211_CMD_SET_TID_CONFIG,

	NL80211_CMD_UNPROT_BEACON,

	NL80211_CMD_CONTROL_PORT_FRAME_TX_STATUS,

	NL80211_CMD_SET_SAR_SPECS,

	NL80211_CMD_OBSS_COLOR_COLLISION,

	NL80211_CMD_COLOR_CHANGE_REQUEST,

	NL80211_CMD_COLOR_CHANGE_STARTED,
	NL80211_CMD_COLOR_CHANGE_ABORTED,
	NL80211_CMD_COLOR_CHANGE_COMPLETED,

	NL80211_CMD_SET_FILS_AAD,

	NL80211_CMD_ASSOC_COMEBACK,

	NL80211_CMD_ADD_LINK,
	NL80211_CMD_REMOVE_LINK,

	NL80211_CMD_RESERVED_DO_NOT_USE_3 = 150,
	NL80211_CMD_RESERVED_DO_NOT_USE_4 = 151,
	NL80211_CMD_RESERVED_DO_NOT_USE_5 = 152,
	NL80211_CMD_RESERVED_DO_NOT_USE_6 = 153,
	NL80211_CMD_RESERVED_DO_NOT_USE_7 = 154,
	NL80211_CMD_RESERVED_DO_NOT_USE_8 = 155,
	NL80211_CMD_RESERVED_DO_NOT_USE_9 = 156,
	NL80211_CMD_RESERVED_DO_NOT_USE_10 = 157,

	/* add new commands above here */

	/* used to define NL80211_CMD_MAX below */
	__NL80211_CMD_AFTER_LAST,
	NL80211_CMD_MAX = __NL80211_CMD_AFTER_LAST - 1
};

/*
<<<<<<< HEAD
=======
 * These are temporary definitions that will become permanent when the UAPI
 * changes lands into linux.git tree. These attributes must not be used in
 * production until the UAPI change lands into linux.git tree.
 */

/* Link: https://git.kernel.org/pub/scm/linux/kernel/git/wireless/wireless-next.git/commit/?id=7b0a0e3c3a88260b6fcb017e49f198463aa62ed1 */
#define NL80211_CMD_ADD_LINK NL80211_CMD_RESERVED_DO_NOT_USE_1
#define NL80211_CMD_REMOVE_LINK NL80211_CMD_RESERVED_DO_NOT_USE_2


/*
>>>>>>> 568b76f3
 * Allow user space programs to use #ifdef on new commands by defining them
 * here
 */
#define NL80211_CMD_SET_BSS NL80211_CMD_SET_BSS
#define NL80211_CMD_SET_MGMT_EXTRA_IE NL80211_CMD_SET_MGMT_EXTRA_IE
#define NL80211_CMD_REG_CHANGE NL80211_CMD_REG_CHANGE
#define NL80211_CMD_AUTHENTICATE NL80211_CMD_AUTHENTICATE
#define NL80211_CMD_ASSOCIATE NL80211_CMD_ASSOCIATE
#define NL80211_CMD_DEAUTHENTICATE NL80211_CMD_DEAUTHENTICATE
#define NL80211_CMD_DISASSOCIATE NL80211_CMD_DISASSOCIATE
#define NL80211_CMD_REG_BEACON_HINT NL80211_CMD_REG_BEACON_HINT

#define NL80211_ATTR_FEATURE_FLAGS NL80211_ATTR_FEATURE_FLAGS

/* source-level API compatibility */
#define NL80211_CMD_GET_MESH_PARAMS NL80211_CMD_GET_MESH_CONFIG
#define NL80211_CMD_SET_MESH_PARAMS NL80211_CMD_SET_MESH_CONFIG
#define NL80211_MESH_SETUP_VENDOR_PATH_SEL_IE NL80211_MESH_SETUP_IE

/**
 * enum nl80211_attrs - nl80211 netlink attributes
 *
 * @NL80211_ATTR_UNSPEC: unspecified attribute to catch errors
 *
 * @NL80211_ATTR_WIPHY: index of wiphy to operate on, cf.
 *	/sys/class/ieee80211/<phyname>/index
 * @NL80211_ATTR_WIPHY_NAME: wiphy name (used for renaming)
 * @NL80211_ATTR_WIPHY_TXQ_PARAMS: a nested array of TX queue parameters
 * @NL80211_ATTR_WIPHY_FREQ: frequency of the selected channel in MHz,
 *	defines the channel together with the (deprecated)
 *	%NL80211_ATTR_WIPHY_CHANNEL_TYPE attribute or the attributes
 *	%NL80211_ATTR_CHANNEL_WIDTH and if needed %NL80211_ATTR_CENTER_FREQ1
 *	and %NL80211_ATTR_CENTER_FREQ2
 * @NL80211_ATTR_CHANNEL_WIDTH: u32 attribute containing one of the values
 *	of &enum nl80211_chan_width, describing the channel width. See the
 *	documentation of the enum for more information.
 * @NL80211_ATTR_CENTER_FREQ1: Center frequency of the first part of the
 *	channel, used for anything but 20 MHz bandwidth. In S1G this is the
 *	operating channel center frequency.
 * @NL80211_ATTR_CENTER_FREQ2: Center frequency of the second part of the
 *	channel, used only for 80+80 MHz bandwidth
 * @NL80211_ATTR_WIPHY_CHANNEL_TYPE: included with NL80211_ATTR_WIPHY_FREQ
 *	if HT20 or HT40 are to be used (i.e., HT disabled if not included):
 *	NL80211_CHAN_NO_HT = HT not allowed (i.e., same as not including
 *		this attribute)
 *	NL80211_CHAN_HT20 = HT20 only
 *	NL80211_CHAN_HT40MINUS = secondary channel is below the primary channel
 *	NL80211_CHAN_HT40PLUS = secondary channel is above the primary channel
 *	This attribute is now deprecated.
 * @NL80211_ATTR_WIPHY_RETRY_SHORT: TX retry limit for frames whose length is
 *	less than or equal to the RTS threshold; allowed range: 1..255;
 *	dot11ShortRetryLimit; u8
 * @NL80211_ATTR_WIPHY_RETRY_LONG: TX retry limit for frames whose length is
 *	greater than the RTS threshold; allowed range: 1..255;
 *	dot11ShortLongLimit; u8
 * @NL80211_ATTR_WIPHY_FRAG_THRESHOLD: fragmentation threshold, i.e., maximum
 *	length in octets for frames; allowed range: 256..8000, disable
 *	fragmentation with (u32)-1; dot11FragmentationThreshold; u32
 * @NL80211_ATTR_WIPHY_RTS_THRESHOLD: RTS threshold (TX frames with length
 *	larger than or equal to this use RTS/CTS handshake); allowed range:
 *	0..65536, disable with (u32)-1; dot11RTSThreshold; u32
 * @NL80211_ATTR_WIPHY_COVERAGE_CLASS: Coverage Class as defined by IEEE 802.11
 *	section 7.3.2.9; dot11CoverageClass; u8
 *
 * @NL80211_ATTR_IFINDEX: network interface index of the device to operate on
 * @NL80211_ATTR_IFNAME: network interface name
 * @NL80211_ATTR_IFTYPE: type of virtual interface, see &enum nl80211_iftype
 *
 * @NL80211_ATTR_WDEV: wireless device identifier, used for pseudo-devices
 *	that don't have a netdev (u64)
 *
 * @NL80211_ATTR_MAC: MAC address (various uses)
 *
 * @NL80211_ATTR_KEY_DATA: (temporal) key data; for TKIP this consists of
 *	16 bytes encryption key followed by 8 bytes each for TX and RX MIC
 *	keys
 * @NL80211_ATTR_KEY_IDX: key ID (u8, 0-3)
 * @NL80211_ATTR_KEY_CIPHER: key cipher suite (u32, as defined by IEEE 802.11
 *	section 7.3.2.25.1, e.g. 0x000FAC04)
 * @NL80211_ATTR_KEY_SEQ: transmit key sequence number (IV/PN) for TKIP and
 *	CCMP keys, each six bytes in little endian
 * @NL80211_ATTR_KEY_DEFAULT: Flag attribute indicating the key is default key
 * @NL80211_ATTR_KEY_DEFAULT_MGMT: Flag attribute indicating the key is the
 *	default management key
 * @NL80211_ATTR_CIPHER_SUITES_PAIRWISE: For crypto settings for connect or
 *	other commands, indicates which pairwise cipher suites are used
 * @NL80211_ATTR_CIPHER_SUITE_GROUP: For crypto settings for connect or
 *	other commands, indicates which group cipher suite is used
 *
 * @NL80211_ATTR_BEACON_INTERVAL: beacon interval in TU
 * @NL80211_ATTR_DTIM_PERIOD: DTIM period for beaconing
 * @NL80211_ATTR_BEACON_HEAD: portion of the beacon before the TIM IE
 * @NL80211_ATTR_BEACON_TAIL: portion of the beacon after the TIM IE
 *
 * @NL80211_ATTR_STA_AID: Association ID for the station (u16)
 * @NL80211_ATTR_STA_FLAGS: flags, nested element with NLA_FLAG attributes of
 *	&enum nl80211_sta_flags (deprecated, use %NL80211_ATTR_STA_FLAGS2)
 * @NL80211_ATTR_STA_LISTEN_INTERVAL: listen interval as defined by
 *	IEEE 802.11 7.3.1.6 (u16).
 * @NL80211_ATTR_STA_SUPPORTED_RATES: supported rates, array of supported
 *	rates as defined by IEEE 802.11 7.3.2.2 but without the length
 *	restriction (at most %NL80211_MAX_SUPP_RATES).
 * @NL80211_ATTR_STA_VLAN: interface index of VLAN interface to move station
 *	to, or the AP interface the station was originally added to.
 * @NL80211_ATTR_STA_INFO: information about a station, part of station info
 *	given for %NL80211_CMD_GET_STATION, nested attribute containing
 *	info as possible, see &enum nl80211_sta_info.
 *
 * @NL80211_ATTR_WIPHY_BANDS: Information about an operating bands,
 *	consisting of a nested array.
 *
 * @NL80211_ATTR_MESH_ID: mesh id (1-32 bytes).
 * @NL80211_ATTR_STA_PLINK_ACTION: action to perform on the mesh peer link
 *	(see &enum nl80211_plink_action).
 * @NL80211_ATTR_MPATH_NEXT_HOP: MAC address of the next hop for a mesh path.
 * @NL80211_ATTR_MPATH_INFO: information about a mesh_path, part of mesh path
 * 	info given for %NL80211_CMD_GET_MPATH, nested attribute described at
 *	&enum nl80211_mpath_info.
 *
 * @NL80211_ATTR_MNTR_FLAGS: flags, nested element with NLA_FLAG attributes of
 *      &enum nl80211_mntr_flags.
 *
 * @NL80211_ATTR_REG_ALPHA2: an ISO-3166-alpha2 country code for which the
 * 	current regulatory domain should be set to or is already set to.
 * 	For example, 'CR', for Costa Rica. This attribute is used by the kernel
 * 	to query the CRDA to retrieve one regulatory domain. This attribute can
 * 	also be used by userspace to query the kernel for the currently set
 * 	regulatory domain. We chose an alpha2 as that is also used by the
 * 	IEEE-802.11 country information element to identify a country.
 * 	Users can also simply ask the wireless core to set regulatory domain
 * 	to a specific alpha2.
 * @NL80211_ATTR_REG_RULES: a nested array of regulatory domain regulatory
 *	rules.
 *
 * @NL80211_ATTR_BSS_CTS_PROT: whether CTS protection is enabled (u8, 0 or 1)
 * @NL80211_ATTR_BSS_SHORT_PREAMBLE: whether short preamble is enabled
 *	(u8, 0 or 1)
 * @NL80211_ATTR_BSS_SHORT_SLOT_TIME: whether short slot time enabled
 *	(u8, 0 or 1)
 * @NL80211_ATTR_BSS_BASIC_RATES: basic rates, array of basic
 *	rates in format defined by IEEE 802.11 7.3.2.2 but without the length
 *	restriction (at most %NL80211_MAX_SUPP_RATES).
 *
 * @NL80211_ATTR_HT_CAPABILITY: HT Capability information element (from
 *	association request when used with NL80211_CMD_NEW_STATION)
 *
 * @NL80211_ATTR_SUPPORTED_IFTYPES: nested attribute containing all
 *	supported interface types, each a flag attribute with the number
 *	of the interface mode.
 *
 * @NL80211_ATTR_MGMT_SUBTYPE: Management frame subtype for
 *	%NL80211_CMD_SET_MGMT_EXTRA_IE.
 *
 * @NL80211_ATTR_IE: Information element(s) data (used, e.g., with
 *	%NL80211_CMD_SET_MGMT_EXTRA_IE).
 *
 * @NL80211_ATTR_MAX_NUM_SCAN_SSIDS: number of SSIDs you can scan with
 *	a single scan request, a wiphy attribute.
 * @NL80211_ATTR_MAX_NUM_SCHED_SCAN_SSIDS: number of SSIDs you can
 *	scan with a single scheduled scan request, a wiphy attribute.
 * @NL80211_ATTR_MAX_SCAN_IE_LEN: maximum length of information elements
 *	that can be added to a scan request
 * @NL80211_ATTR_MAX_SCHED_SCAN_IE_LEN: maximum length of information
 *	elements that can be added to a scheduled scan request
 * @NL80211_ATTR_MAX_MATCH_SETS: maximum number of sets that can be
 *	used with @NL80211_ATTR_SCHED_SCAN_MATCH, a wiphy attribute.
 *
 * @NL80211_ATTR_SCAN_FREQUENCIES: nested attribute with frequencies (in MHz)
 * @NL80211_ATTR_SCAN_SSIDS: nested attribute with SSIDs, leave out for passive
 *	scanning and include a zero-length SSID (wildcard) for wildcard scan
 * @NL80211_ATTR_BSS: scan result BSS
 *
 * @NL80211_ATTR_REG_INITIATOR: indicates who requested the regulatory domain
 * 	currently in effect. This could be any of the %NL80211_REGDOM_SET_BY_*
 * @NL80211_ATTR_REG_TYPE: indicates the type of the regulatory domain currently
 * 	set. This can be one of the nl80211_reg_type (%NL80211_REGDOM_TYPE_*)
 *
 * @NL80211_ATTR_SUPPORTED_COMMANDS: wiphy attribute that specifies
 *	an array of command numbers (i.e. a mapping index to command number)
 *	that the driver for the given wiphy supports.
 *
 * @NL80211_ATTR_FRAME: frame data (binary attribute), including frame header
 *	and body, but not FCS; used, e.g., with NL80211_CMD_AUTHENTICATE and
 *	NL80211_CMD_ASSOCIATE events
 * @NL80211_ATTR_SSID: SSID (binary attribute, 0..32 octets)
 * @NL80211_ATTR_AUTH_TYPE: AuthenticationType, see &enum nl80211_auth_type,
 *	represented as a u32
 * @NL80211_ATTR_REASON_CODE: ReasonCode for %NL80211_CMD_DEAUTHENTICATE and
 *	%NL80211_CMD_DISASSOCIATE, u16
 *
 * @NL80211_ATTR_KEY_TYPE: Key Type, see &enum nl80211_key_type, represented as
 *	a u32
 *
 * @NL80211_ATTR_FREQ_BEFORE: A channel which has suffered a regulatory change
 * 	due to considerations from a beacon hint. This attribute reflects
 * 	the state of the channel _before_ the beacon hint processing. This
 * 	attributes consists of a nested attribute containing
 * 	NL80211_FREQUENCY_ATTR_*
 * @NL80211_ATTR_FREQ_AFTER: A channel which has suffered a regulatory change
 * 	due to considerations from a beacon hint. This attribute reflects
 * 	the state of the channel _after_ the beacon hint processing. This
 * 	attributes consists of a nested attribute containing
 * 	NL80211_FREQUENCY_ATTR_*
 *
 * @NL80211_ATTR_CIPHER_SUITES: a set of u32 values indicating the supported
 *	cipher suites
 *
 * @NL80211_ATTR_FREQ_FIXED: a flag indicating the IBSS should not try to look
 *	for other networks on different channels
 *
 * @NL80211_ATTR_TIMED_OUT: a flag indicating than an operation timed out; this
 *	is used, e.g., with %NL80211_CMD_AUTHENTICATE event
 *
 * @NL80211_ATTR_USE_MFP: Whether management frame protection (IEEE 802.11w) is
 *	used for the association (&enum nl80211_mfp, represented as a u32);
 *	this attribute can be used with %NL80211_CMD_ASSOCIATE and
 *	%NL80211_CMD_CONNECT requests. %NL80211_MFP_OPTIONAL is not allowed for
 *	%NL80211_CMD_ASSOCIATE since user space SME is expected and hence, it
 *	must have decided whether to use management frame protection or not.
 *	Setting %NL80211_MFP_OPTIONAL with a %NL80211_CMD_CONNECT request will
 *	let the driver (or the firmware) decide whether to use MFP or not.
 *
 * @NL80211_ATTR_STA_FLAGS2: Attribute containing a
 *	&struct nl80211_sta_flag_update.
 *
 * @NL80211_ATTR_CONTROL_PORT: A flag indicating whether user space controls
 *	IEEE 802.1X port, i.e., sets/clears %NL80211_STA_FLAG_AUTHORIZED, in
 *	station mode. If the flag is included in %NL80211_CMD_ASSOCIATE
 *	request, the driver will assume that the port is unauthorized until
 *	authorized by user space. Otherwise, port is marked authorized by
 *	default in station mode.
 * @NL80211_ATTR_CONTROL_PORT_ETHERTYPE: A 16-bit value indicating the
 *	ethertype that will be used for key negotiation. It can be
 *	specified with the associate and connect commands. If it is not
 *	specified, the value defaults to 0x888E (PAE, 802.1X). This
 *	attribute is also used as a flag in the wiphy information to
 *	indicate that protocols other than PAE are supported.
 * @NL80211_ATTR_CONTROL_PORT_NO_ENCRYPT: When included along with
 *	%NL80211_ATTR_CONTROL_PORT_ETHERTYPE, indicates that the custom
 *	ethertype frames used for key negotiation must not be encrypted.
 * @NL80211_ATTR_CONTROL_PORT_OVER_NL80211: A flag indicating whether control
 *	port frames (e.g. of type given in %NL80211_ATTR_CONTROL_PORT_ETHERTYPE)
 *	will be sent directly to the network interface or sent via the NL80211
 *	socket.  If this attribute is missing, then legacy behavior of sending
 *	control port frames directly to the network interface is used.  If the
 *	flag is included, then control port frames are sent over NL80211 instead
 *	using %CMD_CONTROL_PORT_FRAME.  If control port routing over NL80211 is
 *	to be used then userspace must also use the %NL80211_ATTR_SOCKET_OWNER
 *	flag. When used with %NL80211_ATTR_CONTROL_PORT_NO_PREAUTH, pre-auth
 *	frames are not forwared over the control port.
 *
 * @NL80211_ATTR_TESTDATA: Testmode data blob, passed through to the driver.
 *	We recommend using nested, driver-specific attributes within this.
 *
 * @NL80211_ATTR_DISCONNECTED_BY_AP: A flag indicating that the DISCONNECT
 *	event was due to the AP disconnecting the station, and not due to
 *	a local disconnect request.
 * @NL80211_ATTR_STATUS_CODE: StatusCode for the %NL80211_CMD_CONNECT
 *	event (u16)
 * @NL80211_ATTR_PRIVACY: Flag attribute, used with connect(), indicating
 *	that protected APs should be used. This is also used with NEW_BEACON to
 *	indicate that the BSS is to use protection.
 *
 * @NL80211_ATTR_CIPHERS_PAIRWISE: Used with CONNECT, ASSOCIATE, and NEW_BEACON
 *	to indicate which unicast key ciphers will be used with the connection
 *	(an array of u32).
 * @NL80211_ATTR_CIPHER_GROUP: Used with CONNECT, ASSOCIATE, and NEW_BEACON to
 *	indicate which group key cipher will be used with the connection (a
 *	u32).
 * @NL80211_ATTR_WPA_VERSIONS: Used with CONNECT, ASSOCIATE, and NEW_BEACON to
 *	indicate which WPA version(s) the AP we want to associate with is using
 *	(a u32 with flags from &enum nl80211_wpa_versions).
 * @NL80211_ATTR_AKM_SUITES: Used with CONNECT, ASSOCIATE, and NEW_BEACON to
 *	indicate which key management algorithm(s) to use (an array of u32).
 *	This attribute is also sent in response to @NL80211_CMD_GET_WIPHY,
 *	indicating the supported AKM suites, intended for specific drivers which
 *	implement SME and have constraints on which AKMs are supported and also
 *	the cases where an AKM support is offloaded to the driver/firmware.
 *	If there is no such notification from the driver, user space should
 *	assume the driver supports all the AKM suites.
 *
 * @NL80211_ATTR_REQ_IE: (Re)association request information elements as
 *	sent out by the card, for ROAM and successful CONNECT events.
 * @NL80211_ATTR_RESP_IE: (Re)association response information elements as
 *	sent by peer, for ROAM and successful CONNECT events.
 *
 * @NL80211_ATTR_PREV_BSSID: previous BSSID, to be used in ASSOCIATE and CONNECT
 *	commands to specify a request to reassociate within an ESS, i.e., to use
 *	Reassociate Request frame (with the value of this attribute in the
 *	Current AP address field) instead of Association Request frame which is
 *	used for the initial association to an ESS.
 *
 * @NL80211_ATTR_KEY: key information in a nested attribute with
 *	%NL80211_KEY_* sub-attributes
 * @NL80211_ATTR_KEYS: array of keys for static WEP keys for connect()
 *	and join_ibss(), key information is in a nested attribute each
 *	with %NL80211_KEY_* sub-attributes
 *
 * @NL80211_ATTR_PID: Process ID of a network namespace.
 *
 * @NL80211_ATTR_GENERATION: Used to indicate consistent snapshots for
 *	dumps. This number increases whenever the object list being
 *	dumped changes, and as such userspace can verify that it has
 *	obtained a complete and consistent snapshot by verifying that
 *	all dump messages contain the same generation number. If it
 *	changed then the list changed and the dump should be repeated
 *	completely from scratch.
 *
 * @NL80211_ATTR_4ADDR: Use 4-address frames on a virtual interface
 *
 * @NL80211_ATTR_SURVEY_INFO: survey information about a channel, part of
 *      the survey response for %NL80211_CMD_GET_SURVEY, nested attribute
 *      containing info as possible, see &enum survey_info.
 *
 * @NL80211_ATTR_PMKID: PMK material for PMKSA caching.
 * @NL80211_ATTR_MAX_NUM_PMKIDS: maximum number of PMKIDs a firmware can
 *	cache, a wiphy attribute.
 *
 * @NL80211_ATTR_DURATION: Duration of an operation in milliseconds, u32.
 * @NL80211_ATTR_MAX_REMAIN_ON_CHANNEL_DURATION: Device attribute that
 *	specifies the maximum duration that can be requested with the
 *	remain-on-channel operation, in milliseconds, u32.
 *
 * @NL80211_ATTR_COOKIE: Generic 64-bit cookie to identify objects.
 *
 * @NL80211_ATTR_TX_RATES: Nested set of attributes
 *	(enum nl80211_tx_rate_attributes) describing TX rates per band. The
 *	enum nl80211_band value is used as the index (nla_type() of the nested
 *	data. If a band is not included, it will be configured to allow all
 *	rates based on negotiated supported rates information. This attribute
 *	is used with %NL80211_CMD_SET_TX_BITRATE_MASK and with starting AP,
 *	and joining mesh networks (not IBSS yet). In the later case, it must
 *	specify just a single bitrate, which is to be used for the beacon.
 *	The driver must also specify support for this with the extended
 *	features NL80211_EXT_FEATURE_BEACON_RATE_LEGACY,
 *	NL80211_EXT_FEATURE_BEACON_RATE_HT,
 *	NL80211_EXT_FEATURE_BEACON_RATE_VHT and
 *	NL80211_EXT_FEATURE_BEACON_RATE_HE.
 *
 * @NL80211_ATTR_FRAME_MATCH: A binary attribute which typically must contain
 *	at least one byte, currently used with @NL80211_CMD_REGISTER_FRAME.
 * @NL80211_ATTR_FRAME_TYPE: A u16 indicating the frame type/subtype for the
 *	@NL80211_CMD_REGISTER_FRAME command.
 * @NL80211_ATTR_TX_FRAME_TYPES: wiphy capability attribute, which is a
 *	nested attribute of %NL80211_ATTR_FRAME_TYPE attributes, containing
 *	information about which frame types can be transmitted with
 *	%NL80211_CMD_FRAME.
 * @NL80211_ATTR_RX_FRAME_TYPES: wiphy capability attribute, which is a
 *	nested attribute of %NL80211_ATTR_FRAME_TYPE attributes, containing
 *	information about which frame types can be registered for RX.
 *
 * @NL80211_ATTR_ACK: Flag attribute indicating that the frame was
 *	acknowledged by the recipient.
 *
 * @NL80211_ATTR_PS_STATE: powersave state, using &enum nl80211_ps_state values.
 *
 * @NL80211_ATTR_CQM: connection quality monitor configuration in a
 *	nested attribute with %NL80211_ATTR_CQM_* sub-attributes.
 *
 * @NL80211_ATTR_LOCAL_STATE_CHANGE: Flag attribute to indicate that a command
 *	is requesting a local authentication/association state change without
 *	invoking actual management frame exchange. This can be used with
 *	NL80211_CMD_AUTHENTICATE, NL80211_CMD_DEAUTHENTICATE,
 *	NL80211_CMD_DISASSOCIATE.
 *
 * @NL80211_ATTR_AP_ISOLATE: (AP mode) Do not forward traffic between stations
 *	connected to this BSS.
 *
 * @NL80211_ATTR_WIPHY_TX_POWER_SETTING: Transmit power setting type. See
 *      &enum nl80211_tx_power_setting for possible values.
 * @NL80211_ATTR_WIPHY_TX_POWER_LEVEL: Transmit power level in signed mBm units.
 *      This is used in association with @NL80211_ATTR_WIPHY_TX_POWER_SETTING
 *      for non-automatic settings.
 *
 * @NL80211_ATTR_SUPPORT_IBSS_RSN: The device supports IBSS RSN, which mostly
 *	means support for per-station GTKs.
 *
 * @NL80211_ATTR_WIPHY_ANTENNA_TX: Bitmap of allowed antennas for transmitting.
 *	This can be used to mask out antennas which are not attached or should
 *	not be used for transmitting. If an antenna is not selected in this
 *	bitmap the hardware is not allowed to transmit on this antenna.
 *
 *	Each bit represents one antenna, starting with antenna 1 at the first
 *	bit. Depending on which antennas are selected in the bitmap, 802.11n
 *	drivers can derive which chainmasks to use (if all antennas belonging to
 *	a particular chain are disabled this chain should be disabled) and if
 *	a chain has diversity antennas wether diversity should be used or not.
 *	HT capabilities (STBC, TX Beamforming, Antenna selection) can be
 *	derived from the available chains after applying the antenna mask.
 *	Non-802.11n drivers can derive wether to use diversity or not.
 *	Drivers may reject configurations or RX/TX mask combinations they cannot
 *	support by returning -EINVAL.
 *
 * @NL80211_ATTR_WIPHY_ANTENNA_RX: Bitmap of allowed antennas for receiving.
 *	This can be used to mask out antennas which are not attached or should
 *	not be used for receiving. If an antenna is not selected in this bitmap
 *	the hardware should not be configured to receive on this antenna.
 *	For a more detailed description see @NL80211_ATTR_WIPHY_ANTENNA_TX.
 *
 * @NL80211_ATTR_WIPHY_ANTENNA_AVAIL_TX: Bitmap of antennas which are available
 *	for configuration as TX antennas via the above parameters.
 *
 * @NL80211_ATTR_WIPHY_ANTENNA_AVAIL_RX: Bitmap of antennas which are available
 *	for configuration as RX antennas via the above parameters.
 *
 * @NL80211_ATTR_MCAST_RATE: Multicast tx rate (in 100 kbps) for IBSS
 *
 * @NL80211_ATTR_OFFCHANNEL_TX_OK: For management frame TX, the frame may be
 *	transmitted on another channel when the channel given doesn't match
 *	the current channel. If the current channel doesn't match and this
 *	flag isn't set, the frame will be rejected. This is also used as an
 *	nl80211 capability flag.
 *
 * @NL80211_ATTR_BSS_HT_OPMODE: HT operation mode (u16)
 *
 * @NL80211_ATTR_KEY_DEFAULT_TYPES: A nested attribute containing flags
 *	attributes, specifying what a key should be set as default as.
 *	See &enum nl80211_key_default_types.
 *
 * @NL80211_ATTR_MESH_SETUP: Optional mesh setup parameters.  These cannot be
 *	changed once the mesh is active.
 * @NL80211_ATTR_MESH_CONFIG: Mesh configuration parameters, a nested attribute
 *	containing attributes from &enum nl80211_meshconf_params.
 * @NL80211_ATTR_SUPPORT_MESH_AUTH: Currently, this means the underlying driver
 *	allows auth frames in a mesh to be passed to userspace for processing via
 *	the @NL80211_MESH_SETUP_USERSPACE_AUTH flag.
 * @NL80211_ATTR_STA_PLINK_STATE: The state of a mesh peer link as defined in
 *	&enum nl80211_plink_state. Used when userspace is driving the peer link
 *	management state machine.  @NL80211_MESH_SETUP_USERSPACE_AMPE or
 *	@NL80211_MESH_SETUP_USERSPACE_MPM must be enabled.
 *
 * @NL80211_ATTR_WOWLAN_TRIGGERS_SUPPORTED: indicates, as part of the wiphy
 *	capabilities, the supported WoWLAN triggers
 * @NL80211_ATTR_WOWLAN_TRIGGERS: used by %NL80211_CMD_SET_WOWLAN to
 *	indicate which WoW triggers should be enabled. This is also
 *	used by %NL80211_CMD_GET_WOWLAN to get the currently enabled WoWLAN
 *	triggers.
 *
 * @NL80211_ATTR_SCHED_SCAN_INTERVAL: Interval between scheduled scan
 *	cycles, in msecs.
 *
 * @NL80211_ATTR_SCHED_SCAN_MATCH: Nested attribute with one or more
 *	sets of attributes to match during scheduled scans.  Only BSSs
 *	that match any of the sets will be reported.  These are
 *	pass-thru filter rules.
 *	For a match to succeed, the BSS must match all attributes of a
 *	set.  Since not every hardware supports matching all types of
 *	attributes, there is no guarantee that the reported BSSs are
 *	fully complying with the match sets and userspace needs to be
 *	able to ignore them by itself.
 *	Thus, the implementation is somewhat hardware-dependent, but
 *	this is only an optimization and the userspace application
 *	needs to handle all the non-filtered results anyway.
 *	If the match attributes don't make sense when combined with
 *	the values passed in @NL80211_ATTR_SCAN_SSIDS (eg. if an SSID
 *	is included in the probe request, but the match attributes
 *	will never let it go through), -EINVAL may be returned.
 *	If omitted, no filtering is done.
 *
 * @NL80211_ATTR_INTERFACE_COMBINATIONS: Nested attribute listing the supported
 *	interface combinations. In each nested item, it contains attributes
 *	defined in &enum nl80211_if_combination_attrs.
 * @NL80211_ATTR_SOFTWARE_IFTYPES: Nested attribute (just like
 *	%NL80211_ATTR_SUPPORTED_IFTYPES) containing the interface types that
 *	are managed in software: interfaces of these types aren't subject to
 *	any restrictions in their number or combinations.
 *
 * @NL80211_ATTR_REKEY_DATA: nested attribute containing the information
 *	necessary for GTK rekeying in the device, see &enum nl80211_rekey_data.
 *
 * @NL80211_ATTR_SCAN_SUPP_RATES: rates per to be advertised as supported in scan,
 *	nested array attribute containing an entry for each band, with the entry
 *	being a list of supported rates as defined by IEEE 802.11 7.3.2.2 but
 *	without the length restriction (at most %NL80211_MAX_SUPP_RATES).
 *
 * @NL80211_ATTR_HIDDEN_SSID: indicates whether SSID is to be hidden from Beacon
 *	and Probe Response (when response to wildcard Probe Request); see
 *	&enum nl80211_hidden_ssid, represented as a u32
 *
 * @NL80211_ATTR_IE_PROBE_RESP: Information element(s) for Probe Response frame.
 *	This is used with %NL80211_CMD_NEW_BEACON and %NL80211_CMD_SET_BEACON to
 *	provide extra IEs (e.g., WPS/P2P IE) into Probe Response frames when the
 *	driver (or firmware) replies to Probe Request frames.
 * @NL80211_ATTR_IE_ASSOC_RESP: Information element(s) for (Re)Association
 *	Response frames. This is used with %NL80211_CMD_NEW_BEACON and
 *	%NL80211_CMD_SET_BEACON to provide extra IEs (e.g., WPS/P2P IE) into
 *	(Re)Association Response frames when the driver (or firmware) replies to
 *	(Re)Association Request frames.
 *
 * @NL80211_ATTR_STA_WME: Nested attribute containing the wme configuration
 *	of the station, see &enum nl80211_sta_wme_attr.
 * @NL80211_ATTR_SUPPORT_AP_UAPSD: the device supports uapsd when working
 *	as AP.
 *
 * @NL80211_ATTR_ROAM_SUPPORT: Indicates whether the firmware is capable of
 *	roaming to another AP in the same ESS if the signal lever is low.
 *
 * @NL80211_ATTR_PMKSA_CANDIDATE: Nested attribute containing the PMKSA caching
 *	candidate information, see &enum nl80211_pmksa_candidate_attr.
 *
 * @NL80211_ATTR_TX_NO_CCK_RATE: Indicates whether to use CCK rate or not
 *	for management frames transmission. In order to avoid p2p probe/action
 *	frames are being transmitted at CCK rate in 2GHz band, the user space
 *	applications use this attribute.
 *	This attribute is used with %NL80211_CMD_TRIGGER_SCAN and
 *	%NL80211_CMD_FRAME commands.
 *
 * @NL80211_ATTR_TDLS_ACTION: Low level TDLS action code (e.g. link setup
 *	request, link setup confirm, link teardown, etc.). Values are
 *	described in the TDLS (802.11z) specification.
 * @NL80211_ATTR_TDLS_DIALOG_TOKEN: Non-zero token for uniquely identifying a
 *	TDLS conversation between two devices.
 * @NL80211_ATTR_TDLS_OPERATION: High level TDLS operation; see
 *	&enum nl80211_tdls_operation, represented as a u8.
 * @NL80211_ATTR_TDLS_SUPPORT: A flag indicating the device can operate
 *	as a TDLS peer sta.
 * @NL80211_ATTR_TDLS_EXTERNAL_SETUP: The TDLS discovery/setup and teardown
 *	procedures should be performed by sending TDLS packets via
 *	%NL80211_CMD_TDLS_MGMT. Otherwise %NL80211_CMD_TDLS_OPER should be
 *	used for asking the driver to perform a TDLS operation.
 *
 * @NL80211_ATTR_DEVICE_AP_SME: This u32 attribute may be listed for devices
 *	that have AP support to indicate that they have the AP SME integrated
 *	with support for the features listed in this attribute, see
 *	&enum nl80211_ap_sme_features.
 *
 * @NL80211_ATTR_DONT_WAIT_FOR_ACK: Used with %NL80211_CMD_FRAME, this tells
 *	the driver to not wait for an acknowledgement. Note that due to this,
 *	it will also not give a status callback nor return a cookie. This is
 *	mostly useful for probe responses to save airtime.
 *
 * @NL80211_ATTR_FEATURE_FLAGS: This u32 attribute contains flags from
 *	&enum nl80211_feature_flags and is advertised in wiphy information.
 * @NL80211_ATTR_PROBE_RESP_OFFLOAD: Indicates that the HW responds to probe
 *	requests while operating in AP-mode.
 *	This attribute holds a bitmap of the supported protocols for
 *	offloading (see &enum nl80211_probe_resp_offload_support_attr).
 *
 * @NL80211_ATTR_PROBE_RESP: Probe Response template data. Contains the entire
 *	probe-response frame. The DA field in the 802.11 header is zero-ed out,
 *	to be filled by the FW.
 * @NL80211_ATTR_DISABLE_HT: Force HT capable interfaces to disable
 *      this feature during association. This is a flag attribute.
 *	Currently only supported in mac80211 drivers.
 * @NL80211_ATTR_DISABLE_VHT: Force VHT capable interfaces to disable
 *      this feature during association. This is a flag attribute.
 *	Currently only supported in mac80211 drivers.
 * @NL80211_ATTR_DISABLE_HE: Force HE capable interfaces to disable
 *      this feature during association. This is a flag attribute.
 *	Currently only supported in mac80211 drivers.
 * @NL80211_ATTR_HT_CAPABILITY_MASK: Specify which bits of the
 *      ATTR_HT_CAPABILITY to which attention should be paid.
 *      Currently, only mac80211 NICs support this feature.
 *      The values that may be configured are:
 *       MCS rates, MAX-AMSDU, HT-20-40 and HT_CAP_SGI_40
 *       AMPDU density and AMPDU factor.
 *      All values are treated as suggestions and may be ignored
 *      by the driver as required.  The actual values may be seen in
 *      the station debugfs ht_caps file.
 *
 * @NL80211_ATTR_DFS_REGION: region for regulatory rules which this country
 *    abides to when initiating radiation on DFS channels. A country maps
 *    to one DFS region.
 *
 * @NL80211_ATTR_NOACK_MAP: This u16 bitmap contains the No Ack Policy of
 *      up to 16 TIDs.
 *
 * @NL80211_ATTR_INACTIVITY_TIMEOUT: timeout value in seconds, this can be
 *	used by the drivers which has MLME in firmware and does not have support
 *	to report per station tx/rx activity to free up the station entry from
 *	the list. This needs to be used when the driver advertises the
 *	capability to timeout the stations.
 *
 * @NL80211_ATTR_RX_SIGNAL_DBM: signal strength in dBm (as a 32-bit int);
 *	this attribute is (depending on the driver capabilities) added to
 *	received frames indicated with %NL80211_CMD_FRAME.
 *
 * @NL80211_ATTR_BG_SCAN_PERIOD: Background scan period in seconds
 *      or 0 to disable background scan.
 *
 * @NL80211_ATTR_USER_REG_HINT_TYPE: type of regulatory hint passed from
 *	userspace. If unset it is assumed the hint comes directly from
 *	a user. If set code could specify exactly what type of source
 *	was used to provide the hint. For the different types of
 *	allowed user regulatory hints see nl80211_user_reg_hint_type.
 *
 * @NL80211_ATTR_CONN_FAILED_REASON: The reason for which AP has rejected
 *	the connection request from a station. nl80211_connect_failed_reason
 *	enum has different reasons of connection failure.
 *
 * @NL80211_ATTR_AUTH_DATA: Fields and elements in Authentication frames.
 *	This contains the authentication frame body (non-IE and IE data),
 *	excluding the Authentication algorithm number, i.e., starting at the
 *	Authentication transaction sequence number field. It is used with
 *	authentication algorithms that need special fields to be added into
 *	the frames (SAE and FILS). Currently, only the SAE cases use the
 *	initial two fields (Authentication transaction sequence number and
 *	Status code). However, those fields are included in the attribute data
 *	for all authentication algorithms to keep the attribute definition
 *	consistent.
 *
 * @NL80211_ATTR_VHT_CAPABILITY: VHT Capability information element (from
 *	association request when used with NL80211_CMD_NEW_STATION)
 *
 * @NL80211_ATTR_SCAN_FLAGS: scan request control flags (u32)
 *
 * @NL80211_ATTR_P2P_CTWINDOW: P2P GO Client Traffic Window (u8), used with
 *	the START_AP and SET_BSS commands
 * @NL80211_ATTR_P2P_OPPPS: P2P GO opportunistic PS (u8), used with the
 *	START_AP and SET_BSS commands. This can have the values 0 or 1;
 *	if not given in START_AP 0 is assumed, if not given in SET_BSS
 *	no change is made.
 *
 * @NL80211_ATTR_LOCAL_MESH_POWER_MODE: local mesh STA link-specific power mode
 *	defined in &enum nl80211_mesh_power_mode.
 *
 * @NL80211_ATTR_ACL_POLICY: ACL policy, see &enum nl80211_acl_policy,
 *	carried in a u32 attribute
 *
 * @NL80211_ATTR_MAC_ADDRS: Array of nested MAC addresses, used for
 *	MAC ACL.
 *
 * @NL80211_ATTR_MAC_ACL_MAX: u32 attribute to advertise the maximum
 *	number of MAC addresses that a device can support for MAC
 *	ACL.
 *
 * @NL80211_ATTR_RADAR_EVENT: Type of radar event for notification to userspace,
 *	contains a value of enum nl80211_radar_event (u32).
 *
 * @NL80211_ATTR_EXT_CAPA: 802.11 extended capabilities that the kernel driver
 *	has and handles. The format is the same as the IE contents. See
 *	802.11-2012 8.4.2.29 for more information.
 * @NL80211_ATTR_EXT_CAPA_MASK: Extended capabilities that the kernel driver
 *	has set in the %NL80211_ATTR_EXT_CAPA value, for multibit fields.
 *
 * @NL80211_ATTR_STA_CAPABILITY: Station capabilities (u16) are advertised to
 *	the driver, e.g., to enable TDLS power save (PU-APSD).
 *
 * @NL80211_ATTR_STA_EXT_CAPABILITY: Station extended capabilities are
 *	advertised to the driver, e.g., to enable TDLS off channel operations
 *	and PU-APSD.
 *
 * @NL80211_ATTR_PROTOCOL_FEATURES: global nl80211 feature flags, see
 *	&enum nl80211_protocol_features, the attribute is a u32.
 *
 * @NL80211_ATTR_SPLIT_WIPHY_DUMP: flag attribute, userspace supports
 *	receiving the data for a single wiphy split across multiple
 *	messages, given with wiphy dump message
 *
 * @NL80211_ATTR_MDID: Mobility Domain Identifier
 *
 * @NL80211_ATTR_IE_RIC: Resource Information Container Information
 *	Element
 *
 * @NL80211_ATTR_CRIT_PROT_ID: critical protocol identifier requiring increased
 *	reliability, see &enum nl80211_crit_proto_id (u16).
 * @NL80211_ATTR_MAX_CRIT_PROT_DURATION: duration in milliseconds in which
 *      the connection should have increased reliability (u16).
 *
 * @NL80211_ATTR_PEER_AID: Association ID for the peer TDLS station (u16).
 *	This is similar to @NL80211_ATTR_STA_AID but with a difference of being
 *	allowed to be used with the first @NL80211_CMD_SET_STATION command to
 *	update a TDLS peer STA entry.
 *
 * @NL80211_ATTR_COALESCE_RULE: Coalesce rule information.
 *
 * @NL80211_ATTR_CH_SWITCH_COUNT: u32 attribute specifying the number of TBTT's
 *	until the channel switch event.
 * @NL80211_ATTR_CH_SWITCH_BLOCK_TX: flag attribute specifying that transmission
 *	must be blocked on the current channel (before the channel switch
 *	operation). Also included in the channel switch started event if quiet
 *	was requested by the AP.
 * @NL80211_ATTR_CSA_IES: Nested set of attributes containing the IE information
 *	for the time while performing a channel switch.
 * @NL80211_ATTR_CNTDWN_OFFS_BEACON: An array of offsets (u16) to the channel
 *	switch or color change counters in the beacons tail (%NL80211_ATTR_BEACON_TAIL).
 * @NL80211_ATTR_CNTDWN_OFFS_PRESP: An array of offsets (u16) to the channel
 *	switch or color change counters in the probe response (%NL80211_ATTR_PROBE_RESP).
 *
 * @NL80211_ATTR_RXMGMT_FLAGS: flags for nl80211_send_mgmt(), u32.
 *	As specified in the &enum nl80211_rxmgmt_flags.
 *
 * @NL80211_ATTR_STA_SUPPORTED_CHANNELS: array of supported channels.
 *
 * @NL80211_ATTR_STA_SUPPORTED_OPER_CLASSES: array of supported
 *      operating classes.
 *
 * @NL80211_ATTR_HANDLE_DFS: A flag indicating whether user space
 *	controls DFS operation in IBSS mode. If the flag is included in
 *	%NL80211_CMD_JOIN_IBSS request, the driver will allow use of DFS
 *	channels and reports radar events to userspace. Userspace is required
 *	to react to radar events, e.g. initiate a channel switch or leave the
 *	IBSS network.
 *
 * @NL80211_ATTR_SUPPORT_5_MHZ: A flag indicating that the device supports
 *	5 MHz channel bandwidth.
 * @NL80211_ATTR_SUPPORT_10_MHZ: A flag indicating that the device supports
 *	10 MHz channel bandwidth.
 *
 * @NL80211_ATTR_OPMODE_NOTIF: Operating mode field from Operating Mode
 *	Notification Element based on association request when used with
 *	%NL80211_CMD_NEW_STATION or %NL80211_CMD_SET_STATION (only when
 *	%NL80211_FEATURE_FULL_AP_CLIENT_STATE is supported, or with TDLS);
 *	u8 attribute.
 *
 * @NL80211_ATTR_VENDOR_ID: The vendor ID, either a 24-bit OUI or, if
 *	%NL80211_VENDOR_ID_IS_LINUX is set, a special Linux ID (not used yet)
 * @NL80211_ATTR_VENDOR_SUBCMD: vendor sub-command
 * @NL80211_ATTR_VENDOR_DATA: data for the vendor command, if any; this
 *	attribute is also used for vendor command feature advertisement
 * @NL80211_ATTR_VENDOR_EVENTS: used for event list advertising in the wiphy
 *	info, containing a nested array of possible events
 *
 * @NL80211_ATTR_QOS_MAP: IP DSCP mapping for Interworking QoS mapping. This
 *	data is in the format defined for the payload of the QoS Map Set element
 *	in IEEE Std 802.11-2012, 8.4.2.97.
 *
 * @NL80211_ATTR_MAC_HINT: MAC address recommendation as initial BSS
 * @NL80211_ATTR_WIPHY_FREQ_HINT: frequency of the recommended initial BSS
 *
 * @NL80211_ATTR_MAX_AP_ASSOC_STA: Device attribute that indicates how many
 *	associated stations are supported in AP mode (including P2P GO); u32.
 *	Since drivers may not have a fixed limit on the maximum number (e.g.,
 *	other concurrent operations may affect this), drivers are allowed to
 *	advertise values that cannot always be met. In such cases, an attempt
 *	to add a new station entry with @NL80211_CMD_NEW_STATION may fail.
 *
 * @NL80211_ATTR_CSA_C_OFFSETS_TX: An array of csa counter offsets (u16) which
 *	should be updated when the frame is transmitted.
 * @NL80211_ATTR_MAX_CSA_COUNTERS: U8 attribute used to advertise the maximum
 *	supported number of csa counters.
 *
 * @NL80211_ATTR_TDLS_PEER_CAPABILITY: flags for TDLS peer capabilities, u32.
 *	As specified in the &enum nl80211_tdls_peer_capability.
 *
 * @NL80211_ATTR_SOCKET_OWNER: Flag attribute, if set during interface
 *	creation then the new interface will be owned by the netlink socket
 *	that created it and will be destroyed when the socket is closed.
 *	If set during scheduled scan start then the new scan req will be
 *	owned by the netlink socket that created it and the scheduled scan will
 *	be stopped when the socket is closed.
 *	If set during configuration of regulatory indoor operation then the
 *	regulatory indoor configuration would be owned by the netlink socket
 *	that configured the indoor setting, and the indoor operation would be
 *	cleared when the socket is closed.
 *	If set during NAN interface creation, the interface will be destroyed
 *	if the socket is closed just like any other interface. Moreover, NAN
 *	notifications will be sent in unicast to that socket. Without this
 *	attribute, the notifications will be sent to the %NL80211_MCGRP_NAN
 *	multicast group.
 *	If set during %NL80211_CMD_ASSOCIATE or %NL80211_CMD_CONNECT the
 *	station will deauthenticate when the socket is closed.
 *	If set during %NL80211_CMD_JOIN_IBSS the IBSS will be automatically
 *	torn down when the socket is closed.
 *	If set during %NL80211_CMD_JOIN_MESH the mesh setup will be
 *	automatically torn down when the socket is closed.
 *	If set during %NL80211_CMD_START_AP the AP will be automatically
 *	disabled when the socket is closed.
 *
 * @NL80211_ATTR_TDLS_INITIATOR: flag attribute indicating the current end is
 *	the TDLS link initiator.
 *
 * @NL80211_ATTR_USE_RRM: flag for indicating whether the current connection
 *	shall support Radio Resource Measurements (11k). This attribute can be
 *	used with %NL80211_CMD_ASSOCIATE and %NL80211_CMD_CONNECT requests.
 *	User space applications are expected to use this flag only if the
 *	underlying device supports these minimal RRM features:
 *		%NL80211_FEATURE_DS_PARAM_SET_IE_IN_PROBES,
 *		%NL80211_FEATURE_QUIET,
 *	Or, if global RRM is supported, see:
 *		%NL80211_EXT_FEATURE_RRM
 *	If this flag is used, driver must add the Power Capabilities IE to the
 *	association request. In addition, it must also set the RRM capability
 *	flag in the association request's Capability Info field.
 *
 * @NL80211_ATTR_WIPHY_DYN_ACK: flag attribute used to enable ACK timeout
 *	estimation algorithm (dynack). In order to activate dynack
 *	%NL80211_FEATURE_ACKTO_ESTIMATION feature flag must be set by lower
 *	drivers to indicate dynack capability. Dynack is automatically disabled
 *	setting valid value for coverage class.
 *
 * @NL80211_ATTR_TSID: a TSID value (u8 attribute)
 * @NL80211_ATTR_USER_PRIO: user priority value (u8 attribute)
 * @NL80211_ATTR_ADMITTED_TIME: admitted time in units of 32 microseconds
 *	(per second) (u16 attribute)
 *
 * @NL80211_ATTR_SMPS_MODE: SMPS mode to use (ap mode). see
 *	&enum nl80211_smps_mode.
 *
 * @NL80211_ATTR_OPER_CLASS: operating class
 *
 * @NL80211_ATTR_MAC_MASK: MAC address mask
 *
 * @NL80211_ATTR_WIPHY_SELF_MANAGED_REG: flag attribute indicating this device
 *	is self-managing its regulatory information and any regulatory domain
 *	obtained from it is coming from the device's wiphy and not the global
 *	cfg80211 regdomain.
 *
 * @NL80211_ATTR_EXT_FEATURES: extended feature flags contained in a byte
 *	array. The feature flags are identified by their bit index (see &enum
 *	nl80211_ext_feature_index). The bit index is ordered starting at the
 *	least-significant bit of the first byte in the array, ie. bit index 0
 *	is located at bit 0 of byte 0. bit index 25 would be located at bit 1
 *	of byte 3 (u8 array).
 *
 * @NL80211_ATTR_SURVEY_RADIO_STATS: Request overall radio statistics to be
 *	returned along with other survey data. If set, @NL80211_CMD_GET_SURVEY
 *	may return a survey entry without a channel indicating global radio
 *	statistics (only some values are valid and make sense.)
 *	For devices that don't return such an entry even then, the information
 *	should be contained in the result as the sum of the respective counters
 *	over all channels.
 *
 * @NL80211_ATTR_SCHED_SCAN_DELAY: delay before the first cycle of a
 *	scheduled scan is started.  Or the delay before a WoWLAN
 *	net-detect scan is started, counting from the moment the
 *	system is suspended.  This value is a u32, in seconds.

 * @NL80211_ATTR_REG_INDOOR: flag attribute, if set indicates that the device
 *      is operating in an indoor environment.
 *
 * @NL80211_ATTR_MAX_NUM_SCHED_SCAN_PLANS: maximum number of scan plans for
 *	scheduled scan supported by the device (u32), a wiphy attribute.
 * @NL80211_ATTR_MAX_SCAN_PLAN_INTERVAL: maximum interval (in seconds) for
 *	a scan plan (u32), a wiphy attribute.
 * @NL80211_ATTR_MAX_SCAN_PLAN_ITERATIONS: maximum number of iterations in
 *	a scan plan (u32), a wiphy attribute.
 * @NL80211_ATTR_SCHED_SCAN_PLANS: a list of scan plans for scheduled scan.
 *	Each scan plan defines the number of scan iterations and the interval
 *	between scans. The last scan plan will always run infinitely,
 *	thus it must not specify the number of iterations, only the interval
 *	between scans. The scan plans are executed sequentially.
 *	Each scan plan is a nested attribute of &enum nl80211_sched_scan_plan.
 * @NL80211_ATTR_PBSS: flag attribute. If set it means operate
 *	in a PBSS. Specified in %NL80211_CMD_CONNECT to request
 *	connecting to a PCP, and in %NL80211_CMD_START_AP to start
 *	a PCP instead of AP. Relevant for DMG networks only.
 * @NL80211_ATTR_BSS_SELECT: nested attribute for driver supporting the
 *	BSS selection feature. When used with %NL80211_CMD_GET_WIPHY it contains
 *	attributes according &enum nl80211_bss_select_attr to indicate what
 *	BSS selection behaviours are supported. When used with %NL80211_CMD_CONNECT
 *	it contains the behaviour-specific attribute containing the parameters for
 *	BSS selection to be done by driver and/or firmware.
 *
 * @NL80211_ATTR_STA_SUPPORT_P2P_PS: whether P2P PS mechanism supported
 *	or not. u8, one of the values of &enum nl80211_sta_p2p_ps_status
 *
 * @NL80211_ATTR_PAD: attribute used for padding for 64-bit alignment
 *
 * @NL80211_ATTR_IFTYPE_EXT_CAPA: Nested attribute of the following attributes:
 *	%NL80211_ATTR_IFTYPE, %NL80211_ATTR_EXT_CAPA,
 *	%NL80211_ATTR_EXT_CAPA_MASK, to specify the extended capabilities per
 *	interface type.
 *
 * @NL80211_ATTR_MU_MIMO_GROUP_DATA: array of 24 bytes that defines a MU-MIMO
 *	groupID for monitor mode.
 *	The first 8 bytes are a mask that defines the membership in each
 *	group (there are 64 groups, group 0 and 63 are reserved),
 *	each bit represents a group and set to 1 for being a member in
 *	that group and 0 for not being a member.
 *	The remaining 16 bytes define the position in each group: 2 bits for
 *	each group.
 *	(smaller group numbers represented on most significant bits and bigger
 *	group numbers on least significant bits.)
 *	This attribute is used only if all interfaces are in monitor mode.
 *	Set this attribute in order to monitor packets using the given MU-MIMO
 *	groupID data.
 *	to turn off that feature set all the bits of the groupID to zero.
 * @NL80211_ATTR_MU_MIMO_FOLLOW_MAC_ADDR: mac address for the sniffer to follow
 *	when using MU-MIMO air sniffer.
 *	to turn that feature off set an invalid mac address
 *	(e.g. FF:FF:FF:FF:FF:FF)
 *
 * @NL80211_ATTR_SCAN_START_TIME_TSF: The time at which the scan was actually
 *	started (u64). The time is the TSF of the BSS the interface that
 *	requested the scan is connected to (if available, otherwise this
 *	attribute must not be included).
 * @NL80211_ATTR_SCAN_START_TIME_TSF_BSSID: The BSS according to which
 *	%NL80211_ATTR_SCAN_START_TIME_TSF is set.
 * @NL80211_ATTR_MEASUREMENT_DURATION: measurement duration in TUs (u16). If
 *	%NL80211_ATTR_MEASUREMENT_DURATION_MANDATORY is not set, this is the
 *	maximum measurement duration allowed. This attribute is used with
 *	measurement requests. It can also be used with %NL80211_CMD_TRIGGER_SCAN
 *	if the scan is used for beacon report radio measurement.
 * @NL80211_ATTR_MEASUREMENT_DURATION_MANDATORY: flag attribute that indicates
 *	that the duration specified with %NL80211_ATTR_MEASUREMENT_DURATION is
 *	mandatory. If this flag is not set, the duration is the maximum duration
 *	and the actual measurement duration may be shorter.
 *
 * @NL80211_ATTR_MESH_PEER_AID: Association ID for the mesh peer (u16). This is
 *	used to pull the stored data for mesh peer in power save state.
 *
 * @NL80211_ATTR_NAN_MASTER_PREF: the master preference to be used by
 *	%NL80211_CMD_START_NAN and optionally with
 *	%NL80211_CMD_CHANGE_NAN_CONFIG. Its type is u8 and it can't be 0.
 *	Also, values 1 and 255 are reserved for certification purposes and
 *	should not be used during a normal device operation.
 * @NL80211_ATTR_BANDS: operating bands configuration.  This is a u32
 *	bitmask of BIT(NL80211_BAND_*) as described in %enum
 *	nl80211_band.  For instance, for NL80211_BAND_2GHZ, bit 0
 *	would be set.  This attribute is used with
 *	%NL80211_CMD_START_NAN and %NL80211_CMD_CHANGE_NAN_CONFIG, and
 *	it is optional.  If no bands are set, it means don't-care and
 *	the device will decide what to use.
 * @NL80211_ATTR_NAN_FUNC: a function that can be added to NAN. See
 *	&enum nl80211_nan_func_attributes for description of this nested
 *	attribute.
 * @NL80211_ATTR_NAN_MATCH: used to report a match. This is a nested attribute.
 *	See &enum nl80211_nan_match_attributes.
 * @NL80211_ATTR_FILS_KEK: KEK for FILS (Re)Association Request/Response frame
 *	protection.
 * @NL80211_ATTR_FILS_NONCES: Nonces (part of AAD) for FILS (Re)Association
 *	Request/Response frame protection. This attribute contains the 16 octet
 *	STA Nonce followed by 16 octets of AP Nonce.
 *
 * @NL80211_ATTR_MULTICAST_TO_UNICAST_ENABLED: Indicates whether or not multicast
 *	packets should be send out as unicast to all stations (flag attribute).
 *
 * @NL80211_ATTR_BSSID: The BSSID of the AP. Note that %NL80211_ATTR_MAC is also
 *	used in various commands/events for specifying the BSSID.
 *
 * @NL80211_ATTR_SCHED_SCAN_RELATIVE_RSSI: Relative RSSI threshold by which
 *	other BSSs has to be better or slightly worse than the current
 *	connected BSS so that they get reported to user space.
 *	This will give an opportunity to userspace to consider connecting to
 *	other matching BSSs which have better or slightly worse RSSI than
 *	the current connected BSS by using an offloaded operation to avoid
 *	unnecessary wakeups.
 *
 * @NL80211_ATTR_SCHED_SCAN_RSSI_ADJUST: When present the RSSI level for BSSs in
 *	the specified band is to be adjusted before doing
 *	%NL80211_ATTR_SCHED_SCAN_RELATIVE_RSSI based comparison to figure out
 *	better BSSs. The attribute value is a packed structure
 *	value as specified by &struct nl80211_bss_select_rssi_adjust.
 *
 * @NL80211_ATTR_TIMEOUT_REASON: The reason for which an operation timed out.
 *	u32 attribute with an &enum nl80211_timeout_reason value. This is used,
 *	e.g., with %NL80211_CMD_CONNECT event.
 *
 * @NL80211_ATTR_FILS_ERP_USERNAME: EAP Re-authentication Protocol (ERP)
 *	username part of NAI used to refer keys rRK and rIK. This is used with
 *	%NL80211_CMD_CONNECT.
 *
 * @NL80211_ATTR_FILS_ERP_REALM: EAP Re-authentication Protocol (ERP) realm part
 *	of NAI specifying the domain name of the ER server. This is used with
 *	%NL80211_CMD_CONNECT.
 *
 * @NL80211_ATTR_FILS_ERP_NEXT_SEQ_NUM: Unsigned 16-bit ERP next sequence number
 *	to use in ERP messages. This is used in generating the FILS wrapped data
 *	for FILS authentication and is used with %NL80211_CMD_CONNECT.
 *
 * @NL80211_ATTR_FILS_ERP_RRK: ERP re-authentication Root Key (rRK) for the
 *	NAI specified by %NL80211_ATTR_FILS_ERP_USERNAME and
 *	%NL80211_ATTR_FILS_ERP_REALM. This is used for generating rIK and rMSK
 *	from successful FILS authentication and is used with
 *	%NL80211_CMD_CONNECT.
 *
 * @NL80211_ATTR_FILS_CACHE_ID: A 2-octet identifier advertized by a FILS AP
 *	identifying the scope of PMKSAs. This is used with
 *	@NL80211_CMD_SET_PMKSA and @NL80211_CMD_DEL_PMKSA.
 *
 * @NL80211_ATTR_PMK: attribute for passing PMK key material. Used with
 *	%NL80211_CMD_SET_PMKSA for the PMKSA identified by %NL80211_ATTR_PMKID.
 *	For %NL80211_CMD_CONNECT and %NL80211_CMD_START_AP it is used to provide
 *	PSK for offloading 4-way handshake for WPA/WPA2-PSK networks. For 802.1X
 *	authentication it is used with %NL80211_CMD_SET_PMK. For offloaded FT
 *	support this attribute specifies the PMK-R0 if NL80211_ATTR_PMKR0_NAME
 *	is included as well.
 *
 * @NL80211_ATTR_SCHED_SCAN_MULTI: flag attribute which user-space shall use to
 *	indicate that it supports multiple active scheduled scan requests.
 * @NL80211_ATTR_SCHED_SCAN_MAX_REQS: indicates maximum number of scheduled
 *	scan request that may be active for the device (u32).
 *
 * @NL80211_ATTR_WANT_1X_4WAY_HS: flag attribute which user-space can include
 *	in %NL80211_CMD_CONNECT to indicate that for 802.1X authentication it
 *	wants to use the supported offload of the 4-way handshake.
 * @NL80211_ATTR_PMKR0_NAME: PMK-R0 Name for offloaded FT.
 * @NL80211_ATTR_PORT_AUTHORIZED: (reserved)
 *
 * @NL80211_ATTR_EXTERNAL_AUTH_ACTION: Identify the requested external
 *     authentication operation (u32 attribute with an
 *     &enum nl80211_external_auth_action value). This is used with the
 *     %NL80211_CMD_EXTERNAL_AUTH request event.
 * @NL80211_ATTR_EXTERNAL_AUTH_SUPPORT: Flag attribute indicating that the user
 *	space supports external authentication. This attribute shall be used
 *	with %NL80211_CMD_CONNECT and %NL80211_CMD_START_AP request. The driver
 *	may offload authentication processing to user space if this capability
 *	is indicated in the respective requests from the user space. (This flag
 *	attribute deprecated for %NL80211_CMD_START_AP, use
 *	%NL80211_ATTR_AP_SETTINGS_FLAGS)
 *
 * @NL80211_ATTR_NSS: Station's New/updated  RX_NSS value notified using this
 *	u8 attribute. This is used with %NL80211_CMD_STA_OPMODE_CHANGED.
 *
 * @NL80211_ATTR_TXQ_STATS: TXQ statistics (nested attribute, see &enum
 *      nl80211_txq_stats)
 * @NL80211_ATTR_TXQ_LIMIT: Total packet limit for the TXQ queues for this phy.
 *      The smaller of this and the memory limit is enforced.
 * @NL80211_ATTR_TXQ_MEMORY_LIMIT: Total memory limit (in bytes) for the
 *      TXQ queues for this phy. The smaller of this and the packet limit is
 *      enforced.
 * @NL80211_ATTR_TXQ_QUANTUM: TXQ scheduler quantum (bytes). Number of bytes
 *      a flow is assigned on each round of the DRR scheduler.
 * @NL80211_ATTR_HE_CAPABILITY: HE Capability information element (from
 *	association request when used with NL80211_CMD_NEW_STATION). Can be set
 *	only if %NL80211_STA_FLAG_WME is set.
 *
 * @NL80211_ATTR_FTM_RESPONDER: nested attribute which user-space can include
 *	in %NL80211_CMD_START_AP or %NL80211_CMD_SET_BEACON for fine timing
 *	measurement (FTM) responder functionality and containing parameters as
 *	possible, see &enum nl80211_ftm_responder_attr
 *
 * @NL80211_ATTR_FTM_RESPONDER_STATS: Nested attribute with FTM responder
 *	statistics, see &enum nl80211_ftm_responder_stats.
 *
 * @NL80211_ATTR_TIMEOUT: Timeout for the given operation in milliseconds (u32),
 *	if the attribute is not given no timeout is requested. Note that 0 is an
 *	invalid value.
 *
 * @NL80211_ATTR_PEER_MEASUREMENTS: peer measurements request (and result)
 *	data, uses nested attributes specified in
 *	&enum nl80211_peer_measurement_attrs.
 *	This is also used for capability advertisement in the wiphy information,
 *	with the appropriate sub-attributes.
 *
 * @NL80211_ATTR_AIRTIME_WEIGHT: Station's weight when scheduled by the airtime
 *	scheduler.
 *
 * @NL80211_ATTR_STA_TX_POWER_SETTING: Transmit power setting type (u8) for
 *	station associated with the AP. See &enum nl80211_tx_power_setting for
 *	possible values.
 * @NL80211_ATTR_STA_TX_POWER: Transmit power level (s16) in dBm units. This
 *	allows to set Tx power for a station. If this attribute is not included,
 *	the default per-interface tx power setting will be overriding. Driver
 *	should be picking up the lowest tx power, either tx power per-interface
 *	or per-station.
 *
 * @NL80211_ATTR_SAE_PASSWORD: attribute for passing SAE password material. It
 *	is used with %NL80211_CMD_CONNECT to provide password for offloading
 *	SAE authentication for WPA3-Personal networks.
 *
 * @NL80211_ATTR_TWT_RESPONDER: Enable target wait time responder support.
 *
 * @NL80211_ATTR_HE_OBSS_PD: nested attribute for OBSS Packet Detection
 *	functionality.
 *
 * @NL80211_ATTR_WIPHY_EDMG_CHANNELS: bitmap that indicates the 2.16 GHz
 *	channel(s) that are allowed to be used for EDMG transmissions.
 *	Defined by IEEE P802.11ay/D4.0 section 9.4.2.251. (u8 attribute)
 * @NL80211_ATTR_WIPHY_EDMG_BW_CONFIG: Channel BW Configuration subfield encodes
 *	the allowed channel bandwidth configurations. (u8 attribute)
 *	Defined by IEEE P802.11ay/D4.0 section 9.4.2.251, Table 13.
 *
 * @NL80211_ATTR_VLAN_ID: VLAN ID (1..4094) for the station and VLAN group key
 *	(u16).
 *
 * @NL80211_ATTR_HE_BSS_COLOR: nested attribute for BSS Color Settings.
 *
 * @NL80211_ATTR_IFTYPE_AKM_SUITES: nested array attribute, with each entry
 *	using attributes from &enum nl80211_iftype_akm_attributes. This
 *	attribute is sent in a response to %NL80211_CMD_GET_WIPHY indicating
 *	supported AKM suites capability per interface. AKMs advertised in
 *	%NL80211_ATTR_AKM_SUITES are default capabilities if AKM suites not
 *	advertised for a specific interface type.
 *
 * @NL80211_ATTR_TID_CONFIG: TID specific configuration in a
 *	nested attribute with &enum nl80211_tid_config_attr sub-attributes;
 *	on output (in wiphy attributes) it contains only the feature sub-
 *	attributes.
 *
 * @NL80211_ATTR_CONTROL_PORT_NO_PREAUTH: disable preauth frame rx on control
 *	port in order to forward/receive them as ordinary data frames.
 *
 * @NL80211_ATTR_PMK_LIFETIME: Maximum lifetime for PMKSA in seconds (u32,
 *	dot11RSNAConfigPMKReauthThreshold; 0 is not a valid value).
 *	An optional parameter configured through %NL80211_CMD_SET_PMKSA.
 *	Drivers that trigger roaming need to know the lifetime of the
 *	configured PMKSA for triggering the full vs. PMKSA caching based
 *	authentication. This timeout helps authentication methods like SAE,
 *	where PMK gets updated only by going through a full (new SAE)
 *	authentication instead of getting updated during an association for EAP
 *	authentication. No new full authentication within the PMK expiry shall
 *	result in a disassociation at the end of the lifetime.
 *
 * @NL80211_ATTR_PMK_REAUTH_THRESHOLD: Reauthentication threshold time, in
 *	terms of percentage of %NL80211_ATTR_PMK_LIFETIME
 *	(u8, dot11RSNAConfigPMKReauthThreshold, 1..100). This is an optional
 *	parameter configured through %NL80211_CMD_SET_PMKSA. Requests the
 *	driver to trigger a full authentication roam (without PMKSA caching)
 *	after the reauthentication threshold time, but before the PMK lifetime
 *	has expired.
 *
 *	Authentication methods like SAE need to be able to generate a new PMKSA
 *	entry without having to force a disconnection after the PMK timeout. If
 *	no roaming occurs between the reauth threshold and PMK expiration,
 *	disassociation is still forced.
 * @NL80211_ATTR_RECEIVE_MULTICAST: multicast flag for the
 *	%NL80211_CMD_REGISTER_FRAME command, see the description there.
 * @NL80211_ATTR_WIPHY_FREQ_OFFSET: offset of the associated
 *	%NL80211_ATTR_WIPHY_FREQ in positive KHz. Only valid when supplied with
 *	an %NL80211_ATTR_WIPHY_FREQ_OFFSET.
 * @NL80211_ATTR_CENTER_FREQ1_OFFSET: Center frequency offset in KHz for the
 *	first channel segment specified in %NL80211_ATTR_CENTER_FREQ1.
 * @NL80211_ATTR_SCAN_FREQ_KHZ: nested attribute with KHz frequencies
 *
 * @NL80211_ATTR_HE_6GHZ_CAPABILITY: HE 6 GHz Band Capability element (from
 *	association request when used with NL80211_CMD_NEW_STATION).
 *
 * @NL80211_ATTR_FILS_DISCOVERY: Optional parameter to configure FILS
 *	discovery. It is a nested attribute, see
 *	&enum nl80211_fils_discovery_attributes.
 *
 * @NL80211_ATTR_UNSOL_BCAST_PROBE_RESP: Optional parameter to configure
 *	unsolicited broadcast probe response. It is a nested attribute, see
 *	&enum nl80211_unsol_bcast_probe_resp_attributes.
 *
 * @NL80211_ATTR_S1G_CAPABILITY: S1G Capability information element (from
 *	association request when used with NL80211_CMD_NEW_STATION)
 * @NL80211_ATTR_S1G_CAPABILITY_MASK: S1G Capability Information element
 *	override mask. Used with NL80211_ATTR_S1G_CAPABILITY in
 *	NL80211_CMD_ASSOCIATE or NL80211_CMD_CONNECT.
 *
 * @NL80211_ATTR_SAE_PWE: Indicates the mechanism(s) allowed for SAE PWE
 *	derivation in WPA3-Personal networks which are using SAE authentication.
 *	This is a u8 attribute that encapsulates one of the values from
 *	&enum nl80211_sae_pwe_mechanism.
 *
 * @NL80211_ATTR_SAR_SPEC: SAR power limitation specification when
 *	used with %NL80211_CMD_SET_SAR_SPECS. The message contains fields
 *	of %nl80211_sar_attrs which specifies the sar type and related
 *	sar specs. Sar specs contains array of %nl80211_sar_specs_attrs.
 *
 * @NL80211_ATTR_RECONNECT_REQUESTED: flag attribute, used with deauth and
 *	disassoc events to indicate that an immediate reconnect to the AP
 *	is desired.
 *
 * @NL80211_ATTR_OBSS_COLOR_BITMAP: bitmap of the u64 BSS colors for the
 *	%NL80211_CMD_OBSS_COLOR_COLLISION event.
 *
 * @NL80211_ATTR_COLOR_CHANGE_COUNT: u8 attribute specifying the number of TBTT's
 *	until the color switch event.
 * @NL80211_ATTR_COLOR_CHANGE_COLOR: u8 attribute specifying the color that we are
 *	switching to
 * @NL80211_ATTR_COLOR_CHANGE_ELEMS: Nested set of attributes containing the IE
 *	information for the time while performing a color switch.
 *
 * @NL80211_ATTR_MBSSID_CONFIG: Nested attribute for multiple BSSID
 *	advertisements (MBSSID) parameters in AP mode.
 *	Kernel uses this attribute to indicate the driver's support for MBSSID
 *	and enhanced multi-BSSID advertisements (EMA AP) to the userspace.
 *	Userspace should use this attribute to configure per interface MBSSID
 *	parameters.
 *	See &enum nl80211_mbssid_config_attributes for details.
 *
 * @NL80211_ATTR_MBSSID_ELEMS: Nested parameter to pass multiple BSSID elements.
 *	Mandatory parameter for the transmitting interface to enable MBSSID.
 *	Optional for the non-transmitting interfaces.
 *
 * @NL80211_ATTR_RADAR_BACKGROUND: Configure dedicated offchannel chain
 *	available for radar/CAC detection on some hw. This chain can't be used
 *	to transmit or receive frames and it is bounded to a running wdev.
 *	Background radar/CAC detection allows to avoid the CAC downtime
 *	switching on a different channel during CAC detection on the selected
 *	radar channel.
 *
 * @NL80211_ATTR_AP_SETTINGS_FLAGS: u32 attribute contains ap settings flags,
 *	enumerated in &enum nl80211_ap_settings_flags. This attribute shall be
 *	used with %NL80211_CMD_START_AP request.
 *
 * @NL80211_ATTR_EHT_CAPABILITY: EHT Capability information element (from
 *	association request when used with NL80211_CMD_NEW_STATION). Can be set
 *	only if %NL80211_STA_FLAG_WME is set.
 *
 * @NL80211_ATTR_MAX_NUM_AKM_SUITES: U16 attribute. Indicates maximum number of
 *	AKM suites allowed for %NL80211_CMD_CONNECT, %NL80211_CMD_ASSOCIATE and
 *	%NL80211_CMD_START_AP in %NL80211_CMD_GET_WIPHY response. If this
 *	attribute is not present userspace shall consider maximum number of AKM
 *	suites allowed as %NL80211_MAX_NR_AKM_SUITES which is the legacy maximum
 *	number prior to the introduction of this attribute.
 *
 * @NL80211_ATTR_MLO_LINK_ID: A (u8) link ID for use with MLO, to be used with
 *	various commands that need a link ID to operate.
 * @NL80211_ATTR_MLO_LINKS: A nested array of links, each containing some
 *	per-link information and a link ID.
 * @NL80211_ATTR_MLD_ADDR: An MLD address, used with various commands such as
 *	authenticate/associate.
 *
 * @NL80211_ATTR_MLO_SUPPORT: Flag attribute to indicate user space supports MLO
 *	connection. Used with %NL80211_CMD_CONNECT. If this attribute is not
 *	included in NL80211_CMD_CONNECT drivers must not perform MLO connection.
 *
 * @NUM_NL80211_ATTR: total number of nl80211_attrs available
 * @NL80211_ATTR_MAX: highest attribute number currently defined
 * @__NL80211_ATTR_AFTER_LAST: internal use
 */
enum nl80211_attrs {
/* don't change the order or add anything between, this is ABI! */
	NL80211_ATTR_UNSPEC,

	NL80211_ATTR_WIPHY,
	NL80211_ATTR_WIPHY_NAME,

	NL80211_ATTR_IFINDEX,
	NL80211_ATTR_IFNAME,
	NL80211_ATTR_IFTYPE,

	NL80211_ATTR_MAC,

	NL80211_ATTR_KEY_DATA,
	NL80211_ATTR_KEY_IDX,
	NL80211_ATTR_KEY_CIPHER,
	NL80211_ATTR_KEY_SEQ,
	NL80211_ATTR_KEY_DEFAULT,

	NL80211_ATTR_BEACON_INTERVAL,
	NL80211_ATTR_DTIM_PERIOD,
	NL80211_ATTR_BEACON_HEAD,
	NL80211_ATTR_BEACON_TAIL,

	NL80211_ATTR_STA_AID,
	NL80211_ATTR_STA_FLAGS,
	NL80211_ATTR_STA_LISTEN_INTERVAL,
	NL80211_ATTR_STA_SUPPORTED_RATES,
	NL80211_ATTR_STA_VLAN,
	NL80211_ATTR_STA_INFO,

	NL80211_ATTR_WIPHY_BANDS,

	NL80211_ATTR_MNTR_FLAGS,

	NL80211_ATTR_MESH_ID,
	NL80211_ATTR_STA_PLINK_ACTION,
	NL80211_ATTR_MPATH_NEXT_HOP,
	NL80211_ATTR_MPATH_INFO,

	NL80211_ATTR_BSS_CTS_PROT,
	NL80211_ATTR_BSS_SHORT_PREAMBLE,
	NL80211_ATTR_BSS_SHORT_SLOT_TIME,

	NL80211_ATTR_HT_CAPABILITY,

	NL80211_ATTR_SUPPORTED_IFTYPES,

	NL80211_ATTR_REG_ALPHA2,
	NL80211_ATTR_REG_RULES,

	NL80211_ATTR_MESH_CONFIG,

	NL80211_ATTR_BSS_BASIC_RATES,

	NL80211_ATTR_WIPHY_TXQ_PARAMS,
	NL80211_ATTR_WIPHY_FREQ,
	NL80211_ATTR_WIPHY_CHANNEL_TYPE,

	NL80211_ATTR_KEY_DEFAULT_MGMT,

	NL80211_ATTR_MGMT_SUBTYPE,
	NL80211_ATTR_IE,

	NL80211_ATTR_MAX_NUM_SCAN_SSIDS,

	NL80211_ATTR_SCAN_FREQUENCIES,
	NL80211_ATTR_SCAN_SSIDS,
	NL80211_ATTR_GENERATION, /* replaces old SCAN_GENERATION */
	NL80211_ATTR_BSS,

	NL80211_ATTR_REG_INITIATOR,
	NL80211_ATTR_REG_TYPE,

	NL80211_ATTR_SUPPORTED_COMMANDS,

	NL80211_ATTR_FRAME,
	NL80211_ATTR_SSID,
	NL80211_ATTR_AUTH_TYPE,
	NL80211_ATTR_REASON_CODE,

	NL80211_ATTR_KEY_TYPE,

	NL80211_ATTR_MAX_SCAN_IE_LEN,
	NL80211_ATTR_CIPHER_SUITES,

	NL80211_ATTR_FREQ_BEFORE,
	NL80211_ATTR_FREQ_AFTER,

	NL80211_ATTR_FREQ_FIXED,


	NL80211_ATTR_WIPHY_RETRY_SHORT,
	NL80211_ATTR_WIPHY_RETRY_LONG,
	NL80211_ATTR_WIPHY_FRAG_THRESHOLD,
	NL80211_ATTR_WIPHY_RTS_THRESHOLD,

	NL80211_ATTR_TIMED_OUT,

	NL80211_ATTR_USE_MFP,

	NL80211_ATTR_STA_FLAGS2,

	NL80211_ATTR_CONTROL_PORT,

	NL80211_ATTR_TESTDATA,

	NL80211_ATTR_PRIVACY,

	NL80211_ATTR_DISCONNECTED_BY_AP,
	NL80211_ATTR_STATUS_CODE,

	NL80211_ATTR_CIPHER_SUITES_PAIRWISE,
	NL80211_ATTR_CIPHER_SUITE_GROUP,
	NL80211_ATTR_WPA_VERSIONS,
	NL80211_ATTR_AKM_SUITES,

	NL80211_ATTR_REQ_IE,
	NL80211_ATTR_RESP_IE,

	NL80211_ATTR_PREV_BSSID,

	NL80211_ATTR_KEY,
	NL80211_ATTR_KEYS,

	NL80211_ATTR_PID,

	NL80211_ATTR_4ADDR,

	NL80211_ATTR_SURVEY_INFO,

	NL80211_ATTR_PMKID,
	NL80211_ATTR_MAX_NUM_PMKIDS,

	NL80211_ATTR_DURATION,

	NL80211_ATTR_COOKIE,

	NL80211_ATTR_WIPHY_COVERAGE_CLASS,

	NL80211_ATTR_TX_RATES,

	NL80211_ATTR_FRAME_MATCH,

	NL80211_ATTR_ACK,

	NL80211_ATTR_PS_STATE,

	NL80211_ATTR_CQM,

	NL80211_ATTR_LOCAL_STATE_CHANGE,

	NL80211_ATTR_AP_ISOLATE,

	NL80211_ATTR_WIPHY_TX_POWER_SETTING,
	NL80211_ATTR_WIPHY_TX_POWER_LEVEL,

	NL80211_ATTR_TX_FRAME_TYPES,
	NL80211_ATTR_RX_FRAME_TYPES,
	NL80211_ATTR_FRAME_TYPE,

	NL80211_ATTR_CONTROL_PORT_ETHERTYPE,
	NL80211_ATTR_CONTROL_PORT_NO_ENCRYPT,

	NL80211_ATTR_SUPPORT_IBSS_RSN,

	NL80211_ATTR_WIPHY_ANTENNA_TX,
	NL80211_ATTR_WIPHY_ANTENNA_RX,

	NL80211_ATTR_MCAST_RATE,

	NL80211_ATTR_OFFCHANNEL_TX_OK,

	NL80211_ATTR_BSS_HT_OPMODE,

	NL80211_ATTR_KEY_DEFAULT_TYPES,

	NL80211_ATTR_MAX_REMAIN_ON_CHANNEL_DURATION,

	NL80211_ATTR_MESH_SETUP,

	NL80211_ATTR_WIPHY_ANTENNA_AVAIL_TX,
	NL80211_ATTR_WIPHY_ANTENNA_AVAIL_RX,

	NL80211_ATTR_SUPPORT_MESH_AUTH,
	NL80211_ATTR_STA_PLINK_STATE,

	NL80211_ATTR_WOWLAN_TRIGGERS,
	NL80211_ATTR_WOWLAN_TRIGGERS_SUPPORTED,

	NL80211_ATTR_SCHED_SCAN_INTERVAL,

	NL80211_ATTR_INTERFACE_COMBINATIONS,
	NL80211_ATTR_SOFTWARE_IFTYPES,

	NL80211_ATTR_REKEY_DATA,

	NL80211_ATTR_MAX_NUM_SCHED_SCAN_SSIDS,
	NL80211_ATTR_MAX_SCHED_SCAN_IE_LEN,

	NL80211_ATTR_SCAN_SUPP_RATES,

	NL80211_ATTR_HIDDEN_SSID,

	NL80211_ATTR_IE_PROBE_RESP,
	NL80211_ATTR_IE_ASSOC_RESP,

	NL80211_ATTR_STA_WME,
	NL80211_ATTR_SUPPORT_AP_UAPSD,

	NL80211_ATTR_ROAM_SUPPORT,

	NL80211_ATTR_SCHED_SCAN_MATCH,
	NL80211_ATTR_MAX_MATCH_SETS,

	NL80211_ATTR_PMKSA_CANDIDATE,

	NL80211_ATTR_TX_NO_CCK_RATE,

	NL80211_ATTR_TDLS_ACTION,
	NL80211_ATTR_TDLS_DIALOG_TOKEN,
	NL80211_ATTR_TDLS_OPERATION,
	NL80211_ATTR_TDLS_SUPPORT,
	NL80211_ATTR_TDLS_EXTERNAL_SETUP,

	NL80211_ATTR_DEVICE_AP_SME,

	NL80211_ATTR_DONT_WAIT_FOR_ACK,

	NL80211_ATTR_FEATURE_FLAGS,

	NL80211_ATTR_PROBE_RESP_OFFLOAD,

	NL80211_ATTR_PROBE_RESP,

	NL80211_ATTR_DFS_REGION,

	NL80211_ATTR_DISABLE_HT,
	NL80211_ATTR_HT_CAPABILITY_MASK,

	NL80211_ATTR_NOACK_MAP,

	NL80211_ATTR_INACTIVITY_TIMEOUT,

	NL80211_ATTR_RX_SIGNAL_DBM,

	NL80211_ATTR_BG_SCAN_PERIOD,

	NL80211_ATTR_WDEV,

	NL80211_ATTR_USER_REG_HINT_TYPE,

	NL80211_ATTR_CONN_FAILED_REASON,

	NL80211_ATTR_AUTH_DATA,

	NL80211_ATTR_VHT_CAPABILITY,

	NL80211_ATTR_SCAN_FLAGS,

	NL80211_ATTR_CHANNEL_WIDTH,
	NL80211_ATTR_CENTER_FREQ1,
	NL80211_ATTR_CENTER_FREQ2,

	NL80211_ATTR_P2P_CTWINDOW,
	NL80211_ATTR_P2P_OPPPS,

	NL80211_ATTR_LOCAL_MESH_POWER_MODE,

	NL80211_ATTR_ACL_POLICY,

	NL80211_ATTR_MAC_ADDRS,

	NL80211_ATTR_MAC_ACL_MAX,

	NL80211_ATTR_RADAR_EVENT,

	NL80211_ATTR_EXT_CAPA,
	NL80211_ATTR_EXT_CAPA_MASK,

	NL80211_ATTR_STA_CAPABILITY,
	NL80211_ATTR_STA_EXT_CAPABILITY,

	NL80211_ATTR_PROTOCOL_FEATURES,
	NL80211_ATTR_SPLIT_WIPHY_DUMP,

	NL80211_ATTR_DISABLE_VHT,
	NL80211_ATTR_VHT_CAPABILITY_MASK,

	NL80211_ATTR_MDID,
	NL80211_ATTR_IE_RIC,

	NL80211_ATTR_CRIT_PROT_ID,
	NL80211_ATTR_MAX_CRIT_PROT_DURATION,

	NL80211_ATTR_PEER_AID,

	NL80211_ATTR_COALESCE_RULE,

	NL80211_ATTR_CH_SWITCH_COUNT,
	NL80211_ATTR_CH_SWITCH_BLOCK_TX,
	NL80211_ATTR_CSA_IES,
	NL80211_ATTR_CNTDWN_OFFS_BEACON,
	NL80211_ATTR_CNTDWN_OFFS_PRESP,

	NL80211_ATTR_RXMGMT_FLAGS,

	NL80211_ATTR_STA_SUPPORTED_CHANNELS,

	NL80211_ATTR_STA_SUPPORTED_OPER_CLASSES,

	NL80211_ATTR_HANDLE_DFS,

	NL80211_ATTR_SUPPORT_5_MHZ,
	NL80211_ATTR_SUPPORT_10_MHZ,

	NL80211_ATTR_OPMODE_NOTIF,

	NL80211_ATTR_VENDOR_ID,
	NL80211_ATTR_VENDOR_SUBCMD,
	NL80211_ATTR_VENDOR_DATA,
	NL80211_ATTR_VENDOR_EVENTS,

	NL80211_ATTR_QOS_MAP,

	NL80211_ATTR_MAC_HINT,
	NL80211_ATTR_WIPHY_FREQ_HINT,

	NL80211_ATTR_MAX_AP_ASSOC_STA,

	NL80211_ATTR_TDLS_PEER_CAPABILITY,

	NL80211_ATTR_SOCKET_OWNER,

	NL80211_ATTR_CSA_C_OFFSETS_TX,
	NL80211_ATTR_MAX_CSA_COUNTERS,

	NL80211_ATTR_TDLS_INITIATOR,

	NL80211_ATTR_USE_RRM,

	NL80211_ATTR_WIPHY_DYN_ACK,

	NL80211_ATTR_TSID,
	NL80211_ATTR_USER_PRIO,
	NL80211_ATTR_ADMITTED_TIME,

	NL80211_ATTR_SMPS_MODE,

	NL80211_ATTR_OPER_CLASS,

	NL80211_ATTR_MAC_MASK,

	NL80211_ATTR_WIPHY_SELF_MANAGED_REG,

	NL80211_ATTR_EXT_FEATURES,

	NL80211_ATTR_SURVEY_RADIO_STATS,

	NL80211_ATTR_NETNS_FD,

	NL80211_ATTR_SCHED_SCAN_DELAY,

	NL80211_ATTR_REG_INDOOR,

	NL80211_ATTR_MAX_NUM_SCHED_SCAN_PLANS,
	NL80211_ATTR_MAX_SCAN_PLAN_INTERVAL,
	NL80211_ATTR_MAX_SCAN_PLAN_ITERATIONS,
	NL80211_ATTR_SCHED_SCAN_PLANS,

	NL80211_ATTR_PBSS,

	NL80211_ATTR_BSS_SELECT,

	NL80211_ATTR_STA_SUPPORT_P2P_PS,

	NL80211_ATTR_PAD,

	NL80211_ATTR_IFTYPE_EXT_CAPA,

	NL80211_ATTR_MU_MIMO_GROUP_DATA,
	NL80211_ATTR_MU_MIMO_FOLLOW_MAC_ADDR,

	NL80211_ATTR_SCAN_START_TIME_TSF,
	NL80211_ATTR_SCAN_START_TIME_TSF_BSSID,
	NL80211_ATTR_MEASUREMENT_DURATION,
	NL80211_ATTR_MEASUREMENT_DURATION_MANDATORY,

	NL80211_ATTR_MESH_PEER_AID,

	NL80211_ATTR_NAN_MASTER_PREF,
	NL80211_ATTR_BANDS,
	NL80211_ATTR_NAN_FUNC,
	NL80211_ATTR_NAN_MATCH,

	NL80211_ATTR_FILS_KEK,
	NL80211_ATTR_FILS_NONCES,

	NL80211_ATTR_MULTICAST_TO_UNICAST_ENABLED,

	NL80211_ATTR_BSSID,

	NL80211_ATTR_SCHED_SCAN_RELATIVE_RSSI,
	NL80211_ATTR_SCHED_SCAN_RSSI_ADJUST,

	NL80211_ATTR_TIMEOUT_REASON,

	NL80211_ATTR_FILS_ERP_USERNAME,
	NL80211_ATTR_FILS_ERP_REALM,
	NL80211_ATTR_FILS_ERP_NEXT_SEQ_NUM,
	NL80211_ATTR_FILS_ERP_RRK,
	NL80211_ATTR_FILS_CACHE_ID,

	NL80211_ATTR_PMK,

	NL80211_ATTR_SCHED_SCAN_MULTI,
	NL80211_ATTR_SCHED_SCAN_MAX_REQS,

	NL80211_ATTR_WANT_1X_4WAY_HS,
	NL80211_ATTR_PMKR0_NAME,
	NL80211_ATTR_PORT_AUTHORIZED,

	NL80211_ATTR_EXTERNAL_AUTH_ACTION,
	NL80211_ATTR_EXTERNAL_AUTH_SUPPORT,

	NL80211_ATTR_NSS,
	NL80211_ATTR_ACK_SIGNAL,

	NL80211_ATTR_CONTROL_PORT_OVER_NL80211,

	NL80211_ATTR_TXQ_STATS,
	NL80211_ATTR_TXQ_LIMIT,
	NL80211_ATTR_TXQ_MEMORY_LIMIT,
	NL80211_ATTR_TXQ_QUANTUM,

	NL80211_ATTR_HE_CAPABILITY,

	NL80211_ATTR_FTM_RESPONDER,

	NL80211_ATTR_FTM_RESPONDER_STATS,

	NL80211_ATTR_TIMEOUT,

	NL80211_ATTR_PEER_MEASUREMENTS,

	NL80211_ATTR_AIRTIME_WEIGHT,
	NL80211_ATTR_STA_TX_POWER_SETTING,
	NL80211_ATTR_STA_TX_POWER,

	NL80211_ATTR_SAE_PASSWORD,

	NL80211_ATTR_TWT_RESPONDER,

	NL80211_ATTR_HE_OBSS_PD,

	NL80211_ATTR_WIPHY_EDMG_CHANNELS,
	NL80211_ATTR_WIPHY_EDMG_BW_CONFIG,

	NL80211_ATTR_VLAN_ID,

	NL80211_ATTR_HE_BSS_COLOR,

	NL80211_ATTR_IFTYPE_AKM_SUITES,

	NL80211_ATTR_TID_CONFIG,

	NL80211_ATTR_CONTROL_PORT_NO_PREAUTH,

	NL80211_ATTR_PMK_LIFETIME,
	NL80211_ATTR_PMK_REAUTH_THRESHOLD,

	NL80211_ATTR_RECEIVE_MULTICAST,
	NL80211_ATTR_WIPHY_FREQ_OFFSET,
	NL80211_ATTR_CENTER_FREQ1_OFFSET,
	NL80211_ATTR_SCAN_FREQ_KHZ,

	NL80211_ATTR_HE_6GHZ_CAPABILITY,

	NL80211_ATTR_FILS_DISCOVERY,

	NL80211_ATTR_UNSOL_BCAST_PROBE_RESP,

	NL80211_ATTR_S1G_CAPABILITY,
	NL80211_ATTR_S1G_CAPABILITY_MASK,

	NL80211_ATTR_SAE_PWE,

	NL80211_ATTR_RECONNECT_REQUESTED,

	NL80211_ATTR_SAR_SPEC,

	NL80211_ATTR_DISABLE_HE,

	NL80211_ATTR_OBSS_COLOR_BITMAP,

	NL80211_ATTR_COLOR_CHANGE_COUNT,
	NL80211_ATTR_COLOR_CHANGE_COLOR,
	NL80211_ATTR_COLOR_CHANGE_ELEMS,

	NL80211_ATTR_MBSSID_CONFIG,
	NL80211_ATTR_MBSSID_ELEMS,

	NL80211_ATTR_RADAR_BACKGROUND,

	NL80211_ATTR_AP_SETTINGS_FLAGS,

	NL80211_ATTR_EHT_CAPABILITY,

	NL80211_ATTR_DISABLE_EHT,

	NL80211_ATTR_MLO_LINKS,
	NL80211_ATTR_MLO_LINK_ID,
	NL80211_ATTR_MLD_ADDR,

	NL80211_ATTR_MLO_SUPPORT,

	NL80211_ATTR_MAX_NUM_AKM_SUITES,

	NL80211_ATTR_RESERVED_DO_NOT_USE_6 = 317,
	NL80211_ATTR_RESERVED_DO_NOT_USE_7 = 318,
	NL80211_ATTR_RESERVED_DO_NOT_USE_8 = 319,
	NL80211_ATTR_RESERVED_DO_NOT_USE_9 = 320,
	NL80211_ATTR_RESERVED_DO_NOT_USE_10 = 321,
	NL80211_ATTR_RESERVED_DO_NOT_USE_11 = 322,
	NL80211_ATTR_RESERVED_DO_NOT_USE_12 = 323,
	NL80211_ATTR_RESERVED_DO_NOT_USE_13 = 324,
	NL80211_ATTR_RESERVED_DO_NOT_USE_14 = 325,
	NL80211_ATTR_RESERVED_DO_NOT_USE_15 = 326,
	NL80211_ATTR_RESERVED_DO_NOT_USE_16 = 327,
	NL80211_ATTR_RESERVED_DO_NOT_USE_17 = 328,
	NL80211_ATTR_RESERVED_DO_NOT_USE_18 = 329,
	NL80211_ATTR_RESERVED_DO_NOT_USE_19 = 330,
	NL80211_ATTR_RESERVED_DO_NOT_USE_20 = 331,
	NL80211_ATTR_RESERVED_DO_NOT_USE_21 = 332,
	NL80211_ATTR_RESERVED_DO_NOT_USE_22 = 333,
	NL80211_ATTR_RESERVED_DO_NOT_USE_23 = 334,
	NL80211_ATTR_RESERVED_DO_NOT_USE_24 = 335,
	NL80211_ATTR_RESERVED_DO_NOT_USE_25 = 336,

	/* add attributes here, update the policy in nl80211.c */

	__NL80211_ATTR_AFTER_LAST,
	NUM_NL80211_ATTR = __NL80211_ATTR_AFTER_LAST,
	NL80211_ATTR_MAX = __NL80211_ATTR_AFTER_LAST - 1
};

<<<<<<< HEAD
=======
/*
 * These are temporary definitions that will become permanent when the UAPI
 * changes lands into linux.git tree. These attributes must not be used in
 * production until the UAPI change lands into linux.git tree.
 */

/* Link: https://git.kernel.org/pub/scm/linux/kernel/git/wireless/wireless-next.git/commit/?id=7b0a0e3c3a88260b6fcb017e49f198463aa62ed1 */
#define NL80211_ATTR_MLO_LINKS NL80211_ATTR_RESERVED_DO_NOT_USE_1
#define NL80211_ATTR_MLO_LINK_ID NL80211_ATTR_RESERVED_DO_NOT_USE_2

/* Link: https://git.kernel.org/pub/scm/linux/kernel/git/wireless/wireless-next.git/commit/?id=d648c23024bd01333acd2fd5e34bcde0ffb66b16 */
#define NL80211_ATTR_MLD_ADDR NL80211_ATTR_RESERVED_DO_NOT_USE_3

/* Link: https://git.kernel.org/pub/scm/linux/kernel/git/wireless/wireless-next.git/commit/?id=efbabc11650040c64884ff3019b88c7bcc0ceb1d */
#define NL80211_ATTR_MLO_SUPPORT NL80211_ATTR_RESERVED_DO_NOT_USE_4

/* Link: https://git.kernel.org/pub/scm/linux/kernel/git/wireless/wireless-next.git/commit/?id=ecad3b0b99bff7247a11f8c7cb19ac9b0cb28b09 */
#define NL80211_ATTR_MAX_NUM_AKM_SUITES NL80211_ATTR_RESERVED_DO_NOT_USE_5

>>>>>>> 568b76f3
/* source-level API compatibility */
#define NL80211_ATTR_SCAN_GENERATION NL80211_ATTR_GENERATION
#define	NL80211_ATTR_MESH_PARAMS NL80211_ATTR_MESH_CONFIG
#define NL80211_ATTR_IFACE_SOCKET_OWNER NL80211_ATTR_SOCKET_OWNER
#define NL80211_ATTR_SAE_DATA NL80211_ATTR_AUTH_DATA
#define NL80211_ATTR_CSA_C_OFF_BEACON NL80211_ATTR_CNTDWN_OFFS_BEACON
#define NL80211_ATTR_CSA_C_OFF_PRESP NL80211_ATTR_CNTDWN_OFFS_PRESP

/*
 * Allow user space programs to use #ifdef on new attributes by defining them
 * here
 */
#define NL80211_CMD_CONNECT NL80211_CMD_CONNECT
#define NL80211_ATTR_HT_CAPABILITY NL80211_ATTR_HT_CAPABILITY
#define NL80211_ATTR_BSS_BASIC_RATES NL80211_ATTR_BSS_BASIC_RATES
#define NL80211_ATTR_WIPHY_TXQ_PARAMS NL80211_ATTR_WIPHY_TXQ_PARAMS
#define NL80211_ATTR_WIPHY_FREQ NL80211_ATTR_WIPHY_FREQ
#define NL80211_ATTR_WIPHY_CHANNEL_TYPE NL80211_ATTR_WIPHY_CHANNEL_TYPE
#define NL80211_ATTR_MGMT_SUBTYPE NL80211_ATTR_MGMT_SUBTYPE
#define NL80211_ATTR_IE NL80211_ATTR_IE
#define NL80211_ATTR_REG_INITIATOR NL80211_ATTR_REG_INITIATOR
#define NL80211_ATTR_REG_TYPE NL80211_ATTR_REG_TYPE
#define NL80211_ATTR_FRAME NL80211_ATTR_FRAME
#define NL80211_ATTR_SSID NL80211_ATTR_SSID
#define NL80211_ATTR_AUTH_TYPE NL80211_ATTR_AUTH_TYPE
#define NL80211_ATTR_REASON_CODE NL80211_ATTR_REASON_CODE
#define NL80211_ATTR_CIPHER_SUITES_PAIRWISE NL80211_ATTR_CIPHER_SUITES_PAIRWISE
#define NL80211_ATTR_CIPHER_SUITE_GROUP NL80211_ATTR_CIPHER_SUITE_GROUP
#define NL80211_ATTR_WPA_VERSIONS NL80211_ATTR_WPA_VERSIONS
#define NL80211_ATTR_AKM_SUITES NL80211_ATTR_AKM_SUITES
#define NL80211_ATTR_KEY NL80211_ATTR_KEY
#define NL80211_ATTR_KEYS NL80211_ATTR_KEYS
#define NL80211_ATTR_FEATURE_FLAGS NL80211_ATTR_FEATURE_FLAGS

#define NL80211_WIPHY_NAME_MAXLEN		64

#define NL80211_MAX_SUPP_RATES			32
#define NL80211_MAX_SUPP_HT_RATES		77
#define NL80211_MAX_SUPP_REG_RULES		128
#define NL80211_TKIP_DATA_OFFSET_ENCR_KEY	0
#define NL80211_TKIP_DATA_OFFSET_TX_MIC_KEY	16
#define NL80211_TKIP_DATA_OFFSET_RX_MIC_KEY	24
#define NL80211_HT_CAPABILITY_LEN		26
#define NL80211_VHT_CAPABILITY_LEN		12
#define NL80211_HE_MIN_CAPABILITY_LEN           16
#define NL80211_HE_MAX_CAPABILITY_LEN           54
#define NL80211_MAX_NR_CIPHER_SUITES		5

/*
 * NL80211_MAX_NR_AKM_SUITES is obsolete when %NL80211_ATTR_MAX_NUM_AKM_SUITES
 * present in %NL80211_CMD_GET_WIPHY response.
 */
#define NL80211_MAX_NR_AKM_SUITES		2
#define NL80211_EHT_MIN_CAPABILITY_LEN          13
#define NL80211_EHT_MAX_CAPABILITY_LEN          51

#define NL80211_MIN_REMAIN_ON_CHANNEL_TIME	10

/* default RSSI threshold for scan results if none specified. */
#define NL80211_SCAN_RSSI_THOLD_OFF		-300

#define NL80211_CQM_TXE_MAX_INTVL		1800

/**
 * enum nl80211_iftype - (virtual) interface types
 *
 * @NL80211_IFTYPE_UNSPECIFIED: unspecified type, driver decides
 * @NL80211_IFTYPE_ADHOC: independent BSS member
 * @NL80211_IFTYPE_STATION: managed BSS member
 * @NL80211_IFTYPE_AP: access point
 * @NL80211_IFTYPE_AP_VLAN: VLAN interface for access points; VLAN interfaces
 *	are a bit special in that they must always be tied to a pre-existing
 *	AP type interface.
 * @NL80211_IFTYPE_WDS: wireless distribution interface
 * @NL80211_IFTYPE_MONITOR: monitor interface receiving all frames
 * @NL80211_IFTYPE_MESH_POINT: mesh point
 * @NL80211_IFTYPE_P2P_CLIENT: P2P client
 * @NL80211_IFTYPE_P2P_GO: P2P group owner
 * @NL80211_IFTYPE_P2P_DEVICE: P2P device interface type, this is not a netdev
 *	and therefore can't be created in the normal ways, use the
 *	%NL80211_CMD_START_P2P_DEVICE and %NL80211_CMD_STOP_P2P_DEVICE
 *	commands to create and destroy one
 * @NL80211_IF_TYPE_OCB: Outside Context of a BSS
 *	This mode corresponds to the MIB variable dot11OCBActivated=true
 * @NL80211_IFTYPE_NAN: NAN device interface type (not a netdev)
 * @NL80211_IFTYPE_MAX: highest interface type number currently defined
 * @NUM_NL80211_IFTYPES: number of defined interface types
 *
 * These values are used with the %NL80211_ATTR_IFTYPE
 * to set the type of an interface.
 *
 */
enum nl80211_iftype {
	NL80211_IFTYPE_UNSPECIFIED,
	NL80211_IFTYPE_ADHOC,
	NL80211_IFTYPE_STATION,
	NL80211_IFTYPE_AP,
	NL80211_IFTYPE_AP_VLAN,
	NL80211_IFTYPE_WDS,
	NL80211_IFTYPE_MONITOR,
	NL80211_IFTYPE_MESH_POINT,
	NL80211_IFTYPE_P2P_CLIENT,
	NL80211_IFTYPE_P2P_GO,
	NL80211_IFTYPE_P2P_DEVICE,
	NL80211_IFTYPE_OCB,
	NL80211_IFTYPE_NAN,

	/* keep last */
	NUM_NL80211_IFTYPES,
	NL80211_IFTYPE_MAX = NUM_NL80211_IFTYPES - 1
};

/**
 * enum nl80211_sta_flags - station flags
 *
 * Station flags. When a station is added to an AP interface, it is
 * assumed to be already associated (and hence authenticated.)
 *
 * @__NL80211_STA_FLAG_INVALID: attribute number 0 is reserved
 * @NL80211_STA_FLAG_AUTHORIZED: station is authorized (802.1X)
 * @NL80211_STA_FLAG_SHORT_PREAMBLE: station is capable of receiving frames
 *	with short barker preamble
 * @NL80211_STA_FLAG_WME: station is WME/QoS capable
 * @NL80211_STA_FLAG_MFP: station uses management frame protection
 * @NL80211_STA_FLAG_AUTHENTICATED: station is authenticated
 * @NL80211_STA_FLAG_TDLS_PEER: station is a TDLS peer -- this flag should
 *	only be used in managed mode (even in the flags mask). Note that the
 *	flag can't be changed, it is only valid while adding a station, and
 *	attempts to change it will silently be ignored (rather than rejected
 *	as errors.)
 * @NL80211_STA_FLAG_ASSOCIATED: station is associated; used with drivers
 *	that support %NL80211_FEATURE_FULL_AP_CLIENT_STATE to transition a
 *	previously added station into associated state
 * @NL80211_STA_FLAG_MAX: highest station flag number currently defined
 * @__NL80211_STA_FLAG_AFTER_LAST: internal use
 */
enum nl80211_sta_flags {
	__NL80211_STA_FLAG_INVALID,
	NL80211_STA_FLAG_AUTHORIZED,
	NL80211_STA_FLAG_SHORT_PREAMBLE,
	NL80211_STA_FLAG_WME,
	NL80211_STA_FLAG_MFP,
	NL80211_STA_FLAG_AUTHENTICATED,
	NL80211_STA_FLAG_TDLS_PEER,
	NL80211_STA_FLAG_ASSOCIATED,

	/* keep last */
	__NL80211_STA_FLAG_AFTER_LAST,
	NL80211_STA_FLAG_MAX = __NL80211_STA_FLAG_AFTER_LAST - 1
};

/**
 * enum nl80211_sta_p2p_ps_status - station support of P2P PS
 *
 * @NL80211_P2P_PS_UNSUPPORTED: station doesn't support P2P PS mechanism
 * @@NL80211_P2P_PS_SUPPORTED: station supports P2P PS mechanism
 * @NUM_NL80211_P2P_PS_STATUS: number of values
 */
enum nl80211_sta_p2p_ps_status {
	NL80211_P2P_PS_UNSUPPORTED = 0,
	NL80211_P2P_PS_SUPPORTED,

	NUM_NL80211_P2P_PS_STATUS,
};

#define NL80211_STA_FLAG_MAX_OLD_API	NL80211_STA_FLAG_TDLS_PEER

/**
 * struct nl80211_sta_flag_update - station flags mask/set
 * @mask: mask of station flags to set
 * @set: which values to set them to
 *
 * Both mask and set contain bits as per &enum nl80211_sta_flags.
 */
struct nl80211_sta_flag_update {
	__u32 mask;
	__u32 set;
} __attribute__((packed));

/**
 * enum nl80211_he_gi - HE guard interval
 * @NL80211_RATE_INFO_HE_GI_0_8: 0.8 usec
 * @NL80211_RATE_INFO_HE_GI_1_6: 1.6 usec
 * @NL80211_RATE_INFO_HE_GI_3_2: 3.2 usec
 */
enum nl80211_he_gi {
	NL80211_RATE_INFO_HE_GI_0_8,
	NL80211_RATE_INFO_HE_GI_1_6,
	NL80211_RATE_INFO_HE_GI_3_2,
};

/**
 * enum nl80211_he_ltf - HE long training field
 * @NL80211_RATE_INFO_HE_1xLTF: 3.2 usec
 * @NL80211_RATE_INFO_HE_2xLTF: 6.4 usec
 * @NL80211_RATE_INFO_HE_4xLTF: 12.8 usec
 */
enum nl80211_he_ltf {
	NL80211_RATE_INFO_HE_1XLTF,
	NL80211_RATE_INFO_HE_2XLTF,
	NL80211_RATE_INFO_HE_4XLTF,
};

/**
 * enum nl80211_he_ru_alloc - HE RU allocation values
 * @NL80211_RATE_INFO_HE_RU_ALLOC_26: 26-tone RU allocation
 * @NL80211_RATE_INFO_HE_RU_ALLOC_52: 52-tone RU allocation
 * @NL80211_RATE_INFO_HE_RU_ALLOC_106: 106-tone RU allocation
 * @NL80211_RATE_INFO_HE_RU_ALLOC_242: 242-tone RU allocation
 * @NL80211_RATE_INFO_HE_RU_ALLOC_484: 484-tone RU allocation
 * @NL80211_RATE_INFO_HE_RU_ALLOC_996: 996-tone RU allocation
 * @NL80211_RATE_INFO_HE_RU_ALLOC_2x996: 2x996-tone RU allocation
 */
enum nl80211_he_ru_alloc {
	NL80211_RATE_INFO_HE_RU_ALLOC_26,
	NL80211_RATE_INFO_HE_RU_ALLOC_52,
	NL80211_RATE_INFO_HE_RU_ALLOC_106,
	NL80211_RATE_INFO_HE_RU_ALLOC_242,
	NL80211_RATE_INFO_HE_RU_ALLOC_484,
	NL80211_RATE_INFO_HE_RU_ALLOC_996,
	NL80211_RATE_INFO_HE_RU_ALLOC_2x996,
};

/**
 * enum nl80211_eht_gi - EHT guard interval
 * @NL80211_RATE_INFO_EHT_GI_0_8: 0.8 usec
 * @NL80211_RATE_INFO_EHT_GI_1_6: 1.6 usec
 * @NL80211_RATE_INFO_EHT_GI_3_2: 3.2 usec
 */
enum nl80211_eht_gi {
	NL80211_RATE_INFO_EHT_GI_0_8,
	NL80211_RATE_INFO_EHT_GI_1_6,
	NL80211_RATE_INFO_EHT_GI_3_2,
};

/**
 * enum nl80211_eht_ru_alloc - EHT RU allocation values
 * @NL80211_RATE_INFO_EHT_RU_ALLOC_26: 26-tone RU allocation
 * @NL80211_RATE_INFO_EHT_RU_ALLOC_52: 52-tone RU allocation
 * @NL80211_RATE_INFO_EHT_RU_ALLOC_52P26: 52+26-tone RU allocation
 * @NL80211_RATE_INFO_EHT_RU_ALLOC_106: 106-tone RU allocation
 * @NL80211_RATE_INFO_EHT_RU_ALLOC_106P26: 106+26 tone RU allocation
 * @NL80211_RATE_INFO_EHT_RU_ALLOC_242: 242-tone RU allocation
 * @NL80211_RATE_INFO_EHT_RU_ALLOC_484: 484-tone RU allocation
 * @NL80211_RATE_INFO_EHT_RU_ALLOC_484P242: 484+242 tone RU allocation
 * @NL80211_RATE_INFO_EHT_RU_ALLOC_996: 996-tone RU allocation
 * @NL80211_RATE_INFO_EHT_RU_ALLOC_996P484: 996+484 tone RU allocation
 * @NL80211_RATE_INFO_EHT_RU_ALLOC_996P484P242: 996+484+242 tone RU allocation
 * @NL80211_RATE_INFO_EHT_RU_ALLOC_2x996: 2x996-tone RU allocation
 * @NL80211_RATE_INFO_EHT_RU_ALLOC_2x996P484: 2x996+484 tone RU allocation
 * @NL80211_RATE_INFO_EHT_RU_ALLOC_3x996: 3x996-tone RU allocation
 * @NL80211_RATE_INFO_EHT_RU_ALLOC_3x996P484: 3x996+484 tone RU allocation
 * @NL80211_RATE_INFO_EHT_RU_ALLOC_4x996: 4x996-tone RU allocation
 */
enum nl80211_eht_ru_alloc {
	NL80211_RATE_INFO_EHT_RU_ALLOC_26,
	NL80211_RATE_INFO_EHT_RU_ALLOC_52,
	NL80211_RATE_INFO_EHT_RU_ALLOC_52P26,
	NL80211_RATE_INFO_EHT_RU_ALLOC_106,
	NL80211_RATE_INFO_EHT_RU_ALLOC_106P26,
	NL80211_RATE_INFO_EHT_RU_ALLOC_242,
	NL80211_RATE_INFO_EHT_RU_ALLOC_484,
	NL80211_RATE_INFO_EHT_RU_ALLOC_484P242,
	NL80211_RATE_INFO_EHT_RU_ALLOC_996,
	NL80211_RATE_INFO_EHT_RU_ALLOC_996P484,
	NL80211_RATE_INFO_EHT_RU_ALLOC_996P484P242,
	NL80211_RATE_INFO_EHT_RU_ALLOC_2x996,
	NL80211_RATE_INFO_EHT_RU_ALLOC_2x996P484,
	NL80211_RATE_INFO_EHT_RU_ALLOC_3x996,
	NL80211_RATE_INFO_EHT_RU_ALLOC_3x996P484,
	NL80211_RATE_INFO_EHT_RU_ALLOC_4x996,
};

/**
 * enum nl80211_rate_info - bitrate information
 *
 * These attribute types are used with %NL80211_STA_INFO_TXRATE
 * when getting information about the bitrate of a station.
 * There are 2 attributes for bitrate, a legacy one that represents
 * a 16-bit value, and new one that represents a 32-bit value.
 * If the rate value fits into 16 bit, both attributes are reported
 * with the same value. If the rate is too high to fit into 16 bits
 * (>6.5535Gbps) only 32-bit attribute is included.
 * User space tools encouraged to use the 32-bit attribute and fall
 * back to the 16-bit one for compatibility with older kernels.
 *
 * @__NL80211_RATE_INFO_INVALID: attribute number 0 is reserved
 * @NL80211_RATE_INFO_BITRATE: total bitrate (u16, 100kbit/s)
 * @NL80211_RATE_INFO_MCS: mcs index for 802.11n (u8)
 * @NL80211_RATE_INFO_40_MHZ_WIDTH: 40 MHz dualchannel bitrate
 * @NL80211_RATE_INFO_SHORT_GI: 400ns guard interval
 * @NL80211_RATE_INFO_BITRATE32: total bitrate (u32, 100kbit/s)
 * @NL80211_RATE_INFO_MAX: highest rate_info number currently defined
 * @NL80211_RATE_INFO_VHT_MCS: MCS index for VHT (u8)
 * @NL80211_RATE_INFO_VHT_NSS: number of streams in VHT (u8)
 * @NL80211_RATE_INFO_80_MHZ_WIDTH: 80 MHz VHT rate
 * @NL80211_RATE_INFO_80P80_MHZ_WIDTH: unused - 80+80 is treated the
 *	same as 160 for purposes of the bitrates
 * @NL80211_RATE_INFO_160_MHZ_WIDTH: 160 MHz VHT rate
 * @NL80211_RATE_INFO_10_MHZ_WIDTH: 10 MHz width - note that this is
 *	a legacy rate and will be reported as the actual bitrate, i.e.
 *	half the base (20 MHz) rate
 * @NL80211_RATE_INFO_5_MHZ_WIDTH: 5 MHz width - note that this is
 *	a legacy rate and will be reported as the actual bitrate, i.e.
 *	a quarter of the base (20 MHz) rate
 * @NL80211_RATE_INFO_HE_MCS: HE MCS index (u8, 0-11)
 * @NL80211_RATE_INFO_HE_NSS: HE NSS value (u8, 1-8)
 * @NL80211_RATE_INFO_HE_GI: HE guard interval identifier
 *	(u8, see &enum nl80211_he_gi)
 * @NL80211_RATE_INFO_HE_DCM: HE DCM value (u8, 0/1)
 * @NL80211_RATE_INFO_RU_ALLOC: HE RU allocation, if not present then
 *	non-OFDMA was used (u8, see &enum nl80211_he_ru_alloc)
 * @NL80211_RATE_INFO_320_MHZ_WIDTH: 320 MHz bitrate
 * @NL80211_RATE_INFO_EHT_MCS: EHT MCS index (u8, 0-15)
 * @NL80211_RATE_INFO_EHT_NSS: EHT NSS value (u8, 1-8)
 * @NL80211_RATE_INFO_EHT_GI: EHT guard interval identifier
 *	(u8, see &enum nl80211_eht_gi)
 * @NL80211_RATE_INFO_EHT_RU_ALLOC: EHT RU allocation, if not present then
 *	non-OFDMA was used (u8, see &enum nl80211_eht_ru_alloc)
 * @__NL80211_RATE_INFO_AFTER_LAST: internal use
 */
enum nl80211_rate_info {
	__NL80211_RATE_INFO_INVALID,
	NL80211_RATE_INFO_BITRATE,
	NL80211_RATE_INFO_MCS,
	NL80211_RATE_INFO_40_MHZ_WIDTH,
	NL80211_RATE_INFO_SHORT_GI,
	NL80211_RATE_INFO_BITRATE32,
	NL80211_RATE_INFO_VHT_MCS,
	NL80211_RATE_INFO_VHT_NSS,
	NL80211_RATE_INFO_80_MHZ_WIDTH,
	NL80211_RATE_INFO_80P80_MHZ_WIDTH,
	NL80211_RATE_INFO_160_MHZ_WIDTH,
	NL80211_RATE_INFO_10_MHZ_WIDTH,
	NL80211_RATE_INFO_5_MHZ_WIDTH,
	NL80211_RATE_INFO_HE_MCS,
	NL80211_RATE_INFO_HE_NSS,
	NL80211_RATE_INFO_HE_GI,
	NL80211_RATE_INFO_HE_DCM,
	NL80211_RATE_INFO_HE_RU_ALLOC,
	NL80211_RATE_INFO_320_MHZ_WIDTH,
	NL80211_RATE_INFO_EHT_MCS,
	NL80211_RATE_INFO_EHT_NSS,
	NL80211_RATE_INFO_EHT_GI,
	NL80211_RATE_INFO_EHT_RU_ALLOC,
	NL80211_RATE_INFO_RESERVED_DO_NOT_USE_1 = 23,
	NL80211_RATE_INFO_RESERVED_DO_NOT_USE_2 = 24,
	NL80211_RATE_INFO_RESERVED_DO_NOT_USE_3 = 25,
	NL80211_RATE_INFO_RESERVED_DO_NOT_USE_4 = 26,
	NL80211_RATE_INFO_RESERVED_DO_NOT_USE_5 = 27,

	/* keep last */
	__NL80211_RATE_INFO_AFTER_LAST,
	NL80211_RATE_INFO_MAX = __NL80211_RATE_INFO_AFTER_LAST - 1
};

/**
 * enum nl80211_sta_bss_param - BSS information collected by STA
 *
 * These attribute types are used with %NL80211_STA_INFO_BSS_PARAM
 * when getting information about the bitrate of a station.
 *
 * @__NL80211_STA_BSS_PARAM_INVALID: attribute number 0 is reserved
 * @NL80211_STA_BSS_PARAM_CTS_PROT: whether CTS protection is enabled (flag)
 * @NL80211_STA_BSS_PARAM_SHORT_PREAMBLE:  whether short preamble is enabled
 *	(flag)
 * @NL80211_STA_BSS_PARAM_SHORT_SLOT_TIME:  whether short slot time is enabled
 *	(flag)
 * @NL80211_STA_BSS_PARAM_DTIM_PERIOD: DTIM period for beaconing (u8)
 * @NL80211_STA_BSS_PARAM_BEACON_INTERVAL: Beacon interval (u16)
 * @NL80211_STA_BSS_PARAM_MAX: highest sta_bss_param number currently defined
 * @__NL80211_STA_BSS_PARAM_AFTER_LAST: internal use
 */
enum nl80211_sta_bss_param {
	__NL80211_STA_BSS_PARAM_INVALID,
	NL80211_STA_BSS_PARAM_CTS_PROT,
	NL80211_STA_BSS_PARAM_SHORT_PREAMBLE,
	NL80211_STA_BSS_PARAM_SHORT_SLOT_TIME,
	NL80211_STA_BSS_PARAM_DTIM_PERIOD,
	NL80211_STA_BSS_PARAM_BEACON_INTERVAL,
	NL80211_STA_BSS_PARAM_RESERVED_DO_NOT_USE_1 = 6,
	NL80211_STA_BSS_PARAM_RESERVED_DO_NOT_USE_2 = 7,
	NL80211_STA_BSS_PARAM_RESERVED_DO_NOT_USE_3 = 8,

	/* keep last */
	__NL80211_STA_BSS_PARAM_AFTER_LAST,
	NL80211_STA_BSS_PARAM_MAX = __NL80211_STA_BSS_PARAM_AFTER_LAST - 1
};

/**
 * enum nl80211_sta_info - station information
 *
 * These attribute types are used with %NL80211_ATTR_STA_INFO
 * when getting information about a station.
 *
 * @__NL80211_STA_INFO_INVALID: attribute number 0 is reserved
 * @NL80211_STA_INFO_INACTIVE_TIME: time since last activity (u32, msecs)
 * @NL80211_STA_INFO_RX_BYTES: total received bytes (MPDU length)
 *	(u32, from this station)
 * @NL80211_STA_INFO_TX_BYTES: total transmitted bytes (MPDU length)
 *	(u32, to this station)
 * @NL80211_STA_INFO_RX_BYTES64: total received bytes (MPDU length)
 *	(u64, from this station)
 * @NL80211_STA_INFO_TX_BYTES64: total transmitted bytes (MPDU length)
 *	(u64, to this station)
 * @NL80211_STA_INFO_SIGNAL: signal strength of last received PPDU (u8, dBm)
 * @NL80211_STA_INFO_TX_BITRATE: current unicast tx rate, nested attribute
 * 	containing info as possible, see &enum nl80211_rate_info
 * @NL80211_STA_INFO_RX_PACKETS: total received packet (MSDUs and MMPDUs)
 *	(u32, from this station)
 * @NL80211_STA_INFO_TX_PACKETS: total transmitted packets (MSDUs and MMPDUs)
 *	(u32, to this station)
 * @NL80211_STA_INFO_TX_RETRIES: total retries (MPDUs) (u32, to this station)
 * @NL80211_STA_INFO_TX_FAILED: total failed packets (MPDUs)
 *	(u32, to this station)
 * @NL80211_STA_INFO_SIGNAL_AVG: signal strength average (u8, dBm)
 * @NL80211_STA_INFO_LLID: the station's mesh LLID
 * @NL80211_STA_INFO_PLID: the station's mesh PLID
 * @NL80211_STA_INFO_PLINK_STATE: peer link state for the station
 *	(see %enum nl80211_plink_state)
 * @NL80211_STA_INFO_RX_BITRATE: last unicast data frame rx rate, nested
 *	attribute, like NL80211_STA_INFO_TX_BITRATE.
 * @NL80211_STA_INFO_BSS_PARAM: current station's view of BSS, nested attribute
 *     containing info as possible, see &enum nl80211_sta_bss_param
 * @NL80211_STA_INFO_CONNECTED_TIME: time since the station is last connected
 * @NL80211_STA_INFO_STA_FLAGS: Contains a struct nl80211_sta_flag_update.
 * @NL80211_STA_INFO_BEACON_LOSS: count of times beacon loss was detected (u32)
 * @NL80211_STA_INFO_T_OFFSET: timing offset with respect to this STA (s64)
 * @NL80211_STA_INFO_LOCAL_PM: local mesh STA link-specific power mode
 * @NL80211_STA_INFO_PEER_PM: peer mesh STA link-specific power mode
 * @NL80211_STA_INFO_NONPEER_PM: neighbor mesh STA power save mode towards
 *	non-peer STA
 * @NL80211_STA_INFO_CHAIN_SIGNAL: per-chain signal strength of last PPDU
 *	Contains a nested array of signal strength attributes (u8, dBm)
 * @NL80211_STA_INFO_CHAIN_SIGNAL_AVG: per-chain signal strength average
 *	Same format as NL80211_STA_INFO_CHAIN_SIGNAL.
 * @NL80211_STA_EXPECTED_THROUGHPUT: expected throughput considering also the
 *	802.11 header (u32, kbps)
 * @NL80211_STA_INFO_RX_DROP_MISC: RX packets dropped for unspecified reasons
 *	(u64)
 * @NL80211_STA_INFO_BEACON_RX: number of beacons received from this peer (u64)
 * @NL80211_STA_INFO_BEACON_SIGNAL_AVG: signal strength average
 *	for beacons only (u8, dBm)
 * @NL80211_STA_INFO_TID_STATS: per-TID statistics (see &enum nl80211_tid_stats)
 *	This is a nested attribute where each the inner attribute number is the
 *	TID+1 and the special TID 16 (i.e. value 17) is used for non-QoS frames;
 *	each one of those is again nested with &enum nl80211_tid_stats
 *	attributes carrying the actual values.
 * @NL80211_STA_INFO_RX_DURATION: aggregate PPDU duration for all frames
 *	received from the station (u64, usec)
 * @NL80211_STA_INFO_PAD: attribute used for padding for 64-bit alignment
 * @NL80211_STA_INFO_ACK_SIGNAL: signal strength of the last ACK frame(u8, dBm)
 * @NL80211_STA_INFO_ACK_SIGNAL_AVG: avg signal strength of ACK frames (s8, dBm)
 * @NL80211_STA_INFO_RX_MPDUS: total number of received packets (MPDUs)
 *	(u32, from this station)
 * @NL80211_STA_INFO_FCS_ERROR_COUNT: total number of packets (MPDUs) received
 *	with an FCS error (u32, from this station). This count may not include
 *	some packets with an FCS error due to TA corruption. Hence this counter
 *	might not be fully accurate.
 * @NL80211_STA_INFO_CONNECTED_TO_GATE: set to true if STA has a path to a
 *	mesh gate (u8, 0 or 1)
 * @NL80211_STA_INFO_TX_DURATION: aggregate PPDU duration for all frames
 *	sent to the station (u64, usec)
 * @NL80211_STA_INFO_AIRTIME_WEIGHT: current airtime weight for station (u16)
 * @NL80211_STA_INFO_AIRTIME_LINK_METRIC: airtime link metric for mesh station
 * @NL80211_STA_INFO_ASSOC_AT_BOOTTIME: Timestamp (CLOCK_BOOTTIME, nanoseconds)
 *	of STA's association
 * @NL80211_STA_INFO_CONNECTED_TO_AS: set to true if STA has a path to a
 *	authentication server (u8, 0 or 1)
 * @__NL80211_STA_INFO_AFTER_LAST: internal
 * @NL80211_STA_INFO_MAX: highest possible station info attribute
 */
enum nl80211_sta_info {
	__NL80211_STA_INFO_INVALID,
	NL80211_STA_INFO_INACTIVE_TIME,
	NL80211_STA_INFO_RX_BYTES,
	NL80211_STA_INFO_TX_BYTES,
	NL80211_STA_INFO_LLID,
	NL80211_STA_INFO_PLID,
	NL80211_STA_INFO_PLINK_STATE,
	NL80211_STA_INFO_SIGNAL,
	NL80211_STA_INFO_TX_BITRATE,
	NL80211_STA_INFO_RX_PACKETS,
	NL80211_STA_INFO_TX_PACKETS,
	NL80211_STA_INFO_TX_RETRIES,
	NL80211_STA_INFO_TX_FAILED,
	NL80211_STA_INFO_SIGNAL_AVG,
	NL80211_STA_INFO_RX_BITRATE,
	NL80211_STA_INFO_BSS_PARAM,
	NL80211_STA_INFO_CONNECTED_TIME,
	NL80211_STA_INFO_STA_FLAGS,
	NL80211_STA_INFO_BEACON_LOSS,
	NL80211_STA_INFO_T_OFFSET,
	NL80211_STA_INFO_LOCAL_PM,
	NL80211_STA_INFO_PEER_PM,
	NL80211_STA_INFO_NONPEER_PM,
	NL80211_STA_INFO_RX_BYTES64,
	NL80211_STA_INFO_TX_BYTES64,
	NL80211_STA_INFO_CHAIN_SIGNAL,
	NL80211_STA_INFO_CHAIN_SIGNAL_AVG,
	NL80211_STA_INFO_EXPECTED_THROUGHPUT,
	NL80211_STA_INFO_RX_DROP_MISC,
	NL80211_STA_INFO_BEACON_RX,
	NL80211_STA_INFO_BEACON_SIGNAL_AVG,
	NL80211_STA_INFO_TID_STATS,
	NL80211_STA_INFO_RX_DURATION,
	NL80211_STA_INFO_PAD,
	NL80211_STA_INFO_ACK_SIGNAL,
	NL80211_STA_INFO_ACK_SIGNAL_AVG,
	NL80211_STA_INFO_RX_MPDUS,
	NL80211_STA_INFO_FCS_ERROR_COUNT,
	NL80211_STA_INFO_CONNECTED_TO_GATE,
	NL80211_STA_INFO_TX_DURATION,
	NL80211_STA_INFO_AIRTIME_WEIGHT,
	NL80211_STA_INFO_AIRTIME_LINK_METRIC,
	NL80211_STA_INFO_ASSOC_AT_BOOTTIME,
	NL80211_STA_INFO_CONNECTED_TO_AS,
	NL80211_STA_INFO_RESERVED_DO_NOT_USE_1 = 44,
	NL80211_STA_INFO_RESERVED_DO_NOT_USE_2 = 45,
	NL80211_STA_INFO_RESERVED_DO_NOT_USE_3 = 46,
	NL80211_STA_INFO_RESERVED_DO_NOT_USE_4 = 47,
	NL80211_STA_INFO_RESERVED_DO_NOT_USE_5 = 48,

	/* keep last */
	__NL80211_STA_INFO_AFTER_LAST,
	NL80211_STA_INFO_MAX = __NL80211_STA_INFO_AFTER_LAST - 1
};

/* we renamed this - stay compatible */
#define NL80211_STA_INFO_DATA_ACK_SIGNAL_AVG NL80211_STA_INFO_ACK_SIGNAL_AVG


/**
 * enum nl80211_tid_stats - per TID statistics attributes
 * @__NL80211_TID_STATS_INVALID: attribute number 0 is reserved
 * @NL80211_TID_STATS_RX_MSDU: number of MSDUs received (u64)
 * @NL80211_TID_STATS_TX_MSDU: number of MSDUs transmitted (or
 *	attempted to transmit; u64)
 * @NL80211_TID_STATS_TX_MSDU_RETRIES: number of retries for
 *	transmitted MSDUs (not counting the first attempt; u64)
 * @NL80211_TID_STATS_TX_MSDU_FAILED: number of failed transmitted
 *	MSDUs (u64)
 * @NL80211_TID_STATS_PAD: attribute used for padding for 64-bit alignment
 * @NL80211_TID_STATS_TXQ_STATS: TXQ stats (nested attribute)
 * @NUM_NL80211_TID_STATS: number of attributes here
 * @NL80211_TID_STATS_MAX: highest numbered attribute here
 */
enum nl80211_tid_stats {
	__NL80211_TID_STATS_INVALID,
	NL80211_TID_STATS_RX_MSDU,
	NL80211_TID_STATS_TX_MSDU,
	NL80211_TID_STATS_TX_MSDU_RETRIES,
	NL80211_TID_STATS_TX_MSDU_FAILED,
	NL80211_TID_STATS_PAD,
	NL80211_TID_STATS_TXQ_STATS,

	/* keep last */
	NUM_NL80211_TID_STATS,
	NL80211_TID_STATS_MAX = NUM_NL80211_TID_STATS - 1
};

/**
 * enum nl80211_txq_stats - per TXQ statistics attributes
 * @__NL80211_TXQ_STATS_INVALID: attribute number 0 is reserved
 * @NUM_NL80211_TXQ_STATS: number of attributes here
 * @NL80211_TXQ_STATS_BACKLOG_BYTES: number of bytes currently backlogged
 * @NL80211_TXQ_STATS_BACKLOG_PACKETS: number of packets currently
 *      backlogged
 * @NL80211_TXQ_STATS_FLOWS: total number of new flows seen
 * @NL80211_TXQ_STATS_DROPS: total number of packet drops
 * @NL80211_TXQ_STATS_ECN_MARKS: total number of packet ECN marks
 * @NL80211_TXQ_STATS_OVERLIMIT: number of drops due to queue space overflow
 * @NL80211_TXQ_STATS_OVERMEMORY: number of drops due to memory limit overflow
 *      (only for per-phy stats)
 * @NL80211_TXQ_STATS_COLLISIONS: number of hash collisions
 * @NL80211_TXQ_STATS_TX_BYTES: total number of bytes dequeued from TXQ
 * @NL80211_TXQ_STATS_TX_PACKETS: total number of packets dequeued from TXQ
 * @NL80211_TXQ_STATS_MAX_FLOWS: number of flow buckets for PHY
 * @NL80211_TXQ_STATS_MAX: highest numbered attribute here
 */
enum nl80211_txq_stats {
	__NL80211_TXQ_STATS_INVALID,
	NL80211_TXQ_STATS_BACKLOG_BYTES,
	NL80211_TXQ_STATS_BACKLOG_PACKETS,
	NL80211_TXQ_STATS_FLOWS,
	NL80211_TXQ_STATS_DROPS,
	NL80211_TXQ_STATS_ECN_MARKS,
	NL80211_TXQ_STATS_OVERLIMIT,
	NL80211_TXQ_STATS_OVERMEMORY,
	NL80211_TXQ_STATS_COLLISIONS,
	NL80211_TXQ_STATS_TX_BYTES,
	NL80211_TXQ_STATS_TX_PACKETS,
	NL80211_TXQ_STATS_MAX_FLOWS,

	/* keep last */
	NUM_NL80211_TXQ_STATS,
	NL80211_TXQ_STATS_MAX = NUM_NL80211_TXQ_STATS - 1
};

/**
 * enum nl80211_mpath_flags - nl80211 mesh path flags
 *
 * @NL80211_MPATH_FLAG_ACTIVE: the mesh path is active
 * @NL80211_MPATH_FLAG_RESOLVING: the mesh path discovery process is running
 * @NL80211_MPATH_FLAG_SN_VALID: the mesh path contains a valid SN
 * @NL80211_MPATH_FLAG_FIXED: the mesh path has been manually set
 * @NL80211_MPATH_FLAG_RESOLVED: the mesh path discovery process succeeded
 */
enum nl80211_mpath_flags {
	NL80211_MPATH_FLAG_ACTIVE =	1<<0,
	NL80211_MPATH_FLAG_RESOLVING =	1<<1,
	NL80211_MPATH_FLAG_SN_VALID =	1<<2,
	NL80211_MPATH_FLAG_FIXED =	1<<3,
	NL80211_MPATH_FLAG_RESOLVED =	1<<4,
};

/**
 * enum nl80211_mpath_info - mesh path information
 *
 * These attribute types are used with %NL80211_ATTR_MPATH_INFO when getting
 * information about a mesh path.
 *
 * @__NL80211_MPATH_INFO_INVALID: attribute number 0 is reserved
 * @NL80211_MPATH_INFO_FRAME_QLEN: number of queued frames for this destination
 * @NL80211_MPATH_INFO_SN: destination sequence number
 * @NL80211_MPATH_INFO_METRIC: metric (cost) of this mesh path
 * @NL80211_MPATH_INFO_EXPTIME: expiration time for the path, in msec from now
 * @NL80211_MPATH_INFO_FLAGS: mesh path flags, enumerated in
 * 	&enum nl80211_mpath_flags;
 * @NL80211_MPATH_INFO_DISCOVERY_TIMEOUT: total path discovery timeout, in msec
 * @NL80211_MPATH_INFO_DISCOVERY_RETRIES: mesh path discovery retries
 * @NL80211_MPATH_INFO_HOP_COUNT: hop count to destination
 * @NL80211_MPATH_INFO_PATH_CHANGE: total number of path changes to destination
 * @NL80211_MPATH_INFO_MAX: highest mesh path information attribute number
 *	currently defined
 * @__NL80211_MPATH_INFO_AFTER_LAST: internal use
 */
enum nl80211_mpath_info {
	__NL80211_MPATH_INFO_INVALID,
	NL80211_MPATH_INFO_FRAME_QLEN,
	NL80211_MPATH_INFO_SN,
	NL80211_MPATH_INFO_METRIC,
	NL80211_MPATH_INFO_EXPTIME,
	NL80211_MPATH_INFO_FLAGS,
	NL80211_MPATH_INFO_DISCOVERY_TIMEOUT,
	NL80211_MPATH_INFO_DISCOVERY_RETRIES,
	NL80211_MPATH_INFO_HOP_COUNT,
	NL80211_MPATH_INFO_PATH_CHANGE,

	/* keep last */
	__NL80211_MPATH_INFO_AFTER_LAST,
	NL80211_MPATH_INFO_MAX = __NL80211_MPATH_INFO_AFTER_LAST - 1
};

/**
 * enum nl80211_band_iftype_attr - Interface type data attributes
 *
 * @__NL80211_BAND_IFTYPE_ATTR_INVALID: attribute number 0 is reserved
 * @NL80211_BAND_IFTYPE_ATTR_IFTYPES: nested attribute containing a flag attribute
 *     for each interface type that supports the band data
 * @NL80211_BAND_IFTYPE_ATTR_HE_CAP_MAC: HE MAC capabilities as in HE
 *     capabilities IE
 * @NL80211_BAND_IFTYPE_ATTR_HE_CAP_PHY: HE PHY capabilities as in HE
 *     capabilities IE
 * @NL80211_BAND_IFTYPE_ATTR_HE_CAP_MCS_SET: HE supported NSS/MCS as in HE
 *     capabilities IE
 * @NL80211_BAND_IFTYPE_ATTR_HE_CAP_PPE: HE PPE thresholds information as
 *     defined in HE capabilities IE
 * @NL80211_BAND_IFTYPE_ATTR_HE_6GHZ_CAPA: HE 6GHz band capabilities (__le16),
 *	given for all 6 GHz band channels
 * @NL80211_BAND_IFTYPE_ATTR_VENDOR_ELEMS: vendor element capabilities that are
 *	advertised on this band/for this iftype (binary)
 * @NL80211_BAND_IFTYPE_ATTR_EHT_CAP_MAC: EHT MAC capabilities as in EHT
 *	capabilities element
 * @NL80211_BAND_IFTYPE_ATTR_EHT_CAP_PHY: EHT PHY capabilities as in EHT
 *	capabilities element
 * @NL80211_BAND_IFTYPE_ATTR_EHT_CAP_MCS_SET: EHT supported NSS/MCS as in EHT
 *	capabilities element
 * @NL80211_BAND_IFTYPE_ATTR_EHT_CAP_PPE: EHT PPE thresholds information as
 *	defined in EHT capabilities element
 * @__NL80211_BAND_IFTYPE_ATTR_AFTER_LAST: internal use
 * @NL80211_BAND_IFTYPE_ATTR_MAX: highest band attribute currently defined
 */
enum nl80211_band_iftype_attr {
	__NL80211_BAND_IFTYPE_ATTR_INVALID,

	NL80211_BAND_IFTYPE_ATTR_IFTYPES,
	NL80211_BAND_IFTYPE_ATTR_HE_CAP_MAC,
	NL80211_BAND_IFTYPE_ATTR_HE_CAP_PHY,
	NL80211_BAND_IFTYPE_ATTR_HE_CAP_MCS_SET,
	NL80211_BAND_IFTYPE_ATTR_HE_CAP_PPE,
	NL80211_BAND_IFTYPE_ATTR_HE_6GHZ_CAPA,
	NL80211_BAND_IFTYPE_ATTR_VENDOR_ELEMS,
	NL80211_BAND_IFTYPE_ATTR_EHT_CAP_MAC,
	NL80211_BAND_IFTYPE_ATTR_EHT_CAP_PHY,
	NL80211_BAND_IFTYPE_ATTR_EHT_CAP_MCS_SET,
	NL80211_BAND_IFTYPE_ATTR_EHT_CAP_PPE,
	NL80211_BAND_IFTYPE_ATTR_RESERVED_DO_NOT_USE_1 = 12,
	NL80211_BAND_IFTYPE_ATTR_RESERVED_DO_NOT_USE_2 = 13,
	NL80211_BAND_IFTYPE_ATTR_RESERVED_DO_NOT_USE_3 = 14,
	NL80211_BAND_IFTYPE_ATTR_RESERVED_DO_NOT_USE_4 = 15,
	NL80211_BAND_IFTYPE_ATTR_RESERVED_DO_NOT_USE_5 = 16,

	/* keep last */
	__NL80211_BAND_IFTYPE_ATTR_AFTER_LAST,
	NL80211_BAND_IFTYPE_ATTR_MAX = __NL80211_BAND_IFTYPE_ATTR_AFTER_LAST - 1
};

/**
 * enum nl80211_band_attr - band attributes
 * @__NL80211_BAND_ATTR_INVALID: attribute number 0 is reserved
 * @NL80211_BAND_ATTR_FREQS: supported frequencies in this band,
 *	an array of nested frequency attributes
 * @NL80211_BAND_ATTR_RATES: supported bitrates in this band,
 *	an array of nested bitrate attributes
 * @NL80211_BAND_ATTR_HT_MCS_SET: 16-byte attribute containing the MCS set as
 *	defined in 802.11n
 * @NL80211_BAND_ATTR_HT_CAPA: HT capabilities, as in the HT information IE
 * @NL80211_BAND_ATTR_HT_AMPDU_FACTOR: A-MPDU factor, as in 11n
 * @NL80211_BAND_ATTR_HT_AMPDU_DENSITY: A-MPDU density, as in 11n
 * @NL80211_BAND_ATTR_VHT_MCS_SET: 32-byte attribute containing the MCS set as
 *	defined in 802.11ac
 * @NL80211_BAND_ATTR_VHT_CAPA: VHT capabilities, as in the HT information IE
 * @NL80211_BAND_ATTR_IFTYPE_DATA: nested array attribute, with each entry using
 *	attributes from &enum nl80211_band_iftype_attr
 * @NL80211_BAND_ATTR_EDMG_CHANNELS: bitmap that indicates the 2.16 GHz
 *	channel(s) that are allowed to be used for EDMG transmissions.
 *	Defined by IEEE P802.11ay/D4.0 section 9.4.2.251.
 * @NL80211_BAND_ATTR_EDMG_BW_CONFIG: Channel BW Configuration subfield encodes
 *	the allowed channel bandwidth configurations.
 *	Defined by IEEE P802.11ay/D4.0 section 9.4.2.251, Table 13.
 * @NL80211_BAND_ATTR_MAX: highest band attribute currently defined
 * @__NL80211_BAND_ATTR_AFTER_LAST: internal use
 */
enum nl80211_band_attr {
	__NL80211_BAND_ATTR_INVALID,
	NL80211_BAND_ATTR_FREQS,
	NL80211_BAND_ATTR_RATES,

	NL80211_BAND_ATTR_HT_MCS_SET,
	NL80211_BAND_ATTR_HT_CAPA,
	NL80211_BAND_ATTR_HT_AMPDU_FACTOR,
	NL80211_BAND_ATTR_HT_AMPDU_DENSITY,

	NL80211_BAND_ATTR_VHT_MCS_SET,
	NL80211_BAND_ATTR_VHT_CAPA,
	NL80211_BAND_ATTR_IFTYPE_DATA,

	NL80211_BAND_ATTR_EDMG_CHANNELS,
	NL80211_BAND_ATTR_EDMG_BW_CONFIG,

	NL80211_BAND_ATTR_RESERVED_DO_NOT_USE_1 = 12,
	NL80211_BAND_ATTR_RESERVED_DO_NOT_USE_2 = 13,
	NL80211_BAND_ATTR_RESERVED_DO_NOT_USE_3 = 14,

	/* keep last */
	__NL80211_BAND_ATTR_AFTER_LAST,
	NL80211_BAND_ATTR_MAX = __NL80211_BAND_ATTR_AFTER_LAST - 1
};

#define NL80211_BAND_ATTR_HT_CAPA NL80211_BAND_ATTR_HT_CAPA

/**
 * enum nl80211_wmm_rule - regulatory wmm rule
 *
 * @__NL80211_WMMR_INVALID: attribute number 0 is reserved
 * @NL80211_WMMR_CW_MIN: Minimum contention window slot.
 * @NL80211_WMMR_CW_MAX: Maximum contention window slot.
 * @NL80211_WMMR_AIFSN: Arbitration Inter Frame Space.
 * @NL80211_WMMR_TXOP: Maximum allowed tx operation time.
 * @nl80211_WMMR_MAX: highest possible wmm rule.
 * @__NL80211_WMMR_LAST: Internal use.
 */
enum nl80211_wmm_rule {
	__NL80211_WMMR_INVALID,
	NL80211_WMMR_CW_MIN,
	NL80211_WMMR_CW_MAX,
	NL80211_WMMR_AIFSN,
	NL80211_WMMR_TXOP,

	/* keep last */
	__NL80211_WMMR_LAST,
	NL80211_WMMR_MAX = __NL80211_WMMR_LAST - 1
};

/**
 * enum nl80211_frequency_attr - frequency attributes
 * @__NL80211_FREQUENCY_ATTR_INVALID: attribute number 0 is reserved
 * @NL80211_FREQUENCY_ATTR_FREQ: Frequency in MHz
 * @NL80211_FREQUENCY_ATTR_DISABLED: Channel is disabled in current
 *	regulatory domain.
 * @NL80211_FREQUENCY_ATTR_NO_IR: no mechanisms that initiate radiation
 * 	are permitted on this channel, this includes sending probe
 * 	requests, or modes of operation that require beaconing.
 * @NL80211_FREQUENCY_ATTR_RADAR: Radar detection is mandatory
 *	on this channel in current regulatory domain.
 * @NL80211_FREQUENCY_ATTR_MAX_TX_POWER: Maximum transmission power in mBm
 *	(100 * dBm).
 * @NL80211_FREQUENCY_ATTR_DFS_STATE: current state for DFS
 *	(enum nl80211_dfs_state)
 * @NL80211_FREQUENCY_ATTR_DFS_TIME: time in miliseconds for how long
 *	this channel is in this DFS state.
 * @NL80211_FREQUENCY_ATTR_NO_HT40_MINUS: HT40- isn't possible with this
 *	channel as the control channel
 * @NL80211_FREQUENCY_ATTR_NO_HT40_PLUS: HT40+ isn't possible with this
 *	channel as the control channel
 * @NL80211_FREQUENCY_ATTR_NO_80MHZ: any 80 MHz channel using this channel
 *	as the primary or any of the secondary channels isn't possible,
 *	this includes 80+80 channels
 * @NL80211_FREQUENCY_ATTR_NO_160MHZ: any 160 MHz (but not 80+80) channel
 *	using this channel as the primary or any of the secondary channels
 *	isn't possible
 * @NL80211_FREQUENCY_ATTR_DFS_CAC_TIME: DFS CAC time in milliseconds.
 * @NL80211_FREQUENCY_ATTR_INDOOR_ONLY: Only indoor use is permitted on this
 *	channel. A channel that has the INDOOR_ONLY attribute can only be
 *	used when there is a clear assessment that the device is operating in
 *	an indoor surroundings, i.e., it is connected to AC power (and not
 *	through portable DC inverters) or is under the control of a master
 *	that is acting as an AP and is connected to AC power.
 * @NL80211_FREQUENCY_ATTR_IR_CONCURRENT: IR operation is allowed on this
 *	channel if it's connected concurrently to a BSS on the same channel on
 *	the 2 GHz band or to a channel in the same UNII band (on the 5 GHz
 *	band), and IEEE80211_CHAN_RADAR is not set. Instantiating a GO or TDLS
 *	off-channel on a channel that has the IR_CONCURRENT attribute set can be
 *	done when there is a clear assessment that the device is operating under
 *	the guidance of an authorized master, i.e., setting up a GO or TDLS
 *	off-channel while the device is also connected to an AP with DFS and
 *	radar detection on the UNII band (it is up to user-space, i.e.,
 *	wpa_supplicant to perform the required verifications). Using this
 *	attribute for IR is disallowed for master interfaces (IBSS, AP).
 * @NL80211_FREQUENCY_ATTR_NO_20MHZ: 20 MHz operation is not allowed
 *	on this channel in current regulatory domain.
 * @NL80211_FREQUENCY_ATTR_NO_10MHZ: 10 MHz operation is not allowed
 *	on this channel in current regulatory domain.
 * @NL80211_FREQUENCY_ATTR_WMM: this channel has wmm limitations.
 *	This is a nested attribute that contains the wmm limitation per AC.
 *	(see &enum nl80211_wmm_rule)
 * @NL80211_FREQUENCY_ATTR_NO_HE: HE operation is not allowed on this channel
 *	in current regulatory domain.
 * @NL80211_FREQUENCY_ATTR_OFFSET: frequency offset in KHz
 * @NL80211_FREQUENCY_ATTR_1MHZ: 1 MHz operation is allowed
 *	on this channel in current regulatory domain.
 * @NL80211_FREQUENCY_ATTR_2MHZ: 2 MHz operation is allowed
 *	on this channel in current regulatory domain.
 * @NL80211_FREQUENCY_ATTR_4MHZ: 4 MHz operation is allowed
 *	on this channel in current regulatory domain.
 * @NL80211_FREQUENCY_ATTR_8MHZ: 8 MHz operation is allowed
 *	on this channel in current regulatory domain.
 * @NL80211_FREQUENCY_ATTR_16MHZ: 16 MHz operation is allowed
 *	on this channel in current regulatory domain.
 * @NL80211_FREQUENCY_ATTR_NO_320MHZ: any 320 MHz channel using this channel
 *	as the primary or any of the secondary channels isn't possible
 * @NL80211_FREQUENCY_ATTR_NO_EHT: EHT operation is not allowed on this channel
 *	in current regulatory domain.
 * @NL80211_FREQUENCY_ATTR_MAX: highest frequency attribute number
 *	currently defined
 * @__NL80211_FREQUENCY_ATTR_AFTER_LAST: internal use
 *
 * See https://apps.fcc.gov/eas/comments/GetPublishedDocument.html?id=327&tn=528122
 * for more information on the FCC description of the relaxations allowed
 * by NL80211_FREQUENCY_ATTR_INDOOR_ONLY and
 * NL80211_FREQUENCY_ATTR_IR_CONCURRENT.
 */
enum nl80211_frequency_attr {
	__NL80211_FREQUENCY_ATTR_INVALID,
	NL80211_FREQUENCY_ATTR_FREQ,
	NL80211_FREQUENCY_ATTR_DISABLED,
	NL80211_FREQUENCY_ATTR_NO_IR,
	__NL80211_FREQUENCY_ATTR_NO_IBSS,
	NL80211_FREQUENCY_ATTR_RADAR,
	NL80211_FREQUENCY_ATTR_MAX_TX_POWER,
	NL80211_FREQUENCY_ATTR_DFS_STATE,
	NL80211_FREQUENCY_ATTR_DFS_TIME,
	NL80211_FREQUENCY_ATTR_NO_HT40_MINUS,
	NL80211_FREQUENCY_ATTR_NO_HT40_PLUS,
	NL80211_FREQUENCY_ATTR_NO_80MHZ,
	NL80211_FREQUENCY_ATTR_NO_160MHZ,
	NL80211_FREQUENCY_ATTR_DFS_CAC_TIME,
	NL80211_FREQUENCY_ATTR_INDOOR_ONLY,
	NL80211_FREQUENCY_ATTR_IR_CONCURRENT,
	NL80211_FREQUENCY_ATTR_NO_20MHZ,
	NL80211_FREQUENCY_ATTR_NO_10MHZ,
	NL80211_FREQUENCY_ATTR_WMM,
	NL80211_FREQUENCY_ATTR_NO_HE,
	NL80211_FREQUENCY_ATTR_OFFSET,
	NL80211_FREQUENCY_ATTR_1MHZ,
	NL80211_FREQUENCY_ATTR_2MHZ,
	NL80211_FREQUENCY_ATTR_4MHZ,
	NL80211_FREQUENCY_ATTR_8MHZ,
	NL80211_FREQUENCY_ATTR_16MHZ,
	NL80211_FREQUENCY_ATTR_NO_320MHZ,
	NL80211_FREQUENCY_ATTR_NO_EHT,

	/* keep last */
	__NL80211_FREQUENCY_ATTR_AFTER_LAST,
	NL80211_FREQUENCY_ATTR_MAX = __NL80211_FREQUENCY_ATTR_AFTER_LAST - 1
};

#define NL80211_FREQUENCY_ATTR_MAX_TX_POWER NL80211_FREQUENCY_ATTR_MAX_TX_POWER
#define NL80211_FREQUENCY_ATTR_PASSIVE_SCAN	NL80211_FREQUENCY_ATTR_NO_IR
#define NL80211_FREQUENCY_ATTR_NO_IBSS		NL80211_FREQUENCY_ATTR_NO_IR
#define NL80211_FREQUENCY_ATTR_NO_IR		NL80211_FREQUENCY_ATTR_NO_IR
#define NL80211_FREQUENCY_ATTR_GO_CONCURRENT \
					NL80211_FREQUENCY_ATTR_IR_CONCURRENT

/**
 * enum nl80211_bitrate_attr - bitrate attributes
 * @__NL80211_BITRATE_ATTR_INVALID: attribute number 0 is reserved
 * @NL80211_BITRATE_ATTR_RATE: Bitrate in units of 100 kbps
 * @NL80211_BITRATE_ATTR_2GHZ_SHORTPREAMBLE: Short preamble supported
 *	in 2.4 GHz band.
 * @NL80211_BITRATE_ATTR_MAX: highest bitrate attribute number
 *	currently defined
 * @__NL80211_BITRATE_ATTR_AFTER_LAST: internal use
 */
enum nl80211_bitrate_attr {
	__NL80211_BITRATE_ATTR_INVALID,
	NL80211_BITRATE_ATTR_RATE,
	NL80211_BITRATE_ATTR_2GHZ_SHORTPREAMBLE,

	/* keep last */
	__NL80211_BITRATE_ATTR_AFTER_LAST,
	NL80211_BITRATE_ATTR_MAX = __NL80211_BITRATE_ATTR_AFTER_LAST - 1
};

/**
 * enum nl80211_initiator - Indicates the initiator of a reg domain request
 * @NL80211_REGDOM_SET_BY_CORE: Core queried CRDA for a dynamic world
 * 	regulatory domain.
 * @NL80211_REGDOM_SET_BY_USER: User asked the wireless core to set the
 * 	regulatory domain.
 * @NL80211_REGDOM_SET_BY_DRIVER: a wireless drivers has hinted to the
 * 	wireless core it thinks its knows the regulatory domain we should be in.
 * @NL80211_REGDOM_SET_BY_COUNTRY_IE: the wireless core has received an
 * 	802.11 country information element with regulatory information it
 * 	thinks we should consider. cfg80211 only processes the country
 *	code from the IE, and relies on the regulatory domain information
 *	structure passed by userspace (CRDA) from our wireless-regdb.
 *	If a channel is enabled but the country code indicates it should
 *	be disabled we disable the channel and re-enable it upon disassociation.
 */
enum nl80211_reg_initiator {
	NL80211_REGDOM_SET_BY_CORE,
	NL80211_REGDOM_SET_BY_USER,
	NL80211_REGDOM_SET_BY_DRIVER,
	NL80211_REGDOM_SET_BY_COUNTRY_IE,
};

/**
 * enum nl80211_reg_type - specifies the type of regulatory domain
 * @NL80211_REGDOM_TYPE_COUNTRY: the regulatory domain set is one that pertains
 *	to a specific country. When this is set you can count on the
 *	ISO / IEC 3166 alpha2 country code being valid.
 * @NL80211_REGDOM_TYPE_WORLD: the regulatory set domain is the world regulatory
 * 	domain.
 * @NL80211_REGDOM_TYPE_CUSTOM_WORLD: the regulatory domain set is a custom
 * 	driver specific world regulatory domain. These do not apply system-wide
 * 	and are only applicable to the individual devices which have requested
 * 	them to be applied.
 * @NL80211_REGDOM_TYPE_INTERSECTION: the regulatory domain set is the product
 *	of an intersection between two regulatory domains -- the previously
 *	set regulatory domain on the system and the last accepted regulatory
 *	domain request to be processed.
 */
enum nl80211_reg_type {
	NL80211_REGDOM_TYPE_COUNTRY,
	NL80211_REGDOM_TYPE_WORLD,
	NL80211_REGDOM_TYPE_CUSTOM_WORLD,
	NL80211_REGDOM_TYPE_INTERSECTION,
};

/**
 * enum nl80211_reg_rule_attr - regulatory rule attributes
 * @__NL80211_REG_RULE_ATTR_INVALID: attribute number 0 is reserved
 * @NL80211_ATTR_REG_RULE_FLAGS: a set of flags which specify additional
 * 	considerations for a given frequency range. These are the
 * 	&enum nl80211_reg_rule_flags.
 * @NL80211_ATTR_FREQ_RANGE_START: starting frequencry for the regulatory
 * 	rule in KHz. This is not a center of frequency but an actual regulatory
 * 	band edge.
 * @NL80211_ATTR_FREQ_RANGE_END: ending frequency for the regulatory rule
 * 	in KHz. This is not a center a frequency but an actual regulatory
 * 	band edge.
 * @NL80211_ATTR_FREQ_RANGE_MAX_BW: maximum allowed bandwidth for this
 *	frequency range, in KHz.
 * @NL80211_ATTR_POWER_RULE_MAX_ANT_GAIN: the maximum allowed antenna gain
 * 	for a given frequency range. The value is in mBi (100 * dBi).
 * 	If you don't have one then don't send this.
 * @NL80211_ATTR_POWER_RULE_MAX_EIRP: the maximum allowed EIRP for
 * 	a given frequency range. The value is in mBm (100 * dBm).
 * @NL80211_ATTR_DFS_CAC_TIME: DFS CAC time in milliseconds.
 *	If not present or 0 default CAC time will be used.
 * @NL80211_REG_RULE_ATTR_MAX: highest regulatory rule attribute number
 *	currently defined
 * @__NL80211_REG_RULE_ATTR_AFTER_LAST: internal use
 */
enum nl80211_reg_rule_attr {
	__NL80211_REG_RULE_ATTR_INVALID,
	NL80211_ATTR_REG_RULE_FLAGS,

	NL80211_ATTR_FREQ_RANGE_START,
	NL80211_ATTR_FREQ_RANGE_END,
	NL80211_ATTR_FREQ_RANGE_MAX_BW,

	NL80211_ATTR_POWER_RULE_MAX_ANT_GAIN,
	NL80211_ATTR_POWER_RULE_MAX_EIRP,

	NL80211_ATTR_DFS_CAC_TIME,

	/* keep last */
	__NL80211_REG_RULE_ATTR_AFTER_LAST,
	NL80211_REG_RULE_ATTR_MAX = __NL80211_REG_RULE_ATTR_AFTER_LAST - 1
};

/**
 * enum nl80211_sched_scan_match_attr - scheduled scan match attributes
 * @__NL80211_SCHED_SCAN_MATCH_ATTR_INVALID: attribute number 0 is reserved
 * @NL80211_SCHED_SCAN_MATCH_ATTR_SSID: SSID to be used for matching,
 *	only report BSS with matching SSID.
 *	(This cannot be used together with BSSID.)
 * @NL80211_SCHED_SCAN_MATCH_ATTR_RSSI: RSSI threshold (in dBm) for reporting a
 *	BSS in scan results. Filtering is turned off if not specified. Note that
 *	if this attribute is in a match set of its own, then it is treated as
 *	the default value for all matchsets with an SSID, rather than being a
 *	matchset of its own without an RSSI filter. This is due to problems with
 *	how this API was implemented in the past. Also, due to the same problem,
 *	the only way to create a matchset with only an RSSI filter (with this
 *	attribute) is if there's only a single matchset with the RSSI attribute.
 * @NL80211_SCHED_SCAN_MATCH_ATTR_RELATIVE_RSSI: Flag indicating whether
 *	%NL80211_SCHED_SCAN_MATCH_ATTR_RSSI to be used as absolute RSSI or
 *	relative to current bss's RSSI.
 * @NL80211_SCHED_SCAN_MATCH_ATTR_RSSI_ADJUST: When present the RSSI level for
 *	BSS-es in the specified band is to be adjusted before doing
 *	RSSI-based BSS selection. The attribute value is a packed structure
 *	value as specified by &struct nl80211_bss_select_rssi_adjust.
 * @NL80211_SCHED_SCAN_MATCH_ATTR_BSSID: BSSID to be used for matching
 *	(this cannot be used together with SSID).
 * @NL80211_SCHED_SCAN_MATCH_PER_BAND_RSSI: Nested attribute that carries the
 *	band specific minimum rssi thresholds for the bands defined in
 *	enum nl80211_band. The minimum rssi threshold value(s32) specific to a
 *	band shall be encapsulated in attribute with type value equals to one
 *	of the NL80211_BAND_* defined in enum nl80211_band. For example, the
 *	minimum rssi threshold value for 2.4GHZ band shall be encapsulated
 *	within an attribute of type NL80211_BAND_2GHZ. And one or more of such
 *	attributes will be nested within this attribute.
 * @NL80211_SCHED_SCAN_MATCH_ATTR_MAX: highest scheduled scan filter
 *	attribute number currently defined
 * @__NL80211_SCHED_SCAN_MATCH_ATTR_AFTER_LAST: internal use
 */
enum nl80211_sched_scan_match_attr {
	__NL80211_SCHED_SCAN_MATCH_ATTR_INVALID,

	NL80211_SCHED_SCAN_MATCH_ATTR_SSID,
	NL80211_SCHED_SCAN_MATCH_ATTR_RSSI,
	NL80211_SCHED_SCAN_MATCH_ATTR_RELATIVE_RSSI,
	NL80211_SCHED_SCAN_MATCH_ATTR_RSSI_ADJUST,
	NL80211_SCHED_SCAN_MATCH_ATTR_BSSID,
	NL80211_SCHED_SCAN_MATCH_PER_BAND_RSSI,

	/* keep last */
	__NL80211_SCHED_SCAN_MATCH_ATTR_AFTER_LAST,
	NL80211_SCHED_SCAN_MATCH_ATTR_MAX =
		__NL80211_SCHED_SCAN_MATCH_ATTR_AFTER_LAST - 1
};

/* only for backward compatibility */
#define NL80211_ATTR_SCHED_SCAN_MATCH_SSID NL80211_SCHED_SCAN_MATCH_ATTR_SSID

/**
 * enum nl80211_reg_rule_flags - regulatory rule flags
 *
 * @NL80211_RRF_NO_OFDM: OFDM modulation not allowed
 * @NL80211_RRF_NO_CCK: CCK modulation not allowed
 * @NL80211_RRF_NO_INDOOR: indoor operation not allowed
 * @NL80211_RRF_NO_OUTDOOR: outdoor operation not allowed
 * @NL80211_RRF_DFS: DFS support is required to be used
 * @NL80211_RRF_PTP_ONLY: this is only for Point To Point links
 * @NL80211_RRF_PTMP_ONLY: this is only for Point To Multi Point links
 * @NL80211_RRF_NO_IR: no mechanisms that initiate radiation are allowed,
 * 	this includes probe requests or modes of operation that require
 * 	beaconing.
 * @NL80211_RRF_AUTO_BW: maximum available bandwidth should be calculated
 *	base on contiguous rules and wider channels will be allowed to cross
 *	multiple contiguous/overlapping frequency ranges.
 * @NL80211_RRF_IR_CONCURRENT: See %NL80211_FREQUENCY_ATTR_IR_CONCURRENT
 * @NL80211_RRF_NO_HT40MINUS: channels can't be used in HT40- operation
 * @NL80211_RRF_NO_HT40PLUS: channels can't be used in HT40+ operation
 * @NL80211_RRF_NO_80MHZ: 80MHz operation not allowed
 * @NL80211_RRF_NO_160MHZ: 160MHz operation not allowed
 * @NL80211_RRF_NO_HE: HE operation not allowed
 * @NL80211_RRF_NO_320MHZ: 320MHz operation not allowed
 */
enum nl80211_reg_rule_flags {
	NL80211_RRF_NO_OFDM		= 1<<0,
	NL80211_RRF_NO_CCK		= 1<<1,
	NL80211_RRF_NO_INDOOR		= 1<<2,
	NL80211_RRF_NO_OUTDOOR		= 1<<3,
	NL80211_RRF_DFS			= 1<<4,
	NL80211_RRF_PTP_ONLY		= 1<<5,
	NL80211_RRF_PTMP_ONLY		= 1<<6,
	NL80211_RRF_NO_IR		= 1<<7,
	__NL80211_RRF_NO_IBSS		= 1<<8,
	NL80211_RRF_AUTO_BW		= 1<<11,
	NL80211_RRF_IR_CONCURRENT	= 1<<12,
	NL80211_RRF_NO_HT40MINUS	= 1<<13,
	NL80211_RRF_NO_HT40PLUS		= 1<<14,
	NL80211_RRF_NO_80MHZ		= 1<<15,
	NL80211_RRF_NO_160MHZ		= 1<<16,
	NL80211_RRF_NO_HE		= 1<<17,
	NL80211_RRF_NO_320MHZ		= 1<<18,
};

#define NL80211_RRF_PASSIVE_SCAN	NL80211_RRF_NO_IR
#define NL80211_RRF_NO_IBSS		NL80211_RRF_NO_IR
#define NL80211_RRF_NO_IR		NL80211_RRF_NO_IR
#define NL80211_RRF_NO_HT40		(NL80211_RRF_NO_HT40MINUS |\
					 NL80211_RRF_NO_HT40PLUS)
#define NL80211_RRF_GO_CONCURRENT	NL80211_RRF_IR_CONCURRENT

/* For backport compatibility with older userspace */
#define NL80211_RRF_NO_IR_ALL		(NL80211_RRF_NO_IR | __NL80211_RRF_NO_IBSS)

/**
 * enum nl80211_dfs_regions - regulatory DFS regions
 *
 * @NL80211_DFS_UNSET: Country has no DFS master region specified
 * @NL80211_DFS_FCC: Country follows DFS master rules from FCC
 * @NL80211_DFS_ETSI: Country follows DFS master rules from ETSI
 * @NL80211_DFS_JP: Country follows DFS master rules from JP/MKK/Telec
 */
enum nl80211_dfs_regions {
	NL80211_DFS_UNSET	= 0,
	NL80211_DFS_FCC		= 1,
	NL80211_DFS_ETSI	= 2,
	NL80211_DFS_JP		= 3,
};

/**
 * enum nl80211_user_reg_hint_type - type of user regulatory hint
 *
 * @NL80211_USER_REG_HINT_USER: a user sent the hint. This is always
 *	assumed if the attribute is not set.
 * @NL80211_USER_REG_HINT_CELL_BASE: the hint comes from a cellular
 *	base station. Device drivers that have been tested to work
 *	properly to support this type of hint can enable these hints
 *	by setting the NL80211_FEATURE_CELL_BASE_REG_HINTS feature
 *	capability on the struct wiphy. The wireless core will
 *	ignore all cell base station hints until at least one device
 *	present has been registered with the wireless core that
 *	has listed NL80211_FEATURE_CELL_BASE_REG_HINTS as a
 *	supported feature.
 * @NL80211_USER_REG_HINT_INDOOR: a user sent an hint indicating that the
 *	platform is operating in an indoor environment.
 */
enum nl80211_user_reg_hint_type {
	NL80211_USER_REG_HINT_USER	= 0,
	NL80211_USER_REG_HINT_CELL_BASE = 1,
	NL80211_USER_REG_HINT_INDOOR    = 2,
};

/**
 * enum nl80211_survey_info - survey information
 *
 * These attribute types are used with %NL80211_ATTR_SURVEY_INFO
 * when getting information about a survey.
 *
 * @__NL80211_SURVEY_INFO_INVALID: attribute number 0 is reserved
 * @NL80211_SURVEY_INFO_FREQUENCY: center frequency of channel
 * @NL80211_SURVEY_INFO_NOISE: noise level of channel (u8, dBm)
 * @NL80211_SURVEY_INFO_IN_USE: channel is currently being used
 * @NL80211_SURVEY_INFO_TIME: amount of time (in ms) that the radio
 *	was turned on (on channel or globally)
 * @NL80211_SURVEY_INFO_TIME_BUSY: amount of the time the primary
 *	channel was sensed busy (either due to activity or energy detect)
 * @NL80211_SURVEY_INFO_TIME_EXT_BUSY: amount of time the extension
 *	channel was sensed busy
 * @NL80211_SURVEY_INFO_TIME_RX: amount of time the radio spent
 *	receiving data (on channel or globally)
 * @NL80211_SURVEY_INFO_TIME_TX: amount of time the radio spent
 *	transmitting data (on channel or globally)
 * @NL80211_SURVEY_INFO_TIME_SCAN: time the radio spent for scan
 *	(on this channel or globally)
 * @NL80211_SURVEY_INFO_PAD: attribute used for padding for 64-bit alignment
 * @NL80211_SURVEY_INFO_TIME_BSS_RX: amount of time the radio spent
 *	receiving frames destined to the local BSS
 * @NL80211_SURVEY_INFO_MAX: highest survey info attribute number
 *	currently defined
 * @NL80211_SURVEY_INFO_FREQUENCY_OFFSET: center frequency offset in KHz
 * @__NL80211_SURVEY_INFO_AFTER_LAST: internal use
 */
enum nl80211_survey_info {
	__NL80211_SURVEY_INFO_INVALID,
	NL80211_SURVEY_INFO_FREQUENCY,
	NL80211_SURVEY_INFO_NOISE,
	NL80211_SURVEY_INFO_IN_USE,
	NL80211_SURVEY_INFO_TIME,
	NL80211_SURVEY_INFO_TIME_BUSY,
	NL80211_SURVEY_INFO_TIME_EXT_BUSY,
	NL80211_SURVEY_INFO_TIME_RX,
	NL80211_SURVEY_INFO_TIME_TX,
	NL80211_SURVEY_INFO_TIME_SCAN,
	NL80211_SURVEY_INFO_PAD,
	NL80211_SURVEY_INFO_TIME_BSS_RX,
	NL80211_SURVEY_INFO_FREQUENCY_OFFSET,

	/* keep last */
	__NL80211_SURVEY_INFO_AFTER_LAST,
	NL80211_SURVEY_INFO_MAX = __NL80211_SURVEY_INFO_AFTER_LAST - 1
};

/* keep old names for compatibility */
#define NL80211_SURVEY_INFO_CHANNEL_TIME		NL80211_SURVEY_INFO_TIME
#define NL80211_SURVEY_INFO_CHANNEL_TIME_BUSY		NL80211_SURVEY_INFO_TIME_BUSY
#define NL80211_SURVEY_INFO_CHANNEL_TIME_EXT_BUSY	NL80211_SURVEY_INFO_TIME_EXT_BUSY
#define NL80211_SURVEY_INFO_CHANNEL_TIME_RX		NL80211_SURVEY_INFO_TIME_RX
#define NL80211_SURVEY_INFO_CHANNEL_TIME_TX		NL80211_SURVEY_INFO_TIME_TX

/**
 * enum nl80211_mntr_flags - monitor configuration flags
 *
 * Monitor configuration flags.
 *
 * @__NL80211_MNTR_FLAG_INVALID: reserved
 *
 * @NL80211_MNTR_FLAG_FCSFAIL: pass frames with bad FCS
 * @NL80211_MNTR_FLAG_PLCPFAIL: pass frames with bad PLCP
 * @NL80211_MNTR_FLAG_CONTROL: pass control frames
 * @NL80211_MNTR_FLAG_OTHER_BSS: disable BSSID filtering
 * @NL80211_MNTR_FLAG_COOK_FRAMES: report frames after processing.
 *	overrides all other flags.
 * @NL80211_MNTR_FLAG_ACTIVE: use the configured MAC address
 *	and ACK incoming unicast packets.
 *
 * @__NL80211_MNTR_FLAG_AFTER_LAST: internal use
 * @NL80211_MNTR_FLAG_MAX: highest possible monitor flag
 */
enum nl80211_mntr_flags {
	__NL80211_MNTR_FLAG_INVALID,
	NL80211_MNTR_FLAG_FCSFAIL,
	NL80211_MNTR_FLAG_PLCPFAIL,
	NL80211_MNTR_FLAG_CONTROL,
	NL80211_MNTR_FLAG_OTHER_BSS,
	NL80211_MNTR_FLAG_COOK_FRAMES,
	NL80211_MNTR_FLAG_ACTIVE,

	/* keep last */
	__NL80211_MNTR_FLAG_AFTER_LAST,
	NL80211_MNTR_FLAG_MAX = __NL80211_MNTR_FLAG_AFTER_LAST - 1
};

/**
 * enum nl80211_mesh_power_mode - mesh power save modes
 *
 * @NL80211_MESH_POWER_UNKNOWN: The mesh power mode of the mesh STA is
 *	not known or has not been set yet.
 * @NL80211_MESH_POWER_ACTIVE: Active mesh power mode. The mesh STA is
 *	in Awake state all the time.
 * @NL80211_MESH_POWER_LIGHT_SLEEP: Light sleep mode. The mesh STA will
 *	alternate between Active and Doze states, but will wake up for
 *	neighbor's beacons.
 * @NL80211_MESH_POWER_DEEP_SLEEP: Deep sleep mode. The mesh STA will
 *	alternate between Active and Doze states, but may not wake up
 *	for neighbor's beacons.
 *
 * @__NL80211_MESH_POWER_AFTER_LAST - internal use
 * @NL80211_MESH_POWER_MAX - highest possible power save level
 */

enum nl80211_mesh_power_mode {
	NL80211_MESH_POWER_UNKNOWN,
	NL80211_MESH_POWER_ACTIVE,
	NL80211_MESH_POWER_LIGHT_SLEEP,
	NL80211_MESH_POWER_DEEP_SLEEP,

	__NL80211_MESH_POWER_AFTER_LAST,
	NL80211_MESH_POWER_MAX = __NL80211_MESH_POWER_AFTER_LAST - 1
};

/**
 * enum nl80211_meshconf_params - mesh configuration parameters
 *
 * Mesh configuration parameters. These can be changed while the mesh is
 * active.
 *
 * @__NL80211_MESHCONF_INVALID: internal use
 *
 * @NL80211_MESHCONF_RETRY_TIMEOUT: specifies the initial retry timeout in
 *	millisecond units, used by the Peer Link Open message
 *
 * @NL80211_MESHCONF_CONFIRM_TIMEOUT: specifies the initial confirm timeout, in
 *	millisecond units, used by the peer link management to close a peer link
 *
 * @NL80211_MESHCONF_HOLDING_TIMEOUT: specifies the holding timeout, in
 *	millisecond units
 *
 * @NL80211_MESHCONF_MAX_PEER_LINKS: maximum number of peer links allowed
 *	on this mesh interface
 *
 * @NL80211_MESHCONF_MAX_RETRIES: specifies the maximum number of peer link
 *	open retries that can be sent to establish a new peer link instance in a
 *	mesh
 *
 * @NL80211_MESHCONF_TTL: specifies the value of TTL field set at a source mesh
 *	point.
 *
 * @NL80211_MESHCONF_AUTO_OPEN_PLINKS: whether we should automatically open
 *	peer links when we detect compatible mesh peers. Disabled if
 *	@NL80211_MESH_SETUP_USERSPACE_MPM or @NL80211_MESH_SETUP_USERSPACE_AMPE are
 *	set.
 *
 * @NL80211_MESHCONF_HWMP_MAX_PREQ_RETRIES: the number of action frames
 *	containing a PREQ that an MP can send to a particular destination (path
 *	target)
 *
 * @NL80211_MESHCONF_PATH_REFRESH_TIME: how frequently to refresh mesh paths
 *	(in milliseconds)
 *
 * @NL80211_MESHCONF_MIN_DISCOVERY_TIMEOUT: minimum length of time to wait
 *	until giving up on a path discovery (in milliseconds)
 *
 * @NL80211_MESHCONF_HWMP_ACTIVE_PATH_TIMEOUT: The time (in TUs) for which mesh
 *	points receiving a PREQ shall consider the forwarding information from
 *	the root to be valid. (TU = time unit)
 *
 * @NL80211_MESHCONF_HWMP_PREQ_MIN_INTERVAL: The minimum interval of time (in
 *	TUs) during which an MP can send only one action frame containing a PREQ
 *	reference element
 *
 * @NL80211_MESHCONF_HWMP_NET_DIAM_TRVS_TIME: The interval of time (in TUs)
 *	that it takes for an HWMP information element to propagate across the
 *	mesh
 *
 * @NL80211_MESHCONF_HWMP_ROOTMODE: whether root mode is enabled or not
 *
 * @NL80211_MESHCONF_ELEMENT_TTL: specifies the value of TTL field set at a
 *	source mesh point for path selection elements.
 *
 * @NL80211_MESHCONF_HWMP_RANN_INTERVAL:  The interval of time (in TUs) between
 *	root announcements are transmitted.
 *
 * @NL80211_MESHCONF_GATE_ANNOUNCEMENTS: Advertise that this mesh station has
 *	access to a broader network beyond the MBSS.  This is done via Root
 *	Announcement frames.
 *
 * @NL80211_MESHCONF_HWMP_PERR_MIN_INTERVAL: The minimum interval of time (in
 *	TUs) during which a mesh STA can send only one Action frame containing a
 *	PERR element.
 *
 * @NL80211_MESHCONF_FORWARDING: set Mesh STA as forwarding or non-forwarding
 *	or forwarding entity (default is TRUE - forwarding entity)
 *
 * @NL80211_MESHCONF_RSSI_THRESHOLD: RSSI threshold in dBm. This specifies the
 *	threshold for average signal strength of candidate station to establish
 *	a peer link.
 *
 * @NL80211_MESHCONF_SYNC_OFFSET_MAX_NEIGHBOR: maximum number of neighbors
 *	to synchronize to for 11s default synchronization method
 *	(see 11C.12.2.2)
 *
 * @NL80211_MESHCONF_HT_OPMODE: set mesh HT protection mode.
 *
 * @NL80211_MESHCONF_ATTR_MAX: highest possible mesh configuration attribute
 *
 * @NL80211_MESHCONF_HWMP_PATH_TO_ROOT_TIMEOUT: The time (in TUs) for
 *	which mesh STAs receiving a proactive PREQ shall consider the forwarding
 *	information to the root mesh STA to be valid.
 *
 * @NL80211_MESHCONF_HWMP_ROOT_INTERVAL: The interval of time (in TUs) between
 *	proactive PREQs are transmitted.
 *
 * @NL80211_MESHCONF_HWMP_CONFIRMATION_INTERVAL: The minimum interval of time
 *	(in TUs) during which a mesh STA can send only one Action frame
 *	containing a PREQ element for root path confirmation.
 *
 * @NL80211_MESHCONF_POWER_MODE: Default mesh power mode for new peer links.
 *	type &enum nl80211_mesh_power_mode (u32)
 *
 * @NL80211_MESHCONF_AWAKE_WINDOW: awake window duration (in TUs)
 *
 * @NL80211_MESHCONF_PLINK_TIMEOUT: If no tx activity is seen from a STA we've
 *	established peering with for longer than this time (in seconds), then
 *	remove it from the STA's list of peers. You may set this to 0 to disable
 *	the removal of the STA. Default is 30 minutes.
 *
 * @NL80211_MESHCONF_CONNECTED_TO_GATE: If set to true then this mesh STA
 *	will advertise that it is connected to a gate in the mesh formation
 *	field.  If left unset then the mesh formation field will only
 *	advertise such if there is an active root mesh path.
 *
 * @NL80211_MESHCONF_NOLEARN: Try to avoid multi-hop path discovery (e.g.
 *      PREQ/PREP for HWMP) if the destination is a direct neighbor. Note that
 *      this might not be the optimal decision as a multi-hop route might be
 *      better. So if using this setting you will likely also want to disable
 *      dot11MeshForwarding and use another mesh routing protocol on top.
 *
 * @NL80211_MESHCONF_CONNECTED_TO_AS: If set to true then this mesh STA
 *	will advertise that it is connected to a authentication server
 *	in the mesh formation field.
 *
 * @__NL80211_MESHCONF_ATTR_AFTER_LAST: internal use
 */
enum nl80211_meshconf_params {
	__NL80211_MESHCONF_INVALID,
	NL80211_MESHCONF_RETRY_TIMEOUT,
	NL80211_MESHCONF_CONFIRM_TIMEOUT,
	NL80211_MESHCONF_HOLDING_TIMEOUT,
	NL80211_MESHCONF_MAX_PEER_LINKS,
	NL80211_MESHCONF_MAX_RETRIES,
	NL80211_MESHCONF_TTL,
	NL80211_MESHCONF_AUTO_OPEN_PLINKS,
	NL80211_MESHCONF_HWMP_MAX_PREQ_RETRIES,
	NL80211_MESHCONF_PATH_REFRESH_TIME,
	NL80211_MESHCONF_MIN_DISCOVERY_TIMEOUT,
	NL80211_MESHCONF_HWMP_ACTIVE_PATH_TIMEOUT,
	NL80211_MESHCONF_HWMP_PREQ_MIN_INTERVAL,
	NL80211_MESHCONF_HWMP_NET_DIAM_TRVS_TIME,
	NL80211_MESHCONF_HWMP_ROOTMODE,
	NL80211_MESHCONF_ELEMENT_TTL,
	NL80211_MESHCONF_HWMP_RANN_INTERVAL,
	NL80211_MESHCONF_GATE_ANNOUNCEMENTS,
	NL80211_MESHCONF_HWMP_PERR_MIN_INTERVAL,
	NL80211_MESHCONF_FORWARDING,
	NL80211_MESHCONF_RSSI_THRESHOLD,
	NL80211_MESHCONF_SYNC_OFFSET_MAX_NEIGHBOR,
	NL80211_MESHCONF_HT_OPMODE,
	NL80211_MESHCONF_HWMP_PATH_TO_ROOT_TIMEOUT,
	NL80211_MESHCONF_HWMP_ROOT_INTERVAL,
	NL80211_MESHCONF_HWMP_CONFIRMATION_INTERVAL,
	NL80211_MESHCONF_POWER_MODE,
	NL80211_MESHCONF_AWAKE_WINDOW,
	NL80211_MESHCONF_PLINK_TIMEOUT,
	NL80211_MESHCONF_CONNECTED_TO_GATE,
	NL80211_MESHCONF_NOLEARN,
	NL80211_MESHCONF_CONNECTED_TO_AS,

	/* keep last */
	__NL80211_MESHCONF_ATTR_AFTER_LAST,
	NL80211_MESHCONF_ATTR_MAX = __NL80211_MESHCONF_ATTR_AFTER_LAST - 1
};

/**
 * enum nl80211_mesh_setup_params - mesh setup parameters
 *
 * Mesh setup parameters.  These are used to start/join a mesh and cannot be
 * changed while the mesh is active.
 *
 * @__NL80211_MESH_SETUP_INVALID: Internal use
 *
 * @NL80211_MESH_SETUP_ENABLE_VENDOR_PATH_SEL: Enable this option to use a
 *	vendor specific path selection algorithm or disable it to use the
 *	default HWMP.
 *
 * @NL80211_MESH_SETUP_ENABLE_VENDOR_METRIC: Enable this option to use a
 *	vendor specific path metric or disable it to use the default Airtime
 *	metric.
 *
 * @NL80211_MESH_SETUP_IE: Information elements for this mesh, for instance, a
 *	robust security network ie, or a vendor specific information element
 *	that vendors will use to identify the path selection methods and
 *	metrics in use.
 *
 * @NL80211_MESH_SETUP_USERSPACE_AUTH: Enable this option if an authentication
 *	daemon will be authenticating mesh candidates.
 *
 * @NL80211_MESH_SETUP_USERSPACE_AMPE: Enable this option if an authentication
 *	daemon will be securing peer link frames.  AMPE is a secured version of
 *	Mesh Peering Management (MPM) and is implemented with the assistance of
 *	a userspace daemon.  When this flag is set, the kernel will send peer
 *	management frames to a userspace daemon that will implement AMPE
 *	functionality (security capabilities selection, key confirmation, and
 *	key management).  When the flag is unset (default), the kernel can
 *	autonomously complete (unsecured) mesh peering without the need of a
 *	userspace daemon.
 *
 * @NL80211_MESH_SETUP_ENABLE_VENDOR_SYNC: Enable this option to use a
 *	vendor specific synchronization method or disable it to use the default
 *	neighbor offset synchronization
 *
 * @NL80211_MESH_SETUP_USERSPACE_MPM: Enable this option if userspace will
 *	implement an MPM which handles peer allocation and state.
 *
 * @NL80211_MESH_SETUP_AUTH_PROTOCOL: Inform the kernel of the authentication
 *	method (u8, as defined in IEEE 8.4.2.100.6, e.g. 0x1 for SAE).
 *	Default is no authentication method required.
 *
 * @NL80211_MESH_SETUP_ATTR_MAX: highest possible mesh setup attribute number
 *
 * @__NL80211_MESH_SETUP_ATTR_AFTER_LAST: Internal use
 */
enum nl80211_mesh_setup_params {
	__NL80211_MESH_SETUP_INVALID,
	NL80211_MESH_SETUP_ENABLE_VENDOR_PATH_SEL,
	NL80211_MESH_SETUP_ENABLE_VENDOR_METRIC,
	NL80211_MESH_SETUP_IE,
	NL80211_MESH_SETUP_USERSPACE_AUTH,
	NL80211_MESH_SETUP_USERSPACE_AMPE,
	NL80211_MESH_SETUP_ENABLE_VENDOR_SYNC,
	NL80211_MESH_SETUP_USERSPACE_MPM,
	NL80211_MESH_SETUP_AUTH_PROTOCOL,

	/* keep last */
	__NL80211_MESH_SETUP_ATTR_AFTER_LAST,
	NL80211_MESH_SETUP_ATTR_MAX = __NL80211_MESH_SETUP_ATTR_AFTER_LAST - 1
};

/**
 * enum nl80211_txq_attr - TX queue parameter attributes
 * @__NL80211_TXQ_ATTR_INVALID: Attribute number 0 is reserved
 * @NL80211_TXQ_ATTR_AC: AC identifier (NL80211_AC_*)
 * @NL80211_TXQ_ATTR_TXOP: Maximum burst time in units of 32 usecs, 0 meaning
 *	disabled
 * @NL80211_TXQ_ATTR_CWMIN: Minimum contention window [a value of the form
 *	2^n-1 in the range 1..32767]
 * @NL80211_TXQ_ATTR_CWMAX: Maximum contention window [a value of the form
 *	2^n-1 in the range 1..32767]
 * @NL80211_TXQ_ATTR_AIFS: Arbitration interframe space [0..255]
 * @__NL80211_TXQ_ATTR_AFTER_LAST: Internal
 * @NL80211_TXQ_ATTR_MAX: Maximum TXQ attribute number
 */
enum nl80211_txq_attr {
	__NL80211_TXQ_ATTR_INVALID,
	NL80211_TXQ_ATTR_AC,
	NL80211_TXQ_ATTR_TXOP,
	NL80211_TXQ_ATTR_CWMIN,
	NL80211_TXQ_ATTR_CWMAX,
	NL80211_TXQ_ATTR_AIFS,

	/* keep last */
	__NL80211_TXQ_ATTR_AFTER_LAST,
	NL80211_TXQ_ATTR_MAX = __NL80211_TXQ_ATTR_AFTER_LAST - 1
};

enum nl80211_ac {
	NL80211_AC_VO,
	NL80211_AC_VI,
	NL80211_AC_BE,
	NL80211_AC_BK,
	NL80211_NUM_ACS
};

/* backward compat */
#define NL80211_TXQ_ATTR_QUEUE	NL80211_TXQ_ATTR_AC
#define NL80211_TXQ_Q_VO	NL80211_AC_VO
#define NL80211_TXQ_Q_VI	NL80211_AC_VI
#define NL80211_TXQ_Q_BE	NL80211_AC_BE
#define NL80211_TXQ_Q_BK	NL80211_AC_BK

/**
 * enum nl80211_channel_type - channel type
 * @NL80211_CHAN_NO_HT: 20 MHz, non-HT channel
 * @NL80211_CHAN_HT20: 20 MHz HT channel
 * @NL80211_CHAN_HT40MINUS: HT40 channel, secondary channel
 *	below the control channel
 * @NL80211_CHAN_HT40PLUS: HT40 channel, secondary channel
 *	above the control channel
 */
enum nl80211_channel_type {
	NL80211_CHAN_NO_HT,
	NL80211_CHAN_HT20,
	NL80211_CHAN_HT40MINUS,
	NL80211_CHAN_HT40PLUS
};

/**
 * enum nl80211_key_mode - Key mode
 *
 * @NL80211_KEY_RX_TX: (Default)
 *	Key can be used for Rx and Tx immediately
 *
 * The following modes can only be selected for unicast keys and when the
 * driver supports @NL80211_EXT_FEATURE_EXT_KEY_ID:
 *
 * @NL80211_KEY_NO_TX: Only allowed in combination with @NL80211_CMD_NEW_KEY:
 *	Unicast key can only be used for Rx, Tx not allowed, yet
 * @NL80211_KEY_SET_TX: Only allowed in combination with @NL80211_CMD_SET_KEY:
 *	The unicast key identified by idx and mac is cleared for Tx and becomes
 *	the preferred Tx key for the station.
 */
enum nl80211_key_mode {
	NL80211_KEY_RX_TX,
	NL80211_KEY_NO_TX,
	NL80211_KEY_SET_TX
};

/**
 * enum nl80211_chan_width - channel width definitions
 *
 * These values are used with the %NL80211_ATTR_CHANNEL_WIDTH
 * attribute.
 *
 * @NL80211_CHAN_WIDTH_20_NOHT: 20 MHz, non-HT channel
 * @NL80211_CHAN_WIDTH_20: 20 MHz HT channel
 * @NL80211_CHAN_WIDTH_40: 40 MHz channel, the %NL80211_ATTR_CENTER_FREQ1
 *	attribute must be provided as well
 * @NL80211_CHAN_WIDTH_80: 80 MHz channel, the %NL80211_ATTR_CENTER_FREQ1
 *	attribute must be provided as well
 * @NL80211_CHAN_WIDTH_80P80: 80+80 MHz channel, the %NL80211_ATTR_CENTER_FREQ1
 *	and %NL80211_ATTR_CENTER_FREQ2 attributes must be provided as well
 * @NL80211_CHAN_WIDTH_160: 160 MHz channel, the %NL80211_ATTR_CENTER_FREQ1
 *	attribute must be provided as well
 * @NL80211_CHAN_WIDTH_5: 5 MHz OFDM channel
 * @NL80211_CHAN_WIDTH_10: 10 MHz OFDM channel
 * @NL80211_CHAN_WIDTH_1: 1 MHz OFDM channel
 * @NL80211_CHAN_WIDTH_2: 2 MHz OFDM channel
 * @NL80211_CHAN_WIDTH_4: 4 MHz OFDM channel
 * @NL80211_CHAN_WIDTH_8: 8 MHz OFDM channel
 * @NL80211_CHAN_WIDTH_16: 16 MHz OFDM channel
 * @NL80211_CHAN_WIDTH_320: 320 MHz channel, the %NL80211_ATTR_CENTER_FREQ1
 *	attribute must be provided as well
 */
enum nl80211_chan_width {
	NL80211_CHAN_WIDTH_20_NOHT,
	NL80211_CHAN_WIDTH_20,
	NL80211_CHAN_WIDTH_40,
	NL80211_CHAN_WIDTH_80,
	NL80211_CHAN_WIDTH_80P80,
	NL80211_CHAN_WIDTH_160,
	NL80211_CHAN_WIDTH_5,
	NL80211_CHAN_WIDTH_10,
	NL80211_CHAN_WIDTH_1,
	NL80211_CHAN_WIDTH_2,
	NL80211_CHAN_WIDTH_4,
	NL80211_CHAN_WIDTH_8,
	NL80211_CHAN_WIDTH_16,
	NL80211_CHAN_WIDTH_320,
};

/**
 * enum nl80211_bss_scan_width - control channel width for a BSS
 *
 * These values are used with the %NL80211_BSS_CHAN_WIDTH attribute.
 *
 * @NL80211_BSS_CHAN_WIDTH_20: control channel is 20 MHz wide or compatible
 * @NL80211_BSS_CHAN_WIDTH_10: control channel is 10 MHz wide
 * @NL80211_BSS_CHAN_WIDTH_5: control channel is 5 MHz wide
 * @NL80211_BSS_CHAN_WIDTH_1: control channel is 1 MHz wide
 * @NL80211_BSS_CHAN_WIDTH_2: control channel is 2 MHz wide
 */
enum nl80211_bss_scan_width {
	NL80211_BSS_CHAN_WIDTH_20,
	NL80211_BSS_CHAN_WIDTH_10,
	NL80211_BSS_CHAN_WIDTH_5,
	NL80211_BSS_CHAN_WIDTH_1,
	NL80211_BSS_CHAN_WIDTH_2,
};

/**
 * enum nl80211_bss - netlink attributes for a BSS
 *
 * @__NL80211_BSS_INVALID: invalid
 * @NL80211_BSS_BSSID: BSSID of the BSS (6 octets)
 * @NL80211_BSS_FREQUENCY: frequency in MHz (u32)
 * @NL80211_BSS_TSF: TSF of the received probe response/beacon (u64)
 *	(if @NL80211_BSS_PRESP_DATA is present then this is known to be
 *	from a probe response, otherwise it may be from the same beacon
 *	that the NL80211_BSS_BEACON_TSF will be from)
 * @NL80211_BSS_BEACON_INTERVAL: beacon interval of the (I)BSS (u16)
 * @NL80211_BSS_CAPABILITY: capability field (CPU order, u16)
 * @NL80211_BSS_INFORMATION_ELEMENTS: binary attribute containing the
 *	raw information elements from the probe response/beacon (bin);
 *	if the %NL80211_BSS_BEACON_IES attribute is present and the data is
 *	different then the IEs here are from a Probe Response frame; otherwise
 *	they are from a Beacon frame.
 *	However, if the driver does not indicate the source of the IEs, these
 *	IEs may be from either frame subtype.
 *	If present, the @NL80211_BSS_PRESP_DATA attribute indicates that the
 *	data here is known to be from a probe response, without any heuristics.
 * @NL80211_BSS_SIGNAL_MBM: signal strength of probe response/beacon
 *	in mBm (100 * dBm) (s32)
 * @NL80211_BSS_SIGNAL_UNSPEC: signal strength of the probe response/beacon
 *	in unspecified units, scaled to 0..100 (u8)
 * @NL80211_BSS_STATUS: status, if this BSS is "used"
 * @NL80211_BSS_SEEN_MS_AGO: age of this BSS entry in ms
 * @NL80211_BSS_BEACON_IES: binary attribute containing the raw information
 *	elements from a Beacon frame (bin); not present if no Beacon frame has
 *	yet been received
 * @NL80211_BSS_CHAN_WIDTH: channel width of the control channel
 *	(u32, enum nl80211_bss_scan_width)
 * @NL80211_BSS_BEACON_TSF: TSF of the last received beacon (u64)
 *	(not present if no beacon frame has been received yet)
 * @NL80211_BSS_PRESP_DATA: the data in @NL80211_BSS_INFORMATION_ELEMENTS and
 *	@NL80211_BSS_TSF is known to be from a probe response (flag attribute)
 * @NL80211_BSS_LAST_SEEN_BOOTTIME: CLOCK_BOOTTIME timestamp when this entry
 *	was last updated by a received frame. The value is expected to be
 *	accurate to about 10ms. (u64, nanoseconds)
 * @NL80211_BSS_PAD: attribute used for padding for 64-bit alignment
 * @NL80211_BSS_PARENT_TSF: the time at the start of reception of the first
 *	octet of the timestamp field of the last beacon/probe received for
 *	this BSS. The time is the TSF of the BSS specified by
 *	@NL80211_BSS_PARENT_BSSID. (u64).
 * @NL80211_BSS_PARENT_BSSID: the BSS according to which @NL80211_BSS_PARENT_TSF
 *	is set.
 * @NL80211_BSS_CHAIN_SIGNAL: per-chain signal strength of last BSS update.
 *	Contains a nested array of signal strength attributes (u8, dBm),
 *	using the nesting index as the antenna number.
 * @NL80211_BSS_FREQUENCY_OFFSET: frequency offset in KHz
 * @NL80211_BSS_MLO_LINK_ID: MLO link ID of the BSS (u8).
 * @__NL80211_BSS_AFTER_LAST: internal
 * @NL80211_BSS_MAX: highest BSS attribute
 */
enum nl80211_bss {
	__NL80211_BSS_INVALID,
	NL80211_BSS_BSSID,
	NL80211_BSS_FREQUENCY,
	NL80211_BSS_TSF,
	NL80211_BSS_BEACON_INTERVAL,
	NL80211_BSS_CAPABILITY,
	NL80211_BSS_INFORMATION_ELEMENTS,
	NL80211_BSS_SIGNAL_MBM,
	NL80211_BSS_SIGNAL_UNSPEC,
	NL80211_BSS_STATUS,
	NL80211_BSS_SEEN_MS_AGO,
	NL80211_BSS_BEACON_IES,
	NL80211_BSS_CHAN_WIDTH,
	NL80211_BSS_BEACON_TSF,
	NL80211_BSS_PRESP_DATA,
	NL80211_BSS_LAST_SEEN_BOOTTIME,
	NL80211_BSS_PAD,
	NL80211_BSS_PARENT_TSF,
	NL80211_BSS_PARENT_BSSID,
	NL80211_BSS_CHAIN_SIGNAL,
	NL80211_BSS_FREQUENCY_OFFSET,
	NL80211_BSS_MLO_LINK_ID,
	NL80211_BSS_RESERVED_DO_NOT_USE_2 = 22,
	NL80211_BSS_RESERVED_DO_NOT_USE_3 = 23,
	NL80211_BSS_RESERVED_DO_NOT_USE_4 = 24,
	NL80211_BSS_RESERVED_DO_NOT_USE_5 = 25,

	/* keep last */
	__NL80211_BSS_AFTER_LAST,
	NL80211_BSS_MAX = __NL80211_BSS_AFTER_LAST - 1
};

/**
 * enum nl80211_bss_status - BSS "status"
 * @NL80211_BSS_STATUS_AUTHENTICATED: Authenticated with this BSS.
 *	Note that this is no longer used since cfg80211 no longer
 *	keeps track of whether or not authentication was done with
 *	a given BSS.
 * @NL80211_BSS_STATUS_ASSOCIATED: Associated with this BSS.
 * @NL80211_BSS_STATUS_IBSS_JOINED: Joined to this IBSS.
 *
 * The BSS status is a BSS attribute in scan dumps, which
 * indicates the status the interface has wrt. this BSS.
 */
enum nl80211_bss_status {
	NL80211_BSS_STATUS_AUTHENTICATED,
	NL80211_BSS_STATUS_ASSOCIATED,
	NL80211_BSS_STATUS_IBSS_JOINED,
};

/**
 * enum nl80211_auth_type - AuthenticationType
 *
 * @NL80211_AUTHTYPE_OPEN_SYSTEM: Open System authentication
 * @NL80211_AUTHTYPE_SHARED_KEY: Shared Key authentication (WEP only)
 * @NL80211_AUTHTYPE_FT: Fast BSS Transition (IEEE 802.11r)
 * @NL80211_AUTHTYPE_NETWORK_EAP: Network EAP (some Cisco APs and mainly LEAP)
 * @NL80211_AUTHTYPE_SAE: Simultaneous authentication of equals
 * @NL80211_AUTHTYPE_FILS_SK: Fast Initial Link Setup shared key
 * @NL80211_AUTHTYPE_FILS_SK_PFS: Fast Initial Link Setup shared key with PFS
 * @NL80211_AUTHTYPE_FILS_PK: Fast Initial Link Setup public key
 * @__NL80211_AUTHTYPE_NUM: internal
 * @NL80211_AUTHTYPE_MAX: maximum valid auth algorithm
 * @NL80211_AUTHTYPE_AUTOMATIC: determine automatically (if necessary by
 *	trying multiple times); this is invalid in netlink -- leave out
 *	the attribute for this on CONNECT commands.
 */
enum nl80211_auth_type {
	NL80211_AUTHTYPE_OPEN_SYSTEM,
	NL80211_AUTHTYPE_SHARED_KEY,
	NL80211_AUTHTYPE_FT,
	NL80211_AUTHTYPE_NETWORK_EAP,
	NL80211_AUTHTYPE_SAE,
	NL80211_AUTHTYPE_FILS_SK,
	NL80211_AUTHTYPE_FILS_SK_PFS,
	NL80211_AUTHTYPE_FILS_PK,

	/* keep last */
	__NL80211_AUTHTYPE_NUM,
	NL80211_AUTHTYPE_MAX = __NL80211_AUTHTYPE_NUM - 1,
	NL80211_AUTHTYPE_AUTOMATIC
};

/**
 * enum nl80211_key_type - Key Type
 * @NL80211_KEYTYPE_GROUP: Group (broadcast/multicast) key
 * @NL80211_KEYTYPE_PAIRWISE: Pairwise (unicast/individual) key
 * @NL80211_KEYTYPE_PEERKEY: PeerKey (DLS)
 * @NUM_NL80211_KEYTYPES: number of defined key types
 */
enum nl80211_key_type {
	NL80211_KEYTYPE_GROUP,
	NL80211_KEYTYPE_PAIRWISE,
	NL80211_KEYTYPE_PEERKEY,

	NUM_NL80211_KEYTYPES
};

/**
 * enum nl80211_mfp - Management frame protection state
 * @NL80211_MFP_NO: Management frame protection not used
 * @NL80211_MFP_REQUIRED: Management frame protection required
 * @NL80211_MFP_OPTIONAL: Management frame protection is optional
 */
enum nl80211_mfp {
	NL80211_MFP_NO,
	NL80211_MFP_REQUIRED,
	NL80211_MFP_OPTIONAL,
};

enum nl80211_wpa_versions {
	NL80211_WPA_VERSION_1 = 1 << 0,
	NL80211_WPA_VERSION_2 = 1 << 1,
	NL80211_WPA_VERSION_3 = 1 << 2,
};

/**
 * enum nl80211_key_default_types - key default types
 * @__NL80211_KEY_DEFAULT_TYPE_INVALID: invalid
 * @NL80211_KEY_DEFAULT_TYPE_UNICAST: key should be used as default
 *	unicast key
 * @NL80211_KEY_DEFAULT_TYPE_MULTICAST: key should be used as default
 *	multicast key
 * @NUM_NL80211_KEY_DEFAULT_TYPES: number of default types
 */
enum nl80211_key_default_types {
	__NL80211_KEY_DEFAULT_TYPE_INVALID,
	NL80211_KEY_DEFAULT_TYPE_UNICAST,
	NL80211_KEY_DEFAULT_TYPE_MULTICAST,

	NUM_NL80211_KEY_DEFAULT_TYPES
};

/**
 * enum nl80211_key_attributes - key attributes
 * @__NL80211_KEY_INVALID: invalid
 * @NL80211_KEY_DATA: (temporal) key data; for TKIP this consists of
 *	16 bytes encryption key followed by 8 bytes each for TX and RX MIC
 *	keys
 * @NL80211_KEY_IDX: key ID (u8, 0-3)
 * @NL80211_KEY_CIPHER: key cipher suite (u32, as defined by IEEE 802.11
 *	section 7.3.2.25.1, e.g. 0x000FAC04)
 * @NL80211_KEY_SEQ: transmit key sequence number (IV/PN) for TKIP and
 *	CCMP keys, each six bytes in little endian
 * @NL80211_KEY_DEFAULT: flag indicating default key
 * @NL80211_KEY_DEFAULT_MGMT: flag indicating default management key
 * @NL80211_KEY_TYPE: the key type from enum nl80211_key_type, if not
 *	specified the default depends on whether a MAC address was
 *	given with the command using the key or not (u32)
 * @NL80211_KEY_DEFAULT_TYPES: A nested attribute containing flags
 *	attributes, specifying what a key should be set as default as.
 *	See &enum nl80211_key_default_types.
 * @NL80211_KEY_MODE: the mode from enum nl80211_key_mode.
 *	Defaults to @NL80211_KEY_RX_TX.
 * @NL80211_KEY_DEFAULT_BEACON: flag indicating default Beacon frame key
 *
 * @__NL80211_KEY_AFTER_LAST: internal
 * @NL80211_KEY_MAX: highest key attribute
 */
enum nl80211_key_attributes {
	__NL80211_KEY_INVALID,
	NL80211_KEY_DATA,
	NL80211_KEY_IDX,
	NL80211_KEY_CIPHER,
	NL80211_KEY_SEQ,
	NL80211_KEY_DEFAULT,
	NL80211_KEY_DEFAULT_MGMT,
	NL80211_KEY_TYPE,
	NL80211_KEY_DEFAULT_TYPES,
	NL80211_KEY_MODE,
	NL80211_KEY_DEFAULT_BEACON,
	NL80211_KEY_RESERVED_DO_NOT_USE_1 = 11,
	NL80211_KEY_RESERVED_DO_NOT_USE_2 = 12,
	NL80211_KEY_RESERVED_DO_NOT_USE_3 = 13,
	NL80211_KEY_RESERVED_DO_NOT_USE_4 = 14,
	NL80211_KEY_RESERVED_DO_NOT_USE_5 = 15,

	/* keep last */
	__NL80211_KEY_AFTER_LAST,
	NL80211_KEY_MAX = __NL80211_KEY_AFTER_LAST - 1
};

/**
 * enum nl80211_tx_rate_attributes - TX rate set attributes
 * @__NL80211_TXRATE_INVALID: invalid
 * @NL80211_TXRATE_LEGACY: Legacy (non-MCS) rates allowed for TX rate selection
 *	in an array of rates as defined in IEEE 802.11 7.3.2.2 (u8 values with
 *	1 = 500 kbps) but without the IE length restriction (at most
 *	%NL80211_MAX_SUPP_RATES in a single array).
 * @NL80211_TXRATE_HT: HT (MCS) rates allowed for TX rate selection
 *	in an array of MCS numbers.
 * @NL80211_TXRATE_VHT: VHT rates allowed for TX rate selection,
 *	see &struct nl80211_txrate_vht
 * @NL80211_TXRATE_GI: configure GI, see &enum nl80211_txrate_gi
 * @NL80211_TXRATE_HE: HE rates allowed for TX rate selection,
 *	see &struct nl80211_txrate_he
 * @NL80211_TXRATE_HE_GI: configure HE GI, 0.8us, 1.6us and 3.2us.
 * @NL80211_TXRATE_HE_LTF: configure HE LTF, 1XLTF, 2XLTF and 4XLTF.
 * @__NL80211_TXRATE_AFTER_LAST: internal
 * @NL80211_TXRATE_MAX: highest TX rate attribute
 */
enum nl80211_tx_rate_attributes {
	__NL80211_TXRATE_INVALID,
	NL80211_TXRATE_LEGACY,
	NL80211_TXRATE_HT,
	NL80211_TXRATE_VHT,
	NL80211_TXRATE_GI,
	NL80211_TXRATE_HE,
	NL80211_TXRATE_HE_GI,
	NL80211_TXRATE_HE_LTF,
	NL80211_TXRATE_RESERVED_DO_NOT_USE_1 = 8,
	NL80211_TXRATE_RESERVED_DO_NOT_USE_2 = 9,
	NL80211_TXRATE_RESERVED_DO_NOT_USE_3 = 10,
	NL80211_TXRATE_RESERVED_DO_NOT_USE_4 = 11,
	NL80211_TXRATE_RESERVED_DO_NOT_USE_5 = 12,

	/* keep last */
	__NL80211_TXRATE_AFTER_LAST,
	NL80211_TXRATE_MAX = __NL80211_TXRATE_AFTER_LAST - 1
};

#define NL80211_TXRATE_MCS NL80211_TXRATE_HT
#define NL80211_VHT_NSS_MAX		8

/**
 * struct nl80211_txrate_vht - VHT MCS/NSS txrate bitmap
 * @mcs: MCS bitmap table for each NSS (array index 0 for 1 stream, etc.)
 */
struct nl80211_txrate_vht {
	__u16 mcs[NL80211_VHT_NSS_MAX];
};

#define NL80211_HE_NSS_MAX		8
/**
 * struct nl80211_txrate_he - HE MCS/NSS txrate bitmap
 * @mcs: MCS bitmap table for each NSS (array index 0 for 1 stream, etc.)
 */
struct nl80211_txrate_he {
	__u16 mcs[NL80211_HE_NSS_MAX];
};

enum nl80211_txrate_gi {
	NL80211_TXRATE_DEFAULT_GI,
	NL80211_TXRATE_FORCE_SGI,
	NL80211_TXRATE_FORCE_LGI,
};

/**
 * enum nl80211_band - Frequency band
 * @NL80211_BAND_2GHZ: 2.4 GHz ISM band
 * @NL80211_BAND_5GHZ: around 5 GHz band (4.9 - 5.7 GHz)
 * @NL80211_BAND_60GHZ: around 60 GHz band (58.32 - 69.12 GHz)
 * @NL80211_BAND_6GHZ: around 6 GHz band (5.9 - 7.2 GHz)
 * @NL80211_BAND_S1GHZ: around 900MHz, supported by S1G PHYs
 * @NL80211_BAND_LC: light communication band (placeholder)
 * @NUM_NL80211_BANDS: number of bands, avoid using this in userspace
 *	since newer kernel versions may support more bands
 */
enum nl80211_band {
	NL80211_BAND_2GHZ,
	NL80211_BAND_5GHZ,
	NL80211_BAND_60GHZ,
	NL80211_BAND_6GHZ,
	NL80211_BAND_S1GHZ,
	NL80211_BAND_LC,

	NUM_NL80211_BANDS,
};

/**
 * enum nl80211_ps_state - powersave state
 * @NL80211_PS_DISABLED: powersave is disabled
 * @NL80211_PS_ENABLED: powersave is enabled
 */
enum nl80211_ps_state {
	NL80211_PS_DISABLED,
	NL80211_PS_ENABLED,
};

/**
 * enum nl80211_attr_cqm - connection quality monitor attributes
 * @__NL80211_ATTR_CQM_INVALID: invalid
 * @NL80211_ATTR_CQM_RSSI_THOLD: RSSI threshold in dBm. This value specifies
 *	the threshold for the RSSI level at which an event will be sent. Zero
 *	to disable.  Alternatively, if %NL80211_EXT_FEATURE_CQM_RSSI_LIST is
 *	set, multiple values can be supplied as a low-to-high sorted array of
 *	threshold values in dBm.  Events will be sent when the RSSI value
 *	crosses any of the thresholds.
 * @NL80211_ATTR_CQM_RSSI_HYST: RSSI hysteresis in dBm. This value specifies
 *	the minimum amount the RSSI level must change after an event before a
 *	new event may be issued (to reduce effects of RSSI oscillation).
 * @NL80211_ATTR_CQM_RSSI_THRESHOLD_EVENT: RSSI threshold event
 * @NL80211_ATTR_CQM_PKT_LOSS_EVENT: a u32 value indicating that this many
 *	consecutive packets were not acknowledged by the peer
 * @NL80211_ATTR_CQM_TXE_RATE: TX error rate in %. Minimum % of TX failures
 *	during the given %NL80211_ATTR_CQM_TXE_INTVL before an
 *	%NL80211_CMD_NOTIFY_CQM with reported %NL80211_ATTR_CQM_TXE_RATE and
 *	%NL80211_ATTR_CQM_TXE_PKTS is generated.
 * @NL80211_ATTR_CQM_TXE_PKTS: number of attempted packets in a given
 *	%NL80211_ATTR_CQM_TXE_INTVL before %NL80211_ATTR_CQM_TXE_RATE is
 *	checked.
 * @NL80211_ATTR_CQM_TXE_INTVL: interval in seconds. Specifies the periodic
 *	interval in which %NL80211_ATTR_CQM_TXE_PKTS and
 *	%NL80211_ATTR_CQM_TXE_RATE must be satisfied before generating an
 *	%NL80211_CMD_NOTIFY_CQM. Set to 0 to turn off TX error reporting.
 * @NL80211_ATTR_CQM_BEACON_LOSS_EVENT: flag attribute that's set in a beacon
 *	loss event
 * @NL80211_ATTR_CQM_RSSI_LEVEL: the RSSI value in dBm that triggered the
 *	RSSI threshold event.
 * @__NL80211_ATTR_CQM_AFTER_LAST: internal
 * @NL80211_ATTR_CQM_MAX: highest key attribute
 */
enum nl80211_attr_cqm {
	__NL80211_ATTR_CQM_INVALID,
	NL80211_ATTR_CQM_RSSI_THOLD,
	NL80211_ATTR_CQM_RSSI_HYST,
	NL80211_ATTR_CQM_RSSI_THRESHOLD_EVENT,
	NL80211_ATTR_CQM_PKT_LOSS_EVENT,
	NL80211_ATTR_CQM_TXE_RATE,
	NL80211_ATTR_CQM_TXE_PKTS,
	NL80211_ATTR_CQM_TXE_INTVL,
	NL80211_ATTR_CQM_BEACON_LOSS_EVENT,
	NL80211_ATTR_CQM_RSSI_LEVEL,

	/* keep last */
	__NL80211_ATTR_CQM_AFTER_LAST,
	NL80211_ATTR_CQM_MAX = __NL80211_ATTR_CQM_AFTER_LAST - 1
};

/**
 * enum nl80211_cqm_rssi_threshold_event - RSSI threshold event
 * @NL80211_CQM_RSSI_THRESHOLD_EVENT_LOW: The RSSI level is lower than the
 *      configured threshold
 * @NL80211_CQM_RSSI_THRESHOLD_EVENT_HIGH: The RSSI is higher than the
 *      configured threshold
 * @NL80211_CQM_RSSI_BEACON_LOSS_EVENT: (reserved, never sent)
 */
enum nl80211_cqm_rssi_threshold_event {
	NL80211_CQM_RSSI_THRESHOLD_EVENT_LOW,
	NL80211_CQM_RSSI_THRESHOLD_EVENT_HIGH,
	NL80211_CQM_RSSI_BEACON_LOSS_EVENT,
};


/**
 * enum nl80211_tx_power_setting - TX power adjustment
 * @NL80211_TX_POWER_AUTOMATIC: automatically determine transmit power
 * @NL80211_TX_POWER_LIMITED: limit TX power by the mBm parameter
 * @NL80211_TX_POWER_FIXED: fix TX power to the mBm parameter
 */
enum nl80211_tx_power_setting {
	NL80211_TX_POWER_AUTOMATIC,
	NL80211_TX_POWER_LIMITED,
	NL80211_TX_POWER_FIXED,
};

/**
 * enum nl80211_tid_config - TID config state
 * @NL80211_TID_CONFIG_ENABLE: Enable config for the TID
 * @NL80211_TID_CONFIG_DISABLE: Disable config for the TID
 */
enum nl80211_tid_config {
	NL80211_TID_CONFIG_ENABLE,
	NL80211_TID_CONFIG_DISABLE,
};

/* enum nl80211_tx_rate_setting - TX rate configuration type
 * @NL80211_TX_RATE_AUTOMATIC: automatically determine TX rate
 * @NL80211_TX_RATE_LIMITED: limit the TX rate by the TX rate parameter
 * @NL80211_TX_RATE_FIXED: fix TX rate to the TX rate parameter
 */
enum nl80211_tx_rate_setting {
	NL80211_TX_RATE_AUTOMATIC,
	NL80211_TX_RATE_LIMITED,
	NL80211_TX_RATE_FIXED,
};

/* enum nl80211_tid_config_attr - TID specific configuration.
 * @NL80211_TID_CONFIG_ATTR_PAD: pad attribute for 64-bit values
 * @NL80211_TID_CONFIG_ATTR_VIF_SUPP: a bitmap (u64) of attributes supported
 *	for per-vif configuration; doesn't list the ones that are generic
 *	(%NL80211_TID_CONFIG_ATTR_TIDS, %NL80211_TID_CONFIG_ATTR_OVERRIDE).
 * @NL80211_TID_CONFIG_ATTR_PEER_SUPP: same as the previous per-vif one, but
 *	per peer instead.
 * @NL80211_TID_CONFIG_ATTR_OVERRIDE: flag attribue, if set indicates
 *	that the new configuration overrides all previous peer
 *	configurations, otherwise previous peer specific configurations
 *	should be left untouched.
 * @NL80211_TID_CONFIG_ATTR_TIDS: a bitmask value of TIDs (bit 0 to 7)
 *	Its type is u16.
 * @NL80211_TID_CONFIG_ATTR_NOACK: Configure ack policy for the TID.
 *	specified in %NL80211_TID_CONFIG_ATTR_TID. see %enum nl80211_tid_config.
 *	Its type is u8.
 * @NL80211_TID_CONFIG_ATTR_RETRY_SHORT: Number of retries used with data frame
 *	transmission, user-space sets this configuration in
 *	&NL80211_CMD_SET_TID_CONFIG. It is u8 type, min value is 1 and
 *	the max value is advertised by the driver in this attribute on
 *	output in wiphy capabilities.
 * @NL80211_TID_CONFIG_ATTR_RETRY_LONG: Number of retries used with data frame
 *	transmission, user-space sets this configuration in
 *	&NL80211_CMD_SET_TID_CONFIG. Its type is u8, min value is 1 and
 *	the max value is advertised by the driver in this attribute on
 *	output in wiphy capabilities.
 * @NL80211_TID_CONFIG_ATTR_AMPDU_CTRL: Enable/Disable MPDU aggregation
 *	for the TIDs specified in %NL80211_TID_CONFIG_ATTR_TIDS.
 *	Its type is u8, using the values from &nl80211_tid_config.
 * @NL80211_TID_CONFIG_ATTR_RTSCTS_CTRL: Enable/Disable RTS_CTS for the TIDs
 *	specified in %NL80211_TID_CONFIG_ATTR_TIDS. It is u8 type, using
 *	the values from &nl80211_tid_config.
 * @NL80211_TID_CONFIG_ATTR_AMSDU_CTRL: Enable/Disable MSDU aggregation
 *	for the TIDs specified in %NL80211_TID_CONFIG_ATTR_TIDS.
 *	Its type is u8, using the values from &nl80211_tid_config.
 * @NL80211_TID_CONFIG_ATTR_TX_RATE_TYPE: This attribute will be useful
 *	to notfiy the driver that what type of txrate should be used
 *	for the TIDs specified in %NL80211_TID_CONFIG_ATTR_TIDS. using
 *	the values form &nl80211_tx_rate_setting.
 * @NL80211_TID_CONFIG_ATTR_TX_RATE: Data frame TX rate mask should be applied
 *	with the parameters passed through %NL80211_ATTR_TX_RATES.
 *	configuration is applied to the data frame for the tid to that connected
 *	station.
 */
enum nl80211_tid_config_attr {
	__NL80211_TID_CONFIG_ATTR_INVALID,
	NL80211_TID_CONFIG_ATTR_PAD,
	NL80211_TID_CONFIG_ATTR_VIF_SUPP,
	NL80211_TID_CONFIG_ATTR_PEER_SUPP,
	NL80211_TID_CONFIG_ATTR_OVERRIDE,
	NL80211_TID_CONFIG_ATTR_TIDS,
	NL80211_TID_CONFIG_ATTR_NOACK,
	NL80211_TID_CONFIG_ATTR_RETRY_SHORT,
	NL80211_TID_CONFIG_ATTR_RETRY_LONG,
	NL80211_TID_CONFIG_ATTR_AMPDU_CTRL,
	NL80211_TID_CONFIG_ATTR_RTSCTS_CTRL,
	NL80211_TID_CONFIG_ATTR_AMSDU_CTRL,
	NL80211_TID_CONFIG_ATTR_TX_RATE_TYPE,
	NL80211_TID_CONFIG_ATTR_TX_RATE,

	/* keep last */
	__NL80211_TID_CONFIG_ATTR_AFTER_LAST,
	NL80211_TID_CONFIG_ATTR_MAX = __NL80211_TID_CONFIG_ATTR_AFTER_LAST - 1
};

/**
 * enum nl80211_packet_pattern_attr - packet pattern attribute
 * @__NL80211_PKTPAT_INVALID: invalid number for nested attribute
 * @NL80211_PKTPAT_PATTERN: the pattern, values where the mask has
 *	a zero bit are ignored
 * @NL80211_PKTPAT_MASK: pattern mask, must be long enough to have
 *	a bit for each byte in the pattern. The lowest-order bit corresponds
 *	to the first byte of the pattern, but the bytes of the pattern are
 *	in a little-endian-like format, i.e. the 9th byte of the pattern
 *	corresponds to the lowest-order bit in the second byte of the mask.
 *	For example: The match 00:xx:00:00:xx:00:00:00:00:xx:xx:xx (where
 *	xx indicates "don't care") would be represented by a pattern of
 *	twelve zero bytes, and a mask of "0xed,0x01".
 *	Note that the pattern matching is done as though frames were not
 *	802.11 frames but 802.3 frames, i.e. the frame is fully unpacked
 *	first (including SNAP header unpacking) and then matched.
 * @NL80211_PKTPAT_OFFSET: packet offset, pattern is matched after
 *	these fixed number of bytes of received packet
 * @NUM_NL80211_PKTPAT: number of attributes
 * @MAX_NL80211_PKTPAT: max attribute number
 */
enum nl80211_packet_pattern_attr {
	__NL80211_PKTPAT_INVALID,
	NL80211_PKTPAT_MASK,
	NL80211_PKTPAT_PATTERN,
	NL80211_PKTPAT_OFFSET,

	NUM_NL80211_PKTPAT,
	MAX_NL80211_PKTPAT = NUM_NL80211_PKTPAT - 1,
};

/**
 * struct nl80211_pattern_support - packet pattern support information
 * @max_patterns: maximum number of patterns supported
 * @min_pattern_len: minimum length of each pattern
 * @max_pattern_len: maximum length of each pattern
 * @max_pkt_offset: maximum Rx packet offset
 *
 * This struct is carried in %NL80211_WOWLAN_TRIG_PKT_PATTERN when
 * that is part of %NL80211_ATTR_WOWLAN_TRIGGERS_SUPPORTED or in
 * %NL80211_ATTR_COALESCE_RULE_PKT_PATTERN when that is part of
 * %NL80211_ATTR_COALESCE_RULE in the capability information given
 * by the kernel to userspace.
 */
struct nl80211_pattern_support {
	__u32 max_patterns;
	__u32 min_pattern_len;
	__u32 max_pattern_len;
	__u32 max_pkt_offset;
} __attribute__((packed));

/* only for backward compatibility */
#define __NL80211_WOWLAN_PKTPAT_INVALID __NL80211_PKTPAT_INVALID
#define NL80211_WOWLAN_PKTPAT_MASK NL80211_PKTPAT_MASK
#define NL80211_WOWLAN_PKTPAT_PATTERN NL80211_PKTPAT_PATTERN
#define NL80211_WOWLAN_PKTPAT_OFFSET NL80211_PKTPAT_OFFSET
#define NUM_NL80211_WOWLAN_PKTPAT NUM_NL80211_PKTPAT
#define MAX_NL80211_WOWLAN_PKTPAT MAX_NL80211_PKTPAT
#define nl80211_wowlan_pattern_support nl80211_pattern_support

/**
 * enum nl80211_wowlan_triggers - WoWLAN trigger definitions
 * @__NL80211_WOWLAN_TRIG_INVALID: invalid number for nested attributes
 * @NL80211_WOWLAN_TRIG_ANY: wake up on any activity, do not really put
 *	the chip into a special state -- works best with chips that have
 *	support for low-power operation already (flag)
 *	Note that this mode is incompatible with all of the others, if
 *	any others are even supported by the device.
 * @NL80211_WOWLAN_TRIG_DISCONNECT: wake up on disconnect, the way disconnect
 *	is detected is implementation-specific (flag)
 * @NL80211_WOWLAN_TRIG_MAGIC_PKT: wake up on magic packet (6x 0xff, followed
 *	by 16 repetitions of MAC addr, anywhere in payload) (flag)
 * @NL80211_WOWLAN_TRIG_PKT_PATTERN: wake up on the specified packet patterns
 *	which are passed in an array of nested attributes, each nested attribute
 *	defining a with attributes from &struct nl80211_wowlan_trig_pkt_pattern.
 *	Each pattern defines a wakeup packet. Packet offset is associated with
 *	each pattern which is used while matching the pattern. The matching is
 *	done on the MSDU, i.e. as though the packet was an 802.3 packet, so the
 *	pattern matching is done after the packet is converted to the MSDU.
 *
 *	In %NL80211_ATTR_WOWLAN_TRIGGERS_SUPPORTED, it is a binary attribute
 *	carrying a &struct nl80211_pattern_support.
 *
 *	When reporting wakeup. it is a u32 attribute containing the 0-based
 *	index of the pattern that caused the wakeup, in the patterns passed
 *	to the kernel when configuring.
 * @NL80211_WOWLAN_TRIG_GTK_REKEY_SUPPORTED: Not a real trigger, and cannot be
 *	used when setting, used only to indicate that GTK rekeying is supported
 *	by the device (flag)
 * @NL80211_WOWLAN_TRIG_GTK_REKEY_FAILURE: wake up on GTK rekey failure (if
 *	done by the device) (flag)
 * @NL80211_WOWLAN_TRIG_EAP_IDENT_REQUEST: wake up on EAP Identity Request
 *	packet (flag)
 * @NL80211_WOWLAN_TRIG_4WAY_HANDSHAKE: wake up on 4-way handshake (flag)
 * @NL80211_WOWLAN_TRIG_RFKILL_RELEASE: wake up when rfkill is released
 *	(on devices that have rfkill in the device) (flag)
 * @NL80211_WOWLAN_TRIG_WAKEUP_PKT_80211: For wakeup reporting only, contains
 *	the 802.11 packet that caused the wakeup, e.g. a deauth frame. The frame
 *	may be truncated, the @NL80211_WOWLAN_TRIG_WAKEUP_PKT_80211_LEN
 *	attribute contains the original length.
 * @NL80211_WOWLAN_TRIG_WAKEUP_PKT_80211_LEN: Original length of the 802.11
 *	packet, may be bigger than the @NL80211_WOWLAN_TRIG_WAKEUP_PKT_80211
 *	attribute if the packet was truncated somewhere.
 * @NL80211_WOWLAN_TRIG_WAKEUP_PKT_8023: For wakeup reporting only, contains the
 *	802.11 packet that caused the wakeup, e.g. a magic packet. The frame may
 *	be truncated, the @NL80211_WOWLAN_TRIG_WAKEUP_PKT_8023_LEN attribute
 *	contains the original length.
 * @NL80211_WOWLAN_TRIG_WAKEUP_PKT_8023_LEN: Original length of the 802.3
 *	packet, may be bigger than the @NL80211_WOWLAN_TRIG_WAKEUP_PKT_8023
 *	attribute if the packet was truncated somewhere.
 * @NL80211_WOWLAN_TRIG_TCP_CONNECTION: TCP connection wake, see DOC section
 *	"TCP connection wakeup" for more details. This is a nested attribute
 *	containing the exact information for establishing and keeping alive
 *	the TCP connection.
 * @NL80211_WOWLAN_TRIG_TCP_WAKEUP_MATCH: For wakeup reporting only, the
 *	wakeup packet was received on the TCP connection
 * @NL80211_WOWLAN_TRIG_WAKEUP_TCP_CONNLOST: For wakeup reporting only, the
 *	TCP connection was lost or failed to be established
 * @NL80211_WOWLAN_TRIG_WAKEUP_TCP_NOMORETOKENS: For wakeup reporting only,
 *	the TCP connection ran out of tokens to use for data to send to the
 *	service
 * @NL80211_WOWLAN_TRIG_NET_DETECT: wake up when a configured network
 *	is detected.  This is a nested attribute that contains the
 *	same attributes used with @NL80211_CMD_START_SCHED_SCAN.  It
 *	specifies how the scan is performed (e.g. the interval, the
 *	channels to scan and the initial delay) as well as the scan
 *	results that will trigger a wake (i.e. the matchsets).  This
 *	attribute is also sent in a response to
 *	@NL80211_CMD_GET_WIPHY, indicating the number of match sets
 *	supported by the driver (u32).
 * @NL80211_WOWLAN_TRIG_NET_DETECT_RESULTS: nested attribute
 *	containing an array with information about what triggered the
 *	wake up.  If no elements are present in the array, it means
 *	that the information is not available.  If more than one
 *	element is present, it means that more than one match
 *	occurred.
 *	Each element in the array is a nested attribute that contains
 *	one optional %NL80211_ATTR_SSID attribute and one optional
 *	%NL80211_ATTR_SCAN_FREQUENCIES attribute.  At least one of
 *	these attributes must be present.  If
 *	%NL80211_ATTR_SCAN_FREQUENCIES contains more than one
 *	frequency, it means that the match occurred in more than one
 *	channel.
 * @NUM_NL80211_WOWLAN_TRIG: number of wake on wireless triggers
 * @MAX_NL80211_WOWLAN_TRIG: highest wowlan trigger attribute number
 *
 * These nested attributes are used to configure the wakeup triggers and
 * to report the wakeup reason(s).
 */
enum nl80211_wowlan_triggers {
	__NL80211_WOWLAN_TRIG_INVALID,
	NL80211_WOWLAN_TRIG_ANY,
	NL80211_WOWLAN_TRIG_DISCONNECT,
	NL80211_WOWLAN_TRIG_MAGIC_PKT,
	NL80211_WOWLAN_TRIG_PKT_PATTERN,
	NL80211_WOWLAN_TRIG_GTK_REKEY_SUPPORTED,
	NL80211_WOWLAN_TRIG_GTK_REKEY_FAILURE,
	NL80211_WOWLAN_TRIG_EAP_IDENT_REQUEST,
	NL80211_WOWLAN_TRIG_4WAY_HANDSHAKE,
	NL80211_WOWLAN_TRIG_RFKILL_RELEASE,
	NL80211_WOWLAN_TRIG_WAKEUP_PKT_80211,
	NL80211_WOWLAN_TRIG_WAKEUP_PKT_80211_LEN,
	NL80211_WOWLAN_TRIG_WAKEUP_PKT_8023,
	NL80211_WOWLAN_TRIG_WAKEUP_PKT_8023_LEN,
	NL80211_WOWLAN_TRIG_TCP_CONNECTION,
	NL80211_WOWLAN_TRIG_WAKEUP_TCP_MATCH,
	NL80211_WOWLAN_TRIG_WAKEUP_TCP_CONNLOST,
	NL80211_WOWLAN_TRIG_WAKEUP_TCP_NOMORETOKENS,
	NL80211_WOWLAN_TRIG_NET_DETECT,
	NL80211_WOWLAN_TRIG_NET_DETECT_RESULTS,

	/* keep last */
	NUM_NL80211_WOWLAN_TRIG,
	MAX_NL80211_WOWLAN_TRIG = NUM_NL80211_WOWLAN_TRIG - 1
};

/**
 * DOC: TCP connection wakeup
 *
 * Some devices can establish a TCP connection in order to be woken up by a
 * packet coming in from outside their network segment, or behind NAT. If
 * configured, the device will establish a TCP connection to the given
 * service, and periodically send data to that service. The first data
 * packet is usually transmitted after SYN/ACK, also ACKing the SYN/ACK.
 * The data packets can optionally include a (little endian) sequence
 * number (in the TCP payload!) that is generated by the device, and, also
 * optionally, a token from a list of tokens. This serves as a keep-alive
 * with the service, and for NATed connections, etc.
 *
 * During this keep-alive period, the server doesn't send any data to the
 * client. When receiving data, it is compared against the wakeup pattern
 * (and mask) and if it matches, the host is woken up. Similarly, if the
 * connection breaks or cannot be established to start with, the host is
 * also woken up.
 *
 * Developer's note: ARP offload is required for this, otherwise TCP
 * response packets might not go through correctly.
 */

/**
 * struct nl80211_wowlan_tcp_data_seq - WoWLAN TCP data sequence
 * @start: starting value
 * @offset: offset of sequence number in packet
 * @len: length of the sequence value to write, 1 through 4
 *
 * Note: don't confuse with the TCP sequence number(s), this is for the
 * keepalive packet payload. The actual value is written into the packet
 * in little endian.
 */
struct nl80211_wowlan_tcp_data_seq {
	__u32 start, offset, len;
};

/**
 * struct nl80211_wowlan_tcp_data_token - WoWLAN TCP data token config
 * @offset: offset of token in packet
 * @len: length of each token
 * @token_stream: stream of data to be used for the tokens, the length must
 *	be a multiple of @len for this to make sense
 */
struct nl80211_wowlan_tcp_data_token {
	__u32 offset, len;
	__u8 token_stream[];
};

/**
 * struct nl80211_wowlan_tcp_data_token_feature - data token features
 * @min_len: minimum token length
 * @max_len: maximum token length
 * @bufsize: total available token buffer size (max size of @token_stream)
 */
struct nl80211_wowlan_tcp_data_token_feature {
	__u32 min_len, max_len, bufsize;
};

/**
 * enum nl80211_wowlan_tcp_attrs - WoWLAN TCP connection parameters
 * @__NL80211_WOWLAN_TCP_INVALID: invalid number for nested attributes
 * @NL80211_WOWLAN_TCP_SRC_IPV4: source IPv4 address (in network byte order)
 * @NL80211_WOWLAN_TCP_DST_IPV4: destination IPv4 address
 *	(in network byte order)
 * @NL80211_WOWLAN_TCP_DST_MAC: destination MAC address, this is given because
 *	route lookup when configured might be invalid by the time we suspend,
 *	and doing a route lookup when suspending is no longer possible as it
 *	might require ARP querying.
 * @NL80211_WOWLAN_TCP_SRC_PORT: source port (u16); optional, if not given a
 *	socket and port will be allocated
 * @NL80211_WOWLAN_TCP_DST_PORT: destination port (u16)
 * @NL80211_WOWLAN_TCP_DATA_PAYLOAD: data packet payload, at least one byte.
 *	For feature advertising, a u32 attribute holding the maximum length
 *	of the data payload.
 * @NL80211_WOWLAN_TCP_DATA_PAYLOAD_SEQ: data packet sequence configuration
 *	(if desired), a &struct nl80211_wowlan_tcp_data_seq. For feature
 *	advertising it is just a flag
 * @NL80211_WOWLAN_TCP_DATA_PAYLOAD_TOKEN: data packet token configuration,
 *	see &struct nl80211_wowlan_tcp_data_token and for advertising see
 *	&struct nl80211_wowlan_tcp_data_token_feature.
 * @NL80211_WOWLAN_TCP_DATA_INTERVAL: data interval in seconds, maximum
 *	interval in feature advertising (u32)
 * @NL80211_WOWLAN_TCP_WAKE_PAYLOAD: wake packet payload, for advertising a
 *	u32 attribute holding the maximum length
 * @NL80211_WOWLAN_TCP_WAKE_MASK: Wake packet payload mask, not used for
 *	feature advertising. The mask works like @NL80211_PKTPAT_MASK
 *	but on the TCP payload only.
 * @NUM_NL80211_WOWLAN_TCP: number of TCP attributes
 * @MAX_NL80211_WOWLAN_TCP: highest attribute number
 */
enum nl80211_wowlan_tcp_attrs {
	__NL80211_WOWLAN_TCP_INVALID,
	NL80211_WOWLAN_TCP_SRC_IPV4,
	NL80211_WOWLAN_TCP_DST_IPV4,
	NL80211_WOWLAN_TCP_DST_MAC,
	NL80211_WOWLAN_TCP_SRC_PORT,
	NL80211_WOWLAN_TCP_DST_PORT,
	NL80211_WOWLAN_TCP_DATA_PAYLOAD,
	NL80211_WOWLAN_TCP_DATA_PAYLOAD_SEQ,
	NL80211_WOWLAN_TCP_DATA_PAYLOAD_TOKEN,
	NL80211_WOWLAN_TCP_DATA_INTERVAL,
	NL80211_WOWLAN_TCP_WAKE_PAYLOAD,
	NL80211_WOWLAN_TCP_WAKE_MASK,

	/* keep last */
	NUM_NL80211_WOWLAN_TCP,
	MAX_NL80211_WOWLAN_TCP = NUM_NL80211_WOWLAN_TCP - 1
};

/**
 * struct nl80211_coalesce_rule_support - coalesce rule support information
 * @max_rules: maximum number of rules supported
 * @pat: packet pattern support information
 * @max_delay: maximum supported coalescing delay in msecs
 *
 * This struct is carried in %NL80211_ATTR_COALESCE_RULE in the
 * capability information given by the kernel to userspace.
 */
struct nl80211_coalesce_rule_support {
	__u32 max_rules;
	struct nl80211_pattern_support pat;
	__u32 max_delay;
} __attribute__((packed));

/**
 * enum nl80211_attr_coalesce_rule - coalesce rule attribute
 * @__NL80211_COALESCE_RULE_INVALID: invalid number for nested attribute
 * @NL80211_ATTR_COALESCE_RULE_DELAY: delay in msecs used for packet coalescing
 * @NL80211_ATTR_COALESCE_RULE_CONDITION: condition for packet coalescence,
 *	see &enum nl80211_coalesce_condition.
 * @NL80211_ATTR_COALESCE_RULE_PKT_PATTERN: packet offset, pattern is matched
 *	after these fixed number of bytes of received packet
 * @NUM_NL80211_ATTR_COALESCE_RULE: number of attributes
 * @NL80211_ATTR_COALESCE_RULE_MAX: max attribute number
 */
enum nl80211_attr_coalesce_rule {
	__NL80211_COALESCE_RULE_INVALID,
	NL80211_ATTR_COALESCE_RULE_DELAY,
	NL80211_ATTR_COALESCE_RULE_CONDITION,
	NL80211_ATTR_COALESCE_RULE_PKT_PATTERN,

	/* keep last */
	NUM_NL80211_ATTR_COALESCE_RULE,
	NL80211_ATTR_COALESCE_RULE_MAX = NUM_NL80211_ATTR_COALESCE_RULE - 1
};

/**
 * enum nl80211_coalesce_condition - coalesce rule conditions
 * @NL80211_COALESCE_CONDITION_MATCH: coalaesce Rx packets when patterns
 *	in a rule are matched.
 * @NL80211_COALESCE_CONDITION_NO_MATCH: coalesce Rx packets when patterns
 *	in a rule are not matched.
 */
enum nl80211_coalesce_condition {
	NL80211_COALESCE_CONDITION_MATCH,
	NL80211_COALESCE_CONDITION_NO_MATCH
};

/**
 * enum nl80211_iface_limit_attrs - limit attributes
 * @NL80211_IFACE_LIMIT_UNSPEC: (reserved)
 * @NL80211_IFACE_LIMIT_MAX: maximum number of interfaces that
 *	can be chosen from this set of interface types (u32)
 * @NL80211_IFACE_LIMIT_TYPES: nested attribute containing a
 *	flag attribute for each interface type in this set
 * @NUM_NL80211_IFACE_LIMIT: number of attributes
 * @MAX_NL80211_IFACE_LIMIT: highest attribute number
 */
enum nl80211_iface_limit_attrs {
	NL80211_IFACE_LIMIT_UNSPEC,
	NL80211_IFACE_LIMIT_MAX,
	NL80211_IFACE_LIMIT_TYPES,

	/* keep last */
	NUM_NL80211_IFACE_LIMIT,
	MAX_NL80211_IFACE_LIMIT = NUM_NL80211_IFACE_LIMIT - 1
};

/**
 * enum nl80211_if_combination_attrs -- interface combination attributes
 *
 * @NL80211_IFACE_COMB_UNSPEC: (reserved)
 * @NL80211_IFACE_COMB_LIMITS: Nested attributes containing the limits
 *	for given interface types, see &enum nl80211_iface_limit_attrs.
 * @NL80211_IFACE_COMB_MAXNUM: u32 attribute giving the total number of
 *	interfaces that can be created in this group. This number doesn't
 *	apply to interfaces purely managed in software, which are listed
 *	in a separate attribute %NL80211_ATTR_INTERFACES_SOFTWARE.
 * @NL80211_IFACE_COMB_STA_AP_BI_MATCH: flag attribute specifying that
 *	beacon intervals within this group must be all the same even for
 *	infrastructure and AP/GO combinations, i.e. the GO(s) must adopt
 *	the infrastructure network's beacon interval.
 * @NL80211_IFACE_COMB_NUM_CHANNELS: u32 attribute specifying how many
 *	different channels may be used within this group.
 * @NL80211_IFACE_COMB_RADAR_DETECT_WIDTHS: u32 attribute containing the bitmap
 *	of supported channel widths for radar detection.
 * @NL80211_IFACE_COMB_RADAR_DETECT_REGIONS: u32 attribute containing the bitmap
 *	of supported regulatory regions for radar detection.
 * @NL80211_IFACE_COMB_BI_MIN_GCD: u32 attribute specifying the minimum GCD of
 *	different beacon intervals supported by all the interface combinations
 *	in this group (if not present, all beacon intervals be identical).
 * @NUM_NL80211_IFACE_COMB: number of attributes
 * @MAX_NL80211_IFACE_COMB: highest attribute number
 *
 * Examples:
 *	limits = [ #{STA} <= 1, #{AP} <= 1 ], matching BI, channels = 1, max = 2
 *	=> allows an AP and a STA that must match BIs
 *
 *	numbers = [ #{AP, P2P-GO} <= 8 ], BI min gcd, channels = 1, max = 8,
 *	=> allows 8 of AP/GO that can have BI gcd >= min gcd
 *
 *	numbers = [ #{STA} <= 2 ], channels = 2, max = 2
 *	=> allows two STAs on different channels
 *
 *	numbers = [ #{STA} <= 1, #{P2P-client,P2P-GO} <= 3 ], max = 4
 *	=> allows a STA plus three P2P interfaces
 *
 * The list of these four possibilities could completely be contained
 * within the %NL80211_ATTR_INTERFACE_COMBINATIONS attribute to indicate
 * that any of these groups must match.
 *
 * "Combinations" of just a single interface will not be listed here,
 * a single interface of any valid interface type is assumed to always
 * be possible by itself. This means that implicitly, for each valid
 * interface type, the following group always exists:
 *	numbers = [ #{<type>} <= 1 ], channels = 1, max = 1
 */
enum nl80211_if_combination_attrs {
	NL80211_IFACE_COMB_UNSPEC,
	NL80211_IFACE_COMB_LIMITS,
	NL80211_IFACE_COMB_MAXNUM,
	NL80211_IFACE_COMB_STA_AP_BI_MATCH,
	NL80211_IFACE_COMB_NUM_CHANNELS,
	NL80211_IFACE_COMB_RADAR_DETECT_WIDTHS,
	NL80211_IFACE_COMB_RADAR_DETECT_REGIONS,
	NL80211_IFACE_COMB_BI_MIN_GCD,

	/* keep last */
	NUM_NL80211_IFACE_COMB,
	MAX_NL80211_IFACE_COMB = NUM_NL80211_IFACE_COMB - 1
};


/**
 * enum nl80211_plink_state - state of a mesh peer link finite state machine
 *
 * @NL80211_PLINK_LISTEN: initial state, considered the implicit
 *	state of non existent mesh peer links
 * @NL80211_PLINK_OPN_SNT: mesh plink open frame has been sent to
 *	this mesh peer
 * @NL80211_PLINK_OPN_RCVD: mesh plink open frame has been received
 *	from this mesh peer
 * @NL80211_PLINK_CNF_RCVD: mesh plink confirm frame has been
 *	received from this mesh peer
 * @NL80211_PLINK_ESTAB: mesh peer link is established
 * @NL80211_PLINK_HOLDING: mesh peer link is being closed or cancelled
 * @NL80211_PLINK_BLOCKED: all frames transmitted from this mesh
 *	plink are discarded
 * @NUM_NL80211_PLINK_STATES: number of peer link states
 * @MAX_NL80211_PLINK_STATES: highest numerical value of plink states
 */
enum nl80211_plink_state {
	NL80211_PLINK_LISTEN,
	NL80211_PLINK_OPN_SNT,
	NL80211_PLINK_OPN_RCVD,
	NL80211_PLINK_CNF_RCVD,
	NL80211_PLINK_ESTAB,
	NL80211_PLINK_HOLDING,
	NL80211_PLINK_BLOCKED,

	/* keep last */
	NUM_NL80211_PLINK_STATES,
	MAX_NL80211_PLINK_STATES = NUM_NL80211_PLINK_STATES - 1
};

/**
 * enum nl80211_plink_action - actions to perform in mesh peers
 *
 * @NL80211_PLINK_ACTION_NO_ACTION: perform no action
 * @NL80211_PLINK_ACTION_OPEN: start mesh peer link establishment
 * @NL80211_PLINK_ACTION_BLOCK: block traffic from this mesh peer
 * @NUM_NL80211_PLINK_ACTIONS: number of possible actions
 */
enum plink_actions {
	NL80211_PLINK_ACTION_NO_ACTION,
	NL80211_PLINK_ACTION_OPEN,
	NL80211_PLINK_ACTION_BLOCK,

	NUM_NL80211_PLINK_ACTIONS,
};


#define NL80211_KCK_LEN			16
#define NL80211_KEK_LEN			16
#define NL80211_KCK_EXT_LEN		24
#define NL80211_KEK_EXT_LEN		32
#define NL80211_REPLAY_CTR_LEN		8

/**
 * enum nl80211_rekey_data - attributes for GTK rekey offload
 * @__NL80211_REKEY_DATA_INVALID: invalid number for nested attributes
 * @NL80211_REKEY_DATA_KEK: key encryption key (binary)
 * @NL80211_REKEY_DATA_KCK: key confirmation key (binary)
 * @NL80211_REKEY_DATA_REPLAY_CTR: replay counter (binary)
 * @NL80211_REKEY_DATA_AKM: AKM data (OUI, suite type)
 * @NUM_NL80211_REKEY_DATA: number of rekey attributes (internal)
 * @MAX_NL80211_REKEY_DATA: highest rekey attribute (internal)
 */
enum nl80211_rekey_data {
	__NL80211_REKEY_DATA_INVALID,
	NL80211_REKEY_DATA_KEK,
	NL80211_REKEY_DATA_KCK,
	NL80211_REKEY_DATA_REPLAY_CTR,
	NL80211_REKEY_DATA_AKM,

	/* keep last */
	NUM_NL80211_REKEY_DATA,
	MAX_NL80211_REKEY_DATA = NUM_NL80211_REKEY_DATA - 1
};

/**
 * enum nl80211_hidden_ssid - values for %NL80211_ATTR_HIDDEN_SSID
 * @NL80211_HIDDEN_SSID_NOT_IN_USE: do not hide SSID (i.e., broadcast it in
 *	Beacon frames)
 * @NL80211_HIDDEN_SSID_ZERO_LEN: hide SSID by using zero-length SSID element
 *	in Beacon frames
 * @NL80211_HIDDEN_SSID_ZERO_CONTENTS: hide SSID by using correct length of SSID
 *	element in Beacon frames but zero out each byte in the SSID
 */
enum nl80211_hidden_ssid {
	NL80211_HIDDEN_SSID_NOT_IN_USE,
	NL80211_HIDDEN_SSID_ZERO_LEN,
	NL80211_HIDDEN_SSID_ZERO_CONTENTS
};

/**
 * enum nl80211_sta_wme_attr - station WME attributes
 * @__NL80211_STA_WME_INVALID: invalid number for nested attribute
 * @NL80211_STA_WME_UAPSD_QUEUES: bitmap of uapsd queues. the format
 *	is the same as the AC bitmap in the QoS info field.
 * @NL80211_STA_WME_MAX_SP: max service period. the format is the same
 *	as the MAX_SP field in the QoS info field (but already shifted down).
 * @__NL80211_STA_WME_AFTER_LAST: internal
 * @NL80211_STA_WME_MAX: highest station WME attribute
 */
enum nl80211_sta_wme_attr {
	__NL80211_STA_WME_INVALID,
	NL80211_STA_WME_UAPSD_QUEUES,
	NL80211_STA_WME_MAX_SP,

	/* keep last */
	__NL80211_STA_WME_AFTER_LAST,
	NL80211_STA_WME_MAX = __NL80211_STA_WME_AFTER_LAST - 1
};

/**
 * enum nl80211_pmksa_candidate_attr - attributes for PMKSA caching candidates
 * @__NL80211_PMKSA_CANDIDATE_INVALID: invalid number for nested attributes
 * @NL80211_PMKSA_CANDIDATE_INDEX: candidate index (u32; the smaller, the higher
 *	priority)
 * @NL80211_PMKSA_CANDIDATE_BSSID: candidate BSSID (6 octets)
 * @NL80211_PMKSA_CANDIDATE_PREAUTH: RSN pre-authentication supported (flag)
 * @NUM_NL80211_PMKSA_CANDIDATE: number of PMKSA caching candidate attributes
 *	(internal)
 * @MAX_NL80211_PMKSA_CANDIDATE: highest PMKSA caching candidate attribute
 *	(internal)
 */
enum nl80211_pmksa_candidate_attr {
	__NL80211_PMKSA_CANDIDATE_INVALID,
	NL80211_PMKSA_CANDIDATE_INDEX,
	NL80211_PMKSA_CANDIDATE_BSSID,
	NL80211_PMKSA_CANDIDATE_PREAUTH,

	/* keep last */
	NUM_NL80211_PMKSA_CANDIDATE,
	MAX_NL80211_PMKSA_CANDIDATE = NUM_NL80211_PMKSA_CANDIDATE - 1
};

/**
 * enum nl80211_tdls_operation - values for %NL80211_ATTR_TDLS_OPERATION
 * @NL80211_TDLS_DISCOVERY_REQ: Send a TDLS discovery request
 * @NL80211_TDLS_SETUP: Setup TDLS link
 * @NL80211_TDLS_TEARDOWN: Teardown a TDLS link which is already established
 * @NL80211_TDLS_ENABLE_LINK: Enable TDLS link
 * @NL80211_TDLS_DISABLE_LINK: Disable TDLS link
 */
enum nl80211_tdls_operation {
	NL80211_TDLS_DISCOVERY_REQ,
	NL80211_TDLS_SETUP,
	NL80211_TDLS_TEARDOWN,
	NL80211_TDLS_ENABLE_LINK,
	NL80211_TDLS_DISABLE_LINK,
};

/**
 * enum nl80211_ap_sme_features - device-integrated AP features
 * @NL80211_AP_SME_SA_QUERY_OFFLOAD: SA Query procedures offloaded to driver
 *	when user space indicates support for SA Query procedures offload during
 *	"start ap" with %NL80211_AP_SETTINGS_SA_QUERY_OFFLOAD_SUPPORT.
 */
enum nl80211_ap_sme_features {
	NL80211_AP_SME_SA_QUERY_OFFLOAD		= 1 << 0,
};

/**
 * enum nl80211_feature_flags - device/driver features
 * @NL80211_FEATURE_SK_TX_STATUS: This driver supports reflecting back
 *	TX status to the socket error queue when requested with the
 *	socket option.
 * @NL80211_FEATURE_HT_IBSS: This driver supports IBSS with HT datarates.
 * @NL80211_FEATURE_INACTIVITY_TIMER: This driver takes care of freeing up
 *	the connected inactive stations in AP mode.
 * @NL80211_FEATURE_CELL_BASE_REG_HINTS: This driver has been tested
 *	to work properly to suppport receiving regulatory hints from
 *	cellular base stations.
 * @NL80211_FEATURE_P2P_DEVICE_NEEDS_CHANNEL: (no longer available, only
 *	here to reserve the value for API/ABI compatibility)
 * @NL80211_FEATURE_SAE: This driver supports simultaneous authentication of
 *	equals (SAE) with user space SME (NL80211_CMD_AUTHENTICATE) in station
 *	mode
 * @NL80211_FEATURE_LOW_PRIORITY_SCAN: This driver supports low priority scan
 * @NL80211_FEATURE_SCAN_FLUSH: Scan flush is supported
 * @NL80211_FEATURE_AP_SCAN: Support scanning using an AP vif
 * @NL80211_FEATURE_VIF_TXPOWER: The driver supports per-vif TX power setting
 * @NL80211_FEATURE_NEED_OBSS_SCAN: The driver expects userspace to perform
 *	OBSS scans and generate 20/40 BSS coex reports. This flag is used only
 *	for drivers implementing the CONNECT API, for AUTH/ASSOC it is implied.
 * @NL80211_FEATURE_P2P_GO_CTWIN: P2P GO implementation supports CT Window
 *	setting
 * @NL80211_FEATURE_P2P_GO_OPPPS: P2P GO implementation supports opportunistic
 *	powersave
 * @NL80211_FEATURE_FULL_AP_CLIENT_STATE: The driver supports full state
 *	transitions for AP clients. Without this flag (and if the driver
 *	doesn't have the AP SME in the device) the driver supports adding
 *	stations only when they're associated and adds them in associated
 *	state (to later be transitioned into authorized), with this flag
 *	they should be added before even sending the authentication reply
 *	and then transitioned into authenticated, associated and authorized
 *	states using station flags.
 *	Note that even for drivers that support this, the default is to add
 *	stations in authenticated/associated state, so to add unauthenticated
 *	stations the authenticated/associated bits have to be set in the mask.
 * @NL80211_FEATURE_ADVERTISE_CHAN_LIMITS: cfg80211 advertises channel limits
 *	(HT40, VHT 80/160 MHz) if this flag is set
 * @NL80211_FEATURE_USERSPACE_MPM: This driver supports a userspace Mesh
 *	Peering Management entity which may be implemented by registering for
 *	beacons or NL80211_CMD_NEW_PEER_CANDIDATE events. The mesh beacon is
 *	still generated by the driver.
 * @NL80211_FEATURE_ACTIVE_MONITOR: This driver supports an active monitor
 *	interface. An active monitor interface behaves like a normal monitor
 *	interface, but gets added to the driver. It ensures that incoming
 *	unicast packets directed at the configured interface address get ACKed.
 * @NL80211_FEATURE_AP_MODE_CHAN_WIDTH_CHANGE: This driver supports dynamic
 *	channel bandwidth change (e.g., HT 20 <-> 40 MHz channel) during the
 *	lifetime of a BSS.
 * @NL80211_FEATURE_DS_PARAM_SET_IE_IN_PROBES: This device adds a DS Parameter
 *	Set IE to probe requests.
 * @NL80211_FEATURE_WFA_TPC_IE_IN_PROBES: This device adds a WFA TPC Report IE
 *	to probe requests.
 * @NL80211_FEATURE_QUIET: This device, in client mode, supports Quiet Period
 *	requests sent to it by an AP.
 * @NL80211_FEATURE_TX_POWER_INSERTION: This device is capable of inserting the
 *	current tx power value into the TPC Report IE in the spectrum
 *	management TPC Report action frame, and in the Radio Measurement Link
 *	Measurement Report action frame.
 * @NL80211_FEATURE_ACKTO_ESTIMATION: This driver supports dynamic ACK timeout
 *	estimation (dynack). %NL80211_ATTR_WIPHY_DYN_ACK flag attribute is used
 *	to enable dynack.
 * @NL80211_FEATURE_STATIC_SMPS: Device supports static spatial
 *	multiplexing powersave, ie. can turn off all but one chain
 *	even on HT connections that should be using more chains.
 * @NL80211_FEATURE_DYNAMIC_SMPS: Device supports dynamic spatial
 *	multiplexing powersave, ie. can turn off all but one chain
 *	and then wake the rest up as required after, for example,
 *	rts/cts handshake.
 * @NL80211_FEATURE_SUPPORTS_WMM_ADMISSION: the device supports setting up WMM
 *	TSPEC sessions (TID aka TSID 0-7) with the %NL80211_CMD_ADD_TX_TS
 *	command. Standard IEEE 802.11 TSPEC setup is not yet supported, it
 *	needs to be able to handle Block-Ack agreements and other things.
 * @NL80211_FEATURE_MAC_ON_CREATE: Device supports configuring
 *	the vif's MAC address upon creation.
 *	See 'macaddr' field in the vif_params (cfg80211.h).
 * @NL80211_FEATURE_TDLS_CHANNEL_SWITCH: Driver supports channel switching when
 *	operating as a TDLS peer.
 * @NL80211_FEATURE_SCAN_RANDOM_MAC_ADDR: This device/driver supports using a
 *	random MAC address during scan (if the device is unassociated); the
 *	%NL80211_SCAN_FLAG_RANDOM_ADDR flag may be set for scans and the MAC
 *	address mask/value will be used.
 * @NL80211_FEATURE_SCHED_SCAN_RANDOM_MAC_ADDR: This device/driver supports
 *	using a random MAC address for every scan iteration during scheduled
 *	scan (while not associated), the %NL80211_SCAN_FLAG_RANDOM_ADDR may
 *	be set for scheduled scan and the MAC address mask/value will be used.
 * @NL80211_FEATURE_ND_RANDOM_MAC_ADDR: This device/driver supports using a
 *	random MAC address for every scan iteration during "net detect", i.e.
 *	scan in unassociated WoWLAN, the %NL80211_SCAN_FLAG_RANDOM_ADDR may
 *	be set for scheduled scan and the MAC address mask/value will be used.
 */
enum nl80211_feature_flags {
	NL80211_FEATURE_SK_TX_STATUS			= 1 << 0,
	NL80211_FEATURE_HT_IBSS				= 1 << 1,
	NL80211_FEATURE_INACTIVITY_TIMER		= 1 << 2,
	NL80211_FEATURE_CELL_BASE_REG_HINTS		= 1 << 3,
	NL80211_FEATURE_P2P_DEVICE_NEEDS_CHANNEL	= 1 << 4,
	NL80211_FEATURE_SAE				= 1 << 5,
	NL80211_FEATURE_LOW_PRIORITY_SCAN		= 1 << 6,
	NL80211_FEATURE_SCAN_FLUSH			= 1 << 7,
	NL80211_FEATURE_AP_SCAN				= 1 << 8,
	NL80211_FEATURE_VIF_TXPOWER			= 1 << 9,
	NL80211_FEATURE_NEED_OBSS_SCAN			= 1 << 10,
	NL80211_FEATURE_P2P_GO_CTWIN			= 1 << 11,
	NL80211_FEATURE_P2P_GO_OPPPS			= 1 << 12,
	/* bit 13 is reserved */
	NL80211_FEATURE_ADVERTISE_CHAN_LIMITS		= 1 << 14,
	NL80211_FEATURE_FULL_AP_CLIENT_STATE		= 1 << 15,
	NL80211_FEATURE_USERSPACE_MPM			= 1 << 16,
	NL80211_FEATURE_ACTIVE_MONITOR			= 1 << 17,
	NL80211_FEATURE_AP_MODE_CHAN_WIDTH_CHANGE	= 1 << 18,
	NL80211_FEATURE_DS_PARAM_SET_IE_IN_PROBES	= 1 << 19,
	NL80211_FEATURE_WFA_TPC_IE_IN_PROBES		= 1 << 20,
	NL80211_FEATURE_QUIET				= 1 << 21,
	NL80211_FEATURE_TX_POWER_INSERTION		= 1 << 22,
	NL80211_FEATURE_ACKTO_ESTIMATION		= 1 << 23,
	NL80211_FEATURE_STATIC_SMPS			= 1 << 24,
	NL80211_FEATURE_DYNAMIC_SMPS			= 1 << 25,
	NL80211_FEATURE_SUPPORTS_WMM_ADMISSION		= 1 << 26,
	NL80211_FEATURE_MAC_ON_CREATE			= 1 << 27,
	NL80211_FEATURE_TDLS_CHANNEL_SWITCH		= 1 << 28,
	NL80211_FEATURE_SCAN_RANDOM_MAC_ADDR		= 1 << 29,
	NL80211_FEATURE_SCHED_SCAN_RANDOM_MAC_ADDR	= 1 << 30,
	NL80211_FEATURE_ND_RANDOM_MAC_ADDR		= 1U << 31,
};

/**
 * enum nl80211_ext_feature_index - bit index of extended features.
 * @NL80211_EXT_FEATURE_VHT_IBSS: This driver supports IBSS with VHT datarates.
 * @NL80211_EXT_FEATURE_RRM: This driver supports RRM. When featured, user can
 *	request to use RRM (see %NL80211_ATTR_USE_RRM) with
 *	%NL80211_CMD_ASSOCIATE and %NL80211_CMD_CONNECT requests, which will set
 *	the ASSOC_REQ_USE_RRM flag in the association request even if
 *	NL80211_FEATURE_QUIET is not advertized.
 * @NL80211_EXT_FEATURE_MU_MIMO_AIR_SNIFFER: This device supports MU-MIMO air
 *	sniffer which means that it can be configured to hear packets from
 *	certain groups which can be configured by the
 *	%NL80211_ATTR_MU_MIMO_GROUP_DATA attribute,
 *	or can be configured to follow a station by configuring the
 *	%NL80211_ATTR_MU_MIMO_FOLLOW_MAC_ADDR attribute.
 * @NL80211_EXT_FEATURE_SCAN_START_TIME: This driver includes the actual
 *	time the scan started in scan results event. The time is the TSF of
 *	the BSS that the interface that requested the scan is connected to
 *	(if available).
 * @NL80211_EXT_FEATURE_BSS_PARENT_TSF: Per BSS, this driver reports the
 *	time the last beacon/probe was received. The time is the TSF of the
 *	BSS that the interface that requested the scan is connected to
 *	(if available).
 * @NL80211_EXT_FEATURE_SET_SCAN_DWELL: This driver supports configuration of
 *	channel dwell time.
 * @NL80211_EXT_FEATURE_BEACON_RATE_LEGACY: Driver supports beacon rate
 *	configuration (AP/mesh), supporting a legacy (non HT/VHT) rate.
 * @NL80211_EXT_FEATURE_BEACON_RATE_HT: Driver supports beacon rate
 *	configuration (AP/mesh) with HT rates.
 * @NL80211_EXT_FEATURE_BEACON_RATE_VHT: Driver supports beacon rate
 *	configuration (AP/mesh) with VHT rates.
 * @NL80211_EXT_FEATURE_FILS_STA: This driver supports Fast Initial Link Setup
 *	with user space SME (NL80211_CMD_AUTHENTICATE) in station mode.
 * @NL80211_EXT_FEATURE_MGMT_TX_RANDOM_TA: This driver supports randomized TA
 *	in @NL80211_CMD_FRAME while not associated.
 * @NL80211_EXT_FEATURE_MGMT_TX_RANDOM_TA_CONNECTED: This driver supports
 *	randomized TA in @NL80211_CMD_FRAME while associated.
 * @NL80211_EXT_FEATURE_SCHED_SCAN_RELATIVE_RSSI: The driver supports sched_scan
 *	for reporting BSSs with better RSSI than the current connected BSS
 *	(%NL80211_ATTR_SCHED_SCAN_RELATIVE_RSSI).
 * @NL80211_EXT_FEATURE_CQM_RSSI_LIST: With this driver the
 *	%NL80211_ATTR_CQM_RSSI_THOLD attribute accepts a list of zero or more
 *	RSSI threshold values to monitor rather than exactly one threshold.
 * @NL80211_EXT_FEATURE_FILS_SK_OFFLOAD: Driver SME supports FILS shared key
 *	authentication with %NL80211_CMD_CONNECT.
 * @NL80211_EXT_FEATURE_4WAY_HANDSHAKE_STA_PSK: Device wants to do 4-way
 *	handshake with PSK in station mode (PSK is passed as part of the connect
 *	and associate commands), doing it in the host might not be supported.
 * @NL80211_EXT_FEATURE_4WAY_HANDSHAKE_STA_1X: Device wants to do doing 4-way
 *	handshake with 802.1X in station mode (will pass EAP frames to the host
 *	and accept the set_pmk/del_pmk commands), doing it in the host might not
 *	be supported.
 * @NL80211_EXT_FEATURE_FILS_MAX_CHANNEL_TIME: Driver is capable of overriding
 *	the max channel attribute in the FILS request params IE with the
 *	actual dwell time.
 * @NL80211_EXT_FEATURE_ACCEPT_BCAST_PROBE_RESP: Driver accepts broadcast probe
 *	response
 * @NL80211_EXT_FEATURE_OCE_PROBE_REQ_HIGH_TX_RATE: Driver supports sending
 *	the first probe request in each channel at rate of at least 5.5Mbps.
 * @NL80211_EXT_FEATURE_OCE_PROBE_REQ_DEFERRAL_SUPPRESSION: Driver supports
 *	probe request tx deferral and suppression
 * @NL80211_EXT_FEATURE_MFP_OPTIONAL: Driver supports the %NL80211_MFP_OPTIONAL
 *	value in %NL80211_ATTR_USE_MFP.
 * @NL80211_EXT_FEATURE_LOW_SPAN_SCAN: Driver supports low span scan.
 * @NL80211_EXT_FEATURE_LOW_POWER_SCAN: Driver supports low power scan.
 * @NL80211_EXT_FEATURE_HIGH_ACCURACY_SCAN: Driver supports high accuracy scan.
 * @NL80211_EXT_FEATURE_DFS_OFFLOAD: HW/driver will offload DFS actions.
 *	Device or driver will do all DFS-related actions by itself,
 *	informing user-space about CAC progress, radar detection event,
 *	channel change triggered by radar detection event.
 *	No need to start CAC from user-space, no need to react to
 *	"radar detected" event.
 * @NL80211_EXT_FEATURE_CONTROL_PORT_OVER_NL80211: Driver supports sending and
 *	receiving control port frames over nl80211 instead of the netdevice.
 * @NL80211_EXT_FEATURE_ACK_SIGNAL_SUPPORT: This driver/device supports
 *	(average) ACK signal strength reporting.
 * @NL80211_EXT_FEATURE_TXQS: Driver supports FQ-CoDel-enabled intermediate
 *      TXQs.
 * @NL80211_EXT_FEATURE_SCAN_RANDOM_SN: Driver/device supports randomizing the
 *	SN in probe request frames if requested by %NL80211_SCAN_FLAG_RANDOM_SN.
 * @NL80211_EXT_FEATURE_SCAN_MIN_PREQ_CONTENT: Driver/device can omit all data
 *	except for supported rates from the probe request content if requested
 *	by the %NL80211_SCAN_FLAG_MIN_PREQ_CONTENT flag.
 * @NL80211_EXT_FEATURE_ENABLE_FTM_RESPONDER: Driver supports enabling fine
 *	timing measurement responder role.
 *
 * @NL80211_EXT_FEATURE_CAN_REPLACE_PTK0: Driver/device confirm that they are
 *      able to rekey an in-use key correctly. Userspace must not rekey PTK keys
 *      if this flag is not set. Ignoring this can leak clear text packets and/or
 *      freeze the connection.
 * @NL80211_EXT_FEATURE_EXT_KEY_ID: Driver supports "Extended Key ID for
 *      Individually Addressed Frames" from IEEE802.11-2016.
 *
 * @NL80211_EXT_FEATURE_AIRTIME_FAIRNESS: Driver supports getting airtime
 *	fairness for transmitted packets and has enabled airtime fairness
 *	scheduling.
 *
 * @NL80211_EXT_FEATURE_AP_PMKSA_CACHING: Driver/device supports PMKSA caching
 *	(set/del PMKSA operations) in AP mode.
 *
 * @NL80211_EXT_FEATURE_SCHED_SCAN_BAND_SPECIFIC_RSSI_THOLD: Driver supports
 *	filtering of sched scan results using band specific RSSI thresholds.
 *
 * @NL80211_EXT_FEATURE_STA_TX_PWR: This driver supports controlling tx power
 *	to a station.
 *
 * @NL80211_EXT_FEATURE_SAE_OFFLOAD: Device wants to do SAE authentication in
 *	station mode (SAE password is passed as part of the connect command).
 *
 * @NL80211_EXT_FEATURE_VLAN_OFFLOAD: The driver supports a single netdev
 *	with VLAN tagged frames and separate VLAN-specific netdevs added using
 *	vconfig similarly to the Ethernet case.
 *
 * @NL80211_EXT_FEATURE_AQL: The driver supports the Airtime Queue Limit (AQL)
 *	feature, which prevents bufferbloat by using the expected transmission
 *	time to limit the amount of data buffered in the hardware.
 *
 * @NL80211_EXT_FEATURE_BEACON_PROTECTION: The driver supports Beacon protection
 *	and can receive key configuration for BIGTK using key indexes 6 and 7.
 * @NL80211_EXT_FEATURE_BEACON_PROTECTION_CLIENT: The driver supports Beacon
 *	protection as a client only and cannot transmit protected beacons.
 *
 * @NL80211_EXT_FEATURE_CONTROL_PORT_NO_PREAUTH: The driver can disable the
 *	forwarding of preauth frames over the control port. They are then
 *	handled as ordinary data frames.
 *
 * @NL80211_EXT_FEATURE_PROTECTED_TWT: Driver supports protected TWT frames
 *
 * @NL80211_EXT_FEATURE_DEL_IBSS_STA: The driver supports removing stations
 *      in IBSS mode, essentially by dropping their state.
 *
 * @NL80211_EXT_FEATURE_MULTICAST_REGISTRATIONS: management frame registrations
 *	are possible for multicast frames and those will be reported properly.
 *
 * @NL80211_EXT_FEATURE_SCAN_FREQ_KHZ: This driver supports receiving and
 *	reporting scan request with %NL80211_ATTR_SCAN_FREQ_KHZ. In order to
 *	report %NL80211_ATTR_SCAN_FREQ_KHZ, %NL80211_SCAN_FLAG_FREQ_KHZ must be
 *	included in the scan request.
 *
 * @NL80211_EXT_FEATURE_CONTROL_PORT_OVER_NL80211_TX_STATUS: The driver
 *	can report tx status for control port over nl80211 tx operations.
 *
 * @NL80211_EXT_FEATURE_OPERATING_CHANNEL_VALIDATION: Driver supports Operating
 *	Channel Validation (OCV) when using driver's SME for RSNA handshakes.
 *
 * @NL80211_EXT_FEATURE_4WAY_HANDSHAKE_AP_PSK: Device wants to do 4-way
 *	handshake with PSK in AP mode (PSK is passed as part of the start AP
 *	command).
 *
 * @NL80211_EXT_FEATURE_SAE_OFFLOAD_AP: Device wants to do SAE authentication
 *	in AP mode (SAE password is passed as part of the start AP command).
 *
 * @NL80211_EXT_FEATURE_FILS_DISCOVERY: Driver/device supports FILS discovery
 *	frames transmission
 *
 * @NL80211_EXT_FEATURE_UNSOL_BCAST_PROBE_RESP: Driver/device supports
 *	unsolicited broadcast probe response transmission
 *
 * @NL80211_EXT_FEATURE_BEACON_RATE_HE: Driver supports beacon rate
 *	configuration (AP/mesh) with HE rates.
 *
 * @NL80211_EXT_FEATURE_SECURE_LTF: Device supports secure LTF measurement
 *      exchange protocol.
 *
 * @NL80211_EXT_FEATURE_SECURE_RTT: Device supports secure RTT measurement
 *      exchange protocol.
 *
 * @NL80211_EXT_FEATURE_PROT_RANGE_NEGO_AND_MEASURE: Device supports management
 *      frame protection for all management frames exchanged during the
 *      negotiation and range measurement procedure.
 *
 * @NL80211_EXT_FEATURE_BSS_COLOR: The driver supports BSS color collision
 *	detection and change announcemnts.
 *
 * @NL80211_EXT_FEATURE_FILS_CRYPTO_OFFLOAD: Driver running in AP mode supports
 *	FILS encryption and decryption for (Re)Association Request and Response
 *	frames. Userspace has to share FILS AAD details to the driver by using
 *	@NL80211_CMD_SET_FILS_AAD.
 *
 * @NL80211_EXT_FEATURE_RADAR_BACKGROUND: Device supports background radar/CAC
 *	detection.
 *
 * @NUM_NL80211_EXT_FEATURES: number of extended features.
 * @MAX_NL80211_EXT_FEATURES: highest extended feature index.
 */
enum nl80211_ext_feature_index {
	NL80211_EXT_FEATURE_VHT_IBSS,
	NL80211_EXT_FEATURE_RRM,
	NL80211_EXT_FEATURE_MU_MIMO_AIR_SNIFFER,
	NL80211_EXT_FEATURE_SCAN_START_TIME,
	NL80211_EXT_FEATURE_BSS_PARENT_TSF,
	NL80211_EXT_FEATURE_SET_SCAN_DWELL,
	NL80211_EXT_FEATURE_BEACON_RATE_LEGACY,
	NL80211_EXT_FEATURE_BEACON_RATE_HT,
	NL80211_EXT_FEATURE_BEACON_RATE_VHT,
	NL80211_EXT_FEATURE_FILS_STA,
	NL80211_EXT_FEATURE_MGMT_TX_RANDOM_TA,
	NL80211_EXT_FEATURE_MGMT_TX_RANDOM_TA_CONNECTED,
	NL80211_EXT_FEATURE_SCHED_SCAN_RELATIVE_RSSI,
	NL80211_EXT_FEATURE_CQM_RSSI_LIST,
	NL80211_EXT_FEATURE_FILS_SK_OFFLOAD,
	NL80211_EXT_FEATURE_4WAY_HANDSHAKE_STA_PSK,
	NL80211_EXT_FEATURE_4WAY_HANDSHAKE_STA_1X,
	NL80211_EXT_FEATURE_FILS_MAX_CHANNEL_TIME,
	NL80211_EXT_FEATURE_ACCEPT_BCAST_PROBE_RESP,
	NL80211_EXT_FEATURE_OCE_PROBE_REQ_HIGH_TX_RATE,
	NL80211_EXT_FEATURE_OCE_PROBE_REQ_DEFERRAL_SUPPRESSION,
	NL80211_EXT_FEATURE_MFP_OPTIONAL,
	NL80211_EXT_FEATURE_LOW_SPAN_SCAN,
	NL80211_EXT_FEATURE_LOW_POWER_SCAN,
	NL80211_EXT_FEATURE_HIGH_ACCURACY_SCAN,
	NL80211_EXT_FEATURE_DFS_OFFLOAD,
	NL80211_EXT_FEATURE_CONTROL_PORT_OVER_NL80211,
	NL80211_EXT_FEATURE_ACK_SIGNAL_SUPPORT,
	/* we renamed this - stay compatible */
	NL80211_EXT_FEATURE_DATA_ACK_SIGNAL_SUPPORT = NL80211_EXT_FEATURE_ACK_SIGNAL_SUPPORT,
	NL80211_EXT_FEATURE_TXQS,
	NL80211_EXT_FEATURE_SCAN_RANDOM_SN,
	NL80211_EXT_FEATURE_SCAN_MIN_PREQ_CONTENT,
	NL80211_EXT_FEATURE_CAN_REPLACE_PTK0,
	NL80211_EXT_FEATURE_ENABLE_FTM_RESPONDER,
	NL80211_EXT_FEATURE_AIRTIME_FAIRNESS,
	NL80211_EXT_FEATURE_AP_PMKSA_CACHING,
	NL80211_EXT_FEATURE_SCHED_SCAN_BAND_SPECIFIC_RSSI_THOLD,
	NL80211_EXT_FEATURE_EXT_KEY_ID,
	NL80211_EXT_FEATURE_STA_TX_PWR,
	NL80211_EXT_FEATURE_SAE_OFFLOAD,
	NL80211_EXT_FEATURE_VLAN_OFFLOAD,
	NL80211_EXT_FEATURE_AQL,
	NL80211_EXT_FEATURE_BEACON_PROTECTION,
	NL80211_EXT_FEATURE_CONTROL_PORT_NO_PREAUTH,
	NL80211_EXT_FEATURE_PROTECTED_TWT,
	NL80211_EXT_FEATURE_DEL_IBSS_STA,
	NL80211_EXT_FEATURE_MULTICAST_REGISTRATIONS,
	NL80211_EXT_FEATURE_BEACON_PROTECTION_CLIENT,
	NL80211_EXT_FEATURE_SCAN_FREQ_KHZ,
	NL80211_EXT_FEATURE_CONTROL_PORT_OVER_NL80211_TX_STATUS,
	NL80211_EXT_FEATURE_OPERATING_CHANNEL_VALIDATION,
	NL80211_EXT_FEATURE_4WAY_HANDSHAKE_AP_PSK,
	NL80211_EXT_FEATURE_SAE_OFFLOAD_AP,
	NL80211_EXT_FEATURE_FILS_DISCOVERY,
	NL80211_EXT_FEATURE_UNSOL_BCAST_PROBE_RESP,
	NL80211_EXT_FEATURE_BEACON_RATE_HE,
	NL80211_EXT_FEATURE_SECURE_LTF,
	NL80211_EXT_FEATURE_SECURE_RTT,
	NL80211_EXT_FEATURE_PROT_RANGE_NEGO_AND_MEASURE,
	NL80211_EXT_FEATURE_BSS_COLOR,
	NL80211_EXT_FEATURE_FILS_CRYPTO_OFFLOAD,
	NL80211_EXT_FEATURE_RADAR_BACKGROUND,
	NL80211_EXT_FEATURE_RESERVED_DO_NOT_USE_1 = 62,
	NL80211_EXT_FEATURE_RESERVED_DO_NOT_USE_2 = 63,
	NL80211_EXT_FEATURE_RESERVED_DO_NOT_USE_3 = 64,
	NL80211_EXT_FEATURE_RESERVED_DO_NOT_USE_4 = 65,
	NL80211_EXT_FEATURE_RESERVED_DO_NOT_USE_5 = 66,
	NL80211_EXT_FEATURE_RESERVED_DO_NOT_USE_6 = 67,
	NL80211_EXT_FEATURE_RESERVED_DO_NOT_USE_7 = 68,
	NL80211_EXT_FEATURE_RESERVED_DO_NOT_USE_8 = 69,
	NL80211_EXT_FEATURE_RESERVED_DO_NOT_USE_9 = 70,
	NL80211_EXT_FEATURE_RESERVED_DO_NOT_USE_10 = 71,

	/* add new features before the definition below */
	NUM_NL80211_EXT_FEATURES,
	MAX_NL80211_EXT_FEATURES = NUM_NL80211_EXT_FEATURES - 1
};

/**
 * enum nl80211_probe_resp_offload_support_attr - optional supported
 *	protocols for probe-response offloading by the driver/FW.
 *	To be used with the %NL80211_ATTR_PROBE_RESP_OFFLOAD attribute.
 *	Each enum value represents a bit in the bitmap of supported
 *	protocols. Typically a subset of probe-requests belonging to a
 *	supported protocol will be excluded from offload and uploaded
 *	to the host.
 *
 * @NL80211_PROBE_RESP_OFFLOAD_SUPPORT_WPS: Support for WPS ver. 1
 * @NL80211_PROBE_RESP_OFFLOAD_SUPPORT_WPS2: Support for WPS ver. 2
 * @NL80211_PROBE_RESP_OFFLOAD_SUPPORT_P2P: Support for P2P
 * @NL80211_PROBE_RESP_OFFLOAD_SUPPORT_80211U: Support for 802.11u
 */
enum nl80211_probe_resp_offload_support_attr {
	NL80211_PROBE_RESP_OFFLOAD_SUPPORT_WPS =	1<<0,
	NL80211_PROBE_RESP_OFFLOAD_SUPPORT_WPS2 =	1<<1,
	NL80211_PROBE_RESP_OFFLOAD_SUPPORT_P2P =	1<<2,
	NL80211_PROBE_RESP_OFFLOAD_SUPPORT_80211U =	1<<3,
};

/**
 * enum nl80211_connect_failed_reason - connection request failed reasons
 * @NL80211_CONN_FAIL_MAX_CLIENTS: Maximum number of clients that can be
 *	handled by the AP is reached.
 * @NL80211_CONN_FAIL_BLOCKED_CLIENT: Connection request is rejected due to ACL.
 */
enum nl80211_connect_failed_reason {
	NL80211_CONN_FAIL_MAX_CLIENTS,
	NL80211_CONN_FAIL_BLOCKED_CLIENT,
};

/**
 * enum nl80211_timeout_reason - timeout reasons
 *
 * @NL80211_TIMEOUT_UNSPECIFIED: Timeout reason unspecified.
 * @NL80211_TIMEOUT_SCAN: Scan (AP discovery) timed out.
 * @NL80211_TIMEOUT_AUTH: Authentication timed out.
 * @NL80211_TIMEOUT_ASSOC: Association timed out.
 */
enum nl80211_timeout_reason {
	NL80211_TIMEOUT_UNSPECIFIED,
	NL80211_TIMEOUT_SCAN,
	NL80211_TIMEOUT_AUTH,
	NL80211_TIMEOUT_ASSOC,
};

/**
 * enum nl80211_scan_flags -  scan request control flags
 *
 * Scan request control flags are used to control the handling
 * of NL80211_CMD_TRIGGER_SCAN and NL80211_CMD_START_SCHED_SCAN
 * requests.
 *
 * NL80211_SCAN_FLAG_LOW_SPAN, NL80211_SCAN_FLAG_LOW_POWER, and
 * NL80211_SCAN_FLAG_HIGH_ACCURACY flags are exclusive of each other, i.e., only
 * one of them can be used in the request.
 *
 * @NL80211_SCAN_FLAG_LOW_PRIORITY: scan request has low priority
 * @NL80211_SCAN_FLAG_FLUSH: flush cache before scanning
 * @NL80211_SCAN_FLAG_AP: force a scan even if the interface is configured
 *	as AP and the beaconing has already been configured. This attribute is
 *	dangerous because will destroy stations performance as a lot of frames
 *	will be lost while scanning off-channel, therefore it must be used only
 *	when really needed
 * @NL80211_SCAN_FLAG_RANDOM_ADDR: use a random MAC address for this scan (or
 *	for scheduled scan: a different one for every scan iteration). When the
 *	flag is set, depending on device capabilities the @NL80211_ATTR_MAC and
 *	@NL80211_ATTR_MAC_MASK attributes may also be given in which case only
 *	the masked bits will be preserved from the MAC address and the remainder
 *	randomised. If the attributes are not given full randomisation (46 bits,
 *	locally administered 1, multicast 0) is assumed.
 *	This flag must not be requested when the feature isn't supported, check
 *	the nl80211 feature flags for the device.
 * @NL80211_SCAN_FLAG_FILS_MAX_CHANNEL_TIME: fill the dwell time in the FILS
 *	request parameters IE in the probe request
 * @NL80211_SCAN_FLAG_ACCEPT_BCAST_PROBE_RESP: accept broadcast probe responses
 * @NL80211_SCAN_FLAG_OCE_PROBE_REQ_HIGH_TX_RATE: send probe request frames at
 *	rate of at least 5.5M. In case non OCE AP is discovered in the channel,
 *	only the first probe req in the channel will be sent in high rate.
 * @NL80211_SCAN_FLAG_OCE_PROBE_REQ_DEFERRAL_SUPPRESSION: allow probe request
 *	tx deferral (dot11FILSProbeDelay shall be set to 15ms)
 *	and suppression (if it has received a broadcast Probe Response frame,
 *	Beacon frame or FILS Discovery frame from an AP that the STA considers
 *	a suitable candidate for (re-)association - suitable in terms of
 *	SSID and/or RSSI.
 * @NL80211_SCAN_FLAG_LOW_SPAN: Span corresponds to the total time taken to
 *	accomplish the scan. Thus, this flag intends the driver to perform the
 *	scan request with lesser span/duration. It is specific to the driver
 *	implementations on how this is accomplished. Scan accuracy may get
 *	impacted with this flag.
 * @NL80211_SCAN_FLAG_LOW_POWER: This flag intends the scan attempts to consume
 *	optimal possible power. Drivers can resort to their specific means to
 *	optimize the power. Scan accuracy may get impacted with this flag.
 * @NL80211_SCAN_FLAG_HIGH_ACCURACY: Accuracy here intends to the extent of scan
 *	results obtained. Thus HIGH_ACCURACY scan flag aims to get maximum
 *	possible scan results. This flag hints the driver to use the best
 *	possible scan configuration to improve the accuracy in scanning.
 *	Latency and power use may get impacted with this flag.
 * @NL80211_SCAN_FLAG_RANDOM_SN: randomize the sequence number in probe
 *	request frames from this scan to avoid correlation/tracking being
 *	possible.
 * @NL80211_SCAN_FLAG_MIN_PREQ_CONTENT: minimize probe request content to
 *	only have supported rates and no additional capabilities (unless
 *	added by userspace explicitly.)
 * @NL80211_SCAN_FLAG_FREQ_KHZ: report scan results with
 *	%NL80211_ATTR_SCAN_FREQ_KHZ. This also means
 *	%NL80211_ATTR_SCAN_FREQUENCIES will not be included.
 * @NL80211_SCAN_FLAG_COLOCATED_6GHZ: scan for colocated APs reported by
 *	2.4/5 GHz APs
 */
enum nl80211_scan_flags {
	NL80211_SCAN_FLAG_LOW_PRIORITY				= 1<<0,
	NL80211_SCAN_FLAG_FLUSH					= 1<<1,
	NL80211_SCAN_FLAG_AP					= 1<<2,
	NL80211_SCAN_FLAG_RANDOM_ADDR				= 1<<3,
	NL80211_SCAN_FLAG_FILS_MAX_CHANNEL_TIME			= 1<<4,
	NL80211_SCAN_FLAG_ACCEPT_BCAST_PROBE_RESP		= 1<<5,
	NL80211_SCAN_FLAG_OCE_PROBE_REQ_HIGH_TX_RATE		= 1<<6,
	NL80211_SCAN_FLAG_OCE_PROBE_REQ_DEFERRAL_SUPPRESSION	= 1<<7,
	NL80211_SCAN_FLAG_LOW_SPAN				= 1<<8,
	NL80211_SCAN_FLAG_LOW_POWER				= 1<<9,
	NL80211_SCAN_FLAG_HIGH_ACCURACY				= 1<<10,
	NL80211_SCAN_FLAG_RANDOM_SN				= 1<<11,
	NL80211_SCAN_FLAG_MIN_PREQ_CONTENT			= 1<<12,
	NL80211_SCAN_FLAG_FREQ_KHZ				= 1<<13,
	NL80211_SCAN_FLAG_COLOCATED_6GHZ			= 1<<14,
};

/**
 * enum nl80211_acl_policy - access control policy
 *
 * Access control policy is applied on a MAC list set by
 * %NL80211_CMD_START_AP and %NL80211_CMD_SET_MAC_ACL, to
 * be used with %NL80211_ATTR_ACL_POLICY.
 *
 * @NL80211_ACL_POLICY_ACCEPT_UNLESS_LISTED: Deny stations which are
 *	listed in ACL, i.e. allow all the stations which are not listed
 *	in ACL to authenticate.
 * @NL80211_ACL_POLICY_DENY_UNLESS_LISTED: Allow the stations which are listed
 *	in ACL, i.e. deny all the stations which are not listed in ACL.
 */
enum nl80211_acl_policy {
	NL80211_ACL_POLICY_ACCEPT_UNLESS_LISTED,
	NL80211_ACL_POLICY_DENY_UNLESS_LISTED,
};

/**
 * enum nl80211_smps_mode - SMPS mode
 *
 * Requested SMPS mode (for AP mode)
 *
 * @NL80211_SMPS_OFF: SMPS off (use all antennas).
 * @NL80211_SMPS_STATIC: static SMPS (use a single antenna)
 * @NL80211_SMPS_DYNAMIC: dynamic smps (start with a single antenna and
 *	turn on other antennas after CTS/RTS).
 */
enum nl80211_smps_mode {
	NL80211_SMPS_OFF,
	NL80211_SMPS_STATIC,
	NL80211_SMPS_DYNAMIC,

	__NL80211_SMPS_AFTER_LAST,
	NL80211_SMPS_MAX = __NL80211_SMPS_AFTER_LAST - 1
};

/**
 * enum nl80211_radar_event - type of radar event for DFS operation
 *
 * Type of event to be used with NL80211_ATTR_RADAR_EVENT to inform userspace
 * about detected radars or success of the channel available check (CAC)
 *
 * @NL80211_RADAR_DETECTED: A radar pattern has been detected. The channel is
 *	now unusable.
 * @NL80211_RADAR_CAC_FINISHED: Channel Availability Check has been finished,
 *	the channel is now available.
 * @NL80211_RADAR_CAC_ABORTED: Channel Availability Check has been aborted, no
 *	change to the channel status.
 * @NL80211_RADAR_NOP_FINISHED: The Non-Occupancy Period for this channel is
 *	over, channel becomes usable.
 * @NL80211_RADAR_PRE_CAC_EXPIRED: Channel Availability Check done on this
 *	non-operating channel is expired and no longer valid. New CAC must
 *	be done on this channel before starting the operation. This is not
 *	applicable for ETSI dfs domain where pre-CAC is valid for ever.
 * @NL80211_RADAR_CAC_STARTED: Channel Availability Check has been started,
 *	should be generated by HW if NL80211_EXT_FEATURE_DFS_OFFLOAD is enabled.
 */
enum nl80211_radar_event {
	NL80211_RADAR_DETECTED,
	NL80211_RADAR_CAC_FINISHED,
	NL80211_RADAR_CAC_ABORTED,
	NL80211_RADAR_NOP_FINISHED,
	NL80211_RADAR_PRE_CAC_EXPIRED,
	NL80211_RADAR_CAC_STARTED,
};

/**
 * enum nl80211_dfs_state - DFS states for channels
 *
 * Channel states used by the DFS code.
 *
 * @NL80211_DFS_USABLE: The channel can be used, but channel availability
 *	check (CAC) must be performed before using it for AP or IBSS.
 * @NL80211_DFS_UNAVAILABLE: A radar has been detected on this channel, it
 *	is therefore marked as not available.
 * @NL80211_DFS_AVAILABLE: The channel has been CAC checked and is available.
 */
enum nl80211_dfs_state {
	NL80211_DFS_USABLE,
	NL80211_DFS_UNAVAILABLE,
	NL80211_DFS_AVAILABLE,
};

/**
 * enum nl80211_protocol_features - nl80211 protocol features
 * @NL80211_PROTOCOL_FEATURE_SPLIT_WIPHY_DUMP: nl80211 supports splitting
 *	wiphy dumps (if requested by the application with the attribute
 *	%NL80211_ATTR_SPLIT_WIPHY_DUMP. Also supported is filtering the
 *	wiphy dump by %NL80211_ATTR_WIPHY, %NL80211_ATTR_IFINDEX or
 *	%NL80211_ATTR_WDEV.
 */
enum nl80211_protocol_features {
	NL80211_PROTOCOL_FEATURE_SPLIT_WIPHY_DUMP =	1 << 0,
};

/**
 * enum nl80211_crit_proto_id - nl80211 critical protocol identifiers
 *
 * @NL80211_CRIT_PROTO_UNSPEC: protocol unspecified.
 * @NL80211_CRIT_PROTO_DHCP: BOOTP or DHCPv6 protocol.
 * @NL80211_CRIT_PROTO_EAPOL: EAPOL protocol.
 * @NL80211_CRIT_PROTO_APIPA: APIPA protocol.
 * @NUM_NL80211_CRIT_PROTO: must be kept last.
 */
enum nl80211_crit_proto_id {
	NL80211_CRIT_PROTO_UNSPEC,
	NL80211_CRIT_PROTO_DHCP,
	NL80211_CRIT_PROTO_EAPOL,
	NL80211_CRIT_PROTO_APIPA,
	/* add other protocols before this one */
	NUM_NL80211_CRIT_PROTO
};

/* maximum duration for critical protocol measures */
#define NL80211_CRIT_PROTO_MAX_DURATION		5000 /* msec */

/**
 * enum nl80211_rxmgmt_flags - flags for received management frame.
 *
 * Used by cfg80211_rx_mgmt()
 *
 * @NL80211_RXMGMT_FLAG_ANSWERED: frame was answered by device/driver.
 * @NL80211_RXMGMT_FLAG_EXTERNAL_AUTH: Host driver intends to offload
 *	the authentication. Exclusively defined for host drivers that
 *	advertises the SME functionality but would like the userspace
 *	to handle certain authentication algorithms (e.g. SAE).
 */
enum nl80211_rxmgmt_flags {
	NL80211_RXMGMT_FLAG_ANSWERED = 1 << 0,
	NL80211_RXMGMT_FLAG_EXTERNAL_AUTH = 1 << 1,
};

/*
 * If this flag is unset, the lower 24 bits are an OUI, if set
 * a Linux nl80211 vendor ID is used (no such IDs are allocated
 * yet, so that's not valid so far)
 */
#define NL80211_VENDOR_ID_IS_LINUX	0x80000000

/**
 * struct nl80211_vendor_cmd_info - vendor command data
 * @vendor_id: If the %NL80211_VENDOR_ID_IS_LINUX flag is clear, then the
 *	value is a 24-bit OUI; if it is set then a separately allocated ID
 *	may be used, but no such IDs are allocated yet. New IDs should be
 *	added to this file when needed.
 * @subcmd: sub-command ID for the command
 */
struct nl80211_vendor_cmd_info {
	__u32 vendor_id;
	__u32 subcmd;
};

/**
 * enum nl80211_tdls_peer_capability - TDLS peer flags.
 *
 * Used by tdls_mgmt() to determine which conditional elements need
 * to be added to TDLS Setup frames.
 *
 * @NL80211_TDLS_PEER_HT: TDLS peer is HT capable.
 * @NL80211_TDLS_PEER_VHT: TDLS peer is VHT capable.
 * @NL80211_TDLS_PEER_WMM: TDLS peer is WMM capable.
 * @NL80211_TDLS_PEER_HE: TDLS peer is HE capable.
 */
enum nl80211_tdls_peer_capability {
	NL80211_TDLS_PEER_HT = 1<<0,
	NL80211_TDLS_PEER_VHT = 1<<1,
	NL80211_TDLS_PEER_WMM = 1<<2,
	NL80211_TDLS_PEER_HE = 1<<3,
	NL80211_TDLS_PEER_RESERVED_DO_NOT_USE_1 = 1<<4,
	NL80211_TDLS_PEER_RESERVED_DO_NOT_USE_2 = 1<<5,
	NL80211_TDLS_PEER_RESERVED_DO_NOT_USE_3 = 1<<6,
};

/**
 * enum nl80211_sched_scan_plan - scanning plan for scheduled scan
 * @__NL80211_SCHED_SCAN_PLAN_INVALID: attribute number 0 is reserved
 * @NL80211_SCHED_SCAN_PLAN_INTERVAL: interval between scan iterations. In
 *	seconds (u32).
 * @NL80211_SCHED_SCAN_PLAN_ITERATIONS: number of scan iterations in this
 *	scan plan (u32). The last scan plan must not specify this attribute
 *	because it will run infinitely. A value of zero is invalid as it will
 *	make the scan plan meaningless.
 * @NL80211_SCHED_SCAN_PLAN_MAX: highest scheduled scan plan attribute number
 *	currently defined
 * @__NL80211_SCHED_SCAN_PLAN_AFTER_LAST: internal use
 */
enum nl80211_sched_scan_plan {
	__NL80211_SCHED_SCAN_PLAN_INVALID,
	NL80211_SCHED_SCAN_PLAN_INTERVAL,
	NL80211_SCHED_SCAN_PLAN_ITERATIONS,

	/* keep last */
	__NL80211_SCHED_SCAN_PLAN_AFTER_LAST,
	NL80211_SCHED_SCAN_PLAN_MAX =
		__NL80211_SCHED_SCAN_PLAN_AFTER_LAST - 1
};

/**
 * struct nl80211_bss_select_rssi_adjust - RSSI adjustment parameters.
 *
 * @band: band of BSS that must match for RSSI value adjustment. The value
 *	of this field is according to &enum nl80211_band.
 * @delta: value used to adjust the RSSI value of matching BSS in dB.
 */
struct nl80211_bss_select_rssi_adjust {
	__u8 band;
	__s8 delta;
} __attribute__((packed));

/**
 * enum nl80211_bss_select_attr - attributes for bss selection.
 *
 * @__NL80211_BSS_SELECT_ATTR_INVALID: reserved.
 * @NL80211_BSS_SELECT_ATTR_RSSI: Flag indicating only RSSI-based BSS selection
 *	is requested.
 * @NL80211_BSS_SELECT_ATTR_BAND_PREF: attribute indicating BSS
 *	selection should be done such that the specified band is preferred.
 *	When there are multiple BSS-es in the preferred band, the driver
 *	shall use RSSI-based BSS selection as a second step. The value of
 *	this attribute is according to &enum nl80211_band (u32).
 * @NL80211_BSS_SELECT_ATTR_RSSI_ADJUST: When present the RSSI level for
 *	BSS-es in the specified band is to be adjusted before doing
 *	RSSI-based BSS selection. The attribute value is a packed structure
 *	value as specified by &struct nl80211_bss_select_rssi_adjust.
 * @NL80211_BSS_SELECT_ATTR_MAX: highest bss select attribute number.
 * @__NL80211_BSS_SELECT_ATTR_AFTER_LAST: internal use.
 *
 * One and only one of these attributes are found within %NL80211_ATTR_BSS_SELECT
 * for %NL80211_CMD_CONNECT. It specifies the required BSS selection behaviour
 * which the driver shall use.
 */
enum nl80211_bss_select_attr {
	__NL80211_BSS_SELECT_ATTR_INVALID,
	NL80211_BSS_SELECT_ATTR_RSSI,
	NL80211_BSS_SELECT_ATTR_BAND_PREF,
	NL80211_BSS_SELECT_ATTR_RSSI_ADJUST,

	/* keep last */
	__NL80211_BSS_SELECT_ATTR_AFTER_LAST,
	NL80211_BSS_SELECT_ATTR_MAX = __NL80211_BSS_SELECT_ATTR_AFTER_LAST - 1
};

/**
 * enum nl80211_nan_function_type - NAN function type
 *
 * Defines the function type of a NAN function
 *
 * @NL80211_NAN_FUNC_PUBLISH: function is publish
 * @NL80211_NAN_FUNC_SUBSCRIBE: function is subscribe
 * @NL80211_NAN_FUNC_FOLLOW_UP: function is follow-up
 */
enum nl80211_nan_function_type {
	NL80211_NAN_FUNC_PUBLISH,
	NL80211_NAN_FUNC_SUBSCRIBE,
	NL80211_NAN_FUNC_FOLLOW_UP,

	/* keep last */
	__NL80211_NAN_FUNC_TYPE_AFTER_LAST,
	NL80211_NAN_FUNC_MAX_TYPE = __NL80211_NAN_FUNC_TYPE_AFTER_LAST - 1,
};

/**
 * enum nl80211_nan_publish_type - NAN publish tx type
 *
 * Defines how to send publish Service Discovery Frames
 *
 * @NL80211_NAN_SOLICITED_PUBLISH: publish function is solicited
 * @NL80211_NAN_UNSOLICITED_PUBLISH: publish function is unsolicited
 */
enum nl80211_nan_publish_type {
	NL80211_NAN_SOLICITED_PUBLISH = 1 << 0,
	NL80211_NAN_UNSOLICITED_PUBLISH = 1 << 1,
};

/**
 * enum nl80211_nan_func_term_reason - NAN functions termination reason
 *
 * Defines termination reasons of a NAN function
 *
 * @NL80211_NAN_FUNC_TERM_REASON_USER_REQUEST: requested by user
 * @NL80211_NAN_FUNC_TERM_REASON_TTL_EXPIRED: timeout
 * @NL80211_NAN_FUNC_TERM_REASON_ERROR: errored
 */
enum nl80211_nan_func_term_reason {
	NL80211_NAN_FUNC_TERM_REASON_USER_REQUEST,
	NL80211_NAN_FUNC_TERM_REASON_TTL_EXPIRED,
	NL80211_NAN_FUNC_TERM_REASON_ERROR,
};

#define NL80211_NAN_FUNC_SERVICE_ID_LEN 6
#define NL80211_NAN_FUNC_SERVICE_SPEC_INFO_MAX_LEN 0xff
#define NL80211_NAN_FUNC_SRF_MAX_LEN 0xff

/**
 * enum nl80211_nan_func_attributes - NAN function attributes
 * @__NL80211_NAN_FUNC_INVALID: invalid
 * @NL80211_NAN_FUNC_TYPE: &enum nl80211_nan_function_type (u8).
 * @NL80211_NAN_FUNC_SERVICE_ID: 6 bytes of the service ID hash as
 *	specified in NAN spec. This is a binary attribute.
 * @NL80211_NAN_FUNC_PUBLISH_TYPE: relevant if the function's type is
 *	publish. Defines the transmission type for the publish Service Discovery
 *	Frame, see &enum nl80211_nan_publish_type. Its type is u8.
 * @NL80211_NAN_FUNC_PUBLISH_BCAST: relevant if the function is a solicited
 *	publish. Should the solicited publish Service Discovery Frame be sent to
 *	the NAN Broadcast address. This is a flag.
 * @NL80211_NAN_FUNC_SUBSCRIBE_ACTIVE: relevant if the function's type is
 *	subscribe. Is the subscribe active. This is a flag.
 * @NL80211_NAN_FUNC_FOLLOW_UP_ID: relevant if the function's type is follow up.
 *	The instance ID for the follow up Service Discovery Frame. This is u8.
 * @NL80211_NAN_FUNC_FOLLOW_UP_REQ_ID: relevant if the function's type
 *	is follow up. This is a u8.
 *	The requestor instance ID for the follow up Service Discovery Frame.
 * @NL80211_NAN_FUNC_FOLLOW_UP_DEST: the MAC address of the recipient of the
 *	follow up Service Discovery Frame. This is a binary attribute.
 * @NL80211_NAN_FUNC_CLOSE_RANGE: is this function limited for devices in a
 *	close range. The range itself (RSSI) is defined by the device.
 *	This is a flag.
 * @NL80211_NAN_FUNC_TTL: strictly positive number of DWs this function should
 *	stay active. If not present infinite TTL is assumed. This is a u32.
 * @NL80211_NAN_FUNC_SERVICE_INFO: array of bytes describing the service
 *	specific info. This is a binary attribute.
 * @NL80211_NAN_FUNC_SRF: Service Receive Filter. This is a nested attribute.
 *	See &enum nl80211_nan_srf_attributes.
 * @NL80211_NAN_FUNC_RX_MATCH_FILTER: Receive Matching filter. This is a nested
 *	attribute. It is a list of binary values.
 * @NL80211_NAN_FUNC_TX_MATCH_FILTER: Transmit Matching filter. This is a
 *	nested attribute. It is a list of binary values.
 * @NL80211_NAN_FUNC_INSTANCE_ID: The instance ID of the function.
 *	Its type is u8 and it cannot be 0.
 * @NL80211_NAN_FUNC_TERM_REASON: NAN function termination reason.
 *	See &enum nl80211_nan_func_term_reason.
 *
 * @NUM_NL80211_NAN_FUNC_ATTR: internal
 * @NL80211_NAN_FUNC_ATTR_MAX: highest NAN function attribute
 */
enum nl80211_nan_func_attributes {
	__NL80211_NAN_FUNC_INVALID,
	NL80211_NAN_FUNC_TYPE,
	NL80211_NAN_FUNC_SERVICE_ID,
	NL80211_NAN_FUNC_PUBLISH_TYPE,
	NL80211_NAN_FUNC_PUBLISH_BCAST,
	NL80211_NAN_FUNC_SUBSCRIBE_ACTIVE,
	NL80211_NAN_FUNC_FOLLOW_UP_ID,
	NL80211_NAN_FUNC_FOLLOW_UP_REQ_ID,
	NL80211_NAN_FUNC_FOLLOW_UP_DEST,
	NL80211_NAN_FUNC_CLOSE_RANGE,
	NL80211_NAN_FUNC_TTL,
	NL80211_NAN_FUNC_SERVICE_INFO,
	NL80211_NAN_FUNC_SRF,
	NL80211_NAN_FUNC_RX_MATCH_FILTER,
	NL80211_NAN_FUNC_TX_MATCH_FILTER,
	NL80211_NAN_FUNC_INSTANCE_ID,
	NL80211_NAN_FUNC_TERM_REASON,

	/* keep last */
	NUM_NL80211_NAN_FUNC_ATTR,
	NL80211_NAN_FUNC_ATTR_MAX = NUM_NL80211_NAN_FUNC_ATTR - 1
};

/**
 * enum nl80211_nan_srf_attributes - NAN Service Response filter attributes
 * @__NL80211_NAN_SRF_INVALID: invalid
 * @NL80211_NAN_SRF_INCLUDE: present if the include bit of the SRF set.
 *	This is a flag.
 * @NL80211_NAN_SRF_BF: Bloom Filter. Present if and only if
 *	%NL80211_NAN_SRF_MAC_ADDRS isn't present. This attribute is binary.
 * @NL80211_NAN_SRF_BF_IDX: index of the Bloom Filter. Mandatory if
 *	%NL80211_NAN_SRF_BF is present. This is a u8.
 * @NL80211_NAN_SRF_MAC_ADDRS: list of MAC addresses for the SRF. Present if
 *	and only if %NL80211_NAN_SRF_BF isn't present. This is a nested
 *	attribute. Each nested attribute is a MAC address.
 * @NUM_NL80211_NAN_SRF_ATTR: internal
 * @NL80211_NAN_SRF_ATTR_MAX: highest NAN SRF attribute
 */
enum nl80211_nan_srf_attributes {
	__NL80211_NAN_SRF_INVALID,
	NL80211_NAN_SRF_INCLUDE,
	NL80211_NAN_SRF_BF,
	NL80211_NAN_SRF_BF_IDX,
	NL80211_NAN_SRF_MAC_ADDRS,

	/* keep last */
	NUM_NL80211_NAN_SRF_ATTR,
	NL80211_NAN_SRF_ATTR_MAX = NUM_NL80211_NAN_SRF_ATTR - 1,
};

/**
 * enum nl80211_nan_match_attributes - NAN match attributes
 * @__NL80211_NAN_MATCH_INVALID: invalid
 * @NL80211_NAN_MATCH_FUNC_LOCAL: the local function that had the
 *	match. This is a nested attribute.
 *	See &enum nl80211_nan_func_attributes.
 * @NL80211_NAN_MATCH_FUNC_PEER: the peer function
 *	that caused the match. This is a nested attribute.
 *	See &enum nl80211_nan_func_attributes.
 *
 * @NUM_NL80211_NAN_MATCH_ATTR: internal
 * @NL80211_NAN_MATCH_ATTR_MAX: highest NAN match attribute
 */
enum nl80211_nan_match_attributes {
	__NL80211_NAN_MATCH_INVALID,
	NL80211_NAN_MATCH_FUNC_LOCAL,
	NL80211_NAN_MATCH_FUNC_PEER,

	/* keep last */
	NUM_NL80211_NAN_MATCH_ATTR,
	NL80211_NAN_MATCH_ATTR_MAX = NUM_NL80211_NAN_MATCH_ATTR - 1
};

/**
 * nl80211_external_auth_action - Action to perform with external
 *     authentication request. Used by NL80211_ATTR_EXTERNAL_AUTH_ACTION.
 * @NL80211_EXTERNAL_AUTH_START: Start the authentication.
 * @NL80211_EXTERNAL_AUTH_ABORT: Abort the ongoing authentication.
 */
enum nl80211_external_auth_action {
	NL80211_EXTERNAL_AUTH_START,
	NL80211_EXTERNAL_AUTH_ABORT,
};

/**
 * enum nl80211_ftm_responder_attributes - fine timing measurement
 *	responder attributes
 * @__NL80211_FTM_RESP_ATTR_INVALID: Invalid
 * @NL80211_FTM_RESP_ATTR_ENABLED: FTM responder is enabled
 * @NL80211_FTM_RESP_ATTR_LCI: The content of Measurement Report Element
 *	(9.4.2.22 in 802.11-2016) with type 8 - LCI (9.4.2.22.10),
 *	i.e. starting with the measurement token
 * @NL80211_FTM_RESP_ATTR_CIVIC: The content of Measurement Report Element
 *	(9.4.2.22 in 802.11-2016) with type 11 - Civic (Section 9.4.2.22.13),
 *	i.e. starting with the measurement token
 * @__NL80211_FTM_RESP_ATTR_LAST: Internal
 * @NL80211_FTM_RESP_ATTR_MAX: highest FTM responder attribute.
 */
enum nl80211_ftm_responder_attributes {
	__NL80211_FTM_RESP_ATTR_INVALID,

	NL80211_FTM_RESP_ATTR_ENABLED,
	NL80211_FTM_RESP_ATTR_LCI,
	NL80211_FTM_RESP_ATTR_CIVICLOC,

	/* keep last */
	__NL80211_FTM_RESP_ATTR_LAST,
	NL80211_FTM_RESP_ATTR_MAX = __NL80211_FTM_RESP_ATTR_LAST - 1,
};

/*
 * enum nl80211_ftm_responder_stats - FTM responder statistics
 *
 * These attribute types are used with %NL80211_ATTR_FTM_RESPONDER_STATS
 * when getting FTM responder statistics.
 *
 * @__NL80211_FTM_STATS_INVALID: attribute number 0 is reserved
 * @NL80211_FTM_STATS_SUCCESS_NUM: number of FTM sessions in which all frames
 *	were ssfully answered (u32)
 * @NL80211_FTM_STATS_PARTIAL_NUM: number of FTM sessions in which part of the
 *	frames were successfully answered (u32)
 * @NL80211_FTM_STATS_FAILED_NUM: number of failed FTM sessions (u32)
 * @NL80211_FTM_STATS_ASAP_NUM: number of ASAP sessions (u32)
 * @NL80211_FTM_STATS_NON_ASAP_NUM: number of non-ASAP sessions (u32)
 * @NL80211_FTM_STATS_TOTAL_DURATION_MSEC: total sessions durations - gives an
 *	indication of how much time the responder was busy (u64, msec)
 * @NL80211_FTM_STATS_UNKNOWN_TRIGGERS_NUM: number of unknown FTM triggers -
 *	triggers from initiators that didn't finish successfully the negotiation
 *	phase with the responder (u32)
 * @NL80211_FTM_STATS_RESCHEDULE_REQUESTS_NUM: number of FTM reschedule requests
 *	- initiator asks for a new scheduling although it already has scheduled
 *	FTM slot (u32)
 * @NL80211_FTM_STATS_OUT_OF_WINDOW_TRIGGERS_NUM: number of FTM triggers out of
 *	scheduled window (u32)
 * @NL80211_FTM_STATS_PAD: used for padding, ignore
 * @__NL80211_TXQ_ATTR_AFTER_LAST: Internal
 * @NL80211_FTM_STATS_MAX: highest possible FTM responder stats attribute
 */
enum nl80211_ftm_responder_stats {
	__NL80211_FTM_STATS_INVALID,
	NL80211_FTM_STATS_SUCCESS_NUM,
	NL80211_FTM_STATS_PARTIAL_NUM,
	NL80211_FTM_STATS_FAILED_NUM,
	NL80211_FTM_STATS_ASAP_NUM,
	NL80211_FTM_STATS_NON_ASAP_NUM,
	NL80211_FTM_STATS_TOTAL_DURATION_MSEC,
	NL80211_FTM_STATS_UNKNOWN_TRIGGERS_NUM,
	NL80211_FTM_STATS_RESCHEDULE_REQUESTS_NUM,
	NL80211_FTM_STATS_OUT_OF_WINDOW_TRIGGERS_NUM,
	NL80211_FTM_STATS_PAD,

	/* keep last */
	__NL80211_FTM_STATS_AFTER_LAST,
	NL80211_FTM_STATS_MAX = __NL80211_FTM_STATS_AFTER_LAST - 1
};

/**
 * enum nl80211_preamble - frame preamble types
 * @NL80211_PREAMBLE_LEGACY: legacy (HR/DSSS, OFDM, ERP PHY) preamble
 * @NL80211_PREAMBLE_HT: HT preamble
 * @NL80211_PREAMBLE_VHT: VHT preamble
 * @NL80211_PREAMBLE_DMG: DMG preamble
 * @NL80211_PREAMBLE_HE: HE preamble
 */
enum nl80211_preamble {
	NL80211_PREAMBLE_LEGACY,
	NL80211_PREAMBLE_HT,
	NL80211_PREAMBLE_VHT,
	NL80211_PREAMBLE_DMG,
	NL80211_PREAMBLE_HE,
};

/**
 * enum nl80211_peer_measurement_type - peer measurement types
 * @NL80211_PMSR_TYPE_INVALID: invalid/unused, needed as we use
 *	these numbers also for attributes
 *
 * @NL80211_PMSR_TYPE_FTM: flight time measurement
 *
 * @NUM_NL80211_PMSR_TYPES: internal
 * @NL80211_PMSR_TYPE_MAX: highest type number
 */
enum nl80211_peer_measurement_type {
	NL80211_PMSR_TYPE_INVALID,

	NL80211_PMSR_TYPE_FTM,

	NUM_NL80211_PMSR_TYPES,
	NL80211_PMSR_TYPE_MAX = NUM_NL80211_PMSR_TYPES - 1
};

/**
 * enum nl80211_peer_measurement_status - peer measurement status
 * @NL80211_PMSR_STATUS_SUCCESS: measurement completed successfully
 * @NL80211_PMSR_STATUS_REFUSED: measurement was locally refused
 * @NL80211_PMSR_STATUS_TIMEOUT: measurement timed out
 * @NL80211_PMSR_STATUS_FAILURE: measurement failed, a type-dependent
 *	reason may be available in the response data
 */
enum nl80211_peer_measurement_status {
	NL80211_PMSR_STATUS_SUCCESS,
	NL80211_PMSR_STATUS_REFUSED,
	NL80211_PMSR_STATUS_TIMEOUT,
	NL80211_PMSR_STATUS_FAILURE,
};

/**
 * enum nl80211_peer_measurement_req - peer measurement request attributes
 * @__NL80211_PMSR_REQ_ATTR_INVALID: invalid
 *
 * @NL80211_PMSR_REQ_ATTR_DATA: This is a nested attribute with measurement
 *	type-specific request data inside. The attributes used are from the
 *	enums named nl80211_peer_measurement_<type>_req.
 * @NL80211_PMSR_REQ_ATTR_GET_AP_TSF: include AP TSF timestamp, if supported
 *	(flag attribute)
 *
 * @NUM_NL80211_PMSR_REQ_ATTRS: internal
 * @NL80211_PMSR_REQ_ATTR_MAX: highest attribute number
 */
enum nl80211_peer_measurement_req {
	__NL80211_PMSR_REQ_ATTR_INVALID,

	NL80211_PMSR_REQ_ATTR_DATA,
	NL80211_PMSR_REQ_ATTR_GET_AP_TSF,

	/* keep last */
	NUM_NL80211_PMSR_REQ_ATTRS,
	NL80211_PMSR_REQ_ATTR_MAX = NUM_NL80211_PMSR_REQ_ATTRS - 1
};

/**
 * enum nl80211_peer_measurement_resp - peer measurement response attributes
 * @__NL80211_PMSR_RESP_ATTR_INVALID: invalid
 *
 * @NL80211_PMSR_RESP_ATTR_DATA: This is a nested attribute with measurement
 *	type-specific results inside. The attributes used are from the enums
 *	named nl80211_peer_measurement_<type>_resp.
 * @NL80211_PMSR_RESP_ATTR_STATUS: u32 value with the measurement status
 *	(using values from &enum nl80211_peer_measurement_status.)
 * @NL80211_PMSR_RESP_ATTR_HOST_TIME: host time (%CLOCK_BOOTTIME) when the
 *	result was measured; this value is not expected to be accurate to
 *	more than 20ms. (u64, nanoseconds)
 * @NL80211_PMSR_RESP_ATTR_AP_TSF: TSF of the AP that the interface
 *	doing the measurement is connected to when the result was measured.
 *	This shall be accurately reported if supported and requested
 *	(u64, usec)
 * @NL80211_PMSR_RESP_ATTR_FINAL: If results are sent to the host partially
 *	(*e.g. with FTM per-burst data) this flag will be cleared on all but
 *	the last result; if all results are combined it's set on the single
 *	result.
 * @NL80211_PMSR_RESP_ATTR_PAD: padding for 64-bit attributes, ignore
 *
 * @NUM_NL80211_PMSR_RESP_ATTRS: internal
 * @NL80211_PMSR_RESP_ATTR_MAX: highest attribute number
 */
enum nl80211_peer_measurement_resp {
	__NL80211_PMSR_RESP_ATTR_INVALID,

	NL80211_PMSR_RESP_ATTR_DATA,
	NL80211_PMSR_RESP_ATTR_STATUS,
	NL80211_PMSR_RESP_ATTR_HOST_TIME,
	NL80211_PMSR_RESP_ATTR_AP_TSF,
	NL80211_PMSR_RESP_ATTR_FINAL,
	NL80211_PMSR_RESP_ATTR_PAD,

	/* keep last */
	NUM_NL80211_PMSR_RESP_ATTRS,
	NL80211_PMSR_RESP_ATTR_MAX = NUM_NL80211_PMSR_RESP_ATTRS - 1
};

/**
 * enum nl80211_peer_measurement_peer_attrs - peer attributes for measurement
 * @__NL80211_PMSR_PEER_ATTR_INVALID: invalid
 *
 * @NL80211_PMSR_PEER_ATTR_ADDR: peer's MAC address
 * @NL80211_PMSR_PEER_ATTR_CHAN: channel definition, nested, using top-level
 *	attributes like %NL80211_ATTR_WIPHY_FREQ etc.
 * @NL80211_PMSR_PEER_ATTR_REQ: This is a nested attribute indexed by
 *	measurement type, with attributes from the
 *	&enum nl80211_peer_measurement_req inside.
 * @NL80211_PMSR_PEER_ATTR_RESP: This is a nested attribute indexed by
 *	measurement type, with attributes from the
 *	&enum nl80211_peer_measurement_resp inside.
 *
 * @NUM_NL80211_PMSR_PEER_ATTRS: internal
 * @NL80211_PMSR_PEER_ATTR_MAX: highest attribute number
 */
enum nl80211_peer_measurement_peer_attrs {
	__NL80211_PMSR_PEER_ATTR_INVALID,

	NL80211_PMSR_PEER_ATTR_ADDR,
	NL80211_PMSR_PEER_ATTR_CHAN,
	NL80211_PMSR_PEER_ATTR_REQ,
	NL80211_PMSR_PEER_ATTR_RESP,

	/* keep last */
	NUM_NL80211_PMSR_PEER_ATTRS,
	NL80211_PMSR_PEER_ATTR_MAX = NUM_NL80211_PMSR_PEER_ATTRS - 1,
};

/**
 * enum nl80211_peer_measurement_attrs - peer measurement attributes
 * @__NL80211_PMSR_ATTR_INVALID: invalid
 *
 * @NL80211_PMSR_ATTR_MAX_PEERS: u32 attribute used for capability
 *	advertisement only, indicates the maximum number of peers
 *	measurements can be done with in a single request
 * @NL80211_PMSR_ATTR_REPORT_AP_TSF: flag attribute in capability
 *	indicating that the connected AP's TSF can be reported in
 *	measurement results
 * @NL80211_PMSR_ATTR_RANDOMIZE_MAC_ADDR: flag attribute in capability
 *	indicating that MAC address randomization is supported.
 * @NL80211_PMSR_ATTR_TYPE_CAPA: capabilities reported by the device,
 *	this contains a nesting indexed by measurement type, and
 *	type-specific capabilities inside, which are from the enums
 *	named nl80211_peer_measurement_<type>_capa.
 * @NL80211_PMSR_ATTR_PEERS: nested attribute, the nesting index is
 *	meaningless, just a list of peers to measure with, with the
 *	sub-attributes taken from
 *	&enum nl80211_peer_measurement_peer_attrs.
 *
 * @NUM_NL80211_PMSR_ATTR: internal
 * @NL80211_PMSR_ATTR_MAX: highest attribute number
 */
enum nl80211_peer_measurement_attrs {
	__NL80211_PMSR_ATTR_INVALID,

	NL80211_PMSR_ATTR_MAX_PEERS,
	NL80211_PMSR_ATTR_REPORT_AP_TSF,
	NL80211_PMSR_ATTR_RANDOMIZE_MAC_ADDR,
	NL80211_PMSR_ATTR_TYPE_CAPA,
	NL80211_PMSR_ATTR_PEERS,

	/* keep last */
	NUM_NL80211_PMSR_ATTR,
	NL80211_PMSR_ATTR_MAX = NUM_NL80211_PMSR_ATTR - 1
};

/**
 * enum nl80211_peer_measurement_ftm_capa - FTM capabilities
 * @__NL80211_PMSR_FTM_CAPA_ATTR_INVALID: invalid
 *
 * @NL80211_PMSR_FTM_CAPA_ATTR_ASAP: flag attribute indicating ASAP mode
 *	is supported
 * @NL80211_PMSR_FTM_CAPA_ATTR_NON_ASAP: flag attribute indicating non-ASAP
 *	mode is supported
 * @NL80211_PMSR_FTM_CAPA_ATTR_REQ_LCI: flag attribute indicating if LCI
 *	data can be requested during the measurement
 * @NL80211_PMSR_FTM_CAPA_ATTR_REQ_CIVICLOC: flag attribute indicating if civic
 *	location data can be requested during the measurement
 * @NL80211_PMSR_FTM_CAPA_ATTR_PREAMBLES: u32 bitmap attribute of bits
 *	from &enum nl80211_preamble.
 * @NL80211_PMSR_FTM_CAPA_ATTR_BANDWIDTHS: bitmap of values from
 *	&enum nl80211_chan_width indicating the supported channel
 *	bandwidths for FTM. Note that a higher channel bandwidth may be
 *	configured to allow for other measurements types with different
 *	bandwidth requirement in the same measurement.
 * @NL80211_PMSR_FTM_CAPA_ATTR_MAX_BURSTS_EXPONENT: u32 attribute indicating
 *	the maximum bursts exponent that can be used (if not present anything
 *	is valid)
 * @NL80211_PMSR_FTM_CAPA_ATTR_MAX_FTMS_PER_BURST: u32 attribute indicating
 *	the maximum FTMs per burst (if not present anything is valid)
 * @NL80211_PMSR_FTM_CAPA_ATTR_TRIGGER_BASED: flag attribute indicating if
 *	trigger based ranging measurement is supported
 * @NL80211_PMSR_FTM_CAPA_ATTR_NON_TRIGGER_BASED: flag attribute indicating
 *	if non trigger based ranging measurement is supported
 *
 * @NUM_NL80211_PMSR_FTM_CAPA_ATTR: internal
 * @NL80211_PMSR_FTM_CAPA_ATTR_MAX: highest attribute number
 */
enum nl80211_peer_measurement_ftm_capa {
	__NL80211_PMSR_FTM_CAPA_ATTR_INVALID,

	NL80211_PMSR_FTM_CAPA_ATTR_ASAP,
	NL80211_PMSR_FTM_CAPA_ATTR_NON_ASAP,
	NL80211_PMSR_FTM_CAPA_ATTR_REQ_LCI,
	NL80211_PMSR_FTM_CAPA_ATTR_REQ_CIVICLOC,
	NL80211_PMSR_FTM_CAPA_ATTR_PREAMBLES,
	NL80211_PMSR_FTM_CAPA_ATTR_BANDWIDTHS,
	NL80211_PMSR_FTM_CAPA_ATTR_MAX_BURSTS_EXPONENT,
	NL80211_PMSR_FTM_CAPA_ATTR_MAX_FTMS_PER_BURST,
	NL80211_PMSR_FTM_CAPA_ATTR_TRIGGER_BASED,
	NL80211_PMSR_FTM_CAPA_ATTR_NON_TRIGGER_BASED,

	/* keep last */
	NUM_NL80211_PMSR_FTM_CAPA_ATTR,
	NL80211_PMSR_FTM_CAPA_ATTR_MAX = NUM_NL80211_PMSR_FTM_CAPA_ATTR - 1
};

/**
 * enum nl80211_peer_measurement_ftm_req - FTM request attributes
 * @__NL80211_PMSR_FTM_REQ_ATTR_INVALID: invalid
 *
 * @NL80211_PMSR_FTM_REQ_ATTR_ASAP: ASAP mode requested (flag)
 * @NL80211_PMSR_FTM_REQ_ATTR_PREAMBLE: preamble type (see
 *	&enum nl80211_preamble), optional for DMG (u32)
 * @NL80211_PMSR_FTM_REQ_ATTR_NUM_BURSTS_EXP: number of bursts exponent as in
 *	802.11-2016 9.4.2.168 "Fine Timing Measurement Parameters element"
 *	(u8, 0-15, optional with default 15 i.e. "no preference")
 * @NL80211_PMSR_FTM_REQ_ATTR_BURST_PERIOD: interval between bursts in units
 *	of 100ms (u16, optional with default 0)
 * @NL80211_PMSR_FTM_REQ_ATTR_BURST_DURATION: burst duration, as in 802.11-2016
 *	Table 9-257 "Burst Duration field encoding" (u8, 0-15, optional with
 *	default 15 i.e. "no preference")
 * @NL80211_PMSR_FTM_REQ_ATTR_FTMS_PER_BURST: number of successful FTM frames
 *	requested per burst
 *	(u8, 0-31, optional with default 0 i.e. "no preference")
 * @NL80211_PMSR_FTM_REQ_ATTR_NUM_FTMR_RETRIES: number of FTMR frame retries
 *	(u8, default 3)
 * @NL80211_PMSR_FTM_REQ_ATTR_REQUEST_LCI: request LCI data (flag)
 * @NL80211_PMSR_FTM_REQ_ATTR_REQUEST_CIVICLOC: request civic location data
 *	(flag)
 * @NL80211_PMSR_FTM_REQ_ATTR_TRIGGER_BASED: request trigger based ranging
 *	measurement (flag).
 *	This attribute and %NL80211_PMSR_FTM_REQ_ATTR_NON_TRIGGER_BASED are
 *	mutually exclusive.
 *      if neither %NL80211_PMSR_FTM_REQ_ATTR_TRIGGER_BASED nor
 *	%NL80211_PMSR_FTM_REQ_ATTR_NON_TRIGGER_BASED is set, EDCA based
 *	ranging will be used.
 * @NL80211_PMSR_FTM_REQ_ATTR_NON_TRIGGER_BASED: request non trigger based
 *	ranging measurement (flag)
 *	This attribute and %NL80211_PMSR_FTM_REQ_ATTR_TRIGGER_BASED are
 *	mutually exclusive.
 *      if neither %NL80211_PMSR_FTM_REQ_ATTR_TRIGGER_BASED nor
 *	%NL80211_PMSR_FTM_REQ_ATTR_NON_TRIGGER_BASED is set, EDCA based
 *	ranging will be used.
 * @NL80211_PMSR_FTM_REQ_ATTR_LMR_FEEDBACK: negotiate for LMR feedback. Only
 *	valid if either %NL80211_PMSR_FTM_REQ_ATTR_TRIGGER_BASED or
 *	%NL80211_PMSR_FTM_REQ_ATTR_NON_TRIGGER_BASED is set.
 * @NL80211_PMSR_FTM_REQ_ATTR_BSS_COLOR: optional. The BSS color of the
 *	responder. Only valid if %NL80211_PMSR_FTM_REQ_ATTR_NON_TRIGGER_BASED
 *	or %NL80211_PMSR_FTM_REQ_ATTR_TRIGGER_BASED is set.
 *
 * @NUM_NL80211_PMSR_FTM_REQ_ATTR: internal
 * @NL80211_PMSR_FTM_REQ_ATTR_MAX: highest attribute number
 */
enum nl80211_peer_measurement_ftm_req {
	__NL80211_PMSR_FTM_REQ_ATTR_INVALID,

	NL80211_PMSR_FTM_REQ_ATTR_ASAP,
	NL80211_PMSR_FTM_REQ_ATTR_PREAMBLE,
	NL80211_PMSR_FTM_REQ_ATTR_NUM_BURSTS_EXP,
	NL80211_PMSR_FTM_REQ_ATTR_BURST_PERIOD,
	NL80211_PMSR_FTM_REQ_ATTR_BURST_DURATION,
	NL80211_PMSR_FTM_REQ_ATTR_FTMS_PER_BURST,
	NL80211_PMSR_FTM_REQ_ATTR_NUM_FTMR_RETRIES,
	NL80211_PMSR_FTM_REQ_ATTR_REQUEST_LCI,
	NL80211_PMSR_FTM_REQ_ATTR_REQUEST_CIVICLOC,
	NL80211_PMSR_FTM_REQ_ATTR_TRIGGER_BASED,
	NL80211_PMSR_FTM_REQ_ATTR_NON_TRIGGER_BASED,
	NL80211_PMSR_FTM_REQ_ATTR_LMR_FEEDBACK,
	NL80211_PMSR_FTM_REQ_ATTR_BSS_COLOR,

	/* keep last */
	NUM_NL80211_PMSR_FTM_REQ_ATTR,
	NL80211_PMSR_FTM_REQ_ATTR_MAX = NUM_NL80211_PMSR_FTM_REQ_ATTR - 1
};

/**
 * enum nl80211_peer_measurement_ftm_failure_reasons - FTM failure reasons
 * @NL80211_PMSR_FTM_FAILURE_UNSPECIFIED: unspecified failure, not used
 * @NL80211_PMSR_FTM_FAILURE_NO_RESPONSE: no response from the FTM responder
 * @NL80211_PMSR_FTM_FAILURE_REJECTED: FTM responder rejected measurement
 * @NL80211_PMSR_FTM_FAILURE_WRONG_CHANNEL: we already know the peer is
 *	on a different channel, so can't measure (if we didn't know, we'd
 *	try and get no response)
 * @NL80211_PMSR_FTM_FAILURE_PEER_NOT_CAPABLE: peer can't actually do FTM
 * @NL80211_PMSR_FTM_FAILURE_INVALID_TIMESTAMP: invalid T1/T4 timestamps
 *	received
 * @NL80211_PMSR_FTM_FAILURE_PEER_BUSY: peer reports busy, you may retry
 *	later (see %NL80211_PMSR_FTM_RESP_ATTR_BUSY_RETRY_TIME)
 * @NL80211_PMSR_FTM_FAILURE_BAD_CHANGED_PARAMS: parameters were changed
 *	by the peer and are no longer supported
 */
enum nl80211_peer_measurement_ftm_failure_reasons {
	NL80211_PMSR_FTM_FAILURE_UNSPECIFIED,
	NL80211_PMSR_FTM_FAILURE_NO_RESPONSE,
	NL80211_PMSR_FTM_FAILURE_REJECTED,
	NL80211_PMSR_FTM_FAILURE_WRONG_CHANNEL,
	NL80211_PMSR_FTM_FAILURE_PEER_NOT_CAPABLE,
	NL80211_PMSR_FTM_FAILURE_INVALID_TIMESTAMP,
	NL80211_PMSR_FTM_FAILURE_PEER_BUSY,
	NL80211_PMSR_FTM_FAILURE_BAD_CHANGED_PARAMS,
};

/**
 * enum nl80211_peer_measurement_ftm_resp - FTM response attributes
 * @__NL80211_PMSR_FTM_RESP_ATTR_INVALID: invalid
 *
 * @NL80211_PMSR_FTM_RESP_ATTR_FAIL_REASON: FTM-specific failure reason
 *	(u32, optional)
 * @NL80211_PMSR_FTM_RESP_ATTR_BURST_INDEX: optional, if bursts are reported
 *	as separate results then it will be the burst index 0...(N-1) and
 *	the top level will indicate partial results (u32)
 * @NL80211_PMSR_FTM_RESP_ATTR_NUM_FTMR_ATTEMPTS: number of FTM Request frames
 *	transmitted (u32, optional)
 * @NL80211_PMSR_FTM_RESP_ATTR_NUM_FTMR_SUCCESSES: number of FTM Request frames
 *	that were acknowleged (u32, optional)
 * @NL80211_PMSR_FTM_RESP_ATTR_BUSY_RETRY_TIME: retry time received from the
 *	busy peer (u32, seconds)
 * @NL80211_PMSR_FTM_RESP_ATTR_NUM_BURSTS_EXP: actual number of bursts exponent
 *	used by the responder (similar to request, u8)
 * @NL80211_PMSR_FTM_RESP_ATTR_BURST_DURATION: actual burst duration used by
 *	the responder (similar to request, u8)
 * @NL80211_PMSR_FTM_RESP_ATTR_FTMS_PER_BURST: actual FTMs per burst used
 *	by the responder (similar to request, u8)
 * @NL80211_PMSR_FTM_RESP_ATTR_RSSI_AVG: average RSSI across all FTM action
 *	frames (optional, s32, 1/2 dBm)
 * @NL80211_PMSR_FTM_RESP_ATTR_RSSI_SPREAD: RSSI spread across all FTM action
 *	frames (optional, s32, 1/2 dBm)
 * @NL80211_PMSR_FTM_RESP_ATTR_TX_RATE: bitrate we used for the response to the
 *	FTM action frame (optional, nested, using &enum nl80211_rate_info
 *	attributes)
 * @NL80211_PMSR_FTM_RESP_ATTR_RX_RATE: bitrate the responder used for the FTM
 *	action frame (optional, nested, using &enum nl80211_rate_info attrs)
 * @NL80211_PMSR_FTM_RESP_ATTR_RTT_AVG: average RTT (s64, picoseconds, optional
 *	but one of RTT/DIST must be present)
 * @NL80211_PMSR_FTM_RESP_ATTR_RTT_VARIANCE: RTT variance (u64, ps^2, note that
 *	standard deviation is the square root of variance, optional)
 * @NL80211_PMSR_FTM_RESP_ATTR_RTT_SPREAD: RTT spread (u64, picoseconds,
 *	optional)
 * @NL80211_PMSR_FTM_RESP_ATTR_DIST_AVG: average distance (s64, mm, optional
 *	but one of RTT/DIST must be present)
 * @NL80211_PMSR_FTM_RESP_ATTR_DIST_VARIANCE: distance variance (u64, mm^2, note
 *	that standard deviation is the square root of variance, optional)
 * @NL80211_PMSR_FTM_RESP_ATTR_DIST_SPREAD: distance spread (u64, mm, optional)
 * @NL80211_PMSR_FTM_RESP_ATTR_LCI: LCI data from peer (binary, optional);
 *	this is the contents of the Measurement Report Element (802.11-2016
 *	9.4.2.22.1) starting with the Measurement Token, with Measurement
 *	Type 8.
 * @NL80211_PMSR_FTM_RESP_ATTR_CIVICLOC: civic location data from peer
 *	(binary, optional);
 *	this is the contents of the Measurement Report Element (802.11-2016
 *	9.4.2.22.1) starting with the Measurement Token, with Measurement
 *	Type 11.
 * @NL80211_PMSR_FTM_RESP_ATTR_PAD: ignore, for u64/s64 padding only
 *
 * @NUM_NL80211_PMSR_FTM_RESP_ATTR: internal
 * @NL80211_PMSR_FTM_RESP_ATTR_MAX: highest attribute number
 */
enum nl80211_peer_measurement_ftm_resp {
	__NL80211_PMSR_FTM_RESP_ATTR_INVALID,

	NL80211_PMSR_FTM_RESP_ATTR_FAIL_REASON,
	NL80211_PMSR_FTM_RESP_ATTR_BURST_INDEX,
	NL80211_PMSR_FTM_RESP_ATTR_NUM_FTMR_ATTEMPTS,
	NL80211_PMSR_FTM_RESP_ATTR_NUM_FTMR_SUCCESSES,
	NL80211_PMSR_FTM_RESP_ATTR_BUSY_RETRY_TIME,
	NL80211_PMSR_FTM_RESP_ATTR_NUM_BURSTS_EXP,
	NL80211_PMSR_FTM_RESP_ATTR_BURST_DURATION,
	NL80211_PMSR_FTM_RESP_ATTR_FTMS_PER_BURST,
	NL80211_PMSR_FTM_RESP_ATTR_RSSI_AVG,
	NL80211_PMSR_FTM_RESP_ATTR_RSSI_SPREAD,
	NL80211_PMSR_FTM_RESP_ATTR_TX_RATE,
	NL80211_PMSR_FTM_RESP_ATTR_RX_RATE,
	NL80211_PMSR_FTM_RESP_ATTR_RTT_AVG,
	NL80211_PMSR_FTM_RESP_ATTR_RTT_VARIANCE,
	NL80211_PMSR_FTM_RESP_ATTR_RTT_SPREAD,
	NL80211_PMSR_FTM_RESP_ATTR_DIST_AVG,
	NL80211_PMSR_FTM_RESP_ATTR_DIST_VARIANCE,
	NL80211_PMSR_FTM_RESP_ATTR_DIST_SPREAD,
	NL80211_PMSR_FTM_RESP_ATTR_LCI,
	NL80211_PMSR_FTM_RESP_ATTR_CIVICLOC,
	NL80211_PMSR_FTM_RESP_ATTR_PAD,

	/* keep last */
	NUM_NL80211_PMSR_FTM_RESP_ATTR,
	NL80211_PMSR_FTM_RESP_ATTR_MAX = NUM_NL80211_PMSR_FTM_RESP_ATTR - 1
};

/**
 * enum nl80211_obss_pd_attributes - OBSS packet detection attributes
 * @__NL80211_HE_OBSS_PD_ATTR_INVALID: Invalid
 *
 * @NL80211_HE_OBSS_PD_ATTR_MIN_OFFSET: the OBSS PD minimum tx power offset.
 * @NL80211_HE_OBSS_PD_ATTR_MAX_OFFSET: the OBSS PD maximum tx power offset.
 * @NL80211_HE_OBSS_PD_ATTR_NON_SRG_MAX_OFFSET: the non-SRG OBSS PD maximum
 *	tx power offset.
 * @NL80211_HE_OBSS_PD_ATTR_BSS_COLOR_BITMAP: bitmap that indicates the BSS color
 *	values used by members of the SRG.
 * @NL80211_HE_OBSS_PD_ATTR_PARTIAL_BSSID_BITMAP: bitmap that indicates the partial
 *	BSSID values used by members of the SRG.
 * @NL80211_HE_OBSS_PD_ATTR_SR_CTRL: The SR Control field of SRP element.
 *
 * @__NL80211_HE_OBSS_PD_ATTR_LAST: Internal
 * @NL80211_HE_OBSS_PD_ATTR_MAX: highest OBSS PD attribute.
 */
enum nl80211_obss_pd_attributes {
	__NL80211_HE_OBSS_PD_ATTR_INVALID,

	NL80211_HE_OBSS_PD_ATTR_MIN_OFFSET,
	NL80211_HE_OBSS_PD_ATTR_MAX_OFFSET,
	NL80211_HE_OBSS_PD_ATTR_NON_SRG_MAX_OFFSET,
	NL80211_HE_OBSS_PD_ATTR_BSS_COLOR_BITMAP,
	NL80211_HE_OBSS_PD_ATTR_PARTIAL_BSSID_BITMAP,
	NL80211_HE_OBSS_PD_ATTR_SR_CTRL,

	/* keep last */
	__NL80211_HE_OBSS_PD_ATTR_LAST,
	NL80211_HE_OBSS_PD_ATTR_MAX = __NL80211_HE_OBSS_PD_ATTR_LAST - 1,
};

/**
 * enum nl80211_bss_color_attributes - BSS Color attributes
 * @__NL80211_HE_BSS_COLOR_ATTR_INVALID: Invalid
 *
 * @NL80211_HE_BSS_COLOR_ATTR_COLOR: the current BSS Color.
 * @NL80211_HE_BSS_COLOR_ATTR_DISABLED: is BSS coloring disabled.
 * @NL80211_HE_BSS_COLOR_ATTR_PARTIAL: the AID equation to be used..
 *
 * @__NL80211_HE_BSS_COLOR_ATTR_LAST: Internal
 * @NL80211_HE_BSS_COLOR_ATTR_MAX: highest BSS Color attribute.
 */
enum nl80211_bss_color_attributes {
	__NL80211_HE_BSS_COLOR_ATTR_INVALID,

	NL80211_HE_BSS_COLOR_ATTR_COLOR,
	NL80211_HE_BSS_COLOR_ATTR_DISABLED,
	NL80211_HE_BSS_COLOR_ATTR_PARTIAL,

	/* keep last */
	__NL80211_HE_BSS_COLOR_ATTR_LAST,
	NL80211_HE_BSS_COLOR_ATTR_MAX = __NL80211_HE_BSS_COLOR_ATTR_LAST - 1,
};

/**
 * enum nl80211_iftype_akm_attributes - interface type AKM attributes
 * @__NL80211_IFTYPE_AKM_ATTR_INVALID: Invalid
 *
 * @NL80211_IFTYPE_AKM_ATTR_IFTYPES: nested attribute containing a flag
 *	attribute for each interface type that supports AKM suites specified in
 *	%NL80211_IFTYPE_AKM_ATTR_SUITES
 * @NL80211_IFTYPE_AKM_ATTR_SUITES: an array of u32. Used to indicate supported
 *	AKM suites for the specified interface types.
 *
 * @__NL80211_IFTYPE_AKM_ATTR_LAST: Internal
 * @NL80211_IFTYPE_AKM_ATTR_MAX: highest interface type AKM attribute.
 */
enum nl80211_iftype_akm_attributes {
	__NL80211_IFTYPE_AKM_ATTR_INVALID,

	NL80211_IFTYPE_AKM_ATTR_IFTYPES,
	NL80211_IFTYPE_AKM_ATTR_SUITES,

	/* keep last */
	__NL80211_IFTYPE_AKM_ATTR_LAST,
	NL80211_IFTYPE_AKM_ATTR_MAX = __NL80211_IFTYPE_AKM_ATTR_LAST - 1,
};

/**
 * enum nl80211_fils_discovery_attributes - FILS discovery configuration
 * from IEEE Std 802.11ai-2016, Annex C.3 MIB detail.
 *
 * @__NL80211_FILS_DISCOVERY_ATTR_INVALID: Invalid
 *
 * @NL80211_FILS_DISCOVERY_ATTR_INT_MIN: Minimum packet interval (u32, TU).
 *	Allowed range: 0..10000 (TU = Time Unit)
 * @NL80211_FILS_DISCOVERY_ATTR_INT_MAX: Maximum packet interval (u32, TU).
 *	Allowed range: 0..10000 (TU = Time Unit)
 * @NL80211_FILS_DISCOVERY_ATTR_TMPL: Template data for FILS discovery action
 *	frame including the headers.
 *
 * @__NL80211_FILS_DISCOVERY_ATTR_LAST: Internal
 * @NL80211_FILS_DISCOVERY_ATTR_MAX: highest attribute
 */
enum nl80211_fils_discovery_attributes {
	__NL80211_FILS_DISCOVERY_ATTR_INVALID,

	NL80211_FILS_DISCOVERY_ATTR_INT_MIN,
	NL80211_FILS_DISCOVERY_ATTR_INT_MAX,
	NL80211_FILS_DISCOVERY_ATTR_TMPL,

	/* keep last */
	__NL80211_FILS_DISCOVERY_ATTR_LAST,
	NL80211_FILS_DISCOVERY_ATTR_MAX = __NL80211_FILS_DISCOVERY_ATTR_LAST - 1
};

/*
 * FILS discovery template minimum length with action frame headers and
 * mandatory fields.
 */
#define NL80211_FILS_DISCOVERY_TMPL_MIN_LEN 42

/**
 * enum nl80211_unsol_bcast_probe_resp_attributes - Unsolicited broadcast probe
 *	response configuration. Applicable only in 6GHz.
 *
 * @__NL80211_UNSOL_BCAST_PROBE_RESP_ATTR_INVALID: Invalid
 *
 * @NL80211_UNSOL_BCAST_PROBE_RESP_ATTR_INT: Maximum packet interval (u32, TU).
 *	Allowed range: 0..20 (TU = Time Unit). IEEE P802.11ax/D6.0
 *	26.17.2.3.2 (AP behavior for fast passive scanning).
 * @NL80211_UNSOL_BCAST_PROBE_RESP_ATTR_TMPL: Unsolicited broadcast probe response
 *	frame template (binary).
 *
 * @__NL80211_UNSOL_BCAST_PROBE_RESP_ATTR_LAST: Internal
 * @NL80211_UNSOL_BCAST_PROBE_RESP_ATTR_MAX: highest attribute
 */
enum nl80211_unsol_bcast_probe_resp_attributes {
	__NL80211_UNSOL_BCAST_PROBE_RESP_ATTR_INVALID,

	NL80211_UNSOL_BCAST_PROBE_RESP_ATTR_INT,
	NL80211_UNSOL_BCAST_PROBE_RESP_ATTR_TMPL,

	/* keep last */
	__NL80211_UNSOL_BCAST_PROBE_RESP_ATTR_LAST,
	NL80211_UNSOL_BCAST_PROBE_RESP_ATTR_MAX =
		__NL80211_UNSOL_BCAST_PROBE_RESP_ATTR_LAST - 1
};

/**
 * enum nl80211_sae_pwe_mechanism - The mechanism(s) allowed for SAE PWE
 *	derivation. Applicable only when WPA3-Personal SAE authentication is
 *	used.
 *
 * @NL80211_SAE_PWE_UNSPECIFIED: not specified, used internally to indicate that
 *	attribute is not present from userspace.
 * @NL80211_SAE_PWE_HUNT_AND_PECK: hunting-and-pecking loop only
 * @NL80211_SAE_PWE_HASH_TO_ELEMENT: hash-to-element only
 * @NL80211_SAE_PWE_BOTH: both hunting-and-pecking loop and hash-to-element
 *	can be used.
 */
enum nl80211_sae_pwe_mechanism {
	NL80211_SAE_PWE_UNSPECIFIED,
	NL80211_SAE_PWE_HUNT_AND_PECK,
	NL80211_SAE_PWE_HASH_TO_ELEMENT,
	NL80211_SAE_PWE_BOTH,
};

/**
 * enum nl80211_sar_type - type of SAR specs
 *
 * @NL80211_SAR_TYPE_POWER: power limitation specified in 0.25dBm unit
 *
 */
enum nl80211_sar_type {
	NL80211_SAR_TYPE_POWER,

	/* add new type here */

	/* Keep last */
	NUM_NL80211_SAR_TYPE,
};

/**
 * enum nl80211_sar_attrs - Attributes for SAR spec
 *
 * @NL80211_SAR_ATTR_TYPE: the SAR type as defined in &enum nl80211_sar_type.
 *
 * @NL80211_SAR_ATTR_SPECS: Nested array of SAR power
 *	limit specifications. Each specification contains a set
 *	of %nl80211_sar_specs_attrs.
 *
 *	For SET operation, it contains array of %NL80211_SAR_ATTR_SPECS_POWER
 *	and %NL80211_SAR_ATTR_SPECS_RANGE_INDEX.
 *
 *	For sar_capa dump, it contains array of
 *	%NL80211_SAR_ATTR_SPECS_START_FREQ
 *	and %NL80211_SAR_ATTR_SPECS_END_FREQ.
 *
 * @__NL80211_SAR_ATTR_LAST: Internal
 * @NL80211_SAR_ATTR_MAX: highest sar attribute
 *
 * These attributes are used with %NL80211_CMD_SET_SAR_SPEC
 */
enum nl80211_sar_attrs {
	__NL80211_SAR_ATTR_INVALID,

	NL80211_SAR_ATTR_TYPE,
	NL80211_SAR_ATTR_SPECS,

	__NL80211_SAR_ATTR_LAST,
	NL80211_SAR_ATTR_MAX = __NL80211_SAR_ATTR_LAST - 1,
};

/**
 * enum nl80211_sar_specs_attrs - Attributes for SAR power limit specs
 *
 * @NL80211_SAR_ATTR_SPECS_POWER: Required (s32)value to specify the actual
 *	power limit value in units of 0.25 dBm if type is
 *	NL80211_SAR_TYPE_POWER. (i.e., a value of 44 represents 11 dBm).
 *	0 means userspace doesn't have SAR limitation on this associated range.
 *
 * @NL80211_SAR_ATTR_SPECS_RANGE_INDEX: Required (u32) value to specify the
 *	index of exported freq range table and the associated power limitation
 *	is applied to this range.
 *
 *	Userspace isn't required to set all the ranges advertised by WLAN driver,
 *	and userspace can skip some certain ranges. These skipped ranges don't
 *	have SAR limitations, and they are same as setting the
 *	%NL80211_SAR_ATTR_SPECS_POWER to any unreasonable high value because any
 *	value higher than regulatory allowed value just means SAR power
 *	limitation is removed, but it's required to set at least one range.
 *	It's not allowed to set duplicated range in one SET operation.
 *
 *	Every SET operation overwrites previous SET operation.
 *
 * @NL80211_SAR_ATTR_SPECS_START_FREQ: Required (u32) value to specify the start
 *	frequency of this range edge when registering SAR capability to wiphy.
 *	It's not a channel center frequency. The unit is kHz.
 *
 * @NL80211_SAR_ATTR_SPECS_END_FREQ: Required (u32) value to specify the end
 *	frequency of this range edge when registering SAR capability to wiphy.
 *	It's not a channel center frequency. The unit is kHz.
 *
 * @__NL80211_SAR_ATTR_SPECS_LAST: Internal
 * @NL80211_SAR_ATTR_SPECS_MAX: highest sar specs attribute
 */
enum nl80211_sar_specs_attrs {
	__NL80211_SAR_ATTR_SPECS_INVALID,

	NL80211_SAR_ATTR_SPECS_POWER,
	NL80211_SAR_ATTR_SPECS_RANGE_INDEX,
	NL80211_SAR_ATTR_SPECS_START_FREQ,
	NL80211_SAR_ATTR_SPECS_END_FREQ,

	__NL80211_SAR_ATTR_SPECS_LAST,
	NL80211_SAR_ATTR_SPECS_MAX = __NL80211_SAR_ATTR_SPECS_LAST - 1,
};

/**
 * enum nl80211_mbssid_config_attributes - multiple BSSID (MBSSID) and enhanced
 * multi-BSSID advertisements (EMA) in AP mode.
 * Kernel uses some of these attributes to advertise driver's support for
 * MBSSID and EMA.
 * Remaining attributes should be used by the userspace to configure the
 * features.
 *
 * @__NL80211_MBSSID_CONFIG_ATTR_INVALID: Invalid
 *
 * @NL80211_MBSSID_CONFIG_ATTR_MAX_INTERFACES: Used by the kernel to advertise
 *	the maximum number of MBSSID interfaces supported by the driver.
 *	Driver should indicate MBSSID support by setting
 *	wiphy->mbssid_max_interfaces to a value more than or equal to 2.
 *
 * @NL80211_MBSSID_CONFIG_ATTR_MAX_EMA_PROFILE_PERIODICITY: Used by the kernel
 *	to advertise the maximum profile periodicity supported by the driver
 *	if EMA is enabled. Driver should indicate EMA support to the userspace
 *	by setting wiphy->ema_max_profile_periodicity to
 *	a non-zero value.
 *
 * @NL80211_MBSSID_CONFIG_ATTR_INDEX: Mandatory parameter to pass the index of
 *	this BSS (u8) in the multiple BSSID set.
 *	Value must be set to 0 for the transmitting interface and non-zero for
 *	all non-transmitting interfaces. The userspace will be responsible
 *	for using unique indices for the interfaces.
 *	Range: 0 to wiphy->mbssid_max_interfaces-1.
 *
 * @NL80211_MBSSID_CONFIG_ATTR_TX_IFINDEX: Mandatory parameter for
 *	a non-transmitted profile which provides the interface index (u32) of
 *	the transmitted profile. The value must match one of the interface
 *	indices advertised by the kernel. Optional if the interface being set up
 *	is the transmitting one, however, if provided then the value must match
 *	the interface index of the same.
 *
 * @NL80211_MBSSID_CONFIG_ATTR_EMA: Flag used to enable EMA AP feature.
 *	Setting this flag is permitted only if the driver advertises EMA support
 *	by setting wiphy->ema_max_profile_periodicity to non-zero.
 *
 * @__NL80211_MBSSID_CONFIG_ATTR_LAST: Internal
 * @NL80211_MBSSID_CONFIG_ATTR_MAX: highest attribute
 */
enum nl80211_mbssid_config_attributes {
	__NL80211_MBSSID_CONFIG_ATTR_INVALID,

	NL80211_MBSSID_CONFIG_ATTR_MAX_INTERFACES,
	NL80211_MBSSID_CONFIG_ATTR_MAX_EMA_PROFILE_PERIODICITY,
	NL80211_MBSSID_CONFIG_ATTR_INDEX,
	NL80211_MBSSID_CONFIG_ATTR_TX_IFINDEX,
	NL80211_MBSSID_CONFIG_ATTR_EMA,

	/* keep last */
	__NL80211_MBSSID_CONFIG_ATTR_LAST,
	NL80211_MBSSID_CONFIG_ATTR_MAX = __NL80211_MBSSID_CONFIG_ATTR_LAST - 1,
};

/**
 * enum nl80211_ap_settings_flags - AP settings flags
 *
 * @NL80211_AP_SETTINGS_EXTERNAL_AUTH_SUPPORT: AP supports external
 *	authentication.
 * @NL80211_AP_SETTINGS_SA_QUERY_OFFLOAD_SUPPORT: Userspace supports SA Query
 *	procedures offload to driver. If driver advertises
 *	%NL80211_AP_SME_SA_QUERY_OFFLOAD in AP SME features, userspace shall
 *	ignore SA Query procedures and validations when this flag is set by
 *	userspace.
 */
enum nl80211_ap_settings_flags {
	NL80211_AP_SETTINGS_EXTERNAL_AUTH_SUPPORT	= 1 << 0,
	NL80211_AP_SETTINGS_SA_QUERY_OFFLOAD_SUPPORT	= 1 << 1,
};

#endif /* __LINUX_NL80211_H */<|MERGE_RESOLUTION|>--- conflicted
+++ resolved
@@ -1526,8 +1526,6 @@
 };
 
 /*
-<<<<<<< HEAD
-=======
  * These are temporary definitions that will become permanent when the UAPI
  * changes lands into linux.git tree. These attributes must not be used in
  * production until the UAPI change lands into linux.git tree.
@@ -1539,7 +1537,6 @@
 
 
 /*
->>>>>>> 568b76f3
  * Allow user space programs to use #ifdef on new commands by defining them
  * here
  */
@@ -3282,8 +3279,6 @@
 	NL80211_ATTR_MAX = __NL80211_ATTR_AFTER_LAST - 1
 };
 
-<<<<<<< HEAD
-=======
 /*
  * These are temporary definitions that will become permanent when the UAPI
  * changes lands into linux.git tree. These attributes must not be used in
@@ -3303,7 +3298,6 @@
 /* Link: https://git.kernel.org/pub/scm/linux/kernel/git/wireless/wireless-next.git/commit/?id=ecad3b0b99bff7247a11f8c7cb19ac9b0cb28b09 */
 #define NL80211_ATTR_MAX_NUM_AKM_SUITES NL80211_ATTR_RESERVED_DO_NOT_USE_5
 
->>>>>>> 568b76f3
 /* source-level API compatibility */
 #define NL80211_ATTR_SCAN_GENERATION NL80211_ATTR_GENERATION
 #define	NL80211_ATTR_MESH_PARAMS NL80211_ATTR_MESH_CONFIG
