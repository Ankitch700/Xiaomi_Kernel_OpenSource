--- conflicted
+++ resolved
@@ -604,7 +604,6 @@
 #define V4L2_PIX_FMT_NV61    v4l2_fourcc('N', 'V', '6', '1') /* 16  Y/CrCb 4:2:2  */
 #define V4L2_PIX_FMT_NV24    v4l2_fourcc('N', 'V', '2', '4') /* 24  Y/CbCr 4:4:4  */
 #define V4L2_PIX_FMT_NV42    v4l2_fourcc('N', 'V', '4', '2') /* 24  Y/CrCb 4:4:4  */
-<<<<<<< HEAD
 #define V4L2_PIX_FMT_NV12_10 v4l2_fourcc('1', '2', 'A', 'U')
 	/* 12  Y/CbCr 4:2:0 10 bits un-packed */
 #define V4L2_PIX_FMT_NV21_10 v4l2_fourcc('2', '1', 'A', 'U')
@@ -613,9 +612,7 @@
 	/* 16  Y/CbCr 4:2:2 10 bits un-packed */
 #define V4L2_PIX_FMT_NV61_10 v4l2_fourcc('6', '1', 'A', 'U')
 	/* 16  Y/CrCb 4:2:2 10 bits un-packed */
-=======
 #define V4L2_PIX_FMT_HM12    v4l2_fourcc('H', 'M', '1', '2') /*  8  YUV 4:2:0 16x16 macroblocks */
->>>>>>> 6a70670a
 
 /* two non contiguous planes - one Y, one Cr + Cb interleaved  */
 #define V4L2_PIX_FMT_NV12M   v4l2_fourcc('N', 'M', '1', '2') /* 12  Y/CbCr 4:2:0  */
@@ -855,7 +852,6 @@
 #define V4L2_META_FMT_D4XX        v4l2_fourcc('D', '4', 'X', 'X') /* D4XX Payload Header metadata */
 #define V4L2_META_FMT_VIVID	  v4l2_fourcc('V', 'I', 'V', 'D') /* Vivid Metadata */
 
-<<<<<<< HEAD
 /* Vendor specific - Mediatek ISP parameters for firmware */
 #define V4L2_META_FMT_MTISP_PARAMS v4l2_fourcc('M', 'T', 'f', 'p')
 /* ISP tuning parameters */
@@ -870,11 +866,10 @@
 
 /* Vendor specific - Mediatek Face Detection meta buffer format for firmware */
 #define V4L2_META_FMT_MTFD_RESULT  v4l2_fourcc('M', 'T', 'f', 'd') /* FD meta capture buffer */
-=======
+
 /* Vendor specific - used for RK_ISP1 camera sub-system */
 #define V4L2_META_FMT_RK_ISP1_PARAMS	v4l2_fourcc('R', 'K', '1', 'P') /* Rockchip ISP1 3A Parameters */
 #define V4L2_META_FMT_RK_ISP1_STAT_3A	v4l2_fourcc('R', 'K', '1', 'S') /* Rockchip ISP1 3A Statistics */
->>>>>>> 6a70670a
 
 /* priv field value to indicates that subsequent fields are valid. */
 #define V4L2_PIX_FMT_PRIV_MAGIC		0xfeedcafe
