#include "diwali-pm7250b.dtsi"

&battery_charger {
	qcom,thermal-mitigation = <3000000 1500000 1000000 500000>;
};

&usb0 {
	usb-role-switch;
<<<<<<< HEAD
=======
	extcon = <&eud>;
>>>>>>> aa6f089d

	dwc3@a600000 {
		usb-role-switch;
		dr_mode = "otg";
	};

	port {
		usb_port0: endpoint {
			remote-endpoint = <&usb_port0_connector>;
		};
	};
};

&ucsi {
	connector {
		port {
			usb_port0_connector: endpoint {
				remote-endpoint = <&usb_port0>;
			};
		};
	};
};<|MERGE_RESOLUTION|>--- conflicted
+++ resolved
@@ -6,10 +6,7 @@
 
 &usb0 {
 	usb-role-switch;
-<<<<<<< HEAD
-=======
 	extcon = <&eud>;
->>>>>>> aa6f089d
 
 	dwc3@a600000 {
 		usb-role-switch;
