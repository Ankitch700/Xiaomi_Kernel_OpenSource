--- conflicted
+++ resolved
@@ -3071,10 +3071,7 @@
 #include "cape-pcie.dtsi"
 #include "msm-rdbg.dtsi"
 #include "waipio-eva.dtsi"
-<<<<<<< HEAD
-=======
 #include "ipcc-test.dtsi"
->>>>>>> 6d6f415a
 
 &qupv3_se7_2uart {
 	status = "ok";
