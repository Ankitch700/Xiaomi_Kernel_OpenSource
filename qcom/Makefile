ifneq ($(CONFIG_ARCH_QTI_VM), y)
ifeq ($(CONFIG_BUILD_ARM64_DT_OVERLAY),y)
dtbo-$(CONFIG_ARCH_LAHAINA) += lahaina-rumi-overlay.dtbo \
	lahaina-mtp-overlay.dtbo \
	lahaina-mtp-hsp-overlay.dtbo \
	lahaina-cdp-overlay.dtbo \
	lahaina-qrd-overlay.dtbo \
	lahaina-qrd-hsp-overlay.dtbo \
	lahaina-qrd-module-overlay.dtbo \
	lahainap-mtp-overlay.dtbo \
	lahainap-cdp-overlay.dtbo \
	lahainap-qrd-overlay.dtbo

lahaina-rumi-overlay.dtbo-base := lahaina.dtb
lahaina-mtp-hsp-overlay.dtbo-base := lahaina.dtb
lahaina-mtp-overlay.dtbo-base := lahaina.dtb
lahaina-cdp-overlay.dtbo-base := lahaina.dtb
lahaina-qrd-hsp-overlay.dtbo-base := lahaina.dtb
lahaina-qrd-overlay.dtbo-base := lahaina.dtb
lahaina-qrd-module-overlay.dtbo-base := lahaina.dtb
lahainap-mtp-overlay.dtbo-base := lahainap.dtb
lahainap-cdp-overlay.dtbo-base := lahainap.dtb
lahainap-qrd-overlay.dtbo-base := lahainap.dtb
else
dtb-$(CONFIG_ARCH_LAHAINA) += lahaina-rumi.dtb \
	lahaina-mtp-hsp.dtb \
	lahaina-mtp.dtb \
	lahaina-cdp.dtb \
	lahaina-qrd-hsp.dtb \
	lahaina-qrd.dtb \
	lahaina-qrd-module.dtb \
	lahainap-mtp.dtb \
	lahainap-cdp.dtb \
	lahainap-qrd.dtb
endif

<<<<<<< HEAD
dtb-$(CONFIG_ARCH_WAIPIO) += waipio-rumi.dtb \
	waipio-mtp.dtb \
	waipio-cdp.dtb \
	waipio-qrd.dtb

dtb-$(CONFIG_ARCH_QTI_VM) += trustedvm.dtb
=======
ifeq ($(CONFIG_BUILD_ARM64_DT_OVERLAY),y)
	dtbo-$(CONFIG_ARCH_HOLI) +=  holi-rumi-overlay.dtbo

holi-rumi-overlay.dtbo-base := holi.dtb
else
dtb-$(CONFIG_ARCH_HOLI) += holi-rumi.dtb
endif
>>>>>>> b4079659

ifeq ($(CONFIG_BUILD_ARM64_DT_OVERLAY),y)
dtbo-$(CONFIG_ARCH_SHIMA) += \
	shima-rumi-overlay.dtbo

shima-rumi-overlay.dtbo-base := shima.dtb
else
dtb-$(CONFIG_ARCH_SHIMA) += shima-rumi.dtb
endif

ifeq ($(CONFIG_BUILD_ARM64_DT_OVERLAY),y)
        dtbo-$(CONFIG_ARCH_SM8150) += \
                sm8150-cdp-overlay.dtbo \
                sa8155-adp-star-overlay.dtbo \
                sa8155p-adp-star-overlay.dtbo \
                sa8155-v2-adp-air-overlay.dtbo \
                sa8155p-v2-adp-air-overlay.dtbo

sm8150-cdp-overlay.dtbo-base := sm8150.dtb sm8150-v2.dtb sm8150p.dtb sm8150p-v2.dtb
sa8155-adp-star-overlay.dtbo-base := sa8155.dtb sa8155-v2.dtb
sa8155p-adp-star-overlay.dtbo-base := sa8155p.dtb sa8155p-v2.dtb
sa8155-v2-adp-air-overlay.dtbo-base := sa8155.dtb sa8155-v2.dtb
sa8155p-v2-adp-air-overlay.dtbo-base := sa8155p.dtb sa8155p-v2.dtb
else
dtb-$(CONFIG_ARCH_SM8150)       += sm8150-cdp.dtb \
        sa8155-adp-star.dtb \
        sa8155p-adp-star.dtb \
        sa8155-v2-adp-star.dtb \
        sa8155p-v2-adp-star.dtb \
        sa8155-v2-adp-air.dtb \
        sa8155p-v2-adp-air.dtb
endif
endif

ifeq ($(CONFIG_ARCH_LAHAINA), y)
ifeq ($(CONFIG_ARCH_QTI_VM), y)
dtb-$(CONFIG_ARCH_QTI_VM) += trustedvm.dtb
endif
endif

always		:= $(dtb-y)
subdir-y	:= $(dts-dirs)
clean-files	:= *.dtb *.dtbo<|MERGE_RESOLUTION|>--- conflicted
+++ resolved
@@ -34,14 +34,12 @@
 	lahainap-qrd.dtb
 endif
 
-<<<<<<< HEAD
 dtb-$(CONFIG_ARCH_WAIPIO) += waipio-rumi.dtb \
 	waipio-mtp.dtb \
 	waipio-cdp.dtb \
 	waipio-qrd.dtb
 
 dtb-$(CONFIG_ARCH_QTI_VM) += trustedvm.dtb
-=======
 ifeq ($(CONFIG_BUILD_ARM64_DT_OVERLAY),y)
 	dtbo-$(CONFIG_ARCH_HOLI) +=  holi-rumi-overlay.dtbo
 
@@ -49,7 +47,6 @@
 else
 dtb-$(CONFIG_ARCH_HOLI) += holi-rumi.dtb
 endif
->>>>>>> b4079659
 
 ifeq ($(CONFIG_BUILD_ARM64_DT_OVERLAY),y)
 dtbo-$(CONFIG_ARCH_SHIMA) += \
