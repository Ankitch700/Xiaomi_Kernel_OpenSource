#include <dt-bindings/gpio/gpio.h>
#include <dt-bindings/input/input.h>

#include "diwali-pmic-overlay.dtsi"

&soc {
	qcom,userspace-cdev {
		display-fps {
			qcom,max-level = <4>;
		};
	};
<<<<<<< HEAD

	gpio_keys {
		compatible = "gpio-keys";
		label = "gpio-keys";

		pinctrl-names = "default";
		pinctrl-0 = <&key_vol_up_default>;

		vol_up {
			label = "volume_up";
			gpios = <&pm7325_gpios 6 GPIO_ACTIVE_LOW>;
			linux,input-type = <1>;
			linux,code = <KEY_VOLUMEUP>;
			gpio-key,wakeup;
			debounce-interval = <15>;
			linux,can-disable;
		};
	};
=======
};

&ufsphy_mem {
	compatible = "qcom,ufs-phy-qmp-v4-diwali";

	vdda-phy-supply = <&L10C>;
	vdda-pll-supply = <&L6B>;
	vdda-phy-max-microamp = <88100>;
	vdda-pll-max-microamp = <18300>;

	status = "ok";
};

&ufshc_mem {
	vdd-hba-supply = <&gcc_ufs_phy_gdsc>;

	vcc-supply = <&L7B>;
	vcc-max-microamp = <1100000>;

	vccq-supply = <&L9B>;
	vccq-max-microamp = <1200000>;

	vccq2-supply = <&L19B>;
	vccq2-max-microamp = <800000>;

	qcom,vddp-ref-clk-supply = <&L9B>;
	qcom,vddp-ref-clk-max-microamp = <100>;

	status = "ok";
>>>>>>> 0da52a1e
};<|MERGE_RESOLUTION|>--- conflicted
+++ resolved
@@ -9,7 +9,6 @@
 			qcom,max-level = <4>;
 		};
 	};
-<<<<<<< HEAD
 
 	gpio_keys {
 		compatible = "gpio-keys";
@@ -28,7 +27,6 @@
 			linux,can-disable;
 		};
 	};
-=======
 };
 
 &ufsphy_mem {
@@ -58,5 +56,4 @@
 	qcom,vddp-ref-clk-max-microamp = <100>;
 
 	status = "ok";
->>>>>>> 0da52a1e
 };