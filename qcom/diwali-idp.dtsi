#include <dt-bindings/gpio/gpio.h>
#include <dt-bindings/input/input.h>

#include "diwali-pmic-overlay.dtsi"

&soc {
<<<<<<< HEAD
	gpio_keys {
		compatible = "gpio-keys";
		label = "gpio-keys";

		pinctrl-names = "default";
		pinctrl-0 = <&key_vol_up_default>;

		vol_up {
			label = "volume_up";
			gpios = <&pm7325_gpios 6 GPIO_ACTIVE_LOW>;
			linux,input-type = <1>;
			linux,code = <KEY_VOLUMEUP>;
			gpio-key,wakeup;
			debounce-interval = <15>;
			linux,can-disable;
		};
	};
};

&battery_charger {
	qcom,thermal-mitigation = <3000000 1500000 1000000 500000>;
=======
};

&qupv3_se0_i2c {
	#address-cells = <1>;
	#size-cells = <0>;

	status = "ok";
	qcom,i2c-touch-active = "novatek,NVT-ts";

	novatek@62 {
		compatible = "novatek,NVT-ts";
		reg = <0x62>;

		interrupt-parent = <&tlmm>;
		interrupts = <51 0x2008>;

		pinctrl-names = "pmx_ts_active","pmx_ts_suspend",
			"pmx_ts_release";

		pinctrl-0 = <&ts_active>;
		pinctrl-1 = <&ts_int_suspend &ts_reset_suspend>;
		pinctrl-2 = <&ts_release>;

		novatek,reset-gpio = <&tlmm 17 0x00>;
		novatek,irq-gpio = <&tlmm 51 0x2008>;
	};
>>>>>>> 2873d56a
};<|MERGE_RESOLUTION|>--- conflicted
+++ resolved
@@ -4,7 +4,6 @@
 #include "diwali-pmic-overlay.dtsi"
 
 &soc {
-<<<<<<< HEAD
 	gpio_keys {
 		compatible = "gpio-keys";
 		label = "gpio-keys";
@@ -26,7 +25,6 @@
 
 &battery_charger {
 	qcom,thermal-mitigation = <3000000 1500000 1000000 500000>;
-=======
 };
 
 &qupv3_se0_i2c {
@@ -53,5 +51,4 @@
 		novatek,reset-gpio = <&tlmm 17 0x00>;
 		novatek,irq-gpio = <&tlmm 51 0x2008>;
 	};
->>>>>>> 2873d56a
 };