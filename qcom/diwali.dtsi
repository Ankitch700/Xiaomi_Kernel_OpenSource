#include <dt-bindings/clock/qcom,camcc-diwali.h>
#include <dt-bindings/clock/qcom,dispcc-diwali.h>
#include <dt-bindings/clock/qcom,gcc-diwali.h>
#include <dt-bindings/clock/qcom,gpucc-diwali.h>
#include <dt-bindings/clock/qcom,rpmh.h>
#include <dt-bindings/clock/qcom,videocc-diwali.h>
#include <dt-bindings/interconnect/qcom,diwali.h>
#include <dt-bindings/interconnect/qcom,icc.h>
#include <dt-bindings/interrupt-controller/arm-gic.h>
#include <dt-bindings/soc/qcom,ipcc.h>
#include <dt-bindings/soc/qcom,rpmh-rsc.h>
#include <dt-bindings/regulator/qcom,rpmh-regulator-levels.h>
#include <dt-bindings/gpio/gpio.h>
#include <dt-bindings/spmi/spmi.h>

/ {
	model = "Qualcomm Technologies, Inc. Diwali";
	compatible = "qcom,diwali";
	qcom,msm-id = <506 0x10000>;
	interrupt-parent = <&intc>;

	#address-cells = <2>;
	#size-cells = <2>;

	chosen: chosen {
		stdout-path = "/soc/qcom,qup_uart@994000:115200n8";

		bootargs = "console=ttyMSM0,115200n8 loglevel=8 log_buf_len=256K kernel.panic_on_rcu_stall=1 loop.max_part=7 pcie_ports=compat msm_rtb.filter=0x237 allow_mismatched_32bit_el0 kasan=off rcupdate.rcu_expedited=1 rcu_nocbs=0-7 ftrace_dump_on_oops pstore.compress=none";
	};

	memory { device_type = "memory"; reg = <0 0 0 0>; };

	reserved_memory: reserved-memory { };

	aliases: aliases {
		serial0 = &qupv3_se5_2uart;
		hsuart0 = &qupv3_se7_4uart;
		ufshc1 = &ufshc_mem; /* Embedded UFS Slot */
		sdhc2 = &sdhc_2; /* SDC2 SD card slot */
	 };

	firmware: firmware { };

	cpus {
		#address-cells = <2>;
		#size-cells = <0>;

		CPU0: cpu@0 {
			device_type = "cpu";
			compatible = "qcom,kryo";
			reg = <0x0 0x0>;
			enable-method = "psci";
			capacity-dmips-mhz = <1024>;
			dynamic-power-coefficient = <100>;
			next-level-cache = <&L2_0>;
			cpu-idle-states = <&LITTLE_CPU_OFF &LITTLE_CPU_RAIL_OFF>;
			power-domains = <&CPU_PD0>;
			power-domain-names = "psci";
			qcom,freq-domain = <&cpufreq_hw 0 4>;
			#cooling-cells = <2>;
			L2_0: l2-cache {
			      compatible = "arm,arch-cache";
			      cache-level = <2>;
			      next-level-cache = <&L3_0>;

				L3_0: l3-cache {
					compatible = "arm,arch-cache";
					cache-level = <3>;
				};
			};
		};

		CPU1: cpu@100 {
			device_type = "cpu";
			compatible = "qcom,kryo";
			reg = <0x0 0x100>;
			enable-method = "psci";
			capacity-dmips-mhz = <1024>;
			dynamic-power-coefficient = <100>;
			next-level-cache = <&L2_0>; /* silver L2 sharing */
			cpu-idle-states = <&LITTLE_CPU_OFF &LITTLE_CPU_RAIL_OFF>;
			power-domains = <&CPU_PD1>;
			power-domain-names = "psci";
			qcom,freq-domain = <&cpufreq_hw 0 4>;
			#cooling-cells = <2>;
		};

		CPU2: cpu@200 {
			device_type = "cpu";
			compatible = "qcom,kryo";
			reg = <0x0 0x200>;
			enable-method = "psci";
			capacity-dmips-mhz = <1024>;
			dynamic-power-coefficient = <100>;
			next-level-cache = <&L2_2>;
			cpu-idle-states = <&LITTLE_CPU_OFF &LITTLE_CPU_RAIL_OFF>;
			power-domains = <&CPU_PD2>;
			power-domain-names = "psci";
			qcom,freq-domain = <&cpufreq_hw 0 4>;
			#cooling-cells = <2>;
			L2_2: l2-cache {
			      compatible = "arm,arch-cache";
			      cache-level = <2>;
			      next-level-cache = <&L3_0>;
			};
		};

		CPU3: cpu@300 {
			device_type = "cpu";
			compatible = "qcom,kryo";
			reg = <0x0 0x300>;
			enable-method = "psci";
			capacity-dmips-mhz = <1024>;
			dynamic-power-coefficient = <100>;
			next-level-cache = <&L2_2>; /* silver L2 sharing */
			cpu-idle-states = <&LITTLE_CPU_OFF &LITTLE_CPU_RAIL_OFF>;
			power-domains = <&CPU_PD3>;
			power-domain-names = "psci";
			qcom,freq-domain = <&cpufreq_hw 0 4>;
			#cooling-cells = <2>;
		};

		CPU4: cpu@400 {
			device_type = "cpu";
			compatible = "qcom,kryo";
			reg = <0x0 0x400>;
			enable-method = "psci";
			capacity-dmips-mhz = <1843>;
			dynamic-power-coefficient = <264>;
			next-level-cache = <&L2_4>;
			cpu-idle-states = <&BIG_CPU_OFF &BIG_CPU_RAIL_OFF>;
			power-domains = <&CPU_PD4>;
			power-domain-names = "psci";
			qcom,freq-domain = <&cpufreq_hw 1 4>;
			#cooling-cells = <2>;
			L2_4: l2-cache {
			      compatible = "arm,arch-cache";
			      cache-level = <2>;
			      next-level-cache = <&L3_0>;
			};
		};

		CPU5: cpu@500 {
			device_type = "cpu";
			compatible = "qcom,kryo";
			reg = <0x0 0x500>;
			enable-method = "psci";
			capacity-dmips-mhz = <1843>;
			dynamic-power-coefficient = <264>;
			next-level-cache = <&L2_5>;
			cpu-idle-states = <&BIG_CPU_OFF &BIG_CPU_RAIL_OFF>;
			power-domains = <&CPU_PD5>;
			power-domain-names = "psci";
			qcom,freq-domain = <&cpufreq_hw 1 4>;
			#cooling-cells = <2>;
			L2_5: l2-cache {
			      compatible = "arm,arch-cache";
			      cache-level = <2>;
			      next-level-cache = <&L3_0>;
			};
		};

		CPU6: cpu@600 {
			device_type = "cpu";
			compatible = "qcom,kryo";
			reg = <0x0 0x600>;
			enable-method = "psci";
			capacity-dmips-mhz = <1843>;
			dynamic-power-coefficient = <264>;
			next-level-cache = <&L2_6>;
			cpu-idle-states = <&BIG_CPU_OFF &BIG_CPU_RAIL_OFF>;
			power-domains = <&CPU_PD6>;
			power-domain-names = "psci";
			qcom,freq-domain = <&cpufreq_hw 1 4>;
			#cooling-cells = <2>;
			L2_6: l2-cache {
			      compatible = "arm,arch-cache";
			      cache-level = <2>;
			      next-level-cache = <&L3_0>;
			};
		};

		CPU7: cpu@700 {
			device_type = "cpu";
			compatible = "qcom,kryo";
			reg = <0x0 0x700>;
			enable-method = "psci";
			capacity-dmips-mhz = <1843>;
			dynamic-power-coefficient = <298>;
			next-level-cache = <&L2_7>;
			cpu-idle-states = <&BIG_CPU_OFF &BIG_CPU_RAIL_OFF>;
			power-domains = <&CPU_PD7>;
			power-domain-names = "psci";
			qcom,freq-domain = <&cpufreq_hw 2 4>;
			#cooling-cells = <2>;
			L2_7: l2-cache {
			      compatible = "arm,arch-cache";
			      cache-level = <2>;
			      next-level-cache = <&L3_0>;
			};
		};

		cpu-map {
			cluster0 {
				core0 {
					cpu = <&CPU0>;
				};

				core1 {
					cpu = <&CPU1>;
				};

				core2 {
					cpu = <&CPU2>;
				};

				core3 {
					cpu = <&CPU3>;
				};
			};

			cluster1 {
				core0 {
					cpu = <&CPU4>;
				};

				core1 {
					cpu = <&CPU5>;
				};

				core2 {
					cpu = <&CPU6>;
				};
			};

			cluster2 {
				core0 {
					cpu = <&CPU7>;
				};
			};
		};
	};

	idle-states {
		entry-method = "psci";

		LITTLE_CPU_OFF: silver-c3 {  /* C3 */
			compatible = "arm,idle-state";
			idle-state-name = "pc";
			entry-latency-us = <350>;
			exit-latency-us = <900>;
			min-residency-us = <1774>;
			arm,psci-suspend-param = <0x40000003>;
			local-timer-stop;
		};

		LITTLE_CPU_RAIL_OFF: silver-c4 {  /* C4 */
			compatible = "arm,idle-state";
			idle-state-name = "rail-pc";
			entry-latency-us = <800>;
			exit-latency-us = <750>;
			min-residency-us = <4090>;
			arm,psci-suspend-param = <0x40000004>;
			local-timer-stop;
		};

		BIG_CPU_OFF: gold-c3 {  /* C3 */
			compatible = "arm,idle-state";
			idle-state-name = "pc";
			entry-latency-us = <400>;
			exit-latency-us = <1550>;
			min-residency-us = <2207>;
			arm,psci-suspend-param = <0x40000003>;
			local-timer-stop;
		};

		BIG_CPU_RAIL_OFF: gold-c4 {  /* C4 */
			compatible = "arm,idle-state";
			idle-state-name = "rail-pc";
			entry-latency-us = <600>;
			exit-latency-us = <1550>;
			min-residency-us = <4791>;
			arm,psci-suspend-param = <0x40000004>;
			local-timer-stop;
		};

		CLUSTER_OFF: cluster-d4 { /* D4 */
			compatible = "domain-idle-state";
			idle-state-name = "l3-off";
			entry-latency-us = <1050>;
			exit-latency-us = <2500>;
			min-residency-us = <5309>;
			arm,psci-suspend-param = <0x41000044>;
		};

		CX_RET: cx-ret { /* Cx Ret */
			compatible = "domain-idle-state";
			idle-state-name = "cx-ret";
			entry-latency-us = <1561>;
			exit-latency-us = <2801>;
			min-residency-us = <8550>;
			arm,psci-suspend-param = <0x41001344>;
		};

		APSS_OFF: cluster-e3 { /* E3 */
			compatible = "domain-idle-state";
			idle-state-name = "llcc-off";
			entry-latency-us = <2700>;
			exit-latency-us = <3500>;
			min-residency-us = <13959>;
			arm,psci-suspend-param = <0x4100B344>;
		};
	};

	soc: soc { };
};

&firmware {
	qcom_scm {
		compatible = "qcom,scm";
		qcom,dload-mode = <&tcsr 0x13000>;
	};

	qtee_shmbridge {
		compatible = "qcom,tee-shared-memory-bridge";
	};

	qcom_smcinvoke {
		compatible = "qcom,smcinvoke";
	};

	android {
		compatible = "android,firmware";
		vbmeta {
			compatible = "android,vbmeta";
			parts = "vbmeta,boot,system,vendor,dtbo,recovery";
		};

		fstab {
			compatible = "android,fstab";
			vendor {
				compatible = "android,vendor";
				dev = "/dev/block/platform/soc/1d84000.ufshc/by-name/vendor";
				type = "ext4";
				mnt_flags = "ro,barrier=1,discard";
				fsmgr_flags = "wait,slotselect,avb";
				status = "ok";
			};
		};
	};
};

#include "diwali-reserved-memory.dtsi"

&reserved_memory {
	#address-cells = <2>;
	#size-cells = <2>;
	ranges;

	/* global autoconfigured region for contiguous allocations */
	system_cma: linux,cma {
		compatible = "shared-dma-pool";
		alloc-ranges = <0x0 0x00000000 0x0 0xffffffff>;
		reusable;
		alignment = <0x0 0x400000>;
		size = <0x0 0x2000000>;
		linux,cma-default;
	};

	ramoops_mem: ramoops_region {
		compatible = "ramoops";
		alloc-ranges = <0x0 0x00000000 0xffffffff 0xffffffff>;
		size = <0x0 0x200000>;
		pmsg-size = <0x200000>;
		mem-type = <2>;
	};

	va_md_mem: va_md_mem_region {
		compatible = "shared-dma-pool";
		alloc-ranges = <0x1 0x00000000 0xfffffffe 0xffffffff>;
		reusable;
		size = <0 0x1000000>;
	};

	adsp_mem_heap: adsp_heap_region {
		compatible = "shared-dma-pool";
		alloc-ranges = <0x0 0x00000000 0x0 0xffffffff>;
		reusable;
		alignment = <0x0 0x400000>;
		size = <0x0 0xC00000>;
	};

	user_contig_mem: user_contig_region {
		compatible = "shared-dma-pool";
		alloc-ranges = <0x0 0x00000000 0x0 0xffffffff>;
		reusable;
		alignment = <0x0 0x400000>;
		size = <0x0 0x1000000>;
	};

	qseecom_mem: qseecom_region {
		compatible = "shared-dma-pool";
		alloc-ranges = <0x0 0x00000000 0x0 0xffffffff>;
		reusable;
		alignment = <0x0 0x400000>;
		size = <0x0 0x1400000>;
	};

	qseecom_ta_mem: qseecom_ta_region {
		compatible = "shared-dma-pool";
		alloc-ranges = <0x0 0x00000000 0x0 0xffffffff>;
		reusable;
		alignment = <0x0 0x400000>;
		size = <0x0 0x1000000>;
	};
};

&soc {
	#address-cells = <1>;
	#size-cells = <1>;
	ranges = <0 0 0 0xffffffff>;
	compatible = "simple-bus";

	psci {
		compatible = "arm,psci-1.0";
		method = "smc";

		CPU_PD0: cpu-pd0 {
			#power-domain-cells = <0>;
			power-domains = <&CLUSTER_PD>;
		};

		CPU_PD1: cpu-pd1 {
			#power-domain-cells = <0>;
			power-domains = <&CLUSTER_PD>;
		};

		CPU_PD2: cpu-pd2 {
			#power-domain-cells = <0>;
			power-domains = <&CLUSTER_PD>;
		};

		CPU_PD3: cpu-pd3 {
			#power-domain-cells = <0>;
			power-domains = <&CLUSTER_PD>;
		};

		CPU_PD4: cpu-pd4 {
			#power-domain-cells = <0>;
			power-domains = <&CLUSTER_PD>;
		};

		CPU_PD5: cpu-pd5 {
			#power-domain-cells = <0>;
			power-domains = <&CLUSTER_PD>;
		};

		CPU_PD6: cpu-pd6 {
			#power-domain-cells = <0>;
			power-domains = <&CLUSTER_PD>;
		};

		CPU_PD7: cpu-pd7 {
			#power-domain-cells = <0>;
			power-domains = <&CLUSTER_PD>;
		};

		CLUSTER_PD: cluster-pd {
			#power-domain-cells = <0>;
			domain-idle-states = <&CLUSTER_OFF &CX_RET &APSS_OFF>;
		};
	};

	slimbam: bamdma@3304000 {
		compatible = "qcom,bam-v1.7.0";
		qcom,controlled-remotely;
		reg = <0x3304000 0x20000>, <0x326b000 0x1000>;
		reg-names = "bam", "bam_remote_mem";
		num-channels  = <31>;
		interrupts = <0 164 IRQ_TYPE_LEVEL_HIGH>;
		#dma-cells = <1>;
		qcom,ee = <1>;
		qcom,num-ees = <2>;
	};

	slim_msm: slim@3340000 {
		compatible = "qcom,slim-ngd-v1.5.0";
		reg = <0x3340000 0x2C000>, <0x326a000 0x1000>;
		reg-names = "ctrl", "slimbus_remote_mem";
		interrupts = <0 163 IRQ_TYPE_LEVEL_HIGH>;
		qcom,apps-ch-pipes = <0x0>;
		qcom,ea-pc = <0x400>;
		dmas = <&slimbam 3>, <&slimbam 4>;
		dma-names = "rx", "tx";
		#address-cells = <1>;
		#size-cells = <0>;
		status = "disabled";
	};

	intc: interrupt-controller@17100000 {
		compatible = "arm,gic-v3";
		#interrupt-cells = <3>;
		interrupt-controller;
		#redistributor-regions = <1>;
		redistributor-stride = <0x0 0x40000>;
		reg = <0x17100000 0x10000>,     /* GICD */
		      <0x17180000 0x200000>;    /* GICR * 8 */
		interrupts = <GIC_PPI 9 IRQ_TYPE_LEVEL_LOW>;
	};

	tlmm: pinctrl@f000000 {
		compatible = "qcom,diwali-pinctrl";
		reg = <0x0F000000 0x1000000>;
		interrupts = <GIC_SPI 208 IRQ_TYPE_LEVEL_HIGH>;
		gpio-controller;
		#gpio-cells = <2>;
		interrupt-controller;
		#interrupt-cells = <2>;
		wakeup-parent = <&pdc>;
		qcom,gpios-reserved = <32 33 34 35>;
	};

	tlmm-vm-mem-access {
		compatible = "qcom,tlmm-vm-mem-access";
		qcom,master;
		tlmm-vm-gpio-list = <>;
	};

	wdog: qcom,wdt@17410000 {
		compatible = "qcom,msm-watchdog";
		reg = <0x17410000 0x1000>;
		reg-names = "wdt-base";
		interrupts = <GIC_SPI 0 IRQ_TYPE_LEVEL_HIGH>;
	};

	arch_timer: timer {
		compatible = "arm,armv8-timer";
		interrupts = <GIC_PPI 13 (GIC_CPU_MASK_SIMPLE(8) | IRQ_TYPE_LEVEL_LOW)>,
			     <GIC_PPI 14 (GIC_CPU_MASK_SIMPLE(8) | IRQ_TYPE_LEVEL_LOW)>,
			     <GIC_PPI 11 (GIC_CPU_MASK_SIMPLE(8) | IRQ_TYPE_LEVEL_LOW)>,
			     <GIC_PPI 12 (GIC_CPU_MASK_SIMPLE(8) | IRQ_TYPE_LEVEL_LOW)>;
		clock-frequency = <19200000>;
	};

	apps_rsc: rsc@17a00000 {
		label = "apps_rsc";
		compatible = "qcom,rpmh-rsc";
		reg = <0x17a00000 0x10000>,
		      <0x17a10000 0x10000>,
		      <0x17a20000 0x10000>;
		reg-names = "drv-0", "drv-1", "drv-2";
		interrupts = <GIC_SPI 3 IRQ_TYPE_LEVEL_HIGH>,
			     <GIC_SPI 4 IRQ_TYPE_LEVEL_HIGH>,
			     <GIC_SPI 5 IRQ_TYPE_LEVEL_HIGH>;
		qcom,tcs-offset = <0xd00>;
		qcom,drv-id = <2>;
		qcom,tcs-config = <ACTIVE_TCS		3>,
				  <SLEEP_TCS		2>,
				  <WAKE_TCS		2>,
				  <CONTROL_TCS		0>,
				  <FAST_PATH_TCS	1>;
		power-domains = <&CLUSTER_PD>;

		rpmhcc: qcom,rpmhclk {
			compatible = "qcom,diwali-rpmh-clk";
			#clock-cells = <1>;
		};

		apps_bcm_voter: bcm_voter {
			compatible = "qcom,bcm-voter";
		};

		dcvs_fp: qcom,dcvs-fp {
			compatible = "qcom,dcvs-fp";
			qcom,ddr-bcm-name = "MC3";
			qcom,llcc-bcm-name = "SH5";
		};
	};

	cluster-device {
		compatible = "qcom,lpm-cluster-dev";
		power-domains = <&CLUSTER_PD>;
	};

	disp_rsc: rsc@af20000 {
		lable = "disp_rsc";
		compatible = "qcom,rpmh-rsc";
		reg = <0xaf20000 0x10000>;
		reg-names = "drv-0";
		interrupts = <GIC_SPI 129 IRQ_TYPE_LEVEL_HIGH>;
		/* Add clock node here similar to clocks = <&clock_dispcc...> */
		qcom,tcs-offset = <0x1c00>;
		qcom,drv-id = <0>;
		qcom,tcs-config = <ACTIVE_TCS		0>,
				  <SLEEP_TCS		1>,
				  <WAKE_TCS		1>,
				  <CONTROL_TCS		0>,
				  <FAST_PATH_TCS	0>;
	};

	pdc: interrupt-controller@b220000 {
		compatible = "qcom,diwali-pdc", "qcom,pdc";
		reg = <0xb220000 0x30000>, <0x174000f0 0x64>;
		reg-names = "pdc-interrupt-base", "apps-shared-spi-cfg";
		qcom,pdc-ranges = <0 480 94>, <94 609 31>, <125 63 1>,
				  <126 716 12>;
		#interrupt-cells = <2>;
		interrupt-parent = <&intc>;
		interrupt-controller;
	};

	cpuss-sleep-stats@17800054 {
		compatible = "qcom,cpuss-sleep-stats";
		reg = <0x17800054 0x4>, <0x17810054 0x4>, <0x17820054 0x4>,
		    <0x17830054 0x4>, <0x17840054 0x4>, <0x17850054 0x4>,
		    <0x17860054 0x4>, <0x17870054 0x4>, <0x178A0098 0x4>,
		    <0x178C0000 0x10000>;
		reg-names = "seq_lpm_cntr_cfg_cpu0", "seq_lpm_cntr_cfg_cpu1",
			  "seq_lpm_cntr_cfg_cpu2", "seq_lpm_cntr_cfg_cpu3",
			  "seq_lpm_cntr_cfg_cpu4", "seq_lpm_cntr_cfg_cpu5",
			  "seq_lpm_cntr_cfg_cpu6", "seq_lpm_cntr_cfg_cpu7",
			  "l3_seq_lpm_cntr_cfg", "apss_seq_mem_base";
		num-cpus = <8>;
	};

	rpmh-sleep-stats@c3f0000 {
		compatible = "qcom,rpmh-sleep-stats";
		reg = <0xc3f0000 0x400>;
		ss-name = "modem", "adsp", "adsp_island",
			  "cdsp", "apss", "wpss";
	};

	subsystem-sleep-stats {
		compatible = "qcom,subsystem-sleep-stats";
		reg = <0xc3f0000 0x400>;
	};

	memtimer: timer@17420000 {
		#address-cells = <1>;
		#size-cells = <1>;
		ranges;
		compatible = "arm,armv7-timer-mem";
		reg = <0x17420000 0x1000>;
		clock-frequency = <19200000>;

		frame@17421000 {
			frame-number = <0>;
			interrupts = <GIC_SPI 8 IRQ_TYPE_LEVEL_HIGH>,
				     <GIC_SPI 6 IRQ_TYPE_LEVEL_HIGH>;
			reg = <0x17421000 0x1000>,
			      <0x17422000 0x1000>;
		};

		frame@17423000 {
			frame-number = <1>;
			interrupts = <GIC_SPI 9 IRQ_TYPE_LEVEL_HIGH>;
			reg = <0x17423000 0x1000>;
			status = "disabled";
		};

		frame@17425000 {
			frame-number = <2>;
			interrupts = <GIC_SPI 10 IRQ_TYPE_LEVEL_HIGH>;
			reg = <0x17425000 0x1000>;
			status = "disabled";
		};

		frame@17427000 {
			frame-number = <3>;
			interrupts = <GIC_SPI 11 IRQ_TYPE_LEVEL_HIGH>;
			reg = <0x17427000 0x1000>;
			status = "disabled";
		};

		frame@17429000 {
			frame-number = <4>;
			interrupts = <GIC_SPI 12 IRQ_TYPE_LEVEL_HIGH>;
			reg = <0x17429000 0x1000>;
			status = "disabled";
		};

		frame@1742b000 {
			frame-number = <5>;
			interrupts = <GIC_SPI 13 IRQ_TYPE_LEVEL_HIGH>;
			reg = <0x1742b000 0x1000>;
			status = "disabled";
		};

		frame@1742d000 {
			frame-number = <6>;
			interrupts = <GIC_SPI 14 IRQ_TYPE_LEVEL_HIGH>;
			reg = <0x1742d000 0x1000>;
			status = "disabled";
		};
	};

	ipcc_mproc: qcom,ipcc@ed18000 {
		compatible = "qcom,ipcc";
		reg = <0xed18000 0x1000>;
		interrupts = <GIC_SPI 229 IRQ_TYPE_LEVEL_HIGH>;
		interrupt-controller;
		#interrupt-cells = <3>;
		#mbox-cells = <2>;
	};

	tcsr: syscon@1fc0000 {
		compatible = "syscon";
		reg = <0x1fc0000 0x30000>;
	};

	clocks {
		xo_board: xo_board {
			compatible = "fixed-clock";
			clock-frequency = <76800000>;
			clock-output-names = "xo_board";
			#clock-cells = <0>;
		};

		sleep_clk: sleep_clk {
			compatible = "fixed-clock";
			clock-frequency = <32000>;
			clock-output-names = "sleep_clk";
			#clock-cells = <0>;
		};

		pcie_0_pipe_clk: pcie_0_pipe_clk {
			compatible = "fixed-clock";
			clock-frequency = <1000>;
			clock-output-names = "pcie_0_pipe_clk";
			#clock-cells = <0>;
		};

		ufs_phy_rx_symbol_0_clk: ufs_phy_rx_symbol_0_clk {
			compatible = "fixed-clock";
			clock-frequency = <1000>;
			clock-output-names = "ufs_phy_rx_symbol_0_clk";
			#clock-cells = <0>;
		};

		ufs_phy_rx_symbol_1_clk: ufs_phy_rx_symbol_1_clk {
			compatible = "fixed-clock";
			clock-frequency = <1000>;
			clock-output-names = "ufs_phy_rx_symbol_1_clk";
			#clock-cells = <0>;
		};

		ufs_phy_tx_symbol_0_clk: ufs_phy_tx_symbol_0_clk {
			compatible = "fixed-clock";
			clock-frequency = <1000>;
			clock-output-names = "ufs_phy_tx_symbol_0_clk";
			#clock-cells = <0>;
		};

		usb3_phy_wrapper_gcc_usb30_pipe_clk: usb3_phy_wrapper_gcc_usb30_pipe_clk {
			compatible = "fixed-clock";
			clock-frequency = <1000>;
			clock-output-names = "usb3_phy_wrapper_gcc_usb30_pipe_clk";
			#clock-cells = <0>;
		};
	};

	camcc: clock-controller@ad00000 {
		compatible = "qcom,diwali-camcc", "syscon";
		reg = <0xad00000 0x20000>;
		reg-name = "cc_base";
		vdd_cam_cx-supply = <&VDD_CAM_CX_LEVEL>;
		vdd_mxa-supply = <&VDD_MXA_LEVEL>;
		vdd_mxc-supply = <&VDD_MXC_LEVEL>;
		clocks = <&rpmhcc RPMH_CXO_CLK>,
			<&rpmhcc RPMH_CXO_CLK_A>,
			<&sleep_clk>,
			<&gcc GCC_CAMERA_AHB_CLK>;
		clock-names = "bi_tcxo", "bi_tcxo_ao", "sleep_clk", "iface";
		#clock-cells = <1>;
		#reset-cells = <1>;
	};

	dispcc: clock-controller@af00000 {
		compatible = "qcom,diwali-dispcc", "syscon";
		reg = <0xaf00000 0x20000>;
		reg-name = "cc_base";
		vdd_cx-supply = <&VDD_CX_LEVEL>;
		clocks = <&rpmhcc RPMH_CXO_CLK>,
			<&rpmhcc RPMH_CXO_CLK_A>,
			<&sleep_clk>,
			<&gcc GCC_DISP_AHB_CLK>;
		clock-names = "bi_tcxo", "bi_tcxo_ao", "sleep_clk", "iface";
		#clock-cells = <1>;
		#reset-cells = <1>;
	};

	gcc: clock-controller@100000 {
		compatible = "qcom,diwali-gcc", "syscon";
		reg = <0x100000 0x1f4200>;
		reg-name = "cc_base";
		vdd_cx-supply = <&VDD_CX_LEVEL>;
		vdd_mxa-supply = <&VDD_MXA_LEVEL>;
		clocks = <&rpmhcc RPMH_CXO_CLK>, <&sleep_clk>,
			<&pcie_0_pipe_clk>, <&ufs_phy_rx_symbol_0_clk>,
			<&ufs_phy_rx_symbol_1_clk>, <&ufs_phy_tx_symbol_0_clk>,
			<&usb3_phy_wrapper_gcc_usb30_pipe_clk>;
		clock-names = "bi_tcxo", "sleep_clk",
			"pcie_0_pipe_clk", "ufs_phy_rx_symbol_0_clk",
			"ufs_phy_rx_symbol_1_clk", "ufs_phy_tx_symbol_0_clk",
			"usb3_phy_wrapper_gcc_usb30_pipe_clk";
		#clock-cells = <1>;
		#reset-cells = <1>;
	};

	gpucc: clock-controller@3d90000 {
		compatible = "qcom,diwali-gpucc", "syscon";
		reg = <0x3d90000 0xA000>;
		reg-names = "cc_base";
		vdd_cx-supply = <&VDD_CX_LEVEL>;
		vdd_mxa-supply = <&VDD_MXA_LEVEL>;
		clocks = <&rpmhcc RPMH_CXO_CLK>,
			<&gcc GCC_GPU_GPLL0_CLK_SRC>,
			<&gcc GCC_GPU_GPLL0_DIV_CLK_SRC>;
		clock-names = "bi_tcxo", "gpll0_out_main", "gpll0_out_main_div";
		#clock-cells = <1>;
		#reset-cells = <1>;
	};

	videocc: clock-controller@aaf0000 {
		compatible = "qcom,diwali-videocc", "syscon";
		reg = <0xaaf0000 0x10000>;
		reg-name = "cc_base";
		vdd_cx-supply = <&VDD_CX_LEVEL>;
		vdd_mxc-supply = <&VDD_MXC_LEVEL>;
		clocks = <&rpmhcc RPMH_CXO_CLK>,
			<&rpmhcc RPMH_CXO_CLK_A>,
			<&sleep_clk>,
			<&gcc GCC_VIDEO_AHB_CLK>;
		clock-names = "bi_tcxo", "bi_tcxo_ao", "sleep_clk", "iface";
		#clock-cells = <1>;
		#reset-cells = <1>;
	};

<<<<<<< HEAD
	llcc_pmu: llcc-pmu@19095000 {
		compatible = "qcom,llcc-pmu-ver2";
		reg = <0x19095000 0x300>;
		reg-names = "lagg-base";
	};

	qcom_pmu: qcom,pmu {
		compatible = "qcom,pmu";
		qcom,long-counter;
		qcom,pmu-events-tbl =
			< 0x0008 0xFF 0x02 0xFF >,
			< 0x0011 0xFF 0x01 0xFF >,
			< 0x0017 0xFF 0xFF 0xFF >,
			< 0x0018 0xFF 0xFF 0xFF >,
			< 0x002A 0xFF 0xFF 0xFF >,
			< 0x002B 0xFF 0xFF 0xFF >,
			< 0x1000 0xFF 0xFF 0xFF >;
	};

	ddr_freq_table: ddr-freq-table {
		ddr4 {
			qcom,ddr-type = <7>;
			qcom,freq-tbl =
				<  547000 >,
				<  768000 >,
				< 1017000 >,
				< 1353600 >,
				< 1555000 >,
				< 1708000 >,
				< 2092000 >;
		};

		ddr5 {
			qcom,ddr-type = <8>;
			qcom,freq-tbl =
				<  547000 >,
				<  768000 >,
				< 1555000 >,
				< 1708000 >,
				< 2092000 >,
				< 2736000 >,
				< 3196000 >;
		};
	};

	llcc_freq_table: llcc-freq-table {
		qcom,freq-tbl =
			<  300000 >,
			<  466000 >,
			<  600000 >,
			<  806000 >,
			<  933000 >,
			< 1066000 >;
	};

	ddrqos_freq_table: ddrqos-freq-table {
		qcom,freq-tbl =
		< 0 >,
		< 1 >;
};

	qcom_dcvs: qcom,dcvs {
		compatible = "qcom,dcvs";
		#address-cells = <1>;
		#size-cells = <1>;
		ranges;

		qcom_l3_dcvs_hw: l3 {
			compatible = "qcom,dcvs-hw";
			qcom,dcvs-hw-type = <2>;
			qcom,bus-width = <32>;
			reg = <0x17d90000 0x4000>, <0x17d90100 0xa0>;
			reg-names = "l3-base", "l3tbl-base";

			l3_dcvs_sp: sp {
				compatible = "qcom,dcvs-path";
				qcom,dcvs-path-type = <0>;
				qcom,shared-offset = <0x0090>;
			};
		};

		qcom_ddr_dcvs_hw: ddr {
			compatible = "qcom,dcvs-hw";
			qcom,dcvs-hw-type = <0>;
			qcom,bus-width = <4>;
			qcom,freq-tbl = <&ddr_freq_table>;

			ddr_dcvs_sp: sp {
				compatible = "qcom,dcvs-path";
				qcom,dcvs-path-type = <0>;
				interconnects = <&mc_virt MASTER_LLCC
						 &mc_virt SLAVE_EBI1>;
			};

			ddr_dcvs_fp: fp {
				compatible = "qcom,dcvs-path";
				qcom,dcvs-path-type = <1>;
				qcom,fp-voter = <&dcvs_fp>;
			};

		};

		qcom_llcc_dcvs_hw: llcc {
			compatible = "qcom,dcvs-hw";
			qcom,dcvs-hw-type = <1>;
			qcom,bus-width = <16>;
			qcom,freq-tbl = <&llcc_freq_table>;

			llcc_dcvs_sp: sp {
				compatible = "qcom,dcvs-path";
				qcom,dcvs-path-type = <0>;
				interconnects = <&gem_noc MASTER_APPSS_PROC
						 &gem_noc SLAVE_LLCC>;
			};

			llcc_dcvs_fp: fp {
				compatible = "qcom,dcvs-path";
				qcom,dcvs-path-type = <1>;
				qcom,fp-voter = <&dcvs_fp>;
			};

		};

		qcom_ddrqos_dcvs_hw: ddrqos {
			compatible = "qcom,dcvs-hw";
			qcom,dcvs-hw-type = <3>;
			qcom,bus-width = <1>;
			qcom,freq-tbl = <&ddrqos_freq_table>;

			ddrqos_dcvs_sp: sp {
				compatible = "qcom,dcvs-path";
				qcom,dcvs-path-type = <0>;
				interconnects = <&mc_virt MASTER_LLCC
					 &mc_virt SLAVE_EBI1>;
			};
		};
	};

	qcom_memlat: qcom,memlat {
		compatible = "qcom,memlat";

		ddr {
			compatible = "qcom,memlat-grp";
			qcom,target-dev = <&qcom_ddr_dcvs_hw>;
			qcom,sampling-path = <&ddr_dcvs_fp>;
			qcom,miss-ev = <0x1000>;

			silver {
				compatible = "qcom,memlat-mon";
				qcom,cpulist = <&CPU0 &CPU1 &CPU2 &CPU3>;
				ddr4-tbl {
					qcom,ddr-type = <7>;
					qcom,cpufreq-memfreq-tbl =
						< 1094400  547000 >,
						< 1555200  768000 >,
						< 1804000 1017000 >;
					qcom,sampling-enabled;
				};

				ddr5-tbl {
					qcom,ddr-type = <8>;
					qcom,cpufreq-memfreq-tbl =
						< 1094400  547000 >,
						< 1555200  768000 >,
						< 1804000 1555000 >;
					qcom,sampling-enabled;
					};
			};

			gold {
				compatible = "qcom,memlat-mon";
				qcom,cpulist = <&CPU4 &CPU5 &CPU6>;
				ddr4-tbl {
					qcom,ddr-type = <7>;
					qcom,cpufreq-memfreq-tbl =
						<  940800  547000 >,
						< 1132800 1017000 >,
						< 1651200 1555000 >,
						< 2208000 1708000 >,
						< 2361600 2092000 >;
					qcom,sampling-enabled;
				};

				ddr5-tbl {
					qcom,ddr-type = <8>;
					qcom,cpufreq-memfreq-tbl =
						<  940800  547000 >,
						< 1132800  768000 >,
						< 1651200 1555000 >,
						< 1804000 1708000 >,
						< 2208000 2092000 >,
						< 2361600 3196000 >;
				 qcom,sampling-enabled;
				};
			};

			prime {
				compatible = "qcom,memlat-mon";
				qcom,cpulist = <&CPU7>;
				ddr4-tbl {
					qcom,ddr-type = <7>;
					qcom,cpufreq-memfreq-tbl =
						<  940800  547000 >,
						< 1132800 1017000 >,
						< 1651200 1555000 >,
						< 2208000 1708000 >,
						< 2400000 2092000 >;
					qcom,sampling-enabled;
				};

				ddr5-tbl {
					qcom,ddr-type = <8>;
					qcom,cpufreq-memfreq-tbl =
						<  940800  547000 >,
						< 1132800  768000 >,
						< 1651200 1555000 >,
						< 1900000 1708000 >,
						< 2208000 2092000 >,
						< 2400000 3196000 >;
					qcom,sampling-enabled;
				};
			};

			silver-compute {
				compatible = "qcom,memlat-mon";
				qcom,cpulist = <&CPU0 &CPU1 &CPU2 &CPU3>;
				ddr4-tbl {
					qcom,ddr-type = <7>;
					qcom,cpufreq-memfreq-tbl =
						< 1552000  547000 >,
						< 1804000  768000 >;
					qcom,sampling-enabled;
					qcom,compute-mon;
				};

				ddr5-tbl {
					qcom,ddr-type = <8>;
					qcom,cpufreq-memfreq-tbl =
						< 1552000  547000 >,
						< 1804000  768000 >;
					qcom,sampling-enabled;
					qcom,compute-mon;
				};
			};

		gold-compute {
				compatible = "qcom,memlat-mon";
				qcom,cpulist = <&CPU4 &CPU5 &CPU6 &CPU7>;
				ddr4-tbl {
					qcom,ddr-type = <7>;
					qcom,cpufreq-memfreq-tbl =
						<  940800  547000 >,
						< 1132800  768000 >,
						< 1651200 1017000 >,
						< 1804000 1555000 >,
						< 2208000 1708000 >,
						< 2361600 2092000 >;
					qcom,sampling-enabled;
					qcom,compute-mon;
				};

				ddr5-tbl {
					qcom,ddr-type = <8>;
					qcom,cpufreq-memfreq-tbl =
						<  940800  547000 >,
						< 1132800  768000 >,
						< 1651200 1555000 >,
						< 1804000 1708000 >,
						< 2208000 2092000 >,
						< 2361600 3196000 >;
					qcom,sampling-enabled;
					qcom,compute-mon;
				};
			};

			prime-latfloor {
					compatible = "qcom,memlat-mon";
					qcom,cpulist = <&CPU7>;
					ddr4-tbl {
						qcom,ddr-type = <7>;
						qcom,cpufreq-memfreq-tbl =
							< 2284800  547000 >,
							< 2707200 2092300 >;
						qcom,sampling-enabled;
					};

					ddr5-tbl {
						qcom,ddr-type = <8>;
						qcom,cpufreq-memfreq-tbl =
							< 2284800  547000 >,
							< 2707200 3196000 >;
						qcom,sampling-enabled;
					};
			};
		};

		llcc {
			compatible = "qcom,memlat-grp";
			qcom,target-dev = <&qcom_llcc_dcvs_hw>;
			qcom,sampling-path = <&llcc_dcvs_fp>;
			qcom,miss-ev = <0x2A>;

			silver {
				compatible = "qcom,memlat-mon";
				qcom,cpulist = <&CPU0 &CPU1 &CPU2 &CPU3>;
				qcom,cpufreq-memfreq-tbl =
					< 1094400  300000 >,
					< 1555200  466000 >,
					< 1804000  600000 >;
				qcom,sampling-enabled;
			};

			gold {
				compatible = "qcom,memlat-mon";
				qcom,cpulist = <&CPU4 &CPU5 &CPU6 &CPU7>;
				qcom,cpufreq-memfreq-tbl =
					<  652800  300000 >,
					<  940800  466000 >,
					< 1382400  600000 >,
					< 1651200  806000 >,
					< 2208000  933000 >,
					< 2361600 1066000 >;
				qcom,sampling-enabled;
			};

			gold-compute {
				compatible = "qcom,memlat-mon";
				qcom,cpulist = <&CPU4 &CPU5 &CPU6 &CPU7>;
				qcom,cpufreq-memfreq-tbl =
					< 1977600  150000 >,
					< 2707200  600000 >;
				qcom,sampling-enabled;
				qcom,compute-mon;
			};
		};

		l3 {
			compatible = "qcom,memlat-grp";
			qcom,target-dev = <&qcom_l3_dcvs_hw>;
			qcom,sampling-path = <&l3_dcvs_sp>;
			qcom,miss-ev = <0x17>;

			silver {
				compatible = "qcom,memlat-mon";
				qcom,cpulist = <&CPU0 &CPU1 &CPU2 &CPU3>;
				qcom,cpufreq-memfreq-tbl =
					<  403200  300000 >,
					<  614400  537000 >,
					<  806400  652000 >,
					<  902400  748000 >,
					< 1094400  844000 >,
					< 1228800 1065000 >,
					< 1353200 1209000 >,
					< 1555200 1344000 >,
					< 1651000 1612800 >,
					< 1804000 1670400 >;
				qcom,sampling-enabled;
			};

			gold {
				compatible = "qcom,memlat-mon";
				qcom,cpulist = <&CPU4 &CPU5 &CPU6>;
				qcom,cpufreq-memfreq-tbl =
					<  940800  537600 >,
					< 1132800  748000 >,
					< 1382400  979200 >,
					< 1651200 1209000 >,
					< 1804000 1344000 >,
					< 2054400 1612800 >,
					< 2208000 1670000 >;
				qcom,sampling-enabled;
			};

			prime {
				compatible = "qcom,memlat-mon";
				qcom,cpulist = <&CPU7>;
				qcom,cpufreq-memfreq-tbl =
					< 1094400  537600 >,
					< 1401600  748000 >,
					< 1766400 1209000 >,
					< 1977600 1344000 >,
					< 2169600 1612800 >,
					< 2400000 1670400 >;
				qcom,sampling-enabled;
			};

			prime-compute {

				compatible = "qcom,memlat-mon";
				qcom,cpulist = <&CPU7>;
				qcom,cpufreq-memfreq-tbl =
					< 1977600  300000 >,
					< 2707200 1344000 >;
				qcom,sampling-enabled;
				qcom,compute-mon;
			};
		};

		ddrqos {
			compatible = "qcom,memlat-grp";
			qcom,target-dev = <&qcom_ddrqos_dcvs_hw>;
			qcom,sampling-path = <&ddrqos_dcvs_sp>;
			qcom,miss-ev = <0x1000>;

			ddrqos_gold_lat: gold {
				compatible = "qcom,memlat-mon";
				qcom,cpulist = <&CPU4 &CPU5 &CPU6 &CPU7>;
				qcom,cpufreq-memfreq-tbl =
					< 2169600 0 >,
					< 2707200 1 >;
				qcom,sampling-enabled;
			};

			ddrqos_prime_latfloor: prime-latfloor {
				compatible = "qcom,memlat-mon";
				qcom,cpulist = <&CPU7>;
				qcom,cpufreq-memfreq-tbl =
					< 2169600 0 >,
					< 2707200 1 >;
				qcom,sampling-enabled;
			};
		};
	};

	bwmon_llcc: qcom,bwmon-llcc@190b6400 {
		compatible = "qcom,bwmon4";
		reg = <0x190b6400 0x300>, <0x190b6300 0x200>;
		reg-names = "base", "global_base";
		interrupts = <GIC_SPI 581 IRQ_TYPE_LEVEL_HIGH>;
		qcom,mport = <0>;
		qcom,hw-timer-hz = <19200000>;
		qcom,count-unit = <0x10000>;
		qcom,target-dev = <&qcom_llcc_dcvs_hw>;
	};

	bwmon_ddr: qcom,bwmon-ddr@19091000 {
		compatible = "qcom,bwmon5";
		reg = <0x19091000 0x1000>;
		reg-names = "base";
		interrupts = <GIC_SPI 81 IRQ_TYPE_LEVEL_HIGH>;
		qcom,hw-timer-hz = <19200000>;
		qcom,count-unit = <0x10000>;
		qcom,target-dev = <&qcom_ddr_dcvs_hw>;
=======
	cpufreq_hw: qcom,cpufreq-hw {
		compatible = "qcom,cpufreq-hw-epss";
		reg = <0x17d91000 0x1000>,
			<0x17d92000 0x1000>,
			<0x17d93000 0x1000>;
		reg-names = "freq-domain0", "freq-domain1", "freq-domain2";
		clocks = <&rpmhcc RPMH_CXO_CLK>, <&gcc GCC_GPLL0>;
		clock-names = "xo", "alternate";
		qcom,lut-row-size = <4>;
		qcom,skip-enable-check;
		qcom,perf-lock-support;
		interrupts = <GIC_SPI 30 IRQ_TYPE_LEVEL_HIGH>,
				<GIC_SPI 31 IRQ_TYPE_LEVEL_HIGH>,
				<GIC_SPI 19 IRQ_TYPE_LEVEL_HIGH>;
		interrupt-names = "dcvsh0_int", "dcvsh1_int", "dcvsh2_int";
		#freq-domain-cells = <2>;
	};

	qcom,cpufreq-hw-debug {
		compatible = "qcom,cpufreq-hw-epss-debug";
		qcom,freq-hw-domain = <&cpufreq_hw 0>, <&cpufreq_hw 1>,
					<&cpufreq_hw 2>;
	};

	apsscc: syscon@17a80000 {
		compatible = "syscon";
		reg = <0x17a80000 0x21000>;
	};

	mccc: syscon@190ba000 {
		compatible = "syscon";
		reg = <0x190ba000 0x54>;
	};

	debugcc: debug-clock-controller@0 {
		compatible = "qcom,diwali-debugcc";
		qcom,gcc = <&gcc>;
		qcom,videocc = <&videocc>;
		qcom,dispcc = <&dispcc>;
		qcom,camcc = <&camcc>;
		qcom,gpucc = <&gpucc>;
		qcom,apsscc = <&apsscc>;
		qcom,mccc = <&mccc>;
		clock-names = "xo_clk_src";
		clocks = <&rpmhcc RPMH_CXO_CLK>;
		#clock-cells = <1>;
>>>>>>> adc0ccc4
	};

	qcom,msm-rtb {
		compatible = "qcom,msm-rtb";
		qcom,rtb-size = <0x100000>;
	};

	cpu_pmu: cpu-pmu {
		compatible = "arm,armv8-pmuv3";
		interrupts = <GIC_PPI 7 IRQ_TYPE_LEVEL_HIGH>;
	};

	vendor_hooks: qcom,cpu-vendor-hooks {
		compatible = "qcom,cpu-vendor-hooks";
	};

	logbuf: qcom,logbuf-vendor-hooks {
		compatible = "qcom,logbuf-vendor-hooks";
	};

	mini_dump_node {
		compatible = "qcom,minidump";
	};

	va_mini_dump {
		compatible = "qcom,va-minidump";
		memory-region = <&va_md_mem>;
		status = "ok";
	};

	qcom,chd {
		compatible = "qcom,core-hang-detect";
		label = "core";
		qcom,threshold-arr = <0x17800058 0x17810058 0x17820058 0x17830058
			0x17840058 0x17850058 0x17860058 0x17870058>;
		qcom,config-arr = <0x17800060 0x17810060 0x17820060 0x17830060
			0x17840060 0x17850060 0x17860060 0x17870060>;
	};

	qcom,mpm2-sleep-counter@c221000 {
		compatible = "qcom,mpm2-sleep-counter";
		reg = <0xc221000 0x1000>;
		clock-frequency = <32768>;
	};

	qcom,sps {
		compatible = "qcom,msm-sps-4k";
		qcom,pipe-attr-ee;
	};

	qcom,msm-imem@146aa000 {
		compatible = "qcom,msm-imem";
		reg = <0x146aa000 0x1000>;
		ranges = <0x0 0x146aa000 0x1000>;
		#address-cells = <1>;
		#size-cells = <1>;

		mem_dump_table@10 {
			compatible = "qcom,msm-imem-mem_dump_table";
			reg = <0x10 0x8>;
		};

		restart_reason@65c {
			compatible = "qcom,msm-imem-restart_reason";
			reg = <0x65c 0x4>;
		};

		dload_type@1c {
			compatible = "qcom,msm-imem-dload-type";
			reg = <0x1c 0x4>;
		};

		boot_stats@6b0 {
			compatible = "qcom,msm-imem-boot_stats";
			reg = <0x6b0 0x20>;
		};

		kaslr_offset@6d0 {
			compatible = "qcom,msm-imem-kaslr_offset";
			reg = <0x6d0 0xc>;
		};

		pil@94c {
			compatible = "qcom,pil-reloc-info";
			reg = <0x94c 0xc8>;
		};

		pil@6dc {
			compatible = "qcom,msm-imem-pil-disable-timeout";
			reg = <0x6dc 0x4>;
		};

		diag_dload@c8 {
			compatible = "qcom,msm-imem-diag-dload";
			reg = <0xc8 0xc8>;
		};
	};

	dload_mode {
		compatible = "qcom,dload-mode";
	};

	cache-controller@19200000 {
		compatible = "qcom,diwali-llcc", "qcom,llcc-v21";
		reg = <0x19200000 0x180000> , <0x19A00000 0x80000>;
		reg-names = "llcc_base", "llcc_broadcast_base";
		interrupts = <GIC_SPI 266 IRQ_TYPE_LEVEL_HIGH>;
		cap-based-alloc-and-pwr-collapse;
	};

	qcom,secure-buffer {
		compatible = "qcom,secure-buffer";
		qcom,vmid-cp-camera-preview-ro;
	};

	tcsr_mutex_block: syscon@1f40000 {
		compatible = "syscon";
		reg = <0x1f40000 0x20000>;
	};

	tcsr_mutex: hwlock {
		compatible = "qcom,tcsr-mutex";
		syscon = <&tcsr_mutex_block 0 0x1000>;
		#hwlock-cells = <1>;
	};

	qcom_tzlog: tz-log@146AA720 {
		compatible = "qcom,tz-log";
		reg = <0x146AA720 0x3000>;
		qcom,hyplog-enabled;
		hyplog-address-offset = <0x410>;
		hyplog-size-offset = <0x414>;
	};

	qcom_qseecom: qseecom@c1700000 {
		compatible = "qcom,qseecom";
		memory-region = <&qseecom_mem>;
		qseecom_mem = <&qseecom_mem>;
		qseecom_ta_mem = <&qseecom_ta_mem>;
		user_contig_mem = <&user_contig_mem>;
		qcom,hlos-num-ce-hw-instances = <1>;
		qcom,hlos-ce-hw-instance = <0>;
		qcom,qsee-ce-hw-instance = <0>;
		qcom,disk-encrypt-pipe-pair = <2>;
		qcom,no-clock-support;
		qcom,appsbl-qseecom-support;
		qcom,commonlib64-loaded-by-uefi;
		qcom,qsee-reentrancy-support = <2>;
	};

	qcom_cedev: qcedev@1de0000 {
		compatible = "qcom,qcedev";
		reg = <0x1de0000 0x20000>,
			<0x1dc4000 0x24000>;
		reg-names = "crypto-base","crypto-bam-base";
		interrupts = <GIC_SPI 272 IRQ_TYPE_LEVEL_HIGH>;
		qcom,bam-pipe-pair = <2>;
		qcom,ce-hw-instance = <0>;
		qcom,ce-device = <0>;
		qcom,ce-hw-shared;
		qcom,bam-ee = <0>;
		qcom,smmu-s1-enable;
		qcom,no-clock-support;
		interconnect-names = "data_path";
		interconnects = <&aggre2_noc MASTER_CRYPTO &mc_virt SLAVE_EBI1>;
		iommus = <&apps_smmu 0x0484 0x0011>;
		qcom,iommu-dma = "atomic";
		dma-coherent;

		qcom_cedev_ns_cb {
			compatible = "qcom,qcedev,context-bank";
			label = "ns_context";
			iommus = <&apps_smmu 0x488 0x0>,
				<&apps_smmu 0x49A 0x0>,
				<&apps_smmu 0x49F 0x0>,
				<&apps_smmu 0x498 0x5>;
			dma-coherent;
		};

		qcom_cedev_s_cb {
			compatible = "qcom,qcedev,context-bank";
			label = "secure_context";
			iommus = <&apps_smmu 0x492 0x0>,
				 <&apps_smmu 0x497 0x0>,
				 <&apps_smmu 0x49B 0x0>,
				 <&apps_smmu 0x49E 0x0>;
			qcom,iommu-vmid = <0x9>;
			qcom,secure-context-bank;
		};
	};

	qcom_rng: qrng@10c3000 {
		compatible = "qcom,msm-rng";
		reg = <0x10c3000 0x1000>;
		qcom,no-qrng-config;
		qcom,no-clock-support;
	};

	smem: qcom,smem {
		compatible = "qcom,smem";
		memory-region = <&smem_mem>;
		hwlocks = <&tcsr_mutex 3>;
	};

	qcom,smp2p-adsp {
		compatible = "qcom,smp2p";
		qcom,smem = <443>, <429>;
		interrupt-parent = <&ipcc_mproc>;
		interrupts = <IPCC_CLIENT_LPASS IPCC_MPROC_SIGNAL_SMP2P
			      IRQ_TYPE_EDGE_RISING>;
		mboxes = <&ipcc_mproc IPCC_CLIENT_LPASS
			  IPCC_MPROC_SIGNAL_SMP2P>;
		qcom,local-pid = <0>;
		qcom,remote-pid = <2>;

		adsp_smp2p_out: master-kernel {
			qcom,entry-name = "master-kernel";
			#qcom,smem-state-cells = <1>;
		};

		adsp_smp2p_in: slave-kernel {
			qcom,entry-name = "slave-kernel";
			interrupt-controller;
			#interrupt-cells = <2>;
		};

		sleepstate_smp2p_out: sleepstate-out {
			qcom,entry-name = "sleepstate";
			#qcom,smem-state-cells = <1>;
		};

		sleepstate_smp2p_in: qcom,sleepstate-in {
			qcom,entry-name = "sleepstate_see";
			interrupt-controller;
			#interrupt-cells = <2>;
		};

		smp2p_rdbg2_out: qcom,smp2p-rdbg2-out {
			qcom,entry-name = "rdbg";
			#qcom,smem-state-cells = <1>;
		};

		smp2p_rdbg2_in: qcom,smp2p-rdbg2-in {
			qcom,entry-name = "rdbg";
			interrupt-controller;
			#interrupt-cells = <2>;
		};
	};

	qcom,smp2p_sleepstate {
		compatible = "qcom,smp2p-sleepstate";
		qcom,smem-states = <&sleepstate_smp2p_out 0>;
		interrupt-parent = <&sleepstate_smp2p_in>;
		interrupts = <0 0>;
		interrupt-names = "smp2p-sleepstate-in";
	};

	qcom,smp2p-cdsp {
		compatible = "qcom,smp2p";
		qcom,smem = <94>, <432>;
		interrupt-parent = <&ipcc_mproc>;
		interrupts = <IPCC_CLIENT_CDSP IPCC_MPROC_SIGNAL_SMP2P
				IRQ_TYPE_EDGE_RISING>;
		mboxes = <&ipcc_mproc IPCC_CLIENT_CDSP IPCC_MPROC_SIGNAL_SMP2P>;
		qcom,local-pid = <0>;
		qcom,remote-pid = <5>;

		cdsp_smp2p_out: master-kernel {
			qcom,entry-name = "master-kernel";
			#qcom,smem-state-cells = <1>;
		};

		cdsp_smp2p_in: slave-kernel {
			qcom,entry-name = "slave-kernel";
			interrupt-controller;
			#interrupt-cells = <2>;
		};

		smp2p_rdbg5_out: qcom,smp2p-rdbg5-out {
			qcom,entry-name = "rdbg";
			#qcom,smem-state-cells = <1>;
		};

		smp2p_rdbg5_in: qcom,smp2p-rdbg5-in {
			qcom,entry-name = "rdbg";
			interrupt-controller;
			#interrupt-cells = <2>;
		};
	};

	qcom,smp2p-modem {
		compatible = "qcom,smp2p";
		qcom,smem = <435>, <428>;
		interrupt-parent = <&ipcc_mproc>;
		interrupts = <IPCC_CLIENT_MPSS IPCC_MPROC_SIGNAL_SMP2P
				IRQ_TYPE_EDGE_RISING>;
		mboxes = <&ipcc_mproc IPCC_CLIENT_MPSS IPCC_MPROC_SIGNAL_SMP2P>;
		qcom,local-pid = <0>;
		qcom,remote-pid = <1>;

		modem_smp2p_out: master-kernel {
			qcom,entry-name = "master-kernel";
			#qcom,smem-state-cells = <1>;
		};

		modem_smp2p_in: slave-kernel {
			qcom,entry-name = "slave-kernel";
			interrupt-controller;
			#interrupt-cells = <2>;
		};

		smp2p_ipa_1_out: qcom,smp2p-ipa-1-out {
			qcom,entry-name = "ipa";
			#qcom,smem-state-cells = <1>;
		};

		/* ipa - inbound entry from mss */
		smp2p_ipa_1_in: qcom,smp2p-ipa-1-in {
			qcom,entry-name = "ipa";
			interrupt-controller;
			#interrupt-cells = <2>;
		};
	};

	qcom,smp2p-wpss {
		compatible = "qcom,smp2p";
		qcom,smem = <617>, <616>;
		interrupt-parent = <&ipcc_mproc>;
		interrupts = <IPCC_CLIENT_WPSS IPCC_MPROC_SIGNAL_SMP2P
			IRQ_TYPE_EDGE_RISING>;
		mboxes = <&ipcc_mproc IPCC_CLIENT_WPSS IPCC_MPROC_SIGNAL_SMP2P>;
		qcom,local-pid = <0>;
		qcom,remote-pid = <13>;

		wpss_smp2p_out: master-kernel {
			qcom,entry-name = "master-kernel";
			#qcom,smem-state-cells = <1>;
		};

		wpss_smp2p_in: slave-kernel {
			qcom,entry-name = "slave-kernel";
			interrupt-controller;
			#interrupt-cells = <2>;
		};

		smp2p_wlan_1_in: qcom,smp2p-wlan-1-in {
			qcom,entry-name = "wlan";
			interrupt-controller;
			#interrupt-cells = <2>;
		};

		smp2p_wlan_1_out: qcom,smp2p-wlan-1-out {
			qcom,entry-name = "wlan";
			#qcom,smem-state-cells = <1>;
		};
	};

	qcom,glinkpkt {
		compatible = "qcom,glinkpkt";

		qcom,glinkpkt-at-mdm0 {
			qcom,glinkpkt-edge = "mpss";
			qcom,glinkpkt-ch-name = "DS";
			qcom,glinkpkt-dev-name = "at_mdm0";
		};

		qcom,glinkpkt-apr-apps2 {
			qcom,glinkpkt-edge = "adsp";
			qcom,glinkpkt-ch-name = "apr_apps2";
			qcom,glinkpkt-dev-name = "apr_apps2";
		};

		qcom,glinkpkt-data40-cntl {
			qcom,glinkpkt-edge = "mpss";
			qcom,glinkpkt-ch-name = "DATA40_CNTL";
			qcom,glinkpkt-dev-name = "smdcntl8";
		};

		qcom,glinkpkt-data1 {
			qcom,glinkpkt-edge = "mpss";
			qcom,glinkpkt-ch-name = "DATA1";
			qcom,glinkpkt-dev-name = "smd7";
		};

		qcom,glinkpkt-data4 {
			qcom,glinkpkt-edge = "mpss";
			qcom,glinkpkt-ch-name = "DATA4";
			qcom,glinkpkt-dev-name = "smd8";
		};

		qcom,glinkpkt-data11 {
			qcom,glinkpkt-edge = "mpss";
			qcom,glinkpkt-ch-name = "DATA11";
			qcom,glinkpkt-dev-name = "smd11";
		};
	};

	aoss_qmp: power-controller@c300000 {
		compatible = "qcom,diwali-aoss-qmp";
		reg = <0xc300000 0x400>;
		interrupt-parent = <&ipcc_mproc>;
		interrupts = <IPCC_CLIENT_AOP
				IPCC_MPROC_SIGNAL_GLINK_QMP
				IRQ_TYPE_EDGE_RISING>;
		mboxes = <&ipcc_mproc IPCC_CLIENT_AOP
				IPCC_MPROC_SIGNAL_GLINK_QMP>;

		#power-domain-cells = <1>;
		#clock-cells = <0>;
	};

	qmp_aop: qcom,qmp-aop {
		compatible = "qcom,qmp-mbox";
		qcom,qmp = <&aoss_qmp>;
		label = "aop";
		#mbox-cells = <1>;
	};

	qmp_tme: qcom,qmp-tme {
		compatible = "qcom,qmp-mbox";
		qcom,remote-pid = <14>;
		mboxes = <&ipcc_mproc IPCC_CLIENT_TME
				IPCC_MPROC_SIGNAL_GLINK_QMP>;
		mbox-names = "tme_qmp";
		interrupt-parent = <&ipcc_mproc>;
		interrupts = <IPCC_CLIENT_TME
				IPCC_MPROC_SIGNAL_GLINK_QMP
				IRQ_TYPE_EDGE_RISING>;

		label = "tme";
		qcom,early-boot;
		priority = <0>;
		mbox-desc-offset = <0x0>;
		#mbox-cells = <1>;
	};

	adsp_pas: remoteproc-adsp@03000000 {
		compatible = "qcom,diwali-adsp-pas";
		reg = <0x03000000 0x10000>;
		status = "ok";

		clocks = <&rpmhcc RPMH_CXO_CLK>;
		clock-names = "xo";

		cx-supply = <&VDD_LPI_CX_LEVEL>;
		cx-uV-uA = <RPMH_REGULATOR_LEVEL_TURBO 0>;
		mx-supply = <&VDD_LPI_MX_LEVEL>;
		mx-uV-uA = <RPMH_REGULATOR_LEVEL_TURBO 0>;
		reg-names = "cx", "mx";

		interconnects = <&aggre2_noc MASTER_CRYPTO &mc_virt SLAVE_EBI1>;
		interconnect-names = "crypto_ddr";

		qcom,qmp = <&aoss_qmp>;
		memory-region = <&adsp_mem>;

		interrupts-extended = <&pdc 6 IRQ_TYPE_LEVEL_HIGH>,
				      <&adsp_smp2p_in 0 0>,
				      <&adsp_smp2p_in 2 0>,
				      <&adsp_smp2p_in 1 0>,
				      <&adsp_smp2p_in 3 0>;

		interrupt-names = "wdog",
				  "fatal",
				  "handover",
				  "ready",
				  "stop-ack";

		qcom,smem-states = <&adsp_smp2p_out 0>;
		qcom,smem-state-names = "stop";

		glink_edge: glink-edge {
			qcom,remote-pid = <2>;
			transport = "smem";
			mboxes = <&ipcc_mproc IPCC_CLIENT_LPASS
				  IPCC_MPROC_SIGNAL_GLINK_QMP>;
			mbox-names = "adsp_smem";
			interrupt-parent = <&ipcc_mproc>;
			interrupts = <IPCC_CLIENT_LPASS
				      IPCC_MPROC_SIGNAL_GLINK_QMP
				      IRQ_TYPE_EDGE_RISING>;

			label = "adsp";
			qcom,glink-label = "lpass";

			qcom,adsp_qrtr {
				qcom,glink-channels = "IPCRTR";
				qcom,intents = <0x800  5
						0x2000 3
						0x4400 2>;
			};

			qcom,msm_fastrpc_rpmsg {
				compatible = "qcom,msm-fastrpc-rpmsg";
				qcom,glink-channels = "fastrpcglink-apps-dsp";
				qcom,intents = <0x64 64>;
			};
		};
	};

	cdsp_pas: remoteproc-cdsp@32300000 {
		compatible = "qcom,diwali-cdsp-pas";
		reg = <0x32300000 0x10000>;
		status = "ok";

		clocks = <&rpmhcc RPMH_CXO_CLK>;
		clock-names = "xo";

		cx-supply = <&VDD_CX_LEVEL>;
		cx-uV-uA = <RPMH_REGULATOR_LEVEL_TURBO 100000>;
		mx-supply = <&VDD_MXA_LEVEL>;
		mx-uV-uA = <RPMH_REGULATOR_LEVEL_TURBO 100000>;
		reg-names = "cx","mx";

		interconnects = <&nsp_noc MASTER_CDSP_PROC &mc_virt SLAVE_EBI1>,
				<&aggre2_noc MASTER_CRYPTO &mc_virt SLAVE_EBI1>;
		interconnect-names = "rproc_ddr", "crypto_ddr";

		qcom,qmp = <&aoss_qmp>;
		memory-region = <&cdsp_mem>;

		/* Inputs from turing */
		interrupts-extended = <&intc GIC_SPI 578 IRQ_TYPE_LEVEL_HIGH>,
				      <&cdsp_smp2p_in 0 0>,
				      <&cdsp_smp2p_in 2 0>,
				      <&cdsp_smp2p_in 1 0>,
				      <&cdsp_smp2p_in 3 0>;

		interrupt-names = "wdog",
				  "fatal",
				  "handover",
				  "ready",
				  "stop-ack";

		/* Outputs to turing */
		qcom,smem-states = <&cdsp_smp2p_out 0>;
		qcom,smem-state-names = "stop";

		glink-edge {
			qcom,remote-pid = <5>;
			transport = "smem";
			mboxes = <&ipcc_mproc IPCC_CLIENT_CDSP
				  IPCC_MPROC_SIGNAL_GLINK_QMP>;
			mbox-names = "cdsp_smem";
			interrupt-parent = <&ipcc_mproc>;
			interrupts = <IPCC_CLIENT_CDSP
				      IPCC_MPROC_SIGNAL_GLINK_QMP
				      IRQ_TYPE_EDGE_RISING>;

			label = "cdsp";
			qcom,glink-label = "cdsp";

			qcom,cdsp_qrtr {
				qcom,glink-channels = "IPCRTR";
				qcom,intents = <0x800  5
						0x2000 3
						0x4400 2>;
			};

			qcom,msm_fastrpc_rpmsg {
				compatible = "qcom,msm-fastrpc-rpmsg";
				qcom,glink-channels = "fastrpcglink-apps-dsp";
				qcom,intents = <0x64 64>;
			};

			qcom,msm_cdsprm_rpmsg {
				compatible = "qcom,msm-cdsprm-rpmsg";
				qcom,glink-channels = "cdsprmglink-apps-dsp";
				qcom,intents = <0x20 12>;

				msm_cdsp_rm: qcom,msm_cdsp_rm {
					compatible = "qcom,msm-cdsp-rm";
					qcom,qos-cores = <0 1 2 3>;
					qcom,qos-latency-us = <70>;
					qcom,qos-maxhold-ms = <20>;
				};
			};
		};
	};

	modem_pas: remoteproc-mss@04080000 {
		compatible = "qcom,diwali-modem-pas";
		reg = <0x4080000 0x10000>;
		status = "ok";

		clocks = <&rpmhcc RPMH_CXO_CLK>;
		clock-names = "xo";

		cx-supply = <&VDD_CX_LEVEL>;
		cx-uV-uA = <RPMH_REGULATOR_LEVEL_TURBO 100000>;
		mx-supply = <&VDD_MODEM_LEVEL>;
		mx-uV-uA = <RPMH_REGULATOR_LEVEL_TURBO 100000>;
		reg-names = "cx", "mx";

		interconnects = <&aggre2_noc MASTER_CRYPTO &mc_virt SLAVE_EBI1>;
		interconnect-names = "crypto_ddr";

		qcom,qmp = <&aoss_qmp>;
		memory-region = <&mpss_mem>;

		/* Inputs from mss */
		interrupts-extended = <&intc GIC_SPI 264 IRQ_TYPE_LEVEL_HIGH>,
				      <&modem_smp2p_in 0 0>,
				      <&modem_smp2p_in 2 0>,
				      <&modem_smp2p_in 1 0>,
				      <&modem_smp2p_in 3 0>,
				      <&modem_smp2p_in 7 0>;

		interrupt-names = "wdog",
				  "fatal",
				  "handover",
				  "ready",
				  "stop-ack",
				  "shutdown-ack";

		/* Outputs to mss */
		qcom,smem-states = <&modem_smp2p_out 0>;
		qcom,smem-state-names = "stop";

		glink-edge {
			qcom,remote-pid = <1>;
			transport = "smem";
			mboxes = <&ipcc_mproc IPCC_CLIENT_MPSS
				  IPCC_MPROC_SIGNAL_GLINK_QMP>;
			mbox-names = "mpss_smem";
			interrupt-parent = <&ipcc_mproc>;
			interrupts = <IPCC_CLIENT_MPSS
				      IPCC_MPROC_SIGNAL_GLINK_QMP
				      IRQ_TYPE_EDGE_RISING>;

			label = "modem";
			qcom,glink-label = "mpss";

			qcom,modem_qrtr {
				qcom,glink-channels = "IPCRTR";
				qcom,low-latency;
				qcom,intents = <0x800  5
						0x2000 3
						0x4400 2>;
			};

			qcom,modem_ds {
				qcom,glink-channels = "DS";
				qcom,intents = <0x4000 0x2>;
			};
		};
	};

	wpss_pas: remoteproc-wpss@8A00000 {
		compatible = "qcom,diwali-wpss-pas";
		status = "ok";

		memory-region = <&wpss_mem>;

		clocks = <&rpmhcc RPMH_CXO_CLK>;
		clock-names = "xo";

		cx-supply = <&VDD_CX_LEVEL>;
		cx-uV-uA = <RPMH_REGULATOR_LEVEL_TURBO 100000>;
		mx-supply = <&VDD_MXA_LEVEL>;
		mx-uV-uA = <RPMH_REGULATOR_LEVEL_TURBO 100000>;
		reg-names = "cx","mx";

		qcom,qmp = <&aoss_qmp>;

		/* Inputs from wpss */
		interrupts-extended = <&intc GIC_SPI 587 IRQ_TYPE_LEVEL_HIGH>,
				      <&wpss_smp2p_in 0 0>,
				      <&wpss_smp2p_in 2 0>,
				      <&wpss_smp2p_in 1 0>,
				      <&wpss_smp2p_in 3 0>,
				      <&wpss_smp2p_in 7 0>;

		interrupt-names = "wdog",
				   "fatal",
				   "handover",
				   "ready",
				   "stop-ack",
				   "shutdown-ack";

		/* Outputs to wpss */
		qcom,smem-states = <&wpss_smp2p_out 0>;
		qcom,smem-state-names = "stop";

		glink-edge {
			qcom,remote-pid = <13>;
			transport = "smem";
			mboxes = <&ipcc_mproc IPCC_CLIENT_WPSS
				  IPCC_MPROC_SIGNAL_GLINK_QMP>;
			mbox-names = "wpss_smem";
			interrupt-parent = <&ipcc_mproc>;
			interrupts = <IPCC_CLIENT_WPSS
					  IPCC_MPROC_SIGNAL_GLINK_QMP
					  IRQ_TYPE_EDGE_RISING>;

			label = "wpss";
			qcom,glink-label = "wpss";

			qcom,wpss_qrtr {
				qcom,glink-channels = "IPCRTR";
				qcom,intents = <0x800  5
						0x2000 3
						0x4400 2>;
			};

		};
	};

	icnss2: qcom,wcn6750 {
		compatible = "qcom,wcn6750";
		reg = <0x17110040 0x0>,
		      <0xb0000000 0x10000>;
		reg-names = "msi_addr", "smmu_iova_ipa";
		qcom,rproc-handle = <&wpss_pas>;
		interrupts = <GIC_SPI 768 IRQ_TYPE_EDGE_RISING>,
			   <GIC_SPI 769 IRQ_TYPE_EDGE_RISING>,
			   <GIC_SPI 770 IRQ_TYPE_EDGE_RISING>,
			   <GIC_SPI 771 IRQ_TYPE_EDGE_RISING>,
			   <GIC_SPI 772 IRQ_TYPE_EDGE_RISING>,
			   <GIC_SPI 773 IRQ_TYPE_EDGE_RISING>,
			   <GIC_SPI 774 IRQ_TYPE_EDGE_RISING>,
			   <GIC_SPI 775 IRQ_TYPE_EDGE_RISING>,
			   <GIC_SPI 776 IRQ_TYPE_EDGE_RISING>,
			   <GIC_SPI 777 IRQ_TYPE_EDGE_RISING>,
			   <GIC_SPI 778 IRQ_TYPE_EDGE_RISING>,
			   <GIC_SPI 779 IRQ_TYPE_EDGE_RISING>,
			   <GIC_SPI 780 IRQ_TYPE_EDGE_RISING>,
			   <GIC_SPI 781 IRQ_TYPE_EDGE_RISING>,
			   <GIC_SPI 782 IRQ_TYPE_EDGE_RISING>,
			   <GIC_SPI 783 IRQ_TYPE_EDGE_RISING>,
			   <GIC_SPI 784 IRQ_TYPE_EDGE_RISING>,
			   <GIC_SPI 785 IRQ_TYPE_EDGE_RISING>,
			   <GIC_SPI 786 IRQ_TYPE_EDGE_RISING>,
			   <GIC_SPI 787 IRQ_TYPE_EDGE_RISING>,
			   <GIC_SPI 788 IRQ_TYPE_EDGE_RISING>,
			   <GIC_SPI 789 IRQ_TYPE_EDGE_RISING>,
			   <GIC_SPI 790 IRQ_TYPE_EDGE_RISING>,
			   <GIC_SPI 791 IRQ_TYPE_EDGE_RISING>,
			   <GIC_SPI 792 IRQ_TYPE_EDGE_RISING>,
			   <GIC_SPI 793 IRQ_TYPE_EDGE_RISING>,
			   <GIC_SPI 794 IRQ_TYPE_EDGE_RISING>,
			   <GIC_SPI 795 IRQ_TYPE_EDGE_RISING>,
			   <GIC_SPI 796 IRQ_TYPE_EDGE_RISING>,
			   <GIC_SPI 797 IRQ_TYPE_EDGE_RISING>,
			   <GIC_SPI 798 IRQ_TYPE_EDGE_RISING>,
			   <GIC_SPI 799 IRQ_TYPE_EDGE_RISING>;

		qcom,iommu-dma = "bypass";
		qcom,fw-prefix;
		qcom,wlan;
		qcom,wlan-msa-fixed-region = <&wlan_fw_mem>;
		qcom,smem-states = <&smp2p_wlan_1_out 0>;
		qcom,smem-state-names = "wlan-smp2p-out";

		qcom,smp2p_map_wlan_1_in {
			interrupts-extended = <&smp2p_wlan_1_in 0 0>,
					      <&smp2p_wlan_1_in 1 0>;
			interrupt-names = "qcom,smp2p-force-fatal-error",
					  "qcom,smp2p-early-crash-ind";
		};
	};

	eud: qcom,msm-eud@88e0000 {
		compatible = "qcom,msm-eud";
		interrupt-names = "eud_irq";
		interrupt-parent = <&pdc>;
		interrupts = <11 IRQ_TYPE_LEVEL_HIGH>;
		reg = <0x088e0000 0x2000>,
			<0x088e2000 0x1000>;
		reg-names = "eud_base", "eud_mode_mgr2";
		qcom,secure-eud-en;
		status = "ok";
	};

	clk_virt: interconnect@0 {
		compatible = "qcom,diwali-clk_virt";
		#interconnect-cells = <1>;
		qcom,bcm-voter-names = "hlos";
		qcom,bcm-voters = <&apps_bcm_voter>;
	};

	mc_virt: interconnect@1 {
		compatible = "qcom,diwali-mc_virt";
		#interconnect-cells = <1>;
		qcom,bcm-voter-names = "hlos";
		qcom,bcm-voters = <&apps_bcm_voter>;
	};

	config_noc: interconnect@1500000 {
		reg = <0x1500000 0x1C000>;
		compatible = "qcom,diwali-config_noc";
		#interconnect-cells = <1>;
		qcom,bcm-voter-names = "hlos";
		qcom,bcm-voters = <&apps_bcm_voter>;
	};

	system_noc: interconnect@1680000 {
		reg = <0x1680000 0x1E200>;
		compatible = "qcom,diwali-system_noc";
		#interconnect-cells = <1>;
		qcom,bcm-voter-names = "hlos";
		qcom,bcm-voters = <&apps_bcm_voter>;
	};

	pcie_noc: interconnect@16c0000 {
		reg = <0x16C0000 0xE280>;
		compatible = "qcom,diwali-pcie_anoc";
		#interconnect-cells = <1>;
		qcom,bcm-voter-names = "hlos";
		qcom,bcm-voters = <&apps_bcm_voter>;
	};

	aggre1_noc: interconnect@16e0000 {
		reg = <0x16e0000 0x1C080>;
		compatible = "qcom,diwali-aggre1_noc";
		#interconnect-cells = <1>;
		qcom,bcm-voter-names = "hlos";
		qcom,bcm-voters = <&apps_bcm_voter>;
	};

	aggre2_noc: interconnect@1700000 {
		reg = <0x1700000 0x31080>;
		compatible = "qcom,diwali-aggre2_noc";
		#interconnect-cells = <1>;
		qcom,bcm-voter-names = "hlos";
		qcom,bcm-voters = <&apps_bcm_voter>;
	};

	mmss_noc: interconnect@1740000 {
		reg = <0x1740000 0x1f080>;
		compatible = "qcom,diwali-mmss_noc";
		#interconnect-cells = <1>;
		qcom,bcm-voter-names = "hlos";
		qcom,bcm-voters = <&apps_bcm_voter>;
	};

	gem_noc: interconnect@19100000 {
		reg = <0x19100000 0xBB800>;
		compatible = "qcom,diwali-gem_noc";
		#interconnect-cells = <1>;
		qcom,bcm-voter-names = "hlos";
		qcom,bcm-voters = <&apps_bcm_voter>;
	};

	nsp_noc: interconnect@320C0000 {
		reg = <0x320C0000 0x10000>;
		compatible = "qcom,diwali-nsp_noc";
		#interconnect-cells = <1>;
		qcom,bcm-voter-names = "hlos";
		qcom,bcm-voters = <&apps_bcm_voter>;
	};

	lpass_ag_noc: interconnect@3c40000 {
		reg = <0x3c40000 0x17200>;
		compatible = "qcom,diwali-lpass_ag_noc";
		#interconnect-cells = <1>;
		qcom,bcm-voter-names = "hlos";
		qcom,bcm-voters = <&apps_bcm_voter>;
	};

	qcom,rmtfs_sharedmem@0 {
		compatible = "qcom,sharedmem-uio";
		reg = <0x0 0x280000>;
		reg-names = "rmtfs";
		qcom,client-id = <0x00000001>;
	};

	ufsphy_mem: ufsphy_mem@1d87000 {
		reg = <0x1d87000 0xe10>;
		reg-names = "phy_mem";
		#phy-cells = <0>;

		lanes-per-direction = <2>;
		clock-names = "ref_clk_src",
			"ref_aux_clk", "qref_clk";
		clocks = <&rpmhcc RPMH_CXO_CLK>,
			<&gcc GCC_UFS_PHY_PHY_AUX_CLK>,
			<&gcc GCC_UFS_0_CLKREF_EN>;
		resets = <&ufshc_mem 0>;
		status = "disabled";
	};

	sdhc_2: sdhci@8804000 {
		status = "disabled";

		compatible = "qcom,sdhci-msm-v5";
		reg = <0x08804000 0x1000>;
		reg-names = "hc_mem";

		interrupts = <GIC_SPI 207 IRQ_TYPE_LEVEL_HIGH>,
				<GIC_SPI 223 IRQ_TYPE_LEVEL_HIGH>;
		interrupt-names = "hc_irq", "pwr_irq";

		bus-width = <4>;
		no-sdio;
		no-mmc;
		qcom,restore-after-cx-collapse;

		clocks = <&gcc GCC_SDCC2_AHB_CLK>,
			<&gcc GCC_SDCC2_APPS_CLK>;
		clock-names = "iface", "core";

		/* DLL HSR settings. Refer go/hsr - <Target> DLL settings */
		qcom,dll-hsr-list = <0x0007642C 0xA800 0x10
					0x2C010800 0x80040868>;

		iommus = <&apps_smmu 0x540 0x0>;
		dma-coherent;
		qcom,iommu-dma = "fastmap";

		qos0 {
			mask = <0xf0>;
			vote = <44>;
		};

		qos1 {
			mask = <0x0f>;
			vote = <44>;
		};
	};

	ufshc_mem: ufshc@1d84000 {
		compatible = "qcom,ufshc";
		reg = <0x1d84000 0x3000>;
		reg-names = "ufs_mem";
		interrupts = <GIC_SPI 265 IRQ_TYPE_LEVEL_HIGH>;
		phys = <&ufsphy_mem>;
		phy-names = "ufsphy";
		#reset-cells = <1>;

		lanes-per-direction = <2>;
		dev-ref-clk-freq = <0>; /* 19.2 MHz */
		clock-names =
			"core_clk",
			"bus_aggr_clk",
			"iface_clk",
			"core_clk_unipro",
			"core_clk_ice",
			"ref_clk",
			"tx_lane0_sync_clk",
			"rx_lane0_sync_clk",
			"rx_lane1_sync_clk";
		clocks =
			<&gcc GCC_UFS_PHY_AXI_CLK>,
			<&gcc GCC_AGGRE_UFS_PHY_AXI_CLK>,
			<&gcc GCC_UFS_PHY_AHB_CLK>,
			<&gcc GCC_UFS_PHY_UNIPRO_CORE_CLK>,
			<&gcc GCC_UFS_PHY_ICE_CORE_CLK>,
			<&rpmhcc RPMH_CXO_CLK>,
			<&gcc GCC_UFS_PHY_TX_SYMBOL_0_CLK>,
			<&gcc GCC_UFS_PHY_RX_SYMBOL_0_CLK>,
			<&gcc GCC_UFS_PHY_RX_SYMBOL_1_CLK>;
		freq-table-hz =
			<75000000 300000000>,
			<0 0>,
			<0 0>,
			<75000000 300000000>,
			<75000000 300000000>,
			<0 0>,
			<0 0>,
			<0 0>,
			<0 0>;

		interconnects = <&aggre1_noc MASTER_UFS_MEM &mc_virt SLAVE_EBI1>,
		      <&gem_noc MASTER_APPSS_PROC &config_noc SLAVE_UFS_MEM_CFG>;
		interconnect-names = "ufs-ddr", "cpu-ufs";

		qcom,ufs-bus-bw,name = "ufshc_mem";
		qcom,ufs-bus-bw,num-cases = <26>;
		qcom,ufs-bus-bw,num-paths = <2>;
		qcom,ufs-bus-bw,vectors-KBps =
		/*
		 * During HS G3 UFS runs at nominal voltage corner, vote
		 * higher bandwidth to push other buses in the data path
		 * to run at nominal to achieve max throughput.
		 * 4GBps pushes BIMC to run at nominal.
		 * 200MBps pushes CNOC to run at nominal.
		 * Vote for half of this bandwidth for HS G3 1-lane.
		 * For max bandwidth, vote high enough to push the buses
		 * to run in turbo voltage corner.
		 */
		<0 0>, <0 0>,          /* No vote */
		<922 0>, <1000 0>,     /* PWM G1 */
		<1844 0>, <1000 0>,    /* PWM G2 */
		<3688 0>, <1000 0>,    /* PWM G3 */
		<7376 0>, <1000 0>,    /* PWM G4 */
		<1844 0>, <1000 0>,    /* PWM G1 L2 */
		<3688 0>, <1000 0>,    /* PWM G2 L2 */
		<7376 0>, <1000 0>,    /* PWM G3 L2 */
		<14752 0>, <1000 0>,   /* PWM G4 L2 */
		<127796 0>, <1000 0>,  /* HS G1 RA */
		<255591 0>, <1000 0>,  /* HS G2 RA */
		<1492582 0>, <102400 0>,  /* HS G3 RA */
		<2915200 0>, <204800 0>,  /* HS G4 RA */
		<255591 0>, <1000 0>,  /* HS G1 RA L2 */
		<511181 0>, <1000 0>,  /* HS G2 RA L2 */
		<1492582 0>, <204800 0>, /* HS G3 RA L2 */
		<2915200 0>, <409600 0>, /* HS G4 RA L2 */
		<149422 0>, <1000 0>,  /* HS G1 RB */
		<298189 0>, <1000 0>,  /* HS G2 RB */
		<1492582 0>, <102400 0>,  /* HS G3 RB */
		<2915200 0>, <204800 0>,  /* HS G4 RB */
		<298189 0>, <1000 0>,  /* HS G1 RB L2 */
		<596378 0>, <1000 0>,  /* HS G2 RB L2 */
		/* As UFS working in HS G3 RB L2 mode, aggregated
		 * bandwidth (AB) should take care of providing
		 * optimum throughput requested. However, as tested,
		 * in order to scale up CNOC clock, instantaneous
		 * bindwidth (IB) needs to be given a proper value too.
		 */
		<1492582 0>, <204800 409600>, /* HS G3 RB L2 KBPs */
		<2915200 0>, <409600 409600>, /* HS G4 RB L2 */
		<7643136 0>, <307200 0>; /* Max. bandwidth */

		qcom,bus-vector-names = "MIN",
		"PWM_G1_L1", "PWM_G2_L1", "PWM_G3_L1", "PWM_G4_L1",
		"PWM_G1_L2", "PWM_G2_L2", "PWM_G3_L2", "PWM_G4_L2",
		"HS_RA_G1_L1", "HS_RA_G2_L1", "HS_RA_G3_L1", "HS_RA_G4_L1",
		"HS_RA_G1_L2", "HS_RA_G2_L2", "HS_RA_G3_L2", "HS_RA_G4_L2",
		"HS_RB_G1_L1", "HS_RB_G2_L1", "HS_RB_G3_L1", "HS_RB_G4_L1",
		"HS_RB_G1_L2", "HS_RB_G2_L2", "HS_RB_G3_L2", "HS_RB_G4_L2",
		"MAX";

		reset-gpios = <&tlmm 170 GPIO_ACTIVE_LOW>;
		resets = <&gcc GCC_UFS_PHY_BCR>;
		reset-names = "rst";

		iommus = <&apps_smmu 0x20 0x0>;
		dma-coherent;

		status = "disabled";
		qos0 {
			mask = <0xf0>;
			vote = <44>;
		};

		qos1 {
			mask = <0x0f>;
			vote = <44>;
		};
	};

	thermal_zones: thermal-zones {
	};

	qcom,mem-buf-msgq {
		compatible = "qcom,mem-buf-msgq";
	};

	qcom,mem-buf {
		compatible = "qcom,mem-buf";
		qcom,mem-buf-capabilities = "supplier";
		qcom,vmid = <3>;
	};

	qcom,guestvm_loader@e0b00000 {
		compatible = "qcom,guestvm-loader";
		qcom,pas-id = <28>;
		qcom,vmid = <45>;
		qcom,firmware-name = "trustedvm";
		memory-region = <&trust_ui_vm_mem>;
	};

	trust_ui_vm: qcom,trust_ui_vm@e55fc000 {
		reg = <0xe55fc000 0x104000>;
		vm_name = "trustedvm";
		shared-buffers = <&trust_ui_vm_vblk0_ring &trust_ui_vm_swiotlb>;
	};

	qcom,virtio_backend@0 {
		compatible = "qcom,virtio_backend";
		qcom,vm = <&trust_ui_vm>;
		qcom,label = <0x11>;
	};

	qrtr-gunyah {
		compatible = "qcom,qrtr-gunyah";
		qcom,master;
		gunyah-label = <3>;
		peer-name = <2>;
		shared-buffer = <&trust_ui_vm_qrtr>;
	};

	qfprom: qfprom@221c8000 {
		compatible = "qcom,qfprom";
		reg = <0x221c8000 0x1000>;
		#address-cells = <1>;
		#size-cells = <1>;
		read-only;
		ranges;

		adsp_variant: adsp_variant@114 {
			reg = <0x117 0x1>;
			bits = <2 6>;
		};

		feat_conf12: feat_conf12@0130 {
			reg = <0x0130 0x4>;
		};

		feat_conf13: feat_conf13@0134 {
			reg = <0x0134 0x4>;
		};
	};

	qfprom_sys: qfprom@0 {
		compatible = "qcom,qfprom-sys";

		nvmem-cells = <&adsp_variant>;
		nvmem-cell-names = "adsp_variant";
	};

	qcom,msm-cdsp-loader {
		compatible = "qcom,cdsp-loader";
		qcom,proc-img-to-load = "cdsp";
		qcom,rproc-handle = <&cdsp_pas>;
	};

	qcom,msm-adsprpc-mem {
		compatible = "qcom,msm-adsprpc-mem-region";
		memory-region = <&adsp_mem_heap>;
		restrict-access;
	};

	msm_fastrpc: qcom,msm_fastrpc {
		compatible = "qcom,msm-fastrpc-compute";
		qcom,adsp-remoteheap-vmid = <22 37>;
		qcom,fastrpc-adsp-audio-pdr;
		qcom,fastrpc-adsp-sensors-pdr;
		qcom,rpc-latency-us = <235>;
		qcom,fastrpc-gids = <2908>;
		qcom,qos-cores = <0 1 2 3>;

		qcom,msm_fastrpc_compute_cb1 {
			compatible = "qcom,msm-fastrpc-compute-cb";
			label = "cdsprpc-smd";
			iommus = <&apps_smmu 0x2161 0x0400>,
					 <&apps_smmu 0x1021 0x1420>;
			qcom,iommu-dma-addr-pool = <0x80000000 0x78000000>;
			qcom,iommu-faults = "stall-disable", "HUPCF";
			dma-coherent;
		};

		qcom,msm_fastrpc_compute_cb2 {
			compatible = "qcom,msm-fastrpc-compute-cb";
			label = "cdsprpc-smd";
			iommus = <&apps_smmu 0x2162 0x0400>,
					 <&apps_smmu 0x1022 0x1420>;
			qcom,iommu-dma-addr-pool = <0x80000000 0x78000000>;
			qcom,iommu-faults = "stall-disable", "HUPCF";
			dma-coherent;
		};

		qcom,msm_fastrpc_compute_cb3 {
			compatible = "qcom,msm-fastrpc-compute-cb";
			label = "cdsprpc-smd";
			iommus = <&apps_smmu 0x2163 0x0400>,
					 <&apps_smmu 0x1023 0x1420>;
			qcom,iommu-dma-addr-pool = <0x80000000 0x78000000>;
			qcom,iommu-faults = "stall-disable", "HUPCF";
			dma-coherent;
		};

		qcom,msm_fastrpc_compute_cb4 {
			compatible = "qcom,msm-fastrpc-compute-cb";
			label = "cdsprpc-smd";
			iommus = <&apps_smmu 0x2164 0x0400>,
					 <&apps_smmu 0x1024 0x1420>;
			qcom,iommu-dma-addr-pool = <0x80000000 0x78000000>;
			qcom,iommu-faults = "stall-disable", "HUPCF";
			dma-coherent;
		};

		qcom,msm_fastrpc_compute_cb5 {
			compatible = "qcom,msm-fastrpc-compute-cb";
			label = "cdsprpc-smd";
			iommus = <&apps_smmu 0x2165 0x0400>,
					 <&apps_smmu 0x1025 0x1420>;
			qcom,iommu-dma-addr-pool = <0x80000000 0x78000000>;
			qcom,iommu-faults = "stall-disable", "HUPCF";
			dma-coherent;
		};

		qcom,msm_fastrpc_compute_cb6 {
			compatible = "qcom,msm-fastrpc-compute-cb";
			label = "cdsprpc-smd";
			iommus = <&apps_smmu 0x2166 0x0400>,
					 <&apps_smmu 0x1026 0x1420>;
			qcom,iommu-dma-addr-pool = <0x80000000 0x78000000>;
			qcom,iommu-faults = "stall-disable", "HUPCF";
			dma-coherent;
		};

		qcom,msm_fastrpc_compute_cb7 {
			compatible = "qcom,msm-fastrpc-compute-cb";
			label = "cdsprpc-smd";
			iommus = <&apps_smmu 0x2167 0x0400>,
					 <&apps_smmu 0x1027 0x1420>;
			qcom,iommu-dma-addr-pool = <0x80000000 0x78000000>;
			qcom,iommu-faults = "stall-disable", "HUPCF";
			dma-coherent;
		};

		qcom,msm_fastrpc_compute_cb8 {
			compatible = "qcom,msm-fastrpc-compute-cb";
			label = "cdsprpc-smd";
			iommus = <&apps_smmu 0x2168 0x0400>,
					 <&apps_smmu 0x1028 0x1420>;
			qcom,iommu-dma-addr-pool = <0x80000000 0x78000000>;
			qcom,iommu-faults = "stall-disable", "HUPCF";
			dma-coherent;
		};

		qcom,msm_fastrpc_compute_cb9 {
			compatible = "qcom,msm-fastrpc-compute-cb";
			label = "cdsprpc-smd";
			qcom,secure-context-bank;
			iommus = <&apps_smmu 0x2169 0x0400>,
					 <&apps_smmu 0x1029 0x1420>;
			qcom,iommu-dma-addr-pool = <0x60000000 0x78000000>;
			qcom,iommu-faults = "stall-disable", "HUPCF";
			qcom,iommu-vmid = <0xA>;	/* VMID_CP_PIXEL */
			dma-coherent;
		};

		qcom,msm_fastrpc_compute_cb10 {
			compatible = "qcom,msm-fastrpc-compute-cb";
			label = "adsprpc-smd";
			iommus = <&apps_smmu 0x1803 0x0>;
			qcom,iommu-dma-addr-pool = <0x80000000 0x78000000>;
			qcom,iommu-faults = "stall-disable", "HUPCF";
			dma-coherent;
		};

		qcom,msm_fastrpc_compute_cb11 {
			compatible = "qcom,msm-fastrpc-compute-cb";
			label = "adsprpc-smd";
			iommus = <&apps_smmu 0x1804 0x0>;
			qcom,iommu-dma-addr-pool = <0x80000000 0x78000000>;
			qcom,iommu-faults = "stall-disable", "HUPCF";
			dma-coherent;
		};

		qcom,msm_fastrpc_compute_cb12 {
			compatible = "qcom,msm-fastrpc-compute-cb";
			label = "adsprpc-smd";
			iommus = <&apps_smmu 0x1805 0x0>;
			qcom,iommu-dma-addr-pool = <0x80000000 0x78000000>;
			qcom,iommu-faults = "stall-disable", "HUPCF";
			dma-coherent;
		};

		qcom,msm_fastrpc_compute_cb13 {
			compatible = "qcom,msm-fastrpc-compute-cb";
			label = "cdsprpc-smd";
			iommus = <&apps_smmu 0x102B 0x1420>,
					 <&apps_smmu 0x216B 0x0400>;
			qcom,iommu-dma-addr-pool = <0x80000000 0x78000000>;
			qcom,iommu-faults = "stall-disable", "HUPCF";
			dma-coherent;
		};

		qcom,msm_fastrpc_compute_cb14 {
			compatible = "qcom,msm-fastrpc-compute-cb";
			label = "cdsprpc-smd";
			iommus = <&apps_smmu 0x102C 0x1420>,
					 <&apps_smmu 0x216C 0x0400>;
			qcom,iommu-dma-addr-pool = <0x80000000 0x78000000>;
			qcom,iommu-faults = "stall-disable", "HUPCF";
			dma-coherent;
		};

		qcom,msm_fastrpc_compute_cb15 {
			compatible = "qcom,msm-fastrpc-compute-cb";
			label = "cdsprpc-smd";
			iommus = <&apps_smmu 0x102D 0x1420>,
					 <&apps_smmu 0x216D 0x0400>;
			qcom,iommu-dma-addr-pool = <0x80000000 0x78000000>;
			qcom,iommu-faults = "stall-disable", "HUPCF";
			dma-coherent;
		};

		qcom,msm_fastrpc_compute_cb16 {
			compatible = "qcom,msm-fastrpc-compute-cb";
			label = "cdsprpc-smd";
			iommus = <&apps_smmu 0x102E 0x1420>,
					 <&apps_smmu 0x216E 0x0400>;
			qcom,iommu-dma-addr-pool = <0x80000000 0x78000000>;
			qcom,iommu-faults = "stall-disable", "HUPCF";
			dma-coherent;
		};
	};

	mhi_qrtr_cnss {
		compatible = "qcom,qrtr-mhi";
		qcom,dev-id = <0x1103>;
		qcom,net-id = <0>;
		qcom,low-latency;
	};

	spmi_bus: spmi0_bus: qcom,spmi@c42d000 {
		compatible = "qcom,spmi-pmic-arb";
		reg = <0xc42d000 0x4000>,
		      <0xc400000 0x3000>,
		      <0xc500000 0x400000>,
		      <0xc440000 0x80000>,
		      <0xc4c0000 0x10000>;
		reg-names = "cnfg", "core", "chnls", "obsrvr", "intr";
		interrupts-extended = <&pdc 1 IRQ_TYPE_LEVEL_HIGH>;
		interrupt-names = "periph_irq";
		interrupt-controller;
		#interrupt-cells = <4>;
		#address-cells = <2>;
		#size-cells = <0>;
		cell-index = <0>;
		qcom,channel = <0>;
		qcom,ee = <0>;
		qcom,bus-id = <0>;
	};

	spmi1_bus: qcom,spmi@c432000 {
		compatible = "qcom,spmi-pmic-arb";
		reg = <0xc432000 0x4000>,
		      <0xc400000 0x3000>,
		      <0xc500000 0x400000>,
		      <0xc440000 0x80000>,
		      <0xc4d0000 0x10000>;
		reg-names = "cnfg", "core", "chnls", "obsrvr", "intr";
		interrupts-extended = <&pdc 3 IRQ_TYPE_LEVEL_HIGH>;
		interrupt-names = "periph_irq";
		interrupt-controller;
		#interrupt-cells = <4>;
		#address-cells = <2>;
		#size-cells = <0>;
		cell-index = <0>;
		qcom,channel = <0>;
		qcom,ee = <0>;
		qcom,bus-id = <1>;
		depends-on-supply = <&spmi0_bus>;
	};

	spmi0_debug_bus: qcom,spmi-debug@10b14000 {
		compatible = "qcom,spmi-pmic-arb-debug";
		reg = <0x10b14000 0x60>, <0x221c8784 0x4>;
		reg-names = "core", "fuse";
		clocks = <&aoss_qmp>;
		clock-names = "core_clk";
		qcom,fuse-enable-bit = <18>;
		#address-cells = <2>;
		#size-cells = <0>;
		depends-on-supply = <&spmi1_bus>;

		qcom,pmk8350-debug@0 {
			compatible = "qcom,spmi-pmic";
			reg = <0 SPMI_USID>;
			#address-cells = <2>;
			#size-cells = <0>;
			qcom,can-sleep;
		};

		qcom,pm7325-debug@1 {
			compatible = "qcom,spmi-pmic";
			reg = <1 SPMI_USID>;
			#address-cells = <2>;
			#size-cells = <0>;
			qcom,can-sleep;
		};

		qcom,pm8350c-debug@2 {
			compatible = "qcom,spmi-pmic";
			reg = <2 SPMI_USID>;
			#address-cells = <2>;
			#size-cells = <0>;
			qcom,can-sleep;
		};

		qcom,pmr735a-debug@4 {
			compatible = "qcom,spmi-pmic";
			reg = <4 SPMI_USID>;
			#address-cells = <2>;
			#size-cells = <0>;
			qcom,can-sleep;
		};

		qcom,pmg1110-debug@a {
			compatible = "qcom,spmi-pmic";
			reg = <10 SPMI_USID>;
			#address-cells = <2>;
			#size-cells = <0>;
			qcom,can-sleep;
		};
	};

	qcom,pmic_glink {
		compatible = "qcom,pmic-glink";
		qcom,pmic-glink-channel = "PMIC_RTR_ADSP_APPS";
		qcom,subsys-name = "lpass";
		qcom,protection-domain = "tms/servreg", "msm/adsp/charger_pd";
		depends-on-supply = <&ipcc_mproc>;
		status = "disabled";

		battery_charger: qcom,battery_charger {
			compatible = "qcom,battery-charger";
			status = "disabled";
		};

		ucsi: qcom,ucsi {
			compatible = "qcom,ucsi-glink";
			status = "disabled";
		};

		altmode: qcom,altmode {
			compatible = "qcom,altmode-glink";
			#altmode-cells = <1>;
			status = "disabled";
		};
	};

	qcom,msm_gsi {
		compatible = "qcom,msm_gsi";
	};

	qcom,rmnet-ipa {
		compatible = "qcom,rmnet-ipa3";
		qcom,rmnet-ipa-ssr;
		qcom,ipa-platform-type-msm;
		qcom,ipa-advertise-sg-support;
		qcom,ipa-napi-enable;
	};

	qcom,ipa_fws {
		compatible = "qcom,pil-tz-generic";
		qcom,pas-id = <0xf>;
		qcom,firmware-name = "ipa_fws";
		qcom,pil-force-shutdown;
		status = "disabled";
	};

	ipa_hw: qcom,ipa@3e00000 {
		compatible = "qcom,ipa";
		reg =
			<0x3e00000 0x84000>,
			<0x3e04000 0xfc000>;
		reg-names = "ipa-base", "gsi-base";
		pas-ids = <0xf>;
		firmware-names = "ipa_fws";
		memory-regions = <&ipa_gsi_mem>;
		qcom,ipa-cfg-offset = <0x0140000>;
		interrupts =
			<0 654 IRQ_TYPE_LEVEL_HIGH>,
			<0 432 IRQ_TYPE_LEVEL_HIGH>;
		interrupt-names = "ipa-irq", "gsi-irq";
		qcom,ipa-hw-ver = <22>; /* IPA core version = IPAv5.1 */
		qcom,ipa-hw-mode = <0>;
		qcom,platform-type = <1>; /* MSM platform */
		qcom,ee = <0>;
		qcom,entire-ipa-block-size = <0x200000>;
		qcom,use-ipa-tethering-bridge;
		qcom,modem-cfg-emb-pipe-flt;
		qcom,ipa-wdi3-over-gsi;
		qcom,arm-smmu;
		qcom,smmu-fast-map;
		qcom,use-64-bit-dma-mask;
		qcom,ipa-endp-delay-wa-v2;
		qcom,ipa-ulso-wa;
		qcom,lan-rx-napi;
		qcom,tx-napi;
		qcom,tx-poll;
		qcom,wan-use-skb-page;
		qcom,rmnet-ctl-enable;
		qcom,rmnet-ll-enable;
		qcom,ipa-uc-holb-monitor;
		qcom,ipa-holb-monitor-poll-period = <5>;
		qcom,ipa-holb-monitor-max-cnt-wlan = <10>;
		qcom,ipa-holb-monitor-max-cnt-usb = <10>;
		qcom,ipa-holb-monitor-max-cnt-11ad = <10>;
		qcom,register-collection-on-crash;
		qcom,testbus-collection-on-crash;
		qcom,non-tn-collection-on-crash;
		qcom,tx-wrapper-cache-max-size = <400>;
		qcom,ipa-gpi-event-rp-ddr;
		qcom,ulso-supported;
		qcom,ulso-ip-id-min-linux-val = <0>;
		qcom,ulso-ip-id-max-linux-val = <0xffff>;
		qcom,ulso-ip-id-min-windows-val = <0>;
		qcom,ulso-ip-id-max-windows-val = <0x7fff>;
		qcom,max_num_smmu_cb = <4>;
		clock-names = "core_clk";
		clocks = <&rpmhcc RPMH_IPA_CLK>;
		qcom,interconnect,num-cases = <5>;
		qcom,interconnect,num-paths = <3>;
		interconnects = <&aggre2_noc MASTER_IPA &gem_noc SLAVE_LLCC>,
			<&mc_virt MASTER_LLCC &mc_virt SLAVE_EBI1>,
			<&gem_noc MASTER_APPSS_PROC &config_noc SLAVE_IPA_CFG>;
		interconnect-names = "ipa_to_llcc", "llcc_to_ebi1", "appss_to_ipa";
		/* No vote */
		qcom,no-vote =
		<0 0 0 0 0 0>;

		/* SVS2 */
		qcom,svs2 =
		<590000 0 590000 1900000 0 76800>;

		/* SVS */
		qcom,svs =
		<1200000 0 1200000 2800000 0 150000>;

		/* NOMINAL */
		qcom,nominal =
		<2400000 0 2400000 5500000 0 400000>;

		/* TURBO */
		qcom,turbo =
		<3600000 0 3600000 5500000 0 400000>;

		qcom,bus-vector-names = "MIN", "SVS2", "SVS", "NOMINAL",
			"TURBO";
		qcom,throughput-threshold = <2000 4000 8000>;
		qcom,scaling-exceptions = <>;

		/* smp2p information */
		qcom,smp2p_map_ipa_1_out {
			compatible = "qcom,smp2p-map-ipa-1-out";
			qcom,smem-states = <&smp2p_ipa_1_out 0>;
			qcom,smem-state-names = "ipa-smp2p-out";
		};

		qcom,smp2p_map_ipa_1_in {
			compatible = "qcom,smp2p-map-ipa-1-in";
			interrupts-extended = <&smp2p_ipa_1_in 0 0>;
			interrupt-names = "ipa-smp2p-in";
		};

		ipa_smmu_ap: ipa_smmu_ap {
			compatible = "qcom,ipa-smmu-ap-cb";
			iommus = <&apps_smmu 0x4a0 0x0>;
			qcom,iommu-dma-addr-pool = <0x20000000 0x20000000>;
			qcom,additional-mapping =
				/* modem tables in IMEM */
				<0x146A8000 0x146A8000 0x2000>;
			qcom,iommu-dma = "fastmap";
			qcom,ipa-q6-smem-size = <36864>;
		};

		ipa_smmu_wlan: ipa_smmu_wlan {
			compatible = "qcom,ipa-smmu-wlan-cb";
			iommus = <&apps_smmu 0x4a1 0x0>;
			qcom,iommu-dma = "atomic";
		};

		ipa_smmu_uc: ipa_smmu_uc {
			compatible = "qcom,ipa-smmu-uc-cb";
			iommus = <&apps_smmu 0x4a2 0x0>;
			qcom,iommu-dma-addr-pool = <0x20000000 0x20000000>;
			qcom,iommu-dma = "atomic";
		};

		ipa_smmu_11ad: ipa_smmu_11ad {
			compatible = "qcom,ipa-smmu-11ad-cb";
			iommus = <&apps_smmu 0x4a3 0x0>;
			dma-coherent;
			qcom,shared-cb;
			qcom,iommu-group = <>;
		};
	};

};

#include "diwali-qupv3.dtsi"
#include "diwali-debug.dtsi"
#include "diwali-coresight.dtsi"
#include "diwali-pinctrl.dtsi"
#include "diwali-dma-heaps.dtsi"
#include "diwali-gdsc.dtsi"
#include "ipcc-test-diwali.dtsi"
#include "msm-arm-smmu-diwali.dtsi"

&qupv3_se5_2uart {
	status = "ok";
};

&qupv3_se2_i2c {
	status = "ok";
	fsa4480: fsa4480@42 {
		compatible = "qcom,fsa4480-i2c";
		reg = <0x42>;
	};
};

&cam_cc_bps_gdsc {
	clocks = <&gcc GCC_CAMERA_AHB_CLK>;
	clock-names = "ahb_clk";
	parent-supply = <&VDD_CAM_CX_LEVEL>;
	status = "ok";
};

&cam_cc_ife_0_gdsc {
	clocks = <&gcc GCC_CAMERA_AHB_CLK>;
	clock-names = "ahb_clk";
	parent-supply = <&VDD_CAM_CX_LEVEL>;
	status = "ok";
};

&cam_cc_ife_1_gdsc {
	clocks = <&gcc GCC_CAMERA_AHB_CLK>;
	clock-names = "ahb_clk";
	parent-supply = <&VDD_CAM_CX_LEVEL>;
	status = "ok";
};

&cam_cc_ife_2_gdsc {
	clocks = <&gcc GCC_CAMERA_AHB_CLK>;
	clock-names = "ahb_clk";
	parent-supply = <&VDD_CAM_CX_LEVEL>;
	status = "ok";
};

&cam_cc_ipe_0_gdsc {
	clocks = <&gcc GCC_CAMERA_AHB_CLK>;
	clock-names = "ahb_clk";
	parent-supply = <&VDD_CAM_CX_LEVEL>;
	status = "ok";
};

&cam_cc_titan_top_gdsc {
	clocks = <&gcc GCC_CAMERA_AHB_CLK>;
	clock-names = "ahb_clk";
	parent-supply = <&VDD_CAM_CX_LEVEL>;
	status = "ok";
};

&disp_cc_mdss_core_gdsc {
	clocks = <&gcc GCC_DISP_AHB_CLK>;
	clock-names = "ahb_clk";
	parent-supply = <&VDD_CX_LEVEL>;
	status = "ok";
};

&disp_cc_mdss_core_int2_gdsc {
	clocks = <&gcc GCC_DISP_AHB_CLK>;
	clock-names = "ahb_clk";
	parent-supply = <&VDD_CX_LEVEL>;
	status = "ok";
};

&gcc_pcie_0_gdsc {
	parent-supply = <&VDD_CX_LEVEL>;
	status = "ok";
};

&gcc_ufs_phy_gdsc {
	parent-supply = <&VDD_CX_LEVEL>;
	status = "ok";
};

&gcc_usb30_prim_gdsc {
	parent-supply = <&VDD_CX_LEVEL>;
	status = "ok";
};

&hlos1_vote_mmnoc_mmu_tbu_hf0_gdsc {
	parent-supply = <&VDD_CX_LEVEL>;
	status = "ok";
};

&hlos1_vote_mmnoc_mmu_tbu_hf1_gdsc {
	parent-supply = <&VDD_CX_LEVEL>;
	status = "ok";
};

&hlos1_vote_mmnoc_mmu_tbu_hf2_gdsc {
	parent-supply = <&VDD_CX_LEVEL>;
	status = "ok";
};

&hlos1_vote_mmnoc_mmu_tbu_hf3_gdsc {
	parent-supply = <&VDD_CX_LEVEL>;
	status = "ok";
};

&hlos1_vote_mmnoc_mmu_tbu_sf0_gdsc {
	parent-supply = <&VDD_CX_LEVEL>;
	status = "ok";
};

&hlos1_vote_mmnoc_mmu_tbu_sf1_gdsc {
	parent-supply = <&VDD_CX_LEVEL>;
	status = "ok";
};

&hlos1_vote_turing_mmu_tbu0_gdsc {
	parent-supply = <&VDD_CX_LEVEL>;
	status = "ok";
};

&hlos1_vote_turing_mmu_tbu1_gdsc {
	parent-supply = <&VDD_CX_LEVEL>;
	status = "ok";
};

&gpu_cc_cx_gdsc {
	clocks = <&gcc GCC_GPU_CFG_AHB_CLK>;
	clock-names = "ahb_clk";
	parent-supply = <&VDD_CX_LEVEL>;
	status = "ok";
};

&gpu_cc_gx_gdsc {
	clocks = <&gcc GCC_GPU_CFG_AHB_CLK>;
	clock-names = "ahb_clk";
	parent-supply = <&VDD_GFX_LEVEL>;
	status = "ok";
};

&video_cc_mvs0_gdsc {
	clocks = <&gcc GCC_VIDEO_AHB_CLK>;
	clock-names = "ahb_clk";
	parent-supply = <&VDD_CX_LEVEL>;
	status = "ok";
};

&video_cc_mvs0c_gdsc {
	clocks = <&gcc GCC_VIDEO_AHB_CLK>;
	clock-names = "ahb_clk";
	parent-supply = <&VDD_CX_LEVEL>;
	status = "ok";
};

&video_cc_mvs1_gdsc {
	clocks = <&gcc GCC_VIDEO_AHB_CLK>;
	clock-names = "ahb_clk";
	parent-supply = <&VDD_CX_LEVEL>;
	status = "ok";
};

&video_cc_mvs1c_gdsc {
	clocks = <&gcc GCC_VIDEO_AHB_CLK>;
	clock-names = "ahb_clk";
	parent-supply = <&VDD_CX_LEVEL>;
	status = "ok";
};
#include "diwali-regulators.dtsi"
#include "diwali-usb.dtsi"
#include "diwali-gpu.dtsi"
#include "diwali-thermal.dtsi"
#include "msm-rdbg.dtsi"
<|MERGE_RESOLUTION|>--- conflicted
+++ resolved
@@ -836,7 +836,6 @@
 		#reset-cells = <1>;
 	};
 
-<<<<<<< HEAD
 	llcc_pmu: llcc-pmu@19095000 {
 		compatible = "qcom,llcc-pmu-ver2";
 		reg = <0x19095000 0x300>;
@@ -1280,7 +1279,8 @@
 		qcom,hw-timer-hz = <19200000>;
 		qcom,count-unit = <0x10000>;
 		qcom,target-dev = <&qcom_ddr_dcvs_hw>;
-=======
+	};
+
 	cpufreq_hw: qcom,cpufreq-hw {
 		compatible = "qcom,cpufreq-hw-epss";
 		reg = <0x17d91000 0x1000>,
@@ -1327,7 +1327,6 @@
 		clock-names = "xo_clk_src";
 		clocks = <&rpmhcc RPMH_CXO_CLK>;
 		#clock-cells = <1>;
->>>>>>> adc0ccc4
 	};
 
 	qcom,msm-rtb {
