#include <dt-bindings/clock/qcom,aop-qmp.h>
#include <dt-bindings/clock/qcom,camcc-diwali.h>
#include <dt-bindings/clock/qcom,dispcc-diwali.h>
#include <dt-bindings/clock/qcom,gcc-diwali.h>
#include <dt-bindings/clock/qcom,gpucc-diwali.h>
#include <dt-bindings/clock/qcom,rpmh.h>
#include <dt-bindings/clock/qcom,videocc-diwali.h>
#include <dt-bindings/interconnect/qcom,diwali.h>
#include <dt-bindings/interconnect/qcom,icc.h>
#include <dt-bindings/interrupt-controller/arm-gic.h>
#include <dt-bindings/soc/qcom,ipcc.h>
#include <dt-bindings/soc/qcom,rpmh-rsc.h>
#include <dt-bindings/regulator/qcom,rpmh-regulator-levels.h>
#include <dt-bindings/gpio/gpio.h>
#include <dt-bindings/spmi/spmi.h>

/ {
	model = "Qualcomm Technologies, Inc. Diwali";
	compatible = "qcom,diwali";
	qcom,msm-id = <506 0x10000>;
	interrupt-parent = <&intc>;

	#address-cells = <2>;
	#size-cells = <2>;

	chosen: chosen {
		stdout-path = "/soc/qcom,qup_uart@994000:115200n8";

		bootargs = "console=ttyMSM0,115200n8 loglevel=6 log_buf_len=256K kernel.panic_on_rcu_stall=1 loop.max_part=7 pcie_ports=compat msm_rtb.filter=0x237 allow_mismatched_32bit_el0 kasan=off rcupdate.rcu_expedited=1 rcu_nocbs=0-7 ftrace_dump_on_oops pstore.compress=none kpti=0 swiotlb=noforce cgroup.memory=nokmem,nosocket cpufreq.default_governor=performance page_poison=on kswapd_per_node=2 can.stats_timer=0";
	};

	memory { device_type = "memory"; reg = <0 0 0 0>; };

	reserved_memory: reserved-memory { };

	mem-offline {
		compatible = "qcom,mem-offline";
		offline-sizes = <0x1 0x40000000 0x0 0x40000000>,
				<0x1 0xc0000000 0x0 0x80000000>,
				<0x2 0xc0000000 0x1 0x40000000>;
		granule = <512>;
		mboxes = <&qmp_aop 0>;
	};

	aliases: aliases {
		serial0 = &qupv3_se5_2uart;
		hsuart0 = &qupv3_se7_4uart;
		ufshc1 = &ufshc_mem; /* Embedded UFS Slot */
		mmc1 = &sdhc_2; /* SDC2 SD card slot */
	 };

	sram: sram@17D09400 {
		#address-cells = <2>;
		#size-cells = <2>;
		compatible = "mmio-sram";
		reg = <0x0 0x17D09400 0x0 0x400>;
		ranges = <0x0 0x0 0x0 0x17D09400 0x0 0x400>;

		cpu_scp_lpri: scp-shmem@0 {
			compatible = "arm,scp-shmem";
			reg = <0x0 0x0 0x0 0x400>;
		};
	};

	firmware: firmware { };

	cpus {
		#address-cells = <2>;
		#size-cells = <0>;

		CPU0: cpu@0 {
			device_type = "cpu";
			compatible = "qcom,kryo";
			reg = <0x0 0x0>;
			enable-method = "psci";
			capacity-dmips-mhz = <1024>;
			dynamic-power-coefficient = <100>;
			next-level-cache = <&L2_0>;
			cpu-idle-states = <&LITTLE_CPU_OFF &LITTLE_CPU_RAIL_OFF>;
			power-domains = <&CPU_PD0>;
			power-domain-names = "psci";
			qcom,freq-domain = <&cpufreq_hw 0 4>;
			#cooling-cells = <2>;
			L2_0: l2-cache {
			      compatible = "arm,arch-cache";
			      cache-level = <2>;
			      next-level-cache = <&L3_0>;

				L3_0: l3-cache {
					compatible = "arm,arch-cache";
					cache-level = <3>;
				};
			};
		};

		CPU1: cpu@100 {
			device_type = "cpu";
			compatible = "qcom,kryo";
			reg = <0x0 0x100>;
			enable-method = "psci";
			capacity-dmips-mhz = <1024>;
			dynamic-power-coefficient = <100>;
			next-level-cache = <&L2_0>; /* silver L2 sharing */
			cpu-idle-states = <&LITTLE_CPU_OFF &LITTLE_CPU_RAIL_OFF>;
			power-domains = <&CPU_PD1>;
			power-domain-names = "psci";
			qcom,freq-domain = <&cpufreq_hw 0 4>;
			#cooling-cells = <2>;
		};

		CPU2: cpu@200 {
			device_type = "cpu";
			compatible = "qcom,kryo";
			reg = <0x0 0x200>;
			enable-method = "psci";
			capacity-dmips-mhz = <1024>;
			dynamic-power-coefficient = <100>;
			next-level-cache = <&L2_2>;
			cpu-idle-states = <&LITTLE_CPU_OFF &LITTLE_CPU_RAIL_OFF>;
			power-domains = <&CPU_PD2>;
			power-domain-names = "psci";
			qcom,freq-domain = <&cpufreq_hw 0 4>;
			#cooling-cells = <2>;
			L2_2: l2-cache {
			      compatible = "arm,arch-cache";
			      cache-level = <2>;
			      next-level-cache = <&L3_0>;
			};
		};

		CPU3: cpu@300 {
			device_type = "cpu";
			compatible = "qcom,kryo";
			reg = <0x0 0x300>;
			enable-method = "psci";
			capacity-dmips-mhz = <1024>;
			dynamic-power-coefficient = <100>;
			next-level-cache = <&L2_2>; /* silver L2 sharing */
			cpu-idle-states = <&LITTLE_CPU_OFF &LITTLE_CPU_RAIL_OFF>;
			power-domains = <&CPU_PD3>;
			power-domain-names = "psci";
			qcom,freq-domain = <&cpufreq_hw 0 4>;
			#cooling-cells = <2>;
		};

		CPU4: cpu@400 {
			device_type = "cpu";
			compatible = "qcom,kryo";
			reg = <0x0 0x400>;
			enable-method = "psci";
			capacity-dmips-mhz = <1843>;
			dynamic-power-coefficient = <264>;
			next-level-cache = <&L2_4>;
			cpu-idle-states = <&BIG_CPU_OFF &BIG_CPU_RAIL_OFF>;
			power-domains = <&CPU_PD4>;
			power-domain-names = "psci";
			qcom,freq-domain = <&cpufreq_hw 1 4>;
			#cooling-cells = <2>;
			L2_4: l2-cache {
			      compatible = "arm,arch-cache";
			      cache-level = <2>;
			      next-level-cache = <&L3_0>;
			};
		};

		CPU5: cpu@500 {
			device_type = "cpu";
			compatible = "qcom,kryo";
			reg = <0x0 0x500>;
			enable-method = "psci";
			capacity-dmips-mhz = <1843>;
			dynamic-power-coefficient = <264>;
			next-level-cache = <&L2_5>;
			cpu-idle-states = <&BIG_CPU_OFF &BIG_CPU_RAIL_OFF>;
			power-domains = <&CPU_PD5>;
			power-domain-names = "psci";
			qcom,freq-domain = <&cpufreq_hw 1 4>;
			#cooling-cells = <2>;
			L2_5: l2-cache {
			      compatible = "arm,arch-cache";
			      cache-level = <2>;
			      next-level-cache = <&L3_0>;
			};
		};

		CPU6: cpu@600 {
			device_type = "cpu";
			compatible = "qcom,kryo";
			reg = <0x0 0x600>;
			enable-method = "psci";
			capacity-dmips-mhz = <1843>;
			dynamic-power-coefficient = <264>;
			next-level-cache = <&L2_6>;
			cpu-idle-states = <&BIG_CPU_OFF &BIG_CPU_RAIL_OFF>;
			power-domains = <&CPU_PD6>;
			power-domain-names = "psci";
			qcom,freq-domain = <&cpufreq_hw 1 4>;
			#cooling-cells = <2>;
			L2_6: l2-cache {
			      compatible = "arm,arch-cache";
			      cache-level = <2>;
			      next-level-cache = <&L3_0>;
			};
		};

		CPU7: cpu@700 {
			device_type = "cpu";
			compatible = "qcom,kryo";
			reg = <0x0 0x700>;
			enable-method = "psci";
			capacity-dmips-mhz = <1843>;
			dynamic-power-coefficient = <298>;
			next-level-cache = <&L2_7>;
			cpu-idle-states = <&BIG_CPU_OFF &BIG_CPU_RAIL_OFF>;
			power-domains = <&CPU_PD7>;
			power-domain-names = "psci";
			qcom,freq-domain = <&cpufreq_hw 2 4>;
			#cooling-cells = <2>;
			L2_7: l2-cache {
			      compatible = "arm,arch-cache";
			      cache-level = <2>;
			      next-level-cache = <&L3_0>;
			};
		};

		cpu-map {
			cluster0 {
				core0 {
					cpu = <&CPU0>;
				};

				core1 {
					cpu = <&CPU1>;
				};

				core2 {
					cpu = <&CPU2>;
				};

				core3 {
					cpu = <&CPU3>;
				};
			};

			cluster1 {
				core0 {
					cpu = <&CPU4>;
				};

				core1 {
					cpu = <&CPU5>;
				};

				core2 {
					cpu = <&CPU6>;
				};
			};

			cluster2 {
				core0 {
					cpu = <&CPU7>;
				};
			};
		};
	};

	idle-states {
		entry-method = "psci";

		LITTLE_CPU_OFF: silver-c3 {  /* C3 */
			compatible = "arm,idle-state";
			idle-state-name = "pc";
			entry-latency-us = <350>;
			exit-latency-us = <900>;
			min-residency-us = <1774>;
			arm,psci-suspend-param = <0x40000003>;
			local-timer-stop;
		};

		LITTLE_CPU_RAIL_OFF: silver-c4 {  /* C4 */
			compatible = "arm,idle-state";
			idle-state-name = "rail-pc";
			entry-latency-us = <800>;
			exit-latency-us = <750>;
			min-residency-us = <4090>;
			arm,psci-suspend-param = <0x40000004>;
			local-timer-stop;
		};

		BIG_CPU_OFF: gold-c3 {  /* C3 */
			compatible = "arm,idle-state";
			idle-state-name = "pc";
			entry-latency-us = <400>;
			exit-latency-us = <1550>;
			min-residency-us = <2207>;
			arm,psci-suspend-param = <0x40000003>;
			local-timer-stop;
		};

		BIG_CPU_RAIL_OFF: gold-c4 {  /* C4 */
			compatible = "arm,idle-state";
			idle-state-name = "rail-pc";
			entry-latency-us = <600>;
			exit-latency-us = <1550>;
			min-residency-us = <4791>;
			arm,psci-suspend-param = <0x40000004>;
			local-timer-stop;
		};

		CLUSTER_OFF: cluster-d4 { /* D4 */
			compatible = "domain-idle-state";
			idle-state-name = "l3-off";
			entry-latency-us = <1050>;
			exit-latency-us = <2500>;
			min-residency-us = <5309>;
			arm,psci-suspend-param = <0x41000044>;
		};

		CX_RET: cx-ret { /* Cx Ret */
			compatible = "domain-idle-state";
			idle-state-name = "cx-ret";
			entry-latency-us = <1561>;
			exit-latency-us = <2801>;
			min-residency-us = <8550>;
			arm,psci-suspend-param = <0x41001344>;
		};

		APSS_OFF: cluster-e3 { /* E3 */
			compatible = "domain-idle-state";
			idle-state-name = "llcc-off";
			entry-latency-us = <2700>;
			exit-latency-us = <3500>;
			min-residency-us = <13959>;
			arm,psci-suspend-param = <0x4100B344>;
		};
	};

	soc: soc { };
};

&firmware {
	qcom_scm {
		compatible = "qcom,scm";
		qcom,dload-mode = <&tcsr 0x13000>;
	};

	qtee_shmbridge {
		compatible = "qcom,tee-shared-memory-bridge";
	};

	qcom_smcinvoke {
		compatible = "qcom,smcinvoke";
	};

	android {
		compatible = "android,firmware";
		vbmeta {
			compatible = "android,vbmeta";
			parts = "vbmeta,boot,system,vendor,dtbo,recovery";
		};

		fstab {
			compatible = "android,fstab";
			vendor {
				compatible = "android,vendor";
				dev = "/dev/block/platform/soc/1d84000.ufshc/by-name/vendor";
				type = "ext4";
				mnt_flags = "ro,barrier=1,discard";
				fsmgr_flags = "wait,slotselect,avb";
				status = "ok";
			};
		};
	};
};

#include "diwali-reserved-memory.dtsi"

&reserved_memory {
	#address-cells = <2>;
	#size-cells = <2>;
	ranges;

	/* global autoconfigured region for contiguous allocations */
	system_cma: linux,cma {
		compatible = "shared-dma-pool";
		alloc-ranges = <0x0 0x00000000 0x0 0xffffffff>;
		reusable;
		alignment = <0x0 0x400000>;
		size = <0x0 0x2000000>;
		linux,cma-default;
	};

	ramoops_mem: ramoops_region {
		compatible = "ramoops";
		alloc-ranges = <0x0 0x00000000 0xffffffff 0xffffffff>;
		size = <0x0 0x200000>;
		pmsg-size = <0x200000>;
		mem-type = <2>;
	};

	non_secure_display_memory: non_secure_display_region {
		compatible = "shared-dma-pool";
		reusable;
		alloc-ranges = <0x0 0x00000000 0x0 0xffffffff>;
		size = <0x0 0xa400000>;
		alignment = <0x0 0x400000>;
	};

	demura_heap_memory: demura_heap_region {
		compatible = "shared-dma-pool";
		reusable;
		alloc-ranges = <0x1 0x00000000 0xfffffffe 0xffffffff>;
		size = <0x0 0x1400000>;
		alignment = <0x0 0x400000>;
	};

	va_md_mem: va_md_mem_region {
		compatible = "shared-dma-pool";
		alloc-ranges = <0x1 0x00000000 0xfffffffe 0xffffffff>;
		reusable;
		size = <0 0x1000000>;
	};

	cdsp_cvp_mem: cdsp_cvp_region {
		compatible = "shared-dma-pool";
		alloc-ranges = <0x0 0x00000000 0x0 0xffffffff>;
		reusable;
		alignment = <0x0 0x400000>;
		size = <0x0 0x400000>;
	};

	audio_cma_mem: audio_cma_region {
		compatible = "shared-dma-pool";
		alloc-ranges = <0x0 0x00000000 0x0 0xffffffff>;
		reusable;
		alignment = <0x0 0x400000>;
		size = <0x0 0x1C00000>;
	};

	adsp_mem_heap: adsp_heap_region {
		compatible = "shared-dma-pool";
		alloc-ranges = <0x0 0x00000000 0x0 0xffffffff>;
		reusable;
		alignment = <0x0 0x400000>;
		size = <0x0 0xC00000>;
	};

	sdsp_mem: sdsp_region {
		compatible = "shared-dma-pool";
		alloc-ranges = <0x0 0x00000000 0x0 0xffffffff>;
		reusable;
		alignment = <0x0 0x400000>;
		size = <0x0 0x400000>;
	};

	user_contig_mem: user_contig_region {
		compatible = "shared-dma-pool";
		alloc-ranges = <0x0 0x00000000 0x0 0xffffffff>;
		reusable;
		alignment = <0x0 0x400000>;
		size = <0x0 0x1000000>;
	};

	qseecom_mem: qseecom_region {
		compatible = "shared-dma-pool";
		alloc-ranges = <0x0 0x00000000 0x0 0xffffffff>;
		reusable;
		alignment = <0x0 0x400000>;
		size = <0x0 0x1400000>;
	};

	qseecom_ta_mem: qseecom_ta_region {
		compatible = "shared-dma-pool";
		alloc-ranges = <0x0 0x00000000 0x0 0xffffffff>;
		reusable;
		alignment = <0x0 0x400000>;
		size = <0x0 0x1000000>;
	};
};

&soc {
	#address-cells = <1>;
	#size-cells = <1>;
	ranges = <0 0 0 0xffffffff>;
	compatible = "simple-bus";

	psci {
		compatible = "arm,psci-1.0";
		method = "smc";

		CPU_PD0: cpu-pd0 {
			#power-domain-cells = <0>;
			power-domains = <&CLUSTER_PD>;
		};

		CPU_PD1: cpu-pd1 {
			#power-domain-cells = <0>;
			power-domains = <&CLUSTER_PD>;
		};

		CPU_PD2: cpu-pd2 {
			#power-domain-cells = <0>;
			power-domains = <&CLUSTER_PD>;
		};

		CPU_PD3: cpu-pd3 {
			#power-domain-cells = <0>;
			power-domains = <&CLUSTER_PD>;
		};

		CPU_PD4: cpu-pd4 {
			#power-domain-cells = <0>;
			power-domains = <&CLUSTER_PD>;
		};

		CPU_PD5: cpu-pd5 {
			#power-domain-cells = <0>;
			power-domains = <&CLUSTER_PD>;
		};

		CPU_PD6: cpu-pd6 {
			#power-domain-cells = <0>;
			power-domains = <&CLUSTER_PD>;
		};

		CPU_PD7: cpu-pd7 {
			#power-domain-cells = <0>;
			power-domains = <&CLUSTER_PD>;
		};

		CLUSTER_PD: cluster-pd {
			#power-domain-cells = <0>;
			domain-idle-states = <&CLUSTER_OFF &CX_RET &APSS_OFF>;
		};
	};

	slimbam: bamdma@3304000 {
		compatible = "qcom,bam-v1.7.0";
		qcom,controlled-remotely;
		reg = <0x3304000 0x20000>, <0x326b000 0x1000>;
		reg-names = "bam", "bam_remote_mem";
		num-channels  = <31>;
		interrupts = <0 164 IRQ_TYPE_LEVEL_HIGH>;
		#dma-cells = <1>;
		qcom,ee = <1>;
		qcom,num-ees = <2>;
	};

	slim_msm: slim@3340000 {
		compatible = "qcom,slim-ngd-v1.5.0";
		reg = <0x3340000 0x2C000>, <0x326a000 0x1000>;
		reg-names = "ctrl", "slimbus_remote_mem";
		interrupts = <0 163 IRQ_TYPE_LEVEL_HIGH>;
		qcom,apps-ch-pipes = <0x0>;
		qcom,ea-pc = <0x400>;
		dmas = <&slimbam 3>, <&slimbam 4>;
		dma-names = "rx", "tx";
		#address-cells = <1>;
		#size-cells = <0>;
		status = "ok";
		ngd@1 {
			reg = <1>;
			#address-cells = <1>;
			#size-cells = <1>;

			/* slimbus child nodes */
			slimbus: btfmslim-driver {
				compatible = "slim217,221";
				reg = <1 0>;
			};
		};
	};

	bluetooth: bt_wcn6x5x {
		compatible = "qcom,wcn6750-bt";
		pinctrl-names = "default";
		pinctrl-0 = <&bt_en_sleep>;
		qcom,bt-reset-gpio = <&tlmm 114 0>; /* BT_EN */
		qcom,bt-sw-ctrl-gpio = <&tlmm 83 0>; /* SW_CTRL */
		qcom,wl-reset-gpio = <&tlmm 49 0>; /* WL_EN */

		qcom,bt-vdd-io-supply = <&L18B>;  /* IO */
		qcom,bt-vdd-aon-supply = <&S7B>;
		qcom,bt-vdd-dig-supply = <&S7B>; /* BT_CX_MX */
		qcom,bt-vdd-rfacmn-supply = <&S7B>;
		qcom,bt-vdd-rfa-0p8-supply = <&S7B>;
		qcom,bt-vdd-rfa1-supply = <&S1B>; /*RFA 1p7*/
		qcom,bt-vdd-rfa2-supply = <&S8B>; /*RFA 1p2*/
		qcom,bt-vdd-ipa-2p2-supply = <&S1C>; /*IPA 2p2*/
		qcom,bt-vdd-asd-supply = <&L11C>;

		/* max voltage are set to regulator max voltage supported */
		qcom,bt-vdd-io-config = <1800000 2000000 0 1>;
		qcom,bt-vdd-aon-config = <824000 1120000 0 1>;
		qcom,bt-vdd-dig-config = <824000 1120000 0 1>;
		qcom,bt-vdd-rfacmn-config  = <824000 1120000 0 1>;
		qcom,bt-vdd-rfa-0p8-config  = <824000 1120000 0 1>;
		qcom,bt-vdd-rfa1-config = <1872000 2040000 0 1>;
		qcom,bt-vdd-rfa2-config = <1256000 1500000 0 1>;
		qcom,bt-vdd-ipa-2p2-config = <2200000 2210000 0 1>;
		qcom,bt-vdd-asd-config = <2800000 3544000 0 1>;
	};

	intc: interrupt-controller@17100000 {
		compatible = "arm,gic-v3";
		#interrupt-cells = <3>;
		interrupt-controller;
		ranges;
		#redistributor-regions = <1>;
		redistributor-stride = <0x0 0x40000>;
		reg = <0x17100000 0x10000>,     /* GICD */
		      <0x17180000 0x200000>;    /* GICR * 8 */
		interrupts = <GIC_PPI 9 IRQ_TYPE_LEVEL_LOW>;

		gic_its: msi-controller@17140000 {
			compatible = "arm,gic-v3-its";
			msi-controller;
			#msi-cells = <1>;
			reg = <0x17140000 0x20000>;
		};
	};

	tlmm: pinctrl@f000000 {
		compatible = "qcom,diwali-pinctrl";
		reg = <0x0F000000 0x1000000>;
		interrupts = <GIC_SPI 208 IRQ_TYPE_LEVEL_HIGH>;
		gpio-controller;
		#gpio-cells = <2>;
		interrupt-controller;
		#interrupt-cells = <2>;
		wakeup-parent = <&pdc>;
		qcom,gpios-reserved = <32 33 34 35>;
	};

	tlmm-vm-mem-access {
		compatible = "qcom,tlmm-vm-mem-access";
		qcom,master;
		tlmm-vm-gpio-list = <>;
	};

	wdog: qcom,wdt@17410000 {
		compatible = "qcom,msm-watchdog";
		reg = <0x17410000 0x1000>;
		reg-names = "wdt-base";
		interrupts = <GIC_SPI 0 IRQ_TYPE_LEVEL_HIGH>;
	};

	arch_timer: timer {
		compatible = "arm,armv8-timer";
		interrupts = <GIC_PPI 13 (GIC_CPU_MASK_SIMPLE(8) | IRQ_TYPE_LEVEL_LOW)>,
			     <GIC_PPI 14 (GIC_CPU_MASK_SIMPLE(8) | IRQ_TYPE_LEVEL_LOW)>,
			     <GIC_PPI 11 (GIC_CPU_MASK_SIMPLE(8) | IRQ_TYPE_LEVEL_LOW)>,
			     <GIC_PPI 12 (GIC_CPU_MASK_SIMPLE(8) | IRQ_TYPE_LEVEL_LOW)>;
		clock-frequency = <19200000>;
	};

	apps_rsc: rsc@17a00000 {
		label = "apps_rsc";
		compatible = "qcom,rpmh-rsc";
		reg = <0x17a00000 0x10000>,
		      <0x17a10000 0x10000>,
		      <0x17a20000 0x10000>;
		reg-names = "drv-0", "drv-1", "drv-2";
		interrupts = <GIC_SPI 3 IRQ_TYPE_LEVEL_HIGH>,
			     <GIC_SPI 4 IRQ_TYPE_LEVEL_HIGH>,
			     <GIC_SPI 5 IRQ_TYPE_LEVEL_HIGH>;
		qcom,tcs-offset = <0xd00>;
		qcom,drv-id = <2>;
		qcom,tcs-config = <ACTIVE_TCS		3>,
				  <SLEEP_TCS		2>,
				  <WAKE_TCS		2>,
				  <CONTROL_TCS		0>,
				  <FAST_PATH_TCS	1>;
		power-domains = <&CLUSTER_PD>;

		rpmhcc: qcom,rpmhclk {
			compatible = "qcom,diwali-rpmh-clk";
			#clock-cells = <1>;
		};

		apps_bcm_voter: bcm_voter {
			compatible = "qcom,bcm-voter";
		};

		dcvs_fp: qcom,dcvs-fp {
			compatible = "qcom,dcvs-fp";
			qcom,ddr-bcm-name = "MC3";
			qcom,llcc-bcm-name = "SH5";
		};
	};

	cluster-device {
		compatible = "qcom,lpm-cluster-dev";
		power-domains = <&CLUSTER_PD>;
	};

	disp_rsc: rsc@af20000 {
		lable = "disp_rsc";
		compatible = "qcom,rpmh-rsc";
		reg = <0xaf20000 0x10000>;
		reg-names = "drv-0";
		interrupts = <GIC_SPI 129 IRQ_TYPE_LEVEL_HIGH>;
		clocks = <&dispcc DISP_CC_MDSS_RSCC_AHB_CLK>;
		qcom,tcs-offset = <0x1c00>;
		qcom,drv-id = <0>;
		qcom,tcs-config = <ACTIVE_TCS		0>,
				  <SLEEP_TCS		1>,
				  <WAKE_TCS		1>,
				  <CONTROL_TCS		0>,
				  <FAST_PATH_TCS	0>;

		disp_bcm_voter: bcm_voter {
			compatible = "qcom,bcm-voter";
			qcom,tcs-wait = <QCOM_ICC_TAG_AMC>;
		};
	};

	pdc: interrupt-controller@b220000 {
		compatible = "qcom,diwali-pdc", "qcom,pdc";
		reg = <0xb220000 0x30000>, <0x174000f0 0x64>;
		reg-names = "pdc-interrupt-base", "apps-shared-spi-cfg";
		qcom,pdc-ranges = <0 480 94>, <94 609 31>, <125 63 1>,
				  <126 716 12>;
		#interrupt-cells = <2>;
		interrupt-parent = <&intc>;
		interrupt-controller;
	};

	cpuss-sleep-stats@17800054 {
		compatible = "qcom,cpuss-sleep-stats";
		reg = <0x17800054 0x4>, <0x17810054 0x4>, <0x17820054 0x4>,
		    <0x17830054 0x4>, <0x17840054 0x4>, <0x17850054 0x4>,
		    <0x17860054 0x4>, <0x17870054 0x4>, <0x178A0098 0x4>,
		    <0x178C0000 0x10000>;
		reg-names = "seq_lpm_cntr_cfg_cpu0", "seq_lpm_cntr_cfg_cpu1",
			  "seq_lpm_cntr_cfg_cpu2", "seq_lpm_cntr_cfg_cpu3",
			  "seq_lpm_cntr_cfg_cpu4", "seq_lpm_cntr_cfg_cpu5",
			  "seq_lpm_cntr_cfg_cpu6", "seq_lpm_cntr_cfg_cpu7",
			  "l3_seq_lpm_cntr_cfg", "apss_seq_mem_base";
		num-cpus = <8>;
	};

	rpmh-sleep-stats@c3f0000 {
		compatible = "qcom,rpmh-sleep-stats";
		reg = <0xc3f0000 0x400>;
		ss-name = "modem", "adsp", "adsp_island",
			  "cdsp", "apss", "wpss";
		mboxes = <&qmp_aop 0>;
	};

	sys-pm-vx@c320000 {
		compatible = "qcom,sys-pm-violators", "qcom,sys-pm-diwali";
		reg = <0xc320000 0x0400>;
		mboxes = <&qmp_aop 0>;
		mbox-names = "aop";
	};

	subsystem-sleep-stats {
		compatible = "qcom,subsystem-sleep-stats";
		reg = <0xc3f0000 0x400>;
	};

	memtimer: timer@17420000 {
		#address-cells = <1>;
		#size-cells = <1>;
		ranges;
		compatible = "arm,armv7-timer-mem";
		reg = <0x17420000 0x1000>;
		clock-frequency = <19200000>;

		frame@17421000 {
			frame-number = <0>;
			interrupts = <GIC_SPI 8 IRQ_TYPE_LEVEL_HIGH>,
				     <GIC_SPI 6 IRQ_TYPE_LEVEL_HIGH>;
			reg = <0x17421000 0x1000>,
			      <0x17422000 0x1000>;
		};

		frame@17423000 {
			frame-number = <1>;
			interrupts = <GIC_SPI 9 IRQ_TYPE_LEVEL_HIGH>;
			reg = <0x17423000 0x1000>;
			status = "disabled";
		};

		frame@17425000 {
			frame-number = <2>;
			interrupts = <GIC_SPI 10 IRQ_TYPE_LEVEL_HIGH>;
			reg = <0x17425000 0x1000>;
			status = "disabled";
		};

		frame@17427000 {
			frame-number = <3>;
			interrupts = <GIC_SPI 11 IRQ_TYPE_LEVEL_HIGH>;
			reg = <0x17427000 0x1000>;
			status = "disabled";
		};

		frame@17429000 {
			frame-number = <4>;
			interrupts = <GIC_SPI 12 IRQ_TYPE_LEVEL_HIGH>;
			reg = <0x17429000 0x1000>;
			status = "disabled";
		};

		frame@1742b000 {
			frame-number = <5>;
			interrupts = <GIC_SPI 13 IRQ_TYPE_LEVEL_HIGH>;
			reg = <0x1742b000 0x1000>;
			status = "disabled";
		};

		frame@1742d000 {
			frame-number = <6>;
			interrupts = <GIC_SPI 14 IRQ_TYPE_LEVEL_HIGH>;
			reg = <0x1742d000 0x1000>;
			status = "disabled";
		};
	};

	rimps: qcom,rimps@17400000 {
		#address-cells = <2>;
		#size-cells = <2>;
		compatible = "qcom,rimps";
		reg =   <0x17400000 0x10>,
			<0x17d90000 0x2000>;
		#mbox-cells = <1>;
		interrupts = <GIC_SPI 62 IRQ_TYPE_LEVEL_HIGH>;
	};

	scmi: qcom,scmi {
		#address-cells = <1>;
		#size-cells = <0>;
		compatible = "arm,scmi";
		mboxes = <&rimps 0>;
		mbox-names = "tx";
		shmem = <&cpu_scp_lpri>;

		scmi_plh: protocol@81 {
			reg = <0x81>;
			#clock-cells = <1>;
		};

		scmi_gplaf: protocol@85 {
			reg = <0x85>;
			#clock-cells = <1>;
		};

		scmi_c1dcvs: protocol@87 {
			reg = <0x87>;
			#clock-cells = <1>;
		};
	};

	rimps_log: qcom,rimps_log@17d09c00 {
		compatible = "qcom,rimps-log";
		reg = <0x17d09c00 0x200>, <0x17d09e00 0x200>;
		mboxes = <&rimps 1>;
	};

	ipcc_mproc: qcom,ipcc@ed18000 {
		compatible = "qcom,ipcc";
		reg = <0xed18000 0x1000>;
		interrupts = <GIC_SPI 229 IRQ_TYPE_LEVEL_HIGH>;
		interrupt-controller;
		#interrupt-cells = <3>;
		#mbox-cells = <2>;
	};

	tcsr: syscon@1fc0000 {
		compatible = "syscon";
		reg = <0x1fc0000 0x30000>;
	};

	clocks {
		xo_board: xo_board {
			compatible = "fixed-clock";
			clock-frequency = <76800000>;
			clock-output-names = "xo_board";
			#clock-cells = <0>;
		};

		sleep_clk: sleep_clk {
			compatible = "fixed-clock";
			clock-frequency = <32000>;
			clock-output-names = "sleep_clk";
			#clock-cells = <0>;
		};

		pcie_0_pipe_clk: pcie_0_pipe_clk {
			compatible = "fixed-clock";
			clock-frequency = <1000>;
			clock-output-names = "pcie_0_pipe_clk";
			#clock-cells = <0>;
		};

		ufs_phy_rx_symbol_0_clk: ufs_phy_rx_symbol_0_clk {
			compatible = "fixed-clock";
			clock-frequency = <1000>;
			clock-output-names = "ufs_phy_rx_symbol_0_clk";
			#clock-cells = <0>;
		};

		ufs_phy_rx_symbol_1_clk: ufs_phy_rx_symbol_1_clk {
			compatible = "fixed-clock";
			clock-frequency = <1000>;
			clock-output-names = "ufs_phy_rx_symbol_1_clk";
			#clock-cells = <0>;
		};

		ufs_phy_tx_symbol_0_clk: ufs_phy_tx_symbol_0_clk {
			compatible = "fixed-clock";
			clock-frequency = <1000>;
			clock-output-names = "ufs_phy_tx_symbol_0_clk";
			#clock-cells = <0>;
		};

		usb3_phy_wrapper_gcc_usb30_pipe_clk: usb3_phy_wrapper_gcc_usb30_pipe_clk {
			compatible = "fixed-clock";
			clock-frequency = <1000>;
			clock-output-names = "usb3_phy_wrapper_gcc_usb30_pipe_clk";
			#clock-cells = <0>;
		};
	};

	camcc: clock-controller@ad00000 {
		compatible = "qcom,diwali-camcc", "syscon";
		reg = <0xad00000 0x20000>;
		reg-name = "cc_base";
		vdd_cam_cx-supply = <&VDD_CAM_CX_LEVEL>;
		vdd_mxa-supply = <&VDD_MXA_LEVEL>;
		vdd_mxc-supply = <&VDD_MXC_LEVEL>;
		clocks = <&rpmhcc RPMH_CXO_CLK>,
			<&rpmhcc RPMH_CXO_CLK_A>,
			<&sleep_clk>,
			<&gcc GCC_CAMERA_AHB_CLK>;
		clock-names = "bi_tcxo", "bi_tcxo_ao", "sleep_clk", "iface";
		#clock-cells = <1>;
		#reset-cells = <1>;
	};

	dispcc: clock-controller@af00000 {
		compatible = "qcom,diwali-dispcc", "syscon";
		reg = <0xaf00000 0x20000>;
		reg-name = "cc_base";
		vdd_cx-supply = <&VDD_CX_LEVEL>;
		clocks = <&rpmhcc RPMH_CXO_CLK>,
			<&rpmhcc RPMH_CXO_CLK_A>,
			<&sleep_clk>,
			<&gcc GCC_DISP_AHB_CLK>;
		clock-names = "bi_tcxo", "bi_tcxo_ao", "sleep_clk", "iface";
		#clock-cells = <1>;
		#reset-cells = <1>;
	};

	gcc: clock-controller@100000 {
		compatible = "qcom,diwali-gcc", "syscon";
		reg = <0x100000 0x1f4200>;
		reg-name = "cc_base";
		vdd_cx-supply = <&VDD_CX_LEVEL>;
		vdd_mxa-supply = <&VDD_MXA_LEVEL>;
		clocks = <&rpmhcc RPMH_CXO_CLK>, <&sleep_clk>,
			<&ufs_phy_rx_symbol_0_clk>, <&ufs_phy_rx_symbol_1_clk>,
			<&ufs_phy_tx_symbol_0_clk>, <&usb3_phy_wrapper_gcc_usb30_pipe_clk>;
		clock-names = "bi_tcxo", "sleep_clk",
			"ufs_phy_rx_symbol_0_clk", "ufs_phy_rx_symbol_1_clk",
			"ufs_phy_tx_symbol_0_clk", "usb3_phy_wrapper_gcc_usb30_pipe_clk";

		protected-clocks = <GCC_DDRSS_PCIE_SF_TBU_CLK>, <GCC_PCIE_0_AUX_CLK>,
		<GCC_PCIE_0_AUX_CLK_SRC>, <GCC_PCIE_0_CFG_AHB_CLK>,
		<GCC_PCIE_0_CLKREF_EN>, <GCC_PCIE_0_MSTR_AXI_CLK>,
		<GCC_PCIE_0_PHY_RCHNG_CLK>, <GCC_PCIE_0_PHY_RCHNG_CLK_SRC>,
		<GCC_PCIE_0_PIPE_CLK>, <GCC_PCIE_0_PIPE_CLK_SRC>,
		<GCC_PCIE_0_SLV_AXI_CLK>, <GCC_PCIE_0_SLV_Q2A_AXI_CLK>,
		<GCC_QMIP_PCIE_AHB_CLK>;

		#clock-cells = <1>;
		#reset-cells = <1>;
	};

	gpucc: clock-controller@3d90000 {
		compatible = "qcom,diwali-gpucc", "syscon";
		reg = <0x3d90000 0xA000>;
		reg-names = "cc_base";
		vdd_cx-supply = <&VDD_CX_LEVEL>;
		vdd_mxa-supply = <&VDD_MXA_LEVEL>;
		clocks = <&rpmhcc RPMH_CXO_CLK>,
			<&gcc GCC_GPU_GPLL0_CLK_SRC>,
			<&gcc GCC_GPU_GPLL0_DIV_CLK_SRC>;
		clock-names = "bi_tcxo", "gpll0_out_main", "gpll0_out_main_div";
		#clock-cells = <1>;
		#reset-cells = <1>;
	};

	videocc: clock-controller@aaf0000 {
		compatible = "qcom,diwali-videocc", "syscon";
		reg = <0xaaf0000 0x10000>;
		reg-name = "cc_base";
		vdd_cx-supply = <&VDD_CX_LEVEL>;
		vdd_mxc-supply = <&VDD_MXC_LEVEL>;
		clocks = <&rpmhcc RPMH_CXO_CLK>,
			<&rpmhcc RPMH_CXO_CLK_A>,
			<&sleep_clk>,
			<&gcc GCC_VIDEO_AHB_CLK>;
		clock-names = "bi_tcxo", "bi_tcxo_ao", "sleep_clk", "iface";
		#clock-cells = <1>;
		#reset-cells = <1>;
	};

	llcc_pmu: llcc-pmu@19095000 {
		compatible = "qcom,llcc-pmu-ver2";
		reg = <0x19095000 0x300>;
		reg-names = "lagg-base";
	};

	qcom_pmu: qcom,pmu {
		compatible = "qcom,pmu";
		qcom,long-counter;
		qcom,pmu-events-tbl =
			< 0x0008 0xFF 0x02 0xFF >,
			< 0x0011 0xFF 0x01 0xFF >,
			< 0x0017 0xFF 0xFF 0xFF >,
			< 0x0018 0xFF 0xFF 0xFF >,
			< 0x0037 0xFF 0xFF 0xFF >,
			< 0x002B 0xFF 0xFF 0xFF >,
			< 0x4005 0xFF 0x03 0xFF >,
			< 0x1000 0xFF 0xFF 0xFF >;
	};

	ddr_freq_table: ddr-freq-table {
		ddr4 {
			qcom,ddr-type = <7>;
			qcom,freq-tbl =
				<  547000 >,
				<  768000 >,
				< 1017000 >,
				< 1353600 >,
				< 1555000 >,
				< 1708000 >,
				< 2092000 >;
		};

		ddr5 {
			qcom,ddr-type = <8>;
			qcom,freq-tbl =
				<  547000 >,
				<  768000 >,
				< 1555000 >,
				< 1708000 >,
				< 2092000 >,
				< 2736000 >,
				< 3196000 >;
		};
	};

	llcc_freq_table: llcc-freq-table {
		qcom,freq-tbl =
			<  300000 >,
			<  466000 >,
			<  600000 >,
			<  806000 >,
			<  933000 >,
			< 1066000 >;
	};

	ddrqos_freq_table: ddrqos-freq-table {
		qcom,freq-tbl =
		< 0 >,
		< 1 >;
};

	qcom_dcvs: qcom,dcvs {
		compatible = "qcom,dcvs";
		#address-cells = <1>;
		#size-cells = <1>;
		ranges;

		qcom_l3_dcvs_hw: l3 {
			compatible = "qcom,dcvs-hw";
			qcom,dcvs-hw-type = <2>;
			qcom,bus-width = <32>;
			reg = <0x17d90000 0x4000>, <0x17d90100 0xa0>;
			reg-names = "l3-base", "l3tbl-base";

			l3_dcvs_sp: sp {
				compatible = "qcom,dcvs-path";
				qcom,dcvs-path-type = <0>;
				qcom,shared-offset = <0x0090>;
			};
		};

		qcom_ddr_dcvs_hw: ddr {
			compatible = "qcom,dcvs-hw";
			qcom,dcvs-hw-type = <0>;
			qcom,bus-width = <4>;
			qcom,freq-tbl = <&ddr_freq_table>;

			ddr_dcvs_sp: sp {
				compatible = "qcom,dcvs-path";
				qcom,dcvs-path-type = <0>;
				interconnects = <&mc_virt MASTER_LLCC
						 &mc_virt SLAVE_EBI1>;
			};

			ddr_dcvs_fp: fp {
				compatible = "qcom,dcvs-path";
				qcom,dcvs-path-type = <1>;
				qcom,fp-voter = <&dcvs_fp>;
			};

		};

		qcom_llcc_dcvs_hw: llcc {
			compatible = "qcom,dcvs-hw";
			qcom,dcvs-hw-type = <1>;
			qcom,bus-width = <16>;
			qcom,freq-tbl = <&llcc_freq_table>;

			llcc_dcvs_sp: sp {
				compatible = "qcom,dcvs-path";
				qcom,dcvs-path-type = <0>;
				interconnects = <&gem_noc MASTER_APPSS_PROC
						 &gem_noc SLAVE_LLCC>;
			};

			llcc_dcvs_fp: fp {
				compatible = "qcom,dcvs-path";
				qcom,dcvs-path-type = <1>;
				qcom,fp-voter = <&dcvs_fp>;
			};

		};

		qcom_ddrqos_dcvs_hw: ddrqos {
			compatible = "qcom,dcvs-hw";
			qcom,dcvs-hw-type = <3>;
			qcom,bus-width = <1>;
			qcom,freq-tbl = <&ddrqos_freq_table>;

			ddrqos_dcvs_sp: sp {
				compatible = "qcom,dcvs-path";
				qcom,dcvs-path-type = <0>;
				interconnects = <&mc_virt MASTER_LLCC
					 &mc_virt SLAVE_EBI1>;
			};
		};
	};

	qcom_memlat: qcom,memlat {
		compatible = "qcom,memlat";
		qcom,be-stall-ev = <0x4005>;
		ddr {
			compatible = "qcom,memlat-grp";
			qcom,target-dev = <&qcom_ddr_dcvs_hw>;
			qcom,sampling-path = <&ddr_dcvs_fp>;
			qcom,miss-ev = <0x1000>;

			silver {
				compatible = "qcom,memlat-mon";
				qcom,cpulist = <&CPU0 &CPU1 &CPU2 &CPU3>;
				qcom,sampling-enabled;
				ddr4-tbl {
					qcom,ddr-type = <7>;
					qcom,cpufreq-memfreq-tbl =
						< 1094400  547000 >,
						< 1555200  768000 >,
						< 1804800 1017000 >;
				};

				ddr5-tbl {
					qcom,ddr-type = <8>;
					qcom,cpufreq-memfreq-tbl =
						< 1094400  547000 >,
						< 1555200  768000 >,
						< 1804800 1555000 >;
				};
			};

			gold {
				compatible = "qcom,memlat-mon";
				qcom,cpulist = <&CPU4 &CPU5 &CPU6>;
				qcom,sampling-enabled;
				ddr4-tbl {
					qcom,ddr-type = <7>;
					qcom,cpufreq-memfreq-tbl =
						<  940800  547000 >,
						< 1132800 1017000 >,
						< 1651200 1555000 >,
						< 2208000 1708000 >,
						< 2361600 2092000 >;
				};

				ddr5-tbl {
					qcom,ddr-type = <8>;
					qcom,cpufreq-memfreq-tbl =
						<  940800  547000 >,
						< 1132800  768000 >,
						< 1651200 1555000 >,
						< 1804800 1708000 >,
						< 2208000 2092000 >,
						< 2361600 3196000 >;
				};
			};

			prime {
				compatible = "qcom,memlat-mon";
				qcom,cpulist = <&CPU7>;
				qcom,sampling-enabled;
				ddr4-tbl {
					qcom,ddr-type = <7>;
					qcom,cpufreq-memfreq-tbl =
						<  940800  547000 >,
						< 1094400 1017000 >,
						< 1612800 1555000 >,
						< 2169600 1708000 >,
						< 2400000 2092000 >;
				};

				ddr5-tbl {
					qcom,ddr-type = <8>;
					qcom,cpufreq-memfreq-tbl =
						<  940800  547000 >,
						< 1094400  768000 >,
						< 1612800 1555000 >,
						< 1977600 1708000 >,
						< 2169600 2092000 >,
						< 2400000 3196000 >;
				};
			};

			silver-compute {
				compatible = "qcom,memlat-mon";
				qcom,cpulist = <&CPU0 &CPU1 &CPU2 &CPU3>;
				qcom,sampling-enabled;
				qcom,compute-mon;
				ddr4-tbl {
					qcom,ddr-type = <7>;
					qcom,cpufreq-memfreq-tbl =
						< 1555200  547000 >,
						< 1804800  768000 >;
				};

				ddr5-tbl {
					qcom,ddr-type = <8>;
					qcom,cpufreq-memfreq-tbl =
						< 1552000  547000 >,
						< 1804800  768000 >;
				};
			};

			gold-compute {
				compatible = "qcom,memlat-mon";
				qcom,cpulist = <&CPU4 &CPU5 &CPU6 &CPU7>;
				qcom,sampling-enabled;
				qcom,compute-mon;
				ddr4-tbl {
					qcom,ddr-type = <7>;
					qcom,cpufreq-memfreq-tbl =
						<  940800  547000 >,
						< 1132800  768000 >,
						< 1651200 1017000 >,
						< 1804800 1555000 >,
						< 2208000 1708000 >,
						< 2361600 2092000 >;
				};

				ddr5-tbl {
					qcom,ddr-type = <8>;
					qcom,cpufreq-memfreq-tbl =
						<  940800  547000 >,
						< 1132800  768000 >,
						< 1651200 1555000 >,
						< 1804800 1708000 >,
						< 2208000 2092000 >,
						< 2361600 3196000 >;
				};
			};

			prime-latfloor {
				compatible = "qcom,memlat-mon";
				qcom,cpulist = <&CPU7>;
				qcom,sampling-enabled;
				ddr4-tbl {
					qcom,ddr-type = <7>;
					qcom,cpufreq-memfreq-tbl =
						< 2284800  547000 >,
						< 2707200 2092000 >;
				};

				ddr5-tbl {
					qcom,ddr-type = <8>;
					qcom,cpufreq-memfreq-tbl =
						< 2284800  547000 >,
						< 2707200 3196000 >;
				};
			};
		};

		llcc {
			compatible = "qcom,memlat-grp";
			qcom,target-dev = <&qcom_llcc_dcvs_hw>;
			qcom,sampling-path = <&llcc_dcvs_fp>;
			qcom,miss-ev = <0x37>;

			silver {
				compatible = "qcom,memlat-mon";
				qcom,cpulist = <&CPU0 &CPU1 &CPU2 &CPU3>;
				qcom,cpufreq-memfreq-tbl =
					< 1094400  300000 >,
					< 1555200  466000 >,
					< 1804800  600000 >;
				qcom,sampling-enabled;
			};

			gold {
				compatible = "qcom,memlat-mon";
				qcom,cpulist = <&CPU4 &CPU5 &CPU6 &CPU7>;
				qcom,cpufreq-memfreq-tbl =
					<  652800  300000 >,
					<  940800  466000 >,
					< 1382400  600000 >,
					< 1651200  806000 >,
					< 2208000  933000 >,
					< 2361600 1066000 >;
				qcom,sampling-enabled;
			};

			gold-compute {
				compatible = "qcom,memlat-mon";
				qcom,cpulist = <&CPU4 &CPU5 &CPU6 &CPU7>;
				qcom,cpufreq-memfreq-tbl =
					< 1977600  300000 >,
					< 2707200  600000 >;
				qcom,sampling-enabled;
				qcom,compute-mon;
			};
		};

		l3 {
			compatible = "qcom,memlat-grp";
			qcom,target-dev = <&qcom_l3_dcvs_hw>;
			qcom,sampling-path = <&l3_dcvs_sp>;
			qcom,miss-ev = <0x17>;
			qcom,wb-ev = <0x18>;
			qcom,access-ev = <0x2B>;

			silver {
				compatible = "qcom,memlat-mon";
				qcom,cpulist = <&CPU0 &CPU1 &CPU2 &CPU3>;
				qcom,cpufreq-memfreq-tbl =
					<  403200  307200 >,
					<  614400  537600 >,
					<  806400  652800 >,
					<  902400  748800 >,
					< 1094400  844800 >,
					< 1228800 1056000 >,
					< 1363200 1209600 >,
					< 1555200 1344000 >,
					< 1651200 1612800 >,
					< 1804800 1670400 >;
				qcom,sampling-enabled;
			};

			gold {
				compatible = "qcom,memlat-mon";
				qcom,cpulist = <&CPU4 &CPU5 &CPU6>;
				qcom,cpufreq-memfreq-tbl =
					<  940800  537600 >,
					< 1132800  748800 >,
					< 1382400  979200 >,
					< 1651200 1209600 >,
					< 1804800 1344000 >,
					< 2054400 1612800 >,
					< 2208000 1670400 >;
				qcom,sampling-enabled;
			};

			prime {
				compatible = "qcom,memlat-mon";
				qcom,cpulist = <&CPU7>;
				qcom,cpufreq-memfreq-tbl =
					< 1094400  537600 >,
					< 1401600  748800 >,
					< 1766400 1209600 >,
					< 1977600 1344000 >,
					< 2169600 1612800 >,
					< 2400000 1670400 >;
				qcom,sampling-enabled;
			};

			prime-compute {

				compatible = "qcom,memlat-mon";
				qcom,cpulist = <&CPU7>;
				qcom,cpufreq-memfreq-tbl =
					< 1977600  307200 >,
					< 2707200 1344000 >;
				qcom,sampling-enabled;
				qcom,compute-mon;
			};
		};

		ddrqos {
			compatible = "qcom,memlat-grp";
			qcom,target-dev = <&qcom_ddrqos_dcvs_hw>;
			qcom,sampling-path = <&ddrqos_dcvs_sp>;
			qcom,miss-ev = <0x1000>;

			ddrqos_gold_lat: gold {
				compatible = "qcom,memlat-mon";
				qcom,cpulist = <&CPU4 &CPU5 &CPU6 &CPU7>;
				qcom,cpufreq-memfreq-tbl =
					< 2169600 0 >,
					< 2707200 1 >;
				qcom,sampling-enabled;
			};

			ddrqos_prime_latfloor: prime-latfloor {
				compatible = "qcom,memlat-mon";
				qcom,cpulist = <&CPU7>;
				qcom,cpufreq-memfreq-tbl =
					< 2169600 0 >,
					< 2707200 1 >;
				qcom,sampling-enabled;
			};
		};
	};

	bwmon_llcc: qcom,bwmon-llcc@190b6400 {
		compatible = "qcom,bwmon4";
		reg = <0x190b6400 0x300>, <0x190b6300 0x200>;
		reg-names = "base", "global_base";
		interrupts = <GIC_SPI 581 IRQ_TYPE_LEVEL_HIGH>;
		qcom,mport = <0>;
		qcom,hw-timer-hz = <19200000>;
		qcom,count-unit = <0x10000>;
		qcom,target-dev = <&qcom_llcc_dcvs_hw>;
	};

	bwmon_ddr: qcom,bwmon-ddr@19091000 {
		compatible = "qcom,bwmon5";
		reg = <0x19091000 0x1000>;
		reg-names = "base";
		interrupts = <GIC_SPI 81 IRQ_TYPE_LEVEL_HIGH>;
		qcom,hw-timer-hz = <19200000>;
		qcom,count-unit = <0x10000>;
		qcom,target-dev = <&qcom_ddr_dcvs_hw>;
	};

	cpufreq_hw: qcom,cpufreq-hw {
		compatible = "qcom,cpufreq-hw-epss";
		reg = <0x17d91000 0x1000>,
			<0x17d92000 0x1000>,
			<0x17d93000 0x1000>,
			<0x17d09804 0x4>,
			<0x17d09808 0x4>,
			<0x17d0980c 0x4>;
		reg-names = "freq-domain0", "freq-domain1", "freq-domain2",
				"pdmem-domain0", "pdmem-domain1", "pdmem-domain2";
		clocks = <&rpmhcc RPMH_CXO_CLK>, <&gcc GCC_GPLL0>;
		clock-names = "xo", "alternate";
		qcom,lut-row-size = <4>;
		qcom,skip-enable-check;
		qcom,perf-lock-support;
		interrupts = <GIC_SPI 30 IRQ_TYPE_LEVEL_HIGH>,
				<GIC_SPI 31 IRQ_TYPE_LEVEL_HIGH>,
				<GIC_SPI 19 IRQ_TYPE_LEVEL_HIGH>;
		interrupt-names = "dcvsh0_int", "dcvsh1_int", "dcvsh2_int";
		#freq-domain-cells = <2>;
	};

	qcom,cpufreq-hw-debug {
		compatible = "qcom,cpufreq-hw-epss-debug";
		qcom,freq-hw-domain = <&cpufreq_hw 0>, <&cpufreq_hw 1>,
					<&cpufreq_hw 2>;
	};

	apsscc: syscon@17a80000 {
		compatible = "syscon";
		reg = <0x17a80000 0x21000>;
	};

	mccc: syscon@190ba000 {
		compatible = "syscon";
		reg = <0x190ba000 0x54>;
	};

	debugcc: debug-clock-controller@0 {
		compatible = "qcom,diwali-debugcc";
		qcom,gcc = <&gcc>;
		qcom,videocc = <&videocc>;
		qcom,dispcc = <&dispcc>;
		qcom,camcc = <&camcc>;
		qcom,gpucc = <&gpucc>;
		qcom,apsscc = <&apsscc>;
		qcom,mccc = <&mccc>;
		clock-names = "xo_clk_src";
		clocks = <&rpmhcc RPMH_CXO_CLK>;
		#clock-cells = <1>;
	};

	qcom,msm-rtb {
		compatible = "qcom,msm-rtb";
		qcom,rtb-size = <0x100000>;
	};

	cpu_pmu: cpu-pmu {
		compatible = "arm,armv8-pmuv3";
		interrupts = <GIC_PPI 7 IRQ_TYPE_LEVEL_HIGH>;
	};

	vendor_hooks: qcom,cpu-vendor-hooks {
		compatible = "qcom,cpu-vendor-hooks";
	};

	logbuf: qcom,logbuf-vendor-hooks {
		compatible = "qcom,logbuf-vendor-hooks";
	};

	mini_dump_node {
		compatible = "qcom,minidump";
	};

	va_mini_dump {
		compatible = "qcom,va-minidump";
		memory-region = <&va_md_mem>;
		status = "ok";
	};

	qcom,chd {
		compatible = "qcom,core-hang-detect";
		label = "core";
		qcom,threshold-arr = <0x17800058 0x17810058 0x17820058 0x17830058
			0x17840058 0x17850058 0x17860058 0x17870058>;
		qcom,config-arr = <0x17800060 0x17810060 0x17820060 0x17830060
			0x17840060 0x17850060 0x17860060 0x17870060>;
	};

	qcom,mpm2-sleep-counter@c221000 {
		compatible = "qcom,mpm2-sleep-counter";
		reg = <0xc221000 0x1000>;
		clock-frequency = <32768>;
	};

	qcom,sps {
		compatible = "qcom,msm-sps-4k";
		qcom,pipe-attr-ee;
	};

	qcom,msm-imem@146aa000 {
		compatible = "qcom,msm-imem";
		reg = <0x146aa000 0x1000>;
		ranges = <0x0 0x146aa000 0x1000>;
		#address-cells = <1>;
		#size-cells = <1>;

		mem_dump_table@10 {
			compatible = "qcom,msm-imem-mem_dump_table";
			reg = <0x10 0x8>;
		};

		restart_reason@65c {
			compatible = "qcom,msm-imem-restart_reason";
			reg = <0x65c 0x4>;
		};

		dload_type@1c {
			compatible = "qcom,msm-imem-dload-type";
			reg = <0x1c 0x4>;
		};

		boot_stats@6b0 {
			compatible = "qcom,msm-imem-boot_stats";
			reg = <0x6b0 0x20>;
		};

		kaslr_offset@6d0 {
			compatible = "qcom,msm-imem-kaslr_offset";
			reg = <0x6d0 0xc>;
		};

		pil@94c {
			compatible = "qcom,pil-reloc-info";
			reg = <0x94c 0xc8>;
		};

		pil@6dc {
			compatible = "qcom,msm-imem-pil-disable-timeout";
			reg = <0x6dc 0x4>;
		};

		diag_dload@c8 {
			compatible = "qcom,msm-imem-diag-dload";
			reg = <0xc8 0xc8>;
		};
	};

	dload_mode {
		compatible = "qcom,dload-mode";
	};

	cache-controller@19200000 {
		compatible = "qcom,diwali-llcc", "qcom,llcc-v21";
		reg = <0x19200000 0x180000> , <0x19A00000 0x80000>;
		reg-names = "llcc_base", "llcc_broadcast_base";
		interrupts = <GIC_SPI 266 IRQ_TYPE_LEVEL_HIGH>;
		cap-based-alloc-and-pwr-collapse;
		llcc-perfmon {
			compatible = "qcom,llcc-perfmon";
			clocks = <&aoss_qmp QDSS_CLK>;
			clock-names = "qdss_clk";
		};
	};

	qcom,memshare {
		compatible = "qcom,memshare";

		qcom,client_1 {
			compatible = "qcom,memshare-peripheral";
			qcom,peripheral-size = <0x0>;
			qcom,client-id = <0>;
			qcom,allocate-boot-time;
			label = "modem";
		};

		qcom,client_2 {
			compatible = "qcom,memshare-peripheral";
			qcom,peripheral-size = <0x0>;
			qcom,client-id = <2>;
			label = "modem";
		};

		qcom,client_3 {
			compatible = "qcom,memshare-peripheral";
			qcom,peripheral-size = <0x500000>;
			qcom,client-id = <1>;
			qcom,allocate-on-request;
			label = "modem";
		};
	};

	qcom,secure-buffer {
		compatible = "qcom,secure-buffer";
		qcom,vmid-cp-camera-preview-ro;
	};

	tcsr_mutex_block: syscon@1f40000 {
		compatible = "syscon";
		reg = <0x1f40000 0x20000>;
	};

	tcsr_mutex: hwlock {
		compatible = "qcom,tcsr-mutex";
		syscon = <&tcsr_mutex_block 0 0x1000>;
		#hwlock-cells = <1>;
	};

	qcom_tzlog: tz-log@146AA720 {
		compatible = "qcom,tz-log";
		reg = <0x146AA720 0x3000>;
		qcom,hyplog-enabled;
		hyplog-address-offset = <0x410>;
		hyplog-size-offset = <0x414>;
	};

	qcom_qseecom: qseecom@c1700000 {
		compatible = "qcom,qseecom";
		memory-region = <&qseecom_mem>;
		qseecom_mem = <&qseecom_mem>;
		qseecom_ta_mem = <&qseecom_ta_mem>;
		user_contig_mem = <&user_contig_mem>;
		qcom,hlos-num-ce-hw-instances = <1>;
		qcom,hlos-ce-hw-instance = <0>;
		qcom,qsee-ce-hw-instance = <0>;
		qcom,disk-encrypt-pipe-pair = <2>;
		qcom,no-clock-support;
		qcom,appsbl-qseecom-support;
		qcom,commonlib64-loaded-by-uefi;
		qcom,qsee-reentrancy-support = <2>;
	};

	qcom_cedev: qcedev@1de0000 {
		compatible = "qcom,qcedev";
		reg = <0x1de0000 0x20000>,
			<0x1dc4000 0x24000>;
		reg-names = "crypto-base","crypto-bam-base";
		interrupts = <GIC_SPI 272 IRQ_TYPE_LEVEL_HIGH>;
		qcom,bam-pipe-pair = <2>;
		qcom,ce-hw-instance = <0>;
		qcom,ce-device = <0>;
		qcom,ce-hw-shared;
		qcom,bam-ee = <0>;
		qcom,smmu-s1-enable;
		qcom,no-clock-support;
		interconnect-names = "data_path";
		interconnects = <&aggre2_noc MASTER_CRYPTO &mc_virt SLAVE_EBI1>;
		iommus = <&apps_smmu 0x0484 0x0011>;
		qcom,iommu-dma = "atomic";
		dma-coherent;

		qcom_cedev_ns_cb {
			compatible = "qcom,qcedev,context-bank";
			label = "ns_context";
			iommus = <&apps_smmu 0x488 0x0>,
				<&apps_smmu 0x49A 0x0>,
				<&apps_smmu 0x49F 0x0>,
				<&apps_smmu 0x498 0x5>;
			dma-coherent;
		};

		qcom_cedev_s_cb {
			compatible = "qcom,qcedev,context-bank";
			label = "secure_context";
			iommus = <&apps_smmu 0x492 0x0>,
				 <&apps_smmu 0x497 0x0>,
				 <&apps_smmu 0x49B 0x0>,
				 <&apps_smmu 0x49E 0x0>;
			qcom,iommu-vmid = <0x9>;
			qcom,secure-context-bank;
		};
	};

	qcom_rng: qrng@10c3000 {
		compatible = "qcom,msm-rng";
		reg = <0x10c3000 0x1000>;
		qcom,no-qrng-config;
		qcom,no-clock-support;
	};

	smem: qcom,smem {
		compatible = "qcom,smem";
		memory-region = <&smem_mem>;
		hwlocks = <&tcsr_mutex 3>;
	};

	qcom,smp2p-adsp {
		compatible = "qcom,smp2p";
		qcom,smem = <443>, <429>;
		interrupt-parent = <&ipcc_mproc>;
		interrupts = <IPCC_CLIENT_LPASS IPCC_MPROC_SIGNAL_SMP2P
			      IRQ_TYPE_EDGE_RISING>;
		mboxes = <&ipcc_mproc IPCC_CLIENT_LPASS
			  IPCC_MPROC_SIGNAL_SMP2P>;
		qcom,local-pid = <0>;
		qcom,remote-pid = <2>;

		adsp_smp2p_out: master-kernel {
			qcom,entry-name = "master-kernel";
			#qcom,smem-state-cells = <1>;
		};

		adsp_smp2p_in: slave-kernel {
			qcom,entry-name = "slave-kernel";
			interrupt-controller;
			#interrupt-cells = <2>;
		};

		sleepstate_smp2p_out: sleepstate-out {
			qcom,entry-name = "sleepstate";
			#qcom,smem-state-cells = <1>;
		};

		sleepstate_smp2p_in: qcom,sleepstate-in {
			qcom,entry-name = "sleepstate_see";
			interrupt-controller;
			#interrupt-cells = <2>;
		};

		smp2p_rdbg2_out: qcom,smp2p-rdbg2-out {
			qcom,entry-name = "rdbg";
			#qcom,smem-state-cells = <1>;
		};

		smp2p_rdbg2_in: qcom,smp2p-rdbg2-in {
			qcom,entry-name = "rdbg";
			interrupt-controller;
			#interrupt-cells = <2>;
		};
	};

	qcom,smp2p_sleepstate {
		compatible = "qcom,smp2p-sleepstate";
		qcom,smem-states = <&sleepstate_smp2p_out 0>;
		interrupt-parent = <&sleepstate_smp2p_in>;
		interrupts = <0 0>;
		interrupt-names = "smp2p-sleepstate-in";
	};

	qcom,smp2p-cdsp {
		compatible = "qcom,smp2p";
		qcom,smem = <94>, <432>;
		interrupt-parent = <&ipcc_mproc>;
		interrupts = <IPCC_CLIENT_CDSP IPCC_MPROC_SIGNAL_SMP2P
				IRQ_TYPE_EDGE_RISING>;
		mboxes = <&ipcc_mproc IPCC_CLIENT_CDSP IPCC_MPROC_SIGNAL_SMP2P>;
		qcom,local-pid = <0>;
		qcom,remote-pid = <5>;

		cdsp_smp2p_out: master-kernel {
			qcom,entry-name = "master-kernel";
			#qcom,smem-state-cells = <1>;
		};

		cdsp_smp2p_in: slave-kernel {
			qcom,entry-name = "slave-kernel";
			interrupt-controller;
			#interrupt-cells = <2>;
		};

		smp2p_rdbg5_out: qcom,smp2p-rdbg5-out {
			qcom,entry-name = "rdbg";
			#qcom,smem-state-cells = <1>;
		};

		smp2p_rdbg5_in: qcom,smp2p-rdbg5-in {
			qcom,entry-name = "rdbg";
			interrupt-controller;
			#interrupt-cells = <2>;
		};
	};

	qcom,smp2p-modem {
		compatible = "qcom,smp2p";
		qcom,smem = <435>, <428>;
		interrupt-parent = <&ipcc_mproc>;
		interrupts = <IPCC_CLIENT_MPSS IPCC_MPROC_SIGNAL_SMP2P
				IRQ_TYPE_EDGE_RISING>;
		mboxes = <&ipcc_mproc IPCC_CLIENT_MPSS IPCC_MPROC_SIGNAL_SMP2P>;
		qcom,local-pid = <0>;
		qcom,remote-pid = <1>;

		modem_smp2p_out: master-kernel {
			qcom,entry-name = "master-kernel";
			#qcom,smem-state-cells = <1>;
		};

		modem_smp2p_in: slave-kernel {
			qcom,entry-name = "slave-kernel";
			interrupt-controller;
			#interrupt-cells = <2>;
		};

		smp2p_ipa_1_out: qcom,smp2p-ipa-1-out {
			qcom,entry-name = "ipa";
			#qcom,smem-state-cells = <1>;
		};

		/* ipa - inbound entry from mss */
		smp2p_ipa_1_in: qcom,smp2p-ipa-1-in {
			qcom,entry-name = "ipa";
			interrupt-controller;
			#interrupt-cells = <2>;
		};
	};

	qcom,smp2p-wpss {
		compatible = "qcom,smp2p";
		qcom,smem = <617>, <616>;
		interrupt-parent = <&ipcc_mproc>;
		interrupts = <IPCC_CLIENT_WPSS IPCC_MPROC_SIGNAL_SMP2P
			IRQ_TYPE_EDGE_RISING>;
		mboxes = <&ipcc_mproc IPCC_CLIENT_WPSS IPCC_MPROC_SIGNAL_SMP2P>;
		qcom,local-pid = <0>;
		qcom,remote-pid = <13>;

		wpss_smp2p_out: master-kernel {
			qcom,entry-name = "master-kernel";
			#qcom,smem-state-cells = <1>;
		};

		wpss_smp2p_in: slave-kernel {
			qcom,entry-name = "slave-kernel";
			interrupt-controller;
			#interrupt-cells = <2>;
		};

		smp2p_wlan_1_in: qcom,smp2p-wlan-1-in {
			qcom,entry-name = "wlan";
			interrupt-controller;
			#interrupt-cells = <2>;
		};

		smp2p_wlan_1_out: qcom,smp2p-wlan-1-out {
			qcom,entry-name = "wlan";
			#qcom,smem-state-cells = <1>;
		};

		smp2p_wlan_2_in: qcom,smp2p-wlan-2-in {
			qcom,entry-name = "wlan_soc_wake";
			interrupt-controller;
			#interrupt-cells = <2>;
		};

		smp2p_wlan_2_out: qcom,smp2p-wlan-2-out {
			qcom,entry-name = "wlan_soc_wake";
			#qcom,smem-state-cells = <1>;
		};

		smp2p_wlan_3_out: qcom,smp2p-wlan-3-out {
			qcom,entry-name = "wlan_ep_power_save";
			#qcom,smem-state-cells = <1>;
		};
	};

	qcom,glinkpkt {
		compatible = "qcom,glinkpkt";

		qcom,glinkpkt-at-mdm0 {
			qcom,glinkpkt-edge = "mpss";
			qcom,glinkpkt-ch-name = "DS";
			qcom,glinkpkt-dev-name = "at_mdm0";
		};

		qcom,glinkpkt-apr-apps2 {
			qcom,glinkpkt-edge = "adsp";
			qcom,glinkpkt-ch-name = "apr_apps2";
			qcom,glinkpkt-dev-name = "apr_apps2";
		};

		qcom,glinkpkt-data40-cntl {
			qcom,glinkpkt-edge = "mpss";
			qcom,glinkpkt-ch-name = "DATA40_CNTL";
			qcom,glinkpkt-dev-name = "smdcntl8";
		};

		qcom,glinkpkt-data1 {
			qcom,glinkpkt-edge = "mpss";
			qcom,glinkpkt-ch-name = "DATA1";
			qcom,glinkpkt-dev-name = "smd7";
		};

		qcom,glinkpkt-data4 {
			qcom,glinkpkt-edge = "mpss";
			qcom,glinkpkt-ch-name = "DATA4";
			qcom,glinkpkt-dev-name = "smd8";
		};

		qcom,glinkpkt-data11 {
			qcom,glinkpkt-edge = "mpss";
			qcom,glinkpkt-ch-name = "DATA11";
			qcom,glinkpkt-dev-name = "smd11";
		};
	};

	qcom,glink {
		compatible = "qcom,glink";
	};

	aoss_qmp: power-controller@c300000 {
		compatible = "qcom,diwali-aoss-qmp";
		reg = <0xc300000 0x400>;
		interrupt-parent = <&ipcc_mproc>;
		interrupts = <IPCC_CLIENT_AOP
				IPCC_MPROC_SIGNAL_GLINK_QMP
				IRQ_TYPE_EDGE_RISING>;
		mboxes = <&ipcc_mproc IPCC_CLIENT_AOP
				IPCC_MPROC_SIGNAL_GLINK_QMP>;

		#power-domain-cells = <1>;
		#clock-cells = <0>;
	};

	qmp_aop: qcom,qmp-aop {
		compatible = "qcom,qmp-mbox";
		qcom,qmp = <&aoss_qmp>;
		label = "aop";
		#mbox-cells = <1>;
	};

	qmp_tme: qcom,qmp-tme {
		compatible = "qcom,qmp-mbox";
		qcom,remote-pid = <14>;
		mboxes = <&ipcc_mproc IPCC_CLIENT_TME
				IPCC_MPROC_SIGNAL_GLINK_QMP>;
		mbox-names = "tme_qmp";
		interrupt-parent = <&ipcc_mproc>;
		interrupts = <IPCC_CLIENT_TME
				IPCC_MPROC_SIGNAL_GLINK_QMP
				IRQ_TYPE_EDGE_RISING>;

		label = "tme";
		qcom,early-boot;
		priority = <0>;
		mbox-desc-offset = <0x0>;
		#mbox-cells = <1>;
	};

	qcom,tmecom-qmp-client {
		compatible = "qcom,tmecom-qmp-client";
		mboxes = <&qmp_tme 0>;
		mbox-names = "tmecom";
		label = "tmecom";
		depends-on-supply = <&qmp_tme>;
	};

	adsp_pas: remoteproc-adsp@03000000 {
		compatible = "qcom,diwali-adsp-pas";
		reg = <0x03000000 0x10000>;
		status = "ok";

		clocks = <&rpmhcc RPMH_CXO_CLK>;
		clock-names = "xo";

		cx-supply = <&VDD_LPI_CX_LEVEL>;
		cx-uV-uA = <RPMH_REGULATOR_LEVEL_TURBO 0>;
		mx-supply = <&VDD_LPI_MX_LEVEL>;
		mx-uV-uA = <RPMH_REGULATOR_LEVEL_TURBO 0>;
		reg-names = "cx", "mx";

		interconnects = <&aggre2_noc MASTER_CRYPTO &mc_virt SLAVE_EBI1>;
		interconnect-names = "crypto_ddr";

		qcom,qmp = <&aoss_qmp>;
		memory-region = <&adsp_mem>;

		interrupts-extended = <&pdc 6 IRQ_TYPE_EDGE_RISING>,
				      <&adsp_smp2p_in 0 0>,
				      <&adsp_smp2p_in 2 0>,
				      <&adsp_smp2p_in 1 0>,
				      <&adsp_smp2p_in 3 0>;

		interrupt-names = "wdog",
				  "fatal",
				  "handover",
				  "ready",
				  "stop-ack";

		qcom,smem-states = <&adsp_smp2p_out 0>;
		qcom,smem-state-names = "stop";

		glink_edge: glink-edge {
			qcom,remote-pid = <2>;
			transport = "smem";
			mboxes = <&ipcc_mproc IPCC_CLIENT_LPASS
				  IPCC_MPROC_SIGNAL_GLINK_QMP>;
			mbox-names = "adsp_smem";
			interrupt-parent = <&ipcc_mproc>;
			interrupts = <IPCC_CLIENT_LPASS
				      IPCC_MPROC_SIGNAL_GLINK_QMP
				      IRQ_TYPE_EDGE_RISING>;

			label = "adsp";
			qcom,glink-label = "lpass";

			qcom,adsp_qrtr {
				qcom,glink-channels = "IPCRTR";
				qcom,intents = <0x800  5
						0x2000 3
						0x4400 2>;
			};

			qcom,msm_fastrpc_rpmsg {
				compatible = "qcom,msm-fastrpc-rpmsg";
				qcom,glink-channels = "fastrpcglink-apps-dsp";
				qcom,intents = <0x64 64>;
			};
		};
	};

	cdsp_pas: remoteproc-cdsp@32300000 {
		compatible = "qcom,diwali-cdsp-pas";
		reg = <0x32300000 0x10000>;
		status = "ok";

		clocks = <&rpmhcc RPMH_CXO_CLK>;
		clock-names = "xo";

		cx-supply = <&VDD_CX_LEVEL>;
		cx-uV-uA = <RPMH_REGULATOR_LEVEL_TURBO 100000>;
		mx-supply = <&VDD_MXC_LEVEL>;
		mx-uV-uA = <RPMH_REGULATOR_LEVEL_TURBO 100000>;
		reg-names = "cx","mx";

		interconnects = <&nsp_noc MASTER_CDSP_PROC &mc_virt SLAVE_EBI1>,
				<&aggre2_noc MASTER_CRYPTO &mc_virt SLAVE_EBI1>;
		interconnect-names = "rproc_ddr", "crypto_ddr";

		qcom,qmp = <&aoss_qmp>;
		memory-region = <&cdsp_mem>;

		/* Inputs from turing */
		interrupts-extended = <&intc GIC_SPI 578 IRQ_TYPE_EDGE_RISING>,
				      <&cdsp_smp2p_in 0 0>,
				      <&cdsp_smp2p_in 2 0>,
				      <&cdsp_smp2p_in 1 0>,
				      <&cdsp_smp2p_in 3 0>;

		interrupt-names = "wdog",
				  "fatal",
				  "handover",
				  "ready",
				  "stop-ack";

		/* Outputs to turing */
		qcom,smem-states = <&cdsp_smp2p_out 0>;
		qcom,smem-state-names = "stop";

		glink-edge {
			qcom,remote-pid = <5>;
			transport = "smem";
			mboxes = <&ipcc_mproc IPCC_CLIENT_CDSP
				  IPCC_MPROC_SIGNAL_GLINK_QMP>;
			mbox-names = "cdsp_smem";
			interrupt-parent = <&ipcc_mproc>;
			interrupts = <IPCC_CLIENT_CDSP
				      IPCC_MPROC_SIGNAL_GLINK_QMP
				      IRQ_TYPE_EDGE_RISING>;

			label = "cdsp";
			qcom,glink-label = "cdsp";

			qcom,cdsp_qrtr {
				qcom,glink-channels = "IPCRTR";
				qcom,intents = <0x800  5
						0x2000 3
						0x4400 2>;
			};

			qcom,msm_fastrpc_rpmsg {
				compatible = "qcom,msm-fastrpc-rpmsg";
				qcom,glink-channels = "fastrpcglink-apps-dsp";
				qcom,intents = <0x64 64>;
			};

			qcom,msm_cdsprm_rpmsg {
				compatible = "qcom,msm-cdsprm-rpmsg";
				qcom,glink-channels = "cdsprmglink-apps-dsp";
				qcom,intents = <0x20 12>;

				msm_cdsp_rm: qcom,msm_cdsp_rm {
					compatible = "qcom,msm-cdsp-rm";
					qcom,qos-cores = <0 1 2 3>;
					qcom,qos-latency-us = <70>;
					qcom,qos-maxhold-ms = <20>;
				};
			};
		};
	};

	modem_pas: remoteproc-mss@04080000 {
		compatible = "qcom,diwali-modem-pas";
		reg = <0x4080000 0x10000>;
		status = "ok";

		clocks = <&rpmhcc RPMH_CXO_CLK>;
		clock-names = "xo";

		cx-supply = <&VDD_CX_LEVEL>;
		cx-uV-uA = <RPMH_REGULATOR_LEVEL_TURBO 100000>;
		mx-supply = <&VDD_MODEM_LEVEL>;
		mx-uV-uA = <RPMH_REGULATOR_LEVEL_TURBO 100000>;
		reg-names = "cx", "mx";

		interconnects = <&mc_virt MASTER_LLCC &mc_virt SLAVE_EBI1>,
				<&aggre2_noc MASTER_CRYPTO &mc_virt SLAVE_EBI1>;
		interconnect-names = "rproc_ddr","crypto_ddr";


		qcom,qmp = <&aoss_qmp>;
		memory-region = <&mpss_mem>;

		/* Inputs from mss */
		interrupts-extended = <&intc GIC_SPI 264 IRQ_TYPE_EDGE_RISING>,
				      <&modem_smp2p_in 0 0>,
				      <&modem_smp2p_in 2 0>,
				      <&modem_smp2p_in 1 0>,
				      <&modem_smp2p_in 3 0>,
				      <&modem_smp2p_in 7 0>;

		interrupt-names = "wdog",
				  "fatal",
				  "handover",
				  "ready",
				  "stop-ack",
				  "shutdown-ack";

		/* Outputs to mss */
		qcom,smem-states = <&modem_smp2p_out 0>;
		qcom,smem-state-names = "stop";

		glink-edge {
			qcom,remote-pid = <1>;
			transport = "smem";
			mboxes = <&ipcc_mproc IPCC_CLIENT_MPSS
				  IPCC_MPROC_SIGNAL_GLINK_QMP>;
			mbox-names = "mpss_smem";
			interrupt-parent = <&ipcc_mproc>;
			interrupts = <IPCC_CLIENT_MPSS
				      IPCC_MPROC_SIGNAL_GLINK_QMP
				      IRQ_TYPE_EDGE_RISING>;

			label = "modem";
			qcom,glink-label = "mpss";

			qcom,modem_qrtr {
				qcom,glink-channels = "IPCRTR";
				qcom,low-latency;
				qcom,intents = <0x800  5
						0x2000 3
						0x4400 2>;
			};

			qcom,modem_ds {
				qcom,glink-channels = "DS";
				qcom,intents = <0x4000 0x2>;
			};
		};
	};

	wpss_pas: remoteproc-wpss@08a00000 {
		compatible = "qcom,diwali-wpss-pas";
		reg = <0x08a00000 0x10000>;
		status = "ok";

		memory-region = <&wpss_mem>;

		clocks = <&rpmhcc RPMH_CXO_CLK>;
		clock-names = "xo";

		cx-supply = <&VDD_CX_LEVEL>;
		cx-uV-uA = <RPMH_REGULATOR_LEVEL_TURBO 100000>;
		mx-supply = <&VDD_MXA_LEVEL>;
		mx-uV-uA = <RPMH_REGULATOR_LEVEL_TURBO 100000>;
		reg-names = "cx","mx";

		qcom,qmp = <&aoss_qmp>;

		/* Inputs from wpss */
		interrupts-extended = <&intc GIC_SPI 587 IRQ_TYPE_EDGE_RISING>,
				      <&wpss_smp2p_in 0 0>,
				      <&wpss_smp2p_in 2 0>,
				      <&wpss_smp2p_in 1 0>,
				      <&wpss_smp2p_in 3 0>,
				      <&wpss_smp2p_in 7 0>;

		interrupt-names = "wdog",
				   "fatal",
				   "handover",
				   "ready",
				   "stop-ack",
				   "shutdown-ack";

		/* Outputs to wpss */
		qcom,smem-states = <&wpss_smp2p_out 0>;
		qcom,smem-state-names = "stop";

		glink-edge {
			qcom,remote-pid = <13>;
			transport = "smem";
			mboxes = <&ipcc_mproc IPCC_CLIENT_WPSS
				  IPCC_MPROC_SIGNAL_GLINK_QMP>;
			mbox-names = "wpss_smem";
			interrupt-parent = <&ipcc_mproc>;
			interrupts = <IPCC_CLIENT_WPSS
					  IPCC_MPROC_SIGNAL_GLINK_QMP
					  IRQ_TYPE_EDGE_RISING>;

			label = "wpss";
			qcom,glink-label = "wpss";

			qcom,wpss_qrtr {
				qcom,glink-channels = "IPCRTR";
				qcom,intents = <0x800  5
						0x2000 3
						0x4400 2>;
			};

		};
	};

	icnss2: qcom,wcn6750 {
		compatible = "qcom,wcn6750";
		reg = <0x17110040 0x0>,
		      <0xb0000000 0x10000>;
		reg-names = "msi_addr", "smmu_iova_ipa";
		qcom,rproc-handle = <&wpss_pas>;
		iommus = <&apps_smmu 0x1c00 0x1>;
		interrupts = <GIC_SPI 768 IRQ_TYPE_EDGE_RISING>,
			   <GIC_SPI 769 IRQ_TYPE_EDGE_RISING>,
			   <GIC_SPI 770 IRQ_TYPE_EDGE_RISING>,
			   <GIC_SPI 771 IRQ_TYPE_EDGE_RISING>,
			   <GIC_SPI 772 IRQ_TYPE_EDGE_RISING>,
			   <GIC_SPI 773 IRQ_TYPE_EDGE_RISING>,
			   <GIC_SPI 774 IRQ_TYPE_EDGE_RISING>,
			   <GIC_SPI 775 IRQ_TYPE_EDGE_RISING>,
			   <GIC_SPI 776 IRQ_TYPE_EDGE_RISING>,
			   <GIC_SPI 777 IRQ_TYPE_EDGE_RISING>,
			   <GIC_SPI 778 IRQ_TYPE_EDGE_RISING>,
			   <GIC_SPI 779 IRQ_TYPE_EDGE_RISING>,
			   <GIC_SPI 780 IRQ_TYPE_EDGE_RISING>,
			   <GIC_SPI 781 IRQ_TYPE_EDGE_RISING>,
			   <GIC_SPI 782 IRQ_TYPE_EDGE_RISING>,
			   <GIC_SPI 783 IRQ_TYPE_EDGE_RISING>,
			   <GIC_SPI 784 IRQ_TYPE_EDGE_RISING>,
			   <GIC_SPI 785 IRQ_TYPE_EDGE_RISING>,
			   <GIC_SPI 786 IRQ_TYPE_EDGE_RISING>,
			   <GIC_SPI 787 IRQ_TYPE_EDGE_RISING>,
			   <GIC_SPI 788 IRQ_TYPE_EDGE_RISING>,
			   <GIC_SPI 789 IRQ_TYPE_EDGE_RISING>,
			   <GIC_SPI 790 IRQ_TYPE_EDGE_RISING>,
			   <GIC_SPI 791 IRQ_TYPE_EDGE_RISING>,
			   <GIC_SPI 792 IRQ_TYPE_EDGE_RISING>,
			   <GIC_SPI 793 IRQ_TYPE_EDGE_RISING>,
			   <GIC_SPI 794 IRQ_TYPE_EDGE_RISING>,
			   <GIC_SPI 795 IRQ_TYPE_EDGE_RISING>,
			   <GIC_SPI 796 IRQ_TYPE_EDGE_RISING>,
			   <GIC_SPI 797 IRQ_TYPE_EDGE_RISING>,
			   <GIC_SPI 798 IRQ_TYPE_EDGE_RISING>,
			   <GIC_SPI 799 IRQ_TYPE_EDGE_RISING>;

		qcom,iommu-dma = "fastmap";
		qcom,iommu-faults = "stall-disable", "HUPCF", "non-fatal";
		qcom,iommu-dma-addr-pool = <0xa0000000 0x10000000>;
		qcom,iommu-geometry = <0xa0000000 0x10010000>;
		dma-coherent;
		qcom,fw-prefix;
		qcom,wlan;
		qcom,wlan-msa-fixed-region = <&wlan_fw_mem>;
		vdd-cx-mx-supply = <&S7B>;
		qcom,vdd-cx-mx-config = <824000 1120000 0 0 1>;
		vdd-1.8-xo-supply = <&S1B>;
		qcom,vdd-1.8-xo-config = <1872000 2040000 0 0 0>;
		vdd-1.3-rfa-supply = <&S8B>;
		qcom,vdd-1.3-rfa-config = <1256000 1500000 0 0 0>;

		qcom,smem-states = <&smp2p_wlan_1_out 0>,
				   <&smp2p_wlan_2_out 0>,
				   <&smp2p_wlan_3_out 0>;
		qcom,smem-state-names = "wlan-smp2p-out",
					"wlan-soc-wake-smp2p-out",
					"wlan-ep-powersave-smp2p-out";
		mboxes = <&qmp_aop 0>;
		qcom,vreg_ol_cpr ="s7b";

		icnss_cdev_apss: qcom,icnss_cdev1 {
			#cooling-cells = <2>;
		};

		icnss_cdev_wpss: qcom,icnss_cdev2 {
			#cooling-cells = <2>;
		};

		qcom,smp2p_map_wlan_1_in {
			interrupts-extended = <&smp2p_wlan_1_in 0 0>,
					      <&smp2p_wlan_1_in 1 0>;
			interrupt-names = "qcom,smp2p-force-fatal-error",
					  "qcom,smp2p-early-crash-ind";
		};

		qcom,smp2p_map_wlan_2_in {
			interrupts-extended = <&smp2p_wlan_2_in 0 0>;
			interrupt-names = "qcom,smp2p-soc-wake-ack";
		};
	};

	eud: qcom,msm-eud@88e0000 {
		compatible = "qcom,msm-eud";
		interrupt-names = "eud_irq";
		interrupt-parent = <&pdc>;
		interrupts = <11 IRQ_TYPE_LEVEL_HIGH>;
		reg = <0x088e0000 0x2000>,
			<0x088e2000 0x1000>;
		reg-names = "eud_base", "eud_mode_mgr2";
		clocks = <&gcc GCC_EUSB3_0_CLKREF_EN>;
		clock-names = "eud_clkref_clk";
		qcom,secure-eud-en;
		status = "ok";
	};

	clk_virt: interconnect@0 {
		compatible = "qcom,diwali-clk_virt";
		#interconnect-cells = <1>;
		qcom,bcm-voter-names = "hlos";
		qcom,bcm-voters = <&apps_bcm_voter>;
	};

	mc_virt: interconnect@1 {
		compatible = "qcom,diwali-mc_virt";
		#interconnect-cells = <1>;
		qcom,bcm-voter-names = "hlos", "disp";
		qcom,bcm-voters = <&apps_bcm_voter>, <&disp_bcm_voter>;
	};

	config_noc: interconnect@1500000 {
		reg = <0x1500000 0x1C000>;
		compatible = "qcom,diwali-config_noc";
		#interconnect-cells = <1>;
		qcom,bcm-voter-names = "hlos";
		qcom,bcm-voters = <&apps_bcm_voter>;
	};

	system_noc: interconnect@1680000 {
		reg = <0x1680000 0x1E200>;
		compatible = "qcom,diwali-system_noc";
		#interconnect-cells = <1>;
		qcom,bcm-voter-names = "hlos";
		qcom,bcm-voters = <&apps_bcm_voter>;
	};

	pcie_noc: interconnect@16c0000 {
		reg = <0x16C0000 0xE280>;
		compatible = "qcom,diwali-pcie_anoc";
		#interconnect-cells = <1>;
		clocks = <&gcc GCC_AGGRE_NOC_PCIE_0_AXI_CLK>,
			<&gcc GCC_CFG_NOC_PCIE_ANOC_AHB_CLK>;
		qcom,bcm-voter-names = "hlos";
		qcom,bcm-voters = <&apps_bcm_voter>;
	};

	aggre1_noc: interconnect@16e0000 {
		reg = <0x16e0000 0x1C080>;
		compatible = "qcom,diwali-aggre1_noc";
		#interconnect-cells = <1>;
		clocks = <&gcc GCC_AGGRE_UFS_PHY_AXI_CLK>,
			 <&gcc GCC_AGGRE_USB3_PRIM_AXI_CLK>;
		qcom,bcm-voter-names = "hlos";
		qcom,bcm-voters = <&apps_bcm_voter>;
	};

	aggre2_noc: interconnect@1700000 {
		reg = <0x1700000 0x31080>;
		compatible = "qcom,diwali-aggre2_noc";
		#interconnect-cells = <1>;
		clocks = <&gcc GCC_AGGRE_UFS_PHY_AXI_CLK>,
			 <&rpmhcc RPMH_IPA_CLK>;
		qcom,bcm-voter-names = "hlos";
		qcom,bcm-voters = <&apps_bcm_voter>;
	};

	mmss_noc: interconnect@1740000 {
		reg = <0x1740000 0x1f080>;
		compatible = "qcom,diwali-mmss_noc";
		#interconnect-cells = <1>;
		qcom,bcm-voter-names = "hlos", "disp";
		qcom,bcm-voters = <&apps_bcm_voter>, <&disp_bcm_voter>;
	};

	gem_noc: interconnect@19100000 {
		reg = <0x19100000 0xBB800>;
		compatible = "qcom,diwali-gem_noc";
		#interconnect-cells = <1>;
		qcom,bcm-voter-names = "hlos", "disp";
		qcom,bcm-voters = <&apps_bcm_voter>, <&disp_bcm_voter>;
	};

	nsp_noc: interconnect@320C0000 {
		reg = <0x320C0000 0x10000>;
		compatible = "qcom,diwali-nsp_noc";
		#interconnect-cells = <1>;
		qcom,bcm-voter-names = "hlos";
		qcom,bcm-voters = <&apps_bcm_voter>;
	};

	lpass_ag_noc: interconnect@3c40000 {
		reg = <0x3c40000 0x17200>;
		compatible = "qcom,diwali-lpass_ag_noc";
		#interconnect-cells = <1>;
		qcom,bcm-voter-names = "hlos";
		qcom,bcm-voters = <&apps_bcm_voter>;
	};

	qcom,rmtfs_sharedmem@0 {
		compatible = "qcom,sharedmem-uio";
		reg = <0x0 0x280000>;
		reg-names = "rmtfs";
		qcom,client-id = <0x00000001>;
	};

	ufsphy_mem: ufsphy_mem@1d87000 {
		reg = <0x1d87000 0xe10>;
		reg-names = "phy_mem";
		#phy-cells = <0>;

		lanes-per-direction = <2>;
		clock-names = "ref_clk_src",
			"ref_aux_clk", "qref_clk",
			"rx_sym0_mux_clk", "rx_sym1_mux_clk", "tx_sym0_mux_clk",
			"rx_sym0_phy_clk", "rx_sym1_phy_clk", "tx_sym0_phy_clk";
		clocks = <&rpmhcc RPMH_CXO_CLK>,
			<&gcc GCC_UFS_PHY_PHY_AUX_CLK>,
			<&gcc GCC_UFS_0_CLKREF_EN>,
			<&gcc GCC_UFS_PHY_RX_SYMBOL_0_CLK_SRC>,
			<&gcc GCC_UFS_PHY_RX_SYMBOL_1_CLK_SRC>,
			<&gcc GCC_UFS_PHY_TX_SYMBOL_0_CLK_SRC>,
			<&ufs_phy_rx_symbol_0_clk>,
			<&ufs_phy_rx_symbol_1_clk>,
			<&ufs_phy_tx_symbol_0_clk>;
		resets = <&ufshc_mem 0>;
		status = "disabled";
	};

	sdhc2_opp_table: sdhc2-opp-table {
		compatible = "operating-points-v2";

		opp-100000000 {
			opp-hz = /bits/ 64 <100000000>;
			opp-peak-kBps = <1600000 280000>;
			opp-avg-kBps = <50000 0>;
		};

		opp-202000000 {
			opp-hz = /bits/ 64 <202000000>;
			opp-peak-kBps = <8000000 1500000>;
			opp-avg-kBps = <104000 0>;
		};
	};

	sdhc_2: sdhci@8804000 {
		status = "disabled";

		compatible = "qcom,sdhci-msm-v5";
		reg = <0x08804000 0x1000>;
		reg-names = "hc_mem";

		interrupts = <GIC_SPI 207 IRQ_TYPE_LEVEL_HIGH>,
				<GIC_SPI 223 IRQ_TYPE_LEVEL_HIGH>;
		interrupt-names = "hc_irq", "pwr_irq";

		bus-width = <4>;
		no-sdio;
		no-mmc;
		qcom,restore-after-cx-collapse;

		clocks = <&gcc GCC_SDCC2_AHB_CLK>,
			<&gcc GCC_SDCC2_APPS_CLK>;
		clock-names = "iface", "core";

		/* DLL HSR settings. Refer go/hsr - <Target> DLL settings */
		qcom,dll-hsr-list = <0x0007642C 0xA800 0x10
					0x2C010800 0x80040868>;

		iommus = <&apps_smmu 0x540 0x0>;
		dma-coherent;
		qcom,iommu-dma = "fastmap";

		interconnects = <&aggre2_noc MASTER_SDCC_2 &mc_virt SLAVE_EBI1>,
				<&gem_noc MASTER_APPSS_PROC &config_noc
				SLAVE_SDCC_2>;
		interconnect-names = "sdhc-ddr","cpu-sdhc";
		operating-points-v2 = <&sdhc2_opp_table>;

		qos0 {
			mask = <0xf0>;
			vote = <44>;
		};

		qos1 {
			mask = <0x0f>;
			vote = <44>;
		};
	};

	ufshc_mem: ufshc@1d84000 {
		compatible = "qcom,ufshc";
		reg = <0x1d84000 0x3000>,
			<0x1d88000 0x8000>,
			<0x1d90000 0x9000>;
		reg-names = "ufs_mem", "ufs_ice", "ufs_ice_hwkm";
		interrupts = <GIC_SPI 265 IRQ_TYPE_LEVEL_HIGH>;
		phys = <&ufsphy_mem>;
		phy-names = "ufsphy";
		#reset-cells = <1>;

		lanes-per-direction = <2>;
		dev-ref-clk-freq = <0>; /* 19.2 MHz */
		clock-names =
			"core_clk",
			"bus_aggr_clk",
			"iface_clk",
			"core_clk_unipro",
			"core_clk_ice",
			"ref_clk",
			"tx_lane0_sync_clk",
			"rx_lane0_sync_clk",
			"rx_lane1_sync_clk";
		clocks =
			<&gcc GCC_UFS_PHY_AXI_CLK>,
			<&gcc GCC_AGGRE_UFS_PHY_AXI_CLK>,
			<&gcc GCC_UFS_PHY_AHB_CLK>,
			<&gcc GCC_UFS_PHY_UNIPRO_CORE_CLK>,
			<&gcc GCC_UFS_PHY_ICE_CORE_CLK>,
			<&rpmhcc RPMH_CXO_CLK>,
			<&gcc GCC_UFS_PHY_TX_SYMBOL_0_CLK>,
			<&gcc GCC_UFS_PHY_RX_SYMBOL_0_CLK>,
			<&gcc GCC_UFS_PHY_RX_SYMBOL_1_CLK>;
		freq-table-hz =
			<75000000 403000000>,
			<0 0>,
			<0 0>,
			<75000000 600000000>,
			<75000000 600000000>,
			<0 0>,
			<0 0>,
			<0 0>,
			<0 0>;

		interconnects = <&aggre1_noc MASTER_UFS_MEM &mc_virt SLAVE_EBI1>,
		      <&gem_noc MASTER_APPSS_PROC &config_noc SLAVE_UFS_MEM_CFG>;
		interconnect-names = "ufs-ddr", "cpu-ufs";

		qcom,ufs-bus-bw,name = "ufshc_mem";
		qcom,ufs-bus-bw,num-cases = <26>;
		qcom,ufs-bus-bw,num-paths = <2>;
		qcom,ufs-bus-bw,vectors-KBps =
		/*
		 * During HS G3 UFS runs at nominal voltage corner, vote
		 * higher bandwidth to push other buses in the data path
		 * to run at nominal to achieve max throughput.
		 * 4GBps pushes BIMC to run at nominal.
		 * 200MBps pushes CNOC to run at nominal.
		 * Vote for half of this bandwidth for HS G3 1-lane.
		 * For max bandwidth, vote high enough to push the buses
		 * to run in turbo voltage corner.
		 */
		<0 0>, <0 0>,          /* No vote */
		<922 0>, <1000 0>,     /* PWM G1 */
		<1844 0>, <1000 0>,    /* PWM G2 */
		<3688 0>, <1000 0>,    /* PWM G3 */
		<7376 0>, <1000 0>,    /* PWM G4 */
		<1844 0>, <1000 0>,    /* PWM G1 L2 */
		<3688 0>, <1000 0>,    /* PWM G2 L2 */
		<7376 0>, <1000 0>,    /* PWM G3 L2 */
		<14752 0>, <1000 0>,   /* PWM G4 L2 */
		<127796 0>, <1000 0>,  /* HS G1 RA */
		<255591 0>, <1000 0>,  /* HS G2 RA */
		<1492582 0>, <102400 0>,  /* HS G3 RA */
		<2915200 0>, <204800 0>,  /* HS G4 RA */
		<255591 0>, <1000 0>,  /* HS G1 RA L2 */
		<511181 0>, <1000 0>,  /* HS G2 RA L2 */
		<1492582 0>, <204800 0>, /* HS G3 RA L2 */
		<2915200 0>, <409600 0>, /* HS G4 RA L2 */
		<149422 0>, <1000 0>,  /* HS G1 RB */
		<298189 0>, <1000 0>,  /* HS G2 RB */
		<1492582 0>, <102400 0>,  /* HS G3 RB */
		<2915200 0>, <204800 0>,  /* HS G4 RB */
		<298189 0>, <1000 0>,  /* HS G1 RB L2 */
		<596378 0>, <1000 0>,  /* HS G2 RB L2 */
		/* As UFS working in HS G3 RB L2 mode, aggregated
		 * bandwidth (AB) should take care of providing
		 * optimum throughput requested. However, as tested,
		 * in order to scale up CNOC clock, instantaneous
		 * bindwidth (IB) needs to be given a proper value too.
		 */
		<1492582 0>, <204800 409600>, /* HS G3 RB L2 KBPs */
		<2915200 0>, <409600 409600>, /* HS G4 RB L2 */
		<7643136 12799218>, <307200 0>; /* Max. bandwidth */

		qcom,bus-vector-names = "MIN",
		"PWM_G1_L1", "PWM_G2_L1", "PWM_G3_L1", "PWM_G4_L1",
		"PWM_G1_L2", "PWM_G2_L2", "PWM_G3_L2", "PWM_G4_L2",
		"HS_RA_G1_L1", "HS_RA_G2_L1", "HS_RA_G3_L1", "HS_RA_G4_L1",
		"HS_RA_G1_L2", "HS_RA_G2_L2", "HS_RA_G3_L2", "HS_RA_G4_L2",
		"HS_RB_G1_L1", "HS_RB_G2_L1", "HS_RB_G3_L1", "HS_RB_G4_L1",
		"HS_RB_G1_L2", "HS_RB_G2_L2", "HS_RB_G3_L2", "HS_RB_G4_L2",
		"MAX";

		reset-gpios = <&tlmm 170 GPIO_ACTIVE_LOW>;
		resets = <&gcc GCC_UFS_PHY_BCR>;
		reset-names = "rst";

		iommus = <&apps_smmu 0x20 0x0>;
		qcom,iommu-dma = "fastmap";
		dma-coherent;

<<<<<<< HEAD
=======
		/* Multilevel clock scaling support for higher ufs clock freq */
		multi-level-clk-scaling-support;
		axi-turbo-clk-freq = <403000000>;
		axi-turbo-l1-clk-freq = <403000000>;
		ice-turbo-clk-freq = <600000000>;
		ice-turbo-l1-clk-freq = <600000000>;
		unipro-turbo-clk-freq = <600000000>;
		unipro-turbo-l1-clk-freq = <600000000>;


>>>>>>> 82ec282b
		/* CGC bit needs to disable fot target supporting higher ufs clock freq */
		disable-cgc;

		status = "disabled";
		qos0 {
			mask = <0xf0>;
			vote = <44>;
			perf;
		};

		qos1 {
			mask = <0x0f>;
			vote = <44>;
		};
	};

	thermal_zones: thermal-zones {
	};

	qcom,mem-buf-msgq {
		compatible = "qcom,mem-buf-msgq";
	};

	qcom,mem-buf {
		compatible = "qcom,mem-buf";
		qcom,mem-buf-capabilities = "supplier";
		qcom,vmid = <3>;
	};

	qcom,guestvm_loader@e0b00000 {
		compatible = "qcom,guestvm-loader";
		qcom,pas-id = <28>;
		qcom,vmid = <45>;
		qcom,isolate-cpus;
		qcom,reserved-cpus = <0x5>, <0x6>;
		qcom,unisolate-timeout-ms = <12000>;
		qcom,firmware-name = "trustedvm";
		memory-region = <&trust_ui_vm_mem>;
	};

	qcom,guestvm_loader@e0600000 {
		compatible = "qcom,guestvm-loader";
		qcom,pas-id = <35>;
		qcom,vmid = <50>;
		qcom,firmware-name = "cpusys_vm";
		memory-region = <&cpusys_vm_mem>;
		status = "disabled";
	};

	trust_ui_vm: qcom,trust_ui_vm@e55fc000 {
		reg = <0xe55fc000 0x104000>;
		vm_name = "trustedvm";
		shared-buffers = <&trust_ui_vm_vblk0_ring &trust_ui_vm_swiotlb>;
	};

	qcom,virtio_backend@0 {
		compatible = "qcom,virtio_backend";
		qcom,vm = <&trust_ui_vm>;
		qcom,label = <0x11>;
	};

	qrtr-gunyah {
		compatible = "qcom,qrtr-gunyah";
		qcom,master;
		gunyah-label = <3>;
		peer-name = <2>;
		shared-buffer = <&trust_ui_vm_qrtr>;
	};

	qfprom: qfprom@221c8000 {
		compatible = "qcom,qfprom";
		reg = <0x221c8000 0x1000>;
		#address-cells = <1>;
		#size-cells = <1>;
		read-only;
		ranges;

		adsp_variant: adsp_variant@114 {
			reg = <0x117 0x1>;
			bits = <2 6>;
		};

		feat_conf12: feat_conf12@0130 {
			reg = <0x0130 0x4>;
		};

		feat_conf13: feat_conf13@0134 {
			reg = <0x0134 0x4>;
		};

		gpu_speed_bin: gpu_speed_bin@119 {
			reg = <0x119 0x2>;
			bits = <5 8>;
		};

		gpu_gaming_bin: gpu_gaming_bin@130 {
			reg = <0x130 0x1>;
			bits = <6 1>;
		};
	};

	qfprom_sys: qfprom@0 {
		compatible = "qcom,qfprom-sys";

		nvmem-cells = <&adsp_variant>,
				<&feat_conf12>,
				<&feat_conf13>;
		nvmem-cell-names = "adsp_variant",
				"feat_conf12",
				"feat_conf13";
	};

	qcom,msm-cdsp-loader {
		compatible = "qcom,cdsp-loader";
		qcom,proc-img-to-load = "cdsp";
		qcom,rproc-handle = <&cdsp_pas>;
	};

	qcom,msm-adsprpc-mem {
		compatible = "qcom,msm-adsprpc-mem-region";
		memory-region = <&adsp_mem_heap>;
		restrict-access;
	};

	msm_fastrpc: qcom,msm_fastrpc {
		compatible = "qcom,msm-fastrpc-compute";
		qcom,adsp-remoteheap-vmid = <22 37>;
		qcom,fastrpc-adsp-audio-pdr;
		qcom,fastrpc-adsp-sensors-pdr;
		qcom,rpc-latency-us = <235>;
		qcom,fastrpc-gids = <2908>;
		qcom,qos-cores = <0 1 2 3>;

		qcom,msm_fastrpc_compute_cb1 {
			compatible = "qcom,msm-fastrpc-compute-cb";
			label = "cdsprpc-smd";
			iommus = <&apps_smmu 0x2161 0x0400>,
					 <&apps_smmu 0x1021 0x0420>;
			qcom,iommu-dma-addr-pool = <0x80000000 0x78000000>;
			qcom,iommu-faults = "stall-disable", "HUPCF";
			dma-coherent;
		};

		qcom,msm_fastrpc_compute_cb2 {
			compatible = "qcom,msm-fastrpc-compute-cb";
			label = "cdsprpc-smd";
			iommus = <&apps_smmu 0x2162 0x0400>,
					 <&apps_smmu 0x1022 0x0420>;
			qcom,iommu-dma-addr-pool = <0x80000000 0x78000000>;
			qcom,iommu-faults = "stall-disable", "HUPCF";
			dma-coherent;
		};

		qcom,msm_fastrpc_compute_cb3 {
			compatible = "qcom,msm-fastrpc-compute-cb";
			label = "cdsprpc-smd";
			iommus = <&apps_smmu 0x2163 0x0400>,
					 <&apps_smmu 0x1023 0x0420>;
			qcom,iommu-dma-addr-pool = <0x80000000 0x78000000>;
			qcom,iommu-faults = "stall-disable", "HUPCF";
			dma-coherent;
		};

		qcom,msm_fastrpc_compute_cb4 {
			compatible = "qcom,msm-fastrpc-compute-cb";
			label = "cdsprpc-smd";
			iommus = <&apps_smmu 0x2164 0x0400>,
					 <&apps_smmu 0x1024 0x0420>;
			qcom,iommu-dma-addr-pool = <0x80000000 0x78000000>;
			qcom,iommu-faults = "stall-disable", "HUPCF";
			dma-coherent;
		};

		qcom,msm_fastrpc_compute_cb5 {
			compatible = "qcom,msm-fastrpc-compute-cb";
			label = "cdsprpc-smd";
			iommus = <&apps_smmu 0x2165 0x0400>,
					 <&apps_smmu 0x1025 0x0420>;
			qcom,iommu-dma-addr-pool = <0x80000000 0x78000000>;
			qcom,iommu-faults = "stall-disable", "HUPCF";
			dma-coherent;
		};

		qcom,msm_fastrpc_compute_cb6 {
			compatible = "qcom,msm-fastrpc-compute-cb";
			label = "cdsprpc-smd";
			iommus = <&apps_smmu 0x2166 0x0400>,
					 <&apps_smmu 0x1026 0x0420>;
			qcom,iommu-dma-addr-pool = <0x80000000 0x78000000>;
			qcom,iommu-faults = "stall-disable", "HUPCF";
			dma-coherent;
		};

		qcom,msm_fastrpc_compute_cb7 {
			compatible = "qcom,msm-fastrpc-compute-cb";
			label = "cdsprpc-smd";
			iommus = <&apps_smmu 0x2167 0x0400>,
					 <&apps_smmu 0x1027 0x0420>;
			qcom,iommu-dma-addr-pool = <0x80000000 0x78000000>;
			qcom,iommu-faults = "stall-disable", "HUPCF";
			dma-coherent;
		};

		qcom,msm_fastrpc_compute_cb8 {
			compatible = "qcom,msm-fastrpc-compute-cb";
			label = "cdsprpc-smd";
			iommus = <&apps_smmu 0x2168 0x0400>,
					 <&apps_smmu 0x1028 0x0420>;
			qcom,iommu-dma-addr-pool = <0x80000000 0x78000000>;
			qcom,iommu-faults = "stall-disable", "HUPCF";
			dma-coherent;
		};

		qcom,msm_fastrpc_compute_cb9 {
			compatible = "qcom,msm-fastrpc-compute-cb";
			label = "cdsprpc-smd";
			qcom,secure-context-bank;
			iommus = <&apps_smmu 0x2169 0x0400>,
					 <&apps_smmu 0x1029 0x0420>;
			qcom,iommu-dma-addr-pool = <0x60000000 0x78000000>;
			qcom,iommu-faults = "stall-disable", "HUPCF";
			qcom,iommu-vmid = <0xA>;	/* VMID_CP_PIXEL */
			dma-coherent;
		};

		qcom,msm_fastrpc_compute_cb10 {
			compatible = "qcom,msm-fastrpc-compute-cb";
			label = "adsprpc-smd";
			iommus = <&apps_smmu 0x1803 0x0>;
			qcom,iommu-dma-addr-pool = <0x80000000 0x78000000>;
			qcom,iommu-faults = "stall-disable", "HUPCF";
			dma-coherent;
		};

		qcom,msm_fastrpc_compute_cb11 {
			compatible = "qcom,msm-fastrpc-compute-cb";
			label = "adsprpc-smd";
			iommus = <&apps_smmu 0x1804 0x0>;
			qcom,iommu-dma-addr-pool = <0x80000000 0x78000000>;
			qcom,iommu-faults = "stall-disable", "HUPCF";
			dma-coherent;
		};

		qcom,msm_fastrpc_compute_cb12 {
			compatible = "qcom,msm-fastrpc-compute-cb";
			label = "adsprpc-smd";
			iommus = <&apps_smmu 0x1805 0x0>;
			qcom,iommu-dma-addr-pool = <0x80000000 0x78000000>;
			qcom,iommu-faults = "stall-disable", "HUPCF";
			dma-coherent;
			shared-cb = <5>;
		};

		qcom,msm_fastrpc_compute_cb13 {
			compatible = "qcom,msm-fastrpc-compute-cb";
			label = "cdsprpc-smd";
			iommus = <&apps_smmu 0x102B 0x0420>,
					 <&apps_smmu 0x216B 0x0400>;
			qcom,iommu-dma-addr-pool = <0x80000000 0x78000000>;
			qcom,iommu-faults = "stall-disable", "HUPCF";
			dma-coherent;
		};

		qcom,msm_fastrpc_compute_cb14 {
			compatible = "qcom,msm-fastrpc-compute-cb";
			label = "cdsprpc-smd";
			iommus = <&apps_smmu 0x102C 0x0420>,
					 <&apps_smmu 0x216C 0x0400>;
			qcom,iommu-dma-addr-pool = <0x80000000 0x78000000>;
			qcom,iommu-faults = "stall-disable", "HUPCF";
			dma-coherent;
		};

		qcom,msm_fastrpc_compute_cb15 {
			compatible = "qcom,msm-fastrpc-compute-cb";
			label = "cdsprpc-smd";
			iommus = <&apps_smmu 0x102D 0x0420>,
					 <&apps_smmu 0x216D 0x0400>;
			qcom,iommu-dma-addr-pool = <0x80000000 0x78000000>;
			qcom,iommu-faults = "stall-disable", "HUPCF";
			dma-coherent;
		};

		qcom,msm_fastrpc_compute_cb16 {
			compatible = "qcom,msm-fastrpc-compute-cb";
			label = "cdsprpc-smd";
			iommus = <&apps_smmu 0x102E 0x0420>,
					 <&apps_smmu 0x216E 0x0400>;
			qcom,iommu-dma-addr-pool = <0x80000000 0x78000000>;
			qcom,iommu-faults = "stall-disable", "HUPCF";
			dma-coherent;
		};
	};

	mhi_qrtr_cnss {
		compatible = "qcom,qrtr-mhi";
		qcom,dev-id = <0x1103>;
		qcom,net-id = <0>;
		qcom,low-latency;
	};

	spmi_bus: spmi0_bus: qcom,spmi@c42d000 {
		compatible = "qcom,spmi-pmic-arb";
		reg = <0xc42d000 0x4000>,
		      <0xc400000 0x3000>,
		      <0xc500000 0x400000>,
		      <0xc440000 0x80000>,
		      <0xc4c0000 0x10000>;
		reg-names = "cnfg", "core", "chnls", "obsrvr", "intr";
		interrupts-extended = <&pdc 1 IRQ_TYPE_LEVEL_HIGH>;
		interrupt-names = "periph_irq";
		interrupt-controller;
		#interrupt-cells = <4>;
		#address-cells = <2>;
		#size-cells = <0>;
		cell-index = <0>;
		qcom,channel = <0>;
		qcom,ee = <0>;
		qcom,bus-id = <0>;
	};

	spmi1_bus: qcom,spmi@c432000 {
		compatible = "qcom,spmi-pmic-arb";
		reg = <0xc432000 0x4000>,
		      <0xc400000 0x3000>,
		      <0xc500000 0x400000>,
		      <0xc440000 0x80000>,
		      <0xc4d0000 0x10000>;
		reg-names = "cnfg", "core", "chnls", "obsrvr", "intr";
		interrupts-extended = <&pdc 3 IRQ_TYPE_LEVEL_HIGH>;
		interrupt-names = "periph_irq";
		interrupt-controller;
		#interrupt-cells = <4>;
		#address-cells = <2>;
		#size-cells = <0>;
		cell-index = <0>;
		qcom,channel = <0>;
		qcom,ee = <0>;
		qcom,bus-id = <1>;
		depends-on-supply = <&spmi0_bus>;
	};

	spmi0_debug_bus: qcom,spmi-debug@10b14000 {
		compatible = "qcom,spmi-pmic-arb-debug";
		reg = <0x10b14000 0x60>, <0x221c8784 0x4>;
		reg-names = "core", "fuse";
		clocks = <&aoss_qmp>;
		clock-names = "core_clk";
		qcom,fuse-enable-bit = <18>;
		#address-cells = <2>;
		#size-cells = <0>;
		depends-on-supply = <&spmi1_bus>;

		qcom,pmk8350-debug@0 {
			compatible = "qcom,spmi-pmic";
			reg = <0 SPMI_USID>;
			#address-cells = <2>;
			#size-cells = <0>;
			qcom,can-sleep;
		};

		qcom,pm7325-debug@1 {
			compatible = "qcom,spmi-pmic";
			reg = <1 SPMI_USID>;
			#address-cells = <2>;
			#size-cells = <0>;
			qcom,can-sleep;
		};

		qcom,pm8350c-debug@2 {
			compatible = "qcom,spmi-pmic";
			reg = <2 SPMI_USID>;
			#address-cells = <2>;
			#size-cells = <0>;
			qcom,can-sleep;
		};

		pmr735a_debug: qcom,pmr735a-debug@4 {
			compatible = "qcom,spmi-pmic";
			reg = <4 SPMI_USID>;
			#address-cells = <2>;
			#size-cells = <0>;
			qcom,can-sleep;
		};

		qcom,pmg1110-debug@a {
			compatible = "qcom,spmi-pmic";
			reg = <10 SPMI_USID>;
			#address-cells = <2>;
			#size-cells = <0>;
			qcom,can-sleep;
		};
	};

	qcom,pmic_glink {
		compatible = "qcom,pmic-glink";
		qcom,pmic-glink-channel = "PMIC_RTR_ADSP_APPS";
		qcom,subsys-name = "lpass";
		qcom,protection-domain = "tms/servreg", "msm/adsp/charger_pd";
		depends-on-supply = <&ipcc_mproc>;
		status = "disabled";

		battery_charger: qcom,battery_charger {
			compatible = "qcom,battery-charger";
			status = "disabled";
		};

		ucsi: qcom,ucsi {
			compatible = "qcom,ucsi-glink";
			status = "disabled";
		};

		altmode: qcom,altmode {
			compatible = "qcom,altmode-glink";
			#altmode-cells = <1>;
			status = "disabled";
		};
	};

	qcom,msm_gsi {
		compatible = "qcom,msm_gsi";
	};

	qcom,rmnet-ipa {
		compatible = "qcom,rmnet-ipa3";
		qcom,rmnet-ipa-ssr;
		qcom,ipa-platform-type-msm;
		qcom,ipa-advertise-sg-support;
		qcom,ipa-napi-enable;
	};

	qcom,ipa_fws {
		compatible = "qcom,pil-tz-generic";
		qcom,pas-id = <0xf>;
		qcom,firmware-name = "ipa_fws";
		qcom,pil-force-shutdown;
		status = "disabled";
	};

	ipa_hw: qcom,ipa@3e00000 {
		compatible = "qcom,ipa";
		reg =
			<0x3e00000 0x84000>,
			<0x3e04000 0xfc000>;
		reg-names = "ipa-base", "gsi-base";
		pas-ids = <0xf>;
		firmware-names = "ipa_fws";
		memory-regions = <&ipa_gsi_mem>;
		qcom,ipa-cfg-offset = <0x0140000>;
		interrupts =
			<0 654 IRQ_TYPE_LEVEL_HIGH>,
			<0 432 IRQ_TYPE_LEVEL_HIGH>;
		interrupt-names = "ipa-irq", "gsi-irq";
		qcom,ipa-hw-ver = <22>; /* IPA core version = IPAv5.1 */
		qcom,ipa-hw-mode = <0>;
		qcom,platform-type = <1>; /* MSM platform */
		qcom,ee = <0>;
		qcom,entire-ipa-block-size = <0x200000>;
		qcom,use-ipa-tethering-bridge;
		qcom,modem-cfg-emb-pipe-flt;
		qcom,ipa-wdi3-over-gsi;
		qcom,arm-smmu;
		qcom,smmu-fast-map;
		qcom,use-64-bit-dma-mask;
		qcom,ipa-endp-delay-wa-v2;
		qcom,ipa-ulso-wa;
		qcom,lan-rx-napi;
		qcom,tx-napi;
		qcom,tx-poll;
		qcom,wan-use-skb-page;
		qcom,rmnet-ctl-enable;
		qcom,rmnet-ll-enable;
		qcom,ipa-uc-holb-monitor;
		qcom,ipa-holb-monitor-poll-period = <5>;
		qcom,ipa-holb-monitor-max-cnt-wlan = <10>;
		qcom,ipa-holb-monitor-max-cnt-usb = <10>;
		qcom,ipa-holb-monitor-max-cnt-11ad = <10>;
		qcom,register-collection-on-crash;
		qcom,testbus-collection-on-crash;
		qcom,non-tn-collection-on-crash;
		qcom,tx-wrapper-cache-max-size = <400>;
		qcom,ipa-gen-rx-cmn-page-pool-sz-factor = <3>;
		qcom,ipa-gen-rx-cmn-temp-pool-sz-factor = <1>;
		qcom,ipa-gpi-event-rp-ddr;
		qcom,ulso-supported;
		qcom,ulso-ip-id-min-linux-val = <0>;
		qcom,ulso-ip-id-max-linux-val = <0xffff>;
		qcom,ulso-ip-id-min-windows-val = <0>;
		qcom,ulso-ip-id-max-windows-val = <0x7fff>;
		qcom,max_num_smmu_cb = <4>;
		clock-names = "core_clk";
		clocks = <&rpmhcc RPMH_IPA_CLK>;
		qcom,interconnect,num-cases = <5>;
		qcom,interconnect,num-paths = <3>;
		interconnects = <&aggre2_noc MASTER_IPA &gem_noc SLAVE_LLCC>,
			<&mc_virt MASTER_LLCC &mc_virt SLAVE_EBI1>,
			<&gem_noc MASTER_APPSS_PROC &config_noc SLAVE_IPA_CFG>;
		interconnect-names = "ipa_to_llcc", "llcc_to_ebi1", "appss_to_ipa";
		/* No vote */
		qcom,no-vote =
		<0 0 0 0 0 0>;

		/* SVS2 */
		qcom,svs2 =
		<590000 0 590000 1900000 0 76800>;

		/* SVS */
		qcom,svs =
		<1200000 0 1200000 2800000 0 150000>;

		/* NOMINAL */
		qcom,nominal =
		<2400000 0 2400000 5500000 0 400000>;

		/* TURBO */
		qcom,turbo =
		<3600000 0 3600000 5500000 0 400000>;

		qcom,bus-vector-names = "MIN", "SVS2", "SVS", "NOMINAL",
			"TURBO";
		qcom,throughput-threshold = <2000 4000 8000>;
		qcom,scaling-exceptions = <>;

		/* smp2p information */
		qcom,smp2p_map_ipa_1_out {
			compatible = "qcom,smp2p-map-ipa-1-out";
			qcom,smem-states = <&smp2p_ipa_1_out 0>;
			qcom,smem-state-names = "ipa-smp2p-out";
		};

		qcom,smp2p_map_ipa_1_in {
			compatible = "qcom,smp2p-map-ipa-1-in";
			interrupts-extended = <&smp2p_ipa_1_in 0 0>;
			interrupt-names = "ipa-smp2p-in";
		};

		ipa_smmu_ap: ipa_smmu_ap {
			compatible = "qcom,ipa-smmu-ap-cb";
			iommus = <&apps_smmu 0x4a0 0x0>;
			qcom,iommu-dma-addr-pool = <0x20000000 0x20000000>;
			qcom,additional-mapping =
				/* modem tables in IMEM */
				<0x146A8000 0x146A8000 0x2000>;
			qcom,iommu-dma = "atomic";
			dma-coherent;
			qcom,ipa-q6-smem-size = <36864>;
		};

		ipa_smmu_wlan: ipa_smmu_wlan {
			compatible = "qcom,ipa-smmu-wlan-cb";
			iommus = <&apps_smmu 0x4a1 0x0>;
			qcom,iommu-dma = "atomic";
		};

		ipa_smmu_uc: ipa_smmu_uc {
			compatible = "qcom,ipa-smmu-uc-cb";
			iommus = <&apps_smmu 0x4a2 0x0>;
			qcom,iommu-dma-addr-pool = <0x20000000 0x20000000>;
			qcom,iommu-dma = "atomic";
		};

		ipa_smmu_11ad: ipa_smmu_11ad {
			compatible = "qcom,ipa-smmu-11ad-cb";
			iommus = <&apps_smmu 0x4a3 0x0>;
			dma-coherent;
			qcom,shared-cb;
			qcom,iommu-group = <>;
		};
	};

	hyp_core_ctl: qcom,hyp-core-ctl {
		compatible = "qcom,hyp-core-ctl";
		status = "ok";
	};
};

#include "diwali-qupv3.dtsi"
#include "diwali-debug.dtsi"
#include "diwali-coresight.dtsi"
#include "diwali-pinctrl.dtsi"
#include "diwali-dma-heaps.dtsi"
#include "diwali-gdsc.dtsi"
#include "ipcc-test-diwali.dtsi"
#include "msm-arm-smmu-diwali.dtsi"
#include "diwali-pcie.dtsi"

&qupv3_se5_2uart {
	status = "ok";
};

&qupv3_se2_i2c {
	status = "ok";
	nq@64 {
		compatible = "rtc6226";
		reg = <0x64>;
		fmint-gpio = <&tlmm 125 0>;
		vdd-supply = <&L11C>;
		rtc6226,vdd-supply-voltage = <2800000 2800000>;
		rtc6226,vdd-load = <15000>;
		vio-supply = <&L18B>;
		rtc6226,vio-supply-voltage = <1800000 1800000>;
	};

	fsa4480: fsa4480@42 {
		compatible = "qcom,fsa4480-i2c";
		reg = <0x42>;
	};
};

&cam_cc_bps_gdsc {
	clocks = <&gcc GCC_CAMERA_AHB_CLK>;
	clock-names = "ahb_clk";
	parent-supply = <&VDD_CAM_CX_LEVEL>;
	status = "ok";
};

&cam_cc_ife_0_gdsc {
	clocks = <&gcc GCC_CAMERA_AHB_CLK>;
	clock-names = "ahb_clk";
	parent-supply = <&VDD_CAM_CX_LEVEL>;
	status = "ok";
};

&cam_cc_ife_1_gdsc {
	clocks = <&gcc GCC_CAMERA_AHB_CLK>;
	clock-names = "ahb_clk";
	parent-supply = <&VDD_CAM_CX_LEVEL>;
	status = "ok";
};

&cam_cc_ife_2_gdsc {
	clocks = <&gcc GCC_CAMERA_AHB_CLK>;
	clock-names = "ahb_clk";
	parent-supply = <&VDD_CAM_CX_LEVEL>;
	status = "ok";
};

&cam_cc_ipe_0_gdsc {
	clocks = <&gcc GCC_CAMERA_AHB_CLK>;
	clock-names = "ahb_clk";
	parent-supply = <&VDD_CAM_CX_LEVEL>;
	status = "ok";
};

&cam_cc_titan_top_gdsc {
	clocks = <&gcc GCC_CAMERA_AHB_CLK>;
	clock-names = "ahb_clk";
	parent-supply = <&VDD_CAM_CX_LEVEL>;
	status = "ok";
};

&disp_cc_mdss_core_gdsc {
	clocks = <&gcc GCC_DISP_AHB_CLK>;
	clock-names = "ahb_clk";
	parent-supply = <&VDD_CX_LEVEL>;
	status = "ok";
};

&disp_cc_mdss_core_int2_gdsc {
	clocks = <&gcc GCC_DISP_AHB_CLK>;
	clock-names = "ahb_clk";
	parent-supply = <&VDD_CX_LEVEL>;
	status = "ok";
};

&gcc_ufs_phy_gdsc {
	parent-supply = <&VDD_CX_LEVEL>;
	status = "ok";
};

&gcc_usb30_prim_gdsc {
	parent-supply = <&VDD_CX_LEVEL>;
	status = "ok";
};

&hlos1_vote_mmnoc_mmu_tbu_hf0_gdsc {
	parent-supply = <&VDD_CX_LEVEL>;
	status = "ok";
};

&hlos1_vote_mmnoc_mmu_tbu_hf1_gdsc {
	parent-supply = <&VDD_CX_LEVEL>;
	status = "ok";
};

&hlos1_vote_mmnoc_mmu_tbu_hf2_gdsc {
	parent-supply = <&VDD_CX_LEVEL>;
	status = "ok";
};

&hlos1_vote_mmnoc_mmu_tbu_hf3_gdsc {
	parent-supply = <&VDD_CX_LEVEL>;
	status = "ok";
};

&hlos1_vote_mmnoc_mmu_tbu_sf0_gdsc {
	parent-supply = <&VDD_CX_LEVEL>;
	status = "ok";
};

&hlos1_vote_mmnoc_mmu_tbu_sf1_gdsc {
	parent-supply = <&VDD_CX_LEVEL>;
	status = "ok";
};

&hlos1_vote_turing_mmu_tbu0_gdsc {
	parent-supply = <&VDD_CX_LEVEL>;
	status = "ok";
};

&hlos1_vote_turing_mmu_tbu1_gdsc {
	parent-supply = <&VDD_CX_LEVEL>;
	status = "ok";
};

&gpu_cc_cx_gdsc {
	clocks = <&gcc GCC_GPU_CFG_AHB_CLK>;
	clock-names = "ahb_clk";
	parent-supply = <&VDD_CX_LEVEL>;
	status = "ok";
};

&gpu_cc_gx_gdsc {
	clocks = <&gcc GCC_GPU_CFG_AHB_CLK>;
	clock-names = "ahb_clk";
	parent-supply = <&VDD_GFX_LEVEL>;
	qcom,skip-disable-before-sw-enable;
	status = "ok";
};

&video_cc_mvs0_gdsc {
	clocks = <&gcc GCC_VIDEO_AHB_CLK>;
	clock-names = "ahb_clk";
	parent-supply = <&VDD_MXC_LEVEL>;
	status = "ok";
};

&video_cc_mvs0c_gdsc {
	clocks = <&gcc GCC_VIDEO_AHB_CLK>;
	clock-names = "ahb_clk";
	parent-supply = <&VDD_MXC_LEVEL>;
	status = "ok";
};

&video_cc_mvs1_gdsc {
	clocks = <&gcc GCC_VIDEO_AHB_CLK>;
	clock-names = "ahb_clk";
	parent-supply = <&VDD_MXC_LEVEL>;
	status = "ok";
};

&video_cc_mvs1c_gdsc {
	clocks = <&gcc GCC_VIDEO_AHB_CLK>;
	clock-names = "ahb_clk";
	parent-supply = <&VDD_MXC_LEVEL>;
	status = "ok";
};

&qupv3_se7_4uart {
	status = "ok";
};

#include "diwali-regulators.dtsi"
#include "diwali-usb.dtsi"
#include "diwali-gpu.dtsi"
#include "diwali-thermal.dtsi"
#include "msm-rdbg.dtsi"
<|MERGE_RESOLUTION|>--- conflicted
+++ resolved
@@ -2663,8 +2663,6 @@
 		qcom,iommu-dma = "fastmap";
 		dma-coherent;
 
-<<<<<<< HEAD
-=======
 		/* Multilevel clock scaling support for higher ufs clock freq */
 		multi-level-clk-scaling-support;
 		axi-turbo-clk-freq = <403000000>;
@@ -2675,7 +2673,6 @@
 		unipro-turbo-l1-clk-freq = <600000000>;
 
 
->>>>>>> 82ec282b
 		/* CGC bit needs to disable fot target supporting higher ufs clock freq */
 		disable-cgc;
 
