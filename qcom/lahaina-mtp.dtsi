--- conflicted
+++ resolved
@@ -73,16 +73,11 @@
 		st,y-flip = <1>;
 		st,regulator_dvdd = "vdd";
 		st,regulator_avdd = "avdd";
-<<<<<<< HEAD
-=======
 		st,trusted-touch-mode = "vm_mode";
 		st,touch-environment = "pvm";
 		st,trusted-touch-spi-irq = <566>;
 		st,trusted-touch-io-bases = <0xF114000 0xF115000 0xF116000 0xF117000 0x990000 0x00910000>;
 		st,trusted-touch-io-sizes = <0x1000 0x1000 0x1000 0x1000 0x1000 0x4000>;
-		panel = <&dsi_sw43404_amoled_cmd &dsi_sw43404_amoled_video
-			 &dsi_sw43404_amoled_fhd_plus_cmd>;
->>>>>>> e4c629d3
 	};
 
 	focaltech@38 {
@@ -102,9 +97,6 @@
 		pinctrl-0 = <&ts_active>;
 		pinctrl-1 = <&ts_int_suspend &ts_reset_suspend>;
 		pinctrl-2 = <&ts_release>;
-
-		panel = <&dsi_r66451_amoled_cmd
-			 &dsi_r66451_amoled_video>;
 	};
 };
 
@@ -183,24 +175,6 @@
 	status = "ok";
 };
 
-<<<<<<< HEAD
-=======
-&q6core {
-	cdc_tert_mi2s_gpios: msm_cdc_pinctrl_tert {
-		compatible = "qcom,msm-cdc-pinctrl";
-		pinctrl-names = "aud_active", "aud_sleep";
-		pinctrl-0 = <&tert_mi2s_sck_active &tert_mi2s_ws_active
-				&tert_mi2s_sd0_active>;
-		pinctrl-1 = <&tert_mi2s_sck_sleep &tert_mi2s_ws_sleep
-				&tert_mi2s_sd0_sleep>;
-	};
-};
-
-&lahaina_snd {
-	qcom,tert-mi2s-gpios = <&cdc_tert_mi2s_gpios>;
-};
-
->>>>>>> e4c629d3
 &usb1 {
 	extcon = <&extcon_usb1>;
 };
@@ -212,9 +186,6 @@
 
 &wil6210 {
 	status = "ok";
-<<<<<<< HEAD
-};
-=======
 };
 
 &qupv3_se15_i2c {
@@ -238,7 +209,4 @@
 		pinctrl-1 = <&nfc_int_suspend &nfc_enable_suspend
 				&nfc_clk_req_suspend &nfc_fwdl_suspend>;
 	};
-};
-
-#include "camera/lahaina-camera-sensor-mtp.dtsi"
->>>>>>> e4c629d3
+};