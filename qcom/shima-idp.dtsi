--- conflicted
+++ resolved
@@ -3,7 +3,6 @@
 #include "shima-pmic-overlay.dtsi"
 
 &soc {
-<<<<<<< HEAD
 	gpio_keys {
 		compatible = "gpio-keys";
 		label = "gpio-keys";
@@ -57,8 +56,5 @@
 &battery_charger {
 	qcom,thermal-mitigation = <3000000 1500000 1000000 500000>;
 };
-=======
-};
 
-#include "camera/shima-camera-sensor-idp.dtsi"
->>>>>>> 9734d9b4
+#include "camera/shima-camera-sensor-idp.dtsi"