# SPDX-License-Identifier: (GPL-2.0 OR BSD-2-Clause)
%YAML 1.2
---
$id: http://devicetree.org/schemas/vendor-prefixes.yaml#
$schema: http://devicetree.org/meta-schemas/core.yaml#

title: Devicetree Vendor Prefix Registry

maintainers:
  - Rob Herring <robh@kernel.org>

select: true

properties: {}

patternProperties:
  # Prefixes which are not vendors, but followed the pattern
  # DO NOT ADD NEW PROPERTIES TO THIS LIST
  "^(at25|devbus|dmacap|dsa|exynos|fsi[ab]|gpio-fan|gpio|gpmc|hdmi|i2c-gpio),.*": true
  "^(keypad|m25p|max8952|max8997|max8998|mpmc),.*": true
  "^(pinctrl-single|#pinctrl-single|PowerPC),.*": true
  "^(pl022|pxa-mmc|rcar_sound|rotary-encoder|s5m8767|sdhci),.*": true
  "^(simple-audio-card|st-plgpio|st-spics|ts),.*": true

  # Keep list in alphabetical order.
  "^70mai,.*":
    description: 70mai Co., Ltd.
  "^abilis,.*":
    description: Abilis Systems
  "^abracon,.*":
    description: Abracon Corporation
  "^acer,.*":
    description: Acer Inc.
  "^acme,.*":
    description: Acme Systems srl
  "^actions,.*":
    description: Actions Semiconductor Co., Ltd.
  "^active-semi,.*":
    description: Active-Semi International Inc
  "^ad,.*":
    description: Avionic Design GmbH
  "^adafruit,.*":
    description: Adafruit Industries, LLC
  "^adapteva,.*":
    description: Adapteva, Inc.
  "^adaptrum,.*":
    description: Adaptrum, Inc.
  "^adh,.*":
    description: AD Holdings Plc.
  "^adi,.*":
    description: Analog Devices, Inc.
  "^advantech,.*":
    description: Advantech Corporation
  "^aeroflexgaisler,.*":
    description: Aeroflex Gaisler AB
  "^al,.*":
    description: Annapurna Labs
  "^allegro,.*":
    description: Allegro DVT
  "^allo,.*":
    description: Allo.com
  "^allwinner,.*":
    description: Allwinner Technology Co., Ltd.
  "^alphascale,.*":
    description: AlphaScale Integrated Circuits Systems, Inc.
  "^alps,.*":
    description: Alps Electric Co., Ltd.
  "^altr,.*":
    description: Altera Corp.
  "^amarula,.*":
    description: Amarula Solutions
  "^amazon,.*":
    description: Amazon.com, Inc.
  "^amcc,.*":
    description: Applied Micro Circuits Corporation (APM, formally AMCC)
  "^amd,.*":
    description: Advanced Micro Devices (AMD), Inc.
  "^amediatech,.*":
    description: Shenzhen Amediatech Technology Co., Ltd
  "^amlogic,.*":
    description: Amlogic, Inc.
  "^ampire,.*":
    description: Ampire Co., Ltd.
  "^ams,.*":
    description: AMS AG
  "^amstaos,.*":
    description: AMS-Taos Inc.
  "^analogix,.*":
    description: Analogix Semiconductor, Inc.
  "^andestech,.*":
    description: Andes Technology Corporation
  "^anvo,.*":
    description: Anvo-Systems Dresden GmbH
  "^apm,.*":
    description: Applied Micro Circuits Corporation (APM)
  "^aptina,.*":
    description: Aptina Imaging
  "^arasan,.*":
    description: Arasan Chip Systems
  "^archermind,.*":
    description: ArcherMind Technology (Nanjing) Co., Ltd.
  "^arctic,.*":
    description: Arctic Sand
  "^arcx,.*":
    description: arcx Inc. / Archronix Inc.
  "^aries,.*":
    description: Aries Embedded GmbH
  "^arm,.*":
    description: ARM Ltd.
  "^armadeus,.*":
    description: ARMadeus Systems SARL
  "^arrow,.*":
    description: Arrow Electronics
  "^artesyn,.*":
    description: Artesyn Embedded Technologies Inc.
  "^asahi-kasei,.*":
    description: Asahi Kasei Corp.
  "^asc,.*":
    description: All Sensors Corporation
  "^aspeed,.*":
    description: ASPEED Technology Inc.
  "^asus,.*":
    description: AsusTek Computer Inc.
  "^atlas,.*":
    description: Atlas Scientific LLC
  "^atmel,.*":
    description: Atmel Corporation
  "^auo,.*":
    description: AU Optronics Corporation
  "^auvidea,.*":
    description: Auvidea GmbH
  "^avago,.*":
    description: Avago Technologies
  "^avia,.*":
    description: avia semiconductor
  "^avic,.*":
    description: Shanghai AVIC Optoelectronics Co., Ltd.
  "^avnet,.*":
    description: Avnet, Inc.
  "^awinic,.*":
    description: Shanghai Awinic Technology Co., Ltd.
  "^axentia,.*":
    description: Axentia Technologies AB
  "^axis,.*":
    description: Axis Communications AB
  "^azoteq,.*":
    description: Azoteq (Pty) Ltd
  "^azw,.*":
    description: Shenzhen AZW Technology Co., Ltd.
  "^baikal,.*":
    description: BAIKAL ELECTRONICS, JSC
  "^bananapi,.*":
    description: BIPAI KEJI LIMITED
  "^beacon,.*":
    description: Compass Electronics Group, LLC
  "^beagle,.*":
    description: BeagleBoard.org Foundation
  "^bhf,.*":
    description: Beckhoff Automation GmbH & Co. KG
  "^bitmain,.*":
    description: Bitmain Technologies
  "^boe,.*":
    description: BOE Technology Group Co., Ltd.
  "^bosch,.*":
    description: Bosch Sensortec GmbH
  "^boundary,.*":
    description: Boundary Devices Inc.
  "^broadmobi,.*":
    description: Shanghai Broadmobi Communication Technology Co.,Ltd.
  "^brcm,.*":
    description: Broadcom Corporation
  "^buffalo,.*":
    description: Buffalo, Inc.
  "^bur,.*":
    description: B&R Industrial Automation GmbH
  "^bticino,.*":
    description: Bticino International
  "^calaosystems,.*":
    description: CALAO Systems SAS
  "^calxeda,.*":
    description: Calxeda
  "^capella,.*":
    description: Capella Microsystems, Inc
  "^cascoda,.*":
    description: Cascoda, Ltd.
  "^catalyst,.*":
    description: Catalyst Semiconductor, Inc.
  "^cavium,.*":
    description: Cavium, Inc.
  "^cdns,.*":
    description: Cadence Design Systems Inc.
  "^cdtech,.*":
    description: CDTech(H.K.) Electronics Limited
  "^cellwise,.*":
    description: CellWise Microelectronics Co., Ltd
  "^ceva,.*":
    description: Ceva, Inc.
  "^checkpoint,.*":
    description: Check Point Software Technologies Ltd.
  "^chipidea,.*":
    description: Chipidea, Inc
  "^chipone,.*":
    description: ChipOne
  "^chipspark,.*":
    description: ChipSPARK
  "^chrontel,.*":
    description: Chrontel, Inc.
  "^chrp,.*":
    description: Common Hardware Reference Platform
  "^chunghwa,.*":
    description: Chunghwa Picture Tubes Ltd.
  "^chuwi,.*":
    description: Chuwi Innovation Ltd.
  "^ciaa,.*":
    description: Computadora Industrial Abierta Argentina
  "^cirrus,.*":
    description: Cirrus Logic, Inc.
  "^cloudengines,.*":
    description: Cloud Engines, Inc.
  "^cnm,.*":
    description: Chips&Media, Inc.
  "^cnxt,.*":
    description: Conexant Systems, Inc.
  "^colorfly,.*":
    description: Colorful GRP, Shenzhen Xueyushi Technology Ltd.
  "^compulab,.*":
    description: CompuLab Ltd.
  "^coreriver,.*":
    description: CORERIVER Semiconductor Co.,Ltd.
  "^corpro,.*":
    description: Chengdu Corpro Technology Co., Ltd.
  "^cortina,.*":
    description: Cortina Systems, Inc.
  "^cosmic,.*":
    description: Cosmic Circuits
  "^crane,.*":
    description: Crane Connectivity Solutions
  "^creative,.*":
    description: Creative Technology Ltd
  "^crystalfontz,.*":
    description: Crystalfontz America, Inc.
  "^csky,.*":
    description: Hangzhou C-SKY Microsystems Co., Ltd
  "^csq,.*":
    description: Shenzen Chuangsiqi Technology Co.,Ltd.
  "^cubietech,.*":
    description: Cubietech, Ltd.
  "^cypress,.*":
    description: Cypress Semiconductor Corporation
  "^cznic,.*":
    description: CZ.NIC, z.s.p.o.
  "^dallas,.*":
    description: Maxim Integrated Products (formerly Dallas Semiconductor)
  "^dataimage,.*":
    description: DataImage, Inc.
  "^davicom,.*":
    description: DAVICOM Semiconductor, Inc.
  "^dell,.*":
    description: Dell Inc.
  "^delta,.*":
    description: Delta Electronics, Inc.
  "^denx,.*":
    description: Denx Software Engineering
  "^devantech,.*":
    description: Devantech, Ltd.
  "^dh,.*":
    description: DH electronics GmbH
  "^difrnce,.*":
    description: Shenzhen Yagu Electronic Technology Co., Ltd.
  "^digi,.*":
    description: Digi International Inc.
  "^digilent,.*":
    description: Diglent, Inc.
  "^dioo,.*":
    description: Dioo Microcircuit Co., Ltd
  "^dlc,.*":
    description: DLC Display Co., Ltd.
  "^dlg,.*":
    description: Dialog Semiconductor
  "^dlink,.*":
    description: D-Link Corporation
  "^dmo,.*":
    description: Data Modul AG
  "^domintech,.*":
    description: Domintech Co., Ltd.
  "^dongwoon,.*":
    description: Dongwoon Anatech
  "^dptechnics,.*":
    description: DPTechnics
  "^dragino,.*":
    description: Dragino Technology Co., Limited
  "^dserve,.*":
    description: dServe Technology B.V.
  "^dynaimage,.*":
    description: Dyna-Image
  "^ea,.*":
    description: Embedded Artists AB
  "^ebs-systart,.*":
    description: EBS-SYSTART GmbH
  "^ebv,.*":
    description: EBV Elektronik
  "^eckelmann,.*":
    description: Eckelmann AG
  "^edt,.*":
    description: Emerging Display Technologies
  "^eeti,.*":
    description: eGalax_eMPIA Technology Inc
  "^einfochips,.*":
    description: Einfochips
  "^elan,.*":
    description: Elan Microelectronic Corp.
  "^elgin,.*":
    description: Elgin S/A.
  "^elida,.*":
    description: Shenzhen Elida Technology Co., Ltd.
  "^embest,.*":
    description: Shenzhen Embest Technology Co., Ltd.
  "^emlid,.*":
    description: Emlid, Ltd.
  "^emmicro,.*":
    description: EM Microelectronic
  "^empire-electronix,.*":
    description: Empire Electronix
  "^emtrion,.*":
    description: emtrion GmbH
  "^endless,.*":
    description: Endless Mobile, Inc.
  "^ene,.*":
    description: ENE Technology, Inc.
  "^energymicro,.*":
    description: Silicon Laboratories (formerly Energy Micro AS)
  "^engicam,.*":
    description: Engicam S.r.l.
  "^epcos,.*":
    description: EPCOS AG
  "^epfl,.*":
    description: Ecole Polytechnique Fédérale de Lausanne
  "^epson,.*":
    description: Seiko Epson Corp.
  "^esp,.*":
    description: Espressif Systems Co. Ltd.
  "^est,.*":
    description: ESTeem Wireless Modems
  "^ettus,.*":
    description: NI Ettus Research
  "^eukrea,.*":
    description: Eukréa Electromatique
  "^everest,.*":
    description: Everest Semiconductor Co. Ltd.
  "^everspin,.*":
    description: Everspin Technologies, Inc.
  "^evervision,.*":
    description: Evervision Electronics Co. Ltd.
  "^exar,.*":
    description: Exar Corporation
  "^excito,.*":
    description: Excito
  "^ezchip,.*":
    description: EZchip Semiconductor
  "^facebook,.*":
    description: Facebook
  "^fairphone,.*":
    description: Fairphone B.V.
  "^faraday,.*":
    description: Faraday Technology Corporation
  "^fastrax,.*":
    description: Fastrax Oy
  "^fcs,.*":
    description: Fairchild Semiconductor
  "^feixin,.*":
    description: Shenzhen Feixin Photoelectic Co., Ltd
  "^feiyang,.*":
    description: Shenzhen Fly Young Technology Co.,LTD.
  "^firefly,.*":
    description: Firefly
  "^focaltech,.*":
    description: FocalTech Systems Co.,Ltd
  "^frida,.*":
    description: Shenzhen Frida LCD Co., Ltd.
  "^friendlyarm,.*":
    description: Guangzhou FriendlyARM Computer Tech Co., Ltd
  "^fsl,.*":
    description: Freescale Semiconductor
  "^fujitsu,.*":
    description: Fujitsu Ltd.
  "^gardena,.*":
    description: GARDENA GmbH
  "^gateworks,.*":
    description: Gateworks Corporation
  "^gcw,.*":
    description: Game Consoles Worldwide
  "^ge,.*":
    description: General Electric Company
  "^geekbuying,.*":
    description: GeekBuying
  "^gef,.*":
    description: GE Fanuc Intelligent Platforms Embedded Systems, Inc.
  "^GEFanuc,.*":
    description: GE Fanuc Intelligent Platforms Embedded Systems, Inc.
  "^gemei,.*":
    description: Gemei Digital Technology Co., Ltd.
  "^geniatech,.*":
    description: Geniatech, Inc.
  "^giantec,.*":
    description: Giantec Semiconductor, Inc.
  "^giantplus,.*":
    description: Giantplus Technology Co., Ltd.
  "^globalscale,.*":
    description: Globalscale Technologies, Inc.
  "^globaltop,.*":
    description: GlobalTop Technology, Inc.
  "^gmt,.*":
    description: Global Mixed-mode Technology, Inc.
  "^goodix,.*":
    description: Shenzhen Huiding Technology Co., Ltd.
  "^google,.*":
    description: Google, Inc.
  "^grinn,.*":
    description: Grinn
  "^grmn,.*":
    description: Garmin Limited
  "^gumstix,.*":
    description: Gumstix, Inc.
  "^gw,.*":
    description: Gateworks Corporation
  "^hannstar,.*":
    description: HannStar Display Corporation
  "^haoyu,.*":
    description: Haoyu Microelectronic Co. Ltd.
  "^hardkernel,.*":
    description: Hardkernel Co., Ltd
  "^hideep,.*":
    description: HiDeep Inc.
  "^himax,.*":
    description: Himax Technologies, Inc.
  "^hisilicon,.*":
    description: Hisilicon Limited.
  "^hit,.*":
    description: Hitachi Ltd.
  "^hitex,.*":
    description: Hitex Development Tools
  "^holt,.*":
    description: Holt Integrated Circuits, Inc.
  "^honeywell,.*":
    description: Honeywell
  "^hoperun,.*":
    description: Jiangsu HopeRun Software Co., Ltd.
  "^hp,.*":
    description: Hewlett Packard
  "^hsg,.*":
    description: HannStar Display Co.
  "^holtek,.*":
    description: Holtek Semiconductor, Inc.
  "^hugsun,.*":
    description: Shenzhen Hugsun Technology Co. Ltd.
  "^hwacom,.*":
    description: HwaCom Systems Inc.
  "^hydis,.*":
    description: Hydis Technologies
  "^hyundai,.*":
    description: Hyundai Technology
  "^i2se,.*":
    description: I2SE GmbH
  "^ibm,.*":
    description: International Business Machines (IBM)
  "^icplus,.*":
    description: IC Plus Corp.
  "^idt,.*":
    description: Integrated Device Technologies, Inc.
  "^ifi,.*":
    description: Ingenieurburo Fur Ic-Technologie (I/F/I)
  "^ilitek,.*":
    description: ILI Technology Corporation (ILITEK)
  "^img,.*":
    description: Imagination Technologies Ltd.
  "^imi,.*":
    description: Integrated Micro-Electronics Inc.
  "^incircuit,.*":
    description: In-Circuit GmbH
  "^inet-tek,.*":
    description: Shenzhen iNet Mobile Internet Technology Co., Ltd
  "^infineon,.*":
    description: Infineon Technologies
  "^inforce,.*":
    description: Inforce Computing
  "^ivo,.*":
    description: InfoVision Optoelectronics Kunshan Co. Ltd.
  "^ingenic,.*":
    description: Ingenic Semiconductor
  "^innolux,.*":
    description: Innolux Corporation
  "^inside-secure,.*":
    description: INSIDE Secure
  "^inspur,.*":
    description: Inspur Corporation
  "^intel,.*":
    description: Intel Corporation
  "^intercontrol,.*":
    description: Inter Control Group
  "^invensense,.*":
    description: InvenSense Inc.
  "^inversepath,.*":
    description: Inverse Path
  "^iom,.*":
    description: Iomega Corporation
  "^isee,.*":
    description: ISEE 2007 S.L.
  "^isil,.*":
    description: Intersil
  "^issi,.*":
    description: Integrated Silicon Solutions Inc.
  "^ite,.*":
    description: ITE Tech. Inc.
  "^itead,.*":
    description: ITEAD Intelligent Systems Co.Ltd
  "^iwave,.*":
    description: iWave Systems Technologies Pvt. Ltd.
  "^jdi,.*":
    description: Japan Display Inc.
  "^jedec,.*":
    description: JEDEC Solid State Technology Association
  "^jesurun,.*":
    description: Shenzhen Jesurun Electronics Business Dept.
  "^jianda,.*":
    description: Jiandangjing Technology Co., Ltd.
  "^kam,.*":
    description: Kamstrup A/S
  "^karo,.*":
    description: Ka-Ro electronics GmbH
  "^keithkoep,.*":
    description: Keith & Koep GmbH
  "^keymile,.*":
    description: Keymile GmbH
  "^khadas,.*":
    description: Khadas
  "^kiebackpeter,.*":
    description: Kieback & Peter GmbH
  "^kinetic,.*":
    description: Kinetic Technologies
  "^kingdisplay,.*":
    description: King & Display Technology Co., Ltd.
  "^kingnovel,.*":
    description: Kingnovel Technology Co., Ltd.
  "^kionix,.*":
    description: Kionix, Inc.
  "^kobo,.*":
    description: Rakuten Kobo Inc.
  "^koe,.*":
    description: Kaohsiung Opto-Electronics Inc.
  "^kontron,.*":
    description: Kontron S&T AG
  "^kosagi,.*":
    description: Sutajio Ko-Usagi PTE Ltd.
  "^kyo,.*":
    description: Kyocera Corporation
  "^lacie,.*":
    description: LaCie
  "^laird,.*":
    description: Laird PLC
  "^lamobo,.*":
    description: Ketai Huajie Technology Co., Ltd.
  "^lantiq,.*":
    description: Lantiq Semiconductor
  "^lattice,.*":
    description: Lattice Semiconductor
  "^leadtek,.*":
    description: Shenzhen Leadtek Technology Co., Ltd.
  "^leez,.*":
    description: Leez
  "^lego,.*":
    description: LEGO Systems A/S
  "^lemaker,.*":
    description: Shenzhen LeMaker Technology Co., Ltd.
  "^lenovo,.*":
    description: Lenovo Group Ltd.
  "^lg,.*":
    description: LG Corporation
  "^lgphilips,.*":
    description: LG Display
  "^libretech,.*":
    description: Shenzhen Libre Technology Co., Ltd
  "^licheepi,.*":
    description: Lichee Pi
  "^linaro,.*":
    description: Linaro Limited
  "^linksprite,.*":
    description: LinkSprite Technologies, Inc.
  "^linksys,.*":
    description: Belkin International, Inc. (Linksys)
  "^linutronix,.*":
    description: Linutronix GmbH
  "^linux,.*":
    description: Linux-specific binding
  "^linx,.*":
    description: Linx Technologies
  "^lltc,.*":
    description: Linear Technology Corporation
  "^logicpd,.*":
    description: Logic PD, Inc.
  "^logictechno,.*":
    description: Logic Technologies Limited
  "^longcheer,.*":
    description: Longcheer Technology (Shanghai) Co., Ltd.
  "^loongson,.*":
    description: Loongson Technology Corporation Limited
  "^lsi,.*":
    description: LSI Corp. (LSI Logic)
  "^lwn,.*":
    description: Liebherr-Werk Nenzing GmbH
<<<<<<< HEAD
  "^lxa,.*":
    description: Linux Automation GmbH
=======
  "^lt,.*":
    description: Lontium Semiconductor Corporation
>>>>>>> e4c629d3
  "^macnica,.*":
    description: Macnica Americas
  "^mapleboard,.*":
    description: Mapleboard.org
  "^marvell,.*":
    description: Marvell Technology Group Ltd.
  "^maxbotix,.*":
    description: MaxBotix Inc.
  "^maxim,.*":
    description: Maxim Integrated Products
  "^mbvl,.*":
    description: Mobiveil Inc.
  "^mcube,.*":
    description: mCube
  "^meas,.*":
    description: Measurement Specialties
  "^mecer,.*":
    description: Mustek Limited
  "^mediatek,.*":
    description: MediaTek Inc.
  "^megachips,.*":
    description: MegaChips
  "^mele,.*":
    description: Shenzhen MeLE Digital Technology Ltd.
  "^melexis,.*":
    description: Melexis N.V.
  "^melfas,.*":
    description: MELFAS Inc.
  "^mellanox,.*":
    description: Mellanox Technologies
  "^memsic,.*":
    description: MEMSIC Inc.
  "^menlo,.*":
    description: Menlo Systems GmbH
  "^merrii,.*":
    description: Merrii Technology Co., Ltd.
  "^micrel,.*":
    description: Micrel Inc.
  "^microchip,.*":
    description: Microchip Technology Inc.
  "^microcrystal,.*":
    description: Micro Crystal AG
  "^micron,.*":
    description: Micron Technology Inc.
  "^microsoft,.*":
    description: Microsoft Corporation
  "^mikroe,.*":
    description: MikroElektronika d.o.o.
  "^mikrotik,.*":
    description: MikroTik
  "^miniand,.*":
    description: Miniand Tech
  "^minix,.*":
    description: MINIX Technology Ltd.
  "^miramems,.*":
    description: MiraMEMS Sensing Technology Co., Ltd.
  "^mitsubishi,.*":
    description: Mitsubishi Electric Corporation
  "^mosaixtech,.*":
    description: Mosaix Technologies, Inc.
  "^motorola,.*":
    description: Motorola, Inc.
  "^moxa,.*":
    description: Moxa Inc.
  "^mpl,.*":
    description: MPL AG
  "^mps,.*":
    description: Monolithic Power Systems Inc.
  "^mqmaker,.*":
    description: mqmaker Inc.
  "^mrvl,.*":
    description: Marvell Technology Group Ltd.
    deprecated: true
  "^mscc,.*":
    description: Microsemi Corporation
  "^msi,.*":
    description: Micro-Star International Co. Ltd.
  "^mstar,.*":
    description: MStar Semiconductor, Inc. (acquired by MediaTek Inc.)
  "^mti,.*":
    description: Imagination Technologies Ltd. (formerly MIPS Technologies Inc.)
  "^multi-inno,.*":
    description: Multi-Inno Technology Co.,Ltd
  "^mundoreader,.*":
    description: Mundo Reader S.L.
  "^murata,.*":
    description: Murata Manufacturing Co., Ltd.
  "^mxicy,.*":
    description: Macronix International Co., Ltd.
  "^myir,.*":
    description: MYIR Tech Limited
  "^national,.*":
    description: National Semiconductor
  "^nec,.*":
    description: NEC LCD Technologies, Ltd.
  "^neonode,.*":
    description: Neonode Inc.
  "^netgear,.*":
    description: NETGEAR
  "^netlogic,.*":
    description: Broadcom Corporation (formerly NetLogic Microsystems)
  "^netron-dy,.*":
    description: Netron DY
  "^netxeon,.*":
    description: Shenzhen Netxeon Technology CO., LTD
  "^neweast,.*":
    description: Guangdong Neweast Optoelectronics CO., LTD
  "^nexbox,.*":
    description: Nexbox
  "^nextthing,.*":
    description: Next Thing Co.
  "^newhaven,.*":
    description: Newhaven Display International
  "^ni,.*":
    description: National Instruments
  "^nintendo,.*":
    description: Nintendo
  "^nlt,.*":
    description: NLT Technologies, Ltd.
  "^nokia,.*":
    description: Nokia
  "^nordic,.*":
    description: Nordic Semiconductor
  "^novtech,.*":
    description: NovTech, Inc.
  "^nutsboard,.*":
    description: NutsBoard
  "^nuvoton,.*":
    description: Nuvoton Technology Corporation
  "^nvd,.*":
    description: New Vision Display
  "^nvidia,.*":
    description: NVIDIA
  "^nxp,.*":
    description: NXP Semiconductors
  "^oceanic,.*":
    description: Oceanic Systems (UK) Ltd.
  "^okaya,.*":
    description: Okaya Electric America, Inc.
  "^oki,.*":
    description: Oki Electric Industry Co., Ltd.
  "^olimex,.*":
    description: OLIMEX Ltd.
  "^olpc,.*":
    description: One Laptop Per Child
  "^onion,.*":
    description: Onion Corporation
  "^onnn,.*":
    description: ON Semiconductor Corp.
  "^ontat,.*":
    description: On Tat Industrial Company
  "^opalkelly,.*":
    description: Opal Kelly Incorporated
  "^opencores,.*":
    description: OpenCores.org
  "^openrisc,.*":
    description: OpenRISC.io
  "^option,.*":
    description: Option NV
  "^oranth,.*":
    description: Shenzhen Oranth Technology Co., Ltd.
  "^ORCL,.*":
    description: Oracle Corporation
  "^orisetech,.*":
    description: Orise Technology
  "^ortustech,.*":
    description: Ortus Technology Co., Ltd.
  "^osddisplays,.*":
    description: OSD Displays
  "^overkiz,.*":
    description: Overkiz SAS
  "^ovti,.*":
    description: OmniVision Technologies
  "^oxsemi,.*":
    description: Oxford Semiconductor, Ltd.
  "^ozzmaker,.*":
    description: OzzMaker
  "^panasonic,.*":
    description: Panasonic Corporation
  "^parade,.*":
    description: Parade Technologies Inc.
  "^parallax,.*":
    description: Parallax Inc.
  "^pda,.*":
    description: Precision Design Associates, Inc.
  "^pericom,.*":
    description: Pericom Technology Inc.
  "^pervasive,.*":
    description: Pervasive Displays, Inc.
  "^phicomm,.*":
    description: PHICOMM Co., Ltd.
  "^phytec,.*":
    description: PHYTEC Messtechnik GmbH
  "^picochip,.*":
    description: Picochip Ltd
  "^pine64,.*":
    description: Pine64
  "^pineriver,.*":
    description: Shenzhen PineRiver Designs Co., Ltd.
  "^pixcir,.*":
    description: PIXCIR MICROELECTRONICS Co., Ltd
  "^plantower,.*":
    description: Plantower Co., Ltd
  "^plathome,.*":
    description: Plat\'Home Co., Ltd.
  "^plda,.*":
    description: PLDA
  "^plx,.*":
    description: Broadcom Corporation (formerly PLX Technology)
  "^pni,.*":
    description: PNI Sensor Corporation
  "^pocketbook,.*":
    description: PocketBook International SA
  "^polaroid,.*":
    description: Polaroid Corporation
  "^portwell,.*":
    description: Portwell Inc.
  "^poslab,.*":
    description: Poslab Technology Co., Ltd.
  "^pov,.*":
    description: Point of View International B.V.
  "^powervr,.*":
    description: PowerVR (deprecated, use img)
  "^primux,.*":
    description: Primux Trading, S.L.
  "^probox2,.*":
    description: PROBOX2 (by W2COMP Co., Ltd.)
  "^prt,.*":
    description: Protonic Holland
  "^pulsedlight,.*":
    description: PulsedLight, Inc
  "^purism,.*":
    description: Purism, SPC
  "^qca,.*":
    description: Qualcomm Atheros, Inc.
  "^qcom,.*":
    description: Qualcomm Technologies, Inc
  "^qemu,.*":
    description: QEMU, a generic and open source machine emulator and virtualizer
  "^qi,.*":
    description: Qi Hardware
  "^qihua,.*":
    description: Chengdu Kaixuan Information Technology Co., Ltd.
  "^qiaodian,.*":
    description: QiaoDian XianShi Corporation
  "^qnap,.*":
    description: QNAP Systems, Inc.
  "^radxa,.*":
    description: Radxa
  "^raidsonic,.*":
    description: RaidSonic Technology GmbH
  "^ralink,.*":
    description: Mediatek/Ralink Technology Corp.
  "^ramtron,.*":
    description: Ramtron International
  "^raspberrypi,.*":
    description: Raspberry Pi Foundation
  "^raydium,.*":
    description: Raydium Semiconductor Corp.
  "^rda,.*":
    description: Unisoc Communications, Inc.
  "^realtek,.*":
    description: Realtek Semiconductor Corp.
  "^renesas,.*":
    description: Renesas Electronics Corporation
  "^rervision,.*":
    description: Shenzhen Rervision Technology Co., Ltd.
  "^richtek,.*":
    description: Richtek Technology Corporation
  "^ricoh,.*":
    description: Ricoh Co. Ltd.
  "^rikomagic,.*":
    description: Rikomagic Tech Corp. Ltd
  "^riscv,.*":
    description: RISC-V Foundation
  "^rockchip,.*":
    description: Fuzhou Rockchip Electronics Co., Ltd
  "^rocktech,.*":
    description: ROCKTECH DISPLAYS LIMITED
  "^rohm,.*":
    description: ROHM Semiconductor Co., Ltd
  "^ronbo,.*":
    description: Ronbo Electronics
  "^roofull,.*":
    description: Shenzhen Roofull Technology Co, Ltd
  "^samsung,.*":
    description: Samsung Semiconductor
  "^samtec,.*":
    description: Samtec/Softing company
  "^sancloud,.*":
    description: Sancloud Ltd
  "^sandisk,.*":
    description: Sandisk Corporation
  "^satoz,.*":
    description: Satoz International Co., Ltd
  "^sbs,.*":
    description: Smart Battery System
  "^schindler,.*":
    description: Schindler
  "^seagate,.*":
    description: Seagate Technology PLC
  "^seirobotics,.*":
    description: Shenzhen SEI Robotics Co., Ltd
  "^semtech,.*":
    description: Semtech Corporation
  "^sensirion,.*":
    description: Sensirion AG
  "^sensortek,.*":
    description: Sensortek Technology Corporation
  "^sff,.*":
    description: Small Form Factor Committee
  "^sgd,.*":
    description: Solomon Goldentek Display Corporation
  "^sgmicro,.*":
    description: SG Micro Corp
  "^sgx,.*":
    description: SGX Sensortech
  "^sharp,.*":
    description: Sharp Corporation
  "^shimafuji,.*":
    description: Shimafuji Electric, Inc.
  "^shiratech,.*":
    description: Shiratech Solutions
  "^si-en,.*":
    description: Si-En Technology Ltd.
  "^si-linux,.*":
    description: Silicon Linux Corporation
  "^sifive,.*":
    description: SiFive, Inc.
  "^sigma,.*":
    description: Sigma Designs, Inc.
  "^sii,.*":
    description: Seiko Instruments, Inc.
  "^sil,.*":
    description: Silicon Image
  "^silabs,.*":
    description: Silicon Laboratories
  "^silead,.*":
    description: Silead Inc.
  "^silergy,.*":
    description: Silergy Corp.
  "^silex-insight,.*":
    description: Silex Insight
  "^siliconmitus,.*":
    description: Silicon Mitus, Inc.
  "^simtek,.*":
    description: Cypress Semiconductor Corporation (Simtek Corporation)
  "^sinlinx,.*":
    description: Sinlinx Electronics Technology Co., LTD
  "^sinovoip,.*":
    description: SinoVoip Co., Ltd
  "^sipeed,.*":
    description: Shenzhen Sipeed Technology Co., Ltd.
  "^sirf,.*":
    description: SiRF Technology, Inc.
  "^sis,.*":
    description: Silicon Integrated Systems Corp.
  "^sitronix,.*":
    description: Sitronix Technology Corporation
  "^skyworks,.*":
    description: Skyworks Solutions, Inc.
  "^smartlabs,.*":
    description: SmartLabs LLC
  "^smsc,.*":
    description: Standard Microsystems Corporation
  "^snps,.*":
    description: Synopsys, Inc.
  "^sochip,.*":
    description: Shenzhen SoChip Technology Co., Ltd.
  "^socionext,.*":
    description: Socionext Inc.
  "^solidrun,.*":
    description: SolidRun
  "^solomon,.*":
    description: Solomon Systech Limited
  "^sony,.*":
    description: Sony Corporation
  "^spansion,.*":
    description: Spansion Inc.
  "^sprd,.*":
    description: Spreadtrum Communications Inc.
  "^sst,.*":
    description: Silicon Storage Technology, Inc.
  "^sstar,.*":
    description: Xiamen Xingchen(SigmaStar) Technology Co., Ltd.
      (formerly part of MStar Semiconductor, Inc.)
  "^st,.*":
    description: STMicroelectronics
  "^starry,.*":
    description: Starry Electronic Technology (ShenZhen) Co., LTD
  "^startek,.*":
    description: Startek
  "^ste,.*":
    description: ST-Ericsson
    deprecated: true
  "^stericsson,.*":
    description: ST-Ericsson
  "^st-ericsson,.*":
    description: ST-Ericsson
    deprecated: true
  "^summit,.*":
    description: Summit microelectronics
  "^sunchip,.*":
    description: Shenzhen Sunchip Technology Co., Ltd
  "^SUNW,.*":
    description: Sun Microsystems, Inc
  "^swir,.*":
    description: Sierra Wireless
  "^synaptics,.*":
    description: Synaptics Inc.
  "^synology,.*":
    description: Synology, Inc.
  "^tbs,.*":
    description: TBS Technologies
  "^tbs-biometrics,.*":
    description: Touchless Biometric Systems AG
  "^tcg,.*":
    description: Trusted Computing Group
  "^tcl,.*":
    description: Toby Churchill Ltd.
  "^technexion,.*":
    description: TechNexion
  "^technologic,.*":
    description: Technologic Systems
  "^tempo,.*":
    description: Tempo Semiconductor
  "^techstar,.*":
    description: Shenzhen Techstar Electronics Co., Ltd.
  "^terasic,.*":
    description: Terasic Inc.
  "^tfc,.*":
    description: Three Five Corp
  "^thine,.*":
    description: THine Electronics, Inc.
  "^thingyjp,.*":
    description: thingy.jp
  "^ti,.*":
    description: Texas Instruments
  "^tianma,.*":
    description: Tianma Micro-electronics Co., Ltd.
  "^tlm,.*":
    description: Trusted Logic Mobility
  "^tmt,.*":
    description: Tecon Microprocessor Technologies, LLC.
  "^topeet,.*":
    description: Topeet
  "^toppoly,.*":
    description: TPO (deprecated, use tpo)
    deprecated: true
  "^topwise,.*":
    description: Topwise Communication Co., Ltd.
  "^toradex,.*":
    description: Toradex AG
  "^toshiba,.*":
    description: Toshiba Corporation
  "^toumaz,.*":
    description: Toumaz
  "^tpk,.*":
    description: TPK U.S.A. LLC
  "^tplink,.*":
    description: TP-LINK Technologies Co., Ltd.
  "^tpo,.*":
    description: TPO
  "^tq,.*":
    description: TQ Systems GmbH
  "^tronfy,.*":
    description: Tronfy
  "^tronsmart,.*":
    description: Tronsmart
  "^truly,.*":
    description: Truly Semiconductors Limited
  "^visionox,.*":
    description: Visionox
  "^tsd,.*":
    description: Theobroma Systems Design und Consulting GmbH
  "^tyan,.*":
    description: Tyan Computer Corporation
  "^u-blox,.*":
    description: u-blox
  "^u-boot,.*":
    description: U-Boot bootloader
  "^ucrobotics,.*":
    description: uCRobotics
  "^ubnt,.*":
    description: Ubiquiti Networks
  "^udoo,.*":
    description: Udoo
  "^ugoos,.*":
    description: Ugoos Industrial Co., Ltd.
  "^uniwest,.*":
    description: United Western Technologies Corp (UniWest)
  "^upisemi,.*":
    description: uPI Semiconductor Corp.
  "^urt,.*":
    description: United Radiant Technology Corporation
  "^usi,.*":
    description: Universal Scientific Industrial Co., Ltd.
  "^utoo,.*":
    description: Aigo Digital Technology Co., Ltd.
  "^v3,.*":
    description: V3 Semiconductor
  "^vaisala,.*":
    description: Vaisala
  "^vamrs,.*":
    description: Vamrs Ltd.
  "^variscite,.*":
    description: Variscite Ltd.
  "^via,.*":
    description: VIA Technologies, Inc.
  "^videostrong,.*":
    description: Videostrong Technology Co., Ltd.
  "^virtio,.*":
    description: Virtual I/O Device Specification, developed by the OASIS consortium
  "^vishay,.*":
    description: Vishay Intertechnology, Inc
  "^vitesse,.*":
    description: Vitesse Semiconductor Corporation
  "^vivante,.*":
    description: Vivante Corporation
  "^vocore,.*":
    description: VoCore Studio
  "^voipac,.*":
    description: Voipac Technologies s.r.o.
  "^vot,.*":
    description: Vision Optical Technology Co., Ltd.
  "^vxt,.*":
    description: VXT Ltd
  "^waveshare,.*":
    description: Waveshare Electronics
  "^wd,.*":
    description: Western Digital Corp.
  "^we,.*":
    description: Würth Elektronik GmbH.
  "^wetek,.*":
    description: WeTek Electronics, limited.
  "^wexler,.*":
    description: Wexler
  "^whwave,.*":
    description: Shenzhen whwave Electronics, Inc.
  "^wi2wi,.*":
    description: Wi2Wi, Inc.
  "^winbond,.*":
    description: Winbond Electronics corp.
  "^winstar,.*":
    description: Winstar Display Corp.
  "^wits,.*":
    description: Shenzhen Merrii Technology Co., Ltd. (WITS)
  "^wlf,.*":
    description: Wolfson Microelectronics
  "^wm,.*":
    description: Wondermedia Technologies, Inc.
  "^wobo,.*":
    description: Wobo
  "^x-powers,.*":
    description: X-Powers
  "^xes,.*":
    description: Extreme Engineering Solutions (X-ES)
  "^xiaomi,.*":
    description: Xiaomi Technology Co., Ltd.
  "^xillybus,.*":
    description: Xillybus Ltd.
  "^xingbangda,.*":
    description: Shenzhen Xingbangda Display Technology Co., Ltd
  "^xinpeng,.*":
    description: Shenzhen Xinpeng Technology Co., Ltd
  "^xlnx,.*":
    description: Xilinx
  "^xnano,.*":
    description: Xnano
  "^xunlong,.*":
    description: Shenzhen Xunlong Software CO.,Limited
  "^xylon,.*":
    description: Xylon
  "^ylm,.*":
    description: Shenzhen Yangliming Electronic Technology Co., Ltd.
  "^yna,.*":
    description: YSH & ATIL
  "^yones-toptech,.*":
    description: Yones Toptech Co., Ltd.
  "^ysoft,.*":
    description: Y Soft Corporation a.s.
  "^zarlink,.*":
    description: Zarlink Semiconductor
  "^zeitec,.*":
    description: ZEITEC Semiconductor Co., LTD.
  "^zidoo,.*":
    description: Shenzhen Zidoo Technology Co., Ltd.
  "^zii,.*":
    description: Zodiac Inflight Innovations
  "^zte,.*":
    description: ZTE Corp.
  "^zyxel,.*":
    description: ZyXEL Communications Corp.

  # Normal property name match without a comma
  # These should catch all node/property names without a prefix
  "^[a-zA-Z0-9#_][a-zA-Z0-9+\\-._@]{0,63}$": true
  "^[a-zA-Z0-9+\\-._]*@[0-9a-zA-Z,]*$": true
  "^#.*": true

additionalProperties: false

...<|MERGE_RESOLUTION|>--- conflicted
+++ resolved
@@ -607,13 +607,8 @@
     description: LSI Corp. (LSI Logic)
   "^lwn,.*":
     description: Liebherr-Werk Nenzing GmbH
-<<<<<<< HEAD
   "^lxa,.*":
     description: Linux Automation GmbH
-=======
-  "^lt,.*":
-    description: Lontium Semiconductor Corporation
->>>>>>> e4c629d3
   "^macnica,.*":
     description: Macnica Americas
   "^mapleboard,.*":
