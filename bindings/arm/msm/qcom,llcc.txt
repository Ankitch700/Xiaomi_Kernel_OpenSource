== Introduction==

LLCC (Last Level Cache Controller) provides last level of cache memory in SOC,
that can be shared by multiple clients. Clients here are different cores in the
SOC, the idea is to minimize the local caches at the clients and migrate to
common pool of memory. Cache memory is divided into partitions called slices
which are assigned to clients. Clients can query the slice details, activate
and deactivate them.

Properties:
- compatible:
	Usage: required
	Value type: <string>
	Definition: must be "qcom,sdm845-llcc" or "qcom,lahaina-llcc"
<<<<<<< HEAD
	            or "qcom,shima-llcc" or "qcom,waipio-llcc".
		    "qcom,llcc-v2" must be appended for V2 hardware or
		    "qcom,llcc-v21" for V2.1.
=======
	            or "qcom,shima-llcc" or "qcom,sdxlemur-llcc"
		    "qcom,llcc-v2" must be appended for V2 hardware.
>>>>>>> e4c629d3

- reg:
	Usage: required
	Value Type: <prop-encoded-array>
	Definition: The first element specifies the llcc base start address and
		    the size of the register region. The second element specifies
		    the llcc broadcast base address and size of the register region.

- reg-names:
        Usage: required
        Value Type: <stringlist>
        Definition: Register region names. Must be "llcc_base", "llcc_broadcast_base".

- interrupts:
	Usage: required
	Definition: The interrupt is associated with the llcc edac device.
			It's used for llcc cache single and double bit error detection
			and reporting.

- clocks:
	Usage: required
	Value type: <prop-encoded-array>
	Definition:  List of phandles and clock specifier pairs for the llcc perfmon
		     trace feature support.

- clock-names:
	Usage: required
	Value type: <stringlist>
	Definition: List of clock input name strings sorted in the same
		    order as the clocks property. Definition must have
		    "qdss_clk"
Example:

	cache-controller@1100000 {
		compatible = "qcom,sdm845-llcc";
		reg = <0x1100000 0x200000>, <0x1300000 0x50000> ;
		reg-names = "llcc_base", "llcc_broadcast_base";
		interrupts = <GIC_SPI 582 IRQ_TYPE_LEVEL_HIGH>;
		clocks = <&clock_aop QDSS_CLK>;
		clock-names = "qdss_clk";
	};<|MERGE_RESOLUTION|>--- conflicted
+++ resolved
@@ -12,14 +12,10 @@
 	Usage: required
 	Value type: <string>
 	Definition: must be "qcom,sdm845-llcc" or "qcom,lahaina-llcc"
-<<<<<<< HEAD
-	            or "qcom,shima-llcc" or "qcom,waipio-llcc".
+	            or "qcom,shima-llcc" or "qcom,waipio-llcc"
+		    or "qcom,sdxlemur-llcc".
 		    "qcom,llcc-v2" must be appended for V2 hardware or
 		    "qcom,llcc-v21" for V2.1.
-=======
-	            or "qcom,shima-llcc" or "qcom,sdxlemur-llcc"
-		    "qcom,llcc-v2" must be appended for V2 hardware.
->>>>>>> e4c629d3
 
 - reg:
 	Usage: required
