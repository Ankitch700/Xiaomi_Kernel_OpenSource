--- conflicted
+++ resolved
@@ -240,12 +240,8 @@
 	 */
 	folio_zero_range(folio, offset, length);
 
-<<<<<<< HEAD
 	cleancache_invalidate_page(folio->mapping, &folio->page);
-	if (folio_has_private(folio))
-=======
 	if (folio_needs_release(folio))
->>>>>>> df1a7cc5
 		folio_invalidate(folio, offset, length);
 	if (!folio_test_large(folio))
 		return true;
