// SPDX-License-Identifier: GPL-2.0
/*
 * This file contains common generic and tag-based KASAN error reporting code.
 *
 * Copyright (c) 2014 Samsung Electronics Co., Ltd.
 * Author: Andrey Ryabinin <ryabinin.a.a@gmail.com>
 *
 * Some code borrowed from https://github.com/xairy/kasan-prototype by
 *        Andrey Konovalov <andreyknvl@gmail.com>
 *
 * This program is free software; you can redistribute it and/or modify
 * it under the terms of the GNU General Public License version 2 as
 * published by the Free Software Foundation.
 *
 */

#include <linux/bitops.h>
#include <linux/ftrace.h>
#include <linux/init.h>
#include <linux/kernel.h>
#include <linux/mm.h>
#include <linux/printk.h>
#include <linux/sched.h>
#include <linux/slab.h>
#include <linux/stackdepot.h>
#include <linux/stacktrace.h>
#include <linux/string.h>
#include <linux/types.h>
#include <linux/kasan.h>
#include <linux/module.h>

#include <asm/sections.h>

#include "kasan.h"
#include "../slab.h"

/* Shadow layout customization. */
#define SHADOW_BYTES_PER_BLOCK 1
#define SHADOW_BLOCKS_PER_ROW 16
#define SHADOW_BYTES_PER_ROW (SHADOW_BLOCKS_PER_ROW * SHADOW_BYTES_PER_BLOCK)
#define SHADOW_ROWS_AROUND_ADDR 2

static unsigned long kasan_flags;

#define KASAN_BIT_REPORTED	0
#define KASAN_BIT_MULTI_SHOT	1

bool kasan_save_enable_multi_shot(void)
{
	return test_and_set_bit(KASAN_BIT_MULTI_SHOT, &kasan_flags);
}
EXPORT_SYMBOL_GPL(kasan_save_enable_multi_shot);

void kasan_restore_multi_shot(bool enabled)
{
	if (!enabled)
		clear_bit(KASAN_BIT_MULTI_SHOT, &kasan_flags);
}
EXPORT_SYMBOL_GPL(kasan_restore_multi_shot);

static int __init kasan_set_multi_shot(char *str)
{
	set_bit(KASAN_BIT_MULTI_SHOT, &kasan_flags);
	return 1;
}
__setup("kasan_multi_shot", kasan_set_multi_shot);

static void print_error_description(struct kasan_access_info *info)
{
	pr_err("BUG: KASAN: %s in %pS\n",
		get_bug_type(info), (void *)info->ip);
	pr_err("%s of size %zu at addr %px by task %s/%d\n",
		info->is_write ? "Write" : "Read", info->access_size,
		info->access_addr, current->comm, task_pid_nr(current));
}

static DEFINE_SPINLOCK(report_lock);

static void start_report(unsigned long *flags)
{
	/*
	 * Make sure we don't end up in loop.
	 */
	kasan_disable_current();
	spin_lock_irqsave(&report_lock, *flags);
	pr_err("==================================================================\n");
}

static void end_report(unsigned long *flags)
{
	pr_err("==================================================================\n");
	add_taint(TAINT_BAD_PAGE, LOCKDEP_NOW_UNRELIABLE);
	spin_unlock_irqrestore(&report_lock, *flags);
	if (panic_on_warn)
		panic("panic_on_warn set ...\n");
	kasan_enable_current();
}

static void print_track(struct kasan_track *track, const char *prefix)
{
	pr_err("%s by task %u:\n", prefix, track->pid);
	if (track->stack) {
		struct stack_trace trace;

		depot_fetch_stack(track->stack, &trace);
		print_stack_trace(&trace, 0);
	} else {
		pr_err("(stack is not available)\n");
	}
}

static struct page *addr_to_page(const void *addr)
{
	if ((addr >= (void *)PAGE_OFFSET) &&
			(addr < high_memory))
		return virt_to_head_page(addr);
	return NULL;
}

static void describe_object_addr(struct kmem_cache *cache, void *object,
				const void *addr)
{
	unsigned long access_addr = (unsigned long)addr;
	unsigned long object_addr = (unsigned long)object;
	const char *rel_type;
	int rel_bytes;

	pr_err("The buggy address belongs to the object at %px\n"
	       " which belongs to the cache %s of size %d\n",
		object, cache->name, cache->object_size);

	if (!addr)
		return;

	if (access_addr < object_addr) {
		rel_type = "to the left";
		rel_bytes = object_addr - access_addr;
	} else if (access_addr >= object_addr + cache->object_size) {
		rel_type = "to the right";
		rel_bytes = access_addr - (object_addr + cache->object_size);
	} else {
		rel_type = "inside";
		rel_bytes = access_addr - object_addr;
	}

	pr_err("The buggy address is located %d bytes %s of\n"
	       " %d-byte region [%px, %px)\n",
		rel_bytes, rel_type, cache->object_size, (void *)object_addr,
		(void *)(object_addr + cache->object_size));
}

static void describe_object(struct kmem_cache *cache, void *object,
				const void *addr)
{
	struct kasan_alloc_meta *alloc_info = get_alloc_info(cache, object);

	if (cache->flags & SLAB_KASAN) {
		print_track(&alloc_info->alloc_track, "Allocated");
		pr_err("\n");
		print_track(&alloc_info->free_track, "Freed");
		pr_err("\n");
	}

	describe_object_addr(cache, object, addr);
}

static inline bool kernel_or_module_addr(const void *addr)
{
	if (addr >= (void *)_stext && addr < (void *)_end)
		return true;
	if (is_module_address((unsigned long)addr))
		return true;
	return false;
}

static inline bool init_task_stack_addr(const void *addr)
{
	return addr >= (void *)&init_thread_union.stack &&
		(addr <= (void *)&init_thread_union.stack +
			sizeof(init_thread_union.stack));
}

static void print_address_description(void *addr)
{
	struct page *page = addr_to_page(addr);

	dump_stack();
	pr_err("\n");

	if (page && PageSlab(page)) {
		struct kmem_cache *cache = page->slab_cache;
		void *object = nearest_obj(cache, page,	addr);

		describe_object(cache, object, addr);
	}

	if (kernel_or_module_addr(addr) && !init_task_stack_addr(addr)) {
		pr_err("The buggy address belongs to the variable:\n");
		pr_err(" %pS\n", addr);
	}

	if (page) {
		pr_err("The buggy address belongs to the page:\n");
		dump_page(page, "kasan: bad access detected");
	}
}

static bool row_is_guilty(const void *row, const void *guilty)
{
	return (row <= guilty) && (guilty < row + SHADOW_BYTES_PER_ROW);
}

static int shadow_pointer_offset(const void *row, const void *shadow)
{
	/* The length of ">ff00ff00ff00ff00: " is
	 *    3 + (BITS_PER_LONG/8)*2 chars.
	 */
	return 3 + (BITS_PER_LONG/8)*2 + (shadow - row)*2 +
		(shadow - row) / SHADOW_BYTES_PER_BLOCK + 1;
}

static void print_shadow_for_address(const void *addr)
{
	int i;
	const void *shadow = kasan_mem_to_shadow(addr);
	const void *shadow_row;

	shadow_row = (void *)round_down((unsigned long)shadow,
					SHADOW_BYTES_PER_ROW)
		- SHADOW_ROWS_AROUND_ADDR * SHADOW_BYTES_PER_ROW;

	pr_err("Memory state around the buggy address:\n");

	for (i = -SHADOW_ROWS_AROUND_ADDR; i <= SHADOW_ROWS_AROUND_ADDR; i++) {
		const void *kaddr = kasan_shadow_to_mem(shadow_row);
		char buffer[4 + (BITS_PER_LONG/8)*2];
		char shadow_buf[SHADOW_BYTES_PER_ROW];

		snprintf(buffer, sizeof(buffer),
			(i == 0) ? ">%px: " : " %px: ", kaddr);
		/*
		 * We should not pass a shadow pointer to generic
		 * function, because generic functions may try to
		 * access kasan mapping for the passed address.
		 */
		memcpy(shadow_buf, shadow_row, SHADOW_BYTES_PER_ROW);
		print_hex_dump(KERN_ERR, buffer,
			DUMP_PREFIX_NONE, SHADOW_BYTES_PER_ROW, 1,
			shadow_buf, SHADOW_BYTES_PER_ROW, 0);

		if (row_is_guilty(shadow_row, shadow))
			pr_err("%*c\n",
				shadow_pointer_offset(shadow_row, shadow),
				'^');

		shadow_row += SHADOW_BYTES_PER_ROW;
	}
}

static bool report_enabled(void)
{
	if (current->kasan_depth)
		return false;
	if (test_bit(KASAN_BIT_MULTI_SHOT, &kasan_flags))
		return true;
	return !test_and_set_bit(KASAN_BIT_REPORTED, &kasan_flags);
}

void kasan_report_invalid_free(void *object, unsigned long ip)
{
	unsigned long flags;

	start_report(&flags);
	pr_err("BUG: KASAN: double-free or invalid-free in %pS\n", (void *)ip);
	print_tags(get_tag(object), reset_tag(object));
	object = reset_tag(object);
	pr_err("\n");
	print_address_description(object);
	pr_err("\n");
	print_shadow_for_address(object);
<<<<<<< HEAD
	kasan_end_report(&flags);
#ifdef CONFIG_MTK_MM_DEBUG
	/* trigger KE to get the KAsan corruption message */
	BUG();
#endif
}

static void kasan_report_error(struct kasan_access_info *info)
{
	unsigned long flags;

	kasan_start_report(&flags);

	print_error_description(info);
	pr_err("\n");

	if (!addr_has_shadow(info)) {
		dump_stack();
	} else {
		print_address_description((void *)info->access_addr);
		pr_err("\n");
		print_shadow_for_address(info->first_bad_addr);
	}

	kasan_end_report(&flags);
#ifdef CONFIG_MTK_MM_DEBUG
	/* trigger KE to get the KAsan corruption message */
	BUG();
#endif
}

static unsigned long kasan_flags;

#define KASAN_BIT_REPORTED	0
#define KASAN_BIT_MULTI_SHOT	1

bool kasan_save_enable_multi_shot(void)
{
	return test_and_set_bit(KASAN_BIT_MULTI_SHOT, &kasan_flags);
}
EXPORT_SYMBOL_GPL(kasan_save_enable_multi_shot);

void kasan_restore_multi_shot(bool enabled)
{
	if (!enabled)
		clear_bit(KASAN_BIT_MULTI_SHOT, &kasan_flags);
=======
	end_report(&flags);
>>>>>>> ef55d526
}

void __kasan_report(unsigned long addr, size_t size, bool is_write, unsigned long ip)
{
	struct kasan_access_info info;
	void *tagged_addr;
	void *untagged_addr;
	unsigned long flags;

	if (likely(!report_enabled()))
		return;

	disable_trace_on_warning();

	tagged_addr = (void *)addr;
	untagged_addr = reset_tag(tagged_addr);

	info.access_addr = tagged_addr;
	if (addr_has_shadow(untagged_addr))
		info.first_bad_addr = find_first_bad_addr(tagged_addr, size);
	else
		info.first_bad_addr = untagged_addr;
	info.access_size = size;
	info.is_write = is_write;
	info.ip = ip;

	start_report(&flags);

	print_error_description(&info);
	if (addr_has_shadow(untagged_addr))
		print_tags(get_tag(tagged_addr), info.first_bad_addr);
	pr_err("\n");

	if (addr_has_shadow(untagged_addr)) {
		print_address_description(untagged_addr);
		pr_err("\n");
		print_shadow_for_address(info.first_bad_addr);
	} else {
		dump_stack();
	}

	end_report(&flags);
}<|MERGE_RESOLUTION|>--- conflicted
+++ resolved
@@ -278,12 +278,9 @@
 	print_address_description(object);
 	pr_err("\n");
 	print_shadow_for_address(object);
-<<<<<<< HEAD
-	kasan_end_report(&flags);
-#ifdef CONFIG_MTK_MM_DEBUG
+	end_report(&flags);
 	/* trigger KE to get the KAsan corruption message */
 	BUG();
-#endif
 }
 
 static void kasan_report_error(struct kasan_access_info *info)
@@ -325,9 +322,7 @@
 {
 	if (!enabled)
 		clear_bit(KASAN_BIT_MULTI_SHOT, &kasan_flags);
-=======
 	end_report(&flags);
->>>>>>> ef55d526
 }
 
 void __kasan_report(unsigned long addr, size_t size, bool is_write, unsigned long ip)
