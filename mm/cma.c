--- conflicted
+++ resolved
@@ -24,11 +24,7 @@
 #include <linux/memblock.h>
 #include <linux/err.h>
 #include <linux/mm.h>
-<<<<<<< HEAD
 #include <linux/module.h>
-#include <linux/mutex.h>
-=======
->>>>>>> 6efb943b
 #include <linux/sizes.h>
 #include <linux/slab.h>
 #include <linux/log2.h>
@@ -469,9 +465,8 @@
 				bitmap_maxno, start, bitmap_count, mask,
 				offset);
 		if (bitmap_no >= bitmap_maxno) {
-<<<<<<< HEAD
 			if ((num_attempts < max_retries) && (ret == -EBUSY)) {
-				mutex_unlock(&cma->lock);
+				spin_unlock_irq(&cma->lock);
 
 				if (fatal_signal_pending(current))
 					break;
@@ -489,13 +484,9 @@
 				num_attempts++;
 				continue;
 			} else {
-				mutex_unlock(&cma->lock);
+				spin_unlock_irq(&cma->lock);
 				break;
 			}
-=======
-			spin_unlock_irq(&cma->lock);
-			break;
->>>>>>> 6efb943b
 		}
 		bitmap_set(cma->bitmap, bitmap_no, bitmap_count);
 		/*
