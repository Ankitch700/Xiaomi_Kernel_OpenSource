--- conflicted
+++ resolved
@@ -1295,15 +1295,11 @@
 	"swap_ra",
 	"swap_ra_hit",
 #endif
-<<<<<<< HEAD
 #ifdef CONFIG_SPECULATIVE_PAGE_FAULT
 	"speculative_pgfault_anon",
 	"speculative_pgfault_file",
 #endif
 #endif /* CONFIG_VM_EVENT_COUNTERS */
-=======
-#endif /* CONFIG_VM_EVENTS_COUNTERS */
->>>>>>> 5e52a76e
 };
 #endif /* CONFIG_PROC_FS || CONFIG_SYSFS || CONFIG_NUMA */
 
