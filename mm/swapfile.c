--- conflicted
+++ resolved
@@ -49,15 +49,8 @@
 #include "internal.h"
 #include "swap.h"
 
-<<<<<<< HEAD
-#if IS_ENABLED(CONFIG_MTK_VM_DEBUG)
 #define CLUSTER_FLAG_FREE	1 /* This cluster is free */
 #define CLUSTER_FLAG_NONFULL	2 /* This cluster on nonfull list  */
-#endif
-=======
-#define CLUSTER_FLAG_FREE	1 /* This cluster is free */
-#define CLUSTER_FLAG_NONFULL	2 /* This cluster on nonfull list  */
->>>>>>> f2c59620
 
 static bool swap_count_continued(struct swap_info_struct *, pgoff_t,
 				 unsigned char);
@@ -299,7 +292,6 @@
 #endif
 #define LATENCY_LIMIT		256
 
-#if IS_ENABLED(CONFIG_MTK_VM_DEBUG)
 static inline bool cluster_is_free(struct swap_cluster_info *info)
 {
 	return info->flags & CLUSTER_FLAG_FREE;
@@ -310,18 +302,6 @@
 {
 	return ci - si->cluster_info;
 }
-#else
-static inline bool cluster_is_free(struct swap_cluster_info *info)
-{
-	return info->flags & CLUSTER_FLAG_FREE;
-}
-
-static inline unsigned int cluster_index(struct swap_info_struct *si,
-					 struct swap_cluster_info *ci)
-{
-	return ci - si->cluster_info;
-}
-#endif
 
 static inline struct swap_cluster_info *lock_cluster(struct swap_info_struct *si,
 						     unsigned long offset)
@@ -369,7 +349,6 @@
 		spin_unlock(&si->lock);
 }
 
-#if IS_ENABLED(CONFIG_MTK_VM_DEBUG)
 /* Add a cluster to discard list and schedule it to do discard */
 static void swap_cluster_schedule_discard(struct swap_info_struct *si,
 		struct swap_cluster_info *ci)
@@ -428,66 +407,6 @@
 		spin_unlock(&ci->lock);
 	}
 }
-#else
-/* Add a cluster to discard list and schedule it to do discard */
-static void swap_cluster_schedule_discard(struct swap_info_struct *si,
-		struct swap_cluster_info *ci)
-{
-	unsigned int idx = cluster_index(si, ci);
-	/*
-	 * If scan_swap_map_slots() can't find a free cluster, it will check
-	 * si->swap_map directly. To make sure the discarding cluster isn't
-	 * taken by scan_swap_map_slots(), mark the swap entries bad (occupied).
-	 * It will be cleared after discard
-	 */
-	memset(si->swap_map + idx * SWAPFILE_CLUSTER,
-			SWAP_MAP_BAD, SWAPFILE_CLUSTER);
-
-	if (ci->flags)
-		list_move_tail(&ci->list, &si->discard_clusters);
-	else
-		list_add_tail(&ci->list, &si->discard_clusters);
-	ci->flags = 0;
-	schedule_work(&si->discard_work);
-}
-
-static void __free_cluster(struct swap_info_struct *si, struct swap_cluster_info *ci)
-{
-	if (ci->flags & CLUSTER_FLAG_NONFULL)
-		list_move_tail(&ci->list, &si->free_clusters);
-	else
-		list_add_tail(&ci->list, &si->free_clusters);
-	ci->flags = CLUSTER_FLAG_FREE;
-}
-
-/*
- * Doing discard actually. After a cluster discard is finished, the cluster
- * will be added to free cluster list. caller should hold si->lock.
-*/
-static void swap_do_scheduled_discard(struct swap_info_struct *si)
-{
-	struct swap_cluster_info *ci;
-	unsigned int idx;
-
-	while (!list_empty(&si->discard_clusters)) {
-		ci = list_first_entry(&si->discard_clusters, struct swap_cluster_info, list);
-		list_del(&ci->list);
-		idx = cluster_index(si, ci);
-		spin_unlock(&si->lock);
-
-		discard_swap_cluster(si, idx * SWAPFILE_CLUSTER,
-				SWAPFILE_CLUSTER);
-
-		spin_lock(&si->lock);
-
-		spin_lock(&ci->lock);
-		__free_cluster(si, ci);
-		memset(si->swap_map + idx * SWAPFILE_CLUSTER,
-				0, SWAPFILE_CLUSTER);
-		spin_unlock(&ci->lock);
-	}
-}
-#endif
 
 static void swap_discard_work(struct work_struct *work)
 {
@@ -508,7 +427,6 @@
 	complete(&si->comp);
 }
 
-#if IS_ENABLED(CONFIG_MTK_VM_DEBUG)
 static struct swap_cluster_info *alloc_cluster(struct swap_info_struct *si, unsigned long idx)
 {
 	struct swap_cluster_info *ci = list_first_entry(&si->free_clusters, struct swap_cluster_info, list);
@@ -519,18 +437,6 @@
 	ci->flags = 0;
 	return ci;
 }
-#else
-static struct swap_cluster_info *alloc_cluster(struct swap_info_struct *si, unsigned long idx)
-{
-	struct swap_cluster_info *ci = list_first_entry(&si->free_clusters, struct swap_cluster_info, list);
-
-	VM_BUG_ON(cluster_index(si, ci) != idx);
-	list_del(&ci->list);
-	ci->count = 0;
-	ci->flags = 0;
-	return ci;
-}
-#endif
 
 static void free_cluster(struct swap_info_struct *si, struct swap_cluster_info *ci)
 {
@@ -596,21 +502,10 @@
 	if (!ci->count)
 		return free_cluster(p, ci);
 
-<<<<<<< HEAD
-#if IS_ENABLED(CONFIG_MTK_VM_DEBUG)
 	if (!(ci->flags & CLUSTER_FLAG_NONFULL)) {
 		list_add_tail(&ci->list, &p->nonfull_clusters[ci->order]);
 		ci->flags |= CLUSTER_FLAG_NONFULL;
 	}
-#else
-	if (ci->state == CLUSTER_STATE_SCANNED) {
-=======
-	if (!(ci->flags & CLUSTER_FLAG_NONFULL)) {
->>>>>>> f2c59620
-		list_add_tail(&ci->list, &p->nonfull_clusters[ci->order]);
-		ci->flags |= CLUSTER_FLAG_NONFULL;
-	}
-#endif
 }
 
 /*
@@ -650,7 +545,6 @@
 	return true;
 }
 
-#if IS_ENABLED(CONFIG_MTK_VM_DEBUG)
 /*
  * Try to get swap entries with specified order from current cpu's swap entry
  * pool (a cluster). This might involve allocating a new cluster for current CPU
@@ -722,79 +616,6 @@
 	cluster->next[order] = tmp < max ? tmp : SWAP_NEXT_INVALID;
 	return true;
 }
-#else
-/*
- * Try to get swap entries with specified order from current cpu's swap entry
- * pool (a cluster). This might involve allocating a new cluster for current CPU
- * too.
- */
-static bool scan_swap_map_try_ssd_cluster(struct swap_info_struct *si,
-	unsigned long *offset, unsigned long *scan_base, int order)
-{
-	unsigned int nr_pages = 1 << order;
-	struct percpu_cluster *cluster;
-	struct swap_cluster_info *ci;
-	unsigned int tmp, max;
-
-new_cluster:
-	cluster = this_cpu_ptr(si->percpu_cluster);
-	tmp = cluster->next[order];
-	if (tmp == SWAP_NEXT_INVALID) {
-		if (!list_empty(&si->free_clusters)) {
-			ci = list_first_entry(&si->free_clusters, struct swap_cluster_info, list);
-			list_del(&ci->list);
-			spin_lock(&ci->lock);
-			ci->order = order;
-			ci->flags = 0;
-			spin_unlock(&ci->lock);
-			tmp = cluster_index(si, ci) * SWAPFILE_CLUSTER;
-		} else if (!list_empty(&si->nonfull_clusters[order])) {
-			ci = list_first_entry(&si->nonfull_clusters[order], struct swap_cluster_info, list);
-			list_del(&ci->list);
-			spin_lock(&ci->lock);
-			ci->flags = 0;
-			spin_unlock(&ci->lock);
-			tmp = cluster_index(si, ci) * SWAPFILE_CLUSTER;
-		} else if (!list_empty(&si->discard_clusters)) {
-			/*
-			 * we don't have free cluster but have some clusters in
-			 * discarding, do discard now and reclaim them, then
-			 * reread cluster_next_cpu since we dropped si->lock
-			 */
-			swap_do_scheduled_discard(si);
-			*scan_base = this_cpu_read(*si->cluster_next_cpu);
-			*offset = *scan_base;
-			goto new_cluster;
-		} else
-			return false;
-	}
-
-	/*
-	 * Other CPUs can use our cluster if they can't find a free cluster,
-	 * check if there is still free entry in the cluster, maintaining
-	 * natural alignment.
-	 */
-	max = min_t(unsigned long, si->max, ALIGN(tmp + 1, SWAPFILE_CLUSTER));
-	if (tmp < max) {
-		ci = lock_cluster(si, tmp);
-		while (tmp < max) {
-			if (swap_range_empty(si->swap_map, tmp, nr_pages))
-				break;
-			tmp += nr_pages;
-		}
-		unlock_cluster(ci);
-	}
-	if (tmp >= max) {
-		cluster->next[order] = SWAP_NEXT_INVALID;
-		goto new_cluster;
-	}
-	*offset = tmp;
-	*scan_base = tmp;
-	tmp += nr_pages;
-	cluster->next[order] = tmp < max ? tmp : SWAP_NEXT_INVALID;
-	return true;
-}
-#endif
 
 static void __del_from_avail_list(struct swap_info_struct *p)
 {
@@ -1156,15 +977,8 @@
 	ci = lock_cluster(si, offset);
 	memset(si->swap_map + offset, 0, SWAPFILE_CLUSTER);
 	ci->count = 0;
-<<<<<<< HEAD
-#if IS_ENABLED(CONFIG_MTK_VM_DEBUG)
 	ci->order = 0;
 	ci->flags = 0;
-#endif
-=======
-	ci->order = 0;
-	ci->flags = 0;
->>>>>>> f2c59620
 	free_cluster(si, ci);
 	unlock_cluster(ci);
 	swap_range_free(si, offset, SWAPFILE_CLUSTER);
@@ -3178,15 +2992,7 @@
 				continue;
 			if (ci->count)
 				continue;
-<<<<<<< HEAD
-#if IS_ENABLED(CONFIG_MTK_VM_DEBUG)
 			ci->flags = CLUSTER_FLAG_FREE;
-#else
-			ci->state = CLUSTER_STATE_FREE;
-#endif
-=======
-			ci->flags = CLUSTER_FLAG_FREE;
->>>>>>> f2c59620
 			list_add_tail(&ci->list, &p->free_clusters);
 		}
 	}
