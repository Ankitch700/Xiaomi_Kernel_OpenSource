--- conflicted
+++ resolved
@@ -393,12 +393,8 @@
 			current->swap_in++;
 #endif
 			count_vm_event(PSWPIN);
-<<<<<<< HEAD
-		}
-		return ret;
-=======
-		goto out;
->>>>>>> 32bc956b
+		}
+		goto out;
 	}
 
 	ret = bdev_read_page(sis->bdev, swap_page_sector(page), page);
