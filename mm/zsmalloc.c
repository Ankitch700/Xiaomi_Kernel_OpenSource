--- conflicted
+++ resolved
@@ -246,10 +246,7 @@
 	struct work_struct free_work;
 #endif
 	spinlock_t lock;
-<<<<<<< HEAD
-=======
 	atomic_t compaction_in_progress;
->>>>>>> c9e71408
 };
 
 struct zspage {
@@ -2207,10 +2204,7 @@
 
 	init_deferred_free(pool);
 	spin_lock_init(&pool->lock);
-<<<<<<< HEAD
-=======
 	atomic_set(&pool->compaction_in_progress, 0);
->>>>>>> c9e71408
 
 	pool->name = kstrdup(name, GFP_KERNEL);
 	if (!pool->name)
