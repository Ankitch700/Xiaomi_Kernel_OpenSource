/*
 *  linux/mm/page_alloc.c
 *
 *  Manages the free list, the system allocates free pages here.
 *  Note that kmalloc() lives in slab.c
 *
 *  Copyright (C) 1991, 1992, 1993, 1994  Linus Torvalds
 *  Swap reorganised 29.12.95, Stephen Tweedie
 *  Support of BIGMEM added by Gerhard Wichert, Siemens AG, July 1999
 *  Reshaped it to be a zoned allocator, Ingo Molnar, Red Hat, 1999
 *  Discontiguous memory support, Kanoj Sarcar, SGI, Nov 1999
 *  Zone balancing, Kanoj Sarcar, SGI, Jan 2000
 *  Per cpu hot/cold page lists, bulk allocation, Martin J. Bligh, Sept 2002
 *          (lots of bits borrowed from Ingo Molnar & Andrew Morton)
 */

#include <linux/stddef.h>
#include <linux/mm.h>
#include <linux/swap.h>
#include <linux/interrupt.h>
#include <linux/pagemap.h>
#include <linux/jiffies.h>
#include <linux/bootmem.h>
#include <linux/memblock.h>
#include <linux/compiler.h>
#include <linux/kernel.h>
#include <linux/kasan.h>
#include <linux/module.h>
#include <linux/suspend.h>
#include <linux/pagevec.h>
#include <linux/blkdev.h>
#include <linux/slab.h>
#include <linux/ratelimit.h>
#include <linux/oom.h>
#include <linux/topology.h>
#include <linux/sysctl.h>
#include <linux/cpu.h>
#include <linux/cpuset.h>
#include <linux/memory_hotplug.h>
#include <linux/nodemask.h>
#include <linux/vmalloc.h>
#include <linux/vmstat.h>
#include <linux/mempolicy.h>
#include <linux/memremap.h>
#include <linux/stop_machine.h>
#include <linux/sort.h>
#include <linux/pfn.h>
#include <linux/backing-dev.h>
#include <linux/fault-inject.h>
#include <linux/page-isolation.h>
#include <linux/page_ext.h>
#include <linux/debugobjects.h>
#include <linux/kmemleak.h>
#include <linux/compaction.h>
#include <trace/events/kmem.h>
#include <trace/events/oom.h>
#include <linux/prefetch.h>
#include <linux/mm_inline.h>
#include <linux/migrate.h>
#include <linux/hugetlb.h>
#include <linux/sched/rt.h>
#include <linux/sched/mm.h>
#include <linux/page_owner.h>
#include <linux/kthread.h>
#include <linux/memcontrol.h>
#include <linux/show_mem_notifier.h>
#include <linux/ftrace.h>
#include <linux/lockdep.h>
#include <linux/nmi.h>
#include <linux/psi.h>

#include <asm/sections.h>
#include <asm/tlbflush.h>
#include <asm/div64.h>
#include "internal.h"

/* prevent >1 _updater_ of zone percpu pageset ->high and ->batch fields */
static DEFINE_MUTEX(pcp_batch_high_lock);
#define MIN_PERCPU_PAGELIST_FRACTION	(8)

#ifdef CONFIG_USE_PERCPU_NUMA_NODE_ID
DEFINE_PER_CPU(int, numa_node);
EXPORT_PER_CPU_SYMBOL(numa_node);
#endif

DEFINE_STATIC_KEY_TRUE(vm_numa_stat_key);

#ifdef CONFIG_HAVE_MEMORYLESS_NODES
/*
 * N.B., Do NOT reference the '_numa_mem_' per cpu variable directly.
 * It will not be defined when CONFIG_HAVE_MEMORYLESS_NODES is not defined.
 * Use the accessor functions set_numa_mem(), numa_mem_id() and cpu_to_mem()
 * defined in <linux/topology.h>.
 */
DEFINE_PER_CPU(int, _numa_mem_);		/* Kernel "local memory" node */
EXPORT_PER_CPU_SYMBOL(_numa_mem_);
int _node_numa_mem_[MAX_NUMNODES];
#endif

/* work_structs for global per-cpu drains */
DEFINE_MUTEX(pcpu_drain_mutex);
DEFINE_PER_CPU(struct work_struct, pcpu_drain);

#ifdef CONFIG_GCC_PLUGIN_LATENT_ENTROPY
volatile unsigned long latent_entropy __latent_entropy;
EXPORT_SYMBOL(latent_entropy);
#endif

/*
 * Array of node states.
 */
nodemask_t node_states[NR_NODE_STATES] __read_mostly = {
	[N_POSSIBLE] = NODE_MASK_ALL,
	[N_ONLINE] = { { [0] = 1UL } },
#ifndef CONFIG_NUMA
	[N_NORMAL_MEMORY] = { { [0] = 1UL } },
#ifdef CONFIG_HIGHMEM
	[N_HIGH_MEMORY] = { { [0] = 1UL } },
#endif
	[N_MEMORY] = { { [0] = 1UL } },
	[N_CPU] = { { [0] = 1UL } },
#endif	/* NUMA */
};
EXPORT_SYMBOL(node_states);

/* Protect totalram_pages and zone->managed_pages */
static DEFINE_SPINLOCK(managed_page_count_lock);

unsigned long totalram_pages __read_mostly;
unsigned long totalreserve_pages __read_mostly;
unsigned long totalcma_pages __read_mostly;

int percpu_pagelist_fraction;
gfp_t gfp_allowed_mask __read_mostly = GFP_BOOT_MASK;

/*
 * A cached value of the page's pageblock's migratetype, used when the page is
 * put on a pcplist. Used to avoid the pageblock migratetype lookup when
 * freeing from pcplists in most cases, at the cost of possibly becoming stale.
 * Also the migratetype set in the page does not necessarily match the pcplist
 * index, e.g. page might have MIGRATE_CMA set but be on a pcplist with any
 * other index - this ensures that it will be put on the correct CMA freelist.
 */
static inline int get_pcppage_migratetype(struct page *page)
{
	return page->index;
}

static inline void set_pcppage_migratetype(struct page *page, int migratetype)
{
	page->index = migratetype;
}

#ifdef CONFIG_PM_SLEEP
/*
 * The following functions are used by the suspend/hibernate code to temporarily
 * change gfp_allowed_mask in order to avoid using I/O during memory allocations
 * while devices are suspended.  To avoid races with the suspend/hibernate code,
 * they should always be called with system_transition_mutex held
 * (gfp_allowed_mask also should only be modified with system_transition_mutex
 * held, unless the suspend/hibernate code is guaranteed not to run in parallel
 * with that modification).
 */

static gfp_t saved_gfp_mask;

void pm_restore_gfp_mask(void)
{
	WARN_ON(!mutex_is_locked(&system_transition_mutex));
	if (saved_gfp_mask) {
		gfp_allowed_mask = saved_gfp_mask;
		saved_gfp_mask = 0;
	}
}

void pm_restrict_gfp_mask(void)
{
	WARN_ON(!mutex_is_locked(&system_transition_mutex));
	WARN_ON(saved_gfp_mask);
	saved_gfp_mask = gfp_allowed_mask;
	gfp_allowed_mask &= ~(__GFP_IO | __GFP_FS);
}

bool pm_suspended_storage(void)
{
	if ((gfp_allowed_mask & (__GFP_IO | __GFP_FS)) == (__GFP_IO | __GFP_FS))
		return false;
	return true;
}
#endif /* CONFIG_PM_SLEEP */

#ifdef CONFIG_HUGETLB_PAGE_SIZE_VARIABLE
unsigned int pageblock_order __read_mostly;
#endif

static void __free_pages_ok(struct page *page, unsigned int order);

/*
 * results with 256, 32 in the lowmem_reserve sysctl:
 *	1G machine -> (16M dma, 800M-16M normal, 1G-800M high)
 *	1G machine -> (16M dma, 784M normal, 224M high)
 *	NORMAL allocation will leave 784M/256 of ram reserved in the ZONE_DMA
 *	HIGHMEM allocation will leave 224M/32 of ram reserved in ZONE_NORMAL
 *	HIGHMEM allocation will leave (224M+784M)/256 of ram reserved in ZONE_DMA
 *
 * TBD: should special case ZONE_DMA32 machines here - in those we normally
 * don't need any ZONE_NORMAL reservation
 */
int sysctl_lowmem_reserve_ratio[MAX_NR_ZONES] = {
#ifdef CONFIG_ZONE_DMA
	[ZONE_DMA] = 256,
#endif
#ifdef CONFIG_ZONE_DMA32
	[ZONE_DMA32] = 256,
#endif
	[ZONE_NORMAL] = 32,
#ifdef CONFIG_HIGHMEM
	[ZONE_HIGHMEM] = 0,
#endif
	[ZONE_MOVABLE] = 0,
};

EXPORT_SYMBOL(totalram_pages);

static char * const zone_names[MAX_NR_ZONES] = {
#ifdef CONFIG_ZONE_DMA
	 "DMA",
#endif
#ifdef CONFIG_ZONE_DMA32
	 "DMA32",
#endif
	 "Normal",
#ifdef CONFIG_HIGHMEM
	 "HighMem",
#endif
	 "Movable",
#ifdef CONFIG_ZONE_DEVICE
	 "Device",
#endif
};

char * const migratetype_names[MIGRATE_TYPES] = {
	"Unmovable",
	"Movable",
	"Reclaimable",
#ifdef CONFIG_CMA
	"CMA",
#endif
	"HighAtomic",
#ifdef CONFIG_MEMORY_ISOLATION
	"Isolate",
#endif
};

compound_page_dtor * const compound_page_dtors[] = {
	NULL,
	free_compound_page,
#ifdef CONFIG_HUGETLB_PAGE
	free_huge_page,
#endif
#ifdef CONFIG_TRANSPARENT_HUGEPAGE
	free_transhuge_page,
#endif
};

/*
 * Try to keep at least this much lowmem free.  Do not allow normal
 * allocations below this point, only high priority ones. Automatically
 * tuned according to the amount of memory in the system.
 */
int min_free_kbytes = 1024;
int user_min_free_kbytes = -1;
#ifdef CONFIG_DISCONTIGMEM
/*
 * DiscontigMem defines memory ranges as separate pg_data_t even if the ranges
 * are not on separate NUMA nodes. Functionally this works but with
 * watermark_boost_factor, it can reclaim prematurely as the ranges can be
 * quite small. By default, do not boost watermarks on discontigmem as in
 * many cases very high-order allocations like THP are likely to be
 * unsupported and the premature reclaim offsets the advantage of long-term
 * fragmentation avoidance.
 */
int watermark_boost_factor __read_mostly;
#else
int watermark_boost_factor __read_mostly = 15000;
#endif
int watermark_scale_factor = 10;

/*
 * Extra memory for the system to try freeing. Used to temporarily
 * free memory, to make space for new workloads. Anyone can allocate
 * down to the min watermarks controlled by min_free_kbytes above.
 */
int extra_free_kbytes = 0;

static unsigned long nr_kernel_pages __meminitdata;
static unsigned long nr_all_pages __meminitdata;
static unsigned long dma_reserve __meminitdata;

#ifdef CONFIG_HAVE_MEMBLOCK_NODE_MAP
static unsigned long arch_zone_lowest_possible_pfn[MAX_NR_ZONES] __meminitdata;
static unsigned long arch_zone_highest_possible_pfn[MAX_NR_ZONES] __meminitdata;
static unsigned long required_kernelcore __initdata;
static unsigned long required_kernelcore_percent __initdata;
static unsigned long required_movablecore __initdata;
static unsigned long required_movablecore_percent __initdata;
static unsigned long zone_movable_pfn[MAX_NUMNODES] __meminitdata;
static bool mirrored_kernelcore __meminitdata;

/* movable_zone is the "real" zone pages in ZONE_MOVABLE are taken from */
int movable_zone;
EXPORT_SYMBOL(movable_zone);
#endif /* CONFIG_HAVE_MEMBLOCK_NODE_MAP */

#if MAX_NUMNODES > 1
int nr_node_ids __read_mostly = MAX_NUMNODES;
int nr_online_nodes __read_mostly = 1;
EXPORT_SYMBOL(nr_node_ids);
EXPORT_SYMBOL(nr_online_nodes);
#endif

int page_group_by_mobility_disabled __read_mostly;

#ifdef CONFIG_DEFERRED_STRUCT_PAGE_INIT
/*
 * During boot we initialize deferred pages on-demand, as needed, but once
 * page_alloc_init_late() has finished, the deferred pages are all initialized,
 * and we can permanently disable that path.
 */
static DEFINE_STATIC_KEY_TRUE(deferred_pages);

/*
 * Calling kasan_free_pages() only after deferred memory initialization
 * has completed. Poisoning pages during deferred memory init will greatly
 * lengthen the process and cause problem in large memory systems as the
 * deferred pages initialization is done with interrupt disabled.
 *
 * Assuming that there will be no reference to those newly initialized
 * pages before they are ever allocated, this should have no effect on
 * KASAN memory tracking as the poison will be properly inserted at page
 * allocation time. The only corner case is when pages are allocated by
 * on-demand allocation and then freed again before the deferred pages
 * initialization is done, but this is not likely to happen.
 */
static inline void kasan_free_nondeferred_pages(struct page *page, int order)
{
	if (!static_branch_unlikely(&deferred_pages))
		kasan_free_pages(page, order);
}

/* Returns true if the struct page for the pfn is uninitialised */
static inline bool __meminit early_page_uninitialised(unsigned long pfn)
{
	int nid = early_pfn_to_nid(pfn);

	if (node_online(nid) && pfn >= NODE_DATA(nid)->first_deferred_pfn)
		return true;

	return false;
}

/*
 * Returns false when the remaining initialisation should be deferred until
 * later in the boot cycle when it can be parallelised.
 */
static inline bool update_defer_init(pg_data_t *pgdat,
				unsigned long pfn, unsigned long zone_end,
				unsigned long *nr_initialised)
{
	/* Always populate low zones for address-constrained allocations */
	if (zone_end < pgdat_end_pfn(pgdat))
		return true;
	(*nr_initialised)++;
	if ((*nr_initialised > pgdat->static_init_pgcnt) &&
	    (pfn & (PAGES_PER_SECTION - 1)) == 0) {
		pgdat->first_deferred_pfn = pfn;
		return false;
	}

	return true;
}
#else
#define kasan_free_nondeferred_pages(p, o)	kasan_free_pages(p, o)

static inline bool early_page_uninitialised(unsigned long pfn)
{
	return false;
}

static inline bool update_defer_init(pg_data_t *pgdat,
				unsigned long pfn, unsigned long zone_end,
				unsigned long *nr_initialised)
{
	return true;
}
#endif

/* Return a pointer to the bitmap storing bits affecting a block of pages */
static inline unsigned long *get_pageblock_bitmap(struct page *page,
							unsigned long pfn)
{
#ifdef CONFIG_SPARSEMEM
	return __pfn_to_section(pfn)->pageblock_flags;
#else
	return page_zone(page)->pageblock_flags;
#endif /* CONFIG_SPARSEMEM */
}

static inline int pfn_to_bitidx(struct page *page, unsigned long pfn)
{
#ifdef CONFIG_SPARSEMEM
	pfn &= (PAGES_PER_SECTION-1);
	return (pfn >> pageblock_order) * NR_PAGEBLOCK_BITS;
#else
	pfn = pfn - round_down(page_zone(page)->zone_start_pfn, pageblock_nr_pages);
	return (pfn >> pageblock_order) * NR_PAGEBLOCK_BITS;
#endif /* CONFIG_SPARSEMEM */
}

/**
 * get_pfnblock_flags_mask - Return the requested group of flags for the pageblock_nr_pages block of pages
 * @page: The page within the block of interest
 * @pfn: The target page frame number
 * @end_bitidx: The last bit of interest to retrieve
 * @mask: mask of bits that the caller is interested in
 *
 * Return: pageblock_bits flags
 */
static __always_inline unsigned long __get_pfnblock_flags_mask(struct page *page,
					unsigned long pfn,
					unsigned long end_bitidx,
					unsigned long mask)
{
	unsigned long *bitmap;
	unsigned long bitidx, word_bitidx;
	unsigned long word;

	bitmap = get_pageblock_bitmap(page, pfn);
	bitidx = pfn_to_bitidx(page, pfn);
	word_bitidx = bitidx / BITS_PER_LONG;
	bitidx &= (BITS_PER_LONG-1);

	word = bitmap[word_bitidx];
	bitidx += end_bitidx;
	return (word >> (BITS_PER_LONG - bitidx - 1)) & mask;
}

unsigned long get_pfnblock_flags_mask(struct page *page, unsigned long pfn,
					unsigned long end_bitidx,
					unsigned long mask)
{
	return __get_pfnblock_flags_mask(page, pfn, end_bitidx, mask);
}

static __always_inline int get_pfnblock_migratetype(struct page *page, unsigned long pfn)
{
	return __get_pfnblock_flags_mask(page, pfn, PB_migrate_end, MIGRATETYPE_MASK);
}

/**
 * set_pfnblock_flags_mask - Set the requested group of flags for a pageblock_nr_pages block of pages
 * @page: The page within the block of interest
 * @flags: The flags to set
 * @pfn: The target page frame number
 * @end_bitidx: The last bit of interest
 * @mask: mask of bits that the caller is interested in
 */
void set_pfnblock_flags_mask(struct page *page, unsigned long flags,
					unsigned long pfn,
					unsigned long end_bitidx,
					unsigned long mask)
{
	unsigned long *bitmap;
	unsigned long bitidx, word_bitidx;
	unsigned long old_word, word;

	BUILD_BUG_ON(NR_PAGEBLOCK_BITS != 4);

	bitmap = get_pageblock_bitmap(page, pfn);
	bitidx = pfn_to_bitidx(page, pfn);
	word_bitidx = bitidx / BITS_PER_LONG;
	bitidx &= (BITS_PER_LONG-1);

	VM_BUG_ON_PAGE(!zone_spans_pfn(page_zone(page), pfn), page);

	bitidx += end_bitidx;
	mask <<= (BITS_PER_LONG - bitidx - 1);
	flags <<= (BITS_PER_LONG - bitidx - 1);

	word = READ_ONCE(bitmap[word_bitidx]);
	for (;;) {
		old_word = cmpxchg(&bitmap[word_bitidx], word, (word & ~mask) | flags);
		if (word == old_word)
			break;
		word = old_word;
	}
}

void set_pageblock_migratetype(struct page *page, int migratetype)
{
	if (unlikely(page_group_by_mobility_disabled &&
		     migratetype < MIGRATE_PCPTYPES))
		migratetype = MIGRATE_UNMOVABLE;

	set_pageblock_flags_group(page, (unsigned long)migratetype,
					PB_migrate, PB_migrate_end);
}

#ifdef CONFIG_DEBUG_VM
static int page_outside_zone_boundaries(struct zone *zone, struct page *page)
{
	int ret = 0;
	unsigned seq;
	unsigned long pfn = page_to_pfn(page);
	unsigned long sp, start_pfn;

	do {
		seq = zone_span_seqbegin(zone);
		start_pfn = zone->zone_start_pfn;
		sp = zone->spanned_pages;
		if (!zone_spans_pfn(zone, pfn))
			ret = 1;
	} while (zone_span_seqretry(zone, seq));

	if (ret)
		pr_err("page 0x%lx outside node %d zone %s [ 0x%lx - 0x%lx ]\n",
			pfn, zone_to_nid(zone), zone->name,
			start_pfn, start_pfn + sp);

	return ret;
}

static int page_is_consistent(struct zone *zone, struct page *page)
{
	if (!pfn_valid_within(page_to_pfn(page)))
		return 0;
	if (zone != page_zone(page))
		return 0;

	return 1;
}
/*
 * Temporary debugging check for pages not lying within a given zone.
 */
static int __maybe_unused bad_range(struct zone *zone, struct page *page)
{
	if (page_outside_zone_boundaries(zone, page))
		return 1;
	if (!page_is_consistent(zone, page))
		return 1;

	return 0;
}
#else
static inline int __maybe_unused bad_range(struct zone *zone, struct page *page)
{
	return 0;
}
#endif

static void bad_page(struct page *page, const char *reason,
		unsigned long bad_flags)
{
	static unsigned long resume;
	static unsigned long nr_shown;
	static unsigned long nr_unshown;

	/*
	 * Allow a burst of 60 reports, then keep quiet for that minute;
	 * or allow a steady drip of one report per second.
	 */
	if (nr_shown == 60) {
		if (time_before(jiffies, resume)) {
			nr_unshown++;
			goto out;
		}
		if (nr_unshown) {
			pr_alert(
			      "BUG: Bad page state: %lu messages suppressed\n",
				nr_unshown);
			nr_unshown = 0;
		}
		nr_shown = 0;
	}
	if (nr_shown++ == 0)
		resume = jiffies + 60 * HZ;

	pr_alert("BUG: Bad page state in process %s  pfn:%05lx\n",
		current->comm, page_to_pfn(page));
	__dump_page(page, reason);
	bad_flags &= page->flags;
	if (bad_flags)
		pr_alert("bad because of flags: %#lx(%pGp)\n",
						bad_flags, &bad_flags);
	dump_page_owner(page);

	print_modules();
	dump_stack();
out:
	/* Leave bad fields for debug, except PageBuddy could make trouble */
	page_mapcount_reset(page); /* remove PageBuddy */
	add_taint(TAINT_BAD_PAGE, LOCKDEP_NOW_UNRELIABLE);
}

/*
 * Higher-order pages are called "compound pages".  They are structured thusly:
 *
 * The first PAGE_SIZE page is called the "head page" and have PG_head set.
 *
 * The remaining PAGE_SIZE pages are called "tail pages". PageTail() is encoded
 * in bit 0 of page->compound_head. The rest of bits is pointer to head page.
 *
 * The first tail page's ->compound_dtor holds the offset in array of compound
 * page destructors. See compound_page_dtors.
 *
 * The first tail page's ->compound_order holds the order of allocation.
 * This usage means that zero-order pages may not be compound.
 */

void free_compound_page(struct page *page)
{
	__free_pages_ok(page, compound_order(page));
}

void prep_compound_page(struct page *page, unsigned int order)
{
	int i;
	int nr_pages = 1 << order;

	set_compound_page_dtor(page, COMPOUND_PAGE_DTOR);
	set_compound_order(page, order);
	__SetPageHead(page);
	for (i = 1; i < nr_pages; i++) {
		struct page *p = page + i;
		set_page_count(p, 0);
		p->mapping = TAIL_MAPPING;
		set_compound_head(p, page);
	}
	atomic_set(compound_mapcount_ptr(page), -1);
}

#ifdef CONFIG_DEBUG_PAGEALLOC
unsigned int _debug_guardpage_minorder;
bool _debug_pagealloc_enabled __read_mostly
			= IS_ENABLED(CONFIG_DEBUG_PAGEALLOC_ENABLE_DEFAULT);
EXPORT_SYMBOL(_debug_pagealloc_enabled);
bool _debug_guardpage_enabled __read_mostly;

static int __init early_debug_pagealloc(char *buf)
{
	if (!buf)
		return -EINVAL;
	return kstrtobool(buf, &_debug_pagealloc_enabled);
}
early_param("debug_pagealloc", early_debug_pagealloc);

static bool need_debug_guardpage(void)
{
	/* If we don't use debug_pagealloc, we don't need guard page */
	if (!debug_pagealloc_enabled())
		return false;

	if (!debug_guardpage_minorder())
		return false;

	return true;
}

static void init_debug_guardpage(void)
{
	if (!debug_pagealloc_enabled())
		return;

	if (!debug_guardpage_minorder())
		return;

	_debug_guardpage_enabled = true;
}

struct page_ext_operations debug_guardpage_ops = {
	.need = need_debug_guardpage,
	.init = init_debug_guardpage,
};

static int __init debug_guardpage_minorder_setup(char *buf)
{
	unsigned long res;

	if (kstrtoul(buf, 10, &res) < 0 ||  res > MAX_ORDER / 2) {
		pr_err("Bad debug_guardpage_minorder value\n");
		return 0;
	}
	_debug_guardpage_minorder = res;
	pr_info("Setting debug_guardpage_minorder to %lu\n", res);
	return 0;
}
early_param("debug_guardpage_minorder", debug_guardpage_minorder_setup);

static inline bool set_page_guard(struct zone *zone, struct page *page,
				unsigned int order, int migratetype)
{
	struct page_ext *page_ext;

	if (!debug_guardpage_enabled())
		return false;

	if (order >= debug_guardpage_minorder())
		return false;

	page_ext = lookup_page_ext(page);
	if (unlikely(!page_ext))
		return false;

	__set_bit(PAGE_EXT_DEBUG_GUARD, &page_ext->flags);

	INIT_LIST_HEAD(&page->lru);
	set_page_private(page, order);
	/* Guard pages are not available for any usage */
	__mod_zone_freepage_state(zone, -(1 << order), migratetype);

	return true;
}

static inline void clear_page_guard(struct zone *zone, struct page *page,
				unsigned int order, int migratetype)
{
	struct page_ext *page_ext;

	if (!debug_guardpage_enabled())
		return;

	page_ext = lookup_page_ext(page);
	if (unlikely(!page_ext))
		return;

	__clear_bit(PAGE_EXT_DEBUG_GUARD, &page_ext->flags);

	set_page_private(page, 0);
	if (!is_migrate_isolate(migratetype))
		__mod_zone_freepage_state(zone, (1 << order), migratetype);
}
#else
struct page_ext_operations debug_guardpage_ops;
static inline bool set_page_guard(struct zone *zone, struct page *page,
			unsigned int order, int migratetype) { return false; }
static inline void clear_page_guard(struct zone *zone, struct page *page,
				unsigned int order, int migratetype) {}
#endif

static inline void set_page_order(struct page *page, unsigned int order)
{
	set_page_private(page, order);
	__SetPageBuddy(page);
}

static inline void rmv_page_order(struct page *page)
{
	__ClearPageBuddy(page);
	set_page_private(page, 0);
}

/*
 * This function checks whether a page is free && is the buddy
 * we can coalesce a page and its buddy if
 * (a) the buddy is not in a hole (check before calling!) &&
 * (b) the buddy is in the buddy system &&
 * (c) a page and its buddy have the same order &&
 * (d) a page and its buddy are in the same zone.
 *
 * For recording whether a page is in the buddy system, we set PageBuddy.
 * Setting, clearing, and testing PageBuddy is serialized by zone->lock.
 *
 * For recording page's order, we use page_private(page).
 */
static inline int page_is_buddy(struct page *page, struct page *buddy,
							unsigned int order)
{
	if (page_is_guard(buddy) && page_order(buddy) == order) {
		if (page_zone_id(page) != page_zone_id(buddy))
			return 0;

		VM_BUG_ON_PAGE(page_count(buddy) != 0, buddy);

		return 1;
	}

	if (PageBuddy(buddy) && page_order(buddy) == order) {
		/*
		 * zone check is done late to avoid uselessly
		 * calculating zone/node ids for pages that could
		 * never merge.
		 */
		if (page_zone_id(page) != page_zone_id(buddy))
			return 0;

		VM_BUG_ON_PAGE(page_count(buddy) != 0, buddy);

		return 1;
	}
	return 0;
}

#ifdef CONFIG_COMPACTION
static inline struct capture_control *task_capc(struct zone *zone)
{
	struct capture_control *capc = current->capture_control;

	return capc &&
		!(current->flags & PF_KTHREAD) &&
		!capc->page &&
		capc->cc->zone == zone &&
		capc->cc->direct_compaction ? capc : NULL;
}

static inline bool
compaction_capture(struct capture_control *capc, struct page *page,
		   int order, int migratetype)
{
	if (!capc || order != capc->cc->order)
		return false;

	/* Do not accidentally pollute CMA or isolated regions*/
	if (is_migrate_cma(migratetype) ||
	    is_migrate_isolate(migratetype))
		return false;

	/*
	 * Do not let lower order allocations polluate a movable pageblock.
	 * This might let an unmovable request use a reclaimable pageblock
	 * and vice-versa but no more than normal fallback logic which can
	 * have trouble finding a high-order free page.
	 */
	if (order < pageblock_order && migratetype == MIGRATE_MOVABLE)
		return false;

	capc->page = page;
	return true;
}

#else
static inline struct capture_control *task_capc(struct zone *zone)
{
	return NULL;
}

static inline bool
compaction_capture(struct capture_control *capc, struct page *page,
		   int order, int migratetype)
{
	return false;
}
#endif /* CONFIG_COMPACTION */

/*
 * Freeing function for a buddy system allocator.
 *
 * The concept of a buddy system is to maintain direct-mapped table
 * (containing bit values) for memory blocks of various "orders".
 * The bottom level table contains the map for the smallest allocatable
 * units of memory (here, pages), and each level above it describes
 * pairs of units from the levels below, hence, "buddies".
 * At a high level, all that happens here is marking the table entry
 * at the bottom level available, and propagating the changes upward
 * as necessary, plus some accounting needed to play nicely with other
 * parts of the VM system.
 * At each level, we keep a list of pages, which are heads of continuous
 * free pages of length of (1 << order) and marked with PageBuddy.
 * Page's order is recorded in page_private(page) field.
 * So when we are allocating or freeing one, we can derive the state of the
 * other.  That is, if we allocate a small block, and both were
 * free, the remainder of the region must be split into blocks.
 * If a block is freed, and its buddy is also free, then this
 * triggers coalescing into a block of larger size.
 *
 * -- nyc
 */

static inline void __free_one_page(struct page *page,
		unsigned long pfn,
		struct zone *zone, unsigned int order,
		int migratetype)
{
	unsigned long combined_pfn;
	unsigned long uninitialized_var(buddy_pfn);
	struct page *buddy;
	unsigned int max_order;
	struct capture_control *capc = task_capc(zone);

	max_order = min_t(unsigned int, MAX_ORDER, pageblock_order + 1);

	VM_BUG_ON(!zone_is_initialized(zone));
	VM_BUG_ON_PAGE(page->flags & PAGE_FLAGS_CHECK_AT_PREP, page);

	VM_BUG_ON(migratetype == -1);
	if (likely(!is_migrate_isolate(migratetype)))
		__mod_zone_freepage_state(zone, 1 << order, migratetype);

	VM_BUG_ON_PAGE(pfn & ((1 << order) - 1), page);
	VM_BUG_ON_PAGE(bad_range(zone, page), page);

continue_merging:
	while (order < max_order - 1) {
		if (compaction_capture(capc, page, order, migratetype)) {
			__mod_zone_freepage_state(zone, -(1 << order),
								migratetype);
			return;
		}
		buddy_pfn = __find_buddy_pfn(pfn, order);
		buddy = page + (buddy_pfn - pfn);

		if (!pfn_valid_within(buddy_pfn))
			goto done_merging;
		if (!page_is_buddy(page, buddy, order))
			goto done_merging;
		/*
		 * Our buddy is free or it is CONFIG_DEBUG_PAGEALLOC guard page,
		 * merge with it and move up one order.
		 */
		if (page_is_guard(buddy)) {
			clear_page_guard(zone, buddy, order, migratetype);
		} else {
			list_del(&buddy->lru);
			zone->free_area[order].nr_free--;
			rmv_page_order(buddy);
		}
		combined_pfn = buddy_pfn & pfn;
		page = page + (combined_pfn - pfn);
		pfn = combined_pfn;
		order++;
	}
	if (max_order < MAX_ORDER) {
		/* If we are here, it means order is >= pageblock_order.
		 * We want to prevent merge between freepages on isolate
		 * pageblock and normal pageblock. Without this, pageblock
		 * isolation could cause incorrect freepage or CMA accounting.
		 *
		 * We don't want to hit this code for the more frequent
		 * low-order merging.
		 */
		if (unlikely(has_isolate_pageblock(zone))) {
			int buddy_mt;

			buddy_pfn = __find_buddy_pfn(pfn, order);
			buddy = page + (buddy_pfn - pfn);
			buddy_mt = get_pageblock_migratetype(buddy);

			if (migratetype != buddy_mt
					&& (is_migrate_isolate(migratetype) ||
						is_migrate_isolate(buddy_mt)))
				goto done_merging;
		}
		max_order++;
		goto continue_merging;
	}

done_merging:
	set_page_order(page, order);

	/*
	 * If this is not the largest possible page, check if the buddy
	 * of the next-highest order is free. If it is, it's possible
	 * that pages are being freed that will coalesce soon. In case,
	 * that is happening, add the free page to the tail of the list
	 * so it's less likely to be used soon and more likely to be merged
	 * as a higher order page
	 */
	if ((order < MAX_ORDER-2) && pfn_valid_within(buddy_pfn)) {
		struct page *higher_page, *higher_buddy;
		combined_pfn = buddy_pfn & pfn;
		higher_page = page + (combined_pfn - pfn);
		buddy_pfn = __find_buddy_pfn(combined_pfn, order + 1);
		higher_buddy = higher_page + (buddy_pfn - combined_pfn);
		if (pfn_valid_within(buddy_pfn) &&
		    page_is_buddy(higher_page, higher_buddy, order + 1)) {
			list_add_tail(&page->lru,
				&zone->free_area[order].free_list[migratetype]);
			goto out;
		}
	}

	list_add(&page->lru, &zone->free_area[order].free_list[migratetype]);
out:
	zone->free_area[order].nr_free++;
}

/*
 * A bad page could be due to a number of fields. Instead of multiple branches,
 * try and check multiple fields with one check. The caller must do a detailed
 * check if necessary.
 */
static inline bool page_expected_state(struct page *page,
					unsigned long check_flags)
{
	if (unlikely(atomic_read(&page->_mapcount) != -1))
		return false;

	if (unlikely((unsigned long)page->mapping |
			page_ref_count(page) |
#ifdef CONFIG_MEMCG
			(unsigned long)page->mem_cgroup |
#endif
			(page->flags & check_flags)))
		return false;

	return true;
}

static void free_pages_check_bad(struct page *page)
{
	const char *bad_reason;
	unsigned long bad_flags;

	bad_reason = NULL;
	bad_flags = 0;

	if (unlikely(atomic_read(&page->_mapcount) != -1))
		bad_reason = "nonzero mapcount";
	if (unlikely(page->mapping != NULL))
		bad_reason = "non-NULL mapping";
	if (unlikely(page_ref_count(page) != 0))
		bad_reason = "nonzero _refcount";
	if (unlikely(page->flags & PAGE_FLAGS_CHECK_AT_FREE)) {
		bad_reason = "PAGE_FLAGS_CHECK_AT_FREE flag(s) set";
		bad_flags = PAGE_FLAGS_CHECK_AT_FREE;
	}
#ifdef CONFIG_MEMCG
	if (unlikely(page->mem_cgroup))
		bad_reason = "page still charged to cgroup";
#endif
	bad_page(page, bad_reason, bad_flags);
}

static inline int free_pages_check(struct page *page)
{
	if (likely(page_expected_state(page, PAGE_FLAGS_CHECK_AT_FREE)))
		return 0;

	/* Something has gone sideways, find it */
	free_pages_check_bad(page);
	return 1;
}

static int free_tail_pages_check(struct page *head_page, struct page *page)
{
	int ret = 1;

	/*
	 * We rely page->lru.next never has bit 0 set, unless the page
	 * is PageTail(). Let's make sure that's true even for poisoned ->lru.
	 */
	BUILD_BUG_ON((unsigned long)LIST_POISON1 & 1);

	if (!IS_ENABLED(CONFIG_DEBUG_VM)) {
		ret = 0;
		goto out;
	}
	switch (page - head_page) {
	case 1:
		/* the first tail page: ->mapping may be compound_mapcount() */
		if (unlikely(compound_mapcount(page))) {
			bad_page(page, "nonzero compound_mapcount", 0);
			goto out;
		}
		break;
	case 2:
		/*
		 * the second tail page: ->mapping is
		 * deferred_list.next -- ignore value.
		 */
		break;
	default:
		if (page->mapping != TAIL_MAPPING) {
			bad_page(page, "corrupted mapping in tail page", 0);
			goto out;
		}
		break;
	}
	if (unlikely(!PageTail(page))) {
		bad_page(page, "PageTail not set", 0);
		goto out;
	}
	if (unlikely(compound_head(page) != head_page)) {
		bad_page(page, "compound_head not consistent", 0);
		goto out;
	}
	ret = 0;
out:
	page->mapping = NULL;
	clear_compound_head(page);
	return ret;
}

static __always_inline bool free_pages_prepare(struct page *page,
					unsigned int order, bool check_free)
{
	int bad = 0;

	VM_BUG_ON_PAGE(PageTail(page), page);

	trace_mm_page_free(page, order);

	/*
	 * Check tail pages before head page information is cleared to
	 * avoid checking PageCompound for order-0 pages.
	 */
	if (unlikely(order)) {
		bool compound = PageCompound(page);
		int i;

		VM_BUG_ON_PAGE(compound && compound_order(page) != order, page);

		if (compound)
			ClearPageDoubleMap(page);
		for (i = 1; i < (1 << order); i++) {
			if (compound)
				bad += free_tail_pages_check(page, page + i);
			if (unlikely(free_pages_check(page + i))) {
				bad++;
				continue;
			}
			(page + i)->flags &= ~PAGE_FLAGS_CHECK_AT_PREP;
		}
	}
	if (PageMappingFlags(page))
		page->mapping = NULL;
	if (memcg_kmem_enabled() && PageKmemcg(page))
		memcg_kmem_uncharge(page, order);
	if (check_free)
		bad += free_pages_check(page);
	if (bad)
		return false;

	page_cpupid_reset_last(page);
	page->flags &= ~PAGE_FLAGS_CHECK_AT_PREP;
	reset_page_owner(page, order);

	if (!PageHighMem(page)) {
		debug_check_no_locks_freed(page_address(page),
					   PAGE_SIZE << order);
		debug_check_no_obj_freed(page_address(page),
					   PAGE_SIZE << order);
	}
	arch_free_page(page, order);
	kernel_poison_pages(page, 1 << order, 0);
	kernel_map_pages(page, 1 << order, 0);
	kasan_free_nondeferred_pages(page, order);

	return true;
}

#ifdef CONFIG_DEBUG_VM
static inline bool free_pcp_prepare(struct page *page)
{
	return free_pages_prepare(page, 0, true);
}

static inline bool bulkfree_pcp_prepare(struct page *page)
{
	return false;
}
#else
static bool free_pcp_prepare(struct page *page)
{
	return free_pages_prepare(page, 0, false);
}

static bool bulkfree_pcp_prepare(struct page *page)
{
	return free_pages_check(page);
}
#endif /* CONFIG_DEBUG_VM */

static inline void prefetch_buddy(struct page *page)
{
	unsigned long pfn = page_to_pfn(page);
	unsigned long buddy_pfn = __find_buddy_pfn(pfn, 0);
	struct page *buddy = page + (buddy_pfn - pfn);

	prefetch(buddy);
}

/*
 * Frees a number of pages from the PCP lists
 * Assumes all pages on list are in same zone, and of same order.
 * count is the number of pages to free.
 *
 * If the zone was previously in an "all pages pinned" state then look to
 * see if this freeing clears that state.
 *
 * And clear the zone's pages_scanned counter, to hold off the "all pages are
 * pinned" detection logic.
 */
static void free_pcppages_bulk(struct zone *zone, int count,
					struct per_cpu_pages *pcp)
{
	int migratetype = 0;
	int batch_free = 0;
	int prefetch_nr = 0;
	bool isolated_pageblocks;
	struct page *page, *tmp;
	LIST_HEAD(head);

	while (count) {
		struct list_head *list;

		/*
		 * Remove pages from lists in a round-robin fashion. A
		 * batch_free count is maintained that is incremented when an
		 * empty list is encountered.  This is so more pages are freed
		 * off fuller lists instead of spinning excessively around empty
		 * lists
		 */
		do {
			batch_free++;
			if (++migratetype == MIGRATE_PCPTYPES)
				migratetype = 0;
			list = &pcp->lists[migratetype];
		} while (list_empty(list));

		/* This is the only non-empty list. Free them all. */
		if (batch_free == MIGRATE_PCPTYPES)
			batch_free = count;

		do {
			page = list_last_entry(list, struct page, lru);
			/* must delete to avoid corrupting pcp list */
			list_del(&page->lru);
			pcp->count--;

			if (bulkfree_pcp_prepare(page))
				continue;

			list_add_tail(&page->lru, &head);

			/*
			 * We are going to put the page back to the global
			 * pool, prefetch its buddy to speed up later access
			 * under zone->lock. It is believed the overhead of
			 * an additional test and calculating buddy_pfn here
			 * can be offset by reduced memory latency later. To
			 * avoid excessive prefetching due to large count, only
			 * prefetch buddy for the first pcp->batch nr of pages.
			 */
			if (prefetch_nr++ < pcp->batch)
				prefetch_buddy(page);
		} while (--count && --batch_free && !list_empty(list));
	}

	spin_lock(&zone->lock);
	isolated_pageblocks = has_isolate_pageblock(zone);

	/*
	 * Use safe version since after __free_one_page(),
	 * page->lru.next will not point to original list.
	 */
	list_for_each_entry_safe(page, tmp, &head, lru) {
		int mt = get_pcppage_migratetype(page);
		/* MIGRATE_ISOLATE page should not go to pcplists */
		VM_BUG_ON_PAGE(is_migrate_isolate(mt), page);
		/* Pageblock could have been isolated meanwhile */
		if (unlikely(isolated_pageblocks))
			mt = get_pageblock_migratetype(page);

		__free_one_page(page, page_to_pfn(page), zone, 0, mt);
		trace_mm_page_pcpu_drain(page, 0, mt);
	}
	spin_unlock(&zone->lock);
}

static void free_one_page(struct zone *zone,
				struct page *page, unsigned long pfn,
				unsigned int order,
				int migratetype)
{
	spin_lock(&zone->lock);
	if (unlikely(has_isolate_pageblock(zone) ||
		is_migrate_isolate(migratetype))) {
		migratetype = get_pfnblock_migratetype(page, pfn);
	}
	__free_one_page(page, pfn, zone, order, migratetype);
	spin_unlock(&zone->lock);
}

static void __meminit __init_single_page(struct page *page, unsigned long pfn,
				unsigned long zone, int nid)
{
	mm_zero_struct_page(page);
	set_page_links(page, zone, nid, pfn);
	init_page_count(page);
	page_mapcount_reset(page);
	page_cpupid_reset_last(page);

	INIT_LIST_HEAD(&page->lru);
#ifdef WANT_PAGE_VIRTUAL
	/* The shift won't overflow because ZONE_NORMAL is below 4G. */
	if (!is_highmem_idx(zone))
		set_page_address(page, __va(pfn << PAGE_SHIFT));
#endif
}

#ifdef CONFIG_DEFERRED_STRUCT_PAGE_INIT
static void __meminit init_reserved_page(unsigned long pfn)
{
	pg_data_t *pgdat;
	int nid, zid;

	if (!early_page_uninitialised(pfn))
		return;

	nid = early_pfn_to_nid(pfn);
	pgdat = NODE_DATA(nid);

	for (zid = 0; zid < MAX_NR_ZONES; zid++) {
		struct zone *zone = &pgdat->node_zones[zid];

		if (pfn >= zone->zone_start_pfn && pfn < zone_end_pfn(zone))
			break;
	}
	__init_single_page(pfn_to_page(pfn), pfn, zid, nid);
}
#else
static inline void init_reserved_page(unsigned long pfn)
{
}
#endif /* CONFIG_DEFERRED_STRUCT_PAGE_INIT */

/*
 * Initialised pages do not have PageReserved set. This function is
 * called for each range allocated by the bootmem allocator and
 * marks the pages PageReserved. The remaining valid pages are later
 * sent to the buddy page allocator.
 */
void __meminit reserve_bootmem_region(phys_addr_t start, phys_addr_t end)
{
	unsigned long start_pfn = PFN_DOWN(start);
	unsigned long end_pfn = PFN_UP(end);

	for (; start_pfn < end_pfn; start_pfn++) {
		if (pfn_valid(start_pfn)) {
			struct page *page = pfn_to_page(start_pfn);

			init_reserved_page(start_pfn);

			/* Avoid false-positive PageTail() */
			INIT_LIST_HEAD(&page->lru);

			SetPageReserved(page);
		}
	}
}

static void __free_pages_ok(struct page *page, unsigned int order)
{
	unsigned long flags;
	int migratetype;
	unsigned long pfn = page_to_pfn(page);

	if (!free_pages_prepare(page, order, true))
		return;

	migratetype = get_pfnblock_migratetype(page, pfn);
	local_irq_save(flags);
	__count_vm_events(PGFREE, 1 << order);
	free_one_page(page_zone(page), page, pfn, order, migratetype);
	local_irq_restore(flags);
}

static void __free_pages_boot_core(struct page *page, unsigned int order)
{
	unsigned int nr_pages = 1 << order;
	struct page *p = page;
	unsigned int loop;

	prefetchw(p);
	for (loop = 0; loop < (nr_pages - 1); loop++, p++) {
		prefetchw(p + 1);
		__ClearPageReserved(p);
		set_page_count(p, 0);
	}
	__ClearPageReserved(p);
	set_page_count(p, 0);

	page_zone(page)->managed_pages += nr_pages;
	set_page_refcounted(page);
	__free_pages(page, order);
}

#if defined(CONFIG_HAVE_ARCH_EARLY_PFN_TO_NID) || \
	defined(CONFIG_HAVE_MEMBLOCK_NODE_MAP)

static struct mminit_pfnnid_cache early_pfnnid_cache __meminitdata;

int __meminit early_pfn_to_nid(unsigned long pfn)
{
	static DEFINE_SPINLOCK(early_pfn_lock);
	int nid;

	spin_lock(&early_pfn_lock);
	nid = __early_pfn_to_nid(pfn, &early_pfnnid_cache);
	if (nid < 0)
		nid = first_online_node;
	spin_unlock(&early_pfn_lock);

	return nid;
}
#endif

#ifdef CONFIG_NODES_SPAN_OTHER_NODES
static inline bool __meminit __maybe_unused
meminit_pfn_in_nid(unsigned long pfn, int node,
		   struct mminit_pfnnid_cache *state)
{
	int nid;

	nid = __early_pfn_to_nid(pfn, state);
	if (nid >= 0 && nid != node)
		return false;
	return true;
}

/* Only safe to use early in boot when initialisation is single-threaded */
static inline bool __meminit early_pfn_in_nid(unsigned long pfn, int node)
{
	return meminit_pfn_in_nid(pfn, node, &early_pfnnid_cache);
}

#else

static inline bool __meminit early_pfn_in_nid(unsigned long pfn, int node)
{
	return true;
}
static inline bool __meminit  __maybe_unused
meminit_pfn_in_nid(unsigned long pfn, int node,
		   struct mminit_pfnnid_cache *state)
{
	return true;
}
#endif


void __free_pages_bootmem(struct page *page, unsigned long pfn,
							unsigned int order)
{
	if (early_page_uninitialised(pfn))
		return;
	return __free_pages_boot_core(page, order);
}

/*
 * Check that the whole (or subset of) a pageblock given by the interval of
 * [start_pfn, end_pfn) is valid and within the same zone, before scanning it
 * with the migration of free compaction scanner. The scanners then need to
 * use only pfn_valid_within() check for arches that allow holes within
 * pageblocks.
 *
 * Return struct page pointer of start_pfn, or NULL if checks were not passed.
 *
 * It's possible on some configurations to have a setup like node0 node1 node0
 * i.e. it's possible that all pages within a zones range of pages do not
 * belong to a single zone. We assume that a border between node0 and node1
 * can occur within a single pageblock, but not a node0 node1 node0
 * interleaving within a single pageblock. It is therefore sufficient to check
 * the first and last page of a pageblock and avoid checking each individual
 * page in a pageblock.
 */
struct page *__pageblock_pfn_to_page(unsigned long start_pfn,
				     unsigned long end_pfn, struct zone *zone)
{
	struct page *start_page;
	struct page *end_page;

	/* end_pfn is one past the range we are checking */
	end_pfn--;

	if (!pfn_valid(start_pfn) || !pfn_valid(end_pfn))
		return NULL;

	start_page = pfn_to_online_page(start_pfn);
	if (!start_page)
		return NULL;

	if (page_zone(start_page) != zone)
		return NULL;

	end_page = pfn_to_page(end_pfn);

	/* This gives a shorter code than deriving page_zone(end_page) */
	if (page_zone_id(start_page) != page_zone_id(end_page))
		return NULL;

	return start_page;
}

void set_zone_contiguous(struct zone *zone)
{
	unsigned long block_start_pfn = zone->zone_start_pfn;
	unsigned long block_end_pfn;

	block_end_pfn = ALIGN(block_start_pfn + 1, pageblock_nr_pages);
	for (; block_start_pfn < zone_end_pfn(zone);
			block_start_pfn = block_end_pfn,
			 block_end_pfn += pageblock_nr_pages) {

		block_end_pfn = min(block_end_pfn, zone_end_pfn(zone));

		if (!__pageblock_pfn_to_page(block_start_pfn,
					     block_end_pfn, zone))
			return;
	}

	/* We confirm that there is no hole */
	zone->contiguous = true;
}

void clear_zone_contiguous(struct zone *zone)
{
	zone->contiguous = false;
}

#ifdef CONFIG_DEFERRED_STRUCT_PAGE_INIT
static void __init deferred_free_range(unsigned long pfn,
				       unsigned long nr_pages)
{
	struct page *page;
	unsigned long i;

	if (!nr_pages)
		return;

	page = pfn_to_page(pfn);

	/* Free a large naturally-aligned chunk if possible */
	if (nr_pages == pageblock_nr_pages &&
	    (pfn & (pageblock_nr_pages - 1)) == 0) {
		set_pageblock_migratetype(page, MIGRATE_MOVABLE);
		__free_pages_boot_core(page, pageblock_order);
		return;
	}

	for (i = 0; i < nr_pages; i++, page++, pfn++) {
		if ((pfn & (pageblock_nr_pages - 1)) == 0)
			set_pageblock_migratetype(page, MIGRATE_MOVABLE);
		__free_pages_boot_core(page, 0);
	}
}

/* Completion tracking for deferred_init_memmap() threads */
static atomic_t pgdat_init_n_undone __initdata;
static __initdata DECLARE_COMPLETION(pgdat_init_all_done_comp);

static inline void __init pgdat_init_report_one_done(void)
{
	if (atomic_dec_and_test(&pgdat_init_n_undone))
		complete(&pgdat_init_all_done_comp);
}

/*
 * Returns true if page needs to be initialized or freed to buddy allocator.
 *
 * First we check if pfn is valid on architectures where it is possible to have
 * holes within pageblock_nr_pages. On systems where it is not possible, this
 * function is optimized out.
 *
 * Then, we check if a current large page is valid by only checking the validity
 * of the head pfn.
 *
 * Finally, meminit_pfn_in_nid is checked on systems where pfns can interleave
 * within a node: a pfn is between start and end of a node, but does not belong
 * to this memory node.
 */
static inline bool __init
deferred_pfn_valid(int nid, unsigned long pfn,
		   struct mminit_pfnnid_cache *nid_init_state)
{
	if (!pfn_valid_within(pfn))
		return false;
	if (!(pfn & (pageblock_nr_pages - 1)) && !pfn_valid(pfn))
		return false;
	if (!meminit_pfn_in_nid(pfn, nid, nid_init_state))
		return false;
	return true;
}

/*
 * Free pages to buddy allocator. Try to free aligned pages in
 * pageblock_nr_pages sizes.
 */
static void __init deferred_free_pages(int nid, int zid, unsigned long pfn,
				       unsigned long end_pfn)
{
	struct mminit_pfnnid_cache nid_init_state = { };
	unsigned long nr_pgmask = pageblock_nr_pages - 1;
	unsigned long nr_free = 0;

	for (; pfn < end_pfn; pfn++) {
		if (!deferred_pfn_valid(nid, pfn, &nid_init_state)) {
			deferred_free_range(pfn - nr_free, nr_free);
			nr_free = 0;
		} else if (!(pfn & nr_pgmask)) {
			deferred_free_range(pfn - nr_free, nr_free);
			nr_free = 1;
			touch_nmi_watchdog();
		} else {
			nr_free++;
		}
	}
	/* Free the last block of pages to allocator */
	deferred_free_range(pfn - nr_free, nr_free);
}

/*
 * Initialize struct pages.  We minimize pfn page lookups and scheduler checks
 * by performing it only once every pageblock_nr_pages.
 * Return number of pages initialized.
 */
static unsigned long  __init deferred_init_pages(int nid, int zid,
						 unsigned long pfn,
						 unsigned long end_pfn)
{
	struct mminit_pfnnid_cache nid_init_state = { };
	unsigned long nr_pgmask = pageblock_nr_pages - 1;
	unsigned long nr_pages = 0;
	struct page *page = NULL;

	for (; pfn < end_pfn; pfn++) {
		if (!deferred_pfn_valid(nid, pfn, &nid_init_state)) {
			page = NULL;
			continue;
		} else if (!page || !(pfn & nr_pgmask)) {
			page = pfn_to_page(pfn);
			touch_nmi_watchdog();
		} else {
			page++;
		}
		__init_single_page(page, pfn, zid, nid);
		nr_pages++;
	}
	return (nr_pages);
}

/* Initialise remaining memory on a node */
static int __init deferred_init_memmap(void *data)
{
	pg_data_t *pgdat = data;
	int nid = pgdat->node_id;
	unsigned long start = jiffies;
	unsigned long nr_pages = 0;
	unsigned long spfn, epfn, first_init_pfn, flags;
	phys_addr_t spa, epa;
	int zid;
	struct zone *zone;
	const struct cpumask *cpumask = cpumask_of_node(pgdat->node_id);
	u64 i;

	/* Bind memory initialisation thread to a local node if possible */
	if (!cpumask_empty(cpumask))
		set_cpus_allowed_ptr(current, cpumask);

	pgdat_resize_lock(pgdat, &flags);
	first_init_pfn = pgdat->first_deferred_pfn;
	if (first_init_pfn == ULONG_MAX) {
		pgdat_resize_unlock(pgdat, &flags);
		pgdat_init_report_one_done();
		return 0;
	}

	/* Sanity check boundaries */
	BUG_ON(pgdat->first_deferred_pfn < pgdat->node_start_pfn);
	BUG_ON(pgdat->first_deferred_pfn > pgdat_end_pfn(pgdat));
	pgdat->first_deferred_pfn = ULONG_MAX;

	/* Only the highest zone is deferred so find it */
	for (zid = 0; zid < MAX_NR_ZONES; zid++) {
		zone = pgdat->node_zones + zid;
		if (first_init_pfn < zone_end_pfn(zone))
			break;
	}
	first_init_pfn = max(zone->zone_start_pfn, first_init_pfn);

	/*
	 * Initialize and free pages. We do it in two loops: first we initialize
	 * struct page, than free to buddy allocator, because while we are
	 * freeing pages we can access pages that are ahead (computing buddy
	 * page in __free_one_page()).
	 */
	for_each_free_mem_range(i, nid, MEMBLOCK_NONE, &spa, &epa, NULL) {
		spfn = max_t(unsigned long, first_init_pfn, PFN_UP(spa));
		epfn = min_t(unsigned long, zone_end_pfn(zone), PFN_DOWN(epa));
		nr_pages += deferred_init_pages(nid, zid, spfn, epfn);
	}
	for_each_free_mem_range(i, nid, MEMBLOCK_NONE, &spa, &epa, NULL) {
		spfn = max_t(unsigned long, first_init_pfn, PFN_UP(spa));
		epfn = min_t(unsigned long, zone_end_pfn(zone), PFN_DOWN(epa));
		deferred_free_pages(nid, zid, spfn, epfn);
	}
	pgdat_resize_unlock(pgdat, &flags);

	/* Sanity check that the next zone really is unpopulated */
	WARN_ON(++zid < MAX_NR_ZONES && populated_zone(++zone));

	pr_info("node %d initialised, %lu pages in %ums\n", nid, nr_pages,
					jiffies_to_msecs(jiffies - start));

	pgdat_init_report_one_done();
	return 0;
}

/*
 * If this zone has deferred pages, try to grow it by initializing enough
 * deferred pages to satisfy the allocation specified by order, rounded up to
 * the nearest PAGES_PER_SECTION boundary.  So we're adding memory in increments
 * of SECTION_SIZE bytes by initializing struct pages in increments of
 * PAGES_PER_SECTION * sizeof(struct page) bytes.
 *
 * Return true when zone was grown, otherwise return false. We return true even
 * when we grow less than requested, to let the caller decide if there are
 * enough pages to satisfy the allocation.
 *
 * Note: We use noinline because this function is needed only during boot, and
 * it is called from a __ref function _deferred_grow_zone. This way we are
 * making sure that it is not inlined into permanent text section.
 */
static noinline bool __init
deferred_grow_zone(struct zone *zone, unsigned int order)
{
	int zid = zone_idx(zone);
	int nid = zone_to_nid(zone);
	pg_data_t *pgdat = NODE_DATA(nid);
	unsigned long nr_pages_needed = ALIGN(1 << order, PAGES_PER_SECTION);
	unsigned long nr_pages = 0;
	unsigned long first_init_pfn, spfn, epfn, t, flags;
	unsigned long first_deferred_pfn = pgdat->first_deferred_pfn;
	phys_addr_t spa, epa;
	u64 i;

	/* Only the last zone may have deferred pages */
	if (zone_end_pfn(zone) != pgdat_end_pfn(pgdat))
		return false;

	pgdat_resize_lock(pgdat, &flags);

	/*
	 * If deferred pages have been initialized while we were waiting for
	 * the lock, return true, as the zone was grown.  The caller will retry
	 * this zone.  We won't return to this function since the caller also
	 * has this static branch.
	 */
	if (!static_branch_unlikely(&deferred_pages)) {
		pgdat_resize_unlock(pgdat, &flags);
		return true;
	}

	/*
	 * If someone grew this zone while we were waiting for spinlock, return
	 * true, as there might be enough pages already.
	 */
	if (first_deferred_pfn != pgdat->first_deferred_pfn) {
		pgdat_resize_unlock(pgdat, &flags);
		return true;
	}

	first_init_pfn = max(zone->zone_start_pfn, first_deferred_pfn);

	if (first_init_pfn >= pgdat_end_pfn(pgdat)) {
		pgdat_resize_unlock(pgdat, &flags);
		return false;
	}

	for_each_free_mem_range(i, nid, MEMBLOCK_NONE, &spa, &epa, NULL) {
		spfn = max_t(unsigned long, first_init_pfn, PFN_UP(spa));
		epfn = min_t(unsigned long, zone_end_pfn(zone), PFN_DOWN(epa));

		while (spfn < epfn && nr_pages < nr_pages_needed) {
			t = ALIGN(spfn + PAGES_PER_SECTION, PAGES_PER_SECTION);
			first_deferred_pfn = min(t, epfn);
			nr_pages += deferred_init_pages(nid, zid, spfn,
							first_deferred_pfn);
			spfn = first_deferred_pfn;
		}

		if (nr_pages >= nr_pages_needed)
			break;
	}

	for_each_free_mem_range(i, nid, MEMBLOCK_NONE, &spa, &epa, NULL) {
		spfn = max_t(unsigned long, first_init_pfn, PFN_UP(spa));
		epfn = min_t(unsigned long, first_deferred_pfn, PFN_DOWN(epa));
		deferred_free_pages(nid, zid, spfn, epfn);

		if (first_deferred_pfn == epfn)
			break;
	}
	pgdat->first_deferred_pfn = first_deferred_pfn;
	pgdat_resize_unlock(pgdat, &flags);

	return nr_pages > 0;
}

/*
 * deferred_grow_zone() is __init, but it is called from
 * get_page_from_freelist() during early boot until deferred_pages permanently
 * disables this call. This is why we have refdata wrapper to avoid warning,
 * and to ensure that the function body gets unloaded.
 */
static bool __ref
_deferred_grow_zone(struct zone *zone, unsigned int order)
{
	return deferred_grow_zone(zone, order);
}

#endif /* CONFIG_DEFERRED_STRUCT_PAGE_INIT */

void __init page_alloc_init_late(void)
{
	struct zone *zone;

#ifdef CONFIG_DEFERRED_STRUCT_PAGE_INIT
	int nid;

	/* There will be num_node_state(N_MEMORY) threads */
	atomic_set(&pgdat_init_n_undone, num_node_state(N_MEMORY));
	for_each_node_state(nid, N_MEMORY) {
		kthread_run(deferred_init_memmap, NODE_DATA(nid), "pgdatinit%d", nid);
	}

	/* Block until all are initialised */
	wait_for_completion(&pgdat_init_all_done_comp);

	/*
	 * We initialized the rest of the deferred pages.  Permanently disable
	 * on-demand struct page initialization.
	 */
	static_branch_disable(&deferred_pages);

	/* Reinit limits that are based on free pages after the kernel is up */
	files_maxfiles_init();
#endif
#ifdef CONFIG_ARCH_DISCARD_MEMBLOCK
	/* Discard memblock private memory */
	memblock_discard();
#endif

	for_each_populated_zone(zone)
		set_zone_contiguous(zone);
}

#ifdef CONFIG_CMA
/* Free whole pageblock and set its migration type to MIGRATE_CMA. */
void __init init_cma_reserved_pageblock(struct page *page)
{
	unsigned i = pageblock_nr_pages;
	struct page *p = page;

	do {
		__ClearPageReserved(p);
		set_page_count(p, 0);
	} while (++p, --i);

	set_pageblock_migratetype(page, MIGRATE_CMA);

	if (pageblock_order >= MAX_ORDER) {
		i = pageblock_nr_pages;
		p = page;
		do {
			set_page_refcounted(p);
			__free_pages(p, MAX_ORDER - 1);
			p += MAX_ORDER_NR_PAGES;
		} while (i -= MAX_ORDER_NR_PAGES);
	} else {
		set_page_refcounted(page);
		__free_pages(page, pageblock_order);
	}

	adjust_managed_page_count(page, pageblock_nr_pages);
}
#endif

/*
 * The order of subdivision here is critical for the IO subsystem.
 * Please do not alter this order without good reasons and regression
 * testing. Specifically, as large blocks of memory are subdivided,
 * the order in which smaller blocks are delivered depends on the order
 * they're subdivided in this function. This is the primary factor
 * influencing the order in which pages are delivered to the IO
 * subsystem according to empirical testing, and this is also justified
 * by considering the behavior of a buddy system containing a single
 * large block of memory acted on by a series of small allocations.
 * This behavior is a critical factor in sglist merging's success.
 *
 * -- nyc
 */
static inline void expand(struct zone *zone, struct page *page,
	int low, int high, struct free_area *area,
	int migratetype)
{
	unsigned long size = 1 << high;

	while (high > low) {
		area--;
		high--;
		size >>= 1;
		VM_BUG_ON_PAGE(bad_range(zone, &page[size]), &page[size]);

		/*
		 * Mark as guard pages (or page), that will allow to
		 * merge back to allocator when buddy will be freed.
		 * Corresponding page table entries will not be touched,
		 * pages will stay not present in virtual address space
		 */
		if (set_page_guard(zone, &page[size], high, migratetype))
			continue;

		list_add(&page[size].lru, &area->free_list[migratetype]);
		area->nr_free++;
		set_page_order(&page[size], high);
	}
}

static void check_new_page_bad(struct page *page)
{
	const char *bad_reason = NULL;
	unsigned long bad_flags = 0;

	if (unlikely(atomic_read(&page->_mapcount) != -1))
		bad_reason = "nonzero mapcount";
	if (unlikely(page->mapping != NULL))
		bad_reason = "non-NULL mapping";
	if (unlikely(page_ref_count(page) != 0))
		bad_reason = "nonzero _count";
	if (unlikely(page->flags & __PG_HWPOISON)) {
		bad_reason = "HWPoisoned (hardware-corrupted)";
		bad_flags = __PG_HWPOISON;
		/* Don't complain about hwpoisoned pages */
		page_mapcount_reset(page); /* remove PageBuddy */
		return;
	}
	if (unlikely(page->flags & PAGE_FLAGS_CHECK_AT_PREP)) {
		bad_reason = "PAGE_FLAGS_CHECK_AT_PREP flag set";
		bad_flags = PAGE_FLAGS_CHECK_AT_PREP;
	}
#ifdef CONFIG_MEMCG
	if (unlikely(page->mem_cgroup))
		bad_reason = "page still charged to cgroup";
#endif
	bad_page(page, bad_reason, bad_flags);
}

/*
 * This page is about to be returned from the page allocator
 */
static inline int check_new_page(struct page *page)
{
	if (likely(page_expected_state(page,
				PAGE_FLAGS_CHECK_AT_PREP|__PG_HWPOISON)))
		return 0;

	check_new_page_bad(page);
	return 1;
}

static inline bool free_pages_prezeroed(void)
{
	return IS_ENABLED(CONFIG_PAGE_POISONING_ZERO) &&
		page_poisoning_enabled();
}

#ifdef CONFIG_DEBUG_VM
static bool check_pcp_refill(struct page *page)
{
	return false;
}

static bool check_new_pcp(struct page *page)
{
	return check_new_page(page);
}
#else
static bool check_pcp_refill(struct page *page)
{
	return check_new_page(page);
}
static bool check_new_pcp(struct page *page)
{
	return false;
}
#endif /* CONFIG_DEBUG_VM */

static bool check_new_pages(struct page *page, unsigned int order)
{
	int i;
	for (i = 0; i < (1 << order); i++) {
		struct page *p = page + i;

		if (unlikely(check_new_page(p)))
			return true;
	}

	return false;
}

inline void post_alloc_hook(struct page *page, unsigned int order,
				gfp_t gfp_flags)
{
	set_page_private(page, 0);
	set_page_refcounted(page);

	arch_alloc_page(page, order);
	kasan_alloc_pages(page, order);
	kernel_map_pages(page, 1 << order, 1);
	kernel_poison_pages(page, 1 << order, 1);
	set_page_owner(page, order, gfp_flags);
}

static void prep_new_page(struct page *page, unsigned int order, gfp_t gfp_flags,
							unsigned int alloc_flags)
{
	int i;

	post_alloc_hook(page, order, gfp_flags);

	if (!free_pages_prezeroed() && (gfp_flags & __GFP_ZERO))
		for (i = 0; i < (1 << order); i++)
			clear_highpage(page + i);

	if (order && (gfp_flags & __GFP_COMP))
		prep_compound_page(page, order);

	/*
	 * page is set pfmemalloc when ALLOC_NO_WATERMARKS was necessary to
	 * allocate the page. The expectation is that the caller is taking
	 * steps that will free more memory. The caller should avoid the page
	 * being used for !PFMEMALLOC purposes.
	 */
	if (alloc_flags & ALLOC_NO_WATERMARKS)
		set_page_pfmemalloc(page);
	else
		clear_page_pfmemalloc(page);
}

/*
 * Go through the free lists for the given migratetype and remove
 * the smallest available page from the freelists
 */
static __always_inline
struct page *__rmqueue_smallest(struct zone *zone, unsigned int order,
						int migratetype)
{
	unsigned int current_order;
	struct free_area *area;
	struct page *page;

	/* Find a page of the appropriate size in the preferred list */
	for (current_order = order; current_order < MAX_ORDER; ++current_order) {
		area = &(zone->free_area[current_order]);
		page = list_first_entry_or_null(&area->free_list[migratetype],
							struct page, lru);
		if (!page)
			continue;
		list_del(&page->lru);
		rmv_page_order(page);
		area->nr_free--;
		expand(zone, page, order, current_order, area, migratetype);
		set_pcppage_migratetype(page, migratetype);
		return page;
	}

	return NULL;
}


/*
 * This array describes the order lists are fallen back to when
 * the free lists for the desirable migrate type are depleted
 */
static int fallbacks[MIGRATE_TYPES][4] = {
	[MIGRATE_UNMOVABLE]   = { MIGRATE_RECLAIMABLE, MIGRATE_MOVABLE,   MIGRATE_TYPES },
	[MIGRATE_RECLAIMABLE] = { MIGRATE_UNMOVABLE,   MIGRATE_MOVABLE,   MIGRATE_TYPES },
	[MIGRATE_MOVABLE]     = { MIGRATE_RECLAIMABLE, MIGRATE_UNMOVABLE, MIGRATE_TYPES },
#ifdef CONFIG_CMA
	[MIGRATE_CMA]         = { MIGRATE_TYPES }, /* Never used */
#endif
#ifdef CONFIG_MEMORY_ISOLATION
	[MIGRATE_ISOLATE]     = { MIGRATE_TYPES }, /* Never used */
#endif
};

#ifdef CONFIG_CMA
static __always_inline struct page *__rmqueue_cma_fallback(struct zone *zone,
					unsigned int order)
{
	return __rmqueue_smallest(zone, order, MIGRATE_CMA);
}
#else
static inline struct page *__rmqueue_cma_fallback(struct zone *zone,
					unsigned int order) { return NULL; }
#endif

/*
 * Move the free pages in a range to the free lists of the requested type.
 * Note that start_page and end_pages are not aligned on a pageblock
 * boundary. If alignment is required, use move_freepages_block()
 */
static int move_freepages(struct zone *zone,
			  struct page *start_page, struct page *end_page,
			  int migratetype, int *num_movable)
{
	struct page *page;
	unsigned int order;
	int pages_moved = 0;

#ifndef CONFIG_HOLES_IN_ZONE
	/*
	 * page_zone is not safe to call in this context when
	 * CONFIG_HOLES_IN_ZONE is set. This bug check is probably redundant
	 * anyway as we check zone boundaries in move_freepages_block().
	 * Remove at a later date when no bug reports exist related to
	 * grouping pages by mobility
	 */
	VM_BUG_ON(pfn_valid(page_to_pfn(start_page)) &&
	          pfn_valid(page_to_pfn(end_page)) &&
	          page_zone(start_page) != page_zone(end_page));
#endif

	if (num_movable)
		*num_movable = 0;

	for (page = start_page; page <= end_page;) {
		if (!pfn_valid_within(page_to_pfn(page))) {
			page++;
			continue;
		}

		/* Make sure we are not inadvertently changing nodes */
		VM_BUG_ON_PAGE(page_to_nid(page) != zone_to_nid(zone), page);

		if (!PageBuddy(page)) {
			/*
			 * We assume that pages that could be isolated for
			 * migration are movable. But we don't actually try
			 * isolating, as that would be expensive.
			 */
			if (num_movable &&
					(PageLRU(page) || __PageMovable(page)))
				(*num_movable)++;

			page++;
			continue;
		}

		order = page_order(page);
		list_move(&page->lru,
			  &zone->free_area[order].free_list[migratetype]);
		page += 1 << order;
		pages_moved += 1 << order;
	}

	return pages_moved;
}

int move_freepages_block(struct zone *zone, struct page *page,
				int migratetype, int *num_movable)
{
	unsigned long start_pfn, end_pfn;
	struct page *start_page, *end_page;

	start_pfn = page_to_pfn(page);
	start_pfn = start_pfn & ~(pageblock_nr_pages-1);
	start_page = pfn_to_page(start_pfn);
	end_page = start_page + pageblock_nr_pages - 1;
	end_pfn = start_pfn + pageblock_nr_pages - 1;

	/* Do not cross zone boundaries */
	if (!zone_spans_pfn(zone, start_pfn))
		start_page = page;
	if (!zone_spans_pfn(zone, end_pfn))
		return 0;

	return move_freepages(zone, start_page, end_page, migratetype,
								num_movable);
}

static void change_pageblock_range(struct page *pageblock_page,
					int start_order, int migratetype)
{
	int nr_pageblocks = 1 << (start_order - pageblock_order);

	while (nr_pageblocks--) {
		set_pageblock_migratetype(pageblock_page, migratetype);
		pageblock_page += pageblock_nr_pages;
	}
}

/*
 * When we are falling back to another migratetype during allocation, try to
 * steal extra free pages from the same pageblocks to satisfy further
 * allocations, instead of polluting multiple pageblocks.
 *
 * If we are stealing a relatively large buddy page, it is likely there will
 * be more free pages in the pageblock, so try to steal them all. For
 * reclaimable and unmovable allocations, we steal regardless of page size,
 * as fragmentation caused by those allocations polluting movable pageblocks
 * is worse than movable allocations stealing from unmovable and reclaimable
 * pageblocks.
 */
static bool can_steal_fallback(unsigned int order, int start_mt)
{
	/*
	 * Leaving this order check is intended, although there is
	 * relaxed order check in next check. The reason is that
	 * we can actually steal whole pageblock if this condition met,
	 * but, below check doesn't guarantee it and that is just heuristic
	 * so could be changed anytime.
	 */
	if (order >= pageblock_order)
		return true;

	if (order >= pageblock_order / 2 ||
		start_mt == MIGRATE_RECLAIMABLE ||
		start_mt == MIGRATE_UNMOVABLE ||
		page_group_by_mobility_disabled)
		return true;

	return false;
}

static bool boost_eligible(struct zone *z)
{
	unsigned long high_wmark, threshold;
	unsigned long reclaim_eligible, free_pages;

	high_wmark = z->_watermark[WMARK_HIGH];
	reclaim_eligible = zone_page_state_snapshot(z, NR_ZONE_INACTIVE_FILE) +
			zone_page_state_snapshot(z, NR_ZONE_ACTIVE_FILE);
	free_pages = zone_page_state(z, NR_FREE_PAGES) -
			zone_page_state(z, NR_FREE_CMA_PAGES);
	threshold = high_wmark + (2 * mult_frac(high_wmark,
					watermark_boost_factor, 10000));

	/*
	 * Don't boost watermark If we are already low on memory where the
	 * boosting can simply put the watermarks at higher levels for a
	 * longer duration of time and thus the other users relied on the
	 * watermarks are forced to choose unintended decissions. If memory
	 * is so low, kswapd in normal mode should help.
	 */

	if (reclaim_eligible < threshold && free_pages < threshold)
		return false;

	return true;
}

static inline void boost_watermark(struct zone *zone)
{
	unsigned long max_boost;

	if (!watermark_boost_factor || !boost_eligible(zone))
		return;

	max_boost = mult_frac(zone->_watermark[WMARK_HIGH],
			watermark_boost_factor, 10000);

	/*
	 * high watermark may be uninitialised if fragmentation occurs
	 * very early in boot so do not boost. We do not fall
	 * through and boost by pageblock_nr_pages as failing
	 * allocations that early means that reclaim is not going
	 * to help and it may even be impossible to reclaim the
	 * boosted watermark resulting in a hang.
	 */
	if (!max_boost)
		return;

	max_boost = max(pageblock_nr_pages, max_boost);

	zone->watermark_boost = min(zone->watermark_boost + pageblock_nr_pages,
		max_boost);
}

/*
 * This function implements actual steal behaviour. If order is large enough,
 * we can steal whole pageblock. If not, we first move freepages in this
 * pageblock to our migratetype and determine how many already-allocated pages
 * are there in the pageblock with a compatible migratetype. If at least half
 * of pages are free or compatible, we can change migratetype of the pageblock
 * itself, so pages freed in the future will be put on the correct free list.
 */
static void steal_suitable_fallback(struct zone *zone, struct page *page,
		unsigned int alloc_flags, int start_type, bool whole_block)
{
	unsigned int current_order = page_order(page);
	struct free_area *area;
	int free_pages, movable_pages, alike_pages;
	int old_block_type;

	old_block_type = get_pageblock_migratetype(page);

	/*
	 * This can happen due to races and we want to prevent broken
	 * highatomic accounting.
	 */
	if (is_migrate_highatomic(old_block_type))
		goto single_page;

	/* Take ownership for orders >= pageblock_order */
	if (current_order >= pageblock_order) {
		change_pageblock_range(page, current_order, start_type);
		goto single_page;
	}

	/*
	 * Boost watermarks to increase reclaim pressure to reduce the
	 * likelihood of future fallbacks. Wake kswapd now as the node
	 * may be balanced overall and kswapd will not wake naturally.
	 */
	boost_watermark(zone);
	if (alloc_flags & ALLOC_KSWAPD)
		set_bit(ZONE_BOOSTED_WATERMARK, &zone->flags);

	/* We are not allowed to try stealing from the whole block */
	if (!whole_block)
		goto single_page;

	free_pages = move_freepages_block(zone, page, start_type,
						&movable_pages);
	/*
	 * Determine how many pages are compatible with our allocation.
	 * For movable allocation, it's the number of movable pages which
	 * we just obtained. For other types it's a bit more tricky.
	 */
	if (start_type == MIGRATE_MOVABLE) {
		alike_pages = movable_pages;
	} else {
		/*
		 * If we are falling back a RECLAIMABLE or UNMOVABLE allocation
		 * to MOVABLE pageblock, consider all non-movable pages as
		 * compatible. If it's UNMOVABLE falling back to RECLAIMABLE or
		 * vice versa, be conservative since we can't distinguish the
		 * exact migratetype of non-movable pages.
		 */
		if (old_block_type == MIGRATE_MOVABLE)
			alike_pages = pageblock_nr_pages
						- (free_pages + movable_pages);
		else
			alike_pages = 0;
	}

	/* moving whole block can fail due to zone boundary conditions */
	if (!free_pages)
		goto single_page;

	/*
	 * If a sufficient number of pages in the block are either free or of
	 * comparable migratability as our allocation, claim the whole block.
	 */
	if (free_pages + alike_pages >= (1 << (pageblock_order-1)) ||
			page_group_by_mobility_disabled)
		set_pageblock_migratetype(page, start_type);

	return;

single_page:
	area = &zone->free_area[current_order];
	list_move(&page->lru, &area->free_list[start_type]);
}

/*
 * Check whether there is a suitable fallback freepage with requested order.
 * If only_stealable is true, this function returns fallback_mt only if
 * we can steal other freepages all together. This would help to reduce
 * fragmentation due to mixed migratetype pages in one pageblock.
 */
int find_suitable_fallback(struct free_area *area, unsigned int order,
			int migratetype, bool only_stealable, bool *can_steal)
{
	int i;
	int fallback_mt;

	if (area->nr_free == 0)
		return -1;

	*can_steal = false;
	for (i = 0;; i++) {
		fallback_mt = fallbacks[migratetype][i];
		if (fallback_mt == MIGRATE_TYPES)
			break;

		if (list_empty(&area->free_list[fallback_mt]))
			continue;

		if (can_steal_fallback(order, migratetype))
			*can_steal = true;

		if (!only_stealable)
			return fallback_mt;

		if (*can_steal)
			return fallback_mt;
	}

	return -1;
}

/*
 * Reserve a pageblock for exclusive use of high-order atomic allocations if
 * there are no empty page blocks that contain a page with a suitable order
 */
static void reserve_highatomic_pageblock(struct page *page, struct zone *zone,
				unsigned int alloc_order)
{
	int mt;
	unsigned long max_managed, flags;

	/*
	 * Limit the number reserved to 1 pageblock or roughly 1% of a zone.
	 * Check is race-prone but harmless.
	 */
	max_managed = (zone->managed_pages / 100) + pageblock_nr_pages;
	if (zone->nr_reserved_highatomic >= max_managed)
		return;

	spin_lock_irqsave(&zone->lock, flags);

	/* Recheck the nr_reserved_highatomic limit under the lock */
	if (zone->nr_reserved_highatomic >= max_managed)
		goto out_unlock;

	/* Yoink! */
	mt = get_pageblock_migratetype(page);
	if (!is_migrate_highatomic(mt) && !is_migrate_isolate(mt)
	    && !is_migrate_cma(mt)) {
		zone->nr_reserved_highatomic += pageblock_nr_pages;
		set_pageblock_migratetype(page, MIGRATE_HIGHATOMIC);
		move_freepages_block(zone, page, MIGRATE_HIGHATOMIC, NULL);
	}

out_unlock:
	spin_unlock_irqrestore(&zone->lock, flags);
}

/*
 * Used when an allocation is about to fail under memory pressure. This
 * potentially hurts the reliability of high-order allocations when under
 * intense memory pressure but failed atomic allocations should be easier
 * to recover from than an OOM.
 *
 * If @force is true, try to unreserve a pageblock even though highatomic
 * pageblock is exhausted.
 */
static bool unreserve_highatomic_pageblock(const struct alloc_context *ac,
						bool force)
{
	struct zonelist *zonelist = ac->zonelist;
	unsigned long flags;
	struct zoneref *z;
	struct zone *zone;
	struct page *page;
	int order;
	bool ret;

	for_each_zone_zonelist_nodemask(zone, z, zonelist, ac->high_zoneidx,
								ac->nodemask) {
		/*
		 * Preserve at least one pageblock unless memory pressure
		 * is really high.
		 */
		if (!force && zone->nr_reserved_highatomic <=
					pageblock_nr_pages)
			continue;

		spin_lock_irqsave(&zone->lock, flags);
		for (order = 0; order < MAX_ORDER; order++) {
			struct free_area *area = &(zone->free_area[order]);

			page = list_first_entry_or_null(
					&area->free_list[MIGRATE_HIGHATOMIC],
					struct page, lru);
			if (!page)
				continue;

			/*
			 * In page freeing path, migratetype change is racy so
			 * we can counter several free pages in a pageblock
			 * in this loop althoug we changed the pageblock type
			 * from highatomic to ac->migratetype. So we should
			 * adjust the count once.
			 */
			if (is_migrate_highatomic_page(page)) {
				/*
				 * It should never happen but changes to
				 * locking could inadvertently allow a per-cpu
				 * drain to add pages to MIGRATE_HIGHATOMIC
				 * while unreserving so be safe and watch for
				 * underflows.
				 */
				zone->nr_reserved_highatomic -= min(
						pageblock_nr_pages,
						zone->nr_reserved_highatomic);
			}

			/*
			 * Convert to ac->migratetype and avoid the normal
			 * pageblock stealing heuristics. Minimally, the caller
			 * is doing the work and needs the pages. More
			 * importantly, if the block was always converted to
			 * MIGRATE_UNMOVABLE or another type then the number
			 * of pageblocks that cannot be completely freed
			 * may increase.
			 */
			set_pageblock_migratetype(page, ac->migratetype);
			ret = move_freepages_block(zone, page, ac->migratetype,
									NULL);
			if (ret) {
				spin_unlock_irqrestore(&zone->lock, flags);
				return ret;
			}
		}
		spin_unlock_irqrestore(&zone->lock, flags);
	}

	return false;
}

/*
 * Try finding a free buddy page on the fallback list and put it on the free
 * list of requested migratetype, possibly along with other pages from the same
 * block, depending on fragmentation avoidance heuristics. Returns true if
 * fallback was found so that __rmqueue_smallest() can grab it.
 *
 * The use of signed ints for order and current_order is a deliberate
 * deviation from the rest of this file, to make the for loop
 * condition simpler.
 */
static __always_inline bool
__rmqueue_fallback(struct zone *zone, int order, int start_migratetype,
						unsigned int alloc_flags)
{
	struct free_area *area;
	int current_order;
	int min_order = order;
	struct page *page;
	int fallback_mt;
	bool can_steal;

	/*
	 * Do not steal pages from freelists belonging to other pageblocks
	 * i.e. orders < pageblock_order. If there are no local zones free,
	 * the zonelists will be reiterated without ALLOC_NOFRAGMENT.
	 */
	if (alloc_flags & ALLOC_NOFRAGMENT)
		min_order = pageblock_order;

	/*
	 * Find the largest available free page in the other list. This roughly
	 * approximates finding the pageblock with the most free pages, which
	 * would be too costly to do exactly.
	 */
	for (current_order = MAX_ORDER - 1; current_order >= min_order;
				--current_order) {
		area = &(zone->free_area[current_order]);
		fallback_mt = find_suitable_fallback(area, current_order,
				start_migratetype, false, &can_steal);
		if (fallback_mt == -1)
			continue;

		/*
		 * We cannot steal all free pages from the pageblock and the
		 * requested migratetype is movable. In that case it's better to
		 * steal and split the smallest available page instead of the
		 * largest available page, because even if the next movable
		 * allocation falls back into a different pageblock than this
		 * one, it won't cause permanent fragmentation.
		 */
		if (!can_steal && start_migratetype == MIGRATE_MOVABLE
					&& current_order > order)
			goto find_smallest;

		goto do_steal;
	}

	return false;

find_smallest:
	for (current_order = order; current_order < MAX_ORDER;
							current_order++) {
		area = &(zone->free_area[current_order]);
		fallback_mt = find_suitable_fallback(area, current_order,
				start_migratetype, false, &can_steal);
		if (fallback_mt != -1)
			break;
	}

	/*
	 * This should not happen - we already found a suitable fallback
	 * when looking for the largest page.
	 */
	VM_BUG_ON(current_order == MAX_ORDER);

do_steal:
	page = list_first_entry(&area->free_list[fallback_mt],
							struct page, lru);

	steal_suitable_fallback(zone, page, alloc_flags, start_migratetype,
								can_steal);

	trace_mm_page_alloc_extfrag(page, order, current_order,
		start_migratetype, fallback_mt);

	return true;

}

/*
 * Do the hard work of removing an element from the buddy allocator.
 * Call me with the zone->lock already held.
 */
static __always_inline struct page *
__rmqueue(struct zone *zone, unsigned int order, int migratetype,
						unsigned int alloc_flags)
{
	struct page *page;

retry:
	page = __rmqueue_smallest(zone, order, migratetype);

	if (unlikely(!page) && __rmqueue_fallback(zone, order, migratetype,
								alloc_flags))
		goto retry;

	trace_mm_page_alloc_zone_locked(page, order, migratetype);
	return page;
}

#ifdef CONFIG_CMA
static struct page *__rmqueue_cma(struct zone *zone, unsigned int order)
{
	struct page *page = 0;

	if (IS_ENABLED(CONFIG_CMA))
		if (!zone->cma_alloc)
			page = __rmqueue_cma_fallback(zone, order);
	trace_mm_page_alloc_zone_locked(page, order, MIGRATE_CMA);
	return page;
}
#else
static inline struct page *__rmqueue_cma(struct zone *zone, unsigned int order)
{
	return NULL;
}
#endif

/*
 * Obtain a specified number of elements from the buddy allocator, all under
 * a single hold of the lock, for efficiency.  Add them to the supplied list.
 * Returns the number of new pages which were placed at *list.
 */
static int rmqueue_bulk(struct zone *zone, unsigned int order,
			unsigned long count, struct list_head *list,
			int migratetype, unsigned int alloc_flags)
{
	int i, alloced = 0;

	spin_lock(&zone->lock);
	for (i = 0; i < count; ++i) {
		struct page *page;

		/*
		 * If migrate type CMA is being requested only try to
		 * satisfy the request with CMA pages to try and increase
		 * CMA utlization.
		 */
		if (is_migrate_cma(migratetype))
			page = __rmqueue_cma(zone, order);
		else
			page = __rmqueue(zone, order, migratetype, alloc_flags);

		if (unlikely(page == NULL))
			break;

		if (unlikely(check_pcp_refill(page)))
			continue;

		/*
		 * Split buddy pages returned by expand() are received here in
		 * physical page order. The page is added to the tail of
		 * caller's list. From the callers perspective, the linked list
		 * is ordered by page number under some conditions. This is
		 * useful for IO devices that can forward direction from the
		 * head, thus also in the physical page order. This is useful
		 * for IO devices that can merge IO requests if the physical
		 * pages are ordered properly.
		 */
		list_add_tail(&page->lru, list);
		alloced++;
		if (is_migrate_cma(get_pcppage_migratetype(page)))
			__mod_zone_page_state(zone, NR_FREE_CMA_PAGES,
					      -(1 << order));
	}

	/*
	 * i pages were removed from the buddy list even if some leak due
	 * to check_pcp_refill failing so adjust NR_FREE_PAGES based
	 * on i. Do not confuse with 'alloced' which is the number of
	 * pages added to the pcp list.
	 */
	__mod_zone_page_state(zone, NR_FREE_PAGES, -(i << order));
	spin_unlock(&zone->lock);
	return alloced;
}

/*
 * Return the pcp list that corresponds to the migrate type if that list isn't
 * empty.
 * If the list is empty return NULL.
 */
static struct list_head *get_populated_pcp_list(struct zone *zone,
			unsigned int order, struct per_cpu_pages *pcp,
			int migratetype, unsigned int alloc_flags)
{
	struct list_head *list = &pcp->lists[migratetype];

	if (list_empty(list)) {
		pcp->count += rmqueue_bulk(zone, order,
				pcp->batch, list,
				migratetype, alloc_flags);

		if (list_empty(list))
			list = NULL;
	}
	return list;
}

#ifdef CONFIG_NUMA
/*
 * Called from the vmstat counter updater to drain pagesets of this
 * currently executing processor on remote nodes after they have
 * expired.
 *
 * Note that this function must be called with the thread pinned to
 * a single processor.
 */
void drain_zone_pages(struct zone *zone, struct per_cpu_pages *pcp)
{
	unsigned long flags;
	int to_drain, batch;

	local_irq_save(flags);
	batch = READ_ONCE(pcp->batch);
	to_drain = min(pcp->count, batch);
	if (to_drain > 0)
		free_pcppages_bulk(zone, to_drain, pcp);
	local_irq_restore(flags);
}
#endif

/*
 * Drain pcplists of the indicated processor and zone.
 *
 * The processor must either be the current processor and the
 * thread pinned to the current processor or a processor that
 * is not online.
 */
static void drain_pages_zone(unsigned int cpu, struct zone *zone)
{
	unsigned long flags;
	struct per_cpu_pageset *pset;
	struct per_cpu_pages *pcp;

	local_irq_save(flags);
	pset = per_cpu_ptr(zone->pageset, cpu);

	pcp = &pset->pcp;
	if (pcp->count)
		free_pcppages_bulk(zone, pcp->count, pcp);
	local_irq_restore(flags);
}

/*
 * Drain pcplists of all zones on the indicated processor.
 *
 * The processor must either be the current processor and the
 * thread pinned to the current processor or a processor that
 * is not online.
 */
static void drain_pages(unsigned int cpu)
{
	struct zone *zone;

	for_each_populated_zone(zone) {
		drain_pages_zone(cpu, zone);
	}
}

/*
 * Spill all of this CPU's per-cpu pages back into the buddy allocator.
 *
 * The CPU has to be pinned. When zone parameter is non-NULL, spill just
 * the single zone's pages.
 */
void drain_local_pages(struct zone *zone)
{
	int cpu = smp_processor_id();

	if (zone)
		drain_pages_zone(cpu, zone);
	else
		drain_pages(cpu);
}

static void drain_local_pages_wq(struct work_struct *work)
{
	/*
	 * drain_all_pages doesn't use proper cpu hotplug protection so
	 * we can race with cpu offline when the WQ can move this from
	 * a cpu pinned worker to an unbound one. We can operate on a different
	 * cpu which is allright but we also have to make sure to not move to
	 * a different one.
	 */
	preempt_disable();
	drain_local_pages(NULL);
	preempt_enable();
}

/*
 * Spill all the per-cpu pages from all CPUs back into the buddy allocator.
 *
 * When zone parameter is non-NULL, spill just the single zone's pages.
 *
 * Note that this can be extremely slow as the draining happens in a workqueue.
 */
void drain_all_pages(struct zone *zone)
{
	int cpu;

	/*
	 * Allocate in the BSS so we wont require allocation in
	 * direct reclaim path for CONFIG_CPUMASK_OFFSTACK=y
	 */
	static cpumask_t cpus_with_pcps;

	/*
	 * Make sure nobody triggers this path before mm_percpu_wq is fully
	 * initialized.
	 */
	if (WARN_ON_ONCE(!mm_percpu_wq))
		return;

	/*
	 * Do not drain if one is already in progress unless it's specific to
	 * a zone. Such callers are primarily CMA and memory hotplug and need
	 * the drain to be complete when the call returns.
	 */
	if (unlikely(!mutex_trylock(&pcpu_drain_mutex))) {
		if (!zone)
			return;
		mutex_lock(&pcpu_drain_mutex);
	}

	/*
	 * We don't care about racing with CPU hotplug event
	 * as offline notification will cause the notified
	 * cpu to drain that CPU pcps and on_each_cpu_mask
	 * disables preemption as part of its processing
	 */
	for_each_online_cpu(cpu) {
		struct per_cpu_pageset *pcp;
		struct zone *z;
		bool has_pcps = false;

		if (zone) {
			pcp = per_cpu_ptr(zone->pageset, cpu);
			if (pcp->pcp.count)
				has_pcps = true;
		} else {
			for_each_populated_zone(z) {
				pcp = per_cpu_ptr(z->pageset, cpu);
				if (pcp->pcp.count) {
					has_pcps = true;
					break;
				}
			}
		}

		if (has_pcps)
			cpumask_set_cpu(cpu, &cpus_with_pcps);
		else
			cpumask_clear_cpu(cpu, &cpus_with_pcps);
	}

	for_each_cpu(cpu, &cpus_with_pcps) {
		struct work_struct *work = per_cpu_ptr(&pcpu_drain, cpu);
		INIT_WORK(work, drain_local_pages_wq);
		queue_work_on(cpu, mm_percpu_wq, work);
	}
	for_each_cpu(cpu, &cpus_with_pcps)
		flush_work(per_cpu_ptr(&pcpu_drain, cpu));

	mutex_unlock(&pcpu_drain_mutex);
}

#ifdef CONFIG_HIBERNATION

/*
 * Touch the watchdog for every WD_PAGE_COUNT pages.
 */
#define WD_PAGE_COUNT	(128*1024)

void mark_free_pages(struct zone *zone)
{
	unsigned long pfn, max_zone_pfn, page_count = WD_PAGE_COUNT;
	unsigned long flags;
	unsigned int order, t;
	struct page *page;

	if (zone_is_empty(zone))
		return;

	spin_lock_irqsave(&zone->lock, flags);

	max_zone_pfn = zone_end_pfn(zone);
	for (pfn = zone->zone_start_pfn; pfn < max_zone_pfn; pfn++)
		if (pfn_valid(pfn)) {
			page = pfn_to_page(pfn);

			if (!--page_count) {
				touch_nmi_watchdog();
				page_count = WD_PAGE_COUNT;
			}

			if (page_zone(page) != zone)
				continue;

			if (!swsusp_page_is_forbidden(page))
				swsusp_unset_page_free(page);
		}

	for_each_migratetype_order(order, t) {
		list_for_each_entry(page,
				&zone->free_area[order].free_list[t], lru) {
			unsigned long i;

			pfn = page_to_pfn(page);
			for (i = 0; i < (1UL << order); i++) {
				if (!--page_count) {
					touch_nmi_watchdog();
					page_count = WD_PAGE_COUNT;
				}
				swsusp_set_page_free(pfn_to_page(pfn + i));
			}
		}
	}
	spin_unlock_irqrestore(&zone->lock, flags);
}
#endif /* CONFIG_PM */

static bool free_unref_page_prepare(struct page *page, unsigned long pfn)
{
	int migratetype;

	if (!free_pcp_prepare(page))
		return false;

	migratetype = get_pfnblock_migratetype(page, pfn);
	set_pcppage_migratetype(page, migratetype);
	return true;
}

static void free_unref_page_commit(struct page *page, unsigned long pfn)
{
	struct zone *zone = page_zone(page);
	struct per_cpu_pages *pcp;
	int migratetype;

	migratetype = get_pcppage_migratetype(page);
	__count_vm_event(PGFREE);

	/*
	 * We only track unmovable, reclaimable and movable on pcp lists.
	 * Free ISOLATE pages back to the allocator because they are being
	 * offlined but treat HIGHATOMIC as movable pages so we can get those
	 * areas back if necessary. Otherwise, we may have to free
	 * excessively into the page allocator
	 */
	if (migratetype >= MIGRATE_PCPTYPES) {
		if (unlikely(is_migrate_isolate(migratetype))) {
			free_one_page(zone, page, pfn, 0, migratetype);
			return;
		}
		migratetype = MIGRATE_MOVABLE;
	}

	pcp = &this_cpu_ptr(zone->pageset)->pcp;
	list_add(&page->lru, &pcp->lists[migratetype]);
	pcp->count++;
	if (pcp->count >= pcp->high) {
		unsigned long batch = READ_ONCE(pcp->batch);
		free_pcppages_bulk(zone, batch, pcp);
	}
}

/*
 * Free a 0-order page
 */
void free_unref_page(struct page *page)
{
	unsigned long flags;
	unsigned long pfn = page_to_pfn(page);

	if (!free_unref_page_prepare(page, pfn))
		return;

	local_irq_save(flags);
	free_unref_page_commit(page, pfn);
	local_irq_restore(flags);
}

/*
 * Free a list of 0-order pages
 */
void free_unref_page_list(struct list_head *list)
{
	struct page *page, *next;
	unsigned long flags, pfn;
	int batch_count = 0;

	/* Prepare pages for freeing */
	list_for_each_entry_safe(page, next, list, lru) {
		pfn = page_to_pfn(page);
		if (!free_unref_page_prepare(page, pfn))
			list_del(&page->lru);
		set_page_private(page, pfn);
	}

	local_irq_save(flags);
	list_for_each_entry_safe(page, next, list, lru) {
		unsigned long pfn = page_private(page);

		set_page_private(page, 0);
		trace_mm_page_free_batched(page);
		free_unref_page_commit(page, pfn);

		/*
		 * Guard against excessive IRQ disabled times when we get
		 * a large list of pages to free.
		 */
		if (++batch_count == SWAP_CLUSTER_MAX) {
			local_irq_restore(flags);
			batch_count = 0;
			local_irq_save(flags);
		}
	}
	local_irq_restore(flags);
}

/*
 * split_page takes a non-compound higher-order page, and splits it into
 * n (1<<order) sub-pages: page[0..n]
 * Each sub-page must be freed individually.
 *
 * Note: this is probably too low level an operation for use in drivers.
 * Please consult with lkml before using this in your driver.
 */
void split_page(struct page *page, unsigned int order)
{
	int i;

	VM_BUG_ON_PAGE(PageCompound(page), page);
	VM_BUG_ON_PAGE(!page_count(page), page);

	for (i = 1; i < (1 << order); i++)
		set_page_refcounted(page + i);
	split_page_owner(page, order);
}
EXPORT_SYMBOL_GPL(split_page);

int __isolate_free_page(struct page *page, unsigned int order)
{
	unsigned long watermark;
	struct zone *zone;
	int mt;

	BUG_ON(!PageBuddy(page));

	zone = page_zone(page);
	mt = get_pageblock_migratetype(page);

	if (!is_migrate_isolate(mt)) {
		/*
		 * Obey watermarks as if the page was being allocated. We can
		 * emulate a high-order watermark check with a raised order-0
		 * watermark, because we already know our high-order page
		 * exists.
		 */
		watermark = zone->_watermark[WMARK_MIN] + (1UL << order);
		if (!zone_watermark_ok(zone, 0, watermark, 0, ALLOC_CMA))
			return 0;

		__mod_zone_freepage_state(zone, -(1UL << order), mt);
	}

	/* Remove page from free list */
	list_del(&page->lru);
	zone->free_area[order].nr_free--;
	rmv_page_order(page);

	/*
	 * Set the pageblock if the isolated page is at least half of a
	 * pageblock
	 */
	if (order >= pageblock_order - 1) {
		struct page *endpage = page + (1 << order) - 1;
		for (; page < endpage; page += pageblock_nr_pages) {
			int mt = get_pageblock_migratetype(page);
			if (!is_migrate_isolate(mt) && !is_migrate_cma(mt)
			    && !is_migrate_highatomic(mt))
				set_pageblock_migratetype(page,
							  MIGRATE_MOVABLE);
		}
	}


	return 1UL << order;
}

/*
 * Update NUMA hit/miss statistics
 *
 * Must be called with interrupts disabled.
 */
static inline void zone_statistics(struct zone *preferred_zone, struct zone *z)
{
#ifdef CONFIG_NUMA
	enum numa_stat_item local_stat = NUMA_LOCAL;

	/* skip numa counters update if numa stats is disabled */
	if (!static_branch_likely(&vm_numa_stat_key))
		return;

	if (zone_to_nid(z) != numa_node_id())
		local_stat = NUMA_OTHER;

	if (zone_to_nid(z) == zone_to_nid(preferred_zone))
		__inc_numa_state(z, NUMA_HIT);
	else {
		__inc_numa_state(z, NUMA_MISS);
		__inc_numa_state(preferred_zone, NUMA_FOREIGN);
	}
	__inc_numa_state(z, local_stat);
#endif
}

/* Remove page from the per-cpu list, caller must protect the list */
static struct page *__rmqueue_pcplist(struct zone *zone, int migratetype,
			unsigned int alloc_flags,
			struct per_cpu_pages *pcp,
			gfp_t gfp_flags)
{
	struct page *page = NULL;
	struct list_head *list = NULL;

	do {
		/* First try to get CMA pages */
		if (migratetype == MIGRATE_MOVABLE &&
				gfp_flags & __GFP_CMA) {
			list = get_populated_pcp_list(zone, 0, pcp,
					get_cma_migrate_type(), alloc_flags);
		}

		if (list == NULL) {
			/*
			 * Either CMA is not suitable or there are no
			 * free CMA pages.
			 */
			list = get_populated_pcp_list(zone, 0, pcp,
					migratetype, alloc_flags);
			if (unlikely(list == NULL) ||
					unlikely(list_empty(list)))
				return NULL;

		}

		page = list_first_entry(list, struct page, lru);
		list_del(&page->lru);
		pcp->count--;
	} while (check_new_pcp(page));

	return page;
}

/* Lock and remove page from the per-cpu list */
static struct page *rmqueue_pcplist(struct zone *preferred_zone,
			struct zone *zone, unsigned int order,
			gfp_t gfp_flags, int migratetype,
			unsigned int alloc_flags)
{
	struct per_cpu_pages *pcp;
	struct page *page;
	unsigned long flags;

	local_irq_save(flags);
	pcp = &this_cpu_ptr(zone->pageset)->pcp;
	page = __rmqueue_pcplist(zone,  migratetype, alloc_flags, pcp,
				 gfp_flags);
	if (page) {
		__count_zid_vm_events(PGALLOC, page_zonenum(page), 1 << order);
		zone_statistics(preferred_zone, zone);
	}
	local_irq_restore(flags);
	return page;
}

/*
 * Allocate a page from the given zone. Use pcplists for order-0 allocations.
 */
static inline
struct page *rmqueue(struct zone *preferred_zone,
			struct zone *zone, unsigned int order,
			gfp_t gfp_flags, unsigned int alloc_flags,
			int migratetype)
{
	unsigned long flags;
	struct page *page;

	if (likely(order == 0)) {
		page = rmqueue_pcplist(preferred_zone, zone, order,
				gfp_flags, migratetype, alloc_flags);
		goto out;
	}

	/*
	 * We most definitely don't want callers attempting to
	 * allocate greater than order-1 page units with __GFP_NOFAIL.
	 */
	WARN_ON_ONCE((gfp_flags & __GFP_NOFAIL) && (order > 1));
	spin_lock_irqsave(&zone->lock, flags);

	do {
		page = NULL;

		if (alloc_flags & ALLOC_HARDER) {
			page = __rmqueue_smallest(zone, order, MIGRATE_HIGHATOMIC);
			if (page)
				trace_mm_page_alloc_zone_locked(page, order, migratetype);
		}

		if (!page && migratetype == MIGRATE_MOVABLE &&
				gfp_flags & __GFP_CMA)
			page = __rmqueue_cma(zone, order);

		if (!page)
			page = __rmqueue(zone, order, migratetype, alloc_flags);
	} while (page && check_new_pages(page, order));

	spin_unlock(&zone->lock);
	if (!page)
		goto failed;
	__mod_zone_freepage_state(zone, -(1 << order),
				  get_pcppage_migratetype(page));

	__count_zid_vm_events(PGALLOC, page_zonenum(page), 1 << order);
	zone_statistics(preferred_zone, zone);
	local_irq_restore(flags);

out:
	/* Separate test+clear to avoid unnecessary atomics */
	if (test_bit(ZONE_BOOSTED_WATERMARK, &zone->flags)) {
		clear_bit(ZONE_BOOSTED_WATERMARK, &zone->flags);
		wakeup_kswapd(zone, 0, 0, zone_idx(zone));
	}

	VM_BUG_ON_PAGE(page && bad_range(zone, page), page);
	return page;

failed:
	local_irq_restore(flags);
	return NULL;
}

#ifdef CONFIG_FAIL_PAGE_ALLOC

static struct {
	struct fault_attr attr;

	bool ignore_gfp_highmem;
	bool ignore_gfp_reclaim;
	u32 min_order;
} fail_page_alloc = {
	.attr = FAULT_ATTR_INITIALIZER,
	.ignore_gfp_reclaim = true,
	.ignore_gfp_highmem = true,
	.min_order = 1,
};

static int __init setup_fail_page_alloc(char *str)
{
	return setup_fault_attr(&fail_page_alloc.attr, str);
}
__setup("fail_page_alloc=", setup_fail_page_alloc);

static bool should_fail_alloc_page(gfp_t gfp_mask, unsigned int order)
{
	if (order < fail_page_alloc.min_order)
		return false;
	if (gfp_mask & __GFP_NOFAIL)
		return false;
	if (fail_page_alloc.ignore_gfp_highmem && (gfp_mask & __GFP_HIGHMEM))
		return false;
	if (fail_page_alloc.ignore_gfp_reclaim &&
			(gfp_mask & __GFP_DIRECT_RECLAIM))
		return false;

	return should_fail(&fail_page_alloc.attr, 1 << order);
}

#ifdef CONFIG_FAULT_INJECTION_DEBUG_FS

static int __init fail_page_alloc_debugfs(void)
{
	umode_t mode = S_IFREG | 0600;
	struct dentry *dir;

	dir = fault_create_debugfs_attr("fail_page_alloc", NULL,
					&fail_page_alloc.attr);
	if (IS_ERR(dir))
		return PTR_ERR(dir);

	if (!debugfs_create_bool("ignore-gfp-wait", mode, dir,
				&fail_page_alloc.ignore_gfp_reclaim))
		goto fail;
	if (!debugfs_create_bool("ignore-gfp-highmem", mode, dir,
				&fail_page_alloc.ignore_gfp_highmem))
		goto fail;
	if (!debugfs_create_u32("min-order", mode, dir,
				&fail_page_alloc.min_order))
		goto fail;

	return 0;
fail:
	debugfs_remove_recursive(dir);

	return -ENOMEM;
}

late_initcall(fail_page_alloc_debugfs);

#endif /* CONFIG_FAULT_INJECTION_DEBUG_FS */

#else /* CONFIG_FAIL_PAGE_ALLOC */

static inline bool should_fail_alloc_page(gfp_t gfp_mask, unsigned int order)
{
	return false;
}

#endif /* CONFIG_FAIL_PAGE_ALLOC */

/*
 * Return true if free base pages are above 'mark'. For high-order checks it
 * will return true of the order-0 watermark is reached and there is at least
 * one free page of a suitable size. Checking now avoids taking the zone lock
 * to check in the allocation paths if no pages are free.
 */
bool __zone_watermark_ok(struct zone *z, unsigned int order, unsigned long mark,
			 int classzone_idx, unsigned int alloc_flags,
			 long free_pages)
{
	long min = mark;
	int o;
	const bool alloc_harder = (alloc_flags & (ALLOC_HARDER|ALLOC_OOM));

	/* free_pages may go negative - that's OK */
	free_pages -= (1 << order) - 1;

	if (alloc_flags & ALLOC_HIGH)
		min -= min / 2;

	/*
	 * If the caller does not have rights to ALLOC_HARDER then subtract
	 * the high-atomic reserves. This will over-estimate the size of the
	 * atomic reserve but it avoids a search.
	 */
	if (likely(!alloc_harder)) {
		free_pages -= z->nr_reserved_highatomic;
	} else {
		/*
		 * OOM victims can try even harder than normal ALLOC_HARDER
		 * users on the grounds that it's definitely going to be in
		 * the exit path shortly and free memory. Any allocation it
		 * makes during the free path will be small and short-lived.
		 */
		if (alloc_flags & ALLOC_OOM)
			min -= min / 2;
		else
			min -= min / 4;
	}


#ifdef CONFIG_CMA
	/* If allocation can't use CMA areas don't use free CMA pages */
	if (!(alloc_flags & ALLOC_CMA))
		free_pages -= zone_page_state(z, NR_FREE_CMA_PAGES);
#endif

	/*
	 * Check watermarks for an order-0 allocation request. If these
	 * are not met, then a high-order request also cannot go ahead
	 * even if a suitable page happened to be free.
	 */
	if (free_pages <= min + z->lowmem_reserve[classzone_idx])
		return false;

	/* If this is an order-0 request then the watermark is fine */
	if (!order)
		return true;

	/* For a high-order request, check at least one suitable page is free */
	for (o = order; o < MAX_ORDER; o++) {
		struct free_area *area = &z->free_area[o];
		int mt;

		if (!area->nr_free)
			continue;

		for (mt = 0; mt < MIGRATE_PCPTYPES; mt++) {
#ifdef CONFIG_CMA
			/*
			 * Note that this check is needed only
			 * when MIGRATE_CMA < MIGRATE_PCPTYPES.
			 */
			if (mt == MIGRATE_CMA)
				continue;
#endif
			if (!list_empty(&area->free_list[mt]))
				return true;
		}

#ifdef CONFIG_CMA
		if ((alloc_flags & ALLOC_CMA) &&
		    !list_empty(&area->free_list[MIGRATE_CMA])) {
			return true;
		}
#endif
		if (alloc_harder &&
			!list_empty(&area->free_list[MIGRATE_HIGHATOMIC]))
			return true;
	}
	return false;
}

bool zone_watermark_ok(struct zone *z, unsigned int order, unsigned long mark,
		      int classzone_idx, unsigned int alloc_flags)
{
	return __zone_watermark_ok(z, order, mark, classzone_idx, alloc_flags,
					zone_page_state(z, NR_FREE_PAGES));
}

static inline bool zone_watermark_fast(struct zone *z, unsigned int order,
		unsigned long mark, int classzone_idx, unsigned int alloc_flags)
{
	long free_pages = zone_page_state(z, NR_FREE_PAGES);
	long cma_pages = 0;

#ifdef CONFIG_CMA
	/* If allocation can't use CMA areas don't use free CMA pages */
	if (!(alloc_flags & ALLOC_CMA))
		cma_pages = zone_page_state(z, NR_FREE_CMA_PAGES);
#endif

	/*
	 * Fast check for order-0 only. If this fails then the reserves
	 * need to be calculated. There is a corner case where the check
	 * passes but only the high-order atomic reserve are free. If
	 * the caller is !atomic then it'll uselessly search the free
	 * list. That corner case is then slower but it is harmless.
	 */
	if (!order && (free_pages - cma_pages) > mark + z->lowmem_reserve[classzone_idx])
		return true;

	return __zone_watermark_ok(z, order, mark, classzone_idx, alloc_flags,
					free_pages);
}

bool zone_watermark_ok_safe(struct zone *z, unsigned int order,
			unsigned long mark, int classzone_idx)
{
	long free_pages = zone_page_state(z, NR_FREE_PAGES);

	if (z->percpu_drift_mark && free_pages < z->percpu_drift_mark)
		free_pages = zone_page_state_snapshot(z, NR_FREE_PAGES);

	return __zone_watermark_ok(z, order, mark, classzone_idx, 0,
								free_pages);
}

#ifdef CONFIG_NUMA
static bool zone_allows_reclaim(struct zone *local_zone, struct zone *zone)
{
	return node_distance(zone_to_nid(local_zone), zone_to_nid(zone)) <=
				RECLAIM_DISTANCE;
}
#else	/* CONFIG_NUMA */
static bool zone_allows_reclaim(struct zone *local_zone, struct zone *zone)
{
	return true;
}
#endif	/* CONFIG_NUMA */

/*
 * The restriction on ZONE_DMA32 as being a suitable zone to use to avoid
 * fragmentation is subtle. If the preferred zone was HIGHMEM then
 * premature use of a lower zone may cause lowmem pressure problems that
 * are worse than fragmentation. If the next zone is ZONE_DMA then it is
 * probably too small. It only makes sense to spread allocations to avoid
 * fragmentation between the Normal and DMA32 zones.
 */
static inline unsigned int
alloc_flags_nofragment(struct zone *zone, gfp_t gfp_mask)
{
	unsigned int alloc_flags = 0;

	if (gfp_mask & __GFP_KSWAPD_RECLAIM)
		alloc_flags |= ALLOC_KSWAPD;

#ifdef CONFIG_ZONE_DMA32
	if (!zone)
		return alloc_flags;

	if (zone_idx(zone) != ZONE_NORMAL)
		return alloc_flags;

	/*
	 * If ZONE_DMA32 exists, assume it is the one after ZONE_NORMAL and
	 * the pointer is within zone->zone_pgdat->node_zones[]. Also assume
	 * on UMA that if Normal is populated then so is DMA32.
	 */
	BUILD_BUG_ON(ZONE_NORMAL - ZONE_DMA32 != 1);
	if (nr_online_nodes > 1 && !populated_zone(--zone))
		return alloc_flags;

	alloc_flags |= ALLOC_NOFRAGMENT;
#endif /* CONFIG_ZONE_DMA32 */
	return alloc_flags;
}

/*
 * get_page_from_freelist goes through the zonelist trying to allocate
 * a page.
 */
static struct page *
get_page_from_freelist(gfp_t gfp_mask, unsigned int order, int alloc_flags,
						const struct alloc_context *ac)
{
	struct zoneref *z;
	struct zone *zone;
	struct pglist_data *last_pgdat_dirty_limit = NULL;
	bool no_fallback;

retry:
	/*
	 * Scan zonelist, looking for a zone with enough free.
	 * See also __cpuset_node_allowed() comment in kernel/cpuset.c.
	 */
	no_fallback = alloc_flags & ALLOC_NOFRAGMENT;
	z = ac->preferred_zoneref;
	for_next_zone_zonelist_nodemask(zone, z, ac->zonelist, ac->high_zoneidx,
								ac->nodemask) {
		struct page *page;
		unsigned long mark;

		if (cpusets_enabled() &&
			(alloc_flags & ALLOC_CPUSET) &&
			!__cpuset_zone_allowed(zone, gfp_mask))
				continue;
		/*
		 * When allocating a page cache page for writing, we
		 * want to get it from a node that is within its dirty
		 * limit, such that no single node holds more than its
		 * proportional share of globally allowed dirty pages.
		 * The dirty limits take into account the node's
		 * lowmem reserves and high watermark so that kswapd
		 * should be able to balance it without having to
		 * write pages from its LRU list.
		 *
		 * XXX: For now, allow allocations to potentially
		 * exceed the per-node dirty limit in the slowpath
		 * (spread_dirty_pages unset) before going into reclaim,
		 * which is important when on a NUMA setup the allowed
		 * nodes are together not big enough to reach the
		 * global limit.  The proper fix for these situations
		 * will require awareness of nodes in the
		 * dirty-throttling and the flusher threads.
		 */
		if (ac->spread_dirty_pages) {
			if (last_pgdat_dirty_limit == zone->zone_pgdat)
				continue;

			if (!node_dirty_ok(zone->zone_pgdat)) {
				last_pgdat_dirty_limit = zone->zone_pgdat;
				continue;
			}
		}

		if (no_fallback && nr_online_nodes > 1 &&
		    zone != ac->preferred_zoneref->zone) {
			int local_nid;

			/*
			 * If moving to a remote node, retry but allow
			 * fragmenting fallbacks. Locality is more important
			 * than fragmentation avoidance.
			 */
			local_nid = zone_to_nid(ac->preferred_zoneref->zone);
			if (zone_to_nid(zone) != local_nid) {
				alloc_flags &= ~ALLOC_NOFRAGMENT;
				goto retry;
			}
		}

		mark = wmark_pages(zone, alloc_flags & ALLOC_WMARK_MASK);
		/*
		 * Allow high, atomic, harder order-0 allocation requests
		 * to skip the ->watermark_boost for min watermark check.
		 * In doing so, check for:
		 *  1) ALLOC_WMARK_MIN - Allow to wake up kswapd in the
		 *			 slow path.
		 *  2) ALLOC_HIGH - Allow high priority requests.
		 *  3) ALLOC_HARDER - Allow (__GFP_ATOMIC && !__GFP_NOMEMALLOC),
		 *			of the others.
		 */
<<<<<<< HEAD
		if (unlikely(!order && (alloc_flags & ALLOC_WMARK_MIN) &&
=======
		if (unlikely(!order && !(alloc_flags & ALLOC_WMARK_MASK) &&
>>>>>>> b593dd78
		     (alloc_flags & (ALLOC_HARDER | ALLOC_HIGH)))) {
			mark = zone->_watermark[WMARK_MIN];
		}
		if (!zone_watermark_fast(zone, order, mark,
				       ac_classzone_idx(ac), alloc_flags)) {
			int ret;

#ifdef CONFIG_DEFERRED_STRUCT_PAGE_INIT
			/*
			 * Watermark failed for this zone, but see if we can
			 * grow this zone if it contains deferred pages.
			 */
			if (static_branch_unlikely(&deferred_pages)) {
				if (_deferred_grow_zone(zone, order))
					goto try_this_zone;
			}
#endif
			/* Checked here to keep the fast path fast */
			BUILD_BUG_ON(ALLOC_NO_WATERMARKS < NR_WMARK);
			if (alloc_flags & ALLOC_NO_WATERMARKS)
				goto try_this_zone;

			if (node_reclaim_mode == 0 ||
			    !zone_allows_reclaim(ac->preferred_zoneref->zone, zone))
				continue;

			ret = node_reclaim(zone->zone_pgdat, gfp_mask, order);
			switch (ret) {
			case NODE_RECLAIM_NOSCAN:
				/* did not scan */
				continue;
			case NODE_RECLAIM_FULL:
				/* scanned but unreclaimable */
				continue;
			default:
				/* did we reclaim enough */
				if (zone_watermark_ok(zone, order, mark,
						ac_classzone_idx(ac), alloc_flags))
					goto try_this_zone;

				continue;
			}
		}

try_this_zone:
		page = rmqueue(ac->preferred_zoneref->zone, zone, order,
				gfp_mask, alloc_flags, ac->migratetype);
		if (page) {
			prep_new_page(page, order, gfp_mask, alloc_flags);

			/*
			 * If this is a high-order atomic allocation then check
			 * if the pageblock should be reserved for the future
			 */
			if (unlikely(order && (alloc_flags & ALLOC_HARDER)))
				reserve_highatomic_pageblock(page, zone, order);

			return page;
		} else {
#ifdef CONFIG_DEFERRED_STRUCT_PAGE_INIT
			/* Try again if zone has deferred pages */
			if (static_branch_unlikely(&deferred_pages)) {
				if (_deferred_grow_zone(zone, order))
					goto try_this_zone;
			}
#endif
		}
	}

	/*
	 * It's possible on a UMA machine to get through all zones that are
	 * fragmented. If avoiding fragmentation, reset and try again.
	 */
	if (no_fallback) {
		alloc_flags &= ~ALLOC_NOFRAGMENT;
		goto retry;
	}

	return NULL;
}

/*
 * Large machines with many possible nodes should not always dump per-node
 * meminfo in irq context.
 */
static inline bool should_suppress_show_mem(void)
{
	bool ret = false;

#if NODES_SHIFT > 8
	ret = in_interrupt();
#endif
	return ret;
}

static void warn_alloc_show_mem(gfp_t gfp_mask, nodemask_t *nodemask)
{
	unsigned int filter = SHOW_MEM_FILTER_NODES;
	static DEFINE_RATELIMIT_STATE(show_mem_rs, HZ, 1);

	if (should_suppress_show_mem() || !__ratelimit(&show_mem_rs))
		return;

	/*
	 * This documents exceptions given to allocations in certain
	 * contexts that are allowed to allocate outside current's set
	 * of allowed nodes.
	 */
	if (!(gfp_mask & __GFP_NOMEMALLOC))
		if (tsk_is_oom_victim(current) ||
		    (current->flags & (PF_MEMALLOC | PF_EXITING)))
			filter &= ~SHOW_MEM_FILTER_NODES;
	if (in_interrupt() || !(gfp_mask & __GFP_DIRECT_RECLAIM))
		filter &= ~SHOW_MEM_FILTER_NODES;

	show_mem(filter, nodemask);
	show_mem_call_notifiers();
}

void warn_alloc(gfp_t gfp_mask, nodemask_t *nodemask, const char *fmt, ...)
{
	struct va_format vaf;
	va_list args;
	static DEFINE_RATELIMIT_STATE(nopage_rs, DEFAULT_RATELIMIT_INTERVAL,
				      DEFAULT_RATELIMIT_BURST);

	if ((gfp_mask & __GFP_NOWARN) || !__ratelimit(&nopage_rs))
		return;

	va_start(args, fmt);
	vaf.fmt = fmt;
	vaf.va = &args;
	pr_warn("%s: %pV, mode:%#x(%pGg), nodemask=%*pbl\n",
			current->comm, &vaf, gfp_mask, &gfp_mask,
			nodemask_pr_args(nodemask));
	va_end(args);

	cpuset_print_current_mems_allowed();

	dump_stack();
	warn_alloc_show_mem(gfp_mask, nodemask);
}

static inline struct page *
__alloc_pages_cpuset_fallback(gfp_t gfp_mask, unsigned int order,
			      unsigned int alloc_flags,
			      const struct alloc_context *ac)
{
	struct page *page;

	page = get_page_from_freelist(gfp_mask, order,
			alloc_flags|ALLOC_CPUSET, ac);
	/*
	 * fallback to ignore cpuset restriction if our nodes
	 * are depleted
	 */
	if (!page)
		page = get_page_from_freelist(gfp_mask, order,
				alloc_flags, ac);

	return page;
}

static inline struct page *
__alloc_pages_may_oom(gfp_t gfp_mask, unsigned int order,
	const struct alloc_context *ac, unsigned long *did_some_progress)
{
	struct oom_control oc = {
		.zonelist = ac->zonelist,
		.nodemask = ac->nodemask,
		.memcg = NULL,
		.gfp_mask = gfp_mask,
		.order = order,
	};
	struct page *page;

	*did_some_progress = 0;

	/*
	 * Acquire the oom lock.  If that fails, somebody else is
	 * making progress for us.
	 */
	if (!mutex_trylock(&oom_lock)) {
		*did_some_progress = 1;
		schedule_timeout_uninterruptible(1);
		return NULL;
	}

	/*
	 * Go through the zonelist yet one more time, keep very high watermark
	 * here, this is only to catch a parallel oom killing, we must fail if
	 * we're still under heavy pressure. But make sure that this reclaim
	 * attempt shall not depend on __GFP_DIRECT_RECLAIM && !__GFP_NORETRY
	 * allocation which will never fail due to oom_lock already held.
	 */
	page = get_page_from_freelist((gfp_mask | __GFP_HARDWALL) &
				      ~__GFP_DIRECT_RECLAIM, order,
				      ALLOC_WMARK_HIGH|ALLOC_CPUSET, ac);
	if (page)
		goto out;

	/* Coredumps can quickly deplete all memory reserves */
	if (current->flags & PF_DUMPCORE)
		goto out;
	/* The OOM killer will not help higher order allocs */
	if (order > PAGE_ALLOC_COSTLY_ORDER)
		goto out;
	/*
	 * We have already exhausted all our reclaim opportunities without any
	 * success so it is time to admit defeat. We will skip the OOM killer
	 * because it is very likely that the caller has a more reasonable
	 * fallback than shooting a random task.
	 */
	if (gfp_mask & __GFP_RETRY_MAYFAIL)
		goto out;
	/* The OOM killer does not needlessly kill tasks for lowmem */
	if (ac->high_zoneidx < ZONE_NORMAL)
		goto out;
	if (pm_suspended_storage())
		goto out;
	/*
	 * XXX: GFP_NOFS allocations should rather fail than rely on
	 * other request to make a forward progress.
	 * We are in an unfortunate situation where out_of_memory cannot
	 * do much for this context but let's try it to at least get
	 * access to memory reserved if the current task is killed (see
	 * out_of_memory). Once filesystems are ready to handle allocation
	 * failures more gracefully we should just bail out here.
	 */

	/* The OOM killer may not free memory on a specific node */
	if (gfp_mask & __GFP_THISNODE)
		goto out;

	/* Exhausted what can be done so it's blame time */
	if (out_of_memory(&oc) || WARN_ON_ONCE(gfp_mask & __GFP_NOFAIL)) {
		*did_some_progress = 1;

		/*
		 * Help non-failing allocations by giving them access to memory
		 * reserves
		 */
		if (gfp_mask & __GFP_NOFAIL)
			page = __alloc_pages_cpuset_fallback(gfp_mask, order,
					ALLOC_NO_WATERMARKS, ac);
	}
out:
	mutex_unlock(&oom_lock);
	return page;
}

/*
 * Maximum number of compaction retries wit a progress before OOM
 * killer is consider as the only way to move forward.
 */
#define MAX_COMPACT_RETRIES 16

#ifdef CONFIG_COMPACTION
/* Try memory compaction for high-order allocations before reclaim */
static struct page *
__alloc_pages_direct_compact(gfp_t gfp_mask, unsigned int order,
		unsigned int alloc_flags, const struct alloc_context *ac,
		enum compact_priority prio, enum compact_result *compact_result)
{
	struct page *page = NULL;
	unsigned long pflags;
	unsigned int noreclaim_flag;

	if (!order)
		return NULL;

	psi_memstall_enter(&pflags);
	noreclaim_flag = memalloc_noreclaim_save();

	*compact_result = try_to_compact_pages(gfp_mask, order, alloc_flags, ac,
								prio, &page);

	memalloc_noreclaim_restore(noreclaim_flag);
	psi_memstall_leave(&pflags);

	/*
	 * At least in one zone compaction wasn't deferred or skipped, so let's
	 * count a compaction stall
	 */
	count_vm_event(COMPACTSTALL);

	/* Prep a captured page if available */
	if (page)
		prep_new_page(page, order, gfp_mask, alloc_flags);

	/* Try get a page from the freelist if available */
	if (!page)
		page = get_page_from_freelist(gfp_mask, order, alloc_flags, ac);

	if (page) {
		struct zone *zone = page_zone(page);

		zone->compact_blockskip_flush = false;
		compaction_defer_reset(zone, order, true);
		count_vm_event(COMPACTSUCCESS);
		return page;
	}

	/*
	 * It's bad if compaction run occurs and fails. The most likely reason
	 * is that pages exist, but not enough to satisfy watermarks.
	 */
	count_vm_event(COMPACTFAIL);

	cond_resched();

	return NULL;
}

#ifdef CONFIG_HAVE_LOW_MEMORY_KILLER
static inline bool
should_compact_lmk_retry(struct alloc_context *ac, int order, int alloc_flags)
{
	struct zone *zone;
	struct zoneref *z;

	/* Let costly order requests check for compaction progress */
	if (order > PAGE_ALLOC_COSTLY_ORDER)
		return false;

	/*
	 * For (0 < order < PAGE_ALLOC_COSTLY_ORDER) allow the shrinkers
	 * to run and free up memory. Do not let these allocations fail
	 * if shrinkers can free up memory. This is similar to
	 * should_compact_retry implementation for !CONFIG_COMPACTION.
	 */
	for_each_zone_zonelist_nodemask(zone, z, ac->zonelist,
				ac->high_zoneidx, ac->nodemask) {
		unsigned long available;

		available = zone_reclaimable_pages(zone);
		available +=
			zone_page_state_snapshot(zone, NR_FREE_PAGES);

		if (__zone_watermark_ok(zone, 0, min_wmark_pages(zone),
			ac_classzone_idx(ac), alloc_flags, available))
			return true;
	}

	return false;
}
#else
static inline bool
should_compact_lmk_retry(struct alloc_context *ac, int order, int alloc_flags)
{
	return false;
}
#endif

static inline bool
should_compact_retry(struct alloc_context *ac, int order, int alloc_flags,
		     enum compact_result compact_result,
		     enum compact_priority *compact_priority,
		     int *compaction_retries)
{
	int max_retries = MAX_COMPACT_RETRIES;
	int min_priority;
	bool ret = false;
	int retries = *compaction_retries;
	enum compact_priority priority = *compact_priority;

	if (!order)
		return false;

	if (should_compact_lmk_retry(ac, order, alloc_flags))
		return true;

	if (compaction_made_progress(compact_result))
		(*compaction_retries)++;

	/*
	 * compaction considers all the zone as desperately out of memory
	 * so it doesn't really make much sense to retry except when the
	 * failure could be caused by insufficient priority
	 */
	if (compaction_failed(compact_result))
		goto check_priority;

	/*
	 * make sure the compaction wasn't deferred or didn't bail out early
	 * due to locks contention before we declare that we should give up.
	 * But do not retry if the given zonelist is not suitable for
	 * compaction.
	 */
	if (compaction_withdrawn(compact_result)) {
		ret = compaction_zonelist_suitable(ac, order, alloc_flags);
		goto out;
	}

	/*
	 * !costly requests are much more important than __GFP_RETRY_MAYFAIL
	 * costly ones because they are de facto nofail and invoke OOM
	 * killer to move on while costly can fail and users are ready
	 * to cope with that. 1/4 retries is rather arbitrary but we
	 * would need much more detailed feedback from compaction to
	 * make a better decision.
	 */
	if (order > PAGE_ALLOC_COSTLY_ORDER)
		max_retries /= 4;
	if (*compaction_retries <= max_retries) {
		ret = true;
		goto out;
	}

	/*
	 * Make sure there are attempts at the highest priority if we exhausted
	 * all retries or failed at the lower priorities.
	 */
check_priority:
	min_priority = (order > PAGE_ALLOC_COSTLY_ORDER) ?
			MIN_COMPACT_COSTLY_PRIORITY : MIN_COMPACT_PRIORITY;

	if (*compact_priority > min_priority) {
		(*compact_priority)--;
		*compaction_retries = 0;
		ret = true;
	}
out:
	trace_compact_retry(order, priority, compact_result, retries, max_retries, ret);
	return ret;
}
#else
static inline struct page *
__alloc_pages_direct_compact(gfp_t gfp_mask, unsigned int order,
		unsigned int alloc_flags, const struct alloc_context *ac,
		enum compact_priority prio, enum compact_result *compact_result)
{
	*compact_result = COMPACT_SKIPPED;
	return NULL;
}

static inline bool
should_compact_retry(struct alloc_context *ac, unsigned int order, int alloc_flags,
		     enum compact_result compact_result,
		     enum compact_priority *compact_priority,
		     int *compaction_retries)
{
	struct zone *zone;
	struct zoneref *z;

	if (!order || order > PAGE_ALLOC_COSTLY_ORDER)
		return false;

	/*
	 * There are setups with compaction disabled which would prefer to loop
	 * inside the allocator rather than hit the oom killer prematurely.
	 * Let's give them a good hope and keep retrying while the order-0
	 * watermarks are OK.
	 */
	for_each_zone_zonelist_nodemask(zone, z, ac->zonelist, ac->high_zoneidx,
					ac->nodemask) {
		if (zone_watermark_ok(zone, 0, min_wmark_pages(zone),
					ac_classzone_idx(ac), alloc_flags))
			return true;
	}
	return false;
}
#endif /* CONFIG_COMPACTION */

#ifdef CONFIG_LOCKDEP
static struct lockdep_map __fs_reclaim_map =
	STATIC_LOCKDEP_MAP_INIT("fs_reclaim", &__fs_reclaim_map);

static bool __need_fs_reclaim(gfp_t gfp_mask)
{
	gfp_mask = current_gfp_context(gfp_mask);

	/* no reclaim without waiting on it */
	if (!(gfp_mask & __GFP_DIRECT_RECLAIM))
		return false;

	/* this guy won't enter reclaim */
	if (current->flags & PF_MEMALLOC)
		return false;

	/* We're only interested __GFP_FS allocations for now */
	if (!(gfp_mask & __GFP_FS))
		return false;

	if (gfp_mask & __GFP_NOLOCKDEP)
		return false;

	return true;
}

void __fs_reclaim_acquire(void)
{
	lock_map_acquire(&__fs_reclaim_map);
}

void __fs_reclaim_release(void)
{
	lock_map_release(&__fs_reclaim_map);
}

void fs_reclaim_acquire(gfp_t gfp_mask)
{
	if (__need_fs_reclaim(gfp_mask))
		__fs_reclaim_acquire();
}
EXPORT_SYMBOL_GPL(fs_reclaim_acquire);

void fs_reclaim_release(gfp_t gfp_mask)
{
	if (__need_fs_reclaim(gfp_mask))
		__fs_reclaim_release();
}
EXPORT_SYMBOL_GPL(fs_reclaim_release);
#endif

/* Perform direct synchronous page reclaim */
static int
__perform_reclaim(gfp_t gfp_mask, unsigned int order,
					const struct alloc_context *ac)
{
	struct reclaim_state reclaim_state;
	int progress;
	unsigned int noreclaim_flag;
	unsigned long pflags;

	cond_resched();

	/* We now go into synchronous reclaim */
	cpuset_memory_pressure_bump();
	psi_memstall_enter(&pflags);
	fs_reclaim_acquire(gfp_mask);
	noreclaim_flag = memalloc_noreclaim_save();
	reclaim_state.reclaimed_slab = 0;
	current->reclaim_state = &reclaim_state;

	progress = try_to_free_pages(ac->zonelist, order, gfp_mask,
								ac->nodemask);

	current->reclaim_state = NULL;
	memalloc_noreclaim_restore(noreclaim_flag);
	fs_reclaim_release(gfp_mask);
	psi_memstall_leave(&pflags);

	cond_resched();

	return progress;
}

/* The really slow allocator path where we enter direct reclaim */
static inline struct page *
__alloc_pages_direct_reclaim(gfp_t gfp_mask, unsigned int order,
		unsigned int alloc_flags, const struct alloc_context *ac,
		unsigned long *did_some_progress)
{
	struct page *page = NULL;
	bool drained = false;

	*did_some_progress = __perform_reclaim(gfp_mask, order, ac);
	if (unlikely(!(*did_some_progress)))
		return NULL;

retry:
	page = get_page_from_freelist(gfp_mask, order, alloc_flags, ac);

	/*
	 * If an allocation failed after direct reclaim, it could be because
	 * pages are pinned on the per-cpu lists or in high alloc reserves.
	 * Shrink them them and try again
	 */
	if (!page && !drained) {
		unreserve_highatomic_pageblock(ac, false);
		drain_all_pages(NULL);
		drained = true;
		goto retry;
	}

	return page;
}

static void wake_all_kswapds(unsigned int order, gfp_t gfp_mask,
			     const struct alloc_context *ac)
{
	struct zoneref *z;
	struct zone *zone;
	pg_data_t *last_pgdat = NULL;
	enum zone_type high_zoneidx = ac->high_zoneidx;

	for_each_zone_zonelist_nodemask(zone, z, ac->zonelist, high_zoneidx,
					ac->nodemask) {
		if (last_pgdat != zone->zone_pgdat)
			wakeup_kswapd(zone, gfp_mask, order, high_zoneidx);
		last_pgdat = zone->zone_pgdat;
	}
}

static inline unsigned int
gfp_to_alloc_flags(gfp_t gfp_mask)
{
	unsigned int alloc_flags = ALLOC_WMARK_MIN | ALLOC_CPUSET;

	/* __GFP_HIGH is assumed to be the same as ALLOC_HIGH to save a branch. */
	BUILD_BUG_ON(__GFP_HIGH != (__force gfp_t) ALLOC_HIGH);

	/*
	 * The caller may dip into page reserves a bit more if the caller
	 * cannot run direct reclaim, or if the caller has realtime scheduling
	 * policy or is asking for __GFP_HIGH memory.  GFP_ATOMIC requests will
	 * set both ALLOC_HARDER (__GFP_ATOMIC) and ALLOC_HIGH (__GFP_HIGH).
	 */
	alloc_flags |= (__force int) (gfp_mask & __GFP_HIGH);

	if (gfp_mask & __GFP_ATOMIC) {
		/*
		 * Not worth trying to allocate harder for __GFP_NOMEMALLOC even
		 * if it can't schedule.
		 */
		if (!(gfp_mask & __GFP_NOMEMALLOC))
			alloc_flags |= ALLOC_HARDER;
		/*
		 * Ignore cpuset mems for GFP_ATOMIC rather than fail, see the
		 * comment for __cpuset_node_allowed().
		 */
		alloc_flags &= ~ALLOC_CPUSET;
	} else if (unlikely(rt_task(current)) && !in_interrupt())
		alloc_flags |= ALLOC_HARDER;

	if (gfp_mask & __GFP_KSWAPD_RECLAIM)
		alloc_flags |= ALLOC_KSWAPD;

#ifdef CONFIG_CMA
	if ((gfpflags_to_migratetype(gfp_mask) == MIGRATE_MOVABLE) &&
				(gfp_mask & __GFP_CMA))
		alloc_flags |= ALLOC_CMA;
#endif
	return alloc_flags;
}

static bool oom_reserves_allowed(struct task_struct *tsk)
{
	if (!tsk_is_oom_victim(tsk))
		return false;

	/*
	 * !MMU doesn't have oom reaper so give access to memory reserves
	 * only to the thread with TIF_MEMDIE set
	 */
	if (!IS_ENABLED(CONFIG_MMU) && !test_thread_flag(TIF_MEMDIE))
		return false;

	return true;
}

/*
 * Distinguish requests which really need access to full memory
 * reserves from oom victims which can live with a portion of it
 */
static inline int __gfp_pfmemalloc_flags(gfp_t gfp_mask)
{
	if (unlikely(gfp_mask & __GFP_NOMEMALLOC))
		return 0;
	if (gfp_mask & __GFP_MEMALLOC)
		return ALLOC_NO_WATERMARKS;
	if (in_serving_softirq() && (current->flags & PF_MEMALLOC))
		return ALLOC_NO_WATERMARKS;
	if (!in_interrupt()) {
		if (current->flags & PF_MEMALLOC)
			return ALLOC_NO_WATERMARKS;
		else if (oom_reserves_allowed(current))
			return ALLOC_OOM;
	}

	return 0;
}

bool gfp_pfmemalloc_allowed(gfp_t gfp_mask)
{
	return !!__gfp_pfmemalloc_flags(gfp_mask);
}

/*
 * Checks whether it makes sense to retry the reclaim to make a forward progress
 * for the given allocation request.
 *
 * We give up when we either have tried MAX_RECLAIM_RETRIES in a row
 * without success, or when we couldn't even meet the watermark if we
 * reclaimed all remaining pages on the LRU lists.
 *
 * Returns true if a retry is viable or false to enter the oom path.
 */
static inline bool
should_reclaim_retry(gfp_t gfp_mask, unsigned order,
		     struct alloc_context *ac, int alloc_flags,
		     bool did_some_progress, int *no_progress_loops)
{
	struct zone *zone;
	struct zoneref *z;

	/*
	 * Costly allocations might have made a progress but this doesn't mean
	 * their order will become available due to high fragmentation so
	 * always increment the no progress counter for them
	 */
	if ((did_some_progress && order <= PAGE_ALLOC_COSTLY_ORDER) ||
			IS_ENABLED(CONFIG_HAVE_LOW_MEMORY_KILLER))
		*no_progress_loops = 0;
	else
		(*no_progress_loops)++;

	/*
	 * Make sure we converge to OOM if we cannot make any progress
	 * several times in the row.
	 */
	if (*no_progress_loops > MAX_RECLAIM_RETRIES) {
		/* Before OOM, exhaust highatomic_reserve */
		return unreserve_highatomic_pageblock(ac, true);
	}

	/*
	 * Keep reclaiming pages while there is a chance this will lead
	 * somewhere.  If none of the target zones can satisfy our allocation
	 * request even if all reclaimable pages are considered then we are
	 * screwed and have to go OOM.
	 */
	for_each_zone_zonelist_nodemask(zone, z, ac->zonelist, ac->high_zoneidx,
					ac->nodemask) {
		unsigned long available;
		unsigned long reclaimable;
		unsigned long min_wmark = min_wmark_pages(zone);
		bool wmark;

		available = reclaimable = zone_reclaimable_pages(zone);
		available += zone_page_state_snapshot(zone, NR_FREE_PAGES);

		/*
		 * Would the allocation succeed if we reclaimed all
		 * reclaimable pages?
		 */
		wmark = __zone_watermark_ok(zone, order, min_wmark,
				ac_classzone_idx(ac), alloc_flags, available);
		trace_reclaim_retry_zone(z, order, reclaimable,
				available, min_wmark, *no_progress_loops, wmark);
		if (wmark) {
			/*
			 * If we didn't make any progress and have a lot of
			 * dirty + writeback pages then we should wait for
			 * an IO to complete to slow down the reclaim and
			 * prevent from pre mature OOM
			 */
			if (!did_some_progress) {
				unsigned long write_pending;

				write_pending = zone_page_state_snapshot(zone,
							NR_ZONE_WRITE_PENDING);

				if (2 * write_pending > reclaimable) {
					congestion_wait(BLK_RW_ASYNC, HZ/10);
					return true;
				}
			}

			/*
			 * Memory allocation/reclaim might be called from a WQ
			 * context and the current implementation of the WQ
			 * concurrency control doesn't recognize that
			 * a particular WQ is congested if the worker thread is
			 * looping without ever sleeping. Therefore we have to
			 * do a short sleep here rather than calling
			 * cond_resched().
			 */
			if (current->flags & PF_WQ_WORKER)
				schedule_timeout_uninterruptible(1);
			else
				cond_resched();

			return true;
		}
	}

	return false;
}

static inline bool
check_retry_cpuset(int cpuset_mems_cookie, struct alloc_context *ac)
{
	/*
	 * It's possible that cpuset's mems_allowed and the nodemask from
	 * mempolicy don't intersect. This should be normally dealt with by
	 * policy_nodemask(), but it's possible to race with cpuset update in
	 * such a way the check therein was true, and then it became false
	 * before we got our cpuset_mems_cookie here.
	 * This assumes that for all allocations, ac->nodemask can come only
	 * from MPOL_BIND mempolicy (whose documented semantics is to be ignored
	 * when it does not intersect with the cpuset restrictions) or the
	 * caller can deal with a violated nodemask.
	 */
	if (cpusets_enabled() && ac->nodemask &&
			!cpuset_nodemask_valid_mems_allowed(ac->nodemask)) {
		ac->nodemask = NULL;
		return true;
	}

	/*
	 * When updating a task's mems_allowed or mempolicy nodemask, it is
	 * possible to race with parallel threads in such a way that our
	 * allocation can fail while the mask is being updated. If we are about
	 * to fail, check if the cpuset changed during allocation and if so,
	 * retry.
	 */
	if (read_mems_allowed_retry(cpuset_mems_cookie))
		return true;

	return false;
}

static inline struct page *
__alloc_pages_slowpath(gfp_t gfp_mask, unsigned int order,
						struct alloc_context *ac)
{
	bool can_direct_reclaim = gfp_mask & __GFP_DIRECT_RECLAIM;
	const bool costly_order = order > PAGE_ALLOC_COSTLY_ORDER;
	struct page *page = NULL;
	unsigned int alloc_flags;
	unsigned long did_some_progress;
	enum compact_priority compact_priority;
	enum compact_result compact_result;
	int compaction_retries;
	int no_progress_loops;
	unsigned int cpuset_mems_cookie;
	int reserve_flags;

	/*
	 * We also sanity check to catch abuse of atomic reserves being used by
	 * callers that are not in atomic context.
	 */
	if (WARN_ON_ONCE((gfp_mask & (__GFP_ATOMIC|__GFP_DIRECT_RECLAIM)) ==
				(__GFP_ATOMIC|__GFP_DIRECT_RECLAIM)))
		gfp_mask &= ~__GFP_ATOMIC;

retry_cpuset:
	compaction_retries = 0;
	no_progress_loops = 0;
	compact_priority = DEF_COMPACT_PRIORITY;
	cpuset_mems_cookie = read_mems_allowed_begin();

	/*
	 * The fast path uses conservative alloc_flags to succeed only until
	 * kswapd needs to be woken up, and to avoid the cost of setting up
	 * alloc_flags precisely. So we do that now.
	 */
	alloc_flags = gfp_to_alloc_flags(gfp_mask);

	/*
	 * We need to recalculate the starting point for the zonelist iterator
	 * because we might have used different nodemask in the fast path, or
	 * there was a cpuset modification and we are retrying - otherwise we
	 * could end up iterating over non-eligible zones endlessly.
	 */
	ac->preferred_zoneref = first_zones_zonelist(ac->zonelist,
					ac->high_zoneidx, ac->nodemask);
	if (!ac->preferred_zoneref->zone)
		goto nopage;

	if (alloc_flags & ALLOC_KSWAPD)
		wake_all_kswapds(order, gfp_mask, ac);

	/*
	 * The adjusted alloc_flags might result in immediate success, so try
	 * that first
	 */
	page = get_page_from_freelist(gfp_mask, order, alloc_flags, ac);
	if (page)
		goto got_pg;

	/*
	 * For costly allocations, try direct compaction first, as it's likely
	 * that we have enough base pages and don't need to reclaim. For non-
	 * movable high-order allocations, do that as well, as compaction will
	 * try prevent permanent fragmentation by migrating from blocks of the
	 * same migratetype.
	 * Don't try this for allocations that are allowed to ignore
	 * watermarks, as the ALLOC_NO_WATERMARKS attempt didn't yet happen.
	 */
	if (can_direct_reclaim &&
			(costly_order ||
			   (order > 0 && ac->migratetype != MIGRATE_MOVABLE))
			&& !gfp_pfmemalloc_allowed(gfp_mask)) {
		page = __alloc_pages_direct_compact(gfp_mask, order,
						alloc_flags, ac,
						INIT_COMPACT_PRIORITY,
						&compact_result);
		if (page)
			goto got_pg;

		/*
		 * Checks for costly allocations with __GFP_NORETRY, which
		 * includes THP page fault allocations
		 */
		if (costly_order && (gfp_mask & __GFP_NORETRY)) {
			/*
			 * If compaction is deferred for high-order allocations,
			 * it is because sync compaction recently failed. If
			 * this is the case and the caller requested a THP
			 * allocation, we do not want to heavily disrupt the
			 * system, so we fail the allocation instead of entering
			 * direct reclaim.
			 */
			if (compact_result == COMPACT_DEFERRED)
				goto nopage;

			/*
			 * Looks like reclaim/compaction is worth trying, but
			 * sync compaction could be very expensive, so keep
			 * using async compaction.
			 */
			compact_priority = INIT_COMPACT_PRIORITY;
		}
	}

retry:
	/* Ensure kswapd doesn't accidentally go to sleep as long as we loop */
	if (alloc_flags & ALLOC_KSWAPD)
		wake_all_kswapds(order, gfp_mask, ac);

	reserve_flags = __gfp_pfmemalloc_flags(gfp_mask);
	if (reserve_flags)
		alloc_flags = reserve_flags;

	/*
	 * Reset the nodemask and zonelist iterators if memory policies can be
	 * ignored. These allocations are high priority and system rather than
	 * user oriented.
	 */
	if (!(alloc_flags & ALLOC_CPUSET) || reserve_flags) {
		ac->nodemask = NULL;
		ac->preferred_zoneref = first_zones_zonelist(ac->zonelist,
					ac->high_zoneidx, ac->nodemask);
	}

	/* Attempt with potentially adjusted zonelist and alloc_flags */
	page = get_page_from_freelist(gfp_mask, order, alloc_flags, ac);
	if (page)
		goto got_pg;

	/* Caller is not willing to reclaim, we can't balance anything */
	if (!can_direct_reclaim)
		goto nopage;

	/* Avoid recursion of direct reclaim */
	if (current->flags & PF_MEMALLOC)
		goto nopage;

	if (fatal_signal_pending(current) && !(gfp_mask & __GFP_NOFAIL))
		goto nopage;

	/* Try direct reclaim and then allocating */
	page = __alloc_pages_direct_reclaim(gfp_mask, order, alloc_flags, ac,
							&did_some_progress);
	if (page)
		goto got_pg;

	/* Try direct compaction and then allocating */
	page = __alloc_pages_direct_compact(gfp_mask, order, alloc_flags, ac,
					compact_priority, &compact_result);
	if (page)
		goto got_pg;

	/* Do not loop if specifically requested */
	if (gfp_mask & __GFP_NORETRY)
		goto nopage;

	/*
	 * Do not retry costly high order allocations unless they are
	 * __GFP_RETRY_MAYFAIL
	 */
	if (costly_order && !(gfp_mask & __GFP_RETRY_MAYFAIL))
		goto nopage;

	if (should_reclaim_retry(gfp_mask, order, ac, alloc_flags,
				 did_some_progress > 0, &no_progress_loops))
		goto retry;

	/*
	 * It doesn't make any sense to retry for the compaction if the order-0
	 * reclaim is not able to make any progress because the current
	 * implementation of the compaction depends on the sufficient amount
	 * of free memory (see __compaction_suitable)
	 */
	if ((did_some_progress > 0 ||
			IS_ENABLED(CONFIG_HAVE_LOW_MEMORY_KILLER)) &&
			should_compact_retry(ac, order, alloc_flags,
				compact_result, &compact_priority,
				&compaction_retries))
		goto retry;

	if (order <= PAGE_ALLOC_COSTLY_ORDER && should_ulmk_retry(gfp_mask))
		goto retry;

	/* Deal with possible cpuset update races before we start OOM killing */
	if (check_retry_cpuset(cpuset_mems_cookie, ac))
		goto retry_cpuset;

	/* Reclaim has failed us, start killing things */
	page = __alloc_pages_may_oom(gfp_mask, order, ac, &did_some_progress);
	if (page)
		goto got_pg;

	/* Avoid allocations with no watermarks from looping endlessly */
	if (tsk_is_oom_victim(current) &&
	    (alloc_flags == ALLOC_OOM ||
	     (gfp_mask & __GFP_NOMEMALLOC)))
		goto nopage;

	/* Retry as long as the OOM killer is making progress */
	if (did_some_progress) {
		no_progress_loops = 0;
		goto retry;
	}

nopage:
	/* Deal with possible cpuset update races before we fail */
	if (check_retry_cpuset(cpuset_mems_cookie, ac))
		goto retry_cpuset;

	/*
	 * Make sure that __GFP_NOFAIL request doesn't leak out and make sure
	 * we always retry
	 */
	if (gfp_mask & __GFP_NOFAIL) {
		/*
		 * All existing users of the __GFP_NOFAIL are blockable, so warn
		 * of any new users that actually require GFP_NOWAIT
		 */
		if (WARN_ON_ONCE(!can_direct_reclaim))
			goto fail;

		/*
		 * PF_MEMALLOC request from this context is rather bizarre
		 * because we cannot reclaim anything and only can loop waiting
		 * for somebody to do a work for us
		 */
		WARN_ON_ONCE(current->flags & PF_MEMALLOC);

		/*
		 * non failing costly orders are a hard requirement which we
		 * are not prepared for much so let's warn about these users
		 * so that we can identify them and convert them to something
		 * else.
		 */
		WARN_ON_ONCE(order > PAGE_ALLOC_COSTLY_ORDER);

		/*
		 * Help non-failing allocations by giving them access to memory
		 * reserves but do not use ALLOC_NO_WATERMARKS because this
		 * could deplete whole memory reserves which would just make
		 * the situation worse
		 */
		page = __alloc_pages_cpuset_fallback(gfp_mask, order, ALLOC_HARDER, ac);
		if (page)
			goto got_pg;

		cond_resched();
		goto retry;
	}
fail:
	warn_alloc(gfp_mask, ac->nodemask,
			"page allocation failure: order:%u", order);
got_pg:
	return page;
}

static inline bool prepare_alloc_pages(gfp_t gfp_mask, unsigned int order,
		int preferred_nid, nodemask_t *nodemask,
		struct alloc_context *ac, gfp_t *alloc_mask,
		unsigned int *alloc_flags)
{
	ac->high_zoneidx = gfp_zone(gfp_mask);
	ac->zonelist = node_zonelist(preferred_nid, gfp_mask);
	ac->nodemask = nodemask;
	ac->migratetype = gfpflags_to_migratetype(gfp_mask);

	if (cpusets_enabled()) {
		*alloc_mask |= __GFP_HARDWALL;
		if (!ac->nodemask)
			ac->nodemask = &cpuset_current_mems_allowed;
		else
			*alloc_flags |= ALLOC_CPUSET;
	}

	fs_reclaim_acquire(gfp_mask);
	fs_reclaim_release(gfp_mask);

	might_sleep_if(gfp_mask & __GFP_DIRECT_RECLAIM);

	if (should_fail_alloc_page(gfp_mask, order))
		return false;

	if (IS_ENABLED(CONFIG_CMA) && ac->migratetype == MIGRATE_MOVABLE &&
			(gfp_mask & __GFP_CMA))
		*alloc_flags |= ALLOC_CMA;

	return true;
}

/* Determine whether to spread dirty pages and what the first usable zone */
static inline void finalise_ac(gfp_t gfp_mask, struct alloc_context *ac)
{
	/* Dirty zone balancing only done in the fast path */
	ac->spread_dirty_pages = (gfp_mask & __GFP_WRITE);

	/*
	 * The preferred zone is used for statistics but crucially it is
	 * also used as the starting point for the zonelist iterator. It
	 * may get reset for allocations that ignore memory policies.
	 */
	ac->preferred_zoneref = first_zones_zonelist(ac->zonelist,
					ac->high_zoneidx, ac->nodemask);
}

/*
 * This is the 'heart' of the zoned buddy allocator.
 */
struct page *
__alloc_pages_nodemask(gfp_t gfp_mask, unsigned int order, int preferred_nid,
							nodemask_t *nodemask)
{
	struct page *page;
	unsigned int alloc_flags = ALLOC_WMARK_LOW;
	gfp_t alloc_mask; /* The gfp_t that was actually used for allocation */
	struct alloc_context ac = { };

	/*
	 * There are several places where we assume that the order value is sane
	 * so bail out early if the request is out of bound.
	 */
	if (unlikely(order >= MAX_ORDER)) {
		WARN_ON_ONCE(!(gfp_mask & __GFP_NOWARN));
		return NULL;
	}

	gfp_mask &= gfp_allowed_mask;
	alloc_mask = gfp_mask;
	if (!prepare_alloc_pages(gfp_mask, order, preferred_nid, nodemask, &ac, &alloc_mask, &alloc_flags))
		return NULL;

	finalise_ac(gfp_mask, &ac);

	/*
	 * Forbid the first pass from falling back to types that fragment
	 * memory until all local zones are considered.
	 */
	alloc_flags |= alloc_flags_nofragment(ac.preferred_zoneref->zone, gfp_mask);

	/* First allocation attempt */
	page = get_page_from_freelist(alloc_mask, order, alloc_flags, &ac);
	if (likely(page))
		goto out;

	/*
	 * Apply scoped allocation constraints. This is mainly about GFP_NOFS
	 * resp. GFP_NOIO which has to be inherited for all allocation requests
	 * from a particular context which has been marked by
	 * memalloc_no{fs,io}_{save,restore}.
	 */
	alloc_mask = current_gfp_context(gfp_mask);
	ac.spread_dirty_pages = false;

	/*
	 * Restore the original nodemask if it was potentially replaced with
	 * &cpuset_current_mems_allowed to optimize the fast-path attempt.
	 */
	if (unlikely(ac.nodemask != nodemask))
		ac.nodemask = nodemask;

	page = __alloc_pages_slowpath(alloc_mask, order, &ac);

out:
	if (memcg_kmem_enabled() && (gfp_mask & __GFP_ACCOUNT) && page &&
	    unlikely(memcg_kmem_charge(page, gfp_mask, order) != 0)) {
		__free_pages(page, order);
		page = NULL;
	}

	trace_mm_page_alloc(page, order, alloc_mask, ac.migratetype);

	return page;
}
EXPORT_SYMBOL(__alloc_pages_nodemask);

/*
 * Common helper functions. Never use with __GFP_HIGHMEM because the returned
 * address cannot represent highmem pages. Use alloc_pages and then kmap if
 * you need to access high mem.
 */
unsigned long __get_free_pages(gfp_t gfp_mask, unsigned int order)
{
	struct page *page;

	page = alloc_pages(gfp_mask & ~__GFP_HIGHMEM, order);
	if (!page)
		return 0;
	return (unsigned long) page_address(page);
}
EXPORT_SYMBOL(__get_free_pages);

unsigned long get_zeroed_page(gfp_t gfp_mask)
{
	return __get_free_pages(gfp_mask | __GFP_ZERO, 0);
}
EXPORT_SYMBOL(get_zeroed_page);

void __free_pages(struct page *page, unsigned int order)
{
	if (put_page_testzero(page)) {
		if (order == 0)
			free_unref_page(page);
		else
			__free_pages_ok(page, order);
	}
}

EXPORT_SYMBOL(__free_pages);

void free_pages(unsigned long addr, unsigned int order)
{
	if (addr != 0) {
		VM_BUG_ON(!virt_addr_valid((void *)addr));
		__free_pages(virt_to_page((void *)addr), order);
	}
}

EXPORT_SYMBOL(free_pages);

/*
 * Page Fragment:
 *  An arbitrary-length arbitrary-offset area of memory which resides
 *  within a 0 or higher order page.  Multiple fragments within that page
 *  are individually refcounted, in the page's reference counter.
 *
 * The page_frag functions below provide a simple allocation framework for
 * page fragments.  This is used by the network stack and network device
 * drivers to provide a backing region of memory for use as either an
 * sk_buff->head, or to be used in the "frags" portion of skb_shared_info.
 */
static struct page *__page_frag_cache_refill(struct page_frag_cache *nc,
					     gfp_t gfp_mask)
{
	struct page *page = NULL;
	gfp_t gfp = gfp_mask;

#if (PAGE_SIZE < PAGE_FRAG_CACHE_MAX_SIZE)
	gfp_mask |= __GFP_COMP | __GFP_NOWARN | __GFP_NORETRY |
		    __GFP_NOMEMALLOC;
	page = alloc_pages_node(NUMA_NO_NODE, gfp_mask,
				PAGE_FRAG_CACHE_MAX_ORDER);
	nc->size = page ? PAGE_FRAG_CACHE_MAX_SIZE : PAGE_SIZE;
#endif
	if (unlikely(!page))
		page = alloc_pages_node(NUMA_NO_NODE, gfp, 0);

	nc->va = page ? page_address(page) : NULL;

	return page;
}

void __page_frag_cache_drain(struct page *page, unsigned int count)
{
	VM_BUG_ON_PAGE(page_ref_count(page) == 0, page);

	if (page_ref_sub_and_test(page, count)) {
		unsigned int order = compound_order(page);

		if (order == 0)
			free_unref_page(page);
		else
			__free_pages_ok(page, order);
	}
}
EXPORT_SYMBOL(__page_frag_cache_drain);

void *page_frag_alloc(struct page_frag_cache *nc,
		      unsigned int fragsz, gfp_t gfp_mask)
{
	unsigned int size = PAGE_SIZE;
	struct page *page;
	int offset;

	if (unlikely(!nc->va)) {
refill:
		page = __page_frag_cache_refill(nc, gfp_mask);
		if (!page)
			return NULL;

#if (PAGE_SIZE < PAGE_FRAG_CACHE_MAX_SIZE)
		/* if size can vary use size else just use PAGE_SIZE */
		size = nc->size;
#endif
		/* Even if we own the page, we do not use atomic_set().
		 * This would break get_page_unless_zero() users.
		 */
		page_ref_add(page, size);

		/* reset page count bias and offset to start of new frag */
		nc->pfmemalloc = page_is_pfmemalloc(page);
		nc->pagecnt_bias = size + 1;
		nc->offset = size;
	}

	offset = nc->offset - fragsz;
	if (unlikely(offset < 0)) {
		page = virt_to_page(nc->va);

		if (!page_ref_sub_and_test(page, nc->pagecnt_bias))
			goto refill;

#if (PAGE_SIZE < PAGE_FRAG_CACHE_MAX_SIZE)
		/* if size can vary use size else just use PAGE_SIZE */
		size = nc->size;
#endif
		/* OK, page count is 0, we can safely set it */
		set_page_count(page, size + 1);

		/* reset page count bias and offset to start of new frag */
		nc->pagecnt_bias = size + 1;
		offset = size - fragsz;
	}

	nc->pagecnt_bias--;
	nc->offset = offset;

	return nc->va + offset;
}
EXPORT_SYMBOL(page_frag_alloc);

/*
 * Frees a page fragment allocated out of either a compound or order 0 page.
 */
void page_frag_free(void *addr)
{
	struct page *page = virt_to_head_page(addr);

	if (unlikely(put_page_testzero(page)))
		__free_pages_ok(page, compound_order(page));
}
EXPORT_SYMBOL(page_frag_free);

static void *make_alloc_exact(unsigned long addr, unsigned int order,
		size_t size)
{
	if (addr) {
		unsigned long alloc_end = addr + (PAGE_SIZE << order);
		unsigned long used = addr + PAGE_ALIGN(size);

		split_page(virt_to_page((void *)addr), order);
		while (used < alloc_end) {
			free_page(used);
			used += PAGE_SIZE;
		}
	}
	return (void *)addr;
}

/**
 * alloc_pages_exact - allocate an exact number physically-contiguous pages.
 * @size: the number of bytes to allocate
 * @gfp_mask: GFP flags for the allocation
 *
 * This function is similar to alloc_pages(), except that it allocates the
 * minimum number of pages to satisfy the request.  alloc_pages() can only
 * allocate memory in power-of-two pages.
 *
 * This function is also limited by MAX_ORDER.
 *
 * Memory allocated by this function must be released by free_pages_exact().
 */
void *alloc_pages_exact(size_t size, gfp_t gfp_mask)
{
	unsigned int order = get_order(size);
	unsigned long addr;

	addr = __get_free_pages(gfp_mask, order);
	return make_alloc_exact(addr, order, size);
}
EXPORT_SYMBOL(alloc_pages_exact);

/**
 * alloc_pages_exact_nid - allocate an exact number of physically-contiguous
 *			   pages on a node.
 * @nid: the preferred node ID where memory should be allocated
 * @size: the number of bytes to allocate
 * @gfp_mask: GFP flags for the allocation
 *
 * Like alloc_pages_exact(), but try to allocate on node nid first before falling
 * back.
 */
void * __meminit alloc_pages_exact_nid(int nid, size_t size, gfp_t gfp_mask)
{
	unsigned int order = get_order(size);
	struct page *p = alloc_pages_node(nid, gfp_mask, order);
	if (!p)
		return NULL;
	return make_alloc_exact((unsigned long)page_address(p), order, size);
}

/**
 * free_pages_exact - release memory allocated via alloc_pages_exact()
 * @virt: the value returned by alloc_pages_exact.
 * @size: size of allocation, same value as passed to alloc_pages_exact().
 *
 * Release the memory allocated by a previous call to alloc_pages_exact.
 */
void free_pages_exact(void *virt, size_t size)
{
	unsigned long addr = (unsigned long)virt;
	unsigned long end = addr + PAGE_ALIGN(size);

	while (addr < end) {
		free_page(addr);
		addr += PAGE_SIZE;
	}
}
EXPORT_SYMBOL(free_pages_exact);

/**
 * nr_free_zone_pages - count number of pages beyond high watermark
 * @offset: The zone index of the highest zone
 *
 * nr_free_zone_pages() counts the number of counts pages which are beyond the
 * high watermark within all zones at or below a given zone index.  For each
 * zone, the number of pages is calculated as:
 *
 *     nr_free_zone_pages = managed_pages - high_pages
 */
static unsigned long nr_free_zone_pages(int offset)
{
	struct zoneref *z;
	struct zone *zone;

	/* Just pick one node, since fallback list is circular */
	unsigned long sum = 0;

	struct zonelist *zonelist = node_zonelist(numa_node_id(), GFP_KERNEL);

	for_each_zone_zonelist(zone, z, zonelist, offset) {
		unsigned long size = zone->managed_pages;
		unsigned long high = high_wmark_pages(zone);
		if (size > high)
			sum += size - high;
	}

	return sum;
}

/**
 * nr_free_buffer_pages - count number of pages beyond high watermark
 *
 * nr_free_buffer_pages() counts the number of pages which are beyond the high
 * watermark within ZONE_DMA and ZONE_NORMAL.
 */
unsigned long nr_free_buffer_pages(void)
{
	return nr_free_zone_pages(gfp_zone(GFP_USER));
}
EXPORT_SYMBOL_GPL(nr_free_buffer_pages);

/**
 * nr_free_pagecache_pages - count number of pages beyond high watermark
 *
 * nr_free_pagecache_pages() counts the number of pages which are beyond the
 * high watermark within all zones.
 */
unsigned long nr_free_pagecache_pages(void)
{
	return nr_free_zone_pages(gfp_zone(GFP_HIGHUSER_MOVABLE));
}

static inline void show_node(struct zone *zone)
{
	if (IS_ENABLED(CONFIG_NUMA))
		printk("Node %d ", zone_to_nid(zone));
}

long si_mem_available(void)
{
	long available;
	unsigned long pagecache;
	unsigned long wmark_low = 0;
	unsigned long pages[NR_LRU_LISTS];
	struct zone *zone;
	int lru;

	for (lru = LRU_BASE; lru < NR_LRU_LISTS; lru++)
		pages[lru] = global_node_page_state(NR_LRU_BASE + lru);

	for_each_zone(zone)
		wmark_low += low_wmark_pages(zone);

	/*
	 * Estimate the amount of memory available for userspace allocations,
	 * without causing swapping.
	 */
	available = global_zone_page_state(NR_FREE_PAGES) - totalreserve_pages;

	/*
	 * Not all the page cache can be freed, otherwise the system will
	 * start swapping. Assume at least half of the page cache, or the
	 * low watermark worth of cache, needs to stay.
	 */
	pagecache = pages[LRU_ACTIVE_FILE] + pages[LRU_INACTIVE_FILE];
	pagecache -= min(pagecache / 2, wmark_low);
	available += pagecache;

	/*
	 * Part of the reclaimable slab consists of items that are in use,
	 * and cannot be freed. Cap this estimate at the low watermark.
	 */
	available += global_node_page_state(NR_SLAB_RECLAIMABLE) -
		     min(global_node_page_state(NR_SLAB_RECLAIMABLE) / 2,
			 wmark_low);

	/*
	 * Part of the kernel memory, which can be released under memory
	 * pressure.
	 */
	available += global_node_page_state(NR_INDIRECTLY_RECLAIMABLE_BYTES) >>
		PAGE_SHIFT;

	if (available < 0)
		available = 0;
	return available;
}
EXPORT_SYMBOL_GPL(si_mem_available);

void si_meminfo(struct sysinfo *val)
{
	val->totalram = totalram_pages;
	val->sharedram = global_node_page_state(NR_SHMEM);
	val->freeram = global_zone_page_state(NR_FREE_PAGES);
	val->bufferram = nr_blockdev_pages();
	val->totalhigh = totalhigh_pages;
	val->freehigh = nr_free_highpages();
	val->mem_unit = PAGE_SIZE;
}

EXPORT_SYMBOL(si_meminfo);

#ifdef CONFIG_NUMA
void si_meminfo_node(struct sysinfo *val, int nid)
{
	int zone_type;		/* needs to be signed */
	unsigned long managed_pages = 0;
	unsigned long managed_highpages = 0;
	unsigned long free_highpages = 0;
	pg_data_t *pgdat = NODE_DATA(nid);

	for (zone_type = 0; zone_type < MAX_NR_ZONES; zone_type++)
		managed_pages += pgdat->node_zones[zone_type].managed_pages;
	val->totalram = managed_pages;
	val->sharedram = node_page_state(pgdat, NR_SHMEM);
	val->freeram = sum_zone_node_page_state(nid, NR_FREE_PAGES);
#ifdef CONFIG_HIGHMEM
	for (zone_type = 0; zone_type < MAX_NR_ZONES; zone_type++) {
		struct zone *zone = &pgdat->node_zones[zone_type];

		if (is_highmem(zone)) {
			managed_highpages += zone->managed_pages;
			free_highpages += zone_page_state(zone, NR_FREE_PAGES);
		}
	}
	val->totalhigh = managed_highpages;
	val->freehigh = free_highpages;
#else
	val->totalhigh = managed_highpages;
	val->freehigh = free_highpages;
#endif
	val->mem_unit = PAGE_SIZE;
}
#endif

/*
 * Determine whether the node should be displayed or not, depending on whether
 * SHOW_MEM_FILTER_NODES was passed to show_free_areas().
 */
static bool show_mem_node_skip(unsigned int flags, int nid, nodemask_t *nodemask)
{
	if (!(flags & SHOW_MEM_FILTER_NODES))
		return false;

	/*
	 * no node mask - aka implicit memory numa policy. Do not bother with
	 * the synchronization - read_mems_allowed_begin - because we do not
	 * have to be precise here.
	 */
	if (!nodemask)
		nodemask = &cpuset_current_mems_allowed;

	return !node_isset(nid, *nodemask);
}

#define K(x) ((x) << (PAGE_SHIFT-10))

static void show_migration_types(unsigned char type)
{
	static const char types[MIGRATE_TYPES] = {
		[MIGRATE_UNMOVABLE]	= 'U',
		[MIGRATE_MOVABLE]	= 'M',
		[MIGRATE_RECLAIMABLE]	= 'E',
		[MIGRATE_HIGHATOMIC]	= 'H',
#ifdef CONFIG_CMA
		[MIGRATE_CMA]		= 'C',
#endif
#ifdef CONFIG_MEMORY_ISOLATION
		[MIGRATE_ISOLATE]	= 'I',
#endif
	};
	char tmp[MIGRATE_TYPES + 1];
	char *p = tmp;
	int i;

	for (i = 0; i < MIGRATE_TYPES; i++) {
		if (type & (1 << i))
			*p++ = types[i];
	}

	*p = '\0';
	printk(KERN_CONT "(%s) ", tmp);
}

/*
 * Show free area list (used inside shift_scroll-lock stuff)
 * We also calculate the percentage fragmentation. We do this by counting the
 * memory on each free list with the exception of the first item on the list.
 *
 * Bits in @filter:
 * SHOW_MEM_FILTER_NODES: suppress nodes that are not allowed by current's
 *   cpuset.
 */
void show_free_areas(unsigned int filter, nodemask_t *nodemask)
{
	unsigned long free_pcp = 0;
	int cpu;
	struct zone *zone;
	pg_data_t *pgdat;

	for_each_populated_zone(zone) {
		if (show_mem_node_skip(filter, zone_to_nid(zone), nodemask))
			continue;

		for_each_online_cpu(cpu)
			free_pcp += per_cpu_ptr(zone->pageset, cpu)->pcp.count;
	}

	printk("active_anon:%lu inactive_anon:%lu isolated_anon:%lu\n"
		" active_file:%lu inactive_file:%lu isolated_file:%lu\n"
		" unevictable:%lu dirty:%lu writeback:%lu unstable:%lu\n"
		" slab_reclaimable:%lu slab_unreclaimable:%lu\n"
		" mapped:%lu shmem:%lu pagetables:%lu bounce:%lu\n"
		" free:%lu free_pcp:%lu free_cma:%lu\n",
		global_node_page_state(NR_ACTIVE_ANON),
		global_node_page_state(NR_INACTIVE_ANON),
		global_node_page_state(NR_ISOLATED_ANON),
		global_node_page_state(NR_ACTIVE_FILE),
		global_node_page_state(NR_INACTIVE_FILE),
		global_node_page_state(NR_ISOLATED_FILE),
		global_node_page_state(NR_UNEVICTABLE),
		global_node_page_state(NR_FILE_DIRTY),
		global_node_page_state(NR_WRITEBACK),
		global_node_page_state(NR_UNSTABLE_NFS),
		global_node_page_state(NR_SLAB_RECLAIMABLE),
		global_node_page_state(NR_SLAB_UNRECLAIMABLE),
		global_node_page_state(NR_FILE_MAPPED),
		global_node_page_state(NR_SHMEM),
		global_zone_page_state(NR_PAGETABLE),
		global_zone_page_state(NR_BOUNCE),
		global_zone_page_state(NR_FREE_PAGES),
		free_pcp,
		global_zone_page_state(NR_FREE_CMA_PAGES));

	for_each_online_pgdat(pgdat) {
		if (show_mem_node_skip(filter, pgdat->node_id, nodemask))
			continue;

		printk("Node %d"
			" active_anon:%lukB"
			" inactive_anon:%lukB"
			" active_file:%lukB"
			" inactive_file:%lukB"
			" unevictable:%lukB"
			" isolated(anon):%lukB"
			" isolated(file):%lukB"
			" mapped:%lukB"
			" dirty:%lukB"
			" writeback:%lukB"
			" shmem:%lukB"
#ifdef CONFIG_TRANSPARENT_HUGEPAGE
			" shmem_thp: %lukB"
			" shmem_pmdmapped: %lukB"
			" anon_thp: %lukB"
#endif
			" writeback_tmp:%lukB"
			" unstable:%lukB"
			" all_unreclaimable? %s"
			"\n",
			pgdat->node_id,
			K(node_page_state(pgdat, NR_ACTIVE_ANON)),
			K(node_page_state(pgdat, NR_INACTIVE_ANON)),
			K(node_page_state(pgdat, NR_ACTIVE_FILE)),
			K(node_page_state(pgdat, NR_INACTIVE_FILE)),
			K(node_page_state(pgdat, NR_UNEVICTABLE)),
			K(node_page_state(pgdat, NR_ISOLATED_ANON)),
			K(node_page_state(pgdat, NR_ISOLATED_FILE)),
			K(node_page_state(pgdat, NR_FILE_MAPPED)),
			K(node_page_state(pgdat, NR_FILE_DIRTY)),
			K(node_page_state(pgdat, NR_WRITEBACK)),
			K(node_page_state(pgdat, NR_SHMEM)),
#ifdef CONFIG_TRANSPARENT_HUGEPAGE
			K(node_page_state(pgdat, NR_SHMEM_THPS) * HPAGE_PMD_NR),
			K(node_page_state(pgdat, NR_SHMEM_PMDMAPPED)
					* HPAGE_PMD_NR),
			K(node_page_state(pgdat, NR_ANON_THPS) * HPAGE_PMD_NR),
#endif
			K(node_page_state(pgdat, NR_WRITEBACK_TEMP)),
			K(node_page_state(pgdat, NR_UNSTABLE_NFS)),
			pgdat->kswapd_failures >= MAX_RECLAIM_RETRIES ?
				"yes" : "no");
	}

	for_each_populated_zone(zone) {
		int i;

		if (show_mem_node_skip(filter, zone_to_nid(zone), nodemask))
			continue;

		free_pcp = 0;
		for_each_online_cpu(cpu)
			free_pcp += per_cpu_ptr(zone->pageset, cpu)->pcp.count;

		show_node(zone);
		printk(KERN_CONT
			"%s"
			" free:%lukB"
			" min:%lukB"
			" low:%lukB"
			" high:%lukB"
			" active_anon:%lukB"
			" inactive_anon:%lukB"
			" active_file:%lukB"
			" inactive_file:%lukB"
			" unevictable:%lukB"
			" writepending:%lukB"
			" present:%lukB"
			" managed:%lukB"
			" mlocked:%lukB"
			" kernel_stack:%lukB"
			" pagetables:%lukB"
			" bounce:%lukB"
			" free_pcp:%lukB"
			" local_pcp:%ukB"
			" free_cma:%lukB"
			"\n",
			zone->name,
			K(zone_page_state(zone, NR_FREE_PAGES)),
			K(min_wmark_pages(zone)),
			K(low_wmark_pages(zone)),
			K(high_wmark_pages(zone)),
			K(zone_page_state(zone, NR_ZONE_ACTIVE_ANON)),
			K(zone_page_state(zone, NR_ZONE_INACTIVE_ANON)),
			K(zone_page_state(zone, NR_ZONE_ACTIVE_FILE)),
			K(zone_page_state(zone, NR_ZONE_INACTIVE_FILE)),
			K(zone_page_state(zone, NR_ZONE_UNEVICTABLE)),
			K(zone_page_state(zone, NR_ZONE_WRITE_PENDING)),
			K(zone->present_pages),
			K(zone->managed_pages),
			K(zone_page_state(zone, NR_MLOCK)),
			zone_page_state(zone, NR_KERNEL_STACK_KB),
			K(zone_page_state(zone, NR_PAGETABLE)),
			K(zone_page_state(zone, NR_BOUNCE)),
			K(free_pcp),
			K(this_cpu_read(zone->pageset->pcp.count)),
			K(zone_page_state(zone, NR_FREE_CMA_PAGES)));
		printk("lowmem_reserve[]:");
		for (i = 0; i < MAX_NR_ZONES; i++)
			printk(KERN_CONT " %ld", zone->lowmem_reserve[i]);
		printk(KERN_CONT "\n");
	}

	for_each_populated_zone(zone) {
		unsigned int order;
		unsigned long nr[MAX_ORDER], flags, total = 0;
		unsigned char types[MAX_ORDER];

		if (show_mem_node_skip(filter, zone_to_nid(zone), nodemask))
			continue;
		show_node(zone);
		printk(KERN_CONT "%s: ", zone->name);

		spin_lock_irqsave(&zone->lock, flags);
		for (order = 0; order < MAX_ORDER; order++) {
			struct free_area *area = &zone->free_area[order];
			int type;

			nr[order] = area->nr_free;
			total += nr[order] << order;

			types[order] = 0;
			for (type = 0; type < MIGRATE_TYPES; type++) {
				if (!list_empty(&area->free_list[type]))
					types[order] |= 1 << type;
			}
		}
		spin_unlock_irqrestore(&zone->lock, flags);
		for (order = 0; order < MAX_ORDER; order++) {
			printk(KERN_CONT "%lu*%lukB ",
			       nr[order], K(1UL) << order);
			if (nr[order])
				show_migration_types(types[order]);
		}
		printk(KERN_CONT "= %lukB\n", K(total));
	}

	hugetlb_show_meminfo();

	printk("%ld total pagecache pages\n", global_node_page_state(NR_FILE_PAGES));

	show_swap_cache_info();
}

static void zoneref_set_zone(struct zone *zone, struct zoneref *zoneref)
{
	zoneref->zone = zone;
	zoneref->zone_idx = zone_idx(zone);
}

/*
 * Builds allocation fallback zone lists.
 *
 * Add all populated zones of a node to the zonelist.
 */
static int build_zonerefs_node(pg_data_t *pgdat, struct zoneref *zonerefs)
{
	struct zone *zone;
	enum zone_type zone_type = MAX_NR_ZONES;
	int nr_zones = 0;

	do {
		zone_type--;
		zone = pgdat->node_zones + zone_type;
		if (managed_zone(zone)) {
			zoneref_set_zone(zone, &zonerefs[nr_zones++]);
			check_highest_zone(zone_type);
		}
	} while (zone_type);

	return nr_zones;
}

#ifdef CONFIG_NUMA

static int __parse_numa_zonelist_order(char *s)
{
	/*
	 * We used to support different zonlists modes but they turned
	 * out to be just not useful. Let's keep the warning in place
	 * if somebody still use the cmd line parameter so that we do
	 * not fail it silently
	 */
	if (!(*s == 'd' || *s == 'D' || *s == 'n' || *s == 'N')) {
		pr_warn("Ignoring unsupported numa_zonelist_order value:  %s\n", s);
		return -EINVAL;
	}
	return 0;
}

static __init int setup_numa_zonelist_order(char *s)
{
	if (!s)
		return 0;

	return __parse_numa_zonelist_order(s);
}
early_param("numa_zonelist_order", setup_numa_zonelist_order);

char numa_zonelist_order[] = "Node";

/*
 * sysctl handler for numa_zonelist_order
 */
int numa_zonelist_order_handler(struct ctl_table *table, int write,
		void __user *buffer, size_t *length,
		loff_t *ppos)
{
	char *str;
	int ret;

	if (!write)
		return proc_dostring(table, write, buffer, length, ppos);
	str = memdup_user_nul(buffer, 16);
	if (IS_ERR(str))
		return PTR_ERR(str);

	ret = __parse_numa_zonelist_order(str);
	kfree(str);
	return ret;
}


#define MAX_NODE_LOAD (nr_online_nodes)
static int node_load[MAX_NUMNODES];

/**
 * find_next_best_node - find the next node that should appear in a given node's fallback list
 * @node: node whose fallback list we're appending
 * @used_node_mask: nodemask_t of already used nodes
 *
 * We use a number of factors to determine which is the next node that should
 * appear on a given node's fallback list.  The node should not have appeared
 * already in @node's fallback list, and it should be the next closest node
 * according to the distance array (which contains arbitrary distance values
 * from each node to each node in the system), and should also prefer nodes
 * with no CPUs, since presumably they'll have very little allocation pressure
 * on them otherwise.
 * It returns -1 if no node is found.
 */
static int find_next_best_node(int node, nodemask_t *used_node_mask)
{
	int n, val;
	int min_val = INT_MAX;
	int best_node = NUMA_NO_NODE;
	const struct cpumask *tmp = cpumask_of_node(0);

	/* Use the local node if we haven't already */
	if (!node_isset(node, *used_node_mask)) {
		node_set(node, *used_node_mask);
		return node;
	}

	for_each_node_state(n, N_MEMORY) {

		/* Don't want a node to appear more than once */
		if (node_isset(n, *used_node_mask))
			continue;

		/* Use the distance array to find the distance */
		val = node_distance(node, n);

		/* Penalize nodes under us ("prefer the next node") */
		val += (n < node);

		/* Give preference to headless and unused nodes */
		tmp = cpumask_of_node(n);
		if (!cpumask_empty(tmp))
			val += PENALTY_FOR_NODE_WITH_CPUS;

		/* Slight preference for less loaded node */
		val *= (MAX_NODE_LOAD*MAX_NUMNODES);
		val += node_load[n];

		if (val < min_val) {
			min_val = val;
			best_node = n;
		}
	}

	if (best_node >= 0)
		node_set(best_node, *used_node_mask);

	return best_node;
}


/*
 * Build zonelists ordered by node and zones within node.
 * This results in maximum locality--normal zone overflows into local
 * DMA zone, if any--but risks exhausting DMA zone.
 */
static void build_zonelists_in_node_order(pg_data_t *pgdat, int *node_order,
		unsigned nr_nodes)
{
	struct zoneref *zonerefs;
	int i;

	zonerefs = pgdat->node_zonelists[ZONELIST_FALLBACK]._zonerefs;

	for (i = 0; i < nr_nodes; i++) {
		int nr_zones;

		pg_data_t *node = NODE_DATA(node_order[i]);

		nr_zones = build_zonerefs_node(node, zonerefs);
		zonerefs += nr_zones;
	}
	zonerefs->zone = NULL;
	zonerefs->zone_idx = 0;
}

/*
 * Build gfp_thisnode zonelists
 */
static void build_thisnode_zonelists(pg_data_t *pgdat)
{
	struct zoneref *zonerefs;
	int nr_zones;

	zonerefs = pgdat->node_zonelists[ZONELIST_NOFALLBACK]._zonerefs;
	nr_zones = build_zonerefs_node(pgdat, zonerefs);
	zonerefs += nr_zones;
	zonerefs->zone = NULL;
	zonerefs->zone_idx = 0;
}

/*
 * Build zonelists ordered by zone and nodes within zones.
 * This results in conserving DMA zone[s] until all Normal memory is
 * exhausted, but results in overflowing to remote node while memory
 * may still exist in local DMA zone.
 */

static void build_zonelists(pg_data_t *pgdat)
{
	static int node_order[MAX_NUMNODES];
	int node, load, nr_nodes = 0;
	nodemask_t used_mask;
	int local_node, prev_node;

	/* NUMA-aware ordering of nodes */
	local_node = pgdat->node_id;
	load = nr_online_nodes;
	prev_node = local_node;
	nodes_clear(used_mask);

	memset(node_order, 0, sizeof(node_order));
	while ((node = find_next_best_node(local_node, &used_mask)) >= 0) {
		/*
		 * We don't want to pressure a particular node.
		 * So adding penalty to the first node in same
		 * distance group to make it round-robin.
		 */
		if (node_distance(local_node, node) !=
		    node_distance(local_node, prev_node))
			node_load[node] = load;

		node_order[nr_nodes++] = node;
		prev_node = node;
		load--;
	}

	build_zonelists_in_node_order(pgdat, node_order, nr_nodes);
	build_thisnode_zonelists(pgdat);
}

#ifdef CONFIG_HAVE_MEMORYLESS_NODES
/*
 * Return node id of node used for "local" allocations.
 * I.e., first node id of first zone in arg node's generic zonelist.
 * Used for initializing percpu 'numa_mem', which is used primarily
 * for kernel allocations, so use GFP_KERNEL flags to locate zonelist.
 */
int local_memory_node(int node)
{
	struct zoneref *z;

	z = first_zones_zonelist(node_zonelist(node, GFP_KERNEL),
				   gfp_zone(GFP_KERNEL),
				   NULL);
	return zone_to_nid(z->zone);
}
#endif

static void setup_min_unmapped_ratio(void);
static void setup_min_slab_ratio(void);
#else	/* CONFIG_NUMA */

static void build_zonelists(pg_data_t *pgdat)
{
	int node, local_node;
	struct zoneref *zonerefs;
	int nr_zones;

	local_node = pgdat->node_id;

	zonerefs = pgdat->node_zonelists[ZONELIST_FALLBACK]._zonerefs;
	nr_zones = build_zonerefs_node(pgdat, zonerefs);
	zonerefs += nr_zones;

	/*
	 * Now we build the zonelist so that it contains the zones
	 * of all the other nodes.
	 * We don't want to pressure a particular node, so when
	 * building the zones for node N, we make sure that the
	 * zones coming right after the local ones are those from
	 * node N+1 (modulo N)
	 */
	for (node = local_node + 1; node < MAX_NUMNODES; node++) {
		if (!node_online(node))
			continue;
		nr_zones = build_zonerefs_node(NODE_DATA(node), zonerefs);
		zonerefs += nr_zones;
	}
	for (node = 0; node < local_node; node++) {
		if (!node_online(node))
			continue;
		nr_zones = build_zonerefs_node(NODE_DATA(node), zonerefs);
		zonerefs += nr_zones;
	}

	zonerefs->zone = NULL;
	zonerefs->zone_idx = 0;
}

#endif	/* CONFIG_NUMA */

/*
 * Boot pageset table. One per cpu which is going to be used for all
 * zones and all nodes. The parameters will be set in such a way
 * that an item put on a list will immediately be handed over to
 * the buddy list. This is safe since pageset manipulation is done
 * with interrupts disabled.
 *
 * The boot_pagesets must be kept even after bootup is complete for
 * unused processors and/or zones. They do play a role for bootstrapping
 * hotplugged processors.
 *
 * zoneinfo_show() and maybe other functions do
 * not check if the processor is online before following the pageset pointer.
 * Other parts of the kernel may not check if the zone is available.
 */
static void setup_pageset(struct per_cpu_pageset *p, unsigned long batch);
static DEFINE_PER_CPU(struct per_cpu_pageset, boot_pageset);
static DEFINE_PER_CPU(struct per_cpu_nodestat, boot_nodestats);

static void __build_all_zonelists(void *data)
{
	int nid;
	int __maybe_unused cpu;
	pg_data_t *self = data;
	static DEFINE_SPINLOCK(lock);

	spin_lock(&lock);

#ifdef CONFIG_NUMA
	memset(node_load, 0, sizeof(node_load));
#endif

	/*
	 * This node is hotadded and no memory is yet present.   So just
	 * building zonelists is fine - no need to touch other nodes.
	 */
	if (self && !node_online(self->node_id)) {
		build_zonelists(self);
	} else {
		for_each_online_node(nid) {
			pg_data_t *pgdat = NODE_DATA(nid);

			build_zonelists(pgdat);
		}

#ifdef CONFIG_HAVE_MEMORYLESS_NODES
		/*
		 * We now know the "local memory node" for each node--
		 * i.e., the node of the first zone in the generic zonelist.
		 * Set up numa_mem percpu variable for on-line cpus.  During
		 * boot, only the boot cpu should be on-line;  we'll init the
		 * secondary cpus' numa_mem as they come on-line.  During
		 * node/memory hotplug, we'll fixup all on-line cpus.
		 */
		for_each_online_cpu(cpu)
			set_cpu_numa_mem(cpu, local_memory_node(cpu_to_node(cpu)));
#endif
	}

	spin_unlock(&lock);
}

static noinline void __init
build_all_zonelists_init(void)
{
	int cpu;

	__build_all_zonelists(NULL);

	/*
	 * Initialize the boot_pagesets that are going to be used
	 * for bootstrapping processors. The real pagesets for
	 * each zone will be allocated later when the per cpu
	 * allocator is available.
	 *
	 * boot_pagesets are used also for bootstrapping offline
	 * cpus if the system is already booted because the pagesets
	 * are needed to initialize allocators on a specific cpu too.
	 * F.e. the percpu allocator needs the page allocator which
	 * needs the percpu allocator in order to allocate its pagesets
	 * (a chicken-egg dilemma).
	 */
	for_each_possible_cpu(cpu)
		setup_pageset(&per_cpu(boot_pageset, cpu), 0);

	mminit_verify_zonelist();
	cpuset_init_current_mems_allowed();
}

/*
 * unless system_state == SYSTEM_BOOTING.
 *
 * __ref due to call of __init annotated helper build_all_zonelists_init
 * [protected by SYSTEM_BOOTING].
 */
void __ref build_all_zonelists(pg_data_t *pgdat)
{
	if (system_state == SYSTEM_BOOTING) {
		build_all_zonelists_init();
	} else {
		__build_all_zonelists(pgdat);
		/* cpuset refresh routine should be here */
	}
	vm_total_pages = nr_free_pagecache_pages();
	/*
	 * Disable grouping by mobility if the number of pages in the
	 * system is too low to allow the mechanism to work. It would be
	 * more accurate, but expensive to check per-zone. This check is
	 * made on memory-hotadd so a system can start with mobility
	 * disabled and enable it later
	 */
	if (vm_total_pages < (pageblock_nr_pages * MIGRATE_TYPES))
		page_group_by_mobility_disabled = 1;
	else
		page_group_by_mobility_disabled = 0;

	pr_info("Built %i zonelists, mobility grouping %s.  Total pages: %ld\n",
		nr_online_nodes,
		page_group_by_mobility_disabled ? "off" : "on",
		vm_total_pages);
#ifdef CONFIG_NUMA
	pr_info("Policy zone: %s\n", zone_names[policy_zone]);
#endif
}

/*
 * Initially all pages are reserved - free ones are freed
 * up by free_all_bootmem() once the early boot process is
 * done. Non-atomic initialization, single-pass.
 */
void __meminit memmap_init_zone(unsigned long size, int nid, unsigned long zone,
		unsigned long start_pfn, enum memmap_context context,
		struct vmem_altmap *altmap)
{
	unsigned long end_pfn = start_pfn + size;
	pg_data_t *pgdat = NODE_DATA(nid);
	unsigned long pfn;
	unsigned long nr_initialised = 0;
	struct page *page;
#ifdef CONFIG_HAVE_MEMBLOCK_NODE_MAP
	struct memblock_region *r = NULL, *tmp;
#endif

	if (highest_memmap_pfn < end_pfn - 1)
		highest_memmap_pfn = end_pfn - 1;

	/*
	 * Honor reservation requested by the driver for this ZONE_DEVICE
	 * memory
	 */
	if (altmap && start_pfn == altmap->base_pfn)
		start_pfn += altmap->reserve;

	for (pfn = start_pfn; pfn < end_pfn; pfn++) {
		/*
		 * There can be holes in boot-time mem_map[]s handed to this
		 * function.  They do not exist on hotplugged memory.
		 */
		if (context != MEMMAP_EARLY)
			goto not_early;

		if (!early_pfn_valid(pfn))
			continue;
		if (!early_pfn_in_nid(pfn, nid))
			continue;
		if (!update_defer_init(pgdat, pfn, end_pfn, &nr_initialised))
			break;

#ifdef CONFIG_HAVE_MEMBLOCK_NODE_MAP
		/*
		 * Check given memblock attribute by firmware which can affect
		 * kernel memory layout.  If zone==ZONE_MOVABLE but memory is
		 * mirrored, it's an overlapped memmap init. skip it.
		 */
		if (mirrored_kernelcore && zone == ZONE_MOVABLE) {
			if (!r || pfn >= memblock_region_memory_end_pfn(r)) {
				for_each_memblock(memory, tmp)
					if (pfn < memblock_region_memory_end_pfn(tmp))
						break;
				r = tmp;
			}
			if (pfn >= memblock_region_memory_base_pfn(r) &&
			    memblock_is_mirror(r)) {
				/* already initialized as NORMAL */
				pfn = memblock_region_memory_end_pfn(r);
				continue;
			}
		}
#endif

not_early:
		page = pfn_to_page(pfn);
		__init_single_page(page, pfn, zone, nid);
		if (context == MEMMAP_HOTPLUG)
			SetPageReserved(page);

		/*
		 * Mark the block movable so that blocks are reserved for
		 * movable at startup. This will force kernel allocations
		 * to reserve their blocks rather than leaking throughout
		 * the address space during boot when many long-lived
		 * kernel allocations are made.
		 *
		 * bitmap is created for zone's valid pfn range. but memmap
		 * can be created for invalid pages (for alignment)
		 * check here not to call set_pageblock_migratetype() against
		 * pfn out of zone.
		 *
		 * Please note that MEMMAP_HOTPLUG path doesn't clear memmap
		 * because this is done early in sparse_add_one_section
		 */
		if (!(pfn & (pageblock_nr_pages - 1))) {
			set_pageblock_migratetype(page, MIGRATE_MOVABLE);
			cond_resched();
		}
	}
}

static void __meminit zone_init_free_lists(struct zone *zone)
{
	unsigned int order, t;
	for_each_migratetype_order(order, t) {
		INIT_LIST_HEAD(&zone->free_area[order].free_list[t]);
		zone->free_area[order].nr_free = 0;
	}
}

#ifndef __HAVE_ARCH_MEMMAP_INIT
#define memmap_init(size, nid, zone, start_pfn) \
	memmap_init_zone((size), (nid), (zone), (start_pfn), MEMMAP_EARLY, NULL)
#endif

static int zone_batchsize(struct zone *zone)
{
#ifdef CONFIG_MMU
	int batch;

	/*
	 * The per-cpu-pages pools are set to around 1000th of the
	 * size of the zone.
	 */
	batch = zone->managed_pages / 1024;
	/* But no more than a meg. */
	if (batch * PAGE_SIZE > 1024 * 1024)
		batch = (1024 * 1024) / PAGE_SIZE;
	batch /= 4;		/* We effectively *= 4 below */
	if (batch < 1)
		batch = 1;

	/*
	 * Clamp the batch to a 2^n - 1 value. Having a power
	 * of 2 value was found to be more likely to have
	 * suboptimal cache aliasing properties in some cases.
	 *
	 * For example if 2 tasks are alternately allocating
	 * batches of pages, one task can end up with a lot
	 * of pages of one half of the possible page colors
	 * and the other with pages of the other colors.
	 */
	batch = rounddown_pow_of_two(batch + batch/2) - 1;

	return batch;

#else
	/* The deferral and batching of frees should be suppressed under NOMMU
	 * conditions.
	 *
	 * The problem is that NOMMU needs to be able to allocate large chunks
	 * of contiguous memory as there's no hardware page translation to
	 * assemble apparent contiguous memory from discontiguous pages.
	 *
	 * Queueing large contiguous runs of pages for batching, however,
	 * causes the pages to actually be freed in smaller chunks.  As there
	 * can be a significant delay between the individual batches being
	 * recycled, this leads to the once large chunks of space being
	 * fragmented and becoming unavailable for high-order allocations.
	 */
	return 0;
#endif
}

/*
 * pcp->high and pcp->batch values are related and dependent on one another:
 * ->batch must never be higher then ->high.
 * The following function updates them in a safe manner without read side
 * locking.
 *
 * Any new users of pcp->batch and pcp->high should ensure they can cope with
 * those fields changing asynchronously (acording the the above rule).
 *
 * mutex_is_locked(&pcp_batch_high_lock) required when calling this function
 * outside of boot time (or some other assurance that no concurrent updaters
 * exist).
 */
static void pageset_update(struct per_cpu_pages *pcp, unsigned long high,
		unsigned long batch)
{
       /* start with a fail safe value for batch */
	pcp->batch = 1;
	smp_wmb();

       /* Update high, then batch, in order */
	pcp->high = high;
	smp_wmb();

	pcp->batch = batch;
}

/* a companion to pageset_set_high() */
static void pageset_set_batch(struct per_cpu_pageset *p, unsigned long batch)
{
	pageset_update(&p->pcp, 6 * batch, max(1UL, 1 * batch));
}

static void pageset_init(struct per_cpu_pageset *p)
{
	struct per_cpu_pages *pcp;
	int migratetype;

	memset(p, 0, sizeof(*p));

	pcp = &p->pcp;
	pcp->count = 0;
	for (migratetype = 0; migratetype < MIGRATE_PCPTYPES; migratetype++)
		INIT_LIST_HEAD(&pcp->lists[migratetype]);
}

static void setup_pageset(struct per_cpu_pageset *p, unsigned long batch)
{
	pageset_init(p);
	pageset_set_batch(p, batch);
}

/*
 * pageset_set_high() sets the high water mark for hot per_cpu_pagelist
 * to the value high for the pageset p.
 */
static void pageset_set_high(struct per_cpu_pageset *p,
				unsigned long high)
{
	unsigned long batch = max(1UL, high / 4);
	if ((high / 4) > (PAGE_SHIFT * 8))
		batch = PAGE_SHIFT * 8;

	pageset_update(&p->pcp, high, batch);
}

static void pageset_set_high_and_batch(struct zone *zone,
				       struct per_cpu_pageset *pcp)
{
	if (percpu_pagelist_fraction)
		pageset_set_high(pcp,
			(zone->managed_pages /
				percpu_pagelist_fraction));
	else
		pageset_set_batch(pcp, zone_batchsize(zone));
}

static void __meminit zone_pageset_init(struct zone *zone, int cpu)
{
	struct per_cpu_pageset *pcp = per_cpu_ptr(zone->pageset, cpu);

	pageset_init(pcp);
	pageset_set_high_and_batch(zone, pcp);
}

void __meminit setup_zone_pageset(struct zone *zone)
{
	int cpu;
	zone->pageset = alloc_percpu(struct per_cpu_pageset);
	for_each_possible_cpu(cpu)
		zone_pageset_init(zone, cpu);
}

/*
 * Allocate per cpu pagesets and initialize them.
 * Before this call only boot pagesets were available.
 */
void __init setup_per_cpu_pageset(void)
{
	struct pglist_data *pgdat;
	struct zone *zone;

	for_each_populated_zone(zone)
		setup_zone_pageset(zone);

	for_each_online_pgdat(pgdat)
		pgdat->per_cpu_nodestats =
			alloc_percpu(struct per_cpu_nodestat);
}

static __meminit void zone_pcp_init(struct zone *zone)
{
	/*
	 * per cpu subsystem is not up at this point. The following code
	 * relies on the ability of the linker to provide the
	 * offset of a (static) per cpu variable into the per cpu area.
	 */
	zone->pageset = &boot_pageset;

	if (populated_zone(zone))
		printk(KERN_DEBUG "  %s zone: %lu pages, LIFO batch:%u\n",
			zone->name, zone->present_pages,
					 zone_batchsize(zone));
}

void __meminit init_currently_empty_zone(struct zone *zone,
					unsigned long zone_start_pfn,
					unsigned long size)
{
	struct pglist_data *pgdat = zone->zone_pgdat;
	int zone_idx = zone_idx(zone) + 1;

	if (zone_idx > pgdat->nr_zones)
		pgdat->nr_zones = zone_idx;

	zone->zone_start_pfn = zone_start_pfn;

	mminit_dprintk(MMINIT_TRACE, "memmap_init",
			"Initialising map node %d zone %lu pfns %lu -> %lu\n",
			pgdat->node_id,
			(unsigned long)zone_idx(zone),
			zone_start_pfn, (zone_start_pfn + size));

	zone_init_free_lists(zone);
	zone->initialized = 1;
}

#ifdef CONFIG_HAVE_MEMBLOCK_NODE_MAP
#ifndef CONFIG_HAVE_ARCH_EARLY_PFN_TO_NID

/*
 * Required by SPARSEMEM. Given a PFN, return what node the PFN is on.
 */
int __meminit __early_pfn_to_nid(unsigned long pfn,
					struct mminit_pfnnid_cache *state)
{
	unsigned long start_pfn, end_pfn;
	int nid;

	if (state->last_start <= pfn && pfn < state->last_end)
		return state->last_nid;

	nid = memblock_search_pfn_nid(pfn, &start_pfn, &end_pfn);
	if (nid != -1) {
		state->last_start = start_pfn;
		state->last_end = end_pfn;
		state->last_nid = nid;
	}

	return nid;
}
#endif /* CONFIG_HAVE_ARCH_EARLY_PFN_TO_NID */

/**
 * free_bootmem_with_active_regions - Call memblock_free_early_nid for each active range
 * @nid: The node to free memory on. If MAX_NUMNODES, all nodes are freed.
 * @max_low_pfn: The highest PFN that will be passed to memblock_free_early_nid
 *
 * If an architecture guarantees that all ranges registered contain no holes
 * and may be freed, this this function may be used instead of calling
 * memblock_free_early_nid() manually.
 */
void __init free_bootmem_with_active_regions(int nid, unsigned long max_low_pfn)
{
	unsigned long start_pfn, end_pfn;
	int i, this_nid;

	for_each_mem_pfn_range(i, nid, &start_pfn, &end_pfn, &this_nid) {
		start_pfn = min(start_pfn, max_low_pfn);
		end_pfn = min(end_pfn, max_low_pfn);

		if (start_pfn < end_pfn)
			memblock_free_early_nid(PFN_PHYS(start_pfn),
					(end_pfn - start_pfn) << PAGE_SHIFT,
					this_nid);
	}
}

/**
 * sparse_memory_present_with_active_regions - Call memory_present for each active range
 * @nid: The node to call memory_present for. If MAX_NUMNODES, all nodes will be used.
 *
 * If an architecture guarantees that all ranges registered contain no holes and may
 * be freed, this function may be used instead of calling memory_present() manually.
 */
void __init sparse_memory_present_with_active_regions(int nid)
{
	unsigned long start_pfn, end_pfn;
	int i, this_nid;

	for_each_mem_pfn_range(i, nid, &start_pfn, &end_pfn, &this_nid)
		memory_present(this_nid, start_pfn, end_pfn);
}

/**
 * get_pfn_range_for_nid - Return the start and end page frames for a node
 * @nid: The nid to return the range for. If MAX_NUMNODES, the min and max PFN are returned.
 * @start_pfn: Passed by reference. On return, it will have the node start_pfn.
 * @end_pfn: Passed by reference. On return, it will have the node end_pfn.
 *
 * It returns the start and end page frame of a node based on information
 * provided by memblock_set_node(). If called for a node
 * with no available memory, a warning is printed and the start and end
 * PFNs will be 0.
 */
void __meminit get_pfn_range_for_nid(unsigned int nid,
			unsigned long *start_pfn, unsigned long *end_pfn)
{
	unsigned long this_start_pfn, this_end_pfn;
	int i;

	*start_pfn = -1UL;
	*end_pfn = 0;

	for_each_mem_pfn_range(i, nid, &this_start_pfn, &this_end_pfn, NULL) {
		*start_pfn = min(*start_pfn, this_start_pfn);
		*end_pfn = max(*end_pfn, this_end_pfn);
	}

	if (*start_pfn == -1UL)
		*start_pfn = 0;
}

/*
 * This finds a zone that can be used for ZONE_MOVABLE pages. The
 * assumption is made that zones within a node are ordered in monotonic
 * increasing memory addresses so that the "highest" populated zone is used
 */
static void __init find_usable_zone_for_movable(void)
{
	int zone_index;
	for (zone_index = MAX_NR_ZONES - 1; zone_index >= 0; zone_index--) {
		if (zone_index == ZONE_MOVABLE)
			continue;

		if (arch_zone_highest_possible_pfn[zone_index] >
				arch_zone_lowest_possible_pfn[zone_index])
			break;
	}

	VM_BUG_ON(zone_index == -1);
	movable_zone = zone_index;
}

/*
 * The zone ranges provided by the architecture do not include ZONE_MOVABLE
 * because it is sized independent of architecture. Unlike the other zones,
 * the starting point for ZONE_MOVABLE is not fixed. It may be different
 * in each node depending on the size of each node and how evenly kernelcore
 * is distributed. This helper function adjusts the zone ranges
 * provided by the architecture for a given node by using the end of the
 * highest usable zone for ZONE_MOVABLE. This preserves the assumption that
 * zones within a node are in order of monotonic increases memory addresses
 */
static void __meminit adjust_zone_range_for_zone_movable(int nid,
					unsigned long zone_type,
					unsigned long node_start_pfn,
					unsigned long node_end_pfn,
					unsigned long *zone_start_pfn,
					unsigned long *zone_end_pfn)
{
	/* Only adjust if ZONE_MOVABLE is on this node */
	if (zone_movable_pfn[nid]) {
		/* Size ZONE_MOVABLE */
		if (zone_type == ZONE_MOVABLE) {
			*zone_start_pfn = zone_movable_pfn[nid];
			*zone_end_pfn = min(node_end_pfn,
				arch_zone_highest_possible_pfn[movable_zone]);

		/* Adjust for ZONE_MOVABLE starting within this range */
		} else if (!mirrored_kernelcore &&
			*zone_start_pfn < zone_movable_pfn[nid] &&
			*zone_end_pfn > zone_movable_pfn[nid]) {
			*zone_end_pfn = zone_movable_pfn[nid];

		/* Check if this whole range is within ZONE_MOVABLE */
		} else if (*zone_start_pfn >= zone_movable_pfn[nid])
			*zone_start_pfn = *zone_end_pfn;
	}
}

/*
 * Return the number of pages a zone spans in a node, including holes
 * present_pages = zone_spanned_pages_in_node() - zone_absent_pages_in_node()
 */
static unsigned long __meminit zone_spanned_pages_in_node(int nid,
					unsigned long zone_type,
					unsigned long node_start_pfn,
					unsigned long node_end_pfn,
					unsigned long *zone_start_pfn,
					unsigned long *zone_end_pfn,
					unsigned long *ignored)
{
	unsigned long zone_low = arch_zone_lowest_possible_pfn[zone_type];
	unsigned long zone_high = arch_zone_highest_possible_pfn[zone_type];
	/* When hotadd a new node from cpu_up(), the node should be empty */
	if (!node_start_pfn && !node_end_pfn)
		return 0;

	/* Get the start and end of the zone */
	*zone_start_pfn = clamp(node_start_pfn, zone_low, zone_high);
	*zone_end_pfn = clamp(node_end_pfn, zone_low, zone_high);
	adjust_zone_range_for_zone_movable(nid, zone_type,
				node_start_pfn, node_end_pfn,
				zone_start_pfn, zone_end_pfn);

	/* Check that this node has pages within the zone's required range */
	if (*zone_end_pfn < node_start_pfn || *zone_start_pfn > node_end_pfn)
		return 0;

	/* Move the zone boundaries inside the node if necessary */
	*zone_end_pfn = min(*zone_end_pfn, node_end_pfn);
	*zone_start_pfn = max(*zone_start_pfn, node_start_pfn);

	/* Return the spanned pages */
	return *zone_end_pfn - *zone_start_pfn;
}

/*
 * Return the number of holes in a range on a node. If nid is MAX_NUMNODES,
 * then all holes in the requested range will be accounted for.
 */
unsigned long __meminit __absent_pages_in_range(int nid,
				unsigned long range_start_pfn,
				unsigned long range_end_pfn)
{
	unsigned long nr_absent = range_end_pfn - range_start_pfn;
	unsigned long start_pfn, end_pfn;
	int i;

	for_each_mem_pfn_range(i, nid, &start_pfn, &end_pfn, NULL) {
		start_pfn = clamp(start_pfn, range_start_pfn, range_end_pfn);
		end_pfn = clamp(end_pfn, range_start_pfn, range_end_pfn);
		nr_absent -= end_pfn - start_pfn;
	}
	return nr_absent;
}

/**
 * absent_pages_in_range - Return number of page frames in holes within a range
 * @start_pfn: The start PFN to start searching for holes
 * @end_pfn: The end PFN to stop searching for holes
 *
 * It returns the number of pages frames in memory holes within a range.
 */
unsigned long __init absent_pages_in_range(unsigned long start_pfn,
							unsigned long end_pfn)
{
	return __absent_pages_in_range(MAX_NUMNODES, start_pfn, end_pfn);
}

/* Return the number of page frames in holes in a zone on a node */
static unsigned long __meminit zone_absent_pages_in_node(int nid,
					unsigned long zone_type,
					unsigned long node_start_pfn,
					unsigned long node_end_pfn,
					unsigned long *ignored)
{
	unsigned long zone_low = arch_zone_lowest_possible_pfn[zone_type];
	unsigned long zone_high = arch_zone_highest_possible_pfn[zone_type];
	unsigned long zone_start_pfn, zone_end_pfn;
	unsigned long nr_absent;

	/* When hotadd a new node from cpu_up(), the node should be empty */
	if (!node_start_pfn && !node_end_pfn)
		return 0;

	zone_start_pfn = clamp(node_start_pfn, zone_low, zone_high);
	zone_end_pfn = clamp(node_end_pfn, zone_low, zone_high);

	adjust_zone_range_for_zone_movable(nid, zone_type,
			node_start_pfn, node_end_pfn,
			&zone_start_pfn, &zone_end_pfn);
	nr_absent = __absent_pages_in_range(nid, zone_start_pfn, zone_end_pfn);

	/*
	 * ZONE_MOVABLE handling.
	 * Treat pages to be ZONE_MOVABLE in ZONE_NORMAL as absent pages
	 * and vice versa.
	 */
	if (mirrored_kernelcore && zone_movable_pfn[nid]) {
		unsigned long start_pfn, end_pfn;
		struct memblock_region *r;

		for_each_memblock(memory, r) {
			start_pfn = clamp(memblock_region_memory_base_pfn(r),
					  zone_start_pfn, zone_end_pfn);
			end_pfn = clamp(memblock_region_memory_end_pfn(r),
					zone_start_pfn, zone_end_pfn);

			if (zone_type == ZONE_MOVABLE &&
			    memblock_is_mirror(r))
				nr_absent += end_pfn - start_pfn;

			if (zone_type == ZONE_NORMAL &&
			    !memblock_is_mirror(r))
				nr_absent += end_pfn - start_pfn;
		}
	}

	return nr_absent;
}

#else /* CONFIG_HAVE_MEMBLOCK_NODE_MAP */
static inline unsigned long __meminit zone_spanned_pages_in_node(int nid,
					unsigned long zone_type,
					unsigned long node_start_pfn,
					unsigned long node_end_pfn,
					unsigned long *zone_start_pfn,
					unsigned long *zone_end_pfn,
					unsigned long *zones_size)
{
	unsigned int zone;

	*zone_start_pfn = node_start_pfn;
	for (zone = 0; zone < zone_type; zone++)
		*zone_start_pfn += zones_size[zone];

	*zone_end_pfn = *zone_start_pfn + zones_size[zone_type];

	return zones_size[zone_type];
}

static inline unsigned long __meminit zone_absent_pages_in_node(int nid,
						unsigned long zone_type,
						unsigned long node_start_pfn,
						unsigned long node_end_pfn,
						unsigned long *zholes_size)
{
	if (!zholes_size)
		return 0;

	return zholes_size[zone_type];
}

#endif /* CONFIG_HAVE_MEMBLOCK_NODE_MAP */

static void __meminit calculate_node_totalpages(struct pglist_data *pgdat,
						unsigned long node_start_pfn,
						unsigned long node_end_pfn,
						unsigned long *zones_size,
						unsigned long *zholes_size)
{
	unsigned long realtotalpages = 0, totalpages = 0;
	enum zone_type i;

	for (i = 0; i < MAX_NR_ZONES; i++) {
		struct zone *zone = pgdat->node_zones + i;
		unsigned long zone_start_pfn, zone_end_pfn;
		unsigned long size, real_size;

		size = zone_spanned_pages_in_node(pgdat->node_id, i,
						  node_start_pfn,
						  node_end_pfn,
						  &zone_start_pfn,
						  &zone_end_pfn,
						  zones_size);
		real_size = size - zone_absent_pages_in_node(pgdat->node_id, i,
						  node_start_pfn, node_end_pfn,
						  zholes_size);
		if (size)
			zone->zone_start_pfn = zone_start_pfn;
		else
			zone->zone_start_pfn = 0;
		zone->spanned_pages = size;
		zone->present_pages = real_size;

		totalpages += size;
		realtotalpages += real_size;
	}

	pgdat->node_spanned_pages = totalpages;
	pgdat->node_present_pages = realtotalpages;
	printk(KERN_DEBUG "On node %d totalpages: %lu\n", pgdat->node_id,
							realtotalpages);
}

#ifndef CONFIG_SPARSEMEM
/*
 * Calculate the size of the zone->blockflags rounded to an unsigned long
 * Start by making sure zonesize is a multiple of pageblock_order by rounding
 * up. Then use 1 NR_PAGEBLOCK_BITS worth of bits per pageblock, finally
 * round what is now in bits to nearest long in bits, then return it in
 * bytes.
 */
static unsigned long __init usemap_size(unsigned long zone_start_pfn, unsigned long zonesize)
{
	unsigned long usemapsize;

	zonesize += zone_start_pfn & (pageblock_nr_pages-1);
	usemapsize = roundup(zonesize, pageblock_nr_pages);
	usemapsize = usemapsize >> pageblock_order;
	usemapsize *= NR_PAGEBLOCK_BITS;
	usemapsize = roundup(usemapsize, 8 * sizeof(unsigned long));

	return usemapsize / 8;
}

static void __ref setup_usemap(struct pglist_data *pgdat,
				struct zone *zone,
				unsigned long zone_start_pfn,
				unsigned long zonesize)
{
	unsigned long usemapsize = usemap_size(zone_start_pfn, zonesize);
	zone->pageblock_flags = NULL;
	if (usemapsize)
		zone->pageblock_flags =
			memblock_virt_alloc_node_nopanic(usemapsize,
							 pgdat->node_id);
}
#else
static inline void setup_usemap(struct pglist_data *pgdat, struct zone *zone,
				unsigned long zone_start_pfn, unsigned long zonesize) {}
#endif /* CONFIG_SPARSEMEM */

#ifdef CONFIG_HUGETLB_PAGE_SIZE_VARIABLE

/* Initialise the number of pages represented by NR_PAGEBLOCK_BITS */
void __init set_pageblock_order(void)
{
	unsigned int order;

	/* Check that pageblock_nr_pages has not already been setup */
	if (pageblock_order)
		return;

	if (HPAGE_SHIFT > PAGE_SHIFT)
		order = HUGETLB_PAGE_ORDER;
	else
		order = MAX_ORDER - 1;

	/*
	 * Assume the largest contiguous order of interest is a huge page.
	 * This value may be variable depending on boot parameters on IA64 and
	 * powerpc.
	 */
	pageblock_order = order;
}
#else /* CONFIG_HUGETLB_PAGE_SIZE_VARIABLE */

/*
 * When CONFIG_HUGETLB_PAGE_SIZE_VARIABLE is not set, set_pageblock_order()
 * is unused as pageblock_order is set at compile-time. See
 * include/linux/pageblock-flags.h for the values of pageblock_order based on
 * the kernel config
 */
void __init set_pageblock_order(void)
{
}

#endif /* CONFIG_HUGETLB_PAGE_SIZE_VARIABLE */

static unsigned long __init calc_memmap_size(unsigned long spanned_pages,
						unsigned long present_pages)
{
	unsigned long pages = spanned_pages;

	/*
	 * Provide a more accurate estimation if there are holes within
	 * the zone and SPARSEMEM is in use. If there are holes within the
	 * zone, each populated memory region may cost us one or two extra
	 * memmap pages due to alignment because memmap pages for each
	 * populated regions may not be naturally aligned on page boundary.
	 * So the (present_pages >> 4) heuristic is a tradeoff for that.
	 */
	if (spanned_pages > present_pages + (present_pages >> 4) &&
	    IS_ENABLED(CONFIG_SPARSEMEM))
		pages = present_pages;

	return PAGE_ALIGN(pages * sizeof(struct page)) >> PAGE_SHIFT;
}

#ifdef CONFIG_TRANSPARENT_HUGEPAGE
static void pgdat_init_split_queue(struct pglist_data *pgdat)
{
	spin_lock_init(&pgdat->split_queue_lock);
	INIT_LIST_HEAD(&pgdat->split_queue);
	pgdat->split_queue_len = 0;
}
#else
static void pgdat_init_split_queue(struct pglist_data *pgdat) {}
#endif

#ifdef CONFIG_COMPACTION
static void pgdat_init_kcompactd(struct pglist_data *pgdat)
{
	init_waitqueue_head(&pgdat->kcompactd_wait);
}
#else
static void pgdat_init_kcompactd(struct pglist_data *pgdat) {}
#endif

static void __meminit pgdat_init_internals(struct pglist_data *pgdat)
{
	pgdat_resize_init(pgdat);

	pgdat_init_split_queue(pgdat);
	pgdat_init_kcompactd(pgdat);

	init_waitqueue_head(&pgdat->kswapd_wait);
	init_waitqueue_head(&pgdat->pfmemalloc_wait);

	pgdat_page_ext_init(pgdat);
	spin_lock_init(&pgdat->lru_lock);
	lruvec_init(node_lruvec(pgdat));
}

static void __meminit zone_init_internals(struct zone *zone, enum zone_type idx, int nid,
							unsigned long remaining_pages)
{
	zone->managed_pages = remaining_pages;
	zone_set_nid(zone, nid);
	zone->name = zone_names[idx];
	zone->zone_pgdat = NODE_DATA(nid);
	spin_lock_init(&zone->lock);
	zone_seqlock_init(zone);
	zone_pcp_init(zone);
}

/*
 * Set up the zone data structures
 * - init pgdat internals
 * - init all zones belonging to this node
 *
 * NOTE: this function is only called during memory hotplug
 */
#ifdef CONFIG_MEMORY_HOTPLUG
void __ref free_area_init_core_hotplug(int nid)
{
	enum zone_type z;
	pg_data_t *pgdat = NODE_DATA(nid);

	pgdat_init_internals(pgdat);
	for (z = 0; z < MAX_NR_ZONES; z++)
		zone_init_internals(&pgdat->node_zones[z], z, nid, 0);
}
#endif

/*
 * Set up the zone data structures:
 *   - mark all pages reserved
 *   - mark all memory queues empty
 *   - clear the memory bitmaps
 *
 * NOTE: pgdat should get zeroed by caller.
 * NOTE: this function is only called during early init.
 */
static void __init free_area_init_core(struct pglist_data *pgdat)
{
	enum zone_type j;
	int nid = pgdat->node_id;

	pgdat_init_internals(pgdat);
	pgdat->per_cpu_nodestats = &boot_nodestats;

	for (j = 0; j < MAX_NR_ZONES; j++) {
		struct zone *zone = pgdat->node_zones + j;
		unsigned long size, freesize, memmap_pages;
		unsigned long zone_start_pfn = zone->zone_start_pfn;

		size = zone->spanned_pages;
		freesize = zone->present_pages;

		/*
		 * Adjust freesize so that it accounts for how much memory
		 * is used by this zone for memmap. This affects the watermark
		 * and per-cpu initialisations
		 */
		memmap_pages = calc_memmap_size(size, freesize);
		if (!is_highmem_idx(j)) {
			if (freesize >= memmap_pages) {
				freesize -= memmap_pages;
				if (memmap_pages)
					printk(KERN_DEBUG
					       "  %s zone: %lu pages used for memmap\n",
					       zone_names[j], memmap_pages);
			} else
				pr_warn("  %s zone: %lu pages exceeds freesize %lu\n",
					zone_names[j], memmap_pages, freesize);
		}

		/* Account for reserved pages */
		if (j == 0 && freesize > dma_reserve) {
			freesize -= dma_reserve;
			printk(KERN_DEBUG "  %s zone: %lu pages reserved\n",
					zone_names[0], dma_reserve);
		}

		if (!is_highmem_idx(j))
			nr_kernel_pages += freesize;
		/* Charge for highmem memmap if there are enough kernel pages */
		else if (nr_kernel_pages > memmap_pages * 2)
			nr_kernel_pages -= memmap_pages;
		nr_all_pages += freesize;

		/*
		 * Set an approximate value for lowmem here, it will be adjusted
		 * when the bootmem allocator frees pages into the buddy system.
		 * And all highmem pages will be managed by the buddy system.
		 */
		zone_init_internals(zone, j, nid, freesize);

		if (!size)
			continue;

		set_pageblock_order();
		setup_usemap(pgdat, zone, zone_start_pfn, size);
		init_currently_empty_zone(zone, zone_start_pfn, size);
		memmap_init(size, nid, j, zone_start_pfn);
	}
}

#ifdef CONFIG_FLAT_NODE_MEM_MAP
static void __ref alloc_node_mem_map(struct pglist_data *pgdat)
{
	unsigned long __maybe_unused start = 0;
	unsigned long __maybe_unused offset = 0;

	/* Skip empty nodes */
	if (!pgdat->node_spanned_pages)
		return;

	start = pgdat->node_start_pfn & ~(MAX_ORDER_NR_PAGES - 1);
	offset = pgdat->node_start_pfn - start;
	/* ia64 gets its own node_mem_map, before this, without bootmem */
	if (!pgdat->node_mem_map) {
		unsigned long size, end;
		struct page *map;

		/*
		 * The zone's endpoints aren't required to be MAX_ORDER
		 * aligned but the node_mem_map endpoints must be in order
		 * for the buddy allocator to function correctly.
		 */
		end = pgdat_end_pfn(pgdat);
		end = ALIGN(end, MAX_ORDER_NR_PAGES);
		size =  (end - start) * sizeof(struct page);
		map = memblock_virt_alloc_node_nopanic(size, pgdat->node_id);
		pgdat->node_mem_map = map + offset;
	}
	pr_debug("%s: node %d, pgdat %08lx, node_mem_map %08lx\n",
				__func__, pgdat->node_id, (unsigned long)pgdat,
				(unsigned long)pgdat->node_mem_map);
#ifndef CONFIG_NEED_MULTIPLE_NODES
	/*
	 * With no DISCONTIG, the global mem_map is just set as node 0's
	 */
	if (pgdat == NODE_DATA(0)) {
		mem_map = NODE_DATA(0)->node_mem_map;
#if defined(CONFIG_HAVE_MEMBLOCK_NODE_MAP) || defined(CONFIG_FLATMEM)
		if (page_to_pfn(mem_map) != pgdat->node_start_pfn)
			mem_map -= offset;
#endif /* CONFIG_HAVE_MEMBLOCK_NODE_MAP */
	}
#endif
}
#else
static void __ref alloc_node_mem_map(struct pglist_data *pgdat) { }
#endif /* CONFIG_FLAT_NODE_MEM_MAP */

#ifdef CONFIG_DEFERRED_STRUCT_PAGE_INIT
static inline void pgdat_set_deferred_range(pg_data_t *pgdat)
{
	/*
	 * We start only with one section of pages, more pages are added as
	 * needed until the rest of deferred pages are initialized.
	 */
	pgdat->static_init_pgcnt = min_t(unsigned long, PAGES_PER_SECTION,
						pgdat->node_spanned_pages);
	pgdat->first_deferred_pfn = ULONG_MAX;
}
#else
static inline void pgdat_set_deferred_range(pg_data_t *pgdat) {}
#endif

void __init free_area_init_node(int nid, unsigned long *zones_size,
				   unsigned long node_start_pfn,
				   unsigned long *zholes_size)
{
	pg_data_t *pgdat = NODE_DATA(nid);
	unsigned long start_pfn = 0;
	unsigned long end_pfn = 0;

	/* pg_data_t should be reset to zero when it's allocated */
	WARN_ON(pgdat->nr_zones || pgdat->kswapd_classzone_idx);

	pgdat->node_id = nid;
	pgdat->node_start_pfn = node_start_pfn;
	pgdat->per_cpu_nodestats = NULL;
#ifdef CONFIG_HAVE_MEMBLOCK_NODE_MAP
	get_pfn_range_for_nid(nid, &start_pfn, &end_pfn);
	pr_info("Initmem setup node %d [mem %#018Lx-%#018Lx]\n", nid,
		(u64)start_pfn << PAGE_SHIFT,
		end_pfn ? ((u64)end_pfn << PAGE_SHIFT) - 1 : 0);
#else
	start_pfn = node_start_pfn;
#endif
	calculate_node_totalpages(pgdat, start_pfn, end_pfn,
				  zones_size, zholes_size);

	alloc_node_mem_map(pgdat);
	pgdat_set_deferred_range(pgdat);

	free_area_init_core(pgdat);
}

#if defined(CONFIG_HAVE_MEMBLOCK) && !defined(CONFIG_FLAT_NODE_MEM_MAP)
/*
 * Only struct pages that are backed by physical memory are zeroed and
 * initialized by going through __init_single_page(). But, there are some
 * struct pages which are reserved in memblock allocator and their fields
 * may be accessed (for example page_to_pfn() on some configuration accesses
 * flags). We must explicitly zero those struct pages.
 */
void __init zero_resv_unavail(void)
{
	phys_addr_t start, end;
	unsigned long pfn;
	u64 i, pgcnt;

	/*
	 * Loop through ranges that are reserved, but do not have reported
	 * physical memory backing.
	 */
	pgcnt = 0;
	for_each_resv_unavail_range(i, &start, &end) {
		for (pfn = PFN_DOWN(start); pfn < PFN_UP(end); pfn++) {
			if (!pfn_valid(ALIGN_DOWN(pfn, pageblock_nr_pages))) {
				pfn = ALIGN_DOWN(pfn, pageblock_nr_pages)
					+ pageblock_nr_pages - 1;
				continue;
			}
			mm_zero_struct_page(pfn_to_page(pfn));
			pgcnt++;
		}
	}

	/*
	 * Struct pages that do not have backing memory. This could be because
	 * firmware is using some of this memory, or for some other reasons.
	 * Once memblock is changed so such behaviour is not allowed: i.e.
	 * list of "reserved" memory must be a subset of list of "memory", then
	 * this code can be removed.
	 */
	if (pgcnt)
		pr_info("Reserved but unavailable: %lld pages", pgcnt);
}
#endif /* CONFIG_HAVE_MEMBLOCK && !CONFIG_FLAT_NODE_MEM_MAP */

#ifdef CONFIG_HAVE_MEMBLOCK_NODE_MAP

#if MAX_NUMNODES > 1
/*
 * Figure out the number of possible node ids.
 */
void __init setup_nr_node_ids(void)
{
	unsigned int highest;

	highest = find_last_bit(node_possible_map.bits, MAX_NUMNODES);
	nr_node_ids = highest + 1;
}
#endif

/**
 * node_map_pfn_alignment - determine the maximum internode alignment
 *
 * This function should be called after node map is populated and sorted.
 * It calculates the maximum power of two alignment which can distinguish
 * all the nodes.
 *
 * For example, if all nodes are 1GiB and aligned to 1GiB, the return value
 * would indicate 1GiB alignment with (1 << (30 - PAGE_SHIFT)).  If the
 * nodes are shifted by 256MiB, 256MiB.  Note that if only the last node is
 * shifted, 1GiB is enough and this function will indicate so.
 *
 * This is used to test whether pfn -> nid mapping of the chosen memory
 * model has fine enough granularity to avoid incorrect mapping for the
 * populated node map.
 *
 * Returns the determined alignment in pfn's.  0 if there is no alignment
 * requirement (single node).
 */
unsigned long __init node_map_pfn_alignment(void)
{
	unsigned long accl_mask = 0, last_end = 0;
	unsigned long start, end, mask;
	int last_nid = -1;
	int i, nid;

	for_each_mem_pfn_range(i, MAX_NUMNODES, &start, &end, &nid) {
		if (!start || last_nid < 0 || last_nid == nid) {
			last_nid = nid;
			last_end = end;
			continue;
		}

		/*
		 * Start with a mask granular enough to pin-point to the
		 * start pfn and tick off bits one-by-one until it becomes
		 * too coarse to separate the current node from the last.
		 */
		mask = ~((1 << __ffs(start)) - 1);
		while (mask && last_end <= (start & (mask << 1)))
			mask <<= 1;

		/* accumulate all internode masks */
		accl_mask |= mask;
	}

	/* convert mask to number of pages */
	return ~accl_mask + 1;
}

/* Find the lowest pfn for a node */
static unsigned long __init find_min_pfn_for_node(int nid)
{
	unsigned long min_pfn = ULONG_MAX;
	unsigned long start_pfn;
	int i;

	for_each_mem_pfn_range(i, nid, &start_pfn, NULL, NULL)
		min_pfn = min(min_pfn, start_pfn);

	if (min_pfn == ULONG_MAX) {
		pr_warn("Could not find start_pfn for node %d\n", nid);
		return 0;
	}

	return min_pfn;
}

/**
 * find_min_pfn_with_active_regions - Find the minimum PFN registered
 *
 * It returns the minimum PFN based on information provided via
 * memblock_set_node().
 */
unsigned long __init find_min_pfn_with_active_regions(void)
{
	return find_min_pfn_for_node(MAX_NUMNODES);
}

/*
 * early_calculate_totalpages()
 * Sum pages in active regions for movable zone.
 * Populate N_MEMORY for calculating usable_nodes.
 */
static unsigned long __init early_calculate_totalpages(void)
{
	unsigned long totalpages = 0;
	unsigned long start_pfn, end_pfn;
	int i, nid;

	for_each_mem_pfn_range(i, MAX_NUMNODES, &start_pfn, &end_pfn, &nid) {
		unsigned long pages = end_pfn - start_pfn;

		totalpages += pages;
		if (pages)
			node_set_state(nid, N_MEMORY);
	}
	return totalpages;
}

/*
 * Find the PFN the Movable zone begins in each node. Kernel memory
 * is spread evenly between nodes as long as the nodes have enough
 * memory. When they don't, some nodes will have more kernelcore than
 * others
 */
static void __init find_zone_movable_pfns_for_nodes(void)
{
	int i, nid;
	unsigned long usable_startpfn;
	unsigned long kernelcore_node, kernelcore_remaining;
	/* save the state before borrow the nodemask */
	nodemask_t saved_node_state = node_states[N_MEMORY];
	unsigned long totalpages = early_calculate_totalpages();
	int usable_nodes = nodes_weight(node_states[N_MEMORY]);
	struct memblock_region *r;

	/* Need to find movable_zone earlier when movable_node is specified. */
	find_usable_zone_for_movable();

	/*
	 * If movable_node is specified, ignore kernelcore and movablecore
	 * options.
	 */
	if (movable_node_is_enabled()) {
		for_each_memblock(memory, r) {
			if (!memblock_is_hotpluggable(r))
				continue;

			nid = r->nid;

			usable_startpfn = PFN_DOWN(r->base);
			zone_movable_pfn[nid] = zone_movable_pfn[nid] ?
				min(usable_startpfn, zone_movable_pfn[nid]) :
				usable_startpfn;
		}

		goto out2;
	}

	/*
	 * If kernelcore=mirror is specified, ignore movablecore option
	 */
	if (mirrored_kernelcore) {
		bool mem_below_4gb_not_mirrored = false;

		for_each_memblock(memory, r) {
			if (memblock_is_mirror(r))
				continue;

			nid = r->nid;

			usable_startpfn = memblock_region_memory_base_pfn(r);

			if (usable_startpfn < 0x100000) {
				mem_below_4gb_not_mirrored = true;
				continue;
			}

			zone_movable_pfn[nid] = zone_movable_pfn[nid] ?
				min(usable_startpfn, zone_movable_pfn[nid]) :
				usable_startpfn;
		}

		if (mem_below_4gb_not_mirrored)
			pr_warn("This configuration results in unmirrored kernel memory.");

		goto out2;
	}

	/*
	 * If kernelcore=nn% or movablecore=nn% was specified, calculate the
	 * amount of necessary memory.
	 */
	if (required_kernelcore_percent)
		required_kernelcore = (totalpages * 100 * required_kernelcore_percent) /
				       10000UL;
	if (required_movablecore_percent)
		required_movablecore = (totalpages * 100 * required_movablecore_percent) /
					10000UL;

	/*
	 * If movablecore= was specified, calculate what size of
	 * kernelcore that corresponds so that memory usable for
	 * any allocation type is evenly spread. If both kernelcore
	 * and movablecore are specified, then the value of kernelcore
	 * will be used for required_kernelcore if it's greater than
	 * what movablecore would have allowed.
	 */
	if (required_movablecore) {
		unsigned long corepages;

		/*
		 * Round-up so that ZONE_MOVABLE is at least as large as what
		 * was requested by the user
		 */
		required_movablecore =
			roundup(required_movablecore, MAX_ORDER_NR_PAGES);
		required_movablecore = min(totalpages, required_movablecore);
		corepages = totalpages - required_movablecore;

		required_kernelcore = max(required_kernelcore, corepages);
	}

	/*
	 * If kernelcore was not specified or kernelcore size is larger
	 * than totalpages, there is no ZONE_MOVABLE.
	 */
	if (!required_kernelcore || required_kernelcore >= totalpages)
		goto out;

	/* usable_startpfn is the lowest possible pfn ZONE_MOVABLE can be at */
	usable_startpfn = arch_zone_lowest_possible_pfn[movable_zone];

restart:
	/* Spread kernelcore memory as evenly as possible throughout nodes */
	kernelcore_node = required_kernelcore / usable_nodes;
	for_each_node_state(nid, N_MEMORY) {
		unsigned long start_pfn, end_pfn;

		/*
		 * Recalculate kernelcore_node if the division per node
		 * now exceeds what is necessary to satisfy the requested
		 * amount of memory for the kernel
		 */
		if (required_kernelcore < kernelcore_node)
			kernelcore_node = required_kernelcore / usable_nodes;

		/*
		 * As the map is walked, we track how much memory is usable
		 * by the kernel using kernelcore_remaining. When it is
		 * 0, the rest of the node is usable by ZONE_MOVABLE
		 */
		kernelcore_remaining = kernelcore_node;

		/* Go through each range of PFNs within this node */
		for_each_mem_pfn_range(i, nid, &start_pfn, &end_pfn, NULL) {
			unsigned long size_pages;

			start_pfn = max(start_pfn, zone_movable_pfn[nid]);
			if (start_pfn >= end_pfn)
				continue;

			/* Account for what is only usable for kernelcore */
			if (start_pfn < usable_startpfn) {
				unsigned long kernel_pages;
				kernel_pages = min(end_pfn, usable_startpfn)
								- start_pfn;

				kernelcore_remaining -= min(kernel_pages,
							kernelcore_remaining);
				required_kernelcore -= min(kernel_pages,
							required_kernelcore);

				/* Continue if range is now fully accounted */
				if (end_pfn <= usable_startpfn) {

					/*
					 * Push zone_movable_pfn to the end so
					 * that if we have to rebalance
					 * kernelcore across nodes, we will
					 * not double account here
					 */
					zone_movable_pfn[nid] = end_pfn;
					continue;
				}
				start_pfn = usable_startpfn;
			}

			/*
			 * The usable PFN range for ZONE_MOVABLE is from
			 * start_pfn->end_pfn. Calculate size_pages as the
			 * number of pages used as kernelcore
			 */
			size_pages = end_pfn - start_pfn;
			if (size_pages > kernelcore_remaining)
				size_pages = kernelcore_remaining;
			zone_movable_pfn[nid] = start_pfn + size_pages;

			/*
			 * Some kernelcore has been met, update counts and
			 * break if the kernelcore for this node has been
			 * satisfied
			 */
			required_kernelcore -= min(required_kernelcore,
								size_pages);
			kernelcore_remaining -= size_pages;
			if (!kernelcore_remaining)
				break;
		}
	}

	/*
	 * If there is still required_kernelcore, we do another pass with one
	 * less node in the count. This will push zone_movable_pfn[nid] further
	 * along on the nodes that still have memory until kernelcore is
	 * satisfied
	 */
	usable_nodes--;
	if (usable_nodes && required_kernelcore > usable_nodes)
		goto restart;

out2:
	/* Align start of ZONE_MOVABLE on all nids to MAX_ORDER_NR_PAGES */
	for (nid = 0; nid < MAX_NUMNODES; nid++)
		zone_movable_pfn[nid] =
			roundup(zone_movable_pfn[nid], MAX_ORDER_NR_PAGES);

out:
	/* restore the node_state */
	node_states[N_MEMORY] = saved_node_state;
}

/* Any regular or high memory on that node ? */
static void check_for_memory(pg_data_t *pgdat, int nid)
{
	enum zone_type zone_type;

	if (N_MEMORY == N_NORMAL_MEMORY)
		return;

	for (zone_type = 0; zone_type <= ZONE_MOVABLE - 1; zone_type++) {
		struct zone *zone = &pgdat->node_zones[zone_type];
		if (populated_zone(zone)) {
			node_set_state(nid, N_HIGH_MEMORY);
			if (N_NORMAL_MEMORY != N_HIGH_MEMORY &&
			    zone_type <= ZONE_NORMAL)
				node_set_state(nid, N_NORMAL_MEMORY);
			break;
		}
	}
}

/**
 * free_area_init_nodes - Initialise all pg_data_t and zone data
 * @max_zone_pfn: an array of max PFNs for each zone
 *
 * This will call free_area_init_node() for each active node in the system.
 * Using the page ranges provided by memblock_set_node(), the size of each
 * zone in each node and their holes is calculated. If the maximum PFN
 * between two adjacent zones match, it is assumed that the zone is empty.
 * For example, if arch_max_dma_pfn == arch_max_dma32_pfn, it is assumed
 * that arch_max_dma32_pfn has no pages. It is also assumed that a zone
 * starts where the previous one ended. For example, ZONE_DMA32 starts
 * at arch_max_dma_pfn.
 */
void __init free_area_init_nodes(unsigned long *max_zone_pfn)
{
	unsigned long start_pfn, end_pfn;
	int i, nid;

	/* Record where the zone boundaries are */
	memset(arch_zone_lowest_possible_pfn, 0,
				sizeof(arch_zone_lowest_possible_pfn));
	memset(arch_zone_highest_possible_pfn, 0,
				sizeof(arch_zone_highest_possible_pfn));

	start_pfn = find_min_pfn_with_active_regions();

	for (i = 0; i < MAX_NR_ZONES; i++) {
		if (i == ZONE_MOVABLE)
			continue;

		end_pfn = max(max_zone_pfn[i], start_pfn);
		arch_zone_lowest_possible_pfn[i] = start_pfn;
		arch_zone_highest_possible_pfn[i] = end_pfn;

		start_pfn = end_pfn;
	}

	/* Find the PFNs that ZONE_MOVABLE begins at in each node */
	memset(zone_movable_pfn, 0, sizeof(zone_movable_pfn));
	find_zone_movable_pfns_for_nodes();

	/* Print out the zone ranges */
	pr_info("Zone ranges:\n");
	for (i = 0; i < MAX_NR_ZONES; i++) {
		if (i == ZONE_MOVABLE)
			continue;
		pr_info("  %-8s ", zone_names[i]);
		if (arch_zone_lowest_possible_pfn[i] ==
				arch_zone_highest_possible_pfn[i])
			pr_cont("empty\n");
		else
			pr_cont("[mem %#018Lx-%#018Lx]\n",
				(u64)arch_zone_lowest_possible_pfn[i]
					<< PAGE_SHIFT,
				((u64)arch_zone_highest_possible_pfn[i]
					<< PAGE_SHIFT) - 1);
	}

	/* Print out the PFNs ZONE_MOVABLE begins at in each node */
	pr_info("Movable zone start for each node\n");
	for (i = 0; i < MAX_NUMNODES; i++) {
		if (zone_movable_pfn[i])
			pr_info("  Node %d: %#018Lx\n", i,
			       (u64)zone_movable_pfn[i] << PAGE_SHIFT);
	}

	/* Print out the early node map */
	pr_info("Early memory node ranges\n");
	for_each_mem_pfn_range(i, MAX_NUMNODES, &start_pfn, &end_pfn, &nid)
		pr_info("  node %3d: [mem %#018Lx-%#018Lx]\n", nid,
			(u64)start_pfn << PAGE_SHIFT,
			((u64)end_pfn << PAGE_SHIFT) - 1);

	/* Initialise every node */
	mminit_verify_pageflags_layout();
	setup_nr_node_ids();
	zero_resv_unavail();
	for_each_online_node(nid) {
		pg_data_t *pgdat = NODE_DATA(nid);
		free_area_init_node(nid, NULL,
				find_min_pfn_for_node(nid), NULL);

		/* Any memory on that node */
		if (pgdat->node_present_pages)
			node_set_state(nid, N_MEMORY);
		check_for_memory(pgdat, nid);
	}
}

static int __init cmdline_parse_core(char *p, unsigned long *core,
				     unsigned long *percent)
{
	unsigned long long coremem;
	char *endptr;

	if (!p)
		return -EINVAL;

	/* Value may be a percentage of total memory, otherwise bytes */
	coremem = simple_strtoull(p, &endptr, 0);
	if (*endptr == '%') {
		/* Paranoid check for percent values greater than 100 */
		WARN_ON(coremem > 100);

		*percent = coremem;
	} else {
		coremem = memparse(p, &p);
		/* Paranoid check that UL is enough for the coremem value */
		WARN_ON((coremem >> PAGE_SHIFT) > ULONG_MAX);

		*core = coremem >> PAGE_SHIFT;
		*percent = 0UL;
	}
	return 0;
}

/*
 * kernelcore=size sets the amount of memory for use for allocations that
 * cannot be reclaimed or migrated.
 */
static int __init cmdline_parse_kernelcore(char *p)
{
	/* parse kernelcore=mirror */
	if (parse_option_str(p, "mirror")) {
		mirrored_kernelcore = true;
		return 0;
	}

	return cmdline_parse_core(p, &required_kernelcore,
				  &required_kernelcore_percent);
}

/*
 * movablecore=size sets the amount of memory for use for allocations that
 * can be reclaimed or migrated.
 */
static int __init cmdline_parse_movablecore(char *p)
{
	return cmdline_parse_core(p, &required_movablecore,
				  &required_movablecore_percent);
}

early_param("kernelcore", cmdline_parse_kernelcore);
early_param("movablecore", cmdline_parse_movablecore);

#endif /* CONFIG_HAVE_MEMBLOCK_NODE_MAP */

void adjust_managed_page_count(struct page *page, long count)
{
	spin_lock(&managed_page_count_lock);
	page_zone(page)->managed_pages += count;
	totalram_pages += count;
#ifdef CONFIG_HIGHMEM
	if (PageHighMem(page))
		totalhigh_pages += count;
#endif
	spin_unlock(&managed_page_count_lock);
}
EXPORT_SYMBOL(adjust_managed_page_count);

unsigned long free_reserved_area(void *start, void *end, int poison, char *s)
{
	void *pos;
	unsigned long pages = 0;

	start = (void *)PAGE_ALIGN((unsigned long)start);
	end = (void *)((unsigned long)end & PAGE_MASK);
	for (pos = start; pos < end; pos += PAGE_SIZE, pages++) {
		struct page *page = virt_to_page(pos);
		void *direct_map_addr;

		/*
		 * 'direct_map_addr' might be different from 'pos'
		 * because some architectures' virt_to_page()
		 * work with aliases.  Getting the direct map
		 * address ensures that we get a _writeable_
		 * alias for the memset().
		 */
		direct_map_addr = page_address(page);
		if ((unsigned int)poison <= 0xFF)
			memset(direct_map_addr, poison, PAGE_SIZE);

		free_reserved_page(page);
	}

	if (pages && s)
		pr_info("Freeing %s memory: %ldK\n",
			s, pages << (PAGE_SHIFT - 10));

	return pages;
}
EXPORT_SYMBOL(free_reserved_area);

#ifdef	CONFIG_HIGHMEM
void free_highmem_page(struct page *page)
{
	__free_reserved_page(page);
	totalram_pages++;
	page_zone(page)->managed_pages++;
	totalhigh_pages++;
}
#endif


void __init mem_init_print_info(const char *str)
{
	unsigned long physpages, codesize, datasize, rosize, bss_size;
	unsigned long init_code_size, init_data_size;

	physpages = get_num_physpages();
	codesize = _etext - _stext;
	datasize = _edata - _sdata;
	rosize = __end_rodata - __start_rodata;
	bss_size = __bss_stop - __bss_start;
	init_data_size = __init_end - __init_begin;
	init_code_size = _einittext - _sinittext;

	/*
	 * Detect special cases and adjust section sizes accordingly:
	 * 1) .init.* may be embedded into .data sections
	 * 2) .init.text.* may be out of [__init_begin, __init_end],
	 *    please refer to arch/tile/kernel/vmlinux.lds.S.
	 * 3) .rodata.* may be embedded into .text or .data sections.
	 */
#define adj_init_size(start, end, size, pos, adj) \
	do { \
		if (start <= pos && pos < end && size > adj) \
			size -= adj; \
	} while (0)

	adj_init_size(__init_begin, __init_end, init_data_size,
		     _sinittext, init_code_size);
	adj_init_size(_stext, _etext, codesize, _sinittext, init_code_size);
	adj_init_size(_sdata, _edata, datasize, __init_begin, init_data_size);
	adj_init_size(_stext, _etext, codesize, __start_rodata, rosize);
	adj_init_size(_sdata, _edata, datasize, __start_rodata, rosize);

#undef	adj_init_size

	pr_info("Memory: %luK/%luK available (%luK kernel code, %luK rwdata, %luK rodata, %luK init, %luK bss, %luK reserved, %luK cma-reserved"
#ifdef	CONFIG_HIGHMEM
		", %luK highmem"
#endif
		"%s%s)\n",
		nr_free_pages() << (PAGE_SHIFT - 10),
		physpages << (PAGE_SHIFT - 10),
		codesize >> 10, datasize >> 10, rosize >> 10,
		(init_data_size + init_code_size) >> 10, bss_size >> 10,
		(physpages - totalram_pages - totalcma_pages) << (PAGE_SHIFT - 10),
		totalcma_pages << (PAGE_SHIFT - 10),
#ifdef	CONFIG_HIGHMEM
		totalhigh_pages << (PAGE_SHIFT - 10),
#endif
		str ? ", " : "", str ? str : "");
}

/**
 * set_dma_reserve - set the specified number of pages reserved in the first zone
 * @new_dma_reserve: The number of pages to mark reserved
 *
 * The per-cpu batchsize and zone watermarks are determined by managed_pages.
 * In the DMA zone, a significant percentage may be consumed by kernel image
 * and other unfreeable allocations which can skew the watermarks badly. This
 * function may optionally be used to account for unfreeable pages in the
 * first zone (e.g., ZONE_DMA). The effect will be lower watermarks and
 * smaller per-cpu batchsize.
 */
void __init set_dma_reserve(unsigned long new_dma_reserve)
{
	dma_reserve = new_dma_reserve;
}

void __init free_area_init(unsigned long *zones_size)
{
	zero_resv_unavail();
	free_area_init_node(0, zones_size,
			__pa(PAGE_OFFSET) >> PAGE_SHIFT, NULL);
}

static int page_alloc_cpu_dead(unsigned int cpu)
{

	lru_add_drain_cpu(cpu);
	drain_pages(cpu);

	/*
	 * Spill the event counters of the dead processor
	 * into the current processors event counters.
	 * This artificially elevates the count of the current
	 * processor.
	 */
	vm_events_fold_cpu(cpu);

	/*
	 * Zero the differential counters of the dead processor
	 * so that the vm statistics are consistent.
	 *
	 * This is only okay since the processor is dead and cannot
	 * race with what we are doing.
	 */
	cpu_vm_stats_fold(cpu);
	return 0;
}

void __init page_alloc_init(void)
{
	int ret;

	ret = cpuhp_setup_state_nocalls(CPUHP_PAGE_ALLOC_DEAD,
					"mm/page_alloc:dead", NULL,
					page_alloc_cpu_dead);
	WARN_ON(ret < 0);
}

/*
 * calculate_totalreserve_pages - called when sysctl_lowmem_reserve_ratio
 *	or min_free_kbytes changes.
 */
static void calculate_totalreserve_pages(void)
{
	struct pglist_data *pgdat;
	unsigned long reserve_pages = 0;
	enum zone_type i, j;

	for_each_online_pgdat(pgdat) {

		pgdat->totalreserve_pages = 0;

		for (i = 0; i < MAX_NR_ZONES; i++) {
			struct zone *zone = pgdat->node_zones + i;
			long max = 0;

			/* Find valid and maximum lowmem_reserve in the zone */
			for (j = i; j < MAX_NR_ZONES; j++) {
				if (zone->lowmem_reserve[j] > max)
					max = zone->lowmem_reserve[j];
			}

			/* we treat the high watermark as reserved pages. */
			max += high_wmark_pages(zone);

			if (max > zone->managed_pages)
				max = zone->managed_pages;

			pgdat->totalreserve_pages += max;

			reserve_pages += max;
		}
	}
	totalreserve_pages = reserve_pages;
}

/*
 * setup_per_zone_lowmem_reserve - called whenever
 *	sysctl_lowmem_reserve_ratio changes.  Ensures that each zone
 *	has a correct pages reserved value, so an adequate number of
 *	pages are left in the zone after a successful __alloc_pages().
 */
static void setup_per_zone_lowmem_reserve(void)
{
	struct pglist_data *pgdat;
	enum zone_type j, idx;

	for_each_online_pgdat(pgdat) {
		for (j = 0; j < MAX_NR_ZONES; j++) {
			struct zone *zone = pgdat->node_zones + j;
			unsigned long managed_pages = zone->managed_pages;

			zone->lowmem_reserve[j] = 0;

			idx = j;
			while (idx) {
				struct zone *lower_zone;

				idx--;
				lower_zone = pgdat->node_zones + idx;

				if (sysctl_lowmem_reserve_ratio[idx] < 1) {
					sysctl_lowmem_reserve_ratio[idx] = 0;
					lower_zone->lowmem_reserve[j] = 0;
				} else {
					lower_zone->lowmem_reserve[j] =
						managed_pages / sysctl_lowmem_reserve_ratio[idx];
				}
				managed_pages += lower_zone->managed_pages;
			}
		}
	}

	/* update totalreserve_pages */
	calculate_totalreserve_pages();
}

static void __setup_per_zone_wmarks(void)
{
	unsigned long pages_min = min_free_kbytes >> (PAGE_SHIFT - 10);
	unsigned long pages_low = extra_free_kbytes >> (PAGE_SHIFT - 10);
	unsigned long lowmem_pages = 0;
	struct zone *zone;
	unsigned long flags;

	/* Calculate total number of !ZONE_HIGHMEM pages */
	for_each_zone(zone) {
		if (!is_highmem(zone))
			lowmem_pages += zone->managed_pages;
	}

	for_each_zone(zone) {
		u64 min, low;

		spin_lock_irqsave(&zone->lock, flags);
		min = (u64)pages_min * zone->managed_pages;
		do_div(min, lowmem_pages);
		low = (u64)pages_low * zone->managed_pages;
		do_div(low, vm_total_pages);

		if (is_highmem(zone)) {
			/*
			 * __GFP_HIGH and PF_MEMALLOC allocations usually don't
			 * need highmem pages, so cap pages_min to a small
			 * value here.
			 *
			 * The WMARK_HIGH-WMARK_LOW and (WMARK_LOW-WMARK_MIN)
			 * deltas control asynch page reclaim, and so should
			 * not be capped for highmem.
			 */
			unsigned long min_pages;

			min_pages = zone->managed_pages / 1024;
			min_pages = clamp(min_pages, SWAP_CLUSTER_MAX, 128UL);
			zone->_watermark[WMARK_MIN] = min_pages;
		} else {
			/*
			 * If it's a lowmem zone, reserve a number of pages
			 * proportionate to the zone's size.
			 */
			zone->_watermark[WMARK_MIN] = min;
		}

		/*
		 * Set the kswapd watermarks distance according to the
		 * scale factor in proportion to available memory, but
		 * ensure a minimum size on small systems.
		 */
		min = max_t(u64, min >> 2,
			    mult_frac(zone->managed_pages,
				      watermark_scale_factor, 10000));

		zone->watermark_boost = 0;
		zone->_watermark[WMARK_LOW]  = min_wmark_pages(zone) +
					low + min;
		zone->_watermark[WMARK_HIGH] = min_wmark_pages(zone) +
					low + min * 2;

		spin_unlock_irqrestore(&zone->lock, flags);
	}

	/* update totalreserve_pages */
	calculate_totalreserve_pages();
}

/**
 * setup_per_zone_wmarks - called when min_free_kbytes changes
 * or when memory is hot-{added|removed}
 *
 * Ensures that the watermark[min,low,high] values for each zone are set
 * correctly with respect to min_free_kbytes.
 */
void setup_per_zone_wmarks(void)
{
	static DEFINE_SPINLOCK(lock);

	spin_lock(&lock);
	__setup_per_zone_wmarks();
	spin_unlock(&lock);
}

/*
 * Initialise min_free_kbytes.
 *
 * For small machines we want it small (128k min).  For large machines
 * we want it large (64MB max).  But it is not linear, because network
 * bandwidth does not increase linearly with machine size.  We use
 *
 *	min_free_kbytes = 4 * sqrt(lowmem_kbytes), for better accuracy:
 *	min_free_kbytes = sqrt(lowmem_kbytes * 16)
 *
 * which yields
 *
 * 16MB:	512k
 * 32MB:	724k
 * 64MB:	1024k
 * 128MB:	1448k
 * 256MB:	2048k
 * 512MB:	2896k
 * 1024MB:	4096k
 * 2048MB:	5792k
 * 4096MB:	8192k
 * 8192MB:	11584k
 * 16384MB:	16384k
 */
int __meminit init_per_zone_wmark_min(void)
{
	unsigned long lowmem_kbytes;
	int new_min_free_kbytes;

	lowmem_kbytes = nr_free_buffer_pages() * (PAGE_SIZE >> 10);
	new_min_free_kbytes = int_sqrt(lowmem_kbytes * 16);

	if (new_min_free_kbytes > user_min_free_kbytes) {
		min_free_kbytes = new_min_free_kbytes;
		if (min_free_kbytes < 128)
			min_free_kbytes = 128;
		if (min_free_kbytes > 65536)
			min_free_kbytes = 65536;
	} else {
		pr_warn("min_free_kbytes is not updated to %d because user defined value %d is preferred\n",
				new_min_free_kbytes, user_min_free_kbytes);
	}
	setup_per_zone_wmarks();
	refresh_zone_stat_thresholds();
	setup_per_zone_lowmem_reserve();

#ifdef CONFIG_NUMA
	setup_min_unmapped_ratio();
	setup_min_slab_ratio();
#endif

	return 0;
}
core_initcall(init_per_zone_wmark_min)

/*
 * min_free_kbytes_sysctl_handler - just a wrapper around proc_dointvec() so
 *	that we can call two helper functions whenever min_free_kbytes
 *	or extra_free_kbytes changes.
 */
int min_free_kbytes_sysctl_handler(struct ctl_table *table, int write,
	void __user *buffer, size_t *length, loff_t *ppos)
{
	int rc;

	rc = proc_dointvec_minmax(table, write, buffer, length, ppos);
	if (rc)
		return rc;

	if (write) {
		user_min_free_kbytes = min_free_kbytes;
		setup_per_zone_wmarks();
	}
	return 0;
}

int watermark_boost_factor_sysctl_handler(struct ctl_table *table, int write,
	void __user *buffer, size_t *length, loff_t *ppos)
{
	int rc;

	rc = proc_dointvec_minmax(table, write, buffer, length, ppos);
	if (rc)
		return rc;

	return 0;
}

int watermark_scale_factor_sysctl_handler(struct ctl_table *table, int write,
	void __user *buffer, size_t *length, loff_t *ppos)
{
	int rc;

	rc = proc_dointvec_minmax(table, write, buffer, length, ppos);
	if (rc)
		return rc;

	if (write)
		setup_per_zone_wmarks();

	return 0;
}

#ifdef CONFIG_NUMA
static void setup_min_unmapped_ratio(void)
{
	pg_data_t *pgdat;
	struct zone *zone;

	for_each_online_pgdat(pgdat)
		pgdat->min_unmapped_pages = 0;

	for_each_zone(zone)
		zone->zone_pgdat->min_unmapped_pages += (zone->managed_pages *
				sysctl_min_unmapped_ratio) / 100;
}


int sysctl_min_unmapped_ratio_sysctl_handler(struct ctl_table *table, int write,
	void __user *buffer, size_t *length, loff_t *ppos)
{
	int rc;

	rc = proc_dointvec_minmax(table, write, buffer, length, ppos);
	if (rc)
		return rc;

	setup_min_unmapped_ratio();

	return 0;
}

static void setup_min_slab_ratio(void)
{
	pg_data_t *pgdat;
	struct zone *zone;

	for_each_online_pgdat(pgdat)
		pgdat->min_slab_pages = 0;

	for_each_zone(zone)
		zone->zone_pgdat->min_slab_pages += (zone->managed_pages *
				sysctl_min_slab_ratio) / 100;
}

int sysctl_min_slab_ratio_sysctl_handler(struct ctl_table *table, int write,
	void __user *buffer, size_t *length, loff_t *ppos)
{
	int rc;

	rc = proc_dointvec_minmax(table, write, buffer, length, ppos);
	if (rc)
		return rc;

	setup_min_slab_ratio();

	return 0;
}
#endif

/*
 * lowmem_reserve_ratio_sysctl_handler - just a wrapper around
 *	proc_dointvec() so that we can call setup_per_zone_lowmem_reserve()
 *	whenever sysctl_lowmem_reserve_ratio changes.
 *
 * The reserve ratio obviously has absolutely no relation with the
 * minimum watermarks. The lowmem reserve ratio can only make sense
 * if in function of the boot time zone sizes.
 */
int lowmem_reserve_ratio_sysctl_handler(struct ctl_table *table, int write,
	void __user *buffer, size_t *length, loff_t *ppos)
{
	proc_dointvec_minmax(table, write, buffer, length, ppos);
	setup_per_zone_lowmem_reserve();
	return 0;
}

/*
 * percpu_pagelist_fraction - changes the pcp->high for each zone on each
 * cpu.  It is the fraction of total pages in each zone that a hot per cpu
 * pagelist can have before it gets flushed back to buddy allocator.
 */
int percpu_pagelist_fraction_sysctl_handler(struct ctl_table *table, int write,
	void __user *buffer, size_t *length, loff_t *ppos)
{
	struct zone *zone;
	int old_percpu_pagelist_fraction;
	int ret;

	mutex_lock(&pcp_batch_high_lock);
	old_percpu_pagelist_fraction = percpu_pagelist_fraction;

	ret = proc_dointvec_minmax(table, write, buffer, length, ppos);
	if (!write || ret < 0)
		goto out;

	/* Sanity checking to avoid pcp imbalance */
	if (percpu_pagelist_fraction &&
	    percpu_pagelist_fraction < MIN_PERCPU_PAGELIST_FRACTION) {
		percpu_pagelist_fraction = old_percpu_pagelist_fraction;
		ret = -EINVAL;
		goto out;
	}

	/* No change? */
	if (percpu_pagelist_fraction == old_percpu_pagelist_fraction)
		goto out;

	for_each_populated_zone(zone) {
		unsigned int cpu;

		for_each_possible_cpu(cpu)
			pageset_set_high_and_batch(zone,
					per_cpu_ptr(zone->pageset, cpu));
	}
out:
	mutex_unlock(&pcp_batch_high_lock);
	return ret;
}

#ifdef CONFIG_NUMA
int hashdist = HASHDIST_DEFAULT;

static int __init set_hashdist(char *str)
{
	if (!str)
		return 0;
	hashdist = simple_strtoul(str, &str, 0);
	return 1;
}
__setup("hashdist=", set_hashdist);
#endif

#ifndef __HAVE_ARCH_RESERVED_KERNEL_PAGES
/*
 * Returns the number of pages that arch has reserved but
 * is not known to alloc_large_system_hash().
 */
static unsigned long __init arch_reserved_kernel_pages(void)
{
	return 0;
}
#endif

/*
 * Adaptive scale is meant to reduce sizes of hash tables on large memory
 * machines. As memory size is increased the scale is also increased but at
 * slower pace.  Starting from ADAPT_SCALE_BASE (64G), every time memory
 * quadruples the scale is increased by one, which means the size of hash table
 * only doubles, instead of quadrupling as well.
 * Because 32-bit systems cannot have large physical memory, where this scaling
 * makes sense, it is disabled on such platforms.
 */
#if __BITS_PER_LONG > 32
#define ADAPT_SCALE_BASE	(64ul << 30)
#define ADAPT_SCALE_SHIFT	2
#define ADAPT_SCALE_NPAGES	(ADAPT_SCALE_BASE >> PAGE_SHIFT)
#endif

/*
 * allocate a large system hash table from bootmem
 * - it is assumed that the hash table must contain an exact power-of-2
 *   quantity of entries
 * - limit is the number of hash buckets, not the total allocation size
 */
void *__init alloc_large_system_hash(const char *tablename,
				     unsigned long bucketsize,
				     unsigned long numentries,
				     int scale,
				     int flags,
				     unsigned int *_hash_shift,
				     unsigned int *_hash_mask,
				     unsigned long low_limit,
				     unsigned long high_limit)
{
	unsigned long long max = high_limit;
	unsigned long log2qty, size;
	void *table = NULL;
	gfp_t gfp_flags;

	/* allow the kernel cmdline to have a say */
	if (!numentries) {
		/* round applicable memory size up to nearest megabyte */
		numentries = nr_kernel_pages;
		numentries -= arch_reserved_kernel_pages();

		/* It isn't necessary when PAGE_SIZE >= 1MB */
		if (PAGE_SHIFT < 20)
			numentries = round_up(numentries, (1<<20)/PAGE_SIZE);

#if __BITS_PER_LONG > 32
		if (!high_limit) {
			unsigned long adapt;

			for (adapt = ADAPT_SCALE_NPAGES; adapt < numentries;
			     adapt <<= ADAPT_SCALE_SHIFT)
				scale++;
		}
#endif

		/* limit to 1 bucket per 2^scale bytes of low memory */
		if (scale > PAGE_SHIFT)
			numentries >>= (scale - PAGE_SHIFT);
		else
			numentries <<= (PAGE_SHIFT - scale);

		/* Make sure we've got at least a 0-order allocation.. */
		if (unlikely(flags & HASH_SMALL)) {
			/* Makes no sense without HASH_EARLY */
			WARN_ON(!(flags & HASH_EARLY));
			if (!(numentries >> *_hash_shift)) {
				numentries = 1UL << *_hash_shift;
				BUG_ON(!numentries);
			}
		} else if (unlikely((numentries * bucketsize) < PAGE_SIZE))
			numentries = PAGE_SIZE / bucketsize;
	}
	numentries = roundup_pow_of_two(numentries);

	/* limit allocation size to 1/16 total memory by default */
	if (max == 0) {
		max = ((unsigned long long)nr_all_pages << PAGE_SHIFT) >> 4;
		do_div(max, bucketsize);
	}
	max = min(max, 0x80000000ULL);

	if (numentries < low_limit)
		numentries = low_limit;
	if (numentries > max)
		numentries = max;

	log2qty = ilog2(numentries);

	gfp_flags = (flags & HASH_ZERO) ? GFP_ATOMIC | __GFP_ZERO : GFP_ATOMIC;
	do {
		size = bucketsize << log2qty;
		if (flags & HASH_EARLY) {
			if (flags & HASH_ZERO)
				table = memblock_virt_alloc_nopanic(size, 0);
			else
				table = memblock_virt_alloc_raw(size, 0);
		} else if (hashdist) {
			table = __vmalloc(size, gfp_flags, PAGE_KERNEL);
		} else {
			/*
			 * If bucketsize is not a power-of-two, we may free
			 * some pages at the end of hash table which
			 * alloc_pages_exact() automatically does
			 */
			if (get_order(size) < MAX_ORDER) {
				table = alloc_pages_exact(size, gfp_flags);
				kmemleak_alloc(table, size, 1, gfp_flags);
			}
		}
	} while (!table && size > PAGE_SIZE && --log2qty);

	if (!table)
		panic("Failed to allocate %s hash table\n", tablename);

	pr_info("%s hash table entries: %ld (order: %d, %lu bytes)\n",
		tablename, 1UL << log2qty, ilog2(size) - PAGE_SHIFT, size);

	if (_hash_shift)
		*_hash_shift = log2qty;
	if (_hash_mask)
		*_hash_mask = (1 << log2qty) - 1;

	return table;
}

/*
 * This function checks whether pageblock includes unmovable pages or not.
 * If @count is not zero, it is okay to include less @count unmovable pages
 *
 * PageLRU check without isolation or lru_lock could race so that
 * MIGRATE_MOVABLE block might include unmovable pages. And __PageMovable
 * check without lock_page also may miss some movable non-lru pages at
 * race condition. So you can't expect this function should be exact.
 */
bool has_unmovable_pages(struct zone *zone, struct page *page, int count,
			 int migratetype,
			 bool skip_hwpoisoned_pages)
{
	unsigned long pfn, iter, found;

	/*
	 * TODO we could make this much more efficient by not checking every
	 * page in the range if we know all of them are in MOVABLE_ZONE and
	 * that the movable zone guarantees that pages are migratable but
	 * the later is not the case right now unfortunatelly. E.g. movablecore
	 * can still lead to having bootmem allocations in zone_movable.
	 */

	/*
	 * CMA allocations (alloc_contig_range) really need to mark isolate
	 * CMA pageblocks even when they are not movable in fact so consider
	 * them movable here.
	 */
	if (is_migrate_cma(migratetype) &&
			is_migrate_cma(get_pageblock_migratetype(page)))
		return false;

	pfn = page_to_pfn(page);
	for (found = 0, iter = 0; iter < pageblock_nr_pages; iter++) {
		unsigned long check = pfn + iter;

		if (!pfn_valid_within(check))
			continue;

		page = pfn_to_page(check);

		if (PageReserved(page))
			goto unmovable;

		/*
		 * If the zone is movable and we have ruled out all reserved
		 * pages then it should be reasonably safe to assume the rest
		 * is movable.
		 */
		if (zone_idx(zone) == ZONE_MOVABLE)
			continue;

		/*
		 * Hugepages are not in LRU lists, but they're movable.
		 * We need not scan over tail pages bacause we don't
		 * handle each tail page individually in migration.
		 */
		if (PageHuge(page)) {
			struct page *head = compound_head(page);
			unsigned int skip_pages;

			if (!hugepage_migration_supported(page_hstate(head)))
				goto unmovable;

			skip_pages = (1 << compound_order(head)) - (page - head);
			iter += skip_pages - 1;
			continue;
		}

		/*
		 * We can't use page_count without pin a page
		 * because another CPU can free compound page.
		 * This check already skips compound tails of THP
		 * because their page->_refcount is zero at all time.
		 */
		if (!page_ref_count(page)) {
			if (PageBuddy(page))
				iter += (1 << page_order(page)) - 1;
			continue;
		}

		/*
		 * The HWPoisoned page may be not in buddy system, and
		 * page_count() is not 0.
		 */
		if (skip_hwpoisoned_pages && PageHWPoison(page))
			continue;

		if (__PageMovable(page))
			continue;

		if (!PageLRU(page))
			found++;
		/*
		 * If there are RECLAIMABLE pages, we need to check
		 * it.  But now, memory offline itself doesn't call
		 * shrink_node_slabs() and it still to be fixed.
		 */
		/*
		 * If the page is not RAM, page_count()should be 0.
		 * we don't need more check. This is an _used_ not-movable page.
		 *
		 * The problematic thing here is PG_reserved pages. PG_reserved
		 * is set to both of a memory hole page and a _used_ kernel
		 * page at boot.
		 */
		if (found > count)
			goto unmovable;
	}
	return false;
unmovable:
	WARN_ON_ONCE(zone_idx(zone) == ZONE_MOVABLE);
	return true;
}

#if (defined(CONFIG_MEMORY_ISOLATION) && defined(CONFIG_COMPACTION)) || defined(CONFIG_CMA)

static unsigned long pfn_max_align_down(unsigned long pfn)
{
	return pfn & ~(max_t(unsigned long, MAX_ORDER_NR_PAGES,
			     pageblock_nr_pages) - 1);
}

static unsigned long pfn_max_align_up(unsigned long pfn)
{
	return ALIGN(pfn, max_t(unsigned long, MAX_ORDER_NR_PAGES,
				pageblock_nr_pages));
}

/* [start, end) must belong to a single zone. */
static int __alloc_contig_migrate_range(struct compact_control *cc,
					unsigned long start, unsigned long end)
{
	/* This function is based on compact_zone() from compaction.c. */
	unsigned long nr_reclaimed;
	unsigned long pfn = start;
	unsigned int tries = 0;
	int ret = 0;

	migrate_prep();

	while (pfn < end || !list_empty(&cc->migratepages)) {
		if (fatal_signal_pending(current)) {
			ret = -EINTR;
			break;
		}

		if (list_empty(&cc->migratepages)) {
			cc->nr_migratepages = 0;
			pfn = isolate_migratepages_range(cc, pfn, end);
			if (!pfn) {
				ret = -EINTR;
				break;
			}
			tries = 0;
		} else if (++tries == 5) {
			ret = ret < 0 ? ret : -EBUSY;
			break;
		}

		nr_reclaimed = reclaim_clean_pages_from_list(cc->zone,
							&cc->migratepages);
		cc->nr_migratepages -= nr_reclaimed;

		ret = migrate_pages(&cc->migratepages, alloc_migrate_target,
				    NULL, 0, cc->mode, MR_CONTIG_RANGE);
	}
	if (ret < 0) {
		putback_movable_pages(&cc->migratepages);
		return ret;
	}
	return 0;
}

/**
 * alloc_contig_range() -- tries to allocate given range of pages
 * @start:	start PFN to allocate
 * @end:	one-past-the-last PFN to allocate
 * @migratetype:	migratetype of the underlaying pageblocks (either
 *			#MIGRATE_MOVABLE or #MIGRATE_CMA).  All pageblocks
 *			in range must have the same migratetype and it must
 *			be either of the two.
 * @gfp_mask:	GFP mask to use during compaction
 *
 * The PFN range does not have to be pageblock or MAX_ORDER_NR_PAGES
 * aligned.  The PFN range must belong to a single zone.
 *
 * The first thing this routine does is attempt to MIGRATE_ISOLATE all
 * pageblocks in the range.  Once isolated, the pageblocks should not
 * be modified by others.
 *
 * Returns zero on success or negative error code.  On success all
 * pages which PFN is in [start, end) are allocated for the caller and
 * need to be freed with free_contig_range().
 */
int alloc_contig_range(unsigned long start, unsigned long end,
		       unsigned migratetype, gfp_t gfp_mask)
{
	unsigned long outer_start, outer_end;
	unsigned int order;
	int ret = 0;

	struct compact_control cc = {
		.nr_migratepages = 0,
		.order = -1,
		.zone = page_zone(pfn_to_page(start)),
		.mode = MIGRATE_SYNC,
		.ignore_skip_hint = true,
		.no_set_skip_hint = true,
		.gfp_mask = current_gfp_context(gfp_mask),
	};
	INIT_LIST_HEAD(&cc.migratepages);

	/*
	 * What we do here is we mark all pageblocks in range as
	 * MIGRATE_ISOLATE.  Because pageblock and max order pages may
	 * have different sizes, and due to the way page allocator
	 * work, we align the range to biggest of the two pages so
	 * that page allocator won't try to merge buddies from
	 * different pageblocks and change MIGRATE_ISOLATE to some
	 * other migration type.
	 *
	 * Once the pageblocks are marked as MIGRATE_ISOLATE, we
	 * migrate the pages from an unaligned range (ie. pages that
	 * we are interested in).  This will put all the pages in
	 * range back to page allocator as MIGRATE_ISOLATE.
	 *
	 * When this is done, we take the pages in range from page
	 * allocator removing them from the buddy system.  This way
	 * page allocator will never consider using them.
	 *
	 * This lets us mark the pageblocks back as
	 * MIGRATE_CMA/MIGRATE_MOVABLE so that free pages in the
	 * aligned range but not in the unaligned, original range are
	 * put back to page allocator so that buddy can use them.
	 */

	ret = start_isolate_page_range(pfn_max_align_down(start),
				       pfn_max_align_up(end), migratetype,
				       false);
	if (ret)
		return ret;

	cc.zone->cma_alloc = 1;
	/*
	 * In case of -EBUSY, we'd like to know which page causes problem.
	 * So, just fall through. test_pages_isolated() has a tracepoint
	 * which will report the busy page.
	 *
	 * It is possible that busy pages could become available before
	 * the call to test_pages_isolated, and the range will actually be
	 * allocated.  So, if we fall through be sure to clear ret so that
	 * -EBUSY is not accidentally used or returned to caller.
	 */
	ret = __alloc_contig_migrate_range(&cc, start, end);
	if (ret && ret != -EBUSY)
		goto done;
	ret =0;

	/*
	 * Pages from [start, end) are within a MAX_ORDER_NR_PAGES
	 * aligned blocks that are marked as MIGRATE_ISOLATE.  What's
	 * more, all pages in [start, end) are free in page allocator.
	 * What we are going to do is to allocate all pages from
	 * [start, end) (that is remove them from page allocator).
	 *
	 * The only problem is that pages at the beginning and at the
	 * end of interesting range may be not aligned with pages that
	 * page allocator holds, ie. they can be part of higher order
	 * pages.  Because of this, we reserve the bigger range and
	 * once this is done free the pages we are not interested in.
	 *
	 * We don't have to hold zone->lock here because the pages are
	 * isolated thus they won't get removed from buddy.
	 */

	lru_add_drain_all();
	drain_all_pages(cc.zone);

	order = 0;
	outer_start = start;
	while (!PageBuddy(pfn_to_page(outer_start))) {
		if (++order >= MAX_ORDER) {
			outer_start = start;
			break;
		}
		outer_start &= ~0UL << order;
	}

	if (outer_start != start) {
		order = page_order(pfn_to_page(outer_start));

		/*
		 * outer_start page could be small order buddy page and
		 * it doesn't include start page. Adjust outer_start
		 * in this case to report failed page properly
		 * on tracepoint in test_pages_isolated()
		 */
		if (outer_start + (1UL << order) <= start)
			outer_start = start;
	}

	/* Make sure the range is really isolated. */
	if (test_pages_isolated(outer_start, end, false)) {
		pr_info_ratelimited("%s: [%lx, %lx) PFNs busy\n",
			__func__, outer_start, end);
		ret = -EBUSY;
		goto done;
	}

	/* Grab isolated pages from freelists. */
	outer_end = isolate_freepages_range(&cc, outer_start, end);
	if (!outer_end) {
		ret = -EBUSY;
		goto done;
	}

	/* Free head and tail (if any) */
	if (start != outer_start)
		free_contig_range(outer_start, start - outer_start);
	if (end != outer_end)
		free_contig_range(end, outer_end - end);

done:
	undo_isolate_page_range(pfn_max_align_down(start),
				pfn_max_align_up(end), migratetype);
	cc.zone->cma_alloc = 0;
	return ret;
}

void free_contig_range(unsigned long pfn, unsigned nr_pages)
{
	unsigned int count = 0;

	for (; nr_pages--; pfn++) {
		struct page *page = pfn_to_page(pfn);

		count += page_count(page) != 1;
		__free_page(page);
	}
	WARN(count != 0, "%d pages are still in use!\n", count);
}
#endif

#ifdef CONFIG_MEMORY_HOTPLUG
/*
 * The zone indicated has a new number of managed_pages; batch sizes and percpu
 * page high values need to be recalulated.
 */
void __meminit zone_pcp_update(struct zone *zone)
{
	unsigned cpu;
	mutex_lock(&pcp_batch_high_lock);
	for_each_possible_cpu(cpu)
		pageset_set_high_and_batch(zone,
				per_cpu_ptr(zone->pageset, cpu));
	mutex_unlock(&pcp_batch_high_lock);
}
#endif

void zone_pcp_reset(struct zone *zone)
{
	unsigned long flags;
	int cpu;
	struct per_cpu_pageset *pset;

	/* avoid races with drain_pages()  */
	local_irq_save(flags);
	if (zone->pageset != &boot_pageset) {
		for_each_online_cpu(cpu) {
			pset = per_cpu_ptr(zone->pageset, cpu);
			drain_zonestat(zone, pset);
		}
		free_percpu(zone->pageset);
		zone->pageset = &boot_pageset;
	}
	local_irq_restore(flags);
}

#ifdef CONFIG_MEMORY_HOTREMOVE
/*
 * All pages in the range must be in a single zone and isolated
 * before calling this.
 */
void
__offline_isolated_pages(unsigned long start_pfn, unsigned long end_pfn)
{
	struct page *page;
	struct zone *zone;
	unsigned int order, i;
	unsigned long pfn;
	unsigned long flags;
	/* find the first valid pfn */
	for (pfn = start_pfn; pfn < end_pfn; pfn++)
		if (pfn_valid(pfn))
			break;
	if (pfn == end_pfn)
		return;
	offline_mem_sections(pfn, end_pfn);
	zone = page_zone(pfn_to_page(pfn));
	spin_lock_irqsave(&zone->lock, flags);
	pfn = start_pfn;
	while (pfn < end_pfn) {
		if (!pfn_valid(pfn)) {
			pfn++;
			continue;
		}
		page = pfn_to_page(pfn);
		/*
		 * The HWPoisoned page may be not in buddy system, and
		 * page_count() is not 0.
		 */
		if (unlikely(!PageBuddy(page) && PageHWPoison(page))) {
			pfn++;
			SetPageReserved(page);
			continue;
		}

		BUG_ON(page_count(page));
		BUG_ON(!PageBuddy(page));
		order = page_order(page);
#ifdef CONFIG_DEBUG_VM
		pr_info("remove from free list %lx %d %lx\n",
			pfn, 1 << order, end_pfn);
#endif
		list_del(&page->lru);
		rmv_page_order(page);
		zone->free_area[order].nr_free--;
		for (i = 0; i < (1 << order); i++)
			SetPageReserved((page+i));
		pfn += (1 << order);
	}
	spin_unlock_irqrestore(&zone->lock, flags);
}
#endif

bool is_free_buddy_page(struct page *page)
{
	struct zone *zone = page_zone(page);
	unsigned long pfn = page_to_pfn(page);
	unsigned long flags;
	unsigned int order;

	spin_lock_irqsave(&zone->lock, flags);
	for (order = 0; order < MAX_ORDER; order++) {
		struct page *page_head = page - (pfn & ((1 << order) - 1));

		if (PageBuddy(page_head) && page_order(page_head) >= order)
			break;
	}
	spin_unlock_irqrestore(&zone->lock, flags);

	return order < MAX_ORDER;
}

#ifdef CONFIG_MEMORY_FAILURE
/*
 * Set PG_hwpoison flag if a given page is confirmed to be a free page.  This
 * test is performed under the zone lock to prevent a race against page
 * allocation.
 */
bool set_hwpoison_free_buddy_page(struct page *page)
{
	struct zone *zone = page_zone(page);
	unsigned long pfn = page_to_pfn(page);
	unsigned long flags;
	unsigned int order;
	bool hwpoisoned = false;

	spin_lock_irqsave(&zone->lock, flags);
	for (order = 0; order < MAX_ORDER; order++) {
		struct page *page_head = page - (pfn & ((1 << order) - 1));

		if (PageBuddy(page_head) && page_order(page_head) >= order) {
			if (!TestSetPageHWPoison(page))
				hwpoisoned = true;
			break;
		}
	}
	spin_unlock_irqrestore(&zone->lock, flags);

	return hwpoisoned;
}
#endif<|MERGE_RESOLUTION|>--- conflicted
+++ resolved
@@ -3628,11 +3628,7 @@
 		 *  3) ALLOC_HARDER - Allow (__GFP_ATOMIC && !__GFP_NOMEMALLOC),
 		 *			of the others.
 		 */
-<<<<<<< HEAD
-		if (unlikely(!order && (alloc_flags & ALLOC_WMARK_MIN) &&
-=======
 		if (unlikely(!order && !(alloc_flags & ALLOC_WMARK_MASK) &&
->>>>>>> b593dd78
 		     (alloc_flags & (ALLOC_HARDER | ALLOC_HIGH)))) {
 			mark = zone->_watermark[WMARK_MIN];
 		}
