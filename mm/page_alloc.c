// SPDX-License-Identifier: GPL-2.0-only
/*
 *  linux/mm/page_alloc.c
 *
 *  Manages the free list, the system allocates free pages here.
 *  Note that kmalloc() lives in slab.c
 *
 *  Copyright (C) 1991, 1992, 1993, 1994  Linus Torvalds
 *  Swap reorganised 29.12.95, Stephen Tweedie
 *  Support of BIGMEM added by Gerhard Wichert, Siemens AG, July 1999
 *  Reshaped it to be a zoned allocator, Ingo Molnar, Red Hat, 1999
 *  Discontiguous memory support, Kanoj Sarcar, SGI, Nov 1999
 *  Zone balancing, Kanoj Sarcar, SGI, Jan 2000
 *  Per cpu hot/cold page lists, bulk allocation, Martin J. Bligh, Sept 2002
 *          (lots of bits borrowed from Ingo Molnar & Andrew Morton)
 */

#include <linux/stddef.h>
#include <linux/mm.h>
#include <linux/highmem.h>
#include <linux/swap.h>
#include <linux/interrupt.h>
#include <linux/pagemap.h>
#include <linux/jiffies.h>
#include <linux/memblock.h>
#include <linux/compiler.h>
#include <linux/kernel.h>
#include <linux/kasan.h>
#include <linux/module.h>
#include <linux/suspend.h>
#include <linux/pagevec.h>
#include <linux/blkdev.h>
#include <linux/slab.h>
#include <linux/ratelimit.h>
#include <linux/oom.h>
#include <linux/topology.h>
#include <linux/sysctl.h>
#include <linux/cpu.h>
#include <linux/cpuset.h>
#include <linux/memory_hotplug.h>
#include <linux/nodemask.h>
#include <linux/vmalloc.h>
#include <linux/vmstat.h>
#include <linux/mempolicy.h>
#include <linux/memremap.h>
#include <linux/stop_machine.h>
#include <linux/random.h>
#include <linux/sort.h>
#include <linux/pfn.h>
#include <linux/backing-dev.h>
#include <linux/fault-inject.h>
#include <linux/page-isolation.h>
#include <linux/debugobjects.h>
#include <linux/kmemleak.h>
#include <linux/compaction.h>
#include <trace/events/kmem.h>
#include <trace/events/oom.h>
#include <linux/prefetch.h>
#include <linux/mm_inline.h>
#include <linux/mmu_notifier.h>
#include <linux/migrate.h>
#include <linux/hugetlb.h>
#include <linux/sched/rt.h>
#include <linux/sched/mm.h>
#include <linux/page_owner.h>
#include <linux/page_pinner.h>
#include <linux/kthread.h>
#include <linux/memcontrol.h>
#include <linux/ftrace.h>
#include <linux/lockdep.h>
#include <linux/nmi.h>
#include <linux/psi.h>
#include <linux/padata.h>
#include <linux/khugepaged.h>
#include <linux/buffer_head.h>
#include <trace/hooks/mm.h>
#include <asm/sections.h>
#include <asm/tlbflush.h>
#include <asm/div64.h>
#include "internal.h"
#include "shuffle.h"
#include "page_reporting.h"

/* Free Page Internal flags: for internal, non-pcp variants of free_pages(). */
typedef int __bitwise fpi_t;

/* No special request */
#define FPI_NONE		((__force fpi_t)0)

/*
 * Skip free page reporting notification for the (possibly merged) page.
 * This does not hinder free page reporting from grabbing the page,
 * reporting it and marking it "reported" -  it only skips notifying
 * the free page reporting infrastructure about a newly freed page. For
 * example, used when temporarily pulling a page from a freelist and
 * putting it back unmodified.
 */
#define FPI_SKIP_REPORT_NOTIFY	((__force fpi_t)BIT(0))

/*
 * Place the (possibly merged) page to the tail of the freelist. Will ignore
 * page shuffling (relevant code - e.g., memory onlining - is expected to
 * shuffle the whole zone).
 *
 * Note: No code should rely on this flag for correctness - it's purely
 *       to allow for optimizations when handing back either fresh pages
 *       (memory onlining) or untouched pages (page isolation, free page
 *       reporting).
 */
#define FPI_TO_TAIL		((__force fpi_t)BIT(1))

/*
 * Don't poison memory with KASAN (only for the tag-based modes).
 * During boot, all non-reserved memblock memory is exposed to page_alloc.
 * Poisoning all that memory lengthens boot time, especially on systems with
 * large amount of RAM. This flag is used to skip that poisoning.
 * This is only done for the tag-based KASAN modes, as those are able to
 * detect memory corruptions with the memory tags assigned by default.
 * All memory allocated normally after boot gets poisoned as usual.
 */
#define FPI_SKIP_KASAN_POISON	((__force fpi_t)BIT(2))

/* prevent >1 _updater_ of zone percpu pageset ->high and ->batch fields */
static DEFINE_MUTEX(pcp_batch_high_lock);
#define MIN_PERCPU_PAGELIST_HIGH_FRACTION (8)

struct pagesets {
	local_lock_t lock;
};
static DEFINE_PER_CPU(struct pagesets, pagesets) = {
	.lock = INIT_LOCAL_LOCK(lock),
};

#ifdef CONFIG_USE_PERCPU_NUMA_NODE_ID
DEFINE_PER_CPU(int, numa_node);
EXPORT_PER_CPU_SYMBOL(numa_node);
#endif

DEFINE_STATIC_KEY_TRUE(vm_numa_stat_key);

#ifdef CONFIG_HAVE_MEMORYLESS_NODES
/*
 * N.B., Do NOT reference the '_numa_mem_' per cpu variable directly.
 * It will not be defined when CONFIG_HAVE_MEMORYLESS_NODES is not defined.
 * Use the accessor functions set_numa_mem(), numa_mem_id() and cpu_to_mem()
 * defined in <linux/topology.h>.
 */
DEFINE_PER_CPU(int, _numa_mem_);		/* Kernel "local memory" node */
EXPORT_PER_CPU_SYMBOL(_numa_mem_);
#endif

/* work_structs for global per-cpu drains */
struct pcpu_drain {
	struct zone *zone;
	struct work_struct work;
};
static DEFINE_MUTEX(pcpu_drain_mutex);
static DEFINE_PER_CPU(struct pcpu_drain, pcpu_drain);

#ifdef CONFIG_GCC_PLUGIN_LATENT_ENTROPY
volatile unsigned long latent_entropy __latent_entropy;
EXPORT_SYMBOL(latent_entropy);
#endif

/*
 * Array of node states.
 */
nodemask_t node_states[NR_NODE_STATES] __read_mostly = {
	[N_POSSIBLE] = NODE_MASK_ALL,
	[N_ONLINE] = { { [0] = 1UL } },
#ifndef CONFIG_NUMA
	[N_NORMAL_MEMORY] = { { [0] = 1UL } },
#ifdef CONFIG_HIGHMEM
	[N_HIGH_MEMORY] = { { [0] = 1UL } },
#endif
	[N_MEMORY] = { { [0] = 1UL } },
	[N_CPU] = { { [0] = 1UL } },
#endif	/* NUMA */
};
EXPORT_SYMBOL(node_states);

atomic_long_t _totalram_pages __read_mostly;
EXPORT_SYMBOL(_totalram_pages);
unsigned long totalreserve_pages __read_mostly;
unsigned long totalcma_pages __read_mostly;

int percpu_pagelist_high_fraction;
gfp_t gfp_allowed_mask __read_mostly = GFP_BOOT_MASK;
DEFINE_STATIC_KEY_MAYBE(CONFIG_INIT_ON_ALLOC_DEFAULT_ON, init_on_alloc);
EXPORT_SYMBOL(init_on_alloc);

DEFINE_STATIC_KEY_MAYBE(CONFIG_INIT_ON_FREE_DEFAULT_ON, init_on_free);
EXPORT_SYMBOL(init_on_free);

static bool _init_on_alloc_enabled_early __read_mostly
				= IS_ENABLED(CONFIG_INIT_ON_ALLOC_DEFAULT_ON);
static int __init early_init_on_alloc(char *buf)
{

	return kstrtobool(buf, &_init_on_alloc_enabled_early);
}
early_param("init_on_alloc", early_init_on_alloc);

static bool _init_on_free_enabled_early __read_mostly
				= IS_ENABLED(CONFIG_INIT_ON_FREE_DEFAULT_ON);
static int __init early_init_on_free(char *buf)
{
	return kstrtobool(buf, &_init_on_free_enabled_early);
}
early_param("init_on_free", early_init_on_free);

/*
 * A cached value of the page's pageblock's migratetype, used when the page is
 * put on a pcplist. Used to avoid the pageblock migratetype lookup when
 * freeing from pcplists in most cases, at the cost of possibly becoming stale.
 * Also the migratetype set in the page does not necessarily match the pcplist
 * index, e.g. page might have MIGRATE_CMA set but be on a pcplist with any
 * other index - this ensures that it will be put on the correct CMA freelist.
 */
static inline int get_pcppage_migratetype(struct page *page)
{
	return page->index;
}

static inline void set_pcppage_migratetype(struct page *page, int migratetype)
{
	page->index = migratetype;
}

#ifdef CONFIG_PM_SLEEP
/*
 * The following functions are used by the suspend/hibernate code to temporarily
 * change gfp_allowed_mask in order to avoid using I/O during memory allocations
 * while devices are suspended.  To avoid races with the suspend/hibernate code,
 * they should always be called with system_transition_mutex held
 * (gfp_allowed_mask also should only be modified with system_transition_mutex
 * held, unless the suspend/hibernate code is guaranteed not to run in parallel
 * with that modification).
 */

static gfp_t saved_gfp_mask;

void pm_restore_gfp_mask(void)
{
	WARN_ON(!mutex_is_locked(&system_transition_mutex));
	if (saved_gfp_mask) {
		gfp_allowed_mask = saved_gfp_mask;
		saved_gfp_mask = 0;
	}
}

void pm_restrict_gfp_mask(void)
{
	WARN_ON(!mutex_is_locked(&system_transition_mutex));
	WARN_ON(saved_gfp_mask);
	saved_gfp_mask = gfp_allowed_mask;
	gfp_allowed_mask &= ~(__GFP_IO | __GFP_FS);
}

bool pm_suspended_storage(void)
{
	if ((gfp_allowed_mask & (__GFP_IO | __GFP_FS)) == (__GFP_IO | __GFP_FS))
		return false;
	return true;
}
#endif /* CONFIG_PM_SLEEP */

#ifdef CONFIG_HUGETLB_PAGE_SIZE_VARIABLE
unsigned int pageblock_order __read_mostly;
#endif

static void __free_pages_ok(struct page *page, unsigned int order,
			    fpi_t fpi_flags);

/*
 * results with 256, 32 in the lowmem_reserve sysctl:
 *	1G machine -> (16M dma, 800M-16M normal, 1G-800M high)
 *	1G machine -> (16M dma, 784M normal, 224M high)
 *	NORMAL allocation will leave 784M/256 of ram reserved in the ZONE_DMA
 *	HIGHMEM allocation will leave 224M/32 of ram reserved in ZONE_NORMAL
 *	HIGHMEM allocation will leave (224M+784M)/256 of ram reserved in ZONE_DMA
 *
 * TBD: should special case ZONE_DMA32 machines here - in those we normally
 * don't need any ZONE_NORMAL reservation
 */
int sysctl_lowmem_reserve_ratio[MAX_NR_ZONES] = {
#ifdef CONFIG_ZONE_DMA
	[ZONE_DMA] = 256,
#endif
#ifdef CONFIG_ZONE_DMA32
	[ZONE_DMA32] = 256,
#endif
	[ZONE_NORMAL] = 32,
#ifdef CONFIG_HIGHMEM
	[ZONE_HIGHMEM] = 0,
#endif
	[ZONE_MOVABLE] = 0,
};

static char * const zone_names[MAX_NR_ZONES] = {
#ifdef CONFIG_ZONE_DMA
	 "DMA",
#endif
#ifdef CONFIG_ZONE_DMA32
	 "DMA32",
#endif
	 "Normal",
#ifdef CONFIG_HIGHMEM
	 "HighMem",
#endif
	 "Movable",
#ifdef CONFIG_ZONE_DEVICE
	 "Device",
#endif
};

const char * const migratetype_names[MIGRATE_TYPES] = {
	"Unmovable",
	"Movable",
	"Reclaimable",
#ifdef CONFIG_CMA
	"CMA",
#endif
	"HighAtomic",
#ifdef CONFIG_MEMORY_ISOLATION
	"Isolate",
#endif
};

compound_page_dtor * const compound_page_dtors[NR_COMPOUND_DTORS] = {
	[NULL_COMPOUND_DTOR] = NULL,
	[COMPOUND_PAGE_DTOR] = free_compound_page,
#ifdef CONFIG_HUGETLB_PAGE
	[HUGETLB_PAGE_DTOR] = free_huge_page,
#endif
#ifdef CONFIG_TRANSPARENT_HUGEPAGE
	[TRANSHUGE_PAGE_DTOR] = free_transhuge_page,
#endif
};

int min_free_kbytes = 1024;
int user_min_free_kbytes = -1;
int watermark_boost_factor __read_mostly = 15000;
int watermark_scale_factor = 10;

static unsigned long nr_kernel_pages __initdata;
static unsigned long nr_all_pages __initdata;
static unsigned long dma_reserve __initdata;

static unsigned long arch_zone_lowest_possible_pfn[MAX_NR_ZONES] __initdata;
static unsigned long arch_zone_highest_possible_pfn[MAX_NR_ZONES] __initdata;
static unsigned long required_kernelcore __initdata;
static unsigned long required_kernelcore_percent __initdata;
static unsigned long required_movablecore __initdata;
static unsigned long required_movablecore_percent __initdata;
static unsigned long zone_movable_pfn[MAX_NUMNODES] __initdata;
static bool mirrored_kernelcore __meminitdata;

/* movable_zone is the "real" zone pages in ZONE_MOVABLE are taken from */
int movable_zone;
EXPORT_SYMBOL(movable_zone);

#if MAX_NUMNODES > 1
unsigned int nr_node_ids __read_mostly = MAX_NUMNODES;
unsigned int nr_online_nodes __read_mostly = 1;
EXPORT_SYMBOL(nr_node_ids);
EXPORT_SYMBOL(nr_online_nodes);
#endif

int page_group_by_mobility_disabled __read_mostly;

#ifdef CONFIG_DEFERRED_STRUCT_PAGE_INIT
/*
 * During boot we initialize deferred pages on-demand, as needed, but once
 * page_alloc_init_late() has finished, the deferred pages are all initialized,
 * and we can permanently disable that path.
 */
static DEFINE_STATIC_KEY_TRUE(deferred_pages);

static inline bool deferred_pages_enabled(void)
{
	return static_branch_unlikely(&deferred_pages);
}

/* Returns true if the struct page for the pfn is uninitialised */
static inline bool __meminit early_page_uninitialised(unsigned long pfn)
{
	int nid = early_pfn_to_nid(pfn);

	if (node_online(nid) && pfn >= NODE_DATA(nid)->first_deferred_pfn)
		return true;

	return false;
}

/*
 * Returns true when the remaining initialisation should be deferred until
 * later in the boot cycle when it can be parallelised.
 */
static bool __meminit
defer_init(int nid, unsigned long pfn, unsigned long end_pfn)
{
	static unsigned long prev_end_pfn, nr_initialised;

	/*
	 * prev_end_pfn static that contains the end of previous zone
	 * No need to protect because called very early in boot before smp_init.
	 */
	if (prev_end_pfn != end_pfn) {
		prev_end_pfn = end_pfn;
		nr_initialised = 0;
	}

	/* Always populate low zones for address-constrained allocations */
	if (end_pfn < pgdat_end_pfn(NODE_DATA(nid)))
		return false;

	if (NODE_DATA(nid)->first_deferred_pfn != ULONG_MAX)
		return true;
	/*
	 * We start only with one section of pages, more pages are added as
	 * needed until the rest of deferred pages are initialized.
	 */
	nr_initialised++;
	if ((nr_initialised > PAGES_PER_SECTION) &&
	    (pfn & (PAGES_PER_SECTION - 1)) == 0) {
		NODE_DATA(nid)->first_deferred_pfn = pfn;
		return true;
	}
	return false;
}
#else
static inline bool deferred_pages_enabled(void)
{
	return false;
}

static inline bool early_page_uninitialised(unsigned long pfn)
{
	return false;
}

static inline bool defer_init(int nid, unsigned long pfn, unsigned long end_pfn)
{
	return false;
}
#endif

/* Return a pointer to the bitmap storing bits affecting a block of pages */
static inline unsigned long *get_pageblock_bitmap(const struct page *page,
							unsigned long pfn)
{
#ifdef CONFIG_SPARSEMEM
	return section_to_usemap(__pfn_to_section(pfn));
#else
	return page_zone(page)->pageblock_flags;
#endif /* CONFIG_SPARSEMEM */
}

static inline int pfn_to_bitidx(const struct page *page, unsigned long pfn)
{
#ifdef CONFIG_SPARSEMEM
	pfn &= (PAGES_PER_SECTION-1);
#else
	pfn = pfn - round_down(page_zone(page)->zone_start_pfn, pageblock_nr_pages);
#endif /* CONFIG_SPARSEMEM */
	return (pfn >> pageblock_order) * NR_PAGEBLOCK_BITS;
}

static __always_inline
unsigned long __get_pfnblock_flags_mask(const struct page *page,
					unsigned long pfn,
					unsigned long mask)
{
	unsigned long *bitmap;
	unsigned long bitidx, word_bitidx;
	unsigned long word;

	bitmap = get_pageblock_bitmap(page, pfn);
	bitidx = pfn_to_bitidx(page, pfn);
	word_bitidx = bitidx / BITS_PER_LONG;
	bitidx &= (BITS_PER_LONG-1);
	/*
	 * This races, without locks, with set_pfnblock_flags_mask(). Ensure
	 * a consistent read of the memory array, so that results, even though
	 * racy, are not corrupted.
	 */
	word = READ_ONCE(bitmap[word_bitidx]);
	return (word >> bitidx) & mask;
}

/**
 * get_pfnblock_flags_mask - Return the requested group of flags for the pageblock_nr_pages block of pages
 * @page: The page within the block of interest
 * @pfn: The target page frame number
 * @mask: mask of bits that the caller is interested in
 *
 * Return: pageblock_bits flags
 */
unsigned long get_pfnblock_flags_mask(const struct page *page,
					unsigned long pfn, unsigned long mask)
{
	return __get_pfnblock_flags_mask(page, pfn, mask);
}
EXPORT_SYMBOL_GPL(get_pfnblock_flags_mask);

int isolate_anon_lru_page(struct page *page)
{
	int ret;

	if (!PageLRU(page) || !PageAnon(page))
		return -EINVAL;

	if (!get_page_unless_zero(page))
		return -EINVAL;

	ret = isolate_lru_page(page);
	put_page(page);

	return ret;
}
EXPORT_SYMBOL_GPL(isolate_anon_lru_page);

static __always_inline int get_pfnblock_migratetype(const struct page *page,
					unsigned long pfn)
{
	return __get_pfnblock_flags_mask(page, pfn, MIGRATETYPE_MASK);
}

/**
 * set_pfnblock_flags_mask - Set the requested group of flags for a pageblock_nr_pages block of pages
 * @page: The page within the block of interest
 * @flags: The flags to set
 * @pfn: The target page frame number
 * @mask: mask of bits that the caller is interested in
 */
void set_pfnblock_flags_mask(struct page *page, unsigned long flags,
					unsigned long pfn,
					unsigned long mask)
{
	unsigned long *bitmap;
	unsigned long bitidx, word_bitidx;
	unsigned long old_word, word;

	BUILD_BUG_ON(NR_PAGEBLOCK_BITS != 4);
	BUILD_BUG_ON(MIGRATE_TYPES > (1 << PB_migratetype_bits));

	bitmap = get_pageblock_bitmap(page, pfn);
	bitidx = pfn_to_bitidx(page, pfn);
	word_bitidx = bitidx / BITS_PER_LONG;
	bitidx &= (BITS_PER_LONG-1);

	VM_BUG_ON_PAGE(!zone_spans_pfn(page_zone(page), pfn), page);

	mask <<= bitidx;
	flags <<= bitidx;

	word = READ_ONCE(bitmap[word_bitidx]);
	for (;;) {
		old_word = cmpxchg(&bitmap[word_bitidx], word, (word & ~mask) | flags);
		if (word == old_word)
			break;
		word = old_word;
	}
}

void set_pageblock_migratetype(struct page *page, int migratetype)
{
	if (unlikely(page_group_by_mobility_disabled &&
		     migratetype < MIGRATE_PCPTYPES))
		migratetype = MIGRATE_UNMOVABLE;

	set_pfnblock_flags_mask(page, (unsigned long)migratetype,
				page_to_pfn(page), MIGRATETYPE_MASK);
}

#ifdef CONFIG_DEBUG_VM
static int page_outside_zone_boundaries(struct zone *zone, struct page *page)
{
	int ret = 0;
	unsigned seq;
	unsigned long pfn = page_to_pfn(page);
	unsigned long sp, start_pfn;

	do {
		seq = zone_span_seqbegin(zone);
		start_pfn = zone->zone_start_pfn;
		sp = zone->spanned_pages;
		if (!zone_spans_pfn(zone, pfn))
			ret = 1;
	} while (zone_span_seqretry(zone, seq));

	if (ret)
		pr_err("page 0x%lx outside node %d zone %s [ 0x%lx - 0x%lx ]\n",
			pfn, zone_to_nid(zone), zone->name,
			start_pfn, start_pfn + sp);

	return ret;
}

static int page_is_consistent(struct zone *zone, struct page *page)
{
	if (zone != page_zone(page))
		return 0;

	return 1;
}
/*
 * Temporary debugging check for pages not lying within a given zone.
 */
static int __maybe_unused bad_range(struct zone *zone, struct page *page)
{
	if (page_outside_zone_boundaries(zone, page))
		return 1;
	if (!page_is_consistent(zone, page))
		return 1;

	return 0;
}
#else
static inline int __maybe_unused bad_range(struct zone *zone, struct page *page)
{
	return 0;
}
#endif

static void bad_page(struct page *page, const char *reason)
{
	static unsigned long resume;
	static unsigned long nr_shown;
	static unsigned long nr_unshown;

	/*
	 * Allow a burst of 60 reports, then keep quiet for that minute;
	 * or allow a steady drip of one report per second.
	 */
	if (nr_shown == 60) {
		if (time_before(jiffies, resume)) {
			nr_unshown++;
			goto out;
		}
		if (nr_unshown) {
			pr_alert(
			      "BUG: Bad page state: %lu messages suppressed\n",
				nr_unshown);
			nr_unshown = 0;
		}
		nr_shown = 0;
	}
	if (nr_shown++ == 0)
		resume = jiffies + 60 * HZ;

	pr_alert("BUG: Bad page state in process %s  pfn:%05lx\n",
		current->comm, page_to_pfn(page));
	dump_page(page, reason);

	print_modules();
	dump_stack();
out:
	/* Leave bad fields for debug, except PageBuddy could make trouble */
	page_mapcount_reset(page); /* remove PageBuddy */
	add_taint(TAINT_BAD_PAGE, LOCKDEP_NOW_UNRELIABLE);
}

static inline unsigned int order_to_pindex(int migratetype, int order)
{
	int base = order;

#ifdef CONFIG_TRANSPARENT_HUGEPAGE
	if (order > PAGE_ALLOC_COSTLY_ORDER) {
		VM_BUG_ON(order != pageblock_order);
		base = PAGE_ALLOC_COSTLY_ORDER + 1;
	}
#else
	VM_BUG_ON(order > PAGE_ALLOC_COSTLY_ORDER);
#endif

	return (MIGRATE_PCPTYPES * base) + migratetype;
}

static inline int pindex_to_order(unsigned int pindex)
{
	int order = pindex / MIGRATE_PCPTYPES;

#ifdef CONFIG_TRANSPARENT_HUGEPAGE
	if (order > PAGE_ALLOC_COSTLY_ORDER) {
		order = pageblock_order;
		VM_BUG_ON(order != pageblock_order);
	}
#else
	VM_BUG_ON(order > PAGE_ALLOC_COSTLY_ORDER);
#endif

	return order;
}

static inline bool pcp_allowed_order(unsigned int order)
{
	if (order <= PAGE_ALLOC_COSTLY_ORDER)
		return true;
#ifdef CONFIG_TRANSPARENT_HUGEPAGE
	if (order == pageblock_order)
		return true;
#endif
	return false;
}

static inline void free_the_page(struct page *page, unsigned int order)
{
	if (pcp_allowed_order(order))		/* Via pcp? */
		free_unref_page(page, order);
	else
		__free_pages_ok(page, order, FPI_NONE);
}

/*
 * Higher-order pages are called "compound pages".  They are structured thusly:
 *
 * The first PAGE_SIZE page is called the "head page" and have PG_head set.
 *
 * The remaining PAGE_SIZE pages are called "tail pages". PageTail() is encoded
 * in bit 0 of page->compound_head. The rest of bits is pointer to head page.
 *
 * The first tail page's ->compound_dtor holds the offset in array of compound
 * page destructors. See compound_page_dtors.
 *
 * The first tail page's ->compound_order holds the order of allocation.
 * This usage means that zero-order pages may not be compound.
 */

void free_compound_page(struct page *page)
{
	mem_cgroup_uncharge(page);
	free_the_page(page, compound_order(page));
}

void prep_compound_page(struct page *page, unsigned int order)
{
	int i;
	int nr_pages = 1 << order;

	__SetPageHead(page);
	for (i = 1; i < nr_pages; i++) {
		struct page *p = page + i;
		p->mapping = TAIL_MAPPING;
		set_compound_head(p, page);
	}

	set_compound_page_dtor(page, COMPOUND_PAGE_DTOR);
	set_compound_order(page, order);
	atomic_set(compound_mapcount_ptr(page), -1);
	if (hpage_pincount_available(page))
		atomic_set(compound_pincount_ptr(page), 0);
}

#ifdef CONFIG_DEBUG_PAGEALLOC
unsigned int _debug_guardpage_minorder;

bool _debug_pagealloc_enabled_early __read_mostly
			= IS_ENABLED(CONFIG_DEBUG_PAGEALLOC_ENABLE_DEFAULT);
EXPORT_SYMBOL(_debug_pagealloc_enabled_early);
DEFINE_STATIC_KEY_FALSE(_debug_pagealloc_enabled);
EXPORT_SYMBOL(_debug_pagealloc_enabled);

DEFINE_STATIC_KEY_FALSE(_debug_guardpage_enabled);

static int __init early_debug_pagealloc(char *buf)
{
	return kstrtobool(buf, &_debug_pagealloc_enabled_early);
}
early_param("debug_pagealloc", early_debug_pagealloc);

static int __init debug_guardpage_minorder_setup(char *buf)
{
	unsigned long res;

	if (kstrtoul(buf, 10, &res) < 0 ||  res > MAX_ORDER / 2) {
		pr_err("Bad debug_guardpage_minorder value\n");
		return 0;
	}
	_debug_guardpage_minorder = res;
	pr_info("Setting debug_guardpage_minorder to %lu\n", res);
	return 0;
}
early_param("debug_guardpage_minorder", debug_guardpage_minorder_setup);

static inline bool set_page_guard(struct zone *zone, struct page *page,
				unsigned int order, int migratetype)
{
	if (!debug_guardpage_enabled())
		return false;

	if (order >= debug_guardpage_minorder())
		return false;

	__SetPageGuard(page);
	INIT_LIST_HEAD(&page->lru);
	set_page_private(page, order);
	/* Guard pages are not available for any usage */
	__mod_zone_freepage_state(zone, -(1 << order), migratetype);

	return true;
}

static inline void clear_page_guard(struct zone *zone, struct page *page,
				unsigned int order, int migratetype)
{
	if (!debug_guardpage_enabled())
		return;

	__ClearPageGuard(page);

	set_page_private(page, 0);
	if (!is_migrate_isolate(migratetype))
		__mod_zone_freepage_state(zone, (1 << order), migratetype);
}
#else
static inline bool set_page_guard(struct zone *zone, struct page *page,
			unsigned int order, int migratetype) { return false; }
static inline void clear_page_guard(struct zone *zone, struct page *page,
				unsigned int order, int migratetype) {}
#endif

/*
 * Enable static keys related to various memory debugging and hardening options.
 * Some override others, and depend on early params that are evaluated in the
 * order of appearance. So we need to first gather the full picture of what was
 * enabled, and then make decisions.
 */
void init_mem_debugging_and_hardening(void)
{
	bool page_poisoning_requested = false;

#ifdef CONFIG_PAGE_POISONING
	/*
	 * Page poisoning is debug page alloc for some arches. If
	 * either of those options are enabled, enable poisoning.
	 */
	if (page_poisoning_enabled() ||
	     (!IS_ENABLED(CONFIG_ARCH_SUPPORTS_DEBUG_PAGEALLOC) &&
	      debug_pagealloc_enabled())) {
		static_branch_enable(&_page_poisoning_enabled);
		page_poisoning_requested = true;
	}
#endif

	if ((_init_on_alloc_enabled_early || _init_on_free_enabled_early) &&
	    page_poisoning_requested) {
		pr_info("mem auto-init: CONFIG_PAGE_POISONING is on, "
			"will take precedence over init_on_alloc and init_on_free\n");
		_init_on_alloc_enabled_early = false;
		_init_on_free_enabled_early = false;
	}

	if (_init_on_alloc_enabled_early)
		static_branch_enable(&init_on_alloc);
	else
		static_branch_disable(&init_on_alloc);

	if (_init_on_free_enabled_early)
		static_branch_enable(&init_on_free);
	else
		static_branch_disable(&init_on_free);

#ifdef CONFIG_DEBUG_PAGEALLOC
	if (!debug_pagealloc_enabled())
		return;

	static_branch_enable(&_debug_pagealloc_enabled);

	if (!debug_guardpage_minorder())
		return;

	static_branch_enable(&_debug_guardpage_enabled);
#endif
}

static inline void set_buddy_order(struct page *page, unsigned int order)
{
	set_page_private(page, order);
	__SetPageBuddy(page);
}

/*
 * This function checks whether a page is free && is the buddy
 * we can coalesce a page and its buddy if
 * (a) the buddy is not in a hole (check before calling!) &&
 * (b) the buddy is in the buddy system &&
 * (c) a page and its buddy have the same order &&
 * (d) a page and its buddy are in the same zone.
 *
 * For recording whether a page is in the buddy system, we set PageBuddy.
 * Setting, clearing, and testing PageBuddy is serialized by zone->lock.
 *
 * For recording page's order, we use page_private(page).
 */
static inline bool page_is_buddy(struct page *page, struct page *buddy,
							unsigned int order)
{
	if (!page_is_guard(buddy) && !PageBuddy(buddy))
		return false;

	if (buddy_order(buddy) != order)
		return false;

	/*
	 * zone check is done late to avoid uselessly calculating
	 * zone/node ids for pages that could never merge.
	 */
	if (page_zone_id(page) != page_zone_id(buddy))
		return false;

	VM_BUG_ON_PAGE(page_count(buddy) != 0, buddy);

	return true;
}

#ifdef CONFIG_COMPACTION
static inline struct capture_control *task_capc(struct zone *zone)
{
	struct capture_control *capc = current->capture_control;

	return unlikely(capc) &&
		!(current->flags & PF_KTHREAD) &&
		!capc->page &&
		capc->cc->zone == zone ? capc : NULL;
}

static inline bool
compaction_capture(struct capture_control *capc, struct page *page,
		   int order, int migratetype)
{
	if (!capc || order != capc->cc->order)
		return false;

	/* Do not accidentally pollute CMA or isolated regions*/
	if (is_migrate_cma(migratetype) ||
	    is_migrate_isolate(migratetype))
		return false;

	/*
	 * Do not let lower order allocations pollute a movable pageblock.
	 * This might let an unmovable request use a reclaimable pageblock
	 * and vice-versa but no more than normal fallback logic which can
	 * have trouble finding a high-order free page.
	 */
	if (order < pageblock_order && migratetype == MIGRATE_MOVABLE)
		return false;

	capc->page = page;
	return true;
}

#else
static inline struct capture_control *task_capc(struct zone *zone)
{
	return NULL;
}

static inline bool
compaction_capture(struct capture_control *capc, struct page *page,
		   int order, int migratetype)
{
	return false;
}
#endif /* CONFIG_COMPACTION */

/* Used for pages not on another list */
static inline void add_to_free_list(struct page *page, struct zone *zone,
				    unsigned int order, int migratetype)
{
	struct free_area *area = &zone->free_area[order];

	list_add(&page->lru, &area->free_list[migratetype]);
	area->nr_free++;
}

/* Used for pages not on another list */
static inline void add_to_free_list_tail(struct page *page, struct zone *zone,
					 unsigned int order, int migratetype)
{
	struct free_area *area = &zone->free_area[order];

	list_add_tail(&page->lru, &area->free_list[migratetype]);
	area->nr_free++;
}

/*
 * Used for pages which are on another list. Move the pages to the tail
 * of the list - so the moved pages won't immediately be considered for
 * allocation again (e.g., optimization for memory onlining).
 */
static inline void move_to_free_list(struct page *page, struct zone *zone,
				     unsigned int order, int migratetype)
{
	struct free_area *area = &zone->free_area[order];

	list_move_tail(&page->lru, &area->free_list[migratetype]);
}

static inline void del_page_from_free_list(struct page *page, struct zone *zone,
					   unsigned int order)
{
	/* clear reported state and update reported page count */
	if (page_reported(page))
		__ClearPageReported(page);

	list_del(&page->lru);
	__ClearPageBuddy(page);
	set_page_private(page, 0);
	zone->free_area[order].nr_free--;
}

/*
 * If this is not the largest possible page, check if the buddy
 * of the next-highest order is free. If it is, it's possible
 * that pages are being freed that will coalesce soon. In case,
 * that is happening, add the free page to the tail of the list
 * so it's less likely to be used soon and more likely to be merged
 * as a higher order page
 */
static inline bool
buddy_merge_likely(unsigned long pfn, unsigned long buddy_pfn,
		   struct page *page, unsigned int order)
{
	struct page *higher_page, *higher_buddy;
	unsigned long combined_pfn;

	if (order >= MAX_ORDER - 2)
		return false;

	combined_pfn = buddy_pfn & pfn;
	higher_page = page + (combined_pfn - pfn);
	buddy_pfn = __find_buddy_pfn(combined_pfn, order + 1);
	higher_buddy = higher_page + (buddy_pfn - combined_pfn);

	return page_is_buddy(higher_page, higher_buddy, order + 1);
}

/*
 * Freeing function for a buddy system allocator.
 *
 * The concept of a buddy system is to maintain direct-mapped table
 * (containing bit values) for memory blocks of various "orders".
 * The bottom level table contains the map for the smallest allocatable
 * units of memory (here, pages), and each level above it describes
 * pairs of units from the levels below, hence, "buddies".
 * At a high level, all that happens here is marking the table entry
 * at the bottom level available, and propagating the changes upward
 * as necessary, plus some accounting needed to play nicely with other
 * parts of the VM system.
 * At each level, we keep a list of pages, which are heads of continuous
 * free pages of length of (1 << order) and marked with PageBuddy.
 * Page's order is recorded in page_private(page) field.
 * So when we are allocating or freeing one, we can derive the state of the
 * other.  That is, if we allocate a small block, and both were
 * free, the remainder of the region must be split into blocks.
 * If a block is freed, and its buddy is also free, then this
 * triggers coalescing into a block of larger size.
 *
 * -- nyc
 */

static inline void __free_one_page(struct page *page,
		unsigned long pfn,
		struct zone *zone, unsigned int order,
		int migratetype, fpi_t fpi_flags)
{
	struct capture_control *capc = task_capc(zone);
	unsigned long buddy_pfn;
	unsigned long combined_pfn;
	unsigned int max_order;
	struct page *buddy;
	bool to_tail;

	max_order = min_t(unsigned int, MAX_ORDER - 1, pageblock_order);

	VM_BUG_ON(!zone_is_initialized(zone));
	VM_BUG_ON_PAGE(page->flags & PAGE_FLAGS_CHECK_AT_PREP, page);

	VM_BUG_ON(migratetype == -1);
	if (likely(!is_migrate_isolate(migratetype)))
		__mod_zone_freepage_state(zone, 1 << order, migratetype);

	VM_BUG_ON_PAGE(pfn & ((1 << order) - 1), page);
	VM_BUG_ON_PAGE(bad_range(zone, page), page);

continue_merging:
	while (order < max_order) {
		if (compaction_capture(capc, page, order, migratetype)) {
			__mod_zone_freepage_state(zone, -(1 << order),
								migratetype);
			return;
		}
		buddy_pfn = __find_buddy_pfn(pfn, order);
		buddy = page + (buddy_pfn - pfn);

		if (!page_is_buddy(page, buddy, order))
			goto done_merging;
		/*
		 * Our buddy is free or it is CONFIG_DEBUG_PAGEALLOC guard page,
		 * merge with it and move up one order.
		 */
		if (page_is_guard(buddy))
			clear_page_guard(zone, buddy, order, migratetype);
		else
			del_page_from_free_list(buddy, zone, order);
		combined_pfn = buddy_pfn & pfn;
		page = page + (combined_pfn - pfn);
		pfn = combined_pfn;
		order++;
	}
	if (order < MAX_ORDER - 1) {
		/* If we are here, it means order is >= pageblock_order.
		 * We want to prevent merge between freepages on isolate
		 * pageblock and normal pageblock. Without this, pageblock
		 * isolation could cause incorrect freepage or CMA accounting.
		 *
		 * We don't want to hit this code for the more frequent
		 * low-order merging.
		 */
		if (unlikely(has_isolate_pageblock(zone))) {
			int buddy_mt;

			buddy_pfn = __find_buddy_pfn(pfn, order);
			buddy = page + (buddy_pfn - pfn);
			buddy_mt = get_pageblock_migratetype(buddy);

			if (migratetype != buddy_mt
					&& (is_migrate_isolate(migratetype) ||
						is_migrate_isolate(buddy_mt)))
				goto done_merging;
		}
		max_order = order + 1;
		goto continue_merging;
	}

done_merging:
	set_buddy_order(page, order);

	if (fpi_flags & FPI_TO_TAIL)
		to_tail = true;
	else if (is_shuffle_order(order))
		to_tail = shuffle_pick_tail();
	else
		to_tail = buddy_merge_likely(pfn, buddy_pfn, page, order);

	if (to_tail)
		add_to_free_list_tail(page, zone, order, migratetype);
	else
		add_to_free_list(page, zone, order, migratetype);

	/* Notify page reporting subsystem of freed page */
	if (!(fpi_flags & FPI_SKIP_REPORT_NOTIFY))
		page_reporting_notify_free(order);
}

/*
 * A bad page could be due to a number of fields. Instead of multiple branches,
 * try and check multiple fields with one check. The caller must do a detailed
 * check if necessary.
 */
static inline bool page_expected_state(struct page *page,
					unsigned long check_flags)
{
	if (unlikely(atomic_read(&page->_mapcount) != -1))
		return false;

	if (unlikely((unsigned long)page->mapping |
			page_ref_count(page) |
#ifdef CONFIG_MEMCG
			page->memcg_data |
#endif
			(page->flags & check_flags)))
		return false;

	return true;
}

static const char *page_bad_reason(struct page *page, unsigned long flags)
{
	const char *bad_reason = NULL;

	if (unlikely(atomic_read(&page->_mapcount) != -1))
		bad_reason = "nonzero mapcount";
	if (unlikely(page->mapping != NULL))
		bad_reason = "non-NULL mapping";
	if (unlikely(page_ref_count(page) != 0))
		bad_reason = "nonzero _refcount";
	if (unlikely(page->flags & flags)) {
		if (flags == PAGE_FLAGS_CHECK_AT_PREP)
			bad_reason = "PAGE_FLAGS_CHECK_AT_PREP flag(s) set";
		else
			bad_reason = "PAGE_FLAGS_CHECK_AT_FREE flag(s) set";
	}
#ifdef CONFIG_MEMCG
	if (unlikely(page->memcg_data))
		bad_reason = "page still charged to cgroup";
#endif
	return bad_reason;
}

static void check_free_page_bad(struct page *page)
{
	bad_page(page,
		 page_bad_reason(page, PAGE_FLAGS_CHECK_AT_FREE));
}

static inline int check_free_page(struct page *page)
{
	if (likely(page_expected_state(page, PAGE_FLAGS_CHECK_AT_FREE)))
		return 0;

	/* Something has gone sideways, find it */
	check_free_page_bad(page);
	return 1;
}

static int free_tail_pages_check(struct page *head_page, struct page *page)
{
	int ret = 1;

	/*
	 * We rely page->lru.next never has bit 0 set, unless the page
	 * is PageTail(). Let's make sure that's true even for poisoned ->lru.
	 */
	BUILD_BUG_ON((unsigned long)LIST_POISON1 & 1);

	if (!IS_ENABLED(CONFIG_DEBUG_VM)) {
		ret = 0;
		goto out;
	}
	switch (page - head_page) {
	case 1:
		/* the first tail page: ->mapping may be compound_mapcount() */
		if (unlikely(compound_mapcount(page))) {
			bad_page(page, "nonzero compound_mapcount");
			goto out;
		}
		break;
	case 2:
		/*
		 * the second tail page: ->mapping is
		 * deferred_list.next -- ignore value.
		 */
		break;
	default:
		if (page->mapping != TAIL_MAPPING) {
			bad_page(page, "corrupted mapping in tail page");
			goto out;
		}
		break;
	}
	if (unlikely(!PageTail(page))) {
		bad_page(page, "PageTail not set");
		goto out;
	}
	if (unlikely(compound_head(page) != head_page)) {
		bad_page(page, "compound_head not consistent");
		goto out;
	}
	ret = 0;
out:
	page->mapping = NULL;
	clear_compound_head(page);
	return ret;
}

/*
 * Skip KASAN memory poisoning when either:
 *
 * 1. Deferred memory initialization has not yet completed,
 *    see the explanation below.
 * 2. Skipping poisoning is requested via FPI_SKIP_KASAN_POISON,
 *    see the comment next to it.
 * 3. Skipping poisoning is requested via __GFP_SKIP_KASAN_POISON,
 *    see the comment next to it.
 *
 * Poisoning pages during deferred memory init will greatly lengthen the
 * process and cause problem in large memory systems as the deferred pages
 * initialization is done with interrupt disabled.
 *
 * Assuming that there will be no reference to those newly initialized
 * pages before they are ever allocated, this should have no effect on
 * KASAN memory tracking as the poison will be properly inserted at page
 * allocation time. The only corner case is when pages are allocated by
 * on-demand allocation and then freed again before the deferred pages
 * initialization is done, but this is not likely to happen.
 */
static inline bool should_skip_kasan_poison(struct page *page, fpi_t fpi_flags)
{
	return deferred_pages_enabled() ||
	       (!IS_ENABLED(CONFIG_KASAN_GENERIC) &&
		(fpi_flags & FPI_SKIP_KASAN_POISON)) ||
	       PageSkipKASanPoison(page);
}

static void kernel_init_free_pages(struct page *page, int numpages)
{
	int i;

	/* s390's use of memset() could override KASAN redzones. */
	kasan_disable_current();
	for (i = 0; i < numpages; i++) {
		u8 tag = page_kasan_tag(page + i);
		page_kasan_tag_reset(page + i);
		clear_highpage(page + i);
		page_kasan_tag_set(page + i, tag);
	}
	kasan_enable_current();
}

static __always_inline bool free_pages_prepare(struct page *page,
			unsigned int order, bool check_free, fpi_t fpi_flags)
{
	int bad = 0;
	bool init = want_init_on_free();

	VM_BUG_ON_PAGE(PageTail(page), page);

	trace_mm_page_free(page, order);

	if (unlikely(PageHWPoison(page)) && !order) {
		/*
		 * Do not let hwpoison pages hit pcplists/buddy
		 * Untie memcg state and reset page's owner
		 */
		if (memcg_kmem_enabled() && PageMemcgKmem(page))
			__memcg_kmem_uncharge_page(page, order);
		reset_page_owner(page, order);
		free_page_pinner(page, order);
		return false;
	}

	/*
	 * Check tail pages before head page information is cleared to
	 * avoid checking PageCompound for order-0 pages.
	 */
	if (unlikely(order)) {
		bool compound = PageCompound(page);
		int i;

		VM_BUG_ON_PAGE(compound && compound_order(page) != order, page);

		if (compound) {
			ClearPageDoubleMap(page);
			ClearPageHasHWPoisoned(page);
		}
		for (i = 1; i < (1 << order); i++) {
			if (compound)
				bad += free_tail_pages_check(page, page + i);
			if (unlikely(check_free_page(page + i))) {
				bad++;
				continue;
			}
			(page + i)->flags &= ~PAGE_FLAGS_CHECK_AT_PREP;
		}
	}
	if (PageMappingFlags(page))
		page->mapping = NULL;
	if (memcg_kmem_enabled() && PageMemcgKmem(page))
		__memcg_kmem_uncharge_page(page, order);
	if (check_free)
		bad += check_free_page(page);
	if (bad)
		return false;

	page_cpupid_reset_last(page);
	page->flags &= ~PAGE_FLAGS_CHECK_AT_PREP;
	reset_page_owner(page, order);
	free_page_pinner(page, order);

	if (!PageHighMem(page)) {
		debug_check_no_locks_freed(page_address(page),
					   PAGE_SIZE << order);
		debug_check_no_obj_freed(page_address(page),
					   PAGE_SIZE << order);
	}

	kernel_poison_pages(page, 1 << order);

	/*
	 * As memory initialization might be integrated into KASAN,
	 * KASAN poisoning and memory initialization code must be
	 * kept together to avoid discrepancies in behavior.
	 *
	 * With hardware tag-based KASAN, memory tags must be set before the
	 * page becomes unavailable via debug_pagealloc or arch_free_page.
	 */
	if (!should_skip_kasan_poison(page, fpi_flags)) {
		kasan_poison_pages(page, order, init);

		/* Memory is already initialized if KASAN did it internally. */
		if (kasan_has_integrated_init())
			init = false;
	}
	if (init)
		kernel_init_free_pages(page, 1 << order);

	/*
	 * arch_free_page() can make the page's contents inaccessible.  s390
	 * does this.  So nothing which can access the page's contents should
	 * happen after this.
	 */
	arch_free_page(page, order);

	debug_pagealloc_unmap_pages(page, 1 << order);

	return true;
}

#ifdef CONFIG_DEBUG_VM
/*
 * With DEBUG_VM enabled, order-0 pages are checked immediately when being freed
 * to pcp lists. With debug_pagealloc also enabled, they are also rechecked when
 * moved from pcp lists to free lists.
 */
static bool free_pcp_prepare(struct page *page, unsigned int order)
{
	return free_pages_prepare(page, order, true, FPI_NONE);
}

static bool bulkfree_pcp_prepare(struct page *page)
{
	if (debug_pagealloc_enabled_static())
		return check_free_page(page);
	else
		return false;
}
#else
/*
 * With DEBUG_VM disabled, order-0 pages being freed are checked only when
 * moving from pcp lists to free list in order to reduce overhead. With
 * debug_pagealloc enabled, they are checked also immediately when being freed
 * to the pcp lists.
 */
static bool free_pcp_prepare(struct page *page, unsigned int order)
{
	if (debug_pagealloc_enabled_static())
		return free_pages_prepare(page, order, true, FPI_NONE);
	else
		return free_pages_prepare(page, order, false, FPI_NONE);
}

static bool bulkfree_pcp_prepare(struct page *page)
{
	return check_free_page(page);
}
#endif /* CONFIG_DEBUG_VM */

static inline void prefetch_buddy(struct page *page)
{
	unsigned long pfn = page_to_pfn(page);
	unsigned long buddy_pfn = __find_buddy_pfn(pfn, 0);
	struct page *buddy = page + (buddy_pfn - pfn);

	prefetch(buddy);
}

/*
 * Frees a number of pages from the PCP lists
 * Assumes all pages on list are in same zone, and of same order.
 * count is the number of pages to free.
 *
 * If the zone was previously in an "all pages pinned" state then look to
 * see if this freeing clears that state.
 *
 * And clear the zone's pages_scanned counter, to hold off the "all pages are
 * pinned" detection logic.
 */
static void free_pcppages_bulk(struct zone *zone, int count,
					struct per_cpu_pages *pcp)
{
	int pindex = 0;
	int batch_free = 0;
	int nr_freed = 0;
	unsigned int order;
	int prefetch_nr = READ_ONCE(pcp->batch);
	bool isolated_pageblocks;
	struct page *page, *tmp;
	LIST_HEAD(head);

	/*
	 * Ensure proper count is passed which otherwise would stuck in the
	 * below while (list_empty(list)) loop.
	 */
	count = min(pcp->count, count);
	while (count > 0) {
		struct list_head *list;

		/*
		 * Remove pages from lists in a round-robin fashion. A
		 * batch_free count is maintained that is incremented when an
		 * empty list is encountered.  This is so more pages are freed
		 * off fuller lists instead of spinning excessively around empty
		 * lists
		 */
		do {
			batch_free++;
			if (++pindex == NR_PCP_LISTS)
				pindex = 0;
			list = &pcp->lists[pindex];
		} while (list_empty(list));

		/* This is the only non-empty list. Free them all. */
		if (batch_free == NR_PCP_LISTS)
			batch_free = count;

		order = pindex_to_order(pindex);
		BUILD_BUG_ON(MAX_ORDER >= (1<<NR_PCP_ORDER_WIDTH));
		do {
			page = list_last_entry(list, struct page, lru);
			/* must delete to avoid corrupting pcp list */
			list_del(&page->lru);
			nr_freed += 1 << order;
			count -= 1 << order;

			if (bulkfree_pcp_prepare(page))
				continue;

			/* Encode order with the migratetype */
			page->index <<= NR_PCP_ORDER_WIDTH;
			page->index |= order;

			list_add_tail(&page->lru, &head);

			/*
			 * We are going to put the page back to the global
			 * pool, prefetch its buddy to speed up later access
			 * under zone->lock. It is believed the overhead of
			 * an additional test and calculating buddy_pfn here
			 * can be offset by reduced memory latency later. To
			 * avoid excessive prefetching due to large count, only
			 * prefetch buddy for the first pcp->batch nr of pages.
			 */
			if (prefetch_nr) {
				prefetch_buddy(page);
				prefetch_nr--;
			}
		} while (count > 0 && --batch_free && !list_empty(list));
	}
	pcp->count -= nr_freed;

	/*
	 * local_lock_irq held so equivalent to spin_lock_irqsave for
	 * both PREEMPT_RT and non-PREEMPT_RT configurations.
	 */
	spin_lock(&zone->lock);
	isolated_pageblocks = has_isolate_pageblock(zone);

	/*
	 * Use safe version since after __free_one_page(),
	 * page->lru.next will not point to original list.
	 */
	list_for_each_entry_safe(page, tmp, &head, lru) {
		int mt = get_pcppage_migratetype(page);

		/* mt has been encoded with the order (see above) */
		order = mt & NR_PCP_ORDER_MASK;
		mt >>= NR_PCP_ORDER_WIDTH;

		/* MIGRATE_ISOLATE page should not go to pcplists */
		VM_BUG_ON_PAGE(is_migrate_isolate(mt), page);
		/* Pageblock could have been isolated meanwhile */
		if (unlikely(isolated_pageblocks))
			mt = get_pageblock_migratetype(page);

		__free_one_page(page, page_to_pfn(page), zone, order, mt, FPI_NONE);
		trace_mm_page_pcpu_drain(page, order, mt);
	}
	spin_unlock(&zone->lock);
}

static void free_one_page(struct zone *zone,
				struct page *page, unsigned long pfn,
				unsigned int order,
				int migratetype, fpi_t fpi_flags)
{
	unsigned long flags;

	spin_lock_irqsave(&zone->lock, flags);
	if (unlikely(has_isolate_pageblock(zone) ||
		is_migrate_isolate(migratetype))) {
		migratetype = get_pfnblock_migratetype(page, pfn);
	}
	__free_one_page(page, pfn, zone, order, migratetype, fpi_flags);
	spin_unlock_irqrestore(&zone->lock, flags);
}

static void __meminit __init_single_page(struct page *page, unsigned long pfn,
				unsigned long zone, int nid)
{
	mm_zero_struct_page(page);
	set_page_links(page, zone, nid, pfn);
	init_page_count(page);
	page_mapcount_reset(page);
	page_cpupid_reset_last(page);
	page_kasan_tag_reset(page);

	INIT_LIST_HEAD(&page->lru);
#ifdef WANT_PAGE_VIRTUAL
	/* The shift won't overflow because ZONE_NORMAL is below 4G. */
	if (!is_highmem_idx(zone))
		set_page_address(page, __va(pfn << PAGE_SHIFT));
#endif
}

#ifdef CONFIG_DEFERRED_STRUCT_PAGE_INIT
static void __meminit init_reserved_page(unsigned long pfn)
{
	pg_data_t *pgdat;
	int nid, zid;

	if (!early_page_uninitialised(pfn))
		return;

	nid = early_pfn_to_nid(pfn);
	pgdat = NODE_DATA(nid);

	for (zid = 0; zid < MAX_NR_ZONES; zid++) {
		struct zone *zone = &pgdat->node_zones[zid];

		if (pfn >= zone->zone_start_pfn && pfn < zone_end_pfn(zone))
			break;
	}
	__init_single_page(pfn_to_page(pfn), pfn, zid, nid);
}
#else
static inline void init_reserved_page(unsigned long pfn)
{
}
#endif /* CONFIG_DEFERRED_STRUCT_PAGE_INIT */

/*
 * Initialised pages do not have PageReserved set. This function is
 * called for each range allocated by the bootmem allocator and
 * marks the pages PageReserved. The remaining valid pages are later
 * sent to the buddy page allocator.
 */
void __meminit reserve_bootmem_region(phys_addr_t start, phys_addr_t end)
{
	unsigned long start_pfn = PFN_DOWN(start);
	unsigned long end_pfn = PFN_UP(end);

	for (; start_pfn < end_pfn; start_pfn++) {
		if (pfn_valid(start_pfn)) {
			struct page *page = pfn_to_page(start_pfn);

			init_reserved_page(start_pfn);

			/* Avoid false-positive PageTail() */
			INIT_LIST_HEAD(&page->lru);

			/*
			 * no need for atomic set_bit because the struct
			 * page is not visible yet so nobody should
			 * access it yet.
			 */
			__SetPageReserved(page);
		}
	}
}

static void __free_pages_ok(struct page *page, unsigned int order,
			    fpi_t fpi_flags)
{
	unsigned long flags;
	int migratetype;
	unsigned long pfn = page_to_pfn(page);
	struct zone *zone = page_zone(page);

	if (!free_pages_prepare(page, order, true, fpi_flags))
		return;

	migratetype = get_pfnblock_migratetype(page, pfn);

	spin_lock_irqsave(&zone->lock, flags);
	if (unlikely(has_isolate_pageblock(zone) ||
		is_migrate_isolate(migratetype))) {
		migratetype = get_pfnblock_migratetype(page, pfn);
	}
	__free_one_page(page, pfn, zone, order, migratetype, fpi_flags);
	spin_unlock_irqrestore(&zone->lock, flags);

	__count_vm_events(PGFREE, 1 << order);
}

void __free_pages_core(struct page *page, unsigned int order)
{
	unsigned int nr_pages = 1 << order;
	struct page *p = page;
	unsigned int loop;

	/*
	 * When initializing the memmap, __init_single_page() sets the refcount
	 * of all pages to 1 ("allocated"/"not free"). We have to set the
	 * refcount of all involved pages to 0.
	 */
	prefetchw(p);
	for (loop = 0; loop < (nr_pages - 1); loop++, p++) {
		prefetchw(p + 1);
		__ClearPageReserved(p);
		set_page_count(p, 0);
	}
	__ClearPageReserved(p);
	set_page_count(p, 0);

	atomic_long_add(nr_pages, &page_zone(page)->managed_pages);

	/*
	 * Bypass PCP and place fresh pages right to the tail, primarily
	 * relevant for memory onlining.
	 */
	__free_pages_ok(page, order, FPI_TO_TAIL | FPI_SKIP_KASAN_POISON);
}

#ifdef CONFIG_NUMA

/*
 * During memory init memblocks map pfns to nids. The search is expensive and
 * this caches recent lookups. The implementation of __early_pfn_to_nid
 * treats start/end as pfns.
 */
struct mminit_pfnnid_cache {
	unsigned long last_start;
	unsigned long last_end;
	int last_nid;
};

static struct mminit_pfnnid_cache early_pfnnid_cache __meminitdata;

/*
 * Required by SPARSEMEM. Given a PFN, return what node the PFN is on.
 */
static int __meminit __early_pfn_to_nid(unsigned long pfn,
					struct mminit_pfnnid_cache *state)
{
	unsigned long start_pfn, end_pfn;
	int nid;

	if (state->last_start <= pfn && pfn < state->last_end)
		return state->last_nid;

	nid = memblock_search_pfn_nid(pfn, &start_pfn, &end_pfn);
	if (nid != NUMA_NO_NODE) {
		state->last_start = start_pfn;
		state->last_end = end_pfn;
		state->last_nid = nid;
	}

	return nid;
}

int __meminit early_pfn_to_nid(unsigned long pfn)
{
	static DEFINE_SPINLOCK(early_pfn_lock);
	int nid;

	spin_lock(&early_pfn_lock);
	nid = __early_pfn_to_nid(pfn, &early_pfnnid_cache);
	if (nid < 0)
		nid = first_online_node;
	spin_unlock(&early_pfn_lock);

	return nid;
}
#endif /* CONFIG_NUMA */

void __init memblock_free_pages(struct page *page, unsigned long pfn,
							unsigned int order)
{
	if (early_page_uninitialised(pfn))
		return;
	__free_pages_core(page, order);
}

/*
 * Check that the whole (or subset of) a pageblock given by the interval of
 * [start_pfn, end_pfn) is valid and within the same zone, before scanning it
 * with the migration of free compaction scanner.
 *
 * Return struct page pointer of start_pfn, or NULL if checks were not passed.
 *
 * It's possible on some configurations to have a setup like node0 node1 node0
 * i.e. it's possible that all pages within a zones range of pages do not
 * belong to a single zone. We assume that a border between node0 and node1
 * can occur within a single pageblock, but not a node0 node1 node0
 * interleaving within a single pageblock. It is therefore sufficient to check
 * the first and last page of a pageblock and avoid checking each individual
 * page in a pageblock.
 */
struct page *__pageblock_pfn_to_page(unsigned long start_pfn,
				     unsigned long end_pfn, struct zone *zone)
{
	struct page *start_page;
	struct page *end_page;

	/* end_pfn is one past the range we are checking */
	end_pfn--;

	if (!pfn_valid(start_pfn) || !pfn_valid(end_pfn))
		return NULL;

	start_page = pfn_to_online_page(start_pfn);
	if (!start_page)
		return NULL;

	if (page_zone(start_page) != zone)
		return NULL;

	end_page = pfn_to_page(end_pfn);

	/* This gives a shorter code than deriving page_zone(end_page) */
	if (page_zone_id(start_page) != page_zone_id(end_page))
		return NULL;

	return start_page;
}

void set_zone_contiguous(struct zone *zone)
{
	unsigned long block_start_pfn = zone->zone_start_pfn;
	unsigned long block_end_pfn;

	block_end_pfn = ALIGN(block_start_pfn + 1, pageblock_nr_pages);
	for (; block_start_pfn < zone_end_pfn(zone);
			block_start_pfn = block_end_pfn,
			 block_end_pfn += pageblock_nr_pages) {

		block_end_pfn = min(block_end_pfn, zone_end_pfn(zone));

		if (!__pageblock_pfn_to_page(block_start_pfn,
					     block_end_pfn, zone))
			return;
		cond_resched();
	}

	/* We confirm that there is no hole */
	zone->contiguous = true;
}

void clear_zone_contiguous(struct zone *zone)
{
	zone->contiguous = false;
}

#ifdef CONFIG_DEFERRED_STRUCT_PAGE_INIT
static void __init deferred_free_range(unsigned long pfn,
				       unsigned long nr_pages)
{
	struct page *page;
	unsigned long i;

	if (!nr_pages)
		return;

	page = pfn_to_page(pfn);

	/* Free a large naturally-aligned chunk if possible */
	if (nr_pages == pageblock_nr_pages &&
	    (pfn & (pageblock_nr_pages - 1)) == 0) {
		set_pageblock_migratetype(page, MIGRATE_MOVABLE);
		__free_pages_core(page, pageblock_order);
		return;
	}

	for (i = 0; i < nr_pages; i++, page++, pfn++) {
		if ((pfn & (pageblock_nr_pages - 1)) == 0)
			set_pageblock_migratetype(page, MIGRATE_MOVABLE);
		__free_pages_core(page, 0);
	}
}

/* Completion tracking for deferred_init_memmap() threads */
static atomic_t pgdat_init_n_undone __initdata;
static __initdata DECLARE_COMPLETION(pgdat_init_all_done_comp);

static inline void __init pgdat_init_report_one_done(void)
{
	if (atomic_dec_and_test(&pgdat_init_n_undone))
		complete(&pgdat_init_all_done_comp);
}

/*
 * Returns true if page needs to be initialized or freed to buddy allocator.
 *
 * First we check if pfn is valid on architectures where it is possible to have
 * holes within pageblock_nr_pages. On systems where it is not possible, this
 * function is optimized out.
 *
 * Then, we check if a current large page is valid by only checking the validity
 * of the head pfn.
 */
static inline bool __init deferred_pfn_valid(unsigned long pfn)
{
	if (!(pfn & (pageblock_nr_pages - 1)) && !pfn_valid(pfn))
		return false;
	return true;
}

/*
 * Free pages to buddy allocator. Try to free aligned pages in
 * pageblock_nr_pages sizes.
 */
static void __init deferred_free_pages(unsigned long pfn,
				       unsigned long end_pfn)
{
	unsigned long nr_pgmask = pageblock_nr_pages - 1;
	unsigned long nr_free = 0;

	for (; pfn < end_pfn; pfn++) {
		if (!deferred_pfn_valid(pfn)) {
			deferred_free_range(pfn - nr_free, nr_free);
			nr_free = 0;
		} else if (!(pfn & nr_pgmask)) {
			deferred_free_range(pfn - nr_free, nr_free);
			nr_free = 1;
		} else {
			nr_free++;
		}
	}
	/* Free the last block of pages to allocator */
	deferred_free_range(pfn - nr_free, nr_free);
}

/*
 * Initialize struct pages.  We minimize pfn page lookups and scheduler checks
 * by performing it only once every pageblock_nr_pages.
 * Return number of pages initialized.
 */
static unsigned long  __init deferred_init_pages(struct zone *zone,
						 unsigned long pfn,
						 unsigned long end_pfn)
{
	unsigned long nr_pgmask = pageblock_nr_pages - 1;
	int nid = zone_to_nid(zone);
	unsigned long nr_pages = 0;
	int zid = zone_idx(zone);
	struct page *page = NULL;

	for (; pfn < end_pfn; pfn++) {
		if (!deferred_pfn_valid(pfn)) {
			page = NULL;
			continue;
		} else if (!page || !(pfn & nr_pgmask)) {
			page = pfn_to_page(pfn);
		} else {
			page++;
		}
		__init_single_page(page, pfn, zid, nid);
		nr_pages++;
	}
	return (nr_pages);
}

/*
 * This function is meant to pre-load the iterator for the zone init.
 * Specifically it walks through the ranges until we are caught up to the
 * first_init_pfn value and exits there. If we never encounter the value we
 * return false indicating there are no valid ranges left.
 */
static bool __init
deferred_init_mem_pfn_range_in_zone(u64 *i, struct zone *zone,
				    unsigned long *spfn, unsigned long *epfn,
				    unsigned long first_init_pfn)
{
	u64 j;

	/*
	 * Start out by walking through the ranges in this zone that have
	 * already been initialized. We don't need to do anything with them
	 * so we just need to flush them out of the system.
	 */
	for_each_free_mem_pfn_range_in_zone(j, zone, spfn, epfn) {
		if (*epfn <= first_init_pfn)
			continue;
		if (*spfn < first_init_pfn)
			*spfn = first_init_pfn;
		*i = j;
		return true;
	}

	return false;
}

/*
 * Initialize and free pages. We do it in two loops: first we initialize
 * struct page, then free to buddy allocator, because while we are
 * freeing pages we can access pages that are ahead (computing buddy
 * page in __free_one_page()).
 *
 * In order to try and keep some memory in the cache we have the loop
 * broken along max page order boundaries. This way we will not cause
 * any issues with the buddy page computation.
 */
static unsigned long __init
deferred_init_maxorder(u64 *i, struct zone *zone, unsigned long *start_pfn,
		       unsigned long *end_pfn)
{
	unsigned long mo_pfn = ALIGN(*start_pfn + 1, MAX_ORDER_NR_PAGES);
	unsigned long spfn = *start_pfn, epfn = *end_pfn;
	unsigned long nr_pages = 0;
	u64 j = *i;

	/* First we loop through and initialize the page values */
	for_each_free_mem_pfn_range_in_zone_from(j, zone, start_pfn, end_pfn) {
		unsigned long t;

		if (mo_pfn <= *start_pfn)
			break;

		t = min(mo_pfn, *end_pfn);
		nr_pages += deferred_init_pages(zone, *start_pfn, t);

		if (mo_pfn < *end_pfn) {
			*start_pfn = mo_pfn;
			break;
		}
	}

	/* Reset values and now loop through freeing pages as needed */
	swap(j, *i);

	for_each_free_mem_pfn_range_in_zone_from(j, zone, &spfn, &epfn) {
		unsigned long t;

		if (mo_pfn <= spfn)
			break;

		t = min(mo_pfn, epfn);
		deferred_free_pages(spfn, t);

		if (mo_pfn <= epfn)
			break;
	}

	return nr_pages;
}

static void __init
deferred_init_memmap_chunk(unsigned long start_pfn, unsigned long end_pfn,
			   void *arg)
{
	unsigned long spfn, epfn;
	struct zone *zone = arg;
	u64 i;

	deferred_init_mem_pfn_range_in_zone(&i, zone, &spfn, &epfn, start_pfn);

	/*
	 * Initialize and free pages in MAX_ORDER sized increments so that we
	 * can avoid introducing any issues with the buddy allocator.
	 */
	while (spfn < end_pfn) {
		deferred_init_maxorder(&i, zone, &spfn, &epfn);
		cond_resched();
	}
}

/* An arch may override for more concurrency. */
__weak int __init
deferred_page_init_max_threads(const struct cpumask *node_cpumask)
{
	return 1;
}

/* Initialise remaining memory on a node */
static int __init deferred_init_memmap(void *data)
{
	pg_data_t *pgdat = data;
	const struct cpumask *cpumask = cpumask_of_node(pgdat->node_id);
	unsigned long spfn = 0, epfn = 0;
	unsigned long first_init_pfn, flags;
	unsigned long start = jiffies;
	struct zone *zone;
	int zid, max_threads;
	u64 i;

	/* Bind memory initialisation thread to a local node if possible */
	if (!cpumask_empty(cpumask))
		set_cpus_allowed_ptr(current, cpumask);

	pgdat_resize_lock(pgdat, &flags);
	first_init_pfn = pgdat->first_deferred_pfn;
	if (first_init_pfn == ULONG_MAX) {
		pgdat_resize_unlock(pgdat, &flags);
		pgdat_init_report_one_done();
		return 0;
	}

	/* Sanity check boundaries */
	BUG_ON(pgdat->first_deferred_pfn < pgdat->node_start_pfn);
	BUG_ON(pgdat->first_deferred_pfn > pgdat_end_pfn(pgdat));
	pgdat->first_deferred_pfn = ULONG_MAX;

	/*
	 * Once we unlock here, the zone cannot be grown anymore, thus if an
	 * interrupt thread must allocate this early in boot, zone must be
	 * pre-grown prior to start of deferred page initialization.
	 */
	pgdat_resize_unlock(pgdat, &flags);

	/* Only the highest zone is deferred so find it */
	for (zid = 0; zid < MAX_NR_ZONES; zid++) {
		zone = pgdat->node_zones + zid;
		if (first_init_pfn < zone_end_pfn(zone))
			break;
	}

	/* If the zone is empty somebody else may have cleared out the zone */
	if (!deferred_init_mem_pfn_range_in_zone(&i, zone, &spfn, &epfn,
						 first_init_pfn))
		goto zone_empty;

	max_threads = deferred_page_init_max_threads(cpumask);

	while (spfn < epfn) {
		unsigned long epfn_align = ALIGN(epfn, PAGES_PER_SECTION);
		struct padata_mt_job job = {
			.thread_fn   = deferred_init_memmap_chunk,
			.fn_arg      = zone,
			.start       = spfn,
			.size        = epfn_align - spfn,
			.align       = PAGES_PER_SECTION,
			.min_chunk   = PAGES_PER_SECTION,
			.max_threads = max_threads,
		};

		padata_do_multithreaded(&job);
		deferred_init_mem_pfn_range_in_zone(&i, zone, &spfn, &epfn,
						    epfn_align);
	}
zone_empty:
	/* Sanity check that the next zone really is unpopulated */
	WARN_ON(++zid < MAX_NR_ZONES && populated_zone(++zone));

	pr_info("node %d deferred pages initialised in %ums\n",
		pgdat->node_id, jiffies_to_msecs(jiffies - start));

	pgdat_init_report_one_done();
	return 0;
}

/*
 * If this zone has deferred pages, try to grow it by initializing enough
 * deferred pages to satisfy the allocation specified by order, rounded up to
 * the nearest PAGES_PER_SECTION boundary.  So we're adding memory in increments
 * of SECTION_SIZE bytes by initializing struct pages in increments of
 * PAGES_PER_SECTION * sizeof(struct page) bytes.
 *
 * Return true when zone was grown, otherwise return false. We return true even
 * when we grow less than requested, to let the caller decide if there are
 * enough pages to satisfy the allocation.
 *
 * Note: We use noinline because this function is needed only during boot, and
 * it is called from a __ref function _deferred_grow_zone. This way we are
 * making sure that it is not inlined into permanent text section.
 */
static noinline bool __init
deferred_grow_zone(struct zone *zone, unsigned int order)
{
	unsigned long nr_pages_needed = ALIGN(1 << order, PAGES_PER_SECTION);
	pg_data_t *pgdat = zone->zone_pgdat;
	unsigned long first_deferred_pfn = pgdat->first_deferred_pfn;
	unsigned long spfn, epfn, flags;
	unsigned long nr_pages = 0;
	u64 i;

	/* Only the last zone may have deferred pages */
	if (zone_end_pfn(zone) != pgdat_end_pfn(pgdat))
		return false;

	pgdat_resize_lock(pgdat, &flags);

	/*
	 * If someone grew this zone while we were waiting for spinlock, return
	 * true, as there might be enough pages already.
	 */
	if (first_deferred_pfn != pgdat->first_deferred_pfn) {
		pgdat_resize_unlock(pgdat, &flags);
		return true;
	}

	/* If the zone is empty somebody else may have cleared out the zone */
	if (!deferred_init_mem_pfn_range_in_zone(&i, zone, &spfn, &epfn,
						 first_deferred_pfn)) {
		pgdat->first_deferred_pfn = ULONG_MAX;
		pgdat_resize_unlock(pgdat, &flags);
		/* Retry only once. */
		return first_deferred_pfn != ULONG_MAX;
	}

	/*
	 * Initialize and free pages in MAX_ORDER sized increments so
	 * that we can avoid introducing any issues with the buddy
	 * allocator.
	 */
	while (spfn < epfn) {
		/* update our first deferred PFN for this section */
		first_deferred_pfn = spfn;

		nr_pages += deferred_init_maxorder(&i, zone, &spfn, &epfn);
		touch_nmi_watchdog();

		/* We should only stop along section boundaries */
		if ((first_deferred_pfn ^ spfn) < PAGES_PER_SECTION)
			continue;

		/* If our quota has been met we can stop here */
		if (nr_pages >= nr_pages_needed)
			break;
	}

	pgdat->first_deferred_pfn = spfn;
	pgdat_resize_unlock(pgdat, &flags);

	return nr_pages > 0;
}

/*
 * deferred_grow_zone() is __init, but it is called from
 * get_page_from_freelist() during early boot until deferred_pages permanently
 * disables this call. This is why we have refdata wrapper to avoid warning,
 * and to ensure that the function body gets unloaded.
 */
static bool __ref
_deferred_grow_zone(struct zone *zone, unsigned int order)
{
	return deferred_grow_zone(zone, order);
}

#endif /* CONFIG_DEFERRED_STRUCT_PAGE_INIT */

void __init page_alloc_init_late(void)
{
	struct zone *zone;
	int nid;

#ifdef CONFIG_DEFERRED_STRUCT_PAGE_INIT

	/* There will be num_node_state(N_MEMORY) threads */
	atomic_set(&pgdat_init_n_undone, num_node_state(N_MEMORY));
	for_each_node_state(nid, N_MEMORY) {
		kthread_run(deferred_init_memmap, NODE_DATA(nid), "pgdatinit%d", nid);
	}

	/* Block until all are initialised */
	wait_for_completion(&pgdat_init_all_done_comp);

	/*
	 * We initialized the rest of the deferred pages.  Permanently disable
	 * on-demand struct page initialization.
	 */
	static_branch_disable(&deferred_pages);

	/* Reinit limits that are based on free pages after the kernel is up */
	files_maxfiles_init();
#endif

	buffer_init();

	/* Discard memblock private memory */
	memblock_discard();

	for_each_node_state(nid, N_MEMORY)
		shuffle_free_memory(NODE_DATA(nid));

	for_each_populated_zone(zone)
		set_zone_contiguous(zone);
}

#ifdef CONFIG_CMA
/* Free whole pageblock and set its migration type to MIGRATE_CMA. */
void __init init_cma_reserved_pageblock(struct page *page)
{
	unsigned i = pageblock_nr_pages;
	struct page *p = page;

	do {
		__ClearPageReserved(p);
		set_page_count(p, 0);
	} while (++p, --i);

	set_pageblock_migratetype(page, MIGRATE_CMA);

	if (pageblock_order >= MAX_ORDER) {
		i = pageblock_nr_pages;
		p = page;
		do {
			set_page_refcounted(p);
			__free_pages(p, MAX_ORDER - 1);
			p += MAX_ORDER_NR_PAGES;
		} while (i -= MAX_ORDER_NR_PAGES);
	} else {
		set_page_refcounted(page);
		__free_pages(page, pageblock_order);
	}

	adjust_managed_page_count(page, pageblock_nr_pages);
	page_zone(page)->cma_pages += pageblock_nr_pages;
}
#endif

/*
 * The order of subdivision here is critical for the IO subsystem.
 * Please do not alter this order without good reasons and regression
 * testing. Specifically, as large blocks of memory are subdivided,
 * the order in which smaller blocks are delivered depends on the order
 * they're subdivided in this function. This is the primary factor
 * influencing the order in which pages are delivered to the IO
 * subsystem according to empirical testing, and this is also justified
 * by considering the behavior of a buddy system containing a single
 * large block of memory acted on by a series of small allocations.
 * This behavior is a critical factor in sglist merging's success.
 *
 * -- nyc
 */
static inline void expand(struct zone *zone, struct page *page,
	int low, int high, int migratetype)
{
	unsigned long size = 1 << high;

	while (high > low) {
		high--;
		size >>= 1;
		VM_BUG_ON_PAGE(bad_range(zone, &page[size]), &page[size]);

		/*
		 * Mark as guard pages (or page), that will allow to
		 * merge back to allocator when buddy will be freed.
		 * Corresponding page table entries will not be touched,
		 * pages will stay not present in virtual address space
		 */
		if (set_page_guard(zone, &page[size], high, migratetype))
			continue;

		add_to_free_list(&page[size], zone, high, migratetype);
		set_buddy_order(&page[size], high);
	}
}

static void check_new_page_bad(struct page *page)
{
	if (unlikely(page->flags & __PG_HWPOISON)) {
		/* Don't complain about hwpoisoned pages */
		page_mapcount_reset(page); /* remove PageBuddy */
		return;
	}

	bad_page(page,
		 page_bad_reason(page, PAGE_FLAGS_CHECK_AT_PREP));
}

/*
 * This page is about to be returned from the page allocator
 */
static inline int check_new_page(struct page *page)
{
	if (likely(page_expected_state(page,
				PAGE_FLAGS_CHECK_AT_PREP|__PG_HWPOISON)))
		return 0;

	check_new_page_bad(page);
	return 1;
}

#ifdef CONFIG_DEBUG_VM
/*
 * With DEBUG_VM enabled, order-0 pages are checked for expected state when
 * being allocated from pcp lists. With debug_pagealloc also enabled, they are
 * also checked when pcp lists are refilled from the free lists.
 */
static inline bool check_pcp_refill(struct page *page)
{
	if (debug_pagealloc_enabled_static())
		return check_new_page(page);
	else
		return false;
}

static inline bool check_new_pcp(struct page *page)
{
	return check_new_page(page);
}
#else
/*
 * With DEBUG_VM disabled, free order-0 pages are checked for expected state
 * when pcp lists are being refilled from the free lists. With debug_pagealloc
 * enabled, they are also checked when being allocated from the pcp lists.
 */
static inline bool check_pcp_refill(struct page *page)
{
	return check_new_page(page);
}
static inline bool check_new_pcp(struct page *page)
{
	if (debug_pagealloc_enabled_static())
		return check_new_page(page);
	else
		return false;
}
#endif /* CONFIG_DEBUG_VM */

static bool check_new_pages(struct page *page, unsigned int order)
{
	int i;
	for (i = 0; i < (1 << order); i++) {
		struct page *p = page + i;

		if (unlikely(check_new_page(p)))
			return true;
	}

	return false;
}

static inline bool should_skip_kasan_unpoison(gfp_t flags, bool init_tags)
{
	/* Don't skip if a software KASAN mode is enabled. */
	if (IS_ENABLED(CONFIG_KASAN_GENERIC) ||
	    IS_ENABLED(CONFIG_KASAN_SW_TAGS))
		return false;

	/* Skip, if hardware tag-based KASAN is not enabled. */
	if (!kasan_hw_tags_enabled())
		return true;

	/*
	 * With hardware tag-based KASAN enabled, skip if either:
	 *
	 * 1. Memory tags have already been cleared via tag_clear_highpage().
	 * 2. Skipping has been requested via __GFP_SKIP_KASAN_UNPOISON.
	 */
	return init_tags || (flags & __GFP_SKIP_KASAN_UNPOISON);
}

static inline bool should_skip_init(gfp_t flags)
{
	/* Don't skip, if hardware tag-based KASAN is not enabled. */
	if (!kasan_hw_tags_enabled())
		return false;

	/* For hardware tag-based KASAN, skip if requested. */
	return (flags & __GFP_SKIP_ZERO);
}

inline void post_alloc_hook(struct page *page, unsigned int order,
				gfp_t gfp_flags)
{
	bool init = !want_init_on_free() && want_init_on_alloc(gfp_flags) &&
			!should_skip_init(gfp_flags);
	bool init_tags = init && (gfp_flags & __GFP_ZEROTAGS);

	set_page_private(page, 0);
	set_page_refcounted(page);

	arch_alloc_page(page, order);
	debug_pagealloc_map_pages(page, 1 << order);

	/*
	 * Page unpoisoning must happen before memory initialization.
	 * Otherwise, the poison pattern will be overwritten for __GFP_ZERO
	 * allocations and the page unpoisoning code will complain.
	 */
	kernel_unpoison_pages(page, 1 << order);

	/*
	 * As memory initialization might be integrated into KASAN,
	 * KASAN unpoisoning and memory initializion code must be
	 * kept together to avoid discrepancies in behavior.
	 */

	/*
	 * If memory tags should be zeroed (which happens only when memory
	 * should be initialized as well).
	 */
	if (init_tags) {
		int i;

		/* Initialize both memory and tags. */
		for (i = 0; i != 1 << order; ++i)
			tag_clear_highpage(page + i);

		/* Note that memory is already initialized by the loop above. */
		init = false;
	}
	if (!should_skip_kasan_unpoison(gfp_flags, init_tags)) {
		/* Unpoison shadow memory or set memory tags. */
		kasan_unpoison_pages(page, order, init);

		/* Note that memory is already initialized by KASAN. */
		if (kasan_has_integrated_init())
			init = false;
	}
	/* If memory is still not initialized, do it now. */
	if (init)
		kernel_init_free_pages(page, 1 << order);
	/* Propagate __GFP_SKIP_KASAN_POISON to page flags. */
	if (kasan_hw_tags_enabled() && (gfp_flags & __GFP_SKIP_KASAN_POISON))
		SetPageSkipKASanPoison(page);

	set_page_owner(page, order, gfp_flags);
}

static void prep_new_page(struct page *page, unsigned int order, gfp_t gfp_flags,
							unsigned int alloc_flags)
{
	post_alloc_hook(page, order, gfp_flags);

	if (order && (gfp_flags & __GFP_COMP))
		prep_compound_page(page, order);

	/*
	 * page is set pfmemalloc when ALLOC_NO_WATERMARKS was necessary to
	 * allocate the page. The expectation is that the caller is taking
	 * steps that will free more memory. The caller should avoid the page
	 * being used for !PFMEMALLOC purposes.
	 */
	if (alloc_flags & ALLOC_NO_WATERMARKS)
		set_page_pfmemalloc(page);
	else
		clear_page_pfmemalloc(page);
}

/*
 * Go through the free lists for the given migratetype and remove
 * the smallest available page from the freelists
 */
static __always_inline
struct page *__rmqueue_smallest(struct zone *zone, unsigned int order,
						int migratetype)
{
	unsigned int current_order;
	struct free_area *area;
	struct page *page;

	/* Find a page of the appropriate size in the preferred list */
	for (current_order = order; current_order < MAX_ORDER; ++current_order) {
		area = &(zone->free_area[current_order]);
		page = get_page_from_free_area(area, migratetype);
		if (!page)
			continue;
		del_page_from_free_list(page, zone, current_order);
		expand(zone, page, order, current_order, migratetype);
		set_pcppage_migratetype(page, migratetype);
		return page;
	}

	return NULL;
}


/*
 * This array describes the order lists are fallen back to when
 * the free lists for the desirable migrate type are depleted
 */
static int fallbacks[MIGRATE_TYPES][3] = {
	[MIGRATE_UNMOVABLE]   = { MIGRATE_RECLAIMABLE, MIGRATE_MOVABLE,   MIGRATE_TYPES },
	[MIGRATE_MOVABLE]     = { MIGRATE_RECLAIMABLE, MIGRATE_UNMOVABLE, MIGRATE_TYPES },
	[MIGRATE_RECLAIMABLE] = { MIGRATE_UNMOVABLE,   MIGRATE_MOVABLE,   MIGRATE_TYPES },
#ifdef CONFIG_CMA
	[MIGRATE_CMA]         = { MIGRATE_TYPES }, /* Never used */
#endif
#ifdef CONFIG_MEMORY_ISOLATION
	[MIGRATE_ISOLATE]     = { MIGRATE_TYPES }, /* Never used */
#endif
};

#ifdef CONFIG_CMA
static __always_inline struct page *__rmqueue_cma_fallback(struct zone *zone,
					unsigned int order)
{
	return __rmqueue_smallest(zone, order, MIGRATE_CMA);
}
#else
static inline struct page *__rmqueue_cma_fallback(struct zone *zone,
					unsigned int order) { return NULL; }
#endif

/*
 * Move the free pages in a range to the freelist tail of the requested type.
 * Note that start_page and end_pages are not aligned on a pageblock
 * boundary. If alignment is required, use move_freepages_block()
 */
static int move_freepages(struct zone *zone,
			  unsigned long start_pfn, unsigned long end_pfn,
			  int migratetype, int *num_movable)
{
	struct page *page;
	unsigned long pfn;
	unsigned int order;
	int pages_moved = 0;

	for (pfn = start_pfn; pfn <= end_pfn;) {
		page = pfn_to_page(pfn);
		if (!PageBuddy(page)) {
			/*
			 * We assume that pages that could be isolated for
			 * migration are movable. But we don't actually try
			 * isolating, as that would be expensive.
			 */
			if (num_movable &&
					(PageLRU(page) || __PageMovable(page)))
				(*num_movable)++;
			pfn++;
			continue;
		}

		/* Make sure we are not inadvertently changing nodes */
		VM_BUG_ON_PAGE(page_to_nid(page) != zone_to_nid(zone), page);
		VM_BUG_ON_PAGE(page_zone(page) != zone, page);

		order = buddy_order(page);
		move_to_free_list(page, zone, order, migratetype);
		pfn += 1 << order;
		pages_moved += 1 << order;
	}

	return pages_moved;
}

int move_freepages_block(struct zone *zone, struct page *page,
				int migratetype, int *num_movable)
{
	unsigned long start_pfn, end_pfn, pfn;

	if (num_movable)
		*num_movable = 0;

	pfn = page_to_pfn(page);
	start_pfn = pfn & ~(pageblock_nr_pages - 1);
	end_pfn = start_pfn + pageblock_nr_pages - 1;

	/* Do not cross zone boundaries */
	if (!zone_spans_pfn(zone, start_pfn))
		start_pfn = pfn;
	if (!zone_spans_pfn(zone, end_pfn))
		return 0;

	return move_freepages(zone, start_pfn, end_pfn, migratetype,
								num_movable);
}

static void change_pageblock_range(struct page *pageblock_page,
					int start_order, int migratetype)
{
	int nr_pageblocks = 1 << (start_order - pageblock_order);

	while (nr_pageblocks--) {
		set_pageblock_migratetype(pageblock_page, migratetype);
		pageblock_page += pageblock_nr_pages;
	}
}

/*
 * When we are falling back to another migratetype during allocation, try to
 * steal extra free pages from the same pageblocks to satisfy further
 * allocations, instead of polluting multiple pageblocks.
 *
 * If we are stealing a relatively large buddy page, it is likely there will
 * be more free pages in the pageblock, so try to steal them all. For
 * reclaimable and unmovable allocations, we steal regardless of page size,
 * as fragmentation caused by those allocations polluting movable pageblocks
 * is worse than movable allocations stealing from unmovable and reclaimable
 * pageblocks.
 */
static bool can_steal_fallback(unsigned int order, int start_mt)
{
	/*
	 * Leaving this order check is intended, although there is
	 * relaxed order check in next check. The reason is that
	 * we can actually steal whole pageblock if this condition met,
	 * but, below check doesn't guarantee it and that is just heuristic
	 * so could be changed anytime.
	 */
	if (order >= pageblock_order)
		return true;

	if (order >= pageblock_order / 2 ||
		start_mt == MIGRATE_RECLAIMABLE ||
		start_mt == MIGRATE_UNMOVABLE ||
		page_group_by_mobility_disabled)
		return true;

	return false;
}

static inline bool boost_watermark(struct zone *zone)
{
	unsigned long max_boost;

	if (!watermark_boost_factor)
		return false;
	/*
	 * Don't bother in zones that are unlikely to produce results.
	 * On small machines, including kdump capture kernels running
	 * in a small area, boosting the watermark can cause an out of
	 * memory situation immediately.
	 */
	if ((pageblock_nr_pages * 4) > zone_managed_pages(zone))
		return false;

	max_boost = mult_frac(zone->_watermark[WMARK_HIGH],
			watermark_boost_factor, 10000);

	/*
	 * high watermark may be uninitialised if fragmentation occurs
	 * very early in boot so do not boost. We do not fall
	 * through and boost by pageblock_nr_pages as failing
	 * allocations that early means that reclaim is not going
	 * to help and it may even be impossible to reclaim the
	 * boosted watermark resulting in a hang.
	 */
	if (!max_boost)
		return false;

	max_boost = max(pageblock_nr_pages, max_boost);

	zone->watermark_boost = min(zone->watermark_boost + pageblock_nr_pages,
		max_boost);

	return true;
}

/*
 * This function implements actual steal behaviour. If order is large enough,
 * we can steal whole pageblock. If not, we first move freepages in this
 * pageblock to our migratetype and determine how many already-allocated pages
 * are there in the pageblock with a compatible migratetype. If at least half
 * of pages are free or compatible, we can change migratetype of the pageblock
 * itself, so pages freed in the future will be put on the correct free list.
 */
static void steal_suitable_fallback(struct zone *zone, struct page *page,
		unsigned int alloc_flags, int start_type, bool whole_block)
{
	unsigned int current_order = buddy_order(page);
	int free_pages, movable_pages, alike_pages;
	int old_block_type;

	old_block_type = get_pageblock_migratetype(page);

	/*
	 * This can happen due to races and we want to prevent broken
	 * highatomic accounting.
	 */
	if (is_migrate_highatomic(old_block_type))
		goto single_page;

	/* Take ownership for orders >= pageblock_order */
	if (current_order >= pageblock_order) {
		change_pageblock_range(page, current_order, start_type);
		goto single_page;
	}

	/*
	 * Boost watermarks to increase reclaim pressure to reduce the
	 * likelihood of future fallbacks. Wake kswapd now as the node
	 * may be balanced overall and kswapd will not wake naturally.
	 */
	if (boost_watermark(zone) && (alloc_flags & ALLOC_KSWAPD))
		set_bit(ZONE_BOOSTED_WATERMARK, &zone->flags);

	/* We are not allowed to try stealing from the whole block */
	if (!whole_block)
		goto single_page;

	free_pages = move_freepages_block(zone, page, start_type,
						&movable_pages);
	/*
	 * Determine how many pages are compatible with our allocation.
	 * For movable allocation, it's the number of movable pages which
	 * we just obtained. For other types it's a bit more tricky.
	 */
	if (start_type == MIGRATE_MOVABLE) {
		alike_pages = movable_pages;
	} else {
		/*
		 * If we are falling back a RECLAIMABLE or UNMOVABLE allocation
		 * to MOVABLE pageblock, consider all non-movable pages as
		 * compatible. If it's UNMOVABLE falling back to RECLAIMABLE or
		 * vice versa, be conservative since we can't distinguish the
		 * exact migratetype of non-movable pages.
		 */
		if (old_block_type == MIGRATE_MOVABLE)
			alike_pages = pageblock_nr_pages
						- (free_pages + movable_pages);
		else
			alike_pages = 0;
	}

	/* moving whole block can fail due to zone boundary conditions */
	if (!free_pages)
		goto single_page;

	/*
	 * If a sufficient number of pages in the block are either free or of
	 * comparable migratability as our allocation, claim the whole block.
	 */
	if (free_pages + alike_pages >= (1 << (pageblock_order-1)) ||
			page_group_by_mobility_disabled)
		set_pageblock_migratetype(page, start_type);

	return;

single_page:
	move_to_free_list(page, zone, current_order, start_type);
}

/*
 * Check whether there is a suitable fallback freepage with requested order.
 * If only_stealable is true, this function returns fallback_mt only if
 * we can steal other freepages all together. This would help to reduce
 * fragmentation due to mixed migratetype pages in one pageblock.
 */
int find_suitable_fallback(struct free_area *area, unsigned int order,
			int migratetype, bool only_stealable, bool *can_steal)
{
	int i;
	int fallback_mt;

	if (area->nr_free == 0)
		return -1;

	*can_steal = false;
	for (i = 0;; i++) {
		fallback_mt = fallbacks[migratetype][i];
		if (fallback_mt == MIGRATE_TYPES)
			break;

		if (free_area_empty(area, fallback_mt))
			continue;

		if (can_steal_fallback(order, migratetype))
			*can_steal = true;

		if (!only_stealable)
			return fallback_mt;

		if (*can_steal)
			return fallback_mt;
	}

	return -1;
}

/*
 * Reserve a pageblock for exclusive use of high-order atomic allocations if
 * there are no empty page blocks that contain a page with a suitable order
 */
static void reserve_highatomic_pageblock(struct page *page, struct zone *zone,
				unsigned int alloc_order)
{
	int mt;
	unsigned long max_managed, flags;

	/*
	 * Limit the number reserved to 1 pageblock or roughly 1% of a zone.
	 * Check is race-prone but harmless.
	 */
	max_managed = (zone_managed_pages(zone) / 100) + pageblock_nr_pages;
	if (zone->nr_reserved_highatomic >= max_managed)
		return;

	spin_lock_irqsave(&zone->lock, flags);

	/* Recheck the nr_reserved_highatomic limit under the lock */
	if (zone->nr_reserved_highatomic >= max_managed)
		goto out_unlock;

	/* Yoink! */
	mt = get_pageblock_migratetype(page);
	if (!is_migrate_highatomic(mt) && !is_migrate_isolate(mt)
	    && !is_migrate_cma(mt)) {
		zone->nr_reserved_highatomic += pageblock_nr_pages;
		set_pageblock_migratetype(page, MIGRATE_HIGHATOMIC);
		move_freepages_block(zone, page, MIGRATE_HIGHATOMIC, NULL);
	}

out_unlock:
	spin_unlock_irqrestore(&zone->lock, flags);
}

/*
 * Used when an allocation is about to fail under memory pressure. This
 * potentially hurts the reliability of high-order allocations when under
 * intense memory pressure but failed atomic allocations should be easier
 * to recover from than an OOM.
 *
 * If @force is true, try to unreserve a pageblock even though highatomic
 * pageblock is exhausted.
 */
static bool unreserve_highatomic_pageblock(const struct alloc_context *ac,
						bool force)
{
	struct zonelist *zonelist = ac->zonelist;
	unsigned long flags;
	struct zoneref *z;
	struct zone *zone;
	struct page *page;
	int order;
	bool ret;

	for_each_zone_zonelist_nodemask(zone, z, zonelist, ac->highest_zoneidx,
								ac->nodemask) {
		/*
		 * Preserve at least one pageblock unless memory pressure
		 * is really high.
		 */
		if (!force && zone->nr_reserved_highatomic <=
					pageblock_nr_pages)
			continue;

		spin_lock_irqsave(&zone->lock, flags);
		for (order = 0; order < MAX_ORDER; order++) {
			struct free_area *area = &(zone->free_area[order]);

			page = get_page_from_free_area(area, MIGRATE_HIGHATOMIC);
			if (!page)
				continue;

			/*
			 * In page freeing path, migratetype change is racy so
			 * we can counter several free pages in a pageblock
			 * in this loop although we changed the pageblock type
			 * from highatomic to ac->migratetype. So we should
			 * adjust the count once.
			 */
			if (is_migrate_highatomic_page(page)) {
				/*
				 * It should never happen but changes to
				 * locking could inadvertently allow a per-cpu
				 * drain to add pages to MIGRATE_HIGHATOMIC
				 * while unreserving so be safe and watch for
				 * underflows.
				 */
				zone->nr_reserved_highatomic -= min(
						pageblock_nr_pages,
						zone->nr_reserved_highatomic);
			}

			/*
			 * Convert to ac->migratetype and avoid the normal
			 * pageblock stealing heuristics. Minimally, the caller
			 * is doing the work and needs the pages. More
			 * importantly, if the block was always converted to
			 * MIGRATE_UNMOVABLE or another type then the number
			 * of pageblocks that cannot be completely freed
			 * may increase.
			 */
			set_pageblock_migratetype(page, ac->migratetype);
			ret = move_freepages_block(zone, page, ac->migratetype,
									NULL);
			if (ret) {
				spin_unlock_irqrestore(&zone->lock, flags);
				return ret;
			}
		}
		spin_unlock_irqrestore(&zone->lock, flags);
	}

	return false;
}

/*
 * Try finding a free buddy page on the fallback list and put it on the free
 * list of requested migratetype, possibly along with other pages from the same
 * block, depending on fragmentation avoidance heuristics. Returns true if
 * fallback was found so that __rmqueue_smallest() can grab it.
 *
 * The use of signed ints for order and current_order is a deliberate
 * deviation from the rest of this file, to make the for loop
 * condition simpler.
 */
static __always_inline bool
__rmqueue_fallback(struct zone *zone, int order, int start_migratetype,
						unsigned int alloc_flags)
{
	struct free_area *area;
	int current_order;
	int min_order = order;
	struct page *page;
	int fallback_mt;
	bool can_steal;

	/*
	 * Do not steal pages from freelists belonging to other pageblocks
	 * i.e. orders < pageblock_order. If there are no local zones free,
	 * the zonelists will be reiterated without ALLOC_NOFRAGMENT.
	 */
	if (alloc_flags & ALLOC_NOFRAGMENT)
		min_order = pageblock_order;

	/*
	 * Find the largest available free page in the other list. This roughly
	 * approximates finding the pageblock with the most free pages, which
	 * would be too costly to do exactly.
	 */
	for (current_order = MAX_ORDER - 1; current_order >= min_order;
				--current_order) {
		area = &(zone->free_area[current_order]);
		fallback_mt = find_suitable_fallback(area, current_order,
				start_migratetype, false, &can_steal);
		if (fallback_mt == -1)
			continue;

		/*
		 * We cannot steal all free pages from the pageblock and the
		 * requested migratetype is movable. In that case it's better to
		 * steal and split the smallest available page instead of the
		 * largest available page, because even if the next movable
		 * allocation falls back into a different pageblock than this
		 * one, it won't cause permanent fragmentation.
		 */
		if (!can_steal && start_migratetype == MIGRATE_MOVABLE
					&& current_order > order)
			goto find_smallest;

		goto do_steal;
	}

	return false;

find_smallest:
	for (current_order = order; current_order < MAX_ORDER;
							current_order++) {
		area = &(zone->free_area[current_order]);
		fallback_mt = find_suitable_fallback(area, current_order,
				start_migratetype, false, &can_steal);
		if (fallback_mt != -1)
			break;
	}

	/*
	 * This should not happen - we already found a suitable fallback
	 * when looking for the largest page.
	 */
	VM_BUG_ON(current_order == MAX_ORDER);

do_steal:
	page = get_page_from_free_area(area, fallback_mt);

	steal_suitable_fallback(zone, page, alloc_flags, start_migratetype,
								can_steal);

	trace_mm_page_alloc_extfrag(page, order, current_order,
		start_migratetype, fallback_mt);

	return true;

}

/*
 * Do the hard work of removing an element from the buddy allocator.
 * Call me with the zone->lock already held.
 */
static __always_inline struct page *
__rmqueue(struct zone *zone, unsigned int order, int migratetype,
						unsigned int alloc_flags)
{
	struct page *page;

retry:
	page = __rmqueue_smallest(zone, order, migratetype);

	if (unlikely(!page) && __rmqueue_fallback(zone, order, migratetype,
						  alloc_flags))
		goto retry;

	if (page)
		trace_mm_page_alloc_zone_locked(page, order, migratetype);
	return page;
}

#ifdef CONFIG_CMA
static struct page *__rmqueue_cma(struct zone *zone, unsigned int order,
				  int migratetype,
				  unsigned int alloc_flags)
{
	struct page *page = __rmqueue_cma_fallback(zone, order);

	if (page)
		trace_mm_page_alloc_zone_locked(page, order, MIGRATE_CMA);
	return page;
}
#else
static inline struct page *__rmqueue_cma(struct zone *zone, unsigned int order,
					 int migratetype,
					 unsigned int alloc_flags)
{
	return NULL;
}
#endif

/*
 * Obtain a specified number of elements from the buddy allocator, all under
 * a single hold of the lock, for efficiency.  Add them to the supplied list.
 * Returns the number of new pages which were placed at *list.
 */
static int rmqueue_bulk(struct zone *zone, unsigned int order,
			unsigned long count, struct list_head *list,
			int migratetype, unsigned int alloc_flags)
{
	int i, allocated = 0;

	/*
	 * local_lock_irq held so equivalent to spin_lock_irqsave for
	 * both PREEMPT_RT and non-PREEMPT_RT configurations.
	 */
	spin_lock(&zone->lock);
	for (i = 0; i < count; ++i) {
		struct page *page;

		trace_android_rvh_rmqueue_bulk(NULL);
		if (is_migrate_cma(migratetype))
			page = __rmqueue_cma(zone, order, migratetype,
					     alloc_flags);
		else
			page = __rmqueue(zone, order, migratetype, alloc_flags);

		if (unlikely(page == NULL))
			break;

		if (unlikely(check_pcp_refill(page)))
			continue;

		/*
		 * Split buddy pages returned by expand() are received here in
		 * physical page order. The page is added to the tail of
		 * caller's list. From the callers perspective, the linked list
		 * is ordered by page number under some conditions. This is
		 * useful for IO devices that can forward direction from the
		 * head, thus also in the physical page order. This is useful
		 * for IO devices that can merge IO requests if the physical
		 * pages are ordered properly.
		 */
		list_add_tail(&page->lru, list);
		allocated++;
		if (is_migrate_cma(get_pcppage_migratetype(page)))
			__mod_zone_page_state(zone, NR_FREE_CMA_PAGES,
					      -(1 << order));
	}

	/*
	 * i pages were removed from the buddy list even if some leak due
	 * to check_pcp_refill failing so adjust NR_FREE_PAGES based
	 * on i. Do not confuse with 'allocated' which is the number of
	 * pages added to the pcp list.
	 */
	__mod_zone_page_state(zone, NR_FREE_PAGES, -(i << order));
	spin_unlock(&zone->lock);
	return allocated;
}

/*
 * Return the pcp list that corresponds to the migrate type if that list isn't
 * empty.
 * If the list is empty return NULL.
 */
static struct list_head *get_populated_pcp_list(struct zone *zone,
			unsigned int order, struct per_cpu_pages *pcp,
			int migratetype, unsigned int alloc_flags)
{
	struct list_head *list = &pcp->lists[order_to_pindex(migratetype, order)];

	if (list_empty(list)) {
		int batch = READ_ONCE(pcp->batch);
		int alloced;

		/*
		 * Scale batch relative to order if batch implies
		 * free pages can be stored on the PCP. Batch can
		 * be 1 for small zones or for boot pagesets which
		 * should never store free pages as the pages may
		 * belong to arbitrary zones.
		 */
		if (batch > 1)
			batch = max(batch >> order, 2);
		alloced = rmqueue_bulk(zone, order, batch, list, migratetype, alloc_flags);

		pcp->count += alloced << order;
		if (list_empty(list))
			list = NULL;
	}
	return list;
}

#ifdef CONFIG_NUMA
/*
 * Called from the vmstat counter updater to drain pagesets of this
 * currently executing processor on remote nodes after they have
 * expired.
 *
 * Note that this function must be called with the thread pinned to
 * a single processor.
 */
void drain_zone_pages(struct zone *zone, struct per_cpu_pages *pcp)
{
	unsigned long flags;
	int to_drain, batch;

	local_lock_irqsave(&pagesets.lock, flags);
	batch = READ_ONCE(pcp->batch);
	to_drain = min(pcp->count, batch);
	if (to_drain > 0)
		free_pcppages_bulk(zone, to_drain, pcp);
	local_unlock_irqrestore(&pagesets.lock, flags);
}
#endif

/*
 * Drain pcplists of the indicated processor and zone.
 *
 * The processor must either be the current processor and the
 * thread pinned to the current processor or a processor that
 * is not online.
 */
static void drain_pages_zone(unsigned int cpu, struct zone *zone)
{
	unsigned long flags;
	struct per_cpu_pages *pcp;

	local_lock_irqsave(&pagesets.lock, flags);

	pcp = per_cpu_ptr(zone->per_cpu_pageset, cpu);
	if (pcp->count)
		free_pcppages_bulk(zone, pcp->count, pcp);

	local_unlock_irqrestore(&pagesets.lock, flags);
}

/*
 * Drain pcplists of all zones on the indicated processor.
 *
 * The processor must either be the current processor and the
 * thread pinned to the current processor or a processor that
 * is not online.
 */
static void drain_pages(unsigned int cpu)
{
	struct zone *zone;

	for_each_populated_zone(zone) {
		drain_pages_zone(cpu, zone);
	}
}

/*
 * Spill all of this CPU's per-cpu pages back into the buddy allocator.
 *
 * The CPU has to be pinned. When zone parameter is non-NULL, spill just
 * the single zone's pages.
 */
void drain_local_pages(struct zone *zone)
{
	int cpu = smp_processor_id();

	if (zone)
		drain_pages_zone(cpu, zone);
	else
		drain_pages(cpu);
}

static void drain_local_pages_wq(struct work_struct *work)
{
	struct pcpu_drain *drain;

	drain = container_of(work, struct pcpu_drain, work);

	/*
	 * drain_all_pages doesn't use proper cpu hotplug protection so
	 * we can race with cpu offline when the WQ can move this from
	 * a cpu pinned worker to an unbound one. We can operate on a different
	 * cpu which is alright but we also have to make sure to not move to
	 * a different one.
	 */
	preempt_disable();
	drain_local_pages(drain->zone);
	preempt_enable();
}

/*
 * The implementation of drain_all_pages(), exposing an extra parameter to
 * drain on all cpus.
 *
 * drain_all_pages() is optimized to only execute on cpus where pcplists are
 * not empty. The check for non-emptiness can however race with a free to
 * pcplist that has not yet increased the pcp->count from 0 to 1. Callers
 * that need the guarantee that every CPU has drained can disable the
 * optimizing racy check.
 */
static void __drain_all_pages(struct zone *zone, bool force_all_cpus)
{
	int cpu;

	/*
	 * Allocate in the BSS so we won't require allocation in
	 * direct reclaim path for CONFIG_CPUMASK_OFFSTACK=y
	 */
	static cpumask_t cpus_with_pcps;

	/*
	 * Make sure nobody triggers this path before mm_percpu_wq is fully
	 * initialized.
	 */
	if (WARN_ON_ONCE(!mm_percpu_wq))
		return;

	/*
	 * Do not drain if one is already in progress unless it's specific to
	 * a zone. Such callers are primarily CMA and memory hotplug and need
	 * the drain to be complete when the call returns.
	 */
	if (unlikely(!mutex_trylock(&pcpu_drain_mutex))) {
		if (!zone)
			return;
		mutex_lock(&pcpu_drain_mutex);
	}

	/*
	 * We don't care about racing with CPU hotplug event
	 * as offline notification will cause the notified
	 * cpu to drain that CPU pcps and on_each_cpu_mask
	 * disables preemption as part of its processing
	 */
	for_each_online_cpu(cpu) {
		struct per_cpu_pages *pcp;
		struct zone *z;
		bool has_pcps = false;

		if (force_all_cpus) {
			/*
			 * The pcp.count check is racy, some callers need a
			 * guarantee that no cpu is missed.
			 */
			has_pcps = true;
		} else if (zone) {
			pcp = per_cpu_ptr(zone->per_cpu_pageset, cpu);
			if (pcp->count)
				has_pcps = true;
		} else {
			for_each_populated_zone(z) {
				pcp = per_cpu_ptr(z->per_cpu_pageset, cpu);
				if (pcp->count) {
					has_pcps = true;
					break;
				}
			}
		}

		if (has_pcps)
			cpumask_set_cpu(cpu, &cpus_with_pcps);
		else
			cpumask_clear_cpu(cpu, &cpus_with_pcps);
	}

	for_each_cpu(cpu, &cpus_with_pcps) {
		struct pcpu_drain *drain = per_cpu_ptr(&pcpu_drain, cpu);

		drain->zone = zone;
		INIT_WORK(&drain->work, drain_local_pages_wq);
		queue_work_on(cpu, mm_percpu_wq, &drain->work);
	}
	for_each_cpu(cpu, &cpus_with_pcps)
		flush_work(&per_cpu_ptr(&pcpu_drain, cpu)->work);

	mutex_unlock(&pcpu_drain_mutex);
}

/*
 * Spill all the per-cpu pages from all CPUs back into the buddy allocator.
 *
 * When zone parameter is non-NULL, spill just the single zone's pages.
 *
 * Note that this can be extremely slow as the draining happens in a workqueue.
 */
void drain_all_pages(struct zone *zone)
{
	__drain_all_pages(zone, false);
}

#ifdef CONFIG_HIBERNATION

/*
 * Touch the watchdog for every WD_PAGE_COUNT pages.
 */
#define WD_PAGE_COUNT	(128*1024)

void mark_free_pages(struct zone *zone)
{
	unsigned long pfn, max_zone_pfn, page_count = WD_PAGE_COUNT;
	unsigned long flags;
	unsigned int order, t;
	struct page *page;

	if (zone_is_empty(zone))
		return;

	spin_lock_irqsave(&zone->lock, flags);

	max_zone_pfn = zone_end_pfn(zone);
	for (pfn = zone->zone_start_pfn; pfn < max_zone_pfn; pfn++)
		if (pfn_valid(pfn)) {
			page = pfn_to_page(pfn);

			if (!--page_count) {
				touch_nmi_watchdog();
				page_count = WD_PAGE_COUNT;
			}

			if (page_zone(page) != zone)
				continue;

			if (!swsusp_page_is_forbidden(page))
				swsusp_unset_page_free(page);
		}

	for_each_migratetype_order(order, t) {
		list_for_each_entry(page,
				&zone->free_area[order].free_list[t], lru) {
			unsigned long i;

			pfn = page_to_pfn(page);
			for (i = 0; i < (1UL << order); i++) {
				if (!--page_count) {
					touch_nmi_watchdog();
					page_count = WD_PAGE_COUNT;
				}
				swsusp_set_page_free(pfn_to_page(pfn + i));
			}
		}
	}
	spin_unlock_irqrestore(&zone->lock, flags);
}
#endif /* CONFIG_PM */

static bool free_unref_page_prepare(struct page *page, unsigned long pfn,
							unsigned int order)
{
	int migratetype;

	if (!free_pcp_prepare(page, order))
		return false;

	migratetype = get_pfnblock_migratetype(page, pfn);
	set_pcppage_migratetype(page, migratetype);
	return true;
}

static int nr_pcp_free(struct per_cpu_pages *pcp, int high, int batch)
{
	int min_nr_free, max_nr_free;

	/* Check for PCP disabled or boot pageset */
	if (unlikely(high < batch))
		return 1;

	/* Leave at least pcp->batch pages on the list */
	min_nr_free = batch;
	max_nr_free = high - batch;

	/*
	 * Double the number of pages freed each time there is subsequent
	 * freeing of pages without any allocation.
	 */
	batch <<= pcp->free_factor;
	if (batch < max_nr_free)
		pcp->free_factor++;
	batch = clamp(batch, min_nr_free, max_nr_free);

	return batch;
}

static int nr_pcp_high(struct per_cpu_pages *pcp, struct zone *zone)
{
	int high = READ_ONCE(pcp->high);

	if (unlikely(!high))
		return 0;

	if (!test_bit(ZONE_RECLAIM_ACTIVE, &zone->flags))
		return high;

	/*
	 * If reclaim is active, limit the number of pages that can be
	 * stored on pcp lists
	 */
	return min(READ_ONCE(pcp->batch) << 2, high);
}

static void free_unref_page_commit(struct page *page, unsigned long pfn,
				   int migratetype, unsigned int order)
{
	struct zone *zone = page_zone(page);
	struct per_cpu_pages *pcp;
	int high;
	int pindex;

	__count_vm_event(PGFREE);
	pcp = this_cpu_ptr(zone->per_cpu_pageset);
	pindex = order_to_pindex(migratetype, order);
	list_add(&page->lru, &pcp->lists[pindex]);
	pcp->count += 1 << order;
	high = nr_pcp_high(pcp, zone);
	if (pcp->count >= high) {
		int batch = READ_ONCE(pcp->batch);

		free_pcppages_bulk(zone, nr_pcp_free(pcp, high, batch), pcp);
	}
}

/*
 * Free a pcp page
 */
void free_unref_page(struct page *page, unsigned int order)
{
	unsigned long flags;
	unsigned long pfn = page_to_pfn(page);
	int migratetype;
	bool pcp_skip_cma_pages = false;

	if (!free_unref_page_prepare(page, pfn, order))
		return;

	/*
	 * We only track unmovable, reclaimable movable, and CMA on pcp lists.
	 * Place ISOLATE pages on the isolated list because they are being
	 * offlined but treat HIGHATOMIC as movable pages so we can get those
	 * areas back if necessary. Otherwise, we may have to free
	 * excessively into the page allocator
	 */
	migratetype = get_pcppage_migratetype(page);
	if (unlikely(migratetype >= MIGRATE_PCPTYPES)) {
		trace_android_vh_pcplist_add_cma_pages_bypass(migratetype,
			&pcp_skip_cma_pages);
		if (unlikely(is_migrate_isolate(migratetype)) ||
			pcp_skip_cma_pages) {
			free_one_page(page_zone(page), page, pfn, order, migratetype, FPI_NONE);
			return;
		}
		migratetype = MIGRATE_MOVABLE;
	}

	local_lock_irqsave(&pagesets.lock, flags);
	free_unref_page_commit(page, pfn, migratetype, order);
	local_unlock_irqrestore(&pagesets.lock, flags);
}

/*
 * Free a list of 0-order pages
 */
void free_unref_page_list(struct list_head *list)
{
	struct page *page, *next;
	unsigned long flags, pfn;
	int batch_count = 0;
	int migratetype;
	bool pcp_skip_cma_pages = false;

	/* Prepare pages for freeing */
	list_for_each_entry_safe(page, next, list, lru) {
		pfn = page_to_pfn(page);
		if (!free_unref_page_prepare(page, pfn, 0)) {
			list_del(&page->lru);
			continue;
		}

		/*
		 * Free isolated pages directly to the allocator, see
		 * comment in free_unref_page.
		 */
		migratetype = get_pcppage_migratetype(page);
		trace_android_vh_pcplist_add_cma_pages_bypass(migratetype,
			&pcp_skip_cma_pages);
		if (unlikely(is_migrate_isolate(migratetype)) ||
			pcp_skip_cma_pages) {
			list_del(&page->lru);
			free_one_page(page_zone(page), page, pfn, 0, migratetype, FPI_NONE);
			continue;
		}

		set_page_private(page, pfn);
	}

	local_lock_irqsave(&pagesets.lock, flags);
	list_for_each_entry_safe(page, next, list, lru) {
		pfn = page_private(page);
		set_page_private(page, 0);

		/*
		 * Non-isolated types over MIGRATE_PCPTYPES get added
		 * to the MIGRATE_MOVABLE pcp list.
		 */
		migratetype = get_pcppage_migratetype(page);
		if (unlikely(migratetype >= MIGRATE_PCPTYPES))
			migratetype = MIGRATE_MOVABLE;

		trace_mm_page_free_batched(page);
		free_unref_page_commit(page, pfn, migratetype, 0);

		/*
		 * Guard against excessive IRQ disabled times when we get
		 * a large list of pages to free.
		 */
		if (++batch_count == SWAP_CLUSTER_MAX) {
			local_unlock_irqrestore(&pagesets.lock, flags);
			batch_count = 0;
			local_lock_irqsave(&pagesets.lock, flags);
		}
	}
	local_unlock_irqrestore(&pagesets.lock, flags);
}

/*
 * split_page takes a non-compound higher-order page, and splits it into
 * n (1<<order) sub-pages: page[0..n]
 * Each sub-page must be freed individually.
 *
 * Note: this is probably too low level an operation for use in drivers.
 * Please consult with lkml before using this in your driver.
 */
void split_page(struct page *page, unsigned int order)
{
	int i;

	VM_BUG_ON_PAGE(PageCompound(page), page);
	VM_BUG_ON_PAGE(!page_count(page), page);

	for (i = 1; i < (1 << order); i++)
		set_page_refcounted(page + i);
	split_page_owner(page, 1 << order);
	split_page_memcg(page, 1 << order);
}
EXPORT_SYMBOL_GPL(split_page);

int __isolate_free_page(struct page *page, unsigned int order)
{
	unsigned long watermark;
	struct zone *zone;
	int mt;

	BUG_ON(!PageBuddy(page));

	zone = page_zone(page);
	mt = get_pageblock_migratetype(page);

	if (!is_migrate_isolate(mt)) {
		/*
		 * Obey watermarks as if the page was being allocated. We can
		 * emulate a high-order watermark check with a raised order-0
		 * watermark, because we already know our high-order page
		 * exists.
		 */
		watermark = zone->_watermark[WMARK_MIN] + (1UL << order);
		if (!zone_watermark_ok(zone, 0, watermark, 0, ALLOC_CMA))
			return 0;

		__mod_zone_freepage_state(zone, -(1UL << order), mt);
	}

	/* Remove page from free list */

	del_page_from_free_list(page, zone, order);

	/*
	 * Set the pageblock if the isolated page is at least half of a
	 * pageblock
	 */
	if (order >= pageblock_order - 1) {
		struct page *endpage = page + (1 << order) - 1;
		for (; page < endpage; page += pageblock_nr_pages) {
			int mt = get_pageblock_migratetype(page);
			if (!is_migrate_isolate(mt) && !is_migrate_cma(mt)
			    && !is_migrate_highatomic(mt))
				set_pageblock_migratetype(page,
							  MIGRATE_MOVABLE);
		}
	}


	return 1UL << order;
}

/**
 * __putback_isolated_page - Return a now-isolated page back where we got it
 * @page: Page that was isolated
 * @order: Order of the isolated page
 * @mt: The page's pageblock's migratetype
 *
 * This function is meant to return a page pulled from the free lists via
 * __isolate_free_page back to the free lists they were pulled from.
 */
void __putback_isolated_page(struct page *page, unsigned int order, int mt)
{
	struct zone *zone = page_zone(page);

	/* zone lock should be held when this function is called */
	lockdep_assert_held(&zone->lock);

	/* Return isolated page to tail of freelist. */
	__free_one_page(page, page_to_pfn(page), zone, order, mt,
			FPI_SKIP_REPORT_NOTIFY | FPI_TO_TAIL);
}

/*
 * Update NUMA hit/miss statistics
 *
 * Must be called with interrupts disabled.
 */
static inline void zone_statistics(struct zone *preferred_zone, struct zone *z,
				   long nr_account)
{
#ifdef CONFIG_NUMA
	enum numa_stat_item local_stat = NUMA_LOCAL;

	/* skip numa counters update if numa stats is disabled */
	if (!static_branch_likely(&vm_numa_stat_key))
		return;

	if (zone_to_nid(z) != numa_node_id())
		local_stat = NUMA_OTHER;

	if (zone_to_nid(z) == zone_to_nid(preferred_zone))
		__count_numa_events(z, NUMA_HIT, nr_account);
	else {
		__count_numa_events(z, NUMA_MISS, nr_account);
		__count_numa_events(preferred_zone, NUMA_FOREIGN, nr_account);
	}
	__count_numa_events(z, local_stat, nr_account);
#endif
}

/* Remove page from the per-cpu list, caller must protect the list */
static inline
struct page *__rmqueue_pcplist(struct zone *zone, unsigned int order,
			int migratetype,
			unsigned int alloc_flags,
			struct per_cpu_pages *pcp,
			gfp_t gfp_flags)
{
	struct page *page = NULL;
	struct list_head *list = NULL;

	do {
		/* First try to get CMA pages */
		if (migratetype == MIGRATE_MOVABLE && alloc_flags & ALLOC_CMA)
			list = get_populated_pcp_list(zone, order, pcp, get_cma_migrate_type(),
						      alloc_flags);
		if (list == NULL) {
			/*
			 * Either CMA is not suitable or there are no
			 * free CMA pages.
			 */
			list = get_populated_pcp_list(zone, order, pcp, migratetype, alloc_flags);
			if (unlikely(list == NULL) || unlikely(list_empty(list)))
				return NULL;
		}

		page = list_first_entry(list, struct page, lru);
		list_del(&page->lru);
		pcp->count -= 1 << order;
	} while (check_new_pcp(page));

	return page;
}

/* Lock and remove page from the per-cpu list */
static struct page *rmqueue_pcplist(struct zone *preferred_zone,
			struct zone *zone, unsigned int order,
			gfp_t gfp_flags, int migratetype,
			unsigned int alloc_flags)
{
	struct per_cpu_pages *pcp;
	struct page *page;
	unsigned long flags;

	local_lock_irqsave(&pagesets.lock, flags);

	/*
	 * On allocation, reduce the number of pages that are batch freed.
	 * See nr_pcp_free() where free_factor is increased for subsequent
	 * frees.
	 */
	pcp = this_cpu_ptr(zone->per_cpu_pageset);
	pcp->free_factor >>= 1;
	page = __rmqueue_pcplist(zone, order, migratetype, alloc_flags, pcp, gfp_flags);
	local_unlock_irqrestore(&pagesets.lock, flags);
	if (page) {
		__count_zid_vm_events(PGALLOC, page_zonenum(page), 1);
		zone_statistics(preferred_zone, zone, 1);
	}
	return page;
}

/*
 * Allocate a page from the given zone. Use pcplists for order-0 allocations.
 */
static inline
struct page *rmqueue(struct zone *preferred_zone,
			struct zone *zone, unsigned int order,
			gfp_t gfp_flags, unsigned int alloc_flags,
			int migratetype)
{
	unsigned long flags;
	struct page *page;

	if (likely(pcp_allowed_order(order))) {
		page = rmqueue_pcplist(preferred_zone, zone, order,
				gfp_flags, migratetype, alloc_flags);
		goto out;
	}

	/*
	 * We most definitely don't want callers attempting to
	 * allocate greater than order-1 page units with __GFP_NOFAIL.
	 */
	WARN_ON_ONCE((gfp_flags & __GFP_NOFAIL) && (order > 1));
	spin_lock_irqsave(&zone->lock, flags);

	do {
		page = NULL;
		/*
		 * order-0 request can reach here when the pcplist is skipped
		 * due to non-CMA allocation context. HIGHATOMIC area is
		 * reserved for high-order atomic allocation, so order-0
		 * request should skip it.
		 */
		if (order > 0 && alloc_flags & ALLOC_HARDER) {
			page = __rmqueue_smallest(zone, order, MIGRATE_HIGHATOMIC);
			if (page)
				trace_mm_page_alloc_zone_locked(page, order, migratetype);
		}
		if (!page) {
			if (alloc_flags & ALLOC_CMA && migratetype == MIGRATE_MOVABLE)
				page = __rmqueue_cma(zone, order, migratetype,
						     alloc_flags);
			if (!page)
				page = __rmqueue(zone, order, migratetype,
						 alloc_flags);
		}
	} while (page && check_new_pages(page, order));
	if (!page)
		goto failed;

	__mod_zone_freepage_state(zone, -(1 << order),
				  get_pcppage_migratetype(page));
	spin_unlock_irqrestore(&zone->lock, flags);

	__count_zid_vm_events(PGALLOC, page_zonenum(page), 1 << order);
	zone_statistics(preferred_zone, zone, 1);
	trace_android_vh_rmqueue(preferred_zone, zone, order,
			gfp_flags, alloc_flags, migratetype);

out:
	/* Separate test+clear to avoid unnecessary atomics */
	if (test_bit(ZONE_BOOSTED_WATERMARK, &zone->flags)) {
		clear_bit(ZONE_BOOSTED_WATERMARK, &zone->flags);
		wakeup_kswapd(zone, 0, 0, zone_idx(zone));
	}

	VM_BUG_ON_PAGE(page && bad_range(zone, page), page);
	return page;

failed:
	spin_unlock_irqrestore(&zone->lock, flags);
	return NULL;
}

#ifdef CONFIG_FAIL_PAGE_ALLOC

static struct {
	struct fault_attr attr;

	bool ignore_gfp_highmem;
	bool ignore_gfp_reclaim;
	u32 min_order;
} fail_page_alloc = {
	.attr = FAULT_ATTR_INITIALIZER,
	.ignore_gfp_reclaim = true,
	.ignore_gfp_highmem = true,
	.min_order = 1,
};

static int __init setup_fail_page_alloc(char *str)
{
	return setup_fault_attr(&fail_page_alloc.attr, str);
}
__setup("fail_page_alloc=", setup_fail_page_alloc);

static bool __should_fail_alloc_page(gfp_t gfp_mask, unsigned int order)
{
	if (order < fail_page_alloc.min_order)
		return false;
	if (gfp_mask & __GFP_NOFAIL)
		return false;
	if (fail_page_alloc.ignore_gfp_highmem && (gfp_mask & __GFP_HIGHMEM))
		return false;
	if (fail_page_alloc.ignore_gfp_reclaim &&
			(gfp_mask & __GFP_DIRECT_RECLAIM))
		return false;

	return should_fail(&fail_page_alloc.attr, 1 << order);
}

#ifdef CONFIG_FAULT_INJECTION_DEBUG_FS

static int __init fail_page_alloc_debugfs(void)
{
	umode_t mode = S_IFREG | 0600;
	struct dentry *dir;

	dir = fault_create_debugfs_attr("fail_page_alloc", NULL,
					&fail_page_alloc.attr);

	debugfs_create_bool("ignore-gfp-wait", mode, dir,
			    &fail_page_alloc.ignore_gfp_reclaim);
	debugfs_create_bool("ignore-gfp-highmem", mode, dir,
			    &fail_page_alloc.ignore_gfp_highmem);
	debugfs_create_u32("min-order", mode, dir, &fail_page_alloc.min_order);

	return 0;
}

late_initcall(fail_page_alloc_debugfs);

#endif /* CONFIG_FAULT_INJECTION_DEBUG_FS */

#else /* CONFIG_FAIL_PAGE_ALLOC */

static inline bool __should_fail_alloc_page(gfp_t gfp_mask, unsigned int order)
{
	return false;
}

#endif /* CONFIG_FAIL_PAGE_ALLOC */

noinline bool should_fail_alloc_page(gfp_t gfp_mask, unsigned int order)
{
	return __should_fail_alloc_page(gfp_mask, order);
}
ALLOW_ERROR_INJECTION(should_fail_alloc_page, TRUE);

static inline long __zone_watermark_unusable_free(struct zone *z,
				unsigned int order, unsigned int alloc_flags)
{
	const bool alloc_harder = (alloc_flags & (ALLOC_HARDER|ALLOC_OOM));
	long unusable_free = (1 << order) - 1;

	/*
	 * If the caller does not have rights to ALLOC_HARDER then subtract
	 * the high-atomic reserves. This will over-estimate the size of the
	 * atomic reserve but it avoids a search.
	 */
	if (likely(!alloc_harder))
		unusable_free += z->nr_reserved_highatomic;

#ifdef CONFIG_CMA
	/* If allocation can't use CMA areas don't use free CMA pages */
	if (!(alloc_flags & ALLOC_CMA))
		unusable_free += zone_page_state(z, NR_FREE_CMA_PAGES);
#endif

	return unusable_free;
}

/*
 * Return true if free base pages are above 'mark'. For high-order checks it
 * will return true of the order-0 watermark is reached and there is at least
 * one free page of a suitable size. Checking now avoids taking the zone lock
 * to check in the allocation paths if no pages are free.
 */
bool __zone_watermark_ok(struct zone *z, unsigned int order, unsigned long mark,
			 int highest_zoneidx, unsigned int alloc_flags,
			 long free_pages)
{
	long min = mark;
	int o;
	const bool alloc_harder = (alloc_flags & (ALLOC_HARDER|ALLOC_OOM));

	/* free_pages may go negative - that's OK */
	free_pages -= __zone_watermark_unusable_free(z, order, alloc_flags);

	if (alloc_flags & ALLOC_HIGH)
		min -= min / 2;

	if (unlikely(alloc_harder)) {
		/*
		 * OOM victims can try even harder than normal ALLOC_HARDER
		 * users on the grounds that it's definitely going to be in
		 * the exit path shortly and free memory. Any allocation it
		 * makes during the free path will be small and short-lived.
		 */
		if (alloc_flags & ALLOC_OOM)
			min -= min / 2;
		else
			min -= min / 4;
	}

	/*
	 * Check watermarks for an order-0 allocation request. If these
	 * are not met, then a high-order request also cannot go ahead
	 * even if a suitable page happened to be free.
	 */
	if (free_pages <= min + z->lowmem_reserve[highest_zoneidx])
		return false;

	/* If this is an order-0 request then the watermark is fine */
	if (!order)
		return true;

	/* For a high-order request, check at least one suitable page is free */
	for (o = order; o < MAX_ORDER; o++) {
		struct free_area *area = &z->free_area[o];
		int mt;

		if (!area->nr_free)
			continue;

		for (mt = 0; mt < MIGRATE_PCPTYPES; mt++) {
#ifdef CONFIG_CMA
			/*
			 * Note that this check is needed only
			 * when MIGRATE_CMA < MIGRATE_PCPTYPES.
			 */
			if (mt == MIGRATE_CMA)
				continue;
#endif
			if (!free_area_empty(area, mt))
				return true;
		}

#ifdef CONFIG_CMA
		if ((alloc_flags & ALLOC_CMA) &&
		    !free_area_empty(area, MIGRATE_CMA)) {
			return true;
		}
#endif
		if (alloc_harder && !free_area_empty(area, MIGRATE_HIGHATOMIC))
			return true;
	}
	return false;
}

bool zone_watermark_ok(struct zone *z, unsigned int order, unsigned long mark,
		      int highest_zoneidx, unsigned int alloc_flags)
{
	return __zone_watermark_ok(z, order, mark, highest_zoneidx, alloc_flags,
					zone_page_state(z, NR_FREE_PAGES));
}

static inline bool zone_watermark_fast(struct zone *z, unsigned int order,
				unsigned long mark, int highest_zoneidx,
				unsigned int alloc_flags, gfp_t gfp_mask)
{
	long free_pages;

	free_pages = zone_page_state(z, NR_FREE_PAGES);

	/*
	 * Fast check for order-0 only. If this fails then the reserves
	 * need to be calculated.
	 */
	if (!order) {
		long usable_free;
		long reserved;

		usable_free = free_pages;
		reserved = __zone_watermark_unusable_free(z, 0, alloc_flags);

		/* reserved may over estimate high-atomic reserves. */
		usable_free -= min(usable_free, reserved);
		if (usable_free > mark + z->lowmem_reserve[highest_zoneidx])
			return true;
	}

	if (__zone_watermark_ok(z, order, mark, highest_zoneidx, alloc_flags,
					free_pages))
		return true;
	/*
	 * Ignore watermark boosting for GFP_ATOMIC order-0 allocations
	 * when checking the min watermark. The min watermark is the
	 * point where boosting is ignored so that kswapd is woken up
	 * when below the low watermark.
	 */
	if (unlikely(!order && (gfp_mask & __GFP_ATOMIC) && z->watermark_boost
		&& ((alloc_flags & ALLOC_WMARK_MASK) == WMARK_MIN))) {
		mark = z->_watermark[WMARK_MIN];
		return __zone_watermark_ok(z, order, mark, highest_zoneidx,
					alloc_flags, free_pages);
	}

	return false;
}

bool zone_watermark_ok_safe(struct zone *z, unsigned int order,
			unsigned long mark, int highest_zoneidx)
{
	long free_pages = zone_page_state(z, NR_FREE_PAGES);

	if (z->percpu_drift_mark && free_pages < z->percpu_drift_mark)
		free_pages = zone_page_state_snapshot(z, NR_FREE_PAGES);

	return __zone_watermark_ok(z, order, mark, highest_zoneidx, 0,
								free_pages);
}

#ifdef CONFIG_NUMA
static bool zone_allows_reclaim(struct zone *local_zone, struct zone *zone)
{
	return node_distance(zone_to_nid(local_zone), zone_to_nid(zone)) <=
				node_reclaim_distance;
}
#else	/* CONFIG_NUMA */
static bool zone_allows_reclaim(struct zone *local_zone, struct zone *zone)
{
	return true;
}
#endif	/* CONFIG_NUMA */

/*
 * The restriction on ZONE_DMA32 as being a suitable zone to use to avoid
 * fragmentation is subtle. If the preferred zone was HIGHMEM then
 * premature use of a lower zone may cause lowmem pressure problems that
 * are worse than fragmentation. If the next zone is ZONE_DMA then it is
 * probably too small. It only makes sense to spread allocations to avoid
 * fragmentation between the Normal and DMA32 zones.
 */
static inline unsigned int
alloc_flags_nofragment(struct zone *zone, gfp_t gfp_mask)
{
	unsigned int alloc_flags;

	/*
	 * __GFP_KSWAPD_RECLAIM is assumed to be the same as ALLOC_KSWAPD
	 * to save a branch.
	 */
	alloc_flags = (__force int) (gfp_mask & __GFP_KSWAPD_RECLAIM);

#ifdef CONFIG_ZONE_DMA32
	if (!zone)
		return alloc_flags;

	if (zone_idx(zone) != ZONE_NORMAL)
		return alloc_flags;

	/*
	 * If ZONE_DMA32 exists, assume it is the one after ZONE_NORMAL and
	 * the pointer is within zone->zone_pgdat->node_zones[]. Also assume
	 * on UMA that if Normal is populated then so is DMA32.
	 */
	BUILD_BUG_ON(ZONE_NORMAL - ZONE_DMA32 != 1);
	if (nr_online_nodes > 1 && !populated_zone(--zone))
		return alloc_flags;

	alloc_flags |= ALLOC_NOFRAGMENT;
#endif /* CONFIG_ZONE_DMA32 */
	return alloc_flags;
}

/* Must be called after current_gfp_context() which can change gfp_mask */
static inline unsigned int gfp_to_alloc_flags_cma(gfp_t gfp_mask,
						  unsigned int alloc_flags)
{
#ifdef CONFIG_CMA
	if (gfp_migratetype(gfp_mask) == MIGRATE_MOVABLE && gfp_mask & __GFP_CMA)
		alloc_flags |= ALLOC_CMA;
#endif
	return alloc_flags;
}

/*
 * get_page_from_freelist goes through the zonelist trying to allocate
 * a page.
 */
static struct page *
get_page_from_freelist(gfp_t gfp_mask, unsigned int order, int alloc_flags,
						const struct alloc_context *ac)
{
	struct zoneref *z;
	struct zone *zone;
	struct pglist_data *last_pgdat_dirty_limit = NULL;
	bool no_fallback;

retry:
	/*
	 * Scan zonelist, looking for a zone with enough free.
	 * See also __cpuset_node_allowed() comment in kernel/cpuset.c.
	 */
	no_fallback = alloc_flags & ALLOC_NOFRAGMENT;
	z = ac->preferred_zoneref;
	for_next_zone_zonelist_nodemask(zone, z, ac->highest_zoneidx,
					ac->nodemask) {
		struct page *page;
		unsigned long mark;

		if (cpusets_enabled() &&
			(alloc_flags & ALLOC_CPUSET) &&
			!__cpuset_zone_allowed(zone, gfp_mask))
				continue;
		/*
		 * When allocating a page cache page for writing, we
		 * want to get it from a node that is within its dirty
		 * limit, such that no single node holds more than its
		 * proportional share of globally allowed dirty pages.
		 * The dirty limits take into account the node's
		 * lowmem reserves and high watermark so that kswapd
		 * should be able to balance it without having to
		 * write pages from its LRU list.
		 *
		 * XXX: For now, allow allocations to potentially
		 * exceed the per-node dirty limit in the slowpath
		 * (spread_dirty_pages unset) before going into reclaim,
		 * which is important when on a NUMA setup the allowed
		 * nodes are together not big enough to reach the
		 * global limit.  The proper fix for these situations
		 * will require awareness of nodes in the
		 * dirty-throttling and the flusher threads.
		 */
		if (ac->spread_dirty_pages) {
			if (last_pgdat_dirty_limit == zone->zone_pgdat)
				continue;

			if (!node_dirty_ok(zone->zone_pgdat)) {
				last_pgdat_dirty_limit = zone->zone_pgdat;
				continue;
			}
		}

		if (no_fallback && nr_online_nodes > 1 &&
		    zone != ac->preferred_zoneref->zone) {
			int local_nid;

			/*
			 * If moving to a remote node, retry but allow
			 * fragmenting fallbacks. Locality is more important
			 * than fragmentation avoidance.
			 */
			local_nid = zone_to_nid(ac->preferred_zoneref->zone);
			if (zone_to_nid(zone) != local_nid) {
				alloc_flags &= ~ALLOC_NOFRAGMENT;
				goto retry;
			}
		}

		mark = wmark_pages(zone, alloc_flags & ALLOC_WMARK_MASK);
		if (!zone_watermark_fast(zone, order, mark,
				       ac->highest_zoneidx, alloc_flags,
				       gfp_mask)) {
			int ret;

#ifdef CONFIG_DEFERRED_STRUCT_PAGE_INIT
			/*
			 * Watermark failed for this zone, but see if we can
			 * grow this zone if it contains deferred pages.
			 */
			if (static_branch_unlikely(&deferred_pages)) {
				if (_deferred_grow_zone(zone, order))
					goto try_this_zone;
			}
#endif
			/* Checked here to keep the fast path fast */
			BUILD_BUG_ON(ALLOC_NO_WATERMARKS < NR_WMARK);
			if (alloc_flags & ALLOC_NO_WATERMARKS)
				goto try_this_zone;

			if (!node_reclaim_enabled() ||
			    !zone_allows_reclaim(ac->preferred_zoneref->zone, zone))
				continue;

			ret = node_reclaim(zone->zone_pgdat, gfp_mask, order);
			switch (ret) {
			case NODE_RECLAIM_NOSCAN:
				/* did not scan */
				continue;
			case NODE_RECLAIM_FULL:
				/* scanned but unreclaimable */
				continue;
			default:
				/* did we reclaim enough */
				if (zone_watermark_ok(zone, order, mark,
					ac->highest_zoneidx, alloc_flags))
					goto try_this_zone;

				continue;
			}
		}

try_this_zone:
		page = rmqueue(ac->preferred_zoneref->zone, zone, order,
				gfp_mask, alloc_flags, ac->migratetype);
		if (page) {
			prep_new_page(page, order, gfp_mask, alloc_flags);

			/*
			 * If this is a high-order atomic allocation then check
			 * if the pageblock should be reserved for the future
			 */
			if (unlikely(order && (alloc_flags & ALLOC_HARDER)))
				reserve_highatomic_pageblock(page, zone, order);

			return page;
		} else {
#ifdef CONFIG_DEFERRED_STRUCT_PAGE_INIT
			/* Try again if zone has deferred pages */
			if (static_branch_unlikely(&deferred_pages)) {
				if (_deferred_grow_zone(zone, order))
					goto try_this_zone;
			}
#endif
		}
	}

	/*
	 * It's possible on a UMA machine to get through all zones that are
	 * fragmented. If avoiding fragmentation, reset and try again.
	 */
	if (no_fallback) {
		alloc_flags &= ~ALLOC_NOFRAGMENT;
		goto retry;
	}

	return NULL;
}

static void warn_alloc_show_mem(gfp_t gfp_mask, nodemask_t *nodemask)
{
	unsigned int filter = SHOW_MEM_FILTER_NODES;

	/*
	 * This documents exceptions given to allocations in certain
	 * contexts that are allowed to allocate outside current's set
	 * of allowed nodes.
	 */
	if (!(gfp_mask & __GFP_NOMEMALLOC))
		if (tsk_is_oom_victim(current) ||
		    (current->flags & (PF_MEMALLOC | PF_EXITING)))
			filter &= ~SHOW_MEM_FILTER_NODES;
	if (!in_task() || !(gfp_mask & __GFP_DIRECT_RECLAIM))
		filter &= ~SHOW_MEM_FILTER_NODES;

	show_mem(filter, nodemask);
}

void warn_alloc(gfp_t gfp_mask, nodemask_t *nodemask, const char *fmt, ...)
{
	struct va_format vaf;
	va_list args;
	static DEFINE_RATELIMIT_STATE(nopage_rs, 10*HZ, 1);

	if ((gfp_mask & __GFP_NOWARN) ||
	     !__ratelimit(&nopage_rs) ||
	     ((gfp_mask & __GFP_DMA) && !has_managed_dma()))
		return;

	va_start(args, fmt);
	vaf.fmt = fmt;
	vaf.va = &args;
	pr_warn("%s: %pV, mode:%#x(%pGg), nodemask=%*pbl",
			current->comm, &vaf, gfp_mask, &gfp_mask,
			nodemask_pr_args(nodemask));
	va_end(args);

	cpuset_print_current_mems_allowed();
	pr_cont("\n");
	dump_stack();
	warn_alloc_show_mem(gfp_mask, nodemask);
}

static inline struct page *
__alloc_pages_cpuset_fallback(gfp_t gfp_mask, unsigned int order,
			      unsigned int alloc_flags,
			      const struct alloc_context *ac)
{
	struct page *page;

	page = get_page_from_freelist(gfp_mask, order,
			alloc_flags|ALLOC_CPUSET, ac);
	/*
	 * fallback to ignore cpuset restriction if our nodes
	 * are depleted
	 */
	if (!page)
		page = get_page_from_freelist(gfp_mask, order,
				alloc_flags, ac);

	return page;
}

static inline struct page *
__alloc_pages_may_oom(gfp_t gfp_mask, unsigned int order,
	const struct alloc_context *ac, unsigned long *did_some_progress)
{
	struct oom_control oc = {
		.zonelist = ac->zonelist,
		.nodemask = ac->nodemask,
		.memcg = NULL,
		.gfp_mask = gfp_mask,
		.order = order,
	};
	struct page *page;

	*did_some_progress = 0;

	/*
	 * Acquire the oom lock.  If that fails, somebody else is
	 * making progress for us.
	 */
	if (!mutex_trylock(&oom_lock)) {
		*did_some_progress = 1;
		schedule_timeout_uninterruptible(1);
		return NULL;
	}

	/*
	 * Go through the zonelist yet one more time, keep very high watermark
	 * here, this is only to catch a parallel oom killing, we must fail if
	 * we're still under heavy pressure. But make sure that this reclaim
	 * attempt shall not depend on __GFP_DIRECT_RECLAIM && !__GFP_NORETRY
	 * allocation which will never fail due to oom_lock already held.
	 */
	page = get_page_from_freelist((gfp_mask | __GFP_HARDWALL) &
				      ~__GFP_DIRECT_RECLAIM, order,
				      ALLOC_WMARK_HIGH|ALLOC_CPUSET, ac);
	if (page)
		goto out;

	/* Coredumps can quickly deplete all memory reserves */
	if (current->flags & PF_DUMPCORE)
		goto out;
	/* The OOM killer will not help higher order allocs */
	if (order > PAGE_ALLOC_COSTLY_ORDER)
		goto out;
	/*
	 * We have already exhausted all our reclaim opportunities without any
	 * success so it is time to admit defeat. We will skip the OOM killer
	 * because it is very likely that the caller has a more reasonable
	 * fallback than shooting a random task.
	 *
	 * The OOM killer may not free memory on a specific node.
	 */
	if (gfp_mask & (__GFP_RETRY_MAYFAIL | __GFP_THISNODE))
		goto out;
	/* The OOM killer does not needlessly kill tasks for lowmem */
	if (ac->highest_zoneidx < ZONE_NORMAL)
		goto out;
	if (pm_suspended_storage())
		goto out;
	/*
	 * XXX: GFP_NOFS allocations should rather fail than rely on
	 * other request to make a forward progress.
	 * We are in an unfortunate situation where out_of_memory cannot
	 * do much for this context but let's try it to at least get
	 * access to memory reserved if the current task is killed (see
	 * out_of_memory). Once filesystems are ready to handle allocation
	 * failures more gracefully we should just bail out here.
	 */

	/* Exhausted what can be done so it's blame time */
	if (out_of_memory(&oc) || WARN_ON_ONCE(gfp_mask & __GFP_NOFAIL)) {
		*did_some_progress = 1;

		/*
		 * Help non-failing allocations by giving them access to memory
		 * reserves
		 */
		if (gfp_mask & __GFP_NOFAIL)
			page = __alloc_pages_cpuset_fallback(gfp_mask, order,
					ALLOC_NO_WATERMARKS, ac);
	}
out:
	mutex_unlock(&oom_lock);
	return page;
}

/*
 * Maximum number of compaction retries with a progress before OOM
 * killer is consider as the only way to move forward.
 */
#define MAX_COMPACT_RETRIES 16

#ifdef CONFIG_COMPACTION
/* Try memory compaction for high-order allocations before reclaim */
static struct page *
__alloc_pages_direct_compact(gfp_t gfp_mask, unsigned int order,
		unsigned int alloc_flags, const struct alloc_context *ac,
		enum compact_priority prio, enum compact_result *compact_result)
{
	struct page *page = NULL;
	unsigned long pflags;
	unsigned int noreclaim_flag;

	if (!order)
		return NULL;

	psi_memstall_enter(&pflags);
	noreclaim_flag = memalloc_noreclaim_save();

	*compact_result = try_to_compact_pages(gfp_mask, order, alloc_flags, ac,
								prio, &page);

	memalloc_noreclaim_restore(noreclaim_flag);
	psi_memstall_leave(&pflags);

	if (*compact_result == COMPACT_SKIPPED)
		return NULL;
	/*
	 * At least in one zone compaction wasn't deferred or skipped, so let's
	 * count a compaction stall
	 */
	count_vm_event(COMPACTSTALL);

	/* Prep a captured page if available */
	if (page)
		prep_new_page(page, order, gfp_mask, alloc_flags);

	/* Try get a page from the freelist if available */
	if (!page)
		page = get_page_from_freelist(gfp_mask, order, alloc_flags, ac);

	if (page) {
		struct zone *zone = page_zone(page);

		zone->compact_blockskip_flush = false;
		compaction_defer_reset(zone, order, true);
		count_vm_event(COMPACTSUCCESS);
		return page;
	}

	/*
	 * It's bad if compaction run occurs and fails. The most likely reason
	 * is that pages exist, but not enough to satisfy watermarks.
	 */
	count_vm_event(COMPACTFAIL);

	cond_resched();

	return NULL;
}

static inline bool
should_compact_retry(struct alloc_context *ac, int order, int alloc_flags,
		     enum compact_result compact_result,
		     enum compact_priority *compact_priority,
		     int *compaction_retries)
{
	int max_retries = MAX_COMPACT_RETRIES;
	int min_priority;
	bool ret = false;
	int retries = *compaction_retries;
	enum compact_priority priority = *compact_priority;

	if (!order)
		return false;

	if (fatal_signal_pending(current))
		return false;

	if (compaction_made_progress(compact_result))
		(*compaction_retries)++;

	/*
	 * compaction considers all the zone as desperately out of memory
	 * so it doesn't really make much sense to retry except when the
	 * failure could be caused by insufficient priority
	 */
	if (compaction_failed(compact_result))
		goto check_priority;

	/*
	 * compaction was skipped because there are not enough order-0 pages
	 * to work with, so we retry only if it looks like reclaim can help.
	 */
	if (compaction_needs_reclaim(compact_result)) {
		ret = compaction_zonelist_suitable(ac, order, alloc_flags);
		goto out;
	}

	/*
	 * make sure the compaction wasn't deferred or didn't bail out early
	 * due to locks contention before we declare that we should give up.
	 * But the next retry should use a higher priority if allowed, so
	 * we don't just keep bailing out endlessly.
	 */
	if (compaction_withdrawn(compact_result)) {
		goto check_priority;
	}

	/*
	 * !costly requests are much more important than __GFP_RETRY_MAYFAIL
	 * costly ones because they are de facto nofail and invoke OOM
	 * killer to move on while costly can fail and users are ready
	 * to cope with that. 1/4 retries is rather arbitrary but we
	 * would need much more detailed feedback from compaction to
	 * make a better decision.
	 */
	if (order > PAGE_ALLOC_COSTLY_ORDER)
		max_retries /= 4;
	if (*compaction_retries <= max_retries) {
		ret = true;
		goto out;
	}

	/*
	 * Make sure there are attempts at the highest priority if we exhausted
	 * all retries or failed at the lower priorities.
	 */
check_priority:
	min_priority = (order > PAGE_ALLOC_COSTLY_ORDER) ?
			MIN_COMPACT_COSTLY_PRIORITY : MIN_COMPACT_PRIORITY;

	if (*compact_priority > min_priority) {
		(*compact_priority)--;
		*compaction_retries = 0;
		ret = true;
	}
out:
	trace_compact_retry(order, priority, compact_result, retries, max_retries, ret);
	return ret;
}
#else
static inline struct page *
__alloc_pages_direct_compact(gfp_t gfp_mask, unsigned int order,
		unsigned int alloc_flags, const struct alloc_context *ac,
		enum compact_priority prio, enum compact_result *compact_result)
{
	*compact_result = COMPACT_SKIPPED;
	return NULL;
}

static inline bool
should_compact_retry(struct alloc_context *ac, unsigned int order, int alloc_flags,
		     enum compact_result compact_result,
		     enum compact_priority *compact_priority,
		     int *compaction_retries)
{
	struct zone *zone;
	struct zoneref *z;

	if (!order || order > PAGE_ALLOC_COSTLY_ORDER)
		return false;

	/*
	 * There are setups with compaction disabled which would prefer to loop
	 * inside the allocator rather than hit the oom killer prematurely.
	 * Let's give them a good hope and keep retrying while the order-0
	 * watermarks are OK.
	 */
	for_each_zone_zonelist_nodemask(zone, z, ac->zonelist,
				ac->highest_zoneidx, ac->nodemask) {
		if (zone_watermark_ok(zone, 0, min_wmark_pages(zone),
					ac->highest_zoneidx, alloc_flags))
			return true;
	}
	return false;
}
#endif /* CONFIG_COMPACTION */

#ifdef CONFIG_LOCKDEP
static struct lockdep_map __fs_reclaim_map =
	STATIC_LOCKDEP_MAP_INIT("fs_reclaim", &__fs_reclaim_map);

static bool __need_reclaim(gfp_t gfp_mask)
{
	/* no reclaim without waiting on it */
	if (!(gfp_mask & __GFP_DIRECT_RECLAIM))
		return false;

	/* this guy won't enter reclaim */
	if (current->flags & PF_MEMALLOC)
		return false;

	if (gfp_mask & __GFP_NOLOCKDEP)
		return false;

	return true;
}

void __fs_reclaim_acquire(unsigned long ip)
{
	lock_acquire_exclusive(&__fs_reclaim_map, 0, 0, NULL, ip);
}

void __fs_reclaim_release(unsigned long ip)
{
	lock_release(&__fs_reclaim_map, ip);
}

void fs_reclaim_acquire(gfp_t gfp_mask)
{
	gfp_mask = current_gfp_context(gfp_mask);

	if (__need_reclaim(gfp_mask)) {
		if (gfp_mask & __GFP_FS)
			__fs_reclaim_acquire(_RET_IP_);

#ifdef CONFIG_MMU_NOTIFIER
		lock_map_acquire(&__mmu_notifier_invalidate_range_start_map);
		lock_map_release(&__mmu_notifier_invalidate_range_start_map);
#endif

	}
}
EXPORT_SYMBOL_GPL(fs_reclaim_acquire);

void fs_reclaim_release(gfp_t gfp_mask)
{
	gfp_mask = current_gfp_context(gfp_mask);

	if (__need_reclaim(gfp_mask)) {
		if (gfp_mask & __GFP_FS)
			__fs_reclaim_release(_RET_IP_);
	}
}
EXPORT_SYMBOL_GPL(fs_reclaim_release);
#endif

/*
 * Zonelists may change due to hotplug during allocation. Detect when zonelists
 * have been rebuilt so allocation retries. Reader side does not lock and
 * retries the allocation if zonelist changes. Writer side is protected by the
 * embedded spin_lock.
 */
<<<<<<< HEAD
DEFINE_SEQLOCK(zonelist_update_seq);
=======
static DEFINE_SEQLOCK(zonelist_update_seq);
>>>>>>> b1c838fd

static unsigned int zonelist_iter_begin(void)
{
	if (IS_ENABLED(CONFIG_MEMORY_HOTREMOVE))
		return read_seqbegin(&zonelist_update_seq);

	return 0;
}

static unsigned int check_retry_zonelist(unsigned int seq)
{
	if (IS_ENABLED(CONFIG_MEMORY_HOTREMOVE))
		return read_seqretry(&zonelist_update_seq, seq);

	return seq;
}

/* Perform direct synchronous page reclaim */
static unsigned long
__perform_reclaim(gfp_t gfp_mask, unsigned int order,
					const struct alloc_context *ac)
{
	unsigned int noreclaim_flag;
	unsigned long progress;

	cond_resched();

	/* We now go into synchronous reclaim */
	cpuset_memory_pressure_bump();
	fs_reclaim_acquire(gfp_mask);
	noreclaim_flag = memalloc_noreclaim_save();

	progress = try_to_free_pages(ac->zonelist, order, gfp_mask,
								ac->nodemask);

	memalloc_noreclaim_restore(noreclaim_flag);
	fs_reclaim_release(gfp_mask);

	cond_resched();

	return progress;
}

/* The really slow allocator path where we enter direct reclaim */
static inline struct page *
__alloc_pages_direct_reclaim(gfp_t gfp_mask, unsigned int order,
		unsigned int alloc_flags, const struct alloc_context *ac,
		unsigned long *did_some_progress)
{
	struct page *page = NULL;
	unsigned long pflags;
	bool drained = false;
	bool skip_pcp_drain = false;

	psi_memstall_enter(&pflags);
	*did_some_progress = __perform_reclaim(gfp_mask, order, ac);
	if (unlikely(!(*did_some_progress)))
		goto out;

retry:
	page = get_page_from_freelist(gfp_mask, order, alloc_flags, ac);

	/*
	 * If an allocation failed after direct reclaim, it could be because
	 * pages are pinned on the per-cpu lists or in high alloc reserves.
	 * Shrink them and try again
	 */
	if (!page && !drained) {
		unreserve_highatomic_pageblock(ac, false);
		trace_android_vh_drain_all_pages_bypass(gfp_mask, order,
			alloc_flags, ac->migratetype, *did_some_progress, &skip_pcp_drain);
		if (!skip_pcp_drain)
			drain_all_pages(NULL);
		drained = true;
		goto retry;
	}
out:
	psi_memstall_leave(&pflags);

	return page;
}

static void wake_all_kswapds(unsigned int order, gfp_t gfp_mask,
			     const struct alloc_context *ac)
{
	struct zoneref *z;
	struct zone *zone;
	pg_data_t *last_pgdat = NULL;
	enum zone_type highest_zoneidx = ac->highest_zoneidx;

	for_each_zone_zonelist_nodemask(zone, z, ac->zonelist, highest_zoneidx,
					ac->nodemask) {
		if (last_pgdat != zone->zone_pgdat)
			wakeup_kswapd(zone, gfp_mask, order, highest_zoneidx);
		last_pgdat = zone->zone_pgdat;
	}
}

static inline unsigned int
gfp_to_alloc_flags(gfp_t gfp_mask)
{
	unsigned int alloc_flags = ALLOC_WMARK_MIN | ALLOC_CPUSET;

	/*
	 * __GFP_HIGH is assumed to be the same as ALLOC_HIGH
	 * and __GFP_KSWAPD_RECLAIM is assumed to be the same as ALLOC_KSWAPD
	 * to save two branches.
	 */
	BUILD_BUG_ON(__GFP_HIGH != (__force gfp_t) ALLOC_HIGH);
	BUILD_BUG_ON(__GFP_KSWAPD_RECLAIM != (__force gfp_t) ALLOC_KSWAPD);

	/*
	 * The caller may dip into page reserves a bit more if the caller
	 * cannot run direct reclaim, or if the caller has realtime scheduling
	 * policy or is asking for __GFP_HIGH memory.  GFP_ATOMIC requests will
	 * set both ALLOC_HARDER (__GFP_ATOMIC) and ALLOC_HIGH (__GFP_HIGH).
	 */
	alloc_flags |= (__force int)
		(gfp_mask & (__GFP_HIGH | __GFP_KSWAPD_RECLAIM));

	if (gfp_mask & __GFP_ATOMIC) {
		/*
		 * Not worth trying to allocate harder for __GFP_NOMEMALLOC even
		 * if it can't schedule.
		 */
		if (!(gfp_mask & __GFP_NOMEMALLOC))
			alloc_flags |= ALLOC_HARDER;
		/*
		 * Ignore cpuset mems for GFP_ATOMIC rather than fail, see the
		 * comment for __cpuset_node_allowed().
		 */
		alloc_flags &= ~ALLOC_CPUSET;
	} else if (unlikely(rt_task(current)) && in_task())
		alloc_flags |= ALLOC_HARDER;

	alloc_flags = gfp_to_alloc_flags_cma(gfp_mask, alloc_flags);

	return alloc_flags;
}

static bool oom_reserves_allowed(struct task_struct *tsk)
{
	if (!tsk_is_oom_victim(tsk))
		return false;

	/*
	 * !MMU doesn't have oom reaper so give access to memory reserves
	 * only to the thread with TIF_MEMDIE set
	 */
	if (!IS_ENABLED(CONFIG_MMU) && !test_thread_flag(TIF_MEMDIE))
		return false;

	return true;
}

/*
 * Distinguish requests which really need access to full memory
 * reserves from oom victims which can live with a portion of it
 */
static inline int __gfp_pfmemalloc_flags(gfp_t gfp_mask)
{
	if (unlikely(gfp_mask & __GFP_NOMEMALLOC))
		return 0;
	if (gfp_mask & __GFP_MEMALLOC)
		return ALLOC_NO_WATERMARKS;
	if (in_serving_softirq() && (current->flags & PF_MEMALLOC))
		return ALLOC_NO_WATERMARKS;
	if (!in_interrupt()) {
		if (current->flags & PF_MEMALLOC)
			return ALLOC_NO_WATERMARKS;
		else if (oom_reserves_allowed(current))
			return ALLOC_OOM;
	}

	return 0;
}

bool gfp_pfmemalloc_allowed(gfp_t gfp_mask)
{
	return !!__gfp_pfmemalloc_flags(gfp_mask);
}

/*
 * Checks whether it makes sense to retry the reclaim to make a forward progress
 * for the given allocation request.
 *
 * We give up when we either have tried MAX_RECLAIM_RETRIES in a row
 * without success, or when we couldn't even meet the watermark if we
 * reclaimed all remaining pages on the LRU lists.
 *
 * Returns true if a retry is viable or false to enter the oom path.
 */
static inline bool
should_reclaim_retry(gfp_t gfp_mask, unsigned order,
		     struct alloc_context *ac, int alloc_flags,
		     bool did_some_progress, int *no_progress_loops)
{
	struct zone *zone;
	struct zoneref *z;
	bool ret = false;

	/*
	 * Costly allocations might have made a progress but this doesn't mean
	 * their order will become available due to high fragmentation so
	 * always increment the no progress counter for them
	 */
	if (did_some_progress && order <= PAGE_ALLOC_COSTLY_ORDER)
		*no_progress_loops = 0;
	else
		(*no_progress_loops)++;

	/*
	 * Make sure we converge to OOM if we cannot make any progress
	 * several times in the row.
	 */
	if (*no_progress_loops > MAX_RECLAIM_RETRIES) {
		/* Before OOM, exhaust highatomic_reserve */
		return unreserve_highatomic_pageblock(ac, true);
	}

	/*
	 * Keep reclaiming pages while there is a chance this will lead
	 * somewhere.  If none of the target zones can satisfy our allocation
	 * request even if all reclaimable pages are considered then we are
	 * screwed and have to go OOM.
	 */
	for_each_zone_zonelist_nodemask(zone, z, ac->zonelist,
				ac->highest_zoneidx, ac->nodemask) {
		unsigned long available;
		unsigned long reclaimable;
		unsigned long min_wmark = min_wmark_pages(zone);
		bool wmark;

		available = reclaimable = zone_reclaimable_pages(zone);
		available += zone_page_state_snapshot(zone, NR_FREE_PAGES);

		/*
		 * Would the allocation succeed if we reclaimed all
		 * reclaimable pages?
		 */
		wmark = __zone_watermark_ok(zone, order, min_wmark,
				ac->highest_zoneidx, alloc_flags, available);
		trace_reclaim_retry_zone(z, order, reclaimable,
				available, min_wmark, *no_progress_loops, wmark);
		if (wmark) {
			/*
			 * If we didn't make any progress and have a lot of
			 * dirty + writeback pages then we should wait for
			 * an IO to complete to slow down the reclaim and
			 * prevent from pre mature OOM
			 */
			if (!did_some_progress) {
				unsigned long write_pending;

				write_pending = zone_page_state_snapshot(zone,
							NR_ZONE_WRITE_PENDING);

				if (2 * write_pending > reclaimable) {
					congestion_wait(BLK_RW_ASYNC, HZ/10);
					return true;
				}
			}

			ret = true;
			goto out;
		}
	}

out:
	/*
	 * Memory allocation/reclaim might be called from a WQ context and the
	 * current implementation of the WQ concurrency control doesn't
	 * recognize that a particular WQ is congested if the worker thread is
	 * looping without ever sleeping. Therefore we have to do a short sleep
	 * here rather than calling cond_resched().
	 */
	if (current->flags & PF_WQ_WORKER)
		schedule_timeout_uninterruptible(1);
	else
		cond_resched();
	return ret;
}

static inline bool
check_retry_cpuset(int cpuset_mems_cookie, struct alloc_context *ac)
{
	/*
	 * It's possible that cpuset's mems_allowed and the nodemask from
	 * mempolicy don't intersect. This should be normally dealt with by
	 * policy_nodemask(), but it's possible to race with cpuset update in
	 * such a way the check therein was true, and then it became false
	 * before we got our cpuset_mems_cookie here.
	 * This assumes that for all allocations, ac->nodemask can come only
	 * from MPOL_BIND mempolicy (whose documented semantics is to be ignored
	 * when it does not intersect with the cpuset restrictions) or the
	 * caller can deal with a violated nodemask.
	 */
	if (cpusets_enabled() && ac->nodemask &&
			!cpuset_nodemask_valid_mems_allowed(ac->nodemask)) {
		ac->nodemask = NULL;
		return true;
	}

	/*
	 * When updating a task's mems_allowed or mempolicy nodemask, it is
	 * possible to race with parallel threads in such a way that our
	 * allocation can fail while the mask is being updated. If we are about
	 * to fail, check if the cpuset changed during allocation and if so,
	 * retry.
	 */
	if (read_mems_allowed_retry(cpuset_mems_cookie))
		return true;

	return false;
}

static inline struct page *
__alloc_pages_slowpath(gfp_t gfp_mask, unsigned int order,
						struct alloc_context *ac)
{
	bool can_direct_reclaim = gfp_mask & __GFP_DIRECT_RECLAIM;
	const bool costly_order = order > PAGE_ALLOC_COSTLY_ORDER;
	struct page *page = NULL;
	unsigned int alloc_flags;
	unsigned long did_some_progress;
	enum compact_priority compact_priority;
	enum compact_result compact_result;
	int compaction_retries;
	int no_progress_loops;
	unsigned int cpuset_mems_cookie;
	unsigned int zonelist_iter_cookie;
	int reserve_flags;
	unsigned long alloc_start = jiffies;
	/*
	 * We also sanity check to catch abuse of atomic reserves being used by
	 * callers that are not in atomic context.
	 */
	if (WARN_ON_ONCE((gfp_mask & (__GFP_ATOMIC|__GFP_DIRECT_RECLAIM)) ==
				(__GFP_ATOMIC|__GFP_DIRECT_RECLAIM)))
		gfp_mask &= ~__GFP_ATOMIC;

restart:
	compaction_retries = 0;
	no_progress_loops = 0;
	compact_priority = DEF_COMPACT_PRIORITY;
	cpuset_mems_cookie = read_mems_allowed_begin();
	zonelist_iter_cookie = zonelist_iter_begin();

	/*
	 * The fast path uses conservative alloc_flags to succeed only until
	 * kswapd needs to be woken up, and to avoid the cost of setting up
	 * alloc_flags precisely. So we do that now.
	 */
	alloc_flags = gfp_to_alloc_flags(gfp_mask);

	/*
	 * We need to recalculate the starting point for the zonelist iterator
	 * because we might have used different nodemask in the fast path, or
	 * there was a cpuset modification and we are retrying - otherwise we
	 * could end up iterating over non-eligible zones endlessly.
	 */
	ac->preferred_zoneref = first_zones_zonelist(ac->zonelist,
					ac->highest_zoneidx, ac->nodemask);
	if (!ac->preferred_zoneref->zone)
		goto nopage;

	if (alloc_flags & ALLOC_KSWAPD)
		wake_all_kswapds(order, gfp_mask, ac);

	/*
	 * The adjusted alloc_flags might result in immediate success, so try
	 * that first
	 */
	page = get_page_from_freelist(gfp_mask, order, alloc_flags, ac);
	if (page)
		goto got_pg;

	/*
	 * For costly allocations, try direct compaction first, as it's likely
	 * that we have enough base pages and don't need to reclaim. For non-
	 * movable high-order allocations, do that as well, as compaction will
	 * try prevent permanent fragmentation by migrating from blocks of the
	 * same migratetype.
	 * Don't try this for allocations that are allowed to ignore
	 * watermarks, as the ALLOC_NO_WATERMARKS attempt didn't yet happen.
	 */
	if (can_direct_reclaim &&
			(costly_order ||
			   (order > 0 && ac->migratetype != MIGRATE_MOVABLE))
			&& !gfp_pfmemalloc_allowed(gfp_mask)) {
		page = __alloc_pages_direct_compact(gfp_mask, order,
						alloc_flags, ac,
						INIT_COMPACT_PRIORITY,
						&compact_result);
		if (page)
			goto got_pg;

		/*
		 * Checks for costly allocations with __GFP_NORETRY, which
		 * includes some THP page fault allocations
		 */
		if (costly_order && (gfp_mask & __GFP_NORETRY)) {
			/*
			 * If allocating entire pageblock(s) and compaction
			 * failed because all zones are below low watermarks
			 * or is prohibited because it recently failed at this
			 * order, fail immediately unless the allocator has
			 * requested compaction and reclaim retry.
			 *
			 * Reclaim is
			 *  - potentially very expensive because zones are far
			 *    below their low watermarks or this is part of very
			 *    bursty high order allocations,
			 *  - not guaranteed to help because isolate_freepages()
			 *    may not iterate over freed pages as part of its
			 *    linear scan, and
			 *  - unlikely to make entire pageblocks free on its
			 *    own.
			 */
			if (compact_result == COMPACT_SKIPPED ||
			    compact_result == COMPACT_DEFERRED)
				goto nopage;

			/*
			 * Looks like reclaim/compaction is worth trying, but
			 * sync compaction could be very expensive, so keep
			 * using async compaction.
			 */
			compact_priority = INIT_COMPACT_PRIORITY;
		}
	}

retry:
	/* Ensure kswapd doesn't accidentally go to sleep as long as we loop */
	if (alloc_flags & ALLOC_KSWAPD)
		wake_all_kswapds(order, gfp_mask, ac);

	reserve_flags = __gfp_pfmemalloc_flags(gfp_mask);
	if (reserve_flags)
		alloc_flags = gfp_to_alloc_flags_cma(gfp_mask, reserve_flags);

	/*
	 * Reset the nodemask and zonelist iterators if memory policies can be
	 * ignored. These allocations are high priority and system rather than
	 * user oriented.
	 */
	if (!(alloc_flags & ALLOC_CPUSET) || reserve_flags) {
		ac->nodemask = NULL;
		ac->preferred_zoneref = first_zones_zonelist(ac->zonelist,
					ac->highest_zoneidx, ac->nodemask);
	}

	/* Attempt with potentially adjusted zonelist and alloc_flags */
	page = get_page_from_freelist(gfp_mask, order, alloc_flags, ac);
	if (page)
		goto got_pg;

	/* Caller is not willing to reclaim, we can't balance anything */
	if (!can_direct_reclaim)
		goto nopage;

	/* Avoid recursion of direct reclaim */
	if (current->flags & PF_MEMALLOC)
		goto nopage;

	trace_android_vh_alloc_pages_reclaim_bypass(gfp_mask, order,
		alloc_flags, ac->migratetype, &page);

	if (page)
		goto got_pg;

	/* Try direct reclaim and then allocating */
	page = __alloc_pages_direct_reclaim(gfp_mask, order, alloc_flags, ac,
							&did_some_progress);
	if (page)
		goto got_pg;

	/* Try direct compaction and then allocating */
	page = __alloc_pages_direct_compact(gfp_mask, order, alloc_flags, ac,
					compact_priority, &compact_result);
	if (page)
		goto got_pg;

	/* Do not loop if specifically requested */
	if (gfp_mask & __GFP_NORETRY)
		goto nopage;

	/*
	 * Do not retry costly high order allocations unless they are
	 * __GFP_RETRY_MAYFAIL
	 */
	if (costly_order && !(gfp_mask & __GFP_RETRY_MAYFAIL))
		goto nopage;

	if (should_reclaim_retry(gfp_mask, order, ac, alloc_flags,
				 did_some_progress > 0, &no_progress_loops))
		goto retry;

	/*
	 * It doesn't make any sense to retry for the compaction if the order-0
	 * reclaim is not able to make any progress because the current
	 * implementation of the compaction depends on the sufficient amount
	 * of free memory (see __compaction_suitable)
	 */
	if (did_some_progress > 0 &&
			should_compact_retry(ac, order, alloc_flags,
				compact_result, &compact_priority,
				&compaction_retries))
		goto retry;


	/*
	 * Deal with possible cpuset update races or zonelist updates to avoid
	 * a unnecessary OOM kill.
	 */
	if (check_retry_cpuset(cpuset_mems_cookie, ac) ||
	    check_retry_zonelist(zonelist_iter_cookie))
		goto restart;

	/* Reclaim has failed us, start killing things */
	page = __alloc_pages_may_oom(gfp_mask, order, ac, &did_some_progress);
	if (page)
		goto got_pg;

	/* Avoid allocations with no watermarks from looping endlessly */
	if (tsk_is_oom_victim(current) &&
	    (alloc_flags & ALLOC_OOM ||
	     (gfp_mask & __GFP_NOMEMALLOC)))
		goto nopage;

	/* Retry as long as the OOM killer is making progress */
	if (did_some_progress) {
		no_progress_loops = 0;
		goto retry;
	}

nopage:
	/*
	 * Deal with possible cpuset update races or zonelist updates to avoid
	 * a unnecessary OOM kill.
	 */
	if (check_retry_cpuset(cpuset_mems_cookie, ac) ||
	    check_retry_zonelist(zonelist_iter_cookie))
		goto restart;

	/*
	 * Make sure that __GFP_NOFAIL request doesn't leak out and make sure
	 * we always retry
	 */
	if (gfp_mask & __GFP_NOFAIL) {
		/*
		 * All existing users of the __GFP_NOFAIL are blockable, so warn
		 * of any new users that actually require GFP_NOWAIT
		 */
		if (WARN_ON_ONCE(!can_direct_reclaim))
			goto fail;

		/*
		 * PF_MEMALLOC request from this context is rather bizarre
		 * because we cannot reclaim anything and only can loop waiting
		 * for somebody to do a work for us
		 */
		WARN_ON_ONCE(current->flags & PF_MEMALLOC);

		/*
		 * non failing costly orders are a hard requirement which we
		 * are not prepared for much so let's warn about these users
		 * so that we can identify them and convert them to something
		 * else.
		 */
		WARN_ON_ONCE(order > PAGE_ALLOC_COSTLY_ORDER);

		/*
		 * Help non-failing allocations by giving them access to memory
		 * reserves but do not use ALLOC_NO_WATERMARKS because this
		 * could deplete whole memory reserves which would just make
		 * the situation worse
		 */
		page = __alloc_pages_cpuset_fallback(gfp_mask, order, ALLOC_HARDER, ac);
		if (page)
			goto got_pg;

		cond_resched();
		goto retry;
	}
fail:
	trace_android_vh_alloc_pages_failure_bypass(gfp_mask, order,
		alloc_flags, ac->migratetype, &page);
	if (page)
		goto got_pg;

	warn_alloc(gfp_mask, ac->nodemask,
			"page allocation failure: order:%u", order);
got_pg:
	trace_android_vh_alloc_pages_slowpath(gfp_mask, order, alloc_start);
	return page;
}

static inline bool prepare_alloc_pages(gfp_t gfp_mask, unsigned int order,
		int preferred_nid, nodemask_t *nodemask,
		struct alloc_context *ac, gfp_t *alloc_gfp,
		unsigned int *alloc_flags)
{
	ac->highest_zoneidx = gfp_zone(gfp_mask);
	ac->zonelist = node_zonelist(preferred_nid, gfp_mask);
	ac->nodemask = nodemask;
	ac->migratetype = gfp_migratetype(gfp_mask);

	if (cpusets_enabled()) {
		*alloc_gfp |= __GFP_HARDWALL;
		/*
		 * When we are in the interrupt context, it is irrelevant
		 * to the current task context. It means that any node ok.
		 */
		if (in_task() && !ac->nodemask)
			ac->nodemask = &cpuset_current_mems_allowed;
		else
			*alloc_flags |= ALLOC_CPUSET;
	}

	fs_reclaim_acquire(gfp_mask);
	fs_reclaim_release(gfp_mask);

	might_sleep_if(gfp_mask & __GFP_DIRECT_RECLAIM);

	if (should_fail_alloc_page(gfp_mask, order))
		return false;

	*alloc_flags = gfp_to_alloc_flags_cma(gfp_mask, *alloc_flags);

	/* Dirty zone balancing only done in the fast path */
	ac->spread_dirty_pages = (gfp_mask & __GFP_WRITE);

	/*
	 * The preferred zone is used for statistics but crucially it is
	 * also used as the starting point for the zonelist iterator. It
	 * may get reset for allocations that ignore memory policies.
	 */
	ac->preferred_zoneref = first_zones_zonelist(ac->zonelist,
					ac->highest_zoneidx, ac->nodemask);

	return true;
}

/*
 * __alloc_pages_bulk - Allocate a number of order-0 pages to a list or array
 * @gfp: GFP flags for the allocation
 * @preferred_nid: The preferred NUMA node ID to allocate from
 * @nodemask: Set of nodes to allocate from, may be NULL
 * @nr_pages: The number of pages desired on the list or array
 * @page_list: Optional list to store the allocated pages
 * @page_array: Optional array to store the pages
 *
 * This is a batched version of the page allocator that attempts to
 * allocate nr_pages quickly. Pages are added to page_list if page_list
 * is not NULL, otherwise it is assumed that the page_array is valid.
 *
 * For lists, nr_pages is the number of pages that should be allocated.
 *
 * For arrays, only NULL elements are populated with pages and nr_pages
 * is the maximum number of pages that will be stored in the array.
 *
 * Returns the number of pages on the list or array.
 */
unsigned long __alloc_pages_bulk(gfp_t gfp, int preferred_nid,
			nodemask_t *nodemask, int nr_pages,
			struct list_head *page_list,
			struct page **page_array)
{
	struct page *page;
	unsigned long flags;
	struct zone *zone;
	struct zoneref *z;
	struct per_cpu_pages *pcp;
	struct alloc_context ac;
	gfp_t alloc_gfp;
	unsigned int alloc_flags = ALLOC_WMARK_LOW;
	int nr_populated = 0, nr_account = 0;

	/*
	 * Skip populated array elements to determine if any pages need
	 * to be allocated before disabling IRQs.
	 */
	while (page_array && nr_populated < nr_pages && page_array[nr_populated])
		nr_populated++;

	/* No pages requested? */
	if (unlikely(nr_pages <= 0))
		goto out;

	/* Already populated array? */
	if (unlikely(page_array && nr_pages - nr_populated == 0))
		goto out;

	/* Bulk allocator does not support memcg accounting. */
	if (memcg_kmem_enabled() && (gfp & __GFP_ACCOUNT))
		goto failed;

	/* Use the single page allocator for one page. */
	if (nr_pages - nr_populated == 1)
		goto failed;

#ifdef CONFIG_PAGE_OWNER
	/*
	 * PAGE_OWNER may recurse into the allocator to allocate space to
	 * save the stack with pagesets.lock held. Releasing/reacquiring
	 * removes much of the performance benefit of bulk allocation so
	 * force the caller to allocate one page at a time as it'll have
	 * similar performance to added complexity to the bulk allocator.
	 */
	if (static_branch_unlikely(&page_owner_inited))
		goto failed;
#endif

	/* May set ALLOC_NOFRAGMENT, fragmentation will return 1 page. */
	gfp &= gfp_allowed_mask;
	alloc_gfp = gfp;
	if (!prepare_alloc_pages(gfp, 0, preferred_nid, nodemask, &ac, &alloc_gfp, &alloc_flags))
		goto out;
	gfp = alloc_gfp;

	/* Find an allowed local zone that meets the low watermark. */
	for_each_zone_zonelist_nodemask(zone, z, ac.zonelist, ac.highest_zoneidx, ac.nodemask) {
		unsigned long mark;

		if (cpusets_enabled() && (alloc_flags & ALLOC_CPUSET) &&
		    !__cpuset_zone_allowed(zone, gfp)) {
			continue;
		}

		if (nr_online_nodes > 1 && zone != ac.preferred_zoneref->zone &&
		    zone_to_nid(zone) != zone_to_nid(ac.preferred_zoneref->zone)) {
			goto failed;
		}

		mark = wmark_pages(zone, alloc_flags & ALLOC_WMARK_MASK) + nr_pages;
		if (zone_watermark_fast(zone, 0,  mark,
				zonelist_zone_idx(ac.preferred_zoneref),
				alloc_flags, gfp)) {
			break;
		}
	}

	/*
	 * If there are no allowed local zones that meets the watermarks then
	 * try to allocate a single page and reclaim if necessary.
	 */
	if (unlikely(!zone))
		goto failed;

	/* Attempt the batch allocation */
	local_lock_irqsave(&pagesets.lock, flags);
	pcp = this_cpu_ptr(zone->per_cpu_pageset);

	while (nr_populated < nr_pages) {

		/* Skip existing pages */
		if (page_array && page_array[nr_populated]) {
			nr_populated++;
			continue;
		}

		page = __rmqueue_pcplist(zone, 0, ac.migratetype, alloc_flags,
								pcp, alloc_gfp);
		if (unlikely(!page)) {
			/* Try and allocate at least one page */
			if (!nr_account)
				goto failed_irq;
			break;
		}
		nr_account++;

		prep_new_page(page, 0, gfp, 0);
		if (page_list)
			list_add(&page->lru, page_list);
		else
			page_array[nr_populated] = page;
		nr_populated++;
	}

	local_unlock_irqrestore(&pagesets.lock, flags);

	__count_zid_vm_events(PGALLOC, zone_idx(zone), nr_account);
	zone_statistics(ac.preferred_zoneref->zone, zone, nr_account);

out:
	return nr_populated;

failed_irq:
	local_unlock_irqrestore(&pagesets.lock, flags);

failed:
	page = __alloc_pages(gfp, 0, preferred_nid, nodemask);
	if (page) {
		if (page_list)
			list_add(&page->lru, page_list);
		else
			page_array[nr_populated] = page;
		nr_populated++;
	}

	goto out;
}
EXPORT_SYMBOL_GPL(__alloc_pages_bulk);

/*
 * This is the 'heart' of the zoned buddy allocator.
 */
struct page *__alloc_pages(gfp_t gfp, unsigned int order, int preferred_nid,
							nodemask_t *nodemask)
{
	struct page *page;
	unsigned int alloc_flags = ALLOC_WMARK_LOW;
	gfp_t alloc_gfp; /* The gfp_t that was actually used for allocation */
	struct alloc_context ac = { };

	/*
	 * There are several places where we assume that the order value is sane
	 * so bail out early if the request is out of bound.
	 */
	if (unlikely(order >= MAX_ORDER)) {
		WARN_ON_ONCE(!(gfp & __GFP_NOWARN));
		return NULL;
	}

	gfp &= gfp_allowed_mask;
	/*
	 * Apply scoped allocation constraints. This is mainly about GFP_NOFS
	 * resp. GFP_NOIO which has to be inherited for all allocation requests
	 * from a particular context which has been marked by
	 * memalloc_no{fs,io}_{save,restore}. And PF_MEMALLOC_PIN which ensures
	 * movable zones are not used during allocation.
	 */
	gfp = current_gfp_context(gfp);
	alloc_gfp = gfp;
	if (!prepare_alloc_pages(gfp, order, preferred_nid, nodemask, &ac,
			&alloc_gfp, &alloc_flags))
		return NULL;

	/*
	 * Forbid the first pass from falling back to types that fragment
	 * memory until all local zones are considered.
	 */
	alloc_flags |= alloc_flags_nofragment(ac.preferred_zoneref->zone, gfp);

	/* First allocation attempt */
	page = get_page_from_freelist(alloc_gfp, order, alloc_flags, &ac);
	if (likely(page))
		goto out;

	alloc_gfp = gfp;
	ac.spread_dirty_pages = false;

	/*
	 * Restore the original nodemask if it was potentially replaced with
	 * &cpuset_current_mems_allowed to optimize the fast-path attempt.
	 */
	ac.nodemask = nodemask;

	page = __alloc_pages_slowpath(alloc_gfp, order, &ac);

out:
	if (memcg_kmem_enabled() && (gfp & __GFP_ACCOUNT) && page &&
	    unlikely(__memcg_kmem_charge_page(page, gfp, order) != 0)) {
		__free_pages(page, order);
		page = NULL;
	}

	trace_mm_page_alloc(page, order, alloc_gfp, ac.migratetype);

	return page;
}
EXPORT_SYMBOL(__alloc_pages);

/*
 * Common helper functions. Never use with __GFP_HIGHMEM because the returned
 * address cannot represent highmem pages. Use alloc_pages and then kmap if
 * you need to access high mem.
 */
unsigned long __get_free_pages(gfp_t gfp_mask, unsigned int order)
{
	struct page *page;

	page = alloc_pages(gfp_mask & ~__GFP_HIGHMEM, order);
	if (!page)
		return 0;
	return (unsigned long) page_address(page);
}
EXPORT_SYMBOL(__get_free_pages);

unsigned long get_zeroed_page(gfp_t gfp_mask)
{
	return __get_free_pages(gfp_mask | __GFP_ZERO, 0);
}
EXPORT_SYMBOL(get_zeroed_page);

/**
 * __free_pages - Free pages allocated with alloc_pages().
 * @page: The page pointer returned from alloc_pages().
 * @order: The order of the allocation.
 *
 * This function can free multi-page allocations that are not compound
 * pages.  It does not check that the @order passed in matches that of
 * the allocation, so it is easy to leak memory.  Freeing more memory
 * than was allocated will probably emit a warning.
 *
 * If the last reference to this page is speculative, it will be released
 * by put_page() which only frees the first page of a non-compound
 * allocation.  To prevent the remaining pages from being leaked, we free
 * the subsequent pages here.  If you want to use the page's reference
 * count to decide when to free the allocation, you should allocate a
 * compound page, and use put_page() instead of __free_pages().
 *
 * Context: May be called in interrupt context or while holding a normal
 * spinlock, but not in NMI context or while holding a raw spinlock.
 */
void __free_pages(struct page *page, unsigned int order)
{
	if (put_page_testzero(page))
		free_the_page(page, order);
	else if (!PageHead(page))
		while (order-- > 0)
			free_the_page(page + (1 << order), order);
}
EXPORT_SYMBOL(__free_pages);

void free_pages(unsigned long addr, unsigned int order)
{
	if (addr != 0) {
		VM_BUG_ON(!virt_addr_valid((void *)addr));
		__free_pages(virt_to_page((void *)addr), order);
	}
}

EXPORT_SYMBOL(free_pages);

/*
 * Page Fragment:
 *  An arbitrary-length arbitrary-offset area of memory which resides
 *  within a 0 or higher order page.  Multiple fragments within that page
 *  are individually refcounted, in the page's reference counter.
 *
 * The page_frag functions below provide a simple allocation framework for
 * page fragments.  This is used by the network stack and network device
 * drivers to provide a backing region of memory for use as either an
 * sk_buff->head, or to be used in the "frags" portion of skb_shared_info.
 */
static struct page *__page_frag_cache_refill(struct page_frag_cache *nc,
					     gfp_t gfp_mask)
{
	struct page *page = NULL;
	gfp_t gfp = gfp_mask;

#if (PAGE_SIZE < PAGE_FRAG_CACHE_MAX_SIZE)
	gfp_mask |= __GFP_COMP | __GFP_NOWARN | __GFP_NORETRY |
		    __GFP_NOMEMALLOC;
	page = alloc_pages_node(NUMA_NO_NODE, gfp_mask,
				PAGE_FRAG_CACHE_MAX_ORDER);
	nc->size = page ? PAGE_FRAG_CACHE_MAX_SIZE : PAGE_SIZE;
#endif
	if (unlikely(!page))
		page = alloc_pages_node(NUMA_NO_NODE, gfp, 0);

	nc->va = page ? page_address(page) : NULL;

	return page;
}

void __page_frag_cache_drain(struct page *page, unsigned int count)
{
	VM_BUG_ON_PAGE(page_ref_count(page) == 0, page);

	if (page_ref_sub_and_test(page, count))
		free_the_page(page, compound_order(page));
}
EXPORT_SYMBOL(__page_frag_cache_drain);

void *page_frag_alloc_align(struct page_frag_cache *nc,
		      unsigned int fragsz, gfp_t gfp_mask,
		      unsigned int align_mask)
{
	unsigned int size = PAGE_SIZE;
	struct page *page;
	int offset;

	if (unlikely(!nc->va)) {
refill:
		page = __page_frag_cache_refill(nc, gfp_mask);
		if (!page)
			return NULL;

#if (PAGE_SIZE < PAGE_FRAG_CACHE_MAX_SIZE)
		/* if size can vary use size else just use PAGE_SIZE */
		size = nc->size;
#endif
		/* Even if we own the page, we do not use atomic_set().
		 * This would break get_page_unless_zero() users.
		 */
		page_ref_add(page, PAGE_FRAG_CACHE_MAX_SIZE);

		/* reset page count bias and offset to start of new frag */
		nc->pfmemalloc = page_is_pfmemalloc(page);
		nc->pagecnt_bias = PAGE_FRAG_CACHE_MAX_SIZE + 1;
		nc->offset = size;
	}

	offset = nc->offset - fragsz;
	if (unlikely(offset < 0)) {
		page = virt_to_page(nc->va);

		if (!page_ref_sub_and_test(page, nc->pagecnt_bias))
			goto refill;

		if (unlikely(nc->pfmemalloc)) {
			free_the_page(page, compound_order(page));
			goto refill;
		}

#if (PAGE_SIZE < PAGE_FRAG_CACHE_MAX_SIZE)
		/* if size can vary use size else just use PAGE_SIZE */
		size = nc->size;
#endif
		/* OK, page count is 0, we can safely set it */
		set_page_count(page, PAGE_FRAG_CACHE_MAX_SIZE + 1);

		/* reset page count bias and offset to start of new frag */
		nc->pagecnt_bias = PAGE_FRAG_CACHE_MAX_SIZE + 1;
		offset = size - fragsz;
		if (unlikely(offset < 0)) {
			/*
			 * The caller is trying to allocate a fragment
			 * with fragsz > PAGE_SIZE but the cache isn't big
			 * enough to satisfy the request, this may
			 * happen in low memory conditions.
			 * We don't release the cache page because
			 * it could make memory pressure worse
			 * so we simply return NULL here.
			 */
			return NULL;
		}
	}

	nc->pagecnt_bias--;
	offset &= align_mask;
	nc->offset = offset;

	return nc->va + offset;
}
EXPORT_SYMBOL(page_frag_alloc_align);

/*
 * Frees a page fragment allocated out of either a compound or order 0 page.
 */
void page_frag_free(void *addr)
{
	struct page *page = virt_to_head_page(addr);

	if (unlikely(put_page_testzero(page)))
		free_the_page(page, compound_order(page));
}
EXPORT_SYMBOL(page_frag_free);

static void *make_alloc_exact(unsigned long addr, unsigned int order,
		size_t size)
{
	if (addr) {
		unsigned long alloc_end = addr + (PAGE_SIZE << order);
		unsigned long used = addr + PAGE_ALIGN(size);

		split_page(virt_to_page((void *)addr), order);
		while (used < alloc_end) {
			free_page(used);
			used += PAGE_SIZE;
		}
	}
	return (void *)addr;
}

/**
 * alloc_pages_exact - allocate an exact number physically-contiguous pages.
 * @size: the number of bytes to allocate
 * @gfp_mask: GFP flags for the allocation, must not contain __GFP_COMP
 *
 * This function is similar to alloc_pages(), except that it allocates the
 * minimum number of pages to satisfy the request.  alloc_pages() can only
 * allocate memory in power-of-two pages.
 *
 * This function is also limited by MAX_ORDER.
 *
 * Memory allocated by this function must be released by free_pages_exact().
 *
 * Return: pointer to the allocated area or %NULL in case of error.
 */
void *alloc_pages_exact(size_t size, gfp_t gfp_mask)
{
	unsigned int order = get_order(size);
	unsigned long addr;

	if (WARN_ON_ONCE(gfp_mask & __GFP_COMP))
		gfp_mask &= ~__GFP_COMP;

	addr = __get_free_pages(gfp_mask, order);
	return make_alloc_exact(addr, order, size);
}
EXPORT_SYMBOL(alloc_pages_exact);

/**
 * alloc_pages_exact_nid - allocate an exact number of physically-contiguous
 *			   pages on a node.
 * @nid: the preferred node ID where memory should be allocated
 * @size: the number of bytes to allocate
 * @gfp_mask: GFP flags for the allocation, must not contain __GFP_COMP
 *
 * Like alloc_pages_exact(), but try to allocate on node nid first before falling
 * back.
 *
 * Return: pointer to the allocated area or %NULL in case of error.
 */
void * __meminit alloc_pages_exact_nid(int nid, size_t size, gfp_t gfp_mask)
{
	unsigned int order = get_order(size);
	struct page *p;

	if (WARN_ON_ONCE(gfp_mask & __GFP_COMP))
		gfp_mask &= ~__GFP_COMP;

	p = alloc_pages_node(nid, gfp_mask, order);
	if (!p)
		return NULL;
	return make_alloc_exact((unsigned long)page_address(p), order, size);
}

/**
 * free_pages_exact - release memory allocated via alloc_pages_exact()
 * @virt: the value returned by alloc_pages_exact.
 * @size: size of allocation, same value as passed to alloc_pages_exact().
 *
 * Release the memory allocated by a previous call to alloc_pages_exact.
 */
void free_pages_exact(void *virt, size_t size)
{
	unsigned long addr = (unsigned long)virt;
	unsigned long end = addr + PAGE_ALIGN(size);

	while (addr < end) {
		free_page(addr);
		addr += PAGE_SIZE;
	}
}
EXPORT_SYMBOL(free_pages_exact);

/**
 * nr_free_zone_pages - count number of pages beyond high watermark
 * @offset: The zone index of the highest zone
 *
 * nr_free_zone_pages() counts the number of pages which are beyond the
 * high watermark within all zones at or below a given zone index.  For each
 * zone, the number of pages is calculated as:
 *
 *     nr_free_zone_pages = managed_pages - high_pages
 *
 * Return: number of pages beyond high watermark.
 */
static unsigned long nr_free_zone_pages(int offset)
{
	struct zoneref *z;
	struct zone *zone;

	/* Just pick one node, since fallback list is circular */
	unsigned long sum = 0;

	struct zonelist *zonelist = node_zonelist(numa_node_id(), GFP_KERNEL);

	for_each_zone_zonelist(zone, z, zonelist, offset) {
		unsigned long size = zone_managed_pages(zone);
		unsigned long high = high_wmark_pages(zone);
		if (size > high)
			sum += size - high;
	}

	return sum;
}

/**
 * nr_free_buffer_pages - count number of pages beyond high watermark
 *
 * nr_free_buffer_pages() counts the number of pages which are beyond the high
 * watermark within ZONE_DMA and ZONE_NORMAL.
 *
 * Return: number of pages beyond high watermark within ZONE_DMA and
 * ZONE_NORMAL.
 */
unsigned long nr_free_buffer_pages(void)
{
	return nr_free_zone_pages(gfp_zone(GFP_USER));
}
EXPORT_SYMBOL_GPL(nr_free_buffer_pages);

static inline void show_node(struct zone *zone)
{
	if (IS_ENABLED(CONFIG_NUMA))
		printk("Node %d ", zone_to_nid(zone));
}

long si_mem_available(void)
{
	long available;
	unsigned long pagecache;
	unsigned long wmark_low = 0;
	unsigned long pages[NR_LRU_LISTS];
	unsigned long reclaimable;
	struct zone *zone;
	int lru;

	for (lru = LRU_BASE; lru < NR_LRU_LISTS; lru++)
		pages[lru] = global_node_page_state(NR_LRU_BASE + lru);

	for_each_zone(zone)
		wmark_low += low_wmark_pages(zone);

	/*
	 * Estimate the amount of memory available for userspace allocations,
	 * without causing swapping.
	 */
	available = global_zone_page_state(NR_FREE_PAGES) - totalreserve_pages;

	/*
	 * Not all the page cache can be freed, otherwise the system will
	 * start swapping. Assume at least half of the page cache, or the
	 * low watermark worth of cache, needs to stay.
	 */
	pagecache = pages[LRU_ACTIVE_FILE] + pages[LRU_INACTIVE_FILE];
	pagecache -= min(pagecache / 2, wmark_low);
	available += pagecache;

	/*
	 * Part of the reclaimable slab and other kernel memory consists of
	 * items that are in use, and cannot be freed. Cap this estimate at the
	 * low watermark.
	 */
	reclaimable = global_node_page_state_pages(NR_SLAB_RECLAIMABLE_B) +
		global_node_page_state(NR_KERNEL_MISC_RECLAIMABLE);
	available += reclaimable - min(reclaimable / 2, wmark_low);

	if (available < 0)
		available = 0;
	return available;
}
EXPORT_SYMBOL_GPL(si_mem_available);

void si_meminfo(struct sysinfo *val)
{
	val->totalram = totalram_pages();
	val->sharedram = global_node_page_state(NR_SHMEM);
	val->freeram = global_zone_page_state(NR_FREE_PAGES);
	val->bufferram = nr_blockdev_pages();
	val->totalhigh = totalhigh_pages();
	val->freehigh = nr_free_highpages();
	val->mem_unit = PAGE_SIZE;
}

EXPORT_SYMBOL(si_meminfo);

#ifdef CONFIG_NUMA
void si_meminfo_node(struct sysinfo *val, int nid)
{
	int zone_type;		/* needs to be signed */
	unsigned long managed_pages = 0;
	unsigned long managed_highpages = 0;
	unsigned long free_highpages = 0;
	pg_data_t *pgdat = NODE_DATA(nid);

	for (zone_type = 0; zone_type < MAX_NR_ZONES; zone_type++)
		managed_pages += zone_managed_pages(&pgdat->node_zones[zone_type]);
	val->totalram = managed_pages;
	val->sharedram = node_page_state(pgdat, NR_SHMEM);
	val->freeram = sum_zone_node_page_state(nid, NR_FREE_PAGES);
#ifdef CONFIG_HIGHMEM
	for (zone_type = 0; zone_type < MAX_NR_ZONES; zone_type++) {
		struct zone *zone = &pgdat->node_zones[zone_type];

		if (is_highmem(zone)) {
			managed_highpages += zone_managed_pages(zone);
			free_highpages += zone_page_state(zone, NR_FREE_PAGES);
		}
	}
	val->totalhigh = managed_highpages;
	val->freehigh = free_highpages;
#else
	val->totalhigh = managed_highpages;
	val->freehigh = free_highpages;
#endif
	val->mem_unit = PAGE_SIZE;
}
#endif

/*
 * Determine whether the node should be displayed or not, depending on whether
 * SHOW_MEM_FILTER_NODES was passed to show_free_areas().
 */
static bool show_mem_node_skip(unsigned int flags, int nid, nodemask_t *nodemask)
{
	if (!(flags & SHOW_MEM_FILTER_NODES))
		return false;

	/*
	 * no node mask - aka implicit memory numa policy. Do not bother with
	 * the synchronization - read_mems_allowed_begin - because we do not
	 * have to be precise here.
	 */
	if (!nodemask)
		nodemask = &cpuset_current_mems_allowed;

	return !node_isset(nid, *nodemask);
}

#define K(x) ((x) << (PAGE_SHIFT-10))

static void show_migration_types(unsigned char type)
{
	static const char types[MIGRATE_TYPES] = {
		[MIGRATE_UNMOVABLE]	= 'U',
		[MIGRATE_MOVABLE]	= 'M',
		[MIGRATE_RECLAIMABLE]	= 'E',
		[MIGRATE_HIGHATOMIC]	= 'H',
#ifdef CONFIG_CMA
		[MIGRATE_CMA]		= 'C',
#endif
#ifdef CONFIG_MEMORY_ISOLATION
		[MIGRATE_ISOLATE]	= 'I',
#endif
	};
	char tmp[MIGRATE_TYPES + 1];
	char *p = tmp;
	int i;

	for (i = 0; i < MIGRATE_TYPES; i++) {
		if (type & (1 << i))
			*p++ = types[i];
	}

	*p = '\0';
	printk(KERN_CONT "(%s) ", tmp);
}

/*
 * Show free area list (used inside shift_scroll-lock stuff)
 * We also calculate the percentage fragmentation. We do this by counting the
 * memory on each free list with the exception of the first item on the list.
 *
 * Bits in @filter:
 * SHOW_MEM_FILTER_NODES: suppress nodes that are not allowed by current's
 *   cpuset.
 */
void show_free_areas(unsigned int filter, nodemask_t *nodemask)
{
	unsigned long free_pcp = 0;
	int cpu;
	struct zone *zone;
	pg_data_t *pgdat;

	for_each_populated_zone(zone) {
		if (show_mem_node_skip(filter, zone_to_nid(zone), nodemask))
			continue;

		for_each_online_cpu(cpu)
			free_pcp += per_cpu_ptr(zone->per_cpu_pageset, cpu)->count;
	}

	printk("active_anon:%lu inactive_anon:%lu isolated_anon:%lu\n"
		" active_file:%lu inactive_file:%lu isolated_file:%lu\n"
		" unevictable:%lu dirty:%lu writeback:%lu\n"
		" slab_reclaimable:%lu slab_unreclaimable:%lu\n"
		" mapped:%lu shmem:%lu pagetables:%lu bounce:%lu\n"
		" kernel_misc_reclaimable:%lu\n"
		" free:%lu free_pcp:%lu free_cma:%lu\n",
		global_node_page_state(NR_ACTIVE_ANON),
		global_node_page_state(NR_INACTIVE_ANON),
		global_node_page_state(NR_ISOLATED_ANON),
		global_node_page_state(NR_ACTIVE_FILE),
		global_node_page_state(NR_INACTIVE_FILE),
		global_node_page_state(NR_ISOLATED_FILE),
		global_node_page_state(NR_UNEVICTABLE),
		global_node_page_state(NR_FILE_DIRTY),
		global_node_page_state(NR_WRITEBACK),
		global_node_page_state_pages(NR_SLAB_RECLAIMABLE_B),
		global_node_page_state_pages(NR_SLAB_UNRECLAIMABLE_B),
		global_node_page_state(NR_FILE_MAPPED),
		global_node_page_state(NR_SHMEM),
		global_node_page_state(NR_PAGETABLE),
		global_zone_page_state(NR_BOUNCE),
		global_node_page_state(NR_KERNEL_MISC_RECLAIMABLE),
		global_zone_page_state(NR_FREE_PAGES),
		free_pcp,
		global_zone_page_state(NR_FREE_CMA_PAGES));

	trace_android_vh_show_mapcount_pages(NULL);
	for_each_online_pgdat(pgdat) {
		if (show_mem_node_skip(filter, pgdat->node_id, nodemask))
			continue;

		printk("Node %d"
			" active_anon:%lukB"
			" inactive_anon:%lukB"
			" active_file:%lukB"
			" inactive_file:%lukB"
			" unevictable:%lukB"
			" isolated(anon):%lukB"
			" isolated(file):%lukB"
			" mapped:%lukB"
			" dirty:%lukB"
			" writeback:%lukB"
			" shmem:%lukB"
#ifdef CONFIG_TRANSPARENT_HUGEPAGE
			" shmem_thp: %lukB"
			" shmem_pmdmapped: %lukB"
			" anon_thp: %lukB"
#endif
			" writeback_tmp:%lukB"
			" kernel_stack:%lukB"
#ifdef CONFIG_SHADOW_CALL_STACK
			" shadow_call_stack:%lukB"
#endif
			" pagetables:%lukB"
			" all_unreclaimable? %s"
			"\n",
			pgdat->node_id,
			K(node_page_state(pgdat, NR_ACTIVE_ANON)),
			K(node_page_state(pgdat, NR_INACTIVE_ANON)),
			K(node_page_state(pgdat, NR_ACTIVE_FILE)),
			K(node_page_state(pgdat, NR_INACTIVE_FILE)),
			K(node_page_state(pgdat, NR_UNEVICTABLE)),
			K(node_page_state(pgdat, NR_ISOLATED_ANON)),
			K(node_page_state(pgdat, NR_ISOLATED_FILE)),
			K(node_page_state(pgdat, NR_FILE_MAPPED)),
			K(node_page_state(pgdat, NR_FILE_DIRTY)),
			K(node_page_state(pgdat, NR_WRITEBACK)),
			K(node_page_state(pgdat, NR_SHMEM)),
#ifdef CONFIG_TRANSPARENT_HUGEPAGE
			K(node_page_state(pgdat, NR_SHMEM_THPS)),
			K(node_page_state(pgdat, NR_SHMEM_PMDMAPPED)),
			K(node_page_state(pgdat, NR_ANON_THPS)),
#endif
			K(node_page_state(pgdat, NR_WRITEBACK_TEMP)),
			node_page_state(pgdat, NR_KERNEL_STACK_KB),
#ifdef CONFIG_SHADOW_CALL_STACK
			node_page_state(pgdat, NR_KERNEL_SCS_KB),
#endif
			K(node_page_state(pgdat, NR_PAGETABLE)),
			pgdat->kswapd_failures >= MAX_RECLAIM_RETRIES ?
				"yes" : "no");
	}

	for_each_populated_zone(zone) {
		int i;

		if (show_mem_node_skip(filter, zone_to_nid(zone), nodemask))
			continue;

		free_pcp = 0;
		for_each_online_cpu(cpu)
			free_pcp += per_cpu_ptr(zone->per_cpu_pageset, cpu)->count;

		show_node(zone);
		printk(KERN_CONT
			"%s"
			" free:%lukB"
			" min:%lukB"
			" low:%lukB"
			" high:%lukB"
			" reserved_highatomic:%luKB"
			" active_anon:%lukB"
			" inactive_anon:%lukB"
			" active_file:%lukB"
			" inactive_file:%lukB"
			" unevictable:%lukB"
			" writepending:%lukB"
			" present:%lukB"
			" managed:%lukB"
			" mlocked:%lukB"
			" bounce:%lukB"
			" free_pcp:%lukB"
			" local_pcp:%ukB"
			" free_cma:%lukB"
			"\n",
			zone->name,
			K(zone_page_state(zone, NR_FREE_PAGES)),
			K(min_wmark_pages(zone)),
			K(low_wmark_pages(zone)),
			K(high_wmark_pages(zone)),
			K(zone->nr_reserved_highatomic),
			K(zone_page_state(zone, NR_ZONE_ACTIVE_ANON)),
			K(zone_page_state(zone, NR_ZONE_INACTIVE_ANON)),
			K(zone_page_state(zone, NR_ZONE_ACTIVE_FILE)),
			K(zone_page_state(zone, NR_ZONE_INACTIVE_FILE)),
			K(zone_page_state(zone, NR_ZONE_UNEVICTABLE)),
			K(zone_page_state(zone, NR_ZONE_WRITE_PENDING)),
			K(zone->present_pages),
			K(zone_managed_pages(zone)),
			K(zone_page_state(zone, NR_MLOCK)),
			K(zone_page_state(zone, NR_BOUNCE)),
			K(free_pcp),
			K(this_cpu_read(zone->per_cpu_pageset->count)),
			K(zone_page_state(zone, NR_FREE_CMA_PAGES)));
		printk("lowmem_reserve[]:");
		for (i = 0; i < MAX_NR_ZONES; i++)
			printk(KERN_CONT " %ld", zone->lowmem_reserve[i]);
		printk(KERN_CONT "\n");
	}

	for_each_populated_zone(zone) {
		unsigned int order;
		unsigned long nr[MAX_ORDER], flags, total = 0;
		unsigned char types[MAX_ORDER];

		if (show_mem_node_skip(filter, zone_to_nid(zone), nodemask))
			continue;
		show_node(zone);
		printk(KERN_CONT "%s: ", zone->name);

		spin_lock_irqsave(&zone->lock, flags);
		for (order = 0; order < MAX_ORDER; order++) {
			struct free_area *area = &zone->free_area[order];
			int type;

			nr[order] = area->nr_free;
			total += nr[order] << order;

			types[order] = 0;
			for (type = 0; type < MIGRATE_TYPES; type++) {
				if (!free_area_empty(area, type))
					types[order] |= 1 << type;
			}
		}
		spin_unlock_irqrestore(&zone->lock, flags);
		for (order = 0; order < MAX_ORDER; order++) {
			printk(KERN_CONT "%lu*%lukB ",
			       nr[order], K(1UL) << order);
			if (nr[order])
				show_migration_types(types[order]);
		}
		printk(KERN_CONT "= %lukB\n", K(total));
	}

	hugetlb_show_meminfo();

	printk("%ld total pagecache pages\n", global_node_page_state(NR_FILE_PAGES));

	show_swap_cache_info();
}

static void zoneref_set_zone(struct zone *zone, struct zoneref *zoneref)
{
	zoneref->zone = zone;
	zoneref->zone_idx = zone_idx(zone);
}

/*
 * Builds allocation fallback zone lists.
 *
 * Add all populated zones of a node to the zonelist.
 */
static int build_zonerefs_node(pg_data_t *pgdat, struct zoneref *zonerefs)
{
	struct zone *zone;
	enum zone_type zone_type = MAX_NR_ZONES;
	int nr_zones = 0;

	do {
		zone_type--;
		zone = pgdat->node_zones + zone_type;
		if (populated_zone(zone)) {
			zoneref_set_zone(zone, &zonerefs[nr_zones++]);
			check_highest_zone(zone_type);
		}
	} while (zone_type);

	return nr_zones;
}

#ifdef CONFIG_NUMA

static int __parse_numa_zonelist_order(char *s)
{
	/*
	 * We used to support different zonelists modes but they turned
	 * out to be just not useful. Let's keep the warning in place
	 * if somebody still use the cmd line parameter so that we do
	 * not fail it silently
	 */
	if (!(*s == 'd' || *s == 'D' || *s == 'n' || *s == 'N')) {
		pr_warn("Ignoring unsupported numa_zonelist_order value:  %s\n", s);
		return -EINVAL;
	}
	return 0;
}

char numa_zonelist_order[] = "Node";

/*
 * sysctl handler for numa_zonelist_order
 */
int numa_zonelist_order_handler(struct ctl_table *table, int write,
		void *buffer, size_t *length, loff_t *ppos)
{
	if (write)
		return __parse_numa_zonelist_order(buffer);
	return proc_dostring(table, write, buffer, length, ppos);
}


#define MAX_NODE_LOAD (nr_online_nodes)
static int node_load[MAX_NUMNODES];

/**
 * find_next_best_node - find the next node that should appear in a given node's fallback list
 * @node: node whose fallback list we're appending
 * @used_node_mask: nodemask_t of already used nodes
 *
 * We use a number of factors to determine which is the next node that should
 * appear on a given node's fallback list.  The node should not have appeared
 * already in @node's fallback list, and it should be the next closest node
 * according to the distance array (which contains arbitrary distance values
 * from each node to each node in the system), and should also prefer nodes
 * with no CPUs, since presumably they'll have very little allocation pressure
 * on them otherwise.
 *
 * Return: node id of the found node or %NUMA_NO_NODE if no node is found.
 */
int find_next_best_node(int node, nodemask_t *used_node_mask)
{
	int n, val;
	int min_val = INT_MAX;
	int best_node = NUMA_NO_NODE;

	/* Use the local node if we haven't already */
	if (!node_isset(node, *used_node_mask)) {
		node_set(node, *used_node_mask);
		return node;
	}

	for_each_node_state(n, N_MEMORY) {

		/* Don't want a node to appear more than once */
		if (node_isset(n, *used_node_mask))
			continue;

		/* Use the distance array to find the distance */
		val = node_distance(node, n);

		/* Penalize nodes under us ("prefer the next node") */
		val += (n < node);

		/* Give preference to headless and unused nodes */
		if (!cpumask_empty(cpumask_of_node(n)))
			val += PENALTY_FOR_NODE_WITH_CPUS;

		/* Slight preference for less loaded node */
		val *= (MAX_NODE_LOAD*MAX_NUMNODES);
		val += node_load[n];

		if (val < min_val) {
			min_val = val;
			best_node = n;
		}
	}

	if (best_node >= 0)
		node_set(best_node, *used_node_mask);

	return best_node;
}


/*
 * Build zonelists ordered by node and zones within node.
 * This results in maximum locality--normal zone overflows into local
 * DMA zone, if any--but risks exhausting DMA zone.
 */
static void build_zonelists_in_node_order(pg_data_t *pgdat, int *node_order,
		unsigned nr_nodes)
{
	struct zoneref *zonerefs;
	int i;

	zonerefs = pgdat->node_zonelists[ZONELIST_FALLBACK]._zonerefs;

	for (i = 0; i < nr_nodes; i++) {
		int nr_zones;

		pg_data_t *node = NODE_DATA(node_order[i]);

		nr_zones = build_zonerefs_node(node, zonerefs);
		zonerefs += nr_zones;
	}
	zonerefs->zone = NULL;
	zonerefs->zone_idx = 0;
}

/*
 * Build gfp_thisnode zonelists
 */
static void build_thisnode_zonelists(pg_data_t *pgdat)
{
	struct zoneref *zonerefs;
	int nr_zones;

	zonerefs = pgdat->node_zonelists[ZONELIST_NOFALLBACK]._zonerefs;
	nr_zones = build_zonerefs_node(pgdat, zonerefs);
	zonerefs += nr_zones;
	zonerefs->zone = NULL;
	zonerefs->zone_idx = 0;
}

/*
 * Build zonelists ordered by zone and nodes within zones.
 * This results in conserving DMA zone[s] until all Normal memory is
 * exhausted, but results in overflowing to remote node while memory
 * may still exist in local DMA zone.
 */

static void build_zonelists(pg_data_t *pgdat)
{
	static int node_order[MAX_NUMNODES];
	int node, load, nr_nodes = 0;
	nodemask_t used_mask = NODE_MASK_NONE;
	int local_node, prev_node;

	/* NUMA-aware ordering of nodes */
	local_node = pgdat->node_id;
	load = nr_online_nodes;
	prev_node = local_node;

	memset(node_order, 0, sizeof(node_order));
	while ((node = find_next_best_node(local_node, &used_mask)) >= 0) {
		/*
		 * We don't want to pressure a particular node.
		 * So adding penalty to the first node in same
		 * distance group to make it round-robin.
		 */
		if (node_distance(local_node, node) !=
		    node_distance(local_node, prev_node))
			node_load[node] = load;

		node_order[nr_nodes++] = node;
		prev_node = node;
		load--;
	}

	build_zonelists_in_node_order(pgdat, node_order, nr_nodes);
	build_thisnode_zonelists(pgdat);
}

#ifdef CONFIG_HAVE_MEMORYLESS_NODES
/*
 * Return node id of node used for "local" allocations.
 * I.e., first node id of first zone in arg node's generic zonelist.
 * Used for initializing percpu 'numa_mem', which is used primarily
 * for kernel allocations, so use GFP_KERNEL flags to locate zonelist.
 */
int local_memory_node(int node)
{
	struct zoneref *z;

	z = first_zones_zonelist(node_zonelist(node, GFP_KERNEL),
				   gfp_zone(GFP_KERNEL),
				   NULL);
	return zone_to_nid(z->zone);
}
#endif

static void setup_min_unmapped_ratio(void);
static void setup_min_slab_ratio(void);
#else	/* CONFIG_NUMA */

static void build_zonelists(pg_data_t *pgdat)
{
	int node, local_node;
	struct zoneref *zonerefs;
	int nr_zones;

	local_node = pgdat->node_id;

	zonerefs = pgdat->node_zonelists[ZONELIST_FALLBACK]._zonerefs;
	nr_zones = build_zonerefs_node(pgdat, zonerefs);
	zonerefs += nr_zones;

	/*
	 * Now we build the zonelist so that it contains the zones
	 * of all the other nodes.
	 * We don't want to pressure a particular node, so when
	 * building the zones for node N, we make sure that the
	 * zones coming right after the local ones are those from
	 * node N+1 (modulo N)
	 */
	for (node = local_node + 1; node < MAX_NUMNODES; node++) {
		if (!node_online(node))
			continue;
		nr_zones = build_zonerefs_node(NODE_DATA(node), zonerefs);
		zonerefs += nr_zones;
	}
	for (node = 0; node < local_node; node++) {
		if (!node_online(node))
			continue;
		nr_zones = build_zonerefs_node(NODE_DATA(node), zonerefs);
		zonerefs += nr_zones;
	}

	zonerefs->zone = NULL;
	zonerefs->zone_idx = 0;
}

#endif	/* CONFIG_NUMA */

/*
 * Boot pageset table. One per cpu which is going to be used for all
 * zones and all nodes. The parameters will be set in such a way
 * that an item put on a list will immediately be handed over to
 * the buddy list. This is safe since pageset manipulation is done
 * with interrupts disabled.
 *
 * The boot_pagesets must be kept even after bootup is complete for
 * unused processors and/or zones. They do play a role for bootstrapping
 * hotplugged processors.
 *
 * zoneinfo_show() and maybe other functions do
 * not check if the processor is online before following the pageset pointer.
 * Other parts of the kernel may not check if the zone is available.
 */
static void per_cpu_pages_init(struct per_cpu_pages *pcp, struct per_cpu_zonestat *pzstats);
/* These effectively disable the pcplists in the boot pageset completely */
#define BOOT_PAGESET_HIGH	0
#define BOOT_PAGESET_BATCH	1
static DEFINE_PER_CPU(struct per_cpu_pages, boot_pageset);
static DEFINE_PER_CPU(struct per_cpu_zonestat, boot_zonestats);
static DEFINE_PER_CPU(struct per_cpu_nodestat, boot_nodestats);

static void __build_all_zonelists(void *data)
{
	int nid;
	int __maybe_unused cpu;
	pg_data_t *self = data;

	write_seqlock(&zonelist_update_seq);

#ifdef CONFIG_NUMA
	memset(node_load, 0, sizeof(node_load));
#endif

	/*
	 * This node is hotadded and no memory is yet present.   So just
	 * building zonelists is fine - no need to touch other nodes.
	 */
	if (self && !node_online(self->node_id)) {
		build_zonelists(self);
	} else {
		for_each_online_node(nid) {
			pg_data_t *pgdat = NODE_DATA(nid);

			build_zonelists(pgdat);
		}

#ifdef CONFIG_HAVE_MEMORYLESS_NODES
		/*
		 * We now know the "local memory node" for each node--
		 * i.e., the node of the first zone in the generic zonelist.
		 * Set up numa_mem percpu variable for on-line cpus.  During
		 * boot, only the boot cpu should be on-line;  we'll init the
		 * secondary cpus' numa_mem as they come on-line.  During
		 * node/memory hotplug, we'll fixup all on-line cpus.
		 */
		for_each_online_cpu(cpu)
			set_cpu_numa_mem(cpu, local_memory_node(cpu_to_node(cpu)));
#endif
	}

	write_sequnlock(&zonelist_update_seq);
}

static noinline void __init
build_all_zonelists_init(void)
{
	int cpu;

	__build_all_zonelists(NULL);

	/*
	 * Initialize the boot_pagesets that are going to be used
	 * for bootstrapping processors. The real pagesets for
	 * each zone will be allocated later when the per cpu
	 * allocator is available.
	 *
	 * boot_pagesets are used also for bootstrapping offline
	 * cpus if the system is already booted because the pagesets
	 * are needed to initialize allocators on a specific cpu too.
	 * F.e. the percpu allocator needs the page allocator which
	 * needs the percpu allocator in order to allocate its pagesets
	 * (a chicken-egg dilemma).
	 */
	for_each_possible_cpu(cpu)
		per_cpu_pages_init(&per_cpu(boot_pageset, cpu), &per_cpu(boot_zonestats, cpu));

	mminit_verify_zonelist();
	cpuset_init_current_mems_allowed();
}

/*
 * unless system_state == SYSTEM_BOOTING.
 *
 * __ref due to call of __init annotated helper build_all_zonelists_init
 * [protected by SYSTEM_BOOTING].
 */
void __ref build_all_zonelists(pg_data_t *pgdat)
{
	unsigned long vm_total_pages;

	if (system_state == SYSTEM_BOOTING) {
		build_all_zonelists_init();
	} else {
		__build_all_zonelists(pgdat);
		/* cpuset refresh routine should be here */
	}
	/* Get the number of free pages beyond high watermark in all zones. */
	vm_total_pages = nr_free_zone_pages(gfp_zone(GFP_HIGHUSER_MOVABLE));
	/*
	 * Disable grouping by mobility if the number of pages in the
	 * system is too low to allow the mechanism to work. It would be
	 * more accurate, but expensive to check per-zone. This check is
	 * made on memory-hotadd so a system can start with mobility
	 * disabled and enable it later
	 */
	if (vm_total_pages < (pageblock_nr_pages * MIGRATE_TYPES))
		page_group_by_mobility_disabled = 1;
	else
		page_group_by_mobility_disabled = 0;

	pr_info("Built %u zonelists, mobility grouping %s.  Total pages: %ld\n",
		nr_online_nodes,
		page_group_by_mobility_disabled ? "off" : "on",
		vm_total_pages);
#ifdef CONFIG_NUMA
	pr_info("Policy zone: %s\n", zone_names[policy_zone]);
#endif
}

/* If zone is ZONE_MOVABLE but memory is mirrored, it is an overlapped init */
static bool __meminit
overlap_memmap_init(unsigned long zone, unsigned long *pfn)
{
	static struct memblock_region *r;

	if (mirrored_kernelcore && zone == ZONE_MOVABLE) {
		if (!r || *pfn >= memblock_region_memory_end_pfn(r)) {
			for_each_mem_region(r) {
				if (*pfn < memblock_region_memory_end_pfn(r))
					break;
			}
		}
		if (*pfn >= memblock_region_memory_base_pfn(r) &&
		    memblock_is_mirror(r)) {
			*pfn = memblock_region_memory_end_pfn(r);
			return true;
		}
	}
	return false;
}

/*
 * Initially all pages are reserved - free ones are freed
 * up by memblock_free_all() once the early boot process is
 * done. Non-atomic initialization, single-pass.
 *
 * All aligned pageblocks are initialized to the specified migratetype
 * (usually MIGRATE_MOVABLE). Besides setting the migratetype, no related
 * zone stats (e.g., nr_isolate_pageblock) are touched.
 */
void __meminit memmap_init_range(unsigned long size, int nid, unsigned long zone,
		unsigned long start_pfn, unsigned long zone_end_pfn,
		enum meminit_context context,
		struct vmem_altmap *altmap, int migratetype)
{
	unsigned long pfn, end_pfn = start_pfn + size;
	struct page *page;

	if (highest_memmap_pfn < end_pfn - 1)
		highest_memmap_pfn = end_pfn - 1;

#ifdef CONFIG_ZONE_DEVICE
	/*
	 * Honor reservation requested by the driver for this ZONE_DEVICE
	 * memory. We limit the total number of pages to initialize to just
	 * those that might contain the memory mapping. We will defer the
	 * ZONE_DEVICE page initialization until after we have released
	 * the hotplug lock.
	 */
	if (zone == ZONE_DEVICE) {
		if (!altmap)
			return;

		if (start_pfn == altmap->base_pfn)
			start_pfn += altmap->reserve;
		end_pfn = altmap->base_pfn + vmem_altmap_offset(altmap);
	}
#endif

	for (pfn = start_pfn; pfn < end_pfn; ) {
		/*
		 * There can be holes in boot-time mem_map[]s handed to this
		 * function.  They do not exist on hotplugged memory.
		 */
		if (context == MEMINIT_EARLY) {
			if (overlap_memmap_init(zone, &pfn))
				continue;
			if (defer_init(nid, pfn, zone_end_pfn))
				break;
		}

		page = pfn_to_page(pfn);
		__init_single_page(page, pfn, zone, nid);
		if (context == MEMINIT_HOTPLUG)
			__SetPageReserved(page);

		/*
		 * Usually, we want to mark the pageblock MIGRATE_MOVABLE,
		 * such that unmovable allocations won't be scattered all
		 * over the place during system boot.
		 */
		if (IS_ALIGNED(pfn, pageblock_nr_pages)) {
			set_pageblock_migratetype(page, migratetype);
			cond_resched();
		}
		pfn++;
	}
}

#ifdef CONFIG_ZONE_DEVICE
void __ref memmap_init_zone_device(struct zone *zone,
				   unsigned long start_pfn,
				   unsigned long nr_pages,
				   struct dev_pagemap *pgmap)
{
	unsigned long pfn, end_pfn = start_pfn + nr_pages;
	struct pglist_data *pgdat = zone->zone_pgdat;
	struct vmem_altmap *altmap = pgmap_altmap(pgmap);
	unsigned long zone_idx = zone_idx(zone);
	unsigned long start = jiffies;
	int nid = pgdat->node_id;

	if (WARN_ON_ONCE(!pgmap || zone_idx(zone) != ZONE_DEVICE))
		return;

	/*
	 * The call to memmap_init should have already taken care
	 * of the pages reserved for the memmap, so we can just jump to
	 * the end of that region and start processing the device pages.
	 */
	if (altmap) {
		start_pfn = altmap->base_pfn + vmem_altmap_offset(altmap);
		nr_pages = end_pfn - start_pfn;
	}

	for (pfn = start_pfn; pfn < end_pfn; pfn++) {
		struct page *page = pfn_to_page(pfn);

		__init_single_page(page, pfn, zone_idx, nid);

		/*
		 * Mark page reserved as it will need to wait for onlining
		 * phase for it to be fully associated with a zone.
		 *
		 * We can use the non-atomic __set_bit operation for setting
		 * the flag as we are still initializing the pages.
		 */
		__SetPageReserved(page);

		/*
		 * ZONE_DEVICE pages union ->lru with a ->pgmap back pointer
		 * and zone_device_data.  It is a bug if a ZONE_DEVICE page is
		 * ever freed or placed on a driver-private list.
		 */
		page->pgmap = pgmap;
		page->zone_device_data = NULL;

		/*
		 * Mark the block movable so that blocks are reserved for
		 * movable at startup. This will force kernel allocations
		 * to reserve their blocks rather than leaking throughout
		 * the address space during boot when many long-lived
		 * kernel allocations are made.
		 *
		 * Please note that MEMINIT_HOTPLUG path doesn't clear memmap
		 * because this is done early in section_activate()
		 */
		if (IS_ALIGNED(pfn, pageblock_nr_pages)) {
			set_pageblock_migratetype(page, MIGRATE_MOVABLE);
			cond_resched();
		}
	}

	pr_info("%s initialised %lu pages in %ums\n", __func__,
		nr_pages, jiffies_to_msecs(jiffies - start));
}

#endif
static void __meminit zone_init_free_lists(struct zone *zone)
{
	unsigned int order, t;
	for_each_migratetype_order(order, t) {
		INIT_LIST_HEAD(&zone->free_area[order].free_list[t]);
		zone->free_area[order].nr_free = 0;
	}
}

/*
 * Only struct pages that correspond to ranges defined by memblock.memory
 * are zeroed and initialized by going through __init_single_page() during
 * memmap_init_zone_range().
 *
 * But, there could be struct pages that correspond to holes in
 * memblock.memory. This can happen because of the following reasons:
 * - physical memory bank size is not necessarily the exact multiple of the
 *   arbitrary section size
 * - early reserved memory may not be listed in memblock.memory
 * - memory layouts defined with memmap= kernel parameter may not align
 *   nicely with memmap sections
 *
 * Explicitly initialize those struct pages so that:
 * - PG_Reserved is set
 * - zone and node links point to zone and node that span the page if the
 *   hole is in the middle of a zone
 * - zone and node links point to adjacent zone/node if the hole falls on
 *   the zone boundary; the pages in such holes will be prepended to the
 *   zone/node above the hole except for the trailing pages in the last
 *   section that will be appended to the zone/node below.
 */
static void __init init_unavailable_range(unsigned long spfn,
					  unsigned long epfn,
					  int zone, int node)
{
	unsigned long pfn;
	u64 pgcnt = 0;

	for (pfn = spfn; pfn < epfn; pfn++) {
		if (!pfn_valid(ALIGN_DOWN(pfn, pageblock_nr_pages))) {
			pfn = ALIGN_DOWN(pfn, pageblock_nr_pages)
				+ pageblock_nr_pages - 1;
			continue;
		}
		__init_single_page(pfn_to_page(pfn), pfn, zone, node);
		__SetPageReserved(pfn_to_page(pfn));
		pgcnt++;
	}

	if (pgcnt)
		pr_info("On node %d, zone %s: %lld pages in unavailable ranges",
			node, zone_names[zone], pgcnt);
}

static void __init memmap_init_zone_range(struct zone *zone,
					  unsigned long start_pfn,
					  unsigned long end_pfn,
					  unsigned long *hole_pfn)
{
	unsigned long zone_start_pfn = zone->zone_start_pfn;
	unsigned long zone_end_pfn = zone_start_pfn + zone->spanned_pages;
	int nid = zone_to_nid(zone), zone_id = zone_idx(zone);

	start_pfn = clamp(start_pfn, zone_start_pfn, zone_end_pfn);
	end_pfn = clamp(end_pfn, zone_start_pfn, zone_end_pfn);

	if (start_pfn >= end_pfn)
		return;

	memmap_init_range(end_pfn - start_pfn, nid, zone_id, start_pfn,
			  zone_end_pfn, MEMINIT_EARLY, NULL, MIGRATE_MOVABLE);

	if (*hole_pfn < start_pfn)
		init_unavailable_range(*hole_pfn, start_pfn, zone_id, nid);

	*hole_pfn = end_pfn;
}

static void __init memmap_init(void)
{
	unsigned long start_pfn, end_pfn;
	unsigned long hole_pfn = 0;
	int i, j, zone_id = 0, nid;

	for_each_mem_pfn_range(i, MAX_NUMNODES, &start_pfn, &end_pfn, &nid) {
		struct pglist_data *node = NODE_DATA(nid);

		for (j = 0; j < MAX_NR_ZONES; j++) {
			struct zone *zone = node->node_zones + j;

			if (!populated_zone(zone))
				continue;

			memmap_init_zone_range(zone, start_pfn, end_pfn,
					       &hole_pfn);
			zone_id = j;
		}
	}

#ifdef CONFIG_SPARSEMEM
	/*
	 * Initialize the memory map for hole in the range [memory_end,
	 * section_end].
	 * Append the pages in this hole to the highest zone in the last
	 * node.
	 * The call to init_unavailable_range() is outside the ifdef to
	 * silence the compiler warining about zone_id set but not used;
	 * for FLATMEM it is a nop anyway
	 */
	end_pfn = round_up(end_pfn, PAGES_PER_SECTION);
	if (hole_pfn < end_pfn)
#endif
		init_unavailable_range(hole_pfn, end_pfn, zone_id, nid);
}

void __init *memmap_alloc(phys_addr_t size, phys_addr_t align,
			  phys_addr_t min_addr, int nid, bool exact_nid)
{
	void *ptr;

	if (exact_nid)
		ptr = memblock_alloc_exact_nid_raw(size, align, min_addr,
						   MEMBLOCK_ALLOC_ACCESSIBLE,
						   nid);
	else
		ptr = memblock_alloc_try_nid_raw(size, align, min_addr,
						 MEMBLOCK_ALLOC_ACCESSIBLE,
						 nid);

	if (ptr && size > 0)
		page_init_poison(ptr, size);

	return ptr;
}

static int zone_batchsize(struct zone *zone)
{
#ifdef CONFIG_MMU
	int batch;

	/*
	 * The number of pages to batch allocate is either ~0.1%
	 * of the zone or 1MB, whichever is smaller. The batch
	 * size is striking a balance between allocation latency
	 * and zone lock contention.
	 */
	batch = min(zone_managed_pages(zone) >> 10, (1024 * 1024) / PAGE_SIZE);
	batch /= 4;		/* We effectively *= 4 below */
	if (batch < 1)
		batch = 1;

	/*
	 * Clamp the batch to a 2^n - 1 value. Having a power
	 * of 2 value was found to be more likely to have
	 * suboptimal cache aliasing properties in some cases.
	 *
	 * For example if 2 tasks are alternately allocating
	 * batches of pages, one task can end up with a lot
	 * of pages of one half of the possible page colors
	 * and the other with pages of the other colors.
	 */
	batch = rounddown_pow_of_two(batch + batch/2) - 1;

	return batch;

#else
	/* The deferral and batching of frees should be suppressed under NOMMU
	 * conditions.
	 *
	 * The problem is that NOMMU needs to be able to allocate large chunks
	 * of contiguous memory as there's no hardware page translation to
	 * assemble apparent contiguous memory from discontiguous pages.
	 *
	 * Queueing large contiguous runs of pages for batching, however,
	 * causes the pages to actually be freed in smaller chunks.  As there
	 * can be a significant delay between the individual batches being
	 * recycled, this leads to the once large chunks of space being
	 * fragmented and becoming unavailable for high-order allocations.
	 */
	return 0;
#endif
}

static int zone_highsize(struct zone *zone, int batch, int cpu_online)
{
#ifdef CONFIG_MMU
	int high;
	int nr_split_cpus;
	unsigned long total_pages;

	if (!percpu_pagelist_high_fraction) {
		/*
		 * By default, the high value of the pcp is based on the zone
		 * low watermark so that if they are full then background
		 * reclaim will not be started prematurely.
		 */
		total_pages = low_wmark_pages(zone);
	} else {
		/*
		 * If percpu_pagelist_high_fraction is configured, the high
		 * value is based on a fraction of the managed pages in the
		 * zone.
		 */
		total_pages = zone_managed_pages(zone) / percpu_pagelist_high_fraction;
	}

	/*
	 * Split the high value across all online CPUs local to the zone. Note
	 * that early in boot that CPUs may not be online yet and that during
	 * CPU hotplug that the cpumask is not yet updated when a CPU is being
	 * onlined. For memory nodes that have no CPUs, split pcp->high across
	 * all online CPUs to mitigate the risk that reclaim is triggered
	 * prematurely due to pages stored on pcp lists.
	 */
	nr_split_cpus = cpumask_weight(cpumask_of_node(zone_to_nid(zone))) + cpu_online;
	if (!nr_split_cpus)
		nr_split_cpus = num_online_cpus();
	high = total_pages / nr_split_cpus;

	/*
	 * Ensure high is at least batch*4. The multiple is based on the
	 * historical relationship between high and batch.
	 */
	high = max(high, batch << 2);

	return high;
#else
	return 0;
#endif
}

/*
 * pcp->high and pcp->batch values are related and generally batch is lower
 * than high. They are also related to pcp->count such that count is lower
 * than high, and as soon as it reaches high, the pcplist is flushed.
 *
 * However, guaranteeing these relations at all times would require e.g. write
 * barriers here but also careful usage of read barriers at the read side, and
 * thus be prone to error and bad for performance. Thus the update only prevents
 * store tearing. Any new users of pcp->batch and pcp->high should ensure they
 * can cope with those fields changing asynchronously, and fully trust only the
 * pcp->count field on the local CPU with interrupts disabled.
 *
 * mutex_is_locked(&pcp_batch_high_lock) required when calling this function
 * outside of boot time (or some other assurance that no concurrent updaters
 * exist).
 */
static void pageset_update(struct per_cpu_pages *pcp, unsigned long high,
		unsigned long batch)
{
	WRITE_ONCE(pcp->batch, batch);
	WRITE_ONCE(pcp->high, high);
}

static void per_cpu_pages_init(struct per_cpu_pages *pcp, struct per_cpu_zonestat *pzstats)
{
	int pindex;

	memset(pcp, 0, sizeof(*pcp));
	memset(pzstats, 0, sizeof(*pzstats));

	for (pindex = 0; pindex < NR_PCP_LISTS; pindex++)
		INIT_LIST_HEAD(&pcp->lists[pindex]);

	/*
	 * Set batch and high values safe for a boot pageset. A true percpu
	 * pageset's initialization will update them subsequently. Here we don't
	 * need to be as careful as pageset_update() as nobody can access the
	 * pageset yet.
	 */
	pcp->high = BOOT_PAGESET_HIGH;
	pcp->batch = BOOT_PAGESET_BATCH;
	pcp->free_factor = 0;
}

static void __zone_set_pageset_high_and_batch(struct zone *zone, unsigned long high,
		unsigned long batch)
{
	struct per_cpu_pages *pcp;
	int cpu;

	for_each_possible_cpu(cpu) {
		pcp = per_cpu_ptr(zone->per_cpu_pageset, cpu);
		pageset_update(pcp, high, batch);
	}
}

/*
 * Calculate and set new high and batch values for all per-cpu pagesets of a
 * zone based on the zone's size.
 */
static void zone_set_pageset_high_and_batch(struct zone *zone, int cpu_online)
{
	int new_high, new_batch;

	new_batch = max(1, zone_batchsize(zone));
	new_high = zone_highsize(zone, new_batch, cpu_online);

	if (zone->pageset_high == new_high &&
	    zone->pageset_batch == new_batch)
		return;

	zone->pageset_high = new_high;
	zone->pageset_batch = new_batch;

	__zone_set_pageset_high_and_batch(zone, new_high, new_batch);
}

void __meminit setup_zone_pageset(struct zone *zone)
{
	int cpu;

	/* Size may be 0 on !SMP && !NUMA */
	if (sizeof(struct per_cpu_zonestat) > 0)
		zone->per_cpu_zonestats = alloc_percpu(struct per_cpu_zonestat);

	zone->per_cpu_pageset = alloc_percpu(struct per_cpu_pages);
	for_each_possible_cpu(cpu) {
		struct per_cpu_pages *pcp;
		struct per_cpu_zonestat *pzstats;

		pcp = per_cpu_ptr(zone->per_cpu_pageset, cpu);
		pzstats = per_cpu_ptr(zone->per_cpu_zonestats, cpu);
		per_cpu_pages_init(pcp, pzstats);
	}

	zone_set_pageset_high_and_batch(zone, 0);
}

/*
 * Allocate per cpu pagesets and initialize them.
 * Before this call only boot pagesets were available.
 */
void __init setup_per_cpu_pageset(void)
{
	struct pglist_data *pgdat;
	struct zone *zone;
	int __maybe_unused cpu;

	for_each_populated_zone(zone)
		setup_zone_pageset(zone);

#ifdef CONFIG_NUMA
	/*
	 * Unpopulated zones continue using the boot pagesets.
	 * The numa stats for these pagesets need to be reset.
	 * Otherwise, they will end up skewing the stats of
	 * the nodes these zones are associated with.
	 */
	for_each_possible_cpu(cpu) {
		struct per_cpu_zonestat *pzstats = &per_cpu(boot_zonestats, cpu);
		memset(pzstats->vm_numa_event, 0,
		       sizeof(pzstats->vm_numa_event));
	}
#endif

	for_each_online_pgdat(pgdat)
		pgdat->per_cpu_nodestats =
			alloc_percpu(struct per_cpu_nodestat);
}

static __meminit void zone_pcp_init(struct zone *zone)
{
	/*
	 * per cpu subsystem is not up at this point. The following code
	 * relies on the ability of the linker to provide the
	 * offset of a (static) per cpu variable into the per cpu area.
	 */
	zone->per_cpu_pageset = &boot_pageset;
	zone->per_cpu_zonestats = &boot_zonestats;
	zone->pageset_high = BOOT_PAGESET_HIGH;
	zone->pageset_batch = BOOT_PAGESET_BATCH;

	if (populated_zone(zone))
		pr_debug("  %s zone: %lu pages, LIFO batch:%u\n", zone->name,
			 zone->present_pages, zone_batchsize(zone));
}

void __meminit init_currently_empty_zone(struct zone *zone,
					unsigned long zone_start_pfn,
					unsigned long size)
{
	struct pglist_data *pgdat = zone->zone_pgdat;
	int zone_idx = zone_idx(zone) + 1;

	if (zone_idx > pgdat->nr_zones)
		pgdat->nr_zones = zone_idx;

	zone->zone_start_pfn = zone_start_pfn;

	mminit_dprintk(MMINIT_TRACE, "memmap_init",
			"Initialising map node %d zone %lu pfns %lu -> %lu\n",
			pgdat->node_id,
			(unsigned long)zone_idx(zone),
			zone_start_pfn, (zone_start_pfn + size));

	zone_init_free_lists(zone);
	zone->initialized = 1;
}

/**
 * get_pfn_range_for_nid - Return the start and end page frames for a node
 * @nid: The nid to return the range for. If MAX_NUMNODES, the min and max PFN are returned.
 * @start_pfn: Passed by reference. On return, it will have the node start_pfn.
 * @end_pfn: Passed by reference. On return, it will have the node end_pfn.
 *
 * It returns the start and end page frame of a node based on information
 * provided by memblock_set_node(). If called for a node
 * with no available memory, a warning is printed and the start and end
 * PFNs will be 0.
 */
void __init get_pfn_range_for_nid(unsigned int nid,
			unsigned long *start_pfn, unsigned long *end_pfn)
{
	unsigned long this_start_pfn, this_end_pfn;
	int i;

	*start_pfn = -1UL;
	*end_pfn = 0;

	for_each_mem_pfn_range(i, nid, &this_start_pfn, &this_end_pfn, NULL) {
		*start_pfn = min(*start_pfn, this_start_pfn);
		*end_pfn = max(*end_pfn, this_end_pfn);
	}

	if (*start_pfn == -1UL)
		*start_pfn = 0;
}

/*
 * This finds a zone that can be used for ZONE_MOVABLE pages. The
 * assumption is made that zones within a node are ordered in monotonic
 * increasing memory addresses so that the "highest" populated zone is used
 */
static void __init find_usable_zone_for_movable(void)
{
	int zone_index;
	for (zone_index = MAX_NR_ZONES - 1; zone_index >= 0; zone_index--) {
		if (zone_index == ZONE_MOVABLE)
			continue;

		if (arch_zone_highest_possible_pfn[zone_index] >
				arch_zone_lowest_possible_pfn[zone_index])
			break;
	}

	VM_BUG_ON(zone_index == -1);
	movable_zone = zone_index;
}

/*
 * The zone ranges provided by the architecture do not include ZONE_MOVABLE
 * because it is sized independent of architecture. Unlike the other zones,
 * the starting point for ZONE_MOVABLE is not fixed. It may be different
 * in each node depending on the size of each node and how evenly kernelcore
 * is distributed. This helper function adjusts the zone ranges
 * provided by the architecture for a given node by using the end of the
 * highest usable zone for ZONE_MOVABLE. This preserves the assumption that
 * zones within a node are in order of monotonic increases memory addresses
 */
static void __init adjust_zone_range_for_zone_movable(int nid,
					unsigned long zone_type,
					unsigned long node_start_pfn,
					unsigned long node_end_pfn,
					unsigned long *zone_start_pfn,
					unsigned long *zone_end_pfn)
{
	/* Only adjust if ZONE_MOVABLE is on this node */
	if (zone_movable_pfn[nid]) {
		/* Size ZONE_MOVABLE */
		if (zone_type == ZONE_MOVABLE) {
			*zone_start_pfn = zone_movable_pfn[nid];
			*zone_end_pfn = min(node_end_pfn,
				arch_zone_highest_possible_pfn[movable_zone]);

		/* Adjust for ZONE_MOVABLE starting within this range */
		} else if (!mirrored_kernelcore &&
			*zone_start_pfn < zone_movable_pfn[nid] &&
			*zone_end_pfn > zone_movable_pfn[nid]) {
			*zone_end_pfn = zone_movable_pfn[nid];

		/* Check if this whole range is within ZONE_MOVABLE */
		} else if (*zone_start_pfn >= zone_movable_pfn[nid])
			*zone_start_pfn = *zone_end_pfn;
	}
}

/*
 * Return the number of pages a zone spans in a node, including holes
 * present_pages = zone_spanned_pages_in_node() - zone_absent_pages_in_node()
 */
static unsigned long __init zone_spanned_pages_in_node(int nid,
					unsigned long zone_type,
					unsigned long node_start_pfn,
					unsigned long node_end_pfn,
					unsigned long *zone_start_pfn,
					unsigned long *zone_end_pfn)
{
	unsigned long zone_low = arch_zone_lowest_possible_pfn[zone_type];
	unsigned long zone_high = arch_zone_highest_possible_pfn[zone_type];
	/* When hotadd a new node from cpu_up(), the node should be empty */
	if (!node_start_pfn && !node_end_pfn)
		return 0;

	/* Get the start and end of the zone */
	*zone_start_pfn = clamp(node_start_pfn, zone_low, zone_high);
	*zone_end_pfn = clamp(node_end_pfn, zone_low, zone_high);
	adjust_zone_range_for_zone_movable(nid, zone_type,
				node_start_pfn, node_end_pfn,
				zone_start_pfn, zone_end_pfn);

	/* Check that this node has pages within the zone's required range */
	if (*zone_end_pfn < node_start_pfn || *zone_start_pfn > node_end_pfn)
		return 0;

	/* Move the zone boundaries inside the node if necessary */
	*zone_end_pfn = min(*zone_end_pfn, node_end_pfn);
	*zone_start_pfn = max(*zone_start_pfn, node_start_pfn);

	/* Return the spanned pages */
	return *zone_end_pfn - *zone_start_pfn;
}

/*
 * Return the number of holes in a range on a node. If nid is MAX_NUMNODES,
 * then all holes in the requested range will be accounted for.
 */
unsigned long __init __absent_pages_in_range(int nid,
				unsigned long range_start_pfn,
				unsigned long range_end_pfn)
{
	unsigned long nr_absent = range_end_pfn - range_start_pfn;
	unsigned long start_pfn, end_pfn;
	int i;

	for_each_mem_pfn_range(i, nid, &start_pfn, &end_pfn, NULL) {
		start_pfn = clamp(start_pfn, range_start_pfn, range_end_pfn);
		end_pfn = clamp(end_pfn, range_start_pfn, range_end_pfn);
		nr_absent -= end_pfn - start_pfn;
	}
	return nr_absent;
}

/**
 * absent_pages_in_range - Return number of page frames in holes within a range
 * @start_pfn: The start PFN to start searching for holes
 * @end_pfn: The end PFN to stop searching for holes
 *
 * Return: the number of pages frames in memory holes within a range.
 */
unsigned long __init absent_pages_in_range(unsigned long start_pfn,
							unsigned long end_pfn)
{
	return __absent_pages_in_range(MAX_NUMNODES, start_pfn, end_pfn);
}

/* Return the number of page frames in holes in a zone on a node */
static unsigned long __init zone_absent_pages_in_node(int nid,
					unsigned long zone_type,
					unsigned long node_start_pfn,
					unsigned long node_end_pfn)
{
	unsigned long zone_low = arch_zone_lowest_possible_pfn[zone_type];
	unsigned long zone_high = arch_zone_highest_possible_pfn[zone_type];
	unsigned long zone_start_pfn, zone_end_pfn;
	unsigned long nr_absent;

	/* When hotadd a new node from cpu_up(), the node should be empty */
	if (!node_start_pfn && !node_end_pfn)
		return 0;

	zone_start_pfn = clamp(node_start_pfn, zone_low, zone_high);
	zone_end_pfn = clamp(node_end_pfn, zone_low, zone_high);

	adjust_zone_range_for_zone_movable(nid, zone_type,
			node_start_pfn, node_end_pfn,
			&zone_start_pfn, &zone_end_pfn);
	nr_absent = __absent_pages_in_range(nid, zone_start_pfn, zone_end_pfn);

	/*
	 * ZONE_MOVABLE handling.
	 * Treat pages to be ZONE_MOVABLE in ZONE_NORMAL as absent pages
	 * and vice versa.
	 */
	if (mirrored_kernelcore && zone_movable_pfn[nid]) {
		unsigned long start_pfn, end_pfn;
		struct memblock_region *r;

		for_each_mem_region(r) {
			start_pfn = clamp(memblock_region_memory_base_pfn(r),
					  zone_start_pfn, zone_end_pfn);
			end_pfn = clamp(memblock_region_memory_end_pfn(r),
					zone_start_pfn, zone_end_pfn);

			if (zone_type == ZONE_MOVABLE &&
			    memblock_is_mirror(r))
				nr_absent += end_pfn - start_pfn;

			if (zone_type == ZONE_NORMAL &&
			    !memblock_is_mirror(r))
				nr_absent += end_pfn - start_pfn;
		}
	}

	return nr_absent;
}

static void __init calculate_node_totalpages(struct pglist_data *pgdat,
						unsigned long node_start_pfn,
						unsigned long node_end_pfn)
{
	unsigned long realtotalpages = 0, totalpages = 0;
	enum zone_type i;

	for (i = 0; i < MAX_NR_ZONES; i++) {
		struct zone *zone = pgdat->node_zones + i;
		unsigned long zone_start_pfn, zone_end_pfn;
		unsigned long spanned, absent;
		unsigned long size, real_size;

		spanned = zone_spanned_pages_in_node(pgdat->node_id, i,
						     node_start_pfn,
						     node_end_pfn,
						     &zone_start_pfn,
						     &zone_end_pfn);
		absent = zone_absent_pages_in_node(pgdat->node_id, i,
						   node_start_pfn,
						   node_end_pfn);

		size = spanned;
		real_size = size - absent;

		if (size)
			zone->zone_start_pfn = zone_start_pfn;
		else
			zone->zone_start_pfn = 0;
		zone->spanned_pages = size;
		zone->present_pages = real_size;
#if defined(CONFIG_MEMORY_HOTPLUG)
		zone->present_early_pages = real_size;
#endif

		totalpages += size;
		realtotalpages += real_size;
	}

	pgdat->node_spanned_pages = totalpages;
	pgdat->node_present_pages = realtotalpages;
	pr_debug("On node %d totalpages: %lu\n", pgdat->node_id, realtotalpages);
}

#ifndef CONFIG_SPARSEMEM
/*
 * Calculate the size of the zone->blockflags rounded to an unsigned long
 * Start by making sure zonesize is a multiple of pageblock_order by rounding
 * up. Then use 1 NR_PAGEBLOCK_BITS worth of bits per pageblock, finally
 * round what is now in bits to nearest long in bits, then return it in
 * bytes.
 */
static unsigned long __init usemap_size(unsigned long zone_start_pfn, unsigned long zonesize)
{
	unsigned long usemapsize;

	zonesize += zone_start_pfn & (pageblock_nr_pages-1);
	usemapsize = roundup(zonesize, pageblock_nr_pages);
	usemapsize = usemapsize >> pageblock_order;
	usemapsize *= NR_PAGEBLOCK_BITS;
	usemapsize = roundup(usemapsize, 8 * sizeof(unsigned long));

	return usemapsize / 8;
}

static void __ref setup_usemap(struct zone *zone)
{
	unsigned long usemapsize = usemap_size(zone->zone_start_pfn,
					       zone->spanned_pages);
	zone->pageblock_flags = NULL;
	if (usemapsize) {
		zone->pageblock_flags =
			memblock_alloc_node(usemapsize, SMP_CACHE_BYTES,
					    zone_to_nid(zone));
		if (!zone->pageblock_flags)
			panic("Failed to allocate %ld bytes for zone %s pageblock flags on node %d\n",
			      usemapsize, zone->name, zone_to_nid(zone));
	}
}
#else
static inline void setup_usemap(struct zone *zone) {}
#endif /* CONFIG_SPARSEMEM */

#ifdef CONFIG_HUGETLB_PAGE_SIZE_VARIABLE

/* Initialise the number of pages represented by NR_PAGEBLOCK_BITS */
void __init set_pageblock_order(void)
{
	unsigned int order;

	/* Check that pageblock_nr_pages has not already been setup */
	if (pageblock_order)
		return;

	if (HPAGE_SHIFT > PAGE_SHIFT)
		order = HUGETLB_PAGE_ORDER;
	else
		order = MAX_ORDER - 1;

	/*
	 * Assume the largest contiguous order of interest is a huge page.
	 * This value may be variable depending on boot parameters on IA64 and
	 * powerpc.
	 */
	pageblock_order = order;
}
#else /* CONFIG_HUGETLB_PAGE_SIZE_VARIABLE */

/*
 * When CONFIG_HUGETLB_PAGE_SIZE_VARIABLE is not set, set_pageblock_order()
 * is unused as pageblock_order is set at compile-time. See
 * include/linux/pageblock-flags.h for the values of pageblock_order based on
 * the kernel config
 */
void __init set_pageblock_order(void)
{
}

#endif /* CONFIG_HUGETLB_PAGE_SIZE_VARIABLE */

static unsigned long __init calc_memmap_size(unsigned long spanned_pages,
						unsigned long present_pages)
{
	unsigned long pages = spanned_pages;

	/*
	 * Provide a more accurate estimation if there are holes within
	 * the zone and SPARSEMEM is in use. If there are holes within the
	 * zone, each populated memory region may cost us one or two extra
	 * memmap pages due to alignment because memmap pages for each
	 * populated regions may not be naturally aligned on page boundary.
	 * So the (present_pages >> 4) heuristic is a tradeoff for that.
	 */
	if (spanned_pages > present_pages + (present_pages >> 4) &&
	    IS_ENABLED(CONFIG_SPARSEMEM))
		pages = present_pages;

	return PAGE_ALIGN(pages * sizeof(struct page)) >> PAGE_SHIFT;
}

#ifdef CONFIG_TRANSPARENT_HUGEPAGE
static void pgdat_init_split_queue(struct pglist_data *pgdat)
{
	struct deferred_split *ds_queue = &pgdat->deferred_split_queue;

	spin_lock_init(&ds_queue->split_queue_lock);
	INIT_LIST_HEAD(&ds_queue->split_queue);
	ds_queue->split_queue_len = 0;
}
#else
static void pgdat_init_split_queue(struct pglist_data *pgdat) {}
#endif

#ifdef CONFIG_COMPACTION
static void pgdat_init_kcompactd(struct pglist_data *pgdat)
{
	init_waitqueue_head(&pgdat->kcompactd_wait);
}
#else
static void pgdat_init_kcompactd(struct pglist_data *pgdat) {}
#endif

static void __meminit pgdat_init_internals(struct pglist_data *pgdat)
{
	pgdat_resize_init(pgdat);

	pgdat_init_split_queue(pgdat);
	pgdat_init_kcompactd(pgdat);

	init_waitqueue_head(&pgdat->kswapd_wait);
	init_waitqueue_head(&pgdat->pfmemalloc_wait);

	pgdat_page_ext_init(pgdat);
	lruvec_init(&pgdat->__lruvec);
}

static void __meminit zone_init_internals(struct zone *zone, enum zone_type idx, int nid,
							unsigned long remaining_pages)
{
	atomic_long_set(&zone->managed_pages, remaining_pages);
	zone_set_nid(zone, nid);
	zone->name = zone_names[idx];
	zone->zone_pgdat = NODE_DATA(nid);
	spin_lock_init(&zone->lock);
	zone_seqlock_init(zone);
	zone_pcp_init(zone);
}

/*
 * Set up the zone data structures
 * - init pgdat internals
 * - init all zones belonging to this node
 *
 * NOTE: this function is only called during memory hotplug
 */
#ifdef CONFIG_MEMORY_HOTPLUG
void __ref free_area_init_core_hotplug(int nid)
{
	enum zone_type z;
	pg_data_t *pgdat = NODE_DATA(nid);

	pgdat_init_internals(pgdat);
	for (z = 0; z < MAX_NR_ZONES; z++)
		zone_init_internals(&pgdat->node_zones[z], z, nid, 0);
}
#endif

/*
 * Set up the zone data structures:
 *   - mark all pages reserved
 *   - mark all memory queues empty
 *   - clear the memory bitmaps
 *
 * NOTE: pgdat should get zeroed by caller.
 * NOTE: this function is only called during early init.
 */
static void __init free_area_init_core(struct pglist_data *pgdat)
{
	enum zone_type j;
	int nid = pgdat->node_id;

	pgdat_init_internals(pgdat);
	pgdat->per_cpu_nodestats = &boot_nodestats;

	for (j = 0; j < MAX_NR_ZONES; j++) {
		struct zone *zone = pgdat->node_zones + j;
		unsigned long size, freesize, memmap_pages;

		size = zone->spanned_pages;
		freesize = zone->present_pages;

		/*
		 * Adjust freesize so that it accounts for how much memory
		 * is used by this zone for memmap. This affects the watermark
		 * and per-cpu initialisations
		 */
		memmap_pages = calc_memmap_size(size, freesize);
		if (!is_highmem_idx(j)) {
			if (freesize >= memmap_pages) {
				freesize -= memmap_pages;
				if (memmap_pages)
					pr_debug("  %s zone: %lu pages used for memmap\n",
						 zone_names[j], memmap_pages);
			} else
				pr_warn("  %s zone: %lu memmap pages exceeds freesize %lu\n",
					zone_names[j], memmap_pages, freesize);
		}

		/* Account for reserved pages */
		if (j == 0 && freesize > dma_reserve) {
			freesize -= dma_reserve;
			pr_debug("  %s zone: %lu pages reserved\n", zone_names[0], dma_reserve);
		}

		if (!is_highmem_idx(j))
			nr_kernel_pages += freesize;
		/* Charge for highmem memmap if there are enough kernel pages */
		else if (nr_kernel_pages > memmap_pages * 2)
			nr_kernel_pages -= memmap_pages;
		nr_all_pages += freesize;

		/*
		 * Set an approximate value for lowmem here, it will be adjusted
		 * when the bootmem allocator frees pages into the buddy system.
		 * And all highmem pages will be managed by the buddy system.
		 */
		zone_init_internals(zone, j, nid, freesize);

		if (!size)
			continue;

		set_pageblock_order();
		setup_usemap(zone);
		init_currently_empty_zone(zone, zone->zone_start_pfn, size);
	}
}

#ifdef CONFIG_FLATMEM
static void __init alloc_node_mem_map(struct pglist_data *pgdat)
{
	unsigned long __maybe_unused start = 0;
	unsigned long __maybe_unused offset = 0;

	/* Skip empty nodes */
	if (!pgdat->node_spanned_pages)
		return;

	start = pgdat->node_start_pfn & ~(MAX_ORDER_NR_PAGES - 1);
	offset = pgdat->node_start_pfn - start;
	/* ia64 gets its own node_mem_map, before this, without bootmem */
	if (!pgdat->node_mem_map) {
		unsigned long size, end;
		struct page *map;

		/*
		 * The zone's endpoints aren't required to be MAX_ORDER
		 * aligned but the node_mem_map endpoints must be in order
		 * for the buddy allocator to function correctly.
		 */
		end = pgdat_end_pfn(pgdat);
		end = ALIGN(end, MAX_ORDER_NR_PAGES);
		size =  (end - start) * sizeof(struct page);
		map = memmap_alloc(size, SMP_CACHE_BYTES, MEMBLOCK_LOW_LIMIT,
				   pgdat->node_id, false);
		if (!map)
			panic("Failed to allocate %ld bytes for node %d memory map\n",
			      size, pgdat->node_id);
		pgdat->node_mem_map = map + offset;
	}
	pr_debug("%s: node %d, pgdat %08lx, node_mem_map %08lx\n",
				__func__, pgdat->node_id, (unsigned long)pgdat,
				(unsigned long)pgdat->node_mem_map);
#ifndef CONFIG_NUMA
	/*
	 * With no DISCONTIG, the global mem_map is just set as node 0's
	 */
	if (pgdat == NODE_DATA(0)) {
		mem_map = NODE_DATA(0)->node_mem_map;
		if (page_to_pfn(mem_map) != pgdat->node_start_pfn)
			mem_map -= offset;
	}
#endif
}
#else
static inline void alloc_node_mem_map(struct pglist_data *pgdat) { }
#endif /* CONFIG_FLATMEM */

#ifdef CONFIG_DEFERRED_STRUCT_PAGE_INIT
static inline void pgdat_set_deferred_range(pg_data_t *pgdat)
{
	pgdat->first_deferred_pfn = ULONG_MAX;
}
#else
static inline void pgdat_set_deferred_range(pg_data_t *pgdat) {}
#endif

static void __init free_area_init_node(int nid)
{
	pg_data_t *pgdat = NODE_DATA(nid);
	unsigned long start_pfn = 0;
	unsigned long end_pfn = 0;

	/* pg_data_t should be reset to zero when it's allocated */
	WARN_ON(pgdat->nr_zones || pgdat->kswapd_highest_zoneidx);

	get_pfn_range_for_nid(nid, &start_pfn, &end_pfn);

	pgdat->node_id = nid;
	pgdat->node_start_pfn = start_pfn;
	pgdat->per_cpu_nodestats = NULL;

	pr_info("Initmem setup node %d [mem %#018Lx-%#018Lx]\n", nid,
		(u64)start_pfn << PAGE_SHIFT,
		end_pfn ? ((u64)end_pfn << PAGE_SHIFT) - 1 : 0);
	calculate_node_totalpages(pgdat, start_pfn, end_pfn);

	alloc_node_mem_map(pgdat);
	pgdat_set_deferred_range(pgdat);

	free_area_init_core(pgdat);
}

void __init free_area_init_memoryless_node(int nid)
{
	free_area_init_node(nid);
}

#if MAX_NUMNODES > 1
/*
 * Figure out the number of possible node ids.
 */
void __init setup_nr_node_ids(void)
{
	unsigned int highest;

	highest = find_last_bit(node_possible_map.bits, MAX_NUMNODES);
	nr_node_ids = highest + 1;
}
#endif

/**
 * node_map_pfn_alignment - determine the maximum internode alignment
 *
 * This function should be called after node map is populated and sorted.
 * It calculates the maximum power of two alignment which can distinguish
 * all the nodes.
 *
 * For example, if all nodes are 1GiB and aligned to 1GiB, the return value
 * would indicate 1GiB alignment with (1 << (30 - PAGE_SHIFT)).  If the
 * nodes are shifted by 256MiB, 256MiB.  Note that if only the last node is
 * shifted, 1GiB is enough and this function will indicate so.
 *
 * This is used to test whether pfn -> nid mapping of the chosen memory
 * model has fine enough granularity to avoid incorrect mapping for the
 * populated node map.
 *
 * Return: the determined alignment in pfn's.  0 if there is no alignment
 * requirement (single node).
 */
unsigned long __init node_map_pfn_alignment(void)
{
	unsigned long accl_mask = 0, last_end = 0;
	unsigned long start, end, mask;
	int last_nid = NUMA_NO_NODE;
	int i, nid;

	for_each_mem_pfn_range(i, MAX_NUMNODES, &start, &end, &nid) {
		if (!start || last_nid < 0 || last_nid == nid) {
			last_nid = nid;
			last_end = end;
			continue;
		}

		/*
		 * Start with a mask granular enough to pin-point to the
		 * start pfn and tick off bits one-by-one until it becomes
		 * too coarse to separate the current node from the last.
		 */
		mask = ~((1 << __ffs(start)) - 1);
		while (mask && last_end <= (start & (mask << 1)))
			mask <<= 1;

		/* accumulate all internode masks */
		accl_mask |= mask;
	}

	/* convert mask to number of pages */
	return ~accl_mask + 1;
}

/**
 * find_min_pfn_with_active_regions - Find the minimum PFN registered
 *
 * Return: the minimum PFN based on information provided via
 * memblock_set_node().
 */
unsigned long __init find_min_pfn_with_active_regions(void)
{
	return PHYS_PFN(memblock_start_of_DRAM());
}

/*
 * early_calculate_totalpages()
 * Sum pages in active regions for movable zone.
 * Populate N_MEMORY for calculating usable_nodes.
 */
static unsigned long __init early_calculate_totalpages(void)
{
	unsigned long totalpages = 0;
	unsigned long start_pfn, end_pfn;
	int i, nid;

	for_each_mem_pfn_range(i, MAX_NUMNODES, &start_pfn, &end_pfn, &nid) {
		unsigned long pages = end_pfn - start_pfn;

		totalpages += pages;
		if (pages)
			node_set_state(nid, N_MEMORY);
	}
	return totalpages;
}

/*
 * Find the PFN the Movable zone begins in each node. Kernel memory
 * is spread evenly between nodes as long as the nodes have enough
 * memory. When they don't, some nodes will have more kernelcore than
 * others
 */
static void __init find_zone_movable_pfns_for_nodes(void)
{
	int i, nid;
	unsigned long usable_startpfn;
	unsigned long kernelcore_node, kernelcore_remaining;
	/* save the state before borrow the nodemask */
	nodemask_t saved_node_state = node_states[N_MEMORY];
	unsigned long totalpages = early_calculate_totalpages();
	int usable_nodes = nodes_weight(node_states[N_MEMORY]);
	struct memblock_region *r;

	/* Need to find movable_zone earlier when movable_node is specified. */
	find_usable_zone_for_movable();

	/*
	 * If movable_node is specified, ignore kernelcore and movablecore
	 * options.
	 */
	if (movable_node_is_enabled()) {
		for_each_mem_region(r) {
			if (!memblock_is_hotpluggable(r))
				continue;

			nid = memblock_get_region_node(r);

			usable_startpfn = PFN_DOWN(r->base);
			zone_movable_pfn[nid] = zone_movable_pfn[nid] ?
				min(usable_startpfn, zone_movable_pfn[nid]) :
				usable_startpfn;
		}

		goto out2;
	}

	/*
	 * If kernelcore=mirror is specified, ignore movablecore option
	 */
	if (mirrored_kernelcore) {
		bool mem_below_4gb_not_mirrored = false;

		for_each_mem_region(r) {
			if (memblock_is_mirror(r))
				continue;

			nid = memblock_get_region_node(r);

			usable_startpfn = memblock_region_memory_base_pfn(r);

			if (usable_startpfn < 0x100000) {
				mem_below_4gb_not_mirrored = true;
				continue;
			}

			zone_movable_pfn[nid] = zone_movable_pfn[nid] ?
				min(usable_startpfn, zone_movable_pfn[nid]) :
				usable_startpfn;
		}

		if (mem_below_4gb_not_mirrored)
			pr_warn("This configuration results in unmirrored kernel memory.\n");

		goto out2;
	}

	/*
	 * If kernelcore=nn% or movablecore=nn% was specified, calculate the
	 * amount of necessary memory.
	 */
	if (required_kernelcore_percent)
		required_kernelcore = (totalpages * 100 * required_kernelcore_percent) /
				       10000UL;
	if (required_movablecore_percent)
		required_movablecore = (totalpages * 100 * required_movablecore_percent) /
					10000UL;

	/*
	 * If movablecore= was specified, calculate what size of
	 * kernelcore that corresponds so that memory usable for
	 * any allocation type is evenly spread. If both kernelcore
	 * and movablecore are specified, then the value of kernelcore
	 * will be used for required_kernelcore if it's greater than
	 * what movablecore would have allowed.
	 */
	if (required_movablecore) {
		unsigned long corepages;

		/*
		 * Round-up so that ZONE_MOVABLE is at least as large as what
		 * was requested by the user
		 */
		required_movablecore =
			roundup(required_movablecore, MAX_ORDER_NR_PAGES);
		required_movablecore = min(totalpages, required_movablecore);
		corepages = totalpages - required_movablecore;

		required_kernelcore = max(required_kernelcore, corepages);
	}

	/*
	 * If kernelcore was not specified or kernelcore size is larger
	 * than totalpages, there is no ZONE_MOVABLE.
	 */
	if (!required_kernelcore || required_kernelcore >= totalpages)
		goto out;

	/* usable_startpfn is the lowest possible pfn ZONE_MOVABLE can be at */
	usable_startpfn = arch_zone_lowest_possible_pfn[movable_zone];

restart:
	/* Spread kernelcore memory as evenly as possible throughout nodes */
	kernelcore_node = required_kernelcore / usable_nodes;
	for_each_node_state(nid, N_MEMORY) {
		unsigned long start_pfn, end_pfn;

		/*
		 * Recalculate kernelcore_node if the division per node
		 * now exceeds what is necessary to satisfy the requested
		 * amount of memory for the kernel
		 */
		if (required_kernelcore < kernelcore_node)
			kernelcore_node = required_kernelcore / usable_nodes;

		/*
		 * As the map is walked, we track how much memory is usable
		 * by the kernel using kernelcore_remaining. When it is
		 * 0, the rest of the node is usable by ZONE_MOVABLE
		 */
		kernelcore_remaining = kernelcore_node;

		/* Go through each range of PFNs within this node */
		for_each_mem_pfn_range(i, nid, &start_pfn, &end_pfn, NULL) {
			unsigned long size_pages;

			start_pfn = max(start_pfn, zone_movable_pfn[nid]);
			if (start_pfn >= end_pfn)
				continue;

			/* Account for what is only usable for kernelcore */
			if (start_pfn < usable_startpfn) {
				unsigned long kernel_pages;
				kernel_pages = min(end_pfn, usable_startpfn)
								- start_pfn;

				kernelcore_remaining -= min(kernel_pages,
							kernelcore_remaining);
				required_kernelcore -= min(kernel_pages,
							required_kernelcore);

				/* Continue if range is now fully accounted */
				if (end_pfn <= usable_startpfn) {

					/*
					 * Push zone_movable_pfn to the end so
					 * that if we have to rebalance
					 * kernelcore across nodes, we will
					 * not double account here
					 */
					zone_movable_pfn[nid] = end_pfn;
					continue;
				}
				start_pfn = usable_startpfn;
			}

			/*
			 * The usable PFN range for ZONE_MOVABLE is from
			 * start_pfn->end_pfn. Calculate size_pages as the
			 * number of pages used as kernelcore
			 */
			size_pages = end_pfn - start_pfn;
			if (size_pages > kernelcore_remaining)
				size_pages = kernelcore_remaining;
			zone_movable_pfn[nid] = start_pfn + size_pages;

			/*
			 * Some kernelcore has been met, update counts and
			 * break if the kernelcore for this node has been
			 * satisfied
			 */
			required_kernelcore -= min(required_kernelcore,
								size_pages);
			kernelcore_remaining -= size_pages;
			if (!kernelcore_remaining)
				break;
		}
	}

	/*
	 * If there is still required_kernelcore, we do another pass with one
	 * less node in the count. This will push zone_movable_pfn[nid] further
	 * along on the nodes that still have memory until kernelcore is
	 * satisfied
	 */
	usable_nodes--;
	if (usable_nodes && required_kernelcore > usable_nodes)
		goto restart;

out2:
	/* Align start of ZONE_MOVABLE on all nids to MAX_ORDER_NR_PAGES */
	for (nid = 0; nid < MAX_NUMNODES; nid++) {
		unsigned long start_pfn, end_pfn;

		zone_movable_pfn[nid] =
			roundup(zone_movable_pfn[nid], MAX_ORDER_NR_PAGES);

		get_pfn_range_for_nid(nid, &start_pfn, &end_pfn);
		if (zone_movable_pfn[nid] >= end_pfn)
			zone_movable_pfn[nid] = 0;
	}

out:
	/* restore the node_state */
	node_states[N_MEMORY] = saved_node_state;
}

/* Any regular or high memory on that node ? */
static void check_for_memory(pg_data_t *pgdat, int nid)
{
	enum zone_type zone_type;

	for (zone_type = 0; zone_type <= ZONE_MOVABLE - 1; zone_type++) {
		struct zone *zone = &pgdat->node_zones[zone_type];
		if (populated_zone(zone)) {
			if (IS_ENABLED(CONFIG_HIGHMEM))
				node_set_state(nid, N_HIGH_MEMORY);
			if (zone_type <= ZONE_NORMAL)
				node_set_state(nid, N_NORMAL_MEMORY);
			break;
		}
	}
}

/*
 * Some architectures, e.g. ARC may have ZONE_HIGHMEM below ZONE_NORMAL. For
 * such cases we allow max_zone_pfn sorted in the descending order
 */
bool __weak arch_has_descending_max_zone_pfns(void)
{
	return false;
}

/**
 * free_area_init - Initialise all pg_data_t and zone data
 * @max_zone_pfn: an array of max PFNs for each zone
 *
 * This will call free_area_init_node() for each active node in the system.
 * Using the page ranges provided by memblock_set_node(), the size of each
 * zone in each node and their holes is calculated. If the maximum PFN
 * between two adjacent zones match, it is assumed that the zone is empty.
 * For example, if arch_max_dma_pfn == arch_max_dma32_pfn, it is assumed
 * that arch_max_dma32_pfn has no pages. It is also assumed that a zone
 * starts where the previous one ended. For example, ZONE_DMA32 starts
 * at arch_max_dma_pfn.
 */
void __init free_area_init(unsigned long *max_zone_pfn)
{
	unsigned long start_pfn, end_pfn;
	int i, nid, zone;
	bool descending;

	/* Record where the zone boundaries are */
	memset(arch_zone_lowest_possible_pfn, 0,
				sizeof(arch_zone_lowest_possible_pfn));
	memset(arch_zone_highest_possible_pfn, 0,
				sizeof(arch_zone_highest_possible_pfn));

	start_pfn = find_min_pfn_with_active_regions();
	descending = arch_has_descending_max_zone_pfns();

	for (i = 0; i < MAX_NR_ZONES; i++) {
		if (descending)
			zone = MAX_NR_ZONES - i - 1;
		else
			zone = i;

		if (zone == ZONE_MOVABLE)
			continue;

		end_pfn = max(max_zone_pfn[zone], start_pfn);
		arch_zone_lowest_possible_pfn[zone] = start_pfn;
		arch_zone_highest_possible_pfn[zone] = end_pfn;

		start_pfn = end_pfn;
	}

	/* Find the PFNs that ZONE_MOVABLE begins at in each node */
	memset(zone_movable_pfn, 0, sizeof(zone_movable_pfn));
	find_zone_movable_pfns_for_nodes();

	/* Print out the zone ranges */
	pr_info("Zone ranges:\n");
	for (i = 0; i < MAX_NR_ZONES; i++) {
		if (i == ZONE_MOVABLE)
			continue;
		pr_info("  %-8s ", zone_names[i]);
		if (arch_zone_lowest_possible_pfn[i] ==
				arch_zone_highest_possible_pfn[i])
			pr_cont("empty\n");
		else
			pr_cont("[mem %#018Lx-%#018Lx]\n",
				(u64)arch_zone_lowest_possible_pfn[i]
					<< PAGE_SHIFT,
				((u64)arch_zone_highest_possible_pfn[i]
					<< PAGE_SHIFT) - 1);
	}

	/* Print out the PFNs ZONE_MOVABLE begins at in each node */
	pr_info("Movable zone start for each node\n");
	for (i = 0; i < MAX_NUMNODES; i++) {
		if (zone_movable_pfn[i])
			pr_info("  Node %d: %#018Lx\n", i,
			       (u64)zone_movable_pfn[i] << PAGE_SHIFT);
	}

	/*
	 * Print out the early node map, and initialize the
	 * subsection-map relative to active online memory ranges to
	 * enable future "sub-section" extensions of the memory map.
	 */
	pr_info("Early memory node ranges\n");
	for_each_mem_pfn_range(i, MAX_NUMNODES, &start_pfn, &end_pfn, &nid) {
		pr_info("  node %3d: [mem %#018Lx-%#018Lx]\n", nid,
			(u64)start_pfn << PAGE_SHIFT,
			((u64)end_pfn << PAGE_SHIFT) - 1);
		subsection_map_init(start_pfn, end_pfn - start_pfn);
	}

	/* Initialise every node */
	mminit_verify_pageflags_layout();
	setup_nr_node_ids();
	for_each_online_node(nid) {
		pg_data_t *pgdat = NODE_DATA(nid);
		free_area_init_node(nid);

		/* Any memory on that node */
		if (pgdat->node_present_pages)
			node_set_state(nid, N_MEMORY);
		check_for_memory(pgdat, nid);
	}

	memmap_init();
}

static int __init cmdline_parse_core(char *p, unsigned long *core,
				     unsigned long *percent)
{
	unsigned long long coremem;
	char *endptr;

	if (!p)
		return -EINVAL;

	/* Value may be a percentage of total memory, otherwise bytes */
	coremem = simple_strtoull(p, &endptr, 0);
	if (*endptr == '%') {
		/* Paranoid check for percent values greater than 100 */
		WARN_ON(coremem > 100);

		*percent = coremem;
	} else {
		coremem = memparse(p, &p);
		/* Paranoid check that UL is enough for the coremem value */
		WARN_ON((coremem >> PAGE_SHIFT) > ULONG_MAX);

		*core = coremem >> PAGE_SHIFT;
		*percent = 0UL;
	}
	return 0;
}

/*
 * kernelcore=size sets the amount of memory for use for allocations that
 * cannot be reclaimed or migrated.
 */
static int __init cmdline_parse_kernelcore(char *p)
{
	/* parse kernelcore=mirror */
	if (parse_option_str(p, "mirror")) {
		mirrored_kernelcore = true;
		return 0;
	}

	return cmdline_parse_core(p, &required_kernelcore,
				  &required_kernelcore_percent);
}

/*
 * movablecore=size sets the amount of memory for use for allocations that
 * can be reclaimed or migrated.
 */
static int __init cmdline_parse_movablecore(char *p)
{
	return cmdline_parse_core(p, &required_movablecore,
				  &required_movablecore_percent);
}

early_param("kernelcore", cmdline_parse_kernelcore);
early_param("movablecore", cmdline_parse_movablecore);

void adjust_managed_page_count(struct page *page, long count)
{
	atomic_long_add(count, &page_zone(page)->managed_pages);
	totalram_pages_add(count);
#ifdef CONFIG_HIGHMEM
	if (PageHighMem(page))
		totalhigh_pages_add(count);
#endif
}
EXPORT_SYMBOL(adjust_managed_page_count);

unsigned long free_reserved_area(void *start, void *end, int poison, const char *s)
{
	void *pos;
	unsigned long pages = 0;

	start = (void *)PAGE_ALIGN((unsigned long)start);
	end = (void *)((unsigned long)end & PAGE_MASK);
	for (pos = start; pos < end; pos += PAGE_SIZE, pages++) {
		struct page *page = virt_to_page(pos);
		void *direct_map_addr;

		/*
		 * 'direct_map_addr' might be different from 'pos'
		 * because some architectures' virt_to_page()
		 * work with aliases.  Getting the direct map
		 * address ensures that we get a _writeable_
		 * alias for the memset().
		 */
		direct_map_addr = page_address(page);
		/*
		 * Perform a kasan-unchecked memset() since this memory
		 * has not been initialized.
		 */
		direct_map_addr = kasan_reset_tag(direct_map_addr);
		if ((unsigned int)poison <= 0xFF)
			memset(direct_map_addr, poison, PAGE_SIZE);

		free_reserved_page(page);
	}

	if (pages && s)
		pr_info("Freeing %s memory: %ldK\n",
			s, pages << (PAGE_SHIFT - 10));

	return pages;
}

void __init mem_init_print_info(void)
{
	unsigned long physpages, codesize, datasize, rosize, bss_size;
	unsigned long init_code_size, init_data_size;

	physpages = get_num_physpages();
	codesize = _etext - _stext;
	datasize = _edata - _sdata;
	rosize = __end_rodata - __start_rodata;
	bss_size = __bss_stop - __bss_start;
	init_data_size = __init_end - __init_begin;
	init_code_size = _einittext - _sinittext;

	/*
	 * Detect special cases and adjust section sizes accordingly:
	 * 1) .init.* may be embedded into .data sections
	 * 2) .init.text.* may be out of [__init_begin, __init_end],
	 *    please refer to arch/tile/kernel/vmlinux.lds.S.
	 * 3) .rodata.* may be embedded into .text or .data sections.
	 */
#define adj_init_size(start, end, size, pos, adj) \
	do { \
		if (&start[0] <= &pos[0] && &pos[0] < &end[0] && size > adj) \
			size -= adj; \
	} while (0)

	adj_init_size(__init_begin, __init_end, init_data_size,
		     _sinittext, init_code_size);
	adj_init_size(_stext, _etext, codesize, _sinittext, init_code_size);
	adj_init_size(_sdata, _edata, datasize, __init_begin, init_data_size);
	adj_init_size(_stext, _etext, codesize, __start_rodata, rosize);
	adj_init_size(_sdata, _edata, datasize, __start_rodata, rosize);

#undef	adj_init_size

	pr_info("Memory: %luK/%luK available (%luK kernel code, %luK rwdata, %luK rodata, %luK init, %luK bss, %luK reserved, %luK cma-reserved"
#ifdef	CONFIG_HIGHMEM
		", %luK highmem"
#endif
		")\n",
		nr_free_pages() << (PAGE_SHIFT - 10),
		physpages << (PAGE_SHIFT - 10),
		codesize >> 10, datasize >> 10, rosize >> 10,
		(init_data_size + init_code_size) >> 10, bss_size >> 10,
		(physpages - totalram_pages() - totalcma_pages) << (PAGE_SHIFT - 10),
		totalcma_pages << (PAGE_SHIFT - 10)
#ifdef	CONFIG_HIGHMEM
		, totalhigh_pages() << (PAGE_SHIFT - 10)
#endif
		);
}

/**
 * set_dma_reserve - set the specified number of pages reserved in the first zone
 * @new_dma_reserve: The number of pages to mark reserved
 *
 * The per-cpu batchsize and zone watermarks are determined by managed_pages.
 * In the DMA zone, a significant percentage may be consumed by kernel image
 * and other unfreeable allocations which can skew the watermarks badly. This
 * function may optionally be used to account for unfreeable pages in the
 * first zone (e.g., ZONE_DMA). The effect will be lower watermarks and
 * smaller per-cpu batchsize.
 */
void __init set_dma_reserve(unsigned long new_dma_reserve)
{
	dma_reserve = new_dma_reserve;
}

static int page_alloc_cpu_dead(unsigned int cpu)
{
	struct zone *zone;

	lru_add_drain_cpu(cpu);
	drain_pages(cpu);

	/*
	 * Spill the event counters of the dead processor
	 * into the current processors event counters.
	 * This artificially elevates the count of the current
	 * processor.
	 */
	vm_events_fold_cpu(cpu);

	/*
	 * Zero the differential counters of the dead processor
	 * so that the vm statistics are consistent.
	 *
	 * This is only okay since the processor is dead and cannot
	 * race with what we are doing.
	 */
	cpu_vm_stats_fold(cpu);

	for_each_populated_zone(zone)
		zone_pcp_update(zone, 0);

	return 0;
}

static int page_alloc_cpu_online(unsigned int cpu)
{
	struct zone *zone;

	for_each_populated_zone(zone)
		zone_pcp_update(zone, 1);
	return 0;
}

#ifdef CONFIG_NUMA
int hashdist = HASHDIST_DEFAULT;

static int __init set_hashdist(char *str)
{
	if (!str)
		return 0;
	hashdist = simple_strtoul(str, &str, 0);
	return 1;
}
__setup("hashdist=", set_hashdist);
#endif

void __init page_alloc_init(void)
{
	int ret;

#ifdef CONFIG_NUMA
	if (num_node_state(N_MEMORY) == 1)
		hashdist = 0;
#endif

	ret = cpuhp_setup_state_nocalls(CPUHP_PAGE_ALLOC,
					"mm/page_alloc:pcp",
					page_alloc_cpu_online,
					page_alloc_cpu_dead);
	WARN_ON(ret < 0);
}

/*
 * calculate_totalreserve_pages - called when sysctl_lowmem_reserve_ratio
 *	or min_free_kbytes changes.
 */
static void calculate_totalreserve_pages(void)
{
	struct pglist_data *pgdat;
	unsigned long reserve_pages = 0;
	enum zone_type i, j;

	for_each_online_pgdat(pgdat) {

		pgdat->totalreserve_pages = 0;

		for (i = 0; i < MAX_NR_ZONES; i++) {
			struct zone *zone = pgdat->node_zones + i;
			long max = 0;
			unsigned long managed_pages = zone_managed_pages(zone);

			/* Find valid and maximum lowmem_reserve in the zone */
			for (j = i; j < MAX_NR_ZONES; j++) {
				if (zone->lowmem_reserve[j] > max)
					max = zone->lowmem_reserve[j];
			}

			/* we treat the high watermark as reserved pages. */
			max += high_wmark_pages(zone);

			if (max > managed_pages)
				max = managed_pages;

			pgdat->totalreserve_pages += max;

			reserve_pages += max;
		}
	}
	totalreserve_pages = reserve_pages;
}

/*
 * setup_per_zone_lowmem_reserve - called whenever
 *	sysctl_lowmem_reserve_ratio changes.  Ensures that each zone
 *	has a correct pages reserved value, so an adequate number of
 *	pages are left in the zone after a successful __alloc_pages().
 */
static void setup_per_zone_lowmem_reserve(void)
{
	struct pglist_data *pgdat;
	enum zone_type i, j;

	for_each_online_pgdat(pgdat) {
		for (i = 0; i < MAX_NR_ZONES - 1; i++) {
			struct zone *zone = &pgdat->node_zones[i];
			int ratio = sysctl_lowmem_reserve_ratio[i];
			bool clear = !ratio || !zone_managed_pages(zone);
			unsigned long managed_pages = 0;

			for (j = i + 1; j < MAX_NR_ZONES; j++) {
				struct zone *upper_zone = &pgdat->node_zones[j];

				managed_pages += zone_managed_pages(upper_zone);

				if (clear)
					zone->lowmem_reserve[j] = 0;
				else
					zone->lowmem_reserve[j] = managed_pages / ratio;
			}
		}
	}

	/* update totalreserve_pages */
	calculate_totalreserve_pages();
}

static void __setup_per_zone_wmarks(void)
{
	unsigned long pages_min = min_free_kbytes >> (PAGE_SHIFT - 10);
	unsigned long lowmem_pages = 0;
	struct zone *zone;
	unsigned long flags;

	/* Calculate total number of !ZONE_HIGHMEM pages */
	for_each_zone(zone) {
		if (!is_highmem(zone))
			lowmem_pages += zone_managed_pages(zone);
	}

	for_each_zone(zone) {
		u64 tmp;

		spin_lock_irqsave(&zone->lock, flags);
		tmp = (u64)pages_min * zone_managed_pages(zone);
		do_div(tmp, lowmem_pages);
		if (is_highmem(zone)) {
			/*
			 * __GFP_HIGH and PF_MEMALLOC allocations usually don't
			 * need highmem pages, so cap pages_min to a small
			 * value here.
			 *
			 * The WMARK_HIGH-WMARK_LOW and (WMARK_LOW-WMARK_MIN)
			 * deltas control async page reclaim, and so should
			 * not be capped for highmem.
			 */
			unsigned long min_pages;

			min_pages = zone_managed_pages(zone) / 1024;
			min_pages = clamp(min_pages, SWAP_CLUSTER_MAX, 128UL);
			zone->_watermark[WMARK_MIN] = min_pages;
		} else {
			/*
			 * If it's a lowmem zone, reserve a number of pages
			 * proportionate to the zone's size.
			 */
			zone->_watermark[WMARK_MIN] = tmp;
		}

		/*
		 * Set the kswapd watermarks distance according to the
		 * scale factor in proportion to available memory, but
		 * ensure a minimum size on small systems.
		 */
		tmp = max_t(u64, tmp >> 2,
			    mult_frac(zone_managed_pages(zone),
				      watermark_scale_factor, 10000));

		zone->watermark_boost = 0;
		zone->_watermark[WMARK_LOW]  = min_wmark_pages(zone) + tmp;
		zone->_watermark[WMARK_HIGH] = min_wmark_pages(zone) + tmp * 2;

		spin_unlock_irqrestore(&zone->lock, flags);
	}

	/* update totalreserve_pages */
	calculate_totalreserve_pages();
}

/**
 * setup_per_zone_wmarks - called when min_free_kbytes changes
 * or when memory is hot-{added|removed}
 *
 * Ensures that the watermark[min,low,high] values for each zone are set
 * correctly with respect to min_free_kbytes.
 */
void setup_per_zone_wmarks(void)
{
	struct zone *zone;
	static DEFINE_SPINLOCK(lock);

	spin_lock(&lock);
	__setup_per_zone_wmarks();
	spin_unlock(&lock);

	/*
	 * The watermark size have changed so update the pcpu batch
	 * and high limits or the limits may be inappropriate.
	 */
	for_each_zone(zone)
		zone_pcp_update(zone, 0);
}

/*
 * Initialise min_free_kbytes.
 *
 * For small machines we want it small (128k min).  For large machines
 * we want it large (256MB max).  But it is not linear, because network
 * bandwidth does not increase linearly with machine size.  We use
 *
 *	min_free_kbytes = 4 * sqrt(lowmem_kbytes), for better accuracy:
 *	min_free_kbytes = sqrt(lowmem_kbytes * 16)
 *
 * which yields
 *
 * 16MB:	512k
 * 32MB:	724k
 * 64MB:	1024k
 * 128MB:	1448k
 * 256MB:	2048k
 * 512MB:	2896k
 * 1024MB:	4096k
 * 2048MB:	5792k
 * 4096MB:	8192k
 * 8192MB:	11584k
 * 16384MB:	16384k
 */
void calculate_min_free_kbytes(void)
{
	unsigned long lowmem_kbytes;
	int new_min_free_kbytes;

	lowmem_kbytes = nr_free_buffer_pages() * (PAGE_SIZE >> 10);
	new_min_free_kbytes = int_sqrt(lowmem_kbytes * 16);

	if (new_min_free_kbytes > user_min_free_kbytes) {
		min_free_kbytes = new_min_free_kbytes;
		if (min_free_kbytes < 128)
			min_free_kbytes = 128;
		if (min_free_kbytes > 262144)
			min_free_kbytes = 262144;
	} else {
		pr_warn("min_free_kbytes is not updated to %d because user defined value %d is preferred\n",
				new_min_free_kbytes, user_min_free_kbytes);
	}
}

int __meminit init_per_zone_wmark_min(void)
{
	calculate_min_free_kbytes();
	setup_per_zone_wmarks();
	refresh_zone_stat_thresholds();
	setup_per_zone_lowmem_reserve();

#ifdef CONFIG_NUMA
	setup_min_unmapped_ratio();
	setup_min_slab_ratio();
#endif

	khugepaged_min_free_kbytes_update();

	return 0;
}
postcore_initcall(init_per_zone_wmark_min)

/*
 * min_free_kbytes_sysctl_handler - just a wrapper around proc_dointvec() so
 *	that we can call two helper functions whenever min_free_kbytes
 *	changes.
 */
int min_free_kbytes_sysctl_handler(struct ctl_table *table, int write,
		void *buffer, size_t *length, loff_t *ppos)
{
	int rc;

	rc = proc_dointvec_minmax(table, write, buffer, length, ppos);
	if (rc)
		return rc;

	if (write) {
		user_min_free_kbytes = min_free_kbytes;
		setup_per_zone_wmarks();
	}
	return 0;
}

int watermark_scale_factor_sysctl_handler(struct ctl_table *table, int write,
		void *buffer, size_t *length, loff_t *ppos)
{
	int rc;

	rc = proc_dointvec_minmax(table, write, buffer, length, ppos);
	if (rc)
		return rc;

	if (write)
		setup_per_zone_wmarks();

	return 0;
}

#ifdef CONFIG_NUMA
static void setup_min_unmapped_ratio(void)
{
	pg_data_t *pgdat;
	struct zone *zone;

	for_each_online_pgdat(pgdat)
		pgdat->min_unmapped_pages = 0;

	for_each_zone(zone)
		zone->zone_pgdat->min_unmapped_pages += (zone_managed_pages(zone) *
						         sysctl_min_unmapped_ratio) / 100;
}


int sysctl_min_unmapped_ratio_sysctl_handler(struct ctl_table *table, int write,
		void *buffer, size_t *length, loff_t *ppos)
{
	int rc;

	rc = proc_dointvec_minmax(table, write, buffer, length, ppos);
	if (rc)
		return rc;

	setup_min_unmapped_ratio();

	return 0;
}

static void setup_min_slab_ratio(void)
{
	pg_data_t *pgdat;
	struct zone *zone;

	for_each_online_pgdat(pgdat)
		pgdat->min_slab_pages = 0;

	for_each_zone(zone)
		zone->zone_pgdat->min_slab_pages += (zone_managed_pages(zone) *
						     sysctl_min_slab_ratio) / 100;
}

int sysctl_min_slab_ratio_sysctl_handler(struct ctl_table *table, int write,
		void *buffer, size_t *length, loff_t *ppos)
{
	int rc;

	rc = proc_dointvec_minmax(table, write, buffer, length, ppos);
	if (rc)
		return rc;

	setup_min_slab_ratio();

	return 0;
}
#endif

/*
 * lowmem_reserve_ratio_sysctl_handler - just a wrapper around
 *	proc_dointvec() so that we can call setup_per_zone_lowmem_reserve()
 *	whenever sysctl_lowmem_reserve_ratio changes.
 *
 * The reserve ratio obviously has absolutely no relation with the
 * minimum watermarks. The lowmem reserve ratio can only make sense
 * if in function of the boot time zone sizes.
 */
int lowmem_reserve_ratio_sysctl_handler(struct ctl_table *table, int write,
		void *buffer, size_t *length, loff_t *ppos)
{
	int i;

	proc_dointvec_minmax(table, write, buffer, length, ppos);

	for (i = 0; i < MAX_NR_ZONES; i++) {
		if (sysctl_lowmem_reserve_ratio[i] < 1)
			sysctl_lowmem_reserve_ratio[i] = 0;
	}

	setup_per_zone_lowmem_reserve();
	return 0;
}

/*
 * percpu_pagelist_high_fraction - changes the pcp->high for each zone on each
 * cpu. It is the fraction of total pages in each zone that a hot per cpu
 * pagelist can have before it gets flushed back to buddy allocator.
 */
int percpu_pagelist_high_fraction_sysctl_handler(struct ctl_table *table,
		int write, void *buffer, size_t *length, loff_t *ppos)
{
	struct zone *zone;
	int old_percpu_pagelist_high_fraction;
	int ret;

	mutex_lock(&pcp_batch_high_lock);
	old_percpu_pagelist_high_fraction = percpu_pagelist_high_fraction;

	ret = proc_dointvec_minmax(table, write, buffer, length, ppos);
	if (!write || ret < 0)
		goto out;

	/* Sanity checking to avoid pcp imbalance */
	if (percpu_pagelist_high_fraction &&
	    percpu_pagelist_high_fraction < MIN_PERCPU_PAGELIST_HIGH_FRACTION) {
		percpu_pagelist_high_fraction = old_percpu_pagelist_high_fraction;
		ret = -EINVAL;
		goto out;
	}

	/* No change? */
	if (percpu_pagelist_high_fraction == old_percpu_pagelist_high_fraction)
		goto out;

	for_each_populated_zone(zone)
		zone_set_pageset_high_and_batch(zone, 0);
out:
	mutex_unlock(&pcp_batch_high_lock);
	return ret;
}

#ifndef __HAVE_ARCH_RESERVED_KERNEL_PAGES
/*
 * Returns the number of pages that arch has reserved but
 * is not known to alloc_large_system_hash().
 */
static unsigned long __init arch_reserved_kernel_pages(void)
{
	return 0;
}
#endif

/*
 * Adaptive scale is meant to reduce sizes of hash tables on large memory
 * machines. As memory size is increased the scale is also increased but at
 * slower pace.  Starting from ADAPT_SCALE_BASE (64G), every time memory
 * quadruples the scale is increased by one, which means the size of hash table
 * only doubles, instead of quadrupling as well.
 * Because 32-bit systems cannot have large physical memory, where this scaling
 * makes sense, it is disabled on such platforms.
 */
#if __BITS_PER_LONG > 32
#define ADAPT_SCALE_BASE	(64ul << 30)
#define ADAPT_SCALE_SHIFT	2
#define ADAPT_SCALE_NPAGES	(ADAPT_SCALE_BASE >> PAGE_SHIFT)
#endif

/*
 * allocate a large system hash table from bootmem
 * - it is assumed that the hash table must contain an exact power-of-2
 *   quantity of entries
 * - limit is the number of hash buckets, not the total allocation size
 */
void *__init alloc_large_system_hash(const char *tablename,
				     unsigned long bucketsize,
				     unsigned long numentries,
				     int scale,
				     int flags,
				     unsigned int *_hash_shift,
				     unsigned int *_hash_mask,
				     unsigned long low_limit,
				     unsigned long high_limit)
{
	unsigned long long max = high_limit;
	unsigned long log2qty, size;
	void *table = NULL;
	gfp_t gfp_flags;
	bool virt;
	bool huge;

	/* allow the kernel cmdline to have a say */
	if (!numentries) {
		/* round applicable memory size up to nearest megabyte */
		numentries = nr_kernel_pages;
		numentries -= arch_reserved_kernel_pages();

		/* It isn't necessary when PAGE_SIZE >= 1MB */
		if (PAGE_SHIFT < 20)
			numentries = round_up(numentries, (1<<20)/PAGE_SIZE);

#if __BITS_PER_LONG > 32
		if (!high_limit) {
			unsigned long adapt;

			for (adapt = ADAPT_SCALE_NPAGES; adapt < numentries;
			     adapt <<= ADAPT_SCALE_SHIFT)
				scale++;
		}
#endif

		/* limit to 1 bucket per 2^scale bytes of low memory */
		if (scale > PAGE_SHIFT)
			numentries >>= (scale - PAGE_SHIFT);
		else
			numentries <<= (PAGE_SHIFT - scale);

		/* Make sure we've got at least a 0-order allocation.. */
		if (unlikely(flags & HASH_SMALL)) {
			/* Makes no sense without HASH_EARLY */
			WARN_ON(!(flags & HASH_EARLY));
			if (!(numentries >> *_hash_shift)) {
				numentries = 1UL << *_hash_shift;
				BUG_ON(!numentries);
			}
		} else if (unlikely((numentries * bucketsize) < PAGE_SIZE))
			numentries = PAGE_SIZE / bucketsize;
	}
	numentries = roundup_pow_of_two(numentries);

	/* limit allocation size to 1/16 total memory by default */
	if (max == 0) {
		max = ((unsigned long long)nr_all_pages << PAGE_SHIFT) >> 4;
		do_div(max, bucketsize);
	}
	max = min(max, 0x80000000ULL);

	if (numentries < low_limit)
		numentries = low_limit;
	if (numentries > max)
		numentries = max;

	log2qty = ilog2(numentries);

	gfp_flags = (flags & HASH_ZERO) ? GFP_ATOMIC | __GFP_ZERO : GFP_ATOMIC;
	do {
		virt = false;
		size = bucketsize << log2qty;
		if (flags & HASH_EARLY) {
			if (flags & HASH_ZERO)
				table = memblock_alloc(size, SMP_CACHE_BYTES);
			else
				table = memblock_alloc_raw(size,
							   SMP_CACHE_BYTES);
		} else if (get_order(size) >= MAX_ORDER || hashdist) {
			table = __vmalloc(size, gfp_flags);
			virt = true;
			huge = is_vm_area_hugepages(table);
		} else {
			/*
			 * If bucketsize is not a power-of-two, we may free
			 * some pages at the end of hash table which
			 * alloc_pages_exact() automatically does
			 */
			table = alloc_pages_exact(size, gfp_flags);
			kmemleak_alloc(table, size, 1, gfp_flags);
		}
	} while (!table && size > PAGE_SIZE && --log2qty);

	if (!table)
		panic("Failed to allocate %s hash table\n", tablename);

	pr_info("%s hash table entries: %ld (order: %d, %lu bytes, %s)\n",
		tablename, 1UL << log2qty, ilog2(size) - PAGE_SHIFT, size,
		virt ? (huge ? "vmalloc hugepage" : "vmalloc") : "linear");

	if (_hash_shift)
		*_hash_shift = log2qty;
	if (_hash_mask)
		*_hash_mask = (1 << log2qty) - 1;

	return table;
}

/*
 * This function checks whether pageblock includes unmovable pages or not.
 *
 * PageLRU check without isolation or lru_lock could race so that
 * MIGRATE_MOVABLE block might include unmovable pages. And __PageMovable
 * check without lock_page also may miss some movable non-lru pages at
 * race condition. So you can't expect this function should be exact.
 *
 * Returns a page without holding a reference. If the caller wants to
 * dereference that page (e.g., dumping), it has to make sure that it
 * cannot get removed (e.g., via memory unplug) concurrently.
 *
 */
struct page *has_unmovable_pages(struct zone *zone, struct page *page,
				 int migratetype, int flags)
{
	unsigned long iter = 0;
	unsigned long pfn = page_to_pfn(page);
	unsigned long offset = pfn % pageblock_nr_pages;

	if (is_migrate_cma_page(page)) {
		/*
		 * CMA allocations (alloc_contig_range) really need to mark
		 * isolate CMA pageblocks even when they are not movable in fact
		 * so consider them movable here.
		 */
		if (is_migrate_cma(migratetype))
			return NULL;

		return page;
	}

	for (; iter < pageblock_nr_pages - offset; iter++) {
		page = pfn_to_page(pfn + iter);

		/*
		 * Both, bootmem allocations and memory holes are marked
		 * PG_reserved and are unmovable. We can even have unmovable
		 * allocations inside ZONE_MOVABLE, for example when
		 * specifying "movablecore".
		 */
		if (PageReserved(page))
			return page;

		/*
		 * If the zone is movable and we have ruled out all reserved
		 * pages then it should be reasonably safe to assume the rest
		 * is movable.
		 */
		if (zone_idx(zone) == ZONE_MOVABLE)
			continue;

		/*
		 * Hugepages are not in LRU lists, but they're movable.
		 * THPs are on the LRU, but need to be counted as #small pages.
		 * We need not scan over tail pages because we don't
		 * handle each tail page individually in migration.
		 */
		if (PageHuge(page) || PageTransCompound(page)) {
			struct page *head = compound_head(page);
			unsigned int skip_pages;

			if (PageHuge(page)) {
				if (!hugepage_migration_supported(page_hstate(head)))
					return page;
			} else if (!PageLRU(head) && !__PageMovable(head)) {
				return page;
			}

			skip_pages = compound_nr(head) - (page - head);
			iter += skip_pages - 1;
			continue;
		}

		/*
		 * We can't use page_count without pin a page
		 * because another CPU can free compound page.
		 * This check already skips compound tails of THP
		 * because their page->_refcount is zero at all time.
		 */
		if (!page_ref_count(page)) {
			if (PageBuddy(page))
				iter += (1 << buddy_order(page)) - 1;
			continue;
		}

		/*
		 * The HWPoisoned page may be not in buddy system, and
		 * page_count() is not 0.
		 */
		if ((flags & MEMORY_OFFLINE) && PageHWPoison(page))
			continue;

		/*
		 * We treat all PageOffline() pages as movable when offlining
		 * to give drivers a chance to decrement their reference count
		 * in MEM_GOING_OFFLINE in order to indicate that these pages
		 * can be offlined as there are no direct references anymore.
		 * For actually unmovable PageOffline() where the driver does
		 * not support this, we will fail later when trying to actually
		 * move these pages that still have a reference count > 0.
		 * (false negatives in this function only)
		 */
		if ((flags & MEMORY_OFFLINE) && PageOffline(page))
			continue;

		if (__PageMovable(page) || PageLRU(page))
			continue;

		/*
		 * If there are RECLAIMABLE pages, we need to check
		 * it.  But now, memory offline itself doesn't call
		 * shrink_node_slabs() and it still to be fixed.
		 */
		return page;
	}
	return NULL;
}

#ifdef CONFIG_CONTIG_ALLOC
static unsigned long pfn_max_align_down(unsigned long pfn)
{
	return pfn & ~(max_t(unsigned long, MAX_ORDER_NR_PAGES,
			     pageblock_nr_pages) - 1);
}

static unsigned long pfn_max_align_up(unsigned long pfn)
{
	return ALIGN(pfn, max_t(unsigned long, MAX_ORDER_NR_PAGES,
				pageblock_nr_pages));
}

#if defined(CONFIG_DYNAMIC_DEBUG) || \
	(defined(CONFIG_DYNAMIC_DEBUG_CORE) && defined(DYNAMIC_DEBUG_MODULE))
/* Usage: See admin-guide/dynamic-debug-howto.rst */
static void alloc_contig_dump_pages(struct list_head *page_list)
{
	DEFINE_DYNAMIC_DEBUG_METADATA(descriptor, "migrate failure");

	if (DYNAMIC_DEBUG_BRANCH(descriptor)) {
		struct page *page;

		dump_stack();
		list_for_each_entry(page, page_list, lru)
			dump_page(page, "migration failure");
	}
}
#else
static inline void alloc_contig_dump_pages(struct list_head *page_list)
{
}
#endif

/* [start, end) must belong to a single zone. */
static int __alloc_contig_migrate_range(struct compact_control *cc,
					unsigned long start, unsigned long end)
{
	/* This function is based on compact_zone() from compaction.c. */
	unsigned int nr_reclaimed;
	unsigned long pfn = start;
	unsigned int tries = 0;
	int ret = 0;
	struct migration_target_control mtc = {
		.nid = zone_to_nid(cc->zone),
		.gfp_mask = GFP_USER | __GFP_MOVABLE | __GFP_RETRY_MAYFAIL,
	};

	lru_cache_disable();

	while (pfn < end || !list_empty(&cc->migratepages)) {
		if (fatal_signal_pending(current)) {
			ret = -EINTR;
			break;
		}

		if (list_empty(&cc->migratepages)) {
			cc->nr_migratepages = 0;
			ret = isolate_migratepages_range(cc, pfn, end);
			if (ret && ret != -EAGAIN)
				break;
			pfn = cc->migrate_pfn;
			tries = 0;
		} else if (++tries == 5) {
			ret = -EBUSY;
			break;
		}

		nr_reclaimed = reclaim_clean_pages_from_list(cc->zone,
							&cc->migratepages);
		cc->nr_migratepages -= nr_reclaimed;

		ret = migrate_pages(&cc->migratepages, alloc_migration_target,
			NULL, (unsigned long)&mtc, cc->mode, MR_CONTIG_RANGE, NULL);

		/*
		 * On -ENOMEM, migrate_pages() bails out right away. It is pointless
		 * to retry again over this error, so do the same here.
		 */
		if (ret == -ENOMEM)
			break;
	}

	lru_cache_enable();
	if (ret < 0) {
		if (ret == -EBUSY) {
			struct page *page;

			alloc_contig_dump_pages(&cc->migratepages);
			list_for_each_entry(page, &cc->migratepages, lru) {
				/* The page will be freed by putback_movable_pages soon */
				if (page_count(page) == 1)
					continue;
				page_pinner_failure_detect(page);
			}
		}
		putback_movable_pages(&cc->migratepages);
		return ret;
	}
	return 0;
}

/**
 * alloc_contig_range() -- tries to allocate given range of pages
 * @start:	start PFN to allocate
 * @end:	one-past-the-last PFN to allocate
 * @migratetype:	migratetype of the underlying pageblocks (either
 *			#MIGRATE_MOVABLE or #MIGRATE_CMA).  All pageblocks
 *			in range must have the same migratetype and it must
 *			be either of the two.
 * @gfp_mask:	GFP mask to use during compaction
 *
 * The PFN range does not have to be pageblock or MAX_ORDER_NR_PAGES
 * aligned.  The PFN range must belong to a single zone.
 *
 * The first thing this routine does is attempt to MIGRATE_ISOLATE all
 * pageblocks in the range.  Once isolated, the pageblocks should not
 * be modified by others.
 *
 * Return: zero on success or negative error code.  On success all
 * pages which PFN is in [start, end) are allocated for the caller and
 * need to be freed with free_contig_range().
 */
int alloc_contig_range(unsigned long start, unsigned long end,
		       unsigned migratetype, gfp_t gfp_mask)
{
	unsigned long outer_start, outer_end;
	unsigned int order;
	int ret = 0;
	bool skip_drain_all_pages = false;

	struct compact_control cc = {
		.nr_migratepages = 0,
		.order = -1,
		.zone = page_zone(pfn_to_page(start)),
		.mode = MIGRATE_SYNC,
		.ignore_skip_hint = true,
		.no_set_skip_hint = true,
		.gfp_mask = current_gfp_context(gfp_mask),
		.alloc_contig = true,
	};
	INIT_LIST_HEAD(&cc.migratepages);

	/*
	 * What we do here is we mark all pageblocks in range as
	 * MIGRATE_ISOLATE.  Because pageblock and max order pages may
	 * have different sizes, and due to the way page allocator
	 * work, we align the range to biggest of the two pages so
	 * that page allocator won't try to merge buddies from
	 * different pageblocks and change MIGRATE_ISOLATE to some
	 * other migration type.
	 *
	 * Once the pageblocks are marked as MIGRATE_ISOLATE, we
	 * migrate the pages from an unaligned range (ie. pages that
	 * we are interested in).  This will put all the pages in
	 * range back to page allocator as MIGRATE_ISOLATE.
	 *
	 * When this is done, we take the pages in range from page
	 * allocator removing them from the buddy system.  This way
	 * page allocator will never consider using them.
	 *
	 * This lets us mark the pageblocks back as
	 * MIGRATE_CMA/MIGRATE_MOVABLE so that free pages in the
	 * aligned range but not in the unaligned, original range are
	 * put back to page allocator so that buddy can use them.
	 */

	ret = start_isolate_page_range(pfn_max_align_down(start),
				       pfn_max_align_up(end), migratetype, 0);
	if (ret)
		return ret;

	trace_android_vh_cma_drain_all_pages_bypass(migratetype,
						&skip_drain_all_pages);
	if (!skip_drain_all_pages)
		drain_all_pages(cc.zone);

	/*
	 * In case of -EBUSY, we'd like to know which page causes problem.
	 * So, just fall through. test_pages_isolated() has a tracepoint
	 * which will report the busy page.
	 *
	 * It is possible that busy pages could become available before
	 * the call to test_pages_isolated, and the range will actually be
	 * allocated.  So, if we fall through be sure to clear ret so that
	 * -EBUSY is not accidentally used or returned to caller.
	 */
	ret = __alloc_contig_migrate_range(&cc, start, end);
	if (ret && ret != -EBUSY)
		goto done;
	ret = 0;

	/*
	 * Pages from [start, end) are within a MAX_ORDER_NR_PAGES
	 * aligned blocks that are marked as MIGRATE_ISOLATE.  What's
	 * more, all pages in [start, end) are free in page allocator.
	 * What we are going to do is to allocate all pages from
	 * [start, end) (that is remove them from page allocator).
	 *
	 * The only problem is that pages at the beginning and at the
	 * end of interesting range may be not aligned with pages that
	 * page allocator holds, ie. they can be part of higher order
	 * pages.  Because of this, we reserve the bigger range and
	 * once this is done free the pages we are not interested in.
	 *
	 * We don't have to hold zone->lock here because the pages are
	 * isolated thus they won't get removed from buddy.
	 */

	order = 0;
	outer_start = start;
	while (!PageBuddy(pfn_to_page(outer_start))) {
		if (++order >= MAX_ORDER) {
			outer_start = start;
			break;
		}
		outer_start &= ~0UL << order;
	}

	if (outer_start != start) {
		order = buddy_order(pfn_to_page(outer_start));

		/*
		 * outer_start page could be small order buddy page and
		 * it doesn't include start page. Adjust outer_start
		 * in this case to report failed page properly
		 * on tracepoint in test_pages_isolated()
		 */
		if (outer_start + (1UL << order) <= start)
			outer_start = start;
	}

	/* Make sure the range is really isolated. */
	if (test_pages_isolated(outer_start, end, 0)) {
		ret = -EBUSY;
		goto done;
	}

	/* Grab isolated pages from freelists. */
	outer_end = isolate_freepages_range(&cc, outer_start, end);
	if (!outer_end) {
		ret = -EBUSY;
		goto done;
	}

	/* Free head and tail (if any) */
	if (start != outer_start)
		free_contig_range(outer_start, start - outer_start);
	if (end != outer_end)
		free_contig_range(end, outer_end - end);

done:
	undo_isolate_page_range(pfn_max_align_down(start),
				pfn_max_align_up(end), migratetype);
	return ret;
}
EXPORT_SYMBOL(alloc_contig_range);

static int __alloc_contig_pages(unsigned long start_pfn,
				unsigned long nr_pages, gfp_t gfp_mask)
{
	unsigned long end_pfn = start_pfn + nr_pages;

	return alloc_contig_range(start_pfn, end_pfn, MIGRATE_MOVABLE,
				  gfp_mask);
}

static bool pfn_range_valid_contig(struct zone *z, unsigned long start_pfn,
				   unsigned long nr_pages)
{
	unsigned long i, end_pfn = start_pfn + nr_pages;
	struct page *page;

	for (i = start_pfn; i < end_pfn; i++) {
		page = pfn_to_online_page(i);
		if (!page)
			return false;

		if (page_zone(page) != z)
			return false;

		if (PageReserved(page))
			return false;
	}
	return true;
}

static bool zone_spans_last_pfn(const struct zone *zone,
				unsigned long start_pfn, unsigned long nr_pages)
{
	unsigned long last_pfn = start_pfn + nr_pages - 1;

	return zone_spans_pfn(zone, last_pfn);
}

/**
 * alloc_contig_pages() -- tries to find and allocate contiguous range of pages
 * @nr_pages:	Number of contiguous pages to allocate
 * @gfp_mask:	GFP mask to limit search and used during compaction
 * @nid:	Target node
 * @nodemask:	Mask for other possible nodes
 *
 * This routine is a wrapper around alloc_contig_range(). It scans over zones
 * on an applicable zonelist to find a contiguous pfn range which can then be
 * tried for allocation with alloc_contig_range(). This routine is intended
 * for allocation requests which can not be fulfilled with the buddy allocator.
 *
 * The allocated memory is always aligned to a page boundary. If nr_pages is a
 * power of two then the alignment is guaranteed to be to the given nr_pages
 * (e.g. 1GB request would be aligned to 1GB).
 *
 * Allocated pages can be freed with free_contig_range() or by manually calling
 * __free_page() on each allocated page.
 *
 * Return: pointer to contiguous pages on success, or NULL if not successful.
 */
struct page *alloc_contig_pages(unsigned long nr_pages, gfp_t gfp_mask,
				int nid, nodemask_t *nodemask)
{
	unsigned long ret, pfn, flags;
	struct zonelist *zonelist;
	struct zone *zone;
	struct zoneref *z;

	zonelist = node_zonelist(nid, gfp_mask);
	for_each_zone_zonelist_nodemask(zone, z, zonelist,
					gfp_zone(gfp_mask), nodemask) {
		spin_lock_irqsave(&zone->lock, flags);

		pfn = ALIGN(zone->zone_start_pfn, nr_pages);
		while (zone_spans_last_pfn(zone, pfn, nr_pages)) {
			if (pfn_range_valid_contig(zone, pfn, nr_pages)) {
				/*
				 * We release the zone lock here because
				 * alloc_contig_range() will also lock the zone
				 * at some point. If there's an allocation
				 * spinning on this lock, it may win the race
				 * and cause alloc_contig_range() to fail...
				 */
				spin_unlock_irqrestore(&zone->lock, flags);
				ret = __alloc_contig_pages(pfn, nr_pages,
							gfp_mask);
				if (!ret)
					return pfn_to_page(pfn);
				spin_lock_irqsave(&zone->lock, flags);
			}
			pfn += nr_pages;
		}
		spin_unlock_irqrestore(&zone->lock, flags);
	}
	return NULL;
}
#endif /* CONFIG_CONTIG_ALLOC */

void free_contig_range(unsigned long pfn, unsigned long nr_pages)
{
	unsigned long count = 0;

	for (; nr_pages--; pfn++) {
		struct page *page = pfn_to_page(pfn);

		count += page_count(page) != 1;
		__free_page(page);
	}
	WARN(count != 0, "%lu pages are still in use!\n", count);
}
EXPORT_SYMBOL(free_contig_range);

/*
 * The zone indicated has a new number of managed_pages; batch sizes and percpu
 * page high values need to be recalculated.
 */
void zone_pcp_update(struct zone *zone, int cpu_online)
{
	mutex_lock(&pcp_batch_high_lock);
	zone_set_pageset_high_and_batch(zone, cpu_online);
	mutex_unlock(&pcp_batch_high_lock);
}

/*
 * Effectively disable pcplists for the zone by setting the high limit to 0
 * and draining all cpus. A concurrent page freeing on another CPU that's about
 * to put the page on pcplist will either finish before the drain and the page
 * will be drained, or observe the new high limit and skip the pcplist.
 *
 * Must be paired with a call to zone_pcp_enable().
 */
void zone_pcp_disable(struct zone *zone)
{
	mutex_lock(&pcp_batch_high_lock);
	__zone_set_pageset_high_and_batch(zone, 0, 1);
	__drain_all_pages(zone, true);
}

void zone_pcp_enable(struct zone *zone)
{
	__zone_set_pageset_high_and_batch(zone, zone->pageset_high, zone->pageset_batch);
	mutex_unlock(&pcp_batch_high_lock);
}

void zone_pcp_reset(struct zone *zone)
{
	int cpu;
	struct per_cpu_zonestat *pzstats;

	if (zone->per_cpu_pageset != &boot_pageset) {
		for_each_online_cpu(cpu) {
			pzstats = per_cpu_ptr(zone->per_cpu_zonestats, cpu);
			drain_zonestat(zone, pzstats);
		}
		free_percpu(zone->per_cpu_pageset);
		free_percpu(zone->per_cpu_zonestats);
		zone->per_cpu_pageset = &boot_pageset;
		zone->per_cpu_zonestats = &boot_zonestats;
	}
}

#ifdef CONFIG_MEMORY_HOTREMOVE
/*
 * All pages in the range must be in a single zone, must not contain holes,
 * must span full sections, and must be isolated before calling this function.
 */
void __offline_isolated_pages(unsigned long start_pfn, unsigned long end_pfn)
{
	unsigned long pfn = start_pfn;
	struct page *page;
	struct zone *zone;
	unsigned int order;
	unsigned long flags;

	offline_mem_sections(pfn, end_pfn);
	zone = page_zone(pfn_to_page(pfn));
	spin_lock_irqsave(&zone->lock, flags);
	while (pfn < end_pfn) {
		page = pfn_to_page(pfn);
		/*
		 * The HWPoisoned page may be not in buddy system, and
		 * page_count() is not 0.
		 */
		if (unlikely(!PageBuddy(page) && PageHWPoison(page))) {
			pfn++;
			continue;
		}
		/*
		 * At this point all remaining PageOffline() pages have a
		 * reference count of 0 and can simply be skipped.
		 */
		if (PageOffline(page)) {
			BUG_ON(page_count(page));
			BUG_ON(PageBuddy(page));
			pfn++;
			continue;
		}

		BUG_ON(page_count(page));
		BUG_ON(!PageBuddy(page));
		order = buddy_order(page);
		del_page_from_free_list(page, zone, order);
		pfn += (1 << order);
	}
	spin_unlock_irqrestore(&zone->lock, flags);
}
#endif

bool is_free_buddy_page(struct page *page)
{
	struct zone *zone = page_zone(page);
	unsigned long pfn = page_to_pfn(page);
	unsigned long flags;
	unsigned int order;

	spin_lock_irqsave(&zone->lock, flags);
	for (order = 0; order < MAX_ORDER; order++) {
		struct page *page_head = page - (pfn & ((1 << order) - 1));

		if (PageBuddy(page_head) && buddy_order(page_head) >= order)
			break;
	}
	spin_unlock_irqrestore(&zone->lock, flags);

	return order < MAX_ORDER;
}

#ifdef CONFIG_MEMORY_FAILURE
/*
 * Break down a higher-order page in sub-pages, and keep our target out of
 * buddy allocator.
 */
static void break_down_buddy_pages(struct zone *zone, struct page *page,
				   struct page *target, int low, int high,
				   int migratetype)
{
	unsigned long size = 1 << high;
	struct page *current_buddy, *next_page;

	while (high > low) {
		high--;
		size >>= 1;

		if (target >= &page[size]) {
			next_page = page + size;
			current_buddy = page;
		} else {
			next_page = page;
			current_buddy = page + size;
		}

		if (set_page_guard(zone, current_buddy, high, migratetype))
			continue;

		if (current_buddy != target) {
			add_to_free_list(current_buddy, zone, high, migratetype);
			set_buddy_order(current_buddy, high);
			page = next_page;
		}
	}
}

/*
 * Take a page that will be marked as poisoned off the buddy allocator.
 */
bool take_page_off_buddy(struct page *page)
{
	struct zone *zone = page_zone(page);
	unsigned long pfn = page_to_pfn(page);
	unsigned long flags;
	unsigned int order;
	bool ret = false;

	spin_lock_irqsave(&zone->lock, flags);
	for (order = 0; order < MAX_ORDER; order++) {
		struct page *page_head = page - (pfn & ((1 << order) - 1));
		int page_order = buddy_order(page_head);

		if (PageBuddy(page_head) && page_order >= order) {
			unsigned long pfn_head = page_to_pfn(page_head);
			int migratetype = get_pfnblock_migratetype(page_head,
								   pfn_head);

			del_page_from_free_list(page_head, zone, page_order);
			break_down_buddy_pages(zone, page_head, page, 0,
						page_order, migratetype);
			if (!is_migrate_isolate(migratetype))
				__mod_zone_freepage_state(zone, -1, migratetype);
			ret = true;
			break;
		}
		if (page_count(page_head) > 0)
			break;
	}
	spin_unlock_irqrestore(&zone->lock, flags);
	return ret;
}
#endif

#ifdef CONFIG_ZONE_DMA
bool has_managed_dma(void)
{
	struct pglist_data *pgdat;

	for_each_online_pgdat(pgdat) {
		struct zone *zone = &pgdat->node_zones[ZONE_DMA];

		if (managed_zone(zone))
			return true;
	}
	return false;
}
#endif /* CONFIG_ZONE_DMA */<|MERGE_RESOLUTION|>--- conflicted
+++ resolved
@@ -4719,11 +4719,7 @@
  * retries the allocation if zonelist changes. Writer side is protected by the
  * embedded spin_lock.
  */
-<<<<<<< HEAD
-DEFINE_SEQLOCK(zonelist_update_seq);
-=======
 static DEFINE_SEQLOCK(zonelist_update_seq);
->>>>>>> b1c838fd
 
 static unsigned int zonelist_iter_begin(void)
 {
