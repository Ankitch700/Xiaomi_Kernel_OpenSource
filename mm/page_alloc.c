--- conflicted
+++ resolved
@@ -2497,15 +2497,7 @@
 	bool init = !want_init_on_free() && want_init_on_alloc(gfp_flags) &&
 			!should_skip_init(gfp_flags);
 	bool zero_tags = init && (gfp_flags & __GFP_ZEROTAGS);
-<<<<<<< HEAD
-#if IS_ENABLED(CONFIG_MTK_KASAN_DEBUG)
 	bool reset_tags = true;
-#else
-	bool reset_tags = !zero_tags;
-#endif
-=======
-	bool reset_tags = true;
->>>>>>> 5f28f5bc
 	int i;
 
 	set_page_private(page, 0);
