--- conflicted
+++ resolved
@@ -452,16 +452,11 @@
 			continue;
 		}
 
-<<<<<<< HEAD
-		/* Do not interfere with other mappings of this page */
-		if (!allow_shared && page_mapcount(page) != 1)
-=======
 		/*
 		 * Do not interfere with other mappings of this page and
 		 * non-LRU page.
 		 */
 		if (!allow_shared && (!PageLRU(page) || page_mapcount(page) != 1))
->>>>>>> 9a744ad1
 			continue;
 
 		if (pageout_anon_only && !PageAnon(page))
