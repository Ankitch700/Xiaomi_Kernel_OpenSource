--- conflicted
+++ resolved
@@ -221,12 +221,6 @@
 		.prot_sect	= PROT_SECT_DEVICE | PMD_SECT_WB,
 		.domain		= DOMAIN_IO,
 	},	
-	[MT_DEVICE_STRONGLY_ORDERED] = {  /* Guaranteed strongly ordered */
-		.prot_pte       = PROT_PTE_DEVICE,
-		.prot_l1        = PMD_TYPE_TABLE,
-		.prot_sect      = PROT_SECT_DEVICE | PMD_SECT_UNCACHED,
-		.domain         = DOMAIN_IO,
-	},
 	[MT_DEVICE_WC] = {	/* ioremap_wc */
 		.prot_pte	= PROT_PTE_DEVICE | L_PTE_MT_DEV_WC,
 		.prot_l1	= PMD_TYPE_TABLE,
@@ -390,8 +384,6 @@
 			mem_types[MT_DEVICE_NONSHARED].prot_sect |= PMD_SECT_XN;
 			mem_types[MT_DEVICE_CACHED].prot_sect |= PMD_SECT_XN;
 			mem_types[MT_DEVICE_WC].prot_sect |= PMD_SECT_XN;
-			mem_types[MT_DEVICE_STRONGLY_ORDERED].prot_sect |=
-								PMD_SECT_XN;
 		}
 		if (cpu_arch >= CPU_ARCH_ARMv7 && (cr & CR_TRE)) {
 			/*
@@ -608,6 +600,7 @@
 	BUG_ON(pmd_bad(*pmd));
 }
 
+#ifdef CONFIG_HIGHMEM
 static pte_t * __init early_pte_alloc_and_install(pmd_t *pmd,
 	unsigned long addr, unsigned long prot)
 {
@@ -618,6 +611,7 @@
 	BUG_ON(pmd_bad(*pmd));
 	return pte_offset_kernel(pmd, addr);
 }
+#endif
 
 static void __init alloc_init_pte(pmd_t *pmd, unsigned long addr,
 				  unsigned long end, unsigned long pfn,
@@ -673,12 +667,8 @@
 }
 
 static void __init alloc_init_pud(pgd_t *pgd, unsigned long addr,
-<<<<<<< HEAD
 	unsigned long end, unsigned long phys, const struct mem_type *type,
 	bool force_pages)
-=======
-	unsigned long end, unsigned long phys, const struct mem_type *type)
->>>>>>> 3f6240f3
 {
 	pud_t *pud = pud_offset(pgd, addr);
 	unsigned long next;
@@ -759,11 +749,7 @@
  * offsets, and we take full advantage of sections and
  * supersections.
  */
-<<<<<<< HEAD
 static void __init create_mapping(struct map_desc *md, bool force_pages)
-=======
-void __init create_mapping(struct map_desc *md)
->>>>>>> 3f6240f3
 {
 	unsigned long addr, length, end;
 	phys_addr_t phys;
@@ -845,12 +831,8 @@
 	}
 }
 
-<<<<<<< HEAD
 static void * __initdata vmalloc_min =
 	(void *)(VMALLOC_END - (240 << 20) - VMALLOC_OFFSET);
-=======
-static void * __initdata vmalloc_min = (void *)(VMALLOC_END - CONFIG_VMALLOC_RESERVE);
->>>>>>> 3f6240f3
 
 /*
  * vmalloc=size forces the vmalloc area to be exactly 'size'
@@ -1157,8 +1139,6 @@
 #endif
 }
 
-<<<<<<< HEAD
-=======
 #ifdef CONFIG_STRICT_MEMORY_RWX
 static struct {
 	pmd_t *pmd_to_flush;
@@ -1256,7 +1236,8 @@
 	mem_text_writeable_spinunlock(&flags);
 }
 EXPORT_SYMBOL(mem_text_write_kernel_word);
->>>>>>> 3f6240f3
+
+extern char __init_data[];
 
 static void __init map_lowmem(void)
 {
@@ -1279,28 +1260,35 @@
 		map.virtual = __phys_to_virt(start);
 #ifdef CONFIG_STRICT_MEMORY_RWX
 		if (start <= __pa(_text) && __pa(_text) < end) {
-			map.length = (unsigned long)_text - map.virtual;
+			map.length = SECTION_SIZE;
 			map.type = MT_MEMORY;
 
-			create_mapping(&map);
-
-			map.pfn = __phys_to_pfn(__pa(RX_AREA_START));
-			map.virtual = (unsigned long)RX_AREA_START;
-			map.length = RX_AREA_END - RX_AREA_START;
+			create_mapping(&map, false);
+
+			map.pfn = __phys_to_pfn(start + SECTION_SIZE);
+			map.virtual = __phys_to_virt(start + SECTION_SIZE);
+			map.length = (unsigned long)RX_AREA_END - map.virtual;
 			map.type = MT_MEMORY_RX;
 
-			create_mapping(&map);
+			create_mapping(&map, false);
 
 			map.pfn = __phys_to_pfn(__pa(__start_rodata));
 			map.virtual = (unsigned long)__start_rodata;
-			map.length = _sdata - __start_rodata;
+			map.length = __init_begin - __start_rodata;
 			map.type = MT_MEMORY_R;
 
-			create_mapping(&map);
-
-			map.pfn = __phys_to_pfn(__pa(_sdata));
-			map.virtual = (unsigned long)_sdata;
-			map.length = __phys_to_virt(end) - (unsigned int)_sdata;
+			create_mapping(&map, false);
+
+			map.pfn = __phys_to_pfn(__pa(__init_begin));
+			map.virtual = (unsigned long)__init_begin;
+			map.length = __init_data - __init_begin;
+			map.type = MT_MEMORY;
+
+			create_mapping(&map, false);
+
+			map.pfn = __phys_to_pfn(__pa(__init_data));
+			map.virtual = (unsigned long)__init_data;
+			map.length = __phys_to_virt(end) - (unsigned int)__init_data;
 			map.type = MT_MEMORY_RW;
 		} else {
 			map.length = end - start;
@@ -1352,16 +1340,4 @@
 
 	empty_zero_page = virt_to_page(zero_page);
 	__flush_dcache_page(NULL, empty_zero_page);
-
-#if defined(CONFIG_ARCH_MSM7X27)
-	/*
-	 * ensure that the strongly ordered page is mapped before the
-	 * first call to write_to_strongly_ordered_memory. This page
-	 * is necessary for the msm 7x27 due to hardware quirks. The
-	 * map call is made here to ensure the bootmem call is made
-	 * in the right window (after initialization, before full
-	 * allocators are initialized)
-	 */
-	map_page_strongly_ordered();
-#endif
 }