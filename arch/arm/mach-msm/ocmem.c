--- conflicted
+++ resolved
@@ -841,18 +841,11 @@
 
 	/* Parameter to be updated based on TZ */
 	/* Allow the OCMEM CSR to be programmed */
-<<<<<<< HEAD
-	if (ocmem_restore_sec_program(OCMEM_SECURE_DEV_ID))
-=======
 	if (ocmem_restore_sec_program(OCMEM_SECURE_DEV_ID)) {
 		ocmem_disable_iface_clock();
 		ocmem_disable_core_clock();
->>>>>>> 9e53c7a0
-		return -EBUSY;
-	}
-	ocmem_disable_iface_clock();
-	ocmem_disable_core_clock();
-
+		return -EBUSY;
+	}
 	ocmem_disable_iface_clock();
 	ocmem_disable_core_clock();
 
@@ -885,10 +878,6 @@
 iface_clk_fail:
 	ocmem_disable_core_clock();
 core_clk_fail:
-<<<<<<< HEAD
-	pr_err("ocmem: Failed to turn on core clk\n");
-=======
->>>>>>> 9e53c7a0
 	return rc;
 }
 
