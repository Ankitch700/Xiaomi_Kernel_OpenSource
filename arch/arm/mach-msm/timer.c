/*
 *
 * Copyright (C) 2007 Google, Inc.
<<<<<<< HEAD
 * Copyright (c) 2009-2011, Code Aurora Forum. All rights reserved.
=======
 * Copyright (c) 2009-2012, Code Aurora Forum. All rights reserved.
>>>>>>> 3f6240f3
 *
 * This software is licensed under the terms of the GNU General Public
 * License version 2, as published by the Free Software Foundation, and
 * may be copied, distributed, and modified under those terms.
 *
 * This program is distributed in the hope that it will be useful,
 * but WITHOUT ANY WARRANTY; without even the implied warranty of
 * MERCHANTABILITY or FITNESS FOR A PARTICULAR PURPOSE.  See the
 * GNU General Public License for more details.
 *
 */

#include <linux/clocksource.h>
#include <linux/clockchips.h>
#include <linux/init.h>
#include <linux/interrupt.h>
#include <linux/irq.h>
#include <linux/io.h>
#include <linux/percpu.h>

#include <asm/mach/time.h>
#include <asm/hardware/gic.h>
<<<<<<< HEAD
#include <asm/localtimer.h>
#include <asm/sched_clock.h>

#include <mach/msm_iomap.h>
#include <mach/cpu.h>
#include <mach/board.h>
=======
#include <asm/sched_clock.h>
#include <asm/smp_plat.h>
#include <mach/msm_iomap.h>
#include <mach/irqs.h>
#include <mach/socinfo.h>

#if defined(CONFIG_MSM_SMD)
#include "smd_private.h"
#endif
#include "timer.h"

enum {
	MSM_TIMER_DEBUG_SYNC = 1U << 0,
};
static int msm_timer_debug_mask;
module_param_named(debug_mask, msm_timer_debug_mask, int, S_IRUGO | S_IWUSR | S_IWGRP);

#ifdef CONFIG_MSM7X00A_USE_GP_TIMER
	#define DG_TIMER_RATING 100
#else
	#define DG_TIMER_RATING 300
#endif

#ifndef MSM_TMR0_BASE
#define MSM_TMR0_BASE MSM_TMR_BASE
#endif

#define MSM_DGT_SHIFT (5)
>>>>>>> 3f6240f3

#define TIMER_MATCH_VAL         0x0000
#define TIMER_COUNT_VAL         0x0004
#define TIMER_ENABLE            0x0008
<<<<<<< HEAD
#define TIMER_ENABLE_CLR_ON_MATCH_EN    BIT(1)
#define TIMER_ENABLE_EN                 BIT(0)
#define TIMER_CLEAR             0x000C
#define DGT_CLK_CTL             0x0034
#define DGT_CLK_CTL_DIV_4	0x3
=======
#define TIMER_CLEAR             0x000C
#define DGT_CLK_CTL             0x0034
enum {
	DGT_CLK_CTL_DIV_1 = 0,
	DGT_CLK_CTL_DIV_2 = 1,
	DGT_CLK_CTL_DIV_3 = 2,
	DGT_CLK_CTL_DIV_4 = 3,
};
#define TIMER_STATUS            0x0088
#define TIMER_ENABLE_EN              1
#define TIMER_ENABLE_CLR_ON_MATCH_EN 2
>>>>>>> 3f6240f3

#define LOCAL_TIMER 0
#define GLOBAL_TIMER 1

<<<<<<< HEAD
#define MSM_DGT_SHIFT 5

static void __iomem *event_base;
=======
/*
 * global_timer_offset is added to the regbase of a timer to force the memory
 * access to come from the CPU0 region.
 */
static int global_timer_offset;
static int msm_global_timer;

#define NR_TIMERS ARRAY_SIZE(msm_clocks)

unsigned int gpt_hz = 32768;
unsigned int sclk_hz = 32768;

static struct msm_clock *clockevent_to_clock(struct clock_event_device *evt);
static irqreturn_t msm_timer_interrupt(int irq, void *dev_id);
static cycle_t msm_gpt_read(struct clocksource *cs);
static cycle_t msm_dgt_read(struct clocksource *cs);
static void msm_timer_set_mode(enum clock_event_mode mode,
			       struct clock_event_device *evt);
static int msm_timer_set_next_event(unsigned long cycles,
				    struct clock_event_device *evt);

enum {
	MSM_CLOCK_FLAGS_UNSTABLE_COUNT = 1U << 0,
	MSM_CLOCK_FLAGS_ODD_MATCH_WRITE = 1U << 1,
	MSM_CLOCK_FLAGS_DELAYED_WRITE_POST = 1U << 2,
};

struct msm_clock {
	struct clock_event_device   clockevent;
	struct clocksource          clocksource;
	unsigned int		    irq;
	void __iomem                *regbase;
	uint32_t                    freq;
	uint32_t                    shift;
	uint32_t                    flags;
	uint32_t                    write_delay;
	uint32_t                    rollover_offset;
	uint32_t                    index;
	void __iomem                *global_counter;
	void __iomem                *local_counter;
	uint32_t		    status_mask;
	union {
		struct clock_event_device		*evt;
		struct clock_event_device __percpu	**percpu_evt;
	};
};

enum {
	MSM_CLOCK_GPT,
	MSM_CLOCK_DGT,
};

struct msm_clock_percpu_data {
	uint32_t                  last_set;
	uint32_t                  sleep_offset;
	uint32_t                  alarm_vtime;
	uint32_t                  alarm;
	uint32_t                  non_sleep_offset;
	uint32_t                  in_sync;
	cycle_t                   stopped_tick;
	int                       stopped;
	uint32_t                  last_sync_gpt;
	u64                       last_sync_jiffies;
};

struct msm_timer_sync_data_t {
	struct msm_clock *clock;
	uint32_t         timeout;
	int              exit_sleep;
};

static struct msm_clock msm_clocks[] = {
	[MSM_CLOCK_GPT] = {
		.clockevent = {
			.name           = "gp_timer",
			.features       = CLOCK_EVT_FEAT_ONESHOT,
			.shift          = 32,
			.rating         = 200,
			.set_next_event = msm_timer_set_next_event,
			.set_mode       = msm_timer_set_mode,
		},
		.clocksource = {
			.name           = "gp_timer",
			.rating         = 200,
			.read           = msm_gpt_read,
			.mask           = CLOCKSOURCE_MASK(32),
			.shift          = 17,
			.flags          = CLOCK_SOURCE_IS_CONTINUOUS,
		},
		.irq = INT_GP_TIMER_EXP,
		.regbase = MSM_TMR_BASE + 0x4,
		.freq = 32768,
		.index = MSM_CLOCK_GPT,
		.write_delay = 9,
	},
	[MSM_CLOCK_DGT] = {
		.clockevent = {
			.name           = "dg_timer",
			.features       = CLOCK_EVT_FEAT_ONESHOT,
			.shift          = 32,
			.rating         = DG_TIMER_RATING,
			.set_next_event = msm_timer_set_next_event,
			.set_mode       = msm_timer_set_mode,
		},
		.clocksource = {
			.name           = "dg_timer",
			.rating         = DG_TIMER_RATING,
			.read           = msm_dgt_read,
			.mask           = CLOCKSOURCE_MASK(32),
			.shift          = 24,
			.flags          = CLOCK_SOURCE_IS_CONTINUOUS,
		},
		.irq = INT_DEBUG_TIMER_EXP,
		.regbase = MSM_TMR_BASE + 0x24,
		.index = MSM_CLOCK_DGT,
		.write_delay = 9,
	}
};

static DEFINE_PER_CPU(struct msm_clock_percpu_data[NR_TIMERS],
    msm_clocks_percpu);

static DEFINE_PER_CPU(struct msm_clock *, msm_active_clock);
>>>>>>> 3f6240f3

static irqreturn_t msm_timer_interrupt(int irq, void *dev_id)
{
	struct clock_event_device *evt = *(struct clock_event_device **)dev_id;
<<<<<<< HEAD
	/* Stop the timer tick */
	if (evt->mode == CLOCK_EVT_MODE_ONESHOT) {
		u32 ctrl = readl_relaxed(event_base + TIMER_ENABLE);
		ctrl &= ~TIMER_ENABLE_EN;
		writel_relaxed(ctrl, event_base + TIMER_ENABLE);
	}
=======
	if (evt->event_handler == NULL)
		return IRQ_HANDLED;
>>>>>>> 3f6240f3
	evt->event_handler(evt);
	return IRQ_HANDLED;
}

<<<<<<< HEAD
static int msm_timer_set_next_event(unsigned long cycles,
				    struct clock_event_device *evt)
{
	u32 ctrl = readl_relaxed(event_base + TIMER_ENABLE);

	writel_relaxed(0, event_base + TIMER_CLEAR);
	writel_relaxed(cycles, event_base + TIMER_MATCH_VAL);
	writel_relaxed(ctrl | TIMER_ENABLE_EN, event_base + TIMER_ENABLE);
=======
static uint32_t msm_read_timer_count(struct msm_clock *clock, int global)
{
	uint32_t t1, t2, t3;
	int loop_count = 0;
	void __iomem *addr = clock->regbase + TIMER_COUNT_VAL +
		global*global_timer_offset;

	if (!(clock->flags & MSM_CLOCK_FLAGS_UNSTABLE_COUNT))
		return __raw_readl_no_log(addr);

	t1 = __raw_readl_no_log(addr);
	t2 = __raw_readl_no_log(addr);
	if ((t2-t1) <= 1)
		return t2;
	while (1) {
		t1 = __raw_readl_no_log(addr);
		t2 = __raw_readl_no_log(addr);
		t3 = __raw_readl_no_log(addr);
		cpu_relax();
		if ((t3-t2) <= 1)
			return t3;
		if ((t2-t1) <= 1)
			return t2;
		if ((t2 >= t1) && (t3 >= t2))
			return t2;
		if (++loop_count == 5) {
			pr_err("msm_read_timer_count timer %s did not "
			       "stabilize: %u -> %u -> %u\n",
			       clock->clockevent.name, t1, t2, t3);
			return t3;
		}
	}
}

static cycle_t msm_gpt_read(struct clocksource *cs)
{
	struct msm_clock *clock = &msm_clocks[MSM_CLOCK_GPT];
	struct msm_clock_percpu_data *clock_state =
		&per_cpu(msm_clocks_percpu, 0)[MSM_CLOCK_GPT];

	if (clock_state->stopped)
		return clock_state->stopped_tick;

	return msm_read_timer_count(clock, GLOBAL_TIMER) +
		clock_state->sleep_offset;
}

static cycle_t msm_dgt_read(struct clocksource *cs)
{
	struct msm_clock *clock = &msm_clocks[MSM_CLOCK_DGT];
	struct msm_clock_percpu_data *clock_state =
		&per_cpu(msm_clocks_percpu, 0)[MSM_CLOCK_DGT];

	if (clock_state->stopped)
		return clock_state->stopped_tick >> clock->shift;

	return (msm_read_timer_count(clock, GLOBAL_TIMER) +
		clock_state->sleep_offset) >> clock->shift;
}

static struct msm_clock *clockevent_to_clock(struct clock_event_device *evt)
{
	int i;

	if (!is_smp())
		return container_of(evt, struct msm_clock, clockevent);

	for (i = 0; i < NR_TIMERS; i++)
		if (evt == &(msm_clocks[i].clockevent))
			return &msm_clocks[i];
	return &msm_clocks[msm_global_timer];
}

static int msm_timer_set_next_event(unsigned long cycles,
				    struct clock_event_device *evt)
{
	int i;
	struct msm_clock *clock;
	struct msm_clock_percpu_data *clock_state;
	uint32_t now;
	uint32_t alarm;
	int late;

	clock = clockevent_to_clock(evt);
	clock_state = &__get_cpu_var(msm_clocks_percpu)[clock->index];
	if (clock_state->stopped)
		return 0;
	now = msm_read_timer_count(clock, LOCAL_TIMER);
	alarm = now + (cycles << clock->shift);
	if (clock->flags & MSM_CLOCK_FLAGS_ODD_MATCH_WRITE)
		while (now == clock_state->last_set)
			now = msm_read_timer_count(clock, LOCAL_TIMER);

	clock_state->alarm = alarm;
	__raw_writel(alarm, clock->regbase + TIMER_MATCH_VAL);

	if (clock->flags & MSM_CLOCK_FLAGS_DELAYED_WRITE_POST) {
		/* read the counter four extra times to make sure write posts
		   before reading the time */
		for (i = 0; i < 4; i++)
			__raw_readl_no_log(clock->regbase + TIMER_COUNT_VAL);
	}
	now = msm_read_timer_count(clock, LOCAL_TIMER);
	clock_state->last_set = now;
	clock_state->alarm_vtime = alarm + clock_state->sleep_offset;
	late = now - alarm;
	if (late >= (int)(-clock->write_delay << clock->shift) &&
	    late < clock->freq*5)
		return -ETIME;

>>>>>>> 3f6240f3
	return 0;
}

static void msm_timer_set_mode(enum clock_event_mode mode,
			       struct clock_event_device *evt)
{
<<<<<<< HEAD
	u32 ctrl;

	ctrl = readl_relaxed(event_base + TIMER_ENABLE);
	ctrl &= ~(TIMER_ENABLE_EN | TIMER_ENABLE_CLR_ON_MATCH_EN);
=======
	struct msm_clock *clock;
	struct msm_clock_percpu_data *clock_state, *gpt_state;
	unsigned long irq_flags;
	struct irq_chip *chip;

	clock = clockevent_to_clock(evt);
	clock_state = &__get_cpu_var(msm_clocks_percpu)[clock->index];
	gpt_state = &__get_cpu_var(msm_clocks_percpu)[MSM_CLOCK_GPT];

	local_irq_save(irq_flags);
>>>>>>> 3f6240f3

	switch (mode) {
	case CLOCK_EVT_MODE_RESUME:
	case CLOCK_EVT_MODE_PERIODIC:
		break;
	case CLOCK_EVT_MODE_ONESHOT:
<<<<<<< HEAD
		/* Timer is enabled in set_next_event */
		break;
	case CLOCK_EVT_MODE_UNUSED:
	case CLOCK_EVT_MODE_SHUTDOWN:
		break;
	}
	writel_relaxed(ctrl, event_base + TIMER_ENABLE);
}

static struct clock_event_device msm_clockevent = {
	.name		= "gp_timer",
	.features	= CLOCK_EVT_FEAT_ONESHOT,
	.rating		= 200,
	.set_next_event	= msm_timer_set_next_event,
	.set_mode	= msm_timer_set_mode,
};

static union {
	struct clock_event_device *evt;
	struct clock_event_device __percpu **percpu_evt;
} msm_evt;

static void __iomem *source_base;

static notrace cycle_t msm_read_timer_count(struct clocksource *cs)
{
	return readl_relaxed(source_base + TIMER_COUNT_VAL);
}

static notrace cycle_t msm_read_timer_count_shift(struct clocksource *cs)
{
	/*
	 * Shift timer count down by a constant due to unreliable lower bits
	 * on some targets.
	 */
	return msm_read_timer_count(cs) >> MSM_DGT_SHIFT;
}

static struct clocksource msm_clocksource = {
	.name	= "dg_timer",
	.rating	= 300,
	.read	= msm_read_timer_count,
	.mask	= CLOCKSOURCE_MASK(32),
	.flags	= CLOCK_SOURCE_IS_CONTINUOUS,
};
=======
		clock_state->stopped = 0;
		clock_state->sleep_offset =
			-msm_read_timer_count(clock, LOCAL_TIMER) +
			clock_state->stopped_tick;
		get_cpu_var(msm_active_clock) = clock;
		put_cpu_var(msm_active_clock);
		__raw_writel(TIMER_ENABLE_EN, clock->regbase + TIMER_ENABLE);
		chip = irq_get_chip(clock->irq);
		if (chip && chip->irq_unmask)
			chip->irq_unmask(irq_get_irq_data(clock->irq));
		if (clock != &msm_clocks[MSM_CLOCK_GPT])
			__raw_writel(TIMER_ENABLE_EN,
				msm_clocks[MSM_CLOCK_GPT].regbase +
			       TIMER_ENABLE);
		break;
	case CLOCK_EVT_MODE_UNUSED:
	case CLOCK_EVT_MODE_SHUTDOWN:
		get_cpu_var(msm_active_clock) = NULL;
		put_cpu_var(msm_active_clock);
		clock_state->in_sync = 0;
		clock_state->stopped = 1;
		clock_state->stopped_tick =
			msm_read_timer_count(clock, LOCAL_TIMER) +
			clock_state->sleep_offset;
		__raw_writel(0, clock->regbase + TIMER_MATCH_VAL);
		chip = irq_get_chip(clock->irq);
		if (chip && chip->irq_mask)
			chip->irq_mask(irq_get_irq_data(clock->irq));

		if (!is_smp() || clock != &msm_clocks[MSM_CLOCK_DGT]
				|| smp_processor_id())
			__raw_writel(0, clock->regbase + TIMER_ENABLE);

		if (clock != &msm_clocks[MSM_CLOCK_GPT]) {
			gpt_state->in_sync = 0;
			__raw_writel(0, msm_clocks[MSM_CLOCK_GPT].regbase +
			       TIMER_ENABLE);
		}
		break;
	}
	wmb();
	local_irq_restore(irq_flags);
}

void __iomem *msm_timer_get_timer0_base(void)
{
	return MSM_TMR_BASE + global_timer_offset;
}

#define MPM_SCLK_COUNT_VAL    0x0024

#ifdef CONFIG_PM
/*
 * Retrieve the cycle count from sclk and optionally synchronize local clock
 * with the sclk value.
 *
 * time_start and time_expired are callbacks that must be specified.  The
 * protocol uses them to detect timeout.  The update callback is optional.
 * If not NULL, update will be called so that it can update local clock.
 *
 * The function does not use the argument data directly; it passes data to
 * the callbacks.
 *
 * Return value:
 *      0: the operation failed
 *      >0: the slow clock value after time-sync
 */
static void (*msm_timer_sync_timeout)(void);
#if defined(CONFIG_MSM_DIRECT_SCLK_ACCESS)
uint32_t msm_timer_get_sclk_ticks(void)
{
	uint32_t t1, t2;
	int loop_count = 10;
	int loop_zero_count = 3;
	int tmp = USEC_PER_SEC;
	do_div(tmp, sclk_hz);
	tmp /= (loop_zero_count-1);

	while (loop_zero_count--) {
		t1 = __raw_readl_no_log(MSM_RPM_MPM_BASE + MPM_SCLK_COUNT_VAL);
		do {
			udelay(1);
			t2 = t1;
			t1 = __raw_readl_no_log(
				MSM_RPM_MPM_BASE + MPM_SCLK_COUNT_VAL);
		} while ((t2 != t1) && --loop_count);

		if (!loop_count) {
			printk(KERN_EMERG "SCLK  did not stabilize\n");
			return 0;
		}

		if (t1)
			break;

		udelay(tmp);
	}

	if (!loop_zero_count) {
		printk(KERN_EMERG "SCLK reads zero\n");
		return 0;
	}

	return t1;
}

static uint32_t msm_timer_do_sync_to_sclk(
	void (*time_start)(struct msm_timer_sync_data_t *data),
	bool (*time_expired)(struct msm_timer_sync_data_t *data),
	void (*update)(struct msm_timer_sync_data_t *, uint32_t, uint32_t),
	struct msm_timer_sync_data_t *data)
{
	unsigned t1 = msm_timer_get_sclk_ticks();

	if (t1 && update != NULL)
		update(data, t1, sclk_hz);
	return t1;
}
#elif defined(CONFIG_MSM_N_WAY_SMSM)

/* Time Master State Bits */
#define MASTER_BITS_PER_CPU        1
#define MASTER_TIME_PENDING \
	(0x01UL << (MASTER_BITS_PER_CPU * SMSM_APPS_STATE))

/* Time Slave State Bits */
#define SLAVE_TIME_REQUEST         0x0400
#define SLAVE_TIME_POLL            0x0800
#define SLAVE_TIME_INIT            0x1000

static uint32_t msm_timer_do_sync_to_sclk(
	void (*time_start)(struct msm_timer_sync_data_t *data),
	bool (*time_expired)(struct msm_timer_sync_data_t *data),
	void (*update)(struct msm_timer_sync_data_t *, uint32_t, uint32_t),
	struct msm_timer_sync_data_t *data)
{
	uint32_t *smem_clock;
	uint32_t smem_clock_val;
	uint32_t state;

	smem_clock = smem_alloc(SMEM_SMEM_SLOW_CLOCK_VALUE, sizeof(uint32_t));
	if (smem_clock == NULL) {
		printk(KERN_ERR "no smem clock\n");
		return 0;
	}

	state = smsm_get_state(SMSM_MODEM_STATE);
	if ((state & SMSM_INIT) == 0) {
		printk(KERN_ERR "smsm not initialized\n");
		return 0;
	}

	time_start(data);
	while ((state = smsm_get_state(SMSM_TIME_MASTER_DEM)) &
		MASTER_TIME_PENDING) {
		if (time_expired(data)) {
			printk(KERN_EMERG "get_smem_clock: timeout 1 still "
				"invalid state %x\n", state);
			msm_timer_sync_timeout();
		}
	}

	smsm_change_state(SMSM_APPS_DEM, SLAVE_TIME_POLL | SLAVE_TIME_INIT,
		SLAVE_TIME_REQUEST);

	time_start(data);
	while (!((state = smsm_get_state(SMSM_TIME_MASTER_DEM)) &
		MASTER_TIME_PENDING)) {
		if (time_expired(data)) {
			printk(KERN_EMERG "get_smem_clock: timeout 2 still "
				"invalid state %x\n", state);
			msm_timer_sync_timeout();
		}
	}

	smsm_change_state(SMSM_APPS_DEM, SLAVE_TIME_REQUEST, SLAVE_TIME_POLL);

	time_start(data);
	do {
		smem_clock_val = *smem_clock;
	} while (smem_clock_val == 0 && !time_expired(data));

	state = smsm_get_state(SMSM_TIME_MASTER_DEM);

	if (smem_clock_val) {
		if (update != NULL)
			update(data, smem_clock_val, sclk_hz);

		if (msm_timer_debug_mask & MSM_TIMER_DEBUG_SYNC)
			printk(KERN_INFO
				"get_smem_clock: state %x clock %u\n",
				state, smem_clock_val);
	} else {
		printk(KERN_EMERG
			"get_smem_clock: timeout state %x clock %u\n",
			state, smem_clock_val);
		msm_timer_sync_timeout();
	}

	smsm_change_state(SMSM_APPS_DEM, SLAVE_TIME_REQUEST | SLAVE_TIME_POLL,
		SLAVE_TIME_INIT);
	return smem_clock_val;
}
#else /* CONFIG_MSM_N_WAY_SMSM */
static uint32_t msm_timer_do_sync_to_sclk(
	void (*time_start)(struct msm_timer_sync_data_t *data),
	bool (*time_expired)(struct msm_timer_sync_data_t *data),
	void (*update)(struct msm_timer_sync_data_t *, uint32_t, uint32_t),
	struct msm_timer_sync_data_t *data)
{
	uint32_t *smem_clock;
	uint32_t smem_clock_val;
	uint32_t last_state;
	uint32_t state;

	smem_clock = smem_alloc(SMEM_SMEM_SLOW_CLOCK_VALUE,
				sizeof(uint32_t));

	if (smem_clock == NULL) {
		printk(KERN_ERR "no smem clock\n");
		return 0;
	}

	last_state = state = smsm_get_state(SMSM_MODEM_STATE);
	smem_clock_val = *smem_clock;
	if (smem_clock_val) {
		printk(KERN_INFO "get_smem_clock: invalid start state %x "
			"clock %u\n", state, smem_clock_val);
		smsm_change_state(SMSM_APPS_STATE,
				  SMSM_TIMEWAIT, SMSM_TIMEINIT);

		time_start(data);
		while (*smem_clock != 0 && !time_expired(data))
			;

		smem_clock_val = *smem_clock;
		if (smem_clock_val) {
			printk(KERN_EMERG "get_smem_clock: timeout still "
				"invalid state %x clock %u\n",
				state, smem_clock_val);
			msm_timer_sync_timeout();
		}
	}

	time_start(data);
	smsm_change_state(SMSM_APPS_STATE, SMSM_TIMEINIT, SMSM_TIMEWAIT);
	do {
		smem_clock_val = *smem_clock;
		state = smsm_get_state(SMSM_MODEM_STATE);
		if (state != last_state) {
			last_state = state;
			if (msm_timer_debug_mask & MSM_TIMER_DEBUG_SYNC)
				printk(KERN_INFO
					"get_smem_clock: state %x clock %u\n",
					state, smem_clock_val);
		}
	} while (smem_clock_val == 0 && !time_expired(data));

	if (smem_clock_val) {
		if (update != NULL)
			update(data, smem_clock_val, sclk_hz);
	} else {
		printk(KERN_EMERG
			"get_smem_clock: timeout state %x clock %u\n",
			state, smem_clock_val);
		msm_timer_sync_timeout();
	}

	smsm_change_state(SMSM_APPS_STATE, SMSM_TIMEWAIT, SMSM_TIMEINIT);
	return smem_clock_val;
}
#endif /* CONFIG_MSM_N_WAY_SMSM */

/*
 * Callback function that initializes the timeout value.
 */
static void msm_timer_sync_to_sclk_time_start(
	struct msm_timer_sync_data_t *data)
{
	/* approx 2 seconds */
	uint32_t delta = data->clock->freq << data->clock->shift << 1;
	data->timeout = msm_read_timer_count(data->clock, LOCAL_TIMER) + delta;
}

/*
 * Callback function that checks the timeout.
 */
static bool msm_timer_sync_to_sclk_time_expired(
	struct msm_timer_sync_data_t *data)
{
	uint32_t delta = msm_read_timer_count(data->clock, LOCAL_TIMER) -
		data->timeout;
	return ((int32_t) delta) > 0;
}

/*
 * Callback function that updates local clock from the specified source clock
 * value and frequency.
 */
static void msm_timer_sync_update(struct msm_timer_sync_data_t *data,
	uint32_t src_clk_val, uint32_t src_clk_freq)
{
	struct msm_clock *dst_clk = data->clock;
	struct msm_clock_percpu_data *dst_clk_state =
		&__get_cpu_var(msm_clocks_percpu)[dst_clk->index];
	uint32_t dst_clk_val = msm_read_timer_count(dst_clk, LOCAL_TIMER);
	uint32_t new_offset;

	if ((dst_clk->freq << dst_clk->shift) == src_clk_freq) {
		new_offset = src_clk_val - dst_clk_val;
	} else {
		uint64_t temp;

		/* separate multiplication and division steps to reduce
		   rounding error */
		temp = src_clk_val;
		temp *= dst_clk->freq << dst_clk->shift;
		do_div(temp, src_clk_freq);

		new_offset = (uint32_t)(temp) - dst_clk_val;
	}

	if (dst_clk_state->sleep_offset + dst_clk_state->non_sleep_offset !=
	    new_offset) {
		if (data->exit_sleep)
			dst_clk_state->sleep_offset =
				new_offset - dst_clk_state->non_sleep_offset;
		else
			dst_clk_state->non_sleep_offset =
				new_offset - dst_clk_state->sleep_offset;

		if (msm_timer_debug_mask & MSM_TIMER_DEBUG_SYNC)
			printk(KERN_INFO "sync clock %s: "
				"src %u, new offset %u + %u\n",
				dst_clk->clocksource.name, src_clk_val,
				dst_clk_state->sleep_offset,
				dst_clk_state->non_sleep_offset);
	}
}

/*
 * Synchronize GPT clock with sclk.
 */
static void msm_timer_sync_gpt_to_sclk(int exit_sleep)
{
	struct msm_clock *gpt_clk = &msm_clocks[MSM_CLOCK_GPT];
	struct msm_clock_percpu_data *gpt_clk_state =
		&__get_cpu_var(msm_clocks_percpu)[MSM_CLOCK_GPT];
	struct msm_timer_sync_data_t data;
	uint32_t ret;

	if (gpt_clk_state->in_sync)
		return;

	data.clock = gpt_clk;
	data.timeout = 0;
	data.exit_sleep = exit_sleep;

	ret = msm_timer_do_sync_to_sclk(
		msm_timer_sync_to_sclk_time_start,
		msm_timer_sync_to_sclk_time_expired,
		msm_timer_sync_update,
		&data);

	if (ret)
		gpt_clk_state->in_sync = 1;
}

/*
 * Synchronize clock with GPT clock.
 */
static void msm_timer_sync_to_gpt(struct msm_clock *clock, int exit_sleep)
{
	struct msm_clock *gpt_clk = &msm_clocks[MSM_CLOCK_GPT];
	struct msm_clock_percpu_data *gpt_clk_state =
		&__get_cpu_var(msm_clocks_percpu)[MSM_CLOCK_GPT];
	struct msm_clock_percpu_data *clock_state =
		&__get_cpu_var(msm_clocks_percpu)[clock->index];
	struct msm_timer_sync_data_t data;
	uint32_t gpt_clk_val;
	u64 gpt_period = (1ULL << 32) * HZ;
	u64 now = get_jiffies_64();

	do_div(gpt_period, gpt_hz);

	BUG_ON(clock == gpt_clk);

	if (clock_state->in_sync &&
		(now - clock_state->last_sync_jiffies < (gpt_period >> 1)))
		return;

	gpt_clk_val = msm_read_timer_count(gpt_clk, LOCAL_TIMER)
		+ gpt_clk_state->sleep_offset + gpt_clk_state->non_sleep_offset;

	if (exit_sleep && gpt_clk_val < clock_state->last_sync_gpt)
		clock_state->non_sleep_offset -= clock->rollover_offset;

	data.clock = clock;
	data.timeout = 0;
	data.exit_sleep = exit_sleep;

	msm_timer_sync_update(&data, gpt_clk_val, gpt_hz);

	clock_state->in_sync = 1;
	clock_state->last_sync_gpt = gpt_clk_val;
	clock_state->last_sync_jiffies = now;
}

static void msm_timer_reactivate_alarm(struct msm_clock *clock)
{
	struct msm_clock_percpu_data *clock_state =
		&__get_cpu_var(msm_clocks_percpu)[clock->index];
	long alarm_delta = clock_state->alarm_vtime -
		clock_state->sleep_offset -
		msm_read_timer_count(clock, LOCAL_TIMER);
	alarm_delta >>= clock->shift;
	if (alarm_delta < (long)clock->write_delay + 4)
		alarm_delta = clock->write_delay + 4;
	while (msm_timer_set_next_event(alarm_delta, &clock->clockevent))
		;
}

int64_t msm_timer_enter_idle(void)
{
	struct msm_clock *gpt_clk = &msm_clocks[MSM_CLOCK_GPT];
	struct msm_clock *clock = __get_cpu_var(msm_active_clock);
	struct msm_clock_percpu_data *clock_state =
		&__get_cpu_var(msm_clocks_percpu)[clock->index];
	uint32_t alarm;
	uint32_t count;
	int32_t delta;

	BUG_ON(clock != &msm_clocks[MSM_CLOCK_GPT] &&
		clock != &msm_clocks[MSM_CLOCK_DGT]);

	msm_timer_sync_gpt_to_sclk(0);
	if (clock != gpt_clk)
		msm_timer_sync_to_gpt(clock, 0);

	count = msm_read_timer_count(clock, LOCAL_TIMER);
	if (clock_state->stopped++ == 0)
		clock_state->stopped_tick = count + clock_state->sleep_offset;
	alarm = clock_state->alarm;
	delta = alarm - count;
	if (delta <= -(int32_t)((clock->freq << clock->shift) >> 10)) {
		/* timer should have triggered 1ms ago */
		printk(KERN_ERR "msm_timer_enter_idle: timer late %d, "
			"reprogram it\n", delta);
		msm_timer_reactivate_alarm(clock);
	}
	if (delta <= 0)
		return 0;
	return clocksource_cyc2ns((alarm - count) >> clock->shift,
		      clock->clocksource.mult,
		      clock->clocksource.shift);
}

void msm_timer_exit_idle(int low_power)
{
	struct msm_clock *gpt_clk = &msm_clocks[MSM_CLOCK_GPT];
	struct msm_clock *clock = __get_cpu_var(msm_active_clock);
	struct msm_clock_percpu_data *gpt_clk_state =
		&__get_cpu_var(msm_clocks_percpu)[MSM_CLOCK_GPT];
	struct msm_clock_percpu_data *clock_state =
		&__get_cpu_var(msm_clocks_percpu)[clock->index];
	uint32_t enabled;

	BUG_ON(clock != &msm_clocks[MSM_CLOCK_GPT] &&
		clock != &msm_clocks[MSM_CLOCK_DGT]);

	if (!low_power)
		goto exit_idle_exit;

	enabled = __raw_readl(gpt_clk->regbase + TIMER_ENABLE) &
			      TIMER_ENABLE_EN;
	if (!enabled)
		__raw_writel(TIMER_ENABLE_EN, gpt_clk->regbase + TIMER_ENABLE);

#if defined(CONFIG_ARCH_MSM_SCORPION) || defined(CONFIG_ARCH_MSM_KRAIT)
	gpt_clk_state->in_sync = 0;
#else
	gpt_clk_state->in_sync = gpt_clk_state->in_sync && enabled;
#endif
	/* Make sure timer is actually enabled before we sync it */
	wmb();
	msm_timer_sync_gpt_to_sclk(1);

	if (clock == gpt_clk)
		goto exit_idle_alarm;

	enabled = __raw_readl(clock->regbase + TIMER_ENABLE) & TIMER_ENABLE_EN;
	if (!enabled)
		__raw_writel(TIMER_ENABLE_EN, clock->regbase + TIMER_ENABLE);

#if defined(CONFIG_ARCH_MSM_SCORPION) || defined(CONFIG_ARCH_MSM_KRAIT)
	clock_state->in_sync = 0;
#else
	clock_state->in_sync = clock_state->in_sync && enabled;
#endif
	/* Make sure timer is actually enabled before we sync it */
	wmb();
	msm_timer_sync_to_gpt(clock, 1);

exit_idle_alarm:
	msm_timer_reactivate_alarm(clock);

exit_idle_exit:
	clock_state->stopped--;
}

/*
 * Callback function that initializes the timeout value.
 */
static void msm_timer_get_sclk_time_start(
	struct msm_timer_sync_data_t *data)
{
	data->timeout = 200000;
}

/*
 * Callback function that checks the timeout.
 */
static bool msm_timer_get_sclk_time_expired(
	struct msm_timer_sync_data_t *data)
{
	udelay(10);
	return --data->timeout <= 0;
}

/*
 * Retrieve the cycle count from the sclk and convert it into
 * nanoseconds.
 *
 * On exit, if period is not NULL, it contains the period of the
 * sclk in nanoseconds, i.e. how long the cycle count wraps around.
 *
 * Return value:
 *      0: the operation failed; period is not set either
 *      >0: time in nanoseconds
 */
int64_t msm_timer_get_sclk_time(int64_t *period)
{
	struct msm_timer_sync_data_t data;
	uint32_t clock_value;
	int64_t tmp;

	memset(&data, 0, sizeof(data));
	clock_value = msm_timer_do_sync_to_sclk(
		msm_timer_get_sclk_time_start,
		msm_timer_get_sclk_time_expired,
		NULL,
		&data);

	if (!clock_value)
		return 0;

	if (period) {
		tmp = 1LL << 32;
		tmp *= NSEC_PER_SEC;
		do_div(tmp, sclk_hz);
		*period = tmp;
	}

	tmp = (int64_t)clock_value;
	tmp *= NSEC_PER_SEC;
	do_div(tmp, sclk_hz);
	return tmp;
}

int __init msm_timer_init_time_sync(void (*timeout)(void))
{
#if defined(CONFIG_MSM_N_WAY_SMSM) && !defined(CONFIG_MSM_DIRECT_SCLK_ACCESS)
	int ret = smsm_change_intr_mask(SMSM_TIME_MASTER_DEM, 0xFFFFFFFF, 0);

	if (ret) {
		printk(KERN_ERR	"%s: failed to clear interrupt mask, %d\n",
			__func__, ret);
		return ret;
	}

	smsm_change_state(SMSM_APPS_DEM,
		SLAVE_TIME_REQUEST | SLAVE_TIME_POLL, SLAVE_TIME_INIT);
#endif

	BUG_ON(timeout == NULL);
	msm_timer_sync_timeout = timeout;

	return 0;
}

#endif

static DEFINE_CLOCK_DATA(cd);

/*
 * Store the most recent timestamp read from hardware
 * in last_ns. This is useful for debugging crashes.
 */
static atomic64_t last_ns;

unsigned long long notrace sched_clock(void)
{
	struct msm_clock *clock = &msm_clocks[msm_global_timer];
	struct clocksource *cs = &clock->clocksource;
	u64 cyc = cs->read(cs);
	u64 last_ns_local;
	last_ns_local = cyc_to_sched_clock(&cd, cyc, ((u32)~0 >> clock->shift));
	atomic64_set(&last_ns, last_ns_local);
	return last_ns_local;
}

static void notrace msm_update_sched_clock(void)
{
	struct msm_clock *clock = &msm_clocks[msm_global_timer];
	struct clocksource *cs = &clock->clocksource;
	u32 cyc = cs->read(cs);
	update_sched_clock(&cd, cyc, ((u32)~0) >> clock->shift);
}

int read_current_timer(unsigned long *timer_val)
{
	struct msm_clock *dgt = &msm_clocks[MSM_CLOCK_DGT];
	*timer_val = msm_read_timer_count(dgt, GLOBAL_TIMER);
	return 0;
}

static void __init msm_sched_clock_init(void)
{
	struct msm_clock *clock = &msm_clocks[msm_global_timer];

	init_sched_clock(&cd, msm_update_sched_clock, 32 - clock->shift,
			 clock->freq);
}
static void __init msm_timer_init(void)
{
	int i;
	int res;
	struct irq_chip *chip;
	struct msm_clock *dgt = &msm_clocks[MSM_CLOCK_DGT];
	struct msm_clock *gpt = &msm_clocks[MSM_CLOCK_GPT];

	if (cpu_is_msm7x01() || cpu_is_msm7x25() || cpu_is_msm7x27() ||
	    cpu_is_msm7x25a() || cpu_is_msm7x27a() || cpu_is_msm7x25aa() ||
	    cpu_is_msm7x27aa() || cpu_is_msm8625() || cpu_is_msm7x25ab()) {
		dgt->shift = MSM_DGT_SHIFT;
		dgt->freq = 19200000 >> MSM_DGT_SHIFT;
		dgt->clockevent.shift = 32 + MSM_DGT_SHIFT;
		dgt->clocksource.mask = CLOCKSOURCE_MASK(32 - MSM_DGT_SHIFT);
		dgt->clocksource.shift = 24 - MSM_DGT_SHIFT;
		gpt->regbase = MSM_TMR_BASE;
		dgt->regbase = MSM_TMR_BASE + 0x10;
		gpt->flags |= MSM_CLOCK_FLAGS_UNSTABLE_COUNT
			   |  MSM_CLOCK_FLAGS_ODD_MATCH_WRITE
			   |  MSM_CLOCK_FLAGS_DELAYED_WRITE_POST;
		if (cpu_is_msm8625()) {
			dgt->irq = MSM8625_INT_DEBUG_TIMER_EXP;
			gpt->irq = MSM8625_INT_GP_TIMER_EXP;
			global_timer_offset =  MSM_TMR0_BASE - MSM_TMR_BASE;
		}
	} else if (cpu_is_qsd8x50()) {
		dgt->freq = 4800000;
		gpt->regbase = MSM_TMR_BASE;
		dgt->regbase = MSM_TMR_BASE + 0x10;
	} else if (cpu_is_fsm9xxx())
		dgt->freq = 4800000;
	else if (cpu_is_msm7x30() || cpu_is_msm8x55()) {
		gpt->status_mask = BIT(10);
		dgt->status_mask = BIT(2);
		dgt->freq = 6144000;
	} else if (cpu_is_msm8x60()) {
		global_timer_offset = MSM_TMR0_BASE - MSM_TMR_BASE;
		gpt->status_mask = BIT(10);
		dgt->status_mask = BIT(2);
		dgt->freq = 6750000;
		__raw_writel(DGT_CLK_CTL_DIV_4, MSM_TMR_BASE + DGT_CLK_CTL);
	} else if (cpu_is_msm9615()) {
		dgt->freq = 6750000;
		__raw_writel(DGT_CLK_CTL_DIV_4, MSM_TMR_BASE + DGT_CLK_CTL);
		gpt->status_mask = BIT(10);
		dgt->status_mask = BIT(2);
		gpt->freq = 32765;
		gpt_hz = 32765;
		sclk_hz = 32765;
		gpt->flags |= MSM_CLOCK_FLAGS_UNSTABLE_COUNT;
		dgt->flags |= MSM_CLOCK_FLAGS_UNSTABLE_COUNT;
	} else if (cpu_is_msm8960() || cpu_is_apq8064() || cpu_is_msm8930()) {
		global_timer_offset = MSM_TMR0_BASE - MSM_TMR_BASE;
		dgt->freq = 6750000;
		__raw_writel(DGT_CLK_CTL_DIV_4, MSM_TMR_BASE + DGT_CLK_CTL);
		gpt->status_mask = BIT(10);
		dgt->status_mask = BIT(2);
		gpt->freq = 32765;
		gpt_hz = 32765;
		sclk_hz = 32765;
		if (!cpu_is_msm8930()) {
			gpt->flags |= MSM_CLOCK_FLAGS_UNSTABLE_COUNT;
			dgt->flags |= MSM_CLOCK_FLAGS_UNSTABLE_COUNT;
		}
	} else {
		WARN(1, "Timer running on unknown hardware. Configure this! "
			"Assuming default configuration.\n");
		dgt->freq = 6750000;
	}

	if (msm_clocks[MSM_CLOCK_GPT].clocksource.rating > DG_TIMER_RATING)
		msm_global_timer = MSM_CLOCK_GPT;
	else
		msm_global_timer = MSM_CLOCK_DGT;

	for (i = 0; i < ARRAY_SIZE(msm_clocks); i++) {
		struct msm_clock *clock = &msm_clocks[i];
		struct clock_event_device *ce = &clock->clockevent;
		struct clocksource *cs = &clock->clocksource;
		__raw_writel(0, clock->regbase + TIMER_ENABLE);
		__raw_writel(0, clock->regbase + TIMER_CLEAR);
		__raw_writel(~0, clock->regbase + TIMER_MATCH_VAL);

		if ((clock->freq << clock->shift) == gpt_hz) {
			clock->rollover_offset = 0;
		} else {
			uint64_t temp;

			temp = clock->freq << clock->shift;
			temp <<= 32;
			do_div(temp, gpt_hz);

			clock->rollover_offset = (uint32_t) temp;
		}

		ce->mult = div_sc(clock->freq, NSEC_PER_SEC, ce->shift);
		/* allow at least 10 seconds to notice that the timer wrapped */
		ce->max_delta_ns =
			clockevent_delta2ns(0xf0000000 >> clock->shift, ce);
		/* ticks gets rounded down by one */
		ce->min_delta_ns =
			clockevent_delta2ns(clock->write_delay + 4, ce);
		ce->cpumask = cpumask_of(0);

		cs->mult = clocksource_hz2mult(clock->freq, cs->shift);
		res = clocksource_register(cs);
		if (res)
			printk(KERN_ERR "msm_timer_init: clocksource_register "
			       "failed for %s\n", cs->name);

		ce->irq = clock->irq;
		if (cpu_is_msm8x60() || cpu_is_msm8960() || cpu_is_apq8064() ||
				cpu_is_msm8930() || cpu_is_msm9615() ||
				cpu_is_msm8625()) {
			clock->percpu_evt = alloc_percpu(struct clock_event_device *);
			if (!clock->percpu_evt) {
				pr_err("msm_timer_init: memory allocation "
				       "failed for %s\n", ce->name);
				continue;
			}

			*__this_cpu_ptr(clock->percpu_evt) = ce;
			res = request_percpu_irq(ce->irq, msm_timer_interrupt,
						 ce->name, clock->percpu_evt);
			if (!res)
				enable_percpu_irq(ce->irq,
						 IRQ_TYPE_EDGE_RISING);
		} else {
			clock->evt = ce;
			res = request_irq(ce->irq, msm_timer_interrupt,
					  IRQF_TIMER | IRQF_NOBALANCING | IRQF_TRIGGER_RISING,
					  ce->name, &clock->evt);
		}

		if (res)
			pr_err("msm_timer_init: request_irq failed for %s\n",
			       ce->name);

		chip = irq_get_chip(clock->irq);
		if (chip && chip->irq_mask)
			chip->irq_mask(irq_get_irq_data(clock->irq));

		if (clock->status_mask)
			while (__raw_readl(MSM_TMR_BASE + TIMER_STATUS) &
			       clock->status_mask)
				;

		clockevents_register_device(ce);
	}
	msm_sched_clock_init();

#ifdef ARCH_HAS_READ_CURRENT_TIMER
	if (is_smp()) {
		__raw_writel(1,
			msm_clocks[MSM_CLOCK_DGT].regbase + TIMER_ENABLE);
		set_delay_fn(read_current_timer_delay_loop);
	}
#endif
}

#ifdef CONFIG_SMP

int __cpuinit local_timer_setup(struct clock_event_device *evt)
{
	static DEFINE_PER_CPU(bool, first_boot) = true;
	struct msm_clock *clock = &msm_clocks[msm_global_timer];
>>>>>>> 3f6240f3

#ifdef CONFIG_LOCAL_TIMERS
static int __cpuinit msm_local_timer_setup(struct clock_event_device *evt)
{
	/* Use existing clock_event for cpu 0 */
	if (!smp_processor_id())
		return 0;

<<<<<<< HEAD
	writel_relaxed(0, event_base + TIMER_ENABLE);
	writel_relaxed(0, event_base + TIMER_CLEAR);
	writel_relaxed(~0, event_base + TIMER_MATCH_VAL);
	evt->irq = msm_clockevent.irq;
=======
	if (cpu_is_msm8x60() || cpu_is_msm8960() || cpu_is_apq8064()
			|| cpu_is_msm8930())
		__raw_writel(DGT_CLK_CTL_DIV_4, MSM_TMR_BASE + DGT_CLK_CTL);

	if (__get_cpu_var(first_boot)) {
		__raw_writel(0, clock->regbase  + TIMER_ENABLE);
		__raw_writel(0, clock->regbase + TIMER_CLEAR);
		__raw_writel(~0, clock->regbase + TIMER_MATCH_VAL);
		__get_cpu_var(first_boot) = false;
		if (clock->status_mask)
			while (__raw_readl(MSM_TMR_BASE + TIMER_STATUS) &
			       clock->status_mask)
				;
	}
	evt->irq = clock->irq;
>>>>>>> 3f6240f3
	evt->name = "local_timer";
	evt->features = msm_clockevent.features;
	evt->rating = msm_clockevent.rating;
	evt->set_mode = msm_timer_set_mode;
	evt->set_next_event = msm_timer_set_next_event;
	evt->shift = msm_clockevent.shift;
	evt->mult = div_sc(GPT_HZ, NSEC_PER_SEC, evt->shift);
	evt->max_delta_ns = clockevent_delta2ns(0xf0000000, evt);
	evt->min_delta_ns = clockevent_delta2ns(4, evt);

<<<<<<< HEAD
	*__this_cpu_ptr(msm_evt.percpu_evt) = evt;
	clockevents_register_device(evt);
	enable_percpu_irq(evt->irq, 0);
	return 0;
}

static void msm_local_timer_stop(struct clock_event_device *evt)
=======
	*__this_cpu_ptr(clock->percpu_evt) = evt;

	clockevents_register_device(evt);
	enable_percpu_irq(evt->irq, IRQ_TYPE_EDGE_RISING);

	return 0;
}

void local_timer_stop(struct clock_event_device *evt)
>>>>>>> 3f6240f3
{
	evt->set_mode(CLOCK_EVT_MODE_UNUSED, evt);
	disable_percpu_irq(evt->irq);
}
<<<<<<< HEAD

static struct local_timer_ops msm_local_timer_ops __cpuinitdata = {
	.setup	= msm_local_timer_setup,
	.stop	= msm_local_timer_stop,
};
#endif /* CONFIG_LOCAL_TIMERS */

static notrace u32 msm_sched_clock_read(void)
{
	return msm_clocksource.read(&msm_clocksource);
}

static void __init msm_timer_init(void)
{
	struct clock_event_device *ce = &msm_clockevent;
	struct clocksource *cs = &msm_clocksource;
	int res;
	u32 dgt_hz;

	if (cpu_is_msm7x01()) {
		event_base = MSM_CSR_BASE;
		source_base = MSM_CSR_BASE + 0x10;
		dgt_hz = 19200000 >> MSM_DGT_SHIFT; /* 600 KHz */
		cs->read = msm_read_timer_count_shift;
		cs->mask = CLOCKSOURCE_MASK((32 - MSM_DGT_SHIFT));
	} else if (cpu_is_msm7x30()) {
		event_base = MSM_CSR_BASE + 0x04;
		source_base = MSM_CSR_BASE + 0x24;
		dgt_hz = 24576000 / 4;
	} else if (cpu_is_qsd8x50()) {
		event_base = MSM_CSR_BASE;
		source_base = MSM_CSR_BASE + 0x10;
		dgt_hz = 19200000 / 4;
	} else if (cpu_is_msm8x60() || cpu_is_msm8960()) {
		event_base = MSM_TMR_BASE + 0x04;
		/* Use CPU0's timer as the global clock source. */
		source_base = MSM_TMR0_BASE + 0x24;
		dgt_hz = 27000000 / 4;
		writel_relaxed(DGT_CLK_CTL_DIV_4, MSM_TMR_BASE + DGT_CLK_CTL);
	} else
		BUG();

	writel_relaxed(0, event_base + TIMER_ENABLE);
	writel_relaxed(0, event_base + TIMER_CLEAR);
	writel_relaxed(~0, event_base + TIMER_MATCH_VAL);
	ce->cpumask = cpumask_of(0);

	ce->irq = INT_GP_TIMER_EXP;
	clockevents_config_and_register(ce, GPT_HZ, 4, 0xffffffff);
	if (cpu_is_msm8x60() || cpu_is_msm8960()) {
		msm_evt.percpu_evt = alloc_percpu(struct clock_event_device *);
		if (!msm_evt.percpu_evt) {
			pr_err("memory allocation failed for %s\n", ce->name);
			goto err;
		}
		*__this_cpu_ptr(msm_evt.percpu_evt) = ce;
		res = request_percpu_irq(ce->irq, msm_timer_interrupt,
					 ce->name, msm_evt.percpu_evt);
		if (!res) {
			enable_percpu_irq(ce->irq, 0);
#ifdef CONFIG_LOCAL_TIMERS
			local_timer_register(&msm_local_timer_ops);
=======
>>>>>>> 3f6240f3
#endif
		}
	} else {
		msm_evt.evt = ce;
		res = request_irq(ce->irq, msm_timer_interrupt,
				  IRQF_TIMER | IRQF_NOBALANCING |
				  IRQF_TRIGGER_RISING, ce->name, &msm_evt.evt);
	}

	if (res)
		pr_err("request_irq failed for %s\n", ce->name);
err:
	writel_relaxed(TIMER_ENABLE_EN, source_base + TIMER_ENABLE);
	res = clocksource_register_hz(cs, dgt_hz);
	if (res)
		pr_err("clocksource_register failed\n");
	setup_sched_clock(msm_sched_clock_read,
			cpu_is_msm7x01() ? 32 - MSM_DGT_SHIFT : 32, dgt_hz);
}

struct sys_timer msm_timer = {
	.init = msm_timer_init
};<|MERGE_RESOLUTION|>--- conflicted
+++ resolved
@@ -1,11 +1,6 @@
 /*
- *
  * Copyright (C) 2007 Google, Inc.
-<<<<<<< HEAD
- * Copyright (c) 2009-2011, Code Aurora Forum. All rights reserved.
-=======
  * Copyright (c) 2009-2012, Code Aurora Forum. All rights reserved.
->>>>>>> 3f6240f3
  *
  * This software is licensed under the terms of the GNU General Public
  * License version 2, as published by the Free Software Foundation, and
@@ -18,24 +13,20 @@
  *
  */
 
+#include <linux/module.h>
 #include <linux/clocksource.h>
 #include <linux/clockchips.h>
 #include <linux/init.h>
+#include <linux/time.h>
 #include <linux/interrupt.h>
 #include <linux/irq.h>
+#include <linux/delay.h>
 #include <linux/io.h>
 #include <linux/percpu.h>
 
+#include <asm/localtimer.h>
 #include <asm/mach/time.h>
 #include <asm/hardware/gic.h>
-<<<<<<< HEAD
-#include <asm/localtimer.h>
-#include <asm/sched_clock.h>
-
-#include <mach/msm_iomap.h>
-#include <mach/cpu.h>
-#include <mach/board.h>
-=======
 #include <asm/sched_clock.h>
 #include <asm/smp_plat.h>
 #include <mach/msm_iomap.h>
@@ -64,18 +55,10 @@
 #endif
 
 #define MSM_DGT_SHIFT (5)
->>>>>>> 3f6240f3
 
 #define TIMER_MATCH_VAL         0x0000
 #define TIMER_COUNT_VAL         0x0004
 #define TIMER_ENABLE            0x0008
-<<<<<<< HEAD
-#define TIMER_ENABLE_CLR_ON_MATCH_EN    BIT(1)
-#define TIMER_ENABLE_EN                 BIT(0)
-#define TIMER_CLEAR             0x000C
-#define DGT_CLK_CTL             0x0034
-#define DGT_CLK_CTL_DIV_4	0x3
-=======
 #define TIMER_CLEAR             0x000C
 #define DGT_CLK_CTL             0x0034
 enum {
@@ -87,16 +70,10 @@
 #define TIMER_STATUS            0x0088
 #define TIMER_ENABLE_EN              1
 #define TIMER_ENABLE_CLR_ON_MATCH_EN 2
->>>>>>> 3f6240f3
 
 #define LOCAL_TIMER 0
 #define GLOBAL_TIMER 1
 
-<<<<<<< HEAD
-#define MSM_DGT_SHIFT 5
-
-static void __iomem *event_base;
-=======
 /*
  * global_timer_offset is added to the regbase of a timer to force the memory
  * access to come from the CPU0 region.
@@ -220,36 +197,16 @@
     msm_clocks_percpu);
 
 static DEFINE_PER_CPU(struct msm_clock *, msm_active_clock);
->>>>>>> 3f6240f3
 
 static irqreturn_t msm_timer_interrupt(int irq, void *dev_id)
 {
 	struct clock_event_device *evt = *(struct clock_event_device **)dev_id;
-<<<<<<< HEAD
-	/* Stop the timer tick */
-	if (evt->mode == CLOCK_EVT_MODE_ONESHOT) {
-		u32 ctrl = readl_relaxed(event_base + TIMER_ENABLE);
-		ctrl &= ~TIMER_ENABLE_EN;
-		writel_relaxed(ctrl, event_base + TIMER_ENABLE);
-	}
-=======
 	if (evt->event_handler == NULL)
 		return IRQ_HANDLED;
->>>>>>> 3f6240f3
 	evt->event_handler(evt);
 	return IRQ_HANDLED;
 }
 
-<<<<<<< HEAD
-static int msm_timer_set_next_event(unsigned long cycles,
-				    struct clock_event_device *evt)
-{
-	u32 ctrl = readl_relaxed(event_base + TIMER_ENABLE);
-
-	writel_relaxed(0, event_base + TIMER_CLEAR);
-	writel_relaxed(cycles, event_base + TIMER_MATCH_VAL);
-	writel_relaxed(ctrl | TIMER_ENABLE_EN, event_base + TIMER_ENABLE);
-=======
 static uint32_t msm_read_timer_count(struct msm_clock *clock, int global)
 {
 	uint32_t t1, t2, t3;
@@ -360,19 +317,12 @@
 	    late < clock->freq*5)
 		return -ETIME;
 
->>>>>>> 3f6240f3
 	return 0;
 }
 
 static void msm_timer_set_mode(enum clock_event_mode mode,
 			       struct clock_event_device *evt)
 {
-<<<<<<< HEAD
-	u32 ctrl;
-
-	ctrl = readl_relaxed(event_base + TIMER_ENABLE);
-	ctrl &= ~(TIMER_ENABLE_EN | TIMER_ENABLE_CLR_ON_MATCH_EN);
-=======
 	struct msm_clock *clock;
 	struct msm_clock_percpu_data *clock_state, *gpt_state;
 	unsigned long irq_flags;
@@ -383,60 +333,12 @@
 	gpt_state = &__get_cpu_var(msm_clocks_percpu)[MSM_CLOCK_GPT];
 
 	local_irq_save(irq_flags);
->>>>>>> 3f6240f3
 
 	switch (mode) {
 	case CLOCK_EVT_MODE_RESUME:
 	case CLOCK_EVT_MODE_PERIODIC:
 		break;
 	case CLOCK_EVT_MODE_ONESHOT:
-<<<<<<< HEAD
-		/* Timer is enabled in set_next_event */
-		break;
-	case CLOCK_EVT_MODE_UNUSED:
-	case CLOCK_EVT_MODE_SHUTDOWN:
-		break;
-	}
-	writel_relaxed(ctrl, event_base + TIMER_ENABLE);
-}
-
-static struct clock_event_device msm_clockevent = {
-	.name		= "gp_timer",
-	.features	= CLOCK_EVT_FEAT_ONESHOT,
-	.rating		= 200,
-	.set_next_event	= msm_timer_set_next_event,
-	.set_mode	= msm_timer_set_mode,
-};
-
-static union {
-	struct clock_event_device *evt;
-	struct clock_event_device __percpu **percpu_evt;
-} msm_evt;
-
-static void __iomem *source_base;
-
-static notrace cycle_t msm_read_timer_count(struct clocksource *cs)
-{
-	return readl_relaxed(source_base + TIMER_COUNT_VAL);
-}
-
-static notrace cycle_t msm_read_timer_count_shift(struct clocksource *cs)
-{
-	/*
-	 * Shift timer count down by a constant due to unreliable lower bits
-	 * on some targets.
-	 */
-	return msm_read_timer_count(cs) >> MSM_DGT_SHIFT;
-}
-
-static struct clocksource msm_clocksource = {
-	.name	= "dg_timer",
-	.rating	= 300,
-	.read	= msm_read_timer_count,
-	.mask	= CLOCKSOURCE_MASK(32),
-	.flags	= CLOCK_SOURCE_IS_CONTINUOUS,
-};
-=======
 		clock_state->stopped = 0;
 		clock_state->sleep_offset =
 			-msm_read_timer_count(clock, LOCAL_TIMER) +
@@ -470,7 +372,8 @@
 				|| smp_processor_id())
 			__raw_writel(0, clock->regbase + TIMER_ENABLE);
 
-		if (clock != &msm_clocks[MSM_CLOCK_GPT]) {
+		if (msm_global_timer == MSM_CLOCK_DGT &&
+		    clock != &msm_clocks[MSM_CLOCK_GPT]) {
 			gpt_state->in_sync = 0;
 			__raw_writel(0, msm_clocks[MSM_CLOCK_GPT].regbase +
 			       TIMER_ENABLE);
@@ -1029,31 +932,11 @@
 
 #endif
 
-static DEFINE_CLOCK_DATA(cd);
-
-/*
- * Store the most recent timestamp read from hardware
- * in last_ns. This is useful for debugging crashes.
- */
-static atomic64_t last_ns;
-
-unsigned long long notrace sched_clock(void)
+static u32 notrace msm_read_sched_clock(void)
 {
 	struct msm_clock *clock = &msm_clocks[msm_global_timer];
 	struct clocksource *cs = &clock->clocksource;
-	u64 cyc = cs->read(cs);
-	u64 last_ns_local;
-	last_ns_local = cyc_to_sched_clock(&cd, cyc, ((u32)~0 >> clock->shift));
-	atomic64_set(&last_ns, last_ns_local);
-	return last_ns_local;
-}
-
-static void notrace msm_update_sched_clock(void)
-{
-	struct msm_clock *clock = &msm_clocks[msm_global_timer];
-	struct clocksource *cs = &clock->clocksource;
-	u32 cyc = cs->read(cs);
-	update_sched_clock(&cd, cyc, ((u32)~0) >> clock->shift);
+	return cs->read(NULL);
 }
 
 int read_current_timer(unsigned long *timer_val)
@@ -1067,9 +950,65 @@
 {
 	struct msm_clock *clock = &msm_clocks[msm_global_timer];
 
-	init_sched_clock(&cd, msm_update_sched_clock, 32 - clock->shift,
-			 clock->freq);
-}
+	setup_sched_clock(msm_read_sched_clock, 32 - clock->shift, clock->freq);
+}
+
+#ifdef CONFIG_LOCAL_TIMERS
+int __cpuinit local_timer_setup(struct clock_event_device *evt)
+{
+	static DEFINE_PER_CPU(bool, first_boot) = true;
+	struct msm_clock *clock = &msm_clocks[msm_global_timer];
+
+	/* Use existing clock_event for cpu 0 */
+	if (!smp_processor_id())
+		return 0;
+
+	if (cpu_is_msm8x60() || cpu_is_msm8960() || cpu_is_apq8064()
+			|| cpu_is_msm8930())
+		__raw_writel(DGT_CLK_CTL_DIV_4, MSM_TMR_BASE + DGT_CLK_CTL);
+
+	if (__get_cpu_var(first_boot)) {
+		__raw_writel(0, clock->regbase  + TIMER_ENABLE);
+		__raw_writel(0, clock->regbase + TIMER_CLEAR);
+		__raw_writel(~0, clock->regbase + TIMER_MATCH_VAL);
+		__get_cpu_var(first_boot) = false;
+		if (clock->status_mask)
+			while (__raw_readl(MSM_TMR_BASE + TIMER_STATUS) &
+			       clock->status_mask)
+				;
+	}
+	evt->irq = clock->irq;
+	evt->name = "local_timer";
+	evt->features = CLOCK_EVT_FEAT_ONESHOT;
+	evt->rating = clock->clockevent.rating;
+	evt->set_mode = msm_timer_set_mode;
+	evt->set_next_event = msm_timer_set_next_event;
+	evt->shift = clock->clockevent.shift;
+	evt->mult = div_sc(clock->freq, NSEC_PER_SEC, evt->shift);
+	evt->max_delta_ns =
+		clockevent_delta2ns(0xf0000000 >> clock->shift, evt);
+	evt->min_delta_ns = clockevent_delta2ns(4, evt);
+
+	*__this_cpu_ptr(clock->percpu_evt) = evt;
+
+	clockevents_register_device(evt);
+	enable_percpu_irq(evt->irq, IRQ_TYPE_EDGE_RISING);
+
+	return 0;
+}
+
+void local_timer_stop(struct clock_event_device *evt)
+{
+	evt->set_mode(CLOCK_EVT_MODE_UNUSED, evt);
+	disable_percpu_irq(evt->irq);
+}
+
+static struct local_timer_ops msm_lt_ops = {
+	local_timer_setup,
+	local_timer_stop,
+};
+#endif /* CONFIG_LOCAL_TIMERS */
+
 static void __init msm_timer_init(void)
 {
 	int i;
@@ -1229,161 +1168,10 @@
 		set_delay_fn(read_current_timer_delay_loop);
 	}
 #endif
-}
-
-#ifdef CONFIG_SMP
-
-int __cpuinit local_timer_setup(struct clock_event_device *evt)
-{
-	static DEFINE_PER_CPU(bool, first_boot) = true;
-	struct msm_clock *clock = &msm_clocks[msm_global_timer];
->>>>>>> 3f6240f3
 
 #ifdef CONFIG_LOCAL_TIMERS
-static int __cpuinit msm_local_timer_setup(struct clock_event_device *evt)
-{
-	/* Use existing clock_event for cpu 0 */
-	if (!smp_processor_id())
-		return 0;
-
-<<<<<<< HEAD
-	writel_relaxed(0, event_base + TIMER_ENABLE);
-	writel_relaxed(0, event_base + TIMER_CLEAR);
-	writel_relaxed(~0, event_base + TIMER_MATCH_VAL);
-	evt->irq = msm_clockevent.irq;
-=======
-	if (cpu_is_msm8x60() || cpu_is_msm8960() || cpu_is_apq8064()
-			|| cpu_is_msm8930())
-		__raw_writel(DGT_CLK_CTL_DIV_4, MSM_TMR_BASE + DGT_CLK_CTL);
-
-	if (__get_cpu_var(first_boot)) {
-		__raw_writel(0, clock->regbase  + TIMER_ENABLE);
-		__raw_writel(0, clock->regbase + TIMER_CLEAR);
-		__raw_writel(~0, clock->regbase + TIMER_MATCH_VAL);
-		__get_cpu_var(first_boot) = false;
-		if (clock->status_mask)
-			while (__raw_readl(MSM_TMR_BASE + TIMER_STATUS) &
-			       clock->status_mask)
-				;
-	}
-	evt->irq = clock->irq;
->>>>>>> 3f6240f3
-	evt->name = "local_timer";
-	evt->features = msm_clockevent.features;
-	evt->rating = msm_clockevent.rating;
-	evt->set_mode = msm_timer_set_mode;
-	evt->set_next_event = msm_timer_set_next_event;
-	evt->shift = msm_clockevent.shift;
-	evt->mult = div_sc(GPT_HZ, NSEC_PER_SEC, evt->shift);
-	evt->max_delta_ns = clockevent_delta2ns(0xf0000000, evt);
-	evt->min_delta_ns = clockevent_delta2ns(4, evt);
-
-<<<<<<< HEAD
-	*__this_cpu_ptr(msm_evt.percpu_evt) = evt;
-	clockevents_register_device(evt);
-	enable_percpu_irq(evt->irq, 0);
-	return 0;
-}
-
-static void msm_local_timer_stop(struct clock_event_device *evt)
-=======
-	*__this_cpu_ptr(clock->percpu_evt) = evt;
-
-	clockevents_register_device(evt);
-	enable_percpu_irq(evt->irq, IRQ_TYPE_EDGE_RISING);
-
-	return 0;
-}
-
-void local_timer_stop(struct clock_event_device *evt)
->>>>>>> 3f6240f3
-{
-	evt->set_mode(CLOCK_EVT_MODE_UNUSED, evt);
-	disable_percpu_irq(evt->irq);
-}
-<<<<<<< HEAD
-
-static struct local_timer_ops msm_local_timer_ops __cpuinitdata = {
-	.setup	= msm_local_timer_setup,
-	.stop	= msm_local_timer_stop,
-};
-#endif /* CONFIG_LOCAL_TIMERS */
-
-static notrace u32 msm_sched_clock_read(void)
-{
-	return msm_clocksource.read(&msm_clocksource);
-}
-
-static void __init msm_timer_init(void)
-{
-	struct clock_event_device *ce = &msm_clockevent;
-	struct clocksource *cs = &msm_clocksource;
-	int res;
-	u32 dgt_hz;
-
-	if (cpu_is_msm7x01()) {
-		event_base = MSM_CSR_BASE;
-		source_base = MSM_CSR_BASE + 0x10;
-		dgt_hz = 19200000 >> MSM_DGT_SHIFT; /* 600 KHz */
-		cs->read = msm_read_timer_count_shift;
-		cs->mask = CLOCKSOURCE_MASK((32 - MSM_DGT_SHIFT));
-	} else if (cpu_is_msm7x30()) {
-		event_base = MSM_CSR_BASE + 0x04;
-		source_base = MSM_CSR_BASE + 0x24;
-		dgt_hz = 24576000 / 4;
-	} else if (cpu_is_qsd8x50()) {
-		event_base = MSM_CSR_BASE;
-		source_base = MSM_CSR_BASE + 0x10;
-		dgt_hz = 19200000 / 4;
-	} else if (cpu_is_msm8x60() || cpu_is_msm8960()) {
-		event_base = MSM_TMR_BASE + 0x04;
-		/* Use CPU0's timer as the global clock source. */
-		source_base = MSM_TMR0_BASE + 0x24;
-		dgt_hz = 27000000 / 4;
-		writel_relaxed(DGT_CLK_CTL_DIV_4, MSM_TMR_BASE + DGT_CLK_CTL);
-	} else
-		BUG();
-
-	writel_relaxed(0, event_base + TIMER_ENABLE);
-	writel_relaxed(0, event_base + TIMER_CLEAR);
-	writel_relaxed(~0, event_base + TIMER_MATCH_VAL);
-	ce->cpumask = cpumask_of(0);
-
-	ce->irq = INT_GP_TIMER_EXP;
-	clockevents_config_and_register(ce, GPT_HZ, 4, 0xffffffff);
-	if (cpu_is_msm8x60() || cpu_is_msm8960()) {
-		msm_evt.percpu_evt = alloc_percpu(struct clock_event_device *);
-		if (!msm_evt.percpu_evt) {
-			pr_err("memory allocation failed for %s\n", ce->name);
-			goto err;
-		}
-		*__this_cpu_ptr(msm_evt.percpu_evt) = ce;
-		res = request_percpu_irq(ce->irq, msm_timer_interrupt,
-					 ce->name, msm_evt.percpu_evt);
-		if (!res) {
-			enable_percpu_irq(ce->irq, 0);
-#ifdef CONFIG_LOCAL_TIMERS
-			local_timer_register(&msm_local_timer_ops);
-=======
->>>>>>> 3f6240f3
+	local_timer_register(&msm_lt_ops);
 #endif
-		}
-	} else {
-		msm_evt.evt = ce;
-		res = request_irq(ce->irq, msm_timer_interrupt,
-				  IRQF_TIMER | IRQF_NOBALANCING |
-				  IRQF_TRIGGER_RISING, ce->name, &msm_evt.evt);
-	}
-
-	if (res)
-		pr_err("request_irq failed for %s\n", ce->name);
-err:
-	writel_relaxed(TIMER_ENABLE_EN, source_base + TIMER_ENABLE);
-	res = clocksource_register_hz(cs, dgt_hz);
-	if (res)
-		pr_err("clocksource_register failed\n");
-	setup_sched_clock(msm_sched_clock_read,
-			cpu_is_msm7x01() ? 32 - MSM_DGT_SHIFT : 32, dgt_hz);
 }
 
 struct sys_timer msm_timer = {
