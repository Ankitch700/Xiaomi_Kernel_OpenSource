/* Copyright (c) 2016, The Linux Foundation. All rights reserved.
 *
 * This program is free software; you can redistribute it and/or modify
 * it under the terms of the GNU General Public License version 2 and
 * only version 2 as published by the Free Software Foundation.
 *
 * This program is distributed in the hope that it will be useful,
 * but WITHOUT ANY WARRANTY; without even the implied warranty of
 * MERCHANTABILITY or FITNESS FOR A PARTICULAR PURPOSE.  See the
 * GNU General Public License for more details.
 */

#include "skeleton64.dtsi"
#include <dt-bindings/clock/qcom,gcc-msmfalcon.h>
#include <dt-bindings/clock/qcom,gpu-msmfalcon.h>
#include <dt-bindings/clock/qcom,mmcc-msmfalcon.h>
#include <dt-bindings/clock/qcom,rpmcc.h>
#include <dt-bindings/clock/audio-ext-clk.h>
#include <dt-bindings/interrupt-controller/arm-gic.h>
#include <dt-bindings/regulator/qcom,rpm-smd-regulator.h>

/ {
	model = "Qualcomm Technologies, Inc. MSM FALCON";
	compatible = "qcom,msmfalcon";
	qcom,msm-id = <317 0x0>;
	interrupt-parent = <&intc>;

	aliases {
		serial0 = &uartblsp1dm1;
		sdhc1 = &sdhc_1; /* SDC1 eMMC slot */
	};

	chosen {
		stdout-path = "serial0";
	};

	psci {
		compatible = "arm,psci-1.0";
		method = "smc";
	};

	cpus {
		#address-cells = <2>;
		#size-cells = <0>;

		CPU0: cpu@0 {
			device_type = "cpu";
			compatible = "arm,armv8";
			reg = <0x0 0x0>;
			enable-method = "psci";
			qcom,limits-info = <&mitigation_profile0>;
			qcom,ea = <&ea0>;
			efficiency = <1024>;
			next-level-cache = <&L2_0>;
			L2_0: l2-cache {
				compatible = "arm,arch-cache";
				cache-level = <2>;
				/* A53 L2 dump not supported */
				qcom,dump-size = <0x0>;
			};
			L1_I_0: l1-icache {
				compatible = "arm,arch-cache";
				qcom,dump-size = <0x9040>;
			};
			L1_D_0: l1-dcache {
				compatible = "arm,arch-cache";
				qcom,dump-size = <0x9040>;
			};
		};

		CPU1: cpu@1 {
			device_type = "cpu";
			compatible = "arm,armv8";
			reg = <0x0 0x1>;
			enable-method = "psci";
			qcom,limits-info = <&mitigation_profile0>;
			qcom,ea = <&ea1>;
			efficiency = <1024>;
			next-level-cache = <&L2_0>;
			L1_I_1: l1-icache {
				compatible = "arm,arch-cache";
				qcom,dump-size = <0x9040>;
			};
			L1_D_1: l1-dcache {
				compatible = "arm,arch-cache";
				qcom,dump-size = <0x9040>;
			};
		};

		CPU2: cpu@2 {
			device_type = "cpu";
			compatible = "arm,armv8";
			reg = <0x0 0x2>;
			enable-method = "psci";
			qcom,limits-info = <&mitigation_profile0>;
			qcom,ea = <&ea2>;
			efficiency = <1024>;
			next-level-cache = <&L2_0>;
			L1_I_2: l1-icache {
				compatible = "arm,arch-cache";
				qcom,dump-size = <0x9040>;
			};
			L1_D_2: l1-dcache {
				compatible = "arm,arch-cache";
				qcom,dump-size = <0x9040>;
			};
		};

		CPU3: cpu@3 {
			device_type = "cpu";
			compatible = "arm,armv8";
			reg = <0x0 0x3>;
			enable-method = "psci";
			qcom,limits-info = <&mitigation_profile0>;
			qcom,ea = <&ea3>;
			efficiency = <1024>;
			next-level-cache = <&L2_0>;
			L1_I_3: l1-icache {
				compatible = "arm,arch-cache";
				qcom,dump-size = <0x9040>;
			};
			L1_D_3: l1-dcache {
				compatible = "arm,arch-cache";
				qcom,dump-size = <0x9040>;
			};
		};

		CPU4: cpu@100 {
			device_type = "cpu";
			compatible = "arm,armv8";
			reg = <0x0 0x100>;
			enable-method = "psci";
			qcom,limits-info = <&mitigation_profile1>;
			qcom,ea = <&ea4>;
			efficiency = <1536>;
			next-level-cache = <&L2_1>;
			L2_1: l2-cache {
				compatible = "arm,arch-cache";
				cache-level = <2>;
			};
			L1_I_100: l1-icache {
				compatible = "arm,arch-cache";
				qcom,dump-size = <0x12000>;
			};
			L1_D_100: l1-dcache {
				compatible = "arm,arch-cache";
				qcom,dump-size = <0x12000>;
			};
		};

		CPU5: cpu@101 {
			device_type = "cpu";
			compatible = "arm,armv8";
			reg = <0x0 0x101>;
			enable-method = "psci";
			qcom,limits-info = <&mitigation_profile2>;
			qcom,ea = <&ea5>;
			efficiency = <1536>;
			next-level-cache = <&L2_1>;
			L1_I_101: l1-icache {
				compatible = "arm,arch-cache";
				qcom,dump-size = <0x12000>;
			};
			L1_D_101: l1-dcache {
				compatible = "arm,arch-cache";
				qcom,dump-size = <0x12000>;
			};
		};

		CPU6: cpu@102 {
			device_type = "cpu";
			compatible = "arm,armv8";
			reg = <0x0 0x102>;
			enable-method = "psci";
			qcom,limits-info = <&mitigation_profile3>;
			qcom,ea = <&ea6>;
			efficiency = <1536>;
			next-level-cache = <&L2_1>;
			L1_I_102: l1-icache {
				compatible = "arm,arch-cache";
				qcom,dump-size = <0x12000>;
			};
			L1_D_102: l1-dcache {
				compatible = "arm,arch-cache";
				qcom,dump-size = <0x12000>;
			};
		};

		CPU7: cpu@103 {
			device_type = "cpu";
			compatible = "arm,armv8";
			reg = <0x0 0x103>;
			enable-method = "psci";
			qcom,limits-info = <&mitigation_profile4>;
			qcom,ea = <&ea7>;
			efficiency = <1536>;
			next-level-cache = <&L2_1>;
			L1_I_103: l1-icache {
				compatible = "arm,arch-cache";
				qcom,dump-size = <0x12000>;
			};
			L1_D_103: l1-dcache {
				compatible = "arm,arch-cache";
				qcom,dump-size = <0x12000>;
			};
		};

		cpu-map {
			cluster0 {
				core0 {
					cpu = <&CPU0>;
				};

				core1 {
					cpu = <&CPU1>;
				};

				core2 {
					cpu = <&CPU2>;
				};

				core3 {
					cpu = <&CPU3>;
				};
			};

			cluster1 {
				core0 {
					cpu = <&CPU4>;
				};

				core1 {
					cpu = <&CPU5>;
				};

				core2 {
					cpu = <&CPU6>;
				};

				core3 {
					cpu = <&CPU7>;
				};
			};
		};
	};

	clocks {
		xo_board {
			compatible = "fixed-clock";
			#clock-cells = <0>;
			clock-frequency = <19200000>;
			clock-output-names = "xo_board";
		};

		sleep_clk {
			compatible = "fixed-clock";
			#clock-cells = <0>;
			clock-frequency = <32764>;
			clock-output-names = "sleep_clk";
		};
	};

	soc: soc { };

	reserved-memory {
		#address-cells = <2>;
		#size-cells = <2>;
		ranges;

		removed_regions: removed_regions@85800000 {
			compatible = "removed-dma-pool";
			no-map;
			reg = <0x0 0x85800000 0x0 0x3700000>;
		};

		modem_fw_mem: modem_fw_region@8ac00000 {
			compatible = "removed-dma-pool";
			no-map;
			reg = <0x0 0x8ac00000 0x0 0x7e00000>;
		};

		adsp_fw_mem: adsp_fw_region@92a00000 {
			compatible = "removed-dma-pool";
			no-map;
			reg = <0x0 0x92a00000 0x0 0x1e00000>;
		};

		cdsp_fw_mem: cdsp_fw_region@94800000 {
			compatible = "removed-dma-pool";
			no-map;
			reg = <0x0 0x94800000 0x0 0x600000>;
		};

		venus_fw_mem: venus_fw_region {
			compatible = "shared-dma-pool";
			alloc-ranges = <0x0 0x80000000 0x0 0x20000000>;
			reusable;
			alignment = <0x0 0x400000>;
			size = <0x0 0x800000>;
		};

		adsp_mem: adsp_region {
			compatible = "shared-dma-pool";
			alloc-ranges = <0x0 0x00000000 0x0 0xffffffff>;
			reusable;
			alignment = <0x0 0x400000>;
			size = <0x0 0x400000>;
		};

		qseecom_mem: qseecom_region {
			compatible = "shared-dma-pool";
			alloc-ranges = <0x0 0x00000000 0x0 0xffffffff>;
			reusable;
			alignment = <0x0 0x400000>;
			size = <0x0 0x1400000>;
		};

		secure_display_memory: secure_region {
			compatible = "shared-dma-pool";
			alloc-ranges = <0x0 0x00000000 0x0 0xffffffff>;
			reusable;
			alignment = <0x0 0x400000>;
			size = <0x0 0x5c00000>;
		};
	};

	bluetooth: bt_wcn3990 {
		compatible = "qca,wcn3990";
		qca,bt-vdd-core-supply = <&pmfalcon_l9_pin_ctrl>;
		qca,bt-vdd-pa-supply = <&pmfalcon_l6_pin_ctrl>;
		qca,bt-vdd-ldo-supply = <&pmfalcon_l19_pin_ctrl>;
		qca,bt-chip-pwd-supply = <&pm2falcon_bob_pin1>;
		clocks = <&clock_rpmcc RPM_RF_CLK1>;
		clock-names = "rf_clk1";

		qca,bt-vdd-core-voltage-level = <1800000 1900000>;
		qca,bt-vdd-pa-voltage-level = <1304000 1370000>;
		qca,bt-vdd-ldo-voltage-level = <3312000 3400000>;
		qca,bt-chip-pwd-voltage-level = <3600000 3600000>;

		qca,bt-vdd-core-current-level = <1>; /* LPM/PFM */
		qca,bt-vdd-pa-current-level = <1>; /* LPM/PFM */
		qca,bt-vdd-ldo-current-level = <1>; /* LPM/PFM */
	};
};

#include "msmfalcon-smp2p.dtsi"
#include "msmfalcon-coresight.dtsi"
&soc {
	#address-cells = <1>;
	#size-cells = <1>;
	ranges = <0 0 0 0xffffffff>;
	compatible = "simple-bus";

	intc: interrupt-controller@17a00000 {
		compatible = "arm,gic-v3";
		reg = <0x17a00000 0x10000>,       /* GICD */
		      <0x17b00000 0x100000>;      /* GICR * 8 */
		#interrupt-cells = <3>;
		#address-cells = <1>;
		#size-cells = <1>;
		ranges;
		interrupt-controller;
		#redistributor-regions = <1>;
		redistributor-stride = <0x0 0x20000>;
		interrupts = <1 9 4>;
	};

	timer {
		compatible = "arm,armv8-timer";
		interrupts = <1 1 0xf08>,
			     <1 2 0xf08>,
			     <1 3 0xf08>,
			     <1 0 0xf08>;
		clock-frequency = <19200000>;
	};

	dma_blsp1: qcom,sps-dma@0xc144000{ /* BLSP1 */
		#dma-cells = <4>;
		compatible = "qcom,sps-dma";
		reg = <0xc144000 0x1F000>;
		interrupts = <0 238 0>;
		qcom,summing-threshold = <0x10>;
	};

	dma_blsp2: qcom,sps-dma@0xc184000{ /* BLSP2 */
		#dma-cells = <4>;
		compatible = "qcom,sps-dma";
		reg = <0xc184000 0x1F000>;
		interrupts = <0 239 0>;
		qcom,summing-threshold = <0x10>;
	};

	restart@10ac000 {
		compatible = "qcom,pshold";
		reg = <0x10ac000 0x4>,
		      <0x1fd3000 0x4>;
		reg-names = "pshold-base", "tcsr-boot-misc-detect";
	};

	spmi_bus: qcom,spmi@800f000 {
		compatible = "qcom,spmi-pmic-arb";
		reg = <0x800f000 0x1000>,
			<0x8400000 0x1000000>,
			<0x9400000 0x1000000>,
			<0xa400000 0x220000>,
			<0x800a000 0x3000>;
		reg-names = "core", "chnls", "obsrvr", "intr", "cnfg";
		interrupt-names = "periph_irq";
		interrupts = <GIC_SPI 326 IRQ_TYPE_NONE>;
		qcom,ee = <0>;
		qcom,channel = <0>;
		#address-cells = <2>;
		#size-cells = <0>;
		interrupt-controller;
		#interrupt-cells = <4>;
		cell-index = <0>;
		qcom,not-wakeup; /* Needed until Full-boot-chain enabled */
		status = "ok";
	};

	cpuss_dump {
		compatible = "qcom,cpuss-dump";
		qcom,l1_i_cache0 {
			qcom,dump-node = <&L1_I_0>;
			qcom,dump-id = <0x60>;
		};
		qcom,l1_i_cache1 {
			qcom,dump-node = <&L1_I_1>;
			qcom,dump-id = <0x61>;
		};
		qcom,l1_i_cache2 {
			qcom,dump-node = <&L1_I_2>;
			qcom,dump-id = <0x62>;
		};
		qcom,l1_i_cache3 {
			qcom,dump-node = <&L1_I_3>;
			qcom,dump-id = <0x63>;
		};
		qcom,l1_i_cache100 {
			qcom,dump-node = <&L1_I_100>;
			qcom,dump-id = <0x64>;
		};
		qcom,l1_i_cache101 {
			qcom,dump-node = <&L1_I_101>;
			qcom,dump-id = <0x65>;
		};
		qcom,l1_i_cache102 {
			qcom,dump-node = <&L1_I_102>;
			qcom,dump-id = <0x66>;
		};
		qcom,l1_i_cache103 {
			qcom,dump-node = <&L1_I_103>;
			qcom,dump-id = <0x67>;
		};
		qcom,l1_d_cache0 {
			qcom,dump-node = <&L1_D_0>;
			qcom,dump-id = <0x80>;
		};
		qcom,l1_d_cache1 {
			qcom,dump-node = <&L1_D_1>;
			qcom,dump-id = <0x81>;
		};
		qcom,l1_d_cache2 {
			qcom,dump-node = <&L1_D_2>;
			qcom,dump-id = <0x82>;
		};
		qcom,l1_d_cache3 {
			qcom,dump-node = <&L1_D_3>;
			qcom,dump-id = <0x83>;
		};
		qcom,l1_d_cache100 {
			qcom,dump-node = <&L1_D_100>;
			qcom,dump-id = <0x84>;
		};
		qcom,l1_d_cache101 {
			qcom,dump-node = <&L1_D_101>;
			qcom,dump-id = <0x85>;
		};
		qcom,l1_d_cache102 {
			qcom,dump-node = <&L1_D_102>;
			qcom,dump-id = <0x86>;
		};
		qcom,l1_d_cache103 {
			qcom,dump-node = <&L1_D_103>;
			qcom,dump-id = <0x87>;
		};
	};

	wdog: qcom,wdt@17817000 {
		status = "disabled";
		compatible = "qcom,msm-watchdog";
		reg = <0x17817000 0x1000>;
		reg-names = "wdt-base";
		interrupts = <0 3 0>, <0 4 0>;
		qcom,bark-time = <11000>;
		qcom,pet-time = <10000>;
		qcom,ipi-ping;
		qcom,wakeup-enable;
	};

	qcom,sps {
		compatible = "qcom,msm_sps_4k";
		qcom,pipe-attr-ee;
	};

	qcom,memshare {
		compatible = "qcom,memshare";

		qcom,client_1 {
			compatible = "qcom,memshare-peripheral";
			qcom,peripheral-size = <0x200000>;
			qcom,client-id = <0>;
			qcom,allocate-boot-time;
			label = "modem";
		};

		qcom,client_2 {
			compatible = "qcom,memshare-peripheral";
			qcom,peripheral-size = <0x300000>;
			qcom,client-id = <2>;
			label = "modem";
		};

		mem_client_3_size: qcom,client_3 {
			compatible = "qcom,memshare-peripheral";
			qcom,peripheral-size = <0x0>;
			qcom,client-id = <1>;
			label = "modem";
		};
	};

	tsens: tsens@10ad000 {
		compatible = "qcom,msmfalcon-tsens";
		reg = <0x10ad000 0x2000>,
			<0x784240 0x1000>;
		reg-names = "tsens_physical", "tsens_eeprom_physical";
		interrupts = <0 184 0>, <0 430 0>;
		interrupt-names = "tsens-upper-lower", "tsens-critical";
		qcom,sensors = <14>;
		qcom,slope = <3200 3200 3200 3200 3200 3200 3200 3200
					3200 3200 3200 3200 3200 3200>;
	};

	uartblsp1dm1: serial@0c170000 {
		compatible = "qcom,msm-uartdm-v1.4", "qcom,msm-uartdm";
		reg = <0xc170000 0x1000>;
		interrupts = <0 108 0>;
		status = "disabled";
		clocks = <&clock_gcc GCC_BLSP1_UART2_APPS_CLK>,
			 <&clock_gcc GCC_BLSP1_AHB_CLK>;
		clock-names = "core", "iface";
	};

	qcom,sensor-information {
		compatible = "qcom,sensor-information";
		sensor_information0: qcom,sensor-information-0 {
			qcom,sensor-type = "tsens";
			qcom,sensor-name = "tsens_tz_sensor0";
			qcom,scaling-factor = <10>;
		};
		sensor_information1: qcom,sensor-information-1 {
			qcom,sensor-type =  "tsens";
			qcom,sensor-name = "tsens_tz_sensor1";
			qcom,scaling-factor = <10>;
		};
		sensor_information2: qcom,sensor-information-2 {
			qcom,sensor-type =  "tsens";
			qcom,sensor-name = "tsens_tz_sensor2";
			qcom,scaling-factor = <10>;
		};
		sensor_information3: qcom,sensor-information-3 {
			qcom,sensor-type =  "tsens";
			qcom,sensor-name = "tsens_tz_sensor3";
			qcom,scaling-factor = <10>;
		};
		sensor_information4: qcom,sensor-information-4 {
			qcom,sensor-type = "tsens";
			qcom,sensor-name = "tsens_tz_sensor4";
			qcom,scaling-factor = <10>;
		};
		sensor_information5: qcom,sensor-information-5 {
			qcom,sensor-type = "tsens";
			qcom,sensor-name = "tsens_tz_sensor5";
			qcom,scaling-factor = <10>;
		};
		sensor_information6: qcom,sensor-information-6 {
			qcom,sensor-type = "tsens";
			qcom,sensor-name = "tsens_tz_sensor6";
			qcom,scaling-factor = <10>;
		};
		sensor_information7: qcom,sensor-information-7 {
			qcom,sensor-type = "tsens";
			qcom,sensor-name = "tsens_tz_sensor7";
			qcom,scaling-factor = <10>;
		};
		sensor_information8: qcom,sensor-information-8 {
			qcom,sensor-type = "tsens";
			qcom,sensor-name = "tsens_tz_sensor8";
			qcom,scaling-factor = <10>;
			qcom,alias-name = "gpu";
		};
		sensor_information9: qcom,sensor-information-9 {
			qcom,sensor-type = "tsens";
			qcom,sensor-name = "tsens_tz_sensor9";
			qcom,scaling-factor = <10>;
		};
		sensor_information10: qcom,sensor-information-10 {
			qcom,sensor-type = "tsens";
			qcom,sensor-name = "tsens_tz_sensor10";
			qcom,scaling-factor = <10>;
		};
		sensor_information11: qcom,sensor-information-11 {
			qcom,sensor-type = "tsens";
			qcom,sensor-name = "tsens_tz_sensor11";
			qcom,scaling-factor = <10>;
		};
		sensor_information12: qcom,sensor-information-12 {
			qcom,sensor-type = "tsens";
			qcom,sensor-name = "tsens_tz_sensor12";
			qcom,scaling-factor = <10>;
		};
		sensor_information13: qcom,sensor-information-13 {
			qcom,sensor-type = "tsens";
			qcom,sensor-name = "tsens_tz_sensor13";
			qcom,scaling-factor = <10>;
		};
		sensor_information14: qcom,sensor-information-14 {
			qcom,sensor-type =  "alarm";
			qcom,sensor-name = "pmfalcon_tz";
			qcom,scaling-factor = <1000>;
		};
		sensor_information15: qcom,sensor-information-15 {
			qcom,sensor-type =  "adc";
			qcom,sensor-name = "msm_therm";
		};
		sensor_information16: qcom,sensor-information-16 {
			qcom,sensor-type =  "adc";
			qcom,sensor-name = "xo_therm";
		};
		sensor_information17: qcom,sensor-information-17 {
			qcom,sensor-type =  "adc";
			qcom,sensor-name = "pa_therm0";
		};
		sensor_information18: qcom,sensor-information-18 {
			qcom,sensor-type =  "adc";
			qcom,sensor-name = "pa_therm1";
		};
		sensor_information19: qcom,sensor-information-19 {
			qcom,sensor-type =  "adc";
			qcom,sensor-name = "quiet_therm";
		};
		sensor_information20: qcom,sensor-information-20 {
			qcom,sensor-type = "llm";
			qcom,sensor-name = "limits_sensor-00";
		};
		sensor_information21: qcom,sensor-information-21 {
			qcom,sensor-type = "llm";
			qcom,sensor-name = "limits_sensor-01";
		};
	};

	mitigation_profile0: qcom,limit_info-0 {
		qcom,temperature-sensor = <&sensor_information1>;
		qcom,hotplug-mitigation-enable;
	};

	mitigation_profile1: qcom,limit_info-1 {
		qcom,temperature-sensor = <&sensor_information3>;
		qcom,hotplug-mitigation-enable;
	};

	mitigation_profile2: qcom,limit_info-2 {
		qcom,temperature-sensor = <&sensor_information4>;
		qcom,hotplug-mitigation-enable;
	};

	mitigation_profile3: qcom,limit_info-3 {
		qcom,temperature-sensor = <&sensor_information5>;
		qcom,hotplug-mitigation-enable;
	};

	mitigation_profile4: qcom,limit_info-4 {
		qcom,temperature-sensor = <&sensor_information6>;
		qcom,hotplug-mitigation-enable;
	};

	qcom,msm-thermal {
		compatible = "qcom,msm-thermal";
		qcom,sensor-id = <1>;
		qcom,poll-ms = <100>;
		qcom,therm-reset-temp = <115>;
		qcom,core-limit-temp = <70>;
		qcom,core-temp-hysteresis = <10>;
		qcom,hotplug-temp = <105>;
		qcom,hotplug-temp-hysteresis = <20>;
		qcom,online-hotplug-core;
		qcom,synchronous-cluster-id = <0 1>;
		qcom,synchronous-cluster-map = <0 4 &CPU0 &CPU1 &CPU2 &CPU3>,
						<1 4 &CPU4 &CPU5 &CPU6 &CPU7>;

		qcom,vdd-restriction-temp = <5>;
		qcom,vdd-restriction-temp-hysteresis = <10>;

		vdd-dig-supply = <&pm2falcon_s3_floor_level>;
		vdd-gfx-supply = <&gfx_vreg_corner>;

		qcom,vdd-dig-rstr{
			qcom,vdd-rstr-reg = "vdd-dig";
			qcom,levels = <RPM_SMD_REGULATOR_LEVEL_NOM
					RPM_SMD_REGULATOR_LEVEL_TURBO
					RPM_SMD_REGULATOR_LEVEL_TURBO>;
			qcom,min-level = <RPM_SMD_REGULATOR_LEVEL_NONE>;
		};

		qcom,vdd-gfx-rstr{
			qcom,vdd-rstr-reg = "vdd-gfx";
			qcom,levels = <5 6 6>; /* Nominal, Turbo, Turbo */
			qcom,min-level = <1>; /* No Request */
		};

		msm_thermal_freq: qcom,vdd-apps-rstr{
			qcom,vdd-rstr-reg = "vdd-apps";
			qcom,levels = <1248000>;
			qcom,freq-req;
		};
	};

	qcom,lmh {
		compatible = "qcom,lmh_v1";
		interrupts = <GIC_SPI 134 IRQ_TYPE_LEVEL_HIGH>;
	};

	qcom,msm-core@780000 {
		compatible = "qcom,apss-core-ea";
		reg = <0x780000 0x1000>;
		qcom,low-hyst-temp = <10>;
		qcom,high-hyst-temp = <5>;

		ea0: ea0 {
			sensor = <&sensor_information1>;
		};

		ea1: ea1 {
			sensor = <&sensor_information1>;
		};

		ea2: ea2 {
			sensor = <&sensor_information1>;
		};

		ea3: ea3 {
			sensor = <&sensor_information1>;
		};

		ea4: ea4 {
			sensor = <&sensor_information3>;
		};

		ea5: ea5 {
			sensor = <&sensor_information4>;
		};

		ea6: ea6 {
			sensor = <&sensor_information5>;
		};

		ea7: ea7 {
			sensor = <&sensor_information6>;
		};
	};

	uartblsp2dm1: serial@0c1b0000 {
		compatible = "qcom,msm-uartdm-v1.4", "qcom,msm-uartdm";
		reg = <0xc1b0000 0x1000>;
		interrupts = <0 114 0>;
		status = "disabled";
		clocks = <&clock_gcc GCC_BLSP2_UART2_APPS_CLK>,
			 <&clock_gcc GCC_BLSP2_AHB_CLK>;
		clock-names = "core", "iface";
	};

	slim_aud: slim@151c0000 {
		cell-index = <1>;
		compatible = "qcom,slim-ngd";
		reg = <0x151c0000 0x2c000>,
			<0x15180000 0x2e000>;
		reg-names = "slimbus_physical", "slimbus_bam_physical";
		interrupts = <0 163 0>, <0 164 0>;
		interrupt-names = "slimbus_irq", "slimbus_bam_irq";
		qcom,apps-ch-pipes = <0x7e0000>;
		qcom,ea-pc = <0x260>;
		status = "disabled";
	};

	slim_qca: slim@15240000 {
		cell-index = <3>;
		compatible = "qcom,slim-ngd";
		reg = <0x15240000 0x2c000>,
			<0x15200000 0x24000>;
		reg-names = "slimbus_physical", "slimbus_bam_physical";
		interrupts = <0 291 0>, <0 292 0>;
		interrupt-names = "slimbus_irq", "slimbus_bam_irq";
		qcom,apps-ch-pipes = <0x1800>;
		status = "disabled";
	};

	timer@17920000 {
		#address-cells = <1>;
		#size-cells = <1>;
		ranges;
		compatible = "arm,armv7-timer-mem";
		reg = <0x17920000 0x1000>;
		clock-frequency = <19200000>;

		frame@17921000 {
			frame-number = <0>;
			interrupts = <0 8 0x4>,
				     <0 7 0x4>;
			reg = <0x17921000 0x1000>,
			      <0x17922000 0x1000>;
		};

		frame@17923000 {
			frame-number = <1>;
			interrupts = <0 9 0x4>;
			reg = <0x17923000 0x1000>;
			status = "disabled";
		};

		frame@17924000 {
			frame-number = <2>;
			interrupts = <0 10 0x4>;
			reg = <0x17924000 0x1000>;
			status = "disabled";
		};

		frame@17925000 {
			frame-number = <3>;
			interrupts = <0 11 0x4>;
			reg = <0x17925000 0x1000>;
			status = "disabled";
		};

		frame@17926000 {
			frame-number = <4>;
			interrupts = <0 12 0x4>;
			reg = <0x17926000 0x1000>;
			status = "disabled";
		};

		frame@17927000 {
			frame-number = <5>;
			interrupts = <0 13 0x4>;
			reg = <0x17927000 0x1000>;
			status = "disabled";
		};

		frame@17928000 {
			frame-number = <6>;
			interrupts = <0 14 0x4>;
			reg = <0x17928000 0x1000>;
			status = "disabled";
		};
	};

	arm64-cpu-erp {
		compatible = "arm,arm64-cpu-erp";
		interrupts = <0 43 4>,
			     <0 44 4>,
			     <0 41 4>,
			     <0 42 4>;

		interrupt-names = "pri-dbe-irq",
				  "sec-dbe-irq",
				  "pri-ext-irq",
				  "sec-ext-irq";

		poll-delay-ms = <5000>;
	};

	clock_rpmcc: qcom,rpmcc {
		compatible = "qcom,rpmcc-msmfalcon", "qcom,rpmcc";
		#clock-cells = <1>;
	};

	clock_gcc: clock-controller@100000 {
		compatible = "qcom,gcc-msmfalcon", "syscon";
		reg = <0x100000 0x94000>;
		vdd_dig-supply = <&pm2falcon_s3_level>;
		vdd_dig_ao-supply = <&pm2falcon_s3_level_ao>;
		#clock-cells = <1>;
		#reset-cells = <1>;
	};

	clock_mmss: clock-controller@c8c0000 {
		compatible = "qcom,mmcc-msmfalcon";
		reg = <0xc8c0000 0x40000>;
		vdd_mx_mmss-supply = <&pm2falcon_s5_level>;
		vdd_dig_mmss-supply = <&pm2falcon_s3_level>;
		vdda-supply = <&pmfalcon_l10>;
		#clock-cells = <1>;
		#reset-cells = <1>;
	};

	clock_gfx: clock-controller@5065000 {
		compatible = "qcom,gpucc-msmfalcon";
		reg = <0x5065000 0x10000>;
		vdd_dig_gfx-supply = <&pm2falcon_s3_level>;
		vdd_mx_gfx-supply = <&pm2falcon_s5_level>;
		vdd_gfx-supply = <&gfx_vreg_corner>;
		qcom,gfxfreq-corner =
			< 0         0>,
			< 160000000 1>,  /* MinSVS */
			< 266000000 2>,  /* LowSVS */
			< 370000000 3>,  /* SVS    */
			< 465000000 4>,  /* SVS_L1 */
			< 588000000 5>,  /* NOM    */
			< 647000000 6>,  /* NOM_L1 */
			< 700000000 7>,  /* TURBO */
			< 750000000 7>;  /* TURBO  */
		#clock-cells = <1>;
		#reset-cells = <1>;
	};

	cpu_debug: syscon@1791101c {
		compatible = "syscon";
		reg = <0x1791101c 0x4>;
	};

	gpu_debug: syscon@05065120 {
		compatible = "syscon";
		reg = <0x05065120 0x4>;
	};

	mmss_debug: syscon@c8c0900 {
		compatible = "syscon";
		reg = <0xc8c0900 0x4>;
	};

	clock_debug: qcom,cc-debug@62000 {
		compatible = "qcom,gcc-debug-msmfalcon";
		reg = <0x62000 0x4>;
		reg-names = "dbg_offset";
		clocks = <&clock_rpmcc  RPM_XO_CLK_SRC>;
		clock-names = "xo_clk_src";
		qcom,cc-count = <4>;
		qcom,gcc = <&clock_gcc>;
		qcom,cpu = <&cpu_debug>;
		qcom,mmss = <&mmss_debug>;
		qcom,gpu = <&gpu_debug>;
		#clock-cells = <1>;
	};

	sdhc_1: sdhci@c0c4000 {
		compatible = "qcom,sdhci-msm-v5";
		reg = <0xc0c4000 0x1000>, <0xc0c5000 0x1000>;
		reg-names = "hc_mem", "cmdq_mem";

		interrupts = <0 129 0>, <0 227 0>;
		interrupt-names = "hc_irq", "pwr_irq";

		qcom,bus-width = <8>;
		qcom,large-address-bus;

		qcom,devfreq,freq-table = <50000000 200000000>;

		clocks = <&clock_gcc GCC_SDCC1_AHB_CLK>,
			 <&clock_gcc GCC_SDCC1_APPS_CLK>;
		clock-names = "iface_clk", "core_clk";

		status = "disabled";
	};

	ipa_hw: qcom,ipa@14780000 {
		compatible = "qcom,ipa";
		reg = <0x14780000 0x4effc>, <0x14784000 0x26934>;
		reg-names = "ipa-base", "bam-base";
		interrupts = <0 333 0>,
				<0 432 0>;
		interrupt-names = "ipa-irq", "bam-irq";
		qcom,ipa-hw-ver = <6>; /* IPA core version = IPAv2.6L */
		qcom,ipa-hw-mode = <0>; /* IPA hw type = Normal */
		qcom,wan-rx-ring-size = <192>; /* IPA WAN-rx-ring-size*/
		qcom,lan-rx-ring-size = <192>; /* IPA LAN-rx-ring-size*/
		clocks = <&clock_rpmcc RPM_IPA_CLK>,
			<&clock_rpmcc RPM_AGGR2_NOC_CLK>;
		clock-names = "core_clk", "smmu_clk";
		qcom,arm-smmu;
		qcom,smmu-disable-htw;
		qcom,smmu-s1-bypass;
		qcom,ee = <0>;
		qcom,use-ipa-tethering-bridge;
		qcom,modem-cfg-emb-pipe-flt;
		qcom,msm-bus,name = "ipa";
		qcom,msm-bus,num-cases = <4>;
		qcom,msm-bus,num-paths = <2>;
		qcom,msm-bus,vectors-KBps =
		/* No vote */
		<90 512 0 0>,
		<1 676 0 0>,
		/* SVS */
		<90 512 80000 640000>,
		<1 676 80000 80000>,
		/* NOMINAL */
		<90 512 206000 960000>,
		<1 676 206000 160000>,
		/* TURBO */
		<90 512 206000 960000>,
		<1 676 206000 160000>;
		qcom,bus-vector-names = "MIN", "SVS", "PERF", "TURBO";
		qcom,rx-polling-sleep-ms = <2>; /* Polling sleep interval */
		qcom,ipa-polling-iteration = <5>; /* Polling Iteration */

		ipa_smmu_ap: ipa_smmu_ap {
			compatible = "qcom,ipa-smmu-ap-cb";
			iommus = <&anoc2_smmu 0x19C0>;
			qcom,iova-mapping = <0x10000000 0x40000000>;
		};

		ipa_smmu_wlan: ipa_smmu_wlan {
			status = "disabled";
			compatible = "qcom,ipa-smmu-wlan-cb";
			iommus = <&anoc2_smmu 0x19C1>;
		};

		ipa_smmu_uc: ipa_smmu_uc {
			compatible = "qcom,ipa-smmu-uc-cb";
			iommus = <&anoc2_smmu 0x19C2>;
			qcom,iova-mapping = <0x40000000 0x20000000>;
		};
	};

	qcom,rmtfs_sharedmem@0 {
		compatible = "qcom,sharedmem-uio";
		reg = <0x0 0x200000>;
		reg-names = "rmtfs";
		qcom,client-id = <0x00000001>;
	};

	qcom,rmnet-ipa {
		compatible = "qcom,rmnet-ipa";
		qcom,rmnet-ipa-ssr;
		qcom,ipa-loaduC;
		qcom,ipa-advertise-sg-support;
	};

	qcom,ipc-spinlock@1f40000 {
		compatible = "qcom,ipc-spinlock-sfpb";
		reg = <0x1f40000 0x8000>;
		qcom,num-locks = <8>;
	};

	qcom,smem@86000000 {
		compatible = "qcom,smem";
		reg = <0x86000000 0x200000>,
			<0x17911008 0x4>,
			<0x778000 0x7000>,
			<0x1fd4000 0x8>;
		reg-names = "smem", "irq-reg-base", "aux-mem1",
			"smem_targ_info_reg";
		qcom,mpu-enabled;
	};


	qcom,msm-adsprpc-mem {
		compatible = "qcom,msm-adsprpc-mem-region";
		memory-region = <&adsp_mem>;
	};

	qcom,msm_fastrpc {
		compatible = "qcom,msm-fastrpc-adsp";
		qcom,fastrpc-glink;

		qcom,msm_fastrpc_compute_cb1 {
			compatible = "qcom,msm-fastrpc-compute-cb";
			label = "adsprpc-smd";
			iommus = <&lpass_q6_smmu 3>;
			dma-coherent;
		};
		qcom,msm_fastrpc_compute_cb2 {
			compatible = "qcom,msm-fastrpc-compute-cb";
			label = "adsprpc-smd";
			iommus = <&lpass_q6_smmu 7>;
			dma-coherent;
		};
		qcom,msm_fastrpc_compute_cb3 {
			compatible = "qcom,msm-fastrpc-compute-cb";
			label = "adsprpc-smd";
			iommus = <&lpass_q6_smmu 8>;
			dma-coherent;
		};
		qcom,msm_fastrpc_compute_cb4 {
			compatible = "qcom,msm-fastrpc-compute-cb";
			label = "adsprpc-smd";
			iommus = <&lpass_q6_smmu 9>;
			dma-coherent;
		};
		qcom,msm_fastrpc_compute_cb5 {
			compatible = "qcom,msm-fastrpc-compute-cb";
			label = "cdsprpc-smd";
			iommus = <&turing_q6_smmu 3>;
			dma-coherent;
		};
		qcom,msm_fastrpc_compute_cb6 {
			compatible = "qcom,msm-fastrpc-compute-cb";
			label = "cdsprpc-smd";
			iommus = <&turing_q6_smmu 4>;
			dma-coherent;
		};
		qcom,msm_fastrpc_compute_cb7 {
			compatible = "qcom,msm-fastrpc-compute-cb";
			label = "cdsprpc-smd";
			iommus = <&turing_q6_smmu 5>;
			dma-coherent;
		};

		qcom,msm_fastrpc_compute_cb8 {
			compatible = "qcom,msm-fastrpc-compute-cb";
			label = "cdsprpc-smd";
			iommus = <&turing_q6_smmu 6>;
			dma-coherent;
		};
		qcom,msm_fastrpc_compute_cb9 {
			compatible = "qcom,msm-fastrpc-compute-cb";
			label = "cdsprpc-smd";
			iommus = <&turing_q6_smmu 7>;
			dma-coherent;
		};
		qcom,msm_fastrpc_compute_cb10 {
			compatible = "qcom,msm-fastrpc-compute-cb";
			label = "cdsprpc-smd";
			iommus = <&turing_q6_smmu 8>;
			dma-coherent;
		};
		qcom,msm_fastrpc_compute_cb11 {
			compatible = "qcom,msm-fastrpc-compute-cb";
			label = "cdsprpc-smd";
			iommus = <&turing_q6_smmu 9>;
			dma-coherent;
		};
		qcom,msm_fastrpc_compute_cb12 {
			compatible = "qcom,msm-fastrpc-compute-cb";
			label = "cdsprpc-smd";
			iommus = <&turing_q6_smmu 10>;
			dma-coherent;
		};
		qcom,msm_fastrpc_compute_cb13 {
			compatible = "qcom,msm-fastrpc-compute-cb";
			label = "cdsprpc-smd";
			iommus = <&turing_q6_smmu 11>;
			dma-coherent;
		};
	};


	dcc: dcc@10b3000 {
		compatible = "qcom,dcc";
		reg = <0x10b3000 0x1000>,
		      <0x10b4000 0x800>;
		reg-names = "dcc-base", "dcc-ram-base";

		clocks = <&clock_gcc GCC_DCC_AHB_CLK>;
		clock-names = "dcc_clk";
	};

	qcom,glink-smem-native-xprt-modem@86000000 {
		compatible = "qcom,glink-smem-native-xprt";
		reg = <0x86000000 0x200000>,
			<0x17911008 0x4>;
		reg-names = "smem", "irq-reg-base";
		qcom,irq-mask = <0x8000>;
		interrupts = <0 452 1>;
		label = "mpss";
	};

	qcom,glink-smem-native-xprt-adsp@86000000 {
		compatible = "qcom,glink-smem-native-xprt";
		reg = <0x86000000 0x200000>,
			<0x17911008 0x4>;
		reg-names = "smem", "irq-reg-base";
		qcom,irq-mask = <0x200>;
		interrupts = <0 157 1>;
		label = "lpass";
		qcom,qos-config = <&glink_qos_adsp>;
		qcom,ramp-time = <0xaf>;
	};

	glink_qos_adsp: qcom,glink-qos-config-adsp {
		compatible = "qcom,glink-qos-config";
		qcom,flow-info = <0x3c 0x0>,
				<0x3c 0x0>,
				<0x3c 0x0>,
				<0x3c 0x0>;
		qcom,mtu-size = <0x800>;
		qcom,tput-stats-cycle = <0xa>;
	};

	qcom,glink-smem-native-xprt-cdsp@86000000 {
		compatible = "qcom,glink-smem-native-xprt";
		reg = <0x86000000 0x200000>,
			<0x17911008 0x4>;
		reg-names = "smem", "irq-reg-base";
		qcom,irq-mask = <0x20000000>;
		interrupts = <0 513 1>;
		label = "cdsp";
	};

	qcom,glink-smem-native-xprt-rpm@778000 {
		compatible = "qcom,glink-rpm-native-xprt";
		reg = <0x778000 0x7000>,
			<0x17911008 0x4>;
		reg-names = "msgram", "irq-reg-base";
		qcom,irq-mask = <0x1>;
		interrupts = <0 168 1>;
		label = "rpm";
	};

	glink_mpss: qcom,glink-ssr-modem {
		compatible = "qcom,glink_ssr";
		label = "modem";
		qcom,edge = "mpss";
		qcom,notify-edges = <&glink_lpass>, <&glink_rpm>,
				<&glink_cdsp>;
		qcom,xprt = "smem";
	};

	glink_lpass: qcom,glink-ssr-adsp {
		compatible = "qcom,glink_ssr";
		label = "adsp";
		qcom,edge = "lpass";
		qcom,notify-edges = <&glink_mpss>, <&glink_rpm>,
				<&glink_cdsp>;
		qcom,xprt = "smem";
	};

	glink_rpm: qcom,glink-ssr-rpm {
		compatible = "qcom,glink_ssr";
		label = "rpm";
		qcom,edge = "rpm";
		qcom,notify-edges = <&glink_lpass>, <&glink_mpss>,
				<&glink_cdsp>;
		qcom,xprt = "smem";
	};

	glink_cdsp: qcom,glink-ssr-cdsp {
		compatible = "qcom,glink_ssr";
		label = "cdsp";
		qcom,edge = "cdsp";
		qcom,notify-edges = <&glink_lpass>, <&glink_mpss>,
				<&glink_rpm>;
		qcom,xprt = "smem";
	};

	qcom,glink_pkt {
		compatible = "qcom,glinkpkt";

		qcom,glinkpkt-at-mdm0 {
			qcom,glinkpkt-transport = "smem";
			qcom,glinkpkt-edge = "mpss";
			qcom,glinkpkt-ch-name = "DS";
			qcom,glinkpkt-dev-name = "at_mdm0";
		};

		qcom,glinkpkt-loopback_cntl {
			qcom,glinkpkt-transport = "lloop";
			qcom,glinkpkt-edge = "local";
			qcom,glinkpkt-ch-name = "LOCAL_LOOPBACK_CLNT";
			qcom,glinkpkt-dev-name = "glink_pkt_loopback_ctrl";
		};

		qcom,glinkpkt-loopback_data {
			qcom,glinkpkt-transport = "lloop";
			qcom,glinkpkt-edge = "local";
			qcom,glinkpkt-ch-name = "glink_pkt_lloop_CLNT";
			qcom,glinkpkt-dev-name = "glink_pkt_loopback";
		};

		qcom,glinkpkt-apr-apps2 {
			qcom,glinkpkt-transport = "smem";
			qcom,glinkpkt-edge = "adsp";
			qcom,glinkpkt-ch-name = "apr_apps2";
			qcom,glinkpkt-dev-name = "apr_apps2";
		};

		qcom,glinkpkt-data40-cntl {
			qcom,glinkpkt-transport = "smem";
			qcom,glinkpkt-edge = "mpss";
			qcom,glinkpkt-ch-name = "DATA40_CNTL";
			qcom,glinkpkt-dev-name = "smdcntl8";
		};

		qcom,glinkpkt-data1 {
			qcom,glinkpkt-transport = "smem";
			qcom,glinkpkt-edge = "mpss";
			qcom,glinkpkt-ch-name = "DATA1";
			qcom,glinkpkt-dev-name = "smd7";
		};

		qcom,glinkpkt-data4 {
			qcom,glinkpkt-transport = "smem";
			qcom,glinkpkt-edge = "mpss";
			qcom,glinkpkt-ch-name = "DATA4";
			qcom,glinkpkt-dev-name = "smd8";
		};

		qcom,glinkpkt-data11 {
			qcom,glinkpkt-transport = "smem";
			qcom,glinkpkt-edge = "mpss";
			qcom,glinkpkt-ch-name = "DATA11";
			qcom,glinkpkt-dev-name = "smd11";
		};
	};

	rpm_bus: qcom,rpm-smd {
		compatible = "qcom,rpm-glink";
		qcom,glink-edge = "rpm";
		rpm-channel-name = "rpm_requests";
	};

	qcom,ipc_router {
		compatible = "qcom,ipc_router";
		qcom,node-id = <1>;
	};

	qcom,ipc_router_modem_xprt {
		compatible = "qcom,ipc_router_glink_xprt";
		qcom,ch-name = "IPCRTR";
		qcom,xprt-remote = "mpss";
		qcom,glink-xprt = "smem";
		qcom,xprt-linkid = <1>;
		qcom,xprt-version = <1>;
		qcom,fragmented-data;
	};

	qcom,ipc_router_q6_xprt {
		compatible = "qcom,ipc_router_glink_xprt";
		qcom,ch-name = "IPCRTR";
		qcom,xprt-remote = "lpass";
		qcom,glink-xprt = "smem";
		qcom,xprt-linkid = <1>;
		qcom,xprt-version = <1>;
		qcom,fragmented-data;
	};

	qcom,ipc_router_cdsp_xprt {
		compatible = "qcom,ipc_router_glink_xprt";
		qcom,ch-name = "IPCRTR";
		qcom,xprt-remote = "cdsp";
		qcom,glink-xprt = "smem";
		qcom,xprt-linkid = <1>;
		qcom,xprt-version = <1>;
		qcom,fragmented-data;
	};

	qcom,venus@cce0000 {
		compatible = "qcom,pil-tz-generic";
		reg = <0xcce0000 0x4000>;

		vdd-supply = <&gdsc_venus>;
		qcom,proxy-reg-names = "vdd";

		clocks = <&clock_mmss MMSS_VIDEO_CORE_CLK>,
			<&clock_mmss MMSS_MNOC_AHB_CLK>,
			<&clock_mmss MMSS_VIDEO_AHB_CLK>,
			<&clock_rpmcc MMSSNOC_AXI_CLK>,
			<&clock_mmss MMSS_VIDEO_AXI_CLK>;
		clock-names = "core_clk", "mnoc_ahb_clk", "iface_clk",
			"noc_axi_clk", "bus_clk";
		qcom,proxy-clock-names = "core_clk", "mnoc_ahb_clk",
			"iface_clk", "noc_axi_clk", "bus_clk";

		qcom,msm-bus,name = "pil-venus";
		qcom,msm-bus,num-cases = <2>;
		qcom,msm-bus,num-paths = <1>;
		qcom,msm-bus,vectors-KBps =
				<63 512 0 0>,
				<63 512 0 304000>;

		qcom,pas-id = <9>;
		qcom,proxy-timeout-ms = <100>;
		qcom,firmware-name = "venus";
		memory-region = <&venus_fw_mem>;
		status = "ok";
	};

	qcom,icnss@18800000 {
		status = "disabled";
		compatible = "qcom,icnss";
		reg = <0x18800000 0x800000>,
		      <0x10ac000 0x20>;
		reg-names = "membase", "mpm_config";
		interrupts = <0 413 0>,   /* CE0 */
			     <0 414 0>,   /* CE1 */
			     <0 415 0>,   /* CE2 */
			     <0 416 0>,   /* CE3 */
			     <0 417 0>,   /* CE4 */
			     <0 418 0>,   /* CE5 */
			     <0 420 0>,   /* CE6 */
			     <0 421 0>,   /* CE7 */
			     <0 422 0>,   /* CE8 */
			     <0 423 0>,   /* CE9 */
			     <0 424 0>,   /* CE10 */
			     <0 425 0>;   /* CE11 */
		qcom,wlan-msa-memory = <0x100000>;
	};

	qcom,lpass@15700000 {
		compatible = "qcom,pil-tz-generic";
		reg = <0x15700000 0x00100>;
		interrupts = <0 162 1>;

		vdd_cx-supply = <&pm2falcon_l9_level>;
		qcom,proxy-reg-names = "vdd_cx";
		qcom,vdd_cx-uV-uA = <RPM_SMD_REGULATOR_LEVEL_TURBO 100000>;

		clocks = <&clock_rpmcc CXO_PIL_LPASS_CLK>;
		clock-names = "xo";
		qcom,proxy-clock-names = "xo";

		qcom,pas-id = <1>;
		qcom,proxy-timeout-ms = <10000>;
		qcom,smem-id = <423>;
		qcom,sysmon-id = <1>;
		qcom,ssctl-instance-id = <0x14>;
		qcom,firmware-name = "adsp";
		memory-region = <&adsp_fw_mem>;

		/* GPIO inputs from lpass */
		qcom,gpio-err-fatal = <&smp2pgpio_ssr_smp2p_2_in 0 0>;
		qcom,gpio-proxy-unvote = <&smp2pgpio_ssr_smp2p_2_in 2 0>;
		qcom,gpio-err-ready = <&smp2pgpio_ssr_smp2p_2_in 1 0>;
		qcom,gpio-stop-ack = <&smp2pgpio_ssr_smp2p_2_in 3 0>;

		/* GPIO output to lpass */
		qcom,gpio-force-stop = <&smp2pgpio_ssr_smp2p_2_out 0 0>;
		status = "ok";
	};

	qcom,turing@1a300000 {
		compatible = "qcom,pil-tz-generic";
		reg = <0x1a300000 0x00100>;
		interrupts = <0 518 1>;

		vdd_cx-supply = <&pm2falcon_s3_level>;
		qcom,proxy-reg-names = "vdd_cx";
		qcom,vdd_cx-uV-uA = <RPM_SMD_REGULATOR_LEVEL_TURBO 100000>;

		clocks = <&clock_rpmcc CXO_PIL_CDSP_CLK>;
		clock-names = "xo";
		qcom,proxy-clock-names = "xo";

		qcom,pas-id = <18>;
		qcom,proxy-timeout-ms = <10000>;
		qcom,smem-id = <601>;
		qcom,sysmon-id = <7>;
		qcom,ssctl-instance-id = <0x17>;
		qcom,firmware-name = "cdsp";
		memory-region = <&cdsp_fw_mem>;

		/* GPIO inputs from turing */
		qcom,gpio-err-fatal = <&smp2pgpio_ssr_smp2p_5_in 0 0>;
		qcom,gpio-proxy-unvote = <&smp2pgpio_ssr_smp2p_5_in 2 0>;
		qcom,gpio-err-ready = <&smp2pgpio_ssr_smp2p_5_in 1 0>;
		qcom,gpio-stop-ack = <&smp2pgpio_ssr_smp2p_5_in 3 0>;

		/* GPIO output to turing*/
		qcom,gpio-force-stop = <&smp2pgpio_ssr_smp2p_5_out 0 0>;
		status = "ok";
	};

	pil_modem: qcom,mss@4080000 {
		compatible = "qcom,pil-q6v55-mss";
		reg = <0x4080000 0x100>,
		      <0x1f63000 0x008>,
		      <0x1f65000 0x008>,
		      <0x1f64000 0x008>,
		      <0x4180000 0x040>,
		      <0x00179000 0x004>,
		      <0x01fe5048 0x004>;
		reg-names = "qdsp6_base", "halt_q6", "halt_modem",
			    "halt_nc", "rmb_base", "restart_reg",
			    "cxip_lm_vote_clear";

		clocks = <&clock_rpmcc RPM_XO_CLK_SRC>,
			 <&clock_gcc GCC_MSS_CFG_AHB_CLK>,
			 <&clock_gcc GCC_BIMC_MSS_Q6_AXI_CLK>,
			 <&clock_gcc GCC_BOOT_ROM_AHB_CLK>,
			 <&clock_gcc GPLL0_OUT_MSSCC>,
			 <&clock_gcc GCC_MSS_SNOC_AXI_CLK>,
			 <&clock_gcc GCC_MSS_MNOC_BIMC_AXI_CLK>,
			 <&clock_rpmcc RPM_QDSS_CLK>;
		clock-names = "xo", "iface_clk", "bus_clk",
			      "mem_clk", "gpll0_mss_clk", "snoc_axi_clk",
			      "mnoc_axi_clk", "qdss_clk";
		qcom,proxy-clock-names = "xo", "qdss_clk";
		qcom,active-clock-names = "iface_clk", "bus_clk", "mem_clk",
					 "gpll0_mss_clk", "snoc_axi_clk",
					 "mnoc_axi_clk";

		interrupts = <0 448 1>;
		vdd_cx-supply = <&pm2falcon_s3_level>;
		vdd_cx-voltage = <RPM_SMD_REGULATOR_LEVEL_TURBO>;
		vdd_mx-supply = <&pm2falcon_s5_level>;
		vdd_mx-uV = <RPM_SMD_REGULATOR_LEVEL_TURBO>;
		qcom,firmware-name = "modem";
		qcom,pil-self-auth;
		qcom,sysmon-id = <0>;
		qcom,ssctl-instance-id = <0x12>;
		qcom,qdsp6v62-1-5;
		memory-region = <&modem_fw_mem>;
		qcom,mem-protect-id = <0xF>;
		qcom,cx-ipeak-vote;

		/* GPIO inputs from mss */
		qcom,gpio-err-fatal = <&smp2pgpio_ssr_smp2p_1_in 0 0>;
		qcom,gpio-err-ready = <&smp2pgpio_ssr_smp2p_1_in 1 0>;
		qcom,gpio-proxy-unvote = <&smp2pgpio_ssr_smp2p_1_in 2 0>;
		qcom,gpio-stop-ack = <&smp2pgpio_ssr_smp2p_1_in 3 0>;
		qcom,gpio-shutdown-ack = <&smp2pgpio_ssr_smp2p_1_in 7 0>;

		/* GPIO output to mss */
		qcom,gpio-force-stop = <&smp2pgpio_ssr_smp2p_1_out 0 0>;
		status = "ok";
	};

	qcom,msm-rtb {
		compatible = "qcom,msm-rtb";
		qcom,rtb-size = <0x100000>;
	};

	qcom,mpm2-sleep-counter@10a3000 {
		compatible = "qcom,mpm2-sleep-counter";
		reg = <0x10a3000 0x1000>;
		clock-frequency = <32768>;
	};

	qcom,msm-imem@146bf000 {
		compatible = "qcom,msm-imem";
		reg = <0x146bf000 0x1000>;
		ranges = <0x0 0x146bf000 0x1000>;
		#address-cells = <1>;
		#size-cells = <1>;

		mem_dump_table@10 {
			compatible = "qcom,msm-imem-mem_dump_table";
			reg = <0x10 8>;
		};

		dload_type@18 {
			compatible = "qcom,msm-imem-dload-type";
			reg = <0x18 4>;
		};

		restart_reason@65c {
			compatible = "qcom,msm-imem-restart_reason";
			reg = <0x65c 4>;
		};

		boot_stats@6b0 {
			compatible = "qcom,msm-imem-boot_stats";
			reg = <0x6b0 32>;
		};

		pil@94c {
			compatible = "qcom,msm-imem-pil";
			reg = <0x94c 200>;
		};

		diag_dload@c8 {
			compatible = "qcom,msm-imem-diag-dload";
			reg = <0xc8 200>;
		};
	};

	qcom,ghd {
		compatible = "qcom,gladiator-hang-detect";
		qcom,threshold-arr = <0x179d141c 0x179d1420
				      0x179d1424 0x179d1428
				      0x179d142c 0x179d1430>;
		qcom,config-reg = <0x179d1434>;
	};

	qcom,msm-gladiator-v2@17900000 {
		compatible = "qcom,msm-gladiator-v2";
		reg = <0x17900000 0xe000>;
		reg-names = "gladiator_base";
		interrupts = <0 22 0>;
		clock-names = "atb_clk";
		clocks = <&clock_rpmcc RPM_QDSS_CLK>;
	};

	cpu_pmu: cpu-pmu {
		compatible = "arm,armv8-pmuv3";
		qcom,irq-is-percpu;
		interrupts = <1 6 4>;
	};

	qcom_seecom: qseecom@86d00000 {
		compatible = "qcom,qseecom";
		reg = <0x86d00000 0x2200000>;
		reg-names = "secapp-region";
		qcom,hlos-num-ce-hw-instances = <1>;
		qcom,hlos-ce-hw-instance = <0>;
		qcom,qsee-ce-hw-instance = <0>;
		qcom,disk-encrypt-pipe-pair = <2>;
		qcom,support-fde;
		qcom,no-clock-support;
		qcom,msm-bus,name = "qseecom-noc";
		qcom,msm-bus,num-cases = <4>;
		qcom,msm-bus,num-paths = <1>;
		qcom,msm-bus,vectors-KBps =
			<55 512 0 0>,
			<55 512 200000 400000>,
			<55 512 300000 800000>,
			<55 512 400000 1000000>;
		clock-names = "core_clk_src", "core_clk",
				"iface_clk", "bus_clk";
		clocks = <&clock_rpmcc QSEECOM_CE1_CLK>,
			<&clock_rpmcc QSEECOM_CE1_CLK>,
			<&clock_rpmcc QSEECOM_CE1_CLK>,
			<&clock_rpmcc QSEECOM_CE1_CLK>;
		qcom,ce-opp-freq = <171430000>;
		qcom,qsee-reentrancy-support = <2>;
	};

	qcom_cedev: qcedev@1de0000{
		compatible = "qcom,qcedev";
		reg = <0x1de0000 0x20000>,
			<0x1dc4000 0x24000>;
		reg-names = "crypto-base","crypto-bam-base";
		interrupts = <0 207 0>;
		qcom,bam-pipe-pair = <1>;
		qcom,ce-hw-instance = <0>;
		qcom,ce-device = <0>;
		qcom,ce-hw-shared;
		qcom,bam-ee = <0>;
		qcom,msm-bus,name = "qcedev-noc";
		qcom,msm-bus,num-cases = <2>;
		qcom,msm-bus,num-paths = <1>;
		qcom,msm-bus,vectors-KBps =
				<55 512 0 0>,
				<55 512 393600 393600>;
		clock-names = "core_clk_src", "core_clk",
				"iface_clk", "bus_clk";
		clocks = <&clock_rpmcc QCEDEV_CE1_CLK>,
			 <&clock_rpmcc QCEDEV_CE1_CLK>,
			 <&clock_rpmcc QCEDEV_CE1_CLK>,
			 <&clock_rpmcc QCEDEV_CE1_CLK>;
		qcom,ce-opp-freq = <171430000>;
	};

	qcom_crypto: qcrypto@1de0000 {
		compatible = "qcom,qcrypto";
		reg = <0x1de0000 0x20000>,
			 <0x1dc4000 0x24000>;
		reg-names = "crypto-base","crypto-bam-base";
		interrupts = <0 207 0>;
		qcom,bam-pipe-pair = <2>;
		qcom,ce-hw-instance = <0>;
		qcom,ce-device = <0>;
		qcom,bam-ee = <0>;
		qcom,ce-hw-shared;
		qcom,clk-mgmt-sus-res;
		qcom,msm-bus,name = "qcrypto-noc";
		qcom,msm-bus,num-cases = <2>;
		qcom,msm-bus,num-paths = <1>;
		qcom,msm-bus,vectors-KBps =
			<55 512 0 0>,
			<55 512 393600 393600>;
		clock-names = "core_clk_src", "core_clk",
				"iface_clk", "bus_clk";
		clocks = <&clock_rpmcc QCRYPTO_CE1_CLK>,
			 <&clock_rpmcc QCRYPTO_CE1_CLK>,
			 <&clock_rpmcc QCRYPTO_CE1_CLK>,
			 <&clock_rpmcc QCRYPTO_CE1_CLK>;
		qcom,ce-opp-freq = <171430000>;
		qcom,use-sw-aes-cbc-ecb-ctr-algo;
		qcom,use-sw-aes-xts-algo;
		qcom,use-sw-aes-ccm-algo;
		qcom,use-sw-ahash-algo;
		qcom,use-sw-aead-algo;
		qcom,use-sw-hmac-algo;
	};

	qcom_tzlog: tz-log@146bf720 {
		compatible = "qcom,tz-log";
		reg = <0x146bf720 0x3000>;
		qcom,hyplog-enabled;
		hyplog-address-offset = <0x410>;
		hyplog-size-offset = <0x414>;
	};

	qcom_rng: qrng@794000 {
		compatible = "qcom,msm-rng";
		reg = <0x794000 0x1000>;
		qcom,msm-rng-iface-clk;
		qcom,no-qrng-config;
		qcom,msm-bus,name = "msm-rng-noc";
		qcom,msm-bus,num-cases = <2>;
		qcom,msm-bus,num-paths = <1>;
		qcom,msm-bus,vectors-KBps =
			<1 618 0 0>,    /* No vote */
			<1 618 0 800>;  /* 100 KHz */
		clocks = <&clock_gcc GCC_PRNG_AHB_CLK>;
		clock-names = "iface_clk";
	};

	qcom,chd_silver {
		compatible = "qcom,core-hang-detect";
		label = "silver";
		qcom,threshold-arr = <0x179880b0 0x179980b0
				      0x179a80b0 0x179b80b0>;
		qcom,config-arr = <0x179880b8 0x179980b8
				   0x179a80b8 0x179b80b8>;
	};

	qcom,chd_gold {
		compatible = "qcom,core-hang-detect";
		label = "gold";
		qcom,threshold-arr = <0x178880b0 0x178980b0
				      0x178a80b0 0x178b80b0>;
		qcom,config-arr = <0x178880b8  0x178980b8
				   0x178a80b8  0x178b80b8>;
	};

	ufsphy1: ufsphy@1da7000 {
		compatible = "qcom,ufs-phy-qmp-v3-falcon";
		reg = <0x1da7000 0xdb8>;
		reg-names = "phy_mem";
		#phy-cells = <0>;
		clock-names = "ref_clk_src",
			"ref_clk",
			"ref_aux_clk";
		clocks = <&clock_rpmcc RPM_LN_BB_CLK1>,
			<&clock_gcc GCC_UFS_CLKREF_CLK>,
			<&clock_gcc GCC_UFS_PHY_AUX_CLK>;
		status = "disabled";
	};

	ufs1: ufshc@1da4000 {
		compatible = "qcom,ufshc";
		reg = <0x1da4000 0x3000>;
		interrupts = <0 265 0>;
		phys = <&ufsphy1>;
		phy-names = "ufsphy";

		clock-names =
			"core_clk",
			"bus_aggr_clk",
			"iface_clk",
			"core_clk_unipro",
			"core_clk_ice",
			"ref_clk",
			"tx_lane0_sync_clk",
			"rx_lane0_sync_clk";
		clocks =
			<&clock_gcc GCC_UFS_AXI_CLK>,
			<&clock_gcc GCC_AGGRE2_UFS_AXI_CLK>,
			<&clock_gcc GCC_UFS_AHB_CLK>,
			<&clock_gcc GCC_UFS_UNIPRO_CORE_CLK>,
			<&clock_gcc GCC_UFS_ICE_CORE_CLK>,
			<&clock_rpmcc RPM_LN_BB_CLK1>,
			<&clock_gcc GCC_UFS_TX_SYMBOL_0_CLK>,
			<&clock_gcc GCC_UFS_RX_SYMBOL_0_CLK>;
		freq-table-hz =
			<50000000 200000000>,
			<0 0>,
			<0 0>,
			<37500000 150000000>,
			<75000000 300000000>,
			<0 0>,
			<0 0>,
			<0 0>;

		lanes-per-direction = <1>;

		qcom,msm-bus,name = "ufs1";
		qcom,msm-bus,num-cases = <12>;
		qcom,msm-bus,num-paths = <2>;
		qcom,msm-bus,vectors-KBps =
		<95 512 0 0>, <1 650 0 0>,          /* No vote */
		<95 512 922 0>, <1 650 1000 0>,     /* PWM G1 */
		<95 512 1844 0>, <1 650 1000 0>,    /* PWM G2 */
		<95 512 3688 0>, <1 650 1000 0>,    /* PWM G3 */
		<95 512 7376 0>, <1 650 1000 0>,    /* PWM G4 */
		<95 512 127796 0>, <1 650 1000 0>,  /* HS G1 RA */
		<95 512 255591 0>, <1 650 1000 0>,  /* HS G2 RA */
		<95 512 2097152 0>, <1 650 102400 0>,  /* HS G3 RA */
		<95 512 149422 0>, <1 650 1000 0>,  /* HS G1 RB */
		<95 512 298189 0>, <1 650 1000 0>,  /* HS G2 RB */
		<95 512 2097152 0>, <1 650 102400 0>,  /* HS G3 RB */
		<95 512 7643136 0>, <1 650 307200 0>; /* Max. bandwidth */
		qcom,bus-vector-names = "MIN",
		"PWM_G1_L1", "PWM_G2_L1", "PWM_G3_L1", "PWM_G4_L1",
		"HS_RA_G1_L1", "HS_RA_G2_L1", "HS_RA_G3_L1",
		"HS_RB_G1_L1", "HS_RB_G2_L1", "HS_RB_G3_L1",
		"MAX";

		resets = <&clock_gcc GCC_UFS_BCR>;
		reset-names = "core_reset";

		status = "disabled";
	};

	jtag_fuse: jtagfuse@786040 {
		compatible = "qcom,jtag-fuse-v4";
		reg = <0x786040 0x8>;
		reg-names = "fuse-base";
	};

	jtag_mm0: jtagmm@7840000 {
		compatible = "qcom,jtagv8-mm";
		reg = <0x7840000 0x1000>;
		reg-names = "etm-base";

		clocks = <&clock_rpmcc RPM_QDSS_CLK>,
			 <&clock_rpmcc RPM_QDSS_A_CLK>;
		clock-names = "core_clk", "core_a_clk";

		qcom,coresight-jtagmm-cpu = <&CPU0>;
	};

	jtag_mm1: jtagmm@7940000 {
		compatible = "qcom,jtagv8-mm";
		reg = <0x7940000 0x1000>;
		reg-names = "etm-base";

		clocks = <&clock_rpmcc RPM_QDSS_CLK>,
			 <&clock_rpmcc RPM_QDSS_A_CLK>;
		clock-names = "core_clk", "core_a_clk";

		qcom,coresight-jtagmm-cpu = <&CPU1>;
	};

	jtag_mm2: jtagmm@7a40000 {
		compatible = "qcom,jtagv8-mm";
		reg = <0x7a40000 0x1000>;
		reg-names = "etm-base";

		clocks = <&clock_rpmcc RPM_QDSS_CLK>,
			 <&clock_rpmcc RPM_QDSS_A_CLK>;
		clock-names = "core_clk", "core_a_clk";

		qcom,coresight-jtagmm-cpu = <&CPU2>;
	};

	jtag_mm3: jtagmm@7b40000 {
		compatible = "qcom,jtagv8-mm";
		reg = <0x7b40000 0x1000>;
		reg-names = "etm-base";

		clocks = <&clock_rpmcc RPM_QDSS_CLK>,
			 <&clock_rpmcc RPM_QDSS_A_CLK>;
		clock-names = "core_clk", "core_a_clk";

		qcom,coresight-jtagmm-cpu = <&CPU3>;
	};

	jtag_mm4: jtagmm@7c40000 {
		compatible = "qcom,jtagv8-mm";
		reg = <0x7c40000 0x1000>;
		reg-names = "etm-base";

		clocks = <&clock_rpmcc RPM_QDSS_CLK>,
			 <&clock_rpmcc RPM_QDSS_A_CLK>;
		clock-names = "core_clk", "core_a_clk";

		qcom,coresight-jtagmm-cpu = <&CPU0>;
	};

	jtag_mm5: jtagmm@7d40000 {
		compatible = "qcom,jtagv8-mm";
		reg = <0x7d40000 0x1000>;
		reg-names = "etm-base";

		clocks = <&clock_rpmcc RPM_QDSS_CLK>,
			 <&clock_rpmcc RPM_QDSS_A_CLK>;
		clock-names = "core_clk", "core_a_clk";

		qcom,coresight-jtagmm-cpu = <&CPU1>;
	};

	jtag_mm6: jtagmm@7e40000 {
		compatible = "qcom,jtagv8-mm";
		reg = <0x7e40000 0x1000>;
		reg-names = "etm-base";

		clocks = <&clock_rpmcc RPM_QDSS_CLK>,
			 <&clock_rpmcc RPM_QDSS_A_CLK>;
		clock-names = "core_clk", "core_a_clk";

		qcom,coresight-jtagmm-cpu = <&CPU2>;
	};

	jtag_mm7: jtagmm@7f40000 {
		compatible = "qcom,jtagv8-mm";
		reg = <0x7f40000 0x1000>;
		reg-names = "etm-base";

		clocks = <&clock_rpmcc RPM_QDSS_CLK>,
			 <&clock_rpmcc RPM_QDSS_A_CLK>;
		clock-names = "core_clk", "core_a_clk";

		qcom,coresight-jtagmm-cpu = <&CPU3>;
	};
};

#include "msmfalcon-ion.dtsi"
#include "msmfalcon-bus.dtsi"
#include "msm-pmfalcon.dtsi"
#include "msm-pm2falcon.dtsi"
#include "msm-pmfalcon-rpm-regulator.dtsi"
#include "msm-pm2falcon-rpm-regulator.dtsi"
#include "msmfalcon-regulator.dtsi"
#include "msm-gdsc-falcon.dtsi"
#include "msmfalcon-gpu.dtsi"
<<<<<<< HEAD
=======
#include "msmfalcon-pm.dtsi"
#include "msm-audio.dtsi"
#include "msmfalcon-audio.dtsi"
>>>>>>> 7aa1be41

&gdsc_usb30 {
	status = "ok";
};

&gdsc_ufs {
	status = "ok";
};

&gdsc_bimc_smmu {
	clock-names = "bus_clk";
	clocks = <&clock_mmss MMSS_BIMC_SMMU_AXI_CLK>;
	proxy-supply = <&gdsc_bimc_smmu>;
	qcom,proxy-consumer-enable;
	status = "ok";
};

&gdsc_hlos1_vote_lpass_adsp {
	status = "ok";
};

&gdsc_hlos1_vote_turing_adsp {
	status = "ok";
};

&gdsc_hlos2_vote_turing_adsp {
	status = "ok";
};

&gdsc_venus {
	status = "ok";
};

&gdsc_venus_core0 {
	qcom,support-hw-trigger;
	status = "ok";
};

&gdsc_camss_top {
	status = "ok";
};

&gdsc_vfe0 {
	parent-supply = <&gdsc_camss_top>;
	status = "ok";
};

&gdsc_vfe1 {
	parent-supply = <&gdsc_camss_top>;
	status = "ok";
};

&gdsc_cpp {
	parent-supply = <&gdsc_camss_top>;
	status = "ok";
};

&gdsc_mdss {
	proxy-supply = <&gdsc_mdss>;
	qcom,proxy-consumer-enable;
	status = "ok";
};

&gdsc_gpu_gx {
	clock-names = "core_root_clk";
	clocks = <&clock_gfx GFX3D_CLK_SRC>;
	qcom,force-enable-root-clk;
	parent-supply = <&gfx_vreg_corner>;
	status = "ok";
};

&gdsc_gpu_cx {
	status = "ok";
};

#include "msm-arm-smmu-falcon.dtsi"
#include "msm-arm-smmu-impl-defs-falcon.dtsi"
#include "msmfalcon-common.dtsi"
#include "msmfalcon-blsp.dtsi"
<<<<<<< HEAD
=======
#include "msmfalcon-camera.dtsi"
>>>>>>> 7aa1be41
#include "msmfalcon-vidc.dtsi"

&pm2falcon_gpios {
	/* GPIO 7 for VOL_UP */
	gpio@c600 {
		status = "okay";
		qcom,mode = <0>;
		qcom,pull = <0>;
		qcom,vin-sel = <0>;
		qcom,src-sel = <0>;
		qcom,out-strength = <1>;
	};
};

&soc {
	gpio_keys {
<<<<<<< HEAD
		compatible = "gpio-keys";
		input-name = "gpio-keys";
		status = "okay";
=======
		status = "okay";
		compatible = "gpio-keys";
		input-name = "gpio-keys";
		pinctrl-names = "tlmm_gpio_key_active","tlmm_gpio_key_suspend";
		pinctrl-0 = <&gpio_key_active>;
		pinctrl-1 = <&gpio_key_suspend>;

		camera_focus {
			label = "camera_focus";
			gpios = <&tlmm 64 0x1>;
			linux,input-type = <1>;
			linux,code = <0x210>;
			debounce-interval = <15>;
		};

		camera_snapshot {
			label = "camera_snapshot";
			gpios = <&tlmm 113 0x1>;
			linux,input-type = <1>;
			linux,code = <0x2fe>;
			debounce-interval = <15>;
		};
>>>>>>> 7aa1be41

		vol_up {
			label = "volume_up";
			gpios = <&pm2falcon_gpios 7 0x1>;
			linux,input-type = <1>;
			linux,code = <115>;
			gpio-key,wakeup;
			debounce-interval = <15>;
		};
	};
};<|MERGE_RESOLUTION|>--- conflicted
+++ resolved
@@ -1915,12 +1915,9 @@
 #include "msmfalcon-regulator.dtsi"
 #include "msm-gdsc-falcon.dtsi"
 #include "msmfalcon-gpu.dtsi"
-<<<<<<< HEAD
-=======
 #include "msmfalcon-pm.dtsi"
 #include "msm-audio.dtsi"
 #include "msmfalcon-audio.dtsi"
->>>>>>> 7aa1be41
 
 &gdsc_usb30 {
 	status = "ok";
@@ -2000,10 +1997,7 @@
 #include "msm-arm-smmu-impl-defs-falcon.dtsi"
 #include "msmfalcon-common.dtsi"
 #include "msmfalcon-blsp.dtsi"
-<<<<<<< HEAD
-=======
 #include "msmfalcon-camera.dtsi"
->>>>>>> 7aa1be41
 #include "msmfalcon-vidc.dtsi"
 
 &pm2falcon_gpios {
@@ -2020,11 +2014,6 @@
 
 &soc {
 	gpio_keys {
-<<<<<<< HEAD
-		compatible = "gpio-keys";
-		input-name = "gpio-keys";
-		status = "okay";
-=======
 		status = "okay";
 		compatible = "gpio-keys";
 		input-name = "gpio-keys";
@@ -2047,7 +2036,6 @@
 			linux,code = <0x2fe>;
 			debounce-interval = <15>;
 		};
->>>>>>> 7aa1be41
 
 		vol_up {
 			label = "volume_up";
