--- conflicted
+++ resolved
@@ -87,26 +87,6 @@
 	status = "ok";
 };
 
-<<<<<<< HEAD
-&usb3 {
-	extcon = <&pmfalcon_pdphy>;
-};
-
-&qusb_phy0 {
-	vdd-supply = <&pm2falcon_l1>;
-	vdda18-supply = <&pmfalcon_l10>;
-	qcom,vdd-voltage-level = <0 925000 925000>;
-	vdda33-supply = <&pm2falcon_l7>;
-};
-
-&ssphy {
-	vdd-supply = <&pm2falcon_l1>;
-	qcom,vdd-voltage-level = <0 925000 925000>;
-	core-supply = <&pmfalcon_l1>;
-};
-
-=======
->>>>>>> 7aa1be41
 &mdss_dsi {
 	hw-config = "split_dsi";
 	vdda-1p2-supply = <&pmfalcon_l1>;
@@ -153,8 +133,6 @@
 	qcom,panel-mode-gpio = <&tlmm 91 0>;
 };
 
-<<<<<<< HEAD
-=======
 &usb3 {
 	extcon = <&pmfalcon_pdphy>;
 };
@@ -172,7 +150,6 @@
 	core-supply = <&pmfalcon_l1>;
 };
 
->>>>>>> 7aa1be41
 &pm2falcon_gpios {
 	/* GPIO 7 for VOL_UP */
 	gpio@c600 {
