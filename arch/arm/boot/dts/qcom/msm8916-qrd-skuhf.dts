--- conflicted
+++ resolved
@@ -32,19 +32,6 @@
 			vcc_i2c-supply = <&pm8916_l6>;
 		};
 	};
-<<<<<<< HEAD
-};
-
-#include "dsi-panel-otm1283a-720p-video.dtsi"
-
-&dsi_otm1283a_720p_video {
-	qcom,mdss-dsi-pwm-gpio = <&pm8916_mpps 4 0>;
-	qcom,cont-splash-enabled;
-};
-
-&mdss_dsi0 {
-	qcom,dsi-pref-prim-pan = <&dsi_otm1283a_720p_video>;
-=======
 
 	sound {
 		qcom,model = "msm8x16-skuhf-snd-card";
@@ -60,5 +47,15 @@
 			"AMIC2", "MIC BIAS Internal2",
 			"AMIC3", "MIC BIAS Internal1";
 	};
->>>>>>> 2f634f8f
+};
+
+#include "dsi-panel-otm1283a-720p-video.dtsi"
+
+&dsi_otm1283a_720p_video {
+	qcom,mdss-dsi-pwm-gpio = <&pm8916_mpps 4 0>;
+	qcom,cont-splash-enabled;
+};
+
+&mdss_dsi0 {
+	qcom,dsi-pref-prim-pan = <&dsi_otm1283a_720p_video>;
 };