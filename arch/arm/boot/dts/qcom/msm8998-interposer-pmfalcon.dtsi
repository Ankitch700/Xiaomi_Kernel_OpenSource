--- conflicted
+++ resolved
@@ -61,14 +61,11 @@
 
 };
 
-<<<<<<< HEAD
-=======
 &sdhc_2 {
 	/delete-property/vdd-supply;
 	/delete-property/vdd-io-supply;
 };
 
->>>>>>> 7aa1be41
 &i2c_5 {
 	/delete-node/synaptics@20;
 };
