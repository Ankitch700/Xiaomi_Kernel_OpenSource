/* Copyright (c) 2016, The Linux Foundation. All rights reserved.
 *
 * This program is free software; you can redistribute it and/or modify
 * it under the terms of the GNU General Public License version 2 and
 * only version 2 as published by the Free Software Foundation.
 *
 * This program is distributed in the hope that it will be useful,
 * but WITHOUT ANY WARRANTY; without even the implied warranty of
 * MERCHANTABILITY or FITNESS FOR A PARTICULAR PURPOSE.  See the
 * GNU General Public License for more details.
 */


/dts-v1/;

#include "msm8998-v2.1-interposer-msmfalcon-qrd.dtsi"
#include "msm8998-interposer-pmfalcon.dtsi"
#include "msm8998-interposer-msmfalcon-audio.dtsi"
#include "msm8998-interposer-camera-sensor-qrd.dtsi"

/ {
	model =
	"Qualcomm Technologies, Inc. MSM 8998 v2.1 MSM FALCON Interposer QRD";
	compatible = "qcom,msm8998-qrd", "qcom,msm8998", "qcom,qrd";
	qcom,board-id = <0x03000b 0x80>;
};

&clock_gcc {
	vdd_dig-supply = <&pm2falcon_s3_level>;
	vdd_dig_ao-supply = <&pm2falcon_s3_level_ao>;
};

&clock_mmss {
	vdd_dig-supply = <&pm2falcon_s3_level>;
	vdd_mmsscc_mx-supply = <&pm2falcon_s5_level>;
};

&clock_gpu {
	vdd_dig-supply = <&pm2falcon_s3_level>;
};

&clock_gfx {
	/* GFX Rail = CX */
	vdd_gpucc-supply = <&pm2falcon_s3_level>;
	vdd_mx-supply = <&pm2falcon_s5_level>;
	vdd_gpu_mx-supply = <&pm2falcon_s5_level>;
	qcom,gfxfreq-speedbin0 =
		<         0 0                           0 >,
		< 180000000 RPM_SMD_REGULATOR_LEVEL_MIN_SVS
					RPM_SMD_REGULATOR_LEVEL_SVS >,
		< 257000000 RPM_SMD_REGULATOR_LEVEL_LOW_SVS
					RPM_SMD_REGULATOR_LEVEL_SVS >,
		< 342000000 RPM_SMD_REGULATOR_LEVEL_SVS
					RPM_SMD_REGULATOR_LEVEL_SVS >,
		< 414000000 RPM_SMD_REGULATOR_LEVEL_SVS_PLUS
					RPM_SMD_REGULATOR_LEVEL_SVS >,
		< 515000000 RPM_SMD_REGULATOR_LEVEL_NOM
					RPM_SMD_REGULATOR_LEVEL_NOM >,
		< 596000000 RPM_SMD_REGULATOR_LEVEL_NOM_PLUS
					RPM_SMD_REGULATOR_LEVEL_NOM >,
		< 670000000 RPM_SMD_REGULATOR_LEVEL_TURBO
					RPM_SMD_REGULATOR_LEVEL_TURBO >,
		< 710000000 RPM_SMD_REGULATOR_LEVEL_TURBO
					RPM_SMD_REGULATOR_LEVEL_TURBO >;
	qcom,gfxfreq-mx-speedbin0 =
		<         0                           0 >,
		< 180000000 RPM_SMD_REGULATOR_LEVEL_SVS >,
		< 257000000 RPM_SMD_REGULATOR_LEVEL_SVS >,
		< 342000000 RPM_SMD_REGULATOR_LEVEL_SVS >,
		< 414000000 RPM_SMD_REGULATOR_LEVEL_SVS >,
		< 515000000 RPM_SMD_REGULATOR_LEVEL_NOM >,
		< 596000000 RPM_SMD_REGULATOR_LEVEL_NOM >,
		< 670000000 RPM_SMD_REGULATOR_LEVEL_TURBO >,
		< 710000000 RPM_SMD_REGULATOR_LEVEL_TURBO >;
};

&gdsc_gpu_gx {
	clock-names = "core_root_clk";
	clocks = <&clock_gfx clk_gfx3d_clk_src>;
	qcom,force-enable-root-clk;
	/* GFX Rail = CX */
	parent-supply = <&pm2falcon_s3_level>;
	status = "ok";
};

&usb3 {
	extcon = <&pmfalcon_pdphy>;
};

&qusb_phy0 {
	vdd-supply = <&pm2falcon_l1>;
	vdda18-supply = <&pmfalcon_l10>;
	qcom,vdd-voltage-level = <0 925000 925000>;
	vdda33-supply = <&pm2falcon_l7>;
};

&ssphy {
	vdd-supply = <&pm2falcon_l1>;
	qcom,vdd-voltage-level = <0 925000 925000>;
	core-supply = <&pmfalcon_l1>;
};

<<<<<<< HEAD
&pm2falcon_wled {
	qcom,led-strings-list = [00 01];
};

&pm2falcon_gpios {
=======
&pm2falcon_gpios {
	/* GPIO 7 for VOL_UP */
>>>>>>> 7aa1be41
	gpio@c600 {
		status = "ok";
		qcom,mode = <0>;
		qcom,pull = <0>;
		qcom,vin-sel = <0>;
		qcom,src-sel = <0>;
		qcom,out-strength = <1>;
	};
};
<<<<<<< HEAD

&soc {
	gpio_keys {
		compatible = "gpio-keys";
		input-name = "gpio-keys";
		status = "ok";

		vol_up {
			label = "volume_up";
			gpios = <&pm2falcon_gpios 7 0x1>;
			linux,input-type = <1>;
			linux,code = <115>;
			gpio-key,wakeup;
			debounce-interval = <15>;
		};
	};
=======

&soc {
	gpio_keys {
		compatible = "gpio-keys";
		input-name = "gpio-keys";
		status = "ok";

		vol_up {
			label = "volume_up";
			gpios = <&pm2falcon_gpios 7 0x1>;
			linux,input-type = <1>;
			linux,code = <115>;
			gpio-key,wakeup;
			debounce-interval = <15>;
		};
	};
};

/ {
	qrd_batterydata: qcom,battery-data {
		qcom,batt-id-range-pct = <15>;

		#include "fg-gen3-batterydata-qrd-skuk-4v4-3000mah.dtsi"
	};
};

&pmfalcon_fg {
	qcom,battery-data = <&qrd_batterydata>;
};

&pm2falcon_wled {
	qcom,led-strings-list = [00 01];
>>>>>>> 7aa1be41
};<|MERGE_RESOLUTION|>--- conflicted
+++ resolved
@@ -23,6 +23,24 @@
 	"Qualcomm Technologies, Inc. MSM 8998 v2.1 MSM FALCON Interposer QRD";
 	compatible = "qcom,msm8998-qrd", "qcom,msm8998", "qcom,qrd";
 	qcom,board-id = <0x03000b 0x80>;
+};
+
+&slim_aud {
+	tasha_codec {
+		/delete-property/cdc-vdd-buck-supply;
+		/delete-property/cdc-buck-sido-supply;
+		/delete-property/cdc-vdd-tx-h-supply;
+		/delete-property/cdc-vdd-rx-h-supply;
+		/delete-property/cdc-vddpx-1-supply;
+	};
+
+	tavil_codec {
+		/delete-property/cdc-vdd-buck-supply;
+		/delete-property/cdc-buck-sido-supply;
+		/delete-property/cdc-vdd-tx-h-supply;
+		/delete-property/cdc-vdd-rx-h-supply;
+		/delete-property/cdc-vddpx-1-supply;
+	};
 };
 
 &clock_gcc {
@@ -100,16 +118,8 @@
 	core-supply = <&pmfalcon_l1>;
 };
 
-<<<<<<< HEAD
-&pm2falcon_wled {
-	qcom,led-strings-list = [00 01];
-};
-
-&pm2falcon_gpios {
-=======
 &pm2falcon_gpios {
 	/* GPIO 7 for VOL_UP */
->>>>>>> 7aa1be41
 	gpio@c600 {
 		status = "ok";
 		qcom,mode = <0>;
@@ -119,24 +129,6 @@
 		qcom,out-strength = <1>;
 	};
 };
-<<<<<<< HEAD
-
-&soc {
-	gpio_keys {
-		compatible = "gpio-keys";
-		input-name = "gpio-keys";
-		status = "ok";
-
-		vol_up {
-			label = "volume_up";
-			gpios = <&pm2falcon_gpios 7 0x1>;
-			linux,input-type = <1>;
-			linux,code = <115>;
-			gpio-key,wakeup;
-			debounce-interval = <15>;
-		};
-	};
-=======
 
 &soc {
 	gpio_keys {
@@ -169,5 +161,4 @@
 
 &pm2falcon_wled {
 	qcom,led-strings-list = [00 01];
->>>>>>> 7aa1be41
 };