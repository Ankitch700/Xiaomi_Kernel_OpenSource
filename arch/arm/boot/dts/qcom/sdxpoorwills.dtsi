--- conflicted
+++ resolved
@@ -309,20 +309,6 @@
 			compatible = "qcom,msm-imem-boot_stats";
 			reg = <0x6b0 32>;
 		};
-<<<<<<< HEAD
-
-		pil@94c {
-			compatible = "qcom,msm-imem-pil";
-			reg = <0x94c 200>;
-		};
-
-		diag_dload@c8 {
-			compatible = "qcom,msm-imem-diag-dload";
-			reg = <0xc8 200>;
-		};
-};
-=======
->>>>>>> 38ef2dbc
 
 		pil@94c {
 			compatible = "qcom,msm-imem-pil";
@@ -521,8 +507,6 @@
 	cmd_db: qcom,cmd-db@c37000c {
 		compatible = "qcom,cmd-db";
 		reg = <0xc37000c 8>;
-<<<<<<< HEAD
-=======
 	};
 
 	qcom,msm_gsi {
@@ -534,7 +518,6 @@
 		qcom,rmnet-ipa-ssr;
 		qcom,ipa-loaduC;
 		qcom,ipa-advertise-sg-support;
->>>>>>> 38ef2dbc
 	};
 
 	system_pm {
@@ -727,11 +710,7 @@
 		reg = <0xc300000 0x400>,
 			<0x17811008 0x4>;
 		reg-names = "msgram", "irq-reg-base";
-<<<<<<< HEAD
-		qcom,irq-mask = <0x1>;
-=======
 		qcom,irq-mask = <0x2>;
->>>>>>> 38ef2dbc
 		interrupts = <GIC_SPI 221 IRQ_TYPE_EDGE_RISING>;
 		priority = <0>;
 		mbox-desc-offset = <0x0>;
@@ -746,10 +725,6 @@
 #include "sdxpoorwills-usb.dtsi"
 #include "sdxpoorwills-bus.dtsi"
 #include "sdxpoorwills-thermal.dtsi"
-<<<<<<< HEAD
-#include "sdxpoorwills-audio.dtsi"
-=======
 #include "sdxpoorwills-audio.dtsi"
 #include "sdxpoorwills-ion.dtsi"
-#include "msm-arm-smmu-sdxpoorwills.dtsi"
->>>>>>> 38ef2dbc
+#include "msm-arm-smmu-sdxpoorwills.dtsi"