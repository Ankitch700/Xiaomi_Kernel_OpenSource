/* Copyright (c) 2016-2017, The Linux Foundation. All rights reserved.
 *
 * This program is free software; you can redistribute it and/or modify
 * it under the terms of the GNU General Public License version 2 and
 * only version 2 as published by the Free Software Foundation.
 *
 * This program is distributed in the hope that it will be useful,
 * but WITHOUT ANY WARRANTY; without even the implied warranty of
 * MERCHANTABILITY or FITNESS FOR A PARTICULAR PURPOSE.  See the
 * GNU General Public License for more details.
 */


/dts-v1/;

#include "sdm660.dtsi"
#include "sdm660-mtp.dtsi"
#include "msm-pm660a.dtsi"
#include "sdm660-internal-codec.dtsi"

/ {
	model = "Qualcomm Technologies, Inc. SDM 660 PM660 + PM660A Int. Audio Codec MTP";
	compatible = "qcom,sdm660-mtp", "qcom,sdm660", "qcom,mtp";
	qcom,board-id = <8 1>;
	qcom,pmic-id = <0x0001001b 0x0001011a 0x0 0x0>;
};

&int_codec {
<<<<<<< HEAD
	status = "okay";
	qcom,model = "sdm660-snd-card-mtp";
=======
	qcom,model = "sdm660-snd-card-mtp";
	status = "okay";
>>>>>>> 29b3dc03
};<|MERGE_RESOLUTION|>--- conflicted
+++ resolved
@@ -26,11 +26,6 @@
 };
 
 &int_codec {
-<<<<<<< HEAD
-	status = "okay";
-	qcom,model = "sdm660-snd-card-mtp";
-=======
 	qcom,model = "sdm660-snd-card-mtp";
 	status = "okay";
->>>>>>> 29b3dc03
 };