/* Copyright (c) 2016-2017, The Linux Foundation. All rights reserved.
 *
 * This program is free software; you can redistribute it and/or modify
 * it under the terms of the GNU General Public License version 2 and
 * only version 2 as published by the Free Software Foundation.
 *
 * This program is distributed in the hope that it will be useful,
 * but WITHOUT ANY WARRANTY; without even the implied warranty of
 * MERCHANTABILITY or FITNESS FOR A PARTICULAR PURPOSE.  See the
 * GNU General Public License for more details.
 */


/dts-v1/;

#include "sdm660.dtsi"
#include "sdm660-cdp.dtsi"
#include "msm-pm660a.dtsi"
#include "sdm660-internal-codec.dtsi"

/ {
	model = "Qualcomm Technologies, Inc. SDM 660 PM660 + PM660A Int. Audio Codec RCM";
	compatible = "qcom,sdm660-cdp", "qcom,sdm660", "qcom,cdp";
	qcom,board-id = <21 1>;
	qcom,pmic-id = <0x0001001b 0x0001011a 0x0 0x0>;
};

<<<<<<< HEAD
&int_codec {
	status = "okay";
	qcom,msm-hs-micbias-type = "internal";
	qcom,msm-micbias2-ext-cap;
=======
&slim_aud {
	status = "disabled";
};

&dai_slim {
	status = "disabled";
};

&wcd9335 {
	status = "disabled";
};

&wcd934x_cdc {
	status = "disabled";
};

&clock_audio {
	status = "disabled";
};

&wcd_rst_gpio {
	status = "disabled";
};

&wcd9xxx_intc {
	status = "disabled";
};

&tasha_snd {
	status = "disabled";
};

&tavil_snd {
	status = "disabled";
};

&spi_7 {
	status = "disabled";
};

&wdsp_mgr {
	status = "disabled";
};

&wdsp_glink {
	status = "disabled";
};

&glink_spi_xprt_wdsp {
	status = "disabled";
};

&glink_fifo_wdsp {
	status = "disabled";
};

&glink_qos_wdsp {
	status = "disabled";
};

&int_codec {
	status = "okay";
};

&pmic_analog_codec {
	status = "okay";
};

&msm_sdw_codec {
	status = "okay";
>>>>>>> cb6b5252
};<|MERGE_RESOLUTION|>--- conflicted
+++ resolved
@@ -25,81 +25,8 @@
 	qcom,pmic-id = <0x0001001b 0x0001011a 0x0 0x0>;
 };
 
-<<<<<<< HEAD
 &int_codec {
 	status = "okay";
 	qcom,msm-hs-micbias-type = "internal";
 	qcom,msm-micbias2-ext-cap;
-=======
-&slim_aud {
-	status = "disabled";
-};
-
-&dai_slim {
-	status = "disabled";
-};
-
-&wcd9335 {
-	status = "disabled";
-};
-
-&wcd934x_cdc {
-	status = "disabled";
-};
-
-&clock_audio {
-	status = "disabled";
-};
-
-&wcd_rst_gpio {
-	status = "disabled";
-};
-
-&wcd9xxx_intc {
-	status = "disabled";
-};
-
-&tasha_snd {
-	status = "disabled";
-};
-
-&tavil_snd {
-	status = "disabled";
-};
-
-&spi_7 {
-	status = "disabled";
-};
-
-&wdsp_mgr {
-	status = "disabled";
-};
-
-&wdsp_glink {
-	status = "disabled";
-};
-
-&glink_spi_xprt_wdsp {
-	status = "disabled";
-};
-
-&glink_fifo_wdsp {
-	status = "disabled";
-};
-
-&glink_qos_wdsp {
-	status = "disabled";
-};
-
-&int_codec {
-	status = "okay";
-};
-
-&pmic_analog_codec {
-	status = "okay";
-};
-
-&msm_sdw_codec {
-	status = "okay";
->>>>>>> cb6b5252
 };