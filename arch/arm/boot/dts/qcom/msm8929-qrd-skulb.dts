--- conflicted
+++ resolved
@@ -22,11 +22,6 @@
 	qcom,board-id = <0x22000b 5>;
 };
 
-<<<<<<< HEAD
-&i2c_0 {
-	bosch@18 { /* Accelerometer sensor */
-		bosch,place = <5>;
-=======
 &tlmm_pinmux {
 	tps65132-en-pin {
 		qcom,pins = <&gp 97>, <&gp 98>;
@@ -71,7 +66,12 @@
 				ti,en-gpio = <&msm_gpio 98 0>;
 			};
 		};
->>>>>>> ad06a02d
+	};
+};
+
+&i2c_0 {
+	bosch@18 { /* Accelerometer sensor */
+		bosch,place = <5>;
 	};
 };
 
