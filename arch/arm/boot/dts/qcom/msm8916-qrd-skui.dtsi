--- conflicted
+++ resolved
@@ -73,7 +73,29 @@
 			linux,default-trigger = "none";
 		};
 	};
-<<<<<<< HEAD
+
+	sound {
+		compatible = "qcom,msm8x16-audio-codec";
+		qcom,model = "msm8x16-skui-snd-card";
+		qcom,msm-snd-card-id = <0>;
+		qcom,msm-codec-type = "internal";
+		qcom,msm-mbhc-hphl-swh = <1>;
+		qcom,msm-mbhc-gnd-swh = <0>;
+		qcom,audio-routing =
+			"RX_BIAS", "MCLK",
+			"SPK_RX_BIAS", "MCLK",
+			"INT_LDO_H", "MCLK",
+			"MIC BIAS Internal1", "Handset Mic",
+			"MIC BIAS Internal2", "Headset Mic",
+			"MIC BIAS Internal1", "Secondary Mic",
+			"AMIC1", "MIC BIAS Internal1",
+			"AMIC2", "MIC BIAS Internal2",
+			"AMIC3", "MIC BIAS Internal1";
+		pinctrl-names = "cdc_pdm_lines_act",
+				"cdc_pdm_lines_sus";
+		pinctrl-0 = <&cdc_pdm_lines_act>;
+		pinctrl-1 = <&cdc_pdm_lines_sus>;
+	};
 };
 
 &pm8916_mpps {
@@ -146,29 +168,4 @@
         pinctrl-names = "default";
         pinctrl-0 = <&usbid_default>;
         vbus_otg-supply = <&smb1360_otg_supply>;
-=======
-
-	sound {
-		compatible = "qcom,msm8x16-audio-codec";
-		qcom,model = "msm8x16-skui-snd-card";
-		qcom,msm-snd-card-id = <0>;
-		qcom,msm-codec-type = "internal";
-		qcom,msm-mbhc-hphl-swh = <1>;
-		qcom,msm-mbhc-gnd-swh = <0>;
-		qcom,audio-routing =
-			"RX_BIAS", "MCLK",
-			"SPK_RX_BIAS", "MCLK",
-			"INT_LDO_H", "MCLK",
-			"MIC BIAS Internal1", "Handset Mic",
-			"MIC BIAS Internal2", "Headset Mic",
-			"MIC BIAS Internal1", "Secondary Mic",
-			"AMIC1", "MIC BIAS Internal1",
-			"AMIC2", "MIC BIAS Internal2",
-			"AMIC3", "MIC BIAS Internal1";
-		pinctrl-names = "cdc_pdm_lines_act",
-				"cdc_pdm_lines_sus";
-		pinctrl-0 = <&cdc_pdm_lines_act>;
-		pinctrl-1 = <&cdc_pdm_lines_sus>;
-	};
->>>>>>> a4566d1a
 };