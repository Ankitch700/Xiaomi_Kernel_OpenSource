/* Copyright (c) 2017, The Linux Foundation. All rights reserved.
 *
 * This program is free software; you can redistribute it and/or modify
 * it under the terms of the GNU General Public License version 2 and
 * only version 2 as published by the Free Software Foundation.
 *
 * This program is distributed in the hope that it will be useful,
 * but WITHOUT ANY WARRANTY; without even the implied warranty of
 * MERCHANTABILITY or FITNESS FOR A PARTICULAR PURPOSE.  See the
 * GNU General Public License for more details.
 */

#include "sdm660.dtsi"

/ {
	model = "Qualcomm Technologies, Inc. SDM 636";
	compatible = "qcom,sdm636";
	qcom,msm-id = <345 0x0>;
<<<<<<< HEAD

};

&soc {
	devfreq_memlat_4: qcom,arm-memlat-mon-4 {
		qcom,core-dev-table =
		< 1113600 762 >,
		< 1401600 3879 >,
		< 1804800 5163 >;
	};

	devfreq_cpufreq: devfreq-cpufreq {
		mincpubw-cpufreq {
			cpu-to-dev-map-4 =
				< 1113600 762 >,
				< 1401600 2086 >,
				< 1747200 2929 >,
				< 1804800 5163 >;
		};
	};
};

&soc {
	/delete-node/ arm,smmu-turing_q6@5180000;
	qcom,msm_fastrpc {
		/delete-node/ qcom,msm_fastrpc_compute_cb5;
		/delete-node/ qcom,msm_fastrpc_compute_cb6;
		/delete-node/ qcom,msm_fastrpc_compute_cb7;
		/delete-node/ qcom,msm_fastrpc_compute_cb8;
		/delete-node/ qcom,msm_fastrpc_compute_cb9;
		/delete-node/ qcom,msm_fastrpc_compute_cb10;
		/delete-node/ qcom,msm_fastrpc_compute_cb11;
		/delete-node/ qcom,msm_fastrpc_compute_cb12;
		/delete-node/ qcom,msm_fastrpc_compute_cb13;
	};
=======
};

&soc {
	/delete-node/ qcom,turing@1a300000;

	/delete-node/ cti@7068000;
	/delete-node/ turing_etm0;
	funnel@6042000 {
		ports {
			/delete-node/ port@4;
		};
	};
>>>>>>> 06ac8dbd
};<|MERGE_RESOLUTION|>--- conflicted
+++ resolved
@@ -16,7 +16,6 @@
 	model = "Qualcomm Technologies, Inc. SDM 636";
 	compatible = "qcom,sdm636";
 	qcom,msm-id = <345 0x0>;
-<<<<<<< HEAD
 
 };
 
@@ -52,7 +51,6 @@
 		/delete-node/ qcom,msm_fastrpc_compute_cb12;
 		/delete-node/ qcom,msm_fastrpc_compute_cb13;
 	};
-=======
 };
 
 &soc {
@@ -65,5 +63,4 @@
 			/delete-node/ port@4;
 		};
 	};
->>>>>>> 06ac8dbd
 };