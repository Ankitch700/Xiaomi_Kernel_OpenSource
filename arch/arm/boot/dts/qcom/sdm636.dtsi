/* Copyright (c) 2017, The Linux Foundation. All rights reserved.
 *
 * This program is free software; you can redistribute it and/or modify
 * it under the terms of the GNU General Public License version 2 and
 * only version 2 as published by the Free Software Foundation.
 *
 * This program is distributed in the hope that it will be useful,
 * but WITHOUT ANY WARRANTY; without even the implied warranty of
 * MERCHANTABILITY or FITNESS FOR A PARTICULAR PURPOSE.  See the
 * GNU General Public License for more details.
 */

#include "sdm660.dtsi"

/ {
	model = "Qualcomm Technologies, Inc. SDM 636";
	compatible = "qcom,sdm636";
	qcom,msm-id = <345 0x0>;
};

<<<<<<< HEAD
};

&soc {
	/delete-node/ arm,smmu-turing_q6@5180000;
	qcom,msm_fastrpc {
		/delete-node/ qcom,msm_fastrpc_compute_cb5;
		/delete-node/ qcom,msm_fastrpc_compute_cb6;
		/delete-node/ qcom,msm_fastrpc_compute_cb7;
		/delete-node/ qcom,msm_fastrpc_compute_cb8;
		/delete-node/ qcom,msm_fastrpc_compute_cb9;
		/delete-node/ qcom,msm_fastrpc_compute_cb10;
		/delete-node/ qcom,msm_fastrpc_compute_cb11;
		/delete-node/ qcom,msm_fastrpc_compute_cb12;
		/delete-node/ qcom,msm_fastrpc_compute_cb13;
=======
&soc {
	/delete-node/ qcom,turing@1a300000;

	/delete-node/ cti@7068000;
	/delete-node/ turing_etm0;
	funnel@6042000 {
		ports {
			/delete-node/ port@4;
		};
>>>>>>> b97950af
	};
};<|MERGE_RESOLUTION|>--- conflicted
+++ resolved
@@ -18,7 +18,16 @@
 	qcom,msm-id = <345 0x0>;
 };
 
-<<<<<<< HEAD
+&soc {
+	/delete-node/ qcom,turing@1a300000;
+
+	/delete-node/ cti@7068000;
+	/delete-node/ turing_etm0;
+	funnel@6042000 {
+		ports {
+			/delete-node/ port@4;
+		};
+	};
 };
 
 &soc {
@@ -33,16 +42,5 @@
 		/delete-node/ qcom,msm_fastrpc_compute_cb11;
 		/delete-node/ qcom,msm_fastrpc_compute_cb12;
 		/delete-node/ qcom,msm_fastrpc_compute_cb13;
-=======
-&soc {
-	/delete-node/ qcom,turing@1a300000;
-
-	/delete-node/ cti@7068000;
-	/delete-node/ turing_etm0;
-	funnel@6042000 {
-		ports {
-			/delete-node/ port@4;
-		};
->>>>>>> b97950af
 	};
 };