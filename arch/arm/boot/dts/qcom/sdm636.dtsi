--- conflicted
+++ resolved
@@ -16,22 +16,6 @@
 	model = "Qualcomm Technologies, Inc. SDM 636";
 	compatible = "qcom,sdm636";
 	qcom,msm-id = <345 0x0>;
-<<<<<<< HEAD
-};
-
-&soc {
-	/delete-node/ arm,smmu-turing_q6@5180000;
-	qcom,msm_fastrpc {
-		/delete-node/ qcom,msm_fastrpc_compute_cb5;
-		/delete-node/ qcom,msm_fastrpc_compute_cb6;
-		/delete-node/ qcom,msm_fastrpc_compute_cb7;
-		/delete-node/ qcom,msm_fastrpc_compute_cb8;
-		/delete-node/ qcom,msm_fastrpc_compute_cb9;
-		/delete-node/ qcom,msm_fastrpc_compute_cb10;
-		/delete-node/ qcom,msm_fastrpc_compute_cb11;
-		/delete-node/ qcom,msm_fastrpc_compute_cb12;
-		/delete-node/ qcom,msm_fastrpc_compute_cb13;
-=======
 
 };
 
@@ -51,6 +35,20 @@
 				< 1747200 2929 >,
 				< 1804800 5163 >;
 		};
->>>>>>> 5341d48c
+	};
+};
+
+&soc {
+	/delete-node/ arm,smmu-turing_q6@5180000;
+	qcom,msm_fastrpc {
+		/delete-node/ qcom,msm_fastrpc_compute_cb5;
+		/delete-node/ qcom,msm_fastrpc_compute_cb6;
+		/delete-node/ qcom,msm_fastrpc_compute_cb7;
+		/delete-node/ qcom,msm_fastrpc_compute_cb8;
+		/delete-node/ qcom,msm_fastrpc_compute_cb9;
+		/delete-node/ qcom,msm_fastrpc_compute_cb10;
+		/delete-node/ qcom,msm_fastrpc_compute_cb11;
+		/delete-node/ qcom,msm_fastrpc_compute_cb12;
+		/delete-node/ qcom,msm_fastrpc_compute_cb13;
 	};
 };