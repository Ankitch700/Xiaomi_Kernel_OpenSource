// SPDX-License-Identifier: GPL-2.0-only
/*
 * Copyright (C) 2012 Regents of the University of California
 * Copyright (C) 2019 Western Digital Corporation or its affiliates.
 * Copyright (C) 2020 FORTH-ICS/CARV
 *  Nick Kossifidis <mick@ics.forth.gr>
 */

#include <linux/init.h>
#include <linux/mm.h>
#include <linux/memblock.h>
#include <linux/initrd.h>
#include <linux/swap.h>
#include <linux/swiotlb.h>
#include <linux/sizes.h>
#include <linux/of_fdt.h>
#include <linux/of_reserved_mem.h>
#include <linux/libfdt.h>
#include <linux/set_memory.h>
#include <linux/dma-map-ops.h>
#include <linux/crash_dump.h>
#include <linux/hugetlb.h>
#ifdef CONFIG_RELOCATABLE
#include <linux/elf.h>
#endif
#include <linux/kfence.h>

#include <asm/fixmap.h>
#include <asm/io.h>
#include <asm/numa.h>
#include <asm/pgtable.h>
#include <asm/ptdump.h>
#include <asm/sections.h>
#include <asm/soc.h>
#include <asm/tlbflush.h>

#include "../kernel/head.h"

struct kernel_mapping kernel_map __ro_after_init;
EXPORT_SYMBOL(kernel_map);
#ifdef CONFIG_XIP_KERNEL
#define kernel_map	(*(struct kernel_mapping *)XIP_FIXUP(&kernel_map))
#endif

#ifdef CONFIG_64BIT
u64 satp_mode __ro_after_init = !IS_ENABLED(CONFIG_XIP_KERNEL) ? SATP_MODE_57 : SATP_MODE_39;
#else
u64 satp_mode __ro_after_init = SATP_MODE_32;
#endif
EXPORT_SYMBOL(satp_mode);

bool pgtable_l4_enabled = IS_ENABLED(CONFIG_64BIT) && !IS_ENABLED(CONFIG_XIP_KERNEL);
bool pgtable_l5_enabled = IS_ENABLED(CONFIG_64BIT) && !IS_ENABLED(CONFIG_XIP_KERNEL);
EXPORT_SYMBOL(pgtable_l4_enabled);
EXPORT_SYMBOL(pgtable_l5_enabled);

phys_addr_t phys_ram_base __ro_after_init;
EXPORT_SYMBOL(phys_ram_base);

unsigned long empty_zero_page[PAGE_SIZE / sizeof(unsigned long)]
							__page_aligned_bss;
EXPORT_SYMBOL(empty_zero_page);

extern char _start[];
void *_dtb_early_va __initdata;
uintptr_t _dtb_early_pa __initdata;

static phys_addr_t dma32_phys_limit __initdata;

static void __init zone_sizes_init(void)
{
	unsigned long max_zone_pfns[MAX_NR_ZONES] = { 0, };

#ifdef CONFIG_ZONE_DMA32
	max_zone_pfns[ZONE_DMA32] = PFN_DOWN(dma32_phys_limit);
#endif
	max_zone_pfns[ZONE_NORMAL] = max_low_pfn;

	free_area_init(max_zone_pfns);
}

#if defined(CONFIG_MMU) && defined(CONFIG_DEBUG_VM)

#define LOG2_SZ_1K  ilog2(SZ_1K)
#define LOG2_SZ_1M  ilog2(SZ_1M)
#define LOG2_SZ_1G  ilog2(SZ_1G)
#define LOG2_SZ_1T  ilog2(SZ_1T)

static inline void print_mlk(char *name, unsigned long b, unsigned long t)
{
	pr_notice("%12s : 0x%08lx - 0x%08lx   (%4ld kB)\n", name, b, t,
		  (((t) - (b)) >> LOG2_SZ_1K));
}

static inline void print_mlm(char *name, unsigned long b, unsigned long t)
{
	pr_notice("%12s : 0x%08lx - 0x%08lx   (%4ld MB)\n", name, b, t,
		  (((t) - (b)) >> LOG2_SZ_1M));
}

static inline void print_mlg(char *name, unsigned long b, unsigned long t)
{
	pr_notice("%12s : 0x%08lx - 0x%08lx   (%4ld GB)\n", name, b, t,
		   (((t) - (b)) >> LOG2_SZ_1G));
}

#ifdef CONFIG_64BIT
static inline void print_mlt(char *name, unsigned long b, unsigned long t)
{
	pr_notice("%12s : 0x%08lx - 0x%08lx   (%4ld TB)\n", name, b, t,
		   (((t) - (b)) >> LOG2_SZ_1T));
}
#else
#define print_mlt(n, b, t) do {} while (0)
#endif

static inline void print_ml(char *name, unsigned long b, unsigned long t)
{
	unsigned long diff = t - b;

	if (IS_ENABLED(CONFIG_64BIT) && (diff >> LOG2_SZ_1T) >= 10)
		print_mlt(name, b, t);
	else if ((diff >> LOG2_SZ_1G) >= 10)
		print_mlg(name, b, t);
	else if ((diff >> LOG2_SZ_1M) >= 10)
		print_mlm(name, b, t);
	else
		print_mlk(name, b, t);
}

static void __init print_vm_layout(void)
{
	pr_notice("Virtual kernel memory layout:\n");
	print_ml("fixmap", (unsigned long)FIXADDR_START,
		(unsigned long)FIXADDR_TOP);
	print_ml("pci io", (unsigned long)PCI_IO_START,
		(unsigned long)PCI_IO_END);
	print_ml("vmemmap", (unsigned long)VMEMMAP_START,
		(unsigned long)VMEMMAP_END);
	print_ml("vmalloc", (unsigned long)VMALLOC_START,
		(unsigned long)VMALLOC_END);
#ifdef CONFIG_64BIT
	print_ml("modules", (unsigned long)MODULES_VADDR,
		(unsigned long)MODULES_END);
#endif
	print_ml("lowmem", (unsigned long)PAGE_OFFSET,
		(unsigned long)high_memory);
	if (IS_ENABLED(CONFIG_64BIT)) {
#ifdef CONFIG_KASAN
		print_ml("kasan", KASAN_SHADOW_START, KASAN_SHADOW_END);
#endif

		print_ml("kernel", (unsigned long)kernel_map.virt_addr,
			 (unsigned long)ADDRESS_SPACE_END);
	}
}
#else
static void print_vm_layout(void) { }
#endif /* CONFIG_DEBUG_VM */

void __init mem_init(void)
{
#ifdef CONFIG_FLATMEM
	BUG_ON(!mem_map);
#endif /* CONFIG_FLATMEM */

	swiotlb_init(max_pfn > PFN_DOWN(dma32_phys_limit), SWIOTLB_VERBOSE);
	memblock_free_all();

	print_vm_layout();
}

/* Limit the memory size via mem. */
static phys_addr_t memory_limit;

static int __init early_mem(char *p)
{
	u64 size;

	if (!p)
		return 1;

	size = memparse(p, &p) & PAGE_MASK;
	memory_limit = min_t(u64, size, memory_limit);

	pr_notice("Memory limited to %lldMB\n", (u64)memory_limit >> 20);

	return 0;
}
early_param("mem", early_mem);

static void __init setup_bootmem(void)
{
	phys_addr_t vmlinux_end = __pa_symbol(&_end);
	phys_addr_t max_mapped_addr;
	phys_addr_t phys_ram_end, vmlinux_start;

	if (IS_ENABLED(CONFIG_XIP_KERNEL))
		vmlinux_start = __pa_symbol(&_sdata);
	else
		vmlinux_start = __pa_symbol(&_start);

	memblock_enforce_memory_limit(memory_limit);

	/*
	 * Make sure we align the reservation on PMD_SIZE since we will
	 * map the kernel in the linear mapping as read-only: we do not want
	 * any allocation to happen between _end and the next pmd aligned page.
	 */
	if (IS_ENABLED(CONFIG_64BIT) && IS_ENABLED(CONFIG_STRICT_KERNEL_RWX))
		vmlinux_end = (vmlinux_end + PMD_SIZE - 1) & PMD_MASK;
	/*
	 * Reserve from the start of the kernel to the end of the kernel
	 */
	memblock_reserve(vmlinux_start, vmlinux_end - vmlinux_start);

	phys_ram_end = memblock_end_of_DRAM();

	/*
	 * Make sure we align the start of the memory on a PMD boundary so that
	 * at worst, we map the linear mapping with PMD mappings.
	 */
	if (!IS_ENABLED(CONFIG_XIP_KERNEL))
		phys_ram_base = memblock_start_of_DRAM() & PMD_MASK;

	/*
	 * In 64-bit, any use of __va/__pa before this point is wrong as we
	 * did not know the start of DRAM before.
	 */
	if (IS_ENABLED(CONFIG_64BIT))
		kernel_map.va_pa_offset = PAGE_OFFSET - phys_ram_base;

	/*
	 * memblock allocator is not aware of the fact that last 4K bytes of
	 * the addressable memory can not be mapped because of IS_ERR_VALUE
	 * macro. Make sure that last 4k bytes are not usable by memblock
	 * if end of dram is equal to maximum addressable memory.  For 64-bit
	 * kernel, this problem can't happen here as the end of the virtual
	 * address space is occupied by the kernel mapping then this check must
	 * be done as soon as the kernel mapping base address is determined.
	 */
	if (!IS_ENABLED(CONFIG_64BIT)) {
		max_mapped_addr = __pa(~(ulong)0);
		if (max_mapped_addr == (phys_ram_end - 1))
			memblock_set_current_limit(max_mapped_addr - 4096);
	}

	min_low_pfn = PFN_UP(phys_ram_base);
	max_low_pfn = max_pfn = PFN_DOWN(phys_ram_end);
	high_memory = (void *)(__va(PFN_PHYS(max_low_pfn)));

	dma32_phys_limit = min(4UL * SZ_1G, (unsigned long)PFN_PHYS(max_low_pfn));
	set_max_mapnr(max_low_pfn - ARCH_PFN_OFFSET);

	reserve_initrd_mem();

	/*
	 * No allocation should be done before reserving the memory as defined
	 * in the device tree, otherwise the allocation could end up in a
	 * reserved region.
	 */
	early_init_fdt_scan_reserved_mem();

	/*
	 * If DTB is built in, no need to reserve its memblock.
	 * Otherwise, do reserve it but avoid using
	 * early_init_fdt_reserve_self() since __pa() does
	 * not work for DTB pointers that are fixmap addresses
	 */
	if (!IS_ENABLED(CONFIG_BUILTIN_DTB))
		memblock_reserve(dtb_early_pa, fdt_totalsize(dtb_early_va));

	dma_contiguous_reserve(dma32_phys_limit);
	if (IS_ENABLED(CONFIG_64BIT))
		hugetlb_cma_reserve(PUD_SHIFT - PAGE_SHIFT);
}

#ifdef CONFIG_MMU
struct pt_alloc_ops pt_ops __initdata;

pgd_t swapper_pg_dir[PTRS_PER_PGD] __page_aligned_bss;
pgd_t trampoline_pg_dir[PTRS_PER_PGD] __page_aligned_bss;
static pte_t fixmap_pte[PTRS_PER_PTE] __page_aligned_bss;

pgd_t early_pg_dir[PTRS_PER_PGD] __initdata __aligned(PAGE_SIZE);

#ifdef CONFIG_XIP_KERNEL
#define pt_ops			(*(struct pt_alloc_ops *)XIP_FIXUP(&pt_ops))
#define trampoline_pg_dir      ((pgd_t *)XIP_FIXUP(trampoline_pg_dir))
#define fixmap_pte             ((pte_t *)XIP_FIXUP(fixmap_pte))
#define early_pg_dir           ((pgd_t *)XIP_FIXUP(early_pg_dir))
#endif /* CONFIG_XIP_KERNEL */

static const pgprot_t protection_map[16] = {
	[VM_NONE]					= PAGE_NONE,
	[VM_READ]					= PAGE_READ,
	[VM_WRITE]					= PAGE_COPY,
	[VM_WRITE | VM_READ]				= PAGE_COPY,
	[VM_EXEC]					= PAGE_EXEC,
	[VM_EXEC | VM_READ]				= PAGE_READ_EXEC,
	[VM_EXEC | VM_WRITE]				= PAGE_COPY_EXEC,
	[VM_EXEC | VM_WRITE | VM_READ]			= PAGE_COPY_EXEC,
	[VM_SHARED]					= PAGE_NONE,
	[VM_SHARED | VM_READ]				= PAGE_READ,
	[VM_SHARED | VM_WRITE]				= PAGE_SHARED,
	[VM_SHARED | VM_WRITE | VM_READ]		= PAGE_SHARED,
	[VM_SHARED | VM_EXEC]				= PAGE_EXEC,
	[VM_SHARED | VM_EXEC | VM_READ]			= PAGE_READ_EXEC,
	[VM_SHARED | VM_EXEC | VM_WRITE]		= PAGE_SHARED_EXEC,
	[VM_SHARED | VM_EXEC | VM_WRITE | VM_READ]	= PAGE_SHARED_EXEC
};
DECLARE_VM_GET_PAGE_PROT

void __set_fixmap(enum fixed_addresses idx, phys_addr_t phys, pgprot_t prot)
{
	unsigned long addr = __fix_to_virt(idx);
	pte_t *ptep;

	BUG_ON(idx <= FIX_HOLE || idx >= __end_of_fixed_addresses);

	ptep = &fixmap_pte[pte_index(addr)];

	if (pgprot_val(prot))
		set_pte(ptep, pfn_pte(phys >> PAGE_SHIFT, prot));
	else
		pte_clear(&init_mm, addr, ptep);
	local_flush_tlb_page(addr);
}

static inline pte_t *__init get_pte_virt_early(phys_addr_t pa)
{
	return (pte_t *)((uintptr_t)pa);
}

static inline pte_t *__init get_pte_virt_fixmap(phys_addr_t pa)
{
	clear_fixmap(FIX_PTE);
	return (pte_t *)set_fixmap_offset(FIX_PTE, pa);
}

static inline pte_t *__init get_pte_virt_late(phys_addr_t pa)
{
	return (pte_t *) __va(pa);
}

static inline phys_addr_t __init alloc_pte_early(uintptr_t va)
{
	/*
	 * We only create PMD or PGD early mappings so we
	 * should never reach here with MMU disabled.
	 */
	BUG();
}

static inline phys_addr_t __init alloc_pte_fixmap(uintptr_t va)
{
	return memblock_phys_alloc(PAGE_SIZE, PAGE_SIZE);
}

static phys_addr_t __init alloc_pte_late(uintptr_t va)
{
	struct ptdesc *ptdesc = pagetable_alloc(GFP_KERNEL & ~__GFP_HIGHMEM, 0);

	BUG_ON(!ptdesc || !pagetable_pte_ctor(ptdesc));
	return __pa((pte_t *)ptdesc_address(ptdesc));
}

static void __init create_pte_mapping(pte_t *ptep,
				      uintptr_t va, phys_addr_t pa,
				      phys_addr_t sz, pgprot_t prot)
{
	uintptr_t pte_idx = pte_index(va);

	BUG_ON(sz != PAGE_SIZE);

	if (pte_none(ptep[pte_idx]))
		ptep[pte_idx] = pfn_pte(PFN_DOWN(pa), prot);
}

#ifndef __PAGETABLE_PMD_FOLDED

static pmd_t trampoline_pmd[PTRS_PER_PMD] __page_aligned_bss;
static pmd_t fixmap_pmd[PTRS_PER_PMD] __page_aligned_bss;
static pmd_t early_pmd[PTRS_PER_PMD] __initdata __aligned(PAGE_SIZE);

#ifdef CONFIG_XIP_KERNEL
#define trampoline_pmd ((pmd_t *)XIP_FIXUP(trampoline_pmd))
#define fixmap_pmd     ((pmd_t *)XIP_FIXUP(fixmap_pmd))
#define early_pmd      ((pmd_t *)XIP_FIXUP(early_pmd))
#endif /* CONFIG_XIP_KERNEL */

static p4d_t trampoline_p4d[PTRS_PER_P4D] __page_aligned_bss;
static p4d_t fixmap_p4d[PTRS_PER_P4D] __page_aligned_bss;
static p4d_t early_p4d[PTRS_PER_P4D] __initdata __aligned(PAGE_SIZE);

#ifdef CONFIG_XIP_KERNEL
#define trampoline_p4d ((p4d_t *)XIP_FIXUP(trampoline_p4d))
#define fixmap_p4d     ((p4d_t *)XIP_FIXUP(fixmap_p4d))
#define early_p4d      ((p4d_t *)XIP_FIXUP(early_p4d))
#endif /* CONFIG_XIP_KERNEL */

static pud_t trampoline_pud[PTRS_PER_PUD] __page_aligned_bss;
static pud_t fixmap_pud[PTRS_PER_PUD] __page_aligned_bss;
static pud_t early_pud[PTRS_PER_PUD] __initdata __aligned(PAGE_SIZE);

#ifdef CONFIG_XIP_KERNEL
#define trampoline_pud ((pud_t *)XIP_FIXUP(trampoline_pud))
#define fixmap_pud     ((pud_t *)XIP_FIXUP(fixmap_pud))
#define early_pud      ((pud_t *)XIP_FIXUP(early_pud))
#endif /* CONFIG_XIP_KERNEL */

static pmd_t *__init get_pmd_virt_early(phys_addr_t pa)
{
	/* Before MMU is enabled */
	return (pmd_t *)((uintptr_t)pa);
}

static pmd_t *__init get_pmd_virt_fixmap(phys_addr_t pa)
{
	clear_fixmap(FIX_PMD);
	return (pmd_t *)set_fixmap_offset(FIX_PMD, pa);
}

static pmd_t *__init get_pmd_virt_late(phys_addr_t pa)
{
	return (pmd_t *) __va(pa);
}

static phys_addr_t __init alloc_pmd_early(uintptr_t va)
{
	BUG_ON((va - kernel_map.virt_addr) >> PUD_SHIFT);

	return (uintptr_t)early_pmd;
}

static phys_addr_t __init alloc_pmd_fixmap(uintptr_t va)
{
	return memblock_phys_alloc(PAGE_SIZE, PAGE_SIZE);
}

static phys_addr_t __init alloc_pmd_late(uintptr_t va)
{
	struct ptdesc *ptdesc = pagetable_alloc(GFP_KERNEL & ~__GFP_HIGHMEM, 0);

	BUG_ON(!ptdesc || !pagetable_pmd_ctor(ptdesc));
	return __pa((pmd_t *)ptdesc_address(ptdesc));
}

static void __init create_pmd_mapping(pmd_t *pmdp,
				      uintptr_t va, phys_addr_t pa,
				      phys_addr_t sz, pgprot_t prot)
{
	pte_t *ptep;
	phys_addr_t pte_phys;
	uintptr_t pmd_idx = pmd_index(va);

	if (sz == PMD_SIZE) {
		if (pmd_none(pmdp[pmd_idx]))
			pmdp[pmd_idx] = pfn_pmd(PFN_DOWN(pa), prot);
		return;
	}

	if (pmd_none(pmdp[pmd_idx])) {
		pte_phys = pt_ops.alloc_pte(va);
		pmdp[pmd_idx] = pfn_pmd(PFN_DOWN(pte_phys), PAGE_TABLE);
		ptep = pt_ops.get_pte_virt(pte_phys);
		memset(ptep, 0, PAGE_SIZE);
	} else {
		pte_phys = PFN_PHYS(_pmd_pfn(pmdp[pmd_idx]));
		ptep = pt_ops.get_pte_virt(pte_phys);
	}

	create_pte_mapping(ptep, va, pa, sz, prot);
}

static pud_t *__init get_pud_virt_early(phys_addr_t pa)
{
	return (pud_t *)((uintptr_t)pa);
}

static pud_t *__init get_pud_virt_fixmap(phys_addr_t pa)
{
	clear_fixmap(FIX_PUD);
	return (pud_t *)set_fixmap_offset(FIX_PUD, pa);
}

static pud_t *__init get_pud_virt_late(phys_addr_t pa)
{
	return (pud_t *)__va(pa);
}

static phys_addr_t __init alloc_pud_early(uintptr_t va)
{
	/* Only one PUD is available for early mapping */
	BUG_ON((va - kernel_map.virt_addr) >> PGDIR_SHIFT);

	return (uintptr_t)early_pud;
}

static phys_addr_t __init alloc_pud_fixmap(uintptr_t va)
{
	return memblock_phys_alloc(PAGE_SIZE, PAGE_SIZE);
}

static phys_addr_t alloc_pud_late(uintptr_t va)
{
	unsigned long vaddr;

	vaddr = __get_free_page(GFP_KERNEL);
	BUG_ON(!vaddr);
	return __pa(vaddr);
}

static p4d_t *__init get_p4d_virt_early(phys_addr_t pa)
{
	return (p4d_t *)((uintptr_t)pa);
}

static p4d_t *__init get_p4d_virt_fixmap(phys_addr_t pa)
{
	clear_fixmap(FIX_P4D);
	return (p4d_t *)set_fixmap_offset(FIX_P4D, pa);
}

static p4d_t *__init get_p4d_virt_late(phys_addr_t pa)
{
	return (p4d_t *)__va(pa);
}

static phys_addr_t __init alloc_p4d_early(uintptr_t va)
{
	/* Only one P4D is available for early mapping */
	BUG_ON((va - kernel_map.virt_addr) >> PGDIR_SHIFT);

	return (uintptr_t)early_p4d;
}

static phys_addr_t __init alloc_p4d_fixmap(uintptr_t va)
{
	return memblock_phys_alloc(PAGE_SIZE, PAGE_SIZE);
}

static phys_addr_t alloc_p4d_late(uintptr_t va)
{
	unsigned long vaddr;

	vaddr = __get_free_page(GFP_KERNEL);
	BUG_ON(!vaddr);
	return __pa(vaddr);
}

static void __init create_pud_mapping(pud_t *pudp,
				      uintptr_t va, phys_addr_t pa,
				      phys_addr_t sz, pgprot_t prot)
{
	pmd_t *nextp;
	phys_addr_t next_phys;
	uintptr_t pud_index = pud_index(va);

	if (sz == PUD_SIZE) {
		if (pud_val(pudp[pud_index]) == 0)
			pudp[pud_index] = pfn_pud(PFN_DOWN(pa), prot);
		return;
	}

	if (pud_val(pudp[pud_index]) == 0) {
		next_phys = pt_ops.alloc_pmd(va);
		pudp[pud_index] = pfn_pud(PFN_DOWN(next_phys), PAGE_TABLE);
		nextp = pt_ops.get_pmd_virt(next_phys);
		memset(nextp, 0, PAGE_SIZE);
	} else {
		next_phys = PFN_PHYS(_pud_pfn(pudp[pud_index]));
		nextp = pt_ops.get_pmd_virt(next_phys);
	}

	create_pmd_mapping(nextp, va, pa, sz, prot);
}

static void __init create_p4d_mapping(p4d_t *p4dp,
				      uintptr_t va, phys_addr_t pa,
				      phys_addr_t sz, pgprot_t prot)
{
	pud_t *nextp;
	phys_addr_t next_phys;
	uintptr_t p4d_index = p4d_index(va);

	if (sz == P4D_SIZE) {
		if (p4d_val(p4dp[p4d_index]) == 0)
			p4dp[p4d_index] = pfn_p4d(PFN_DOWN(pa), prot);
		return;
	}

	if (p4d_val(p4dp[p4d_index]) == 0) {
		next_phys = pt_ops.alloc_pud(va);
		p4dp[p4d_index] = pfn_p4d(PFN_DOWN(next_phys), PAGE_TABLE);
		nextp = pt_ops.get_pud_virt(next_phys);
		memset(nextp, 0, PAGE_SIZE);
	} else {
		next_phys = PFN_PHYS(_p4d_pfn(p4dp[p4d_index]));
		nextp = pt_ops.get_pud_virt(next_phys);
	}

	create_pud_mapping(nextp, va, pa, sz, prot);
}

#define pgd_next_t		p4d_t
#define alloc_pgd_next(__va)	(pgtable_l5_enabled ?			\
		pt_ops.alloc_p4d(__va) : (pgtable_l4_enabled ?		\
		pt_ops.alloc_pud(__va) : pt_ops.alloc_pmd(__va)))
#define get_pgd_next_virt(__pa)	(pgtable_l5_enabled ?			\
		pt_ops.get_p4d_virt(__pa) : (pgd_next_t *)(pgtable_l4_enabled ?	\
		pt_ops.get_pud_virt(__pa) : (pud_t *)pt_ops.get_pmd_virt(__pa)))
#define create_pgd_next_mapping(__nextp, __va, __pa, __sz, __prot)	\
				(pgtable_l5_enabled ?			\
		create_p4d_mapping(__nextp, __va, __pa, __sz, __prot) : \
				(pgtable_l4_enabled ?			\
		create_pud_mapping((pud_t *)__nextp, __va, __pa, __sz, __prot) :	\
		create_pmd_mapping((pmd_t *)__nextp, __va, __pa, __sz, __prot)))
#define fixmap_pgd_next		(pgtable_l5_enabled ?			\
		(uintptr_t)fixmap_p4d : (pgtable_l4_enabled ?		\
		(uintptr_t)fixmap_pud : (uintptr_t)fixmap_pmd))
#define trampoline_pgd_next	(pgtable_l5_enabled ?			\
		(uintptr_t)trampoline_p4d : (pgtable_l4_enabled ?	\
		(uintptr_t)trampoline_pud : (uintptr_t)trampoline_pmd))
#else
#define pgd_next_t		pte_t
#define alloc_pgd_next(__va)	pt_ops.alloc_pte(__va)
#define get_pgd_next_virt(__pa)	pt_ops.get_pte_virt(__pa)
#define create_pgd_next_mapping(__nextp, __va, __pa, __sz, __prot)	\
	create_pte_mapping(__nextp, __va, __pa, __sz, __prot)
#define fixmap_pgd_next		((uintptr_t)fixmap_pte)
#define create_p4d_mapping(__pmdp, __va, __pa, __sz, __prot) do {} while(0)
#define create_pud_mapping(__pmdp, __va, __pa, __sz, __prot) do {} while(0)
#define create_pmd_mapping(__pmdp, __va, __pa, __sz, __prot) do {} while(0)
#endif /* __PAGETABLE_PMD_FOLDED */

void __init create_pgd_mapping(pgd_t *pgdp,
				      uintptr_t va, phys_addr_t pa,
				      phys_addr_t sz, pgprot_t prot)
{
	pgd_next_t *nextp;
	phys_addr_t next_phys;
	uintptr_t pgd_idx = pgd_index(va);

	if (sz == PGDIR_SIZE) {
		if (pgd_val(pgdp[pgd_idx]) == 0)
			pgdp[pgd_idx] = pfn_pgd(PFN_DOWN(pa), prot);
		return;
	}

	if (pgd_val(pgdp[pgd_idx]) == 0) {
		next_phys = alloc_pgd_next(va);
		pgdp[pgd_idx] = pfn_pgd(PFN_DOWN(next_phys), PAGE_TABLE);
		nextp = get_pgd_next_virt(next_phys);
		memset(nextp, 0, PAGE_SIZE);
	} else {
		next_phys = PFN_PHYS(_pgd_pfn(pgdp[pgd_idx]));
		nextp = get_pgd_next_virt(next_phys);
	}

	create_pgd_next_mapping(nextp, va, pa, sz, prot);
}

static uintptr_t __init best_map_size(phys_addr_t pa, uintptr_t va,
				      phys_addr_t size)
{
	if (!(pa & (PGDIR_SIZE - 1)) && !(va & (PGDIR_SIZE - 1)) && size >= PGDIR_SIZE)
		return PGDIR_SIZE;

	if (!(pa & (P4D_SIZE - 1)) && !(va & (P4D_SIZE - 1)) && size >= P4D_SIZE)
		return P4D_SIZE;

	if (!(pa & (PUD_SIZE - 1)) && !(va & (PUD_SIZE - 1)) && size >= PUD_SIZE)
		return PUD_SIZE;

	if (!(pa & (PMD_SIZE - 1)) && !(va & (PMD_SIZE - 1)) && size >= PMD_SIZE)
		return PMD_SIZE;

	return PAGE_SIZE;
}

#ifdef CONFIG_XIP_KERNEL
#define phys_ram_base  (*(phys_addr_t *)XIP_FIXUP(&phys_ram_base))
extern char _xiprom[], _exiprom[], __data_loc;

/* called from head.S with MMU off */
asmlinkage void __init __copy_data(void)
{
	void *from = (void *)(&__data_loc);
	void *to = (void *)CONFIG_PHYS_RAM_BASE;
	size_t sz = (size_t)((uintptr_t)(&_end) - (uintptr_t)(&_sdata));

	memcpy(to, from, sz);
}
#endif

#ifdef CONFIG_STRICT_KERNEL_RWX
static __init pgprot_t pgprot_from_va(uintptr_t va)
{
	if (is_va_kernel_text(va))
		return PAGE_KERNEL_READ_EXEC;

	/*
	 * In 64-bit kernel, the kernel mapping is outside the linear mapping so
	 * we must protect its linear mapping alias from being executed and
	 * written.
	 * And rodata section is marked readonly in mark_rodata_ro.
	 */
	if (IS_ENABLED(CONFIG_64BIT) && is_va_kernel_lm_alias_text(va))
		return PAGE_KERNEL_READ;

	return PAGE_KERNEL;
}

void mark_rodata_ro(void)
{
	set_kernel_memory(__start_rodata, _data, set_memory_ro);
	if (IS_ENABLED(CONFIG_64BIT))
		set_kernel_memory(lm_alias(__start_rodata), lm_alias(_data),
				  set_memory_ro);

	debug_checkwx();
}
#else
static __init pgprot_t pgprot_from_va(uintptr_t va)
{
	if (IS_ENABLED(CONFIG_64BIT) && !is_kernel_mapping(va))
		return PAGE_KERNEL;

	return PAGE_KERNEL_EXEC;
}
#endif /* CONFIG_STRICT_KERNEL_RWX */

#if defined(CONFIG_64BIT) && !defined(CONFIG_XIP_KERNEL)
u64 __pi_set_satp_mode_from_cmdline(uintptr_t dtb_pa);

static void __init disable_pgtable_l5(void)
{
	pgtable_l5_enabled = false;
	kernel_map.page_offset = PAGE_OFFSET_L4;
	satp_mode = SATP_MODE_48;
}

static void __init disable_pgtable_l4(void)
{
	pgtable_l4_enabled = false;
	kernel_map.page_offset = PAGE_OFFSET_L3;
	satp_mode = SATP_MODE_39;
}

static int __init print_no4lvl(char *p)
{
	pr_info("Disabled 4-level and 5-level paging");
	return 0;
}
early_param("no4lvl", print_no4lvl);

static int __init print_no5lvl(char *p)
{
	pr_info("Disabled 5-level paging");
	return 0;
}
early_param("no5lvl", print_no5lvl);

/*
 * There is a simple way to determine if 4-level is supported by the
 * underlying hardware: establish 1:1 mapping in 4-level page table mode
 * then read SATP to see if the configuration was taken into account
 * meaning sv48 is supported.
 */
static __init void set_satp_mode(uintptr_t dtb_pa)
{
	u64 identity_satp, hw_satp;
	uintptr_t set_satp_mode_pmd = ((unsigned long)set_satp_mode) & PMD_MASK;
	u64 satp_mode_cmdline = __pi_set_satp_mode_from_cmdline(dtb_pa);

	if (satp_mode_cmdline == SATP_MODE_57) {
		disable_pgtable_l5();
	} else if (satp_mode_cmdline == SATP_MODE_48) {
		disable_pgtable_l5();
		disable_pgtable_l4();
		return;
	}

	create_p4d_mapping(early_p4d,
			set_satp_mode_pmd, (uintptr_t)early_pud,
			P4D_SIZE, PAGE_TABLE);
	create_pud_mapping(early_pud,
			   set_satp_mode_pmd, (uintptr_t)early_pmd,
			   PUD_SIZE, PAGE_TABLE);
	/* Handle the case where set_satp_mode straddles 2 PMDs */
	create_pmd_mapping(early_pmd,
			   set_satp_mode_pmd, set_satp_mode_pmd,
			   PMD_SIZE, PAGE_KERNEL_EXEC);
	create_pmd_mapping(early_pmd,
			   set_satp_mode_pmd + PMD_SIZE,
			   set_satp_mode_pmd + PMD_SIZE,
			   PMD_SIZE, PAGE_KERNEL_EXEC);
retry:
	create_pgd_mapping(early_pg_dir,
			   set_satp_mode_pmd,
			   pgtable_l5_enabled ?
				(uintptr_t)early_p4d : (uintptr_t)early_pud,
			   PGDIR_SIZE, PAGE_TABLE);

	identity_satp = PFN_DOWN((uintptr_t)&early_pg_dir) | satp_mode;

	local_flush_tlb_all();
	csr_write(CSR_SATP, identity_satp);
	hw_satp = csr_swap(CSR_SATP, 0ULL);
	local_flush_tlb_all();

	if (hw_satp != identity_satp) {
		if (pgtable_l5_enabled) {
			disable_pgtable_l5();
			memset(early_pg_dir, 0, PAGE_SIZE);
			goto retry;
		}
		disable_pgtable_l4();
	}

	memset(early_pg_dir, 0, PAGE_SIZE);
	memset(early_p4d, 0, PAGE_SIZE);
	memset(early_pud, 0, PAGE_SIZE);
	memset(early_pmd, 0, PAGE_SIZE);
}
#endif

/*
 * setup_vm() is called from head.S with MMU-off.
 *
 * Following requirements should be honoured for setup_vm() to work
 * correctly:
 * 1) It should use PC-relative addressing for accessing kernel symbols.
 *    To achieve this we always use GCC cmodel=medany.
 * 2) The compiler instrumentation for FTRACE will not work for setup_vm()
 *    so disable compiler instrumentation when FTRACE is enabled.
 *
 * Currently, the above requirements are honoured by using custom CFLAGS
 * for init.o in mm/Makefile.
 */

#ifndef __riscv_cmodel_medany
#error "setup_vm() is called from head.S before relocate so it should not use absolute addressing."
#endif

#ifdef CONFIG_RELOCATABLE
extern unsigned long __rela_dyn_start, __rela_dyn_end;

static void __init relocate_kernel(void)
{
	Elf64_Rela *rela = (Elf64_Rela *)&__rela_dyn_start;
	/*
	 * This holds the offset between the linked virtual address and the
	 * relocated virtual address.
	 */
	uintptr_t reloc_offset = kernel_map.virt_addr - KERNEL_LINK_ADDR;
	/*
	 * This holds the offset between kernel linked virtual address and
	 * physical address.
	 */
	uintptr_t va_kernel_link_pa_offset = KERNEL_LINK_ADDR - kernel_map.phys_addr;

	for ( ; rela < (Elf64_Rela *)&__rela_dyn_end; rela++) {
		Elf64_Addr addr = (rela->r_offset - va_kernel_link_pa_offset);
		Elf64_Addr relocated_addr = rela->r_addend;

		if (rela->r_info != R_RISCV_RELATIVE)
			continue;

		/*
		 * Make sure to not relocate vdso symbols like rt_sigreturn
		 * which are linked from the address 0 in vmlinux since
		 * vdso symbol addresses are actually used as an offset from
		 * mm->context.vdso in VDSO_OFFSET macro.
		 */
		if (relocated_addr >= KERNEL_LINK_ADDR)
			relocated_addr += reloc_offset;

		*(Elf64_Addr *)addr = relocated_addr;
	}
}
#endif /* CONFIG_RELOCATABLE */

#ifdef CONFIG_XIP_KERNEL
static void __init create_kernel_page_table(pgd_t *pgdir,
					    __always_unused bool early)
{
	uintptr_t va, end_va;

	/* Map the flash resident part */
	end_va = kernel_map.virt_addr + kernel_map.xiprom_sz;
	for (va = kernel_map.virt_addr; va < end_va; va += PMD_SIZE)
		create_pgd_mapping(pgdir, va,
				   kernel_map.xiprom + (va - kernel_map.virt_addr),
				   PMD_SIZE, PAGE_KERNEL_EXEC);

	/* Map the data in RAM */
	end_va = kernel_map.virt_addr + XIP_OFFSET + kernel_map.size;
	for (va = kernel_map.virt_addr + XIP_OFFSET; va < end_va; va += PMD_SIZE)
		create_pgd_mapping(pgdir, va,
				   kernel_map.phys_addr + (va - (kernel_map.virt_addr + XIP_OFFSET)),
				   PMD_SIZE, PAGE_KERNEL);
}
#else
static void __init create_kernel_page_table(pgd_t *pgdir, bool early)
{
	uintptr_t va, end_va;

	end_va = kernel_map.virt_addr + kernel_map.size;
	for (va = kernel_map.virt_addr; va < end_va; va += PMD_SIZE)
		create_pgd_mapping(pgdir, va,
				   kernel_map.phys_addr + (va - kernel_map.virt_addr),
				   PMD_SIZE,
				   early ?
					PAGE_KERNEL_EXEC : pgprot_from_va(va));
}
#endif

/*
 * Setup a 4MB mapping that encompasses the device tree: for 64-bit kernel,
 * this means 2 PMD entries whereas for 32-bit kernel, this is only 1 PGDIR
 * entry.
 */
static void __init create_fdt_early_page_table(uintptr_t fix_fdt_va,
					       uintptr_t dtb_pa)
{
#ifndef CONFIG_BUILTIN_DTB
	uintptr_t pa = dtb_pa & ~(PMD_SIZE - 1);

	/* Make sure the fdt fixmap address is always aligned on PMD size */
	BUILD_BUG_ON(FIX_FDT % (PMD_SIZE / PAGE_SIZE));

	/* In 32-bit only, the fdt lies in its own PGD */
	if (!IS_ENABLED(CONFIG_64BIT)) {
		create_pgd_mapping(early_pg_dir, fix_fdt_va,
				   pa, MAX_FDT_SIZE, PAGE_KERNEL);
	} else {
		create_pmd_mapping(fixmap_pmd, fix_fdt_va,
				   pa, PMD_SIZE, PAGE_KERNEL);
		create_pmd_mapping(fixmap_pmd, fix_fdt_va + PMD_SIZE,
				   pa + PMD_SIZE, PMD_SIZE, PAGE_KERNEL);
	}

	dtb_early_va = (void *)fix_fdt_va + (dtb_pa & (PMD_SIZE - 1));
#else
	/*
	 * For 64-bit kernel, __va can't be used since it would return a linear
	 * mapping address whereas dtb_early_va will be used before
	 * setup_vm_final installs the linear mapping. For 32-bit kernel, as the
	 * kernel is mapped in the linear mapping, that makes no difference.
	 */
	dtb_early_va = kernel_mapping_pa_to_va(XIP_FIXUP(dtb_pa));
#endif

	dtb_early_pa = dtb_pa;
}

/*
 * MMU is not enabled, the page tables are allocated directly using
 * early_pmd/pud/p4d and the address returned is the physical one.
 */
static void __init pt_ops_set_early(void)
{
	pt_ops.alloc_pte = alloc_pte_early;
	pt_ops.get_pte_virt = get_pte_virt_early;
#ifndef __PAGETABLE_PMD_FOLDED
	pt_ops.alloc_pmd = alloc_pmd_early;
	pt_ops.get_pmd_virt = get_pmd_virt_early;
	pt_ops.alloc_pud = alloc_pud_early;
	pt_ops.get_pud_virt = get_pud_virt_early;
	pt_ops.alloc_p4d = alloc_p4d_early;
	pt_ops.get_p4d_virt = get_p4d_virt_early;
#endif
}

/*
 * MMU is enabled but page table setup is not complete yet.
 * fixmap page table alloc functions must be used as a means to temporarily
 * map the allocated physical pages since the linear mapping does not exist yet.
 *
 * Note that this is called with MMU disabled, hence kernel_mapping_pa_to_va,
 * but it will be used as described above.
 */
static void __init pt_ops_set_fixmap(void)
{
	pt_ops.alloc_pte = kernel_mapping_pa_to_va(alloc_pte_fixmap);
	pt_ops.get_pte_virt = kernel_mapping_pa_to_va(get_pte_virt_fixmap);
#ifndef __PAGETABLE_PMD_FOLDED
	pt_ops.alloc_pmd = kernel_mapping_pa_to_va(alloc_pmd_fixmap);
	pt_ops.get_pmd_virt = kernel_mapping_pa_to_va(get_pmd_virt_fixmap);
	pt_ops.alloc_pud = kernel_mapping_pa_to_va(alloc_pud_fixmap);
	pt_ops.get_pud_virt = kernel_mapping_pa_to_va(get_pud_virt_fixmap);
	pt_ops.alloc_p4d = kernel_mapping_pa_to_va(alloc_p4d_fixmap);
	pt_ops.get_p4d_virt = kernel_mapping_pa_to_va(get_p4d_virt_fixmap);
#endif
}

/*
 * MMU is enabled and page table setup is complete, so from now, we can use
 * generic page allocation functions to setup page table.
 */
static void __init pt_ops_set_late(void)
{
	pt_ops.alloc_pte = alloc_pte_late;
	pt_ops.get_pte_virt = get_pte_virt_late;
#ifndef __PAGETABLE_PMD_FOLDED
	pt_ops.alloc_pmd = alloc_pmd_late;
	pt_ops.get_pmd_virt = get_pmd_virt_late;
	pt_ops.alloc_pud = alloc_pud_late;
	pt_ops.get_pud_virt = get_pud_virt_late;
	pt_ops.alloc_p4d = alloc_p4d_late;
	pt_ops.get_p4d_virt = get_p4d_virt_late;
#endif
}

asmlinkage void __init setup_vm(uintptr_t dtb_pa)
{
	pmd_t __maybe_unused fix_bmap_spmd, fix_bmap_epmd;

	kernel_map.virt_addr = KERNEL_LINK_ADDR;
	kernel_map.page_offset = _AC(CONFIG_PAGE_OFFSET, UL);

#ifdef CONFIG_XIP_KERNEL
	kernel_map.xiprom = (uintptr_t)CONFIG_XIP_PHYS_ADDR;
	kernel_map.xiprom_sz = (uintptr_t)(&_exiprom) - (uintptr_t)(&_xiprom);

	phys_ram_base = CONFIG_PHYS_RAM_BASE;
	kernel_map.phys_addr = (uintptr_t)CONFIG_PHYS_RAM_BASE;
	kernel_map.size = (uintptr_t)(&_end) - (uintptr_t)(&_sdata);

	kernel_map.va_kernel_xip_pa_offset = kernel_map.virt_addr - kernel_map.xiprom;
#else
	kernel_map.phys_addr = (uintptr_t)(&_start);
	kernel_map.size = (uintptr_t)(&_end) - kernel_map.phys_addr;
#endif

#if defined(CONFIG_64BIT) && !defined(CONFIG_XIP_KERNEL)
	set_satp_mode(dtb_pa);
#endif

	/*
	 * In 64-bit, we defer the setup of va_pa_offset to setup_bootmem,
	 * where we have the system memory layout: this allows us to align
	 * the physical and virtual mappings and then make use of PUD/P4D/PGD
	 * for the linear mapping. This is only possible because the kernel
	 * mapping lies outside the linear mapping.
	 * In 32-bit however, as the kernel resides in the linear mapping,
	 * setup_vm_final can not change the mapping established here,
	 * otherwise the same kernel addresses would get mapped to different
	 * physical addresses (if the start of dram is different from the
	 * kernel physical address start).
	 */
	kernel_map.va_pa_offset = IS_ENABLED(CONFIG_64BIT) ?
				0UL : PAGE_OFFSET - kernel_map.phys_addr;
	kernel_map.va_kernel_pa_offset = kernel_map.virt_addr - kernel_map.phys_addr;

	/*
	 * The default maximal physical memory size is KERN_VIRT_SIZE for 32-bit
	 * kernel, whereas for 64-bit kernel, the end of the virtual address
	 * space is occupied by the modules/BPF/kernel mappings which reduces
	 * the available size of the linear mapping.
	 */
	memory_limit = KERN_VIRT_SIZE - (IS_ENABLED(CONFIG_64BIT) ? SZ_4G : 0);

	/* Sanity check alignment and size */
	BUG_ON((PAGE_OFFSET % PGDIR_SIZE) != 0);
	BUG_ON((kernel_map.phys_addr % PMD_SIZE) != 0);

#ifdef CONFIG_64BIT
	/*
	 * The last 4K bytes of the addressable memory can not be mapped because
	 * of IS_ERR_VALUE macro.
	 */
	BUG_ON((kernel_map.virt_addr + kernel_map.size) > ADDRESS_SPACE_END - SZ_4K);
#endif

#ifdef CONFIG_RELOCATABLE
	/*
	 * Early page table uses only one PUD, which makes it possible
	 * to map PUD_SIZE aligned on PUD_SIZE: if the relocation offset
	 * makes the kernel cross over a PUD_SIZE boundary, raise a bug
	 * since a part of the kernel would not get mapped.
	 */
	BUG_ON(PUD_SIZE - (kernel_map.virt_addr & (PUD_SIZE - 1)) < kernel_map.size);
	relocate_kernel();
#endif

	apply_early_boot_alternatives();
	pt_ops_set_early();

	/* Setup early PGD for fixmap */
	create_pgd_mapping(early_pg_dir, FIXADDR_START,
			   fixmap_pgd_next, PGDIR_SIZE, PAGE_TABLE);

#ifndef __PAGETABLE_PMD_FOLDED
	/* Setup fixmap P4D and PUD */
	if (pgtable_l5_enabled)
		create_p4d_mapping(fixmap_p4d, FIXADDR_START,
				   (uintptr_t)fixmap_pud, P4D_SIZE, PAGE_TABLE);
	/* Setup fixmap PUD and PMD */
	if (pgtable_l4_enabled)
		create_pud_mapping(fixmap_pud, FIXADDR_START,
				   (uintptr_t)fixmap_pmd, PUD_SIZE, PAGE_TABLE);
	create_pmd_mapping(fixmap_pmd, FIXADDR_START,
			   (uintptr_t)fixmap_pte, PMD_SIZE, PAGE_TABLE);
	/* Setup trampoline PGD and PMD */
	create_pgd_mapping(trampoline_pg_dir, kernel_map.virt_addr,
			   trampoline_pgd_next, PGDIR_SIZE, PAGE_TABLE);
	if (pgtable_l5_enabled)
		create_p4d_mapping(trampoline_p4d, kernel_map.virt_addr,
				   (uintptr_t)trampoline_pud, P4D_SIZE, PAGE_TABLE);
	if (pgtable_l4_enabled)
		create_pud_mapping(trampoline_pud, kernel_map.virt_addr,
				   (uintptr_t)trampoline_pmd, PUD_SIZE, PAGE_TABLE);
#ifdef CONFIG_XIP_KERNEL
	create_pmd_mapping(trampoline_pmd, kernel_map.virt_addr,
			   kernel_map.xiprom, PMD_SIZE, PAGE_KERNEL_EXEC);
#else
	create_pmd_mapping(trampoline_pmd, kernel_map.virt_addr,
			   kernel_map.phys_addr, PMD_SIZE, PAGE_KERNEL_EXEC);
#endif
#else
	/* Setup trampoline PGD */
	create_pgd_mapping(trampoline_pg_dir, kernel_map.virt_addr,
			   kernel_map.phys_addr, PGDIR_SIZE, PAGE_KERNEL_EXEC);
#endif

	/*
	 * Setup early PGD covering entire kernel which will allow
	 * us to reach paging_init(). We map all memory banks later
	 * in setup_vm_final() below.
	 */
	create_kernel_page_table(early_pg_dir, true);

	/* Setup early mapping for FDT early scan */
	create_fdt_early_page_table(__fix_to_virt(FIX_FDT), dtb_pa);

	/*
	 * Bootime fixmap only can handle PMD_SIZE mapping. Thus, boot-ioremap
	 * range can not span multiple pmds.
	 */
	BUG_ON((__fix_to_virt(FIX_BTMAP_BEGIN) >> PMD_SHIFT)
		     != (__fix_to_virt(FIX_BTMAP_END) >> PMD_SHIFT));

#ifndef __PAGETABLE_PMD_FOLDED
	/*
	 * Early ioremap fixmap is already created as it lies within first 2MB
	 * of fixmap region. We always map PMD_SIZE. Thus, both FIX_BTMAP_END
	 * FIX_BTMAP_BEGIN should lie in the same pmd. Verify that and warn
	 * the user if not.
	 */
	fix_bmap_spmd = fixmap_pmd[pmd_index(__fix_to_virt(FIX_BTMAP_BEGIN))];
	fix_bmap_epmd = fixmap_pmd[pmd_index(__fix_to_virt(FIX_BTMAP_END))];
	if (pmd_val(fix_bmap_spmd) != pmd_val(fix_bmap_epmd)) {
		WARN_ON(1);
		pr_warn("fixmap btmap start [%08lx] != end [%08lx]\n",
			pmd_val(fix_bmap_spmd), pmd_val(fix_bmap_epmd));
		pr_warn("fix_to_virt(FIX_BTMAP_BEGIN): %08lx\n",
			fix_to_virt(FIX_BTMAP_BEGIN));
		pr_warn("fix_to_virt(FIX_BTMAP_END):   %08lx\n",
			fix_to_virt(FIX_BTMAP_END));

		pr_warn("FIX_BTMAP_END:       %d\n", FIX_BTMAP_END);
		pr_warn("FIX_BTMAP_BEGIN:     %d\n", FIX_BTMAP_BEGIN);
	}
#endif

	pt_ops_set_fixmap();
}

static void __init create_linear_mapping_range(phys_addr_t start,
					       phys_addr_t end,
					       uintptr_t fixed_map_size)
{
	phys_addr_t pa;
	uintptr_t va, map_size;

	for (pa = start; pa < end; pa += map_size) {
		va = (uintptr_t)__va(pa);
		map_size = fixed_map_size ? fixed_map_size :
					    best_map_size(pa, va, end - pa);

		create_pgd_mapping(swapper_pg_dir, va, pa, map_size,
				   pgprot_from_va(va));
	}
}

static void __init create_linear_mapping_page_table(void)
{
	phys_addr_t start, end;
	phys_addr_t kfence_pool __maybe_unused;
	u64 i;

#ifdef CONFIG_STRICT_KERNEL_RWX
	phys_addr_t ktext_start = __pa_symbol(_start);
	phys_addr_t ktext_size = __init_data_begin - _start;
	phys_addr_t krodata_start = __pa_symbol(__start_rodata);
	phys_addr_t krodata_size = _data - __start_rodata;

	/* Isolate kernel text and rodata so they don't get mapped with a PUD */
	memblock_mark_nomap(ktext_start,  ktext_size);
	memblock_mark_nomap(krodata_start, krodata_size);
#endif

#ifdef CONFIG_KFENCE
	/*
	 *  kfence pool must be backed by PAGE_SIZE mappings, so allocate it
	 *  before we setup the linear mapping so that we avoid using hugepages
	 *  for this region.
	 */
	kfence_pool = memblock_phys_alloc(KFENCE_POOL_SIZE, PAGE_SIZE);
	BUG_ON(!kfence_pool);

	memblock_mark_nomap(kfence_pool, KFENCE_POOL_SIZE);
	__kfence_pool = __va(kfence_pool);
#endif

	/* Map all memory banks in the linear mapping */
	for_each_mem_range(i, &start, &end) {
		if (start >= end)
			break;
		if (start <= __pa(PAGE_OFFSET) &&
		    __pa(PAGE_OFFSET) < end)
			start = __pa(PAGE_OFFSET);
		if (end >= __pa(PAGE_OFFSET) + memory_limit)
			end = __pa(PAGE_OFFSET) + memory_limit;

		create_linear_mapping_range(start, end, 0);
	}

#ifdef CONFIG_STRICT_KERNEL_RWX
	create_linear_mapping_range(ktext_start, ktext_start + ktext_size, 0);
	create_linear_mapping_range(krodata_start,
				    krodata_start + krodata_size, 0);

	memblock_clear_nomap(ktext_start,  ktext_size);
	memblock_clear_nomap(krodata_start, krodata_size);
#endif

#ifdef CONFIG_KFENCE
	create_linear_mapping_range(kfence_pool,
				    kfence_pool + KFENCE_POOL_SIZE,
				    PAGE_SIZE);

	memblock_clear_nomap(kfence_pool, KFENCE_POOL_SIZE);
#endif
}

static void __init setup_vm_final(void)
{
	/* Setup swapper PGD for fixmap */
#if !defined(CONFIG_64BIT)
	/*
	 * In 32-bit, the device tree lies in a pgd entry, so it must be copied
	 * directly in swapper_pg_dir in addition to the pgd entry that points
	 * to fixmap_pte.
	 */
	unsigned long idx = pgd_index(__fix_to_virt(FIX_FDT));

	set_pgd(&swapper_pg_dir[idx], early_pg_dir[idx]);
#endif
	create_pgd_mapping(swapper_pg_dir, FIXADDR_START,
			   __pa_symbol(fixmap_pgd_next),
			   PGDIR_SIZE, PAGE_TABLE);

	/* Map the linear mapping */
	create_linear_mapping_page_table();

	/* Map the kernel */
	if (IS_ENABLED(CONFIG_64BIT))
		create_kernel_page_table(swapper_pg_dir, false);

#ifdef CONFIG_KASAN
	kasan_swapper_init();
#endif

	/* Clear fixmap PTE and PMD mappings */
	clear_fixmap(FIX_PTE);
	clear_fixmap(FIX_PMD);
	clear_fixmap(FIX_PUD);
	clear_fixmap(FIX_P4D);

	/* Move to swapper page table */
	csr_write(CSR_SATP, PFN_DOWN(__pa_symbol(swapper_pg_dir)) | satp_mode);
	local_flush_tlb_all();

	pt_ops_set_late();
}
#else
asmlinkage void __init setup_vm(uintptr_t dtb_pa)
{
	dtb_early_va = (void *)dtb_pa;
	dtb_early_pa = dtb_pa;
}

static inline void setup_vm_final(void)
{
}
#endif /* CONFIG_MMU */

/* Reserve 128M low memory by default for swiotlb buffer */
#define DEFAULT_CRASH_KERNEL_LOW_SIZE	(128UL << 20)

static int __init reserve_crashkernel_low(unsigned long long low_size)
{
	unsigned long long low_base;

	low_base = memblock_phys_alloc_range(low_size, PMD_SIZE, 0, dma32_phys_limit);
	if (!low_base) {
		pr_err("cannot allocate crashkernel low memory (size:0x%llx).\n", low_size);
		return -ENOMEM;
	}

	pr_info("crashkernel low memory reserved: 0x%016llx - 0x%016llx (%lld MB)\n",
		low_base, low_base + low_size, low_size >> 20);

	crashk_low_res.start = low_base;
	crashk_low_res.end = low_base + low_size - 1;

	return 0;
}

/*
 * reserve_crashkernel() - reserves memory for crash kernel
 *
 * This function reserves memory area given in "crashkernel=" kernel command
 * line parameter. The memory reserved is used by dump capture kernel when
 * primary kernel is crashing.
 */
static void __init reserve_crashkernel(void)
{
	unsigned long long crash_base = 0;
	unsigned long long crash_size = 0;
	unsigned long long crash_low_size = 0;
	unsigned long search_start = memblock_start_of_DRAM();
	unsigned long search_end = (unsigned long)dma32_phys_limit;
	char *cmdline = boot_command_line;
	bool fixed_base = false;
	bool high = false;

	int ret = 0;

	if (!IS_ENABLED(CONFIG_KEXEC_CORE))
		return;
	/*
	 * Don't reserve a region for a crash kernel on a crash kernel
	 * since it doesn't make much sense and we have limited memory
	 * resources.
	 */
	if (is_kdump_kernel()) {
		pr_info("crashkernel: ignoring reservation request\n");
		return;
	}

	ret = parse_crashkernel(cmdline, memblock_phys_mem_size(),
				&crash_size, &crash_base);
	if (ret == -ENOENT) {
		/* Fallback to crashkernel=X,[high,low] */
		ret = parse_crashkernel_high(cmdline, 0, &crash_size, &crash_base);
		if (ret || !crash_size)
			return;

		/*
		 * crashkernel=Y,low is valid only when crashkernel=X,high
		 * is passed.
		 */
		ret = parse_crashkernel_low(cmdline, 0, &crash_low_size, &crash_base);
		if (ret == -ENOENT)
			crash_low_size = DEFAULT_CRASH_KERNEL_LOW_SIZE;
		else if (ret)
			return;

		search_start = (unsigned long)dma32_phys_limit;
		search_end = memblock_end_of_DRAM();
		high = true;
	} else if (ret || !crash_size) {
		/* Invalid argument value specified */
		return;
	}

	crash_size = PAGE_ALIGN(crash_size);

	if (crash_base) {
		fixed_base = true;
		search_start = crash_base;
		search_end = crash_base + crash_size;
	}

	/*
	 * Current riscv boot protocol requires 2MB alignment for
	 * RV64 and 4MB alignment for RV32 (hugepage size)
	 *
	 * Try to alloc from 32bit addressible physical memory so that
	 * swiotlb can work on the crash kernel.
	 */
	crash_base = memblock_phys_alloc_range(crash_size, PMD_SIZE,
<<<<<<< HEAD
					       search_start,
					       min(search_end, (unsigned long)(SZ_4G - 1)));
=======
					       search_start, search_end);
>>>>>>> 89775a27
	if (crash_base == 0) {
		/*
		 * For crashkernel=size[KMG]@offset[KMG], print out failure
		 * message if can't reserve the specified region.
		 */
		if (fixed_base) {
			pr_warn("crashkernel: allocating failed with given size@offset\n");
			return;
		}

		if (high) {
			/*
			 * For crashkernel=size[KMG],high, if the first attempt was
			 * for high memory, fall back to low memory.
			 */
			search_start = memblock_start_of_DRAM();
			search_end = (unsigned long)dma32_phys_limit;
		} else {
			/*
			 * For crashkernel=size[KMG], if the first attempt was for
			 * low memory, fall back to high memory, the minimum required
			 * low memory will be reserved later.
			 */
			search_start = (unsigned long)dma32_phys_limit;
			search_end = memblock_end_of_DRAM();
			crash_low_size = DEFAULT_CRASH_KERNEL_LOW_SIZE;
		}

		crash_base = memblock_phys_alloc_range(crash_size, PMD_SIZE,
						       search_start, search_end);
		if (crash_base == 0) {
			pr_warn("crashkernel: couldn't allocate %lldKB\n",
				crash_size >> 10);
			return;
		}
	}

	if ((crash_base >= dma32_phys_limit) && crash_low_size &&
	     reserve_crashkernel_low(crash_low_size)) {
		memblock_phys_free(crash_base, crash_size);
		return;
	}

	pr_info("crashkernel: reserved 0x%016llx - 0x%016llx (%lld MB)\n",
		crash_base, crash_base + crash_size, crash_size >> 20);

	crashk_res.start = crash_base;
	crashk_res.end = crash_base + crash_size - 1;
}

void __init paging_init(void)
{
	setup_bootmem();
	setup_vm_final();

	/* Depend on that Linear Mapping is ready */
	memblock_allow_resize();
}

void __init misc_mem_init(void)
{
	early_memtest(min_low_pfn << PAGE_SHIFT, max_low_pfn << PAGE_SHIFT);
	arch_numa_init();
	sparse_init();
	zone_sizes_init();
	reserve_crashkernel();
	memblock_dump_all();
}

#ifdef CONFIG_SPARSEMEM_VMEMMAP
int __meminit vmemmap_populate(unsigned long start, unsigned long end, int node,
			       struct vmem_altmap *altmap)
{
	return vmemmap_populate_basepages(start, end, node, NULL);
}
#endif

#if defined(CONFIG_MMU) && defined(CONFIG_64BIT)
/*
 * Pre-allocates page-table pages for a specific area in the kernel
 * page-table. Only the level which needs to be synchronized between
 * all page-tables is allocated because the synchronization can be
 * expensive.
 */
static void __init preallocate_pgd_pages_range(unsigned long start, unsigned long end,
					       const char *area)
{
	unsigned long addr;
	const char *lvl;

	for (addr = start; addr < end && addr >= start; addr = ALIGN(addr + 1, PGDIR_SIZE)) {
		pgd_t *pgd = pgd_offset_k(addr);
		p4d_t *p4d;
		pud_t *pud;
		pmd_t *pmd;

		lvl = "p4d";
		p4d = p4d_alloc(&init_mm, pgd, addr);
		if (!p4d)
			goto failed;

		if (pgtable_l5_enabled)
			continue;

		lvl = "pud";
		pud = pud_alloc(&init_mm, p4d, addr);
		if (!pud)
			goto failed;

		if (pgtable_l4_enabled)
			continue;

		lvl = "pmd";
		pmd = pmd_alloc(&init_mm, pud, addr);
		if (!pmd)
			goto failed;
	}
	return;

failed:
	/*
	 * The pages have to be there now or they will be missing in
	 * process page-tables later.
	 */
	panic("Failed to pre-allocate %s pages for %s area\n", lvl, area);
}

void __init pgtable_cache_init(void)
{
	preallocate_pgd_pages_range(VMALLOC_START, VMALLOC_END, "vmalloc");
	if (IS_ENABLED(CONFIG_MODULES))
		preallocate_pgd_pages_range(MODULES_VADDR, MODULES_END, "bpf/modules");
}
#endif<|MERGE_RESOLUTION|>--- conflicted
+++ resolved
@@ -1395,12 +1395,7 @@
 	 * swiotlb can work on the crash kernel.
 	 */
 	crash_base = memblock_phys_alloc_range(crash_size, PMD_SIZE,
-<<<<<<< HEAD
-					       search_start,
-					       min(search_end, (unsigned long)(SZ_4G - 1)));
-=======
 					       search_start, search_end);
->>>>>>> 89775a27
 	if (crash_base == 0) {
 		/*
 		 * For crashkernel=size[KMG]@offset[KMG], print out failure
