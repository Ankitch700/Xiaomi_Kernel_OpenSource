--- conflicted
+++ resolved
@@ -1532,11 +1532,7 @@
 	.quad   .Lsie_skip - .Lsie_entry
 #endif
 	.section .rodata, "a"
-<<<<<<< HEAD
-#define SYSCALL(esame,emu)	.long __s390x_ ## esame
-=======
 #define SYSCALL(esame,emu)	.quad __s390x_ ## esame
->>>>>>> 0ecfebd2
 	.globl	sys_call_table
 sys_call_table:
 #include "asm/syscall_table.h"
@@ -1544,11 +1540,7 @@
 
 #ifdef CONFIG_COMPAT
 
-<<<<<<< HEAD
-#define SYSCALL(esame,emu)	.long __s390_ ## emu
-=======
 #define SYSCALL(esame,emu)	.quad __s390_ ## emu
->>>>>>> 0ecfebd2
 	.globl	sys_call_table_emu
 sys_call_table_emu:
 #include "asm/syscall_table.h"
