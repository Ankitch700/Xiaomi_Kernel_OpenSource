--- conflicted
+++ resolved
@@ -586,12 +586,9 @@
 	}
 	longjmp(*switch_buf, 1);
 
-<<<<<<< HEAD
-=======
 	/* unreachable */
 	printk(UM_KERN_ERR "impossible long jump!");
 	fatal_sigsegv();
->>>>>>> f34ff9e8
 	return 0;
 }
 
