--- conflicted
+++ resolved
@@ -1241,10 +1241,6 @@
 				};
 			};
 		};
-<<<<<<< HEAD
-
-=======
->>>>>>> 06e5ace9
 	};
 };
 
@@ -1290,9 +1286,5 @@
 		function = "normal";
 		power-source = <0>;
 		output-low;
-<<<<<<< HEAD
-=======
-
->>>>>>> 06e5ace9
 	};
 };