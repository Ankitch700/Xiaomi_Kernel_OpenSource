/*
 * Copyright (c) 2017-2018, The Linux Foundation. All rights reserved.
 *
 * This program is free software; you can redistribute it and/or modify
 * it under the terms of the GNU General Public License version 2 and
 * only version 2 as published by the Free Software Foundation.
 *
 * This program is distributed in the hope that it will be useful,
 * but WITHOUT ANY WARRANTY; without even the implied warranty of
 * MERCHANTABILITY or FITNESS FOR A PARTICULAR PURPOSE.  See the
 * GNU General Public License for more details.
 */

#include <dt-bindings/spmi/spmi.h>
#include <dt-bindings/interrupt-controller/irq.h>
#include <dt-bindings/iio/qcom,spmi-vadc.h>

&spmi_bus {
	qcom,pm855b@2 {
		compatible = "qcom,spmi-pmic";
		reg = <0x2 SPMI_USID>;
		#address-cells = <2>;
		#size-cells = <0>;

		pm855b_revid: qcom,revid@100 {
			compatible = "qcom,qpnp-revid";
			reg = <0x100 0x100>;
		};

		qcom,power-on@800 {
			compatible = "qcom,qpnp-power-on";
			reg = <0x800 0x100>;
		};

		pm855b_tz: qcom,temp-alarm@2400 {
			compatible = "qcom,spmi-temp-alarm";
			reg = <0x2400 0x100>;
			interrupts = <0x2 0x24 0x0 IRQ_TYPE_EDGE_RISING>;
			#thermal-sensor-cells = <0>;
			qcom,temperature-threshold-set = <1>;
		};

		pm855b_clkdiv: clock-controller@6000 {
			compatible = "qcom,spmi-clkdiv";
			reg = <0x6000 0x100>;
			#clock-cells = <1>;
			qcom,num-clkdivs = <1>;
			clock-output-names = "pm855b_div_clk1";
			clocks = <&clock_rpmh RPMH_CXO_CLK>;
			clock-names = "xo";
		};

		pm855b_gpios: pinctrl@c000 {
			compatible = "qcom,spmi-gpio";
			reg = <0xc000 0xc00>;
			interrupts = <0x2 0xc0 0 IRQ_TYPE_NONE>,
					<0x2 0xc1 0 IRQ_TYPE_NONE>,
					<0x2 0xc4 0 IRQ_TYPE_NONE>,
					<0x2 0xc5 0 IRQ_TYPE_NONE>,
					<0x2 0xc7 0 IRQ_TYPE_NONE>,
					<0x2 0xc8 0 IRQ_TYPE_NONE>,
					<0x2 0xc9 0 IRQ_TYPE_NONE>,
					<0x2 0xca 0 IRQ_TYPE_NONE>,
					<0x2 0xcb 0 IRQ_TYPE_NONE>;
			interrupt-names = "pm855b_gpio1", "pm855b_gpio2",
					"pm855b_gpio5", "pm855b_gpio6",
					"pm855b_gpio8", "pm855b_gpio9",
					"pm855b_gpio10", "pm855b_gpio11",
					"pm855b_gpio12";
			gpio-controller;
			#gpio-cells = <2>;
			qcom,gpios-disallowed = <3 4 7>;
		};

		pm855b_vadc: vadc@3100 {
			compatible = "qcom,spmi-adc5";
			reg = <0x3100 0x100>;
			#address-cells = <1>;
			#size-cells = <0>;
			interrupts = <0x2 0x31 0x0 IRQ_TYPE_EDGE_RISING>;
			interrupt-names = "eoc-int-en-set";
			qcom,adc-vdd-reference = <1875>;
			#io-channel-cells = <1>;
			io-channel-ranges;

			/* Channel node */
			ref_gnd {
				reg = <ADC_REF_GND>;
				label = "ref_gnd";
				qcom,pre-scaling = <1 1>;
			};

			vref_1p25 {
				reg = <ADC_1P25VREF>;
				label = "vref_1p25";
				qcom,pre-scaling = <1 1>;
			};

			die_temp {
				reg = <ADC_DIE_TEMP>;
				label = "die_temp";
				qcom,pre-scaling = <1 1>;
			};

			chg_temp {
				reg = <ADC_CHG_TEMP>;
				label = "chg_temp";
				qcom,pre-scaling = <1 1>;
			};

			v_i_int_ext {
				reg = <ADC_INT_EXT_ISENSE_VBAT_VDATA>;
				label = "v_i_int_vbat_vdata";
				qcom,pre-scaling = <1 1>;
			};

			v_i_ext {
				reg = <ADC_EXT_ISENSE_VBAT_VDATA>;
				label = "v_i_int_ext_vbat_vdata";
				qcom,pre-scaling = <1 1>;
			};

			v_i_parallel {
				reg = <ADC_PARALLEL_ISENSE_VBAT_VDATA>;
				label = "v_i_parallel_vbat_vdata";
				qcom,pre-scaling = <1 1>;
			};
<<<<<<< HEAD
=======

			smb1390_therm {
				reg = <ADC_AMUX_THM2>;
				label = "smb1390_therm";
				qcom,hw-settle-time = <200>;
				qcom,pre-scaling = <1 1>;
			};

			smb1355_therm {
				reg = <ADC_AMUX_THM2_PU2>;
				label = "smb1355_therm";
				qcom,ratiometric;
				qcom,hw-settle-time = <200>;
				qcom,pre-scaling = <1 1>;
			};
>>>>>>> 452becbf
		};

		pm855b_charger: qcom,qpnp-smb5 {
			compatible = "qcom,qpnp-smb5";
			#address-cells = <1>;
			#size-cells = <1>;
			#cooling-cells = <2>;

			qcom,pmic-revid = <&pm855b_revid>;

			qcom,chgr@1000 {
				reg = <0x1000 0x100>;
				interrupts =
					<0x2 0x10 0x0 IRQ_TYPE_EDGE_RISING>,
					<0x2 0x10 0x1 IRQ_TYPE_EDGE_RISING>,
					<0x2 0x10 0x2 IRQ_TYPE_EDGE_RISING>,
					<0x2 0x10 0x3 IRQ_TYPE_EDGE_RISING>,
					<0x2 0x10 0x4 IRQ_TYPE_EDGE_RISING>,
					<0x2 0x10 0x6 IRQ_TYPE_LEVEL_HIGH>,
					<0x2 0x10 0x7 IRQ_TYPE_LEVEL_HIGH>;

				interrupt-names = "chgr-error",
						  "chg-state-change",
						  "step-chg-state-change",
						  "step-chg-soc-update-fail",
						  "step-chg-soc-update-req",
						  "vph-alarm",
						  "vph-drop-prechg";
			};

			qcom,dcdc@1100 {
				reg = <0x1100 0x100>;
				interrupts =
					<0x2 0x11 0x0 IRQ_TYPE_EDGE_RISING>,
					<0x2 0x11 0x1 IRQ_TYPE_EDGE_RISING>,
					<0x2 0x11 0x2 IRQ_TYPE_EDGE_RISING>,
					<0x2 0x11 0x4 IRQ_TYPE_LEVEL_HIGH>,
					<0x2 0x11 0x5 IRQ_TYPE_LEVEL_HIGH>,
					<0x2 0x11 0x6 IRQ_TYPE_EDGE_RISING>,
					<0x2 0x11 0x7 IRQ_TYPE_LEVEL_HIGH>;

				interrupt-names = "otg-fail",
						  "otg-oc-disable-sw",
						  "otg-oc-hiccup",
						  "high-duty-cycle",
						  "input-current-limiting",
						  "concurrent-mode-disable",
						  "switcher-power-ok";
			};

			qcom,batif@1200 {
				reg = <0x1200 0x100>;
				interrupts =
					<0x2 0x12 0x0 IRQ_TYPE_EDGE_RISING>,
					<0x2 0x12 0x2 IRQ_TYPE_LEVEL_HIGH>,
					<0x2 0x12 0x3 IRQ_TYPE_LEVEL_HIGH>,
					<0x2 0x12 0x4 IRQ_TYPE_LEVEL_HIGH>,
					<0x2 0x12 0x5 IRQ_TYPE_LEVEL_HIGH>,
					<0x2 0x12 0x6 IRQ_TYPE_LEVEL_HIGH>,
					<0x2 0x12 0x7 IRQ_TYPE_LEVEL_HIGH>;

				interrupt-names = "bat-temp",
						  "bat-ov",
						  "bat-low",
						  "bat-therm-or-id-missing",
						  "bat-terminal-missing",
						  "buck-oc",
						  "vph-ov";
			};

			qcom,usb@1300 {
				reg = <0x1300 0x100>;
				interrupts =
					<0x2 0x13 0x0 IRQ_TYPE_LEVEL_HIGH>,
					<0x2 0x13 0x1 IRQ_TYPE_LEVEL_HIGH>,
					<0x2 0x13 0x2 IRQ_TYPE_LEVEL_HIGH>,
					<0x2 0x13 0x3 IRQ_TYPE_LEVEL_HIGH>,
					<0x2 0x13 0x4 IRQ_TYPE_LEVEL_HIGH>,
					<0x2 0x13 0x5 IRQ_TYPE_LEVEL_HIGH>,
					<0x2 0x13 0x6 IRQ_TYPE_EDGE_RISING>,
					<0x2 0x13 0x7 IRQ_TYPE_EDGE_RISING>;

				interrupt-names = "usbin-collapse",
						  "usbin-vashdn",
						  "usbin-uv",
						  "usbin-ov",
						  "usbin-plugin",
						  "usbin-revi-change",
						  "usbin-src-change",
						  "usbin-icl-change";
			};

			qcom,dc@1400 {
				reg = <0x1400 0x100>;
				interrupts =
					<0x2 0x14 0x1 IRQ_TYPE_LEVEL_HIGH>,
					<0x2 0x14 0x2 IRQ_TYPE_LEVEL_HIGH>,
					<0x2 0x14 0x3 IRQ_TYPE_LEVEL_HIGH>,
					<0x2 0x14 0x4 IRQ_TYPE_LEVEL_HIGH>,
					<0x2 0x14 0x5 IRQ_TYPE_LEVEL_HIGH>,
					<0x2 0x14 0x6 IRQ_TYPE_LEVEL_HIGH>,
					<0x2 0x14 0x7 IRQ_TYPE_LEVEL_HIGH>;

				interrupt-names = "dcin-vashdn",
						  "dcin-uv",
						  "dcin-ov",
						  "dcin-plugin",
						  "dcin-revi",
						  "dcin-pon",
						  "dcin-en";
			};

			qcom,typec@1500 {
				reg = <0x1500 0x100>;
				interrupts =
					<0x2 0x15 0x0 IRQ_TYPE_EDGE_RISING>,
					<0x2 0x15 0x1 IRQ_TYPE_LEVEL_HIGH>,
					<0x2 0x15 0x2 IRQ_TYPE_EDGE_RISING>,
					<0x2 0x15 0x3 IRQ_TYPE_LEVEL_HIGH>,
					<0x2 0x15 0x4 IRQ_TYPE_EDGE_RISING>,
					<0x2 0x15 0x5 IRQ_TYPE_EDGE_RISING>,
					<0x2 0x15 0x6 IRQ_TYPE_LEVEL_HIGH>,
					<0x2 0x15 0x7 IRQ_TYPE_EDGE_RISING>;

				interrupt-names = "typec-or-rid-detect-change",
						  "typec-vpd-detect",
						  "typec-cc-state-change",
						  "typec-vconn-oc",
						  "typec-vbus-change",
						  "typec-attach-detach",
						  "typec-legacy-cable-detect",
						  "typec-try-snk-src-detect";
			};

			qcom,misc@1600 {
				reg = <0x1600 0x100>;
				interrupts =
					<0x2 0x16 0x0 IRQ_TYPE_EDGE_RISING>,
					<0x2 0x16 0x1 IRQ_TYPE_EDGE_RISING>,
					<0x2 0x16 0x2 IRQ_TYPE_LEVEL_HIGH>,
					<0x2 0x16 0x3 IRQ_TYPE_LEVEL_HIGH>,
					<0x2 0x16 0x4 IRQ_TYPE_LEVEL_HIGH>,
					<0x2 0x16 0x6 IRQ_TYPE_EDGE_FALLING>,
					<0x2 0x16 0x7 IRQ_TYPE_EDGE_RISING>;

				interrupt-names = "wdog-snarl",
						  "wdog-bark",
						  "aicl-fail",
						  "aicl-done",
						  "smb-en",
						  "temp-change",
						  "temp-change-smb";
			};
		};

		pm855b_pdphy: qcom,usb-pdphy@1700 {
			compatible = "qcom,qpnp-pdphy";
			reg = <0x1700 0x100>;
			vdd-pdphy-supply = <&pm855_l2>;
			vbus-supply = <&smb5_vbus>;
			vconn-supply = <&smb5_vconn>;
			interrupts = <0x2 0x17 0x0 IRQ_TYPE_EDGE_RISING>,
				     <0x2 0x17 0x1 IRQ_TYPE_EDGE_RISING>,
				     <0x2 0x17 0x2 IRQ_TYPE_EDGE_RISING>,
				     <0x2 0x17 0x3 IRQ_TYPE_EDGE_RISING>,
				     <0x2 0x17 0x4 IRQ_TYPE_EDGE_RISING>,
				     <0x2 0x17 0x5 IRQ_TYPE_EDGE_RISING>,
				     <0x2 0x17 0x6 IRQ_TYPE_EDGE_RISING>,
				     <0x2 0x17 0x7 IRQ_TYPE_EDGE_RISING>;

			interrupt-names = "sig-tx",
					  "sig-rx",
					  "msg-tx",
					  "msg-rx",
					  "msg-tx-failed",
					  "msg-tx-discarded",
					  "msg-rx-discarded",
					  "fr-swap";

			qcom,default-sink-caps = <5000 3000>, /* 5V @ 3A */
						 <9000 3000>, /* 9V @ 3A */
						 <12000 2250>; /* 12V @ 2.25A */
		};

		pm855b_bcl: bcl@1d00 {
			compatible = "qcom,bcl-v5";
			reg = <0x1d00 0x100>;
			interrupts = <0x2 0x1d 0x0 IRQ_TYPE_NONE>,
					<0x2 0x1d 0x1 IRQ_TYPE_NONE>,
					<0x2 0x1d 0x0 IRQ_TYPE_NONE>,
					<0x2 0x1d 0x1 IRQ_TYPE_NONE>,
					<0x2 0x1d 0x2 IRQ_TYPE_NONE>;
			interrupt-names = "bcl-ibat-lvl0",
						"bcl-ibat-lvl1",
						"bcl-vbat-lvl0",
						"bcl-vbat-lvl1",
						"bcl-vbat-lvl2";
			#thermal-sensor-cells = <1>;
		};

		bcl_soc:bcl-soc {
			compatible = "qcom,msm-bcl-soc";
			#thermal-sensor-cells = <0>;
		};
<<<<<<< HEAD
=======

		pm855b_fg: qpnp,fg {
			compatible = "qcom,fg-gen4";
			#address-cells = <1>;
			#size-cells = <1>;
			qcom,pmic-revid = <&pm855b_revid>;
			status = "okay";

			qcom,fg-batt-soc@4000 {
				status = "okay";
				reg = <0x4000 0x100>;
				interrupts = <0x2 0x40 0x0 IRQ_TYPE_EDGE_BOTH>,
					     <0x2 0x40 0x1 IRQ_TYPE_EDGE_BOTH>,
					     <0x2 0x40 0x2
							IRQ_TYPE_EDGE_RISING>,
					     <0x2 0x40 0x3
							IRQ_TYPE_EDGE_RISING>,
					     <0x2 0x40 0x4 IRQ_TYPE_EDGE_BOTH>,
					     <0x2 0x40 0x5
							IRQ_TYPE_EDGE_RISING>,
					     <0x2 0x40 0x6 IRQ_TYPE_EDGE_BOTH>,
					     <0x2 0x40 0x7 IRQ_TYPE_EDGE_BOTH>;
				interrupt-names = "soc-update",
						  "soc-ready",
						  "bsoc-delta",
						  "msoc-delta",
						  "msoc-low",
						  "msoc-empty",
						  "msoc-high",
						  "msoc-full";
			};

			qcom,fg-batt-info@4100 {
				status = "okay";
				reg = <0x4100 0x100>;
				interrupts = <0x2 0x41 0x0 IRQ_TYPE_EDGE_BOTH>,
					     <0x2 0x41 0x1 IRQ_TYPE_EDGE_BOTH>,
					     <0x2 0x41 0x3
							IRQ_TYPE_EDGE_RISING>;
				interrupt-names = "vbatt-low",
						  "vbatt-pred-delta",
						  "esr-delta";
			};

			qcom,fg-rradc@4200 {
				status = "okay";
				reg = <0x4200 0x100>;
				interrupts = <0x2 0x42 0x0 IRQ_TYPE_EDGE_BOTH>,
					     <0x2 0x42 0x1 IRQ_TYPE_EDGE_BOTH>,
					     <0x2 0x42 0x2 IRQ_TYPE_EDGE_BOTH>,
					     <0x2 0x42 0x3 IRQ_TYPE_EDGE_BOTH>,
					     <0x2 0x42 0x4 IRQ_TYPE_EDGE_BOTH>;
				interrupt-names = "batt-missing",
						  "batt-id",
						  "batt-temp-delta",
						  "batt-temp-hot",
						  "batt-temp-cold";
			};

			qcom,fg-memif@4300 {
				status = "okay";
				reg = <0x4300 0x100>;
				interrupts = <0x2 0x43 0x0 IRQ_TYPE_EDGE_BOTH>,
					     <0x2 0x43 0x1 IRQ_TYPE_EDGE_BOTH>,
					     <0x2 0x43 0x2 IRQ_TYPE_EDGE_BOTH>,
					     <0x2 0x43 0x3
							IRQ_TYPE_EDGE_RISING>;
				interrupt-names = "ima-rdy",
						  "ima-xcp",
						  "dma-xcp",
						  "dma-grant";
			};
		};
>>>>>>> 452becbf
	};

	qcom,pm855b@3 {
		compatible ="qcom,spmi-pmic";
		reg = <0x3 SPMI_USID>;
		#address-cells = <2>;
		#size-cells = <0>;

		pm855b_pwm: qcom,pwms@b100 {
			compatible = "qcom,pwm-lpg";
			reg = <0xb100 0x200>;
			reg-names = "lpg-base";
			#pwm-cells = <2>;
		};

		pm855b_hr_led: qcom,leds@d000 {
			compatible = "qcom,tri-led";
			reg = <0xd000 0x100>;
			nvmem-names = "pbs_sdam";
			nvmem = <&pm855_sdam_2>;
			hr_led1 {
				label = "hr_led1";
				pwms = <&pm855b_pwm 0 1000000>;
				led-sources = <0>;
			};
			hr_led2 {
				label = "hr_led2";
				pwms = <&pm855b_pwm 1 1000000>;
				led-sources = <1>;
			};
		};

		pm855b_haptics: qcom,haptics@c000 {
			compatible = "qcom,qpnp-haptics";
			reg = <0xc000 0x100>;
			interrupts = <0x3 0xc0 0x0 IRQ_TYPE_EDGE_BOTH>,
				     <0x3 0xc0 0x1 IRQ_TYPE_EDGE_BOTH>;
			interrupt-names = "hap-sc-irq", "hap-play-irq";
			qcom,pmic-revid = <&pm855b_revid>;
			qcom,actuator-type = <0>;
			qcom,play-mode = "direct";
			qcom,vmax-mv = <3200>;
			qcom,ilim-ma = <800>;
			qcom,sc-dbc-cycles = <8>;
			qcom,wave-play-rate-us = <6667>;
			qcom,en-brake;
			qcom,lra-high-z = "opt0";
			qcom,lra-auto-res-mode = "qwd";
			qcom,lra-res-cal-period = <4>;
			status = "ok";
		};
	};
};

&thermal_zones {
	pm855b_temp_alarm: pm855b_tz {
		polling-delay-passive = <0>;
		polling-delay = <0>;
		thermal-governor = "step_wise";
		thermal-sensors = <&pm855b_tz>;

		trips {
			pm855b_trip0: trip0 {
				temperature = <95000>;
				hysteresis = <0>;
				type = "passive";
			};
			pm855b_trip1: trip1 {
				temperature = <115000>;
				hysteresis = <0>;
				type = "passive";
			};
			trip2 {
				temperature = <145000>;
				hysteresis = <0>;
				type = "passive";
			};
		};
	};

	pm855b-ibat-lvl0 {
		polling-delay-passive = <0>;
		polling-delay = <0>;
		thermal-governor = "step_wise";
		thermal-sensors = <&pm855b_bcl 0>;

		trips {
			ibat_lvl0:ibat-lvl0 {
				temperature = <4500>;
				hysteresis = <200>;
				type = "passive";
			};
		};
	};

	pm855b-ibat-lvl1 {
		polling-delay-passive = <0>;
		polling-delay = <0>;
		thermal-governor = "step_wise";
		thermal-sensors = <&pm855b_bcl 1>;

		trips {
			ibat_lvl1:ibat-lvl1 {
				temperature = <5000>;
				hysteresis = <200>;
				type = "passive";
			};
		};
	};

	pm855b-vbat-lvl0 {
		polling-delay-passive = <0>;
		polling-delay = <0>;
		thermal-governor = "step_wise";
		thermal-sensors = <&pm855b_bcl 2>;

		trips {
			vbat_lvl0: vbat-lvl0 {
				temperature = <3500>;
				hysteresis = <200>;
				type = "passive";
			};
		};
	};

	pm855b-vbat-lvl1 {
		polling-delay-passive = <0>;
		polling-delay = <0>;
		thermal-governor = "step_wise";
		thermal-sensors = <&pm855b_bcl 3>;

		trips {
			vbat_lvl1:vbat-lvl1 {
				temperature = <3000>;
				hysteresis = <200>;
				type = "passive";
			};
		};
	};

	pm855b-vbat-lvl2 {
		polling-delay-passive = <0>;
		polling-delay = <0>;
		thermal-governor = "step_wise";
		thermal-sensors = <&pm855b_bcl 4>;

		trips {
			vbat_lvl2:vbat-lvl2 {
				temperature = <2800>;
				hysteresis = <200>;
				type = "passive";
			};
		};
	};

	soc {
		polling-delay-passive = <0>;
		polling-delay = <0>;
		thermal-governor = "step_wise";
		thermal-sensors = <&bcl_soc>;

		trips {
			soc_trip:soc-trip {
				temperature = <10>;
				hysteresis = <0>;
				type = "passive";
			};
		};
	};

	pm855b-ibat-lvl0 {
		polling-delay-passive = <0>;
		polling-delay = <0>;
		thermal-governor = "step_wise";
		thermal-sensors = <&pm855b_bcl 0>;

		trips {
			ibat_lvl0:ibat-lvl0 {
				temperature = <4500>;
				hysteresis = <200>;
				type = "passive";
			};
		};
	};

	pm855b-ibat-lvl1 {
		polling-delay-passive = <0>;
		polling-delay = <0>;
		thermal-governor = "step_wise";
		thermal-sensors = <&pm855b_bcl 1>;

		trips {
			ibat_lvl1:ibat-lvl1 {
				temperature = <5000>;
				hysteresis = <200>;
				type = "passive";
			};
		};
	};

	pm855b-vbat-lvl0 {
		polling-delay-passive = <0>;
		polling-delay = <0>;
		thermal-governor = "step_wise";
		thermal-sensors = <&pm855b_bcl 2>;

		trips {
			vbat_lvl0: vbat-lvl0 {
				temperature = <3500>;
				hysteresis = <200>;
				type = "passive";
			};
		};
	};

	pm855b-vbat-lvl1 {
		polling-delay-passive = <0>;
		polling-delay = <0>;
		thermal-governor = "step_wise";
		thermal-sensors = <&pm855b_bcl 3>;

		trips {
			vbat_lvl1:vbat-lvl1 {
				temperature = <3000>;
				hysteresis = <200>;
				type = "passive";
			};
		};
	};

	pm855b-vbat-lvl2 {
		polling-delay-passive = <0>;
		polling-delay = <0>;
		thermal-governor = "step_wise";
		thermal-sensors = <&pm855b_bcl 4>;

		trips {
			vbat_lvl2:vbat-lvl2 {
				temperature = <2800>;
				hysteresis = <200>;
				type = "passive";
			};
		};
	};

	soc {
		polling-delay-passive = <0>;
		polling-delay = <0>;
		thermal-governor = "step_wise";
		thermal-sensors = <&bcl_soc>;

		trips {
			soc_trip:soc-trip {
				temperature = <10>;
				hysteresis = <0>;
				type = "passive";
			};
		};
	};
};<|MERGE_RESOLUTION|>--- conflicted
+++ resolved
@@ -125,8 +125,6 @@
 				label = "v_i_parallel_vbat_vdata";
 				qcom,pre-scaling = <1 1>;
 			};
-<<<<<<< HEAD
-=======
 
 			smb1390_therm {
 				reg = <ADC_AMUX_THM2>;
@@ -142,7 +140,6 @@
 				qcom,hw-settle-time = <200>;
 				qcom,pre-scaling = <1 1>;
 			};
->>>>>>> 452becbf
 		};
 
 		pm855b_charger: qcom,qpnp-smb5 {
@@ -347,8 +344,6 @@
 			compatible = "qcom,msm-bcl-soc";
 			#thermal-sensor-cells = <0>;
 		};
-<<<<<<< HEAD
-=======
 
 		pm855b_fg: qpnp,fg {
 			compatible = "qcom,fg-gen4";
@@ -422,7 +417,6 @@
 						  "dma-grant";
 			};
 		};
->>>>>>> 452becbf
 	};
 
 	qcom,pm855b@3 {
@@ -592,94 +586,4 @@
 			};
 		};
 	};
-
-	pm855b-ibat-lvl0 {
-		polling-delay-passive = <0>;
-		polling-delay = <0>;
-		thermal-governor = "step_wise";
-		thermal-sensors = <&pm855b_bcl 0>;
-
-		trips {
-			ibat_lvl0:ibat-lvl0 {
-				temperature = <4500>;
-				hysteresis = <200>;
-				type = "passive";
-			};
-		};
-	};
-
-	pm855b-ibat-lvl1 {
-		polling-delay-passive = <0>;
-		polling-delay = <0>;
-		thermal-governor = "step_wise";
-		thermal-sensors = <&pm855b_bcl 1>;
-
-		trips {
-			ibat_lvl1:ibat-lvl1 {
-				temperature = <5000>;
-				hysteresis = <200>;
-				type = "passive";
-			};
-		};
-	};
-
-	pm855b-vbat-lvl0 {
-		polling-delay-passive = <0>;
-		polling-delay = <0>;
-		thermal-governor = "step_wise";
-		thermal-sensors = <&pm855b_bcl 2>;
-
-		trips {
-			vbat_lvl0: vbat-lvl0 {
-				temperature = <3500>;
-				hysteresis = <200>;
-				type = "passive";
-			};
-		};
-	};
-
-	pm855b-vbat-lvl1 {
-		polling-delay-passive = <0>;
-		polling-delay = <0>;
-		thermal-governor = "step_wise";
-		thermal-sensors = <&pm855b_bcl 3>;
-
-		trips {
-			vbat_lvl1:vbat-lvl1 {
-				temperature = <3000>;
-				hysteresis = <200>;
-				type = "passive";
-			};
-		};
-	};
-
-	pm855b-vbat-lvl2 {
-		polling-delay-passive = <0>;
-		polling-delay = <0>;
-		thermal-governor = "step_wise";
-		thermal-sensors = <&pm855b_bcl 4>;
-
-		trips {
-			vbat_lvl2:vbat-lvl2 {
-				temperature = <2800>;
-				hysteresis = <200>;
-				type = "passive";
-			};
-		};
-	};
-
-	soc {
-		polling-delay-passive = <0>;
-		polling-delay = <0>;
-		thermal-governor = "step_wise";
-		thermal-sensors = <&bcl_soc>;
-
-		trips {
-			soc_trip:soc-trip {
-				temperature = <10>;
-				hysteresis = <0>;
-				type = "passive";
-			};
-		};
-	};
 };