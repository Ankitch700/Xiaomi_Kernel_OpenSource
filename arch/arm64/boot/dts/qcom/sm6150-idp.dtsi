--- conflicted
+++ resolved
@@ -10,11 +10,8 @@
  * GNU General Public License for more details.
  */
 
-<<<<<<< HEAD
 #include "sm6150-camera-sensor-idp.dtsi"
-=======
 #include <dt-bindings/iio/qcom,spmi-vadc.h>
->>>>>>> 69d3f157
 
 &soc {
 };
