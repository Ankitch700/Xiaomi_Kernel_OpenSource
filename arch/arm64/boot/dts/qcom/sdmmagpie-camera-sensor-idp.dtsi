/*
 * Copyright (c) 2018, The Linux Foundation. All rights reserved.
 *
 * This program is free software; you can redistribute it and/or modify
 * it under the terms of the GNU General Public License version 2 and
 * only version 2 as published by the Free Software Foundation.
 *
 * This program is distributed in the hope that it will be useful,
 * but WITHOUT ANY WARRANTY; without even the implied warranty of
 * MERCHANTABILITY or FITNESS FOR A PARTICULAR PURPOSE.  See the
 * GNU General Public License for more details.
 */

#include <dt-bindings/clock/qcom,camcc-sdmmagpie.h>

&soc {
	led_flash_rear: qcom,camera-flash@0 {
		cell-index = <0>;
		reg = <0x00 0x00>;
		compatible = "qcom,camera-flash";
		flash-source = <&pm6150l_flash0 &pm6150l_flash1>;
		torch-source = <&pm6150l_torch0 &pm6150l_torch1>;
		switch-source = <&pm6150l_switch2 &pm6150l_switch2>;
		status = "ok";
	};

	led_flash_rear_aux: qcom,camera-flash@1 {
		cell-index = <1>;
		reg = <0x01 0x00>;
		compatible = "qcom,camera-flash";
		flash-source = <&pm6150l_flash0 &pm6150l_flash1>;
		torch-source = <&pm6150l_torch0 &pm6150l_torch1>;
		switch-source = <&pm6150l_switch2 &pm6150l_switch2>;
		status = "ok";
	};
};

&cam_cci0 {
	qcom,cam-res-mgr {
		compatible = "qcom,cam-res-mgr";
		status = "ok";
	};

	actuator_rear: qcom,actuator@0 {
		cell-index = <0>;
		reg = <0x0>;
		compatible = "qcom,actuator";
		cci-master = <0>;
		cam_vaf-supply = <&pm8009_s2>;
		regulator-names = "cam_vaf";
		rgltr-cntrl-support;
		rgltr-min-voltage = <2900000>;
		rgltr-max-voltage = <2900000>;
		rgltr-load-current = <100000>;
	};

	actuator_rear_aux: qcom,actuator@1 {
		cell-index = <1>;
		reg = <0x1>;
		compatible = "qcom,actuator";
		cci-master = <1>;
		cam_vaf-supply = <&pm8009_s2>;
		regulator-names = "cam_vaf";
		rgltr-cntrl-support;
		rgltr-min-voltage = <2900000>;
		rgltr-max-voltage = <2900000>;
		rgltr-load-current = <100000>;
	};

	eeprom_rear: qcom,eeprom@0 {
		cell-index = <0>;
		reg = <0>;
		compatible = "qcom,eeprom";
		cam_vio-supply = <&pm8009_l7>;
		cam_vana-supply = <&pm8009_l5>;
		cam_vdig-supply = <&pm8009_l1>;
		cam_clk-supply = <&titan_top_gdsc>;
		cam_vaf-supply = <&pm8009_s2>;
		regulator-names = "cam_vio", "cam_vana", "cam_vdig",
			"cam_clk", "cam_vaf";
		rgltr-cntrl-support;
		rgltr-min-voltage = <1800000 2800000 1100000 0 2900000>;
		rgltr-max-voltage = <1800000 2800000 1100000 0 2900000>;
		rgltr-load-current = <0 80000 105000 0 100000>;
		gpio-no-mux = <0>;
		pinctrl-names = "cam_default", "cam_suspend";
		pinctrl-0 = <&cam_sensor_mclk0_active
				&cam_sensor_rear_active>;
		pinctrl-1 = <&cam_sensor_mclk0_suspend
				&cam_sensor_rear_suspend>;
		gpios = <&tlmm 13 0>,
			<&pm8009_gpios 1 0>;
		gpio-reset = <1>;
		gpio-req-tbl-num = <0 1>;
		gpio-req-tbl-flags = <1 0>;
		gpio-req-tbl-label = "CAMIF_MCLK0",
					"CAM_RESET0";
		sensor-mode = <0>;
		cci-master = <0>;
		status = "ok";
		clocks = <&clock_camcc CAM_CC_MCLK0_CLK>;
		clock-names = "cam_clk";
		clock-cntl-level = "turbo";
		clock-rates = <24000000>;
	};

	eeprom_rear_aux: qcom,eeprom@1 {
		cell-index = <1>;
		reg = <0x1>;
		compatible = "qcom,eeprom";
		cam_vio-supply = <&pm8009_l7>;
		cam_vana-supply = <&pm8009_l6>;
		cam_vdig-supply = <&pm8009_l4>;
		cam_clk-supply = <&titan_top_gdsc>;
		cam_vaf-supply = <&pm8009_s2>;
		regulator-names = "cam_vio", "cam_vana", "cam_vdig",
			"cam_clk", "cam_vaf";
		rgltr-cntrl-support;
		rgltr-min-voltage = <1800000 2800000 1200000 0 2900000>;
		rgltr-max-voltage = <1800000 2800000 1200000 0 2900000>;
		rgltr-load-current = <0 80000 105000 0 100000>;
		gpio-no-mux = <0>;
		pinctrl-names = "cam_default", "cam_suspend";
		pinctrl-0 = <&cam_sensor_mclk1_active
				&cam_sensor_rear2_active>;
		pinctrl-1 = <&cam_sensor_mclk1_suspend
				&cam_sensor_rear2_suspend>;
		gpios = <&tlmm 14 0>,
			<&pm8009_gpios 2 0>;
		gpio-reset = <1>;
		gpio-req-tbl-num = <0 1>;
		gpio-req-tbl-flags = <1 0>;
		gpio-req-tbl-label = "CAMIF_MCLK1",
					"CAM_RESET1";
		sensor-mode = <0>;
		cci-master = <1>;
		status = "ok";
		clocks = <&clock_camcc CAM_CC_MCLK1_CLK>;
		clock-names = "cam_clk";
		clock-cntl-level = "turbo";
		clock-rates = <24000000>;
	};

	eeprom_front: qcom,eeprom@2 {
		cell-index = <2>;
		reg = <0x2>;
		compatible = "qcom,eeprom";
		cam_vio-supply = <&pm8009_l7>;
		cam_vana-supply = <&pm8009_l6>;
		cam_vdig-supply = <&pm8009_l2>;
		cam_clk-supply = <&titan_top_gdsc>;
		regulator-names = "cam_vio", "cam_vana", "cam_vdig",
			"cam_clk";
		rgltr-cntrl-support;
		rgltr-min-voltage = <1800000 2800000 1050000 0>;
		rgltr-max-voltage = <1800000 2800000 1050000 0>;
		rgltr-load-current = <0 80000 105000 0>;
		gpio-no-mux = <0>;
		pinctrl-names = "cam_default", "cam_suspend";
		pinctrl-0 = <&cam_sensor_mclk2_active
				 &cam_sensor_front_active>;
		pinctrl-1 = <&cam_sensor_mclk2_suspend
				 &cam_sensor_front_suspend>;
		gpios = <&tlmm 15 0>,
			<&pm8009_gpios 4 0>;
		gpio-reset = <1>;
		gpio-req-tbl-num = <0 1>;
		gpio-req-tbl-flags = <1 0>;
		gpio-req-tbl-label = "CAMIF_MCLK2",
					"CAM_RESET2";
		sensor-mode = <0>;
		cci-device = <1>;
		cci-master = <0>;
		status = "ok";
		clocks = <&clock_camcc CAM_CC_MCLK2_CLK>;
		clock-names = "cam_clk";
		clock-cntl-level = "turbo";
		clock-rates = <24000000>;
	};

	qcom,cam-sensor@0 {
		cell-index = <0>;
		compatible = "qcom,cam-sensor";
		reg = <0x0>;
		csiphy-sd-index = <0>;
		sensor-position-roll = <90>;
		sensor-position-pitch = <0>;
		sensor-position-yaw = <180>;
		led-flash-src = <&led_flash_rear>;
		eeprom-src = <&eeprom_rear>;
		actuator-src = <&actuator_rear>;
		cam_vio-supply = <&pm8009_l7>;
		cam_vana-supply = <&pm8009_l5>;
		cam_vdig-supply = <&pm8009_l1>;
		cam_clk-supply = <&titan_top_gdsc>;
		regulator-names = "cam_vio", "cam_vana", "cam_vdig",
			"cam_clk";
		rgltr-cntrl-support;
		rgltr-min-voltage = <1800000 2800000 1100000 0>;
		rgltr-max-voltage = <1800000 2800000 1100000 0>;
		rgltr-load-current = <0 80000 105000 0>;
		gpio-no-mux = <0>;
		pinctrl-names = "cam_default", "cam_suspend";
		pinctrl-0 = <&cam_sensor_mclk0_active
				&cam_sensor_rear_active>;
		pinctrl-1 = <&cam_sensor_mclk0_suspend
				&cam_sensor_rear_suspend>;
		gpios = <&tlmm 13 0>,
			<&pm8009_gpios 1 0>;
		gpio-reset = <1>;
		gpio-req-tbl-num = <0 1>;
		gpio-req-tbl-flags = <1 0>;
		gpio-req-tbl-label = "CAMIF_MCLK0",
					"CAM_RESET0";
		sensor-mode = <0>;
		cci-master = <0>;
		status = "ok";
		clocks = <&clock_camcc CAM_CC_MCLK0_CLK>;
		clock-names = "cam_clk";
		clock-cntl-level = "turbo";
		clock-rates = <24000000>;
	};

	qcom,cam-sensor@1 {
		cell-index = <1>;
		compatible = "qcom,cam-sensor";
		reg = <0x1>;
		csiphy-sd-index = <1>;
		sensor-position-roll = <90>;
		sensor-position-pitch = <0>;
		sensor-position-yaw = <180>;
		led-flash-src = <&led_flash_rear_aux>;
		eeprom-src = <&eeprom_rear_aux>;
		actuator-src = <&actuator_rear_aux>;
		cam_vio-supply = <&pm8009_l7>;
		cam_vana-supply = <&pm8009_l6>;
		cam_vdig-supply = <&pm8009_l4>;
		cam_clk-supply = <&titan_top_gdsc>;
		regulator-names = "cam_vio", "cam_vana", "cam_vdig",
			"cam_clk";
		rgltr-cntrl-support;
		rgltr-min-voltage = <1800000 2800000 1200000 0>;
		rgltr-max-voltage = <1800000 2800000 1200000 0>;
		rgltr-load-current = <0 80000 105000 0>;
		gpio-no-mux = <0>;
		pinctrl-names = "cam_default", "cam_suspend";
		pinctrl-0 = <&cam_sensor_mclk1_active
				&cam_sensor_rear2_active>;
		pinctrl-1 = <&cam_sensor_mclk1_suspend
				&cam_sensor_rear2_suspend>;
		gpios = <&tlmm 14 0>,
			<&pm8009_gpios 2 0>;
		gpio-reset = <1>;
		gpio-req-tbl-num = <0 1>;
		gpio-req-tbl-flags = <1 0>;
		gpio-req-tbl-label = "CAMIF_MCLK1",
					"CAM_RESET1";
		sensor-mode = <0>;
		cci-master = <1>;
		status = "ok";
		clocks = <&clock_camcc CAM_CC_MCLK1_CLK>;
		clock-names = "cam_clk";
		clock-cntl-level = "turbo";
		clock-rates = <24000000>;
	};

	qcom,cam-sensor@2 {
		cell-index = <2>;
		compatible = "qcom,cam-sensor";
		reg = <0x02>;
		csiphy-sd-index = <2>;
		sensor-position-roll = <270>;
		sensor-position-pitch = <0>;
		sensor-position-yaw = <0>;
		eeprom-src = <&eeprom_front>;
		cam_vio-supply = <&pm8009_l7>;
		cam_vana-supply = <&pm8009_l6>;
		cam_vdig-supply = <&pm8009_l2>;
		cam_clk-supply = <&titan_top_gdsc>;
		regulator-names = "cam_vio", "cam_vana", "cam_vdig",
			"cam_clk";
		rgltr-cntrl-support;
		rgltr-min-voltage = <1800000 2800000 1050000 0>;
		rgltr-max-voltage = <1800000 2800000 1050000 0>;
		rgltr-load-current = <0 80000 105000 0>;
		gpio-no-mux = <0>;
		pinctrl-names = "cam_default", "cam_suspend";
		pinctrl-0 = <&cam_sensor_mclk2_active
				 &cam_sensor_front_active>;
		pinctrl-1 = <&cam_sensor_mclk2_suspend
				 &cam_sensor_front_suspend>;
		gpios = <&tlmm 15 0>,
			<&pm8009_gpios 4 0>;
		gpio-reset = <1>;
		gpio-req-tbl-num = <0 1>;
		gpio-req-tbl-flags = <1 0>;
		gpio-req-tbl-label = "CAMIF_MCLK2",
					"CAM_RESET2";
		sensor-mode = <0>;
		cci-device = <1>;
		cci-master = <0>;
		status = "ok";
		clocks = <&clock_camcc CAM_CC_MCLK2_CLK>;
		clock-names = "cam_clk";
		clock-cntl-level = "turbo";
		clock-rates = <24000000>;
	};

	qcom,cam-sensor@3 {
		cell-index = <3>;
		compatible = "qcom,cam-sensor";
		reg = <0x3>;
		csiphy-sd-index = <2>;
		sensor-position-roll = <90>;
		sensor-position-pitch = <0>;
		sensor-position-yaw = <180>;
		eeprom-src = <&eeprom_rear_aux>;
		actuator-src = <&actuator_rear_aux>;
		cam_vio-supply = <&pm8009_l7>;
		cam_vana-supply = <&pm8009_l5>;
		cam_vdig-supply = <&pm8009_l4>;
		cam_clk-supply = <&titan_top_gdsc>;
		regulator-names = "cam_vio", "cam_vana", "cam_vdig",
<<<<<<< HEAD
		        "cam_clk";
=======
				"cam_clk";
>>>>>>> c3715e11
		rgltr-cntrl-support;
		rgltr-min-voltage = <1800000 2800000 1200000 0>;
		rgltr-max-voltage = <1800000 2800000 1200000 0>;
		rgltr-load-current = <0 80000 105000 0>;
		gpio-no-mux = <0>;
		pinctrl-names = "cam_default", "cam_suspend";
		pinctrl-0 = <&cam_sensor_mclk1_active
<<<<<<< HEAD
		                &cam_sensor_rear2_active>;
		pinctrl-1 = <&cam_sensor_mclk1_suspend
		                &cam_sensor_rear2_suspend>;
		gpios = <&tlmm 14 0>,
		        <&pm8009_gpios 2 0>;
=======
				&cam_sensor_rear2_active>;
		pinctrl-1 = <&cam_sensor_mclk1_suspend
				&cam_sensor_rear2_suspend>;
		gpios = <&tlmm 14 0>,
				<&pm8009_gpios 2 0>;
>>>>>>> c3715e11
		gpio-reset = <1>;
		gpio-req-tbl-num = <0 1>;
		gpio-req-tbl-flags = <1 0>;
		gpio-req-tbl-label = "CAMIF_MCLK1",
<<<<<<< HEAD
		                        "CAM_RESET1";
=======
					"CAM_RESET1";
>>>>>>> c3715e11
		sensor-mode = <0>;
		cci-master = <1>;
		status = "ok";
		clocks = <&clock_camcc CAM_CC_MCLK1_CLK>;
		clock-names = "cam_clk";
		clock-cntl-level = "turbo";
		clock-rates = <24000000>;
	};

	qcom,cam-sensor@4 {
		cell-index = <4>;
		compatible = "qcom,cam-sensor";
		reg = <0x04>;
		csiphy-sd-index = <0>;
		sensor-position-roll = <90>;
		sensor-position-pitch = <0>;
		sensor-position-yaw = <180>;
		led-flash-src = <&led_flash_rear>;
		eeprom-src = <&eeprom_rear>;
		actuator-src = <&actuator_rear>;
		cam_vio-supply = <&pm8009_l7>;
		cam_vana-supply = <&pm8009_l5>;
		cam_vdig-supply = <&pm8009_l2>;
		cam_clk-supply = <&titan_top_gdsc>;
		regulator-names = "cam_vio", "cam_vana", "cam_vdig",
			"cam_clk";
		rgltr-cntrl-support;
		rgltr-min-voltage = <1800000 2800000 1050000 0>;
		rgltr-max-voltage = <1800000 2800000 1050000 0>;
		rgltr-load-current = <0 80000 105000 0>;
		gpio-no-mux = <0>;
		pinctrl-names = "cam_default", "cam_suspend";
		pinctrl-0 = <&cam_sensor_mclk0_active
				&cam_sensor_rear_active>;
		pinctrl-1 = <&cam_sensor_mclk0_suspend
				&cam_sensor_rear_suspend>;
		gpios = <&tlmm 13 0>,
			<&pm8009_gpios 1 0>;
		gpio-reset = <1>;
		gpio-req-tbl-num = <0 1>;
		gpio-req-tbl-flags = <1 0>;
		gpio-req-tbl-label = "CAMIF_MCLK0",
					"CAM_RESET0";
		sensor-mode = <0>;
		cci-master = <0>;
		status = "ok";
		clocks = <&clock_camcc CAM_CC_MCLK0_CLK>;
		clock-names = "cam_clk";
		clock-cntl-level = "turbo";
		clock-rates = <24000000>;
	};
};


&pm8009_gpios {
	cam_sensor_rear_active: cam_sensor_rear_active {
		pins = "gpio1";
		function = "normal";
		power-source = <1>;
		bias-disable;
	};
	cam_sensor_rear_suspend: cam_sensor_rear_suspend {
		pins = "gpio1";
		function = "normal";
		power-source = <1>;
		bias-pull-down;
	};

	cam_sensor_rear2_active: cam_sensor_rear2_active {
		pins = "gpio2";
		function = "normal";
		power-source = <1>;
		bias-disable;
	};
	cam_sensor_rear2_suspend: cam_sensor_rear2_suspend {
		pins = "gpio2";
		function = "normal";
		power-source = <1>;
		bias-pull-down;
	};

	cam_sensor_front_active: cam_sensor_front_active {
		pins = "gpio4";
		function = "normal";
		power-source = <1>;
		bias-disable;
	};
	cam_sensor_front_suspend: cam_sensor_front_suspend {
		pins = "gpio4";
		function = "normal";
		power-source = <1>;
		bias-pull-down;
	};
};<|MERGE_RESOLUTION|>--- conflicted
+++ resolved
@@ -321,11 +321,7 @@
 		cam_vdig-supply = <&pm8009_l4>;
 		cam_clk-supply = <&titan_top_gdsc>;
 		regulator-names = "cam_vio", "cam_vana", "cam_vdig",
-<<<<<<< HEAD
-		        "cam_clk";
-=======
 				"cam_clk";
->>>>>>> c3715e11
 		rgltr-cntrl-support;
 		rgltr-min-voltage = <1800000 2800000 1200000 0>;
 		rgltr-max-voltage = <1800000 2800000 1200000 0>;
@@ -333,28 +329,16 @@
 		gpio-no-mux = <0>;
 		pinctrl-names = "cam_default", "cam_suspend";
 		pinctrl-0 = <&cam_sensor_mclk1_active
-<<<<<<< HEAD
-		                &cam_sensor_rear2_active>;
-		pinctrl-1 = <&cam_sensor_mclk1_suspend
-		                &cam_sensor_rear2_suspend>;
-		gpios = <&tlmm 14 0>,
-		        <&pm8009_gpios 2 0>;
-=======
 				&cam_sensor_rear2_active>;
 		pinctrl-1 = <&cam_sensor_mclk1_suspend
 				&cam_sensor_rear2_suspend>;
 		gpios = <&tlmm 14 0>,
 				<&pm8009_gpios 2 0>;
->>>>>>> c3715e11
 		gpio-reset = <1>;
 		gpio-req-tbl-num = <0 1>;
 		gpio-req-tbl-flags = <1 0>;
 		gpio-req-tbl-label = "CAMIF_MCLK1",
-<<<<<<< HEAD
-		                        "CAM_RESET1";
-=======
 					"CAM_RESET1";
->>>>>>> c3715e11
 		sensor-mode = <0>;
 		cci-master = <1>;
 		status = "ok";
