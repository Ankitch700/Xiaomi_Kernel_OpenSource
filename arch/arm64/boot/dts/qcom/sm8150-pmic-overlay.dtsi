/*
 * Copyright (c) 2017-2018, The Linux Foundation. All rights reserved.
 *
 * This program is free software; you can redistribute it and/or modify
 * it under the terms of the GNU General Public License version 2 and
 * only version 2 as published by the Free Software Foundation.
 *
 * This program is distributed in the hope that it will be useful,
 * but WITHOUT ANY WARRANTY; without even the implied warranty of
 * MERCHANTABILITY or FITNESS FOR A PARTICULAR PURPOSE.  See the
 * GNU General Public License for more details.
 */

#include "pm8150.dtsi"
#include "pm8150b.dtsi"
#include "pm8150l.dtsi"
#include <dt-bindings/pinctrl/qcom,pmic-gpio.h>

/* PMIC GPIO pin control configurations: */
&pm8150_gpios {
	key_home {
		key_home_default: key_home_default {
			pins = "gpio1";
			function = "normal";
			input-enable;
			bias-pull-up;
			power-source = <0>;
		};
	};

	key_vol_up {
		key_vol_up_default: key_vol_up_default {
			pins = "gpio6";
			function = "normal";
			input-enable;
			bias-pull-up;
			power-source = <1>;
		};
	};

	usb2_vbus_boost {
		usb2_vbus_boost_default: usb2_vbus_boost_default {
			pins = "gpio9";
			function = "normal";
			output-low;
			power-source = <1>;	/* 1.8V input supply */
		};
	};

	usb2_vbus_det {
		usb2_vbus_det_default: usb2_vbus_det_default {
			pins = "gpio10";
			function = "normal";
			input-enable;
			bias-pull-down;
			power-source = <1>;	/* 1.8V input supply */
		};
	};
};

&pm8150l_gpios {
	cam_sensor_eldo4 {
		cam_sensor_eldo4_default: cam_sensor_eldo4_default {
			pins = "gpio3";
			function = "normal";
			power-source = <0>;
			output-low;
		};
	};

	cam_sensor_eldo3 {
		cam_sensor_eldo3_default: cam_sensor_eldo3_default {
			pins = "gpio4";
			function = "normal";
			power-source = <0>;
			output-low;
		};
	};
};

&pm8150b_charger {
	dpdm-supply = <&usb2_phy0>;
	smb5_vconn: qcom,smb5-vconn {
		regulator-name = "smb5-vconn";
	};
	smb5_vbus: qcom,smb5-vbus {
		regulator-name = "smb5-vbus";
	};
};

&pm8150b_gpios {
	smb_stat {
		smb_stat_default: smb_stat_default {
			pins = "gpio6";
			function = "normal";
			input-enable;
			bias-pull-up;
			qcom,pull-up-strength = <PMIC_GPIO_PULL_UP_30>;
			power-source = <0>;
		};
	};
};

&usb0 {
	extcon = <&pm8150b_pdphy>, <&eud>;
};

&usb_qmp_dp_phy {
	extcon = <&pm8150b_pdphy>;
<<<<<<< HEAD
=======
};

&sde_dp {
	extcon = <&pm8150b_pdphy>;
>>>>>>> e0615925
};<|MERGE_RESOLUTION|>--- conflicted
+++ resolved
@@ -107,11 +107,8 @@
 
 &usb_qmp_dp_phy {
 	extcon = <&pm8150b_pdphy>;
-<<<<<<< HEAD
-=======
 };
 
 &sde_dp {
 	extcon = <&pm8150b_pdphy>;
->>>>>>> e0615925
 };