/*
 * Copyright (c) 2020, The Linux Foundation. All rights reserved.
 *
 * This program is free software; you can redistribute it and/or modify
 * it under the terms of the GNU General Public License version 2 and
 * only version 2 as published by the Free Software Foundation.
 *
 * This program is distributed in the hope that it will be useful,
 * but WITHOUT ANY WARRANTY; without even the implied warranty of
 * MERCHANTABILITY or FITNESS FOR A PARTICULAR PURPOSE.  See the
 * GNU General Public License for more details.
 */

/dts-v1/;
/plugin/;

#include <dt-bindings/clock/qcom,rpmcc.h>
#include "sdm429-wtp.dtsi"
#include "sdm429-mdss-panels.dtsi"

/ {
	model = "Qualcomm Technologies, Inc. SDM429 QRD BG WTP Overlay";
	compatible = "qcom,sdm429w-qrd", "qcom,sdm429w", "qcom,qrd";
	qcom,msm-id = <416 0x0>;
	qcom,board-id = <0x00010b 8>;
	qcom,pmic-id = <0x0002001b 0x0 0x0 0x0>;
};

&mdss_mdp {
	qcom,mdss-pref-prim-intf = "dsi";
};

&mdss_dsi {
	/delete-property/ vdda-supply;
	/delete-property/ vddio-supply;
	vdda-supply = <&L6A>; /* 0.8v */
	vddio-supply = <&L13A>; /* 1.8v */

	qcom,ctrl-supply-entries {
		#address-cells = <1>;
		#size-cells = <0>;

		qcom,ctrl-supply-entry@0 {
			reg = <0>;
			qcom,supply-name = "vdda";
			qcom,supply-min-voltage = <800000>;
			qcom,supply-max-voltage = <800000>;
			qcom,supply-enable-load = <100000>;
			qcom,supply-disable-load = <100>;
			qcom,supply-post-on-sleep = <20>;
		};
	};
};

&mdss_dsi0 {
	qcom,dsi-pref-prim-pan = <&dsi_auo_416p_amoled_cmd>;
	/delete-property/ vdd-supply;
	pinctrl-names = "mdss_default", "mdss_sleep";
	pinctrl-0 = <&mdss_te_active>;
	pinctrl-1 = <&mdss_te_suspend>;
	vddio-supply = <&L11A>;
	qcom,platform-te-gpio = <&tlmm 24 0>;
	qcom,platform-reset-gpio = <&tlmm 60 0>;
	qcom,platform-enable-gpio = <&pm660_gpios 12 0>;

};

&mdss_dsi0_pll {
	/delete-property/ vddio-supply;
	vddio-supply = <&L13A>;
};

&mdss_dsi1 {
	status = "disabled";
};

<<<<<<< HEAD
&i2c_4 {
	status = "ok";
	tsc@24 {
		status = "disabled";
	};
=======
&mdss_dsi1_pll {
	status = "disabled";
};

&i2c_4 {
	status = "ok";
>>>>>>> 6b42a54e

	raydium_ts@39 {
		compatible = "raydium,raydium-ts";
		reg = <0x39>;
		interrupt-parent = <&tlmm>;
		interrupts = <13 0x2008>;
		vdd_ana-supply = <&pm660_l11>;
		vcc_i2c-supply = <&pm660_l13>;
		pinctrl-names = "pmx_ts_active","pmx_ts_suspend",
					"pmx_ts_release";
		pinctrl-0 = <&ts_int_active &ts_reset_active>;
		pinctrl-1 = <&ts_int_suspend &ts_reset_suspend>;
		pinctrl-2 = <&ts_release>;
		raydium,reset-gpio = <&tlmm 64 0x00>;
		raydium,irq-gpio = <&tlmm 65 0x00>;
		raydium,num-max-touches = <2>;
		raydium,soft-reset-delay-ms = <50>;
		raydium,hard-reset-delay-ms = <100>;
		raydium,x_max = <416>;
		raydium,y_max = <416>;
		raydium,display-coords= <0  0 416 416>;
		raydium,fw_id = <0x2202>;
	};
};
<|MERGE_RESOLUTION|>--- conflicted
+++ resolved
@@ -74,20 +74,12 @@
 	status = "disabled";
 };
 
-<<<<<<< HEAD
-&i2c_4 {
-	status = "ok";
-	tsc@24 {
-		status = "disabled";
-	};
-=======
 &mdss_dsi1_pll {
 	status = "disabled";
 };
 
 &i2c_4 {
 	status = "ok";
->>>>>>> 6b42a54e
 
 	raydium_ts@39 {
 		compatible = "raydium,raydium-ts";
