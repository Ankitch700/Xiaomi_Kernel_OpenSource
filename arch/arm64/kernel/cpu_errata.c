--- conflicted
+++ resolved
@@ -318,14 +318,11 @@
 
 void arm64_set_ssbd_mitigation(bool state)
 {
-<<<<<<< HEAD
-=======
 	if (!IS_ENABLED(CONFIG_ARM64_SSBD)) {
 		pr_info_once("SSBD disabled by kernel configuration\n");
 		return;
 	}
 
->>>>>>> ef55d526
 	if (this_cpu_has_cap(ARM64_SSBS)) {
 		if (state)
 			asm volatile(SET_PSTATE_SSBS(0));
@@ -359,9 +356,6 @@
 
 	WARN_ON(scope != SCOPE_LOCAL_CPU || preemptible());
 
-<<<<<<< HEAD
-	if (this_cpu_has_cap(ARM64_SSBS)) {
-=======
 	if (cpu_mitigations_off())
 		ssbd_state = ARM64_SSBD_FORCE_DISABLE;
 
@@ -372,7 +366,6 @@
 	if (this_cpu_has_cap(ARM64_SSBS)) {
 		if (!this_cpu_safe)
 			__ssb_safe = false;
->>>>>>> ef55d526
 		required = false;
 		goto out_printmsg;
 	}
@@ -455,17 +448,6 @@
 		WARN_ON(1);
 		break;
 	}
-out_printmsg:
-	switch (ssbd_state) {
-	case ARM64_SSBD_FORCE_DISABLE:
-		pr_info_once("%s disabled from command-line\n", entry->desc);
-		break;
-
-	case ARM64_SSBD_FORCE_ENABLE:
-		pr_info_once("%s forced from command-line\n", entry->desc);
-		break;
-	}
-
 out_printmsg:
 	switch (ssbd_state) {
 	case ARM64_SSBD_FORCE_DISABLE:
