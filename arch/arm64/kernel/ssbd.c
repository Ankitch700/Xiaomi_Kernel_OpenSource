// SPDX-License-Identifier: GPL-2.0
/*
 * Copyright (C) 2018 ARM Ltd, All Rights Reserved.
 */

#include <linux/compat.h>
#include <linux/errno.h>
#include <linux/prctl.h>
#include <linux/sched.h>
#include <linux/sched/task_stack.h>
#include <linux/thread_info.h>

#include <asm/compat.h>
#include <asm/cpufeature.h>

static void ssbd_ssbs_enable(struct task_struct *task)
{
	u64 val = is_compat_thread(task_thread_info(task)) ?
<<<<<<< HEAD
			COMPAT_PSR_SSBS_BIT : PSR_SSBS_BIT;
=======
		  PSR_AA32_SSBS_BIT : PSR_SSBS_BIT;
>>>>>>> 93b27559

	task_pt_regs(task)->pstate |= val;
}

static void ssbd_ssbs_disable(struct task_struct *task)
{
	u64 val = is_compat_thread(task_thread_info(task)) ?
<<<<<<< HEAD
			COMPAT_PSR_SSBS_BIT : PSR_SSBS_BIT;
=======
		  PSR_AA32_SSBS_BIT : PSR_SSBS_BIT;
>>>>>>> 93b27559

	task_pt_regs(task)->pstate &= ~val;
}

/*
 * prctl interface for SSBD
 */
static int ssbd_prctl_set(struct task_struct *task, unsigned long ctrl)
{
	int state = arm64_get_ssbd_state();

	/* Unsupported */
	if (state == ARM64_SSBD_UNKNOWN)
		return -EINVAL;

	/* Treat the unaffected/mitigated state separately */
	if (state == ARM64_SSBD_MITIGATED) {
		switch (ctrl) {
		case PR_SPEC_ENABLE:
			return -EPERM;
		case PR_SPEC_DISABLE:
		case PR_SPEC_FORCE_DISABLE:
			return 0;
		}
	}

	/*
	 * Things are a bit backward here: the arm64 internal API
	 * *enables the mitigation* when the userspace API *disables
	 * speculation*. So much fun.
	 */
	switch (ctrl) {
	case PR_SPEC_ENABLE:
		/* If speculation is force disabled, enable is not allowed */
		if (state == ARM64_SSBD_FORCE_ENABLE ||
		    task_spec_ssb_force_disable(task))
			return -EPERM;
		task_clear_spec_ssb_disable(task);
		clear_tsk_thread_flag(task, TIF_SSBD);
		ssbd_ssbs_enable(task);
		break;
	case PR_SPEC_DISABLE:
		if (state == ARM64_SSBD_FORCE_DISABLE)
			return -EPERM;
		task_set_spec_ssb_disable(task);
		set_tsk_thread_flag(task, TIF_SSBD);
		ssbd_ssbs_disable(task);
		break;
	case PR_SPEC_FORCE_DISABLE:
		if (state == ARM64_SSBD_FORCE_DISABLE)
			return -EPERM;
		task_set_spec_ssb_disable(task);
		task_set_spec_ssb_force_disable(task);
		set_tsk_thread_flag(task, TIF_SSBD);
		ssbd_ssbs_disable(task);
		break;
	default:
		return -ERANGE;
	}

	return 0;
}

int arch_prctl_spec_ctrl_set(struct task_struct *task, unsigned long which,
			     unsigned long ctrl)
{
	switch (which) {
	case PR_SPEC_STORE_BYPASS:
		return ssbd_prctl_set(task, ctrl);
	default:
		return -ENODEV;
	}
}

static int ssbd_prctl_get(struct task_struct *task)
{
	switch (arm64_get_ssbd_state()) {
	case ARM64_SSBD_UNKNOWN:
		return -EINVAL;
	case ARM64_SSBD_FORCE_ENABLE:
		return PR_SPEC_DISABLE;
	case ARM64_SSBD_KERNEL:
		if (task_spec_ssb_force_disable(task))
			return PR_SPEC_PRCTL | PR_SPEC_FORCE_DISABLE;
		if (task_spec_ssb_disable(task))
			return PR_SPEC_PRCTL | PR_SPEC_DISABLE;
		return PR_SPEC_PRCTL | PR_SPEC_ENABLE;
	case ARM64_SSBD_FORCE_DISABLE:
		return PR_SPEC_ENABLE;
	default:
		return PR_SPEC_NOT_AFFECTED;
	}
}

int arch_prctl_spec_ctrl_get(struct task_struct *task, unsigned long which)
{
	switch (which) {
	case PR_SPEC_STORE_BYPASS:
		return ssbd_prctl_get(task);
	default:
		return -ENODEV;
	}
}<|MERGE_RESOLUTION|>--- conflicted
+++ resolved
@@ -16,11 +16,7 @@
 static void ssbd_ssbs_enable(struct task_struct *task)
 {
 	u64 val = is_compat_thread(task_thread_info(task)) ?
-<<<<<<< HEAD
-			COMPAT_PSR_SSBS_BIT : PSR_SSBS_BIT;
-=======
 		  PSR_AA32_SSBS_BIT : PSR_SSBS_BIT;
->>>>>>> 93b27559
 
 	task_pt_regs(task)->pstate |= val;
 }
@@ -28,11 +24,7 @@
 static void ssbd_ssbs_disable(struct task_struct *task)
 {
 	u64 val = is_compat_thread(task_thread_info(task)) ?
-<<<<<<< HEAD
-			COMPAT_PSR_SSBS_BIT : PSR_SSBS_BIT;
-=======
 		  PSR_AA32_SSBS_BIT : PSR_SSBS_BIT;
->>>>>>> 93b27559
 
 	task_pt_regs(task)->pstate &= ~val;
 }
