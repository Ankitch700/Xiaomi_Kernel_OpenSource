--- conflicted
+++ resolved
@@ -369,11 +369,7 @@
 			childregs->pstate |= PSR_UAO_BIT;
 
 		if (arm64_get_ssbd_state() == ARM64_SSBD_FORCE_DISABLE)
-<<<<<<< HEAD
-			childregs->pstate |= PSR_SSBS_BIT;
-=======
 			set_ssbs_bit(childregs);
->>>>>>> ef55d526
 
 		p->thread.cpu_context.x19 = stack_start;
 		p->thread.cpu_context.x20 = stk_sz;
@@ -431,11 +427,7 @@
 
 	/* If the mitigation is enabled, then we leave SSBS clear. */
 	if ((arm64_get_ssbd_state() == ARM64_SSBD_FORCE_ENABLE) ||
-<<<<<<< HEAD
-			test_tsk_thread_flag(next, TIF_SSBD))
-=======
 	    test_tsk_thread_flag(next, TIF_SSBD))
->>>>>>> ef55d526
 		return;
 
 	if (compat_user_mode(regs))
