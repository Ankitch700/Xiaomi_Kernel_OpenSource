--- conflicted
+++ resolved
@@ -903,11 +903,7 @@
 		break;
 
 	case IPI_CPU_STOP:
-<<<<<<< HEAD
 		trace_android_vh_ipi_stop(regs);
-		irq_enter();
-=======
->>>>>>> 114c58d0
 		local_cpu_stop();
 		break;
 
