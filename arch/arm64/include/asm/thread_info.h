/*
 * Based on arch/arm/include/asm/thread_info.h
 *
 * Copyright (C) 2002 Russell King.
 * Copyright (C) 2012 ARM Ltd.
 *
 * This program is free software; you can redistribute it and/or modify
 * it under the terms of the GNU General Public License version 2 as
 * published by the Free Software Foundation.
 *
 * This program is distributed in the hope that it will be useful,
 * but WITHOUT ANY WARRANTY; without even the implied warranty of
 * MERCHANTABILITY or FITNESS FOR A PARTICULAR PURPOSE.  See the
 * GNU General Public License for more details.
 *
 * You should have received a copy of the GNU General Public License
 * along with this program.  If not, see <http://www.gnu.org/licenses/>.
 */
#ifndef __ASM_THREAD_INFO_H
#define __ASM_THREAD_INFO_H

#ifdef __KERNEL__

#include <linux/compiler.h>

#ifndef CONFIG_ARM64_64K_PAGES
#define THREAD_SIZE_ORDER	2
#endif

#define THREAD_SIZE		16384
#define THREAD_START_SP		(THREAD_SIZE - 16)

#ifndef __ASSEMBLY__

struct task_struct;
struct exec_domain;

#include <asm/types.h>

typedef unsigned long mm_segment_t;

/*
 * low level task data that entry.S needs immediate access to.
 * __switch_to() assumes cpu_context follows immediately after cpu_domain.
 */
struct thread_info {
	unsigned long		flags;		/* low level flags */
	mm_segment_t		addr_limit;	/* address limit */
	struct task_struct	*task;		/* main task structure */
	struct exec_domain	*exec_domain;	/* execution domain */
#ifdef CONFIG_ARM64_SW_TTBR0_PAN
	u64			ttbr0;		/* saved TTBR0_EL1 */
#endif
	int			preempt_count;	/* 0 => preemptable, <0 => bug */
	int			cpu;		/* cpu */
};

#define INIT_THREAD_INFO(tsk)						\
{									\
	.task		= &tsk,						\
	.exec_domain	= &default_exec_domain,				\
	.flags		= 0,						\
	.preempt_count	= INIT_PREEMPT_COUNT,				\
	.addr_limit	= KERNEL_DS,					\
}

#define init_thread_info	(init_thread_union.thread_info)
#define init_stack		(init_thread_union.stack)

/*
 * how to get the current stack pointer from C
 */
register unsigned long current_stack_pointer asm ("sp");

/*
 * how to get the thread information struct from C
 */
static inline struct thread_info *current_thread_info(void) __attribute_const__;

/*
 * struct thread_info can be accessed directly via sp_el0.
 */
static inline struct thread_info *current_thread_info(void)
{
	unsigned long sp_el0;

	asm ("mrs %0, sp_el0" : "=r" (sp_el0));

	return (struct thread_info *)sp_el0;
}

#define thread_saved_pc(tsk)	\
	((unsigned long)(tsk->thread.cpu_context.pc))
#define thread_saved_sp(tsk)	\
	((unsigned long)(tsk->thread.cpu_context.sp))
#define thread_saved_fp(tsk)	\
	((unsigned long)(tsk->thread.cpu_context.fp))

#endif

/*
 * thread information flags:
 *  TIF_SYSCALL_TRACE	- syscall trace active
 *  TIF_SYSCALL_TRACEPOINT - syscall tracepoint for ftrace
 *  TIF_SYSCALL_AUDIT	- syscall auditing
 *  TIF_SECOMP		- syscall secure computing
 *  TIF_SIGPENDING	- signal pending
 *  TIF_NEED_RESCHED	- rescheduling necessary
 *  TIF_NOTIFY_RESUME	- callback before returning to user
 *  TIF_USEDFPU		- FPU was used by this task this quantum (SMP)
 */
#define TIF_SIGPENDING		0
#define TIF_NEED_RESCHED	1
#define TIF_NOTIFY_RESUME	2	/* callback before returning to user */
#define TIF_FOREIGN_FPSTATE	3	/* CPU's FP state is not current's */
#define TIF_NOHZ		7
#define TIF_SYSCALL_TRACE	8
#define TIF_SYSCALL_AUDIT	9
#define TIF_SYSCALL_TRACEPOINT	10
#define TIF_SECCOMP		11
#define TIF_MEMDIE		18	/* is terminating due to OOM killer */
#define TIF_FREEZE		19
#define TIF_RESTORE_SIGMASK	20
#define TIF_SINGLESTEP		21
#define TIF_32BIT		22	/* 32bit process */
<<<<<<< HEAD
#define TIF_SWITCH_MM		23	/* deferred switch_mm */
#define TIF_MM_RELEASED		24
=======
>>>>>>> 1203868f

#define _TIF_SIGPENDING		(1 << TIF_SIGPENDING)
#define _TIF_NEED_RESCHED	(1 << TIF_NEED_RESCHED)
#define _TIF_NOTIFY_RESUME	(1 << TIF_NOTIFY_RESUME)
#define _TIF_FOREIGN_FPSTATE	(1 << TIF_FOREIGN_FPSTATE)
#define _TIF_NOHZ		(1 << TIF_NOHZ)
#define _TIF_SYSCALL_TRACE	(1 << TIF_SYSCALL_TRACE)
#define _TIF_SYSCALL_AUDIT	(1 << TIF_SYSCALL_AUDIT)
#define _TIF_SYSCALL_TRACEPOINT	(1 << TIF_SYSCALL_TRACEPOINT)
#define _TIF_SECCOMP		(1 << TIF_SECCOMP)
#define _TIF_32BIT		(1 << TIF_32BIT)

#define _TIF_WORK_MASK		(_TIF_NEED_RESCHED | _TIF_SIGPENDING | \
				 _TIF_NOTIFY_RESUME | _TIF_FOREIGN_FPSTATE)

#define _TIF_SYSCALL_WORK	(_TIF_SYSCALL_TRACE | _TIF_SYSCALL_AUDIT | \
				 _TIF_SYSCALL_TRACEPOINT | _TIF_SECCOMP | \
				 _TIF_NOHZ)

#endif /* __KERNEL__ */
#endif /* __ASM_THREAD_INFO_H */<|MERGE_RESOLUTION|>--- conflicted
+++ resolved
@@ -123,11 +123,8 @@
 #define TIF_RESTORE_SIGMASK	20
 #define TIF_SINGLESTEP		21
 #define TIF_32BIT		22	/* 32bit process */
-<<<<<<< HEAD
 #define TIF_SWITCH_MM		23	/* deferred switch_mm */
 #define TIF_MM_RELEASED		24
-=======
->>>>>>> 1203868f
 
 #define _TIF_SIGPENDING		(1 << TIF_SIGPENDING)
 #define _TIF_NEED_RESCHED	(1 << TIF_NEED_RESCHED)
