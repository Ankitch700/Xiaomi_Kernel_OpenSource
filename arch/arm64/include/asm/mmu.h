--- conflicted
+++ resolved
@@ -21,11 +21,7 @@
 
 #ifndef __ASSEMBLY__
 
-<<<<<<< HEAD
-#include <asm/percpu.h>
-=======
 #include <linux/percpu.h>
->>>>>>> b4c14c25
 
 typedef struct {
 	atomic64_t	id;
@@ -59,11 +55,7 @@
 
 static inline struct bp_hardening_data *arm64_get_bp_hardening_data(void)
 {
-<<<<<<< HEAD
-	return raw_cpu_ptr(&bp_hardening_data);
-=======
 	return this_cpu_ptr(&bp_hardening_data);
->>>>>>> b4c14c25
 }
 
 static inline void arm64_apply_bp_hardening(void)
