/*
 * arch/arm64/include/asm/arch_gicv3.h
 *
 * Copyright (C) 2015 ARM Ltd.
 *
 * This program is free software: you can redistribute it and/or modify
 * it under the terms of the GNU General Public License version 2 as
 * published by the Free Software Foundation.
 *
 * This program is distributed in the hope that it will be useful,
 * but WITHOUT ANY WARRANTY; without even the implied warranty of
 * MERCHANTABILITY or FITNESS FOR A PARTICULAR PURPOSE.  See the
 * GNU General Public License for more details.
 *
 * You should have received a copy of the GNU General Public License
 * along with this program.  If not, see <http://www.gnu.org/licenses/>.
 */
#ifndef __ASM_ARCH_GICV3_H
#define __ASM_ARCH_GICV3_H

#include <asm/sysreg.h>

#define ICC_EOIR1_EL1			sys_reg(3, 0, 12, 12, 1)
#define ICC_HPPIR1_EL1			sys_reg(3, 0, 12, 12, 2)
#define ICC_DIR_EL1			sys_reg(3, 0, 12, 11, 1)
#define ICC_IAR1_EL1			sys_reg(3, 0, 12, 12, 0)
#define ICC_SGI1R_EL1			sys_reg(3, 0, 12, 11, 5)
#define ICC_PMR_EL1			sys_reg(3, 0, 4, 6, 0)
#define ICC_CTLR_EL1			sys_reg(3, 0, 12, 12, 4)
#define ICC_SRE_EL1			sys_reg(3, 0, 12, 12, 5)
#define ICC_GRPEN1_EL1			sys_reg(3, 0, 12, 12, 7)
#define ICC_BPR1_EL1			sys_reg(3, 0, 12, 12, 3)

#define ICC_SRE_EL2			sys_reg(3, 4, 12, 9, 5)

/*
 * System register definitions
 */
#define ICH_VSEIR_EL2			sys_reg(3, 4, 12, 9, 4)
#define ICH_HCR_EL2			sys_reg(3, 4, 12, 11, 0)
#define ICH_VTR_EL2			sys_reg(3, 4, 12, 11, 1)
#define ICH_MISR_EL2			sys_reg(3, 4, 12, 11, 2)
#define ICH_EISR_EL2			sys_reg(3, 4, 12, 11, 3)
#define ICH_ELSR_EL2			sys_reg(3, 4, 12, 11, 5)
#define ICH_VMCR_EL2			sys_reg(3, 4, 12, 11, 7)

#define __LR0_EL2(x)			sys_reg(3, 4, 12, 12, x)
#define __LR8_EL2(x)			sys_reg(3, 4, 12, 13, x)

#define ICH_LR0_EL2			__LR0_EL2(0)
#define ICH_LR1_EL2			__LR0_EL2(1)
#define ICH_LR2_EL2			__LR0_EL2(2)
#define ICH_LR3_EL2			__LR0_EL2(3)
#define ICH_LR4_EL2			__LR0_EL2(4)
#define ICH_LR5_EL2			__LR0_EL2(5)
#define ICH_LR6_EL2			__LR0_EL2(6)
#define ICH_LR7_EL2			__LR0_EL2(7)
#define ICH_LR8_EL2			__LR8_EL2(0)
#define ICH_LR9_EL2			__LR8_EL2(1)
#define ICH_LR10_EL2			__LR8_EL2(2)
#define ICH_LR11_EL2			__LR8_EL2(3)
#define ICH_LR12_EL2			__LR8_EL2(4)
#define ICH_LR13_EL2			__LR8_EL2(5)
#define ICH_LR14_EL2			__LR8_EL2(6)
#define ICH_LR15_EL2			__LR8_EL2(7)

#define __AP0Rx_EL2(x)			sys_reg(3, 4, 12, 8, x)
#define ICH_AP0R0_EL2			__AP0Rx_EL2(0)
#define ICH_AP0R1_EL2			__AP0Rx_EL2(1)
#define ICH_AP0R2_EL2			__AP0Rx_EL2(2)
#define ICH_AP0R3_EL2			__AP0Rx_EL2(3)

#define __AP1Rx_EL2(x)			sys_reg(3, 4, 12, 9, x)
#define ICH_AP1R0_EL2			__AP1Rx_EL2(0)
#define ICH_AP1R1_EL2			__AP1Rx_EL2(1)
#define ICH_AP1R2_EL2			__AP1Rx_EL2(2)
#define ICH_AP1R3_EL2			__AP1Rx_EL2(3)

#ifndef __ASSEMBLY__

#include <linux/stringify.h>
#include <asm/barrier.h>

#define read_gicreg(r)							\
	({								\
		u64 reg;						\
		asm volatile(DEFINE_MRS_S				\
			"mrs_s %0, " __stringify(r) "\n"		\
			UNDEFINE_MRS_S					\
			: "=r" (reg));					\
		reg;							\
	})

#define write_gicreg(v,r)						\
	do {								\
		u64 __val = (v);					\
		asm volatile(DEFINE_MSR_S				\
			"msr_s " __stringify(r) ", %0\n"		\
			UNDEFINE_MSR_S					\
			: : "r" (__val));				\
	} while (0)

/*
 * Low-level accessors
 *
 * These system registers are 32 bits, but we make sure that the compiler
 * sets the GP register's most significant bits to 0 with an explicit cast.
 */

static inline void gic_write_eoir(u32 irq)
{
	asm volatile(DEFINE_MSR_S
		"msr_s " __stringify(ICC_EOIR1_EL1) ", %0\n"
		UNDEFINE_MSR_S
		: : "r" ((u64)irq));
	isb();
}

static inline void gic_write_dir(u32 irq)
{
	asm volatile(DEFINE_MSR_S
		"msr_s " __stringify(ICC_DIR_EL1) ", %0\n"
		UNDEFINE_MSR_S
		: : "r" ((u64)irq));
	isb();
}

static inline u64 gic_read_iar_common(void)
{
	u64 irqstat;

	asm volatile(DEFINE_MRS_S
		"mrs_s %0, " __stringify(ICC_IAR1_EL1) "\n"
		UNDEFINE_MRS_S
		: "=r" (irqstat));
	dsb(sy);
	return irqstat;
}

/*
 * Cavium ThunderX erratum 23154
 *
 * The gicv3 of ThunderX requires a modified version for reading the
 * IAR status to ensure data synchronization (access to icc_iar1_el1
 * is not sync'ed before and after).
 */
static inline u64 gic_read_iar_cavium_thunderx(void)
{
	u64 irqstat;

	asm volatile(
		"nop;nop;nop;nop\n\t"
		"nop;nop;nop;nop\n\t"
		DEFINE_MRS_S
		"mrs_s %0, " __stringify(ICC_IAR1_EL1) "\n\t"
		UNDEFINE_MRS_S
		"nop;nop;nop;nop"
		: "=r" (irqstat));
	mb();

	return irqstat;
}

static inline void gic_write_pmr(u32 val)
{
<<<<<<< HEAD
	asm volatile("msr_s " __stringify(ICC_PMR_EL1) ", %0" : : "r" ((u64)val));
=======
	asm volatile(DEFINE_MSR_S
		"msr_s " __stringify(ICC_PMR_EL1) ", %0\n"
		UNDEFINE_MSR_S
		: : "r" ((u64)val));
>>>>>>> b324a701
	/* As per the architecture specification */
	mb();
}

static inline void gic_write_ctlr(u32 val)
{
	asm volatile(DEFINE_MSR_S
		"msr_s " __stringify(ICC_CTLR_EL1) ", %0\n"
		UNDEFINE_MSR_S
		: : "r" ((u64)val));
	isb();
}

static inline void gic_write_grpen1(u32 val)
{
	asm volatile(DEFINE_MSR_S
		"msr_s " __stringify(ICC_GRPEN1_EL1) ", %0\n"
		UNDEFINE_MSR_S
		: : "r" ((u64)val));
	isb();
}

static inline void gic_write_sgi1r(u64 val)
{
<<<<<<< HEAD
	asm volatile("msr_s " __stringify(ICC_SGI1R_EL1) ", %0" : : "r" (val));
=======
	asm volatile(DEFINE_MSR_S
		"msr_s " __stringify(ICC_SGI1R_EL1) ", %0\n"
		UNDEFINE_MSR_S
		: : "r" (val));
>>>>>>> b324a701
	/* As per the architecture specification */
	mb();
}

static inline u32 gic_read_sre(void)
{
	u64 val;

	asm volatile(DEFINE_MRS_S
		"mrs_s %0, " __stringify(ICC_SRE_EL1) "\n"
		UNDEFINE_MRS_S
		: "=r" (val));
	return val;
}

static inline void gic_write_sre(u32 val)
{
	asm volatile(DEFINE_MSR_S
		"msr_s " __stringify(ICC_SRE_EL1) ", %0\n"
		UNDEFINE_MSR_S
		: : "r" ((u64)val));
	isb();
}

static inline void gic_write_bpr1(u32 val)
{
	asm volatile(DEFINE_MSR_S
		"msr_s " __stringify(ICC_BPR1_EL1) ", %x0\n"
		UNDEFINE_MSR_S
		: : "rZ" (val));
}

#define gic_read_typer(c)		readq_relaxed_no_log(c)
#define gic_write_irouter(v, c)		writeq_relaxed_no_log(v, c)

#endif /* __ASSEMBLY__ */
#endif /* __ASM_ARCH_GICV3_H */<|MERGE_RESOLUTION|>--- conflicted
+++ resolved
@@ -163,14 +163,10 @@
 
 static inline void gic_write_pmr(u32 val)
 {
-<<<<<<< HEAD
-	asm volatile("msr_s " __stringify(ICC_PMR_EL1) ", %0" : : "r" ((u64)val));
-=======
 	asm volatile(DEFINE_MSR_S
 		"msr_s " __stringify(ICC_PMR_EL1) ", %0\n"
 		UNDEFINE_MSR_S
 		: : "r" ((u64)val));
->>>>>>> b324a701
 	/* As per the architecture specification */
 	mb();
 }
@@ -195,14 +191,10 @@
 
 static inline void gic_write_sgi1r(u64 val)
 {
-<<<<<<< HEAD
-	asm volatile("msr_s " __stringify(ICC_SGI1R_EL1) ", %0" : : "r" (val));
-=======
 	asm volatile(DEFINE_MSR_S
 		"msr_s " __stringify(ICC_SGI1R_EL1) ", %0\n"
 		UNDEFINE_MSR_S
 		: : "r" (val));
->>>>>>> b324a701
 	/* As per the architecture specification */
 	mb();
 }
