// SPDX-License-Identifier: GPL-2.0-only
/*
 * Based on arch/arm/mm/copypage.c
 *
 * Copyright (C) 2002 Deep Blue Solutions Ltd, All Rights Reserved.
 * Copyright (C) 2012 ARM Ltd.
 */

#include <linux/bitops.h>
#include <linux/mm.h>

#include <asm/page.h>
#include <asm/cacheflush.h>
#include <asm/cpufeature.h>
#include <asm/mte.h>

void copy_highpage(struct page *to, struct page *from)
{
	void *kto = page_address(to);
	void *kfrom = page_address(from);

	copy_page(kto, kfrom);

<<<<<<< HEAD
	if (system_supports_mte() && test_bit(PG_mte_tagged, &from->flags)) {
		set_bit(PG_mte_tagged, &to->flags);
#if IS_ENABLED(CONFIG_MTK_KASAN_DEBUG)
		if (kasan_hw_tags_enabled())
			page_kasan_tag_set(to, page_kasan_tag(from));
#endif // CONFIG_MTK_KASAN_DEBUG
=======
	if (system_supports_mte() && page_mte_tagged(from)) {
		if (kasan_hw_tags_enabled())
			page_kasan_tag_reset(to);
>>>>>>> 3d44f9b4
		mte_copy_page_tags(kto, kfrom);
		set_page_mte_tagged(to);
	}
}
EXPORT_SYMBOL(copy_highpage);

void copy_user_highpage(struct page *to, struct page *from,
			unsigned long vaddr, struct vm_area_struct *vma)
{
	copy_highpage(to, from);
	flush_dcache_page(to);
}
EXPORT_SYMBOL_GPL(copy_user_highpage);<|MERGE_RESOLUTION|>--- conflicted
+++ resolved
@@ -21,18 +21,9 @@
 
 	copy_page(kto, kfrom);
 
-<<<<<<< HEAD
-	if (system_supports_mte() && test_bit(PG_mte_tagged, &from->flags)) {
-		set_bit(PG_mte_tagged, &to->flags);
-#if IS_ENABLED(CONFIG_MTK_KASAN_DEBUG)
-		if (kasan_hw_tags_enabled())
-			page_kasan_tag_set(to, page_kasan_tag(from));
-#endif // CONFIG_MTK_KASAN_DEBUG
-=======
 	if (system_supports_mte() && page_mte_tagged(from)) {
 		if (kasan_hw_tags_enabled())
 			page_kasan_tag_reset(to);
->>>>>>> 3d44f9b4
 		mte_copy_page_tags(kto, kfrom);
 		set_page_mte_tagged(to);
 	}
