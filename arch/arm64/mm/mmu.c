/*
 * Based on arch/arm/mm/mmu.c
 *
 * Copyright (C) 1995-2005 Russell King
 * Copyright (C) 2012 ARM Ltd.
 *
 * This program is free software; you can redistribute it and/or modify
 * it under the terms of the GNU General Public License version 2 as
 * published by the Free Software Foundation.
 *
 * This program is distributed in the hope that it will be useful,
 * but WITHOUT ANY WARRANTY; without even the implied warranty of
 * MERCHANTABILITY or FITNESS FOR A PARTICULAR PURPOSE.  See the
 * GNU General Public License for more details.
 *
 * You should have received a copy of the GNU General Public License
 * along with this program.  If not, see <http://www.gnu.org/licenses/>.
 */

#include <linux/export.h>
#include <linux/kernel.h>
#include <linux/errno.h>
#include <linux/init.h>
#include <linux/libfdt.h>
#include <linux/mman.h>
#include <linux/nodemask.h>
#include <linux/memblock.h>
#include <linux/fs.h>
#include <linux/io.h>
#include <linux/slab.h>
#include <linux/stop_machine.h>
#include <linux/dma-contiguous.h>
#include <linux/cma.h>

#include <asm/barrier.h>
#include <asm/cputype.h>
#include <asm/fixmap.h>
#include <asm/kasan.h>
#include <asm/kernel-pgtable.h>
#include <asm/sections.h>
#include <asm/setup.h>
#include <asm/sizes.h>
#include <asm/tlb.h>
#include <asm/memblock.h>
#include <asm/mmu_context.h>

#include "mm.h"

u64 idmap_t0sz = TCR_T0SZ(VA_BITS);

u64 kimage_voffset __read_mostly;
EXPORT_SYMBOL(kimage_voffset);

/*
 * Empty_zero_page is a special page that is used for zero-initialized data
 * and COW.
 */
unsigned long empty_zero_page[PAGE_SIZE / sizeof(unsigned long)] __page_aligned_bss;
EXPORT_SYMBOL(empty_zero_page);

<<<<<<< HEAD
static bool __init dma_overlap(phys_addr_t start, phys_addr_t end);
=======
static pte_t bm_pte[PTRS_PER_PTE] __page_aligned_bss;
static pmd_t bm_pmd[PTRS_PER_PMD] __page_aligned_bss __maybe_unused;
static pud_t bm_pud[PTRS_PER_PUD] __page_aligned_bss __maybe_unused;
>>>>>>> 510d0a3f

pgprot_t phys_mem_access_prot(struct file *file, unsigned long pfn,
			      unsigned long size, pgprot_t vma_prot)
{
	if (!pfn_valid(pfn))
		return pgprot_noncached(vma_prot);
	else if (file->f_flags & O_SYNC)
		return pgprot_writecombine(vma_prot);
	return vma_prot;
}
EXPORT_SYMBOL(phys_mem_access_prot);

static phys_addr_t __init early_pgtable_alloc(void)
{
	phys_addr_t phys;
	void *ptr;

	phys = memblock_alloc(PAGE_SIZE, PAGE_SIZE);
	BUG_ON(!phys);

	/*
	 * The FIX_{PGD,PUD,PMD} slots may be in active use, but the FIX_PTE
	 * slot will be free, so we can (ab)use the FIX_PTE slot to initialise
	 * any level of table.
	 */
	ptr = pte_set_fixmap(phys);

	memset(ptr, 0, PAGE_SIZE);

	/*
	 * Implicit barriers also ensure the zeroed page is visible to the page
	 * table walker
	 */
	pte_clear_fixmap();

	return phys;
}

/*
 * remap a PMD into pages
 */
static void split_pmd(pmd_t *pmd, pte_t *pte)
{
	unsigned long pfn = pmd_pfn(*pmd);
	int i = 0;

	do {
		/*
		 * Need to have the least restrictive permissions available
		 * permissions will be fixed up later
		 */
		set_pte(pte, pfn_pte(pfn, PAGE_KERNEL_EXEC));
		pfn++;
	} while (pte++, i++, i < PTRS_PER_PTE);
}

static void alloc_init_pte(pmd_t *pmd, unsigned long addr,
				  unsigned long end, unsigned long pfn,
				  pgprot_t prot,
				  phys_addr_t (*pgtable_alloc)(void))
{
	pte_t *pte;

	if (pmd_none(*pmd) || pmd_sect(*pmd)) {
		phys_addr_t pte_phys;
		BUG_ON(!pgtable_alloc);
		pte_phys = pgtable_alloc();
		pte = pte_set_fixmap(pte_phys);
		if (pmd_sect(*pmd))
			split_pmd(pmd, pte);
		__pmd_populate(pmd, pte_phys, PMD_TYPE_TABLE);
		flush_tlb_all();
		pte_clear_fixmap();
	}
	BUG_ON(pmd_bad(*pmd));

	pte = pte_set_fixmap_offset(pmd, addr);
	do {
		set_pte(pte, pfn_pte(pfn, prot));
		pfn++;
	} while (pte++, addr += PAGE_SIZE, addr != end);

	pte_clear_fixmap();
}

static void split_pud(pud_t *old_pud, pmd_t *pmd)
{
	unsigned long addr = pud_pfn(*old_pud) << PAGE_SHIFT;
	pgprot_t prot = __pgprot(pud_val(*old_pud) ^ addr);
	int i = 0;

	do {
		set_pmd(pmd, __pmd(addr | pgprot_val(prot)));
		addr += PMD_SIZE;
	} while (pmd++, i++, i < PTRS_PER_PMD);
}

#ifdef CONFIG_DEBUG_PAGEALLOC
static bool block_mappings_allowed(phys_addr_t (*pgtable_alloc)(void))
{

	/*
	 * If debug_page_alloc is enabled we must map the linear map
	 * using pages. However, other mappings created by
	 * create_mapping_noalloc must use sections in some cases. Allow
	 * sections to be used in those cases, where no pgtable_alloc
	 * function is provided.
	 */
	return !pgtable_alloc || !debug_pagealloc_enabled();
}
#else
static bool block_mappings_allowed(phys_addr_t (*pgtable_alloc)(void))
{
	return true;
}
#endif

static void alloc_init_pmd(pud_t *pud, unsigned long addr, unsigned long end,
				  phys_addr_t phys, pgprot_t prot,
<<<<<<< HEAD
				  void *(*alloc)(unsigned long size), bool pages)
=======
				  phys_addr_t (*pgtable_alloc)(void))
>>>>>>> 510d0a3f
{
	pmd_t *pmd;
	unsigned long next;

	/*
	 * Check for initial section mappings in the pgd/pud and remove them.
	 */
	if (pud_none(*pud) || pud_sect(*pud)) {
		phys_addr_t pmd_phys;
		BUG_ON(!pgtable_alloc);
		pmd_phys = pgtable_alloc();
		pmd = pmd_set_fixmap(pmd_phys);
		if (pud_sect(*pud)) {
			/*
			 * need to have the 1G of mappings continue to be
			 * present
			 */
			split_pud(pud, pmd);
		}
		__pud_populate(pud, pmd_phys, PUD_TYPE_TABLE);
		flush_tlb_all();
		pmd_clear_fixmap();
	}
	BUG_ON(pud_bad(*pud));

	pmd = pmd_set_fixmap_offset(pud, addr);
	do {
		next = pmd_addr_end(addr, end);
		/* try section mapping first */
<<<<<<< HEAD
		if (!pages && ((addr | next | phys) & ~SECTION_MASK) == 0) {
=======
		if (((addr | next | phys) & ~SECTION_MASK) == 0 &&
		      block_mappings_allowed(pgtable_alloc)) {
>>>>>>> 510d0a3f
			pmd_t old_pmd =*pmd;
			pmd_set_huge(pmd, phys, prot);
			/*
			 * Check for previous table entries created during
			 * boot (__create_page_tables) and flush them.
			 */
			if (!pmd_none(old_pmd)) {
				flush_tlb_all();
				if (pmd_table(old_pmd)) {
					phys_addr_t table = pmd_page_paddr(old_pmd);
					if (!WARN_ON_ONCE(slab_is_available()))
						memblock_free(table, PAGE_SIZE);
				}
			}
		} else {
			alloc_init_pte(pmd, addr, next, __phys_to_pfn(phys),
				       prot, pgtable_alloc);
		}
		phys += next - addr;
	} while (pmd++, addr = next, addr != end);

	pmd_clear_fixmap();
}

static inline bool use_1G_block(unsigned long addr, unsigned long next,
			unsigned long phys)
{
	if (PAGE_SHIFT != 12)
		return false;

	if (((addr | next | phys) & ~PUD_MASK) != 0)
		return false;

	return true;
}

static void alloc_init_pud(pgd_t *pgd, unsigned long addr, unsigned long end,
				  phys_addr_t phys, pgprot_t prot,
<<<<<<< HEAD
				  void *(*alloc)(unsigned long size), bool force_pages)
=======
				  phys_addr_t (*pgtable_alloc)(void))
>>>>>>> 510d0a3f
{
	pud_t *pud;
	unsigned long next;

	if (pgd_none(*pgd)) {
		phys_addr_t pud_phys;
		BUG_ON(!pgtable_alloc);
		pud_phys = pgtable_alloc();
		__pgd_populate(pgd, pud_phys, PUD_TYPE_TABLE);
	}
	BUG_ON(pgd_bad(*pgd));

	pud = pud_set_fixmap_offset(pgd, addr);
	do {
		next = pud_addr_end(addr, end);

		/*
		 * For 4K granule only, attempt to put down a 1GB block
		 */
		if (use_1G_block(addr, next, phys) &&
<<<<<<< HEAD
			!force_pages &&
			!dma_overlap(phys, phys + next - addr) &&
			!IS_ENABLED(CONFIG_FORCE_PAGES)) {
=======
		    block_mappings_allowed(pgtable_alloc)) {
>>>>>>> 510d0a3f
			pud_t old_pud = *pud;
			pud_set_huge(pud, phys, prot);

			/*
			 * If we have an old value for a pud, it will
			 * be pointing to a pmd table that we no longer
			 * need (from swapper_pg_dir).
			 *
			 * Look up the old pmd table and free it.
			 */
			if (!pud_none(old_pud)) {
				flush_tlb_all();
				if (pud_table(old_pud)) {
					phys_addr_t table = pud_page_paddr(old_pud);
					if (!WARN_ON_ONCE(slab_is_available()))
						memblock_free(table, PAGE_SIZE);
				}
			}
		} else {
<<<<<<< HEAD
			alloc_init_pmd(mm, pud, addr, next, phys, prot, alloc, force_pages);
=======
			alloc_init_pmd(pud, addr, next, phys, prot,
				       pgtable_alloc);
>>>>>>> 510d0a3f
		}
		phys += next - addr;
	} while (pud++, addr = next, addr != end);

	pud_clear_fixmap();
}

/*
 * Create the page directory entries and any necessary page tables for the
 * mapping specified by 'md'.
 */
static void init_pgd(pgd_t *pgd, phys_addr_t phys, unsigned long virt,
				    phys_addr_t size, pgprot_t prot,
<<<<<<< HEAD
				    void *(*alloc)(unsigned long size), bool force_pages)
=======
				    phys_addr_t (*pgtable_alloc)(void))
>>>>>>> 510d0a3f
{
	unsigned long addr, length, end, next;

	/*
	 * If the virtual and physical address don't have the same offset
	 * within a page, we cannot map the region as the caller expects.
	 */
	if (WARN_ON((phys ^ virt) & ~PAGE_MASK))
		return;

	phys &= PAGE_MASK;
	addr = virt & PAGE_MASK;
	length = PAGE_ALIGN(size + (virt & ~PAGE_MASK));

	end = addr + length;
	do {
		next = pgd_addr_end(addr, end);
<<<<<<< HEAD
		alloc_init_pud(mm, pgd, addr, next, phys, prot, alloc, force_pages);
=======
		alloc_init_pud(pgd, addr, next, phys, prot, pgtable_alloc);
>>>>>>> 510d0a3f
		phys += next - addr;
	} while (pgd++, addr = next, addr != end);
}

static phys_addr_t late_pgtable_alloc(void)
{
	void *ptr = (void *)__get_free_page(PGALLOC_GFP);
	BUG_ON(!ptr);

	/* Ensure the zeroed page is visible to the page table walker */
	dsb(ishst);
	return __pa(ptr);
}

static void __create_pgd_mapping(pgd_t *pgdir, phys_addr_t phys,
				 unsigned long virt, phys_addr_t size,
				 pgprot_t prot,
				 phys_addr_t (*alloc)(void))
{
	init_pgd(pgd_offset_raw(pgdir, virt), phys, virt, size, prot, alloc);
}

<<<<<<< HEAD
static void __init create_mapping(phys_addr_t phys, unsigned long virt,
				  phys_addr_t size, pgprot_t prot, bool force_pages)
=======
/*
 * This function can only be used to modify existing table entries,
 * without allocating new levels of table. Note that this permits the
 * creation of new section or page entries.
 */
static void __init create_mapping_noalloc(phys_addr_t phys, unsigned long virt,
				  phys_addr_t size, pgprot_t prot)
>>>>>>> 510d0a3f
{
	if (virt < VMALLOC_START) {
		pr_warn("BUG: not creating mapping for %pa at 0x%016lx - outside kernel range\n",
			&phys, virt);
		return;
	}
<<<<<<< HEAD
	__create_mapping(&init_mm, pgd_offset_k(virt & PAGE_MASK), phys, virt,
			 size, prot, early_alloc, force_pages);
=======
	__create_pgd_mapping(init_mm.pgd, phys, virt, size, prot,
			     NULL);
>>>>>>> 510d0a3f
}

void __init create_pgd_mapping(struct mm_struct *mm, phys_addr_t phys,
			       unsigned long virt, phys_addr_t size,
			       pgprot_t prot)
{
<<<<<<< HEAD
	__create_mapping(mm, pgd_offset(mm, virt), phys, virt, size, prot,
				late_alloc, false);
}

static inline pmd_t *pmd_off_k(unsigned long virt)
{
	return pmd_offset(pud_offset(pgd_offset_k(virt), virt), virt);
}

void __init remap_as_pages(unsigned long start, unsigned long size)
{
	unsigned long addr;
	unsigned long end = start + size;

	/*
	 * Make start and end PMD_SIZE aligned, observing memory
	 * boundaries
	 */
	if (memblock_is_memory(start & PMD_MASK))
		start = start & PMD_MASK;
	if (memblock_is_memory(ALIGN(end, PMD_SIZE)))
		end = ALIGN(end, PMD_SIZE);

	size = end - start;

	/*
	 * Clear previous low-memory mapping
	 */
	for (addr = __phys_to_virt(start); addr < __phys_to_virt(end);
	     addr += PMD_SIZE) {
		pmd_t *pmd;
		pmd = pmd_off_k(addr);
		if (pmd_bad(*pmd) || pmd_sect(*pmd))
			pmd_clear(pmd);
	}

	create_mapping(start, __phys_to_virt(start), size, PAGE_KERNEL, true);
}

struct dma_contig_early_reserve {
	phys_addr_t base;
	unsigned long size;
};

static struct dma_contig_early_reserve dma_mmu_remap[MAX_CMA_AREAS] __initdata;

static int dma_mmu_remap_num __initdata;

void __init dma_contiguous_early_fixup(phys_addr_t base, unsigned long size)
{
	dma_mmu_remap[dma_mmu_remap_num].base = base;
	dma_mmu_remap[dma_mmu_remap_num].size = size;
	dma_mmu_remap_num++;
}

static bool __init dma_overlap(phys_addr_t start, phys_addr_t end)
{
	int i;

	for (i = 0; i < dma_mmu_remap_num; i++) {
		phys_addr_t dma_base = dma_mmu_remap[i].base;
		phys_addr_t dma_end = dma_mmu_remap[i].base +
			dma_mmu_remap[i].size;

		if ((dma_base < end) && (dma_end > start))
			return true;
	}
	return false;
}

static void __init dma_contiguous_remap(void)
{
	int i;
	for (i = 0; i < dma_mmu_remap_num; i++)
		remap_as_pages(dma_mmu_remap[i].base,
			       dma_mmu_remap[i].size);
=======
	__create_pgd_mapping(mm->pgd, phys, virt, size, prot,
			     late_pgtable_alloc);
>>>>>>> 510d0a3f
}

static void create_mapping_late(phys_addr_t phys, unsigned long virt,
				  phys_addr_t size, pgprot_t prot)
{
	if (virt < VMALLOC_START) {
		pr_warn("BUG: not creating mapping for %pa at 0x%016lx - outside kernel range\n",
			&phys, virt);
		return;
	}

<<<<<<< HEAD
	return __create_mapping(&init_mm, pgd_offset_k(virt & PAGE_MASK),
				phys, virt, size, prot, late_alloc,
				IS_ENABLED(CONFIG_FORCE_PAGES));
=======
	__create_pgd_mapping(init_mm.pgd, phys, virt, size, prot,
			     late_pgtable_alloc);
>>>>>>> 510d0a3f
}

static void __init __map_memblock(pgd_t *pgd, phys_addr_t start, phys_addr_t end)
{
	unsigned long kernel_start = __pa(_stext);
	unsigned long kernel_end = __pa(_etext);

	/*
	 * Take care not to create a writable alias for the
	 * read-only text and rodata sections of the kernel image.
	 */
<<<<<<< HEAD
	unsigned long kernel_x_start = round_down(__pa(_stext), SWAPPER_BLOCK_SIZE);
	unsigned long kernel_x_end = round_up(__pa(__init_end), SWAPPER_BLOCK_SIZE);

	if (end < kernel_x_start) {
		create_mapping(start, __phys_to_virt(start),
			end - start, PAGE_KERNEL, false);
	} else if (start >= kernel_x_end) {
		create_mapping(start, __phys_to_virt(start),
			end - start, PAGE_KERNEL, false);
	} else {
		if (start < kernel_x_start)
			create_mapping(start, __phys_to_virt(start),
				kernel_x_start - start,
				PAGE_KERNEL, false);
		create_mapping(kernel_x_start,
				__phys_to_virt(kernel_x_start),
				kernel_x_end - kernel_x_start,
				PAGE_KERNEL_EXEC, false);
		if (kernel_x_end < end)
			create_mapping(kernel_x_end,
				__phys_to_virt(kernel_x_end),
				end - kernel_x_end,
				PAGE_KERNEL, false);
	}
}
#else
static void __init __map_memblock(phys_addr_t start, phys_addr_t end)
{
	create_mapping(start, __phys_to_virt(start), end - start,
			PAGE_KERNEL_EXEC, false);
}
#endif
=======

	/* No overlap with the kernel text */
	if (end < kernel_start || start >= kernel_end) {
		__create_pgd_mapping(pgd, start, __phys_to_virt(start),
				     end - start, PAGE_KERNEL,
				     early_pgtable_alloc);
		return;
	}

	/*
	 * This block overlaps the kernel text mapping.
	 * Map the portion(s) which don't overlap.
	 */
	if (start < kernel_start)
		__create_pgd_mapping(pgd, start,
				     __phys_to_virt(start),
				     kernel_start - start, PAGE_KERNEL,
				     early_pgtable_alloc);
	if (kernel_end < end)
		__create_pgd_mapping(pgd, kernel_end,
				     __phys_to_virt(kernel_end),
				     end - kernel_end, PAGE_KERNEL,
				     early_pgtable_alloc);

	/*
	 * Map the linear alias of the [_stext, _etext) interval as
	 * read-only/non-executable. This makes the contents of the
	 * region accessible to subsystems such as hibernate, but
	 * protects it from inadvertent modification or execution.
	 */
	__create_pgd_mapping(pgd, kernel_start, __phys_to_virt(kernel_start),
			     kernel_end - kernel_start, PAGE_KERNEL_RO,
			     early_pgtable_alloc);
}
>>>>>>> 510d0a3f

static void __init map_mem(pgd_t *pgd)
{
	struct memblock_region *reg;

	/* map all the memory banks */
	for_each_memblock(memory, reg) {
		phys_addr_t start = reg->base;
		phys_addr_t end = start + reg->size;

		if (start >= end)
			break;

		__map_memblock(pgd, start, end);
	}
}
#ifdef CONFIG_FORCE_PAGES
static noinline void __init split_and_set_pmd(pmd_t *pmd, unsigned long addr,
				unsigned long end, unsigned long pfn)
{
	pte_t *pte, *start_pte;

	start_pte = early_alloc(PTRS_PER_PTE * sizeof(pte_t));
	pte = start_pte;

	do {
		set_pte(pte, pfn_pte(pfn, PAGE_KERNEL_EXEC));
		pfn++;
	} while (pte++, addr += PAGE_SIZE, addr != end);

	set_pmd(pmd, __pmd((__pa(start_pte)) | PMD_TYPE_TABLE));
}

static noinline void __init remap_pages(void)
{
	struct memblock_region *reg;

	for_each_memblock(memory, reg) {
		phys_addr_t phys_pgd = reg->base;
		phys_addr_t phys_end = reg->base + reg->size;
		unsigned long addr_pgd = (unsigned long)__va(phys_pgd);
		unsigned long end = (unsigned long)__va(phys_end);
		pmd_t *pmd = NULL;
		pud_t *pud = NULL;
		pgd_t *pgd = NULL;
		unsigned long next_pud, next_pmd, next_pgd;
		unsigned long addr_pmd, addr_pud;
		phys_addr_t phys_pud, phys_pmd;

		if (phys_pgd >= phys_end)
			break;

		pgd = pgd_offset(&init_mm, addr_pgd);
		do {
			next_pgd = pgd_addr_end(addr_pgd, end);
			pud = pud_offset(pgd, addr_pgd);
			addr_pud = addr_pgd;
			phys_pud = phys_pgd;
			do {
				next_pud = pud_addr_end(addr_pud, next_pgd);
				pmd = pmd_offset(pud, addr_pud);
				addr_pmd = addr_pud;
				phys_pmd = phys_pud;
				do {
					next_pmd = pmd_addr_end(addr_pmd,
								next_pud);
					if (pmd_none(*pmd) || pmd_bad(*pmd))
						split_and_set_pmd(pmd, addr_pmd,
					next_pmd, __phys_to_pfn(phys_pmd));
					pmd++;
					phys_pmd += next_pmd - addr_pmd;
				} while (addr_pmd = next_pmd,
						addr_pmd < next_pud);
				phys_pud += next_pud - addr_pud;
			} while (pud++, addr_pud = next_pud,
						addr_pud < next_pgd);
			phys_pgd += next_pgd - addr_pgd;
		} while (pgd++, addr_pgd = next_pgd, addr_pgd < end);
	}
}

#else
static void __init remap_pages(void)
{

}
#endif

void mark_rodata_ro(void)
{
	if (!IS_ENABLED(CONFIG_DEBUG_RODATA))
		return;

<<<<<<< HEAD
		create_mapping(aligned_start, __phys_to_virt(aligned_start),
				__pa(_stext) - aligned_start,
				PAGE_KERNEL, false);
	}

	if (!IS_ALIGNED((unsigned long)__init_end, SWAPPER_BLOCK_SIZE)) {
		unsigned long aligned_end = round_up(__pa(__init_end),
							  SWAPPER_BLOCK_SIZE);
		create_mapping(__pa(__init_end), (unsigned long)__init_end,
				aligned_end - __pa(__init_end),
				PAGE_KERNEL, false);
	}
#endif
=======
	create_mapping_late(__pa(_stext), (unsigned long)_stext,
				(unsigned long)_etext - (unsigned long)_stext,
				PAGE_KERNEL_ROX);
}

void fixup_init(void)
{
	/*
	 * Unmap the __init region but leave the VM area in place. This
	 * prevents the region from being reused for kernel modules, which
	 * is not supported by kallsyms.
	 */
	unmap_kernel_range((u64)__init_begin, (u64)(__init_end - __init_begin));
>>>>>>> 510d0a3f
}

static void __init map_kernel_chunk(pgd_t *pgd, void *va_start, void *va_end,
				    pgprot_t prot, struct vm_struct *vma)
{
	phys_addr_t pa_start = __pa(va_start);
	unsigned long size = va_end - va_start;

	BUG_ON(!PAGE_ALIGNED(pa_start));
	BUG_ON(!PAGE_ALIGNED(size));

	__create_pgd_mapping(pgd, pa_start, (unsigned long)va_start, size, prot,
			     early_pgtable_alloc);

	vma->addr	= va_start;
	vma->phys_addr	= pa_start;
	vma->size	= size;
	vma->flags	= VM_MAP;
	vma->caller	= __builtin_return_address(0);

	vm_area_add_early(vma);
}

/*
 * Create fine-grained mappings for the kernel.
 */
static void __init map_kernel(pgd_t *pgd)
{
	static struct vm_struct vmlinux_text, vmlinux_init, vmlinux_data;

	map_kernel_chunk(pgd, _stext, _etext, PAGE_KERNEL_EXEC, &vmlinux_text);
	map_kernel_chunk(pgd, __init_begin, __init_end, PAGE_KERNEL_EXEC,
			 &vmlinux_init);
	map_kernel_chunk(pgd, _data, _end, PAGE_KERNEL, &vmlinux_data);

	if (!pgd_val(*pgd_offset_raw(pgd, FIXADDR_START))) {
		/*
		 * The fixmap falls in a separate pgd to the kernel, and doesn't
		 * live in the carveout for the swapper_pg_dir. We can simply
		 * re-use the existing dir for the fixmap.
		 */
		set_pgd(pgd_offset_raw(pgd, FIXADDR_START),
			*pgd_offset_k(FIXADDR_START));
	} else if (CONFIG_PGTABLE_LEVELS > 3) {
		/*
		 * The fixmap shares its top level pgd entry with the kernel
		 * mapping. This can really only occur when we are running
		 * with 16k/4 levels, so we can simply reuse the pud level
		 * entry instead.
		 */
		BUG_ON(!IS_ENABLED(CONFIG_ARM64_16K_PAGES));
		set_pud(pud_set_fixmap_offset(pgd, FIXADDR_START),
			__pud(__pa(bm_pmd) | PUD_TYPE_TABLE));
		pud_clear_fixmap();
	} else {
		BUG();
	}

	kasan_copy_shadow(pgd);
}

/*
 * paging_init() sets up the page tables, initialises the zone memory
 * maps and sets up the zero page.
 */
void __init paging_init(void)
{
	phys_addr_t pgd_phys = early_pgtable_alloc();
	pgd_t *pgd = pgd_set_fixmap(pgd_phys);

<<<<<<< HEAD
	map_mem();
	fixup_executable();
	dma_contiguous_remap();
	remap_pages();

	/*
	 * Finally flush the caches and tlb to ensure that we're in a
	 * consistent state.
	 */
	flush_tlb_all();
=======
	map_kernel(pgd);
	map_mem(pgd);
>>>>>>> 510d0a3f

	/*
	 * We want to reuse the original swapper_pg_dir so we don't have to
	 * communicate the new address to non-coherent secondaries in
	 * secondary_entry, and so cpu_switch_mm can generate the address with
	 * adrp+add rather than a load from some global variable.
	 *
	 * To do this we need to go via a temporary pgd.
	 */
	cpu_replace_ttbr1(__va(pgd_phys));
	memcpy(swapper_pg_dir, pgd, PAGE_SIZE);
	cpu_replace_ttbr1(swapper_pg_dir);

	pgd_clear_fixmap();
	memblock_free(pgd_phys, PAGE_SIZE);

	/*
	 * We only reuse the PGD from the swapper_pg_dir, not the pud + pmd
	 * allocated with it.
	 */
<<<<<<< HEAD
	cpu_set_reserved_ttbr0();
	local_flush_tlb_all();
	cpu_set_default_tcr_t0sz();
	flush_tlb_all();
	set_kernel_text_ro();
	flush_tlb_all();
=======
	memblock_free(__pa(swapper_pg_dir) + PAGE_SIZE,
		      SWAPPER_DIR_SIZE - PAGE_SIZE);

	bootmem_init();
>>>>>>> 510d0a3f
}

/*
 * Check whether a kernel address is valid (derived from arch/x86/).
 */
int kern_addr_valid(unsigned long addr)
{
	pgd_t *pgd;
	pud_t *pud;
	pmd_t *pmd;
	pte_t *pte;

	if ((((long)addr) >> VA_BITS) != -1UL)
		return 0;

	pgd = pgd_offset_k(addr);
	if (pgd_none(*pgd))
		return 0;

	pud = pud_offset(pgd, addr);
	if (pud_none(*pud))
		return 0;

	if (pud_sect(*pud))
		return pfn_valid(pud_pfn(*pud));

	pmd = pmd_offset(pud, addr);
	if (pmd_none(*pmd))
		return 0;

	if (pmd_sect(*pmd))
		return pfn_valid(pmd_pfn(*pmd));

	pte = pte_offset_kernel(pmd, addr);
	if (pte_none(*pte))
		return 0;

	return pfn_valid(pte_pfn(*pte));
}
#ifdef CONFIG_SPARSEMEM_VMEMMAP
#if !ARM64_SWAPPER_USES_SECTION_MAPS
int __meminit vmemmap_populate(unsigned long start, unsigned long end, int node)
{
	return vmemmap_populate_basepages(start, end, node);
}
#else	/* !ARM64_SWAPPER_USES_SECTION_MAPS */
int __meminit vmemmap_populate(unsigned long start, unsigned long end, int node)
{
	unsigned long addr = start;
	unsigned long next;
	pgd_t *pgd;
	pud_t *pud;
	pmd_t *pmd;

	do {
		next = pmd_addr_end(addr, end);

		pgd = vmemmap_pgd_populate(addr, node);
		if (!pgd)
			return -ENOMEM;

		pud = vmemmap_pud_populate(pgd, addr, node);
		if (!pud)
			return -ENOMEM;

		pmd = pmd_offset(pud, addr);
		if (pmd_none(*pmd)) {
			void *p = NULL;

			p = vmemmap_alloc_block_buf(PMD_SIZE, node);
			if (!p)
				return -ENOMEM;

			set_pmd(pmd, __pmd(__pa(p) | PROT_SECT_NORMAL));
		} else
			vmemmap_verify((pte_t *)pmd, node, addr, next);
	} while (addr = next, addr != end);

	return 0;
}
#endif	/* CONFIG_ARM64_64K_PAGES */
void vmemmap_free(unsigned long start, unsigned long end)
{
}
#endif	/* CONFIG_SPARSEMEM_VMEMMAP */

static inline pud_t * fixmap_pud(unsigned long addr)
{
	pgd_t *pgd = pgd_offset_k(addr);

	BUG_ON(pgd_none(*pgd) || pgd_bad(*pgd));

	return pud_offset_kimg(pgd, addr);
}

static inline pmd_t * fixmap_pmd(unsigned long addr)
{
	pud_t *pud = fixmap_pud(addr);

	BUG_ON(pud_none(*pud) || pud_bad(*pud));

	return pmd_offset_kimg(pud, addr);
}

static inline pte_t * fixmap_pte(unsigned long addr)
{
	return &bm_pte[pte_index(addr)];
}

void __init early_fixmap_init(void)
{
	pgd_t *pgd;
	pud_t *pud;
	pmd_t *pmd;
	unsigned long addr = FIXADDR_START;

	pgd = pgd_offset_k(addr);
	if (CONFIG_PGTABLE_LEVELS > 3 &&
	    !(pgd_none(*pgd) || pgd_page_paddr(*pgd) == __pa(bm_pud))) {
		/*
		 * We only end up here if the kernel mapping and the fixmap
		 * share the top level pgd entry, which should only happen on
		 * 16k/4 levels configurations.
		 */
		BUG_ON(!IS_ENABLED(CONFIG_ARM64_16K_PAGES));
		pud = pud_offset_kimg(pgd, addr);
	} else {
		pgd_populate(&init_mm, pgd, bm_pud);
		pud = fixmap_pud(addr);
	}
	pud_populate(&init_mm, pud, bm_pmd);
	pmd = fixmap_pmd(addr);
	pmd_populate_kernel(&init_mm, pmd, bm_pte);

	/*
	 * The boot-ioremap range spans multiple pmds, for which
	 * we are not prepared:
	 */
	BUILD_BUG_ON((__fix_to_virt(FIX_BTMAP_BEGIN) >> PMD_SHIFT)
		     != (__fix_to_virt(FIX_BTMAP_END) >> PMD_SHIFT));

	if ((pmd != fixmap_pmd(fix_to_virt(FIX_BTMAP_BEGIN)))
	     || pmd != fixmap_pmd(fix_to_virt(FIX_BTMAP_END))) {
		WARN_ON(1);
		pr_warn("pmd %p != %p, %p\n",
			pmd, fixmap_pmd(fix_to_virt(FIX_BTMAP_BEGIN)),
			fixmap_pmd(fix_to_virt(FIX_BTMAP_END)));
		pr_warn("fix_to_virt(FIX_BTMAP_BEGIN): %08lx\n",
			fix_to_virt(FIX_BTMAP_BEGIN));
		pr_warn("fix_to_virt(FIX_BTMAP_END):   %08lx\n",
			fix_to_virt(FIX_BTMAP_END));

		pr_warn("FIX_BTMAP_END:       %d\n", FIX_BTMAP_END);
		pr_warn("FIX_BTMAP_BEGIN:     %d\n", FIX_BTMAP_BEGIN);
	}
}

void __set_fixmap(enum fixed_addresses idx,
			       phys_addr_t phys, pgprot_t flags)
{
	unsigned long addr = __fix_to_virt(idx);
	pte_t *pte;

	BUG_ON(idx <= FIX_HOLE || idx >= __end_of_fixed_addresses);

	pte = fixmap_pte(addr);

	if (pgprot_val(flags)) {
		set_pte(pte, pfn_pte(phys >> PAGE_SHIFT, flags));
	} else {
		pte_clear(&init_mm, addr, pte);
		flush_tlb_kernel_range(addr, addr+PAGE_SIZE);
	}
}

void *__init __fixmap_remap_fdt(phys_addr_t dt_phys, int *size, pgprot_t prot)
{
	const u64 dt_virt_base = __fix_to_virt(FIX_FDT);
	int offset;
	void *dt_virt;

	/*
	 * Check whether the physical FDT address is set and meets the minimum
	 * alignment requirement. Since we are relying on MIN_FDT_ALIGN to be
	 * at least 8 bytes so that we can always access the size field of the
	 * FDT header after mapping the first chunk, double check here if that
	 * is indeed the case.
	 */
	BUILD_BUG_ON(MIN_FDT_ALIGN < 8);
	if (!dt_phys || dt_phys % MIN_FDT_ALIGN)
		return NULL;

	/*
	 * Make sure that the FDT region can be mapped without the need to
	 * allocate additional translation table pages, so that it is safe
	 * to call create_mapping_noalloc() this early.
	 *
	 * On 64k pages, the FDT will be mapped using PTEs, so we need to
	 * be in the same PMD as the rest of the fixmap.
	 * On 4k pages, we'll use section mappings for the FDT so we only
	 * have to be in the same PUD.
	 */
	BUILD_BUG_ON(dt_virt_base % SZ_2M);

	BUILD_BUG_ON(__fix_to_virt(FIX_FDT_END) >> SWAPPER_TABLE_SHIFT !=
		     __fix_to_virt(FIX_BTMAP_BEGIN) >> SWAPPER_TABLE_SHIFT);

	offset = dt_phys % SWAPPER_BLOCK_SIZE;
	dt_virt = (void *)dt_virt_base + offset;

	/* map the first chunk so we can read the size from the header */
<<<<<<< HEAD
	create_mapping(round_down(dt_phys, SWAPPER_BLOCK_SIZE), dt_virt_base,
		       SWAPPER_BLOCK_SIZE, prot, false);
=======
	create_mapping_noalloc(round_down(dt_phys, SWAPPER_BLOCK_SIZE),
			dt_virt_base, SWAPPER_BLOCK_SIZE, prot);
>>>>>>> 510d0a3f

	if (fdt_check_header(dt_virt) != 0)
		return NULL;

	*size = fdt_totalsize(dt_virt);
	if (*size > MAX_FDT_SIZE)
		return NULL;

<<<<<<< HEAD
	if (offset + size > SWAPPER_BLOCK_SIZE)
		create_mapping(round_down(dt_phys, SWAPPER_BLOCK_SIZE), dt_virt_base,
			       round_up(offset + size, SWAPPER_BLOCK_SIZE), prot, false);
=======
	if (offset + *size > SWAPPER_BLOCK_SIZE)
		create_mapping_noalloc(round_down(dt_phys, SWAPPER_BLOCK_SIZE), dt_virt_base,
			       round_up(offset + *size, SWAPPER_BLOCK_SIZE), prot);
>>>>>>> 510d0a3f

	return dt_virt;
}

void *__init fixmap_remap_fdt(phys_addr_t dt_phys)
{
	void *dt_virt;
	int size;

	dt_virt = __fixmap_remap_fdt(dt_phys, &size, PAGE_KERNEL_RO);
	if (!dt_virt)
		return NULL;

	memblock_reserve(dt_phys, size);
	return dt_virt;
}

int __init arch_ioremap_pud_supported(void)
{
	/* only 4k granule supports level 1 block mappings */
	return IS_ENABLED(CONFIG_ARM64_4K_PAGES);
}

int __init arch_ioremap_pmd_supported(void)
{
	return 1;
}

int pud_set_huge(pud_t *pud, phys_addr_t phys, pgprot_t prot)
{
	BUG_ON(phys & ~PUD_MASK);
	set_pud(pud, __pud(phys | PUD_TYPE_SECT | pgprot_val(mk_sect_prot(prot))));
	return 1;
}

int pmd_set_huge(pmd_t *pmd, phys_addr_t phys, pgprot_t prot)
{
	BUG_ON(phys & ~PMD_MASK);
	set_pmd(pmd, __pmd(phys | PMD_TYPE_SECT | pgprot_val(mk_sect_prot(prot))));
	return 1;
}

int pud_clear_huge(pud_t *pud)
{
	if (!pud_sect(*pud))
		return 0;
	pud_clear(pud);
	return 1;
}

int pmd_clear_huge(pmd_t *pmd)
{
	if (!pmd_sect(*pmd))
		return 0;
	pmd_clear(pmd);
	return 1;
}<|MERGE_RESOLUTION|>--- conflicted
+++ resolved
@@ -58,13 +58,11 @@
 unsigned long empty_zero_page[PAGE_SIZE / sizeof(unsigned long)] __page_aligned_bss;
 EXPORT_SYMBOL(empty_zero_page);
 
-<<<<<<< HEAD
-static bool __init dma_overlap(phys_addr_t start, phys_addr_t end);
-=======
 static pte_t bm_pte[PTRS_PER_PTE] __page_aligned_bss;
 static pmd_t bm_pmd[PTRS_PER_PMD] __page_aligned_bss __maybe_unused;
 static pud_t bm_pud[PTRS_PER_PUD] __page_aligned_bss __maybe_unused;
->>>>>>> 510d0a3f
+
+static bool dma_overlap(phys_addr_t start, phys_addr_t end);
 
 pgprot_t phys_mem_access_prot(struct file *file, unsigned long pfn,
 			      unsigned long size, pgprot_t vma_prot)
@@ -184,11 +182,7 @@
 
 static void alloc_init_pmd(pud_t *pud, unsigned long addr, unsigned long end,
 				  phys_addr_t phys, pgprot_t prot,
-<<<<<<< HEAD
-				  void *(*alloc)(unsigned long size), bool pages)
-=======
 				  phys_addr_t (*pgtable_alloc)(void))
->>>>>>> 510d0a3f
 {
 	pmd_t *pmd;
 	unsigned long next;
@@ -218,12 +212,9 @@
 	do {
 		next = pmd_addr_end(addr, end);
 		/* try section mapping first */
-<<<<<<< HEAD
-		if (!pages && ((addr | next | phys) & ~SECTION_MASK) == 0) {
-=======
 		if (((addr | next | phys) & ~SECTION_MASK) == 0 &&
-		      block_mappings_allowed(pgtable_alloc)) {
->>>>>>> 510d0a3f
+		      block_mappings_allowed(pgtable_alloc) &&
+		      !dma_overlap(phys, phys + next - addr)) {
 			pmd_t old_pmd =*pmd;
 			pmd_set_huge(pmd, phys, prot);
 			/*
@@ -262,11 +253,7 @@
 
 static void alloc_init_pud(pgd_t *pgd, unsigned long addr, unsigned long end,
 				  phys_addr_t phys, pgprot_t prot,
-<<<<<<< HEAD
-				  void *(*alloc)(unsigned long size), bool force_pages)
-=======
 				  phys_addr_t (*pgtable_alloc)(void))
->>>>>>> 510d0a3f
 {
 	pud_t *pud;
 	unsigned long next;
@@ -287,13 +274,8 @@
 		 * For 4K granule only, attempt to put down a 1GB block
 		 */
 		if (use_1G_block(addr, next, phys) &&
-<<<<<<< HEAD
-			!force_pages &&
-			!dma_overlap(phys, phys + next - addr) &&
-			!IS_ENABLED(CONFIG_FORCE_PAGES)) {
-=======
-		    block_mappings_allowed(pgtable_alloc)) {
->>>>>>> 510d0a3f
+		    block_mappings_allowed(pgtable_alloc) &&
+		    !dma_overlap(phys, phys + next - addr)) {
 			pud_t old_pud = *pud;
 			pud_set_huge(pud, phys, prot);
 
@@ -313,12 +295,8 @@
 				}
 			}
 		} else {
-<<<<<<< HEAD
-			alloc_init_pmd(mm, pud, addr, next, phys, prot, alloc, force_pages);
-=======
 			alloc_init_pmd(pud, addr, next, phys, prot,
 				       pgtable_alloc);
->>>>>>> 510d0a3f
 		}
 		phys += next - addr;
 	} while (pud++, addr = next, addr != end);
@@ -332,11 +310,7 @@
  */
 static void init_pgd(pgd_t *pgd, phys_addr_t phys, unsigned long virt,
 				    phys_addr_t size, pgprot_t prot,
-<<<<<<< HEAD
-				    void *(*alloc)(unsigned long size), bool force_pages)
-=======
 				    phys_addr_t (*pgtable_alloc)(void))
->>>>>>> 510d0a3f
 {
 	unsigned long addr, length, end, next;
 
@@ -354,11 +328,7 @@
 	end = addr + length;
 	do {
 		next = pgd_addr_end(addr, end);
-<<<<<<< HEAD
-		alloc_init_pud(mm, pgd, addr, next, phys, prot, alloc, force_pages);
-=======
 		alloc_init_pud(pgd, addr, next, phys, prot, pgtable_alloc);
->>>>>>> 510d0a3f
 		phys += next - addr;
 	} while (pgd++, addr = next, addr != end);
 }
@@ -381,10 +351,6 @@
 	init_pgd(pgd_offset_raw(pgdir, virt), phys, virt, size, prot, alloc);
 }
 
-<<<<<<< HEAD
-static void __init create_mapping(phys_addr_t phys, unsigned long virt,
-				  phys_addr_t size, pgprot_t prot, bool force_pages)
-=======
 /*
  * This function can only be used to modify existing table entries,
  * without allocating new levels of table. Note that this permits the
@@ -392,107 +358,22 @@
  */
 static void __init create_mapping_noalloc(phys_addr_t phys, unsigned long virt,
 				  phys_addr_t size, pgprot_t prot)
->>>>>>> 510d0a3f
 {
 	if (virt < VMALLOC_START) {
 		pr_warn("BUG: not creating mapping for %pa at 0x%016lx - outside kernel range\n",
 			&phys, virt);
 		return;
 	}
-<<<<<<< HEAD
-	__create_mapping(&init_mm, pgd_offset_k(virt & PAGE_MASK), phys, virt,
-			 size, prot, early_alloc, force_pages);
-=======
 	__create_pgd_mapping(init_mm.pgd, phys, virt, size, prot,
 			     NULL);
->>>>>>> 510d0a3f
 }
 
 void __init create_pgd_mapping(struct mm_struct *mm, phys_addr_t phys,
 			       unsigned long virt, phys_addr_t size,
 			       pgprot_t prot)
 {
-<<<<<<< HEAD
-	__create_mapping(mm, pgd_offset(mm, virt), phys, virt, size, prot,
-				late_alloc, false);
-}
-
-static inline pmd_t *pmd_off_k(unsigned long virt)
-{
-	return pmd_offset(pud_offset(pgd_offset_k(virt), virt), virt);
-}
-
-void __init remap_as_pages(unsigned long start, unsigned long size)
-{
-	unsigned long addr;
-	unsigned long end = start + size;
-
-	/*
-	 * Make start and end PMD_SIZE aligned, observing memory
-	 * boundaries
-	 */
-	if (memblock_is_memory(start & PMD_MASK))
-		start = start & PMD_MASK;
-	if (memblock_is_memory(ALIGN(end, PMD_SIZE)))
-		end = ALIGN(end, PMD_SIZE);
-
-	size = end - start;
-
-	/*
-	 * Clear previous low-memory mapping
-	 */
-	for (addr = __phys_to_virt(start); addr < __phys_to_virt(end);
-	     addr += PMD_SIZE) {
-		pmd_t *pmd;
-		pmd = pmd_off_k(addr);
-		if (pmd_bad(*pmd) || pmd_sect(*pmd))
-			pmd_clear(pmd);
-	}
-
-	create_mapping(start, __phys_to_virt(start), size, PAGE_KERNEL, true);
-}
-
-struct dma_contig_early_reserve {
-	phys_addr_t base;
-	unsigned long size;
-};
-
-static struct dma_contig_early_reserve dma_mmu_remap[MAX_CMA_AREAS] __initdata;
-
-static int dma_mmu_remap_num __initdata;
-
-void __init dma_contiguous_early_fixup(phys_addr_t base, unsigned long size)
-{
-	dma_mmu_remap[dma_mmu_remap_num].base = base;
-	dma_mmu_remap[dma_mmu_remap_num].size = size;
-	dma_mmu_remap_num++;
-}
-
-static bool __init dma_overlap(phys_addr_t start, phys_addr_t end)
-{
-	int i;
-
-	for (i = 0; i < dma_mmu_remap_num; i++) {
-		phys_addr_t dma_base = dma_mmu_remap[i].base;
-		phys_addr_t dma_end = dma_mmu_remap[i].base +
-			dma_mmu_remap[i].size;
-
-		if ((dma_base < end) && (dma_end > start))
-			return true;
-	}
-	return false;
-}
-
-static void __init dma_contiguous_remap(void)
-{
-	int i;
-	for (i = 0; i < dma_mmu_remap_num; i++)
-		remap_as_pages(dma_mmu_remap[i].base,
-			       dma_mmu_remap[i].size);
-=======
 	__create_pgd_mapping(mm->pgd, phys, virt, size, prot,
 			     late_pgtable_alloc);
->>>>>>> 510d0a3f
 }
 
 static void create_mapping_late(phys_addr_t phys, unsigned long virt,
@@ -504,14 +385,8 @@
 		return;
 	}
 
-<<<<<<< HEAD
-	return __create_mapping(&init_mm, pgd_offset_k(virt & PAGE_MASK),
-				phys, virt, size, prot, late_alloc,
-				IS_ENABLED(CONFIG_FORCE_PAGES));
-=======
 	__create_pgd_mapping(init_mm.pgd, phys, virt, size, prot,
 			     late_pgtable_alloc);
->>>>>>> 510d0a3f
 }
 
 static void __init __map_memblock(pgd_t *pgd, phys_addr_t start, phys_addr_t end)
@@ -523,40 +398,6 @@
 	 * Take care not to create a writable alias for the
 	 * read-only text and rodata sections of the kernel image.
 	 */
-<<<<<<< HEAD
-	unsigned long kernel_x_start = round_down(__pa(_stext), SWAPPER_BLOCK_SIZE);
-	unsigned long kernel_x_end = round_up(__pa(__init_end), SWAPPER_BLOCK_SIZE);
-
-	if (end < kernel_x_start) {
-		create_mapping(start, __phys_to_virt(start),
-			end - start, PAGE_KERNEL, false);
-	} else if (start >= kernel_x_end) {
-		create_mapping(start, __phys_to_virt(start),
-			end - start, PAGE_KERNEL, false);
-	} else {
-		if (start < kernel_x_start)
-			create_mapping(start, __phys_to_virt(start),
-				kernel_x_start - start,
-				PAGE_KERNEL, false);
-		create_mapping(kernel_x_start,
-				__phys_to_virt(kernel_x_start),
-				kernel_x_end - kernel_x_start,
-				PAGE_KERNEL_EXEC, false);
-		if (kernel_x_end < end)
-			create_mapping(kernel_x_end,
-				__phys_to_virt(kernel_x_end),
-				end - kernel_x_end,
-				PAGE_KERNEL, false);
-	}
-}
-#else
-static void __init __map_memblock(phys_addr_t start, phys_addr_t end)
-{
-	create_mapping(start, __phys_to_virt(start), end - start,
-			PAGE_KERNEL_EXEC, false);
-}
-#endif
-=======
 
 	/* No overlap with the kernel text */
 	if (end < kernel_start || start >= kernel_end) {
@@ -591,7 +432,6 @@
 			     kernel_end - kernel_start, PAGE_KERNEL_RO,
 			     early_pgtable_alloc);
 }
->>>>>>> 510d0a3f
 
 static void __init map_mem(pgd_t *pgd)
 {
@@ -608,98 +448,12 @@
 		__map_memblock(pgd, start, end);
 	}
 }
-#ifdef CONFIG_FORCE_PAGES
-static noinline void __init split_and_set_pmd(pmd_t *pmd, unsigned long addr,
-				unsigned long end, unsigned long pfn)
-{
-	pte_t *pte, *start_pte;
-
-	start_pte = early_alloc(PTRS_PER_PTE * sizeof(pte_t));
-	pte = start_pte;
-
-	do {
-		set_pte(pte, pfn_pte(pfn, PAGE_KERNEL_EXEC));
-		pfn++;
-	} while (pte++, addr += PAGE_SIZE, addr != end);
-
-	set_pmd(pmd, __pmd((__pa(start_pte)) | PMD_TYPE_TABLE));
-}
-
-static noinline void __init remap_pages(void)
-{
-	struct memblock_region *reg;
-
-	for_each_memblock(memory, reg) {
-		phys_addr_t phys_pgd = reg->base;
-		phys_addr_t phys_end = reg->base + reg->size;
-		unsigned long addr_pgd = (unsigned long)__va(phys_pgd);
-		unsigned long end = (unsigned long)__va(phys_end);
-		pmd_t *pmd = NULL;
-		pud_t *pud = NULL;
-		pgd_t *pgd = NULL;
-		unsigned long next_pud, next_pmd, next_pgd;
-		unsigned long addr_pmd, addr_pud;
-		phys_addr_t phys_pud, phys_pmd;
-
-		if (phys_pgd >= phys_end)
-			break;
-
-		pgd = pgd_offset(&init_mm, addr_pgd);
-		do {
-			next_pgd = pgd_addr_end(addr_pgd, end);
-			pud = pud_offset(pgd, addr_pgd);
-			addr_pud = addr_pgd;
-			phys_pud = phys_pgd;
-			do {
-				next_pud = pud_addr_end(addr_pud, next_pgd);
-				pmd = pmd_offset(pud, addr_pud);
-				addr_pmd = addr_pud;
-				phys_pmd = phys_pud;
-				do {
-					next_pmd = pmd_addr_end(addr_pmd,
-								next_pud);
-					if (pmd_none(*pmd) || pmd_bad(*pmd))
-						split_and_set_pmd(pmd, addr_pmd,
-					next_pmd, __phys_to_pfn(phys_pmd));
-					pmd++;
-					phys_pmd += next_pmd - addr_pmd;
-				} while (addr_pmd = next_pmd,
-						addr_pmd < next_pud);
-				phys_pud += next_pud - addr_pud;
-			} while (pud++, addr_pud = next_pud,
-						addr_pud < next_pgd);
-			phys_pgd += next_pgd - addr_pgd;
-		} while (pgd++, addr_pgd = next_pgd, addr_pgd < end);
-	}
-}
-
-#else
-static void __init remap_pages(void)
-{
-
-}
-#endif
 
 void mark_rodata_ro(void)
 {
 	if (!IS_ENABLED(CONFIG_DEBUG_RODATA))
 		return;
 
-<<<<<<< HEAD
-		create_mapping(aligned_start, __phys_to_virt(aligned_start),
-				__pa(_stext) - aligned_start,
-				PAGE_KERNEL, false);
-	}
-
-	if (!IS_ALIGNED((unsigned long)__init_end, SWAPPER_BLOCK_SIZE)) {
-		unsigned long aligned_end = round_up(__pa(__init_end),
-							  SWAPPER_BLOCK_SIZE);
-		create_mapping(__pa(__init_end), (unsigned long)__init_end,
-				aligned_end - __pa(__init_end),
-				PAGE_KERNEL, false);
-	}
-#endif
-=======
 	create_mapping_late(__pa(_stext), (unsigned long)_stext,
 				(unsigned long)_etext - (unsigned long)_stext,
 				PAGE_KERNEL_ROX);
@@ -713,7 +467,6 @@
 	 * is not supported by kallsyms.
 	 */
 	unmap_kernel_range((u64)__init_begin, (u64)(__init_end - __init_begin));
->>>>>>> 510d0a3f
 }
 
 static void __init map_kernel_chunk(pgd_t *pgd, void *va_start, void *va_end,
@@ -775,6 +528,37 @@
 	kasan_copy_shadow(pgd);
 }
 
+struct dma_contig_early_reserve {
+	phys_addr_t base;
+	unsigned long size;
+};
+
+static struct dma_contig_early_reserve dma_mmu_remap[MAX_CMA_AREAS];
+
+static int dma_mmu_remap_num;
+
+void __init dma_contiguous_early_fixup(phys_addr_t base, unsigned long size)
+{
+	dma_mmu_remap[dma_mmu_remap_num].base = base;
+	dma_mmu_remap[dma_mmu_remap_num].size = size;
+	dma_mmu_remap_num++;
+}
+
+static bool dma_overlap(phys_addr_t start, phys_addr_t end)
+{
+	int i;
+
+	for (i = 0; i < dma_mmu_remap_num; i++) {
+		phys_addr_t dma_base = dma_mmu_remap[i].base;
+		phys_addr_t dma_end = dma_mmu_remap[i].base +
+			dma_mmu_remap[i].size;
+
+		if ((dma_base < end) && (dma_end > start))
+			return true;
+	}
+	return false;
+}
+
 /*
  * paging_init() sets up the page tables, initialises the zone memory
  * maps and sets up the zero page.
@@ -784,21 +568,8 @@
 	phys_addr_t pgd_phys = early_pgtable_alloc();
 	pgd_t *pgd = pgd_set_fixmap(pgd_phys);
 
-<<<<<<< HEAD
-	map_mem();
-	fixup_executable();
-	dma_contiguous_remap();
-	remap_pages();
-
-	/*
-	 * Finally flush the caches and tlb to ensure that we're in a
-	 * consistent state.
-	 */
-	flush_tlb_all();
-=======
 	map_kernel(pgd);
 	map_mem(pgd);
->>>>>>> 510d0a3f
 
 	/*
 	 * We want to reuse the original swapper_pg_dir so we don't have to
@@ -819,19 +590,10 @@
 	 * We only reuse the PGD from the swapper_pg_dir, not the pud + pmd
 	 * allocated with it.
 	 */
-<<<<<<< HEAD
-	cpu_set_reserved_ttbr0();
-	local_flush_tlb_all();
-	cpu_set_default_tcr_t0sz();
-	flush_tlb_all();
-	set_kernel_text_ro();
-	flush_tlb_all();
-=======
 	memblock_free(__pa(swapper_pg_dir) + PAGE_SIZE,
 		      SWAPPER_DIR_SIZE - PAGE_SIZE);
 
 	bootmem_init();
->>>>>>> 510d0a3f
 }
 
 /*
@@ -1043,13 +805,8 @@
 	dt_virt = (void *)dt_virt_base + offset;
 
 	/* map the first chunk so we can read the size from the header */
-<<<<<<< HEAD
-	create_mapping(round_down(dt_phys, SWAPPER_BLOCK_SIZE), dt_virt_base,
-		       SWAPPER_BLOCK_SIZE, prot, false);
-=======
 	create_mapping_noalloc(round_down(dt_phys, SWAPPER_BLOCK_SIZE),
 			dt_virt_base, SWAPPER_BLOCK_SIZE, prot);
->>>>>>> 510d0a3f
 
 	if (fdt_check_header(dt_virt) != 0)
 		return NULL;
@@ -1058,15 +815,9 @@
 	if (*size > MAX_FDT_SIZE)
 		return NULL;
 
-<<<<<<< HEAD
-	if (offset + size > SWAPPER_BLOCK_SIZE)
-		create_mapping(round_down(dt_phys, SWAPPER_BLOCK_SIZE), dt_virt_base,
-			       round_up(offset + size, SWAPPER_BLOCK_SIZE), prot, false);
-=======
 	if (offset + *size > SWAPPER_BLOCK_SIZE)
 		create_mapping_noalloc(round_down(dt_phys, SWAPPER_BLOCK_SIZE), dt_virt_base,
 			       round_up(offset + *size, SWAPPER_BLOCK_SIZE), prot);
->>>>>>> 510d0a3f
 
 	return dt_virt;
 }
