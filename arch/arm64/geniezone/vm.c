--- conflicted
+++ resolved
@@ -15,10 +15,6 @@
 
 #define PAR_PA47_MASK GENMASK_ULL(47, 12)
 
-<<<<<<< HEAD
-#if IS_ENABLED(CONFIG_MTK_GZ_IDLE)
-=======
->>>>>>> 82cb5c6a
 static struct timecycle clock_scale_factor;
 
 u32 gzvm_vtimer_get_clock_mult(void)
@@ -30,11 +26,7 @@
 {
 	return clock_scale_factor.shift;
 }
-<<<<<<< HEAD
-#endif
-=======
-
->>>>>>> 82cb5c6a
+
 /**
  * gzvm_hypcall_wrapper() - the wrapper for hvc calls
  * @a0: arguments passed in registers 0
@@ -101,22 +93,6 @@
 	return 0;
 }
 
-<<<<<<< HEAD
-#if IS_ENABLED(CONFIG_MTK_GZ_IDLE)
-int gzvm_arch_drv_init(void)
-{
-	/* timecycle init mult shift */
-	clocks_calc_mult_shift(
-		&clock_scale_factor.mult,
-		&clock_scale_factor.shift,
-		arch_timer_get_cntfrq(),
-		NSEC_PER_SEC,
-		30);
-
-	return 0;
-}
-#endif
-=======
 int gzvm_arch_drv_init(void)
 {
 	/* timecycle init mult shift */
@@ -128,7 +104,6 @@
 
 	return 0;
 }
->>>>>>> 82cb5c6a
 
 int gzvm_arch_set_memregion(u16 vm_id, size_t buf_size,
 			    phys_addr_t region)
@@ -436,17 +411,9 @@
 	case GZVM_CAP_BLOCK_BASED_DEMAND_PAGING:
 		ret = gzvm_vm_arch_enable_cap(gzvm, cap, &res);
 		return ret;
-<<<<<<< HEAD
-#if IS_ENABLED(CONFIG_MTK_GZ_IDLE)
 	case GZVM_CAP_ENABLE_IDLE:
 		ret = gzvm_vm_arch_enable_cap(gzvm, cap, &res);
 		return ret;
-#endif
-=======
-	case GZVM_CAP_ENABLE_IDLE:
-		ret = gzvm_vm_arch_enable_cap(gzvm, cap, &res);
-		return ret;
->>>>>>> 82cb5c6a
 	default:
 		break;
 	}
