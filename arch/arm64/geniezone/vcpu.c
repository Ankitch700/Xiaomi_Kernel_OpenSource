--- conflicted
+++ resolved
@@ -11,24 +11,14 @@
 #include <linux/soc/mediatek/gzvm_drv.h>
 #include "gzvm_arch_common.h"
 
-<<<<<<< HEAD
-#if IS_ENABLED(CONFIG_MTK_GZ_IDLE)
-=======
->>>>>>> 82cb5c6a
 u64 gzvm_vcpu_arch_get_timer_delay_ns(struct gzvm_vcpu *vcpu)
 {
 	u64 ns;
 
 	if (vcpu->hwstate->vtimer_migrate) {
-<<<<<<< HEAD
-		ns = clocksource_cyc2ns(vcpu->hwstate->vtimer_delay,
-								gzvm_vtimer_get_clock_mult(),
-								gzvm_vtimer_get_clock_shift());
-=======
 		ns = clocksource_cyc2ns(le64_to_cpu(vcpu->hwstate->vtimer_delay),
 					gzvm_vtimer_get_clock_mult(),
 					gzvm_vtimer_get_clock_shift());
->>>>>>> 82cb5c6a
 	} else {
 		ns = 0;
 	}
@@ -36,10 +26,6 @@
 	/* 0: no migrate, otherwise: migrate  */
 	return ns;
 }
-<<<<<<< HEAD
-#endif
-=======
->>>>>>> 82cb5c6a
 
 int gzvm_arch_vcpu_update_one_reg(struct gzvm_vcpu *vcpu, __u64 reg_id,
 				  bool is_write, __u64 *data)
