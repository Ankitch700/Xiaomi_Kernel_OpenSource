// SPDX-License-Identifier: GPL-2.0-only
/*
 * Copyright (C) 2020 Google LLC
 * Author: Quentin Perret <qperret@google.com>
 */

#include <linux/kvm_host.h>
#include <asm/kvm_hyp.h>
#include <asm/kvm_mmu.h>
#include <asm/kvm_pgtable.h>
#include <asm/kvm_pkvm.h>
#include <asm/spectre.h>

#include <nvhe/early_alloc.h>
#include <nvhe/gfp.h>
#include <nvhe/memory.h>
#include <nvhe/mem_protect.h>
#include <nvhe/mm.h>
#include <nvhe/modules.h>
#include <nvhe/spinlock.h>

struct kvm_pgtable pkvm_pgtable;
hyp_spinlock_t pkvm_pgd_lock;

struct memblock_region hyp_memory[HYP_MEMBLOCK_REGIONS];
unsigned int hyp_memblock_nr;

static u64 __io_map_base;

struct hyp_fixmap_slot {
	u64 addr;
	kvm_pte_t *ptep;
	u8 level;
};
static DEFINE_PER_CPU(struct hyp_fixmap_slot, fixmap_slots);

static int __pkvm_create_mappings(unsigned long start, unsigned long size,
				  unsigned long phys, enum kvm_pgtable_prot prot)
{
	int err;

	hyp_spin_lock(&pkvm_pgd_lock);
	err = kvm_pgtable_hyp_map(&pkvm_pgtable, start, size, phys, prot);
	hyp_spin_unlock(&pkvm_pgd_lock);

	return err;
}

static int __pkvm_alloc_private_va_range(unsigned long start, size_t size)
{
	unsigned long cur;

	hyp_assert_lock_held(&pkvm_pgd_lock);

	if (!start || start < __io_map_base)
		return -EINVAL;

	/* The allocated size is always a multiple of PAGE_SIZE */
	cur = start + PAGE_ALIGN(size);

	/* Are we overflowing on the vmemmap ? */
	if (cur > __hyp_vmemmap)
		return -ENOMEM;

	__io_map_base = cur;

	return 0;
}

/**
 * pkvm_alloc_private_va_range - Allocates a private VA range.
 * @size:	The size of the VA range to reserve.
 * @haddr:	The hypervisor virtual start address of the allocation.
 *
 * The private virtual address (VA) range is allocated above __io_map_base
 * and aligned based on the order of @size.
 *
 * Return: 0 on success or negative error code on failure.
 */
int pkvm_alloc_private_va_range(size_t size, unsigned long *haddr)
{
	unsigned long addr;
	int ret;

	hyp_spin_lock(&pkvm_pgd_lock);
	addr = __io_map_base;
	ret = __pkvm_alloc_private_va_range(addr, size);
	hyp_spin_unlock(&pkvm_pgd_lock);

	*haddr = addr;

	return ret;
}

int __pkvm_create_private_mapping(phys_addr_t phys, size_t size,
				  enum kvm_pgtable_prot prot,
				  unsigned long *haddr)
{
	unsigned long addr;
	int err;

	size = PAGE_ALIGN(size + offset_in_page(phys));
	err = pkvm_alloc_private_va_range(size, &addr);
	if (err)
		return err;

	err = __pkvm_create_mappings(addr, size, phys, prot);
	if (err)
		return err;

	*haddr = addr + offset_in_page(phys);
	return err;
}

int __hyp_allocator_map(unsigned long va, phys_addr_t phys)
{
	return __pkvm_create_mappings(va, PAGE_SIZE, phys, PAGE_HYP);
}

#ifdef CONFIG_NVHE_EL2_DEBUG
static unsigned long mod_range_start = ULONG_MAX;
static unsigned long mod_range_end;
static DEFINE_HYP_SPINLOCK(mod_range_lock);

static void update_mod_range(unsigned long addr, size_t size)
{
	hyp_spin_lock(&mod_range_lock);
	mod_range_start = min(mod_range_start, addr);
	mod_range_end = max(mod_range_end, addr + size);
	hyp_spin_unlock(&mod_range_lock);
}

void assert_in_mod_range(unsigned long addr)
{
	/*
	 * This is not entirely watertight if there are private range
	 * allocations between modules being loaded, but in practice that is
	 * probably going to be allocation initiated by the modules themselves.
	 */
	hyp_spin_lock(&mod_range_lock);
	WARN_ON(addr < mod_range_start || mod_range_end <= addr);
	hyp_spin_unlock(&mod_range_lock);
}
#else
static inline void update_mod_range(unsigned long addr, size_t size) { }
#endif

void *__pkvm_alloc_module_va(u64 nr_pages)
{
	size_t size = nr_pages << PAGE_SHIFT;
	unsigned long addr = 0;

	if (!pkvm_alloc_private_va_range(size, &addr))
		update_mod_range(addr, size);

	return (void *)addr;
}

int __pkvm_map_module_page(u64 pfn, void *va, enum kvm_pgtable_prot prot, bool is_protected)
{
	unsigned long addr = (unsigned long)va;
	int ret;

	assert_in_mod_range(addr);

	if (!is_protected) {
		ret = __pkvm_host_donate_hyp(pfn, 1);
		if (ret)
			return ret;
	}

	ret = __pkvm_create_mappings(addr, PAGE_SIZE, hyp_pfn_to_phys(pfn), prot);
	if (ret && !is_protected)
		WARN_ON(__pkvm_hyp_donate_host(pfn, 1));

	return ret;
}

void __pkvm_unmap_module_page(u64 pfn, void *va)
{
	WARN_ON(__pkvm_hyp_donate_host(pfn, 1));
	pkvm_remove_mappings(va, va + PAGE_SIZE);
}

int pkvm_create_mappings_locked(void *from, void *to, enum kvm_pgtable_prot prot)
{
	unsigned long start = (unsigned long)from;
	unsigned long end = (unsigned long)to;
	unsigned long virt_addr;
	phys_addr_t phys;

	hyp_assert_lock_held(&pkvm_pgd_lock);

	start = start & PAGE_MASK;
	end = PAGE_ALIGN(end);

	for (virt_addr = start; virt_addr < end; virt_addr += PAGE_SIZE) {
		int err;

		phys = hyp_virt_to_phys((void *)virt_addr);
		err = kvm_pgtable_hyp_map(&pkvm_pgtable, virt_addr, PAGE_SIZE,
					  phys, prot);
		if (err)
			return err;
	}

	return 0;
}

int pkvm_create_mappings(void *from, void *to, enum kvm_pgtable_prot prot)
{
	int ret;

	hyp_spin_lock(&pkvm_pgd_lock);
	ret = pkvm_create_mappings_locked(from, to, prot);
	hyp_spin_unlock(&pkvm_pgd_lock);

	return ret;
}

void pkvm_remove_mappings(void *from, void *to)
{
	unsigned long size = (unsigned long)to - (unsigned long)from;

	hyp_spin_lock(&pkvm_pgd_lock);
	WARN_ON(kvm_pgtable_hyp_unmap(&pkvm_pgtable, (u64)from, size) != size);
	hyp_spin_unlock(&pkvm_pgd_lock);
}

int hyp_back_vmemmap(phys_addr_t back)
{
	unsigned long i, start, size, end = 0;
	int ret;

	for (i = 0; i < hyp_memblock_nr; i++) {
		start = hyp_memory[i].base;
		start = ALIGN_DOWN((u64)hyp_phys_to_page(start), PAGE_SIZE);
		/*
		 * The begining of the hyp_vmemmap region for the current
		 * memblock may already be backed by the page backing the end
		 * the previous region, so avoid mapping it twice.
		 */
		start = max(start, end);

		end = hyp_memory[i].base + hyp_memory[i].size;
		end = PAGE_ALIGN((u64)hyp_phys_to_page(end));
		if (start >= end)
			continue;

		size = end - start;
		ret = __pkvm_create_mappings(start, size, back, PAGE_HYP);
		if (ret)
			return ret;

		memset(hyp_phys_to_virt(back), 0, size);
		back += size;
	}

	return 0;
}

static void *__hyp_bp_vect_base;
int pkvm_cpu_set_vector(enum arm64_hyp_spectre_vector slot)
{
	void *vector;

	switch (slot) {
	case HYP_VECTOR_DIRECT: {
		vector = __kvm_hyp_vector;
		break;
	}
	case HYP_VECTOR_SPECTRE_DIRECT: {
		vector = __bp_harden_hyp_vecs;
		break;
	}
	case HYP_VECTOR_INDIRECT:
	case HYP_VECTOR_SPECTRE_INDIRECT: {
		vector = (void *)__hyp_bp_vect_base;
		break;
	}
	default:
		return -EINVAL;
	}

	vector = __kvm_vector_slot2addr(vector, slot);
	*this_cpu_ptr(&kvm_hyp_vector) = (unsigned long)vector;

	return 0;
}

int hyp_map_vectors(void)
{
	phys_addr_t phys;
	unsigned long bp_base;
	int ret;

	if (!kvm_system_needs_idmapped_vectors()) {
		__hyp_bp_vect_base = __bp_harden_hyp_vecs;
		return 0;
	}

	phys = __hyp_pa(__bp_harden_hyp_vecs);
	ret = __pkvm_create_private_mapping(phys, __BP_HARDEN_HYP_VECS_SZ,
					    PAGE_HYP_EXEC, &bp_base);
	if (ret)
		return ret;

	__hyp_bp_vect_base = (void *)bp_base;

	return 0;
}

static void *fixmap_map_slot(struct hyp_fixmap_slot *slot, phys_addr_t phys)
{
	kvm_pte_t pte, *ptep = slot->ptep;

	pte = *ptep;
	pte &= ~kvm_phys_to_pte(KVM_PHYS_INVALID);
	pte |= kvm_phys_to_pte(phys) | KVM_PTE_VALID;
	WRITE_ONCE(*ptep, pte);
	dsb(ishst);

	return (void *)slot->addr + offset_in_page(phys);
}

void *hyp_fixmap_map(phys_addr_t phys)
{
	return fixmap_map_slot(this_cpu_ptr(&fixmap_slots), phys);
}

static void fixmap_clear_slot(struct hyp_fixmap_slot *slot)
{
	kvm_pte_t *ptep = slot->ptep;
	u64 addr = slot->addr;
	u32 level;

	if (FIELD_GET(KVM_PTE_TYPE, *ptep) == KVM_PTE_TYPE_PAGE)
		level = KVM_PGTABLE_MAX_LEVELS - 1;
	else
		level = KVM_PGTABLE_MAX_LEVELS - 2; /* create_fixblock() guarantees PMD level */

	WRITE_ONCE(*ptep, *ptep & ~KVM_PTE_VALID);

	/*
	 * Irritatingly, the architecture requires that we use inner-shareable
	 * broadcast TLB invalidation here in case another CPU speculates
	 * through our fixmap and decides to create an "amalagamation of the
	 * values held in the TLB" due to the apparent lack of a
	 * break-before-make sequence.
	 *
	 * https://lore.kernel.org/kvm/20221017115209.2099-1-will@kernel.org/T/#mf10dfbaf1eaef9274c581b81c53758918c1d0f03
	 */
	dsb(ishst);
<<<<<<< HEAD
	__tlbi_level(vale2is, __TLBI_VADDR(addr, 0), slot->level);
=======
	__tlbi_level(vale2is, __TLBI_VADDR(addr, 0), level);
>>>>>>> ef43fde2
	dsb(ish);
	isb();
}

void hyp_fixmap_unmap(void)
{
	fixmap_clear_slot(this_cpu_ptr(&fixmap_slots));
}

static int __create_fixmap_slot_cb(const struct kvm_pgtable_visit_ctx *ctx,
				   enum kvm_pgtable_walk_flags visit)
{
	struct hyp_fixmap_slot *slot = (struct hyp_fixmap_slot *)ctx->arg;

<<<<<<< HEAD
	if (!kvm_pte_valid(ctx->old) || ctx->level != slot->level)
=======
	if (!kvm_pte_valid(ctx->old) || (ctx->end - ctx->start) != kvm_granule_size(ctx->level))
>>>>>>> ef43fde2
		return -EINVAL;

	slot->addr = ctx->addr;
	slot->ptep = ctx->ptep;

	/*
	 * Clear the PTE, but keep the page-table page refcount elevated to
	 * prevent it from ever being freed. This lets us manipulate the PTEs
	 * by hand safely without ever needing to allocate memory.
	 */
	fixmap_clear_slot(slot);

	return 0;
}

static int create_fixmap_slot(u64 addr, u64 cpu)
{
	struct kvm_pgtable_walker walker = {
		.cb	= __create_fixmap_slot_cb,
		.flags	= KVM_PGTABLE_WALK_LEAF,
		.arg = (void *)per_cpu_ptr(&fixmap_slots, cpu),
	};

	per_cpu_ptr(&fixmap_slots, cpu)->level = KVM_PGTABLE_MAX_LEVELS - 1;

	return kvm_pgtable_walk(&pkvm_pgtable, addr, PAGE_SIZE, &walker);
}

#ifndef CONFIG_ARM64_64K_PAGES
static struct hyp_fixmap_slot hyp_fixblock_slot;
static DEFINE_HYP_SPINLOCK(hyp_fixblock_lock);

void *hyp_fixblock_map(phys_addr_t phys)
{
	WARN_ON(!IS_ALIGNED(phys, PMD_SIZE));

	hyp_spin_lock(&hyp_fixblock_lock);
	return fixmap_map_slot(&hyp_fixblock_slot, phys);
}

void hyp_fixblock_unmap(void)
{
	fixmap_clear_slot(&hyp_fixblock_slot);
	hyp_spin_unlock(&hyp_fixblock_lock);
}

static int create_fixblock(void)
{
	struct kvm_pgtable_walker walker = {
		.cb	= __create_fixmap_slot_cb,
		.flags	= KVM_PGTABLE_WALK_LEAF,
		.arg = (void *)&hyp_fixblock_slot,
	};
	unsigned long addr;
	phys_addr_t phys;
	int ret, i;

	/* Find a RAM phys address, PMD aligned */
	for (i = 0; i < hyp_memblock_nr; i++) {
		phys = ALIGN(hyp_memory[i].base, PMD_SIZE);
		if (phys + PMD_SIZE < (hyp_memory[i].base + hyp_memory[i].size))
			break;
	}

	/* Really? Your RAM isn't larger than a couple of times PMD_SIZE? */
	if (i >= hyp_memblock_nr)
		return -EINVAL;

	hyp_spin_lock(&pkvm_pgd_lock);
	addr = ALIGN(__io_map_base, PMD_SIZE);
	ret = __pkvm_alloc_private_va_range(addr, PMD_SIZE);
	if (ret)
		goto unlock;

	ret = kvm_pgtable_hyp_map(&pkvm_pgtable, addr, PMD_SIZE, phys, PAGE_HYP);
	if (ret)
		goto unlock;

<<<<<<< HEAD
	hyp_fixblock_slot.level = KVM_PGTABLE_MAX_LEVELS - 2;
=======
>>>>>>> ef43fde2
	ret = kvm_pgtable_walk(&pkvm_pgtable, addr, PMD_SIZE, &walker);
unlock:
	hyp_spin_unlock(&pkvm_pgd_lock);

	return ret;
}
#else
void hyp_fixblock_unmap(void) { WARN_ON(1); }
void *hyp_fixblock_map(phys_addr_t phys) { return NULL; }
static int create_fixblock(void) { return 0; }
#endif

int hyp_create_fixmap(void)
{
	unsigned long addr, i;
	int ret;

	for (i = 0; i < hyp_nr_cpus; i++) {
		ret = pkvm_alloc_private_va_range(PAGE_SIZE, &addr);
		if (ret)
			return ret;

		ret = kvm_pgtable_hyp_map(&pkvm_pgtable, addr, PAGE_SIZE,
					  __hyp_pa(__hyp_bss_start), PAGE_HYP);
		if (ret)
			return ret;

		ret = create_fixmap_slot(addr, i);
		if (ret)
			return ret;
	}

	return create_fixblock();
}

int hyp_create_idmap(u32 hyp_va_bits)
{
	unsigned long start, end;

	start = hyp_virt_to_phys((void *)__hyp_idmap_text_start);
	start = ALIGN_DOWN(start, PAGE_SIZE);

	end = hyp_virt_to_phys((void *)__hyp_idmap_text_end);
	end = ALIGN(end, PAGE_SIZE);

	/*
	 * One half of the VA space is reserved to linearly map portions of
	 * memory -- see va_layout.c for more details. The other half of the VA
	 * space contains the trampoline page, and needs some care. Split that
	 * second half in two and find the quarter of VA space not conflicting
	 * with the idmap to place the IOs and the vmemmap. IOs use the lower
	 * half of the quarter and the vmemmap the upper half.
	 */
	__io_map_base = start & BIT(hyp_va_bits - 2);
	__io_map_base ^= BIT(hyp_va_bits - 2);
	__hyp_vmemmap = __io_map_base | BIT(hyp_va_bits - 3);

	return __pkvm_create_mappings(start, end - start, start, PAGE_HYP_EXEC);
}

int pkvm_create_stack(phys_addr_t phys, unsigned long *haddr)
{
	unsigned long addr, prev_base;
	size_t size;
	int ret;

	hyp_spin_lock(&pkvm_pgd_lock);

	prev_base = __io_map_base;
	/*
	 * Efficient stack verification using the PAGE_SHIFT bit implies
	 * an alignment of our allocation on the order of the size.
	 */
	size = PAGE_SIZE * 2;
	addr = ALIGN(__io_map_base, size);

	ret = __pkvm_alloc_private_va_range(addr, size);
	if (!ret) {
		/*
		 * Since the stack grows downwards, map the stack to the page
		 * at the higher address and leave the lower guard page
		 * unbacked.
		 *
		 * Any valid stack address now has the PAGE_SHIFT bit as 1
		 * and addresses corresponding to the guard page have the
		 * PAGE_SHIFT bit as 0 - this is used for overflow detection.
		 */
		ret = kvm_pgtable_hyp_map(&pkvm_pgtable, addr + PAGE_SIZE,
					  PAGE_SIZE, phys, PAGE_HYP);
		if (ret)
			__io_map_base = prev_base;
	}
	hyp_spin_unlock(&pkvm_pgd_lock);

	*haddr = addr + size;

	return ret;
}

static void *admit_host_page(void *arg, unsigned long order)
{
	phys_addr_t p;
	struct kvm_hyp_memcache *host_mc = arg;
	unsigned long mc_order;

	if (!host_mc->nr_pages)
		return NULL;

	mc_order = FIELD_GET(~PAGE_MASK, host_mc->head);
	BUG_ON(order != mc_order);

	p = host_mc->head & PAGE_MASK;
	/*
	 * The host still owns the pages in its memcache, so we need to go
	 * through a full host-to-hyp donation cycle to change it. Fortunately,
	 * __pkvm_host_donate_hyp() takes care of races for us, so if it
	 * succeeds we're good to go.
	 */
	if (__pkvm_host_donate_hyp(hyp_phys_to_pfn(p), 1 << order))
		return NULL;

	return pop_hyp_memcache(host_mc, hyp_phys_to_virt, &order);
}

/* Refill our local memcache by poping pages from the one provided by the host. */
int refill_memcache(struct kvm_hyp_memcache *mc, unsigned long min_pages,
		    struct kvm_hyp_memcache *host_mc)
{
	struct kvm_hyp_memcache tmp = *host_mc;
	int ret;

	ret =  __topup_hyp_memcache(mc, min_pages, admit_host_page,
				    hyp_virt_to_phys, &tmp, 0);
	*host_mc = tmp;

	return ret;
}

phys_addr_t __pkvm_private_range_pa(void *va)
{
	kvm_pte_t pte;
	u32 level;

	hyp_spin_lock(&pkvm_pgd_lock);
	WARN_ON(kvm_pgtable_get_leaf(&pkvm_pgtable, (u64)va, &pte, &level));
	hyp_spin_unlock(&pkvm_pgd_lock);

	BUG_ON(!kvm_pte_valid(pte));

	return kvm_pte_to_phys(pte) + offset_in_page(va);
}

/* The host passed a mc, fill a pool with the pages in it. */
int refill_hyp_pool(struct hyp_pool *pool, struct kvm_hyp_memcache *host_mc)
{
	unsigned long order;
	void *p;

	while (host_mc->nr_pages) {
		order = FIELD_GET(~PAGE_MASK, host_mc->head);
		p = admit_host_page(host_mc, order);
		if (!p)
			return -EINVAL;
		hyp_virt_to_page(p)->order = order;
		hyp_set_page_refcounted(hyp_virt_to_page(p));
		hyp_put_page(pool, p);
	}

	return 0;
}

/*
 * Remove target pages from the pool and put them in a memcache,
 * so the host can reclaim them.
 */
int reclaim_hyp_pool(struct hyp_pool *pool, struct kvm_hyp_memcache *host_mc,
		     int nr_pages)
{
	void *p;
	struct hyp_page *page;

	while (nr_pages > 0) {
		p = hyp_alloc_pages(pool, 0);
		if (!p)
			return -ENOMEM;
		page = hyp_virt_to_page(p);
		nr_pages -= (1 << page->order);
		push_hyp_memcache(host_mc, p, hyp_virt_to_phys, page->order);
		WARN_ON(__pkvm_hyp_donate_host(hyp_virt_to_pfn(p), 1 << page->order));
		memset(page, 0, sizeof(struct hyp_page));
	}

	return 0;
}<|MERGE_RESOLUTION|>--- conflicted
+++ resolved
@@ -30,7 +30,6 @@
 struct hyp_fixmap_slot {
 	u64 addr;
 	kvm_pte_t *ptep;
-	u8 level;
 };
 static DEFINE_PER_CPU(struct hyp_fixmap_slot, fixmap_slots);
 
@@ -351,11 +350,7 @@
 	 * https://lore.kernel.org/kvm/20221017115209.2099-1-will@kernel.org/T/#mf10dfbaf1eaef9274c581b81c53758918c1d0f03
 	 */
 	dsb(ishst);
-<<<<<<< HEAD
-	__tlbi_level(vale2is, __TLBI_VADDR(addr, 0), slot->level);
-=======
 	__tlbi_level(vale2is, __TLBI_VADDR(addr, 0), level);
->>>>>>> ef43fde2
 	dsb(ish);
 	isb();
 }
@@ -370,11 +365,7 @@
 {
 	struct hyp_fixmap_slot *slot = (struct hyp_fixmap_slot *)ctx->arg;
 
-<<<<<<< HEAD
-	if (!kvm_pte_valid(ctx->old) || ctx->level != slot->level)
-=======
 	if (!kvm_pte_valid(ctx->old) || (ctx->end - ctx->start) != kvm_granule_size(ctx->level))
->>>>>>> ef43fde2
 		return -EINVAL;
 
 	slot->addr = ctx->addr;
@@ -397,8 +388,6 @@
 		.flags	= KVM_PGTABLE_WALK_LEAF,
 		.arg = (void *)per_cpu_ptr(&fixmap_slots, cpu),
 	};
-
-	per_cpu_ptr(&fixmap_slots, cpu)->level = KVM_PGTABLE_MAX_LEVELS - 1;
 
 	return kvm_pgtable_walk(&pkvm_pgtable, addr, PAGE_SIZE, &walker);
 }
@@ -453,10 +442,6 @@
 	if (ret)
 		goto unlock;
 
-<<<<<<< HEAD
-	hyp_fixblock_slot.level = KVM_PGTABLE_MAX_LEVELS - 2;
-=======
->>>>>>> ef43fde2
 	ret = kvm_pgtable_walk(&pkvm_pgtable, addr, PMD_SIZE, &walker);
 unlock:
 	hyp_spin_unlock(&pkvm_pgd_lock);
