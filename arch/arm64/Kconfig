--- conflicted
+++ resolved
@@ -1310,7 +1310,6 @@
 	  concatenated dtb.
 endchoice
 
-<<<<<<< HEAD
 config KRYO_PMU_WORKAROUND
 	bool "Workaround for PMU IRQ burst"
 	default n
@@ -1322,8 +1321,6 @@
 
 	  Enable this flag for effect SoCs.
 
-=======
->>>>>>> 6a2de27b
 config BUILD_ARM64_DT_OVERLAY
 	bool "enable DT overlay compilation support"
 	depends on OF
