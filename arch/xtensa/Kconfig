# SPDX-License-Identifier: GPL-2.0
config XTENSA
	def_bool y
	select ARCH_32BIT_OFF_T
	select ARCH_HAS_BINFMT_FLAT if !MMU
	select ARCH_HAS_CURRENT_STACK_POINTER
<<<<<<< HEAD
=======
	select ARCH_HAS_DEBUG_VM_PGTABLE
>>>>>>> 88084a3d
	select ARCH_HAS_DMA_PREP_COHERENT if MMU
	select ARCH_HAS_SYNC_DMA_FOR_CPU if MMU
	select ARCH_HAS_SYNC_DMA_FOR_DEVICE if MMU
	select ARCH_HAS_DMA_SET_UNCACHED if MMU
	select ARCH_HAS_STRNCPY_FROM_USER if !KASAN
	select ARCH_HAS_STRNLEN_USER
	select ARCH_USE_MEMTEST
	select ARCH_USE_QUEUED_RWLOCKS
	select ARCH_USE_QUEUED_SPINLOCKS
	select ARCH_WANT_FRAME_POINTERS
	select ARCH_WANT_IPC_PARSE_VERSION
	select BUILDTIME_TABLE_SORT
	select CLONE_BACKWARDS
	select COMMON_CLK
	select DMA_NONCOHERENT_MMAP if MMU
	select GENERIC_ATOMIC64
	select GENERIC_IRQ_SHOW
	select GENERIC_LIB_CMPDI2
	select GENERIC_LIB_MULDI3
	select GENERIC_LIB_UCMPDI2
	select GENERIC_PCI_IOMAP
	select GENERIC_SCHED_CLOCK
	select HAVE_ARCH_AUDITSYSCALL
	select HAVE_ARCH_JUMP_LABEL if !XIP_KERNEL
	select HAVE_ARCH_KASAN if MMU && !XIP_KERNEL
	select HAVE_ARCH_KCSAN
	select HAVE_ARCH_SECCOMP_FILTER
	select HAVE_ARCH_TRACEHOOK
	select HAVE_CONTEXT_TRACKING
	select HAVE_DEBUG_KMEMLEAK
	select HAVE_DMA_CONTIGUOUS
	select HAVE_EXIT_THREAD
	select HAVE_FUNCTION_TRACER
	select HAVE_GCC_PLUGINS if GCC_VERSION >= 120000
	select HAVE_HW_BREAKPOINT if PERF_EVENTS
	select HAVE_IRQ_TIME_ACCOUNTING
	select HAVE_PCI
	select HAVE_PERF_EVENTS
	select HAVE_STACKPROTECTOR
	select HAVE_SYSCALL_TRACEPOINTS
	select HAVE_VIRT_CPU_ACCOUNTING_GEN
	select IRQ_DOMAIN
	select MODULES_USE_ELF_RELA
	select PERF_USE_VMALLOC
	select TRACE_IRQFLAGS_SUPPORT
	select VIRT_TO_BUS
	help
	  Xtensa processors are 32-bit RISC machines designed by Tensilica
	  primarily for embedded systems.  These processors are both
	  configurable and extensible.  The Linux port to the Xtensa
	  architecture supports all processor configurations and extensions,
	  with reasonable minimum requirements.  The Xtensa Linux project has
	  a home page at <http://www.linux-xtensa.org/>.

config GENERIC_HWEIGHT
	def_bool y

config ARCH_HAS_ILOG2_U32
	def_bool n

config ARCH_HAS_ILOG2_U64
	def_bool n

config NO_IOPORT_MAP
	def_bool n

config HZ
	int
	default 100

config LOCKDEP_SUPPORT
	def_bool y

config STACKTRACE_SUPPORT
	def_bool y

config MMU
	def_bool n
	select PFAULT

config HAVE_XTENSA_GPIO32
	def_bool n

config KASAN_SHADOW_OFFSET
	hex
	default 0x6e400000

config CPU_BIG_ENDIAN
	def_bool $(success,test "$(shell,echo __XTENSA_EB__ | $(CC) -E -P -)" = 1)

config CPU_LITTLE_ENDIAN
	def_bool !CPU_BIG_ENDIAN

config CC_HAVE_CALL0_ABI
	def_bool $(success,test "$(shell,echo __XTENSA_CALL0_ABI__ | $(CC) -mabi=call0 -E -P - 2>/dev/null)" = 1)

menu "Processor type and features"

choice
	prompt "Xtensa Processor Configuration"
	default XTENSA_VARIANT_FSF

config XTENSA_VARIANT_FSF
	bool "fsf - default (not generic) configuration"
	select MMU

config XTENSA_VARIANT_DC232B
	bool "dc232b - Diamond 232L Standard Core Rev.B (LE)"
	select MMU
	select HAVE_XTENSA_GPIO32
	help
	  This variant refers to Tensilica's Diamond 232L Standard core Rev.B (LE).

config XTENSA_VARIANT_DC233C
	bool "dc233c - Diamond 233L Standard Core Rev.C (LE)"
	select MMU
	select HAVE_XTENSA_GPIO32
	help
	  This variant refers to Tensilica's Diamond 233L Standard core Rev.C (LE).

config XTENSA_VARIANT_CUSTOM
	bool "Custom Xtensa processor configuration"
	select HAVE_XTENSA_GPIO32
	help
	  Select this variant to use a custom Xtensa processor configuration.
	  You will be prompted for a processor variant CORENAME.
endchoice

config XTENSA_VARIANT_CUSTOM_NAME
	string "Xtensa Processor Custom Core Variant Name"
	depends on XTENSA_VARIANT_CUSTOM
	help
	  Provide the name of a custom Xtensa processor variant.
	  This CORENAME selects arch/xtensa/variant/CORENAME.
	  Don't forget you have to select MMU if you have one.

config XTENSA_VARIANT_NAME
	string
	default "dc232b"			if XTENSA_VARIANT_DC232B
	default "dc233c"			if XTENSA_VARIANT_DC233C
	default "fsf"				if XTENSA_VARIANT_FSF
	default XTENSA_VARIANT_CUSTOM_NAME	if XTENSA_VARIANT_CUSTOM

config XTENSA_VARIANT_MMU
	bool "Core variant has a Full MMU (TLB, Pages, Protection, etc)"
	depends on XTENSA_VARIANT_CUSTOM
	default y
	select MMU
	help
	  Build a Conventional Kernel with full MMU support,
	  ie: it supports a TLB with auto-loading, page protection.

config XTENSA_VARIANT_HAVE_PERF_EVENTS
	bool "Core variant has Performance Monitor Module"
	depends on XTENSA_VARIANT_CUSTOM
	default n
	help
	  Enable if core variant has Performance Monitor Module with
	  External Registers Interface.

	  If unsure, say N.

config XTENSA_FAKE_NMI
	bool "Treat PMM IRQ as NMI"
	depends on XTENSA_VARIANT_HAVE_PERF_EVENTS
	default n
	help
	  If PMM IRQ is the only IRQ at EXCM level it is safe to
	  treat it as NMI, which improves accuracy of profiling.

	  If there are other interrupts at or above PMM IRQ priority level
	  but not above the EXCM level, PMM IRQ still may be treated as NMI,
	  but only if these IRQs are not used. There will be a build warning
	  saying that this is not safe, and a bugcheck if one of these IRQs
	  actually fire.

	  If unsure, say N.

config PFAULT
	bool "Handle protection faults" if EXPERT && !MMU
	default y
	help
	  Handle protection faults. MMU configurations must enable it.
	  noMMU configurations may disable it if used memory map never
	  generates protection faults or faults are always fatal.

	  If unsure, say Y.

config XTENSA_UNALIGNED_USER
	bool "Unaligned memory access in user space"
	help
	  The Xtensa architecture currently does not handle unaligned
	  memory accesses in hardware but through an exception handler.
	  Per default, unaligned memory accesses are disabled in user space.

	  Say Y here to enable unaligned memory access in user space.

config HAVE_SMP
	bool "System Supports SMP (MX)"
	depends on XTENSA_VARIANT_CUSTOM
	select XTENSA_MX
	help
	  This option is used to indicate that the system-on-a-chip (SOC)
	  supports Multiprocessing. Multiprocessor support implemented above
	  the CPU core definition and currently needs to be selected manually.

	  Multiprocessor support is implemented with external cache and
	  interrupt controllers.

	  The MX interrupt distributer adds Interprocessor Interrupts
	  and causes the IRQ numbers to be increased by 4 for devices
	  like the open cores ethernet driver and the serial interface.

	  You still have to select "Enable SMP" to enable SMP on this SOC.

config SMP
	bool "Enable Symmetric multi-processing support"
	depends on HAVE_SMP
	select GENERIC_SMP_IDLE_THREAD
	help
	  Enabled SMP Software; allows more than one CPU/CORE
	  to be activated during startup.

config NR_CPUS
	depends on SMP
	int "Maximum number of CPUs (2-32)"
	range 2 32
	default "4"

config HOTPLUG_CPU
	bool "Enable CPU hotplug support"
	depends on SMP
	help
	  Say Y here to allow turning CPUs off and on. CPUs can be
	  controlled through /sys/devices/system/cpu.

	  Say N if you want to disable CPU hotplug.

config SECONDARY_RESET_VECTOR
	bool "Secondary cores use alternative reset vector"
	default y
	depends on HAVE_SMP
	help
	  Secondary cores may be configured to use alternative reset vector,
	  or all cores may use primary reset vector.
	  Say Y here to supply handler for the alternative reset location.

config FAST_SYSCALL_XTENSA
	bool "Enable fast atomic syscalls"
	default n
	help
	  fast_syscall_xtensa is a syscall that can make atomic operations
	  on UP kernel when processor has no s32c1i support.

	  This syscall is deprecated. It may have issues when called with
	  invalid arguments. It is provided only for backwards compatibility.
	  Only enable it if your userspace software requires it.

	  If unsure, say N.

config FAST_SYSCALL_SPILL_REGISTERS
	bool "Enable spill registers syscall"
	default n
	help
	  fast_syscall_spill_registers is a syscall that spills all active
	  register windows of a calling userspace task onto its stack.

	  This syscall is deprecated. It may have issues when called with
	  invalid arguments. It is provided only for backwards compatibility.
	  Only enable it if your userspace software requires it.

	  If unsure, say N.

choice
	prompt "Kernel ABI"
	default KERNEL_ABI_DEFAULT
	help
	  Select ABI for the kernel code. This ABI is independent of the
	  supported userspace ABI and any combination of the
	  kernel/userspace ABI is possible and should work.

	  In case both kernel and userspace support only call0 ABI
	  all register windows support code will be omitted from the
	  build.

	  If unsure, choose the default ABI.

config KERNEL_ABI_DEFAULT
	bool "Default ABI"
	help
	  Select this option to compile kernel code with the default ABI
	  selected for the toolchain.
	  Normally cores with windowed registers option use windowed ABI and
	  cores without it use call0 ABI.

config KERNEL_ABI_CALL0
	bool "Call0 ABI" if CC_HAVE_CALL0_ABI
	help
	  Select this option to compile kernel code with call0 ABI even with
	  toolchain that defaults to windowed ABI.
	  When this option is not selected the default toolchain ABI will
	  be used for the kernel code.

endchoice

config USER_ABI_CALL0
	bool

choice
	prompt "Userspace ABI"
	default USER_ABI_DEFAULT
	help
	  Select supported userspace ABI.

	  If unsure, choose the default ABI.

config USER_ABI_DEFAULT
	bool "Default ABI only"
	help
	  Assume default userspace ABI. For XEA2 cores it is windowed ABI.
	  call0 ABI binaries may be run on such kernel, but signal delivery
	  will not work correctly for them.

config USER_ABI_CALL0_ONLY
	bool "Call0 ABI only"
	select USER_ABI_CALL0
	help
	  Select this option to support only call0 ABI in userspace.
	  Windowed ABI binaries will crash with a segfault caused by
	  an illegal instruction exception on the first 'entry' opcode.

	  Choose this option if you're planning to run only user code
	  built with call0 ABI.

config USER_ABI_CALL0_PROBE
	bool "Support both windowed and call0 ABI by probing"
	select USER_ABI_CALL0
	help
	  Select this option to support both windowed and call0 userspace
	  ABIs. When enabled all processes are started with PS.WOE disabled
	  and a fast user exception handler for an illegal instruction is
	  used to turn on PS.WOE bit on the first 'entry' opcode executed by
	  the userspace.

	  This option should be enabled for the kernel that must support
	  both call0 and windowed ABIs in userspace at the same time.

	  Note that Xtensa ISA does not guarantee that entry opcode will
	  raise an illegal instruction exception on cores with XEA2 when
	  PS.WOE is disabled, check whether the target core supports it.

endchoice

endmenu

config XTENSA_CALIBRATE_CCOUNT
	def_bool n
	help
	  On some platforms (XT2000, for example), the CPU clock rate can
	  vary.  The frequency can be determined, however, by measuring
	  against a well known, fixed frequency, such as an UART oscillator.

config SERIAL_CONSOLE
	def_bool n

config PLATFORM_HAVE_XIP
	def_bool n

menu "Platform options"

choice
	prompt "Xtensa System Type"
	default XTENSA_PLATFORM_ISS

config XTENSA_PLATFORM_ISS
	bool "ISS"
	select XTENSA_CALIBRATE_CCOUNT
	select SERIAL_CONSOLE
	help
	  ISS is an acronym for Tensilica's Instruction Set Simulator.

config XTENSA_PLATFORM_XT2000
	bool "XT2000"
	help
	  XT2000 is the name of Tensilica's feature-rich emulation platform.
	  This hardware is capable of running a full Linux distribution.

config XTENSA_PLATFORM_XTFPGA
	bool "XTFPGA"
	select ETHOC if ETHERNET
	select PLATFORM_WANT_DEFAULT_MEM if !MMU
	select SERIAL_CONSOLE
	select XTENSA_CALIBRATE_CCOUNT
	select PLATFORM_HAVE_XIP
	help
	  XTFPGA is the name of Tensilica board family (LX60, LX110, LX200, ML605).
	  This hardware is capable of running a full Linux distribution.

endchoice

config PLATFORM_NR_IRQS
	int
	default 3 if XTENSA_PLATFORM_XT2000
	default 0

config XTENSA_CPU_CLOCK
	int "CPU clock rate [MHz]"
	depends on !XTENSA_CALIBRATE_CCOUNT
	default 16

config GENERIC_CALIBRATE_DELAY
	bool "Auto calibration of the BogoMIPS value"
	help
	  The BogoMIPS value can easily be derived from the CPU frequency.

config CMDLINE_BOOL
	bool "Default bootloader kernel arguments"

config CMDLINE
	string "Initial kernel command string"
	depends on CMDLINE_BOOL
	default "console=ttyS0,38400 root=/dev/ram"
	help
	  On some architectures (EBSA110 and CATS), there is currently no way
	  for the boot loader to pass arguments to the kernel. For these
	  architectures, you should supply some command-line options at build
	  time by entering them here. As a minimum, you should specify the
	  memory size and the root device (e.g., mem=64M root=/dev/nfs).

config USE_OF
	bool "Flattened Device Tree support"
	select OF
	select OF_EARLY_FLATTREE
	help
	  Include support for flattened device tree machine descriptions.

config BUILTIN_DTB_SOURCE
	string "DTB to build into the kernel image"
	depends on OF

config PARSE_BOOTPARAM
	bool "Parse bootparam block"
	default y
	help
	  Parse parameters passed to the kernel from the bootloader. It may
	  be disabled if the kernel is known to run without the bootloader.

	  If unsure, say Y.

choice
	prompt "Semihosting interface"
	default XTENSA_SIMCALL_ISS
	depends on XTENSA_PLATFORM_ISS
	help
	  Choose semihosting interface that will be used for serial port,
	  block device and networking.

config XTENSA_SIMCALL_ISS
	bool "simcall"
	help
	  Use simcall instruction. simcall is only available on simulators,
	  it does nothing on hardware.

config XTENSA_SIMCALL_GDBIO
	bool "GDBIO"
	help
	  Use break instruction. It is available on real hardware when GDB
	  is attached to it via JTAG.

endchoice

config BLK_DEV_SIMDISK
	tristate "Host file-based simulated block device support"
	default n
	depends on XTENSA_PLATFORM_ISS && BLOCK
	help
	  Create block devices that map to files in the host file system.
	  Device binding to host file may be changed at runtime via proc
	  interface provided the device is not in use.

config BLK_DEV_SIMDISK_COUNT
	int "Number of host file-based simulated block devices"
	range 1 10
	depends on BLK_DEV_SIMDISK
	default 2
	help
	  This is the default minimal number of created block devices.
	  Kernel/module parameter 'simdisk_count' may be used to change this
	  value at runtime. More file names (but no more than 10) may be
	  specified as parameters, simdisk_count grows accordingly.

config SIMDISK0_FILENAME
	string "Host filename for the first simulated device"
	depends on BLK_DEV_SIMDISK = y
	default ""
	help
	  Attach a first simdisk to a host file. Conventionally, this file
	  contains a root file system.

config SIMDISK1_FILENAME
	string "Host filename for the second simulated device"
	depends on BLK_DEV_SIMDISK = y && BLK_DEV_SIMDISK_COUNT != 1
	default ""
	help
	  Another simulated disk in a host file for a buildroot-independent
	  storage.

config XTFPGA_LCD
	bool "Enable XTFPGA LCD driver"
	depends on XTENSA_PLATFORM_XTFPGA
	default n
	help
	  There's a 2x16 LCD on most of XTFPGA boards, kernel may output
	  progress messages there during bootup/shutdown. It may be useful
	  during board bringup.

	  If unsure, say N.

config XTFPGA_LCD_BASE_ADDR
	hex "XTFPGA LCD base address"
	depends on XTFPGA_LCD
	default "0x0d0c0000"
	help
	  Base address of the LCD controller inside KIO region.
	  Different boards from XTFPGA family have LCD controller at different
	  addresses. Please consult prototyping user guide for your board for
	  the correct address. Wrong address here may lead to hardware lockup.

config XTFPGA_LCD_8BIT_ACCESS
	bool "Use 8-bit access to XTFPGA LCD"
	depends on XTFPGA_LCD
	default n
	help
	  LCD may be connected with 4- or 8-bit interface, 8-bit access may
	  only be used with 8-bit interface. Please consult prototyping user
	  guide for your board for the correct interface width.

comment "Kernel memory layout"

config INITIALIZE_XTENSA_MMU_INSIDE_VMLINUX
	bool "Initialize Xtensa MMU inside the Linux kernel code"
	depends on !XTENSA_VARIANT_FSF && !XTENSA_VARIANT_DC232B
	default y if XTENSA_VARIANT_DC233C || XTENSA_VARIANT_CUSTOM
	help
	  Earlier version initialized the MMU in the exception vector
	  before jumping to _startup in head.S and had an advantage that
	  it was possible to place a software breakpoint at 'reset' and
	  then enter your normal kernel breakpoints once the MMU was mapped
	  to the kernel mappings (0XC0000000).

	  This unfortunately won't work for U-Boot and likely also won't
	  work for using KEXEC to have a hot kernel ready for doing a
	  KDUMP.

	  So now the MMU is initialized in head.S but it's necessary to
	  use hardware breakpoints (gdb 'hbreak' cmd) to break at _startup.
	  xt-gdb can't place a Software Breakpoint in the  0XD region prior
	  to mapping the MMU and after mapping even if the area of low memory
	  was mapped gdb wouldn't remove the breakpoint on hitting it as the
	  PC wouldn't match. Since Hardware Breakpoints are recommended for
	  Linux configurations it seems reasonable to just assume they exist
	  and leave this older mechanism for unfortunate souls that choose
	  not to follow Tensilica's recommendation.

	  Selecting this will cause U-Boot to set the KERNEL Load and Entry
	  address at 0x00003000 instead of the mapped std of 0xD0003000.

	  If in doubt, say Y.

config XIP_KERNEL
	bool "Kernel Execute-In-Place from ROM"
	depends on PLATFORM_HAVE_XIP
	help
	  Execute-In-Place allows the kernel to run from non-volatile storage
	  directly addressable by the CPU, such as NOR flash. This saves RAM
	  space since the text section of the kernel is not loaded from flash
	  to RAM. Read-write sections, such as the data section and stack,
	  are still copied to RAM. The XIP kernel is not compressed since
	  it has to run directly from flash, so it will take more space to
	  store it. The flash address used to link the kernel object files,
	  and for storing it, is configuration dependent. Therefore, if you
	  say Y here, you must know the proper physical address where to
	  store the kernel image depending on your own flash memory usage.

	  Also note that the make target becomes "make xipImage" rather than
	  "make Image" or "make uImage". The final kernel binary to put in
	  ROM memory will be arch/xtensa/boot/xipImage.

	  If unsure, say N.

config MEMMAP_CACHEATTR
	hex "Cache attributes for the memory address space"
	depends on !MMU
	default 0x22222222
	help
	  These cache attributes are set up for noMMU systems. Each hex digit
	  specifies cache attributes for the corresponding 512MB memory
	  region: bits 0..3 -- for addresses 0x00000000..0x1fffffff,
	  bits 4..7 -- for addresses 0x20000000..0x3fffffff, and so on.

	  Cache attribute values are specific for the MMU type.
	  For region protection MMUs:
	    1: WT cached,
	    2: cache bypass,
	    4: WB cached,
	    f: illegal.
	  For full MMU:
	    bit 0: executable,
	    bit 1: writable,
	    bits 2..3:
	      0: cache bypass,
	      1: WB cache,
	      2: WT cache,
	      3: special (c and e are illegal, f is reserved).
	  For MPU:
	    0: illegal,
	    1: WB cache,
	    2: WB, no-write-allocate cache,
	    3: WT cache,
	    4: cache bypass.

config KSEG_PADDR
	hex "Physical address of the KSEG mapping"
	depends on INITIALIZE_XTENSA_MMU_INSIDE_VMLINUX && MMU
	default 0x00000000
	help
	  This is the physical address where KSEG is mapped. Please refer to
	  the chosen KSEG layout help for the required address alignment.
	  Unpacked kernel image (including vectors) must be located completely
	  within KSEG.
	  Physical memory below this address is not available to linux.

	  If unsure, leave the default value here.

config KERNEL_VIRTUAL_ADDRESS
	hex "Kernel virtual address"
	depends on MMU && XIP_KERNEL
	default 0xd0003000
	help
	  This is the virtual address where the XIP kernel is mapped.
	  XIP kernel may be mapped into KSEG or KIO region, virtual address
	  provided here must match kernel load address provided in
	  KERNEL_LOAD_ADDRESS.

config KERNEL_LOAD_ADDRESS
	hex "Kernel load address"
	default 0x60003000 if !MMU
	default 0x00003000 if MMU && INITIALIZE_XTENSA_MMU_INSIDE_VMLINUX
	default 0xd0003000 if MMU && !INITIALIZE_XTENSA_MMU_INSIDE_VMLINUX
	help
	  This is the address where the kernel is loaded.
	  It is virtual address for MMUv2 configurations and physical address
	  for all other configurations.

	  If unsure, leave the default value here.

choice
	prompt "Relocatable vectors location"
	default XTENSA_VECTORS_IN_TEXT
	help
	  Choose whether relocatable vectors are merged into the kernel .text
	  or placed separately at runtime. This option does not affect
	  configurations without VECBASE register where vectors are always
	  placed at their hardware-defined locations.

config XTENSA_VECTORS_IN_TEXT
	bool "Merge relocatable vectors into kernel text"
	depends on !MTD_XIP
	help
	  This option puts relocatable vectors into the kernel .text section
	  with proper alignment.
	  This is a safe choice for most configurations.

config XTENSA_VECTORS_SEPARATE
	bool "Put relocatable vectors at fixed address"
	help
	  This option puts relocatable vectors at specific virtual address.
	  Vectors are merged with the .init data in the kernel image and
	  are copied into their designated location during kernel startup.
	  Use it to put vectors into IRAM or out of FLASH on kernels with
	  XIP-aware MTD support.

endchoice

config VECTORS_ADDR
	hex "Kernel vectors virtual address"
	default 0x00000000
	depends on XTENSA_VECTORS_SEPARATE
	help
	  This is the virtual address of the (relocatable) vectors base.
	  It must be within KSEG if MMU is used.

config XIP_DATA_ADDR
	hex "XIP kernel data virtual address"
	depends on XIP_KERNEL
	default 0x00000000
	help
	  This is the virtual address where XIP kernel data is copied.
	  It must be within KSEG if MMU is used.

config PLATFORM_WANT_DEFAULT_MEM
	def_bool n

config DEFAULT_MEM_START
	hex
	prompt "PAGE_OFFSET/PHYS_OFFSET" if !MMU && PLATFORM_WANT_DEFAULT_MEM
	default 0x60000000 if PLATFORM_WANT_DEFAULT_MEM
	default 0x00000000
	help
	  This is the base address used for both PAGE_OFFSET and PHYS_OFFSET
	  in noMMU configurations.

	  If unsure, leave the default value here.

choice
	prompt "KSEG layout"
	depends on MMU
	default XTENSA_KSEG_MMU_V2

config XTENSA_KSEG_MMU_V2
	bool "MMUv2: 128MB cached + 128MB uncached"
	help
	  MMUv2 compatible kernel memory map: TLB way 5 maps 128MB starting
	  at KSEG_PADDR to 0xd0000000 with cache and to 0xd8000000
	  without cache.
	  KSEG_PADDR must be aligned to 128MB.

config XTENSA_KSEG_256M
	bool "256MB cached + 256MB uncached"
	depends on INITIALIZE_XTENSA_MMU_INSIDE_VMLINUX
	help
	  TLB way 6 maps 256MB starting at KSEG_PADDR to 0xb0000000
	  with cache and to 0xc0000000 without cache.
	  KSEG_PADDR must be aligned to 256MB.

config XTENSA_KSEG_512M
	bool "512MB cached + 512MB uncached"
	depends on INITIALIZE_XTENSA_MMU_INSIDE_VMLINUX
	help
	  TLB way 6 maps 512MB starting at KSEG_PADDR to 0xa0000000
	  with cache and to 0xc0000000 without cache.
	  KSEG_PADDR must be aligned to 256MB.

endchoice

config HIGHMEM
	bool "High Memory Support"
	depends on MMU
	select KMAP_LOCAL
	help
	  Linux can use the full amount of RAM in the system by
	  default. However, the default MMUv2 setup only maps the
	  lowermost 128 MB of memory linearly to the areas starting
	  at 0xd0000000 (cached) and 0xd8000000 (uncached).
	  When there are more than 128 MB memory in the system not
	  all of it can be "permanently mapped" by the kernel.
	  The physical memory that's not permanently mapped is called
	  "high memory".

	  If you are compiling a kernel which will never run on a
	  machine with more than 128 MB total physical RAM, answer
	  N here.

	  If unsure, say Y.

config FORCE_MAX_ZONEORDER
	int "Maximum zone order"
	default "11"
	help
	  The kernel memory allocator divides physically contiguous memory
	  blocks into "zones", where each zone is a power of two number of
	  pages.  This option selects the largest power of two that the kernel
	  keeps in the memory allocator.  If you need to allocate very large
	  blocks of physically contiguous memory, then you may need to
	  increase this value.

	  This config option is actually maximum order plus one. For example,
	  a value of 11 means that the largest free memory block is 2^10 pages.

endmenu

menu "Power management options"

config ARCH_HIBERNATION_POSSIBLE
	def_bool y

source "kernel/power/Kconfig"

endmenu<|MERGE_RESOLUTION|>--- conflicted
+++ resolved
@@ -4,10 +4,7 @@
 	select ARCH_32BIT_OFF_T
 	select ARCH_HAS_BINFMT_FLAT if !MMU
 	select ARCH_HAS_CURRENT_STACK_POINTER
-<<<<<<< HEAD
-=======
 	select ARCH_HAS_DEBUG_VM_PGTABLE
->>>>>>> 88084a3d
 	select ARCH_HAS_DMA_PREP_COHERENT if MMU
 	select ARCH_HAS_SYNC_DMA_FOR_CPU if MMU
 	select ARCH_HAS_SYNC_DMA_FOR_DEVICE if MMU
