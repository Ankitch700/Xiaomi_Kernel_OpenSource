#ifndef _ASM_X86_UACCESS_32_H
#define _ASM_X86_UACCESS_32_H

/*
 * User space memory access functions
 */
#include <linux/errno.h>
#include <linux/thread_info.h>
#include <linux/string.h>
#include <asm/asm.h>
#include <asm/page.h>

unsigned long __must_check __copy_to_user_ll
		(void __user *to, const void *from, unsigned long n);
unsigned long __must_check __copy_from_user_ll
		(void *to, const void __user *from, unsigned long n);
unsigned long __must_check __copy_from_user_ll_nozero
		(void *to, const void __user *from, unsigned long n);
unsigned long __must_check __copy_from_user_ll_nocache
		(void *to, const void __user *from, unsigned long n);
unsigned long __must_check __copy_from_user_ll_nocache_nozero
		(void *to, const void __user *from, unsigned long n);

/**
 * __copy_to_user_inatomic: - Copy a block of data into user space, with less checking.
 * @to:   Destination address, in user space.
 * @from: Source address, in kernel space.
 * @n:    Number of bytes to copy.
 *
 * Context: User context only.
 *
 * Copy data from kernel space to user space.  Caller must check
 * the specified block with access_ok() before calling this function.
 * The caller should also make sure he pins the user space address
 * so that we don't result in page fault and sleep.
 */
static __always_inline unsigned long __must_check
__copy_to_user_inatomic(void __user *to, const void *from, unsigned long n)
{
	check_object_size(from, n, true);
<<<<<<< HEAD
=======
	if (__builtin_constant_p(n)) {
		unsigned long ret;

		switch (n) {
		case 1:
			__uaccess_begin_nospec();
			__put_user_size(*(u8 *)from, (u8 __user *)to,
					1, ret, 1);
			__uaccess_end();
			return ret;
		case 2:
			__uaccess_begin_nospec();
			__put_user_size(*(u16 *)from, (u16 __user *)to,
					2, ret, 2);
			__uaccess_end();
			return ret;
		case 4:
			__uaccess_begin_nospec();
			__put_user_size(*(u32 *)from, (u32 __user *)to,
					4, ret, 4);
			__uaccess_end();
			return ret;
		case 8:
			__uaccess_begin_nospec();
			__put_user_size(*(u64 *)from, (u64 __user *)to,
					8, ret, 8);
			__uaccess_end();
			return ret;
		}
	}
>>>>>>> 66a37fc0
	return __copy_to_user_ll(to, from, n);
}

/**
 * __copy_to_user: - Copy a block of data into user space, with less checking.
 * @to:   Destination address, in user space.
 * @from: Source address, in kernel space.
 * @n:    Number of bytes to copy.
 *
 * Context: User context only. This function may sleep if pagefaults are
 *          enabled.
 *
 * Copy data from kernel space to user space.  Caller must check
 * the specified block with access_ok() before calling this function.
 *
 * Returns number of bytes that could not be copied.
 * On success, this will be zero.
 */
static __always_inline unsigned long __must_check
__copy_to_user(void __user *to, const void *from, unsigned long n)
{
	might_fault();
	return __copy_to_user_inatomic(to, from, n);
}

static __always_inline unsigned long
__copy_from_user_inatomic(void *to, const void __user *from, unsigned long n)
{
<<<<<<< HEAD
=======
	/* Avoid zeroing the tail if the copy fails..
	 * If 'n' is constant and 1, 2, or 4, we do still zero on a failure,
	 * but as the zeroing behaviour is only significant when n is not
	 * constant, that shouldn't be a problem.
	 */
	if (__builtin_constant_p(n)) {
		unsigned long ret;

		switch (n) {
		case 1:
			__uaccess_begin_nospec();
			__get_user_size(*(u8 *)to, from, 1, ret, 1);
			__uaccess_end();
			return ret;
		case 2:
			__uaccess_begin_nospec();
			__get_user_size(*(u16 *)to, from, 2, ret, 2);
			__uaccess_end();
			return ret;
		case 4:
			__uaccess_begin_nospec();
			__get_user_size(*(u32 *)to, from, 4, ret, 4);
			__uaccess_end();
			return ret;
		}
	}
>>>>>>> 66a37fc0
	return __copy_from_user_ll_nozero(to, from, n);
}

/**
 * __copy_from_user: - Copy a block of data from user space, with less checking.
 * @to:   Destination address, in kernel space.
 * @from: Source address, in user space.
 * @n:    Number of bytes to copy.
 *
 * Context: User context only. This function may sleep if pagefaults are
 *          enabled.
 *
 * Copy data from user space to kernel space.  Caller must check
 * the specified block with access_ok() before calling this function.
 *
 * Returns number of bytes that could not be copied.
 * On success, this will be zero.
 *
 * If some data could not be copied, this function will pad the copied
 * data to the requested size using zero bytes.
 *
 * An alternate version - __copy_from_user_inatomic() - may be called from
 * atomic context and will fail rather than sleep.  In this case the
 * uncopied bytes will *NOT* be padded with zeros.  See fs/filemap.h
 * for explanation of why this is needed.
 */
static __always_inline unsigned long
__copy_from_user(void *to, const void __user *from, unsigned long n)
{
	might_fault();
	check_object_size(to, n, false);
	if (__builtin_constant_p(n)) {
		unsigned long ret;

		switch (n) {
		case 1:
			__uaccess_begin_nospec();
			__get_user_size(*(u8 *)to, from, 1, ret, 1);
			__uaccess_end();
			return ret;
		case 2:
			__uaccess_begin_nospec();
			__get_user_size(*(u16 *)to, from, 2, ret, 2);
			__uaccess_end();
			return ret;
		case 4:
			__uaccess_begin_nospec();
			__get_user_size(*(u32 *)to, from, 4, ret, 4);
			__uaccess_end();
			return ret;
		}
	}
	return __copy_from_user_ll(to, from, n);
}

static __always_inline unsigned long __copy_from_user_nocache(void *to,
				const void __user *from, unsigned long n)
{
	might_fault();
	if (__builtin_constant_p(n)) {
		unsigned long ret;

		switch (n) {
		case 1:
			__uaccess_begin_nospec();
			__get_user_size(*(u8 *)to, from, 1, ret, 1);
			__uaccess_end();
			return ret;
		case 2:
			__uaccess_begin_nospec();
			__get_user_size(*(u16 *)to, from, 2, ret, 2);
			__uaccess_end();
			return ret;
		case 4:
			__uaccess_begin_nospec();
			__get_user_size(*(u32 *)to, from, 4, ret, 4);
			__uaccess_end();
			return ret;
		}
	}
	return __copy_from_user_ll_nocache(to, from, n);
}

static __always_inline unsigned long
__copy_from_user_inatomic_nocache(void *to, const void __user *from,
				  unsigned long n)
{
       return __copy_from_user_ll_nocache_nozero(to, from, n);
}

#endif /* _ASM_X86_UACCESS_32_H */<|MERGE_RESOLUTION|>--- conflicted
+++ resolved
@@ -38,39 +38,6 @@
 __copy_to_user_inatomic(void __user *to, const void *from, unsigned long n)
 {
 	check_object_size(from, n, true);
-<<<<<<< HEAD
-=======
-	if (__builtin_constant_p(n)) {
-		unsigned long ret;
-
-		switch (n) {
-		case 1:
-			__uaccess_begin_nospec();
-			__put_user_size(*(u8 *)from, (u8 __user *)to,
-					1, ret, 1);
-			__uaccess_end();
-			return ret;
-		case 2:
-			__uaccess_begin_nospec();
-			__put_user_size(*(u16 *)from, (u16 __user *)to,
-					2, ret, 2);
-			__uaccess_end();
-			return ret;
-		case 4:
-			__uaccess_begin_nospec();
-			__put_user_size(*(u32 *)from, (u32 __user *)to,
-					4, ret, 4);
-			__uaccess_end();
-			return ret;
-		case 8:
-			__uaccess_begin_nospec();
-			__put_user_size(*(u64 *)from, (u64 __user *)to,
-					8, ret, 8);
-			__uaccess_end();
-			return ret;
-		}
-	}
->>>>>>> 66a37fc0
 	return __copy_to_user_ll(to, from, n);
 }
 
@@ -99,35 +66,6 @@
 static __always_inline unsigned long
 __copy_from_user_inatomic(void *to, const void __user *from, unsigned long n)
 {
-<<<<<<< HEAD
-=======
-	/* Avoid zeroing the tail if the copy fails..
-	 * If 'n' is constant and 1, 2, or 4, we do still zero on a failure,
-	 * but as the zeroing behaviour is only significant when n is not
-	 * constant, that shouldn't be a problem.
-	 */
-	if (__builtin_constant_p(n)) {
-		unsigned long ret;
-
-		switch (n) {
-		case 1:
-			__uaccess_begin_nospec();
-			__get_user_size(*(u8 *)to, from, 1, ret, 1);
-			__uaccess_end();
-			return ret;
-		case 2:
-			__uaccess_begin_nospec();
-			__get_user_size(*(u16 *)to, from, 2, ret, 2);
-			__uaccess_end();
-			return ret;
-		case 4:
-			__uaccess_begin_nospec();
-			__get_user_size(*(u32 *)to, from, 4, ret, 4);
-			__uaccess_end();
-			return ret;
-		}
-	}
->>>>>>> 66a37fc0
 	return __copy_from_user_ll_nozero(to, from, n);
 }
 
