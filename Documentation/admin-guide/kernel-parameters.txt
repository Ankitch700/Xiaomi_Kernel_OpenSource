--- conflicted
+++ resolved
@@ -2252,8 +2252,6 @@
 			Format: <first>,<last>
 			Specifies range of consoles to be captured by the MDA.
 
-<<<<<<< HEAD
-=======
 	mds=		[X86,INTEL]
 			Control mitigation for the Micro-architectural Data
 			Sampling (MDS) vulnerability.
@@ -2286,7 +2284,6 @@
 
 			For details see: Documentation/admin-guide/hw-vuln/mds.rst
 
->>>>>>> 32bc956b
 	mem=nn[KMG]	[KNL,BOOT] Force usage of a specific amount of memory
 			Amount of memory to be used when the kernel is not able
 			to see the whole system memory or for test.
