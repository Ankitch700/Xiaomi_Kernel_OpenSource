Mediatek SoCs Watchdog timer

Required properties:

- compatible should contain:
	"mediatek,mt2701-wdt", "mediatek,mt6589-wdt": for MT2701
	"mediatek,mt6589-wdt": for MT6589
	"mediatek,mt6797-wdt", "mediatek,mt6589-wdt": for MT6797
	"mediatek,mt7622-wdt", "mediatek,mt6589-wdt": for MT7622
	"mediatek,mt7623-wdt", "mediatek,mt6589-wdt": for MT7623
	"mediatek,mt7629-wdt", "mediatek,mt6589-wdt": for MT7629
<<<<<<< HEAD
=======
	"mediatek,mt8516-wdt", "mediatek,mt6589-wdt": for MT8516
>>>>>>> 0ecfebd2

- reg : Specifies base physical address and size of the registers.

Optional properties:
- timeout-sec: contains the watchdog timeout in seconds.

Example:

wdt: watchdog@10000000 {
	compatible = "mediatek,mt6589-wdt";
	reg = <0x10000000 0x18>;
	timeout-sec = <10>;
};<|MERGE_RESOLUTION|>--- conflicted
+++ resolved
@@ -9,10 +9,7 @@
 	"mediatek,mt7622-wdt", "mediatek,mt6589-wdt": for MT7622
 	"mediatek,mt7623-wdt", "mediatek,mt6589-wdt": for MT7623
 	"mediatek,mt7629-wdt", "mediatek,mt6589-wdt": for MT7629
-<<<<<<< HEAD
-=======
 	"mediatek,mt8516-wdt", "mediatek,mt6589-wdt": for MT8516
->>>>>>> 0ecfebd2
 
 - reg : Specifies base physical address and size of the registers.
 
