--- conflicted
+++ resolved
@@ -4,11 +4,8 @@
  - compatible: should be "mediatek,<name>-disp-pwm":
    - "mediatek,mt2701-disp-pwm": found on mt2701 SoC.
    - "mediatek,mt6595-disp-pwm": found on mt6595 SoC.
-<<<<<<< HEAD
    - "mediatek,mt6873-disp-pwm": found on mt6873 SoC.
-=======
    - "mediatek,mt8167-disp-pwm", "mediatek,mt8173-disp-pwm": found on mt8167 SoC.
->>>>>>> 6a70670a
    - "mediatek,mt8173-disp-pwm": found on mt8173 SoC.
  - reg: physical base address and length of the controller's registers.
  - #pwm-cells: must be 2. See pwm.yaml in this directory for a description of
