// SPDX-License-Identifier: GPL-2.0
/*
 * Copyright 2019 Google LLC
 */

/**
 * DOC: The Keyslot Manager
 *
 * Many devices with inline encryption support have a limited number of "slots"
 * into which encryption contexts may be programmed, and requests can be tagged
 * with a slot number to specify the key to use for en/decryption.
 *
 * As the number of slots are limited, and programming keys is expensive on
 * many inline encryption hardware, we don't want to program the same key into
 * multiple slots - if multiple requests are using the same key, we want to
 * program just one slot with that key and use that slot for all requests.
 *
 * The keyslot manager manages these keyslots appropriately, and also acts as
 * an abstraction between the inline encryption hardware and the upper layers.
 *
 * Lower layer devices will set up a keyslot manager in their request queue
 * and tell it how to perform device specific operations like programming/
 * evicting keys from keyslots.
 *
 * Upper layers will call keyslot_manager_get_slot_for_key() to program a
 * key into some slot in the inline encryption hardware.
 */
#include <crypto/algapi.h>
#include <linux/keyslot-manager.h>
#include <linux/atomic.h>
#include <linux/mutex.h>
#include <linux/wait.h>
#include <linux/blkdev.h>

struct keyslot {
	atomic_t slot_refs;
	struct list_head idle_slot_node;
	struct hlist_node hash_node;
	struct blk_crypto_key key;
};

struct keyslot_manager {
	unsigned int num_slots;
	struct keyslot_mgmt_ll_ops ksm_ll_ops;
	unsigned int crypto_mode_supported[BLK_ENCRYPTION_MODE_MAX];
	void *ll_priv_data;

#ifdef CONFIG_PM
	/* Device for runtime power management (NULL if none) */
	struct device *dev;
#endif

	/* Protects programming and evicting keys from the device */
	struct rw_semaphore lock;

	/* List of idle slots, with least recently used slot at front */
	wait_queue_head_t idle_slots_wait_queue;
	struct list_head idle_slots;
	spinlock_t idle_slots_lock;

	/*
	 * Hash table which maps key hashes to keyslots, so that we can find a
	 * key's keyslot in O(1) time rather than O(num_slots).  Protected by
	 * 'lock'.  A cryptographic hash function is used so that timing attacks
	 * can't leak information about the raw keys.
	 */
	struct hlist_head *slot_hashtable;
	unsigned int slot_hashtable_size;

	/* Per-keyslot data */
	struct keyslot slots[];
};

<<<<<<< HEAD
#ifdef CONFIG_PM
static inline void keyslot_manager_set_dev(struct keyslot_manager *ksm,
					   struct device *dev)
{
	ksm->dev = dev;
}

/* If there's an underlying device and it's suspended, resume it. */
static inline void keyslot_manager_pm_get(struct keyslot_manager *ksm)
{
	if (ksm->dev)
		pm_runtime_get_sync(ksm->dev);
}

static inline void keyslot_manager_pm_put(struct keyslot_manager *ksm)
{
	if (ksm->dev)
		pm_runtime_put_sync(ksm->dev);
}
#else /* CONFIG_PM */
static inline void keyslot_manager_set_dev(struct keyslot_manager *ksm,
					   struct device *dev)
{
}

static inline void keyslot_manager_pm_get(struct keyslot_manager *ksm)
{
}

static inline void keyslot_manager_pm_put(struct keyslot_manager *ksm)
{
}
#endif /* !CONFIG_PM */

static inline void keyslot_manager_hw_enter(struct keyslot_manager *ksm)
{
	/*
	 * Calling into the driver requires ksm->lock held and the device
	 * resumed.  But we must resume the device first, since that can acquire
	 * and release ksm->lock via keyslot_manager_reprogram_all_keys().
	 */
	keyslot_manager_pm_get(ksm);
	down_write(&ksm->lock);
}

static inline void keyslot_manager_hw_exit(struct keyslot_manager *ksm)
{
	up_write(&ksm->lock);
	keyslot_manager_pm_put(ksm);
=======
static inline bool keyslot_manager_is_passthrough(struct keyslot_manager *ksm)
{
	return ksm->num_slots == 0;
>>>>>>> 83b584a6
}

/**
 * keyslot_manager_create() - Create a keyslot manager
 * @dev: Device for runtime power management (NULL if none)
 * @num_slots: The number of key slots to manage.
 * @ksm_ll_ops: The struct keyslot_mgmt_ll_ops for the device that this keyslot
 *		manager will use to perform operations like programming and
 *		evicting keys.
 * @crypto_mode_supported:	Array of size BLK_ENCRYPTION_MODE_MAX of
 *				bitmasks that represents whether a crypto mode
 *				and data unit size are supported. The i'th bit
 *				of crypto_mode_supported[crypto_mode] is set iff
 *				a data unit size of (1 << i) is supported. We
 *				only support data unit sizes that are powers of
 *				2.
 * @ll_priv_data: Private data passed as is to the functions in ksm_ll_ops.
 *
 * Allocate memory for and initialize a keyslot manager. Called by e.g.
 * storage drivers to set up a keyslot manager in their request_queue.
 *
 * Context: May sleep
 * Return: Pointer to constructed keyslot manager or NULL on error.
 */
struct keyslot_manager *keyslot_manager_create(
	struct device *dev,
	unsigned int num_slots,
	const struct keyslot_mgmt_ll_ops *ksm_ll_ops,
	const unsigned int crypto_mode_supported[BLK_ENCRYPTION_MODE_MAX],
	void *ll_priv_data)
{
	struct keyslot_manager *ksm;
	unsigned int slot;
	unsigned int i;

	if (num_slots == 0)
		return NULL;

	/* Check that all ops are specified */
	if (ksm_ll_ops->keyslot_program == NULL ||
	    ksm_ll_ops->keyslot_evict == NULL)
		return NULL;

	ksm = kvzalloc(struct_size(ksm, slots, num_slots), GFP_KERNEL);
	if (!ksm)
		return NULL;

	ksm->num_slots = num_slots;
	ksm->ksm_ll_ops = *ksm_ll_ops;
	memcpy(ksm->crypto_mode_supported, crypto_mode_supported,
	       sizeof(ksm->crypto_mode_supported));
	ksm->ll_priv_data = ll_priv_data;
	keyslot_manager_set_dev(ksm, dev);

	init_rwsem(&ksm->lock);

	init_waitqueue_head(&ksm->idle_slots_wait_queue);
	INIT_LIST_HEAD(&ksm->idle_slots);

	for (slot = 0; slot < num_slots; slot++) {
		list_add_tail(&ksm->slots[slot].idle_slot_node,
			      &ksm->idle_slots);
	}

	spin_lock_init(&ksm->idle_slots_lock);

	ksm->slot_hashtable_size = roundup_pow_of_two(num_slots);
	ksm->slot_hashtable = kvmalloc_array(ksm->slot_hashtable_size,
					     sizeof(ksm->slot_hashtable[0]),
					     GFP_KERNEL);
	if (!ksm->slot_hashtable)
		goto err_free_ksm;
	for (i = 0; i < ksm->slot_hashtable_size; i++)
		INIT_HLIST_HEAD(&ksm->slot_hashtable[i]);

	return ksm;

err_free_ksm:
	keyslot_manager_destroy(ksm);
	return NULL;
}
EXPORT_SYMBOL_GPL(keyslot_manager_create);

static inline struct hlist_head *
hash_bucket_for_key(struct keyslot_manager *ksm,
		    const struct blk_crypto_key *key)
{
	return &ksm->slot_hashtable[key->hash & (ksm->slot_hashtable_size - 1)];
}

static void remove_slot_from_lru_list(struct keyslot_manager *ksm, int slot)
{
	unsigned long flags;

	spin_lock_irqsave(&ksm->idle_slots_lock, flags);
	list_del(&ksm->slots[slot].idle_slot_node);
	spin_unlock_irqrestore(&ksm->idle_slots_lock, flags);
}

static int find_keyslot(struct keyslot_manager *ksm,
			const struct blk_crypto_key *key)
{
	const struct hlist_head *head = hash_bucket_for_key(ksm, key);
	const struct keyslot *slotp;

	hlist_for_each_entry(slotp, head, hash_node) {
		if (slotp->key.hash == key->hash &&
		    slotp->key.crypto_mode == key->crypto_mode &&
		    slotp->key.size == key->size &&
		    slotp->key.data_unit_size == key->data_unit_size &&
		    !crypto_memneq(slotp->key.raw, key->raw, key->size))
			return slotp - ksm->slots;
	}
	return -ENOKEY;
}

static int find_and_grab_keyslot(struct keyslot_manager *ksm,
				 const struct blk_crypto_key *key)
{
	int slot;

	slot = find_keyslot(ksm, key);
	if (slot < 0)
		return slot;
	if (atomic_inc_return(&ksm->slots[slot].slot_refs) == 1) {
		/* Took first reference to this slot; remove it from LRU list */
		remove_slot_from_lru_list(ksm, slot);
	}
	return slot;
}

/**
 * keyslot_manager_get_slot_for_key() - Program a key into a keyslot.
 * @ksm: The keyslot manager to program the key into.
 * @key: Pointer to the key object to program, including the raw key, crypto
 *	 mode, and data unit size.
 *
 * Get a keyslot that's been programmed with the specified key.  If one already
 * exists, return it with incremented refcount.  Otherwise, wait for a keyslot
 * to become idle and program it.
 *
 * Context: Process context. Takes and releases ksm->lock.
 * Return: The keyslot on success, else a -errno value.
 */
int keyslot_manager_get_slot_for_key(struct keyslot_manager *ksm,
				     const struct blk_crypto_key *key)
{
	int slot;
	int err;
	struct keyslot *idle_slot;

	if (keyslot_manager_is_passthrough(ksm))
		return 0;

	down_read(&ksm->lock);
	slot = find_and_grab_keyslot(ksm, key);
	up_read(&ksm->lock);
	if (slot != -ENOKEY)
		return slot;

	for (;;) {
		keyslot_manager_hw_enter(ksm);
		slot = find_and_grab_keyslot(ksm, key);
		if (slot != -ENOKEY) {
			keyslot_manager_hw_exit(ksm);
			return slot;
		}

		/*
		 * If we're here, that means there wasn't a slot that was
		 * already programmed with the key. So try to program it.
		 */
		if (!list_empty(&ksm->idle_slots))
			break;

		keyslot_manager_hw_exit(ksm);
		wait_event(ksm->idle_slots_wait_queue,
			   !list_empty(&ksm->idle_slots));
	}

	idle_slot = list_first_entry(&ksm->idle_slots, struct keyslot,
					     idle_slot_node);
	slot = idle_slot - ksm->slots;

	err = ksm->ksm_ll_ops.keyslot_program(ksm, key, slot);
	if (err) {
		wake_up(&ksm->idle_slots_wait_queue);
		keyslot_manager_hw_exit(ksm);
		return err;
	}

	/* Move this slot to the hash list for the new key. */
	if (idle_slot->key.crypto_mode != BLK_ENCRYPTION_MODE_INVALID)
		hlist_del(&idle_slot->hash_node);
	hlist_add_head(&idle_slot->hash_node, hash_bucket_for_key(ksm, key));

	atomic_set(&idle_slot->slot_refs, 1);
	idle_slot->key = *key;

	remove_slot_from_lru_list(ksm, slot);

	keyslot_manager_hw_exit(ksm);
	return slot;
}

/**
 * keyslot_manager_get_slot() - Increment the refcount on the specified slot.
 * @ksm: The keyslot manager that we want to modify.
 * @slot: The slot to increment the refcount of.
 *
 * This function assumes that there is already an active reference to that slot
 * and simply increments the refcount. This is useful when cloning a bio that
 * already has a reference to a keyslot, and we want the cloned bio to also have
 * its own reference.
 *
 * Context: Any context.
 */
void keyslot_manager_get_slot(struct keyslot_manager *ksm, unsigned int slot)
{
	if (keyslot_manager_is_passthrough(ksm))
		return;

	if (WARN_ON(slot >= ksm->num_slots))
		return;

	WARN_ON(atomic_inc_return(&ksm->slots[slot].slot_refs) < 2);
}

/**
 * keyslot_manager_put_slot() - Release a reference to a slot
 * @ksm: The keyslot manager to release the reference from.
 * @slot: The slot to release the reference from.
 *
 * Context: Any context.
 */
void keyslot_manager_put_slot(struct keyslot_manager *ksm, unsigned int slot)
{
	unsigned long flags;

	if (keyslot_manager_is_passthrough(ksm))
		return;

	if (WARN_ON(slot >= ksm->num_slots))
		return;

	if (atomic_dec_and_lock_irqsave(&ksm->slots[slot].slot_refs,
					&ksm->idle_slots_lock, flags)) {
		list_add_tail(&ksm->slots[slot].idle_slot_node,
			      &ksm->idle_slots);
		spin_unlock_irqrestore(&ksm->idle_slots_lock, flags);
		wake_up(&ksm->idle_slots_wait_queue);
	}
}

/**
 * keyslot_manager_crypto_mode_supported() - Find out if a crypto_mode/data
 *					     unit size combination is supported
 *					     by a ksm.
 * @ksm: The keyslot manager to check
 * @crypto_mode: The crypto mode to check for.
 * @data_unit_size: The data_unit_size for the mode.
 *
 * Calls and returns the result of the crypto_mode_supported function specified
 * by the ksm.
 *
 * Context: Process context.
 * Return: Whether or not this ksm supports the specified crypto_mode/
 *	   data_unit_size combo.
 */
bool keyslot_manager_crypto_mode_supported(struct keyslot_manager *ksm,
					   enum blk_crypto_mode_num crypto_mode,
					   unsigned int data_unit_size)
{
	if (!ksm)
		return false;
	if (WARN_ON(crypto_mode >= BLK_ENCRYPTION_MODE_MAX))
		return false;
	if (WARN_ON(!is_power_of_2(data_unit_size)))
		return false;
	return ksm->crypto_mode_supported[crypto_mode] & data_unit_size;
}

/**
 * keyslot_manager_evict_key() - Evict a key from the lower layer device.
 * @ksm: The keyslot manager to evict from
 * @key: The key to evict
 *
 * Find the keyslot that the specified key was programmed into, and evict that
 * slot from the lower layer device if that slot is not currently in use.
 *
 * Context: Process context. Takes and releases ksm->lock.
 * Return: 0 on success, -EBUSY if the key is still in use, or another
 *	   -errno value on other error.
 */
int keyslot_manager_evict_key(struct keyslot_manager *ksm,
			      const struct blk_crypto_key *key)
{
	int slot;
	int err;
	struct keyslot *slotp;

<<<<<<< HEAD
	keyslot_manager_hw_enter(ksm);

=======
	if (keyslot_manager_is_passthrough(ksm)) {
		if (ksm->ksm_ll_ops.keyslot_evict) {
			down_write(&ksm->lock);
			err = ksm->ksm_ll_ops.keyslot_evict(ksm, key, -1);
			up_write(&ksm->lock);
			return err;
		}
		return 0;
	}

	down_write(&ksm->lock);
>>>>>>> 83b584a6
	slot = find_keyslot(ksm, key);
	if (slot < 0) {
		err = slot;
		goto out_unlock;
	}
	slotp = &ksm->slots[slot];

	if (atomic_read(&slotp->slot_refs) != 0) {
		err = -EBUSY;
		goto out_unlock;
	}
	err = ksm->ksm_ll_ops.keyslot_evict(ksm, key, slot);
	if (err)
		goto out_unlock;

	hlist_del(&slotp->hash_node);
	memzero_explicit(&slotp->key, sizeof(slotp->key));
	err = 0;
out_unlock:
	keyslot_manager_hw_exit(ksm);
	return err;
}

/**
 * keyslot_manager_reprogram_all_keys() - Re-program all keyslots.
 * @ksm: The keyslot manager
 *
 * Re-program all keyslots that are supposed to have a key programmed.  This is
 * intended only for use by drivers for hardware that loses its keys on reset.
 *
 * Context: Process context. Takes and releases ksm->lock.
 */
void keyslot_manager_reprogram_all_keys(struct keyslot_manager *ksm)
{
	unsigned int slot;

<<<<<<< HEAD
	/* This is for device initialization, so don't resume the device */
=======
	if (WARN_ON(keyslot_manager_is_passthrough(ksm)))
		return;

>>>>>>> 83b584a6
	down_write(&ksm->lock);
	for (slot = 0; slot < ksm->num_slots; slot++) {
		const struct keyslot *slotp = &ksm->slots[slot];
		int err;

		if (slotp->key.crypto_mode == BLK_ENCRYPTION_MODE_INVALID)
			continue;

		err = ksm->ksm_ll_ops.keyslot_program(ksm, &slotp->key, slot);
		WARN_ON(err);
	}
	up_write(&ksm->lock);
}
EXPORT_SYMBOL_GPL(keyslot_manager_reprogram_all_keys);

/**
 * keyslot_manager_private() - return the private data stored with ksm
 * @ksm: The keyslot manager
 *
 * Returns the private data passed to the ksm when it was created.
 */
void *keyslot_manager_private(struct keyslot_manager *ksm)
{
	return ksm->ll_priv_data;
}
EXPORT_SYMBOL_GPL(keyslot_manager_private);

void keyslot_manager_destroy(struct keyslot_manager *ksm)
{
	if (ksm) {
		kvfree(ksm->slot_hashtable);
		memzero_explicit(ksm, struct_size(ksm, slots, ksm->num_slots));
		kvfree(ksm);
	}
}
EXPORT_SYMBOL_GPL(keyslot_manager_destroy);

/**
 * keyslot_manager_create_passthrough() - Create a passthrough keyslot manager
 * @ksm_ll_ops: The struct keyslot_mgmt_ll_ops
 * @crypto_mode_supported: Bitmasks for supported encryption modes
 * @ll_priv_data: Private data passed as is to the functions in ksm_ll_ops.
 *
 * Allocate memory for and initialize a passthrough keyslot manager.
 * Called by e.g. storage drivers to set up a keyslot manager in their
 * request_queue, when the storage driver wants to manage its keys by itself.
 * This is useful for inline encryption hardware that don't have a small fixed
 * number of keyslots, and for layered devices.
 *
 * See keyslot_manager_create() for more details about the parameters.
 *
 * Context: This function may sleep
 * Return: Pointer to constructed keyslot manager or NULL on error.
 */
struct keyslot_manager *keyslot_manager_create_passthrough(
	const struct keyslot_mgmt_ll_ops *ksm_ll_ops,
	const unsigned int crypto_mode_supported[BLK_ENCRYPTION_MODE_MAX],
	void *ll_priv_data)
{
	struct keyslot_manager *ksm;

	ksm = kzalloc(sizeof(*ksm), GFP_KERNEL);
	if (!ksm)
		return NULL;

	ksm->ksm_ll_ops = *ksm_ll_ops;
	memcpy(ksm->crypto_mode_supported, crypto_mode_supported,
	       sizeof(ksm->crypto_mode_supported));
	ksm->ll_priv_data = ll_priv_data;

	init_rwsem(&ksm->lock);

	return ksm;
}
EXPORT_SYMBOL_GPL(keyslot_manager_create_passthrough);

/**
 * keyslot_manager_intersect_modes() - restrict supported modes by child device
 * @parent: The keyslot manager for parent device
 * @child: The keyslot manager for child device, or NULL
 *
 * Clear any crypto mode support bits in @parent that aren't set in @child.
 * If @child is NULL, then all parent bits are cleared.
 *
 * Only use this when setting up the keyslot manager for a layered device,
 * before it's been exposed yet.
 */
void keyslot_manager_intersect_modes(struct keyslot_manager *parent,
				     const struct keyslot_manager *child)
{
	if (child) {
		unsigned int i;

		for (i = 0; i < ARRAY_SIZE(child->crypto_mode_supported); i++) {
			parent->crypto_mode_supported[i] &=
				child->crypto_mode_supported[i];
		}
	} else {
		memset(parent->crypto_mode_supported, 0,
		       sizeof(parent->crypto_mode_supported));
	}
}
EXPORT_SYMBOL_GPL(keyslot_manager_intersect_modes);

/**
 * keyslot_manager_derive_raw_secret() - Derive software secret from wrapped key
 * @ksm: The keyslot manager
 * @wrapped_key: The wrapped key
 * @wrapped_key_size: Size of the wrapped key in bytes
 * @secret: (output) the software secret
 * @secret_size: (output) the number of secret bytes to derive
 *
 * Given a hardware-wrapped key, ask the hardware to derive a secret which
 * software can use for cryptographic tasks other than inline encryption.  The
 * derived secret is guaranteed to be cryptographically isolated from the key
 * with which any inline encryption with this wrapped key would actually be
 * done.  I.e., both will be derived from the unwrapped key.
 *
 * Return: 0 on success, -EOPNOTSUPP if hardware-wrapped keys are unsupported,
 *	   or another -errno code.
 */
int keyslot_manager_derive_raw_secret(struct keyslot_manager *ksm,
				      const u8 *wrapped_key,
				      unsigned int wrapped_key_size,
				      u8 *secret, unsigned int secret_size)
{
	int err;

	if (ksm->ksm_ll_ops.derive_raw_secret) {
		keyslot_manager_hw_enter(ksm);
		err = ksm->ksm_ll_ops.derive_raw_secret(ksm, wrapped_key,
							wrapped_key_size,
							secret, secret_size);
		keyslot_manager_hw_exit(ksm);
	} else {
		err = -EOPNOTSUPP;
	}

	return err;
}
EXPORT_SYMBOL_GPL(keyslot_manager_derive_raw_secret);<|MERGE_RESOLUTION|>--- conflicted
+++ resolved
@@ -71,7 +71,11 @@
 	struct keyslot slots[];
 };
 
-<<<<<<< HEAD
+static inline bool keyslot_manager_is_passthrough(struct keyslot_manager *ksm)
+{
+	return ksm->num_slots == 0;
+}
+
 #ifdef CONFIG_PM
 static inline void keyslot_manager_set_dev(struct keyslot_manager *ksm,
 					   struct device *dev)
@@ -121,11 +125,6 @@
 {
 	up_write(&ksm->lock);
 	keyslot_manager_pm_put(ksm);
-=======
-static inline bool keyslot_manager_is_passthrough(struct keyslot_manager *ksm)
-{
-	return ksm->num_slots == 0;
->>>>>>> 83b584a6
 }
 
 /**
@@ -427,10 +426,6 @@
 	int err;
 	struct keyslot *slotp;
 
-<<<<<<< HEAD
-	keyslot_manager_hw_enter(ksm);
-
-=======
 	if (keyslot_manager_is_passthrough(ksm)) {
 		if (ksm->ksm_ll_ops.keyslot_evict) {
 			down_write(&ksm->lock);
@@ -441,8 +436,8 @@
 		return 0;
 	}
 
-	down_write(&ksm->lock);
->>>>>>> 83b584a6
+	keyslot_manager_hw_enter(ksm);
+
 	slot = find_keyslot(ksm, key);
 	if (slot < 0) {
 		err = slot;
@@ -479,13 +474,10 @@
 {
 	unsigned int slot;
 
-<<<<<<< HEAD
-	/* This is for device initialization, so don't resume the device */
-=======
 	if (WARN_ON(keyslot_manager_is_passthrough(ksm)))
 		return;
 
->>>>>>> 83b584a6
+	/* This is for device initialization, so don't resume the device */
 	down_write(&ksm->lock);
 	for (slot = 0; slot < ksm->num_slots; slot++) {
 		const struct keyslot *slotp = &ksm->slots[slot];
