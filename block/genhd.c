/*
 *  gendisk handling
 */

#include <linux/module.h>
#include <linux/fs.h>
#include <linux/genhd.h>
#include <linux/kdev_t.h>
#include <linux/kernel.h>
#include <linux/blkdev.h>
#include <linux/backing-dev.h>
#include <linux/init.h>
#include <linux/spinlock.h>
#include <linux/proc_fs.h>
#include <linux/seq_file.h>
#include <linux/slab.h>
#include <linux/kmod.h>
#include <linux/kobj_map.h>
#include <linux/mutex.h>
#include <linux/idr.h>
#include <linux/log2.h>
#include <linux/pm_runtime.h>

#include "blk.h"

static DEFINE_MUTEX(block_class_lock);
struct kobject *block_depr;

/* for extended dynamic devt allocation, currently only one major is used */
#define NR_EXT_DEVT		(1 << MINORBITS)

/* For extended devt allocation.  ext_devt_lock prevents look up
 * results from going away underneath its user.
 */
static DEFINE_SPINLOCK(ext_devt_lock);
static DEFINE_IDR(ext_devt_idr);

static struct device_type disk_type;

static void disk_check_events(struct disk_events *ev,
			      unsigned int *clearing_ptr);
static void disk_alloc_events(struct gendisk *disk);
static void disk_add_events(struct gendisk *disk);
static void disk_del_events(struct gendisk *disk);
static void disk_release_events(struct gendisk *disk);

/**
 * disk_get_part - get partition
 * @disk: disk to look partition from
 * @partno: partition number
 *
 * Look for partition @partno from @disk.  If found, increment
 * reference count and return it.
 *
 * CONTEXT:
 * Don't care.
 *
 * RETURNS:
 * Pointer to the found partition on success, NULL if not found.
 */
struct hd_struct *disk_get_part(struct gendisk *disk, int partno)
{
	struct hd_struct *part = NULL;
	struct disk_part_tbl *ptbl;

	if (unlikely(partno < 0))
		return NULL;

	rcu_read_lock();

	ptbl = rcu_dereference(disk->part_tbl);
	if (likely(partno < ptbl->len)) {
		part = rcu_dereference(ptbl->part[partno]);
		if (part)
			get_device(part_to_dev(part));
	}

	rcu_read_unlock();

	return part;
}
EXPORT_SYMBOL_GPL(disk_get_part);

/**
 * disk_part_iter_init - initialize partition iterator
 * @piter: iterator to initialize
 * @disk: disk to iterate over
 * @flags: DISK_PITER_* flags
 *
 * Initialize @piter so that it iterates over partitions of @disk.
 *
 * CONTEXT:
 * Don't care.
 */
void disk_part_iter_init(struct disk_part_iter *piter, struct gendisk *disk,
			  unsigned int flags)
{
	struct disk_part_tbl *ptbl;

	rcu_read_lock();
	ptbl = rcu_dereference(disk->part_tbl);

	piter->disk = disk;
	piter->part = NULL;

	if (flags & DISK_PITER_REVERSE)
		piter->idx = ptbl->len - 1;
	else if (flags & (DISK_PITER_INCL_PART0 | DISK_PITER_INCL_EMPTY_PART0))
		piter->idx = 0;
	else
		piter->idx = 1;

	piter->flags = flags;

	rcu_read_unlock();
}
EXPORT_SYMBOL_GPL(disk_part_iter_init);

/**
 * disk_part_iter_next - proceed iterator to the next partition and return it
 * @piter: iterator of interest
 *
 * Proceed @piter to the next partition and return it.
 *
 * CONTEXT:
 * Don't care.
 */
struct hd_struct *disk_part_iter_next(struct disk_part_iter *piter)
{
	struct disk_part_tbl *ptbl;
	int inc, end;

	/* put the last partition */
	disk_put_part(piter->part);
	piter->part = NULL;

	/* get part_tbl */
	rcu_read_lock();
	ptbl = rcu_dereference(piter->disk->part_tbl);

	/* determine iteration parameters */
	if (piter->flags & DISK_PITER_REVERSE) {
		inc = -1;
		if (piter->flags & (DISK_PITER_INCL_PART0 |
				    DISK_PITER_INCL_EMPTY_PART0))
			end = -1;
		else
			end = 0;
	} else {
		inc = 1;
		end = ptbl->len;
	}

	/* iterate to the next partition */
	for (; piter->idx != end; piter->idx += inc) {
		struct hd_struct *part;

		part = rcu_dereference(ptbl->part[piter->idx]);
		if (!part)
			continue;
		if (!part_nr_sects_read(part) &&
		    !(piter->flags & DISK_PITER_INCL_EMPTY) &&
		    !(piter->flags & DISK_PITER_INCL_EMPTY_PART0 &&
		      piter->idx == 0))
			continue;

		get_device(part_to_dev(part));
		piter->part = part;
		piter->idx += inc;
		break;
	}

	rcu_read_unlock();

	return piter->part;
}
EXPORT_SYMBOL_GPL(disk_part_iter_next);

/**
 * disk_part_iter_exit - finish up partition iteration
 * @piter: iter of interest
 *
 * Called when iteration is over.  Cleans up @piter.
 *
 * CONTEXT:
 * Don't care.
 */
void disk_part_iter_exit(struct disk_part_iter *piter)
{
	disk_put_part(piter->part);
	piter->part = NULL;
}
EXPORT_SYMBOL_GPL(disk_part_iter_exit);

static inline int sector_in_part(struct hd_struct *part, sector_t sector)
{
	return part->start_sect <= sector &&
		sector < part->start_sect + part_nr_sects_read(part);
}

/**
 * disk_map_sector_rcu - map sector to partition
 * @disk: gendisk of interest
 * @sector: sector to map
 *
 * Find out which partition @sector maps to on @disk.  This is
 * primarily used for stats accounting.
 *
 * CONTEXT:
 * RCU read locked.  The returned partition pointer is valid only
 * while preemption is disabled.
 *
 * RETURNS:
 * Found partition on success, part0 is returned if no partition matches
 */
struct hd_struct *disk_map_sector_rcu(struct gendisk *disk, sector_t sector)
{
	struct disk_part_tbl *ptbl;
	struct hd_struct *part;
	int i;

	ptbl = rcu_dereference(disk->part_tbl);

	part = rcu_dereference(ptbl->last_lookup);
	if (part && sector_in_part(part, sector))
		return part;

	for (i = 1; i < ptbl->len; i++) {
		part = rcu_dereference(ptbl->part[i]);

		if (part && sector_in_part(part, sector)) {
			rcu_assign_pointer(ptbl->last_lookup, part);
			return part;
		}
	}
	return &disk->part0;
}
EXPORT_SYMBOL_GPL(disk_map_sector_rcu);

/*
 * Can be deleted altogether. Later.
 *
 */
static struct blk_major_name {
	struct blk_major_name *next;
	int major;
	char name[16];
} *major_names[BLKDEV_MAJOR_HASH_SIZE];

/* index in the above - for now: assume no multimajor ranges */
static inline int major_to_index(unsigned major)
{
	return major % BLKDEV_MAJOR_HASH_SIZE;
}

#ifdef CONFIG_PROC_FS
void blkdev_show(struct seq_file *seqf, off_t offset)
{
	struct blk_major_name *dp;

	if (offset < BLKDEV_MAJOR_HASH_SIZE) {
		mutex_lock(&block_class_lock);
		for (dp = major_names[offset]; dp; dp = dp->next)
			seq_printf(seqf, "%3d %s\n", dp->major, dp->name);
		mutex_unlock(&block_class_lock);
	}
}
#endif /* CONFIG_PROC_FS */

/**
 * register_blkdev - register a new block device
 *
 * @major: the requested major device number [1..255]. If @major=0, try to
 *         allocate any unused major number.
 * @name: the name of the new block device as a zero terminated string
 *
 * The @name must be unique within the system.
 *
 * The return value depends on the @major input parameter.
 *  - if a major device number was requested in range [1..255] then the
 *    function returns zero on success, or a negative error code
 *  - if any unused major number was requested with @major=0 parameter
 *    then the return value is the allocated major number in range
 *    [1..255] or a negative error code otherwise
 */
int register_blkdev(unsigned int major, const char *name)
{
	struct blk_major_name **n, *p;
	int index, ret = 0;

	mutex_lock(&block_class_lock);

	/* temporary */
	if (major == 0) {
		for (index = ARRAY_SIZE(major_names)-1; index > 0; index--) {
			if (major_names[index] == NULL)
				break;
		}

		if (index == 0) {
			printk("register_blkdev: failed to get major for %s\n",
			       name);
			ret = -EBUSY;
			goto out;
		}
		major = index;
		ret = major;
	}

	p = kmalloc(sizeof(struct blk_major_name), GFP_KERNEL);
	if (p == NULL) {
		ret = -ENOMEM;
		goto out;
	}

	p->major = major;
	strlcpy(p->name, name, sizeof(p->name));
	p->next = NULL;
	index = major_to_index(major);

	for (n = &major_names[index]; *n; n = &(*n)->next) {
		if ((*n)->major == major)
			break;
	}
	if (!*n)
		*n = p;
	else
		ret = -EBUSY;

	if (ret < 0) {
		printk("register_blkdev: cannot get major %d for %s\n",
		       major, name);
		kfree(p);
	}
out:
	mutex_unlock(&block_class_lock);
	return ret;
}

EXPORT_SYMBOL(register_blkdev);

void unregister_blkdev(unsigned int major, const char *name)
{
	struct blk_major_name **n;
	struct blk_major_name *p = NULL;
	int index = major_to_index(major);

	mutex_lock(&block_class_lock);
	for (n = &major_names[index]; *n; n = &(*n)->next)
		if ((*n)->major == major)
			break;
	if (!*n || strcmp((*n)->name, name)) {
		WARN_ON(1);
	} else {
		p = *n;
		*n = p->next;
	}
	mutex_unlock(&block_class_lock);
	kfree(p);
}

EXPORT_SYMBOL(unregister_blkdev);

static struct kobj_map *bdev_map;

/**
 * blk_mangle_minor - scatter minor numbers apart
 * @minor: minor number to mangle
 *
 * Scatter consecutively allocated @minor number apart if MANGLE_DEVT
 * is enabled.  Mangling twice gives the original value.
 *
 * RETURNS:
 * Mangled value.
 *
 * CONTEXT:
 * Don't care.
 */
static int blk_mangle_minor(int minor)
{
#ifdef CONFIG_DEBUG_BLOCK_EXT_DEVT
	int i;

	for (i = 0; i < MINORBITS / 2; i++) {
		int low = minor & (1 << i);
		int high = minor & (1 << (MINORBITS - 1 - i));
		int distance = MINORBITS - 1 - 2 * i;

		minor ^= low | high;	/* clear both bits */
		low <<= distance;	/* swap the positions */
		high >>= distance;
		minor |= low | high;	/* and set */
	}
#endif
	return minor;
}

/**
 * blk_alloc_devt - allocate a dev_t for a partition
 * @part: partition to allocate dev_t for
 * @devt: out parameter for resulting dev_t
 *
 * Allocate a dev_t for block device.
 *
 * RETURNS:
 * 0 on success, allocated dev_t is returned in *@devt.  -errno on
 * failure.
 *
 * CONTEXT:
 * Might sleep.
 */
int blk_alloc_devt(struct hd_struct *part, dev_t *devt)
{
	struct gendisk *disk = part_to_disk(part);
	int idx;

	/* in consecutive minor range? */
	if (part->partno < disk->minors) {
		*devt = MKDEV(disk->major, disk->first_minor + part->partno);
		return 0;
	}

	/* allocate ext devt */
	idr_preload(GFP_KERNEL);

	spin_lock_bh(&ext_devt_lock);
	idx = idr_alloc(&ext_devt_idr, part, 0, NR_EXT_DEVT, GFP_NOWAIT);
	spin_unlock_bh(&ext_devt_lock);

	idr_preload_end();
	if (idx < 0)
		return idx == -ENOSPC ? -EBUSY : idx;

	*devt = MKDEV(BLOCK_EXT_MAJOR, blk_mangle_minor(idx));
	return 0;
}

/**
 * blk_free_devt - free a dev_t
 * @devt: dev_t to free
 *
 * Free @devt which was allocated using blk_alloc_devt().
 *
 * CONTEXT:
 * Might sleep.
 */
void blk_free_devt(dev_t devt)
{
	if (devt == MKDEV(0, 0))
		return;

	if (MAJOR(devt) == BLOCK_EXT_MAJOR) {
		spin_lock_bh(&ext_devt_lock);
		idr_remove(&ext_devt_idr, blk_mangle_minor(MINOR(devt)));
		spin_unlock_bh(&ext_devt_lock);
	}
}

static char *bdevt_str(dev_t devt, char *buf)
{
	if (MAJOR(devt) <= 0xff && MINOR(devt) <= 0xff) {
		char tbuf[BDEVT_SIZE];
		snprintf(tbuf, BDEVT_SIZE, "%02x%02x", MAJOR(devt), MINOR(devt));
		snprintf(buf, BDEVT_SIZE, "%-9s", tbuf);
	} else
		snprintf(buf, BDEVT_SIZE, "%03x:%05x", MAJOR(devt), MINOR(devt));

	return buf;
}

/*
 * Register device numbers dev..(dev+range-1)
 * range must be nonzero
 * The hash chain is sorted on range, so that subranges can override.
 */
void blk_register_region(dev_t devt, unsigned long range, struct module *module,
			 struct kobject *(*probe)(dev_t, int *, void *),
			 int (*lock)(dev_t, void *), void *data)
{
	kobj_map(bdev_map, devt, range, module, probe, lock, data);
}

EXPORT_SYMBOL(blk_register_region);

void blk_unregister_region(dev_t devt, unsigned long range)
{
	kobj_unmap(bdev_map, devt, range);
}

EXPORT_SYMBOL(blk_unregister_region);

static struct kobject *exact_match(dev_t devt, int *partno, void *data)
{
	struct gendisk *p = data;

	return &disk_to_dev(p)->kobj;
}

static int exact_lock(dev_t devt, void *data)
{
	struct gendisk *p = data;

	if (!get_disk(p))
		return -1;
	return 0;
}

static void register_disk(struct gendisk *disk)
{
	struct device *ddev = disk_to_dev(disk);
	struct block_device *bdev;
	struct disk_part_iter piter;
	struct hd_struct *part;
	int err;

	ddev->parent = disk->driverfs_dev;

	dev_set_name(ddev, "%s", disk->disk_name);

	/* delay uevents, until we scanned partition table */
	dev_set_uevent_suppress(ddev, 1);

	if (device_add(ddev))
		return;
	if (!sysfs_deprecated) {
		err = sysfs_create_link(block_depr, &ddev->kobj,
					kobject_name(&ddev->kobj));
		if (err) {
			device_del(ddev);
			return;
		}
	}

	/*
	 * avoid probable deadlock caused by allocating memory with
	 * GFP_KERNEL in runtime_resume callback of its all ancestor
	 * devices
	 */
	pm_runtime_set_memalloc_noio(ddev, true);

	disk->part0.holder_dir = kobject_create_and_add("holders", &ddev->kobj);
	disk->slave_dir = kobject_create_and_add("slaves", &ddev->kobj);

	/* No minors to use for partitions */
	if (!disk_part_scan_enabled(disk))
		goto exit;

	/* No such device (e.g., media were just removed) */
	if (!get_capacity(disk))
		goto exit;

	bdev = bdget_disk(disk, 0);
	if (!bdev)
		goto exit;

	bdev->bd_invalidated = 1;
	err = blkdev_get(bdev, FMODE_READ, NULL);
	if (err < 0)
		goto exit;
	blkdev_put(bdev, FMODE_READ);

exit:
	/* announce disk after possible partitions are created */
	dev_set_uevent_suppress(ddev, 0);
	kobject_uevent(&ddev->kobj, KOBJ_ADD);

	/* announce possible partitions */
	disk_part_iter_init(&piter, disk, 0);
	while ((part = disk_part_iter_next(&piter)))
		kobject_uevent(&part_to_dev(part)->kobj, KOBJ_ADD);
	disk_part_iter_exit(&piter);
}

/**
 * add_disk - add partitioning information to kernel list
 * @disk: per-device partitioning information
 *
 * This function registers the partitioning information in @disk
 * with the kernel.
 *
 * FIXME: error handling
 */
void add_disk(struct gendisk *disk)
{
	struct backing_dev_info *bdi;
	dev_t devt;
	int retval;

	/* minors == 0 indicates to use ext devt from part0 and should
	 * be accompanied with EXT_DEVT flag.  Make sure all
	 * parameters make sense.
	 */
	WARN_ON(disk->minors && !(disk->major || disk->first_minor));
	WARN_ON(!disk->minors && !(disk->flags & GENHD_FL_EXT_DEVT));

	disk->flags |= GENHD_FL_UP;

	retval = blk_alloc_devt(&disk->part0, &devt);
	if (retval) {
		WARN_ON(1);
		return;
	}
	disk_to_dev(disk)->devt = devt;

	/* ->major and ->first_minor aren't supposed to be
	 * dereferenced from here on, but set them just in case.
	 */
	disk->major = MAJOR(devt);
	disk->first_minor = MINOR(devt);

	disk_alloc_events(disk);

	/* Register BDI before referencing it from bdev */
	bdi = &disk->queue->backing_dev_info;
	bdi_register_owner(bdi, disk_to_dev(disk));

	blk_register_region(disk_devt(disk), disk->minors, NULL,
			    exact_match, exact_lock, disk);
	register_disk(disk);
	blk_register_queue(disk);

	/*
	 * Take an extra ref on queue which will be put on disk_release()
	 * so that it sticks around as long as @disk is there.
	 */
	WARN_ON_ONCE(!blk_get_queue(disk->queue));

	retval = sysfs_create_link(&disk_to_dev(disk)->kobj, &bdi->dev->kobj,
				   "bdi");
	WARN_ON(retval);

	disk_add_events(disk);
	blk_integrity_add(disk);
}
EXPORT_SYMBOL(add_disk);

void del_gendisk(struct gendisk *disk)
{
	struct disk_part_iter piter;
	struct hd_struct *part;

	blk_integrity_del(disk);
	disk_del_events(disk);

	/* invalidate stuff */
	disk_part_iter_init(&piter, disk,
			     DISK_PITER_INCL_EMPTY | DISK_PITER_REVERSE);
	while ((part = disk_part_iter_next(&piter))) {
		invalidate_partition(disk, part->partno);
		delete_partition(disk, part->partno);
	}
	disk_part_iter_exit(&piter);

	invalidate_partition(disk, 0);
	set_capacity(disk, 0);
	disk->flags &= ~GENHD_FL_UP;

	sysfs_remove_link(&disk_to_dev(disk)->kobj, "bdi");
	if (disk->queue) {
		/*
<<<<<<< HEAD
		 * Unregister bdi before releasing device numbers (as they can get
		 * reused and we'd get clashes in sysfs).
=======
		 * Unregister bdi before releasing device numbers (as they can
		 * get reused and we'd get clashes in sysfs).
>>>>>>> a2310203
		 */
		bdi_unregister(&disk->queue->backing_dev_info);
		blk_unregister_queue(disk);
	} else {
		WARN_ON(1);
	}
	blk_unregister_region(disk_devt(disk), disk->minors);

	part_stat_set_all(&disk->part0, 0);
	disk->part0.stamp = 0;

	kobject_put(disk->part0.holder_dir);
	kobject_put(disk->slave_dir);
	disk->driverfs_dev = NULL;
	if (!sysfs_deprecated)
		sysfs_remove_link(block_depr, dev_name(disk_to_dev(disk)));
	pm_runtime_set_memalloc_noio(disk_to_dev(disk), false);
	device_del(disk_to_dev(disk));
}
EXPORT_SYMBOL(del_gendisk);

/**
 * get_gendisk - get partitioning information for a given device
 * @devt: device to get partitioning information for
 * @partno: returned partition index
 *
 * This function gets the structure containing partitioning
 * information for the given device @devt.
 */
struct gendisk *get_gendisk(dev_t devt, int *partno)
{
	struct gendisk *disk = NULL;

	if (MAJOR(devt) != BLOCK_EXT_MAJOR) {
		struct kobject *kobj;

		kobj = kobj_lookup(bdev_map, devt, partno);
		if (kobj)
			disk = dev_to_disk(kobj_to_dev(kobj));
	} else {
		struct hd_struct *part;

		spin_lock_bh(&ext_devt_lock);
		part = idr_find(&ext_devt_idr, blk_mangle_minor(MINOR(devt)));
		if (part && get_disk(part_to_disk(part))) {
			*partno = part->partno;
			disk = part_to_disk(part);
		}
		spin_unlock_bh(&ext_devt_lock);
	}

	return disk;
}
EXPORT_SYMBOL(get_gendisk);

/**
 * bdget_disk - do bdget() by gendisk and partition number
 * @disk: gendisk of interest
 * @partno: partition number
 *
 * Find partition @partno from @disk, do bdget() on it.
 *
 * CONTEXT:
 * Don't care.
 *
 * RETURNS:
 * Resulting block_device on success, NULL on failure.
 */
struct block_device *bdget_disk(struct gendisk *disk, int partno)
{
	struct hd_struct *part;
	struct block_device *bdev = NULL;

	part = disk_get_part(disk, partno);
	if (part)
		bdev = bdget(part_devt(part));
	disk_put_part(part);

	return bdev;
}
EXPORT_SYMBOL(bdget_disk);

/*
 * print a full list of all partitions - intended for places where the root
 * filesystem can't be mounted and thus to give the victim some idea of what
 * went wrong
 */
void __init printk_all_partitions(void)
{
	struct class_dev_iter iter;
	struct device *dev;

	class_dev_iter_init(&iter, &block_class, NULL, &disk_type);
	while ((dev = class_dev_iter_next(&iter))) {
		struct gendisk *disk = dev_to_disk(dev);
		struct disk_part_iter piter;
		struct hd_struct *part;
		char name_buf[BDEVNAME_SIZE];
		char devt_buf[BDEVT_SIZE];

		/*
		 * Don't show empty devices or things that have been
		 * suppressed
		 */
		if (get_capacity(disk) == 0 ||
		    (disk->flags & GENHD_FL_SUPPRESS_PARTITION_INFO))
			continue;

		/*
		 * Note, unlike /proc/partitions, I am showing the
		 * numbers in hex - the same format as the root=
		 * option takes.
		 */
		disk_part_iter_init(&piter, disk, DISK_PITER_INCL_PART0);
		while ((part = disk_part_iter_next(&piter))) {
			bool is_part0 = part == &disk->part0;

			printk("%s%s %10llu %s %s", is_part0 ? "" : "  ",
			       bdevt_str(part_devt(part), devt_buf),
			       (unsigned long long)part_nr_sects_read(part) >> 1
			       , disk_name(disk, part->partno, name_buf),
			       part->info ? part->info->uuid : "");
			if (is_part0) {
				if (disk->driverfs_dev != NULL &&
				    disk->driverfs_dev->driver != NULL)
					printk(" driver: %s\n",
					      disk->driverfs_dev->driver->name);
				else
					printk(" (driver?)\n");
			} else
				printk("\n");
		}
		disk_part_iter_exit(&piter);
	}
	class_dev_iter_exit(&iter);
}

#ifdef CONFIG_PROC_FS
/* iterator */
static void *disk_seqf_start(struct seq_file *seqf, loff_t *pos)
{
	loff_t skip = *pos;
	struct class_dev_iter *iter;
	struct device *dev;

	iter = kmalloc(sizeof(*iter), GFP_KERNEL);
	if (!iter)
		return ERR_PTR(-ENOMEM);

	seqf->private = iter;
	class_dev_iter_init(iter, &block_class, NULL, &disk_type);
	do {
		dev = class_dev_iter_next(iter);
		if (!dev)
			return NULL;
	} while (skip--);

	return dev_to_disk(dev);
}

static void *disk_seqf_next(struct seq_file *seqf, void *v, loff_t *pos)
{
	struct device *dev;

	(*pos)++;
	dev = class_dev_iter_next(seqf->private);
	if (dev)
		return dev_to_disk(dev);

	return NULL;
}

static void disk_seqf_stop(struct seq_file *seqf, void *v)
{
	struct class_dev_iter *iter = seqf->private;

	/* stop is called even after start failed :-( */
	if (iter) {
		class_dev_iter_exit(iter);
		kfree(iter);
		seqf->private = NULL;
	}
}

static void *show_partition_start(struct seq_file *seqf, loff_t *pos)
{
	void *p;

	p = disk_seqf_start(seqf, pos);
	if (!IS_ERR_OR_NULL(p) && !*pos)
		seq_puts(seqf, "major minor  #blocks  name\n\n");
	return p;
}

static int show_partition(struct seq_file *seqf, void *v)
{
	struct gendisk *sgp = v;
	struct disk_part_iter piter;
	struct hd_struct *part;
	char buf[BDEVNAME_SIZE];

	/* Don't show non-partitionable removeable devices or empty devices */
	if (!get_capacity(sgp) || (!disk_max_parts(sgp) &&
				   (sgp->flags & GENHD_FL_REMOVABLE)))
		return 0;
	if (sgp->flags & GENHD_FL_SUPPRESS_PARTITION_INFO)
		return 0;

	/* show the full disk and all non-0 size partitions of it */
	disk_part_iter_init(&piter, sgp, DISK_PITER_INCL_PART0);
	while ((part = disk_part_iter_next(&piter)))
		seq_printf(seqf, "%4d  %7d %10llu %s\n",
			   MAJOR(part_devt(part)), MINOR(part_devt(part)),
			   (unsigned long long)part_nr_sects_read(part) >> 1,
			   disk_name(sgp, part->partno, buf));
	disk_part_iter_exit(&piter);

	return 0;
}

static const struct seq_operations partitions_op = {
	.start	= show_partition_start,
	.next	= disk_seqf_next,
	.stop	= disk_seqf_stop,
	.show	= show_partition
};

static int partitions_open(struct inode *inode, struct file *file)
{
	return seq_open(file, &partitions_op);
}

static const struct file_operations proc_partitions_operations = {
	.open		= partitions_open,
	.read		= seq_read,
	.llseek		= seq_lseek,
	.release	= seq_release,
};
#endif


static struct kobject *base_probe(dev_t devt, int *partno, void *data)
{
	if (request_module("block-major-%d-%d", MAJOR(devt), MINOR(devt)) > 0)
		/* Make old-style 2.4 aliases work */
		request_module("block-major-%d", MAJOR(devt));
	return NULL;
}

static int __init genhd_device_init(void)
{
	int error;

	block_class.dev_kobj = sysfs_dev_block_kobj;
	error = class_register(&block_class);
	if (unlikely(error))
		return error;
	bdev_map = kobj_map_init(base_probe, &block_class_lock);
	blk_dev_init();

	register_blkdev(BLOCK_EXT_MAJOR, "blkext");

	/* create top-level block dir */
	if (!sysfs_deprecated)
		block_depr = kobject_create_and_add("block", NULL);
	return 0;
}

subsys_initcall(genhd_device_init);

static ssize_t disk_range_show(struct device *dev,
			       struct device_attribute *attr, char *buf)
{
	struct gendisk *disk = dev_to_disk(dev);

	return sprintf(buf, "%d\n", disk->minors);
}

static ssize_t disk_ext_range_show(struct device *dev,
				   struct device_attribute *attr, char *buf)
{
	struct gendisk *disk = dev_to_disk(dev);

	return sprintf(buf, "%d\n", disk_max_parts(disk));
}

static ssize_t disk_removable_show(struct device *dev,
				   struct device_attribute *attr, char *buf)
{
	struct gendisk *disk = dev_to_disk(dev);

	return sprintf(buf, "%d\n",
		       (disk->flags & GENHD_FL_REMOVABLE ? 1 : 0));
}

static ssize_t disk_ro_show(struct device *dev,
				   struct device_attribute *attr, char *buf)
{
	struct gendisk *disk = dev_to_disk(dev);

	return sprintf(buf, "%d\n", get_disk_ro(disk) ? 1 : 0);
}

static ssize_t disk_capability_show(struct device *dev,
				    struct device_attribute *attr, char *buf)
{
	struct gendisk *disk = dev_to_disk(dev);

	return sprintf(buf, "%x\n", disk->flags);
}

static ssize_t disk_alignment_offset_show(struct device *dev,
					  struct device_attribute *attr,
					  char *buf)
{
	struct gendisk *disk = dev_to_disk(dev);

	return sprintf(buf, "%d\n", queue_alignment_offset(disk->queue));
}

static ssize_t disk_discard_alignment_show(struct device *dev,
					   struct device_attribute *attr,
					   char *buf)
{
	struct gendisk *disk = dev_to_disk(dev);

	return sprintf(buf, "%d\n", queue_discard_alignment(disk->queue));
}

static DEVICE_ATTR(range, S_IRUGO, disk_range_show, NULL);
static DEVICE_ATTR(ext_range, S_IRUGO, disk_ext_range_show, NULL);
static DEVICE_ATTR(removable, S_IRUGO, disk_removable_show, NULL);
static DEVICE_ATTR(ro, S_IRUGO, disk_ro_show, NULL);
static DEVICE_ATTR(size, S_IRUGO, part_size_show, NULL);
static DEVICE_ATTR(alignment_offset, S_IRUGO, disk_alignment_offset_show, NULL);
static DEVICE_ATTR(discard_alignment, S_IRUGO, disk_discard_alignment_show,
		   NULL);
static DEVICE_ATTR(capability, S_IRUGO, disk_capability_show, NULL);
static DEVICE_ATTR(stat, S_IRUGO, part_stat_show, NULL);
static DEVICE_ATTR(inflight, S_IRUGO, part_inflight_show, NULL);
#ifdef CONFIG_FAIL_MAKE_REQUEST
static struct device_attribute dev_attr_fail =
	__ATTR(make-it-fail, S_IRUGO|S_IWUSR, part_fail_show, part_fail_store);
#endif
#ifdef CONFIG_FAIL_IO_TIMEOUT
static struct device_attribute dev_attr_fail_timeout =
	__ATTR(io-timeout-fail,  S_IRUGO|S_IWUSR, part_timeout_show,
		part_timeout_store);
#endif

static struct attribute *disk_attrs[] = {
	&dev_attr_range.attr,
	&dev_attr_ext_range.attr,
	&dev_attr_removable.attr,
	&dev_attr_ro.attr,
	&dev_attr_size.attr,
	&dev_attr_alignment_offset.attr,
	&dev_attr_discard_alignment.attr,
	&dev_attr_capability.attr,
	&dev_attr_stat.attr,
	&dev_attr_inflight.attr,
#ifdef CONFIG_FAIL_MAKE_REQUEST
	&dev_attr_fail.attr,
#endif
#ifdef CONFIG_FAIL_IO_TIMEOUT
	&dev_attr_fail_timeout.attr,
#endif
	NULL
};

static struct attribute_group disk_attr_group = {
	.attrs = disk_attrs,
};

static const struct attribute_group *disk_attr_groups[] = {
	&disk_attr_group,
	NULL
};

/**
 * disk_replace_part_tbl - replace disk->part_tbl in RCU-safe way
 * @disk: disk to replace part_tbl for
 * @new_ptbl: new part_tbl to install
 *
 * Replace disk->part_tbl with @new_ptbl in RCU-safe way.  The
 * original ptbl is freed using RCU callback.
 *
 * LOCKING:
 * Matching bd_mutx locked.
 */
static void disk_replace_part_tbl(struct gendisk *disk,
				  struct disk_part_tbl *new_ptbl)
{
	struct disk_part_tbl *old_ptbl = disk->part_tbl;

	rcu_assign_pointer(disk->part_tbl, new_ptbl);

	if (old_ptbl) {
		rcu_assign_pointer(old_ptbl->last_lookup, NULL);
		kfree_rcu(old_ptbl, rcu_head);
	}
}

/**
 * disk_expand_part_tbl - expand disk->part_tbl
 * @disk: disk to expand part_tbl for
 * @partno: expand such that this partno can fit in
 *
 * Expand disk->part_tbl such that @partno can fit in.  disk->part_tbl
 * uses RCU to allow unlocked dereferencing for stats and other stuff.
 *
 * LOCKING:
 * Matching bd_mutex locked, might sleep.
 *
 * RETURNS:
 * 0 on success, -errno on failure.
 */
int disk_expand_part_tbl(struct gendisk *disk, int partno)
{
	struct disk_part_tbl *old_ptbl = disk->part_tbl;
	struct disk_part_tbl *new_ptbl;
	int len = old_ptbl ? old_ptbl->len : 0;
	int i, target;
	size_t size;

	/*
	 * check for int overflow, since we can get here from blkpg_ioctl()
	 * with a user passed 'partno'.
	 */
	target = partno + 1;
	if (target < 0)
		return -EINVAL;

	/* disk_max_parts() is zero during initialization, ignore if so */
	if (disk_max_parts(disk) && target > disk_max_parts(disk))
		return -EINVAL;

	if (target <= len)
		return 0;

	size = sizeof(*new_ptbl) + target * sizeof(new_ptbl->part[0]);
	new_ptbl = kzalloc_node(size, GFP_KERNEL, disk->node_id);
	if (!new_ptbl)
		return -ENOMEM;

	new_ptbl->len = target;

	for (i = 0; i < len; i++)
		rcu_assign_pointer(new_ptbl->part[i], old_ptbl->part[i]);

	disk_replace_part_tbl(disk, new_ptbl);
	return 0;
}

static void disk_release(struct device *dev)
{
	struct gendisk *disk = dev_to_disk(dev);

	blk_free_devt(dev->devt);
	disk_release_events(disk);
	kfree(disk->random);
	disk_replace_part_tbl(disk, NULL);
	hd_free_part(&disk->part0);
	if (disk->queue)
		blk_put_queue(disk->queue);
	kfree(disk);
}

static int disk_uevent(struct device *dev, struct kobj_uevent_env *env)
{
	struct gendisk *disk = dev_to_disk(dev);
	struct disk_part_iter piter;
	struct hd_struct *part;
	int cnt = 0;

	disk_part_iter_init(&piter, disk, 0);
	while((part = disk_part_iter_next(&piter)))
		cnt++;
	disk_part_iter_exit(&piter);
	add_uevent_var(env, "NPARTS=%u", cnt);
	return 0;
}

struct class block_class = {
	.name		= "block",
};

static char *block_devnode(struct device *dev, umode_t *mode,
			   kuid_t *uid, kgid_t *gid)
{
	struct gendisk *disk = dev_to_disk(dev);

	if (disk->devnode)
		return disk->devnode(disk, mode);
	return NULL;
}

static struct device_type disk_type = {
	.name		= "disk",
	.groups		= disk_attr_groups,
	.release	= disk_release,
	.devnode	= block_devnode,
	.uevent		= disk_uevent,
};

#ifdef CONFIG_PROC_FS
/*
 * aggregate disk stat collector.  Uses the same stats that the sysfs
 * entries do, above, but makes them available through one seq_file.
 *
 * The output looks suspiciously like /proc/partitions with a bunch of
 * extra fields.
 */
static int diskstats_show(struct seq_file *seqf, void *v)
{
	struct gendisk *gp = v;
	struct disk_part_iter piter;
	struct hd_struct *hd;
	char buf[BDEVNAME_SIZE];
	int cpu;

	/*
	if (&disk_to_dev(gp)->kobj.entry == block_class.devices.next)
		seq_puts(seqf,	"major minor name"
				"     rio rmerge rsect ruse wio wmerge "
				"wsect wuse running use aveq"
				"\n\n");
	*/

	disk_part_iter_init(&piter, gp, DISK_PITER_INCL_EMPTY_PART0);
	while ((hd = disk_part_iter_next(&piter))) {
		cpu = part_stat_lock();
		part_round_stats(cpu, hd);
		part_stat_unlock();
		seq_printf(seqf, "%4d %7d %s %lu %lu %lu "
			   "%u %lu %lu %lu %u %u %u %u\n",
			   MAJOR(part_devt(hd)), MINOR(part_devt(hd)),
			   disk_name(gp, hd->partno, buf),
			   part_stat_read(hd, ios[READ]),
			   part_stat_read(hd, merges[READ]),
			   part_stat_read(hd, sectors[READ]),
			   jiffies_to_msecs(part_stat_read(hd, ticks[READ])),
			   part_stat_read(hd, ios[WRITE]),
			   part_stat_read(hd, merges[WRITE]),
			   part_stat_read(hd, sectors[WRITE]),
			   jiffies_to_msecs(part_stat_read(hd, ticks[WRITE])),
			   part_in_flight(hd),
			   jiffies_to_msecs(part_stat_read(hd, io_ticks)),
			   jiffies_to_msecs(part_stat_read(hd, time_in_queue))
			);
	}
	disk_part_iter_exit(&piter);

	return 0;
}

static const struct seq_operations diskstats_op = {
	.start	= disk_seqf_start,
	.next	= disk_seqf_next,
	.stop	= disk_seqf_stop,
	.show	= diskstats_show
};

static int diskstats_open(struct inode *inode, struct file *file)
{
	return seq_open(file, &diskstats_op);
}

static const struct file_operations proc_diskstats_operations = {
	.open		= diskstats_open,
	.read		= seq_read,
	.llseek		= seq_lseek,
	.release	= seq_release,
};

static int __init proc_genhd_init(void)
{
	proc_create("diskstats", 0, NULL, &proc_diskstats_operations);
	proc_create("partitions", 0, NULL, &proc_partitions_operations);
	return 0;
}
module_init(proc_genhd_init);
#endif /* CONFIG_PROC_FS */

dev_t blk_lookup_devt(const char *name, int partno)
{
	dev_t devt = MKDEV(0, 0);
	struct class_dev_iter iter;
	struct device *dev;

	class_dev_iter_init(&iter, &block_class, NULL, &disk_type);
	while ((dev = class_dev_iter_next(&iter))) {
		struct gendisk *disk = dev_to_disk(dev);
		struct hd_struct *part;

		if (strcmp(dev_name(dev), name))
			continue;

		if (partno < disk->minors) {
			/* We need to return the right devno, even
			 * if the partition doesn't exist yet.
			 */
			devt = MKDEV(MAJOR(dev->devt),
				     MINOR(dev->devt) + partno);
			break;
		}
		part = disk_get_part(disk, partno);
		if (part) {
			devt = part_devt(part);
			disk_put_part(part);
			break;
		}
		disk_put_part(part);
	}
	class_dev_iter_exit(&iter);
	return devt;
}
EXPORT_SYMBOL(blk_lookup_devt);

struct gendisk *alloc_disk(int minors)
{
	return alloc_disk_node(minors, NUMA_NO_NODE);
}
EXPORT_SYMBOL(alloc_disk);

struct gendisk *alloc_disk_node(int minors, int node_id)
{
	struct gendisk *disk;

	disk = kzalloc_node(sizeof(struct gendisk), GFP_KERNEL, node_id);
	if (disk) {
		if (!init_part_stats(&disk->part0)) {
			kfree(disk);
			return NULL;
		}
		disk->node_id = node_id;
		if (disk_expand_part_tbl(disk, 0)) {
			free_part_stats(&disk->part0);
			kfree(disk);
			return NULL;
		}
		disk->part_tbl->part[0] = &disk->part0;

		/*
		 * set_capacity() and get_capacity() currently don't use
		 * seqcounter to read/update the part0->nr_sects. Still init
		 * the counter as we can read the sectors in IO submission
		 * patch using seqence counters.
		 *
		 * TODO: Ideally set_capacity() and get_capacity() should be
		 * converted to make use of bd_mutex and sequence counters.
		 */
		seqcount_init(&disk->part0.nr_sects_seq);
		if (hd_ref_init(&disk->part0)) {
			hd_free_part(&disk->part0);
			kfree(disk);
			return NULL;
		}

		disk->minors = minors;
		rand_initialize_disk(disk);
		disk_to_dev(disk)->class = &block_class;
		disk_to_dev(disk)->type = &disk_type;
		device_initialize(disk_to_dev(disk));
	}
	return disk;
}
EXPORT_SYMBOL(alloc_disk_node);

struct kobject *get_disk(struct gendisk *disk)
{
	struct module *owner;
	struct kobject *kobj;

	if (!disk->fops)
		return NULL;
	owner = disk->fops->owner;
	if (owner && !try_module_get(owner))
		return NULL;
	kobj = kobject_get(&disk_to_dev(disk)->kobj);
	if (kobj == NULL) {
		module_put(owner);
		return NULL;
	}
	return kobj;

}

EXPORT_SYMBOL(get_disk);

void put_disk(struct gendisk *disk)
{
	if (disk)
		kobject_put(&disk_to_dev(disk)->kobj);
}

EXPORT_SYMBOL(put_disk);

static void set_disk_ro_uevent(struct gendisk *gd, int ro)
{
	char event[] = "DISK_RO=1";
	char *envp[] = { event, NULL };

	if (!ro)
		event[8] = '0';
	kobject_uevent_env(&disk_to_dev(gd)->kobj, KOBJ_CHANGE, envp);
}

void set_device_ro(struct block_device *bdev, int flag)
{
	bdev->bd_part->policy = flag;
}

EXPORT_SYMBOL(set_device_ro);

void set_disk_ro(struct gendisk *disk, int flag)
{
	struct disk_part_iter piter;
	struct hd_struct *part;

	if (disk->part0.policy != flag) {
		set_disk_ro_uevent(disk, flag);
		disk->part0.policy = flag;
	}

	disk_part_iter_init(&piter, disk, DISK_PITER_INCL_EMPTY);
	while ((part = disk_part_iter_next(&piter)))
		part->policy = flag;
	disk_part_iter_exit(&piter);
}

EXPORT_SYMBOL(set_disk_ro);

int bdev_read_only(struct block_device *bdev)
{
	if (!bdev)
		return 0;
	return bdev->bd_part->policy;
}

EXPORT_SYMBOL(bdev_read_only);

int invalidate_partition(struct gendisk *disk, int partno)
{
	int res = 0;
	struct block_device *bdev = bdget_disk(disk, partno);
	if (bdev) {
		fsync_bdev(bdev);
		res = __invalidate_device(bdev, true);
		bdput(bdev);
	}
	return res;
}

EXPORT_SYMBOL(invalidate_partition);

/*
 * Disk events - monitor disk events like media change and eject request.
 */
struct disk_events {
	struct list_head	node;		/* all disk_event's */
	struct gendisk		*disk;		/* the associated disk */
	spinlock_t		lock;

	struct mutex		block_mutex;	/* protects blocking */
	int			block;		/* event blocking depth */
	unsigned int		pending;	/* events already sent out */
	unsigned int		clearing;	/* events being cleared */

	long			poll_msecs;	/* interval, -1 for default */
	struct delayed_work	dwork;
};

static const char *disk_events_strs[] = {
	[ilog2(DISK_EVENT_MEDIA_CHANGE)]	= "media_change",
	[ilog2(DISK_EVENT_EJECT_REQUEST)]	= "eject_request",
};

static char *disk_uevents[] = {
	[ilog2(DISK_EVENT_MEDIA_CHANGE)]	= "DISK_MEDIA_CHANGE=1",
	[ilog2(DISK_EVENT_EJECT_REQUEST)]	= "DISK_EJECT_REQUEST=1",
};

/* list of all disk_events */
static DEFINE_MUTEX(disk_events_mutex);
static LIST_HEAD(disk_events);

/* disable in-kernel polling by default */
static unsigned long disk_events_dfl_poll_msecs	= 0;

static unsigned long disk_events_poll_jiffies(struct gendisk *disk)
{
	struct disk_events *ev = disk->ev;
	long intv_msecs = 0;

	/*
	 * If device-specific poll interval is set, always use it.  If
	 * the default is being used, poll iff there are events which
	 * can't be monitored asynchronously.
	 */
	if (ev->poll_msecs >= 0)
		intv_msecs = ev->poll_msecs;
	else if (disk->events & ~disk->async_events)
		intv_msecs = disk_events_dfl_poll_msecs;

	return msecs_to_jiffies(intv_msecs);
}

/**
 * disk_block_events - block and flush disk event checking
 * @disk: disk to block events for
 *
 * On return from this function, it is guaranteed that event checking
 * isn't in progress and won't happen until unblocked by
 * disk_unblock_events().  Events blocking is counted and the actual
 * unblocking happens after the matching number of unblocks are done.
 *
 * Note that this intentionally does not block event checking from
 * disk_clear_events().
 *
 * CONTEXT:
 * Might sleep.
 */
void disk_block_events(struct gendisk *disk)
{
	struct disk_events *ev = disk->ev;
	unsigned long flags;
	bool cancel;

	if (!ev)
		return;

	/*
	 * Outer mutex ensures that the first blocker completes canceling
	 * the event work before further blockers are allowed to finish.
	 */
	mutex_lock(&ev->block_mutex);

	spin_lock_irqsave(&ev->lock, flags);
	cancel = !ev->block++;
	spin_unlock_irqrestore(&ev->lock, flags);

	if (cancel)
		cancel_delayed_work_sync(&disk->ev->dwork);

	mutex_unlock(&ev->block_mutex);
}

static void __disk_unblock_events(struct gendisk *disk, bool check_now)
{
	struct disk_events *ev = disk->ev;
	unsigned long intv;
	unsigned long flags;

	spin_lock_irqsave(&ev->lock, flags);

	if (WARN_ON_ONCE(ev->block <= 0))
		goto out_unlock;

	if (--ev->block)
		goto out_unlock;

	/*
	 * Not exactly a latency critical operation, set poll timer
	 * slack to 25% and kick event check.
	 */
	intv = disk_events_poll_jiffies(disk);
	set_timer_slack(&ev->dwork.timer, intv / 4);
	if (check_now)
		queue_delayed_work(system_freezable_power_efficient_wq,
				&ev->dwork, 0);
	else if (intv)
		queue_delayed_work(system_freezable_power_efficient_wq,
				&ev->dwork, intv);
out_unlock:
	spin_unlock_irqrestore(&ev->lock, flags);
}

/**
 * disk_unblock_events - unblock disk event checking
 * @disk: disk to unblock events for
 *
 * Undo disk_block_events().  When the block count reaches zero, it
 * starts events polling if configured.
 *
 * CONTEXT:
 * Don't care.  Safe to call from irq context.
 */
void disk_unblock_events(struct gendisk *disk)
{
	if (disk->ev)
		__disk_unblock_events(disk, false);
}

/**
 * disk_flush_events - schedule immediate event checking and flushing
 * @disk: disk to check and flush events for
 * @mask: events to flush
 *
 * Schedule immediate event checking on @disk if not blocked.  Events in
 * @mask are scheduled to be cleared from the driver.  Note that this
 * doesn't clear the events from @disk->ev.
 *
 * CONTEXT:
 * If @mask is non-zero must be called with bdev->bd_mutex held.
 */
void disk_flush_events(struct gendisk *disk, unsigned int mask)
{
	struct disk_events *ev = disk->ev;

	if (!ev)
		return;

	spin_lock_irq(&ev->lock);
	ev->clearing |= mask;
	if (!ev->block)
		mod_delayed_work(system_freezable_power_efficient_wq,
				&ev->dwork, 0);
	spin_unlock_irq(&ev->lock);
}

/**
 * disk_clear_events - synchronously check, clear and return pending events
 * @disk: disk to fetch and clear events from
 * @mask: mask of events to be fetched and cleared
 *
 * Disk events are synchronously checked and pending events in @mask
 * are cleared and returned.  This ignores the block count.
 *
 * CONTEXT:
 * Might sleep.
 */
unsigned int disk_clear_events(struct gendisk *disk, unsigned int mask)
{
	const struct block_device_operations *bdops = disk->fops;
	struct disk_events *ev = disk->ev;
	unsigned int pending;
	unsigned int clearing = mask;

	if (!ev) {
		/* for drivers still using the old ->media_changed method */
		if ((mask & DISK_EVENT_MEDIA_CHANGE) &&
		    bdops->media_changed && bdops->media_changed(disk))
			return DISK_EVENT_MEDIA_CHANGE;
		return 0;
	}

	disk_block_events(disk);

	/*
	 * store the union of mask and ev->clearing on the stack so that the
	 * race with disk_flush_events does not cause ambiguity (ev->clearing
	 * can still be modified even if events are blocked).
	 */
	spin_lock_irq(&ev->lock);
	clearing |= ev->clearing;
	ev->clearing = 0;
	spin_unlock_irq(&ev->lock);

	disk_check_events(ev, &clearing);
	/*
	 * if ev->clearing is not 0, the disk_flush_events got called in the
	 * middle of this function, so we want to run the workfn without delay.
	 */
	__disk_unblock_events(disk, ev->clearing ? true : false);

	/* then, fetch and clear pending events */
	spin_lock_irq(&ev->lock);
	pending = ev->pending & mask;
	ev->pending &= ~mask;
	spin_unlock_irq(&ev->lock);
	WARN_ON_ONCE(clearing & mask);

	return pending;
}

/*
 * Separate this part out so that a different pointer for clearing_ptr can be
 * passed in for disk_clear_events.
 */
static void disk_events_workfn(struct work_struct *work)
{
	struct delayed_work *dwork = to_delayed_work(work);
	struct disk_events *ev = container_of(dwork, struct disk_events, dwork);

	disk_check_events(ev, &ev->clearing);
}

static void disk_check_events(struct disk_events *ev,
			      unsigned int *clearing_ptr)
{
	struct gendisk *disk = ev->disk;
	char *envp[ARRAY_SIZE(disk_uevents) + 1] = { };
	unsigned int clearing = *clearing_ptr;
	unsigned int events;
	unsigned long intv;
	int nr_events = 0, i;

	/* check events */
	events = disk->fops->check_events(disk, clearing);

	/* accumulate pending events and schedule next poll if necessary */
	spin_lock_irq(&ev->lock);

	events &= ~ev->pending;
	ev->pending |= events;
	*clearing_ptr &= ~clearing;

	intv = disk_events_poll_jiffies(disk);
	if (!ev->block && intv)
		queue_delayed_work(system_freezable_power_efficient_wq,
				&ev->dwork, intv);

	spin_unlock_irq(&ev->lock);

	/*
	 * Tell userland about new events.  Only the events listed in
	 * @disk->events are reported.  Unlisted events are processed the
	 * same internally but never get reported to userland.
	 */
	for (i = 0; i < ARRAY_SIZE(disk_uevents); i++)
		if (events & disk->events & (1 << i))
			envp[nr_events++] = disk_uevents[i];

	if (nr_events)
		kobject_uevent_env(&disk_to_dev(disk)->kobj, KOBJ_CHANGE, envp);
}

/*
 * A disk events enabled device has the following sysfs nodes under
 * its /sys/block/X/ directory.
 *
 * events		: list of all supported events
 * events_async		: list of events which can be detected w/o polling
 * events_poll_msecs	: polling interval, 0: disable, -1: system default
 */
static ssize_t __disk_events_show(unsigned int events, char *buf)
{
	const char *delim = "";
	ssize_t pos = 0;
	int i;

	for (i = 0; i < ARRAY_SIZE(disk_events_strs); i++)
		if (events & (1 << i)) {
			pos += sprintf(buf + pos, "%s%s",
				       delim, disk_events_strs[i]);
			delim = " ";
		}
	if (pos)
		pos += sprintf(buf + pos, "\n");
	return pos;
}

static ssize_t disk_events_show(struct device *dev,
				struct device_attribute *attr, char *buf)
{
	struct gendisk *disk = dev_to_disk(dev);

	return __disk_events_show(disk->events, buf);
}

static ssize_t disk_events_async_show(struct device *dev,
				      struct device_attribute *attr, char *buf)
{
	struct gendisk *disk = dev_to_disk(dev);

	return __disk_events_show(disk->async_events, buf);
}

static ssize_t disk_events_poll_msecs_show(struct device *dev,
					   struct device_attribute *attr,
					   char *buf)
{
	struct gendisk *disk = dev_to_disk(dev);

	return sprintf(buf, "%ld\n", disk->ev->poll_msecs);
}

static ssize_t disk_events_poll_msecs_store(struct device *dev,
					    struct device_attribute *attr,
					    const char *buf, size_t count)
{
	struct gendisk *disk = dev_to_disk(dev);
	long intv;

	if (!count || !sscanf(buf, "%ld", &intv))
		return -EINVAL;

	if (intv < 0 && intv != -1)
		return -EINVAL;

	disk_block_events(disk);
	disk->ev->poll_msecs = intv;
	__disk_unblock_events(disk, true);

	return count;
}

static const DEVICE_ATTR(events, S_IRUGO, disk_events_show, NULL);
static const DEVICE_ATTR(events_async, S_IRUGO, disk_events_async_show, NULL);
static const DEVICE_ATTR(events_poll_msecs, S_IRUGO|S_IWUSR,
			 disk_events_poll_msecs_show,
			 disk_events_poll_msecs_store);

static const struct attribute *disk_events_attrs[] = {
	&dev_attr_events.attr,
	&dev_attr_events_async.attr,
	&dev_attr_events_poll_msecs.attr,
	NULL,
};

/*
 * The default polling interval can be specified by the kernel
 * parameter block.events_dfl_poll_msecs which defaults to 0
 * (disable).  This can also be modified runtime by writing to
 * /sys/module/block/events_dfl_poll_msecs.
 */
static int disk_events_set_dfl_poll_msecs(const char *val,
					  const struct kernel_param *kp)
{
	struct disk_events *ev;
	int ret;

	ret = param_set_ulong(val, kp);
	if (ret < 0)
		return ret;

	mutex_lock(&disk_events_mutex);

	list_for_each_entry(ev, &disk_events, node)
		disk_flush_events(ev->disk, 0);

	mutex_unlock(&disk_events_mutex);

	return 0;
}

static const struct kernel_param_ops disk_events_dfl_poll_msecs_param_ops = {
	.set	= disk_events_set_dfl_poll_msecs,
	.get	= param_get_ulong,
};

#undef MODULE_PARAM_PREFIX
#define MODULE_PARAM_PREFIX	"block."

module_param_cb(events_dfl_poll_msecs, &disk_events_dfl_poll_msecs_param_ops,
		&disk_events_dfl_poll_msecs, 0644);

/*
 * disk_{alloc|add|del|release}_events - initialize and destroy disk_events.
 */
static void disk_alloc_events(struct gendisk *disk)
{
	struct disk_events *ev;

	if (!disk->fops->check_events)
		return;

	ev = kzalloc(sizeof(*ev), GFP_KERNEL);
	if (!ev) {
		pr_warn("%s: failed to initialize events\n", disk->disk_name);
		return;
	}

	INIT_LIST_HEAD(&ev->node);
	ev->disk = disk;
	spin_lock_init(&ev->lock);
	mutex_init(&ev->block_mutex);
	ev->block = 1;
	ev->poll_msecs = -1;
	INIT_DELAYED_WORK(&ev->dwork, disk_events_workfn);

	disk->ev = ev;
}

static void disk_add_events(struct gendisk *disk)
{
	if (!disk->ev)
		return;

	/* FIXME: error handling */
	if (sysfs_create_files(&disk_to_dev(disk)->kobj, disk_events_attrs) < 0)
		pr_warn("%s: failed to create sysfs files for events\n",
			disk->disk_name);

	mutex_lock(&disk_events_mutex);
	list_add_tail(&disk->ev->node, &disk_events);
	mutex_unlock(&disk_events_mutex);

	/*
	 * Block count is initialized to 1 and the following initial
	 * unblock kicks it into action.
	 */
	__disk_unblock_events(disk, true);
}

static void disk_del_events(struct gendisk *disk)
{
	if (!disk->ev)
		return;

	disk_block_events(disk);

	mutex_lock(&disk_events_mutex);
	list_del_init(&disk->ev->node);
	mutex_unlock(&disk_events_mutex);

	sysfs_remove_files(&disk_to_dev(disk)->kobj, disk_events_attrs);
}

static void disk_release_events(struct gendisk *disk)
{
	/* the block count should be 1 from disk_del_events() */
	WARN_ON_ONCE(disk->ev && disk->ev->block != 1);
	kfree(disk->ev);
}<|MERGE_RESOLUTION|>--- conflicted
+++ resolved
@@ -658,13 +658,8 @@
 	sysfs_remove_link(&disk_to_dev(disk)->kobj, "bdi");
 	if (disk->queue) {
 		/*
-<<<<<<< HEAD
-		 * Unregister bdi before releasing device numbers (as they can get
-		 * reused and we'd get clashes in sysfs).
-=======
 		 * Unregister bdi before releasing device numbers (as they can
 		 * get reused and we'd get clashes in sysfs).
->>>>>>> a2310203
 		 */
 		bdi_unregister(&disk->queue->backing_dev_info);
 		blk_unregister_queue(disk);
