--- conflicted
+++ resolved
@@ -72,9 +72,6 @@
  */
 bool elv_rq_merge_ok(struct request *rq, struct bio *bio)
 {
-<<<<<<< HEAD
-	if (!blk_rq_merge_ok(rq, bio))
-=======
 	if (!rq_mergeable(rq))
 		return 0;
 
@@ -112,7 +109,6 @@
 	 * only merge integrity protected bio into ditto rq
 	 */
 	if (bio_integrity(bio) != blk_integrity_rq(rq))
->>>>>>> 3f6240f3
 		return 0;
 
 	if (!elv_iosched_allow_merge(rq, bio))
