--- conflicted
+++ resolved
@@ -34,14 +34,9 @@
 
 EXPORT_SYMBOL(_atomic_dec_and_lock);
 
-<<<<<<< HEAD
 /* It's the lock irq safe version of _atomic_dec_and_lock */
 int _atomic_dec_and_lock_irqsafe(atomic_t *atomic, spinlock_t *lock,
 				unsigned long *flags)
-=======
-int _atomic_dec_and_lock_irqsave(atomic_t *atomic, spinlock_t *lock,
-				 unsigned long *flags)
->>>>>>> 32bc956b
 {
 	/* Subtract 1 from counter unless that drops it to 0 (ie. it was 1) */
 	if (atomic_add_unless(atomic, -1, 1))
@@ -54,8 +49,20 @@
 	spin_unlock_irqrestore(lock, *flags);
 	return 0;
 }
-<<<<<<< HEAD
 EXPORT_SYMBOL(_atomic_dec_and_lock_irqsafe);
-=======
-EXPORT_SYMBOL(_atomic_dec_and_lock_irqsave);
->>>>>>> 32bc956b
+
+int _atomic_dec_and_lock_irqsave(atomic_t *atomic, spinlock_t *lock,
+				 unsigned long *flags)
+{
+	/* Subtract 1 from counter unless that drops it to 0 (ie. it was 1) */
+	if (atomic_add_unless(atomic, -1, 1))
+		return 0;
+
+	/* Otherwise do it the slow way */
+	spin_lock_irqsave(lock, *flags);
+	if (atomic_dec_and_test(atomic))
+		return 1;
+	spin_unlock_irqrestore(lock, *flags);
+	return 0;
+}
+EXPORT_SYMBOL(_atomic_dec_and_lock_irqsave);