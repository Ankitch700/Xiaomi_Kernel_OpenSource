--- conflicted
+++ resolved
@@ -1,14 +1,8 @@
 # SPDX-License-Identifier: GPL-2.0
 VERSION = 5
-<<<<<<< HEAD
 PATCHLEVEL = 6
 SUBLEVEL = 0
 EXTRAVERSION = -rc3
-=======
-PATCHLEVEL = 4
-SUBLEVEL = 7
-EXTRAVERSION =
->>>>>>> 69e489fe
 NAME = Kleptomaniac Octopus
 
 # *DOCUMENTATION*
@@ -634,7 +628,7 @@
 ifeq ($(KBUILD_EXTMOD),)
 # Objects we will link into vmlinux / subdirs we need to visit
 init-y		:= init/
-drivers-y	:= drivers/ sound/ techpack/
+drivers-y	:= drivers/ sound/
 drivers-$(CONFIG_SAMPLES) += samples/
 net-y		:= net/
 libs-y		:= lib/
@@ -775,8 +769,6 @@
 # source of a reference will be _MergedGlobals and not on of the whitelisted names.
 # See modpost pattern 2
 KBUILD_CFLAGS += -mno-global-merge
-KBUILD_CFLAGS += $(call cc-disable-warning, undefined-optimized)
-KBUILD_CFLAGS += -fno-builtin
 else
 
 # These warnings generated too much noise in a regular build.
@@ -1283,17 +1275,12 @@
 
 # Deprecated. It is no-op now.
 PHONY += headers_check
-<<<<<<< HEAD
-headers_check:
-	@:
-=======
 headers_check: headers
 	$(Q)$(MAKE) $(hdr-inst)=include/uapi HDRCHECK=1
 	$(Q)$(MAKE) $(hdr-inst)=arch/$(SRCARCH)/include/uapi HDRCHECK=1
 	$(Q)for d in $(techpack-dirs); do \
 		$(MAKE) $(hdr-inst)=$$d/include/uapi HDRCHECK=1; \
 	done
->>>>>>> 69e489fe
 
 ifdef CONFIG_HEADERS_INSTALL
 prepare: headers
