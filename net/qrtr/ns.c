// SPDX-License-Identifier: GPL-2.0 OR BSD-3-Clause
/*
 * Copyright (c) 2015, Sony Mobile Communications Inc.
 * Copyright (c) 2013, The Linux Foundation. All rights reserved.
 * Copyright (c) 2020, Linaro Ltd.
 * Copyright (c) 2022 Qualcomm Innovation Center, Inc. All rights reserved.
 */

#define pr_fmt(fmt) "qrtr: %s(): " fmt, __func__

#include <linux/ipc_logging.h>
#include <linux/module.h>
#include <linux/qrtr.h>
#include <linux/workqueue.h>
#include <linux/xarray.h>
#include <net/sock.h>

#include "qrtr.h"

#include <trace/events/sock.h>
#define CREATE_TRACE_POINTS
#include <trace/events/qrtr.h>

<<<<<<< HEAD
#define NS_LOG_PAGE_CNT 4
static void *ns_ilc;
#define NS_INFO(x, ...) ipc_log_string(ns_ilc, x, ##__VA_ARGS__)

=======
>>>>>>> 7ea6fd6d
static DEFINE_XARRAY(nodes);

static struct {
	struct socket *sock;
	struct sockaddr_qrtr bcast_sq;
	struct list_head lookups;
	struct kthread_worker kworker;
	struct kthread_work work;
	struct task_struct *task;
	int local_node;
} qrtr_ns;

static const char * const qrtr_ctrl_pkt_strings[] = {
	[QRTR_TYPE_HELLO]	= "hello",
	[QRTR_TYPE_BYE]		= "bye",
	[QRTR_TYPE_NEW_SERVER]	= "new-server",
	[QRTR_TYPE_DEL_SERVER]	= "del-server",
	[QRTR_TYPE_DEL_CLIENT]	= "del-client",
	[QRTR_TYPE_RESUME_TX]	= "resume-tx",
	[QRTR_TYPE_EXIT]	= "exit",
	[QRTR_TYPE_PING]	= "ping",
	[QRTR_TYPE_NEW_LOOKUP]	= "new-lookup",
	[QRTR_TYPE_DEL_LOOKUP]	= "del-lookup",
};

struct qrtr_server_filter {
	unsigned int service;
	unsigned int instance;
	unsigned int ifilter;
};

struct qrtr_lookup {
	unsigned int service;
	unsigned int instance;

	struct sockaddr_qrtr sq;
	struct list_head li;
};

struct qrtr_server {
	unsigned int service;
	unsigned int instance;

	unsigned int node;
	unsigned int port;

	struct list_head qli;
};

struct qrtr_node {
	unsigned int id;
	struct xarray servers;
};

static struct qrtr_node *node_get(unsigned int node_id)
{
	struct qrtr_node *node;

	node = xa_load(&nodes, node_id);
	if (node)
		return node;

	/* If node didn't exist, allocate and insert it to the tree */
	node = kzalloc(sizeof(*node), GFP_ATOMIC);
	if (!node)
		return NULL;

	node->id = node_id;
	xa_init(&node->servers);

<<<<<<< HEAD
	xa_store(&nodes, node_id, node, GFP_ATOMIC);
=======
	if (xa_store(&nodes, node_id, node, GFP_KERNEL)) {
		kfree(node);
		return NULL;
	}
>>>>>>> 7ea6fd6d

	return node;
}

int qrtr_get_service_id(unsigned int node_id, unsigned int port_id)
{
	struct qrtr_server *srv;
	struct qrtr_node *node;
	unsigned long index;

	node = xa_load(&nodes, node_id);
	if (!node)
		return -EINVAL;

	xa_for_each(&node->servers, index, srv) {
		if (srv->node == node_id && srv->port == port_id)
			return srv->service;
	}

	return -EINVAL;
}
EXPORT_SYMBOL_GPL(qrtr_get_service_id);

static int server_match(const struct qrtr_server *srv,
			const struct qrtr_server_filter *f)
{
	unsigned int ifilter = f->ifilter;

	if (f->service != 0 && srv->service != f->service)
		return 0;
	if (!ifilter && f->instance)
		ifilter = ~0;

	return (srv->instance & ifilter) == f->instance;
}

static int service_announce_new(struct sockaddr_qrtr *dest,
				struct qrtr_server *srv)
{
	struct qrtr_ctrl_pkt pkt;
	struct msghdr msg = { };
	struct kvec iv;

	trace_qrtr_ns_service_announce_new(srv->service, srv->instance,
					   srv->node, srv->port);

	NS_INFO("%s: [0x%x:0x%x]@[0x%x:0x%x]\n", __func__, srv->service,
		srv->instance, srv->node, srv->port);
	iv.iov_base = &pkt;
	iv.iov_len = sizeof(pkt);

	memset(&pkt, 0, sizeof(pkt));
	pkt.cmd = cpu_to_le32(QRTR_TYPE_NEW_SERVER);
	pkt.server.service = cpu_to_le32(srv->service);
	pkt.server.instance = cpu_to_le32(srv->instance);
	pkt.server.node = cpu_to_le32(srv->node);
	pkt.server.port = cpu_to_le32(srv->port);

	msg.msg_name = (struct sockaddr *)dest;
	msg.msg_namelen = sizeof(*dest);

	return kernel_sendmsg(qrtr_ns.sock, &msg, &iv, 1, sizeof(pkt));
}

static int service_announce_del(struct sockaddr_qrtr *dest,
				struct qrtr_server *srv)
{
	struct qrtr_ctrl_pkt pkt;
	struct msghdr msg = { };
	struct kvec iv;
	int ret;

	trace_qrtr_ns_service_announce_del(srv->service, srv->instance,
					   srv->node, srv->port);

	NS_INFO("%s: [0x%x:0x%x]@[0x%x:0x%x]\n", __func__, srv->service,
		srv->instance, srv->node, srv->port);

	iv.iov_base = &pkt;
	iv.iov_len = sizeof(pkt);

	memset(&pkt, 0, sizeof(pkt));
	pkt.cmd = cpu_to_le32(QRTR_TYPE_DEL_SERVER);
	pkt.server.service = cpu_to_le32(srv->service);
	pkt.server.instance = cpu_to_le32(srv->instance);
	pkt.server.node = cpu_to_le32(srv->node);
	pkt.server.port = cpu_to_le32(srv->port);

	msg.msg_name = (struct sockaddr *)dest;
	msg.msg_namelen = sizeof(*dest);

	ret = kernel_sendmsg(qrtr_ns.sock, &msg, &iv, 1, sizeof(pkt));
	if (ret < 0 && ret != -ENODEV)
		pr_err_ratelimited("failed to announce del service %d\n", ret);

	return ret;
}

static void lookup_notify(struct sockaddr_qrtr *to, struct qrtr_server *srv,
			  bool new)
{
	struct qrtr_ctrl_pkt pkt;
	struct msghdr msg = { };
	struct kvec iv;
	int ret;

	iv.iov_base = &pkt;
	iv.iov_len = sizeof(pkt);

	memset(&pkt, 0, sizeof(pkt));
	pkt.cmd = new ? cpu_to_le32(QRTR_TYPE_NEW_SERVER) :
			cpu_to_le32(QRTR_TYPE_DEL_SERVER);
	if (srv) {
		pkt.server.service = cpu_to_le32(srv->service);
		pkt.server.instance = cpu_to_le32(srv->instance);
		pkt.server.node = cpu_to_le32(srv->node);
		pkt.server.port = cpu_to_le32(srv->port);
	}

	msg.msg_name = (struct sockaddr *)to;
	msg.msg_namelen = sizeof(*to);

	ret = kernel_sendmsg(qrtr_ns.sock, &msg, &iv, 1, sizeof(pkt));
	if (ret < 0 && ret != -ENODEV)
		pr_err_ratelimited("failed to send lookup notification %d\n",
				   ret);
}

static int announce_servers(struct sockaddr_qrtr *sq)
{
	struct qrtr_server *srv;
	struct qrtr_node *node;
	unsigned long index;
<<<<<<< HEAD
	unsigned long node_idx;
	int ret;

	/* Announce the list of servers registered in this node */
	xa_for_each(&nodes, node_idx, node) {
		if (node->id == sq->sq_node) {
			pr_info("Avoiding duplicate announce for NODE ID %u\n", node->id);
			continue;
		}
		xa_for_each(&node->servers, index, srv) {
			ret = service_announce_new(sq, srv);
			if (ret < 0) {
				if (ret == -ENODEV)
					continue;

				pr_err("failed to announce new service %d\n", ret);
				return ret;
			}
=======
	int ret;

	node = node_get(qrtr_ns.local_node);
	if (!node)
		return 0;

	/* Announce the list of servers registered in this node */
	xa_for_each(&node->servers, index, srv) {
		ret = service_announce_new(sq, srv);
		if (ret < 0) {
			pr_err("failed to announce new service\n");
			return ret;
>>>>>>> 7ea6fd6d
		}
	}
	return 0;
}

static struct qrtr_server *server_add(unsigned int service,
				      unsigned int instance,
				      unsigned int node_id,
				      unsigned int port)
{
	struct qrtr_server *srv;
	struct qrtr_server *old;
	struct qrtr_node *node;

	if (!service || !port)
		return NULL;

	srv = kzalloc(sizeof(*srv), GFP_KERNEL);
	if (!srv)
		return NULL;

	srv->service = service;
	srv->instance = instance;
	srv->node = node_id;
	srv->port = port;

	node = node_get(node_id);
	if (!node)
		goto err;

	/* Delete the old server on the same port */
	old = xa_store(&node->servers, port, srv, GFP_KERNEL);
	if (old) {
		if (xa_is_err(old)) {
			pr_err("failed to add server [0x%x:0x%x] ret:%d\n",
			       srv->service, srv->instance, xa_err(old));
			goto err;
		} else {
			kfree(old);
		}
	}

	trace_qrtr_ns_server_add(srv->service, srv->instance,
				 srv->node, srv->port);

	NS_INFO("%s: [0x%x:0x%x]@[0x%x:0x%x]\n", __func__, srv->service,
		srv->instance, srv->node, srv->port);

	return srv;

err:
	kfree(srv);
	return NULL;
}

static int server_del(struct qrtr_node *node, unsigned int port, bool bcast)
{
	struct qrtr_lookup *lookup;
	struct qrtr_server *srv;
	struct list_head *li;

	srv = xa_load(&node->servers, port);
	if (!srv)
		return 0;

	xa_erase(&node->servers, port);

	/* Broadcast the removal of local servers */
	if (srv->node == qrtr_ns.local_node && bcast)
		service_announce_del(&qrtr_ns.bcast_sq, srv);

	/* Announce the service's disappearance to observers */
	list_for_each(li, &qrtr_ns.lookups) {
		lookup = container_of(li, struct qrtr_lookup, li);
		if (lookup->service && lookup->service != srv->service)
			continue;
		if (lookup->instance && lookup->instance != srv->instance)
			continue;

		lookup_notify(&lookup->sq, srv, false);
	}

	kfree(srv);

	return 0;
}

static int say_hello(struct sockaddr_qrtr *dest)
{
	struct qrtr_ctrl_pkt pkt;
	struct msghdr msg = { };
	struct kvec iv;
	int ret;

	iv.iov_base = &pkt;
	iv.iov_len = sizeof(pkt);

	memset(&pkt, 0, sizeof(pkt));
	pkt.cmd = cpu_to_le32(QRTR_TYPE_HELLO);

	msg.msg_name = (struct sockaddr *)dest;
	msg.msg_namelen = sizeof(*dest);

	ret = kernel_sendmsg(qrtr_ns.sock, &msg, &iv, 1, sizeof(pkt));
	if (ret < 0)
		pr_err("failed to send hello msg %d\n", ret);

	return ret;
}

/* Announce the list of servers registered on the local node */
static int ctrl_cmd_hello(struct sockaddr_qrtr *sq)
{
	int ret;

	ret = say_hello(sq);
	if (ret < 0)
		return ret;

	return announce_servers(sq);
}

static int ctrl_cmd_bye(struct sockaddr_qrtr *from)
{
	struct qrtr_node *local_node;
	struct qrtr_ctrl_pkt pkt;
	struct qrtr_server *srv;
	struct sockaddr_qrtr sq;
	struct msghdr msg = { };
	struct qrtr_node *node;
	unsigned long index;
	struct kvec iv;
	int ret;

	iv.iov_base = &pkt;
	iv.iov_len = sizeof(pkt);

	node = node_get(from->sq_node);
	if (!node)
		return 0;

	/* Advertise removal of this client to all servers of remote node */
	xa_for_each(&node->servers, index, srv)
		server_del(node, srv->port, true);

	/* Advertise the removal of this client to all local servers */
	local_node = node_get(qrtr_ns.local_node);
	if (!local_node)
		return 0;

	memset(&pkt, 0, sizeof(pkt));
	pkt.cmd = cpu_to_le32(QRTR_TYPE_BYE);
	pkt.client.node = cpu_to_le32(from->sq_node);

	xa_for_each(&local_node->servers, index, srv) {
		sq.sq_family = AF_QIPCRTR;
		sq.sq_node = srv->node;
		sq.sq_port = srv->port;

		msg.msg_name = (struct sockaddr *)&sq;
		msg.msg_namelen = sizeof(sq);

		ret = kernel_sendmsg(qrtr_ns.sock, &msg, &iv, 1, sizeof(pkt));
<<<<<<< HEAD
		if (ret < 0 && ret != -ENODEV)
			pr_err_ratelimited("send bye failed: [0x%x:0x%x] 0x%x ret: %d\n",
					   srv->service, srv->instance,
					   srv->port, ret);
	}

=======
		if (ret < 0) {
			pr_err("failed to send bye cmd\n");
			return ret;
		}
	}
>>>>>>> 7ea6fd6d
	return 0;
}

static int ctrl_cmd_del_client(struct sockaddr_qrtr *from,
			       unsigned int node_id, unsigned int port)
{
	struct qrtr_node *local_node;
	struct qrtr_lookup *lookup;
	struct qrtr_ctrl_pkt pkt;
	struct msghdr msg = { };
	struct qrtr_server *srv;
	struct sockaddr_qrtr sq;
	struct qrtr_node *node;
	struct list_head *tmp;
	struct list_head *li;
	unsigned long index;
	struct kvec iv;
	int ret;

	iv.iov_base = &pkt;
	iv.iov_len = sizeof(pkt);

	/* Don't accept spoofed messages */
	if (from->sq_node != node_id)
		return -EINVAL;

	/* Local DEL_CLIENT messages comes from the port being closed */
	if (from->sq_node == qrtr_ns.local_node && from->sq_port != port)
		return -EINVAL;

	/* Remove any lookups by this client */
	list_for_each_safe(li, tmp, &qrtr_ns.lookups) {
		lookup = container_of(li, struct qrtr_lookup, li);
		if (lookup->sq.sq_node != node_id)
			continue;
		if (lookup->sq.sq_port != port)
			continue;

		list_del(&lookup->li);
		kfree(lookup);
	}

	/* Remove the server belonging to this port but don't broadcast
	 * DEL_SERVER. Neighbours would've already removed the server belonging
	 * to this port due to the DEL_CLIENT broadcast from qrtr_port_remove().
	 */
	node = node_get(node_id);
	if (node)
		server_del(node, port, false);

	/* Advertise the removal of this client to all local servers */
	local_node = node_get(qrtr_ns.local_node);
	if (!local_node)
		return 0;

	memset(&pkt, 0, sizeof(pkt));
	pkt.cmd = cpu_to_le32(QRTR_TYPE_DEL_CLIENT);
	pkt.client.node = cpu_to_le32(node_id);
	pkt.client.port = cpu_to_le32(port);

	xa_for_each(&local_node->servers, index, srv) {
		sq.sq_family = AF_QIPCRTR;
		sq.sq_node = srv->node;
		sq.sq_port = srv->port;

		msg.msg_name = (struct sockaddr *)&sq;
		msg.msg_namelen = sizeof(sq);

		ret = kernel_sendmsg(qrtr_ns.sock, &msg, &iv, 1, sizeof(pkt));
<<<<<<< HEAD
		if (ret < 0 && ret != -ENODEV)
			pr_err_ratelimited("del client cmd failed: [0x%x:0x%x] 0x%x %d\n",
					   srv->service, srv->instance,
					   srv->port, ret);
	}

=======
		if (ret < 0) {
			pr_err("failed to send del client cmd\n");
			return ret;
		}
	}
>>>>>>> 7ea6fd6d
	return 0;
}

static int ctrl_cmd_new_server(struct sockaddr_qrtr *from,
			       unsigned int service, unsigned int instance,
			       unsigned int node_id, unsigned int port)
{
	struct qrtr_lookup *lookup;
	struct qrtr_server *srv;
	struct list_head *li;
	int ret = 0;

	/* Ignore specified node and port for local servers */
	if (from->sq_node == qrtr_ns.local_node) {
		node_id = from->sq_node;
		port = from->sq_port;
	}

	srv = server_add(service, instance, node_id, port);
	if (!srv)
		return -EINVAL;

	if (srv->node == qrtr_ns.local_node) {
		ret = service_announce_new(&qrtr_ns.bcast_sq, srv);
		if (ret < 0) {
			pr_err("failed to announce new service %d\n", ret);
			return ret;
		}
	}

	/* Notify any potential lookups about the new server */
	list_for_each(li, &qrtr_ns.lookups) {
		lookup = container_of(li, struct qrtr_lookup, li);
		if (lookup->service && lookup->service != service)
			continue;
		if (lookup->instance && lookup->instance != instance)
			continue;

		lookup_notify(&lookup->sq, srv, true);
	}

	return ret;
}

static int ctrl_cmd_del_server(struct sockaddr_qrtr *from,
			       unsigned int service, unsigned int instance,
			       unsigned int node_id, unsigned int port)
{
	struct qrtr_node *node;

	/* Ignore specified node and port for local servers*/
	if (from->sq_node == qrtr_ns.local_node) {
		node_id = from->sq_node;
		port = from->sq_port;
	}

	/* Local servers may only unregister themselves */
	if (from->sq_node == qrtr_ns.local_node && from->sq_port != port)
		return -EINVAL;

	node = node_get(node_id);
	if (!node)
		return -ENOENT;

	return server_del(node, port, true);
}

static int ctrl_cmd_new_lookup(struct sockaddr_qrtr *from,
			       unsigned int service, unsigned int instance)
{
	struct qrtr_server_filter filter;
	struct qrtr_lookup *lookup;
	struct qrtr_server *srv;
	struct qrtr_node *node;
	unsigned long node_idx;
	unsigned long srv_idx;

	/* Accept only local observers */
	if (from->sq_node != qrtr_ns.local_node)
		return -EINVAL;

	lookup = kzalloc(sizeof(*lookup), GFP_KERNEL);
	if (!lookup)
		return -ENOMEM;

	lookup->sq = *from;
	lookup->service = service;
	lookup->instance = instance;
	list_add_tail(&lookup->li, &qrtr_ns.lookups);

	memset(&filter, 0, sizeof(filter));
	filter.service = service;
	filter.instance = instance;

	xa_for_each(&nodes, node_idx, node) {
		xa_for_each(&node->servers, srv_idx, srv) {
			if (!server_match(srv, &filter))
				continue;

			lookup_notify(from, srv, true);
		}
	}

	/* Empty notification, to indicate end of listing */
	lookup_notify(from, NULL, true);

	return 0;
}

static void ctrl_cmd_del_lookup(struct sockaddr_qrtr *from,
				unsigned int service, unsigned int instance)
{
	struct qrtr_lookup *lookup;
	struct list_head *tmp;
	struct list_head *li;

	list_for_each_safe(li, tmp, &qrtr_ns.lookups) {
		lookup = container_of(li, struct qrtr_lookup, li);
		if (lookup->sq.sq_node != from->sq_node)
			continue;
		if (lookup->sq.sq_port != from->sq_port)
			continue;
		if (lookup->service != service)
			continue;
		if (lookup->instance && lookup->instance != instance)
			continue;

		list_del(&lookup->li);
		kfree(lookup);
	}
}

static void ns_log_msg(const struct qrtr_ctrl_pkt *pkt,
		       struct sockaddr_qrtr *sq)
{
	unsigned int cmd = le32_to_cpu(pkt->cmd);

	if (cmd == QRTR_TYPE_HELLO || cmd == QRTR_TYPE_BYE)
		NS_INFO("cmd:0x%x node[0x%x]\n", cmd, sq->sq_node);
	else if (cmd == QRTR_TYPE_DEL_CLIENT)
		NS_INFO("cmd:0x%x addr[0x%x:0x%x]\n", cmd,
			le32_to_cpu(pkt->client.node),
			le32_to_cpu(pkt->client.port));
	else if (cmd == QRTR_TYPE_NEW_SERVER || cmd == QRTR_TYPE_DEL_SERVER)
		NS_INFO("cmd:0x%x SVC[0x%x:0x%x] addr[0x%x:0x%x]\n", cmd,
			le32_to_cpu(pkt->server.service),
			le32_to_cpu(pkt->server.instance),
			le32_to_cpu(pkt->server.node),
			le32_to_cpu(pkt->server.port));
	else if (cmd == QRTR_TYPE_NEW_LOOKUP || cmd == QRTR_TYPE_DEL_LOOKUP)
		NS_INFO("cmd:0x%x SVC[0x%x:0x%x]\n", cmd,
			le32_to_cpu(pkt->server.service),
			le32_to_cpu(pkt->server.instance));
}

static void qrtr_ns_worker(struct kthread_work *work)
{
	const struct qrtr_ctrl_pkt *pkt;
	size_t recv_buf_size = 4096;
	struct sockaddr_qrtr sq;
	struct msghdr msg = { };
	unsigned int cmd;
	ssize_t msglen;
	void *recv_buf;
	struct kvec iv;
	int ret;

	msg.msg_name = (struct sockaddr *)&sq;
	msg.msg_namelen = sizeof(sq);

	recv_buf = kzalloc(recv_buf_size, GFP_KERNEL);
	if (!recv_buf)
		return;

	for (;;) {
		iv.iov_base = recv_buf;
		iv.iov_len = recv_buf_size;

		msglen = kernel_recvmsg(qrtr_ns.sock, &msg, &iv, 1,
					iv.iov_len, MSG_DONTWAIT);

		if (msglen == -EAGAIN)
			break;

		if (msglen < 0) {
			pr_err("error receiving packet: %zd\n", msglen);
			break;
		}

		pkt = recv_buf;
		cmd = le32_to_cpu(pkt->cmd);
		if (cmd < ARRAY_SIZE(qrtr_ctrl_pkt_strings) &&
		    qrtr_ctrl_pkt_strings[cmd])
			trace_qrtr_ns_message(qrtr_ctrl_pkt_strings[cmd],
					      sq.sq_node, sq.sq_port);

		ns_log_msg(pkt, &sq);

		ret = 0;
		switch (cmd) {
		case QRTR_TYPE_HELLO:
			ret = ctrl_cmd_hello(&sq);
			break;
		case QRTR_TYPE_BYE:
			ret = ctrl_cmd_bye(&sq);
			break;
		case QRTR_TYPE_DEL_CLIENT:
			ret = ctrl_cmd_del_client(&sq,
					le32_to_cpu(pkt->client.node),
					le32_to_cpu(pkt->client.port));
			break;
		case QRTR_TYPE_NEW_SERVER:
			ret = ctrl_cmd_new_server(&sq,
					le32_to_cpu(pkt->server.service),
					le32_to_cpu(pkt->server.instance),
					le32_to_cpu(pkt->server.node),
					le32_to_cpu(pkt->server.port));
			break;
		case QRTR_TYPE_DEL_SERVER:
			ret = ctrl_cmd_del_server(&sq,
					 le32_to_cpu(pkt->server.service),
					 le32_to_cpu(pkt->server.instance),
					 le32_to_cpu(pkt->server.node),
					 le32_to_cpu(pkt->server.port));
			break;
		case QRTR_TYPE_EXIT:
		case QRTR_TYPE_PING:
		case QRTR_TYPE_RESUME_TX:
			break;
		case QRTR_TYPE_NEW_LOOKUP:
			ret = ctrl_cmd_new_lookup(&sq,
					 le32_to_cpu(pkt->server.service),
					 le32_to_cpu(pkt->server.instance));
			break;
		case QRTR_TYPE_DEL_LOOKUP:
			ctrl_cmd_del_lookup(&sq,
				    le32_to_cpu(pkt->server.service),
				    le32_to_cpu(pkt->server.instance));
			break;
		}

		if (ret < 0)
			pr_err("failed while handling packet from %d:%d",
			       sq.sq_node, sq.sq_port);
	}

	kfree(recv_buf);
}

static void qrtr_ns_data_ready(struct sock *sk)
{
	trace_sk_data_ready(sk);

	kthread_queue_work(&qrtr_ns.kworker, &qrtr_ns.work);
}

int qrtr_ns_init(void)
{
	struct sockaddr_qrtr sq;
	int rx_buf_sz = INT_MAX;
	int ret;

	INIT_LIST_HEAD(&qrtr_ns.lookups);
	kthread_init_worker(&qrtr_ns.kworker);
	kthread_init_work(&qrtr_ns.work, qrtr_ns_worker);

	ns_ilc = ipc_log_context_create(NS_LOG_PAGE_CNT, "qrtr_ns", 0);

	ret = sock_create_kern(&init_net, AF_QIPCRTR, SOCK_DGRAM,
			       PF_QIPCRTR, &qrtr_ns.sock);
	if (ret < 0)
		return ret;

	ret = kernel_getsockname(qrtr_ns.sock, (struct sockaddr *)&sq);
	if (ret < 0) {
		pr_err("failed to get socket name\n");
		goto err_sock;
	}

	qrtr_ns.task = kthread_run(kthread_worker_fn, &qrtr_ns.kworker,
				   "qrtr_ns");
	if (IS_ERR(qrtr_ns.task)) {
		pr_err("failed to spawn worker thread %ld\n",
		       PTR_ERR(qrtr_ns.task));
		goto err_sock;
	}

	qrtr_ns.sock->sk->sk_data_ready = qrtr_ns_data_ready;

	sq.sq_port = QRTR_PORT_CTRL;
	qrtr_ns.local_node = sq.sq_node;

	ret = kernel_bind(qrtr_ns.sock, (struct sockaddr *)&sq, sizeof(sq));
	if (ret < 0) {
		pr_err("failed to bind to socket\n");
		goto err_wq;
	}

	sock_setsockopt(qrtr_ns.sock, SOL_SOCKET, SO_RCVBUF,
			KERNEL_SOCKPTR((void *)&rx_buf_sz), sizeof(rx_buf_sz));

	qrtr_ns.bcast_sq.sq_family = AF_QIPCRTR;
	qrtr_ns.bcast_sq.sq_node = QRTR_NODE_BCAST;
	qrtr_ns.bcast_sq.sq_port = QRTR_PORT_CTRL;

	ret = say_hello(&qrtr_ns.bcast_sq);
	if (ret < 0)
		goto err_wq;

	return 0;

err_wq:
	kthread_stop(qrtr_ns.task);
err_sock:
	sock_release(qrtr_ns.sock);
	return ret;
}
EXPORT_SYMBOL_GPL(qrtr_ns_init);

void qrtr_ns_remove(void)
{
	kthread_flush_worker(&qrtr_ns.kworker);
	kthread_stop(qrtr_ns.task);
	sock_release(qrtr_ns.sock);
}
EXPORT_SYMBOL_GPL(qrtr_ns_remove);

MODULE_AUTHOR("Manivannan Sadhasivam <manivannan.sadhasivam@linaro.org>");
MODULE_DESCRIPTION("Qualcomm IPC Router Nameservice");
MODULE_LICENSE("Dual BSD/GPL");<|MERGE_RESOLUTION|>--- conflicted
+++ resolved
@@ -21,13 +21,10 @@
 #define CREATE_TRACE_POINTS
 #include <trace/events/qrtr.h>
 
-<<<<<<< HEAD
 #define NS_LOG_PAGE_CNT 4
 static void *ns_ilc;
 #define NS_INFO(x, ...) ipc_log_string(ns_ilc, x, ##__VA_ARGS__)
 
-=======
->>>>>>> 7ea6fd6d
 static DEFINE_XARRAY(nodes);
 
 static struct {
@@ -98,14 +95,10 @@
 	node->id = node_id;
 	xa_init(&node->servers);
 
-<<<<<<< HEAD
-	xa_store(&nodes, node_id, node, GFP_ATOMIC);
-=======
-	if (xa_store(&nodes, node_id, node, GFP_KERNEL)) {
+	if (xa_store(&nodes, node_id, node, GFP_ATOMIC)) {
 		kfree(node);
 		return NULL;
 	}
->>>>>>> 7ea6fd6d
 
 	return node;
 }
@@ -238,9 +231,8 @@
 {
 	struct qrtr_server *srv;
 	struct qrtr_node *node;
+	unsigned long node_idx;
 	unsigned long index;
-<<<<<<< HEAD
-	unsigned long node_idx;
 	int ret;
 
 	/* Announce the list of servers registered in this node */
@@ -258,20 +250,6 @@
 				pr_err("failed to announce new service %d\n", ret);
 				return ret;
 			}
-=======
-	int ret;
-
-	node = node_get(qrtr_ns.local_node);
-	if (!node)
-		return 0;
-
-	/* Announce the list of servers registered in this node */
-	xa_for_each(&node->servers, index, srv) {
-		ret = service_announce_new(sq, srv);
-		if (ret < 0) {
-			pr_err("failed to announce new service\n");
-			return ret;
->>>>>>> 7ea6fd6d
 		}
 	}
 	return 0;
@@ -435,20 +413,12 @@
 		msg.msg_namelen = sizeof(sq);
 
 		ret = kernel_sendmsg(qrtr_ns.sock, &msg, &iv, 1, sizeof(pkt));
-<<<<<<< HEAD
 		if (ret < 0 && ret != -ENODEV)
 			pr_err_ratelimited("send bye failed: [0x%x:0x%x] 0x%x ret: %d\n",
 					   srv->service, srv->instance,
 					   srv->port, ret);
 	}
 
-=======
-		if (ret < 0) {
-			pr_err("failed to send bye cmd\n");
-			return ret;
-		}
-	}
->>>>>>> 7ea6fd6d
 	return 0;
 }
 
@@ -518,20 +488,12 @@
 		msg.msg_namelen = sizeof(sq);
 
 		ret = kernel_sendmsg(qrtr_ns.sock, &msg, &iv, 1, sizeof(pkt));
-<<<<<<< HEAD
 		if (ret < 0 && ret != -ENODEV)
 			pr_err_ratelimited("del client cmd failed: [0x%x:0x%x] 0x%x %d\n",
 					   srv->service, srv->instance,
 					   srv->port, ret);
 	}
 
-=======
-		if (ret < 0) {
-			pr_err("failed to send del client cmd\n");
-			return ret;
-		}
-	}
->>>>>>> 7ea6fd6d
 	return 0;
 }
 
