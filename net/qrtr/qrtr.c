--- conflicted
+++ resolved
@@ -487,16 +487,11 @@
 	if (!flow) {
 		flow = kzalloc(sizeof(*flow), GFP_KERNEL);
 		if (flow) {
-<<<<<<< HEAD
 			INIT_LIST_HEAD(&flow->waiters);
-			radix_tree_insert(&node->qrtr_tx_flow, key, flow);
-=======
-			init_waitqueue_head(&flow->resume_tx);
 			if (radix_tree_insert(&node->qrtr_tx_flow, key, flow)) {
 				kfree(flow);
 				flow = NULL;
 			}
->>>>>>> 1aff9229
 		}
 	}
 	mutex_unlock(&node->qrtr_tx_lock);
